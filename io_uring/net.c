--- conflicted
+++ resolved
@@ -967,14 +967,6 @@
 	if (req->flags & REQ_F_CQE_SKIP)
 		return -EINVAL;
 
-<<<<<<< HEAD
-	zc->flags = READ_ONCE(sqe->ioprio);
-	if (zc->flags & ~(IORING_RECVSEND_POLL_FIRST |
-			  IORING_RECVSEND_FIXED_BUF |
-			  IORING_SEND_ZC_REPORT_USAGE))
-		return -EINVAL;
-=======
->>>>>>> 6ab3eda1
 	notif = zc->notif = io_alloc_notif(ctx);
 	if (!notif)
 		return -ENOMEM;
@@ -1001,9 +993,6 @@
 		idx = array_index_nospec(idx, ctx->nr_user_bufs);
 		req->imu = READ_ONCE(ctx->user_bufs[idx]);
 		io_req_set_rsrc_node(notif, ctx, 0);
-	}
-	if (zc->flags & IORING_SEND_ZC_REPORT_USAGE) {
-		io_notif_to_data(notif)->zc_report = true;
 	}
 
 	if (req->opcode == IORING_OP_SEND_ZC) {
@@ -1137,10 +1126,7 @@
 			return ret;
 		msg.sg_from_iter = io_sg_from_iter;
 	} else {
-<<<<<<< HEAD
-=======
 		io_notif_set_extended(zc->notif);
->>>>>>> 6ab3eda1
 		ret = import_single_range(ITER_SOURCE, zc->buf, zc->len, &iov,
 					  &msg.msg_iter);
 		if (unlikely(ret))
