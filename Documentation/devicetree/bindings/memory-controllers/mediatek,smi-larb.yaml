# SPDX-License-Identifier: (GPL-2.0-only OR BSD-2-Clause)
# Copyright (c) 2020 MediaTek Inc.
%YAML 1.2
---
$id: http://devicetree.org/schemas/memory-controllers/mediatek,smi-larb.yaml#
$schema: http://devicetree.org/meta-schemas/core.yaml#

title: SMI (Smart Multimedia Interface) Local Arbiter

maintainers:
  - Yong Wu <yong.wu@mediatek.com>

description: |
  The hardware block diagram please check bindings/iommu/mediatek,iommu.yaml

properties:
  compatible:
    oneOf:
      - enum:
          - mediatek,mt2701-smi-larb
          - mediatek,mt2712-smi-larb
          - mediatek,mt6779-smi-larb
          - mediatek,mt6795-smi-larb
          - mediatek,mt8167-smi-larb
          - mediatek,mt8173-smi-larb
          - mediatek,mt8183-smi-larb
          - mediatek,mt8186-smi-larb
          - mediatek,mt8188-smi-larb
          - mediatek,mt8192-smi-larb
          - mediatek,mt8195-smi-larb

      - description: for mt7623
        items:
          - const: mediatek,mt7623-smi-larb
          - const: mediatek,mt2701-smi-larb

  reg:
    maxItems: 1

  clocks:
    description: |
      apb and smi are mandatory. gals(global async local sync) is optional.
    minItems: 2
    items:
      - description: apb is Advanced Peripheral Bus clock, It's the clock for
          setting the register.
      - description: smi is the clock for transfer data and command.
      - description: the clock for gals.

  clock-names:
    minItems: 2
    maxItems: 3

  power-domains:
    maxItems: 1

  mediatek,smi:
    $ref: /schemas/types.yaml#/definitions/phandle
    description: a phandle to the smi_common node.

  mediatek,larb-id:
    $ref: /schemas/types.yaml#/definitions/uint32
    minimum: 0
    maximum: 31
    description: the hardware id of this larb. It's only required when this
      hardward id is not consecutive from its M4U point of view.

required:
  - compatible
  - reg
  - clocks
  - clock-names
  - power-domains

allOf:
  - if:  # HW has gals
      properties:
        compatible:
          enum:
            - mediatek,mt8183-smi-larb
            - mediatek,mt8186-smi-larb
            - mediatek,mt8188-smi-larb
            - mediatek,mt8195-smi-larb

    then:
      properties:
        clocks:
          minItems: 2
          maxItems: 3
        clock-names:
          minItems: 2
          items:
            - const: apb
            - const: smi
            - const: gals

    else:
      properties:
        clocks:
          minItems: 2
          maxItems: 2
        clock-names:
          items:
            - const: apb
            - const: smi

  - if:
      properties:
        compatible:
          contains:
            enum:
              - mediatek,mt2701-smi-larb
              - mediatek,mt2712-smi-larb
              - mediatek,mt6779-smi-larb
<<<<<<< HEAD
=======
              - mediatek,mt8186-smi-larb
              - mediatek,mt8188-smi-larb
>>>>>>> d60c95ef
              - mediatek,mt8192-smi-larb
              - mediatek,mt8195-smi-larb

    then:
      required:
        - mediatek,larb-id

additionalProperties: false

examples:
  - |+
    #include <dt-bindings/clock/mt8173-clk.h>
    #include <dt-bindings/power/mt8173-power.h>

    larb1: larb@16010000 {
      compatible = "mediatek,mt8173-smi-larb";
      reg = <0x16010000 0x1000>;
      mediatek,smi = <&smi_common>;
      power-domains = <&scpsys MT8173_POWER_DOMAIN_VDEC>;
      clocks = <&vdecsys CLK_VDEC_CKEN>,
               <&vdecsys CLK_VDEC_LARB_CKEN>;
      clock-names = "apb", "smi";
    };<|MERGE_RESOLUTION|>--- conflicted
+++ resolved
@@ -112,11 +112,8 @@
               - mediatek,mt2701-smi-larb
               - mediatek,mt2712-smi-larb
               - mediatek,mt6779-smi-larb
-<<<<<<< HEAD
-=======
               - mediatek,mt8186-smi-larb
               - mediatek,mt8188-smi-larb
->>>>>>> d60c95ef
               - mediatek,mt8192-smi-larb
               - mediatek,mt8195-smi-larb
 
