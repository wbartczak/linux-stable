The padata parallel execution mechanism
Last updated for 2.6.36

Padata is a mechanism by which the kernel can farm work out to be done in
parallel on multiple CPUs while retaining the ordering of tasks.  It was
developed for use with the IPsec code, which needs to be able to perform
encryption and decryption on large numbers of packets without reordering
those packets.  The crypto developers made a point of writing padata in a
sufficiently general fashion that it could be put to other uses as well.

The first step in using padata is to set up a padata_instance structure for
overall control of how tasks are to be run:

    #include <linux/padata.h>

    struct padata_instance *padata_alloc(struct workqueue_struct *wq,
					 const struct cpumask *pcpumask,
					 const struct cpumask *cbcpumask);

The pcpumask describes which processors will be used to execute work
submitted to this instance in parallel. The cbcpumask defines which
<<<<<<< HEAD
processors are allowed to use as the serialization callback processor.
=======
processors are allowed to be used as the serialization callback processor.
>>>>>>> 56385a12
The workqueue wq is where the work will actually be done; it should be
a multithreaded queue, naturally.

To allocate a padata instance with the cpu_possible_mask for both
cpumasks this helper function can be used:

    struct padata_instance *padata_alloc_possible(struct workqueue_struct *wq);

Note: Padata maintains two kinds of cpumasks internally. The user supplied
cpumasks, submitted by padata_alloc/padata_alloc_possible and the 'usable'
<<<<<<< HEAD
cpumasks. The usable cpumasks are always the subset of active cpus in the
user supplied cpumasks, these are the cpumasks padata actually use. So
it is legal to supply a cpumask to padata that contains offline cpus.
Once a offline cpu in the user supplied cpumask comes online, padata
=======
cpumasks. The usable cpumasks are always a subset of active CPUs in the
user supplied cpumasks; these are the cpumasks padata actually uses. So
it is legal to supply a cpumask to padata that contains offline CPUs.
Once an offline CPU in the user supplied cpumask comes online, padata
>>>>>>> 56385a12
is going to use it.

There are functions for enabling and disabling the instance:

    int padata_start(struct padata_instance *pinst);
    void padata_stop(struct padata_instance *pinst);

These functions are setting or clearing the "PADATA_INIT" flag;
if that flag is not set, other functions will refuse to work.
padata_start returns zero on success (flag set) or -EINVAL if the
<<<<<<< HEAD
padata cpumask contains no active cpu (flag not set).
=======
padata cpumask contains no active CPU (flag not set).
>>>>>>> 56385a12
padata_stop clears the flag and blocks until the padata instance
is unused.

The list of CPUs to be used can be adjusted with these functions:

    int padata_set_cpumasks(struct padata_instance *pinst,
			    cpumask_var_t pcpumask,
			    cpumask_var_t cbcpumask);
    int padata_set_cpumask(struct padata_instance *pinst, int cpumask_type,
			   cpumask_var_t cpumask);
    int padata_add_cpu(struct padata_instance *pinst, int cpu, int mask);
    int padata_remove_cpu(struct padata_instance *pinst, int cpu, int mask);

Changing the CPU masks are expensive operations, though, so it should not be
done with great frequency.

It's possible to change both cpumasks of a padata instance with
padata_set_cpumasks by specifying the cpumasks for parallel execution (pcpumask)
<<<<<<< HEAD
and for the serial callback function (cbcpumask). padata_set_cpumask is to
change just one of the cpumasks. Here cpumask_type is one of PADATA_CPU_SERIAL,
PADATA_CPU_PARALLEL and cpumask specifies the new cpumask to use.
To simply add or remove one cpu from a certain cpumask the functions
padata_add_cpu/padata_remove_cpu are used. cpu specifies the cpu to add or
=======
and for the serial callback function (cbcpumask). padata_set_cpumask is used to
change just one of the cpumasks. Here cpumask_type is one of PADATA_CPU_SERIAL,
PADATA_CPU_PARALLEL and cpumask specifies the new cpumask to use.
To simply add or remove one CPU from a certain cpumask the functions
padata_add_cpu/padata_remove_cpu are used. cpu specifies the CPU to add or
>>>>>>> 56385a12
remove and mask is one of PADATA_CPU_SERIAL, PADATA_CPU_PARALLEL.

If a user is interested in padata cpumask changes, he can register to
the padata cpumask change notifier:

    int padata_register_cpumask_notifier(struct padata_instance *pinst,
					 struct notifier_block *nblock);

To unregister from that notifier:

    int padata_unregister_cpumask_notifier(struct padata_instance *pinst,
					   struct notifier_block *nblock);

The padata cpumask change notifier notifies about changes of the usable
<<<<<<< HEAD
cpumasks, i.e. the subset of active cpus in the user supplied cpumask.
=======
cpumasks, i.e. the subset of active CPUs in the user supplied cpumask.
>>>>>>> 56385a12

Padata calls the notifier chain with:

    blocking_notifier_call_chain(&pinst->cpumask_change_notifier,
				 notification_mask,
				 &pd_new->cpumask);

Here cpumask_change_notifier is registered notifier, notification_mask
is one of PADATA_CPU_SERIAL, PADATA_CPU_PARALLEL and cpumask is a pointer
<<<<<<< HEAD
to a struct padata_cpumask that contains the new cpumask informations.
=======
to a struct padata_cpumask that contains the new cpumask information.
>>>>>>> 56385a12

Actually submitting work to the padata instance requires the creation of a
padata_priv structure:

    struct padata_priv {
        /* Other stuff here... */
	void                    (*parallel)(struct padata_priv *padata);
	void                    (*serial)(struct padata_priv *padata);
    };

This structure will almost certainly be embedded within some larger
<<<<<<< HEAD
structure specific to the work to be done.  Most its fields are private to
=======
structure specific to the work to be done.  Most of its fields are private to
>>>>>>> 56385a12
padata, but the structure should be zeroed at initialisation time, and the
parallel() and serial() functions should be provided.  Those functions will
be called in the process of getting the work done as we will see
momentarily.

The submission of work is done with:

    int padata_do_parallel(struct padata_instance *pinst,
		           struct padata_priv *padata, int cb_cpu);

The pinst and padata structures must be set up as described above; cb_cpu
specifies which CPU will be used for the final callback when the work is
done; it must be in the current instance's CPU mask.  The return value from
padata_do_parallel() is zero on success, indicating that the work is in
progress. -EBUSY means that somebody, somewhere else is messing with the
instance's CPU mask, while -EINVAL is a complaint about cb_cpu not being
in that CPU mask or about a not running instance.

Each task submitted to padata_do_parallel() will, in turn, be passed to
exactly one call to the above-mentioned parallel() function, on one CPU, so
true parallelism is achieved by submitting multiple tasks.  Despite the
fact that the workqueue is used to make these calls, parallel() is run with
software interrupts disabled and thus cannot sleep.  The parallel()
function gets the padata_priv structure pointer as its lone parameter;
information about the actual work to be done is probably obtained by using
container_of() to find the enclosing structure.

Note that parallel() has no return value; the padata subsystem assumes that
parallel() will take responsibility for the task from this point.  The work
need not be completed during this call, but, if parallel() leaves work
outstanding, it should be prepared to be called again with a new job before
the previous one completes.  When a task does complete, parallel() (or
whatever function actually finishes the job) should inform padata of the
fact with a call to:

    void padata_do_serial(struct padata_priv *padata);

At some point in the future, padata_do_serial() will trigger a call to the
serial() function in the padata_priv structure.  That call will happen on
the CPU requested in the initial call to padata_do_parallel(); it, too, is
done through the workqueue, but with local software interrupts disabled.
Note that this call may be deferred for a while since the padata code takes
pains to ensure that tasks are completed in the order in which they were
submitted.

The one remaining function in the padata API should be called to clean up
when a padata instance is no longer needed:

    void padata_free(struct padata_instance *pinst);

This function will busy-wait while any remaining tasks are completed, so it
might be best not to call it while there is work outstanding.  Shutting
down the workqueue, if necessary, should be done separately.<|MERGE_RESOLUTION|>--- conflicted
+++ resolved
@@ -19,11 +19,7 @@
 
 The pcpumask describes which processors will be used to execute work
 submitted to this instance in parallel. The cbcpumask defines which
-<<<<<<< HEAD
-processors are allowed to use as the serialization callback processor.
-=======
 processors are allowed to be used as the serialization callback processor.
->>>>>>> 56385a12
 The workqueue wq is where the work will actually be done; it should be
 a multithreaded queue, naturally.
 
@@ -34,17 +30,10 @@
 
 Note: Padata maintains two kinds of cpumasks internally. The user supplied
 cpumasks, submitted by padata_alloc/padata_alloc_possible and the 'usable'
-<<<<<<< HEAD
-cpumasks. The usable cpumasks are always the subset of active cpus in the
-user supplied cpumasks, these are the cpumasks padata actually use. So
-it is legal to supply a cpumask to padata that contains offline cpus.
-Once a offline cpu in the user supplied cpumask comes online, padata
-=======
 cpumasks. The usable cpumasks are always a subset of active CPUs in the
 user supplied cpumasks; these are the cpumasks padata actually uses. So
 it is legal to supply a cpumask to padata that contains offline CPUs.
 Once an offline CPU in the user supplied cpumask comes online, padata
->>>>>>> 56385a12
 is going to use it.
 
 There are functions for enabling and disabling the instance:
@@ -55,11 +44,7 @@
 These functions are setting or clearing the "PADATA_INIT" flag;
 if that flag is not set, other functions will refuse to work.
 padata_start returns zero on success (flag set) or -EINVAL if the
-<<<<<<< HEAD
-padata cpumask contains no active cpu (flag not set).
-=======
 padata cpumask contains no active CPU (flag not set).
->>>>>>> 56385a12
 padata_stop clears the flag and blocks until the padata instance
 is unused.
 
@@ -78,19 +63,11 @@
 
 It's possible to change both cpumasks of a padata instance with
 padata_set_cpumasks by specifying the cpumasks for parallel execution (pcpumask)
-<<<<<<< HEAD
-and for the serial callback function (cbcpumask). padata_set_cpumask is to
-change just one of the cpumasks. Here cpumask_type is one of PADATA_CPU_SERIAL,
-PADATA_CPU_PARALLEL and cpumask specifies the new cpumask to use.
-To simply add or remove one cpu from a certain cpumask the functions
-padata_add_cpu/padata_remove_cpu are used. cpu specifies the cpu to add or
-=======
 and for the serial callback function (cbcpumask). padata_set_cpumask is used to
 change just one of the cpumasks. Here cpumask_type is one of PADATA_CPU_SERIAL,
 PADATA_CPU_PARALLEL and cpumask specifies the new cpumask to use.
 To simply add or remove one CPU from a certain cpumask the functions
 padata_add_cpu/padata_remove_cpu are used. cpu specifies the CPU to add or
->>>>>>> 56385a12
 remove and mask is one of PADATA_CPU_SERIAL, PADATA_CPU_PARALLEL.
 
 If a user is interested in padata cpumask changes, he can register to
@@ -105,11 +82,7 @@
 					   struct notifier_block *nblock);
 
 The padata cpumask change notifier notifies about changes of the usable
-<<<<<<< HEAD
-cpumasks, i.e. the subset of active cpus in the user supplied cpumask.
-=======
 cpumasks, i.e. the subset of active CPUs in the user supplied cpumask.
->>>>>>> 56385a12
 
 Padata calls the notifier chain with:
 
@@ -119,11 +92,7 @@
 
 Here cpumask_change_notifier is registered notifier, notification_mask
 is one of PADATA_CPU_SERIAL, PADATA_CPU_PARALLEL and cpumask is a pointer
-<<<<<<< HEAD
-to a struct padata_cpumask that contains the new cpumask informations.
-=======
 to a struct padata_cpumask that contains the new cpumask information.
->>>>>>> 56385a12
 
 Actually submitting work to the padata instance requires the creation of a
 padata_priv structure:
@@ -135,11 +104,7 @@
     };
 
 This structure will almost certainly be embedded within some larger
-<<<<<<< HEAD
-structure specific to the work to be done.  Most its fields are private to
-=======
 structure specific to the work to be done.  Most of its fields are private to
->>>>>>> 56385a12
 padata, but the structure should be zeroed at initialisation time, and the
 parallel() and serial() functions should be provided.  Those functions will
 be called in the process of getting the work done as we will see
