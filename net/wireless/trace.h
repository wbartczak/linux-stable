--- conflicted
+++ resolved
@@ -2059,11 +2059,7 @@
 		  WIPHY_PR_ARG, NETDEV_PR_ARG, __entry->noack_map)
 );
 
-<<<<<<< HEAD
-TRACE_EVENT(rdev_get_channel,
-=======
 DECLARE_EVENT_CLASS(wiphy_wdev_link_evt,
->>>>>>> e6f4ff3f
 	TP_PROTO(struct wiphy *wiphy, struct wireless_dev *wdev,
 		 unsigned int link_id),
 	TP_ARGS(wiphy, wdev, link_id),
@@ -2079,15 +2075,12 @@
 	),
 	TP_printk(WIPHY_PR_FMT ", " WDEV_PR_FMT ", link_id: %u",
 		  WIPHY_PR_ARG, WDEV_PR_ARG, __entry->link_id)
-<<<<<<< HEAD
-=======
 );
 
 DEFINE_EVENT(wiphy_wdev_link_evt, rdev_get_channel,
 	TP_PROTO(struct wiphy *wiphy, struct wireless_dev *wdev,
 		 unsigned int link_id),
 	TP_ARGS(wiphy, wdev, link_id)
->>>>>>> e6f4ff3f
 );
 
 TRACE_EVENT(rdev_return_chandef,
