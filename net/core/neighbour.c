// SPDX-License-Identifier: GPL-2.0-or-later
/*
 *	Generic address resolution entity
 *
 *	Authors:
 *	Pedro Roque		<roque@di.fc.ul.pt>
 *	Alexey Kuznetsov	<kuznet@ms2.inr.ac.ru>
 *
 *	Fixes:
 *	Vitaly E. Lavrov	releasing NULL neighbor in neigh_add.
 *	Harald Welte		Add neighbour cache statistics like rtstat
 */

#define pr_fmt(fmt) KBUILD_MODNAME ": " fmt

#include <linux/slab.h>
#include <linux/kmemleak.h>
#include <linux/types.h>
#include <linux/kernel.h>
#include <linux/module.h>
#include <linux/socket.h>
#include <linux/netdevice.h>
#include <linux/proc_fs.h>
#ifdef CONFIG_SYSCTL
#include <linux/sysctl.h>
#endif
#include <linux/times.h>
#include <net/net_namespace.h>
#include <net/neighbour.h>
#include <net/arp.h>
#include <net/dst.h>
#include <net/sock.h>
#include <net/netevent.h>
#include <net/netlink.h>
#include <linux/rtnetlink.h>
#include <linux/random.h>
#include <linux/string.h>
#include <linux/log2.h>
#include <linux/inetdevice.h>
#include <net/addrconf.h>

#include <trace/events/neigh.h>

#define NEIGH_DEBUG 1
#define neigh_dbg(level, fmt, ...)		\
do {						\
	if (level <= NEIGH_DEBUG)		\
		pr_debug(fmt, ##__VA_ARGS__);	\
} while (0)

#define PNEIGH_HASHMASK		0xF

static void neigh_timer_handler(struct timer_list *t);
static void __neigh_notify(struct neighbour *n, int type, int flags,
			   u32 pid);
static void neigh_update_notify(struct neighbour *neigh, u32 nlmsg_pid);
static int pneigh_ifdown_and_unlock(struct neigh_table *tbl,
				    struct net_device *dev);

#ifdef CONFIG_PROC_FS
static const struct seq_operations neigh_stat_seq_ops;
#endif

/*
   Neighbour hash table buckets are protected with rwlock tbl->lock.

   - All the scans/updates to hash buckets MUST be made under this lock.
   - NOTHING clever should be made under this lock: no callbacks
     to protocol backends, no attempts to send something to network.
     It will result in deadlocks, if backend/driver wants to use neighbour
     cache.
   - If the entry requires some non-trivial actions, increase
     its reference count and release table lock.

   Neighbour entries are protected:
   - with reference count.
   - with rwlock neigh->lock

   Reference count prevents destruction.

   neigh->lock mainly serializes ll address data and its validity state.
   However, the same lock is used to protect another entry fields:
    - timer
    - resolution queue

   Again, nothing clever shall be made under neigh->lock,
   the most complicated procedure, which we allow is dev->hard_header.
   It is supposed, that dev->hard_header is simplistic and does
   not make callbacks to neighbour tables.
 */

static int neigh_blackhole(struct neighbour *neigh, struct sk_buff *skb)
{
	kfree_skb(skb);
	return -ENETDOWN;
}

static void neigh_cleanup_and_release(struct neighbour *neigh)
{
	trace_neigh_cleanup_and_release(neigh, 0);
	__neigh_notify(neigh, RTM_DELNEIGH, 0, 0);
	call_netevent_notifiers(NETEVENT_NEIGH_UPDATE, neigh);
	neigh_release(neigh);
}

/*
 * It is random distribution in the interval (1/2)*base...(3/2)*base.
 * It corresponds to default IPv6 settings and is not overridable,
 * because it is really reasonable choice.
 */

unsigned long neigh_rand_reach_time(unsigned long base)
{
	return base ? prandom_u32_max(base) + (base >> 1) : 0;
}
EXPORT_SYMBOL(neigh_rand_reach_time);

static void neigh_mark_dead(struct neighbour *n)
{
	n->dead = 1;
	if (!list_empty(&n->gc_list)) {
		list_del_init(&n->gc_list);
		atomic_dec(&n->tbl->gc_entries);
	}
	if (!list_empty(&n->managed_list))
		list_del_init(&n->managed_list);
}

static void neigh_update_gc_list(struct neighbour *n)
{
	bool on_gc_list, exempt_from_gc;

	write_lock_bh(&n->tbl->lock);
	write_lock(&n->lock);
	if (n->dead)
		goto out;

	/* remove from the gc list if new state is permanent or if neighbor
	 * is externally learned; otherwise entry should be on the gc list
	 */
	exempt_from_gc = n->nud_state & NUD_PERMANENT ||
			 n->flags & NTF_EXT_LEARNED;
	on_gc_list = !list_empty(&n->gc_list);

	if (exempt_from_gc && on_gc_list) {
		list_del_init(&n->gc_list);
		atomic_dec(&n->tbl->gc_entries);
	} else if (!exempt_from_gc && !on_gc_list) {
		/* add entries to the tail; cleaning removes from the front */
		list_add_tail(&n->gc_list, &n->tbl->gc_list);
		atomic_inc(&n->tbl->gc_entries);
	}
out:
	write_unlock(&n->lock);
	write_unlock_bh(&n->tbl->lock);
}

static void neigh_update_managed_list(struct neighbour *n)
{
	bool on_managed_list, add_to_managed;

	write_lock_bh(&n->tbl->lock);
	write_lock(&n->lock);
	if (n->dead)
		goto out;

	add_to_managed = n->flags & NTF_MANAGED;
	on_managed_list = !list_empty(&n->managed_list);

	if (!add_to_managed && on_managed_list)
		list_del_init(&n->managed_list);
	else if (add_to_managed && !on_managed_list)
		list_add_tail(&n->managed_list, &n->tbl->managed_list);
out:
	write_unlock(&n->lock);
	write_unlock_bh(&n->tbl->lock);
}

static void neigh_update_flags(struct neighbour *neigh, u32 flags, int *notify,
			       bool *gc_update, bool *managed_update)
{
	u32 ndm_flags, old_flags = neigh->flags;

	if (!(flags & NEIGH_UPDATE_F_ADMIN))
		return;

	ndm_flags  = (flags & NEIGH_UPDATE_F_EXT_LEARNED) ? NTF_EXT_LEARNED : 0;
	ndm_flags |= (flags & NEIGH_UPDATE_F_MANAGED) ? NTF_MANAGED : 0;

	if ((old_flags ^ ndm_flags) & NTF_EXT_LEARNED) {
		if (ndm_flags & NTF_EXT_LEARNED)
			neigh->flags |= NTF_EXT_LEARNED;
		else
			neigh->flags &= ~NTF_EXT_LEARNED;
		*notify = 1;
		*gc_update = true;
	}
	if ((old_flags ^ ndm_flags) & NTF_MANAGED) {
		if (ndm_flags & NTF_MANAGED)
			neigh->flags |= NTF_MANAGED;
		else
			neigh->flags &= ~NTF_MANAGED;
		*notify = 1;
		*managed_update = true;
	}
}

static bool neigh_del(struct neighbour *n, struct neighbour __rcu **np,
		      struct neigh_table *tbl)
{
	bool retval = false;

	write_lock(&n->lock);
	if (refcount_read(&n->refcnt) == 1) {
		struct neighbour *neigh;

		neigh = rcu_dereference_protected(n->next,
						  lockdep_is_held(&tbl->lock));
		rcu_assign_pointer(*np, neigh);
		neigh_mark_dead(n);
		retval = true;
	}
	write_unlock(&n->lock);
	if (retval)
		neigh_cleanup_and_release(n);
	return retval;
}

bool neigh_remove_one(struct neighbour *ndel, struct neigh_table *tbl)
{
	struct neigh_hash_table *nht;
	void *pkey = ndel->primary_key;
	u32 hash_val;
	struct neighbour *n;
	struct neighbour __rcu **np;

	nht = rcu_dereference_protected(tbl->nht,
					lockdep_is_held(&tbl->lock));
	hash_val = tbl->hash(pkey, ndel->dev, nht->hash_rnd);
	hash_val = hash_val >> (32 - nht->hash_shift);

	np = &nht->hash_buckets[hash_val];
	while ((n = rcu_dereference_protected(*np,
					      lockdep_is_held(&tbl->lock)))) {
		if (n == ndel)
			return neigh_del(n, np, tbl);
		np = &n->next;
	}
	return false;
}

static int neigh_forced_gc(struct neigh_table *tbl)
{
	int max_clean = atomic_read(&tbl->gc_entries) - tbl->gc_thresh2;
	unsigned long tref = jiffies - 5 * HZ;
	struct neighbour *n, *tmp;
	int shrunk = 0;

	NEIGH_CACHE_STAT_INC(tbl, forced_gc_runs);

	write_lock_bh(&tbl->lock);

	list_for_each_entry_safe(n, tmp, &tbl->gc_list, gc_list) {
		if (refcount_read(&n->refcnt) == 1) {
			bool remove = false;

			write_lock(&n->lock);
			if ((n->nud_state == NUD_FAILED) ||
			    (n->nud_state == NUD_NOARP) ||
			    (tbl->is_multicast &&
			     tbl->is_multicast(n->primary_key)) ||
			    time_after(tref, n->updated))
				remove = true;
			write_unlock(&n->lock);

			if (remove && neigh_remove_one(n, tbl))
				shrunk++;
			if (shrunk >= max_clean)
				break;
		}
	}

	tbl->last_flush = jiffies;

	write_unlock_bh(&tbl->lock);

	return shrunk;
}

static void neigh_add_timer(struct neighbour *n, unsigned long when)
{
	neigh_hold(n);
	if (unlikely(mod_timer(&n->timer, when))) {
		printk("NEIGH: BUG, double timer add, state is %x\n",
		       n->nud_state);
		dump_stack();
	}
}

static int neigh_del_timer(struct neighbour *n)
{
	if ((n->nud_state & NUD_IN_TIMER) &&
	    del_timer(&n->timer)) {
		neigh_release(n);
		return 1;
	}
	return 0;
}

<<<<<<< HEAD
static void pneigh_queue_purge(struct sk_buff_head *list, struct net *net)
=======
static struct neigh_parms *neigh_get_dev_parms_rcu(struct net_device *dev,
						   int family)
{
	switch (family) {
	case AF_INET:
		return __in_dev_arp_parms_get_rcu(dev);
	case AF_INET6:
		return __in6_dev_nd_parms_get_rcu(dev);
	}
	return NULL;
}

static void neigh_parms_qlen_dec(struct net_device *dev, int family)
{
	struct neigh_parms *p;

	rcu_read_lock();
	p = neigh_get_dev_parms_rcu(dev, family);
	if (p)
		p->qlen--;
	rcu_read_unlock();
}

static void pneigh_queue_purge(struct sk_buff_head *list, struct net *net,
			       int family)
>>>>>>> d60c95ef
{
	struct sk_buff_head tmp;
	unsigned long flags;
	struct sk_buff *skb;

	skb_queue_head_init(&tmp);
	spin_lock_irqsave(&list->lock, flags);
	skb = skb_peek(list);
	while (skb != NULL) {
		struct sk_buff *skb_next = skb_peek_next(skb, list);
<<<<<<< HEAD
		if (net == NULL || net_eq(dev_net(skb->dev), net)) {
=======
		struct net_device *dev = skb->dev;

		if (net == NULL || net_eq(dev_net(dev), net)) {
			neigh_parms_qlen_dec(dev, family);
>>>>>>> d60c95ef
			__skb_unlink(skb, list);
			__skb_queue_tail(&tmp, skb);
		}
		skb = skb_next;
	}
	spin_unlock_irqrestore(&list->lock, flags);

	while ((skb = __skb_dequeue(&tmp))) {
		dev_put(skb->dev);
		kfree_skb(skb);
	}
}

static void neigh_flush_dev(struct neigh_table *tbl, struct net_device *dev,
			    bool skip_perm)
{
	int i;
	struct neigh_hash_table *nht;

	nht = rcu_dereference_protected(tbl->nht,
					lockdep_is_held(&tbl->lock));

	for (i = 0; i < (1 << nht->hash_shift); i++) {
		struct neighbour *n;
		struct neighbour __rcu **np = &nht->hash_buckets[i];

		while ((n = rcu_dereference_protected(*np,
					lockdep_is_held(&tbl->lock))) != NULL) {
			if (dev && n->dev != dev) {
				np = &n->next;
				continue;
			}
			if (skip_perm && n->nud_state & NUD_PERMANENT) {
				np = &n->next;
				continue;
			}
			rcu_assign_pointer(*np,
				   rcu_dereference_protected(n->next,
						lockdep_is_held(&tbl->lock)));
			write_lock(&n->lock);
			neigh_del_timer(n);
			neigh_mark_dead(n);
			if (refcount_read(&n->refcnt) != 1) {
				/* The most unpleasant situation.
				   We must destroy neighbour entry,
				   but someone still uses it.

				   The destroy will be delayed until
				   the last user releases us, but
				   we must kill timers etc. and move
				   it to safe state.
				 */
				__skb_queue_purge(&n->arp_queue);
				n->arp_queue_len_bytes = 0;
				n->output = neigh_blackhole;
				if (n->nud_state & NUD_VALID)
					n->nud_state = NUD_NOARP;
				else
					n->nud_state = NUD_NONE;
				neigh_dbg(2, "neigh %p is stray\n", n);
			}
			write_unlock(&n->lock);
			neigh_cleanup_and_release(n);
		}
	}
}

void neigh_changeaddr(struct neigh_table *tbl, struct net_device *dev)
{
	write_lock_bh(&tbl->lock);
	neigh_flush_dev(tbl, dev, false);
	write_unlock_bh(&tbl->lock);
}
EXPORT_SYMBOL(neigh_changeaddr);

static int __neigh_ifdown(struct neigh_table *tbl, struct net_device *dev,
			  bool skip_perm)
{
	write_lock_bh(&tbl->lock);
	neigh_flush_dev(tbl, dev, skip_perm);
	pneigh_ifdown_and_unlock(tbl, dev);
<<<<<<< HEAD
	pneigh_queue_purge(&tbl->proxy_queue, dev ? dev_net(dev) : NULL);
=======
	pneigh_queue_purge(&tbl->proxy_queue, dev ? dev_net(dev) : NULL,
			   tbl->family);
>>>>>>> d60c95ef
	if (skb_queue_empty_lockless(&tbl->proxy_queue))
		del_timer_sync(&tbl->proxy_timer);
	return 0;
}

int neigh_carrier_down(struct neigh_table *tbl, struct net_device *dev)
{
	__neigh_ifdown(tbl, dev, true);
	return 0;
}
EXPORT_SYMBOL(neigh_carrier_down);

int neigh_ifdown(struct neigh_table *tbl, struct net_device *dev)
{
	__neigh_ifdown(tbl, dev, false);
	return 0;
}
EXPORT_SYMBOL(neigh_ifdown);

static struct neighbour *neigh_alloc(struct neigh_table *tbl,
				     struct net_device *dev,
<<<<<<< HEAD
				     u8 flags, bool exempt_from_gc)
=======
				     u32 flags, bool exempt_from_gc)
>>>>>>> d60c95ef
{
	struct neighbour *n = NULL;
	unsigned long now = jiffies;
	int entries;

	if (exempt_from_gc)
		goto do_alloc;

	entries = atomic_inc_return(&tbl->gc_entries) - 1;
	if (entries >= tbl->gc_thresh3 ||
	    (entries >= tbl->gc_thresh2 &&
	     time_after(now, tbl->last_flush + 5 * HZ))) {
		if (!neigh_forced_gc(tbl) &&
		    entries >= tbl->gc_thresh3) {
			net_info_ratelimited("%s: neighbor table overflow!\n",
					     tbl->id);
			NEIGH_CACHE_STAT_INC(tbl, table_fulls);
			goto out_entries;
		}
	}

do_alloc:
	n = kzalloc(tbl->entry_size + dev->neigh_priv_len, GFP_ATOMIC);
	if (!n)
		goto out_entries;

	__skb_queue_head_init(&n->arp_queue);
	rwlock_init(&n->lock);
	seqlock_init(&n->ha_lock);
	n->updated	  = n->used = now;
	n->nud_state	  = NUD_NONE;
	n->output	  = neigh_blackhole;
	n->flags	  = flags;
	seqlock_init(&n->hh.hh_lock);
	n->parms	  = neigh_parms_clone(&tbl->parms);
	timer_setup(&n->timer, neigh_timer_handler, 0);

	NEIGH_CACHE_STAT_INC(tbl, allocs);
	n->tbl		  = tbl;
	refcount_set(&n->refcnt, 1);
	n->dead		  = 1;
	INIT_LIST_HEAD(&n->gc_list);
	INIT_LIST_HEAD(&n->managed_list);

	atomic_inc(&tbl->entries);
out:
	return n;

out_entries:
	if (!exempt_from_gc)
		atomic_dec(&tbl->gc_entries);
	goto out;
}

static void neigh_get_hash_rnd(u32 *x)
{
	*x = get_random_u32() | 1;
}

static struct neigh_hash_table *neigh_hash_alloc(unsigned int shift)
{
	size_t size = (1 << shift) * sizeof(struct neighbour *);
	struct neigh_hash_table *ret;
	struct neighbour __rcu **buckets;
	int i;

	ret = kmalloc(sizeof(*ret), GFP_ATOMIC);
	if (!ret)
		return NULL;
	if (size <= PAGE_SIZE) {
		buckets = kzalloc(size, GFP_ATOMIC);
	} else {
		buckets = (struct neighbour __rcu **)
			  __get_free_pages(GFP_ATOMIC | __GFP_ZERO,
					   get_order(size));
		kmemleak_alloc(buckets, size, 1, GFP_ATOMIC);
	}
	if (!buckets) {
		kfree(ret);
		return NULL;
	}
	ret->hash_buckets = buckets;
	ret->hash_shift = shift;
	for (i = 0; i < NEIGH_NUM_HASH_RND; i++)
		neigh_get_hash_rnd(&ret->hash_rnd[i]);
	return ret;
}

static void neigh_hash_free_rcu(struct rcu_head *head)
{
	struct neigh_hash_table *nht = container_of(head,
						    struct neigh_hash_table,
						    rcu);
	size_t size = (1 << nht->hash_shift) * sizeof(struct neighbour *);
	struct neighbour __rcu **buckets = nht->hash_buckets;

	if (size <= PAGE_SIZE) {
		kfree(buckets);
	} else {
		kmemleak_free(buckets);
		free_pages((unsigned long)buckets, get_order(size));
	}
	kfree(nht);
}

static struct neigh_hash_table *neigh_hash_grow(struct neigh_table *tbl,
						unsigned long new_shift)
{
	unsigned int i, hash;
	struct neigh_hash_table *new_nht, *old_nht;

	NEIGH_CACHE_STAT_INC(tbl, hash_grows);

	old_nht = rcu_dereference_protected(tbl->nht,
					    lockdep_is_held(&tbl->lock));
	new_nht = neigh_hash_alloc(new_shift);
	if (!new_nht)
		return old_nht;

	for (i = 0; i < (1 << old_nht->hash_shift); i++) {
		struct neighbour *n, *next;

		for (n = rcu_dereference_protected(old_nht->hash_buckets[i],
						   lockdep_is_held(&tbl->lock));
		     n != NULL;
		     n = next) {
			hash = tbl->hash(n->primary_key, n->dev,
					 new_nht->hash_rnd);

			hash >>= (32 - new_nht->hash_shift);
			next = rcu_dereference_protected(n->next,
						lockdep_is_held(&tbl->lock));

			rcu_assign_pointer(n->next,
					   rcu_dereference_protected(
						new_nht->hash_buckets[hash],
						lockdep_is_held(&tbl->lock)));
			rcu_assign_pointer(new_nht->hash_buckets[hash], n);
		}
	}

	rcu_assign_pointer(tbl->nht, new_nht);
	call_rcu(&old_nht->rcu, neigh_hash_free_rcu);
	return new_nht;
}

struct neighbour *neigh_lookup(struct neigh_table *tbl, const void *pkey,
			       struct net_device *dev)
{
	struct neighbour *n;

	NEIGH_CACHE_STAT_INC(tbl, lookups);

	rcu_read_lock_bh();
	n = __neigh_lookup_noref(tbl, pkey, dev);
	if (n) {
		if (!refcount_inc_not_zero(&n->refcnt))
			n = NULL;
		NEIGH_CACHE_STAT_INC(tbl, hits);
	}

	rcu_read_unlock_bh();
	return n;
}
EXPORT_SYMBOL(neigh_lookup);

struct neighbour *neigh_lookup_nodev(struct neigh_table *tbl, struct net *net,
				     const void *pkey)
{
	struct neighbour *n;
	unsigned int key_len = tbl->key_len;
	u32 hash_val;
	struct neigh_hash_table *nht;

	NEIGH_CACHE_STAT_INC(tbl, lookups);

	rcu_read_lock_bh();
	nht = rcu_dereference_bh(tbl->nht);
	hash_val = tbl->hash(pkey, NULL, nht->hash_rnd) >> (32 - nht->hash_shift);

	for (n = rcu_dereference_bh(nht->hash_buckets[hash_val]);
	     n != NULL;
	     n = rcu_dereference_bh(n->next)) {
		if (!memcmp(n->primary_key, pkey, key_len) &&
		    net_eq(dev_net(n->dev), net)) {
			if (!refcount_inc_not_zero(&n->refcnt))
				n = NULL;
			NEIGH_CACHE_STAT_INC(tbl, hits);
			break;
		}
	}

	rcu_read_unlock_bh();
	return n;
}
EXPORT_SYMBOL(neigh_lookup_nodev);

static struct neighbour *
___neigh_create(struct neigh_table *tbl, const void *pkey,
<<<<<<< HEAD
		struct net_device *dev, u8 flags,
=======
		struct net_device *dev, u32 flags,
>>>>>>> d60c95ef
		bool exempt_from_gc, bool want_ref)
{
	u32 hash_val, key_len = tbl->key_len;
	struct neighbour *n1, *rc, *n;
	struct neigh_hash_table *nht;
	int error;

	n = neigh_alloc(tbl, dev, flags, exempt_from_gc);
	trace_neigh_create(tbl, dev, pkey, n, exempt_from_gc);
	if (!n) {
		rc = ERR_PTR(-ENOBUFS);
		goto out;
	}

	memcpy(n->primary_key, pkey, key_len);
	n->dev = dev;
	netdev_hold(dev, &n->dev_tracker, GFP_ATOMIC);

	/* Protocol specific setup. */
	if (tbl->constructor &&	(error = tbl->constructor(n)) < 0) {
		rc = ERR_PTR(error);
		goto out_neigh_release;
	}

	if (dev->netdev_ops->ndo_neigh_construct) {
		error = dev->netdev_ops->ndo_neigh_construct(dev, n);
		if (error < 0) {
			rc = ERR_PTR(error);
			goto out_neigh_release;
		}
	}

	/* Device specific setup. */
	if (n->parms->neigh_setup &&
	    (error = n->parms->neigh_setup(n)) < 0) {
		rc = ERR_PTR(error);
		goto out_neigh_release;
	}

	n->confirmed = jiffies - (NEIGH_VAR(n->parms, BASE_REACHABLE_TIME) << 1);

	write_lock_bh(&tbl->lock);
	nht = rcu_dereference_protected(tbl->nht,
					lockdep_is_held(&tbl->lock));

	if (atomic_read(&tbl->entries) > (1 << nht->hash_shift))
		nht = neigh_hash_grow(tbl, nht->hash_shift + 1);

	hash_val = tbl->hash(n->primary_key, dev, nht->hash_rnd) >> (32 - nht->hash_shift);

	if (n->parms->dead) {
		rc = ERR_PTR(-EINVAL);
		goto out_tbl_unlock;
	}

	for (n1 = rcu_dereference_protected(nht->hash_buckets[hash_val],
					    lockdep_is_held(&tbl->lock));
	     n1 != NULL;
	     n1 = rcu_dereference_protected(n1->next,
			lockdep_is_held(&tbl->lock))) {
		if (dev == n1->dev && !memcmp(n1->primary_key, n->primary_key, key_len)) {
			if (want_ref)
				neigh_hold(n1);
			rc = n1;
			goto out_tbl_unlock;
		}
	}

	n->dead = 0;
	if (!exempt_from_gc)
		list_add_tail(&n->gc_list, &n->tbl->gc_list);
	if (n->flags & NTF_MANAGED)
		list_add_tail(&n->managed_list, &n->tbl->managed_list);
	if (want_ref)
		neigh_hold(n);
	rcu_assign_pointer(n->next,
			   rcu_dereference_protected(nht->hash_buckets[hash_val],
						     lockdep_is_held(&tbl->lock)));
	rcu_assign_pointer(nht->hash_buckets[hash_val], n);
	write_unlock_bh(&tbl->lock);
	neigh_dbg(2, "neigh %p is created\n", n);
	rc = n;
out:
	return rc;
out_tbl_unlock:
	write_unlock_bh(&tbl->lock);
out_neigh_release:
	if (!exempt_from_gc)
		atomic_dec(&tbl->gc_entries);
	neigh_release(n);
	goto out;
}

struct neighbour *__neigh_create(struct neigh_table *tbl, const void *pkey,
				 struct net_device *dev, bool want_ref)
{
	return ___neigh_create(tbl, pkey, dev, 0, false, want_ref);
}
EXPORT_SYMBOL(__neigh_create);

static u32 pneigh_hash(const void *pkey, unsigned int key_len)
{
	u32 hash_val = *(u32 *)(pkey + key_len - 4);
	hash_val ^= (hash_val >> 16);
	hash_val ^= hash_val >> 8;
	hash_val ^= hash_val >> 4;
	hash_val &= PNEIGH_HASHMASK;
	return hash_val;
}

static struct pneigh_entry *__pneigh_lookup_1(struct pneigh_entry *n,
					      struct net *net,
					      const void *pkey,
					      unsigned int key_len,
					      struct net_device *dev)
{
	while (n) {
		if (!memcmp(n->key, pkey, key_len) &&
		    net_eq(pneigh_net(n), net) &&
		    (n->dev == dev || !n->dev))
			return n;
		n = n->next;
	}
	return NULL;
}

struct pneigh_entry *__pneigh_lookup(struct neigh_table *tbl,
		struct net *net, const void *pkey, struct net_device *dev)
{
	unsigned int key_len = tbl->key_len;
	u32 hash_val = pneigh_hash(pkey, key_len);

	return __pneigh_lookup_1(tbl->phash_buckets[hash_val],
				 net, pkey, key_len, dev);
}
EXPORT_SYMBOL_GPL(__pneigh_lookup);

struct pneigh_entry * pneigh_lookup(struct neigh_table *tbl,
				    struct net *net, const void *pkey,
				    struct net_device *dev, int creat)
{
	struct pneigh_entry *n;
	unsigned int key_len = tbl->key_len;
	u32 hash_val = pneigh_hash(pkey, key_len);

	read_lock_bh(&tbl->lock);
	n = __pneigh_lookup_1(tbl->phash_buckets[hash_val],
			      net, pkey, key_len, dev);
	read_unlock_bh(&tbl->lock);

	if (n || !creat)
		goto out;

	ASSERT_RTNL();

	n = kzalloc(sizeof(*n) + key_len, GFP_KERNEL);
	if (!n)
		goto out;

	write_pnet(&n->net, net);
	memcpy(n->key, pkey, key_len);
	n->dev = dev;
	netdev_hold(dev, &n->dev_tracker, GFP_KERNEL);

	if (tbl->pconstructor && tbl->pconstructor(n)) {
		netdev_put(dev, &n->dev_tracker);
		kfree(n);
		n = NULL;
		goto out;
	}

	write_lock_bh(&tbl->lock);
	n->next = tbl->phash_buckets[hash_val];
	tbl->phash_buckets[hash_val] = n;
	write_unlock_bh(&tbl->lock);
out:
	return n;
}
EXPORT_SYMBOL(pneigh_lookup);


int pneigh_delete(struct neigh_table *tbl, struct net *net, const void *pkey,
		  struct net_device *dev)
{
	struct pneigh_entry *n, **np;
	unsigned int key_len = tbl->key_len;
	u32 hash_val = pneigh_hash(pkey, key_len);

	write_lock_bh(&tbl->lock);
	for (np = &tbl->phash_buckets[hash_val]; (n = *np) != NULL;
	     np = &n->next) {
		if (!memcmp(n->key, pkey, key_len) && n->dev == dev &&
		    net_eq(pneigh_net(n), net)) {
			*np = n->next;
			write_unlock_bh(&tbl->lock);
			if (tbl->pdestructor)
				tbl->pdestructor(n);
			netdev_put(n->dev, &n->dev_tracker);
			kfree(n);
			return 0;
		}
	}
	write_unlock_bh(&tbl->lock);
	return -ENOENT;
}

static int pneigh_ifdown_and_unlock(struct neigh_table *tbl,
				    struct net_device *dev)
{
	struct pneigh_entry *n, **np, *freelist = NULL;
	u32 h;

	for (h = 0; h <= PNEIGH_HASHMASK; h++) {
		np = &tbl->phash_buckets[h];
		while ((n = *np) != NULL) {
			if (!dev || n->dev == dev) {
				*np = n->next;
				n->next = freelist;
				freelist = n;
				continue;
			}
			np = &n->next;
		}
	}
	write_unlock_bh(&tbl->lock);
	while ((n = freelist)) {
		freelist = n->next;
		n->next = NULL;
		if (tbl->pdestructor)
			tbl->pdestructor(n);
		netdev_put(n->dev, &n->dev_tracker);
		kfree(n);
	}
	return -ENOENT;
}

static void neigh_parms_destroy(struct neigh_parms *parms);

static inline void neigh_parms_put(struct neigh_parms *parms)
{
	if (refcount_dec_and_test(&parms->refcnt))
		neigh_parms_destroy(parms);
}

/*
 *	neighbour must already be out of the table;
 *
 */
void neigh_destroy(struct neighbour *neigh)
{
	struct net_device *dev = neigh->dev;

	NEIGH_CACHE_STAT_INC(neigh->tbl, destroys);

	if (!neigh->dead) {
		pr_warn("Destroying alive neighbour %p\n", neigh);
		dump_stack();
		return;
	}

	if (neigh_del_timer(neigh))
		pr_warn("Impossible event\n");

	write_lock_bh(&neigh->lock);
	__skb_queue_purge(&neigh->arp_queue);
	write_unlock_bh(&neigh->lock);
	neigh->arp_queue_len_bytes = 0;

	if (dev->netdev_ops->ndo_neigh_destroy)
		dev->netdev_ops->ndo_neigh_destroy(dev, neigh);

	netdev_put(dev, &neigh->dev_tracker);
	neigh_parms_put(neigh->parms);

	neigh_dbg(2, "neigh %p is destroyed\n", neigh);

	atomic_dec(&neigh->tbl->entries);
	kfree_rcu(neigh, rcu);
}
EXPORT_SYMBOL(neigh_destroy);

/* Neighbour state is suspicious;
   disable fast path.

   Called with write_locked neigh.
 */
static void neigh_suspect(struct neighbour *neigh)
{
	neigh_dbg(2, "neigh %p is suspected\n", neigh);

	neigh->output = neigh->ops->output;
}

/* Neighbour state is OK;
   enable fast path.

   Called with write_locked neigh.
 */
static void neigh_connect(struct neighbour *neigh)
{
	neigh_dbg(2, "neigh %p is connected\n", neigh);

	neigh->output = neigh->ops->connected_output;
}

static void neigh_periodic_work(struct work_struct *work)
{
	struct neigh_table *tbl = container_of(work, struct neigh_table, gc_work.work);
	struct neighbour *n;
	struct neighbour __rcu **np;
	unsigned int i;
	struct neigh_hash_table *nht;

	NEIGH_CACHE_STAT_INC(tbl, periodic_gc_runs);

	write_lock_bh(&tbl->lock);
	nht = rcu_dereference_protected(tbl->nht,
					lockdep_is_held(&tbl->lock));

	/*
	 *	periodically recompute ReachableTime from random function
	 */

	if (time_after(jiffies, tbl->last_rand + 300 * HZ)) {
		struct neigh_parms *p;
		tbl->last_rand = jiffies;
		list_for_each_entry(p, &tbl->parms_list, list)
			p->reachable_time =
				neigh_rand_reach_time(NEIGH_VAR(p, BASE_REACHABLE_TIME));
	}

	if (atomic_read(&tbl->entries) < tbl->gc_thresh1)
		goto out;

	for (i = 0 ; i < (1 << nht->hash_shift); i++) {
		np = &nht->hash_buckets[i];

		while ((n = rcu_dereference_protected(*np,
				lockdep_is_held(&tbl->lock))) != NULL) {
			unsigned int state;

			write_lock(&n->lock);

			state = n->nud_state;
			if ((state & (NUD_PERMANENT | NUD_IN_TIMER)) ||
			    (n->flags & NTF_EXT_LEARNED)) {
				write_unlock(&n->lock);
				goto next_elt;
			}

			if (time_before(n->used, n->confirmed))
				n->used = n->confirmed;

			if (refcount_read(&n->refcnt) == 1 &&
			    (state == NUD_FAILED ||
			     time_after(jiffies, n->used + NEIGH_VAR(n->parms, GC_STALETIME)))) {
				*np = n->next;
				neigh_mark_dead(n);
				write_unlock(&n->lock);
				neigh_cleanup_and_release(n);
				continue;
			}
			write_unlock(&n->lock);

next_elt:
			np = &n->next;
		}
		/*
		 * It's fine to release lock here, even if hash table
		 * grows while we are preempted.
		 */
		write_unlock_bh(&tbl->lock);
		cond_resched();
		write_lock_bh(&tbl->lock);
		nht = rcu_dereference_protected(tbl->nht,
						lockdep_is_held(&tbl->lock));
	}
out:
	/* Cycle through all hash buckets every BASE_REACHABLE_TIME/2 ticks.
	 * ARP entry timeouts range from 1/2 BASE_REACHABLE_TIME to 3/2
	 * BASE_REACHABLE_TIME.
	 */
	queue_delayed_work(system_power_efficient_wq, &tbl->gc_work,
			      NEIGH_VAR(&tbl->parms, BASE_REACHABLE_TIME) >> 1);
	write_unlock_bh(&tbl->lock);
}

static __inline__ int neigh_max_probes(struct neighbour *n)
{
	struct neigh_parms *p = n->parms;
	return NEIGH_VAR(p, UCAST_PROBES) + NEIGH_VAR(p, APP_PROBES) +
	       (n->nud_state & NUD_PROBE ? NEIGH_VAR(p, MCAST_REPROBES) :
	        NEIGH_VAR(p, MCAST_PROBES));
}

static void neigh_invalidate(struct neighbour *neigh)
	__releases(neigh->lock)
	__acquires(neigh->lock)
{
	struct sk_buff *skb;

	NEIGH_CACHE_STAT_INC(neigh->tbl, res_failed);
	neigh_dbg(2, "neigh %p is failed\n", neigh);
	neigh->updated = jiffies;

	/* It is very thin place. report_unreachable is very complicated
	   routine. Particularly, it can hit the same neighbour entry!

	   So that, we try to be accurate and avoid dead loop. --ANK
	 */
	while (neigh->nud_state == NUD_FAILED &&
	       (skb = __skb_dequeue(&neigh->arp_queue)) != NULL) {
		write_unlock(&neigh->lock);
		neigh->ops->error_report(neigh, skb);
		write_lock(&neigh->lock);
	}
	__skb_queue_purge(&neigh->arp_queue);
	neigh->arp_queue_len_bytes = 0;
}

static void neigh_probe(struct neighbour *neigh)
	__releases(neigh->lock)
{
	struct sk_buff *skb = skb_peek_tail(&neigh->arp_queue);
	/* keep skb alive even if arp_queue overflows */
	if (skb)
		skb = skb_clone(skb, GFP_ATOMIC);
	write_unlock(&neigh->lock);
	if (neigh->ops->solicit)
		neigh->ops->solicit(neigh, skb);
	atomic_inc(&neigh->probes);
	consume_skb(skb);
}

/* Called when a timer expires for a neighbour entry. */

static void neigh_timer_handler(struct timer_list *t)
{
	unsigned long now, next;
	struct neighbour *neigh = from_timer(neigh, t, timer);
	unsigned int state;
	int notify = 0;

	write_lock(&neigh->lock);

	state = neigh->nud_state;
	now = jiffies;
	next = now + HZ;

	if (!(state & NUD_IN_TIMER))
		goto out;

	if (state & NUD_REACHABLE) {
		if (time_before_eq(now,
				   neigh->confirmed + neigh->parms->reachable_time)) {
			neigh_dbg(2, "neigh %p is still alive\n", neigh);
			next = neigh->confirmed + neigh->parms->reachable_time;
		} else if (time_before_eq(now,
					  neigh->used +
					  NEIGH_VAR(neigh->parms, DELAY_PROBE_TIME))) {
			neigh_dbg(2, "neigh %p is delayed\n", neigh);
			neigh->nud_state = NUD_DELAY;
			neigh->updated = jiffies;
			neigh_suspect(neigh);
			next = now + NEIGH_VAR(neigh->parms, DELAY_PROBE_TIME);
		} else {
			neigh_dbg(2, "neigh %p is suspected\n", neigh);
			neigh->nud_state = NUD_STALE;
			neigh->updated = jiffies;
			neigh_suspect(neigh);
			notify = 1;
		}
	} else if (state & NUD_DELAY) {
		if (time_before_eq(now,
				   neigh->confirmed +
				   NEIGH_VAR(neigh->parms, DELAY_PROBE_TIME))) {
			neigh_dbg(2, "neigh %p is now reachable\n", neigh);
			neigh->nud_state = NUD_REACHABLE;
			neigh->updated = jiffies;
			neigh_connect(neigh);
			notify = 1;
			next = neigh->confirmed + neigh->parms->reachable_time;
		} else {
			neigh_dbg(2, "neigh %p is probed\n", neigh);
			neigh->nud_state = NUD_PROBE;
			neigh->updated = jiffies;
			atomic_set(&neigh->probes, 0);
			notify = 1;
			next = now + max(NEIGH_VAR(neigh->parms, RETRANS_TIME),
					 HZ/100);
		}
	} else {
		/* NUD_PROBE|NUD_INCOMPLETE */
		next = now + max(NEIGH_VAR(neigh->parms, RETRANS_TIME), HZ/100);
	}

	if ((neigh->nud_state & (NUD_INCOMPLETE | NUD_PROBE)) &&
	    atomic_read(&neigh->probes) >= neigh_max_probes(neigh)) {
		neigh->nud_state = NUD_FAILED;
		notify = 1;
		neigh_invalidate(neigh);
		goto out;
	}

	if (neigh->nud_state & NUD_IN_TIMER) {
		if (time_before(next, jiffies + HZ/100))
			next = jiffies + HZ/100;
		if (!mod_timer(&neigh->timer, next))
			neigh_hold(neigh);
	}
	if (neigh->nud_state & (NUD_INCOMPLETE | NUD_PROBE)) {
		neigh_probe(neigh);
	} else {
out:
		write_unlock(&neigh->lock);
	}

	if (notify)
		neigh_update_notify(neigh, 0);

	trace_neigh_timer_handler(neigh, 0);

	neigh_release(neigh);
}

int __neigh_event_send(struct neighbour *neigh, struct sk_buff *skb,
		       const bool immediate_ok)
{
	int rc;
	bool immediate_probe = false;

	write_lock_bh(&neigh->lock);

	rc = 0;
	if (neigh->nud_state & (NUD_CONNECTED | NUD_DELAY | NUD_PROBE))
		goto out_unlock_bh;
	if (neigh->dead)
		goto out_dead;

	if (!(neigh->nud_state & (NUD_STALE | NUD_INCOMPLETE))) {
		if (NEIGH_VAR(neigh->parms, MCAST_PROBES) +
		    NEIGH_VAR(neigh->parms, APP_PROBES)) {
			unsigned long next, now = jiffies;

			atomic_set(&neigh->probes,
				   NEIGH_VAR(neigh->parms, UCAST_PROBES));
			neigh_del_timer(neigh);
			neigh->nud_state = NUD_INCOMPLETE;
			neigh->updated = now;
			if (!immediate_ok) {
				next = now + 1;
			} else {
				immediate_probe = true;
				next = now + max(NEIGH_VAR(neigh->parms,
							   RETRANS_TIME),
						 HZ / 100);
			}
			neigh_add_timer(neigh, next);
		} else {
			neigh->nud_state = NUD_FAILED;
			neigh->updated = jiffies;
			write_unlock_bh(&neigh->lock);

			kfree_skb_reason(skb, SKB_DROP_REASON_NEIGH_FAILED);
			return 1;
		}
	} else if (neigh->nud_state & NUD_STALE) {
		neigh_dbg(2, "neigh %p is delayed\n", neigh);
		neigh_del_timer(neigh);
		neigh->nud_state = NUD_DELAY;
		neigh->updated = jiffies;
		neigh_add_timer(neigh, jiffies +
				NEIGH_VAR(neigh->parms, DELAY_PROBE_TIME));
	}

	if (neigh->nud_state == NUD_INCOMPLETE) {
		if (skb) {
			while (neigh->arp_queue_len_bytes + skb->truesize >
			       NEIGH_VAR(neigh->parms, QUEUE_LEN_BYTES)) {
				struct sk_buff *buff;

				buff = __skb_dequeue(&neigh->arp_queue);
				if (!buff)
					break;
				neigh->arp_queue_len_bytes -= buff->truesize;
				kfree_skb_reason(buff, SKB_DROP_REASON_NEIGH_QUEUEFULL);
				NEIGH_CACHE_STAT_INC(neigh->tbl, unres_discards);
			}
			skb_dst_force(skb);
			__skb_queue_tail(&neigh->arp_queue, skb);
			neigh->arp_queue_len_bytes += skb->truesize;
		}
		rc = 1;
	}
out_unlock_bh:
	if (immediate_probe)
		neigh_probe(neigh);
	else
		write_unlock(&neigh->lock);
	local_bh_enable();
	trace_neigh_event_send_done(neigh, rc);
	return rc;

out_dead:
	if (neigh->nud_state & NUD_STALE)
		goto out_unlock_bh;
	write_unlock_bh(&neigh->lock);
	kfree_skb_reason(skb, SKB_DROP_REASON_NEIGH_DEAD);
	trace_neigh_event_send_dead(neigh, 1);
	return 1;
}
EXPORT_SYMBOL(__neigh_event_send);

static void neigh_update_hhs(struct neighbour *neigh)
{
	struct hh_cache *hh;
	void (*update)(struct hh_cache*, const struct net_device*, const unsigned char *)
		= NULL;

	if (neigh->dev->header_ops)
		update = neigh->dev->header_ops->cache_update;

	if (update) {
		hh = &neigh->hh;
		if (READ_ONCE(hh->hh_len)) {
			write_seqlock_bh(&hh->hh_lock);
			update(hh, neigh->dev, neigh->ha);
			write_sequnlock_bh(&hh->hh_lock);
		}
	}
}

/* Generic update routine.
   -- lladdr is new lladdr or NULL, if it is not supplied.
   -- new    is new state.
   -- flags
	NEIGH_UPDATE_F_OVERRIDE allows to override existing lladdr,
				if it is different.
	NEIGH_UPDATE_F_WEAK_OVERRIDE will suspect existing "connected"
				lladdr instead of overriding it
				if it is different.
	NEIGH_UPDATE_F_ADMIN	means that the change is administrative.
	NEIGH_UPDATE_F_USE	means that the entry is user triggered.
<<<<<<< HEAD
=======
	NEIGH_UPDATE_F_MANAGED	means that the entry will be auto-refreshed.
>>>>>>> d60c95ef
	NEIGH_UPDATE_F_OVERRIDE_ISROUTER allows to override existing
				NTF_ROUTER flag.
	NEIGH_UPDATE_F_ISROUTER	indicates if the neighbour is known as
				a router.

   Caller MUST hold reference count on the entry.
 */
static int __neigh_update(struct neighbour *neigh, const u8 *lladdr,
			  u8 new, u32 flags, u32 nlmsg_pid,
			  struct netlink_ext_ack *extack)
{
	bool gc_update = false, managed_update = false;
	int update_isrouter = 0;
	struct net_device *dev;
	int err, notify = 0;
	u8 old;

	trace_neigh_update(neigh, lladdr, new, flags, nlmsg_pid);

	write_lock_bh(&neigh->lock);

	dev    = neigh->dev;
	old    = neigh->nud_state;
	err    = -EPERM;

	if (neigh->dead) {
		NL_SET_ERR_MSG(extack, "Neighbor entry is now dead");
		new = old;
		goto out;
	}
	if (!(flags & NEIGH_UPDATE_F_ADMIN) &&
	    (old & (NUD_NOARP | NUD_PERMANENT)))
		goto out;

<<<<<<< HEAD
	ext_learn_change = neigh_update_ext_learned(neigh, flags, &notify);
	if (flags & NEIGH_UPDATE_F_USE) {
=======
	neigh_update_flags(neigh, flags, &notify, &gc_update, &managed_update);
	if (flags & (NEIGH_UPDATE_F_USE | NEIGH_UPDATE_F_MANAGED)) {
>>>>>>> d60c95ef
		new = old & ~NUD_PERMANENT;
		neigh->nud_state = new;
		err = 0;
		goto out;
	}

	if (!(new & NUD_VALID)) {
		neigh_del_timer(neigh);
		if (old & NUD_CONNECTED)
			neigh_suspect(neigh);
		neigh->nud_state = new;
		err = 0;
		notify = old & NUD_VALID;
		if ((old & (NUD_INCOMPLETE | NUD_PROBE)) &&
		    (new & NUD_FAILED)) {
			neigh_invalidate(neigh);
			notify = 1;
		}
		goto out;
	}

	/* Compare new lladdr with cached one */
	if (!dev->addr_len) {
		/* First case: device needs no address. */
		lladdr = neigh->ha;
	} else if (lladdr) {
		/* The second case: if something is already cached
		   and a new address is proposed:
		   - compare new & old
		   - if they are different, check override flag
		 */
		if ((old & NUD_VALID) &&
		    !memcmp(lladdr, neigh->ha, dev->addr_len))
			lladdr = neigh->ha;
	} else {
		/* No address is supplied; if we know something,
		   use it, otherwise discard the request.
		 */
		err = -EINVAL;
		if (!(old & NUD_VALID)) {
			NL_SET_ERR_MSG(extack, "No link layer address given");
			goto out;
		}
		lladdr = neigh->ha;
	}

	/* Update confirmed timestamp for neighbour entry after we
	 * received ARP packet even if it doesn't change IP to MAC binding.
	 */
	if (new & NUD_CONNECTED)
		neigh->confirmed = jiffies;

	/* If entry was valid and address is not changed,
	   do not change entry state, if new one is STALE.
	 */
	err = 0;
	update_isrouter = flags & NEIGH_UPDATE_F_OVERRIDE_ISROUTER;
	if (old & NUD_VALID) {
		if (lladdr != neigh->ha && !(flags & NEIGH_UPDATE_F_OVERRIDE)) {
			update_isrouter = 0;
			if ((flags & NEIGH_UPDATE_F_WEAK_OVERRIDE) &&
			    (old & NUD_CONNECTED)) {
				lladdr = neigh->ha;
				new = NUD_STALE;
			} else
				goto out;
		} else {
			if (lladdr == neigh->ha && new == NUD_STALE &&
			    !(flags & NEIGH_UPDATE_F_ADMIN))
				new = old;
		}
	}

	/* Update timestamp only once we know we will make a change to the
	 * neighbour entry. Otherwise we risk to move the locktime window with
	 * noop updates and ignore relevant ARP updates.
	 */
	if (new != old || lladdr != neigh->ha)
		neigh->updated = jiffies;

	if (new != old) {
		neigh_del_timer(neigh);
		if (new & NUD_PROBE)
			atomic_set(&neigh->probes, 0);
		if (new & NUD_IN_TIMER)
			neigh_add_timer(neigh, (jiffies +
						((new & NUD_REACHABLE) ?
						 neigh->parms->reachable_time :
						 0)));
		neigh->nud_state = new;
		notify = 1;
	}

	if (lladdr != neigh->ha) {
		write_seqlock(&neigh->ha_lock);
		memcpy(&neigh->ha, lladdr, dev->addr_len);
		write_sequnlock(&neigh->ha_lock);
		neigh_update_hhs(neigh);
		if (!(new & NUD_CONNECTED))
			neigh->confirmed = jiffies -
				      (NEIGH_VAR(neigh->parms, BASE_REACHABLE_TIME) << 1);
		notify = 1;
	}
	if (new == old)
		goto out;
	if (new & NUD_CONNECTED)
		neigh_connect(neigh);
	else
		neigh_suspect(neigh);
	if (!(old & NUD_VALID)) {
		struct sk_buff *skb;

		/* Again: avoid dead loop if something went wrong */

		while (neigh->nud_state & NUD_VALID &&
		       (skb = __skb_dequeue(&neigh->arp_queue)) != NULL) {
			struct dst_entry *dst = skb_dst(skb);
			struct neighbour *n2, *n1 = neigh;
			write_unlock_bh(&neigh->lock);

			rcu_read_lock();

			/* Why not just use 'neigh' as-is?  The problem is that
			 * things such as shaper, eql, and sch_teql can end up
			 * using alternative, different, neigh objects to output
			 * the packet in the output path.  So what we need to do
			 * here is re-lookup the top-level neigh in the path so
			 * we can reinject the packet there.
			 */
			n2 = NULL;
			if (dst && dst->obsolete != DST_OBSOLETE_DEAD) {
				n2 = dst_neigh_lookup_skb(dst, skb);
				if (n2)
					n1 = n2;
			}
			n1->output(n1, skb);
			if (n2)
				neigh_release(n2);
			rcu_read_unlock();

			write_lock_bh(&neigh->lock);
		}
		__skb_queue_purge(&neigh->arp_queue);
		neigh->arp_queue_len_bytes = 0;
	}
out:
	if (update_isrouter)
		neigh_update_is_router(neigh, flags, &notify);
	write_unlock_bh(&neigh->lock);
	if (((new ^ old) & NUD_PERMANENT) || gc_update)
		neigh_update_gc_list(neigh);
	if (managed_update)
		neigh_update_managed_list(neigh);
	if (notify)
		neigh_update_notify(neigh, nlmsg_pid);
	trace_neigh_update_done(neigh, err);
	return err;
}

int neigh_update(struct neighbour *neigh, const u8 *lladdr, u8 new,
		 u32 flags, u32 nlmsg_pid)
{
	return __neigh_update(neigh, lladdr, new, flags, nlmsg_pid, NULL);
}
EXPORT_SYMBOL(neigh_update);

/* Update the neigh to listen temporarily for probe responses, even if it is
 * in a NUD_FAILED state. The caller has to hold neigh->lock for writing.
 */
void __neigh_set_probe_once(struct neighbour *neigh)
{
	if (neigh->dead)
		return;
	neigh->updated = jiffies;
	if (!(neigh->nud_state & NUD_FAILED))
		return;
	neigh->nud_state = NUD_INCOMPLETE;
	atomic_set(&neigh->probes, neigh_max_probes(neigh));
	neigh_add_timer(neigh,
			jiffies + max(NEIGH_VAR(neigh->parms, RETRANS_TIME),
				      HZ/100));
}
EXPORT_SYMBOL(__neigh_set_probe_once);

struct neighbour *neigh_event_ns(struct neigh_table *tbl,
				 u8 *lladdr, void *saddr,
				 struct net_device *dev)
{
	struct neighbour *neigh = __neigh_lookup(tbl, saddr, dev,
						 lladdr || !dev->addr_len);
	if (neigh)
		neigh_update(neigh, lladdr, NUD_STALE,
			     NEIGH_UPDATE_F_OVERRIDE, 0);
	return neigh;
}
EXPORT_SYMBOL(neigh_event_ns);

/* called with read_lock_bh(&n->lock); */
static void neigh_hh_init(struct neighbour *n)
{
	struct net_device *dev = n->dev;
	__be16 prot = n->tbl->protocol;
	struct hh_cache	*hh = &n->hh;

	write_lock_bh(&n->lock);

	/* Only one thread can come in here and initialize the
	 * hh_cache entry.
	 */
	if (!hh->hh_len)
		dev->header_ops->cache(n, hh, prot);

	write_unlock_bh(&n->lock);
}

/* Slow and careful. */

int neigh_resolve_output(struct neighbour *neigh, struct sk_buff *skb)
{
	int rc = 0;

	if (!neigh_event_send(neigh, skb)) {
		int err;
		struct net_device *dev = neigh->dev;
		unsigned int seq;

		if (dev->header_ops->cache && !READ_ONCE(neigh->hh.hh_len))
			neigh_hh_init(neigh);

		do {
			__skb_pull(skb, skb_network_offset(skb));
			seq = read_seqbegin(&neigh->ha_lock);
			err = dev_hard_header(skb, dev, ntohs(skb->protocol),
					      neigh->ha, NULL, skb->len);
		} while (read_seqretry(&neigh->ha_lock, seq));

		if (err >= 0)
			rc = dev_queue_xmit(skb);
		else
			goto out_kfree_skb;
	}
out:
	return rc;
out_kfree_skb:
	rc = -EINVAL;
	kfree_skb(skb);
	goto out;
}
EXPORT_SYMBOL(neigh_resolve_output);

/* As fast as possible without hh cache */

int neigh_connected_output(struct neighbour *neigh, struct sk_buff *skb)
{
	struct net_device *dev = neigh->dev;
	unsigned int seq;
	int err;

	do {
		__skb_pull(skb, skb_network_offset(skb));
		seq = read_seqbegin(&neigh->ha_lock);
		err = dev_hard_header(skb, dev, ntohs(skb->protocol),
				      neigh->ha, NULL, skb->len);
	} while (read_seqretry(&neigh->ha_lock, seq));

	if (err >= 0)
		err = dev_queue_xmit(skb);
	else {
		err = -EINVAL;
		kfree_skb(skb);
	}
	return err;
}
EXPORT_SYMBOL(neigh_connected_output);

int neigh_direct_output(struct neighbour *neigh, struct sk_buff *skb)
{
	return dev_queue_xmit(skb);
}
EXPORT_SYMBOL(neigh_direct_output);

static void neigh_managed_work(struct work_struct *work)
{
	struct neigh_table *tbl = container_of(work, struct neigh_table,
					       managed_work.work);
	struct neighbour *neigh;

	write_lock_bh(&tbl->lock);
	list_for_each_entry(neigh, &tbl->managed_list, managed_list)
		neigh_event_send_probe(neigh, NULL, false);
	queue_delayed_work(system_power_efficient_wq, &tbl->managed_work,
			   NEIGH_VAR(&tbl->parms, INTERVAL_PROBE_TIME_MS));
	write_unlock_bh(&tbl->lock);
}

static void neigh_proxy_process(struct timer_list *t)
{
	struct neigh_table *tbl = from_timer(tbl, t, proxy_timer);
	long sched_next = 0;
	unsigned long now = jiffies;
	struct sk_buff *skb, *n;

	spin_lock(&tbl->proxy_queue.lock);

	skb_queue_walk_safe(&tbl->proxy_queue, skb, n) {
		long tdif = NEIGH_CB(skb)->sched_next - now;

		if (tdif <= 0) {
			struct net_device *dev = skb->dev;

			neigh_parms_qlen_dec(dev, tbl->family);
			__skb_unlink(skb, &tbl->proxy_queue);

			if (tbl->proxy_redo && netif_running(dev)) {
				rcu_read_lock();
				tbl->proxy_redo(skb);
				rcu_read_unlock();
			} else {
				kfree_skb(skb);
			}

			dev_put(dev);
		} else if (!sched_next || tdif < sched_next)
			sched_next = tdif;
	}
	del_timer(&tbl->proxy_timer);
	if (sched_next)
		mod_timer(&tbl->proxy_timer, jiffies + sched_next);
	spin_unlock(&tbl->proxy_queue.lock);
}

void pneigh_enqueue(struct neigh_table *tbl, struct neigh_parms *p,
		    struct sk_buff *skb)
{
	unsigned long sched_next = jiffies +
			prandom_u32_max(NEIGH_VAR(p, PROXY_DELAY));

	if (p->qlen > NEIGH_VAR(p, PROXY_QLEN)) {
		kfree_skb(skb);
		return;
	}

	NEIGH_CB(skb)->sched_next = sched_next;
	NEIGH_CB(skb)->flags |= LOCALLY_ENQUEUED;

	spin_lock(&tbl->proxy_queue.lock);
	if (del_timer(&tbl->proxy_timer)) {
		if (time_before(tbl->proxy_timer.expires, sched_next))
			sched_next = tbl->proxy_timer.expires;
	}
	skb_dst_drop(skb);
	dev_hold(skb->dev);
	__skb_queue_tail(&tbl->proxy_queue, skb);
	p->qlen++;
	mod_timer(&tbl->proxy_timer, sched_next);
	spin_unlock(&tbl->proxy_queue.lock);
}
EXPORT_SYMBOL(pneigh_enqueue);

static inline struct neigh_parms *lookup_neigh_parms(struct neigh_table *tbl,
						      struct net *net, int ifindex)
{
	struct neigh_parms *p;

	list_for_each_entry(p, &tbl->parms_list, list) {
		if ((p->dev && p->dev->ifindex == ifindex && net_eq(neigh_parms_net(p), net)) ||
		    (!p->dev && !ifindex && net_eq(net, &init_net)))
			return p;
	}

	return NULL;
}

struct neigh_parms *neigh_parms_alloc(struct net_device *dev,
				      struct neigh_table *tbl)
{
	struct neigh_parms *p;
	struct net *net = dev_net(dev);
	const struct net_device_ops *ops = dev->netdev_ops;

	p = kmemdup(&tbl->parms, sizeof(*p), GFP_KERNEL);
	if (p) {
		p->tbl		  = tbl;
		refcount_set(&p->refcnt, 1);
		p->reachable_time =
				neigh_rand_reach_time(NEIGH_VAR(p, BASE_REACHABLE_TIME));
		p->qlen = 0;
		netdev_hold(dev, &p->dev_tracker, GFP_KERNEL);
		p->dev = dev;
		write_pnet(&p->net, net);
		p->sysctl_table = NULL;

		if (ops->ndo_neigh_setup && ops->ndo_neigh_setup(dev, p)) {
			netdev_put(dev, &p->dev_tracker);
			kfree(p);
			return NULL;
		}

		write_lock_bh(&tbl->lock);
		list_add(&p->list, &tbl->parms.list);
		write_unlock_bh(&tbl->lock);

		neigh_parms_data_state_cleanall(p);
	}
	return p;
}
EXPORT_SYMBOL(neigh_parms_alloc);

static void neigh_rcu_free_parms(struct rcu_head *head)
{
	struct neigh_parms *parms =
		container_of(head, struct neigh_parms, rcu_head);

	neigh_parms_put(parms);
}

void neigh_parms_release(struct neigh_table *tbl, struct neigh_parms *parms)
{
	if (!parms || parms == &tbl->parms)
		return;
	write_lock_bh(&tbl->lock);
	list_del(&parms->list);
	parms->dead = 1;
	write_unlock_bh(&tbl->lock);
	netdev_put(parms->dev, &parms->dev_tracker);
	call_rcu(&parms->rcu_head, neigh_rcu_free_parms);
}
EXPORT_SYMBOL(neigh_parms_release);

static void neigh_parms_destroy(struct neigh_parms *parms)
{
	kfree(parms);
}

static struct lock_class_key neigh_table_proxy_queue_class;

static struct neigh_table *neigh_tables[NEIGH_NR_TABLES] __read_mostly;

void neigh_table_init(int index, struct neigh_table *tbl)
{
	unsigned long now = jiffies;
	unsigned long phsize;

	INIT_LIST_HEAD(&tbl->parms_list);
	INIT_LIST_HEAD(&tbl->gc_list);
	INIT_LIST_HEAD(&tbl->managed_list);

	list_add(&tbl->parms.list, &tbl->parms_list);
	write_pnet(&tbl->parms.net, &init_net);
	refcount_set(&tbl->parms.refcnt, 1);
	tbl->parms.reachable_time =
			  neigh_rand_reach_time(NEIGH_VAR(&tbl->parms, BASE_REACHABLE_TIME));
	tbl->parms.qlen = 0;

	tbl->stats = alloc_percpu(struct neigh_statistics);
	if (!tbl->stats)
		panic("cannot create neighbour cache statistics");

#ifdef CONFIG_PROC_FS
	if (!proc_create_seq_data(tbl->id, 0, init_net.proc_net_stat,
			      &neigh_stat_seq_ops, tbl))
		panic("cannot create neighbour proc dir entry");
#endif

	RCU_INIT_POINTER(tbl->nht, neigh_hash_alloc(3));

	phsize = (PNEIGH_HASHMASK + 1) * sizeof(struct pneigh_entry *);
	tbl->phash_buckets = kzalloc(phsize, GFP_KERNEL);

	if (!tbl->nht || !tbl->phash_buckets)
		panic("cannot allocate neighbour cache hashes");

	if (!tbl->entry_size)
		tbl->entry_size = ALIGN(offsetof(struct neighbour, primary_key) +
					tbl->key_len, NEIGH_PRIV_ALIGN);
	else
		WARN_ON(tbl->entry_size % NEIGH_PRIV_ALIGN);

	rwlock_init(&tbl->lock);

	INIT_DEFERRABLE_WORK(&tbl->gc_work, neigh_periodic_work);
	queue_delayed_work(system_power_efficient_wq, &tbl->gc_work,
			tbl->parms.reachable_time);
	INIT_DEFERRABLE_WORK(&tbl->managed_work, neigh_managed_work);
	queue_delayed_work(system_power_efficient_wq, &tbl->managed_work, 0);

	timer_setup(&tbl->proxy_timer, neigh_proxy_process, 0);
	skb_queue_head_init_class(&tbl->proxy_queue,
			&neigh_table_proxy_queue_class);

	tbl->last_flush = now;
	tbl->last_rand	= now + tbl->parms.reachable_time * 20;

	neigh_tables[index] = tbl;
}
EXPORT_SYMBOL(neigh_table_init);

int neigh_table_clear(int index, struct neigh_table *tbl)
{
	neigh_tables[index] = NULL;
	/* It is not clean... Fix it to unload IPv6 module safely */
	cancel_delayed_work_sync(&tbl->managed_work);
	cancel_delayed_work_sync(&tbl->gc_work);
	del_timer_sync(&tbl->proxy_timer);
<<<<<<< HEAD
	pneigh_queue_purge(&tbl->proxy_queue, NULL);
=======
	pneigh_queue_purge(&tbl->proxy_queue, NULL, tbl->family);
>>>>>>> d60c95ef
	neigh_ifdown(tbl, NULL);
	if (atomic_read(&tbl->entries))
		pr_crit("neighbour leakage\n");

	call_rcu(&rcu_dereference_protected(tbl->nht, 1)->rcu,
		 neigh_hash_free_rcu);
	tbl->nht = NULL;

	kfree(tbl->phash_buckets);
	tbl->phash_buckets = NULL;

	remove_proc_entry(tbl->id, init_net.proc_net_stat);

	free_percpu(tbl->stats);
	tbl->stats = NULL;

	return 0;
}
EXPORT_SYMBOL(neigh_table_clear);

static struct neigh_table *neigh_find_table(int family)
{
	struct neigh_table *tbl = NULL;

	switch (family) {
	case AF_INET:
		tbl = neigh_tables[NEIGH_ARP_TABLE];
		break;
	case AF_INET6:
		tbl = neigh_tables[NEIGH_ND_TABLE];
		break;
	}

	return tbl;
}

const struct nla_policy nda_policy[NDA_MAX+1] = {
	[NDA_UNSPEC]		= { .strict_start_type = NDA_NH_ID },
	[NDA_DST]		= { .type = NLA_BINARY, .len = MAX_ADDR_LEN },
	[NDA_LLADDR]		= { .type = NLA_BINARY, .len = MAX_ADDR_LEN },
	[NDA_CACHEINFO]		= { .len = sizeof(struct nda_cacheinfo) },
	[NDA_PROBES]		= { .type = NLA_U32 },
	[NDA_VLAN]		= { .type = NLA_U16 },
	[NDA_PORT]		= { .type = NLA_U16 },
	[NDA_VNI]		= { .type = NLA_U32 },
	[NDA_IFINDEX]		= { .type = NLA_U32 },
	[NDA_MASTER]		= { .type = NLA_U32 },
	[NDA_PROTOCOL]		= { .type = NLA_U8 },
	[NDA_NH_ID]		= { .type = NLA_U32 },
	[NDA_FLAGS_EXT]		= NLA_POLICY_MASK(NLA_U32, NTF_EXT_MASK),
	[NDA_FDB_EXT_ATTRS]	= { .type = NLA_NESTED },
};

static int neigh_delete(struct sk_buff *skb, struct nlmsghdr *nlh,
			struct netlink_ext_ack *extack)
{
	struct net *net = sock_net(skb->sk);
	struct ndmsg *ndm;
	struct nlattr *dst_attr;
	struct neigh_table *tbl;
	struct neighbour *neigh;
	struct net_device *dev = NULL;
	int err = -EINVAL;

	ASSERT_RTNL();
	if (nlmsg_len(nlh) < sizeof(*ndm))
		goto out;

	dst_attr = nlmsg_find_attr(nlh, sizeof(*ndm), NDA_DST);
	if (!dst_attr) {
		NL_SET_ERR_MSG(extack, "Network address not specified");
		goto out;
	}

	ndm = nlmsg_data(nlh);
	if (ndm->ndm_ifindex) {
		dev = __dev_get_by_index(net, ndm->ndm_ifindex);
		if (dev == NULL) {
			err = -ENODEV;
			goto out;
		}
	}

	tbl = neigh_find_table(ndm->ndm_family);
	if (tbl == NULL)
		return -EAFNOSUPPORT;

	if (nla_len(dst_attr) < (int)tbl->key_len) {
		NL_SET_ERR_MSG(extack, "Invalid network address");
		goto out;
	}

	if (ndm->ndm_flags & NTF_PROXY) {
		err = pneigh_delete(tbl, net, nla_data(dst_attr), dev);
		goto out;
	}

	if (dev == NULL)
		goto out;

	neigh = neigh_lookup(tbl, nla_data(dst_attr), dev);
	if (neigh == NULL) {
		err = -ENOENT;
		goto out;
	}

	err = __neigh_update(neigh, NULL, NUD_FAILED,
			     NEIGH_UPDATE_F_OVERRIDE | NEIGH_UPDATE_F_ADMIN,
			     NETLINK_CB(skb).portid, extack);
	write_lock_bh(&tbl->lock);
	neigh_release(neigh);
	neigh_remove_one(neigh, tbl);
	write_unlock_bh(&tbl->lock);

out:
	return err;
}

static int neigh_add(struct sk_buff *skb, struct nlmsghdr *nlh,
		     struct netlink_ext_ack *extack)
{
	int flags = NEIGH_UPDATE_F_ADMIN | NEIGH_UPDATE_F_OVERRIDE |
		    NEIGH_UPDATE_F_OVERRIDE_ISROUTER;
	struct net *net = sock_net(skb->sk);
	struct ndmsg *ndm;
	struct nlattr *tb[NDA_MAX+1];
	struct neigh_table *tbl;
	struct net_device *dev = NULL;
	struct neighbour *neigh;
	void *dst, *lladdr;
	u8 protocol = 0;
	u32 ndm_flags;
	int err;

	ASSERT_RTNL();
	err = nlmsg_parse_deprecated(nlh, sizeof(*ndm), tb, NDA_MAX,
				     nda_policy, extack);
	if (err < 0)
		goto out;

	err = -EINVAL;
	if (!tb[NDA_DST]) {
		NL_SET_ERR_MSG(extack, "Network address not specified");
		goto out;
	}

	ndm = nlmsg_data(nlh);
	ndm_flags = ndm->ndm_flags;
	if (tb[NDA_FLAGS_EXT]) {
		u32 ext = nla_get_u32(tb[NDA_FLAGS_EXT]);

		BUILD_BUG_ON(sizeof(neigh->flags) * BITS_PER_BYTE <
			     (sizeof(ndm->ndm_flags) * BITS_PER_BYTE +
			      hweight32(NTF_EXT_MASK)));
		ndm_flags |= (ext << NTF_EXT_SHIFT);
	}
	if (ndm->ndm_ifindex) {
		dev = __dev_get_by_index(net, ndm->ndm_ifindex);
		if (dev == NULL) {
			err = -ENODEV;
			goto out;
		}

		if (tb[NDA_LLADDR] && nla_len(tb[NDA_LLADDR]) < dev->addr_len) {
			NL_SET_ERR_MSG(extack, "Invalid link address");
			goto out;
		}
	}

	tbl = neigh_find_table(ndm->ndm_family);
	if (tbl == NULL)
		return -EAFNOSUPPORT;

	if (nla_len(tb[NDA_DST]) < (int)tbl->key_len) {
		NL_SET_ERR_MSG(extack, "Invalid network address");
		goto out;
	}

	dst = nla_data(tb[NDA_DST]);
	lladdr = tb[NDA_LLADDR] ? nla_data(tb[NDA_LLADDR]) : NULL;

	if (tb[NDA_PROTOCOL])
		protocol = nla_get_u8(tb[NDA_PROTOCOL]);
	if (ndm_flags & NTF_PROXY) {
		struct pneigh_entry *pn;

		if (ndm_flags & NTF_MANAGED) {
			NL_SET_ERR_MSG(extack, "Invalid NTF_* flag combination");
			goto out;
		}

		err = -ENOBUFS;
		pn = pneigh_lookup(tbl, net, dst, dev, 1);
		if (pn) {
			pn->flags = ndm_flags;
			if (protocol)
				pn->protocol = protocol;
			err = 0;
		}
		goto out;
	}

	if (!dev) {
		NL_SET_ERR_MSG(extack, "Device not specified");
		goto out;
	}

	if (tbl->allow_add && !tbl->allow_add(dev, extack)) {
		err = -EINVAL;
		goto out;
	}

	neigh = neigh_lookup(tbl, dst, dev);
	if (neigh == NULL) {
		bool ndm_permanent  = ndm->ndm_state & NUD_PERMANENT;
		bool exempt_from_gc = ndm_permanent ||
				      ndm_flags & NTF_EXT_LEARNED;

		if (!(nlh->nlmsg_flags & NLM_F_CREATE)) {
			err = -ENOENT;
			goto out;
		}
		if (ndm_permanent && (ndm_flags & NTF_MANAGED)) {
			NL_SET_ERR_MSG(extack, "Invalid NTF_* flag for permanent entry");
			err = -EINVAL;
			goto out;
		}

<<<<<<< HEAD
		exempt_from_gc = ndm->ndm_state & NUD_PERMANENT ||
				 ndm->ndm_flags & NTF_EXT_LEARNED;
		neigh = ___neigh_create(tbl, dst, dev,
					ndm->ndm_flags & NTF_EXT_LEARNED,
=======
		neigh = ___neigh_create(tbl, dst, dev,
					ndm_flags &
					(NTF_EXT_LEARNED | NTF_MANAGED),
>>>>>>> d60c95ef
					exempt_from_gc, true);
		if (IS_ERR(neigh)) {
			err = PTR_ERR(neigh);
			goto out;
		}
	} else {
		if (nlh->nlmsg_flags & NLM_F_EXCL) {
			err = -EEXIST;
			neigh_release(neigh);
			goto out;
		}

		if (!(nlh->nlmsg_flags & NLM_F_REPLACE))
			flags &= ~(NEIGH_UPDATE_F_OVERRIDE |
				   NEIGH_UPDATE_F_OVERRIDE_ISROUTER);
	}

	if (protocol)
		neigh->protocol = protocol;
<<<<<<< HEAD
	if (ndm->ndm_flags & NTF_EXT_LEARNED)
		flags |= NEIGH_UPDATE_F_EXT_LEARNED;
	if (ndm->ndm_flags & NTF_ROUTER)
		flags |= NEIGH_UPDATE_F_ISROUTER;
	if (ndm->ndm_flags & NTF_USE)
=======
	if (ndm_flags & NTF_EXT_LEARNED)
		flags |= NEIGH_UPDATE_F_EXT_LEARNED;
	if (ndm_flags & NTF_ROUTER)
		flags |= NEIGH_UPDATE_F_ISROUTER;
	if (ndm_flags & NTF_MANAGED)
		flags |= NEIGH_UPDATE_F_MANAGED;
	if (ndm_flags & NTF_USE)
>>>>>>> d60c95ef
		flags |= NEIGH_UPDATE_F_USE;

	err = __neigh_update(neigh, lladdr, ndm->ndm_state, flags,
			     NETLINK_CB(skb).portid, extack);
<<<<<<< HEAD
	if (!err && ndm->ndm_flags & NTF_USE) {
=======
	if (!err && ndm_flags & (NTF_USE | NTF_MANAGED)) {
>>>>>>> d60c95ef
		neigh_event_send(neigh, NULL);
		err = 0;
	}
	neigh_release(neigh);
out:
	return err;
}

static int neightbl_fill_parms(struct sk_buff *skb, struct neigh_parms *parms)
{
	struct nlattr *nest;

	nest = nla_nest_start_noflag(skb, NDTA_PARMS);
	if (nest == NULL)
		return -ENOBUFS;

	if ((parms->dev &&
	     nla_put_u32(skb, NDTPA_IFINDEX, parms->dev->ifindex)) ||
	    nla_put_u32(skb, NDTPA_REFCNT, refcount_read(&parms->refcnt)) ||
	    nla_put_u32(skb, NDTPA_QUEUE_LENBYTES,
			NEIGH_VAR(parms, QUEUE_LEN_BYTES)) ||
	    /* approximative value for deprecated QUEUE_LEN (in packets) */
	    nla_put_u32(skb, NDTPA_QUEUE_LEN,
			NEIGH_VAR(parms, QUEUE_LEN_BYTES) / SKB_TRUESIZE(ETH_FRAME_LEN)) ||
	    nla_put_u32(skb, NDTPA_PROXY_QLEN, NEIGH_VAR(parms, PROXY_QLEN)) ||
	    nla_put_u32(skb, NDTPA_APP_PROBES, NEIGH_VAR(parms, APP_PROBES)) ||
	    nla_put_u32(skb, NDTPA_UCAST_PROBES,
			NEIGH_VAR(parms, UCAST_PROBES)) ||
	    nla_put_u32(skb, NDTPA_MCAST_PROBES,
			NEIGH_VAR(parms, MCAST_PROBES)) ||
	    nla_put_u32(skb, NDTPA_MCAST_REPROBES,
			NEIGH_VAR(parms, MCAST_REPROBES)) ||
	    nla_put_msecs(skb, NDTPA_REACHABLE_TIME, parms->reachable_time,
			  NDTPA_PAD) ||
	    nla_put_msecs(skb, NDTPA_BASE_REACHABLE_TIME,
			  NEIGH_VAR(parms, BASE_REACHABLE_TIME), NDTPA_PAD) ||
	    nla_put_msecs(skb, NDTPA_GC_STALETIME,
			  NEIGH_VAR(parms, GC_STALETIME), NDTPA_PAD) ||
	    nla_put_msecs(skb, NDTPA_DELAY_PROBE_TIME,
			  NEIGH_VAR(parms, DELAY_PROBE_TIME), NDTPA_PAD) ||
	    nla_put_msecs(skb, NDTPA_RETRANS_TIME,
			  NEIGH_VAR(parms, RETRANS_TIME), NDTPA_PAD) ||
	    nla_put_msecs(skb, NDTPA_ANYCAST_DELAY,
			  NEIGH_VAR(parms, ANYCAST_DELAY), NDTPA_PAD) ||
	    nla_put_msecs(skb, NDTPA_PROXY_DELAY,
			  NEIGH_VAR(parms, PROXY_DELAY), NDTPA_PAD) ||
	    nla_put_msecs(skb, NDTPA_LOCKTIME,
			  NEIGH_VAR(parms, LOCKTIME), NDTPA_PAD) ||
	    nla_put_msecs(skb, NDTPA_INTERVAL_PROBE_TIME_MS,
			  NEIGH_VAR(parms, INTERVAL_PROBE_TIME_MS), NDTPA_PAD))
		goto nla_put_failure;
	return nla_nest_end(skb, nest);

nla_put_failure:
	nla_nest_cancel(skb, nest);
	return -EMSGSIZE;
}

static int neightbl_fill_info(struct sk_buff *skb, struct neigh_table *tbl,
			      u32 pid, u32 seq, int type, int flags)
{
	struct nlmsghdr *nlh;
	struct ndtmsg *ndtmsg;

	nlh = nlmsg_put(skb, pid, seq, type, sizeof(*ndtmsg), flags);
	if (nlh == NULL)
		return -EMSGSIZE;

	ndtmsg = nlmsg_data(nlh);

	read_lock_bh(&tbl->lock);
	ndtmsg->ndtm_family = tbl->family;
	ndtmsg->ndtm_pad1   = 0;
	ndtmsg->ndtm_pad2   = 0;

	if (nla_put_string(skb, NDTA_NAME, tbl->id) ||
	    nla_put_msecs(skb, NDTA_GC_INTERVAL, tbl->gc_interval, NDTA_PAD) ||
	    nla_put_u32(skb, NDTA_THRESH1, tbl->gc_thresh1) ||
	    nla_put_u32(skb, NDTA_THRESH2, tbl->gc_thresh2) ||
	    nla_put_u32(skb, NDTA_THRESH3, tbl->gc_thresh3))
		goto nla_put_failure;
	{
		unsigned long now = jiffies;
		long flush_delta = now - tbl->last_flush;
		long rand_delta = now - tbl->last_rand;
		struct neigh_hash_table *nht;
		struct ndt_config ndc = {
			.ndtc_key_len		= tbl->key_len,
			.ndtc_entry_size	= tbl->entry_size,
			.ndtc_entries		= atomic_read(&tbl->entries),
			.ndtc_last_flush	= jiffies_to_msecs(flush_delta),
			.ndtc_last_rand		= jiffies_to_msecs(rand_delta),
			.ndtc_proxy_qlen	= tbl->proxy_queue.qlen,
		};

		rcu_read_lock_bh();
		nht = rcu_dereference_bh(tbl->nht);
		ndc.ndtc_hash_rnd = nht->hash_rnd[0];
		ndc.ndtc_hash_mask = ((1 << nht->hash_shift) - 1);
		rcu_read_unlock_bh();

		if (nla_put(skb, NDTA_CONFIG, sizeof(ndc), &ndc))
			goto nla_put_failure;
	}

	{
		int cpu;
		struct ndt_stats ndst;

		memset(&ndst, 0, sizeof(ndst));

		for_each_possible_cpu(cpu) {
			struct neigh_statistics	*st;

			st = per_cpu_ptr(tbl->stats, cpu);
			ndst.ndts_allocs		+= st->allocs;
			ndst.ndts_destroys		+= st->destroys;
			ndst.ndts_hash_grows		+= st->hash_grows;
			ndst.ndts_res_failed		+= st->res_failed;
			ndst.ndts_lookups		+= st->lookups;
			ndst.ndts_hits			+= st->hits;
			ndst.ndts_rcv_probes_mcast	+= st->rcv_probes_mcast;
			ndst.ndts_rcv_probes_ucast	+= st->rcv_probes_ucast;
			ndst.ndts_periodic_gc_runs	+= st->periodic_gc_runs;
			ndst.ndts_forced_gc_runs	+= st->forced_gc_runs;
			ndst.ndts_table_fulls		+= st->table_fulls;
		}

		if (nla_put_64bit(skb, NDTA_STATS, sizeof(ndst), &ndst,
				  NDTA_PAD))
			goto nla_put_failure;
	}

	BUG_ON(tbl->parms.dev);
	if (neightbl_fill_parms(skb, &tbl->parms) < 0)
		goto nla_put_failure;

	read_unlock_bh(&tbl->lock);
	nlmsg_end(skb, nlh);
	return 0;

nla_put_failure:
	read_unlock_bh(&tbl->lock);
	nlmsg_cancel(skb, nlh);
	return -EMSGSIZE;
}

static int neightbl_fill_param_info(struct sk_buff *skb,
				    struct neigh_table *tbl,
				    struct neigh_parms *parms,
				    u32 pid, u32 seq, int type,
				    unsigned int flags)
{
	struct ndtmsg *ndtmsg;
	struct nlmsghdr *nlh;

	nlh = nlmsg_put(skb, pid, seq, type, sizeof(*ndtmsg), flags);
	if (nlh == NULL)
		return -EMSGSIZE;

	ndtmsg = nlmsg_data(nlh);

	read_lock_bh(&tbl->lock);
	ndtmsg->ndtm_family = tbl->family;
	ndtmsg->ndtm_pad1   = 0;
	ndtmsg->ndtm_pad2   = 0;

	if (nla_put_string(skb, NDTA_NAME, tbl->id) < 0 ||
	    neightbl_fill_parms(skb, parms) < 0)
		goto errout;

	read_unlock_bh(&tbl->lock);
	nlmsg_end(skb, nlh);
	return 0;
errout:
	read_unlock_bh(&tbl->lock);
	nlmsg_cancel(skb, nlh);
	return -EMSGSIZE;
}

static const struct nla_policy nl_neightbl_policy[NDTA_MAX+1] = {
	[NDTA_NAME]		= { .type = NLA_STRING },
	[NDTA_THRESH1]		= { .type = NLA_U32 },
	[NDTA_THRESH2]		= { .type = NLA_U32 },
	[NDTA_THRESH3]		= { .type = NLA_U32 },
	[NDTA_GC_INTERVAL]	= { .type = NLA_U64 },
	[NDTA_PARMS]		= { .type = NLA_NESTED },
};

static const struct nla_policy nl_ntbl_parm_policy[NDTPA_MAX+1] = {
	[NDTPA_IFINDEX]			= { .type = NLA_U32 },
	[NDTPA_QUEUE_LEN]		= { .type = NLA_U32 },
	[NDTPA_PROXY_QLEN]		= { .type = NLA_U32 },
	[NDTPA_APP_PROBES]		= { .type = NLA_U32 },
	[NDTPA_UCAST_PROBES]		= { .type = NLA_U32 },
	[NDTPA_MCAST_PROBES]		= { .type = NLA_U32 },
	[NDTPA_MCAST_REPROBES]		= { .type = NLA_U32 },
	[NDTPA_BASE_REACHABLE_TIME]	= { .type = NLA_U64 },
	[NDTPA_GC_STALETIME]		= { .type = NLA_U64 },
	[NDTPA_DELAY_PROBE_TIME]	= { .type = NLA_U64 },
	[NDTPA_RETRANS_TIME]		= { .type = NLA_U64 },
	[NDTPA_ANYCAST_DELAY]		= { .type = NLA_U64 },
	[NDTPA_PROXY_DELAY]		= { .type = NLA_U64 },
	[NDTPA_LOCKTIME]		= { .type = NLA_U64 },
	[NDTPA_INTERVAL_PROBE_TIME_MS]	= { .type = NLA_U64, .min = 1 },
};

static int neightbl_set(struct sk_buff *skb, struct nlmsghdr *nlh,
			struct netlink_ext_ack *extack)
{
	struct net *net = sock_net(skb->sk);
	struct neigh_table *tbl;
	struct ndtmsg *ndtmsg;
	struct nlattr *tb[NDTA_MAX+1];
	bool found = false;
	int err, tidx;

	err = nlmsg_parse_deprecated(nlh, sizeof(*ndtmsg), tb, NDTA_MAX,
				     nl_neightbl_policy, extack);
	if (err < 0)
		goto errout;

	if (tb[NDTA_NAME] == NULL) {
		err = -EINVAL;
		goto errout;
	}

	ndtmsg = nlmsg_data(nlh);

	for (tidx = 0; tidx < NEIGH_NR_TABLES; tidx++) {
		tbl = neigh_tables[tidx];
		if (!tbl)
			continue;
		if (ndtmsg->ndtm_family && tbl->family != ndtmsg->ndtm_family)
			continue;
		if (nla_strcmp(tb[NDTA_NAME], tbl->id) == 0) {
			found = true;
			break;
		}
	}

	if (!found)
		return -ENOENT;

	/*
	 * We acquire tbl->lock to be nice to the periodic timers and
	 * make sure they always see a consistent set of values.
	 */
	write_lock_bh(&tbl->lock);

	if (tb[NDTA_PARMS]) {
		struct nlattr *tbp[NDTPA_MAX+1];
		struct neigh_parms *p;
		int i, ifindex = 0;

		err = nla_parse_nested_deprecated(tbp, NDTPA_MAX,
						  tb[NDTA_PARMS],
						  nl_ntbl_parm_policy, extack);
		if (err < 0)
			goto errout_tbl_lock;

		if (tbp[NDTPA_IFINDEX])
			ifindex = nla_get_u32(tbp[NDTPA_IFINDEX]);

		p = lookup_neigh_parms(tbl, net, ifindex);
		if (p == NULL) {
			err = -ENOENT;
			goto errout_tbl_lock;
		}

		for (i = 1; i <= NDTPA_MAX; i++) {
			if (tbp[i] == NULL)
				continue;

			switch (i) {
			case NDTPA_QUEUE_LEN:
				NEIGH_VAR_SET(p, QUEUE_LEN_BYTES,
					      nla_get_u32(tbp[i]) *
					      SKB_TRUESIZE(ETH_FRAME_LEN));
				break;
			case NDTPA_QUEUE_LENBYTES:
				NEIGH_VAR_SET(p, QUEUE_LEN_BYTES,
					      nla_get_u32(tbp[i]));
				break;
			case NDTPA_PROXY_QLEN:
				NEIGH_VAR_SET(p, PROXY_QLEN,
					      nla_get_u32(tbp[i]));
				break;
			case NDTPA_APP_PROBES:
				NEIGH_VAR_SET(p, APP_PROBES,
					      nla_get_u32(tbp[i]));
				break;
			case NDTPA_UCAST_PROBES:
				NEIGH_VAR_SET(p, UCAST_PROBES,
					      nla_get_u32(tbp[i]));
				break;
			case NDTPA_MCAST_PROBES:
				NEIGH_VAR_SET(p, MCAST_PROBES,
					      nla_get_u32(tbp[i]));
				break;
			case NDTPA_MCAST_REPROBES:
				NEIGH_VAR_SET(p, MCAST_REPROBES,
					      nla_get_u32(tbp[i]));
				break;
			case NDTPA_BASE_REACHABLE_TIME:
				NEIGH_VAR_SET(p, BASE_REACHABLE_TIME,
					      nla_get_msecs(tbp[i]));
				/* update reachable_time as well, otherwise, the change will
				 * only be effective after the next time neigh_periodic_work
				 * decides to recompute it (can be multiple minutes)
				 */
				p->reachable_time =
					neigh_rand_reach_time(NEIGH_VAR(p, BASE_REACHABLE_TIME));
				break;
			case NDTPA_GC_STALETIME:
				NEIGH_VAR_SET(p, GC_STALETIME,
					      nla_get_msecs(tbp[i]));
				break;
			case NDTPA_DELAY_PROBE_TIME:
				NEIGH_VAR_SET(p, DELAY_PROBE_TIME,
					      nla_get_msecs(tbp[i]));
				call_netevent_notifiers(NETEVENT_DELAY_PROBE_TIME_UPDATE, p);
				break;
			case NDTPA_INTERVAL_PROBE_TIME_MS:
				NEIGH_VAR_SET(p, INTERVAL_PROBE_TIME_MS,
					      nla_get_msecs(tbp[i]));
				break;
			case NDTPA_RETRANS_TIME:
				NEIGH_VAR_SET(p, RETRANS_TIME,
					      nla_get_msecs(tbp[i]));
				break;
			case NDTPA_ANYCAST_DELAY:
				NEIGH_VAR_SET(p, ANYCAST_DELAY,
					      nla_get_msecs(tbp[i]));
				break;
			case NDTPA_PROXY_DELAY:
				NEIGH_VAR_SET(p, PROXY_DELAY,
					      nla_get_msecs(tbp[i]));
				break;
			case NDTPA_LOCKTIME:
				NEIGH_VAR_SET(p, LOCKTIME,
					      nla_get_msecs(tbp[i]));
				break;
			}
		}
	}

	err = -ENOENT;
	if ((tb[NDTA_THRESH1] || tb[NDTA_THRESH2] ||
	     tb[NDTA_THRESH3] || tb[NDTA_GC_INTERVAL]) &&
	    !net_eq(net, &init_net))
		goto errout_tbl_lock;

	if (tb[NDTA_THRESH1])
		tbl->gc_thresh1 = nla_get_u32(tb[NDTA_THRESH1]);

	if (tb[NDTA_THRESH2])
		tbl->gc_thresh2 = nla_get_u32(tb[NDTA_THRESH2]);

	if (tb[NDTA_THRESH3])
		tbl->gc_thresh3 = nla_get_u32(tb[NDTA_THRESH3]);

	if (tb[NDTA_GC_INTERVAL])
		tbl->gc_interval = nla_get_msecs(tb[NDTA_GC_INTERVAL]);

	err = 0;

errout_tbl_lock:
	write_unlock_bh(&tbl->lock);
errout:
	return err;
}

static int neightbl_valid_dump_info(const struct nlmsghdr *nlh,
				    struct netlink_ext_ack *extack)
{
	struct ndtmsg *ndtm;

	if (nlh->nlmsg_len < nlmsg_msg_size(sizeof(*ndtm))) {
		NL_SET_ERR_MSG(extack, "Invalid header for neighbor table dump request");
		return -EINVAL;
	}

	ndtm = nlmsg_data(nlh);
	if (ndtm->ndtm_pad1  || ndtm->ndtm_pad2) {
		NL_SET_ERR_MSG(extack, "Invalid values in header for neighbor table dump request");
		return -EINVAL;
	}

	if (nlmsg_attrlen(nlh, sizeof(*ndtm))) {
		NL_SET_ERR_MSG(extack, "Invalid data after header in neighbor table dump request");
		return -EINVAL;
	}

	return 0;
}

static int neightbl_dump_info(struct sk_buff *skb, struct netlink_callback *cb)
{
	const struct nlmsghdr *nlh = cb->nlh;
	struct net *net = sock_net(skb->sk);
	int family, tidx, nidx = 0;
	int tbl_skip = cb->args[0];
	int neigh_skip = cb->args[1];
	struct neigh_table *tbl;

	if (cb->strict_check) {
		int err = neightbl_valid_dump_info(nlh, cb->extack);

		if (err < 0)
			return err;
	}

	family = ((struct rtgenmsg *)nlmsg_data(nlh))->rtgen_family;

	for (tidx = 0; tidx < NEIGH_NR_TABLES; tidx++) {
		struct neigh_parms *p;

		tbl = neigh_tables[tidx];
		if (!tbl)
			continue;

		if (tidx < tbl_skip || (family && tbl->family != family))
			continue;

		if (neightbl_fill_info(skb, tbl, NETLINK_CB(cb->skb).portid,
				       nlh->nlmsg_seq, RTM_NEWNEIGHTBL,
				       NLM_F_MULTI) < 0)
			break;

		nidx = 0;
		p = list_next_entry(&tbl->parms, list);
		list_for_each_entry_from(p, &tbl->parms_list, list) {
			if (!net_eq(neigh_parms_net(p), net))
				continue;

			if (nidx < neigh_skip)
				goto next;

			if (neightbl_fill_param_info(skb, tbl, p,
						     NETLINK_CB(cb->skb).portid,
						     nlh->nlmsg_seq,
						     RTM_NEWNEIGHTBL,
						     NLM_F_MULTI) < 0)
				goto out;
		next:
			nidx++;
		}

		neigh_skip = 0;
	}
out:
	cb->args[0] = tidx;
	cb->args[1] = nidx;

	return skb->len;
}

static int neigh_fill_info(struct sk_buff *skb, struct neighbour *neigh,
			   u32 pid, u32 seq, int type, unsigned int flags)
{
	u32 neigh_flags, neigh_flags_ext;
	unsigned long now = jiffies;
	struct nda_cacheinfo ci;
	struct nlmsghdr *nlh;
	struct ndmsg *ndm;

	nlh = nlmsg_put(skb, pid, seq, type, sizeof(*ndm), flags);
	if (nlh == NULL)
		return -EMSGSIZE;

	neigh_flags_ext = neigh->flags >> NTF_EXT_SHIFT;
	neigh_flags     = neigh->flags & NTF_OLD_MASK;

	ndm = nlmsg_data(nlh);
	ndm->ndm_family	 = neigh->ops->family;
	ndm->ndm_pad1    = 0;
	ndm->ndm_pad2    = 0;
	ndm->ndm_flags	 = neigh_flags;
	ndm->ndm_type	 = neigh->type;
	ndm->ndm_ifindex = neigh->dev->ifindex;

	if (nla_put(skb, NDA_DST, neigh->tbl->key_len, neigh->primary_key))
		goto nla_put_failure;

	read_lock_bh(&neigh->lock);
	ndm->ndm_state	 = neigh->nud_state;
	if (neigh->nud_state & NUD_VALID) {
		char haddr[MAX_ADDR_LEN];

		neigh_ha_snapshot(haddr, neigh, neigh->dev);
		if (nla_put(skb, NDA_LLADDR, neigh->dev->addr_len, haddr) < 0) {
			read_unlock_bh(&neigh->lock);
			goto nla_put_failure;
		}
	}

	ci.ndm_used	 = jiffies_to_clock_t(now - neigh->used);
	ci.ndm_confirmed = jiffies_to_clock_t(now - neigh->confirmed);
	ci.ndm_updated	 = jiffies_to_clock_t(now - neigh->updated);
	ci.ndm_refcnt	 = refcount_read(&neigh->refcnt) - 1;
	read_unlock_bh(&neigh->lock);

	if (nla_put_u32(skb, NDA_PROBES, atomic_read(&neigh->probes)) ||
	    nla_put(skb, NDA_CACHEINFO, sizeof(ci), &ci))
		goto nla_put_failure;

	if (neigh->protocol && nla_put_u8(skb, NDA_PROTOCOL, neigh->protocol))
		goto nla_put_failure;
	if (neigh_flags_ext && nla_put_u32(skb, NDA_FLAGS_EXT, neigh_flags_ext))
		goto nla_put_failure;

	nlmsg_end(skb, nlh);
	return 0;

nla_put_failure:
	nlmsg_cancel(skb, nlh);
	return -EMSGSIZE;
}

static int pneigh_fill_info(struct sk_buff *skb, struct pneigh_entry *pn,
			    u32 pid, u32 seq, int type, unsigned int flags,
			    struct neigh_table *tbl)
{
	u32 neigh_flags, neigh_flags_ext;
	struct nlmsghdr *nlh;
	struct ndmsg *ndm;

	nlh = nlmsg_put(skb, pid, seq, type, sizeof(*ndm), flags);
	if (nlh == NULL)
		return -EMSGSIZE;

	neigh_flags_ext = pn->flags >> NTF_EXT_SHIFT;
	neigh_flags     = pn->flags & NTF_OLD_MASK;

	ndm = nlmsg_data(nlh);
	ndm->ndm_family	 = tbl->family;
	ndm->ndm_pad1    = 0;
	ndm->ndm_pad2    = 0;
	ndm->ndm_flags	 = neigh_flags | NTF_PROXY;
	ndm->ndm_type	 = RTN_UNICAST;
	ndm->ndm_ifindex = pn->dev ? pn->dev->ifindex : 0;
	ndm->ndm_state	 = NUD_NONE;

	if (nla_put(skb, NDA_DST, tbl->key_len, pn->key))
		goto nla_put_failure;

	if (pn->protocol && nla_put_u8(skb, NDA_PROTOCOL, pn->protocol))
		goto nla_put_failure;
	if (neigh_flags_ext && nla_put_u32(skb, NDA_FLAGS_EXT, neigh_flags_ext))
		goto nla_put_failure;

	nlmsg_end(skb, nlh);
	return 0;

nla_put_failure:
	nlmsg_cancel(skb, nlh);
	return -EMSGSIZE;
}

static void neigh_update_notify(struct neighbour *neigh, u32 nlmsg_pid)
{
	call_netevent_notifiers(NETEVENT_NEIGH_UPDATE, neigh);
	__neigh_notify(neigh, RTM_NEWNEIGH, 0, nlmsg_pid);
}

static bool neigh_master_filtered(struct net_device *dev, int master_idx)
{
	struct net_device *master;

	if (!master_idx)
		return false;

	master = dev ? netdev_master_upper_dev_get(dev) : NULL;

	/* 0 is already used to denote NDA_MASTER wasn't passed, therefore need another
	 * invalid value for ifindex to denote "no master".
	 */
	if (master_idx == -1)
		return !!master;

	if (!master || master->ifindex != master_idx)
		return true;

	return false;
}

static bool neigh_ifindex_filtered(struct net_device *dev, int filter_idx)
{
	if (filter_idx && (!dev || dev->ifindex != filter_idx))
		return true;

	return false;
}

struct neigh_dump_filter {
	int master_idx;
	int dev_idx;
};

static int neigh_dump_table(struct neigh_table *tbl, struct sk_buff *skb,
			    struct netlink_callback *cb,
			    struct neigh_dump_filter *filter)
{
	struct net *net = sock_net(skb->sk);
	struct neighbour *n;
	int rc, h, s_h = cb->args[1];
	int idx, s_idx = idx = cb->args[2];
	struct neigh_hash_table *nht;
	unsigned int flags = NLM_F_MULTI;

	if (filter->dev_idx || filter->master_idx)
		flags |= NLM_F_DUMP_FILTERED;

	rcu_read_lock_bh();
	nht = rcu_dereference_bh(tbl->nht);

	for (h = s_h; h < (1 << nht->hash_shift); h++) {
		if (h > s_h)
			s_idx = 0;
		for (n = rcu_dereference_bh(nht->hash_buckets[h]), idx = 0;
		     n != NULL;
		     n = rcu_dereference_bh(n->next)) {
			if (idx < s_idx || !net_eq(dev_net(n->dev), net))
				goto next;
			if (neigh_ifindex_filtered(n->dev, filter->dev_idx) ||
			    neigh_master_filtered(n->dev, filter->master_idx))
				goto next;
			if (neigh_fill_info(skb, n, NETLINK_CB(cb->skb).portid,
					    cb->nlh->nlmsg_seq,
					    RTM_NEWNEIGH,
					    flags) < 0) {
				rc = -1;
				goto out;
			}
next:
			idx++;
		}
	}
	rc = skb->len;
out:
	rcu_read_unlock_bh();
	cb->args[1] = h;
	cb->args[2] = idx;
	return rc;
}

static int pneigh_dump_table(struct neigh_table *tbl, struct sk_buff *skb,
			     struct netlink_callback *cb,
			     struct neigh_dump_filter *filter)
{
	struct pneigh_entry *n;
	struct net *net = sock_net(skb->sk);
	int rc, h, s_h = cb->args[3];
	int idx, s_idx = idx = cb->args[4];
	unsigned int flags = NLM_F_MULTI;

	if (filter->dev_idx || filter->master_idx)
		flags |= NLM_F_DUMP_FILTERED;

	read_lock_bh(&tbl->lock);

	for (h = s_h; h <= PNEIGH_HASHMASK; h++) {
		if (h > s_h)
			s_idx = 0;
		for (n = tbl->phash_buckets[h], idx = 0; n; n = n->next) {
			if (idx < s_idx || pneigh_net(n) != net)
				goto next;
			if (neigh_ifindex_filtered(n->dev, filter->dev_idx) ||
			    neigh_master_filtered(n->dev, filter->master_idx))
				goto next;
			if (pneigh_fill_info(skb, n, NETLINK_CB(cb->skb).portid,
					    cb->nlh->nlmsg_seq,
					    RTM_NEWNEIGH, flags, tbl) < 0) {
				read_unlock_bh(&tbl->lock);
				rc = -1;
				goto out;
			}
		next:
			idx++;
		}
	}

	read_unlock_bh(&tbl->lock);
	rc = skb->len;
out:
	cb->args[3] = h;
	cb->args[4] = idx;
	return rc;

}

static int neigh_valid_dump_req(const struct nlmsghdr *nlh,
				bool strict_check,
				struct neigh_dump_filter *filter,
				struct netlink_ext_ack *extack)
{
	struct nlattr *tb[NDA_MAX + 1];
	int err, i;

	if (strict_check) {
		struct ndmsg *ndm;

		if (nlh->nlmsg_len < nlmsg_msg_size(sizeof(*ndm))) {
			NL_SET_ERR_MSG(extack, "Invalid header for neighbor dump request");
			return -EINVAL;
		}

		ndm = nlmsg_data(nlh);
		if (ndm->ndm_pad1  || ndm->ndm_pad2  || ndm->ndm_ifindex ||
		    ndm->ndm_state || ndm->ndm_type) {
			NL_SET_ERR_MSG(extack, "Invalid values in header for neighbor dump request");
			return -EINVAL;
		}

		if (ndm->ndm_flags & ~NTF_PROXY) {
			NL_SET_ERR_MSG(extack, "Invalid flags in header for neighbor dump request");
			return -EINVAL;
		}

		err = nlmsg_parse_deprecated_strict(nlh, sizeof(struct ndmsg),
						    tb, NDA_MAX, nda_policy,
						    extack);
	} else {
		err = nlmsg_parse_deprecated(nlh, sizeof(struct ndmsg), tb,
					     NDA_MAX, nda_policy, extack);
	}
	if (err < 0)
		return err;

	for (i = 0; i <= NDA_MAX; ++i) {
		if (!tb[i])
			continue;

		/* all new attributes should require strict_check */
		switch (i) {
		case NDA_IFINDEX:
			filter->dev_idx = nla_get_u32(tb[i]);
			break;
		case NDA_MASTER:
			filter->master_idx = nla_get_u32(tb[i]);
			break;
		default:
			if (strict_check) {
				NL_SET_ERR_MSG(extack, "Unsupported attribute in neighbor dump request");
				return -EINVAL;
			}
		}
	}

	return 0;
}

static int neigh_dump_info(struct sk_buff *skb, struct netlink_callback *cb)
{
	const struct nlmsghdr *nlh = cb->nlh;
	struct neigh_dump_filter filter = {};
	struct neigh_table *tbl;
	int t, family, s_t;
	int proxy = 0;
	int err;

	family = ((struct rtgenmsg *)nlmsg_data(nlh))->rtgen_family;

	/* check for full ndmsg structure presence, family member is
	 * the same for both structures
	 */
	if (nlmsg_len(nlh) >= sizeof(struct ndmsg) &&
	    ((struct ndmsg *)nlmsg_data(nlh))->ndm_flags == NTF_PROXY)
		proxy = 1;

	err = neigh_valid_dump_req(nlh, cb->strict_check, &filter, cb->extack);
	if (err < 0 && cb->strict_check)
		return err;

	s_t = cb->args[0];

	for (t = 0; t < NEIGH_NR_TABLES; t++) {
		tbl = neigh_tables[t];

		if (!tbl)
			continue;
		if (t < s_t || (family && tbl->family != family))
			continue;
		if (t > s_t)
			memset(&cb->args[1], 0, sizeof(cb->args) -
						sizeof(cb->args[0]));
		if (proxy)
			err = pneigh_dump_table(tbl, skb, cb, &filter);
		else
			err = neigh_dump_table(tbl, skb, cb, &filter);
		if (err < 0)
			break;
	}

	cb->args[0] = t;
	return skb->len;
}

static int neigh_valid_get_req(const struct nlmsghdr *nlh,
			       struct neigh_table **tbl,
			       void **dst, int *dev_idx, u8 *ndm_flags,
			       struct netlink_ext_ack *extack)
{
	struct nlattr *tb[NDA_MAX + 1];
	struct ndmsg *ndm;
	int err, i;

	if (nlh->nlmsg_len < nlmsg_msg_size(sizeof(*ndm))) {
		NL_SET_ERR_MSG(extack, "Invalid header for neighbor get request");
		return -EINVAL;
	}

	ndm = nlmsg_data(nlh);
	if (ndm->ndm_pad1  || ndm->ndm_pad2  || ndm->ndm_state ||
	    ndm->ndm_type) {
		NL_SET_ERR_MSG(extack, "Invalid values in header for neighbor get request");
		return -EINVAL;
	}

	if (ndm->ndm_flags & ~NTF_PROXY) {
		NL_SET_ERR_MSG(extack, "Invalid flags in header for neighbor get request");
		return -EINVAL;
	}

	err = nlmsg_parse_deprecated_strict(nlh, sizeof(struct ndmsg), tb,
					    NDA_MAX, nda_policy, extack);
	if (err < 0)
		return err;

	*ndm_flags = ndm->ndm_flags;
	*dev_idx = ndm->ndm_ifindex;
	*tbl = neigh_find_table(ndm->ndm_family);
	if (*tbl == NULL) {
		NL_SET_ERR_MSG(extack, "Unsupported family in header for neighbor get request");
		return -EAFNOSUPPORT;
	}

	for (i = 0; i <= NDA_MAX; ++i) {
		if (!tb[i])
			continue;

		switch (i) {
		case NDA_DST:
			if (nla_len(tb[i]) != (int)(*tbl)->key_len) {
				NL_SET_ERR_MSG(extack, "Invalid network address in neighbor get request");
				return -EINVAL;
			}
			*dst = nla_data(tb[i]);
			break;
		default:
			NL_SET_ERR_MSG(extack, "Unsupported attribute in neighbor get request");
			return -EINVAL;
		}
	}

	return 0;
}

static inline size_t neigh_nlmsg_size(void)
{
	return NLMSG_ALIGN(sizeof(struct ndmsg))
	       + nla_total_size(MAX_ADDR_LEN) /* NDA_DST */
	       + nla_total_size(MAX_ADDR_LEN) /* NDA_LLADDR */
	       + nla_total_size(sizeof(struct nda_cacheinfo))
	       + nla_total_size(4)  /* NDA_PROBES */
	       + nla_total_size(4)  /* NDA_FLAGS_EXT */
	       + nla_total_size(1); /* NDA_PROTOCOL */
}

static int neigh_get_reply(struct net *net, struct neighbour *neigh,
			   u32 pid, u32 seq)
{
	struct sk_buff *skb;
	int err = 0;

	skb = nlmsg_new(neigh_nlmsg_size(), GFP_KERNEL);
	if (!skb)
		return -ENOBUFS;

	err = neigh_fill_info(skb, neigh, pid, seq, RTM_NEWNEIGH, 0);
	if (err) {
		kfree_skb(skb);
		goto errout;
	}

	err = rtnl_unicast(skb, net, pid);
errout:
	return err;
}

static inline size_t pneigh_nlmsg_size(void)
{
	return NLMSG_ALIGN(sizeof(struct ndmsg))
	       + nla_total_size(MAX_ADDR_LEN) /* NDA_DST */
	       + nla_total_size(4)  /* NDA_FLAGS_EXT */
	       + nla_total_size(1); /* NDA_PROTOCOL */
}

static int pneigh_get_reply(struct net *net, struct pneigh_entry *neigh,
			    u32 pid, u32 seq, struct neigh_table *tbl)
{
	struct sk_buff *skb;
	int err = 0;

	skb = nlmsg_new(pneigh_nlmsg_size(), GFP_KERNEL);
	if (!skb)
		return -ENOBUFS;

	err = pneigh_fill_info(skb, neigh, pid, seq, RTM_NEWNEIGH, 0, tbl);
	if (err) {
		kfree_skb(skb);
		goto errout;
	}

	err = rtnl_unicast(skb, net, pid);
errout:
	return err;
}

static int neigh_get(struct sk_buff *in_skb, struct nlmsghdr *nlh,
		     struct netlink_ext_ack *extack)
{
	struct net *net = sock_net(in_skb->sk);
	struct net_device *dev = NULL;
	struct neigh_table *tbl = NULL;
	struct neighbour *neigh;
	void *dst = NULL;
	u8 ndm_flags = 0;
	int dev_idx = 0;
	int err;

	err = neigh_valid_get_req(nlh, &tbl, &dst, &dev_idx, &ndm_flags,
				  extack);
	if (err < 0)
		return err;

	if (dev_idx) {
		dev = __dev_get_by_index(net, dev_idx);
		if (!dev) {
			NL_SET_ERR_MSG(extack, "Unknown device ifindex");
			return -ENODEV;
		}
	}

	if (!dst) {
		NL_SET_ERR_MSG(extack, "Network address not specified");
		return -EINVAL;
	}

	if (ndm_flags & NTF_PROXY) {
		struct pneigh_entry *pn;

		pn = pneigh_lookup(tbl, net, dst, dev, 0);
		if (!pn) {
			NL_SET_ERR_MSG(extack, "Proxy neighbour entry not found");
			return -ENOENT;
		}
		return pneigh_get_reply(net, pn, NETLINK_CB(in_skb).portid,
					nlh->nlmsg_seq, tbl);
	}

	if (!dev) {
		NL_SET_ERR_MSG(extack, "No device specified");
		return -EINVAL;
	}

	neigh = neigh_lookup(tbl, dst, dev);
	if (!neigh) {
		NL_SET_ERR_MSG(extack, "Neighbour entry not found");
		return -ENOENT;
	}

	err = neigh_get_reply(net, neigh, NETLINK_CB(in_skb).portid,
			      nlh->nlmsg_seq);

	neigh_release(neigh);

	return err;
}

void neigh_for_each(struct neigh_table *tbl, void (*cb)(struct neighbour *, void *), void *cookie)
{
	int chain;
	struct neigh_hash_table *nht;

	rcu_read_lock_bh();
	nht = rcu_dereference_bh(tbl->nht);

	read_lock(&tbl->lock); /* avoid resizes */
	for (chain = 0; chain < (1 << nht->hash_shift); chain++) {
		struct neighbour *n;

		for (n = rcu_dereference_bh(nht->hash_buckets[chain]);
		     n != NULL;
		     n = rcu_dereference_bh(n->next))
			cb(n, cookie);
	}
	read_unlock(&tbl->lock);
	rcu_read_unlock_bh();
}
EXPORT_SYMBOL(neigh_for_each);

/* The tbl->lock must be held as a writer and BH disabled. */
void __neigh_for_each_release(struct neigh_table *tbl,
			      int (*cb)(struct neighbour *))
{
	int chain;
	struct neigh_hash_table *nht;

	nht = rcu_dereference_protected(tbl->nht,
					lockdep_is_held(&tbl->lock));
	for (chain = 0; chain < (1 << nht->hash_shift); chain++) {
		struct neighbour *n;
		struct neighbour __rcu **np;

		np = &nht->hash_buckets[chain];
		while ((n = rcu_dereference_protected(*np,
					lockdep_is_held(&tbl->lock))) != NULL) {
			int release;

			write_lock(&n->lock);
			release = cb(n);
			if (release) {
				rcu_assign_pointer(*np,
					rcu_dereference_protected(n->next,
						lockdep_is_held(&tbl->lock)));
				neigh_mark_dead(n);
			} else
				np = &n->next;
			write_unlock(&n->lock);
			if (release)
				neigh_cleanup_and_release(n);
		}
	}
}
EXPORT_SYMBOL(__neigh_for_each_release);

int neigh_xmit(int index, struct net_device *dev,
	       const void *addr, struct sk_buff *skb)
{
	int err = -EAFNOSUPPORT;
	if (likely(index < NEIGH_NR_TABLES)) {
		struct neigh_table *tbl;
		struct neighbour *neigh;

		tbl = neigh_tables[index];
		if (!tbl)
			goto out;
		rcu_read_lock_bh();
		if (index == NEIGH_ARP_TABLE) {
			u32 key = *((u32 *)addr);

			neigh = __ipv4_neigh_lookup_noref(dev, key);
		} else {
			neigh = __neigh_lookup_noref(tbl, addr, dev);
		}
		if (!neigh)
			neigh = __neigh_create(tbl, addr, dev, false);
		err = PTR_ERR(neigh);
		if (IS_ERR(neigh)) {
			rcu_read_unlock_bh();
			goto out_kfree_skb;
		}
		err = neigh->output(neigh, skb);
		rcu_read_unlock_bh();
	}
	else if (index == NEIGH_LINK_TABLE) {
		err = dev_hard_header(skb, dev, ntohs(skb->protocol),
				      addr, NULL, skb->len);
		if (err < 0)
			goto out_kfree_skb;
		err = dev_queue_xmit(skb);
	}
out:
	return err;
out_kfree_skb:
	kfree_skb(skb);
	goto out;
}
EXPORT_SYMBOL(neigh_xmit);

#ifdef CONFIG_PROC_FS

static struct neighbour *neigh_get_first(struct seq_file *seq)
{
	struct neigh_seq_state *state = seq->private;
	struct net *net = seq_file_net(seq);
	struct neigh_hash_table *nht = state->nht;
	struct neighbour *n = NULL;
	int bucket;

	state->flags &= ~NEIGH_SEQ_IS_PNEIGH;
	for (bucket = 0; bucket < (1 << nht->hash_shift); bucket++) {
		n = rcu_dereference_bh(nht->hash_buckets[bucket]);

		while (n) {
			if (!net_eq(dev_net(n->dev), net))
				goto next;
			if (state->neigh_sub_iter) {
				loff_t fakep = 0;
				void *v;

				v = state->neigh_sub_iter(state, n, &fakep);
				if (!v)
					goto next;
			}
			if (!(state->flags & NEIGH_SEQ_SKIP_NOARP))
				break;
			if (n->nud_state & ~NUD_NOARP)
				break;
next:
			n = rcu_dereference_bh(n->next);
		}

		if (n)
			break;
	}
	state->bucket = bucket;

	return n;
}

static struct neighbour *neigh_get_next(struct seq_file *seq,
					struct neighbour *n,
					loff_t *pos)
{
	struct neigh_seq_state *state = seq->private;
	struct net *net = seq_file_net(seq);
	struct neigh_hash_table *nht = state->nht;

	if (state->neigh_sub_iter) {
		void *v = state->neigh_sub_iter(state, n, pos);
		if (v)
			return n;
	}
	n = rcu_dereference_bh(n->next);

	while (1) {
		while (n) {
			if (!net_eq(dev_net(n->dev), net))
				goto next;
			if (state->neigh_sub_iter) {
				void *v = state->neigh_sub_iter(state, n, pos);
				if (v)
					return n;
				goto next;
			}
			if (!(state->flags & NEIGH_SEQ_SKIP_NOARP))
				break;

			if (n->nud_state & ~NUD_NOARP)
				break;
next:
			n = rcu_dereference_bh(n->next);
		}

		if (n)
			break;

		if (++state->bucket >= (1 << nht->hash_shift))
			break;

		n = rcu_dereference_bh(nht->hash_buckets[state->bucket]);
	}

	if (n && pos)
		--(*pos);
	return n;
}

static struct neighbour *neigh_get_idx(struct seq_file *seq, loff_t *pos)
{
	struct neighbour *n = neigh_get_first(seq);

	if (n) {
		--(*pos);
		while (*pos) {
			n = neigh_get_next(seq, n, pos);
			if (!n)
				break;
		}
	}
	return *pos ? NULL : n;
}

static struct pneigh_entry *pneigh_get_first(struct seq_file *seq)
{
	struct neigh_seq_state *state = seq->private;
	struct net *net = seq_file_net(seq);
	struct neigh_table *tbl = state->tbl;
	struct pneigh_entry *pn = NULL;
	int bucket;

	state->flags |= NEIGH_SEQ_IS_PNEIGH;
	for (bucket = 0; bucket <= PNEIGH_HASHMASK; bucket++) {
		pn = tbl->phash_buckets[bucket];
		while (pn && !net_eq(pneigh_net(pn), net))
			pn = pn->next;
		if (pn)
			break;
	}
	state->bucket = bucket;

	return pn;
}

static struct pneigh_entry *pneigh_get_next(struct seq_file *seq,
					    struct pneigh_entry *pn,
					    loff_t *pos)
{
	struct neigh_seq_state *state = seq->private;
	struct net *net = seq_file_net(seq);
	struct neigh_table *tbl = state->tbl;

	do {
		pn = pn->next;
	} while (pn && !net_eq(pneigh_net(pn), net));

	while (!pn) {
		if (++state->bucket > PNEIGH_HASHMASK)
			break;
		pn = tbl->phash_buckets[state->bucket];
		while (pn && !net_eq(pneigh_net(pn), net))
			pn = pn->next;
		if (pn)
			break;
	}

	if (pn && pos)
		--(*pos);

	return pn;
}

static struct pneigh_entry *pneigh_get_idx(struct seq_file *seq, loff_t *pos)
{
	struct pneigh_entry *pn = pneigh_get_first(seq);

	if (pn) {
		--(*pos);
		while (*pos) {
			pn = pneigh_get_next(seq, pn, pos);
			if (!pn)
				break;
		}
	}
	return *pos ? NULL : pn;
}

static void *neigh_get_idx_any(struct seq_file *seq, loff_t *pos)
{
	struct neigh_seq_state *state = seq->private;
	void *rc;
	loff_t idxpos = *pos;

	rc = neigh_get_idx(seq, &idxpos);
	if (!rc && !(state->flags & NEIGH_SEQ_NEIGH_ONLY))
		rc = pneigh_get_idx(seq, &idxpos);

	return rc;
}

void *neigh_seq_start(struct seq_file *seq, loff_t *pos, struct neigh_table *tbl, unsigned int neigh_seq_flags)
	__acquires(tbl->lock)
	__acquires(rcu_bh)
{
	struct neigh_seq_state *state = seq->private;

	state->tbl = tbl;
	state->bucket = 0;
	state->flags = (neigh_seq_flags & ~NEIGH_SEQ_IS_PNEIGH);

	rcu_read_lock_bh();
	state->nht = rcu_dereference_bh(tbl->nht);
	read_lock(&tbl->lock);

	return *pos ? neigh_get_idx_any(seq, pos) : SEQ_START_TOKEN;
}
EXPORT_SYMBOL(neigh_seq_start);

void *neigh_seq_next(struct seq_file *seq, void *v, loff_t *pos)
{
	struct neigh_seq_state *state;
	void *rc;

	if (v == SEQ_START_TOKEN) {
		rc = neigh_get_first(seq);
		goto out;
	}

	state = seq->private;
	if (!(state->flags & NEIGH_SEQ_IS_PNEIGH)) {
		rc = neigh_get_next(seq, v, NULL);
		if (rc)
			goto out;
		if (!(state->flags & NEIGH_SEQ_NEIGH_ONLY))
			rc = pneigh_get_first(seq);
	} else {
		BUG_ON(state->flags & NEIGH_SEQ_NEIGH_ONLY);
		rc = pneigh_get_next(seq, v, NULL);
	}
out:
	++(*pos);
	return rc;
}
EXPORT_SYMBOL(neigh_seq_next);

void neigh_seq_stop(struct seq_file *seq, void *v)
	__releases(tbl->lock)
	__releases(rcu_bh)
{
	struct neigh_seq_state *state = seq->private;
	struct neigh_table *tbl = state->tbl;

	read_unlock(&tbl->lock);
	rcu_read_unlock_bh();
}
EXPORT_SYMBOL(neigh_seq_stop);

/* statistics via seq_file */

static void *neigh_stat_seq_start(struct seq_file *seq, loff_t *pos)
{
	struct neigh_table *tbl = pde_data(file_inode(seq->file));
	int cpu;

	if (*pos == 0)
		return SEQ_START_TOKEN;

	for (cpu = *pos-1; cpu < nr_cpu_ids; ++cpu) {
		if (!cpu_possible(cpu))
			continue;
		*pos = cpu+1;
		return per_cpu_ptr(tbl->stats, cpu);
	}
	return NULL;
}

static void *neigh_stat_seq_next(struct seq_file *seq, void *v, loff_t *pos)
{
	struct neigh_table *tbl = pde_data(file_inode(seq->file));
	int cpu;

	for (cpu = *pos; cpu < nr_cpu_ids; ++cpu) {
		if (!cpu_possible(cpu))
			continue;
		*pos = cpu+1;
		return per_cpu_ptr(tbl->stats, cpu);
	}
	(*pos)++;
	return NULL;
}

static void neigh_stat_seq_stop(struct seq_file *seq, void *v)
{

}

static int neigh_stat_seq_show(struct seq_file *seq, void *v)
{
	struct neigh_table *tbl = pde_data(file_inode(seq->file));
	struct neigh_statistics *st = v;

	if (v == SEQ_START_TOKEN) {
		seq_puts(seq, "entries  allocs   destroys hash_grows lookups  hits     res_failed rcv_probes_mcast rcv_probes_ucast periodic_gc_runs forced_gc_runs unresolved_discards table_fulls\n");
		return 0;
	}

	seq_printf(seq, "%08x %08lx %08lx %08lx   %08lx %08lx %08lx   "
			"%08lx         %08lx         %08lx         "
			"%08lx       %08lx            %08lx\n",
		   atomic_read(&tbl->entries),

		   st->allocs,
		   st->destroys,
		   st->hash_grows,

		   st->lookups,
		   st->hits,

		   st->res_failed,

		   st->rcv_probes_mcast,
		   st->rcv_probes_ucast,

		   st->periodic_gc_runs,
		   st->forced_gc_runs,
		   st->unres_discards,
		   st->table_fulls
		   );

	return 0;
}

static const struct seq_operations neigh_stat_seq_ops = {
	.start	= neigh_stat_seq_start,
	.next	= neigh_stat_seq_next,
	.stop	= neigh_stat_seq_stop,
	.show	= neigh_stat_seq_show,
};
#endif /* CONFIG_PROC_FS */

static void __neigh_notify(struct neighbour *n, int type, int flags,
			   u32 pid)
{
	struct net *net = dev_net(n->dev);
	struct sk_buff *skb;
	int err = -ENOBUFS;

	skb = nlmsg_new(neigh_nlmsg_size(), GFP_ATOMIC);
	if (skb == NULL)
		goto errout;

	err = neigh_fill_info(skb, n, pid, 0, type, flags);
	if (err < 0) {
		/* -EMSGSIZE implies BUG in neigh_nlmsg_size() */
		WARN_ON(err == -EMSGSIZE);
		kfree_skb(skb);
		goto errout;
	}
	rtnl_notify(skb, net, 0, RTNLGRP_NEIGH, NULL, GFP_ATOMIC);
	return;
errout:
	if (err < 0)
		rtnl_set_sk_err(net, RTNLGRP_NEIGH, err);
}

void neigh_app_ns(struct neighbour *n)
{
	__neigh_notify(n, RTM_GETNEIGH, NLM_F_REQUEST, 0);
}
EXPORT_SYMBOL(neigh_app_ns);

#ifdef CONFIG_SYSCTL
static int unres_qlen_max = INT_MAX / SKB_TRUESIZE(ETH_FRAME_LEN);

static int proc_unres_qlen(struct ctl_table *ctl, int write,
			   void *buffer, size_t *lenp, loff_t *ppos)
{
	int size, ret;
	struct ctl_table tmp = *ctl;

	tmp.extra1 = SYSCTL_ZERO;
	tmp.extra2 = &unres_qlen_max;
	tmp.data = &size;

	size = *(int *)ctl->data / SKB_TRUESIZE(ETH_FRAME_LEN);
	ret = proc_dointvec_minmax(&tmp, write, buffer, lenp, ppos);

	if (write && !ret)
		*(int *)ctl->data = size * SKB_TRUESIZE(ETH_FRAME_LEN);
	return ret;
}

static void neigh_copy_dflt_parms(struct net *net, struct neigh_parms *p,
				  int index)
{
	struct net_device *dev;
	int family = neigh_parms_family(p);

	rcu_read_lock();
	for_each_netdev_rcu(net, dev) {
		struct neigh_parms *dst_p =
				neigh_get_dev_parms_rcu(dev, family);

		if (dst_p && !test_bit(index, dst_p->data_state))
			dst_p->data[index] = p->data[index];
	}
	rcu_read_unlock();
}

static void neigh_proc_update(struct ctl_table *ctl, int write)
{
	struct net_device *dev = ctl->extra1;
	struct neigh_parms *p = ctl->extra2;
	struct net *net = neigh_parms_net(p);
	int index = (int *) ctl->data - p->data;

	if (!write)
		return;

	set_bit(index, p->data_state);
	if (index == NEIGH_VAR_DELAY_PROBE_TIME)
		call_netevent_notifiers(NETEVENT_DELAY_PROBE_TIME_UPDATE, p);
	if (!dev) /* NULL dev means this is default value */
		neigh_copy_dflt_parms(net, p, index);
}

static int neigh_proc_dointvec_zero_intmax(struct ctl_table *ctl, int write,
					   void *buffer, size_t *lenp,
					   loff_t *ppos)
{
	struct ctl_table tmp = *ctl;
	int ret;

	tmp.extra1 = SYSCTL_ZERO;
	tmp.extra2 = SYSCTL_INT_MAX;

	ret = proc_dointvec_minmax(&tmp, write, buffer, lenp, ppos);
	neigh_proc_update(ctl, write);
	return ret;
}

static int neigh_proc_dointvec_ms_jiffies_positive(struct ctl_table *ctl, int write,
						   void *buffer, size_t *lenp, loff_t *ppos)
{
	struct ctl_table tmp = *ctl;
	int ret;

	int min = msecs_to_jiffies(1);

	tmp.extra1 = &min;
	tmp.extra2 = NULL;

	ret = proc_dointvec_ms_jiffies_minmax(&tmp, write, buffer, lenp, ppos);
	neigh_proc_update(ctl, write);
	return ret;
}

int neigh_proc_dointvec(struct ctl_table *ctl, int write, void *buffer,
			size_t *lenp, loff_t *ppos)
{
	int ret = proc_dointvec(ctl, write, buffer, lenp, ppos);

	neigh_proc_update(ctl, write);
	return ret;
}
EXPORT_SYMBOL(neigh_proc_dointvec);

int neigh_proc_dointvec_jiffies(struct ctl_table *ctl, int write, void *buffer,
				size_t *lenp, loff_t *ppos)
{
	int ret = proc_dointvec_jiffies(ctl, write, buffer, lenp, ppos);

	neigh_proc_update(ctl, write);
	return ret;
}
EXPORT_SYMBOL(neigh_proc_dointvec_jiffies);

static int neigh_proc_dointvec_userhz_jiffies(struct ctl_table *ctl, int write,
					      void *buffer, size_t *lenp,
					      loff_t *ppos)
{
	int ret = proc_dointvec_userhz_jiffies(ctl, write, buffer, lenp, ppos);

	neigh_proc_update(ctl, write);
	return ret;
}

int neigh_proc_dointvec_ms_jiffies(struct ctl_table *ctl, int write,
				   void *buffer, size_t *lenp, loff_t *ppos)
{
	int ret = proc_dointvec_ms_jiffies(ctl, write, buffer, lenp, ppos);

	neigh_proc_update(ctl, write);
	return ret;
}
EXPORT_SYMBOL(neigh_proc_dointvec_ms_jiffies);

static int neigh_proc_dointvec_unres_qlen(struct ctl_table *ctl, int write,
					  void *buffer, size_t *lenp,
					  loff_t *ppos)
{
	int ret = proc_unres_qlen(ctl, write, buffer, lenp, ppos);

	neigh_proc_update(ctl, write);
	return ret;
}

static int neigh_proc_base_reachable_time(struct ctl_table *ctl, int write,
					  void *buffer, size_t *lenp,
					  loff_t *ppos)
{
	struct neigh_parms *p = ctl->extra2;
	int ret;

	if (strcmp(ctl->procname, "base_reachable_time") == 0)
		ret = neigh_proc_dointvec_jiffies(ctl, write, buffer, lenp, ppos);
	else if (strcmp(ctl->procname, "base_reachable_time_ms") == 0)
		ret = neigh_proc_dointvec_ms_jiffies(ctl, write, buffer, lenp, ppos);
	else
		ret = -1;

	if (write && ret == 0) {
		/* update reachable_time as well, otherwise, the change will
		 * only be effective after the next time neigh_periodic_work
		 * decides to recompute it
		 */
		p->reachable_time =
			neigh_rand_reach_time(NEIGH_VAR(p, BASE_REACHABLE_TIME));
	}
	return ret;
}

#define NEIGH_PARMS_DATA_OFFSET(index)	\
	(&((struct neigh_parms *) 0)->data[index])

#define NEIGH_SYSCTL_ENTRY(attr, data_attr, name, mval, proc) \
	[NEIGH_VAR_ ## attr] = { \
		.procname	= name, \
		.data		= NEIGH_PARMS_DATA_OFFSET(NEIGH_VAR_ ## data_attr), \
		.maxlen		= sizeof(int), \
		.mode		= mval, \
		.proc_handler	= proc, \
	}

#define NEIGH_SYSCTL_ZERO_INTMAX_ENTRY(attr, name) \
	NEIGH_SYSCTL_ENTRY(attr, attr, name, 0644, neigh_proc_dointvec_zero_intmax)

#define NEIGH_SYSCTL_JIFFIES_ENTRY(attr, name) \
	NEIGH_SYSCTL_ENTRY(attr, attr, name, 0644, neigh_proc_dointvec_jiffies)

#define NEIGH_SYSCTL_USERHZ_JIFFIES_ENTRY(attr, name) \
	NEIGH_SYSCTL_ENTRY(attr, attr, name, 0644, neigh_proc_dointvec_userhz_jiffies)

#define NEIGH_SYSCTL_MS_JIFFIES_POSITIVE_ENTRY(attr, name) \
	NEIGH_SYSCTL_ENTRY(attr, attr, name, 0644, neigh_proc_dointvec_ms_jiffies_positive)

#define NEIGH_SYSCTL_MS_JIFFIES_REUSED_ENTRY(attr, data_attr, name) \
	NEIGH_SYSCTL_ENTRY(attr, data_attr, name, 0644, neigh_proc_dointvec_ms_jiffies)

#define NEIGH_SYSCTL_UNRES_QLEN_REUSED_ENTRY(attr, data_attr, name) \
	NEIGH_SYSCTL_ENTRY(attr, data_attr, name, 0644, neigh_proc_dointvec_unres_qlen)

static struct neigh_sysctl_table {
	struct ctl_table_header *sysctl_header;
	struct ctl_table neigh_vars[NEIGH_VAR_MAX + 1];
} neigh_sysctl_template __read_mostly = {
	.neigh_vars = {
		NEIGH_SYSCTL_ZERO_INTMAX_ENTRY(MCAST_PROBES, "mcast_solicit"),
		NEIGH_SYSCTL_ZERO_INTMAX_ENTRY(UCAST_PROBES, "ucast_solicit"),
		NEIGH_SYSCTL_ZERO_INTMAX_ENTRY(APP_PROBES, "app_solicit"),
		NEIGH_SYSCTL_ZERO_INTMAX_ENTRY(MCAST_REPROBES, "mcast_resolicit"),
		NEIGH_SYSCTL_USERHZ_JIFFIES_ENTRY(RETRANS_TIME, "retrans_time"),
		NEIGH_SYSCTL_JIFFIES_ENTRY(BASE_REACHABLE_TIME, "base_reachable_time"),
		NEIGH_SYSCTL_JIFFIES_ENTRY(DELAY_PROBE_TIME, "delay_first_probe_time"),
		NEIGH_SYSCTL_MS_JIFFIES_POSITIVE_ENTRY(INTERVAL_PROBE_TIME_MS,
						       "interval_probe_time_ms"),
		NEIGH_SYSCTL_JIFFIES_ENTRY(GC_STALETIME, "gc_stale_time"),
		NEIGH_SYSCTL_ZERO_INTMAX_ENTRY(QUEUE_LEN_BYTES, "unres_qlen_bytes"),
		NEIGH_SYSCTL_ZERO_INTMAX_ENTRY(PROXY_QLEN, "proxy_qlen"),
		NEIGH_SYSCTL_USERHZ_JIFFIES_ENTRY(ANYCAST_DELAY, "anycast_delay"),
		NEIGH_SYSCTL_USERHZ_JIFFIES_ENTRY(PROXY_DELAY, "proxy_delay"),
		NEIGH_SYSCTL_USERHZ_JIFFIES_ENTRY(LOCKTIME, "locktime"),
		NEIGH_SYSCTL_UNRES_QLEN_REUSED_ENTRY(QUEUE_LEN, QUEUE_LEN_BYTES, "unres_qlen"),
		NEIGH_SYSCTL_MS_JIFFIES_REUSED_ENTRY(RETRANS_TIME_MS, RETRANS_TIME, "retrans_time_ms"),
		NEIGH_SYSCTL_MS_JIFFIES_REUSED_ENTRY(BASE_REACHABLE_TIME_MS, BASE_REACHABLE_TIME, "base_reachable_time_ms"),
		[NEIGH_VAR_GC_INTERVAL] = {
			.procname	= "gc_interval",
			.maxlen		= sizeof(int),
			.mode		= 0644,
			.proc_handler	= proc_dointvec_jiffies,
		},
		[NEIGH_VAR_GC_THRESH1] = {
			.procname	= "gc_thresh1",
			.maxlen		= sizeof(int),
			.mode		= 0644,
			.extra1		= SYSCTL_ZERO,
			.extra2		= SYSCTL_INT_MAX,
			.proc_handler	= proc_dointvec_minmax,
		},
		[NEIGH_VAR_GC_THRESH2] = {
			.procname	= "gc_thresh2",
			.maxlen		= sizeof(int),
			.mode		= 0644,
			.extra1		= SYSCTL_ZERO,
			.extra2		= SYSCTL_INT_MAX,
			.proc_handler	= proc_dointvec_minmax,
		},
		[NEIGH_VAR_GC_THRESH3] = {
			.procname	= "gc_thresh3",
			.maxlen		= sizeof(int),
			.mode		= 0644,
			.extra1		= SYSCTL_ZERO,
			.extra2		= SYSCTL_INT_MAX,
			.proc_handler	= proc_dointvec_minmax,
		},
		{},
	},
};

int neigh_sysctl_register(struct net_device *dev, struct neigh_parms *p,
			  proc_handler *handler)
{
	int i;
	struct neigh_sysctl_table *t;
	const char *dev_name_source;
	char neigh_path[ sizeof("net//neigh/") + IFNAMSIZ + IFNAMSIZ ];
	char *p_name;

	t = kmemdup(&neigh_sysctl_template, sizeof(*t), GFP_KERNEL_ACCOUNT);
	if (!t)
		goto err;

	for (i = 0; i < NEIGH_VAR_GC_INTERVAL; i++) {
		t->neigh_vars[i].data += (long) p;
		t->neigh_vars[i].extra1 = dev;
		t->neigh_vars[i].extra2 = p;
	}

	if (dev) {
		dev_name_source = dev->name;
		/* Terminate the table early */
		memset(&t->neigh_vars[NEIGH_VAR_GC_INTERVAL], 0,
		       sizeof(t->neigh_vars[NEIGH_VAR_GC_INTERVAL]));
	} else {
		struct neigh_table *tbl = p->tbl;
		dev_name_source = "default";
		t->neigh_vars[NEIGH_VAR_GC_INTERVAL].data = &tbl->gc_interval;
		t->neigh_vars[NEIGH_VAR_GC_THRESH1].data = &tbl->gc_thresh1;
		t->neigh_vars[NEIGH_VAR_GC_THRESH2].data = &tbl->gc_thresh2;
		t->neigh_vars[NEIGH_VAR_GC_THRESH3].data = &tbl->gc_thresh3;
	}

	if (handler) {
		/* RetransTime */
		t->neigh_vars[NEIGH_VAR_RETRANS_TIME].proc_handler = handler;
		/* ReachableTime */
		t->neigh_vars[NEIGH_VAR_BASE_REACHABLE_TIME].proc_handler = handler;
		/* RetransTime (in milliseconds)*/
		t->neigh_vars[NEIGH_VAR_RETRANS_TIME_MS].proc_handler = handler;
		/* ReachableTime (in milliseconds) */
		t->neigh_vars[NEIGH_VAR_BASE_REACHABLE_TIME_MS].proc_handler = handler;
	} else {
		/* Those handlers will update p->reachable_time after
		 * base_reachable_time(_ms) is set to ensure the new timer starts being
		 * applied after the next neighbour update instead of waiting for
		 * neigh_periodic_work to update its value (can be multiple minutes)
		 * So any handler that replaces them should do this as well
		 */
		/* ReachableTime */
		t->neigh_vars[NEIGH_VAR_BASE_REACHABLE_TIME].proc_handler =
			neigh_proc_base_reachable_time;
		/* ReachableTime (in milliseconds) */
		t->neigh_vars[NEIGH_VAR_BASE_REACHABLE_TIME_MS].proc_handler =
			neigh_proc_base_reachable_time;
	}

	switch (neigh_parms_family(p)) {
	case AF_INET:
	      p_name = "ipv4";
	      break;
	case AF_INET6:
	      p_name = "ipv6";
	      break;
	default:
	      BUG();
	}

	snprintf(neigh_path, sizeof(neigh_path), "net/%s/neigh/%s",
		p_name, dev_name_source);
	t->sysctl_header =
		register_net_sysctl(neigh_parms_net(p), neigh_path, t->neigh_vars);
	if (!t->sysctl_header)
		goto free;

	p->sysctl_table = t;
	return 0;

free:
	kfree(t);
err:
	return -ENOBUFS;
}
EXPORT_SYMBOL(neigh_sysctl_register);

void neigh_sysctl_unregister(struct neigh_parms *p)
{
	if (p->sysctl_table) {
		struct neigh_sysctl_table *t = p->sysctl_table;
		p->sysctl_table = NULL;
		unregister_net_sysctl_table(t->sysctl_header);
		kfree(t);
	}
}
EXPORT_SYMBOL(neigh_sysctl_unregister);

#endif	/* CONFIG_SYSCTL */

static int __init neigh_init(void)
{
	rtnl_register(PF_UNSPEC, RTM_NEWNEIGH, neigh_add, NULL, 0);
	rtnl_register(PF_UNSPEC, RTM_DELNEIGH, neigh_delete, NULL, 0);
	rtnl_register(PF_UNSPEC, RTM_GETNEIGH, neigh_get, neigh_dump_info, 0);

	rtnl_register(PF_UNSPEC, RTM_GETNEIGHTBL, NULL, neightbl_dump_info,
		      0);
	rtnl_register(PF_UNSPEC, RTM_SETNEIGHTBL, neightbl_set, NULL, 0);

	return 0;
}

subsys_initcall(neigh_init);<|MERGE_RESOLUTION|>--- conflicted
+++ resolved
@@ -307,9 +307,6 @@
 	return 0;
 }
 
-<<<<<<< HEAD
-static void pneigh_queue_purge(struct sk_buff_head *list, struct net *net)
-=======
 static struct neigh_parms *neigh_get_dev_parms_rcu(struct net_device *dev,
 						   int family)
 {
@@ -335,7 +332,6 @@
 
 static void pneigh_queue_purge(struct sk_buff_head *list, struct net *net,
 			       int family)
->>>>>>> d60c95ef
 {
 	struct sk_buff_head tmp;
 	unsigned long flags;
@@ -346,14 +342,10 @@
 	skb = skb_peek(list);
 	while (skb != NULL) {
 		struct sk_buff *skb_next = skb_peek_next(skb, list);
-<<<<<<< HEAD
-		if (net == NULL || net_eq(dev_net(skb->dev), net)) {
-=======
 		struct net_device *dev = skb->dev;
 
 		if (net == NULL || net_eq(dev_net(dev), net)) {
 			neigh_parms_qlen_dec(dev, family);
->>>>>>> d60c95ef
 			__skb_unlink(skb, list);
 			__skb_queue_tail(&tmp, skb);
 		}
@@ -435,12 +427,8 @@
 	write_lock_bh(&tbl->lock);
 	neigh_flush_dev(tbl, dev, skip_perm);
 	pneigh_ifdown_and_unlock(tbl, dev);
-<<<<<<< HEAD
-	pneigh_queue_purge(&tbl->proxy_queue, dev ? dev_net(dev) : NULL);
-=======
 	pneigh_queue_purge(&tbl->proxy_queue, dev ? dev_net(dev) : NULL,
 			   tbl->family);
->>>>>>> d60c95ef
 	if (skb_queue_empty_lockless(&tbl->proxy_queue))
 		del_timer_sync(&tbl->proxy_timer);
 	return 0;
@@ -462,11 +450,7 @@
 
 static struct neighbour *neigh_alloc(struct neigh_table *tbl,
 				     struct net_device *dev,
-<<<<<<< HEAD
-				     u8 flags, bool exempt_from_gc)
-=======
 				     u32 flags, bool exempt_from_gc)
->>>>>>> d60c95ef
 {
 	struct neighbour *n = NULL;
 	unsigned long now = jiffies;
@@ -666,11 +650,7 @@
 
 static struct neighbour *
 ___neigh_create(struct neigh_table *tbl, const void *pkey,
-<<<<<<< HEAD
-		struct net_device *dev, u8 flags,
-=======
 		struct net_device *dev, u32 flags,
->>>>>>> d60c95ef
 		bool exempt_from_gc, bool want_ref)
 {
 	u32 hash_val, key_len = tbl->key_len;
@@ -1314,10 +1294,7 @@
 				if it is different.
 	NEIGH_UPDATE_F_ADMIN	means that the change is administrative.
 	NEIGH_UPDATE_F_USE	means that the entry is user triggered.
-<<<<<<< HEAD
-=======
 	NEIGH_UPDATE_F_MANAGED	means that the entry will be auto-refreshed.
->>>>>>> d60c95ef
 	NEIGH_UPDATE_F_OVERRIDE_ISROUTER allows to override existing
 				NTF_ROUTER flag.
 	NEIGH_UPDATE_F_ISROUTER	indicates if the neighbour is known as
@@ -1352,13 +1329,8 @@
 	    (old & (NUD_NOARP | NUD_PERMANENT)))
 		goto out;
 
-<<<<<<< HEAD
-	ext_learn_change = neigh_update_ext_learned(neigh, flags, &notify);
-	if (flags & NEIGH_UPDATE_F_USE) {
-=======
 	neigh_update_flags(neigh, flags, &notify, &gc_update, &managed_update);
 	if (flags & (NEIGH_UPDATE_F_USE | NEIGH_UPDATE_F_MANAGED)) {
->>>>>>> d60c95ef
 		new = old & ~NUD_PERMANENT;
 		neigh->nud_state = new;
 		err = 0;
@@ -1863,11 +1835,7 @@
 	cancel_delayed_work_sync(&tbl->managed_work);
 	cancel_delayed_work_sync(&tbl->gc_work);
 	del_timer_sync(&tbl->proxy_timer);
-<<<<<<< HEAD
-	pneigh_queue_purge(&tbl->proxy_queue, NULL);
-=======
 	pneigh_queue_purge(&tbl->proxy_queue, NULL, tbl->family);
->>>>>>> d60c95ef
 	neigh_ifdown(tbl, NULL);
 	if (atomic_read(&tbl->entries))
 		pr_crit("neighbour leakage\n");
@@ -2096,16 +2064,9 @@
 			goto out;
 		}
 
-<<<<<<< HEAD
-		exempt_from_gc = ndm->ndm_state & NUD_PERMANENT ||
-				 ndm->ndm_flags & NTF_EXT_LEARNED;
-		neigh = ___neigh_create(tbl, dst, dev,
-					ndm->ndm_flags & NTF_EXT_LEARNED,
-=======
 		neigh = ___neigh_create(tbl, dst, dev,
 					ndm_flags &
 					(NTF_EXT_LEARNED | NTF_MANAGED),
->>>>>>> d60c95ef
 					exempt_from_gc, true);
 		if (IS_ERR(neigh)) {
 			err = PTR_ERR(neigh);
@@ -2125,13 +2086,6 @@
 
 	if (protocol)
 		neigh->protocol = protocol;
-<<<<<<< HEAD
-	if (ndm->ndm_flags & NTF_EXT_LEARNED)
-		flags |= NEIGH_UPDATE_F_EXT_LEARNED;
-	if (ndm->ndm_flags & NTF_ROUTER)
-		flags |= NEIGH_UPDATE_F_ISROUTER;
-	if (ndm->ndm_flags & NTF_USE)
-=======
 	if (ndm_flags & NTF_EXT_LEARNED)
 		flags |= NEIGH_UPDATE_F_EXT_LEARNED;
 	if (ndm_flags & NTF_ROUTER)
@@ -2139,16 +2093,11 @@
 	if (ndm_flags & NTF_MANAGED)
 		flags |= NEIGH_UPDATE_F_MANAGED;
 	if (ndm_flags & NTF_USE)
->>>>>>> d60c95ef
 		flags |= NEIGH_UPDATE_F_USE;
 
 	err = __neigh_update(neigh, lladdr, ndm->ndm_state, flags,
 			     NETLINK_CB(skb).portid, extack);
-<<<<<<< HEAD
-	if (!err && ndm->ndm_flags & NTF_USE) {
-=======
 	if (!err && ndm_flags & (NTF_USE | NTF_MANAGED)) {
->>>>>>> d60c95ef
 		neigh_event_send(neigh, NULL);
 		err = 0;
 	}
