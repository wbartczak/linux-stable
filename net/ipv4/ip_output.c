--- conflicted
+++ resolved
@@ -172,11 +172,7 @@
 		 * Avoid using the hashed IP ident generator.
 		 */
 		if (sk->sk_protocol == IPPROTO_TCP)
-<<<<<<< HEAD
-			iph->id = (__force __be16)prandom_u32();
-=======
 			iph->id = (__force __be16)get_random_u16();
->>>>>>> d60c95ef
 		else
 			__ip_select_ident(net, iph, 1);
 	}
