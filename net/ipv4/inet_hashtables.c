--- conflicted
+++ resolved
@@ -373,17 +373,10 @@
 	sk_nulls_for_each_rcu(sk, node, &head->chain) {
 		if (sk->sk_hash != hash)
 			continue;
-<<<<<<< HEAD
-		if (likely(INET_MATCH(net, sk, acookie, ports, dif, sdif))) {
-			if (unlikely(!refcount_inc_not_zero(&sk->sk_refcnt)))
-				goto out;
-			if (unlikely(!INET_MATCH(net, sk, acookie,
-=======
 		if (likely(inet_match(net, sk, acookie, ports, dif, sdif))) {
 			if (unlikely(!refcount_inc_not_zero(&sk->sk_refcnt)))
 				goto out;
 			if (unlikely(!inet_match(net, sk, acookie,
->>>>>>> bf44eed7
 						 ports, dif, sdif))) {
 				sock_gen_put(sk);
 				goto begin;
@@ -433,11 +426,7 @@
 		if (sk2->sk_hash != hash)
 			continue;
 
-<<<<<<< HEAD
-		if (likely(INET_MATCH(net, sk2, acookie, ports, dif, sdif))) {
-=======
 		if (likely(inet_match(net, sk2, acookie, ports, dif, sdif))) {
->>>>>>> bf44eed7
 			if (sk2->sk_state == TCP_TIME_WAIT) {
 				tw = inet_twsk(sk2);
 				if (twsk_unique(sk, sk2, twp))
@@ -503,11 +492,7 @@
 		if (esk->sk_hash != sk->sk_hash)
 			continue;
 		if (sk->sk_family == AF_INET) {
-<<<<<<< HEAD
-			if (unlikely(INET_MATCH(net, esk, acookie,
-=======
 			if (unlikely(inet_match(net, esk, acookie,
->>>>>>> bf44eed7
 						ports, dif, sdif))) {
 				return true;
 			}
