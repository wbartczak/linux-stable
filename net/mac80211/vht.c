// SPDX-License-Identifier: GPL-2.0-only
/*
 * VHT handling
 *
 * Portions of this file
 * Copyright(c) 2015 - 2016 Intel Deutschland GmbH
 * Copyright (C) 2018 - 2022 Intel Corporation
 */

#include <linux/ieee80211.h>
#include <linux/export.h>
#include <net/mac80211.h>
#include "ieee80211_i.h"
#include "rate.h"


static void __check_vhtcap_disable(struct ieee80211_sub_if_data *sdata,
				   struct ieee80211_sta_vht_cap *vht_cap,
				   u32 flag)
{
	__le32 le_flag = cpu_to_le32(flag);

	if (sdata->u.mgd.vht_capa_mask.vht_cap_info & le_flag &&
	    !(sdata->u.mgd.vht_capa.vht_cap_info & le_flag))
		vht_cap->cap &= ~flag;
}

void ieee80211_apply_vhtcap_overrides(struct ieee80211_sub_if_data *sdata,
				      struct ieee80211_sta_vht_cap *vht_cap)
{
	int i;
	u16 rxmcs_mask, rxmcs_cap, rxmcs_n, txmcs_mask, txmcs_cap, txmcs_n;

	if (!vht_cap->vht_supported)
		return;

	if (sdata->vif.type != NL80211_IFTYPE_STATION)
		return;

	__check_vhtcap_disable(sdata, vht_cap,
			       IEEE80211_VHT_CAP_RXLDPC);
	__check_vhtcap_disable(sdata, vht_cap,
			       IEEE80211_VHT_CAP_SHORT_GI_80);
	__check_vhtcap_disable(sdata, vht_cap,
			       IEEE80211_VHT_CAP_SHORT_GI_160);
	__check_vhtcap_disable(sdata, vht_cap,
			       IEEE80211_VHT_CAP_TXSTBC);
	__check_vhtcap_disable(sdata, vht_cap,
			       IEEE80211_VHT_CAP_SU_BEAMFORMER_CAPABLE);
	__check_vhtcap_disable(sdata, vht_cap,
			       IEEE80211_VHT_CAP_SU_BEAMFORMEE_CAPABLE);
	__check_vhtcap_disable(sdata, vht_cap,
			       IEEE80211_VHT_CAP_RX_ANTENNA_PATTERN);
	__check_vhtcap_disable(sdata, vht_cap,
			       IEEE80211_VHT_CAP_TX_ANTENNA_PATTERN);

	/* Allow user to decrease AMPDU length exponent */
	if (sdata->u.mgd.vht_capa_mask.vht_cap_info &
	    cpu_to_le32(IEEE80211_VHT_CAP_MAX_A_MPDU_LENGTH_EXPONENT_MASK)) {
		u32 cap, n;

		n = le32_to_cpu(sdata->u.mgd.vht_capa.vht_cap_info) &
			IEEE80211_VHT_CAP_MAX_A_MPDU_LENGTH_EXPONENT_MASK;
		n >>= IEEE80211_VHT_CAP_MAX_A_MPDU_LENGTH_EXPONENT_SHIFT;
		cap = vht_cap->cap & IEEE80211_VHT_CAP_MAX_A_MPDU_LENGTH_EXPONENT_MASK;
		cap >>= IEEE80211_VHT_CAP_MAX_A_MPDU_LENGTH_EXPONENT_SHIFT;

		if (n < cap) {
			vht_cap->cap &=
				~IEEE80211_VHT_CAP_MAX_A_MPDU_LENGTH_EXPONENT_MASK;
			vht_cap->cap |=
				n << IEEE80211_VHT_CAP_MAX_A_MPDU_LENGTH_EXPONENT_SHIFT;
		}
	}

	/* Allow the user to decrease MCSes */
	rxmcs_mask =
		le16_to_cpu(sdata->u.mgd.vht_capa_mask.supp_mcs.rx_mcs_map);
	rxmcs_n = le16_to_cpu(sdata->u.mgd.vht_capa.supp_mcs.rx_mcs_map);
	rxmcs_n &= rxmcs_mask;
	rxmcs_cap = le16_to_cpu(vht_cap->vht_mcs.rx_mcs_map);

	txmcs_mask =
		le16_to_cpu(sdata->u.mgd.vht_capa_mask.supp_mcs.tx_mcs_map);
	txmcs_n = le16_to_cpu(sdata->u.mgd.vht_capa.supp_mcs.tx_mcs_map);
	txmcs_n &= txmcs_mask;
	txmcs_cap = le16_to_cpu(vht_cap->vht_mcs.tx_mcs_map);
	for (i = 0; i < 8; i++) {
		u8 m, n, c;

		m = (rxmcs_mask >> 2*i) & IEEE80211_VHT_MCS_NOT_SUPPORTED;
		n = (rxmcs_n >> 2*i) & IEEE80211_VHT_MCS_NOT_SUPPORTED;
		c = (rxmcs_cap >> 2*i) & IEEE80211_VHT_MCS_NOT_SUPPORTED;

		if (m && ((c != IEEE80211_VHT_MCS_NOT_SUPPORTED && n < c) ||
			  n == IEEE80211_VHT_MCS_NOT_SUPPORTED)) {
			rxmcs_cap &= ~(3 << 2*i);
			rxmcs_cap |= (rxmcs_n & (3 << 2*i));
		}

		m = (txmcs_mask >> 2*i) & IEEE80211_VHT_MCS_NOT_SUPPORTED;
		n = (txmcs_n >> 2*i) & IEEE80211_VHT_MCS_NOT_SUPPORTED;
		c = (txmcs_cap >> 2*i) & IEEE80211_VHT_MCS_NOT_SUPPORTED;

		if (m && ((c != IEEE80211_VHT_MCS_NOT_SUPPORTED && n < c) ||
			  n == IEEE80211_VHT_MCS_NOT_SUPPORTED)) {
			txmcs_cap &= ~(3 << 2*i);
			txmcs_cap |= (txmcs_n & (3 << 2*i));
		}
	}
	vht_cap->vht_mcs.rx_mcs_map = cpu_to_le16(rxmcs_cap);
	vht_cap->vht_mcs.tx_mcs_map = cpu_to_le16(txmcs_cap);
}

void
ieee80211_vht_cap_ie_to_sta_vht_cap(struct ieee80211_sub_if_data *sdata,
				    struct ieee80211_supported_band *sband,
				    const struct ieee80211_vht_cap *vht_cap_ie,
				    struct link_sta_info *link_sta)
{
	struct ieee80211_sta_vht_cap *vht_cap = &link_sta->pub->vht_cap;
	struct ieee80211_sta_vht_cap own_cap;
	u32 cap_info, i;
	bool have_80mhz;

	memset(vht_cap, 0, sizeof(*vht_cap));

	if (!link_sta->pub->ht_cap.ht_supported)
		return;

	if (!vht_cap_ie || !sband->vht_cap.vht_supported)
		return;

	/* Allow VHT if at least one channel on the sband supports 80 MHz */
	have_80mhz = false;
	for (i = 0; i < sband->n_channels; i++) {
		if (sband->channels[i].flags & (IEEE80211_CHAN_DISABLED |
						IEEE80211_CHAN_NO_80MHZ))
			continue;

		have_80mhz = true;
		break;
	}

	if (!have_80mhz)
		return;

	/*
	 * A VHT STA must support 40 MHz, but if we verify that here
	 * then we break a few things - some APs (e.g. Netgear R6300v2
	 * and others based on the BCM4360 chipset) will unset this
	 * capability bit when operating in 20 MHz.
	 */

	vht_cap->vht_supported = true;

	own_cap = sband->vht_cap;
	/*
	 * If user has specified capability overrides, take care
	 * of that if the station we're setting up is the AP that
	 * we advertised a restricted capability set to. Override
	 * our own capabilities and then use those below.
	 */
	if (sdata->vif.type == NL80211_IFTYPE_STATION &&
	    !test_sta_flag(link_sta->sta, WLAN_STA_TDLS_PEER))
		ieee80211_apply_vhtcap_overrides(sdata, &own_cap);

	/* take some capabilities as-is */
	cap_info = le32_to_cpu(vht_cap_ie->vht_cap_info);
	vht_cap->cap = cap_info;
	vht_cap->cap &= IEEE80211_VHT_CAP_RXLDPC |
			IEEE80211_VHT_CAP_VHT_TXOP_PS |
			IEEE80211_VHT_CAP_HTC_VHT |
			IEEE80211_VHT_CAP_MAX_A_MPDU_LENGTH_EXPONENT_MASK |
			IEEE80211_VHT_CAP_VHT_LINK_ADAPTATION_VHT_UNSOL_MFB |
			IEEE80211_VHT_CAP_VHT_LINK_ADAPTATION_VHT_MRQ_MFB |
			IEEE80211_VHT_CAP_RX_ANTENNA_PATTERN |
			IEEE80211_VHT_CAP_TX_ANTENNA_PATTERN;

	vht_cap->cap |= min_t(u32, cap_info & IEEE80211_VHT_CAP_MAX_MPDU_MASK,
			      own_cap.cap & IEEE80211_VHT_CAP_MAX_MPDU_MASK);

	/* and some based on our own capabilities */
	switch (own_cap.cap & IEEE80211_VHT_CAP_SUPP_CHAN_WIDTH_MASK) {
	case IEEE80211_VHT_CAP_SUPP_CHAN_WIDTH_160MHZ:
		vht_cap->cap |= cap_info &
				IEEE80211_VHT_CAP_SUPP_CHAN_WIDTH_160MHZ;
		break;
	case IEEE80211_VHT_CAP_SUPP_CHAN_WIDTH_160_80PLUS80MHZ:
		vht_cap->cap |= cap_info &
				IEEE80211_VHT_CAP_SUPP_CHAN_WIDTH_MASK;
		break;
	default:
		/* nothing */
		break;
	}

	/* symmetric capabilities */
	vht_cap->cap |= cap_info & own_cap.cap &
			(IEEE80211_VHT_CAP_SHORT_GI_80 |
			 IEEE80211_VHT_CAP_SHORT_GI_160);

	/* remaining ones */
	if (own_cap.cap & IEEE80211_VHT_CAP_SU_BEAMFORMEE_CAPABLE)
		vht_cap->cap |= cap_info &
				(IEEE80211_VHT_CAP_SU_BEAMFORMER_CAPABLE |
				 IEEE80211_VHT_CAP_SOUNDING_DIMENSIONS_MASK);

	if (own_cap.cap & IEEE80211_VHT_CAP_SU_BEAMFORMER_CAPABLE)
		vht_cap->cap |= cap_info &
				(IEEE80211_VHT_CAP_SU_BEAMFORMEE_CAPABLE |
				 IEEE80211_VHT_CAP_BEAMFORMEE_STS_MASK);

	if (own_cap.cap & IEEE80211_VHT_CAP_MU_BEAMFORMER_CAPABLE)
		vht_cap->cap |= cap_info &
				IEEE80211_VHT_CAP_MU_BEAMFORMEE_CAPABLE;

	if (own_cap.cap & IEEE80211_VHT_CAP_MU_BEAMFORMEE_CAPABLE)
		vht_cap->cap |= cap_info &
				IEEE80211_VHT_CAP_MU_BEAMFORMER_CAPABLE;

	if (own_cap.cap & IEEE80211_VHT_CAP_TXSTBC)
		vht_cap->cap |= cap_info & IEEE80211_VHT_CAP_RXSTBC_MASK;

	if (own_cap.cap & IEEE80211_VHT_CAP_RXSTBC_MASK)
		vht_cap->cap |= cap_info & IEEE80211_VHT_CAP_TXSTBC;

	/* Copy peer MCS info, the driver might need them. */
	memcpy(&vht_cap->vht_mcs, &vht_cap_ie->supp_mcs,
	       sizeof(struct ieee80211_vht_mcs_info));

	/* copy EXT_NSS_BW Support value or remove the capability */
	if (ieee80211_hw_check(&sdata->local->hw, SUPPORTS_VHT_EXT_NSS_BW))
		vht_cap->cap |= (cap_info & IEEE80211_VHT_CAP_EXT_NSS_BW_MASK);
	else
		vht_cap->vht_mcs.tx_highest &=
			~cpu_to_le16(IEEE80211_VHT_EXT_NSS_BW_CAPABLE);

	/* but also restrict MCSes */
	for (i = 0; i < 8; i++) {
		u16 own_rx, own_tx, peer_rx, peer_tx;

		own_rx = le16_to_cpu(own_cap.vht_mcs.rx_mcs_map);
		own_rx = (own_rx >> i * 2) & IEEE80211_VHT_MCS_NOT_SUPPORTED;

		own_tx = le16_to_cpu(own_cap.vht_mcs.tx_mcs_map);
		own_tx = (own_tx >> i * 2) & IEEE80211_VHT_MCS_NOT_SUPPORTED;

		peer_rx = le16_to_cpu(vht_cap->vht_mcs.rx_mcs_map);
		peer_rx = (peer_rx >> i * 2) & IEEE80211_VHT_MCS_NOT_SUPPORTED;

		peer_tx = le16_to_cpu(vht_cap->vht_mcs.tx_mcs_map);
		peer_tx = (peer_tx >> i * 2) & IEEE80211_VHT_MCS_NOT_SUPPORTED;

		if (peer_tx != IEEE80211_VHT_MCS_NOT_SUPPORTED) {
			if (own_rx == IEEE80211_VHT_MCS_NOT_SUPPORTED)
				peer_tx = IEEE80211_VHT_MCS_NOT_SUPPORTED;
			else if (own_rx < peer_tx)
				peer_tx = own_rx;
		}

		if (peer_rx != IEEE80211_VHT_MCS_NOT_SUPPORTED) {
			if (own_tx == IEEE80211_VHT_MCS_NOT_SUPPORTED)
				peer_rx = IEEE80211_VHT_MCS_NOT_SUPPORTED;
			else if (own_tx < peer_rx)
				peer_rx = own_tx;
		}

		vht_cap->vht_mcs.rx_mcs_map &=
			~cpu_to_le16(IEEE80211_VHT_MCS_NOT_SUPPORTED << i * 2);
		vht_cap->vht_mcs.rx_mcs_map |= cpu_to_le16(peer_rx << i * 2);

		vht_cap->vht_mcs.tx_mcs_map &=
			~cpu_to_le16(IEEE80211_VHT_MCS_NOT_SUPPORTED << i * 2);
		vht_cap->vht_mcs.tx_mcs_map |= cpu_to_le16(peer_tx << i * 2);
	}

	/*
	 * This is a workaround for VHT-enabled STAs which break the spec
	 * and have the VHT-MCS Rx map filled in with value 3 for all eight
	 * spacial streams, an example is AR9462.
	 *
	 * As per spec, in section 22.1.1 Introduction to the VHT PHY
	 * A VHT STA shall support at least single spactial stream VHT-MCSs
	 * 0 to 7 (transmit and receive) in all supported channel widths.
	 */
	if (vht_cap->vht_mcs.rx_mcs_map == cpu_to_le16(0xFFFF)) {
		vht_cap->vht_supported = false;
		sdata_info(sdata,
			   "Ignoring VHT IE from %pM (link:%pM) due to invalid rx_mcs_map\n",
			   link_sta->sta->addr, link_sta->addr);
		return;
	}

	/* finally set up the bandwidth */
	switch (vht_cap->cap & IEEE80211_VHT_CAP_SUPP_CHAN_WIDTH_MASK) {
	case IEEE80211_VHT_CAP_SUPP_CHAN_WIDTH_160MHZ:
	case IEEE80211_VHT_CAP_SUPP_CHAN_WIDTH_160_80PLUS80MHZ:
		link_sta->cur_max_bandwidth = IEEE80211_STA_RX_BW_160;
		break;
	default:
		link_sta->cur_max_bandwidth = IEEE80211_STA_RX_BW_80;

		if (!(vht_cap->vht_mcs.tx_highest &
				cpu_to_le16(IEEE80211_VHT_EXT_NSS_BW_CAPABLE)))
			break;

		/*
		 * If this is non-zero, then it does support 160 MHz after all,
		 * in one form or the other. We don't distinguish here (or even
		 * above) between 160 and 80+80 yet.
		 */
		if (cap_info & IEEE80211_VHT_CAP_EXT_NSS_BW_MASK)
			link_sta->cur_max_bandwidth =
				IEEE80211_STA_RX_BW_160;
	}

	link_sta->pub->bandwidth = ieee80211_sta_cur_vht_bw(link_sta);

	/*
	 * FIXME - should the amsdu len be per link? store per link
	 * and maintain a minimum?
	 */
	switch (vht_cap->cap & IEEE80211_VHT_CAP_MAX_MPDU_MASK) {
	case IEEE80211_VHT_CAP_MAX_MPDU_LENGTH_11454:
		link_sta->sta->sta.max_amsdu_len = IEEE80211_MAX_MPDU_LEN_VHT_11454;
		break;
	case IEEE80211_VHT_CAP_MAX_MPDU_LENGTH_7991:
		link_sta->sta->sta.max_amsdu_len = IEEE80211_MAX_MPDU_LEN_VHT_7991;
		break;
	case IEEE80211_VHT_CAP_MAX_MPDU_LENGTH_3895:
	default:
		link_sta->sta->sta.max_amsdu_len = IEEE80211_MAX_MPDU_LEN_VHT_3895;
		break;
	}
}

/* FIXME: move this to some better location - parses HE/EHT now */
enum ieee80211_sta_rx_bandwidth
ieee80211_sta_cap_rx_bw(struct link_sta_info *link_sta)
{
	unsigned int link_id = link_sta->link_id;
	struct ieee80211_sub_if_data *sdata = link_sta->sta->sdata;
	struct ieee80211_sta_vht_cap *vht_cap = &link_sta->pub->vht_cap;
	struct ieee80211_sta_he_cap *he_cap = &link_sta->pub->he_cap;
	struct ieee80211_sta_eht_cap *eht_cap = &link_sta->pub->eht_cap;
	u32 cap_width;

	if (he_cap->has_he) {
		struct ieee80211_bss_conf *link_conf;
		enum ieee80211_sta_rx_bandwidth ret;
		u8 info;

		rcu_read_lock();
		link_conf = rcu_dereference(sdata->vif.link_conf[link_id]);

		if (eht_cap->has_eht &&
		    link_conf->chandef.chan->band == NL80211_BAND_6GHZ) {
			info = eht_cap->eht_cap_elem.phy_cap_info[0];

			if (info & IEEE80211_EHT_PHY_CAP0_320MHZ_IN_6GHZ) {
				ret = IEEE80211_STA_RX_BW_320;
				goto out;
			}
		}

		info = he_cap->he_cap_elem.phy_cap_info[0];

		if (link_conf->chandef.chan->band == NL80211_BAND_2GHZ) {
			if (info & IEEE80211_HE_PHY_CAP0_CHANNEL_WIDTH_SET_40MHZ_IN_2G)
				ret = IEEE80211_STA_RX_BW_40;
			else
				ret = IEEE80211_STA_RX_BW_20;
			goto out;
		}

		if (info & IEEE80211_HE_PHY_CAP0_CHANNEL_WIDTH_SET_160MHZ_IN_5G ||
		    info & IEEE80211_HE_PHY_CAP0_CHANNEL_WIDTH_SET_80PLUS80_MHZ_IN_5G)
			ret = IEEE80211_STA_RX_BW_160;
		else if (info & IEEE80211_HE_PHY_CAP0_CHANNEL_WIDTH_SET_40MHZ_80MHZ_IN_5G)
			ret = IEEE80211_STA_RX_BW_80;
		else
			ret = IEEE80211_STA_RX_BW_20;
out:
		rcu_read_unlock();

		return ret;
	}

	if (!vht_cap->vht_supported)
		return link_sta->pub->ht_cap.cap & IEEE80211_HT_CAP_SUP_WIDTH_20_40 ?
				IEEE80211_STA_RX_BW_40 :
				IEEE80211_STA_RX_BW_20;

	cap_width = vht_cap->cap & IEEE80211_VHT_CAP_SUPP_CHAN_WIDTH_MASK;

	if (cap_width == IEEE80211_VHT_CAP_SUPP_CHAN_WIDTH_160MHZ ||
	    cap_width == IEEE80211_VHT_CAP_SUPP_CHAN_WIDTH_160_80PLUS80MHZ)
		return IEEE80211_STA_RX_BW_160;

	/*
	 * If this is non-zero, then it does support 160 MHz after all,
	 * in one form or the other. We don't distinguish here (or even
	 * above) between 160 and 80+80 yet.
	 */
	if (vht_cap->cap & IEEE80211_VHT_CAP_EXT_NSS_BW_MASK)
		return IEEE80211_STA_RX_BW_160;

	return IEEE80211_STA_RX_BW_80;
}

enum nl80211_chan_width
ieee80211_sta_cap_chan_bw(struct link_sta_info *link_sta)
{
	struct ieee80211_sta_vht_cap *vht_cap = &link_sta->pub->vht_cap;
	u32 cap_width;

	if (!vht_cap->vht_supported) {
		if (!link_sta->pub->ht_cap.ht_supported)
			return NL80211_CHAN_WIDTH_20_NOHT;

		return link_sta->pub->ht_cap.cap & IEEE80211_HT_CAP_SUP_WIDTH_20_40 ?
				NL80211_CHAN_WIDTH_40 : NL80211_CHAN_WIDTH_20;
	}

	cap_width = vht_cap->cap & IEEE80211_VHT_CAP_SUPP_CHAN_WIDTH_MASK;

	if (cap_width == IEEE80211_VHT_CAP_SUPP_CHAN_WIDTH_160MHZ)
		return NL80211_CHAN_WIDTH_160;
	else if (cap_width == IEEE80211_VHT_CAP_SUPP_CHAN_WIDTH_160_80PLUS80MHZ)
		return NL80211_CHAN_WIDTH_80P80;

	return NL80211_CHAN_WIDTH_80;
}

enum nl80211_chan_width
ieee80211_sta_rx_bw_to_chan_width(struct link_sta_info *link_sta)
{
	enum ieee80211_sta_rx_bandwidth cur_bw =
		link_sta->pub->bandwidth;
	struct ieee80211_sta_vht_cap *vht_cap =
		&link_sta->pub->vht_cap;
	u32 cap_width;

	switch (cur_bw) {
	case IEEE80211_STA_RX_BW_20:
		if (!link_sta->pub->ht_cap.ht_supported)
			return NL80211_CHAN_WIDTH_20_NOHT;
		else
			return NL80211_CHAN_WIDTH_20;
	case IEEE80211_STA_RX_BW_40:
		return NL80211_CHAN_WIDTH_40;
	case IEEE80211_STA_RX_BW_80:
		return NL80211_CHAN_WIDTH_80;
	case IEEE80211_STA_RX_BW_160:
		cap_width =
			vht_cap->cap & IEEE80211_VHT_CAP_SUPP_CHAN_WIDTH_MASK;

		if (cap_width == IEEE80211_VHT_CAP_SUPP_CHAN_WIDTH_160MHZ)
			return NL80211_CHAN_WIDTH_160;

		return NL80211_CHAN_WIDTH_80P80;
	default:
		return NL80211_CHAN_WIDTH_20;
	}
}

enum ieee80211_sta_rx_bandwidth
ieee80211_chan_width_to_rx_bw(enum nl80211_chan_width width)
{
	switch (width) {
	case NL80211_CHAN_WIDTH_20_NOHT:
	case NL80211_CHAN_WIDTH_20:
		return IEEE80211_STA_RX_BW_20;
	case NL80211_CHAN_WIDTH_40:
		return IEEE80211_STA_RX_BW_40;
	case NL80211_CHAN_WIDTH_80:
		return IEEE80211_STA_RX_BW_80;
	case NL80211_CHAN_WIDTH_160:
	case NL80211_CHAN_WIDTH_80P80:
		return IEEE80211_STA_RX_BW_160;
	case NL80211_CHAN_WIDTH_320:
		return IEEE80211_STA_RX_BW_320;
	default:
		WARN_ON_ONCE(1);
		return IEEE80211_STA_RX_BW_20;
	}
}

/* FIXME: rename/move - this deals with everything not just VHT */
enum ieee80211_sta_rx_bandwidth
ieee80211_sta_cur_vht_bw(struct link_sta_info *link_sta)
{
	struct sta_info *sta = link_sta->sta;
	struct ieee80211_bss_conf *link_conf;
	enum nl80211_chan_width bss_width;
	enum ieee80211_sta_rx_bandwidth bw;

	rcu_read_lock();
	link_conf = rcu_dereference(sta->sdata->vif.link_conf[link_sta->link_id]);
	if (WARN_ON(!link_conf))
		bss_width = NL80211_CHAN_WIDTH_20_NOHT;
	else
		bss_width = link_conf->chandef.width;
	rcu_read_unlock();

	bw = ieee80211_sta_cap_rx_bw(link_sta);
	bw = min(bw, link_sta->cur_max_bandwidth);

	/* Don't consider AP's bandwidth for TDLS peers, section 11.23.1 of
	 * IEEE80211-2016 specification makes higher bandwidth operation
	 * possible on the TDLS link if the peers have wider bandwidth
	 * capability.
	 *
	 * However, in this case, and only if the TDLS peer is authorized,
	 * limit to the tdls_chandef so that the configuration here isn't
	 * wider than what's actually requested on the channel context.
	 */
	if (test_sta_flag(sta, WLAN_STA_TDLS_PEER) &&
	    test_sta_flag(sta, WLAN_STA_TDLS_WIDER_BW) &&
	    test_sta_flag(sta, WLAN_STA_AUTHORIZED) &&
	    sta->tdls_chandef.chan)
		bw = min(bw, ieee80211_chan_width_to_rx_bw(sta->tdls_chandef.width));
	else
		bw = min(bw, ieee80211_chan_width_to_rx_bw(bss_width));

	return bw;
}

void ieee80211_sta_set_rx_nss(struct link_sta_info *link_sta)
{
	u8 ht_rx_nss = 0, vht_rx_nss = 0, he_rx_nss = 0, eht_rx_nss = 0, rx_nss;
	bool support_160;

	/* if we received a notification already don't overwrite it */
	if (link_sta->pub->rx_nss)
		return;

	if (link_sta->pub->eht_cap.has_eht) {
		int i;
		const u8 *rx_nss_mcs = (void *)&link_sta->pub->eht_cap.eht_mcs_nss_supp;

		/* get the max nss for EHT over all possible bandwidths and mcs */
		for (i = 0; i < sizeof(struct ieee80211_eht_mcs_nss_supp); i++)
			eht_rx_nss = max_t(u8, eht_rx_nss,
					   u8_get_bits(rx_nss_mcs[i],
						       IEEE80211_EHT_MCS_NSS_RX));
	}

	if (link_sta->pub->he_cap.has_he) {
		int i;
		u8 rx_mcs_80 = 0, rx_mcs_160 = 0;
		const struct ieee80211_sta_he_cap *he_cap = &link_sta->pub->he_cap;
		u16 mcs_160_map =
			le16_to_cpu(he_cap->he_mcs_nss_supp.rx_mcs_160);
		u16 mcs_80_map = le16_to_cpu(he_cap->he_mcs_nss_supp.rx_mcs_80);

		for (i = 7; i >= 0; i--) {
			u8 mcs_160 = (mcs_160_map >> (2 * i)) & 3;

			if (mcs_160 != IEEE80211_HE_MCS_NOT_SUPPORTED) {
				rx_mcs_160 = i + 1;
				break;
			}
		}
		for (i = 7; i >= 0; i--) {
			u8 mcs_80 = (mcs_80_map >> (2 * i)) & 3;

			if (mcs_80 != IEEE80211_HE_MCS_NOT_SUPPORTED) {
				rx_mcs_80 = i + 1;
				break;
			}
		}

		support_160 = he_cap->he_cap_elem.phy_cap_info[0] &
			      IEEE80211_HE_PHY_CAP0_CHANNEL_WIDTH_SET_160MHZ_IN_5G;

		if (support_160)
			he_rx_nss = min(rx_mcs_80, rx_mcs_160);
		else
			he_rx_nss = rx_mcs_80;
	}

	if (link_sta->pub->ht_cap.ht_supported) {
		if (link_sta->pub->ht_cap.mcs.rx_mask[0])
			ht_rx_nss++;
		if (link_sta->pub->ht_cap.mcs.rx_mask[1])
			ht_rx_nss++;
		if (link_sta->pub->ht_cap.mcs.rx_mask[2])
			ht_rx_nss++;
		if (link_sta->pub->ht_cap.mcs.rx_mask[3])
			ht_rx_nss++;
		/* FIXME: consider rx_highest? */
	}

	if (link_sta->pub->vht_cap.vht_supported) {
		int i;
		u16 rx_mcs_map;

		rx_mcs_map = le16_to_cpu(link_sta->pub->vht_cap.vht_mcs.rx_mcs_map);

		for (i = 7; i >= 0; i--) {
			u8 mcs = (rx_mcs_map >> (2 * i)) & 3;

			if (mcs != IEEE80211_VHT_MCS_NOT_SUPPORTED) {
				vht_rx_nss = i + 1;
				break;
			}
		}
		/* FIXME: consider rx_highest? */
	}

	rx_nss = max(vht_rx_nss, ht_rx_nss);
	rx_nss = max(he_rx_nss, rx_nss);
	rx_nss = max(eht_rx_nss, rx_nss);
	link_sta->pub->rx_nss = max_t(u8, 1, rx_nss);
}

u32 __ieee80211_vht_handle_opmode(struct ieee80211_sub_if_data *sdata,
				  struct link_sta_info *link_sta,
				  u8 opmode, enum nl80211_band band)
{
	enum ieee80211_sta_rx_bandwidth new_bw;
	struct sta_opmode_info sta_opmode = {};
	u32 changed = 0;
	u8 nss;

	/* ignore - no support for BF yet */
	if (opmode & IEEE80211_OPMODE_NOTIF_RX_NSS_TYPE_BF)
		return 0;

	nss = opmode & IEEE80211_OPMODE_NOTIF_RX_NSS_MASK;
	nss >>= IEEE80211_OPMODE_NOTIF_RX_NSS_SHIFT;
	nss += 1;

	if (link_sta->pub->rx_nss != nss) {
		link_sta->pub->rx_nss = nss;
		sta_opmode.rx_nss = nss;
		changed |= IEEE80211_RC_NSS_CHANGED;
		sta_opmode.changed |= STA_OPMODE_N_SS_CHANGED;
	}

	switch (opmode & IEEE80211_OPMODE_NOTIF_CHANWIDTH_MASK) {
	case IEEE80211_OPMODE_NOTIF_CHANWIDTH_20MHZ:
		/* ignore IEEE80211_OPMODE_NOTIF_BW_160_80P80 must not be set */
		link_sta->cur_max_bandwidth = IEEE80211_STA_RX_BW_20;
		break;
	case IEEE80211_OPMODE_NOTIF_CHANWIDTH_40MHZ:
		/* ignore IEEE80211_OPMODE_NOTIF_BW_160_80P80 must not be set */
		link_sta->cur_max_bandwidth = IEEE80211_STA_RX_BW_40;
		break;
	case IEEE80211_OPMODE_NOTIF_CHANWIDTH_80MHZ:
		if (opmode & IEEE80211_OPMODE_NOTIF_BW_160_80P80)
			link_sta->cur_max_bandwidth = IEEE80211_STA_RX_BW_160;
		else
			link_sta->cur_max_bandwidth = IEEE80211_STA_RX_BW_80;
		break;
	case IEEE80211_OPMODE_NOTIF_CHANWIDTH_160MHZ:
		/* legacy only, no longer used by newer spec */
		link_sta->cur_max_bandwidth = IEEE80211_STA_RX_BW_160;
		break;
	}

	new_bw = ieee80211_sta_cur_vht_bw(link_sta);
	if (new_bw != link_sta->pub->bandwidth) {
		link_sta->pub->bandwidth = new_bw;
		sta_opmode.bw = ieee80211_sta_rx_bw_to_chan_width(link_sta);
		changed |= IEEE80211_RC_BW_CHANGED;
		sta_opmode.changed |= STA_OPMODE_MAX_BW_CHANGED;
	}

	if (sta_opmode.changed)
		cfg80211_sta_opmode_change_notify(sdata->dev, link_sta->addr,
						  &sta_opmode, GFP_KERNEL);

	return changed;
}

void ieee80211_process_mu_groups(struct ieee80211_sub_if_data *sdata,
				 struct ieee80211_link_data *link,
				 struct ieee80211_mgmt *mgmt)
{
	struct ieee80211_bss_conf *link_conf = link->conf;

<<<<<<< HEAD
	if (!sdata->vif.bss_conf.mu_mimo_owner)
=======
	if (!link_conf->mu_mimo_owner)
>>>>>>> e6f4ff3f
		return;

	if (!memcmp(mgmt->u.action.u.vht_group_notif.position,
		    link_conf->mu_group.position, WLAN_USER_POSITION_LEN) &&
	    !memcmp(mgmt->u.action.u.vht_group_notif.membership,
		    link_conf->mu_group.membership, WLAN_MEMBERSHIP_LEN))
		return;

	memcpy(link_conf->mu_group.membership,
	       mgmt->u.action.u.vht_group_notif.membership,
	       WLAN_MEMBERSHIP_LEN);
	memcpy(link_conf->mu_group.position,
	       mgmt->u.action.u.vht_group_notif.position,
	       WLAN_USER_POSITION_LEN);

	ieee80211_link_info_change_notify(sdata, link,
					  BSS_CHANGED_MU_GROUPS);
}

void ieee80211_update_mu_groups(struct ieee80211_vif *vif, unsigned int link_id,
				const u8 *membership, const u8 *position)
{
	struct ieee80211_bss_conf *link_conf;

<<<<<<< HEAD
	if (WARN_ON_ONCE(!vif->bss_conf.mu_mimo_owner))
		return;
=======
	rcu_read_lock();
	link_conf = rcu_dereference(vif->link_conf[link_id]);
>>>>>>> e6f4ff3f

	if (!WARN_ON_ONCE(!link_conf || !link_conf->mu_mimo_owner)) {
		memcpy(link_conf->mu_group.membership, membership,
		       WLAN_MEMBERSHIP_LEN);
		memcpy(link_conf->mu_group.position, position,
		       WLAN_USER_POSITION_LEN);
	}
	rcu_read_unlock();
}
EXPORT_SYMBOL_GPL(ieee80211_update_mu_groups);

void ieee80211_vht_handle_opmode(struct ieee80211_sub_if_data *sdata,
				 struct link_sta_info *link_sta,
				 u8 opmode, enum nl80211_band band)
{
	struct ieee80211_local *local = sdata->local;
	struct ieee80211_supported_band *sband = local->hw.wiphy->bands[band];

	u32 changed = __ieee80211_vht_handle_opmode(sdata, link_sta,
						    opmode, band);

	if (changed > 0) {
		ieee80211_recalc_min_chandef(sdata, link_sta->link_id);
		rate_control_rate_update(local, sband, link_sta->sta,
					 link_sta->link_id, changed);
	}
}

void ieee80211_get_vht_mask_from_cap(__le16 vht_cap,
				     u16 vht_mask[NL80211_VHT_NSS_MAX])
{
	int i;
	u16 mask, cap = le16_to_cpu(vht_cap);

	for (i = 0; i < NL80211_VHT_NSS_MAX; i++) {
		mask = (cap >> i * 2) & IEEE80211_VHT_MCS_NOT_SUPPORTED;
		switch (mask) {
		case IEEE80211_VHT_MCS_SUPPORT_0_7:
			vht_mask[i] = 0x00FF;
			break;
		case IEEE80211_VHT_MCS_SUPPORT_0_8:
			vht_mask[i] = 0x01FF;
			break;
		case IEEE80211_VHT_MCS_SUPPORT_0_9:
			vht_mask[i] = 0x03FF;
			break;
		case IEEE80211_VHT_MCS_NOT_SUPPORTED:
		default:
			vht_mask[i] = 0;
			break;
		}
	}
}<|MERGE_RESOLUTION|>--- conflicted
+++ resolved
@@ -682,11 +682,7 @@
 {
 	struct ieee80211_bss_conf *link_conf = link->conf;
 
-<<<<<<< HEAD
-	if (!sdata->vif.bss_conf.mu_mimo_owner)
-=======
 	if (!link_conf->mu_mimo_owner)
->>>>>>> e6f4ff3f
 		return;
 
 	if (!memcmp(mgmt->u.action.u.vht_group_notif.position,
@@ -711,13 +707,8 @@
 {
 	struct ieee80211_bss_conf *link_conf;
 
-<<<<<<< HEAD
-	if (WARN_ON_ONCE(!vif->bss_conf.mu_mimo_owner))
-		return;
-=======
 	rcu_read_lock();
 	link_conf = rcu_dereference(vif->link_conf[link_id]);
->>>>>>> e6f4ff3f
 
 	if (!WARN_ON_ONCE(!link_conf || !link_conf->mu_mimo_owner)) {
 		memcpy(link_conf->mu_group.membership, membership,
