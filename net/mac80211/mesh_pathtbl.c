--- conflicted
+++ resolved
@@ -418,27 +418,6 @@
 
 	tbl = sdata->u.mesh.mesh_paths;
 	spin_lock_bh(&tbl->walk_lock);
-<<<<<<< HEAD
-	do {
-		ret = rhashtable_lookup_insert_fast(&tbl->rhead,
-						    &new_mpath->rhash,
-						    mesh_rht_params);
-
-		if (ret == -EEXIST)
-			mpath = rhashtable_lookup_fast(&tbl->rhead,
-						       dst,
-						       mesh_rht_params);
-		else if (!ret)
-			hlist_add_head(&new_mpath->walk_list, &tbl->walk_head);
-	} while (unlikely(ret == -EEXIST && !mpath));
-	spin_unlock_bh(&tbl->walk_lock);
-
-	if (ret) {
-		kfree(new_mpath);
-
-		if (ret != -EEXIST)
-			return ERR_PTR(ret);
-=======
 	mpath = rhashtable_lookup_get_insert_fast(&tbl->rhead,
 						  &new_mpath->rhash,
 						  mesh_rht_params);
@@ -451,7 +430,6 @@
 
 		if (IS_ERR(mpath))
 			return mpath;
->>>>>>> f7688b48
 
 		new_mpath = mpath;
 	}
