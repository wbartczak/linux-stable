// SPDX-License-Identifier: GPL-2.0-only
/*
 * Copyright 2002-2005, Instant802 Networks, Inc.
 * Copyright 2005-2006, Devicescape Software, Inc.
 * Copyright 2006-2007	Jiri Benc <jbenc@suse.cz>
 * Copyright 2007	Johannes Berg <johannes@sipsolutions.net>
 * Copyright 2013-2014  Intel Mobile Communications GmbH
<<<<<<< HEAD
 * Copyright (C) 2018, 2020 Intel Corporation
=======
 * Copyright (C) 2018-2020 Intel Corporation
>>>>>>> d1988041
 *
 * Transmit and frame generation functions.
 */

#include <linux/kernel.h>
#include <linux/slab.h>
#include <linux/skbuff.h>
#include <linux/if_vlan.h>
#include <linux/etherdevice.h>
#include <linux/bitmap.h>
#include <linux/rcupdate.h>
#include <linux/export.h>
#include <net/net_namespace.h>
#include <net/ieee80211_radiotap.h>
#include <net/cfg80211.h>
#include <net/mac80211.h>
#include <net/codel.h>
#include <net/codel_impl.h>
#include <asm/unaligned.h>
#include <net/fq_impl.h>

#include "ieee80211_i.h"
#include "driver-ops.h"
#include "led.h"
#include "mesh.h"
#include "wep.h"
#include "wpa.h"
#include "wme.h"
#include "rate.h"

/* misc utils */

static inline void ieee80211_tx_stats(struct net_device *dev, u32 len)
{
	struct pcpu_sw_netstats *tstats = this_cpu_ptr(dev->tstats);

	u64_stats_update_begin(&tstats->syncp);
	tstats->tx_packets++;
	tstats->tx_bytes += len;
	u64_stats_update_end(&tstats->syncp);
}

static __le16 ieee80211_duration(struct ieee80211_tx_data *tx,
				 struct sk_buff *skb, int group_addr,
				 int next_frag_len)
{
	int rate, mrate, erp, dur, i, shift = 0;
	struct ieee80211_rate *txrate;
	struct ieee80211_local *local = tx->local;
	struct ieee80211_supported_band *sband;
	struct ieee80211_hdr *hdr;
	struct ieee80211_tx_info *info = IEEE80211_SKB_CB(skb);
	struct ieee80211_chanctx_conf *chanctx_conf;
	u32 rate_flags = 0;

	/* assume HW handles this */
	if (tx->rate.flags & (IEEE80211_TX_RC_MCS | IEEE80211_TX_RC_VHT_MCS))
		return 0;

	rcu_read_lock();
	chanctx_conf = rcu_dereference(tx->sdata->vif.chanctx_conf);
	if (chanctx_conf) {
		shift = ieee80211_chandef_get_shift(&chanctx_conf->def);
		rate_flags = ieee80211_chandef_rate_flags(&chanctx_conf->def);
	}
	rcu_read_unlock();

	/* uh huh? */
	if (WARN_ON_ONCE(tx->rate.idx < 0))
		return 0;

	sband = local->hw.wiphy->bands[info->band];
	txrate = &sband->bitrates[tx->rate.idx];

	erp = txrate->flags & IEEE80211_RATE_ERP_G;

	/* device is expected to do this */
	if (sband->band == NL80211_BAND_S1GHZ)
		return 0;

	/*
	 * data and mgmt (except PS Poll):
	 * - during CFP: 32768
	 * - during contention period:
	 *   if addr1 is group address: 0
	 *   if more fragments = 0 and addr1 is individual address: time to
	 *      transmit one ACK plus SIFS
	 *   if more fragments = 1 and addr1 is individual address: time to
	 *      transmit next fragment plus 2 x ACK plus 3 x SIFS
	 *
	 * IEEE 802.11, 9.6:
	 * - control response frame (CTS or ACK) shall be transmitted using the
	 *   same rate as the immediately previous frame in the frame exchange
	 *   sequence, if this rate belongs to the PHY mandatory rates, or else
	 *   at the highest possible rate belonging to the PHY rates in the
	 *   BSSBasicRateSet
	 */
	hdr = (struct ieee80211_hdr *)skb->data;
	if (ieee80211_is_ctl(hdr->frame_control)) {
		/* TODO: These control frames are not currently sent by
		 * mac80211, but should they be implemented, this function
		 * needs to be updated to support duration field calculation.
		 *
		 * RTS: time needed to transmit pending data/mgmt frame plus
		 *    one CTS frame plus one ACK frame plus 3 x SIFS
		 * CTS: duration of immediately previous RTS minus time
		 *    required to transmit CTS and its SIFS
		 * ACK: 0 if immediately previous directed data/mgmt had
		 *    more=0, with more=1 duration in ACK frame is duration
		 *    from previous frame minus time needed to transmit ACK
		 *    and its SIFS
		 * PS Poll: BIT(15) | BIT(14) | aid
		 */
		return 0;
	}

	/* data/mgmt */
	if (0 /* FIX: data/mgmt during CFP */)
		return cpu_to_le16(32768);

	if (group_addr) /* Group address as the destination - no ACK */
		return 0;

	/* Individual destination address:
	 * IEEE 802.11, Ch. 9.6 (after IEEE 802.11g changes)
	 * CTS and ACK frames shall be transmitted using the highest rate in
	 * basic rate set that is less than or equal to the rate of the
	 * immediately previous frame and that is using the same modulation
	 * (CCK or OFDM). If no basic rate set matches with these requirements,
	 * the highest mandatory rate of the PHY that is less than or equal to
	 * the rate of the previous frame is used.
	 * Mandatory rates for IEEE 802.11g PHY: 1, 2, 5.5, 11, 6, 12, 24 Mbps
	 */
	rate = -1;
	/* use lowest available if everything fails */
	mrate = sband->bitrates[0].bitrate;
	for (i = 0; i < sband->n_bitrates; i++) {
		struct ieee80211_rate *r = &sband->bitrates[i];

		if (r->bitrate > txrate->bitrate)
			break;

		if ((rate_flags & r->flags) != rate_flags)
			continue;

		if (tx->sdata->vif.bss_conf.basic_rates & BIT(i))
			rate = DIV_ROUND_UP(r->bitrate, 1 << shift);

		switch (sband->band) {
		case NL80211_BAND_2GHZ: {
			u32 flag;
			if (tx->sdata->flags & IEEE80211_SDATA_OPERATING_GMODE)
				flag = IEEE80211_RATE_MANDATORY_G;
			else
				flag = IEEE80211_RATE_MANDATORY_B;
			if (r->flags & flag)
				mrate = r->bitrate;
			break;
		}
		case NL80211_BAND_5GHZ:
		case NL80211_BAND_6GHZ:
			if (r->flags & IEEE80211_RATE_MANDATORY_A)
				mrate = r->bitrate;
			break;
		case NL80211_BAND_S1GHZ:
		case NL80211_BAND_60GHZ:
			/* TODO, for now fall through */
		case NUM_NL80211_BANDS:
			WARN_ON(1);
			break;
		}
	}
	if (rate == -1) {
		/* No matching basic rate found; use highest suitable mandatory
		 * PHY rate */
		rate = DIV_ROUND_UP(mrate, 1 << shift);
	}

	/* Don't calculate ACKs for QoS Frames with NoAck Policy set */
	if (ieee80211_is_data_qos(hdr->frame_control) &&
	    *(ieee80211_get_qos_ctl(hdr)) & IEEE80211_QOS_CTL_ACK_POLICY_NOACK)
		dur = 0;
	else
		/* Time needed to transmit ACK
		 * (10 bytes + 4-byte FCS = 112 bits) plus SIFS; rounded up
		 * to closest integer */
		dur = ieee80211_frame_duration(sband->band, 10, rate, erp,
				tx->sdata->vif.bss_conf.use_short_preamble,
				shift);

	if (next_frag_len) {
		/* Frame is fragmented: duration increases with time needed to
		 * transmit next fragment plus ACK and 2 x SIFS. */
		dur *= 2; /* ACK + SIFS */
		/* next fragment */
		dur += ieee80211_frame_duration(sband->band, next_frag_len,
				txrate->bitrate, erp,
				tx->sdata->vif.bss_conf.use_short_preamble,
				shift);
	}

	return cpu_to_le16(dur);
}

/* tx handlers */
static ieee80211_tx_result debug_noinline
ieee80211_tx_h_dynamic_ps(struct ieee80211_tx_data *tx)
{
	struct ieee80211_local *local = tx->local;
	struct ieee80211_if_managed *ifmgd;
	struct ieee80211_tx_info *info = IEEE80211_SKB_CB(tx->skb);

	/* driver doesn't support power save */
	if (!ieee80211_hw_check(&local->hw, SUPPORTS_PS))
		return TX_CONTINUE;

	/* hardware does dynamic power save */
	if (ieee80211_hw_check(&local->hw, SUPPORTS_DYNAMIC_PS))
		return TX_CONTINUE;

	/* dynamic power save disabled */
	if (local->hw.conf.dynamic_ps_timeout <= 0)
		return TX_CONTINUE;

	/* we are scanning, don't enable power save */
	if (local->scanning)
		return TX_CONTINUE;

	if (!local->ps_sdata)
		return TX_CONTINUE;

	/* No point if we're going to suspend */
	if (local->quiescing)
		return TX_CONTINUE;

	/* dynamic ps is supported only in managed mode */
	if (tx->sdata->vif.type != NL80211_IFTYPE_STATION)
		return TX_CONTINUE;

	if (unlikely(info->flags & IEEE80211_TX_INTFL_OFFCHAN_TX_OK))
		return TX_CONTINUE;

	ifmgd = &tx->sdata->u.mgd;

	/*
	 * Don't wakeup from power save if u-apsd is enabled, voip ac has
	 * u-apsd enabled and the frame is in voip class. This effectively
	 * means that even if all access categories have u-apsd enabled, in
	 * practise u-apsd is only used with the voip ac. This is a
	 * workaround for the case when received voip class packets do not
	 * have correct qos tag for some reason, due the network or the
	 * peer application.
	 *
	 * Note: ifmgd->uapsd_queues access is racy here. If the value is
	 * changed via debugfs, user needs to reassociate manually to have
	 * everything in sync.
	 */
	if ((ifmgd->flags & IEEE80211_STA_UAPSD_ENABLED) &&
	    (ifmgd->uapsd_queues & IEEE80211_WMM_IE_STA_QOSINFO_AC_VO) &&
	    skb_get_queue_mapping(tx->skb) == IEEE80211_AC_VO)
		return TX_CONTINUE;

	if (local->hw.conf.flags & IEEE80211_CONF_PS) {
		ieee80211_stop_queues_by_reason(&local->hw,
						IEEE80211_MAX_QUEUE_MAP,
						IEEE80211_QUEUE_STOP_REASON_PS,
						false);
		ifmgd->flags &= ~IEEE80211_STA_NULLFUNC_ACKED;
		ieee80211_queue_work(&local->hw,
				     &local->dynamic_ps_disable_work);
	}

	/* Don't restart the timer if we're not disassociated */
	if (!ifmgd->associated)
		return TX_CONTINUE;

	mod_timer(&local->dynamic_ps_timer, jiffies +
		  msecs_to_jiffies(local->hw.conf.dynamic_ps_timeout));

	return TX_CONTINUE;
}

static ieee80211_tx_result debug_noinline
ieee80211_tx_h_check_assoc(struct ieee80211_tx_data *tx)
{

	struct ieee80211_hdr *hdr = (struct ieee80211_hdr *)tx->skb->data;
	struct ieee80211_tx_info *info = IEEE80211_SKB_CB(tx->skb);
	bool assoc = false;

	if (unlikely(info->flags & IEEE80211_TX_CTL_INJECTED))
		return TX_CONTINUE;

	if (unlikely(test_bit(SCAN_SW_SCANNING, &tx->local->scanning)) &&
	    test_bit(SDATA_STATE_OFFCHANNEL, &tx->sdata->state) &&
	    !ieee80211_is_probe_req(hdr->frame_control) &&
	    !ieee80211_is_any_nullfunc(hdr->frame_control))
		/*
		 * When software scanning only nullfunc frames (to notify
		 * the sleep state to the AP) and probe requests (for the
		 * active scan) are allowed, all other frames should not be
		 * sent and we should not get here, but if we do
		 * nonetheless, drop them to avoid sending them
		 * off-channel. See the link below and
		 * ieee80211_start_scan() for more.
		 *
		 * http://article.gmane.org/gmane.linux.kernel.wireless.general/30089
		 */
		return TX_DROP;

	if (tx->sdata->vif.type == NL80211_IFTYPE_OCB)
		return TX_CONTINUE;

	if (tx->sdata->vif.type == NL80211_IFTYPE_WDS)
		return TX_CONTINUE;

	if (tx->flags & IEEE80211_TX_PS_BUFFERED)
		return TX_CONTINUE;

	if (tx->sta)
		assoc = test_sta_flag(tx->sta, WLAN_STA_ASSOC);

	if (likely(tx->flags & IEEE80211_TX_UNICAST)) {
		if (unlikely(!assoc &&
			     ieee80211_is_data(hdr->frame_control))) {
#ifdef CONFIG_MAC80211_VERBOSE_DEBUG
			sdata_info(tx->sdata,
				   "dropped data frame to not associated station %pM\n",
				   hdr->addr1);
#endif
			I802_DEBUG_INC(tx->local->tx_handlers_drop_not_assoc);
			return TX_DROP;
		}
	} else if (unlikely(ieee80211_is_data(hdr->frame_control) &&
			    ieee80211_vif_get_num_mcast_if(tx->sdata) == 0)) {
		/*
		 * No associated STAs - no need to send multicast
		 * frames.
		 */
		return TX_DROP;
	}

	return TX_CONTINUE;
}

/* This function is called whenever the AP is about to exceed the maximum limit
 * of buffered frames for power saving STAs. This situation should not really
 * happen often during normal operation, so dropping the oldest buffered packet
 * from each queue should be OK to make some room for new frames. */
static void purge_old_ps_buffers(struct ieee80211_local *local)
{
	int total = 0, purged = 0;
	struct sk_buff *skb;
	struct ieee80211_sub_if_data *sdata;
	struct sta_info *sta;

	list_for_each_entry_rcu(sdata, &local->interfaces, list) {
		struct ps_data *ps;

		if (sdata->vif.type == NL80211_IFTYPE_AP)
			ps = &sdata->u.ap.ps;
		else if (ieee80211_vif_is_mesh(&sdata->vif))
			ps = &sdata->u.mesh.ps;
		else
			continue;

		skb = skb_dequeue(&ps->bc_buf);
		if (skb) {
			purged++;
			ieee80211_free_txskb(&local->hw, skb);
		}
		total += skb_queue_len(&ps->bc_buf);
	}

	/*
	 * Drop one frame from each station from the lowest-priority
	 * AC that has frames at all.
	 */
	list_for_each_entry_rcu(sta, &local->sta_list, list) {
		int ac;

		for (ac = IEEE80211_AC_BK; ac >= IEEE80211_AC_VO; ac--) {
			skb = skb_dequeue(&sta->ps_tx_buf[ac]);
			total += skb_queue_len(&sta->ps_tx_buf[ac]);
			if (skb) {
				purged++;
				ieee80211_free_txskb(&local->hw, skb);
				break;
			}
		}
	}

	local->total_ps_buffered = total;
	ps_dbg_hw(&local->hw, "PS buffers full - purged %d frames\n", purged);
}

static ieee80211_tx_result
ieee80211_tx_h_multicast_ps_buf(struct ieee80211_tx_data *tx)
{
	struct ieee80211_tx_info *info = IEEE80211_SKB_CB(tx->skb);
	struct ieee80211_hdr *hdr = (struct ieee80211_hdr *)tx->skb->data;
	struct ps_data *ps;

	/*
	 * broadcast/multicast frame
	 *
	 * If any of the associated/peer stations is in power save mode,
	 * the frame is buffered to be sent after DTIM beacon frame.
	 * This is done either by the hardware or us.
	 */

	/* powersaving STAs currently only in AP/VLAN/mesh mode */
	if (tx->sdata->vif.type == NL80211_IFTYPE_AP ||
	    tx->sdata->vif.type == NL80211_IFTYPE_AP_VLAN) {
		if (!tx->sdata->bss)
			return TX_CONTINUE;

		ps = &tx->sdata->bss->ps;
	} else if (ieee80211_vif_is_mesh(&tx->sdata->vif)) {
		ps = &tx->sdata->u.mesh.ps;
	} else {
		return TX_CONTINUE;
	}


	/* no buffering for ordered frames */
	if (ieee80211_has_order(hdr->frame_control))
		return TX_CONTINUE;

	if (ieee80211_is_probe_req(hdr->frame_control))
		return TX_CONTINUE;

	if (ieee80211_hw_check(&tx->local->hw, QUEUE_CONTROL))
		info->hw_queue = tx->sdata->vif.cab_queue;

	/* no stations in PS mode and no buffered packets */
	if (!atomic_read(&ps->num_sta_ps) && skb_queue_empty(&ps->bc_buf))
		return TX_CONTINUE;

	info->flags |= IEEE80211_TX_CTL_SEND_AFTER_DTIM;

	/* device releases frame after DTIM beacon */
	if (!ieee80211_hw_check(&tx->local->hw, HOST_BROADCAST_PS_BUFFERING))
		return TX_CONTINUE;

	/* buffered in mac80211 */
	if (tx->local->total_ps_buffered >= TOTAL_MAX_TX_BUFFER)
		purge_old_ps_buffers(tx->local);

	if (skb_queue_len(&ps->bc_buf) >= AP_MAX_BC_BUFFER) {
		ps_dbg(tx->sdata,
		       "BC TX buffer full - dropping the oldest frame\n");
		ieee80211_free_txskb(&tx->local->hw, skb_dequeue(&ps->bc_buf));
	} else
		tx->local->total_ps_buffered++;

	skb_queue_tail(&ps->bc_buf, tx->skb);

	return TX_QUEUED;
}

static int ieee80211_use_mfp(__le16 fc, struct sta_info *sta,
			     struct sk_buff *skb)
{
	if (!ieee80211_is_mgmt(fc))
		return 0;

	if (sta == NULL || !test_sta_flag(sta, WLAN_STA_MFP))
		return 0;

	if (!ieee80211_is_robust_mgmt_frame(skb))
		return 0;

	return 1;
}

static ieee80211_tx_result
ieee80211_tx_h_unicast_ps_buf(struct ieee80211_tx_data *tx)
{
	struct sta_info *sta = tx->sta;
	struct ieee80211_tx_info *info = IEEE80211_SKB_CB(tx->skb);
	struct ieee80211_hdr *hdr = (struct ieee80211_hdr *)tx->skb->data;
	struct ieee80211_local *local = tx->local;

	if (unlikely(!sta))
		return TX_CONTINUE;

	if (unlikely((test_sta_flag(sta, WLAN_STA_PS_STA) ||
		      test_sta_flag(sta, WLAN_STA_PS_DRIVER) ||
		      test_sta_flag(sta, WLAN_STA_PS_DELIVER)) &&
		     !(info->flags & IEEE80211_TX_CTL_NO_PS_BUFFER))) {
		int ac = skb_get_queue_mapping(tx->skb);

		if (ieee80211_is_mgmt(hdr->frame_control) &&
		    !ieee80211_is_bufferable_mmpdu(hdr->frame_control)) {
			info->flags |= IEEE80211_TX_CTL_NO_PS_BUFFER;
			return TX_CONTINUE;
		}

		ps_dbg(sta->sdata, "STA %pM aid %d: PS buffer for AC %d\n",
		       sta->sta.addr, sta->sta.aid, ac);
		if (tx->local->total_ps_buffered >= TOTAL_MAX_TX_BUFFER)
			purge_old_ps_buffers(tx->local);

		/* sync with ieee80211_sta_ps_deliver_wakeup */
		spin_lock(&sta->ps_lock);
		/*
		 * STA woke up the meantime and all the frames on ps_tx_buf have
		 * been queued to pending queue. No reordering can happen, go
		 * ahead and Tx the packet.
		 */
		if (!test_sta_flag(sta, WLAN_STA_PS_STA) &&
		    !test_sta_flag(sta, WLAN_STA_PS_DRIVER) &&
		    !test_sta_flag(sta, WLAN_STA_PS_DELIVER)) {
			spin_unlock(&sta->ps_lock);
			return TX_CONTINUE;
		}

		if (skb_queue_len(&sta->ps_tx_buf[ac]) >= STA_MAX_TX_BUFFER) {
			struct sk_buff *old = skb_dequeue(&sta->ps_tx_buf[ac]);
			ps_dbg(tx->sdata,
			       "STA %pM TX buffer for AC %d full - dropping oldest frame\n",
			       sta->sta.addr, ac);
			ieee80211_free_txskb(&local->hw, old);
		} else
			tx->local->total_ps_buffered++;

		info->control.jiffies = jiffies;
		info->control.vif = &tx->sdata->vif;
		info->control.flags |= IEEE80211_TX_INTCFL_NEED_TXPROCESSING;
		info->flags &= ~IEEE80211_TX_TEMPORARY_FLAGS;
		skb_queue_tail(&sta->ps_tx_buf[ac], tx->skb);
		spin_unlock(&sta->ps_lock);

		if (!timer_pending(&local->sta_cleanup))
			mod_timer(&local->sta_cleanup,
				  round_jiffies(jiffies +
						STA_INFO_CLEANUP_INTERVAL));

		/*
		 * We queued up some frames, so the TIM bit might
		 * need to be set, recalculate it.
		 */
		sta_info_recalc_tim(sta);

		return TX_QUEUED;
	} else if (unlikely(test_sta_flag(sta, WLAN_STA_PS_STA))) {
		ps_dbg(tx->sdata,
		       "STA %pM in PS mode, but polling/in SP -> send frame\n",
		       sta->sta.addr);
	}

	return TX_CONTINUE;
}

static ieee80211_tx_result debug_noinline
ieee80211_tx_h_ps_buf(struct ieee80211_tx_data *tx)
{
	if (unlikely(tx->flags & IEEE80211_TX_PS_BUFFERED))
		return TX_CONTINUE;

	if (tx->flags & IEEE80211_TX_UNICAST)
		return ieee80211_tx_h_unicast_ps_buf(tx);
	else
		return ieee80211_tx_h_multicast_ps_buf(tx);
}

static ieee80211_tx_result debug_noinline
ieee80211_tx_h_check_control_port_protocol(struct ieee80211_tx_data *tx)
{
	struct ieee80211_tx_info *info = IEEE80211_SKB_CB(tx->skb);

	if (unlikely(tx->sdata->control_port_protocol == tx->skb->protocol)) {
		if (tx->sdata->control_port_no_encrypt)
			info->flags |= IEEE80211_TX_INTFL_DONT_ENCRYPT;
		info->control.flags |= IEEE80211_TX_CTRL_PORT_CTRL_PROTO;
		info->flags |= IEEE80211_TX_CTL_USE_MINRATE;
	}

	return TX_CONTINUE;
}

static ieee80211_tx_result debug_noinline
ieee80211_tx_h_select_key(struct ieee80211_tx_data *tx)
{
	struct ieee80211_key *key;
	struct ieee80211_tx_info *info = IEEE80211_SKB_CB(tx->skb);
	struct ieee80211_hdr *hdr = (struct ieee80211_hdr *)tx->skb->data;

	if (unlikely(info->flags & IEEE80211_TX_INTFL_DONT_ENCRYPT)) {
		tx->key = NULL;
		return TX_CONTINUE;
	}

	if (tx->sta &&
	    (key = rcu_dereference(tx->sta->ptk[tx->sta->ptk_idx])))
		tx->key = key;
	else if (ieee80211_is_group_privacy_action(tx->skb) &&
		(key = rcu_dereference(tx->sdata->default_multicast_key)))
		tx->key = key;
	else if (ieee80211_is_mgmt(hdr->frame_control) &&
		 is_multicast_ether_addr(hdr->addr1) &&
		 ieee80211_is_robust_mgmt_frame(tx->skb) &&
		 (key = rcu_dereference(tx->sdata->default_mgmt_key)))
		tx->key = key;
	else if (is_multicast_ether_addr(hdr->addr1) &&
		 (key = rcu_dereference(tx->sdata->default_multicast_key)))
		tx->key = key;
	else if (!is_multicast_ether_addr(hdr->addr1) &&
		 (key = rcu_dereference(tx->sdata->default_unicast_key)))
		tx->key = key;
	else
		tx->key = NULL;

	if (tx->key) {
		bool skip_hw = false;

		/* TODO: add threshold stuff again */

		switch (tx->key->conf.cipher) {
		case WLAN_CIPHER_SUITE_WEP40:
		case WLAN_CIPHER_SUITE_WEP104:
		case WLAN_CIPHER_SUITE_TKIP:
			if (!ieee80211_is_data_present(hdr->frame_control))
				tx->key = NULL;
			break;
		case WLAN_CIPHER_SUITE_CCMP:
		case WLAN_CIPHER_SUITE_CCMP_256:
		case WLAN_CIPHER_SUITE_GCMP:
		case WLAN_CIPHER_SUITE_GCMP_256:
			if (!ieee80211_is_data_present(hdr->frame_control) &&
			    !ieee80211_use_mfp(hdr->frame_control, tx->sta,
					       tx->skb) &&
			    !ieee80211_is_group_privacy_action(tx->skb))
				tx->key = NULL;
			else
				skip_hw = (tx->key->conf.flags &
					   IEEE80211_KEY_FLAG_SW_MGMT_TX) &&
					ieee80211_is_mgmt(hdr->frame_control);
			break;
		case WLAN_CIPHER_SUITE_AES_CMAC:
		case WLAN_CIPHER_SUITE_BIP_CMAC_256:
		case WLAN_CIPHER_SUITE_BIP_GMAC_128:
		case WLAN_CIPHER_SUITE_BIP_GMAC_256:
			if (!ieee80211_is_mgmt(hdr->frame_control))
				tx->key = NULL;
			break;
		}

		if (unlikely(tx->key && tx->key->flags & KEY_FLAG_TAINTED &&
			     !ieee80211_is_deauth(hdr->frame_control)))
			return TX_DROP;

		if (!skip_hw && tx->key &&
		    tx->key->flags & KEY_FLAG_UPLOADED_TO_HARDWARE)
			info->control.hw_key = &tx->key->conf;
	} else if (!ieee80211_is_mgmt(hdr->frame_control) && tx->sta &&
		   test_sta_flag(tx->sta, WLAN_STA_USES_ENCRYPTION)) {
		return TX_DROP;
	}

	return TX_CONTINUE;
}

static ieee80211_tx_result debug_noinline
ieee80211_tx_h_rate_ctrl(struct ieee80211_tx_data *tx)
{
	struct ieee80211_tx_info *info = IEEE80211_SKB_CB(tx->skb);
	struct ieee80211_hdr *hdr = (void *)tx->skb->data;
	struct ieee80211_supported_band *sband;
	u32 len;
	struct ieee80211_tx_rate_control txrc;
	struct ieee80211_sta_rates *ratetbl = NULL;
	bool assoc = false;

	memset(&txrc, 0, sizeof(txrc));

	sband = tx->local->hw.wiphy->bands[info->band];

	len = min_t(u32, tx->skb->len + FCS_LEN,
			 tx->local->hw.wiphy->frag_threshold);

	/* set up the tx rate control struct we give the RC algo */
	txrc.hw = &tx->local->hw;
	txrc.sband = sband;
	txrc.bss_conf = &tx->sdata->vif.bss_conf;
	txrc.skb = tx->skb;
	txrc.reported_rate.idx = -1;
	txrc.rate_idx_mask = tx->sdata->rc_rateidx_mask[info->band];

	if (tx->sdata->rc_has_mcs_mask[info->band])
		txrc.rate_idx_mcs_mask =
			tx->sdata->rc_rateidx_mcs_mask[info->band];

	txrc.bss = (tx->sdata->vif.type == NL80211_IFTYPE_AP ||
		    tx->sdata->vif.type == NL80211_IFTYPE_MESH_POINT ||
		    tx->sdata->vif.type == NL80211_IFTYPE_ADHOC ||
		    tx->sdata->vif.type == NL80211_IFTYPE_OCB);

	/* set up RTS protection if desired */
	if (len > tx->local->hw.wiphy->rts_threshold) {
		txrc.rts = true;
	}

	info->control.use_rts = txrc.rts;
	info->control.use_cts_prot = tx->sdata->vif.bss_conf.use_cts_prot;

	/*
	 * Use short preamble if the BSS can handle it, but not for
	 * management frames unless we know the receiver can handle
	 * that -- the management frame might be to a station that
	 * just wants a probe response.
	 */
	if (tx->sdata->vif.bss_conf.use_short_preamble &&
	    (ieee80211_is_data(hdr->frame_control) ||
	     (tx->sta && test_sta_flag(tx->sta, WLAN_STA_SHORT_PREAMBLE))))
		txrc.short_preamble = true;

	info->control.short_preamble = txrc.short_preamble;

	/* don't ask rate control when rate already injected via radiotap */
	if (info->control.flags & IEEE80211_TX_CTRL_RATE_INJECT)
		return TX_CONTINUE;

	if (tx->sta)
		assoc = test_sta_flag(tx->sta, WLAN_STA_ASSOC);

	/*
	 * Lets not bother rate control if we're associated and cannot
	 * talk to the sta. This should not happen.
	 */
	if (WARN(test_bit(SCAN_SW_SCANNING, &tx->local->scanning) && assoc &&
		 !rate_usable_index_exists(sband, &tx->sta->sta),
		 "%s: Dropped data frame as no usable bitrate found while "
		 "scanning and associated. Target station: "
		 "%pM on %d GHz band\n",
		 tx->sdata->name, hdr->addr1,
		 info->band ? 5 : 2))
		return TX_DROP;

	/*
	 * If we're associated with the sta at this point we know we can at
	 * least send the frame at the lowest bit rate.
	 */
	rate_control_get_rate(tx->sdata, tx->sta, &txrc);

	if (tx->sta && !info->control.skip_table)
		ratetbl = rcu_dereference(tx->sta->sta.rates);

	if (unlikely(info->control.rates[0].idx < 0)) {
		if (ratetbl) {
			struct ieee80211_tx_rate rate = {
				.idx = ratetbl->rate[0].idx,
				.flags = ratetbl->rate[0].flags,
				.count = ratetbl->rate[0].count
			};

			if (ratetbl->rate[0].idx < 0)
				return TX_DROP;

			tx->rate = rate;
		} else {
			return TX_DROP;
		}
	} else {
		tx->rate = info->control.rates[0];
	}

	if (txrc.reported_rate.idx < 0) {
		txrc.reported_rate = tx->rate;
		if (tx->sta && ieee80211_is_data(hdr->frame_control))
			tx->sta->tx_stats.last_rate = txrc.reported_rate;
	} else if (tx->sta)
		tx->sta->tx_stats.last_rate = txrc.reported_rate;

	if (ratetbl)
		return TX_CONTINUE;

	if (unlikely(!info->control.rates[0].count))
		info->control.rates[0].count = 1;

	if (WARN_ON_ONCE((info->control.rates[0].count > 1) &&
			 (info->flags & IEEE80211_TX_CTL_NO_ACK)))
		info->control.rates[0].count = 1;

	return TX_CONTINUE;
}

static __le16 ieee80211_tx_next_seq(struct sta_info *sta, int tid)
{
	u16 *seq = &sta->tid_seq[tid];
	__le16 ret = cpu_to_le16(*seq);

	/* Increase the sequence number. */
	*seq = (*seq + 0x10) & IEEE80211_SCTL_SEQ;

	return ret;
}

static ieee80211_tx_result debug_noinline
ieee80211_tx_h_sequence(struct ieee80211_tx_data *tx)
{
	struct ieee80211_tx_info *info = IEEE80211_SKB_CB(tx->skb);
	struct ieee80211_hdr *hdr = (struct ieee80211_hdr *)tx->skb->data;
	int tid;

	/*
	 * Packet injection may want to control the sequence
	 * number, if we have no matching interface then we
	 * neither assign one ourselves nor ask the driver to.
	 */
	if (unlikely(info->control.vif->type == NL80211_IFTYPE_MONITOR))
		return TX_CONTINUE;

	if (unlikely(ieee80211_is_ctl(hdr->frame_control)))
		return TX_CONTINUE;

	if (ieee80211_hdrlen(hdr->frame_control) < 24)
		return TX_CONTINUE;

	if (ieee80211_is_qos_nullfunc(hdr->frame_control))
		return TX_CONTINUE;

	if (info->control.flags & IEEE80211_TX_CTRL_NO_SEQNO)
		return TX_CONTINUE;

	/*
	 * Anything but QoS data that has a sequence number field
	 * (is long enough) gets a sequence number from the global
	 * counter.  QoS data frames with a multicast destination
	 * also use the global counter (802.11-2012 9.3.2.10).
	 */
	if (!ieee80211_is_data_qos(hdr->frame_control) ||
	    is_multicast_ether_addr(hdr->addr1)) {
		/* driver should assign sequence number */
		info->flags |= IEEE80211_TX_CTL_ASSIGN_SEQ;
		/* for pure STA mode without beacons, we can do it */
		hdr->seq_ctrl = cpu_to_le16(tx->sdata->sequence_number);
		tx->sdata->sequence_number += 0x10;
		if (tx->sta)
			tx->sta->tx_stats.msdu[IEEE80211_NUM_TIDS]++;
		return TX_CONTINUE;
	}

	/*
	 * This should be true for injected/management frames only, for
	 * management frames we have set the IEEE80211_TX_CTL_ASSIGN_SEQ
	 * above since they are not QoS-data frames.
	 */
	if (!tx->sta)
		return TX_CONTINUE;

	/* include per-STA, per-TID sequence counter */
	tid = ieee80211_get_tid(hdr);
	tx->sta->tx_stats.msdu[tid]++;

	hdr->seq_ctrl = ieee80211_tx_next_seq(tx->sta, tid);

	return TX_CONTINUE;
}

static int ieee80211_fragment(struct ieee80211_tx_data *tx,
			      struct sk_buff *skb, int hdrlen,
			      int frag_threshold)
{
	struct ieee80211_local *local = tx->local;
	struct ieee80211_tx_info *info;
	struct sk_buff *tmp;
	int per_fragm = frag_threshold - hdrlen - FCS_LEN;
	int pos = hdrlen + per_fragm;
	int rem = skb->len - hdrlen - per_fragm;

	if (WARN_ON(rem < 0))
		return -EINVAL;

	/* first fragment was already added to queue by caller */

	while (rem) {
		int fraglen = per_fragm;

		if (fraglen > rem)
			fraglen = rem;
		rem -= fraglen;
		tmp = dev_alloc_skb(local->tx_headroom +
				    frag_threshold +
				    tx->sdata->encrypt_headroom +
				    IEEE80211_ENCRYPT_TAILROOM);
		if (!tmp)
			return -ENOMEM;

		__skb_queue_tail(&tx->skbs, tmp);

		skb_reserve(tmp,
			    local->tx_headroom + tx->sdata->encrypt_headroom);

		/* copy control information */
		memcpy(tmp->cb, skb->cb, sizeof(tmp->cb));

		info = IEEE80211_SKB_CB(tmp);
		info->flags &= ~(IEEE80211_TX_CTL_CLEAR_PS_FILT |
				 IEEE80211_TX_CTL_FIRST_FRAGMENT);

		if (rem)
			info->flags |= IEEE80211_TX_CTL_MORE_FRAMES;

		skb_copy_queue_mapping(tmp, skb);
		tmp->priority = skb->priority;
		tmp->dev = skb->dev;

		/* copy header and data */
		skb_put_data(tmp, skb->data, hdrlen);
		skb_put_data(tmp, skb->data + pos, fraglen);

		pos += fraglen;
	}

	/* adjust first fragment's length */
	skb_trim(skb, hdrlen + per_fragm);
	return 0;
}

static ieee80211_tx_result debug_noinline
ieee80211_tx_h_fragment(struct ieee80211_tx_data *tx)
{
	struct sk_buff *skb = tx->skb;
	struct ieee80211_tx_info *info = IEEE80211_SKB_CB(skb);
	struct ieee80211_hdr *hdr = (void *)skb->data;
	int frag_threshold = tx->local->hw.wiphy->frag_threshold;
	int hdrlen;
	int fragnum;

	/* no matter what happens, tx->skb moves to tx->skbs */
	__skb_queue_tail(&tx->skbs, skb);
	tx->skb = NULL;

	if (info->flags & IEEE80211_TX_CTL_DONTFRAG)
		return TX_CONTINUE;

	if (ieee80211_hw_check(&tx->local->hw, SUPPORTS_TX_FRAG))
		return TX_CONTINUE;

	/*
	 * Warn when submitting a fragmented A-MPDU frame and drop it.
	 * This scenario is handled in ieee80211_tx_prepare but extra
	 * caution taken here as fragmented ampdu may cause Tx stop.
	 */
	if (WARN_ON(info->flags & IEEE80211_TX_CTL_AMPDU))
		return TX_DROP;

	hdrlen = ieee80211_hdrlen(hdr->frame_control);

	/* internal error, why isn't DONTFRAG set? */
	if (WARN_ON(skb->len + FCS_LEN <= frag_threshold))
		return TX_DROP;

	/*
	 * Now fragment the frame. This will allocate all the fragments and
	 * chain them (using skb as the first fragment) to skb->next.
	 * During transmission, we will remove the successfully transmitted
	 * fragments from this list. When the low-level driver rejects one
	 * of the fragments then we will simply pretend to accept the skb
	 * but store it away as pending.
	 */
	if (ieee80211_fragment(tx, skb, hdrlen, frag_threshold))
		return TX_DROP;

	/* update duration/seq/flags of fragments */
	fragnum = 0;

	skb_queue_walk(&tx->skbs, skb) {
		const __le16 morefrags = cpu_to_le16(IEEE80211_FCTL_MOREFRAGS);

		hdr = (void *)skb->data;
		info = IEEE80211_SKB_CB(skb);

		if (!skb_queue_is_last(&tx->skbs, skb)) {
			hdr->frame_control |= morefrags;
			/*
			 * No multi-rate retries for fragmented frames, that
			 * would completely throw off the NAV at other STAs.
			 */
			info->control.rates[1].idx = -1;
			info->control.rates[2].idx = -1;
			info->control.rates[3].idx = -1;
			BUILD_BUG_ON(IEEE80211_TX_MAX_RATES != 4);
			info->flags &= ~IEEE80211_TX_CTL_RATE_CTRL_PROBE;
		} else {
			hdr->frame_control &= ~morefrags;
		}
		hdr->seq_ctrl |= cpu_to_le16(fragnum & IEEE80211_SCTL_FRAG);
		fragnum++;
	}

	return TX_CONTINUE;
}

static ieee80211_tx_result debug_noinline
ieee80211_tx_h_stats(struct ieee80211_tx_data *tx)
{
	struct sk_buff *skb;
	int ac = -1;

	if (!tx->sta)
		return TX_CONTINUE;

	skb_queue_walk(&tx->skbs, skb) {
		ac = skb_get_queue_mapping(skb);
		tx->sta->tx_stats.bytes[ac] += skb->len;
	}
	if (ac >= 0)
		tx->sta->tx_stats.packets[ac]++;

	return TX_CONTINUE;
}

static ieee80211_tx_result debug_noinline
ieee80211_tx_h_encrypt(struct ieee80211_tx_data *tx)
{
	if (!tx->key)
		return TX_CONTINUE;

	switch (tx->key->conf.cipher) {
	case WLAN_CIPHER_SUITE_WEP40:
	case WLAN_CIPHER_SUITE_WEP104:
		return ieee80211_crypto_wep_encrypt(tx);
	case WLAN_CIPHER_SUITE_TKIP:
		return ieee80211_crypto_tkip_encrypt(tx);
	case WLAN_CIPHER_SUITE_CCMP:
		return ieee80211_crypto_ccmp_encrypt(
			tx, IEEE80211_CCMP_MIC_LEN);
	case WLAN_CIPHER_SUITE_CCMP_256:
		return ieee80211_crypto_ccmp_encrypt(
			tx, IEEE80211_CCMP_256_MIC_LEN);
	case WLAN_CIPHER_SUITE_AES_CMAC:
		return ieee80211_crypto_aes_cmac_encrypt(tx);
	case WLAN_CIPHER_SUITE_BIP_CMAC_256:
		return ieee80211_crypto_aes_cmac_256_encrypt(tx);
	case WLAN_CIPHER_SUITE_BIP_GMAC_128:
	case WLAN_CIPHER_SUITE_BIP_GMAC_256:
		return ieee80211_crypto_aes_gmac_encrypt(tx);
	case WLAN_CIPHER_SUITE_GCMP:
	case WLAN_CIPHER_SUITE_GCMP_256:
		return ieee80211_crypto_gcmp_encrypt(tx);
	default:
		return ieee80211_crypto_hw_encrypt(tx);
	}

	return TX_DROP;
}

static ieee80211_tx_result debug_noinline
ieee80211_tx_h_calculate_duration(struct ieee80211_tx_data *tx)
{
	struct sk_buff *skb;
	struct ieee80211_hdr *hdr;
	int next_len;
	bool group_addr;

	skb_queue_walk(&tx->skbs, skb) {
		hdr = (void *) skb->data;
		if (unlikely(ieee80211_is_pspoll(hdr->frame_control)))
			break; /* must not overwrite AID */
		if (!skb_queue_is_last(&tx->skbs, skb)) {
			struct sk_buff *next = skb_queue_next(&tx->skbs, skb);
			next_len = next->len;
		} else
			next_len = 0;
		group_addr = is_multicast_ether_addr(hdr->addr1);

		hdr->duration_id =
			ieee80211_duration(tx, skb, group_addr, next_len);
	}

	return TX_CONTINUE;
}

/* actual transmit path */

static bool ieee80211_tx_prep_agg(struct ieee80211_tx_data *tx,
				  struct sk_buff *skb,
				  struct ieee80211_tx_info *info,
				  struct tid_ampdu_tx *tid_tx,
				  int tid)
{
	bool queued = false;
	bool reset_agg_timer = false;
	struct sk_buff *purge_skb = NULL;

	if (test_bit(HT_AGG_STATE_OPERATIONAL, &tid_tx->state)) {
		info->flags |= IEEE80211_TX_CTL_AMPDU;
		reset_agg_timer = true;
	} else if (test_bit(HT_AGG_STATE_WANT_START, &tid_tx->state)) {
		/*
		 * nothing -- this aggregation session is being started
		 * but that might still fail with the driver
		 */
	} else if (!tx->sta->sta.txq[tid]) {
		spin_lock(&tx->sta->lock);
		/*
		 * Need to re-check now, because we may get here
		 *
		 *  1) in the window during which the setup is actually
		 *     already done, but not marked yet because not all
		 *     packets are spliced over to the driver pending
		 *     queue yet -- if this happened we acquire the lock
		 *     either before or after the splice happens, but
		 *     need to recheck which of these cases happened.
		 *
		 *  2) during session teardown, if the OPERATIONAL bit
		 *     was cleared due to the teardown but the pointer
		 *     hasn't been assigned NULL yet (or we loaded it
		 *     before it was assigned) -- in this case it may
		 *     now be NULL which means we should just let the
		 *     packet pass through because splicing the frames
		 *     back is already done.
		 */
		tid_tx = rcu_dereference_protected_tid_tx(tx->sta, tid);

		if (!tid_tx) {
			/* do nothing, let packet pass through */
		} else if (test_bit(HT_AGG_STATE_OPERATIONAL, &tid_tx->state)) {
			info->flags |= IEEE80211_TX_CTL_AMPDU;
			reset_agg_timer = true;
		} else {
			queued = true;
			if (info->flags & IEEE80211_TX_CTL_NO_PS_BUFFER) {
				clear_sta_flag(tx->sta, WLAN_STA_SP);
				ps_dbg(tx->sta->sdata,
				       "STA %pM aid %d: SP frame queued, close the SP w/o telling the peer\n",
				       tx->sta->sta.addr, tx->sta->sta.aid);
			}
			info->control.vif = &tx->sdata->vif;
			info->control.flags |= IEEE80211_TX_INTCFL_NEED_TXPROCESSING;
			info->flags &= ~IEEE80211_TX_TEMPORARY_FLAGS;
			__skb_queue_tail(&tid_tx->pending, skb);
			if (skb_queue_len(&tid_tx->pending) > STA_MAX_TX_BUFFER)
				purge_skb = __skb_dequeue(&tid_tx->pending);
		}
		spin_unlock(&tx->sta->lock);

		if (purge_skb)
			ieee80211_free_txskb(&tx->local->hw, purge_skb);
	}

	/* reset session timer */
	if (reset_agg_timer)
		tid_tx->last_tx = jiffies;

	return queued;
}

/*
 * initialises @tx
 * pass %NULL for the station if unknown, a valid pointer if known
 * or an ERR_PTR() if the station is known not to exist
 */
static ieee80211_tx_result
ieee80211_tx_prepare(struct ieee80211_sub_if_data *sdata,
		     struct ieee80211_tx_data *tx,
		     struct sta_info *sta, struct sk_buff *skb)
{
	struct ieee80211_local *local = sdata->local;
	struct ieee80211_hdr *hdr;
	struct ieee80211_tx_info *info = IEEE80211_SKB_CB(skb);
	int tid;

	memset(tx, 0, sizeof(*tx));
	tx->skb = skb;
	tx->local = local;
	tx->sdata = sdata;
	__skb_queue_head_init(&tx->skbs);

	/*
	 * If this flag is set to true anywhere, and we get here,
	 * we are doing the needed processing, so remove the flag
	 * now.
	 */
	info->control.flags &= ~IEEE80211_TX_INTCFL_NEED_TXPROCESSING;

	hdr = (struct ieee80211_hdr *) skb->data;

	if (likely(sta)) {
		if (!IS_ERR(sta))
			tx->sta = sta;
	} else {
		if (sdata->vif.type == NL80211_IFTYPE_AP_VLAN) {
			tx->sta = rcu_dereference(sdata->u.vlan.sta);
			if (!tx->sta && sdata->wdev.use_4addr)
				return TX_DROP;
		} else if (info->flags & (IEEE80211_TX_INTFL_NL80211_FRAME_TX |
					  IEEE80211_TX_CTL_INJECTED) ||
			   tx->sdata->control_port_protocol == tx->skb->protocol) {
			tx->sta = sta_info_get_bss(sdata, hdr->addr1);
		}
		if (!tx->sta && !is_multicast_ether_addr(hdr->addr1))
			tx->sta = sta_info_get(sdata, hdr->addr1);
	}

	if (tx->sta && ieee80211_is_data_qos(hdr->frame_control) &&
	    !ieee80211_is_qos_nullfunc(hdr->frame_control) &&
	    ieee80211_hw_check(&local->hw, AMPDU_AGGREGATION) &&
	    !ieee80211_hw_check(&local->hw, TX_AMPDU_SETUP_IN_HW)) {
		struct tid_ampdu_tx *tid_tx;

		tid = ieee80211_get_tid(hdr);

		tid_tx = rcu_dereference(tx->sta->ampdu_mlme.tid_tx[tid]);
		if (tid_tx) {
			bool queued;

			queued = ieee80211_tx_prep_agg(tx, skb, info,
						       tid_tx, tid);

			if (unlikely(queued))
				return TX_QUEUED;
		}
	}

	if (is_multicast_ether_addr(hdr->addr1)) {
		tx->flags &= ~IEEE80211_TX_UNICAST;
		info->flags |= IEEE80211_TX_CTL_NO_ACK;
	} else
		tx->flags |= IEEE80211_TX_UNICAST;

	if (!(info->flags & IEEE80211_TX_CTL_DONTFRAG)) {
		if (!(tx->flags & IEEE80211_TX_UNICAST) ||
		    skb->len + FCS_LEN <= local->hw.wiphy->frag_threshold ||
		    info->flags & IEEE80211_TX_CTL_AMPDU)
			info->flags |= IEEE80211_TX_CTL_DONTFRAG;
	}

	if (!tx->sta)
		info->flags |= IEEE80211_TX_CTL_CLEAR_PS_FILT;
	else if (test_and_clear_sta_flag(tx->sta, WLAN_STA_CLEAR_PS_FILT)) {
		info->flags |= IEEE80211_TX_CTL_CLEAR_PS_FILT;
		ieee80211_check_fast_xmit(tx->sta);
	}

	info->flags |= IEEE80211_TX_CTL_FIRST_FRAGMENT;

	return TX_CONTINUE;
}

static struct txq_info *ieee80211_get_txq(struct ieee80211_local *local,
					  struct ieee80211_vif *vif,
					  struct sta_info *sta,
					  struct sk_buff *skb)
{
	struct ieee80211_hdr *hdr = (struct ieee80211_hdr *) skb->data;
	struct ieee80211_tx_info *info = IEEE80211_SKB_CB(skb);
	struct ieee80211_txq *txq = NULL;

	if ((info->flags & IEEE80211_TX_CTL_SEND_AFTER_DTIM) ||
	    (info->control.flags & IEEE80211_TX_CTRL_PS_RESPONSE))
		return NULL;

	if (!(info->flags & IEEE80211_TX_CTL_HW_80211_ENCAP) &&
	    unlikely(!ieee80211_is_data_present(hdr->frame_control))) {
		if ((!ieee80211_is_mgmt(hdr->frame_control) ||
		     ieee80211_is_bufferable_mmpdu(hdr->frame_control) ||
		     vif->type == NL80211_IFTYPE_STATION) &&
		    sta && sta->uploaded) {
			/*
			 * This will be NULL if the driver didn't set the
			 * opt-in hardware flag.
			 */
			txq = sta->sta.txq[IEEE80211_NUM_TIDS];
		}
	} else if (sta) {
		u8 tid = skb->priority & IEEE80211_QOS_CTL_TID_MASK;

		if (!sta->uploaded)
			return NULL;

		txq = sta->sta.txq[tid];
	} else if (vif) {
		txq = vif->txq;
	}

	if (!txq)
		return NULL;

	return to_txq_info(txq);
}

static void ieee80211_set_skb_enqueue_time(struct sk_buff *skb)
{
	IEEE80211_SKB_CB(skb)->control.enqueue_time = codel_get_time();
}

static u32 codel_skb_len_func(const struct sk_buff *skb)
{
	return skb->len;
}

static codel_time_t codel_skb_time_func(const struct sk_buff *skb)
{
	const struct ieee80211_tx_info *info;

	info = (const struct ieee80211_tx_info *)skb->cb;
	return info->control.enqueue_time;
}

static struct sk_buff *codel_dequeue_func(struct codel_vars *cvars,
					  void *ctx)
{
	struct ieee80211_local *local;
	struct txq_info *txqi;
	struct fq *fq;
	struct fq_flow *flow;

	txqi = ctx;
	local = vif_to_sdata(txqi->txq.vif)->local;
	fq = &local->fq;

	if (cvars == &txqi->def_cvars)
		flow = &txqi->def_flow;
	else
		flow = &fq->flows[cvars - local->cvars];

	return fq_flow_dequeue(fq, flow);
}

static void codel_drop_func(struct sk_buff *skb,
			    void *ctx)
{
	struct ieee80211_local *local;
	struct ieee80211_hw *hw;
	struct txq_info *txqi;

	txqi = ctx;
	local = vif_to_sdata(txqi->txq.vif)->local;
	hw = &local->hw;

	ieee80211_free_txskb(hw, skb);
}

static struct sk_buff *fq_tin_dequeue_func(struct fq *fq,
					   struct fq_tin *tin,
					   struct fq_flow *flow)
{
	struct ieee80211_local *local;
	struct txq_info *txqi;
	struct codel_vars *cvars;
	struct codel_params *cparams;
	struct codel_stats *cstats;

	local = container_of(fq, struct ieee80211_local, fq);
	txqi = container_of(tin, struct txq_info, tin);
	cstats = &txqi->cstats;

	if (txqi->txq.sta) {
		struct sta_info *sta = container_of(txqi->txq.sta,
						    struct sta_info, sta);
		cparams = &sta->cparams;
	} else {
		cparams = &local->cparams;
	}

	if (flow == &txqi->def_flow)
		cvars = &txqi->def_cvars;
	else
		cvars = &local->cvars[flow - fq->flows];

	return codel_dequeue(txqi,
			     &flow->backlog,
			     cparams,
			     cvars,
			     cstats,
			     codel_skb_len_func,
			     codel_skb_time_func,
			     codel_drop_func,
			     codel_dequeue_func);
}

static void fq_skb_free_func(struct fq *fq,
			     struct fq_tin *tin,
			     struct fq_flow *flow,
			     struct sk_buff *skb)
{
	struct ieee80211_local *local;

	local = container_of(fq, struct ieee80211_local, fq);
	ieee80211_free_txskb(&local->hw, skb);
}

static struct fq_flow *fq_flow_get_default_func(struct fq *fq,
						struct fq_tin *tin,
						int idx,
						struct sk_buff *skb)
{
	struct txq_info *txqi;

	txqi = container_of(tin, struct txq_info, tin);
	return &txqi->def_flow;
}

static void ieee80211_txq_enqueue(struct ieee80211_local *local,
				  struct txq_info *txqi,
				  struct sk_buff *skb)
{
	struct fq *fq = &local->fq;
	struct fq_tin *tin = &txqi->tin;
	u32 flow_idx = fq_flow_idx(fq, skb);

	ieee80211_set_skb_enqueue_time(skb);

	spin_lock_bh(&fq->lock);
	fq_tin_enqueue(fq, tin, flow_idx, skb,
		       fq_skb_free_func,
		       fq_flow_get_default_func);
	spin_unlock_bh(&fq->lock);
}

static bool fq_vlan_filter_func(struct fq *fq, struct fq_tin *tin,
				struct fq_flow *flow, struct sk_buff *skb,
				void *data)
{
	struct ieee80211_tx_info *info = IEEE80211_SKB_CB(skb);

	return info->control.vif == data;
}

void ieee80211_txq_remove_vlan(struct ieee80211_local *local,
			       struct ieee80211_sub_if_data *sdata)
{
	struct fq *fq = &local->fq;
	struct txq_info *txqi;
	struct fq_tin *tin;
	struct ieee80211_sub_if_data *ap;

	if (WARN_ON(sdata->vif.type != NL80211_IFTYPE_AP_VLAN))
		return;

	ap = container_of(sdata->bss, struct ieee80211_sub_if_data, u.ap);

	if (!ap->vif.txq)
		return;

	txqi = to_txq_info(ap->vif.txq);
	tin = &txqi->tin;

	spin_lock_bh(&fq->lock);
	fq_tin_filter(fq, tin, fq_vlan_filter_func, &sdata->vif,
		      fq_skb_free_func);
	spin_unlock_bh(&fq->lock);
}

void ieee80211_txq_init(struct ieee80211_sub_if_data *sdata,
			struct sta_info *sta,
			struct txq_info *txqi, int tid)
{
	fq_tin_init(&txqi->tin);
	fq_flow_init(&txqi->def_flow);
	codel_vars_init(&txqi->def_cvars);
	codel_stats_init(&txqi->cstats);
	__skb_queue_head_init(&txqi->frags);
	INIT_LIST_HEAD(&txqi->schedule_order);

	txqi->txq.vif = &sdata->vif;

	if (!sta) {
		sdata->vif.txq = &txqi->txq;
		txqi->txq.tid = 0;
		txqi->txq.ac = IEEE80211_AC_BE;

		return;
	}

	if (tid == IEEE80211_NUM_TIDS) {
		if (sdata->vif.type == NL80211_IFTYPE_STATION) {
			/* Drivers need to opt in to the management MPDU TXQ */
			if (!ieee80211_hw_check(&sdata->local->hw,
						STA_MMPDU_TXQ))
				return;
		} else if (!ieee80211_hw_check(&sdata->local->hw,
					       BUFF_MMPDU_TXQ)) {
			/* Drivers need to opt in to the bufferable MMPDU TXQ */
			return;
		}
		txqi->txq.ac = IEEE80211_AC_VO;
	} else {
		txqi->txq.ac = ieee80211_ac_from_tid(tid);
	}

	txqi->txq.sta = &sta->sta;
	txqi->txq.tid = tid;
	sta->sta.txq[tid] = &txqi->txq;
}

void ieee80211_txq_purge(struct ieee80211_local *local,
			 struct txq_info *txqi)
{
	struct fq *fq = &local->fq;
	struct fq_tin *tin = &txqi->tin;

	spin_lock_bh(&fq->lock);
	fq_tin_reset(fq, tin, fq_skb_free_func);
	ieee80211_purge_tx_queue(&local->hw, &txqi->frags);
	spin_unlock_bh(&fq->lock);

	spin_lock_bh(&local->active_txq_lock[txqi->txq.ac]);
	list_del_init(&txqi->schedule_order);
	spin_unlock_bh(&local->active_txq_lock[txqi->txq.ac]);
}

void ieee80211_txq_set_params(struct ieee80211_local *local)
{
	if (local->hw.wiphy->txq_limit)
		local->fq.limit = local->hw.wiphy->txq_limit;
	else
		local->hw.wiphy->txq_limit = local->fq.limit;

	if (local->hw.wiphy->txq_memory_limit)
		local->fq.memory_limit = local->hw.wiphy->txq_memory_limit;
	else
		local->hw.wiphy->txq_memory_limit = local->fq.memory_limit;

	if (local->hw.wiphy->txq_quantum)
		local->fq.quantum = local->hw.wiphy->txq_quantum;
	else
		local->hw.wiphy->txq_quantum = local->fq.quantum;
}

int ieee80211_txq_setup_flows(struct ieee80211_local *local)
{
	struct fq *fq = &local->fq;
	int ret;
	int i;
	bool supp_vht = false;
	enum nl80211_band band;

	if (!local->ops->wake_tx_queue)
		return 0;

	ret = fq_init(fq, 4096);
	if (ret)
		return ret;

	/*
	 * If the hardware doesn't support VHT, it is safe to limit the maximum
	 * queue size. 4 Mbytes is 64 max-size aggregates in 802.11n.
	 */
	for (band = 0; band < NUM_NL80211_BANDS; band++) {
		struct ieee80211_supported_band *sband;

		sband = local->hw.wiphy->bands[band];
		if (!sband)
			continue;

		supp_vht = supp_vht || sband->vht_cap.vht_supported;
	}

	if (!supp_vht)
		fq->memory_limit = 4 << 20; /* 4 Mbytes */

	codel_params_init(&local->cparams);
	local->cparams.interval = MS2TIME(100);
	local->cparams.target = MS2TIME(20);
	local->cparams.ecn = true;

	local->cvars = kcalloc(fq->flows_cnt, sizeof(local->cvars[0]),
			       GFP_KERNEL);
	if (!local->cvars) {
		spin_lock_bh(&fq->lock);
		fq_reset(fq, fq_skb_free_func);
		spin_unlock_bh(&fq->lock);
		return -ENOMEM;
	}

	for (i = 0; i < fq->flows_cnt; i++)
		codel_vars_init(&local->cvars[i]);

	ieee80211_txq_set_params(local);

	return 0;
}

void ieee80211_txq_teardown_flows(struct ieee80211_local *local)
{
	struct fq *fq = &local->fq;

	if (!local->ops->wake_tx_queue)
		return;

	kfree(local->cvars);
	local->cvars = NULL;

	spin_lock_bh(&fq->lock);
	fq_reset(fq, fq_skb_free_func);
	spin_unlock_bh(&fq->lock);
}

static bool ieee80211_queue_skb(struct ieee80211_local *local,
				struct ieee80211_sub_if_data *sdata,
				struct sta_info *sta,
				struct sk_buff *skb)
{
	struct ieee80211_vif *vif;
	struct txq_info *txqi;

	if (!local->ops->wake_tx_queue ||
	    sdata->vif.type == NL80211_IFTYPE_MONITOR)
		return false;

	if (sdata->vif.type == NL80211_IFTYPE_AP_VLAN)
		sdata = container_of(sdata->bss,
				     struct ieee80211_sub_if_data, u.ap);

	vif = &sdata->vif;
	txqi = ieee80211_get_txq(local, vif, sta, skb);

	if (!txqi)
		return false;

	ieee80211_txq_enqueue(local, txqi, skb);

	schedule_and_wake_txq(local, txqi);

	return true;
}

static bool ieee80211_tx_frags(struct ieee80211_local *local,
			       struct ieee80211_vif *vif,
			       struct sta_info *sta,
			       struct sk_buff_head *skbs,
			       bool txpending)
{
	struct ieee80211_tx_control control = {};
	struct sk_buff *skb, *tmp;
	unsigned long flags;

	skb_queue_walk_safe(skbs, skb, tmp) {
		struct ieee80211_tx_info *info = IEEE80211_SKB_CB(skb);
		int q = info->hw_queue;

#ifdef CONFIG_MAC80211_VERBOSE_DEBUG
		if (WARN_ON_ONCE(q >= local->hw.queues)) {
			__skb_unlink(skb, skbs);
			ieee80211_free_txskb(&local->hw, skb);
			continue;
		}
#endif

		spin_lock_irqsave(&local->queue_stop_reason_lock, flags);
		if (local->queue_stop_reasons[q] ||
		    (!txpending && !skb_queue_empty(&local->pending[q]))) {
			if (unlikely(info->flags &
				     IEEE80211_TX_INTFL_OFFCHAN_TX_OK)) {
				if (local->queue_stop_reasons[q] &
				    ~BIT(IEEE80211_QUEUE_STOP_REASON_OFFCHANNEL)) {
					/*
					 * Drop off-channel frames if queues
					 * are stopped for any reason other
					 * than off-channel operation. Never
					 * queue them.
					 */
					spin_unlock_irqrestore(
						&local->queue_stop_reason_lock,
						flags);
					ieee80211_purge_tx_queue(&local->hw,
								 skbs);
					return true;
				}
			} else {

				/*
				 * Since queue is stopped, queue up frames for
				 * later transmission from the tx-pending
				 * tasklet when the queue is woken again.
				 */
				if (txpending)
					skb_queue_splice_init(skbs,
							      &local->pending[q]);
				else
					skb_queue_splice_tail_init(skbs,
								   &local->pending[q]);

				spin_unlock_irqrestore(&local->queue_stop_reason_lock,
						       flags);
				return false;
			}
		}
		spin_unlock_irqrestore(&local->queue_stop_reason_lock, flags);

		info->control.vif = vif;
		control.sta = sta ? &sta->sta : NULL;

		__skb_unlink(skb, skbs);
		drv_tx(local, &control, skb);
	}

	return true;
}

/*
 * Returns false if the frame couldn't be transmitted but was queued instead.
 */
static bool __ieee80211_tx(struct ieee80211_local *local,
			   struct sk_buff_head *skbs, int led_len,
			   struct sta_info *sta, bool txpending)
{
	struct ieee80211_tx_info *info;
	struct ieee80211_sub_if_data *sdata;
	struct ieee80211_vif *vif;
	struct sk_buff *skb;
	bool result = true;
	__le16 fc;

	if (WARN_ON(skb_queue_empty(skbs)))
		return true;

	skb = skb_peek(skbs);
	fc = ((struct ieee80211_hdr *)skb->data)->frame_control;
	info = IEEE80211_SKB_CB(skb);
	sdata = vif_to_sdata(info->control.vif);
	if (sta && !sta->uploaded)
		sta = NULL;

	switch (sdata->vif.type) {
	case NL80211_IFTYPE_MONITOR:
		if (sdata->u.mntr.flags & MONITOR_FLAG_ACTIVE) {
			vif = &sdata->vif;
			break;
		}
		sdata = rcu_dereference(local->monitor_sdata);
		if (sdata) {
			vif = &sdata->vif;
			info->hw_queue =
				vif->hw_queue[skb_get_queue_mapping(skb)];
		} else if (ieee80211_hw_check(&local->hw, QUEUE_CONTROL)) {
			ieee80211_purge_tx_queue(&local->hw, skbs);
			return true;
		} else
			vif = NULL;
		break;
	case NL80211_IFTYPE_AP_VLAN:
		sdata = container_of(sdata->bss,
				     struct ieee80211_sub_if_data, u.ap);
		fallthrough;
	default:
		vif = &sdata->vif;
		break;
	}

	result = ieee80211_tx_frags(local, vif, sta, skbs, txpending);

	ieee80211_tpt_led_trig_tx(local, fc, led_len);

	WARN_ON_ONCE(!skb_queue_empty(skbs));

	return result;
}

/*
 * Invoke TX handlers, return 0 on success and non-zero if the
 * frame was dropped or queued.
 *
 * The handlers are split into an early and late part. The latter is everything
 * that can be sensitive to reordering, and will be deferred to after packets
 * are dequeued from the intermediate queues (when they are enabled).
 */
static int invoke_tx_handlers_early(struct ieee80211_tx_data *tx)
{
	ieee80211_tx_result res = TX_DROP;

#define CALL_TXH(txh) \
	do {				\
		res = txh(tx);		\
		if (res != TX_CONTINUE)	\
			goto txh_done;	\
	} while (0)

	CALL_TXH(ieee80211_tx_h_dynamic_ps);
	CALL_TXH(ieee80211_tx_h_check_assoc);
	CALL_TXH(ieee80211_tx_h_ps_buf);
	CALL_TXH(ieee80211_tx_h_check_control_port_protocol);
	CALL_TXH(ieee80211_tx_h_select_key);
	if (!ieee80211_hw_check(&tx->local->hw, HAS_RATE_CONTROL))
		CALL_TXH(ieee80211_tx_h_rate_ctrl);

 txh_done:
	if (unlikely(res == TX_DROP)) {
		I802_DEBUG_INC(tx->local->tx_handlers_drop);
		if (tx->skb)
			ieee80211_free_txskb(&tx->local->hw, tx->skb);
		else
			ieee80211_purge_tx_queue(&tx->local->hw, &tx->skbs);
		return -1;
	} else if (unlikely(res == TX_QUEUED)) {
		I802_DEBUG_INC(tx->local->tx_handlers_queued);
		return -1;
	}

	return 0;
}

/*
 * Late handlers can be called while the sta lock is held. Handlers that can
 * cause packets to be generated will cause deadlock!
 */
static int invoke_tx_handlers_late(struct ieee80211_tx_data *tx)
{
	struct ieee80211_tx_info *info = IEEE80211_SKB_CB(tx->skb);
	ieee80211_tx_result res = TX_CONTINUE;

	if (unlikely(info->flags & IEEE80211_TX_INTFL_RETRANSMISSION)) {
		__skb_queue_tail(&tx->skbs, tx->skb);
		tx->skb = NULL;
		goto txh_done;
	}

	CALL_TXH(ieee80211_tx_h_michael_mic_add);
	CALL_TXH(ieee80211_tx_h_sequence);
	CALL_TXH(ieee80211_tx_h_fragment);
	/* handlers after fragment must be aware of tx info fragmentation! */
	CALL_TXH(ieee80211_tx_h_stats);
	CALL_TXH(ieee80211_tx_h_encrypt);
	if (!ieee80211_hw_check(&tx->local->hw, HAS_RATE_CONTROL))
		CALL_TXH(ieee80211_tx_h_calculate_duration);
#undef CALL_TXH

 txh_done:
	if (unlikely(res == TX_DROP)) {
		I802_DEBUG_INC(tx->local->tx_handlers_drop);
		if (tx->skb)
			ieee80211_free_txskb(&tx->local->hw, tx->skb);
		else
			ieee80211_purge_tx_queue(&tx->local->hw, &tx->skbs);
		return -1;
	} else if (unlikely(res == TX_QUEUED)) {
		I802_DEBUG_INC(tx->local->tx_handlers_queued);
		return -1;
	}

	return 0;
}

static int invoke_tx_handlers(struct ieee80211_tx_data *tx)
{
	int r = invoke_tx_handlers_early(tx);

	if (r)
		return r;
	return invoke_tx_handlers_late(tx);
}

bool ieee80211_tx_prepare_skb(struct ieee80211_hw *hw,
			      struct ieee80211_vif *vif, struct sk_buff *skb,
			      int band, struct ieee80211_sta **sta)
{
	struct ieee80211_sub_if_data *sdata = vif_to_sdata(vif);
	struct ieee80211_tx_info *info = IEEE80211_SKB_CB(skb);
	struct ieee80211_tx_data tx;
	struct sk_buff *skb2;

	if (ieee80211_tx_prepare(sdata, &tx, NULL, skb) == TX_DROP)
		return false;

	info->band = band;
	info->control.vif = vif;
	info->hw_queue = vif->hw_queue[skb_get_queue_mapping(skb)];

	if (invoke_tx_handlers(&tx))
		return false;

	if (sta) {
		if (tx.sta)
			*sta = &tx.sta->sta;
		else
			*sta = NULL;
	}

	/* this function isn't suitable for fragmented data frames */
	skb2 = __skb_dequeue(&tx.skbs);
	if (WARN_ON(skb2 != skb || !skb_queue_empty(&tx.skbs))) {
		ieee80211_free_txskb(hw, skb2);
		ieee80211_purge_tx_queue(hw, &tx.skbs);
		return false;
	}

	return true;
}
EXPORT_SYMBOL(ieee80211_tx_prepare_skb);

/*
 * Returns false if the frame couldn't be transmitted but was queued instead.
 */
static bool ieee80211_tx(struct ieee80211_sub_if_data *sdata,
			 struct sta_info *sta, struct sk_buff *skb,
			 bool txpending)
{
	struct ieee80211_local *local = sdata->local;
	struct ieee80211_tx_data tx;
	ieee80211_tx_result res_prepare;
	struct ieee80211_tx_info *info = IEEE80211_SKB_CB(skb);
	bool result = true;
	int led_len;

	if (unlikely(skb->len < 10)) {
		dev_kfree_skb(skb);
		return true;
	}

	/* initialises tx */
	led_len = skb->len;
	res_prepare = ieee80211_tx_prepare(sdata, &tx, sta, skb);

	if (unlikely(res_prepare == TX_DROP)) {
		ieee80211_free_txskb(&local->hw, skb);
		return true;
	} else if (unlikely(res_prepare == TX_QUEUED)) {
		return true;
	}

	/* set up hw_queue value early */
	if (!(info->flags & IEEE80211_TX_CTL_TX_OFFCHAN) ||
	    !ieee80211_hw_check(&local->hw, QUEUE_CONTROL))
		info->hw_queue =
			sdata->vif.hw_queue[skb_get_queue_mapping(skb)];

	if (invoke_tx_handlers_early(&tx))
		return true;

	if (ieee80211_queue_skb(local, sdata, tx.sta, tx.skb))
		return true;

	if (!invoke_tx_handlers_late(&tx))
		result = __ieee80211_tx(local, &tx.skbs, led_len,
					tx.sta, txpending);

	return result;
}

/* device xmit handlers */

enum ieee80211_encrypt {
	ENCRYPT_NO,
	ENCRYPT_MGMT,
	ENCRYPT_DATA,
};

static int ieee80211_skb_resize(struct ieee80211_sub_if_data *sdata,
				struct sk_buff *skb,
				int head_need,
				enum ieee80211_encrypt encrypt)
{
	struct ieee80211_local *local = sdata->local;
	bool enc_tailroom;
	int tail_need = 0;

	enc_tailroom = encrypt == ENCRYPT_MGMT ||
		       (encrypt == ENCRYPT_DATA &&
			sdata->crypto_tx_tailroom_needed_cnt);

	if (enc_tailroom) {
		tail_need = IEEE80211_ENCRYPT_TAILROOM;
		tail_need -= skb_tailroom(skb);
		tail_need = max_t(int, tail_need, 0);
	}

	if (skb_cloned(skb) &&
	    (!ieee80211_hw_check(&local->hw, SUPPORTS_CLONED_SKBS) ||
	     !skb_clone_writable(skb, ETH_HLEN) || enc_tailroom))
		I802_DEBUG_INC(local->tx_expand_skb_head_cloned);
	else if (head_need || tail_need)
		I802_DEBUG_INC(local->tx_expand_skb_head);
	else
		return 0;

	if (pskb_expand_head(skb, head_need, tail_need, GFP_ATOMIC)) {
		wiphy_debug(local->hw.wiphy,
			    "failed to reallocate TX buffer\n");
		return -ENOMEM;
	}

	return 0;
}

void ieee80211_xmit(struct ieee80211_sub_if_data *sdata,
		    struct sta_info *sta, struct sk_buff *skb)
{
	struct ieee80211_local *local = sdata->local;
	struct ieee80211_tx_info *info = IEEE80211_SKB_CB(skb);
	struct ieee80211_hdr *hdr = (struct ieee80211_hdr *) skb->data;
	int headroom;
	enum ieee80211_encrypt encrypt;

	if (info->flags & IEEE80211_TX_INTFL_DONT_ENCRYPT)
		encrypt = ENCRYPT_NO;
	else if (ieee80211_is_mgmt(hdr->frame_control))
		encrypt = ENCRYPT_MGMT;
	else
		encrypt = ENCRYPT_DATA;

	headroom = local->tx_headroom;
	if (encrypt != ENCRYPT_NO)
		headroom += sdata->encrypt_headroom;
	headroom -= skb_headroom(skb);
	headroom = max_t(int, 0, headroom);

	if (ieee80211_skb_resize(sdata, skb, headroom, encrypt)) {
		ieee80211_free_txskb(&local->hw, skb);
		return;
	}

	/* reload after potential resize */
	hdr = (struct ieee80211_hdr *) skb->data;
	info->control.vif = &sdata->vif;

	if (ieee80211_vif_is_mesh(&sdata->vif)) {
		if (ieee80211_is_data(hdr->frame_control) &&
		    is_unicast_ether_addr(hdr->addr1)) {
			if (mesh_nexthop_resolve(sdata, skb))
				return; /* skb queued: don't free */
		} else {
			ieee80211_mps_set_frame_flags(sdata, NULL, hdr);
		}
	}

	ieee80211_set_qos_hdr(sdata, skb);
	ieee80211_tx(sdata, sta, skb, false);
}

bool ieee80211_parse_tx_radiotap(struct sk_buff *skb,
				 struct net_device *dev)
{
	struct ieee80211_local *local = wdev_priv(dev->ieee80211_ptr);
	struct ieee80211_radiotap_iterator iterator;
	struct ieee80211_radiotap_header *rthdr =
		(struct ieee80211_radiotap_header *) skb->data;
	struct ieee80211_tx_info *info = IEEE80211_SKB_CB(skb);
	struct ieee80211_supported_band *sband =
		local->hw.wiphy->bands[info->band];
	int ret = ieee80211_radiotap_iterator_init(&iterator, rthdr, skb->len,
						   NULL);
	u16 txflags;
	u16 rate = 0;
	bool rate_found = false;
	u8 rate_retries = 0;
	u16 rate_flags = 0;
	u8 mcs_known, mcs_flags, mcs_bw;
	u16 vht_known;
	u8 vht_mcs = 0, vht_nss = 0;
	int i;

	/* check for not even having the fixed radiotap header part */
	if (unlikely(skb->len < sizeof(struct ieee80211_radiotap_header)))
		return false; /* too short to be possibly valid */

	/* is it a header version we can trust to find length from? */
	if (unlikely(rthdr->it_version))
		return false; /* only version 0 is supported */

	/* does the skb contain enough to deliver on the alleged length? */
	if (unlikely(skb->len < ieee80211_get_radiotap_len(skb->data)))
		return false; /* skb too short for claimed rt header extent */

	info->flags |= IEEE80211_TX_INTFL_DONT_ENCRYPT |
		       IEEE80211_TX_CTL_DONTFRAG;

	/*
	 * for every radiotap entry that is present
	 * (ieee80211_radiotap_iterator_next returns -ENOENT when no more
	 * entries present, or -EINVAL on error)
	 */

	while (!ret) {
		ret = ieee80211_radiotap_iterator_next(&iterator);

		if (ret)
			continue;

		/* see if this argument is something we can use */
		switch (iterator.this_arg_index) {
		/*
		 * You must take care when dereferencing iterator.this_arg
		 * for multibyte types... the pointer is not aligned.  Use
		 * get_unaligned((type *)iterator.this_arg) to dereference
		 * iterator.this_arg for type "type" safely on all arches.
		*/
		case IEEE80211_RADIOTAP_FLAGS:
			if (*iterator.this_arg & IEEE80211_RADIOTAP_F_FCS) {
				/*
				 * this indicates that the skb we have been
				 * handed has the 32-bit FCS CRC at the end...
				 * we should react to that by snipping it off
				 * because it will be recomputed and added
				 * on transmission
				 */
				if (skb->len < (iterator._max_length + FCS_LEN))
					return false;

				skb_trim(skb, skb->len - FCS_LEN);
			}
			if (*iterator.this_arg & IEEE80211_RADIOTAP_F_WEP)
				info->flags &= ~IEEE80211_TX_INTFL_DONT_ENCRYPT;
			if (*iterator.this_arg & IEEE80211_RADIOTAP_F_FRAG)
				info->flags &= ~IEEE80211_TX_CTL_DONTFRAG;
			break;

		case IEEE80211_RADIOTAP_TX_FLAGS:
			txflags = get_unaligned_le16(iterator.this_arg);
			if (txflags & IEEE80211_RADIOTAP_F_TX_NOACK)
				info->flags |= IEEE80211_TX_CTL_NO_ACK;
			if (txflags & IEEE80211_RADIOTAP_F_TX_NOSEQNO)
				info->control.flags |= IEEE80211_TX_CTRL_NO_SEQNO;
			break;

		case IEEE80211_RADIOTAP_RATE:
			rate = *iterator.this_arg;
			rate_flags = 0;
			rate_found = true;
			break;

		case IEEE80211_RADIOTAP_DATA_RETRIES:
			rate_retries = *iterator.this_arg;
			break;

		case IEEE80211_RADIOTAP_MCS:
			mcs_known = iterator.this_arg[0];
			mcs_flags = iterator.this_arg[1];
			if (!(mcs_known & IEEE80211_RADIOTAP_MCS_HAVE_MCS))
				break;

			rate_found = true;
			rate = iterator.this_arg[2];
			rate_flags = IEEE80211_TX_RC_MCS;

			if (mcs_known & IEEE80211_RADIOTAP_MCS_HAVE_GI &&
			    mcs_flags & IEEE80211_RADIOTAP_MCS_SGI)
				rate_flags |= IEEE80211_TX_RC_SHORT_GI;

			mcs_bw = mcs_flags & IEEE80211_RADIOTAP_MCS_BW_MASK;
			if (mcs_known & IEEE80211_RADIOTAP_MCS_HAVE_BW &&
			    mcs_bw == IEEE80211_RADIOTAP_MCS_BW_40)
				rate_flags |= IEEE80211_TX_RC_40_MHZ_WIDTH;
			break;

		case IEEE80211_RADIOTAP_VHT:
			vht_known = get_unaligned_le16(iterator.this_arg);
			rate_found = true;

			rate_flags = IEEE80211_TX_RC_VHT_MCS;
			if ((vht_known & IEEE80211_RADIOTAP_VHT_KNOWN_GI) &&
			    (iterator.this_arg[2] &
			     IEEE80211_RADIOTAP_VHT_FLAG_SGI))
				rate_flags |= IEEE80211_TX_RC_SHORT_GI;
			if (vht_known &
			    IEEE80211_RADIOTAP_VHT_KNOWN_BANDWIDTH) {
				if (iterator.this_arg[3] == 1)
					rate_flags |=
						IEEE80211_TX_RC_40_MHZ_WIDTH;
				else if (iterator.this_arg[3] == 4)
					rate_flags |=
						IEEE80211_TX_RC_80_MHZ_WIDTH;
				else if (iterator.this_arg[3] == 11)
					rate_flags |=
						IEEE80211_TX_RC_160_MHZ_WIDTH;
			}

			vht_mcs = iterator.this_arg[4] >> 4;
			vht_nss = iterator.this_arg[4] & 0xF;
			break;

		/*
		 * Please update the file
		 * Documentation/networking/mac80211-injection.rst
		 * when parsing new fields here.
		 */

		default:
			break;
		}
	}

	if (ret != -ENOENT) /* ie, if we didn't simply run out of fields */
		return false;

	if (rate_found) {
		info->control.flags |= IEEE80211_TX_CTRL_RATE_INJECT;

		for (i = 0; i < IEEE80211_TX_MAX_RATES; i++) {
			info->control.rates[i].idx = -1;
			info->control.rates[i].flags = 0;
			info->control.rates[i].count = 0;
		}

		if (rate_flags & IEEE80211_TX_RC_MCS) {
			info->control.rates[0].idx = rate;
		} else if (rate_flags & IEEE80211_TX_RC_VHT_MCS) {
			ieee80211_rate_set_vht(info->control.rates, vht_mcs,
					       vht_nss);
		} else {
			for (i = 0; i < sband->n_bitrates; i++) {
				if (rate * 5 != sband->bitrates[i].bitrate)
					continue;

				info->control.rates[0].idx = i;
				break;
			}
		}

		if (info->control.rates[0].idx < 0)
			info->control.flags &= ~IEEE80211_TX_CTRL_RATE_INJECT;

		info->control.rates[0].flags = rate_flags;
		info->control.rates[0].count = min_t(u8, rate_retries + 1,
						     local->hw.max_rate_tries);
	}

	return true;
}

netdev_tx_t ieee80211_monitor_start_xmit(struct sk_buff *skb,
					 struct net_device *dev)
{
	struct ieee80211_local *local = wdev_priv(dev->ieee80211_ptr);
	struct ieee80211_chanctx_conf *chanctx_conf;
	struct ieee80211_tx_info *info = IEEE80211_SKB_CB(skb);
	struct ieee80211_hdr *hdr;
	struct ieee80211_sub_if_data *tmp_sdata, *sdata;
	struct cfg80211_chan_def *chandef;
	u16 len_rthdr;
	int hdrlen;

	memset(info, 0, sizeof(*info));
	info->flags = IEEE80211_TX_CTL_REQ_TX_STATUS |
		      IEEE80211_TX_CTL_INJECTED;

	/* Sanity-check and process the injection radiotap header */
	if (!ieee80211_parse_tx_radiotap(skb, dev))
		goto fail;

	/* we now know there is a radiotap header with a length we can use */
	len_rthdr = ieee80211_get_radiotap_len(skb->data);

	/*
	 * fix up the pointers accounting for the radiotap
	 * header still being in there.  We are being given
	 * a precooked IEEE80211 header so no need for
	 * normal processing
	 */
	skb_set_mac_header(skb, len_rthdr);
	/*
	 * these are just fixed to the end of the rt area since we
	 * don't have any better information and at this point, nobody cares
	 */
	skb_set_network_header(skb, len_rthdr);
	skb_set_transport_header(skb, len_rthdr);

	if (skb->len < len_rthdr + 2)
		goto fail;

	hdr = (struct ieee80211_hdr *)(skb->data + len_rthdr);
	hdrlen = ieee80211_hdrlen(hdr->frame_control);

	if (skb->len < len_rthdr + hdrlen)
		goto fail;

	/*
	 * Initialize skb->protocol if the injected frame is a data frame
	 * carrying a rfc1042 header
	 */
	if (ieee80211_is_data(hdr->frame_control) &&
	    skb->len >= len_rthdr + hdrlen + sizeof(rfc1042_header) + 2) {
		u8 *payload = (u8 *)hdr + hdrlen;

		if (ether_addr_equal(payload, rfc1042_header))
			skb->protocol = cpu_to_be16((payload[6] << 8) |
						    payload[7]);
	}

	/*
	 * Initialize skb->priority for QoS frames. This is put in the TID field
	 * of the frame before passing it to the driver.
	 */
	if (ieee80211_is_data_qos(hdr->frame_control)) {
		u8 *p = ieee80211_get_qos_ctl(hdr);
		skb->priority = *p & IEEE80211_QOS_CTL_TAG1D_MASK;
	}
<<<<<<< HEAD

	memset(info, 0, sizeof(*info));

	info->flags = IEEE80211_TX_CTL_REQ_TX_STATUS |
		      IEEE80211_TX_CTL_INJECTED;
=======
>>>>>>> d1988041

	rcu_read_lock();

	/*
	 * We process outgoing injected frames that have a local address
	 * we handle as though they are non-injected frames.
	 * This code here isn't entirely correct, the local MAC address
	 * isn't always enough to find the interface to use; for proper
	 * VLAN/WDS support we will need a different mechanism (which
	 * likely isn't going to be monitor interfaces).
	 *
	 * This is necessary, for example, for old hostapd versions that
	 * don't use nl80211-based management TX/RX.
	 */
	sdata = IEEE80211_DEV_TO_SUB_IF(dev);

	list_for_each_entry_rcu(tmp_sdata, &local->interfaces, list) {
		if (!ieee80211_sdata_running(tmp_sdata))
			continue;
		if (tmp_sdata->vif.type == NL80211_IFTYPE_MONITOR ||
		    tmp_sdata->vif.type == NL80211_IFTYPE_AP_VLAN ||
		    tmp_sdata->vif.type == NL80211_IFTYPE_WDS)
			continue;
		if (ether_addr_equal(tmp_sdata->vif.addr, hdr->addr2)) {
			sdata = tmp_sdata;
			break;
		}
	}

	chanctx_conf = rcu_dereference(sdata->vif.chanctx_conf);
	if (!chanctx_conf) {
		tmp_sdata = rcu_dereference(local->monitor_sdata);
		if (tmp_sdata)
			chanctx_conf =
				rcu_dereference(tmp_sdata->vif.chanctx_conf);
	}

	if (chanctx_conf)
		chandef = &chanctx_conf->def;
	else if (!local->use_chanctx)
		chandef = &local->_oper_chandef;
	else
		goto fail_rcu;

	/*
	 * Frame injection is not allowed if beaconing is not allowed
	 * or if we need radar detection. Beaconing is usually not allowed when
	 * the mode or operation (Adhoc, AP, Mesh) does not support DFS.
	 * Passive scan is also used in world regulatory domains where
	 * your country is not known and as such it should be treated as
	 * NO TX unless the channel is explicitly allowed in which case
	 * your current regulatory domain would not have the passive scan
	 * flag.
	 *
	 * Since AP mode uses monitor interfaces to inject/TX management
	 * frames we can make AP mode the exception to this rule once it
	 * supports radar detection as its implementation can deal with
	 * radar detection by itself. We can do that later by adding a
	 * monitor flag interfaces used for AP support.
	 */
	if (!cfg80211_reg_can_beacon(local->hw.wiphy, chandef,
				     sdata->vif.type))
		goto fail_rcu;

	info->band = chandef->chan->band;

	/* remove the injection radiotap header */
	skb_pull(skb, len_rthdr);

	ieee80211_xmit(sdata, NULL, skb);
	rcu_read_unlock();

	return NETDEV_TX_OK;

fail_rcu:
	rcu_read_unlock();
fail:
	dev_kfree_skb(skb);
	return NETDEV_TX_OK; /* meaning, we dealt with the skb */
}

static inline bool ieee80211_is_tdls_setup(struct sk_buff *skb)
{
	u16 ethertype = (skb->data[12] << 8) | skb->data[13];

	return ethertype == ETH_P_TDLS &&
	       skb->len > 14 &&
	       skb->data[14] == WLAN_TDLS_SNAP_RFTYPE;
}

int ieee80211_lookup_ra_sta(struct ieee80211_sub_if_data *sdata,
			    struct sk_buff *skb,
			    struct sta_info **sta_out)
{
	struct sta_info *sta;

	switch (sdata->vif.type) {
	case NL80211_IFTYPE_AP_VLAN:
		sta = rcu_dereference(sdata->u.vlan.sta);
		if (sta) {
			*sta_out = sta;
			return 0;
		} else if (sdata->wdev.use_4addr) {
			return -ENOLINK;
		}
		fallthrough;
	case NL80211_IFTYPE_AP:
	case NL80211_IFTYPE_OCB:
	case NL80211_IFTYPE_ADHOC:
		if (is_multicast_ether_addr(skb->data)) {
			*sta_out = ERR_PTR(-ENOENT);
			return 0;
		}
		sta = sta_info_get_bss(sdata, skb->data);
		break;
	case NL80211_IFTYPE_WDS:
		sta = sta_info_get(sdata, sdata->u.wds.remote_addr);
		break;
#ifdef CONFIG_MAC80211_MESH
	case NL80211_IFTYPE_MESH_POINT:
		/* determined much later */
		*sta_out = NULL;
		return 0;
#endif
	case NL80211_IFTYPE_STATION:
		if (sdata->wdev.wiphy->flags & WIPHY_FLAG_SUPPORTS_TDLS) {
			sta = sta_info_get(sdata, skb->data);
			if (sta && test_sta_flag(sta, WLAN_STA_TDLS_PEER)) {
				if (test_sta_flag(sta,
						  WLAN_STA_TDLS_PEER_AUTH)) {
					*sta_out = sta;
					return 0;
				}

				/*
				 * TDLS link during setup - throw out frames to
				 * peer. Allow TDLS-setup frames to unauthorized
				 * peers for the special case of a link teardown
				 * after a TDLS sta is removed due to being
				 * unreachable.
				 */
				if (!ieee80211_is_tdls_setup(skb))
					return -EINVAL;
			}

		}

		sta = sta_info_get(sdata, sdata->u.mgd.bssid);
		if (!sta)
			return -ENOLINK;
		break;
	default:
		return -EINVAL;
	}

	*sta_out = sta ?: ERR_PTR(-ENOENT);
	return 0;
}

static u16 ieee80211_store_ack_skb(struct ieee80211_local *local,
				   struct sk_buff *skb,
				   u32 *info_flags,
				   u64 *cookie)
{
	struct sk_buff *ack_skb;
	u16 info_id = 0;

	if (skb->sk)
		ack_skb = skb_clone_sk(skb);
	else
		ack_skb = skb_clone(skb, GFP_ATOMIC);

	if (ack_skb) {
		unsigned long flags;
		int id;

		spin_lock_irqsave(&local->ack_status_lock, flags);
		id = idr_alloc(&local->ack_status_frames, ack_skb,
			       1, 0x2000, GFP_ATOMIC);
		spin_unlock_irqrestore(&local->ack_status_lock, flags);

		if (id >= 0) {
			info_id = id;
			*info_flags |= IEEE80211_TX_CTL_REQ_TX_STATUS;
			if (cookie) {
				*cookie = ieee80211_mgmt_tx_cookie(local);
				IEEE80211_SKB_CB(ack_skb)->ack.cookie = *cookie;
			}
		} else {
			kfree_skb(ack_skb);
		}
	}

	return info_id;
}

/**
 * ieee80211_build_hdr - build 802.11 header in the given frame
 * @sdata: virtual interface to build the header for
 * @skb: the skb to build the header in
 * @info_flags: skb flags to set
 * @sta: the station pointer
 * @ctrl_flags: info control flags to set
 * @cookie: cookie pointer to fill (if not %NULL)
 *
 * This function takes the skb with 802.3 header and reformats the header to
 * the appropriate IEEE 802.11 header based on which interface the packet is
 * being transmitted on.
 *
 * Note that this function also takes care of the TX status request and
 * potential unsharing of the SKB - this needs to be interleaved with the
 * header building.
 *
 * The function requires the read-side RCU lock held
 *
 * Returns: the (possibly reallocated) skb or an ERR_PTR() code
 */
static struct sk_buff *ieee80211_build_hdr(struct ieee80211_sub_if_data *sdata,
					   struct sk_buff *skb, u32 info_flags,
					   struct sta_info *sta, u32 ctrl_flags,
					   u64 *cookie)
{
	struct ieee80211_local *local = sdata->local;
	struct ieee80211_tx_info *info;
	int head_need;
	u16 ethertype, hdrlen,  meshhdrlen = 0;
	__le16 fc;
	struct ieee80211_hdr hdr;
	struct ieee80211s_hdr mesh_hdr __maybe_unused;
	struct mesh_path __maybe_unused *mppath = NULL, *mpath = NULL;
	const u8 *encaps_data;
	int encaps_len, skip_header_bytes;
	bool wme_sta = false, authorized = false;
	bool tdls_peer;
	bool multicast;
	u16 info_id = 0;
	struct ieee80211_chanctx_conf *chanctx_conf;
	struct ieee80211_sub_if_data *ap_sdata;
	enum nl80211_band band;
	int ret;

	if (IS_ERR(sta))
		sta = NULL;

#ifdef CONFIG_MAC80211_DEBUGFS
	if (local->force_tx_status)
		info_flags |= IEEE80211_TX_CTL_REQ_TX_STATUS;
#endif

	/* convert Ethernet header to proper 802.11 header (based on
	 * operation mode) */
	ethertype = (skb->data[12] << 8) | skb->data[13];
	fc = cpu_to_le16(IEEE80211_FTYPE_DATA | IEEE80211_STYPE_DATA);

	switch (sdata->vif.type) {
	case NL80211_IFTYPE_AP_VLAN:
		if (sdata->wdev.use_4addr) {
			fc |= cpu_to_le16(IEEE80211_FCTL_FROMDS | IEEE80211_FCTL_TODS);
			/* RA TA DA SA */
			memcpy(hdr.addr1, sta->sta.addr, ETH_ALEN);
			memcpy(hdr.addr2, sdata->vif.addr, ETH_ALEN);
			memcpy(hdr.addr3, skb->data, ETH_ALEN);
			memcpy(hdr.addr4, skb->data + ETH_ALEN, ETH_ALEN);
			hdrlen = 30;
			authorized = test_sta_flag(sta, WLAN_STA_AUTHORIZED);
			wme_sta = sta->sta.wme;
		}
		ap_sdata = container_of(sdata->bss, struct ieee80211_sub_if_data,
					u.ap);
		chanctx_conf = rcu_dereference(ap_sdata->vif.chanctx_conf);
		if (!chanctx_conf) {
			ret = -ENOTCONN;
			goto free;
		}
		band = chanctx_conf->def.chan->band;
		if (sdata->wdev.use_4addr)
			break;
		fallthrough;
	case NL80211_IFTYPE_AP:
		if (sdata->vif.type == NL80211_IFTYPE_AP)
			chanctx_conf = rcu_dereference(sdata->vif.chanctx_conf);
		if (!chanctx_conf) {
			ret = -ENOTCONN;
			goto free;
		}
		fc |= cpu_to_le16(IEEE80211_FCTL_FROMDS);
		/* DA BSSID SA */
		memcpy(hdr.addr1, skb->data, ETH_ALEN);
		memcpy(hdr.addr2, sdata->vif.addr, ETH_ALEN);
		memcpy(hdr.addr3, skb->data + ETH_ALEN, ETH_ALEN);
		hdrlen = 24;
		band = chanctx_conf->def.chan->band;
		break;
	case NL80211_IFTYPE_WDS:
		fc |= cpu_to_le16(IEEE80211_FCTL_FROMDS | IEEE80211_FCTL_TODS);
		/* RA TA DA SA */
		memcpy(hdr.addr1, sdata->u.wds.remote_addr, ETH_ALEN);
		memcpy(hdr.addr2, sdata->vif.addr, ETH_ALEN);
		memcpy(hdr.addr3, skb->data, ETH_ALEN);
		memcpy(hdr.addr4, skb->data + ETH_ALEN, ETH_ALEN);
		hdrlen = 30;
		/*
		 * This is the exception! WDS style interfaces are prohibited
		 * when channel contexts are in used so this must be valid
		 */
		band = local->hw.conf.chandef.chan->band;
		break;
#ifdef CONFIG_MAC80211_MESH
	case NL80211_IFTYPE_MESH_POINT:
		if (!is_multicast_ether_addr(skb->data)) {
			struct sta_info *next_hop;
			bool mpp_lookup = true;

			mpath = mesh_path_lookup(sdata, skb->data);
			if (mpath) {
				mpp_lookup = false;
				next_hop = rcu_dereference(mpath->next_hop);
				if (!next_hop ||
				    !(mpath->flags & (MESH_PATH_ACTIVE |
						      MESH_PATH_RESOLVING)))
					mpp_lookup = true;
			}

			if (mpp_lookup) {
				mppath = mpp_path_lookup(sdata, skb->data);
				if (mppath)
					mppath->exp_time = jiffies;
			}

			if (mppath && mpath)
				mesh_path_del(sdata, mpath->dst);
		}

		/*
		 * Use address extension if it is a packet from
		 * another interface or if we know the destination
		 * is being proxied by a portal (i.e. portal address
		 * differs from proxied address)
		 */
		if (ether_addr_equal(sdata->vif.addr, skb->data + ETH_ALEN) &&
		    !(mppath && !ether_addr_equal(mppath->mpp, skb->data))) {
			hdrlen = ieee80211_fill_mesh_addresses(&hdr, &fc,
					skb->data, skb->data + ETH_ALEN);
			meshhdrlen = ieee80211_new_mesh_header(sdata, &mesh_hdr,
							       NULL, NULL);
		} else {
			/* DS -> MBSS (802.11-2012 13.11.3.3).
			 * For unicast with unknown forwarding information,
			 * destination might be in the MBSS or if that fails
			 * forwarded to another mesh gate. In either case
			 * resolution will be handled in ieee80211_xmit(), so
			 * leave the original DA. This also works for mcast */
			const u8 *mesh_da = skb->data;

			if (mppath)
				mesh_da = mppath->mpp;
			else if (mpath)
				mesh_da = mpath->dst;

			hdrlen = ieee80211_fill_mesh_addresses(&hdr, &fc,
					mesh_da, sdata->vif.addr);
			if (is_multicast_ether_addr(mesh_da))
				/* DA TA mSA AE:SA */
				meshhdrlen = ieee80211_new_mesh_header(
						sdata, &mesh_hdr,
						skb->data + ETH_ALEN, NULL);
			else
				/* RA TA mDA mSA AE:DA SA */
				meshhdrlen = ieee80211_new_mesh_header(
						sdata, &mesh_hdr, skb->data,
						skb->data + ETH_ALEN);

		}
		chanctx_conf = rcu_dereference(sdata->vif.chanctx_conf);
		if (!chanctx_conf) {
			ret = -ENOTCONN;
			goto free;
		}
		band = chanctx_conf->def.chan->band;

		/* For injected frames, fill RA right away as nexthop lookup
		 * will be skipped.
		 */
		if ((ctrl_flags & IEEE80211_TX_CTRL_SKIP_MPATH_LOOKUP) &&
		    is_zero_ether_addr(hdr.addr1))
			memcpy(hdr.addr1, skb->data, ETH_ALEN);
		break;
#endif
	case NL80211_IFTYPE_STATION:
		/* we already did checks when looking up the RA STA */
		tdls_peer = test_sta_flag(sta, WLAN_STA_TDLS_PEER);

		if (tdls_peer) {
			/* DA SA BSSID */
			memcpy(hdr.addr1, skb->data, ETH_ALEN);
			memcpy(hdr.addr2, skb->data + ETH_ALEN, ETH_ALEN);
			memcpy(hdr.addr3, sdata->u.mgd.bssid, ETH_ALEN);
			hdrlen = 24;
		}  else if (sdata->u.mgd.use_4addr &&
			    cpu_to_be16(ethertype) != sdata->control_port_protocol) {
			fc |= cpu_to_le16(IEEE80211_FCTL_FROMDS |
					  IEEE80211_FCTL_TODS);
			/* RA TA DA SA */
			memcpy(hdr.addr1, sdata->u.mgd.bssid, ETH_ALEN);
			memcpy(hdr.addr2, sdata->vif.addr, ETH_ALEN);
			memcpy(hdr.addr3, skb->data, ETH_ALEN);
			memcpy(hdr.addr4, skb->data + ETH_ALEN, ETH_ALEN);
			hdrlen = 30;
		} else {
			fc |= cpu_to_le16(IEEE80211_FCTL_TODS);
			/* BSSID SA DA */
			memcpy(hdr.addr1, sdata->u.mgd.bssid, ETH_ALEN);
			memcpy(hdr.addr2, skb->data + ETH_ALEN, ETH_ALEN);
			memcpy(hdr.addr3, skb->data, ETH_ALEN);
			hdrlen = 24;
		}
		chanctx_conf = rcu_dereference(sdata->vif.chanctx_conf);
		if (!chanctx_conf) {
			ret = -ENOTCONN;
			goto free;
		}
		band = chanctx_conf->def.chan->band;
		break;
	case NL80211_IFTYPE_OCB:
		/* DA SA BSSID */
		memcpy(hdr.addr1, skb->data, ETH_ALEN);
		memcpy(hdr.addr2, skb->data + ETH_ALEN, ETH_ALEN);
		eth_broadcast_addr(hdr.addr3);
		hdrlen = 24;
		chanctx_conf = rcu_dereference(sdata->vif.chanctx_conf);
		if (!chanctx_conf) {
			ret = -ENOTCONN;
			goto free;
		}
		band = chanctx_conf->def.chan->band;
		break;
	case NL80211_IFTYPE_ADHOC:
		/* DA SA BSSID */
		memcpy(hdr.addr1, skb->data, ETH_ALEN);
		memcpy(hdr.addr2, skb->data + ETH_ALEN, ETH_ALEN);
		memcpy(hdr.addr3, sdata->u.ibss.bssid, ETH_ALEN);
		hdrlen = 24;
		chanctx_conf = rcu_dereference(sdata->vif.chanctx_conf);
		if (!chanctx_conf) {
			ret = -ENOTCONN;
			goto free;
		}
		band = chanctx_conf->def.chan->band;
		break;
	default:
		ret = -EINVAL;
		goto free;
	}

	multicast = is_multicast_ether_addr(hdr.addr1);

	/* sta is always NULL for mesh */
	if (sta) {
		authorized = test_sta_flag(sta, WLAN_STA_AUTHORIZED);
		wme_sta = sta->sta.wme;
	} else if (ieee80211_vif_is_mesh(&sdata->vif)) {
		/* For mesh, the use of the QoS header is mandatory */
		wme_sta = true;
	}

	/* receiver does QoS (which also means we do) use it */
	if (wme_sta) {
		fc |= cpu_to_le16(IEEE80211_STYPE_QOS_DATA);
		hdrlen += 2;
	}

	/*
	 * Drop unicast frames to unauthorised stations unless they are
	 * EAPOL frames from the local station.
	 */
	if (unlikely(!ieee80211_vif_is_mesh(&sdata->vif) &&
		     (sdata->vif.type != NL80211_IFTYPE_OCB) &&
		     !multicast && !authorized &&
		     (cpu_to_be16(ethertype) != sdata->control_port_protocol ||
		      !ether_addr_equal(sdata->vif.addr, skb->data + ETH_ALEN)))) {
#ifdef CONFIG_MAC80211_VERBOSE_DEBUG
		net_info_ratelimited("%s: dropped frame to %pM (unauthorized port)\n",
				    sdata->name, hdr.addr1);
#endif

		I802_DEBUG_INC(local->tx_handlers_drop_unauth_port);

		ret = -EPERM;
		goto free;
	}

	if (unlikely(!multicast && ((skb->sk &&
		     skb_shinfo(skb)->tx_flags & SKBTX_WIFI_STATUS) ||
		     ctrl_flags & IEEE80211_TX_CTL_REQ_TX_STATUS)))
		info_id = ieee80211_store_ack_skb(local, skb, &info_flags,
						  cookie);

	/*
	 * If the skb is shared we need to obtain our own copy.
	 */
	if (skb_shared(skb)) {
		struct sk_buff *tmp_skb = skb;

		/* can't happen -- skb is a clone if info_id != 0 */
		WARN_ON(info_id);

		skb = skb_clone(skb, GFP_ATOMIC);
		kfree_skb(tmp_skb);

		if (!skb) {
			ret = -ENOMEM;
			goto free;
		}
	}

	hdr.frame_control = fc;
	hdr.duration_id = 0;
	hdr.seq_ctrl = 0;

	skip_header_bytes = ETH_HLEN;
	if (ethertype == ETH_P_AARP || ethertype == ETH_P_IPX) {
		encaps_data = bridge_tunnel_header;
		encaps_len = sizeof(bridge_tunnel_header);
		skip_header_bytes -= 2;
	} else if (ethertype >= ETH_P_802_3_MIN) {
		encaps_data = rfc1042_header;
		encaps_len = sizeof(rfc1042_header);
		skip_header_bytes -= 2;
	} else {
		encaps_data = NULL;
		encaps_len = 0;
	}

	skb_pull(skb, skip_header_bytes);
	head_need = hdrlen + encaps_len + meshhdrlen - skb_headroom(skb);

	/*
	 * So we need to modify the skb header and hence need a copy of
	 * that. The head_need variable above doesn't, so far, include
	 * the needed header space that we don't need right away. If we
	 * can, then we don't reallocate right now but only after the
	 * frame arrives at the master device (if it does...)
	 *
	 * If we cannot, however, then we will reallocate to include all
	 * the ever needed space. Also, if we need to reallocate it anyway,
	 * make it big enough for everything we may ever need.
	 */

	if (head_need > 0 || skb_cloned(skb)) {
		head_need += sdata->encrypt_headroom;
		head_need += local->tx_headroom;
		head_need = max_t(int, 0, head_need);
		if (ieee80211_skb_resize(sdata, skb, head_need, ENCRYPT_DATA)) {
			ieee80211_free_txskb(&local->hw, skb);
			skb = NULL;
			return ERR_PTR(-ENOMEM);
		}
	}

	if (encaps_data)
		memcpy(skb_push(skb, encaps_len), encaps_data, encaps_len);

#ifdef CONFIG_MAC80211_MESH
	if (meshhdrlen > 0)
		memcpy(skb_push(skb, meshhdrlen), &mesh_hdr, meshhdrlen);
#endif

	if (ieee80211_is_data_qos(fc)) {
		__le16 *qos_control;

		qos_control = skb_push(skb, 2);
		memcpy(skb_push(skb, hdrlen - 2), &hdr, hdrlen - 2);
		/*
		 * Maybe we could actually set some fields here, for now just
		 * initialise to zero to indicate no special operation.
		 */
		*qos_control = 0;
	} else
		memcpy(skb_push(skb, hdrlen), &hdr, hdrlen);

	skb_reset_mac_header(skb);

	info = IEEE80211_SKB_CB(skb);
	memset(info, 0, sizeof(*info));

	info->flags = info_flags;
	info->ack_frame_id = info_id;
	info->band = band;
	info->control.flags = ctrl_flags;

	return skb;
 free:
	kfree_skb(skb);
	return ERR_PTR(ret);
}

/*
 * fast-xmit overview
 *
 * The core idea of this fast-xmit is to remove per-packet checks by checking
 * them out of band. ieee80211_check_fast_xmit() implements the out-of-band
 * checks that are needed to get the sta->fast_tx pointer assigned, after which
 * much less work can be done per packet. For example, fragmentation must be
 * disabled or the fast_tx pointer will not be set. All the conditions are seen
 * in the code here.
 *
 * Once assigned, the fast_tx data structure also caches the per-packet 802.11
 * header and other data to aid packet processing in ieee80211_xmit_fast().
 *
 * The most difficult part of this is that when any of these assumptions
 * change, an external trigger (i.e. a call to ieee80211_clear_fast_xmit(),
 * ieee80211_check_fast_xmit() or friends) is required to reset the data,
 * since the per-packet code no longer checks the conditions. This is reflected
 * by the calls to these functions throughout the rest of the code, and must be
 * maintained if any of the TX path checks change.
 */

void ieee80211_check_fast_xmit(struct sta_info *sta)
{
	struct ieee80211_fast_tx build = {}, *fast_tx = NULL, *old;
	struct ieee80211_local *local = sta->local;
	struct ieee80211_sub_if_data *sdata = sta->sdata;
	struct ieee80211_hdr *hdr = (void *)build.hdr;
	struct ieee80211_chanctx_conf *chanctx_conf;
	__le16 fc;

	if (!ieee80211_hw_check(&local->hw, SUPPORT_FAST_XMIT))
		return;

	/* Locking here protects both the pointer itself, and against concurrent
	 * invocations winning data access races to, e.g., the key pointer that
	 * is used.
	 * Without it, the invocation of this function right after the key
	 * pointer changes wouldn't be sufficient, as another CPU could access
	 * the pointer, then stall, and then do the cache update after the CPU
	 * that invalidated the key.
	 * With the locking, such scenarios cannot happen as the check for the
	 * key and the fast-tx assignment are done atomically, so the CPU that
	 * modifies the key will either wait or other one will see the key
	 * cleared/changed already.
	 */
	spin_lock_bh(&sta->lock);
	if (ieee80211_hw_check(&local->hw, SUPPORTS_PS) &&
	    !ieee80211_hw_check(&local->hw, SUPPORTS_DYNAMIC_PS) &&
	    sdata->vif.type == NL80211_IFTYPE_STATION)
		goto out;

	if (!test_sta_flag(sta, WLAN_STA_AUTHORIZED))
		goto out;

	if (test_sta_flag(sta, WLAN_STA_PS_STA) ||
	    test_sta_flag(sta, WLAN_STA_PS_DRIVER) ||
	    test_sta_flag(sta, WLAN_STA_PS_DELIVER) ||
	    test_sta_flag(sta, WLAN_STA_CLEAR_PS_FILT))
		goto out;

	if (sdata->noack_map)
		goto out;

	/* fast-xmit doesn't handle fragmentation at all */
	if (local->hw.wiphy->frag_threshold != (u32)-1 &&
	    !ieee80211_hw_check(&local->hw, SUPPORTS_TX_FRAG))
		goto out;

	rcu_read_lock();
	chanctx_conf = rcu_dereference(sdata->vif.chanctx_conf);
	if (!chanctx_conf) {
		rcu_read_unlock();
		goto out;
	}
	build.band = chanctx_conf->def.chan->band;
	rcu_read_unlock();

	fc = cpu_to_le16(IEEE80211_FTYPE_DATA | IEEE80211_STYPE_DATA);

	switch (sdata->vif.type) {
	case NL80211_IFTYPE_ADHOC:
		/* DA SA BSSID */
		build.da_offs = offsetof(struct ieee80211_hdr, addr1);
		build.sa_offs = offsetof(struct ieee80211_hdr, addr2);
		memcpy(hdr->addr3, sdata->u.ibss.bssid, ETH_ALEN);
		build.hdr_len = 24;
		break;
	case NL80211_IFTYPE_STATION:
		if (test_sta_flag(sta, WLAN_STA_TDLS_PEER)) {
			/* DA SA BSSID */
			build.da_offs = offsetof(struct ieee80211_hdr, addr1);
			build.sa_offs = offsetof(struct ieee80211_hdr, addr2);
			memcpy(hdr->addr3, sdata->u.mgd.bssid, ETH_ALEN);
			build.hdr_len = 24;
			break;
		}

		if (sdata->u.mgd.use_4addr) {
			/* non-regular ethertype cannot use the fastpath */
			fc |= cpu_to_le16(IEEE80211_FCTL_FROMDS |
					  IEEE80211_FCTL_TODS);
			/* RA TA DA SA */
			memcpy(hdr->addr1, sdata->u.mgd.bssid, ETH_ALEN);
			memcpy(hdr->addr2, sdata->vif.addr, ETH_ALEN);
			build.da_offs = offsetof(struct ieee80211_hdr, addr3);
			build.sa_offs = offsetof(struct ieee80211_hdr, addr4);
			build.hdr_len = 30;
			break;
		}
		fc |= cpu_to_le16(IEEE80211_FCTL_TODS);
		/* BSSID SA DA */
		memcpy(hdr->addr1, sdata->u.mgd.bssid, ETH_ALEN);
		build.da_offs = offsetof(struct ieee80211_hdr, addr3);
		build.sa_offs = offsetof(struct ieee80211_hdr, addr2);
		build.hdr_len = 24;
		break;
	case NL80211_IFTYPE_AP_VLAN:
		if (sdata->wdev.use_4addr) {
			fc |= cpu_to_le16(IEEE80211_FCTL_FROMDS |
					  IEEE80211_FCTL_TODS);
			/* RA TA DA SA */
			memcpy(hdr->addr1, sta->sta.addr, ETH_ALEN);
			memcpy(hdr->addr2, sdata->vif.addr, ETH_ALEN);
			build.da_offs = offsetof(struct ieee80211_hdr, addr3);
			build.sa_offs = offsetof(struct ieee80211_hdr, addr4);
			build.hdr_len = 30;
			break;
		}
		fallthrough;
	case NL80211_IFTYPE_AP:
		fc |= cpu_to_le16(IEEE80211_FCTL_FROMDS);
		/* DA BSSID SA */
		build.da_offs = offsetof(struct ieee80211_hdr, addr1);
		memcpy(hdr->addr2, sdata->vif.addr, ETH_ALEN);
		build.sa_offs = offsetof(struct ieee80211_hdr, addr3);
		build.hdr_len = 24;
		break;
	default:
		/* not handled on fast-xmit */
		goto out;
	}

	if (sta->sta.wme) {
		build.hdr_len += 2;
		fc |= cpu_to_le16(IEEE80211_STYPE_QOS_DATA);
	}

	/* We store the key here so there's no point in using rcu_dereference()
	 * but that's fine because the code that changes the pointers will call
	 * this function after doing so. For a single CPU that would be enough,
	 * for multiple see the comment above.
	 */
	build.key = rcu_access_pointer(sta->ptk[sta->ptk_idx]);
	if (!build.key)
		build.key = rcu_access_pointer(sdata->default_unicast_key);
	if (build.key) {
		bool gen_iv, iv_spc, mmic;

		gen_iv = build.key->conf.flags & IEEE80211_KEY_FLAG_GENERATE_IV;
		iv_spc = build.key->conf.flags & IEEE80211_KEY_FLAG_PUT_IV_SPACE;
		mmic = build.key->conf.flags &
			(IEEE80211_KEY_FLAG_GENERATE_MMIC |
			 IEEE80211_KEY_FLAG_PUT_MIC_SPACE);

		/* don't handle software crypto */
		if (!(build.key->flags & KEY_FLAG_UPLOADED_TO_HARDWARE))
			goto out;

		/* Key is being removed */
		if (build.key->flags & KEY_FLAG_TAINTED)
			goto out;

		switch (build.key->conf.cipher) {
		case WLAN_CIPHER_SUITE_CCMP:
		case WLAN_CIPHER_SUITE_CCMP_256:
			if (gen_iv)
				build.pn_offs = build.hdr_len;
			if (gen_iv || iv_spc)
				build.hdr_len += IEEE80211_CCMP_HDR_LEN;
			break;
		case WLAN_CIPHER_SUITE_GCMP:
		case WLAN_CIPHER_SUITE_GCMP_256:
			if (gen_iv)
				build.pn_offs = build.hdr_len;
			if (gen_iv || iv_spc)
				build.hdr_len += IEEE80211_GCMP_HDR_LEN;
			break;
		case WLAN_CIPHER_SUITE_TKIP:
			/* cannot handle MMIC or IV generation in xmit-fast */
			if (mmic || gen_iv)
				goto out;
			if (iv_spc)
				build.hdr_len += IEEE80211_TKIP_IV_LEN;
			break;
		case WLAN_CIPHER_SUITE_WEP40:
		case WLAN_CIPHER_SUITE_WEP104:
			/* cannot handle IV generation in fast-xmit */
			if (gen_iv)
				goto out;
			if (iv_spc)
				build.hdr_len += IEEE80211_WEP_IV_LEN;
			break;
		case WLAN_CIPHER_SUITE_AES_CMAC:
		case WLAN_CIPHER_SUITE_BIP_CMAC_256:
		case WLAN_CIPHER_SUITE_BIP_GMAC_128:
		case WLAN_CIPHER_SUITE_BIP_GMAC_256:
			WARN(1,
			     "management cipher suite 0x%x enabled for data\n",
			     build.key->conf.cipher);
			goto out;
		default:
			/* we don't know how to generate IVs for this at all */
			if (WARN_ON(gen_iv))
				goto out;
			/* pure hardware keys are OK, of course */
			if (!(build.key->flags & KEY_FLAG_CIPHER_SCHEME))
				break;
			/* cipher scheme might require space allocation */
			if (iv_spc &&
			    build.key->conf.iv_len > IEEE80211_FAST_XMIT_MAX_IV)
				goto out;
			if (iv_spc)
				build.hdr_len += build.key->conf.iv_len;
		}

		fc |= cpu_to_le16(IEEE80211_FCTL_PROTECTED);
	}

	hdr->frame_control = fc;

	memcpy(build.hdr + build.hdr_len,
	       rfc1042_header,  sizeof(rfc1042_header));
	build.hdr_len += sizeof(rfc1042_header);

	fast_tx = kmemdup(&build, sizeof(build), GFP_ATOMIC);
	/* if the kmemdup fails, continue w/o fast_tx */
	if (!fast_tx)
		goto out;

 out:
	/* we might have raced against another call to this function */
	old = rcu_dereference_protected(sta->fast_tx,
					lockdep_is_held(&sta->lock));
	rcu_assign_pointer(sta->fast_tx, fast_tx);
	if (old)
		kfree_rcu(old, rcu_head);
	spin_unlock_bh(&sta->lock);
}

void ieee80211_check_fast_xmit_all(struct ieee80211_local *local)
{
	struct sta_info *sta;

	rcu_read_lock();
	list_for_each_entry_rcu(sta, &local->sta_list, list)
		ieee80211_check_fast_xmit(sta);
	rcu_read_unlock();
}

void ieee80211_check_fast_xmit_iface(struct ieee80211_sub_if_data *sdata)
{
	struct ieee80211_local *local = sdata->local;
	struct sta_info *sta;

	rcu_read_lock();

	list_for_each_entry_rcu(sta, &local->sta_list, list) {
		if (sdata != sta->sdata &&
		    (!sta->sdata->bss || sta->sdata->bss != sdata->bss))
			continue;
		ieee80211_check_fast_xmit(sta);
	}

	rcu_read_unlock();
}

void ieee80211_clear_fast_xmit(struct sta_info *sta)
{
	struct ieee80211_fast_tx *fast_tx;

	spin_lock_bh(&sta->lock);
	fast_tx = rcu_dereference_protected(sta->fast_tx,
					    lockdep_is_held(&sta->lock));
	RCU_INIT_POINTER(sta->fast_tx, NULL);
	spin_unlock_bh(&sta->lock);

	if (fast_tx)
		kfree_rcu(fast_tx, rcu_head);
}

static bool ieee80211_amsdu_realloc_pad(struct ieee80211_local *local,
					struct sk_buff *skb, int headroom)
{
	if (skb_headroom(skb) < headroom) {
		I802_DEBUG_INC(local->tx_expand_skb_head);

		if (pskb_expand_head(skb, headroom, 0, GFP_ATOMIC)) {
			wiphy_debug(local->hw.wiphy,
				    "failed to reallocate TX buffer\n");
			return false;
		}
	}

	return true;
}

static bool ieee80211_amsdu_prepare_head(struct ieee80211_sub_if_data *sdata,
					 struct ieee80211_fast_tx *fast_tx,
					 struct sk_buff *skb)
{
	struct ieee80211_local *local = sdata->local;
	struct ieee80211_tx_info *info = IEEE80211_SKB_CB(skb);
	struct ieee80211_hdr *hdr;
	struct ethhdr *amsdu_hdr;
	int hdr_len = fast_tx->hdr_len - sizeof(rfc1042_header);
	int subframe_len = skb->len - hdr_len;
	void *data;
	u8 *qc, *h_80211_src, *h_80211_dst;
	const u8 *bssid;

	if (info->flags & IEEE80211_TX_CTL_RATE_CTRL_PROBE)
		return false;

	if (info->control.flags & IEEE80211_TX_CTRL_AMSDU)
		return true;

	if (!ieee80211_amsdu_realloc_pad(local, skb, sizeof(*amsdu_hdr)))
		return false;

	data = skb_push(skb, sizeof(*amsdu_hdr));
	memmove(data, data + sizeof(*amsdu_hdr), hdr_len);
	hdr = data;
	amsdu_hdr = data + hdr_len;
	/* h_80211_src/dst is addr* field within hdr */
	h_80211_src = data + fast_tx->sa_offs;
	h_80211_dst = data + fast_tx->da_offs;

	amsdu_hdr->h_proto = cpu_to_be16(subframe_len);
	ether_addr_copy(amsdu_hdr->h_source, h_80211_src);
	ether_addr_copy(amsdu_hdr->h_dest, h_80211_dst);

	/* according to IEEE 802.11-2012 8.3.2 table 8-19, the outer SA/DA
	 * fields needs to be changed to BSSID for A-MSDU frames depending
	 * on FromDS/ToDS values.
	 */
	switch (sdata->vif.type) {
	case NL80211_IFTYPE_STATION:
		bssid = sdata->u.mgd.bssid;
		break;
	case NL80211_IFTYPE_AP:
	case NL80211_IFTYPE_AP_VLAN:
		bssid = sdata->vif.addr;
		break;
	default:
		bssid = NULL;
	}

	if (bssid && ieee80211_has_fromds(hdr->frame_control))
		ether_addr_copy(h_80211_src, bssid);

	if (bssid && ieee80211_has_tods(hdr->frame_control))
		ether_addr_copy(h_80211_dst, bssid);

	qc = ieee80211_get_qos_ctl(hdr);
	*qc |= IEEE80211_QOS_CTL_A_MSDU_PRESENT;

	info->control.flags |= IEEE80211_TX_CTRL_AMSDU;

	return true;
}

static bool ieee80211_amsdu_aggregate(struct ieee80211_sub_if_data *sdata,
				      struct sta_info *sta,
				      struct ieee80211_fast_tx *fast_tx,
				      struct sk_buff *skb)
{
	struct ieee80211_local *local = sdata->local;
	struct fq *fq = &local->fq;
	struct fq_tin *tin;
	struct fq_flow *flow;
	u8 tid = skb->priority & IEEE80211_QOS_CTL_TAG1D_MASK;
	struct ieee80211_txq *txq = sta->sta.txq[tid];
	struct txq_info *txqi;
	struct sk_buff **frag_tail, *head;
	int subframe_len = skb->len - ETH_ALEN;
	u8 max_subframes = sta->sta.max_amsdu_subframes;
	int max_frags = local->hw.max_tx_fragments;
	int max_amsdu_len = sta->sta.max_amsdu_len;
	int orig_truesize;
	u32 flow_idx;
	__be16 len;
	void *data;
	bool ret = false;
	unsigned int orig_len;
	int n = 2, nfrags, pad = 0;
	u16 hdrlen;

	if (!ieee80211_hw_check(&local->hw, TX_AMSDU))
		return false;

	if (skb_is_gso(skb))
		return false;

	if (!txq)
		return false;

	txqi = to_txq_info(txq);
	if (test_bit(IEEE80211_TXQ_NO_AMSDU, &txqi->flags))
		return false;

	if (sta->sta.max_rc_amsdu_len)
		max_amsdu_len = min_t(int, max_amsdu_len,
				      sta->sta.max_rc_amsdu_len);

	if (sta->sta.max_tid_amsdu_len[tid])
		max_amsdu_len = min_t(int, max_amsdu_len,
				      sta->sta.max_tid_amsdu_len[tid]);

	flow_idx = fq_flow_idx(fq, skb);

	spin_lock_bh(&fq->lock);

	/* TODO: Ideally aggregation should be done on dequeue to remain
	 * responsive to environment changes.
	 */

	tin = &txqi->tin;
	flow = fq_flow_classify(fq, tin, flow_idx, skb,
				fq_flow_get_default_func);
	head = skb_peek_tail(&flow->queue);
	if (!head || skb_is_gso(head))
		goto out;

	orig_truesize = head->truesize;
	orig_len = head->len;

	if (skb->len + head->len > max_amsdu_len)
		goto out;

	nfrags = 1 + skb_shinfo(skb)->nr_frags;
	nfrags += 1 + skb_shinfo(head)->nr_frags;
	frag_tail = &skb_shinfo(head)->frag_list;
	while (*frag_tail) {
		nfrags += 1 + skb_shinfo(*frag_tail)->nr_frags;
		frag_tail = &(*frag_tail)->next;
		n++;
	}

	if (max_subframes && n > max_subframes)
		goto out;

	if (max_frags && nfrags > max_frags)
		goto out;

	if (!drv_can_aggregate_in_amsdu(local, head, skb))
		goto out;

	if (!ieee80211_amsdu_prepare_head(sdata, fast_tx, head))
		goto out;

	/*
	 * Pad out the previous subframe to a multiple of 4 by adding the
	 * padding to the next one, that's being added. Note that head->len
	 * is the length of the full A-MSDU, but that works since each time
	 * we add a new subframe we pad out the previous one to a multiple
	 * of 4 and thus it no longer matters in the next round.
	 */
	hdrlen = fast_tx->hdr_len - sizeof(rfc1042_header);
	if ((head->len - hdrlen) & 3)
		pad = 4 - ((head->len - hdrlen) & 3);

	if (!ieee80211_amsdu_realloc_pad(local, skb, sizeof(rfc1042_header) +
						     2 + pad))
		goto out_recalc;

	ret = true;
	data = skb_push(skb, ETH_ALEN + 2);
	memmove(data, data + ETH_ALEN + 2, 2 * ETH_ALEN);

	data += 2 * ETH_ALEN;
	len = cpu_to_be16(subframe_len);
	memcpy(data, &len, 2);
	memcpy(data + 2, rfc1042_header, sizeof(rfc1042_header));

	memset(skb_push(skb, pad), 0, pad);

	head->len += skb->len;
	head->data_len += skb->len;
	*frag_tail = skb;

out_recalc:
	fq->memory_usage += head->truesize - orig_truesize;
	if (head->len != orig_len) {
		flow->backlog += head->len - orig_len;
		tin->backlog_bytes += head->len - orig_len;

		fq_recalc_backlog(fq, tin, flow);
	}
out:
	spin_unlock_bh(&fq->lock);

	return ret;
}

/*
 * Can be called while the sta lock is held. Anything that can cause packets to
 * be generated will cause deadlock!
 */
static void ieee80211_xmit_fast_finish(struct ieee80211_sub_if_data *sdata,
				       struct sta_info *sta, u8 pn_offs,
				       struct ieee80211_key *key,
				       struct sk_buff *skb)
{
	struct ieee80211_tx_info *info = IEEE80211_SKB_CB(skb);
	struct ieee80211_hdr *hdr = (void *)skb->data;
	u8 tid = IEEE80211_NUM_TIDS;

	if (key)
		info->control.hw_key = &key->conf;

	ieee80211_tx_stats(skb->dev, skb->len);

	if (hdr->frame_control & cpu_to_le16(IEEE80211_STYPE_QOS_DATA)) {
		tid = skb->priority & IEEE80211_QOS_CTL_TAG1D_MASK;
		hdr->seq_ctrl = ieee80211_tx_next_seq(sta, tid);
	} else {
		info->flags |= IEEE80211_TX_CTL_ASSIGN_SEQ;
		hdr->seq_ctrl = cpu_to_le16(sdata->sequence_number);
		sdata->sequence_number += 0x10;
	}

	if (skb_shinfo(skb)->gso_size)
		sta->tx_stats.msdu[tid] +=
			DIV_ROUND_UP(skb->len, skb_shinfo(skb)->gso_size);
	else
		sta->tx_stats.msdu[tid]++;

	info->hw_queue = sdata->vif.hw_queue[skb_get_queue_mapping(skb)];

	/* statistics normally done by ieee80211_tx_h_stats (but that
	 * has to consider fragmentation, so is more complex)
	 */
	sta->tx_stats.bytes[skb_get_queue_mapping(skb)] += skb->len;
	sta->tx_stats.packets[skb_get_queue_mapping(skb)]++;

	if (pn_offs) {
		u64 pn;
		u8 *crypto_hdr = skb->data + pn_offs;

		switch (key->conf.cipher) {
		case WLAN_CIPHER_SUITE_CCMP:
		case WLAN_CIPHER_SUITE_CCMP_256:
		case WLAN_CIPHER_SUITE_GCMP:
		case WLAN_CIPHER_SUITE_GCMP_256:
			pn = atomic64_inc_return(&key->conf.tx_pn);
			crypto_hdr[0] = pn;
			crypto_hdr[1] = pn >> 8;
			crypto_hdr[3] = 0x20 | (key->conf.keyidx << 6);
			crypto_hdr[4] = pn >> 16;
			crypto_hdr[5] = pn >> 24;
			crypto_hdr[6] = pn >> 32;
			crypto_hdr[7] = pn >> 40;
			break;
		}
	}
}

static bool ieee80211_xmit_fast(struct ieee80211_sub_if_data *sdata,
				struct sta_info *sta,
				struct ieee80211_fast_tx *fast_tx,
				struct sk_buff *skb)
{
	struct ieee80211_local *local = sdata->local;
	u16 ethertype = (skb->data[12] << 8) | skb->data[13];
	int extra_head = fast_tx->hdr_len - (ETH_HLEN - 2);
	int hw_headroom = sdata->local->hw.extra_tx_headroom;
	struct ethhdr eth;
	struct ieee80211_tx_info *info;
	struct ieee80211_hdr *hdr = (void *)fast_tx->hdr;
	struct ieee80211_tx_data tx;
	ieee80211_tx_result r;
	struct tid_ampdu_tx *tid_tx = NULL;
	u8 tid = IEEE80211_NUM_TIDS;

	/* control port protocol needs a lot of special handling */
	if (cpu_to_be16(ethertype) == sdata->control_port_protocol)
		return false;

	/* only RFC 1042 SNAP */
	if (ethertype < ETH_P_802_3_MIN)
		return false;

	/* don't handle TX status request here either */
	if (skb->sk && skb_shinfo(skb)->tx_flags & SKBTX_WIFI_STATUS)
		return false;

	if (hdr->frame_control & cpu_to_le16(IEEE80211_STYPE_QOS_DATA)) {
		tid = skb->priority & IEEE80211_QOS_CTL_TAG1D_MASK;
		tid_tx = rcu_dereference(sta->ampdu_mlme.tid_tx[tid]);
		if (tid_tx) {
			if (!test_bit(HT_AGG_STATE_OPERATIONAL, &tid_tx->state))
				return false;
			if (tid_tx->timeout)
				tid_tx->last_tx = jiffies;
		}
	}

	/* after this point (skb is modified) we cannot return false */

	if (skb_shared(skb)) {
		struct sk_buff *tmp_skb = skb;

		skb = skb_clone(skb, GFP_ATOMIC);
		kfree_skb(tmp_skb);

		if (!skb)
			return true;
	}

	if ((hdr->frame_control & cpu_to_le16(IEEE80211_STYPE_QOS_DATA)) &&
	    ieee80211_amsdu_aggregate(sdata, sta, fast_tx, skb))
		return true;

	/* will not be crypto-handled beyond what we do here, so use false
	 * as the may-encrypt argument for the resize to not account for
	 * more room than we already have in 'extra_head'
	 */
	if (unlikely(ieee80211_skb_resize(sdata, skb,
					  max_t(int, extra_head + hw_headroom -
						     skb_headroom(skb), 0),
					  ENCRYPT_NO))) {
		kfree_skb(skb);
		return true;
	}

	memcpy(&eth, skb->data, ETH_HLEN - 2);
	hdr = skb_push(skb, extra_head);
	memcpy(skb->data, fast_tx->hdr, fast_tx->hdr_len);
	memcpy(skb->data + fast_tx->da_offs, eth.h_dest, ETH_ALEN);
	memcpy(skb->data + fast_tx->sa_offs, eth.h_source, ETH_ALEN);

	info = IEEE80211_SKB_CB(skb);
	memset(info, 0, sizeof(*info));
	info->band = fast_tx->band;
	info->control.vif = &sdata->vif;
	info->flags = IEEE80211_TX_CTL_FIRST_FRAGMENT |
		      IEEE80211_TX_CTL_DONTFRAG |
		      (tid_tx ? IEEE80211_TX_CTL_AMPDU : 0);
	info->control.flags = IEEE80211_TX_CTRL_FAST_XMIT;

#ifdef CONFIG_MAC80211_DEBUGFS
	if (local->force_tx_status)
		info->flags |= IEEE80211_TX_CTL_REQ_TX_STATUS;
#endif

	if (hdr->frame_control & cpu_to_le16(IEEE80211_STYPE_QOS_DATA)) {
		tid = skb->priority & IEEE80211_QOS_CTL_TAG1D_MASK;
		*ieee80211_get_qos_ctl(hdr) = tid;
	}

	__skb_queue_head_init(&tx.skbs);

	tx.flags = IEEE80211_TX_UNICAST;
	tx.local = local;
	tx.sdata = sdata;
	tx.sta = sta;
	tx.key = fast_tx->key;

	if (!ieee80211_hw_check(&local->hw, HAS_RATE_CONTROL)) {
		tx.skb = skb;
		r = ieee80211_tx_h_rate_ctrl(&tx);
		skb = tx.skb;
		tx.skb = NULL;

		if (r != TX_CONTINUE) {
			if (r != TX_QUEUED)
				kfree_skb(skb);
			return true;
		}
	}

	if (ieee80211_queue_skb(local, sdata, sta, skb))
		return true;

	ieee80211_xmit_fast_finish(sdata, sta, fast_tx->pn_offs,
				   fast_tx->key, skb);

	if (sdata->vif.type == NL80211_IFTYPE_AP_VLAN)
		sdata = container_of(sdata->bss,
				     struct ieee80211_sub_if_data, u.ap);

	__skb_queue_tail(&tx.skbs, skb);
	ieee80211_tx_frags(local, &sdata->vif, sta, &tx.skbs, false);
	return true;
}

struct sk_buff *ieee80211_tx_dequeue(struct ieee80211_hw *hw,
				     struct ieee80211_txq *txq)
{
	struct ieee80211_local *local = hw_to_local(hw);
	struct txq_info *txqi = container_of(txq, struct txq_info, txq);
	struct ieee80211_hdr *hdr;
	struct sk_buff *skb = NULL;
	struct fq *fq = &local->fq;
	struct fq_tin *tin = &txqi->tin;
	struct ieee80211_tx_info *info;
	struct ieee80211_tx_data tx;
	ieee80211_tx_result r;
	struct ieee80211_vif *vif = txq->vif;

	WARN_ON_ONCE(softirq_count() == 0);

	if (!ieee80211_txq_airtime_check(hw, txq))
		return NULL;

begin:
	spin_lock_bh(&fq->lock);

	if (test_bit(IEEE80211_TXQ_STOP, &txqi->flags) ||
	    test_bit(IEEE80211_TXQ_STOP_NETIF_TX, &txqi->flags))
		goto out;

	if (vif->txqs_stopped[ieee80211_ac_from_tid(txq->tid)]) {
		set_bit(IEEE80211_TXQ_STOP_NETIF_TX, &txqi->flags);
		goto out;
	}

	/* Make sure fragments stay together. */
	skb = __skb_dequeue(&txqi->frags);
	if (skb)
		goto out;

	skb = fq_tin_dequeue(fq, tin, fq_tin_dequeue_func);
	if (!skb)
		goto out;

	spin_unlock_bh(&fq->lock);

	hdr = (struct ieee80211_hdr *)skb->data;
	info = IEEE80211_SKB_CB(skb);

	memset(&tx, 0, sizeof(tx));
	__skb_queue_head_init(&tx.skbs);
	tx.local = local;
	tx.skb = skb;
	tx.sdata = vif_to_sdata(info->control.vif);

	if (txq->sta) {
		tx.sta = container_of(txq->sta, struct sta_info, sta);
		/*
		 * Drop unicast frames to unauthorised stations unless they are
<<<<<<< HEAD
		 * EAPOL frames from the local station.
		 */
		if (unlikely(ieee80211_is_data(hdr->frame_control) &&
=======
		 * injected frames or EAPOL frames from the local station.
		 */
		if (unlikely(!(info->flags & IEEE80211_TX_CTL_INJECTED) &&
			     ieee80211_is_data(hdr->frame_control) &&
>>>>>>> d1988041
			     !ieee80211_vif_is_mesh(&tx.sdata->vif) &&
			     tx.sdata->vif.type != NL80211_IFTYPE_OCB &&
			     !is_multicast_ether_addr(hdr->addr1) &&
			     !test_sta_flag(tx.sta, WLAN_STA_AUTHORIZED) &&
			     (!(info->control.flags &
				IEEE80211_TX_CTRL_PORT_CTRL_PROTO) ||
			      !ether_addr_equal(tx.sdata->vif.addr,
						hdr->addr2)))) {
			I802_DEBUG_INC(local->tx_handlers_drop_unauth_port);
			ieee80211_free_txskb(&local->hw, skb);
			goto begin;
		}
	}

	/*
	 * The key can be removed while the packet was queued, so need to call
	 * this here to get the current key.
	 */
	r = ieee80211_tx_h_select_key(&tx);
	if (r != TX_CONTINUE) {
		ieee80211_free_txskb(&local->hw, skb);
		goto begin;
	}

	if (test_bit(IEEE80211_TXQ_AMPDU, &txqi->flags))
		info->flags |= IEEE80211_TX_CTL_AMPDU;
	else
		info->flags &= ~IEEE80211_TX_CTL_AMPDU;

	if (info->flags & IEEE80211_TX_CTL_HW_80211_ENCAP)
		goto encap_out;

	if (info->control.flags & IEEE80211_TX_CTRL_FAST_XMIT) {
		struct sta_info *sta = container_of(txq->sta, struct sta_info,
						    sta);
		u8 pn_offs = 0;

		if (tx.key &&
		    (tx.key->conf.flags & IEEE80211_KEY_FLAG_GENERATE_IV))
			pn_offs = ieee80211_hdrlen(hdr->frame_control);

		ieee80211_xmit_fast_finish(sta->sdata, sta, pn_offs,
					   tx.key, skb);
	} else {
		if (invoke_tx_handlers_late(&tx))
			goto begin;

		skb = __skb_dequeue(&tx.skbs);

		if (!skb_queue_empty(&tx.skbs)) {
			spin_lock_bh(&fq->lock);
			skb_queue_splice_tail(&tx.skbs, &txqi->frags);
			spin_unlock_bh(&fq->lock);
		}
	}

	if (skb_has_frag_list(skb) &&
	    !ieee80211_hw_check(&local->hw, TX_FRAG_LIST)) {
		if (skb_linearize(skb)) {
			ieee80211_free_txskb(&local->hw, skb);
			goto begin;
		}
	}

	switch (tx.sdata->vif.type) {
	case NL80211_IFTYPE_MONITOR:
		if (tx.sdata->u.mntr.flags & MONITOR_FLAG_ACTIVE) {
			vif = &tx.sdata->vif;
			break;
		}
		tx.sdata = rcu_dereference(local->monitor_sdata);
		if (tx.sdata) {
			vif = &tx.sdata->vif;
			info->hw_queue =
				vif->hw_queue[skb_get_queue_mapping(skb)];
		} else if (ieee80211_hw_check(&local->hw, QUEUE_CONTROL)) {
			ieee80211_free_txskb(&local->hw, skb);
			goto begin;
		} else {
			vif = NULL;
		}
		break;
	case NL80211_IFTYPE_AP_VLAN:
		tx.sdata = container_of(tx.sdata->bss,
					struct ieee80211_sub_if_data, u.ap);
		fallthrough;
	default:
		vif = &tx.sdata->vif;
		break;
	}

encap_out:
	IEEE80211_SKB_CB(skb)->control.vif = vif;

	if (vif &&
	    wiphy_ext_feature_isset(local->hw.wiphy, NL80211_EXT_FEATURE_AQL)) {
		bool ampdu = txq->ac != IEEE80211_AC_VO;
		u32 airtime;

		airtime = ieee80211_calc_expected_tx_airtime(hw, vif, txq->sta,
							     skb->len, ampdu);
		if (airtime) {
			airtime = ieee80211_info_set_tx_time_est(info, airtime);
			ieee80211_sta_update_pending_airtime(local, tx.sta,
							     txq->ac,
							     airtime,
							     false);
		}
	}

	return skb;

out:
	spin_unlock_bh(&fq->lock);

	return skb;
}
EXPORT_SYMBOL(ieee80211_tx_dequeue);

struct ieee80211_txq *ieee80211_next_txq(struct ieee80211_hw *hw, u8 ac)
{
	struct ieee80211_local *local = hw_to_local(hw);
	struct ieee80211_txq *ret = NULL;
	struct txq_info *txqi = NULL, *head = NULL;
	bool found_eligible_txq = false;

	spin_lock_bh(&local->active_txq_lock[ac]);

 begin:
	txqi = list_first_entry_or_null(&local->active_txqs[ac],
					struct txq_info,
					schedule_order);
	if (!txqi)
		goto out;

	if (txqi == head) {
		if (!found_eligible_txq)
			goto out;
		else
			found_eligible_txq = false;
	}

	if (!head)
		head = txqi;

	if (txqi->txq.sta) {
		struct sta_info *sta = container_of(txqi->txq.sta,
						    struct sta_info, sta);
		bool aql_check = ieee80211_txq_airtime_check(hw, &txqi->txq);
		s64 deficit = sta->airtime[txqi->txq.ac].deficit;

		if (aql_check)
			found_eligible_txq = true;

		if (deficit < 0)
			sta->airtime[txqi->txq.ac].deficit +=
				sta->airtime_weight;

		if (deficit < 0 || !aql_check) {
			list_move_tail(&txqi->schedule_order,
				       &local->active_txqs[txqi->txq.ac]);
			goto begin;
		}
	}


	if (txqi->schedule_round == local->schedule_round[ac])
		goto out;

	list_del_init(&txqi->schedule_order);
	txqi->schedule_round = local->schedule_round[ac];
	ret = &txqi->txq;

out:
	spin_unlock_bh(&local->active_txq_lock[ac]);
	return ret;
}
EXPORT_SYMBOL(ieee80211_next_txq);

void __ieee80211_schedule_txq(struct ieee80211_hw *hw,
			      struct ieee80211_txq *txq,
			      bool force)
{
	struct ieee80211_local *local = hw_to_local(hw);
	struct txq_info *txqi = to_txq_info(txq);

	spin_lock_bh(&local->active_txq_lock[txq->ac]);

	if (list_empty(&txqi->schedule_order) &&
	    (force || !skb_queue_empty(&txqi->frags) ||
	     txqi->tin.backlog_packets)) {
		/* If airtime accounting is active, always enqueue STAs at the
		 * head of the list to ensure that they only get moved to the
		 * back by the airtime DRR scheduler once they have a negative
		 * deficit. A station that already has a negative deficit will
		 * get immediately moved to the back of the list on the next
		 * call to ieee80211_next_txq().
		 */
		if (txqi->txq.sta &&
		    wiphy_ext_feature_isset(local->hw.wiphy,
					    NL80211_EXT_FEATURE_AIRTIME_FAIRNESS))
			list_add(&txqi->schedule_order,
				 &local->active_txqs[txq->ac]);
		else
			list_add_tail(&txqi->schedule_order,
				      &local->active_txqs[txq->ac]);
	}

	spin_unlock_bh(&local->active_txq_lock[txq->ac]);
}
EXPORT_SYMBOL(__ieee80211_schedule_txq);

bool ieee80211_txq_airtime_check(struct ieee80211_hw *hw,
				 struct ieee80211_txq *txq)
{
	struct sta_info *sta;
	struct ieee80211_local *local = hw_to_local(hw);

	if (!wiphy_ext_feature_isset(local->hw.wiphy, NL80211_EXT_FEATURE_AQL))
		return true;

	if (!txq->sta)
		return true;

	sta = container_of(txq->sta, struct sta_info, sta);
	if (atomic_read(&sta->airtime[txq->ac].aql_tx_pending) <
	    sta->airtime[txq->ac].aql_limit_low)
		return true;

	if (atomic_read(&local->aql_total_pending_airtime) <
	    local->aql_threshold &&
	    atomic_read(&sta->airtime[txq->ac].aql_tx_pending) <
	    sta->airtime[txq->ac].aql_limit_high)
		return true;

	return false;
}
EXPORT_SYMBOL(ieee80211_txq_airtime_check);

bool ieee80211_txq_may_transmit(struct ieee80211_hw *hw,
				struct ieee80211_txq *txq)
{
	struct ieee80211_local *local = hw_to_local(hw);
	struct txq_info *iter, *tmp, *txqi = to_txq_info(txq);
	struct sta_info *sta;
	u8 ac = txq->ac;

	spin_lock_bh(&local->active_txq_lock[ac]);

	if (!txqi->txq.sta)
		goto out;

	if (list_empty(&txqi->schedule_order))
		goto out;

	list_for_each_entry_safe(iter, tmp, &local->active_txqs[ac],
				 schedule_order) {
		if (iter == txqi)
			break;

		if (!iter->txq.sta) {
			list_move_tail(&iter->schedule_order,
				       &local->active_txqs[ac]);
			continue;
		}
		sta = container_of(iter->txq.sta, struct sta_info, sta);
		if (sta->airtime[ac].deficit < 0)
			sta->airtime[ac].deficit += sta->airtime_weight;
		list_move_tail(&iter->schedule_order, &local->active_txqs[ac]);
	}

	sta = container_of(txqi->txq.sta, struct sta_info, sta);
	if (sta->airtime[ac].deficit >= 0)
		goto out;

	sta->airtime[ac].deficit += sta->airtime_weight;
	list_move_tail(&txqi->schedule_order, &local->active_txqs[ac]);
	spin_unlock_bh(&local->active_txq_lock[ac]);

	return false;
out:
	if (!list_empty(&txqi->schedule_order))
		list_del_init(&txqi->schedule_order);
	spin_unlock_bh(&local->active_txq_lock[ac]);

	return true;
}
EXPORT_SYMBOL(ieee80211_txq_may_transmit);

void ieee80211_txq_schedule_start(struct ieee80211_hw *hw, u8 ac)
{
	struct ieee80211_local *local = hw_to_local(hw);

	spin_lock_bh(&local->active_txq_lock[ac]);
	local->schedule_round[ac]++;
	spin_unlock_bh(&local->active_txq_lock[ac]);
}
EXPORT_SYMBOL(ieee80211_txq_schedule_start);

void __ieee80211_subif_start_xmit(struct sk_buff *skb,
				  struct net_device *dev,
				  u32 info_flags,
				  u32 ctrl_flags,
				  u64 *cookie)
{
	struct ieee80211_sub_if_data *sdata = IEEE80211_DEV_TO_SUB_IF(dev);
	struct ieee80211_local *local = sdata->local;
	struct sta_info *sta;
	struct sk_buff *next;

	if (unlikely(skb->len < ETH_HLEN)) {
		kfree_skb(skb);
		return;
	}

	rcu_read_lock();

	if (ieee80211_lookup_ra_sta(sdata, skb, &sta))
		goto out_free;

	if (IS_ERR(sta))
		sta = NULL;

	if (local->ops->wake_tx_queue) {
		u16 queue = __ieee80211_select_queue(sdata, sta, skb);
		skb_set_queue_mapping(skb, queue);
		skb_get_hash(skb);
	}

	if (sta) {
		struct ieee80211_fast_tx *fast_tx;

		sk_pacing_shift_update(skb->sk, sdata->local->hw.tx_sk_pacing_shift);

		fast_tx = rcu_dereference(sta->fast_tx);

		if (fast_tx &&
		    ieee80211_xmit_fast(sdata, sta, fast_tx, skb))
			goto out;
	}

	if (skb_is_gso(skb)) {
		struct sk_buff *segs;

		segs = skb_gso_segment(skb, 0);
		if (IS_ERR(segs)) {
			goto out_free;
		} else if (segs) {
			consume_skb(skb);
			skb = segs;
		}
	} else {
		/* we cannot process non-linear frames on this path */
		if (skb_linearize(skb)) {
			kfree_skb(skb);
			goto out;
		}

		/* the frame could be fragmented, software-encrypted, and other
		 * things so we cannot really handle checksum offload with it -
		 * fix it up in software before we handle anything else.
		 */
		if (skb->ip_summed == CHECKSUM_PARTIAL) {
			skb_set_transport_header(skb,
						 skb_checksum_start_offset(skb));
			if (skb_checksum_help(skb))
				goto out_free;
		}
	}

	skb_list_walk_safe(skb, skb, next) {
		skb_mark_not_on_list(skb);

		if (skb->protocol == sdata->control_port_protocol)
			ctrl_flags |= IEEE80211_TX_CTRL_SKIP_MPATH_LOOKUP;

		if (skb->protocol == sdata->control_port_protocol)
			ctrl_flags |= IEEE80211_TX_CTRL_SKIP_MPATH_LOOKUP;

		skb = ieee80211_build_hdr(sdata, skb, info_flags,
					  sta, ctrl_flags, cookie);
		if (IS_ERR(skb)) {
			kfree_skb_list(next);
			goto out;
		}

		ieee80211_tx_stats(dev, skb->len);

		ieee80211_xmit(sdata, sta, skb);
	}
	goto out;
 out_free:
	kfree_skb(skb);
 out:
	rcu_read_unlock();
}

static int ieee80211_change_da(struct sk_buff *skb, struct sta_info *sta)
{
	struct ethhdr *eth;
	int err;

	err = skb_ensure_writable(skb, ETH_HLEN);
	if (unlikely(err))
		return err;

	eth = (void *)skb->data;
	ether_addr_copy(eth->h_dest, sta->sta.addr);

	return 0;
}

static bool ieee80211_multicast_to_unicast(struct sk_buff *skb,
					   struct net_device *dev)
{
	struct ieee80211_sub_if_data *sdata = IEEE80211_DEV_TO_SUB_IF(dev);
	const struct ethhdr *eth = (void *)skb->data;
	const struct vlan_ethhdr *ethvlan = (void *)skb->data;
	__be16 ethertype;

	if (likely(!is_multicast_ether_addr(eth->h_dest)))
		return false;

	switch (sdata->vif.type) {
	case NL80211_IFTYPE_AP_VLAN:
		if (sdata->u.vlan.sta)
			return false;
		if (sdata->wdev.use_4addr)
			return false;
		fallthrough;
	case NL80211_IFTYPE_AP:
		/* check runtime toggle for this bss */
		if (!sdata->bss->multicast_to_unicast)
			return false;
		break;
	default:
		return false;
	}

	/* multicast to unicast conversion only for some payload */
	ethertype = eth->h_proto;
	if (ethertype == htons(ETH_P_8021Q) && skb->len >= VLAN_ETH_HLEN)
		ethertype = ethvlan->h_vlan_encapsulated_proto;
	switch (ethertype) {
	case htons(ETH_P_ARP):
	case htons(ETH_P_IP):
	case htons(ETH_P_IPV6):
		break;
	default:
		return false;
	}

	return true;
}

static void
ieee80211_convert_to_unicast(struct sk_buff *skb, struct net_device *dev,
			     struct sk_buff_head *queue)
{
	struct ieee80211_sub_if_data *sdata = IEEE80211_DEV_TO_SUB_IF(dev);
	struct ieee80211_local *local = sdata->local;
	const struct ethhdr *eth = (struct ethhdr *)skb->data;
	struct sta_info *sta, *first = NULL;
	struct sk_buff *cloned_skb;

	rcu_read_lock();

	list_for_each_entry_rcu(sta, &local->sta_list, list) {
		if (sdata != sta->sdata)
			/* AP-VLAN mismatch */
			continue;
		if (unlikely(ether_addr_equal(eth->h_source, sta->sta.addr)))
			/* do not send back to source */
			continue;
		if (!first) {
			first = sta;
			continue;
		}
		cloned_skb = skb_clone(skb, GFP_ATOMIC);
		if (!cloned_skb)
			goto multicast;
		if (unlikely(ieee80211_change_da(cloned_skb, sta))) {
			dev_kfree_skb(cloned_skb);
			goto multicast;
		}
		__skb_queue_tail(queue, cloned_skb);
	}

	if (likely(first)) {
		if (unlikely(ieee80211_change_da(skb, first)))
			goto multicast;
		__skb_queue_tail(queue, skb);
	} else {
		/* no STA connected, drop */
		kfree_skb(skb);
		skb = NULL;
	}

	goto out;
multicast:
	__skb_queue_purge(queue);
	__skb_queue_tail(queue, skb);
out:
	rcu_read_unlock();
}

/**
 * ieee80211_subif_start_xmit - netif start_xmit function for 802.3 vifs
 * @skb: packet to be sent
 * @dev: incoming interface
 *
 * On failure skb will be freed.
 */
netdev_tx_t ieee80211_subif_start_xmit(struct sk_buff *skb,
				       struct net_device *dev)
{
	if (unlikely(ieee80211_multicast_to_unicast(skb, dev))) {
		struct sk_buff_head queue;

		__skb_queue_head_init(&queue);
		ieee80211_convert_to_unicast(skb, dev, &queue);
		while ((skb = __skb_dequeue(&queue)))
			__ieee80211_subif_start_xmit(skb, dev, 0, 0, NULL);
	} else {
		__ieee80211_subif_start_xmit(skb, dev, 0, 0, NULL);
	}

	return NETDEV_TX_OK;
}

static bool ieee80211_tx_8023(struct ieee80211_sub_if_data *sdata,
			      struct sk_buff *skb, int led_len,
			      struct sta_info *sta,
			      bool txpending)
{
	struct ieee80211_local *local = sdata->local;
	struct ieee80211_tx_control control = {};
	struct ieee80211_tx_info *info = IEEE80211_SKB_CB(skb);
	struct ieee80211_sta *pubsta = NULL;
	unsigned long flags;
	int q = info->hw_queue;

	if (ieee80211_queue_skb(local, sdata, sta, skb))
		return true;

	spin_lock_irqsave(&local->queue_stop_reason_lock, flags);

	if (local->queue_stop_reasons[q] ||
	    (!txpending && !skb_queue_empty(&local->pending[q]))) {
		if (txpending)
			skb_queue_head(&local->pending[q], skb);
		else
			skb_queue_tail(&local->pending[q], skb);

		spin_unlock_irqrestore(&local->queue_stop_reason_lock, flags);

		return false;
	}

	spin_unlock_irqrestore(&local->queue_stop_reason_lock, flags);

	if (sta && sta->uploaded)
		pubsta = &sta->sta;

	control.sta = pubsta;

	drv_tx(local, &control, skb);

	return true;
}

static void ieee80211_8023_xmit(struct ieee80211_sub_if_data *sdata,
				struct net_device *dev, struct sta_info *sta,
				struct ieee80211_key *key, struct sk_buff *skb)
{
	struct ieee80211_tx_info *info = IEEE80211_SKB_CB(skb);
	struct ieee80211_local *local = sdata->local;
	struct tid_ampdu_tx *tid_tx;
	u8 tid;

	if (local->ops->wake_tx_queue) {
		u16 queue = __ieee80211_select_queue(sdata, sta, skb);
		skb_set_queue_mapping(skb, queue);
		skb_get_hash(skb);
	}

	if (unlikely(test_bit(SCAN_SW_SCANNING, &local->scanning)) &&
	    test_bit(SDATA_STATE_OFFCHANNEL, &sdata->state))
		goto out_free;

	memset(info, 0, sizeof(*info));

	tid = skb->priority & IEEE80211_QOS_CTL_TAG1D_MASK;
	tid_tx = rcu_dereference(sta->ampdu_mlme.tid_tx[tid]);
	if (tid_tx) {
		if (!test_bit(HT_AGG_STATE_OPERATIONAL, &tid_tx->state)) {
			/* fall back to non-offload slow path */
			__ieee80211_subif_start_xmit(skb, dev, 0, 0, NULL);
			return;
		}

		info->flags |= IEEE80211_TX_CTL_AMPDU;
		if (tid_tx->timeout)
			tid_tx->last_tx = jiffies;
	}

	if (unlikely(skb->sk &&
		     skb_shinfo(skb)->tx_flags & SKBTX_WIFI_STATUS))
		info->ack_frame_id = ieee80211_store_ack_skb(local, skb,
							     &info->flags, NULL);

	info->hw_queue = sdata->vif.hw_queue[skb_get_queue_mapping(skb)];

	ieee80211_tx_stats(dev, skb->len);

	sta->tx_stats.bytes[skb_get_queue_mapping(skb)] += skb->len;
	sta->tx_stats.packets[skb_get_queue_mapping(skb)]++;

	if (sdata->vif.type == NL80211_IFTYPE_AP_VLAN)
		sdata = container_of(sdata->bss,
				     struct ieee80211_sub_if_data, u.ap);

	info->flags |= IEEE80211_TX_CTL_HW_80211_ENCAP;
	info->control.vif = &sdata->vif;

	if (key)
		info->control.hw_key = &key->conf;

	ieee80211_tx_8023(sdata, skb, skb->len, sta, false);

	return;

out_free:
	kfree_skb(skb);
}

netdev_tx_t ieee80211_subif_start_xmit_8023(struct sk_buff *skb,
					    struct net_device *dev)
{
	struct ieee80211_sub_if_data *sdata = IEEE80211_DEV_TO_SUB_IF(dev);
	struct ethhdr *ehdr = (struct ethhdr *)skb->data;
	struct ieee80211_key *key;
	struct sta_info *sta;
	bool offload = true;

	if (unlikely(skb->len < ETH_HLEN)) {
		kfree_skb(skb);
		return NETDEV_TX_OK;
	}

	rcu_read_lock();

	if (ieee80211_lookup_ra_sta(sdata, skb, &sta)) {
		kfree_skb(skb);
		goto out;
	}

	if (unlikely(IS_ERR_OR_NULL(sta) || !sta->uploaded ||
	    !test_sta_flag(sta, WLAN_STA_AUTHORIZED) ||
		sdata->control_port_protocol == ehdr->h_proto))
		offload = false;
	else if ((key = rcu_dereference(sta->ptk[sta->ptk_idx])) &&
		 (!(key->flags & KEY_FLAG_UPLOADED_TO_HARDWARE) ||
		  key->conf.cipher == WLAN_CIPHER_SUITE_TKIP))
		offload = false;

	if (offload)
		ieee80211_8023_xmit(sdata, dev, sta, key, skb);
	else
		ieee80211_subif_start_xmit(skb, dev);

out:
	rcu_read_unlock();

	return NETDEV_TX_OK;
}

struct sk_buff *
ieee80211_build_data_template(struct ieee80211_sub_if_data *sdata,
			      struct sk_buff *skb, u32 info_flags)
{
	struct ieee80211_hdr *hdr;
	struct ieee80211_tx_data tx = {
		.local = sdata->local,
		.sdata = sdata,
	};
	struct sta_info *sta;

	rcu_read_lock();

	if (ieee80211_lookup_ra_sta(sdata, skb, &sta)) {
		kfree_skb(skb);
		skb = ERR_PTR(-EINVAL);
		goto out;
	}

	skb = ieee80211_build_hdr(sdata, skb, info_flags, sta, 0, NULL);
	if (IS_ERR(skb))
		goto out;

	hdr = (void *)skb->data;
	tx.sta = sta_info_get(sdata, hdr->addr1);
	tx.skb = skb;

	if (ieee80211_tx_h_select_key(&tx) != TX_CONTINUE) {
		rcu_read_unlock();
		kfree_skb(skb);
		return ERR_PTR(-EINVAL);
	}

out:
	rcu_read_unlock();
	return skb;
}

/*
 * ieee80211_clear_tx_pending may not be called in a context where
 * it is possible that it packets could come in again.
 */
void ieee80211_clear_tx_pending(struct ieee80211_local *local)
{
	struct sk_buff *skb;
	int i;

	for (i = 0; i < local->hw.queues; i++) {
		while ((skb = skb_dequeue(&local->pending[i])) != NULL)
			ieee80211_free_txskb(&local->hw, skb);
	}
}

/*
 * Returns false if the frame couldn't be transmitted but was queued instead,
 * which in this case means re-queued -- take as an indication to stop sending
 * more pending frames.
 */
static bool ieee80211_tx_pending_skb(struct ieee80211_local *local,
				     struct sk_buff *skb)
{
	struct ieee80211_tx_info *info = IEEE80211_SKB_CB(skb);
	struct ieee80211_sub_if_data *sdata;
	struct sta_info *sta;
	struct ieee80211_hdr *hdr;
	bool result;
	struct ieee80211_chanctx_conf *chanctx_conf;

	sdata = vif_to_sdata(info->control.vif);

	if (info->control.flags & IEEE80211_TX_INTCFL_NEED_TXPROCESSING) {
		chanctx_conf = rcu_dereference(sdata->vif.chanctx_conf);
		if (unlikely(!chanctx_conf)) {
			dev_kfree_skb(skb);
			return true;
		}
		info->band = chanctx_conf->def.chan->band;
		result = ieee80211_tx(sdata, NULL, skb, true);
	} else if (info->flags & IEEE80211_TX_CTL_HW_80211_ENCAP) {
		if (ieee80211_lookup_ra_sta(sdata, skb, &sta)) {
			dev_kfree_skb(skb);
			return true;
		}

		if (IS_ERR(sta) || (sta && !sta->uploaded))
			sta = NULL;

		result = ieee80211_tx_8023(sdata, skb, skb->len, sta, true);
	} else {
		struct sk_buff_head skbs;

		__skb_queue_head_init(&skbs);
		__skb_queue_tail(&skbs, skb);

		hdr = (struct ieee80211_hdr *)skb->data;
		sta = sta_info_get(sdata, hdr->addr1);

		result = __ieee80211_tx(local, &skbs, skb->len, sta, true);
	}

	return result;
}

/*
 * Transmit all pending packets. Called from tasklet.
 */
void ieee80211_tx_pending(unsigned long data)
{
	struct ieee80211_local *local = (struct ieee80211_local *)data;
	unsigned long flags;
	int i;
	bool txok;

	rcu_read_lock();

	spin_lock_irqsave(&local->queue_stop_reason_lock, flags);
	for (i = 0; i < local->hw.queues; i++) {
		/*
		 * If queue is stopped by something other than due to pending
		 * frames, or we have no pending frames, proceed to next queue.
		 */
		if (local->queue_stop_reasons[i] ||
		    skb_queue_empty(&local->pending[i]))
			continue;

		while (!skb_queue_empty(&local->pending[i])) {
			struct sk_buff *skb = __skb_dequeue(&local->pending[i]);
			struct ieee80211_tx_info *info = IEEE80211_SKB_CB(skb);

			if (WARN_ON(!info->control.vif)) {
				ieee80211_free_txskb(&local->hw, skb);
				continue;
			}

			spin_unlock_irqrestore(&local->queue_stop_reason_lock,
						flags);

			txok = ieee80211_tx_pending_skb(local, skb);
			spin_lock_irqsave(&local->queue_stop_reason_lock,
					  flags);
			if (!txok)
				break;
		}

		if (skb_queue_empty(&local->pending[i]))
			ieee80211_propagate_queue_wake(local, i);
	}
	spin_unlock_irqrestore(&local->queue_stop_reason_lock, flags);

	rcu_read_unlock();
}

/* functions for drivers to get certain frames */

static void __ieee80211_beacon_add_tim(struct ieee80211_sub_if_data *sdata,
				       struct ps_data *ps, struct sk_buff *skb,
				       bool is_template)
{
	u8 *pos, *tim;
	int aid0 = 0;
	int i, have_bits = 0, n1, n2;

	/* Generate bitmap for TIM only if there are any STAs in power save
	 * mode. */
	if (atomic_read(&ps->num_sta_ps) > 0)
		/* in the hope that this is faster than
		 * checking byte-for-byte */
		have_bits = !bitmap_empty((unsigned long *)ps->tim,
					  IEEE80211_MAX_AID+1);
	if (!is_template) {
		if (ps->dtim_count == 0)
			ps->dtim_count = sdata->vif.bss_conf.dtim_period - 1;
		else
			ps->dtim_count--;
	}

	tim = pos = skb_put(skb, 6);
	*pos++ = WLAN_EID_TIM;
	*pos++ = 4;
	*pos++ = ps->dtim_count;
	*pos++ = sdata->vif.bss_conf.dtim_period;

	if (ps->dtim_count == 0 && !skb_queue_empty(&ps->bc_buf))
		aid0 = 1;

	ps->dtim_bc_mc = aid0 == 1;

	if (have_bits) {
		/* Find largest even number N1 so that bits numbered 1 through
		 * (N1 x 8) - 1 in the bitmap are 0 and number N2 so that bits
		 * (N2 + 1) x 8 through 2007 are 0. */
		n1 = 0;
		for (i = 0; i < IEEE80211_MAX_TIM_LEN; i++) {
			if (ps->tim[i]) {
				n1 = i & 0xfe;
				break;
			}
		}
		n2 = n1;
		for (i = IEEE80211_MAX_TIM_LEN - 1; i >= n1; i--) {
			if (ps->tim[i]) {
				n2 = i;
				break;
			}
		}

		/* Bitmap control */
		*pos++ = n1 | aid0;
		/* Part Virt Bitmap */
		skb_put(skb, n2 - n1);
		memcpy(pos, ps->tim + n1, n2 - n1 + 1);

		tim[1] = n2 - n1 + 4;
	} else {
		*pos++ = aid0; /* Bitmap control */
		*pos++ = 0; /* Part Virt Bitmap */
	}
}

static int ieee80211_beacon_add_tim(struct ieee80211_sub_if_data *sdata,
				    struct ps_data *ps, struct sk_buff *skb,
				    bool is_template)
{
	struct ieee80211_local *local = sdata->local;

	/*
	 * Not very nice, but we want to allow the driver to call
	 * ieee80211_beacon_get() as a response to the set_tim()
	 * callback. That, however, is already invoked under the
	 * sta_lock to guarantee consistent and race-free update
	 * of the tim bitmap in mac80211 and the driver.
	 */
	if (local->tim_in_locked_section) {
		__ieee80211_beacon_add_tim(sdata, ps, skb, is_template);
	} else {
		spin_lock_bh(&local->tim_lock);
		__ieee80211_beacon_add_tim(sdata, ps, skb, is_template);
		spin_unlock_bh(&local->tim_lock);
	}

	return 0;
}

static void ieee80211_set_beacon_cntdwn(struct ieee80211_sub_if_data *sdata,
					struct beacon_data *beacon)
{
	struct probe_resp *resp;
	u8 *beacon_data;
	size_t beacon_data_len;
	int i;
	u8 count = beacon->cntdwn_current_counter;

	switch (sdata->vif.type) {
	case NL80211_IFTYPE_AP:
		beacon_data = beacon->tail;
		beacon_data_len = beacon->tail_len;
		break;
	case NL80211_IFTYPE_ADHOC:
		beacon_data = beacon->head;
		beacon_data_len = beacon->head_len;
		break;
	case NL80211_IFTYPE_MESH_POINT:
		beacon_data = beacon->head;
		beacon_data_len = beacon->head_len;
		break;
	default:
		return;
	}

	rcu_read_lock();
	for (i = 0; i < IEEE80211_MAX_CNTDWN_COUNTERS_NUM; ++i) {
		resp = rcu_dereference(sdata->u.ap.probe_resp);

		if (beacon->cntdwn_counter_offsets[i]) {
			if (WARN_ON_ONCE(beacon->cntdwn_counter_offsets[i] >=
					 beacon_data_len)) {
				rcu_read_unlock();
				return;
			}

			beacon_data[beacon->cntdwn_counter_offsets[i]] = count;
		}

		if (sdata->vif.type == NL80211_IFTYPE_AP && resp)
			resp->data[resp->cntdwn_counter_offsets[i]] = count;
	}
	rcu_read_unlock();
}

static u8 __ieee80211_beacon_update_cntdwn(struct beacon_data *beacon)
{
	beacon->cntdwn_current_counter--;

	/* the counter should never reach 0 */
	WARN_ON_ONCE(!beacon->cntdwn_current_counter);

	return beacon->cntdwn_current_counter;
}

u8 ieee80211_beacon_update_cntdwn(struct ieee80211_vif *vif)
{
	struct ieee80211_sub_if_data *sdata = vif_to_sdata(vif);
	struct beacon_data *beacon = NULL;
	u8 count = 0;

	rcu_read_lock();

	if (sdata->vif.type == NL80211_IFTYPE_AP)
		beacon = rcu_dereference(sdata->u.ap.beacon);
	else if (sdata->vif.type == NL80211_IFTYPE_ADHOC)
		beacon = rcu_dereference(sdata->u.ibss.presp);
	else if (ieee80211_vif_is_mesh(&sdata->vif))
		beacon = rcu_dereference(sdata->u.mesh.beacon);

	if (!beacon)
		goto unlock;

	count = __ieee80211_beacon_update_cntdwn(beacon);

unlock:
	rcu_read_unlock();
	return count;
}
EXPORT_SYMBOL(ieee80211_beacon_update_cntdwn);

void ieee80211_beacon_set_cntdwn(struct ieee80211_vif *vif, u8 counter)
{
	struct ieee80211_sub_if_data *sdata = vif_to_sdata(vif);
	struct beacon_data *beacon = NULL;

	rcu_read_lock();

	if (sdata->vif.type == NL80211_IFTYPE_AP)
		beacon = rcu_dereference(sdata->u.ap.beacon);
	else if (sdata->vif.type == NL80211_IFTYPE_ADHOC)
		beacon = rcu_dereference(sdata->u.ibss.presp);
	else if (ieee80211_vif_is_mesh(&sdata->vif))
		beacon = rcu_dereference(sdata->u.mesh.beacon);

	if (!beacon)
		goto unlock;

	if (counter < beacon->cntdwn_current_counter)
		beacon->cntdwn_current_counter = counter;

unlock:
	rcu_read_unlock();
}
EXPORT_SYMBOL(ieee80211_beacon_set_cntdwn);

bool ieee80211_beacon_cntdwn_is_complete(struct ieee80211_vif *vif)
{
	struct ieee80211_sub_if_data *sdata = vif_to_sdata(vif);
	struct beacon_data *beacon = NULL;
	u8 *beacon_data;
	size_t beacon_data_len;
	int ret = false;

	if (!ieee80211_sdata_running(sdata))
		return false;

	rcu_read_lock();
	if (vif->type == NL80211_IFTYPE_AP) {
		struct ieee80211_if_ap *ap = &sdata->u.ap;

		beacon = rcu_dereference(ap->beacon);
		if (WARN_ON(!beacon || !beacon->tail))
			goto out;
		beacon_data = beacon->tail;
		beacon_data_len = beacon->tail_len;
	} else if (vif->type == NL80211_IFTYPE_ADHOC) {
		struct ieee80211_if_ibss *ifibss = &sdata->u.ibss;

		beacon = rcu_dereference(ifibss->presp);
		if (!beacon)
			goto out;

		beacon_data = beacon->head;
		beacon_data_len = beacon->head_len;
	} else if (vif->type == NL80211_IFTYPE_MESH_POINT) {
		struct ieee80211_if_mesh *ifmsh = &sdata->u.mesh;

		beacon = rcu_dereference(ifmsh->beacon);
		if (!beacon)
			goto out;

		beacon_data = beacon->head;
		beacon_data_len = beacon->head_len;
	} else {
		WARN_ON(1);
		goto out;
	}

	if (!beacon->cntdwn_counter_offsets[0])
		goto out;

	if (WARN_ON_ONCE(beacon->cntdwn_counter_offsets[0] > beacon_data_len))
		goto out;

	if (beacon_data[beacon->cntdwn_counter_offsets[0]] == 1)
		ret = true;

 out:
	rcu_read_unlock();

	return ret;
}
EXPORT_SYMBOL(ieee80211_beacon_cntdwn_is_complete);

static int ieee80211_beacon_protect(struct sk_buff *skb,
				    struct ieee80211_local *local,
				    struct ieee80211_sub_if_data *sdata)
{
	ieee80211_tx_result res;
	struct ieee80211_tx_data tx;
	struct sk_buff *check_skb;

	memset(&tx, 0, sizeof(tx));
	tx.key = rcu_dereference(sdata->default_beacon_key);
	if (!tx.key)
		return 0;
	tx.local = local;
	tx.sdata = sdata;
	__skb_queue_head_init(&tx.skbs);
	__skb_queue_tail(&tx.skbs, skb);
	res = ieee80211_tx_h_encrypt(&tx);
	check_skb = __skb_dequeue(&tx.skbs);
	/* we may crash after this, but it'd be a bug in crypto */
	WARN_ON(check_skb != skb);
	if (WARN_ON_ONCE(res != TX_CONTINUE))
		return -EINVAL;

	return 0;
}

static struct sk_buff *
__ieee80211_beacon_get(struct ieee80211_hw *hw,
		       struct ieee80211_vif *vif,
		       struct ieee80211_mutable_offsets *offs,
		       bool is_template)
{
	struct ieee80211_local *local = hw_to_local(hw);
	struct beacon_data *beacon = NULL;
	struct sk_buff *skb = NULL;
	struct ieee80211_tx_info *info;
	struct ieee80211_sub_if_data *sdata = NULL;
	enum nl80211_band band;
	struct ieee80211_tx_rate_control txrc;
	struct ieee80211_chanctx_conf *chanctx_conf;
	int csa_off_base = 0;

	rcu_read_lock();

	sdata = vif_to_sdata(vif);
	chanctx_conf = rcu_dereference(sdata->vif.chanctx_conf);

	if (!ieee80211_sdata_running(sdata) || !chanctx_conf)
		goto out;

	if (offs)
		memset(offs, 0, sizeof(*offs));

	if (sdata->vif.type == NL80211_IFTYPE_AP) {
		struct ieee80211_if_ap *ap = &sdata->u.ap;

		beacon = rcu_dereference(ap->beacon);
		if (beacon) {
			if (beacon->cntdwn_counter_offsets[0]) {
				if (!is_template)
					ieee80211_beacon_update_cntdwn(vif);

				ieee80211_set_beacon_cntdwn(sdata, beacon);
			}

			/*
			 * headroom, head length,
			 * tail length and maximum TIM length
			 */
			skb = dev_alloc_skb(local->tx_headroom +
					    beacon->head_len +
					    beacon->tail_len + 256 +
					    local->hw.extra_beacon_tailroom);
			if (!skb)
				goto out;

			skb_reserve(skb, local->tx_headroom);
			skb_put_data(skb, beacon->head, beacon->head_len);

			ieee80211_beacon_add_tim(sdata, &ap->ps, skb,
						 is_template);

			if (offs) {
				offs->tim_offset = beacon->head_len;
				offs->tim_length = skb->len - beacon->head_len;

				/* for AP the csa offsets are from tail */
				csa_off_base = skb->len;
			}

			if (beacon->tail)
				skb_put_data(skb, beacon->tail,
					     beacon->tail_len);

			if (ieee80211_beacon_protect(skb, local, sdata) < 0)
				goto out;
		} else
			goto out;
	} else if (sdata->vif.type == NL80211_IFTYPE_ADHOC) {
		struct ieee80211_if_ibss *ifibss = &sdata->u.ibss;
		struct ieee80211_hdr *hdr;

		beacon = rcu_dereference(ifibss->presp);
		if (!beacon)
			goto out;

		if (beacon->cntdwn_counter_offsets[0]) {
			if (!is_template)
				__ieee80211_beacon_update_cntdwn(beacon);

			ieee80211_set_beacon_cntdwn(sdata, beacon);
		}

		skb = dev_alloc_skb(local->tx_headroom + beacon->head_len +
				    local->hw.extra_beacon_tailroom);
		if (!skb)
			goto out;
		skb_reserve(skb, local->tx_headroom);
		skb_put_data(skb, beacon->head, beacon->head_len);

		hdr = (struct ieee80211_hdr *) skb->data;
		hdr->frame_control = cpu_to_le16(IEEE80211_FTYPE_MGMT |
						 IEEE80211_STYPE_BEACON);
	} else if (ieee80211_vif_is_mesh(&sdata->vif)) {
		struct ieee80211_if_mesh *ifmsh = &sdata->u.mesh;

		beacon = rcu_dereference(ifmsh->beacon);
		if (!beacon)
			goto out;

		if (beacon->cntdwn_counter_offsets[0]) {
			if (!is_template)
				/* TODO: For mesh csa_counter is in TU, so
				 * decrementing it by one isn't correct, but
				 * for now we leave it consistent with overall
				 * mac80211's behavior.
				 */
				__ieee80211_beacon_update_cntdwn(beacon);

			ieee80211_set_beacon_cntdwn(sdata, beacon);
		}

		if (ifmsh->sync_ops)
			ifmsh->sync_ops->adjust_tsf(sdata, beacon);

		skb = dev_alloc_skb(local->tx_headroom +
				    beacon->head_len +
				    256 + /* TIM IE */
				    beacon->tail_len +
				    local->hw.extra_beacon_tailroom);
		if (!skb)
			goto out;
		skb_reserve(skb, local->tx_headroom);
		skb_put_data(skb, beacon->head, beacon->head_len);
		ieee80211_beacon_add_tim(sdata, &ifmsh->ps, skb, is_template);

		if (offs) {
			offs->tim_offset = beacon->head_len;
			offs->tim_length = skb->len - beacon->head_len;
		}

		skb_put_data(skb, beacon->tail, beacon->tail_len);
	} else {
		WARN_ON(1);
		goto out;
	}

	/* CSA offsets */
	if (offs && beacon) {
		int i;

		for (i = 0; i < IEEE80211_MAX_CNTDWN_COUNTERS_NUM; i++) {
			u16 csa_off = beacon->cntdwn_counter_offsets[i];

			if (!csa_off)
				continue;

			offs->cntdwn_counter_offs[i] = csa_off_base + csa_off;
		}
	}

	band = chanctx_conf->def.chan->band;

	info = IEEE80211_SKB_CB(skb);

	info->flags |= IEEE80211_TX_INTFL_DONT_ENCRYPT;
	info->flags |= IEEE80211_TX_CTL_NO_ACK;
	info->band = band;

	memset(&txrc, 0, sizeof(txrc));
	txrc.hw = hw;
	txrc.sband = local->hw.wiphy->bands[band];
	txrc.bss_conf = &sdata->vif.bss_conf;
	txrc.skb = skb;
	txrc.reported_rate.idx = -1;
	if (sdata->beacon_rate_set && sdata->beacon_rateidx_mask[band])
		txrc.rate_idx_mask = sdata->beacon_rateidx_mask[band];
	else
		txrc.rate_idx_mask = sdata->rc_rateidx_mask[band];
	txrc.bss = true;
	rate_control_get_rate(sdata, NULL, &txrc);

	info->control.vif = vif;

	info->flags |= IEEE80211_TX_CTL_CLEAR_PS_FILT |
			IEEE80211_TX_CTL_ASSIGN_SEQ |
			IEEE80211_TX_CTL_FIRST_FRAGMENT;
 out:
	rcu_read_unlock();
	return skb;

}

struct sk_buff *
ieee80211_beacon_get_template(struct ieee80211_hw *hw,
			      struct ieee80211_vif *vif,
			      struct ieee80211_mutable_offsets *offs)
{
	return __ieee80211_beacon_get(hw, vif, offs, true);
}
EXPORT_SYMBOL(ieee80211_beacon_get_template);

struct sk_buff *ieee80211_beacon_get_tim(struct ieee80211_hw *hw,
					 struct ieee80211_vif *vif,
					 u16 *tim_offset, u16 *tim_length)
{
	struct ieee80211_mutable_offsets offs = {};
	struct sk_buff *bcn = __ieee80211_beacon_get(hw, vif, &offs, false);
	struct sk_buff *copy;
	struct ieee80211_supported_band *sband;
	int shift;

	if (!bcn)
		return bcn;

	if (tim_offset)
		*tim_offset = offs.tim_offset;

	if (tim_length)
		*tim_length = offs.tim_length;

	if (ieee80211_hw_check(hw, BEACON_TX_STATUS) ||
	    !hw_to_local(hw)->monitors)
		return bcn;

	/* send a copy to monitor interfaces */
	copy = skb_copy(bcn, GFP_ATOMIC);
	if (!copy)
		return bcn;

	shift = ieee80211_vif_get_shift(vif);
	sband = ieee80211_get_sband(vif_to_sdata(vif));
	if (!sband)
		return bcn;

	ieee80211_tx_monitor(hw_to_local(hw), copy, sband, 1, shift, false,
			     NULL);

	return bcn;
}
EXPORT_SYMBOL(ieee80211_beacon_get_tim);

struct sk_buff *ieee80211_proberesp_get(struct ieee80211_hw *hw,
					struct ieee80211_vif *vif)
{
	struct ieee80211_if_ap *ap = NULL;
	struct sk_buff *skb = NULL;
	struct probe_resp *presp = NULL;
	struct ieee80211_hdr *hdr;
	struct ieee80211_sub_if_data *sdata = vif_to_sdata(vif);

	if (sdata->vif.type != NL80211_IFTYPE_AP)
		return NULL;

	rcu_read_lock();

	ap = &sdata->u.ap;
	presp = rcu_dereference(ap->probe_resp);
	if (!presp)
		goto out;

	skb = dev_alloc_skb(presp->len);
	if (!skb)
		goto out;

	skb_put_data(skb, presp->data, presp->len);

	hdr = (struct ieee80211_hdr *) skb->data;
	memset(hdr->addr1, 0, sizeof(hdr->addr1));

out:
	rcu_read_unlock();
	return skb;
}
EXPORT_SYMBOL(ieee80211_proberesp_get);

struct sk_buff *ieee80211_get_fils_discovery_tmpl(struct ieee80211_hw *hw,
						  struct ieee80211_vif *vif)
{
	struct sk_buff *skb = NULL;
	struct fils_discovery_data *tmpl = NULL;
	struct ieee80211_sub_if_data *sdata = vif_to_sdata(vif);

	if (sdata->vif.type != NL80211_IFTYPE_AP)
		return NULL;

	rcu_read_lock();
	tmpl = rcu_dereference(sdata->u.ap.fils_discovery);
	if (!tmpl) {
		rcu_read_unlock();
		return NULL;
	}

	skb = dev_alloc_skb(sdata->local->hw.extra_tx_headroom + tmpl->len);
	if (skb) {
		skb_reserve(skb, sdata->local->hw.extra_tx_headroom);
		skb_put_data(skb, tmpl->data, tmpl->len);
	}

	rcu_read_unlock();
	return skb;
}
EXPORT_SYMBOL(ieee80211_get_fils_discovery_tmpl);

struct sk_buff *
ieee80211_get_unsol_bcast_probe_resp_tmpl(struct ieee80211_hw *hw,
					  struct ieee80211_vif *vif)
{
	struct sk_buff *skb = NULL;
	struct unsol_bcast_probe_resp_data *tmpl = NULL;
	struct ieee80211_sub_if_data *sdata = vif_to_sdata(vif);

	if (sdata->vif.type != NL80211_IFTYPE_AP)
		return NULL;

	rcu_read_lock();
	tmpl = rcu_dereference(sdata->u.ap.unsol_bcast_probe_resp);
	if (!tmpl) {
		rcu_read_unlock();
		return NULL;
	}

	skb = dev_alloc_skb(sdata->local->hw.extra_tx_headroom + tmpl->len);
	if (skb) {
		skb_reserve(skb, sdata->local->hw.extra_tx_headroom);
		skb_put_data(skb, tmpl->data, tmpl->len);
	}

	rcu_read_unlock();
	return skb;
}
EXPORT_SYMBOL(ieee80211_get_unsol_bcast_probe_resp_tmpl);

struct sk_buff *ieee80211_pspoll_get(struct ieee80211_hw *hw,
				     struct ieee80211_vif *vif)
{
	struct ieee80211_sub_if_data *sdata;
	struct ieee80211_if_managed *ifmgd;
	struct ieee80211_pspoll *pspoll;
	struct ieee80211_local *local;
	struct sk_buff *skb;

	if (WARN_ON(vif->type != NL80211_IFTYPE_STATION))
		return NULL;

	sdata = vif_to_sdata(vif);
	ifmgd = &sdata->u.mgd;
	local = sdata->local;

	skb = dev_alloc_skb(local->hw.extra_tx_headroom + sizeof(*pspoll));
	if (!skb)
		return NULL;

	skb_reserve(skb, local->hw.extra_tx_headroom);

	pspoll = skb_put_zero(skb, sizeof(*pspoll));
	pspoll->frame_control = cpu_to_le16(IEEE80211_FTYPE_CTL |
					    IEEE80211_STYPE_PSPOLL);
	pspoll->aid = cpu_to_le16(sdata->vif.bss_conf.aid);

	/* aid in PS-Poll has its two MSBs each set to 1 */
	pspoll->aid |= cpu_to_le16(1 << 15 | 1 << 14);

	memcpy(pspoll->bssid, ifmgd->bssid, ETH_ALEN);
	memcpy(pspoll->ta, vif->addr, ETH_ALEN);

	return skb;
}
EXPORT_SYMBOL(ieee80211_pspoll_get);

struct sk_buff *ieee80211_nullfunc_get(struct ieee80211_hw *hw,
				       struct ieee80211_vif *vif,
				       bool qos_ok)
{
	struct ieee80211_hdr_3addr *nullfunc;
	struct ieee80211_sub_if_data *sdata;
	struct ieee80211_if_managed *ifmgd;
	struct ieee80211_local *local;
	struct sk_buff *skb;
	bool qos = false;

	if (WARN_ON(vif->type != NL80211_IFTYPE_STATION))
		return NULL;

	sdata = vif_to_sdata(vif);
	ifmgd = &sdata->u.mgd;
	local = sdata->local;

	if (qos_ok) {
		struct sta_info *sta;

		rcu_read_lock();
		sta = sta_info_get(sdata, ifmgd->bssid);
		qos = sta && sta->sta.wme;
		rcu_read_unlock();
	}

	skb = dev_alloc_skb(local->hw.extra_tx_headroom +
			    sizeof(*nullfunc) + 2);
	if (!skb)
		return NULL;

	skb_reserve(skb, local->hw.extra_tx_headroom);

	nullfunc = skb_put_zero(skb, sizeof(*nullfunc));
	nullfunc->frame_control = cpu_to_le16(IEEE80211_FTYPE_DATA |
					      IEEE80211_STYPE_NULLFUNC |
					      IEEE80211_FCTL_TODS);
	if (qos) {
		__le16 qoshdr = cpu_to_le16(7);

		BUILD_BUG_ON((IEEE80211_STYPE_QOS_NULLFUNC |
			      IEEE80211_STYPE_NULLFUNC) !=
			     IEEE80211_STYPE_QOS_NULLFUNC);
		nullfunc->frame_control |=
			cpu_to_le16(IEEE80211_STYPE_QOS_NULLFUNC);
		skb->priority = 7;
		skb_set_queue_mapping(skb, IEEE80211_AC_VO);
		skb_put_data(skb, &qoshdr, sizeof(qoshdr));
	}

	memcpy(nullfunc->addr1, ifmgd->bssid, ETH_ALEN);
	memcpy(nullfunc->addr2, vif->addr, ETH_ALEN);
	memcpy(nullfunc->addr3, ifmgd->bssid, ETH_ALEN);

	return skb;
}
EXPORT_SYMBOL(ieee80211_nullfunc_get);

struct sk_buff *ieee80211_probereq_get(struct ieee80211_hw *hw,
				       const u8 *src_addr,
				       const u8 *ssid, size_t ssid_len,
				       size_t tailroom)
{
	struct ieee80211_local *local = hw_to_local(hw);
	struct ieee80211_hdr_3addr *hdr;
	struct sk_buff *skb;
	size_t ie_ssid_len;
	u8 *pos;

	ie_ssid_len = 2 + ssid_len;

	skb = dev_alloc_skb(local->hw.extra_tx_headroom + sizeof(*hdr) +
			    ie_ssid_len + tailroom);
	if (!skb)
		return NULL;

	skb_reserve(skb, local->hw.extra_tx_headroom);

	hdr = skb_put_zero(skb, sizeof(*hdr));
	hdr->frame_control = cpu_to_le16(IEEE80211_FTYPE_MGMT |
					 IEEE80211_STYPE_PROBE_REQ);
	eth_broadcast_addr(hdr->addr1);
	memcpy(hdr->addr2, src_addr, ETH_ALEN);
	eth_broadcast_addr(hdr->addr3);

	pos = skb_put(skb, ie_ssid_len);
	*pos++ = WLAN_EID_SSID;
	*pos++ = ssid_len;
	if (ssid_len)
		memcpy(pos, ssid, ssid_len);
	pos += ssid_len;

	return skb;
}
EXPORT_SYMBOL(ieee80211_probereq_get);

void ieee80211_rts_get(struct ieee80211_hw *hw, struct ieee80211_vif *vif,
		       const void *frame, size_t frame_len,
		       const struct ieee80211_tx_info *frame_txctl,
		       struct ieee80211_rts *rts)
{
	const struct ieee80211_hdr *hdr = frame;

	rts->frame_control =
	    cpu_to_le16(IEEE80211_FTYPE_CTL | IEEE80211_STYPE_RTS);
	rts->duration = ieee80211_rts_duration(hw, vif, frame_len,
					       frame_txctl);
	memcpy(rts->ra, hdr->addr1, sizeof(rts->ra));
	memcpy(rts->ta, hdr->addr2, sizeof(rts->ta));
}
EXPORT_SYMBOL(ieee80211_rts_get);

void ieee80211_ctstoself_get(struct ieee80211_hw *hw, struct ieee80211_vif *vif,
			     const void *frame, size_t frame_len,
			     const struct ieee80211_tx_info *frame_txctl,
			     struct ieee80211_cts *cts)
{
	const struct ieee80211_hdr *hdr = frame;

	cts->frame_control =
	    cpu_to_le16(IEEE80211_FTYPE_CTL | IEEE80211_STYPE_CTS);
	cts->duration = ieee80211_ctstoself_duration(hw, vif,
						     frame_len, frame_txctl);
	memcpy(cts->ra, hdr->addr1, sizeof(cts->ra));
}
EXPORT_SYMBOL(ieee80211_ctstoself_get);

struct sk_buff *
ieee80211_get_buffered_bc(struct ieee80211_hw *hw,
			  struct ieee80211_vif *vif)
{
	struct ieee80211_local *local = hw_to_local(hw);
	struct sk_buff *skb = NULL;
	struct ieee80211_tx_data tx;
	struct ieee80211_sub_if_data *sdata;
	struct ps_data *ps;
	struct ieee80211_tx_info *info;
	struct ieee80211_chanctx_conf *chanctx_conf;

	sdata = vif_to_sdata(vif);

	rcu_read_lock();
	chanctx_conf = rcu_dereference(sdata->vif.chanctx_conf);

	if (!chanctx_conf)
		goto out;

	if (sdata->vif.type == NL80211_IFTYPE_AP) {
		struct beacon_data *beacon =
				rcu_dereference(sdata->u.ap.beacon);

		if (!beacon || !beacon->head)
			goto out;

		ps = &sdata->u.ap.ps;
	} else if (ieee80211_vif_is_mesh(&sdata->vif)) {
		ps = &sdata->u.mesh.ps;
	} else {
		goto out;
	}

	if (ps->dtim_count != 0 || !ps->dtim_bc_mc)
		goto out; /* send buffered bc/mc only after DTIM beacon */

	while (1) {
		skb = skb_dequeue(&ps->bc_buf);
		if (!skb)
			goto out;
		local->total_ps_buffered--;

		if (!skb_queue_empty(&ps->bc_buf) && skb->len >= 2) {
			struct ieee80211_hdr *hdr =
				(struct ieee80211_hdr *) skb->data;
			/* more buffered multicast/broadcast frames ==> set
			 * MoreData flag in IEEE 802.11 header to inform PS
			 * STAs */
			hdr->frame_control |=
				cpu_to_le16(IEEE80211_FCTL_MOREDATA);
		}

		if (sdata->vif.type == NL80211_IFTYPE_AP)
			sdata = IEEE80211_DEV_TO_SUB_IF(skb->dev);
		if (!ieee80211_tx_prepare(sdata, &tx, NULL, skb))
			break;
		ieee80211_free_txskb(hw, skb);
	}

	info = IEEE80211_SKB_CB(skb);

	tx.flags |= IEEE80211_TX_PS_BUFFERED;
	info->band = chanctx_conf->def.chan->band;

	if (invoke_tx_handlers(&tx))
		skb = NULL;
 out:
	rcu_read_unlock();

	return skb;
}
EXPORT_SYMBOL(ieee80211_get_buffered_bc);

int ieee80211_reserve_tid(struct ieee80211_sta *pubsta, u8 tid)
{
	struct sta_info *sta = container_of(pubsta, struct sta_info, sta);
	struct ieee80211_sub_if_data *sdata = sta->sdata;
	struct ieee80211_local *local = sdata->local;
	int ret;
	u32 queues;

	lockdep_assert_held(&local->sta_mtx);

	/* only some cases are supported right now */
	switch (sdata->vif.type) {
	case NL80211_IFTYPE_STATION:
	case NL80211_IFTYPE_AP:
	case NL80211_IFTYPE_AP_VLAN:
		break;
	default:
		WARN_ON(1);
		return -EINVAL;
	}

	if (WARN_ON(tid >= IEEE80211_NUM_UPS))
		return -EINVAL;

	if (sta->reserved_tid == tid) {
		ret = 0;
		goto out;
	}

	if (sta->reserved_tid != IEEE80211_TID_UNRESERVED) {
		sdata_err(sdata, "TID reservation already active\n");
		ret = -EALREADY;
		goto out;
	}

	ieee80211_stop_vif_queues(sdata->local, sdata,
				  IEEE80211_QUEUE_STOP_REASON_RESERVE_TID);

	synchronize_net();

	/* Tear down BA sessions so we stop aggregating on this TID */
	if (ieee80211_hw_check(&local->hw, AMPDU_AGGREGATION)) {
		set_sta_flag(sta, WLAN_STA_BLOCK_BA);
		__ieee80211_stop_tx_ba_session(sta, tid,
					       AGG_STOP_LOCAL_REQUEST);
	}

	queues = BIT(sdata->vif.hw_queue[ieee802_1d_to_ac[tid]]);
	__ieee80211_flush_queues(local, sdata, queues, false);

	sta->reserved_tid = tid;

	ieee80211_wake_vif_queues(local, sdata,
				  IEEE80211_QUEUE_STOP_REASON_RESERVE_TID);

	if (ieee80211_hw_check(&local->hw, AMPDU_AGGREGATION))
		clear_sta_flag(sta, WLAN_STA_BLOCK_BA);

	ret = 0;
 out:
	return ret;
}
EXPORT_SYMBOL(ieee80211_reserve_tid);

void ieee80211_unreserve_tid(struct ieee80211_sta *pubsta, u8 tid)
{
	struct sta_info *sta = container_of(pubsta, struct sta_info, sta);
	struct ieee80211_sub_if_data *sdata = sta->sdata;

	lockdep_assert_held(&sdata->local->sta_mtx);

	/* only some cases are supported right now */
	switch (sdata->vif.type) {
	case NL80211_IFTYPE_STATION:
	case NL80211_IFTYPE_AP:
	case NL80211_IFTYPE_AP_VLAN:
		break;
	default:
		WARN_ON(1);
		return;
	}

	if (tid != sta->reserved_tid) {
		sdata_err(sdata, "TID to unreserve (%d) isn't reserved\n", tid);
		return;
	}

	sta->reserved_tid = IEEE80211_TID_UNRESERVED;
}
EXPORT_SYMBOL(ieee80211_unreserve_tid);

void __ieee80211_tx_skb_tid_band(struct ieee80211_sub_if_data *sdata,
				 struct sk_buff *skb, int tid,
				 enum nl80211_band band)
{
	int ac = ieee80211_ac_from_tid(tid);

	skb_reset_mac_header(skb);
	skb_set_queue_mapping(skb, ac);
	skb->priority = tid;

	skb->dev = sdata->dev;

	/*
	 * The other path calling ieee80211_xmit is from the tasklet,
	 * and while we can handle concurrent transmissions locking
	 * requirements are that we do not come into tx with bhs on.
	 */
	local_bh_disable();
	IEEE80211_SKB_CB(skb)->band = band;
	ieee80211_xmit(sdata, NULL, skb);
	local_bh_enable();
}

int ieee80211_tx_control_port(struct wiphy *wiphy, struct net_device *dev,
			      const u8 *buf, size_t len,
			      const u8 *dest, __be16 proto, bool unencrypted,
			      u64 *cookie)
{
	struct ieee80211_sub_if_data *sdata = IEEE80211_DEV_TO_SUB_IF(dev);
	struct ieee80211_local *local = sdata->local;
	struct sk_buff *skb;
	struct ethhdr *ehdr;
	u32 ctrl_flags = 0;
<<<<<<< HEAD
	u32 flags;
=======
	u32 flags = 0;
>>>>>>> d1988041

	/* Only accept CONTROL_PORT_PROTOCOL configured in CONNECT/ASSOCIATE
	 * or Pre-Authentication
	 */
	if (proto != sdata->control_port_protocol &&
	    proto != cpu_to_be16(ETH_P_PREAUTH))
		return -EINVAL;

	if (proto == sdata->control_port_protocol)
		ctrl_flags |= IEEE80211_TX_CTRL_PORT_CTRL_PROTO |
			      IEEE80211_TX_CTRL_SKIP_MPATH_LOOKUP;

	if (unencrypted)
		flags |= IEEE80211_TX_INTFL_DONT_ENCRYPT;

	if (cookie)
		ctrl_flags |= IEEE80211_TX_CTL_REQ_TX_STATUS;

	flags |= IEEE80211_TX_INTFL_NL80211_FRAME_TX |
		 IEEE80211_TX_CTL_INJECTED;

	skb = dev_alloc_skb(local->hw.extra_tx_headroom +
			    sizeof(struct ethhdr) + len);
	if (!skb)
		return -ENOMEM;

	skb_reserve(skb, local->hw.extra_tx_headroom + sizeof(struct ethhdr));

	skb_put_data(skb, buf, len);

	ehdr = skb_push(skb, sizeof(struct ethhdr));
	memcpy(ehdr->h_dest, dest, ETH_ALEN);
	memcpy(ehdr->h_source, sdata->vif.addr, ETH_ALEN);
	ehdr->h_proto = proto;

	skb->dev = dev;
	skb->protocol = htons(ETH_P_802_3);
	skb_reset_network_header(skb);
	skb_reset_mac_header(skb);

	/* mutex lock is only needed for incrementing the cookie counter */
	mutex_lock(&local->mtx);

	local_bh_disable();
<<<<<<< HEAD
	__ieee80211_subif_start_xmit(skb, skb->dev, flags, ctrl_flags);
=======
	__ieee80211_subif_start_xmit(skb, skb->dev, flags, ctrl_flags, cookie);
>>>>>>> d1988041
	local_bh_enable();

	mutex_unlock(&local->mtx);

	return 0;
}

int ieee80211_probe_mesh_link(struct wiphy *wiphy, struct net_device *dev,
			      const u8 *buf, size_t len)
{
	struct ieee80211_sub_if_data *sdata = IEEE80211_DEV_TO_SUB_IF(dev);
	struct ieee80211_local *local = sdata->local;
	struct sk_buff *skb;

	skb = dev_alloc_skb(local->hw.extra_tx_headroom + len +
			    30 + /* header size */
			    18); /* 11s header size */
	if (!skb)
		return -ENOMEM;

	skb_reserve(skb, local->hw.extra_tx_headroom);
	skb_put_data(skb, buf, len);

	skb->dev = dev;
	skb->protocol = htons(ETH_P_802_3);
	skb_reset_network_header(skb);
	skb_reset_mac_header(skb);

	local_bh_disable();
	__ieee80211_subif_start_xmit(skb, skb->dev, 0,
				     IEEE80211_TX_CTRL_SKIP_MPATH_LOOKUP,
				     NULL);
	local_bh_enable();

	return 0;
}<|MERGE_RESOLUTION|>--- conflicted
+++ resolved
@@ -5,11 +5,7 @@
  * Copyright 2006-2007	Jiri Benc <jbenc@suse.cz>
  * Copyright 2007	Johannes Berg <johannes@sipsolutions.net>
  * Copyright 2013-2014  Intel Mobile Communications GmbH
-<<<<<<< HEAD
- * Copyright (C) 2018, 2020 Intel Corporation
-=======
  * Copyright (C) 2018-2020 Intel Corporation
->>>>>>> d1988041
  *
  * Transmit and frame generation functions.
  */
@@ -2291,14 +2287,6 @@
 		u8 *p = ieee80211_get_qos_ctl(hdr);
 		skb->priority = *p & IEEE80211_QOS_CTL_TAG1D_MASK;
 	}
-<<<<<<< HEAD
-
-	memset(info, 0, sizeof(*info));
-
-	info->flags = IEEE80211_TX_CTL_REQ_TX_STATUS |
-		      IEEE80211_TX_CTL_INJECTED;
-=======
->>>>>>> d1988041
 
 	rcu_read_lock();
 
@@ -3646,16 +3634,10 @@
 		tx.sta = container_of(txq->sta, struct sta_info, sta);
 		/*
 		 * Drop unicast frames to unauthorised stations unless they are
-<<<<<<< HEAD
-		 * EAPOL frames from the local station.
-		 */
-		if (unlikely(ieee80211_is_data(hdr->frame_control) &&
-=======
 		 * injected frames or EAPOL frames from the local station.
 		 */
 		if (unlikely(!(info->flags & IEEE80211_TX_CTL_INJECTED) &&
 			     ieee80211_is_data(hdr->frame_control) &&
->>>>>>> d1988041
 			     !ieee80211_vif_is_mesh(&tx.sdata->vif) &&
 			     tx.sdata->vif.type != NL80211_IFTYPE_OCB &&
 			     !is_multicast_ether_addr(hdr->addr1) &&
@@ -4032,9 +4014,6 @@
 		if (skb->protocol == sdata->control_port_protocol)
 			ctrl_flags |= IEEE80211_TX_CTRL_SKIP_MPATH_LOOKUP;
 
-		if (skb->protocol == sdata->control_port_protocol)
-			ctrl_flags |= IEEE80211_TX_CTRL_SKIP_MPATH_LOOKUP;
-
 		skb = ieee80211_build_hdr(sdata, skb, info_flags,
 					  sta, ctrl_flags, cookie);
 		if (IS_ERR(skb)) {
@@ -5458,11 +5437,7 @@
 	struct sk_buff *skb;
 	struct ethhdr *ehdr;
 	u32 ctrl_flags = 0;
-<<<<<<< HEAD
-	u32 flags;
-=======
 	u32 flags = 0;
->>>>>>> d1988041
 
 	/* Only accept CONTROL_PORT_PROTOCOL configured in CONNECT/ASSOCIATE
 	 * or Pre-Authentication
@@ -5507,11 +5482,7 @@
 	mutex_lock(&local->mtx);
 
 	local_bh_disable();
-<<<<<<< HEAD
-	__ieee80211_subif_start_xmit(skb, skb->dev, flags, ctrl_flags);
-=======
 	__ieee80211_subif_start_xmit(skb, skb->dev, flags, ctrl_flags, cookie);
->>>>>>> d1988041
 	local_bh_enable();
 
 	mutex_unlock(&local->mtx);
