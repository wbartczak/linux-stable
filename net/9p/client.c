// SPDX-License-Identifier: GPL-2.0-only
/*
 * net/9p/clnt.c
 *
 * 9P Client
 *
 *  Copyright (C) 2008 by Eric Van Hensbergen <ericvh@gmail.com>
 *  Copyright (C) 2007 by Latchesar Ionkov <lucho@ionkov.net>
 */

#define pr_fmt(fmt) KBUILD_MODNAME ": " fmt

#include <linux/module.h>
#include <linux/errno.h>
#include <linux/fs.h>
#include <linux/poll.h>
#include <linux/idr.h>
#include <linux/mutex.h>
#include <linux/slab.h>
#include <linux/sched/signal.h>
#include <linux/uaccess.h>
#include <linux/uio.h>
#include <net/9p/9p.h>
#include <linux/parser.h>
#include <linux/seq_file.h>
#include <net/9p/client.h>
#include <net/9p/transport.h>
#include "protocol.h"

#define CREATE_TRACE_POINTS
#include <trace/events/9p.h>

/*
  * Client Option Parsing (code inspired by NFS code)
  *  - a little lazy - parse all client options
  */

enum {
	Opt_msize,
	Opt_trans,
	Opt_legacy,
	Opt_version,
	Opt_err,
};

static const match_table_t tokens = {
	{Opt_msize, "msize=%u"},
	{Opt_legacy, "noextend"},
	{Opt_trans, "trans=%s"},
	{Opt_version, "version=%s"},
	{Opt_err, NULL},
};

inline int p9_is_proto_dotl(struct p9_client *clnt)
{
	return clnt->proto_version == p9_proto_2000L;
}
EXPORT_SYMBOL(p9_is_proto_dotl);

inline int p9_is_proto_dotu(struct p9_client *clnt)
{
	return clnt->proto_version == p9_proto_2000u;
}
EXPORT_SYMBOL(p9_is_proto_dotu);

int p9_show_client_options(struct seq_file *m, struct p9_client *clnt)
{
	if (clnt->msize != 8192)
		seq_printf(m, ",msize=%u", clnt->msize);
	seq_printf(m, ",trans=%s", clnt->trans_mod->name);

	switch (clnt->proto_version) {
	case p9_proto_legacy:
		seq_puts(m, ",noextend");
		break;
	case p9_proto_2000u:
		seq_puts(m, ",version=9p2000.u");
		break;
	case p9_proto_2000L:
		/* Default */
		break;
	}

	if (clnt->trans_mod->show_options)
		return clnt->trans_mod->show_options(m, clnt);
	return 0;
}
EXPORT_SYMBOL(p9_show_client_options);

/*
 * Some error codes are taken directly from the server replies,
 * make sure they are valid.
 */
static int safe_errno(int err)
{
	if ((err > 0) || (err < -MAX_ERRNO)) {
		p9_debug(P9_DEBUG_ERROR, "Invalid error code %d\n", err);
		return -EPROTO;
	}
	return err;
}


/* Interpret mount option for protocol version */
static int get_protocol_version(char *s)
{
	int version = -EINVAL;

	if (!strcmp(s, "9p2000")) {
		version = p9_proto_legacy;
		p9_debug(P9_DEBUG_9P, "Protocol version: Legacy\n");
	} else if (!strcmp(s, "9p2000.u")) {
		version = p9_proto_2000u;
		p9_debug(P9_DEBUG_9P, "Protocol version: 9P2000.u\n");
	} else if (!strcmp(s, "9p2000.L")) {
		version = p9_proto_2000L;
		p9_debug(P9_DEBUG_9P, "Protocol version: 9P2000.L\n");
	} else
		pr_info("Unknown protocol version %s\n", s);

	return version;
}

/**
 * parse_options - parse mount options into client structure
 * @opts: options string passed from mount
 * @clnt: existing v9fs client information
 *
 * Return 0 upon success, -ERRNO upon failure
 */

static int parse_opts(char *opts, struct p9_client *clnt)
{
	char *options, *tmp_options;
	char *p;
	substring_t args[MAX_OPT_ARGS];
	int option;
	char *s;
	int ret = 0;

	clnt->proto_version = p9_proto_2000L;
	clnt->msize = 8192;

	if (!opts)
		return 0;

	tmp_options = kstrdup(opts, GFP_KERNEL);
	if (!tmp_options) {
		p9_debug(P9_DEBUG_ERROR,
			 "failed to allocate copy of option string\n");
		return -ENOMEM;
	}
	options = tmp_options;

	while ((p = strsep(&options, ",")) != NULL) {
		int token, r;
		if (!*p)
			continue;
		token = match_token(p, tokens, args);
		switch (token) {
		case Opt_msize:
			r = match_int(&args[0], &option);
			if (r < 0) {
				p9_debug(P9_DEBUG_ERROR,
					 "integer field, but no integer?\n");
				ret = r;
				continue;
			}
			if (option < 4096) {
				p9_debug(P9_DEBUG_ERROR,
					 "msize should be at least 4k\n");
				ret = -EINVAL;
				continue;
			}
			clnt->msize = option;
			break;
		case Opt_trans:
			s = match_strdup(&args[0]);
			if (!s) {
				ret = -ENOMEM;
				p9_debug(P9_DEBUG_ERROR,
					 "problem allocating copy of trans arg\n");
				goto free_and_return;
			}

			v9fs_put_trans(clnt->trans_mod);
			clnt->trans_mod = v9fs_get_trans_by_name(s);
			if (clnt->trans_mod == NULL) {
				pr_info("Could not find request transport: %s\n",
					s);
				ret = -EINVAL;
			}
			kfree(s);
			break;
		case Opt_legacy:
			clnt->proto_version = p9_proto_legacy;
			break;
		case Opt_version:
			s = match_strdup(&args[0]);
			if (!s) {
				ret = -ENOMEM;
				p9_debug(P9_DEBUG_ERROR,
					 "problem allocating copy of version arg\n");
				goto free_and_return;
			}
			r = get_protocol_version(s);
			if (r < 0)
				ret = r;
			else
				clnt->proto_version = r;
			kfree(s);
			break;
		default:
			continue;
		}
	}

free_and_return:
	if (ret)
		v9fs_put_trans(clnt->trans_mod);
	kfree(tmp_options);
	return ret;
}

static int p9_fcall_init(struct p9_client *c, struct p9_fcall *fc,
			 int alloc_msize)
{
	if (likely(c->fcall_cache) && alloc_msize == c->msize) {
		fc->sdata = kmem_cache_alloc(c->fcall_cache, GFP_NOFS);
		fc->cache = c->fcall_cache;
	} else {
		fc->sdata = kmalloc(alloc_msize, GFP_NOFS);
		fc->cache = NULL;
	}
	if (!fc->sdata)
		return -ENOMEM;
	fc->capacity = alloc_msize;
	return 0;
<<<<<<< HEAD
}

void p9_fcall_fini(struct p9_fcall *fc)
{
	/* sdata can be NULL for interrupted requests in trans_rdma,
	 * and kmem_cache_free does not do NULL-check for us
	 */
	if (unlikely(!fc->sdata))
		return;

	if (fc->cache)
		kmem_cache_free(fc->cache, fc->sdata);
	else
		kfree(fc->sdata);
=======
>>>>>>> f7688b48
}
EXPORT_SYMBOL(p9_fcall_fini);

static struct kmem_cache *p9_req_cache;

void p9_fcall_fini(struct p9_fcall *fc)
{
	/* sdata can be NULL for interrupted requests in trans_rdma,
	 * and kmem_cache_free does not do NULL-check for us
	 */
	if (unlikely(!fc->sdata))
		return;

	if (fc->cache)
		kmem_cache_free(fc->cache, fc->sdata);
	else
		kfree(fc->sdata);
}
EXPORT_SYMBOL(p9_fcall_fini);

static struct kmem_cache *p9_req_cache;

/**
 * p9_req_alloc - Allocate a new request.
 * @c: Client session.
 * @type: Transaction type.
 * @max_size: Maximum packet size for this request.
 *
 * Context: Process context.
 * Return: Pointer to new request.
 */
static struct p9_req_t *
p9_tag_alloc(struct p9_client *c, int8_t type, unsigned int max_size)
{
	struct p9_req_t *req = kmem_cache_alloc(p9_req_cache, GFP_NOFS);
	int alloc_msize = min(c->msize, max_size);
	int tag;

	if (!req)
		return ERR_PTR(-ENOMEM);

	if (p9_fcall_init(c, &req->tc, alloc_msize))
		goto free_req;
	if (p9_fcall_init(c, &req->rc, alloc_msize))
		goto free;

	p9pdu_reset(&req->tc);
	p9pdu_reset(&req->rc);
	req->t_err = 0;
	req->status = REQ_STATUS_ALLOC;
	init_waitqueue_head(&req->wq);
	INIT_LIST_HEAD(&req->req_list);

	idr_preload(GFP_NOFS);
	spin_lock_irq(&c->lock);
	if (type == P9_TVERSION)
		tag = idr_alloc(&c->reqs, req, P9_NOTAG, P9_NOTAG + 1,
				GFP_NOWAIT);
	else
		tag = idr_alloc(&c->reqs, req, 0, P9_NOTAG, GFP_NOWAIT);
	req->tc.tag = tag;
	spin_unlock_irq(&c->lock);
	idr_preload_end();
	if (tag < 0)
		goto free;

	/* Init ref to two because in the general case there is one ref
	 * that is put asynchronously by a writer thread, one ref
	 * temporarily given by p9_tag_lookup and put by p9_client_cb
	 * in the recv thread, and one ref put by p9_tag_remove in the
	 * main thread. The only exception is virtio that does not use
	 * p9_tag_lookup but does not have a writer thread either
	 * (the write happens synchronously in the request/zc_request
	 * callback), so p9_client_cb eats the second ref there
	 * as the pointer is duplicated directly by virtqueue_add_sgs()
	 */
	refcount_set(&req->refcount.refcount, 2);

	return req;

free:
	p9_fcall_fini(&req->tc);
	p9_fcall_fini(&req->rc);
free_req:
	kmem_cache_free(p9_req_cache, req);
	return ERR_PTR(-ENOMEM);
}

/**
 * p9_tag_lookup - Look up a request by tag.
 * @c: Client session.
 * @tag: Transaction ID.
 *
 * Context: Any context.
 * Return: A request, or %NULL if there is no request with that tag.
 */
struct p9_req_t *p9_tag_lookup(struct p9_client *c, u16 tag)
{
	struct p9_req_t *req;

	rcu_read_lock();
again:
	req = idr_find(&c->reqs, tag);
	if (req) {
		/* We have to be careful with the req found under rcu_read_lock
		 * Thanks to SLAB_TYPESAFE_BY_RCU we can safely try to get the
		 * ref again without corrupting other data, then check again
		 * that the tag matches once we have the ref
		 */
		if (!p9_req_try_get(req))
			goto again;
		if (req->tc.tag != tag) {
			p9_req_put(req);
			goto again;
		}
	}
	rcu_read_unlock();

	return req;
}
EXPORT_SYMBOL(p9_tag_lookup);

/**
 * p9_tag_remove - Remove a tag.
 * @c: Client session.
 * @r: Request of reference.
 *
 * Context: Any context.
 */
static int p9_tag_remove(struct p9_client *c, struct p9_req_t *r)
{
	unsigned long flags;
	u16 tag = r->tc.tag;
<<<<<<< HEAD

	p9_debug(P9_DEBUG_MUX, "clnt %p req %p tag: %d\n", c, r, tag);
	spin_lock_irqsave(&c->lock, flags);
	idr_remove(&c->reqs, tag);
	spin_unlock_irqrestore(&c->lock, flags);
	return p9_req_put(r);
}

=======

	p9_debug(P9_DEBUG_MUX, "clnt %p req %p tag: %d\n", c, r, tag);
	spin_lock_irqsave(&c->lock, flags);
	idr_remove(&c->reqs, tag);
	spin_unlock_irqrestore(&c->lock, flags);
	return p9_req_put(r);
}

>>>>>>> f7688b48
static void p9_req_free(struct kref *ref)
{
	struct p9_req_t *r = container_of(ref, struct p9_req_t, refcount);
	p9_fcall_fini(&r->tc);
	p9_fcall_fini(&r->rc);
	kmem_cache_free(p9_req_cache, r);
}

int p9_req_put(struct p9_req_t *r)
{
	return kref_put(&r->refcount, p9_req_free);
}
EXPORT_SYMBOL(p9_req_put);

/**
 * p9_tag_cleanup - cleans up tags structure and reclaims resources
 * @c:  v9fs client struct
 *
 * This frees resources associated with the tags structure
 *
 */
static void p9_tag_cleanup(struct p9_client *c)
{
	struct p9_req_t *req;
	int id;

	rcu_read_lock();
	idr_for_each_entry(&c->reqs, req, id) {
		pr_info("Tag %d still in use\n", id);
		if (p9_tag_remove(c, req) == 0)
			pr_warn("Packet with tag %d has still references",
				req->tc.tag);
	}
	rcu_read_unlock();
}

/**
 * p9_client_cb - call back from transport to client
 * c: client state
 * req: request received
 *
 */
void p9_client_cb(struct p9_client *c, struct p9_req_t *req, int status)
{
	p9_debug(P9_DEBUG_MUX, " tag %d\n", req->tc.tag);

	/*
	 * This barrier is needed to make sure any change made to req before
	 * the status change is visible to another thread
	 */
	smp_wmb();
	req->status = status;

	wake_up(&req->wq);
	p9_debug(P9_DEBUG_MUX, "wakeup: %d\n", req->tc.tag);
	p9_req_put(req);
}
EXPORT_SYMBOL(p9_client_cb);

/**
 * p9_parse_header - parse header arguments out of a packet
 * @pdu: packet to parse
 * @size: size of packet
 * @type: type of request
 * @tag: tag of packet
 * @rewind: set if we need to rewind offset afterwards
 */

int
p9_parse_header(struct p9_fcall *pdu, int32_t *size, int8_t *type, int16_t *tag,
								int rewind)
{
	int8_t r_type;
	int16_t r_tag;
	int32_t r_size;
	int offset = pdu->offset;
	int err;

	pdu->offset = 0;

	err = p9pdu_readf(pdu, 0, "dbw", &r_size, &r_type, &r_tag);
	if (err)
		goto rewind_and_exit;

	if (type)
		*type = r_type;
	if (tag)
		*tag = r_tag;
	if (size)
		*size = r_size;

	if (pdu->size != r_size || r_size < 7) {
		err = -EINVAL;
		goto rewind_and_exit;
	}

	pdu->id = r_type;
	pdu->tag = r_tag;

	p9_debug(P9_DEBUG_9P, "<<< size=%d type: %d tag: %d\n",
		 pdu->size, pdu->id, pdu->tag);

rewind_and_exit:
	if (rewind)
		pdu->offset = offset;
	return err;
}
EXPORT_SYMBOL(p9_parse_header);

/**
 * p9_check_errors - check 9p packet for error return and process it
 * @c: current client instance
 * @req: request to parse and check for error conditions
 *
 * returns error code if one is discovered, otherwise returns 0
 *
 * this will have to be more complicated if we have multiple
 * error packet types
 */

static int p9_check_errors(struct p9_client *c, struct p9_req_t *req)
{
	int8_t type;
	int err;
	int ecode;

	err = p9_parse_header(&req->rc, NULL, &type, NULL, 0);
	if (req->rc.size >= c->msize) {
		p9_debug(P9_DEBUG_ERROR,
			 "requested packet size too big: %d\n",
			 req->rc.size);
		return -EIO;
	}
	/*
	 * dump the response from server
	 * This should be after check errors which poplulate pdu_fcall.
	 */
	trace_9p_protocol_dump(c, &req->rc);
	if (err) {
		p9_debug(P9_DEBUG_ERROR, "couldn't parse header %d\n", err);
		return err;
	}
	if (type != P9_RERROR && type != P9_RLERROR)
		return 0;

	if (!p9_is_proto_dotl(c)) {
		char *ename;
		err = p9pdu_readf(&req->rc, c->proto_version, "s?d",
				  &ename, &ecode);
		if (err)
			goto out_err;

		if (p9_is_proto_dotu(c) && ecode < 512)
			err = -ecode;

		if (!err) {
			err = p9_errstr2errno(ename, strlen(ename));

			p9_debug(P9_DEBUG_9P, "<<< RERROR (%d) %s\n",
				 -ecode, ename);
		}
		kfree(ename);
	} else {
		err = p9pdu_readf(&req->rc, c->proto_version, "d", &ecode);
		err = -ecode;

		p9_debug(P9_DEBUG_9P, "<<< RLERROR (%d)\n", -ecode);
	}

	return err;

out_err:
	p9_debug(P9_DEBUG_ERROR, "couldn't parse error%d\n", err);

	return err;
}

/**
 * p9_check_zc_errors - check 9p packet for error return and process it
 * @c: current client instance
 * @req: request to parse and check for error conditions
 * @in_hdrlen: Size of response protocol buffer.
 *
 * returns error code if one is discovered, otherwise returns 0
 *
 * this will have to be more complicated if we have multiple
 * error packet types
 */

static int p9_check_zc_errors(struct p9_client *c, struct p9_req_t *req,
			      struct iov_iter *uidata, int in_hdrlen)
{
	int err;
	int ecode;
	int8_t type;
	char *ename = NULL;

	err = p9_parse_header(&req->rc, NULL, &type, NULL, 0);
	/*
	 * dump the response from server
	 * This should be after parse_header which poplulate pdu_fcall.
	 */
	trace_9p_protocol_dump(c, &req->rc);
	if (err) {
		p9_debug(P9_DEBUG_ERROR, "couldn't parse header %d\n", err);
		return err;
	}

	if (type != P9_RERROR && type != P9_RLERROR)
		return 0;

	if (!p9_is_proto_dotl(c)) {
		/* Error is reported in string format */
		int len;
		/* 7 = header size for RERROR; */
		int inline_len = in_hdrlen - 7;

		len = req->rc.size - req->rc.offset;
		if (len > (P9_ZC_HDR_SZ - 7)) {
			err = -EFAULT;
			goto out_err;
		}

		ename = &req->rc.sdata[req->rc.offset];
		if (len > inline_len) {
			/* We have error in external buffer */
			if (!copy_from_iter_full(ename + inline_len,
					     len - inline_len, uidata)) {
				err = -EFAULT;
				goto out_err;
			}
		}
		ename = NULL;
		err = p9pdu_readf(&req->rc, c->proto_version, "s?d",
				  &ename, &ecode);
		if (err)
			goto out_err;

		if (p9_is_proto_dotu(c) && ecode < 512)
			err = -ecode;

		if (!err) {
			err = p9_errstr2errno(ename, strlen(ename));

			p9_debug(P9_DEBUG_9P, "<<< RERROR (%d) %s\n",
				 -ecode, ename);
		}
		kfree(ename);
	} else {
		err = p9pdu_readf(&req->rc, c->proto_version, "d", &ecode);
		err = -ecode;

		p9_debug(P9_DEBUG_9P, "<<< RLERROR (%d)\n", -ecode);
	}
	return err;

out_err:
	p9_debug(P9_DEBUG_ERROR, "couldn't parse error%d\n", err);
	return err;
}

static struct p9_req_t *
p9_client_rpc(struct p9_client *c, int8_t type, const char *fmt, ...);

/**
 * p9_client_flush - flush (cancel) a request
 * @c: client state
 * @oldreq: request to cancel
 *
 * This sents a flush for a particular request and links
 * the flush request to the original request.  The current
 * code only supports a single flush request although the protocol
 * allows for multiple flush requests to be sent for a single request.
 *
 */

static int p9_client_flush(struct p9_client *c, struct p9_req_t *oldreq)
{
	struct p9_req_t *req;
	int16_t oldtag;
	int err;

	err = p9_parse_header(&oldreq->tc, NULL, NULL, &oldtag, 1);
	if (err)
		return err;

	p9_debug(P9_DEBUG_9P, ">>> TFLUSH tag %d\n", oldtag);

	req = p9_client_rpc(c, P9_TFLUSH, "w", oldtag);
	if (IS_ERR(req))
		return PTR_ERR(req);

	/*
	 * if we haven't received a response for oldreq,
	 * remove it from the list
	 */
	if (oldreq->status == REQ_STATUS_SENT) {
		if (c->trans_mod->cancelled)
			c->trans_mod->cancelled(c, oldreq);
	}

	p9_tag_remove(c, req);
	return 0;
}

static struct p9_req_t *p9_client_prepare_req(struct p9_client *c,
					      int8_t type, int req_size,
					      const char *fmt, va_list ap)
{
	int err;
	struct p9_req_t *req;

	p9_debug(P9_DEBUG_MUX, "client %p op %d\n", c, type);

	/* we allow for any status other than disconnected */
	if (c->status == Disconnected)
		return ERR_PTR(-EIO);

	/* if status is begin_disconnected we allow only clunk request */
	if ((c->status == BeginDisconnect) && (type != P9_TCLUNK))
		return ERR_PTR(-EIO);

	req = p9_tag_alloc(c, type, req_size);
	if (IS_ERR(req))
		return req;

	/* marshall the data */
	p9pdu_prepare(&req->tc, req->tc.tag, type);
	err = p9pdu_vwritef(&req->tc, c->proto_version, fmt, ap);
	if (err)
		goto reterr;
	p9pdu_finalize(c, &req->tc);
	trace_9p_client_req(c, type, req->tc.tag);
	return req;
reterr:
	p9_tag_remove(c, req);
	/* We have to put also the 2nd reference as it won't be used */
	p9_req_put(req);
	return ERR_PTR(err);
}

/**
 * p9_client_rpc - issue a request and wait for a response
 * @c: client session
 * @type: type of request
 * @fmt: protocol format string (see protocol.c)
 *
 * Returns request structure (which client must free using p9_tag_remove)
 */

static struct p9_req_t *
p9_client_rpc(struct p9_client *c, int8_t type, const char *fmt, ...)
{
	va_list ap;
	int sigpending, err;
	unsigned long flags;
	struct p9_req_t *req;

	va_start(ap, fmt);
	req = p9_client_prepare_req(c, type, c->msize, fmt, ap);
	va_end(ap);
	if (IS_ERR(req))
		return req;

	if (signal_pending(current)) {
		sigpending = 1;
		clear_thread_flag(TIF_SIGPENDING);
	} else
		sigpending = 0;

	err = c->trans_mod->request(c, req);
	if (err < 0) {
		/* write won't happen */
		p9_req_put(req);
		if (err != -ERESTARTSYS && err != -EFAULT)
			c->status = Disconnected;
		goto recalc_sigpending;
	}
again:
	/* Wait for the response */
	err = wait_event_killable(req->wq, req->status >= REQ_STATUS_RCVD);

	/*
	 * Make sure our req is coherent with regard to updates in other
	 * threads - echoes to wmb() in the callback
	 */
	smp_rmb();

	if ((err == -ERESTARTSYS) && (c->status == Connected)
				  && (type == P9_TFLUSH)) {
		sigpending = 1;
		clear_thread_flag(TIF_SIGPENDING);
		goto again;
	}

	if (req->status == REQ_STATUS_ERROR) {
		p9_debug(P9_DEBUG_ERROR, "req_status error %d\n", req->t_err);
		err = req->t_err;
	}
	if ((err == -ERESTARTSYS) && (c->status == Connected)) {
		p9_debug(P9_DEBUG_MUX, "flushing\n");
		sigpending = 1;
		clear_thread_flag(TIF_SIGPENDING);

		if (c->trans_mod->cancel(c, req))
			p9_client_flush(c, req);

		/* if we received the response anyway, don't signal error */
		if (req->status == REQ_STATUS_RCVD)
			err = 0;
	}
recalc_sigpending:
	if (sigpending) {
		spin_lock_irqsave(&current->sighand->siglock, flags);
		recalc_sigpending();
		spin_unlock_irqrestore(&current->sighand->siglock, flags);
	}
	if (err < 0)
		goto reterr;

	err = p9_check_errors(c, req);
	trace_9p_client_res(c, type, req->rc.tag, err);
	if (!err)
		return req;
reterr:
	p9_tag_remove(c, req);
	return ERR_PTR(safe_errno(err));
}

/**
 * p9_client_zc_rpc - issue a request and wait for a response
 * @c: client session
 * @type: type of request
 * @uidata: destination for zero copy read
 * @uodata: source for zero copy write
 * @inlen: read buffer size
 * @olen: write buffer size
 * @hdrlen: reader header size, This is the size of response protocol data
 * @fmt: protocol format string (see protocol.c)
 *
 * Returns request structure (which client must free using p9_tag_remove)
 */
static struct p9_req_t *p9_client_zc_rpc(struct p9_client *c, int8_t type,
					 struct iov_iter *uidata,
					 struct iov_iter *uodata,
					 int inlen, int olen, int in_hdrlen,
					 const char *fmt, ...)
{
	va_list ap;
	int sigpending, err;
	unsigned long flags;
	struct p9_req_t *req;

	va_start(ap, fmt);
	/*
	 * We allocate a inline protocol data of only 4k bytes.
	 * The actual content is passed in zero-copy fashion.
	 */
	req = p9_client_prepare_req(c, type, P9_ZC_HDR_SZ, fmt, ap);
	va_end(ap);
	if (IS_ERR(req))
		return req;

	if (signal_pending(current)) {
		sigpending = 1;
		clear_thread_flag(TIF_SIGPENDING);
	} else
		sigpending = 0;

	err = c->trans_mod->zc_request(c, req, uidata, uodata,
				       inlen, olen, in_hdrlen);
	if (err < 0) {
		if (err == -EIO)
			c->status = Disconnected;
		if (err != -ERESTARTSYS)
			goto recalc_sigpending;
	}
	if (req->status == REQ_STATUS_ERROR) {
		p9_debug(P9_DEBUG_ERROR, "req_status error %d\n", req->t_err);
		err = req->t_err;
	}
	if ((err == -ERESTARTSYS) && (c->status == Connected)) {
		p9_debug(P9_DEBUG_MUX, "flushing\n");
		sigpending = 1;
		clear_thread_flag(TIF_SIGPENDING);

		if (c->trans_mod->cancel(c, req))
			p9_client_flush(c, req);

		/* if we received the response anyway, don't signal error */
		if (req->status == REQ_STATUS_RCVD)
			err = 0;
	}
recalc_sigpending:
	if (sigpending) {
		spin_lock_irqsave(&current->sighand->siglock, flags);
		recalc_sigpending();
		spin_unlock_irqrestore(&current->sighand->siglock, flags);
	}
	if (err < 0)
		goto reterr;

	err = p9_check_zc_errors(c, req, uidata, in_hdrlen);
	trace_9p_client_res(c, type, req->rc.tag, err);
	if (!err)
		return req;
reterr:
	p9_tag_remove(c, req);
	return ERR_PTR(safe_errno(err));
}

static struct p9_fid *p9_fid_create(struct p9_client *clnt)
{
	int ret;
	struct p9_fid *fid;

	p9_debug(P9_DEBUG_FID, "clnt %p\n", clnt);
	fid = kmalloc(sizeof(struct p9_fid), GFP_KERNEL);
	if (!fid)
		return NULL;

	memset(&fid->qid, 0, sizeof(struct p9_qid));
	fid->mode = -1;
	fid->uid = current_fsuid();
	fid->clnt = clnt;
	fid->rdir = NULL;
	fid->fid = 0;

	idr_preload(GFP_KERNEL);
	spin_lock_irq(&clnt->lock);
	ret = idr_alloc_u32(&clnt->fids, fid, &fid->fid, P9_NOFID - 1,
			    GFP_NOWAIT);
	spin_unlock_irq(&clnt->lock);
	idr_preload_end();

	if (!ret)
		return fid;

	kfree(fid);
	return NULL;
}

static void p9_fid_destroy(struct p9_fid *fid)
{
	struct p9_client *clnt;
	unsigned long flags;

	p9_debug(P9_DEBUG_FID, "fid %d\n", fid->fid);
	clnt = fid->clnt;
	spin_lock_irqsave(&clnt->lock, flags);
	idr_remove(&clnt->fids, fid->fid);
	spin_unlock_irqrestore(&clnt->lock, flags);
	kfree(fid->rdir);
	kfree(fid);
}

static int p9_client_version(struct p9_client *c)
{
	int err = 0;
	struct p9_req_t *req;
	char *version = NULL;
	int msize;

	p9_debug(P9_DEBUG_9P, ">>> TVERSION msize %d protocol %d\n",
		 c->msize, c->proto_version);

	switch (c->proto_version) {
	case p9_proto_2000L:
		req = p9_client_rpc(c, P9_TVERSION, "ds",
					c->msize, "9P2000.L");
		break;
	case p9_proto_2000u:
		req = p9_client_rpc(c, P9_TVERSION, "ds",
					c->msize, "9P2000.u");
		break;
	case p9_proto_legacy:
		req = p9_client_rpc(c, P9_TVERSION, "ds",
					c->msize, "9P2000");
		break;
	default:
		return -EINVAL;
	}

	if (IS_ERR(req))
		return PTR_ERR(req);

	err = p9pdu_readf(&req->rc, c->proto_version, "ds", &msize, &version);
	if (err) {
		p9_debug(P9_DEBUG_9P, "version error %d\n", err);
		trace_9p_protocol_dump(c, &req->rc);
		goto error;
	}

	p9_debug(P9_DEBUG_9P, "<<< RVERSION msize %d %s\n", msize, version);
	if (!strncmp(version, "9P2000.L", 8))
		c->proto_version = p9_proto_2000L;
	else if (!strncmp(version, "9P2000.u", 8))
		c->proto_version = p9_proto_2000u;
	else if (!strncmp(version, "9P2000", 6))
		c->proto_version = p9_proto_legacy;
	else {
		p9_debug(P9_DEBUG_ERROR,
			 "server returned an unknown version: %s\n", version);
		err = -EREMOTEIO;
		goto error;
	}

	if (msize < 4096) {
		p9_debug(P9_DEBUG_ERROR,
			 "server returned a msize < 4096: %d\n", msize);
		err = -EREMOTEIO;
		goto error;
	}
	if (msize < c->msize)
		c->msize = msize;

error:
	kfree(version);
	p9_tag_remove(c, req);

	return err;
}

struct p9_client *p9_client_create(const char *dev_name, char *options)
{
	int err;
	struct p9_client *clnt;
	char *client_id;

	err = 0;
	clnt = kmalloc(sizeof(struct p9_client), GFP_KERNEL);
	if (!clnt)
		return ERR_PTR(-ENOMEM);

	clnt->trans_mod = NULL;
	clnt->trans = NULL;
	clnt->fcall_cache = NULL;

	client_id = utsname()->nodename;
	memcpy(clnt->name, client_id, strlen(client_id) + 1);

	spin_lock_init(&clnt->lock);
	idr_init(&clnt->fids);
	idr_init(&clnt->reqs);

	err = parse_opts(options, clnt);
	if (err < 0)
		goto free_client;

	if (!clnt->trans_mod)
		clnt->trans_mod = v9fs_get_default_trans();

	if (clnt->trans_mod == NULL) {
		err = -EPROTONOSUPPORT;
		p9_debug(P9_DEBUG_ERROR,
			 "No transport defined or default transport\n");
		goto free_client;
	}

	p9_debug(P9_DEBUG_MUX, "clnt %p trans %p msize %d protocol %d\n",
		 clnt, clnt->trans_mod, clnt->msize, clnt->proto_version);

	err = clnt->trans_mod->create(clnt, dev_name, options);
	if (err)
		goto put_trans;

	if (clnt->msize > clnt->trans_mod->maxsize)
		clnt->msize = clnt->trans_mod->maxsize;

	if (clnt->msize < 4096) {
		p9_debug(P9_DEBUG_ERROR,
			 "Please specify a msize of at least 4k\n");
		err = -EINVAL;
		goto close_trans;
	}

	err = p9_client_version(clnt);
	if (err)
		goto close_trans;

	/* P9_HDRSZ + 4 is the smallest packet header we can have that is
	 * followed by data accessed from userspace by read
	 */
	clnt->fcall_cache =
		kmem_cache_create_usercopy("9p-fcall-cache", clnt->msize,
					   0, 0, P9_HDRSZ + 4,
					   clnt->msize - (P9_HDRSZ + 4),
					   NULL);

	return clnt;

close_trans:
	clnt->trans_mod->close(clnt);
put_trans:
	v9fs_put_trans(clnt->trans_mod);
free_client:
	kfree(clnt);
	return ERR_PTR(err);
}
EXPORT_SYMBOL(p9_client_create);

void p9_client_destroy(struct p9_client *clnt)
{
	struct p9_fid *fid;
	int id;

	p9_debug(P9_DEBUG_MUX, "clnt %p\n", clnt);

	if (clnt->trans_mod)
		clnt->trans_mod->close(clnt);

	v9fs_put_trans(clnt->trans_mod);

	idr_for_each_entry(&clnt->fids, fid, id) {
		pr_info("Found fid %d not clunked\n", fid->fid);
		p9_fid_destroy(fid);
	}

	p9_tag_cleanup(clnt);

	kmem_cache_destroy(clnt->fcall_cache);
	kfree(clnt);
}
EXPORT_SYMBOL(p9_client_destroy);

void p9_client_disconnect(struct p9_client *clnt)
{
	p9_debug(P9_DEBUG_9P, "clnt %p\n", clnt);
	clnt->status = Disconnected;
}
EXPORT_SYMBOL(p9_client_disconnect);

void p9_client_begin_disconnect(struct p9_client *clnt)
{
	p9_debug(P9_DEBUG_9P, "clnt %p\n", clnt);
	clnt->status = BeginDisconnect;
}
EXPORT_SYMBOL(p9_client_begin_disconnect);

struct p9_fid *p9_client_attach(struct p9_client *clnt, struct p9_fid *afid,
	const char *uname, kuid_t n_uname, const char *aname)
{
	int err = 0;
	struct p9_req_t *req;
	struct p9_fid *fid;
	struct p9_qid qid;


	p9_debug(P9_DEBUG_9P, ">>> TATTACH afid %d uname %s aname %s\n",
		 afid ? afid->fid : -1, uname, aname);
	fid = p9_fid_create(clnt);
	if (!fid) {
		err = -ENOMEM;
		goto error;
	}
	fid->uid = n_uname;

	req = p9_client_rpc(clnt, P9_TATTACH, "ddss?u", fid->fid,
			afid ? afid->fid : P9_NOFID, uname, aname, n_uname);
	if (IS_ERR(req)) {
		err = PTR_ERR(req);
		goto error;
	}

	err = p9pdu_readf(&req->rc, clnt->proto_version, "Q", &qid);
	if (err) {
		trace_9p_protocol_dump(clnt, &req->rc);
		p9_tag_remove(clnt, req);
		goto error;
	}

	p9_debug(P9_DEBUG_9P, "<<< RATTACH qid %x.%llx.%x\n",
		 qid.type, (unsigned long long)qid.path, qid.version);

	memmove(&fid->qid, &qid, sizeof(struct p9_qid));

	p9_tag_remove(clnt, req);
	return fid;

error:
	if (fid)
		p9_fid_destroy(fid);
	return ERR_PTR(err);
}
EXPORT_SYMBOL(p9_client_attach);

struct p9_fid *p9_client_walk(struct p9_fid *oldfid, uint16_t nwname,
		const unsigned char * const *wnames, int clone)
{
	int err;
	struct p9_client *clnt;
	struct p9_fid *fid;
	struct p9_qid *wqids;
	struct p9_req_t *req;
	uint16_t nwqids, count;

	err = 0;
	wqids = NULL;
	clnt = oldfid->clnt;
	if (clone) {
		fid = p9_fid_create(clnt);
		if (!fid) {
			err = -ENOMEM;
			goto error;
		}

		fid->uid = oldfid->uid;
	} else
		fid = oldfid;


	p9_debug(P9_DEBUG_9P, ">>> TWALK fids %d,%d nwname %ud wname[0] %s\n",
		 oldfid->fid, fid->fid, nwname, wnames ? wnames[0] : NULL);

	req = p9_client_rpc(clnt, P9_TWALK, "ddT", oldfid->fid, fid->fid,
								nwname, wnames);
	if (IS_ERR(req)) {
		err = PTR_ERR(req);
		goto error;
	}

	err = p9pdu_readf(&req->rc, clnt->proto_version, "R", &nwqids, &wqids);
	if (err) {
		trace_9p_protocol_dump(clnt, &req->rc);
		p9_tag_remove(clnt, req);
		goto clunk_fid;
	}
	p9_tag_remove(clnt, req);

	p9_debug(P9_DEBUG_9P, "<<< RWALK nwqid %d:\n", nwqids);

	if (nwqids != nwname) {
		err = -ENOENT;
		goto clunk_fid;
	}

	for (count = 0; count < nwqids; count++)
		p9_debug(P9_DEBUG_9P, "<<<     [%d] %x.%llx.%x\n",
			count, wqids[count].type,
			(unsigned long long)wqids[count].path,
			wqids[count].version);

	if (nwname)
		memmove(&fid->qid, &wqids[nwqids - 1], sizeof(struct p9_qid));
	else
		fid->qid = oldfid->qid;

	kfree(wqids);
	return fid;

clunk_fid:
	kfree(wqids);
	p9_client_clunk(fid);
	fid = NULL;

error:
	if (fid && (fid != oldfid))
		p9_fid_destroy(fid);

	return ERR_PTR(err);
}
EXPORT_SYMBOL(p9_client_walk);

int p9_client_open(struct p9_fid *fid, int mode)
{
	int err;
	struct p9_client *clnt;
	struct p9_req_t *req;
	struct p9_qid qid;
	int iounit;

	clnt = fid->clnt;
	p9_debug(P9_DEBUG_9P, ">>> %s fid %d mode %d\n",
		p9_is_proto_dotl(clnt) ? "TLOPEN" : "TOPEN", fid->fid, mode);
	err = 0;

	if (fid->mode != -1)
		return -EINVAL;

	if (p9_is_proto_dotl(clnt))
		req = p9_client_rpc(clnt, P9_TLOPEN, "dd", fid->fid, mode);
	else
		req = p9_client_rpc(clnt, P9_TOPEN, "db", fid->fid, mode);
	if (IS_ERR(req)) {
		err = PTR_ERR(req);
		goto error;
	}

	err = p9pdu_readf(&req->rc, clnt->proto_version, "Qd", &qid, &iounit);
	if (err) {
		trace_9p_protocol_dump(clnt, &req->rc);
		goto free_and_error;
	}

	p9_debug(P9_DEBUG_9P, "<<< %s qid %x.%llx.%x iounit %x\n",
		p9_is_proto_dotl(clnt) ? "RLOPEN" : "ROPEN",  qid.type,
		(unsigned long long)qid.path, qid.version, iounit);

	fid->mode = mode;
	fid->iounit = iounit;

free_and_error:
	p9_tag_remove(clnt, req);
error:
	return err;
}
EXPORT_SYMBOL(p9_client_open);

int p9_client_create_dotl(struct p9_fid *ofid, const char *name, u32 flags, u32 mode,
		kgid_t gid, struct p9_qid *qid)
{
	int err = 0;
	struct p9_client *clnt;
	struct p9_req_t *req;
	int iounit;

	p9_debug(P9_DEBUG_9P,
			">>> TLCREATE fid %d name %s flags %d mode %d gid %d\n",
			ofid->fid, name, flags, mode,
		 	from_kgid(&init_user_ns, gid));
	clnt = ofid->clnt;

	if (ofid->mode != -1)
		return -EINVAL;

	req = p9_client_rpc(clnt, P9_TLCREATE, "dsddg", ofid->fid, name, flags,
			mode, gid);
	if (IS_ERR(req)) {
		err = PTR_ERR(req);
		goto error;
	}

	err = p9pdu_readf(&req->rc, clnt->proto_version, "Qd", qid, &iounit);
	if (err) {
		trace_9p_protocol_dump(clnt, &req->rc);
		goto free_and_error;
	}

	p9_debug(P9_DEBUG_9P, "<<< RLCREATE qid %x.%llx.%x iounit %x\n",
			qid->type,
			(unsigned long long)qid->path,
			qid->version, iounit);

	ofid->mode = mode;
	ofid->iounit = iounit;

free_and_error:
	p9_tag_remove(clnt, req);
error:
	return err;
}
EXPORT_SYMBOL(p9_client_create_dotl);

int p9_client_fcreate(struct p9_fid *fid, const char *name, u32 perm, int mode,
		     char *extension)
{
	int err;
	struct p9_client *clnt;
	struct p9_req_t *req;
	struct p9_qid qid;
	int iounit;

	p9_debug(P9_DEBUG_9P, ">>> TCREATE fid %d name %s perm %d mode %d\n",
						fid->fid, name, perm, mode);
	err = 0;
	clnt = fid->clnt;

	if (fid->mode != -1)
		return -EINVAL;

	req = p9_client_rpc(clnt, P9_TCREATE, "dsdb?s", fid->fid, name, perm,
				mode, extension);
	if (IS_ERR(req)) {
		err = PTR_ERR(req);
		goto error;
	}

	err = p9pdu_readf(&req->rc, clnt->proto_version, "Qd", &qid, &iounit);
	if (err) {
		trace_9p_protocol_dump(clnt, &req->rc);
		goto free_and_error;
	}

	p9_debug(P9_DEBUG_9P, "<<< RCREATE qid %x.%llx.%x iounit %x\n",
				qid.type,
				(unsigned long long)qid.path,
				qid.version, iounit);

	fid->mode = mode;
	fid->iounit = iounit;

free_and_error:
	p9_tag_remove(clnt, req);
error:
	return err;
}
EXPORT_SYMBOL(p9_client_fcreate);

int p9_client_symlink(struct p9_fid *dfid, const char *name,
		const char *symtgt, kgid_t gid, struct p9_qid *qid)
{
	int err = 0;
	struct p9_client *clnt;
	struct p9_req_t *req;

	p9_debug(P9_DEBUG_9P, ">>> TSYMLINK dfid %d name %s  symtgt %s\n",
			dfid->fid, name, symtgt);
	clnt = dfid->clnt;

	req = p9_client_rpc(clnt, P9_TSYMLINK, "dssg", dfid->fid, name, symtgt,
			gid);
	if (IS_ERR(req)) {
		err = PTR_ERR(req);
		goto error;
	}

	err = p9pdu_readf(&req->rc, clnt->proto_version, "Q", qid);
	if (err) {
		trace_9p_protocol_dump(clnt, &req->rc);
		goto free_and_error;
	}

	p9_debug(P9_DEBUG_9P, "<<< RSYMLINK qid %x.%llx.%x\n",
			qid->type, (unsigned long long)qid->path, qid->version);

free_and_error:
	p9_tag_remove(clnt, req);
error:
	return err;
}
EXPORT_SYMBOL(p9_client_symlink);

int p9_client_link(struct p9_fid *dfid, struct p9_fid *oldfid, const char *newname)
{
	struct p9_client *clnt;
	struct p9_req_t *req;

	p9_debug(P9_DEBUG_9P, ">>> TLINK dfid %d oldfid %d newname %s\n",
			dfid->fid, oldfid->fid, newname);
	clnt = dfid->clnt;
	req = p9_client_rpc(clnt, P9_TLINK, "dds", dfid->fid, oldfid->fid,
			newname);
	if (IS_ERR(req))
		return PTR_ERR(req);

	p9_debug(P9_DEBUG_9P, "<<< RLINK\n");
	p9_tag_remove(clnt, req);
	return 0;
}
EXPORT_SYMBOL(p9_client_link);

int p9_client_fsync(struct p9_fid *fid, int datasync)
{
	int err;
	struct p9_client *clnt;
	struct p9_req_t *req;

	p9_debug(P9_DEBUG_9P, ">>> TFSYNC fid %d datasync:%d\n",
			fid->fid, datasync);
	err = 0;
	clnt = fid->clnt;

	req = p9_client_rpc(clnt, P9_TFSYNC, "dd", fid->fid, datasync);
	if (IS_ERR(req)) {
		err = PTR_ERR(req);
		goto error;
	}

	p9_debug(P9_DEBUG_9P, "<<< RFSYNC fid %d\n", fid->fid);

	p9_tag_remove(clnt, req);

error:
	return err;
}
EXPORT_SYMBOL(p9_client_fsync);

int p9_client_clunk(struct p9_fid *fid)
{
	int err;
	struct p9_client *clnt;
	struct p9_req_t *req;
	int retries = 0;

	if (!fid) {
		pr_warn("%s (%d): Trying to clunk with NULL fid\n",
			__func__, task_pid_nr(current));
		dump_stack();
		return 0;
	}

again:
	p9_debug(P9_DEBUG_9P, ">>> TCLUNK fid %d (try %d)\n", fid->fid,
								retries);
	err = 0;
	clnt = fid->clnt;

	req = p9_client_rpc(clnt, P9_TCLUNK, "d", fid->fid);
	if (IS_ERR(req)) {
		err = PTR_ERR(req);
		goto error;
	}

	p9_debug(P9_DEBUG_9P, "<<< RCLUNK fid %d\n", fid->fid);

	p9_tag_remove(clnt, req);
error:
	/*
	 * Fid is not valid even after a failed clunk
	 * If interrupted, retry once then give up and
	 * leak fid until umount.
	 */
	if (err == -ERESTARTSYS) {
		if (retries++ == 0)
			goto again;
	} else
		p9_fid_destroy(fid);
	return err;
}
EXPORT_SYMBOL(p9_client_clunk);

int p9_client_remove(struct p9_fid *fid)
{
	int err;
	struct p9_client *clnt;
	struct p9_req_t *req;

	p9_debug(P9_DEBUG_9P, ">>> TREMOVE fid %d\n", fid->fid);
	err = 0;
	clnt = fid->clnt;

	req = p9_client_rpc(clnt, P9_TREMOVE, "d", fid->fid);
	if (IS_ERR(req)) {
		err = PTR_ERR(req);
		goto error;
	}

	p9_debug(P9_DEBUG_9P, "<<< RREMOVE fid %d\n", fid->fid);

	p9_tag_remove(clnt, req);
error:
	if (err == -ERESTARTSYS)
		p9_client_clunk(fid);
	else
		p9_fid_destroy(fid);
	return err;
}
EXPORT_SYMBOL(p9_client_remove);

int p9_client_unlinkat(struct p9_fid *dfid, const char *name, int flags)
{
	int err = 0;
	struct p9_req_t *req;
	struct p9_client *clnt;

	p9_debug(P9_DEBUG_9P, ">>> TUNLINKAT fid %d %s %d\n",
		   dfid->fid, name, flags);

	clnt = dfid->clnt;
	req = p9_client_rpc(clnt, P9_TUNLINKAT, "dsd", dfid->fid, name, flags);
	if (IS_ERR(req)) {
		err = PTR_ERR(req);
		goto error;
	}
	p9_debug(P9_DEBUG_9P, "<<< RUNLINKAT fid %d %s\n", dfid->fid, name);

	p9_tag_remove(clnt, req);
error:
	return err;
}
EXPORT_SYMBOL(p9_client_unlinkat);

int
p9_client_read(struct p9_fid *fid, u64 offset, struct iov_iter *to, int *err)
{
	struct p9_client *clnt = fid->clnt;
	struct p9_req_t *req;
	int total = 0;
	*err = 0;

	p9_debug(P9_DEBUG_9P, ">>> TREAD fid %d offset %llu %d\n",
		   fid->fid, (unsigned long long) offset, (int)iov_iter_count(to));

	while (iov_iter_count(to)) {
		int count = iov_iter_count(to);
		int rsize, non_zc = 0;
		char *dataptr;

		rsize = fid->iounit;
		if (!rsize || rsize > clnt->msize-P9_IOHDRSZ)
			rsize = clnt->msize - P9_IOHDRSZ;

		if (count < rsize)
			rsize = count;

		/* Don't bother zerocopy for small IO (< 1024) */
		if (clnt->trans_mod->zc_request && rsize > 1024) {
			/*
			 * response header len is 11
			 * PDU Header(7) + IO Size (4)
			 */
			req = p9_client_zc_rpc(clnt, P9_TREAD, to, NULL, rsize,
					       0, 11, "dqd", fid->fid,
					       offset, rsize);
		} else {
			non_zc = 1;
			req = p9_client_rpc(clnt, P9_TREAD, "dqd", fid->fid, offset,
					    rsize);
		}
		if (IS_ERR(req)) {
			*err = PTR_ERR(req);
			break;
		}

		*err = p9pdu_readf(&req->rc, clnt->proto_version,
				   "D", &count, &dataptr);
		if (*err) {
			trace_9p_protocol_dump(clnt, &req->rc);
			p9_tag_remove(clnt, req);
			break;
		}
		if (rsize < count) {
			pr_err("bogus RREAD count (%d > %d)\n", count, rsize);
			count = rsize;
		}

		p9_debug(P9_DEBUG_9P, "<<< RREAD count %d\n", count);
		if (!count) {
			p9_tag_remove(clnt, req);
			break;
		}

		if (non_zc) {
			int n = copy_to_iter(dataptr, count, to);
			total += n;
			offset += n;
			if (n != count) {
				*err = -EFAULT;
				p9_tag_remove(clnt, req);
				break;
			}
		} else {
			iov_iter_advance(to, count);
			total += count;
			offset += count;
		}
		p9_tag_remove(clnt, req);
	}
	return total;
}
EXPORT_SYMBOL(p9_client_read);

int
p9_client_write(struct p9_fid *fid, u64 offset, struct iov_iter *from, int *err)
{
	struct p9_client *clnt = fid->clnt;
	struct p9_req_t *req;
	int total = 0;
	*err = 0;

	p9_debug(P9_DEBUG_9P, ">>> TWRITE fid %d offset %llu count %zd\n",
				fid->fid, (unsigned long long) offset,
				iov_iter_count(from));

	while (iov_iter_count(from)) {
		int count = iov_iter_count(from);
		int rsize = fid->iounit;
		if (!rsize || rsize > clnt->msize-P9_IOHDRSZ)
			rsize = clnt->msize - P9_IOHDRSZ;

		if (count < rsize)
			rsize = count;

		/* Don't bother zerocopy for small IO (< 1024) */
		if (clnt->trans_mod->zc_request && rsize > 1024) {
			req = p9_client_zc_rpc(clnt, P9_TWRITE, NULL, from, 0,
					       rsize, P9_ZC_HDR_SZ, "dqd",
					       fid->fid, offset, rsize);
		} else {
			req = p9_client_rpc(clnt, P9_TWRITE, "dqV", fid->fid,
						    offset, rsize, from);
		}
		if (IS_ERR(req)) {
			*err = PTR_ERR(req);
			break;
		}

		*err = p9pdu_readf(&req->rc, clnt->proto_version, "d", &count);
		if (*err) {
			trace_9p_protocol_dump(clnt, &req->rc);
			p9_tag_remove(clnt, req);
			break;
		}
		if (rsize < count) {
			pr_err("bogus RWRITE count (%d > %d)\n", count, rsize);
			count = rsize;
		}

		p9_debug(P9_DEBUG_9P, "<<< RWRITE count %d\n", count);

		p9_tag_remove(clnt, req);
		iov_iter_advance(from, count);
		total += count;
		offset += count;
	}
	return total;
}
EXPORT_SYMBOL(p9_client_write);

struct p9_wstat *p9_client_stat(struct p9_fid *fid)
{
	int err;
	struct p9_client *clnt;
	struct p9_wstat *ret = kmalloc(sizeof(struct p9_wstat), GFP_KERNEL);
	struct p9_req_t *req;
	u16 ignored;

	p9_debug(P9_DEBUG_9P, ">>> TSTAT fid %d\n", fid->fid);

	if (!ret)
		return ERR_PTR(-ENOMEM);

	err = 0;
	clnt = fid->clnt;

	req = p9_client_rpc(clnt, P9_TSTAT, "d", fid->fid);
	if (IS_ERR(req)) {
		err = PTR_ERR(req);
		goto error;
	}

	err = p9pdu_readf(&req->rc, clnt->proto_version, "wS", &ignored, ret);
	if (err) {
		trace_9p_protocol_dump(clnt, &req->rc);
		p9_tag_remove(clnt, req);
		goto error;
	}

	p9_debug(P9_DEBUG_9P,
		"<<< RSTAT sz=%x type=%x dev=%x qid=%x.%llx.%x\n"
		"<<<    mode=%8.8x atime=%8.8x mtime=%8.8x length=%llx\n"
		"<<<    name=%s uid=%s gid=%s muid=%s extension=(%s)\n"
		"<<<    uid=%d gid=%d n_muid=%d\n",
		ret->size, ret->type, ret->dev, ret->qid.type,
		(unsigned long long)ret->qid.path, ret->qid.version, ret->mode,
		ret->atime, ret->mtime, (unsigned long long)ret->length,
		ret->name, ret->uid, ret->gid, ret->muid, ret->extension,
		from_kuid(&init_user_ns, ret->n_uid),
		from_kgid(&init_user_ns, ret->n_gid),
		from_kuid(&init_user_ns, ret->n_muid));

	p9_tag_remove(clnt, req);
	return ret;

error:
	kfree(ret);
	return ERR_PTR(err);
}
EXPORT_SYMBOL(p9_client_stat);

struct p9_stat_dotl *p9_client_getattr_dotl(struct p9_fid *fid,
							u64 request_mask)
{
	int err;
	struct p9_client *clnt;
	struct p9_stat_dotl *ret = kmalloc(sizeof(struct p9_stat_dotl),
								GFP_KERNEL);
	struct p9_req_t *req;

	p9_debug(P9_DEBUG_9P, ">>> TGETATTR fid %d, request_mask %lld\n",
							fid->fid, request_mask);

	if (!ret)
		return ERR_PTR(-ENOMEM);

	err = 0;
	clnt = fid->clnt;

	req = p9_client_rpc(clnt, P9_TGETATTR, "dq", fid->fid, request_mask);
	if (IS_ERR(req)) {
		err = PTR_ERR(req);
		goto error;
	}

	err = p9pdu_readf(&req->rc, clnt->proto_version, "A", ret);
	if (err) {
		trace_9p_protocol_dump(clnt, &req->rc);
		p9_tag_remove(clnt, req);
		goto error;
	}

	p9_debug(P9_DEBUG_9P,
		"<<< RGETATTR st_result_mask=%lld\n"
		"<<< qid=%x.%llx.%x\n"
		"<<< st_mode=%8.8x st_nlink=%llu\n"
		"<<< st_uid=%d st_gid=%d\n"
		"<<< st_rdev=%llx st_size=%llx st_blksize=%llu st_blocks=%llu\n"
		"<<< st_atime_sec=%lld st_atime_nsec=%lld\n"
		"<<< st_mtime_sec=%lld st_mtime_nsec=%lld\n"
		"<<< st_ctime_sec=%lld st_ctime_nsec=%lld\n"
		"<<< st_btime_sec=%lld st_btime_nsec=%lld\n"
		"<<< st_gen=%lld st_data_version=%lld\n",
		ret->st_result_mask, ret->qid.type, ret->qid.path,
		ret->qid.version, ret->st_mode, ret->st_nlink,
		from_kuid(&init_user_ns, ret->st_uid),
		from_kgid(&init_user_ns, ret->st_gid),
		ret->st_rdev, ret->st_size, ret->st_blksize,
		ret->st_blocks, ret->st_atime_sec, ret->st_atime_nsec,
		ret->st_mtime_sec, ret->st_mtime_nsec, ret->st_ctime_sec,
		ret->st_ctime_nsec, ret->st_btime_sec, ret->st_btime_nsec,
		ret->st_gen, ret->st_data_version);

	p9_tag_remove(clnt, req);
	return ret;

error:
	kfree(ret);
	return ERR_PTR(err);
}
EXPORT_SYMBOL(p9_client_getattr_dotl);

static int p9_client_statsize(struct p9_wstat *wst, int proto_version)
{
	int ret;

	/* NOTE: size shouldn't include its own length */
	/* size[2] type[2] dev[4] qid[13] */
	/* mode[4] atime[4] mtime[4] length[8]*/
	/* name[s] uid[s] gid[s] muid[s] */
	ret = 2+4+13+4+4+4+8+2+2+2+2;

	if (wst->name)
		ret += strlen(wst->name);
	if (wst->uid)
		ret += strlen(wst->uid);
	if (wst->gid)
		ret += strlen(wst->gid);
	if (wst->muid)
		ret += strlen(wst->muid);

	if ((proto_version == p9_proto_2000u) ||
		(proto_version == p9_proto_2000L)) {
		ret += 2+4+4+4;	/* extension[s] n_uid[4] n_gid[4] n_muid[4] */
		if (wst->extension)
			ret += strlen(wst->extension);
	}

	return ret;
}

int p9_client_wstat(struct p9_fid *fid, struct p9_wstat *wst)
{
	int err;
	struct p9_req_t *req;
	struct p9_client *clnt;

	err = 0;
	clnt = fid->clnt;
	wst->size = p9_client_statsize(wst, clnt->proto_version);
	p9_debug(P9_DEBUG_9P, ">>> TWSTAT fid %d\n", fid->fid);
	p9_debug(P9_DEBUG_9P,
		"     sz=%x type=%x dev=%x qid=%x.%llx.%x\n"
		"     mode=%8.8x atime=%8.8x mtime=%8.8x length=%llx\n"
		"     name=%s uid=%s gid=%s muid=%s extension=(%s)\n"
		"     uid=%d gid=%d n_muid=%d\n",
		wst->size, wst->type, wst->dev, wst->qid.type,
		(unsigned long long)wst->qid.path, wst->qid.version, wst->mode,
		wst->atime, wst->mtime, (unsigned long long)wst->length,
		wst->name, wst->uid, wst->gid, wst->muid, wst->extension,
		from_kuid(&init_user_ns, wst->n_uid),
		from_kgid(&init_user_ns, wst->n_gid),
		from_kuid(&init_user_ns, wst->n_muid));

	req = p9_client_rpc(clnt, P9_TWSTAT, "dwS", fid->fid, wst->size+2, wst);
	if (IS_ERR(req)) {
		err = PTR_ERR(req);
		goto error;
	}

	p9_debug(P9_DEBUG_9P, "<<< RWSTAT fid %d\n", fid->fid);

	p9_tag_remove(clnt, req);
error:
	return err;
}
EXPORT_SYMBOL(p9_client_wstat);

int p9_client_setattr(struct p9_fid *fid, struct p9_iattr_dotl *p9attr)
{
	int err;
	struct p9_req_t *req;
	struct p9_client *clnt;

	err = 0;
	clnt = fid->clnt;
	p9_debug(P9_DEBUG_9P, ">>> TSETATTR fid %d\n", fid->fid);
	p9_debug(P9_DEBUG_9P,
		"    valid=%x mode=%x uid=%d gid=%d size=%lld\n"
		"    atime_sec=%lld atime_nsec=%lld\n"
		"    mtime_sec=%lld mtime_nsec=%lld\n",
		p9attr->valid, p9attr->mode,
		from_kuid(&init_user_ns, p9attr->uid),
		from_kgid(&init_user_ns, p9attr->gid),
		p9attr->size, p9attr->atime_sec, p9attr->atime_nsec,
		p9attr->mtime_sec, p9attr->mtime_nsec);

	req = p9_client_rpc(clnt, P9_TSETATTR, "dI", fid->fid, p9attr);

	if (IS_ERR(req)) {
		err = PTR_ERR(req);
		goto error;
	}
	p9_debug(P9_DEBUG_9P, "<<< RSETATTR fid %d\n", fid->fid);
	p9_tag_remove(clnt, req);
error:
	return err;
}
EXPORT_SYMBOL(p9_client_setattr);

int p9_client_statfs(struct p9_fid *fid, struct p9_rstatfs *sb)
{
	int err;
	struct p9_req_t *req;
	struct p9_client *clnt;

	err = 0;
	clnt = fid->clnt;

	p9_debug(P9_DEBUG_9P, ">>> TSTATFS fid %d\n", fid->fid);

	req = p9_client_rpc(clnt, P9_TSTATFS, "d", fid->fid);
	if (IS_ERR(req)) {
		err = PTR_ERR(req);
		goto error;
	}

	err = p9pdu_readf(&req->rc, clnt->proto_version, "ddqqqqqqd", &sb->type,
			  &sb->bsize, &sb->blocks, &sb->bfree, &sb->bavail,
			  &sb->files, &sb->ffree, &sb->fsid, &sb->namelen);
	if (err) {
		trace_9p_protocol_dump(clnt, &req->rc);
		p9_tag_remove(clnt, req);
		goto error;
	}

	p9_debug(P9_DEBUG_9P, "<<< RSTATFS fid %d type 0x%lx bsize %ld "
		"blocks %llu bfree %llu bavail %llu files %llu ffree %llu "
		"fsid %llu namelen %ld\n",
		fid->fid, (long unsigned int)sb->type, (long int)sb->bsize,
		sb->blocks, sb->bfree, sb->bavail, sb->files,  sb->ffree,
		sb->fsid, (long int)sb->namelen);

	p9_tag_remove(clnt, req);
error:
	return err;
}
EXPORT_SYMBOL(p9_client_statfs);

int p9_client_rename(struct p9_fid *fid,
		     struct p9_fid *newdirfid, const char *name)
{
	int err;
	struct p9_req_t *req;
	struct p9_client *clnt;

	err = 0;
	clnt = fid->clnt;

	p9_debug(P9_DEBUG_9P, ">>> TRENAME fid %d newdirfid %d name %s\n",
			fid->fid, newdirfid->fid, name);

	req = p9_client_rpc(clnt, P9_TRENAME, "dds", fid->fid,
			newdirfid->fid, name);
	if (IS_ERR(req)) {
		err = PTR_ERR(req);
		goto error;
	}

	p9_debug(P9_DEBUG_9P, "<<< RRENAME fid %d\n", fid->fid);

	p9_tag_remove(clnt, req);
error:
	return err;
}
EXPORT_SYMBOL(p9_client_rename);

int p9_client_renameat(struct p9_fid *olddirfid, const char *old_name,
		       struct p9_fid *newdirfid, const char *new_name)
{
	int err;
	struct p9_req_t *req;
	struct p9_client *clnt;

	err = 0;
	clnt = olddirfid->clnt;

	p9_debug(P9_DEBUG_9P, ">>> TRENAMEAT olddirfid %d old name %s"
		   " newdirfid %d new name %s\n", olddirfid->fid, old_name,
		   newdirfid->fid, new_name);

	req = p9_client_rpc(clnt, P9_TRENAMEAT, "dsds", olddirfid->fid,
			    old_name, newdirfid->fid, new_name);
	if (IS_ERR(req)) {
		err = PTR_ERR(req);
		goto error;
	}

	p9_debug(P9_DEBUG_9P, "<<< RRENAMEAT newdirfid %d new name %s\n",
		   newdirfid->fid, new_name);

	p9_tag_remove(clnt, req);
error:
	return err;
}
EXPORT_SYMBOL(p9_client_renameat);

/*
 * An xattrwalk without @attr_name gives the fid for the lisxattr namespace
 */
struct p9_fid *p9_client_xattrwalk(struct p9_fid *file_fid,
				const char *attr_name, u64 *attr_size)
{
	int err;
	struct p9_req_t *req;
	struct p9_client *clnt;
	struct p9_fid *attr_fid;

	err = 0;
	clnt = file_fid->clnt;
	attr_fid = p9_fid_create(clnt);
	if (!attr_fid) {
		err = -ENOMEM;
		goto error;
	}
	p9_debug(P9_DEBUG_9P,
		">>> TXATTRWALK file_fid %d, attr_fid %d name %s\n",
		file_fid->fid, attr_fid->fid, attr_name);

	req = p9_client_rpc(clnt, P9_TXATTRWALK, "dds",
			file_fid->fid, attr_fid->fid, attr_name);
	if (IS_ERR(req)) {
		err = PTR_ERR(req);
		goto error;
	}
	err = p9pdu_readf(&req->rc, clnt->proto_version, "q", attr_size);
	if (err) {
		trace_9p_protocol_dump(clnt, &req->rc);
		p9_tag_remove(clnt, req);
		goto clunk_fid;
	}
	p9_tag_remove(clnt, req);
	p9_debug(P9_DEBUG_9P, "<<<  RXATTRWALK fid %d size %llu\n",
		attr_fid->fid, *attr_size);
	return attr_fid;
clunk_fid:
	p9_client_clunk(attr_fid);
	attr_fid = NULL;
error:
	if (attr_fid && (attr_fid != file_fid))
		p9_fid_destroy(attr_fid);

	return ERR_PTR(err);
}
EXPORT_SYMBOL_GPL(p9_client_xattrwalk);

int p9_client_xattrcreate(struct p9_fid *fid, const char *name,
			u64 attr_size, int flags)
{
	int err;
	struct p9_req_t *req;
	struct p9_client *clnt;

	p9_debug(P9_DEBUG_9P,
		">>> TXATTRCREATE fid %d name  %s size %lld flag %d\n",
		fid->fid, name, (long long)attr_size, flags);
	err = 0;
	clnt = fid->clnt;
	req = p9_client_rpc(clnt, P9_TXATTRCREATE, "dsqd",
			fid->fid, name, attr_size, flags);
	if (IS_ERR(req)) {
		err = PTR_ERR(req);
		goto error;
	}
	p9_debug(P9_DEBUG_9P, "<<< RXATTRCREATE fid %d\n", fid->fid);
	p9_tag_remove(clnt, req);
error:
	return err;
}
EXPORT_SYMBOL_GPL(p9_client_xattrcreate);

int p9_client_readdir(struct p9_fid *fid, char *data, u32 count, u64 offset)
{
	int err, rsize, non_zc = 0;
	struct p9_client *clnt;
	struct p9_req_t *req;
	char *dataptr;
	struct kvec kv = {.iov_base = data, .iov_len = count};
	struct iov_iter to;

	iov_iter_kvec(&to, READ, &kv, 1, count);

	p9_debug(P9_DEBUG_9P, ">>> TREADDIR fid %d offset %llu count %d\n",
				fid->fid, (unsigned long long) offset, count);

	err = 0;
	clnt = fid->clnt;

	rsize = fid->iounit;
	if (!rsize || rsize > clnt->msize-P9_READDIRHDRSZ)
		rsize = clnt->msize - P9_READDIRHDRSZ;

	if (count < rsize)
		rsize = count;

	/* Don't bother zerocopy for small IO (< 1024) */
	if (clnt->trans_mod->zc_request && rsize > 1024) {
		/*
		 * response header len is 11
		 * PDU Header(7) + IO Size (4)
		 */
		req = p9_client_zc_rpc(clnt, P9_TREADDIR, &to, NULL, rsize, 0,
				       11, "dqd", fid->fid, offset, rsize);
	} else {
		non_zc = 1;
		req = p9_client_rpc(clnt, P9_TREADDIR, "dqd", fid->fid,
				    offset, rsize);
	}
	if (IS_ERR(req)) {
		err = PTR_ERR(req);
		goto error;
	}

	err = p9pdu_readf(&req->rc, clnt->proto_version, "D", &count, &dataptr);
	if (err) {
		trace_9p_protocol_dump(clnt, &req->rc);
		goto free_and_error;
	}
	if (rsize < count) {
		pr_err("bogus RREADDIR count (%d > %d)\n", count, rsize);
		count = rsize;
	}

	p9_debug(P9_DEBUG_9P, "<<< RREADDIR count %d\n", count);

	if (non_zc)
		memmove(data, dataptr, count);

	p9_tag_remove(clnt, req);
	return count;

free_and_error:
	p9_tag_remove(clnt, req);
error:
	return err;
}
EXPORT_SYMBOL(p9_client_readdir);

int p9_client_mknod_dotl(struct p9_fid *fid, const char *name, int mode,
			dev_t rdev, kgid_t gid, struct p9_qid *qid)
{
	int err;
	struct p9_client *clnt;
	struct p9_req_t *req;

	err = 0;
	clnt = fid->clnt;
	p9_debug(P9_DEBUG_9P, ">>> TMKNOD fid %d name %s mode %d major %d "
		"minor %d\n", fid->fid, name, mode, MAJOR(rdev), MINOR(rdev));
	req = p9_client_rpc(clnt, P9_TMKNOD, "dsdddg", fid->fid, name, mode,
		MAJOR(rdev), MINOR(rdev), gid);
	if (IS_ERR(req))
		return PTR_ERR(req);

	err = p9pdu_readf(&req->rc, clnt->proto_version, "Q", qid);
	if (err) {
		trace_9p_protocol_dump(clnt, &req->rc);
		goto error;
	}
	p9_debug(P9_DEBUG_9P, "<<< RMKNOD qid %x.%llx.%x\n", qid->type,
				(unsigned long long)qid->path, qid->version);

error:
	p9_tag_remove(clnt, req);
	return err;

}
EXPORT_SYMBOL(p9_client_mknod_dotl);

int p9_client_mkdir_dotl(struct p9_fid *fid, const char *name, int mode,
				kgid_t gid, struct p9_qid *qid)
{
	int err;
	struct p9_client *clnt;
	struct p9_req_t *req;

	err = 0;
	clnt = fid->clnt;
	p9_debug(P9_DEBUG_9P, ">>> TMKDIR fid %d name %s mode %d gid %d\n",
		 fid->fid, name, mode, from_kgid(&init_user_ns, gid));
	req = p9_client_rpc(clnt, P9_TMKDIR, "dsdg", fid->fid, name, mode,
		gid);
	if (IS_ERR(req))
		return PTR_ERR(req);

	err = p9pdu_readf(&req->rc, clnt->proto_version, "Q", qid);
	if (err) {
		trace_9p_protocol_dump(clnt, &req->rc);
		goto error;
	}
	p9_debug(P9_DEBUG_9P, "<<< RMKDIR qid %x.%llx.%x\n", qid->type,
				(unsigned long long)qid->path, qid->version);

error:
	p9_tag_remove(clnt, req);
	return err;

}
EXPORT_SYMBOL(p9_client_mkdir_dotl);

int p9_client_lock_dotl(struct p9_fid *fid, struct p9_flock *flock, u8 *status)
{
	int err;
	struct p9_client *clnt;
	struct p9_req_t *req;

	err = 0;
	clnt = fid->clnt;
	p9_debug(P9_DEBUG_9P, ">>> TLOCK fid %d type %i flags %d "
			"start %lld length %lld proc_id %d client_id %s\n",
			fid->fid, flock->type, flock->flags, flock->start,
			flock->length, flock->proc_id, flock->client_id);

	req = p9_client_rpc(clnt, P9_TLOCK, "dbdqqds", fid->fid, flock->type,
				flock->flags, flock->start, flock->length,
					flock->proc_id, flock->client_id);

	if (IS_ERR(req))
		return PTR_ERR(req);

	err = p9pdu_readf(&req->rc, clnt->proto_version, "b", status);
	if (err) {
		trace_9p_protocol_dump(clnt, &req->rc);
		goto error;
	}
	p9_debug(P9_DEBUG_9P, "<<< RLOCK status %i\n", *status);
error:
	p9_tag_remove(clnt, req);
	return err;

}
EXPORT_SYMBOL(p9_client_lock_dotl);

int p9_client_getlock_dotl(struct p9_fid *fid, struct p9_getlock *glock)
{
	int err;
	struct p9_client *clnt;
	struct p9_req_t *req;

	err = 0;
	clnt = fid->clnt;
	p9_debug(P9_DEBUG_9P, ">>> TGETLOCK fid %d, type %i start %lld "
		"length %lld proc_id %d client_id %s\n", fid->fid, glock->type,
		glock->start, glock->length, glock->proc_id, glock->client_id);

	req = p9_client_rpc(clnt, P9_TGETLOCK, "dbqqds", fid->fid,  glock->type,
		glock->start, glock->length, glock->proc_id, glock->client_id);

	if (IS_ERR(req))
		return PTR_ERR(req);

	err = p9pdu_readf(&req->rc, clnt->proto_version, "bqqds", &glock->type,
			  &glock->start, &glock->length, &glock->proc_id,
			  &glock->client_id);
	if (err) {
		trace_9p_protocol_dump(clnt, &req->rc);
		goto error;
	}
	p9_debug(P9_DEBUG_9P, "<<< RGETLOCK type %i start %lld length %lld "
		"proc_id %d client_id %s\n", glock->type, glock->start,
		glock->length, glock->proc_id, glock->client_id);
error:
	p9_tag_remove(clnt, req);
	return err;
}
EXPORT_SYMBOL(p9_client_getlock_dotl);

int p9_client_readlink(struct p9_fid *fid, char **target)
{
	int err;
	struct p9_client *clnt;
	struct p9_req_t *req;

	err = 0;
	clnt = fid->clnt;
	p9_debug(P9_DEBUG_9P, ">>> TREADLINK fid %d\n", fid->fid);

	req = p9_client_rpc(clnt, P9_TREADLINK, "d", fid->fid);
	if (IS_ERR(req))
		return PTR_ERR(req);

	err = p9pdu_readf(&req->rc, clnt->proto_version, "s", target);
	if (err) {
		trace_9p_protocol_dump(clnt, &req->rc);
		goto error;
	}
	p9_debug(P9_DEBUG_9P, "<<< RREADLINK target %s\n", *target);
error:
	p9_tag_remove(clnt, req);
	return err;
}
EXPORT_SYMBOL(p9_client_readlink);

int __init p9_client_init(void)
{
	p9_req_cache = KMEM_CACHE(p9_req_t, SLAB_TYPESAFE_BY_RCU);
	return p9_req_cache ? 0 : -ENOMEM;
}

void __exit p9_client_exit(void)
{
	kmem_cache_destroy(p9_req_cache);
}<|MERGE_RESOLUTION|>--- conflicted
+++ resolved
@@ -236,27 +236,7 @@
 		return -ENOMEM;
 	fc->capacity = alloc_msize;
 	return 0;
-<<<<<<< HEAD
-}
-
-void p9_fcall_fini(struct p9_fcall *fc)
-{
-	/* sdata can be NULL for interrupted requests in trans_rdma,
-	 * and kmem_cache_free does not do NULL-check for us
-	 */
-	if (unlikely(!fc->sdata))
-		return;
-
-	if (fc->cache)
-		kmem_cache_free(fc->cache, fc->sdata);
-	else
-		kfree(fc->sdata);
-=======
->>>>>>> f7688b48
-}
-EXPORT_SYMBOL(p9_fcall_fini);
-
-static struct kmem_cache *p9_req_cache;
+}
 
 void p9_fcall_fini(struct p9_fcall *fc)
 {
@@ -386,7 +366,6 @@
 {
 	unsigned long flags;
 	u16 tag = r->tc.tag;
-<<<<<<< HEAD
 
 	p9_debug(P9_DEBUG_MUX, "clnt %p req %p tag: %d\n", c, r, tag);
 	spin_lock_irqsave(&c->lock, flags);
@@ -395,16 +374,6 @@
 	return p9_req_put(r);
 }
 
-=======
-
-	p9_debug(P9_DEBUG_MUX, "clnt %p req %p tag: %d\n", c, r, tag);
-	spin_lock_irqsave(&c->lock, flags);
-	idr_remove(&c->reqs, tag);
-	spin_unlock_irqrestore(&c->lock, flags);
-	return p9_req_put(r);
-}
-
->>>>>>> f7688b48
 static void p9_req_free(struct kref *ref)
 {
 	struct p9_req_t *r = container_of(ref, struct p9_req_t, refcount);
