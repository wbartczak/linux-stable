/*
   BlueZ - Bluetooth protocol stack for Linux

   Copyright (C) 2010  Nokia Corporation
   Copyright (C) 2011-2012 Intel Corporation

   This program is free software; you can redistribute it and/or modify
   it under the terms of the GNU General Public License version 2 as
   published by the Free Software Foundation;

   THE SOFTWARE IS PROVIDED "AS IS", WITHOUT WARRANTY OF ANY KIND, EXPRESS
   OR IMPLIED, INCLUDING BUT NOT LIMITED TO THE WARRANTIES OF MERCHANTABILITY,
   FITNESS FOR A PARTICULAR PURPOSE AND NONINFRINGEMENT OF THIRD PARTY RIGHTS.
   IN NO EVENT SHALL THE COPYRIGHT HOLDER(S) AND AUTHOR(S) BE LIABLE FOR ANY
   CLAIM, OR ANY SPECIAL INDIRECT OR CONSEQUENTIAL DAMAGES, OR ANY DAMAGES
   WHATSOEVER RESULTING FROM LOSS OF USE, DATA OR PROFITS, WHETHER IN AN
   ACTION OF CONTRACT, NEGLIGENCE OR OTHER TORTIOUS ACTION, ARISING OUT OF
   OR IN CONNECTION WITH THE USE OR PERFORMANCE OF THIS SOFTWARE.

   ALL LIABILITY, INCLUDING LIABILITY FOR INFRINGEMENT OF ANY PATENTS,
   COPYRIGHTS, TRADEMARKS OR OTHER RIGHTS, RELATING TO USE OF THIS
   SOFTWARE IS DISCLAIMED.
*/

/* Bluetooth HCI Management interface */

#include <linux/module.h>
#include <asm/unaligned.h>

#include <net/bluetooth/bluetooth.h>
#include <net/bluetooth/hci_core.h>
#include <net/bluetooth/hci_sock.h>
#include <net/bluetooth/l2cap.h>
#include <net/bluetooth/mgmt.h>

#include "hci_request.h"
#include "smp.h"
#include "mgmt_util.h"
#include "mgmt_config.h"
#include "msft.h"
#include "eir.h"
#include "aosp.h"

#define MGMT_VERSION	1
#define MGMT_REVISION	22

static const u16 mgmt_commands[] = {
	MGMT_OP_READ_INDEX_LIST,
	MGMT_OP_READ_INFO,
	MGMT_OP_SET_POWERED,
	MGMT_OP_SET_DISCOVERABLE,
	MGMT_OP_SET_CONNECTABLE,
	MGMT_OP_SET_FAST_CONNECTABLE,
	MGMT_OP_SET_BONDABLE,
	MGMT_OP_SET_LINK_SECURITY,
	MGMT_OP_SET_SSP,
	MGMT_OP_SET_HS,
	MGMT_OP_SET_LE,
	MGMT_OP_SET_DEV_CLASS,
	MGMT_OP_SET_LOCAL_NAME,
	MGMT_OP_ADD_UUID,
	MGMT_OP_REMOVE_UUID,
	MGMT_OP_LOAD_LINK_KEYS,
	MGMT_OP_LOAD_LONG_TERM_KEYS,
	MGMT_OP_DISCONNECT,
	MGMT_OP_GET_CONNECTIONS,
	MGMT_OP_PIN_CODE_REPLY,
	MGMT_OP_PIN_CODE_NEG_REPLY,
	MGMT_OP_SET_IO_CAPABILITY,
	MGMT_OP_PAIR_DEVICE,
	MGMT_OP_CANCEL_PAIR_DEVICE,
	MGMT_OP_UNPAIR_DEVICE,
	MGMT_OP_USER_CONFIRM_REPLY,
	MGMT_OP_USER_CONFIRM_NEG_REPLY,
	MGMT_OP_USER_PASSKEY_REPLY,
	MGMT_OP_USER_PASSKEY_NEG_REPLY,
	MGMT_OP_READ_LOCAL_OOB_DATA,
	MGMT_OP_ADD_REMOTE_OOB_DATA,
	MGMT_OP_REMOVE_REMOTE_OOB_DATA,
	MGMT_OP_START_DISCOVERY,
	MGMT_OP_STOP_DISCOVERY,
	MGMT_OP_CONFIRM_NAME,
	MGMT_OP_BLOCK_DEVICE,
	MGMT_OP_UNBLOCK_DEVICE,
	MGMT_OP_SET_DEVICE_ID,
	MGMT_OP_SET_ADVERTISING,
	MGMT_OP_SET_BREDR,
	MGMT_OP_SET_STATIC_ADDRESS,
	MGMT_OP_SET_SCAN_PARAMS,
	MGMT_OP_SET_SECURE_CONN,
	MGMT_OP_SET_DEBUG_KEYS,
	MGMT_OP_SET_PRIVACY,
	MGMT_OP_LOAD_IRKS,
	MGMT_OP_GET_CONN_INFO,
	MGMT_OP_GET_CLOCK_INFO,
	MGMT_OP_ADD_DEVICE,
	MGMT_OP_REMOVE_DEVICE,
	MGMT_OP_LOAD_CONN_PARAM,
	MGMT_OP_READ_UNCONF_INDEX_LIST,
	MGMT_OP_READ_CONFIG_INFO,
	MGMT_OP_SET_EXTERNAL_CONFIG,
	MGMT_OP_SET_PUBLIC_ADDRESS,
	MGMT_OP_START_SERVICE_DISCOVERY,
	MGMT_OP_READ_LOCAL_OOB_EXT_DATA,
	MGMT_OP_READ_EXT_INDEX_LIST,
	MGMT_OP_READ_ADV_FEATURES,
	MGMT_OP_ADD_ADVERTISING,
	MGMT_OP_REMOVE_ADVERTISING,
	MGMT_OP_GET_ADV_SIZE_INFO,
	MGMT_OP_START_LIMITED_DISCOVERY,
	MGMT_OP_READ_EXT_INFO,
	MGMT_OP_SET_APPEARANCE,
	MGMT_OP_GET_PHY_CONFIGURATION,
	MGMT_OP_SET_PHY_CONFIGURATION,
	MGMT_OP_SET_BLOCKED_KEYS,
	MGMT_OP_SET_WIDEBAND_SPEECH,
	MGMT_OP_READ_CONTROLLER_CAP,
	MGMT_OP_READ_EXP_FEATURES_INFO,
	MGMT_OP_SET_EXP_FEATURE,
	MGMT_OP_READ_DEF_SYSTEM_CONFIG,
	MGMT_OP_SET_DEF_SYSTEM_CONFIG,
	MGMT_OP_READ_DEF_RUNTIME_CONFIG,
	MGMT_OP_SET_DEF_RUNTIME_CONFIG,
	MGMT_OP_GET_DEVICE_FLAGS,
	MGMT_OP_SET_DEVICE_FLAGS,
	MGMT_OP_READ_ADV_MONITOR_FEATURES,
	MGMT_OP_ADD_ADV_PATTERNS_MONITOR,
	MGMT_OP_REMOVE_ADV_MONITOR,
	MGMT_OP_ADD_EXT_ADV_PARAMS,
	MGMT_OP_ADD_EXT_ADV_DATA,
	MGMT_OP_ADD_ADV_PATTERNS_MONITOR_RSSI,
	MGMT_OP_SET_MESH_RECEIVER,
	MGMT_OP_MESH_READ_FEATURES,
	MGMT_OP_MESH_SEND,
	MGMT_OP_MESH_SEND_CANCEL,
};

static const u16 mgmt_events[] = {
	MGMT_EV_CONTROLLER_ERROR,
	MGMT_EV_INDEX_ADDED,
	MGMT_EV_INDEX_REMOVED,
	MGMT_EV_NEW_SETTINGS,
	MGMT_EV_CLASS_OF_DEV_CHANGED,
	MGMT_EV_LOCAL_NAME_CHANGED,
	MGMT_EV_NEW_LINK_KEY,
	MGMT_EV_NEW_LONG_TERM_KEY,
	MGMT_EV_DEVICE_CONNECTED,
	MGMT_EV_DEVICE_DISCONNECTED,
	MGMT_EV_CONNECT_FAILED,
	MGMT_EV_PIN_CODE_REQUEST,
	MGMT_EV_USER_CONFIRM_REQUEST,
	MGMT_EV_USER_PASSKEY_REQUEST,
	MGMT_EV_AUTH_FAILED,
	MGMT_EV_DEVICE_FOUND,
	MGMT_EV_DISCOVERING,
	MGMT_EV_DEVICE_BLOCKED,
	MGMT_EV_DEVICE_UNBLOCKED,
	MGMT_EV_DEVICE_UNPAIRED,
	MGMT_EV_PASSKEY_NOTIFY,
	MGMT_EV_NEW_IRK,
	MGMT_EV_NEW_CSRK,
	MGMT_EV_DEVICE_ADDED,
	MGMT_EV_DEVICE_REMOVED,
	MGMT_EV_NEW_CONN_PARAM,
	MGMT_EV_UNCONF_INDEX_ADDED,
	MGMT_EV_UNCONF_INDEX_REMOVED,
	MGMT_EV_NEW_CONFIG_OPTIONS,
	MGMT_EV_EXT_INDEX_ADDED,
	MGMT_EV_EXT_INDEX_REMOVED,
	MGMT_EV_LOCAL_OOB_DATA_UPDATED,
	MGMT_EV_ADVERTISING_ADDED,
	MGMT_EV_ADVERTISING_REMOVED,
	MGMT_EV_EXT_INFO_CHANGED,
	MGMT_EV_PHY_CONFIGURATION_CHANGED,
	MGMT_EV_EXP_FEATURE_CHANGED,
	MGMT_EV_DEVICE_FLAGS_CHANGED,
	MGMT_EV_ADV_MONITOR_ADDED,
	MGMT_EV_ADV_MONITOR_REMOVED,
	MGMT_EV_CONTROLLER_SUSPEND,
	MGMT_EV_CONTROLLER_RESUME,
	MGMT_EV_ADV_MONITOR_DEVICE_FOUND,
	MGMT_EV_ADV_MONITOR_DEVICE_LOST,
};

static const u16 mgmt_untrusted_commands[] = {
	MGMT_OP_READ_INDEX_LIST,
	MGMT_OP_READ_INFO,
	MGMT_OP_READ_UNCONF_INDEX_LIST,
	MGMT_OP_READ_CONFIG_INFO,
	MGMT_OP_READ_EXT_INDEX_LIST,
	MGMT_OP_READ_EXT_INFO,
	MGMT_OP_READ_CONTROLLER_CAP,
	MGMT_OP_READ_EXP_FEATURES_INFO,
	MGMT_OP_READ_DEF_SYSTEM_CONFIG,
	MGMT_OP_READ_DEF_RUNTIME_CONFIG,
};

static const u16 mgmt_untrusted_events[] = {
	MGMT_EV_INDEX_ADDED,
	MGMT_EV_INDEX_REMOVED,
	MGMT_EV_NEW_SETTINGS,
	MGMT_EV_CLASS_OF_DEV_CHANGED,
	MGMT_EV_LOCAL_NAME_CHANGED,
	MGMT_EV_UNCONF_INDEX_ADDED,
	MGMT_EV_UNCONF_INDEX_REMOVED,
	MGMT_EV_NEW_CONFIG_OPTIONS,
	MGMT_EV_EXT_INDEX_ADDED,
	MGMT_EV_EXT_INDEX_REMOVED,
	MGMT_EV_EXT_INFO_CHANGED,
	MGMT_EV_EXP_FEATURE_CHANGED,
};

#define CACHE_TIMEOUT	msecs_to_jiffies(2 * 1000)

#define ZERO_KEY "\x00\x00\x00\x00\x00\x00\x00\x00" \
		 "\x00\x00\x00\x00\x00\x00\x00\x00"

/* HCI to MGMT error code conversion table */
static const u8 mgmt_status_table[] = {
	MGMT_STATUS_SUCCESS,
	MGMT_STATUS_UNKNOWN_COMMAND,	/* Unknown Command */
	MGMT_STATUS_NOT_CONNECTED,	/* No Connection */
	MGMT_STATUS_FAILED,		/* Hardware Failure */
	MGMT_STATUS_CONNECT_FAILED,	/* Page Timeout */
	MGMT_STATUS_AUTH_FAILED,	/* Authentication Failed */
	MGMT_STATUS_AUTH_FAILED,	/* PIN or Key Missing */
	MGMT_STATUS_NO_RESOURCES,	/* Memory Full */
	MGMT_STATUS_TIMEOUT,		/* Connection Timeout */
	MGMT_STATUS_NO_RESOURCES,	/* Max Number of Connections */
	MGMT_STATUS_NO_RESOURCES,	/* Max Number of SCO Connections */
	MGMT_STATUS_ALREADY_CONNECTED,	/* ACL Connection Exists */
	MGMT_STATUS_BUSY,		/* Command Disallowed */
	MGMT_STATUS_NO_RESOURCES,	/* Rejected Limited Resources */
	MGMT_STATUS_REJECTED,		/* Rejected Security */
	MGMT_STATUS_REJECTED,		/* Rejected Personal */
	MGMT_STATUS_TIMEOUT,		/* Host Timeout */
	MGMT_STATUS_NOT_SUPPORTED,	/* Unsupported Feature */
	MGMT_STATUS_INVALID_PARAMS,	/* Invalid Parameters */
	MGMT_STATUS_DISCONNECTED,	/* OE User Ended Connection */
	MGMT_STATUS_NO_RESOURCES,	/* OE Low Resources */
	MGMT_STATUS_DISCONNECTED,	/* OE Power Off */
	MGMT_STATUS_DISCONNECTED,	/* Connection Terminated */
	MGMT_STATUS_BUSY,		/* Repeated Attempts */
	MGMT_STATUS_REJECTED,		/* Pairing Not Allowed */
	MGMT_STATUS_FAILED,		/* Unknown LMP PDU */
	MGMT_STATUS_NOT_SUPPORTED,	/* Unsupported Remote Feature */
	MGMT_STATUS_REJECTED,		/* SCO Offset Rejected */
	MGMT_STATUS_REJECTED,		/* SCO Interval Rejected */
	MGMT_STATUS_REJECTED,		/* Air Mode Rejected */
	MGMT_STATUS_INVALID_PARAMS,	/* Invalid LMP Parameters */
	MGMT_STATUS_FAILED,		/* Unspecified Error */
	MGMT_STATUS_NOT_SUPPORTED,	/* Unsupported LMP Parameter Value */
	MGMT_STATUS_FAILED,		/* Role Change Not Allowed */
	MGMT_STATUS_TIMEOUT,		/* LMP Response Timeout */
	MGMT_STATUS_FAILED,		/* LMP Error Transaction Collision */
	MGMT_STATUS_FAILED,		/* LMP PDU Not Allowed */
	MGMT_STATUS_REJECTED,		/* Encryption Mode Not Accepted */
	MGMT_STATUS_FAILED,		/* Unit Link Key Used */
	MGMT_STATUS_NOT_SUPPORTED,	/* QoS Not Supported */
	MGMT_STATUS_TIMEOUT,		/* Instant Passed */
	MGMT_STATUS_NOT_SUPPORTED,	/* Pairing Not Supported */
	MGMT_STATUS_FAILED,		/* Transaction Collision */
	MGMT_STATUS_FAILED,		/* Reserved for future use */
	MGMT_STATUS_INVALID_PARAMS,	/* Unacceptable Parameter */
	MGMT_STATUS_REJECTED,		/* QoS Rejected */
	MGMT_STATUS_NOT_SUPPORTED,	/* Classification Not Supported */
	MGMT_STATUS_REJECTED,		/* Insufficient Security */
	MGMT_STATUS_INVALID_PARAMS,	/* Parameter Out Of Range */
	MGMT_STATUS_FAILED,		/* Reserved for future use */
	MGMT_STATUS_BUSY,		/* Role Switch Pending */
	MGMT_STATUS_FAILED,		/* Reserved for future use */
	MGMT_STATUS_FAILED,		/* Slot Violation */
	MGMT_STATUS_FAILED,		/* Role Switch Failed */
	MGMT_STATUS_INVALID_PARAMS,	/* EIR Too Large */
	MGMT_STATUS_NOT_SUPPORTED,	/* Simple Pairing Not Supported */
	MGMT_STATUS_BUSY,		/* Host Busy Pairing */
	MGMT_STATUS_REJECTED,		/* Rejected, No Suitable Channel */
	MGMT_STATUS_BUSY,		/* Controller Busy */
	MGMT_STATUS_INVALID_PARAMS,	/* Unsuitable Connection Interval */
	MGMT_STATUS_TIMEOUT,		/* Directed Advertising Timeout */
	MGMT_STATUS_AUTH_FAILED,	/* Terminated Due to MIC Failure */
	MGMT_STATUS_CONNECT_FAILED,	/* Connection Establishment Failed */
	MGMT_STATUS_CONNECT_FAILED,	/* MAC Connection Failed */
};

static u8 mgmt_errno_status(int err)
{
	switch (err) {
	case 0:
		return MGMT_STATUS_SUCCESS;
	case -EPERM:
		return MGMT_STATUS_REJECTED;
	case -EINVAL:
		return MGMT_STATUS_INVALID_PARAMS;
	case -EOPNOTSUPP:
		return MGMT_STATUS_NOT_SUPPORTED;
	case -EBUSY:
		return MGMT_STATUS_BUSY;
	case -ETIMEDOUT:
		return MGMT_STATUS_AUTH_FAILED;
	case -ENOMEM:
		return MGMT_STATUS_NO_RESOURCES;
	case -EISCONN:
		return MGMT_STATUS_ALREADY_CONNECTED;
	case -ENOTCONN:
		return MGMT_STATUS_DISCONNECTED;
	}

	return MGMT_STATUS_FAILED;
}

static u8 mgmt_status(int err)
{
	if (err < 0)
		return mgmt_errno_status(err);

	if (err < ARRAY_SIZE(mgmt_status_table))
		return mgmt_status_table[err];

	return MGMT_STATUS_FAILED;
}

static int mgmt_index_event(u16 event, struct hci_dev *hdev, void *data,
			    u16 len, int flag)
{
	return mgmt_send_event(event, hdev, HCI_CHANNEL_CONTROL, data, len,
			       flag, NULL);
}

static int mgmt_limited_event(u16 event, struct hci_dev *hdev, void *data,
			      u16 len, int flag, struct sock *skip_sk)
{
	return mgmt_send_event(event, hdev, HCI_CHANNEL_CONTROL, data, len,
			       flag, skip_sk);
}

static int mgmt_event(u16 event, struct hci_dev *hdev, void *data, u16 len,
		      struct sock *skip_sk)
{
	return mgmt_send_event(event, hdev, HCI_CHANNEL_CONTROL, data, len,
			       HCI_SOCK_TRUSTED, skip_sk);
}

static int mgmt_event_skb(struct sk_buff *skb, struct sock *skip_sk)
{
	return mgmt_send_event_skb(HCI_CHANNEL_CONTROL, skb, HCI_SOCK_TRUSTED,
				   skip_sk);
}

static u8 le_addr_type(u8 mgmt_addr_type)
{
	if (mgmt_addr_type == BDADDR_LE_PUBLIC)
		return ADDR_LE_DEV_PUBLIC;
	else
		return ADDR_LE_DEV_RANDOM;
}

void mgmt_fill_version_info(void *ver)
{
	struct mgmt_rp_read_version *rp = ver;

	rp->version = MGMT_VERSION;
	rp->revision = cpu_to_le16(MGMT_REVISION);
}

static int read_version(struct sock *sk, struct hci_dev *hdev, void *data,
			u16 data_len)
{
	struct mgmt_rp_read_version rp;

	bt_dev_dbg(hdev, "sock %p", sk);

	mgmt_fill_version_info(&rp);

	return mgmt_cmd_complete(sk, MGMT_INDEX_NONE, MGMT_OP_READ_VERSION, 0,
				 &rp, sizeof(rp));
}

static int read_commands(struct sock *sk, struct hci_dev *hdev, void *data,
			 u16 data_len)
{
	struct mgmt_rp_read_commands *rp;
	u16 num_commands, num_events;
	size_t rp_size;
	int i, err;

	bt_dev_dbg(hdev, "sock %p", sk);

	if (hci_sock_test_flag(sk, HCI_SOCK_TRUSTED)) {
		num_commands = ARRAY_SIZE(mgmt_commands);
		num_events = ARRAY_SIZE(mgmt_events);
	} else {
		num_commands = ARRAY_SIZE(mgmt_untrusted_commands);
		num_events = ARRAY_SIZE(mgmt_untrusted_events);
	}

	rp_size = sizeof(*rp) + ((num_commands + num_events) * sizeof(u16));

	rp = kmalloc(rp_size, GFP_KERNEL);
	if (!rp)
		return -ENOMEM;

	rp->num_commands = cpu_to_le16(num_commands);
	rp->num_events = cpu_to_le16(num_events);

	if (hci_sock_test_flag(sk, HCI_SOCK_TRUSTED)) {
		__le16 *opcode = rp->opcodes;

		for (i = 0; i < num_commands; i++, opcode++)
			put_unaligned_le16(mgmt_commands[i], opcode);

		for (i = 0; i < num_events; i++, opcode++)
			put_unaligned_le16(mgmt_events[i], opcode);
	} else {
		__le16 *opcode = rp->opcodes;

		for (i = 0; i < num_commands; i++, opcode++)
			put_unaligned_le16(mgmt_untrusted_commands[i], opcode);

		for (i = 0; i < num_events; i++, opcode++)
			put_unaligned_le16(mgmt_untrusted_events[i], opcode);
	}

	err = mgmt_cmd_complete(sk, MGMT_INDEX_NONE, MGMT_OP_READ_COMMANDS, 0,
				rp, rp_size);
	kfree(rp);

	return err;
}

static int read_index_list(struct sock *sk, struct hci_dev *hdev, void *data,
			   u16 data_len)
{
	struct mgmt_rp_read_index_list *rp;
	struct hci_dev *d;
	size_t rp_len;
	u16 count;
	int err;

	bt_dev_dbg(hdev, "sock %p", sk);

	read_lock(&hci_dev_list_lock);

	count = 0;
	list_for_each_entry(d, &hci_dev_list, list) {
		if (d->dev_type == HCI_PRIMARY &&
		    !hci_dev_test_flag(d, HCI_UNCONFIGURED))
			count++;
	}

	rp_len = sizeof(*rp) + (2 * count);
	rp = kmalloc(rp_len, GFP_ATOMIC);
	if (!rp) {
		read_unlock(&hci_dev_list_lock);
		return -ENOMEM;
	}

	count = 0;
	list_for_each_entry(d, &hci_dev_list, list) {
		if (hci_dev_test_flag(d, HCI_SETUP) ||
		    hci_dev_test_flag(d, HCI_CONFIG) ||
		    hci_dev_test_flag(d, HCI_USER_CHANNEL))
			continue;

		/* Devices marked as raw-only are neither configured
		 * nor unconfigured controllers.
		 */
		if (test_bit(HCI_QUIRK_RAW_DEVICE, &d->quirks))
			continue;

		if (d->dev_type == HCI_PRIMARY &&
		    !hci_dev_test_flag(d, HCI_UNCONFIGURED)) {
			rp->index[count++] = cpu_to_le16(d->id);
			bt_dev_dbg(hdev, "Added hci%u", d->id);
		}
	}

	rp->num_controllers = cpu_to_le16(count);
	rp_len = sizeof(*rp) + (2 * count);

	read_unlock(&hci_dev_list_lock);

	err = mgmt_cmd_complete(sk, MGMT_INDEX_NONE, MGMT_OP_READ_INDEX_LIST,
				0, rp, rp_len);

	kfree(rp);

	return err;
}

static int read_unconf_index_list(struct sock *sk, struct hci_dev *hdev,
				  void *data, u16 data_len)
{
	struct mgmt_rp_read_unconf_index_list *rp;
	struct hci_dev *d;
	size_t rp_len;
	u16 count;
	int err;

	bt_dev_dbg(hdev, "sock %p", sk);

	read_lock(&hci_dev_list_lock);

	count = 0;
	list_for_each_entry(d, &hci_dev_list, list) {
		if (d->dev_type == HCI_PRIMARY &&
		    hci_dev_test_flag(d, HCI_UNCONFIGURED))
			count++;
	}

	rp_len = sizeof(*rp) + (2 * count);
	rp = kmalloc(rp_len, GFP_ATOMIC);
	if (!rp) {
		read_unlock(&hci_dev_list_lock);
		return -ENOMEM;
	}

	count = 0;
	list_for_each_entry(d, &hci_dev_list, list) {
		if (hci_dev_test_flag(d, HCI_SETUP) ||
		    hci_dev_test_flag(d, HCI_CONFIG) ||
		    hci_dev_test_flag(d, HCI_USER_CHANNEL))
			continue;

		/* Devices marked as raw-only are neither configured
		 * nor unconfigured controllers.
		 */
		if (test_bit(HCI_QUIRK_RAW_DEVICE, &d->quirks))
			continue;

		if (d->dev_type == HCI_PRIMARY &&
		    hci_dev_test_flag(d, HCI_UNCONFIGURED)) {
			rp->index[count++] = cpu_to_le16(d->id);
			bt_dev_dbg(hdev, "Added hci%u", d->id);
		}
	}

	rp->num_controllers = cpu_to_le16(count);
	rp_len = sizeof(*rp) + (2 * count);

	read_unlock(&hci_dev_list_lock);

	err = mgmt_cmd_complete(sk, MGMT_INDEX_NONE,
				MGMT_OP_READ_UNCONF_INDEX_LIST, 0, rp, rp_len);

	kfree(rp);

	return err;
}

static int read_ext_index_list(struct sock *sk, struct hci_dev *hdev,
			       void *data, u16 data_len)
{
	struct mgmt_rp_read_ext_index_list *rp;
	struct hci_dev *d;
	u16 count;
	int err;

	bt_dev_dbg(hdev, "sock %p", sk);

	read_lock(&hci_dev_list_lock);

	count = 0;
	list_for_each_entry(d, &hci_dev_list, list) {
		if (d->dev_type == HCI_PRIMARY || d->dev_type == HCI_AMP)
			count++;
	}

	rp = kmalloc(struct_size(rp, entry, count), GFP_ATOMIC);
	if (!rp) {
		read_unlock(&hci_dev_list_lock);
		return -ENOMEM;
	}

	count = 0;
	list_for_each_entry(d, &hci_dev_list, list) {
		if (hci_dev_test_flag(d, HCI_SETUP) ||
		    hci_dev_test_flag(d, HCI_CONFIG) ||
		    hci_dev_test_flag(d, HCI_USER_CHANNEL))
			continue;

		/* Devices marked as raw-only are neither configured
		 * nor unconfigured controllers.
		 */
		if (test_bit(HCI_QUIRK_RAW_DEVICE, &d->quirks))
			continue;

		if (d->dev_type == HCI_PRIMARY) {
			if (hci_dev_test_flag(d, HCI_UNCONFIGURED))
				rp->entry[count].type = 0x01;
			else
				rp->entry[count].type = 0x00;
		} else if (d->dev_type == HCI_AMP) {
			rp->entry[count].type = 0x02;
		} else {
			continue;
		}

		rp->entry[count].bus = d->bus;
		rp->entry[count++].index = cpu_to_le16(d->id);
		bt_dev_dbg(hdev, "Added hci%u", d->id);
	}

	rp->num_controllers = cpu_to_le16(count);

	read_unlock(&hci_dev_list_lock);

	/* If this command is called at least once, then all the
	 * default index and unconfigured index events are disabled
	 * and from now on only extended index events are used.
	 */
	hci_sock_set_flag(sk, HCI_MGMT_EXT_INDEX_EVENTS);
	hci_sock_clear_flag(sk, HCI_MGMT_INDEX_EVENTS);
	hci_sock_clear_flag(sk, HCI_MGMT_UNCONF_INDEX_EVENTS);

	err = mgmt_cmd_complete(sk, MGMT_INDEX_NONE,
				MGMT_OP_READ_EXT_INDEX_LIST, 0, rp,
				struct_size(rp, entry, count));

	kfree(rp);

	return err;
}

static bool is_configured(struct hci_dev *hdev)
{
	if (test_bit(HCI_QUIRK_EXTERNAL_CONFIG, &hdev->quirks) &&
	    !hci_dev_test_flag(hdev, HCI_EXT_CONFIGURED))
		return false;

	if ((test_bit(HCI_QUIRK_INVALID_BDADDR, &hdev->quirks) ||
	     test_bit(HCI_QUIRK_USE_BDADDR_PROPERTY, &hdev->quirks)) &&
	    !bacmp(&hdev->public_addr, BDADDR_ANY))
		return false;

	return true;
}

static __le32 get_missing_options(struct hci_dev *hdev)
{
	u32 options = 0;

	if (test_bit(HCI_QUIRK_EXTERNAL_CONFIG, &hdev->quirks) &&
	    !hci_dev_test_flag(hdev, HCI_EXT_CONFIGURED))
		options |= MGMT_OPTION_EXTERNAL_CONFIG;

	if ((test_bit(HCI_QUIRK_INVALID_BDADDR, &hdev->quirks) ||
	     test_bit(HCI_QUIRK_USE_BDADDR_PROPERTY, &hdev->quirks)) &&
	    !bacmp(&hdev->public_addr, BDADDR_ANY))
		options |= MGMT_OPTION_PUBLIC_ADDRESS;

	return cpu_to_le32(options);
}

static int new_options(struct hci_dev *hdev, struct sock *skip)
{
	__le32 options = get_missing_options(hdev);

	return mgmt_limited_event(MGMT_EV_NEW_CONFIG_OPTIONS, hdev, &options,
				  sizeof(options), HCI_MGMT_OPTION_EVENTS, skip);
}

static int send_options_rsp(struct sock *sk, u16 opcode, struct hci_dev *hdev)
{
	__le32 options = get_missing_options(hdev);

	return mgmt_cmd_complete(sk, hdev->id, opcode, 0, &options,
				 sizeof(options));
}

static int read_config_info(struct sock *sk, struct hci_dev *hdev,
			    void *data, u16 data_len)
{
	struct mgmt_rp_read_config_info rp;
	u32 options = 0;

	bt_dev_dbg(hdev, "sock %p", sk);

	hci_dev_lock(hdev);

	memset(&rp, 0, sizeof(rp));
	rp.manufacturer = cpu_to_le16(hdev->manufacturer);

	if (test_bit(HCI_QUIRK_EXTERNAL_CONFIG, &hdev->quirks))
		options |= MGMT_OPTION_EXTERNAL_CONFIG;

	if (hdev->set_bdaddr)
		options |= MGMT_OPTION_PUBLIC_ADDRESS;

	rp.supported_options = cpu_to_le32(options);
	rp.missing_options = get_missing_options(hdev);

	hci_dev_unlock(hdev);

	return mgmt_cmd_complete(sk, hdev->id, MGMT_OP_READ_CONFIG_INFO, 0,
				 &rp, sizeof(rp));
}

static u32 get_supported_phys(struct hci_dev *hdev)
{
	u32 supported_phys = 0;

	if (lmp_bredr_capable(hdev)) {
		supported_phys |= MGMT_PHY_BR_1M_1SLOT;

		if (hdev->features[0][0] & LMP_3SLOT)
			supported_phys |= MGMT_PHY_BR_1M_3SLOT;

		if (hdev->features[0][0] & LMP_5SLOT)
			supported_phys |= MGMT_PHY_BR_1M_5SLOT;

		if (lmp_edr_2m_capable(hdev)) {
			supported_phys |= MGMT_PHY_EDR_2M_1SLOT;

			if (lmp_edr_3slot_capable(hdev))
				supported_phys |= MGMT_PHY_EDR_2M_3SLOT;

			if (lmp_edr_5slot_capable(hdev))
				supported_phys |= MGMT_PHY_EDR_2M_5SLOT;

			if (lmp_edr_3m_capable(hdev)) {
				supported_phys |= MGMT_PHY_EDR_3M_1SLOT;

				if (lmp_edr_3slot_capable(hdev))
					supported_phys |= MGMT_PHY_EDR_3M_3SLOT;

				if (lmp_edr_5slot_capable(hdev))
					supported_phys |= MGMT_PHY_EDR_3M_5SLOT;
			}
		}
	}

	if (lmp_le_capable(hdev)) {
		supported_phys |= MGMT_PHY_LE_1M_TX;
		supported_phys |= MGMT_PHY_LE_1M_RX;

		if (hdev->le_features[1] & HCI_LE_PHY_2M) {
			supported_phys |= MGMT_PHY_LE_2M_TX;
			supported_phys |= MGMT_PHY_LE_2M_RX;
		}

		if (hdev->le_features[1] & HCI_LE_PHY_CODED) {
			supported_phys |= MGMT_PHY_LE_CODED_TX;
			supported_phys |= MGMT_PHY_LE_CODED_RX;
		}
	}

	return supported_phys;
}

static u32 get_selected_phys(struct hci_dev *hdev)
{
	u32 selected_phys = 0;

	if (lmp_bredr_capable(hdev)) {
		selected_phys |= MGMT_PHY_BR_1M_1SLOT;

		if (hdev->pkt_type & (HCI_DM3 | HCI_DH3))
			selected_phys |= MGMT_PHY_BR_1M_3SLOT;

		if (hdev->pkt_type & (HCI_DM5 | HCI_DH5))
			selected_phys |= MGMT_PHY_BR_1M_5SLOT;

		if (lmp_edr_2m_capable(hdev)) {
			if (!(hdev->pkt_type & HCI_2DH1))
				selected_phys |= MGMT_PHY_EDR_2M_1SLOT;

			if (lmp_edr_3slot_capable(hdev) &&
			    !(hdev->pkt_type & HCI_2DH3))
				selected_phys |= MGMT_PHY_EDR_2M_3SLOT;

			if (lmp_edr_5slot_capable(hdev) &&
			    !(hdev->pkt_type & HCI_2DH5))
				selected_phys |= MGMT_PHY_EDR_2M_5SLOT;

			if (lmp_edr_3m_capable(hdev)) {
				if (!(hdev->pkt_type & HCI_3DH1))
					selected_phys |= MGMT_PHY_EDR_3M_1SLOT;

				if (lmp_edr_3slot_capable(hdev) &&
				    !(hdev->pkt_type & HCI_3DH3))
					selected_phys |= MGMT_PHY_EDR_3M_3SLOT;

				if (lmp_edr_5slot_capable(hdev) &&
				    !(hdev->pkt_type & HCI_3DH5))
					selected_phys |= MGMT_PHY_EDR_3M_5SLOT;
			}
		}
	}

	if (lmp_le_capable(hdev)) {
		if (hdev->le_tx_def_phys & HCI_LE_SET_PHY_1M)
			selected_phys |= MGMT_PHY_LE_1M_TX;

		if (hdev->le_rx_def_phys & HCI_LE_SET_PHY_1M)
			selected_phys |= MGMT_PHY_LE_1M_RX;

		if (hdev->le_tx_def_phys & HCI_LE_SET_PHY_2M)
			selected_phys |= MGMT_PHY_LE_2M_TX;

		if (hdev->le_rx_def_phys & HCI_LE_SET_PHY_2M)
			selected_phys |= MGMT_PHY_LE_2M_RX;

		if (hdev->le_tx_def_phys & HCI_LE_SET_PHY_CODED)
			selected_phys |= MGMT_PHY_LE_CODED_TX;

		if (hdev->le_rx_def_phys & HCI_LE_SET_PHY_CODED)
			selected_phys |= MGMT_PHY_LE_CODED_RX;
	}

	return selected_phys;
}

static u32 get_configurable_phys(struct hci_dev *hdev)
{
	return (get_supported_phys(hdev) & ~MGMT_PHY_BR_1M_1SLOT &
		~MGMT_PHY_LE_1M_TX & ~MGMT_PHY_LE_1M_RX);
}

static u32 get_supported_settings(struct hci_dev *hdev)
{
	u32 settings = 0;

	settings |= MGMT_SETTING_POWERED;
	settings |= MGMT_SETTING_BONDABLE;
	settings |= MGMT_SETTING_DEBUG_KEYS;
	settings |= MGMT_SETTING_CONNECTABLE;
	settings |= MGMT_SETTING_DISCOVERABLE;

	if (lmp_bredr_capable(hdev)) {
		if (hdev->hci_ver >= BLUETOOTH_VER_1_2)
			settings |= MGMT_SETTING_FAST_CONNECTABLE;
		settings |= MGMT_SETTING_BREDR;
		settings |= MGMT_SETTING_LINK_SECURITY;

		if (lmp_ssp_capable(hdev)) {
			settings |= MGMT_SETTING_SSP;
			if (IS_ENABLED(CONFIG_BT_HS))
				settings |= MGMT_SETTING_HS;
		}

		if (lmp_sc_capable(hdev))
			settings |= MGMT_SETTING_SECURE_CONN;

		if (test_bit(HCI_QUIRK_WIDEBAND_SPEECH_SUPPORTED,
			     &hdev->quirks))
			settings |= MGMT_SETTING_WIDEBAND_SPEECH;
	}

	if (lmp_le_capable(hdev)) {
		settings |= MGMT_SETTING_LE;
		settings |= MGMT_SETTING_SECURE_CONN;
		settings |= MGMT_SETTING_PRIVACY;
		settings |= MGMT_SETTING_STATIC_ADDRESS;
		settings |= MGMT_SETTING_ADVERTISING;
	}

	if (test_bit(HCI_QUIRK_EXTERNAL_CONFIG, &hdev->quirks) ||
	    hdev->set_bdaddr)
		settings |= MGMT_SETTING_CONFIGURATION;

	settings |= MGMT_SETTING_PHY_CONFIGURATION;

	return settings;
}

static u32 get_current_settings(struct hci_dev *hdev)
{
	u32 settings = 0;

	if (hdev_is_powered(hdev))
		settings |= MGMT_SETTING_POWERED;

	if (hci_dev_test_flag(hdev, HCI_CONNECTABLE))
		settings |= MGMT_SETTING_CONNECTABLE;

	if (hci_dev_test_flag(hdev, HCI_FAST_CONNECTABLE))
		settings |= MGMT_SETTING_FAST_CONNECTABLE;

	if (hci_dev_test_flag(hdev, HCI_DISCOVERABLE))
		settings |= MGMT_SETTING_DISCOVERABLE;

	if (hci_dev_test_flag(hdev, HCI_BONDABLE))
		settings |= MGMT_SETTING_BONDABLE;

	if (hci_dev_test_flag(hdev, HCI_BREDR_ENABLED))
		settings |= MGMT_SETTING_BREDR;

	if (hci_dev_test_flag(hdev, HCI_LE_ENABLED))
		settings |= MGMT_SETTING_LE;

	if (hci_dev_test_flag(hdev, HCI_LINK_SECURITY))
		settings |= MGMT_SETTING_LINK_SECURITY;

	if (hci_dev_test_flag(hdev, HCI_SSP_ENABLED))
		settings |= MGMT_SETTING_SSP;

	if (hci_dev_test_flag(hdev, HCI_HS_ENABLED))
		settings |= MGMT_SETTING_HS;

	if (hci_dev_test_flag(hdev, HCI_ADVERTISING))
		settings |= MGMT_SETTING_ADVERTISING;

	if (hci_dev_test_flag(hdev, HCI_SC_ENABLED))
		settings |= MGMT_SETTING_SECURE_CONN;

	if (hci_dev_test_flag(hdev, HCI_KEEP_DEBUG_KEYS))
		settings |= MGMT_SETTING_DEBUG_KEYS;

	if (hci_dev_test_flag(hdev, HCI_PRIVACY))
		settings |= MGMT_SETTING_PRIVACY;

	/* The current setting for static address has two purposes. The
	 * first is to indicate if the static address will be used and
	 * the second is to indicate if it is actually set.
	 *
	 * This means if the static address is not configured, this flag
	 * will never be set. If the address is configured, then if the
	 * address is actually used decides if the flag is set or not.
	 *
	 * For single mode LE only controllers and dual-mode controllers
	 * with BR/EDR disabled, the existence of the static address will
	 * be evaluated.
	 */
	if (hci_dev_test_flag(hdev, HCI_FORCE_STATIC_ADDR) ||
	    !hci_dev_test_flag(hdev, HCI_BREDR_ENABLED) ||
	    !bacmp(&hdev->bdaddr, BDADDR_ANY)) {
		if (bacmp(&hdev->static_addr, BDADDR_ANY))
			settings |= MGMT_SETTING_STATIC_ADDRESS;
	}

	if (hci_dev_test_flag(hdev, HCI_WIDEBAND_SPEECH_ENABLED))
		settings |= MGMT_SETTING_WIDEBAND_SPEECH;

	return settings;
}

static struct mgmt_pending_cmd *pending_find(u16 opcode, struct hci_dev *hdev)
{
	return mgmt_pending_find(HCI_CHANNEL_CONTROL, opcode, hdev);
}

u8 mgmt_get_adv_discov_flags(struct hci_dev *hdev)
{
	struct mgmt_pending_cmd *cmd;

	/* If there's a pending mgmt command the flags will not yet have
	 * their final values, so check for this first.
	 */
	cmd = pending_find(MGMT_OP_SET_DISCOVERABLE, hdev);
	if (cmd) {
		struct mgmt_mode *cp = cmd->param;
		if (cp->val == 0x01)
			return LE_AD_GENERAL;
		else if (cp->val == 0x02)
			return LE_AD_LIMITED;
	} else {
		if (hci_dev_test_flag(hdev, HCI_LIMITED_DISCOVERABLE))
			return LE_AD_LIMITED;
		else if (hci_dev_test_flag(hdev, HCI_DISCOVERABLE))
			return LE_AD_GENERAL;
	}

	return 0;
}

bool mgmt_get_connectable(struct hci_dev *hdev)
{
	struct mgmt_pending_cmd *cmd;

	/* If there's a pending mgmt command the flag will not yet have
	 * it's final value, so check for this first.
	 */
	cmd = pending_find(MGMT_OP_SET_CONNECTABLE, hdev);
	if (cmd) {
		struct mgmt_mode *cp = cmd->param;

		return cp->val;
	}

	return hci_dev_test_flag(hdev, HCI_CONNECTABLE);
}

static int service_cache_sync(struct hci_dev *hdev, void *data)
{
	hci_update_eir_sync(hdev);
	hci_update_class_sync(hdev);

	return 0;
}

static void service_cache_off(struct work_struct *work)
{
	struct hci_dev *hdev = container_of(work, struct hci_dev,
					    service_cache.work);

	if (!hci_dev_test_and_clear_flag(hdev, HCI_SERVICE_CACHE))
		return;

	hci_cmd_sync_queue(hdev, service_cache_sync, NULL, NULL);
}

static int rpa_expired_sync(struct hci_dev *hdev, void *data)
{
	/* The generation of a new RPA and programming it into the
	 * controller happens in the hci_req_enable_advertising()
	 * function.
	 */
	if (ext_adv_capable(hdev))
		return hci_start_ext_adv_sync(hdev, hdev->cur_adv_instance);
	else
		return hci_enable_advertising_sync(hdev);
}

static void rpa_expired(struct work_struct *work)
{
	struct hci_dev *hdev = container_of(work, struct hci_dev,
					    rpa_expired.work);

	bt_dev_dbg(hdev, "");

	hci_dev_set_flag(hdev, HCI_RPA_EXPIRED);

	if (!hci_dev_test_flag(hdev, HCI_ADVERTISING))
		return;

	hci_cmd_sync_queue(hdev, rpa_expired_sync, NULL, NULL);
}

static void discov_off(struct work_struct *work)
{
	struct hci_dev *hdev = container_of(work, struct hci_dev,
					    discov_off.work);

	bt_dev_dbg(hdev, "");

	hci_dev_lock(hdev);

	/* When discoverable timeout triggers, then just make sure
	 * the limited discoverable flag is cleared. Even in the case
	 * of a timeout triggered from general discoverable, it is
	 * safe to unconditionally clear the flag.
	 */
	hci_dev_clear_flag(hdev, HCI_LIMITED_DISCOVERABLE);
	hci_dev_clear_flag(hdev, HCI_DISCOVERABLE);
	hdev->discov_timeout = 0;

	hci_update_discoverable(hdev);

	mgmt_new_settings(hdev);

	hci_dev_unlock(hdev);
}

static int send_settings_rsp(struct sock *sk, u16 opcode, struct hci_dev *hdev);

static void mesh_send_complete(struct hci_dev *hdev,
			       struct mgmt_mesh_tx *mesh_tx, bool silent)
{
	u8 handle = mesh_tx->handle;

	if (!silent)
		mgmt_event(MGMT_EV_MESH_PACKET_CMPLT, hdev, &handle,
			   sizeof(handle), NULL);

	mgmt_mesh_remove(mesh_tx);
}

static int mesh_send_done_sync(struct hci_dev *hdev, void *data)
{
	struct mgmt_mesh_tx *mesh_tx;

	hci_dev_clear_flag(hdev, HCI_MESH_SENDING);
	hci_disable_advertising_sync(hdev);
	mesh_tx = mgmt_mesh_next(hdev, NULL);

	if (mesh_tx)
		mesh_send_complete(hdev, mesh_tx, false);

	return 0;
}

static int mesh_send_sync(struct hci_dev *hdev, void *data);
static void mesh_send_start_complete(struct hci_dev *hdev, void *data, int err);
static void mesh_next(struct hci_dev *hdev, void *data, int err)
{
	struct mgmt_mesh_tx *mesh_tx = mgmt_mesh_next(hdev, NULL);

	if (!mesh_tx)
		return;

	err = hci_cmd_sync_queue(hdev, mesh_send_sync, mesh_tx,
				 mesh_send_start_complete);

	if (err < 0)
		mesh_send_complete(hdev, mesh_tx, false);
	else
		hci_dev_set_flag(hdev, HCI_MESH_SENDING);
}

static void mesh_send_done(struct work_struct *work)
{
	struct hci_dev *hdev = container_of(work, struct hci_dev,
					    mesh_send_done.work);

	if (!hci_dev_test_flag(hdev, HCI_MESH_SENDING))
		return;

	hci_cmd_sync_queue(hdev, mesh_send_done_sync, NULL, mesh_next);
}

static void mgmt_init_hdev(struct sock *sk, struct hci_dev *hdev)
{
	if (hci_dev_test_flag(hdev, HCI_MGMT))
		return;

	BT_INFO("MGMT ver %d.%d", MGMT_VERSION, MGMT_REVISION);

	INIT_DELAYED_WORK(&hdev->discov_off, discov_off);
	INIT_DELAYED_WORK(&hdev->service_cache, service_cache_off);
	INIT_DELAYED_WORK(&hdev->rpa_expired, rpa_expired);
	INIT_DELAYED_WORK(&hdev->mesh_send_done, mesh_send_done);

	/* Non-mgmt controlled devices get this bit set
	 * implicitly so that pairing works for them, however
	 * for mgmt we require user-space to explicitly enable
	 * it
	 */
	hci_dev_clear_flag(hdev, HCI_BONDABLE);

	hci_dev_set_flag(hdev, HCI_MGMT);
}

static int read_controller_info(struct sock *sk, struct hci_dev *hdev,
				void *data, u16 data_len)
{
	struct mgmt_rp_read_info rp;

	bt_dev_dbg(hdev, "sock %p", sk);

	hci_dev_lock(hdev);

	memset(&rp, 0, sizeof(rp));

	bacpy(&rp.bdaddr, &hdev->bdaddr);

	rp.version = hdev->hci_ver;
	rp.manufacturer = cpu_to_le16(hdev->manufacturer);

	rp.supported_settings = cpu_to_le32(get_supported_settings(hdev));
	rp.current_settings = cpu_to_le32(get_current_settings(hdev));

	memcpy(rp.dev_class, hdev->dev_class, 3);

	memcpy(rp.name, hdev->dev_name, sizeof(hdev->dev_name));
	memcpy(rp.short_name, hdev->short_name, sizeof(hdev->short_name));

	hci_dev_unlock(hdev);

	return mgmt_cmd_complete(sk, hdev->id, MGMT_OP_READ_INFO, 0, &rp,
				 sizeof(rp));
}

static u16 append_eir_data_to_buf(struct hci_dev *hdev, u8 *eir)
{
	u16 eir_len = 0;
	size_t name_len;

	if (hci_dev_test_flag(hdev, HCI_BREDR_ENABLED))
		eir_len = eir_append_data(eir, eir_len, EIR_CLASS_OF_DEV,
					  hdev->dev_class, 3);

	if (hci_dev_test_flag(hdev, HCI_LE_ENABLED))
		eir_len = eir_append_le16(eir, eir_len, EIR_APPEARANCE,
					  hdev->appearance);

	name_len = strnlen(hdev->dev_name, sizeof(hdev->dev_name));
	eir_len = eir_append_data(eir, eir_len, EIR_NAME_COMPLETE,
				  hdev->dev_name, name_len);

	name_len = strnlen(hdev->short_name, sizeof(hdev->short_name));
	eir_len = eir_append_data(eir, eir_len, EIR_NAME_SHORT,
				  hdev->short_name, name_len);

	return eir_len;
}

static int read_ext_controller_info(struct sock *sk, struct hci_dev *hdev,
				    void *data, u16 data_len)
{
	char buf[512];
	struct mgmt_rp_read_ext_info *rp = (void *)buf;
	u16 eir_len;

	bt_dev_dbg(hdev, "sock %p", sk);

	memset(&buf, 0, sizeof(buf));

	hci_dev_lock(hdev);

	bacpy(&rp->bdaddr, &hdev->bdaddr);

	rp->version = hdev->hci_ver;
	rp->manufacturer = cpu_to_le16(hdev->manufacturer);

	rp->supported_settings = cpu_to_le32(get_supported_settings(hdev));
	rp->current_settings = cpu_to_le32(get_current_settings(hdev));


	eir_len = append_eir_data_to_buf(hdev, rp->eir);
	rp->eir_len = cpu_to_le16(eir_len);

	hci_dev_unlock(hdev);

	/* If this command is called at least once, then the events
	 * for class of device and local name changes are disabled
	 * and only the new extended controller information event
	 * is used.
	 */
	hci_sock_set_flag(sk, HCI_MGMT_EXT_INFO_EVENTS);
	hci_sock_clear_flag(sk, HCI_MGMT_DEV_CLASS_EVENTS);
	hci_sock_clear_flag(sk, HCI_MGMT_LOCAL_NAME_EVENTS);

	return mgmt_cmd_complete(sk, hdev->id, MGMT_OP_READ_EXT_INFO, 0, rp,
				 sizeof(*rp) + eir_len);
}

static int ext_info_changed(struct hci_dev *hdev, struct sock *skip)
{
	char buf[512];
	struct mgmt_ev_ext_info_changed *ev = (void *)buf;
	u16 eir_len;

	memset(buf, 0, sizeof(buf));

	eir_len = append_eir_data_to_buf(hdev, ev->eir);
	ev->eir_len = cpu_to_le16(eir_len);

	return mgmt_limited_event(MGMT_EV_EXT_INFO_CHANGED, hdev, ev,
				  sizeof(*ev) + eir_len,
				  HCI_MGMT_EXT_INFO_EVENTS, skip);
}

static int send_settings_rsp(struct sock *sk, u16 opcode, struct hci_dev *hdev)
{
	__le32 settings = cpu_to_le32(get_current_settings(hdev));

	return mgmt_cmd_complete(sk, hdev->id, opcode, 0, &settings,
				 sizeof(settings));
}

void mgmt_advertising_added(struct sock *sk, struct hci_dev *hdev, u8 instance)
{
	struct mgmt_ev_advertising_added ev;

	ev.instance = instance;

	mgmt_event(MGMT_EV_ADVERTISING_ADDED, hdev, &ev, sizeof(ev), sk);
}

void mgmt_advertising_removed(struct sock *sk, struct hci_dev *hdev,
			      u8 instance)
{
	struct mgmt_ev_advertising_removed ev;

	ev.instance = instance;

	mgmt_event(MGMT_EV_ADVERTISING_REMOVED, hdev, &ev, sizeof(ev), sk);
}

static void cancel_adv_timeout(struct hci_dev *hdev)
{
	if (hdev->adv_instance_timeout) {
		hdev->adv_instance_timeout = 0;
		cancel_delayed_work(&hdev->adv_instance_expire);
	}
}

/* This function requires the caller holds hdev->lock */
static void restart_le_actions(struct hci_dev *hdev)
{
	struct hci_conn_params *p;

	list_for_each_entry(p, &hdev->le_conn_params, list) {
		/* Needed for AUTO_OFF case where might not "really"
		 * have been powered off.
		 */
		list_del_init(&p->action);

		switch (p->auto_connect) {
		case HCI_AUTO_CONN_DIRECT:
		case HCI_AUTO_CONN_ALWAYS:
			list_add(&p->action, &hdev->pend_le_conns);
			break;
		case HCI_AUTO_CONN_REPORT:
			list_add(&p->action, &hdev->pend_le_reports);
			break;
		default:
			break;
		}
	}
}

static int new_settings(struct hci_dev *hdev, struct sock *skip)
{
	__le32 ev = cpu_to_le32(get_current_settings(hdev));

	return mgmt_limited_event(MGMT_EV_NEW_SETTINGS, hdev, &ev,
				  sizeof(ev), HCI_MGMT_SETTING_EVENTS, skip);
}

static void mgmt_set_powered_complete(struct hci_dev *hdev, void *data, int err)
{
	struct mgmt_pending_cmd *cmd = data;
	struct mgmt_mode *cp;

	/* Make sure cmd still outstanding. */
	if (cmd != pending_find(MGMT_OP_SET_POWERED, hdev))
		return;

	cp = cmd->param;

	bt_dev_dbg(hdev, "err %d", err);

	if (!err) {
		if (cp->val) {
			hci_dev_lock(hdev);
			restart_le_actions(hdev);
			hci_update_passive_scan(hdev);
			hci_dev_unlock(hdev);
		}

		send_settings_rsp(cmd->sk, cmd->opcode, hdev);

		/* Only call new_setting for power on as power off is deferred
		 * to hdev->power_off work which does call hci_dev_do_close.
		 */
		if (cp->val)
			new_settings(hdev, cmd->sk);
	} else {
		mgmt_cmd_status(cmd->sk, hdev->id, MGMT_OP_SET_POWERED,
				mgmt_status(err));
	}

	mgmt_pending_remove(cmd);
}

static int set_powered_sync(struct hci_dev *hdev, void *data)
{
	struct mgmt_pending_cmd *cmd = data;
	struct mgmt_mode *cp = cmd->param;

	BT_DBG("%s", hdev->name);

	return hci_set_powered_sync(hdev, cp->val);
}

static int set_powered(struct sock *sk, struct hci_dev *hdev, void *data,
		       u16 len)
{
	struct mgmt_mode *cp = data;
	struct mgmt_pending_cmd *cmd;
	int err;

	bt_dev_dbg(hdev, "sock %p", sk);

	if (cp->val != 0x00 && cp->val != 0x01)
		return mgmt_cmd_status(sk, hdev->id, MGMT_OP_SET_POWERED,
				       MGMT_STATUS_INVALID_PARAMS);

	hci_dev_lock(hdev);

	if (pending_find(MGMT_OP_SET_POWERED, hdev)) {
		err = mgmt_cmd_status(sk, hdev->id, MGMT_OP_SET_POWERED,
				      MGMT_STATUS_BUSY);
		goto failed;
	}

	if (!!cp->val == hdev_is_powered(hdev)) {
		err = send_settings_rsp(sk, MGMT_OP_SET_POWERED, hdev);
		goto failed;
	}

	cmd = mgmt_pending_add(sk, MGMT_OP_SET_POWERED, hdev, data, len);
	if (!cmd) {
		err = -ENOMEM;
		goto failed;
	}

	err = hci_cmd_sync_queue(hdev, set_powered_sync, cmd,
				 mgmt_set_powered_complete);

	if (err < 0)
		mgmt_pending_remove(cmd);

failed:
	hci_dev_unlock(hdev);
	return err;
}

int mgmt_new_settings(struct hci_dev *hdev)
{
	return new_settings(hdev, NULL);
}

struct cmd_lookup {
	struct sock *sk;
	struct hci_dev *hdev;
	u8 mgmt_status;
};

static void settings_rsp(struct mgmt_pending_cmd *cmd, void *data)
{
	struct cmd_lookup *match = data;

	send_settings_rsp(cmd->sk, cmd->opcode, match->hdev);

	list_del(&cmd->list);

	if (match->sk == NULL) {
		match->sk = cmd->sk;
		sock_hold(match->sk);
	}

	mgmt_pending_free(cmd);
}

static void cmd_status_rsp(struct mgmt_pending_cmd *cmd, void *data)
{
	u8 *status = data;

	mgmt_cmd_status(cmd->sk, cmd->index, cmd->opcode, *status);
	mgmt_pending_remove(cmd);
}

static void cmd_complete_rsp(struct mgmt_pending_cmd *cmd, void *data)
{
	if (cmd->cmd_complete) {
		u8 *status = data;

		cmd->cmd_complete(cmd, *status);
		mgmt_pending_remove(cmd);

		return;
	}

	cmd_status_rsp(cmd, data);
}

static int generic_cmd_complete(struct mgmt_pending_cmd *cmd, u8 status)
{
	return mgmt_cmd_complete(cmd->sk, cmd->index, cmd->opcode, status,
				 cmd->param, cmd->param_len);
}

static int addr_cmd_complete(struct mgmt_pending_cmd *cmd, u8 status)
{
	return mgmt_cmd_complete(cmd->sk, cmd->index, cmd->opcode, status,
				 cmd->param, sizeof(struct mgmt_addr_info));
}

static u8 mgmt_bredr_support(struct hci_dev *hdev)
{
	if (!lmp_bredr_capable(hdev))
		return MGMT_STATUS_NOT_SUPPORTED;
	else if (!hci_dev_test_flag(hdev, HCI_BREDR_ENABLED))
		return MGMT_STATUS_REJECTED;
	else
		return MGMT_STATUS_SUCCESS;
}

static u8 mgmt_le_support(struct hci_dev *hdev)
{
	if (!lmp_le_capable(hdev))
		return MGMT_STATUS_NOT_SUPPORTED;
	else if (!hci_dev_test_flag(hdev, HCI_LE_ENABLED))
		return MGMT_STATUS_REJECTED;
	else
		return MGMT_STATUS_SUCCESS;
}

static void mgmt_set_discoverable_complete(struct hci_dev *hdev, void *data,
					   int err)
{
	struct mgmt_pending_cmd *cmd = data;

	bt_dev_dbg(hdev, "err %d", err);

	/* Make sure cmd still outstanding. */
	if (cmd != pending_find(MGMT_OP_SET_DISCOVERABLE, hdev))
		return;

	hci_dev_lock(hdev);

	if (err) {
		u8 mgmt_err = mgmt_status(err);
		mgmt_cmd_status(cmd->sk, cmd->index, cmd->opcode, mgmt_err);
		hci_dev_clear_flag(hdev, HCI_LIMITED_DISCOVERABLE);
		goto done;
	}

	if (hci_dev_test_flag(hdev, HCI_DISCOVERABLE) &&
	    hdev->discov_timeout > 0) {
		int to = msecs_to_jiffies(hdev->discov_timeout * 1000);
		queue_delayed_work(hdev->req_workqueue, &hdev->discov_off, to);
	}

	send_settings_rsp(cmd->sk, MGMT_OP_SET_DISCOVERABLE, hdev);
	new_settings(hdev, cmd->sk);

done:
	mgmt_pending_remove(cmd);
	hci_dev_unlock(hdev);
}

static int set_discoverable_sync(struct hci_dev *hdev, void *data)
{
	BT_DBG("%s", hdev->name);

	return hci_update_discoverable_sync(hdev);
}

static int set_discoverable(struct sock *sk, struct hci_dev *hdev, void *data,
			    u16 len)
{
	struct mgmt_cp_set_discoverable *cp = data;
	struct mgmt_pending_cmd *cmd;
	u16 timeout;
	int err;

	bt_dev_dbg(hdev, "sock %p", sk);

	if (!hci_dev_test_flag(hdev, HCI_LE_ENABLED) &&
	    !hci_dev_test_flag(hdev, HCI_BREDR_ENABLED))
		return mgmt_cmd_status(sk, hdev->id, MGMT_OP_SET_DISCOVERABLE,
				       MGMT_STATUS_REJECTED);

	if (cp->val != 0x00 && cp->val != 0x01 && cp->val != 0x02)
		return mgmt_cmd_status(sk, hdev->id, MGMT_OP_SET_DISCOVERABLE,
				       MGMT_STATUS_INVALID_PARAMS);

	timeout = __le16_to_cpu(cp->timeout);

	/* Disabling discoverable requires that no timeout is set,
	 * and enabling limited discoverable requires a timeout.
	 */
	if ((cp->val == 0x00 && timeout > 0) ||
	    (cp->val == 0x02 && timeout == 0))
		return mgmt_cmd_status(sk, hdev->id, MGMT_OP_SET_DISCOVERABLE,
				       MGMT_STATUS_INVALID_PARAMS);

	hci_dev_lock(hdev);

	if (!hdev_is_powered(hdev) && timeout > 0) {
		err = mgmt_cmd_status(sk, hdev->id, MGMT_OP_SET_DISCOVERABLE,
				      MGMT_STATUS_NOT_POWERED);
		goto failed;
	}

	if (pending_find(MGMT_OP_SET_DISCOVERABLE, hdev) ||
	    pending_find(MGMT_OP_SET_CONNECTABLE, hdev)) {
		err = mgmt_cmd_status(sk, hdev->id, MGMT_OP_SET_DISCOVERABLE,
				      MGMT_STATUS_BUSY);
		goto failed;
	}

	if (!hci_dev_test_flag(hdev, HCI_CONNECTABLE)) {
		err = mgmt_cmd_status(sk, hdev->id, MGMT_OP_SET_DISCOVERABLE,
				      MGMT_STATUS_REJECTED);
		goto failed;
	}

	if (hdev->advertising_paused) {
		err = mgmt_cmd_status(sk, hdev->id, MGMT_OP_SET_DISCOVERABLE,
				      MGMT_STATUS_BUSY);
		goto failed;
	}

	if (!hdev_is_powered(hdev)) {
		bool changed = false;

		/* Setting limited discoverable when powered off is
		 * not a valid operation since it requires a timeout
		 * and so no need to check HCI_LIMITED_DISCOVERABLE.
		 */
		if (!!cp->val != hci_dev_test_flag(hdev, HCI_DISCOVERABLE)) {
			hci_dev_change_flag(hdev, HCI_DISCOVERABLE);
			changed = true;
		}

		err = send_settings_rsp(sk, MGMT_OP_SET_DISCOVERABLE, hdev);
		if (err < 0)
			goto failed;

		if (changed)
			err = new_settings(hdev, sk);

		goto failed;
	}

	/* If the current mode is the same, then just update the timeout
	 * value with the new value. And if only the timeout gets updated,
	 * then no need for any HCI transactions.
	 */
	if (!!cp->val == hci_dev_test_flag(hdev, HCI_DISCOVERABLE) &&
	    (cp->val == 0x02) == hci_dev_test_flag(hdev,
						   HCI_LIMITED_DISCOVERABLE)) {
		cancel_delayed_work(&hdev->discov_off);
		hdev->discov_timeout = timeout;

		if (cp->val && hdev->discov_timeout > 0) {
			int to = msecs_to_jiffies(hdev->discov_timeout * 1000);
			queue_delayed_work(hdev->req_workqueue,
					   &hdev->discov_off, to);
		}

		err = send_settings_rsp(sk, MGMT_OP_SET_DISCOVERABLE, hdev);
		goto failed;
	}

	cmd = mgmt_pending_add(sk, MGMT_OP_SET_DISCOVERABLE, hdev, data, len);
	if (!cmd) {
		err = -ENOMEM;
		goto failed;
	}

	/* Cancel any potential discoverable timeout that might be
	 * still active and store new timeout value. The arming of
	 * the timeout happens in the complete handler.
	 */
	cancel_delayed_work(&hdev->discov_off);
	hdev->discov_timeout = timeout;

	if (cp->val)
		hci_dev_set_flag(hdev, HCI_DISCOVERABLE);
	else
		hci_dev_clear_flag(hdev, HCI_DISCOVERABLE);

	/* Limited discoverable mode */
	if (cp->val == 0x02)
		hci_dev_set_flag(hdev, HCI_LIMITED_DISCOVERABLE);
	else
		hci_dev_clear_flag(hdev, HCI_LIMITED_DISCOVERABLE);

	err = hci_cmd_sync_queue(hdev, set_discoverable_sync, cmd,
				 mgmt_set_discoverable_complete);

	if (err < 0)
		mgmt_pending_remove(cmd);

failed:
	hci_dev_unlock(hdev);
	return err;
}

static void mgmt_set_connectable_complete(struct hci_dev *hdev, void *data,
					  int err)
{
	struct mgmt_pending_cmd *cmd = data;

	bt_dev_dbg(hdev, "err %d", err);

	/* Make sure cmd still outstanding. */
	if (cmd != pending_find(MGMT_OP_SET_CONNECTABLE, hdev))
		return;

	hci_dev_lock(hdev);

	if (err) {
		u8 mgmt_err = mgmt_status(err);
		mgmt_cmd_status(cmd->sk, cmd->index, cmd->opcode, mgmt_err);
		goto done;
	}

	send_settings_rsp(cmd->sk, MGMT_OP_SET_CONNECTABLE, hdev);
	new_settings(hdev, cmd->sk);

done:
	if (cmd)
		mgmt_pending_remove(cmd);

	hci_dev_unlock(hdev);
}

static int set_connectable_update_settings(struct hci_dev *hdev,
					   struct sock *sk, u8 val)
{
	bool changed = false;
	int err;

	if (!!val != hci_dev_test_flag(hdev, HCI_CONNECTABLE))
		changed = true;

	if (val) {
		hci_dev_set_flag(hdev, HCI_CONNECTABLE);
	} else {
		hci_dev_clear_flag(hdev, HCI_CONNECTABLE);
		hci_dev_clear_flag(hdev, HCI_DISCOVERABLE);
	}

	err = send_settings_rsp(sk, MGMT_OP_SET_CONNECTABLE, hdev);
	if (err < 0)
		return err;

	if (changed) {
		hci_update_scan(hdev);
		hci_update_passive_scan(hdev);
		return new_settings(hdev, sk);
	}

	return 0;
}

static int set_connectable_sync(struct hci_dev *hdev, void *data)
{
	BT_DBG("%s", hdev->name);

	return hci_update_connectable_sync(hdev);
}

static int set_connectable(struct sock *sk, struct hci_dev *hdev, void *data,
			   u16 len)
{
	struct mgmt_mode *cp = data;
	struct mgmt_pending_cmd *cmd;
	int err;

	bt_dev_dbg(hdev, "sock %p", sk);

	if (!hci_dev_test_flag(hdev, HCI_LE_ENABLED) &&
	    !hci_dev_test_flag(hdev, HCI_BREDR_ENABLED))
		return mgmt_cmd_status(sk, hdev->id, MGMT_OP_SET_CONNECTABLE,
				       MGMT_STATUS_REJECTED);

	if (cp->val != 0x00 && cp->val != 0x01)
		return mgmt_cmd_status(sk, hdev->id, MGMT_OP_SET_CONNECTABLE,
				       MGMT_STATUS_INVALID_PARAMS);

	hci_dev_lock(hdev);

	if (!hdev_is_powered(hdev)) {
		err = set_connectable_update_settings(hdev, sk, cp->val);
		goto failed;
	}

	if (pending_find(MGMT_OP_SET_DISCOVERABLE, hdev) ||
	    pending_find(MGMT_OP_SET_CONNECTABLE, hdev)) {
		err = mgmt_cmd_status(sk, hdev->id, MGMT_OP_SET_CONNECTABLE,
				      MGMT_STATUS_BUSY);
		goto failed;
	}

	cmd = mgmt_pending_add(sk, MGMT_OP_SET_CONNECTABLE, hdev, data, len);
	if (!cmd) {
		err = -ENOMEM;
		goto failed;
	}

	if (cp->val) {
		hci_dev_set_flag(hdev, HCI_CONNECTABLE);
	} else {
		if (hdev->discov_timeout > 0)
			cancel_delayed_work(&hdev->discov_off);

		hci_dev_clear_flag(hdev, HCI_LIMITED_DISCOVERABLE);
		hci_dev_clear_flag(hdev, HCI_DISCOVERABLE);
		hci_dev_clear_flag(hdev, HCI_CONNECTABLE);
	}

	err = hci_cmd_sync_queue(hdev, set_connectable_sync, cmd,
				 mgmt_set_connectable_complete);

	if (err < 0)
		mgmt_pending_remove(cmd);

failed:
	hci_dev_unlock(hdev);
	return err;
}

static int set_bondable(struct sock *sk, struct hci_dev *hdev, void *data,
			u16 len)
{
	struct mgmt_mode *cp = data;
	bool changed;
	int err;

	bt_dev_dbg(hdev, "sock %p", sk);

	if (cp->val != 0x00 && cp->val != 0x01)
		return mgmt_cmd_status(sk, hdev->id, MGMT_OP_SET_BONDABLE,
				       MGMT_STATUS_INVALID_PARAMS);

	hci_dev_lock(hdev);

	if (cp->val)
		changed = !hci_dev_test_and_set_flag(hdev, HCI_BONDABLE);
	else
		changed = hci_dev_test_and_clear_flag(hdev, HCI_BONDABLE);

	err = send_settings_rsp(sk, MGMT_OP_SET_BONDABLE, hdev);
	if (err < 0)
		goto unlock;

	if (changed) {
		/* In limited privacy mode the change of bondable mode
		 * may affect the local advertising address.
		 */
		hci_update_discoverable(hdev);

		err = new_settings(hdev, sk);
	}

unlock:
	hci_dev_unlock(hdev);
	return err;
}

static int set_link_security(struct sock *sk, struct hci_dev *hdev, void *data,
			     u16 len)
{
	struct mgmt_mode *cp = data;
	struct mgmt_pending_cmd *cmd;
	u8 val, status;
	int err;

	bt_dev_dbg(hdev, "sock %p", sk);

	status = mgmt_bredr_support(hdev);
	if (status)
		return mgmt_cmd_status(sk, hdev->id, MGMT_OP_SET_LINK_SECURITY,
				       status);

	if (cp->val != 0x00 && cp->val != 0x01)
		return mgmt_cmd_status(sk, hdev->id, MGMT_OP_SET_LINK_SECURITY,
				       MGMT_STATUS_INVALID_PARAMS);

	hci_dev_lock(hdev);

	if (!hdev_is_powered(hdev)) {
		bool changed = false;

		if (!!cp->val != hci_dev_test_flag(hdev, HCI_LINK_SECURITY)) {
			hci_dev_change_flag(hdev, HCI_LINK_SECURITY);
			changed = true;
		}

		err = send_settings_rsp(sk, MGMT_OP_SET_LINK_SECURITY, hdev);
		if (err < 0)
			goto failed;

		if (changed)
			err = new_settings(hdev, sk);

		goto failed;
	}

	if (pending_find(MGMT_OP_SET_LINK_SECURITY, hdev)) {
		err = mgmt_cmd_status(sk, hdev->id, MGMT_OP_SET_LINK_SECURITY,
				      MGMT_STATUS_BUSY);
		goto failed;
	}

	val = !!cp->val;

	if (test_bit(HCI_AUTH, &hdev->flags) == val) {
		err = send_settings_rsp(sk, MGMT_OP_SET_LINK_SECURITY, hdev);
		goto failed;
	}

	cmd = mgmt_pending_add(sk, MGMT_OP_SET_LINK_SECURITY, hdev, data, len);
	if (!cmd) {
		err = -ENOMEM;
		goto failed;
	}

	err = hci_send_cmd(hdev, HCI_OP_WRITE_AUTH_ENABLE, sizeof(val), &val);
	if (err < 0) {
		mgmt_pending_remove(cmd);
		goto failed;
	}

failed:
	hci_dev_unlock(hdev);
	return err;
}

static void set_ssp_complete(struct hci_dev *hdev, void *data, int err)
{
	struct cmd_lookup match = { NULL, hdev };
	struct mgmt_pending_cmd *cmd = data;
	struct mgmt_mode *cp = cmd->param;
	u8 enable = cp->val;
	bool changed;

	/* Make sure cmd still outstanding. */
	if (cmd != pending_find(MGMT_OP_SET_SSP, hdev))
		return;

	if (err) {
		u8 mgmt_err = mgmt_status(err);

		if (enable && hci_dev_test_and_clear_flag(hdev,
							  HCI_SSP_ENABLED)) {
			hci_dev_clear_flag(hdev, HCI_HS_ENABLED);
			new_settings(hdev, NULL);
		}

		mgmt_pending_foreach(MGMT_OP_SET_SSP, hdev, cmd_status_rsp,
				     &mgmt_err);
		return;
	}

	if (enable) {
		changed = !hci_dev_test_and_set_flag(hdev, HCI_SSP_ENABLED);
	} else {
		changed = hci_dev_test_and_clear_flag(hdev, HCI_SSP_ENABLED);

		if (!changed)
			changed = hci_dev_test_and_clear_flag(hdev,
							      HCI_HS_ENABLED);
		else
			hci_dev_clear_flag(hdev, HCI_HS_ENABLED);
	}

	mgmt_pending_foreach(MGMT_OP_SET_SSP, hdev, settings_rsp, &match);

	if (changed)
		new_settings(hdev, match.sk);

	if (match.sk)
		sock_put(match.sk);

	hci_update_eir_sync(hdev);
}

static int set_ssp_sync(struct hci_dev *hdev, void *data)
{
	struct mgmt_pending_cmd *cmd = data;
	struct mgmt_mode *cp = cmd->param;
	bool changed = false;
	int err;

	if (cp->val)
		changed = !hci_dev_test_and_set_flag(hdev, HCI_SSP_ENABLED);

	err = hci_write_ssp_mode_sync(hdev, cp->val);

	if (!err && changed)
		hci_dev_clear_flag(hdev, HCI_SSP_ENABLED);

	return err;
}

static int set_ssp(struct sock *sk, struct hci_dev *hdev, void *data, u16 len)
{
	struct mgmt_mode *cp = data;
	struct mgmt_pending_cmd *cmd;
	u8 status;
	int err;

	bt_dev_dbg(hdev, "sock %p", sk);

	status = mgmt_bredr_support(hdev);
	if (status)
		return mgmt_cmd_status(sk, hdev->id, MGMT_OP_SET_SSP, status);

	if (!lmp_ssp_capable(hdev))
		return mgmt_cmd_status(sk, hdev->id, MGMT_OP_SET_SSP,
				       MGMT_STATUS_NOT_SUPPORTED);

	if (cp->val != 0x00 && cp->val != 0x01)
		return mgmt_cmd_status(sk, hdev->id, MGMT_OP_SET_SSP,
				       MGMT_STATUS_INVALID_PARAMS);

	hci_dev_lock(hdev);

	if (!hdev_is_powered(hdev)) {
		bool changed;

		if (cp->val) {
			changed = !hci_dev_test_and_set_flag(hdev,
							     HCI_SSP_ENABLED);
		} else {
			changed = hci_dev_test_and_clear_flag(hdev,
							      HCI_SSP_ENABLED);
			if (!changed)
				changed = hci_dev_test_and_clear_flag(hdev,
								      HCI_HS_ENABLED);
			else
				hci_dev_clear_flag(hdev, HCI_HS_ENABLED);
		}

		err = send_settings_rsp(sk, MGMT_OP_SET_SSP, hdev);
		if (err < 0)
			goto failed;

		if (changed)
			err = new_settings(hdev, sk);

		goto failed;
	}

	if (pending_find(MGMT_OP_SET_SSP, hdev)) {
		err = mgmt_cmd_status(sk, hdev->id, MGMT_OP_SET_SSP,
				      MGMT_STATUS_BUSY);
		goto failed;
	}

	if (!!cp->val == hci_dev_test_flag(hdev, HCI_SSP_ENABLED)) {
		err = send_settings_rsp(sk, MGMT_OP_SET_SSP, hdev);
		goto failed;
	}

	cmd = mgmt_pending_add(sk, MGMT_OP_SET_SSP, hdev, data, len);
	if (!cmd)
		err = -ENOMEM;
	else
		err = hci_cmd_sync_queue(hdev, set_ssp_sync, cmd,
					 set_ssp_complete);

	if (err < 0) {
		err = mgmt_cmd_status(sk, hdev->id, MGMT_OP_SET_SSP,
				      MGMT_STATUS_FAILED);

		if (cmd)
			mgmt_pending_remove(cmd);
	}

failed:
	hci_dev_unlock(hdev);
	return err;
}

static int set_hs(struct sock *sk, struct hci_dev *hdev, void *data, u16 len)
{
	struct mgmt_mode *cp = data;
	bool changed;
	u8 status;
	int err;

	bt_dev_dbg(hdev, "sock %p", sk);

	if (!IS_ENABLED(CONFIG_BT_HS))
		return mgmt_cmd_status(sk, hdev->id, MGMT_OP_SET_HS,
				       MGMT_STATUS_NOT_SUPPORTED);

	status = mgmt_bredr_support(hdev);
	if (status)
		return mgmt_cmd_status(sk, hdev->id, MGMT_OP_SET_HS, status);

	if (!lmp_ssp_capable(hdev))
		return mgmt_cmd_status(sk, hdev->id, MGMT_OP_SET_HS,
				       MGMT_STATUS_NOT_SUPPORTED);

	if (!hci_dev_test_flag(hdev, HCI_SSP_ENABLED))
		return mgmt_cmd_status(sk, hdev->id, MGMT_OP_SET_HS,
				       MGMT_STATUS_REJECTED);

	if (cp->val != 0x00 && cp->val != 0x01)
		return mgmt_cmd_status(sk, hdev->id, MGMT_OP_SET_HS,
				       MGMT_STATUS_INVALID_PARAMS);

	hci_dev_lock(hdev);

	if (pending_find(MGMT_OP_SET_SSP, hdev)) {
		err = mgmt_cmd_status(sk, hdev->id, MGMT_OP_SET_HS,
				      MGMT_STATUS_BUSY);
		goto unlock;
	}

	if (cp->val) {
		changed = !hci_dev_test_and_set_flag(hdev, HCI_HS_ENABLED);
	} else {
		if (hdev_is_powered(hdev)) {
			err = mgmt_cmd_status(sk, hdev->id, MGMT_OP_SET_HS,
					      MGMT_STATUS_REJECTED);
			goto unlock;
		}

		changed = hci_dev_test_and_clear_flag(hdev, HCI_HS_ENABLED);
	}

	err = send_settings_rsp(sk, MGMT_OP_SET_HS, hdev);
	if (err < 0)
		goto unlock;

	if (changed)
		err = new_settings(hdev, sk);

unlock:
	hci_dev_unlock(hdev);
	return err;
}

static void set_le_complete(struct hci_dev *hdev, void *data, int err)
{
	struct cmd_lookup match = { NULL, hdev };
	u8 status = mgmt_status(err);

	bt_dev_dbg(hdev, "err %d", err);

	if (status) {
		mgmt_pending_foreach(MGMT_OP_SET_LE, hdev, cmd_status_rsp,
							&status);
		return;
	}

	mgmt_pending_foreach(MGMT_OP_SET_LE, hdev, settings_rsp, &match);

	new_settings(hdev, match.sk);

	if (match.sk)
		sock_put(match.sk);
}

static int set_le_sync(struct hci_dev *hdev, void *data)
{
	struct mgmt_pending_cmd *cmd = data;
	struct mgmt_mode *cp = cmd->param;
	u8 val = !!cp->val;
	int err;

	if (!val) {
		hci_clear_adv_instance_sync(hdev, NULL, 0x00, true);

		if (hci_dev_test_flag(hdev, HCI_LE_ADV))
			hci_disable_advertising_sync(hdev);

		if (ext_adv_capable(hdev))
			hci_remove_ext_adv_instance_sync(hdev, 0, cmd->sk);
	} else {
		hci_dev_set_flag(hdev, HCI_LE_ENABLED);
	}

	err = hci_write_le_host_supported_sync(hdev, val, 0);

	/* Make sure the controller has a good default for
	 * advertising data. Restrict the update to when LE
	 * has actually been enabled. During power on, the
	 * update in powered_update_hci will take care of it.
	 */
	if (!err && hci_dev_test_flag(hdev, HCI_LE_ENABLED)) {
		if (ext_adv_capable(hdev)) {
			int status;

			status = hci_setup_ext_adv_instance_sync(hdev, 0x00);
			if (!status)
				hci_update_scan_rsp_data_sync(hdev, 0x00);
		} else {
			hci_update_adv_data_sync(hdev, 0x00);
			hci_update_scan_rsp_data_sync(hdev, 0x00);
		}

		hci_update_passive_scan(hdev);
	}

	return err;
}

static void set_mesh_complete(struct hci_dev *hdev, void *data, int err)
{
	struct mgmt_pending_cmd *cmd = data;
	u8 status = mgmt_status(err);
	struct sock *sk = cmd->sk;

	if (status) {
		mgmt_pending_foreach(MGMT_OP_SET_MESH_RECEIVER, hdev,
				     cmd_status_rsp, &status);
		return;
	}

	mgmt_pending_remove(cmd);
	mgmt_cmd_complete(sk, hdev->id, MGMT_OP_SET_MESH_RECEIVER, 0, NULL, 0);
}

static int set_mesh_sync(struct hci_dev *hdev, void *data)
{
	struct mgmt_pending_cmd *cmd = data;
	struct mgmt_cp_set_mesh *cp = cmd->param;
	size_t len = cmd->param_len;

	memset(hdev->mesh_ad_types, 0, sizeof(hdev->mesh_ad_types));

	if (cp->enable)
		hci_dev_set_flag(hdev, HCI_MESH);
	else
		hci_dev_clear_flag(hdev, HCI_MESH);

	len -= sizeof(*cp);

	/* If filters don't fit, forward all adv pkts */
	if (len <= sizeof(hdev->mesh_ad_types))
		memcpy(hdev->mesh_ad_types, cp->ad_types, len);

	hci_update_passive_scan_sync(hdev);
	return 0;
}

static int set_mesh(struct sock *sk, struct hci_dev *hdev, void *data, u16 len)
{
	struct mgmt_cp_set_mesh *cp = data;
	struct mgmt_pending_cmd *cmd;
	int err = 0;

	bt_dev_dbg(hdev, "sock %p", sk);

	if (!lmp_le_capable(hdev) ||
	    !hci_dev_test_flag(hdev, HCI_MESH_EXPERIMENTAL))
		return mgmt_cmd_status(sk, hdev->id, MGMT_OP_SET_MESH_RECEIVER,
				       MGMT_STATUS_NOT_SUPPORTED);

	if (cp->enable != 0x00 && cp->enable != 0x01)
		return mgmt_cmd_status(sk, hdev->id, MGMT_OP_SET_MESH_RECEIVER,
				       MGMT_STATUS_INVALID_PARAMS);

	hci_dev_lock(hdev);

	cmd = mgmt_pending_add(sk, MGMT_OP_SET_MESH_RECEIVER, hdev, data, len);
	if (!cmd)
		err = -ENOMEM;
	else
		err = hci_cmd_sync_queue(hdev, set_mesh_sync, cmd,
					 set_mesh_complete);

	if (err < 0) {
		err = mgmt_cmd_status(sk, hdev->id, MGMT_OP_SET_MESH_RECEIVER,
				      MGMT_STATUS_FAILED);

		if (cmd)
			mgmt_pending_remove(cmd);
	}

	hci_dev_unlock(hdev);
	return err;
}

static void mesh_send_start_complete(struct hci_dev *hdev, void *data, int err)
{
	struct mgmt_mesh_tx *mesh_tx = data;
	struct mgmt_cp_mesh_send *send = (void *)mesh_tx->param;
	unsigned long mesh_send_interval;
	u8 mgmt_err = mgmt_status(err);

	/* Report any errors here, but don't report completion */

	if (mgmt_err) {
		hci_dev_clear_flag(hdev, HCI_MESH_SENDING);
		/* Send Complete Error Code for handle */
		mesh_send_complete(hdev, mesh_tx, false);
		return;
	}

	mesh_send_interval = msecs_to_jiffies((send->cnt) * 25);
	queue_delayed_work(hdev->req_workqueue, &hdev->mesh_send_done,
			   mesh_send_interval);
}

static int mesh_send_sync(struct hci_dev *hdev, void *data)
{
	struct mgmt_mesh_tx *mesh_tx = data;
	struct mgmt_cp_mesh_send *send = (void *)mesh_tx->param;
	struct adv_info *adv, *next_instance;
	u8 instance = hdev->le_num_of_adv_sets + 1;
	u16 timeout, duration;
	int err = 0;

	if (hdev->le_num_of_adv_sets <= hdev->adv_instance_cnt)
		return MGMT_STATUS_BUSY;

	timeout = 1000;
	duration = send->cnt * INTERVAL_TO_MS(hdev->le_adv_max_interval);
	adv = hci_add_adv_instance(hdev, instance, 0,
				   send->adv_data_len, send->adv_data,
				   0, NULL,
				   timeout, duration,
				   HCI_ADV_TX_POWER_NO_PREFERENCE,
				   hdev->le_adv_min_interval,
				   hdev->le_adv_max_interval,
				   mesh_tx->handle);

	if (!IS_ERR(adv))
		mesh_tx->instance = instance;
	else
		err = PTR_ERR(adv);

	if (hdev->cur_adv_instance == instance) {
		/* If the currently advertised instance is being changed then
		 * cancel the current advertising and schedule the next
		 * instance. If there is only one instance then the overridden
		 * advertising data will be visible right away.
		 */
		cancel_adv_timeout(hdev);

		next_instance = hci_get_next_instance(hdev, instance);
		if (next_instance)
			instance = next_instance->instance;
		else
			instance = 0;
	} else if (hdev->adv_instance_timeout) {
		/* Immediately advertise the new instance if no other, or
		 * let it go naturally from queue if ADV is already happening
		 */
		instance = 0;
	}

	if (instance)
		return hci_schedule_adv_instance_sync(hdev, instance, true);

	return err;
}

static void send_count(struct mgmt_mesh_tx *mesh_tx, void *data)
{
	struct mgmt_rp_mesh_read_features *rp = data;

	if (rp->used_handles >= rp->max_handles)
		return;

	rp->handles[rp->used_handles++] = mesh_tx->handle;
}

static int mesh_features(struct sock *sk, struct hci_dev *hdev,
			 void *data, u16 len)
{
	struct mgmt_rp_mesh_read_features rp;

	if (!lmp_le_capable(hdev) ||
	    !hci_dev_test_flag(hdev, HCI_MESH_EXPERIMENTAL))
		return mgmt_cmd_status(sk, hdev->id, MGMT_OP_MESH_READ_FEATURES,
				       MGMT_STATUS_NOT_SUPPORTED);

	memset(&rp, 0, sizeof(rp));
	rp.index = cpu_to_le16(hdev->id);
	if (hci_dev_test_flag(hdev, HCI_LE_ENABLED))
		rp.max_handles = MESH_HANDLES_MAX;

	hci_dev_lock(hdev);

	if (rp.max_handles)
		mgmt_mesh_foreach(hdev, send_count, &rp, sk);

	mgmt_cmd_complete(sk, hdev->id, MGMT_OP_MESH_READ_FEATURES, 0, &rp,
			  rp.used_handles + sizeof(rp) - MESH_HANDLES_MAX);

	hci_dev_unlock(hdev);
	return 0;
}

static int send_cancel(struct hci_dev *hdev, void *data)
{
	struct mgmt_pending_cmd *cmd = data;
	struct mgmt_cp_mesh_send_cancel *cancel = (void *)cmd->param;
	struct mgmt_mesh_tx *mesh_tx;

	if (!cancel->handle) {
		do {
			mesh_tx = mgmt_mesh_next(hdev, cmd->sk);

			if (mesh_tx)
				mesh_send_complete(hdev, mesh_tx, false);
		} while (mesh_tx);
	} else {
		mesh_tx = mgmt_mesh_find(hdev, cancel->handle);

		if (mesh_tx && mesh_tx->sk == cmd->sk)
			mesh_send_complete(hdev, mesh_tx, false);
	}

	mgmt_cmd_complete(cmd->sk, hdev->id, MGMT_OP_MESH_SEND_CANCEL,
			  0, NULL, 0);
	mgmt_pending_free(cmd);

	return 0;
}

static int mesh_send_cancel(struct sock *sk, struct hci_dev *hdev,
			    void *data, u16 len)
{
	struct mgmt_pending_cmd *cmd;
	int err;

	if (!lmp_le_capable(hdev) ||
	    !hci_dev_test_flag(hdev, HCI_MESH_EXPERIMENTAL))
		return mgmt_cmd_status(sk, hdev->id, MGMT_OP_MESH_SEND_CANCEL,
				       MGMT_STATUS_NOT_SUPPORTED);

	if (!hci_dev_test_flag(hdev, HCI_LE_ENABLED))
		return mgmt_cmd_status(sk, hdev->id, MGMT_OP_MESH_SEND_CANCEL,
				       MGMT_STATUS_REJECTED);

	hci_dev_lock(hdev);
	cmd = mgmt_pending_new(sk, MGMT_OP_MESH_SEND_CANCEL, hdev, data, len);
	if (!cmd)
		err = -ENOMEM;
	else
		err = hci_cmd_sync_queue(hdev, send_cancel, cmd, NULL);

	if (err < 0) {
		err = mgmt_cmd_status(sk, hdev->id, MGMT_OP_MESH_SEND_CANCEL,
				      MGMT_STATUS_FAILED);

		if (cmd)
			mgmt_pending_free(cmd);
	}

	hci_dev_unlock(hdev);
	return err;
}

static int mesh_send(struct sock *sk, struct hci_dev *hdev, void *data, u16 len)
{
	struct mgmt_mesh_tx *mesh_tx;
	struct mgmt_cp_mesh_send *send = data;
	struct mgmt_rp_mesh_read_features rp;
	bool sending;
	int err = 0;

	if (!lmp_le_capable(hdev) ||
	    !hci_dev_test_flag(hdev, HCI_MESH_EXPERIMENTAL))
		return mgmt_cmd_status(sk, hdev->id, MGMT_OP_MESH_SEND,
				       MGMT_STATUS_NOT_SUPPORTED);
	if (!hci_dev_test_flag(hdev, HCI_LE_ENABLED) ||
	    len <= MGMT_MESH_SEND_SIZE ||
	    len > (MGMT_MESH_SEND_SIZE + 31))
		return mgmt_cmd_status(sk, hdev->id, MGMT_OP_MESH_SEND,
				       MGMT_STATUS_REJECTED);

	hci_dev_lock(hdev);

	memset(&rp, 0, sizeof(rp));
	rp.max_handles = MESH_HANDLES_MAX;

	mgmt_mesh_foreach(hdev, send_count, &rp, sk);

	if (rp.max_handles <= rp.used_handles) {
		err = mgmt_cmd_status(sk, hdev->id, MGMT_OP_MESH_SEND,
				      MGMT_STATUS_BUSY);
		goto done;
	}

	sending = hci_dev_test_flag(hdev, HCI_MESH_SENDING);
	mesh_tx = mgmt_mesh_add(sk, hdev, send, len);

	if (!mesh_tx)
		err = -ENOMEM;
	else if (!sending)
		err = hci_cmd_sync_queue(hdev, mesh_send_sync, mesh_tx,
					 mesh_send_start_complete);

	if (err < 0) {
		bt_dev_err(hdev, "Send Mesh Failed %d", err);
		err = mgmt_cmd_status(sk, hdev->id, MGMT_OP_MESH_SEND,
				      MGMT_STATUS_FAILED);

		if (mesh_tx) {
			if (sending)
				mgmt_mesh_remove(mesh_tx);
		}
	} else {
		hci_dev_set_flag(hdev, HCI_MESH_SENDING);

		mgmt_cmd_complete(sk, hdev->id, MGMT_OP_MESH_SEND, 0,
				  &mesh_tx->handle, 1);
	}

done:
	hci_dev_unlock(hdev);
	return err;
}

static int set_le(struct sock *sk, struct hci_dev *hdev, void *data, u16 len)
{
	struct mgmt_mode *cp = data;
	struct mgmt_pending_cmd *cmd;
	int err;
	u8 val, enabled;

	bt_dev_dbg(hdev, "sock %p", sk);

	if (!lmp_le_capable(hdev))
		return mgmt_cmd_status(sk, hdev->id, MGMT_OP_SET_LE,
				       MGMT_STATUS_NOT_SUPPORTED);

	if (cp->val != 0x00 && cp->val != 0x01)
		return mgmt_cmd_status(sk, hdev->id, MGMT_OP_SET_LE,
				       MGMT_STATUS_INVALID_PARAMS);

	/* Bluetooth single mode LE only controllers or dual-mode
	 * controllers configured as LE only devices, do not allow
	 * switching LE off. These have either LE enabled explicitly
	 * or BR/EDR has been previously switched off.
	 *
	 * When trying to enable an already enabled LE, then gracefully
	 * send a positive response. Trying to disable it however will
	 * result into rejection.
	 */
	if (!hci_dev_test_flag(hdev, HCI_BREDR_ENABLED)) {
		if (cp->val == 0x01)
			return send_settings_rsp(sk, MGMT_OP_SET_LE, hdev);

		return mgmt_cmd_status(sk, hdev->id, MGMT_OP_SET_LE,
				       MGMT_STATUS_REJECTED);
	}

	hci_dev_lock(hdev);

	val = !!cp->val;
	enabled = lmp_host_le_capable(hdev);

	if (!hdev_is_powered(hdev) || val == enabled) {
		bool changed = false;

		if (val != hci_dev_test_flag(hdev, HCI_LE_ENABLED)) {
			hci_dev_change_flag(hdev, HCI_LE_ENABLED);
			changed = true;
		}

		if (!val && hci_dev_test_flag(hdev, HCI_ADVERTISING)) {
			hci_dev_clear_flag(hdev, HCI_ADVERTISING);
			changed = true;
		}

		err = send_settings_rsp(sk, MGMT_OP_SET_LE, hdev);
		if (err < 0)
			goto unlock;

		if (changed)
			err = new_settings(hdev, sk);

		goto unlock;
	}

	if (pending_find(MGMT_OP_SET_LE, hdev) ||
	    pending_find(MGMT_OP_SET_ADVERTISING, hdev)) {
		err = mgmt_cmd_status(sk, hdev->id, MGMT_OP_SET_LE,
				      MGMT_STATUS_BUSY);
		goto unlock;
	}

	cmd = mgmt_pending_add(sk, MGMT_OP_SET_LE, hdev, data, len);
	if (!cmd)
		err = -ENOMEM;
	else
		err = hci_cmd_sync_queue(hdev, set_le_sync, cmd,
					 set_le_complete);

	if (err < 0) {
		err = mgmt_cmd_status(sk, hdev->id, MGMT_OP_SET_LE,
				      MGMT_STATUS_FAILED);

		if (cmd)
			mgmt_pending_remove(cmd);
	}

unlock:
	hci_dev_unlock(hdev);
	return err;
}

/* This is a helper function to test for pending mgmt commands that can
 * cause CoD or EIR HCI commands. We can only allow one such pending
 * mgmt command at a time since otherwise we cannot easily track what
 * the current values are, will be, and based on that calculate if a new
 * HCI command needs to be sent and if yes with what value.
 */
static bool pending_eir_or_class(struct hci_dev *hdev)
{
	struct mgmt_pending_cmd *cmd;

	list_for_each_entry(cmd, &hdev->mgmt_pending, list) {
		switch (cmd->opcode) {
		case MGMT_OP_ADD_UUID:
		case MGMT_OP_REMOVE_UUID:
		case MGMT_OP_SET_DEV_CLASS:
		case MGMT_OP_SET_POWERED:
			return true;
		}
	}

	return false;
}

static const u8 bluetooth_base_uuid[] = {
			0xfb, 0x34, 0x9b, 0x5f, 0x80, 0x00, 0x00, 0x80,
			0x00, 0x10, 0x00, 0x00, 0x00, 0x00, 0x00, 0x00,
};

static u8 get_uuid_size(const u8 *uuid)
{
	u32 val;

	if (memcmp(uuid, bluetooth_base_uuid, 12))
		return 128;

	val = get_unaligned_le32(&uuid[12]);
	if (val > 0xffff)
		return 32;

	return 16;
}

static void mgmt_class_complete(struct hci_dev *hdev, void *data, int err)
{
	struct mgmt_pending_cmd *cmd = data;

	bt_dev_dbg(hdev, "err %d", err);

	mgmt_cmd_complete(cmd->sk, cmd->index, cmd->opcode,
			  mgmt_status(err), hdev->dev_class, 3);

	mgmt_pending_free(cmd);
}

static int add_uuid_sync(struct hci_dev *hdev, void *data)
{
	int err;

	err = hci_update_class_sync(hdev);
	if (err)
		return err;

	return hci_update_eir_sync(hdev);
}

static int add_uuid(struct sock *sk, struct hci_dev *hdev, void *data, u16 len)
{
	struct mgmt_cp_add_uuid *cp = data;
	struct mgmt_pending_cmd *cmd;
	struct bt_uuid *uuid;
	int err;

	bt_dev_dbg(hdev, "sock %p", sk);

	hci_dev_lock(hdev);

	if (pending_eir_or_class(hdev)) {
		err = mgmt_cmd_status(sk, hdev->id, MGMT_OP_ADD_UUID,
				      MGMT_STATUS_BUSY);
		goto failed;
	}

	uuid = kmalloc(sizeof(*uuid), GFP_KERNEL);
	if (!uuid) {
		err = -ENOMEM;
		goto failed;
	}

	memcpy(uuid->uuid, cp->uuid, 16);
	uuid->svc_hint = cp->svc_hint;
	uuid->size = get_uuid_size(cp->uuid);

	list_add_tail(&uuid->list, &hdev->uuids);

	cmd = mgmt_pending_new(sk, MGMT_OP_ADD_UUID, hdev, data, len);
	if (!cmd) {
		err = -ENOMEM;
		goto failed;
	}

	err = hci_cmd_sync_queue(hdev, add_uuid_sync, cmd, mgmt_class_complete);
	if (err < 0) {
		mgmt_pending_free(cmd);
		goto failed;
	}

failed:
	hci_dev_unlock(hdev);
	return err;
}

static bool enable_service_cache(struct hci_dev *hdev)
{
	if (!hdev_is_powered(hdev))
		return false;

	if (!hci_dev_test_and_set_flag(hdev, HCI_SERVICE_CACHE)) {
		queue_delayed_work(hdev->workqueue, &hdev->service_cache,
				   CACHE_TIMEOUT);
		return true;
	}

	return false;
}

static int remove_uuid_sync(struct hci_dev *hdev, void *data)
{
	int err;

	err = hci_update_class_sync(hdev);
	if (err)
		return err;

	return hci_update_eir_sync(hdev);
}

static int remove_uuid(struct sock *sk, struct hci_dev *hdev, void *data,
		       u16 len)
{
	struct mgmt_cp_remove_uuid *cp = data;
	struct mgmt_pending_cmd *cmd;
	struct bt_uuid *match, *tmp;
	static const u8 bt_uuid_any[] = {
		0, 0, 0, 0, 0, 0, 0, 0, 0, 0, 0, 0, 0, 0, 0, 0
	};
	int err, found;

	bt_dev_dbg(hdev, "sock %p", sk);

	hci_dev_lock(hdev);

	if (pending_eir_or_class(hdev)) {
		err = mgmt_cmd_status(sk, hdev->id, MGMT_OP_REMOVE_UUID,
				      MGMT_STATUS_BUSY);
		goto unlock;
	}

	if (memcmp(cp->uuid, bt_uuid_any, 16) == 0) {
		hci_uuids_clear(hdev);

		if (enable_service_cache(hdev)) {
			err = mgmt_cmd_complete(sk, hdev->id,
						MGMT_OP_REMOVE_UUID,
						0, hdev->dev_class, 3);
			goto unlock;
		}

		goto update_class;
	}

	found = 0;

	list_for_each_entry_safe(match, tmp, &hdev->uuids, list) {
		if (memcmp(match->uuid, cp->uuid, 16) != 0)
			continue;

		list_del(&match->list);
		kfree(match);
		found++;
	}

	if (found == 0) {
		err = mgmt_cmd_status(sk, hdev->id, MGMT_OP_REMOVE_UUID,
				      MGMT_STATUS_INVALID_PARAMS);
		goto unlock;
	}

update_class:
	cmd = mgmt_pending_new(sk, MGMT_OP_REMOVE_UUID, hdev, data, len);
	if (!cmd) {
		err = -ENOMEM;
		goto unlock;
	}

	err = hci_cmd_sync_queue(hdev, remove_uuid_sync, cmd,
				 mgmt_class_complete);
	if (err < 0)
		mgmt_pending_free(cmd);

unlock:
	hci_dev_unlock(hdev);
	return err;
}

static int set_class_sync(struct hci_dev *hdev, void *data)
{
	int err = 0;

	if (hci_dev_test_and_clear_flag(hdev, HCI_SERVICE_CACHE)) {
		cancel_delayed_work_sync(&hdev->service_cache);
		err = hci_update_eir_sync(hdev);
	}

	if (err)
		return err;

	return hci_update_class_sync(hdev);
}

static int set_dev_class(struct sock *sk, struct hci_dev *hdev, void *data,
			 u16 len)
{
	struct mgmt_cp_set_dev_class *cp = data;
	struct mgmt_pending_cmd *cmd;
	int err;

	bt_dev_dbg(hdev, "sock %p", sk);

	if (!lmp_bredr_capable(hdev))
		return mgmt_cmd_status(sk, hdev->id, MGMT_OP_SET_DEV_CLASS,
				       MGMT_STATUS_NOT_SUPPORTED);

	hci_dev_lock(hdev);

	if (pending_eir_or_class(hdev)) {
		err = mgmt_cmd_status(sk, hdev->id, MGMT_OP_SET_DEV_CLASS,
				      MGMT_STATUS_BUSY);
		goto unlock;
	}

	if ((cp->minor & 0x03) != 0 || (cp->major & 0xe0) != 0) {
		err = mgmt_cmd_status(sk, hdev->id, MGMT_OP_SET_DEV_CLASS,
				      MGMT_STATUS_INVALID_PARAMS);
		goto unlock;
	}

	hdev->major_class = cp->major;
	hdev->minor_class = cp->minor;

	if (!hdev_is_powered(hdev)) {
		err = mgmt_cmd_complete(sk, hdev->id, MGMT_OP_SET_DEV_CLASS, 0,
					hdev->dev_class, 3);
		goto unlock;
	}

	cmd = mgmt_pending_new(sk, MGMT_OP_SET_DEV_CLASS, hdev, data, len);
	if (!cmd) {
		err = -ENOMEM;
		goto unlock;
	}

	err = hci_cmd_sync_queue(hdev, set_class_sync, cmd,
				 mgmt_class_complete);
	if (err < 0)
		mgmt_pending_free(cmd);

unlock:
	hci_dev_unlock(hdev);
	return err;
}

static int load_link_keys(struct sock *sk, struct hci_dev *hdev, void *data,
			  u16 len)
{
	struct mgmt_cp_load_link_keys *cp = data;
	const u16 max_key_count = ((U16_MAX - sizeof(*cp)) /
				   sizeof(struct mgmt_link_key_info));
	u16 key_count, expected_len;
	bool changed;
	int i;

	bt_dev_dbg(hdev, "sock %p", sk);

	if (!lmp_bredr_capable(hdev))
		return mgmt_cmd_status(sk, hdev->id, MGMT_OP_LOAD_LINK_KEYS,
				       MGMT_STATUS_NOT_SUPPORTED);

	key_count = __le16_to_cpu(cp->key_count);
	if (key_count > max_key_count) {
		bt_dev_err(hdev, "load_link_keys: too big key_count value %u",
			   key_count);
		return mgmt_cmd_status(sk, hdev->id, MGMT_OP_LOAD_LINK_KEYS,
				       MGMT_STATUS_INVALID_PARAMS);
	}

	expected_len = struct_size(cp, keys, key_count);
	if (expected_len != len) {
		bt_dev_err(hdev, "load_link_keys: expected %u bytes, got %u bytes",
			   expected_len, len);
		return mgmt_cmd_status(sk, hdev->id, MGMT_OP_LOAD_LINK_KEYS,
				       MGMT_STATUS_INVALID_PARAMS);
	}

	if (cp->debug_keys != 0x00 && cp->debug_keys != 0x01)
		return mgmt_cmd_status(sk, hdev->id, MGMT_OP_LOAD_LINK_KEYS,
				       MGMT_STATUS_INVALID_PARAMS);

	bt_dev_dbg(hdev, "debug_keys %u key_count %u", cp->debug_keys,
		   key_count);

	for (i = 0; i < key_count; i++) {
		struct mgmt_link_key_info *key = &cp->keys[i];

		if (key->addr.type != BDADDR_BREDR || key->type > 0x08)
			return mgmt_cmd_status(sk, hdev->id,
					       MGMT_OP_LOAD_LINK_KEYS,
					       MGMT_STATUS_INVALID_PARAMS);
	}

	hci_dev_lock(hdev);

	hci_link_keys_clear(hdev);

	if (cp->debug_keys)
		changed = !hci_dev_test_and_set_flag(hdev, HCI_KEEP_DEBUG_KEYS);
	else
		changed = hci_dev_test_and_clear_flag(hdev,
						      HCI_KEEP_DEBUG_KEYS);

	if (changed)
		new_settings(hdev, NULL);

	for (i = 0; i < key_count; i++) {
		struct mgmt_link_key_info *key = &cp->keys[i];

		if (hci_is_blocked_key(hdev,
				       HCI_BLOCKED_KEY_TYPE_LINKKEY,
				       key->val)) {
			bt_dev_warn(hdev, "Skipping blocked link key for %pMR",
				    &key->addr.bdaddr);
			continue;
		}

		/* Always ignore debug keys and require a new pairing if
		 * the user wants to use them.
		 */
		if (key->type == HCI_LK_DEBUG_COMBINATION)
			continue;

		hci_add_link_key(hdev, NULL, &key->addr.bdaddr, key->val,
				 key->type, key->pin_len, NULL);
	}

	mgmt_cmd_complete(sk, hdev->id, MGMT_OP_LOAD_LINK_KEYS, 0, NULL, 0);

	hci_dev_unlock(hdev);

	return 0;
}

static int device_unpaired(struct hci_dev *hdev, bdaddr_t *bdaddr,
			   u8 addr_type, struct sock *skip_sk)
{
	struct mgmt_ev_device_unpaired ev;

	bacpy(&ev.addr.bdaddr, bdaddr);
	ev.addr.type = addr_type;

	return mgmt_event(MGMT_EV_DEVICE_UNPAIRED, hdev, &ev, sizeof(ev),
			  skip_sk);
}

static void unpair_device_complete(struct hci_dev *hdev, void *data, int err)
{
	struct mgmt_pending_cmd *cmd = data;
	struct mgmt_cp_unpair_device *cp = cmd->param;

	if (!err)
		device_unpaired(hdev, &cp->addr.bdaddr, cp->addr.type, cmd->sk);

	cmd->cmd_complete(cmd, err);
	mgmt_pending_free(cmd);
}

static int unpair_device_sync(struct hci_dev *hdev, void *data)
{
	struct mgmt_pending_cmd *cmd = data;
	struct mgmt_cp_unpair_device *cp = cmd->param;
	struct hci_conn *conn;

	if (cp->addr.type == BDADDR_BREDR)
		conn = hci_conn_hash_lookup_ba(hdev, ACL_LINK,
					       &cp->addr.bdaddr);
	else
		conn = hci_conn_hash_lookup_le(hdev, &cp->addr.bdaddr,
					       le_addr_type(cp->addr.type));

	if (!conn)
		return 0;

	return hci_abort_conn_sync(hdev, conn, HCI_ERROR_REMOTE_USER_TERM);
}

static int unpair_device(struct sock *sk, struct hci_dev *hdev, void *data,
			 u16 len)
{
	struct mgmt_cp_unpair_device *cp = data;
	struct mgmt_rp_unpair_device rp;
	struct hci_conn_params *params;
	struct mgmt_pending_cmd *cmd;
	struct hci_conn *conn;
	u8 addr_type;
	int err;

	memset(&rp, 0, sizeof(rp));
	bacpy(&rp.addr.bdaddr, &cp->addr.bdaddr);
	rp.addr.type = cp->addr.type;

	if (!bdaddr_type_is_valid(cp->addr.type))
		return mgmt_cmd_complete(sk, hdev->id, MGMT_OP_UNPAIR_DEVICE,
					 MGMT_STATUS_INVALID_PARAMS,
					 &rp, sizeof(rp));

	if (cp->disconnect != 0x00 && cp->disconnect != 0x01)
		return mgmt_cmd_complete(sk, hdev->id, MGMT_OP_UNPAIR_DEVICE,
					 MGMT_STATUS_INVALID_PARAMS,
					 &rp, sizeof(rp));

	hci_dev_lock(hdev);

	if (!hdev_is_powered(hdev)) {
		err = mgmt_cmd_complete(sk, hdev->id, MGMT_OP_UNPAIR_DEVICE,
					MGMT_STATUS_NOT_POWERED, &rp,
					sizeof(rp));
		goto unlock;
	}

	if (cp->addr.type == BDADDR_BREDR) {
		/* If disconnection is requested, then look up the
		 * connection. If the remote device is connected, it
		 * will be later used to terminate the link.
		 *
		 * Setting it to NULL explicitly will cause no
		 * termination of the link.
		 */
		if (cp->disconnect)
			conn = hci_conn_hash_lookup_ba(hdev, ACL_LINK,
						       &cp->addr.bdaddr);
		else
			conn = NULL;

		err = hci_remove_link_key(hdev, &cp->addr.bdaddr);
		if (err < 0) {
			err = mgmt_cmd_complete(sk, hdev->id,
						MGMT_OP_UNPAIR_DEVICE,
						MGMT_STATUS_NOT_PAIRED, &rp,
						sizeof(rp));
			goto unlock;
		}

		goto done;
	}

	/* LE address type */
	addr_type = le_addr_type(cp->addr.type);

	/* Abort any ongoing SMP pairing. Removes ltk and irk if they exist. */
	err = smp_cancel_and_remove_pairing(hdev, &cp->addr.bdaddr, addr_type);
	if (err < 0) {
		err = mgmt_cmd_complete(sk, hdev->id, MGMT_OP_UNPAIR_DEVICE,
					MGMT_STATUS_NOT_PAIRED, &rp,
					sizeof(rp));
		goto unlock;
	}

	conn = hci_conn_hash_lookup_le(hdev, &cp->addr.bdaddr, addr_type);
	if (!conn) {
		hci_conn_params_del(hdev, &cp->addr.bdaddr, addr_type);
		goto done;
	}


	/* Defer clearing up the connection parameters until closing to
	 * give a chance of keeping them if a repairing happens.
	 */
	set_bit(HCI_CONN_PARAM_REMOVAL_PEND, &conn->flags);

	/* Disable auto-connection parameters if present */
	params = hci_conn_params_lookup(hdev, &cp->addr.bdaddr, addr_type);
	if (params) {
		if (params->explicit_connect)
			params->auto_connect = HCI_AUTO_CONN_EXPLICIT;
		else
			params->auto_connect = HCI_AUTO_CONN_DISABLED;
	}

	/* If disconnection is not requested, then clear the connection
	 * variable so that the link is not terminated.
	 */
	if (!cp->disconnect)
		conn = NULL;

done:
	/* If the connection variable is set, then termination of the
	 * link is requested.
	 */
	if (!conn) {
		err = mgmt_cmd_complete(sk, hdev->id, MGMT_OP_UNPAIR_DEVICE, 0,
					&rp, sizeof(rp));
		device_unpaired(hdev, &cp->addr.bdaddr, cp->addr.type, sk);
		goto unlock;
	}

	cmd = mgmt_pending_new(sk, MGMT_OP_UNPAIR_DEVICE, hdev, cp,
			       sizeof(*cp));
	if (!cmd) {
		err = -ENOMEM;
		goto unlock;
	}

	cmd->cmd_complete = addr_cmd_complete;

	err = hci_cmd_sync_queue(hdev, unpair_device_sync, cmd,
				 unpair_device_complete);
	if (err < 0)
		mgmt_pending_free(cmd);

unlock:
	hci_dev_unlock(hdev);
	return err;
}

static int disconnect(struct sock *sk, struct hci_dev *hdev, void *data,
		      u16 len)
{
	struct mgmt_cp_disconnect *cp = data;
	struct mgmt_rp_disconnect rp;
	struct mgmt_pending_cmd *cmd;
	struct hci_conn *conn;
	int err;

	bt_dev_dbg(hdev, "sock %p", sk);

	memset(&rp, 0, sizeof(rp));
	bacpy(&rp.addr.bdaddr, &cp->addr.bdaddr);
	rp.addr.type = cp->addr.type;

	if (!bdaddr_type_is_valid(cp->addr.type))
		return mgmt_cmd_complete(sk, hdev->id, MGMT_OP_DISCONNECT,
					 MGMT_STATUS_INVALID_PARAMS,
					 &rp, sizeof(rp));

	hci_dev_lock(hdev);

	if (!test_bit(HCI_UP, &hdev->flags)) {
		err = mgmt_cmd_complete(sk, hdev->id, MGMT_OP_DISCONNECT,
					MGMT_STATUS_NOT_POWERED, &rp,
					sizeof(rp));
		goto failed;
	}

	if (pending_find(MGMT_OP_DISCONNECT, hdev)) {
		err = mgmt_cmd_complete(sk, hdev->id, MGMT_OP_DISCONNECT,
					MGMT_STATUS_BUSY, &rp, sizeof(rp));
		goto failed;
	}

	if (cp->addr.type == BDADDR_BREDR)
		conn = hci_conn_hash_lookup_ba(hdev, ACL_LINK,
					       &cp->addr.bdaddr);
	else
		conn = hci_conn_hash_lookup_le(hdev, &cp->addr.bdaddr,
					       le_addr_type(cp->addr.type));

	if (!conn || conn->state == BT_OPEN || conn->state == BT_CLOSED) {
		err = mgmt_cmd_complete(sk, hdev->id, MGMT_OP_DISCONNECT,
					MGMT_STATUS_NOT_CONNECTED, &rp,
					sizeof(rp));
		goto failed;
	}

	cmd = mgmt_pending_add(sk, MGMT_OP_DISCONNECT, hdev, data, len);
	if (!cmd) {
		err = -ENOMEM;
		goto failed;
	}

	cmd->cmd_complete = generic_cmd_complete;

	err = hci_disconnect(conn, HCI_ERROR_REMOTE_USER_TERM);
	if (err < 0)
		mgmt_pending_remove(cmd);

failed:
	hci_dev_unlock(hdev);
	return err;
}

static u8 link_to_bdaddr(u8 link_type, u8 addr_type)
{
	switch (link_type) {
	case LE_LINK:
		switch (addr_type) {
		case ADDR_LE_DEV_PUBLIC:
			return BDADDR_LE_PUBLIC;

		default:
			/* Fallback to LE Random address type */
			return BDADDR_LE_RANDOM;
		}

	default:
		/* Fallback to BR/EDR type */
		return BDADDR_BREDR;
	}
}

static int get_connections(struct sock *sk, struct hci_dev *hdev, void *data,
			   u16 data_len)
{
	struct mgmt_rp_get_connections *rp;
	struct hci_conn *c;
	int err;
	u16 i;

	bt_dev_dbg(hdev, "sock %p", sk);

	hci_dev_lock(hdev);

	if (!hdev_is_powered(hdev)) {
		err = mgmt_cmd_status(sk, hdev->id, MGMT_OP_GET_CONNECTIONS,
				      MGMT_STATUS_NOT_POWERED);
		goto unlock;
	}

	i = 0;
	list_for_each_entry(c, &hdev->conn_hash.list, list) {
		if (test_bit(HCI_CONN_MGMT_CONNECTED, &c->flags))
			i++;
	}

	rp = kmalloc(struct_size(rp, addr, i), GFP_KERNEL);
	if (!rp) {
		err = -ENOMEM;
		goto unlock;
	}

	i = 0;
	list_for_each_entry(c, &hdev->conn_hash.list, list) {
		if (!test_bit(HCI_CONN_MGMT_CONNECTED, &c->flags))
			continue;
		bacpy(&rp->addr[i].bdaddr, &c->dst);
		rp->addr[i].type = link_to_bdaddr(c->type, c->dst_type);
		if (c->type == SCO_LINK || c->type == ESCO_LINK)
			continue;
		i++;
	}

	rp->conn_count = cpu_to_le16(i);

	/* Recalculate length in case of filtered SCO connections, etc */
	err = mgmt_cmd_complete(sk, hdev->id, MGMT_OP_GET_CONNECTIONS, 0, rp,
				struct_size(rp, addr, i));

	kfree(rp);

unlock:
	hci_dev_unlock(hdev);
	return err;
}

static int send_pin_code_neg_reply(struct sock *sk, struct hci_dev *hdev,
				   struct mgmt_cp_pin_code_neg_reply *cp)
{
	struct mgmt_pending_cmd *cmd;
	int err;

	cmd = mgmt_pending_add(sk, MGMT_OP_PIN_CODE_NEG_REPLY, hdev, cp,
			       sizeof(*cp));
	if (!cmd)
		return -ENOMEM;

	cmd->cmd_complete = addr_cmd_complete;

	err = hci_send_cmd(hdev, HCI_OP_PIN_CODE_NEG_REPLY,
			   sizeof(cp->addr.bdaddr), &cp->addr.bdaddr);
	if (err < 0)
		mgmt_pending_remove(cmd);

	return err;
}

static int pin_code_reply(struct sock *sk, struct hci_dev *hdev, void *data,
			  u16 len)
{
	struct hci_conn *conn;
	struct mgmt_cp_pin_code_reply *cp = data;
	struct hci_cp_pin_code_reply reply;
	struct mgmt_pending_cmd *cmd;
	int err;

	bt_dev_dbg(hdev, "sock %p", sk);

	hci_dev_lock(hdev);

	if (!hdev_is_powered(hdev)) {
		err = mgmt_cmd_status(sk, hdev->id, MGMT_OP_PIN_CODE_REPLY,
				      MGMT_STATUS_NOT_POWERED);
		goto failed;
	}

	conn = hci_conn_hash_lookup_ba(hdev, ACL_LINK, &cp->addr.bdaddr);
	if (!conn) {
		err = mgmt_cmd_status(sk, hdev->id, MGMT_OP_PIN_CODE_REPLY,
				      MGMT_STATUS_NOT_CONNECTED);
		goto failed;
	}

	if (conn->pending_sec_level == BT_SECURITY_HIGH && cp->pin_len != 16) {
		struct mgmt_cp_pin_code_neg_reply ncp;

		memcpy(&ncp.addr, &cp->addr, sizeof(ncp.addr));

		bt_dev_err(hdev, "PIN code is not 16 bytes long");

		err = send_pin_code_neg_reply(sk, hdev, &ncp);
		if (err >= 0)
			err = mgmt_cmd_status(sk, hdev->id, MGMT_OP_PIN_CODE_REPLY,
					      MGMT_STATUS_INVALID_PARAMS);

		goto failed;
	}

	cmd = mgmt_pending_add(sk, MGMT_OP_PIN_CODE_REPLY, hdev, data, len);
	if (!cmd) {
		err = -ENOMEM;
		goto failed;
	}

	cmd->cmd_complete = addr_cmd_complete;

	bacpy(&reply.bdaddr, &cp->addr.bdaddr);
	reply.pin_len = cp->pin_len;
	memcpy(reply.pin_code, cp->pin_code, sizeof(reply.pin_code));

	err = hci_send_cmd(hdev, HCI_OP_PIN_CODE_REPLY, sizeof(reply), &reply);
	if (err < 0)
		mgmt_pending_remove(cmd);

failed:
	hci_dev_unlock(hdev);
	return err;
}

static int set_io_capability(struct sock *sk, struct hci_dev *hdev, void *data,
			     u16 len)
{
	struct mgmt_cp_set_io_capability *cp = data;

	bt_dev_dbg(hdev, "sock %p", sk);

	if (cp->io_capability > SMP_IO_KEYBOARD_DISPLAY)
		return mgmt_cmd_status(sk, hdev->id, MGMT_OP_SET_IO_CAPABILITY,
				       MGMT_STATUS_INVALID_PARAMS);

	hci_dev_lock(hdev);

	hdev->io_capability = cp->io_capability;

	bt_dev_dbg(hdev, "IO capability set to 0x%02x", hdev->io_capability);

	hci_dev_unlock(hdev);

	return mgmt_cmd_complete(sk, hdev->id, MGMT_OP_SET_IO_CAPABILITY, 0,
				 NULL, 0);
}

static struct mgmt_pending_cmd *find_pairing(struct hci_conn *conn)
{
	struct hci_dev *hdev = conn->hdev;
	struct mgmt_pending_cmd *cmd;

	list_for_each_entry(cmd, &hdev->mgmt_pending, list) {
		if (cmd->opcode != MGMT_OP_PAIR_DEVICE)
			continue;

		if (cmd->user_data != conn)
			continue;

		return cmd;
	}

	return NULL;
}

static int pairing_complete(struct mgmt_pending_cmd *cmd, u8 status)
{
	struct mgmt_rp_pair_device rp;
	struct hci_conn *conn = cmd->user_data;
	int err;

	bacpy(&rp.addr.bdaddr, &conn->dst);
	rp.addr.type = link_to_bdaddr(conn->type, conn->dst_type);

	err = mgmt_cmd_complete(cmd->sk, cmd->index, MGMT_OP_PAIR_DEVICE,
				status, &rp, sizeof(rp));

	/* So we don't get further callbacks for this connection */
	conn->connect_cfm_cb = NULL;
	conn->security_cfm_cb = NULL;
	conn->disconn_cfm_cb = NULL;

	hci_conn_drop(conn);

	/* The device is paired so there is no need to remove
	 * its connection parameters anymore.
	 */
	clear_bit(HCI_CONN_PARAM_REMOVAL_PEND, &conn->flags);

	hci_conn_put(conn);

	return err;
}

void mgmt_smp_complete(struct hci_conn *conn, bool complete)
{
	u8 status = complete ? MGMT_STATUS_SUCCESS : MGMT_STATUS_FAILED;
	struct mgmt_pending_cmd *cmd;

	cmd = find_pairing(conn);
	if (cmd) {
		cmd->cmd_complete(cmd, status);
		mgmt_pending_remove(cmd);
	}
}

static void pairing_complete_cb(struct hci_conn *conn, u8 status)
{
	struct mgmt_pending_cmd *cmd;

	BT_DBG("status %u", status);

	cmd = find_pairing(conn);
	if (!cmd) {
		BT_DBG("Unable to find a pending command");
		return;
	}

	cmd->cmd_complete(cmd, mgmt_status(status));
	mgmt_pending_remove(cmd);
}

static void le_pairing_complete_cb(struct hci_conn *conn, u8 status)
{
	struct mgmt_pending_cmd *cmd;

	BT_DBG("status %u", status);

	if (!status)
		return;

	cmd = find_pairing(conn);
	if (!cmd) {
		BT_DBG("Unable to find a pending command");
		return;
	}

	cmd->cmd_complete(cmd, mgmt_status(status));
	mgmt_pending_remove(cmd);
}

static int pair_device(struct sock *sk, struct hci_dev *hdev, void *data,
		       u16 len)
{
	struct mgmt_cp_pair_device *cp = data;
	struct mgmt_rp_pair_device rp;
	struct mgmt_pending_cmd *cmd;
	u8 sec_level, auth_type;
	struct hci_conn *conn;
	int err;

	bt_dev_dbg(hdev, "sock %p", sk);

	memset(&rp, 0, sizeof(rp));
	bacpy(&rp.addr.bdaddr, &cp->addr.bdaddr);
	rp.addr.type = cp->addr.type;

	if (!bdaddr_type_is_valid(cp->addr.type))
		return mgmt_cmd_complete(sk, hdev->id, MGMT_OP_PAIR_DEVICE,
					 MGMT_STATUS_INVALID_PARAMS,
					 &rp, sizeof(rp));

	if (cp->io_cap > SMP_IO_KEYBOARD_DISPLAY)
		return mgmt_cmd_complete(sk, hdev->id, MGMT_OP_PAIR_DEVICE,
					 MGMT_STATUS_INVALID_PARAMS,
					 &rp, sizeof(rp));

	hci_dev_lock(hdev);

	if (!hdev_is_powered(hdev)) {
		err = mgmt_cmd_complete(sk, hdev->id, MGMT_OP_PAIR_DEVICE,
					MGMT_STATUS_NOT_POWERED, &rp,
					sizeof(rp));
		goto unlock;
	}

	if (hci_bdaddr_is_paired(hdev, &cp->addr.bdaddr, cp->addr.type)) {
		err = mgmt_cmd_complete(sk, hdev->id, MGMT_OP_PAIR_DEVICE,
					MGMT_STATUS_ALREADY_PAIRED, &rp,
					sizeof(rp));
		goto unlock;
	}

	sec_level = BT_SECURITY_MEDIUM;
	auth_type = HCI_AT_DEDICATED_BONDING;

	if (cp->addr.type == BDADDR_BREDR) {
		conn = hci_connect_acl(hdev, &cp->addr.bdaddr, sec_level,
				       auth_type, CONN_REASON_PAIR_DEVICE);
	} else {
		u8 addr_type = le_addr_type(cp->addr.type);
		struct hci_conn_params *p;

		/* When pairing a new device, it is expected to remember
		 * this device for future connections. Adding the connection
		 * parameter information ahead of time allows tracking
		 * of the peripheral preferred values and will speed up any
		 * further connection establishment.
		 *
		 * If connection parameters already exist, then they
		 * will be kept and this function does nothing.
		 */
		p = hci_conn_params_add(hdev, &cp->addr.bdaddr, addr_type);

		if (p->auto_connect == HCI_AUTO_CONN_EXPLICIT)
			p->auto_connect = HCI_AUTO_CONN_DISABLED;

		conn = hci_connect_le_scan(hdev, &cp->addr.bdaddr, addr_type,
					   sec_level, HCI_LE_CONN_TIMEOUT,
					   CONN_REASON_PAIR_DEVICE);
	}

	if (IS_ERR(conn)) {
		int status;

		if (PTR_ERR(conn) == -EBUSY)
			status = MGMT_STATUS_BUSY;
		else if (PTR_ERR(conn) == -EOPNOTSUPP)
			status = MGMT_STATUS_NOT_SUPPORTED;
		else if (PTR_ERR(conn) == -ECONNREFUSED)
			status = MGMT_STATUS_REJECTED;
		else
			status = MGMT_STATUS_CONNECT_FAILED;

		err = mgmt_cmd_complete(sk, hdev->id, MGMT_OP_PAIR_DEVICE,
					status, &rp, sizeof(rp));
		goto unlock;
	}

	if (conn->connect_cfm_cb) {
		hci_conn_drop(conn);
		err = mgmt_cmd_complete(sk, hdev->id, MGMT_OP_PAIR_DEVICE,
					MGMT_STATUS_BUSY, &rp, sizeof(rp));
		goto unlock;
	}

	cmd = mgmt_pending_add(sk, MGMT_OP_PAIR_DEVICE, hdev, data, len);
	if (!cmd) {
		err = -ENOMEM;
		hci_conn_drop(conn);
		goto unlock;
	}

	cmd->cmd_complete = pairing_complete;

	/* For LE, just connecting isn't a proof that the pairing finished */
	if (cp->addr.type == BDADDR_BREDR) {
		conn->connect_cfm_cb = pairing_complete_cb;
		conn->security_cfm_cb = pairing_complete_cb;
		conn->disconn_cfm_cb = pairing_complete_cb;
	} else {
		conn->connect_cfm_cb = le_pairing_complete_cb;
		conn->security_cfm_cb = le_pairing_complete_cb;
		conn->disconn_cfm_cb = le_pairing_complete_cb;
	}

	conn->io_capability = cp->io_cap;
	cmd->user_data = hci_conn_get(conn);

	if ((conn->state == BT_CONNECTED || conn->state == BT_CONFIG) &&
	    hci_conn_security(conn, sec_level, auth_type, true)) {
		cmd->cmd_complete(cmd, 0);
		mgmt_pending_remove(cmd);
	}

	err = 0;

unlock:
	hci_dev_unlock(hdev);
	return err;
}

static int abort_conn_sync(struct hci_dev *hdev, void *data)
{
	struct hci_conn *conn;
	u16 handle = PTR_ERR(data);

	conn = hci_conn_hash_lookup_handle(hdev, handle);
	if (!conn)
		return 0;

	return hci_abort_conn_sync(hdev, conn, HCI_ERROR_REMOTE_USER_TERM);
}

static int cancel_pair_device(struct sock *sk, struct hci_dev *hdev, void *data,
			      u16 len)
{
	struct mgmt_addr_info *addr = data;
	struct mgmt_pending_cmd *cmd;
	struct hci_conn *conn;
	int err;

	bt_dev_dbg(hdev, "sock %p", sk);

	hci_dev_lock(hdev);

	if (!hdev_is_powered(hdev)) {
		err = mgmt_cmd_status(sk, hdev->id, MGMT_OP_CANCEL_PAIR_DEVICE,
				      MGMT_STATUS_NOT_POWERED);
		goto unlock;
	}

	cmd = pending_find(MGMT_OP_PAIR_DEVICE, hdev);
	if (!cmd) {
		err = mgmt_cmd_status(sk, hdev->id, MGMT_OP_CANCEL_PAIR_DEVICE,
				      MGMT_STATUS_INVALID_PARAMS);
		goto unlock;
	}

	conn = cmd->user_data;

	if (bacmp(&addr->bdaddr, &conn->dst) != 0) {
		err = mgmt_cmd_status(sk, hdev->id, MGMT_OP_CANCEL_PAIR_DEVICE,
				      MGMT_STATUS_INVALID_PARAMS);
		goto unlock;
	}

	cmd->cmd_complete(cmd, MGMT_STATUS_CANCELLED);
	mgmt_pending_remove(cmd);

	err = mgmt_cmd_complete(sk, hdev->id, MGMT_OP_CANCEL_PAIR_DEVICE, 0,
				addr, sizeof(*addr));

	/* Since user doesn't want to proceed with the connection, abort any
	 * ongoing pairing and then terminate the link if it was created
	 * because of the pair device action.
	 */
	if (addr->type == BDADDR_BREDR)
		hci_remove_link_key(hdev, &addr->bdaddr);
	else
		smp_cancel_and_remove_pairing(hdev, &addr->bdaddr,
					      le_addr_type(addr->type));

	if (conn->conn_reason == CONN_REASON_PAIR_DEVICE)
		hci_cmd_sync_queue(hdev, abort_conn_sync, ERR_PTR(conn->handle),
				   NULL);

unlock:
	hci_dev_unlock(hdev);
	return err;
}

static int user_pairing_resp(struct sock *sk, struct hci_dev *hdev,
			     struct mgmt_addr_info *addr, u16 mgmt_op,
			     u16 hci_op, __le32 passkey)
{
	struct mgmt_pending_cmd *cmd;
	struct hci_conn *conn;
	int err;

	hci_dev_lock(hdev);

	if (!hdev_is_powered(hdev)) {
		err = mgmt_cmd_complete(sk, hdev->id, mgmt_op,
					MGMT_STATUS_NOT_POWERED, addr,
					sizeof(*addr));
		goto done;
	}

	if (addr->type == BDADDR_BREDR)
		conn = hci_conn_hash_lookup_ba(hdev, ACL_LINK, &addr->bdaddr);
	else
		conn = hci_conn_hash_lookup_le(hdev, &addr->bdaddr,
					       le_addr_type(addr->type));

	if (!conn) {
		err = mgmt_cmd_complete(sk, hdev->id, mgmt_op,
					MGMT_STATUS_NOT_CONNECTED, addr,
					sizeof(*addr));
		goto done;
	}

	if (addr->type == BDADDR_LE_PUBLIC || addr->type == BDADDR_LE_RANDOM) {
		err = smp_user_confirm_reply(conn, mgmt_op, passkey);
		if (!err)
			err = mgmt_cmd_complete(sk, hdev->id, mgmt_op,
						MGMT_STATUS_SUCCESS, addr,
						sizeof(*addr));
		else
			err = mgmt_cmd_complete(sk, hdev->id, mgmt_op,
						MGMT_STATUS_FAILED, addr,
						sizeof(*addr));

		goto done;
	}

	cmd = mgmt_pending_add(sk, mgmt_op, hdev, addr, sizeof(*addr));
	if (!cmd) {
		err = -ENOMEM;
		goto done;
	}

	cmd->cmd_complete = addr_cmd_complete;

	/* Continue with pairing via HCI */
	if (hci_op == HCI_OP_USER_PASSKEY_REPLY) {
		struct hci_cp_user_passkey_reply cp;

		bacpy(&cp.bdaddr, &addr->bdaddr);
		cp.passkey = passkey;
		err = hci_send_cmd(hdev, hci_op, sizeof(cp), &cp);
	} else
		err = hci_send_cmd(hdev, hci_op, sizeof(addr->bdaddr),
				   &addr->bdaddr);

	if (err < 0)
		mgmt_pending_remove(cmd);

done:
	hci_dev_unlock(hdev);
	return err;
}

static int pin_code_neg_reply(struct sock *sk, struct hci_dev *hdev,
			      void *data, u16 len)
{
	struct mgmt_cp_pin_code_neg_reply *cp = data;

	bt_dev_dbg(hdev, "sock %p", sk);

	return user_pairing_resp(sk, hdev, &cp->addr,
				MGMT_OP_PIN_CODE_NEG_REPLY,
				HCI_OP_PIN_CODE_NEG_REPLY, 0);
}

static int user_confirm_reply(struct sock *sk, struct hci_dev *hdev, void *data,
			      u16 len)
{
	struct mgmt_cp_user_confirm_reply *cp = data;

	bt_dev_dbg(hdev, "sock %p", sk);

	if (len != sizeof(*cp))
		return mgmt_cmd_status(sk, hdev->id, MGMT_OP_USER_CONFIRM_REPLY,
				       MGMT_STATUS_INVALID_PARAMS);

	return user_pairing_resp(sk, hdev, &cp->addr,
				 MGMT_OP_USER_CONFIRM_REPLY,
				 HCI_OP_USER_CONFIRM_REPLY, 0);
}

static int user_confirm_neg_reply(struct sock *sk, struct hci_dev *hdev,
				  void *data, u16 len)
{
	struct mgmt_cp_user_confirm_neg_reply *cp = data;

	bt_dev_dbg(hdev, "sock %p", sk);

	return user_pairing_resp(sk, hdev, &cp->addr,
				 MGMT_OP_USER_CONFIRM_NEG_REPLY,
				 HCI_OP_USER_CONFIRM_NEG_REPLY, 0);
}

static int user_passkey_reply(struct sock *sk, struct hci_dev *hdev, void *data,
			      u16 len)
{
	struct mgmt_cp_user_passkey_reply *cp = data;

	bt_dev_dbg(hdev, "sock %p", sk);

	return user_pairing_resp(sk, hdev, &cp->addr,
				 MGMT_OP_USER_PASSKEY_REPLY,
				 HCI_OP_USER_PASSKEY_REPLY, cp->passkey);
}

static int user_passkey_neg_reply(struct sock *sk, struct hci_dev *hdev,
				  void *data, u16 len)
{
	struct mgmt_cp_user_passkey_neg_reply *cp = data;

	bt_dev_dbg(hdev, "sock %p", sk);

	return user_pairing_resp(sk, hdev, &cp->addr,
				 MGMT_OP_USER_PASSKEY_NEG_REPLY,
				 HCI_OP_USER_PASSKEY_NEG_REPLY, 0);
}

static int adv_expire_sync(struct hci_dev *hdev, u32 flags)
{
	struct adv_info *adv_instance;

	adv_instance = hci_find_adv_instance(hdev, hdev->cur_adv_instance);
	if (!adv_instance)
		return 0;

	/* stop if current instance doesn't need to be changed */
	if (!(adv_instance->flags & flags))
		return 0;

	cancel_adv_timeout(hdev);

	adv_instance = hci_get_next_instance(hdev, adv_instance->instance);
	if (!adv_instance)
		return 0;

	hci_schedule_adv_instance_sync(hdev, adv_instance->instance, true);

	return 0;
}

static int name_changed_sync(struct hci_dev *hdev, void *data)
{
	return adv_expire_sync(hdev, MGMT_ADV_FLAG_LOCAL_NAME);
}

static void set_name_complete(struct hci_dev *hdev, void *data, int err)
{
	struct mgmt_pending_cmd *cmd = data;
	struct mgmt_cp_set_local_name *cp = cmd->param;
	u8 status = mgmt_status(err);

	bt_dev_dbg(hdev, "err %d", err);

	if (cmd != pending_find(MGMT_OP_SET_LOCAL_NAME, hdev))
		return;

	if (status) {
		mgmt_cmd_status(cmd->sk, hdev->id, MGMT_OP_SET_LOCAL_NAME,
				status);
	} else {
		mgmt_cmd_complete(cmd->sk, hdev->id, MGMT_OP_SET_LOCAL_NAME, 0,
				  cp, sizeof(*cp));

		if (hci_dev_test_flag(hdev, HCI_LE_ADV))
			hci_cmd_sync_queue(hdev, name_changed_sync, NULL, NULL);
	}

	mgmt_pending_remove(cmd);
}

static int set_name_sync(struct hci_dev *hdev, void *data)
{
	if (lmp_bredr_capable(hdev)) {
		hci_update_name_sync(hdev);
		hci_update_eir_sync(hdev);
	}

	/* The name is stored in the scan response data and so
	 * no need to update the advertising data here.
	 */
	if (lmp_le_capable(hdev) && hci_dev_test_flag(hdev, HCI_ADVERTISING))
		hci_update_scan_rsp_data_sync(hdev, hdev->cur_adv_instance);

	return 0;
}

static int set_local_name(struct sock *sk, struct hci_dev *hdev, void *data,
			  u16 len)
{
	struct mgmt_cp_set_local_name *cp = data;
	struct mgmt_pending_cmd *cmd;
	int err;

	bt_dev_dbg(hdev, "sock %p", sk);

	hci_dev_lock(hdev);

	/* If the old values are the same as the new ones just return a
	 * direct command complete event.
	 */
	if (!memcmp(hdev->dev_name, cp->name, sizeof(hdev->dev_name)) &&
	    !memcmp(hdev->short_name, cp->short_name,
		    sizeof(hdev->short_name))) {
		err = mgmt_cmd_complete(sk, hdev->id, MGMT_OP_SET_LOCAL_NAME, 0,
					data, len);
		goto failed;
	}

	memcpy(hdev->short_name, cp->short_name, sizeof(hdev->short_name));

	if (!hdev_is_powered(hdev)) {
		memcpy(hdev->dev_name, cp->name, sizeof(hdev->dev_name));

		err = mgmt_cmd_complete(sk, hdev->id, MGMT_OP_SET_LOCAL_NAME, 0,
					data, len);
		if (err < 0)
			goto failed;

		err = mgmt_limited_event(MGMT_EV_LOCAL_NAME_CHANGED, hdev, data,
					 len, HCI_MGMT_LOCAL_NAME_EVENTS, sk);
		ext_info_changed(hdev, sk);

		goto failed;
	}

	cmd = mgmt_pending_add(sk, MGMT_OP_SET_LOCAL_NAME, hdev, data, len);
	if (!cmd)
		err = -ENOMEM;
	else
		err = hci_cmd_sync_queue(hdev, set_name_sync, cmd,
					 set_name_complete);

	if (err < 0) {
		err = mgmt_cmd_status(sk, hdev->id, MGMT_OP_SET_LOCAL_NAME,
				      MGMT_STATUS_FAILED);

		if (cmd)
			mgmt_pending_remove(cmd);

		goto failed;
	}

	memcpy(hdev->dev_name, cp->name, sizeof(hdev->dev_name));

failed:
	hci_dev_unlock(hdev);
	return err;
}

static int appearance_changed_sync(struct hci_dev *hdev, void *data)
{
	return adv_expire_sync(hdev, MGMT_ADV_FLAG_APPEARANCE);
}

static int set_appearance(struct sock *sk, struct hci_dev *hdev, void *data,
			  u16 len)
{
	struct mgmt_cp_set_appearance *cp = data;
	u16 appearance;
	int err;

	bt_dev_dbg(hdev, "sock %p", sk);

	if (!lmp_le_capable(hdev))
		return mgmt_cmd_status(sk, hdev->id, MGMT_OP_SET_APPEARANCE,
				       MGMT_STATUS_NOT_SUPPORTED);

	appearance = le16_to_cpu(cp->appearance);

	hci_dev_lock(hdev);

	if (hdev->appearance != appearance) {
		hdev->appearance = appearance;

		if (hci_dev_test_flag(hdev, HCI_LE_ADV))
			hci_cmd_sync_queue(hdev, appearance_changed_sync, NULL,
					   NULL);

		ext_info_changed(hdev, sk);
	}

	err = mgmt_cmd_complete(sk, hdev->id, MGMT_OP_SET_APPEARANCE, 0, NULL,
				0);

	hci_dev_unlock(hdev);

	return err;
}

static int get_phy_configuration(struct sock *sk, struct hci_dev *hdev,
				 void *data, u16 len)
{
	struct mgmt_rp_get_phy_configuration rp;

	bt_dev_dbg(hdev, "sock %p", sk);

	hci_dev_lock(hdev);

	memset(&rp, 0, sizeof(rp));

	rp.supported_phys = cpu_to_le32(get_supported_phys(hdev));
	rp.selected_phys = cpu_to_le32(get_selected_phys(hdev));
	rp.configurable_phys = cpu_to_le32(get_configurable_phys(hdev));

	hci_dev_unlock(hdev);

	return mgmt_cmd_complete(sk, hdev->id, MGMT_OP_GET_PHY_CONFIGURATION, 0,
				 &rp, sizeof(rp));
}

int mgmt_phy_configuration_changed(struct hci_dev *hdev, struct sock *skip)
{
	struct mgmt_ev_phy_configuration_changed ev;

	memset(&ev, 0, sizeof(ev));

	ev.selected_phys = cpu_to_le32(get_selected_phys(hdev));

	return mgmt_event(MGMT_EV_PHY_CONFIGURATION_CHANGED, hdev, &ev,
			  sizeof(ev), skip);
}

static void set_default_phy_complete(struct hci_dev *hdev, void *data, int err)
{
	struct mgmt_pending_cmd *cmd = data;
	struct sk_buff *skb = cmd->skb;
	u8 status = mgmt_status(err);

	if (cmd != pending_find(MGMT_OP_SET_PHY_CONFIGURATION, hdev))
		return;

	if (!status) {
		if (!skb)
			status = MGMT_STATUS_FAILED;
		else if (IS_ERR(skb))
			status = mgmt_status(PTR_ERR(skb));
		else
			status = mgmt_status(skb->data[0]);
	}

	bt_dev_dbg(hdev, "status %d", status);

	if (status) {
		mgmt_cmd_status(cmd->sk, hdev->id,
				MGMT_OP_SET_PHY_CONFIGURATION, status);
	} else {
		mgmt_cmd_complete(cmd->sk, hdev->id,
				  MGMT_OP_SET_PHY_CONFIGURATION, 0,
				  NULL, 0);

		mgmt_phy_configuration_changed(hdev, cmd->sk);
	}

	if (skb && !IS_ERR(skb))
		kfree_skb(skb);

	mgmt_pending_remove(cmd);
}

static int set_default_phy_sync(struct hci_dev *hdev, void *data)
{
	struct mgmt_pending_cmd *cmd = data;
	struct mgmt_cp_set_phy_configuration *cp = cmd->param;
	struct hci_cp_le_set_default_phy cp_phy;
	u32 selected_phys = __le32_to_cpu(cp->selected_phys);

	memset(&cp_phy, 0, sizeof(cp_phy));

	if (!(selected_phys & MGMT_PHY_LE_TX_MASK))
		cp_phy.all_phys |= 0x01;

	if (!(selected_phys & MGMT_PHY_LE_RX_MASK))
		cp_phy.all_phys |= 0x02;

	if (selected_phys & MGMT_PHY_LE_1M_TX)
		cp_phy.tx_phys |= HCI_LE_SET_PHY_1M;

	if (selected_phys & MGMT_PHY_LE_2M_TX)
		cp_phy.tx_phys |= HCI_LE_SET_PHY_2M;

	if (selected_phys & MGMT_PHY_LE_CODED_TX)
		cp_phy.tx_phys |= HCI_LE_SET_PHY_CODED;

	if (selected_phys & MGMT_PHY_LE_1M_RX)
		cp_phy.rx_phys |= HCI_LE_SET_PHY_1M;

	if (selected_phys & MGMT_PHY_LE_2M_RX)
		cp_phy.rx_phys |= HCI_LE_SET_PHY_2M;

	if (selected_phys & MGMT_PHY_LE_CODED_RX)
		cp_phy.rx_phys |= HCI_LE_SET_PHY_CODED;

	cmd->skb =  __hci_cmd_sync(hdev, HCI_OP_LE_SET_DEFAULT_PHY,
				   sizeof(cp_phy), &cp_phy, HCI_CMD_TIMEOUT);

	return 0;
}

static int set_phy_configuration(struct sock *sk, struct hci_dev *hdev,
				 void *data, u16 len)
{
	struct mgmt_cp_set_phy_configuration *cp = data;
	struct mgmt_pending_cmd *cmd;
	u32 selected_phys, configurable_phys, supported_phys, unconfigure_phys;
	u16 pkt_type = (HCI_DH1 | HCI_DM1);
	bool changed = false;
	int err;

	bt_dev_dbg(hdev, "sock %p", sk);

	configurable_phys = get_configurable_phys(hdev);
	supported_phys = get_supported_phys(hdev);
	selected_phys = __le32_to_cpu(cp->selected_phys);

	if (selected_phys & ~supported_phys)
		return mgmt_cmd_status(sk, hdev->id,
				       MGMT_OP_SET_PHY_CONFIGURATION,
				       MGMT_STATUS_INVALID_PARAMS);

	unconfigure_phys = supported_phys & ~configurable_phys;

	if ((selected_phys & unconfigure_phys) != unconfigure_phys)
		return mgmt_cmd_status(sk, hdev->id,
				       MGMT_OP_SET_PHY_CONFIGURATION,
				       MGMT_STATUS_INVALID_PARAMS);

	if (selected_phys == get_selected_phys(hdev))
		return mgmt_cmd_complete(sk, hdev->id,
					 MGMT_OP_SET_PHY_CONFIGURATION,
					 0, NULL, 0);

	hci_dev_lock(hdev);

	if (!hdev_is_powered(hdev)) {
		err = mgmt_cmd_status(sk, hdev->id,
				      MGMT_OP_SET_PHY_CONFIGURATION,
				      MGMT_STATUS_REJECTED);
		goto unlock;
	}

	if (pending_find(MGMT_OP_SET_PHY_CONFIGURATION, hdev)) {
		err = mgmt_cmd_status(sk, hdev->id,
				      MGMT_OP_SET_PHY_CONFIGURATION,
				      MGMT_STATUS_BUSY);
		goto unlock;
	}

	if (selected_phys & MGMT_PHY_BR_1M_3SLOT)
		pkt_type |= (HCI_DH3 | HCI_DM3);
	else
		pkt_type &= ~(HCI_DH3 | HCI_DM3);

	if (selected_phys & MGMT_PHY_BR_1M_5SLOT)
		pkt_type |= (HCI_DH5 | HCI_DM5);
	else
		pkt_type &= ~(HCI_DH5 | HCI_DM5);

	if (selected_phys & MGMT_PHY_EDR_2M_1SLOT)
		pkt_type &= ~HCI_2DH1;
	else
		pkt_type |= HCI_2DH1;

	if (selected_phys & MGMT_PHY_EDR_2M_3SLOT)
		pkt_type &= ~HCI_2DH3;
	else
		pkt_type |= HCI_2DH3;

	if (selected_phys & MGMT_PHY_EDR_2M_5SLOT)
		pkt_type &= ~HCI_2DH5;
	else
		pkt_type |= HCI_2DH5;

	if (selected_phys & MGMT_PHY_EDR_3M_1SLOT)
		pkt_type &= ~HCI_3DH1;
	else
		pkt_type |= HCI_3DH1;

	if (selected_phys & MGMT_PHY_EDR_3M_3SLOT)
		pkt_type &= ~HCI_3DH3;
	else
		pkt_type |= HCI_3DH3;

	if (selected_phys & MGMT_PHY_EDR_3M_5SLOT)
		pkt_type &= ~HCI_3DH5;
	else
		pkt_type |= HCI_3DH5;

	if (pkt_type != hdev->pkt_type) {
		hdev->pkt_type = pkt_type;
		changed = true;
	}

	if ((selected_phys & MGMT_PHY_LE_MASK) ==
	    (get_selected_phys(hdev) & MGMT_PHY_LE_MASK)) {
		if (changed)
			mgmt_phy_configuration_changed(hdev, sk);

		err = mgmt_cmd_complete(sk, hdev->id,
					MGMT_OP_SET_PHY_CONFIGURATION,
					0, NULL, 0);

		goto unlock;
	}

	cmd = mgmt_pending_add(sk, MGMT_OP_SET_PHY_CONFIGURATION, hdev, data,
			       len);
	if (!cmd)
		err = -ENOMEM;
	else
		err = hci_cmd_sync_queue(hdev, set_default_phy_sync, cmd,
					 set_default_phy_complete);

	if (err < 0) {
		err = mgmt_cmd_status(sk, hdev->id,
				      MGMT_OP_SET_PHY_CONFIGURATION,
				      MGMT_STATUS_FAILED);

		if (cmd)
			mgmt_pending_remove(cmd);
	}

unlock:
	hci_dev_unlock(hdev);

	return err;
}

static int set_blocked_keys(struct sock *sk, struct hci_dev *hdev, void *data,
			    u16 len)
{
	int err = MGMT_STATUS_SUCCESS;
	struct mgmt_cp_set_blocked_keys *keys = data;
	const u16 max_key_count = ((U16_MAX - sizeof(*keys)) /
				   sizeof(struct mgmt_blocked_key_info));
	u16 key_count, expected_len;
	int i;

	bt_dev_dbg(hdev, "sock %p", sk);

	key_count = __le16_to_cpu(keys->key_count);
	if (key_count > max_key_count) {
		bt_dev_err(hdev, "too big key_count value %u", key_count);
		return mgmt_cmd_status(sk, hdev->id, MGMT_OP_SET_BLOCKED_KEYS,
				       MGMT_STATUS_INVALID_PARAMS);
	}

	expected_len = struct_size(keys, keys, key_count);
	if (expected_len != len) {
		bt_dev_err(hdev, "expected %u bytes, got %u bytes",
			   expected_len, len);
		return mgmt_cmd_status(sk, hdev->id, MGMT_OP_SET_BLOCKED_KEYS,
				       MGMT_STATUS_INVALID_PARAMS);
	}

	hci_dev_lock(hdev);

	hci_blocked_keys_clear(hdev);

	for (i = 0; i < key_count; ++i) {
		struct blocked_key *b = kzalloc(sizeof(*b), GFP_KERNEL);

		if (!b) {
			err = MGMT_STATUS_NO_RESOURCES;
			break;
		}

		b->type = keys->keys[i].type;
		memcpy(b->val, keys->keys[i].val, sizeof(b->val));
		list_add_rcu(&b->list, &hdev->blocked_keys);
	}
	hci_dev_unlock(hdev);

	return mgmt_cmd_complete(sk, hdev->id, MGMT_OP_SET_BLOCKED_KEYS,
				err, NULL, 0);
}

static int set_wideband_speech(struct sock *sk, struct hci_dev *hdev,
			       void *data, u16 len)
{
	struct mgmt_mode *cp = data;
	int err;
	bool changed = false;

	bt_dev_dbg(hdev, "sock %p", sk);

	if (!test_bit(HCI_QUIRK_WIDEBAND_SPEECH_SUPPORTED, &hdev->quirks))
		return mgmt_cmd_status(sk, hdev->id,
				       MGMT_OP_SET_WIDEBAND_SPEECH,
				       MGMT_STATUS_NOT_SUPPORTED);

	if (cp->val != 0x00 && cp->val != 0x01)
		return mgmt_cmd_status(sk, hdev->id,
				       MGMT_OP_SET_WIDEBAND_SPEECH,
				       MGMT_STATUS_INVALID_PARAMS);

	hci_dev_lock(hdev);

	if (hdev_is_powered(hdev) &&
	    !!cp->val != hci_dev_test_flag(hdev,
					   HCI_WIDEBAND_SPEECH_ENABLED)) {
		err = mgmt_cmd_status(sk, hdev->id,
				      MGMT_OP_SET_WIDEBAND_SPEECH,
				      MGMT_STATUS_REJECTED);
		goto unlock;
	}

	if (cp->val)
		changed = !hci_dev_test_and_set_flag(hdev,
						   HCI_WIDEBAND_SPEECH_ENABLED);
	else
		changed = hci_dev_test_and_clear_flag(hdev,
						   HCI_WIDEBAND_SPEECH_ENABLED);

	err = send_settings_rsp(sk, MGMT_OP_SET_WIDEBAND_SPEECH, hdev);
	if (err < 0)
		goto unlock;

	if (changed)
		err = new_settings(hdev, sk);

unlock:
	hci_dev_unlock(hdev);
	return err;
}

static int read_controller_cap(struct sock *sk, struct hci_dev *hdev,
			       void *data, u16 data_len)
{
	char buf[20];
	struct mgmt_rp_read_controller_cap *rp = (void *)buf;
	u16 cap_len = 0;
	u8 flags = 0;
	u8 tx_power_range[2];

	bt_dev_dbg(hdev, "sock %p", sk);

	memset(&buf, 0, sizeof(buf));

	hci_dev_lock(hdev);

	/* When the Read Simple Pairing Options command is supported, then
	 * the remote public key validation is supported.
	 *
	 * Alternatively, when Microsoft extensions are available, they can
	 * indicate support for public key validation as well.
	 */
	if ((hdev->commands[41] & 0x08) || msft_curve_validity(hdev))
		flags |= 0x01;	/* Remote public key validation (BR/EDR) */

	flags |= 0x02;		/* Remote public key validation (LE) */

	/* When the Read Encryption Key Size command is supported, then the
	 * encryption key size is enforced.
	 */
	if (hdev->commands[20] & 0x10)
		flags |= 0x04;	/* Encryption key size enforcement (BR/EDR) */

	flags |= 0x08;		/* Encryption key size enforcement (LE) */

	cap_len = eir_append_data(rp->cap, cap_len, MGMT_CAP_SEC_FLAGS,
				  &flags, 1);

	/* When the Read Simple Pairing Options command is supported, then
	 * also max encryption key size information is provided.
	 */
	if (hdev->commands[41] & 0x08)
		cap_len = eir_append_le16(rp->cap, cap_len,
					  MGMT_CAP_MAX_ENC_KEY_SIZE,
					  hdev->max_enc_key_size);

	cap_len = eir_append_le16(rp->cap, cap_len,
				  MGMT_CAP_SMP_MAX_ENC_KEY_SIZE,
				  SMP_MAX_ENC_KEY_SIZE);

	/* Append the min/max LE tx power parameters if we were able to fetch
	 * it from the controller
	 */
	if (hdev->commands[38] & 0x80) {
		memcpy(&tx_power_range[0], &hdev->min_le_tx_power, 1);
		memcpy(&tx_power_range[1], &hdev->max_le_tx_power, 1);
		cap_len = eir_append_data(rp->cap, cap_len, MGMT_CAP_LE_TX_PWR,
					  tx_power_range, 2);
	}

	rp->cap_len = cpu_to_le16(cap_len);

	hci_dev_unlock(hdev);

	return mgmt_cmd_complete(sk, hdev->id, MGMT_OP_READ_CONTROLLER_CAP, 0,
				 rp, sizeof(*rp) + cap_len);
}

#ifdef CONFIG_BT_FEATURE_DEBUG
/* d4992530-b9ec-469f-ab01-6c481c47da1c */
static const u8 debug_uuid[16] = {
	0x1c, 0xda, 0x47, 0x1c, 0x48, 0x6c, 0x01, 0xab,
	0x9f, 0x46, 0xec, 0xb9, 0x30, 0x25, 0x99, 0xd4,
};
#endif

/* 330859bc-7506-492d-9370-9a6f0614037f */
static const u8 quality_report_uuid[16] = {
	0x7f, 0x03, 0x14, 0x06, 0x6f, 0x9a, 0x70, 0x93,
	0x2d, 0x49, 0x06, 0x75, 0xbc, 0x59, 0x08, 0x33,
};

/* a6695ace-ee7f-4fb9-881a-5fac66c629af */
static const u8 offload_codecs_uuid[16] = {
	0xaf, 0x29, 0xc6, 0x66, 0xac, 0x5f, 0x1a, 0x88,
	0xb9, 0x4f, 0x7f, 0xee, 0xce, 0x5a, 0x69, 0xa6,
};

/* 671b10b5-42c0-4696-9227-eb28d1b049d6 */
static const u8 le_simultaneous_roles_uuid[16] = {
	0xd6, 0x49, 0xb0, 0xd1, 0x28, 0xeb, 0x27, 0x92,
	0x96, 0x46, 0xc0, 0x42, 0xb5, 0x10, 0x1b, 0x67,
};

/* 15c0a148-c273-11ea-b3de-0242ac130004 */
static const u8 rpa_resolution_uuid[16] = {
	0x04, 0x00, 0x13, 0xac, 0x42, 0x02, 0xde, 0xb3,
	0xea, 0x11, 0x73, 0xc2, 0x48, 0xa1, 0xc0, 0x15,
};

/* 6fbaf188-05e0-496a-9885-d6ddfdb4e03e */
static const u8 iso_socket_uuid[16] = {
	0x3e, 0xe0, 0xb4, 0xfd, 0xdd, 0xd6, 0x85, 0x98,
	0x6a, 0x49, 0xe0, 0x05, 0x88, 0xf1, 0xba, 0x6f,
};

/* 2ce463d7-7a03-4d8d-bf05-5f24e8f36e76 */
static const u8 mgmt_mesh_uuid[16] = {
	0x76, 0x6e, 0xf3, 0xe8, 0x24, 0x5f, 0x05, 0xbf,
	0x8d, 0x4d, 0x03, 0x7a, 0xd7, 0x63, 0xe4, 0x2c,
};

static int read_exp_features_info(struct sock *sk, struct hci_dev *hdev,
				  void *data, u16 data_len)
{
<<<<<<< HEAD
	char buf[62];   /* Enough space for 3 features */
	struct mgmt_rp_read_exp_features_info *rp = (void *)buf;
=======
	struct mgmt_rp_read_exp_features_info *rp;
	size_t len;
>>>>>>> d60c95ef
	u16 idx = 0;
	u32 flags;
	int status;

	bt_dev_dbg(hdev, "sock %p", sk);

	/* Enough space for 7 features */
	len = sizeof(*rp) + (sizeof(rp->features[0]) * 7);
	rp = kzalloc(len, GFP_KERNEL);
	if (!rp)
		return -ENOMEM;

#ifdef CONFIG_BT_FEATURE_DEBUG
	if (!hdev) {
		flags = bt_dbg_get() ? BIT(0) : 0;

		memcpy(rp->features[idx].uuid, debug_uuid, 16);
		rp->features[idx].flags = cpu_to_le32(flags);
		idx++;
	}
#endif

	if (hdev && hci_dev_le_state_simultaneous(hdev)) {
		if (hci_dev_test_flag(hdev, HCI_LE_SIMULTANEOUS_ROLES))
			flags = BIT(0);
		else
			flags = 0;

		memcpy(rp->features[idx].uuid, le_simultaneous_roles_uuid, 16);
		rp->features[idx].flags = cpu_to_le32(flags);
		idx++;
	}

	if (hdev && ll_privacy_capable(hdev)) {
		if (hci_dev_test_flag(hdev, HCI_ENABLE_LL_PRIVACY))
			flags = BIT(0) | BIT(1);
		else
			flags = BIT(1);

		memcpy(rp->features[idx].uuid, rpa_resolution_uuid, 16);
		rp->features[idx].flags = cpu_to_le32(flags);
		idx++;
	}

	if (hdev && (aosp_has_quality_report(hdev) ||
		     hdev->set_quality_report)) {
		if (hci_dev_test_flag(hdev, HCI_QUALITY_REPORT))
			flags = BIT(0);
		else
			flags = 0;

		memcpy(rp->features[idx].uuid, quality_report_uuid, 16);
		rp->features[idx].flags = cpu_to_le32(flags);
		idx++;
	}

	if (hdev && hdev->get_data_path_id) {
		if (hci_dev_test_flag(hdev, HCI_OFFLOAD_CODECS_ENABLED))
			flags = BIT(0);
		else
			flags = 0;

		memcpy(rp->features[idx].uuid, offload_codecs_uuid, 16);
		rp->features[idx].flags = cpu_to_le32(flags);
		idx++;
	}

	if (IS_ENABLED(CONFIG_BT_LE)) {
		flags = iso_enabled() ? BIT(0) : 0;
		memcpy(rp->features[idx].uuid, iso_socket_uuid, 16);
		rp->features[idx].flags = cpu_to_le32(flags);
		idx++;
	}

	if (hdev && lmp_le_capable(hdev)) {
		if (hci_dev_test_flag(hdev, HCI_MESH_EXPERIMENTAL))
			flags = BIT(0);
		else
			flags = 0;

		memcpy(rp->features[idx].uuid, mgmt_mesh_uuid, 16);
		rp->features[idx].flags = cpu_to_le32(flags);
		idx++;
	}

	rp->feature_count = cpu_to_le16(idx);

	/* After reading the experimental features information, enable
	 * the events to update client on any future change.
	 */
	hci_sock_set_flag(sk, HCI_MGMT_EXP_FEATURE_EVENTS);

	status = mgmt_cmd_complete(sk, hdev ? hdev->id : MGMT_INDEX_NONE,
				   MGMT_OP_READ_EXP_FEATURES_INFO,
				   0, rp, sizeof(*rp) + (20 * idx));

	kfree(rp);
	return status;
}

static int exp_ll_privacy_feature_changed(bool enabled, struct hci_dev *hdev,
					  struct sock *skip)
{
	struct mgmt_ev_exp_feature_changed ev;

	memset(&ev, 0, sizeof(ev));
	memcpy(ev.uuid, rpa_resolution_uuid, 16);
	ev.flags = cpu_to_le32((enabled ? BIT(0) : 0) | BIT(1));

	// Do we need to be atomic with the conn_flags?
	if (enabled && privacy_mode_capable(hdev))
		hdev->conn_flags |= HCI_CONN_FLAG_DEVICE_PRIVACY;
	else
		hdev->conn_flags &= ~HCI_CONN_FLAG_DEVICE_PRIVACY;

	return mgmt_limited_event(MGMT_EV_EXP_FEATURE_CHANGED, hdev,
				  &ev, sizeof(ev),
				  HCI_MGMT_EXP_FEATURE_EVENTS, skip);

}

static int exp_feature_changed(struct hci_dev *hdev, const u8 *uuid,
			       bool enabled, struct sock *skip)
{
	struct mgmt_ev_exp_feature_changed ev;

	memset(&ev, 0, sizeof(ev));
	memcpy(ev.uuid, uuid, 16);
	ev.flags = cpu_to_le32(enabled ? BIT(0) : 0);

	return mgmt_limited_event(MGMT_EV_EXP_FEATURE_CHANGED, hdev,
				  &ev, sizeof(ev),
				  HCI_MGMT_EXP_FEATURE_EVENTS, skip);
}

#define EXP_FEAT(_uuid, _set_func)	\
{					\
	.uuid = _uuid,			\
	.set_func = _set_func,		\
}

/* The zero key uuid is special. Multiple exp features are set through it. */
static int set_zero_key_func(struct sock *sk, struct hci_dev *hdev,
			     struct mgmt_cp_set_exp_feature *cp, u16 data_len)
{
	struct mgmt_rp_set_exp_feature rp;

	memset(rp.uuid, 0, 16);
	rp.flags = cpu_to_le32(0);

#ifdef CONFIG_BT_FEATURE_DEBUG
	if (!hdev) {
		bool changed = bt_dbg_get();

		bt_dbg_set(false);

		if (changed)
			exp_feature_changed(NULL, ZERO_KEY, false, sk);
	}
#endif

	if (hdev && use_ll_privacy(hdev) && !hdev_is_powered(hdev)) {
		bool changed;

		changed = hci_dev_test_and_clear_flag(hdev,
						      HCI_ENABLE_LL_PRIVACY);
		if (changed)
			exp_feature_changed(hdev, rpa_resolution_uuid, false,
					    sk);
	}

	hci_sock_set_flag(sk, HCI_MGMT_EXP_FEATURE_EVENTS);

	return mgmt_cmd_complete(sk, hdev ? hdev->id : MGMT_INDEX_NONE,
				 MGMT_OP_SET_EXP_FEATURE, 0,
				 &rp, sizeof(rp));
}

#ifdef CONFIG_BT_FEATURE_DEBUG
static int set_debug_func(struct sock *sk, struct hci_dev *hdev,
			  struct mgmt_cp_set_exp_feature *cp, u16 data_len)
{
	struct mgmt_rp_set_exp_feature rp;

	bool val, changed;
	int err;

	/* Command requires to use the non-controller index */
	if (hdev)
		return mgmt_cmd_status(sk, hdev->id,
				       MGMT_OP_SET_EXP_FEATURE,
				       MGMT_STATUS_INVALID_INDEX);

	/* Parameters are limited to a single octet */
	if (data_len != MGMT_SET_EXP_FEATURE_SIZE + 1)
		return mgmt_cmd_status(sk, MGMT_INDEX_NONE,
				       MGMT_OP_SET_EXP_FEATURE,
				       MGMT_STATUS_INVALID_PARAMS);

	/* Only boolean on/off is supported */
	if (cp->param[0] != 0x00 && cp->param[0] != 0x01)
		return mgmt_cmd_status(sk, MGMT_INDEX_NONE,
				       MGMT_OP_SET_EXP_FEATURE,
				       MGMT_STATUS_INVALID_PARAMS);

	val = !!cp->param[0];
	changed = val ? !bt_dbg_get() : bt_dbg_get();
	bt_dbg_set(val);

	memcpy(rp.uuid, debug_uuid, 16);
	rp.flags = cpu_to_le32(val ? BIT(0) : 0);

	hci_sock_set_flag(sk, HCI_MGMT_EXP_FEATURE_EVENTS);

	err = mgmt_cmd_complete(sk, MGMT_INDEX_NONE,
				MGMT_OP_SET_EXP_FEATURE, 0,
				&rp, sizeof(rp));

	if (changed)
		exp_feature_changed(hdev, debug_uuid, val, sk);

	return err;
}
#endif

static int set_mgmt_mesh_func(struct sock *sk, struct hci_dev *hdev,
			      struct mgmt_cp_set_exp_feature *cp, u16 data_len)
{
	struct mgmt_rp_set_exp_feature rp;
	bool val, changed;
	int err;

	/* Command requires to use the controller index */
	if (!hdev)
		return mgmt_cmd_status(sk, MGMT_INDEX_NONE,
				       MGMT_OP_SET_EXP_FEATURE,
				       MGMT_STATUS_INVALID_INDEX);

	/* Changes can only be made when controller is powered down */
	if (hdev_is_powered(hdev))
		return mgmt_cmd_status(sk, hdev->id,
				       MGMT_OP_SET_EXP_FEATURE,
				       MGMT_STATUS_REJECTED);

	/* Parameters are limited to a single octet */
	if (data_len != MGMT_SET_EXP_FEATURE_SIZE + 1)
		return mgmt_cmd_status(sk, hdev->id,
				       MGMT_OP_SET_EXP_FEATURE,
				       MGMT_STATUS_INVALID_PARAMS);

	/* Only boolean on/off is supported */
	if (cp->param[0] != 0x00 && cp->param[0] != 0x01)
		return mgmt_cmd_status(sk, hdev->id,
				       MGMT_OP_SET_EXP_FEATURE,
				       MGMT_STATUS_INVALID_PARAMS);

	val = !!cp->param[0];

	if (val) {
		changed = !hci_dev_test_and_set_flag(hdev,
						     HCI_MESH_EXPERIMENTAL);
	} else {
		hci_dev_clear_flag(hdev, HCI_MESH);
		changed = hci_dev_test_and_clear_flag(hdev,
						      HCI_MESH_EXPERIMENTAL);
	}

	memcpy(rp.uuid, mgmt_mesh_uuid, 16);
	rp.flags = cpu_to_le32(val ? BIT(0) : 0);

	hci_sock_set_flag(sk, HCI_MGMT_EXP_FEATURE_EVENTS);

	err = mgmt_cmd_complete(sk, hdev->id,
				MGMT_OP_SET_EXP_FEATURE, 0,
				&rp, sizeof(rp));

	if (changed)
		exp_feature_changed(hdev, mgmt_mesh_uuid, val, sk);

	return err;
}

static int set_rpa_resolution_func(struct sock *sk, struct hci_dev *hdev,
				   struct mgmt_cp_set_exp_feature *cp,
				   u16 data_len)
{
	struct mgmt_rp_set_exp_feature rp;
	bool val, changed;
	int err;
	u32 flags;

	/* Command requires to use the controller index */
	if (!hdev)
		return mgmt_cmd_status(sk, MGMT_INDEX_NONE,
				       MGMT_OP_SET_EXP_FEATURE,
				       MGMT_STATUS_INVALID_INDEX);

	/* Changes can only be made when controller is powered down */
	if (hdev_is_powered(hdev))
		return mgmt_cmd_status(sk, hdev->id,
				       MGMT_OP_SET_EXP_FEATURE,
				       MGMT_STATUS_REJECTED);

	/* Parameters are limited to a single octet */
	if (data_len != MGMT_SET_EXP_FEATURE_SIZE + 1)
		return mgmt_cmd_status(sk, hdev->id,
				       MGMT_OP_SET_EXP_FEATURE,
				       MGMT_STATUS_INVALID_PARAMS);

	/* Only boolean on/off is supported */
	if (cp->param[0] != 0x00 && cp->param[0] != 0x01)
		return mgmt_cmd_status(sk, hdev->id,
				       MGMT_OP_SET_EXP_FEATURE,
				       MGMT_STATUS_INVALID_PARAMS);

	val = !!cp->param[0];

	if (val) {
		changed = !hci_dev_test_and_set_flag(hdev,
						     HCI_ENABLE_LL_PRIVACY);
		hci_dev_clear_flag(hdev, HCI_ADVERTISING);

		/* Enable LL privacy + supported settings changed */
		flags = BIT(0) | BIT(1);
	} else {
		changed = hci_dev_test_and_clear_flag(hdev,
						      HCI_ENABLE_LL_PRIVACY);

		/* Disable LL privacy + supported settings changed */
		flags = BIT(1);
	}

	memcpy(rp.uuid, rpa_resolution_uuid, 16);
	rp.flags = cpu_to_le32(flags);

	hci_sock_set_flag(sk, HCI_MGMT_EXP_FEATURE_EVENTS);

	err = mgmt_cmd_complete(sk, hdev->id,
				MGMT_OP_SET_EXP_FEATURE, 0,
				&rp, sizeof(rp));

	if (changed)
		exp_ll_privacy_feature_changed(val, hdev, sk);

	return err;
}

static int set_quality_report_func(struct sock *sk, struct hci_dev *hdev,
				   struct mgmt_cp_set_exp_feature *cp,
				   u16 data_len)
{
	struct mgmt_rp_set_exp_feature rp;
	bool val, changed;
	int err;

	/* Command requires to use a valid controller index */
	if (!hdev)
		return mgmt_cmd_status(sk, MGMT_INDEX_NONE,
				       MGMT_OP_SET_EXP_FEATURE,
				       MGMT_STATUS_INVALID_INDEX);

	/* Parameters are limited to a single octet */
	if (data_len != MGMT_SET_EXP_FEATURE_SIZE + 1)
		return mgmt_cmd_status(sk, hdev->id,
				       MGMT_OP_SET_EXP_FEATURE,
				       MGMT_STATUS_INVALID_PARAMS);

	/* Only boolean on/off is supported */
	if (cp->param[0] != 0x00 && cp->param[0] != 0x01)
		return mgmt_cmd_status(sk, hdev->id,
				       MGMT_OP_SET_EXP_FEATURE,
				       MGMT_STATUS_INVALID_PARAMS);

	hci_req_sync_lock(hdev);

	val = !!cp->param[0];
	changed = (val != hci_dev_test_flag(hdev, HCI_QUALITY_REPORT));

	if (!aosp_has_quality_report(hdev) && !hdev->set_quality_report) {
		err = mgmt_cmd_status(sk, hdev->id,
				      MGMT_OP_SET_EXP_FEATURE,
				      MGMT_STATUS_NOT_SUPPORTED);
		goto unlock_quality_report;
	}

	if (changed) {
		if (hdev->set_quality_report)
			err = hdev->set_quality_report(hdev, val);
		else
			err = aosp_set_quality_report(hdev, val);

		if (err) {
			err = mgmt_cmd_status(sk, hdev->id,
					      MGMT_OP_SET_EXP_FEATURE,
					      MGMT_STATUS_FAILED);
			goto unlock_quality_report;
		}

		if (val)
			hci_dev_set_flag(hdev, HCI_QUALITY_REPORT);
		else
			hci_dev_clear_flag(hdev, HCI_QUALITY_REPORT);
	}

	bt_dev_dbg(hdev, "quality report enable %d changed %d", val, changed);

	memcpy(rp.uuid, quality_report_uuid, 16);
	rp.flags = cpu_to_le32(val ? BIT(0) : 0);
	hci_sock_set_flag(sk, HCI_MGMT_EXP_FEATURE_EVENTS);

	err = mgmt_cmd_complete(sk, hdev->id, MGMT_OP_SET_EXP_FEATURE, 0,
				&rp, sizeof(rp));

	if (changed)
		exp_feature_changed(hdev, quality_report_uuid, val, sk);

unlock_quality_report:
	hci_req_sync_unlock(hdev);
	return err;
}

static int set_offload_codec_func(struct sock *sk, struct hci_dev *hdev,
				  struct mgmt_cp_set_exp_feature *cp,
				  u16 data_len)
{
	bool val, changed;
	int err;
	struct mgmt_rp_set_exp_feature rp;

	/* Command requires to use a valid controller index */
	if (!hdev)
		return mgmt_cmd_status(sk, MGMT_INDEX_NONE,
				       MGMT_OP_SET_EXP_FEATURE,
				       MGMT_STATUS_INVALID_INDEX);

	/* Parameters are limited to a single octet */
	if (data_len != MGMT_SET_EXP_FEATURE_SIZE + 1)
		return mgmt_cmd_status(sk, hdev->id,
				       MGMT_OP_SET_EXP_FEATURE,
				       MGMT_STATUS_INVALID_PARAMS);

<<<<<<< HEAD
#define EXP_FEAT(_uuid, _set_func)	\
{					\
	.uuid = _uuid,			\
	.set_func = _set_func,		\
}

/* The zero key uuid is special. Multiple exp features are set through it. */
static int set_zero_key_func(struct sock *sk, struct hci_dev *hdev,
			     struct mgmt_cp_set_exp_feature *cp, u16 data_len)
{
	struct mgmt_rp_set_exp_feature rp;

	memset(rp.uuid, 0, 16);
	rp.flags = cpu_to_le32(0);

#ifdef CONFIG_BT_FEATURE_DEBUG
	if (!hdev) {
		bool changed = bt_dbg_get();

		bt_dbg_set(false);

		if (changed)
			exp_debug_feature_changed(false, sk);
	}
#endif

	if (hdev && use_ll_privacy(hdev) && !hdev_is_powered(hdev)) {
		bool changed;

		changed = hci_dev_test_and_clear_flag(hdev,
						      HCI_ENABLE_LL_PRIVACY);
		if (changed)
			exp_ll_privacy_feature_changed(false, hdev, sk);
	}

	hci_sock_set_flag(sk, HCI_MGMT_EXP_FEATURE_EVENTS);

	return mgmt_cmd_complete(sk, hdev ? hdev->id : MGMT_INDEX_NONE,
				 MGMT_OP_SET_EXP_FEATURE, 0,
				 &rp, sizeof(rp));
}

#ifdef CONFIG_BT_FEATURE_DEBUG
static int set_debug_func(struct sock *sk, struct hci_dev *hdev,
			  struct mgmt_cp_set_exp_feature *cp, u16 data_len)
{
	struct mgmt_rp_set_exp_feature rp;

	bool val, changed;
	int err;

	/* Command requires to use the non-controller index */
	if (hdev)
		return mgmt_cmd_status(sk, hdev->id,
				       MGMT_OP_SET_EXP_FEATURE,
				       MGMT_STATUS_INVALID_INDEX);

	/* Parameters are limited to a single octet */
	if (data_len != MGMT_SET_EXP_FEATURE_SIZE + 1)
		return mgmt_cmd_status(sk, MGMT_INDEX_NONE,
				       MGMT_OP_SET_EXP_FEATURE,
				       MGMT_STATUS_INVALID_PARAMS);

	/* Only boolean on/off is supported */
	if (cp->param[0] != 0x00 && cp->param[0] != 0x01)
		return mgmt_cmd_status(sk, MGMT_INDEX_NONE,
				       MGMT_OP_SET_EXP_FEATURE,
				       MGMT_STATUS_INVALID_PARAMS);

	val = !!cp->param[0];
	changed = val ? !bt_dbg_get() : bt_dbg_get();
	bt_dbg_set(val);

	memcpy(rp.uuid, debug_uuid, 16);
	rp.flags = cpu_to_le32(val ? BIT(0) : 0);

	hci_sock_set_flag(sk, HCI_MGMT_EXP_FEATURE_EVENTS);

	err = mgmt_cmd_complete(sk, MGMT_INDEX_NONE,
				MGMT_OP_SET_EXP_FEATURE, 0,
				&rp, sizeof(rp));

	if (changed)
		exp_debug_feature_changed(val, sk);

	return err;
}
#endif

static int set_rpa_resolution_func(struct sock *sk, struct hci_dev *hdev,
				   struct mgmt_cp_set_exp_feature *cp,
				   u16 data_len)
{
	struct mgmt_rp_set_exp_feature rp;
	bool val, changed;
	int err;
	u32 flags;

	/* Command requires to use the controller index */
	if (!hdev)
		return mgmt_cmd_status(sk, MGMT_INDEX_NONE,
				       MGMT_OP_SET_EXP_FEATURE,
				       MGMT_STATUS_INVALID_INDEX);

	/* Changes can only be made when controller is powered down */
	if (hdev_is_powered(hdev))
		return mgmt_cmd_status(sk, hdev->id,
				       MGMT_OP_SET_EXP_FEATURE,
				       MGMT_STATUS_REJECTED);

	/* Parameters are limited to a single octet */
	if (data_len != MGMT_SET_EXP_FEATURE_SIZE + 1)
		return mgmt_cmd_status(sk, hdev->id,
				       MGMT_OP_SET_EXP_FEATURE,
				       MGMT_STATUS_INVALID_PARAMS);

	/* Only boolean on/off is supported */
	if (cp->param[0] != 0x00 && cp->param[0] != 0x01)
		return mgmt_cmd_status(sk, hdev->id,
				       MGMT_OP_SET_EXP_FEATURE,
				       MGMT_STATUS_INVALID_PARAMS);

	val = !!cp->param[0];

	if (val) {
		changed = !hci_dev_test_and_set_flag(hdev,
						     HCI_ENABLE_LL_PRIVACY);
		hci_dev_clear_flag(hdev, HCI_ADVERTISING);

		/* Enable LL privacy + supported settings changed */
		flags = BIT(0) | BIT(1);
	} else {
		changed = hci_dev_test_and_clear_flag(hdev,
						      HCI_ENABLE_LL_PRIVACY);

		/* Disable LL privacy + supported settings changed */
		flags = BIT(1);
	}

	memcpy(rp.uuid, rpa_resolution_uuid, 16);
	rp.flags = cpu_to_le32(flags);

	hci_sock_set_flag(sk, HCI_MGMT_EXP_FEATURE_EVENTS);

	err = mgmt_cmd_complete(sk, hdev->id,
				MGMT_OP_SET_EXP_FEATURE, 0,
				&rp, sizeof(rp));

	if (changed)
		exp_ll_privacy_feature_changed(val, hdev, sk);

	return err;
}

static const struct mgmt_exp_feature {
	const u8 *uuid;
	int (*set_func)(struct sock *sk, struct hci_dev *hdev,
			struct mgmt_cp_set_exp_feature *cp, u16 data_len);
} exp_features[] = {
	EXP_FEAT(ZERO_KEY, set_zero_key_func),
#ifdef CONFIG_BT_FEATURE_DEBUG
	EXP_FEAT(debug_uuid, set_debug_func),
#endif
	EXP_FEAT(rpa_resolution_uuid, set_rpa_resolution_func),

	/* end with a null feature */
	EXP_FEAT(NULL, NULL)
};

static int set_exp_feature(struct sock *sk, struct hci_dev *hdev,
			   void *data, u16 data_len)
{
	struct mgmt_cp_set_exp_feature *cp = data;
	size_t i = 0;

	bt_dev_dbg(hdev, "sock %p", sk);

=======
	/* Only boolean on/off is supported */
	if (cp->param[0] != 0x00 && cp->param[0] != 0x01)
		return mgmt_cmd_status(sk, hdev->id,
				       MGMT_OP_SET_EXP_FEATURE,
				       MGMT_STATUS_INVALID_PARAMS);

	val = !!cp->param[0];
	changed = (val != hci_dev_test_flag(hdev, HCI_OFFLOAD_CODECS_ENABLED));

	if (!hdev->get_data_path_id) {
		return mgmt_cmd_status(sk, hdev->id,
				       MGMT_OP_SET_EXP_FEATURE,
				       MGMT_STATUS_NOT_SUPPORTED);
	}

	if (changed) {
		if (val)
			hci_dev_set_flag(hdev, HCI_OFFLOAD_CODECS_ENABLED);
		else
			hci_dev_clear_flag(hdev, HCI_OFFLOAD_CODECS_ENABLED);
	}

	bt_dev_info(hdev, "offload codecs enable %d changed %d",
		    val, changed);

	memcpy(rp.uuid, offload_codecs_uuid, 16);
	rp.flags = cpu_to_le32(val ? BIT(0) : 0);
	hci_sock_set_flag(sk, HCI_MGMT_EXP_FEATURE_EVENTS);
	err = mgmt_cmd_complete(sk, hdev->id,
				MGMT_OP_SET_EXP_FEATURE, 0,
				&rp, sizeof(rp));

	if (changed)
		exp_feature_changed(hdev, offload_codecs_uuid, val, sk);

	return err;
}

static int set_le_simultaneous_roles_func(struct sock *sk, struct hci_dev *hdev,
					  struct mgmt_cp_set_exp_feature *cp,
					  u16 data_len)
{
	bool val, changed;
	int err;
	struct mgmt_rp_set_exp_feature rp;

	/* Command requires to use a valid controller index */
	if (!hdev)
		return mgmt_cmd_status(sk, MGMT_INDEX_NONE,
				       MGMT_OP_SET_EXP_FEATURE,
				       MGMT_STATUS_INVALID_INDEX);

	/* Parameters are limited to a single octet */
	if (data_len != MGMT_SET_EXP_FEATURE_SIZE + 1)
		return mgmt_cmd_status(sk, hdev->id,
				       MGMT_OP_SET_EXP_FEATURE,
				       MGMT_STATUS_INVALID_PARAMS);

	/* Only boolean on/off is supported */
	if (cp->param[0] != 0x00 && cp->param[0] != 0x01)
		return mgmt_cmd_status(sk, hdev->id,
				       MGMT_OP_SET_EXP_FEATURE,
				       MGMT_STATUS_INVALID_PARAMS);

	val = !!cp->param[0];
	changed = (val != hci_dev_test_flag(hdev, HCI_LE_SIMULTANEOUS_ROLES));

	if (!hci_dev_le_state_simultaneous(hdev)) {
		return mgmt_cmd_status(sk, hdev->id,
				       MGMT_OP_SET_EXP_FEATURE,
				       MGMT_STATUS_NOT_SUPPORTED);
	}

	if (changed) {
		if (val)
			hci_dev_set_flag(hdev, HCI_LE_SIMULTANEOUS_ROLES);
		else
			hci_dev_clear_flag(hdev, HCI_LE_SIMULTANEOUS_ROLES);
	}

	bt_dev_info(hdev, "LE simultaneous roles enable %d changed %d",
		    val, changed);

	memcpy(rp.uuid, le_simultaneous_roles_uuid, 16);
	rp.flags = cpu_to_le32(val ? BIT(0) : 0);
	hci_sock_set_flag(sk, HCI_MGMT_EXP_FEATURE_EVENTS);
	err = mgmt_cmd_complete(sk, hdev->id,
				MGMT_OP_SET_EXP_FEATURE, 0,
				&rp, sizeof(rp));

	if (changed)
		exp_feature_changed(hdev, le_simultaneous_roles_uuid, val, sk);

	return err;
}

#ifdef CONFIG_BT_LE
static int set_iso_socket_func(struct sock *sk, struct hci_dev *hdev,
			       struct mgmt_cp_set_exp_feature *cp, u16 data_len)
{
	struct mgmt_rp_set_exp_feature rp;
	bool val, changed = false;
	int err;

	/* Command requires to use the non-controller index */
	if (hdev)
		return mgmt_cmd_status(sk, hdev->id,
				       MGMT_OP_SET_EXP_FEATURE,
				       MGMT_STATUS_INVALID_INDEX);

	/* Parameters are limited to a single octet */
	if (data_len != MGMT_SET_EXP_FEATURE_SIZE + 1)
		return mgmt_cmd_status(sk, MGMT_INDEX_NONE,
				       MGMT_OP_SET_EXP_FEATURE,
				       MGMT_STATUS_INVALID_PARAMS);

	/* Only boolean on/off is supported */
	if (cp->param[0] != 0x00 && cp->param[0] != 0x01)
		return mgmt_cmd_status(sk, MGMT_INDEX_NONE,
				       MGMT_OP_SET_EXP_FEATURE,
				       MGMT_STATUS_INVALID_PARAMS);

	val = cp->param[0] ? true : false;
	if (val)
		err = iso_init();
	else
		err = iso_exit();

	if (!err)
		changed = true;

	memcpy(rp.uuid, iso_socket_uuid, 16);
	rp.flags = cpu_to_le32(val ? BIT(0) : 0);

	hci_sock_set_flag(sk, HCI_MGMT_EXP_FEATURE_EVENTS);

	err = mgmt_cmd_complete(sk, MGMT_INDEX_NONE,
				MGMT_OP_SET_EXP_FEATURE, 0,
				&rp, sizeof(rp));

	if (changed)
		exp_feature_changed(hdev, iso_socket_uuid, val, sk);

	return err;
}
#endif

static const struct mgmt_exp_feature {
	const u8 *uuid;
	int (*set_func)(struct sock *sk, struct hci_dev *hdev,
			struct mgmt_cp_set_exp_feature *cp, u16 data_len);
} exp_features[] = {
	EXP_FEAT(ZERO_KEY, set_zero_key_func),
#ifdef CONFIG_BT_FEATURE_DEBUG
	EXP_FEAT(debug_uuid, set_debug_func),
#endif
	EXP_FEAT(mgmt_mesh_uuid, set_mgmt_mesh_func),
	EXP_FEAT(rpa_resolution_uuid, set_rpa_resolution_func),
	EXP_FEAT(quality_report_uuid, set_quality_report_func),
	EXP_FEAT(offload_codecs_uuid, set_offload_codec_func),
	EXP_FEAT(le_simultaneous_roles_uuid, set_le_simultaneous_roles_func),
#ifdef CONFIG_BT_LE
	EXP_FEAT(iso_socket_uuid, set_iso_socket_func),
#endif

	/* end with a null feature */
	EXP_FEAT(NULL, NULL)
};

static int set_exp_feature(struct sock *sk, struct hci_dev *hdev,
			   void *data, u16 data_len)
{
	struct mgmt_cp_set_exp_feature *cp = data;
	size_t i = 0;

	bt_dev_dbg(hdev, "sock %p", sk);

>>>>>>> d60c95ef
	for (i = 0; exp_features[i].uuid; i++) {
		if (!memcmp(cp->uuid, exp_features[i].uuid, 16))
			return exp_features[i].set_func(sk, hdev, cp, data_len);
	}

	return mgmt_cmd_status(sk, hdev ? hdev->id : MGMT_INDEX_NONE,
			       MGMT_OP_SET_EXP_FEATURE,
			       MGMT_STATUS_NOT_SUPPORTED);
}

static u32 get_params_flags(struct hci_dev *hdev,
			    struct hci_conn_params *params)
{
	u32 flags = hdev->conn_flags;

	/* Devices using RPAs can only be programmed in the acceptlist if
	 * LL Privacy has been enable otherwise they cannot mark
	 * HCI_CONN_FLAG_REMOTE_WAKEUP.
	 */
	if ((flags & HCI_CONN_FLAG_REMOTE_WAKEUP) && !use_ll_privacy(hdev) &&
	    hci_find_irk_by_addr(hdev, &params->addr, params->addr_type))
		flags &= ~HCI_CONN_FLAG_REMOTE_WAKEUP;

	return flags;
}

static int get_device_flags(struct sock *sk, struct hci_dev *hdev, void *data,
			    u16 data_len)
{
	struct mgmt_cp_get_device_flags *cp = data;
	struct mgmt_rp_get_device_flags rp;
	struct bdaddr_list_with_flags *br_params;
	struct hci_conn_params *params;
	u32 supported_flags;
	u32 current_flags = 0;
	u8 status = MGMT_STATUS_INVALID_PARAMS;

	bt_dev_dbg(hdev, "Get device flags %pMR (type 0x%x)\n",
		   &cp->addr.bdaddr, cp->addr.type);

	hci_dev_lock(hdev);

	supported_flags = hdev->conn_flags;

	memset(&rp, 0, sizeof(rp));

	if (cp->addr.type == BDADDR_BREDR) {
		br_params = hci_bdaddr_list_lookup_with_flags(&hdev->accept_list,
							      &cp->addr.bdaddr,
							      cp->addr.type);
		if (!br_params)
			goto done;

		current_flags = br_params->flags;
	} else {
		params = hci_conn_params_lookup(hdev, &cp->addr.bdaddr,
						le_addr_type(cp->addr.type));
		if (!params)
			goto done;

		supported_flags = get_params_flags(hdev, params);
		current_flags = params->flags;
	}

	bacpy(&rp.addr.bdaddr, &cp->addr.bdaddr);
	rp.addr.type = cp->addr.type;
	rp.supported_flags = cpu_to_le32(supported_flags);
	rp.current_flags = cpu_to_le32(current_flags);

	status = MGMT_STATUS_SUCCESS;

done:
	hci_dev_unlock(hdev);

	return mgmt_cmd_complete(sk, hdev->id, MGMT_OP_GET_DEVICE_FLAGS, status,
				&rp, sizeof(rp));
}

static void device_flags_changed(struct sock *sk, struct hci_dev *hdev,
				 bdaddr_t *bdaddr, u8 bdaddr_type,
				 u32 supported_flags, u32 current_flags)
{
	struct mgmt_ev_device_flags_changed ev;

	bacpy(&ev.addr.bdaddr, bdaddr);
	ev.addr.type = bdaddr_type;
	ev.supported_flags = cpu_to_le32(supported_flags);
	ev.current_flags = cpu_to_le32(current_flags);

	mgmt_event(MGMT_EV_DEVICE_FLAGS_CHANGED, hdev, &ev, sizeof(ev), sk);
}

static int set_device_flags(struct sock *sk, struct hci_dev *hdev, void *data,
			    u16 len)
{
	struct mgmt_cp_set_device_flags *cp = data;
	struct bdaddr_list_with_flags *br_params;
	struct hci_conn_params *params;
	u8 status = MGMT_STATUS_INVALID_PARAMS;
	u32 supported_flags;
	u32 current_flags = __le32_to_cpu(cp->current_flags);

	bt_dev_dbg(hdev, "Set device flags %pMR (type 0x%x) = 0x%x",
		   &cp->addr.bdaddr, cp->addr.type, current_flags);

	// We should take hci_dev_lock() early, I think.. conn_flags can change
	supported_flags = hdev->conn_flags;

	if ((supported_flags | current_flags) != supported_flags) {
		bt_dev_warn(hdev, "Bad flag given (0x%x) vs supported (0x%0x)",
			    current_flags, supported_flags);
		goto done;
	}

	hci_dev_lock(hdev);

	if (cp->addr.type == BDADDR_BREDR) {
		br_params = hci_bdaddr_list_lookup_with_flags(&hdev->accept_list,
							      &cp->addr.bdaddr,
							      cp->addr.type);

		if (br_params) {
			br_params->flags = current_flags;
			status = MGMT_STATUS_SUCCESS;
		} else {
			bt_dev_warn(hdev, "No such BR/EDR device %pMR (0x%x)",
				    &cp->addr.bdaddr, cp->addr.type);
		}

		goto unlock;
	}

	params = hci_conn_params_lookup(hdev, &cp->addr.bdaddr,
					le_addr_type(cp->addr.type));
	if (!params) {
		bt_dev_warn(hdev, "No such LE device %pMR (0x%x)",
			    &cp->addr.bdaddr, le_addr_type(cp->addr.type));
		goto unlock;
	}

	supported_flags = get_params_flags(hdev, params);

	if ((supported_flags | current_flags) != supported_flags) {
		bt_dev_warn(hdev, "Bad flag given (0x%x) vs supported (0x%0x)",
			    current_flags, supported_flags);
		goto unlock;
	}

	params->flags = current_flags;
	status = MGMT_STATUS_SUCCESS;

	/* Update passive scan if HCI_CONN_FLAG_DEVICE_PRIVACY
	 * has been set.
	 */
	if (params->flags & HCI_CONN_FLAG_DEVICE_PRIVACY)
		hci_update_passive_scan(hdev);

unlock:
	hci_dev_unlock(hdev);

done:
	if (status == MGMT_STATUS_SUCCESS)
		device_flags_changed(sk, hdev, &cp->addr.bdaddr, cp->addr.type,
				     supported_flags, current_flags);

	return mgmt_cmd_complete(sk, hdev->id, MGMT_OP_SET_DEVICE_FLAGS, status,
				 &cp->addr, sizeof(cp->addr));
}

static void mgmt_adv_monitor_added(struct sock *sk, struct hci_dev *hdev,
				   u16 handle)
{
	struct mgmt_ev_adv_monitor_added ev;

	ev.monitor_handle = cpu_to_le16(handle);

	mgmt_event(MGMT_EV_ADV_MONITOR_ADDED, hdev, &ev, sizeof(ev), sk);
}

void mgmt_adv_monitor_removed(struct hci_dev *hdev, u16 handle)
{
	struct mgmt_ev_adv_monitor_removed ev;
	struct mgmt_pending_cmd *cmd;
	struct sock *sk_skip = NULL;
	struct mgmt_cp_remove_adv_monitor *cp;

	cmd = pending_find(MGMT_OP_REMOVE_ADV_MONITOR, hdev);
	if (cmd) {
		cp = cmd->param;

		if (cp->monitor_handle)
			sk_skip = cmd->sk;
	}

	ev.monitor_handle = cpu_to_le16(handle);

	mgmt_event(MGMT_EV_ADV_MONITOR_REMOVED, hdev, &ev, sizeof(ev), sk_skip);
}

static int read_adv_mon_features(struct sock *sk, struct hci_dev *hdev,
				 void *data, u16 len)
{
	struct adv_monitor *monitor = NULL;
	struct mgmt_rp_read_adv_monitor_features *rp = NULL;
	int handle, err;
	size_t rp_size = 0;
	__u32 supported = 0;
	__u32 enabled = 0;
	__u16 num_handles = 0;
	__u16 handles[HCI_MAX_ADV_MONITOR_NUM_HANDLES];

	BT_DBG("request for %s", hdev->name);

	hci_dev_lock(hdev);

	if (msft_monitor_supported(hdev))
		supported |= MGMT_ADV_MONITOR_FEATURE_MASK_OR_PATTERNS;

	idr_for_each_entry(&hdev->adv_monitors_idr, monitor, handle)
		handles[num_handles++] = monitor->handle;

	hci_dev_unlock(hdev);

	rp_size = sizeof(*rp) + (num_handles * sizeof(u16));
	rp = kmalloc(rp_size, GFP_KERNEL);
	if (!rp)
		return -ENOMEM;

	/* All supported features are currently enabled */
	enabled = supported;

	rp->supported_features = cpu_to_le32(supported);
	rp->enabled_features = cpu_to_le32(enabled);
	rp->max_num_handles = cpu_to_le16(HCI_MAX_ADV_MONITOR_NUM_HANDLES);
	rp->max_num_patterns = HCI_MAX_ADV_MONITOR_NUM_PATTERNS;
	rp->num_handles = cpu_to_le16(num_handles);
	if (num_handles)
		memcpy(&rp->handles, &handles, (num_handles * sizeof(u16)));

	err = mgmt_cmd_complete(sk, hdev->id,
				MGMT_OP_READ_ADV_MONITOR_FEATURES,
				MGMT_STATUS_SUCCESS, rp, rp_size);

	kfree(rp);

	return err;
}

static void mgmt_add_adv_patterns_monitor_complete(struct hci_dev *hdev,
						   void *data, int status)
{
	struct mgmt_rp_add_adv_patterns_monitor rp;
	struct mgmt_pending_cmd *cmd = data;
	struct adv_monitor *monitor = cmd->user_data;

	hci_dev_lock(hdev);

	rp.monitor_handle = cpu_to_le16(monitor->handle);

	if (!status) {
		mgmt_adv_monitor_added(cmd->sk, hdev, monitor->handle);
		hdev->adv_monitors_cnt++;
		if (monitor->state == ADV_MONITOR_STATE_NOT_REGISTERED)
			monitor->state = ADV_MONITOR_STATE_REGISTERED;
		hci_update_passive_scan(hdev);
	}

	mgmt_cmd_complete(cmd->sk, cmd->index, cmd->opcode,
			  mgmt_status(status), &rp, sizeof(rp));
	mgmt_pending_remove(cmd);

	hci_dev_unlock(hdev);
	bt_dev_dbg(hdev, "add monitor %d complete, status %d",
		   rp.monitor_handle, status);
}

static int mgmt_add_adv_patterns_monitor_sync(struct hci_dev *hdev, void *data)
{
	struct mgmt_pending_cmd *cmd = data;
	struct adv_monitor *monitor = cmd->user_data;

	return hci_add_adv_monitor(hdev, monitor);
}

static int __add_adv_patterns_monitor(struct sock *sk, struct hci_dev *hdev,
				      struct adv_monitor *m, u8 status,
				      void *data, u16 len, u16 op)
{
	struct mgmt_pending_cmd *cmd;
	int err;

	hci_dev_lock(hdev);

	if (status)
		goto unlock;

	if (pending_find(MGMT_OP_SET_LE, hdev) ||
	    pending_find(MGMT_OP_ADD_ADV_PATTERNS_MONITOR, hdev) ||
	    pending_find(MGMT_OP_ADD_ADV_PATTERNS_MONITOR_RSSI, hdev) ||
	    pending_find(MGMT_OP_REMOVE_ADV_MONITOR, hdev)) {
		status = MGMT_STATUS_BUSY;
		goto unlock;
	}

	cmd = mgmt_pending_add(sk, op, hdev, data, len);
	if (!cmd) {
		status = MGMT_STATUS_NO_RESOURCES;
		goto unlock;
	}

	cmd->user_data = m;
	err = hci_cmd_sync_queue(hdev, mgmt_add_adv_patterns_monitor_sync, cmd,
				 mgmt_add_adv_patterns_monitor_complete);
	if (err) {
		if (err == -ENOMEM)
			status = MGMT_STATUS_NO_RESOURCES;
		else
			status = MGMT_STATUS_FAILED;

		goto unlock;
	}

	hci_dev_unlock(hdev);

	return 0;

unlock:
	hci_free_adv_monitor(hdev, m);
	hci_dev_unlock(hdev);
	return mgmt_cmd_status(sk, hdev->id, op, status);
}

static void parse_adv_monitor_rssi(struct adv_monitor *m,
				   struct mgmt_adv_rssi_thresholds *rssi)
{
	if (rssi) {
		m->rssi.low_threshold = rssi->low_threshold;
		m->rssi.low_threshold_timeout =
		    __le16_to_cpu(rssi->low_threshold_timeout);
		m->rssi.high_threshold = rssi->high_threshold;
		m->rssi.high_threshold_timeout =
		    __le16_to_cpu(rssi->high_threshold_timeout);
		m->rssi.sampling_period = rssi->sampling_period;
	} else {
		/* Default values. These numbers are the least constricting
		 * parameters for MSFT API to work, so it behaves as if there
		 * are no rssi parameter to consider. May need to be changed
		 * if other API are to be supported.
		 */
		m->rssi.low_threshold = -127;
		m->rssi.low_threshold_timeout = 60;
		m->rssi.high_threshold = -127;
		m->rssi.high_threshold_timeout = 0;
		m->rssi.sampling_period = 0;
	}
}

static u8 parse_adv_monitor_pattern(struct adv_monitor *m, u8 pattern_count,
				    struct mgmt_adv_pattern *patterns)
{
	u8 offset = 0, length = 0;
	struct adv_pattern *p = NULL;
	int i;

	for (i = 0; i < pattern_count; i++) {
		offset = patterns[i].offset;
		length = patterns[i].length;
		if (offset >= HCI_MAX_AD_LENGTH ||
		    length > HCI_MAX_AD_LENGTH ||
		    (offset + length) > HCI_MAX_AD_LENGTH)
			return MGMT_STATUS_INVALID_PARAMS;

		p = kmalloc(sizeof(*p), GFP_KERNEL);
		if (!p)
			return MGMT_STATUS_NO_RESOURCES;

		p->ad_type = patterns[i].ad_type;
		p->offset = patterns[i].offset;
		p->length = patterns[i].length;
		memcpy(p->value, patterns[i].value, p->length);

		INIT_LIST_HEAD(&p->list);
		list_add(&p->list, &m->patterns);
	}

	return MGMT_STATUS_SUCCESS;
}

static int add_adv_patterns_monitor(struct sock *sk, struct hci_dev *hdev,
				    void *data, u16 len)
{
	struct mgmt_cp_add_adv_patterns_monitor *cp = data;
	struct adv_monitor *m = NULL;
	u8 status = MGMT_STATUS_SUCCESS;
	size_t expected_size = sizeof(*cp);

	BT_DBG("request for %s", hdev->name);

	if (len <= sizeof(*cp)) {
		status = MGMT_STATUS_INVALID_PARAMS;
		goto done;
	}

	expected_size += cp->pattern_count * sizeof(struct mgmt_adv_pattern);
	if (len != expected_size) {
		status = MGMT_STATUS_INVALID_PARAMS;
		goto done;
	}

	m = kzalloc(sizeof(*m), GFP_KERNEL);
	if (!m) {
		status = MGMT_STATUS_NO_RESOURCES;
		goto done;
	}

	INIT_LIST_HEAD(&m->patterns);

	parse_adv_monitor_rssi(m, NULL);
	status = parse_adv_monitor_pattern(m, cp->pattern_count, cp->patterns);

done:
	return __add_adv_patterns_monitor(sk, hdev, m, status, data, len,
					  MGMT_OP_ADD_ADV_PATTERNS_MONITOR);
}

static int add_adv_patterns_monitor_rssi(struct sock *sk, struct hci_dev *hdev,
					 void *data, u16 len)
{
	struct mgmt_cp_add_adv_patterns_monitor_rssi *cp = data;
	struct adv_monitor *m = NULL;
	u8 status = MGMT_STATUS_SUCCESS;
	size_t expected_size = sizeof(*cp);

	BT_DBG("request for %s", hdev->name);

	if (len <= sizeof(*cp)) {
		status = MGMT_STATUS_INVALID_PARAMS;
		goto done;
	}

	expected_size += cp->pattern_count * sizeof(struct mgmt_adv_pattern);
	if (len != expected_size) {
		status = MGMT_STATUS_INVALID_PARAMS;
		goto done;
	}

	m = kzalloc(sizeof(*m), GFP_KERNEL);
	if (!m) {
		status = MGMT_STATUS_NO_RESOURCES;
		goto done;
	}

	INIT_LIST_HEAD(&m->patterns);

	parse_adv_monitor_rssi(m, &cp->rssi);
	status = parse_adv_monitor_pattern(m, cp->pattern_count, cp->patterns);

done:
	return __add_adv_patterns_monitor(sk, hdev, m, status, data, len,
					 MGMT_OP_ADD_ADV_PATTERNS_MONITOR_RSSI);
}

static void mgmt_remove_adv_monitor_complete(struct hci_dev *hdev,
					     void *data, int status)
{
	struct mgmt_rp_remove_adv_monitor rp;
	struct mgmt_pending_cmd *cmd = data;
	struct mgmt_cp_remove_adv_monitor *cp = cmd->param;

	hci_dev_lock(hdev);

	rp.monitor_handle = cp->monitor_handle;

	if (!status)
		hci_update_passive_scan(hdev);

	mgmt_cmd_complete(cmd->sk, cmd->index, cmd->opcode,
			  mgmt_status(status), &rp, sizeof(rp));
	mgmt_pending_remove(cmd);

	hci_dev_unlock(hdev);
	bt_dev_dbg(hdev, "remove monitor %d complete, status %d",
		   rp.monitor_handle, status);
}

static int mgmt_remove_adv_monitor_sync(struct hci_dev *hdev, void *data)
{
	struct mgmt_pending_cmd *cmd = data;
	struct mgmt_cp_remove_adv_monitor *cp = cmd->param;
	u16 handle = __le16_to_cpu(cp->monitor_handle);

	if (!handle)
		return hci_remove_all_adv_monitor(hdev);

	return hci_remove_single_adv_monitor(hdev, handle);
}

static int remove_adv_monitor(struct sock *sk, struct hci_dev *hdev,
			      void *data, u16 len)
{
	struct mgmt_pending_cmd *cmd;
	int err, status;

	hci_dev_lock(hdev);

	if (pending_find(MGMT_OP_SET_LE, hdev) ||
	    pending_find(MGMT_OP_REMOVE_ADV_MONITOR, hdev) ||
	    pending_find(MGMT_OP_ADD_ADV_PATTERNS_MONITOR, hdev) ||
	    pending_find(MGMT_OP_ADD_ADV_PATTERNS_MONITOR_RSSI, hdev)) {
		status = MGMT_STATUS_BUSY;
		goto unlock;
	}

	cmd = mgmt_pending_add(sk, MGMT_OP_REMOVE_ADV_MONITOR, hdev, data, len);
	if (!cmd) {
		status = MGMT_STATUS_NO_RESOURCES;
		goto unlock;
	}

	err = hci_cmd_sync_queue(hdev, mgmt_remove_adv_monitor_sync, cmd,
				 mgmt_remove_adv_monitor_complete);

	if (err) {
		mgmt_pending_remove(cmd);

		if (err == -ENOMEM)
			status = MGMT_STATUS_NO_RESOURCES;
		else
			status = MGMT_STATUS_FAILED;

		goto unlock;
	}

	hci_dev_unlock(hdev);

	return 0;

unlock:
	hci_dev_unlock(hdev);
	return mgmt_cmd_status(sk, hdev->id, MGMT_OP_REMOVE_ADV_MONITOR,
			       status);
}

static void read_local_oob_data_complete(struct hci_dev *hdev, void *data, int err)
{
	struct mgmt_rp_read_local_oob_data mgmt_rp;
	size_t rp_size = sizeof(mgmt_rp);
	struct mgmt_pending_cmd *cmd = data;
	struct sk_buff *skb = cmd->skb;
	u8 status = mgmt_status(err);

	if (!status) {
		if (!skb)
			status = MGMT_STATUS_FAILED;
		else if (IS_ERR(skb))
			status = mgmt_status(PTR_ERR(skb));
		else
			status = mgmt_status(skb->data[0]);
	}

	bt_dev_dbg(hdev, "status %d", status);

	if (status) {
		mgmt_cmd_status(cmd->sk, hdev->id, MGMT_OP_READ_LOCAL_OOB_DATA, status);
		goto remove;
	}

	memset(&mgmt_rp, 0, sizeof(mgmt_rp));

	if (!bredr_sc_enabled(hdev)) {
		struct hci_rp_read_local_oob_data *rp = (void *) skb->data;

		if (skb->len < sizeof(*rp)) {
			mgmt_cmd_status(cmd->sk, hdev->id,
					MGMT_OP_READ_LOCAL_OOB_DATA,
					MGMT_STATUS_FAILED);
			goto remove;
		}

		memcpy(mgmt_rp.hash192, rp->hash, sizeof(rp->hash));
		memcpy(mgmt_rp.rand192, rp->rand, sizeof(rp->rand));

		rp_size -= sizeof(mgmt_rp.hash256) + sizeof(mgmt_rp.rand256);
	} else {
		struct hci_rp_read_local_oob_ext_data *rp = (void *) skb->data;

		if (skb->len < sizeof(*rp)) {
			mgmt_cmd_status(cmd->sk, hdev->id,
					MGMT_OP_READ_LOCAL_OOB_DATA,
					MGMT_STATUS_FAILED);
			goto remove;
		}

		memcpy(mgmt_rp.hash192, rp->hash192, sizeof(rp->hash192));
		memcpy(mgmt_rp.rand192, rp->rand192, sizeof(rp->rand192));

		memcpy(mgmt_rp.hash256, rp->hash256, sizeof(rp->hash256));
		memcpy(mgmt_rp.rand256, rp->rand256, sizeof(rp->rand256));
	}

	mgmt_cmd_complete(cmd->sk, hdev->id, MGMT_OP_READ_LOCAL_OOB_DATA,
			  MGMT_STATUS_SUCCESS, &mgmt_rp, rp_size);

remove:
	if (skb && !IS_ERR(skb))
		kfree_skb(skb);

	mgmt_pending_free(cmd);
}

static int read_local_oob_data_sync(struct hci_dev *hdev, void *data)
{
	struct mgmt_pending_cmd *cmd = data;

	if (bredr_sc_enabled(hdev))
		cmd->skb = hci_read_local_oob_data_sync(hdev, true, cmd->sk);
	else
		cmd->skb = hci_read_local_oob_data_sync(hdev, false, cmd->sk);

	if (IS_ERR(cmd->skb))
		return PTR_ERR(cmd->skb);
	else
		return 0;
}

static int read_local_oob_data(struct sock *sk, struct hci_dev *hdev,
			       void *data, u16 data_len)
{
	struct mgmt_pending_cmd *cmd;
	int err;

	bt_dev_dbg(hdev, "sock %p", sk);

	hci_dev_lock(hdev);

	if (!hdev_is_powered(hdev)) {
		err = mgmt_cmd_status(sk, hdev->id, MGMT_OP_READ_LOCAL_OOB_DATA,
				      MGMT_STATUS_NOT_POWERED);
		goto unlock;
	}

	if (!lmp_ssp_capable(hdev)) {
		err = mgmt_cmd_status(sk, hdev->id, MGMT_OP_READ_LOCAL_OOB_DATA,
				      MGMT_STATUS_NOT_SUPPORTED);
		goto unlock;
	}

	cmd = mgmt_pending_new(sk, MGMT_OP_READ_LOCAL_OOB_DATA, hdev, NULL, 0);
	if (!cmd)
		err = -ENOMEM;
	else
		err = hci_cmd_sync_queue(hdev, read_local_oob_data_sync, cmd,
					 read_local_oob_data_complete);

	if (err < 0) {
		err = mgmt_cmd_status(sk, hdev->id, MGMT_OP_READ_LOCAL_OOB_DATA,
				      MGMT_STATUS_FAILED);

		if (cmd)
			mgmt_pending_free(cmd);
	}

unlock:
	hci_dev_unlock(hdev);
	return err;
}

static int add_remote_oob_data(struct sock *sk, struct hci_dev *hdev,
			       void *data, u16 len)
{
	struct mgmt_addr_info *addr = data;
	int err;

	bt_dev_dbg(hdev, "sock %p", sk);

	if (!bdaddr_type_is_valid(addr->type))
		return mgmt_cmd_complete(sk, hdev->id,
					 MGMT_OP_ADD_REMOTE_OOB_DATA,
					 MGMT_STATUS_INVALID_PARAMS,
					 addr, sizeof(*addr));

	hci_dev_lock(hdev);

	if (len == MGMT_ADD_REMOTE_OOB_DATA_SIZE) {
		struct mgmt_cp_add_remote_oob_data *cp = data;
		u8 status;

		if (cp->addr.type != BDADDR_BREDR) {
			err = mgmt_cmd_complete(sk, hdev->id,
						MGMT_OP_ADD_REMOTE_OOB_DATA,
						MGMT_STATUS_INVALID_PARAMS,
						&cp->addr, sizeof(cp->addr));
			goto unlock;
		}

		err = hci_add_remote_oob_data(hdev, &cp->addr.bdaddr,
					      cp->addr.type, cp->hash,
					      cp->rand, NULL, NULL);
		if (err < 0)
			status = MGMT_STATUS_FAILED;
		else
			status = MGMT_STATUS_SUCCESS;

		err = mgmt_cmd_complete(sk, hdev->id,
					MGMT_OP_ADD_REMOTE_OOB_DATA, status,
					&cp->addr, sizeof(cp->addr));
	} else if (len == MGMT_ADD_REMOTE_OOB_EXT_DATA_SIZE) {
		struct mgmt_cp_add_remote_oob_ext_data *cp = data;
		u8 *rand192, *hash192, *rand256, *hash256;
		u8 status;

		if (bdaddr_type_is_le(cp->addr.type)) {
			/* Enforce zero-valued 192-bit parameters as
			 * long as legacy SMP OOB isn't implemented.
			 */
			if (memcmp(cp->rand192, ZERO_KEY, 16) ||
			    memcmp(cp->hash192, ZERO_KEY, 16)) {
				err = mgmt_cmd_complete(sk, hdev->id,
							MGMT_OP_ADD_REMOTE_OOB_DATA,
							MGMT_STATUS_INVALID_PARAMS,
							addr, sizeof(*addr));
				goto unlock;
			}

			rand192 = NULL;
			hash192 = NULL;
		} else {
			/* In case one of the P-192 values is set to zero,
			 * then just disable OOB data for P-192.
			 */
			if (!memcmp(cp->rand192, ZERO_KEY, 16) ||
			    !memcmp(cp->hash192, ZERO_KEY, 16)) {
				rand192 = NULL;
				hash192 = NULL;
			} else {
				rand192 = cp->rand192;
				hash192 = cp->hash192;
			}
		}

		/* In case one of the P-256 values is set to zero, then just
		 * disable OOB data for P-256.
		 */
		if (!memcmp(cp->rand256, ZERO_KEY, 16) ||
		    !memcmp(cp->hash256, ZERO_KEY, 16)) {
			rand256 = NULL;
			hash256 = NULL;
		} else {
			rand256 = cp->rand256;
			hash256 = cp->hash256;
		}

		err = hci_add_remote_oob_data(hdev, &cp->addr.bdaddr,
					      cp->addr.type, hash192, rand192,
					      hash256, rand256);
		if (err < 0)
			status = MGMT_STATUS_FAILED;
		else
			status = MGMT_STATUS_SUCCESS;

		err = mgmt_cmd_complete(sk, hdev->id,
					MGMT_OP_ADD_REMOTE_OOB_DATA,
					status, &cp->addr, sizeof(cp->addr));
	} else {
		bt_dev_err(hdev, "add_remote_oob_data: invalid len of %u bytes",
			   len);
		err = mgmt_cmd_status(sk, hdev->id, MGMT_OP_ADD_REMOTE_OOB_DATA,
				      MGMT_STATUS_INVALID_PARAMS);
	}

unlock:
	hci_dev_unlock(hdev);
	return err;
}

static int remove_remote_oob_data(struct sock *sk, struct hci_dev *hdev,
				  void *data, u16 len)
{
	struct mgmt_cp_remove_remote_oob_data *cp = data;
	u8 status;
	int err;

	bt_dev_dbg(hdev, "sock %p", sk);

	if (cp->addr.type != BDADDR_BREDR)
		return mgmt_cmd_complete(sk, hdev->id,
					 MGMT_OP_REMOVE_REMOTE_OOB_DATA,
					 MGMT_STATUS_INVALID_PARAMS,
					 &cp->addr, sizeof(cp->addr));

	hci_dev_lock(hdev);

	if (!bacmp(&cp->addr.bdaddr, BDADDR_ANY)) {
		hci_remote_oob_data_clear(hdev);
		status = MGMT_STATUS_SUCCESS;
		goto done;
	}

	err = hci_remove_remote_oob_data(hdev, &cp->addr.bdaddr, cp->addr.type);
	if (err < 0)
		status = MGMT_STATUS_INVALID_PARAMS;
	else
		status = MGMT_STATUS_SUCCESS;

done:
	err = mgmt_cmd_complete(sk, hdev->id, MGMT_OP_REMOVE_REMOTE_OOB_DATA,
				status, &cp->addr, sizeof(cp->addr));

	hci_dev_unlock(hdev);
	return err;
}

void mgmt_start_discovery_complete(struct hci_dev *hdev, u8 status)
{
	struct mgmt_pending_cmd *cmd;

	bt_dev_dbg(hdev, "status %u", status);

	hci_dev_lock(hdev);

	cmd = pending_find(MGMT_OP_START_DISCOVERY, hdev);
	if (!cmd)
		cmd = pending_find(MGMT_OP_START_SERVICE_DISCOVERY, hdev);

	if (!cmd)
		cmd = pending_find(MGMT_OP_START_LIMITED_DISCOVERY, hdev);

	if (cmd) {
		cmd->cmd_complete(cmd, mgmt_status(status));
		mgmt_pending_remove(cmd);
	}

	hci_dev_unlock(hdev);
}

static bool discovery_type_is_valid(struct hci_dev *hdev, uint8_t type,
				    uint8_t *mgmt_status)
{
	switch (type) {
	case DISCOV_TYPE_LE:
		*mgmt_status = mgmt_le_support(hdev);
		if (*mgmt_status)
			return false;
		break;
	case DISCOV_TYPE_INTERLEAVED:
		*mgmt_status = mgmt_le_support(hdev);
		if (*mgmt_status)
			return false;
		fallthrough;
	case DISCOV_TYPE_BREDR:
		*mgmt_status = mgmt_bredr_support(hdev);
		if (*mgmt_status)
			return false;
		break;
	default:
		*mgmt_status = MGMT_STATUS_INVALID_PARAMS;
		return false;
	}

	return true;
}

static void start_discovery_complete(struct hci_dev *hdev, void *data, int err)
{
	struct mgmt_pending_cmd *cmd = data;

	if (cmd != pending_find(MGMT_OP_START_DISCOVERY, hdev) &&
	    cmd != pending_find(MGMT_OP_START_LIMITED_DISCOVERY, hdev) &&
	    cmd != pending_find(MGMT_OP_START_SERVICE_DISCOVERY, hdev))
		return;

	bt_dev_dbg(hdev, "err %d", err);

	mgmt_cmd_complete(cmd->sk, cmd->index, cmd->opcode, mgmt_status(err),
			  cmd->param, 1);
	mgmt_pending_remove(cmd);

	hci_discovery_set_state(hdev, err ? DISCOVERY_STOPPED:
				DISCOVERY_FINDING);
}

static int start_discovery_sync(struct hci_dev *hdev, void *data)
{
	return hci_start_discovery_sync(hdev);
}

static int start_discovery_internal(struct sock *sk, struct hci_dev *hdev,
				    u16 op, void *data, u16 len)
{
	struct mgmt_cp_start_discovery *cp = data;
	struct mgmt_pending_cmd *cmd;
	u8 status;
	int err;

	bt_dev_dbg(hdev, "sock %p", sk);

	hci_dev_lock(hdev);

	if (!hdev_is_powered(hdev)) {
		err = mgmt_cmd_complete(sk, hdev->id, op,
					MGMT_STATUS_NOT_POWERED,
					&cp->type, sizeof(cp->type));
		goto failed;
	}

	if (hdev->discovery.state != DISCOVERY_STOPPED ||
	    hci_dev_test_flag(hdev, HCI_PERIODIC_INQ)) {
		err = mgmt_cmd_complete(sk, hdev->id, op, MGMT_STATUS_BUSY,
					&cp->type, sizeof(cp->type));
		goto failed;
	}

	if (!discovery_type_is_valid(hdev, cp->type, &status)) {
		err = mgmt_cmd_complete(sk, hdev->id, op, status,
					&cp->type, sizeof(cp->type));
		goto failed;
	}

	/* Can't start discovery when it is paused */
	if (hdev->discovery_paused) {
		err = mgmt_cmd_complete(sk, hdev->id, op, MGMT_STATUS_BUSY,
					&cp->type, sizeof(cp->type));
		goto failed;
	}

	/* Clear the discovery filter first to free any previously
	 * allocated memory for the UUID list.
	 */
	hci_discovery_filter_clear(hdev);

	hdev->discovery.type = cp->type;
	hdev->discovery.report_invalid_rssi = false;
	if (op == MGMT_OP_START_LIMITED_DISCOVERY)
		hdev->discovery.limited = true;
	else
		hdev->discovery.limited = false;

	cmd = mgmt_pending_add(sk, op, hdev, data, len);
	if (!cmd) {
		err = -ENOMEM;
		goto failed;
	}

	err = hci_cmd_sync_queue(hdev, start_discovery_sync, cmd,
				 start_discovery_complete);
	if (err < 0) {
		mgmt_pending_remove(cmd);
		goto failed;
	}

	hci_discovery_set_state(hdev, DISCOVERY_STARTING);

failed:
	hci_dev_unlock(hdev);
	return err;
}

static int start_discovery(struct sock *sk, struct hci_dev *hdev,
			   void *data, u16 len)
{
	return start_discovery_internal(sk, hdev, MGMT_OP_START_DISCOVERY,
					data, len);
}

static int start_limited_discovery(struct sock *sk, struct hci_dev *hdev,
				   void *data, u16 len)
{
	return start_discovery_internal(sk, hdev,
					MGMT_OP_START_LIMITED_DISCOVERY,
					data, len);
}

static int start_service_discovery(struct sock *sk, struct hci_dev *hdev,
				   void *data, u16 len)
{
	struct mgmt_cp_start_service_discovery *cp = data;
	struct mgmt_pending_cmd *cmd;
	const u16 max_uuid_count = ((U16_MAX - sizeof(*cp)) / 16);
	u16 uuid_count, expected_len;
	u8 status;
	int err;

	bt_dev_dbg(hdev, "sock %p", sk);

	hci_dev_lock(hdev);

	if (!hdev_is_powered(hdev)) {
		err = mgmt_cmd_complete(sk, hdev->id,
					MGMT_OP_START_SERVICE_DISCOVERY,
					MGMT_STATUS_NOT_POWERED,
					&cp->type, sizeof(cp->type));
		goto failed;
	}

	if (hdev->discovery.state != DISCOVERY_STOPPED ||
	    hci_dev_test_flag(hdev, HCI_PERIODIC_INQ)) {
		err = mgmt_cmd_complete(sk, hdev->id,
					MGMT_OP_START_SERVICE_DISCOVERY,
					MGMT_STATUS_BUSY, &cp->type,
					sizeof(cp->type));
		goto failed;
	}

	if (hdev->discovery_paused) {
		err = mgmt_cmd_complete(sk, hdev->id,
					MGMT_OP_START_SERVICE_DISCOVERY,
					MGMT_STATUS_BUSY, &cp->type,
					sizeof(cp->type));
		goto failed;
	}

	uuid_count = __le16_to_cpu(cp->uuid_count);
	if (uuid_count > max_uuid_count) {
		bt_dev_err(hdev, "service_discovery: too big uuid_count value %u",
			   uuid_count);
		err = mgmt_cmd_complete(sk, hdev->id,
					MGMT_OP_START_SERVICE_DISCOVERY,
					MGMT_STATUS_INVALID_PARAMS, &cp->type,
					sizeof(cp->type));
		goto failed;
	}

	expected_len = sizeof(*cp) + uuid_count * 16;
	if (expected_len != len) {
		bt_dev_err(hdev, "service_discovery: expected %u bytes, got %u bytes",
			   expected_len, len);
		err = mgmt_cmd_complete(sk, hdev->id,
					MGMT_OP_START_SERVICE_DISCOVERY,
					MGMT_STATUS_INVALID_PARAMS, &cp->type,
					sizeof(cp->type));
		goto failed;
	}

	if (!discovery_type_is_valid(hdev, cp->type, &status)) {
		err = mgmt_cmd_complete(sk, hdev->id,
					MGMT_OP_START_SERVICE_DISCOVERY,
					status, &cp->type, sizeof(cp->type));
		goto failed;
	}

	cmd = mgmt_pending_add(sk, MGMT_OP_START_SERVICE_DISCOVERY,
			       hdev, data, len);
	if (!cmd) {
		err = -ENOMEM;
		goto failed;
	}

	/* Clear the discovery filter first to free any previously
	 * allocated memory for the UUID list.
	 */
	hci_discovery_filter_clear(hdev);

	hdev->discovery.result_filtering = true;
	hdev->discovery.type = cp->type;
	hdev->discovery.rssi = cp->rssi;
	hdev->discovery.uuid_count = uuid_count;

	if (uuid_count > 0) {
		hdev->discovery.uuids = kmemdup(cp->uuids, uuid_count * 16,
						GFP_KERNEL);
		if (!hdev->discovery.uuids) {
			err = mgmt_cmd_complete(sk, hdev->id,
						MGMT_OP_START_SERVICE_DISCOVERY,
						MGMT_STATUS_FAILED,
						&cp->type, sizeof(cp->type));
			mgmt_pending_remove(cmd);
			goto failed;
		}
	}

	err = hci_cmd_sync_queue(hdev, start_discovery_sync, cmd,
				 start_discovery_complete);
	if (err < 0) {
		mgmt_pending_remove(cmd);
		goto failed;
	}

	hci_discovery_set_state(hdev, DISCOVERY_STARTING);

failed:
	hci_dev_unlock(hdev);
	return err;
}

void mgmt_stop_discovery_complete(struct hci_dev *hdev, u8 status)
{
	struct mgmt_pending_cmd *cmd;

	bt_dev_dbg(hdev, "status %u", status);

	hci_dev_lock(hdev);

	cmd = pending_find(MGMT_OP_STOP_DISCOVERY, hdev);
	if (cmd) {
		cmd->cmd_complete(cmd, mgmt_status(status));
		mgmt_pending_remove(cmd);
	}

	hci_dev_unlock(hdev);
}

static void stop_discovery_complete(struct hci_dev *hdev, void *data, int err)
{
	struct mgmt_pending_cmd *cmd = data;

	if (cmd != pending_find(MGMT_OP_STOP_DISCOVERY, hdev))
		return;

	bt_dev_dbg(hdev, "err %d", err);

	mgmt_cmd_complete(cmd->sk, cmd->index, cmd->opcode, mgmt_status(err),
			  cmd->param, 1);
	mgmt_pending_remove(cmd);

	if (!err)
		hci_discovery_set_state(hdev, DISCOVERY_STOPPED);
}

static int stop_discovery_sync(struct hci_dev *hdev, void *data)
{
	return hci_stop_discovery_sync(hdev);
}

static int stop_discovery(struct sock *sk, struct hci_dev *hdev, void *data,
			  u16 len)
{
	struct mgmt_cp_stop_discovery *mgmt_cp = data;
	struct mgmt_pending_cmd *cmd;
	int err;

	bt_dev_dbg(hdev, "sock %p", sk);

	hci_dev_lock(hdev);

	if (!hci_discovery_active(hdev)) {
		err = mgmt_cmd_complete(sk, hdev->id, MGMT_OP_STOP_DISCOVERY,
					MGMT_STATUS_REJECTED, &mgmt_cp->type,
					sizeof(mgmt_cp->type));
		goto unlock;
	}

	if (hdev->discovery.type != mgmt_cp->type) {
		err = mgmt_cmd_complete(sk, hdev->id, MGMT_OP_STOP_DISCOVERY,
					MGMT_STATUS_INVALID_PARAMS,
					&mgmt_cp->type, sizeof(mgmt_cp->type));
		goto unlock;
	}

	cmd = mgmt_pending_add(sk, MGMT_OP_STOP_DISCOVERY, hdev, data, len);
	if (!cmd) {
		err = -ENOMEM;
		goto unlock;
	}

	err = hci_cmd_sync_queue(hdev, stop_discovery_sync, cmd,
				 stop_discovery_complete);
	if (err < 0) {
		mgmt_pending_remove(cmd);
		goto unlock;
	}

	hci_discovery_set_state(hdev, DISCOVERY_STOPPING);

unlock:
	hci_dev_unlock(hdev);
	return err;
}

static int confirm_name(struct sock *sk, struct hci_dev *hdev, void *data,
			u16 len)
{
	struct mgmt_cp_confirm_name *cp = data;
	struct inquiry_entry *e;
	int err;

	bt_dev_dbg(hdev, "sock %p", sk);

	hci_dev_lock(hdev);

	if (!hci_discovery_active(hdev)) {
		err = mgmt_cmd_complete(sk, hdev->id, MGMT_OP_CONFIRM_NAME,
					MGMT_STATUS_FAILED, &cp->addr,
					sizeof(cp->addr));
		goto failed;
	}

	e = hci_inquiry_cache_lookup_unknown(hdev, &cp->addr.bdaddr);
	if (!e) {
		err = mgmt_cmd_complete(sk, hdev->id, MGMT_OP_CONFIRM_NAME,
					MGMT_STATUS_INVALID_PARAMS, &cp->addr,
					sizeof(cp->addr));
		goto failed;
	}

	if (cp->name_known) {
		e->name_state = NAME_KNOWN;
		list_del(&e->list);
	} else {
		e->name_state = NAME_NEEDED;
		hci_inquiry_cache_update_resolve(hdev, e);
	}

	err = mgmt_cmd_complete(sk, hdev->id, MGMT_OP_CONFIRM_NAME, 0,
				&cp->addr, sizeof(cp->addr));

failed:
	hci_dev_unlock(hdev);
	return err;
}

static int block_device(struct sock *sk, struct hci_dev *hdev, void *data,
			u16 len)
{
	struct mgmt_cp_block_device *cp = data;
	u8 status;
	int err;

	bt_dev_dbg(hdev, "sock %p", sk);

	if (!bdaddr_type_is_valid(cp->addr.type))
		return mgmt_cmd_complete(sk, hdev->id, MGMT_OP_BLOCK_DEVICE,
					 MGMT_STATUS_INVALID_PARAMS,
					 &cp->addr, sizeof(cp->addr));

	hci_dev_lock(hdev);

	err = hci_bdaddr_list_add(&hdev->reject_list, &cp->addr.bdaddr,
				  cp->addr.type);
	if (err < 0) {
		status = MGMT_STATUS_FAILED;
		goto done;
	}

	mgmt_event(MGMT_EV_DEVICE_BLOCKED, hdev, &cp->addr, sizeof(cp->addr),
		   sk);
	status = MGMT_STATUS_SUCCESS;

done:
	err = mgmt_cmd_complete(sk, hdev->id, MGMT_OP_BLOCK_DEVICE, status,
				&cp->addr, sizeof(cp->addr));

	hci_dev_unlock(hdev);

	return err;
}

static int unblock_device(struct sock *sk, struct hci_dev *hdev, void *data,
			  u16 len)
{
	struct mgmt_cp_unblock_device *cp = data;
	u8 status;
	int err;

	bt_dev_dbg(hdev, "sock %p", sk);

	if (!bdaddr_type_is_valid(cp->addr.type))
		return mgmt_cmd_complete(sk, hdev->id, MGMT_OP_UNBLOCK_DEVICE,
					 MGMT_STATUS_INVALID_PARAMS,
					 &cp->addr, sizeof(cp->addr));

	hci_dev_lock(hdev);

	err = hci_bdaddr_list_del(&hdev->reject_list, &cp->addr.bdaddr,
				  cp->addr.type);
	if (err < 0) {
		status = MGMT_STATUS_INVALID_PARAMS;
		goto done;
	}

	mgmt_event(MGMT_EV_DEVICE_UNBLOCKED, hdev, &cp->addr, sizeof(cp->addr),
		   sk);
	status = MGMT_STATUS_SUCCESS;

done:
	err = mgmt_cmd_complete(sk, hdev->id, MGMT_OP_UNBLOCK_DEVICE, status,
				&cp->addr, sizeof(cp->addr));

	hci_dev_unlock(hdev);

	return err;
}

static int set_device_id_sync(struct hci_dev *hdev, void *data)
{
	return hci_update_eir_sync(hdev);
}

static int set_device_id(struct sock *sk, struct hci_dev *hdev, void *data,
			 u16 len)
{
	struct mgmt_cp_set_device_id *cp = data;
	int err;
	__u16 source;

	bt_dev_dbg(hdev, "sock %p", sk);

	source = __le16_to_cpu(cp->source);

	if (source > 0x0002)
		return mgmt_cmd_status(sk, hdev->id, MGMT_OP_SET_DEVICE_ID,
				       MGMT_STATUS_INVALID_PARAMS);

	hci_dev_lock(hdev);

	hdev->devid_source = source;
	hdev->devid_vendor = __le16_to_cpu(cp->vendor);
	hdev->devid_product = __le16_to_cpu(cp->product);
	hdev->devid_version = __le16_to_cpu(cp->version);

	err = mgmt_cmd_complete(sk, hdev->id, MGMT_OP_SET_DEVICE_ID, 0,
				NULL, 0);

	hci_cmd_sync_queue(hdev, set_device_id_sync, NULL, NULL);

	hci_dev_unlock(hdev);

	return err;
}

static void enable_advertising_instance(struct hci_dev *hdev, int err)
{
	if (err)
		bt_dev_err(hdev, "failed to re-configure advertising %d", err);
	else
		bt_dev_dbg(hdev, "status %d", err);
}

static void set_advertising_complete(struct hci_dev *hdev, void *data, int err)
{
	struct cmd_lookup match = { NULL, hdev };
	u8 instance;
	struct adv_info *adv_instance;
	u8 status = mgmt_status(err);

	if (status) {
		mgmt_pending_foreach(MGMT_OP_SET_ADVERTISING, hdev,
				     cmd_status_rsp, &status);
		return;
	}

	if (hci_dev_test_flag(hdev, HCI_LE_ADV))
		hci_dev_set_flag(hdev, HCI_ADVERTISING);
	else
		hci_dev_clear_flag(hdev, HCI_ADVERTISING);

	mgmt_pending_foreach(MGMT_OP_SET_ADVERTISING, hdev, settings_rsp,
			     &match);

	new_settings(hdev, match.sk);

	if (match.sk)
		sock_put(match.sk);

	/* If "Set Advertising" was just disabled and instance advertising was
	 * set up earlier, then re-enable multi-instance advertising.
	 */
	if (hci_dev_test_flag(hdev, HCI_ADVERTISING) ||
	    list_empty(&hdev->adv_instances))
		return;

	instance = hdev->cur_adv_instance;
	if (!instance) {
		adv_instance = list_first_entry_or_null(&hdev->adv_instances,
							struct adv_info, list);
		if (!adv_instance)
			return;

		instance = adv_instance->instance;
	}

	err = hci_schedule_adv_instance_sync(hdev, instance, true);

	enable_advertising_instance(hdev, err);
}

static int set_adv_sync(struct hci_dev *hdev, void *data)
{
	struct mgmt_pending_cmd *cmd = data;
	struct mgmt_mode *cp = cmd->param;
	u8 val = !!cp->val;

	if (cp->val == 0x02)
		hci_dev_set_flag(hdev, HCI_ADVERTISING_CONNECTABLE);
	else
		hci_dev_clear_flag(hdev, HCI_ADVERTISING_CONNECTABLE);

	cancel_adv_timeout(hdev);

	if (val) {
		/* Switch to instance "0" for the Set Advertising setting.
		 * We cannot use update_[adv|scan_rsp]_data() here as the
		 * HCI_ADVERTISING flag is not yet set.
		 */
		hdev->cur_adv_instance = 0x00;

		if (ext_adv_capable(hdev)) {
			hci_start_ext_adv_sync(hdev, 0x00);
		} else {
			hci_update_adv_data_sync(hdev, 0x00);
			hci_update_scan_rsp_data_sync(hdev, 0x00);
			hci_enable_advertising_sync(hdev);
		}
	} else {
		hci_disable_advertising_sync(hdev);
	}

	return 0;
}

static int set_advertising(struct sock *sk, struct hci_dev *hdev, void *data,
			   u16 len)
{
	struct mgmt_mode *cp = data;
	struct mgmt_pending_cmd *cmd;
	u8 val, status;
	int err;

	bt_dev_dbg(hdev, "sock %p", sk);

	status = mgmt_le_support(hdev);
	if (status)
		return mgmt_cmd_status(sk, hdev->id, MGMT_OP_SET_ADVERTISING,
				       status);

	if (cp->val != 0x00 && cp->val != 0x01 && cp->val != 0x02)
		return mgmt_cmd_status(sk, hdev->id, MGMT_OP_SET_ADVERTISING,
				       MGMT_STATUS_INVALID_PARAMS);

	if (hdev->advertising_paused)
		return mgmt_cmd_status(sk, hdev->id, MGMT_OP_SET_ADVERTISING,
				       MGMT_STATUS_BUSY);

	hci_dev_lock(hdev);

	val = !!cp->val;

	/* The following conditions are ones which mean that we should
	 * not do any HCI communication but directly send a mgmt
	 * response to user space (after toggling the flag if
	 * necessary).
	 */
	if (!hdev_is_powered(hdev) ||
	    (val == hci_dev_test_flag(hdev, HCI_ADVERTISING) &&
	     (cp->val == 0x02) == hci_dev_test_flag(hdev, HCI_ADVERTISING_CONNECTABLE)) ||
	    hci_dev_test_flag(hdev, HCI_MESH) ||
	    hci_conn_num(hdev, LE_LINK) > 0 ||
	    (hci_dev_test_flag(hdev, HCI_LE_SCAN) &&
	     hdev->le_scan_type == LE_SCAN_ACTIVE)) {
		bool changed;

		if (cp->val) {
			hdev->cur_adv_instance = 0x00;
			changed = !hci_dev_test_and_set_flag(hdev, HCI_ADVERTISING);
			if (cp->val == 0x02)
				hci_dev_set_flag(hdev, HCI_ADVERTISING_CONNECTABLE);
			else
				hci_dev_clear_flag(hdev, HCI_ADVERTISING_CONNECTABLE);
		} else {
			changed = hci_dev_test_and_clear_flag(hdev, HCI_ADVERTISING);
			hci_dev_clear_flag(hdev, HCI_ADVERTISING_CONNECTABLE);
		}

		err = send_settings_rsp(sk, MGMT_OP_SET_ADVERTISING, hdev);
		if (err < 0)
			goto unlock;

		if (changed)
			err = new_settings(hdev, sk);

		goto unlock;
	}

	if (pending_find(MGMT_OP_SET_ADVERTISING, hdev) ||
	    pending_find(MGMT_OP_SET_LE, hdev)) {
		err = mgmt_cmd_status(sk, hdev->id, MGMT_OP_SET_ADVERTISING,
				      MGMT_STATUS_BUSY);
		goto unlock;
	}

	cmd = mgmt_pending_add(sk, MGMT_OP_SET_ADVERTISING, hdev, data, len);
	if (!cmd)
		err = -ENOMEM;
	else
		err = hci_cmd_sync_queue(hdev, set_adv_sync, cmd,
					 set_advertising_complete);

	if (err < 0 && cmd)
		mgmt_pending_remove(cmd);

unlock:
	hci_dev_unlock(hdev);
	return err;
}

static int set_static_address(struct sock *sk, struct hci_dev *hdev,
			      void *data, u16 len)
{
	struct mgmt_cp_set_static_address *cp = data;
	int err;

	bt_dev_dbg(hdev, "sock %p", sk);

	if (!lmp_le_capable(hdev))
		return mgmt_cmd_status(sk, hdev->id, MGMT_OP_SET_STATIC_ADDRESS,
				       MGMT_STATUS_NOT_SUPPORTED);

	if (hdev_is_powered(hdev))
		return mgmt_cmd_status(sk, hdev->id, MGMT_OP_SET_STATIC_ADDRESS,
				       MGMT_STATUS_REJECTED);

	if (bacmp(&cp->bdaddr, BDADDR_ANY)) {
		if (!bacmp(&cp->bdaddr, BDADDR_NONE))
			return mgmt_cmd_status(sk, hdev->id,
					       MGMT_OP_SET_STATIC_ADDRESS,
					       MGMT_STATUS_INVALID_PARAMS);

		/* Two most significant bits shall be set */
		if ((cp->bdaddr.b[5] & 0xc0) != 0xc0)
			return mgmt_cmd_status(sk, hdev->id,
					       MGMT_OP_SET_STATIC_ADDRESS,
					       MGMT_STATUS_INVALID_PARAMS);
	}

	hci_dev_lock(hdev);

	bacpy(&hdev->static_addr, &cp->bdaddr);

	err = send_settings_rsp(sk, MGMT_OP_SET_STATIC_ADDRESS, hdev);
	if (err < 0)
		goto unlock;

	err = new_settings(hdev, sk);

unlock:
	hci_dev_unlock(hdev);
	return err;
}

static int set_scan_params(struct sock *sk, struct hci_dev *hdev,
			   void *data, u16 len)
{
	struct mgmt_cp_set_scan_params *cp = data;
	__u16 interval, window;
	int err;

	bt_dev_dbg(hdev, "sock %p", sk);

	if (!lmp_le_capable(hdev))
		return mgmt_cmd_status(sk, hdev->id, MGMT_OP_SET_SCAN_PARAMS,
				       MGMT_STATUS_NOT_SUPPORTED);

	interval = __le16_to_cpu(cp->interval);

	if (interval < 0x0004 || interval > 0x4000)
		return mgmt_cmd_status(sk, hdev->id, MGMT_OP_SET_SCAN_PARAMS,
				       MGMT_STATUS_INVALID_PARAMS);

	window = __le16_to_cpu(cp->window);

	if (window < 0x0004 || window > 0x4000)
		return mgmt_cmd_status(sk, hdev->id, MGMT_OP_SET_SCAN_PARAMS,
				       MGMT_STATUS_INVALID_PARAMS);

	if (window > interval)
		return mgmt_cmd_status(sk, hdev->id, MGMT_OP_SET_SCAN_PARAMS,
				       MGMT_STATUS_INVALID_PARAMS);

	hci_dev_lock(hdev);

	hdev->le_scan_interval = interval;
	hdev->le_scan_window = window;

	err = mgmt_cmd_complete(sk, hdev->id, MGMT_OP_SET_SCAN_PARAMS, 0,
				NULL, 0);

	/* If background scan is running, restart it so new parameters are
	 * loaded.
	 */
	if (hci_dev_test_flag(hdev, HCI_LE_SCAN) &&
	    hdev->discovery.state == DISCOVERY_STOPPED)
		hci_update_passive_scan(hdev);

	hci_dev_unlock(hdev);

	return err;
}

static void fast_connectable_complete(struct hci_dev *hdev, void *data, int err)
{
	struct mgmt_pending_cmd *cmd = data;

	bt_dev_dbg(hdev, "err %d", err);

	if (err) {
		mgmt_cmd_status(cmd->sk, hdev->id, MGMT_OP_SET_FAST_CONNECTABLE,
				mgmt_status(err));
	} else {
		struct mgmt_mode *cp = cmd->param;

		if (cp->val)
			hci_dev_set_flag(hdev, HCI_FAST_CONNECTABLE);
		else
			hci_dev_clear_flag(hdev, HCI_FAST_CONNECTABLE);

		send_settings_rsp(cmd->sk, MGMT_OP_SET_FAST_CONNECTABLE, hdev);
		new_settings(hdev, cmd->sk);
	}

	mgmt_pending_free(cmd);
}

static int write_fast_connectable_sync(struct hci_dev *hdev, void *data)
{
	struct mgmt_pending_cmd *cmd = data;
	struct mgmt_mode *cp = cmd->param;

	return hci_write_fast_connectable_sync(hdev, cp->val);
}

static int set_fast_connectable(struct sock *sk, struct hci_dev *hdev,
				void *data, u16 len)
{
	struct mgmt_mode *cp = data;
	struct mgmt_pending_cmd *cmd;
	int err;

	bt_dev_dbg(hdev, "sock %p", sk);

	if (!hci_dev_test_flag(hdev, HCI_BREDR_ENABLED) ||
	    hdev->hci_ver < BLUETOOTH_VER_1_2)
		return mgmt_cmd_status(sk, hdev->id,
				       MGMT_OP_SET_FAST_CONNECTABLE,
				       MGMT_STATUS_NOT_SUPPORTED);

	if (cp->val != 0x00 && cp->val != 0x01)
		return mgmt_cmd_status(sk, hdev->id,
				       MGMT_OP_SET_FAST_CONNECTABLE,
				       MGMT_STATUS_INVALID_PARAMS);

	hci_dev_lock(hdev);

	if (!!cp->val == hci_dev_test_flag(hdev, HCI_FAST_CONNECTABLE)) {
		err = send_settings_rsp(sk, MGMT_OP_SET_FAST_CONNECTABLE, hdev);
		goto unlock;
	}

	if (!hdev_is_powered(hdev)) {
		hci_dev_change_flag(hdev, HCI_FAST_CONNECTABLE);
		err = send_settings_rsp(sk, MGMT_OP_SET_FAST_CONNECTABLE, hdev);
		new_settings(hdev, sk);
		goto unlock;
	}

	cmd = mgmt_pending_new(sk, MGMT_OP_SET_FAST_CONNECTABLE, hdev, data,
			       len);
	if (!cmd)
		err = -ENOMEM;
	else
		err = hci_cmd_sync_queue(hdev, write_fast_connectable_sync, cmd,
					 fast_connectable_complete);

	if (err < 0) {
		mgmt_cmd_status(sk, hdev->id, MGMT_OP_SET_FAST_CONNECTABLE,
				MGMT_STATUS_FAILED);

		if (cmd)
			mgmt_pending_free(cmd);
	}

unlock:
	hci_dev_unlock(hdev);

	return err;
}

static void set_bredr_complete(struct hci_dev *hdev, void *data, int err)
{
	struct mgmt_pending_cmd *cmd = data;

	bt_dev_dbg(hdev, "err %d", err);

	if (err) {
		u8 mgmt_err = mgmt_status(err);

		/* We need to restore the flag if related HCI commands
		 * failed.
		 */
		hci_dev_clear_flag(hdev, HCI_BREDR_ENABLED);

		mgmt_cmd_status(cmd->sk, cmd->index, cmd->opcode, mgmt_err);
	} else {
		send_settings_rsp(cmd->sk, MGMT_OP_SET_BREDR, hdev);
		new_settings(hdev, cmd->sk);
	}

	mgmt_pending_free(cmd);
}

static int set_bredr_sync(struct hci_dev *hdev, void *data)
{
	int status;

	status = hci_write_fast_connectable_sync(hdev, false);

	if (!status)
		status = hci_update_scan_sync(hdev);

	/* Since only the advertising data flags will change, there
	 * is no need to update the scan response data.
	 */
	if (!status)
		status = hci_update_adv_data_sync(hdev, hdev->cur_adv_instance);

	return status;
}

static int set_bredr(struct sock *sk, struct hci_dev *hdev, void *data, u16 len)
{
	struct mgmt_mode *cp = data;
	struct mgmt_pending_cmd *cmd;
	int err;

	bt_dev_dbg(hdev, "sock %p", sk);

	if (!lmp_bredr_capable(hdev) || !lmp_le_capable(hdev))
		return mgmt_cmd_status(sk, hdev->id, MGMT_OP_SET_BREDR,
				       MGMT_STATUS_NOT_SUPPORTED);

	if (!hci_dev_test_flag(hdev, HCI_LE_ENABLED))
		return mgmt_cmd_status(sk, hdev->id, MGMT_OP_SET_BREDR,
				       MGMT_STATUS_REJECTED);

	if (cp->val != 0x00 && cp->val != 0x01)
		return mgmt_cmd_status(sk, hdev->id, MGMT_OP_SET_BREDR,
				       MGMT_STATUS_INVALID_PARAMS);

	hci_dev_lock(hdev);

	if (cp->val == hci_dev_test_flag(hdev, HCI_BREDR_ENABLED)) {
		err = send_settings_rsp(sk, MGMT_OP_SET_BREDR, hdev);
		goto unlock;
	}

	if (!hdev_is_powered(hdev)) {
		if (!cp->val) {
			hci_dev_clear_flag(hdev, HCI_DISCOVERABLE);
			hci_dev_clear_flag(hdev, HCI_SSP_ENABLED);
			hci_dev_clear_flag(hdev, HCI_LINK_SECURITY);
			hci_dev_clear_flag(hdev, HCI_FAST_CONNECTABLE);
			hci_dev_clear_flag(hdev, HCI_HS_ENABLED);
		}

		hci_dev_change_flag(hdev, HCI_BREDR_ENABLED);

		err = send_settings_rsp(sk, MGMT_OP_SET_BREDR, hdev);
		if (err < 0)
			goto unlock;

		err = new_settings(hdev, sk);
		goto unlock;
	}

	/* Reject disabling when powered on */
	if (!cp->val) {
		err = mgmt_cmd_status(sk, hdev->id, MGMT_OP_SET_BREDR,
				      MGMT_STATUS_REJECTED);
		goto unlock;
	} else {
		/* When configuring a dual-mode controller to operate
		 * with LE only and using a static address, then switching
		 * BR/EDR back on is not allowed.
		 *
		 * Dual-mode controllers shall operate with the public
		 * address as its identity address for BR/EDR and LE. So
		 * reject the attempt to create an invalid configuration.
		 *
		 * The same restrictions applies when secure connections
		 * has been enabled. For BR/EDR this is a controller feature
		 * while for LE it is a host stack feature. This means that
		 * switching BR/EDR back on when secure connections has been
		 * enabled is not a supported transaction.
		 */
		if (!hci_dev_test_flag(hdev, HCI_BREDR_ENABLED) &&
		    (bacmp(&hdev->static_addr, BDADDR_ANY) ||
		     hci_dev_test_flag(hdev, HCI_SC_ENABLED))) {
			err = mgmt_cmd_status(sk, hdev->id, MGMT_OP_SET_BREDR,
					      MGMT_STATUS_REJECTED);
			goto unlock;
		}
	}

	cmd = mgmt_pending_new(sk, MGMT_OP_SET_BREDR, hdev, data, len);
	if (!cmd)
		err = -ENOMEM;
	else
		err = hci_cmd_sync_queue(hdev, set_bredr_sync, cmd,
					 set_bredr_complete);

	if (err < 0) {
		mgmt_cmd_status(sk, hdev->id, MGMT_OP_SET_BREDR,
				MGMT_STATUS_FAILED);
		if (cmd)
			mgmt_pending_free(cmd);

		goto unlock;
	}

	/* We need to flip the bit already here so that
	 * hci_req_update_adv_data generates the correct flags.
	 */
	hci_dev_set_flag(hdev, HCI_BREDR_ENABLED);

unlock:
	hci_dev_unlock(hdev);
	return err;
}

static void set_secure_conn_complete(struct hci_dev *hdev, void *data, int err)
{
	struct mgmt_pending_cmd *cmd = data;
	struct mgmt_mode *cp;

	bt_dev_dbg(hdev, "err %d", err);

	if (err) {
		u8 mgmt_err = mgmt_status(err);

		mgmt_cmd_status(cmd->sk, cmd->index, cmd->opcode, mgmt_err);
		goto done;
	}

	cp = cmd->param;

	switch (cp->val) {
	case 0x00:
		hci_dev_clear_flag(hdev, HCI_SC_ENABLED);
		hci_dev_clear_flag(hdev, HCI_SC_ONLY);
		break;
	case 0x01:
		hci_dev_set_flag(hdev, HCI_SC_ENABLED);
		hci_dev_clear_flag(hdev, HCI_SC_ONLY);
		break;
	case 0x02:
		hci_dev_set_flag(hdev, HCI_SC_ENABLED);
		hci_dev_set_flag(hdev, HCI_SC_ONLY);
		break;
	}

	send_settings_rsp(cmd->sk, cmd->opcode, hdev);
	new_settings(hdev, cmd->sk);

done:
	mgmt_pending_free(cmd);
}

static int set_secure_conn_sync(struct hci_dev *hdev, void *data)
{
	struct mgmt_pending_cmd *cmd = data;
	struct mgmt_mode *cp = cmd->param;
	u8 val = !!cp->val;

	/* Force write of val */
	hci_dev_set_flag(hdev, HCI_SC_ENABLED);

	return hci_write_sc_support_sync(hdev, val);
}

static int set_secure_conn(struct sock *sk, struct hci_dev *hdev,
			   void *data, u16 len)
{
	struct mgmt_mode *cp = data;
	struct mgmt_pending_cmd *cmd;
	u8 val;
	int err;

	bt_dev_dbg(hdev, "sock %p", sk);

	if (!lmp_sc_capable(hdev) &&
	    !hci_dev_test_flag(hdev, HCI_LE_ENABLED))
		return mgmt_cmd_status(sk, hdev->id, MGMT_OP_SET_SECURE_CONN,
				       MGMT_STATUS_NOT_SUPPORTED);

	if (hci_dev_test_flag(hdev, HCI_BREDR_ENABLED) &&
	    lmp_sc_capable(hdev) &&
	    !hci_dev_test_flag(hdev, HCI_SSP_ENABLED))
		return mgmt_cmd_status(sk, hdev->id, MGMT_OP_SET_SECURE_CONN,
				       MGMT_STATUS_REJECTED);

	if (cp->val != 0x00 && cp->val != 0x01 && cp->val != 0x02)
		return mgmt_cmd_status(sk, hdev->id, MGMT_OP_SET_SECURE_CONN,
				       MGMT_STATUS_INVALID_PARAMS);

	hci_dev_lock(hdev);

	if (!hdev_is_powered(hdev) || !lmp_sc_capable(hdev) ||
	    !hci_dev_test_flag(hdev, HCI_BREDR_ENABLED)) {
		bool changed;

		if (cp->val) {
			changed = !hci_dev_test_and_set_flag(hdev,
							     HCI_SC_ENABLED);
			if (cp->val == 0x02)
				hci_dev_set_flag(hdev, HCI_SC_ONLY);
			else
				hci_dev_clear_flag(hdev, HCI_SC_ONLY);
		} else {
			changed = hci_dev_test_and_clear_flag(hdev,
							      HCI_SC_ENABLED);
			hci_dev_clear_flag(hdev, HCI_SC_ONLY);
		}

		err = send_settings_rsp(sk, MGMT_OP_SET_SECURE_CONN, hdev);
		if (err < 0)
			goto failed;

		if (changed)
			err = new_settings(hdev, sk);

		goto failed;
	}

	val = !!cp->val;

	if (val == hci_dev_test_flag(hdev, HCI_SC_ENABLED) &&
	    (cp->val == 0x02) == hci_dev_test_flag(hdev, HCI_SC_ONLY)) {
		err = send_settings_rsp(sk, MGMT_OP_SET_SECURE_CONN, hdev);
		goto failed;
	}

	cmd = mgmt_pending_new(sk, MGMT_OP_SET_SECURE_CONN, hdev, data, len);
	if (!cmd)
		err = -ENOMEM;
	else
		err = hci_cmd_sync_queue(hdev, set_secure_conn_sync, cmd,
					 set_secure_conn_complete);

	if (err < 0) {
		mgmt_cmd_status(sk, hdev->id, MGMT_OP_SET_SECURE_CONN,
				MGMT_STATUS_FAILED);
		if (cmd)
			mgmt_pending_free(cmd);
	}

failed:
	hci_dev_unlock(hdev);
	return err;
}

static int set_debug_keys(struct sock *sk, struct hci_dev *hdev,
			  void *data, u16 len)
{
	struct mgmt_mode *cp = data;
	bool changed, use_changed;
	int err;

	bt_dev_dbg(hdev, "sock %p", sk);

	if (cp->val != 0x00 && cp->val != 0x01 && cp->val != 0x02)
		return mgmt_cmd_status(sk, hdev->id, MGMT_OP_SET_DEBUG_KEYS,
				       MGMT_STATUS_INVALID_PARAMS);

	hci_dev_lock(hdev);

	if (cp->val)
		changed = !hci_dev_test_and_set_flag(hdev, HCI_KEEP_DEBUG_KEYS);
	else
		changed = hci_dev_test_and_clear_flag(hdev,
						      HCI_KEEP_DEBUG_KEYS);

	if (cp->val == 0x02)
		use_changed = !hci_dev_test_and_set_flag(hdev,
							 HCI_USE_DEBUG_KEYS);
	else
		use_changed = hci_dev_test_and_clear_flag(hdev,
							  HCI_USE_DEBUG_KEYS);

	if (hdev_is_powered(hdev) && use_changed &&
	    hci_dev_test_flag(hdev, HCI_SSP_ENABLED)) {
		u8 mode = (cp->val == 0x02) ? 0x01 : 0x00;
		hci_send_cmd(hdev, HCI_OP_WRITE_SSP_DEBUG_MODE,
			     sizeof(mode), &mode);
	}

	err = send_settings_rsp(sk, MGMT_OP_SET_DEBUG_KEYS, hdev);
	if (err < 0)
		goto unlock;

	if (changed)
		err = new_settings(hdev, sk);

unlock:
	hci_dev_unlock(hdev);
	return err;
}

static int set_privacy(struct sock *sk, struct hci_dev *hdev, void *cp_data,
		       u16 len)
{
	struct mgmt_cp_set_privacy *cp = cp_data;
	bool changed;
	int err;

	bt_dev_dbg(hdev, "sock %p", sk);

	if (!lmp_le_capable(hdev))
		return mgmt_cmd_status(sk, hdev->id, MGMT_OP_SET_PRIVACY,
				       MGMT_STATUS_NOT_SUPPORTED);

	if (cp->privacy != 0x00 && cp->privacy != 0x01 && cp->privacy != 0x02)
		return mgmt_cmd_status(sk, hdev->id, MGMT_OP_SET_PRIVACY,
				       MGMT_STATUS_INVALID_PARAMS);

	if (hdev_is_powered(hdev))
		return mgmt_cmd_status(sk, hdev->id, MGMT_OP_SET_PRIVACY,
				       MGMT_STATUS_REJECTED);

	hci_dev_lock(hdev);

	/* If user space supports this command it is also expected to
	 * handle IRKs. Therefore, set the HCI_RPA_RESOLVING flag.
	 */
	hci_dev_set_flag(hdev, HCI_RPA_RESOLVING);

	if (cp->privacy) {
		changed = !hci_dev_test_and_set_flag(hdev, HCI_PRIVACY);
		memcpy(hdev->irk, cp->irk, sizeof(hdev->irk));
		hci_dev_set_flag(hdev, HCI_RPA_EXPIRED);
		hci_adv_instances_set_rpa_expired(hdev, true);
		if (cp->privacy == 0x02)
			hci_dev_set_flag(hdev, HCI_LIMITED_PRIVACY);
		else
			hci_dev_clear_flag(hdev, HCI_LIMITED_PRIVACY);
	} else {
		changed = hci_dev_test_and_clear_flag(hdev, HCI_PRIVACY);
		memset(hdev->irk, 0, sizeof(hdev->irk));
		hci_dev_clear_flag(hdev, HCI_RPA_EXPIRED);
		hci_adv_instances_set_rpa_expired(hdev, false);
		hci_dev_clear_flag(hdev, HCI_LIMITED_PRIVACY);
	}

	err = send_settings_rsp(sk, MGMT_OP_SET_PRIVACY, hdev);
	if (err < 0)
		goto unlock;

	if (changed)
		err = new_settings(hdev, sk);

unlock:
	hci_dev_unlock(hdev);
	return err;
}

static bool irk_is_valid(struct mgmt_irk_info *irk)
{
	switch (irk->addr.type) {
	case BDADDR_LE_PUBLIC:
		return true;

	case BDADDR_LE_RANDOM:
		/* Two most significant bits shall be set */
		if ((irk->addr.bdaddr.b[5] & 0xc0) != 0xc0)
			return false;
		return true;
	}

	return false;
}

static int load_irks(struct sock *sk, struct hci_dev *hdev, void *cp_data,
		     u16 len)
{
	struct mgmt_cp_load_irks *cp = cp_data;
	const u16 max_irk_count = ((U16_MAX - sizeof(*cp)) /
				   sizeof(struct mgmt_irk_info));
	u16 irk_count, expected_len;
	int i, err;

	bt_dev_dbg(hdev, "sock %p", sk);

	if (!lmp_le_capable(hdev))
		return mgmt_cmd_status(sk, hdev->id, MGMT_OP_LOAD_IRKS,
				       MGMT_STATUS_NOT_SUPPORTED);

	irk_count = __le16_to_cpu(cp->irk_count);
	if (irk_count > max_irk_count) {
		bt_dev_err(hdev, "load_irks: too big irk_count value %u",
			   irk_count);
		return mgmt_cmd_status(sk, hdev->id, MGMT_OP_LOAD_IRKS,
				       MGMT_STATUS_INVALID_PARAMS);
	}

	expected_len = struct_size(cp, irks, irk_count);
	if (expected_len != len) {
		bt_dev_err(hdev, "load_irks: expected %u bytes, got %u bytes",
			   expected_len, len);
		return mgmt_cmd_status(sk, hdev->id, MGMT_OP_LOAD_IRKS,
				       MGMT_STATUS_INVALID_PARAMS);
	}

	bt_dev_dbg(hdev, "irk_count %u", irk_count);

	for (i = 0; i < irk_count; i++) {
		struct mgmt_irk_info *key = &cp->irks[i];

		if (!irk_is_valid(key))
			return mgmt_cmd_status(sk, hdev->id,
					       MGMT_OP_LOAD_IRKS,
					       MGMT_STATUS_INVALID_PARAMS);
	}

	hci_dev_lock(hdev);

	hci_smp_irks_clear(hdev);

	for (i = 0; i < irk_count; i++) {
		struct mgmt_irk_info *irk = &cp->irks[i];

		if (hci_is_blocked_key(hdev,
				       HCI_BLOCKED_KEY_TYPE_IRK,
				       irk->val)) {
			bt_dev_warn(hdev, "Skipping blocked IRK for %pMR",
				    &irk->addr.bdaddr);
			continue;
		}

		hci_add_irk(hdev, &irk->addr.bdaddr,
			    le_addr_type(irk->addr.type), irk->val,
			    BDADDR_ANY);
	}

	hci_dev_set_flag(hdev, HCI_RPA_RESOLVING);

	err = mgmt_cmd_complete(sk, hdev->id, MGMT_OP_LOAD_IRKS, 0, NULL, 0);

	hci_dev_unlock(hdev);

	return err;
}

static bool ltk_is_valid(struct mgmt_ltk_info *key)
{
	if (key->initiator != 0x00 && key->initiator != 0x01)
		return false;

	switch (key->addr.type) {
	case BDADDR_LE_PUBLIC:
		return true;

	case BDADDR_LE_RANDOM:
		/* Two most significant bits shall be set */
		if ((key->addr.bdaddr.b[5] & 0xc0) != 0xc0)
			return false;
		return true;
	}

	return false;
}

static int load_long_term_keys(struct sock *sk, struct hci_dev *hdev,
			       void *cp_data, u16 len)
{
	struct mgmt_cp_load_long_term_keys *cp = cp_data;
	const u16 max_key_count = ((U16_MAX - sizeof(*cp)) /
				   sizeof(struct mgmt_ltk_info));
	u16 key_count, expected_len;
	int i, err;

	bt_dev_dbg(hdev, "sock %p", sk);

	if (!lmp_le_capable(hdev))
		return mgmt_cmd_status(sk, hdev->id, MGMT_OP_LOAD_LONG_TERM_KEYS,
				       MGMT_STATUS_NOT_SUPPORTED);

	key_count = __le16_to_cpu(cp->key_count);
	if (key_count > max_key_count) {
		bt_dev_err(hdev, "load_ltks: too big key_count value %u",
			   key_count);
		return mgmt_cmd_status(sk, hdev->id, MGMT_OP_LOAD_LONG_TERM_KEYS,
				       MGMT_STATUS_INVALID_PARAMS);
	}

	expected_len = struct_size(cp, keys, key_count);
	if (expected_len != len) {
		bt_dev_err(hdev, "load_keys: expected %u bytes, got %u bytes",
			   expected_len, len);
		return mgmt_cmd_status(sk, hdev->id, MGMT_OP_LOAD_LONG_TERM_KEYS,
				       MGMT_STATUS_INVALID_PARAMS);
	}

	bt_dev_dbg(hdev, "key_count %u", key_count);

	for (i = 0; i < key_count; i++) {
		struct mgmt_ltk_info *key = &cp->keys[i];

		if (!ltk_is_valid(key))
			return mgmt_cmd_status(sk, hdev->id,
					       MGMT_OP_LOAD_LONG_TERM_KEYS,
					       MGMT_STATUS_INVALID_PARAMS);
	}

	hci_dev_lock(hdev);

	hci_smp_ltks_clear(hdev);

	for (i = 0; i < key_count; i++) {
		struct mgmt_ltk_info *key = &cp->keys[i];
		u8 type, authenticated;

		if (hci_is_blocked_key(hdev,
				       HCI_BLOCKED_KEY_TYPE_LTK,
				       key->val)) {
			bt_dev_warn(hdev, "Skipping blocked LTK for %pMR",
				    &key->addr.bdaddr);
			continue;
		}

		switch (key->type) {
		case MGMT_LTK_UNAUTHENTICATED:
			authenticated = 0x00;
			type = key->initiator ? SMP_LTK : SMP_LTK_RESPONDER;
			break;
		case MGMT_LTK_AUTHENTICATED:
			authenticated = 0x01;
			type = key->initiator ? SMP_LTK : SMP_LTK_RESPONDER;
			break;
		case MGMT_LTK_P256_UNAUTH:
			authenticated = 0x00;
			type = SMP_LTK_P256;
			break;
		case MGMT_LTK_P256_AUTH:
			authenticated = 0x01;
			type = SMP_LTK_P256;
			break;
		case MGMT_LTK_P256_DEBUG:
			authenticated = 0x00;
			type = SMP_LTK_P256_DEBUG;
			fallthrough;
		default:
			continue;
		}

		hci_add_ltk(hdev, &key->addr.bdaddr,
			    le_addr_type(key->addr.type), type, authenticated,
			    key->val, key->enc_size, key->ediv, key->rand);
	}

	err = mgmt_cmd_complete(sk, hdev->id, MGMT_OP_LOAD_LONG_TERM_KEYS, 0,
			   NULL, 0);

	hci_dev_unlock(hdev);

	return err;
}

static void get_conn_info_complete(struct hci_dev *hdev, void *data, int err)
{
	struct mgmt_pending_cmd *cmd = data;
	struct hci_conn *conn = cmd->user_data;
	struct mgmt_cp_get_conn_info *cp = cmd->param;
	struct mgmt_rp_get_conn_info rp;
	u8 status;

	bt_dev_dbg(hdev, "err %d", err);

	memcpy(&rp.addr, &cp->addr.bdaddr, sizeof(rp.addr));

	status = mgmt_status(err);
	if (status == MGMT_STATUS_SUCCESS) {
		rp.rssi = conn->rssi;
		rp.tx_power = conn->tx_power;
		rp.max_tx_power = conn->max_tx_power;
	} else {
		rp.rssi = HCI_RSSI_INVALID;
		rp.tx_power = HCI_TX_POWER_INVALID;
		rp.max_tx_power = HCI_TX_POWER_INVALID;
	}

	mgmt_cmd_complete(cmd->sk, cmd->index, MGMT_OP_GET_CONN_INFO, status,
			  &rp, sizeof(rp));

	mgmt_pending_free(cmd);
}

static int get_conn_info_sync(struct hci_dev *hdev, void *data)
{
	struct mgmt_pending_cmd *cmd = data;
	struct mgmt_cp_get_conn_info *cp = cmd->param;
	struct hci_conn *conn;
	int err;
	__le16   handle;

	/* Make sure we are still connected */
	if (cp->addr.type == BDADDR_BREDR)
		conn = hci_conn_hash_lookup_ba(hdev, ACL_LINK,
					       &cp->addr.bdaddr);
	else
		conn = hci_conn_hash_lookup_ba(hdev, LE_LINK, &cp->addr.bdaddr);

	if (!conn || conn->state != BT_CONNECTED)
		return MGMT_STATUS_NOT_CONNECTED;

	cmd->user_data = conn;
	handle = cpu_to_le16(conn->handle);

	/* Refresh RSSI each time */
	err = hci_read_rssi_sync(hdev, handle);

	/* For LE links TX power does not change thus we don't need to
	 * query for it once value is known.
	 */
	if (!err && (!bdaddr_type_is_le(cp->addr.type) ||
		     conn->tx_power == HCI_TX_POWER_INVALID))
		err = hci_read_tx_power_sync(hdev, handle, 0x00);

	/* Max TX power needs to be read only once per connection */
	if (!err && conn->max_tx_power == HCI_TX_POWER_INVALID)
		err = hci_read_tx_power_sync(hdev, handle, 0x01);

	return err;
}

static int get_conn_info(struct sock *sk, struct hci_dev *hdev, void *data,
			 u16 len)
{
	struct mgmt_cp_get_conn_info *cp = data;
	struct mgmt_rp_get_conn_info rp;
	struct hci_conn *conn;
	unsigned long conn_info_age;
	int err = 0;

	bt_dev_dbg(hdev, "sock %p", sk);

	memset(&rp, 0, sizeof(rp));
	bacpy(&rp.addr.bdaddr, &cp->addr.bdaddr);
	rp.addr.type = cp->addr.type;

	if (!bdaddr_type_is_valid(cp->addr.type))
		return mgmt_cmd_complete(sk, hdev->id, MGMT_OP_GET_CONN_INFO,
					 MGMT_STATUS_INVALID_PARAMS,
					 &rp, sizeof(rp));

	hci_dev_lock(hdev);

	if (!hdev_is_powered(hdev)) {
		err = mgmt_cmd_complete(sk, hdev->id, MGMT_OP_GET_CONN_INFO,
					MGMT_STATUS_NOT_POWERED, &rp,
					sizeof(rp));
		goto unlock;
	}

	if (cp->addr.type == BDADDR_BREDR)
		conn = hci_conn_hash_lookup_ba(hdev, ACL_LINK,
					       &cp->addr.bdaddr);
	else
		conn = hci_conn_hash_lookup_ba(hdev, LE_LINK, &cp->addr.bdaddr);

	if (!conn || conn->state != BT_CONNECTED) {
		err = mgmt_cmd_complete(sk, hdev->id, MGMT_OP_GET_CONN_INFO,
					MGMT_STATUS_NOT_CONNECTED, &rp,
					sizeof(rp));
		goto unlock;
	}

	/* To avoid client trying to guess when to poll again for information we
	 * calculate conn info age as random value between min/max set in hdev.
	 */
	conn_info_age = hdev->conn_info_min_age +
			prandom_u32_max(hdev->conn_info_max_age -
					hdev->conn_info_min_age);

	/* Query controller to refresh cached values if they are too old or were
	 * never read.
	 */
	if (time_after(jiffies, conn->conn_info_timestamp +
		       msecs_to_jiffies(conn_info_age)) ||
	    !conn->conn_info_timestamp) {
		struct mgmt_pending_cmd *cmd;

		cmd = mgmt_pending_new(sk, MGMT_OP_GET_CONN_INFO, hdev, data,
				       len);
		if (!cmd) {
			err = -ENOMEM;
		} else {
			err = hci_cmd_sync_queue(hdev, get_conn_info_sync,
						 cmd, get_conn_info_complete);
		}

		if (err < 0) {
			mgmt_cmd_complete(sk, hdev->id, MGMT_OP_GET_CONN_INFO,
					  MGMT_STATUS_FAILED, &rp, sizeof(rp));

			if (cmd)
				mgmt_pending_free(cmd);

			goto unlock;
		}

		conn->conn_info_timestamp = jiffies;
	} else {
		/* Cache is valid, just reply with values cached in hci_conn */
		rp.rssi = conn->rssi;
		rp.tx_power = conn->tx_power;
		rp.max_tx_power = conn->max_tx_power;

		err = mgmt_cmd_complete(sk, hdev->id, MGMT_OP_GET_CONN_INFO,
					MGMT_STATUS_SUCCESS, &rp, sizeof(rp));
	}

unlock:
	hci_dev_unlock(hdev);
	return err;
}

static void get_clock_info_complete(struct hci_dev *hdev, void *data, int err)
{
	struct mgmt_pending_cmd *cmd = data;
	struct mgmt_cp_get_clock_info *cp = cmd->param;
	struct mgmt_rp_get_clock_info rp;
	struct hci_conn *conn = cmd->user_data;
	u8 status = mgmt_status(err);

	bt_dev_dbg(hdev, "err %d", err);

	memset(&rp, 0, sizeof(rp));
	bacpy(&rp.addr.bdaddr, &cp->addr.bdaddr);
	rp.addr.type = cp->addr.type;

	if (err)
		goto complete;

	rp.local_clock = cpu_to_le32(hdev->clock);

	if (conn) {
		rp.piconet_clock = cpu_to_le32(conn->clock);
		rp.accuracy = cpu_to_le16(conn->clock_accuracy);
	}

complete:
	mgmt_cmd_complete(cmd->sk, cmd->index, cmd->opcode, status, &rp,
			  sizeof(rp));

	mgmt_pending_free(cmd);
}

static int get_clock_info_sync(struct hci_dev *hdev, void *data)
{
	struct mgmt_pending_cmd *cmd = data;
	struct mgmt_cp_get_clock_info *cp = cmd->param;
	struct hci_cp_read_clock hci_cp;
	struct hci_conn *conn;

	memset(&hci_cp, 0, sizeof(hci_cp));
	hci_read_clock_sync(hdev, &hci_cp);

	/* Make sure connection still exists */
	conn = hci_conn_hash_lookup_ba(hdev, ACL_LINK, &cp->addr.bdaddr);
	if (!conn || conn->state != BT_CONNECTED)
		return MGMT_STATUS_NOT_CONNECTED;

	cmd->user_data = conn;
	hci_cp.handle = cpu_to_le16(conn->handle);
	hci_cp.which = 0x01; /* Piconet clock */

	return hci_read_clock_sync(hdev, &hci_cp);
}

static int get_clock_info(struct sock *sk, struct hci_dev *hdev, void *data,
								u16 len)
{
	struct mgmt_cp_get_clock_info *cp = data;
	struct mgmt_rp_get_clock_info rp;
	struct mgmt_pending_cmd *cmd;
	struct hci_conn *conn;
	int err;

	bt_dev_dbg(hdev, "sock %p", sk);

	memset(&rp, 0, sizeof(rp));
	bacpy(&rp.addr.bdaddr, &cp->addr.bdaddr);
	rp.addr.type = cp->addr.type;

	if (cp->addr.type != BDADDR_BREDR)
		return mgmt_cmd_complete(sk, hdev->id, MGMT_OP_GET_CLOCK_INFO,
					 MGMT_STATUS_INVALID_PARAMS,
					 &rp, sizeof(rp));

	hci_dev_lock(hdev);

	if (!hdev_is_powered(hdev)) {
		err = mgmt_cmd_complete(sk, hdev->id, MGMT_OP_GET_CLOCK_INFO,
					MGMT_STATUS_NOT_POWERED, &rp,
					sizeof(rp));
		goto unlock;
	}

	if (bacmp(&cp->addr.bdaddr, BDADDR_ANY)) {
		conn = hci_conn_hash_lookup_ba(hdev, ACL_LINK,
					       &cp->addr.bdaddr);
		if (!conn || conn->state != BT_CONNECTED) {
			err = mgmt_cmd_complete(sk, hdev->id,
						MGMT_OP_GET_CLOCK_INFO,
						MGMT_STATUS_NOT_CONNECTED,
						&rp, sizeof(rp));
			goto unlock;
		}
	} else {
		conn = NULL;
	}

	cmd = mgmt_pending_new(sk, MGMT_OP_GET_CLOCK_INFO, hdev, data, len);
	if (!cmd)
		err = -ENOMEM;
	else
		err = hci_cmd_sync_queue(hdev, get_clock_info_sync, cmd,
					 get_clock_info_complete);

	if (err < 0) {
		err = mgmt_cmd_complete(sk, hdev->id, MGMT_OP_GET_CLOCK_INFO,
					MGMT_STATUS_FAILED, &rp, sizeof(rp));

		if (cmd)
			mgmt_pending_free(cmd);
	}


unlock:
	hci_dev_unlock(hdev);
	return err;
}

static bool is_connected(struct hci_dev *hdev, bdaddr_t *addr, u8 type)
{
	struct hci_conn *conn;

	conn = hci_conn_hash_lookup_ba(hdev, LE_LINK, addr);
	if (!conn)
		return false;

	if (conn->dst_type != type)
		return false;

	if (conn->state != BT_CONNECTED)
		return false;

	return true;
}

/* This function requires the caller holds hdev->lock */
static int hci_conn_params_set(struct hci_dev *hdev, bdaddr_t *addr,
			       u8 addr_type, u8 auto_connect)
{
	struct hci_conn_params *params;

	params = hci_conn_params_add(hdev, addr, addr_type);
	if (!params)
		return -EIO;

	if (params->auto_connect == auto_connect)
		return 0;

	list_del_init(&params->action);

	switch (auto_connect) {
	case HCI_AUTO_CONN_DISABLED:
	case HCI_AUTO_CONN_LINK_LOSS:
		/* If auto connect is being disabled when we're trying to
		 * connect to device, keep connecting.
		 */
		if (params->explicit_connect)
			list_add(&params->action, &hdev->pend_le_conns);
		break;
	case HCI_AUTO_CONN_REPORT:
		if (params->explicit_connect)
			list_add(&params->action, &hdev->pend_le_conns);
		else
			list_add(&params->action, &hdev->pend_le_reports);
		break;
	case HCI_AUTO_CONN_DIRECT:
	case HCI_AUTO_CONN_ALWAYS:
		if (!is_connected(hdev, addr, addr_type))
			list_add(&params->action, &hdev->pend_le_conns);
		break;
	}

	params->auto_connect = auto_connect;

	bt_dev_dbg(hdev, "addr %pMR (type %u) auto_connect %u",
		   addr, addr_type, auto_connect);

	return 0;
}

static void device_added(struct sock *sk, struct hci_dev *hdev,
			 bdaddr_t *bdaddr, u8 type, u8 action)
{
	struct mgmt_ev_device_added ev;

	bacpy(&ev.addr.bdaddr, bdaddr);
	ev.addr.type = type;
	ev.action = action;

	mgmt_event(MGMT_EV_DEVICE_ADDED, hdev, &ev, sizeof(ev), sk);
}

static int add_device_sync(struct hci_dev *hdev, void *data)
{
	return hci_update_passive_scan_sync(hdev);
}

static int add_device(struct sock *sk, struct hci_dev *hdev,
		      void *data, u16 len)
{
	struct mgmt_cp_add_device *cp = data;
	u8 auto_conn, addr_type;
	struct hci_conn_params *params;
	int err;
	u32 current_flags = 0;
	u32 supported_flags;

	bt_dev_dbg(hdev, "sock %p", sk);

	if (!bdaddr_type_is_valid(cp->addr.type) ||
	    !bacmp(&cp->addr.bdaddr, BDADDR_ANY))
		return mgmt_cmd_complete(sk, hdev->id, MGMT_OP_ADD_DEVICE,
					 MGMT_STATUS_INVALID_PARAMS,
					 &cp->addr, sizeof(cp->addr));

	if (cp->action != 0x00 && cp->action != 0x01 && cp->action != 0x02)
		return mgmt_cmd_complete(sk, hdev->id, MGMT_OP_ADD_DEVICE,
					 MGMT_STATUS_INVALID_PARAMS,
					 &cp->addr, sizeof(cp->addr));

	hci_dev_lock(hdev);

	if (cp->addr.type == BDADDR_BREDR) {
		/* Only incoming connections action is supported for now */
		if (cp->action != 0x01) {
			err = mgmt_cmd_complete(sk, hdev->id,
						MGMT_OP_ADD_DEVICE,
						MGMT_STATUS_INVALID_PARAMS,
						&cp->addr, sizeof(cp->addr));
			goto unlock;
		}

		err = hci_bdaddr_list_add_with_flags(&hdev->accept_list,
						     &cp->addr.bdaddr,
						     cp->addr.type, 0);
		if (err)
			goto unlock;

		hci_update_scan(hdev);

		goto added;
	}

	addr_type = le_addr_type(cp->addr.type);

	if (cp->action == 0x02)
		auto_conn = HCI_AUTO_CONN_ALWAYS;
	else if (cp->action == 0x01)
		auto_conn = HCI_AUTO_CONN_DIRECT;
	else
		auto_conn = HCI_AUTO_CONN_REPORT;

	/* Kernel internally uses conn_params with resolvable private
	 * address, but Add Device allows only identity addresses.
	 * Make sure it is enforced before calling
	 * hci_conn_params_lookup.
	 */
	if (!hci_is_identity_address(&cp->addr.bdaddr, addr_type)) {
		err = mgmt_cmd_complete(sk, hdev->id, MGMT_OP_ADD_DEVICE,
					MGMT_STATUS_INVALID_PARAMS,
					&cp->addr, sizeof(cp->addr));
		goto unlock;
	}

	/* If the connection parameters don't exist for this device,
	 * they will be created and configured with defaults.
	 */
	if (hci_conn_params_set(hdev, &cp->addr.bdaddr, addr_type,
				auto_conn) < 0) {
		err = mgmt_cmd_complete(sk, hdev->id, MGMT_OP_ADD_DEVICE,
					MGMT_STATUS_FAILED, &cp->addr,
					sizeof(cp->addr));
		goto unlock;
	} else {
		params = hci_conn_params_lookup(hdev, &cp->addr.bdaddr,
						addr_type);
		if (params)
			current_flags = params->flags;
	}

	err = hci_cmd_sync_queue(hdev, add_device_sync, NULL, NULL);
	if (err < 0)
		goto unlock;

added:
	device_added(sk, hdev, &cp->addr.bdaddr, cp->addr.type, cp->action);
	supported_flags = hdev->conn_flags;
	device_flags_changed(NULL, hdev, &cp->addr.bdaddr, cp->addr.type,
			     supported_flags, current_flags);

	err = mgmt_cmd_complete(sk, hdev->id, MGMT_OP_ADD_DEVICE,
				MGMT_STATUS_SUCCESS, &cp->addr,
				sizeof(cp->addr));

unlock:
	hci_dev_unlock(hdev);
	return err;
}

static void device_removed(struct sock *sk, struct hci_dev *hdev,
			   bdaddr_t *bdaddr, u8 type)
{
	struct mgmt_ev_device_removed ev;

	bacpy(&ev.addr.bdaddr, bdaddr);
	ev.addr.type = type;

	mgmt_event(MGMT_EV_DEVICE_REMOVED, hdev, &ev, sizeof(ev), sk);
}

static int remove_device_sync(struct hci_dev *hdev, void *data)
{
	return hci_update_passive_scan_sync(hdev);
}

static int remove_device(struct sock *sk, struct hci_dev *hdev,
			 void *data, u16 len)
{
	struct mgmt_cp_remove_device *cp = data;
	int err;

	bt_dev_dbg(hdev, "sock %p", sk);

	hci_dev_lock(hdev);

	if (bacmp(&cp->addr.bdaddr, BDADDR_ANY)) {
		struct hci_conn_params *params;
		u8 addr_type;

		if (!bdaddr_type_is_valid(cp->addr.type)) {
			err = mgmt_cmd_complete(sk, hdev->id,
						MGMT_OP_REMOVE_DEVICE,
						MGMT_STATUS_INVALID_PARAMS,
						&cp->addr, sizeof(cp->addr));
			goto unlock;
		}

		if (cp->addr.type == BDADDR_BREDR) {
			err = hci_bdaddr_list_del(&hdev->accept_list,
						  &cp->addr.bdaddr,
						  cp->addr.type);
			if (err) {
				err = mgmt_cmd_complete(sk, hdev->id,
							MGMT_OP_REMOVE_DEVICE,
							MGMT_STATUS_INVALID_PARAMS,
							&cp->addr,
							sizeof(cp->addr));
				goto unlock;
			}

			hci_update_scan(hdev);

			device_removed(sk, hdev, &cp->addr.bdaddr,
				       cp->addr.type);
			goto complete;
		}

		addr_type = le_addr_type(cp->addr.type);

		/* Kernel internally uses conn_params with resolvable private
		 * address, but Remove Device allows only identity addresses.
		 * Make sure it is enforced before calling
		 * hci_conn_params_lookup.
		 */
		if (!hci_is_identity_address(&cp->addr.bdaddr, addr_type)) {
			err = mgmt_cmd_complete(sk, hdev->id,
						MGMT_OP_REMOVE_DEVICE,
						MGMT_STATUS_INVALID_PARAMS,
						&cp->addr, sizeof(cp->addr));
			goto unlock;
		}

		params = hci_conn_params_lookup(hdev, &cp->addr.bdaddr,
						addr_type);
		if (!params) {
			err = mgmt_cmd_complete(sk, hdev->id,
						MGMT_OP_REMOVE_DEVICE,
						MGMT_STATUS_INVALID_PARAMS,
						&cp->addr, sizeof(cp->addr));
			goto unlock;
		}

		if (params->auto_connect == HCI_AUTO_CONN_DISABLED ||
		    params->auto_connect == HCI_AUTO_CONN_EXPLICIT) {
			err = mgmt_cmd_complete(sk, hdev->id,
						MGMT_OP_REMOVE_DEVICE,
						MGMT_STATUS_INVALID_PARAMS,
						&cp->addr, sizeof(cp->addr));
			goto unlock;
		}

		list_del(&params->action);
		list_del(&params->list);
		kfree(params);

		device_removed(sk, hdev, &cp->addr.bdaddr, cp->addr.type);
	} else {
		struct hci_conn_params *p, *tmp;
		struct bdaddr_list *b, *btmp;

		if (cp->addr.type) {
			err = mgmt_cmd_complete(sk, hdev->id,
						MGMT_OP_REMOVE_DEVICE,
						MGMT_STATUS_INVALID_PARAMS,
						&cp->addr, sizeof(cp->addr));
			goto unlock;
		}

		list_for_each_entry_safe(b, btmp, &hdev->accept_list, list) {
			device_removed(sk, hdev, &b->bdaddr, b->bdaddr_type);
			list_del(&b->list);
			kfree(b);
		}

		hci_update_scan(hdev);

		list_for_each_entry_safe(p, tmp, &hdev->le_conn_params, list) {
			if (p->auto_connect == HCI_AUTO_CONN_DISABLED)
				continue;
			device_removed(sk, hdev, &p->addr, p->addr_type);
			if (p->explicit_connect) {
				p->auto_connect = HCI_AUTO_CONN_EXPLICIT;
				continue;
			}
			list_del(&p->action);
			list_del(&p->list);
			kfree(p);
		}

		bt_dev_dbg(hdev, "All LE connection parameters were removed");
	}

	hci_cmd_sync_queue(hdev, remove_device_sync, NULL, NULL);

complete:
	err = mgmt_cmd_complete(sk, hdev->id, MGMT_OP_REMOVE_DEVICE,
				MGMT_STATUS_SUCCESS, &cp->addr,
				sizeof(cp->addr));
unlock:
	hci_dev_unlock(hdev);
	return err;
}

static int load_conn_param(struct sock *sk, struct hci_dev *hdev, void *data,
			   u16 len)
{
	struct mgmt_cp_load_conn_param *cp = data;
	const u16 max_param_count = ((U16_MAX - sizeof(*cp)) /
				     sizeof(struct mgmt_conn_param));
	u16 param_count, expected_len;
	int i;

	if (!lmp_le_capable(hdev))
		return mgmt_cmd_status(sk, hdev->id, MGMT_OP_LOAD_CONN_PARAM,
				       MGMT_STATUS_NOT_SUPPORTED);

	param_count = __le16_to_cpu(cp->param_count);
	if (param_count > max_param_count) {
		bt_dev_err(hdev, "load_conn_param: too big param_count value %u",
			   param_count);
		return mgmt_cmd_status(sk, hdev->id, MGMT_OP_LOAD_CONN_PARAM,
				       MGMT_STATUS_INVALID_PARAMS);
	}

	expected_len = struct_size(cp, params, param_count);
	if (expected_len != len) {
		bt_dev_err(hdev, "load_conn_param: expected %u bytes, got %u bytes",
			   expected_len, len);
		return mgmt_cmd_status(sk, hdev->id, MGMT_OP_LOAD_CONN_PARAM,
				       MGMT_STATUS_INVALID_PARAMS);
	}

	bt_dev_dbg(hdev, "param_count %u", param_count);

	hci_dev_lock(hdev);

	hci_conn_params_clear_disabled(hdev);

	for (i = 0; i < param_count; i++) {
		struct mgmt_conn_param *param = &cp->params[i];
		struct hci_conn_params *hci_param;
		u16 min, max, latency, timeout;
		u8 addr_type;

		bt_dev_dbg(hdev, "Adding %pMR (type %u)", &param->addr.bdaddr,
			   param->addr.type);

		if (param->addr.type == BDADDR_LE_PUBLIC) {
			addr_type = ADDR_LE_DEV_PUBLIC;
		} else if (param->addr.type == BDADDR_LE_RANDOM) {
			addr_type = ADDR_LE_DEV_RANDOM;
		} else {
			bt_dev_err(hdev, "ignoring invalid connection parameters");
			continue;
		}

		min = le16_to_cpu(param->min_interval);
		max = le16_to_cpu(param->max_interval);
		latency = le16_to_cpu(param->latency);
		timeout = le16_to_cpu(param->timeout);

		bt_dev_dbg(hdev, "min 0x%04x max 0x%04x latency 0x%04x timeout 0x%04x",
			   min, max, latency, timeout);

		if (hci_check_conn_params(min, max, latency, timeout) < 0) {
			bt_dev_err(hdev, "ignoring invalid connection parameters");
			continue;
		}

		hci_param = hci_conn_params_add(hdev, &param->addr.bdaddr,
						addr_type);
		if (!hci_param) {
			bt_dev_err(hdev, "failed to add connection parameters");
			continue;
		}

		hci_param->conn_min_interval = min;
		hci_param->conn_max_interval = max;
		hci_param->conn_latency = latency;
		hci_param->supervision_timeout = timeout;
	}

	hci_dev_unlock(hdev);

	return mgmt_cmd_complete(sk, hdev->id, MGMT_OP_LOAD_CONN_PARAM, 0,
				 NULL, 0);
}

static int set_external_config(struct sock *sk, struct hci_dev *hdev,
			       void *data, u16 len)
{
	struct mgmt_cp_set_external_config *cp = data;
	bool changed;
	int err;

	bt_dev_dbg(hdev, "sock %p", sk);

	if (hdev_is_powered(hdev))
		return mgmt_cmd_status(sk, hdev->id, MGMT_OP_SET_EXTERNAL_CONFIG,
				       MGMT_STATUS_REJECTED);

	if (cp->config != 0x00 && cp->config != 0x01)
		return mgmt_cmd_status(sk, hdev->id, MGMT_OP_SET_EXTERNAL_CONFIG,
				         MGMT_STATUS_INVALID_PARAMS);

	if (!test_bit(HCI_QUIRK_EXTERNAL_CONFIG, &hdev->quirks))
		return mgmt_cmd_status(sk, hdev->id, MGMT_OP_SET_EXTERNAL_CONFIG,
				       MGMT_STATUS_NOT_SUPPORTED);

	hci_dev_lock(hdev);

	if (cp->config)
		changed = !hci_dev_test_and_set_flag(hdev, HCI_EXT_CONFIGURED);
	else
		changed = hci_dev_test_and_clear_flag(hdev, HCI_EXT_CONFIGURED);

	err = send_options_rsp(sk, MGMT_OP_SET_EXTERNAL_CONFIG, hdev);
	if (err < 0)
		goto unlock;

	if (!changed)
		goto unlock;

	err = new_options(hdev, sk);

	if (hci_dev_test_flag(hdev, HCI_UNCONFIGURED) == is_configured(hdev)) {
		mgmt_index_removed(hdev);

		if (hci_dev_test_and_change_flag(hdev, HCI_UNCONFIGURED)) {
			hci_dev_set_flag(hdev, HCI_CONFIG);
			hci_dev_set_flag(hdev, HCI_AUTO_OFF);

			queue_work(hdev->req_workqueue, &hdev->power_on);
		} else {
			set_bit(HCI_RAW, &hdev->flags);
			mgmt_index_added(hdev);
		}
	}

unlock:
	hci_dev_unlock(hdev);
	return err;
}

static int set_public_address(struct sock *sk, struct hci_dev *hdev,
			      void *data, u16 len)
{
	struct mgmt_cp_set_public_address *cp = data;
	bool changed;
	int err;

	bt_dev_dbg(hdev, "sock %p", sk);

	if (hdev_is_powered(hdev))
		return mgmt_cmd_status(sk, hdev->id, MGMT_OP_SET_PUBLIC_ADDRESS,
				       MGMT_STATUS_REJECTED);

	if (!bacmp(&cp->bdaddr, BDADDR_ANY))
		return mgmt_cmd_status(sk, hdev->id, MGMT_OP_SET_PUBLIC_ADDRESS,
				       MGMT_STATUS_INVALID_PARAMS);

	if (!hdev->set_bdaddr)
		return mgmt_cmd_status(sk, hdev->id, MGMT_OP_SET_PUBLIC_ADDRESS,
				       MGMT_STATUS_NOT_SUPPORTED);

	hci_dev_lock(hdev);

	changed = !!bacmp(&hdev->public_addr, &cp->bdaddr);
	bacpy(&hdev->public_addr, &cp->bdaddr);

	err = send_options_rsp(sk, MGMT_OP_SET_PUBLIC_ADDRESS, hdev);
	if (err < 0)
		goto unlock;

	if (!changed)
		goto unlock;

	if (hci_dev_test_flag(hdev, HCI_UNCONFIGURED))
		err = new_options(hdev, sk);

	if (is_configured(hdev)) {
		mgmt_index_removed(hdev);

		hci_dev_clear_flag(hdev, HCI_UNCONFIGURED);

		hci_dev_set_flag(hdev, HCI_CONFIG);
		hci_dev_set_flag(hdev, HCI_AUTO_OFF);

		queue_work(hdev->req_workqueue, &hdev->power_on);
	}

unlock:
	hci_dev_unlock(hdev);
	return err;
}

static void read_local_oob_ext_data_complete(struct hci_dev *hdev, void *data,
					     int err)
{
	const struct mgmt_cp_read_local_oob_ext_data *mgmt_cp;
	struct mgmt_rp_read_local_oob_ext_data *mgmt_rp;
	u8 *h192, *r192, *h256, *r256;
	struct mgmt_pending_cmd *cmd = data;
	struct sk_buff *skb = cmd->skb;
	u8 status = mgmt_status(err);
	u16 eir_len;

	if (cmd != pending_find(MGMT_OP_READ_LOCAL_OOB_EXT_DATA, hdev))
		return;

	if (!status) {
		if (!skb)
			status = MGMT_STATUS_FAILED;
		else if (IS_ERR(skb))
			status = mgmt_status(PTR_ERR(skb));
		else
			status = mgmt_status(skb->data[0]);
	}

	bt_dev_dbg(hdev, "status %u", status);

	mgmt_cp = cmd->param;

	if (status) {
		status = mgmt_status(status);
		eir_len = 0;

		h192 = NULL;
		r192 = NULL;
		h256 = NULL;
		r256 = NULL;
	} else if (!bredr_sc_enabled(hdev)) {
		struct hci_rp_read_local_oob_data *rp;

		if (skb->len != sizeof(*rp)) {
			status = MGMT_STATUS_FAILED;
			eir_len = 0;
		} else {
			status = MGMT_STATUS_SUCCESS;
			rp = (void *)skb->data;

			eir_len = 5 + 18 + 18;
			h192 = rp->hash;
			r192 = rp->rand;
			h256 = NULL;
			r256 = NULL;
		}
	} else {
		struct hci_rp_read_local_oob_ext_data *rp;

		if (skb->len != sizeof(*rp)) {
			status = MGMT_STATUS_FAILED;
			eir_len = 0;
		} else {
			status = MGMT_STATUS_SUCCESS;
			rp = (void *)skb->data;

			if (hci_dev_test_flag(hdev, HCI_SC_ONLY)) {
				eir_len = 5 + 18 + 18;
				h192 = NULL;
				r192 = NULL;
			} else {
				eir_len = 5 + 18 + 18 + 18 + 18;
				h192 = rp->hash192;
				r192 = rp->rand192;
			}

			h256 = rp->hash256;
			r256 = rp->rand256;
		}
	}

	mgmt_rp = kmalloc(sizeof(*mgmt_rp) + eir_len, GFP_KERNEL);
	if (!mgmt_rp)
		goto done;

	if (eir_len == 0)
		goto send_rsp;

	eir_len = eir_append_data(mgmt_rp->eir, 0, EIR_CLASS_OF_DEV,
				  hdev->dev_class, 3);

	if (h192 && r192) {
		eir_len = eir_append_data(mgmt_rp->eir, eir_len,
					  EIR_SSP_HASH_C192, h192, 16);
		eir_len = eir_append_data(mgmt_rp->eir, eir_len,
					  EIR_SSP_RAND_R192, r192, 16);
	}

	if (h256 && r256) {
		eir_len = eir_append_data(mgmt_rp->eir, eir_len,
					  EIR_SSP_HASH_C256, h256, 16);
		eir_len = eir_append_data(mgmt_rp->eir, eir_len,
					  EIR_SSP_RAND_R256, r256, 16);
	}

send_rsp:
	mgmt_rp->type = mgmt_cp->type;
	mgmt_rp->eir_len = cpu_to_le16(eir_len);

	err = mgmt_cmd_complete(cmd->sk, hdev->id,
				MGMT_OP_READ_LOCAL_OOB_EXT_DATA, status,
				mgmt_rp, sizeof(*mgmt_rp) + eir_len);
	if (err < 0 || status)
		goto done;

	hci_sock_set_flag(cmd->sk, HCI_MGMT_OOB_DATA_EVENTS);

	err = mgmt_limited_event(MGMT_EV_LOCAL_OOB_DATA_UPDATED, hdev,
				 mgmt_rp, sizeof(*mgmt_rp) + eir_len,
				 HCI_MGMT_OOB_DATA_EVENTS, cmd->sk);
done:
	if (skb && !IS_ERR(skb))
		kfree_skb(skb);

	kfree(mgmt_rp);
	mgmt_pending_remove(cmd);
}

static int read_local_ssp_oob_req(struct hci_dev *hdev, struct sock *sk,
				  struct mgmt_cp_read_local_oob_ext_data *cp)
{
	struct mgmt_pending_cmd *cmd;
	int err;

	cmd = mgmt_pending_add(sk, MGMT_OP_READ_LOCAL_OOB_EXT_DATA, hdev,
			       cp, sizeof(*cp));
	if (!cmd)
		return -ENOMEM;

	err = hci_cmd_sync_queue(hdev, read_local_oob_data_sync, cmd,
				 read_local_oob_ext_data_complete);

	if (err < 0) {
		mgmt_pending_remove(cmd);
		return err;
	}

	return 0;
}

static int read_local_oob_ext_data(struct sock *sk, struct hci_dev *hdev,
				   void *data, u16 data_len)
{
	struct mgmt_cp_read_local_oob_ext_data *cp = data;
	struct mgmt_rp_read_local_oob_ext_data *rp;
	size_t rp_len;
	u16 eir_len;
	u8 status, flags, role, addr[7], hash[16], rand[16];
	int err;

	bt_dev_dbg(hdev, "sock %p", sk);

	if (hdev_is_powered(hdev)) {
		switch (cp->type) {
		case BIT(BDADDR_BREDR):
			status = mgmt_bredr_support(hdev);
			if (status)
				eir_len = 0;
			else
				eir_len = 5;
			break;
		case (BIT(BDADDR_LE_PUBLIC) | BIT(BDADDR_LE_RANDOM)):
			status = mgmt_le_support(hdev);
			if (status)
				eir_len = 0;
			else
				eir_len = 9 + 3 + 18 + 18 + 3;
			break;
		default:
			status = MGMT_STATUS_INVALID_PARAMS;
			eir_len = 0;
			break;
		}
	} else {
		status = MGMT_STATUS_NOT_POWERED;
		eir_len = 0;
	}

	rp_len = sizeof(*rp) + eir_len;
	rp = kmalloc(rp_len, GFP_ATOMIC);
	if (!rp)
		return -ENOMEM;

	if (!status && !lmp_ssp_capable(hdev)) {
		status = MGMT_STATUS_NOT_SUPPORTED;
		eir_len = 0;
	}

	if (status)
		goto complete;

	hci_dev_lock(hdev);

	eir_len = 0;
	switch (cp->type) {
	case BIT(BDADDR_BREDR):
		if (hci_dev_test_flag(hdev, HCI_SSP_ENABLED)) {
			err = read_local_ssp_oob_req(hdev, sk, cp);
			hci_dev_unlock(hdev);
			if (!err)
				goto done;

			status = MGMT_STATUS_FAILED;
			goto complete;
		} else {
			eir_len = eir_append_data(rp->eir, eir_len,
						  EIR_CLASS_OF_DEV,
						  hdev->dev_class, 3);
		}
		break;
	case (BIT(BDADDR_LE_PUBLIC) | BIT(BDADDR_LE_RANDOM)):
		if (hci_dev_test_flag(hdev, HCI_SC_ENABLED) &&
		    smp_generate_oob(hdev, hash, rand) < 0) {
			hci_dev_unlock(hdev);
			status = MGMT_STATUS_FAILED;
			goto complete;
		}

		/* This should return the active RPA, but since the RPA
		 * is only programmed on demand, it is really hard to fill
		 * this in at the moment. For now disallow retrieving
		 * local out-of-band data when privacy is in use.
		 *
		 * Returning the identity address will not help here since
		 * pairing happens before the identity resolving key is
		 * known and thus the connection establishment happens
		 * based on the RPA and not the identity address.
		 */
		if (hci_dev_test_flag(hdev, HCI_PRIVACY)) {
			hci_dev_unlock(hdev);
			status = MGMT_STATUS_REJECTED;
			goto complete;
		}

		if (hci_dev_test_flag(hdev, HCI_FORCE_STATIC_ADDR) ||
		   !bacmp(&hdev->bdaddr, BDADDR_ANY) ||
		   (!hci_dev_test_flag(hdev, HCI_BREDR_ENABLED) &&
		    bacmp(&hdev->static_addr, BDADDR_ANY))) {
			memcpy(addr, &hdev->static_addr, 6);
			addr[6] = 0x01;
		} else {
			memcpy(addr, &hdev->bdaddr, 6);
			addr[6] = 0x00;
		}

		eir_len = eir_append_data(rp->eir, eir_len, EIR_LE_BDADDR,
					  addr, sizeof(addr));

		if (hci_dev_test_flag(hdev, HCI_ADVERTISING))
			role = 0x02;
		else
			role = 0x01;

		eir_len = eir_append_data(rp->eir, eir_len, EIR_LE_ROLE,
					  &role, sizeof(role));

		if (hci_dev_test_flag(hdev, HCI_SC_ENABLED)) {
			eir_len = eir_append_data(rp->eir, eir_len,
						  EIR_LE_SC_CONFIRM,
						  hash, sizeof(hash));

			eir_len = eir_append_data(rp->eir, eir_len,
						  EIR_LE_SC_RANDOM,
						  rand, sizeof(rand));
		}

		flags = mgmt_get_adv_discov_flags(hdev);

		if (!hci_dev_test_flag(hdev, HCI_BREDR_ENABLED))
			flags |= LE_AD_NO_BREDR;

		eir_len = eir_append_data(rp->eir, eir_len, EIR_FLAGS,
					  &flags, sizeof(flags));
		break;
	}

	hci_dev_unlock(hdev);

	hci_sock_set_flag(sk, HCI_MGMT_OOB_DATA_EVENTS);

	status = MGMT_STATUS_SUCCESS;

complete:
	rp->type = cp->type;
	rp->eir_len = cpu_to_le16(eir_len);

	err = mgmt_cmd_complete(sk, hdev->id, MGMT_OP_READ_LOCAL_OOB_EXT_DATA,
				status, rp, sizeof(*rp) + eir_len);
	if (err < 0 || status)
		goto done;

	err = mgmt_limited_event(MGMT_EV_LOCAL_OOB_DATA_UPDATED, hdev,
				 rp, sizeof(*rp) + eir_len,
				 HCI_MGMT_OOB_DATA_EVENTS, sk);

done:
	kfree(rp);

	return err;
}

static u32 get_supported_adv_flags(struct hci_dev *hdev)
{
	u32 flags = 0;

	flags |= MGMT_ADV_FLAG_CONNECTABLE;
	flags |= MGMT_ADV_FLAG_DISCOV;
	flags |= MGMT_ADV_FLAG_LIMITED_DISCOV;
	flags |= MGMT_ADV_FLAG_MANAGED_FLAGS;
	flags |= MGMT_ADV_FLAG_APPEARANCE;
	flags |= MGMT_ADV_FLAG_LOCAL_NAME;
	flags |= MGMT_ADV_PARAM_DURATION;
	flags |= MGMT_ADV_PARAM_TIMEOUT;
	flags |= MGMT_ADV_PARAM_INTERVALS;
	flags |= MGMT_ADV_PARAM_TX_POWER;
	flags |= MGMT_ADV_PARAM_SCAN_RSP;

	/* In extended adv TX_POWER returned from Set Adv Param
	 * will be always valid.
	 */
	if (hdev->adv_tx_power != HCI_TX_POWER_INVALID || ext_adv_capable(hdev))
		flags |= MGMT_ADV_FLAG_TX_POWER;

	if (ext_adv_capable(hdev)) {
		flags |= MGMT_ADV_FLAG_SEC_1M;
		flags |= MGMT_ADV_FLAG_HW_OFFLOAD;
		flags |= MGMT_ADV_FLAG_CAN_SET_TX_POWER;

		if (hdev->le_features[1] & HCI_LE_PHY_2M)
			flags |= MGMT_ADV_FLAG_SEC_2M;

		if (hdev->le_features[1] & HCI_LE_PHY_CODED)
			flags |= MGMT_ADV_FLAG_SEC_CODED;
	}

	return flags;
}

static int read_adv_features(struct sock *sk, struct hci_dev *hdev,
			     void *data, u16 data_len)
{
	struct mgmt_rp_read_adv_features *rp;
	size_t rp_len;
	int err;
	struct adv_info *adv_instance;
	u32 supported_flags;
	u8 *instance;

	bt_dev_dbg(hdev, "sock %p", sk);

	if (!lmp_le_capable(hdev))
		return mgmt_cmd_status(sk, hdev->id, MGMT_OP_READ_ADV_FEATURES,
				       MGMT_STATUS_REJECTED);

	hci_dev_lock(hdev);

	rp_len = sizeof(*rp) + hdev->adv_instance_cnt;
	rp = kmalloc(rp_len, GFP_ATOMIC);
	if (!rp) {
		hci_dev_unlock(hdev);
		return -ENOMEM;
	}

	supported_flags = get_supported_adv_flags(hdev);

	rp->supported_flags = cpu_to_le32(supported_flags);
	rp->max_adv_data_len = HCI_MAX_AD_LENGTH;
	rp->max_scan_rsp_len = HCI_MAX_AD_LENGTH;
	rp->max_instances = hdev->le_num_of_adv_sets;
	rp->num_instances = hdev->adv_instance_cnt;

	instance = rp->instance;
	list_for_each_entry(adv_instance, &hdev->adv_instances, list) {
		/* Only instances 1-le_num_of_adv_sets are externally visible */
		if (adv_instance->instance <= hdev->adv_instance_cnt) {
			*instance = adv_instance->instance;
			instance++;
		} else {
			rp->num_instances--;
			rp_len--;
		}
	}

	hci_dev_unlock(hdev);

	err = mgmt_cmd_complete(sk, hdev->id, MGMT_OP_READ_ADV_FEATURES,
				MGMT_STATUS_SUCCESS, rp, rp_len);

	kfree(rp);

	return err;
}

static u8 calculate_name_len(struct hci_dev *hdev)
{
	u8 buf[HCI_MAX_SHORT_NAME_LENGTH + 3];

	return eir_append_local_name(hdev, buf, 0);
}

static u8 tlv_data_max_len(struct hci_dev *hdev, u32 adv_flags,
			   bool is_adv_data)
{
	u8 max_len = HCI_MAX_AD_LENGTH;

	if (is_adv_data) {
		if (adv_flags & (MGMT_ADV_FLAG_DISCOV |
				 MGMT_ADV_FLAG_LIMITED_DISCOV |
				 MGMT_ADV_FLAG_MANAGED_FLAGS))
			max_len -= 3;

		if (adv_flags & MGMT_ADV_FLAG_TX_POWER)
			max_len -= 3;
	} else {
		if (adv_flags & MGMT_ADV_FLAG_LOCAL_NAME)
			max_len -= calculate_name_len(hdev);

		if (adv_flags & (MGMT_ADV_FLAG_APPEARANCE))
			max_len -= 4;
	}

	return max_len;
}

static bool flags_managed(u32 adv_flags)
{
	return adv_flags & (MGMT_ADV_FLAG_DISCOV |
			    MGMT_ADV_FLAG_LIMITED_DISCOV |
			    MGMT_ADV_FLAG_MANAGED_FLAGS);
}

static bool tx_power_managed(u32 adv_flags)
{
	return adv_flags & MGMT_ADV_FLAG_TX_POWER;
}

static bool name_managed(u32 adv_flags)
{
	return adv_flags & MGMT_ADV_FLAG_LOCAL_NAME;
}

static bool appearance_managed(u32 adv_flags)
{
	return adv_flags & MGMT_ADV_FLAG_APPEARANCE;
}

static bool tlv_data_is_valid(struct hci_dev *hdev, u32 adv_flags, u8 *data,
			      u8 len, bool is_adv_data)
{
	int i, cur_len;
	u8 max_len;

	max_len = tlv_data_max_len(hdev, adv_flags, is_adv_data);

	if (len > max_len)
		return false;

	/* Make sure that the data is correctly formatted. */
	for (i = 0; i < len; i += (cur_len + 1)) {
		cur_len = data[i];

		if (!cur_len)
			continue;

		if (data[i + 1] == EIR_FLAGS &&
		    (!is_adv_data || flags_managed(adv_flags)))
			return false;

		if (data[i + 1] == EIR_TX_POWER && tx_power_managed(adv_flags))
			return false;

		if (data[i + 1] == EIR_NAME_COMPLETE && name_managed(adv_flags))
			return false;

		if (data[i + 1] == EIR_NAME_SHORT && name_managed(adv_flags))
			return false;

		if (data[i + 1] == EIR_APPEARANCE &&
		    appearance_managed(adv_flags))
			return false;

		/* If the current field length would exceed the total data
		 * length, then it's invalid.
		 */
		if (i + cur_len >= len)
			return false;
	}

	return true;
}

static bool requested_adv_flags_are_valid(struct hci_dev *hdev, u32 adv_flags)
{
	u32 supported_flags, phy_flags;

	/* The current implementation only supports a subset of the specified
	 * flags. Also need to check mutual exclusiveness of sec flags.
	 */
	supported_flags = get_supported_adv_flags(hdev);
	phy_flags = adv_flags & MGMT_ADV_FLAG_SEC_MASK;
	if (adv_flags & ~supported_flags ||
	    ((phy_flags && (phy_flags ^ (phy_flags & -phy_flags)))))
		return false;

	return true;
}

static bool adv_busy(struct hci_dev *hdev)
{
	return pending_find(MGMT_OP_SET_LE, hdev);
}

static void add_adv_complete(struct hci_dev *hdev, struct sock *sk, u8 instance,
			     int err)
{
	struct adv_info *adv, *n;

	bt_dev_dbg(hdev, "err %d", err);

	hci_dev_lock(hdev);

	list_for_each_entry_safe(adv, n, &hdev->adv_instances, list) {
		u8 instance;

		if (!adv->pending)
			continue;

		if (!err) {
			adv->pending = false;
			continue;
		}

		instance = adv->instance;

		if (hdev->cur_adv_instance == instance)
			cancel_adv_timeout(hdev);

		hci_remove_adv_instance(hdev, instance);
		mgmt_advertising_removed(sk, hdev, instance);
	}

	hci_dev_unlock(hdev);
}

static void add_advertising_complete(struct hci_dev *hdev, void *data, int err)
{
	struct mgmt_pending_cmd *cmd = data;
	struct mgmt_cp_add_advertising *cp = cmd->param;
	struct mgmt_rp_add_advertising rp;

	memset(&rp, 0, sizeof(rp));

	rp.instance = cp->instance;

	if (err)
		mgmt_cmd_status(cmd->sk, cmd->index, cmd->opcode,
				mgmt_status(err));
	else
		mgmt_cmd_complete(cmd->sk, cmd->index, cmd->opcode,
				  mgmt_status(err), &rp, sizeof(rp));

	add_adv_complete(hdev, cmd->sk, cp->instance, err);

	mgmt_pending_free(cmd);
}

static int add_advertising_sync(struct hci_dev *hdev, void *data)
{
	struct mgmt_pending_cmd *cmd = data;
	struct mgmt_cp_add_advertising *cp = cmd->param;

	return hci_schedule_adv_instance_sync(hdev, cp->instance, true);
}

static int add_advertising(struct sock *sk, struct hci_dev *hdev,
			   void *data, u16 data_len)
{
	struct mgmt_cp_add_advertising *cp = data;
	struct mgmt_rp_add_advertising rp;
	u32 flags;
	u8 status;
	u16 timeout, duration;
	unsigned int prev_instance_cnt;
	u8 schedule_instance = 0;
	struct adv_info *adv, *next_instance;
	int err;
	struct mgmt_pending_cmd *cmd;

	bt_dev_dbg(hdev, "sock %p", sk);

	status = mgmt_le_support(hdev);
	if (status)
		return mgmt_cmd_status(sk, hdev->id, MGMT_OP_ADD_ADVERTISING,
				       status);

	if (cp->instance < 1 || cp->instance > hdev->le_num_of_adv_sets)
		return mgmt_cmd_status(sk, hdev->id, MGMT_OP_ADD_ADVERTISING,
				       MGMT_STATUS_INVALID_PARAMS);

	if (data_len != sizeof(*cp) + cp->adv_data_len + cp->scan_rsp_len)
		return mgmt_cmd_status(sk, hdev->id, MGMT_OP_ADD_ADVERTISING,
				       MGMT_STATUS_INVALID_PARAMS);

	flags = __le32_to_cpu(cp->flags);
	timeout = __le16_to_cpu(cp->timeout);
	duration = __le16_to_cpu(cp->duration);

	if (!requested_adv_flags_are_valid(hdev, flags))
		return mgmt_cmd_status(sk, hdev->id, MGMT_OP_ADD_ADVERTISING,
				       MGMT_STATUS_INVALID_PARAMS);

	hci_dev_lock(hdev);

	if (timeout && !hdev_is_powered(hdev)) {
		err = mgmt_cmd_status(sk, hdev->id, MGMT_OP_ADD_ADVERTISING,
				      MGMT_STATUS_REJECTED);
		goto unlock;
	}

	if (adv_busy(hdev)) {
		err = mgmt_cmd_status(sk, hdev->id, MGMT_OP_ADD_ADVERTISING,
				      MGMT_STATUS_BUSY);
		goto unlock;
	}

	if (!tlv_data_is_valid(hdev, flags, cp->data, cp->adv_data_len, true) ||
	    !tlv_data_is_valid(hdev, flags, cp->data + cp->adv_data_len,
			       cp->scan_rsp_len, false)) {
		err = mgmt_cmd_status(sk, hdev->id, MGMT_OP_ADD_ADVERTISING,
				      MGMT_STATUS_INVALID_PARAMS);
		goto unlock;
	}

	prev_instance_cnt = hdev->adv_instance_cnt;

	adv = hci_add_adv_instance(hdev, cp->instance, flags,
				   cp->adv_data_len, cp->data,
				   cp->scan_rsp_len,
				   cp->data + cp->adv_data_len,
				   timeout, duration,
				   HCI_ADV_TX_POWER_NO_PREFERENCE,
				   hdev->le_adv_min_interval,
				   hdev->le_adv_max_interval, 0);
	if (IS_ERR(adv)) {
		err = mgmt_cmd_status(sk, hdev->id, MGMT_OP_ADD_ADVERTISING,
				      MGMT_STATUS_FAILED);
		goto unlock;
	}

	/* Only trigger an advertising added event if a new instance was
	 * actually added.
	 */
	if (hdev->adv_instance_cnt > prev_instance_cnt)
		mgmt_advertising_added(sk, hdev, cp->instance);

	if (hdev->cur_adv_instance == cp->instance) {
		/* If the currently advertised instance is being changed then
		 * cancel the current advertising and schedule the next
		 * instance. If there is only one instance then the overridden
		 * advertising data will be visible right away.
		 */
		cancel_adv_timeout(hdev);

		next_instance = hci_get_next_instance(hdev, cp->instance);
		if (next_instance)
			schedule_instance = next_instance->instance;
	} else if (!hdev->adv_instance_timeout) {
		/* Immediately advertise the new instance if no other
		 * instance is currently being advertised.
		 */
		schedule_instance = cp->instance;
	}

	/* If the HCI_ADVERTISING flag is set or the device isn't powered or
	 * there is no instance to be advertised then we have no HCI
	 * communication to make. Simply return.
	 */
	if (!hdev_is_powered(hdev) ||
	    hci_dev_test_flag(hdev, HCI_ADVERTISING) ||
	    !schedule_instance) {
		rp.instance = cp->instance;
		err = mgmt_cmd_complete(sk, hdev->id, MGMT_OP_ADD_ADVERTISING,
					MGMT_STATUS_SUCCESS, &rp, sizeof(rp));
		goto unlock;
	}

	/* We're good to go, update advertising data, parameters, and start
	 * advertising.
	 */
	cmd = mgmt_pending_new(sk, MGMT_OP_ADD_ADVERTISING, hdev, data,
			       data_len);
	if (!cmd) {
		err = -ENOMEM;
		goto unlock;
	}

	cp->instance = schedule_instance;

	err = hci_cmd_sync_queue(hdev, add_advertising_sync, cmd,
				 add_advertising_complete);
	if (err < 0)
		mgmt_pending_free(cmd);

unlock:
	hci_dev_unlock(hdev);

	return err;
}

static void add_ext_adv_params_complete(struct hci_dev *hdev, void *data,
					int err)
{
	struct mgmt_pending_cmd *cmd = data;
	struct mgmt_cp_add_ext_adv_params *cp = cmd->param;
	struct mgmt_rp_add_ext_adv_params rp;
	struct adv_info *adv;
	u32 flags;

	BT_DBG("%s", hdev->name);

	hci_dev_lock(hdev);

	adv = hci_find_adv_instance(hdev, cp->instance);
	if (!adv)
		goto unlock;

	rp.instance = cp->instance;
	rp.tx_power = adv->tx_power;

	/* While we're at it, inform userspace of the available space for this
	 * advertisement, given the flags that will be used.
	 */
	flags = __le32_to_cpu(cp->flags);
	rp.max_adv_data_len = tlv_data_max_len(hdev, flags, true);
	rp.max_scan_rsp_len = tlv_data_max_len(hdev, flags, false);

	if (err) {
		/* If this advertisement was previously advertising and we
		 * failed to update it, we signal that it has been removed and
		 * delete its structure
		 */
		if (!adv->pending)
			mgmt_advertising_removed(cmd->sk, hdev, cp->instance);

		hci_remove_adv_instance(hdev, cp->instance);

		mgmt_cmd_status(cmd->sk, cmd->index, cmd->opcode,
				mgmt_status(err));
	} else {
		mgmt_cmd_complete(cmd->sk, cmd->index, cmd->opcode,
				  mgmt_status(err), &rp, sizeof(rp));
	}

unlock:
	if (cmd)
		mgmt_pending_free(cmd);

	hci_dev_unlock(hdev);
}

static int add_ext_adv_params_sync(struct hci_dev *hdev, void *data)
{
	struct mgmt_pending_cmd *cmd = data;
	struct mgmt_cp_add_ext_adv_params *cp = cmd->param;

	return hci_setup_ext_adv_instance_sync(hdev, cp->instance);
}

static int add_ext_adv_params(struct sock *sk, struct hci_dev *hdev,
			      void *data, u16 data_len)
{
	struct mgmt_cp_add_ext_adv_params *cp = data;
	struct mgmt_rp_add_ext_adv_params rp;
	struct mgmt_pending_cmd *cmd = NULL;
	struct adv_info *adv;
	u32 flags, min_interval, max_interval;
	u16 timeout, duration;
	u8 status;
	s8 tx_power;
	int err;

	BT_DBG("%s", hdev->name);

	status = mgmt_le_support(hdev);
	if (status)
		return mgmt_cmd_status(sk, hdev->id, MGMT_OP_ADD_EXT_ADV_PARAMS,
				       status);

	if (cp->instance < 1 || cp->instance > hdev->le_num_of_adv_sets)
		return mgmt_cmd_status(sk, hdev->id, MGMT_OP_ADD_EXT_ADV_PARAMS,
				       MGMT_STATUS_INVALID_PARAMS);

	/* The purpose of breaking add_advertising into two separate MGMT calls
	 * for params and data is to allow more parameters to be added to this
	 * structure in the future. For this reason, we verify that we have the
	 * bare minimum structure we know of when the interface was defined. Any
	 * extra parameters we don't know about will be ignored in this request.
	 */
	if (data_len < MGMT_ADD_EXT_ADV_PARAMS_MIN_SIZE)
		return mgmt_cmd_status(sk, hdev->id, MGMT_OP_ADD_EXT_ADV_PARAMS,
				       MGMT_STATUS_INVALID_PARAMS);

	flags = __le32_to_cpu(cp->flags);

	if (!requested_adv_flags_are_valid(hdev, flags))
		return mgmt_cmd_status(sk, hdev->id, MGMT_OP_ADD_EXT_ADV_PARAMS,
				       MGMT_STATUS_INVALID_PARAMS);

	hci_dev_lock(hdev);

	/* In new interface, we require that we are powered to register */
	if (!hdev_is_powered(hdev)) {
		err = mgmt_cmd_status(sk, hdev->id, MGMT_OP_ADD_EXT_ADV_PARAMS,
				      MGMT_STATUS_REJECTED);
		goto unlock;
	}

	if (adv_busy(hdev)) {
		err = mgmt_cmd_status(sk, hdev->id, MGMT_OP_ADD_EXT_ADV_PARAMS,
				      MGMT_STATUS_BUSY);
		goto unlock;
	}

	/* Parse defined parameters from request, use defaults otherwise */
	timeout = (flags & MGMT_ADV_PARAM_TIMEOUT) ?
		  __le16_to_cpu(cp->timeout) : 0;

	duration = (flags & MGMT_ADV_PARAM_DURATION) ?
		   __le16_to_cpu(cp->duration) :
		   hdev->def_multi_adv_rotation_duration;

	min_interval = (flags & MGMT_ADV_PARAM_INTERVALS) ?
		       __le32_to_cpu(cp->min_interval) :
		       hdev->le_adv_min_interval;

	max_interval = (flags & MGMT_ADV_PARAM_INTERVALS) ?
		       __le32_to_cpu(cp->max_interval) :
		       hdev->le_adv_max_interval;

	tx_power = (flags & MGMT_ADV_PARAM_TX_POWER) ?
		   cp->tx_power :
		   HCI_ADV_TX_POWER_NO_PREFERENCE;

	/* Create advertising instance with no advertising or response data */
	adv = hci_add_adv_instance(hdev, cp->instance, flags, 0, NULL, 0, NULL,
				   timeout, duration, tx_power, min_interval,
				   max_interval, 0);

	if (IS_ERR(adv)) {
		err = mgmt_cmd_status(sk, hdev->id, MGMT_OP_ADD_EXT_ADV_PARAMS,
				      MGMT_STATUS_FAILED);
		goto unlock;
	}

	/* Submit request for advertising params if ext adv available */
	if (ext_adv_capable(hdev)) {
		cmd = mgmt_pending_new(sk, MGMT_OP_ADD_EXT_ADV_PARAMS, hdev,
				       data, data_len);
		if (!cmd) {
			err = -ENOMEM;
			hci_remove_adv_instance(hdev, cp->instance);
			goto unlock;
		}

		err = hci_cmd_sync_queue(hdev, add_ext_adv_params_sync, cmd,
					 add_ext_adv_params_complete);
		if (err < 0)
			mgmt_pending_free(cmd);
	} else {
		rp.instance = cp->instance;
		rp.tx_power = HCI_ADV_TX_POWER_NO_PREFERENCE;
		rp.max_adv_data_len = tlv_data_max_len(hdev, flags, true);
		rp.max_scan_rsp_len = tlv_data_max_len(hdev, flags, false);
		err = mgmt_cmd_complete(sk, hdev->id,
					MGMT_OP_ADD_EXT_ADV_PARAMS,
					MGMT_STATUS_SUCCESS, &rp, sizeof(rp));
	}

unlock:
	hci_dev_unlock(hdev);

	return err;
}

static void add_ext_adv_data_complete(struct hci_dev *hdev, void *data, int err)
{
	struct mgmt_pending_cmd *cmd = data;
	struct mgmt_cp_add_ext_adv_data *cp = cmd->param;
	struct mgmt_rp_add_advertising rp;

	add_adv_complete(hdev, cmd->sk, cp->instance, err);

	memset(&rp, 0, sizeof(rp));

	rp.instance = cp->instance;

	if (err)
		mgmt_cmd_status(cmd->sk, cmd->index, cmd->opcode,
				mgmt_status(err));
	else
		mgmt_cmd_complete(cmd->sk, cmd->index, cmd->opcode,
				  mgmt_status(err), &rp, sizeof(rp));

	mgmt_pending_free(cmd);
}

static int add_ext_adv_data_sync(struct hci_dev *hdev, void *data)
{
	struct mgmt_pending_cmd *cmd = data;
	struct mgmt_cp_add_ext_adv_data *cp = cmd->param;
	int err;

	if (ext_adv_capable(hdev)) {
		err = hci_update_adv_data_sync(hdev, cp->instance);
		if (err)
			return err;

		err = hci_update_scan_rsp_data_sync(hdev, cp->instance);
		if (err)
			return err;

		return hci_enable_ext_advertising_sync(hdev, cp->instance);
	}

	return hci_schedule_adv_instance_sync(hdev, cp->instance, true);
}

static int add_ext_adv_data(struct sock *sk, struct hci_dev *hdev, void *data,
			    u16 data_len)
{
	struct mgmt_cp_add_ext_adv_data *cp = data;
	struct mgmt_rp_add_ext_adv_data rp;
	u8 schedule_instance = 0;
	struct adv_info *next_instance;
	struct adv_info *adv_instance;
	int err = 0;
	struct mgmt_pending_cmd *cmd;

	BT_DBG("%s", hdev->name);

	hci_dev_lock(hdev);

	adv_instance = hci_find_adv_instance(hdev, cp->instance);

	if (!adv_instance) {
		err = mgmt_cmd_status(sk, hdev->id, MGMT_OP_ADD_EXT_ADV_DATA,
				      MGMT_STATUS_INVALID_PARAMS);
		goto unlock;
	}

	/* In new interface, we require that we are powered to register */
	if (!hdev_is_powered(hdev)) {
		err = mgmt_cmd_status(sk, hdev->id, MGMT_OP_ADD_EXT_ADV_DATA,
				      MGMT_STATUS_REJECTED);
		goto clear_new_instance;
	}

	if (adv_busy(hdev)) {
		err = mgmt_cmd_status(sk, hdev->id, MGMT_OP_ADD_EXT_ADV_DATA,
				      MGMT_STATUS_BUSY);
		goto clear_new_instance;
	}

	/* Validate new data */
	if (!tlv_data_is_valid(hdev, adv_instance->flags, cp->data,
			       cp->adv_data_len, true) ||
	    !tlv_data_is_valid(hdev, adv_instance->flags, cp->data +
			       cp->adv_data_len, cp->scan_rsp_len, false)) {
		err = mgmt_cmd_status(sk, hdev->id, MGMT_OP_ADD_EXT_ADV_DATA,
				      MGMT_STATUS_INVALID_PARAMS);
		goto clear_new_instance;
	}

	/* Set the data in the advertising instance */
	hci_set_adv_instance_data(hdev, cp->instance, cp->adv_data_len,
				  cp->data, cp->scan_rsp_len,
				  cp->data + cp->adv_data_len);

	/* If using software rotation, determine next instance to use */
	if (hdev->cur_adv_instance == cp->instance) {
		/* If the currently advertised instance is being changed
		 * then cancel the current advertising and schedule the
		 * next instance. If there is only one instance then the
		 * overridden advertising data will be visible right
		 * away
		 */
		cancel_adv_timeout(hdev);

		next_instance = hci_get_next_instance(hdev, cp->instance);
		if (next_instance)
			schedule_instance = next_instance->instance;
	} else if (!hdev->adv_instance_timeout) {
		/* Immediately advertise the new instance if no other
		 * instance is currently being advertised.
		 */
		schedule_instance = cp->instance;
	}

	/* If the HCI_ADVERTISING flag is set or there is no instance to
	 * be advertised then we have no HCI communication to make.
	 * Simply return.
	 */
	if (hci_dev_test_flag(hdev, HCI_ADVERTISING) || !schedule_instance) {
		if (adv_instance->pending) {
			mgmt_advertising_added(sk, hdev, cp->instance);
			adv_instance->pending = false;
		}
		rp.instance = cp->instance;
		err = mgmt_cmd_complete(sk, hdev->id, MGMT_OP_ADD_EXT_ADV_DATA,
					MGMT_STATUS_SUCCESS, &rp, sizeof(rp));
		goto unlock;
	}

	cmd = mgmt_pending_new(sk, MGMT_OP_ADD_EXT_ADV_DATA, hdev, data,
			       data_len);
	if (!cmd) {
		err = -ENOMEM;
		goto clear_new_instance;
	}

	err = hci_cmd_sync_queue(hdev, add_ext_adv_data_sync, cmd,
				 add_ext_adv_data_complete);
	if (err < 0) {
		mgmt_pending_free(cmd);
		goto clear_new_instance;
	}

	/* We were successful in updating data, so trigger advertising_added
	 * event if this is an instance that wasn't previously advertising. If
	 * a failure occurs in the requests we initiated, we will remove the
	 * instance again in add_advertising_complete
	 */
	if (adv_instance->pending)
		mgmt_advertising_added(sk, hdev, cp->instance);

	goto unlock;

clear_new_instance:
	hci_remove_adv_instance(hdev, cp->instance);

unlock:
	hci_dev_unlock(hdev);

	return err;
}

static void remove_advertising_complete(struct hci_dev *hdev, void *data,
					int err)
{
	struct mgmt_pending_cmd *cmd = data;
	struct mgmt_cp_remove_advertising *cp = cmd->param;
	struct mgmt_rp_remove_advertising rp;

	bt_dev_dbg(hdev, "err %d", err);

	memset(&rp, 0, sizeof(rp));
	rp.instance = cp->instance;

	if (err)
		mgmt_cmd_status(cmd->sk, cmd->index, cmd->opcode,
				mgmt_status(err));
	else
		mgmt_cmd_complete(cmd->sk, cmd->index, cmd->opcode,
				  MGMT_STATUS_SUCCESS, &rp, sizeof(rp));

	mgmt_pending_free(cmd);
}

static int remove_advertising_sync(struct hci_dev *hdev, void *data)
{
	struct mgmt_pending_cmd *cmd = data;
	struct mgmt_cp_remove_advertising *cp = cmd->param;
	int err;

	err = hci_remove_advertising_sync(hdev, cmd->sk, cp->instance, true);
	if (err)
		return err;

	if (list_empty(&hdev->adv_instances))
		err = hci_disable_advertising_sync(hdev);

	return err;
}

static int remove_advertising(struct sock *sk, struct hci_dev *hdev,
			      void *data, u16 data_len)
{
	struct mgmt_cp_remove_advertising *cp = data;
	struct mgmt_pending_cmd *cmd;
	int err;

	bt_dev_dbg(hdev, "sock %p", sk);

	hci_dev_lock(hdev);

	if (cp->instance && !hci_find_adv_instance(hdev, cp->instance)) {
		err = mgmt_cmd_status(sk, hdev->id,
				      MGMT_OP_REMOVE_ADVERTISING,
				      MGMT_STATUS_INVALID_PARAMS);
		goto unlock;
	}

	if (pending_find(MGMT_OP_SET_LE, hdev)) {
		err = mgmt_cmd_status(sk, hdev->id, MGMT_OP_REMOVE_ADVERTISING,
				      MGMT_STATUS_BUSY);
		goto unlock;
	}

	if (list_empty(&hdev->adv_instances)) {
		err = mgmt_cmd_status(sk, hdev->id, MGMT_OP_REMOVE_ADVERTISING,
				      MGMT_STATUS_INVALID_PARAMS);
		goto unlock;
	}

	cmd = mgmt_pending_new(sk, MGMT_OP_REMOVE_ADVERTISING, hdev, data,
			       data_len);
	if (!cmd) {
		err = -ENOMEM;
		goto unlock;
	}

	err = hci_cmd_sync_queue(hdev, remove_advertising_sync, cmd,
				 remove_advertising_complete);
	if (err < 0)
		mgmt_pending_free(cmd);

unlock:
	hci_dev_unlock(hdev);

	return err;
}

static int get_adv_size_info(struct sock *sk, struct hci_dev *hdev,
			     void *data, u16 data_len)
{
	struct mgmt_cp_get_adv_size_info *cp = data;
	struct mgmt_rp_get_adv_size_info rp;
	u32 flags, supported_flags;

	bt_dev_dbg(hdev, "sock %p", sk);

	if (!lmp_le_capable(hdev))
		return mgmt_cmd_status(sk, hdev->id, MGMT_OP_GET_ADV_SIZE_INFO,
				       MGMT_STATUS_REJECTED);

	if (cp->instance < 1 || cp->instance > hdev->le_num_of_adv_sets)
		return mgmt_cmd_status(sk, hdev->id, MGMT_OP_GET_ADV_SIZE_INFO,
				       MGMT_STATUS_INVALID_PARAMS);

	flags = __le32_to_cpu(cp->flags);

	/* The current implementation only supports a subset of the specified
	 * flags.
	 */
	supported_flags = get_supported_adv_flags(hdev);
	if (flags & ~supported_flags)
		return mgmt_cmd_status(sk, hdev->id, MGMT_OP_GET_ADV_SIZE_INFO,
				       MGMT_STATUS_INVALID_PARAMS);

	rp.instance = cp->instance;
	rp.flags = cp->flags;
	rp.max_adv_data_len = tlv_data_max_len(hdev, flags, true);
	rp.max_scan_rsp_len = tlv_data_max_len(hdev, flags, false);

	return mgmt_cmd_complete(sk, hdev->id, MGMT_OP_GET_ADV_SIZE_INFO,
				 MGMT_STATUS_SUCCESS, &rp, sizeof(rp));
}

static const struct hci_mgmt_handler mgmt_handlers[] = {
	{ NULL }, /* 0x0000 (no command) */
	{ read_version,            MGMT_READ_VERSION_SIZE,
						HCI_MGMT_NO_HDEV |
						HCI_MGMT_UNTRUSTED },
	{ read_commands,           MGMT_READ_COMMANDS_SIZE,
						HCI_MGMT_NO_HDEV |
						HCI_MGMT_UNTRUSTED },
	{ read_index_list,         MGMT_READ_INDEX_LIST_SIZE,
						HCI_MGMT_NO_HDEV |
						HCI_MGMT_UNTRUSTED },
	{ read_controller_info,    MGMT_READ_INFO_SIZE,
						HCI_MGMT_UNTRUSTED },
	{ set_powered,             MGMT_SETTING_SIZE },
	{ set_discoverable,        MGMT_SET_DISCOVERABLE_SIZE },
	{ set_connectable,         MGMT_SETTING_SIZE },
	{ set_fast_connectable,    MGMT_SETTING_SIZE },
	{ set_bondable,            MGMT_SETTING_SIZE },
	{ set_link_security,       MGMT_SETTING_SIZE },
	{ set_ssp,                 MGMT_SETTING_SIZE },
	{ set_hs,                  MGMT_SETTING_SIZE },
	{ set_le,                  MGMT_SETTING_SIZE },
	{ set_dev_class,           MGMT_SET_DEV_CLASS_SIZE },
	{ set_local_name,          MGMT_SET_LOCAL_NAME_SIZE },
	{ add_uuid,                MGMT_ADD_UUID_SIZE },
	{ remove_uuid,             MGMT_REMOVE_UUID_SIZE },
	{ load_link_keys,          MGMT_LOAD_LINK_KEYS_SIZE,
						HCI_MGMT_VAR_LEN },
	{ load_long_term_keys,     MGMT_LOAD_LONG_TERM_KEYS_SIZE,
						HCI_MGMT_VAR_LEN },
	{ disconnect,              MGMT_DISCONNECT_SIZE },
	{ get_connections,         MGMT_GET_CONNECTIONS_SIZE },
	{ pin_code_reply,          MGMT_PIN_CODE_REPLY_SIZE },
	{ pin_code_neg_reply,      MGMT_PIN_CODE_NEG_REPLY_SIZE },
	{ set_io_capability,       MGMT_SET_IO_CAPABILITY_SIZE },
	{ pair_device,             MGMT_PAIR_DEVICE_SIZE },
	{ cancel_pair_device,      MGMT_CANCEL_PAIR_DEVICE_SIZE },
	{ unpair_device,           MGMT_UNPAIR_DEVICE_SIZE },
	{ user_confirm_reply,      MGMT_USER_CONFIRM_REPLY_SIZE },
	{ user_confirm_neg_reply,  MGMT_USER_CONFIRM_NEG_REPLY_SIZE },
	{ user_passkey_reply,      MGMT_USER_PASSKEY_REPLY_SIZE },
	{ user_passkey_neg_reply,  MGMT_USER_PASSKEY_NEG_REPLY_SIZE },
	{ read_local_oob_data,     MGMT_READ_LOCAL_OOB_DATA_SIZE },
	{ add_remote_oob_data,     MGMT_ADD_REMOTE_OOB_DATA_SIZE,
						HCI_MGMT_VAR_LEN },
	{ remove_remote_oob_data,  MGMT_REMOVE_REMOTE_OOB_DATA_SIZE },
	{ start_discovery,         MGMT_START_DISCOVERY_SIZE },
	{ stop_discovery,          MGMT_STOP_DISCOVERY_SIZE },
	{ confirm_name,            MGMT_CONFIRM_NAME_SIZE },
	{ block_device,            MGMT_BLOCK_DEVICE_SIZE },
	{ unblock_device,          MGMT_UNBLOCK_DEVICE_SIZE },
	{ set_device_id,           MGMT_SET_DEVICE_ID_SIZE },
	{ set_advertising,         MGMT_SETTING_SIZE },
	{ set_bredr,               MGMT_SETTING_SIZE },
	{ set_static_address,      MGMT_SET_STATIC_ADDRESS_SIZE },
	{ set_scan_params,         MGMT_SET_SCAN_PARAMS_SIZE },
	{ set_secure_conn,         MGMT_SETTING_SIZE },
	{ set_debug_keys,          MGMT_SETTING_SIZE },
	{ set_privacy,             MGMT_SET_PRIVACY_SIZE },
	{ load_irks,               MGMT_LOAD_IRKS_SIZE,
						HCI_MGMT_VAR_LEN },
	{ get_conn_info,           MGMT_GET_CONN_INFO_SIZE },
	{ get_clock_info,          MGMT_GET_CLOCK_INFO_SIZE },
	{ add_device,              MGMT_ADD_DEVICE_SIZE },
	{ remove_device,           MGMT_REMOVE_DEVICE_SIZE },
	{ load_conn_param,         MGMT_LOAD_CONN_PARAM_SIZE,
						HCI_MGMT_VAR_LEN },
	{ read_unconf_index_list,  MGMT_READ_UNCONF_INDEX_LIST_SIZE,
						HCI_MGMT_NO_HDEV |
						HCI_MGMT_UNTRUSTED },
	{ read_config_info,        MGMT_READ_CONFIG_INFO_SIZE,
						HCI_MGMT_UNCONFIGURED |
						HCI_MGMT_UNTRUSTED },
	{ set_external_config,     MGMT_SET_EXTERNAL_CONFIG_SIZE,
						HCI_MGMT_UNCONFIGURED },
	{ set_public_address,      MGMT_SET_PUBLIC_ADDRESS_SIZE,
						HCI_MGMT_UNCONFIGURED },
	{ start_service_discovery, MGMT_START_SERVICE_DISCOVERY_SIZE,
						HCI_MGMT_VAR_LEN },
	{ read_local_oob_ext_data, MGMT_READ_LOCAL_OOB_EXT_DATA_SIZE },
	{ read_ext_index_list,     MGMT_READ_EXT_INDEX_LIST_SIZE,
						HCI_MGMT_NO_HDEV |
						HCI_MGMT_UNTRUSTED },
	{ read_adv_features,       MGMT_READ_ADV_FEATURES_SIZE },
	{ add_advertising,	   MGMT_ADD_ADVERTISING_SIZE,
						HCI_MGMT_VAR_LEN },
	{ remove_advertising,	   MGMT_REMOVE_ADVERTISING_SIZE },
	{ get_adv_size_info,       MGMT_GET_ADV_SIZE_INFO_SIZE },
	{ start_limited_discovery, MGMT_START_DISCOVERY_SIZE },
	{ read_ext_controller_info,MGMT_READ_EXT_INFO_SIZE,
						HCI_MGMT_UNTRUSTED },
	{ set_appearance,	   MGMT_SET_APPEARANCE_SIZE },
	{ get_phy_configuration,   MGMT_GET_PHY_CONFIGURATION_SIZE },
	{ set_phy_configuration,   MGMT_SET_PHY_CONFIGURATION_SIZE },
	{ set_blocked_keys,	   MGMT_OP_SET_BLOCKED_KEYS_SIZE,
						HCI_MGMT_VAR_LEN },
	{ set_wideband_speech,	   MGMT_SETTING_SIZE },
	{ read_controller_cap,     MGMT_READ_CONTROLLER_CAP_SIZE,
						HCI_MGMT_UNTRUSTED },
	{ read_exp_features_info,  MGMT_READ_EXP_FEATURES_INFO_SIZE,
						HCI_MGMT_UNTRUSTED |
						HCI_MGMT_HDEV_OPTIONAL },
	{ set_exp_feature,         MGMT_SET_EXP_FEATURE_SIZE,
						HCI_MGMT_VAR_LEN |
						HCI_MGMT_HDEV_OPTIONAL },
	{ read_def_system_config,  MGMT_READ_DEF_SYSTEM_CONFIG_SIZE,
						HCI_MGMT_UNTRUSTED },
	{ set_def_system_config,   MGMT_SET_DEF_SYSTEM_CONFIG_SIZE,
						HCI_MGMT_VAR_LEN },
	{ read_def_runtime_config, MGMT_READ_DEF_RUNTIME_CONFIG_SIZE,
						HCI_MGMT_UNTRUSTED },
	{ set_def_runtime_config,  MGMT_SET_DEF_RUNTIME_CONFIG_SIZE,
						HCI_MGMT_VAR_LEN },
	{ get_device_flags,        MGMT_GET_DEVICE_FLAGS_SIZE },
	{ set_device_flags,        MGMT_SET_DEVICE_FLAGS_SIZE },
	{ read_adv_mon_features,   MGMT_READ_ADV_MONITOR_FEATURES_SIZE },
	{ add_adv_patterns_monitor,MGMT_ADD_ADV_PATTERNS_MONITOR_SIZE,
						HCI_MGMT_VAR_LEN },
	{ remove_adv_monitor,      MGMT_REMOVE_ADV_MONITOR_SIZE },
	{ add_ext_adv_params,      MGMT_ADD_EXT_ADV_PARAMS_MIN_SIZE,
						HCI_MGMT_VAR_LEN },
	{ add_ext_adv_data,        MGMT_ADD_EXT_ADV_DATA_SIZE,
						HCI_MGMT_VAR_LEN },
	{ add_adv_patterns_monitor_rssi,
				   MGMT_ADD_ADV_PATTERNS_MONITOR_RSSI_SIZE },
	{ set_mesh,                MGMT_SET_MESH_RECEIVER_SIZE,
						HCI_MGMT_VAR_LEN },
	{ mesh_features,           MGMT_MESH_READ_FEATURES_SIZE },
	{ mesh_send,               MGMT_MESH_SEND_SIZE,
						HCI_MGMT_VAR_LEN },
	{ mesh_send_cancel,        MGMT_MESH_SEND_CANCEL_SIZE },
};

void mgmt_index_added(struct hci_dev *hdev)
{
	struct mgmt_ev_ext_index ev;

	if (test_bit(HCI_QUIRK_RAW_DEVICE, &hdev->quirks))
		return;

	switch (hdev->dev_type) {
	case HCI_PRIMARY:
		if (hci_dev_test_flag(hdev, HCI_UNCONFIGURED)) {
			mgmt_index_event(MGMT_EV_UNCONF_INDEX_ADDED, hdev,
					 NULL, 0, HCI_MGMT_UNCONF_INDEX_EVENTS);
			ev.type = 0x01;
		} else {
			mgmt_index_event(MGMT_EV_INDEX_ADDED, hdev, NULL, 0,
					 HCI_MGMT_INDEX_EVENTS);
			ev.type = 0x00;
		}
		break;
	case HCI_AMP:
		ev.type = 0x02;
		break;
	default:
		return;
	}

	ev.bus = hdev->bus;

	mgmt_index_event(MGMT_EV_EXT_INDEX_ADDED, hdev, &ev, sizeof(ev),
			 HCI_MGMT_EXT_INDEX_EVENTS);
}

void mgmt_index_removed(struct hci_dev *hdev)
{
	struct mgmt_ev_ext_index ev;
	u8 status = MGMT_STATUS_INVALID_INDEX;

	if (test_bit(HCI_QUIRK_RAW_DEVICE, &hdev->quirks))
		return;

	switch (hdev->dev_type) {
	case HCI_PRIMARY:
		mgmt_pending_foreach(0, hdev, cmd_complete_rsp, &status);

		if (hci_dev_test_flag(hdev, HCI_UNCONFIGURED)) {
			mgmt_index_event(MGMT_EV_UNCONF_INDEX_REMOVED, hdev,
					 NULL, 0, HCI_MGMT_UNCONF_INDEX_EVENTS);
			ev.type = 0x01;
		} else {
			mgmt_index_event(MGMT_EV_INDEX_REMOVED, hdev, NULL, 0,
					 HCI_MGMT_INDEX_EVENTS);
			ev.type = 0x00;
		}
		break;
	case HCI_AMP:
		ev.type = 0x02;
		break;
	default:
		return;
	}

	ev.bus = hdev->bus;

	mgmt_index_event(MGMT_EV_EXT_INDEX_REMOVED, hdev, &ev, sizeof(ev),
			 HCI_MGMT_EXT_INDEX_EVENTS);

	/* Cancel any remaining timed work */
	if (!hci_dev_test_flag(hdev, HCI_MGMT))
		return;
	cancel_delayed_work_sync(&hdev->discov_off);
	cancel_delayed_work_sync(&hdev->service_cache);
	cancel_delayed_work_sync(&hdev->rpa_expired);
}

void mgmt_power_on(struct hci_dev *hdev, int err)
{
	struct cmd_lookup match = { NULL, hdev };

	bt_dev_dbg(hdev, "err %d", err);

	hci_dev_lock(hdev);

	if (!err) {
		restart_le_actions(hdev);
		hci_update_passive_scan(hdev);
	}

	mgmt_pending_foreach(MGMT_OP_SET_POWERED, hdev, settings_rsp, &match);

	new_settings(hdev, match.sk);

	if (match.sk)
		sock_put(match.sk);

	hci_dev_unlock(hdev);
}

void __mgmt_power_off(struct hci_dev *hdev)
{
	struct cmd_lookup match = { NULL, hdev };
	u8 status, zero_cod[] = { 0, 0, 0 };

	mgmt_pending_foreach(MGMT_OP_SET_POWERED, hdev, settings_rsp, &match);

	/* If the power off is because of hdev unregistration let
	 * use the appropriate INVALID_INDEX status. Otherwise use
	 * NOT_POWERED. We cover both scenarios here since later in
	 * mgmt_index_removed() any hci_conn callbacks will have already
	 * been triggered, potentially causing misleading DISCONNECTED
	 * status responses.
	 */
	if (hci_dev_test_flag(hdev, HCI_UNREGISTER))
		status = MGMT_STATUS_INVALID_INDEX;
	else
		status = MGMT_STATUS_NOT_POWERED;

	mgmt_pending_foreach(0, hdev, cmd_complete_rsp, &status);

	if (memcmp(hdev->dev_class, zero_cod, sizeof(zero_cod)) != 0) {
		mgmt_limited_event(MGMT_EV_CLASS_OF_DEV_CHANGED, hdev,
				   zero_cod, sizeof(zero_cod),
				   HCI_MGMT_DEV_CLASS_EVENTS, NULL);
		ext_info_changed(hdev, NULL);
	}

	new_settings(hdev, match.sk);

	if (match.sk)
		sock_put(match.sk);
}

void mgmt_set_powered_failed(struct hci_dev *hdev, int err)
{
	struct mgmt_pending_cmd *cmd;
	u8 status;

	cmd = pending_find(MGMT_OP_SET_POWERED, hdev);
	if (!cmd)
		return;

	if (err == -ERFKILL)
		status = MGMT_STATUS_RFKILLED;
	else
		status = MGMT_STATUS_FAILED;

	mgmt_cmd_status(cmd->sk, hdev->id, MGMT_OP_SET_POWERED, status);

	mgmt_pending_remove(cmd);
}

void mgmt_new_link_key(struct hci_dev *hdev, struct link_key *key,
		       bool persistent)
{
	struct mgmt_ev_new_link_key ev;

	memset(&ev, 0, sizeof(ev));

	ev.store_hint = persistent;
	bacpy(&ev.key.addr.bdaddr, &key->bdaddr);
	ev.key.addr.type = BDADDR_BREDR;
	ev.key.type = key->type;
	memcpy(ev.key.val, key->val, HCI_LINK_KEY_SIZE);
	ev.key.pin_len = key->pin_len;

	mgmt_event(MGMT_EV_NEW_LINK_KEY, hdev, &ev, sizeof(ev), NULL);
}

static u8 mgmt_ltk_type(struct smp_ltk *ltk)
{
	switch (ltk->type) {
	case SMP_LTK:
	case SMP_LTK_RESPONDER:
		if (ltk->authenticated)
			return MGMT_LTK_AUTHENTICATED;
		return MGMT_LTK_UNAUTHENTICATED;
	case SMP_LTK_P256:
		if (ltk->authenticated)
			return MGMT_LTK_P256_AUTH;
		return MGMT_LTK_P256_UNAUTH;
	case SMP_LTK_P256_DEBUG:
		return MGMT_LTK_P256_DEBUG;
	}

	return MGMT_LTK_UNAUTHENTICATED;
}

void mgmt_new_ltk(struct hci_dev *hdev, struct smp_ltk *key, bool persistent)
{
	struct mgmt_ev_new_long_term_key ev;

	memset(&ev, 0, sizeof(ev));

	/* Devices using resolvable or non-resolvable random addresses
	 * without providing an identity resolving key don't require
	 * to store long term keys. Their addresses will change the
	 * next time around.
	 *
	 * Only when a remote device provides an identity address
	 * make sure the long term key is stored. If the remote
	 * identity is known, the long term keys are internally
	 * mapped to the identity address. So allow static random
	 * and public addresses here.
	 */
	if (key->bdaddr_type == ADDR_LE_DEV_RANDOM &&
	    (key->bdaddr.b[5] & 0xc0) != 0xc0)
		ev.store_hint = 0x00;
	else
		ev.store_hint = persistent;

	bacpy(&ev.key.addr.bdaddr, &key->bdaddr);
	ev.key.addr.type = link_to_bdaddr(LE_LINK, key->bdaddr_type);
	ev.key.type = mgmt_ltk_type(key);
	ev.key.enc_size = key->enc_size;
	ev.key.ediv = key->ediv;
	ev.key.rand = key->rand;

	if (key->type == SMP_LTK)
		ev.key.initiator = 1;

	/* Make sure we copy only the significant bytes based on the
	 * encryption key size, and set the rest of the value to zeroes.
	 */
	memcpy(ev.key.val, key->val, key->enc_size);
	memset(ev.key.val + key->enc_size, 0,
	       sizeof(ev.key.val) - key->enc_size);

	mgmt_event(MGMT_EV_NEW_LONG_TERM_KEY, hdev, &ev, sizeof(ev), NULL);
}

void mgmt_new_irk(struct hci_dev *hdev, struct smp_irk *irk, bool persistent)
{
	struct mgmt_ev_new_irk ev;

	memset(&ev, 0, sizeof(ev));

	ev.store_hint = persistent;

	bacpy(&ev.rpa, &irk->rpa);
	bacpy(&ev.irk.addr.bdaddr, &irk->bdaddr);
	ev.irk.addr.type = link_to_bdaddr(LE_LINK, irk->addr_type);
	memcpy(ev.irk.val, irk->val, sizeof(irk->val));

	mgmt_event(MGMT_EV_NEW_IRK, hdev, &ev, sizeof(ev), NULL);
}

void mgmt_new_csrk(struct hci_dev *hdev, struct smp_csrk *csrk,
		   bool persistent)
{
	struct mgmt_ev_new_csrk ev;

	memset(&ev, 0, sizeof(ev));

	/* Devices using resolvable or non-resolvable random addresses
	 * without providing an identity resolving key don't require
	 * to store signature resolving keys. Their addresses will change
	 * the next time around.
	 *
	 * Only when a remote device provides an identity address
	 * make sure the signature resolving key is stored. So allow
	 * static random and public addresses here.
	 */
	if (csrk->bdaddr_type == ADDR_LE_DEV_RANDOM &&
	    (csrk->bdaddr.b[5] & 0xc0) != 0xc0)
		ev.store_hint = 0x00;
	else
		ev.store_hint = persistent;

	bacpy(&ev.key.addr.bdaddr, &csrk->bdaddr);
	ev.key.addr.type = link_to_bdaddr(LE_LINK, csrk->bdaddr_type);
	ev.key.type = csrk->type;
	memcpy(ev.key.val, csrk->val, sizeof(csrk->val));

	mgmt_event(MGMT_EV_NEW_CSRK, hdev, &ev, sizeof(ev), NULL);
}

void mgmt_new_conn_param(struct hci_dev *hdev, bdaddr_t *bdaddr,
			 u8 bdaddr_type, u8 store_hint, u16 min_interval,
			 u16 max_interval, u16 latency, u16 timeout)
{
	struct mgmt_ev_new_conn_param ev;

	if (!hci_is_identity_address(bdaddr, bdaddr_type))
		return;

	memset(&ev, 0, sizeof(ev));
	bacpy(&ev.addr.bdaddr, bdaddr);
	ev.addr.type = link_to_bdaddr(LE_LINK, bdaddr_type);
	ev.store_hint = store_hint;
	ev.min_interval = cpu_to_le16(min_interval);
	ev.max_interval = cpu_to_le16(max_interval);
	ev.latency = cpu_to_le16(latency);
	ev.timeout = cpu_to_le16(timeout);

	mgmt_event(MGMT_EV_NEW_CONN_PARAM, hdev, &ev, sizeof(ev), NULL);
}

void mgmt_device_connected(struct hci_dev *hdev, struct hci_conn *conn,
			   u8 *name, u8 name_len)
{
	struct sk_buff *skb;
	struct mgmt_ev_device_connected *ev;
	u16 eir_len = 0;
	u32 flags = 0;

	/* allocate buff for LE or BR/EDR adv */
	if (conn->le_adv_data_len > 0)
		skb = mgmt_alloc_skb(hdev, MGMT_EV_DEVICE_CONNECTED,
				     sizeof(*ev) + conn->le_adv_data_len);
	else
		skb = mgmt_alloc_skb(hdev, MGMT_EV_DEVICE_CONNECTED,
				     sizeof(*ev) + (name ? eir_precalc_len(name_len) : 0) +
				     eir_precalc_len(sizeof(conn->dev_class)));

	ev = skb_put(skb, sizeof(*ev));
	bacpy(&ev->addr.bdaddr, &conn->dst);
	ev->addr.type = link_to_bdaddr(conn->type, conn->dst_type);

	if (conn->out)
		flags |= MGMT_DEV_FOUND_INITIATED_CONN;

	ev->flags = __cpu_to_le32(flags);

	/* We must ensure that the EIR Data fields are ordered and
	 * unique. Keep it simple for now and avoid the problem by not
	 * adding any BR/EDR data to the LE adv.
	 */
	if (conn->le_adv_data_len > 0) {
		skb_put_data(skb, conn->le_adv_data, conn->le_adv_data_len);
		eir_len = conn->le_adv_data_len;
	} else {
		if (name)
			eir_len += eir_skb_put_data(skb, EIR_NAME_COMPLETE, name, name_len);

		if (memcmp(conn->dev_class, "\0\0\0", sizeof(conn->dev_class)))
			eir_len += eir_skb_put_data(skb, EIR_CLASS_OF_DEV,
						    conn->dev_class, sizeof(conn->dev_class));
	}

	ev->eir_len = cpu_to_le16(eir_len);

	mgmt_event_skb(skb, NULL);
}

static void disconnect_rsp(struct mgmt_pending_cmd *cmd, void *data)
{
	struct sock **sk = data;

	cmd->cmd_complete(cmd, 0);

	*sk = cmd->sk;
	sock_hold(*sk);

	mgmt_pending_remove(cmd);
}

static void unpair_device_rsp(struct mgmt_pending_cmd *cmd, void *data)
{
	struct hci_dev *hdev = data;
	struct mgmt_cp_unpair_device *cp = cmd->param;

	device_unpaired(hdev, &cp->addr.bdaddr, cp->addr.type, cmd->sk);

	cmd->cmd_complete(cmd, 0);
	mgmt_pending_remove(cmd);
}

bool mgmt_powering_down(struct hci_dev *hdev)
{
	struct mgmt_pending_cmd *cmd;
	struct mgmt_mode *cp;

	cmd = pending_find(MGMT_OP_SET_POWERED, hdev);
	if (!cmd)
		return false;

	cp = cmd->param;
	if (!cp->val)
		return true;

	return false;
}

void mgmt_device_disconnected(struct hci_dev *hdev, bdaddr_t *bdaddr,
			      u8 link_type, u8 addr_type, u8 reason,
			      bool mgmt_connected)
{
	struct mgmt_ev_device_disconnected ev;
	struct sock *sk = NULL;

	/* The connection is still in hci_conn_hash so test for 1
	 * instead of 0 to know if this is the last one.
	 */
	if (mgmt_powering_down(hdev) && hci_conn_count(hdev) == 1) {
		cancel_delayed_work(&hdev->power_off);
		queue_work(hdev->req_workqueue, &hdev->power_off.work);
	}

	if (!mgmt_connected)
		return;

	if (link_type != ACL_LINK && link_type != LE_LINK)
		return;

	mgmt_pending_foreach(MGMT_OP_DISCONNECT, hdev, disconnect_rsp, &sk);

	bacpy(&ev.addr.bdaddr, bdaddr);
	ev.addr.type = link_to_bdaddr(link_type, addr_type);
	ev.reason = reason;

	/* Report disconnects due to suspend */
	if (hdev->suspended)
		ev.reason = MGMT_DEV_DISCONN_LOCAL_HOST_SUSPEND;

	mgmt_event(MGMT_EV_DEVICE_DISCONNECTED, hdev, &ev, sizeof(ev), sk);

	if (sk)
		sock_put(sk);

	mgmt_pending_foreach(MGMT_OP_UNPAIR_DEVICE, hdev, unpair_device_rsp,
			     hdev);
}

void mgmt_disconnect_failed(struct hci_dev *hdev, bdaddr_t *bdaddr,
			    u8 link_type, u8 addr_type, u8 status)
{
	u8 bdaddr_type = link_to_bdaddr(link_type, addr_type);
	struct mgmt_cp_disconnect *cp;
	struct mgmt_pending_cmd *cmd;

	mgmt_pending_foreach(MGMT_OP_UNPAIR_DEVICE, hdev, unpair_device_rsp,
			     hdev);

	cmd = pending_find(MGMT_OP_DISCONNECT, hdev);
	if (!cmd)
		return;

	cp = cmd->param;

	if (bacmp(bdaddr, &cp->addr.bdaddr))
		return;

	if (cp->addr.type != bdaddr_type)
		return;

	cmd->cmd_complete(cmd, mgmt_status(status));
	mgmt_pending_remove(cmd);
}

void mgmt_connect_failed(struct hci_dev *hdev, bdaddr_t *bdaddr, u8 link_type,
			 u8 addr_type, u8 status)
{
	struct mgmt_ev_connect_failed ev;

	/* The connection is still in hci_conn_hash so test for 1
	 * instead of 0 to know if this is the last one.
	 */
	if (mgmt_powering_down(hdev) && hci_conn_count(hdev) == 1) {
		cancel_delayed_work(&hdev->power_off);
		queue_work(hdev->req_workqueue, &hdev->power_off.work);
	}

	bacpy(&ev.addr.bdaddr, bdaddr);
	ev.addr.type = link_to_bdaddr(link_type, addr_type);
	ev.status = mgmt_status(status);

	mgmt_event(MGMT_EV_CONNECT_FAILED, hdev, &ev, sizeof(ev), NULL);
}

void mgmt_pin_code_request(struct hci_dev *hdev, bdaddr_t *bdaddr, u8 secure)
{
	struct mgmt_ev_pin_code_request ev;

	bacpy(&ev.addr.bdaddr, bdaddr);
	ev.addr.type = BDADDR_BREDR;
	ev.secure = secure;

	mgmt_event(MGMT_EV_PIN_CODE_REQUEST, hdev, &ev, sizeof(ev), NULL);
}

void mgmt_pin_code_reply_complete(struct hci_dev *hdev, bdaddr_t *bdaddr,
				  u8 status)
{
	struct mgmt_pending_cmd *cmd;

	cmd = pending_find(MGMT_OP_PIN_CODE_REPLY, hdev);
	if (!cmd)
		return;

	cmd->cmd_complete(cmd, mgmt_status(status));
	mgmt_pending_remove(cmd);
}

void mgmt_pin_code_neg_reply_complete(struct hci_dev *hdev, bdaddr_t *bdaddr,
				      u8 status)
{
	struct mgmt_pending_cmd *cmd;

	cmd = pending_find(MGMT_OP_PIN_CODE_NEG_REPLY, hdev);
	if (!cmd)
		return;

	cmd->cmd_complete(cmd, mgmt_status(status));
	mgmt_pending_remove(cmd);
}

int mgmt_user_confirm_request(struct hci_dev *hdev, bdaddr_t *bdaddr,
			      u8 link_type, u8 addr_type, u32 value,
			      u8 confirm_hint)
{
	struct mgmt_ev_user_confirm_request ev;

	bt_dev_dbg(hdev, "bdaddr %pMR", bdaddr);

	bacpy(&ev.addr.bdaddr, bdaddr);
	ev.addr.type = link_to_bdaddr(link_type, addr_type);
	ev.confirm_hint = confirm_hint;
	ev.value = cpu_to_le32(value);

	return mgmt_event(MGMT_EV_USER_CONFIRM_REQUEST, hdev, &ev, sizeof(ev),
			  NULL);
}

int mgmt_user_passkey_request(struct hci_dev *hdev, bdaddr_t *bdaddr,
			      u8 link_type, u8 addr_type)
{
	struct mgmt_ev_user_passkey_request ev;

	bt_dev_dbg(hdev, "bdaddr %pMR", bdaddr);

	bacpy(&ev.addr.bdaddr, bdaddr);
	ev.addr.type = link_to_bdaddr(link_type, addr_type);

	return mgmt_event(MGMT_EV_USER_PASSKEY_REQUEST, hdev, &ev, sizeof(ev),
			  NULL);
}

static int user_pairing_resp_complete(struct hci_dev *hdev, bdaddr_t *bdaddr,
				      u8 link_type, u8 addr_type, u8 status,
				      u8 opcode)
{
	struct mgmt_pending_cmd *cmd;

	cmd = pending_find(opcode, hdev);
	if (!cmd)
		return -ENOENT;

	cmd->cmd_complete(cmd, mgmt_status(status));
	mgmt_pending_remove(cmd);

	return 0;
}

int mgmt_user_confirm_reply_complete(struct hci_dev *hdev, bdaddr_t *bdaddr,
				     u8 link_type, u8 addr_type, u8 status)
{
	return user_pairing_resp_complete(hdev, bdaddr, link_type, addr_type,
					  status, MGMT_OP_USER_CONFIRM_REPLY);
}

int mgmt_user_confirm_neg_reply_complete(struct hci_dev *hdev, bdaddr_t *bdaddr,
					 u8 link_type, u8 addr_type, u8 status)
{
	return user_pairing_resp_complete(hdev, bdaddr, link_type, addr_type,
					  status,
					  MGMT_OP_USER_CONFIRM_NEG_REPLY);
}

int mgmt_user_passkey_reply_complete(struct hci_dev *hdev, bdaddr_t *bdaddr,
				     u8 link_type, u8 addr_type, u8 status)
{
	return user_pairing_resp_complete(hdev, bdaddr, link_type, addr_type,
					  status, MGMT_OP_USER_PASSKEY_REPLY);
}

int mgmt_user_passkey_neg_reply_complete(struct hci_dev *hdev, bdaddr_t *bdaddr,
					 u8 link_type, u8 addr_type, u8 status)
{
	return user_pairing_resp_complete(hdev, bdaddr, link_type, addr_type,
					  status,
					  MGMT_OP_USER_PASSKEY_NEG_REPLY);
}

int mgmt_user_passkey_notify(struct hci_dev *hdev, bdaddr_t *bdaddr,
			     u8 link_type, u8 addr_type, u32 passkey,
			     u8 entered)
{
	struct mgmt_ev_passkey_notify ev;

	bt_dev_dbg(hdev, "bdaddr %pMR", bdaddr);

	bacpy(&ev.addr.bdaddr, bdaddr);
	ev.addr.type = link_to_bdaddr(link_type, addr_type);
	ev.passkey = __cpu_to_le32(passkey);
	ev.entered = entered;

	return mgmt_event(MGMT_EV_PASSKEY_NOTIFY, hdev, &ev, sizeof(ev), NULL);
}

void mgmt_auth_failed(struct hci_conn *conn, u8 hci_status)
{
	struct mgmt_ev_auth_failed ev;
	struct mgmt_pending_cmd *cmd;
	u8 status = mgmt_status(hci_status);

	bacpy(&ev.addr.bdaddr, &conn->dst);
	ev.addr.type = link_to_bdaddr(conn->type, conn->dst_type);
	ev.status = status;

	cmd = find_pairing(conn);

	mgmt_event(MGMT_EV_AUTH_FAILED, conn->hdev, &ev, sizeof(ev),
		    cmd ? cmd->sk : NULL);

	if (cmd) {
		cmd->cmd_complete(cmd, status);
		mgmt_pending_remove(cmd);
	}
}

void mgmt_auth_enable_complete(struct hci_dev *hdev, u8 status)
{
	struct cmd_lookup match = { NULL, hdev };
	bool changed;

	if (status) {
		u8 mgmt_err = mgmt_status(status);
		mgmt_pending_foreach(MGMT_OP_SET_LINK_SECURITY, hdev,
				     cmd_status_rsp, &mgmt_err);
		return;
	}

	if (test_bit(HCI_AUTH, &hdev->flags))
		changed = !hci_dev_test_and_set_flag(hdev, HCI_LINK_SECURITY);
	else
		changed = hci_dev_test_and_clear_flag(hdev, HCI_LINK_SECURITY);

	mgmt_pending_foreach(MGMT_OP_SET_LINK_SECURITY, hdev, settings_rsp,
			     &match);

	if (changed)
		new_settings(hdev, match.sk);

	if (match.sk)
		sock_put(match.sk);
}

static void sk_lookup(struct mgmt_pending_cmd *cmd, void *data)
{
	struct cmd_lookup *match = data;

	if (match->sk == NULL) {
		match->sk = cmd->sk;
		sock_hold(match->sk);
	}
}

void mgmt_set_class_of_dev_complete(struct hci_dev *hdev, u8 *dev_class,
				    u8 status)
{
	struct cmd_lookup match = { NULL, hdev, mgmt_status(status) };

	mgmt_pending_foreach(MGMT_OP_SET_DEV_CLASS, hdev, sk_lookup, &match);
	mgmt_pending_foreach(MGMT_OP_ADD_UUID, hdev, sk_lookup, &match);
	mgmt_pending_foreach(MGMT_OP_REMOVE_UUID, hdev, sk_lookup, &match);

	if (!status) {
		mgmt_limited_event(MGMT_EV_CLASS_OF_DEV_CHANGED, hdev, dev_class,
				   3, HCI_MGMT_DEV_CLASS_EVENTS, NULL);
		ext_info_changed(hdev, NULL);
	}

	if (match.sk)
		sock_put(match.sk);
}

void mgmt_set_local_name_complete(struct hci_dev *hdev, u8 *name, u8 status)
{
	struct mgmt_cp_set_local_name ev;
	struct mgmt_pending_cmd *cmd;

	if (status)
		return;

	memset(&ev, 0, sizeof(ev));
	memcpy(ev.name, name, HCI_MAX_NAME_LENGTH);
	memcpy(ev.short_name, hdev->short_name, HCI_MAX_SHORT_NAME_LENGTH);

	cmd = pending_find(MGMT_OP_SET_LOCAL_NAME, hdev);
	if (!cmd) {
		memcpy(hdev->dev_name, name, sizeof(hdev->dev_name));

		/* If this is a HCI command related to powering on the
		 * HCI dev don't send any mgmt signals.
		 */
		if (pending_find(MGMT_OP_SET_POWERED, hdev))
			return;
	}

	mgmt_limited_event(MGMT_EV_LOCAL_NAME_CHANGED, hdev, &ev, sizeof(ev),
			   HCI_MGMT_LOCAL_NAME_EVENTS, cmd ? cmd->sk : NULL);
	ext_info_changed(hdev, cmd ? cmd->sk : NULL);
}

static inline bool has_uuid(u8 *uuid, u16 uuid_count, u8 (*uuids)[16])
{
	int i;

	for (i = 0; i < uuid_count; i++) {
		if (!memcmp(uuid, uuids[i], 16))
			return true;
	}

	return false;
}

static bool eir_has_uuids(u8 *eir, u16 eir_len, u16 uuid_count, u8 (*uuids)[16])
{
	u16 parsed = 0;

	while (parsed < eir_len) {
		u8 field_len = eir[0];
		u8 uuid[16];
		int i;

		if (field_len == 0)
			break;

		if (eir_len - parsed < field_len + 1)
			break;

		switch (eir[1]) {
		case EIR_UUID16_ALL:
		case EIR_UUID16_SOME:
			for (i = 0; i + 3 <= field_len; i += 2) {
				memcpy(uuid, bluetooth_base_uuid, 16);
				uuid[13] = eir[i + 3];
				uuid[12] = eir[i + 2];
				if (has_uuid(uuid, uuid_count, uuids))
					return true;
			}
			break;
		case EIR_UUID32_ALL:
		case EIR_UUID32_SOME:
			for (i = 0; i + 5 <= field_len; i += 4) {
				memcpy(uuid, bluetooth_base_uuid, 16);
				uuid[15] = eir[i + 5];
				uuid[14] = eir[i + 4];
				uuid[13] = eir[i + 3];
				uuid[12] = eir[i + 2];
				if (has_uuid(uuid, uuid_count, uuids))
					return true;
			}
			break;
		case EIR_UUID128_ALL:
		case EIR_UUID128_SOME:
			for (i = 0; i + 17 <= field_len; i += 16) {
				memcpy(uuid, eir + i + 2, 16);
				if (has_uuid(uuid, uuid_count, uuids))
					return true;
			}
			break;
		}

		parsed += field_len + 1;
		eir += field_len + 1;
	}

	return false;
}

static void restart_le_scan(struct hci_dev *hdev)
{
	/* If controller is not scanning we are done. */
	if (!hci_dev_test_flag(hdev, HCI_LE_SCAN))
		return;

	if (time_after(jiffies + DISCOV_LE_RESTART_DELAY,
		       hdev->discovery.scan_start +
		       hdev->discovery.scan_duration))
		return;

	queue_delayed_work(hdev->req_workqueue, &hdev->le_scan_restart,
			   DISCOV_LE_RESTART_DELAY);
}

static bool is_filter_match(struct hci_dev *hdev, s8 rssi, u8 *eir,
			    u16 eir_len, u8 *scan_rsp, u8 scan_rsp_len)
{
	/* If a RSSI threshold has been specified, and
	 * HCI_QUIRK_STRICT_DUPLICATE_FILTER is not set, then all results with
	 * a RSSI smaller than the RSSI threshold will be dropped. If the quirk
	 * is set, let it through for further processing, as we might need to
	 * restart the scan.
	 *
	 * For BR/EDR devices (pre 1.2) providing no RSSI during inquiry,
	 * the results are also dropped.
	 */
	if (hdev->discovery.rssi != HCI_RSSI_INVALID &&
	    (rssi == HCI_RSSI_INVALID ||
	    (rssi < hdev->discovery.rssi &&
	     !test_bit(HCI_QUIRK_STRICT_DUPLICATE_FILTER, &hdev->quirks))))
		return  false;

	if (hdev->discovery.uuid_count != 0) {
		/* If a list of UUIDs is provided in filter, results with no
		 * matching UUID should be dropped.
		 */
		if (!eir_has_uuids(eir, eir_len, hdev->discovery.uuid_count,
				   hdev->discovery.uuids) &&
		    !eir_has_uuids(scan_rsp, scan_rsp_len,
				   hdev->discovery.uuid_count,
				   hdev->discovery.uuids))
			return false;
	}

	/* If duplicate filtering does not report RSSI changes, then restart
	 * scanning to ensure updated result with updated RSSI values.
	 */
	if (test_bit(HCI_QUIRK_STRICT_DUPLICATE_FILTER, &hdev->quirks)) {
		restart_le_scan(hdev);

		/* Validate RSSI value against the RSSI threshold once more. */
		if (hdev->discovery.rssi != HCI_RSSI_INVALID &&
		    rssi < hdev->discovery.rssi)
			return false;
	}

	return true;
}

void mgmt_adv_monitor_device_lost(struct hci_dev *hdev, u16 handle,
				  bdaddr_t *bdaddr, u8 addr_type)
{
	struct mgmt_ev_adv_monitor_device_lost ev;

	ev.monitor_handle = cpu_to_le16(handle);
	bacpy(&ev.addr.bdaddr, bdaddr);
	ev.addr.type = addr_type;

	mgmt_event(MGMT_EV_ADV_MONITOR_DEVICE_LOST, hdev, &ev, sizeof(ev),
		   NULL);
}

static void mgmt_send_adv_monitor_device_found(struct hci_dev *hdev,
					       struct sk_buff *skb,
					       struct sock *skip_sk,
					       u16 handle)
{
	struct sk_buff *advmon_skb;
	size_t advmon_skb_len;
	__le16 *monitor_handle;

	if (!skb)
		return;

	advmon_skb_len = (sizeof(struct mgmt_ev_adv_monitor_device_found) -
			  sizeof(struct mgmt_ev_device_found)) + skb->len;
	advmon_skb = mgmt_alloc_skb(hdev, MGMT_EV_ADV_MONITOR_DEVICE_FOUND,
				    advmon_skb_len);
	if (!advmon_skb)
		return;

	/* ADV_MONITOR_DEVICE_FOUND is similar to DEVICE_FOUND event except
	 * that it also has 'monitor_handle'. Make a copy of DEVICE_FOUND and
	 * store monitor_handle of the matched monitor.
	 */
	monitor_handle = skb_put(advmon_skb, sizeof(*monitor_handle));
	*monitor_handle = cpu_to_le16(handle);
	skb_put_data(advmon_skb, skb->data, skb->len);

	mgmt_event_skb(advmon_skb, skip_sk);
}

static void mgmt_adv_monitor_device_found(struct hci_dev *hdev,
					  bdaddr_t *bdaddr, bool report_device,
					  struct sk_buff *skb,
					  struct sock *skip_sk)
{
	struct monitored_device *dev, *tmp;
	bool matched = false;
	bool notified = false;

	/* We have received the Advertisement Report because:
	 * 1. the kernel has initiated active discovery
	 * 2. if not, we have pend_le_reports > 0 in which case we are doing
	 *    passive scanning
	 * 3. if none of the above is true, we have one or more active
	 *    Advertisement Monitor
	 *
	 * For case 1 and 2, report all advertisements via MGMT_EV_DEVICE_FOUND
	 * and report ONLY one advertisement per device for the matched Monitor
	 * via MGMT_EV_ADV_MONITOR_DEVICE_FOUND event.
	 *
	 * For case 3, since we are not active scanning and all advertisements
	 * received are due to a matched Advertisement Monitor, report all
	 * advertisements ONLY via MGMT_EV_ADV_MONITOR_DEVICE_FOUND event.
	 */
	if (report_device && !hdev->advmon_pend_notify) {
		mgmt_event_skb(skb, skip_sk);
		return;
	}

	hdev->advmon_pend_notify = false;

	list_for_each_entry_safe(dev, tmp, &hdev->monitored_devices, list) {
		if (!bacmp(&dev->bdaddr, bdaddr)) {
			matched = true;

			if (!dev->notified) {
				mgmt_send_adv_monitor_device_found(hdev, skb,
								   skip_sk,
								   dev->handle);
				notified = true;
				dev->notified = true;
			}
		}

		if (!dev->notified)
			hdev->advmon_pend_notify = true;
	}

	if (!report_device &&
	    ((matched && !notified) || !msft_monitor_supported(hdev))) {
		/* Handle 0 indicates that we are not active scanning and this
		 * is a subsequent advertisement report for an already matched
		 * Advertisement Monitor or the controller offloading support
		 * is not available.
		 */
		mgmt_send_adv_monitor_device_found(hdev, skb, skip_sk, 0);
	}

	if (report_device)
		mgmt_event_skb(skb, skip_sk);
	else
		kfree_skb(skb);
}

static void mesh_device_found(struct hci_dev *hdev, bdaddr_t *bdaddr,
			      u8 addr_type, s8 rssi, u32 flags, u8 *eir,
			      u16 eir_len, u8 *scan_rsp, u8 scan_rsp_len,
			      u64 instant)
{
	struct sk_buff *skb;
	struct mgmt_ev_mesh_device_found *ev;
	int i, j;

	if (!hdev->mesh_ad_types[0])
		goto accepted;

	/* Scan for requested AD types */
	if (eir_len > 0) {
		for (i = 0; i + 1 < eir_len; i += eir[i] + 1) {
			for (j = 0; j < sizeof(hdev->mesh_ad_types); j++) {
				if (!hdev->mesh_ad_types[j])
					break;

				if (hdev->mesh_ad_types[j] == eir[i + 1])
					goto accepted;
			}
		}
	}

	if (scan_rsp_len > 0) {
		for (i = 0; i + 1 < scan_rsp_len; i += scan_rsp[i] + 1) {
			for (j = 0; j < sizeof(hdev->mesh_ad_types); j++) {
				if (!hdev->mesh_ad_types[j])
					break;

				if (hdev->mesh_ad_types[j] == scan_rsp[i + 1])
					goto accepted;
			}
		}
	}

	return;

accepted:
	skb = mgmt_alloc_skb(hdev, MGMT_EV_MESH_DEVICE_FOUND,
			     sizeof(*ev) + eir_len + scan_rsp_len);
	if (!skb)
		return;

	ev = skb_put(skb, sizeof(*ev));

	bacpy(&ev->addr.bdaddr, bdaddr);
	ev->addr.type = link_to_bdaddr(LE_LINK, addr_type);
	ev->rssi = rssi;
	ev->flags = cpu_to_le32(flags);
	ev->instant = cpu_to_le64(instant);

	if (eir_len > 0)
		/* Copy EIR or advertising data into event */
		skb_put_data(skb, eir, eir_len);

	if (scan_rsp_len > 0)
		/* Append scan response data to event */
		skb_put_data(skb, scan_rsp, scan_rsp_len);

	ev->eir_len = cpu_to_le16(eir_len + scan_rsp_len);

	mgmt_event_skb(skb, NULL);
}

void mgmt_device_found(struct hci_dev *hdev, bdaddr_t *bdaddr, u8 link_type,
		       u8 addr_type, u8 *dev_class, s8 rssi, u32 flags,
		       u8 *eir, u16 eir_len, u8 *scan_rsp, u8 scan_rsp_len,
		       u64 instant)
{
	struct sk_buff *skb;
	struct mgmt_ev_device_found *ev;
	bool report_device = hci_discovery_active(hdev);

	if (hci_dev_test_flag(hdev, HCI_MESH) && link_type == LE_LINK)
		mesh_device_found(hdev, bdaddr, addr_type, rssi, flags,
				  eir, eir_len, scan_rsp, scan_rsp_len,
				  instant);

	/* Don't send events for a non-kernel initiated discovery. With
	 * LE one exception is if we have pend_le_reports > 0 in which
	 * case we're doing passive scanning and want these events.
	 */
	if (!hci_discovery_active(hdev)) {
		if (link_type == ACL_LINK)
			return;
		if (link_type == LE_LINK && !list_empty(&hdev->pend_le_reports))
			report_device = true;
		else if (!hci_is_adv_monitoring(hdev))
			return;
	}

	if (hdev->discovery.result_filtering) {
		/* We are using service discovery */
		if (!is_filter_match(hdev, rssi, eir, eir_len, scan_rsp,
				     scan_rsp_len))
			return;
	}

	if (hdev->discovery.limited) {
		/* Check for limited discoverable bit */
		if (dev_class) {
			if (!(dev_class[1] & 0x20))
				return;
		} else {
			u8 *flags = eir_get_data(eir, eir_len, EIR_FLAGS, NULL);
			if (!flags || !(flags[0] & LE_AD_LIMITED))
				return;
		}
	}

	/* Allocate skb. The 5 extra bytes are for the potential CoD field */
	skb = mgmt_alloc_skb(hdev, MGMT_EV_DEVICE_FOUND,
			     sizeof(*ev) + eir_len + scan_rsp_len + 5);
	if (!skb)
		return;

	ev = skb_put(skb, sizeof(*ev));

	/* In case of device discovery with BR/EDR devices (pre 1.2), the
	 * RSSI value was reported as 0 when not available. This behavior
	 * is kept when using device discovery. This is required for full
	 * backwards compatibility with the API.
	 *
	 * However when using service discovery, the value 127 will be
	 * returned when the RSSI is not available.
	 */
	if (rssi == HCI_RSSI_INVALID && !hdev->discovery.report_invalid_rssi &&
	    link_type == ACL_LINK)
		rssi = 0;

	bacpy(&ev->addr.bdaddr, bdaddr);
	ev->addr.type = link_to_bdaddr(link_type, addr_type);
	ev->rssi = rssi;
	ev->flags = cpu_to_le32(flags);

	if (eir_len > 0)
		/* Copy EIR or advertising data into event */
		skb_put_data(skb, eir, eir_len);

	if (dev_class && !eir_get_data(eir, eir_len, EIR_CLASS_OF_DEV, NULL)) {
		u8 eir_cod[5];

		eir_len += eir_append_data(eir_cod, 0, EIR_CLASS_OF_DEV,
					   dev_class, 3);
		skb_put_data(skb, eir_cod, sizeof(eir_cod));
	}

	if (scan_rsp_len > 0)
		/* Append scan response data to event */
		skb_put_data(skb, scan_rsp, scan_rsp_len);

	ev->eir_len = cpu_to_le16(eir_len + scan_rsp_len);

	mgmt_adv_monitor_device_found(hdev, bdaddr, report_device, skb, NULL);
}

void mgmt_remote_name(struct hci_dev *hdev, bdaddr_t *bdaddr, u8 link_type,
		      u8 addr_type, s8 rssi, u8 *name, u8 name_len)
{
	struct sk_buff *skb;
	struct mgmt_ev_device_found *ev;
	u16 eir_len = 0;
	u32 flags = 0;

	skb = mgmt_alloc_skb(hdev, MGMT_EV_DEVICE_FOUND,
			     sizeof(*ev) + (name ? eir_precalc_len(name_len) : 0));

	ev = skb_put(skb, sizeof(*ev));
	bacpy(&ev->addr.bdaddr, bdaddr);
	ev->addr.type = link_to_bdaddr(link_type, addr_type);
	ev->rssi = rssi;

	if (name)
		eir_len += eir_skb_put_data(skb, EIR_NAME_COMPLETE, name, name_len);
	else
		flags = MGMT_DEV_FOUND_NAME_REQUEST_FAILED;

	ev->eir_len = cpu_to_le16(eir_len);
	ev->flags = cpu_to_le32(flags);

	mgmt_event_skb(skb, NULL);
}

void mgmt_discovering(struct hci_dev *hdev, u8 discovering)
{
	struct mgmt_ev_discovering ev;

	bt_dev_dbg(hdev, "discovering %u", discovering);

	memset(&ev, 0, sizeof(ev));
	ev.type = hdev->discovery.type;
	ev.discovering = discovering;

	mgmt_event(MGMT_EV_DISCOVERING, hdev, &ev, sizeof(ev), NULL);
}

void mgmt_suspending(struct hci_dev *hdev, u8 state)
{
	struct mgmt_ev_controller_suspend ev;

	ev.suspend_state = state;
	mgmt_event(MGMT_EV_CONTROLLER_SUSPEND, hdev, &ev, sizeof(ev), NULL);
}

void mgmt_resuming(struct hci_dev *hdev, u8 reason, bdaddr_t *bdaddr,
		   u8 addr_type)
{
	struct mgmt_ev_controller_resume ev;

	ev.wake_reason = reason;
	if (bdaddr) {
		bacpy(&ev.addr.bdaddr, bdaddr);
		ev.addr.type = addr_type;
	} else {
		memset(&ev.addr, 0, sizeof(ev.addr));
	}

	mgmt_event(MGMT_EV_CONTROLLER_RESUME, hdev, &ev, sizeof(ev), NULL);
}

static struct hci_mgmt_chan chan = {
	.channel	= HCI_CHANNEL_CONTROL,
	.handler_count	= ARRAY_SIZE(mgmt_handlers),
	.handlers	= mgmt_handlers,
	.hdev_init	= mgmt_init_hdev,
};

int mgmt_init(void)
{
	return hci_mgmt_chan_register(&chan);
}

void mgmt_exit(void)
{
	hci_mgmt_chan_unregister(&chan);
}

void mgmt_cleanup(struct sock *sk)
{
	struct mgmt_mesh_tx *mesh_tx;
	struct hci_dev *hdev;

	read_lock(&hci_dev_list_lock);

	list_for_each_entry(hdev, &hci_dev_list, list) {
		do {
			mesh_tx = mgmt_mesh_next(hdev, sk);

			if (mesh_tx)
				mesh_send_complete(hdev, mesh_tx, true);
		} while (mesh_tx);
	}

	read_unlock(&hci_dev_list_lock);
}<|MERGE_RESOLUTION|>--- conflicted
+++ resolved
@@ -4387,13 +4387,8 @@
 static int read_exp_features_info(struct sock *sk, struct hci_dev *hdev,
 				  void *data, u16 data_len)
 {
-<<<<<<< HEAD
-	char buf[62];   /* Enough space for 3 features */
-	struct mgmt_rp_read_exp_features_info *rp = (void *)buf;
-=======
 	struct mgmt_rp_read_exp_features_info *rp;
 	size_t len;
->>>>>>> d60c95ef
 	u16 idx = 0;
 	u32 flags;
 	int status;
@@ -4835,185 +4830,6 @@
 				       MGMT_OP_SET_EXP_FEATURE,
 				       MGMT_STATUS_INVALID_PARAMS);
 
-<<<<<<< HEAD
-#define EXP_FEAT(_uuid, _set_func)	\
-{					\
-	.uuid = _uuid,			\
-	.set_func = _set_func,		\
-}
-
-/* The zero key uuid is special. Multiple exp features are set through it. */
-static int set_zero_key_func(struct sock *sk, struct hci_dev *hdev,
-			     struct mgmt_cp_set_exp_feature *cp, u16 data_len)
-{
-	struct mgmt_rp_set_exp_feature rp;
-
-	memset(rp.uuid, 0, 16);
-	rp.flags = cpu_to_le32(0);
-
-#ifdef CONFIG_BT_FEATURE_DEBUG
-	if (!hdev) {
-		bool changed = bt_dbg_get();
-
-		bt_dbg_set(false);
-
-		if (changed)
-			exp_debug_feature_changed(false, sk);
-	}
-#endif
-
-	if (hdev && use_ll_privacy(hdev) && !hdev_is_powered(hdev)) {
-		bool changed;
-
-		changed = hci_dev_test_and_clear_flag(hdev,
-						      HCI_ENABLE_LL_PRIVACY);
-		if (changed)
-			exp_ll_privacy_feature_changed(false, hdev, sk);
-	}
-
-	hci_sock_set_flag(sk, HCI_MGMT_EXP_FEATURE_EVENTS);
-
-	return mgmt_cmd_complete(sk, hdev ? hdev->id : MGMT_INDEX_NONE,
-				 MGMT_OP_SET_EXP_FEATURE, 0,
-				 &rp, sizeof(rp));
-}
-
-#ifdef CONFIG_BT_FEATURE_DEBUG
-static int set_debug_func(struct sock *sk, struct hci_dev *hdev,
-			  struct mgmt_cp_set_exp_feature *cp, u16 data_len)
-{
-	struct mgmt_rp_set_exp_feature rp;
-
-	bool val, changed;
-	int err;
-
-	/* Command requires to use the non-controller index */
-	if (hdev)
-		return mgmt_cmd_status(sk, hdev->id,
-				       MGMT_OP_SET_EXP_FEATURE,
-				       MGMT_STATUS_INVALID_INDEX);
-
-	/* Parameters are limited to a single octet */
-	if (data_len != MGMT_SET_EXP_FEATURE_SIZE + 1)
-		return mgmt_cmd_status(sk, MGMT_INDEX_NONE,
-				       MGMT_OP_SET_EXP_FEATURE,
-				       MGMT_STATUS_INVALID_PARAMS);
-
-	/* Only boolean on/off is supported */
-	if (cp->param[0] != 0x00 && cp->param[0] != 0x01)
-		return mgmt_cmd_status(sk, MGMT_INDEX_NONE,
-				       MGMT_OP_SET_EXP_FEATURE,
-				       MGMT_STATUS_INVALID_PARAMS);
-
-	val = !!cp->param[0];
-	changed = val ? !bt_dbg_get() : bt_dbg_get();
-	bt_dbg_set(val);
-
-	memcpy(rp.uuid, debug_uuid, 16);
-	rp.flags = cpu_to_le32(val ? BIT(0) : 0);
-
-	hci_sock_set_flag(sk, HCI_MGMT_EXP_FEATURE_EVENTS);
-
-	err = mgmt_cmd_complete(sk, MGMT_INDEX_NONE,
-				MGMT_OP_SET_EXP_FEATURE, 0,
-				&rp, sizeof(rp));
-
-	if (changed)
-		exp_debug_feature_changed(val, sk);
-
-	return err;
-}
-#endif
-
-static int set_rpa_resolution_func(struct sock *sk, struct hci_dev *hdev,
-				   struct mgmt_cp_set_exp_feature *cp,
-				   u16 data_len)
-{
-	struct mgmt_rp_set_exp_feature rp;
-	bool val, changed;
-	int err;
-	u32 flags;
-
-	/* Command requires to use the controller index */
-	if (!hdev)
-		return mgmt_cmd_status(sk, MGMT_INDEX_NONE,
-				       MGMT_OP_SET_EXP_FEATURE,
-				       MGMT_STATUS_INVALID_INDEX);
-
-	/* Changes can only be made when controller is powered down */
-	if (hdev_is_powered(hdev))
-		return mgmt_cmd_status(sk, hdev->id,
-				       MGMT_OP_SET_EXP_FEATURE,
-				       MGMT_STATUS_REJECTED);
-
-	/* Parameters are limited to a single octet */
-	if (data_len != MGMT_SET_EXP_FEATURE_SIZE + 1)
-		return mgmt_cmd_status(sk, hdev->id,
-				       MGMT_OP_SET_EXP_FEATURE,
-				       MGMT_STATUS_INVALID_PARAMS);
-
-	/* Only boolean on/off is supported */
-	if (cp->param[0] != 0x00 && cp->param[0] != 0x01)
-		return mgmt_cmd_status(sk, hdev->id,
-				       MGMT_OP_SET_EXP_FEATURE,
-				       MGMT_STATUS_INVALID_PARAMS);
-
-	val = !!cp->param[0];
-
-	if (val) {
-		changed = !hci_dev_test_and_set_flag(hdev,
-						     HCI_ENABLE_LL_PRIVACY);
-		hci_dev_clear_flag(hdev, HCI_ADVERTISING);
-
-		/* Enable LL privacy + supported settings changed */
-		flags = BIT(0) | BIT(1);
-	} else {
-		changed = hci_dev_test_and_clear_flag(hdev,
-						      HCI_ENABLE_LL_PRIVACY);
-
-		/* Disable LL privacy + supported settings changed */
-		flags = BIT(1);
-	}
-
-	memcpy(rp.uuid, rpa_resolution_uuid, 16);
-	rp.flags = cpu_to_le32(flags);
-
-	hci_sock_set_flag(sk, HCI_MGMT_EXP_FEATURE_EVENTS);
-
-	err = mgmt_cmd_complete(sk, hdev->id,
-				MGMT_OP_SET_EXP_FEATURE, 0,
-				&rp, sizeof(rp));
-
-	if (changed)
-		exp_ll_privacy_feature_changed(val, hdev, sk);
-
-	return err;
-}
-
-static const struct mgmt_exp_feature {
-	const u8 *uuid;
-	int (*set_func)(struct sock *sk, struct hci_dev *hdev,
-			struct mgmt_cp_set_exp_feature *cp, u16 data_len);
-} exp_features[] = {
-	EXP_FEAT(ZERO_KEY, set_zero_key_func),
-#ifdef CONFIG_BT_FEATURE_DEBUG
-	EXP_FEAT(debug_uuid, set_debug_func),
-#endif
-	EXP_FEAT(rpa_resolution_uuid, set_rpa_resolution_func),
-
-	/* end with a null feature */
-	EXP_FEAT(NULL, NULL)
-};
-
-static int set_exp_feature(struct sock *sk, struct hci_dev *hdev,
-			   void *data, u16 data_len)
-{
-	struct mgmt_cp_set_exp_feature *cp = data;
-	size_t i = 0;
-
-	bt_dev_dbg(hdev, "sock %p", sk);
-
-=======
 	/* Only boolean on/off is supported */
 	if (cp->param[0] != 0x00 && cp->param[0] != 0x01)
 		return mgmt_cmd_status(sk, hdev->id,
@@ -5191,7 +5007,6 @@
 
 	bt_dev_dbg(hdev, "sock %p", sk);
 
->>>>>>> d60c95ef
 	for (i = 0; exp_features[i].uuid; i++) {
 		if (!memcmp(cp->uuid, exp_features[i].uuid, 16))
 			return exp_features[i].set_func(sk, hdev, cp, data_len);
