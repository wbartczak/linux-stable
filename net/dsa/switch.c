// SPDX-License-Identifier: GPL-2.0-or-later
/*
 * Handling of a single switch chip, part of a switch fabric
 *
 * Copyright (c) 2017 Savoir-faire Linux Inc.
 *	Vivien Didelot <vivien.didelot@savoirfairelinux.com>
 */

#include <linux/if_bridge.h>
#include <linux/netdevice.h>
#include <linux/notifier.h>
#include <linux/if_vlan.h>
#include <net/switchdev.h>

#include "dsa_priv.h"

static unsigned int dsa_switch_fastest_ageing_time(struct dsa_switch *ds,
						   unsigned int ageing_time)
{
	struct dsa_port *dp;

	dsa_switch_for_each_port(dp, ds)
		if (dp->ageing_time && dp->ageing_time < ageing_time)
			ageing_time = dp->ageing_time;

	return ageing_time;
}

static int dsa_switch_ageing_time(struct dsa_switch *ds,
				  struct dsa_notifier_ageing_time_info *info)
{
	unsigned int ageing_time = info->ageing_time;

	if (ds->ageing_time_min && ageing_time < ds->ageing_time_min)
		return -ERANGE;

	if (ds->ageing_time_max && ageing_time > ds->ageing_time_max)
		return -ERANGE;

	/* Program the fastest ageing time in case of multiple bridges */
	ageing_time = dsa_switch_fastest_ageing_time(ds, ageing_time);

	if (ds->ops->set_ageing_time)
		return ds->ops->set_ageing_time(ds, ageing_time);

	return 0;
}

static bool dsa_port_mtu_match(struct dsa_port *dp,
			       struct dsa_notifier_mtu_info *info)
{
	return dp == info->dp || dsa_port_is_dsa(dp) || dsa_port_is_cpu(dp);
}

static int dsa_switch_mtu(struct dsa_switch *ds,
			  struct dsa_notifier_mtu_info *info)
{
	struct dsa_port *dp;
	int ret;

	if (!ds->ops->port_change_mtu)
		return -EOPNOTSUPP;

	dsa_switch_for_each_port(dp, ds) {
		if (dsa_port_mtu_match(dp, info)) {
			ret = ds->ops->port_change_mtu(ds, dp->index,
						       info->mtu);
			if (ret)
				return ret;
		}
	}

	return 0;
}

static int dsa_switch_bridge_join(struct dsa_switch *ds,
				  struct dsa_notifier_bridge_info *info)
{
	int err;

	if (info->dp->ds == ds) {
		if (!ds->ops->port_bridge_join)
			return -EOPNOTSUPP;

		err = ds->ops->port_bridge_join(ds, info->dp->index,
						info->bridge,
						&info->tx_fwd_offload,
						info->extack);
		if (err)
			return err;
	}

	if (info->dp->ds != ds && ds->ops->crosschip_bridge_join) {
		err = ds->ops->crosschip_bridge_join(ds,
						     info->dp->ds->dst->index,
						     info->dp->ds->index,
						     info->dp->index,
						     info->bridge,
						     info->extack);
		if (err)
			return err;
	}

	return 0;
}

static int dsa_switch_bridge_leave(struct dsa_switch *ds,
				   struct dsa_notifier_bridge_info *info)
{
	if (info->dp->ds == ds && ds->ops->port_bridge_leave)
		ds->ops->port_bridge_leave(ds, info->dp->index, info->bridge);

	if (info->dp->ds != ds && ds->ops->crosschip_bridge_leave)
		ds->ops->crosschip_bridge_leave(ds, info->dp->ds->dst->index,
						info->dp->ds->index,
						info->dp->index,
						info->bridge);

	return 0;
}

/* Matches for all upstream-facing ports (the CPU port and all upstream-facing
 * DSA links) that sit between the targeted port on which the notifier was
 * emitted and its dedicated CPU port.
 */
static bool dsa_port_host_address_match(struct dsa_port *dp,
					const struct dsa_port *targeted_dp)
{
	struct dsa_port *cpu_dp = targeted_dp->cpu_dp;

	if (dsa_switch_is_upstream_of(dp->ds, targeted_dp->ds))
		return dp->index == dsa_towards_port(dp->ds, cpu_dp->ds->index,
						     cpu_dp->index);

	return false;
}

static struct dsa_mac_addr *dsa_mac_addr_find(struct list_head *addr_list,
					      const unsigned char *addr, u16 vid,
					      struct dsa_db db)
{
	struct dsa_mac_addr *a;

	list_for_each_entry(a, addr_list, list)
		if (ether_addr_equal(a->addr, addr) && a->vid == vid &&
		    dsa_db_equal(&a->db, &db))
			return a;

	return NULL;
}

static int dsa_port_do_mdb_add(struct dsa_port *dp,
			       const struct switchdev_obj_port_mdb *mdb,
			       struct dsa_db db)
{
	struct dsa_switch *ds = dp->ds;
	struct dsa_mac_addr *a;
	int port = dp->index;
	int err = 0;

	/* No need to bother with refcounting for user ports */
	if (!(dsa_port_is_cpu(dp) || dsa_port_is_dsa(dp)))
		return ds->ops->port_mdb_add(ds, port, mdb, db);

	mutex_lock(&dp->addr_lists_lock);

	a = dsa_mac_addr_find(&dp->mdbs, mdb->addr, mdb->vid, db);
	if (a) {
		refcount_inc(&a->refcount);
		goto out;
	}

	a = kzalloc(sizeof(*a), GFP_KERNEL);
	if (!a) {
		err = -ENOMEM;
		goto out;
	}

	err = ds->ops->port_mdb_add(ds, port, mdb, db);
	if (err) {
		kfree(a);
		goto out;
	}

	ether_addr_copy(a->addr, mdb->addr);
	a->vid = mdb->vid;
	a->db = db;
	refcount_set(&a->refcount, 1);
	list_add_tail(&a->list, &dp->mdbs);

out:
	mutex_unlock(&dp->addr_lists_lock);

	return err;
}

static int dsa_port_do_mdb_del(struct dsa_port *dp,
			       const struct switchdev_obj_port_mdb *mdb,
			       struct dsa_db db)
{
	struct dsa_switch *ds = dp->ds;
	struct dsa_mac_addr *a;
	int port = dp->index;
	int err = 0;

	/* No need to bother with refcounting for user ports */
	if (!(dsa_port_is_cpu(dp) || dsa_port_is_dsa(dp)))
		return ds->ops->port_mdb_del(ds, port, mdb, db);

	mutex_lock(&dp->addr_lists_lock);

	a = dsa_mac_addr_find(&dp->mdbs, mdb->addr, mdb->vid, db);
	if (!a) {
		err = -ENOENT;
		goto out;
	}

	if (!refcount_dec_and_test(&a->refcount))
		goto out;

	err = ds->ops->port_mdb_del(ds, port, mdb, db);
	if (err) {
		refcount_set(&a->refcount, 1);
<<<<<<< HEAD
		return err;
=======
		goto out;
>>>>>>> d60c95ef
	}

	list_del(&a->list);
	kfree(a);

out:
	mutex_unlock(&dp->addr_lists_lock);

	return err;
}

static int dsa_port_do_fdb_add(struct dsa_port *dp, const unsigned char *addr,
			       u16 vid, struct dsa_db db)
{
	struct dsa_switch *ds = dp->ds;
	struct dsa_mac_addr *a;
	int port = dp->index;
	int err = 0;

	/* No need to bother with refcounting for user ports */
	if (!(dsa_port_is_cpu(dp) || dsa_port_is_dsa(dp)))
		return ds->ops->port_fdb_add(ds, port, addr, vid, db);

	mutex_lock(&dp->addr_lists_lock);

	a = dsa_mac_addr_find(&dp->fdbs, addr, vid, db);
	if (a) {
		refcount_inc(&a->refcount);
		goto out;
	}

	a = kzalloc(sizeof(*a), GFP_KERNEL);
	if (!a) {
		err = -ENOMEM;
		goto out;
	}

	err = ds->ops->port_fdb_add(ds, port, addr, vid, db);
	if (err) {
		kfree(a);
		goto out;
	}

	ether_addr_copy(a->addr, addr);
	a->vid = vid;
	a->db = db;
	refcount_set(&a->refcount, 1);
	list_add_tail(&a->list, &dp->fdbs);

out:
	mutex_unlock(&dp->addr_lists_lock);

	return err;
}

static int dsa_port_do_fdb_del(struct dsa_port *dp, const unsigned char *addr,
			       u16 vid, struct dsa_db db)
{
	struct dsa_switch *ds = dp->ds;
	struct dsa_mac_addr *a;
	int port = dp->index;
	int err = 0;

	/* No need to bother with refcounting for user ports */
	if (!(dsa_port_is_cpu(dp) || dsa_port_is_dsa(dp)))
		return ds->ops->port_fdb_del(ds, port, addr, vid, db);

	mutex_lock(&dp->addr_lists_lock);

	a = dsa_mac_addr_find(&dp->fdbs, addr, vid, db);
	if (!a) {
		err = -ENOENT;
		goto out;
	}

	if (!refcount_dec_and_test(&a->refcount))
		goto out;

	err = ds->ops->port_fdb_del(ds, port, addr, vid, db);
	if (err) {
		refcount_set(&a->refcount, 1);
<<<<<<< HEAD
		return err;
=======
		goto out;
	}

	list_del(&a->list);
	kfree(a);

out:
	mutex_unlock(&dp->addr_lists_lock);

	return err;
}

static int dsa_switch_do_lag_fdb_add(struct dsa_switch *ds, struct dsa_lag *lag,
				     const unsigned char *addr, u16 vid,
				     struct dsa_db db)
{
	struct dsa_mac_addr *a;
	int err = 0;

	mutex_lock(&lag->fdb_lock);

	a = dsa_mac_addr_find(&lag->fdbs, addr, vid, db);
	if (a) {
		refcount_inc(&a->refcount);
		goto out;
	}

	a = kzalloc(sizeof(*a), GFP_KERNEL);
	if (!a) {
		err = -ENOMEM;
		goto out;
	}

	err = ds->ops->lag_fdb_add(ds, *lag, addr, vid, db);
	if (err) {
		kfree(a);
		goto out;
	}

	ether_addr_copy(a->addr, addr);
	a->vid = vid;
	a->db = db;
	refcount_set(&a->refcount, 1);
	list_add_tail(&a->list, &lag->fdbs);

out:
	mutex_unlock(&lag->fdb_lock);

	return err;
}

static int dsa_switch_do_lag_fdb_del(struct dsa_switch *ds, struct dsa_lag *lag,
				     const unsigned char *addr, u16 vid,
				     struct dsa_db db)
{
	struct dsa_mac_addr *a;
	int err = 0;

	mutex_lock(&lag->fdb_lock);

	a = dsa_mac_addr_find(&lag->fdbs, addr, vid, db);
	if (!a) {
		err = -ENOENT;
		goto out;
	}

	if (!refcount_dec_and_test(&a->refcount))
		goto out;

	err = ds->ops->lag_fdb_del(ds, *lag, addr, vid, db);
	if (err) {
		refcount_set(&a->refcount, 1);
		goto out;
>>>>>>> d60c95ef
	}

	list_del(&a->list);
	kfree(a);

out:
	mutex_unlock(&lag->fdb_lock);

	return err;
}

static int dsa_switch_host_fdb_add(struct dsa_switch *ds,
				   struct dsa_notifier_fdb_info *info)
{
	struct dsa_port *dp;
	int err = 0;

	if (!ds->ops->port_fdb_add)
		return -EOPNOTSUPP;

	dsa_switch_for_each_port(dp, ds) {
		if (dsa_port_host_address_match(dp, info->dp)) {
			if (dsa_port_is_cpu(dp) && info->dp->cpu_port_in_lag) {
				err = dsa_switch_do_lag_fdb_add(ds, dp->lag,
								info->addr,
								info->vid,
								info->db);
			} else {
				err = dsa_port_do_fdb_add(dp, info->addr,
							  info->vid, info->db);
			}
			if (err)
				break;
		}
	}

	return err;
}

static int dsa_switch_host_fdb_del(struct dsa_switch *ds,
				   struct dsa_notifier_fdb_info *info)
{
	struct dsa_port *dp;
	int err = 0;

	if (!ds->ops->port_fdb_del)
		return -EOPNOTSUPP;

	dsa_switch_for_each_port(dp, ds) {
		if (dsa_port_host_address_match(dp, info->dp)) {
			if (dsa_port_is_cpu(dp) && info->dp->cpu_port_in_lag) {
				err = dsa_switch_do_lag_fdb_del(ds, dp->lag,
								info->addr,
								info->vid,
								info->db);
			} else {
				err = dsa_port_do_fdb_del(dp, info->addr,
							  info->vid, info->db);
			}
			if (err)
				break;
		}
	}

	return err;
}

static int dsa_switch_fdb_add(struct dsa_switch *ds,
			      struct dsa_notifier_fdb_info *info)
{
	int port = dsa_towards_port(ds, info->dp->ds->index, info->dp->index);
	struct dsa_port *dp = dsa_to_port(ds, port);

	if (!ds->ops->port_fdb_add)
		return -EOPNOTSUPP;

	return dsa_port_do_fdb_add(dp, info->addr, info->vid, info->db);
}

static int dsa_switch_fdb_del(struct dsa_switch *ds,
			      struct dsa_notifier_fdb_info *info)
{
	int port = dsa_towards_port(ds, info->dp->ds->index, info->dp->index);
	struct dsa_port *dp = dsa_to_port(ds, port);

	if (!ds->ops->port_fdb_del)
		return -EOPNOTSUPP;

	return dsa_port_do_fdb_del(dp, info->addr, info->vid, info->db);
}

static int dsa_switch_lag_fdb_add(struct dsa_switch *ds,
				  struct dsa_notifier_lag_fdb_info *info)
{
	struct dsa_port *dp;

	if (!ds->ops->lag_fdb_add)
		return -EOPNOTSUPP;

	/* Notify switch only if it has a port in this LAG */
	dsa_switch_for_each_port(dp, ds)
		if (dsa_port_offloads_lag(dp, info->lag))
			return dsa_switch_do_lag_fdb_add(ds, info->lag,
							 info->addr, info->vid,
							 info->db);

	return 0;
}

static int dsa_switch_lag_fdb_del(struct dsa_switch *ds,
				  struct dsa_notifier_lag_fdb_info *info)
{
	struct dsa_port *dp;

	if (!ds->ops->lag_fdb_del)
		return -EOPNOTSUPP;

	/* Notify switch only if it has a port in this LAG */
	dsa_switch_for_each_port(dp, ds)
		if (dsa_port_offloads_lag(dp, info->lag))
			return dsa_switch_do_lag_fdb_del(ds, info->lag,
							 info->addr, info->vid,
							 info->db);

	return 0;
}

static int dsa_switch_lag_change(struct dsa_switch *ds,
				 struct dsa_notifier_lag_info *info)
{
	if (info->dp->ds == ds && ds->ops->port_lag_change)
		return ds->ops->port_lag_change(ds, info->dp->index);

	if (info->dp->ds != ds && ds->ops->crosschip_lag_change)
		return ds->ops->crosschip_lag_change(ds, info->dp->ds->index,
						     info->dp->index);

	return 0;
}

static int dsa_switch_lag_join(struct dsa_switch *ds,
			       struct dsa_notifier_lag_info *info)
{
	if (info->dp->ds == ds && ds->ops->port_lag_join)
		return ds->ops->port_lag_join(ds, info->dp->index, info->lag,
					      info->info, info->extack);

	if (info->dp->ds != ds && ds->ops->crosschip_lag_join)
		return ds->ops->crosschip_lag_join(ds, info->dp->ds->index,
						   info->dp->index, info->lag,
						   info->info, info->extack);

	return -EOPNOTSUPP;
}

static int dsa_switch_lag_leave(struct dsa_switch *ds,
				struct dsa_notifier_lag_info *info)
{
	if (info->dp->ds == ds && ds->ops->port_lag_leave)
		return ds->ops->port_lag_leave(ds, info->dp->index, info->lag);

	if (info->dp->ds != ds && ds->ops->crosschip_lag_leave)
		return ds->ops->crosschip_lag_leave(ds, info->dp->ds->index,
						    info->dp->index, info->lag);

	return -EOPNOTSUPP;
}

static int dsa_switch_mdb_add(struct dsa_switch *ds,
			      struct dsa_notifier_mdb_info *info)
{
	int port = dsa_towards_port(ds, info->dp->ds->index, info->dp->index);
	struct dsa_port *dp = dsa_to_port(ds, port);

	if (!ds->ops->port_mdb_add)
		return -EOPNOTSUPP;

	return dsa_port_do_mdb_add(dp, info->mdb, info->db);
}

static int dsa_switch_mdb_del(struct dsa_switch *ds,
			      struct dsa_notifier_mdb_info *info)
{
	int port = dsa_towards_port(ds, info->dp->ds->index, info->dp->index);
	struct dsa_port *dp = dsa_to_port(ds, port);

	if (!ds->ops->port_mdb_del)
		return -EOPNOTSUPP;

	return dsa_port_do_mdb_del(dp, info->mdb, info->db);
}

static int dsa_switch_host_mdb_add(struct dsa_switch *ds,
				   struct dsa_notifier_mdb_info *info)
{
	struct dsa_port *dp;
	int err = 0;

	if (!ds->ops->port_mdb_add)
		return -EOPNOTSUPP;

	dsa_switch_for_each_port(dp, ds) {
		if (dsa_port_host_address_match(dp, info->dp)) {
			err = dsa_port_do_mdb_add(dp, info->mdb, info->db);
			if (err)
				break;
		}
	}

	return err;
}

static int dsa_switch_host_mdb_del(struct dsa_switch *ds,
				   struct dsa_notifier_mdb_info *info)
{
	struct dsa_port *dp;
	int err = 0;

	if (!ds->ops->port_mdb_del)
		return -EOPNOTSUPP;

	dsa_switch_for_each_port(dp, ds) {
		if (dsa_port_host_address_match(dp, info->dp)) {
			err = dsa_port_do_mdb_del(dp, info->mdb, info->db);
			if (err)
				break;
		}
	}

	return err;
}

/* Port VLANs match on the targeted port and on all DSA ports */
static bool dsa_port_vlan_match(struct dsa_port *dp,
				struct dsa_notifier_vlan_info *info)
{
	return dsa_port_is_dsa(dp) || dp == info->dp;
}

/* Host VLANs match on the targeted port's CPU port, and on all DSA ports
 * (upstream and downstream) of that switch and its upstream switches.
 */
static bool dsa_port_host_vlan_match(struct dsa_port *dp,
				     const struct dsa_port *targeted_dp)
{
	struct dsa_port *cpu_dp = targeted_dp->cpu_dp;

	if (dsa_switch_is_upstream_of(dp->ds, targeted_dp->ds))
		return dsa_port_is_dsa(dp) || dp == cpu_dp;

	return false;
}

static struct dsa_vlan *dsa_vlan_find(struct list_head *vlan_list,
				      const struct switchdev_obj_port_vlan *vlan)
{
	struct dsa_vlan *v;

	list_for_each_entry(v, vlan_list, list)
		if (v->vid == vlan->vid)
			return v;

	return NULL;
}

static int dsa_port_do_vlan_add(struct dsa_port *dp,
				const struct switchdev_obj_port_vlan *vlan,
				struct netlink_ext_ack *extack)
{
	struct dsa_switch *ds = dp->ds;
	int port = dp->index;
	struct dsa_vlan *v;
	int err = 0;

	/* No need to bother with refcounting for user ports. */
	if (!(dsa_port_is_cpu(dp) || dsa_port_is_dsa(dp)))
		return ds->ops->port_vlan_add(ds, port, vlan, extack);

	/* No need to propagate on shared ports the existing VLANs that were
	 * re-notified after just the flags have changed. This would cause a
	 * refcount bump which we need to avoid, since it unbalances the
	 * additions with the deletions.
	 */
	if (vlan->changed)
		return 0;

	mutex_lock(&dp->vlans_lock);

	v = dsa_vlan_find(&dp->vlans, vlan);
	if (v) {
		refcount_inc(&v->refcount);
		goto out;
	}

	v = kzalloc(sizeof(*v), GFP_KERNEL);
	if (!v) {
		err = -ENOMEM;
		goto out;
	}

	err = ds->ops->port_vlan_add(ds, port, vlan, extack);
	if (err) {
		kfree(v);
		goto out;
	}

	v->vid = vlan->vid;
	refcount_set(&v->refcount, 1);
	list_add_tail(&v->list, &dp->vlans);

out:
	mutex_unlock(&dp->vlans_lock);

	return err;
}

static int dsa_port_do_vlan_del(struct dsa_port *dp,
				const struct switchdev_obj_port_vlan *vlan)
{
	struct dsa_switch *ds = dp->ds;
	int port = dp->index;
	struct dsa_vlan *v;
	int err = 0;

	/* No need to bother with refcounting for user ports */
	if (!(dsa_port_is_cpu(dp) || dsa_port_is_dsa(dp)))
		return ds->ops->port_vlan_del(ds, port, vlan);

	mutex_lock(&dp->vlans_lock);

	v = dsa_vlan_find(&dp->vlans, vlan);
	if (!v) {
		err = -ENOENT;
		goto out;
	}

	if (!refcount_dec_and_test(&v->refcount))
		goto out;

	err = ds->ops->port_vlan_del(ds, port, vlan);
	if (err) {
		refcount_set(&v->refcount, 1);
		goto out;
	}

	list_del(&v->list);
	kfree(v);

out:
	mutex_unlock(&dp->vlans_lock);

	return err;
}

static int dsa_switch_vlan_add(struct dsa_switch *ds,
			       struct dsa_notifier_vlan_info *info)
{
	struct dsa_port *dp;
	int err;

	if (!ds->ops->port_vlan_add)
		return -EOPNOTSUPP;

	dsa_switch_for_each_port(dp, ds) {
		if (dsa_port_vlan_match(dp, info)) {
			err = dsa_port_do_vlan_add(dp, info->vlan,
						   info->extack);
			if (err)
				return err;
		}
	}

	return 0;
}

static int dsa_switch_vlan_del(struct dsa_switch *ds,
			       struct dsa_notifier_vlan_info *info)
{
	struct dsa_port *dp;
	int err;

	if (!ds->ops->port_vlan_del)
		return -EOPNOTSUPP;

	dsa_switch_for_each_port(dp, ds) {
		if (dsa_port_vlan_match(dp, info)) {
			err = dsa_port_do_vlan_del(dp, info->vlan);
			if (err)
				return err;
		}
	}

	return 0;
}

static int dsa_switch_host_vlan_add(struct dsa_switch *ds,
				    struct dsa_notifier_vlan_info *info)
{
	struct dsa_port *dp;
	int err;

	if (!ds->ops->port_vlan_add)
		return -EOPNOTSUPP;

	dsa_switch_for_each_port(dp, ds) {
		if (dsa_port_host_vlan_match(dp, info->dp)) {
			err = dsa_port_do_vlan_add(dp, info->vlan,
						   info->extack);
			if (err)
				return err;
		}
	}

	return 0;
}

static int dsa_switch_host_vlan_del(struct dsa_switch *ds,
				    struct dsa_notifier_vlan_info *info)
{
	struct dsa_port *dp;
	int err;

	if (!ds->ops->port_vlan_del)
		return -EOPNOTSUPP;

	dsa_switch_for_each_port(dp, ds) {
		if (dsa_port_host_vlan_match(dp, info->dp)) {
			err = dsa_port_do_vlan_del(dp, info->vlan);
			if (err)
				return err;
		}
	}

	return 0;
}

static int dsa_switch_change_tag_proto(struct dsa_switch *ds,
				       struct dsa_notifier_tag_proto_info *info)
{
	const struct dsa_device_ops *tag_ops = info->tag_ops;
	struct dsa_port *dp, *cpu_dp;
	int err;

	if (!ds->ops->change_tag_protocol)
		return -EOPNOTSUPP;

	ASSERT_RTNL();

	err = ds->ops->change_tag_protocol(ds, tag_ops->proto);
	if (err)
		return err;

	dsa_switch_for_each_cpu_port(cpu_dp, ds)
		dsa_port_set_tag_protocol(cpu_dp, tag_ops);

	/* Now that changing the tag protocol can no longer fail, let's update
	 * the remaining bits which are "duplicated for faster access", and the
	 * bits that depend on the tagger, such as the MTU.
	 */
	dsa_switch_for_each_user_port(dp, ds) {
		struct net_device *slave = dp->slave;

		dsa_slave_setup_tagger(slave);

		/* rtnl_mutex is held in dsa_tree_change_tag_proto */
		dsa_slave_change_mtu(slave, slave->mtu);
	}

	return 0;
}

/* We use the same cross-chip notifiers to inform both the tagger side, as well
 * as the switch side, of connection and disconnection events.
 * Since ds->tagger_data is owned by the tagger, it isn't a hard error if the
 * switch side doesn't support connecting to this tagger, and therefore, the
 * fact that we don't disconnect the tagger side doesn't constitute a memory
 * leak: the tagger will still operate with persistent per-switch memory, just
 * with the switch side unconnected to it. What does constitute a hard error is
 * when the switch side supports connecting but fails.
 */
static int
dsa_switch_connect_tag_proto(struct dsa_switch *ds,
			     struct dsa_notifier_tag_proto_info *info)
{
	const struct dsa_device_ops *tag_ops = info->tag_ops;
	int err;

	/* Notify the new tagger about the connection to this switch */
	if (tag_ops->connect) {
		err = tag_ops->connect(ds);
		if (err)
			return err;
	}

	if (!ds->ops->connect_tag_protocol)
		return -EOPNOTSUPP;

	/* Notify the switch about the connection to the new tagger */
	err = ds->ops->connect_tag_protocol(ds, tag_ops->proto);
	if (err) {
		/* Revert the new tagger's connection to this tree */
		if (tag_ops->disconnect)
			tag_ops->disconnect(ds);
		return err;
	}

	return 0;
}

static int
dsa_switch_disconnect_tag_proto(struct dsa_switch *ds,
				struct dsa_notifier_tag_proto_info *info)
{
<<<<<<< HEAD
	if (!ds->ops->port_mrp_add_ring_role)
		return -EOPNOTSUPP;
=======
	const struct dsa_device_ops *tag_ops = info->tag_ops;
>>>>>>> d60c95ef

	/* Notify the tagger about the disconnection from this switch */
	if (tag_ops->disconnect && ds->tagger_data)
		tag_ops->disconnect(ds);

	/* No need to notify the switch, since it shouldn't have any
	 * resources to tear down
	 */
	return 0;
}

static int
dsa_switch_master_state_change(struct dsa_switch *ds,
			       struct dsa_notifier_master_state_info *info)
{
<<<<<<< HEAD
	if (!ds->ops->port_mrp_del_ring_role)
		return -EOPNOTSUPP;
=======
	if (!ds->ops->master_state_change)
		return 0;
>>>>>>> d60c95ef

	ds->ops->master_state_change(ds, info->master, info->operational);

	return 0;
}

static int dsa_switch_event(struct notifier_block *nb,
			    unsigned long event, void *info)
{
	struct dsa_switch *ds = container_of(nb, struct dsa_switch, nb);
	int err;

	switch (event) {
	case DSA_NOTIFIER_AGEING_TIME:
		err = dsa_switch_ageing_time(ds, info);
		break;
	case DSA_NOTIFIER_BRIDGE_JOIN:
		err = dsa_switch_bridge_join(ds, info);
		break;
	case DSA_NOTIFIER_BRIDGE_LEAVE:
		err = dsa_switch_bridge_leave(ds, info);
		break;
	case DSA_NOTIFIER_FDB_ADD:
		err = dsa_switch_fdb_add(ds, info);
		break;
	case DSA_NOTIFIER_FDB_DEL:
		err = dsa_switch_fdb_del(ds, info);
		break;
	case DSA_NOTIFIER_HOST_FDB_ADD:
		err = dsa_switch_host_fdb_add(ds, info);
		break;
	case DSA_NOTIFIER_HOST_FDB_DEL:
		err = dsa_switch_host_fdb_del(ds, info);
		break;
	case DSA_NOTIFIER_LAG_FDB_ADD:
		err = dsa_switch_lag_fdb_add(ds, info);
		break;
	case DSA_NOTIFIER_LAG_FDB_DEL:
		err = dsa_switch_lag_fdb_del(ds, info);
		break;
	case DSA_NOTIFIER_LAG_CHANGE:
		err = dsa_switch_lag_change(ds, info);
		break;
	case DSA_NOTIFIER_LAG_JOIN:
		err = dsa_switch_lag_join(ds, info);
		break;
	case DSA_NOTIFIER_LAG_LEAVE:
		err = dsa_switch_lag_leave(ds, info);
		break;
	case DSA_NOTIFIER_MDB_ADD:
		err = dsa_switch_mdb_add(ds, info);
		break;
	case DSA_NOTIFIER_MDB_DEL:
		err = dsa_switch_mdb_del(ds, info);
		break;
	case DSA_NOTIFIER_HOST_MDB_ADD:
		err = dsa_switch_host_mdb_add(ds, info);
		break;
	case DSA_NOTIFIER_HOST_MDB_DEL:
		err = dsa_switch_host_mdb_del(ds, info);
		break;
	case DSA_NOTIFIER_VLAN_ADD:
		err = dsa_switch_vlan_add(ds, info);
		break;
	case DSA_NOTIFIER_VLAN_DEL:
		err = dsa_switch_vlan_del(ds, info);
		break;
	case DSA_NOTIFIER_HOST_VLAN_ADD:
		err = dsa_switch_host_vlan_add(ds, info);
		break;
	case DSA_NOTIFIER_HOST_VLAN_DEL:
		err = dsa_switch_host_vlan_del(ds, info);
		break;
	case DSA_NOTIFIER_MTU:
		err = dsa_switch_mtu(ds, info);
		break;
	case DSA_NOTIFIER_TAG_PROTO:
		err = dsa_switch_change_tag_proto(ds, info);
		break;
	case DSA_NOTIFIER_TAG_PROTO_CONNECT:
		err = dsa_switch_connect_tag_proto(ds, info);
		break;
	case DSA_NOTIFIER_TAG_PROTO_DISCONNECT:
		err = dsa_switch_disconnect_tag_proto(ds, info);
		break;
	case DSA_NOTIFIER_TAG_8021Q_VLAN_ADD:
		err = dsa_switch_tag_8021q_vlan_add(ds, info);
		break;
	case DSA_NOTIFIER_TAG_8021Q_VLAN_DEL:
		err = dsa_switch_tag_8021q_vlan_del(ds, info);
		break;
	case DSA_NOTIFIER_MASTER_STATE_CHANGE:
		err = dsa_switch_master_state_change(ds, info);
		break;
	default:
		err = -EOPNOTSUPP;
		break;
	}

	if (err)
		dev_dbg(ds->dev, "breaking chain for DSA event %lu (%d)\n",
			event, err);

	return notifier_from_errno(err);
}

int dsa_switch_register_notifier(struct dsa_switch *ds)
{
	ds->nb.notifier_call = dsa_switch_event;

	return raw_notifier_chain_register(&ds->dst->nh, &ds->nb);
}

void dsa_switch_unregister_notifier(struct dsa_switch *ds)
{
	int err;

	err = raw_notifier_chain_unregister(&ds->dst->nh, &ds->nb);
	if (err)
		dev_err(ds->dev, "failed to unregister notifier (%d)\n", err);
}<|MERGE_RESOLUTION|>--- conflicted
+++ resolved
@@ -221,11 +221,7 @@
 	err = ds->ops->port_mdb_del(ds, port, mdb, db);
 	if (err) {
 		refcount_set(&a->refcount, 1);
-<<<<<<< HEAD
-		return err;
-=======
-		goto out;
->>>>>>> d60c95ef
+		goto out;
 	}
 
 	list_del(&a->list);
@@ -307,9 +303,6 @@
 	err = ds->ops->port_fdb_del(ds, port, addr, vid, db);
 	if (err) {
 		refcount_set(&a->refcount, 1);
-<<<<<<< HEAD
-		return err;
-=======
 		goto out;
 	}
 
@@ -383,7 +376,6 @@
 	if (err) {
 		refcount_set(&a->refcount, 1);
 		goto out;
->>>>>>> d60c95ef
 	}
 
 	list_del(&a->list);
@@ -897,12 +889,7 @@
 dsa_switch_disconnect_tag_proto(struct dsa_switch *ds,
 				struct dsa_notifier_tag_proto_info *info)
 {
-<<<<<<< HEAD
-	if (!ds->ops->port_mrp_add_ring_role)
-		return -EOPNOTSUPP;
-=======
 	const struct dsa_device_ops *tag_ops = info->tag_ops;
->>>>>>> d60c95ef
 
 	/* Notify the tagger about the disconnection from this switch */
 	if (tag_ops->disconnect && ds->tagger_data)
@@ -918,13 +905,8 @@
 dsa_switch_master_state_change(struct dsa_switch *ds,
 			       struct dsa_notifier_master_state_info *info)
 {
-<<<<<<< HEAD
-	if (!ds->ops->port_mrp_del_ring_role)
-		return -EOPNOTSUPP;
-=======
 	if (!ds->ops->master_state_change)
 		return 0;
->>>>>>> d60c95ef
 
 	ds->ops->master_state_change(ds, info->master, info->operational);
 
