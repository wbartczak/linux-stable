// SPDX-License-Identifier: GPL-2.0-or-later
/*
 * Handling of a single switch chip, part of a switch fabric
 *
 * Copyright (c) 2017 Savoir-faire Linux Inc.
 *	Vivien Didelot <vivien.didelot@savoirfairelinux.com>
 */

#include <linux/if_bridge.h>
#include <linux/netdevice.h>
#include <linux/notifier.h>
#include <linux/if_vlan.h>
#include <net/switchdev.h>

#include "dsa_priv.h"

static unsigned int dsa_switch_fastest_ageing_time(struct dsa_switch *ds,
						   unsigned int ageing_time)
{
	struct dsa_port *dp;

	dsa_switch_for_each_port(dp, ds)
		if (dp->ageing_time && dp->ageing_time < ageing_time)
			ageing_time = dp->ageing_time;

	return ageing_time;
}

static int dsa_switch_ageing_time(struct dsa_switch *ds,
				  struct dsa_notifier_ageing_time_info *info)
{
	unsigned int ageing_time = info->ageing_time;

	if (ds->ageing_time_min && ageing_time < ds->ageing_time_min)
		return -ERANGE;

	if (ds->ageing_time_max && ageing_time > ds->ageing_time_max)
		return -ERANGE;

	/* Program the fastest ageing time in case of multiple bridges */
	ageing_time = dsa_switch_fastest_ageing_time(ds, ageing_time);

	if (ds->ops->set_ageing_time)
		return ds->ops->set_ageing_time(ds, ageing_time);

	return 0;
}

static bool dsa_port_mtu_match(struct dsa_port *dp,
			       struct dsa_notifier_mtu_info *info)
{
	if (dp->ds->index == info->sw_index && dp->index == info->port)
		return true;

	/* Do not propagate to other switches in the tree if the notifier was
	 * targeted for a single switch.
	 */
	if (info->targeted_match)
		return false;

	if (dsa_port_is_dsa(dp) || dsa_port_is_cpu(dp))
		return true;

	return false;
}

static int dsa_switch_mtu(struct dsa_switch *ds,
			  struct dsa_notifier_mtu_info *info)
{
	struct dsa_port *dp;
	int ret;

	if (!ds->ops->port_change_mtu)
		return -EOPNOTSUPP;

	dsa_switch_for_each_port(dp, ds) {
		if (dsa_port_mtu_match(dp, info)) {
			ret = ds->ops->port_change_mtu(ds, dp->index,
						       info->mtu);
			if (ret)
				return ret;
		}
	}

	return 0;
}

static int dsa_switch_bridge_join(struct dsa_switch *ds,
				  struct dsa_notifier_bridge_info *info)
{
	struct dsa_switch_tree *dst = ds->dst;
	int err;

	if (dst->index == info->tree_index && ds->index == info->sw_index) {
		if (!ds->ops->port_bridge_join)
			return -EOPNOTSUPP;

		err = ds->ops->port_bridge_join(ds, info->port, info->bridge,
						&info->tx_fwd_offload);
		if (err)
			return err;
	}

	if ((dst->index != info->tree_index || ds->index != info->sw_index) &&
	    ds->ops->crosschip_bridge_join) {
		err = ds->ops->crosschip_bridge_join(ds, info->tree_index,
						     info->sw_index,
						     info->port, info->bridge);
		if (err)
			return err;
	}

	return dsa_tag_8021q_bridge_join(ds, info);
}

static int dsa_switch_sync_vlan_filtering(struct dsa_switch *ds,
					  struct dsa_notifier_bridge_info *info)
{
	struct netlink_ext_ack extack = {0};
	bool change_vlan_filtering = false;
	bool vlan_filtering;
	struct dsa_port *dp;
	int err;

	if (ds->needs_standalone_vlan_filtering &&
	    !br_vlan_enabled(info->bridge.dev)) {
		change_vlan_filtering = true;
		vlan_filtering = true;
	} else if (!ds->needs_standalone_vlan_filtering &&
		   br_vlan_enabled(info->bridge.dev)) {
		change_vlan_filtering = true;
		vlan_filtering = false;
	}

	/* If the bridge was vlan_filtering, the bridge core doesn't trigger an
	 * event for changing vlan_filtering setting upon slave ports leaving
	 * it. That is a good thing, because that lets us handle it and also
	 * handle the case where the switch's vlan_filtering setting is global
	 * (not per port). When that happens, the correct moment to trigger the
	 * vlan_filtering callback is only when the last port leaves the last
	 * VLAN-aware bridge.
	 */
	if (change_vlan_filtering && ds->vlan_filtering_is_global) {
		dsa_switch_for_each_port(dp, ds) {
			struct net_device *br = dsa_port_bridge_dev_get(dp);

			if (br && br_vlan_enabled(br)) {
				change_vlan_filtering = false;
				break;
			}
		}
	}

	if (change_vlan_filtering) {
		err = dsa_port_vlan_filtering(dsa_to_port(ds, info->port),
					      vlan_filtering, &extack);
		if (extack._msg)
			dev_err(ds->dev, "port %d: %s\n", info->port,
				extack._msg);
		if (err && err != -EOPNOTSUPP)
			return err;
	}

	return 0;
}

static int dsa_switch_bridge_leave(struct dsa_switch *ds,
				   struct dsa_notifier_bridge_info *info)
{
	struct dsa_switch_tree *dst = ds->dst;
	int err;

	if (dst->index == info->tree_index && ds->index == info->sw_index &&
	    ds->ops->port_bridge_leave)
		ds->ops->port_bridge_leave(ds, info->port, info->bridge);

	if ((dst->index != info->tree_index || ds->index != info->sw_index) &&
	    ds->ops->crosschip_bridge_leave)
		ds->ops->crosschip_bridge_leave(ds, info->tree_index,
						info->sw_index, info->port,
						info->bridge);

	if (ds->dst->index == info->tree_index && ds->index == info->sw_index) {
		err = dsa_switch_sync_vlan_filtering(ds, info);
		if (err)
			return err;
	}

	return dsa_tag_8021q_bridge_leave(ds, info);
}

/* Matches for all upstream-facing ports (the CPU port and all upstream-facing
 * DSA links) that sit between the targeted port on which the notifier was
 * emitted and its dedicated CPU port.
 */
static bool dsa_port_host_address_match(struct dsa_port *dp,
					int info_sw_index, int info_port)
{
	struct dsa_port *targeted_dp, *cpu_dp;
	struct dsa_switch *targeted_ds;

	targeted_ds = dsa_switch_find(dp->ds->dst->index, info_sw_index);
	targeted_dp = dsa_to_port(targeted_ds, info_port);
	cpu_dp = targeted_dp->cpu_dp;

	if (dsa_switch_is_upstream_of(dp->ds, targeted_ds))
		return dp->index == dsa_towards_port(dp->ds, cpu_dp->ds->index,
						     cpu_dp->index);

	return false;
}

static struct dsa_mac_addr *dsa_mac_addr_find(struct list_head *addr_list,
					      const unsigned char *addr,
					      u16 vid)
{
	struct dsa_mac_addr *a;

	list_for_each_entry(a, addr_list, list)
		if (ether_addr_equal(a->addr, addr) && a->vid == vid)
			return a;

	return NULL;
}

static int dsa_port_do_mdb_add(struct dsa_port *dp,
			       const struct switchdev_obj_port_mdb *mdb)
{
	struct dsa_switch *ds = dp->ds;
	struct dsa_mac_addr *a;
	int port = dp->index;
	int err = 0;

	/* No need to bother with refcounting for user ports */
	if (!(dsa_port_is_cpu(dp) || dsa_port_is_dsa(dp)))
		return ds->ops->port_mdb_add(ds, port, mdb);

	mutex_lock(&dp->addr_lists_lock);

	a = dsa_mac_addr_find(&dp->mdbs, mdb->addr, mdb->vid);
	if (a) {
		refcount_inc(&a->refcount);
		goto out;
	}

	a = kzalloc(sizeof(*a), GFP_KERNEL);
	if (!a) {
		err = -ENOMEM;
		goto out;
	}

	err = ds->ops->port_mdb_add(ds, port, mdb);
	if (err) {
		kfree(a);
		goto out;
	}

	ether_addr_copy(a->addr, mdb->addr);
	a->vid = mdb->vid;
	refcount_set(&a->refcount, 1);
	list_add_tail(&a->list, &dp->mdbs);

out:
	mutex_unlock(&dp->addr_lists_lock);

	return err;
}

static int dsa_port_do_mdb_del(struct dsa_port *dp,
			       const struct switchdev_obj_port_mdb *mdb)
{
	struct dsa_switch *ds = dp->ds;
	struct dsa_mac_addr *a;
	int port = dp->index;
	int err = 0;

	/* No need to bother with refcounting for user ports */
	if (!(dsa_port_is_cpu(dp) || dsa_port_is_dsa(dp)))
		return ds->ops->port_mdb_del(ds, port, mdb);

	mutex_lock(&dp->addr_lists_lock);

	a = dsa_mac_addr_find(&dp->mdbs, mdb->addr, mdb->vid);
	if (!a) {
		err = -ENOENT;
		goto out;
	}

	if (!refcount_dec_and_test(&a->refcount))
		goto out;

	err = ds->ops->port_mdb_del(ds, port, mdb);
	if (err) {
		refcount_set(&a->refcount, 1);
		goto out;
	}

	list_del(&a->list);
	kfree(a);

out:
	mutex_unlock(&dp->addr_lists_lock);

	return err;
}

static int dsa_port_do_fdb_add(struct dsa_port *dp, const unsigned char *addr,
			       u16 vid)
{
	struct dsa_switch *ds = dp->ds;
	struct dsa_mac_addr *a;
	int port = dp->index;
	int err = 0;

	/* No need to bother with refcounting for user ports */
	if (!(dsa_port_is_cpu(dp) || dsa_port_is_dsa(dp)))
		return ds->ops->port_fdb_add(ds, port, addr, vid);

	mutex_lock(&dp->addr_lists_lock);

	a = dsa_mac_addr_find(&dp->fdbs, addr, vid);
	if (a) {
		refcount_inc(&a->refcount);
		goto out;
	}

	a = kzalloc(sizeof(*a), GFP_KERNEL);
	if (!a) {
		err = -ENOMEM;
		goto out;
	}

	err = ds->ops->port_fdb_add(ds, port, addr, vid);
	if (err) {
		kfree(a);
		goto out;
	}

	ether_addr_copy(a->addr, addr);
	a->vid = vid;
	refcount_set(&a->refcount, 1);
	list_add_tail(&a->list, &dp->fdbs);

out:
	mutex_unlock(&dp->addr_lists_lock);

	return err;
}

static int dsa_port_do_fdb_del(struct dsa_port *dp, const unsigned char *addr,
			       u16 vid)
{
	struct dsa_switch *ds = dp->ds;
	struct dsa_mac_addr *a;
	int port = dp->index;
	int err = 0;

	/* No need to bother with refcounting for user ports */
	if (!(dsa_port_is_cpu(dp) || dsa_port_is_dsa(dp)))
		return ds->ops->port_fdb_del(ds, port, addr, vid);

	mutex_lock(&dp->addr_lists_lock);

	a = dsa_mac_addr_find(&dp->fdbs, addr, vid);
	if (!a) {
		err = -ENOENT;
		goto out;
	}

	if (!refcount_dec_and_test(&a->refcount))
		goto out;

	err = ds->ops->port_fdb_del(ds, port, addr, vid);
	if (err) {
		refcount_set(&a->refcount, 1);
		goto out;
	}

	list_del(&a->list);
	kfree(a);

out:
	mutex_unlock(&dp->addr_lists_lock);

	return err;
}

static int dsa_switch_host_fdb_add(struct dsa_switch *ds,
				   struct dsa_notifier_fdb_info *info)
{
	struct dsa_port *dp;
	int err = 0;

	if (!ds->ops->port_fdb_add)
		return -EOPNOTSUPP;

	dsa_switch_for_each_port(dp, ds) {
		if (dsa_port_host_address_match(dp, info->sw_index,
						info->port)) {
			err = dsa_port_do_fdb_add(dp, info->addr, info->vid);
			if (err)
				break;
		}
	}

	return err;
}

static int dsa_switch_host_fdb_del(struct dsa_switch *ds,
				   struct dsa_notifier_fdb_info *info)
{
	struct dsa_port *dp;
	int err = 0;

	if (!ds->ops->port_fdb_del)
		return -EOPNOTSUPP;

	dsa_switch_for_each_port(dp, ds) {
		if (dsa_port_host_address_match(dp, info->sw_index,
						info->port)) {
			err = dsa_port_do_fdb_del(dp, info->addr, info->vid);
			if (err)
				break;
		}
	}

	return err;
}

static int dsa_switch_fdb_add(struct dsa_switch *ds,
			      struct dsa_notifier_fdb_info *info)
{
	int port = dsa_towards_port(ds, info->sw_index, info->port);
	struct dsa_port *dp = dsa_to_port(ds, port);

	if (!ds->ops->port_fdb_add)
		return -EOPNOTSUPP;

	return dsa_port_do_fdb_add(dp, info->addr, info->vid);
}

static int dsa_switch_fdb_del(struct dsa_switch *ds,
			      struct dsa_notifier_fdb_info *info)
{
	int port = dsa_towards_port(ds, info->sw_index, info->port);
	struct dsa_port *dp = dsa_to_port(ds, port);

	if (!ds->ops->port_fdb_del)
		return -EOPNOTSUPP;

	return dsa_port_do_fdb_del(dp, info->addr, info->vid);
}

static int dsa_switch_lag_change(struct dsa_switch *ds,
				 struct dsa_notifier_lag_info *info)
{
	if (ds->index == info->sw_index && ds->ops->port_lag_change)
		return ds->ops->port_lag_change(ds, info->port);

	if (ds->index != info->sw_index && ds->ops->crosschip_lag_change)
		return ds->ops->crosschip_lag_change(ds, info->sw_index,
						     info->port);

	return 0;
}

static int dsa_switch_lag_join(struct dsa_switch *ds,
			       struct dsa_notifier_lag_info *info)
{
	if (ds->index == info->sw_index && ds->ops->port_lag_join)
		return ds->ops->port_lag_join(ds, info->port, info->lag,
					      info->info);

	if (ds->index != info->sw_index && ds->ops->crosschip_lag_join)
		return ds->ops->crosschip_lag_join(ds, info->sw_index,
						   info->port, info->lag,
						   info->info);

	return -EOPNOTSUPP;
}

static int dsa_switch_lag_leave(struct dsa_switch *ds,
				struct dsa_notifier_lag_info *info)
{
	if (ds->index == info->sw_index && ds->ops->port_lag_leave)
		return ds->ops->port_lag_leave(ds, info->port, info->lag);

	if (ds->index != info->sw_index && ds->ops->crosschip_lag_leave)
		return ds->ops->crosschip_lag_leave(ds, info->sw_index,
						    info->port, info->lag);

	return -EOPNOTSUPP;
}

static int dsa_switch_mdb_add(struct dsa_switch *ds,
			      struct dsa_notifier_mdb_info *info)
{
	int port = dsa_towards_port(ds, info->sw_index, info->port);
	struct dsa_port *dp = dsa_to_port(ds, port);

	if (!ds->ops->port_mdb_add)
		return -EOPNOTSUPP;

	return dsa_port_do_mdb_add(dp, info->mdb);
}

static int dsa_switch_mdb_del(struct dsa_switch *ds,
			      struct dsa_notifier_mdb_info *info)
{
	int port = dsa_towards_port(ds, info->sw_index, info->port);
	struct dsa_port *dp = dsa_to_port(ds, port);

	if (!ds->ops->port_mdb_del)
		return -EOPNOTSUPP;

	return dsa_port_do_mdb_del(dp, info->mdb);
}

static int dsa_switch_host_mdb_add(struct dsa_switch *ds,
				   struct dsa_notifier_mdb_info *info)
{
	struct dsa_port *dp;
	int err = 0;

	if (!ds->ops->port_mdb_add)
		return -EOPNOTSUPP;

	dsa_switch_for_each_port(dp, ds) {
		if (dsa_port_host_address_match(dp, info->sw_index,
						info->port)) {
			err = dsa_port_do_mdb_add(dp, info->mdb);
			if (err)
				break;
		}
	}

	return err;
}

static int dsa_switch_host_mdb_del(struct dsa_switch *ds,
				   struct dsa_notifier_mdb_info *info)
{
	struct dsa_port *dp;
	int err = 0;

	if (!ds->ops->port_mdb_del)
		return -EOPNOTSUPP;

	dsa_switch_for_each_port(dp, ds) {
		if (dsa_port_host_address_match(dp, info->sw_index,
						info->port)) {
			err = dsa_port_do_mdb_del(dp, info->mdb);
			if (err)
				break;
		}
	}

	return err;
}

static bool dsa_port_vlan_match(struct dsa_port *dp,
				struct dsa_notifier_vlan_info *info)
{
	if (dp->ds->index == info->sw_index && dp->index == info->port)
		return true;

	if (dsa_port_is_dsa(dp))
		return true;

	return false;
}

static int dsa_switch_vlan_add(struct dsa_switch *ds,
			       struct dsa_notifier_vlan_info *info)
{
	struct dsa_port *dp;
	int err;

	if (!ds->ops->port_vlan_add)
		return -EOPNOTSUPP;

	dsa_switch_for_each_port(dp, ds) {
		if (dsa_port_vlan_match(dp, info)) {
			err = ds->ops->port_vlan_add(ds, dp->index, info->vlan,
						     info->extack);
			if (err)
				return err;
		}
	}

	return 0;
}

static int dsa_switch_vlan_del(struct dsa_switch *ds,
			       struct dsa_notifier_vlan_info *info)
{
	if (!ds->ops->port_vlan_del)
		return -EOPNOTSUPP;

	if (ds->index == info->sw_index)
		return ds->ops->port_vlan_del(ds, info->port, info->vlan);

	/* Do not deprogram the DSA links as they may be used as conduit
	 * for other VLAN members in the fabric.
	 */
	return 0;
}

static int dsa_switch_change_tag_proto(struct dsa_switch *ds,
				       struct dsa_notifier_tag_proto_info *info)
{
	const struct dsa_device_ops *tag_ops = info->tag_ops;
	struct dsa_port *dp, *cpu_dp;
	int err;

	if (!ds->ops->change_tag_protocol)
		return -EOPNOTSUPP;

	ASSERT_RTNL();

	dsa_switch_for_each_cpu_port(cpu_dp, ds) {
		err = ds->ops->change_tag_protocol(ds, cpu_dp->index,
						   tag_ops->proto);
		if (err)
			return err;

		dsa_port_set_tag_protocol(cpu_dp, tag_ops);
	}

	/* Now that changing the tag protocol can no longer fail, let's update
	 * the remaining bits which are "duplicated for faster access", and the
	 * bits that depend on the tagger, such as the MTU.
	 */
	dsa_switch_for_each_user_port(dp, ds) {
		struct net_device *slave = dp->slave;

		dsa_slave_setup_tagger(slave);

		/* rtnl_mutex is held in dsa_tree_change_tag_proto */
		dsa_slave_change_mtu(slave, slave->mtu);
	}

	return 0;
}

/* We use the same cross-chip notifiers to inform both the tagger side, as well
 * as the switch side, of connection and disconnection events.
 * Since ds->tagger_data is owned by the tagger, it isn't a hard error if the
 * switch side doesn't support connecting to this tagger, and therefore, the
 * fact that we don't disconnect the tagger side doesn't constitute a memory
 * leak: the tagger will still operate with persistent per-switch memory, just
 * with the switch side unconnected to it. What does constitute a hard error is
 * when the switch side supports connecting but fails.
 */
static int
dsa_switch_connect_tag_proto(struct dsa_switch *ds,
			     struct dsa_notifier_tag_proto_info *info)
{
	const struct dsa_device_ops *tag_ops = info->tag_ops;
	int err;

	/* Notify the new tagger about the connection to this switch */
	if (tag_ops->connect) {
		err = tag_ops->connect(ds);
		if (err)
			return err;
	}

<<<<<<< HEAD
static int
dsa_switch_mrp_add_ring_role(struct dsa_switch *ds,
			     struct dsa_notifier_mrp_ring_role_info *info)
{
	if (!ds->ops->port_mrp_add_ring_role)
=======
	if (!ds->ops->connect_tag_protocol)
>>>>>>> 77b5472d
		return -EOPNOTSUPP;

	/* Notify the switch about the connection to the new tagger */
	err = ds->ops->connect_tag_protocol(ds, tag_ops->proto);
	if (err) {
		/* Revert the new tagger's connection to this tree */
		if (tag_ops->disconnect)
			tag_ops->disconnect(ds);
		return err;
	}

	return 0;
}

static int
dsa_switch_disconnect_tag_proto(struct dsa_switch *ds,
				struct dsa_notifier_tag_proto_info *info)
{
<<<<<<< HEAD
	if (!ds->ops->port_mrp_del_ring_role)
		return -EOPNOTSUPP;
=======
	const struct dsa_device_ops *tag_ops = info->tag_ops;
>>>>>>> 77b5472d

	/* Notify the tagger about the disconnection from this switch */
	if (tag_ops->disconnect && ds->tagger_data)
		tag_ops->disconnect(ds);

	/* No need to notify the switch, since it shouldn't have any
	 * resources to tear down
	 */
	return 0;
}

static int dsa_switch_event(struct notifier_block *nb,
			    unsigned long event, void *info)
{
	struct dsa_switch *ds = container_of(nb, struct dsa_switch, nb);
	int err;

	switch (event) {
	case DSA_NOTIFIER_AGEING_TIME:
		err = dsa_switch_ageing_time(ds, info);
		break;
	case DSA_NOTIFIER_BRIDGE_JOIN:
		err = dsa_switch_bridge_join(ds, info);
		break;
	case DSA_NOTIFIER_BRIDGE_LEAVE:
		err = dsa_switch_bridge_leave(ds, info);
		break;
	case DSA_NOTIFIER_FDB_ADD:
		err = dsa_switch_fdb_add(ds, info);
		break;
	case DSA_NOTIFIER_FDB_DEL:
		err = dsa_switch_fdb_del(ds, info);
		break;
	case DSA_NOTIFIER_HOST_FDB_ADD:
		err = dsa_switch_host_fdb_add(ds, info);
		break;
	case DSA_NOTIFIER_HOST_FDB_DEL:
		err = dsa_switch_host_fdb_del(ds, info);
		break;
	case DSA_NOTIFIER_LAG_CHANGE:
		err = dsa_switch_lag_change(ds, info);
		break;
	case DSA_NOTIFIER_LAG_JOIN:
		err = dsa_switch_lag_join(ds, info);
		break;
	case DSA_NOTIFIER_LAG_LEAVE:
		err = dsa_switch_lag_leave(ds, info);
		break;
	case DSA_NOTIFIER_MDB_ADD:
		err = dsa_switch_mdb_add(ds, info);
		break;
	case DSA_NOTIFIER_MDB_DEL:
		err = dsa_switch_mdb_del(ds, info);
		break;
	case DSA_NOTIFIER_HOST_MDB_ADD:
		err = dsa_switch_host_mdb_add(ds, info);
		break;
	case DSA_NOTIFIER_HOST_MDB_DEL:
		err = dsa_switch_host_mdb_del(ds, info);
		break;
	case DSA_NOTIFIER_VLAN_ADD:
		err = dsa_switch_vlan_add(ds, info);
		break;
	case DSA_NOTIFIER_VLAN_DEL:
		err = dsa_switch_vlan_del(ds, info);
		break;
	case DSA_NOTIFIER_MTU:
		err = dsa_switch_mtu(ds, info);
		break;
	case DSA_NOTIFIER_TAG_PROTO:
		err = dsa_switch_change_tag_proto(ds, info);
		break;
	case DSA_NOTIFIER_TAG_PROTO_CONNECT:
		err = dsa_switch_connect_tag_proto(ds, info);
		break;
	case DSA_NOTIFIER_TAG_PROTO_DISCONNECT:
		err = dsa_switch_disconnect_tag_proto(ds, info);
		break;
	case DSA_NOTIFIER_TAG_8021Q_VLAN_ADD:
		err = dsa_switch_tag_8021q_vlan_add(ds, info);
		break;
	case DSA_NOTIFIER_TAG_8021Q_VLAN_DEL:
		err = dsa_switch_tag_8021q_vlan_del(ds, info);
		break;
	default:
		err = -EOPNOTSUPP;
		break;
	}

	if (err)
		dev_dbg(ds->dev, "breaking chain for DSA event %lu (%d)\n",
			event, err);

	return notifier_from_errno(err);
}

int dsa_switch_register_notifier(struct dsa_switch *ds)
{
	ds->nb.notifier_call = dsa_switch_event;

	return raw_notifier_chain_register(&ds->dst->nh, &ds->nb);
}

void dsa_switch_unregister_notifier(struct dsa_switch *ds)
{
	int err;

	err = raw_notifier_chain_unregister(&ds->dst->nh, &ds->nb);
	if (err)
		dev_err(ds->dev, "failed to unregister notifier (%d)\n", err);
}<|MERGE_RESOLUTION|>--- conflicted
+++ resolved
@@ -666,15 +666,7 @@
 			return err;
 	}
 
-<<<<<<< HEAD
-static int
-dsa_switch_mrp_add_ring_role(struct dsa_switch *ds,
-			     struct dsa_notifier_mrp_ring_role_info *info)
-{
-	if (!ds->ops->port_mrp_add_ring_role)
-=======
 	if (!ds->ops->connect_tag_protocol)
->>>>>>> 77b5472d
 		return -EOPNOTSUPP;
 
 	/* Notify the switch about the connection to the new tagger */
@@ -693,12 +685,7 @@
 dsa_switch_disconnect_tag_proto(struct dsa_switch *ds,
 				struct dsa_notifier_tag_proto_info *info)
 {
-<<<<<<< HEAD
-	if (!ds->ops->port_mrp_del_ring_role)
-		return -EOPNOTSUPP;
-=======
 	const struct dsa_device_ops *tag_ops = info->tag_ops;
->>>>>>> 77b5472d
 
 	/* Notify the tagger about the disconnection from this switch */
 	if (tag_ops->disconnect && ds->tagger_data)
