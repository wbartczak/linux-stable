--- conflicted
+++ resolved
@@ -1803,14 +1803,6 @@
 	struct dsa_port *dp;
 
 	mutex_lock(&dsa2_mutex);
-<<<<<<< HEAD
-
-	if (!ds->setup)
-		goto out;
-
-	rtnl_lock();
-=======
->>>>>>> d60c95ef
 
 	if (!ds->setup)
 		goto out;
