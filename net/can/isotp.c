// SPDX-License-Identifier: (GPL-2.0 OR BSD-3-Clause)
/* isotp.c - ISO 15765-2 CAN transport protocol for protocol family CAN
 *
 * This implementation does not provide ISO-TP specific return values to the
 * userspace.
 *
 * - RX path timeout of data reception leads to -ETIMEDOUT
 * - RX path SN mismatch leads to -EILSEQ
 * - RX path data reception with wrong padding leads to -EBADMSG
 * - TX path flowcontrol reception timeout leads to -ECOMM
 * - TX path flowcontrol reception overflow leads to -EMSGSIZE
 * - TX path flowcontrol reception with wrong layout/padding leads to -EBADMSG
 * - when a transfer (tx) is on the run the next write() blocks until it's done
 * - use CAN_ISOTP_WAIT_TX_DONE flag to block the caller until the PDU is sent
 * - as we have static buffers the check whether the PDU fits into the buffer
 *   is done at FF reception time (no support for sending 'wait frames')
 *
 * Copyright (c) 2020 Volkswagen Group Electronic Research
 * All rights reserved.
 *
 * Redistribution and use in source and binary forms, with or without
 * modification, are permitted provided that the following conditions
 * are met:
 * 1. Redistributions of source code must retain the above copyright
 *    notice, this list of conditions and the following disclaimer.
 * 2. Redistributions in binary form must reproduce the above copyright
 *    notice, this list of conditions and the following disclaimer in the
 *    documentation and/or other materials provided with the distribution.
 * 3. Neither the name of Volkswagen nor the names of its contributors
 *    may be used to endorse or promote products derived from this software
 *    without specific prior written permission.
 *
 * Alternatively, provided that this notice is retained in full, this
 * software may be distributed under the terms of the GNU General
 * Public License ("GPL") version 2, in which case the provisions of the
 * GPL apply INSTEAD OF those given above.
 *
 * The provided data structures and external interfaces from this code
 * are not restricted to be used by modules with a GPL compatible license.
 *
 * THIS SOFTWARE IS PROVIDED BY THE COPYRIGHT HOLDERS AND CONTRIBUTORS
 * "AS IS" AND ANY EXPRESS OR IMPLIED WARRANTIES, INCLUDING, BUT NOT
 * LIMITED TO, THE IMPLIED WARRANTIES OF MERCHANTABILITY AND FITNESS FOR
 * A PARTICULAR PURPOSE ARE DISCLAIMED. IN NO EVENT SHALL THE COPYRIGHT
 * OWNER OR CONTRIBUTORS BE LIABLE FOR ANY DIRECT, INDIRECT, INCIDENTAL,
 * SPECIAL, EXEMPLARY, OR CONSEQUENTIAL DAMAGES (INCLUDING, BUT NOT
 * LIMITED TO, PROCUREMENT OF SUBSTITUTE GOODS OR SERVICES; LOSS OF USE,
 * DATA, OR PROFITS; OR BUSINESS INTERRUPTION) HOWEVER CAUSED AND ON ANY
 * THEORY OF LIABILITY, WHETHER IN CONTRACT, STRICT LIABILITY, OR TORT
 * (INCLUDING NEGLIGENCE OR OTHERWISE) ARISING IN ANY WAY OUT OF THE USE
 * OF THIS SOFTWARE, EVEN IF ADVISED OF THE POSSIBILITY OF SUCH
 * DAMAGE.
 */

#include <linux/module.h>
#include <linux/init.h>
#include <linux/interrupt.h>
#include <linux/spinlock.h>
#include <linux/hrtimer.h>
#include <linux/wait.h>
#include <linux/uio.h>
#include <linux/net.h>
#include <linux/netdevice.h>
#include <linux/socket.h>
#include <linux/if_arp.h>
#include <linux/skbuff.h>
#include <linux/can.h>
#include <linux/can/core.h>
#include <linux/can/skb.h>
#include <linux/can/isotp.h>
#include <linux/slab.h>
#include <net/sock.h>
#include <net/net_namespace.h>

MODULE_DESCRIPTION("PF_CAN isotp 15765-2:2016 protocol");
MODULE_LICENSE("Dual BSD/GPL");
MODULE_AUTHOR("Oliver Hartkopp <socketcan@hartkopp.net>");
MODULE_ALIAS("can-proto-6");

#define ISOTP_MIN_NAMELEN CAN_REQUIRED_SIZE(struct sockaddr_can, can_addr.tp)

#define SINGLE_MASK(id) (((id) & CAN_EFF_FLAG) ? \
			 (CAN_EFF_MASK | CAN_EFF_FLAG | CAN_RTR_FLAG) : \
			 (CAN_SFF_MASK | CAN_EFF_FLAG | CAN_RTR_FLAG))

/* ISO 15765-2:2016 supports more than 4095 byte per ISO PDU as the FF_DL can
 * take full 32 bit values (4 Gbyte). We would need some good concept to handle
 * this between user space and kernel space. For now increase the static buffer
 * to something about 64 kbyte to be able to test this new functionality.
 */
#define MAX_MSG_LENGTH 66000

/* N_PCI type values in bits 7-4 of N_PCI bytes */
#define N_PCI_SF 0x00	/* single frame */
#define N_PCI_FF 0x10	/* first frame */
#define N_PCI_CF 0x20	/* consecutive frame */
#define N_PCI_FC 0x30	/* flow control */

#define N_PCI_SZ 1	/* size of the PCI byte #1 */
#define SF_PCI_SZ4 1	/* size of SingleFrame PCI including 4 bit SF_DL */
#define SF_PCI_SZ8 2	/* size of SingleFrame PCI including 8 bit SF_DL */
#define FF_PCI_SZ12 2	/* size of FirstFrame PCI including 12 bit FF_DL */
#define FF_PCI_SZ32 6	/* size of FirstFrame PCI including 32 bit FF_DL */
#define FC_CONTENT_SZ 3	/* flow control content size in byte (FS/BS/STmin) */

#define ISOTP_CHECK_PADDING (CAN_ISOTP_CHK_PAD_LEN | CAN_ISOTP_CHK_PAD_DATA)

/* Flow Status given in FC frame */
#define ISOTP_FC_CTS 0		/* clear to send */
#define ISOTP_FC_WT 1		/* wait */
#define ISOTP_FC_OVFLW 2	/* overflow */

enum {
	ISOTP_IDLE = 0,
	ISOTP_WAIT_FIRST_FC,
	ISOTP_WAIT_FC,
	ISOTP_WAIT_DATA,
	ISOTP_SENDING
};

struct tpcon {
	unsigned int idx;
	unsigned int len;
	u32 state;
	u8 bs;
	u8 sn;
	u8 ll_dl;
	u8 buf[MAX_MSG_LENGTH + 1];
};

struct isotp_sock {
	struct sock sk;
	int bound;
	int ifindex;
	canid_t txid;
	canid_t rxid;
	ktime_t tx_gap;
	ktime_t lastrxcf_tstamp;
	struct hrtimer rxtimer, txtimer;
	struct can_isotp_options opt;
	struct can_isotp_fc_options rxfc, txfc;
	struct can_isotp_ll_options ll;
	u32 frame_txtime;
	u32 force_tx_stmin;
	u32 force_rx_stmin;
	u32 cfecho; /* consecutive frame echo tag */
	struct tpcon rx, tx;
	struct list_head notifier;
	wait_queue_head_t wait;
	spinlock_t rx_lock; /* protect single thread state machine */
};

static LIST_HEAD(isotp_notifier_list);
static DEFINE_SPINLOCK(isotp_notifier_lock);
static struct isotp_sock *isotp_busy_notifier;

static inline struct isotp_sock *isotp_sk(const struct sock *sk)
{
	return (struct isotp_sock *)sk;
}

static enum hrtimer_restart isotp_rx_timer_handler(struct hrtimer *hrtimer)
{
	struct isotp_sock *so = container_of(hrtimer, struct isotp_sock,
					     rxtimer);
	struct sock *sk = &so->sk;

	if (so->rx.state == ISOTP_WAIT_DATA) {
		/* we did not get new data frames in time */

		/* report 'connection timed out' */
		sk->sk_err = ETIMEDOUT;
		if (!sock_flag(sk, SOCK_DEAD))
			sk_error_report(sk);

		/* reset rx state */
		so->rx.state = ISOTP_IDLE;
	}

	return HRTIMER_NORESTART;
}

static int isotp_send_fc(struct sock *sk, int ae, u8 flowstatus)
{
	struct net_device *dev;
	struct sk_buff *nskb;
	struct canfd_frame *ncf;
	struct isotp_sock *so = isotp_sk(sk);
	int can_send_ret;

	nskb = alloc_skb(so->ll.mtu + sizeof(struct can_skb_priv), gfp_any());
	if (!nskb)
		return 1;

	dev = dev_get_by_index(sock_net(sk), so->ifindex);
	if (!dev) {
		kfree_skb(nskb);
		return 1;
	}

	can_skb_reserve(nskb);
	can_skb_prv(nskb)->ifindex = dev->ifindex;
	can_skb_prv(nskb)->skbcnt = 0;

	nskb->dev = dev;
	can_skb_set_owner(nskb, sk);
	ncf = (struct canfd_frame *)nskb->data;
	skb_put_zero(nskb, so->ll.mtu);

	/* create & send flow control reply */
	ncf->can_id = so->txid;

	if (so->opt.flags & CAN_ISOTP_TX_PADDING) {
		memset(ncf->data, so->opt.txpad_content, CAN_MAX_DLEN);
		ncf->len = CAN_MAX_DLEN;
	} else {
		ncf->len = ae + FC_CONTENT_SZ;
	}

	ncf->data[ae] = N_PCI_FC | flowstatus;
	ncf->data[ae + 1] = so->rxfc.bs;
	ncf->data[ae + 2] = so->rxfc.stmin;

	if (ae)
		ncf->data[0] = so->opt.ext_address;

	ncf->flags = so->ll.tx_flags;

	can_send_ret = can_send(nskb, 1);
	if (can_send_ret)
		pr_notice_once("can-isotp: %s: can_send_ret %pe\n",
			       __func__, ERR_PTR(can_send_ret));

	dev_put(dev);

	/* reset blocksize counter */
	so->rx.bs = 0;

	/* reset last CF frame rx timestamp for rx stmin enforcement */
	so->lastrxcf_tstamp = ktime_set(0, 0);

	/* start rx timeout watchdog */
	hrtimer_start(&so->rxtimer, ktime_set(1, 0), HRTIMER_MODE_REL_SOFT);
	return 0;
}

static void isotp_rcv_skb(struct sk_buff *skb, struct sock *sk)
{
	struct sockaddr_can *addr = (struct sockaddr_can *)skb->cb;

	BUILD_BUG_ON(sizeof(skb->cb) < sizeof(struct sockaddr_can));

	memset(addr, 0, sizeof(*addr));
	addr->can_family = AF_CAN;
	addr->can_ifindex = skb->dev->ifindex;

	if (sock_queue_rcv_skb(sk, skb) < 0)
		kfree_skb(skb);
}

static u8 padlen(u8 datalen)
{
	static const u8 plen[] = {
		8, 8, 8, 8, 8, 8, 8, 8, 8,	/* 0 - 8 */
		12, 12, 12, 12,			/* 9 - 12 */
		16, 16, 16, 16,			/* 13 - 16 */
		20, 20, 20, 20,			/* 17 - 20 */
		24, 24, 24, 24,			/* 21 - 24 */
		32, 32, 32, 32, 32, 32, 32, 32,	/* 25 - 32 */
		48, 48, 48, 48, 48, 48, 48, 48,	/* 33 - 40 */
		48, 48, 48, 48, 48, 48, 48, 48	/* 41 - 48 */
	};

	if (datalen > 48)
		return 64;

	return plen[datalen];
}

/* check for length optimization and return 1/true when the check fails */
static int check_optimized(struct canfd_frame *cf, int start_index)
{
	/* for CAN_DL <= 8 the start_index is equal to the CAN_DL as the
	 * padding would start at this point. E.g. if the padding would
	 * start at cf.data[7] cf->len has to be 7 to be optimal.
	 * Note: The data[] index starts with zero.
	 */
	if (cf->len <= CAN_MAX_DLEN)
		return (cf->len != start_index);

	/* This relation is also valid in the non-linear DLC range, where
	 * we need to take care of the minimal next possible CAN_DL.
	 * The correct check would be (padlen(cf->len) != padlen(start_index)).
	 * But as cf->len can only take discrete values from 12, .., 64 at this
	 * point the padlen(cf->len) is always equal to cf->len.
	 */
	return (cf->len != padlen(start_index));
}

/* check padding and return 1/true when the check fails */
static int check_pad(struct isotp_sock *so, struct canfd_frame *cf,
		     int start_index, u8 content)
{
	int i;

	/* no RX_PADDING value => check length of optimized frame length */
	if (!(so->opt.flags & CAN_ISOTP_RX_PADDING)) {
		if (so->opt.flags & CAN_ISOTP_CHK_PAD_LEN)
			return check_optimized(cf, start_index);

		/* no valid test against empty value => ignore frame */
		return 1;
	}

	/* check datalength of correctly padded CAN frame */
	if ((so->opt.flags & CAN_ISOTP_CHK_PAD_LEN) &&
	    cf->len != padlen(cf->len))
		return 1;

	/* check padding content */
	if (so->opt.flags & CAN_ISOTP_CHK_PAD_DATA) {
		for (i = start_index; i < cf->len; i++)
			if (cf->data[i] != content)
				return 1;
	}
	return 0;
}

static int isotp_rcv_fc(struct isotp_sock *so, struct canfd_frame *cf, int ae)
{
	struct sock *sk = &so->sk;

	if (so->tx.state != ISOTP_WAIT_FC &&
	    so->tx.state != ISOTP_WAIT_FIRST_FC)
		return 0;

	hrtimer_cancel(&so->txtimer);

	if ((cf->len < ae + FC_CONTENT_SZ) ||
	    ((so->opt.flags & ISOTP_CHECK_PADDING) &&
	     check_pad(so, cf, ae + FC_CONTENT_SZ, so->opt.rxpad_content))) {
		/* malformed PDU - report 'not a data message' */
		sk->sk_err = EBADMSG;
		if (!sock_flag(sk, SOCK_DEAD))
			sk_error_report(sk);

		so->tx.state = ISOTP_IDLE;
		wake_up_interruptible(&so->wait);
		return 1;
	}

	/* get communication parameters only from the first FC frame */
	if (so->tx.state == ISOTP_WAIT_FIRST_FC) {
		so->txfc.bs = cf->data[ae + 1];
		so->txfc.stmin = cf->data[ae + 2];

		/* fix wrong STmin values according spec */
		if (so->txfc.stmin > 0x7F &&
		    (so->txfc.stmin < 0xF1 || so->txfc.stmin > 0xF9))
			so->txfc.stmin = 0x7F;

		so->tx_gap = ktime_set(0, 0);
		/* add transmission time for CAN frame N_As */
		so->tx_gap = ktime_add_ns(so->tx_gap, so->frame_txtime);
		/* add waiting time for consecutive frames N_Cs */
		if (so->opt.flags & CAN_ISOTP_FORCE_TXSTMIN)
			so->tx_gap = ktime_add_ns(so->tx_gap,
						  so->force_tx_stmin);
		else if (so->txfc.stmin < 0x80)
			so->tx_gap = ktime_add_ns(so->tx_gap,
						  so->txfc.stmin * 1000000);
		else
			so->tx_gap = ktime_add_ns(so->tx_gap,
						  (so->txfc.stmin - 0xF0)
						  * 100000);
		so->tx.state = ISOTP_WAIT_FC;
	}

	switch (cf->data[ae] & 0x0F) {
	case ISOTP_FC_CTS:
		so->tx.bs = 0;
		so->tx.state = ISOTP_SENDING;
		/* start cyclic timer for sending CF frame */
		hrtimer_start(&so->txtimer, so->tx_gap,
			      HRTIMER_MODE_REL_SOFT);
		break;

	case ISOTP_FC_WT:
		/* start timer to wait for next FC frame */
		hrtimer_start(&so->txtimer, ktime_set(1, 0),
			      HRTIMER_MODE_REL_SOFT);
		break;

	case ISOTP_FC_OVFLW:
		/* overflow on receiver side - report 'message too long' */
		sk->sk_err = EMSGSIZE;
		if (!sock_flag(sk, SOCK_DEAD))
			sk_error_report(sk);
		fallthrough;

	default:
		/* stop this tx job */
		so->tx.state = ISOTP_IDLE;
		wake_up_interruptible(&so->wait);
	}
	return 0;
}

static int isotp_rcv_sf(struct sock *sk, struct canfd_frame *cf, int pcilen,
			struct sk_buff *skb, int len)
{
	struct isotp_sock *so = isotp_sk(sk);
	struct sk_buff *nskb;

	hrtimer_cancel(&so->rxtimer);
	so->rx.state = ISOTP_IDLE;

	if (!len || len > cf->len - pcilen)
		return 1;

	if ((so->opt.flags & ISOTP_CHECK_PADDING) &&
	    check_pad(so, cf, pcilen + len, so->opt.rxpad_content)) {
		/* malformed PDU - report 'not a data message' */
		sk->sk_err = EBADMSG;
		if (!sock_flag(sk, SOCK_DEAD))
			sk_error_report(sk);
		return 1;
	}

	nskb = alloc_skb(len, gfp_any());
	if (!nskb)
		return 1;

	memcpy(skb_put(nskb, len), &cf->data[pcilen], len);

	nskb->tstamp = skb->tstamp;
	nskb->dev = skb->dev;
	isotp_rcv_skb(nskb, sk);
	return 0;
}

static int isotp_rcv_ff(struct sock *sk, struct canfd_frame *cf, int ae)
{
	struct isotp_sock *so = isotp_sk(sk);
	int i;
	int off;
	int ff_pci_sz;

	hrtimer_cancel(&so->rxtimer);
	so->rx.state = ISOTP_IDLE;

	/* get the used sender LL_DL from the (first) CAN frame data length */
	so->rx.ll_dl = padlen(cf->len);

	/* the first frame has to use the entire frame up to LL_DL length */
	if (cf->len != so->rx.ll_dl)
		return 1;

	/* get the FF_DL */
	so->rx.len = (cf->data[ae] & 0x0F) << 8;
	so->rx.len += cf->data[ae + 1];

	/* Check for FF_DL escape sequence supporting 32 bit PDU length */
	if (so->rx.len) {
		ff_pci_sz = FF_PCI_SZ12;
	} else {
		/* FF_DL = 0 => get real length from next 4 bytes */
		so->rx.len = cf->data[ae + 2] << 24;
		so->rx.len += cf->data[ae + 3] << 16;
		so->rx.len += cf->data[ae + 4] << 8;
		so->rx.len += cf->data[ae + 5];
		ff_pci_sz = FF_PCI_SZ32;
	}

	/* take care of a potential SF_DL ESC offset for TX_DL > 8 */
	off = (so->rx.ll_dl > CAN_MAX_DLEN) ? 1 : 0;

	if (so->rx.len + ae + off + ff_pci_sz < so->rx.ll_dl)
		return 1;

	if (so->rx.len > MAX_MSG_LENGTH) {
		/* send FC frame with overflow status */
		isotp_send_fc(sk, ae, ISOTP_FC_OVFLW);
		return 1;
	}

	/* copy the first received data bytes */
	so->rx.idx = 0;
	for (i = ae + ff_pci_sz; i < so->rx.ll_dl; i++)
		so->rx.buf[so->rx.idx++] = cf->data[i];

	/* initial setup for this pdu reception */
	so->rx.sn = 1;
	so->rx.state = ISOTP_WAIT_DATA;

	/* no creation of flow control frames */
	if (so->opt.flags & CAN_ISOTP_LISTEN_MODE)
		return 0;

	/* send our first FC frame */
	isotp_send_fc(sk, ae, ISOTP_FC_CTS);
	return 0;
}

static int isotp_rcv_cf(struct sock *sk, struct canfd_frame *cf, int ae,
			struct sk_buff *skb)
{
	struct isotp_sock *so = isotp_sk(sk);
	struct sk_buff *nskb;
	int i;

	if (so->rx.state != ISOTP_WAIT_DATA)
		return 0;

	/* drop if timestamp gap is less than force_rx_stmin nano secs */
	if (so->opt.flags & CAN_ISOTP_FORCE_RXSTMIN) {
		if (ktime_to_ns(ktime_sub(skb->tstamp, so->lastrxcf_tstamp)) <
		    so->force_rx_stmin)
			return 0;

		so->lastrxcf_tstamp = skb->tstamp;
	}

	hrtimer_cancel(&so->rxtimer);

	/* CFs are never longer than the FF */
	if (cf->len > so->rx.ll_dl)
		return 1;

	/* CFs have usually the LL_DL length */
	if (cf->len < so->rx.ll_dl) {
		/* this is only allowed for the last CF */
		if (so->rx.len - so->rx.idx > so->rx.ll_dl - ae - N_PCI_SZ)
			return 1;
	}

	if ((cf->data[ae] & 0x0F) != so->rx.sn) {
		/* wrong sn detected - report 'illegal byte sequence' */
		sk->sk_err = EILSEQ;
		if (!sock_flag(sk, SOCK_DEAD))
			sk_error_report(sk);

		/* reset rx state */
		so->rx.state = ISOTP_IDLE;
		return 1;
	}
	so->rx.sn++;
	so->rx.sn %= 16;

	for (i = ae + N_PCI_SZ; i < cf->len; i++) {
		so->rx.buf[so->rx.idx++] = cf->data[i];
		if (so->rx.idx >= so->rx.len)
			break;
	}

	if (so->rx.idx >= so->rx.len) {
		/* we are done */
		so->rx.state = ISOTP_IDLE;

		if ((so->opt.flags & ISOTP_CHECK_PADDING) &&
		    check_pad(so, cf, i + 1, so->opt.rxpad_content)) {
			/* malformed PDU - report 'not a data message' */
			sk->sk_err = EBADMSG;
			if (!sock_flag(sk, SOCK_DEAD))
				sk_error_report(sk);
			return 1;
		}

		nskb = alloc_skb(so->rx.len, gfp_any());
		if (!nskb)
			return 1;

		memcpy(skb_put(nskb, so->rx.len), so->rx.buf,
		       so->rx.len);

		nskb->tstamp = skb->tstamp;
		nskb->dev = skb->dev;
		isotp_rcv_skb(nskb, sk);
		return 0;
	}

	/* perform blocksize handling, if enabled */
	if (!so->rxfc.bs || ++so->rx.bs < so->rxfc.bs) {
		/* start rx timeout watchdog */
		hrtimer_start(&so->rxtimer, ktime_set(1, 0),
			      HRTIMER_MODE_REL_SOFT);
		return 0;
	}

	/* no creation of flow control frames */
	if (so->opt.flags & CAN_ISOTP_LISTEN_MODE)
		return 0;

	/* we reached the specified blocksize so->rxfc.bs */
	isotp_send_fc(sk, ae, ISOTP_FC_CTS);
	return 0;
}

static void isotp_rcv(struct sk_buff *skb, void *data)
{
	struct sock *sk = (struct sock *)data;
	struct isotp_sock *so = isotp_sk(sk);
	struct canfd_frame *cf;
	int ae = (so->opt.flags & CAN_ISOTP_EXTEND_ADDR) ? 1 : 0;
	u8 n_pci_type, sf_dl;

	/* Strictly receive only frames with the configured MTU size
	 * => clear separation of CAN2.0 / CAN FD transport channels
	 */
	if (skb->len != so->ll.mtu)
		return;

	cf = (struct canfd_frame *)skb->data;

	/* if enabled: check reception of my configured extended address */
	if (ae && cf->data[0] != so->opt.rx_ext_address)
		return;

	n_pci_type = cf->data[ae] & 0xF0;

	/* Make sure the state changes and data structures stay consistent at
	 * CAN frame reception time. This locking is not needed in real world
	 * use cases but the inconsistency can be triggered with syzkaller.
	 */
	spin_lock(&so->rx_lock);

	if (so->opt.flags & CAN_ISOTP_HALF_DUPLEX) {
		/* check rx/tx path half duplex expectations */
		if ((so->tx.state != ISOTP_IDLE && n_pci_type != N_PCI_FC) ||
		    (so->rx.state != ISOTP_IDLE && n_pci_type == N_PCI_FC))
			goto out_unlock;
	}

	switch (n_pci_type) {
	case N_PCI_FC:
		/* tx path: flow control frame containing the FC parameters */
		isotp_rcv_fc(so, cf, ae);
		break;

	case N_PCI_SF:
		/* rx path: single frame
		 *
		 * As we do not have a rx.ll_dl configuration, we can only test
		 * if the CAN frames payload length matches the LL_DL == 8
		 * requirements - no matter if it's CAN 2.0 or CAN FD
		 */

		/* get the SF_DL from the N_PCI byte */
		sf_dl = cf->data[ae] & 0x0F;

		if (cf->len <= CAN_MAX_DLEN) {
			isotp_rcv_sf(sk, cf, SF_PCI_SZ4 + ae, skb, sf_dl);
		} else {
			if (skb->len == CANFD_MTU) {
				/* We have a CAN FD frame and CAN_DL is greater than 8:
				 * Only frames with the SF_DL == 0 ESC value are valid.
				 *
				 * If so take care of the increased SF PCI size
				 * (SF_PCI_SZ8) to point to the message content behind
				 * the extended SF PCI info and get the real SF_DL
				 * length value from the formerly first data byte.
				 */
				if (sf_dl == 0)
					isotp_rcv_sf(sk, cf, SF_PCI_SZ8 + ae, skb,
						     cf->data[SF_PCI_SZ4 + ae]);
			}
		}
		break;

	case N_PCI_FF:
		/* rx path: first frame */
		isotp_rcv_ff(sk, cf, ae);
		break;

	case N_PCI_CF:
		/* rx path: consecutive frame */
		isotp_rcv_cf(sk, cf, ae, skb);
		break;
	}

out_unlock:
	spin_unlock(&so->rx_lock);
}

static void isotp_fill_dataframe(struct canfd_frame *cf, struct isotp_sock *so,
				 int ae, int off)
{
	int pcilen = N_PCI_SZ + ae + off;
	int space = so->tx.ll_dl - pcilen;
	int num = min_t(int, so->tx.len - so->tx.idx, space);
	int i;

	cf->can_id = so->txid;
	cf->len = num + pcilen;

	if (num < space) {
		if (so->opt.flags & CAN_ISOTP_TX_PADDING) {
			/* user requested padding */
			cf->len = padlen(cf->len);
			memset(cf->data, so->opt.txpad_content, cf->len);
		} else if (cf->len > CAN_MAX_DLEN) {
			/* mandatory padding for CAN FD frames */
			cf->len = padlen(cf->len);
			memset(cf->data, CAN_ISOTP_DEFAULT_PAD_CONTENT,
			       cf->len);
		}
	}

	for (i = 0; i < num; i++)
		cf->data[pcilen + i] = so->tx.buf[so->tx.idx++];

	if (ae)
		cf->data[0] = so->opt.ext_address;
}

static void isotp_send_cframe(struct isotp_sock *so)
{
	struct sock *sk = &so->sk;
	struct sk_buff *skb;
	struct net_device *dev;
	struct canfd_frame *cf;
	int can_send_ret;
	int ae = (so->opt.flags & CAN_ISOTP_EXTEND_ADDR) ? 1 : 0;

	dev = dev_get_by_index(sock_net(sk), so->ifindex);
	if (!dev)
		return;

	skb = alloc_skb(so->ll.mtu + sizeof(struct can_skb_priv), GFP_ATOMIC);
	if (!skb) {
		dev_put(dev);
		return;
	}

	can_skb_reserve(skb);
	can_skb_prv(skb)->ifindex = dev->ifindex;
	can_skb_prv(skb)->skbcnt = 0;

	cf = (struct canfd_frame *)skb->data;
	skb_put_zero(skb, so->ll.mtu);

	/* create consecutive frame */
	isotp_fill_dataframe(cf, so, ae, 0);

	/* place consecutive frame N_PCI in appropriate index */
	cf->data[ae] = N_PCI_CF | so->tx.sn++;
	so->tx.sn %= 16;
	so->tx.bs++;

	cf->flags = so->ll.tx_flags;

	skb->dev = dev;
	can_skb_set_owner(skb, sk);

	/* cfecho should have been zero'ed by init/isotp_rcv_echo() */
	if (so->cfecho)
		pr_notice_once("can-isotp: cfecho is %08X != 0\n", so->cfecho);

	/* set consecutive frame echo tag */
	so->cfecho = *(u32 *)cf->data;

	/* send frame with local echo enabled */
	can_send_ret = can_send(skb, 1);
	if (can_send_ret) {
		pr_notice_once("can-isotp: %s: can_send_ret %pe\n",
			       __func__, ERR_PTR(can_send_ret));
		if (can_send_ret == -ENOBUFS)
			pr_notice_once("can-isotp: tx queue is full\n");
	}
	dev_put(dev);
}

static void isotp_create_fframe(struct canfd_frame *cf, struct isotp_sock *so,
				int ae)
{
	int i;
	int ff_pci_sz;

	cf->can_id = so->txid;
	cf->len = so->tx.ll_dl;
	if (ae)
		cf->data[0] = so->opt.ext_address;

	/* create N_PCI bytes with 12/32 bit FF_DL data length */
	if (so->tx.len > 4095) {
		/* use 32 bit FF_DL notation */
		cf->data[ae] = N_PCI_FF;
		cf->data[ae + 1] = 0;
		cf->data[ae + 2] = (u8)(so->tx.len >> 24) & 0xFFU;
		cf->data[ae + 3] = (u8)(so->tx.len >> 16) & 0xFFU;
		cf->data[ae + 4] = (u8)(so->tx.len >> 8) & 0xFFU;
		cf->data[ae + 5] = (u8)so->tx.len & 0xFFU;
		ff_pci_sz = FF_PCI_SZ32;
	} else {
		/* use 12 bit FF_DL notation */
		cf->data[ae] = (u8)(so->tx.len >> 8) | N_PCI_FF;
		cf->data[ae + 1] = (u8)so->tx.len & 0xFFU;
		ff_pci_sz = FF_PCI_SZ12;
	}

	/* add first data bytes depending on ae */
	for (i = ae + ff_pci_sz; i < so->tx.ll_dl; i++)
		cf->data[i] = so->tx.buf[so->tx.idx++];

	so->tx.sn = 1;
	so->tx.state = ISOTP_WAIT_FIRST_FC;
}

static void isotp_rcv_echo(struct sk_buff *skb, void *data)
{
	struct sock *sk = (struct sock *)data;
	struct isotp_sock *so = isotp_sk(sk);
	struct canfd_frame *cf = (struct canfd_frame *)skb->data;

	/* only handle my own local echo skb's */
	if (skb->sk != sk || so->cfecho != *(u32 *)cf->data)
		return;

	/* cancel local echo timeout */
	hrtimer_cancel(&so->txtimer);

	/* local echo skb with consecutive frame has been consumed */
	so->cfecho = 0;

	if (so->tx.idx >= so->tx.len) {
		/* we are done */
		so->tx.state = ISOTP_IDLE;
		wake_up_interruptible(&so->wait);
		return;
	}

	if (so->txfc.bs && so->tx.bs >= so->txfc.bs) {
		/* stop and wait for FC with timeout */
		so->tx.state = ISOTP_WAIT_FC;
		hrtimer_start(&so->txtimer, ktime_set(1, 0),
			      HRTIMER_MODE_REL_SOFT);
		return;
	}

	/* no gap between data frames needed => use burst mode */
	if (!so->tx_gap) {
		isotp_send_cframe(so);
		return;
	}

	/* start timer to send next consecutive frame with correct delay */
	hrtimer_start(&so->txtimer, so->tx_gap, HRTIMER_MODE_REL_SOFT);
}

static enum hrtimer_restart isotp_tx_timer_handler(struct hrtimer *hrtimer)
{
	struct isotp_sock *so = container_of(hrtimer, struct isotp_sock,
					     txtimer);
	struct sock *sk = &so->sk;
	enum hrtimer_restart restart = HRTIMER_NORESTART;

	switch (so->tx.state) {
	case ISOTP_SENDING:

		/* cfecho should be consumed by isotp_rcv_echo() here */
		if (!so->cfecho) {
			/* start timeout for unlikely lost echo skb */
			hrtimer_set_expires(&so->txtimer,
					    ktime_add(ktime_get(),
						      ktime_set(2, 0)));
			restart = HRTIMER_RESTART;

			/* push out the next consecutive frame */
			isotp_send_cframe(so);
			break;
		}

		/* cfecho has not been cleared in isotp_rcv_echo() */
		pr_notice_once("can-isotp: cfecho %08X timeout\n", so->cfecho);
		fallthrough;

	case ISOTP_WAIT_FC:
	case ISOTP_WAIT_FIRST_FC:

		/* we did not get any flow control frame in time */

		/* report 'communication error on send' */
		sk->sk_err = ECOMM;
		if (!sock_flag(sk, SOCK_DEAD))
			sk_error_report(sk);

		/* reset tx state */
		so->tx.state = ISOTP_IDLE;
		wake_up_interruptible(&so->wait);
		break;

	default:
		WARN_ON_ONCE(1);
	}

	return restart;
}

static int isotp_sendmsg(struct socket *sock, struct msghdr *msg, size_t size)
{
	struct sock *sk = sock->sk;
	struct isotp_sock *so = isotp_sk(sk);
	u32 old_state = so->tx.state;
	struct sk_buff *skb;
	struct net_device *dev;
	struct canfd_frame *cf;
	int ae = (so->opt.flags & CAN_ISOTP_EXTEND_ADDR) ? 1 : 0;
	int wait_tx_done = (so->opt.flags & CAN_ISOTP_WAIT_TX_DONE) ? 1 : 0;
	s64 hrtimer_sec = 0;
	int off;
	int err;

	if (!so->bound)
		return -EADDRNOTAVAIL;

	/* we do not support multiple buffers - for now */
	if (cmpxchg(&so->tx.state, ISOTP_IDLE, ISOTP_SENDING) != ISOTP_IDLE ||
	    wq_has_sleeper(&so->wait)) {
		if (msg->msg_flags & MSG_DONTWAIT) {
			err = -EAGAIN;
			goto err_out;
		}

		/* wait for complete transmission of current pdu */
		err = wait_event_interruptible(so->wait, so->tx.state == ISOTP_IDLE);
		if (err)
			goto err_out;
	}

	if (!size || size > MAX_MSG_LENGTH) {
		err = -EINVAL;
		goto err_out_drop;
	}

	/* take care of a potential SF_DL ESC offset for TX_DL > 8 */
	off = (so->tx.ll_dl > CAN_MAX_DLEN) ? 1 : 0;

	/* does the given data fit into a single frame for SF_BROADCAST? */
	if ((so->opt.flags & CAN_ISOTP_SF_BROADCAST) &&
	    (size > so->tx.ll_dl - SF_PCI_SZ4 - ae - off)) {
		err = -EINVAL;
		goto err_out_drop;
	}

	err = memcpy_from_msg(so->tx.buf, msg, size);
	if (err < 0)
		goto err_out_drop;

	dev = dev_get_by_index(sock_net(sk), so->ifindex);
	if (!dev) {
		err = -ENXIO;
		goto err_out_drop;
	}

	skb = sock_alloc_send_skb(sk, so->ll.mtu + sizeof(struct can_skb_priv),
				  msg->msg_flags & MSG_DONTWAIT, &err);
	if (!skb) {
		dev_put(dev);
		goto err_out_drop;
	}

	can_skb_reserve(skb);
	can_skb_prv(skb)->ifindex = dev->ifindex;
	can_skb_prv(skb)->skbcnt = 0;

	so->tx.len = size;
	so->tx.idx = 0;

	cf = (struct canfd_frame *)skb->data;
	skb_put_zero(skb, so->ll.mtu);

	/* check for single frame transmission depending on TX_DL */
	if (size <= so->tx.ll_dl - SF_PCI_SZ4 - ae - off) {
		/* The message size generally fits into a SingleFrame - good.
		 *
		 * SF_DL ESC offset optimization:
		 *
		 * When TX_DL is greater 8 but the message would still fit
		 * into a 8 byte CAN frame, we can omit the offset.
		 * This prevents a protocol caused length extension from
		 * CAN_DL = 8 to CAN_DL = 12 due to the SF_SL ESC handling.
		 */
		if (size <= CAN_MAX_DLEN - SF_PCI_SZ4 - ae)
			off = 0;

		isotp_fill_dataframe(cf, so, ae, off);

		/* place single frame N_PCI w/o length in appropriate index */
		cf->data[ae] = N_PCI_SF;

		/* place SF_DL size value depending on the SF_DL ESC offset */
		if (off)
			cf->data[SF_PCI_SZ4 + ae] = size;
		else
			cf->data[ae] |= size;

		so->tx.state = ISOTP_IDLE;
		wake_up_interruptible(&so->wait);

		/* don't enable wait queue for a single frame transmission */
		wait_tx_done = 0;
	} else {
		/* send first frame and wait for FC */

		isotp_create_fframe(cf, so, ae);

		/* start timeout for FC */
		hrtimer_sec = 1;
		hrtimer_start(&so->txtimer, ktime_set(hrtimer_sec, 0),
			      HRTIMER_MODE_REL_SOFT);
	}

	/* send the first or only CAN frame */
	cf->flags = so->ll.tx_flags;

	skb->dev = dev;
	skb->sk = sk;
	err = can_send(skb, 1);
	dev_put(dev);
	if (err) {
		pr_notice_once("can-isotp: %s: can_send_ret %pe\n",
			       __func__, ERR_PTR(err));

		/* no transmission -> no timeout monitoring */
		if (hrtimer_sec)
			hrtimer_cancel(&so->txtimer);

		goto err_out_drop;
	}

	if (wait_tx_done) {
		/* wait for complete transmission of current pdu */
		wait_event_interruptible(so->wait, so->tx.state == ISOTP_IDLE);

		if (sk->sk_err)
			return -sk->sk_err;
	}

	return size;

err_out_drop:
	/* drop this PDU and unlock a potential wait queue */
	old_state = ISOTP_IDLE;
err_out:
	so->tx.state = old_state;
	if (so->tx.state == ISOTP_IDLE)
		wake_up_interruptible(&so->wait);

	return err;
}

static int isotp_recvmsg(struct socket *sock, struct msghdr *msg, size_t size,
			 int flags)
{
	struct sock *sk = sock->sk;
	struct sk_buff *skb;
	struct isotp_sock *so = isotp_sk(sk);
	int noblock = flags & MSG_DONTWAIT;
	int ret = 0;

	if (flags & ~(MSG_DONTWAIT | MSG_TRUNC | MSG_PEEK))
		return -EINVAL;

	if (!so->bound)
		return -EADDRNOTAVAIL;

	flags &= ~MSG_DONTWAIT;
	skb = skb_recv_datagram(sk, flags, noblock, &ret);
	if (!skb)
		return ret;

	if (size < skb->len)
		msg->msg_flags |= MSG_TRUNC;
	else
		size = skb->len;

	ret = memcpy_to_msg(msg, skb->data, size);
	if (ret < 0)
		goto out_err;

	sock_recv_timestamp(msg, sk, skb);

	if (msg->msg_name) {
		__sockaddr_check_size(ISOTP_MIN_NAMELEN);
		msg->msg_namelen = ISOTP_MIN_NAMELEN;
		memcpy(msg->msg_name, skb->cb, msg->msg_namelen);
	}

	/* set length of return value */
	ret = (flags & MSG_TRUNC) ? skb->len : size;

out_err:
	skb_free_datagram(sk, skb);

	return ret;
}

static int isotp_release(struct socket *sock)
{
	struct sock *sk = sock->sk;
	struct isotp_sock *so;
	struct net *net;

	if (!sk)
		return 0;

	so = isotp_sk(sk);
	net = sock_net(sk);

	/* wait for complete transmission of current pdu */
	wait_event_interruptible(so->wait, so->tx.state == ISOTP_IDLE);

	spin_lock(&isotp_notifier_lock);
	while (isotp_busy_notifier == so) {
		spin_unlock(&isotp_notifier_lock);
		schedule_timeout_uninterruptible(1);
		spin_lock(&isotp_notifier_lock);
	}
	list_del(&so->notifier);
	spin_unlock(&isotp_notifier_lock);

	lock_sock(sk);

	/* remove current filters & unregister */
	if (so->bound && (!(so->opt.flags & CAN_ISOTP_SF_BROADCAST))) {
		if (so->ifindex) {
			struct net_device *dev;

			dev = dev_get_by_index(net, so->ifindex);
			if (dev) {
				can_rx_unregister(net, dev, so->rxid,
						  SINGLE_MASK(so->rxid),
						  isotp_rcv, sk);
				can_rx_unregister(net, dev, so->txid,
						  SINGLE_MASK(so->txid),
						  isotp_rcv_echo, sk);
				dev_put(dev);
				synchronize_rcu();
			}
		}
	}

	hrtimer_cancel(&so->txtimer);
	hrtimer_cancel(&so->rxtimer);

	so->ifindex = 0;
	so->bound = 0;

	sock_orphan(sk);
	sock->sk = NULL;

	release_sock(sk);
	sock_put(sk);

	return 0;
}

static int isotp_bind(struct socket *sock, struct sockaddr *uaddr, int len)
{
	struct sockaddr_can *addr = (struct sockaddr_can *)uaddr;
	struct sock *sk = sock->sk;
	struct isotp_sock *so = isotp_sk(sk);
	struct net *net = sock_net(sk);
	int ifindex;
	struct net_device *dev;
	canid_t tx_id, rx_id;
	int err = 0;
	int notify_enetdown = 0;
	int do_rx_reg = 1;

	if (len < ISOTP_MIN_NAMELEN)
		return -EINVAL;

	/* sanitize tx/rx CAN identifiers */
	tx_id = addr->can_addr.tp.tx_id;
	if (tx_id & CAN_EFF_FLAG)
		tx_id &= (CAN_EFF_FLAG | CAN_EFF_MASK);
	else
		tx_id &= CAN_SFF_MASK;

	rx_id = addr->can_addr.tp.rx_id;
	if (rx_id & CAN_EFF_FLAG)
		rx_id &= (CAN_EFF_FLAG | CAN_EFF_MASK);
	else
		rx_id &= CAN_SFF_MASK;

	if (!addr->can_ifindex)
		return -ENODEV;

	lock_sock(sk);

	if (so->bound) {
		err = -EINVAL;
		goto out;
	}

	/* do not register frame reception for functional addressing */
	if (so->opt.flags & CAN_ISOTP_SF_BROADCAST)
		do_rx_reg = 0;

	/* do not validate rx address for functional addressing */
	if (do_rx_reg && rx_id == tx_id) {
		err = -EADDRNOTAVAIL;
		goto out;
	}

	dev = dev_get_by_index(net, addr->can_ifindex);
	if (!dev) {
		err = -ENODEV;
		goto out;
	}
	if (dev->type != ARPHRD_CAN) {
		dev_put(dev);
		err = -ENODEV;
		goto out;
	}
	if (dev->mtu < so->ll.mtu) {
		dev_put(dev);
		err = -EINVAL;
		goto out;
	}
	if (!(dev->flags & IFF_UP))
		notify_enetdown = 1;

	ifindex = dev->ifindex;

<<<<<<< HEAD
	if (do_rx_reg)
=======
	if (do_rx_reg) {
>>>>>>> 3a82f341
		can_rx_register(net, dev, rx_id, SINGLE_MASK(rx_id),
				isotp_rcv, sk, "isotp", sk);

		/* no consecutive frame echo skb in flight */
		so->cfecho = 0;

<<<<<<< HEAD
=======
		/* register for echo skb's */
		can_rx_register(net, dev, tx_id, SINGLE_MASK(tx_id),
				isotp_rcv_echo, sk, "isotpe", sk);
	}

	dev_put(dev);

>>>>>>> 3a82f341
	/* switch to new settings */
	so->ifindex = ifindex;
	so->rxid = rx_id;
	so->txid = tx_id;
	so->bound = 1;

out:
	release_sock(sk);

	if (notify_enetdown) {
		sk->sk_err = ENETDOWN;
		if (!sock_flag(sk, SOCK_DEAD))
			sk_error_report(sk);
	}

	return err;
}

static int isotp_getname(struct socket *sock, struct sockaddr *uaddr, int peer)
{
	struct sockaddr_can *addr = (struct sockaddr_can *)uaddr;
	struct sock *sk = sock->sk;
	struct isotp_sock *so = isotp_sk(sk);

	if (peer)
		return -EOPNOTSUPP;

	memset(addr, 0, ISOTP_MIN_NAMELEN);
	addr->can_family = AF_CAN;
	addr->can_ifindex = so->ifindex;
	addr->can_addr.tp.rx_id = so->rxid;
	addr->can_addr.tp.tx_id = so->txid;

	return ISOTP_MIN_NAMELEN;
}

static int isotp_setsockopt_locked(struct socket *sock, int level, int optname,
			    sockptr_t optval, unsigned int optlen)
{
	struct sock *sk = sock->sk;
	struct isotp_sock *so = isotp_sk(sk);
	int ret = 0;

	if (so->bound)
		return -EISCONN;

	switch (optname) {
	case CAN_ISOTP_OPTS:
		if (optlen != sizeof(struct can_isotp_options))
			return -EINVAL;

		if (copy_from_sockptr(&so->opt, optval, optlen))
			return -EFAULT;

		/* no separate rx_ext_address is given => use ext_address */
		if (!(so->opt.flags & CAN_ISOTP_RX_EXT_ADDR))
			so->opt.rx_ext_address = so->opt.ext_address;

		/* check for frame_txtime changes (0 => no changes) */
		if (so->opt.frame_txtime) {
			if (so->opt.frame_txtime == CAN_ISOTP_FRAME_TXTIME_ZERO)
				so->frame_txtime = 0;
			else
				so->frame_txtime = so->opt.frame_txtime;
		}
		break;

	case CAN_ISOTP_RECV_FC:
		if (optlen != sizeof(struct can_isotp_fc_options))
			return -EINVAL;

		if (copy_from_sockptr(&so->rxfc, optval, optlen))
			return -EFAULT;
		break;

	case CAN_ISOTP_TX_STMIN:
		if (optlen != sizeof(u32))
			return -EINVAL;

		if (copy_from_sockptr(&so->force_tx_stmin, optval, optlen))
			return -EFAULT;
		break;

	case CAN_ISOTP_RX_STMIN:
		if (optlen != sizeof(u32))
			return -EINVAL;

		if (copy_from_sockptr(&so->force_rx_stmin, optval, optlen))
			return -EFAULT;
		break;

	case CAN_ISOTP_LL_OPTS:
		if (optlen == sizeof(struct can_isotp_ll_options)) {
			struct can_isotp_ll_options ll;

			if (copy_from_sockptr(&ll, optval, optlen))
				return -EFAULT;

			/* check for correct ISO 11898-1 DLC data length */
			if (ll.tx_dl != padlen(ll.tx_dl))
				return -EINVAL;

			if (ll.mtu != CAN_MTU && ll.mtu != CANFD_MTU)
				return -EINVAL;

			if (ll.mtu == CAN_MTU &&
			    (ll.tx_dl > CAN_MAX_DLEN || ll.tx_flags != 0))
				return -EINVAL;

			memcpy(&so->ll, &ll, sizeof(ll));

			/* set ll_dl for tx path to similar place as for rx */
			so->tx.ll_dl = ll.tx_dl;
		} else {
			return -EINVAL;
		}
		break;

	default:
		ret = -ENOPROTOOPT;
	}

	return ret;
}

static int isotp_setsockopt(struct socket *sock, int level, int optname,
			    sockptr_t optval, unsigned int optlen)

{
	struct sock *sk = sock->sk;
	int ret;

	if (level != SOL_CAN_ISOTP)
		return -EINVAL;

	lock_sock(sk);
	ret = isotp_setsockopt_locked(sock, level, optname, optval, optlen);
	release_sock(sk);
	return ret;
}

static int isotp_getsockopt(struct socket *sock, int level, int optname,
			    char __user *optval, int __user *optlen)
{
	struct sock *sk = sock->sk;
	struct isotp_sock *so = isotp_sk(sk);
	int len;
	void *val;

	if (level != SOL_CAN_ISOTP)
		return -EINVAL;
	if (get_user(len, optlen))
		return -EFAULT;
	if (len < 0)
		return -EINVAL;

	switch (optname) {
	case CAN_ISOTP_OPTS:
		len = min_t(int, len, sizeof(struct can_isotp_options));
		val = &so->opt;
		break;

	case CAN_ISOTP_RECV_FC:
		len = min_t(int, len, sizeof(struct can_isotp_fc_options));
		val = &so->rxfc;
		break;

	case CAN_ISOTP_TX_STMIN:
		len = min_t(int, len, sizeof(u32));
		val = &so->force_tx_stmin;
		break;

	case CAN_ISOTP_RX_STMIN:
		len = min_t(int, len, sizeof(u32));
		val = &so->force_rx_stmin;
		break;

	case CAN_ISOTP_LL_OPTS:
		len = min_t(int, len, sizeof(struct can_isotp_ll_options));
		val = &so->ll;
		break;

	default:
		return -ENOPROTOOPT;
	}

	if (put_user(len, optlen))
		return -EFAULT;
	if (copy_to_user(optval, val, len))
		return -EFAULT;
	return 0;
}

static void isotp_notify(struct isotp_sock *so, unsigned long msg,
			 struct net_device *dev)
{
	struct sock *sk = &so->sk;

	if (!net_eq(dev_net(dev), sock_net(sk)))
		return;

	if (so->ifindex != dev->ifindex)
		return;

	switch (msg) {
	case NETDEV_UNREGISTER:
		lock_sock(sk);
		/* remove current filters & unregister */
		if (so->bound && (!(so->opt.flags & CAN_ISOTP_SF_BROADCAST))) {
			can_rx_unregister(dev_net(dev), dev, so->rxid,
					  SINGLE_MASK(so->rxid),
					  isotp_rcv, sk);
			can_rx_unregister(dev_net(dev), dev, so->txid,
					  SINGLE_MASK(so->txid),
					  isotp_rcv_echo, sk);
		}

		so->ifindex = 0;
		so->bound  = 0;
		release_sock(sk);

		sk->sk_err = ENODEV;
		if (!sock_flag(sk, SOCK_DEAD))
			sk_error_report(sk);
		break;

	case NETDEV_DOWN:
		sk->sk_err = ENETDOWN;
		if (!sock_flag(sk, SOCK_DEAD))
			sk_error_report(sk);
		break;
	}
}

static int isotp_notifier(struct notifier_block *nb, unsigned long msg,
			  void *ptr)
{
	struct net_device *dev = netdev_notifier_info_to_dev(ptr);

	if (dev->type != ARPHRD_CAN)
		return NOTIFY_DONE;
	if (msg != NETDEV_UNREGISTER && msg != NETDEV_DOWN)
		return NOTIFY_DONE;
	if (unlikely(isotp_busy_notifier)) /* Check for reentrant bug. */
		return NOTIFY_DONE;

	spin_lock(&isotp_notifier_lock);
	list_for_each_entry(isotp_busy_notifier, &isotp_notifier_list, notifier) {
		spin_unlock(&isotp_notifier_lock);
		isotp_notify(isotp_busy_notifier, msg, dev);
		spin_lock(&isotp_notifier_lock);
	}
	isotp_busy_notifier = NULL;
	spin_unlock(&isotp_notifier_lock);
	return NOTIFY_DONE;
}

static int isotp_init(struct sock *sk)
{
	struct isotp_sock *so = isotp_sk(sk);

	so->ifindex = 0;
	so->bound = 0;

	so->opt.flags = CAN_ISOTP_DEFAULT_FLAGS;
	so->opt.ext_address = CAN_ISOTP_DEFAULT_EXT_ADDRESS;
	so->opt.rx_ext_address = CAN_ISOTP_DEFAULT_EXT_ADDRESS;
	so->opt.rxpad_content = CAN_ISOTP_DEFAULT_PAD_CONTENT;
	so->opt.txpad_content = CAN_ISOTP_DEFAULT_PAD_CONTENT;
	so->opt.frame_txtime = CAN_ISOTP_DEFAULT_FRAME_TXTIME;
	so->frame_txtime = CAN_ISOTP_DEFAULT_FRAME_TXTIME;
	so->rxfc.bs = CAN_ISOTP_DEFAULT_RECV_BS;
	so->rxfc.stmin = CAN_ISOTP_DEFAULT_RECV_STMIN;
	so->rxfc.wftmax = CAN_ISOTP_DEFAULT_RECV_WFTMAX;
	so->ll.mtu = CAN_ISOTP_DEFAULT_LL_MTU;
	so->ll.tx_dl = CAN_ISOTP_DEFAULT_LL_TX_DL;
	so->ll.tx_flags = CAN_ISOTP_DEFAULT_LL_TX_FLAGS;

	/* set ll_dl for tx path to similar place as for rx */
	so->tx.ll_dl = so->ll.tx_dl;

	so->rx.state = ISOTP_IDLE;
	so->tx.state = ISOTP_IDLE;

	hrtimer_init(&so->rxtimer, CLOCK_MONOTONIC, HRTIMER_MODE_REL_SOFT);
	so->rxtimer.function = isotp_rx_timer_handler;
	hrtimer_init(&so->txtimer, CLOCK_MONOTONIC, HRTIMER_MODE_REL_SOFT);
	so->txtimer.function = isotp_tx_timer_handler;

	init_waitqueue_head(&so->wait);
	spin_lock_init(&so->rx_lock);

	spin_lock(&isotp_notifier_lock);
	list_add_tail(&so->notifier, &isotp_notifier_list);
	spin_unlock(&isotp_notifier_lock);

	return 0;
}

static int isotp_sock_no_ioctlcmd(struct socket *sock, unsigned int cmd,
				  unsigned long arg)
{
	/* no ioctls for socket layer -> hand it down to NIC layer */
	return -ENOIOCTLCMD;
}

static const struct proto_ops isotp_ops = {
	.family = PF_CAN,
	.release = isotp_release,
	.bind = isotp_bind,
	.connect = sock_no_connect,
	.socketpair = sock_no_socketpair,
	.accept = sock_no_accept,
	.getname = isotp_getname,
	.poll = datagram_poll,
	.ioctl = isotp_sock_no_ioctlcmd,
	.gettstamp = sock_gettstamp,
	.listen = sock_no_listen,
	.shutdown = sock_no_shutdown,
	.setsockopt = isotp_setsockopt,
	.getsockopt = isotp_getsockopt,
	.sendmsg = isotp_sendmsg,
	.recvmsg = isotp_recvmsg,
	.mmap = sock_no_mmap,
	.sendpage = sock_no_sendpage,
};

static struct proto isotp_proto __read_mostly = {
	.name = "CAN_ISOTP",
	.owner = THIS_MODULE,
	.obj_size = sizeof(struct isotp_sock),
	.init = isotp_init,
};

static const struct can_proto isotp_can_proto = {
	.type = SOCK_DGRAM,
	.protocol = CAN_ISOTP,
	.ops = &isotp_ops,
	.prot = &isotp_proto,
};

static struct notifier_block canisotp_notifier = {
	.notifier_call = isotp_notifier
};

static __init int isotp_module_init(void)
{
	int err;

	pr_info("can: isotp protocol\n");

	err = can_proto_register(&isotp_can_proto);
	if (err < 0)
		pr_err("can: registration of isotp protocol failed %pe\n", ERR_PTR(err));
	else
		register_netdevice_notifier(&canisotp_notifier);

	return err;
}

static __exit void isotp_module_exit(void)
{
	can_proto_unregister(&isotp_can_proto);
	unregister_netdevice_notifier(&canisotp_notifier);
}

module_init(isotp_module_init);
module_exit(isotp_module_exit);<|MERGE_RESOLUTION|>--- conflicted
+++ resolved
@@ -1224,19 +1224,13 @@
 
 	ifindex = dev->ifindex;
 
-<<<<<<< HEAD
-	if (do_rx_reg)
-=======
 	if (do_rx_reg) {
->>>>>>> 3a82f341
 		can_rx_register(net, dev, rx_id, SINGLE_MASK(rx_id),
 				isotp_rcv, sk, "isotp", sk);
 
 		/* no consecutive frame echo skb in flight */
 		so->cfecho = 0;
 
-<<<<<<< HEAD
-=======
 		/* register for echo skb's */
 		can_rx_register(net, dev, tx_id, SINGLE_MASK(tx_id),
 				isotp_rcv_echo, sk, "isotpe", sk);
@@ -1244,7 +1238,6 @@
 
 	dev_put(dev);
 
->>>>>>> 3a82f341
 	/* switch to new settings */
 	so->ifindex = ifindex;
 	so->rxid = rx_id;
