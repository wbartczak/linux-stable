// SPDX-License-Identifier: GPL-2.0-or-later
/*
 * Copyright (c) 2016, Amir Vadai <amir@vadai.me>
 * Copyright (c) 2016, Mellanox Technologies. All rights reserved.
 */

#include <linux/module.h>
#include <linux/init.h>
#include <linux/kernel.h>
#include <linux/skbuff.h>
#include <linux/rtnetlink.h>
#include <net/geneve.h>
#include <net/netlink.h>
#include <net/pkt_sched.h>
#include <net/dst.h>
#include <net/pkt_cls.h>

#include <linux/tc_act/tc_tunnel_key.h>
#include <net/tc_act/tc_tunnel_key.h>

static unsigned int tunnel_key_net_id;
static struct tc_action_ops act_tunnel_key_ops;

static int tunnel_key_act(struct sk_buff *skb, const struct tc_action *a,
			  struct tcf_result *res)
{
	struct tcf_tunnel_key *t = to_tunnel_key(a);
	struct tcf_tunnel_key_params *params;
	int action;

	params = rcu_dereference_bh(t->params);

	tcf_lastuse_update(&t->tcf_tm);
	bstats_cpu_update(this_cpu_ptr(t->common.cpu_bstats), skb);
	action = READ_ONCE(t->tcf_action);

	switch (params->tcft_action) {
	case TCA_TUNNEL_KEY_ACT_RELEASE:
		skb_dst_drop(skb);
		break;
	case TCA_TUNNEL_KEY_ACT_SET:
		skb_dst_drop(skb);
		skb_dst_set(skb, dst_clone(&params->tcft_enc_metadata->dst));
		break;
	default:
		WARN_ONCE(1, "Bad tunnel_key action %d.\n",
			  params->tcft_action);
		break;
	}

	return action;
}

static const struct nla_policy
enc_opts_policy[TCA_TUNNEL_KEY_ENC_OPTS_MAX + 1] = {
	[TCA_TUNNEL_KEY_ENC_OPTS_GENEVE]	= { .type = NLA_NESTED },
};

static const struct nla_policy
geneve_opt_policy[TCA_TUNNEL_KEY_ENC_OPT_GENEVE_MAX + 1] = {
	[TCA_TUNNEL_KEY_ENC_OPT_GENEVE_CLASS]	   = { .type = NLA_U16 },
	[TCA_TUNNEL_KEY_ENC_OPT_GENEVE_TYPE]	   = { .type = NLA_U8 },
	[TCA_TUNNEL_KEY_ENC_OPT_GENEVE_DATA]	   = { .type = NLA_BINARY,
						       .len = 128 },
};

static int
tunnel_key_copy_geneve_opt(const struct nlattr *nla, void *dst, int dst_len,
			   struct netlink_ext_ack *extack)
{
	struct nlattr *tb[TCA_TUNNEL_KEY_ENC_OPT_GENEVE_MAX + 1];
	int err, data_len, opt_len;
	u8 *data;

	err = nla_parse_nested_deprecated(tb,
					  TCA_TUNNEL_KEY_ENC_OPT_GENEVE_MAX,
					  nla, geneve_opt_policy, extack);
	if (err < 0)
		return err;

	if (!tb[TCA_TUNNEL_KEY_ENC_OPT_GENEVE_CLASS] ||
	    !tb[TCA_TUNNEL_KEY_ENC_OPT_GENEVE_TYPE] ||
	    !tb[TCA_TUNNEL_KEY_ENC_OPT_GENEVE_DATA]) {
		NL_SET_ERR_MSG(extack, "Missing tunnel key geneve option class, type or data");
		return -EINVAL;
	}

	data = nla_data(tb[TCA_TUNNEL_KEY_ENC_OPT_GENEVE_DATA]);
	data_len = nla_len(tb[TCA_TUNNEL_KEY_ENC_OPT_GENEVE_DATA]);
	if (data_len < 4) {
		NL_SET_ERR_MSG(extack, "Tunnel key geneve option data is less than 4 bytes long");
		return -ERANGE;
	}
	if (data_len % 4) {
		NL_SET_ERR_MSG(extack, "Tunnel key geneve option data is not a multiple of 4 bytes long");
		return -ERANGE;
	}

	opt_len = sizeof(struct geneve_opt) + data_len;
	if (dst) {
		struct geneve_opt *opt = dst;

		WARN_ON(dst_len < opt_len);

		opt->opt_class =
			nla_get_be16(tb[TCA_TUNNEL_KEY_ENC_OPT_GENEVE_CLASS]);
		opt->type = nla_get_u8(tb[TCA_TUNNEL_KEY_ENC_OPT_GENEVE_TYPE]);
		opt->length = data_len / 4; /* length is in units of 4 bytes */
		opt->r1 = 0;
		opt->r2 = 0;
		opt->r3 = 0;

		memcpy(opt + 1, data, data_len);
	}

	return opt_len;
}

static int tunnel_key_copy_opts(const struct nlattr *nla, u8 *dst,
				int dst_len, struct netlink_ext_ack *extack)
{
	int err, rem, opt_len, len = nla_len(nla), opts_len = 0;
	const struct nlattr *attr, *head = nla_data(nla);

	err = nla_validate_deprecated(head, len, TCA_TUNNEL_KEY_ENC_OPTS_MAX,
				      enc_opts_policy, extack);
	if (err)
		return err;

	nla_for_each_attr(attr, head, len, rem) {
		switch (nla_type(attr)) {
		case TCA_TUNNEL_KEY_ENC_OPTS_GENEVE:
			opt_len = tunnel_key_copy_geneve_opt(attr, dst,
							     dst_len, extack);
			if (opt_len < 0)
				return opt_len;
			opts_len += opt_len;
			if (opts_len > IP_TUNNEL_OPTS_MAX) {
				NL_SET_ERR_MSG(extack, "Tunnel options exceeds max size");
				return -EINVAL;
			}
			if (dst) {
				dst_len -= opt_len;
				dst += opt_len;
			}
			break;
		}
	}

	if (!opts_len) {
		NL_SET_ERR_MSG(extack, "Empty list of tunnel options");
		return -EINVAL;
	}

	if (rem > 0) {
		NL_SET_ERR_MSG(extack, "Trailing data after parsing tunnel key options attributes");
		return -EINVAL;
	}

	return opts_len;
}

static int tunnel_key_get_opts_len(struct nlattr *nla,
				   struct netlink_ext_ack *extack)
{
	return tunnel_key_copy_opts(nla, NULL, 0, extack);
}

static int tunnel_key_opts_set(struct nlattr *nla, struct ip_tunnel_info *info,
			       int opts_len, struct netlink_ext_ack *extack)
{
	info->options_len = opts_len;
	switch (nla_type(nla_data(nla))) {
	case TCA_TUNNEL_KEY_ENC_OPTS_GENEVE:
#if IS_ENABLED(CONFIG_INET)
		info->key.tun_flags |= TUNNEL_GENEVE_OPT;
		return tunnel_key_copy_opts(nla, ip_tunnel_info_opts(info),
					    opts_len, extack);
#else
		return -EAFNOSUPPORT;
#endif
	default:
		NL_SET_ERR_MSG(extack, "Cannot set tunnel options for unknown tunnel type");
		return -EINVAL;
	}
}

static const struct nla_policy tunnel_key_policy[TCA_TUNNEL_KEY_MAX + 1] = {
	[TCA_TUNNEL_KEY_PARMS]	    = { .len = sizeof(struct tc_tunnel_key) },
	[TCA_TUNNEL_KEY_ENC_IPV4_SRC] = { .type = NLA_U32 },
	[TCA_TUNNEL_KEY_ENC_IPV4_DST] = { .type = NLA_U32 },
	[TCA_TUNNEL_KEY_ENC_IPV6_SRC] = { .len = sizeof(struct in6_addr) },
	[TCA_TUNNEL_KEY_ENC_IPV6_DST] = { .len = sizeof(struct in6_addr) },
	[TCA_TUNNEL_KEY_ENC_KEY_ID]   = { .type = NLA_U32 },
	[TCA_TUNNEL_KEY_ENC_DST_PORT] = {.type = NLA_U16},
	[TCA_TUNNEL_KEY_NO_CSUM]      = { .type = NLA_U8 },
	[TCA_TUNNEL_KEY_ENC_OPTS]     = { .type = NLA_NESTED },
	[TCA_TUNNEL_KEY_ENC_TOS]      = { .type = NLA_U8 },
	[TCA_TUNNEL_KEY_ENC_TTL]      = { .type = NLA_U8 },
};

static void tunnel_key_release_params(struct tcf_tunnel_key_params *p)
{
	if (!p)
		return;
	if (p->tcft_action == TCA_TUNNEL_KEY_ACT_SET)
		dst_release(&p->tcft_enc_metadata->dst);
<<<<<<< HEAD
=======

>>>>>>> f7688b48
	kfree_rcu(p, rcu);
}

static int tunnel_key_init(struct net *net, struct nlattr *nla,
			   struct nlattr *est, struct tc_action **a,
			   int ovr, int bind, bool rtnl_held,
			   struct tcf_proto *tp,
			   struct netlink_ext_ack *extack)
{
	struct tc_action_net *tn = net_generic(net, tunnel_key_net_id);
	struct nlattr *tb[TCA_TUNNEL_KEY_MAX + 1];
	struct tcf_tunnel_key_params *params_new;
	struct metadata_dst *metadata = NULL;
	struct tcf_chain *goto_ch = NULL;
	struct tc_tunnel_key *parm;
	struct tcf_tunnel_key *t;
	bool exists = false;
	__be16 dst_port = 0;
	__be64 key_id = 0;
	int opts_len = 0;
	__be16 flags = 0;
	u8 tos, ttl;
	int ret = 0;
	u32 index;
	int err;

	if (!nla) {
		NL_SET_ERR_MSG(extack, "Tunnel requires attributes to be passed");
		return -EINVAL;
	}

	err = nla_parse_nested_deprecated(tb, TCA_TUNNEL_KEY_MAX, nla,
					  tunnel_key_policy, extack);
	if (err < 0) {
		NL_SET_ERR_MSG(extack, "Failed to parse nested tunnel key attributes");
		return err;
	}

	if (!tb[TCA_TUNNEL_KEY_PARMS]) {
		NL_SET_ERR_MSG(extack, "Missing tunnel key parameters");
		return -EINVAL;
	}

	parm = nla_data(tb[TCA_TUNNEL_KEY_PARMS]);
	index = parm->index;
	err = tcf_idr_check_alloc(tn, &index, a, bind);
	if (err < 0)
		return err;
	exists = err;
	if (exists && bind)
		return 0;

	switch (parm->t_action) {
	case TCA_TUNNEL_KEY_ACT_RELEASE:
		break;
	case TCA_TUNNEL_KEY_ACT_SET:
		if (tb[TCA_TUNNEL_KEY_ENC_KEY_ID]) {
			__be32 key32;

			key32 = nla_get_be32(tb[TCA_TUNNEL_KEY_ENC_KEY_ID]);
			key_id = key32_to_tunnel_id(key32);
			flags = TUNNEL_KEY;
		}

		flags |= TUNNEL_CSUM;
		if (tb[TCA_TUNNEL_KEY_NO_CSUM] &&
		    nla_get_u8(tb[TCA_TUNNEL_KEY_NO_CSUM]))
			flags &= ~TUNNEL_CSUM;

		if (tb[TCA_TUNNEL_KEY_ENC_DST_PORT])
			dst_port = nla_get_be16(tb[TCA_TUNNEL_KEY_ENC_DST_PORT]);

		if (tb[TCA_TUNNEL_KEY_ENC_OPTS]) {
			opts_len = tunnel_key_get_opts_len(tb[TCA_TUNNEL_KEY_ENC_OPTS],
							   extack);
			if (opts_len < 0) {
				ret = opts_len;
				goto err_out;
			}
		}

		tos = 0;
		if (tb[TCA_TUNNEL_KEY_ENC_TOS])
			tos = nla_get_u8(tb[TCA_TUNNEL_KEY_ENC_TOS]);
		ttl = 0;
		if (tb[TCA_TUNNEL_KEY_ENC_TTL])
			ttl = nla_get_u8(tb[TCA_TUNNEL_KEY_ENC_TTL]);

		if (tb[TCA_TUNNEL_KEY_ENC_IPV4_SRC] &&
		    tb[TCA_TUNNEL_KEY_ENC_IPV4_DST]) {
			__be32 saddr;
			__be32 daddr;

			saddr = nla_get_in_addr(tb[TCA_TUNNEL_KEY_ENC_IPV4_SRC]);
			daddr = nla_get_in_addr(tb[TCA_TUNNEL_KEY_ENC_IPV4_DST]);

			metadata = __ip_tun_set_dst(saddr, daddr, tos, ttl,
						    dst_port, flags,
						    key_id, opts_len);
		} else if (tb[TCA_TUNNEL_KEY_ENC_IPV6_SRC] &&
			   tb[TCA_TUNNEL_KEY_ENC_IPV6_DST]) {
			struct in6_addr saddr;
			struct in6_addr daddr;

			saddr = nla_get_in6_addr(tb[TCA_TUNNEL_KEY_ENC_IPV6_SRC]);
			daddr = nla_get_in6_addr(tb[TCA_TUNNEL_KEY_ENC_IPV6_DST]);

			metadata = __ipv6_tun_set_dst(&saddr, &daddr, tos, ttl, dst_port,
						      0, flags,
						      key_id, 0);
		} else {
			NL_SET_ERR_MSG(extack, "Missing either ipv4 or ipv6 src and dst");
			ret = -EINVAL;
			goto err_out;
		}

		if (!metadata) {
			NL_SET_ERR_MSG(extack, "Cannot allocate tunnel metadata dst");
			ret = -ENOMEM;
			goto err_out;
		}

#ifdef CONFIG_DST_CACHE
		ret = dst_cache_init(&metadata->u.tun_info.dst_cache, GFP_KERNEL);
		if (ret)
			goto release_tun_meta;
#endif

		if (opts_len) {
			ret = tunnel_key_opts_set(tb[TCA_TUNNEL_KEY_ENC_OPTS],
						  &metadata->u.tun_info,
						  opts_len, extack);
			if (ret < 0)
				goto release_tun_meta;
		}

		metadata->u.tun_info.mode |= IP_TUNNEL_INFO_TX;
		break;
	default:
		NL_SET_ERR_MSG(extack, "Unknown tunnel key action");
		ret = -EINVAL;
		goto err_out;
	}

	if (!exists) {
		ret = tcf_idr_create(tn, index, est, a,
				     &act_tunnel_key_ops, bind, true);
		if (ret) {
			NL_SET_ERR_MSG(extack, "Cannot create TC IDR");
			goto release_tun_meta;
		}

		ret = ACT_P_CREATED;
	} else if (!ovr) {
		NL_SET_ERR_MSG(extack, "TC IDR already exists");
		ret = -EEXIST;
		goto release_tun_meta;
	}

	err = tcf_action_check_ctrlact(parm->action, tp, &goto_ch, extack);
	if (err < 0) {
		ret = err;
		exists = true;
		goto release_tun_meta;
	}
	t = to_tunnel_key(*a);

	params_new = kzalloc(sizeof(*params_new), GFP_KERNEL);
	if (unlikely(!params_new)) {
		NL_SET_ERR_MSG(extack, "Cannot allocate tunnel key parameters");
		ret = -ENOMEM;
		exists = true;
		goto put_chain;
	}
	params_new->tcft_action = parm->t_action;
	params_new->tcft_enc_metadata = metadata;

	spin_lock_bh(&t->tcf_lock);
	goto_ch = tcf_action_set_ctrlact(*a, parm->action, goto_ch);
	rcu_swap_protected(t->params, params_new,
			   lockdep_is_held(&t->tcf_lock));
	spin_unlock_bh(&t->tcf_lock);
	tunnel_key_release_params(params_new);
<<<<<<< HEAD
=======
	if (goto_ch)
		tcf_chain_put_by_act(goto_ch);
>>>>>>> f7688b48

	if (ret == ACT_P_CREATED)
		tcf_idr_insert(tn, *a);

	return ret;

put_chain:
	if (goto_ch)
		tcf_chain_put_by_act(goto_ch);

release_tun_meta:
	if (metadata)
		dst_release(&metadata->dst);

err_out:
	if (exists)
		tcf_idr_release(*a, bind);
	else
		tcf_idr_cleanup(tn, index);
	return ret;
}

static void tunnel_key_release(struct tc_action *a)
{
	struct tcf_tunnel_key *t = to_tunnel_key(a);
	struct tcf_tunnel_key_params *params;

	params = rcu_dereference_protected(t->params, 1);
	tunnel_key_release_params(params);
}

static int tunnel_key_geneve_opts_dump(struct sk_buff *skb,
				       const struct ip_tunnel_info *info)
{
	int len = info->options_len;
	u8 *src = (u8 *)(info + 1);
	struct nlattr *start;

	start = nla_nest_start_noflag(skb, TCA_TUNNEL_KEY_ENC_OPTS_GENEVE);
	if (!start)
		return -EMSGSIZE;

	while (len > 0) {
		struct geneve_opt *opt = (struct geneve_opt *)src;

		if (nla_put_be16(skb, TCA_TUNNEL_KEY_ENC_OPT_GENEVE_CLASS,
				 opt->opt_class) ||
		    nla_put_u8(skb, TCA_TUNNEL_KEY_ENC_OPT_GENEVE_TYPE,
			       opt->type) ||
		    nla_put(skb, TCA_TUNNEL_KEY_ENC_OPT_GENEVE_DATA,
			    opt->length * 4, opt + 1)) {
			nla_nest_cancel(skb, start);
			return -EMSGSIZE;
		}

		len -= sizeof(struct geneve_opt) + opt->length * 4;
		src += sizeof(struct geneve_opt) + opt->length * 4;
	}

	nla_nest_end(skb, start);
	return 0;
}

static int tunnel_key_opts_dump(struct sk_buff *skb,
				const struct ip_tunnel_info *info)
{
	struct nlattr *start;
	int err = -EINVAL;

	if (!info->options_len)
		return 0;

	start = nla_nest_start_noflag(skb, TCA_TUNNEL_KEY_ENC_OPTS);
	if (!start)
		return -EMSGSIZE;

	if (info->key.tun_flags & TUNNEL_GENEVE_OPT) {
		err = tunnel_key_geneve_opts_dump(skb, info);
		if (err)
			goto err_out;
	} else {
err_out:
		nla_nest_cancel(skb, start);
		return err;
	}

	nla_nest_end(skb, start);
	return 0;
}

static int tunnel_key_dump_addresses(struct sk_buff *skb,
				     const struct ip_tunnel_info *info)
{
	unsigned short family = ip_tunnel_info_af(info);

	if (family == AF_INET) {
		__be32 saddr = info->key.u.ipv4.src;
		__be32 daddr = info->key.u.ipv4.dst;

		if (!nla_put_in_addr(skb, TCA_TUNNEL_KEY_ENC_IPV4_SRC, saddr) &&
		    !nla_put_in_addr(skb, TCA_TUNNEL_KEY_ENC_IPV4_DST, daddr))
			return 0;
	}

	if (family == AF_INET6) {
		const struct in6_addr *saddr6 = &info->key.u.ipv6.src;
		const struct in6_addr *daddr6 = &info->key.u.ipv6.dst;

		if (!nla_put_in6_addr(skb,
				      TCA_TUNNEL_KEY_ENC_IPV6_SRC, saddr6) &&
		    !nla_put_in6_addr(skb,
				      TCA_TUNNEL_KEY_ENC_IPV6_DST, daddr6))
			return 0;
	}

	return -EINVAL;
}

static int tunnel_key_dump(struct sk_buff *skb, struct tc_action *a,
			   int bind, int ref)
{
	unsigned char *b = skb_tail_pointer(skb);
	struct tcf_tunnel_key *t = to_tunnel_key(a);
	struct tcf_tunnel_key_params *params;
	struct tc_tunnel_key opt = {
		.index    = t->tcf_index,
		.refcnt   = refcount_read(&t->tcf_refcnt) - ref,
		.bindcnt  = atomic_read(&t->tcf_bindcnt) - bind,
	};
	struct tcf_t tm;

	spin_lock_bh(&t->tcf_lock);
	params = rcu_dereference_protected(t->params,
					   lockdep_is_held(&t->tcf_lock));
	opt.action   = t->tcf_action;
	opt.t_action = params->tcft_action;

	if (nla_put(skb, TCA_TUNNEL_KEY_PARMS, sizeof(opt), &opt))
		goto nla_put_failure;

	if (params->tcft_action == TCA_TUNNEL_KEY_ACT_SET) {
		struct ip_tunnel_info *info =
			&params->tcft_enc_metadata->u.tun_info;
		struct ip_tunnel_key *key = &info->key;
		__be32 key_id = tunnel_id_to_key32(key->tun_id);

		if (((key->tun_flags & TUNNEL_KEY) &&
		     nla_put_be32(skb, TCA_TUNNEL_KEY_ENC_KEY_ID, key_id)) ||
		    tunnel_key_dump_addresses(skb,
					      &params->tcft_enc_metadata->u.tun_info) ||
		    (key->tp_dst &&
		      nla_put_be16(skb, TCA_TUNNEL_KEY_ENC_DST_PORT,
				   key->tp_dst)) ||
		    nla_put_u8(skb, TCA_TUNNEL_KEY_NO_CSUM,
			       !(key->tun_flags & TUNNEL_CSUM)) ||
		    tunnel_key_opts_dump(skb, info))
			goto nla_put_failure;

		if (key->tos && nla_put_u8(skb, TCA_TUNNEL_KEY_ENC_TOS, key->tos))
			goto nla_put_failure;

		if (key->ttl && nla_put_u8(skb, TCA_TUNNEL_KEY_ENC_TTL, key->ttl))
			goto nla_put_failure;
	}

	tcf_tm_dump(&tm, &t->tcf_tm);
	if (nla_put_64bit(skb, TCA_TUNNEL_KEY_TM, sizeof(tm),
			  &tm, TCA_TUNNEL_KEY_PAD))
		goto nla_put_failure;
	spin_unlock_bh(&t->tcf_lock);

	return skb->len;

nla_put_failure:
	spin_unlock_bh(&t->tcf_lock);
	nlmsg_trim(skb, b);
	return -1;
}

static int tunnel_key_walker(struct net *net, struct sk_buff *skb,
			     struct netlink_callback *cb, int type,
			     const struct tc_action_ops *ops,
			     struct netlink_ext_ack *extack)
{
	struct tc_action_net *tn = net_generic(net, tunnel_key_net_id);

	return tcf_generic_walker(tn, skb, cb, type, ops, extack);
}

static int tunnel_key_search(struct net *net, struct tc_action **a, u32 index)
{
	struct tc_action_net *tn = net_generic(net, tunnel_key_net_id);

	return tcf_idr_search(tn, a, index);
}

static struct tc_action_ops act_tunnel_key_ops = {
	.kind		=	"tunnel_key",
	.id		=	TCA_ID_TUNNEL_KEY,
	.owner		=	THIS_MODULE,
	.act		=	tunnel_key_act,
	.dump		=	tunnel_key_dump,
	.init		=	tunnel_key_init,
	.cleanup	=	tunnel_key_release,
	.walk		=	tunnel_key_walker,
	.lookup		=	tunnel_key_search,
	.size		=	sizeof(struct tcf_tunnel_key),
};

static __net_init int tunnel_key_init_net(struct net *net)
{
	struct tc_action_net *tn = net_generic(net, tunnel_key_net_id);

	return tc_action_net_init(net, tn, &act_tunnel_key_ops);
}

static void __net_exit tunnel_key_exit_net(struct list_head *net_list)
{
	tc_action_net_exit(net_list, tunnel_key_net_id);
}

static struct pernet_operations tunnel_key_net_ops = {
	.init = tunnel_key_init_net,
	.exit_batch = tunnel_key_exit_net,
	.id   = &tunnel_key_net_id,
	.size = sizeof(struct tc_action_net),
};

static int __init tunnel_key_init_module(void)
{
	return tcf_register_action(&act_tunnel_key_ops, &tunnel_key_net_ops);
}

static void __exit tunnel_key_cleanup_module(void)
{
	tcf_unregister_action(&act_tunnel_key_ops, &tunnel_key_net_ops);
}

module_init(tunnel_key_init_module);
module_exit(tunnel_key_cleanup_module);

MODULE_AUTHOR("Amir Vadai <amir@vadai.me>");
MODULE_DESCRIPTION("ip tunnel manipulation actions");
MODULE_LICENSE("GPL v2");<|MERGE_RESOLUTION|>--- conflicted
+++ resolved
@@ -205,10 +205,7 @@
 		return;
 	if (p->tcft_action == TCA_TUNNEL_KEY_ACT_SET)
 		dst_release(&p->tcft_enc_metadata->dst);
-<<<<<<< HEAD
-=======
-
->>>>>>> f7688b48
+
 	kfree_rcu(p, rcu);
 }
 
@@ -392,11 +389,8 @@
 			   lockdep_is_held(&t->tcf_lock));
 	spin_unlock_bh(&t->tcf_lock);
 	tunnel_key_release_params(params_new);
-<<<<<<< HEAD
-=======
 	if (goto_ch)
 		tcf_chain_put_by_act(goto_ch);
->>>>>>> f7688b48
 
 	if (ret == ACT_P_CREATED)
 		tcf_idr_insert(tn, *a);
