// SPDX-License-Identifier: GPL-2.0-or-later
/* SCTP kernel implementation
 * Copyright (c) 1999-2000 Cisco, Inc.
 * Copyright (c) 1999-2001 Motorola, Inc.
 * Copyright (c) 2001-2003 International Business Machines Corp.
 * Copyright (c) 2001 Intel Corp.
 * Copyright (c) 2001 La Monte H.P. Yarroll
 *
 * This file is part of the SCTP kernel implementation
 *
 * This module provides the abstraction for an SCTP transport representing
 * a remote transport address.  For local transport addresses, we just use
 * union sctp_addr.
 *
 * Please send any bug reports or fixes you make to the
 * email address(es):
 *    lksctp developers <linux-sctp@vger.kernel.org>
 *
 * Written or modified by:
 *    La Monte H.P. Yarroll <piggy@acm.org>
 *    Karl Knutson          <karl@athena.chicago.il.us>
 *    Jon Grimm             <jgrimm@us.ibm.com>
 *    Xingang Guo           <xingang.guo@intel.com>
 *    Hui Huang             <hui.huang@nokia.com>
 *    Sridhar Samudrala	    <sri@us.ibm.com>
 *    Ardelle Fan	    <ardelle.fan@intel.com>
 */

#define pr_fmt(fmt) KBUILD_MODNAME ": " fmt

#include <linux/slab.h>
#include <linux/types.h>
#include <linux/random.h>
#include <net/sctp/sctp.h>
#include <net/sctp/sm.h>

/* 1st Level Abstractions.  */

/* Initialize a new transport from provided memory.  */
static struct sctp_transport *sctp_transport_init(struct net *net,
						  struct sctp_transport *peer,
						  const union sctp_addr *addr,
						  gfp_t gfp)
{
	/* Copy in the address.  */
	peer->af_specific = sctp_get_af_specific(addr->sa.sa_family);
	memcpy(&peer->ipaddr, addr, peer->af_specific->sockaddr_len);
	memset(&peer->saddr, 0, sizeof(union sctp_addr));

	peer->sack_generation = 0;

	/* From 6.3.1 RTO Calculation:
	 *
	 * C1) Until an RTT measurement has been made for a packet sent to the
	 * given destination transport address, set RTO to the protocol
	 * parameter 'RTO.Initial'.
	 */
	peer->rto = msecs_to_jiffies(net->sctp.rto_initial);

	peer->last_time_heard = 0;
	peer->last_time_ecne_reduced = jiffies;

	peer->param_flags = SPP_HB_DISABLE |
			    SPP_PMTUD_ENABLE |
			    SPP_SACKDELAY_ENABLE;

	/* Initialize the default path max_retrans.  */
	peer->pathmaxrxt  = net->sctp.max_retrans_path;
	peer->pf_retrans  = net->sctp.pf_retrans;

	INIT_LIST_HEAD(&peer->transmitted);
	INIT_LIST_HEAD(&peer->send_ready);
	INIT_LIST_HEAD(&peer->transports);

	timer_setup(&peer->T3_rtx_timer, sctp_generate_t3_rtx_event, 0);
	timer_setup(&peer->hb_timer, sctp_generate_heartbeat_event, 0);
	timer_setup(&peer->reconf_timer, sctp_generate_reconf_event, 0);
	timer_setup(&peer->probe_timer, sctp_generate_probe_event, 0);
	timer_setup(&peer->proto_unreach_timer,
		    sctp_generate_proto_unreach_event, 0);

	/* Initialize the 64-bit random nonce sent with heartbeat. */
	get_random_bytes(&peer->hb_nonce, sizeof(peer->hb_nonce));

	refcount_set(&peer->refcnt, 1);

	return peer;
}

/* Allocate and initialize a new transport.  */
struct sctp_transport *sctp_transport_new(struct net *net,
					  const union sctp_addr *addr,
					  gfp_t gfp)
{
	struct sctp_transport *transport;

	transport = kzalloc(sizeof(*transport), gfp);
	if (!transport)
		goto fail;

	if (!sctp_transport_init(net, transport, addr, gfp))
		goto fail_init;

	SCTP_DBG_OBJCNT_INC(transport);

	return transport;

fail_init:
	kfree(transport);

fail:
	return NULL;
}

/* This transport is no longer needed.  Free up if possible, or
 * delay until it last reference count.
 */
void sctp_transport_free(struct sctp_transport *transport)
{
	/* Try to delete the heartbeat timer.  */
	if (del_timer(&transport->hb_timer))
		sctp_transport_put(transport);

	/* Delete the T3_rtx timer if it's active.
	 * There is no point in not doing this now and letting
	 * structure hang around in memory since we know
	 * the transport is going away.
	 */
	if (del_timer(&transport->T3_rtx_timer))
		sctp_transport_put(transport);

	if (del_timer(&transport->reconf_timer))
		sctp_transport_put(transport);

	if (del_timer(&transport->probe_timer))
		sctp_transport_put(transport);

	/* Delete the ICMP proto unreachable timer if it's active. */
	if (del_timer(&transport->proto_unreach_timer))
		sctp_transport_put(transport);

	sctp_transport_put(transport);
}

static void sctp_transport_destroy_rcu(struct rcu_head *head)
{
	struct sctp_transport *transport;

	transport = container_of(head, struct sctp_transport, rcu);

	dst_release(transport->dst);
	kfree(transport);
	SCTP_DBG_OBJCNT_DEC(transport);
}

/* Destroy the transport data structure.
 * Assumes there are no more users of this structure.
 */
static void sctp_transport_destroy(struct sctp_transport *transport)
{
	if (unlikely(refcount_read(&transport->refcnt))) {
		WARN(1, "Attempt to destroy undead transport %p!\n", transport);
		return;
	}

	sctp_packet_free(&transport->packet);

	if (transport->asoc)
		sctp_association_put(transport->asoc);

	call_rcu(&transport->rcu, sctp_transport_destroy_rcu);
}

/* Start T3_rtx timer if it is not already running and update the heartbeat
 * timer.  This routine is called every time a DATA chunk is sent.
 */
void sctp_transport_reset_t3_rtx(struct sctp_transport *transport)
{
	/* RFC 2960 6.3.2 Retransmission Timer Rules
	 *
	 * R1) Every time a DATA chunk is sent to any address(including a
	 * retransmission), if the T3-rtx timer of that address is not running
	 * start it running so that it will expire after the RTO of that
	 * address.
	 */

	if (!timer_pending(&transport->T3_rtx_timer))
		if (!mod_timer(&transport->T3_rtx_timer,
			       jiffies + transport->rto))
			sctp_transport_hold(transport);
}

void sctp_transport_reset_hb_timer(struct sctp_transport *transport)
{
	unsigned long expires;

	/* When a data chunk is sent, reset the heartbeat interval.  */
	expires = jiffies + sctp_transport_timeout(transport);
	if (!mod_timer(&transport->hb_timer,
		       expires + prandom_u32_max(transport->rto)))
		sctp_transport_hold(transport);
}

void sctp_transport_reset_reconf_timer(struct sctp_transport *transport)
{
	if (!timer_pending(&transport->reconf_timer))
		if (!mod_timer(&transport->reconf_timer,
			       jiffies + transport->rto))
			sctp_transport_hold(transport);
}

void sctp_transport_reset_probe_timer(struct sctp_transport *transport)
{
	if (!mod_timer(&transport->probe_timer,
		       jiffies + transport->probe_interval))
		sctp_transport_hold(transport);
}

void sctp_transport_reset_raise_timer(struct sctp_transport *transport)
{
	if (!mod_timer(&transport->probe_timer,
		       jiffies + transport->probe_interval * 30))
		sctp_transport_hold(transport);
}

/* This transport has been assigned to an association.
 * Initialize fields from the association or from the sock itself.
 * Register the reference count in the association.
 */
void sctp_transport_set_owner(struct sctp_transport *transport,
			      struct sctp_association *asoc)
{
	transport->asoc = asoc;
	sctp_association_hold(asoc);
}

/* Initialize the pmtu of a transport. */
void sctp_transport_pmtu(struct sctp_transport *transport, struct sock *sk)
{
	/* If we don't have a fresh route, look one up */
	if (!transport->dst || transport->dst->obsolete) {
		sctp_transport_dst_release(transport);
		transport->af_specific->get_dst(transport, &transport->saddr,
						&transport->fl, sk);
	}

	if (transport->param_flags & SPP_PMTUD_DISABLE) {
		struct sctp_association *asoc = transport->asoc;

		if (!transport->pathmtu && asoc && asoc->pathmtu)
			transport->pathmtu = asoc->pathmtu;
		if (transport->pathmtu)
			return;
	}

	if (transport->dst)
		transport->pathmtu = sctp_dst_mtu(transport->dst);
	else
		transport->pathmtu = SCTP_DEFAULT_MAXSEGMENT;

	sctp_transport_pl_update(transport);
}

void sctp_transport_pl_send(struct sctp_transport *t)
{
	if (t->pl.probe_count < SCTP_MAX_PROBES)
		goto out;

	t->pl.probe_count = 0;
	if (t->pl.state == SCTP_PL_BASE) {
		if (t->pl.probe_size == SCTP_BASE_PLPMTU) { /* BASE_PLPMTU Confirmation Failed */
			t->pl.state = SCTP_PL_ERROR; /* Base -> Error */

			t->pl.pmtu = SCTP_BASE_PLPMTU;
			t->pathmtu = t->pl.pmtu + sctp_transport_pl_hlen(t);
			sctp_assoc_sync_pmtu(t->asoc);
		}
	} else if (t->pl.state == SCTP_PL_SEARCH) {
		if (t->pl.pmtu == t->pl.probe_size) { /* Black Hole Detected */
			t->pl.state = SCTP_PL_BASE;  /* Search -> Base */
			t->pl.probe_size = SCTP_BASE_PLPMTU;
			t->pl.probe_high = 0;

			t->pl.pmtu = SCTP_BASE_PLPMTU;
			t->pathmtu = t->pl.pmtu + sctp_transport_pl_hlen(t);
			sctp_assoc_sync_pmtu(t->asoc);
		} else { /* Normal probe failure. */
			t->pl.probe_high = t->pl.probe_size;
			t->pl.probe_size = t->pl.pmtu;
		}
	} else if (t->pl.state == SCTP_PL_COMPLETE) {
		if (t->pl.pmtu == t->pl.probe_size) { /* Black Hole Detected */
			t->pl.state = SCTP_PL_BASE;  /* Search Complete -> Base */
			t->pl.probe_size = SCTP_BASE_PLPMTU;

			t->pl.pmtu = SCTP_BASE_PLPMTU;
			t->pathmtu = t->pl.pmtu + sctp_transport_pl_hlen(t);
			sctp_assoc_sync_pmtu(t->asoc);
		}
	}

out:
	pr_debug("%s: PLPMTUD: transport: %p, state: %d, pmtu: %d, size: %d, high: %d\n",
		 __func__, t, t->pl.state, t->pl.pmtu, t->pl.probe_size, t->pl.probe_high);
	t->pl.probe_count++;
}

bool sctp_transport_pl_recv(struct sctp_transport *t)
{
	pr_debug("%s: PLPMTUD: transport: %p, state: %d, pmtu: %d, size: %d, high: %d\n",
		 __func__, t, t->pl.state, t->pl.pmtu, t->pl.probe_size, t->pl.probe_high);

	t->pl.pmtu = t->pl.probe_size;
	t->pl.probe_count = 0;
	if (t->pl.state == SCTP_PL_BASE) {
		t->pl.state = SCTP_PL_SEARCH; /* Base -> Search */
		t->pl.probe_size += SCTP_PL_BIG_STEP;
	} else if (t->pl.state == SCTP_PL_ERROR) {
		t->pl.state = SCTP_PL_SEARCH; /* Error -> Search */

		t->pl.pmtu = t->pl.probe_size;
		t->pathmtu = t->pl.pmtu + sctp_transport_pl_hlen(t);
		sctp_assoc_sync_pmtu(t->asoc);
		t->pl.probe_size += SCTP_PL_BIG_STEP;
	} else if (t->pl.state == SCTP_PL_SEARCH) {
		if (!t->pl.probe_high) {
			t->pl.probe_size = min(t->pl.probe_size + SCTP_PL_BIG_STEP,
					       SCTP_MAX_PLPMTU);
			return false;
		}
		t->pl.probe_size += SCTP_PL_MIN_STEP;
		if (t->pl.probe_size >= t->pl.probe_high) {
			t->pl.probe_high = 0;
			t->pl.state = SCTP_PL_COMPLETE; /* Search -> Search Complete */

			t->pl.probe_size = t->pl.pmtu;
			t->pathmtu = t->pl.pmtu + sctp_transport_pl_hlen(t);
			sctp_assoc_sync_pmtu(t->asoc);
			sctp_transport_reset_raise_timer(t);
		}
	} else if (t->pl.state == SCTP_PL_COMPLETE) {
		/* Raise probe_size again after 30 * interval in Search Complete */
		t->pl.state = SCTP_PL_SEARCH; /* Search Complete -> Search */
		t->pl.probe_size += SCTP_PL_MIN_STEP;
	}

	return t->pl.state == SCTP_PL_COMPLETE;
}

static bool sctp_transport_pl_toobig(struct sctp_transport *t, u32 pmtu)
{
	pr_debug("%s: PLPMTUD: transport: %p, state: %d, pmtu: %d, size: %d, ptb: %d\n",
		 __func__, t, t->pl.state, t->pl.pmtu, t->pl.probe_size, pmtu);

	if (pmtu < SCTP_MIN_PLPMTU || pmtu >= t->pl.probe_size)
		return false;

	if (t->pl.state == SCTP_PL_BASE) {
		if (pmtu >= SCTP_MIN_PLPMTU && pmtu < SCTP_BASE_PLPMTU) {
			t->pl.state = SCTP_PL_ERROR; /* Base -> Error */

			t->pl.pmtu = SCTP_BASE_PLPMTU;
			t->pathmtu = t->pl.pmtu + sctp_transport_pl_hlen(t);
			return true;
		}
	} else if (t->pl.state == SCTP_PL_SEARCH) {
		if (pmtu >= SCTP_BASE_PLPMTU && pmtu < t->pl.pmtu) {
			t->pl.state = SCTP_PL_BASE;  /* Search -> Base */
			t->pl.probe_size = SCTP_BASE_PLPMTU;
			t->pl.probe_count = 0;

			t->pl.probe_high = 0;
			t->pl.pmtu = SCTP_BASE_PLPMTU;
			t->pathmtu = t->pl.pmtu + sctp_transport_pl_hlen(t);
			return true;
		} else if (pmtu > t->pl.pmtu && pmtu < t->pl.probe_size) {
			t->pl.probe_size = pmtu;
			t->pl.probe_count = 0;
		}
	} else if (t->pl.state == SCTP_PL_COMPLETE) {
		if (pmtu >= SCTP_BASE_PLPMTU && pmtu < t->pl.pmtu) {
			t->pl.state = SCTP_PL_BASE;  /* Complete -> Base */
			t->pl.probe_size = SCTP_BASE_PLPMTU;
			t->pl.probe_count = 0;

			t->pl.probe_high = 0;
			t->pl.pmtu = SCTP_BASE_PLPMTU;
			t->pathmtu = t->pl.pmtu + sctp_transport_pl_hlen(t);
<<<<<<< HEAD
=======
			sctp_transport_reset_probe_timer(t);
>>>>>>> d60c95ef
			return true;
		}
	}

	return false;
}

bool sctp_transport_update_pmtu(struct sctp_transport *t, u32 pmtu)
{
	struct sock *sk = t->asoc->base.sk;
	struct dst_entry *dst;
	bool change = true;

	if (unlikely(pmtu < SCTP_DEFAULT_MINSEGMENT)) {
		pr_warn_ratelimited("%s: Reported pmtu %d too low, using default minimum of %d\n",
				    __func__, pmtu, SCTP_DEFAULT_MINSEGMENT);
		/* Use default minimum segment instead */
		pmtu = SCTP_DEFAULT_MINSEGMENT;
	}
	pmtu = SCTP_TRUNC4(pmtu);

	if (sctp_transport_pl_enabled(t))
		return sctp_transport_pl_toobig(t, pmtu - sctp_transport_pl_hlen(t));

	dst = sctp_transport_dst_check(t);
	if (dst) {
		struct sctp_pf *pf = sctp_get_pf_specific(dst->ops->family);
		union sctp_addr addr;

		pf->af->from_sk(&addr, sk);
		pf->to_sk_daddr(&t->ipaddr, sk);
		dst->ops->update_pmtu(dst, sk, NULL, pmtu, true);
		pf->to_sk_daddr(&addr, sk);

		dst = sctp_transport_dst_check(t);
	}

	if (!dst) {
		t->af_specific->get_dst(t, &t->saddr, &t->fl, sk);
		dst = t->dst;
	}

	if (dst) {
		/* Re-fetch, as under layers may have a higher minimum size */
		pmtu = sctp_dst_mtu(dst);
		change = t->pathmtu != pmtu;
	}
	t->pathmtu = pmtu;

	return change;
}

/* Caches the dst entry and source address for a transport's destination
 * address.
 */
void sctp_transport_route(struct sctp_transport *transport,
			  union sctp_addr *saddr, struct sctp_sock *opt)
{
	struct sctp_association *asoc = transport->asoc;
	struct sctp_af *af = transport->af_specific;

	sctp_transport_dst_release(transport);
	af->get_dst(transport, saddr, &transport->fl, sctp_opt2sk(opt));

	if (saddr)
		memcpy(&transport->saddr, saddr, sizeof(union sctp_addr));
	else
		af->get_saddr(opt, transport, &transport->fl);

	sctp_transport_pmtu(transport, sctp_opt2sk(opt));

	/* Initialize sk->sk_rcv_saddr, if the transport is the
	 * association's active path for getsockname().
	 */
	if (transport->dst && asoc &&
	    (!asoc->peer.primary_path || transport == asoc->peer.active_path))
		opt->pf->to_sk_saddr(&transport->saddr, asoc->base.sk);
}

/* Hold a reference to a transport.  */
int sctp_transport_hold(struct sctp_transport *transport)
{
	return refcount_inc_not_zero(&transport->refcnt);
}

/* Release a reference to a transport and clean up
 * if there are no more references.
 */
void sctp_transport_put(struct sctp_transport *transport)
{
	if (refcount_dec_and_test(&transport->refcnt))
		sctp_transport_destroy(transport);
}

/* Update transport's RTO based on the newly calculated RTT. */
void sctp_transport_update_rto(struct sctp_transport *tp, __u32 rtt)
{
	if (unlikely(!tp->rto_pending))
		/* We should not be doing any RTO updates unless rto_pending is set.  */
		pr_debug("%s: rto_pending not set on transport %p!\n", __func__, tp);

	if (tp->rttvar || tp->srtt) {
		struct net *net = tp->asoc->base.net;
		/* 6.3.1 C3) When a new RTT measurement R' is made, set
		 * RTTVAR <- (1 - RTO.Beta) * RTTVAR + RTO.Beta * |SRTT - R'|
		 * SRTT <- (1 - RTO.Alpha) * SRTT + RTO.Alpha * R'
		 */

		/* Note:  The above algorithm has been rewritten to
		 * express rto_beta and rto_alpha as inverse powers
		 * of two.
		 * For example, assuming the default value of RTO.Alpha of
		 * 1/8, rto_alpha would be expressed as 3.
		 */
		tp->rttvar = tp->rttvar - (tp->rttvar >> net->sctp.rto_beta)
			+ (((__u32)abs((__s64)tp->srtt - (__s64)rtt)) >> net->sctp.rto_beta);
		tp->srtt = tp->srtt - (tp->srtt >> net->sctp.rto_alpha)
			+ (rtt >> net->sctp.rto_alpha);
	} else {
		/* 6.3.1 C2) When the first RTT measurement R is made, set
		 * SRTT <- R, RTTVAR <- R/2.
		 */
		tp->srtt = rtt;
		tp->rttvar = rtt >> 1;
	}

	/* 6.3.1 G1) Whenever RTTVAR is computed, if RTTVAR = 0, then
	 * adjust RTTVAR <- G, where G is the CLOCK GRANULARITY.
	 */
	if (tp->rttvar == 0)
		tp->rttvar = SCTP_CLOCK_GRANULARITY;

	/* 6.3.1 C3) After the computation, update RTO <- SRTT + 4 * RTTVAR. */
	tp->rto = tp->srtt + (tp->rttvar << 2);

	/* 6.3.1 C6) Whenever RTO is computed, if it is less than RTO.Min
	 * seconds then it is rounded up to RTO.Min seconds.
	 */
	if (tp->rto < tp->asoc->rto_min)
		tp->rto = tp->asoc->rto_min;

	/* 6.3.1 C7) A maximum value may be placed on RTO provided it is
	 * at least RTO.max seconds.
	 */
	if (tp->rto > tp->asoc->rto_max)
		tp->rto = tp->asoc->rto_max;

	sctp_max_rto(tp->asoc, tp);
	tp->rtt = rtt;

	/* Reset rto_pending so that a new RTT measurement is started when a
	 * new data chunk is sent.
	 */
	tp->rto_pending = 0;

	pr_debug("%s: transport:%p, rtt:%d, srtt:%d rttvar:%d, rto:%ld\n",
		 __func__, tp, rtt, tp->srtt, tp->rttvar, tp->rto);
}

/* This routine updates the transport's cwnd and partial_bytes_acked
 * parameters based on the bytes acked in the received SACK.
 */
void sctp_transport_raise_cwnd(struct sctp_transport *transport,
			       __u32 sack_ctsn, __u32 bytes_acked)
{
	struct sctp_association *asoc = transport->asoc;
	__u32 cwnd, ssthresh, flight_size, pba, pmtu;

	cwnd = transport->cwnd;
	flight_size = transport->flight_size;

	/* See if we need to exit Fast Recovery first */
	if (asoc->fast_recovery &&
	    TSN_lte(asoc->fast_recovery_exit, sack_ctsn))
		asoc->fast_recovery = 0;

	ssthresh = transport->ssthresh;
	pba = transport->partial_bytes_acked;
	pmtu = transport->asoc->pathmtu;

	if (cwnd <= ssthresh) {
		/* RFC 4960 7.2.1
		 * o  When cwnd is less than or equal to ssthresh, an SCTP
		 *    endpoint MUST use the slow-start algorithm to increase
		 *    cwnd only if the current congestion window is being fully
		 *    utilized, an incoming SACK advances the Cumulative TSN
		 *    Ack Point, and the data sender is not in Fast Recovery.
		 *    Only when these three conditions are met can the cwnd be
		 *    increased; otherwise, the cwnd MUST not be increased.
		 *    If these conditions are met, then cwnd MUST be increased
		 *    by, at most, the lesser of 1) the total size of the
		 *    previously outstanding DATA chunk(s) acknowledged, and
		 *    2) the destination's path MTU.  This upper bound protects
		 *    against the ACK-Splitting attack outlined in [SAVAGE99].
		 */
		if (asoc->fast_recovery)
			return;

		/* The appropriate cwnd increase algorithm is performed
		 * if, and only if the congestion window is being fully
		 * utilized.  Note that RFC4960 Errata 3.22 removed the
		 * other condition on ctsn moving.
		 */
		if (flight_size < cwnd)
			return;

		if (bytes_acked > pmtu)
			cwnd += pmtu;
		else
			cwnd += bytes_acked;

		pr_debug("%s: slow start: transport:%p, bytes_acked:%d, "
			 "cwnd:%d, ssthresh:%d, flight_size:%d, pba:%d\n",
			 __func__, transport, bytes_acked, cwnd, ssthresh,
			 flight_size, pba);
	} else {
		/* RFC 2960 7.2.2 Whenever cwnd is greater than ssthresh,
		 * upon each SACK arrival, increase partial_bytes_acked
		 * by the total number of bytes of all new chunks
		 * acknowledged in that SACK including chunks
		 * acknowledged by the new Cumulative TSN Ack and by Gap
		 * Ack Blocks. (updated by RFC4960 Errata 3.22)
		 *
		 * When partial_bytes_acked is greater than cwnd and
		 * before the arrival of the SACK the sender had less
		 * bytes of data outstanding than cwnd (i.e., before
		 * arrival of the SACK, flightsize was less than cwnd),
		 * reset partial_bytes_acked to cwnd. (RFC 4960 Errata
		 * 3.26)
		 *
		 * When partial_bytes_acked is equal to or greater than
		 * cwnd and before the arrival of the SACK the sender
		 * had cwnd or more bytes of data outstanding (i.e.,
		 * before arrival of the SACK, flightsize was greater
		 * than or equal to cwnd), partial_bytes_acked is reset
		 * to (partial_bytes_acked - cwnd). Next, cwnd is
		 * increased by MTU. (RFC 4960 Errata 3.12)
		 */
		pba += bytes_acked;
		if (pba > cwnd && flight_size < cwnd)
			pba = cwnd;
		if (pba >= cwnd && flight_size >= cwnd) {
			pba = pba - cwnd;
			cwnd += pmtu;
		}

		pr_debug("%s: congestion avoidance: transport:%p, "
			 "bytes_acked:%d, cwnd:%d, ssthresh:%d, "
			 "flight_size:%d, pba:%d\n", __func__,
			 transport, bytes_acked, cwnd, ssthresh,
			 flight_size, pba);
	}

	transport->cwnd = cwnd;
	transport->partial_bytes_acked = pba;
}

/* This routine is used to lower the transport's cwnd when congestion is
 * detected.
 */
void sctp_transport_lower_cwnd(struct sctp_transport *transport,
			       enum sctp_lower_cwnd reason)
{
	struct sctp_association *asoc = transport->asoc;

	switch (reason) {
	case SCTP_LOWER_CWND_T3_RTX:
		/* RFC 2960 Section 7.2.3, sctpimpguide
		 * When the T3-rtx timer expires on an address, SCTP should
		 * perform slow start by:
		 *      ssthresh = max(cwnd/2, 4*MTU)
		 *      cwnd = 1*MTU
		 *      partial_bytes_acked = 0
		 */
		transport->ssthresh = max(transport->cwnd/2,
					  4*asoc->pathmtu);
		transport->cwnd = asoc->pathmtu;

		/* T3-rtx also clears fast recovery */
		asoc->fast_recovery = 0;
		break;

	case SCTP_LOWER_CWND_FAST_RTX:
		/* RFC 2960 7.2.4 Adjust the ssthresh and cwnd of the
		 * destination address(es) to which the missing DATA chunks
		 * were last sent, according to the formula described in
		 * Section 7.2.3.
		 *
		 * RFC 2960 7.2.3, sctpimpguide Upon detection of packet
		 * losses from SACK (see Section 7.2.4), An endpoint
		 * should do the following:
		 *      ssthresh = max(cwnd/2, 4*MTU)
		 *      cwnd = ssthresh
		 *      partial_bytes_acked = 0
		 */
		if (asoc->fast_recovery)
			return;

		/* Mark Fast recovery */
		asoc->fast_recovery = 1;
		asoc->fast_recovery_exit = asoc->next_tsn - 1;

		transport->ssthresh = max(transport->cwnd/2,
					  4*asoc->pathmtu);
		transport->cwnd = transport->ssthresh;
		break;

	case SCTP_LOWER_CWND_ECNE:
		/* RFC 2481 Section 6.1.2.
		 * If the sender receives an ECN-Echo ACK packet
		 * then the sender knows that congestion was encountered in the
		 * network on the path from the sender to the receiver. The
		 * indication of congestion should be treated just as a
		 * congestion loss in non-ECN Capable TCP. That is, the TCP
		 * source halves the congestion window "cwnd" and reduces the
		 * slow start threshold "ssthresh".
		 * A critical condition is that TCP does not react to
		 * congestion indications more than once every window of
		 * data (or more loosely more than once every round-trip time).
		 */
		if (time_after(jiffies, transport->last_time_ecne_reduced +
					transport->rtt)) {
			transport->ssthresh = max(transport->cwnd/2,
						  4*asoc->pathmtu);
			transport->cwnd = transport->ssthresh;
			transport->last_time_ecne_reduced = jiffies;
		}
		break;

	case SCTP_LOWER_CWND_INACTIVE:
		/* RFC 2960 Section 7.2.1, sctpimpguide
		 * When the endpoint does not transmit data on a given
		 * transport address, the cwnd of the transport address
		 * should be adjusted to max(cwnd/2, 4*MTU) per RTO.
		 * NOTE: Although the draft recommends that this check needs
		 * to be done every RTO interval, we do it every hearbeat
		 * interval.
		 */
		transport->cwnd = max(transport->cwnd/2,
					 4*asoc->pathmtu);
		/* RFC 4960 Errata 3.27.2: also adjust sshthresh */
		transport->ssthresh = transport->cwnd;
		break;
	}

	transport->partial_bytes_acked = 0;

	pr_debug("%s: transport:%p, reason:%d, cwnd:%d, ssthresh:%d\n",
		 __func__, transport, reason, transport->cwnd,
		 transport->ssthresh);
}

/* Apply Max.Burst limit to the congestion window:
 * sctpimpguide-05 2.14.2
 * D) When the time comes for the sender to
 * transmit new DATA chunks, the protocol parameter Max.Burst MUST
 * first be applied to limit how many new DATA chunks may be sent.
 * The limit is applied by adjusting cwnd as follows:
 * 	if ((flightsize+ Max.Burst * MTU) < cwnd)
 * 		cwnd = flightsize + Max.Burst * MTU
 */

void sctp_transport_burst_limited(struct sctp_transport *t)
{
	struct sctp_association *asoc = t->asoc;
	u32 old_cwnd = t->cwnd;
	u32 max_burst_bytes;

	if (t->burst_limited || asoc->max_burst == 0)
		return;

	max_burst_bytes = t->flight_size + (asoc->max_burst * asoc->pathmtu);
	if (max_burst_bytes < old_cwnd) {
		t->cwnd = max_burst_bytes;
		t->burst_limited = old_cwnd;
	}
}

/* Restore the old cwnd congestion window, after the burst had it's
 * desired effect.
 */
void sctp_transport_burst_reset(struct sctp_transport *t)
{
	if (t->burst_limited) {
		t->cwnd = t->burst_limited;
		t->burst_limited = 0;
	}
}

/* What is the next timeout value for this transport? */
unsigned long sctp_transport_timeout(struct sctp_transport *trans)
{
	/* RTO + timer slack +/- 50% of RTO */
	unsigned long timeout = trans->rto >> 1;

	if (trans->state != SCTP_UNCONFIRMED &&
	    trans->state != SCTP_PF)
		timeout += trans->hbinterval;

	return max_t(unsigned long, timeout, HZ / 5);
}

/* Reset transport variables to their initial values */
void sctp_transport_reset(struct sctp_transport *t)
{
	struct sctp_association *asoc = t->asoc;

	/* RFC 2960 (bis), Section 5.2.4
	 * All the congestion control parameters (e.g., cwnd, ssthresh)
	 * related to this peer MUST be reset to their initial values
	 * (see Section 6.2.1)
	 */
	t->cwnd = min(4*asoc->pathmtu, max_t(__u32, 2*asoc->pathmtu, 4380));
	t->burst_limited = 0;
	t->ssthresh = asoc->peer.i.a_rwnd;
	t->rto = asoc->rto_initial;
	sctp_max_rto(asoc, t);
	t->rtt = 0;
	t->srtt = 0;
	t->rttvar = 0;

	/* Reset these additional variables so that we have a clean slate. */
	t->partial_bytes_acked = 0;
	t->flight_size = 0;
	t->error_count = 0;
	t->rto_pending = 0;
	t->hb_sent = 0;

	/* Initialize the state information for SFR-CACC */
	t->cacc.changeover_active = 0;
	t->cacc.cycling_changeover = 0;
	t->cacc.next_tsn_at_change = 0;
	t->cacc.cacc_saw_newack = 0;
}

/* Schedule retransmission on the given transport */
void sctp_transport_immediate_rtx(struct sctp_transport *t)
{
	/* Stop pending T3_rtx_timer */
	if (del_timer(&t->T3_rtx_timer))
		sctp_transport_put(t);

	sctp_retransmit(&t->asoc->outqueue, t, SCTP_RTXR_T3_RTX);
	if (!timer_pending(&t->T3_rtx_timer)) {
		if (!mod_timer(&t->T3_rtx_timer, jiffies + t->rto))
			sctp_transport_hold(t);
	}
}

/* Drop dst */
void sctp_transport_dst_release(struct sctp_transport *t)
{
	dst_release(t->dst);
	t->dst = NULL;
	t->dst_pending_confirm = 0;
}

/* Schedule neighbour confirm */
void sctp_transport_dst_confirm(struct sctp_transport *t)
{
	t->dst_pending_confirm = 1;
}<|MERGE_RESOLUTION|>--- conflicted
+++ resolved
@@ -386,10 +386,7 @@
 			t->pl.probe_high = 0;
 			t->pl.pmtu = SCTP_BASE_PLPMTU;
 			t->pathmtu = t->pl.pmtu + sctp_transport_pl_hlen(t);
-<<<<<<< HEAD
-=======
 			sctp_transport_reset_probe_timer(t);
->>>>>>> d60c95ef
 			return true;
 		}
 	}
