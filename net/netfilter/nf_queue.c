--- conflicted
+++ resolved
@@ -183,13 +183,8 @@
 		return -ENOMEM;
 
 	if (skb_dst(skb) && !skb_dst_force(skb)) {
-<<<<<<< HEAD
-		status = -ENETDOWN;
-		goto err;
-=======
 		kfree(entry);
 		return -ENETDOWN;
->>>>>>> d1988041
 	}
 
 	*entry = (struct nf_queue_entry) {
