// SPDX-License-Identifier: GPL-2.0
#define pr_fmt(fmt) KBUILD_MODNAME ": " fmt

#include <linux/mm.h>
#include <linux/sched.h>
#include <linux/sched/mm.h>
#include <linux/sched/coredump.h>
#include <linux/mmu_notifier.h>
#include <linux/rmap.h>
#include <linux/swap.h>
#include <linux/mm_inline.h>
#include <linux/kthread.h>
#include <linux/khugepaged.h>
#include <linux/freezer.h>
#include <linux/mman.h>
#include <linux/hashtable.h>
#include <linux/userfaultfd_k.h>
#include <linux/page_idle.h>
#include <linux/swapops.h>
#include <linux/shmem_fs.h>

#include <asm/tlb.h>
#include <asm/pgalloc.h>
#include "internal.h"

enum scan_result {
	SCAN_FAIL,
	SCAN_SUCCEED,
	SCAN_PMD_NULL,
	SCAN_EXCEED_NONE_PTE,
	SCAN_EXCEED_SWAP_PTE,
	SCAN_EXCEED_SHARED_PTE,
	SCAN_PTE_NON_PRESENT,
	SCAN_PTE_UFFD_WP,
	SCAN_PAGE_RO,
	SCAN_LACK_REFERENCED_PAGE,
	SCAN_PAGE_NULL,
	SCAN_SCAN_ABORT,
	SCAN_PAGE_COUNT,
	SCAN_PAGE_LRU,
	SCAN_PAGE_LOCK,
	SCAN_PAGE_ANON,
	SCAN_PAGE_COMPOUND,
	SCAN_ANY_PROCESS,
	SCAN_VMA_NULL,
	SCAN_VMA_CHECK,
	SCAN_ADDRESS_RANGE,
	SCAN_SWAP_CACHE_PAGE,
	SCAN_DEL_PAGE_LRU,
	SCAN_ALLOC_HUGE_PAGE_FAIL,
	SCAN_CGROUP_CHARGE_FAIL,
	SCAN_TRUNCATED,
	SCAN_PAGE_HAS_PRIVATE,
};

#define CREATE_TRACE_POINTS
#include <trace/events/huge_memory.h>

static struct task_struct *khugepaged_thread __read_mostly;
static DEFINE_MUTEX(khugepaged_mutex);

/* default scan 8*512 pte (or vmas) every 30 second */
static unsigned int khugepaged_pages_to_scan __read_mostly;
static unsigned int khugepaged_pages_collapsed;
static unsigned int khugepaged_full_scans;
static unsigned int khugepaged_scan_sleep_millisecs __read_mostly = 10000;
/* during fragmentation poll the hugepage allocator once every minute */
static unsigned int khugepaged_alloc_sleep_millisecs __read_mostly = 60000;
static unsigned long khugepaged_sleep_expire;
static DEFINE_SPINLOCK(khugepaged_mm_lock);
static DECLARE_WAIT_QUEUE_HEAD(khugepaged_wait);
/*
 * default collapse hugepages if there is at least one pte mapped like
 * it would have happened if the vma was large enough during page
 * fault.
 */
static unsigned int khugepaged_max_ptes_none __read_mostly;
static unsigned int khugepaged_max_ptes_swap __read_mostly;
static unsigned int khugepaged_max_ptes_shared __read_mostly;

#define MM_SLOTS_HASH_BITS 10
static __read_mostly DEFINE_HASHTABLE(mm_slots_hash, MM_SLOTS_HASH_BITS);

static struct kmem_cache *mm_slot_cache __read_mostly;

#define MAX_PTE_MAPPED_THP 8

/**
 * struct mm_slot - hash lookup from mm to mm_slot
 * @hash: hash collision list
 * @mm_node: khugepaged scan list headed in khugepaged_scan.mm_head
 * @mm: the mm that this information is valid for
 * @nr_pte_mapped_thp: number of pte mapped THP
 * @pte_mapped_thp: address array corresponding pte mapped THP
 */
struct mm_slot {
	struct hlist_node hash;
	struct list_head mm_node;
	struct mm_struct *mm;

	/* pte-mapped THP in this mm */
	int nr_pte_mapped_thp;
	unsigned long pte_mapped_thp[MAX_PTE_MAPPED_THP];
};

/**
 * struct khugepaged_scan - cursor for scanning
 * @mm_head: the head of the mm list to scan
 * @mm_slot: the current mm_slot we are scanning
 * @address: the next address inside that to be scanned
 *
 * There is only the one khugepaged_scan instance of this cursor structure.
 */
struct khugepaged_scan {
	struct list_head mm_head;
	struct mm_slot *mm_slot;
	unsigned long address;
};

static struct khugepaged_scan khugepaged_scan = {
	.mm_head = LIST_HEAD_INIT(khugepaged_scan.mm_head),
};

#ifdef CONFIG_SYSFS
static ssize_t scan_sleep_millisecs_show(struct kobject *kobj,
					 struct kobj_attribute *attr,
					 char *buf)
{
	return sysfs_emit(buf, "%u\n", khugepaged_scan_sleep_millisecs);
}

static ssize_t scan_sleep_millisecs_store(struct kobject *kobj,
					  struct kobj_attribute *attr,
					  const char *buf, size_t count)
{
	unsigned int msecs;
	int err;

	err = kstrtouint(buf, 10, &msecs);
	if (err)
		return -EINVAL;

	khugepaged_scan_sleep_millisecs = msecs;
	khugepaged_sleep_expire = 0;
	wake_up_interruptible(&khugepaged_wait);

	return count;
}
static struct kobj_attribute scan_sleep_millisecs_attr =
	__ATTR(scan_sleep_millisecs, 0644, scan_sleep_millisecs_show,
	       scan_sleep_millisecs_store);

static ssize_t alloc_sleep_millisecs_show(struct kobject *kobj,
					  struct kobj_attribute *attr,
					  char *buf)
{
	return sysfs_emit(buf, "%u\n", khugepaged_alloc_sleep_millisecs);
}

static ssize_t alloc_sleep_millisecs_store(struct kobject *kobj,
					   struct kobj_attribute *attr,
					   const char *buf, size_t count)
{
	unsigned int msecs;
	int err;

	err = kstrtouint(buf, 10, &msecs);
	if (err)
		return -EINVAL;

	khugepaged_alloc_sleep_millisecs = msecs;
	khugepaged_sleep_expire = 0;
	wake_up_interruptible(&khugepaged_wait);

	return count;
}
static struct kobj_attribute alloc_sleep_millisecs_attr =
	__ATTR(alloc_sleep_millisecs, 0644, alloc_sleep_millisecs_show,
	       alloc_sleep_millisecs_store);

static ssize_t pages_to_scan_show(struct kobject *kobj,
				  struct kobj_attribute *attr,
				  char *buf)
{
	return sysfs_emit(buf, "%u\n", khugepaged_pages_to_scan);
}
static ssize_t pages_to_scan_store(struct kobject *kobj,
				   struct kobj_attribute *attr,
				   const char *buf, size_t count)
{
	unsigned int pages;
	int err;

	err = kstrtouint(buf, 10, &pages);
	if (err || !pages)
		return -EINVAL;

	khugepaged_pages_to_scan = pages;

	return count;
}
static struct kobj_attribute pages_to_scan_attr =
	__ATTR(pages_to_scan, 0644, pages_to_scan_show,
	       pages_to_scan_store);

static ssize_t pages_collapsed_show(struct kobject *kobj,
				    struct kobj_attribute *attr,
				    char *buf)
{
	return sysfs_emit(buf, "%u\n", khugepaged_pages_collapsed);
}
static struct kobj_attribute pages_collapsed_attr =
	__ATTR_RO(pages_collapsed);

static ssize_t full_scans_show(struct kobject *kobj,
			       struct kobj_attribute *attr,
			       char *buf)
{
	return sysfs_emit(buf, "%u\n", khugepaged_full_scans);
}
static struct kobj_attribute full_scans_attr =
	__ATTR_RO(full_scans);

static ssize_t khugepaged_defrag_show(struct kobject *kobj,
				      struct kobj_attribute *attr, char *buf)
{
	return single_hugepage_flag_show(kobj, attr, buf,
					 TRANSPARENT_HUGEPAGE_DEFRAG_KHUGEPAGED_FLAG);
}
static ssize_t khugepaged_defrag_store(struct kobject *kobj,
				       struct kobj_attribute *attr,
				       const char *buf, size_t count)
{
	return single_hugepage_flag_store(kobj, attr, buf, count,
				 TRANSPARENT_HUGEPAGE_DEFRAG_KHUGEPAGED_FLAG);
}
static struct kobj_attribute khugepaged_defrag_attr =
	__ATTR(defrag, 0644, khugepaged_defrag_show,
	       khugepaged_defrag_store);

/*
 * max_ptes_none controls if khugepaged should collapse hugepages over
 * any unmapped ptes in turn potentially increasing the memory
 * footprint of the vmas. When max_ptes_none is 0 khugepaged will not
 * reduce the available free memory in the system as it
 * runs. Increasing max_ptes_none will instead potentially reduce the
 * free memory in the system during the khugepaged scan.
 */
static ssize_t khugepaged_max_ptes_none_show(struct kobject *kobj,
					     struct kobj_attribute *attr,
					     char *buf)
{
	return sysfs_emit(buf, "%u\n", khugepaged_max_ptes_none);
}
static ssize_t khugepaged_max_ptes_none_store(struct kobject *kobj,
					      struct kobj_attribute *attr,
					      const char *buf, size_t count)
{
	int err;
	unsigned long max_ptes_none;

	err = kstrtoul(buf, 10, &max_ptes_none);
	if (err || max_ptes_none > HPAGE_PMD_NR-1)
		return -EINVAL;

	khugepaged_max_ptes_none = max_ptes_none;

	return count;
}
static struct kobj_attribute khugepaged_max_ptes_none_attr =
	__ATTR(max_ptes_none, 0644, khugepaged_max_ptes_none_show,
	       khugepaged_max_ptes_none_store);

static ssize_t khugepaged_max_ptes_swap_show(struct kobject *kobj,
					     struct kobj_attribute *attr,
					     char *buf)
{
	return sysfs_emit(buf, "%u\n", khugepaged_max_ptes_swap);
}

static ssize_t khugepaged_max_ptes_swap_store(struct kobject *kobj,
					      struct kobj_attribute *attr,
					      const char *buf, size_t count)
{
	int err;
	unsigned long max_ptes_swap;

	err  = kstrtoul(buf, 10, &max_ptes_swap);
	if (err || max_ptes_swap > HPAGE_PMD_NR-1)
		return -EINVAL;

	khugepaged_max_ptes_swap = max_ptes_swap;

	return count;
}

static struct kobj_attribute khugepaged_max_ptes_swap_attr =
	__ATTR(max_ptes_swap, 0644, khugepaged_max_ptes_swap_show,
	       khugepaged_max_ptes_swap_store);

static ssize_t khugepaged_max_ptes_shared_show(struct kobject *kobj,
					       struct kobj_attribute *attr,
					       char *buf)
{
	return sysfs_emit(buf, "%u\n", khugepaged_max_ptes_shared);
}

static ssize_t khugepaged_max_ptes_shared_store(struct kobject *kobj,
					      struct kobj_attribute *attr,
					      const char *buf, size_t count)
{
	int err;
	unsigned long max_ptes_shared;

	err  = kstrtoul(buf, 10, &max_ptes_shared);
	if (err || max_ptes_shared > HPAGE_PMD_NR-1)
		return -EINVAL;

	khugepaged_max_ptes_shared = max_ptes_shared;

	return count;
}

static struct kobj_attribute khugepaged_max_ptes_shared_attr =
	__ATTR(max_ptes_shared, 0644, khugepaged_max_ptes_shared_show,
	       khugepaged_max_ptes_shared_store);

static struct attribute *khugepaged_attr[] = {
	&khugepaged_defrag_attr.attr,
	&khugepaged_max_ptes_none_attr.attr,
	&khugepaged_max_ptes_swap_attr.attr,
	&khugepaged_max_ptes_shared_attr.attr,
	&pages_to_scan_attr.attr,
	&pages_collapsed_attr.attr,
	&full_scans_attr.attr,
	&scan_sleep_millisecs_attr.attr,
	&alloc_sleep_millisecs_attr.attr,
	NULL,
};

struct attribute_group khugepaged_attr_group = {
	.attrs = khugepaged_attr,
	.name = "khugepaged",
};
#endif /* CONFIG_SYSFS */

int hugepage_madvise(struct vm_area_struct *vma,
		     unsigned long *vm_flags, int advice)
{
	switch (advice) {
	case MADV_HUGEPAGE:
#ifdef CONFIG_S390
		/*
		 * qemu blindly sets MADV_HUGEPAGE on all allocations, but s390
		 * can't handle this properly after s390_enable_sie, so we simply
		 * ignore the madvise to prevent qemu from causing a SIGSEGV.
		 */
		if (mm_has_pgste(vma->vm_mm))
			return 0;
#endif
		*vm_flags &= ~VM_NOHUGEPAGE;
		*vm_flags |= VM_HUGEPAGE;
		/*
		 * If the vma become good for khugepaged to scan,
		 * register it here without waiting a page fault that
		 * may not happen any time soon.
		 */
		if (!(*vm_flags & VM_NO_KHUGEPAGED) &&
				khugepaged_enter_vma_merge(vma, *vm_flags))
			return -ENOMEM;
		break;
	case MADV_NOHUGEPAGE:
		*vm_flags &= ~VM_HUGEPAGE;
		*vm_flags |= VM_NOHUGEPAGE;
		/*
		 * Setting VM_NOHUGEPAGE will prevent khugepaged from scanning
		 * this vma even if we leave the mm registered in khugepaged if
		 * it got registered before VM_NOHUGEPAGE was set.
		 */
		break;
	}

	return 0;
}

int __init khugepaged_init(void)
{
	mm_slot_cache = kmem_cache_create("khugepaged_mm_slot",
					  sizeof(struct mm_slot),
					  __alignof__(struct mm_slot), 0, NULL);
	if (!mm_slot_cache)
		return -ENOMEM;

	khugepaged_pages_to_scan = HPAGE_PMD_NR * 8;
	khugepaged_max_ptes_none = HPAGE_PMD_NR - 1;
	khugepaged_max_ptes_swap = HPAGE_PMD_NR / 8;
	khugepaged_max_ptes_shared = HPAGE_PMD_NR / 2;

	return 0;
}

void __init khugepaged_destroy(void)
{
	kmem_cache_destroy(mm_slot_cache);
}

static inline struct mm_slot *alloc_mm_slot(void)
{
	if (!mm_slot_cache)	/* initialization failed */
		return NULL;
	return kmem_cache_zalloc(mm_slot_cache, GFP_KERNEL);
}

static inline void free_mm_slot(struct mm_slot *mm_slot)
{
	kmem_cache_free(mm_slot_cache, mm_slot);
}

static struct mm_slot *get_mm_slot(struct mm_struct *mm)
{
	struct mm_slot *mm_slot;

	hash_for_each_possible(mm_slots_hash, mm_slot, hash, (unsigned long)mm)
		if (mm == mm_slot->mm)
			return mm_slot;

	return NULL;
}

static void insert_to_mm_slots_hash(struct mm_struct *mm,
				    struct mm_slot *mm_slot)
{
	mm_slot->mm = mm;
	hash_add(mm_slots_hash, &mm_slot->hash, (long)mm);
}

static inline int khugepaged_test_exit(struct mm_struct *mm)
{
	return atomic_read(&mm->mm_users) == 0;
}

static bool hugepage_vma_check(struct vm_area_struct *vma,
			       unsigned long vm_flags)
{
	if (!transhuge_vma_enabled(vma, vm_flags))
<<<<<<< HEAD
		return false;

	if (vma->vm_file && !IS_ALIGNED((vma->vm_start >> PAGE_SHIFT) -
				vma->vm_pgoff, HPAGE_PMD_NR))
		return false;

	/* Enabled via shmem mount options or sysfs settings. */
	if (shmem_file(vma->vm_file))
		return shmem_huge_enabled(vma);

	/* THP settings require madvise. */
	if (!(vm_flags & VM_HUGEPAGE) && !khugepaged_always())
		return false;

	/* Only regular file is valid */
	if (IS_ENABLED(CONFIG_READ_ONLY_THP_FOR_FS) && vma->vm_file &&
	    (vm_flags & VM_DENYWRITE)) {
		struct inode *inode = vma->vm_file->f_inode;

		return S_ISREG(inode->i_mode);
=======
		return false;

	if (vma->vm_file && !IS_ALIGNED((vma->vm_start >> PAGE_SHIFT) -
				vma->vm_pgoff, HPAGE_PMD_NR))
		return false;

	/* Enabled via shmem mount options or sysfs settings. */
	if (shmem_file(vma->vm_file))
		return shmem_huge_enabled(vma);

	/* THP settings require madvise. */
	if (!(vm_flags & VM_HUGEPAGE) && !khugepaged_always())
		return false;

	/* Only regular file is valid */
	if (IS_ENABLED(CONFIG_READ_ONLY_THP_FOR_FS) && vma->vm_file &&
	    (vm_flags & VM_EXEC)) {
		struct inode *inode = vma->vm_file->f_inode;

		return !inode_is_open_for_write(inode) &&
			S_ISREG(inode->i_mode);
>>>>>>> 3b17187f
	}

	if (!vma->anon_vma || vma->vm_ops)
		return false;
	if (vma_is_temporary_stack(vma))
		return false;
	return !(vm_flags & VM_NO_KHUGEPAGED);
}

int __khugepaged_enter(struct mm_struct *mm)
{
	struct mm_slot *mm_slot;
	int wakeup;

	mm_slot = alloc_mm_slot();
	if (!mm_slot)
		return -ENOMEM;

	/* __khugepaged_exit() must not run from under us */
	VM_BUG_ON_MM(khugepaged_test_exit(mm), mm);
	if (unlikely(test_and_set_bit(MMF_VM_HUGEPAGE, &mm->flags))) {
		free_mm_slot(mm_slot);
		return 0;
	}

	spin_lock(&khugepaged_mm_lock);
	insert_to_mm_slots_hash(mm, mm_slot);
	/*
	 * Insert just behind the scanning cursor, to let the area settle
	 * down a little.
	 */
	wakeup = list_empty(&khugepaged_scan.mm_head);
	list_add_tail(&mm_slot->mm_node, &khugepaged_scan.mm_head);
	spin_unlock(&khugepaged_mm_lock);

	mmgrab(mm);
	if (wakeup)
		wake_up_interruptible(&khugepaged_wait);

	return 0;
}

int khugepaged_enter_vma_merge(struct vm_area_struct *vma,
			       unsigned long vm_flags)
{
	unsigned long hstart, hend;

	/*
	 * khugepaged only supports read-only files for non-shmem files.
	 * khugepaged does not yet work on special mappings. And
	 * file-private shmem THP is not supported.
	 */
	if (!hugepage_vma_check(vma, vm_flags))
		return 0;

	hstart = (vma->vm_start + ~HPAGE_PMD_MASK) & HPAGE_PMD_MASK;
	hend = vma->vm_end & HPAGE_PMD_MASK;
	if (hstart < hend)
		return khugepaged_enter(vma, vm_flags);
	return 0;
}

void __khugepaged_exit(struct mm_struct *mm)
{
	struct mm_slot *mm_slot;
	int free = 0;

	spin_lock(&khugepaged_mm_lock);
	mm_slot = get_mm_slot(mm);
	if (mm_slot && khugepaged_scan.mm_slot != mm_slot) {
		hash_del(&mm_slot->hash);
		list_del(&mm_slot->mm_node);
		free = 1;
	}
	spin_unlock(&khugepaged_mm_lock);

	if (free) {
		clear_bit(MMF_VM_HUGEPAGE, &mm->flags);
		free_mm_slot(mm_slot);
		mmdrop(mm);
	} else if (mm_slot) {
		/*
		 * This is required to serialize against
		 * khugepaged_test_exit() (which is guaranteed to run
		 * under mmap sem read mode). Stop here (after we
		 * return all pagetables will be destroyed) until
		 * khugepaged has finished working on the pagetables
		 * under the mmap_lock.
		 */
		mmap_write_lock(mm);
		mmap_write_unlock(mm);
	}
}

static void release_pte_page(struct page *page)
{
	mod_node_page_state(page_pgdat(page),
			NR_ISOLATED_ANON + page_is_file_lru(page),
			-compound_nr(page));
	unlock_page(page);
	putback_lru_page(page);
}

static void release_pte_pages(pte_t *pte, pte_t *_pte,
		struct list_head *compound_pagelist)
{
	struct page *page, *tmp;

	while (--_pte >= pte) {
		pte_t pteval = *_pte;

		page = pte_page(pteval);
		if (!pte_none(pteval) && !is_zero_pfn(pte_pfn(pteval)) &&
				!PageCompound(page))
			release_pte_page(page);
	}

	list_for_each_entry_safe(page, tmp, compound_pagelist, lru) {
		list_del(&page->lru);
		release_pte_page(page);
	}
}

static bool is_refcount_suitable(struct page *page)
{
	int expected_refcount;

	expected_refcount = total_mapcount(page);
	if (PageSwapCache(page))
		expected_refcount += compound_nr(page);

	return page_count(page) == expected_refcount;
}

static int __collapse_huge_page_isolate(struct vm_area_struct *vma,
					unsigned long address,
					pte_t *pte,
					struct list_head *compound_pagelist)
{
	struct page *page = NULL;
	pte_t *_pte;
	int none_or_zero = 0, shared = 0, result = 0, referenced = 0;
	bool writable = false;

	for (_pte = pte; _pte < pte+HPAGE_PMD_NR;
	     _pte++, address += PAGE_SIZE) {
		pte_t pteval = *_pte;
		if (pte_none(pteval) || (pte_present(pteval) &&
				is_zero_pfn(pte_pfn(pteval)))) {
			if (!userfaultfd_armed(vma) &&
			    ++none_or_zero <= khugepaged_max_ptes_none) {
				continue;
			} else {
				result = SCAN_EXCEED_NONE_PTE;
				goto out;
			}
		}
		if (!pte_present(pteval)) {
			result = SCAN_PTE_NON_PRESENT;
			goto out;
		}
		page = vm_normal_page(vma, address, pteval);
		if (unlikely(!page)) {
			result = SCAN_PAGE_NULL;
			goto out;
		}

		VM_BUG_ON_PAGE(!PageAnon(page), page);

		if (page_mapcount(page) > 1 &&
				++shared > khugepaged_max_ptes_shared) {
			result = SCAN_EXCEED_SHARED_PTE;
			goto out;
		}

		if (PageCompound(page)) {
			struct page *p;
			page = compound_head(page);

			/*
			 * Check if we have dealt with the compound page
			 * already
			 */
			list_for_each_entry(p, compound_pagelist, lru) {
				if (page == p)
					goto next;
			}
		}

		/*
		 * We can do it before isolate_lru_page because the
		 * page can't be freed from under us. NOTE: PG_lock
		 * is needed to serialize against split_huge_page
		 * when invoked from the VM.
		 */
		if (!trylock_page(page)) {
			result = SCAN_PAGE_LOCK;
			goto out;
		}

		/*
		 * Check if the page has any GUP (or other external) pins.
		 *
		 * The page table that maps the page has been already unlinked
		 * from the page table tree and this process cannot get
		 * an additional pin on the page.
		 *
		 * New pins can come later if the page is shared across fork,
		 * but not from this process. The other process cannot write to
		 * the page, only trigger CoW.
		 */
		if (!is_refcount_suitable(page)) {
			unlock_page(page);
			result = SCAN_PAGE_COUNT;
			goto out;
		}
		if (!pte_write(pteval) && PageSwapCache(page) &&
				!reuse_swap_page(page, NULL)) {
			/*
			 * Page is in the swap cache and cannot be re-used.
			 * It cannot be collapsed into a THP.
			 */
			unlock_page(page);
			result = SCAN_SWAP_CACHE_PAGE;
			goto out;
		}

		/*
		 * Isolate the page to avoid collapsing an hugepage
		 * currently in use by the VM.
		 */
		if (isolate_lru_page(page)) {
			unlock_page(page);
			result = SCAN_DEL_PAGE_LRU;
			goto out;
		}
		mod_node_page_state(page_pgdat(page),
				NR_ISOLATED_ANON + page_is_file_lru(page),
				compound_nr(page));
		VM_BUG_ON_PAGE(!PageLocked(page), page);
		VM_BUG_ON_PAGE(PageLRU(page), page);

		if (PageCompound(page))
			list_add_tail(&page->lru, compound_pagelist);
next:
		/* There should be enough young pte to collapse the page */
		if (pte_young(pteval) ||
		    page_is_young(page) || PageReferenced(page) ||
		    mmu_notifier_test_young(vma->vm_mm, address))
			referenced++;

		if (pte_write(pteval))
			writable = true;
	}

	if (unlikely(!writable)) {
		result = SCAN_PAGE_RO;
	} else if (unlikely(!referenced)) {
		result = SCAN_LACK_REFERENCED_PAGE;
	} else {
		result = SCAN_SUCCEED;
		trace_mm_collapse_huge_page_isolate(page, none_or_zero,
						    referenced, writable, result);
		return 1;
	}
out:
	release_pte_pages(pte, _pte, compound_pagelist);
	trace_mm_collapse_huge_page_isolate(page, none_or_zero,
					    referenced, writable, result);
	return 0;
}

static void __collapse_huge_page_copy(pte_t *pte, struct page *page,
				      struct vm_area_struct *vma,
				      unsigned long address,
				      spinlock_t *ptl,
				      struct list_head *compound_pagelist)
{
	struct page *src_page, *tmp;
	pte_t *_pte;
	for (_pte = pte; _pte < pte + HPAGE_PMD_NR;
				_pte++, page++, address += PAGE_SIZE) {
		pte_t pteval = *_pte;

		if (pte_none(pteval) || is_zero_pfn(pte_pfn(pteval))) {
			clear_user_highpage(page, address);
			add_mm_counter(vma->vm_mm, MM_ANONPAGES, 1);
			if (is_zero_pfn(pte_pfn(pteval))) {
				/*
				 * ptl mostly unnecessary.
				 */
				spin_lock(ptl);
				/*
				 * paravirt calls inside pte_clear here are
				 * superfluous.
				 */
				pte_clear(vma->vm_mm, address, _pte);
				spin_unlock(ptl);
			}
		} else {
			src_page = pte_page(pteval);
			copy_user_highpage(page, src_page, address, vma);
			if (!PageCompound(src_page))
				release_pte_page(src_page);
			/*
			 * ptl mostly unnecessary, but preempt has to
			 * be disabled to update the per-cpu stats
			 * inside page_remove_rmap().
			 */
			spin_lock(ptl);
			/*
			 * paravirt calls inside pte_clear here are
			 * superfluous.
			 */
			pte_clear(vma->vm_mm, address, _pte);
			page_remove_rmap(src_page, false);
			spin_unlock(ptl);
			free_page_and_swap_cache(src_page);
		}
	}

	list_for_each_entry_safe(src_page, tmp, compound_pagelist, lru) {
		list_del(&src_page->lru);
		release_pte_page(src_page);
	}
}

static void khugepaged_alloc_sleep(void)
{
	DEFINE_WAIT(wait);

	add_wait_queue(&khugepaged_wait, &wait);
	freezable_schedule_timeout_interruptible(
		msecs_to_jiffies(khugepaged_alloc_sleep_millisecs));
	remove_wait_queue(&khugepaged_wait, &wait);
}

static int khugepaged_node_load[MAX_NUMNODES];

static bool khugepaged_scan_abort(int nid)
{
	int i;

	/*
	 * If node_reclaim_mode is disabled, then no extra effort is made to
	 * allocate memory locally.
	 */
	if (!node_reclaim_enabled())
		return false;

	/* If there is a count for this node already, it must be acceptable */
	if (khugepaged_node_load[nid])
		return false;

	for (i = 0; i < MAX_NUMNODES; i++) {
		if (!khugepaged_node_load[i])
			continue;
		if (node_distance(nid, i) > node_reclaim_distance)
			return true;
	}
	return false;
}

/* Defrag for khugepaged will enter direct reclaim/compaction if necessary */
static inline gfp_t alloc_hugepage_khugepaged_gfpmask(void)
{
	return khugepaged_defrag() ? GFP_TRANSHUGE : GFP_TRANSHUGE_LIGHT;
}

#ifdef CONFIG_NUMA
static int khugepaged_find_target_node(void)
{
	static int last_khugepaged_target_node = NUMA_NO_NODE;
	int nid, target_node = 0, max_value = 0;

	/* find first node with max normal pages hit */
	for (nid = 0; nid < MAX_NUMNODES; nid++)
		if (khugepaged_node_load[nid] > max_value) {
			max_value = khugepaged_node_load[nid];
			target_node = nid;
		}

	/* do some balance if several nodes have the same hit record */
	if (target_node <= last_khugepaged_target_node)
		for (nid = last_khugepaged_target_node + 1; nid < MAX_NUMNODES;
				nid++)
			if (max_value == khugepaged_node_load[nid]) {
				target_node = nid;
				break;
			}

	last_khugepaged_target_node = target_node;
	return target_node;
}

static bool khugepaged_prealloc_page(struct page **hpage, bool *wait)
{
	if (IS_ERR(*hpage)) {
		if (!*wait)
			return false;

		*wait = false;
		*hpage = NULL;
		khugepaged_alloc_sleep();
	} else if (*hpage) {
		put_page(*hpage);
		*hpage = NULL;
	}

	return true;
}

static struct page *
khugepaged_alloc_page(struct page **hpage, gfp_t gfp, int node)
{
	VM_BUG_ON_PAGE(*hpage, *hpage);

	*hpage = __alloc_pages_node(node, gfp, HPAGE_PMD_ORDER);
	if (unlikely(!*hpage)) {
		count_vm_event(THP_COLLAPSE_ALLOC_FAILED);
		*hpage = ERR_PTR(-ENOMEM);
		return NULL;
	}

	prep_transhuge_page(*hpage);
	count_vm_event(THP_COLLAPSE_ALLOC);
	return *hpage;
}
#else
static int khugepaged_find_target_node(void)
{
	return 0;
}

static inline struct page *alloc_khugepaged_hugepage(void)
{
	struct page *page;

	page = alloc_pages(alloc_hugepage_khugepaged_gfpmask(),
			   HPAGE_PMD_ORDER);
	if (page)
		prep_transhuge_page(page);
	return page;
}

static struct page *khugepaged_alloc_hugepage(bool *wait)
{
	struct page *hpage;

	do {
		hpage = alloc_khugepaged_hugepage();
		if (!hpage) {
			count_vm_event(THP_COLLAPSE_ALLOC_FAILED);
			if (!*wait)
				return NULL;

			*wait = false;
			khugepaged_alloc_sleep();
		} else
			count_vm_event(THP_COLLAPSE_ALLOC);
	} while (unlikely(!hpage) && likely(khugepaged_enabled()));

	return hpage;
}

static bool khugepaged_prealloc_page(struct page **hpage, bool *wait)
{
	/*
	 * If the hpage allocated earlier was briefly exposed in page cache
	 * before collapse_file() failed, it is possible that racing lookups
	 * have not yet completed, and would then be unpleasantly surprised by
	 * finding the hpage reused for the same mapping at a different offset.
	 * Just release the previous allocation if there is any danger of that.
	 */
	if (*hpage && page_count(*hpage) > 1) {
		put_page(*hpage);
		*hpage = NULL;
	}

	if (!*hpage)
		*hpage = khugepaged_alloc_hugepage(wait);

	if (unlikely(!*hpage))
		return false;

	return true;
}

static struct page *
khugepaged_alloc_page(struct page **hpage, gfp_t gfp, int node)
{
	VM_BUG_ON(!*hpage);

	return  *hpage;
}
#endif

/*
 * If mmap_lock temporarily dropped, revalidate vma
 * before taking mmap_lock.
 * Return 0 if succeeds, otherwise return none-zero
 * value (scan code).
 */

static int hugepage_vma_revalidate(struct mm_struct *mm, unsigned long address,
		struct vm_area_struct **vmap)
{
	struct vm_area_struct *vma;
	unsigned long hstart, hend;

	if (unlikely(khugepaged_test_exit(mm)))
		return SCAN_ANY_PROCESS;

	*vmap = vma = find_vma(mm, address);
	if (!vma)
		return SCAN_VMA_NULL;

	hstart = (vma->vm_start + ~HPAGE_PMD_MASK) & HPAGE_PMD_MASK;
	hend = vma->vm_end & HPAGE_PMD_MASK;
	if (address < hstart || address + HPAGE_PMD_SIZE > hend)
		return SCAN_ADDRESS_RANGE;
	if (!hugepage_vma_check(vma, vma->vm_flags))
		return SCAN_VMA_CHECK;
	/* Anon VMA expected */
	if (!vma->anon_vma || vma->vm_ops)
		return SCAN_VMA_CHECK;
	return 0;
}

/*
 * Bring missing pages in from swap, to complete THP collapse.
 * Only done if khugepaged_scan_pmd believes it is worthwhile.
 *
 * Called and returns without pte mapped or spinlocks held,
 * but with mmap_lock held to protect against vma changes.
 */

static bool __collapse_huge_page_swapin(struct mm_struct *mm,
					struct vm_area_struct *vma,
					unsigned long haddr, pmd_t *pmd,
					int referenced)
{
	int swapped_in = 0;
	vm_fault_t ret = 0;
	unsigned long address, end = haddr + (HPAGE_PMD_NR * PAGE_SIZE);

	for (address = haddr; address < end; address += PAGE_SIZE) {
		struct vm_fault vmf = {
			.vma = vma,
			.address = address,
			.pgoff = linear_page_index(vma, haddr),
			.flags = FAULT_FLAG_ALLOW_RETRY,
			.pmd = pmd,
		};

		vmf.pte = pte_offset_map(pmd, address);
		vmf.orig_pte = *vmf.pte;
		if (!is_swap_pte(vmf.orig_pte)) {
			pte_unmap(vmf.pte);
			continue;
		}
		swapped_in++;
		ret = do_swap_page(&vmf);

		/* do_swap_page returns VM_FAULT_RETRY with released mmap_lock */
		if (ret & VM_FAULT_RETRY) {
			mmap_read_lock(mm);
			if (hugepage_vma_revalidate(mm, haddr, &vma)) {
				/* vma is no longer available, don't continue to swapin */
				trace_mm_collapse_huge_page_swapin(mm, swapped_in, referenced, 0);
				return false;
			}
			/* check if the pmd is still valid */
			if (mm_find_pmd(mm, haddr) != pmd) {
				trace_mm_collapse_huge_page_swapin(mm, swapped_in, referenced, 0);
				return false;
			}
		}
		if (ret & VM_FAULT_ERROR) {
			trace_mm_collapse_huge_page_swapin(mm, swapped_in, referenced, 0);
			return false;
		}
	}

	/* Drain LRU add pagevec to remove extra pin on the swapped in pages */
	if (swapped_in)
		lru_add_drain();

	trace_mm_collapse_huge_page_swapin(mm, swapped_in, referenced, 1);
	return true;
}

static void collapse_huge_page(struct mm_struct *mm,
				   unsigned long address,
				   struct page **hpage,
				   int node, int referenced, int unmapped)
{
	LIST_HEAD(compound_pagelist);
	pmd_t *pmd, _pmd;
	pte_t *pte;
	pgtable_t pgtable;
	struct page *new_page;
	spinlock_t *pmd_ptl, *pte_ptl;
	int isolated = 0, result = 0;
	struct vm_area_struct *vma;
	struct mmu_notifier_range range;
	gfp_t gfp;

	VM_BUG_ON(address & ~HPAGE_PMD_MASK);

	/* Only allocate from the target node */
	gfp = alloc_hugepage_khugepaged_gfpmask() | __GFP_THISNODE;

	/*
	 * Before allocating the hugepage, release the mmap_lock read lock.
	 * The allocation can take potentially a long time if it involves
	 * sync compaction, and we do not need to hold the mmap_lock during
	 * that. We will recheck the vma after taking it again in write mode.
	 */
	mmap_read_unlock(mm);
	new_page = khugepaged_alloc_page(hpage, gfp, node);
	if (!new_page) {
		result = SCAN_ALLOC_HUGE_PAGE_FAIL;
		goto out_nolock;
	}

	if (unlikely(mem_cgroup_charge(new_page, mm, gfp))) {
		result = SCAN_CGROUP_CHARGE_FAIL;
		goto out_nolock;
	}
	count_memcg_page_event(new_page, THP_COLLAPSE_ALLOC);

	mmap_read_lock(mm);
	result = hugepage_vma_revalidate(mm, address, &vma);
	if (result) {
		mmap_read_unlock(mm);
		goto out_nolock;
	}

	pmd = mm_find_pmd(mm, address);
	if (!pmd) {
		result = SCAN_PMD_NULL;
		mmap_read_unlock(mm);
		goto out_nolock;
	}

	/*
	 * __collapse_huge_page_swapin always returns with mmap_lock locked.
	 * If it fails, we release mmap_lock and jump out_nolock.
	 * Continuing to collapse causes inconsistency.
	 */
	if (unmapped && !__collapse_huge_page_swapin(mm, vma, address,
						     pmd, referenced)) {
		mmap_read_unlock(mm);
		goto out_nolock;
	}

	mmap_read_unlock(mm);
	/*
	 * Prevent all access to pagetables with the exception of
	 * gup_fast later handled by the ptep_clear_flush and the VM
	 * handled by the anon_vma lock + PG_lock.
	 */
	mmap_write_lock(mm);
	result = hugepage_vma_revalidate(mm, address, &vma);
	if (result)
		goto out_up_write;
	/* check if the pmd is still valid */
	if (mm_find_pmd(mm, address) != pmd)
		goto out_up_write;

	anon_vma_lock_write(vma->anon_vma);

	mmu_notifier_range_init(&range, MMU_NOTIFY_CLEAR, 0, NULL, mm,
				address, address + HPAGE_PMD_SIZE);
	mmu_notifier_invalidate_range_start(&range);

	pte = pte_offset_map(pmd, address);
	pte_ptl = pte_lockptr(mm, pmd);

	pmd_ptl = pmd_lock(mm, pmd); /* probably unnecessary */
	/*
	 * After this gup_fast can't run anymore. This also removes
	 * any huge TLB entry from the CPU so we won't allow
	 * huge and small TLB entries for the same virtual address
	 * to avoid the risk of CPU bugs in that area.
	 */
	_pmd = pmdp_collapse_flush(vma, address, pmd);
	spin_unlock(pmd_ptl);
	mmu_notifier_invalidate_range_end(&range);

	spin_lock(pte_ptl);
	isolated = __collapse_huge_page_isolate(vma, address, pte,
			&compound_pagelist);
	spin_unlock(pte_ptl);

	if (unlikely(!isolated)) {
		pte_unmap(pte);
		spin_lock(pmd_ptl);
		BUG_ON(!pmd_none(*pmd));
		/*
		 * We can only use set_pmd_at when establishing
		 * hugepmds and never for establishing regular pmds that
		 * points to regular pagetables. Use pmd_populate for that
		 */
		pmd_populate(mm, pmd, pmd_pgtable(_pmd));
		spin_unlock(pmd_ptl);
		anon_vma_unlock_write(vma->anon_vma);
		result = SCAN_FAIL;
		goto out_up_write;
	}

	/*
	 * All pages are isolated and locked so anon_vma rmap
	 * can't run anymore.
	 */
	anon_vma_unlock_write(vma->anon_vma);

	__collapse_huge_page_copy(pte, new_page, vma, address, pte_ptl,
			&compound_pagelist);
	pte_unmap(pte);
	/*
	 * spin_lock() below is not the equivalent of smp_wmb(), but
	 * the smp_wmb() inside __SetPageUptodate() can be reused to
	 * avoid the copy_huge_page writes to become visible after
	 * the set_pmd_at() write.
	 */
	__SetPageUptodate(new_page);
	pgtable = pmd_pgtable(_pmd);

	_pmd = mk_huge_pmd(new_page, vma->vm_page_prot);
	_pmd = maybe_pmd_mkwrite(pmd_mkdirty(_pmd), vma);

	spin_lock(pmd_ptl);
	BUG_ON(!pmd_none(*pmd));
	page_add_new_anon_rmap(new_page, vma, address, true);
	lru_cache_add_inactive_or_unevictable(new_page, vma);
	pgtable_trans_huge_deposit(mm, pmd, pgtable);
	set_pmd_at(mm, address, pmd, _pmd);
	update_mmu_cache_pmd(vma, address, pmd);
	spin_unlock(pmd_ptl);

	*hpage = NULL;

	khugepaged_pages_collapsed++;
	result = SCAN_SUCCEED;
out_up_write:
	mmap_write_unlock(mm);
out_nolock:
	if (!IS_ERR_OR_NULL(*hpage))
		mem_cgroup_uncharge(*hpage);
	trace_mm_collapse_huge_page(mm, isolated, result);
	return;
}

static int khugepaged_scan_pmd(struct mm_struct *mm,
			       struct vm_area_struct *vma,
			       unsigned long address,
			       struct page **hpage)
{
	pmd_t *pmd;
	pte_t *pte, *_pte;
	int ret = 0, result = 0, referenced = 0;
	int none_or_zero = 0, shared = 0;
	struct page *page = NULL;
	unsigned long _address;
	spinlock_t *ptl;
	int node = NUMA_NO_NODE, unmapped = 0;
	bool writable = false;

	VM_BUG_ON(address & ~HPAGE_PMD_MASK);

	pmd = mm_find_pmd(mm, address);
	if (!pmd) {
		result = SCAN_PMD_NULL;
		goto out;
	}

	memset(khugepaged_node_load, 0, sizeof(khugepaged_node_load));
	pte = pte_offset_map_lock(mm, pmd, address, &ptl);
	for (_address = address, _pte = pte; _pte < pte+HPAGE_PMD_NR;
	     _pte++, _address += PAGE_SIZE) {
		pte_t pteval = *_pte;
		if (is_swap_pte(pteval)) {
			if (++unmapped <= khugepaged_max_ptes_swap) {
				/*
				 * Always be strict with uffd-wp
				 * enabled swap entries.  Please see
				 * comment below for pte_uffd_wp().
				 */
				if (pte_swp_uffd_wp(pteval)) {
					result = SCAN_PTE_UFFD_WP;
					goto out_unmap;
				}
				continue;
			} else {
				result = SCAN_EXCEED_SWAP_PTE;
				goto out_unmap;
			}
		}
		if (pte_none(pteval) || is_zero_pfn(pte_pfn(pteval))) {
			if (!userfaultfd_armed(vma) &&
			    ++none_or_zero <= khugepaged_max_ptes_none) {
				continue;
			} else {
				result = SCAN_EXCEED_NONE_PTE;
				goto out_unmap;
			}
		}
		if (pte_uffd_wp(pteval)) {
			/*
			 * Don't collapse the page if any of the small
			 * PTEs are armed with uffd write protection.
			 * Here we can also mark the new huge pmd as
			 * write protected if any of the small ones is
			 * marked but that could bring unknown
			 * userfault messages that falls outside of
			 * the registered range.  So, just be simple.
			 */
			result = SCAN_PTE_UFFD_WP;
			goto out_unmap;
		}
		if (pte_write(pteval))
			writable = true;

		page = vm_normal_page(vma, _address, pteval);
		if (unlikely(!page)) {
			result = SCAN_PAGE_NULL;
			goto out_unmap;
		}

		if (page_mapcount(page) > 1 &&
				++shared > khugepaged_max_ptes_shared) {
			result = SCAN_EXCEED_SHARED_PTE;
			goto out_unmap;
		}

		page = compound_head(page);

		/*
		 * Record which node the original page is from and save this
		 * information to khugepaged_node_load[].
		 * Khupaged will allocate hugepage from the node has the max
		 * hit record.
		 */
		node = page_to_nid(page);
		if (khugepaged_scan_abort(node)) {
			result = SCAN_SCAN_ABORT;
			goto out_unmap;
		}
		khugepaged_node_load[node]++;
		if (!PageLRU(page)) {
			result = SCAN_PAGE_LRU;
			goto out_unmap;
		}
		if (PageLocked(page)) {
			result = SCAN_PAGE_LOCK;
			goto out_unmap;
		}
		if (!PageAnon(page)) {
			result = SCAN_PAGE_ANON;
			goto out_unmap;
		}

		/*
		 * Check if the page has any GUP (or other external) pins.
		 *
		 * Here the check is racy it may see totmal_mapcount > refcount
		 * in some cases.
		 * For example, one process with one forked child process.
		 * The parent has the PMD split due to MADV_DONTNEED, then
		 * the child is trying unmap the whole PMD, but khugepaged
		 * may be scanning the parent between the child has
		 * PageDoubleMap flag cleared and dec the mapcount.  So
		 * khugepaged may see total_mapcount > refcount.
		 *
		 * But such case is ephemeral we could always retry collapse
		 * later.  However it may report false positive if the page
		 * has excessive GUP pins (i.e. 512).  Anyway the same check
		 * will be done again later the risk seems low.
		 */
		if (!is_refcount_suitable(page)) {
			result = SCAN_PAGE_COUNT;
			goto out_unmap;
		}
		if (pte_young(pteval) ||
		    page_is_young(page) || PageReferenced(page) ||
		    mmu_notifier_test_young(vma->vm_mm, address))
			referenced++;
	}
	if (!writable) {
		result = SCAN_PAGE_RO;
	} else if (!referenced || (unmapped && referenced < HPAGE_PMD_NR/2)) {
		result = SCAN_LACK_REFERENCED_PAGE;
	} else {
		result = SCAN_SUCCEED;
		ret = 1;
	}
out_unmap:
	pte_unmap_unlock(pte, ptl);
	if (ret) {
		node = khugepaged_find_target_node();
		/* collapse_huge_page will return with the mmap_lock released */
		collapse_huge_page(mm, address, hpage, node,
				referenced, unmapped);
	}
out:
	trace_mm_khugepaged_scan_pmd(mm, page, writable, referenced,
				     none_or_zero, result, unmapped);
	return ret;
}

static void collect_mm_slot(struct mm_slot *mm_slot)
{
	struct mm_struct *mm = mm_slot->mm;

	lockdep_assert_held(&khugepaged_mm_lock);

	if (khugepaged_test_exit(mm)) {
		/* free mm_slot */
		hash_del(&mm_slot->hash);
		list_del(&mm_slot->mm_node);

		/*
		 * Not strictly needed because the mm exited already.
		 *
		 * clear_bit(MMF_VM_HUGEPAGE, &mm->flags);
		 */

		/* khugepaged_mm_lock actually not necessary for the below */
		free_mm_slot(mm_slot);
		mmdrop(mm);
	}
}

#ifdef CONFIG_SHMEM
/*
 * Notify khugepaged that given addr of the mm is pte-mapped THP. Then
 * khugepaged should try to collapse the page table.
 */
static int khugepaged_add_pte_mapped_thp(struct mm_struct *mm,
					 unsigned long addr)
{
	struct mm_slot *mm_slot;

	VM_BUG_ON(addr & ~HPAGE_PMD_MASK);

	spin_lock(&khugepaged_mm_lock);
	mm_slot = get_mm_slot(mm);
	if (likely(mm_slot && mm_slot->nr_pte_mapped_thp < MAX_PTE_MAPPED_THP))
		mm_slot->pte_mapped_thp[mm_slot->nr_pte_mapped_thp++] = addr;
	spin_unlock(&khugepaged_mm_lock);
	return 0;
}

/**
 * collapse_pte_mapped_thp - Try to collapse a pte-mapped THP for mm at
 * address haddr.
 *
 * @mm: process address space where collapse happens
 * @addr: THP collapse address
 *
 * This function checks whether all the PTEs in the PMD are pointing to the
 * right THP. If so, retract the page table so the THP can refault in with
 * as pmd-mapped.
 */
void collapse_pte_mapped_thp(struct mm_struct *mm, unsigned long addr)
{
	unsigned long haddr = addr & HPAGE_PMD_MASK;
	struct vm_area_struct *vma = find_vma(mm, haddr);
	struct page *hpage;
	pte_t *start_pte, *pte;
	pmd_t *pmd, _pmd;
	spinlock_t *ptl;
	int count = 0;
	int i;

	if (!vma || !vma->vm_file ||
	    !range_in_vma(vma, haddr, haddr + HPAGE_PMD_SIZE))
		return;

	/*
	 * This vm_flags may not have VM_HUGEPAGE if the page was not
	 * collapsed by this mm. But we can still collapse if the page is
	 * the valid THP. Add extra VM_HUGEPAGE so hugepage_vma_check()
	 * will not fail the vma for missing VM_HUGEPAGE
	 */
	if (!hugepage_vma_check(vma, vma->vm_flags | VM_HUGEPAGE))
		return;

	hpage = find_lock_page(vma->vm_file->f_mapping,
			       linear_page_index(vma, haddr));
	if (!hpage)
		return;

	if (!PageHead(hpage))
		goto drop_hpage;

	pmd = mm_find_pmd(mm, haddr);
	if (!pmd)
		goto drop_hpage;

	start_pte = pte_offset_map_lock(mm, pmd, haddr, &ptl);

	/* step 1: check all mapped PTEs are to the right huge page */
	for (i = 0, addr = haddr, pte = start_pte;
	     i < HPAGE_PMD_NR; i++, addr += PAGE_SIZE, pte++) {
		struct page *page;

		/* empty pte, skip */
		if (pte_none(*pte))
			continue;

		/* page swapped out, abort */
		if (!pte_present(*pte))
			goto abort;

		page = vm_normal_page(vma, addr, *pte);

		/*
		 * Note that uprobe, debugger, or MAP_PRIVATE may change the
		 * page table, but the new page will not be a subpage of hpage.
		 */
		if (hpage + i != page)
			goto abort;
		count++;
	}

	/* step 2: adjust rmap */
	for (i = 0, addr = haddr, pte = start_pte;
	     i < HPAGE_PMD_NR; i++, addr += PAGE_SIZE, pte++) {
		struct page *page;

		if (pte_none(*pte))
			continue;
		page = vm_normal_page(vma, addr, *pte);
		page_remove_rmap(page, false);
	}

	pte_unmap_unlock(start_pte, ptl);

	/* step 3: set proper refcount and mm_counters. */
	if (count) {
		page_ref_sub(hpage, count);
		add_mm_counter(vma->vm_mm, mm_counter_file(hpage), -count);
	}

	/* step 4: collapse pmd */
	ptl = pmd_lock(vma->vm_mm, pmd);
	_pmd = pmdp_collapse_flush(vma, haddr, pmd);
	spin_unlock(ptl);
	mm_dec_nr_ptes(mm);
	pte_free(mm, pmd_pgtable(_pmd));

drop_hpage:
	unlock_page(hpage);
	put_page(hpage);
	return;

abort:
	pte_unmap_unlock(start_pte, ptl);
	goto drop_hpage;
}

static void khugepaged_collapse_pte_mapped_thps(struct mm_slot *mm_slot)
{
	struct mm_struct *mm = mm_slot->mm;
	int i;

	if (likely(mm_slot->nr_pte_mapped_thp == 0))
		return;

	if (!mmap_write_trylock(mm))
		return;

	if (unlikely(khugepaged_test_exit(mm)))
		goto out;

	for (i = 0; i < mm_slot->nr_pte_mapped_thp; i++)
		collapse_pte_mapped_thp(mm, mm_slot->pte_mapped_thp[i]);

out:
	mm_slot->nr_pte_mapped_thp = 0;
	mmap_write_unlock(mm);
}

static void retract_page_tables(struct address_space *mapping, pgoff_t pgoff)
{
	struct vm_area_struct *vma;
	struct mm_struct *mm;
	unsigned long addr;
	pmd_t *pmd, _pmd;

	i_mmap_lock_write(mapping);
	vma_interval_tree_foreach(vma, &mapping->i_mmap, pgoff, pgoff) {
		/*
		 * Check vma->anon_vma to exclude MAP_PRIVATE mappings that
		 * got written to. These VMAs are likely not worth investing
		 * mmap_write_lock(mm) as PMD-mapping is likely to be split
		 * later.
		 *
		 * Not that vma->anon_vma check is racy: it can be set up after
		 * the check but before we took mmap_lock by the fault path.
		 * But page lock would prevent establishing any new ptes of the
		 * page, so we are safe.
		 *
		 * An alternative would be drop the check, but check that page
		 * table is clear before calling pmdp_collapse_flush() under
		 * ptl. It has higher chance to recover THP for the VMA, but
		 * has higher cost too.
		 */
		if (vma->anon_vma)
			continue;
		addr = vma->vm_start + ((pgoff - vma->vm_pgoff) << PAGE_SHIFT);
		if (addr & ~HPAGE_PMD_MASK)
			continue;
		if (vma->vm_end < addr + HPAGE_PMD_SIZE)
			continue;
		mm = vma->vm_mm;
		pmd = mm_find_pmd(mm, addr);
		if (!pmd)
			continue;
		/*
		 * We need exclusive mmap_lock to retract page table.
		 *
		 * We use trylock due to lock inversion: we need to acquire
		 * mmap_lock while holding page lock. Fault path does it in
		 * reverse order. Trylock is a way to avoid deadlock.
		 */
		if (mmap_write_trylock(mm)) {
			if (!khugepaged_test_exit(mm)) {
				spinlock_t *ptl = pmd_lock(mm, pmd);
				/* assume page table is clear */
				_pmd = pmdp_collapse_flush(vma, addr, pmd);
				spin_unlock(ptl);
				mm_dec_nr_ptes(mm);
				pte_free(mm, pmd_pgtable(_pmd));
			}
			mmap_write_unlock(mm);
		} else {
			/* Try again later */
			khugepaged_add_pte_mapped_thp(mm, addr);
		}
	}
	i_mmap_unlock_write(mapping);
}

/**
 * collapse_file - collapse filemap/tmpfs/shmem pages into huge one.
 *
 * @mm: process address space where collapse happens
 * @file: file that collapse on
 * @start: collapse start address
 * @hpage: new allocated huge page for collapse
 * @node: appointed node the new huge page allocate from
 *
 * Basic scheme is simple, details are more complex:
 *  - allocate and lock a new huge page;
 *  - scan page cache replacing old pages with the new one
 *    + swap/gup in pages if necessary;
 *    + fill in gaps;
 *    + keep old pages around in case rollback is required;
 *  - if replacing succeeds:
 *    + copy data over;
 *    + free old pages;
 *    + unlock huge page;
 *  - if replacing failed;
 *    + put all pages back and unfreeze them;
 *    + restore gaps in the page cache;
 *    + unlock and free huge page;
 */
static void collapse_file(struct mm_struct *mm,
		struct file *file, pgoff_t start,
		struct page **hpage, int node)
{
	struct address_space *mapping = file->f_mapping;
	gfp_t gfp;
	struct page *new_page;
	pgoff_t index, end = start + HPAGE_PMD_NR;
	LIST_HEAD(pagelist);
	XA_STATE_ORDER(xas, &mapping->i_pages, start, HPAGE_PMD_ORDER);
	int nr_none = 0, result = SCAN_SUCCEED;
	bool is_shmem = shmem_file(file);
	int nr;

	VM_BUG_ON(!IS_ENABLED(CONFIG_READ_ONLY_THP_FOR_FS) && !is_shmem);
	VM_BUG_ON(start & (HPAGE_PMD_NR - 1));

	/* Only allocate from the target node */
	gfp = alloc_hugepage_khugepaged_gfpmask() | __GFP_THISNODE;

	new_page = khugepaged_alloc_page(hpage, gfp, node);
	if (!new_page) {
		result = SCAN_ALLOC_HUGE_PAGE_FAIL;
		goto out;
	}

	if (unlikely(mem_cgroup_charge(new_page, mm, gfp))) {
		result = SCAN_CGROUP_CHARGE_FAIL;
		goto out;
	}
	count_memcg_page_event(new_page, THP_COLLAPSE_ALLOC);

	/* This will be less messy when we use multi-index entries */
	do {
		xas_lock_irq(&xas);
		xas_create_range(&xas);
		if (!xas_error(&xas))
			break;
		xas_unlock_irq(&xas);
		if (!xas_nomem(&xas, GFP_KERNEL)) {
			result = SCAN_FAIL;
			goto out;
		}
	} while (1);

	__SetPageLocked(new_page);
	if (is_shmem)
		__SetPageSwapBacked(new_page);
	new_page->index = start;
	new_page->mapping = mapping;

	/*
	 * At this point the new_page is locked and not up-to-date.
	 * It's safe to insert it into the page cache, because nobody would
	 * be able to map it or use it in another way until we unlock it.
	 */

	xas_set(&xas, start);
	for (index = start; index < end; index++) {
		struct page *page = xas_next(&xas);

		VM_BUG_ON(index != xas.xa_index);
		if (is_shmem) {
			if (!page) {
				/*
				 * Stop if extent has been truncated or
				 * hole-punched, and is now completely
				 * empty.
				 */
				if (index == start) {
					if (!xas_next_entry(&xas, end - 1)) {
						result = SCAN_TRUNCATED;
						goto xa_locked;
					}
					xas_set(&xas, index);
				}
				if (!shmem_charge(mapping->host, 1)) {
					result = SCAN_FAIL;
					goto xa_locked;
				}
				xas_store(&xas, new_page);
				nr_none++;
				continue;
			}

			if (xa_is_value(page) || !PageUptodate(page)) {
				xas_unlock_irq(&xas);
				/* swap in or instantiate fallocated page */
				if (shmem_getpage(mapping->host, index, &page,
						  SGP_NOALLOC)) {
					result = SCAN_FAIL;
					goto xa_unlocked;
				}
			} else if (trylock_page(page)) {
				get_page(page);
				xas_unlock_irq(&xas);
			} else {
				result = SCAN_PAGE_LOCK;
				goto xa_locked;
			}
		} else {	/* !is_shmem */
			if (!page || xa_is_value(page)) {
				xas_unlock_irq(&xas);
				page_cache_sync_readahead(mapping, &file->f_ra,
							  file, index,
							  end - index);
				/* drain pagevecs to help isolate_lru_page() */
				lru_add_drain();
				page = find_lock_page(mapping, index);
				if (unlikely(page == NULL)) {
					result = SCAN_FAIL;
					goto xa_unlocked;
				}
			} else if (PageDirty(page)) {
				/*
				 * khugepaged only works on read-only fd,
				 * so this page is dirty because it hasn't
				 * been flushed since first write. There
				 * won't be new dirty pages.
				 *
				 * Trigger async flush here and hope the
				 * writeback is done when khugepaged
				 * revisits this page.
				 *
				 * This is a one-off situation. We are not
				 * forcing writeback in loop.
				 */
				xas_unlock_irq(&xas);
				filemap_flush(mapping);
				result = SCAN_FAIL;
				goto xa_unlocked;
			} else if (PageWriteback(page)) {
				xas_unlock_irq(&xas);
				result = SCAN_FAIL;
				goto xa_unlocked;
			} else if (trylock_page(page)) {
				get_page(page);
				xas_unlock_irq(&xas);
			} else {
				result = SCAN_PAGE_LOCK;
				goto xa_locked;
			}
		}

		/*
		 * The page must be locked, so we can drop the i_pages lock
		 * without racing with truncate.
		 */
		VM_BUG_ON_PAGE(!PageLocked(page), page);

		/* make sure the page is up to date */
		if (unlikely(!PageUptodate(page))) {
			result = SCAN_FAIL;
			goto out_unlock;
		}

		/*
		 * If file was truncated then extended, or hole-punched, before
		 * we locked the first page, then a THP might be there already.
		 */
		if (PageTransCompound(page)) {
			result = SCAN_PAGE_COMPOUND;
			goto out_unlock;
		}

		if (page_mapping(page) != mapping) {
			result = SCAN_TRUNCATED;
			goto out_unlock;
		}

		if (!is_shmem && (PageDirty(page) ||
				  PageWriteback(page))) {
			/*
			 * khugepaged only works on read-only fd, so this
			 * page is dirty because it hasn't been flushed
			 * since first write.
			 */
			result = SCAN_FAIL;
			goto out_unlock;
		}

		if (isolate_lru_page(page)) {
			result = SCAN_DEL_PAGE_LRU;
			goto out_unlock;
		}

		if (page_has_private(page) &&
		    !try_to_release_page(page, GFP_KERNEL)) {
			result = SCAN_PAGE_HAS_PRIVATE;
			putback_lru_page(page);
			goto out_unlock;
		}

		if (page_mapped(page))
			unmap_mapping_pages(mapping, index, 1, false);

		xas_lock_irq(&xas);
		xas_set(&xas, index);

		VM_BUG_ON_PAGE(page != xas_load(&xas), page);
		VM_BUG_ON_PAGE(page_mapped(page), page);

		/*
		 * The page is expected to have page_count() == 3:
		 *  - we hold a pin on it;
		 *  - one reference from page cache;
		 *  - one from isolate_lru_page;
		 */
		if (!page_ref_freeze(page, 3)) {
			result = SCAN_PAGE_COUNT;
			xas_unlock_irq(&xas);
			putback_lru_page(page);
			goto out_unlock;
		}

		/*
		 * Add the page to the list to be able to undo the collapse if
		 * something go wrong.
		 */
		list_add_tail(&page->lru, &pagelist);

		/* Finally, replace with the new page. */
		xas_store(&xas, new_page);
		continue;
out_unlock:
		unlock_page(page);
		put_page(page);
		goto xa_unlocked;
	}
	nr = thp_nr_pages(new_page);

	if (is_shmem)
		__mod_lruvec_page_state(new_page, NR_SHMEM_THPS, nr);
	else {
		__mod_lruvec_page_state(new_page, NR_FILE_THPS, nr);
		filemap_nr_thps_inc(mapping);
		/*
		 * Paired with smp_mb() in do_dentry_open() to ensure
		 * i_writecount is up to date and the update to nr_thps is
		 * visible. Ensures the page cache will be truncated if the
		 * file is opened writable.
		 */
		smp_mb();
		if (inode_is_open_for_write(mapping->host)) {
			result = SCAN_FAIL;
			__mod_lruvec_page_state(new_page, NR_FILE_THPS, -nr);
			filemap_nr_thps_dec(mapping);
			goto xa_locked;
		}
	}

	if (nr_none) {
		__mod_lruvec_page_state(new_page, NR_FILE_PAGES, nr_none);
		if (is_shmem)
			__mod_lruvec_page_state(new_page, NR_SHMEM, nr_none);
	}

xa_locked:
	xas_unlock_irq(&xas);
xa_unlocked:

	if (result == SCAN_SUCCEED) {
		struct page *page, *tmp;

		/*
		 * Replacing old pages with new one has succeeded, now we
		 * need to copy the content and free the old pages.
		 */
		index = start;
		list_for_each_entry_safe(page, tmp, &pagelist, lru) {
			while (index < page->index) {
				clear_highpage(new_page + (index % HPAGE_PMD_NR));
				index++;
			}
			copy_highpage(new_page + (page->index % HPAGE_PMD_NR),
					page);
			list_del(&page->lru);
			page->mapping = NULL;
			page_ref_unfreeze(page, 1);
			ClearPageActive(page);
			ClearPageUnevictable(page);
			unlock_page(page);
			put_page(page);
			index++;
		}
		while (index < end) {
			clear_highpage(new_page + (index % HPAGE_PMD_NR));
			index++;
		}

		SetPageUptodate(new_page);
		page_ref_add(new_page, HPAGE_PMD_NR - 1);
		if (is_shmem)
			set_page_dirty(new_page);
		lru_cache_add(new_page);

		/*
		 * Remove pte page tables, so we can re-fault the page as huge.
		 */
		retract_page_tables(mapping, start);
		*hpage = NULL;

		khugepaged_pages_collapsed++;
	} else {
		struct page *page;

		/* Something went wrong: roll back page cache changes */
		xas_lock_irq(&xas);
		mapping->nrpages -= nr_none;

		if (is_shmem)
			shmem_uncharge(mapping->host, nr_none);

		xas_set(&xas, start);
		xas_for_each(&xas, page, end - 1) {
			page = list_first_entry_or_null(&pagelist,
					struct page, lru);
			if (!page || xas.xa_index < page->index) {
				if (!nr_none)
					break;
				nr_none--;
				/* Put holes back where they were */
				xas_store(&xas, NULL);
				continue;
			}

			VM_BUG_ON_PAGE(page->index != xas.xa_index, page);

			/* Unfreeze the page. */
			list_del(&page->lru);
			page_ref_unfreeze(page, 2);
			xas_store(&xas, page);
			xas_pause(&xas);
			xas_unlock_irq(&xas);
			unlock_page(page);
			putback_lru_page(page);
			xas_lock_irq(&xas);
		}
		VM_BUG_ON(nr_none);
		xas_unlock_irq(&xas);

		new_page->mapping = NULL;
	}

	unlock_page(new_page);
out:
	VM_BUG_ON(!list_empty(&pagelist));
	if (!IS_ERR_OR_NULL(*hpage))
		mem_cgroup_uncharge(*hpage);
	/* TODO: tracepoints */
}

static void khugepaged_scan_file(struct mm_struct *mm,
		struct file *file, pgoff_t start, struct page **hpage)
{
	struct page *page = NULL;
	struct address_space *mapping = file->f_mapping;
	XA_STATE(xas, &mapping->i_pages, start);
	int present, swap;
	int node = NUMA_NO_NODE;
	int result = SCAN_SUCCEED;

	present = 0;
	swap = 0;
	memset(khugepaged_node_load, 0, sizeof(khugepaged_node_load));
	rcu_read_lock();
	xas_for_each(&xas, page, start + HPAGE_PMD_NR - 1) {
		if (xas_retry(&xas, page))
			continue;

		if (xa_is_value(page)) {
			if (++swap > khugepaged_max_ptes_swap) {
				result = SCAN_EXCEED_SWAP_PTE;
				break;
			}
			continue;
		}

		if (PageTransCompound(page)) {
			result = SCAN_PAGE_COMPOUND;
			break;
		}

		node = page_to_nid(page);
		if (khugepaged_scan_abort(node)) {
			result = SCAN_SCAN_ABORT;
			break;
		}
		khugepaged_node_load[node]++;

		if (!PageLRU(page)) {
			result = SCAN_PAGE_LRU;
			break;
		}

		if (page_count(page) !=
		    1 + page_mapcount(page) + page_has_private(page)) {
			result = SCAN_PAGE_COUNT;
			break;
		}

		/*
		 * We probably should check if the page is referenced here, but
		 * nobody would transfer pte_young() to PageReferenced() for us.
		 * And rmap walk here is just too costly...
		 */

		present++;

		if (need_resched()) {
			xas_pause(&xas);
			cond_resched_rcu();
		}
	}
	rcu_read_unlock();

	if (result == SCAN_SUCCEED) {
		if (present < HPAGE_PMD_NR - khugepaged_max_ptes_none) {
			result = SCAN_EXCEED_NONE_PTE;
		} else {
			node = khugepaged_find_target_node();
			collapse_file(mm, file, start, hpage, node);
		}
	}

	/* TODO: tracepoints */
}
#else
static void khugepaged_scan_file(struct mm_struct *mm,
		struct file *file, pgoff_t start, struct page **hpage)
{
	BUILD_BUG();
}

static void khugepaged_collapse_pte_mapped_thps(struct mm_slot *mm_slot)
{
}
#endif

static unsigned int khugepaged_scan_mm_slot(unsigned int pages,
					    struct page **hpage)
	__releases(&khugepaged_mm_lock)
	__acquires(&khugepaged_mm_lock)
{
	struct mm_slot *mm_slot;
	struct mm_struct *mm;
	struct vm_area_struct *vma;
	int progress = 0;

	VM_BUG_ON(!pages);
	lockdep_assert_held(&khugepaged_mm_lock);

	if (khugepaged_scan.mm_slot)
		mm_slot = khugepaged_scan.mm_slot;
	else {
		mm_slot = list_entry(khugepaged_scan.mm_head.next,
				     struct mm_slot, mm_node);
		khugepaged_scan.address = 0;
		khugepaged_scan.mm_slot = mm_slot;
	}
	spin_unlock(&khugepaged_mm_lock);
	khugepaged_collapse_pte_mapped_thps(mm_slot);

	mm = mm_slot->mm;
	/*
	 * Don't wait for semaphore (to avoid long wait times).  Just move to
	 * the next mm on the list.
	 */
	vma = NULL;
	if (unlikely(!mmap_read_trylock(mm)))
		goto breakouterloop_mmap_lock;
	if (likely(!khugepaged_test_exit(mm)))
		vma = find_vma(mm, khugepaged_scan.address);

	progress++;
	for (; vma; vma = vma->vm_next) {
		unsigned long hstart, hend;

		cond_resched();
		if (unlikely(khugepaged_test_exit(mm))) {
			progress++;
			break;
		}
		if (!hugepage_vma_check(vma, vma->vm_flags)) {
skip:
			progress++;
			continue;
		}
		hstart = (vma->vm_start + ~HPAGE_PMD_MASK) & HPAGE_PMD_MASK;
		hend = vma->vm_end & HPAGE_PMD_MASK;
		if (hstart >= hend)
			goto skip;
		if (khugepaged_scan.address > hend)
			goto skip;
		if (khugepaged_scan.address < hstart)
			khugepaged_scan.address = hstart;
		VM_BUG_ON(khugepaged_scan.address & ~HPAGE_PMD_MASK);
		if (shmem_file(vma->vm_file) && !shmem_huge_enabled(vma))
			goto skip;

		while (khugepaged_scan.address < hend) {
			int ret;
			cond_resched();
			if (unlikely(khugepaged_test_exit(mm)))
				goto breakouterloop;

			VM_BUG_ON(khugepaged_scan.address < hstart ||
				  khugepaged_scan.address + HPAGE_PMD_SIZE >
				  hend);
			if (IS_ENABLED(CONFIG_SHMEM) && vma->vm_file) {
				struct file *file = get_file(vma->vm_file);
				pgoff_t pgoff = linear_page_index(vma,
						khugepaged_scan.address);

				mmap_read_unlock(mm);
				ret = 1;
				khugepaged_scan_file(mm, file, pgoff, hpage);
				fput(file);
			} else {
				ret = khugepaged_scan_pmd(mm, vma,
						khugepaged_scan.address,
						hpage);
			}
			/* move to next address */
			khugepaged_scan.address += HPAGE_PMD_SIZE;
			progress += HPAGE_PMD_NR;
			if (ret)
				/* we released mmap_lock so break loop */
				goto breakouterloop_mmap_lock;
			if (progress >= pages)
				goto breakouterloop;
		}
	}
breakouterloop:
	mmap_read_unlock(mm); /* exit_mmap will destroy ptes after this */
breakouterloop_mmap_lock:

	spin_lock(&khugepaged_mm_lock);
	VM_BUG_ON(khugepaged_scan.mm_slot != mm_slot);
	/*
	 * Release the current mm_slot if this mm is about to die, or
	 * if we scanned all vmas of this mm.
	 */
	if (khugepaged_test_exit(mm) || !vma) {
		/*
		 * Make sure that if mm_users is reaching zero while
		 * khugepaged runs here, khugepaged_exit will find
		 * mm_slot not pointing to the exiting mm.
		 */
		if (mm_slot->mm_node.next != &khugepaged_scan.mm_head) {
			khugepaged_scan.mm_slot = list_entry(
				mm_slot->mm_node.next,
				struct mm_slot, mm_node);
			khugepaged_scan.address = 0;
		} else {
			khugepaged_scan.mm_slot = NULL;
			khugepaged_full_scans++;
		}

		collect_mm_slot(mm_slot);
	}

	return progress;
}

static int khugepaged_has_work(void)
{
	return !list_empty(&khugepaged_scan.mm_head) &&
		khugepaged_enabled();
}

static int khugepaged_wait_event(void)
{
	return !list_empty(&khugepaged_scan.mm_head) ||
		kthread_should_stop();
}

static void khugepaged_do_scan(void)
{
	struct page *hpage = NULL;
	unsigned int progress = 0, pass_through_head = 0;
	unsigned int pages = READ_ONCE(khugepaged_pages_to_scan);
	bool wait = true;

	lru_add_drain_all();

	while (progress < pages) {
		if (!khugepaged_prealloc_page(&hpage, &wait))
			break;

		cond_resched();

		if (unlikely(kthread_should_stop() || try_to_freeze()))
			break;

		spin_lock(&khugepaged_mm_lock);
		if (!khugepaged_scan.mm_slot)
			pass_through_head++;
		if (khugepaged_has_work() &&
		    pass_through_head < 2)
			progress += khugepaged_scan_mm_slot(pages - progress,
							    &hpage);
		else
			progress = pages;
		spin_unlock(&khugepaged_mm_lock);
	}

	if (!IS_ERR_OR_NULL(hpage))
		put_page(hpage);
}

static bool khugepaged_should_wakeup(void)
{
	return kthread_should_stop() ||
	       time_after_eq(jiffies, khugepaged_sleep_expire);
}

static void khugepaged_wait_work(void)
{
	if (khugepaged_has_work()) {
		const unsigned long scan_sleep_jiffies =
			msecs_to_jiffies(khugepaged_scan_sleep_millisecs);

		if (!scan_sleep_jiffies)
			return;

		khugepaged_sleep_expire = jiffies + scan_sleep_jiffies;
		wait_event_freezable_timeout(khugepaged_wait,
					     khugepaged_should_wakeup(),
					     scan_sleep_jiffies);
		return;
	}

	if (khugepaged_enabled())
		wait_event_freezable(khugepaged_wait, khugepaged_wait_event());
}

static int khugepaged(void *none)
{
	struct mm_slot *mm_slot;

	set_freezable();
	set_user_nice(current, MAX_NICE);

	while (!kthread_should_stop()) {
		khugepaged_do_scan();
		khugepaged_wait_work();
	}

	spin_lock(&khugepaged_mm_lock);
	mm_slot = khugepaged_scan.mm_slot;
	khugepaged_scan.mm_slot = NULL;
	if (mm_slot)
		collect_mm_slot(mm_slot);
	spin_unlock(&khugepaged_mm_lock);
	return 0;
}

static void set_recommended_min_free_kbytes(void)
{
	struct zone *zone;
	int nr_zones = 0;
	unsigned long recommended_min;

	for_each_populated_zone(zone) {
		/*
		 * We don't need to worry about fragmentation of
		 * ZONE_MOVABLE since it only has movable pages.
		 */
		if (zone_idx(zone) > gfp_zone(GFP_USER))
			continue;

		nr_zones++;
	}

	/* Ensure 2 pageblocks are free to assist fragmentation avoidance */
	recommended_min = pageblock_nr_pages * nr_zones * 2;

	/*
	 * Make sure that on average at least two pageblocks are almost free
	 * of another type, one for a migratetype to fall back to and a
	 * second to avoid subsequent fallbacks of other types There are 3
	 * MIGRATE_TYPES we care about.
	 */
	recommended_min += pageblock_nr_pages * nr_zones *
			   MIGRATE_PCPTYPES * MIGRATE_PCPTYPES;

	/* don't ever allow to reserve more than 5% of the lowmem */
	recommended_min = min(recommended_min,
			      (unsigned long) nr_free_buffer_pages() / 20);
	recommended_min <<= (PAGE_SHIFT-10);

	if (recommended_min > min_free_kbytes) {
		if (user_min_free_kbytes >= 0)
			pr_info("raising min_free_kbytes from %d to %lu to help transparent hugepage allocations\n",
				min_free_kbytes, recommended_min);

		min_free_kbytes = recommended_min;
	}
	setup_per_zone_wmarks();
}

int start_stop_khugepaged(void)
{
	int err = 0;

	mutex_lock(&khugepaged_mutex);
	if (khugepaged_enabled()) {
		if (!khugepaged_thread)
			khugepaged_thread = kthread_run(khugepaged, NULL,
							"khugepaged");
		if (IS_ERR(khugepaged_thread)) {
			pr_err("khugepaged: kthread_run(khugepaged) failed\n");
			err = PTR_ERR(khugepaged_thread);
			khugepaged_thread = NULL;
			goto fail;
		}

		if (!list_empty(&khugepaged_scan.mm_head))
			wake_up_interruptible(&khugepaged_wait);

		set_recommended_min_free_kbytes();
	} else if (khugepaged_thread) {
		kthread_stop(khugepaged_thread);
		khugepaged_thread = NULL;
	}
fail:
	mutex_unlock(&khugepaged_mutex);
	return err;
}

void khugepaged_min_free_kbytes_update(void)
{
	mutex_lock(&khugepaged_mutex);
	if (khugepaged_enabled() && khugepaged_thread)
		set_recommended_min_free_kbytes();
	mutex_unlock(&khugepaged_mutex);
}<|MERGE_RESOLUTION|>--- conflicted
+++ resolved
@@ -443,28 +443,6 @@
 			       unsigned long vm_flags)
 {
 	if (!transhuge_vma_enabled(vma, vm_flags))
-<<<<<<< HEAD
-		return false;
-
-	if (vma->vm_file && !IS_ALIGNED((vma->vm_start >> PAGE_SHIFT) -
-				vma->vm_pgoff, HPAGE_PMD_NR))
-		return false;
-
-	/* Enabled via shmem mount options or sysfs settings. */
-	if (shmem_file(vma->vm_file))
-		return shmem_huge_enabled(vma);
-
-	/* THP settings require madvise. */
-	if (!(vm_flags & VM_HUGEPAGE) && !khugepaged_always())
-		return false;
-
-	/* Only regular file is valid */
-	if (IS_ENABLED(CONFIG_READ_ONLY_THP_FOR_FS) && vma->vm_file &&
-	    (vm_flags & VM_DENYWRITE)) {
-		struct inode *inode = vma->vm_file->f_inode;
-
-		return S_ISREG(inode->i_mode);
-=======
 		return false;
 
 	if (vma->vm_file && !IS_ALIGNED((vma->vm_start >> PAGE_SHIFT) -
@@ -486,7 +464,6 @@
 
 		return !inode_is_open_for_write(inode) &&
 			S_ISREG(inode->i_mode);
->>>>>>> 3b17187f
 	}
 
 	if (!vma->anon_vma || vma->vm_ops)
