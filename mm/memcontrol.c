// SPDX-License-Identifier: GPL-2.0-or-later
/* memcontrol.c - Memory Controller
 *
 * Copyright IBM Corporation, 2007
 * Author Balbir Singh <balbir@linux.vnet.ibm.com>
 *
 * Copyright 2007 OpenVZ SWsoft Inc
 * Author: Pavel Emelianov <xemul@openvz.org>
 *
 * Memory thresholds
 * Copyright (C) 2009 Nokia Corporation
 * Author: Kirill A. Shutemov
 *
 * Kernel Memory Controller
 * Copyright (C) 2012 Parallels Inc. and Google Inc.
 * Authors: Glauber Costa and Suleiman Souhlal
 *
 * Native page reclaim
 * Charge lifetime sanitation
 * Lockless page tracking & accounting
 * Unified hierarchy configuration model
 * Copyright (C) 2015 Red Hat, Inc., Johannes Weiner
 */

#include <linux/page_counter.h>
#include <linux/memcontrol.h>
#include <linux/cgroup.h>
#include <linux/pagewalk.h>
#include <linux/sched/mm.h>
#include <linux/shmem_fs.h>
#include <linux/hugetlb.h>
#include <linux/pagemap.h>
#include <linux/vm_event_item.h>
#include <linux/smp.h>
#include <linux/page-flags.h>
#include <linux/backing-dev.h>
#include <linux/bit_spinlock.h>
#include <linux/rcupdate.h>
#include <linux/limits.h>
#include <linux/export.h>
#include <linux/mutex.h>
#include <linux/rbtree.h>
#include <linux/slab.h>
#include <linux/swap.h>
#include <linux/swapops.h>
#include <linux/spinlock.h>
#include <linux/eventfd.h>
#include <linux/poll.h>
#include <linux/sort.h>
#include <linux/fs.h>
#include <linux/seq_file.h>
#include <linux/vmpressure.h>
#include <linux/mm_inline.h>
#include <linux/swap_cgroup.h>
#include <linux/cpu.h>
#include <linux/oom.h>
#include <linux/lockdep.h>
#include <linux/file.h>
#include <linux/tracehook.h>
#include <linux/psi.h>
#include <linux/seq_buf.h>
#include "internal.h"
#include <net/sock.h>
#include <net/ip.h>
#include "slab.h"

#include <linux/uaccess.h>

#include <trace/events/vmscan.h>

struct cgroup_subsys memory_cgrp_subsys __read_mostly;
EXPORT_SYMBOL(memory_cgrp_subsys);

struct mem_cgroup *root_mem_cgroup __read_mostly;

/* Active memory cgroup to use from an interrupt context */
DEFINE_PER_CPU(struct mem_cgroup *, int_active_memcg);

/* Socket memory accounting disabled? */
static bool cgroup_memory_nosocket;

/* Kernel memory accounting disabled? */
static bool cgroup_memory_nokmem;

/* Whether the swap controller is active */
#ifdef CONFIG_MEMCG_SWAP
bool cgroup_memory_noswap __read_mostly;
#else
#define cgroup_memory_noswap		1
#endif

#ifdef CONFIG_CGROUP_WRITEBACK
static DECLARE_WAIT_QUEUE_HEAD(memcg_cgwb_frn_waitq);
#endif

/* Whether legacy memory+swap accounting is active */
static bool do_memsw_account(void)
{
	return !cgroup_subsys_on_dfl(memory_cgrp_subsys) && !cgroup_memory_noswap;
}

#define THRESHOLDS_EVENTS_TARGET 128
#define SOFTLIMIT_EVENTS_TARGET 1024

/*
 * Cgroups above their limits are maintained in a RB-Tree, independent of
 * their hierarchy representation
 */

struct mem_cgroup_tree_per_node {
	struct rb_root rb_root;
	struct rb_node *rb_rightmost;
	spinlock_t lock;
};

struct mem_cgroup_tree {
	struct mem_cgroup_tree_per_node *rb_tree_per_node[MAX_NUMNODES];
};

static struct mem_cgroup_tree soft_limit_tree __read_mostly;

/* for OOM */
struct mem_cgroup_eventfd_list {
	struct list_head list;
	struct eventfd_ctx *eventfd;
};

/*
 * cgroup_event represents events which userspace want to receive.
 */
struct mem_cgroup_event {
	/*
	 * memcg which the event belongs to.
	 */
	struct mem_cgroup *memcg;
	/*
	 * eventfd to signal userspace about the event.
	 */
	struct eventfd_ctx *eventfd;
	/*
	 * Each of these stored in a list by the cgroup.
	 */
	struct list_head list;
	/*
	 * register_event() callback will be used to add new userspace
	 * waiter for changes related to this event.  Use eventfd_signal()
	 * on eventfd to send notification to userspace.
	 */
	int (*register_event)(struct mem_cgroup *memcg,
			      struct eventfd_ctx *eventfd, const char *args);
	/*
	 * unregister_event() callback will be called when userspace closes
	 * the eventfd or on cgroup removing.  This callback must be set,
	 * if you want provide notification functionality.
	 */
	void (*unregister_event)(struct mem_cgroup *memcg,
				 struct eventfd_ctx *eventfd);
	/*
	 * All fields below needed to unregister event when
	 * userspace closes eventfd.
	 */
	poll_table pt;
	wait_queue_head_t *wqh;
	wait_queue_entry_t wait;
	struct work_struct remove;
};

static void mem_cgroup_threshold(struct mem_cgroup *memcg);
static void mem_cgroup_oom_notify(struct mem_cgroup *memcg);

/* Stuffs for move charges at task migration. */
/*
 * Types of charges to be moved.
 */
#define MOVE_ANON	0x1U
#define MOVE_FILE	0x2U
#define MOVE_MASK	(MOVE_ANON | MOVE_FILE)

/* "mc" and its members are protected by cgroup_mutex */
static struct move_charge_struct {
	spinlock_t	  lock; /* for from, to */
	struct mm_struct  *mm;
	struct mem_cgroup *from;
	struct mem_cgroup *to;
	unsigned long flags;
	unsigned long precharge;
	unsigned long moved_charge;
	unsigned long moved_swap;
	struct task_struct *moving_task;	/* a task moving charges */
	wait_queue_head_t waitq;		/* a waitq for other context */
} mc = {
	.lock = __SPIN_LOCK_UNLOCKED(mc.lock),
	.waitq = __WAIT_QUEUE_HEAD_INITIALIZER(mc.waitq),
};

/*
 * Maximum loops in mem_cgroup_hierarchical_reclaim(), used for soft
 * limit reclaim to prevent infinite loops, if they ever occur.
 */
#define	MEM_CGROUP_MAX_RECLAIM_LOOPS		100
#define	MEM_CGROUP_MAX_SOFT_LIMIT_RECLAIM_LOOPS	2

/* for encoding cft->private value on file */
enum res_type {
	_MEM,
	_MEMSWAP,
	_OOM_TYPE,
	_KMEM,
	_TCP,
};

#define MEMFILE_PRIVATE(x, val)	((x) << 16 | (val))
#define MEMFILE_TYPE(val)	((val) >> 16 & 0xffff)
#define MEMFILE_ATTR(val)	((val) & 0xffff)
/* Used for OOM nofiier */
#define OOM_CONTROL		(0)

/*
 * Iteration constructs for visiting all cgroups (under a tree).  If
 * loops are exited prematurely (break), mem_cgroup_iter_break() must
 * be used for reference counting.
 */
#define for_each_mem_cgroup_tree(iter, root)		\
	for (iter = mem_cgroup_iter(root, NULL, NULL);	\
	     iter != NULL;				\
	     iter = mem_cgroup_iter(root, iter, NULL))

#define for_each_mem_cgroup(iter)			\
	for (iter = mem_cgroup_iter(NULL, NULL, NULL);	\
	     iter != NULL;				\
	     iter = mem_cgroup_iter(NULL, iter, NULL))

static inline bool should_force_charge(void)
{
	return tsk_is_oom_victim(current) || fatal_signal_pending(current) ||
		(current->flags & PF_EXITING);
}

/* Some nice accessors for the vmpressure. */
struct vmpressure *memcg_to_vmpressure(struct mem_cgroup *memcg)
{
	if (!memcg)
		memcg = root_mem_cgroup;
	return &memcg->vmpressure;
}

struct cgroup_subsys_state *vmpressure_to_css(struct vmpressure *vmpr)
{
	return &container_of(vmpr, struct mem_cgroup, vmpressure)->css;
}

#ifdef CONFIG_MEMCG_KMEM
extern spinlock_t css_set_lock;

static void obj_cgroup_release(struct percpu_ref *ref)
{
	struct obj_cgroup *objcg = container_of(ref, struct obj_cgroup, refcnt);
	struct mem_cgroup *memcg;
	unsigned int nr_bytes;
	unsigned int nr_pages;
	unsigned long flags;

	/*
	 * At this point all allocated objects are freed, and
	 * objcg->nr_charged_bytes can't have an arbitrary byte value.
	 * However, it can be PAGE_SIZE or (x * PAGE_SIZE).
	 *
	 * The following sequence can lead to it:
	 * 1) CPU0: objcg == stock->cached_objcg
	 * 2) CPU1: we do a small allocation (e.g. 92 bytes),
	 *          PAGE_SIZE bytes are charged
	 * 3) CPU1: a process from another memcg is allocating something,
	 *          the stock if flushed,
	 *          objcg->nr_charged_bytes = PAGE_SIZE - 92
	 * 5) CPU0: we do release this object,
	 *          92 bytes are added to stock->nr_bytes
	 * 6) CPU0: stock is flushed,
	 *          92 bytes are added to objcg->nr_charged_bytes
	 *
	 * In the result, nr_charged_bytes == PAGE_SIZE.
	 * This page will be uncharged in obj_cgroup_release().
	 */
	nr_bytes = atomic_read(&objcg->nr_charged_bytes);
	WARN_ON_ONCE(nr_bytes & (PAGE_SIZE - 1));
	nr_pages = nr_bytes >> PAGE_SHIFT;

	spin_lock_irqsave(&css_set_lock, flags);
	memcg = obj_cgroup_memcg(objcg);
	if (nr_pages)
		__memcg_kmem_uncharge(memcg, nr_pages);
	list_del(&objcg->list);
	mem_cgroup_put(memcg);
	spin_unlock_irqrestore(&css_set_lock, flags);

	percpu_ref_exit(ref);
	kfree_rcu(objcg, rcu);
}

static struct obj_cgroup *obj_cgroup_alloc(void)
{
	struct obj_cgroup *objcg;
	int ret;

	objcg = kzalloc(sizeof(struct obj_cgroup), GFP_KERNEL);
	if (!objcg)
		return NULL;

	ret = percpu_ref_init(&objcg->refcnt, obj_cgroup_release, 0,
			      GFP_KERNEL);
	if (ret) {
		kfree(objcg);
		return NULL;
	}
	INIT_LIST_HEAD(&objcg->list);
	return objcg;
}

static void memcg_reparent_objcgs(struct mem_cgroup *memcg,
				  struct mem_cgroup *parent)
{
	struct obj_cgroup *objcg, *iter;

	objcg = rcu_replace_pointer(memcg->objcg, NULL, true);

	spin_lock_irq(&css_set_lock);

	/* Move active objcg to the parent's list */
	xchg(&objcg->memcg, parent);
	css_get(&parent->css);
	list_add(&objcg->list, &parent->objcg_list);

	/* Move already reparented objcgs to the parent's list */
	list_for_each_entry(iter, &memcg->objcg_list, list) {
		css_get(&parent->css);
		xchg(&iter->memcg, parent);
		css_put(&memcg->css);
	}
	list_splice(&memcg->objcg_list, &parent->objcg_list);

	spin_unlock_irq(&css_set_lock);

	percpu_ref_kill(&objcg->refcnt);
}

/*
 * This will be used as a shrinker list's index.
 * The main reason for not using cgroup id for this:
 *  this works better in sparse environments, where we have a lot of memcgs,
 *  but only a few kmem-limited. Or also, if we have, for instance, 200
 *  memcgs, and none but the 200th is kmem-limited, we'd have to have a
 *  200 entry array for that.
 *
 * The current size of the caches array is stored in memcg_nr_cache_ids. It
 * will double each time we have to increase it.
 */
static DEFINE_IDA(memcg_cache_ida);
int memcg_nr_cache_ids;

/* Protects memcg_nr_cache_ids */
static DECLARE_RWSEM(memcg_cache_ids_sem);

void memcg_get_cache_ids(void)
{
	down_read(&memcg_cache_ids_sem);
}

void memcg_put_cache_ids(void)
{
	up_read(&memcg_cache_ids_sem);
}

/*
 * MIN_SIZE is different than 1, because we would like to avoid going through
 * the alloc/free process all the time. In a small machine, 4 kmem-limited
 * cgroups is a reasonable guess. In the future, it could be a parameter or
 * tunable, but that is strictly not necessary.
 *
 * MAX_SIZE should be as large as the number of cgrp_ids. Ideally, we could get
 * this constant directly from cgroup, but it is understandable that this is
 * better kept as an internal representation in cgroup.c. In any case, the
 * cgrp_id space is not getting any smaller, and we don't have to necessarily
 * increase ours as well if it increases.
 */
#define MEMCG_CACHES_MIN_SIZE 4
#define MEMCG_CACHES_MAX_SIZE MEM_CGROUP_ID_MAX

/*
 * A lot of the calls to the cache allocation functions are expected to be
 * inlined by the compiler. Since the calls to memcg_slab_pre_alloc_hook() are
 * conditional to this static branch, we'll have to allow modules that does
 * kmem_cache_alloc and the such to see this symbol as well
 */
DEFINE_STATIC_KEY_FALSE(memcg_kmem_enabled_key);
EXPORT_SYMBOL(memcg_kmem_enabled_key);
#endif

static int memcg_shrinker_map_size;
static DEFINE_MUTEX(memcg_shrinker_map_mutex);

static void memcg_free_shrinker_map_rcu(struct rcu_head *head)
{
	kvfree(container_of(head, struct memcg_shrinker_map, rcu));
}

static int memcg_expand_one_shrinker_map(struct mem_cgroup *memcg,
					 int size, int old_size)
{
	struct memcg_shrinker_map *new, *old;
	int nid;

	lockdep_assert_held(&memcg_shrinker_map_mutex);

	for_each_node(nid) {
		old = rcu_dereference_protected(
			mem_cgroup_nodeinfo(memcg, nid)->shrinker_map, true);
		/* Not yet online memcg */
		if (!old)
			return 0;

		new = kvmalloc_node(sizeof(*new) + size, GFP_KERNEL, nid);
		if (!new)
			return -ENOMEM;

		/* Set all old bits, clear all new bits */
		memset(new->map, (int)0xff, old_size);
		memset((void *)new->map + old_size, 0, size - old_size);

		rcu_assign_pointer(memcg->nodeinfo[nid]->shrinker_map, new);
		call_rcu(&old->rcu, memcg_free_shrinker_map_rcu);
	}

	return 0;
}

static void memcg_free_shrinker_maps(struct mem_cgroup *memcg)
{
	struct mem_cgroup_per_node *pn;
	struct memcg_shrinker_map *map;
	int nid;

	if (mem_cgroup_is_root(memcg))
		return;

	for_each_node(nid) {
		pn = mem_cgroup_nodeinfo(memcg, nid);
		map = rcu_dereference_protected(pn->shrinker_map, true);
		if (map)
			kvfree(map);
		rcu_assign_pointer(pn->shrinker_map, NULL);
	}
}

static int memcg_alloc_shrinker_maps(struct mem_cgroup *memcg)
{
	struct memcg_shrinker_map *map;
	int nid, size, ret = 0;

	if (mem_cgroup_is_root(memcg))
		return 0;

	mutex_lock(&memcg_shrinker_map_mutex);
	size = memcg_shrinker_map_size;
	for_each_node(nid) {
		map = kvzalloc_node(sizeof(*map) + size, GFP_KERNEL, nid);
		if (!map) {
			memcg_free_shrinker_maps(memcg);
			ret = -ENOMEM;
			break;
		}
		rcu_assign_pointer(memcg->nodeinfo[nid]->shrinker_map, map);
	}
	mutex_unlock(&memcg_shrinker_map_mutex);

	return ret;
}

int memcg_expand_shrinker_maps(int new_id)
{
	int size, old_size, ret = 0;
	struct mem_cgroup *memcg;

	size = DIV_ROUND_UP(new_id + 1, BITS_PER_LONG) * sizeof(unsigned long);
	old_size = memcg_shrinker_map_size;
	if (size <= old_size)
		return 0;

	mutex_lock(&memcg_shrinker_map_mutex);
	if (!root_mem_cgroup)
		goto unlock;

	for_each_mem_cgroup(memcg) {
		if (mem_cgroup_is_root(memcg))
			continue;
		ret = memcg_expand_one_shrinker_map(memcg, size, old_size);
		if (ret) {
			mem_cgroup_iter_break(NULL, memcg);
			goto unlock;
		}
	}
unlock:
	if (!ret)
		memcg_shrinker_map_size = size;
	mutex_unlock(&memcg_shrinker_map_mutex);
	return ret;
}

void memcg_set_shrinker_bit(struct mem_cgroup *memcg, int nid, int shrinker_id)
{
	if (shrinker_id >= 0 && memcg && !mem_cgroup_is_root(memcg)) {
		struct memcg_shrinker_map *map;

		rcu_read_lock();
		map = rcu_dereference(memcg->nodeinfo[nid]->shrinker_map);
		/* Pairs with smp mb in shrink_slab() */
		smp_mb__before_atomic();
		set_bit(shrinker_id, map->map);
		rcu_read_unlock();
	}
}

/**
 * mem_cgroup_css_from_page - css of the memcg associated with a page
 * @page: page of interest
 *
 * If memcg is bound to the default hierarchy, css of the memcg associated
 * with @page is returned.  The returned css remains associated with @page
 * until it is released.
 *
 * If memcg is bound to a traditional hierarchy, the css of root_mem_cgroup
 * is returned.
 */
struct cgroup_subsys_state *mem_cgroup_css_from_page(struct page *page)
{
	struct mem_cgroup *memcg;

	memcg = page->mem_cgroup;

	if (!memcg || !cgroup_subsys_on_dfl(memory_cgrp_subsys))
		memcg = root_mem_cgroup;

	return &memcg->css;
}

/**
 * page_cgroup_ino - return inode number of the memcg a page is charged to
 * @page: the page
 *
 * Look up the closest online ancestor of the memory cgroup @page is charged to
 * and return its inode number or 0 if @page is not charged to any cgroup. It
 * is safe to call this function without holding a reference to @page.
 *
 * Note, this function is inherently racy, because there is nothing to prevent
 * the cgroup inode from getting torn down and potentially reallocated a moment
 * after page_cgroup_ino() returns, so it only should be used by callers that
 * do not care (such as procfs interfaces).
 */
ino_t page_cgroup_ino(struct page *page)
{
	struct mem_cgroup *memcg;
	unsigned long ino = 0;

	rcu_read_lock();
	memcg = page->mem_cgroup;

	/*
	 * The lowest bit set means that memcg isn't a valid
	 * memcg pointer, but a obj_cgroups pointer.
	 * In this case the page is shared and doesn't belong
	 * to any specific memory cgroup.
	 */
	if ((unsigned long) memcg & 0x1UL)
		memcg = NULL;

	while (memcg && !(memcg->css.flags & CSS_ONLINE))
		memcg = parent_mem_cgroup(memcg);
	if (memcg)
		ino = cgroup_ino(memcg->css.cgroup);
	rcu_read_unlock();
	return ino;
}

static struct mem_cgroup_per_node *
mem_cgroup_page_nodeinfo(struct mem_cgroup *memcg, struct page *page)
{
	int nid = page_to_nid(page);

	return memcg->nodeinfo[nid];
}

static struct mem_cgroup_tree_per_node *
soft_limit_tree_node(int nid)
{
	return soft_limit_tree.rb_tree_per_node[nid];
}

static struct mem_cgroup_tree_per_node *
soft_limit_tree_from_page(struct page *page)
{
	int nid = page_to_nid(page);

	return soft_limit_tree.rb_tree_per_node[nid];
}

static void __mem_cgroup_insert_exceeded(struct mem_cgroup_per_node *mz,
					 struct mem_cgroup_tree_per_node *mctz,
					 unsigned long new_usage_in_excess)
{
	struct rb_node **p = &mctz->rb_root.rb_node;
	struct rb_node *parent = NULL;
	struct mem_cgroup_per_node *mz_node;
	bool rightmost = true;

	if (mz->on_tree)
		return;

	mz->usage_in_excess = new_usage_in_excess;
	if (!mz->usage_in_excess)
		return;
	while (*p) {
		parent = *p;
		mz_node = rb_entry(parent, struct mem_cgroup_per_node,
					tree_node);
		if (mz->usage_in_excess < mz_node->usage_in_excess) {
			p = &(*p)->rb_left;
			rightmost = false;
		}

		/*
		 * We can't avoid mem cgroups that are over their soft
		 * limit by the same amount
		 */
		else if (mz->usage_in_excess >= mz_node->usage_in_excess)
			p = &(*p)->rb_right;
	}

	if (rightmost)
		mctz->rb_rightmost = &mz->tree_node;

	rb_link_node(&mz->tree_node, parent, p);
	rb_insert_color(&mz->tree_node, &mctz->rb_root);
	mz->on_tree = true;
}

static void __mem_cgroup_remove_exceeded(struct mem_cgroup_per_node *mz,
					 struct mem_cgroup_tree_per_node *mctz)
{
	if (!mz->on_tree)
		return;

	if (&mz->tree_node == mctz->rb_rightmost)
		mctz->rb_rightmost = rb_prev(&mz->tree_node);

	rb_erase(&mz->tree_node, &mctz->rb_root);
	mz->on_tree = false;
}

static void mem_cgroup_remove_exceeded(struct mem_cgroup_per_node *mz,
				       struct mem_cgroup_tree_per_node *mctz)
{
	unsigned long flags;

	spin_lock_irqsave(&mctz->lock, flags);
	__mem_cgroup_remove_exceeded(mz, mctz);
	spin_unlock_irqrestore(&mctz->lock, flags);
}

static unsigned long soft_limit_excess(struct mem_cgroup *memcg)
{
	unsigned long nr_pages = page_counter_read(&memcg->memory);
	unsigned long soft_limit = READ_ONCE(memcg->soft_limit);
	unsigned long excess = 0;

	if (nr_pages > soft_limit)
		excess = nr_pages - soft_limit;

	return excess;
}

static void mem_cgroup_update_tree(struct mem_cgroup *memcg, struct page *page)
{
	unsigned long excess;
	struct mem_cgroup_per_node *mz;
	struct mem_cgroup_tree_per_node *mctz;

	mctz = soft_limit_tree_from_page(page);
	if (!mctz)
		return;
	/*
	 * Necessary to update all ancestors when hierarchy is used.
	 * because their event counter is not touched.
	 */
	for (; memcg; memcg = parent_mem_cgroup(memcg)) {
		mz = mem_cgroup_page_nodeinfo(memcg, page);
		excess = soft_limit_excess(memcg);
		/*
		 * We have to update the tree if mz is on RB-tree or
		 * mem is over its softlimit.
		 */
		if (excess || mz->on_tree) {
			unsigned long flags;

			spin_lock_irqsave(&mctz->lock, flags);
			/* if on-tree, remove it */
			if (mz->on_tree)
				__mem_cgroup_remove_exceeded(mz, mctz);
			/*
			 * Insert again. mz->usage_in_excess will be updated.
			 * If excess is 0, no tree ops.
			 */
			__mem_cgroup_insert_exceeded(mz, mctz, excess);
			spin_unlock_irqrestore(&mctz->lock, flags);
		}
	}
}

static void mem_cgroup_remove_from_trees(struct mem_cgroup *memcg)
{
	struct mem_cgroup_tree_per_node *mctz;
	struct mem_cgroup_per_node *mz;
	int nid;

	for_each_node(nid) {
		mz = mem_cgroup_nodeinfo(memcg, nid);
		mctz = soft_limit_tree_node(nid);
		if (mctz)
			mem_cgroup_remove_exceeded(mz, mctz);
	}
}

static struct mem_cgroup_per_node *
__mem_cgroup_largest_soft_limit_node(struct mem_cgroup_tree_per_node *mctz)
{
	struct mem_cgroup_per_node *mz;

retry:
	mz = NULL;
	if (!mctz->rb_rightmost)
		goto done;		/* Nothing to reclaim from */

	mz = rb_entry(mctz->rb_rightmost,
		      struct mem_cgroup_per_node, tree_node);
	/*
	 * Remove the node now but someone else can add it back,
	 * we will to add it back at the end of reclaim to its correct
	 * position in the tree.
	 */
	__mem_cgroup_remove_exceeded(mz, mctz);
	if (!soft_limit_excess(mz->memcg) ||
	    !css_tryget(&mz->memcg->css))
		goto retry;
done:
	return mz;
}

static struct mem_cgroup_per_node *
mem_cgroup_largest_soft_limit_node(struct mem_cgroup_tree_per_node *mctz)
{
	struct mem_cgroup_per_node *mz;

	spin_lock_irq(&mctz->lock);
	mz = __mem_cgroup_largest_soft_limit_node(mctz);
	spin_unlock_irq(&mctz->lock);
	return mz;
}

/**
 * __mod_memcg_state - update cgroup memory statistics
 * @memcg: the memory cgroup
 * @idx: the stat item - can be enum memcg_stat_item or enum node_stat_item
 * @val: delta to add to the counter, can be negative
 */
void __mod_memcg_state(struct mem_cgroup *memcg, int idx, int val)
{
	long x, threshold = MEMCG_CHARGE_BATCH;

	if (mem_cgroup_disabled())
		return;

	if (memcg_stat_item_in_bytes(idx))
		threshold <<= PAGE_SHIFT;

	x = val + __this_cpu_read(memcg->vmstats_percpu->stat[idx]);
	if (unlikely(abs(x) > threshold)) {
		struct mem_cgroup *mi;

		/*
		 * Batch local counters to keep them in sync with
		 * the hierarchical ones.
		 */
		__this_cpu_add(memcg->vmstats_local->stat[idx], x);
		for (mi = memcg; mi; mi = parent_mem_cgroup(mi))
			atomic_long_add(x, &mi->vmstats[idx]);
		x = 0;
	}
	__this_cpu_write(memcg->vmstats_percpu->stat[idx], x);
}

static struct mem_cgroup_per_node *
parent_nodeinfo(struct mem_cgroup_per_node *pn, int nid)
{
	struct mem_cgroup *parent;

	parent = parent_mem_cgroup(pn->memcg);
	if (!parent)
		return NULL;
	return mem_cgroup_nodeinfo(parent, nid);
}

void __mod_memcg_lruvec_state(struct lruvec *lruvec, enum node_stat_item idx,
			      int val)
{
	struct mem_cgroup_per_node *pn;
	struct mem_cgroup *memcg;
	long x, threshold = MEMCG_CHARGE_BATCH;

	pn = container_of(lruvec, struct mem_cgroup_per_node, lruvec);
	memcg = pn->memcg;

	/* Update memcg */
	__mod_memcg_state(memcg, idx, val);

	/* Update lruvec */
	__this_cpu_add(pn->lruvec_stat_local->count[idx], val);

	if (vmstat_item_in_bytes(idx))
		threshold <<= PAGE_SHIFT;

	x = val + __this_cpu_read(pn->lruvec_stat_cpu->count[idx]);
	if (unlikely(abs(x) > threshold)) {
		pg_data_t *pgdat = lruvec_pgdat(lruvec);
		struct mem_cgroup_per_node *pi;

		for (pi = pn; pi; pi = parent_nodeinfo(pi, pgdat->node_id))
			atomic_long_add(x, &pi->lruvec_stat[idx]);
		x = 0;
	}
	__this_cpu_write(pn->lruvec_stat_cpu->count[idx], x);
}

/**
 * __mod_lruvec_state - update lruvec memory statistics
 * @lruvec: the lruvec
 * @idx: the stat item
 * @val: delta to add to the counter, can be negative
 *
 * The lruvec is the intersection of the NUMA node and a cgroup. This
 * function updates the all three counters that are affected by a
 * change of state at this level: per-node, per-cgroup, per-lruvec.
 */
void __mod_lruvec_state(struct lruvec *lruvec, enum node_stat_item idx,
			int val)
{
	/* Update node */
	__mod_node_page_state(lruvec_pgdat(lruvec), idx, val);

	/* Update memcg and lruvec */
	if (!mem_cgroup_disabled())
		__mod_memcg_lruvec_state(lruvec, idx, val);
}

void __mod_lruvec_slab_state(void *p, enum node_stat_item idx, int val)
{
	pg_data_t *pgdat = page_pgdat(virt_to_page(p));
	struct mem_cgroup *memcg;
	struct lruvec *lruvec;

	rcu_read_lock();
	memcg = mem_cgroup_from_obj(p);

	/*
	 * Untracked pages have no memcg, no lruvec. Update only the
	 * node. If we reparent the slab objects to the root memcg,
	 * when we free the slab object, we need to update the per-memcg
	 * vmstats to keep it correct for the root memcg.
	 */
	if (!memcg) {
		__mod_node_page_state(pgdat, idx, val);
	} else {
		lruvec = mem_cgroup_lruvec(memcg, pgdat);
		__mod_lruvec_state(lruvec, idx, val);
	}
	rcu_read_unlock();
}

void mod_memcg_obj_state(void *p, int idx, int val)
{
	struct mem_cgroup *memcg;

	rcu_read_lock();
	memcg = mem_cgroup_from_obj(p);
	if (memcg)
		mod_memcg_state(memcg, idx, val);
	rcu_read_unlock();
}

/**
 * __count_memcg_events - account VM events in a cgroup
 * @memcg: the memory cgroup
 * @idx: the event item
 * @count: the number of events that occured
 */
void __count_memcg_events(struct mem_cgroup *memcg, enum vm_event_item idx,
			  unsigned long count)
{
	unsigned long x;

	if (mem_cgroup_disabled())
		return;

	x = count + __this_cpu_read(memcg->vmstats_percpu->events[idx]);
	if (unlikely(x > MEMCG_CHARGE_BATCH)) {
		struct mem_cgroup *mi;

		/*
		 * Batch local counters to keep them in sync with
		 * the hierarchical ones.
		 */
		__this_cpu_add(memcg->vmstats_local->events[idx], x);
		for (mi = memcg; mi; mi = parent_mem_cgroup(mi))
			atomic_long_add(x, &mi->vmevents[idx]);
		x = 0;
	}
	__this_cpu_write(memcg->vmstats_percpu->events[idx], x);
}

static unsigned long memcg_events(struct mem_cgroup *memcg, int event)
{
	return atomic_long_read(&memcg->vmevents[event]);
}

static unsigned long memcg_events_local(struct mem_cgroup *memcg, int event)
{
	long x = 0;
	int cpu;

	for_each_possible_cpu(cpu)
		x += per_cpu(memcg->vmstats_local->events[event], cpu);
	return x;
}

static void mem_cgroup_charge_statistics(struct mem_cgroup *memcg,
					 struct page *page,
					 int nr_pages)
{
	/* pagein of a big page is an event. So, ignore page size */
	if (nr_pages > 0)
		__count_memcg_events(memcg, PGPGIN, 1);
	else {
		__count_memcg_events(memcg, PGPGOUT, 1);
		nr_pages = -nr_pages; /* for event */
	}

	__this_cpu_add(memcg->vmstats_percpu->nr_page_events, nr_pages);
}

static bool mem_cgroup_event_ratelimit(struct mem_cgroup *memcg,
				       enum mem_cgroup_events_target target)
{
	unsigned long val, next;

	val = __this_cpu_read(memcg->vmstats_percpu->nr_page_events);
	next = __this_cpu_read(memcg->vmstats_percpu->targets[target]);
	/* from time_after() in jiffies.h */
	if ((long)(next - val) < 0) {
		switch (target) {
		case MEM_CGROUP_TARGET_THRESH:
			next = val + THRESHOLDS_EVENTS_TARGET;
			break;
		case MEM_CGROUP_TARGET_SOFTLIMIT:
			next = val + SOFTLIMIT_EVENTS_TARGET;
			break;
		default:
			break;
		}
		__this_cpu_write(memcg->vmstats_percpu->targets[target], next);
		return true;
	}
	return false;
}

/*
 * Check events in order.
 *
 */
static void memcg_check_events(struct mem_cgroup *memcg, struct page *page)
{
	/* threshold event is triggered in finer grain than soft limit */
	if (unlikely(mem_cgroup_event_ratelimit(memcg,
						MEM_CGROUP_TARGET_THRESH))) {
		bool do_softlimit;

		do_softlimit = mem_cgroup_event_ratelimit(memcg,
						MEM_CGROUP_TARGET_SOFTLIMIT);
		mem_cgroup_threshold(memcg);
		if (unlikely(do_softlimit))
			mem_cgroup_update_tree(memcg, page);
	}
}

struct mem_cgroup *mem_cgroup_from_task(struct task_struct *p)
{
	/*
	 * mm_update_next_owner() may clear mm->owner to NULL
	 * if it races with swapoff, page migration, etc.
	 * So this can be called with p == NULL.
	 */
	if (unlikely(!p))
		return NULL;

	return mem_cgroup_from_css(task_css(p, memory_cgrp_id));
}
EXPORT_SYMBOL(mem_cgroup_from_task);

/**
 * get_mem_cgroup_from_mm: Obtain a reference on given mm_struct's memcg.
 * @mm: mm from which memcg should be extracted. It can be NULL.
 *
 * Obtain a reference on mm->memcg and returns it if successful. Otherwise
 * root_mem_cgroup is returned. However if mem_cgroup is disabled, NULL is
 * returned.
 */
struct mem_cgroup *get_mem_cgroup_from_mm(struct mm_struct *mm)
{
	struct mem_cgroup *memcg;

	if (mem_cgroup_disabled())
		return NULL;

	rcu_read_lock();
	do {
		/*
		 * Page cache insertions can happen withou an
		 * actual mm context, e.g. during disk probing
		 * on boot, loopback IO, acct() writes etc.
		 */
		if (unlikely(!mm))
			memcg = root_mem_cgroup;
		else {
			memcg = mem_cgroup_from_task(rcu_dereference(mm->owner));
			if (unlikely(!memcg))
				memcg = root_mem_cgroup;
		}
	} while (!css_tryget(&memcg->css));
	rcu_read_unlock();
	return memcg;
}
EXPORT_SYMBOL(get_mem_cgroup_from_mm);

/**
 * get_mem_cgroup_from_page: Obtain a reference on given page's memcg.
 * @page: page from which memcg should be extracted.
 *
 * Obtain a reference on page->memcg and returns it if successful. Otherwise
 * root_mem_cgroup is returned.
 */
struct mem_cgroup *get_mem_cgroup_from_page(struct page *page)
{
	struct mem_cgroup *memcg = page->mem_cgroup;

	if (mem_cgroup_disabled())
		return NULL;

	rcu_read_lock();
	/* Page should not get uncharged and freed memcg under us. */
	if (!memcg || WARN_ON_ONCE(!css_tryget(&memcg->css)))
		memcg = root_mem_cgroup;
	rcu_read_unlock();
	return memcg;
}
EXPORT_SYMBOL(get_mem_cgroup_from_page);

static __always_inline struct mem_cgroup *active_memcg(void)
{
	if (in_interrupt())
		return this_cpu_read(int_active_memcg);
	else
		return current->active_memcg;
}

static __always_inline struct mem_cgroup *get_active_memcg(void)
{
	struct mem_cgroup *memcg;

	rcu_read_lock();
	memcg = active_memcg();
	if (memcg) {
		/* current->active_memcg must hold a ref. */
		if (WARN_ON_ONCE(!css_tryget(&memcg->css)))
			memcg = root_mem_cgroup;
		else
			memcg = current->active_memcg;
	}
	rcu_read_unlock();

	return memcg;
}

static __always_inline bool memcg_kmem_bypass(void)
{
	/* Allow remote memcg charging from any context. */
	if (unlikely(active_memcg()))
		return false;

	/* Memcg to charge can't be determined. */
	if (in_interrupt() || !current->mm || (current->flags & PF_KTHREAD))
		return true;

	return false;
}

/**
 * If active memcg is set, do not fallback to current->mm->memcg.
 */
static __always_inline struct mem_cgroup *get_mem_cgroup_from_current(void)
{
	if (memcg_kmem_bypass())
		return NULL;

	if (unlikely(active_memcg()))
		return get_active_memcg();

	return get_mem_cgroup_from_mm(current->mm);
}

/**
 * mem_cgroup_iter - iterate over memory cgroup hierarchy
 * @root: hierarchy root
 * @prev: previously returned memcg, NULL on first invocation
 * @reclaim: cookie for shared reclaim walks, NULL for full walks
 *
 * Returns references to children of the hierarchy below @root, or
 * @root itself, or %NULL after a full round-trip.
 *
 * Caller must pass the return value in @prev on subsequent
 * invocations for reference counting, or use mem_cgroup_iter_break()
 * to cancel a hierarchy walk before the round-trip is complete.
 *
 * Reclaimers can specify a node in @reclaim to divide up the memcgs
 * in the hierarchy among all concurrent reclaimers operating on the
 * same node.
 */
struct mem_cgroup *mem_cgroup_iter(struct mem_cgroup *root,
				   struct mem_cgroup *prev,
				   struct mem_cgroup_reclaim_cookie *reclaim)
{
	struct mem_cgroup_reclaim_iter *iter;
	struct cgroup_subsys_state *css = NULL;
	struct mem_cgroup *memcg = NULL;
	struct mem_cgroup *pos = NULL;

	if (mem_cgroup_disabled())
		return NULL;

	if (!root)
		root = root_mem_cgroup;

	if (prev && !reclaim)
		pos = prev;

	if (!root->use_hierarchy && root != root_mem_cgroup) {
		if (prev)
			goto out;
		return root;
	}

	rcu_read_lock();

	if (reclaim) {
		struct mem_cgroup_per_node *mz;

		mz = mem_cgroup_nodeinfo(root, reclaim->pgdat->node_id);
		iter = &mz->iter;

		if (prev && reclaim->generation != iter->generation)
			goto out_unlock;

		while (1) {
			pos = READ_ONCE(iter->position);
			if (!pos || css_tryget(&pos->css))
				break;
			/*
			 * css reference reached zero, so iter->position will
			 * be cleared by ->css_released. However, we should not
			 * rely on this happening soon, because ->css_released
			 * is called from a work queue, and by busy-waiting we
			 * might block it. So we clear iter->position right
			 * away.
			 */
			(void)cmpxchg(&iter->position, pos, NULL);
		}
	}

	if (pos)
		css = &pos->css;

	for (;;) {
		css = css_next_descendant_pre(css, &root->css);
		if (!css) {
			/*
			 * Reclaimers share the hierarchy walk, and a
			 * new one might jump in right at the end of
			 * the hierarchy - make sure they see at least
			 * one group and restart from the beginning.
			 */
			if (!prev)
				continue;
			break;
		}

		/*
		 * Verify the css and acquire a reference.  The root
		 * is provided by the caller, so we know it's alive
		 * and kicking, and don't take an extra reference.
		 */
		memcg = mem_cgroup_from_css(css);

		if (css == &root->css)
			break;

		if (css_tryget(css))
			break;

		memcg = NULL;
	}

	if (reclaim) {
		/*
		 * The position could have already been updated by a competing
		 * thread, so check that the value hasn't changed since we read
		 * it to avoid reclaiming from the same cgroup twice.
		 */
		(void)cmpxchg(&iter->position, pos, memcg);

		if (pos)
			css_put(&pos->css);

		if (!memcg)
			iter->generation++;
		else if (!prev)
			reclaim->generation = iter->generation;
	}

out_unlock:
	rcu_read_unlock();
out:
	if (prev && prev != root)
		css_put(&prev->css);

	return memcg;
}

/**
 * mem_cgroup_iter_break - abort a hierarchy walk prematurely
 * @root: hierarchy root
 * @prev: last visited hierarchy member as returned by mem_cgroup_iter()
 */
void mem_cgroup_iter_break(struct mem_cgroup *root,
			   struct mem_cgroup *prev)
{
	if (!root)
		root = root_mem_cgroup;
	if (prev && prev != root)
		css_put(&prev->css);
}

static void __invalidate_reclaim_iterators(struct mem_cgroup *from,
					struct mem_cgroup *dead_memcg)
{
	struct mem_cgroup_reclaim_iter *iter;
	struct mem_cgroup_per_node *mz;
	int nid;

	for_each_node(nid) {
		mz = mem_cgroup_nodeinfo(from, nid);
		iter = &mz->iter;
		cmpxchg(&iter->position, dead_memcg, NULL);
	}
}

static void invalidate_reclaim_iterators(struct mem_cgroup *dead_memcg)
{
	struct mem_cgroup *memcg = dead_memcg;
	struct mem_cgroup *last;

	do {
		__invalidate_reclaim_iterators(memcg, dead_memcg);
		last = memcg;
	} while ((memcg = parent_mem_cgroup(memcg)));

	/*
	 * When cgruop1 non-hierarchy mode is used,
	 * parent_mem_cgroup() does not walk all the way up to the
	 * cgroup root (root_mem_cgroup). So we have to handle
	 * dead_memcg from cgroup root separately.
	 */
	if (last != root_mem_cgroup)
		__invalidate_reclaim_iterators(root_mem_cgroup,
						dead_memcg);
}

/**
 * mem_cgroup_scan_tasks - iterate over tasks of a memory cgroup hierarchy
 * @memcg: hierarchy root
 * @fn: function to call for each task
 * @arg: argument passed to @fn
 *
 * This function iterates over tasks attached to @memcg or to any of its
 * descendants and calls @fn for each task. If @fn returns a non-zero
 * value, the function breaks the iteration loop and returns the value.
 * Otherwise, it will iterate over all tasks and return 0.
 *
 * This function must not be called for the root memory cgroup.
 */
int mem_cgroup_scan_tasks(struct mem_cgroup *memcg,
			  int (*fn)(struct task_struct *, void *), void *arg)
{
	struct mem_cgroup *iter;
	int ret = 0;

	BUG_ON(memcg == root_mem_cgroup);

	for_each_mem_cgroup_tree(iter, memcg) {
		struct css_task_iter it;
		struct task_struct *task;

		css_task_iter_start(&iter->css, CSS_TASK_ITER_PROCS, &it);
		while (!ret && (task = css_task_iter_next(&it)))
			ret = fn(task, arg);
		css_task_iter_end(&it);
		if (ret) {
			mem_cgroup_iter_break(memcg, iter);
			break;
		}
	}
	return ret;
}

/**
 * mem_cgroup_page_lruvec - return lruvec for isolating/putting an LRU page
 * @page: the page
 * @pgdat: pgdat of the page
 *
 * This function relies on page->mem_cgroup being stable - see the
 * access rules in commit_charge().
 */
struct lruvec *mem_cgroup_page_lruvec(struct page *page, struct pglist_data *pgdat)
{
	struct mem_cgroup_per_node *mz;
	struct mem_cgroup *memcg;
	struct lruvec *lruvec;

	if (mem_cgroup_disabled()) {
		lruvec = &pgdat->__lruvec;
		goto out;
	}

	memcg = page->mem_cgroup;
	/*
	 * Swapcache readahead pages are added to the LRU - and
	 * possibly migrated - before they are charged.
	 */
	if (!memcg)
		memcg = root_mem_cgroup;

	mz = mem_cgroup_page_nodeinfo(memcg, page);
	lruvec = &mz->lruvec;
out:
	/*
	 * Since a node can be onlined after the mem_cgroup was created,
	 * we have to be prepared to initialize lruvec->zone here;
	 * and if offlined then reonlined, we need to reinitialize it.
	 */
	if (unlikely(lruvec->pgdat != pgdat))
		lruvec->pgdat = pgdat;
	return lruvec;
}

/**
 * mem_cgroup_update_lru_size - account for adding or removing an lru page
 * @lruvec: mem_cgroup per zone lru vector
 * @lru: index of lru list the page is sitting on
 * @zid: zone id of the accounted pages
 * @nr_pages: positive when adding or negative when removing
 *
 * This function must be called under lru_lock, just before a page is added
 * to or just after a page is removed from an lru list (that ordering being
 * so as to allow it to check that lru_size 0 is consistent with list_empty).
 */
void mem_cgroup_update_lru_size(struct lruvec *lruvec, enum lru_list lru,
				int zid, int nr_pages)
{
	struct mem_cgroup_per_node *mz;
	unsigned long *lru_size;
	long size;

	if (mem_cgroup_disabled())
		return;

	mz = container_of(lruvec, struct mem_cgroup_per_node, lruvec);
	lru_size = &mz->lru_zone_size[zid][lru];

	if (nr_pages < 0)
		*lru_size += nr_pages;

	size = *lru_size;
	if (WARN_ONCE(size < 0,
		"%s(%p, %d, %d): lru_size %ld\n",
		__func__, lruvec, lru, nr_pages, size)) {
		VM_BUG_ON(1);
		*lru_size = 0;
	}

	if (nr_pages > 0)
		*lru_size += nr_pages;
}

/**
 * mem_cgroup_margin - calculate chargeable space of a memory cgroup
 * @memcg: the memory cgroup
 *
 * Returns the maximum amount of memory @mem can be charged with, in
 * pages.
 */
static unsigned long mem_cgroup_margin(struct mem_cgroup *memcg)
{
	unsigned long margin = 0;
	unsigned long count;
	unsigned long limit;

	count = page_counter_read(&memcg->memory);
	limit = READ_ONCE(memcg->memory.max);
	if (count < limit)
		margin = limit - count;

	if (do_memsw_account()) {
		count = page_counter_read(&memcg->memsw);
		limit = READ_ONCE(memcg->memsw.max);
		if (count < limit)
			margin = min(margin, limit - count);
		else
			margin = 0;
	}

	return margin;
}

/*
 * A routine for checking "mem" is under move_account() or not.
 *
 * Checking a cgroup is mc.from or mc.to or under hierarchy of
 * moving cgroups. This is for waiting at high-memory pressure
 * caused by "move".
 */
static bool mem_cgroup_under_move(struct mem_cgroup *memcg)
{
	struct mem_cgroup *from;
	struct mem_cgroup *to;
	bool ret = false;
	/*
	 * Unlike task_move routines, we access mc.to, mc.from not under
	 * mutual exclusion by cgroup_mutex. Here, we take spinlock instead.
	 */
	spin_lock(&mc.lock);
	from = mc.from;
	to = mc.to;
	if (!from)
		goto unlock;

	ret = mem_cgroup_is_descendant(from, memcg) ||
		mem_cgroup_is_descendant(to, memcg);
unlock:
	spin_unlock(&mc.lock);
	return ret;
}

static bool mem_cgroup_wait_acct_move(struct mem_cgroup *memcg)
{
	if (mc.moving_task && current != mc.moving_task) {
		if (mem_cgroup_under_move(memcg)) {
			DEFINE_WAIT(wait);
			prepare_to_wait(&mc.waitq, &wait, TASK_INTERRUPTIBLE);
			/* moving charge context might have finished. */
			if (mc.moving_task)
				schedule();
			finish_wait(&mc.waitq, &wait);
			return true;
		}
	}
	return false;
}

struct memory_stat {
	const char *name;
	unsigned int ratio;
	unsigned int idx;
};

static struct memory_stat memory_stats[] = {
	{ "anon", PAGE_SIZE, NR_ANON_MAPPED },
	{ "file", PAGE_SIZE, NR_FILE_PAGES },
	{ "kernel_stack", 1024, NR_KERNEL_STACK_KB },
	{ "percpu", 1, MEMCG_PERCPU_B },
	{ "sock", PAGE_SIZE, MEMCG_SOCK },
	{ "shmem", PAGE_SIZE, NR_SHMEM },
	{ "file_mapped", PAGE_SIZE, NR_FILE_MAPPED },
	{ "file_dirty", PAGE_SIZE, NR_FILE_DIRTY },
	{ "file_writeback", PAGE_SIZE, NR_WRITEBACK },
#ifdef CONFIG_TRANSPARENT_HUGEPAGE
	/*
	 * The ratio will be initialized in memory_stats_init(). Because
	 * on some architectures, the macro of HPAGE_PMD_SIZE is not
	 * constant(e.g. powerpc).
	 */
	{ "anon_thp", 0, NR_ANON_THPS },
#endif
	{ "inactive_anon", PAGE_SIZE, NR_INACTIVE_ANON },
	{ "active_anon", PAGE_SIZE, NR_ACTIVE_ANON },
	{ "inactive_file", PAGE_SIZE, NR_INACTIVE_FILE },
	{ "active_file", PAGE_SIZE, NR_ACTIVE_FILE },
	{ "unevictable", PAGE_SIZE, NR_UNEVICTABLE },

	/*
	 * Note: The slab_reclaimable and slab_unreclaimable must be
	 * together and slab_reclaimable must be in front.
	 */
	{ "slab_reclaimable", 1, NR_SLAB_RECLAIMABLE_B },
	{ "slab_unreclaimable", 1, NR_SLAB_UNRECLAIMABLE_B },

	/* The memory events */
	{ "workingset_refault_anon", 1, WORKINGSET_REFAULT_ANON },
	{ "workingset_refault_file", 1, WORKINGSET_REFAULT_FILE },
	{ "workingset_activate_anon", 1, WORKINGSET_ACTIVATE_ANON },
	{ "workingset_activate_file", 1, WORKINGSET_ACTIVATE_FILE },
	{ "workingset_restore_anon", 1, WORKINGSET_RESTORE_ANON },
	{ "workingset_restore_file", 1, WORKINGSET_RESTORE_FILE },
	{ "workingset_nodereclaim", 1, WORKINGSET_NODERECLAIM },
};

static int __init memory_stats_init(void)
{
	int i;

	for (i = 0; i < ARRAY_SIZE(memory_stats); i++) {
#ifdef CONFIG_TRANSPARENT_HUGEPAGE
		if (memory_stats[i].idx == NR_ANON_THPS)
			memory_stats[i].ratio = HPAGE_PMD_SIZE;
#endif
		VM_BUG_ON(!memory_stats[i].ratio);
		VM_BUG_ON(memory_stats[i].idx >= MEMCG_NR_STAT);
	}

	return 0;
}
pure_initcall(memory_stats_init);

static char *memory_stat_format(struct mem_cgroup *memcg)
{
	struct seq_buf s;
	int i;

	seq_buf_init(&s, kmalloc(PAGE_SIZE, GFP_KERNEL), PAGE_SIZE);
	if (!s.buffer)
		return NULL;

	/*
	 * Provide statistics on the state of the memory subsystem as
	 * well as cumulative event counters that show past behavior.
	 *
	 * This list is ordered following a combination of these gradients:
	 * 1) generic big picture -> specifics and details
	 * 2) reflecting userspace activity -> reflecting kernel heuristics
	 *
	 * Current memory state:
	 */

	for (i = 0; i < ARRAY_SIZE(memory_stats); i++) {
		u64 size;

		size = memcg_page_state(memcg, memory_stats[i].idx);
		size *= memory_stats[i].ratio;
		seq_buf_printf(&s, "%s %llu\n", memory_stats[i].name, size);

		if (unlikely(memory_stats[i].idx == NR_SLAB_UNRECLAIMABLE_B)) {
			size = memcg_page_state(memcg, NR_SLAB_RECLAIMABLE_B) +
			       memcg_page_state(memcg, NR_SLAB_UNRECLAIMABLE_B);
			seq_buf_printf(&s, "slab %llu\n", size);
		}
	}

	/* Accumulated memory events */

	seq_buf_printf(&s, "%s %lu\n", vm_event_name(PGFAULT),
		       memcg_events(memcg, PGFAULT));
	seq_buf_printf(&s, "%s %lu\n", vm_event_name(PGMAJFAULT),
		       memcg_events(memcg, PGMAJFAULT));
	seq_buf_printf(&s, "%s %lu\n",  vm_event_name(PGREFILL),
		       memcg_events(memcg, PGREFILL));
	seq_buf_printf(&s, "pgscan %lu\n",
		       memcg_events(memcg, PGSCAN_KSWAPD) +
		       memcg_events(memcg, PGSCAN_DIRECT));
	seq_buf_printf(&s, "pgsteal %lu\n",
		       memcg_events(memcg, PGSTEAL_KSWAPD) +
		       memcg_events(memcg, PGSTEAL_DIRECT));
	seq_buf_printf(&s, "%s %lu\n", vm_event_name(PGACTIVATE),
		       memcg_events(memcg, PGACTIVATE));
	seq_buf_printf(&s, "%s %lu\n", vm_event_name(PGDEACTIVATE),
		       memcg_events(memcg, PGDEACTIVATE));
	seq_buf_printf(&s, "%s %lu\n", vm_event_name(PGLAZYFREE),
		       memcg_events(memcg, PGLAZYFREE));
	seq_buf_printf(&s, "%s %lu\n", vm_event_name(PGLAZYFREED),
		       memcg_events(memcg, PGLAZYFREED));

#ifdef CONFIG_TRANSPARENT_HUGEPAGE
	seq_buf_printf(&s, "%s %lu\n", vm_event_name(THP_FAULT_ALLOC),
		       memcg_events(memcg, THP_FAULT_ALLOC));
	seq_buf_printf(&s, "%s %lu\n", vm_event_name(THP_COLLAPSE_ALLOC),
		       memcg_events(memcg, THP_COLLAPSE_ALLOC));
#endif /* CONFIG_TRANSPARENT_HUGEPAGE */

	/* The above should easily fit into one page */
	WARN_ON_ONCE(seq_buf_has_overflowed(&s));

	return s.buffer;
}

#define K(x) ((x) << (PAGE_SHIFT-10))
/**
 * mem_cgroup_print_oom_context: Print OOM information relevant to
 * memory controller.
 * @memcg: The memory cgroup that went over limit
 * @p: Task that is going to be killed
 *
 * NOTE: @memcg and @p's mem_cgroup can be different when hierarchy is
 * enabled
 */
void mem_cgroup_print_oom_context(struct mem_cgroup *memcg, struct task_struct *p)
{
	rcu_read_lock();

	if (memcg) {
		pr_cont(",oom_memcg=");
		pr_cont_cgroup_path(memcg->css.cgroup);
	} else
		pr_cont(",global_oom");
	if (p) {
		pr_cont(",task_memcg=");
		pr_cont_cgroup_path(task_cgroup(p, memory_cgrp_id));
	}
	rcu_read_unlock();
}

/**
 * mem_cgroup_print_oom_meminfo: Print OOM memory information relevant to
 * memory controller.
 * @memcg: The memory cgroup that went over limit
 */
void mem_cgroup_print_oom_meminfo(struct mem_cgroup *memcg)
{
	char *buf;

	pr_info("memory: usage %llukB, limit %llukB, failcnt %lu\n",
		K((u64)page_counter_read(&memcg->memory)),
		K((u64)READ_ONCE(memcg->memory.max)), memcg->memory.failcnt);
	if (cgroup_subsys_on_dfl(memory_cgrp_subsys))
		pr_info("swap: usage %llukB, limit %llukB, failcnt %lu\n",
			K((u64)page_counter_read(&memcg->swap)),
			K((u64)READ_ONCE(memcg->swap.max)), memcg->swap.failcnt);
	else {
		pr_info("memory+swap: usage %llukB, limit %llukB, failcnt %lu\n",
			K((u64)page_counter_read(&memcg->memsw)),
			K((u64)memcg->memsw.max), memcg->memsw.failcnt);
		pr_info("kmem: usage %llukB, limit %llukB, failcnt %lu\n",
			K((u64)page_counter_read(&memcg->kmem)),
			K((u64)memcg->kmem.max), memcg->kmem.failcnt);
	}

	pr_info("Memory cgroup stats for ");
	pr_cont_cgroup_path(memcg->css.cgroup);
	pr_cont(":");
	buf = memory_stat_format(memcg);
	if (!buf)
		return;
	pr_info("%s", buf);
	kfree(buf);
}

/*
 * Return the memory (and swap, if configured) limit for a memcg.
 */
unsigned long mem_cgroup_get_max(struct mem_cgroup *memcg)
{
	unsigned long max = READ_ONCE(memcg->memory.max);

	if (cgroup_subsys_on_dfl(memory_cgrp_subsys)) {
		if (mem_cgroup_swappiness(memcg))
			max += min(READ_ONCE(memcg->swap.max),
				   (unsigned long)total_swap_pages);
	} else { /* v1 */
		if (mem_cgroup_swappiness(memcg)) {
			/* Calculate swap excess capacity from memsw limit */
			unsigned long swap = READ_ONCE(memcg->memsw.max) - max;

			max += min(swap, (unsigned long)total_swap_pages);
		}
	}
	return max;
}

unsigned long mem_cgroup_size(struct mem_cgroup *memcg)
{
	return page_counter_read(&memcg->memory);
}

static bool mem_cgroup_out_of_memory(struct mem_cgroup *memcg, gfp_t gfp_mask,
				     int order)
{
	struct oom_control oc = {
		.zonelist = NULL,
		.nodemask = NULL,
		.memcg = memcg,
		.gfp_mask = gfp_mask,
		.order = order,
	};
	bool ret = true;

	if (mutex_lock_killable(&oom_lock))
		return true;

	if (mem_cgroup_margin(memcg) >= (1 << order))
		goto unlock;

	/*
	 * A few threads which were not waiting at mutex_lock_killable() can
	 * fail to bail out. Therefore, check again after holding oom_lock.
	 */
	ret = should_force_charge() || out_of_memory(&oc);

unlock:
	mutex_unlock(&oom_lock);
	return ret;
}

static int mem_cgroup_soft_reclaim(struct mem_cgroup *root_memcg,
				   pg_data_t *pgdat,
				   gfp_t gfp_mask,
				   unsigned long *total_scanned)
{
	struct mem_cgroup *victim = NULL;
	int total = 0;
	int loop = 0;
	unsigned long excess;
	unsigned long nr_scanned;
	struct mem_cgroup_reclaim_cookie reclaim = {
		.pgdat = pgdat,
	};

	excess = soft_limit_excess(root_memcg);

	while (1) {
		victim = mem_cgroup_iter(root_memcg, victim, &reclaim);
		if (!victim) {
			loop++;
			if (loop >= 2) {
				/*
				 * If we have not been able to reclaim
				 * anything, it might because there are
				 * no reclaimable pages under this hierarchy
				 */
				if (!total)
					break;
				/*
				 * We want to do more targeted reclaim.
				 * excess >> 2 is not to excessive so as to
				 * reclaim too much, nor too less that we keep
				 * coming back to reclaim from this cgroup
				 */
				if (total >= (excess >> 2) ||
					(loop > MEM_CGROUP_MAX_RECLAIM_LOOPS))
					break;
			}
			continue;
		}
		total += mem_cgroup_shrink_node(victim, gfp_mask, false,
					pgdat, &nr_scanned);
		*total_scanned += nr_scanned;
		if (!soft_limit_excess(root_memcg))
			break;
	}
	mem_cgroup_iter_break(root_memcg, victim);
	return total;
}

#ifdef CONFIG_LOCKDEP
static struct lockdep_map memcg_oom_lock_dep_map = {
	.name = "memcg_oom_lock",
};
#endif

static DEFINE_SPINLOCK(memcg_oom_lock);

/*
 * Check OOM-Killer is already running under our hierarchy.
 * If someone is running, return false.
 */
static bool mem_cgroup_oom_trylock(struct mem_cgroup *memcg)
{
	struct mem_cgroup *iter, *failed = NULL;

	spin_lock(&memcg_oom_lock);

	for_each_mem_cgroup_tree(iter, memcg) {
		if (iter->oom_lock) {
			/*
			 * this subtree of our hierarchy is already locked
			 * so we cannot give a lock.
			 */
			failed = iter;
			mem_cgroup_iter_break(memcg, iter);
			break;
		} else
			iter->oom_lock = true;
	}

	if (failed) {
		/*
		 * OK, we failed to lock the whole subtree so we have
		 * to clean up what we set up to the failing subtree
		 */
		for_each_mem_cgroup_tree(iter, memcg) {
			if (iter == failed) {
				mem_cgroup_iter_break(memcg, iter);
				break;
			}
			iter->oom_lock = false;
		}
	} else
		mutex_acquire(&memcg_oom_lock_dep_map, 0, 1, _RET_IP_);

	spin_unlock(&memcg_oom_lock);

	return !failed;
}

static void mem_cgroup_oom_unlock(struct mem_cgroup *memcg)
{
	struct mem_cgroup *iter;

	spin_lock(&memcg_oom_lock);
	mutex_release(&memcg_oom_lock_dep_map, _RET_IP_);
	for_each_mem_cgroup_tree(iter, memcg)
		iter->oom_lock = false;
	spin_unlock(&memcg_oom_lock);
}

static void mem_cgroup_mark_under_oom(struct mem_cgroup *memcg)
{
	struct mem_cgroup *iter;

	spin_lock(&memcg_oom_lock);
	for_each_mem_cgroup_tree(iter, memcg)
		iter->under_oom++;
	spin_unlock(&memcg_oom_lock);
}

static void mem_cgroup_unmark_under_oom(struct mem_cgroup *memcg)
{
	struct mem_cgroup *iter;

	/*
	 * Be careful about under_oom underflows becase a child memcg
	 * could have been added after mem_cgroup_mark_under_oom.
	 */
	spin_lock(&memcg_oom_lock);
	for_each_mem_cgroup_tree(iter, memcg)
		if (iter->under_oom > 0)
			iter->under_oom--;
	spin_unlock(&memcg_oom_lock);
}

static DECLARE_WAIT_QUEUE_HEAD(memcg_oom_waitq);

struct oom_wait_info {
	struct mem_cgroup *memcg;
	wait_queue_entry_t	wait;
};

static int memcg_oom_wake_function(wait_queue_entry_t *wait,
	unsigned mode, int sync, void *arg)
{
	struct mem_cgroup *wake_memcg = (struct mem_cgroup *)arg;
	struct mem_cgroup *oom_wait_memcg;
	struct oom_wait_info *oom_wait_info;

	oom_wait_info = container_of(wait, struct oom_wait_info, wait);
	oom_wait_memcg = oom_wait_info->memcg;

	if (!mem_cgroup_is_descendant(wake_memcg, oom_wait_memcg) &&
	    !mem_cgroup_is_descendant(oom_wait_memcg, wake_memcg))
		return 0;
	return autoremove_wake_function(wait, mode, sync, arg);
}

static void memcg_oom_recover(struct mem_cgroup *memcg)
{
	/*
	 * For the following lockless ->under_oom test, the only required
	 * guarantee is that it must see the state asserted by an OOM when
	 * this function is called as a result of userland actions
	 * triggered by the notification of the OOM.  This is trivially
	 * achieved by invoking mem_cgroup_mark_under_oom() before
	 * triggering notification.
	 */
	if (memcg && memcg->under_oom)
		__wake_up(&memcg_oom_waitq, TASK_NORMAL, 0, memcg);
}

enum oom_status {
	OOM_SUCCESS,
	OOM_FAILED,
	OOM_ASYNC,
	OOM_SKIPPED
};

static enum oom_status mem_cgroup_oom(struct mem_cgroup *memcg, gfp_t mask, int order)
{
	enum oom_status ret;
	bool locked;

	if (order > PAGE_ALLOC_COSTLY_ORDER)
		return OOM_SKIPPED;

	memcg_memory_event(memcg, MEMCG_OOM);

	/*
	 * We are in the middle of the charge context here, so we
	 * don't want to block when potentially sitting on a callstack
	 * that holds all kinds of filesystem and mm locks.
	 *
	 * cgroup1 allows disabling the OOM killer and waiting for outside
	 * handling until the charge can succeed; remember the context and put
	 * the task to sleep at the end of the page fault when all locks are
	 * released.
	 *
	 * On the other hand, in-kernel OOM killer allows for an async victim
	 * memory reclaim (oom_reaper) and that means that we are not solely
	 * relying on the oom victim to make a forward progress and we can
	 * invoke the oom killer here.
	 *
	 * Please note that mem_cgroup_out_of_memory might fail to find a
	 * victim and then we have to bail out from the charge path.
	 */
	if (memcg->oom_kill_disable) {
		if (!current->in_user_fault)
			return OOM_SKIPPED;
		css_get(&memcg->css);
		current->memcg_in_oom = memcg;
		current->memcg_oom_gfp_mask = mask;
		current->memcg_oom_order = order;

		return OOM_ASYNC;
	}

	mem_cgroup_mark_under_oom(memcg);

	locked = mem_cgroup_oom_trylock(memcg);

	if (locked)
		mem_cgroup_oom_notify(memcg);

	mem_cgroup_unmark_under_oom(memcg);
	if (mem_cgroup_out_of_memory(memcg, mask, order))
		ret = OOM_SUCCESS;
	else
		ret = OOM_FAILED;

	if (locked)
		mem_cgroup_oom_unlock(memcg);

	return ret;
}

/**
 * mem_cgroup_oom_synchronize - complete memcg OOM handling
 * @handle: actually kill/wait or just clean up the OOM state
 *
 * This has to be called at the end of a page fault if the memcg OOM
 * handler was enabled.
 *
 * Memcg supports userspace OOM handling where failed allocations must
 * sleep on a waitqueue until the userspace task resolves the
 * situation.  Sleeping directly in the charge context with all kinds
 * of locks held is not a good idea, instead we remember an OOM state
 * in the task and mem_cgroup_oom_synchronize() has to be called at
 * the end of the page fault to complete the OOM handling.
 *
 * Returns %true if an ongoing memcg OOM situation was detected and
 * completed, %false otherwise.
 */
bool mem_cgroup_oom_synchronize(bool handle)
{
	struct mem_cgroup *memcg = current->memcg_in_oom;
	struct oom_wait_info owait;
	bool locked;

	/* OOM is global, do not handle */
	if (!memcg)
		return false;

	if (!handle)
		goto cleanup;

	owait.memcg = memcg;
	owait.wait.flags = 0;
	owait.wait.func = memcg_oom_wake_function;
	owait.wait.private = current;
	INIT_LIST_HEAD(&owait.wait.entry);

	prepare_to_wait(&memcg_oom_waitq, &owait.wait, TASK_KILLABLE);
	mem_cgroup_mark_under_oom(memcg);

	locked = mem_cgroup_oom_trylock(memcg);

	if (locked)
		mem_cgroup_oom_notify(memcg);

	if (locked && !memcg->oom_kill_disable) {
		mem_cgroup_unmark_under_oom(memcg);
		finish_wait(&memcg_oom_waitq, &owait.wait);
		mem_cgroup_out_of_memory(memcg, current->memcg_oom_gfp_mask,
					 current->memcg_oom_order);
	} else {
		schedule();
		mem_cgroup_unmark_under_oom(memcg);
		finish_wait(&memcg_oom_waitq, &owait.wait);
	}

	if (locked) {
		mem_cgroup_oom_unlock(memcg);
		/*
		 * There is no guarantee that an OOM-lock contender
		 * sees the wakeups triggered by the OOM kill
		 * uncharges.  Wake any sleepers explicitely.
		 */
		memcg_oom_recover(memcg);
	}
cleanup:
	current->memcg_in_oom = NULL;
	css_put(&memcg->css);
	return true;
}

/**
 * mem_cgroup_get_oom_group - get a memory cgroup to clean up after OOM
 * @victim: task to be killed by the OOM killer
 * @oom_domain: memcg in case of memcg OOM, NULL in case of system-wide OOM
 *
 * Returns a pointer to a memory cgroup, which has to be cleaned up
 * by killing all belonging OOM-killable tasks.
 *
 * Caller has to call mem_cgroup_put() on the returned non-NULL memcg.
 */
struct mem_cgroup *mem_cgroup_get_oom_group(struct task_struct *victim,
					    struct mem_cgroup *oom_domain)
{
	struct mem_cgroup *oom_group = NULL;
	struct mem_cgroup *memcg;

	if (!cgroup_subsys_on_dfl(memory_cgrp_subsys))
		return NULL;

	if (!oom_domain)
		oom_domain = root_mem_cgroup;

	rcu_read_lock();

	memcg = mem_cgroup_from_task(victim);
	if (memcg == root_mem_cgroup)
		goto out;

	/*
	 * If the victim task has been asynchronously moved to a different
	 * memory cgroup, we might end up killing tasks outside oom_domain.
	 * In this case it's better to ignore memory.group.oom.
	 */
	if (unlikely(!mem_cgroup_is_descendant(memcg, oom_domain)))
		goto out;

	/*
	 * Traverse the memory cgroup hierarchy from the victim task's
	 * cgroup up to the OOMing cgroup (or root) to find the
	 * highest-level memory cgroup with oom.group set.
	 */
	for (; memcg; memcg = parent_mem_cgroup(memcg)) {
		if (memcg->oom_group)
			oom_group = memcg;

		if (memcg == oom_domain)
			break;
	}

	if (oom_group)
		css_get(&oom_group->css);
out:
	rcu_read_unlock();

	return oom_group;
}

void mem_cgroup_print_oom_group(struct mem_cgroup *memcg)
{
	pr_info("Tasks in ");
	pr_cont_cgroup_path(memcg->css.cgroup);
	pr_cont(" are going to be killed due to memory.oom.group set\n");
}

/**
 * lock_page_memcg - lock a page->mem_cgroup binding
 * @page: the page
 *
 * This function protects unlocked LRU pages from being moved to
 * another cgroup.
 *
 * It ensures lifetime of the returned memcg. Caller is responsible
 * for the lifetime of the page; __unlock_page_memcg() is available
 * when @page might get freed inside the locked section.
 */
struct mem_cgroup *lock_page_memcg(struct page *page)
{
	struct page *head = compound_head(page); /* rmap on tail pages */
	struct mem_cgroup *memcg;
	unsigned long flags;

	/*
	 * The RCU lock is held throughout the transaction.  The fast
	 * path can get away without acquiring the memcg->move_lock
	 * because page moving starts with an RCU grace period.
	 *
	 * The RCU lock also protects the memcg from being freed when
	 * the page state that is going to change is the only thing
	 * preventing the page itself from being freed. E.g. writeback
	 * doesn't hold a page reference and relies on PG_writeback to
	 * keep off truncation, migration and so forth.
         */
	rcu_read_lock();

	if (mem_cgroup_disabled())
		return NULL;
again:
	memcg = head->mem_cgroup;
	if (unlikely(!memcg))
		return NULL;

	if (atomic_read(&memcg->moving_account) <= 0)
		return memcg;

	spin_lock_irqsave(&memcg->move_lock, flags);
	if (memcg != head->mem_cgroup) {
		spin_unlock_irqrestore(&memcg->move_lock, flags);
		goto again;
	}

	/*
	 * When charge migration first begins, we can have locked and
	 * unlocked page stat updates happening concurrently.  Track
	 * the task who has the lock for unlock_page_memcg().
	 */
	memcg->move_lock_task = current;
	memcg->move_lock_flags = flags;

	return memcg;
}
EXPORT_SYMBOL(lock_page_memcg);

/**
 * __unlock_page_memcg - unlock and unpin a memcg
 * @memcg: the memcg
 *
 * Unlock and unpin a memcg returned by lock_page_memcg().
 */
void __unlock_page_memcg(struct mem_cgroup *memcg)
{
	if (memcg && memcg->move_lock_task == current) {
		unsigned long flags = memcg->move_lock_flags;

		memcg->move_lock_task = NULL;
		memcg->move_lock_flags = 0;

		spin_unlock_irqrestore(&memcg->move_lock, flags);
	}

	rcu_read_unlock();
}

/**
 * unlock_page_memcg - unlock a page->mem_cgroup binding
 * @page: the page
 */
void unlock_page_memcg(struct page *page)
{
	struct page *head = compound_head(page);

	__unlock_page_memcg(head->mem_cgroup);
}
EXPORT_SYMBOL(unlock_page_memcg);

struct memcg_stock_pcp {
	struct mem_cgroup *cached; /* this never be root cgroup */
	unsigned int nr_pages;

#ifdef CONFIG_MEMCG_KMEM
	struct obj_cgroup *cached_objcg;
	unsigned int nr_bytes;
#endif

	struct work_struct work;
	unsigned long flags;
#define FLUSHING_CACHED_CHARGE	0
};
static DEFINE_PER_CPU(struct memcg_stock_pcp, memcg_stock);
static DEFINE_MUTEX(percpu_charge_mutex);

#ifdef CONFIG_MEMCG_KMEM
static void drain_obj_stock(struct memcg_stock_pcp *stock);
static bool obj_stock_flush_required(struct memcg_stock_pcp *stock,
				     struct mem_cgroup *root_memcg);

#else
static inline void drain_obj_stock(struct memcg_stock_pcp *stock)
{
}
static bool obj_stock_flush_required(struct memcg_stock_pcp *stock,
				     struct mem_cgroup *root_memcg)
{
	return false;
}
#endif

/**
 * consume_stock: Try to consume stocked charge on this cpu.
 * @memcg: memcg to consume from.
 * @nr_pages: how many pages to charge.
 *
 * The charges will only happen if @memcg matches the current cpu's memcg
 * stock, and at least @nr_pages are available in that stock.  Failure to
 * service an allocation will refill the stock.
 *
 * returns true if successful, false otherwise.
 */
static bool consume_stock(struct mem_cgroup *memcg, unsigned int nr_pages)
{
	struct memcg_stock_pcp *stock;
	unsigned long flags;
	bool ret = false;

	if (nr_pages > MEMCG_CHARGE_BATCH)
		return ret;

	local_irq_save(flags);

	stock = this_cpu_ptr(&memcg_stock);
	if (memcg == stock->cached && stock->nr_pages >= nr_pages) {
		stock->nr_pages -= nr_pages;
		ret = true;
	}

	local_irq_restore(flags);

	return ret;
}

/*
 * Returns stocks cached in percpu and reset cached information.
 */
static void drain_stock(struct memcg_stock_pcp *stock)
{
	struct mem_cgroup *old = stock->cached;

	if (!old)
		return;

	if (stock->nr_pages) {
		page_counter_uncharge(&old->memory, stock->nr_pages);
		if (do_memsw_account())
			page_counter_uncharge(&old->memsw, stock->nr_pages);
		stock->nr_pages = 0;
	}

	css_put(&old->css);
	stock->cached = NULL;
}

static void drain_local_stock(struct work_struct *dummy)
{
	struct memcg_stock_pcp *stock;
	unsigned long flags;

	/*
	 * The only protection from memory hotplug vs. drain_stock races is
	 * that we always operate on local CPU stock here with IRQ disabled
	 */
	local_irq_save(flags);

	stock = this_cpu_ptr(&memcg_stock);
	drain_obj_stock(stock);
	drain_stock(stock);
	clear_bit(FLUSHING_CACHED_CHARGE, &stock->flags);

	local_irq_restore(flags);
}

/*
 * Cache charges(val) to local per_cpu area.
 * This will be consumed by consume_stock() function, later.
 */
static void refill_stock(struct mem_cgroup *memcg, unsigned int nr_pages)
{
	struct memcg_stock_pcp *stock;
	unsigned long flags;

	local_irq_save(flags);

	stock = this_cpu_ptr(&memcg_stock);
	if (stock->cached != memcg) { /* reset if necessary */
		drain_stock(stock);
		css_get(&memcg->css);
		stock->cached = memcg;
	}
	stock->nr_pages += nr_pages;

	if (stock->nr_pages > MEMCG_CHARGE_BATCH)
		drain_stock(stock);

	local_irq_restore(flags);
}

/*
 * Drains all per-CPU charge caches for given root_memcg resp. subtree
 * of the hierarchy under it.
 */
static void drain_all_stock(struct mem_cgroup *root_memcg)
{
	int cpu, curcpu;

	/* If someone's already draining, avoid adding running more workers. */
	if (!mutex_trylock(&percpu_charge_mutex))
		return;
	/*
	 * Notify other cpus that system-wide "drain" is running
	 * We do not care about races with the cpu hotplug because cpu down
	 * as well as workers from this path always operate on the local
	 * per-cpu data. CPU up doesn't touch memcg_stock at all.
	 */
	curcpu = get_cpu();
	for_each_online_cpu(cpu) {
		struct memcg_stock_pcp *stock = &per_cpu(memcg_stock, cpu);
		struct mem_cgroup *memcg;
		bool flush = false;

		rcu_read_lock();
		memcg = stock->cached;
		if (memcg && stock->nr_pages &&
		    mem_cgroup_is_descendant(memcg, root_memcg))
			flush = true;
		if (obj_stock_flush_required(stock, root_memcg))
			flush = true;
		rcu_read_unlock();

		if (flush &&
		    !test_and_set_bit(FLUSHING_CACHED_CHARGE, &stock->flags)) {
			if (cpu == curcpu)
				drain_local_stock(&stock->work);
			else
				schedule_work_on(cpu, &stock->work);
		}
	}
	put_cpu();
	mutex_unlock(&percpu_charge_mutex);
}

static int memcg_hotplug_cpu_dead(unsigned int cpu)
{
	struct memcg_stock_pcp *stock;
	struct mem_cgroup *memcg, *mi;

	stock = &per_cpu(memcg_stock, cpu);
	drain_stock(stock);

	for_each_mem_cgroup(memcg) {
		int i;

		for (i = 0; i < MEMCG_NR_STAT; i++) {
			int nid;
			long x;

			x = this_cpu_xchg(memcg->vmstats_percpu->stat[i], 0);
			if (x)
				for (mi = memcg; mi; mi = parent_mem_cgroup(mi))
					atomic_long_add(x, &memcg->vmstats[i]);

			if (i >= NR_VM_NODE_STAT_ITEMS)
				continue;

			for_each_node(nid) {
				struct mem_cgroup_per_node *pn;

				pn = mem_cgroup_nodeinfo(memcg, nid);
				x = this_cpu_xchg(pn->lruvec_stat_cpu->count[i], 0);
				if (x)
					do {
						atomic_long_add(x, &pn->lruvec_stat[i]);
					} while ((pn = parent_nodeinfo(pn, nid)));
			}
		}

		for (i = 0; i < NR_VM_EVENT_ITEMS; i++) {
			long x;

			x = this_cpu_xchg(memcg->vmstats_percpu->events[i], 0);
			if (x)
				for (mi = memcg; mi; mi = parent_mem_cgroup(mi))
					atomic_long_add(x, &memcg->vmevents[i]);
		}
	}

	return 0;
}

static unsigned long reclaim_high(struct mem_cgroup *memcg,
				  unsigned int nr_pages,
				  gfp_t gfp_mask)
{
	unsigned long nr_reclaimed = 0;

	do {
		unsigned long pflags;

		if (page_counter_read(&memcg->memory) <=
		    READ_ONCE(memcg->memory.high))
			continue;

		memcg_memory_event(memcg, MEMCG_HIGH);

		psi_memstall_enter(&pflags);
		nr_reclaimed += try_to_free_mem_cgroup_pages(memcg, nr_pages,
							     gfp_mask, true);
		psi_memstall_leave(&pflags);
	} while ((memcg = parent_mem_cgroup(memcg)) &&
		 !mem_cgroup_is_root(memcg));

	return nr_reclaimed;
}

static void high_work_func(struct work_struct *work)
{
	struct mem_cgroup *memcg;

	memcg = container_of(work, struct mem_cgroup, high_work);
	reclaim_high(memcg, MEMCG_CHARGE_BATCH, GFP_KERNEL);
}

/*
 * Clamp the maximum sleep time per allocation batch to 2 seconds. This is
 * enough to still cause a significant slowdown in most cases, while still
 * allowing diagnostics and tracing to proceed without becoming stuck.
 */
#define MEMCG_MAX_HIGH_DELAY_JIFFIES (2UL*HZ)

/*
 * When calculating the delay, we use these either side of the exponentiation to
 * maintain precision and scale to a reasonable number of jiffies (see the table
 * below.
 *
 * - MEMCG_DELAY_PRECISION_SHIFT: Extra precision bits while translating the
 *   overage ratio to a delay.
 * - MEMCG_DELAY_SCALING_SHIFT: The number of bits to scale down the
 *   proposed penalty in order to reduce to a reasonable number of jiffies, and
 *   to produce a reasonable delay curve.
 *
 * MEMCG_DELAY_SCALING_SHIFT just happens to be a number that produces a
 * reasonable delay curve compared to precision-adjusted overage, not
 * penalising heavily at first, but still making sure that growth beyond the
 * limit penalises misbehaviour cgroups by slowing them down exponentially. For
 * example, with a high of 100 megabytes:
 *
 *  +-------+------------------------+
 *  | usage | time to allocate in ms |
 *  +-------+------------------------+
 *  | 100M  |                      0 |
 *  | 101M  |                      6 |
 *  | 102M  |                     25 |
 *  | 103M  |                     57 |
 *  | 104M  |                    102 |
 *  | 105M  |                    159 |
 *  | 106M  |                    230 |
 *  | 107M  |                    313 |
 *  | 108M  |                    409 |
 *  | 109M  |                    518 |
 *  | 110M  |                    639 |
 *  | 111M  |                    774 |
 *  | 112M  |                    921 |
 *  | 113M  |                   1081 |
 *  | 114M  |                   1254 |
 *  | 115M  |                   1439 |
 *  | 116M  |                   1638 |
 *  | 117M  |                   1849 |
 *  | 118M  |                   2000 |
 *  | 119M  |                   2000 |
 *  | 120M  |                   2000 |
 *  +-------+------------------------+
 */
 #define MEMCG_DELAY_PRECISION_SHIFT 20
 #define MEMCG_DELAY_SCALING_SHIFT 14

static u64 calculate_overage(unsigned long usage, unsigned long high)
{
	u64 overage;

	if (usage <= high)
		return 0;

	/*
	 * Prevent division by 0 in overage calculation by acting as if
	 * it was a threshold of 1 page
	 */
	high = max(high, 1UL);

	overage = usage - high;
	overage <<= MEMCG_DELAY_PRECISION_SHIFT;
	return div64_u64(overage, high);
}

static u64 mem_find_max_overage(struct mem_cgroup *memcg)
{
	u64 overage, max_overage = 0;

	do {
		overage = calculate_overage(page_counter_read(&memcg->memory),
					    READ_ONCE(memcg->memory.high));
		max_overage = max(overage, max_overage);
	} while ((memcg = parent_mem_cgroup(memcg)) &&
		 !mem_cgroup_is_root(memcg));

	return max_overage;
}

static u64 swap_find_max_overage(struct mem_cgroup *memcg)
{
	u64 overage, max_overage = 0;

	do {
		overage = calculate_overage(page_counter_read(&memcg->swap),
					    READ_ONCE(memcg->swap.high));
		if (overage)
			memcg_memory_event(memcg, MEMCG_SWAP_HIGH);
		max_overage = max(overage, max_overage);
	} while ((memcg = parent_mem_cgroup(memcg)) &&
		 !mem_cgroup_is_root(memcg));

	return max_overage;
}

/*
 * Get the number of jiffies that we should penalise a mischievous cgroup which
 * is exceeding its memory.high by checking both it and its ancestors.
 */
static unsigned long calculate_high_delay(struct mem_cgroup *memcg,
					  unsigned int nr_pages,
					  u64 max_overage)
{
	unsigned long penalty_jiffies;

	if (!max_overage)
		return 0;

	/*
	 * We use overage compared to memory.high to calculate the number of
	 * jiffies to sleep (penalty_jiffies). Ideally this value should be
	 * fairly lenient on small overages, and increasingly harsh when the
	 * memcg in question makes it clear that it has no intention of stopping
	 * its crazy behaviour, so we exponentially increase the delay based on
	 * overage amount.
	 */
	penalty_jiffies = max_overage * max_overage * HZ;
	penalty_jiffies >>= MEMCG_DELAY_PRECISION_SHIFT;
	penalty_jiffies >>= MEMCG_DELAY_SCALING_SHIFT;

	/*
	 * Factor in the task's own contribution to the overage, such that four
	 * N-sized allocations are throttled approximately the same as one
	 * 4N-sized allocation.
	 *
	 * MEMCG_CHARGE_BATCH pages is nominal, so work out how much smaller or
	 * larger the current charge patch is than that.
	 */
	return penalty_jiffies * nr_pages / MEMCG_CHARGE_BATCH;
}

/*
 * Scheduled by try_charge() to be executed from the userland return path
 * and reclaims memory over the high limit.
 */
void mem_cgroup_handle_over_high(void)
{
	unsigned long penalty_jiffies;
	unsigned long pflags;
	unsigned long nr_reclaimed;
	unsigned int nr_pages = current->memcg_nr_pages_over_high;
	int nr_retries = MAX_RECLAIM_RETRIES;
	struct mem_cgroup *memcg;
	bool in_retry = false;

	if (likely(!nr_pages))
		return;

	memcg = get_mem_cgroup_from_mm(current->mm);
	current->memcg_nr_pages_over_high = 0;

retry_reclaim:
	/*
	 * The allocating task should reclaim at least the batch size, but for
	 * subsequent retries we only want to do what's necessary to prevent oom
	 * or breaching resource isolation.
	 *
	 * This is distinct from memory.max or page allocator behaviour because
	 * memory.high is currently batched, whereas memory.max and the page
	 * allocator run every time an allocation is made.
	 */
	nr_reclaimed = reclaim_high(memcg,
				    in_retry ? SWAP_CLUSTER_MAX : nr_pages,
				    GFP_KERNEL);

	/*
	 * memory.high is breached and reclaim is unable to keep up. Throttle
	 * allocators proactively to slow down excessive growth.
	 */
	penalty_jiffies = calculate_high_delay(memcg, nr_pages,
					       mem_find_max_overage(memcg));

	penalty_jiffies += calculate_high_delay(memcg, nr_pages,
						swap_find_max_overage(memcg));

	/*
	 * Clamp the max delay per usermode return so as to still keep the
	 * application moving forwards and also permit diagnostics, albeit
	 * extremely slowly.
	 */
	penalty_jiffies = min(penalty_jiffies, MEMCG_MAX_HIGH_DELAY_JIFFIES);

	/*
	 * Don't sleep if the amount of jiffies this memcg owes us is so low
	 * that it's not even worth doing, in an attempt to be nice to those who
	 * go only a small amount over their memory.high value and maybe haven't
	 * been aggressively reclaimed enough yet.
	 */
	if (penalty_jiffies <= HZ / 100)
		goto out;

	/*
	 * If reclaim is making forward progress but we're still over
	 * memory.high, we want to encourage that rather than doing allocator
	 * throttling.
	 */
	if (nr_reclaimed || nr_retries--) {
		in_retry = true;
		goto retry_reclaim;
	}

	/*
	 * If we exit early, we're guaranteed to die (since
	 * schedule_timeout_killable sets TASK_KILLABLE). This means we don't
	 * need to account for any ill-begotten jiffies to pay them off later.
	 */
	psi_memstall_enter(&pflags);
	schedule_timeout_killable(penalty_jiffies);
	psi_memstall_leave(&pflags);

out:
	css_put(&memcg->css);
}

static int try_charge(struct mem_cgroup *memcg, gfp_t gfp_mask,
		      unsigned int nr_pages)
{
	unsigned int batch = max(MEMCG_CHARGE_BATCH, nr_pages);
	int nr_retries = MAX_RECLAIM_RETRIES;
	struct mem_cgroup *mem_over_limit;
	struct page_counter *counter;
	enum oom_status oom_status;
	unsigned long nr_reclaimed;
	bool may_swap = true;
	bool drained = false;
	unsigned long pflags;

	if (mem_cgroup_is_root(memcg))
		return 0;
retry:
	if (consume_stock(memcg, nr_pages))
		return 0;

	if (!do_memsw_account() ||
	    page_counter_try_charge(&memcg->memsw, batch, &counter)) {
		if (page_counter_try_charge(&memcg->memory, batch, &counter))
			goto done_restock;
		if (do_memsw_account())
			page_counter_uncharge(&memcg->memsw, batch);
		mem_over_limit = mem_cgroup_from_counter(counter, memory);
	} else {
		mem_over_limit = mem_cgroup_from_counter(counter, memsw);
		may_swap = false;
	}

	if (batch > nr_pages) {
		batch = nr_pages;
		goto retry;
	}

	/*
	 * Memcg doesn't have a dedicated reserve for atomic
	 * allocations. But like the global atomic pool, we need to
	 * put the burden of reclaim on regular allocation requests
	 * and let these go through as privileged allocations.
	 */
	if (gfp_mask & __GFP_ATOMIC)
		goto force;

	/*
	 * Unlike in global OOM situations, memcg is not in a physical
	 * memory shortage.  Allow dying and OOM-killed tasks to
	 * bypass the last charges so that they can exit quickly and
	 * free their memory.
	 */
	if (unlikely(should_force_charge()))
		goto force;

	/*
	 * Prevent unbounded recursion when reclaim operations need to
	 * allocate memory. This might exceed the limits temporarily,
	 * but we prefer facilitating memory reclaim and getting back
	 * under the limit over triggering OOM kills in these cases.
	 */
	if (unlikely(current->flags & PF_MEMALLOC))
		goto force;

	if (unlikely(task_in_memcg_oom(current)))
		goto nomem;

	if (!gfpflags_allow_blocking(gfp_mask))
		goto nomem;

	memcg_memory_event(mem_over_limit, MEMCG_MAX);

	psi_memstall_enter(&pflags);
	nr_reclaimed = try_to_free_mem_cgroup_pages(mem_over_limit, nr_pages,
						    gfp_mask, may_swap);
	psi_memstall_leave(&pflags);

	if (mem_cgroup_margin(mem_over_limit) >= nr_pages)
		goto retry;

	if (!drained) {
		drain_all_stock(mem_over_limit);
		drained = true;
		goto retry;
	}

	if (gfp_mask & __GFP_NORETRY)
		goto nomem;
	/*
	 * Even though the limit is exceeded at this point, reclaim
	 * may have been able to free some pages.  Retry the charge
	 * before killing the task.
	 *
	 * Only for regular pages, though: huge pages are rather
	 * unlikely to succeed so close to the limit, and we fall back
	 * to regular pages anyway in case of failure.
	 */
	if (nr_reclaimed && nr_pages <= (1 << PAGE_ALLOC_COSTLY_ORDER))
		goto retry;
	/*
	 * At task move, charge accounts can be doubly counted. So, it's
	 * better to wait until the end of task_move if something is going on.
	 */
	if (mem_cgroup_wait_acct_move(mem_over_limit))
		goto retry;

	if (nr_retries--)
		goto retry;

	if (gfp_mask & __GFP_RETRY_MAYFAIL)
		goto nomem;

	if (gfp_mask & __GFP_NOFAIL)
		goto force;

	if (fatal_signal_pending(current))
		goto force;

	/*
	 * keep retrying as long as the memcg oom killer is able to make
	 * a forward progress or bypass the charge if the oom killer
	 * couldn't make any progress.
	 */
	oom_status = mem_cgroup_oom(mem_over_limit, gfp_mask,
		       get_order(nr_pages * PAGE_SIZE));
	switch (oom_status) {
	case OOM_SUCCESS:
		nr_retries = MAX_RECLAIM_RETRIES;
		goto retry;
	case OOM_FAILED:
		goto force;
	default:
		goto nomem;
	}
nomem:
	if (!(gfp_mask & __GFP_NOFAIL))
		return -ENOMEM;
force:
	/*
	 * The allocation either can't fail or will lead to more memory
	 * being freed very soon.  Allow memory usage go over the limit
	 * temporarily by force charging it.
	 */
	page_counter_charge(&memcg->memory, nr_pages);
	if (do_memsw_account())
		page_counter_charge(&memcg->memsw, nr_pages);

	return 0;

done_restock:
	if (batch > nr_pages)
		refill_stock(memcg, batch - nr_pages);

	/*
	 * If the hierarchy is above the normal consumption range, schedule
	 * reclaim on returning to userland.  We can perform reclaim here
	 * if __GFP_RECLAIM but let's always punt for simplicity and so that
	 * GFP_KERNEL can consistently be used during reclaim.  @memcg is
	 * not recorded as it most likely matches current's and won't
	 * change in the meantime.  As high limit is checked again before
	 * reclaim, the cost of mismatch is negligible.
	 */
	do {
		bool mem_high, swap_high;

		mem_high = page_counter_read(&memcg->memory) >
			READ_ONCE(memcg->memory.high);
		swap_high = page_counter_read(&memcg->swap) >
			READ_ONCE(memcg->swap.high);

		/* Don't bother a random interrupted task */
		if (in_interrupt()) {
			if (mem_high) {
				schedule_work(&memcg->high_work);
				break;
			}
			continue;
		}

		if (mem_high || swap_high) {
			/*
			 * The allocating tasks in this cgroup will need to do
			 * reclaim or be throttled to prevent further growth
			 * of the memory or swap footprints.
			 *
			 * Target some best-effort fairness between the tasks,
			 * and distribute reclaim work and delay penalties
			 * based on how much each task is actually allocating.
			 */
			current->memcg_nr_pages_over_high += batch;
			set_notify_resume(current);
			break;
		}
	} while ((memcg = parent_mem_cgroup(memcg)));

	return 0;
}

#if defined(CONFIG_MEMCG_KMEM) || defined(CONFIG_MMU)
static void cancel_charge(struct mem_cgroup *memcg, unsigned int nr_pages)
{
	if (mem_cgroup_is_root(memcg))
		return;

	page_counter_uncharge(&memcg->memory, nr_pages);
	if (do_memsw_account())
		page_counter_uncharge(&memcg->memsw, nr_pages);
}
#endif

static void commit_charge(struct page *page, struct mem_cgroup *memcg)
{
	VM_BUG_ON_PAGE(page->mem_cgroup, page);
	/*
	 * Any of the following ensures page->mem_cgroup stability:
	 *
	 * - the page lock
	 * - LRU isolation
	 * - lock_page_memcg()
	 * - exclusive reference
	 */
	page->mem_cgroup = memcg;
}

#ifdef CONFIG_MEMCG_KMEM
int memcg_alloc_page_obj_cgroups(struct page *page, struct kmem_cache *s,
				 gfp_t gfp)
{
	unsigned int objects = objs_per_slab_page(s, page);
	void *vec;

	vec = kcalloc_node(objects, sizeof(struct obj_cgroup *), gfp,
			   page_to_nid(page));
	if (!vec)
		return -ENOMEM;

	if (cmpxchg(&page->obj_cgroups, NULL,
		    (struct obj_cgroup **) ((unsigned long)vec | 0x1UL)))
		kfree(vec);
	else
		kmemleak_not_leak(vec);

	return 0;
}

/*
 * Returns a pointer to the memory cgroup to which the kernel object is charged.
 *
 * The caller must ensure the memcg lifetime, e.g. by taking rcu_read_lock(),
 * cgroup_mutex, etc.
 */
struct mem_cgroup *mem_cgroup_from_obj(void *p)
{
	struct page *page;

	if (mem_cgroup_disabled())
		return NULL;

	page = virt_to_head_page(p);

	/*
	 * If page->mem_cgroup is set, it's either a simple mem_cgroup pointer
	 * or a pointer to obj_cgroup vector. In the latter case the lowest
	 * bit of the pointer is set.
	 * The page->mem_cgroup pointer can be asynchronously changed
	 * from NULL to (obj_cgroup_vec | 0x1UL), but can't be changed
	 * from a valid memcg pointer to objcg vector or back.
	 */
	if (!page->mem_cgroup)
		return NULL;

	/*
	 * Slab objects are accounted individually, not per-page.
	 * Memcg membership data for each individual object is saved in
	 * the page->obj_cgroups.
	 */
	if (page_has_obj_cgroups(page)) {
		struct obj_cgroup *objcg;
		unsigned int off;

		off = obj_to_index(page->slab_cache, page, p);
		objcg = page_obj_cgroups(page)[off];
		if (objcg)
			return obj_cgroup_memcg(objcg);

		return NULL;
	}

	/* All other pages use page->mem_cgroup */
	return page->mem_cgroup;
}

__always_inline struct obj_cgroup *get_obj_cgroup_from_current(void)
{
	struct obj_cgroup *objcg = NULL;
	struct mem_cgroup *memcg;

	if (memcg_kmem_bypass())
		return NULL;

	rcu_read_lock();
	if (unlikely(active_memcg()))
		memcg = active_memcg();
	else
		memcg = mem_cgroup_from_task(current);

	for (; memcg != root_mem_cgroup; memcg = parent_mem_cgroup(memcg)) {
		objcg = rcu_dereference(memcg->objcg);
		if (objcg && obj_cgroup_tryget(objcg))
			break;
	}
	rcu_read_unlock();

	return objcg;
}

static int memcg_alloc_cache_id(void)
{
	int id, size;
	int err;

	id = ida_simple_get(&memcg_cache_ida,
			    0, MEMCG_CACHES_MAX_SIZE, GFP_KERNEL);
	if (id < 0)
		return id;

	if (id < memcg_nr_cache_ids)
		return id;

	/*
	 * There's no space for the new id in memcg_caches arrays,
	 * so we have to grow them.
	 */
	down_write(&memcg_cache_ids_sem);

	size = 2 * (id + 1);
	if (size < MEMCG_CACHES_MIN_SIZE)
		size = MEMCG_CACHES_MIN_SIZE;
	else if (size > MEMCG_CACHES_MAX_SIZE)
		size = MEMCG_CACHES_MAX_SIZE;

	err = memcg_update_all_list_lrus(size);
	if (!err)
		memcg_nr_cache_ids = size;

	up_write(&memcg_cache_ids_sem);

	if (err) {
		ida_simple_remove(&memcg_cache_ida, id);
		return err;
	}
	return id;
}

static void memcg_free_cache_id(int id)
{
	ida_simple_remove(&memcg_cache_ida, id);
}

/**
 * __memcg_kmem_charge: charge a number of kernel pages to a memcg
 * @memcg: memory cgroup to charge
 * @gfp: reclaim mode
 * @nr_pages: number of pages to charge
 *
 * Returns 0 on success, an error code on failure.
 */
int __memcg_kmem_charge(struct mem_cgroup *memcg, gfp_t gfp,
			unsigned int nr_pages)
{
	struct page_counter *counter;
	int ret;

	ret = try_charge(memcg, gfp, nr_pages);
	if (ret)
		return ret;

	if (!cgroup_subsys_on_dfl(memory_cgrp_subsys) &&
	    !page_counter_try_charge(&memcg->kmem, nr_pages, &counter)) {

		/*
		 * Enforce __GFP_NOFAIL allocation because callers are not
		 * prepared to see failures and likely do not have any failure
		 * handling code.
		 */
		if (gfp & __GFP_NOFAIL) {
			page_counter_charge(&memcg->kmem, nr_pages);
			return 0;
		}
		cancel_charge(memcg, nr_pages);
		return -ENOMEM;
	}
	return 0;
}

/**
 * __memcg_kmem_uncharge: uncharge a number of kernel pages from a memcg
 * @memcg: memcg to uncharge
 * @nr_pages: number of pages to uncharge
 */
void __memcg_kmem_uncharge(struct mem_cgroup *memcg, unsigned int nr_pages)
{
	if (!cgroup_subsys_on_dfl(memory_cgrp_subsys))
		page_counter_uncharge(&memcg->kmem, nr_pages);

	page_counter_uncharge(&memcg->memory, nr_pages);
	if (do_memsw_account())
		page_counter_uncharge(&memcg->memsw, nr_pages);
}

/**
 * __memcg_kmem_charge_page: charge a kmem page to the current memory cgroup
 * @page: page to charge
 * @gfp: reclaim mode
 * @order: allocation order
 *
 * Returns 0 on success, an error code on failure.
 */
int __memcg_kmem_charge_page(struct page *page, gfp_t gfp, int order)
{
	struct mem_cgroup *memcg;
	int ret = 0;

	memcg = get_mem_cgroup_from_current();
	if (memcg && !mem_cgroup_is_root(memcg)) {
		ret = __memcg_kmem_charge(memcg, gfp, 1 << order);
		if (!ret) {
			page->mem_cgroup = memcg;
			__SetPageKmemcg(page);
			return 0;
		}
		css_put(&memcg->css);
	}
	return ret;
}

/**
 * __memcg_kmem_uncharge_page: uncharge a kmem page
 * @page: page to uncharge
 * @order: allocation order
 */
void __memcg_kmem_uncharge_page(struct page *page, int order)
{
	struct mem_cgroup *memcg = page->mem_cgroup;
	unsigned int nr_pages = 1 << order;

	if (!memcg)
		return;

	VM_BUG_ON_PAGE(mem_cgroup_is_root(memcg), page);
	__memcg_kmem_uncharge(memcg, nr_pages);
	page->mem_cgroup = NULL;
	css_put(&memcg->css);

	/* slab pages do not have PageKmemcg flag set */
	if (PageKmemcg(page))
		__ClearPageKmemcg(page);
}

static bool consume_obj_stock(struct obj_cgroup *objcg, unsigned int nr_bytes)
{
	struct memcg_stock_pcp *stock;
	unsigned long flags;
	bool ret = false;

	local_irq_save(flags);

	stock = this_cpu_ptr(&memcg_stock);
	if (objcg == stock->cached_objcg && stock->nr_bytes >= nr_bytes) {
		stock->nr_bytes -= nr_bytes;
		ret = true;
	}

	local_irq_restore(flags);

	return ret;
}

static void drain_obj_stock(struct memcg_stock_pcp *stock)
{
	struct obj_cgroup *old = stock->cached_objcg;

	if (!old)
		return;

	if (stock->nr_bytes) {
		unsigned int nr_pages = stock->nr_bytes >> PAGE_SHIFT;
		unsigned int nr_bytes = stock->nr_bytes & (PAGE_SIZE - 1);

		if (nr_pages) {
			rcu_read_lock();
			__memcg_kmem_uncharge(obj_cgroup_memcg(old), nr_pages);
			rcu_read_unlock();
		}

		/*
		 * The leftover is flushed to the centralized per-memcg value.
		 * On the next attempt to refill obj stock it will be moved
		 * to a per-cpu stock (probably, on an other CPU), see
		 * refill_obj_stock().
		 *
		 * How often it's flushed is a trade-off between the memory
		 * limit enforcement accuracy and potential CPU contention,
		 * so it might be changed in the future.
		 */
		atomic_add(nr_bytes, &old->nr_charged_bytes);
		stock->nr_bytes = 0;
	}

	obj_cgroup_put(old);
	stock->cached_objcg = NULL;
}

static bool obj_stock_flush_required(struct memcg_stock_pcp *stock,
				     struct mem_cgroup *root_memcg)
{
	struct mem_cgroup *memcg;

	if (stock->cached_objcg) {
		memcg = obj_cgroup_memcg(stock->cached_objcg);
		if (memcg && mem_cgroup_is_descendant(memcg, root_memcg))
			return true;
	}

	return false;
}

static void refill_obj_stock(struct obj_cgroup *objcg, unsigned int nr_bytes)
{
	struct memcg_stock_pcp *stock;
	unsigned long flags;

	local_irq_save(flags);

	stock = this_cpu_ptr(&memcg_stock);
	if (stock->cached_objcg != objcg) { /* reset if necessary */
		drain_obj_stock(stock);
		obj_cgroup_get(objcg);
		stock->cached_objcg = objcg;
		stock->nr_bytes = atomic_xchg(&objcg->nr_charged_bytes, 0);
	}
	stock->nr_bytes += nr_bytes;

	if (stock->nr_bytes > PAGE_SIZE)
		drain_obj_stock(stock);

	local_irq_restore(flags);
}

int obj_cgroup_charge(struct obj_cgroup *objcg, gfp_t gfp, size_t size)
{
	struct mem_cgroup *memcg;
	unsigned int nr_pages, nr_bytes;
	int ret;

	if (consume_obj_stock(objcg, size))
		return 0;

	/*
	 * In theory, memcg->nr_charged_bytes can have enough
	 * pre-charged bytes to satisfy the allocation. However,
	 * flushing memcg->nr_charged_bytes requires two atomic
	 * operations, and memcg->nr_charged_bytes can't be big,
	 * so it's better to ignore it and try grab some new pages.
	 * memcg->nr_charged_bytes will be flushed in
	 * refill_obj_stock(), called from this function or
	 * independently later.
	 */
	rcu_read_lock();
	memcg = obj_cgroup_memcg(objcg);
	css_get(&memcg->css);
	rcu_read_unlock();

	nr_pages = size >> PAGE_SHIFT;
	nr_bytes = size & (PAGE_SIZE - 1);

	if (nr_bytes)
		nr_pages += 1;

	ret = __memcg_kmem_charge(memcg, gfp, nr_pages);
	if (!ret && nr_bytes)
		refill_obj_stock(objcg, PAGE_SIZE - nr_bytes);

	css_put(&memcg->css);
	return ret;
}

void obj_cgroup_uncharge(struct obj_cgroup *objcg, size_t size)
{
	refill_obj_stock(objcg, size);
}

#endif /* CONFIG_MEMCG_KMEM */

#ifdef CONFIG_TRANSPARENT_HUGEPAGE

/*
 * Because tail pages are not marked as "used", set it. We're under
 * pgdat->lru_lock and migration entries setup in all page mappings.
 */
void mem_cgroup_split_huge_fixup(struct page *head)
{
	struct mem_cgroup *memcg = head->mem_cgroup;
	int i;

	if (mem_cgroup_disabled())
		return;

	for (i = 1; i < HPAGE_PMD_NR; i++) {
		css_get(&memcg->css);
		head[i].mem_cgroup = memcg;
	}
}
#endif /* CONFIG_TRANSPARENT_HUGEPAGE */

#ifdef CONFIG_MEMCG_SWAP
/**
 * mem_cgroup_move_swap_account - move swap charge and swap_cgroup's record.
 * @entry: swap entry to be moved
 * @from:  mem_cgroup which the entry is moved from
 * @to:  mem_cgroup which the entry is moved to
 *
 * It succeeds only when the swap_cgroup's record for this entry is the same
 * as the mem_cgroup's id of @from.
 *
 * Returns 0 on success, -EINVAL on failure.
 *
 * The caller must have charged to @to, IOW, called page_counter_charge() about
 * both res and memsw, and called css_get().
 */
static int mem_cgroup_move_swap_account(swp_entry_t entry,
				struct mem_cgroup *from, struct mem_cgroup *to)
{
	unsigned short old_id, new_id;

	old_id = mem_cgroup_id(from);
	new_id = mem_cgroup_id(to);

	if (swap_cgroup_cmpxchg(entry, old_id, new_id) == old_id) {
		mod_memcg_state(from, MEMCG_SWAP, -1);
		mod_memcg_state(to, MEMCG_SWAP, 1);
		return 0;
	}
	return -EINVAL;
}
#else
static inline int mem_cgroup_move_swap_account(swp_entry_t entry,
				struct mem_cgroup *from, struct mem_cgroup *to)
{
	return -EINVAL;
}
#endif

static DEFINE_MUTEX(memcg_max_mutex);

static int mem_cgroup_resize_max(struct mem_cgroup *memcg,
				 unsigned long max, bool memsw)
{
	bool enlarge = false;
	bool drained = false;
	int ret;
	bool limits_invariant;
	struct page_counter *counter = memsw ? &memcg->memsw : &memcg->memory;

	do {
		if (signal_pending(current)) {
			ret = -EINTR;
			break;
		}

		mutex_lock(&memcg_max_mutex);
		/*
		 * Make sure that the new limit (memsw or memory limit) doesn't
		 * break our basic invariant rule memory.max <= memsw.max.
		 */
		limits_invariant = memsw ? max >= READ_ONCE(memcg->memory.max) :
					   max <= memcg->memsw.max;
		if (!limits_invariant) {
			mutex_unlock(&memcg_max_mutex);
			ret = -EINVAL;
			break;
		}
		if (max > counter->max)
			enlarge = true;
		ret = page_counter_set_max(counter, max);
		mutex_unlock(&memcg_max_mutex);

		if (!ret)
			break;

		if (!drained) {
			drain_all_stock(memcg);
			drained = true;
			continue;
		}

		if (!try_to_free_mem_cgroup_pages(memcg, 1,
					GFP_KERNEL, !memsw)) {
			ret = -EBUSY;
			break;
		}
	} while (true);

	if (!ret && enlarge)
		memcg_oom_recover(memcg);

	return ret;
}

unsigned long mem_cgroup_soft_limit_reclaim(pg_data_t *pgdat, int order,
					    gfp_t gfp_mask,
					    unsigned long *total_scanned)
{
	unsigned long nr_reclaimed = 0;
	struct mem_cgroup_per_node *mz, *next_mz = NULL;
	unsigned long reclaimed;
	int loop = 0;
	struct mem_cgroup_tree_per_node *mctz;
	unsigned long excess;
	unsigned long nr_scanned;

	if (order > 0)
		return 0;

	mctz = soft_limit_tree_node(pgdat->node_id);

	/*
	 * Do not even bother to check the largest node if the root
	 * is empty. Do it lockless to prevent lock bouncing. Races
	 * are acceptable as soft limit is best effort anyway.
	 */
	if (!mctz || RB_EMPTY_ROOT(&mctz->rb_root))
		return 0;

	/*
	 * This loop can run a while, specially if mem_cgroup's continuously
	 * keep exceeding their soft limit and putting the system under
	 * pressure
	 */
	do {
		if (next_mz)
			mz = next_mz;
		else
			mz = mem_cgroup_largest_soft_limit_node(mctz);
		if (!mz)
			break;

		nr_scanned = 0;
		reclaimed = mem_cgroup_soft_reclaim(mz->memcg, pgdat,
						    gfp_mask, &nr_scanned);
		nr_reclaimed += reclaimed;
		*total_scanned += nr_scanned;
		spin_lock_irq(&mctz->lock);
		__mem_cgroup_remove_exceeded(mz, mctz);

		/*
		 * If we failed to reclaim anything from this memory cgroup
		 * it is time to move on to the next cgroup
		 */
		next_mz = NULL;
		if (!reclaimed)
			next_mz = __mem_cgroup_largest_soft_limit_node(mctz);

		excess = soft_limit_excess(mz->memcg);
		/*
		 * One school of thought says that we should not add
		 * back the node to the tree if reclaim returns 0.
		 * But our reclaim could return 0, simply because due
		 * to priority we are exposing a smaller subset of
		 * memory to reclaim from. Consider this as a longer
		 * term TODO.
		 */
		/* If excess == 0, no tree ops */
		__mem_cgroup_insert_exceeded(mz, mctz, excess);
		spin_unlock_irq(&mctz->lock);
		css_put(&mz->memcg->css);
		loop++;
		/*
		 * Could not reclaim anything and there are no more
		 * mem cgroups to try or we seem to be looping without
		 * reclaiming anything.
		 */
		if (!nr_reclaimed &&
			(next_mz == NULL ||
			loop > MEM_CGROUP_MAX_SOFT_LIMIT_RECLAIM_LOOPS))
			break;
	} while (!nr_reclaimed);
	if (next_mz)
		css_put(&next_mz->memcg->css);
	return nr_reclaimed;
}

/*
 * Test whether @memcg has children, dead or alive.  Note that this
 * function doesn't care whether @memcg has use_hierarchy enabled and
 * returns %true if there are child csses according to the cgroup
 * hierarchy.  Testing use_hierarchy is the caller's responsibility.
 */
static inline bool memcg_has_children(struct mem_cgroup *memcg)
{
	bool ret;

	rcu_read_lock();
	ret = css_next_child(NULL, &memcg->css);
	rcu_read_unlock();
	return ret;
}

/*
 * Reclaims as many pages from the given memcg as possible.
 *
 * Caller is responsible for holding css reference for memcg.
 */
static int mem_cgroup_force_empty(struct mem_cgroup *memcg)
{
	int nr_retries = MAX_RECLAIM_RETRIES;

	/* we call try-to-free pages for make this cgroup empty */
	lru_add_drain_all();

	drain_all_stock(memcg);

	/* try to free all pages in this cgroup */
	while (nr_retries && page_counter_read(&memcg->memory)) {
		int progress;

		if (signal_pending(current))
			return -EINTR;

		progress = try_to_free_mem_cgroup_pages(memcg, 1,
							GFP_KERNEL, true);
		if (!progress) {
			nr_retries--;
			/* maybe some writeback is necessary */
			congestion_wait(BLK_RW_ASYNC, HZ/10);
		}

	}

	return 0;
}

static ssize_t mem_cgroup_force_empty_write(struct kernfs_open_file *of,
					    char *buf, size_t nbytes,
					    loff_t off)
{
	struct mem_cgroup *memcg = mem_cgroup_from_css(of_css(of));

	if (mem_cgroup_is_root(memcg))
		return -EINVAL;
	return mem_cgroup_force_empty(memcg) ?: nbytes;
}

static u64 mem_cgroup_hierarchy_read(struct cgroup_subsys_state *css,
				     struct cftype *cft)
{
	return mem_cgroup_from_css(css)->use_hierarchy;
}

static int mem_cgroup_hierarchy_write(struct cgroup_subsys_state *css,
				      struct cftype *cft, u64 val)
{
	int retval = 0;
	struct mem_cgroup *memcg = mem_cgroup_from_css(css);
	struct mem_cgroup *parent_memcg = mem_cgroup_from_css(memcg->css.parent);

	if (memcg->use_hierarchy == val)
		return 0;

	/*
	 * If parent's use_hierarchy is set, we can't make any modifications
	 * in the child subtrees. If it is unset, then the change can
	 * occur, provided the current cgroup has no children.
	 *
	 * For the root cgroup, parent_mem is NULL, we allow value to be
	 * set if there are no children.
	 */
	if ((!parent_memcg || !parent_memcg->use_hierarchy) &&
				(val == 1 || val == 0)) {
		if (!memcg_has_children(memcg))
			memcg->use_hierarchy = val;
		else
			retval = -EBUSY;
	} else
		retval = -EINVAL;

	return retval;
}

static unsigned long mem_cgroup_usage(struct mem_cgroup *memcg, bool swap)
{
	unsigned long val;

	if (mem_cgroup_is_root(memcg)) {
		val = memcg_page_state(memcg, NR_FILE_PAGES) +
			memcg_page_state(memcg, NR_ANON_MAPPED);
		if (swap)
			val += memcg_page_state(memcg, MEMCG_SWAP);
	} else {
		if (!swap)
			val = page_counter_read(&memcg->memory);
		else
			val = page_counter_read(&memcg->memsw);
	}
	return val;
}

enum {
	RES_USAGE,
	RES_LIMIT,
	RES_MAX_USAGE,
	RES_FAILCNT,
	RES_SOFT_LIMIT,
};

static u64 mem_cgroup_read_u64(struct cgroup_subsys_state *css,
			       struct cftype *cft)
{
	struct mem_cgroup *memcg = mem_cgroup_from_css(css);
	struct page_counter *counter;

	switch (MEMFILE_TYPE(cft->private)) {
	case _MEM:
		counter = &memcg->memory;
		break;
	case _MEMSWAP:
		counter = &memcg->memsw;
		break;
	case _KMEM:
		counter = &memcg->kmem;
		break;
	case _TCP:
		counter = &memcg->tcpmem;
		break;
	default:
		BUG();
	}

	switch (MEMFILE_ATTR(cft->private)) {
	case RES_USAGE:
		if (counter == &memcg->memory)
			return (u64)mem_cgroup_usage(memcg, false) * PAGE_SIZE;
		if (counter == &memcg->memsw)
			return (u64)mem_cgroup_usage(memcg, true) * PAGE_SIZE;
		return (u64)page_counter_read(counter) * PAGE_SIZE;
	case RES_LIMIT:
		return (u64)counter->max * PAGE_SIZE;
	case RES_MAX_USAGE:
		return (u64)counter->watermark * PAGE_SIZE;
	case RES_FAILCNT:
		return counter->failcnt;
	case RES_SOFT_LIMIT:
		return (u64)memcg->soft_limit * PAGE_SIZE;
	default:
		BUG();
	}
}

static void memcg_flush_percpu_vmstats(struct mem_cgroup *memcg)
{
	unsigned long stat[MEMCG_NR_STAT] = {0};
	struct mem_cgroup *mi;
	int node, cpu, i;

	for_each_online_cpu(cpu)
		for (i = 0; i < MEMCG_NR_STAT; i++)
			stat[i] += per_cpu(memcg->vmstats_percpu->stat[i], cpu);

	for (mi = memcg; mi; mi = parent_mem_cgroup(mi))
		for (i = 0; i < MEMCG_NR_STAT; i++)
			atomic_long_add(stat[i], &mi->vmstats[i]);

	for_each_node(node) {
		struct mem_cgroup_per_node *pn = memcg->nodeinfo[node];
		struct mem_cgroup_per_node *pi;

		for (i = 0; i < NR_VM_NODE_STAT_ITEMS; i++)
			stat[i] = 0;

		for_each_online_cpu(cpu)
			for (i = 0; i < NR_VM_NODE_STAT_ITEMS; i++)
				stat[i] += per_cpu(
					pn->lruvec_stat_cpu->count[i], cpu);

		for (pi = pn; pi; pi = parent_nodeinfo(pi, node))
			for (i = 0; i < NR_VM_NODE_STAT_ITEMS; i++)
				atomic_long_add(stat[i], &pi->lruvec_stat[i]);
	}
}

static void memcg_flush_percpu_vmevents(struct mem_cgroup *memcg)
{
	unsigned long events[NR_VM_EVENT_ITEMS];
	struct mem_cgroup *mi;
	int cpu, i;

	for (i = 0; i < NR_VM_EVENT_ITEMS; i++)
		events[i] = 0;

	for_each_online_cpu(cpu)
		for (i = 0; i < NR_VM_EVENT_ITEMS; i++)
			events[i] += per_cpu(memcg->vmstats_percpu->events[i],
					     cpu);

	for (mi = memcg; mi; mi = parent_mem_cgroup(mi))
		for (i = 0; i < NR_VM_EVENT_ITEMS; i++)
			atomic_long_add(events[i], &mi->vmevents[i]);
}

#ifdef CONFIG_MEMCG_KMEM
static int memcg_online_kmem(struct mem_cgroup *memcg)
{
	struct obj_cgroup *objcg;
	int memcg_id;

	if (cgroup_memory_nokmem)
		return 0;

	BUG_ON(memcg->kmemcg_id >= 0);
	BUG_ON(memcg->kmem_state);

	memcg_id = memcg_alloc_cache_id();
	if (memcg_id < 0)
		return memcg_id;

	objcg = obj_cgroup_alloc();
	if (!objcg) {
		memcg_free_cache_id(memcg_id);
		return -ENOMEM;
	}
	objcg->memcg = memcg;
	rcu_assign_pointer(memcg->objcg, objcg);

	static_branch_enable(&memcg_kmem_enabled_key);

	/*
	 * A memory cgroup is considered kmem-online as soon as it gets
	 * kmemcg_id. Setting the id after enabling static branching will
	 * guarantee no one starts accounting before all call sites are
	 * patched.
	 */
	memcg->kmemcg_id = memcg_id;
	memcg->kmem_state = KMEM_ONLINE;

	return 0;
}

static void memcg_offline_kmem(struct mem_cgroup *memcg)
{
	struct cgroup_subsys_state *css;
	struct mem_cgroup *parent, *child;
	int kmemcg_id;

	if (memcg->kmem_state != KMEM_ONLINE)
		return;

	memcg->kmem_state = KMEM_ALLOCATED;

	parent = parent_mem_cgroup(memcg);
	if (!parent)
		parent = root_mem_cgroup;

	memcg_reparent_objcgs(memcg, parent);

	kmemcg_id = memcg->kmemcg_id;
	BUG_ON(kmemcg_id < 0);

	/*
	 * Change kmemcg_id of this cgroup and all its descendants to the
	 * parent's id, and then move all entries from this cgroup's list_lrus
	 * to ones of the parent. After we have finished, all list_lrus
	 * corresponding to this cgroup are guaranteed to remain empty. The
	 * ordering is imposed by list_lru_node->lock taken by
	 * memcg_drain_all_list_lrus().
	 */
	rcu_read_lock(); /* can be called from css_free w/o cgroup_mutex */
	css_for_each_descendant_pre(css, &memcg->css) {
		child = mem_cgroup_from_css(css);
		BUG_ON(child->kmemcg_id != kmemcg_id);
		child->kmemcg_id = parent->kmemcg_id;
		if (!memcg->use_hierarchy)
			break;
	}
	rcu_read_unlock();

	memcg_drain_all_list_lrus(kmemcg_id, parent);

	memcg_free_cache_id(kmemcg_id);
}

static void memcg_free_kmem(struct mem_cgroup *memcg)
{
	/* css_alloc() failed, offlining didn't happen */
	if (unlikely(memcg->kmem_state == KMEM_ONLINE))
		memcg_offline_kmem(memcg);
}
#else
static int memcg_online_kmem(struct mem_cgroup *memcg)
{
	return 0;
}
static void memcg_offline_kmem(struct mem_cgroup *memcg)
{
}
static void memcg_free_kmem(struct mem_cgroup *memcg)
{
}
#endif /* CONFIG_MEMCG_KMEM */

static int memcg_update_kmem_max(struct mem_cgroup *memcg,
				 unsigned long max)
{
	int ret;

	mutex_lock(&memcg_max_mutex);
	ret = page_counter_set_max(&memcg->kmem, max);
	mutex_unlock(&memcg_max_mutex);
	return ret;
}

static int memcg_update_tcp_max(struct mem_cgroup *memcg, unsigned long max)
{
	int ret;

	mutex_lock(&memcg_max_mutex);

	ret = page_counter_set_max(&memcg->tcpmem, max);
	if (ret)
		goto out;

	if (!memcg->tcpmem_active) {
		/*
		 * The active flag needs to be written after the static_key
		 * update. This is what guarantees that the socket activation
		 * function is the last one to run. See mem_cgroup_sk_alloc()
		 * for details, and note that we don't mark any socket as
		 * belonging to this memcg until that flag is up.
		 *
		 * We need to do this, because static_keys will span multiple
		 * sites, but we can't control their order. If we mark a socket
		 * as accounted, but the accounting functions are not patched in
		 * yet, we'll lose accounting.
		 *
		 * We never race with the readers in mem_cgroup_sk_alloc(),
		 * because when this value change, the code to process it is not
		 * patched in yet.
		 */
		static_branch_inc(&memcg_sockets_enabled_key);
		memcg->tcpmem_active = true;
	}
out:
	mutex_unlock(&memcg_max_mutex);
	return ret;
}

/*
 * The user of this function is...
 * RES_LIMIT.
 */
static ssize_t mem_cgroup_write(struct kernfs_open_file *of,
				char *buf, size_t nbytes, loff_t off)
{
	struct mem_cgroup *memcg = mem_cgroup_from_css(of_css(of));
	unsigned long nr_pages;
	int ret;

	buf = strstrip(buf);
	ret = page_counter_memparse(buf, "-1", &nr_pages);
	if (ret)
		return ret;

	switch (MEMFILE_ATTR(of_cft(of)->private)) {
	case RES_LIMIT:
		if (mem_cgroup_is_root(memcg)) { /* Can't set limit on root */
			ret = -EINVAL;
			break;
		}
		switch (MEMFILE_TYPE(of_cft(of)->private)) {
		case _MEM:
			ret = mem_cgroup_resize_max(memcg, nr_pages, false);
			break;
		case _MEMSWAP:
			ret = mem_cgroup_resize_max(memcg, nr_pages, true);
			break;
		case _KMEM:
			pr_warn_once("kmem.limit_in_bytes is deprecated and will be removed. "
				     "Please report your usecase to linux-mm@kvack.org if you "
				     "depend on this functionality.\n");
			ret = memcg_update_kmem_max(memcg, nr_pages);
			break;
		case _TCP:
			ret = memcg_update_tcp_max(memcg, nr_pages);
			break;
		}
		break;
	case RES_SOFT_LIMIT:
		memcg->soft_limit = nr_pages;
		ret = 0;
		break;
	}
	return ret ?: nbytes;
}

static ssize_t mem_cgroup_reset(struct kernfs_open_file *of, char *buf,
				size_t nbytes, loff_t off)
{
	struct mem_cgroup *memcg = mem_cgroup_from_css(of_css(of));
	struct page_counter *counter;

	switch (MEMFILE_TYPE(of_cft(of)->private)) {
	case _MEM:
		counter = &memcg->memory;
		break;
	case _MEMSWAP:
		counter = &memcg->memsw;
		break;
	case _KMEM:
		counter = &memcg->kmem;
		break;
	case _TCP:
		counter = &memcg->tcpmem;
		break;
	default:
		BUG();
	}

	switch (MEMFILE_ATTR(of_cft(of)->private)) {
	case RES_MAX_USAGE:
		page_counter_reset_watermark(counter);
		break;
	case RES_FAILCNT:
		counter->failcnt = 0;
		break;
	default:
		BUG();
	}

	return nbytes;
}

static u64 mem_cgroup_move_charge_read(struct cgroup_subsys_state *css,
					struct cftype *cft)
{
	return mem_cgroup_from_css(css)->move_charge_at_immigrate;
}

#ifdef CONFIG_MMU
static int mem_cgroup_move_charge_write(struct cgroup_subsys_state *css,
					struct cftype *cft, u64 val)
{
	struct mem_cgroup *memcg = mem_cgroup_from_css(css);

	if (val & ~MOVE_MASK)
		return -EINVAL;

	/*
	 * No kind of locking is needed in here, because ->can_attach() will
	 * check this value once in the beginning of the process, and then carry
	 * on with stale data. This means that changes to this value will only
	 * affect task migrations starting after the change.
	 */
	memcg->move_charge_at_immigrate = val;
	return 0;
}
#else
static int mem_cgroup_move_charge_write(struct cgroup_subsys_state *css,
					struct cftype *cft, u64 val)
{
	return -ENOSYS;
}
#endif

#ifdef CONFIG_NUMA

#define LRU_ALL_FILE (BIT(LRU_INACTIVE_FILE) | BIT(LRU_ACTIVE_FILE))
#define LRU_ALL_ANON (BIT(LRU_INACTIVE_ANON) | BIT(LRU_ACTIVE_ANON))
#define LRU_ALL	     ((1 << NR_LRU_LISTS) - 1)

static unsigned long mem_cgroup_node_nr_lru_pages(struct mem_cgroup *memcg,
				int nid, unsigned int lru_mask, bool tree)
{
	struct lruvec *lruvec = mem_cgroup_lruvec(memcg, NODE_DATA(nid));
	unsigned long nr = 0;
	enum lru_list lru;

	VM_BUG_ON((unsigned)nid >= nr_node_ids);

	for_each_lru(lru) {
		if (!(BIT(lru) & lru_mask))
			continue;
		if (tree)
			nr += lruvec_page_state(lruvec, NR_LRU_BASE + lru);
		else
			nr += lruvec_page_state_local(lruvec, NR_LRU_BASE + lru);
	}
	return nr;
}

static unsigned long mem_cgroup_nr_lru_pages(struct mem_cgroup *memcg,
					     unsigned int lru_mask,
					     bool tree)
{
	unsigned long nr = 0;
	enum lru_list lru;

	for_each_lru(lru) {
		if (!(BIT(lru) & lru_mask))
			continue;
		if (tree)
			nr += memcg_page_state(memcg, NR_LRU_BASE + lru);
		else
			nr += memcg_page_state_local(memcg, NR_LRU_BASE + lru);
	}
	return nr;
}

static int memcg_numa_stat_show(struct seq_file *m, void *v)
{
	struct numa_stat {
		const char *name;
		unsigned int lru_mask;
	};

	static const struct numa_stat stats[] = {
		{ "total", LRU_ALL },
		{ "file", LRU_ALL_FILE },
		{ "anon", LRU_ALL_ANON },
		{ "unevictable", BIT(LRU_UNEVICTABLE) },
	};
	const struct numa_stat *stat;
	int nid;
	struct mem_cgroup *memcg = mem_cgroup_from_seq(m);

	for (stat = stats; stat < stats + ARRAY_SIZE(stats); stat++) {
		seq_printf(m, "%s=%lu", stat->name,
			   mem_cgroup_nr_lru_pages(memcg, stat->lru_mask,
						   false));
		for_each_node_state(nid, N_MEMORY)
			seq_printf(m, " N%d=%lu", nid,
				   mem_cgroup_node_nr_lru_pages(memcg, nid,
							stat->lru_mask, false));
		seq_putc(m, '\n');
	}

	for (stat = stats; stat < stats + ARRAY_SIZE(stats); stat++) {

		seq_printf(m, "hierarchical_%s=%lu", stat->name,
			   mem_cgroup_nr_lru_pages(memcg, stat->lru_mask,
						   true));
		for_each_node_state(nid, N_MEMORY)
			seq_printf(m, " N%d=%lu", nid,
				   mem_cgroup_node_nr_lru_pages(memcg, nid,
							stat->lru_mask, true));
		seq_putc(m, '\n');
	}

	return 0;
}
#endif /* CONFIG_NUMA */

static const unsigned int memcg1_stats[] = {
	NR_FILE_PAGES,
	NR_ANON_MAPPED,
#ifdef CONFIG_TRANSPARENT_HUGEPAGE
	NR_ANON_THPS,
#endif
	NR_SHMEM,
	NR_FILE_MAPPED,
	NR_FILE_DIRTY,
	NR_WRITEBACK,
	MEMCG_SWAP,
};

static const char *const memcg1_stat_names[] = {
	"cache",
	"rss",
#ifdef CONFIG_TRANSPARENT_HUGEPAGE
	"rss_huge",
#endif
	"shmem",
	"mapped_file",
	"dirty",
	"writeback",
	"swap",
};

/* Universal VM events cgroup1 shows, original sort order */
static const unsigned int memcg1_events[] = {
	PGPGIN,
	PGPGOUT,
	PGFAULT,
	PGMAJFAULT,
};

static int memcg_stat_show(struct seq_file *m, void *v)
{
	struct mem_cgroup *memcg = mem_cgroup_from_seq(m);
	unsigned long memory, memsw;
	struct mem_cgroup *mi;
	unsigned int i;

	BUILD_BUG_ON(ARRAY_SIZE(memcg1_stat_names) != ARRAY_SIZE(memcg1_stats));

	for (i = 0; i < ARRAY_SIZE(memcg1_stats); i++) {
		unsigned long nr;

		if (memcg1_stats[i] == MEMCG_SWAP && !do_memsw_account())
			continue;
		nr = memcg_page_state_local(memcg, memcg1_stats[i]);
#ifdef CONFIG_TRANSPARENT_HUGEPAGE
		if (memcg1_stats[i] == NR_ANON_THPS)
			nr *= HPAGE_PMD_NR;
#endif
		seq_printf(m, "%s %lu\n", memcg1_stat_names[i], nr * PAGE_SIZE);
	}

	for (i = 0; i < ARRAY_SIZE(memcg1_events); i++)
		seq_printf(m, "%s %lu\n", vm_event_name(memcg1_events[i]),
			   memcg_events_local(memcg, memcg1_events[i]));

	for (i = 0; i < NR_LRU_LISTS; i++)
		seq_printf(m, "%s %lu\n", lru_list_name(i),
			   memcg_page_state_local(memcg, NR_LRU_BASE + i) *
			   PAGE_SIZE);

	/* Hierarchical information */
	memory = memsw = PAGE_COUNTER_MAX;
	for (mi = memcg; mi; mi = parent_mem_cgroup(mi)) {
		memory = min(memory, READ_ONCE(mi->memory.max));
		memsw = min(memsw, READ_ONCE(mi->memsw.max));
	}
	seq_printf(m, "hierarchical_memory_limit %llu\n",
		   (u64)memory * PAGE_SIZE);
	if (do_memsw_account())
		seq_printf(m, "hierarchical_memsw_limit %llu\n",
			   (u64)memsw * PAGE_SIZE);

	for (i = 0; i < ARRAY_SIZE(memcg1_stats); i++) {
		unsigned long nr;

		if (memcg1_stats[i] == MEMCG_SWAP && !do_memsw_account())
			continue;
		nr = memcg_page_state(memcg, memcg1_stats[i]);
#ifdef CONFIG_TRANSPARENT_HUGEPAGE
		if (memcg1_stats[i] == NR_ANON_THPS)
			nr *= HPAGE_PMD_NR;
#endif
		seq_printf(m, "total_%s %llu\n", memcg1_stat_names[i],
						(u64)nr * PAGE_SIZE);
	}

	for (i = 0; i < ARRAY_SIZE(memcg1_events); i++)
		seq_printf(m, "total_%s %llu\n",
			   vm_event_name(memcg1_events[i]),
			   (u64)memcg_events(memcg, memcg1_events[i]));

	for (i = 0; i < NR_LRU_LISTS; i++)
		seq_printf(m, "total_%s %llu\n", lru_list_name(i),
			   (u64)memcg_page_state(memcg, NR_LRU_BASE + i) *
			   PAGE_SIZE);

#ifdef CONFIG_DEBUG_VM
	{
		pg_data_t *pgdat;
		struct mem_cgroup_per_node *mz;
		unsigned long anon_cost = 0;
		unsigned long file_cost = 0;

		for_each_online_pgdat(pgdat) {
			mz = mem_cgroup_nodeinfo(memcg, pgdat->node_id);

			anon_cost += mz->lruvec.anon_cost;
			file_cost += mz->lruvec.file_cost;
		}
		seq_printf(m, "anon_cost %lu\n", anon_cost);
		seq_printf(m, "file_cost %lu\n", file_cost);
	}
#endif

	return 0;
}

static u64 mem_cgroup_swappiness_read(struct cgroup_subsys_state *css,
				      struct cftype *cft)
{
	struct mem_cgroup *memcg = mem_cgroup_from_css(css);

	return mem_cgroup_swappiness(memcg);
}

static int mem_cgroup_swappiness_write(struct cgroup_subsys_state *css,
				       struct cftype *cft, u64 val)
{
	struct mem_cgroup *memcg = mem_cgroup_from_css(css);

	if (val > 100)
		return -EINVAL;

	if (css->parent)
		memcg->swappiness = val;
	else
		vm_swappiness = val;

	return 0;
}

static void __mem_cgroup_threshold(struct mem_cgroup *memcg, bool swap)
{
	struct mem_cgroup_threshold_ary *t;
	unsigned long usage;
	int i;

	rcu_read_lock();
	if (!swap)
		t = rcu_dereference(memcg->thresholds.primary);
	else
		t = rcu_dereference(memcg->memsw_thresholds.primary);

	if (!t)
		goto unlock;

	usage = mem_cgroup_usage(memcg, swap);

	/*
	 * current_threshold points to threshold just below or equal to usage.
	 * If it's not true, a threshold was crossed after last
	 * call of __mem_cgroup_threshold().
	 */
	i = t->current_threshold;

	/*
	 * Iterate backward over array of thresholds starting from
	 * current_threshold and check if a threshold is crossed.
	 * If none of thresholds below usage is crossed, we read
	 * only one element of the array here.
	 */
	for (; i >= 0 && unlikely(t->entries[i].threshold > usage); i--)
		eventfd_signal(t->entries[i].eventfd, 1);

	/* i = current_threshold + 1 */
	i++;

	/*
	 * Iterate forward over array of thresholds starting from
	 * current_threshold+1 and check if a threshold is crossed.
	 * If none of thresholds above usage is crossed, we read
	 * only one element of the array here.
	 */
	for (; i < t->size && unlikely(t->entries[i].threshold <= usage); i++)
		eventfd_signal(t->entries[i].eventfd, 1);

	/* Update current_threshold */
	t->current_threshold = i - 1;
unlock:
	rcu_read_unlock();
}

static void mem_cgroup_threshold(struct mem_cgroup *memcg)
{
	while (memcg) {
		__mem_cgroup_threshold(memcg, false);
		if (do_memsw_account())
			__mem_cgroup_threshold(memcg, true);

		memcg = parent_mem_cgroup(memcg);
	}
}

static int compare_thresholds(const void *a, const void *b)
{
	const struct mem_cgroup_threshold *_a = a;
	const struct mem_cgroup_threshold *_b = b;

	if (_a->threshold > _b->threshold)
		return 1;

	if (_a->threshold < _b->threshold)
		return -1;

	return 0;
}

static int mem_cgroup_oom_notify_cb(struct mem_cgroup *memcg)
{
	struct mem_cgroup_eventfd_list *ev;

	spin_lock(&memcg_oom_lock);

	list_for_each_entry(ev, &memcg->oom_notify, list)
		eventfd_signal(ev->eventfd, 1);

	spin_unlock(&memcg_oom_lock);
	return 0;
}

static void mem_cgroup_oom_notify(struct mem_cgroup *memcg)
{
	struct mem_cgroup *iter;

	for_each_mem_cgroup_tree(iter, memcg)
		mem_cgroup_oom_notify_cb(iter);
}

static int __mem_cgroup_usage_register_event(struct mem_cgroup *memcg,
	struct eventfd_ctx *eventfd, const char *args, enum res_type type)
{
	struct mem_cgroup_thresholds *thresholds;
	struct mem_cgroup_threshold_ary *new;
	unsigned long threshold;
	unsigned long usage;
	int i, size, ret;

	ret = page_counter_memparse(args, "-1", &threshold);
	if (ret)
		return ret;

	mutex_lock(&memcg->thresholds_lock);

	if (type == _MEM) {
		thresholds = &memcg->thresholds;
		usage = mem_cgroup_usage(memcg, false);
	} else if (type == _MEMSWAP) {
		thresholds = &memcg->memsw_thresholds;
		usage = mem_cgroup_usage(memcg, true);
	} else
		BUG();

	/* Check if a threshold crossed before adding a new one */
	if (thresholds->primary)
		__mem_cgroup_threshold(memcg, type == _MEMSWAP);

	size = thresholds->primary ? thresholds->primary->size + 1 : 1;

	/* Allocate memory for new array of thresholds */
	new = kmalloc(struct_size(new, entries, size), GFP_KERNEL);
	if (!new) {
		ret = -ENOMEM;
		goto unlock;
	}
	new->size = size;

	/* Copy thresholds (if any) to new array */
	if (thresholds->primary)
		memcpy(new->entries, thresholds->primary->entries,
		       flex_array_size(new, entries, size - 1));

	/* Add new threshold */
	new->entries[size - 1].eventfd = eventfd;
	new->entries[size - 1].threshold = threshold;

	/* Sort thresholds. Registering of new threshold isn't time-critical */
	sort(new->entries, size, sizeof(*new->entries),
			compare_thresholds, NULL);

	/* Find current threshold */
	new->current_threshold = -1;
	for (i = 0; i < size; i++) {
		if (new->entries[i].threshold <= usage) {
			/*
			 * new->current_threshold will not be used until
			 * rcu_assign_pointer(), so it's safe to increment
			 * it here.
			 */
			++new->current_threshold;
		} else
			break;
	}

	/* Free old spare buffer and save old primary buffer as spare */
	kfree(thresholds->spare);
	thresholds->spare = thresholds->primary;

	rcu_assign_pointer(thresholds->primary, new);

	/* To be sure that nobody uses thresholds */
	synchronize_rcu();

unlock:
	mutex_unlock(&memcg->thresholds_lock);

	return ret;
}

static int mem_cgroup_usage_register_event(struct mem_cgroup *memcg,
	struct eventfd_ctx *eventfd, const char *args)
{
	return __mem_cgroup_usage_register_event(memcg, eventfd, args, _MEM);
}

static int memsw_cgroup_usage_register_event(struct mem_cgroup *memcg,
	struct eventfd_ctx *eventfd, const char *args)
{
	return __mem_cgroup_usage_register_event(memcg, eventfd, args, _MEMSWAP);
}

static void __mem_cgroup_usage_unregister_event(struct mem_cgroup *memcg,
	struct eventfd_ctx *eventfd, enum res_type type)
{
	struct mem_cgroup_thresholds *thresholds;
	struct mem_cgroup_threshold_ary *new;
	unsigned long usage;
	int i, j, size, entries;

	mutex_lock(&memcg->thresholds_lock);

	if (type == _MEM) {
		thresholds = &memcg->thresholds;
		usage = mem_cgroup_usage(memcg, false);
	} else if (type == _MEMSWAP) {
		thresholds = &memcg->memsw_thresholds;
		usage = mem_cgroup_usage(memcg, true);
	} else
		BUG();

	if (!thresholds->primary)
		goto unlock;

	/* Check if a threshold crossed before removing */
	__mem_cgroup_threshold(memcg, type == _MEMSWAP);

	/* Calculate new number of threshold */
	size = entries = 0;
	for (i = 0; i < thresholds->primary->size; i++) {
		if (thresholds->primary->entries[i].eventfd != eventfd)
			size++;
		else
			entries++;
	}

	new = thresholds->spare;

	/* If no items related to eventfd have been cleared, nothing to do */
	if (!entries)
		goto unlock;

	/* Set thresholds array to NULL if we don't have thresholds */
	if (!size) {
		kfree(new);
		new = NULL;
		goto swap_buffers;
	}

	new->size = size;

	/* Copy thresholds and find current threshold */
	new->current_threshold = -1;
	for (i = 0, j = 0; i < thresholds->primary->size; i++) {
		if (thresholds->primary->entries[i].eventfd == eventfd)
			continue;

		new->entries[j] = thresholds->primary->entries[i];
		if (new->entries[j].threshold <= usage) {
			/*
			 * new->current_threshold will not be used
			 * until rcu_assign_pointer(), so it's safe to increment
			 * it here.
			 */
			++new->current_threshold;
		}
		j++;
	}

swap_buffers:
	/* Swap primary and spare array */
	thresholds->spare = thresholds->primary;

	rcu_assign_pointer(thresholds->primary, new);

	/* To be sure that nobody uses thresholds */
	synchronize_rcu();

	/* If all events are unregistered, free the spare array */
	if (!new) {
		kfree(thresholds->spare);
		thresholds->spare = NULL;
	}
unlock:
	mutex_unlock(&memcg->thresholds_lock);
}

static void mem_cgroup_usage_unregister_event(struct mem_cgroup *memcg,
	struct eventfd_ctx *eventfd)
{
	return __mem_cgroup_usage_unregister_event(memcg, eventfd, _MEM);
}

static void memsw_cgroup_usage_unregister_event(struct mem_cgroup *memcg,
	struct eventfd_ctx *eventfd)
{
	return __mem_cgroup_usage_unregister_event(memcg, eventfd, _MEMSWAP);
}

static int mem_cgroup_oom_register_event(struct mem_cgroup *memcg,
	struct eventfd_ctx *eventfd, const char *args)
{
	struct mem_cgroup_eventfd_list *event;

	event = kmalloc(sizeof(*event),	GFP_KERNEL);
	if (!event)
		return -ENOMEM;

	spin_lock(&memcg_oom_lock);

	event->eventfd = eventfd;
	list_add(&event->list, &memcg->oom_notify);

	/* already in OOM ? */
	if (memcg->under_oom)
		eventfd_signal(eventfd, 1);
	spin_unlock(&memcg_oom_lock);

	return 0;
}

static void mem_cgroup_oom_unregister_event(struct mem_cgroup *memcg,
	struct eventfd_ctx *eventfd)
{
	struct mem_cgroup_eventfd_list *ev, *tmp;

	spin_lock(&memcg_oom_lock);

	list_for_each_entry_safe(ev, tmp, &memcg->oom_notify, list) {
		if (ev->eventfd == eventfd) {
			list_del(&ev->list);
			kfree(ev);
		}
	}

	spin_unlock(&memcg_oom_lock);
}

static int mem_cgroup_oom_control_read(struct seq_file *sf, void *v)
{
	struct mem_cgroup *memcg = mem_cgroup_from_seq(sf);

	seq_printf(sf, "oom_kill_disable %d\n", memcg->oom_kill_disable);
	seq_printf(sf, "under_oom %d\n", (bool)memcg->under_oom);
	seq_printf(sf, "oom_kill %lu\n",
		   atomic_long_read(&memcg->memory_events[MEMCG_OOM_KILL]));
	return 0;
}

static int mem_cgroup_oom_control_write(struct cgroup_subsys_state *css,
	struct cftype *cft, u64 val)
{
	struct mem_cgroup *memcg = mem_cgroup_from_css(css);

	/* cannot set to root cgroup and only 0 and 1 are allowed */
	if (!css->parent || !((val == 0) || (val == 1)))
		return -EINVAL;

	memcg->oom_kill_disable = val;
	if (!val)
		memcg_oom_recover(memcg);

	return 0;
}

#ifdef CONFIG_CGROUP_WRITEBACK

#include <trace/events/writeback.h>

static int memcg_wb_domain_init(struct mem_cgroup *memcg, gfp_t gfp)
{
	return wb_domain_init(&memcg->cgwb_domain, gfp);
}

static void memcg_wb_domain_exit(struct mem_cgroup *memcg)
{
	wb_domain_exit(&memcg->cgwb_domain);
}

static void memcg_wb_domain_size_changed(struct mem_cgroup *memcg)
{
	wb_domain_size_changed(&memcg->cgwb_domain);
}

struct wb_domain *mem_cgroup_wb_domain(struct bdi_writeback *wb)
{
	struct mem_cgroup *memcg = mem_cgroup_from_css(wb->memcg_css);

	if (!memcg->css.parent)
		return NULL;

	return &memcg->cgwb_domain;
}

/*
 * idx can be of type enum memcg_stat_item or node_stat_item.
 * Keep in sync with memcg_exact_page().
 */
static unsigned long memcg_exact_page_state(struct mem_cgroup *memcg, int idx)
{
	long x = atomic_long_read(&memcg->vmstats[idx]);
	int cpu;

	for_each_online_cpu(cpu)
		x += per_cpu_ptr(memcg->vmstats_percpu, cpu)->stat[idx];
	if (x < 0)
		x = 0;
	return x;
}

/**
 * mem_cgroup_wb_stats - retrieve writeback related stats from its memcg
 * @wb: bdi_writeback in question
 * @pfilepages: out parameter for number of file pages
 * @pheadroom: out parameter for number of allocatable pages according to memcg
 * @pdirty: out parameter for number of dirty pages
 * @pwriteback: out parameter for number of pages under writeback
 *
 * Determine the numbers of file, headroom, dirty, and writeback pages in
 * @wb's memcg.  File, dirty and writeback are self-explanatory.  Headroom
 * is a bit more involved.
 *
 * A memcg's headroom is "min(max, high) - used".  In the hierarchy, the
 * headroom is calculated as the lowest headroom of itself and the
 * ancestors.  Note that this doesn't consider the actual amount of
 * available memory in the system.  The caller should further cap
 * *@pheadroom accordingly.
 */
void mem_cgroup_wb_stats(struct bdi_writeback *wb, unsigned long *pfilepages,
			 unsigned long *pheadroom, unsigned long *pdirty,
			 unsigned long *pwriteback)
{
	struct mem_cgroup *memcg = mem_cgroup_from_css(wb->memcg_css);
	struct mem_cgroup *parent;

	*pdirty = memcg_exact_page_state(memcg, NR_FILE_DIRTY);

	*pwriteback = memcg_exact_page_state(memcg, NR_WRITEBACK);
	*pfilepages = memcg_exact_page_state(memcg, NR_INACTIVE_FILE) +
			memcg_exact_page_state(memcg, NR_ACTIVE_FILE);
	*pheadroom = PAGE_COUNTER_MAX;

	while ((parent = parent_mem_cgroup(memcg))) {
		unsigned long ceiling = min(READ_ONCE(memcg->memory.max),
					    READ_ONCE(memcg->memory.high));
		unsigned long used = page_counter_read(&memcg->memory);

		*pheadroom = min(*pheadroom, ceiling - min(ceiling, used));
		memcg = parent;
	}
}

/*
 * Foreign dirty flushing
 *
 * There's an inherent mismatch between memcg and writeback.  The former
 * trackes ownership per-page while the latter per-inode.  This was a
 * deliberate design decision because honoring per-page ownership in the
 * writeback path is complicated, may lead to higher CPU and IO overheads
 * and deemed unnecessary given that write-sharing an inode across
 * different cgroups isn't a common use-case.
 *
 * Combined with inode majority-writer ownership switching, this works well
 * enough in most cases but there are some pathological cases.  For
 * example, let's say there are two cgroups A and B which keep writing to
 * different but confined parts of the same inode.  B owns the inode and
 * A's memory is limited far below B's.  A's dirty ratio can rise enough to
 * trigger balance_dirty_pages() sleeps but B's can be low enough to avoid
 * triggering background writeback.  A will be slowed down without a way to
 * make writeback of the dirty pages happen.
 *
 * Conditions like the above can lead to a cgroup getting repatedly and
 * severely throttled after making some progress after each
 * dirty_expire_interval while the underyling IO device is almost
 * completely idle.
 *
 * Solving this problem completely requires matching the ownership tracking
 * granularities between memcg and writeback in either direction.  However,
 * the more egregious behaviors can be avoided by simply remembering the
 * most recent foreign dirtying events and initiating remote flushes on
 * them when local writeback isn't enough to keep the memory clean enough.
 *
 * The following two functions implement such mechanism.  When a foreign
 * page - a page whose memcg and writeback ownerships don't match - is
 * dirtied, mem_cgroup_track_foreign_dirty() records the inode owning
 * bdi_writeback on the page owning memcg.  When balance_dirty_pages()
 * decides that the memcg needs to sleep due to high dirty ratio, it calls
 * mem_cgroup_flush_foreign() which queues writeback on the recorded
 * foreign bdi_writebacks which haven't expired.  Both the numbers of
 * recorded bdi_writebacks and concurrent in-flight foreign writebacks are
 * limited to MEMCG_CGWB_FRN_CNT.
 *
 * The mechanism only remembers IDs and doesn't hold any object references.
 * As being wrong occasionally doesn't matter, updates and accesses to the
 * records are lockless and racy.
 */
void mem_cgroup_track_foreign_dirty_slowpath(struct page *page,
					     struct bdi_writeback *wb)
{
	struct mem_cgroup *memcg = page->mem_cgroup;
	struct memcg_cgwb_frn *frn;
	u64 now = get_jiffies_64();
	u64 oldest_at = now;
	int oldest = -1;
	int i;

	trace_track_foreign_dirty(page, wb);

	/*
	 * Pick the slot to use.  If there is already a slot for @wb, keep
	 * using it.  If not replace the oldest one which isn't being
	 * written out.
	 */
	for (i = 0; i < MEMCG_CGWB_FRN_CNT; i++) {
		frn = &memcg->cgwb_frn[i];
		if (frn->bdi_id == wb->bdi->id &&
		    frn->memcg_id == wb->memcg_css->id)
			break;
		if (time_before64(frn->at, oldest_at) &&
		    atomic_read(&frn->done.cnt) == 1) {
			oldest = i;
			oldest_at = frn->at;
		}
	}

	if (i < MEMCG_CGWB_FRN_CNT) {
		/*
		 * Re-using an existing one.  Update timestamp lazily to
		 * avoid making the cacheline hot.  We want them to be
		 * reasonably up-to-date and significantly shorter than
		 * dirty_expire_interval as that's what expires the record.
		 * Use the shorter of 1s and dirty_expire_interval / 8.
		 */
		unsigned long update_intv =
			min_t(unsigned long, HZ,
			      msecs_to_jiffies(dirty_expire_interval * 10) / 8);

		if (time_before64(frn->at, now - update_intv))
			frn->at = now;
	} else if (oldest >= 0) {
		/* replace the oldest free one */
		frn = &memcg->cgwb_frn[oldest];
		frn->bdi_id = wb->bdi->id;
		frn->memcg_id = wb->memcg_css->id;
		frn->at = now;
	}
}

/* issue foreign writeback flushes for recorded foreign dirtying events */
void mem_cgroup_flush_foreign(struct bdi_writeback *wb)
{
	struct mem_cgroup *memcg = mem_cgroup_from_css(wb->memcg_css);
	unsigned long intv = msecs_to_jiffies(dirty_expire_interval * 10);
	u64 now = jiffies_64;
	int i;

	for (i = 0; i < MEMCG_CGWB_FRN_CNT; i++) {
		struct memcg_cgwb_frn *frn = &memcg->cgwb_frn[i];

		/*
		 * If the record is older than dirty_expire_interval,
		 * writeback on it has already started.  No need to kick it
		 * off again.  Also, don't start a new one if there's
		 * already one in flight.
		 */
		if (time_after64(frn->at, now - intv) &&
		    atomic_read(&frn->done.cnt) == 1) {
			frn->at = 0;
			trace_flush_foreign(wb, frn->bdi_id, frn->memcg_id);
			cgroup_writeback_by_id(frn->bdi_id, frn->memcg_id, 0,
					       WB_REASON_FOREIGN_FLUSH,
					       &frn->done);
		}
	}
}

#else	/* CONFIG_CGROUP_WRITEBACK */

static int memcg_wb_domain_init(struct mem_cgroup *memcg, gfp_t gfp)
{
	return 0;
}

static void memcg_wb_domain_exit(struct mem_cgroup *memcg)
{
}

static void memcg_wb_domain_size_changed(struct mem_cgroup *memcg)
{
}

#endif	/* CONFIG_CGROUP_WRITEBACK */

/*
 * DO NOT USE IN NEW FILES.
 *
 * "cgroup.event_control" implementation.
 *
 * This is way over-engineered.  It tries to support fully configurable
 * events for each user.  Such level of flexibility is completely
 * unnecessary especially in the light of the planned unified hierarchy.
 *
 * Please deprecate this and replace with something simpler if at all
 * possible.
 */

/*
 * Unregister event and free resources.
 *
 * Gets called from workqueue.
 */
static void memcg_event_remove(struct work_struct *work)
{
	struct mem_cgroup_event *event =
		container_of(work, struct mem_cgroup_event, remove);
	struct mem_cgroup *memcg = event->memcg;

	remove_wait_queue(event->wqh, &event->wait);

	event->unregister_event(memcg, event->eventfd);

	/* Notify userspace the event is going away. */
	eventfd_signal(event->eventfd, 1);

	eventfd_ctx_put(event->eventfd);
	kfree(event);
	css_put(&memcg->css);
}

/*
 * Gets called on EPOLLHUP on eventfd when user closes it.
 *
 * Called with wqh->lock held and interrupts disabled.
 */
static int memcg_event_wake(wait_queue_entry_t *wait, unsigned mode,
			    int sync, void *key)
{
	struct mem_cgroup_event *event =
		container_of(wait, struct mem_cgroup_event, wait);
	struct mem_cgroup *memcg = event->memcg;
	__poll_t flags = key_to_poll(key);

	if (flags & EPOLLHUP) {
		/*
		 * If the event has been detached at cgroup removal, we
		 * can simply return knowing the other side will cleanup
		 * for us.
		 *
		 * We can't race against event freeing since the other
		 * side will require wqh->lock via remove_wait_queue(),
		 * which we hold.
		 */
		spin_lock(&memcg->event_list_lock);
		if (!list_empty(&event->list)) {
			list_del_init(&event->list);
			/*
			 * We are in atomic context, but cgroup_event_remove()
			 * may sleep, so we have to call it in workqueue.
			 */
			schedule_work(&event->remove);
		}
		spin_unlock(&memcg->event_list_lock);
	}

	return 0;
}

static void memcg_event_ptable_queue_proc(struct file *file,
		wait_queue_head_t *wqh, poll_table *pt)
{
	struct mem_cgroup_event *event =
		container_of(pt, struct mem_cgroup_event, pt);

	event->wqh = wqh;
	add_wait_queue(wqh, &event->wait);
}

/*
 * DO NOT USE IN NEW FILES.
 *
 * Parse input and register new cgroup event handler.
 *
 * Input must be in format '<event_fd> <control_fd> <args>'.
 * Interpretation of args is defined by control file implementation.
 */
static ssize_t memcg_write_event_control(struct kernfs_open_file *of,
					 char *buf, size_t nbytes, loff_t off)
{
	struct cgroup_subsys_state *css = of_css(of);
	struct mem_cgroup *memcg = mem_cgroup_from_css(css);
	struct mem_cgroup_event *event;
	struct cgroup_subsys_state *cfile_css;
	unsigned int efd, cfd;
	struct fd efile;
	struct fd cfile;
	const char *name;
	char *endp;
	int ret;

	buf = strstrip(buf);

	efd = simple_strtoul(buf, &endp, 10);
	if (*endp != ' ')
		return -EINVAL;
	buf = endp + 1;

	cfd = simple_strtoul(buf, &endp, 10);
	if ((*endp != ' ') && (*endp != '\0'))
		return -EINVAL;
	buf = endp + 1;

	event = kzalloc(sizeof(*event), GFP_KERNEL);
	if (!event)
		return -ENOMEM;

	event->memcg = memcg;
	INIT_LIST_HEAD(&event->list);
	init_poll_funcptr(&event->pt, memcg_event_ptable_queue_proc);
	init_waitqueue_func_entry(&event->wait, memcg_event_wake);
	INIT_WORK(&event->remove, memcg_event_remove);

	efile = fdget(efd);
	if (!efile.file) {
		ret = -EBADF;
		goto out_kfree;
	}

	event->eventfd = eventfd_ctx_fileget(efile.file);
	if (IS_ERR(event->eventfd)) {
		ret = PTR_ERR(event->eventfd);
		goto out_put_efile;
	}

	cfile = fdget(cfd);
	if (!cfile.file) {
		ret = -EBADF;
		goto out_put_eventfd;
	}

	/* the process need read permission on control file */
	/* AV: shouldn't we check that it's been opened for read instead? */
	ret = inode_permission(file_inode(cfile.file), MAY_READ);
	if (ret < 0)
		goto out_put_cfile;

	/*
	 * Determine the event callbacks and set them in @event.  This used
	 * to be done via struct cftype but cgroup core no longer knows
	 * about these events.  The following is crude but the whole thing
	 * is for compatibility anyway.
	 *
	 * DO NOT ADD NEW FILES.
	 */
	name = cfile.file->f_path.dentry->d_name.name;

	if (!strcmp(name, "memory.usage_in_bytes")) {
		event->register_event = mem_cgroup_usage_register_event;
		event->unregister_event = mem_cgroup_usage_unregister_event;
	} else if (!strcmp(name, "memory.oom_control")) {
		event->register_event = mem_cgroup_oom_register_event;
		event->unregister_event = mem_cgroup_oom_unregister_event;
	} else if (!strcmp(name, "memory.pressure_level")) {
		event->register_event = vmpressure_register_event;
		event->unregister_event = vmpressure_unregister_event;
	} else if (!strcmp(name, "memory.memsw.usage_in_bytes")) {
		event->register_event = memsw_cgroup_usage_register_event;
		event->unregister_event = memsw_cgroup_usage_unregister_event;
	} else {
		ret = -EINVAL;
		goto out_put_cfile;
	}

	/*
	 * Verify @cfile should belong to @css.  Also, remaining events are
	 * automatically removed on cgroup destruction but the removal is
	 * asynchronous, so take an extra ref on @css.
	 */
	cfile_css = css_tryget_online_from_dir(cfile.file->f_path.dentry->d_parent,
					       &memory_cgrp_subsys);
	ret = -EINVAL;
	if (IS_ERR(cfile_css))
		goto out_put_cfile;
	if (cfile_css != css) {
		css_put(cfile_css);
		goto out_put_cfile;
	}

	ret = event->register_event(memcg, event->eventfd, buf);
	if (ret)
		goto out_put_css;

	vfs_poll(efile.file, &event->pt);

	spin_lock(&memcg->event_list_lock);
	list_add(&event->list, &memcg->event_list);
	spin_unlock(&memcg->event_list_lock);

	fdput(cfile);
	fdput(efile);

	return nbytes;

out_put_css:
	css_put(css);
out_put_cfile:
	fdput(cfile);
out_put_eventfd:
	eventfd_ctx_put(event->eventfd);
out_put_efile:
	fdput(efile);
out_kfree:
	kfree(event);

	return ret;
}

static struct cftype mem_cgroup_legacy_files[] = {
	{
		.name = "usage_in_bytes",
		.private = MEMFILE_PRIVATE(_MEM, RES_USAGE),
		.read_u64 = mem_cgroup_read_u64,
	},
	{
		.name = "max_usage_in_bytes",
		.private = MEMFILE_PRIVATE(_MEM, RES_MAX_USAGE),
		.write = mem_cgroup_reset,
		.read_u64 = mem_cgroup_read_u64,
	},
	{
		.name = "limit_in_bytes",
		.private = MEMFILE_PRIVATE(_MEM, RES_LIMIT),
		.write = mem_cgroup_write,
		.read_u64 = mem_cgroup_read_u64,
	},
	{
		.name = "soft_limit_in_bytes",
		.private = MEMFILE_PRIVATE(_MEM, RES_SOFT_LIMIT),
		.write = mem_cgroup_write,
		.read_u64 = mem_cgroup_read_u64,
	},
	{
		.name = "failcnt",
		.private = MEMFILE_PRIVATE(_MEM, RES_FAILCNT),
		.write = mem_cgroup_reset,
		.read_u64 = mem_cgroup_read_u64,
	},
	{
		.name = "stat",
		.seq_show = memcg_stat_show,
	},
	{
		.name = "force_empty",
		.write = mem_cgroup_force_empty_write,
	},
	{
		.name = "use_hierarchy",
		.write_u64 = mem_cgroup_hierarchy_write,
		.read_u64 = mem_cgroup_hierarchy_read,
	},
	{
		.name = "cgroup.event_control",		/* XXX: for compat */
		.write = memcg_write_event_control,
		.flags = CFTYPE_NO_PREFIX | CFTYPE_WORLD_WRITABLE,
	},
	{
		.name = "swappiness",
		.read_u64 = mem_cgroup_swappiness_read,
		.write_u64 = mem_cgroup_swappiness_write,
	},
	{
		.name = "move_charge_at_immigrate",
		.read_u64 = mem_cgroup_move_charge_read,
		.write_u64 = mem_cgroup_move_charge_write,
	},
	{
		.name = "oom_control",
		.seq_show = mem_cgroup_oom_control_read,
		.write_u64 = mem_cgroup_oom_control_write,
		.private = MEMFILE_PRIVATE(_OOM_TYPE, OOM_CONTROL),
	},
	{
		.name = "pressure_level",
	},
#ifdef CONFIG_NUMA
	{
		.name = "numa_stat",
		.seq_show = memcg_numa_stat_show,
	},
#endif
	{
		.name = "kmem.limit_in_bytes",
		.private = MEMFILE_PRIVATE(_KMEM, RES_LIMIT),
		.write = mem_cgroup_write,
		.read_u64 = mem_cgroup_read_u64,
	},
	{
		.name = "kmem.usage_in_bytes",
		.private = MEMFILE_PRIVATE(_KMEM, RES_USAGE),
		.read_u64 = mem_cgroup_read_u64,
	},
	{
		.name = "kmem.failcnt",
		.private = MEMFILE_PRIVATE(_KMEM, RES_FAILCNT),
		.write = mem_cgroup_reset,
		.read_u64 = mem_cgroup_read_u64,
	},
	{
		.name = "kmem.max_usage_in_bytes",
		.private = MEMFILE_PRIVATE(_KMEM, RES_MAX_USAGE),
		.write = mem_cgroup_reset,
		.read_u64 = mem_cgroup_read_u64,
	},
#if defined(CONFIG_MEMCG_KMEM) && \
	(defined(CONFIG_SLAB) || defined(CONFIG_SLUB_DEBUG))
	{
		.name = "kmem.slabinfo",
		.seq_show = memcg_slab_show,
	},
#endif
	{
		.name = "kmem.tcp.limit_in_bytes",
		.private = MEMFILE_PRIVATE(_TCP, RES_LIMIT),
		.write = mem_cgroup_write,
		.read_u64 = mem_cgroup_read_u64,
	},
	{
		.name = "kmem.tcp.usage_in_bytes",
		.private = MEMFILE_PRIVATE(_TCP, RES_USAGE),
		.read_u64 = mem_cgroup_read_u64,
	},
	{
		.name = "kmem.tcp.failcnt",
		.private = MEMFILE_PRIVATE(_TCP, RES_FAILCNT),
		.write = mem_cgroup_reset,
		.read_u64 = mem_cgroup_read_u64,
	},
	{
		.name = "kmem.tcp.max_usage_in_bytes",
		.private = MEMFILE_PRIVATE(_TCP, RES_MAX_USAGE),
		.write = mem_cgroup_reset,
		.read_u64 = mem_cgroup_read_u64,
	},
	{ },	/* terminate */
};

/*
 * Private memory cgroup IDR
 *
 * Swap-out records and page cache shadow entries need to store memcg
 * references in constrained space, so we maintain an ID space that is
 * limited to 16 bit (MEM_CGROUP_ID_MAX), limiting the total number of
 * memory-controlled cgroups to 64k.
 *
 * However, there usually are many references to the offline CSS after
 * the cgroup has been destroyed, such as page cache or reclaimable
 * slab objects, that don't need to hang on to the ID. We want to keep
 * those dead CSS from occupying IDs, or we might quickly exhaust the
 * relatively small ID space and prevent the creation of new cgroups
 * even when there are much fewer than 64k cgroups - possibly none.
 *
 * Maintain a private 16-bit ID space for memcg, and allow the ID to
 * be freed and recycled when it's no longer needed, which is usually
 * when the CSS is offlined.
 *
 * The only exception to that are records of swapped out tmpfs/shmem
 * pages that need to be attributed to live ancestors on swapin. But
 * those references are manageable from userspace.
 */

static DEFINE_IDR(mem_cgroup_idr);

static void mem_cgroup_id_remove(struct mem_cgroup *memcg)
{
	if (memcg->id.id > 0) {
		idr_remove(&mem_cgroup_idr, memcg->id.id);
		memcg->id.id = 0;
	}
}

static void __maybe_unused mem_cgroup_id_get_many(struct mem_cgroup *memcg,
						  unsigned int n)
{
	refcount_add(n, &memcg->id.ref);
}

static void mem_cgroup_id_put_many(struct mem_cgroup *memcg, unsigned int n)
{
	if (refcount_sub_and_test(n, &memcg->id.ref)) {
		mem_cgroup_id_remove(memcg);

		/* Memcg ID pins CSS */
		css_put(&memcg->css);
	}
}

static inline void mem_cgroup_id_put(struct mem_cgroup *memcg)
{
	mem_cgroup_id_put_many(memcg, 1);
}

/**
 * mem_cgroup_from_id - look up a memcg from a memcg id
 * @id: the memcg id to look up
 *
 * Caller must hold rcu_read_lock().
 */
struct mem_cgroup *mem_cgroup_from_id(unsigned short id)
{
	WARN_ON_ONCE(!rcu_read_lock_held());
	return idr_find(&mem_cgroup_idr, id);
}

static int alloc_mem_cgroup_per_node_info(struct mem_cgroup *memcg, int node)
{
	struct mem_cgroup_per_node *pn;
	int tmp = node;
	/*
	 * This routine is called against possible nodes.
	 * But it's BUG to call kmalloc() against offline node.
	 *
	 * TODO: this routine can waste much memory for nodes which will
	 *       never be onlined. It's better to use memory hotplug callback
	 *       function.
	 */
	if (!node_state(node, N_NORMAL_MEMORY))
		tmp = -1;
	pn = kzalloc_node(sizeof(*pn), GFP_KERNEL, tmp);
	if (!pn)
		return 1;

	pn->lruvec_stat_local = alloc_percpu_gfp(struct lruvec_stat,
						 GFP_KERNEL_ACCOUNT);
	if (!pn->lruvec_stat_local) {
		kfree(pn);
		return 1;
	}

	pn->lruvec_stat_cpu = alloc_percpu_gfp(struct lruvec_stat,
					       GFP_KERNEL_ACCOUNT);
	if (!pn->lruvec_stat_cpu) {
		free_percpu(pn->lruvec_stat_local);
		kfree(pn);
		return 1;
	}

	lruvec_init(&pn->lruvec);
	pn->usage_in_excess = 0;
	pn->on_tree = false;
	pn->memcg = memcg;

	memcg->nodeinfo[node] = pn;
	return 0;
}

static void free_mem_cgroup_per_node_info(struct mem_cgroup *memcg, int node)
{
	struct mem_cgroup_per_node *pn = memcg->nodeinfo[node];

	if (!pn)
		return;

	free_percpu(pn->lruvec_stat_cpu);
	free_percpu(pn->lruvec_stat_local);
	kfree(pn);
}

static void __mem_cgroup_free(struct mem_cgroup *memcg)
{
	int node;

	for_each_node(node)
		free_mem_cgroup_per_node_info(memcg, node);
	free_percpu(memcg->vmstats_percpu);
	free_percpu(memcg->vmstats_local);
	kfree(memcg);
}

static void mem_cgroup_free(struct mem_cgroup *memcg)
{
	memcg_wb_domain_exit(memcg);
	/*
	 * Flush percpu vmstats and vmevents to guarantee the value correctness
	 * on parent's and all ancestor levels.
	 */
	memcg_flush_percpu_vmstats(memcg);
	memcg_flush_percpu_vmevents(memcg);
	__mem_cgroup_free(memcg);
}

static struct mem_cgroup *mem_cgroup_alloc(void)
{
	struct mem_cgroup *memcg;
	unsigned int size;
	int node;
	int __maybe_unused i;
	long error = -ENOMEM;

	size = sizeof(struct mem_cgroup);
	size += nr_node_ids * sizeof(struct mem_cgroup_per_node *);

	memcg = kzalloc(size, GFP_KERNEL);
	if (!memcg)
		return ERR_PTR(error);

	memcg->id.id = idr_alloc(&mem_cgroup_idr, NULL,
				 1, MEM_CGROUP_ID_MAX,
				 GFP_KERNEL);
	if (memcg->id.id < 0) {
		error = memcg->id.id;
		goto fail;
	}

	memcg->vmstats_local = alloc_percpu_gfp(struct memcg_vmstats_percpu,
						GFP_KERNEL_ACCOUNT);
	if (!memcg->vmstats_local)
		goto fail;

	memcg->vmstats_percpu = alloc_percpu_gfp(struct memcg_vmstats_percpu,
						 GFP_KERNEL_ACCOUNT);
	if (!memcg->vmstats_percpu)
		goto fail;

	for_each_node(node)
		if (alloc_mem_cgroup_per_node_info(memcg, node))
			goto fail;

	if (memcg_wb_domain_init(memcg, GFP_KERNEL))
		goto fail;

	INIT_WORK(&memcg->high_work, high_work_func);
	INIT_LIST_HEAD(&memcg->oom_notify);
	mutex_init(&memcg->thresholds_lock);
	spin_lock_init(&memcg->move_lock);
	vmpressure_init(&memcg->vmpressure);
	INIT_LIST_HEAD(&memcg->event_list);
	spin_lock_init(&memcg->event_list_lock);
	memcg->socket_pressure = jiffies;
#ifdef CONFIG_MEMCG_KMEM
	memcg->kmemcg_id = -1;
	INIT_LIST_HEAD(&memcg->objcg_list);
#endif
#ifdef CONFIG_CGROUP_WRITEBACK
	INIT_LIST_HEAD(&memcg->cgwb_list);
	for (i = 0; i < MEMCG_CGWB_FRN_CNT; i++)
		memcg->cgwb_frn[i].done =
			__WB_COMPLETION_INIT(&memcg_cgwb_frn_waitq);
#endif
#ifdef CONFIG_TRANSPARENT_HUGEPAGE
	spin_lock_init(&memcg->deferred_split_queue.split_queue_lock);
	INIT_LIST_HEAD(&memcg->deferred_split_queue.split_queue);
	memcg->deferred_split_queue.split_queue_len = 0;
#endif
	idr_replace(&mem_cgroup_idr, memcg, memcg->id.id);
	return memcg;
fail:
	mem_cgroup_id_remove(memcg);
	__mem_cgroup_free(memcg);
	return ERR_PTR(error);
}

static struct cgroup_subsys_state * __ref
mem_cgroup_css_alloc(struct cgroup_subsys_state *parent_css)
{
	struct mem_cgroup *parent = mem_cgroup_from_css(parent_css);
	struct mem_cgroup *memcg, *old_memcg;
	long error = -ENOMEM;

	old_memcg = set_active_memcg(parent);
	memcg = mem_cgroup_alloc();
	set_active_memcg(old_memcg);
	if (IS_ERR(memcg))
		return ERR_CAST(memcg);

	page_counter_set_high(&memcg->memory, PAGE_COUNTER_MAX);
	memcg->soft_limit = PAGE_COUNTER_MAX;
	page_counter_set_high(&memcg->swap, PAGE_COUNTER_MAX);
	if (parent) {
		memcg->swappiness = mem_cgroup_swappiness(parent);
		memcg->oom_kill_disable = parent->oom_kill_disable;
	}
	if (!parent) {
		page_counter_init(&memcg->memory, NULL);
		page_counter_init(&memcg->swap, NULL);
<<<<<<< HEAD
		page_counter_init(&memcg->memsw, NULL);
=======
>>>>>>> d1988041
		page_counter_init(&memcg->kmem, NULL);
		page_counter_init(&memcg->tcpmem, NULL);
	} else if (parent->use_hierarchy) {
		memcg->use_hierarchy = true;
		page_counter_init(&memcg->memory, &parent->memory);
		page_counter_init(&memcg->swap, &parent->swap);
		page_counter_init(&memcg->kmem, &parent->kmem);
		page_counter_init(&memcg->tcpmem, &parent->tcpmem);
	} else {
		page_counter_init(&memcg->memory, &root_mem_cgroup->memory);
		page_counter_init(&memcg->swap, &root_mem_cgroup->swap);
<<<<<<< HEAD
		page_counter_init(&memcg->memsw, &root_mem_cgroup->memsw);
=======
>>>>>>> d1988041
		page_counter_init(&memcg->kmem, &root_mem_cgroup->kmem);
		page_counter_init(&memcg->tcpmem, &root_mem_cgroup->tcpmem);
		/*
		 * Deeper hierachy with use_hierarchy == false doesn't make
		 * much sense so let cgroup subsystem know about this
		 * unfortunate state in our controller.
		 */
		if (parent != root_mem_cgroup)
			memory_cgrp_subsys.broken_hierarchy = true;
	}

	/* The following stuff does not apply to the root */
	if (!parent) {
		root_mem_cgroup = memcg;
		return &memcg->css;
	}

	error = memcg_online_kmem(memcg);
	if (error)
		goto fail;

	if (cgroup_subsys_on_dfl(memory_cgrp_subsys) && !cgroup_memory_nosocket)
		static_branch_inc(&memcg_sockets_enabled_key);

	return &memcg->css;
fail:
	mem_cgroup_id_remove(memcg);
	mem_cgroup_free(memcg);
	return ERR_PTR(error);
}

static int mem_cgroup_css_online(struct cgroup_subsys_state *css)
{
	struct mem_cgroup *memcg = mem_cgroup_from_css(css);

	/*
	 * A memcg must be visible for memcg_expand_shrinker_maps()
	 * by the time the maps are allocated. So, we allocate maps
	 * here, when for_each_mem_cgroup() can't skip it.
	 */
	if (memcg_alloc_shrinker_maps(memcg)) {
		mem_cgroup_id_remove(memcg);
		return -ENOMEM;
	}

	/* Online state pins memcg ID, memcg ID pins CSS */
	refcount_set(&memcg->id.ref, 1);
	css_get(css);
	return 0;
}

static void mem_cgroup_css_offline(struct cgroup_subsys_state *css)
{
	struct mem_cgroup *memcg = mem_cgroup_from_css(css);
	struct mem_cgroup_event *event, *tmp;

	/*
	 * Unregister events and notify userspace.
	 * Notify userspace about cgroup removing only after rmdir of cgroup
	 * directory to avoid race between userspace and kernelspace.
	 */
	spin_lock(&memcg->event_list_lock);
	list_for_each_entry_safe(event, tmp, &memcg->event_list, list) {
		list_del_init(&event->list);
		schedule_work(&event->remove);
	}
	spin_unlock(&memcg->event_list_lock);

	page_counter_set_min(&memcg->memory, 0);
	page_counter_set_low(&memcg->memory, 0);

	memcg_offline_kmem(memcg);
	wb_memcg_offline(memcg);

	drain_all_stock(memcg);

	mem_cgroup_id_put(memcg);
}

static void mem_cgroup_css_released(struct cgroup_subsys_state *css)
{
	struct mem_cgroup *memcg = mem_cgroup_from_css(css);

	invalidate_reclaim_iterators(memcg);
}

static void mem_cgroup_css_free(struct cgroup_subsys_state *css)
{
	struct mem_cgroup *memcg = mem_cgroup_from_css(css);
	int __maybe_unused i;

#ifdef CONFIG_CGROUP_WRITEBACK
	for (i = 0; i < MEMCG_CGWB_FRN_CNT; i++)
		wb_wait_for_completion(&memcg->cgwb_frn[i].done);
#endif
	if (cgroup_subsys_on_dfl(memory_cgrp_subsys) && !cgroup_memory_nosocket)
		static_branch_dec(&memcg_sockets_enabled_key);

	if (!cgroup_subsys_on_dfl(memory_cgrp_subsys) && memcg->tcpmem_active)
		static_branch_dec(&memcg_sockets_enabled_key);

	vmpressure_cleanup(&memcg->vmpressure);
	cancel_work_sync(&memcg->high_work);
	mem_cgroup_remove_from_trees(memcg);
	memcg_free_shrinker_maps(memcg);
	memcg_free_kmem(memcg);
	mem_cgroup_free(memcg);
}

/**
 * mem_cgroup_css_reset - reset the states of a mem_cgroup
 * @css: the target css
 *
 * Reset the states of the mem_cgroup associated with @css.  This is
 * invoked when the userland requests disabling on the default hierarchy
 * but the memcg is pinned through dependency.  The memcg should stop
 * applying policies and should revert to the vanilla state as it may be
 * made visible again.
 *
 * The current implementation only resets the essential configurations.
 * This needs to be expanded to cover all the visible parts.
 */
static void mem_cgroup_css_reset(struct cgroup_subsys_state *css)
{
	struct mem_cgroup *memcg = mem_cgroup_from_css(css);

	page_counter_set_max(&memcg->memory, PAGE_COUNTER_MAX);
	page_counter_set_max(&memcg->swap, PAGE_COUNTER_MAX);
	page_counter_set_max(&memcg->kmem, PAGE_COUNTER_MAX);
	page_counter_set_max(&memcg->tcpmem, PAGE_COUNTER_MAX);
	page_counter_set_min(&memcg->memory, 0);
	page_counter_set_low(&memcg->memory, 0);
	page_counter_set_high(&memcg->memory, PAGE_COUNTER_MAX);
	memcg->soft_limit = PAGE_COUNTER_MAX;
	page_counter_set_high(&memcg->swap, PAGE_COUNTER_MAX);
	memcg_wb_domain_size_changed(memcg);
}

#ifdef CONFIG_MMU
/* Handlers for move charge at task migration. */
static int mem_cgroup_do_precharge(unsigned long count)
{
	int ret;

	/* Try a single bulk charge without reclaim first, kswapd may wake */
	ret = try_charge(mc.to, GFP_KERNEL & ~__GFP_DIRECT_RECLAIM, count);
	if (!ret) {
		mc.precharge += count;
		return ret;
	}

	/* Try charges one by one with reclaim, but do not retry */
	while (count--) {
		ret = try_charge(mc.to, GFP_KERNEL | __GFP_NORETRY, 1);
		if (ret)
			return ret;
		mc.precharge++;
		cond_resched();
	}
	return 0;
}

union mc_target {
	struct page	*page;
	swp_entry_t	ent;
};

enum mc_target_type {
	MC_TARGET_NONE = 0,
	MC_TARGET_PAGE,
	MC_TARGET_SWAP,
	MC_TARGET_DEVICE,
};

static struct page *mc_handle_present_pte(struct vm_area_struct *vma,
						unsigned long addr, pte_t ptent)
{
	struct page *page = vm_normal_page(vma, addr, ptent);

	if (!page || !page_mapped(page))
		return NULL;
	if (PageAnon(page)) {
		if (!(mc.flags & MOVE_ANON))
			return NULL;
	} else {
		if (!(mc.flags & MOVE_FILE))
			return NULL;
	}
	if (!get_page_unless_zero(page))
		return NULL;

	return page;
}

#if defined(CONFIG_SWAP) || defined(CONFIG_DEVICE_PRIVATE)
static struct page *mc_handle_swap_pte(struct vm_area_struct *vma,
			pte_t ptent, swp_entry_t *entry)
{
	struct page *page = NULL;
	swp_entry_t ent = pte_to_swp_entry(ptent);

	if (!(mc.flags & MOVE_ANON))
		return NULL;

	/*
	 * Handle MEMORY_DEVICE_PRIVATE which are ZONE_DEVICE page belonging to
	 * a device and because they are not accessible by CPU they are store
	 * as special swap entry in the CPU page table.
	 */
	if (is_device_private_entry(ent)) {
		page = device_private_entry_to_page(ent);
		/*
		 * MEMORY_DEVICE_PRIVATE means ZONE_DEVICE page and which have
		 * a refcount of 1 when free (unlike normal page)
		 */
		if (!page_ref_add_unless(page, 1, 1))
			return NULL;
		return page;
	}

	if (non_swap_entry(ent))
		return NULL;

	/*
	 * Because lookup_swap_cache() updates some statistics counter,
	 * we call find_get_page() with swapper_space directly.
	 */
	page = find_get_page(swap_address_space(ent), swp_offset(ent));
	entry->val = ent.val;

	return page;
}
#else
static struct page *mc_handle_swap_pte(struct vm_area_struct *vma,
			pte_t ptent, swp_entry_t *entry)
{
	return NULL;
}
#endif

static struct page *mc_handle_file_pte(struct vm_area_struct *vma,
			unsigned long addr, pte_t ptent, swp_entry_t *entry)
{
	if (!vma->vm_file) /* anonymous vma */
		return NULL;
	if (!(mc.flags & MOVE_FILE))
		return NULL;

	/* page is moved even if it's not RSS of this task(page-faulted). */
	/* shmem/tmpfs may report page out on swap: account for that too. */
	return find_get_incore_page(vma->vm_file->f_mapping,
			linear_page_index(vma, addr));
}

/**
 * mem_cgroup_move_account - move account of the page
 * @page: the page
 * @compound: charge the page as compound or small page
 * @from: mem_cgroup which the page is moved from.
 * @to:	mem_cgroup which the page is moved to. @from != @to.
 *
 * The caller must make sure the page is not on LRU (isolate_page() is useful.)
 *
 * This function doesn't do "charge" to new cgroup and doesn't do "uncharge"
 * from old cgroup.
 */
static int mem_cgroup_move_account(struct page *page,
				   bool compound,
				   struct mem_cgroup *from,
				   struct mem_cgroup *to)
{
	struct lruvec *from_vec, *to_vec;
	struct pglist_data *pgdat;
	unsigned int nr_pages = compound ? thp_nr_pages(page) : 1;
	int ret;

	VM_BUG_ON(from == to);
	VM_BUG_ON_PAGE(PageLRU(page), page);
	VM_BUG_ON(compound && !PageTransHuge(page));

	/*
	 * Prevent mem_cgroup_migrate() from looking at
	 * page->mem_cgroup of its source page while we change it.
	 */
	ret = -EBUSY;
	if (!trylock_page(page))
		goto out;

	ret = -EINVAL;
	if (page->mem_cgroup != from)
		goto out_unlock;

	pgdat = page_pgdat(page);
	from_vec = mem_cgroup_lruvec(from, pgdat);
	to_vec = mem_cgroup_lruvec(to, pgdat);

	lock_page_memcg(page);

	if (PageAnon(page)) {
		if (page_mapped(page)) {
			__mod_lruvec_state(from_vec, NR_ANON_MAPPED, -nr_pages);
			__mod_lruvec_state(to_vec, NR_ANON_MAPPED, nr_pages);
			if (PageTransHuge(page)) {
				__mod_lruvec_state(from_vec, NR_ANON_THPS,
						   -nr_pages);
				__mod_lruvec_state(to_vec, NR_ANON_THPS,
						   nr_pages);
			}

		}
	} else {
		__mod_lruvec_state(from_vec, NR_FILE_PAGES, -nr_pages);
		__mod_lruvec_state(to_vec, NR_FILE_PAGES, nr_pages);

		if (PageSwapBacked(page)) {
			__mod_lruvec_state(from_vec, NR_SHMEM, -nr_pages);
			__mod_lruvec_state(to_vec, NR_SHMEM, nr_pages);
		}

		if (page_mapped(page)) {
			__mod_lruvec_state(from_vec, NR_FILE_MAPPED, -nr_pages);
			__mod_lruvec_state(to_vec, NR_FILE_MAPPED, nr_pages);
		}

		if (PageDirty(page)) {
			struct address_space *mapping = page_mapping(page);

			if (mapping_can_writeback(mapping)) {
				__mod_lruvec_state(from_vec, NR_FILE_DIRTY,
						   -nr_pages);
				__mod_lruvec_state(to_vec, NR_FILE_DIRTY,
						   nr_pages);
			}
		}
	}

	if (PageWriteback(page)) {
		__mod_lruvec_state(from_vec, NR_WRITEBACK, -nr_pages);
		__mod_lruvec_state(to_vec, NR_WRITEBACK, nr_pages);
	}

	/*
	 * All state has been migrated, let's switch to the new memcg.
	 *
	 * It is safe to change page->mem_cgroup here because the page
	 * is referenced, charged, isolated, and locked: we can't race
	 * with (un)charging, migration, LRU putback, or anything else
	 * that would rely on a stable page->mem_cgroup.
	 *
	 * Note that lock_page_memcg is a memcg lock, not a page lock,
	 * to save space. As soon as we switch page->mem_cgroup to a
	 * new memcg that isn't locked, the above state can change
	 * concurrently again. Make sure we're truly done with it.
	 */
	smp_mb();

	css_get(&to->css);
	css_put(&from->css);

	page->mem_cgroup = to;

	__unlock_page_memcg(from);

	ret = 0;

	local_irq_disable();
	mem_cgroup_charge_statistics(to, page, nr_pages);
	memcg_check_events(to, page);
	mem_cgroup_charge_statistics(from, page, -nr_pages);
	memcg_check_events(from, page);
	local_irq_enable();
out_unlock:
	unlock_page(page);
out:
	return ret;
}

/**
 * get_mctgt_type - get target type of moving charge
 * @vma: the vma the pte to be checked belongs
 * @addr: the address corresponding to the pte to be checked
 * @ptent: the pte to be checked
 * @target: the pointer the target page or swap ent will be stored(can be NULL)
 *
 * Returns
 *   0(MC_TARGET_NONE): if the pte is not a target for move charge.
 *   1(MC_TARGET_PAGE): if the page corresponding to this pte is a target for
 *     move charge. if @target is not NULL, the page is stored in target->page
 *     with extra refcnt got(Callers should handle it).
 *   2(MC_TARGET_SWAP): if the swap entry corresponding to this pte is a
 *     target for charge migration. if @target is not NULL, the entry is stored
 *     in target->ent.
 *   3(MC_TARGET_DEVICE): like MC_TARGET_PAGE  but page is MEMORY_DEVICE_PRIVATE
 *     (so ZONE_DEVICE page and thus not on the lru).
 *     For now we such page is charge like a regular page would be as for all
 *     intent and purposes it is just special memory taking the place of a
 *     regular page.
 *
 *     See Documentations/vm/hmm.txt and include/linux/hmm.h
 *
 * Called with pte lock held.
 */

static enum mc_target_type get_mctgt_type(struct vm_area_struct *vma,
		unsigned long addr, pte_t ptent, union mc_target *target)
{
	struct page *page = NULL;
	enum mc_target_type ret = MC_TARGET_NONE;
	swp_entry_t ent = { .val = 0 };

	if (pte_present(ptent))
		page = mc_handle_present_pte(vma, addr, ptent);
	else if (is_swap_pte(ptent))
		page = mc_handle_swap_pte(vma, ptent, &ent);
	else if (pte_none(ptent))
		page = mc_handle_file_pte(vma, addr, ptent, &ent);

	if (!page && !ent.val)
		return ret;
	if (page) {
		/*
		 * Do only loose check w/o serialization.
		 * mem_cgroup_move_account() checks the page is valid or
		 * not under LRU exclusion.
		 */
		if (page->mem_cgroup == mc.from) {
			ret = MC_TARGET_PAGE;
			if (is_device_private_page(page))
				ret = MC_TARGET_DEVICE;
			if (target)
				target->page = page;
		}
		if (!ret || !target)
			put_page(page);
	}
	/*
	 * There is a swap entry and a page doesn't exist or isn't charged.
	 * But we cannot move a tail-page in a THP.
	 */
	if (ent.val && !ret && (!page || !PageTransCompound(page)) &&
	    mem_cgroup_id(mc.from) == lookup_swap_cgroup_id(ent)) {
		ret = MC_TARGET_SWAP;
		if (target)
			target->ent = ent;
	}
	return ret;
}

#ifdef CONFIG_TRANSPARENT_HUGEPAGE
/*
 * We don't consider PMD mapped swapping or file mapped pages because THP does
 * not support them for now.
 * Caller should make sure that pmd_trans_huge(pmd) is true.
 */
static enum mc_target_type get_mctgt_type_thp(struct vm_area_struct *vma,
		unsigned long addr, pmd_t pmd, union mc_target *target)
{
	struct page *page = NULL;
	enum mc_target_type ret = MC_TARGET_NONE;

	if (unlikely(is_swap_pmd(pmd))) {
		VM_BUG_ON(thp_migration_supported() &&
				  !is_pmd_migration_entry(pmd));
		return ret;
	}
	page = pmd_page(pmd);
	VM_BUG_ON_PAGE(!page || !PageHead(page), page);
	if (!(mc.flags & MOVE_ANON))
		return ret;
	if (page->mem_cgroup == mc.from) {
		ret = MC_TARGET_PAGE;
		if (target) {
			get_page(page);
			target->page = page;
		}
	}
	return ret;
}
#else
static inline enum mc_target_type get_mctgt_type_thp(struct vm_area_struct *vma,
		unsigned long addr, pmd_t pmd, union mc_target *target)
{
	return MC_TARGET_NONE;
}
#endif

static int mem_cgroup_count_precharge_pte_range(pmd_t *pmd,
					unsigned long addr, unsigned long end,
					struct mm_walk *walk)
{
	struct vm_area_struct *vma = walk->vma;
	pte_t *pte;
	spinlock_t *ptl;

	ptl = pmd_trans_huge_lock(pmd, vma);
	if (ptl) {
		/*
		 * Note their can not be MC_TARGET_DEVICE for now as we do not
		 * support transparent huge page with MEMORY_DEVICE_PRIVATE but
		 * this might change.
		 */
		if (get_mctgt_type_thp(vma, addr, *pmd, NULL) == MC_TARGET_PAGE)
			mc.precharge += HPAGE_PMD_NR;
		spin_unlock(ptl);
		return 0;
	}

	if (pmd_trans_unstable(pmd))
		return 0;
	pte = pte_offset_map_lock(vma->vm_mm, pmd, addr, &ptl);
	for (; addr != end; pte++, addr += PAGE_SIZE)
		if (get_mctgt_type(vma, addr, *pte, NULL))
			mc.precharge++;	/* increment precharge temporarily */
	pte_unmap_unlock(pte - 1, ptl);
	cond_resched();

	return 0;
}

static const struct mm_walk_ops precharge_walk_ops = {
	.pmd_entry	= mem_cgroup_count_precharge_pte_range,
};

static unsigned long mem_cgroup_count_precharge(struct mm_struct *mm)
{
	unsigned long precharge;

	mmap_read_lock(mm);
	walk_page_range(mm, 0, mm->highest_vm_end, &precharge_walk_ops, NULL);
	mmap_read_unlock(mm);

	precharge = mc.precharge;
	mc.precharge = 0;

	return precharge;
}

static int mem_cgroup_precharge_mc(struct mm_struct *mm)
{
	unsigned long precharge = mem_cgroup_count_precharge(mm);

	VM_BUG_ON(mc.moving_task);
	mc.moving_task = current;
	return mem_cgroup_do_precharge(precharge);
}

/* cancels all extra charges on mc.from and mc.to, and wakes up all waiters. */
static void __mem_cgroup_clear_mc(void)
{
	struct mem_cgroup *from = mc.from;
	struct mem_cgroup *to = mc.to;

	/* we must uncharge all the leftover precharges from mc.to */
	if (mc.precharge) {
		cancel_charge(mc.to, mc.precharge);
		mc.precharge = 0;
	}
	/*
	 * we didn't uncharge from mc.from at mem_cgroup_move_account(), so
	 * we must uncharge here.
	 */
	if (mc.moved_charge) {
		cancel_charge(mc.from, mc.moved_charge);
		mc.moved_charge = 0;
	}
	/* we must fixup refcnts and charges */
	if (mc.moved_swap) {
		/* uncharge swap account from the old cgroup */
		if (!mem_cgroup_is_root(mc.from))
			page_counter_uncharge(&mc.from->memsw, mc.moved_swap);

		mem_cgroup_id_put_many(mc.from, mc.moved_swap);

		/*
		 * we charged both to->memory and to->memsw, so we
		 * should uncharge to->memory.
		 */
		if (!mem_cgroup_is_root(mc.to))
			page_counter_uncharge(&mc.to->memory, mc.moved_swap);

		mc.moved_swap = 0;
	}
	memcg_oom_recover(from);
	memcg_oom_recover(to);
	wake_up_all(&mc.waitq);
}

static void mem_cgroup_clear_mc(void)
{
	struct mm_struct *mm = mc.mm;

	/*
	 * we must clear moving_task before waking up waiters at the end of
	 * task migration.
	 */
	mc.moving_task = NULL;
	__mem_cgroup_clear_mc();
	spin_lock(&mc.lock);
	mc.from = NULL;
	mc.to = NULL;
	mc.mm = NULL;
	spin_unlock(&mc.lock);

	mmput(mm);
}

static int mem_cgroup_can_attach(struct cgroup_taskset *tset)
{
	struct cgroup_subsys_state *css;
	struct mem_cgroup *memcg = NULL; /* unneeded init to make gcc happy */
	struct mem_cgroup *from;
	struct task_struct *leader, *p;
	struct mm_struct *mm;
	unsigned long move_flags;
	int ret = 0;

	/* charge immigration isn't supported on the default hierarchy */
	if (cgroup_subsys_on_dfl(memory_cgrp_subsys))
		return 0;

	/*
	 * Multi-process migrations only happen on the default hierarchy
	 * where charge immigration is not used.  Perform charge
	 * immigration if @tset contains a leader and whine if there are
	 * multiple.
	 */
	p = NULL;
	cgroup_taskset_for_each_leader(leader, css, tset) {
		WARN_ON_ONCE(p);
		p = leader;
		memcg = mem_cgroup_from_css(css);
	}
	if (!p)
		return 0;

	/*
	 * We are now commited to this value whatever it is. Changes in this
	 * tunable will only affect upcoming migrations, not the current one.
	 * So we need to save it, and keep it going.
	 */
	move_flags = READ_ONCE(memcg->move_charge_at_immigrate);
	if (!move_flags)
		return 0;

	from = mem_cgroup_from_task(p);

	VM_BUG_ON(from == memcg);

	mm = get_task_mm(p);
	if (!mm)
		return 0;
	/* We move charges only when we move a owner of the mm */
	if (mm->owner == p) {
		VM_BUG_ON(mc.from);
		VM_BUG_ON(mc.to);
		VM_BUG_ON(mc.precharge);
		VM_BUG_ON(mc.moved_charge);
		VM_BUG_ON(mc.moved_swap);

		spin_lock(&mc.lock);
		mc.mm = mm;
		mc.from = from;
		mc.to = memcg;
		mc.flags = move_flags;
		spin_unlock(&mc.lock);
		/* We set mc.moving_task later */

		ret = mem_cgroup_precharge_mc(mm);
		if (ret)
			mem_cgroup_clear_mc();
	} else {
		mmput(mm);
	}
	return ret;
}

static void mem_cgroup_cancel_attach(struct cgroup_taskset *tset)
{
	if (mc.to)
		mem_cgroup_clear_mc();
}

static int mem_cgroup_move_charge_pte_range(pmd_t *pmd,
				unsigned long addr, unsigned long end,
				struct mm_walk *walk)
{
	int ret = 0;
	struct vm_area_struct *vma = walk->vma;
	pte_t *pte;
	spinlock_t *ptl;
	enum mc_target_type target_type;
	union mc_target target;
	struct page *page;

	ptl = pmd_trans_huge_lock(pmd, vma);
	if (ptl) {
		if (mc.precharge < HPAGE_PMD_NR) {
			spin_unlock(ptl);
			return 0;
		}
		target_type = get_mctgt_type_thp(vma, addr, *pmd, &target);
		if (target_type == MC_TARGET_PAGE) {
			page = target.page;
			if (!isolate_lru_page(page)) {
				if (!mem_cgroup_move_account(page, true,
							     mc.from, mc.to)) {
					mc.precharge -= HPAGE_PMD_NR;
					mc.moved_charge += HPAGE_PMD_NR;
				}
				putback_lru_page(page);
			}
			put_page(page);
		} else if (target_type == MC_TARGET_DEVICE) {
			page = target.page;
			if (!mem_cgroup_move_account(page, true,
						     mc.from, mc.to)) {
				mc.precharge -= HPAGE_PMD_NR;
				mc.moved_charge += HPAGE_PMD_NR;
			}
			put_page(page);
		}
		spin_unlock(ptl);
		return 0;
	}

	if (pmd_trans_unstable(pmd))
		return 0;
retry:
	pte = pte_offset_map_lock(vma->vm_mm, pmd, addr, &ptl);
	for (; addr != end; addr += PAGE_SIZE) {
		pte_t ptent = *(pte++);
		bool device = false;
		swp_entry_t ent;

		if (!mc.precharge)
			break;

		switch (get_mctgt_type(vma, addr, ptent, &target)) {
		case MC_TARGET_DEVICE:
			device = true;
			fallthrough;
		case MC_TARGET_PAGE:
			page = target.page;
			/*
			 * We can have a part of the split pmd here. Moving it
			 * can be done but it would be too convoluted so simply
			 * ignore such a partial THP and keep it in original
			 * memcg. There should be somebody mapping the head.
			 */
			if (PageTransCompound(page))
				goto put;
			if (!device && isolate_lru_page(page))
				goto put;
			if (!mem_cgroup_move_account(page, false,
						mc.from, mc.to)) {
				mc.precharge--;
				/* we uncharge from mc.from later. */
				mc.moved_charge++;
			}
			if (!device)
				putback_lru_page(page);
put:			/* get_mctgt_type() gets the page */
			put_page(page);
			break;
		case MC_TARGET_SWAP:
			ent = target.ent;
			if (!mem_cgroup_move_swap_account(ent, mc.from, mc.to)) {
				mc.precharge--;
				mem_cgroup_id_get_many(mc.to, 1);
				/* we fixup other refcnts and charges later. */
				mc.moved_swap++;
			}
			break;
		default:
			break;
		}
	}
	pte_unmap_unlock(pte - 1, ptl);
	cond_resched();

	if (addr != end) {
		/*
		 * We have consumed all precharges we got in can_attach().
		 * We try charge one by one, but don't do any additional
		 * charges to mc.to if we have failed in charge once in attach()
		 * phase.
		 */
		ret = mem_cgroup_do_precharge(1);
		if (!ret)
			goto retry;
	}

	return ret;
}

static const struct mm_walk_ops charge_walk_ops = {
	.pmd_entry	= mem_cgroup_move_charge_pte_range,
};

static void mem_cgroup_move_charge(void)
{
	lru_add_drain_all();
	/*
	 * Signal lock_page_memcg() to take the memcg's move_lock
	 * while we're moving its pages to another memcg. Then wait
	 * for already started RCU-only updates to finish.
	 */
	atomic_inc(&mc.from->moving_account);
	synchronize_rcu();
retry:
	if (unlikely(!mmap_read_trylock(mc.mm))) {
		/*
		 * Someone who are holding the mmap_lock might be waiting in
		 * waitq. So we cancel all extra charges, wake up all waiters,
		 * and retry. Because we cancel precharges, we might not be able
		 * to move enough charges, but moving charge is a best-effort
		 * feature anyway, so it wouldn't be a big problem.
		 */
		__mem_cgroup_clear_mc();
		cond_resched();
		goto retry;
	}
	/*
	 * When we have consumed all precharges and failed in doing
	 * additional charge, the page walk just aborts.
	 */
	walk_page_range(mc.mm, 0, mc.mm->highest_vm_end, &charge_walk_ops,
			NULL);

	mmap_read_unlock(mc.mm);
	atomic_dec(&mc.from->moving_account);
}

static void mem_cgroup_move_task(void)
{
	if (mc.to) {
		mem_cgroup_move_charge();
		mem_cgroup_clear_mc();
	}
}
#else	/* !CONFIG_MMU */
static int mem_cgroup_can_attach(struct cgroup_taskset *tset)
{
	return 0;
}
static void mem_cgroup_cancel_attach(struct cgroup_taskset *tset)
{
}
static void mem_cgroup_move_task(void)
{
}
#endif

/*
 * Cgroup retains root cgroups across [un]mount cycles making it necessary
 * to verify whether we're attached to the default hierarchy on each mount
 * attempt.
 */
static void mem_cgroup_bind(struct cgroup_subsys_state *root_css)
{
	/*
	 * use_hierarchy is forced on the default hierarchy.  cgroup core
	 * guarantees that @root doesn't have any children, so turning it
	 * on for the root memcg is enough.
	 */
	if (cgroup_subsys_on_dfl(memory_cgrp_subsys))
		root_mem_cgroup->use_hierarchy = true;
	else
		root_mem_cgroup->use_hierarchy = false;
}

static int seq_puts_memcg_tunable(struct seq_file *m, unsigned long value)
{
	if (value == PAGE_COUNTER_MAX)
		seq_puts(m, "max\n");
	else
		seq_printf(m, "%llu\n", (u64)value * PAGE_SIZE);

	return 0;
}

static u64 memory_current_read(struct cgroup_subsys_state *css,
			       struct cftype *cft)
{
	struct mem_cgroup *memcg = mem_cgroup_from_css(css);

	return (u64)page_counter_read(&memcg->memory) * PAGE_SIZE;
}

static int memory_min_show(struct seq_file *m, void *v)
{
	return seq_puts_memcg_tunable(m,
		READ_ONCE(mem_cgroup_from_seq(m)->memory.min));
}

static ssize_t memory_min_write(struct kernfs_open_file *of,
				char *buf, size_t nbytes, loff_t off)
{
	struct mem_cgroup *memcg = mem_cgroup_from_css(of_css(of));
	unsigned long min;
	int err;

	buf = strstrip(buf);
	err = page_counter_memparse(buf, "max", &min);
	if (err)
		return err;

	page_counter_set_min(&memcg->memory, min);

	return nbytes;
}

static int memory_low_show(struct seq_file *m, void *v)
{
	return seq_puts_memcg_tunable(m,
		READ_ONCE(mem_cgroup_from_seq(m)->memory.low));
}

static ssize_t memory_low_write(struct kernfs_open_file *of,
				char *buf, size_t nbytes, loff_t off)
{
	struct mem_cgroup *memcg = mem_cgroup_from_css(of_css(of));
	unsigned long low;
	int err;

	buf = strstrip(buf);
	err = page_counter_memparse(buf, "max", &low);
	if (err)
		return err;

	page_counter_set_low(&memcg->memory, low);

	return nbytes;
}

static int memory_high_show(struct seq_file *m, void *v)
{
	return seq_puts_memcg_tunable(m,
		READ_ONCE(mem_cgroup_from_seq(m)->memory.high));
}

static ssize_t memory_high_write(struct kernfs_open_file *of,
				 char *buf, size_t nbytes, loff_t off)
{
	struct mem_cgroup *memcg = mem_cgroup_from_css(of_css(of));
	unsigned int nr_retries = MAX_RECLAIM_RETRIES;
	bool drained = false;
	unsigned long high;
	int err;

	buf = strstrip(buf);
	err = page_counter_memparse(buf, "max", &high);
	if (err)
		return err;

	for (;;) {
		unsigned long nr_pages = page_counter_read(&memcg->memory);
		unsigned long reclaimed;

		if (nr_pages <= high)
			break;

		if (signal_pending(current))
			break;

		if (!drained) {
			drain_all_stock(memcg);
			drained = true;
			continue;
		}

		reclaimed = try_to_free_mem_cgroup_pages(memcg, nr_pages - high,
							 GFP_KERNEL, true);

		if (!reclaimed && !nr_retries--)
			break;
	}

	page_counter_set_high(&memcg->memory, high);

	memcg_wb_domain_size_changed(memcg);

	return nbytes;
}

static int memory_max_show(struct seq_file *m, void *v)
{
	return seq_puts_memcg_tunable(m,
		READ_ONCE(mem_cgroup_from_seq(m)->memory.max));
}

static ssize_t memory_max_write(struct kernfs_open_file *of,
				char *buf, size_t nbytes, loff_t off)
{
	struct mem_cgroup *memcg = mem_cgroup_from_css(of_css(of));
	unsigned int nr_reclaims = MAX_RECLAIM_RETRIES;
	bool drained = false;
	unsigned long max;
	int err;

	buf = strstrip(buf);
	err = page_counter_memparse(buf, "max", &max);
	if (err)
		return err;

	xchg(&memcg->memory.max, max);

	for (;;) {
		unsigned long nr_pages = page_counter_read(&memcg->memory);

		if (nr_pages <= max)
			break;

		if (signal_pending(current))
			break;

		if (!drained) {
			drain_all_stock(memcg);
			drained = true;
			continue;
		}

		if (nr_reclaims) {
			if (!try_to_free_mem_cgroup_pages(memcg, nr_pages - max,
							  GFP_KERNEL, true))
				nr_reclaims--;
			continue;
		}

		memcg_memory_event(memcg, MEMCG_OOM);
		if (!mem_cgroup_out_of_memory(memcg, GFP_KERNEL, 0))
			break;
	}

	memcg_wb_domain_size_changed(memcg);
	return nbytes;
}

static void __memory_events_show(struct seq_file *m, atomic_long_t *events)
{
	seq_printf(m, "low %lu\n", atomic_long_read(&events[MEMCG_LOW]));
	seq_printf(m, "high %lu\n", atomic_long_read(&events[MEMCG_HIGH]));
	seq_printf(m, "max %lu\n", atomic_long_read(&events[MEMCG_MAX]));
	seq_printf(m, "oom %lu\n", atomic_long_read(&events[MEMCG_OOM]));
	seq_printf(m, "oom_kill %lu\n",
		   atomic_long_read(&events[MEMCG_OOM_KILL]));
}

static int memory_events_show(struct seq_file *m, void *v)
{
	struct mem_cgroup *memcg = mem_cgroup_from_seq(m);

	__memory_events_show(m, memcg->memory_events);
	return 0;
}

static int memory_events_local_show(struct seq_file *m, void *v)
{
	struct mem_cgroup *memcg = mem_cgroup_from_seq(m);

	__memory_events_show(m, memcg->memory_events_local);
	return 0;
}

static int memory_stat_show(struct seq_file *m, void *v)
{
	struct mem_cgroup *memcg = mem_cgroup_from_seq(m);
	char *buf;

	buf = memory_stat_format(memcg);
	if (!buf)
		return -ENOMEM;
	seq_puts(m, buf);
	kfree(buf);
	return 0;
}

#ifdef CONFIG_NUMA
static int memory_numa_stat_show(struct seq_file *m, void *v)
{
	int i;
	struct mem_cgroup *memcg = mem_cgroup_from_seq(m);

	for (i = 0; i < ARRAY_SIZE(memory_stats); i++) {
		int nid;

		if (memory_stats[i].idx >= NR_VM_NODE_STAT_ITEMS)
			continue;

		seq_printf(m, "%s", memory_stats[i].name);
		for_each_node_state(nid, N_MEMORY) {
			u64 size;
			struct lruvec *lruvec;

			lruvec = mem_cgroup_lruvec(memcg, NODE_DATA(nid));
			size = lruvec_page_state(lruvec, memory_stats[i].idx);
			size *= memory_stats[i].ratio;
			seq_printf(m, " N%d=%llu", nid, size);
		}
		seq_putc(m, '\n');
	}

	return 0;
}
#endif

static int memory_oom_group_show(struct seq_file *m, void *v)
{
	struct mem_cgroup *memcg = mem_cgroup_from_seq(m);

	seq_printf(m, "%d\n", memcg->oom_group);

	return 0;
}

static ssize_t memory_oom_group_write(struct kernfs_open_file *of,
				      char *buf, size_t nbytes, loff_t off)
{
	struct mem_cgroup *memcg = mem_cgroup_from_css(of_css(of));
	int ret, oom_group;

	buf = strstrip(buf);
	if (!buf)
		return -EINVAL;

	ret = kstrtoint(buf, 0, &oom_group);
	if (ret)
		return ret;

	if (oom_group != 0 && oom_group != 1)
		return -EINVAL;

	memcg->oom_group = oom_group;

	return nbytes;
}

static struct cftype memory_files[] = {
	{
		.name = "current",
		.flags = CFTYPE_NOT_ON_ROOT,
		.read_u64 = memory_current_read,
	},
	{
		.name = "min",
		.flags = CFTYPE_NOT_ON_ROOT,
		.seq_show = memory_min_show,
		.write = memory_min_write,
	},
	{
		.name = "low",
		.flags = CFTYPE_NOT_ON_ROOT,
		.seq_show = memory_low_show,
		.write = memory_low_write,
	},
	{
		.name = "high",
		.flags = CFTYPE_NOT_ON_ROOT,
		.seq_show = memory_high_show,
		.write = memory_high_write,
	},
	{
		.name = "max",
		.flags = CFTYPE_NOT_ON_ROOT,
		.seq_show = memory_max_show,
		.write = memory_max_write,
	},
	{
		.name = "events",
		.flags = CFTYPE_NOT_ON_ROOT,
		.file_offset = offsetof(struct mem_cgroup, events_file),
		.seq_show = memory_events_show,
	},
	{
		.name = "events.local",
		.flags = CFTYPE_NOT_ON_ROOT,
		.file_offset = offsetof(struct mem_cgroup, events_local_file),
		.seq_show = memory_events_local_show,
	},
	{
		.name = "stat",
		.seq_show = memory_stat_show,
	},
#ifdef CONFIG_NUMA
	{
		.name = "numa_stat",
		.seq_show = memory_numa_stat_show,
	},
#endif
	{
		.name = "oom.group",
		.flags = CFTYPE_NOT_ON_ROOT | CFTYPE_NS_DELEGATABLE,
		.seq_show = memory_oom_group_show,
		.write = memory_oom_group_write,
	},
	{ }	/* terminate */
};

struct cgroup_subsys memory_cgrp_subsys = {
	.css_alloc = mem_cgroup_css_alloc,
	.css_online = mem_cgroup_css_online,
	.css_offline = mem_cgroup_css_offline,
	.css_released = mem_cgroup_css_released,
	.css_free = mem_cgroup_css_free,
	.css_reset = mem_cgroup_css_reset,
	.can_attach = mem_cgroup_can_attach,
	.cancel_attach = mem_cgroup_cancel_attach,
	.post_attach = mem_cgroup_move_task,
	.bind = mem_cgroup_bind,
	.dfl_cftypes = memory_files,
	.legacy_cftypes = mem_cgroup_legacy_files,
	.early_init = 0,
};

/*
 * This function calculates an individual cgroup's effective
 * protection which is derived from its own memory.min/low, its
 * parent's and siblings' settings, as well as the actual memory
 * distribution in the tree.
 *
 * The following rules apply to the effective protection values:
 *
 * 1. At the first level of reclaim, effective protection is equal to
 *    the declared protection in memory.min and memory.low.
 *
 * 2. To enable safe delegation of the protection configuration, at
 *    subsequent levels the effective protection is capped to the
 *    parent's effective protection.
 *
 * 3. To make complex and dynamic subtrees easier to configure, the
 *    user is allowed to overcommit the declared protection at a given
 *    level. If that is the case, the parent's effective protection is
 *    distributed to the children in proportion to how much protection
 *    they have declared and how much of it they are utilizing.
 *
 *    This makes distribution proportional, but also work-conserving:
 *    if one cgroup claims much more protection than it uses memory,
 *    the unused remainder is available to its siblings.
 *
 * 4. Conversely, when the declared protection is undercommitted at a
 *    given level, the distribution of the larger parental protection
 *    budget is NOT proportional. A cgroup's protection from a sibling
 *    is capped to its own memory.min/low setting.
 *
 * 5. However, to allow protecting recursive subtrees from each other
 *    without having to declare each individual cgroup's fixed share
 *    of the ancestor's claim to protection, any unutilized -
 *    "floating" - protection from up the tree is distributed in
 *    proportion to each cgroup's *usage*. This makes the protection
 *    neutral wrt sibling cgroups and lets them compete freely over
 *    the shared parental protection budget, but it protects the
 *    subtree as a whole from neighboring subtrees.
 *
 * Note that 4. and 5. are not in conflict: 4. is about protecting
 * against immediate siblings whereas 5. is about protecting against
 * neighboring subtrees.
 */
static unsigned long effective_protection(unsigned long usage,
					  unsigned long parent_usage,
					  unsigned long setting,
					  unsigned long parent_effective,
					  unsigned long siblings_protected)
{
	unsigned long protected;
	unsigned long ep;

	protected = min(usage, setting);
	/*
	 * If all cgroups at this level combined claim and use more
	 * protection then what the parent affords them, distribute
	 * shares in proportion to utilization.
	 *
	 * We are using actual utilization rather than the statically
	 * claimed protection in order to be work-conserving: claimed
	 * but unused protection is available to siblings that would
	 * otherwise get a smaller chunk than what they claimed.
	 */
	if (siblings_protected > parent_effective)
		return protected * parent_effective / siblings_protected;

	/*
	 * Ok, utilized protection of all children is within what the
	 * parent affords them, so we know whatever this child claims
	 * and utilizes is effectively protected.
	 *
	 * If there is unprotected usage beyond this value, reclaim
	 * will apply pressure in proportion to that amount.
	 *
	 * If there is unutilized protection, the cgroup will be fully
	 * shielded from reclaim, but we do return a smaller value for
	 * protection than what the group could enjoy in theory. This
	 * is okay. With the overcommit distribution above, effective
	 * protection is always dependent on how memory is actually
	 * consumed among the siblings anyway.
	 */
	ep = protected;

	/*
	 * If the children aren't claiming (all of) the protection
	 * afforded to them by the parent, distribute the remainder in
	 * proportion to the (unprotected) memory of each cgroup. That
	 * way, cgroups that aren't explicitly prioritized wrt each
	 * other compete freely over the allowance, but they are
	 * collectively protected from neighboring trees.
	 *
	 * We're using unprotected memory for the weight so that if
	 * some cgroups DO claim explicit protection, we don't protect
	 * the same bytes twice.
	 *
	 * Check both usage and parent_usage against the respective
	 * protected values. One should imply the other, but they
	 * aren't read atomically - make sure the division is sane.
	 */
	if (!(cgrp_dfl_root.flags & CGRP_ROOT_MEMORY_RECURSIVE_PROT))
		return ep;
	if (parent_effective > siblings_protected &&
	    parent_usage > siblings_protected &&
	    usage > protected) {
		unsigned long unclaimed;

		unclaimed = parent_effective - siblings_protected;
		unclaimed *= usage - protected;
		unclaimed /= parent_usage - siblings_protected;

		ep += unclaimed;
	}

	return ep;
}

/**
 * mem_cgroup_protected - check if memory consumption is in the normal range
 * @root: the top ancestor of the sub-tree being checked
 * @memcg: the memory cgroup to check
 *
 * WARNING: This function is not stateless! It can only be used as part
 *          of a top-down tree iteration, not for isolated queries.
 */
void mem_cgroup_calculate_protection(struct mem_cgroup *root,
				     struct mem_cgroup *memcg)
{
	unsigned long usage, parent_usage;
	struct mem_cgroup *parent;

	if (mem_cgroup_disabled())
		return;

	if (!root)
		root = root_mem_cgroup;

	/*
	 * Effective values of the reclaim targets are ignored so they
	 * can be stale. Have a look at mem_cgroup_protection for more
	 * details.
	 * TODO: calculation should be more robust so that we do not need
	 * that special casing.
	 */
	if (memcg == root)
		return;

	usage = page_counter_read(&memcg->memory);
	if (!usage)
		return;

	parent = parent_mem_cgroup(memcg);
	/* No parent means a non-hierarchical mode on v1 memcg */
	if (!parent)
		return;

	if (parent == root) {
		memcg->memory.emin = READ_ONCE(memcg->memory.min);
		memcg->memory.elow = READ_ONCE(memcg->memory.low);
		return;
	}

	parent_usage = page_counter_read(&parent->memory);

	WRITE_ONCE(memcg->memory.emin, effective_protection(usage, parent_usage,
			READ_ONCE(memcg->memory.min),
			READ_ONCE(parent->memory.emin),
			atomic_long_read(&parent->memory.children_min_usage)));

	WRITE_ONCE(memcg->memory.elow, effective_protection(usage, parent_usage,
			READ_ONCE(memcg->memory.low),
			READ_ONCE(parent->memory.elow),
			atomic_long_read(&parent->memory.children_low_usage)));
}

/**
 * mem_cgroup_charge - charge a newly allocated page to a cgroup
 * @page: page to charge
 * @mm: mm context of the victim
 * @gfp_mask: reclaim mode
 *
 * Try to charge @page to the memcg that @mm belongs to, reclaiming
 * pages according to @gfp_mask if necessary.
 *
 * Returns 0 on success. Otherwise, an error code is returned.
 */
int mem_cgroup_charge(struct page *page, struct mm_struct *mm, gfp_t gfp_mask)
{
	unsigned int nr_pages = thp_nr_pages(page);
	struct mem_cgroup *memcg = NULL;
	int ret = 0;

	if (mem_cgroup_disabled())
		goto out;

	if (PageSwapCache(page)) {
		swp_entry_t ent = { .val = page_private(page), };
		unsigned short id;

		/*
		 * Every swap fault against a single page tries to charge the
		 * page, bail as early as possible.  shmem_unuse() encounters
		 * already charged pages, too.  page->mem_cgroup is protected
		 * by the page lock, which serializes swap cache removal, which
		 * in turn serializes uncharging.
		 */
		VM_BUG_ON_PAGE(!PageLocked(page), page);
		if (compound_head(page)->mem_cgroup)
			goto out;

		id = lookup_swap_cgroup_id(ent);
		rcu_read_lock();
		memcg = mem_cgroup_from_id(id);
		if (memcg && !css_tryget_online(&memcg->css))
			memcg = NULL;
		rcu_read_unlock();
	}

	if (!memcg)
		memcg = get_mem_cgroup_from_mm(mm);

	ret = try_charge(memcg, gfp_mask, nr_pages);
	if (ret)
		goto out_put;

	css_get(&memcg->css);
	commit_charge(page, memcg);

	local_irq_disable();
	mem_cgroup_charge_statistics(memcg, page, nr_pages);
	memcg_check_events(memcg, page);
	local_irq_enable();

	if (PageSwapCache(page)) {
		swp_entry_t entry = { .val = page_private(page) };
		/*
		 * The swap entry might not get freed for a long time,
		 * let's not wait for it.  The page already received a
		 * memory+swap charge, drop the swap entry duplicate.
		 */
		mem_cgroup_uncharge_swap(entry, nr_pages);
	}

out_put:
	css_put(&memcg->css);
out:
	return ret;
}

struct uncharge_gather {
	struct mem_cgroup *memcg;
	unsigned long nr_pages;
	unsigned long pgpgout;
	unsigned long nr_kmem;
	struct page *dummy_page;
};

static inline void uncharge_gather_clear(struct uncharge_gather *ug)
{
	memset(ug, 0, sizeof(*ug));
}

static void uncharge_batch(const struct uncharge_gather *ug)
{
	unsigned long flags;

	if (!mem_cgroup_is_root(ug->memcg)) {
		page_counter_uncharge(&ug->memcg->memory, ug->nr_pages);
		if (do_memsw_account())
			page_counter_uncharge(&ug->memcg->memsw, ug->nr_pages);
		if (!cgroup_subsys_on_dfl(memory_cgrp_subsys) && ug->nr_kmem)
			page_counter_uncharge(&ug->memcg->kmem, ug->nr_kmem);
		memcg_oom_recover(ug->memcg);
	}

	local_irq_save(flags);
	__count_memcg_events(ug->memcg, PGPGOUT, ug->pgpgout);
	__this_cpu_add(ug->memcg->vmstats_percpu->nr_page_events, ug->nr_pages);
	memcg_check_events(ug->memcg, ug->dummy_page);
	local_irq_restore(flags);

	/* drop reference from uncharge_page */
	css_put(&ug->memcg->css);
}

static void uncharge_page(struct page *page, struct uncharge_gather *ug)
{
	unsigned long nr_pages;

	VM_BUG_ON_PAGE(PageLRU(page), page);

	if (!page->mem_cgroup)
		return;

	/*
	 * Nobody should be changing or seriously looking at
	 * page->mem_cgroup at this point, we have fully
	 * exclusive access to the page.
	 */

	if (ug->memcg != page->mem_cgroup) {
		if (ug->memcg) {
			uncharge_batch(ug);
			uncharge_gather_clear(ug);
		}
		ug->memcg = page->mem_cgroup;

		/* pairs with css_put in uncharge_batch */
		css_get(&ug->memcg->css);
	}

	nr_pages = compound_nr(page);
	ug->nr_pages += nr_pages;

	if (!PageKmemcg(page)) {
		ug->pgpgout++;
	} else {
		ug->nr_kmem += nr_pages;
		__ClearPageKmemcg(page);
	}

	ug->dummy_page = page;
	page->mem_cgroup = NULL;
	css_put(&ug->memcg->css);
}

static void uncharge_list(struct list_head *page_list)
{
	struct uncharge_gather ug;
	struct list_head *next;

	uncharge_gather_clear(&ug);

	/*
	 * Note that the list can be a single page->lru; hence the
	 * do-while loop instead of a simple list_for_each_entry().
	 */
	next = page_list->next;
	do {
		struct page *page;

		page = list_entry(next, struct page, lru);
		next = page->lru.next;

		uncharge_page(page, &ug);
	} while (next != page_list);

	if (ug.memcg)
		uncharge_batch(&ug);
}

/**
 * mem_cgroup_uncharge - uncharge a page
 * @page: page to uncharge
 *
 * Uncharge a page previously charged with mem_cgroup_charge().
 */
void mem_cgroup_uncharge(struct page *page)
{
	struct uncharge_gather ug;

	if (mem_cgroup_disabled())
		return;

	/* Don't touch page->lru of any random page, pre-check: */
	if (!page->mem_cgroup)
		return;

	uncharge_gather_clear(&ug);
	uncharge_page(page, &ug);
	uncharge_batch(&ug);
}

/**
 * mem_cgroup_uncharge_list - uncharge a list of page
 * @page_list: list of pages to uncharge
 *
 * Uncharge a list of pages previously charged with
 * mem_cgroup_charge().
 */
void mem_cgroup_uncharge_list(struct list_head *page_list)
{
	if (mem_cgroup_disabled())
		return;

	if (!list_empty(page_list))
		uncharge_list(page_list);
}

/**
 * mem_cgroup_migrate - charge a page's replacement
 * @oldpage: currently circulating page
 * @newpage: replacement page
 *
 * Charge @newpage as a replacement page for @oldpage. @oldpage will
 * be uncharged upon free.
 *
 * Both pages must be locked, @newpage->mapping must be set up.
 */
void mem_cgroup_migrate(struct page *oldpage, struct page *newpage)
{
	struct mem_cgroup *memcg;
	unsigned int nr_pages;
	unsigned long flags;

	VM_BUG_ON_PAGE(!PageLocked(oldpage), oldpage);
	VM_BUG_ON_PAGE(!PageLocked(newpage), newpage);
	VM_BUG_ON_PAGE(PageAnon(oldpage) != PageAnon(newpage), newpage);
	VM_BUG_ON_PAGE(PageTransHuge(oldpage) != PageTransHuge(newpage),
		       newpage);

	if (mem_cgroup_disabled())
		return;

	/* Page cache replacement: new page already charged? */
	if (newpage->mem_cgroup)
		return;

	/* Swapcache readahead pages can get replaced before being charged */
	memcg = oldpage->mem_cgroup;
	if (!memcg)
		return;

	/* Force-charge the new page. The old one will be freed soon */
	nr_pages = thp_nr_pages(newpage);

	page_counter_charge(&memcg->memory, nr_pages);
	if (do_memsw_account())
		page_counter_charge(&memcg->memsw, nr_pages);

	css_get(&memcg->css);
	commit_charge(newpage, memcg);

	local_irq_save(flags);
	mem_cgroup_charge_statistics(memcg, newpage, nr_pages);
	memcg_check_events(memcg, newpage);
	local_irq_restore(flags);
}

DEFINE_STATIC_KEY_FALSE(memcg_sockets_enabled_key);
EXPORT_SYMBOL(memcg_sockets_enabled_key);

void mem_cgroup_sk_alloc(struct sock *sk)
{
	struct mem_cgroup *memcg;

	if (!mem_cgroup_sockets_enabled)
		return;

	/* Do not associate the sock with unrelated interrupted task's memcg. */
	if (in_interrupt())
		return;

	rcu_read_lock();
	memcg = mem_cgroup_from_task(current);
	if (memcg == root_mem_cgroup)
		goto out;
	if (!cgroup_subsys_on_dfl(memory_cgrp_subsys) && !memcg->tcpmem_active)
		goto out;
	if (css_tryget(&memcg->css))
		sk->sk_memcg = memcg;
out:
	rcu_read_unlock();
}

void mem_cgroup_sk_free(struct sock *sk)
{
	if (sk->sk_memcg)
		css_put(&sk->sk_memcg->css);
}

/**
 * mem_cgroup_charge_skmem - charge socket memory
 * @memcg: memcg to charge
 * @nr_pages: number of pages to charge
 *
 * Charges @nr_pages to @memcg. Returns %true if the charge fit within
 * @memcg's configured limit, %false if the charge had to be forced.
 */
bool mem_cgroup_charge_skmem(struct mem_cgroup *memcg, unsigned int nr_pages)
{
	gfp_t gfp_mask = GFP_KERNEL;

	if (!cgroup_subsys_on_dfl(memory_cgrp_subsys)) {
		struct page_counter *fail;

		if (page_counter_try_charge(&memcg->tcpmem, nr_pages, &fail)) {
			memcg->tcpmem_pressure = 0;
			return true;
		}
		page_counter_charge(&memcg->tcpmem, nr_pages);
		memcg->tcpmem_pressure = 1;
		return false;
	}

	/* Don't block in the packet receive path */
	if (in_softirq())
		gfp_mask = GFP_NOWAIT;

	mod_memcg_state(memcg, MEMCG_SOCK, nr_pages);

	if (try_charge(memcg, gfp_mask, nr_pages) == 0)
		return true;

	try_charge(memcg, gfp_mask|__GFP_NOFAIL, nr_pages);
	return false;
}

/**
 * mem_cgroup_uncharge_skmem - uncharge socket memory
 * @memcg: memcg to uncharge
 * @nr_pages: number of pages to uncharge
 */
void mem_cgroup_uncharge_skmem(struct mem_cgroup *memcg, unsigned int nr_pages)
{
	if (!cgroup_subsys_on_dfl(memory_cgrp_subsys)) {
		page_counter_uncharge(&memcg->tcpmem, nr_pages);
		return;
	}

	mod_memcg_state(memcg, MEMCG_SOCK, -nr_pages);

	refill_stock(memcg, nr_pages);
}

static int __init cgroup_memory(char *s)
{
	char *token;

	while ((token = strsep(&s, ",")) != NULL) {
		if (!*token)
			continue;
		if (!strcmp(token, "nosocket"))
			cgroup_memory_nosocket = true;
		if (!strcmp(token, "nokmem"))
			cgroup_memory_nokmem = true;
	}
	return 0;
}
__setup("cgroup.memory=", cgroup_memory);

/*
 * subsys_initcall() for memory controller.
 *
 * Some parts like memcg_hotplug_cpu_dead() have to be initialized from this
 * context because of lock dependencies (cgroup_lock -> cpu hotplug) but
 * basically everything that doesn't depend on a specific mem_cgroup structure
 * should be initialized from here.
 */
static int __init mem_cgroup_init(void)
{
	int cpu, node;

	cpuhp_setup_state_nocalls(CPUHP_MM_MEMCQ_DEAD, "mm/memctrl:dead", NULL,
				  memcg_hotplug_cpu_dead);

	for_each_possible_cpu(cpu)
		INIT_WORK(&per_cpu_ptr(&memcg_stock, cpu)->work,
			  drain_local_stock);

	for_each_node(node) {
		struct mem_cgroup_tree_per_node *rtpn;

		rtpn = kzalloc_node(sizeof(*rtpn), GFP_KERNEL,
				    node_online(node) ? node : NUMA_NO_NODE);

		rtpn->rb_root = RB_ROOT;
		rtpn->rb_rightmost = NULL;
		spin_lock_init(&rtpn->lock);
		soft_limit_tree.rb_tree_per_node[node] = rtpn;
	}

	return 0;
}
subsys_initcall(mem_cgroup_init);

#ifdef CONFIG_MEMCG_SWAP
static struct mem_cgroup *mem_cgroup_id_get_online(struct mem_cgroup *memcg)
{
	while (!refcount_inc_not_zero(&memcg->id.ref)) {
		/*
		 * The root cgroup cannot be destroyed, so it's refcount must
		 * always be >= 1.
		 */
		if (WARN_ON_ONCE(memcg == root_mem_cgroup)) {
			VM_BUG_ON(1);
			break;
		}
		memcg = parent_mem_cgroup(memcg);
		if (!memcg)
			memcg = root_mem_cgroup;
	}
	return memcg;
}

/**
 * mem_cgroup_swapout - transfer a memsw charge to swap
 * @page: page whose memsw charge to transfer
 * @entry: swap entry to move the charge to
 *
 * Transfer the memsw charge of @page to @entry.
 */
void mem_cgroup_swapout(struct page *page, swp_entry_t entry)
{
	struct mem_cgroup *memcg, *swap_memcg;
	unsigned int nr_entries;
	unsigned short oldid;

	VM_BUG_ON_PAGE(PageLRU(page), page);
	VM_BUG_ON_PAGE(page_count(page), page);

	if (cgroup_subsys_on_dfl(memory_cgrp_subsys))
		return;

	memcg = page->mem_cgroup;

	/* Readahead page, never charged */
	if (!memcg)
		return;

	/*
	 * In case the memcg owning these pages has been offlined and doesn't
	 * have an ID allocated to it anymore, charge the closest online
	 * ancestor for the swap instead and transfer the memory+swap charge.
	 */
	swap_memcg = mem_cgroup_id_get_online(memcg);
	nr_entries = thp_nr_pages(page);
	/* Get references for the tail pages, too */
	if (nr_entries > 1)
		mem_cgroup_id_get_many(swap_memcg, nr_entries - 1);
	oldid = swap_cgroup_record(entry, mem_cgroup_id(swap_memcg),
				   nr_entries);
	VM_BUG_ON_PAGE(oldid, page);
	mod_memcg_state(swap_memcg, MEMCG_SWAP, nr_entries);

	page->mem_cgroup = NULL;

	if (!mem_cgroup_is_root(memcg))
		page_counter_uncharge(&memcg->memory, nr_entries);

	if (!cgroup_memory_noswap && memcg != swap_memcg) {
		if (!mem_cgroup_is_root(swap_memcg))
			page_counter_charge(&swap_memcg->memsw, nr_entries);
		page_counter_uncharge(&memcg->memsw, nr_entries);
	}

	/*
	 * Interrupts should be disabled here because the caller holds the
	 * i_pages lock which is taken with interrupts-off. It is
	 * important here to have the interrupts disabled because it is the
	 * only synchronisation we have for updating the per-CPU variables.
	 */
	VM_BUG_ON(!irqs_disabled());
	mem_cgroup_charge_statistics(memcg, page, -nr_entries);
	memcg_check_events(memcg, page);

	css_put(&memcg->css);
}

/**
 * mem_cgroup_try_charge_swap - try charging swap space for a page
 * @page: page being added to swap
 * @entry: swap entry to charge
 *
 * Try to charge @page's memcg for the swap space at @entry.
 *
 * Returns 0 on success, -ENOMEM on failure.
 */
int mem_cgroup_try_charge_swap(struct page *page, swp_entry_t entry)
{
	unsigned int nr_pages = thp_nr_pages(page);
	struct page_counter *counter;
	struct mem_cgroup *memcg;
	unsigned short oldid;

	if (!cgroup_subsys_on_dfl(memory_cgrp_subsys))
		return 0;

	memcg = page->mem_cgroup;

	/* Readahead page, never charged */
	if (!memcg)
		return 0;

	if (!entry.val) {
		memcg_memory_event(memcg, MEMCG_SWAP_FAIL);
		return 0;
	}

	memcg = mem_cgroup_id_get_online(memcg);

	if (!cgroup_memory_noswap && !mem_cgroup_is_root(memcg) &&
	    !page_counter_try_charge(&memcg->swap, nr_pages, &counter)) {
		memcg_memory_event(memcg, MEMCG_SWAP_MAX);
		memcg_memory_event(memcg, MEMCG_SWAP_FAIL);
		mem_cgroup_id_put(memcg);
		return -ENOMEM;
	}

	/* Get references for the tail pages, too */
	if (nr_pages > 1)
		mem_cgroup_id_get_many(memcg, nr_pages - 1);
	oldid = swap_cgroup_record(entry, mem_cgroup_id(memcg), nr_pages);
	VM_BUG_ON_PAGE(oldid, page);
	mod_memcg_state(memcg, MEMCG_SWAP, nr_pages);

	return 0;
}

/**
 * mem_cgroup_uncharge_swap - uncharge swap space
 * @entry: swap entry to uncharge
 * @nr_pages: the amount of swap space to uncharge
 */
void mem_cgroup_uncharge_swap(swp_entry_t entry, unsigned int nr_pages)
{
	struct mem_cgroup *memcg;
	unsigned short id;

	id = swap_cgroup_record(entry, 0, nr_pages);
	rcu_read_lock();
	memcg = mem_cgroup_from_id(id);
	if (memcg) {
		if (!cgroup_memory_noswap && !mem_cgroup_is_root(memcg)) {
			if (cgroup_subsys_on_dfl(memory_cgrp_subsys))
				page_counter_uncharge(&memcg->swap, nr_pages);
			else
				page_counter_uncharge(&memcg->memsw, nr_pages);
		}
		mod_memcg_state(memcg, MEMCG_SWAP, -nr_pages);
		mem_cgroup_id_put_many(memcg, nr_pages);
	}
	rcu_read_unlock();
}

long mem_cgroup_get_nr_swap_pages(struct mem_cgroup *memcg)
{
	long nr_swap_pages = get_nr_swap_pages();

	if (cgroup_memory_noswap || !cgroup_subsys_on_dfl(memory_cgrp_subsys))
		return nr_swap_pages;
	for (; memcg != root_mem_cgroup; memcg = parent_mem_cgroup(memcg))
		nr_swap_pages = min_t(long, nr_swap_pages,
				      READ_ONCE(memcg->swap.max) -
				      page_counter_read(&memcg->swap));
	return nr_swap_pages;
}

bool mem_cgroup_swap_full(struct page *page)
{
	struct mem_cgroup *memcg;

	VM_BUG_ON_PAGE(!PageLocked(page), page);

	if (vm_swap_full())
		return true;
	if (cgroup_memory_noswap || !cgroup_subsys_on_dfl(memory_cgrp_subsys))
		return false;

	memcg = page->mem_cgroup;
	if (!memcg)
		return false;

	for (; memcg != root_mem_cgroup; memcg = parent_mem_cgroup(memcg)) {
		unsigned long usage = page_counter_read(&memcg->swap);

		if (usage * 2 >= READ_ONCE(memcg->swap.high) ||
		    usage * 2 >= READ_ONCE(memcg->swap.max))
			return true;
	}

	return false;
}

static int __init setup_swap_account(char *s)
{
	if (!strcmp(s, "1"))
		cgroup_memory_noswap = 0;
	else if (!strcmp(s, "0"))
		cgroup_memory_noswap = 1;
	return 1;
}
__setup("swapaccount=", setup_swap_account);

static u64 swap_current_read(struct cgroup_subsys_state *css,
			     struct cftype *cft)
{
	struct mem_cgroup *memcg = mem_cgroup_from_css(css);

	return (u64)page_counter_read(&memcg->swap) * PAGE_SIZE;
}

static int swap_high_show(struct seq_file *m, void *v)
{
	return seq_puts_memcg_tunable(m,
		READ_ONCE(mem_cgroup_from_seq(m)->swap.high));
}

static ssize_t swap_high_write(struct kernfs_open_file *of,
			       char *buf, size_t nbytes, loff_t off)
{
	struct mem_cgroup *memcg = mem_cgroup_from_css(of_css(of));
	unsigned long high;
	int err;

	buf = strstrip(buf);
	err = page_counter_memparse(buf, "max", &high);
	if (err)
		return err;

	page_counter_set_high(&memcg->swap, high);

	return nbytes;
}

static int swap_max_show(struct seq_file *m, void *v)
{
	return seq_puts_memcg_tunable(m,
		READ_ONCE(mem_cgroup_from_seq(m)->swap.max));
}

static ssize_t swap_max_write(struct kernfs_open_file *of,
			      char *buf, size_t nbytes, loff_t off)
{
	struct mem_cgroup *memcg = mem_cgroup_from_css(of_css(of));
	unsigned long max;
	int err;

	buf = strstrip(buf);
	err = page_counter_memparse(buf, "max", &max);
	if (err)
		return err;

	xchg(&memcg->swap.max, max);

	return nbytes;
}

static int swap_events_show(struct seq_file *m, void *v)
{
	struct mem_cgroup *memcg = mem_cgroup_from_seq(m);

	seq_printf(m, "high %lu\n",
		   atomic_long_read(&memcg->memory_events[MEMCG_SWAP_HIGH]));
	seq_printf(m, "max %lu\n",
		   atomic_long_read(&memcg->memory_events[MEMCG_SWAP_MAX]));
	seq_printf(m, "fail %lu\n",
		   atomic_long_read(&memcg->memory_events[MEMCG_SWAP_FAIL]));

	return 0;
}

static struct cftype swap_files[] = {
	{
		.name = "swap.current",
		.flags = CFTYPE_NOT_ON_ROOT,
		.read_u64 = swap_current_read,
	},
	{
		.name = "swap.high",
		.flags = CFTYPE_NOT_ON_ROOT,
		.seq_show = swap_high_show,
		.write = swap_high_write,
	},
	{
		.name = "swap.max",
		.flags = CFTYPE_NOT_ON_ROOT,
		.seq_show = swap_max_show,
		.write = swap_max_write,
	},
	{
		.name = "swap.events",
		.flags = CFTYPE_NOT_ON_ROOT,
		.file_offset = offsetof(struct mem_cgroup, swap_events_file),
		.seq_show = swap_events_show,
	},
	{ }	/* terminate */
};

static struct cftype memsw_files[] = {
	{
		.name = "memsw.usage_in_bytes",
		.private = MEMFILE_PRIVATE(_MEMSWAP, RES_USAGE),
		.read_u64 = mem_cgroup_read_u64,
	},
	{
		.name = "memsw.max_usage_in_bytes",
		.private = MEMFILE_PRIVATE(_MEMSWAP, RES_MAX_USAGE),
		.write = mem_cgroup_reset,
		.read_u64 = mem_cgroup_read_u64,
	},
	{
		.name = "memsw.limit_in_bytes",
		.private = MEMFILE_PRIVATE(_MEMSWAP, RES_LIMIT),
		.write = mem_cgroup_write,
		.read_u64 = mem_cgroup_read_u64,
	},
	{
		.name = "memsw.failcnt",
		.private = MEMFILE_PRIVATE(_MEMSWAP, RES_FAILCNT),
		.write = mem_cgroup_reset,
		.read_u64 = mem_cgroup_read_u64,
	},
	{ },	/* terminate */
};

/*
 * If mem_cgroup_swap_init() is implemented as a subsys_initcall()
 * instead of a core_initcall(), this could mean cgroup_memory_noswap still
 * remains set to false even when memcg is disabled via "cgroup_disable=memory"
 * boot parameter. This may result in premature OOPS inside
 * mem_cgroup_get_nr_swap_pages() function in corner cases.
 */
static int __init mem_cgroup_swap_init(void)
{
	/* No memory control -> no swap control */
	if (mem_cgroup_disabled())
		cgroup_memory_noswap = true;

	if (cgroup_memory_noswap)
		return 0;

	WARN_ON(cgroup_add_dfl_cftypes(&memory_cgrp_subsys, swap_files));
	WARN_ON(cgroup_add_legacy_cftypes(&memory_cgrp_subsys, memsw_files));

	return 0;
}
core_initcall(mem_cgroup_swap_init);

#endif /* CONFIG_MEMCG_SWAP */<|MERGE_RESOLUTION|>--- conflicted
+++ resolved
@@ -5353,10 +5353,6 @@
 	if (!parent) {
 		page_counter_init(&memcg->memory, NULL);
 		page_counter_init(&memcg->swap, NULL);
-<<<<<<< HEAD
-		page_counter_init(&memcg->memsw, NULL);
-=======
->>>>>>> d1988041
 		page_counter_init(&memcg->kmem, NULL);
 		page_counter_init(&memcg->tcpmem, NULL);
 	} else if (parent->use_hierarchy) {
@@ -5368,10 +5364,6 @@
 	} else {
 		page_counter_init(&memcg->memory, &root_mem_cgroup->memory);
 		page_counter_init(&memcg->swap, &root_mem_cgroup->swap);
-<<<<<<< HEAD
-		page_counter_init(&memcg->memsw, &root_mem_cgroup->memsw);
-=======
->>>>>>> d1988041
 		page_counter_init(&memcg->kmem, &root_mem_cgroup->kmem);
 		page_counter_init(&memcg->tcpmem, &root_mem_cgroup->tcpmem);
 		/*
