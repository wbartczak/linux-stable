// SPDX-License-Identifier: GPL-2.0-only
/*
 * Generic hugetlb support.
 * (C) Nadia Yvette Chambers, April 2004
 */
#include <linux/list.h>
#include <linux/init.h>
#include <linux/mm.h>
#include <linux/seq_file.h>
#include <linux/sysctl.h>
#include <linux/highmem.h>
#include <linux/mmu_notifier.h>
#include <linux/nodemask.h>
#include <linux/pagemap.h>
#include <linux/mempolicy.h>
#include <linux/compiler.h>
#include <linux/cpuset.h>
#include <linux/mutex.h>
#include <linux/memblock.h>
#include <linux/sysfs.h>
#include <linux/slab.h>
#include <linux/sched/mm.h>
#include <linux/mmdebug.h>
#include <linux/sched/signal.h>
#include <linux/rmap.h>
#include <linux/string_helpers.h>
#include <linux/swap.h>
#include <linux/swapops.h>
#include <linux/jhash.h>
#include <linux/numa.h>
#include <linux/llist.h>
#include <linux/cma.h>
#include <linux/migrate.h>
#include <linux/nospec.h>
#include <linux/delayacct.h>
#include <linux/memory.h>

#include <asm/page.h>
#include <asm/pgalloc.h>
#include <asm/tlb.h>

#include <linux/io.h>
#include <linux/hugetlb.h>
#include <linux/hugetlb_cgroup.h>
#include <linux/node.h>
#include <linux/page_owner.h>
#include "internal.h"
#include "hugetlb_vmemmap.h"

int hugetlb_max_hstate __read_mostly;
unsigned int default_hstate_idx;
struct hstate hstates[HUGE_MAX_HSTATE];

#ifdef CONFIG_CMA
static struct cma *hugetlb_cma[MAX_NUMNODES];
static unsigned long hugetlb_cma_size_in_node[MAX_NUMNODES] __initdata;
static bool hugetlb_cma_page(struct page *page, unsigned int order)
{
	return cma_pages_valid(hugetlb_cma[page_to_nid(page)], page,
				1 << order);
}
#else
static bool hugetlb_cma_page(struct page *page, unsigned int order)
{
	return false;
}
#endif
static unsigned long hugetlb_cma_size __initdata;

__initdata LIST_HEAD(huge_boot_pages);

/* for command line parsing */
static struct hstate * __initdata parsed_hstate;
static unsigned long __initdata default_hstate_max_huge_pages;
static bool __initdata parsed_valid_hugepagesz = true;
static bool __initdata parsed_default_hugepagesz;
static unsigned int default_hugepages_in_node[MAX_NUMNODES] __initdata;

/*
 * Protects updates to hugepage_freelists, hugepage_activelist, nr_huge_pages,
 * free_huge_pages, and surplus_huge_pages.
 */
DEFINE_SPINLOCK(hugetlb_lock);

/*
 * Serializes faults on the same logical page.  This is used to
 * prevent spurious OOMs when the hugepage pool is fully utilized.
 */
static int num_fault_mutexes;
struct mutex *hugetlb_fault_mutex_table ____cacheline_aligned_in_smp;

/* Forward declaration */
static int hugetlb_acct_memory(struct hstate *h, long delta);
<<<<<<< HEAD
=======
static void hugetlb_vma_lock_free(struct vm_area_struct *vma);
static void hugetlb_vma_lock_alloc(struct vm_area_struct *vma);
static void __hugetlb_vma_unlock_write_free(struct vm_area_struct *vma);
>>>>>>> d60c95ef
static void hugetlb_unshare_pmds(struct vm_area_struct *vma,
		unsigned long start, unsigned long end);

static inline bool subpool_is_free(struct hugepage_subpool *spool)
{
	if (spool->count)
		return false;
	if (spool->max_hpages != -1)
		return spool->used_hpages == 0;
	if (spool->min_hpages != -1)
		return spool->rsv_hpages == spool->min_hpages;

	return true;
}

static inline void unlock_or_release_subpool(struct hugepage_subpool *spool,
						unsigned long irq_flags)
{
	spin_unlock_irqrestore(&spool->lock, irq_flags);

	/* If no pages are used, and no other handles to the subpool
	 * remain, give up any reservations based on minimum size and
	 * free the subpool */
	if (subpool_is_free(spool)) {
		if (spool->min_hpages != -1)
			hugetlb_acct_memory(spool->hstate,
						-spool->min_hpages);
		kfree(spool);
	}
}

struct hugepage_subpool *hugepage_new_subpool(struct hstate *h, long max_hpages,
						long min_hpages)
{
	struct hugepage_subpool *spool;

	spool = kzalloc(sizeof(*spool), GFP_KERNEL);
	if (!spool)
		return NULL;

	spin_lock_init(&spool->lock);
	spool->count = 1;
	spool->max_hpages = max_hpages;
	spool->hstate = h;
	spool->min_hpages = min_hpages;

	if (min_hpages != -1 && hugetlb_acct_memory(h, min_hpages)) {
		kfree(spool);
		return NULL;
	}
	spool->rsv_hpages = min_hpages;

	return spool;
}

void hugepage_put_subpool(struct hugepage_subpool *spool)
{
	unsigned long flags;

	spin_lock_irqsave(&spool->lock, flags);
	BUG_ON(!spool->count);
	spool->count--;
	unlock_or_release_subpool(spool, flags);
}

/*
 * Subpool accounting for allocating and reserving pages.
 * Return -ENOMEM if there are not enough resources to satisfy the
 * request.  Otherwise, return the number of pages by which the
 * global pools must be adjusted (upward).  The returned value may
 * only be different than the passed value (delta) in the case where
 * a subpool minimum size must be maintained.
 */
static long hugepage_subpool_get_pages(struct hugepage_subpool *spool,
				      long delta)
{
	long ret = delta;

	if (!spool)
		return ret;

	spin_lock_irq(&spool->lock);

	if (spool->max_hpages != -1) {		/* maximum size accounting */
		if ((spool->used_hpages + delta) <= spool->max_hpages)
			spool->used_hpages += delta;
		else {
			ret = -ENOMEM;
			goto unlock_ret;
		}
	}

	/* minimum size accounting */
	if (spool->min_hpages != -1 && spool->rsv_hpages) {
		if (delta > spool->rsv_hpages) {
			/*
			 * Asking for more reserves than those already taken on
			 * behalf of subpool.  Return difference.
			 */
			ret = delta - spool->rsv_hpages;
			spool->rsv_hpages = 0;
		} else {
			ret = 0;	/* reserves already accounted for */
			spool->rsv_hpages -= delta;
		}
	}

unlock_ret:
	spin_unlock_irq(&spool->lock);
	return ret;
}

/*
 * Subpool accounting for freeing and unreserving pages.
 * Return the number of global page reservations that must be dropped.
 * The return value may only be different than the passed value (delta)
 * in the case where a subpool minimum size must be maintained.
 */
static long hugepage_subpool_put_pages(struct hugepage_subpool *spool,
				       long delta)
{
	long ret = delta;
	unsigned long flags;

	if (!spool)
		return delta;

	spin_lock_irqsave(&spool->lock, flags);

	if (spool->max_hpages != -1)		/* maximum size accounting */
		spool->used_hpages -= delta;

	 /* minimum size accounting */
	if (spool->min_hpages != -1 && spool->used_hpages < spool->min_hpages) {
		if (spool->rsv_hpages + delta <= spool->min_hpages)
			ret = 0;
		else
			ret = spool->rsv_hpages + delta - spool->min_hpages;

		spool->rsv_hpages += delta;
		if (spool->rsv_hpages > spool->min_hpages)
			spool->rsv_hpages = spool->min_hpages;
	}

	/*
	 * If hugetlbfs_put_super couldn't free spool due to an outstanding
	 * quota reference, free it now.
	 */
	unlock_or_release_subpool(spool, flags);

	return ret;
}

static inline struct hugepage_subpool *subpool_inode(struct inode *inode)
{
	return HUGETLBFS_SB(inode->i_sb)->spool;
}

static inline struct hugepage_subpool *subpool_vma(struct vm_area_struct *vma)
{
	return subpool_inode(file_inode(vma->vm_file));
}

/*
 * hugetlb vma_lock helper routines
 */
static bool __vma_shareable_lock(struct vm_area_struct *vma)
{
	return vma->vm_flags & (VM_MAYSHARE | VM_SHARED) &&
		vma->vm_private_data;
}

void hugetlb_vma_lock_read(struct vm_area_struct *vma)
{
	if (__vma_shareable_lock(vma)) {
		struct hugetlb_vma_lock *vma_lock = vma->vm_private_data;

		down_read(&vma_lock->rw_sema);
	}
}

void hugetlb_vma_unlock_read(struct vm_area_struct *vma)
{
	if (__vma_shareable_lock(vma)) {
		struct hugetlb_vma_lock *vma_lock = vma->vm_private_data;

		up_read(&vma_lock->rw_sema);
	}
}

void hugetlb_vma_lock_write(struct vm_area_struct *vma)
{
	if (__vma_shareable_lock(vma)) {
		struct hugetlb_vma_lock *vma_lock = vma->vm_private_data;

		down_write(&vma_lock->rw_sema);
	}
}

void hugetlb_vma_unlock_write(struct vm_area_struct *vma)
{
	if (__vma_shareable_lock(vma)) {
		struct hugetlb_vma_lock *vma_lock = vma->vm_private_data;

		up_write(&vma_lock->rw_sema);
	}
}

int hugetlb_vma_trylock_write(struct vm_area_struct *vma)
{
	struct hugetlb_vma_lock *vma_lock = vma->vm_private_data;

	if (!__vma_shareable_lock(vma))
		return 1;

	return down_write_trylock(&vma_lock->rw_sema);
}

void hugetlb_vma_assert_locked(struct vm_area_struct *vma)
{
	if (__vma_shareable_lock(vma)) {
		struct hugetlb_vma_lock *vma_lock = vma->vm_private_data;

		lockdep_assert_held(&vma_lock->rw_sema);
	}
}

void hugetlb_vma_lock_release(struct kref *kref)
{
	struct hugetlb_vma_lock *vma_lock = container_of(kref,
			struct hugetlb_vma_lock, refs);

	kfree(vma_lock);
}

static void __hugetlb_vma_unlock_write_put(struct hugetlb_vma_lock *vma_lock)
{
	struct vm_area_struct *vma = vma_lock->vma;

	/*
	 * vma_lock structure may or not be released as a result of put,
	 * it certainly will no longer be attached to vma so clear pointer.
	 * Semaphore synchronizes access to vma_lock->vma field.
	 */
	vma_lock->vma = NULL;
	vma->vm_private_data = NULL;
	up_write(&vma_lock->rw_sema);
	kref_put(&vma_lock->refs, hugetlb_vma_lock_release);
}

static void __hugetlb_vma_unlock_write_free(struct vm_area_struct *vma)
{
	if (__vma_shareable_lock(vma)) {
		struct hugetlb_vma_lock *vma_lock = vma->vm_private_data;

		__hugetlb_vma_unlock_write_put(vma_lock);
	}
}

static void hugetlb_vma_lock_free(struct vm_area_struct *vma)
{
	/*
	 * Only present in sharable vmas.
	 */
	if (!vma || !__vma_shareable_lock(vma))
		return;

	if (vma->vm_private_data) {
		struct hugetlb_vma_lock *vma_lock = vma->vm_private_data;

		down_write(&vma_lock->rw_sema);
		__hugetlb_vma_unlock_write_put(vma_lock);
	}
}

static void hugetlb_vma_lock_alloc(struct vm_area_struct *vma)
{
	struct hugetlb_vma_lock *vma_lock;

	/* Only establish in (flags) sharable vmas */
	if (!vma || !(vma->vm_flags & VM_MAYSHARE))
		return;

	/* Should never get here with non-NULL vm_private_data */
	if (vma->vm_private_data)
		return;

	vma_lock = kmalloc(sizeof(*vma_lock), GFP_KERNEL);
	if (!vma_lock) {
		/*
		 * If we can not allocate structure, then vma can not
		 * participate in pmd sharing.  This is only a possible
		 * performance enhancement and memory saving issue.
		 * However, the lock is also used to synchronize page
		 * faults with truncation.  If the lock is not present,
		 * unlikely races could leave pages in a file past i_size
		 * until the file is removed.  Warn in the unlikely case of
		 * allocation failure.
		 */
		pr_warn_once("HugeTLB: unable to allocate vma specific lock\n");
		return;
	}

	kref_init(&vma_lock->refs);
	init_rwsem(&vma_lock->rw_sema);
	vma_lock->vma = vma;
	vma->vm_private_data = vma_lock;
}

/* Helper that removes a struct file_region from the resv_map cache and returns
 * it for use.
 */
static struct file_region *
get_file_region_entry_from_cache(struct resv_map *resv, long from, long to)
{
	struct file_region *nrg;

	VM_BUG_ON(resv->region_cache_count <= 0);

	resv->region_cache_count--;
	nrg = list_first_entry(&resv->region_cache, struct file_region, link);
	list_del(&nrg->link);

	nrg->from = from;
	nrg->to = to;

	return nrg;
}

static void copy_hugetlb_cgroup_uncharge_info(struct file_region *nrg,
					      struct file_region *rg)
{
#ifdef CONFIG_CGROUP_HUGETLB
	nrg->reservation_counter = rg->reservation_counter;
	nrg->css = rg->css;
	if (rg->css)
		css_get(rg->css);
#endif
}

/* Helper that records hugetlb_cgroup uncharge info. */
static void record_hugetlb_cgroup_uncharge_info(struct hugetlb_cgroup *h_cg,
						struct hstate *h,
						struct resv_map *resv,
						struct file_region *nrg)
{
#ifdef CONFIG_CGROUP_HUGETLB
	if (h_cg) {
		nrg->reservation_counter =
			&h_cg->rsvd_hugepage[hstate_index(h)];
		nrg->css = &h_cg->css;
		/*
		 * The caller will hold exactly one h_cg->css reference for the
		 * whole contiguous reservation region. But this area might be
		 * scattered when there are already some file_regions reside in
		 * it. As a result, many file_regions may share only one css
		 * reference. In order to ensure that one file_region must hold
		 * exactly one h_cg->css reference, we should do css_get for
		 * each file_region and leave the reference held by caller
		 * untouched.
		 */
		css_get(&h_cg->css);
		if (!resv->pages_per_hpage)
			resv->pages_per_hpage = pages_per_huge_page(h);
		/* pages_per_hpage should be the same for all entries in
		 * a resv_map.
		 */
		VM_BUG_ON(resv->pages_per_hpage != pages_per_huge_page(h));
	} else {
		nrg->reservation_counter = NULL;
		nrg->css = NULL;
	}
#endif
}

static void put_uncharge_info(struct file_region *rg)
{
#ifdef CONFIG_CGROUP_HUGETLB
	if (rg->css)
		css_put(rg->css);
#endif
}

static bool has_same_uncharge_info(struct file_region *rg,
				   struct file_region *org)
{
#ifdef CONFIG_CGROUP_HUGETLB
	return rg->reservation_counter == org->reservation_counter &&
	       rg->css == org->css;

#else
	return true;
#endif
}

static void coalesce_file_region(struct resv_map *resv, struct file_region *rg)
{
	struct file_region *nrg, *prg;

	prg = list_prev_entry(rg, link);
	if (&prg->link != &resv->regions && prg->to == rg->from &&
	    has_same_uncharge_info(prg, rg)) {
		prg->to = rg->to;

		list_del(&rg->link);
		put_uncharge_info(rg);
		kfree(rg);

		rg = prg;
	}

	nrg = list_next_entry(rg, link);
	if (&nrg->link != &resv->regions && nrg->from == rg->to &&
	    has_same_uncharge_info(nrg, rg)) {
		nrg->from = rg->from;

		list_del(&rg->link);
		put_uncharge_info(rg);
		kfree(rg);
	}
}

static inline long
hugetlb_resv_map_add(struct resv_map *map, struct list_head *rg, long from,
		     long to, struct hstate *h, struct hugetlb_cgroup *cg,
		     long *regions_needed)
{
	struct file_region *nrg;

	if (!regions_needed) {
		nrg = get_file_region_entry_from_cache(map, from, to);
		record_hugetlb_cgroup_uncharge_info(cg, h, map, nrg);
		list_add(&nrg->link, rg);
		coalesce_file_region(map, nrg);
	} else
		*regions_needed += 1;

	return to - from;
}

/*
 * Must be called with resv->lock held.
 *
 * Calling this with regions_needed != NULL will count the number of pages
 * to be added but will not modify the linked list. And regions_needed will
 * indicate the number of file_regions needed in the cache to carry out to add
 * the regions for this range.
 */
static long add_reservation_in_range(struct resv_map *resv, long f, long t,
				     struct hugetlb_cgroup *h_cg,
				     struct hstate *h, long *regions_needed)
{
	long add = 0;
	struct list_head *head = &resv->regions;
	long last_accounted_offset = f;
	struct file_region *iter, *trg = NULL;
	struct list_head *rg = NULL;

	if (regions_needed)
		*regions_needed = 0;

	/* In this loop, we essentially handle an entry for the range
	 * [last_accounted_offset, iter->from), at every iteration, with some
	 * bounds checking.
	 */
	list_for_each_entry_safe(iter, trg, head, link) {
		/* Skip irrelevant regions that start before our range. */
		if (iter->from < f) {
			/* If this region ends after the last accounted offset,
			 * then we need to update last_accounted_offset.
			 */
			if (iter->to > last_accounted_offset)
				last_accounted_offset = iter->to;
			continue;
		}

		/* When we find a region that starts beyond our range, we've
		 * finished.
		 */
		if (iter->from >= t) {
			rg = iter->link.prev;
			break;
		}

		/* Add an entry for last_accounted_offset -> iter->from, and
		 * update last_accounted_offset.
		 */
		if (iter->from > last_accounted_offset)
			add += hugetlb_resv_map_add(resv, iter->link.prev,
						    last_accounted_offset,
						    iter->from, h, h_cg,
						    regions_needed);

		last_accounted_offset = iter->to;
	}

	/* Handle the case where our range extends beyond
	 * last_accounted_offset.
	 */
	if (!rg)
		rg = head->prev;
	if (last_accounted_offset < t)
		add += hugetlb_resv_map_add(resv, rg, last_accounted_offset,
					    t, h, h_cg, regions_needed);

	return add;
}

/* Must be called with resv->lock acquired. Will drop lock to allocate entries.
 */
static int allocate_file_region_entries(struct resv_map *resv,
					int regions_needed)
	__must_hold(&resv->lock)
{
	LIST_HEAD(allocated_regions);
	int to_allocate = 0, i = 0;
	struct file_region *trg = NULL, *rg = NULL;

	VM_BUG_ON(regions_needed < 0);

	/*
	 * Check for sufficient descriptors in the cache to accommodate
	 * the number of in progress add operations plus regions_needed.
	 *
	 * This is a while loop because when we drop the lock, some other call
	 * to region_add or region_del may have consumed some region_entries,
	 * so we keep looping here until we finally have enough entries for
	 * (adds_in_progress + regions_needed).
	 */
	while (resv->region_cache_count <
	       (resv->adds_in_progress + regions_needed)) {
		to_allocate = resv->adds_in_progress + regions_needed -
			      resv->region_cache_count;

		/* At this point, we should have enough entries in the cache
		 * for all the existing adds_in_progress. We should only be
		 * needing to allocate for regions_needed.
		 */
		VM_BUG_ON(resv->region_cache_count < resv->adds_in_progress);

		spin_unlock(&resv->lock);
		for (i = 0; i < to_allocate; i++) {
			trg = kmalloc(sizeof(*trg), GFP_KERNEL);
			if (!trg)
				goto out_of_memory;
			list_add(&trg->link, &allocated_regions);
		}

		spin_lock(&resv->lock);

		list_splice(&allocated_regions, &resv->region_cache);
		resv->region_cache_count += to_allocate;
	}

	return 0;

out_of_memory:
	list_for_each_entry_safe(rg, trg, &allocated_regions, link) {
		list_del(&rg->link);
		kfree(rg);
	}
	return -ENOMEM;
}

/*
 * Add the huge page range represented by [f, t) to the reserve
 * map.  Regions will be taken from the cache to fill in this range.
 * Sufficient regions should exist in the cache due to the previous
 * call to region_chg with the same range, but in some cases the cache will not
 * have sufficient entries due to races with other code doing region_add or
 * region_del.  The extra needed entries will be allocated.
 *
 * regions_needed is the out value provided by a previous call to region_chg.
 *
 * Return the number of new huge pages added to the map.  This number is greater
 * than or equal to zero.  If file_region entries needed to be allocated for
 * this operation and we were not able to allocate, it returns -ENOMEM.
 * region_add of regions of length 1 never allocate file_regions and cannot
 * fail; region_chg will always allocate at least 1 entry and a region_add for
 * 1 page will only require at most 1 entry.
 */
static long region_add(struct resv_map *resv, long f, long t,
		       long in_regions_needed, struct hstate *h,
		       struct hugetlb_cgroup *h_cg)
{
	long add = 0, actual_regions_needed = 0;

	spin_lock(&resv->lock);
retry:

	/* Count how many regions are actually needed to execute this add. */
	add_reservation_in_range(resv, f, t, NULL, NULL,
				 &actual_regions_needed);

	/*
	 * Check for sufficient descriptors in the cache to accommodate
	 * this add operation. Note that actual_regions_needed may be greater
	 * than in_regions_needed, as the resv_map may have been modified since
	 * the region_chg call. In this case, we need to make sure that we
	 * allocate extra entries, such that we have enough for all the
	 * existing adds_in_progress, plus the excess needed for this
	 * operation.
	 */
	if (actual_regions_needed > in_regions_needed &&
	    resv->region_cache_count <
		    resv->adds_in_progress +
			    (actual_regions_needed - in_regions_needed)) {
		/* region_add operation of range 1 should never need to
		 * allocate file_region entries.
		 */
		VM_BUG_ON(t - f <= 1);

		if (allocate_file_region_entries(
			    resv, actual_regions_needed - in_regions_needed)) {
			return -ENOMEM;
		}

		goto retry;
	}

	add = add_reservation_in_range(resv, f, t, h_cg, h, NULL);

	resv->adds_in_progress -= in_regions_needed;

	spin_unlock(&resv->lock);
	return add;
}

/*
 * Examine the existing reserve map and determine how many
 * huge pages in the specified range [f, t) are NOT currently
 * represented.  This routine is called before a subsequent
 * call to region_add that will actually modify the reserve
 * map to add the specified range [f, t).  region_chg does
 * not change the number of huge pages represented by the
 * map.  A number of new file_region structures is added to the cache as a
 * placeholder, for the subsequent region_add call to use. At least 1
 * file_region structure is added.
 *
 * out_regions_needed is the number of regions added to the
 * resv->adds_in_progress.  This value needs to be provided to a follow up call
 * to region_add or region_abort for proper accounting.
 *
 * Returns the number of huge pages that need to be added to the existing
 * reservation map for the range [f, t).  This number is greater or equal to
 * zero.  -ENOMEM is returned if a new file_region structure or cache entry
 * is needed and can not be allocated.
 */
static long region_chg(struct resv_map *resv, long f, long t,
		       long *out_regions_needed)
{
	long chg = 0;

	spin_lock(&resv->lock);

	/* Count how many hugepages in this range are NOT represented. */
	chg = add_reservation_in_range(resv, f, t, NULL, NULL,
				       out_regions_needed);

	if (*out_regions_needed == 0)
		*out_regions_needed = 1;

	if (allocate_file_region_entries(resv, *out_regions_needed))
		return -ENOMEM;

	resv->adds_in_progress += *out_regions_needed;

	spin_unlock(&resv->lock);
	return chg;
}

/*
 * Abort the in progress add operation.  The adds_in_progress field
 * of the resv_map keeps track of the operations in progress between
 * calls to region_chg and region_add.  Operations are sometimes
 * aborted after the call to region_chg.  In such cases, region_abort
 * is called to decrement the adds_in_progress counter. regions_needed
 * is the value returned by the region_chg call, it is used to decrement
 * the adds_in_progress counter.
 *
 * NOTE: The range arguments [f, t) are not needed or used in this
 * routine.  They are kept to make reading the calling code easier as
 * arguments will match the associated region_chg call.
 */
static void region_abort(struct resv_map *resv, long f, long t,
			 long regions_needed)
{
	spin_lock(&resv->lock);
	VM_BUG_ON(!resv->region_cache_count);
	resv->adds_in_progress -= regions_needed;
	spin_unlock(&resv->lock);
}

/*
 * Delete the specified range [f, t) from the reserve map.  If the
 * t parameter is LONG_MAX, this indicates that ALL regions after f
 * should be deleted.  Locate the regions which intersect [f, t)
 * and either trim, delete or split the existing regions.
 *
 * Returns the number of huge pages deleted from the reserve map.
 * In the normal case, the return value is zero or more.  In the
 * case where a region must be split, a new region descriptor must
 * be allocated.  If the allocation fails, -ENOMEM will be returned.
 * NOTE: If the parameter t == LONG_MAX, then we will never split
 * a region and possibly return -ENOMEM.  Callers specifying
 * t == LONG_MAX do not need to check for -ENOMEM error.
 */
static long region_del(struct resv_map *resv, long f, long t)
{
	struct list_head *head = &resv->regions;
	struct file_region *rg, *trg;
	struct file_region *nrg = NULL;
	long del = 0;

retry:
	spin_lock(&resv->lock);
	list_for_each_entry_safe(rg, trg, head, link) {
		/*
		 * Skip regions before the range to be deleted.  file_region
		 * ranges are normally of the form [from, to).  However, there
		 * may be a "placeholder" entry in the map which is of the form
		 * (from, to) with from == to.  Check for placeholder entries
		 * at the beginning of the range to be deleted.
		 */
		if (rg->to <= f && (rg->to != rg->from || rg->to != f))
			continue;

		if (rg->from >= t)
			break;

		if (f > rg->from && t < rg->to) { /* Must split region */
			/*
			 * Check for an entry in the cache before dropping
			 * lock and attempting allocation.
			 */
			if (!nrg &&
			    resv->region_cache_count > resv->adds_in_progress) {
				nrg = list_first_entry(&resv->region_cache,
							struct file_region,
							link);
				list_del(&nrg->link);
				resv->region_cache_count--;
			}

			if (!nrg) {
				spin_unlock(&resv->lock);
				nrg = kmalloc(sizeof(*nrg), GFP_KERNEL);
				if (!nrg)
					return -ENOMEM;
				goto retry;
			}

			del += t - f;
			hugetlb_cgroup_uncharge_file_region(
				resv, rg, t - f, false);

			/* New entry for end of split region */
			nrg->from = t;
			nrg->to = rg->to;

			copy_hugetlb_cgroup_uncharge_info(nrg, rg);

			INIT_LIST_HEAD(&nrg->link);

			/* Original entry is trimmed */
			rg->to = f;

			list_add(&nrg->link, &rg->link);
			nrg = NULL;
			break;
		}

		if (f <= rg->from && t >= rg->to) { /* Remove entire region */
			del += rg->to - rg->from;
			hugetlb_cgroup_uncharge_file_region(resv, rg,
							    rg->to - rg->from, true);
			list_del(&rg->link);
			kfree(rg);
			continue;
		}

		if (f <= rg->from) {	/* Trim beginning of region */
			hugetlb_cgroup_uncharge_file_region(resv, rg,
							    t - rg->from, false);

			del += t - rg->from;
			rg->from = t;
		} else {		/* Trim end of region */
			hugetlb_cgroup_uncharge_file_region(resv, rg,
							    rg->to - f, false);

			del += rg->to - f;
			rg->to = f;
		}
	}

	spin_unlock(&resv->lock);
	kfree(nrg);
	return del;
}

/*
 * A rare out of memory error was encountered which prevented removal of
 * the reserve map region for a page.  The huge page itself was free'ed
 * and removed from the page cache.  This routine will adjust the subpool
 * usage count, and the global reserve count if needed.  By incrementing
 * these counts, the reserve map entry which could not be deleted will
 * appear as a "reserved" entry instead of simply dangling with incorrect
 * counts.
 */
void hugetlb_fix_reserve_counts(struct inode *inode)
{
	struct hugepage_subpool *spool = subpool_inode(inode);
	long rsv_adjust;
	bool reserved = false;

	rsv_adjust = hugepage_subpool_get_pages(spool, 1);
	if (rsv_adjust > 0) {
		struct hstate *h = hstate_inode(inode);

		if (!hugetlb_acct_memory(h, 1))
			reserved = true;
	} else if (!rsv_adjust) {
		reserved = true;
	}

	if (!reserved)
		pr_warn("hugetlb: Huge Page Reserved count may go negative.\n");
}

/*
 * Count and return the number of huge pages in the reserve map
 * that intersect with the range [f, t).
 */
static long region_count(struct resv_map *resv, long f, long t)
{
	struct list_head *head = &resv->regions;
	struct file_region *rg;
	long chg = 0;

	spin_lock(&resv->lock);
	/* Locate each segment we overlap with, and count that overlap. */
	list_for_each_entry(rg, head, link) {
		long seg_from;
		long seg_to;

		if (rg->to <= f)
			continue;
		if (rg->from >= t)
			break;

		seg_from = max(rg->from, f);
		seg_to = min(rg->to, t);

		chg += seg_to - seg_from;
	}
	spin_unlock(&resv->lock);

	return chg;
}

/*
 * Convert the address within this vma to the page offset within
 * the mapping, in pagecache page units; huge pages here.
 */
static pgoff_t vma_hugecache_offset(struct hstate *h,
			struct vm_area_struct *vma, unsigned long address)
{
	return ((address - vma->vm_start) >> huge_page_shift(h)) +
			(vma->vm_pgoff >> huge_page_order(h));
}

pgoff_t linear_hugepage_index(struct vm_area_struct *vma,
				     unsigned long address)
{
	return vma_hugecache_offset(hstate_vma(vma), vma, address);
}
EXPORT_SYMBOL_GPL(linear_hugepage_index);

/*
 * Return the size of the pages allocated when backing a VMA. In the majority
 * cases this will be same size as used by the page table entries.
 */
unsigned long vma_kernel_pagesize(struct vm_area_struct *vma)
{
	if (vma->vm_ops && vma->vm_ops->pagesize)
		return vma->vm_ops->pagesize(vma);
	return PAGE_SIZE;
}
EXPORT_SYMBOL_GPL(vma_kernel_pagesize);

/*
 * Return the page size being used by the MMU to back a VMA. In the majority
 * of cases, the page size used by the kernel matches the MMU size. On
 * architectures where it differs, an architecture-specific 'strong'
 * version of this symbol is required.
 */
__weak unsigned long vma_mmu_pagesize(struct vm_area_struct *vma)
{
	return vma_kernel_pagesize(vma);
}

/*
 * Flags for MAP_PRIVATE reservations.  These are stored in the bottom
 * bits of the reservation map pointer, which are always clear due to
 * alignment.
 */
#define HPAGE_RESV_OWNER    (1UL << 0)
#define HPAGE_RESV_UNMAPPED (1UL << 1)
#define HPAGE_RESV_MASK (HPAGE_RESV_OWNER | HPAGE_RESV_UNMAPPED)

/*
 * These helpers are used to track how many pages are reserved for
 * faults in a MAP_PRIVATE mapping. Only the process that called mmap()
 * is guaranteed to have their future faults succeed.
 *
 * With the exception of hugetlb_dup_vma_private() which is called at fork(),
 * the reserve counters are updated with the hugetlb_lock held. It is safe
 * to reset the VMA at fork() time as it is not in use yet and there is no
 * chance of the global counters getting corrupted as a result of the values.
 *
 * The private mapping reservation is represented in a subtly different
 * manner to a shared mapping.  A shared mapping has a region map associated
 * with the underlying file, this region map represents the backing file
 * pages which have ever had a reservation assigned which this persists even
 * after the page is instantiated.  A private mapping has a region map
 * associated with the original mmap which is attached to all VMAs which
 * reference it, this region map represents those offsets which have consumed
 * reservation ie. where pages have been instantiated.
 */
static unsigned long get_vma_private_data(struct vm_area_struct *vma)
{
	return (unsigned long)vma->vm_private_data;
}

static void set_vma_private_data(struct vm_area_struct *vma,
							unsigned long value)
{
	vma->vm_private_data = (void *)value;
}

static void
resv_map_set_hugetlb_cgroup_uncharge_info(struct resv_map *resv_map,
					  struct hugetlb_cgroup *h_cg,
					  struct hstate *h)
{
#ifdef CONFIG_CGROUP_HUGETLB
	if (!h_cg || !h) {
		resv_map->reservation_counter = NULL;
		resv_map->pages_per_hpage = 0;
		resv_map->css = NULL;
	} else {
		resv_map->reservation_counter =
			&h_cg->rsvd_hugepage[hstate_index(h)];
		resv_map->pages_per_hpage = pages_per_huge_page(h);
		resv_map->css = &h_cg->css;
	}
#endif
}

struct resv_map *resv_map_alloc(void)
{
	struct resv_map *resv_map = kmalloc(sizeof(*resv_map), GFP_KERNEL);
	struct file_region *rg = kmalloc(sizeof(*rg), GFP_KERNEL);

	if (!resv_map || !rg) {
		kfree(resv_map);
		kfree(rg);
		return NULL;
	}

	kref_init(&resv_map->refs);
	spin_lock_init(&resv_map->lock);
	INIT_LIST_HEAD(&resv_map->regions);

	resv_map->adds_in_progress = 0;
	/*
	 * Initialize these to 0. On shared mappings, 0's here indicate these
	 * fields don't do cgroup accounting. On private mappings, these will be
	 * re-initialized to the proper values, to indicate that hugetlb cgroup
	 * reservations are to be un-charged from here.
	 */
	resv_map_set_hugetlb_cgroup_uncharge_info(resv_map, NULL, NULL);

	INIT_LIST_HEAD(&resv_map->region_cache);
	list_add(&rg->link, &resv_map->region_cache);
	resv_map->region_cache_count = 1;

	return resv_map;
}

void resv_map_release(struct kref *ref)
{
	struct resv_map *resv_map = container_of(ref, struct resv_map, refs);
	struct list_head *head = &resv_map->region_cache;
	struct file_region *rg, *trg;

	/* Clear out any active regions before we release the map. */
	region_del(resv_map, 0, LONG_MAX);

	/* ... and any entries left in the cache */
	list_for_each_entry_safe(rg, trg, head, link) {
		list_del(&rg->link);
		kfree(rg);
	}

	VM_BUG_ON(resv_map->adds_in_progress);

	kfree(resv_map);
}

static inline struct resv_map *inode_resv_map(struct inode *inode)
{
	/*
	 * At inode evict time, i_mapping may not point to the original
	 * address space within the inode.  This original address space
	 * contains the pointer to the resv_map.  So, always use the
	 * address space embedded within the inode.
	 * The VERY common case is inode->mapping == &inode->i_data but,
	 * this may not be true for device special inodes.
	 */
	return (struct resv_map *)(&inode->i_data)->private_data;
}

static struct resv_map *vma_resv_map(struct vm_area_struct *vma)
{
	VM_BUG_ON_VMA(!is_vm_hugetlb_page(vma), vma);
	if (vma->vm_flags & VM_MAYSHARE) {
		struct address_space *mapping = vma->vm_file->f_mapping;
		struct inode *inode = mapping->host;

		return inode_resv_map(inode);

	} else {
		return (struct resv_map *)(get_vma_private_data(vma) &
							~HPAGE_RESV_MASK);
	}
}

static void set_vma_resv_map(struct vm_area_struct *vma, struct resv_map *map)
{
	VM_BUG_ON_VMA(!is_vm_hugetlb_page(vma), vma);
	VM_BUG_ON_VMA(vma->vm_flags & VM_MAYSHARE, vma);

	set_vma_private_data(vma, (get_vma_private_data(vma) &
				HPAGE_RESV_MASK) | (unsigned long)map);
}

static void set_vma_resv_flags(struct vm_area_struct *vma, unsigned long flags)
{
	VM_BUG_ON_VMA(!is_vm_hugetlb_page(vma), vma);
	VM_BUG_ON_VMA(vma->vm_flags & VM_MAYSHARE, vma);

	set_vma_private_data(vma, get_vma_private_data(vma) | flags);
}

static int is_vma_resv_set(struct vm_area_struct *vma, unsigned long flag)
{
	VM_BUG_ON_VMA(!is_vm_hugetlb_page(vma), vma);

	return (get_vma_private_data(vma) & flag) != 0;
}

void hugetlb_dup_vma_private(struct vm_area_struct *vma)
{
	VM_BUG_ON_VMA(!is_vm_hugetlb_page(vma), vma);
	/*
	 * Clear vm_private_data
	 * - For shared mappings this is a per-vma semaphore that may be
	 *   allocated in a subsequent call to hugetlb_vm_op_open.
	 *   Before clearing, make sure pointer is not associated with vma
	 *   as this will leak the structure.  This is the case when called
	 *   via clear_vma_resv_huge_pages() and hugetlb_vm_op_open has already
	 *   been called to allocate a new structure.
	 * - For MAP_PRIVATE mappings, this is the reserve map which does
	 *   not apply to children.  Faults generated by the children are
	 *   not guaranteed to succeed, even if read-only.
	 */
	if (vma->vm_flags & VM_MAYSHARE) {
		struct hugetlb_vma_lock *vma_lock = vma->vm_private_data;

		if (vma_lock && vma_lock->vma != vma)
			vma->vm_private_data = NULL;
	} else
		vma->vm_private_data = NULL;
}

/*
 * Reset and decrement one ref on hugepage private reservation.
 * Called with mm->mmap_sem writer semaphore held.
 * This function should be only used by move_vma() and operate on
 * same sized vma. It should never come here with last ref on the
 * reservation.
 */
void clear_vma_resv_huge_pages(struct vm_area_struct *vma)
{
	/*
	 * Clear the old hugetlb private page reservation.
	 * It has already been transferred to new_vma.
	 *
	 * During a mremap() operation of a hugetlb vma we call move_vma()
	 * which copies vma into new_vma and unmaps vma. After the copy
	 * operation both new_vma and vma share a reference to the resv_map
	 * struct, and at that point vma is about to be unmapped. We don't
	 * want to return the reservation to the pool at unmap of vma because
	 * the reservation still lives on in new_vma, so simply decrement the
	 * ref here and remove the resv_map reference from this vma.
	 */
	struct resv_map *reservations = vma_resv_map(vma);

	if (reservations && is_vma_resv_set(vma, HPAGE_RESV_OWNER)) {
		resv_map_put_hugetlb_cgroup_uncharge_info(reservations);
		kref_put(&reservations->refs, resv_map_release);
	}

	hugetlb_dup_vma_private(vma);
}

/* Returns true if the VMA has associated reserve pages */
static bool vma_has_reserves(struct vm_area_struct *vma, long chg)
{
	if (vma->vm_flags & VM_NORESERVE) {
		/*
		 * This address is already reserved by other process(chg == 0),
		 * so, we should decrement reserved count. Without decrementing,
		 * reserve count remains after releasing inode, because this
		 * allocated page will go into page cache and is regarded as
		 * coming from reserved pool in releasing step.  Currently, we
		 * don't have any other solution to deal with this situation
		 * properly, so add work-around here.
		 */
		if (vma->vm_flags & VM_MAYSHARE && chg == 0)
			return true;
		else
			return false;
	}

	/* Shared mappings always use reserves */
	if (vma->vm_flags & VM_MAYSHARE) {
		/*
		 * We know VM_NORESERVE is not set.  Therefore, there SHOULD
		 * be a region map for all pages.  The only situation where
		 * there is no region map is if a hole was punched via
		 * fallocate.  In this case, there really are no reserves to
		 * use.  This situation is indicated if chg != 0.
		 */
		if (chg)
			return false;
		else
			return true;
	}

	/*
	 * Only the process that called mmap() has reserves for
	 * private mappings.
	 */
	if (is_vma_resv_set(vma, HPAGE_RESV_OWNER)) {
		/*
		 * Like the shared case above, a hole punch or truncate
		 * could have been performed on the private mapping.
		 * Examine the value of chg to determine if reserves
		 * actually exist or were previously consumed.
		 * Very Subtle - The value of chg comes from a previous
		 * call to vma_needs_reserves().  The reserve map for
		 * private mappings has different (opposite) semantics
		 * than that of shared mappings.  vma_needs_reserves()
		 * has already taken this difference in semantics into
		 * account.  Therefore, the meaning of chg is the same
		 * as in the shared case above.  Code could easily be
		 * combined, but keeping it separate draws attention to
		 * subtle differences.
		 */
		if (chg)
			return false;
		else
			return true;
	}

	return false;
}

static void enqueue_huge_page(struct hstate *h, struct page *page)
{
	int nid = page_to_nid(page);

	lockdep_assert_held(&hugetlb_lock);
	VM_BUG_ON_PAGE(page_count(page), page);

	list_move(&page->lru, &h->hugepage_freelists[nid]);
	h->free_huge_pages++;
	h->free_huge_pages_node[nid]++;
	SetHPageFreed(page);
}

static struct page *dequeue_huge_page_node_exact(struct hstate *h, int nid)
{
	struct page *page;
	bool pin = !!(current->flags & PF_MEMALLOC_PIN);

	lockdep_assert_held(&hugetlb_lock);
	list_for_each_entry(page, &h->hugepage_freelists[nid], lru) {
		if (pin && !is_longterm_pinnable_page(page))
			continue;

		if (PageHWPoison(page))
			continue;

		list_move(&page->lru, &h->hugepage_activelist);
		set_page_refcounted(page);
		ClearHPageFreed(page);
		h->free_huge_pages--;
		h->free_huge_pages_node[nid]--;
		return page;
	}

	return NULL;
}

static struct page *dequeue_huge_page_nodemask(struct hstate *h, gfp_t gfp_mask, int nid,
		nodemask_t *nmask)
{
	unsigned int cpuset_mems_cookie;
	struct zonelist *zonelist;
	struct zone *zone;
	struct zoneref *z;
	int node = NUMA_NO_NODE;

	zonelist = node_zonelist(nid, gfp_mask);

retry_cpuset:
	cpuset_mems_cookie = read_mems_allowed_begin();
	for_each_zone_zonelist_nodemask(zone, z, zonelist, gfp_zone(gfp_mask), nmask) {
		struct page *page;

		if (!cpuset_zone_allowed(zone, gfp_mask))
			continue;
		/*
		 * no need to ask again on the same node. Pool is node rather than
		 * zone aware
		 */
		if (zone_to_nid(zone) == node)
			continue;
		node = zone_to_nid(zone);

		page = dequeue_huge_page_node_exact(h, node);
		if (page)
			return page;
	}
	if (unlikely(read_mems_allowed_retry(cpuset_mems_cookie)))
		goto retry_cpuset;

	return NULL;
}

static unsigned long available_huge_pages(struct hstate *h)
{
	return h->free_huge_pages - h->resv_huge_pages;
}

static struct page *dequeue_huge_page_vma(struct hstate *h,
				struct vm_area_struct *vma,
				unsigned long address, int avoid_reserve,
				long chg)
{
	struct page *page = NULL;
	struct mempolicy *mpol;
	gfp_t gfp_mask;
	nodemask_t *nodemask;
	int nid;

	/*
	 * A child process with MAP_PRIVATE mappings created by their parent
	 * have no page reserves. This check ensures that reservations are
	 * not "stolen". The child may still get SIGKILLed
	 */
	if (!vma_has_reserves(vma, chg) && !available_huge_pages(h))
		goto err;

	/* If reserves cannot be used, ensure enough pages are in the pool */
	if (avoid_reserve && !available_huge_pages(h))
		goto err;

	gfp_mask = htlb_alloc_mask(h);
	nid = huge_node(vma, address, gfp_mask, &mpol, &nodemask);

	if (mpol_is_preferred_many(mpol)) {
		page = dequeue_huge_page_nodemask(h, gfp_mask, nid, nodemask);

		/* Fallback to all nodes if page==NULL */
		nodemask = NULL;
	}

	if (!page)
		page = dequeue_huge_page_nodemask(h, gfp_mask, nid, nodemask);

	if (page && !avoid_reserve && vma_has_reserves(vma, chg)) {
		SetHPageRestoreReserve(page);
		h->resv_huge_pages--;
	}

	mpol_cond_put(mpol);
	return page;

err:
	return NULL;
}

/*
 * common helper functions for hstate_next_node_to_{alloc|free}.
 * We may have allocated or freed a huge page based on a different
 * nodes_allowed previously, so h->next_node_to_{alloc|free} might
 * be outside of *nodes_allowed.  Ensure that we use an allowed
 * node for alloc or free.
 */
static int next_node_allowed(int nid, nodemask_t *nodes_allowed)
{
	nid = next_node_in(nid, *nodes_allowed);
	VM_BUG_ON(nid >= MAX_NUMNODES);

	return nid;
}

static int get_valid_node_allowed(int nid, nodemask_t *nodes_allowed)
{
	if (!node_isset(nid, *nodes_allowed))
		nid = next_node_allowed(nid, nodes_allowed);
	return nid;
}

/*
 * returns the previously saved node ["this node"] from which to
 * allocate a persistent huge page for the pool and advance the
 * next node from which to allocate, handling wrap at end of node
 * mask.
 */
static int hstate_next_node_to_alloc(struct hstate *h,
					nodemask_t *nodes_allowed)
{
	int nid;

	VM_BUG_ON(!nodes_allowed);

	nid = get_valid_node_allowed(h->next_nid_to_alloc, nodes_allowed);
	h->next_nid_to_alloc = next_node_allowed(nid, nodes_allowed);

	return nid;
}

/*
 * helper for remove_pool_huge_page() - return the previously saved
 * node ["this node"] from which to free a huge page.  Advance the
 * next node id whether or not we find a free huge page to free so
 * that the next attempt to free addresses the next node.
 */
static int hstate_next_node_to_free(struct hstate *h, nodemask_t *nodes_allowed)
{
	int nid;

	VM_BUG_ON(!nodes_allowed);

	nid = get_valid_node_allowed(h->next_nid_to_free, nodes_allowed);
	h->next_nid_to_free = next_node_allowed(nid, nodes_allowed);

	return nid;
}

#define for_each_node_mask_to_alloc(hs, nr_nodes, node, mask)		\
	for (nr_nodes = nodes_weight(*mask);				\
		nr_nodes > 0 &&						\
		((node = hstate_next_node_to_alloc(hs, mask)) || 1);	\
		nr_nodes--)

#define for_each_node_mask_to_free(hs, nr_nodes, node, mask)		\
	for (nr_nodes = nodes_weight(*mask);				\
		nr_nodes > 0 &&						\
		((node = hstate_next_node_to_free(hs, mask)) || 1);	\
		nr_nodes--)

/* used to demote non-gigantic_huge pages as well */
static void __destroy_compound_gigantic_page(struct page *page,
					unsigned int order, bool demote)
{
	int i;
	int nr_pages = 1 << order;
	struct page *p;

	atomic_set(compound_mapcount_ptr(page), 0);
	atomic_set(compound_pincount_ptr(page), 0);

	for (i = 1; i < nr_pages; i++) {
		p = nth_page(page, i);
		p->mapping = NULL;
		clear_compound_head(p);
		if (!demote)
			set_page_refcounted(p);
	}

	set_compound_order(page, 0);
#ifdef CONFIG_64BIT
	page[1].compound_nr = 0;
#endif
	__ClearPageHead(page);
}

static void destroy_compound_hugetlb_page_for_demote(struct page *page,
					unsigned int order)
{
	__destroy_compound_gigantic_page(page, order, true);
}

#ifdef CONFIG_ARCH_HAS_GIGANTIC_PAGE
static void destroy_compound_gigantic_page(struct page *page,
					unsigned int order)
{
	__destroy_compound_gigantic_page(page, order, false);
}

static void free_gigantic_page(struct page *page, unsigned int order)
{
	/*
	 * If the page isn't allocated using the cma allocator,
	 * cma_release() returns false.
	 */
#ifdef CONFIG_CMA
	if (cma_release(hugetlb_cma[page_to_nid(page)], page, 1 << order))
		return;
#endif

	free_contig_range(page_to_pfn(page), 1 << order);
}

#ifdef CONFIG_CONTIG_ALLOC
static struct page *alloc_gigantic_page(struct hstate *h, gfp_t gfp_mask,
		int nid, nodemask_t *nodemask)
{
	unsigned long nr_pages = pages_per_huge_page(h);
	if (nid == NUMA_NO_NODE)
		nid = numa_mem_id();

#ifdef CONFIG_CMA
	{
		struct page *page;
		int node;

		if (hugetlb_cma[nid]) {
			page = cma_alloc(hugetlb_cma[nid], nr_pages,
					huge_page_order(h), true);
			if (page)
				return page;
		}

		if (!(gfp_mask & __GFP_THISNODE)) {
			for_each_node_mask(node, *nodemask) {
				if (node == nid || !hugetlb_cma[node])
					continue;

				page = cma_alloc(hugetlb_cma[node], nr_pages,
						huge_page_order(h), true);
				if (page)
					return page;
			}
		}
	}
#endif

	return alloc_contig_pages(nr_pages, gfp_mask, nid, nodemask);
}

#else /* !CONFIG_CONTIG_ALLOC */
static struct page *alloc_gigantic_page(struct hstate *h, gfp_t gfp_mask,
					int nid, nodemask_t *nodemask)
{
	return NULL;
}
#endif /* CONFIG_CONTIG_ALLOC */

#else /* !CONFIG_ARCH_HAS_GIGANTIC_PAGE */
static struct page *alloc_gigantic_page(struct hstate *h, gfp_t gfp_mask,
					int nid, nodemask_t *nodemask)
{
	return NULL;
}
static inline void free_gigantic_page(struct page *page, unsigned int order) { }
static inline void destroy_compound_gigantic_page(struct page *page,
						unsigned int order) { }
#endif

/*
 * Remove hugetlb page from lists, and update dtor so that page appears
 * as just a compound page.
 *
 * A reference is held on the page, except in the case of demote.
 *
 * Must be called with hugetlb lock held.
 */
static void __remove_hugetlb_page(struct hstate *h, struct page *page,
							bool adjust_surplus,
							bool demote)
{
	int nid = page_to_nid(page);

	VM_BUG_ON_PAGE(hugetlb_cgroup_from_page(page), page);
	VM_BUG_ON_PAGE(hugetlb_cgroup_from_page_rsvd(page), page);

	lockdep_assert_held(&hugetlb_lock);
	if (hstate_is_gigantic(h) && !gigantic_page_runtime_supported())
		return;

	list_del(&page->lru);

	if (HPageFreed(page)) {
		h->free_huge_pages--;
		h->free_huge_pages_node[nid]--;
	}
	if (adjust_surplus) {
		h->surplus_huge_pages--;
		h->surplus_huge_pages_node[nid]--;
	}

	/*
	 * Very subtle
	 *
	 * For non-gigantic pages set the destructor to the normal compound
	 * page dtor.  This is needed in case someone takes an additional
	 * temporary ref to the page, and freeing is delayed until they drop
	 * their reference.
	 *
	 * For gigantic pages set the destructor to the null dtor.  This
	 * destructor will never be called.  Before freeing the gigantic
	 * page destroy_compound_gigantic_page will turn the compound page
	 * into a simple group of pages.  After this the destructor does not
	 * apply.
	 *
	 * This handles the case where more than one ref is held when and
	 * after update_and_free_page is called.
	 *
	 * In the case of demote we do not ref count the page as it will soon
	 * be turned into a page of smaller size.
	 */
	if (!demote)
		set_page_refcounted(page);
	if (hstate_is_gigantic(h))
		set_compound_page_dtor(page, NULL_COMPOUND_DTOR);
	else
		set_compound_page_dtor(page, COMPOUND_PAGE_DTOR);

	h->nr_huge_pages--;
	h->nr_huge_pages_node[nid]--;
}

static void remove_hugetlb_page(struct hstate *h, struct page *page,
							bool adjust_surplus)
{
	__remove_hugetlb_page(h, page, adjust_surplus, false);
}

static void remove_hugetlb_page_for_demote(struct hstate *h, struct page *page,
							bool adjust_surplus)
{
	__remove_hugetlb_page(h, page, adjust_surplus, true);
}

static void add_hugetlb_page(struct hstate *h, struct page *page,
			     bool adjust_surplus)
{
	int zeroed;
	int nid = page_to_nid(page);

	VM_BUG_ON_PAGE(!HPageVmemmapOptimized(page), page);

	lockdep_assert_held(&hugetlb_lock);

	INIT_LIST_HEAD(&page->lru);
	h->nr_huge_pages++;
	h->nr_huge_pages_node[nid]++;

	if (adjust_surplus) {
		h->surplus_huge_pages++;
		h->surplus_huge_pages_node[nid]++;
	}

	set_compound_page_dtor(page, HUGETLB_PAGE_DTOR);
	set_page_private(page, 0);
	/*
	 * We have to set HPageVmemmapOptimized again as above
	 * set_page_private(page, 0) cleared it.
	 */
	SetHPageVmemmapOptimized(page);

	/*
	 * This page is about to be managed by the hugetlb allocator and
	 * should have no users.  Drop our reference, and check for others
	 * just in case.
	 */
	zeroed = put_page_testzero(page);
	if (!zeroed)
		/*
		 * It is VERY unlikely soneone else has taken a ref on
		 * the page.  In this case, we simply return as the
		 * hugetlb destructor (free_huge_page) will be called
		 * when this other ref is dropped.
		 */
		return;

	arch_clear_hugepage_flags(page);
	enqueue_huge_page(h, page);
}

static void __update_and_free_page(struct hstate *h, struct page *page)
{
	int i;
	struct page *subpage;

	if (hstate_is_gigantic(h) && !gigantic_page_runtime_supported())
		return;

	/*
	 * If we don't know which subpages are hwpoisoned, we can't free
	 * the hugepage, so it's leaked intentionally.
	 */
	if (HPageRawHwpUnreliable(page))
		return;

	if (hugetlb_vmemmap_restore(h, page)) {
		spin_lock_irq(&hugetlb_lock);
		/*
		 * If we cannot allocate vmemmap pages, just refuse to free the
		 * page and put the page back on the hugetlb free list and treat
		 * as a surplus page.
		 */
		add_hugetlb_page(h, page, true);
		spin_unlock_irq(&hugetlb_lock);
		return;
	}

	/*
	 * Move PageHWPoison flag from head page to the raw error pages,
	 * which makes any healthy subpages reusable.
	 */
	if (unlikely(PageHWPoison(page)))
		hugetlb_clear_page_hwpoison(page);

	for (i = 0; i < pages_per_huge_page(h); i++) {
		subpage = nth_page(page, i);
		subpage->flags &= ~(1 << PG_locked | 1 << PG_error |
				1 << PG_referenced | 1 << PG_dirty |
				1 << PG_active | 1 << PG_private |
				1 << PG_writeback);
	}

	/*
	 * Non-gigantic pages demoted from CMA allocated gigantic pages
	 * need to be given back to CMA in free_gigantic_page.
	 */
	if (hstate_is_gigantic(h) ||
	    hugetlb_cma_page(page, huge_page_order(h))) {
		destroy_compound_gigantic_page(page, huge_page_order(h));
		free_gigantic_page(page, huge_page_order(h));
	} else {
		__free_pages(page, huge_page_order(h));
	}
}

/*
 * As update_and_free_page() can be called under any context, so we cannot
 * use GFP_KERNEL to allocate vmemmap pages. However, we can defer the
 * actual freeing in a workqueue to prevent from using GFP_ATOMIC to allocate
 * the vmemmap pages.
 *
 * free_hpage_workfn() locklessly retrieves the linked list of pages to be
 * freed and frees them one-by-one. As the page->mapping pointer is going
 * to be cleared in free_hpage_workfn() anyway, it is reused as the llist_node
 * structure of a lockless linked list of huge pages to be freed.
 */
static LLIST_HEAD(hpage_freelist);

static void free_hpage_workfn(struct work_struct *work)
{
	struct llist_node *node;

	node = llist_del_all(&hpage_freelist);

	while (node) {
		struct page *page;
		struct hstate *h;

		page = container_of((struct address_space **)node,
				     struct page, mapping);
		node = node->next;
		page->mapping = NULL;
		/*
		 * The VM_BUG_ON_PAGE(!PageHuge(page), page) in page_hstate()
		 * is going to trigger because a previous call to
		 * remove_hugetlb_page() will set_compound_page_dtor(page,
		 * NULL_COMPOUND_DTOR), so do not use page_hstate() directly.
		 */
		h = size_to_hstate(page_size(page));

		__update_and_free_page(h, page);

		cond_resched();
	}
}
static DECLARE_WORK(free_hpage_work, free_hpage_workfn);

static inline void flush_free_hpage_work(struct hstate *h)
{
	if (hugetlb_vmemmap_optimizable(h))
		flush_work(&free_hpage_work);
}

static void update_and_free_page(struct hstate *h, struct page *page,
				 bool atomic)
{
	if (!HPageVmemmapOptimized(page) || !atomic) {
		__update_and_free_page(h, page);
		return;
	}

	/*
	 * Defer freeing to avoid using GFP_ATOMIC to allocate vmemmap pages.
	 *
	 * Only call schedule_work() if hpage_freelist is previously
	 * empty. Otherwise, schedule_work() had been called but the workfn
	 * hasn't retrieved the list yet.
	 */
	if (llist_add((struct llist_node *)&page->mapping, &hpage_freelist))
		schedule_work(&free_hpage_work);
}

static void update_and_free_pages_bulk(struct hstate *h, struct list_head *list)
{
	struct page *page, *t_page;

	list_for_each_entry_safe(page, t_page, list, lru) {
		update_and_free_page(h, page, false);
		cond_resched();
	}
}

struct hstate *size_to_hstate(unsigned long size)
{
	struct hstate *h;

	for_each_hstate(h) {
		if (huge_page_size(h) == size)
			return h;
	}
	return NULL;
}

void free_huge_page(struct page *page)
{
	/*
	 * Can't pass hstate in here because it is called from the
	 * compound page destructor.
	 */
	struct hstate *h = page_hstate(page);
	int nid = page_to_nid(page);
	struct hugepage_subpool *spool = hugetlb_page_subpool(page);
	bool restore_reserve;
	unsigned long flags;

	VM_BUG_ON_PAGE(page_count(page), page);
	VM_BUG_ON_PAGE(page_mapcount(page), page);

	hugetlb_set_page_subpool(page, NULL);
	if (PageAnon(page))
		__ClearPageAnonExclusive(page);
	page->mapping = NULL;
	restore_reserve = HPageRestoreReserve(page);
	ClearHPageRestoreReserve(page);

	/*
	 * If HPageRestoreReserve was set on page, page allocation consumed a
	 * reservation.  If the page was associated with a subpool, there
	 * would have been a page reserved in the subpool before allocation
	 * via hugepage_subpool_get_pages().  Since we are 'restoring' the
	 * reservation, do not call hugepage_subpool_put_pages() as this will
	 * remove the reserved page from the subpool.
	 */
	if (!restore_reserve) {
		/*
		 * A return code of zero implies that the subpool will be
		 * under its minimum size if the reservation is not restored
		 * after page is free.  Therefore, force restore_reserve
		 * operation.
		 */
		if (hugepage_subpool_put_pages(spool, 1) == 0)
			restore_reserve = true;
	}

	spin_lock_irqsave(&hugetlb_lock, flags);
	ClearHPageMigratable(page);
	hugetlb_cgroup_uncharge_page(hstate_index(h),
				     pages_per_huge_page(h), page);
	hugetlb_cgroup_uncharge_page_rsvd(hstate_index(h),
					  pages_per_huge_page(h), page);
	if (restore_reserve)
		h->resv_huge_pages++;

	if (HPageTemporary(page)) {
		remove_hugetlb_page(h, page, false);
		spin_unlock_irqrestore(&hugetlb_lock, flags);
		update_and_free_page(h, page, true);
	} else if (h->surplus_huge_pages_node[nid]) {
		/* remove the page from active list */
		remove_hugetlb_page(h, page, true);
		spin_unlock_irqrestore(&hugetlb_lock, flags);
		update_and_free_page(h, page, true);
	} else {
		arch_clear_hugepage_flags(page);
		enqueue_huge_page(h, page);
		spin_unlock_irqrestore(&hugetlb_lock, flags);
	}
}

/*
 * Must be called with the hugetlb lock held
 */
static void __prep_account_new_huge_page(struct hstate *h, int nid)
{
	lockdep_assert_held(&hugetlb_lock);
	h->nr_huge_pages++;
	h->nr_huge_pages_node[nid]++;
}

static void __prep_new_huge_page(struct hstate *h, struct page *page)
{
	hugetlb_vmemmap_optimize(h, page);
	INIT_LIST_HEAD(&page->lru);
	set_compound_page_dtor(page, HUGETLB_PAGE_DTOR);
	hugetlb_set_page_subpool(page, NULL);
	set_hugetlb_cgroup(page, NULL);
	set_hugetlb_cgroup_rsvd(page, NULL);
}

static void prep_new_huge_page(struct hstate *h, struct page *page, int nid)
{
	__prep_new_huge_page(h, page);
	spin_lock_irq(&hugetlb_lock);
	__prep_account_new_huge_page(h, nid);
	spin_unlock_irq(&hugetlb_lock);
}

static bool __prep_compound_gigantic_page(struct page *page, unsigned int order,
								bool demote)
{
	int i, j;
	int nr_pages = 1 << order;
	struct page *p;

	/* we rely on prep_new_huge_page to set the destructor */
	set_compound_order(page, order);
	__ClearPageReserved(page);
	__SetPageHead(page);
	for (i = 0; i < nr_pages; i++) {
		p = nth_page(page, i);

		/*
		 * For gigantic hugepages allocated through bootmem at
		 * boot, it's safer to be consistent with the not-gigantic
		 * hugepages and clear the PG_reserved bit from all tail pages
		 * too.  Otherwise drivers using get_user_pages() to access tail
		 * pages may get the reference counting wrong if they see
		 * PG_reserved set on a tail page (despite the head page not
		 * having PG_reserved set).  Enforcing this consistency between
		 * head and tail pages allows drivers to optimize away a check
		 * on the head page when they need know if put_page() is needed
		 * after get_user_pages().
		 */
		if (i != 0)	/* head page cleared above */
			__ClearPageReserved(p);
		/*
		 * Subtle and very unlikely
		 *
		 * Gigantic 'page allocators' such as memblock or cma will
		 * return a set of pages with each page ref counted.  We need
		 * to turn this set of pages into a compound page with tail
		 * page ref counts set to zero.  Code such as speculative page
		 * cache adding could take a ref on a 'to be' tail page.
		 * We need to respect any increased ref count, and only set
		 * the ref count to zero if count is currently 1.  If count
		 * is not 1, we return an error.  An error return indicates
		 * the set of pages can not be converted to a gigantic page.
		 * The caller who allocated the pages should then discard the
		 * pages using the appropriate free interface.
		 *
		 * In the case of demote, the ref count will be zero.
		 */
		if (!demote) {
			if (!page_ref_freeze(p, 1)) {
				pr_warn("HugeTLB page can not be used due to unexpected inflated ref count\n");
				goto out_error;
			}
		} else {
			VM_BUG_ON_PAGE(page_count(p), p);
		}
		if (i != 0)
			set_compound_head(p, page);
	}
	atomic_set(compound_mapcount_ptr(page), -1);
	atomic_set(compound_pincount_ptr(page), 0);
	return true;

out_error:
	/* undo page modifications made above */
	for (j = 0; j < i; j++) {
		p = nth_page(page, j);
		if (j != 0)
			clear_compound_head(p);
		set_page_refcounted(p);
	}
	/* need to clear PG_reserved on remaining tail pages  */
	for (; j < nr_pages; j++) {
		p = nth_page(page, j);
		__ClearPageReserved(p);
	}
	set_compound_order(page, 0);
#ifdef CONFIG_64BIT
	page[1].compound_nr = 0;
#endif
	__ClearPageHead(page);
	return false;
}

static bool prep_compound_gigantic_page(struct page *page, unsigned int order)
{
	return __prep_compound_gigantic_page(page, order, false);
}

static bool prep_compound_gigantic_page_for_demote(struct page *page,
							unsigned int order)
{
	return __prep_compound_gigantic_page(page, order, true);
}

/*
 * PageHuge() only returns true for hugetlbfs pages, but not for normal or
 * transparent huge pages.  See the PageTransHuge() documentation for more
 * details.
 */
int PageHuge(struct page *page)
{
	if (!PageCompound(page))
		return 0;

	page = compound_head(page);
	return page[1].compound_dtor == HUGETLB_PAGE_DTOR;
}
EXPORT_SYMBOL_GPL(PageHuge);

/*
 * PageHeadHuge() only returns true for hugetlbfs head page, but not for
 * normal or transparent huge pages.
 */
int PageHeadHuge(struct page *page_head)
{
	if (!PageHead(page_head))
		return 0;

	return page_head[1].compound_dtor == HUGETLB_PAGE_DTOR;
}
EXPORT_SYMBOL_GPL(PageHeadHuge);

/*
 * Find and lock address space (mapping) in write mode.
 *
 * Upon entry, the page is locked which means that page_mapping() is
 * stable.  Due to locking order, we can only trylock_write.  If we can
 * not get the lock, simply return NULL to caller.
 */
struct address_space *hugetlb_page_mapping_lock_write(struct page *hpage)
{
	struct address_space *mapping = page_mapping(hpage);

	if (!mapping)
		return mapping;

	if (i_mmap_trylock_write(mapping))
		return mapping;

	return NULL;
}

pgoff_t hugetlb_basepage_index(struct page *page)
{
	struct page *page_head = compound_head(page);
	pgoff_t index = page_index(page_head);
	unsigned long compound_idx;

	if (compound_order(page_head) >= MAX_ORDER)
		compound_idx = page_to_pfn(page) - page_to_pfn(page_head);
	else
		compound_idx = page - page_head;

	return (index << compound_order(page_head)) + compound_idx;
}

static struct page *alloc_buddy_huge_page(struct hstate *h,
		gfp_t gfp_mask, int nid, nodemask_t *nmask,
		nodemask_t *node_alloc_noretry)
{
	int order = huge_page_order(h);
	struct page *page;
	bool alloc_try_hard = true;
	bool retry = true;

	/*
	 * By default we always try hard to allocate the page with
	 * __GFP_RETRY_MAYFAIL flag.  However, if we are allocating pages in
	 * a loop (to adjust global huge page counts) and previous allocation
	 * failed, do not continue to try hard on the same node.  Use the
	 * node_alloc_noretry bitmap to manage this state information.
	 */
	if (node_alloc_noretry && node_isset(nid, *node_alloc_noretry))
		alloc_try_hard = false;
	gfp_mask |= __GFP_COMP|__GFP_NOWARN;
	if (alloc_try_hard)
		gfp_mask |= __GFP_RETRY_MAYFAIL;
	if (nid == NUMA_NO_NODE)
		nid = numa_mem_id();
retry:
	page = __alloc_pages(gfp_mask, order, nid, nmask);

	/* Freeze head page */
	if (page && !page_ref_freeze(page, 1)) {
		__free_pages(page, order);
		if (retry) {	/* retry once */
			retry = false;
			goto retry;
		}
		/* WOW!  twice in a row. */
		pr_warn("HugeTLB head page unexpected inflated ref count\n");
		page = NULL;
	}

	if (page)
		__count_vm_event(HTLB_BUDDY_PGALLOC);
	else
		__count_vm_event(HTLB_BUDDY_PGALLOC_FAIL);

	/*
	 * If we did not specify __GFP_RETRY_MAYFAIL, but still got a page this
	 * indicates an overall state change.  Clear bit so that we resume
	 * normal 'try hard' allocations.
	 */
	if (node_alloc_noretry && page && !alloc_try_hard)
		node_clear(nid, *node_alloc_noretry);

	/*
	 * If we tried hard to get a page but failed, set bit so that
	 * subsequent attempts will not try as hard until there is an
	 * overall state change.
	 */
	if (node_alloc_noretry && !page && alloc_try_hard)
		node_set(nid, *node_alloc_noretry);

	return page;
}

/*
 * Common helper to allocate a fresh hugetlb page. All specific allocators
 * should use this function to get new hugetlb pages
 *
 * Note that returned page is 'frozen':  ref count of head page and all tail
 * pages is zero.
 */
static struct page *alloc_fresh_huge_page(struct hstate *h,
		gfp_t gfp_mask, int nid, nodemask_t *nmask,
		nodemask_t *node_alloc_noretry)
{
	struct page *page;
	bool retry = false;

retry:
	if (hstate_is_gigantic(h))
		page = alloc_gigantic_page(h, gfp_mask, nid, nmask);
	else
		page = alloc_buddy_huge_page(h, gfp_mask,
				nid, nmask, node_alloc_noretry);
	if (!page)
		return NULL;

	if (hstate_is_gigantic(h)) {
		if (!prep_compound_gigantic_page(page, huge_page_order(h))) {
			/*
			 * Rare failure to convert pages to compound page.
			 * Free pages and try again - ONCE!
			 */
			free_gigantic_page(page, huge_page_order(h));
			if (!retry) {
				retry = true;
				goto retry;
			}
			return NULL;
		}
	}
	prep_new_huge_page(h, page, page_to_nid(page));

	return page;
}

/*
 * Allocates a fresh page to the hugetlb allocator pool in the node interleaved
 * manner.
 */
static int alloc_pool_huge_page(struct hstate *h, nodemask_t *nodes_allowed,
				nodemask_t *node_alloc_noretry)
{
	struct page *page;
	int nr_nodes, node;
	gfp_t gfp_mask = htlb_alloc_mask(h) | __GFP_THISNODE;

	for_each_node_mask_to_alloc(h, nr_nodes, node, nodes_allowed) {
		page = alloc_fresh_huge_page(h, gfp_mask, node, nodes_allowed,
						node_alloc_noretry);
		if (page)
			break;
	}

	if (!page)
		return 0;

	free_huge_page(page); /* free it into the hugepage allocator */

	return 1;
}

/*
 * Remove huge page from pool from next node to free.  Attempt to keep
 * persistent huge pages more or less balanced over allowed nodes.
 * This routine only 'removes' the hugetlb page.  The caller must make
 * an additional call to free the page to low level allocators.
 * Called with hugetlb_lock locked.
 */
static struct page *remove_pool_huge_page(struct hstate *h,
						nodemask_t *nodes_allowed,
						 bool acct_surplus)
{
	int nr_nodes, node;
	struct page *page = NULL;

	lockdep_assert_held(&hugetlb_lock);
	for_each_node_mask_to_free(h, nr_nodes, node, nodes_allowed) {
		/*
		 * If we're returning unused surplus pages, only examine
		 * nodes with surplus pages.
		 */
		if ((!acct_surplus || h->surplus_huge_pages_node[node]) &&
		    !list_empty(&h->hugepage_freelists[node])) {
			page = list_entry(h->hugepage_freelists[node].next,
					  struct page, lru);
			remove_hugetlb_page(h, page, acct_surplus);
			break;
		}
	}

	return page;
}

/*
 * Dissolve a given free hugepage into free buddy pages. This function does
 * nothing for in-use hugepages and non-hugepages.
 * This function returns values like below:
 *
 *  -ENOMEM: failed to allocate vmemmap pages to free the freed hugepages
 *           when the system is under memory pressure and the feature of
 *           freeing unused vmemmap pages associated with each hugetlb page
 *           is enabled.
 *  -EBUSY:  failed to dissolved free hugepages or the hugepage is in-use
 *           (allocated or reserved.)
 *       0:  successfully dissolved free hugepages or the page is not a
 *           hugepage (considered as already dissolved)
 */
int dissolve_free_huge_page(struct page *page)
{
	int rc = -EBUSY;

retry:
	/* Not to disrupt normal path by vainly holding hugetlb_lock */
	if (!PageHuge(page))
		return 0;

	spin_lock_irq(&hugetlb_lock);
	if (!PageHuge(page)) {
		rc = 0;
		goto out;
	}

	if (!page_count(page)) {
		struct page *head = compound_head(page);
		struct hstate *h = page_hstate(head);
		if (!available_huge_pages(h))
			goto out;

		/*
		 * We should make sure that the page is already on the free list
		 * when it is dissolved.
		 */
		if (unlikely(!HPageFreed(head))) {
			spin_unlock_irq(&hugetlb_lock);
			cond_resched();

			/*
			 * Theoretically, we should return -EBUSY when we
			 * encounter this race. In fact, we have a chance
			 * to successfully dissolve the page if we do a
			 * retry. Because the race window is quite small.
			 * If we seize this opportunity, it is an optimization
			 * for increasing the success rate of dissolving page.
			 */
			goto retry;
		}

		remove_hugetlb_page(h, head, false);
		h->max_huge_pages--;
		spin_unlock_irq(&hugetlb_lock);

		/*
		 * Normally update_and_free_page will allocate required vmemmmap
		 * before freeing the page.  update_and_free_page will fail to
		 * free the page if it can not allocate required vmemmap.  We
		 * need to adjust max_huge_pages if the page is not freed.
		 * Attempt to allocate vmemmmap here so that we can take
		 * appropriate action on failure.
		 */
		rc = hugetlb_vmemmap_restore(h, head);
		if (!rc) {
			update_and_free_page(h, head, false);
		} else {
			spin_lock_irq(&hugetlb_lock);
			add_hugetlb_page(h, head, false);
			h->max_huge_pages++;
			spin_unlock_irq(&hugetlb_lock);
		}

		return rc;
	}
out:
	spin_unlock_irq(&hugetlb_lock);
	return rc;
}

/*
 * Dissolve free hugepages in a given pfn range. Used by memory hotplug to
 * make specified memory blocks removable from the system.
 * Note that this will dissolve a free gigantic hugepage completely, if any
 * part of it lies within the given range.
 * Also note that if dissolve_free_huge_page() returns with an error, all
 * free hugepages that were dissolved before that error are lost.
 */
int dissolve_free_huge_pages(unsigned long start_pfn, unsigned long end_pfn)
{
	unsigned long pfn;
	struct page *page;
	int rc = 0;
	unsigned int order;
	struct hstate *h;

	if (!hugepages_supported())
		return rc;

	order = huge_page_order(&default_hstate);
	for_each_hstate(h)
		order = min(order, huge_page_order(h));

	for (pfn = start_pfn; pfn < end_pfn; pfn += 1 << order) {
		page = pfn_to_page(pfn);
		rc = dissolve_free_huge_page(page);
		if (rc)
			break;
	}

	return rc;
}

/*
 * Allocates a fresh surplus page from the page allocator.
 */
static struct page *alloc_surplus_huge_page(struct hstate *h, gfp_t gfp_mask,
						int nid, nodemask_t *nmask)
{
	struct page *page = NULL;

	if (hstate_is_gigantic(h))
		return NULL;

	spin_lock_irq(&hugetlb_lock);
	if (h->surplus_huge_pages >= h->nr_overcommit_huge_pages)
		goto out_unlock;
	spin_unlock_irq(&hugetlb_lock);

	page = alloc_fresh_huge_page(h, gfp_mask, nid, nmask, NULL);
	if (!page)
		return NULL;

	spin_lock_irq(&hugetlb_lock);
	/*
	 * We could have raced with the pool size change.
	 * Double check that and simply deallocate the new page
	 * if we would end up overcommiting the surpluses. Abuse
	 * temporary page to workaround the nasty free_huge_page
	 * codeflow
	 */
	if (h->surplus_huge_pages >= h->nr_overcommit_huge_pages) {
		SetHPageTemporary(page);
		spin_unlock_irq(&hugetlb_lock);
		free_huge_page(page);
		return NULL;
	}

	h->surplus_huge_pages++;
	h->surplus_huge_pages_node[page_to_nid(page)]++;

out_unlock:
	spin_unlock_irq(&hugetlb_lock);

	return page;
}

static struct page *alloc_migrate_huge_page(struct hstate *h, gfp_t gfp_mask,
				     int nid, nodemask_t *nmask)
{
	struct page *page;

	if (hstate_is_gigantic(h))
		return NULL;

	page = alloc_fresh_huge_page(h, gfp_mask, nid, nmask, NULL);
	if (!page)
		return NULL;

	/* fresh huge pages are frozen */
	set_page_refcounted(page);

	/*
	 * We do not account these pages as surplus because they are only
	 * temporary and will be released properly on the last reference
	 */
	SetHPageTemporary(page);

	return page;
}

/*
 * Use the VMA's mpolicy to allocate a huge page from the buddy.
 */
static
struct page *alloc_buddy_huge_page_with_mpol(struct hstate *h,
		struct vm_area_struct *vma, unsigned long addr)
{
	struct page *page = NULL;
	struct mempolicy *mpol;
	gfp_t gfp_mask = htlb_alloc_mask(h);
	int nid;
	nodemask_t *nodemask;

	nid = huge_node(vma, addr, gfp_mask, &mpol, &nodemask);
	if (mpol_is_preferred_many(mpol)) {
		gfp_t gfp = gfp_mask | __GFP_NOWARN;

		gfp &=  ~(__GFP_DIRECT_RECLAIM | __GFP_NOFAIL);
		page = alloc_surplus_huge_page(h, gfp, nid, nodemask);

		/* Fallback to all nodes if page==NULL */
		nodemask = NULL;
	}

	if (!page)
		page = alloc_surplus_huge_page(h, gfp_mask, nid, nodemask);
	mpol_cond_put(mpol);
	return page;
}

/* page migration callback function */
struct page *alloc_huge_page_nodemask(struct hstate *h, int preferred_nid,
		nodemask_t *nmask, gfp_t gfp_mask)
{
	spin_lock_irq(&hugetlb_lock);
	if (available_huge_pages(h)) {
		struct page *page;

		page = dequeue_huge_page_nodemask(h, gfp_mask, preferred_nid, nmask);
		if (page) {
			spin_unlock_irq(&hugetlb_lock);
			return page;
		}
	}
	spin_unlock_irq(&hugetlb_lock);

	return alloc_migrate_huge_page(h, gfp_mask, preferred_nid, nmask);
}

/* mempolicy aware migration callback */
struct page *alloc_huge_page_vma(struct hstate *h, struct vm_area_struct *vma,
		unsigned long address)
{
	struct mempolicy *mpol;
	nodemask_t *nodemask;
	struct page *page;
	gfp_t gfp_mask;
	int node;

	gfp_mask = htlb_alloc_mask(h);
	node = huge_node(vma, address, gfp_mask, &mpol, &nodemask);
	page = alloc_huge_page_nodemask(h, node, nodemask, gfp_mask);
	mpol_cond_put(mpol);

	return page;
}

/*
 * Increase the hugetlb pool such that it can accommodate a reservation
 * of size 'delta'.
 */
static int gather_surplus_pages(struct hstate *h, long delta)
	__must_hold(&hugetlb_lock)
{
	LIST_HEAD(surplus_list);
	struct page *page, *tmp;
	int ret;
	long i;
	long needed, allocated;
	bool alloc_ok = true;

	lockdep_assert_held(&hugetlb_lock);
	needed = (h->resv_huge_pages + delta) - h->free_huge_pages;
	if (needed <= 0) {
		h->resv_huge_pages += delta;
		return 0;
	}

	allocated = 0;

	ret = -ENOMEM;
retry:
	spin_unlock_irq(&hugetlb_lock);
	for (i = 0; i < needed; i++) {
		page = alloc_surplus_huge_page(h, htlb_alloc_mask(h),
				NUMA_NO_NODE, NULL);
		if (!page) {
			alloc_ok = false;
			break;
		}
		list_add(&page->lru, &surplus_list);
		cond_resched();
	}
	allocated += i;

	/*
	 * After retaking hugetlb_lock, we need to recalculate 'needed'
	 * because either resv_huge_pages or free_huge_pages may have changed.
	 */
	spin_lock_irq(&hugetlb_lock);
	needed = (h->resv_huge_pages + delta) -
			(h->free_huge_pages + allocated);
	if (needed > 0) {
		if (alloc_ok)
			goto retry;
		/*
		 * We were not able to allocate enough pages to
		 * satisfy the entire reservation so we free what
		 * we've allocated so far.
		 */
		goto free;
	}
	/*
	 * The surplus_list now contains _at_least_ the number of extra pages
	 * needed to accommodate the reservation.  Add the appropriate number
	 * of pages to the hugetlb pool and free the extras back to the buddy
	 * allocator.  Commit the entire reservation here to prevent another
	 * process from stealing the pages as they are added to the pool but
	 * before they are reserved.
	 */
	needed += allocated;
	h->resv_huge_pages += delta;
	ret = 0;

	/* Free the needed pages to the hugetlb pool */
	list_for_each_entry_safe(page, tmp, &surplus_list, lru) {
		if ((--needed) < 0)
			break;
		/* Add the page to the hugetlb allocator */
		enqueue_huge_page(h, page);
	}
free:
	spin_unlock_irq(&hugetlb_lock);

	/*
	 * Free unnecessary surplus pages to the buddy allocator.
	 * Pages have no ref count, call free_huge_page directly.
	 */
	list_for_each_entry_safe(page, tmp, &surplus_list, lru)
		free_huge_page(page);
	spin_lock_irq(&hugetlb_lock);

	return ret;
}

/*
 * This routine has two main purposes:
 * 1) Decrement the reservation count (resv_huge_pages) by the value passed
 *    in unused_resv_pages.  This corresponds to the prior adjustments made
 *    to the associated reservation map.
 * 2) Free any unused surplus pages that may have been allocated to satisfy
 *    the reservation.  As many as unused_resv_pages may be freed.
 */
static void return_unused_surplus_pages(struct hstate *h,
					unsigned long unused_resv_pages)
{
	unsigned long nr_pages;
	struct page *page;
	LIST_HEAD(page_list);

	lockdep_assert_held(&hugetlb_lock);
	/* Uncommit the reservation */
	h->resv_huge_pages -= unused_resv_pages;

	if (hstate_is_gigantic(h) && !gigantic_page_runtime_supported())
		goto out;

	/*
	 * Part (or even all) of the reservation could have been backed
	 * by pre-allocated pages. Only free surplus pages.
	 */
	nr_pages = min(unused_resv_pages, h->surplus_huge_pages);

	/*
	 * We want to release as many surplus pages as possible, spread
	 * evenly across all nodes with memory. Iterate across these nodes
	 * until we can no longer free unreserved surplus pages. This occurs
	 * when the nodes with surplus pages have no free pages.
	 * remove_pool_huge_page() will balance the freed pages across the
	 * on-line nodes with memory and will handle the hstate accounting.
	 */
	while (nr_pages--) {
		page = remove_pool_huge_page(h, &node_states[N_MEMORY], 1);
		if (!page)
			goto out;

		list_add(&page->lru, &page_list);
	}

out:
	spin_unlock_irq(&hugetlb_lock);
	update_and_free_pages_bulk(h, &page_list);
	spin_lock_irq(&hugetlb_lock);
}


/*
 * vma_needs_reservation, vma_commit_reservation and vma_end_reservation
 * are used by the huge page allocation routines to manage reservations.
 *
 * vma_needs_reservation is called to determine if the huge page at addr
 * within the vma has an associated reservation.  If a reservation is
 * needed, the value 1 is returned.  The caller is then responsible for
 * managing the global reservation and subpool usage counts.  After
 * the huge page has been allocated, vma_commit_reservation is called
 * to add the page to the reservation map.  If the page allocation fails,
 * the reservation must be ended instead of committed.  vma_end_reservation
 * is called in such cases.
 *
 * In the normal case, vma_commit_reservation returns the same value
 * as the preceding vma_needs_reservation call.  The only time this
 * is not the case is if a reserve map was changed between calls.  It
 * is the responsibility of the caller to notice the difference and
 * take appropriate action.
 *
 * vma_add_reservation is used in error paths where a reservation must
 * be restored when a newly allocated huge page must be freed.  It is
 * to be called after calling vma_needs_reservation to determine if a
 * reservation exists.
 *
 * vma_del_reservation is used in error paths where an entry in the reserve
 * map was created during huge page allocation and must be removed.  It is to
 * be called after calling vma_needs_reservation to determine if a reservation
 * exists.
 */
enum vma_resv_mode {
	VMA_NEEDS_RESV,
	VMA_COMMIT_RESV,
	VMA_END_RESV,
	VMA_ADD_RESV,
	VMA_DEL_RESV,
};
static long __vma_reservation_common(struct hstate *h,
				struct vm_area_struct *vma, unsigned long addr,
				enum vma_resv_mode mode)
{
	struct resv_map *resv;
	pgoff_t idx;
	long ret;
	long dummy_out_regions_needed;

	resv = vma_resv_map(vma);
	if (!resv)
		return 1;

	idx = vma_hugecache_offset(h, vma, addr);
	switch (mode) {
	case VMA_NEEDS_RESV:
		ret = region_chg(resv, idx, idx + 1, &dummy_out_regions_needed);
		/* We assume that vma_reservation_* routines always operate on
		 * 1 page, and that adding to resv map a 1 page entry can only
		 * ever require 1 region.
		 */
		VM_BUG_ON(dummy_out_regions_needed != 1);
		break;
	case VMA_COMMIT_RESV:
		ret = region_add(resv, idx, idx + 1, 1, NULL, NULL);
		/* region_add calls of range 1 should never fail. */
		VM_BUG_ON(ret < 0);
		break;
	case VMA_END_RESV:
		region_abort(resv, idx, idx + 1, 1);
		ret = 0;
		break;
	case VMA_ADD_RESV:
		if (vma->vm_flags & VM_MAYSHARE) {
			ret = region_add(resv, idx, idx + 1, 1, NULL, NULL);
			/* region_add calls of range 1 should never fail. */
			VM_BUG_ON(ret < 0);
		} else {
			region_abort(resv, idx, idx + 1, 1);
			ret = region_del(resv, idx, idx + 1);
		}
		break;
	case VMA_DEL_RESV:
		if (vma->vm_flags & VM_MAYSHARE) {
			region_abort(resv, idx, idx + 1, 1);
			ret = region_del(resv, idx, idx + 1);
		} else {
			ret = region_add(resv, idx, idx + 1, 1, NULL, NULL);
			/* region_add calls of range 1 should never fail. */
			VM_BUG_ON(ret < 0);
		}
		break;
	default:
		BUG();
	}

	if (vma->vm_flags & VM_MAYSHARE || mode == VMA_DEL_RESV)
		return ret;
	/*
	 * We know private mapping must have HPAGE_RESV_OWNER set.
	 *
	 * In most cases, reserves always exist for private mappings.
	 * However, a file associated with mapping could have been
	 * hole punched or truncated after reserves were consumed.
	 * As subsequent fault on such a range will not use reserves.
	 * Subtle - The reserve map for private mappings has the
	 * opposite meaning than that of shared mappings.  If NO
	 * entry is in the reserve map, it means a reservation exists.
	 * If an entry exists in the reserve map, it means the
	 * reservation has already been consumed.  As a result, the
	 * return value of this routine is the opposite of the
	 * value returned from reserve map manipulation routines above.
	 */
	if (ret > 0)
		return 0;
	if (ret == 0)
		return 1;
	return ret;
}

static long vma_needs_reservation(struct hstate *h,
			struct vm_area_struct *vma, unsigned long addr)
{
	return __vma_reservation_common(h, vma, addr, VMA_NEEDS_RESV);
}

static long vma_commit_reservation(struct hstate *h,
			struct vm_area_struct *vma, unsigned long addr)
{
	return __vma_reservation_common(h, vma, addr, VMA_COMMIT_RESV);
}

static void vma_end_reservation(struct hstate *h,
			struct vm_area_struct *vma, unsigned long addr)
{
	(void)__vma_reservation_common(h, vma, addr, VMA_END_RESV);
}

static long vma_add_reservation(struct hstate *h,
			struct vm_area_struct *vma, unsigned long addr)
{
	return __vma_reservation_common(h, vma, addr, VMA_ADD_RESV);
}

static long vma_del_reservation(struct hstate *h,
			struct vm_area_struct *vma, unsigned long addr)
{
	return __vma_reservation_common(h, vma, addr, VMA_DEL_RESV);
}

/*
 * This routine is called to restore reservation information on error paths.
 * It should ONLY be called for pages allocated via alloc_huge_page(), and
 * the hugetlb mutex should remain held when calling this routine.
 *
 * It handles two specific cases:
 * 1) A reservation was in place and the page consumed the reservation.
 *    HPageRestoreReserve is set in the page.
 * 2) No reservation was in place for the page, so HPageRestoreReserve is
 *    not set.  However, alloc_huge_page always updates the reserve map.
 *
 * In case 1, free_huge_page later in the error path will increment the
 * global reserve count.  But, free_huge_page does not have enough context
 * to adjust the reservation map.  This case deals primarily with private
 * mappings.  Adjust the reserve map here to be consistent with global
 * reserve count adjustments to be made by free_huge_page.  Make sure the
 * reserve map indicates there is a reservation present.
 *
 * In case 2, simply undo reserve map modifications done by alloc_huge_page.
 */
void restore_reserve_on_error(struct hstate *h, struct vm_area_struct *vma,
			unsigned long address, struct page *page)
{
	long rc = vma_needs_reservation(h, vma, address);

	if (HPageRestoreReserve(page)) {
		if (unlikely(rc < 0))
			/*
			 * Rare out of memory condition in reserve map
			 * manipulation.  Clear HPageRestoreReserve so that
			 * global reserve count will not be incremented
			 * by free_huge_page.  This will make it appear
			 * as though the reservation for this page was
			 * consumed.  This may prevent the task from
			 * faulting in the page at a later time.  This
			 * is better than inconsistent global huge page
			 * accounting of reserve counts.
			 */
			ClearHPageRestoreReserve(page);
		else if (rc)
			(void)vma_add_reservation(h, vma, address);
		else
			vma_end_reservation(h, vma, address);
	} else {
		if (!rc) {
			/*
			 * This indicates there is an entry in the reserve map
			 * not added by alloc_huge_page.  We know it was added
			 * before the alloc_huge_page call, otherwise
			 * HPageRestoreReserve would be set on the page.
			 * Remove the entry so that a subsequent allocation
			 * does not consume a reservation.
			 */
			rc = vma_del_reservation(h, vma, address);
			if (rc < 0)
				/*
				 * VERY rare out of memory condition.  Since
				 * we can not delete the entry, set
				 * HPageRestoreReserve so that the reserve
				 * count will be incremented when the page
				 * is freed.  This reserve will be consumed
				 * on a subsequent allocation.
				 */
				SetHPageRestoreReserve(page);
		} else if (rc < 0) {
			/*
			 * Rare out of memory condition from
			 * vma_needs_reservation call.  Memory allocation is
			 * only attempted if a new entry is needed.  Therefore,
			 * this implies there is not an entry in the
			 * reserve map.
			 *
			 * For shared mappings, no entry in the map indicates
			 * no reservation.  We are done.
			 */
			if (!(vma->vm_flags & VM_MAYSHARE))
				/*
				 * For private mappings, no entry indicates
				 * a reservation is present.  Since we can
				 * not add an entry, set SetHPageRestoreReserve
				 * on the page so reserve count will be
				 * incremented when freed.  This reserve will
				 * be consumed on a subsequent allocation.
				 */
				SetHPageRestoreReserve(page);
		} else
			/*
			 * No reservation present, do nothing
			 */
			 vma_end_reservation(h, vma, address);
	}
}

/*
 * alloc_and_dissolve_huge_page - Allocate a new page and dissolve the old one
 * @h: struct hstate old page belongs to
 * @old_page: Old page to dissolve
 * @list: List to isolate the page in case we need to
 * Returns 0 on success, otherwise negated error.
 */
static int alloc_and_dissolve_huge_page(struct hstate *h, struct page *old_page,
					struct list_head *list)
{
	gfp_t gfp_mask = htlb_alloc_mask(h) | __GFP_THISNODE;
	int nid = page_to_nid(old_page);
	struct page *new_page;
	int ret = 0;

	/*
	 * Before dissolving the page, we need to allocate a new one for the
	 * pool to remain stable.  Here, we allocate the page and 'prep' it
	 * by doing everything but actually updating counters and adding to
	 * the pool.  This simplifies and let us do most of the processing
	 * under the lock.
	 */
	new_page = alloc_buddy_huge_page(h, gfp_mask, nid, NULL, NULL);
	if (!new_page)
		return -ENOMEM;
	__prep_new_huge_page(h, new_page);

retry:
	spin_lock_irq(&hugetlb_lock);
	if (!PageHuge(old_page)) {
		/*
		 * Freed from under us. Drop new_page too.
		 */
		goto free_new;
	} else if (page_count(old_page)) {
		/*
		 * Someone has grabbed the page, try to isolate it here.
		 * Fail with -EBUSY if not possible.
		 */
		spin_unlock_irq(&hugetlb_lock);
		ret = isolate_hugetlb(old_page, list);
		spin_lock_irq(&hugetlb_lock);
		goto free_new;
	} else if (!HPageFreed(old_page)) {
		/*
		 * Page's refcount is 0 but it has not been enqueued in the
		 * freelist yet. Race window is small, so we can succeed here if
		 * we retry.
		 */
		spin_unlock_irq(&hugetlb_lock);
		cond_resched();
		goto retry;
	} else {
		/*
		 * Ok, old_page is still a genuine free hugepage. Remove it from
		 * the freelist and decrease the counters. These will be
		 * incremented again when calling __prep_account_new_huge_page()
		 * and enqueue_huge_page() for new_page. The counters will remain
		 * stable since this happens under the lock.
		 */
		remove_hugetlb_page(h, old_page, false);

		/*
		 * Ref count on new page is already zero as it was dropped
		 * earlier.  It can be directly added to the pool free list.
		 */
		__prep_account_new_huge_page(h, nid);
		enqueue_huge_page(h, new_page);

		/*
		 * Pages have been replaced, we can safely free the old one.
		 */
		spin_unlock_irq(&hugetlb_lock);
		update_and_free_page(h, old_page, false);
	}

	return ret;

free_new:
	spin_unlock_irq(&hugetlb_lock);
	/* Page has a zero ref count, but needs a ref to be freed */
	set_page_refcounted(new_page);
	update_and_free_page(h, new_page, false);

	return ret;
}

int isolate_or_dissolve_huge_page(struct page *page, struct list_head *list)
{
	struct hstate *h;
	struct page *head;
	int ret = -EBUSY;

	/*
	 * The page might have been dissolved from under our feet, so make sure
	 * to carefully check the state under the lock.
	 * Return success when racing as if we dissolved the page ourselves.
	 */
	spin_lock_irq(&hugetlb_lock);
	if (PageHuge(page)) {
		head = compound_head(page);
		h = page_hstate(head);
	} else {
		spin_unlock_irq(&hugetlb_lock);
		return 0;
	}
	spin_unlock_irq(&hugetlb_lock);

	/*
	 * Fence off gigantic pages as there is a cyclic dependency between
	 * alloc_contig_range and them. Return -ENOMEM as this has the effect
	 * of bailing out right away without further retrying.
	 */
	if (hstate_is_gigantic(h))
		return -ENOMEM;

	if (page_count(head) && !isolate_hugetlb(head, list))
		ret = 0;
	else if (!page_count(head))
		ret = alloc_and_dissolve_huge_page(h, head, list);

	return ret;
}

struct page *alloc_huge_page(struct vm_area_struct *vma,
				    unsigned long addr, int avoid_reserve)
{
	struct hugepage_subpool *spool = subpool_vma(vma);
	struct hstate *h = hstate_vma(vma);
	struct page *page;
	long map_chg, map_commit;
	long gbl_chg;
	int ret, idx;
	struct hugetlb_cgroup *h_cg;
	bool deferred_reserve;

	idx = hstate_index(h);
	/*
	 * Examine the region/reserve map to determine if the process
	 * has a reservation for the page to be allocated.  A return
	 * code of zero indicates a reservation exists (no change).
	 */
	map_chg = gbl_chg = vma_needs_reservation(h, vma, addr);
	if (map_chg < 0)
		return ERR_PTR(-ENOMEM);

	/*
	 * Processes that did not create the mapping will have no
	 * reserves as indicated by the region/reserve map. Check
	 * that the allocation will not exceed the subpool limit.
	 * Allocations for MAP_NORESERVE mappings also need to be
	 * checked against any subpool limit.
	 */
	if (map_chg || avoid_reserve) {
		gbl_chg = hugepage_subpool_get_pages(spool, 1);
		if (gbl_chg < 0) {
			vma_end_reservation(h, vma, addr);
			return ERR_PTR(-ENOSPC);
		}

		/*
		 * Even though there was no reservation in the region/reserve
		 * map, there could be reservations associated with the
		 * subpool that can be used.  This would be indicated if the
		 * return value of hugepage_subpool_get_pages() is zero.
		 * However, if avoid_reserve is specified we still avoid even
		 * the subpool reservations.
		 */
		if (avoid_reserve)
			gbl_chg = 1;
	}

	/* If this allocation is not consuming a reservation, charge it now.
	 */
	deferred_reserve = map_chg || avoid_reserve;
	if (deferred_reserve) {
		ret = hugetlb_cgroup_charge_cgroup_rsvd(
			idx, pages_per_huge_page(h), &h_cg);
		if (ret)
			goto out_subpool_put;
	}

	ret = hugetlb_cgroup_charge_cgroup(idx, pages_per_huge_page(h), &h_cg);
	if (ret)
		goto out_uncharge_cgroup_reservation;

	spin_lock_irq(&hugetlb_lock);
	/*
	 * glb_chg is passed to indicate whether or not a page must be taken
	 * from the global free pool (global change).  gbl_chg == 0 indicates
	 * a reservation exists for the allocation.
	 */
	page = dequeue_huge_page_vma(h, vma, addr, avoid_reserve, gbl_chg);
	if (!page) {
		spin_unlock_irq(&hugetlb_lock);
		page = alloc_buddy_huge_page_with_mpol(h, vma, addr);
		if (!page)
			goto out_uncharge_cgroup;
		spin_lock_irq(&hugetlb_lock);
		if (!avoid_reserve && vma_has_reserves(vma, gbl_chg)) {
			SetHPageRestoreReserve(page);
			h->resv_huge_pages--;
		}
		list_add(&page->lru, &h->hugepage_activelist);
		set_page_refcounted(page);
		/* Fall through */
	}
	hugetlb_cgroup_commit_charge(idx, pages_per_huge_page(h), h_cg, page);
	/* If allocation is not consuming a reservation, also store the
	 * hugetlb_cgroup pointer on the page.
	 */
	if (deferred_reserve) {
		hugetlb_cgroup_commit_charge_rsvd(idx, pages_per_huge_page(h),
						  h_cg, page);
	}

	spin_unlock_irq(&hugetlb_lock);

	hugetlb_set_page_subpool(page, spool);

	map_commit = vma_commit_reservation(h, vma, addr);
	if (unlikely(map_chg > map_commit)) {
		/*
		 * The page was added to the reservation map between
		 * vma_needs_reservation and vma_commit_reservation.
		 * This indicates a race with hugetlb_reserve_pages.
		 * Adjust for the subpool count incremented above AND
		 * in hugetlb_reserve_pages for the same page.  Also,
		 * the reservation count added in hugetlb_reserve_pages
		 * no longer applies.
		 */
		long rsv_adjust;

		rsv_adjust = hugepage_subpool_put_pages(spool, 1);
		hugetlb_acct_memory(h, -rsv_adjust);
		if (deferred_reserve)
			hugetlb_cgroup_uncharge_page_rsvd(hstate_index(h),
					pages_per_huge_page(h), page);
	}
	return page;

out_uncharge_cgroup:
	hugetlb_cgroup_uncharge_cgroup(idx, pages_per_huge_page(h), h_cg);
out_uncharge_cgroup_reservation:
	if (deferred_reserve)
		hugetlb_cgroup_uncharge_cgroup_rsvd(idx, pages_per_huge_page(h),
						    h_cg);
out_subpool_put:
	if (map_chg || avoid_reserve)
		hugepage_subpool_put_pages(spool, 1);
	vma_end_reservation(h, vma, addr);
	return ERR_PTR(-ENOSPC);
}

int alloc_bootmem_huge_page(struct hstate *h, int nid)
	__attribute__ ((weak, alias("__alloc_bootmem_huge_page")));
int __alloc_bootmem_huge_page(struct hstate *h, int nid)
{
	struct huge_bootmem_page *m = NULL; /* initialize for clang */
	int nr_nodes, node;

	/* do node specific alloc */
	if (nid != NUMA_NO_NODE) {
		m = memblock_alloc_try_nid_raw(huge_page_size(h), huge_page_size(h),
				0, MEMBLOCK_ALLOC_ACCESSIBLE, nid);
		if (!m)
			return 0;
		goto found;
	}
	/* allocate from next node when distributing huge pages */
	for_each_node_mask_to_alloc(h, nr_nodes, node, &node_states[N_MEMORY]) {
		m = memblock_alloc_try_nid_raw(
				huge_page_size(h), huge_page_size(h),
				0, MEMBLOCK_ALLOC_ACCESSIBLE, node);
		/*
		 * Use the beginning of the huge page to store the
		 * huge_bootmem_page struct (until gather_bootmem
		 * puts them into the mem_map).
		 */
		if (!m)
			return 0;
		goto found;
	}

found:
	/* Put them into a private list first because mem_map is not up yet */
	INIT_LIST_HEAD(&m->list);
	list_add(&m->list, &huge_boot_pages);
	m->hstate = h;
	return 1;
}

/*
 * Put bootmem huge pages into the standard lists after mem_map is up.
 * Note: This only applies to gigantic (order > MAX_ORDER) pages.
 */
static void __init gather_bootmem_prealloc(void)
{
	struct huge_bootmem_page *m;

	list_for_each_entry(m, &huge_boot_pages, list) {
		struct page *page = virt_to_page(m);
		struct hstate *h = m->hstate;

		VM_BUG_ON(!hstate_is_gigantic(h));
		WARN_ON(page_count(page) != 1);
		if (prep_compound_gigantic_page(page, huge_page_order(h))) {
			WARN_ON(PageReserved(page));
			prep_new_huge_page(h, page, page_to_nid(page));
			free_huge_page(page); /* add to the hugepage allocator */
		} else {
			/* VERY unlikely inflated ref count on a tail page */
			free_gigantic_page(page, huge_page_order(h));
		}

		/*
		 * We need to restore the 'stolen' pages to totalram_pages
		 * in order to fix confusing memory reports from free(1) and
		 * other side-effects, like CommitLimit going negative.
		 */
		adjust_managed_page_count(page, pages_per_huge_page(h));
		cond_resched();
	}
}
static void __init hugetlb_hstate_alloc_pages_onenode(struct hstate *h, int nid)
{
	unsigned long i;
	char buf[32];

	for (i = 0; i < h->max_huge_pages_node[nid]; ++i) {
		if (hstate_is_gigantic(h)) {
			if (!alloc_bootmem_huge_page(h, nid))
				break;
		} else {
			struct page *page;
			gfp_t gfp_mask = htlb_alloc_mask(h) | __GFP_THISNODE;

			page = alloc_fresh_huge_page(h, gfp_mask, nid,
					&node_states[N_MEMORY], NULL);
			if (!page)
				break;
			free_huge_page(page); /* free it into the hugepage allocator */
		}
		cond_resched();
	}
	if (i == h->max_huge_pages_node[nid])
		return;

	string_get_size(huge_page_size(h), 1, STRING_UNITS_2, buf, 32);
	pr_warn("HugeTLB: allocating %u of page size %s failed node%d.  Only allocated %lu hugepages.\n",
		h->max_huge_pages_node[nid], buf, nid, i);
	h->max_huge_pages -= (h->max_huge_pages_node[nid] - i);
	h->max_huge_pages_node[nid] = i;
}

static void __init hugetlb_hstate_alloc_pages(struct hstate *h)
{
	unsigned long i;
	nodemask_t *node_alloc_noretry;
	bool node_specific_alloc = false;

	/* skip gigantic hugepages allocation if hugetlb_cma enabled */
	if (hstate_is_gigantic(h) && hugetlb_cma_size) {
		pr_warn_once("HugeTLB: hugetlb_cma is enabled, skip boot time allocation\n");
		return;
	}

	/* do node specific alloc */
	for_each_online_node(i) {
		if (h->max_huge_pages_node[i] > 0) {
			hugetlb_hstate_alloc_pages_onenode(h, i);
			node_specific_alloc = true;
		}
	}

	if (node_specific_alloc)
		return;

	/* below will do all node balanced alloc */
	if (!hstate_is_gigantic(h)) {
		/*
		 * Bit mask controlling how hard we retry per-node allocations.
		 * Ignore errors as lower level routines can deal with
		 * node_alloc_noretry == NULL.  If this kmalloc fails at boot
		 * time, we are likely in bigger trouble.
		 */
		node_alloc_noretry = kmalloc(sizeof(*node_alloc_noretry),
						GFP_KERNEL);
	} else {
		/* allocations done at boot time */
		node_alloc_noretry = NULL;
	}

	/* bit mask controlling how hard we retry per-node allocations */
	if (node_alloc_noretry)
		nodes_clear(*node_alloc_noretry);

	for (i = 0; i < h->max_huge_pages; ++i) {
		if (hstate_is_gigantic(h)) {
			if (!alloc_bootmem_huge_page(h, NUMA_NO_NODE))
				break;
		} else if (!alloc_pool_huge_page(h,
					 &node_states[N_MEMORY],
					 node_alloc_noretry))
			break;
		cond_resched();
	}
	if (i < h->max_huge_pages) {
		char buf[32];

		string_get_size(huge_page_size(h), 1, STRING_UNITS_2, buf, 32);
		pr_warn("HugeTLB: allocating %lu of page size %s failed.  Only allocated %lu hugepages.\n",
			h->max_huge_pages, buf, i);
		h->max_huge_pages = i;
	}
	kfree(node_alloc_noretry);
}

static void __init hugetlb_init_hstates(void)
{
	struct hstate *h, *h2;

	for_each_hstate(h) {
		/* oversize hugepages were init'ed in early boot */
		if (!hstate_is_gigantic(h))
			hugetlb_hstate_alloc_pages(h);

		/*
		 * Set demote order for each hstate.  Note that
		 * h->demote_order is initially 0.
		 * - We can not demote gigantic pages if runtime freeing
		 *   is not supported, so skip this.
		 * - If CMA allocation is possible, we can not demote
		 *   HUGETLB_PAGE_ORDER or smaller size pages.
		 */
		if (hstate_is_gigantic(h) && !gigantic_page_runtime_supported())
			continue;
		if (hugetlb_cma_size && h->order <= HUGETLB_PAGE_ORDER)
			continue;
		for_each_hstate(h2) {
			if (h2 == h)
				continue;
			if (h2->order < h->order &&
			    h2->order > h->demote_order)
				h->demote_order = h2->order;
		}
	}
}

static void __init report_hugepages(void)
{
	struct hstate *h;

	for_each_hstate(h) {
		char buf[32];

		string_get_size(huge_page_size(h), 1, STRING_UNITS_2, buf, 32);
		pr_info("HugeTLB: registered %s page size, pre-allocated %ld pages\n",
			buf, h->free_huge_pages);
		pr_info("HugeTLB: %d KiB vmemmap can be freed for a %s page\n",
			hugetlb_vmemmap_optimizable_size(h) / SZ_1K, buf);
	}
}

#ifdef CONFIG_HIGHMEM
static void try_to_free_low(struct hstate *h, unsigned long count,
						nodemask_t *nodes_allowed)
{
	int i;
	LIST_HEAD(page_list);

	lockdep_assert_held(&hugetlb_lock);
	if (hstate_is_gigantic(h))
		return;

	/*
	 * Collect pages to be freed on a list, and free after dropping lock
	 */
	for_each_node_mask(i, *nodes_allowed) {
		struct page *page, *next;
		struct list_head *freel = &h->hugepage_freelists[i];
		list_for_each_entry_safe(page, next, freel, lru) {
			if (count >= h->nr_huge_pages)
				goto out;
			if (PageHighMem(page))
				continue;
			remove_hugetlb_page(h, page, false);
			list_add(&page->lru, &page_list);
		}
	}

out:
	spin_unlock_irq(&hugetlb_lock);
	update_and_free_pages_bulk(h, &page_list);
	spin_lock_irq(&hugetlb_lock);
}
#else
static inline void try_to_free_low(struct hstate *h, unsigned long count,
						nodemask_t *nodes_allowed)
{
}
#endif

/*
 * Increment or decrement surplus_huge_pages.  Keep node-specific counters
 * balanced by operating on them in a round-robin fashion.
 * Returns 1 if an adjustment was made.
 */
static int adjust_pool_surplus(struct hstate *h, nodemask_t *nodes_allowed,
				int delta)
{
	int nr_nodes, node;

	lockdep_assert_held(&hugetlb_lock);
	VM_BUG_ON(delta != -1 && delta != 1);

	if (delta < 0) {
		for_each_node_mask_to_alloc(h, nr_nodes, node, nodes_allowed) {
			if (h->surplus_huge_pages_node[node])
				goto found;
		}
	} else {
		for_each_node_mask_to_free(h, nr_nodes, node, nodes_allowed) {
			if (h->surplus_huge_pages_node[node] <
					h->nr_huge_pages_node[node])
				goto found;
		}
	}
	return 0;

found:
	h->surplus_huge_pages += delta;
	h->surplus_huge_pages_node[node] += delta;
	return 1;
}

#define persistent_huge_pages(h) (h->nr_huge_pages - h->surplus_huge_pages)
static int set_max_huge_pages(struct hstate *h, unsigned long count, int nid,
			      nodemask_t *nodes_allowed)
{
	unsigned long min_count, ret;
	struct page *page;
	LIST_HEAD(page_list);
	NODEMASK_ALLOC(nodemask_t, node_alloc_noretry, GFP_KERNEL);

	/*
	 * Bit mask controlling how hard we retry per-node allocations.
	 * If we can not allocate the bit mask, do not attempt to allocate
	 * the requested huge pages.
	 */
	if (node_alloc_noretry)
		nodes_clear(*node_alloc_noretry);
	else
		return -ENOMEM;

	/*
	 * resize_lock mutex prevents concurrent adjustments to number of
	 * pages in hstate via the proc/sysfs interfaces.
	 */
	mutex_lock(&h->resize_lock);
	flush_free_hpage_work(h);
	spin_lock_irq(&hugetlb_lock);

	/*
	 * Check for a node specific request.
	 * Changing node specific huge page count may require a corresponding
	 * change to the global count.  In any case, the passed node mask
	 * (nodes_allowed) will restrict alloc/free to the specified node.
	 */
	if (nid != NUMA_NO_NODE) {
		unsigned long old_count = count;

		count += h->nr_huge_pages - h->nr_huge_pages_node[nid];
		/*
		 * User may have specified a large count value which caused the
		 * above calculation to overflow.  In this case, they wanted
		 * to allocate as many huge pages as possible.  Set count to
		 * largest possible value to align with their intention.
		 */
		if (count < old_count)
			count = ULONG_MAX;
	}

	/*
	 * Gigantic pages runtime allocation depend on the capability for large
	 * page range allocation.
	 * If the system does not provide this feature, return an error when
	 * the user tries to allocate gigantic pages but let the user free the
	 * boottime allocated gigantic pages.
	 */
	if (hstate_is_gigantic(h) && !IS_ENABLED(CONFIG_CONTIG_ALLOC)) {
		if (count > persistent_huge_pages(h)) {
			spin_unlock_irq(&hugetlb_lock);
			mutex_unlock(&h->resize_lock);
			NODEMASK_FREE(node_alloc_noretry);
			return -EINVAL;
		}
		/* Fall through to decrease pool */
	}

	/*
	 * Increase the pool size
	 * First take pages out of surplus state.  Then make up the
	 * remaining difference by allocating fresh huge pages.
	 *
	 * We might race with alloc_surplus_huge_page() here and be unable
	 * to convert a surplus huge page to a normal huge page. That is
	 * not critical, though, it just means the overall size of the
	 * pool might be one hugepage larger than it needs to be, but
	 * within all the constraints specified by the sysctls.
	 */
	while (h->surplus_huge_pages && count > persistent_huge_pages(h)) {
		if (!adjust_pool_surplus(h, nodes_allowed, -1))
			break;
	}

	while (count > persistent_huge_pages(h)) {
		/*
		 * If this allocation races such that we no longer need the
		 * page, free_huge_page will handle it by freeing the page
		 * and reducing the surplus.
		 */
		spin_unlock_irq(&hugetlb_lock);

		/* yield cpu to avoid soft lockup */
		cond_resched();

		ret = alloc_pool_huge_page(h, nodes_allowed,
						node_alloc_noretry);
		spin_lock_irq(&hugetlb_lock);
		if (!ret)
			goto out;

		/* Bail for signals. Probably ctrl-c from user */
		if (signal_pending(current))
			goto out;
	}

	/*
	 * Decrease the pool size
	 * First return free pages to the buddy allocator (being careful
	 * to keep enough around to satisfy reservations).  Then place
	 * pages into surplus state as needed so the pool will shrink
	 * to the desired size as pages become free.
	 *
	 * By placing pages into the surplus state independent of the
	 * overcommit value, we are allowing the surplus pool size to
	 * exceed overcommit. There are few sane options here. Since
	 * alloc_surplus_huge_page() is checking the global counter,
	 * though, we'll note that we're not allowed to exceed surplus
	 * and won't grow the pool anywhere else. Not until one of the
	 * sysctls are changed, or the surplus pages go out of use.
	 */
	min_count = h->resv_huge_pages + h->nr_huge_pages - h->free_huge_pages;
	min_count = max(count, min_count);
	try_to_free_low(h, min_count, nodes_allowed);

	/*
	 * Collect pages to be removed on list without dropping lock
	 */
	while (min_count < persistent_huge_pages(h)) {
		page = remove_pool_huge_page(h, nodes_allowed, 0);
		if (!page)
			break;

		list_add(&page->lru, &page_list);
	}
	/* free the pages after dropping lock */
	spin_unlock_irq(&hugetlb_lock);
	update_and_free_pages_bulk(h, &page_list);
	flush_free_hpage_work(h);
	spin_lock_irq(&hugetlb_lock);

	while (count < persistent_huge_pages(h)) {
		if (!adjust_pool_surplus(h, nodes_allowed, 1))
			break;
	}
out:
	h->max_huge_pages = persistent_huge_pages(h);
	spin_unlock_irq(&hugetlb_lock);
	mutex_unlock(&h->resize_lock);

	NODEMASK_FREE(node_alloc_noretry);

	return 0;
}

static int demote_free_huge_page(struct hstate *h, struct page *page)
{
	int i, nid = page_to_nid(page);
	struct hstate *target_hstate;
	struct page *subpage;
	int rc = 0;

	target_hstate = size_to_hstate(PAGE_SIZE << h->demote_order);

	remove_hugetlb_page_for_demote(h, page, false);
	spin_unlock_irq(&hugetlb_lock);

	rc = hugetlb_vmemmap_restore(h, page);
	if (rc) {
		/* Allocation of vmemmmap failed, we can not demote page */
		spin_lock_irq(&hugetlb_lock);
		set_page_refcounted(page);
		add_hugetlb_page(h, page, false);
		return rc;
	}

	/*
	 * Use destroy_compound_hugetlb_page_for_demote for all huge page
	 * sizes as it will not ref count pages.
	 */
	destroy_compound_hugetlb_page_for_demote(page, huge_page_order(h));

	/*
	 * Taking target hstate mutex synchronizes with set_max_huge_pages.
	 * Without the mutex, pages added to target hstate could be marked
	 * as surplus.
	 *
	 * Note that we already hold h->resize_lock.  To prevent deadlock,
	 * use the convention of always taking larger size hstate mutex first.
	 */
	mutex_lock(&target_hstate->resize_lock);
	for (i = 0; i < pages_per_huge_page(h);
				i += pages_per_huge_page(target_hstate)) {
		subpage = nth_page(page, i);
		if (hstate_is_gigantic(target_hstate))
			prep_compound_gigantic_page_for_demote(subpage,
							target_hstate->order);
		else
			prep_compound_page(subpage, target_hstate->order);
		set_page_private(subpage, 0);
		prep_new_huge_page(target_hstate, subpage, nid);
		free_huge_page(subpage);
	}
	mutex_unlock(&target_hstate->resize_lock);

	spin_lock_irq(&hugetlb_lock);

	/*
	 * Not absolutely necessary, but for consistency update max_huge_pages
	 * based on pool changes for the demoted page.
	 */
	h->max_huge_pages--;
	target_hstate->max_huge_pages +=
		pages_per_huge_page(h) / pages_per_huge_page(target_hstate);

	return rc;
}

static int demote_pool_huge_page(struct hstate *h, nodemask_t *nodes_allowed)
	__must_hold(&hugetlb_lock)
{
	int nr_nodes, node;
	struct page *page;

	lockdep_assert_held(&hugetlb_lock);

	/* We should never get here if no demote order */
	if (!h->demote_order) {
		pr_warn("HugeTLB: NULL demote order passed to demote_pool_huge_page.\n");
		return -EINVAL;		/* internal error */
	}

	for_each_node_mask_to_free(h, nr_nodes, node, nodes_allowed) {
		list_for_each_entry(page, &h->hugepage_freelists[node], lru) {
			if (PageHWPoison(page))
				continue;

			return demote_free_huge_page(h, page);
		}
	}

	/*
	 * Only way to get here is if all pages on free lists are poisoned.
	 * Return -EBUSY so that caller will not retry.
	 */
	return -EBUSY;
}

#define HSTATE_ATTR_RO(_name) \
	static struct kobj_attribute _name##_attr = __ATTR_RO(_name)

#define HSTATE_ATTR_WO(_name) \
	static struct kobj_attribute _name##_attr = __ATTR_WO(_name)

#define HSTATE_ATTR(_name) \
	static struct kobj_attribute _name##_attr = __ATTR_RW(_name)

static struct kobject *hugepages_kobj;
static struct kobject *hstate_kobjs[HUGE_MAX_HSTATE];

static struct hstate *kobj_to_node_hstate(struct kobject *kobj, int *nidp);

static struct hstate *kobj_to_hstate(struct kobject *kobj, int *nidp)
{
	int i;

	for (i = 0; i < HUGE_MAX_HSTATE; i++)
		if (hstate_kobjs[i] == kobj) {
			if (nidp)
				*nidp = NUMA_NO_NODE;
			return &hstates[i];
		}

	return kobj_to_node_hstate(kobj, nidp);
}

static ssize_t nr_hugepages_show_common(struct kobject *kobj,
					struct kobj_attribute *attr, char *buf)
{
	struct hstate *h;
	unsigned long nr_huge_pages;
	int nid;

	h = kobj_to_hstate(kobj, &nid);
	if (nid == NUMA_NO_NODE)
		nr_huge_pages = h->nr_huge_pages;
	else
		nr_huge_pages = h->nr_huge_pages_node[nid];

	return sysfs_emit(buf, "%lu\n", nr_huge_pages);
}

static ssize_t __nr_hugepages_store_common(bool obey_mempolicy,
					   struct hstate *h, int nid,
					   unsigned long count, size_t len)
{
	int err;
	nodemask_t nodes_allowed, *n_mask;

	if (hstate_is_gigantic(h) && !gigantic_page_runtime_supported())
		return -EINVAL;

	if (nid == NUMA_NO_NODE) {
		/*
		 * global hstate attribute
		 */
		if (!(obey_mempolicy &&
				init_nodemask_of_mempolicy(&nodes_allowed)))
			n_mask = &node_states[N_MEMORY];
		else
			n_mask = &nodes_allowed;
	} else {
		/*
		 * Node specific request.  count adjustment happens in
		 * set_max_huge_pages() after acquiring hugetlb_lock.
		 */
		init_nodemask_of_node(&nodes_allowed, nid);
		n_mask = &nodes_allowed;
	}

	err = set_max_huge_pages(h, count, nid, n_mask);

	return err ? err : len;
}

static ssize_t nr_hugepages_store_common(bool obey_mempolicy,
					 struct kobject *kobj, const char *buf,
					 size_t len)
{
	struct hstate *h;
	unsigned long count;
	int nid;
	int err;

	err = kstrtoul(buf, 10, &count);
	if (err)
		return err;

	h = kobj_to_hstate(kobj, &nid);
	return __nr_hugepages_store_common(obey_mempolicy, h, nid, count, len);
}

static ssize_t nr_hugepages_show(struct kobject *kobj,
				       struct kobj_attribute *attr, char *buf)
{
	return nr_hugepages_show_common(kobj, attr, buf);
}

static ssize_t nr_hugepages_store(struct kobject *kobj,
	       struct kobj_attribute *attr, const char *buf, size_t len)
{
	return nr_hugepages_store_common(false, kobj, buf, len);
}
HSTATE_ATTR(nr_hugepages);

#ifdef CONFIG_NUMA

/*
 * hstate attribute for optionally mempolicy-based constraint on persistent
 * huge page alloc/free.
 */
static ssize_t nr_hugepages_mempolicy_show(struct kobject *kobj,
					   struct kobj_attribute *attr,
					   char *buf)
{
	return nr_hugepages_show_common(kobj, attr, buf);
}

static ssize_t nr_hugepages_mempolicy_store(struct kobject *kobj,
	       struct kobj_attribute *attr, const char *buf, size_t len)
{
	return nr_hugepages_store_common(true, kobj, buf, len);
}
HSTATE_ATTR(nr_hugepages_mempolicy);
#endif


static ssize_t nr_overcommit_hugepages_show(struct kobject *kobj,
					struct kobj_attribute *attr, char *buf)
{
	struct hstate *h = kobj_to_hstate(kobj, NULL);
	return sysfs_emit(buf, "%lu\n", h->nr_overcommit_huge_pages);
}

static ssize_t nr_overcommit_hugepages_store(struct kobject *kobj,
		struct kobj_attribute *attr, const char *buf, size_t count)
{
	int err;
	unsigned long input;
	struct hstate *h = kobj_to_hstate(kobj, NULL);

	if (hstate_is_gigantic(h))
		return -EINVAL;

	err = kstrtoul(buf, 10, &input);
	if (err)
		return err;

	spin_lock_irq(&hugetlb_lock);
	h->nr_overcommit_huge_pages = input;
	spin_unlock_irq(&hugetlb_lock);

	return count;
}
HSTATE_ATTR(nr_overcommit_hugepages);

static ssize_t free_hugepages_show(struct kobject *kobj,
					struct kobj_attribute *attr, char *buf)
{
	struct hstate *h;
	unsigned long free_huge_pages;
	int nid;

	h = kobj_to_hstate(kobj, &nid);
	if (nid == NUMA_NO_NODE)
		free_huge_pages = h->free_huge_pages;
	else
		free_huge_pages = h->free_huge_pages_node[nid];

	return sysfs_emit(buf, "%lu\n", free_huge_pages);
}
HSTATE_ATTR_RO(free_hugepages);

static ssize_t resv_hugepages_show(struct kobject *kobj,
					struct kobj_attribute *attr, char *buf)
{
	struct hstate *h = kobj_to_hstate(kobj, NULL);
	return sysfs_emit(buf, "%lu\n", h->resv_huge_pages);
}
HSTATE_ATTR_RO(resv_hugepages);

static ssize_t surplus_hugepages_show(struct kobject *kobj,
					struct kobj_attribute *attr, char *buf)
{
	struct hstate *h;
	unsigned long surplus_huge_pages;
	int nid;

	h = kobj_to_hstate(kobj, &nid);
	if (nid == NUMA_NO_NODE)
		surplus_huge_pages = h->surplus_huge_pages;
	else
		surplus_huge_pages = h->surplus_huge_pages_node[nid];

	return sysfs_emit(buf, "%lu\n", surplus_huge_pages);
}
HSTATE_ATTR_RO(surplus_hugepages);

static ssize_t demote_store(struct kobject *kobj,
	       struct kobj_attribute *attr, const char *buf, size_t len)
{
	unsigned long nr_demote;
	unsigned long nr_available;
	nodemask_t nodes_allowed, *n_mask;
	struct hstate *h;
	int err;
	int nid;

	err = kstrtoul(buf, 10, &nr_demote);
	if (err)
		return err;
	h = kobj_to_hstate(kobj, &nid);

	if (nid != NUMA_NO_NODE) {
		init_nodemask_of_node(&nodes_allowed, nid);
		n_mask = &nodes_allowed;
	} else {
		n_mask = &node_states[N_MEMORY];
	}

	/* Synchronize with other sysfs operations modifying huge pages */
	mutex_lock(&h->resize_lock);
	spin_lock_irq(&hugetlb_lock);

	while (nr_demote) {
		/*
		 * Check for available pages to demote each time thorough the
		 * loop as demote_pool_huge_page will drop hugetlb_lock.
		 */
		if (nid != NUMA_NO_NODE)
			nr_available = h->free_huge_pages_node[nid];
		else
			nr_available = h->free_huge_pages;
		nr_available -= h->resv_huge_pages;
		if (!nr_available)
			break;

		err = demote_pool_huge_page(h, n_mask);
		if (err)
			break;

		nr_demote--;
	}

	spin_unlock_irq(&hugetlb_lock);
	mutex_unlock(&h->resize_lock);

	if (err)
		return err;
	return len;
}
HSTATE_ATTR_WO(demote);

static ssize_t demote_size_show(struct kobject *kobj,
					struct kobj_attribute *attr, char *buf)
{
	struct hstate *h = kobj_to_hstate(kobj, NULL);
	unsigned long demote_size = (PAGE_SIZE << h->demote_order) / SZ_1K;

	return sysfs_emit(buf, "%lukB\n", demote_size);
}

static ssize_t demote_size_store(struct kobject *kobj,
					struct kobj_attribute *attr,
					const char *buf, size_t count)
{
	struct hstate *h, *demote_hstate;
	unsigned long demote_size;
	unsigned int demote_order;

	demote_size = (unsigned long)memparse(buf, NULL);

	demote_hstate = size_to_hstate(demote_size);
	if (!demote_hstate)
		return -EINVAL;
	demote_order = demote_hstate->order;
	if (demote_order < HUGETLB_PAGE_ORDER)
		return -EINVAL;

	/* demote order must be smaller than hstate order */
	h = kobj_to_hstate(kobj, NULL);
	if (demote_order >= h->order)
		return -EINVAL;

	/* resize_lock synchronizes access to demote size and writes */
	mutex_lock(&h->resize_lock);
	h->demote_order = demote_order;
	mutex_unlock(&h->resize_lock);

	return count;
}
HSTATE_ATTR(demote_size);

static struct attribute *hstate_attrs[] = {
	&nr_hugepages_attr.attr,
	&nr_overcommit_hugepages_attr.attr,
	&free_hugepages_attr.attr,
	&resv_hugepages_attr.attr,
	&surplus_hugepages_attr.attr,
#ifdef CONFIG_NUMA
	&nr_hugepages_mempolicy_attr.attr,
#endif
	NULL,
};

static const struct attribute_group hstate_attr_group = {
	.attrs = hstate_attrs,
};

static struct attribute *hstate_demote_attrs[] = {
	&demote_size_attr.attr,
	&demote_attr.attr,
	NULL,
};

static const struct attribute_group hstate_demote_attr_group = {
	.attrs = hstate_demote_attrs,
};

static int hugetlb_sysfs_add_hstate(struct hstate *h, struct kobject *parent,
				    struct kobject **hstate_kobjs,
				    const struct attribute_group *hstate_attr_group)
{
	int retval;
	int hi = hstate_index(h);

	hstate_kobjs[hi] = kobject_create_and_add(h->name, parent);
	if (!hstate_kobjs[hi])
		return -ENOMEM;

	retval = sysfs_create_group(hstate_kobjs[hi], hstate_attr_group);
	if (retval) {
		kobject_put(hstate_kobjs[hi]);
		hstate_kobjs[hi] = NULL;
		return retval;
	}

	if (h->demote_order) {
		retval = sysfs_create_group(hstate_kobjs[hi],
					    &hstate_demote_attr_group);
		if (retval) {
			pr_warn("HugeTLB unable to create demote interfaces for %s\n", h->name);
			sysfs_remove_group(hstate_kobjs[hi], hstate_attr_group);
			kobject_put(hstate_kobjs[hi]);
			hstate_kobjs[hi] = NULL;
			return retval;
		}
	}

	return 0;
}

#ifdef CONFIG_NUMA
static bool hugetlb_sysfs_initialized __ro_after_init;

/*
 * node_hstate/s - associate per node hstate attributes, via their kobjects,
 * with node devices in node_devices[] using a parallel array.  The array
 * index of a node device or _hstate == node id.
 * This is here to avoid any static dependency of the node device driver, in
 * the base kernel, on the hugetlb module.
 */
struct node_hstate {
	struct kobject		*hugepages_kobj;
	struct kobject		*hstate_kobjs[HUGE_MAX_HSTATE];
};
static struct node_hstate node_hstates[MAX_NUMNODES];

/*
 * A subset of global hstate attributes for node devices
 */
static struct attribute *per_node_hstate_attrs[] = {
	&nr_hugepages_attr.attr,
	&free_hugepages_attr.attr,
	&surplus_hugepages_attr.attr,
	NULL,
};

static const struct attribute_group per_node_hstate_attr_group = {
	.attrs = per_node_hstate_attrs,
};

/*
 * kobj_to_node_hstate - lookup global hstate for node device hstate attr kobj.
 * Returns node id via non-NULL nidp.
 */
static struct hstate *kobj_to_node_hstate(struct kobject *kobj, int *nidp)
{
	int nid;

	for (nid = 0; nid < nr_node_ids; nid++) {
		struct node_hstate *nhs = &node_hstates[nid];
		int i;
		for (i = 0; i < HUGE_MAX_HSTATE; i++)
			if (nhs->hstate_kobjs[i] == kobj) {
				if (nidp)
					*nidp = nid;
				return &hstates[i];
			}
	}

	BUG();
	return NULL;
}

/*
 * Unregister hstate attributes from a single node device.
 * No-op if no hstate attributes attached.
 */
void hugetlb_unregister_node(struct node *node)
{
	struct hstate *h;
	struct node_hstate *nhs = &node_hstates[node->dev.id];

	if (!nhs->hugepages_kobj)
		return;		/* no hstate attributes */

	for_each_hstate(h) {
		int idx = hstate_index(h);
		struct kobject *hstate_kobj = nhs->hstate_kobjs[idx];

		if (!hstate_kobj)
			continue;
		if (h->demote_order)
			sysfs_remove_group(hstate_kobj, &hstate_demote_attr_group);
		sysfs_remove_group(hstate_kobj, &per_node_hstate_attr_group);
		kobject_put(hstate_kobj);
		nhs->hstate_kobjs[idx] = NULL;
	}

	kobject_put(nhs->hugepages_kobj);
	nhs->hugepages_kobj = NULL;
}


/*
 * Register hstate attributes for a single node device.
 * No-op if attributes already registered.
 */
void hugetlb_register_node(struct node *node)
{
	struct hstate *h;
	struct node_hstate *nhs = &node_hstates[node->dev.id];
	int err;

	if (!hugetlb_sysfs_initialized)
		return;

	if (nhs->hugepages_kobj)
		return;		/* already allocated */

	nhs->hugepages_kobj = kobject_create_and_add("hugepages",
							&node->dev.kobj);
	if (!nhs->hugepages_kobj)
		return;

	for_each_hstate(h) {
		err = hugetlb_sysfs_add_hstate(h, nhs->hugepages_kobj,
						nhs->hstate_kobjs,
						&per_node_hstate_attr_group);
		if (err) {
			pr_err("HugeTLB: Unable to add hstate %s for node %d\n",
				h->name, node->dev.id);
			hugetlb_unregister_node(node);
			break;
		}
	}
}

/*
 * hugetlb init time:  register hstate attributes for all registered node
 * devices of nodes that have memory.  All on-line nodes should have
 * registered their associated device by this time.
 */
static void __init hugetlb_register_all_nodes(void)
{
	int nid;

	for_each_online_node(nid)
		hugetlb_register_node(node_devices[nid]);
}
#else	/* !CONFIG_NUMA */

static struct hstate *kobj_to_node_hstate(struct kobject *kobj, int *nidp)
{
	BUG();
	if (nidp)
		*nidp = -1;
	return NULL;
}

static void hugetlb_register_all_nodes(void) { }

#endif

#ifdef CONFIG_CMA
static void __init hugetlb_cma_check(void);
#else
static inline __init void hugetlb_cma_check(void)
{
}
#endif

static void __init hugetlb_sysfs_init(void)
{
	struct hstate *h;
	int err;

	hugepages_kobj = kobject_create_and_add("hugepages", mm_kobj);
	if (!hugepages_kobj)
		return;

	for_each_hstate(h) {
		err = hugetlb_sysfs_add_hstate(h, hugepages_kobj,
					 hstate_kobjs, &hstate_attr_group);
		if (err)
			pr_err("HugeTLB: Unable to add hstate %s", h->name);
	}

#ifdef CONFIG_NUMA
	hugetlb_sysfs_initialized = true;
#endif
	hugetlb_register_all_nodes();
}

static int __init hugetlb_init(void)
{
	int i;

	BUILD_BUG_ON(sizeof_field(struct page, private) * BITS_PER_BYTE <
			__NR_HPAGEFLAGS);

	if (!hugepages_supported()) {
		if (hugetlb_max_hstate || default_hstate_max_huge_pages)
			pr_warn("HugeTLB: huge pages not supported, ignoring associated command-line parameters\n");
		return 0;
	}

	/*
	 * Make sure HPAGE_SIZE (HUGETLB_PAGE_ORDER) hstate exists.  Some
	 * architectures depend on setup being done here.
	 */
	hugetlb_add_hstate(HUGETLB_PAGE_ORDER);
	if (!parsed_default_hugepagesz) {
		/*
		 * If we did not parse a default huge page size, set
		 * default_hstate_idx to HPAGE_SIZE hstate. And, if the
		 * number of huge pages for this default size was implicitly
		 * specified, set that here as well.
		 * Note that the implicit setting will overwrite an explicit
		 * setting.  A warning will be printed in this case.
		 */
		default_hstate_idx = hstate_index(size_to_hstate(HPAGE_SIZE));
		if (default_hstate_max_huge_pages) {
			if (default_hstate.max_huge_pages) {
				char buf[32];

				string_get_size(huge_page_size(&default_hstate),
					1, STRING_UNITS_2, buf, 32);
				pr_warn("HugeTLB: Ignoring hugepages=%lu associated with %s page size\n",
					default_hstate.max_huge_pages, buf);
				pr_warn("HugeTLB: Using hugepages=%lu for number of default huge pages\n",
					default_hstate_max_huge_pages);
			}
			default_hstate.max_huge_pages =
				default_hstate_max_huge_pages;

			for_each_online_node(i)
				default_hstate.max_huge_pages_node[i] =
					default_hugepages_in_node[i];
		}
	}

	hugetlb_cma_check();
	hugetlb_init_hstates();
	gather_bootmem_prealloc();
	report_hugepages();

	hugetlb_sysfs_init();
	hugetlb_cgroup_file_init();

#ifdef CONFIG_SMP
	num_fault_mutexes = roundup_pow_of_two(8 * num_possible_cpus());
#else
	num_fault_mutexes = 1;
#endif
	hugetlb_fault_mutex_table =
		kmalloc_array(num_fault_mutexes, sizeof(struct mutex),
			      GFP_KERNEL);
	BUG_ON(!hugetlb_fault_mutex_table);

	for (i = 0; i < num_fault_mutexes; i++)
		mutex_init(&hugetlb_fault_mutex_table[i]);
	return 0;
}
subsys_initcall(hugetlb_init);

/* Overwritten by architectures with more huge page sizes */
bool __init __attribute((weak)) arch_hugetlb_valid_size(unsigned long size)
{
	return size == HPAGE_SIZE;
}

void __init hugetlb_add_hstate(unsigned int order)
{
	struct hstate *h;
	unsigned long i;

	if (size_to_hstate(PAGE_SIZE << order)) {
		return;
	}
	BUG_ON(hugetlb_max_hstate >= HUGE_MAX_HSTATE);
	BUG_ON(order == 0);
	h = &hstates[hugetlb_max_hstate++];
	mutex_init(&h->resize_lock);
	h->order = order;
	h->mask = ~(huge_page_size(h) - 1);
	for (i = 0; i < MAX_NUMNODES; ++i)
		INIT_LIST_HEAD(&h->hugepage_freelists[i]);
	INIT_LIST_HEAD(&h->hugepage_activelist);
	h->next_nid_to_alloc = first_memory_node;
	h->next_nid_to_free = first_memory_node;
	snprintf(h->name, HSTATE_NAME_LEN, "hugepages-%lukB",
					huge_page_size(h)/SZ_1K);

	parsed_hstate = h;
}

bool __init __weak hugetlb_node_alloc_supported(void)
{
	return true;
}

static void __init hugepages_clear_pages_in_node(void)
{
	if (!hugetlb_max_hstate) {
		default_hstate_max_huge_pages = 0;
		memset(default_hugepages_in_node, 0,
			sizeof(default_hugepages_in_node));
	} else {
		parsed_hstate->max_huge_pages = 0;
		memset(parsed_hstate->max_huge_pages_node, 0,
			sizeof(parsed_hstate->max_huge_pages_node));
	}
}

/*
 * hugepages command line processing
 * hugepages normally follows a valid hugepagsz or default_hugepagsz
 * specification.  If not, ignore the hugepages value.  hugepages can also
 * be the first huge page command line  option in which case it implicitly
 * specifies the number of huge pages for the default size.
 */
static int __init hugepages_setup(char *s)
{
	unsigned long *mhp;
	static unsigned long *last_mhp;
	int node = NUMA_NO_NODE;
	int count;
	unsigned long tmp;
	char *p = s;

	if (!parsed_valid_hugepagesz) {
		pr_warn("HugeTLB: hugepages=%s does not follow a valid hugepagesz, ignoring\n", s);
		parsed_valid_hugepagesz = true;
		return 1;
	}

	/*
	 * !hugetlb_max_hstate means we haven't parsed a hugepagesz= parameter
	 * yet, so this hugepages= parameter goes to the "default hstate".
	 * Otherwise, it goes with the previously parsed hugepagesz or
	 * default_hugepagesz.
	 */
	else if (!hugetlb_max_hstate)
		mhp = &default_hstate_max_huge_pages;
	else
		mhp = &parsed_hstate->max_huge_pages;

	if (mhp == last_mhp) {
		pr_warn("HugeTLB: hugepages= specified twice without interleaving hugepagesz=, ignoring hugepages=%s\n", s);
		return 1;
	}

	while (*p) {
		count = 0;
		if (sscanf(p, "%lu%n", &tmp, &count) != 1)
			goto invalid;
		/* Parameter is node format */
		if (p[count] == ':') {
			if (!hugetlb_node_alloc_supported()) {
				pr_warn("HugeTLB: architecture can't support node specific alloc, ignoring!\n");
				return 1;
			}
			if (tmp >= MAX_NUMNODES || !node_online(tmp))
				goto invalid;
			node = array_index_nospec(tmp, MAX_NUMNODES);
			p += count + 1;
			/* Parse hugepages */
			if (sscanf(p, "%lu%n", &tmp, &count) != 1)
				goto invalid;
			if (!hugetlb_max_hstate)
				default_hugepages_in_node[node] = tmp;
			else
				parsed_hstate->max_huge_pages_node[node] = tmp;
			*mhp += tmp;
			/* Go to parse next node*/
			if (p[count] == ',')
				p += count + 1;
			else
				break;
		} else {
			if (p != s)
				goto invalid;
			*mhp = tmp;
			break;
		}
	}

	/*
	 * Global state is always initialized later in hugetlb_init.
	 * But we need to allocate gigantic hstates here early to still
	 * use the bootmem allocator.
	 */
	if (hugetlb_max_hstate && hstate_is_gigantic(parsed_hstate))
		hugetlb_hstate_alloc_pages(parsed_hstate);

	last_mhp = mhp;

	return 1;

invalid:
	pr_warn("HugeTLB: Invalid hugepages parameter %s\n", p);
	hugepages_clear_pages_in_node();
	return 1;
}
__setup("hugepages=", hugepages_setup);

/*
 * hugepagesz command line processing
 * A specific huge page size can only be specified once with hugepagesz.
 * hugepagesz is followed by hugepages on the command line.  The global
 * variable 'parsed_valid_hugepagesz' is used to determine if prior
 * hugepagesz argument was valid.
 */
static int __init hugepagesz_setup(char *s)
{
	unsigned long size;
	struct hstate *h;

	parsed_valid_hugepagesz = false;
	size = (unsigned long)memparse(s, NULL);

	if (!arch_hugetlb_valid_size(size)) {
		pr_err("HugeTLB: unsupported hugepagesz=%s\n", s);
		return 1;
	}

	h = size_to_hstate(size);
	if (h) {
		/*
		 * hstate for this size already exists.  This is normally
		 * an error, but is allowed if the existing hstate is the
		 * default hstate.  More specifically, it is only allowed if
		 * the number of huge pages for the default hstate was not
		 * previously specified.
		 */
		if (!parsed_default_hugepagesz ||  h != &default_hstate ||
		    default_hstate.max_huge_pages) {
			pr_warn("HugeTLB: hugepagesz=%s specified twice, ignoring\n", s);
			return 1;
		}

		/*
		 * No need to call hugetlb_add_hstate() as hstate already
		 * exists.  But, do set parsed_hstate so that a following
		 * hugepages= parameter will be applied to this hstate.
		 */
		parsed_hstate = h;
		parsed_valid_hugepagesz = true;
		return 1;
	}

	hugetlb_add_hstate(ilog2(size) - PAGE_SHIFT);
	parsed_valid_hugepagesz = true;
	return 1;
}
__setup("hugepagesz=", hugepagesz_setup);

/*
 * default_hugepagesz command line input
 * Only one instance of default_hugepagesz allowed on command line.
 */
static int __init default_hugepagesz_setup(char *s)
{
	unsigned long size;
	int i;

	parsed_valid_hugepagesz = false;
	if (parsed_default_hugepagesz) {
		pr_err("HugeTLB: default_hugepagesz previously specified, ignoring %s\n", s);
		return 1;
	}

	size = (unsigned long)memparse(s, NULL);

	if (!arch_hugetlb_valid_size(size)) {
		pr_err("HugeTLB: unsupported default_hugepagesz=%s\n", s);
		return 1;
	}

	hugetlb_add_hstate(ilog2(size) - PAGE_SHIFT);
	parsed_valid_hugepagesz = true;
	parsed_default_hugepagesz = true;
	default_hstate_idx = hstate_index(size_to_hstate(size));

	/*
	 * The number of default huge pages (for this size) could have been
	 * specified as the first hugetlb parameter: hugepages=X.  If so,
	 * then default_hstate_max_huge_pages is set.  If the default huge
	 * page size is gigantic (>= MAX_ORDER), then the pages must be
	 * allocated here from bootmem allocator.
	 */
	if (default_hstate_max_huge_pages) {
		default_hstate.max_huge_pages = default_hstate_max_huge_pages;
		for_each_online_node(i)
			default_hstate.max_huge_pages_node[i] =
				default_hugepages_in_node[i];
		if (hstate_is_gigantic(&default_hstate))
			hugetlb_hstate_alloc_pages(&default_hstate);
		default_hstate_max_huge_pages = 0;
	}

	return 1;
}
__setup("default_hugepagesz=", default_hugepagesz_setup);

static nodemask_t *policy_mbind_nodemask(gfp_t gfp)
{
#ifdef CONFIG_NUMA
	struct mempolicy *mpol = get_task_policy(current);

	/*
	 * Only enforce MPOL_BIND policy which overlaps with cpuset policy
	 * (from policy_nodemask) specifically for hugetlb case
	 */
	if (mpol->mode == MPOL_BIND &&
		(apply_policy_zone(mpol, gfp_zone(gfp)) &&
		 cpuset_nodemask_valid_mems_allowed(&mpol->nodes)))
		return &mpol->nodes;
#endif
	return NULL;
}

static unsigned int allowed_mems_nr(struct hstate *h)
{
	int node;
	unsigned int nr = 0;
	nodemask_t *mbind_nodemask;
	unsigned int *array = h->free_huge_pages_node;
	gfp_t gfp_mask = htlb_alloc_mask(h);

	mbind_nodemask = policy_mbind_nodemask(gfp_mask);
	for_each_node_mask(node, cpuset_current_mems_allowed) {
		if (!mbind_nodemask || node_isset(node, *mbind_nodemask))
			nr += array[node];
	}

	return nr;
}

#ifdef CONFIG_SYSCTL
static int proc_hugetlb_doulongvec_minmax(struct ctl_table *table, int write,
					  void *buffer, size_t *length,
					  loff_t *ppos, unsigned long *out)
{
	struct ctl_table dup_table;

	/*
	 * In order to avoid races with __do_proc_doulongvec_minmax(), we
	 * can duplicate the @table and alter the duplicate of it.
	 */
	dup_table = *table;
	dup_table.data = out;

	return proc_doulongvec_minmax(&dup_table, write, buffer, length, ppos);
}

static int hugetlb_sysctl_handler_common(bool obey_mempolicy,
			 struct ctl_table *table, int write,
			 void *buffer, size_t *length, loff_t *ppos)
{
	struct hstate *h = &default_hstate;
	unsigned long tmp = h->max_huge_pages;
	int ret;

	if (!hugepages_supported())
		return -EOPNOTSUPP;

	ret = proc_hugetlb_doulongvec_minmax(table, write, buffer, length, ppos,
					     &tmp);
	if (ret)
		goto out;

	if (write)
		ret = __nr_hugepages_store_common(obey_mempolicy, h,
						  NUMA_NO_NODE, tmp, *length);
out:
	return ret;
}

int hugetlb_sysctl_handler(struct ctl_table *table, int write,
			  void *buffer, size_t *length, loff_t *ppos)
{

	return hugetlb_sysctl_handler_common(false, table, write,
							buffer, length, ppos);
}

#ifdef CONFIG_NUMA
int hugetlb_mempolicy_sysctl_handler(struct ctl_table *table, int write,
			  void *buffer, size_t *length, loff_t *ppos)
{
	return hugetlb_sysctl_handler_common(true, table, write,
							buffer, length, ppos);
}
#endif /* CONFIG_NUMA */

int hugetlb_overcommit_handler(struct ctl_table *table, int write,
		void *buffer, size_t *length, loff_t *ppos)
{
	struct hstate *h = &default_hstate;
	unsigned long tmp;
	int ret;

	if (!hugepages_supported())
		return -EOPNOTSUPP;

	tmp = h->nr_overcommit_huge_pages;

	if (write && hstate_is_gigantic(h))
		return -EINVAL;

	ret = proc_hugetlb_doulongvec_minmax(table, write, buffer, length, ppos,
					     &tmp);
	if (ret)
		goto out;

	if (write) {
		spin_lock_irq(&hugetlb_lock);
		h->nr_overcommit_huge_pages = tmp;
		spin_unlock_irq(&hugetlb_lock);
	}
out:
	return ret;
}

#endif /* CONFIG_SYSCTL */

void hugetlb_report_meminfo(struct seq_file *m)
{
	struct hstate *h;
	unsigned long total = 0;

	if (!hugepages_supported())
		return;

	for_each_hstate(h) {
		unsigned long count = h->nr_huge_pages;

		total += huge_page_size(h) * count;

		if (h == &default_hstate)
			seq_printf(m,
				   "HugePages_Total:   %5lu\n"
				   "HugePages_Free:    %5lu\n"
				   "HugePages_Rsvd:    %5lu\n"
				   "HugePages_Surp:    %5lu\n"
				   "Hugepagesize:   %8lu kB\n",
				   count,
				   h->free_huge_pages,
				   h->resv_huge_pages,
				   h->surplus_huge_pages,
				   huge_page_size(h) / SZ_1K);
	}

	seq_printf(m, "Hugetlb:        %8lu kB\n", total / SZ_1K);
}

int hugetlb_report_node_meminfo(char *buf, int len, int nid)
{
	struct hstate *h = &default_hstate;

	if (!hugepages_supported())
		return 0;

	return sysfs_emit_at(buf, len,
			     "Node %d HugePages_Total: %5u\n"
			     "Node %d HugePages_Free:  %5u\n"
			     "Node %d HugePages_Surp:  %5u\n",
			     nid, h->nr_huge_pages_node[nid],
			     nid, h->free_huge_pages_node[nid],
			     nid, h->surplus_huge_pages_node[nid]);
}

void hugetlb_show_meminfo_node(int nid)
{
	struct hstate *h;

	if (!hugepages_supported())
		return;

	for_each_hstate(h)
		printk("Node %d hugepages_total=%u hugepages_free=%u hugepages_surp=%u hugepages_size=%lukB\n",
			nid,
			h->nr_huge_pages_node[nid],
			h->free_huge_pages_node[nid],
			h->surplus_huge_pages_node[nid],
			huge_page_size(h) / SZ_1K);
}

void hugetlb_report_usage(struct seq_file *m, struct mm_struct *mm)
{
	seq_printf(m, "HugetlbPages:\t%8lu kB\n",
		   atomic_long_read(&mm->hugetlb_usage) << (PAGE_SHIFT - 10));
}

/* Return the number pages of memory we physically have, in PAGE_SIZE units. */
unsigned long hugetlb_total_pages(void)
{
	struct hstate *h;
	unsigned long nr_total_pages = 0;

	for_each_hstate(h)
		nr_total_pages += h->nr_huge_pages * pages_per_huge_page(h);
	return nr_total_pages;
}

static int hugetlb_acct_memory(struct hstate *h, long delta)
{
	int ret = -ENOMEM;

	if (!delta)
		return 0;

	spin_lock_irq(&hugetlb_lock);
	/*
	 * When cpuset is configured, it breaks the strict hugetlb page
	 * reservation as the accounting is done on a global variable. Such
	 * reservation is completely rubbish in the presence of cpuset because
	 * the reservation is not checked against page availability for the
	 * current cpuset. Application can still potentially OOM'ed by kernel
	 * with lack of free htlb page in cpuset that the task is in.
	 * Attempt to enforce strict accounting with cpuset is almost
	 * impossible (or too ugly) because cpuset is too fluid that
	 * task or memory node can be dynamically moved between cpusets.
	 *
	 * The change of semantics for shared hugetlb mapping with cpuset is
	 * undesirable. However, in order to preserve some of the semantics,
	 * we fall back to check against current free page availability as
	 * a best attempt and hopefully to minimize the impact of changing
	 * semantics that cpuset has.
	 *
	 * Apart from cpuset, we also have memory policy mechanism that
	 * also determines from which node the kernel will allocate memory
	 * in a NUMA system. So similar to cpuset, we also should consider
	 * the memory policy of the current task. Similar to the description
	 * above.
	 */
	if (delta > 0) {
		if (gather_surplus_pages(h, delta) < 0)
			goto out;

		if (delta > allowed_mems_nr(h)) {
			return_unused_surplus_pages(h, delta);
			goto out;
		}
	}

	ret = 0;
	if (delta < 0)
		return_unused_surplus_pages(h, (unsigned long) -delta);

out:
	spin_unlock_irq(&hugetlb_lock);
	return ret;
}

static void hugetlb_vm_op_open(struct vm_area_struct *vma)
{
	struct resv_map *resv = vma_resv_map(vma);

	/*
	 * HPAGE_RESV_OWNER indicates a private mapping.
	 * This new VMA should share its siblings reservation map if present.
	 * The VMA will only ever have a valid reservation map pointer where
	 * it is being copied for another still existing VMA.  As that VMA
	 * has a reference to the reservation map it cannot disappear until
	 * after this open call completes.  It is therefore safe to take a
	 * new reference here without additional locking.
	 */
	if (resv && is_vma_resv_set(vma, HPAGE_RESV_OWNER)) {
		resv_map_dup_hugetlb_cgroup_uncharge_info(resv);
		kref_get(&resv->refs);
	}

	/*
	 * vma_lock structure for sharable mappings is vma specific.
	 * Clear old pointer (if copied via vm_area_dup) and allocate
	 * new structure.  Before clearing, make sure vma_lock is not
	 * for this vma.
	 */
	if (vma->vm_flags & VM_MAYSHARE) {
		struct hugetlb_vma_lock *vma_lock = vma->vm_private_data;

		if (vma_lock) {
			if (vma_lock->vma != vma) {
				vma->vm_private_data = NULL;
				hugetlb_vma_lock_alloc(vma);
			} else
				pr_warn("HugeTLB: vma_lock already exists in %s.\n", __func__);
		} else
			hugetlb_vma_lock_alloc(vma);
	}
}

static void hugetlb_vm_op_close(struct vm_area_struct *vma)
{
	struct hstate *h = hstate_vma(vma);
	struct resv_map *resv;
	struct hugepage_subpool *spool = subpool_vma(vma);
	unsigned long reserve, start, end;
	long gbl_reserve;

	hugetlb_vma_lock_free(vma);

	resv = vma_resv_map(vma);
	if (!resv || !is_vma_resv_set(vma, HPAGE_RESV_OWNER))
		return;

	start = vma_hugecache_offset(h, vma, vma->vm_start);
	end = vma_hugecache_offset(h, vma, vma->vm_end);

	reserve = (end - start) - region_count(resv, start, end);
	hugetlb_cgroup_uncharge_counter(resv, start, end);
	if (reserve) {
		/*
		 * Decrement reserve counts.  The global reserve count may be
		 * adjusted if the subpool has a minimum size.
		 */
		gbl_reserve = hugepage_subpool_put_pages(spool, reserve);
		hugetlb_acct_memory(h, -gbl_reserve);
	}

	kref_put(&resv->refs, resv_map_release);
}

static int hugetlb_vm_op_split(struct vm_area_struct *vma, unsigned long addr)
{
	if (addr & ~(huge_page_mask(hstate_vma(vma))))
		return -EINVAL;

	/*
	 * PMD sharing is only possible for PUD_SIZE-aligned address ranges
	 * in HugeTLB VMAs. If we will lose PUD_SIZE alignment due to this
	 * split, unshare PMDs in the PUD_SIZE interval surrounding addr now.
	 */
	if (addr & ~PUD_MASK) {
		/*
		 * hugetlb_vm_op_split is called right before we attempt to
		 * split the VMA. We will need to unshare PMDs in the old and
		 * new VMAs, so let's unshare before we split.
		 */
		unsigned long floor = addr & PUD_MASK;
		unsigned long ceil = floor + PUD_SIZE;

		if (floor >= vma->vm_start && ceil <= vma->vm_end)
			hugetlb_unshare_pmds(vma, floor, ceil);
	}

	return 0;
}

static unsigned long hugetlb_vm_op_pagesize(struct vm_area_struct *vma)
{
	return huge_page_size(hstate_vma(vma));
}

/*
 * We cannot handle pagefaults against hugetlb pages at all.  They cause
 * handle_mm_fault() to try to instantiate regular-sized pages in the
 * hugepage VMA.  do_page_fault() is supposed to trap this, so BUG is we get
 * this far.
 */
static vm_fault_t hugetlb_vm_op_fault(struct vm_fault *vmf)
{
	BUG();
	return 0;
}

/*
 * When a new function is introduced to vm_operations_struct and added
 * to hugetlb_vm_ops, please consider adding the function to shm_vm_ops.
 * This is because under System V memory model, mappings created via
 * shmget/shmat with "huge page" specified are backed by hugetlbfs files,
 * their original vm_ops are overwritten with shm_vm_ops.
 */
const struct vm_operations_struct hugetlb_vm_ops = {
	.fault = hugetlb_vm_op_fault,
	.open = hugetlb_vm_op_open,
	.close = hugetlb_vm_op_close,
	.may_split = hugetlb_vm_op_split,
	.pagesize = hugetlb_vm_op_pagesize,
};

static pte_t make_huge_pte(struct vm_area_struct *vma, struct page *page,
				int writable)
{
	pte_t entry;
	unsigned int shift = huge_page_shift(hstate_vma(vma));

	if (writable) {
		entry = huge_pte_mkwrite(huge_pte_mkdirty(mk_huge_pte(page,
					 vma->vm_page_prot)));
	} else {
		entry = huge_pte_wrprotect(mk_huge_pte(page,
					   vma->vm_page_prot));
	}
	entry = pte_mkyoung(entry);
	entry = arch_make_huge_pte(entry, shift, vma->vm_flags);

	return entry;
}

static void set_huge_ptep_writable(struct vm_area_struct *vma,
				   unsigned long address, pte_t *ptep)
{
	pte_t entry;

	entry = huge_pte_mkwrite(huge_pte_mkdirty(huge_ptep_get(ptep)));
	if (huge_ptep_set_access_flags(vma, address, ptep, entry, 1))
		update_mmu_cache(vma, address, ptep);
}

bool is_hugetlb_entry_migration(pte_t pte)
{
	swp_entry_t swp;

	if (huge_pte_none(pte) || pte_present(pte))
		return false;
	swp = pte_to_swp_entry(pte);
	if (is_migration_entry(swp))
		return true;
	else
		return false;
}

static bool is_hugetlb_entry_hwpoisoned(pte_t pte)
{
	swp_entry_t swp;

	if (huge_pte_none(pte) || pte_present(pte))
		return false;
	swp = pte_to_swp_entry(pte);
	if (is_hwpoison_entry(swp))
		return true;
	else
		return false;
}

static void
hugetlb_install_page(struct vm_area_struct *vma, pte_t *ptep, unsigned long addr,
		     struct page *new_page)
{
	__SetPageUptodate(new_page);
	hugepage_add_new_anon_rmap(new_page, vma, addr);
	set_huge_pte_at(vma->vm_mm, addr, ptep, make_huge_pte(vma, new_page, 1));
	hugetlb_count_add(pages_per_huge_page(hstate_vma(vma)), vma->vm_mm);
	ClearHPageRestoreReserve(new_page);
	SetHPageMigratable(new_page);
}

int copy_hugetlb_page_range(struct mm_struct *dst, struct mm_struct *src,
			    struct vm_area_struct *dst_vma,
			    struct vm_area_struct *src_vma)
{
	pte_t *src_pte, *dst_pte, entry;
	struct page *ptepage;
	unsigned long addr;
	bool cow = is_cow_mapping(src_vma->vm_flags);
	struct hstate *h = hstate_vma(src_vma);
	unsigned long sz = huge_page_size(h);
	unsigned long npages = pages_per_huge_page(h);
	struct mmu_notifier_range range;
	unsigned long last_addr_mask;
	int ret = 0;

	if (cow) {
		mmu_notifier_range_init(&range, MMU_NOTIFY_CLEAR, 0, src_vma, src,
					src_vma->vm_start,
					src_vma->vm_end);
		mmu_notifier_invalidate_range_start(&range);
		mmap_assert_write_locked(src);
		raw_write_seqcount_begin(&src->write_protect_seq);
	} else {
		/*
		 * For shared mappings the vma lock must be held before
		 * calling huge_pte_offset in the src vma. Otherwise, the
		 * returned ptep could go away if part of a shared pmd and
		 * another thread calls huge_pmd_unshare.
		 */
		hugetlb_vma_lock_read(src_vma);
	}

	last_addr_mask = hugetlb_mask_last_page(h);
	for (addr = src_vma->vm_start; addr < src_vma->vm_end; addr += sz) {
		spinlock_t *src_ptl, *dst_ptl;
		src_pte = huge_pte_offset(src, addr, sz);
		if (!src_pte) {
			addr |= last_addr_mask;
			continue;
		}
		dst_pte = huge_pte_alloc(dst, dst_vma, addr, sz);
		if (!dst_pte) {
			ret = -ENOMEM;
			break;
		}

		/*
		 * If the pagetables are shared don't copy or take references.
		 *
		 * dst_pte == src_pte is the common case of src/dest sharing.
		 * However, src could have 'unshared' and dst shares with
		 * another vma. So page_count of ptep page is checked instead
		 * to reliably determine whether pte is shared.
		 */
		if (page_count(virt_to_page(dst_pte)) > 1) {
			addr |= last_addr_mask;
			continue;
		}

		dst_ptl = huge_pte_lock(h, dst, dst_pte);
		src_ptl = huge_pte_lockptr(h, src, src_pte);
		spin_lock_nested(src_ptl, SINGLE_DEPTH_NESTING);
		entry = huge_ptep_get(src_pte);
again:
		if (huge_pte_none(entry)) {
			/*
			 * Skip if src entry none.
			 */
			;
		} else if (unlikely(is_hugetlb_entry_hwpoisoned(entry))) {
			bool uffd_wp = huge_pte_uffd_wp(entry);

			if (!userfaultfd_wp(dst_vma) && uffd_wp)
				entry = huge_pte_clear_uffd_wp(entry);
			set_huge_pte_at(dst, addr, dst_pte, entry);
		} else if (unlikely(is_hugetlb_entry_migration(entry))) {
			swp_entry_t swp_entry = pte_to_swp_entry(entry);
			bool uffd_wp = huge_pte_uffd_wp(entry);

			if (!is_readable_migration_entry(swp_entry) && cow) {
				/*
				 * COW mappings require pages in both
				 * parent and child to be set to read.
				 */
				swp_entry = make_readable_migration_entry(
							swp_offset(swp_entry));
				entry = swp_entry_to_pte(swp_entry);
				if (userfaultfd_wp(src_vma) && uffd_wp)
					entry = huge_pte_mkuffd_wp(entry);
				set_huge_pte_at(src, addr, src_pte, entry);
			}
			if (!userfaultfd_wp(dst_vma) && uffd_wp)
				entry = huge_pte_clear_uffd_wp(entry);
			set_huge_pte_at(dst, addr, dst_pte, entry);
		} else if (unlikely(is_pte_marker(entry))) {
			/*
			 * We copy the pte marker only if the dst vma has
			 * uffd-wp enabled.
			 */
			if (userfaultfd_wp(dst_vma))
				set_huge_pte_at(dst, addr, dst_pte, entry);
		} else {
			entry = huge_ptep_get(src_pte);
			ptepage = pte_page(entry);
			get_page(ptepage);

			/*
			 * Failing to duplicate the anon rmap is a rare case
			 * where we see pinned hugetlb pages while they're
			 * prone to COW. We need to do the COW earlier during
			 * fork.
			 *
			 * When pre-allocating the page or copying data, we
			 * need to be without the pgtable locks since we could
			 * sleep during the process.
			 */
			if (!PageAnon(ptepage)) {
				page_dup_file_rmap(ptepage, true);
			} else if (page_try_dup_anon_rmap(ptepage, true,
							  src_vma)) {
				pte_t src_pte_old = entry;
				struct page *new;

				spin_unlock(src_ptl);
				spin_unlock(dst_ptl);
				/* Do not use reserve as it's private owned */
				new = alloc_huge_page(dst_vma, addr, 1);
				if (IS_ERR(new)) {
					put_page(ptepage);
					ret = PTR_ERR(new);
					break;
				}
				copy_user_huge_page(new, ptepage, addr, dst_vma,
						    npages);
				put_page(ptepage);

				/* Install the new huge page if src pte stable */
				dst_ptl = huge_pte_lock(h, dst, dst_pte);
				src_ptl = huge_pte_lockptr(h, src, src_pte);
				spin_lock_nested(src_ptl, SINGLE_DEPTH_NESTING);
				entry = huge_ptep_get(src_pte);
				if (!pte_same(src_pte_old, entry)) {
					restore_reserve_on_error(h, dst_vma, addr,
								new);
					put_page(new);
					/* huge_ptep of dst_pte won't change as in child */
					goto again;
				}
				hugetlb_install_page(dst_vma, dst_pte, addr, new);
				spin_unlock(src_ptl);
				spin_unlock(dst_ptl);
				continue;
			}

			if (cow) {
				/*
				 * No need to notify as we are downgrading page
				 * table protection not changing it to point
				 * to a new page.
				 *
				 * See Documentation/mm/mmu_notifier.rst
				 */
				huge_ptep_set_wrprotect(src, addr, src_pte);
				entry = huge_pte_wrprotect(entry);
			}

			set_huge_pte_at(dst, addr, dst_pte, entry);
			hugetlb_count_add(npages, dst);
		}
		spin_unlock(src_ptl);
		spin_unlock(dst_ptl);
	}

	if (cow) {
		raw_write_seqcount_end(&src->write_protect_seq);
		mmu_notifier_invalidate_range_end(&range);
	} else {
		hugetlb_vma_unlock_read(src_vma);
	}

	return ret;
}

static void move_huge_pte(struct vm_area_struct *vma, unsigned long old_addr,
			  unsigned long new_addr, pte_t *src_pte, pte_t *dst_pte)
{
	struct hstate *h = hstate_vma(vma);
	struct mm_struct *mm = vma->vm_mm;
	spinlock_t *src_ptl, *dst_ptl;
	pte_t pte;

	dst_ptl = huge_pte_lock(h, mm, dst_pte);
	src_ptl = huge_pte_lockptr(h, mm, src_pte);

	/*
	 * We don't have to worry about the ordering of src and dst ptlocks
	 * because exclusive mmap_sem (or the i_mmap_lock) prevents deadlock.
	 */
	if (src_ptl != dst_ptl)
		spin_lock_nested(src_ptl, SINGLE_DEPTH_NESTING);

	pte = huge_ptep_get_and_clear(mm, old_addr, src_pte);
	set_huge_pte_at(mm, new_addr, dst_pte, pte);

	if (src_ptl != dst_ptl)
		spin_unlock(src_ptl);
	spin_unlock(dst_ptl);
}

int move_hugetlb_page_tables(struct vm_area_struct *vma,
			     struct vm_area_struct *new_vma,
			     unsigned long old_addr, unsigned long new_addr,
			     unsigned long len)
{
	struct hstate *h = hstate_vma(vma);
	struct address_space *mapping = vma->vm_file->f_mapping;
	unsigned long sz = huge_page_size(h);
	struct mm_struct *mm = vma->vm_mm;
	unsigned long old_end = old_addr + len;
	unsigned long last_addr_mask;
	pte_t *src_pte, *dst_pte;
	struct mmu_notifier_range range;
	bool shared_pmd = false;

	mmu_notifier_range_init(&range, MMU_NOTIFY_CLEAR, 0, vma, mm, old_addr,
				old_end);
	adjust_range_if_pmd_sharing_possible(vma, &range.start, &range.end);
	/*
	 * In case of shared PMDs, we should cover the maximum possible
	 * range.
	 */
	flush_cache_range(vma, range.start, range.end);

	mmu_notifier_invalidate_range_start(&range);
	last_addr_mask = hugetlb_mask_last_page(h);
	/* Prevent race with file truncation */
	hugetlb_vma_lock_write(vma);
	i_mmap_lock_write(mapping);
	for (; old_addr < old_end; old_addr += sz, new_addr += sz) {
		src_pte = huge_pte_offset(mm, old_addr, sz);
		if (!src_pte) {
			old_addr |= last_addr_mask;
			new_addr |= last_addr_mask;
			continue;
		}
		if (huge_pte_none(huge_ptep_get(src_pte)))
			continue;

		if (huge_pmd_unshare(mm, vma, old_addr, src_pte)) {
			shared_pmd = true;
			old_addr |= last_addr_mask;
			new_addr |= last_addr_mask;
			continue;
		}

		dst_pte = huge_pte_alloc(mm, new_vma, new_addr, sz);
		if (!dst_pte)
			break;

		move_huge_pte(vma, old_addr, new_addr, src_pte, dst_pte);
	}

	if (shared_pmd)
		flush_tlb_range(vma, range.start, range.end);
	else
		flush_tlb_range(vma, old_end - len, old_end);
	mmu_notifier_invalidate_range_end(&range);
	i_mmap_unlock_write(mapping);
	hugetlb_vma_unlock_write(vma);

	return len + old_addr - old_end;
}

static void __unmap_hugepage_range(struct mmu_gather *tlb, struct vm_area_struct *vma,
				   unsigned long start, unsigned long end,
				   struct page *ref_page, zap_flags_t zap_flags)
{
	struct mm_struct *mm = vma->vm_mm;
	unsigned long address;
	pte_t *ptep;
	pte_t pte;
	spinlock_t *ptl;
	struct page *page;
	struct hstate *h = hstate_vma(vma);
	unsigned long sz = huge_page_size(h);
	struct mmu_notifier_range range;
<<<<<<< HEAD
=======
	unsigned long last_addr_mask;
>>>>>>> d60c95ef
	bool force_flush = false;

	WARN_ON(!is_vm_hugetlb_page(vma));
	BUG_ON(start & ~huge_page_mask(h));
	BUG_ON(end & ~huge_page_mask(h));

	/*
	 * This is a hugetlb vma, all the pte entries should point
	 * to huge page.
	 */
	tlb_change_page_size(tlb, sz);
	tlb_start_vma(tlb, vma);

	/*
	 * If sharing possible, alert mmu notifiers of worst case.
	 */
	mmu_notifier_range_init(&range, MMU_NOTIFY_UNMAP, 0, vma, mm, start,
				end);
	adjust_range_if_pmd_sharing_possible(vma, &range.start, &range.end);
	mmu_notifier_invalidate_range_start(&range);
	last_addr_mask = hugetlb_mask_last_page(h);
	address = start;
	for (; address < end; address += sz) {
		ptep = huge_pte_offset(mm, address, sz);
		if (!ptep) {
			address |= last_addr_mask;
			continue;
		}

		ptl = huge_pte_lock(h, mm, ptep);
		if (huge_pmd_unshare(mm, vma, address, ptep)) {
			spin_unlock(ptl);
			tlb_flush_pmd_range(tlb, address & PUD_MASK, PUD_SIZE);
			force_flush = true;
<<<<<<< HEAD
=======
			address |= last_addr_mask;
>>>>>>> d60c95ef
			continue;
		}

		pte = huge_ptep_get(ptep);
		if (huge_pte_none(pte)) {
			spin_unlock(ptl);
			continue;
		}

		/*
		 * Migrating hugepage or HWPoisoned hugepage is already
		 * unmapped and its refcount is dropped, so just clear pte here.
		 */
		if (unlikely(!pte_present(pte))) {
#ifdef CONFIG_PTE_MARKER_UFFD_WP
			/*
			 * If the pte was wr-protected by uffd-wp in any of the
			 * swap forms, meanwhile the caller does not want to
			 * drop the uffd-wp bit in this zap, then replace the
			 * pte with a marker.
			 */
			if (pte_swp_uffd_wp_any(pte) &&
			    !(zap_flags & ZAP_FLAG_DROP_MARKER))
				set_huge_pte_at(mm, address, ptep,
						make_pte_marker(PTE_MARKER_UFFD_WP));
			else
#endif
				huge_pte_clear(mm, address, ptep, sz);
			spin_unlock(ptl);
			continue;
		}

		page = pte_page(pte);
		/*
		 * If a reference page is supplied, it is because a specific
		 * page is being unmapped, not a range. Ensure the page we
		 * are about to unmap is the actual page of interest.
		 */
		if (ref_page) {
			if (page != ref_page) {
				spin_unlock(ptl);
				continue;
			}
			/*
			 * Mark the VMA as having unmapped its page so that
			 * future faults in this VMA will fail rather than
			 * looking like data was lost
			 */
			set_vma_resv_flags(vma, HPAGE_RESV_UNMAPPED);
		}

		pte = huge_ptep_get_and_clear(mm, address, ptep);
		tlb_remove_huge_tlb_entry(h, tlb, ptep, address);
		if (huge_pte_dirty(pte))
			set_page_dirty(page);
#ifdef CONFIG_PTE_MARKER_UFFD_WP
		/* Leave a uffd-wp pte marker if needed */
		if (huge_pte_uffd_wp(pte) &&
		    !(zap_flags & ZAP_FLAG_DROP_MARKER))
			set_huge_pte_at(mm, address, ptep,
					make_pte_marker(PTE_MARKER_UFFD_WP));
#endif
		hugetlb_count_sub(pages_per_huge_page(h), mm);
		page_remove_rmap(page, vma, true);

		spin_unlock(ptl);
		tlb_remove_page_size(tlb, page, huge_page_size(h));
		/*
		 * Bail out after unmapping reference page if supplied
		 */
		if (ref_page)
			break;
	}
	mmu_notifier_invalidate_range_end(&range);
	tlb_end_vma(tlb, vma);

	/*
	 * If we unshared PMDs, the TLB flush was not recorded in mmu_gather. We
	 * could defer the flush until now, since by holding i_mmap_rwsem we
	 * guaranteed that the last refernece would not be dropped. But we must
	 * do the flushing before we return, as otherwise i_mmap_rwsem will be
	 * dropped and the last reference to the shared PMDs page might be
	 * dropped as well.
	 *
	 * In theory we could defer the freeing of the PMD pages as well, but
	 * huge_pmd_unshare() relies on the exact page_count for the PMD page to
	 * detect sharing, so we cannot defer the release of the page either.
	 * Instead, do flush now.
	 */
	if (force_flush)
		tlb_flush_mmu_tlbonly(tlb);
}

void __unmap_hugepage_range_final(struct mmu_gather *tlb,
			  struct vm_area_struct *vma, unsigned long start,
			  unsigned long end, struct page *ref_page,
			  zap_flags_t zap_flags)
{
	hugetlb_vma_lock_write(vma);
	i_mmap_lock_write(vma->vm_file->f_mapping);

	__unmap_hugepage_range(tlb, vma, start, end, ref_page, zap_flags);

	if (zap_flags & ZAP_FLAG_UNMAP) {	/* final unmap */
		/*
		 * Unlock and free the vma lock before releasing i_mmap_rwsem.
		 * When the vma_lock is freed, this makes the vma ineligible
		 * for pmd sharing.  And, i_mmap_rwsem is required to set up
		 * pmd sharing.  This is important as page tables for this
		 * unmapped range will be asynchrously deleted.  If the page
		 * tables are shared, there will be issues when accessed by
		 * someone else.
		 */
		__hugetlb_vma_unlock_write_free(vma);
		i_mmap_unlock_write(vma->vm_file->f_mapping);
	} else {
		i_mmap_unlock_write(vma->vm_file->f_mapping);
		hugetlb_vma_unlock_write(vma);
	}
}

void unmap_hugepage_range(struct vm_area_struct *vma, unsigned long start,
			  unsigned long end, struct page *ref_page,
			  zap_flags_t zap_flags)
{
	struct mmu_gather tlb;

	tlb_gather_mmu(&tlb, vma->vm_mm);
	__unmap_hugepage_range(&tlb, vma, start, end, ref_page, zap_flags);
	tlb_finish_mmu(&tlb);
}

/*
 * This is called when the original mapper is failing to COW a MAP_PRIVATE
 * mapping it owns the reserve page for. The intention is to unmap the page
 * from other VMAs and let the children be SIGKILLed if they are faulting the
 * same region.
 */
static void unmap_ref_private(struct mm_struct *mm, struct vm_area_struct *vma,
			      struct page *page, unsigned long address)
{
	struct hstate *h = hstate_vma(vma);
	struct vm_area_struct *iter_vma;
	struct address_space *mapping;
	pgoff_t pgoff;

	/*
	 * vm_pgoff is in PAGE_SIZE units, hence the different calculation
	 * from page cache lookup which is in HPAGE_SIZE units.
	 */
	address = address & huge_page_mask(h);
	pgoff = ((address - vma->vm_start) >> PAGE_SHIFT) +
			vma->vm_pgoff;
	mapping = vma->vm_file->f_mapping;

	/*
	 * Take the mapping lock for the duration of the table walk. As
	 * this mapping should be shared between all the VMAs,
	 * __unmap_hugepage_range() is called as the lock is already held
	 */
	i_mmap_lock_write(mapping);
	vma_interval_tree_foreach(iter_vma, &mapping->i_mmap, pgoff, pgoff) {
		/* Do not unmap the current VMA */
		if (iter_vma == vma)
			continue;

		/*
		 * Shared VMAs have their own reserves and do not affect
		 * MAP_PRIVATE accounting but it is possible that a shared
		 * VMA is using the same page so check and skip such VMAs.
		 */
		if (iter_vma->vm_flags & VM_MAYSHARE)
			continue;

		/*
		 * Unmap the page from other VMAs without their own reserves.
		 * They get marked to be SIGKILLed if they fault in these
		 * areas. This is because a future no-page fault on this VMA
		 * could insert a zeroed page instead of the data existing
		 * from the time of fork. This would look like data corruption
		 */
		if (!is_vma_resv_set(iter_vma, HPAGE_RESV_OWNER))
			unmap_hugepage_range(iter_vma, address,
					     address + huge_page_size(h), page, 0);
	}
	i_mmap_unlock_write(mapping);
}

/*
 * hugetlb_wp() should be called with page lock of the original hugepage held.
 * Called with hugetlb_fault_mutex_table held and pte_page locked so we
 * cannot race with other handlers or page migration.
 * Keep the pte_same checks anyway to make transition from the mutex easier.
 */
static vm_fault_t hugetlb_wp(struct mm_struct *mm, struct vm_area_struct *vma,
		       unsigned long address, pte_t *ptep, unsigned int flags,
		       struct page *pagecache_page, spinlock_t *ptl)
{
	const bool unshare = flags & FAULT_FLAG_UNSHARE;
	pte_t pte;
	struct hstate *h = hstate_vma(vma);
	struct page *old_page, *new_page;
	int outside_reserve = 0;
	vm_fault_t ret = 0;
	unsigned long haddr = address & huge_page_mask(h);
	struct mmu_notifier_range range;

	VM_BUG_ON(unshare && (flags & FOLL_WRITE));
	VM_BUG_ON(!unshare && !(flags & FOLL_WRITE));

	/*
	 * hugetlb does not support FOLL_FORCE-style write faults that keep the
	 * PTE mapped R/O such as maybe_mkwrite() would do.
	 */
	if (WARN_ON_ONCE(!unshare && !(vma->vm_flags & VM_WRITE)))
		return VM_FAULT_SIGSEGV;

	/* Let's take out MAP_SHARED mappings first. */
	if (vma->vm_flags & VM_MAYSHARE) {
		if (unlikely(unshare))
			return 0;
		set_huge_ptep_writable(vma, haddr, ptep);
		return 0;
	}

	pte = huge_ptep_get(ptep);
	old_page = pte_page(pte);

	delayacct_wpcopy_start();

retry_avoidcopy:
	/*
	 * If no-one else is actually using this page, we're the exclusive
	 * owner and can reuse this page.
	 */
	if (page_mapcount(old_page) == 1 && PageAnon(old_page)) {
		if (!PageAnonExclusive(old_page))
			page_move_anon_rmap(old_page, vma);
		if (likely(!unshare))
			set_huge_ptep_writable(vma, haddr, ptep);

		delayacct_wpcopy_end();
		return 0;
	}
	VM_BUG_ON_PAGE(PageAnon(old_page) && PageAnonExclusive(old_page),
		       old_page);

	/*
	 * If the process that created a MAP_PRIVATE mapping is about to
	 * perform a COW due to a shared page count, attempt to satisfy
	 * the allocation without using the existing reserves. The pagecache
	 * page is used to determine if the reserve at this address was
	 * consumed or not. If reserves were used, a partial faulted mapping
	 * at the time of fork() could consume its reserves on COW instead
	 * of the full address range.
	 */
	if (is_vma_resv_set(vma, HPAGE_RESV_OWNER) &&
			old_page != pagecache_page)
		outside_reserve = 1;

	get_page(old_page);

	/*
	 * Drop page table lock as buddy allocator may be called. It will
	 * be acquired again before returning to the caller, as expected.
	 */
	spin_unlock(ptl);
	new_page = alloc_huge_page(vma, haddr, outside_reserve);

	if (IS_ERR(new_page)) {
		/*
		 * If a process owning a MAP_PRIVATE mapping fails to COW,
		 * it is due to references held by a child and an insufficient
		 * huge page pool. To guarantee the original mappers
		 * reliability, unmap the page from child processes. The child
		 * may get SIGKILLed if it later faults.
		 */
		if (outside_reserve) {
			struct address_space *mapping = vma->vm_file->f_mapping;
			pgoff_t idx;
			u32 hash;

			put_page(old_page);
			/*
			 * Drop hugetlb_fault_mutex and vma_lock before
			 * unmapping.  unmapping needs to hold vma_lock
			 * in write mode.  Dropping vma_lock in read mode
			 * here is OK as COW mappings do not interact with
			 * PMD sharing.
			 *
			 * Reacquire both after unmap operation.
			 */
			idx = vma_hugecache_offset(h, vma, haddr);
			hash = hugetlb_fault_mutex_hash(mapping, idx);
			hugetlb_vma_unlock_read(vma);
			mutex_unlock(&hugetlb_fault_mutex_table[hash]);

			unmap_ref_private(mm, vma, old_page, haddr);

			mutex_lock(&hugetlb_fault_mutex_table[hash]);
			hugetlb_vma_lock_read(vma);
			spin_lock(ptl);
			ptep = huge_pte_offset(mm, haddr, huge_page_size(h));
			if (likely(ptep &&
				   pte_same(huge_ptep_get(ptep), pte)))
				goto retry_avoidcopy;
			/*
			 * race occurs while re-acquiring page table
			 * lock, and our job is done.
			 */
			delayacct_wpcopy_end();
			return 0;
		}

		ret = vmf_error(PTR_ERR(new_page));
		goto out_release_old;
	}

	/*
	 * When the original hugepage is shared one, it does not have
	 * anon_vma prepared.
	 */
	if (unlikely(anon_vma_prepare(vma))) {
		ret = VM_FAULT_OOM;
		goto out_release_all;
	}

	copy_user_huge_page(new_page, old_page, address, vma,
			    pages_per_huge_page(h));
	__SetPageUptodate(new_page);

	mmu_notifier_range_init(&range, MMU_NOTIFY_CLEAR, 0, vma, mm, haddr,
				haddr + huge_page_size(h));
	mmu_notifier_invalidate_range_start(&range);

	/*
	 * Retake the page table lock to check for racing updates
	 * before the page tables are altered
	 */
	spin_lock(ptl);
	ptep = huge_pte_offset(mm, haddr, huge_page_size(h));
	if (likely(ptep && pte_same(huge_ptep_get(ptep), pte))) {
		ClearHPageRestoreReserve(new_page);

		/* Break COW or unshare */
		huge_ptep_clear_flush(vma, haddr, ptep);
		mmu_notifier_invalidate_range(mm, range.start, range.end);
		page_remove_rmap(old_page, vma, true);
		hugepage_add_new_anon_rmap(new_page, vma, haddr);
		set_huge_pte_at(mm, haddr, ptep,
				make_huge_pte(vma, new_page, !unshare));
		SetHPageMigratable(new_page);
		/* Make the old page be freed below */
		new_page = old_page;
	}
	spin_unlock(ptl);
	mmu_notifier_invalidate_range_end(&range);
out_release_all:
	/*
	 * No restore in case of successful pagetable update (Break COW or
	 * unshare)
	 */
	if (new_page != old_page)
		restore_reserve_on_error(h, vma, haddr, new_page);
	put_page(new_page);
out_release_old:
	put_page(old_page);

	spin_lock(ptl); /* Caller expects lock to be held */

	delayacct_wpcopy_end();
	return ret;
}

/*
 * Return whether there is a pagecache page to back given address within VMA.
 * Caller follow_hugetlb_page() holds page_table_lock so we cannot lock_page.
 */
static bool hugetlbfs_pagecache_present(struct hstate *h,
			struct vm_area_struct *vma, unsigned long address)
{
	struct address_space *mapping;
	pgoff_t idx;
	struct page *page;

	mapping = vma->vm_file->f_mapping;
	idx = vma_hugecache_offset(h, vma, address);

	page = find_get_page(mapping, idx);
	if (page)
		put_page(page);
	return page != NULL;
}

int hugetlb_add_to_page_cache(struct page *page, struct address_space *mapping,
			   pgoff_t idx)
{
	struct folio *folio = page_folio(page);
	struct inode *inode = mapping->host;
	struct hstate *h = hstate_inode(inode);
	int err;

	__folio_set_locked(folio);
	err = __filemap_add_folio(mapping, folio, idx, GFP_KERNEL, NULL);

	if (unlikely(err)) {
		__folio_clear_locked(folio);
		return err;
	}
	ClearHPageRestoreReserve(page);

	/*
	 * mark folio dirty so that it will not be removed from cache/file
	 * by non-hugetlbfs specific code paths.
	 */
	folio_mark_dirty(folio);

	spin_lock(&inode->i_lock);
	inode->i_blocks += blocks_per_huge_page(h);
	spin_unlock(&inode->i_lock);
	return 0;
}

static inline vm_fault_t hugetlb_handle_userfault(struct vm_area_struct *vma,
						  struct address_space *mapping,
						  pgoff_t idx,
						  unsigned int flags,
						  unsigned long haddr,
						  unsigned long addr,
						  unsigned long reason)
{
	u32 hash;
	struct vm_fault vmf = {
		.vma = vma,
		.address = haddr,
		.real_address = addr,
		.flags = flags,

		/*
		 * Hard to debug if it ends up being
		 * used by a callee that assumes
		 * something about the other
		 * uninitialized fields... same as in
		 * memory.c
		 */
	};

	/*
	 * vma_lock and hugetlb_fault_mutex must be dropped before handling
<<<<<<< HEAD
	 * userfault. Also mmap_lock will be dropped during handling
=======
	 * userfault. Also mmap_lock could be dropped due to handling
>>>>>>> d60c95ef
	 * userfault, any vma operation should be careful from here.
	 */
	hugetlb_vma_unlock_read(vma);
	hash = hugetlb_fault_mutex_hash(mapping, idx);
	mutex_unlock(&hugetlb_fault_mutex_table[hash]);
<<<<<<< HEAD
	i_mmap_unlock_read(mapping);
	return handle_userfault(&vmf, reason);
=======
	return handle_userfault(&vmf, reason);
}

/*
 * Recheck pte with pgtable lock.  Returns true if pte didn't change, or
 * false if pte changed or is changing.
 */
static bool hugetlb_pte_stable(struct hstate *h, struct mm_struct *mm,
			       pte_t *ptep, pte_t old_pte)
{
	spinlock_t *ptl;
	bool same;

	ptl = huge_pte_lock(h, mm, ptep);
	same = pte_same(huge_ptep_get(ptep), old_pte);
	spin_unlock(ptl);

	return same;
>>>>>>> d60c95ef
}

static vm_fault_t hugetlb_no_page(struct mm_struct *mm,
			struct vm_area_struct *vma,
			struct address_space *mapping, pgoff_t idx,
			unsigned long address, pte_t *ptep,
			pte_t old_pte, unsigned int flags)
{
	struct hstate *h = hstate_vma(vma);
	vm_fault_t ret = VM_FAULT_SIGBUS;
	int anon_rmap = 0;
	unsigned long size;
	struct page *page;
	pte_t new_pte;
	spinlock_t *ptl;
	unsigned long haddr = address & huge_page_mask(h);
	bool new_page, new_pagecache_page = false;
	u32 hash = hugetlb_fault_mutex_hash(mapping, idx);

	/*
	 * Currently, we are forced to kill the process in the event the
	 * original mapper has unmapped pages from the child due to a failed
	 * COW/unsharing. Warn that such a situation has occurred as it may not
	 * be obvious.
	 */
	if (is_vma_resv_set(vma, HPAGE_RESV_UNMAPPED)) {
		pr_warn_ratelimited("PID %d killed due to inadequate hugepage pool\n",
			   current->pid);
		goto out;
	}

	/*
	 * Use page lock to guard against racing truncation
	 * before we get page_table_lock.
	 */
	new_page = false;
	page = find_lock_page(mapping, idx);
	if (!page) {
		size = i_size_read(mapping->host) >> huge_page_shift(h);
		if (idx >= size)
			goto out;
		/* Check for page in userfault range */
<<<<<<< HEAD
		if (userfaultfd_missing(vma))
			return hugetlb_handle_userfault(vma, mapping, idx,
						       flags, haddr,
						       VM_UFFD_MISSING);
=======
		if (userfaultfd_missing(vma)) {
			/*
			 * Since hugetlb_no_page() was examining pte
			 * without pgtable lock, we need to re-test under
			 * lock because the pte may not be stable and could
			 * have changed from under us.  Try to detect
			 * either changed or during-changing ptes and retry
			 * properly when needed.
			 *
			 * Note that userfaultfd is actually fine with
			 * false positives (e.g. caused by pte changed),
			 * but not wrong logical events (e.g. caused by
			 * reading a pte during changing).  The latter can
			 * confuse the userspace, so the strictness is very
			 * much preferred.  E.g., MISSING event should
			 * never happen on the page after UFFDIO_COPY has
			 * correctly installed the page and returned.
			 */
			if (!hugetlb_pte_stable(h, mm, ptep, old_pte)) {
				ret = 0;
				goto out;
			}

			return hugetlb_handle_userfault(vma, mapping, idx, flags,
							haddr, address,
							VM_UFFD_MISSING);
		}
>>>>>>> d60c95ef

		page = alloc_huge_page(vma, haddr, 0);
		if (IS_ERR(page)) {
			/*
			 * Returning error will result in faulting task being
			 * sent SIGBUS.  The hugetlb fault mutex prevents two
			 * tasks from racing to fault in the same page which
			 * could result in false unable to allocate errors.
			 * Page migration does not take the fault mutex, but
			 * does a clear then write of pte's under page table
			 * lock.  Page fault code could race with migration,
			 * notice the clear pte and try to allocate a page
			 * here.  Before returning error, get ptl and make
			 * sure there really is no pte entry.
			 */
			if (hugetlb_pte_stable(h, mm, ptep, old_pte))
				ret = vmf_error(PTR_ERR(page));
			else
				ret = 0;
			goto out;
		}
		clear_huge_page(page, address, pages_per_huge_page(h));
		__SetPageUptodate(page);
		new_page = true;

		if (vma->vm_flags & VM_MAYSHARE) {
			int err = hugetlb_add_to_page_cache(page, mapping, idx);
			if (err) {
				/*
				 * err can't be -EEXIST which implies someone
				 * else consumed the reservation since hugetlb
				 * fault mutex is held when add a hugetlb page
				 * to the page cache. So it's safe to call
				 * restore_reserve_on_error() here.
				 */
				restore_reserve_on_error(h, vma, haddr, page);
				put_page(page);
				goto out;
			}
			new_pagecache_page = true;
		} else {
			lock_page(page);
			if (unlikely(anon_vma_prepare(vma))) {
				ret = VM_FAULT_OOM;
				goto backout_unlocked;
			}
			anon_rmap = 1;
		}
	} else {
		/*
		 * If memory error occurs between mmap() and fault, some process
		 * don't have hwpoisoned swap entry for errored virtual address.
		 * So we need to block hugepage fault by PG_hwpoison bit check.
		 */
		if (unlikely(PageHWPoison(page))) {
			ret = VM_FAULT_HWPOISON_LARGE |
				VM_FAULT_SET_HINDEX(hstate_index(h));
			goto backout_unlocked;
		}

		/* Check for page in userfault range. */
		if (userfaultfd_minor(vma)) {
			unlock_page(page);
			put_page(page);
<<<<<<< HEAD
			return hugetlb_handle_userfault(vma, mapping, idx,
						       flags, haddr,
						       VM_UFFD_MINOR);
=======
			/* See comment in userfaultfd_missing() block above */
			if (!hugetlb_pte_stable(h, mm, ptep, old_pte)) {
				ret = 0;
				goto out;
			}
			return hugetlb_handle_userfault(vma, mapping, idx, flags,
							haddr, address,
							VM_UFFD_MINOR);
>>>>>>> d60c95ef
		}
	}

	/*
	 * If we are going to COW a private mapping later, we examine the
	 * pending reservations for this page now. This will ensure that
	 * any allocations necessary to record that reservation occur outside
	 * the spinlock.
	 */
	if ((flags & FAULT_FLAG_WRITE) && !(vma->vm_flags & VM_SHARED)) {
		if (vma_needs_reservation(h, vma, haddr) < 0) {
			ret = VM_FAULT_OOM;
			goto backout_unlocked;
		}
		/* Just decrements count, does not deallocate */
		vma_end_reservation(h, vma, haddr);
	}

	ptl = huge_pte_lock(h, mm, ptep);
	ret = 0;
	/* If pte changed from under us, retry */
	if (!pte_same(huge_ptep_get(ptep), old_pte))
		goto backout;

	if (anon_rmap) {
		ClearHPageRestoreReserve(page);
		hugepage_add_new_anon_rmap(page, vma, haddr);
	} else
		page_dup_file_rmap(page, true);
	new_pte = make_huge_pte(vma, page, ((vma->vm_flags & VM_WRITE)
				&& (vma->vm_flags & VM_SHARED)));
	/*
	 * If this pte was previously wr-protected, keep it wr-protected even
	 * if populated.
	 */
	if (unlikely(pte_marker_uffd_wp(old_pte)))
		new_pte = huge_pte_wrprotect(huge_pte_mkuffd_wp(new_pte));
	set_huge_pte_at(mm, haddr, ptep, new_pte);

	hugetlb_count_add(pages_per_huge_page(h), mm);
	if ((flags & FAULT_FLAG_WRITE) && !(vma->vm_flags & VM_SHARED)) {
		/* Optimization, do the COW without a second fault */
		ret = hugetlb_wp(mm, vma, address, ptep, flags, page, ptl);
	}

	spin_unlock(ptl);

	/*
	 * Only set HPageMigratable in newly allocated pages.  Existing pages
	 * found in the pagecache may not have HPageMigratableset if they have
	 * been isolated for migration.
	 */
	if (new_page)
		SetHPageMigratable(page);

	unlock_page(page);
out:
<<<<<<< HEAD
	mutex_unlock(&hugetlb_fault_mutex_table[hash]);
	i_mmap_unlock_read(mapping);
=======
	hugetlb_vma_unlock_read(vma);
	mutex_unlock(&hugetlb_fault_mutex_table[hash]);
>>>>>>> d60c95ef
	return ret;

backout:
	spin_unlock(ptl);
backout_unlocked:
	if (new_page && !new_pagecache_page)
		restore_reserve_on_error(h, vma, haddr, page);

	unlock_page(page);
	put_page(page);
	goto out;
}

#ifdef CONFIG_SMP
u32 hugetlb_fault_mutex_hash(struct address_space *mapping, pgoff_t idx)
{
	unsigned long key[2];
	u32 hash;

	key[0] = (unsigned long) mapping;
	key[1] = idx;

	hash = jhash2((u32 *)&key, sizeof(key)/(sizeof(u32)), 0);

	return hash & (num_fault_mutexes - 1);
}
#else
/*
 * For uniprocessor systems we always use a single mutex, so just
 * return 0 and avoid the hashing overhead.
 */
u32 hugetlb_fault_mutex_hash(struct address_space *mapping, pgoff_t idx)
{
	return 0;
}
#endif

vm_fault_t hugetlb_fault(struct mm_struct *mm, struct vm_area_struct *vma,
			unsigned long address, unsigned int flags)
{
	pte_t *ptep, entry;
	spinlock_t *ptl;
	vm_fault_t ret;
	u32 hash;
	pgoff_t idx;
	struct page *page = NULL;
	struct page *pagecache_page = NULL;
	struct hstate *h = hstate_vma(vma);
	struct address_space *mapping;
	int need_wait_lock = 0;
	unsigned long haddr = address & huge_page_mask(h);

	ptep = huge_pte_offset(mm, haddr, huge_page_size(h));
	if (ptep) {
		/*
		 * Since we hold no locks, ptep could be stale.  That is
		 * OK as we are only making decisions based on content and
		 * not actually modifying content here.
		 */
		entry = huge_ptep_get(ptep);
		if (unlikely(is_hugetlb_entry_migration(entry))) {
			migration_entry_wait_huge(vma, ptep);
			return 0;
		} else if (unlikely(is_hugetlb_entry_hwpoisoned(entry)))
			return VM_FAULT_HWPOISON_LARGE |
				VM_FAULT_SET_HINDEX(hstate_index(h));
	}

	/*
	 * Serialize hugepage allocation and instantiation, so that we don't
	 * get spurious allocation failures if two CPUs race to instantiate
	 * the same page in the page cache.
	 */
	mapping = vma->vm_file->f_mapping;
	idx = vma_hugecache_offset(h, vma, haddr);
	hash = hugetlb_fault_mutex_hash(mapping, idx);
	mutex_lock(&hugetlb_fault_mutex_table[hash]);

	/*
	 * Acquire vma lock before calling huge_pte_alloc and hold
	 * until finished with ptep.  This prevents huge_pmd_unshare from
	 * being called elsewhere and making the ptep no longer valid.
	 *
	 * ptep could have already be assigned via huge_pte_offset.  That
	 * is OK, as huge_pte_alloc will return the same value unless
	 * something has changed.
	 */
	hugetlb_vma_lock_read(vma);
	ptep = huge_pte_alloc(mm, vma, haddr, huge_page_size(h));
	if (!ptep) {
		hugetlb_vma_unlock_read(vma);
		mutex_unlock(&hugetlb_fault_mutex_table[hash]);
		return VM_FAULT_OOM;
	}

	entry = huge_ptep_get(ptep);
<<<<<<< HEAD
	if (huge_pte_none(entry))
=======
	/* PTE markers should be handled the same way as none pte */
	if (huge_pte_none_mostly(entry))
>>>>>>> d60c95ef
		/*
		 * hugetlb_no_page will drop vma lock and hugetlb fault
		 * mutex internally, which make us return immediately.
		 */
<<<<<<< HEAD
		return hugetlb_no_page(mm, vma, mapping, idx, address, ptep, flags);
=======
		return hugetlb_no_page(mm, vma, mapping, idx, address, ptep,
				      entry, flags);
>>>>>>> d60c95ef

	ret = 0;

	/*
	 * entry could be a migration/hwpoison entry at this point, so this
	 * check prevents the kernel from going below assuming that we have
	 * an active hugepage in pagecache. This goto expects the 2nd page
	 * fault, and is_hugetlb_entry_(migration|hwpoisoned) check will
	 * properly handle it.
	 */
	if (!pte_present(entry))
		goto out_mutex;

	/*
	 * If we are going to COW/unshare the mapping later, we examine the
	 * pending reservations for this page now. This will ensure that any
	 * allocations necessary to record that reservation occur outside the
	 * spinlock. Also lookup the pagecache page now as it is used to
	 * determine if a reservation has been consumed.
	 */
	if ((flags & (FAULT_FLAG_WRITE|FAULT_FLAG_UNSHARE)) &&
	    !(vma->vm_flags & VM_MAYSHARE) && !huge_pte_write(entry)) {
		if (vma_needs_reservation(h, vma, haddr) < 0) {
			ret = VM_FAULT_OOM;
			goto out_mutex;
		}
		/* Just decrements count, does not deallocate */
		vma_end_reservation(h, vma, haddr);

		pagecache_page = find_lock_page(mapping, idx);
	}

	ptl = huge_pte_lock(h, mm, ptep);

	/* Check for a racing update before calling hugetlb_wp() */
	if (unlikely(!pte_same(entry, huge_ptep_get(ptep))))
		goto out_ptl;

	/* Handle userfault-wp first, before trying to lock more pages */
	if (userfaultfd_wp(vma) && huge_pte_uffd_wp(huge_ptep_get(ptep)) &&
	    (flags & FAULT_FLAG_WRITE) && !huge_pte_write(entry)) {
		struct vm_fault vmf = {
			.vma = vma,
			.address = haddr,
			.real_address = address,
			.flags = flags,
		};

		spin_unlock(ptl);
		if (pagecache_page) {
			unlock_page(pagecache_page);
			put_page(pagecache_page);
		}
		hugetlb_vma_unlock_read(vma);
		mutex_unlock(&hugetlb_fault_mutex_table[hash]);
		return handle_userfault(&vmf, VM_UFFD_WP);
	}

	/*
	 * hugetlb_wp() requires page locks of pte_page(entry) and
	 * pagecache_page, so here we need take the former one
	 * when page != pagecache_page or !pagecache_page.
	 */
	page = pte_page(entry);
	if (page != pagecache_page)
		if (!trylock_page(page)) {
			need_wait_lock = 1;
			goto out_ptl;
		}

	get_page(page);

	if (flags & (FAULT_FLAG_WRITE|FAULT_FLAG_UNSHARE)) {
		if (!huge_pte_write(entry)) {
			ret = hugetlb_wp(mm, vma, address, ptep, flags,
					 pagecache_page, ptl);
			goto out_put_page;
		} else if (likely(flags & FAULT_FLAG_WRITE)) {
			entry = huge_pte_mkdirty(entry);
		}
	}
	entry = pte_mkyoung(entry);
	if (huge_ptep_set_access_flags(vma, haddr, ptep, entry,
						flags & FAULT_FLAG_WRITE))
		update_mmu_cache(vma, haddr, ptep);
out_put_page:
	if (page != pagecache_page)
		unlock_page(page);
	put_page(page);
out_ptl:
	spin_unlock(ptl);

	if (pagecache_page) {
		unlock_page(pagecache_page);
		put_page(pagecache_page);
	}
out_mutex:
	hugetlb_vma_unlock_read(vma);
	mutex_unlock(&hugetlb_fault_mutex_table[hash]);
	/*
	 * Generally it's safe to hold refcount during waiting page lock. But
	 * here we just wait to defer the next page fault to avoid busy loop and
	 * the page is not used after unlocked before returning from the current
	 * page fault. So we are safe from accessing freed page, even if we wait
	 * here without taking refcount.
	 */
	if (need_wait_lock)
		wait_on_page_locked(page);
	return ret;
}

#ifdef CONFIG_USERFAULTFD
/*
 * Used by userfaultfd UFFDIO_COPY.  Based on mcopy_atomic_pte with
 * modifications for huge pages.
 */
int hugetlb_mcopy_atomic_pte(struct mm_struct *dst_mm,
			    pte_t *dst_pte,
			    struct vm_area_struct *dst_vma,
			    unsigned long dst_addr,
			    unsigned long src_addr,
			    enum mcopy_atomic_mode mode,
			    struct page **pagep,
			    bool wp_copy)
{
	bool is_continue = (mode == MCOPY_ATOMIC_CONTINUE);
	struct hstate *h = hstate_vma(dst_vma);
	struct address_space *mapping = dst_vma->vm_file->f_mapping;
	pgoff_t idx = vma_hugecache_offset(h, dst_vma, dst_addr);
	unsigned long size;
	int vm_shared = dst_vma->vm_flags & VM_SHARED;
	pte_t _dst_pte;
	spinlock_t *ptl;
	int ret = -ENOMEM;
	struct page *page;
	int writable;
	bool page_in_pagecache = false;

	if (is_continue) {
		ret = -EFAULT;
		page = find_lock_page(mapping, idx);
		if (!page)
			goto out;
		page_in_pagecache = true;
	} else if (!*pagep) {
		/* If a page already exists, then it's UFFDIO_COPY for
		 * a non-missing case. Return -EEXIST.
		 */
		if (vm_shared &&
		    hugetlbfs_pagecache_present(h, dst_vma, dst_addr)) {
			ret = -EEXIST;
			goto out;
		}

		page = alloc_huge_page(dst_vma, dst_addr, 0);
		if (IS_ERR(page)) {
			ret = -ENOMEM;
			goto out;
		}

		ret = copy_huge_page_from_user(page,
						(const void __user *) src_addr,
						pages_per_huge_page(h), false);

		/* fallback to copy_from_user outside mmap_lock */
		if (unlikely(ret)) {
			ret = -ENOENT;
			/* Free the allocated page which may have
			 * consumed a reservation.
			 */
			restore_reserve_on_error(h, dst_vma, dst_addr, page);
			put_page(page);

			/* Allocate a temporary page to hold the copied
			 * contents.
			 */
			page = alloc_huge_page_vma(h, dst_vma, dst_addr);
			if (!page) {
				ret = -ENOMEM;
				goto out;
			}
			*pagep = page;
			/* Set the outparam pagep and return to the caller to
			 * copy the contents outside the lock. Don't free the
			 * page.
			 */
			goto out;
		}
	} else {
		if (vm_shared &&
		    hugetlbfs_pagecache_present(h, dst_vma, dst_addr)) {
			put_page(*pagep);
			ret = -EEXIST;
			*pagep = NULL;
			goto out;
		}

		page = alloc_huge_page(dst_vma, dst_addr, 0);
		if (IS_ERR(page)) {
			put_page(*pagep);
			ret = -ENOMEM;
			*pagep = NULL;
			goto out;
		}
		copy_user_huge_page(page, *pagep, dst_addr, dst_vma,
				    pages_per_huge_page(h));
		put_page(*pagep);
		*pagep = NULL;
	}

	/*
	 * The memory barrier inside __SetPageUptodate makes sure that
	 * preceding stores to the page contents become visible before
	 * the set_pte_at() write.
	 */
	__SetPageUptodate(page);

	/* Add shared, newly allocated pages to the page cache. */
	if (vm_shared && !is_continue) {
		size = i_size_read(mapping->host) >> huge_page_shift(h);
		ret = -EFAULT;
		if (idx >= size)
			goto out_release_nounlock;

		/*
		 * Serialization between remove_inode_hugepages() and
		 * hugetlb_add_to_page_cache() below happens through the
		 * hugetlb_fault_mutex_table that here must be hold by
		 * the caller.
		 */
		ret = hugetlb_add_to_page_cache(page, mapping, idx);
		if (ret)
			goto out_release_nounlock;
		page_in_pagecache = true;
	}

	ptl = huge_pte_lock(h, dst_mm, dst_pte);

	ret = -EIO;
	if (PageHWPoison(page))
<<<<<<< HEAD
		goto out_release_unlock;

	/*
	 * Recheck the i_size after holding PT lock to make sure not
	 * to leave any page mapped (as page_mapped()) beyond the end
	 * of the i_size (remove_inode_hugepages() is strict about
	 * enforcing that). If we bail out here, we'll also leave a
	 * page in the radix tree in the vm_shared case beyond the end
	 * of the i_size, but remove_inode_hugepages() will take care
	 * of it as soon as we drop the hugetlb_fault_mutex_table.
	 */
	size = i_size_read(mapping->host) >> huge_page_shift(h);
	ret = -EFAULT;
	if (idx >= size)
=======
>>>>>>> d60c95ef
		goto out_release_unlock;

	/*
	 * We allow to overwrite a pte marker: consider when both MISSING|WP
	 * registered, we firstly wr-protect a none pte which has no page cache
	 * page backing it, then access the page.
	 */
	ret = -EEXIST;
	if (!huge_pte_none_mostly(huge_ptep_get(dst_pte)))
		goto out_release_unlock;

	if (page_in_pagecache) {
<<<<<<< HEAD
		page_dup_rmap(page, true);
=======
		page_dup_file_rmap(page, true);
>>>>>>> d60c95ef
	} else {
		ClearHPageRestoreReserve(page);
		hugepage_add_new_anon_rmap(page, dst_vma, dst_addr);
	}

	/*
	 * For either: (1) CONTINUE on a non-shared VMA, or (2) UFFDIO_COPY
	 * with wp flag set, don't set pte write bit.
	 */
	if (wp_copy || (is_continue && !vm_shared))
		writable = 0;
	else
		writable = dst_vma->vm_flags & VM_WRITE;

	_dst_pte = make_huge_pte(dst_vma, page, writable);
	/*
	 * Always mark UFFDIO_COPY page dirty; note that this may not be
	 * extremely important for hugetlbfs for now since swapping is not
	 * supported, but we should still be clear in that this page cannot be
	 * thrown away at will, even if write bit not set.
	 */
	_dst_pte = huge_pte_mkdirty(_dst_pte);
	_dst_pte = pte_mkyoung(_dst_pte);

	if (wp_copy)
		_dst_pte = huge_pte_mkuffd_wp(_dst_pte);

	set_huge_pte_at(dst_mm, dst_addr, dst_pte, _dst_pte);

	hugetlb_count_add(pages_per_huge_page(h), dst_mm);

	/* No need to invalidate - it was non-present before */
	update_mmu_cache(dst_vma, dst_addr, dst_pte);

	spin_unlock(ptl);
	if (!is_continue)
		SetHPageMigratable(page);
	if (vm_shared || is_continue)
		unlock_page(page);
	ret = 0;
out:
	return ret;
out_release_unlock:
	spin_unlock(ptl);
	if (vm_shared || is_continue)
		unlock_page(page);
out_release_nounlock:
	if (!page_in_pagecache)
		restore_reserve_on_error(h, dst_vma, dst_addr, page);
	put_page(page);
	goto out;
}
#endif /* CONFIG_USERFAULTFD */

static void record_subpages_vmas(struct page *page, struct vm_area_struct *vma,
				 int refs, struct page **pages,
				 struct vm_area_struct **vmas)
{
	int nr;

	for (nr = 0; nr < refs; nr++) {
		if (likely(pages))
			pages[nr] = nth_page(page, nr);
		if (vmas)
			vmas[nr] = vma;
	}
}

static inline bool __follow_hugetlb_must_fault(unsigned int flags, pte_t *pte,
					       bool *unshare)
{
	pte_t pteval = huge_ptep_get(pte);

	*unshare = false;
	if (is_swap_pte(pteval))
		return true;
	if (huge_pte_write(pteval))
		return false;
	if (flags & FOLL_WRITE)
		return true;
	if (gup_must_unshare(flags, pte_page(pteval))) {
		*unshare = true;
		return true;
	}
	return false;
}

long follow_hugetlb_page(struct mm_struct *mm, struct vm_area_struct *vma,
			 struct page **pages, struct vm_area_struct **vmas,
			 unsigned long *position, unsigned long *nr_pages,
			 long i, unsigned int flags, int *locked)
{
	unsigned long pfn_offset;
	unsigned long vaddr = *position;
	unsigned long remainder = *nr_pages;
	struct hstate *h = hstate_vma(vma);
	int err = -EFAULT, refs;

	while (vaddr < vma->vm_end && remainder) {
		pte_t *pte;
		spinlock_t *ptl = NULL;
		bool unshare = false;
		int absent;
		struct page *page;

		/*
		 * If we have a pending SIGKILL, don't keep faulting pages and
		 * potentially allocating memory.
		 */
		if (fatal_signal_pending(current)) {
			remainder = 0;
			break;
		}

		/*
		 * Some archs (sparc64, sh*) have multiple pte_ts to
		 * each hugepage.  We have to make sure we get the
		 * first, for the page indexing below to work.
		 *
		 * Note that page table lock is not held when pte is null.
		 */
		pte = huge_pte_offset(mm, vaddr & huge_page_mask(h),
				      huge_page_size(h));
		if (pte)
			ptl = huge_pte_lock(h, mm, pte);
		absent = !pte || huge_pte_none(huge_ptep_get(pte));

		/*
		 * When coredumping, it suits get_dump_page if we just return
		 * an error where there's an empty slot with no huge pagecache
		 * to back it.  This way, we avoid allocating a hugepage, and
		 * the sparse dumpfile avoids allocating disk blocks, but its
		 * huge holes still show up with zeroes where they need to be.
		 */
		if (absent && (flags & FOLL_DUMP) &&
		    !hugetlbfs_pagecache_present(h, vma, vaddr)) {
			if (pte)
				spin_unlock(ptl);
			remainder = 0;
			break;
		}

		/*
		 * We need call hugetlb_fault for both hugepages under migration
		 * (in which case hugetlb_fault waits for the migration,) and
		 * hwpoisoned hugepages (in which case we need to prevent the
		 * caller from accessing to them.) In order to do this, we use
		 * here is_swap_pte instead of is_hugetlb_entry_migration and
		 * is_hugetlb_entry_hwpoisoned. This is because it simply covers
		 * both cases, and because we can't follow correct pages
		 * directly from any kind of swap entries.
		 */
		if (absent ||
		    __follow_hugetlb_must_fault(flags, pte, &unshare)) {
			vm_fault_t ret;
			unsigned int fault_flags = 0;

			if (pte)
				spin_unlock(ptl);
			if (flags & FOLL_WRITE)
				fault_flags |= FAULT_FLAG_WRITE;
			else if (unshare)
				fault_flags |= FAULT_FLAG_UNSHARE;
			if (locked)
				fault_flags |= FAULT_FLAG_ALLOW_RETRY |
					FAULT_FLAG_KILLABLE;
			if (flags & FOLL_NOWAIT)
				fault_flags |= FAULT_FLAG_ALLOW_RETRY |
					FAULT_FLAG_RETRY_NOWAIT;
			if (flags & FOLL_TRIED) {
				/*
				 * Note: FAULT_FLAG_ALLOW_RETRY and
				 * FAULT_FLAG_TRIED can co-exist
				 */
				fault_flags |= FAULT_FLAG_TRIED;
			}
			ret = hugetlb_fault(mm, vma, vaddr, fault_flags);
			if (ret & VM_FAULT_ERROR) {
				err = vm_fault_to_errno(ret, flags);
				remainder = 0;
				break;
			}
			if (ret & VM_FAULT_RETRY) {
				if (locked &&
				    !(fault_flags & FAULT_FLAG_RETRY_NOWAIT))
					*locked = 0;
				*nr_pages = 0;
				/*
				 * VM_FAULT_RETRY must not return an
				 * error, it will return zero
				 * instead.
				 *
				 * No need to update "position" as the
				 * caller will not check it after
				 * *nr_pages is set to 0.
				 */
				return i;
			}
			continue;
		}

		pfn_offset = (vaddr & ~huge_page_mask(h)) >> PAGE_SHIFT;
		page = pte_page(huge_ptep_get(pte));

		VM_BUG_ON_PAGE((flags & FOLL_PIN) && PageAnon(page) &&
			       !PageAnonExclusive(page), page);

		/*
		 * If subpage information not requested, update counters
		 * and skip the same_page loop below.
		 */
		if (!pages && !vmas && !pfn_offset &&
		    (vaddr + huge_page_size(h) < vma->vm_end) &&
		    (remainder >= pages_per_huge_page(h))) {
			vaddr += huge_page_size(h);
			remainder -= pages_per_huge_page(h);
			i += pages_per_huge_page(h);
			spin_unlock(ptl);
			continue;
		}

		/* vaddr may not be aligned to PAGE_SIZE */
		refs = min3(pages_per_huge_page(h) - pfn_offset, remainder,
		    (vma->vm_end - ALIGN_DOWN(vaddr, PAGE_SIZE)) >> PAGE_SHIFT);

		if (pages || vmas)
			record_subpages_vmas(nth_page(page, pfn_offset),
					     vma, refs,
					     likely(pages) ? pages + i : NULL,
					     vmas ? vmas + i : NULL);

		if (pages) {
			/*
			 * try_grab_folio() should always succeed here,
			 * because: a) we hold the ptl lock, and b) we've just
			 * checked that the huge page is present in the page
			 * tables. If the huge page is present, then the tail
			 * pages must also be present. The ptl prevents the
			 * head page and tail pages from being rearranged in
			 * any way. So this page must be available at this
			 * point, unless the page refcount overflowed:
			 */
			if (WARN_ON_ONCE(!try_grab_folio(pages[i], refs,
							 flags))) {
				spin_unlock(ptl);
				remainder = 0;
				err = -ENOMEM;
				break;
			}
		}

		vaddr += (refs << PAGE_SHIFT);
		remainder -= refs;
		i += refs;

		spin_unlock(ptl);
	}
	*nr_pages = remainder;
	/*
	 * setting position is actually required only if remainder is
	 * not zero but it's faster not to add a "if (remainder)"
	 * branch.
	 */
	*position = vaddr;

	return i ? i : err;
}

unsigned long hugetlb_change_protection(struct vm_area_struct *vma,
		unsigned long address, unsigned long end,
		pgprot_t newprot, unsigned long cp_flags)
{
	struct mm_struct *mm = vma->vm_mm;
	unsigned long start = address;
	pte_t *ptep;
	pte_t pte;
	struct hstate *h = hstate_vma(vma);
	unsigned long pages = 0, psize = huge_page_size(h);
	bool shared_pmd = false;
	struct mmu_notifier_range range;
	unsigned long last_addr_mask;
	bool uffd_wp = cp_flags & MM_CP_UFFD_WP;
	bool uffd_wp_resolve = cp_flags & MM_CP_UFFD_WP_RESOLVE;

	/*
	 * In the case of shared PMDs, the area to flush could be beyond
	 * start/end.  Set range.start/range.end to cover the maximum possible
	 * range if PMD sharing is possible.
	 */
	mmu_notifier_range_init(&range, MMU_NOTIFY_PROTECTION_VMA,
				0, vma, mm, start, end);
	adjust_range_if_pmd_sharing_possible(vma, &range.start, &range.end);

	BUG_ON(address >= end);
	flush_cache_range(vma, range.start, range.end);

	mmu_notifier_invalidate_range_start(&range);
	hugetlb_vma_lock_write(vma);
	i_mmap_lock_write(vma->vm_file->f_mapping);
	last_addr_mask = hugetlb_mask_last_page(h);
	for (; address < end; address += psize) {
		spinlock_t *ptl;
		ptep = huge_pte_offset(mm, address, psize);
		if (!ptep) {
			if (!uffd_wp) {
				address |= last_addr_mask;
				continue;
			}
			/*
			 * Userfaultfd wr-protect requires pgtable
			 * pre-allocations to install pte markers.
			 */
			ptep = huge_pte_alloc(mm, vma, address, psize);
			if (!ptep)
				break;
		}
		ptl = huge_pte_lock(h, mm, ptep);
		if (huge_pmd_unshare(mm, vma, address, ptep)) {
			/*
			 * When uffd-wp is enabled on the vma, unshare
			 * shouldn't happen at all.  Warn about it if it
			 * happened due to some reason.
			 */
			WARN_ON_ONCE(uffd_wp || uffd_wp_resolve);
			pages++;
			spin_unlock(ptl);
			shared_pmd = true;
			address |= last_addr_mask;
			continue;
		}
		pte = huge_ptep_get(ptep);
		if (unlikely(is_hugetlb_entry_hwpoisoned(pte))) {
			/* Nothing to do. */
		} else if (unlikely(is_hugetlb_entry_migration(pte))) {
			swp_entry_t entry = pte_to_swp_entry(pte);
			struct page *page = pfn_swap_entry_to_page(entry);
			pte_t newpte = pte;

			if (is_writable_migration_entry(entry)) {
				if (PageAnon(page))
					entry = make_readable_exclusive_migration_entry(
								swp_offset(entry));
				else
					entry = make_readable_migration_entry(
								swp_offset(entry));
				newpte = swp_entry_to_pte(entry);
				pages++;
			}

			if (uffd_wp)
				newpte = pte_swp_mkuffd_wp(newpte);
			else if (uffd_wp_resolve)
				newpte = pte_swp_clear_uffd_wp(newpte);
			if (!pte_same(pte, newpte))
				set_huge_pte_at(mm, address, ptep, newpte);
		} else if (unlikely(is_pte_marker(pte))) {
			/* No other markers apply for now. */
			WARN_ON_ONCE(!pte_marker_uffd_wp(pte));
			if (uffd_wp_resolve)
				/* Safe to modify directly (non-present->none). */
				huge_pte_clear(mm, address, ptep, psize);
		} else if (!huge_pte_none(pte)) {
			pte_t old_pte;
			unsigned int shift = huge_page_shift(hstate_vma(vma));

			old_pte = huge_ptep_modify_prot_start(vma, address, ptep);
			pte = huge_pte_modify(old_pte, newprot);
			pte = arch_make_huge_pte(pte, shift, vma->vm_flags);
			if (uffd_wp)
				pte = huge_pte_mkuffd_wp(huge_pte_wrprotect(pte));
			else if (uffd_wp_resolve)
				pte = huge_pte_clear_uffd_wp(pte);
			huge_ptep_modify_prot_commit(vma, address, ptep, old_pte, pte);
			pages++;
		} else {
			/* None pte */
			if (unlikely(uffd_wp))
				/* Safe to modify directly (none->non-present). */
				set_huge_pte_at(mm, address, ptep,
						make_pte_marker(PTE_MARKER_UFFD_WP));
		}
		spin_unlock(ptl);
	}
	/*
	 * Must flush TLB before releasing i_mmap_rwsem: x86's huge_pmd_unshare
	 * may have cleared our pud entry and done put_page on the page table:
	 * once we release i_mmap_rwsem, another task can do the final put_page
	 * and that page table be reused and filled with junk.  If we actually
	 * did unshare a page of pmds, flush the range corresponding to the pud.
	 */
	if (shared_pmd)
		flush_hugetlb_tlb_range(vma, range.start, range.end);
	else
		flush_hugetlb_tlb_range(vma, start, end);
	/*
	 * No need to call mmu_notifier_invalidate_range() we are downgrading
	 * page table protection not changing it to point to a new page.
	 *
	 * See Documentation/mm/mmu_notifier.rst
	 */
	i_mmap_unlock_write(vma->vm_file->f_mapping);
	hugetlb_vma_unlock_write(vma);
	mmu_notifier_invalidate_range_end(&range);

	return pages << h->order;
}

/* Return true if reservation was successful, false otherwise.  */
bool hugetlb_reserve_pages(struct inode *inode,
					long from, long to,
					struct vm_area_struct *vma,
					vm_flags_t vm_flags)
{
	long chg, add = -1;
	struct hstate *h = hstate_inode(inode);
	struct hugepage_subpool *spool = subpool_inode(inode);
	struct resv_map *resv_map;
	struct hugetlb_cgroup *h_cg = NULL;
	long gbl_reserve, regions_needed = 0;

	/* This should never happen */
	if (from > to) {
		VM_WARN(1, "%s called with a negative range\n", __func__);
		return false;
	}

	/*
	 * vma specific semaphore used for pmd sharing and fault/truncation
	 * synchronization
	 */
	hugetlb_vma_lock_alloc(vma);

	/*
	 * Only apply hugepage reservation if asked. At fault time, an
	 * attempt will be made for VM_NORESERVE to allocate a page
	 * without using reserves
	 */
	if (vm_flags & VM_NORESERVE)
		return true;

	/*
	 * Shared mappings base their reservation on the number of pages that
	 * are already allocated on behalf of the file. Private mappings need
	 * to reserve the full area even if read-only as mprotect() may be
	 * called to make the mapping read-write. Assume !vma is a shm mapping
	 */
	if (!vma || vma->vm_flags & VM_MAYSHARE) {
		/*
		 * resv_map can not be NULL as hugetlb_reserve_pages is only
		 * called for inodes for which resv_maps were created (see
		 * hugetlbfs_get_inode).
		 */
		resv_map = inode_resv_map(inode);

		chg = region_chg(resv_map, from, to, &regions_needed);
	} else {
		/* Private mapping. */
		resv_map = resv_map_alloc();
		if (!resv_map)
			goto out_err;

		chg = to - from;

		set_vma_resv_map(vma, resv_map);
		set_vma_resv_flags(vma, HPAGE_RESV_OWNER);
	}

	if (chg < 0)
		goto out_err;

	if (hugetlb_cgroup_charge_cgroup_rsvd(hstate_index(h),
				chg * pages_per_huge_page(h), &h_cg) < 0)
		goto out_err;

	if (vma && !(vma->vm_flags & VM_MAYSHARE) && h_cg) {
		/* For private mappings, the hugetlb_cgroup uncharge info hangs
		 * of the resv_map.
		 */
		resv_map_set_hugetlb_cgroup_uncharge_info(resv_map, h_cg, h);
	}

	/*
	 * There must be enough pages in the subpool for the mapping. If
	 * the subpool has a minimum size, there may be some global
	 * reservations already in place (gbl_reserve).
	 */
	gbl_reserve = hugepage_subpool_get_pages(spool, chg);
	if (gbl_reserve < 0)
		goto out_uncharge_cgroup;

	/*
	 * Check enough hugepages are available for the reservation.
	 * Hand the pages back to the subpool if there are not
	 */
	if (hugetlb_acct_memory(h, gbl_reserve) < 0)
		goto out_put_pages;

	/*
	 * Account for the reservations made. Shared mappings record regions
	 * that have reservations as they are shared by multiple VMAs.
	 * When the last VMA disappears, the region map says how much
	 * the reservation was and the page cache tells how much of
	 * the reservation was consumed. Private mappings are per-VMA and
	 * only the consumed reservations are tracked. When the VMA
	 * disappears, the original reservation is the VMA size and the
	 * consumed reservations are stored in the map. Hence, nothing
	 * else has to be done for private mappings here
	 */
	if (!vma || vma->vm_flags & VM_MAYSHARE) {
		add = region_add(resv_map, from, to, regions_needed, h, h_cg);

		if (unlikely(add < 0)) {
			hugetlb_acct_memory(h, -gbl_reserve);
			goto out_put_pages;
		} else if (unlikely(chg > add)) {
			/*
			 * pages in this range were added to the reserve
			 * map between region_chg and region_add.  This
			 * indicates a race with alloc_huge_page.  Adjust
			 * the subpool and reserve counts modified above
			 * based on the difference.
			 */
			long rsv_adjust;

			/*
			 * hugetlb_cgroup_uncharge_cgroup_rsvd() will put the
			 * reference to h_cg->css. See comment below for detail.
			 */
			hugetlb_cgroup_uncharge_cgroup_rsvd(
				hstate_index(h),
				(chg - add) * pages_per_huge_page(h), h_cg);

			rsv_adjust = hugepage_subpool_put_pages(spool,
								chg - add);
			hugetlb_acct_memory(h, -rsv_adjust);
		} else if (h_cg) {
			/*
			 * The file_regions will hold their own reference to
			 * h_cg->css. So we should release the reference held
			 * via hugetlb_cgroup_charge_cgroup_rsvd() when we are
			 * done.
			 */
			hugetlb_cgroup_put_rsvd_cgroup(h_cg);
		}
	}
	return true;

out_put_pages:
	/* put back original number of pages, chg */
	(void)hugepage_subpool_put_pages(spool, chg);
out_uncharge_cgroup:
	hugetlb_cgroup_uncharge_cgroup_rsvd(hstate_index(h),
					    chg * pages_per_huge_page(h), h_cg);
out_err:
	hugetlb_vma_lock_free(vma);
	if (!vma || vma->vm_flags & VM_MAYSHARE)
		/* Only call region_abort if the region_chg succeeded but the
		 * region_add failed or didn't run.
		 */
		if (chg >= 0 && add < 0)
			region_abort(resv_map, from, to, regions_needed);
	if (vma && is_vma_resv_set(vma, HPAGE_RESV_OWNER))
		kref_put(&resv_map->refs, resv_map_release);
	return false;
}

long hugetlb_unreserve_pages(struct inode *inode, long start, long end,
								long freed)
{
	struct hstate *h = hstate_inode(inode);
	struct resv_map *resv_map = inode_resv_map(inode);
	long chg = 0;
	struct hugepage_subpool *spool = subpool_inode(inode);
	long gbl_reserve;

	/*
	 * Since this routine can be called in the evict inode path for all
	 * hugetlbfs inodes, resv_map could be NULL.
	 */
	if (resv_map) {
		chg = region_del(resv_map, start, end);
		/*
		 * region_del() can fail in the rare case where a region
		 * must be split and another region descriptor can not be
		 * allocated.  If end == LONG_MAX, it will not fail.
		 */
		if (chg < 0)
			return chg;
	}

	spin_lock(&inode->i_lock);
	inode->i_blocks -= (blocks_per_huge_page(h) * freed);
	spin_unlock(&inode->i_lock);

	/*
	 * If the subpool has a minimum size, the number of global
	 * reservations to be released may be adjusted.
	 *
	 * Note that !resv_map implies freed == 0. So (chg - freed)
	 * won't go negative.
	 */
	gbl_reserve = hugepage_subpool_put_pages(spool, (chg - freed));
	hugetlb_acct_memory(h, -gbl_reserve);

	return 0;
}

#ifdef CONFIG_ARCH_WANT_HUGE_PMD_SHARE
static unsigned long page_table_shareable(struct vm_area_struct *svma,
				struct vm_area_struct *vma,
				unsigned long addr, pgoff_t idx)
{
	unsigned long saddr = ((idx - svma->vm_pgoff) << PAGE_SHIFT) +
				svma->vm_start;
	unsigned long sbase = saddr & PUD_MASK;
	unsigned long s_end = sbase + PUD_SIZE;

	/* Allow segments to share if only one is marked locked */
	unsigned long vm_flags = vma->vm_flags & VM_LOCKED_CLEAR_MASK;
	unsigned long svm_flags = svma->vm_flags & VM_LOCKED_CLEAR_MASK;

	/*
	 * match the virtual addresses, permission and the alignment of the
	 * page table page.
	 *
	 * Also, vma_lock (vm_private_data) is required for sharing.
	 */
	if (pmd_index(addr) != pmd_index(saddr) ||
	    vm_flags != svm_flags ||
	    !range_in_vma(svma, sbase, s_end) ||
	    !svma->vm_private_data)
		return 0;

	return saddr;
}

bool want_pmd_share(struct vm_area_struct *vma, unsigned long addr)
{
	unsigned long start = addr & PUD_MASK;
	unsigned long end = start + PUD_SIZE;

#ifdef CONFIG_USERFAULTFD
	if (uffd_disable_huge_pmd_share(vma))
		return false;
#endif
	/*
	 * check on proper vm_flags and page table alignment
	 */
	if (!(vma->vm_flags & VM_MAYSHARE))
		return false;
	if (!vma->vm_private_data)	/* vma lock required for sharing */
		return false;
	if (!range_in_vma(vma, start, end))
		return false;
	return true;
}

/*
 * Determine if start,end range within vma could be mapped by shared pmd.
 * If yes, adjust start and end to cover range associated with possible
 * shared pmd mappings.
 */
void adjust_range_if_pmd_sharing_possible(struct vm_area_struct *vma,
				unsigned long *start, unsigned long *end)
{
	unsigned long v_start = ALIGN(vma->vm_start, PUD_SIZE),
		v_end = ALIGN_DOWN(vma->vm_end, PUD_SIZE);

	/*
	 * vma needs to span at least one aligned PUD size, and the range
	 * must be at least partially within in.
	 */
	if (!(vma->vm_flags & VM_MAYSHARE) || !(v_end > v_start) ||
		(*end <= v_start) || (*start >= v_end))
		return;

	/* Extend the range to be PUD aligned for a worst case scenario */
	if (*start > v_start)
		*start = ALIGN_DOWN(*start, PUD_SIZE);

	if (*end < v_end)
		*end = ALIGN(*end, PUD_SIZE);
}

/*
 * Search for a shareable pmd page for hugetlb. In any case calls pmd_alloc()
 * and returns the corresponding pte. While this is not necessary for the
 * !shared pmd case because we can allocate the pmd later as well, it makes the
 * code much cleaner. pmd allocation is essential for the shared case because
 * pud has to be populated inside the same i_mmap_rwsem section - otherwise
 * racing tasks could either miss the sharing (see huge_pte_offset) or select a
 * bad pmd for sharing.
 */
pte_t *huge_pmd_share(struct mm_struct *mm, struct vm_area_struct *vma,
		      unsigned long addr, pud_t *pud)
{
	struct address_space *mapping = vma->vm_file->f_mapping;
	pgoff_t idx = ((addr - vma->vm_start) >> PAGE_SHIFT) +
			vma->vm_pgoff;
	struct vm_area_struct *svma;
	unsigned long saddr;
	pte_t *spte = NULL;
	pte_t *pte;
	spinlock_t *ptl;

	i_mmap_lock_read(mapping);
	vma_interval_tree_foreach(svma, &mapping->i_mmap, idx, idx) {
		if (svma == vma)
			continue;

		saddr = page_table_shareable(svma, vma, addr, idx);
		if (saddr) {
			spte = huge_pte_offset(svma->vm_mm, saddr,
					       vma_mmu_pagesize(svma));
			if (spte) {
				get_page(virt_to_page(spte));
				break;
			}
		}
	}

	if (!spte)
		goto out;

	ptl = huge_pte_lock(hstate_vma(vma), mm, spte);
	if (pud_none(*pud)) {
		pud_populate(mm, pud,
				(pmd_t *)((unsigned long)spte & PAGE_MASK));
		mm_inc_nr_pmds(mm);
	} else {
		put_page(virt_to_page(spte));
	}
	spin_unlock(ptl);
out:
	pte = (pte_t *)pmd_alloc(mm, pud, addr);
	i_mmap_unlock_read(mapping);
	return pte;
}

/*
 * unmap huge page backed by shared pte.
 *
 * Hugetlb pte page is ref counted at the time of mapping.  If pte is shared
 * indicated by page_count > 1, unmap is achieved by clearing pud and
 * decrementing the ref count. If count == 1, the pte page is not shared.
 *
 * Called with page table lock held.
 *
 * returns: 1 successfully unmapped a shared pte page
 *	    0 the underlying pte page is not shared, or it is the last user
 */
int huge_pmd_unshare(struct mm_struct *mm, struct vm_area_struct *vma,
					unsigned long addr, pte_t *ptep)
{
	pgd_t *pgd = pgd_offset(mm, addr);
	p4d_t *p4d = p4d_offset(pgd, addr);
	pud_t *pud = pud_offset(p4d, addr);

	i_mmap_assert_write_locked(vma->vm_file->f_mapping);
	hugetlb_vma_assert_locked(vma);
	BUG_ON(page_count(virt_to_page(ptep)) == 0);
	if (page_count(virt_to_page(ptep)) == 1)
		return 0;

	pud_clear(pud);
	put_page(virt_to_page(ptep));
	mm_dec_nr_pmds(mm);
<<<<<<< HEAD
	/*
	 * This update of passed address optimizes loops sequentially
	 * processing addresses in increments of huge page size (PMD_SIZE
	 * in this case).  By clearing the pud, a PUD_SIZE area is unmapped.
	 * Update address to the 'last page' in the cleared area so that
	 * calling loop can move to first page past this area.
	 */
	*addr |= PUD_SIZE - PMD_SIZE;
=======
>>>>>>> d60c95ef
	return 1;
}

#else /* !CONFIG_ARCH_WANT_HUGE_PMD_SHARE */

pte_t *huge_pmd_share(struct mm_struct *mm, struct vm_area_struct *vma,
		      unsigned long addr, pud_t *pud)
{
	return NULL;
}

int huge_pmd_unshare(struct mm_struct *mm, struct vm_area_struct *vma,
				unsigned long addr, pte_t *ptep)
{
	return 0;
}

void adjust_range_if_pmd_sharing_possible(struct vm_area_struct *vma,
				unsigned long *start, unsigned long *end)
{
}

bool want_pmd_share(struct vm_area_struct *vma, unsigned long addr)
{
	return false;
}
#endif /* CONFIG_ARCH_WANT_HUGE_PMD_SHARE */

#ifdef CONFIG_ARCH_WANT_GENERAL_HUGETLB
pte_t *huge_pte_alloc(struct mm_struct *mm, struct vm_area_struct *vma,
			unsigned long addr, unsigned long sz)
{
	pgd_t *pgd;
	p4d_t *p4d;
	pud_t *pud;
	pte_t *pte = NULL;

	pgd = pgd_offset(mm, addr);
	p4d = p4d_alloc(mm, pgd, addr);
	if (!p4d)
		return NULL;
	pud = pud_alloc(mm, p4d, addr);
	if (pud) {
		if (sz == PUD_SIZE) {
			pte = (pte_t *)pud;
		} else {
			BUG_ON(sz != PMD_SIZE);
			if (want_pmd_share(vma, addr) && pud_none(*pud))
				pte = huge_pmd_share(mm, vma, addr, pud);
			else
				pte = (pte_t *)pmd_alloc(mm, pud, addr);
		}
	}
	BUG_ON(pte && pte_present(*pte) && !pte_huge(*pte));

	return pte;
}

/*
 * huge_pte_offset() - Walk the page table to resolve the hugepage
 * entry at address @addr
 *
 * Return: Pointer to page table entry (PUD or PMD) for
 * address @addr, or NULL if a !p*d_present() entry is encountered and the
 * size @sz doesn't match the hugepage size at this level of the page
 * table.
 */
pte_t *huge_pte_offset(struct mm_struct *mm,
		       unsigned long addr, unsigned long sz)
{
	pgd_t *pgd;
	p4d_t *p4d;
	pud_t *pud;
	pmd_t *pmd;

	pgd = pgd_offset(mm, addr);
	if (!pgd_present(*pgd))
		return NULL;
	p4d = p4d_offset(pgd, addr);
	if (!p4d_present(*p4d))
		return NULL;

	pud = pud_offset(p4d, addr);
	if (sz == PUD_SIZE)
		/* must be pud huge, non-present or none */
		return (pte_t *)pud;
	if (!pud_present(*pud))
		return NULL;
	/* must have a valid entry and size to go further */

	pmd = pmd_offset(pud, addr);
	/* must be pmd huge, non-present or none */
	return (pte_t *)pmd;
}

/*
 * Return a mask that can be used to update an address to the last huge
 * page in a page table page mapping size.  Used to skip non-present
 * page table entries when linearly scanning address ranges.  Architectures
 * with unique huge page to page table relationships can define their own
 * version of this routine.
 */
unsigned long hugetlb_mask_last_page(struct hstate *h)
{
	unsigned long hp_size = huge_page_size(h);

	if (hp_size == PUD_SIZE)
		return P4D_SIZE - PUD_SIZE;
	else if (hp_size == PMD_SIZE)
		return PUD_SIZE - PMD_SIZE;
	else
		return 0UL;
}

#else

/* See description above.  Architectures can provide their own version. */
__weak unsigned long hugetlb_mask_last_page(struct hstate *h)
{
#ifdef CONFIG_ARCH_WANT_HUGE_PMD_SHARE
	if (huge_page_size(h) == PMD_SIZE)
		return PUD_SIZE - PMD_SIZE;
#endif
	return 0UL;
}

#endif /* CONFIG_ARCH_WANT_GENERAL_HUGETLB */

/*
 * These functions are overwritable if your architecture needs its own
 * behavior.
 */
struct page * __weak
follow_huge_addr(struct mm_struct *mm, unsigned long address,
			      int write)
{
	return ERR_PTR(-EINVAL);
}

struct page * __weak
follow_huge_pd(struct vm_area_struct *vma,
	       unsigned long address, hugepd_t hpd, int flags, int pdshift)
{
	WARN(1, "hugepd follow called with no support for hugepage directory format\n");
	return NULL;
}

struct page * __weak
follow_huge_pmd_pte(struct vm_area_struct *vma, unsigned long address, int flags)
{
	struct hstate *h = hstate_vma(vma);
	struct mm_struct *mm = vma->vm_mm;
	struct page *page = NULL;
	spinlock_t *ptl;
	pte_t *ptep, pte;

	/*
	 * FOLL_PIN is not supported for follow_page(). Ordinary GUP goes via
	 * follow_hugetlb_page().
	 */
	if (WARN_ON_ONCE(flags & FOLL_PIN))
		return NULL;

retry:
	ptep = huge_pte_offset(mm, address, huge_page_size(h));
	if (!ptep)
		return NULL;

	ptl = huge_pte_lock(h, mm, ptep);
	pte = huge_ptep_get(ptep);
	if (pte_present(pte)) {
		page = pte_page(pte) +
			((address & ~huge_page_mask(h)) >> PAGE_SHIFT);
		/*
		 * try_grab_page() should always succeed here, because: a) we
		 * hold the pmd (ptl) lock, and b) we've just checked that the
		 * huge pmd (head) page is present in the page tables. The ptl
		 * prevents the head page and tail pages from being rearranged
		 * in any way. So this page must be available at this point,
		 * unless the page refcount overflowed:
		 */
		if (WARN_ON_ONCE(!try_grab_page(page, flags))) {
			page = NULL;
			goto out;
		}
	} else {
		if (is_hugetlb_entry_migration(pte)) {
			spin_unlock(ptl);
<<<<<<< HEAD
			__migration_entry_wait(mm, ptep, ptl);
=======
			__migration_entry_wait_huge(ptep, ptl);
>>>>>>> d60c95ef
			goto retry;
		}
		/*
		 * hwpoisoned entry is treated as no_page_table in
		 * follow_page_mask().
		 */
	}
out:
	spin_unlock(ptl);
	return page;
}

struct page * __weak
follow_huge_pud(struct mm_struct *mm, unsigned long address,
		pud_t *pud, int flags)
{
	struct page *page = NULL;
	spinlock_t *ptl;
	pte_t pte;

	if (WARN_ON_ONCE(flags & FOLL_PIN))
		return NULL;

retry:
	ptl = huge_pte_lock(hstate_sizelog(PUD_SHIFT), mm, (pte_t *)pud);
	if (!pud_huge(*pud))
		goto out;
	pte = huge_ptep_get((pte_t *)pud);
	if (pte_present(pte)) {
		page = pud_page(*pud) + ((address & ~PUD_MASK) >> PAGE_SHIFT);
		if (WARN_ON_ONCE(!try_grab_page(page, flags))) {
			page = NULL;
			goto out;
		}
	} else {
		if (is_hugetlb_entry_migration(pte)) {
			spin_unlock(ptl);
			__migration_entry_wait(mm, (pte_t *)pud, ptl);
			goto retry;
		}
		/*
		 * hwpoisoned entry is treated as no_page_table in
		 * follow_page_mask().
		 */
	}
out:
	spin_unlock(ptl);
	return page;
}

struct page * __weak
follow_huge_pgd(struct mm_struct *mm, unsigned long address, pgd_t *pgd, int flags)
{
	if (flags & (FOLL_GET | FOLL_PIN))
		return NULL;

	return pte_page(*(pte_t *)pgd) + ((address & ~PGDIR_MASK) >> PAGE_SHIFT);
}

int isolate_hugetlb(struct page *page, struct list_head *list)
{
	int ret = 0;

	spin_lock_irq(&hugetlb_lock);
	if (!PageHeadHuge(page) ||
	    !HPageMigratable(page) ||
	    !get_page_unless_zero(page)) {
		ret = -EBUSY;
		goto unlock;
	}
	ClearHPageMigratable(page);
	list_move_tail(&page->lru, list);
unlock:
	spin_unlock_irq(&hugetlb_lock);
	return ret;
}

int get_hwpoison_huge_page(struct page *page, bool *hugetlb)
{
	int ret = 0;

	*hugetlb = false;
	spin_lock_irq(&hugetlb_lock);
	if (PageHeadHuge(page)) {
		*hugetlb = true;
		if (HPageFreed(page))
			ret = 0;
		else if (HPageMigratable(page))
			ret = get_page_unless_zero(page);
		else
			ret = -EBUSY;
	}
	spin_unlock_irq(&hugetlb_lock);
	return ret;
}

int get_huge_page_for_hwpoison(unsigned long pfn, int flags)
{
	int ret;

	spin_lock_irq(&hugetlb_lock);
	ret = __get_huge_page_for_hwpoison(pfn, flags);
	spin_unlock_irq(&hugetlb_lock);
	return ret;
}

void putback_active_hugepage(struct page *page)
{
	spin_lock_irq(&hugetlb_lock);
	SetHPageMigratable(page);
	list_move_tail(&page->lru, &(page_hstate(page))->hugepage_activelist);
	spin_unlock_irq(&hugetlb_lock);
	put_page(page);
}

void move_hugetlb_state(struct page *oldpage, struct page *newpage, int reason)
{
	struct hstate *h = page_hstate(oldpage);

	hugetlb_cgroup_migrate(oldpage, newpage);
	set_page_owner_migrate_reason(newpage, reason);

	/*
	 * transfer temporary state of the new huge page. This is
	 * reverse to other transitions because the newpage is going to
	 * be final while the old one will be freed so it takes over
	 * the temporary status.
	 *
	 * Also note that we have to transfer the per-node surplus state
	 * here as well otherwise the global surplus count will not match
	 * the per-node's.
	 */
	if (HPageTemporary(newpage)) {
		int old_nid = page_to_nid(oldpage);
		int new_nid = page_to_nid(newpage);

		SetHPageTemporary(oldpage);
		ClearHPageTemporary(newpage);

		/*
		 * There is no need to transfer the per-node surplus state
		 * when we do not cross the node.
		 */
		if (new_nid == old_nid)
			return;
		spin_lock_irq(&hugetlb_lock);
		if (h->surplus_huge_pages_node[old_nid]) {
			h->surplus_huge_pages_node[old_nid]--;
			h->surplus_huge_pages_node[new_nid]++;
		}
		spin_unlock_irq(&hugetlb_lock);
	}
}

static void hugetlb_unshare_pmds(struct vm_area_struct *vma,
				   unsigned long start,
				   unsigned long end)
{
	struct hstate *h = hstate_vma(vma);
	unsigned long sz = huge_page_size(h);
	struct mm_struct *mm = vma->vm_mm;
	struct mmu_notifier_range range;
	unsigned long address;
	spinlock_t *ptl;
	pte_t *ptep;

	if (!(vma->vm_flags & VM_MAYSHARE))
		return;

	if (start >= end)
		return;

	flush_cache_range(vma, start, end);
	/*
	 * No need to call adjust_range_if_pmd_sharing_possible(), because
	 * we have already done the PUD_SIZE alignment.
	 */
	mmu_notifier_range_init(&range, MMU_NOTIFY_CLEAR, 0, vma, mm,
				start, end);
	mmu_notifier_invalidate_range_start(&range);
	hugetlb_vma_lock_write(vma);
	i_mmap_lock_write(vma->vm_file->f_mapping);
	for (address = start; address < end; address += PUD_SIZE) {
		ptep = huge_pte_offset(mm, address, sz);
		if (!ptep)
			continue;
		ptl = huge_pte_lock(h, mm, ptep);
		huge_pmd_unshare(mm, vma, address, ptep);
		spin_unlock(ptl);
	}
	flush_hugetlb_tlb_range(vma, start, end);
	i_mmap_unlock_write(vma->vm_file->f_mapping);
	hugetlb_vma_unlock_write(vma);
	/*
	 * No need to call mmu_notifier_invalidate_range(), see
	 * Documentation/mm/mmu_notifier.rst.
	 */
	mmu_notifier_invalidate_range_end(&range);
}

/*
 * This function will unconditionally remove all the shared pmd pgtable entries
 * within the specific vma for a hugetlbfs memory range.
 */
void hugetlb_unshare_all_pmds(struct vm_area_struct *vma)
{
	hugetlb_unshare_pmds(vma, ALIGN(vma->vm_start, PUD_SIZE),
			ALIGN_DOWN(vma->vm_end, PUD_SIZE));
}

#ifdef CONFIG_CMA
static bool cma_reserve_called __initdata;

static int __init cmdline_parse_hugetlb_cma(char *p)
{
	int nid, count = 0;
	unsigned long tmp;
	char *s = p;

	while (*s) {
		if (sscanf(s, "%lu%n", &tmp, &count) != 1)
			break;

		if (s[count] == ':') {
			if (tmp >= MAX_NUMNODES)
				break;
			nid = array_index_nospec(tmp, MAX_NUMNODES);

			s += count + 1;
			tmp = memparse(s, &s);
			hugetlb_cma_size_in_node[nid] = tmp;
			hugetlb_cma_size += tmp;

			/*
			 * Skip the separator if have one, otherwise
			 * break the parsing.
			 */
			if (*s == ',')
				s++;
			else
				break;
		} else {
			hugetlb_cma_size = memparse(p, &p);
			break;
		}
	}

	return 0;
}

early_param("hugetlb_cma", cmdline_parse_hugetlb_cma);

void __init hugetlb_cma_reserve(int order)
{
	unsigned long size, reserved, per_node;
	bool node_specific_cma_alloc = false;
	int nid;

	cma_reserve_called = true;

	if (!hugetlb_cma_size)
		return;

	for (nid = 0; nid < MAX_NUMNODES; nid++) {
		if (hugetlb_cma_size_in_node[nid] == 0)
			continue;

		if (!node_online(nid)) {
			pr_warn("hugetlb_cma: invalid node %d specified\n", nid);
			hugetlb_cma_size -= hugetlb_cma_size_in_node[nid];
			hugetlb_cma_size_in_node[nid] = 0;
			continue;
		}

		if (hugetlb_cma_size_in_node[nid] < (PAGE_SIZE << order)) {
			pr_warn("hugetlb_cma: cma area of node %d should be at least %lu MiB\n",
				nid, (PAGE_SIZE << order) / SZ_1M);
			hugetlb_cma_size -= hugetlb_cma_size_in_node[nid];
			hugetlb_cma_size_in_node[nid] = 0;
		} else {
			node_specific_cma_alloc = true;
		}
	}

	/* Validate the CMA size again in case some invalid nodes specified. */
	if (!hugetlb_cma_size)
		return;

	if (hugetlb_cma_size < (PAGE_SIZE << order)) {
		pr_warn("hugetlb_cma: cma area should be at least %lu MiB\n",
			(PAGE_SIZE << order) / SZ_1M);
		hugetlb_cma_size = 0;
		return;
	}

	if (!node_specific_cma_alloc) {
		/*
		 * If 3 GB area is requested on a machine with 4 numa nodes,
		 * let's allocate 1 GB on first three nodes and ignore the last one.
		 */
		per_node = DIV_ROUND_UP(hugetlb_cma_size, nr_online_nodes);
		pr_info("hugetlb_cma: reserve %lu MiB, up to %lu MiB per node\n",
			hugetlb_cma_size / SZ_1M, per_node / SZ_1M);
	}

	reserved = 0;
	for_each_online_node(nid) {
		int res;
		char name[CMA_MAX_NAME];

		if (node_specific_cma_alloc) {
			if (hugetlb_cma_size_in_node[nid] == 0)
				continue;

			size = hugetlb_cma_size_in_node[nid];
		} else {
			size = min(per_node, hugetlb_cma_size - reserved);
		}

		size = round_up(size, PAGE_SIZE << order);

		snprintf(name, sizeof(name), "hugetlb%d", nid);
		/*
		 * Note that 'order per bit' is based on smallest size that
		 * may be returned to CMA allocator in the case of
		 * huge page demotion.
		 */
		res = cma_declare_contiguous_nid(0, size, 0,
						PAGE_SIZE << HUGETLB_PAGE_ORDER,
						 0, false, name,
						 &hugetlb_cma[nid], nid);
		if (res) {
			pr_warn("hugetlb_cma: reservation failed: err %d, node %d",
				res, nid);
			continue;
		}

		reserved += size;
		pr_info("hugetlb_cma: reserved %lu MiB on node %d\n",
			size / SZ_1M, nid);

		if (reserved >= hugetlb_cma_size)
			break;
	}

	if (!reserved)
		/*
		 * hugetlb_cma_size is used to determine if allocations from
		 * cma are possible.  Set to zero if no cma regions are set up.
		 */
		hugetlb_cma_size = 0;
}

static void __init hugetlb_cma_check(void)
{
	if (!hugetlb_cma_size || cma_reserve_called)
		return;

	pr_warn("hugetlb_cma: the option isn't supported by current arch\n");
}

#endif /* CONFIG_CMA */<|MERGE_RESOLUTION|>--- conflicted
+++ resolved
@@ -91,12 +91,9 @@
 
 /* Forward declaration */
 static int hugetlb_acct_memory(struct hstate *h, long delta);
-<<<<<<< HEAD
-=======
 static void hugetlb_vma_lock_free(struct vm_area_struct *vma);
 static void hugetlb_vma_lock_alloc(struct vm_area_struct *vma);
 static void __hugetlb_vma_unlock_write_free(struct vm_area_struct *vma);
->>>>>>> d60c95ef
 static void hugetlb_unshare_pmds(struct vm_area_struct *vma,
 		unsigned long start, unsigned long end);
 
@@ -5237,10 +5234,7 @@
 	struct hstate *h = hstate_vma(vma);
 	unsigned long sz = huge_page_size(h);
 	struct mmu_notifier_range range;
-<<<<<<< HEAD
-=======
 	unsigned long last_addr_mask;
->>>>>>> d60c95ef
 	bool force_flush = false;
 
 	WARN_ON(!is_vm_hugetlb_page(vma));
@@ -5275,10 +5269,7 @@
 			spin_unlock(ptl);
 			tlb_flush_pmd_range(tlb, address & PUD_MASK, PUD_SIZE);
 			force_flush = true;
-<<<<<<< HEAD
-=======
 			address |= last_addr_mask;
->>>>>>> d60c95ef
 			continue;
 		}
 
@@ -5728,20 +5719,12 @@
 
 	/*
 	 * vma_lock and hugetlb_fault_mutex must be dropped before handling
-<<<<<<< HEAD
-	 * userfault. Also mmap_lock will be dropped during handling
-=======
 	 * userfault. Also mmap_lock could be dropped due to handling
->>>>>>> d60c95ef
 	 * userfault, any vma operation should be careful from here.
 	 */
 	hugetlb_vma_unlock_read(vma);
 	hash = hugetlb_fault_mutex_hash(mapping, idx);
 	mutex_unlock(&hugetlb_fault_mutex_table[hash]);
-<<<<<<< HEAD
-	i_mmap_unlock_read(mapping);
-	return handle_userfault(&vmf, reason);
-=======
 	return handle_userfault(&vmf, reason);
 }
 
@@ -5760,7 +5743,6 @@
 	spin_unlock(ptl);
 
 	return same;
->>>>>>> d60c95ef
 }
 
 static vm_fault_t hugetlb_no_page(struct mm_struct *mm,
@@ -5803,12 +5785,6 @@
 		if (idx >= size)
 			goto out;
 		/* Check for page in userfault range */
-<<<<<<< HEAD
-		if (userfaultfd_missing(vma))
-			return hugetlb_handle_userfault(vma, mapping, idx,
-						       flags, haddr,
-						       VM_UFFD_MISSING);
-=======
 		if (userfaultfd_missing(vma)) {
 			/*
 			 * Since hugetlb_no_page() was examining pte
@@ -5836,7 +5812,6 @@
 							haddr, address,
 							VM_UFFD_MISSING);
 		}
->>>>>>> d60c95ef
 
 		page = alloc_huge_page(vma, haddr, 0);
 		if (IS_ERR(page)) {
@@ -5901,11 +5876,6 @@
 		if (userfaultfd_minor(vma)) {
 			unlock_page(page);
 			put_page(page);
-<<<<<<< HEAD
-			return hugetlb_handle_userfault(vma, mapping, idx,
-						       flags, haddr,
-						       VM_UFFD_MINOR);
-=======
 			/* See comment in userfaultfd_missing() block above */
 			if (!hugetlb_pte_stable(h, mm, ptep, old_pte)) {
 				ret = 0;
@@ -5914,7 +5884,6 @@
 			return hugetlb_handle_userfault(vma, mapping, idx, flags,
 							haddr, address,
 							VM_UFFD_MINOR);
->>>>>>> d60c95ef
 		}
 	}
 
@@ -5972,13 +5941,8 @@
 
 	unlock_page(page);
 out:
-<<<<<<< HEAD
-	mutex_unlock(&hugetlb_fault_mutex_table[hash]);
-	i_mmap_unlock_read(mapping);
-=======
 	hugetlb_vma_unlock_read(vma);
 	mutex_unlock(&hugetlb_fault_mutex_table[hash]);
->>>>>>> d60c95ef
 	return ret;
 
 backout:
@@ -6075,22 +6039,14 @@
 	}
 
 	entry = huge_ptep_get(ptep);
-<<<<<<< HEAD
-	if (huge_pte_none(entry))
-=======
 	/* PTE markers should be handled the same way as none pte */
 	if (huge_pte_none_mostly(entry))
->>>>>>> d60c95ef
 		/*
 		 * hugetlb_no_page will drop vma lock and hugetlb fault
 		 * mutex internally, which make us return immediately.
 		 */
-<<<<<<< HEAD
-		return hugetlb_no_page(mm, vma, mapping, idx, address, ptep, flags);
-=======
 		return hugetlb_no_page(mm, vma, mapping, idx, address, ptep,
 				      entry, flags);
->>>>>>> d60c95ef
 
 	ret = 0;
 
@@ -6331,23 +6287,6 @@
 
 	ret = -EIO;
 	if (PageHWPoison(page))
-<<<<<<< HEAD
-		goto out_release_unlock;
-
-	/*
-	 * Recheck the i_size after holding PT lock to make sure not
-	 * to leave any page mapped (as page_mapped()) beyond the end
-	 * of the i_size (remove_inode_hugepages() is strict about
-	 * enforcing that). If we bail out here, we'll also leave a
-	 * page in the radix tree in the vm_shared case beyond the end
-	 * of the i_size, but remove_inode_hugepages() will take care
-	 * of it as soon as we drop the hugetlb_fault_mutex_table.
-	 */
-	size = i_size_read(mapping->host) >> huge_page_shift(h);
-	ret = -EFAULT;
-	if (idx >= size)
-=======
->>>>>>> d60c95ef
 		goto out_release_unlock;
 
 	/*
@@ -6360,11 +6299,7 @@
 		goto out_release_unlock;
 
 	if (page_in_pagecache) {
-<<<<<<< HEAD
-		page_dup_rmap(page, true);
-=======
 		page_dup_file_rmap(page, true);
->>>>>>> d60c95ef
 	} else {
 		ClearHPageRestoreReserve(page);
 		hugepage_add_new_anon_rmap(page, dst_vma, dst_addr);
@@ -7132,17 +7067,6 @@
 	pud_clear(pud);
 	put_page(virt_to_page(ptep));
 	mm_dec_nr_pmds(mm);
-<<<<<<< HEAD
-	/*
-	 * This update of passed address optimizes loops sequentially
-	 * processing addresses in increments of huge page size (PMD_SIZE
-	 * in this case).  By clearing the pud, a PUD_SIZE area is unmapped.
-	 * Update address to the 'last page' in the cleared area so that
-	 * calling loop can move to first page past this area.
-	 */
-	*addr |= PUD_SIZE - PMD_SIZE;
-=======
->>>>>>> d60c95ef
 	return 1;
 }
 
@@ -7331,11 +7255,7 @@
 	} else {
 		if (is_hugetlb_entry_migration(pte)) {
 			spin_unlock(ptl);
-<<<<<<< HEAD
-			__migration_entry_wait(mm, ptep, ptl);
-=======
 			__migration_entry_wait_huge(ptep, ptl);
->>>>>>> d60c95ef
 			goto retry;
 		}
 		/*
