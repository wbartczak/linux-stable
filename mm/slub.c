// SPDX-License-Identifier: GPL-2.0
/*
 * SLUB: A slab allocator that limits cache line use instead of queuing
 * objects in per cpu and per node lists.
 *
 * The allocator synchronizes using per slab locks or atomic operatios
 * and only uses a centralized lock to manage a pool of partial slabs.
 *
 * (C) 2007 SGI, Christoph Lameter
 * (C) 2011 Linux Foundation, Christoph Lameter
 */

#include <linux/mm.h>
#include <linux/swap.h> /* struct reclaim_state */
#include <linux/module.h>
#include <linux/bit_spinlock.h>
#include <linux/interrupt.h>
#include <linux/bitops.h>
#include <linux/slab.h>
#include "slab.h"
#include <linux/proc_fs.h>
#include <linux/seq_file.h>
#include <linux/kasan.h>
#include <linux/cpu.h>
#include <linux/cpuset.h>
#include <linux/mempolicy.h>
#include <linux/ctype.h>
#include <linux/debugobjects.h>
#include <linux/kallsyms.h>
#include <linux/memory.h>
#include <linux/math64.h>
#include <linux/fault-inject.h>
#include <linux/stacktrace.h>
#include <linux/prefetch.h>
#include <linux/memcontrol.h>
#include <linux/random.h>

#include <trace/events/kmem.h>

#include "internal.h"

/*
 * Lock order:
 *   1. slab_mutex (Global Mutex)
 *   2. node->list_lock
 *   3. slab_lock(page) (Only on some arches and for debugging)
 *
 *   slab_mutex
 *
 *   The role of the slab_mutex is to protect the list of all the slabs
 *   and to synchronize major metadata changes to slab cache structures.
 *
 *   The slab_lock is only used for debugging and on arches that do not
 *   have the ability to do a cmpxchg_double. It only protects:
 *	A. page->freelist	-> List of object free in a page
 *	B. page->inuse		-> Number of objects in use
 *	C. page->objects	-> Number of objects in page
 *	D. page->frozen		-> frozen state
 *
 *   If a slab is frozen then it is exempt from list management. It is not
 *   on any list except per cpu partial list. The processor that froze the
 *   slab is the one who can perform list operations on the page. Other
 *   processors may put objects onto the freelist but the processor that
 *   froze the slab is the only one that can retrieve the objects from the
 *   page's freelist.
 *
 *   The list_lock protects the partial and full list on each node and
 *   the partial slab counter. If taken then no new slabs may be added or
 *   removed from the lists nor make the number of partial slabs be modified.
 *   (Note that the total number of slabs is an atomic value that may be
 *   modified without taking the list lock).
 *
 *   The list_lock is a centralized lock and thus we avoid taking it as
 *   much as possible. As long as SLUB does not have to handle partial
 *   slabs, operations can continue without any centralized lock. F.e.
 *   allocating a long series of objects that fill up slabs does not require
 *   the list lock.
 *   Interrupts are disabled during allocation and deallocation in order to
 *   make the slab allocator safe to use in the context of an irq. In addition
 *   interrupts are disabled to ensure that the processor does not change
 *   while handling per_cpu slabs, due to kernel preemption.
 *
 * SLUB assigns one slab for allocation to each processor.
 * Allocations only occur from these slabs called cpu slabs.
 *
 * Slabs with free elements are kept on a partial list and during regular
 * operations no list for full slabs is used. If an object in a full slab is
 * freed then the slab will show up again on the partial lists.
 * We track full slabs for debugging purposes though because otherwise we
 * cannot scan all objects.
 *
 * Slabs are freed when they become empty. Teardown and setup is
 * minimal so we rely on the page allocators per cpu caches for
 * fast frees and allocs.
 *
 * page->frozen		The slab is frozen and exempt from list processing.
 * 			This means that the slab is dedicated to a purpose
 * 			such as satisfying allocations for a specific
 * 			processor. Objects may be freed in the slab while
 * 			it is frozen but slab_free will then skip the usual
 * 			list operations. It is up to the processor holding
 * 			the slab to integrate the slab into the slab lists
 * 			when the slab is no longer needed.
 *
 * 			One use of this flag is to mark slabs that are
 * 			used for allocations. Then such a slab becomes a cpu
 * 			slab. The cpu slab may be equipped with an additional
 * 			freelist that allows lockless access to
 * 			free objects in addition to the regular freelist
 * 			that requires the slab lock.
 *
 * SLAB_DEBUG_FLAGS	Slab requires special handling due to debug
 * 			options set. This moves	slab handling out of
 * 			the fast path and disables lockless freelists.
 */

#ifdef CONFIG_SLUB_DEBUG
#ifdef CONFIG_SLUB_DEBUG_ON
DEFINE_STATIC_KEY_TRUE(slub_debug_enabled);
#else
DEFINE_STATIC_KEY_FALSE(slub_debug_enabled);
#endif
#endif

static inline bool kmem_cache_debug(struct kmem_cache *s)
{
	return kmem_cache_debug_flags(s, SLAB_DEBUG_FLAGS);
}

void *fixup_red_left(struct kmem_cache *s, void *p)
{
	if (kmem_cache_debug_flags(s, SLAB_RED_ZONE))
		p += s->red_left_pad;

	return p;
}

static inline bool kmem_cache_has_cpu_partial(struct kmem_cache *s)
{
#ifdef CONFIG_SLUB_CPU_PARTIAL
	return !kmem_cache_debug(s);
#else
	return false;
#endif
}

/*
 * Issues still to be resolved:
 *
 * - Support PAGE_ALLOC_DEBUG. Should be easy to do.
 *
 * - Variable sizing of the per node arrays
 */

/* Enable to test recovery from slab corruption on boot */
#undef SLUB_RESILIENCY_TEST

/* Enable to log cmpxchg failures */
#undef SLUB_DEBUG_CMPXCHG

/*
 * Mininum number of partial slabs. These will be left on the partial
 * lists even if they are empty. kmem_cache_shrink may reclaim them.
 */
#define MIN_PARTIAL 5

/*
 * Maximum number of desirable partial slabs.
 * The existence of more partial slabs makes kmem_cache_shrink
 * sort the partial list by the number of objects in use.
 */
#define MAX_PARTIAL 10

#define DEBUG_DEFAULT_FLAGS (SLAB_CONSISTENCY_CHECKS | SLAB_RED_ZONE | \
				SLAB_POISON | SLAB_STORE_USER)

/*
 * These debug flags cannot use CMPXCHG because there might be consistency
 * issues when checking or reading debug information
 */
#define SLAB_NO_CMPXCHG (SLAB_CONSISTENCY_CHECKS | SLAB_STORE_USER | \
				SLAB_TRACE)


/*
 * Debugging flags that require metadata to be stored in the slab.  These get
 * disabled when slub_debug=O is used and a cache's min order increases with
 * metadata.
 */
#define DEBUG_METADATA_FLAGS (SLAB_RED_ZONE | SLAB_POISON | SLAB_STORE_USER)

#define OO_SHIFT	16
#define OO_MASK		((1 << OO_SHIFT) - 1)
#define MAX_OBJS_PER_PAGE	32767 /* since page.objects is u15 */

/* Internal SLUB flags */
/* Poison object */
#define __OBJECT_POISON		((slab_flags_t __force)0x80000000U)
/* Use cmpxchg_double */
#define __CMPXCHG_DOUBLE	((slab_flags_t __force)0x40000000U)

/*
 * Tracking user of a slab.
 */
#define TRACK_ADDRS_COUNT 16
struct track {
	unsigned long addr;	/* Called from address */
#ifdef CONFIG_STACKTRACE
	unsigned long addrs[TRACK_ADDRS_COUNT];	/* Called from address */
#endif
	int cpu;		/* Was running on cpu */
	int pid;		/* Pid context */
	unsigned long when;	/* When did the operation occur */
};

enum track_item { TRACK_ALLOC, TRACK_FREE };

#ifdef CONFIG_SYSFS
static int sysfs_slab_add(struct kmem_cache *);
static int sysfs_slab_alias(struct kmem_cache *, const char *);
#else
static inline int sysfs_slab_add(struct kmem_cache *s) { return 0; }
static inline int sysfs_slab_alias(struct kmem_cache *s, const char *p)
							{ return 0; }
#endif

static inline void stat(const struct kmem_cache *s, enum stat_item si)
{
#ifdef CONFIG_SLUB_STATS
	/*
	 * The rmw is racy on a preemptible kernel but this is acceptable, so
	 * avoid this_cpu_add()'s irq-disable overhead.
	 */
	raw_cpu_inc(s->cpu_slab->stat[si]);
#endif
}

/********************************************************************
 * 			Core slab cache functions
 *******************************************************************/

/*
 * Returns freelist pointer (ptr). With hardening, this is obfuscated
 * with an XOR of the address where the pointer is held and a per-cache
 * random number.
 */
static inline void *freelist_ptr(const struct kmem_cache *s, void *ptr,
				 unsigned long ptr_addr)
{
#ifdef CONFIG_SLAB_FREELIST_HARDENED
	/*
	 * When CONFIG_KASAN_SW_TAGS is enabled, ptr_addr might be tagged.
	 * Normally, this doesn't cause any issues, as both set_freepointer()
	 * and get_freepointer() are called with a pointer with the same tag.
	 * However, there are some issues with CONFIG_SLUB_DEBUG code. For
	 * example, when __free_slub() iterates over objects in a cache, it
	 * passes untagged pointers to check_object(). check_object() in turns
	 * calls get_freepointer() with an untagged pointer, which causes the
	 * freepointer to be restored incorrectly.
	 */
	return (void *)((unsigned long)ptr ^ s->random ^
			swab((unsigned long)kasan_reset_tag((void *)ptr_addr)));
#else
	return ptr;
#endif
}

/* Returns the freelist pointer recorded at location ptr_addr. */
static inline void *freelist_dereference(const struct kmem_cache *s,
					 void *ptr_addr)
{
	return freelist_ptr(s, (void *)*(unsigned long *)(ptr_addr),
			    (unsigned long)ptr_addr);
}

static inline void *get_freepointer(struct kmem_cache *s, void *object)
{
	return freelist_dereference(s, object + s->offset);
}

static void prefetch_freepointer(const struct kmem_cache *s, void *object)
{
	prefetch(object + s->offset);
}

static inline void *get_freepointer_safe(struct kmem_cache *s, void *object)
{
	unsigned long freepointer_addr;
	void *p;

	if (!debug_pagealloc_enabled_static())
		return get_freepointer(s, object);

	freepointer_addr = (unsigned long)object + s->offset;
	copy_from_kernel_nofault(&p, (void **)freepointer_addr, sizeof(p));
	return freelist_ptr(s, p, freepointer_addr);
}

static inline void set_freepointer(struct kmem_cache *s, void *object, void *fp)
{
	unsigned long freeptr_addr = (unsigned long)object + s->offset;

#ifdef CONFIG_SLAB_FREELIST_HARDENED
	BUG_ON(object == fp); /* naive detection of double free or corruption */
#endif

	*(void **)freeptr_addr = freelist_ptr(s, fp, freeptr_addr);
}

/* Loop over all objects in a slab */
#define for_each_object(__p, __s, __addr, __objects) \
	for (__p = fixup_red_left(__s, __addr); \
		__p < (__addr) + (__objects) * (__s)->size; \
		__p += (__s)->size)

static inline unsigned int order_objects(unsigned int order, unsigned int size)
{
	return ((unsigned int)PAGE_SIZE << order) / size;
}

static inline struct kmem_cache_order_objects oo_make(unsigned int order,
		unsigned int size)
{
	struct kmem_cache_order_objects x = {
		(order << OO_SHIFT) + order_objects(order, size)
	};

	return x;
}

static inline unsigned int oo_order(struct kmem_cache_order_objects x)
{
	return x.x >> OO_SHIFT;
}

static inline unsigned int oo_objects(struct kmem_cache_order_objects x)
{
	return x.x & OO_MASK;
}

/*
 * Per slab locking using the pagelock
 */
static __always_inline void slab_lock(struct page *page)
{
	VM_BUG_ON_PAGE(PageTail(page), page);
	bit_spin_lock(PG_locked, &page->flags);
}

static __always_inline void slab_unlock(struct page *page)
{
	VM_BUG_ON_PAGE(PageTail(page), page);
	__bit_spin_unlock(PG_locked, &page->flags);
}

/* Interrupts must be disabled (for the fallback code to work right) */
static inline bool __cmpxchg_double_slab(struct kmem_cache *s, struct page *page,
		void *freelist_old, unsigned long counters_old,
		void *freelist_new, unsigned long counters_new,
		const char *n)
{
	VM_BUG_ON(!irqs_disabled());
#if defined(CONFIG_HAVE_CMPXCHG_DOUBLE) && \
    defined(CONFIG_HAVE_ALIGNED_STRUCT_PAGE)
	if (s->flags & __CMPXCHG_DOUBLE) {
		if (cmpxchg_double(&page->freelist, &page->counters,
				   freelist_old, counters_old,
				   freelist_new, counters_new))
			return true;
	} else
#endif
	{
		slab_lock(page);
		if (page->freelist == freelist_old &&
					page->counters == counters_old) {
			page->freelist = freelist_new;
			page->counters = counters_new;
			slab_unlock(page);
			return true;
		}
		slab_unlock(page);
	}

	cpu_relax();
	stat(s, CMPXCHG_DOUBLE_FAIL);

#ifdef SLUB_DEBUG_CMPXCHG
	pr_info("%s %s: cmpxchg double redo ", n, s->name);
#endif

	return false;
}

static inline bool cmpxchg_double_slab(struct kmem_cache *s, struct page *page,
		void *freelist_old, unsigned long counters_old,
		void *freelist_new, unsigned long counters_new,
		const char *n)
{
#if defined(CONFIG_HAVE_CMPXCHG_DOUBLE) && \
    defined(CONFIG_HAVE_ALIGNED_STRUCT_PAGE)
	if (s->flags & __CMPXCHG_DOUBLE) {
		if (cmpxchg_double(&page->freelist, &page->counters,
				   freelist_old, counters_old,
				   freelist_new, counters_new))
			return true;
	} else
#endif
	{
		unsigned long flags;

		local_irq_save(flags);
		slab_lock(page);
		if (page->freelist == freelist_old &&
					page->counters == counters_old) {
			page->freelist = freelist_new;
			page->counters = counters_new;
			slab_unlock(page);
			local_irq_restore(flags);
			return true;
		}
		slab_unlock(page);
		local_irq_restore(flags);
	}

	cpu_relax();
	stat(s, CMPXCHG_DOUBLE_FAIL);

#ifdef SLUB_DEBUG_CMPXCHG
	pr_info("%s %s: cmpxchg double redo ", n, s->name);
#endif

	return false;
}

#ifdef CONFIG_SLUB_DEBUG
static unsigned long object_map[BITS_TO_LONGS(MAX_OBJS_PER_PAGE)];
static DEFINE_SPINLOCK(object_map_lock);

/*
 * Determine a map of object in use on a page.
 *
 * Node listlock must be held to guarantee that the page does
 * not vanish from under us.
 */
static unsigned long *get_map(struct kmem_cache *s, struct page *page)
	__acquires(&object_map_lock)
{
	void *p;
	void *addr = page_address(page);

	VM_BUG_ON(!irqs_disabled());

	spin_lock(&object_map_lock);

	bitmap_zero(object_map, page->objects);

	for (p = page->freelist; p; p = get_freepointer(s, p))
		set_bit(__obj_to_index(s, addr, p), object_map);

	return object_map;
}

static void put_map(unsigned long *map) __releases(&object_map_lock)
{
	VM_BUG_ON(map != object_map);
	spin_unlock(&object_map_lock);
}

static inline unsigned int size_from_object(struct kmem_cache *s)
{
	if (s->flags & SLAB_RED_ZONE)
		return s->size - s->red_left_pad;

	return s->size;
}

static inline void *restore_red_left(struct kmem_cache *s, void *p)
{
	if (s->flags & SLAB_RED_ZONE)
		p -= s->red_left_pad;

	return p;
}

/*
 * Debug settings:
 */
#if defined(CONFIG_SLUB_DEBUG_ON)
static slab_flags_t slub_debug = DEBUG_DEFAULT_FLAGS;
#else
static slab_flags_t slub_debug;
#endif

static char *slub_debug_string;
static int disable_higher_order_debug;

/*
 * slub is about to manipulate internal object metadata.  This memory lies
 * outside the range of the allocated object, so accessing it would normally
 * be reported by kasan as a bounds error.  metadata_access_enable() is used
 * to tell kasan that these accesses are OK.
 */
static inline void metadata_access_enable(void)
{
	kasan_disable_current();
}

static inline void metadata_access_disable(void)
{
	kasan_enable_current();
}

/*
 * Object debugging
 */

/* Verify that a pointer has an address that is valid within a slab page */
static inline int check_valid_pointer(struct kmem_cache *s,
				struct page *page, void *object)
{
	void *base;

	if (!object)
		return 1;

	base = page_address(page);
	object = kasan_reset_tag(object);
	object = restore_red_left(s, object);
	if (object < base || object >= base + page->objects * s->size ||
		(object - base) % s->size) {
		return 0;
	}

	return 1;
}

static void print_section(char *level, char *text, u8 *addr,
			  unsigned int length)
{
	metadata_access_enable();
	print_hex_dump(level, text, DUMP_PREFIX_ADDRESS, 16, 1, addr,
			length, 1);
	metadata_access_disable();
}

/*
 * See comment in calculate_sizes().
 */
static inline bool freeptr_outside_object(struct kmem_cache *s)
{
	return s->offset >= s->inuse;
}

/*
 * Return offset of the end of info block which is inuse + free pointer if
 * not overlapping with object.
 */
static inline unsigned int get_info_end(struct kmem_cache *s)
{
	if (freeptr_outside_object(s))
		return s->inuse + sizeof(void *);
	else
		return s->inuse;
}

static struct track *get_track(struct kmem_cache *s, void *object,
	enum track_item alloc)
{
	struct track *p;

	p = object + get_info_end(s);

	return p + alloc;
}

static void set_track(struct kmem_cache *s, void *object,
			enum track_item alloc, unsigned long addr)
{
	struct track *p = get_track(s, object, alloc);

	if (addr) {
#ifdef CONFIG_STACKTRACE
		unsigned int nr_entries;

		metadata_access_enable();
		nr_entries = stack_trace_save(p->addrs, TRACK_ADDRS_COUNT, 3);
		metadata_access_disable();

		if (nr_entries < TRACK_ADDRS_COUNT)
			p->addrs[nr_entries] = 0;
#endif
		p->addr = addr;
		p->cpu = smp_processor_id();
		p->pid = current->pid;
		p->when = jiffies;
	} else {
		memset(p, 0, sizeof(struct track));
	}
}

static void init_tracking(struct kmem_cache *s, void *object)
{
	if (!(s->flags & SLAB_STORE_USER))
		return;

	set_track(s, object, TRACK_FREE, 0UL);
	set_track(s, object, TRACK_ALLOC, 0UL);
}

static void print_track(const char *s, struct track *t, unsigned long pr_time)
{
	if (!t->addr)
		return;

	pr_err("INFO: %s in %pS age=%lu cpu=%u pid=%d\n",
	       s, (void *)t->addr, pr_time - t->when, t->cpu, t->pid);
#ifdef CONFIG_STACKTRACE
	{
		int i;
		for (i = 0; i < TRACK_ADDRS_COUNT; i++)
			if (t->addrs[i])
				pr_err("\t%pS\n", (void *)t->addrs[i]);
			else
				break;
	}
#endif
}

void print_tracking(struct kmem_cache *s, void *object)
{
	unsigned long pr_time = jiffies;
	if (!(s->flags & SLAB_STORE_USER))
		return;

	print_track("Allocated", get_track(s, object, TRACK_ALLOC), pr_time);
	print_track("Freed", get_track(s, object, TRACK_FREE), pr_time);
}

static void print_page_info(struct page *page)
{
	pr_err("INFO: Slab 0x%p objects=%u used=%u fp=0x%p flags=0x%04lx\n",
	       page, page->objects, page->inuse, page->freelist, page->flags);

}

static void slab_bug(struct kmem_cache *s, char *fmt, ...)
{
	struct va_format vaf;
	va_list args;

	va_start(args, fmt);
	vaf.fmt = fmt;
	vaf.va = &args;
	pr_err("=============================================================================\n");
	pr_err("BUG %s (%s): %pV\n", s->name, print_tainted(), &vaf);
	pr_err("-----------------------------------------------------------------------------\n\n");

	add_taint(TAINT_BAD_PAGE, LOCKDEP_NOW_UNRELIABLE);
	va_end(args);
}

static void slab_fix(struct kmem_cache *s, char *fmt, ...)
{
	struct va_format vaf;
	va_list args;

	va_start(args, fmt);
	vaf.fmt = fmt;
	vaf.va = &args;
	pr_err("FIX %s: %pV\n", s->name, &vaf);
	va_end(args);
}

static bool freelist_corrupted(struct kmem_cache *s, struct page *page,
			       void **freelist, void *nextfree)
{
	if ((s->flags & SLAB_CONSISTENCY_CHECKS) &&
	    !check_valid_pointer(s, page, nextfree) && freelist) {
		object_err(s, page, *freelist, "Freechain corrupt");
		*freelist = NULL;
		slab_fix(s, "Isolate corrupted freechain");
		return true;
	}

	return false;
}

static void print_trailer(struct kmem_cache *s, struct page *page, u8 *p)
{
	unsigned int off;	/* Offset of last byte */
	u8 *addr = page_address(page);

	print_tracking(s, p);

	print_page_info(page);

	pr_err("INFO: Object 0x%p @offset=%tu fp=0x%p\n\n",
	       p, p - addr, get_freepointer(s, p));

	if (s->flags & SLAB_RED_ZONE)
		print_section(KERN_ERR, "Redzone ", p - s->red_left_pad,
			      s->red_left_pad);
	else if (p > addr + 16)
		print_section(KERN_ERR, "Bytes b4 ", p - 16, 16);

	print_section(KERN_ERR, "Object ", p,
		      min_t(unsigned int, s->object_size, PAGE_SIZE));
	if (s->flags & SLAB_RED_ZONE)
		print_section(KERN_ERR, "Redzone ", p + s->object_size,
			s->inuse - s->object_size);

	off = get_info_end(s);

	if (s->flags & SLAB_STORE_USER)
		off += 2 * sizeof(struct track);

	off += kasan_metadata_size(s);

	if (off != size_from_object(s))
		/* Beginning of the filler is the free pointer */
		print_section(KERN_ERR, "Padding ", p + off,
			      size_from_object(s) - off);

	dump_stack();
}

void object_err(struct kmem_cache *s, struct page *page,
			u8 *object, char *reason)
{
	slab_bug(s, "%s", reason);
	print_trailer(s, page, object);
}

static __printf(3, 4) void slab_err(struct kmem_cache *s, struct page *page,
			const char *fmt, ...)
{
	va_list args;
	char buf[100];

	va_start(args, fmt);
	vsnprintf(buf, sizeof(buf), fmt, args);
	va_end(args);
	slab_bug(s, "%s", buf);
	print_page_info(page);
	dump_stack();
}

static void init_object(struct kmem_cache *s, void *object, u8 val)
{
	u8 *p = object;

	if (s->flags & SLAB_RED_ZONE)
		memset(p - s->red_left_pad, val, s->red_left_pad);

	if (s->flags & __OBJECT_POISON) {
		memset(p, POISON_FREE, s->object_size - 1);
		p[s->object_size - 1] = POISON_END;
	}

	if (s->flags & SLAB_RED_ZONE)
		memset(p + s->object_size, val, s->inuse - s->object_size);
}

static void restore_bytes(struct kmem_cache *s, char *message, u8 data,
						void *from, void *to)
{
	slab_fix(s, "Restoring 0x%p-0x%p=0x%x\n", from, to - 1, data);
	memset(from, data, to - from);
}

static int check_bytes_and_report(struct kmem_cache *s, struct page *page,
			u8 *object, char *what,
			u8 *start, unsigned int value, unsigned int bytes)
{
	u8 *fault;
	u8 *end;
	u8 *addr = page_address(page);

	metadata_access_enable();
	fault = memchr_inv(start, value, bytes);
	metadata_access_disable();
	if (!fault)
		return 1;

	end = start + bytes;
	while (end > fault && end[-1] == value)
		end--;

	slab_bug(s, "%s overwritten", what);
	pr_err("INFO: 0x%p-0x%p @offset=%tu. First byte 0x%x instead of 0x%x\n",
					fault, end - 1, fault - addr,
					fault[0], value);
	print_trailer(s, page, object);

	restore_bytes(s, what, value, fault, end);
	return 0;
}

/*
 * Object layout:
 *
 * object address
 * 	Bytes of the object to be managed.
 * 	If the freepointer may overlay the object then the free
 *	pointer is at the middle of the object.
 *
 * 	Poisoning uses 0x6b (POISON_FREE) and the last byte is
 * 	0xa5 (POISON_END)
 *
 * object + s->object_size
 * 	Padding to reach word boundary. This is also used for Redzoning.
 * 	Padding is extended by another word if Redzoning is enabled and
 * 	object_size == inuse.
 *
 * 	We fill with 0xbb (RED_INACTIVE) for inactive objects and with
 * 	0xcc (RED_ACTIVE) for objects in use.
 *
 * object + s->inuse
 * 	Meta data starts here.
 *
 * 	A. Free pointer (if we cannot overwrite object on free)
 * 	B. Tracking data for SLAB_STORE_USER
 * 	C. Padding to reach required alignment boundary or at mininum
 * 		one word if debugging is on to be able to detect writes
 * 		before the word boundary.
 *
 *	Padding is done using 0x5a (POISON_INUSE)
 *
 * object + s->size
 * 	Nothing is used beyond s->size.
 *
 * If slabcaches are merged then the object_size and inuse boundaries are mostly
 * ignored. And therefore no slab options that rely on these boundaries
 * may be used with merged slabcaches.
 */

static int check_pad_bytes(struct kmem_cache *s, struct page *page, u8 *p)
{
	unsigned long off = get_info_end(s);	/* The end of info */

	if (s->flags & SLAB_STORE_USER)
		/* We also have user information there */
		off += 2 * sizeof(struct track);

	off += kasan_metadata_size(s);

	if (size_from_object(s) == off)
		return 1;

	return check_bytes_and_report(s, page, p, "Object padding",
			p + off, POISON_INUSE, size_from_object(s) - off);
}

/* Check the pad bytes at the end of a slab page */
static int slab_pad_check(struct kmem_cache *s, struct page *page)
{
	u8 *start;
	u8 *fault;
	u8 *end;
	u8 *pad;
	int length;
	int remainder;

	if (!(s->flags & SLAB_POISON))
		return 1;

	start = page_address(page);
	length = page_size(page);
	end = start + length;
	remainder = length % s->size;
	if (!remainder)
		return 1;

	pad = end - remainder;
	metadata_access_enable();
	fault = memchr_inv(pad, POISON_INUSE, remainder);
	metadata_access_disable();
	if (!fault)
		return 1;
	while (end > fault && end[-1] == POISON_INUSE)
		end--;

	slab_err(s, page, "Padding overwritten. 0x%p-0x%p @offset=%tu",
			fault, end - 1, fault - start);
	print_section(KERN_ERR, "Padding ", pad, remainder);

	restore_bytes(s, "slab padding", POISON_INUSE, fault, end);
	return 0;
}

static int check_object(struct kmem_cache *s, struct page *page,
					void *object, u8 val)
{
	u8 *p = object;
	u8 *endobject = object + s->object_size;

	if (s->flags & SLAB_RED_ZONE) {
		if (!check_bytes_and_report(s, page, object, "Redzone",
			object - s->red_left_pad, val, s->red_left_pad))
			return 0;

		if (!check_bytes_and_report(s, page, object, "Redzone",
			endobject, val, s->inuse - s->object_size))
			return 0;
	} else {
		if ((s->flags & SLAB_POISON) && s->object_size < s->inuse) {
			check_bytes_and_report(s, page, p, "Alignment padding",
				endobject, POISON_INUSE,
				s->inuse - s->object_size);
		}
	}

	if (s->flags & SLAB_POISON) {
		if (val != SLUB_RED_ACTIVE && (s->flags & __OBJECT_POISON) &&
			(!check_bytes_and_report(s, page, p, "Poison", p,
					POISON_FREE, s->object_size - 1) ||
			 !check_bytes_and_report(s, page, p, "Poison",
				p + s->object_size - 1, POISON_END, 1)))
			return 0;
		/*
		 * check_pad_bytes cleans up on its own.
		 */
		check_pad_bytes(s, page, p);
	}

	if (!freeptr_outside_object(s) && val == SLUB_RED_ACTIVE)
		/*
		 * Object and freepointer overlap. Cannot check
		 * freepointer while object is allocated.
		 */
		return 1;

	/* Check free pointer validity */
	if (!check_valid_pointer(s, page, get_freepointer(s, p))) {
		object_err(s, page, p, "Freepointer corrupt");
		/*
		 * No choice but to zap it and thus lose the remainder
		 * of the free objects in this slab. May cause
		 * another error because the object count is now wrong.
		 */
		set_freepointer(s, p, NULL);
		return 0;
	}
	return 1;
}

static int check_slab(struct kmem_cache *s, struct page *page)
{
	int maxobj;

	VM_BUG_ON(!irqs_disabled());

	if (!PageSlab(page)) {
		slab_err(s, page, "Not a valid slab page");
		return 0;
	}

	maxobj = order_objects(compound_order(page), s->size);
	if (page->objects > maxobj) {
		slab_err(s, page, "objects %u > max %u",
			page->objects, maxobj);
		return 0;
	}
	if (page->inuse > page->objects) {
		slab_err(s, page, "inuse %u > max %u",
			page->inuse, page->objects);
		return 0;
	}
	/* Slab_pad_check fixes things up after itself */
	slab_pad_check(s, page);
	return 1;
}

/*
 * Determine if a certain object on a page is on the freelist. Must hold the
 * slab lock to guarantee that the chains are in a consistent state.
 */
static int on_freelist(struct kmem_cache *s, struct page *page, void *search)
{
	int nr = 0;
	void *fp;
	void *object = NULL;
	int max_objects;

	fp = page->freelist;
	while (fp && nr <= page->objects) {
		if (fp == search)
			return 1;
		if (!check_valid_pointer(s, page, fp)) {
			if (object) {
				object_err(s, page, object,
					"Freechain corrupt");
				set_freepointer(s, object, NULL);
			} else {
				slab_err(s, page, "Freepointer corrupt");
				page->freelist = NULL;
				page->inuse = page->objects;
				slab_fix(s, "Freelist cleared");
				return 0;
			}
			break;
		}
		object = fp;
		fp = get_freepointer(s, object);
		nr++;
	}

	max_objects = order_objects(compound_order(page), s->size);
	if (max_objects > MAX_OBJS_PER_PAGE)
		max_objects = MAX_OBJS_PER_PAGE;

	if (page->objects != max_objects) {
		slab_err(s, page, "Wrong number of objects. Found %d but should be %d",
			 page->objects, max_objects);
		page->objects = max_objects;
		slab_fix(s, "Number of objects adjusted.");
	}
	if (page->inuse != page->objects - nr) {
		slab_err(s, page, "Wrong object count. Counter is %d but counted were %d",
			 page->inuse, page->objects - nr);
		page->inuse = page->objects - nr;
		slab_fix(s, "Object count adjusted.");
	}
	return search == NULL;
}

static void trace(struct kmem_cache *s, struct page *page, void *object,
								int alloc)
{
	if (s->flags & SLAB_TRACE) {
		pr_info("TRACE %s %s 0x%p inuse=%d fp=0x%p\n",
			s->name,
			alloc ? "alloc" : "free",
			object, page->inuse,
			page->freelist);

		if (!alloc)
			print_section(KERN_INFO, "Object ", (void *)object,
					s->object_size);

		dump_stack();
	}
}

/*
 * Tracking of fully allocated slabs for debugging purposes.
 */
static void add_full(struct kmem_cache *s,
	struct kmem_cache_node *n, struct page *page)
{
	if (!(s->flags & SLAB_STORE_USER))
		return;

	lockdep_assert_held(&n->list_lock);
	list_add(&page->slab_list, &n->full);
}

static void remove_full(struct kmem_cache *s, struct kmem_cache_node *n, struct page *page)
{
	if (!(s->flags & SLAB_STORE_USER))
		return;

	lockdep_assert_held(&n->list_lock);
	list_del(&page->slab_list);
}

/* Tracking of the number of slabs for debugging purposes */
static inline unsigned long slabs_node(struct kmem_cache *s, int node)
{
	struct kmem_cache_node *n = get_node(s, node);

	return atomic_long_read(&n->nr_slabs);
}

static inline unsigned long node_nr_slabs(struct kmem_cache_node *n)
{
	return atomic_long_read(&n->nr_slabs);
}

static inline void inc_slabs_node(struct kmem_cache *s, int node, int objects)
{
	struct kmem_cache_node *n = get_node(s, node);

	/*
	 * May be called early in order to allocate a slab for the
	 * kmem_cache_node structure. Solve the chicken-egg
	 * dilemma by deferring the increment of the count during
	 * bootstrap (see early_kmem_cache_node_alloc).
	 */
	if (likely(n)) {
		atomic_long_inc(&n->nr_slabs);
		atomic_long_add(objects, &n->total_objects);
	}
}
static inline void dec_slabs_node(struct kmem_cache *s, int node, int objects)
{
	struct kmem_cache_node *n = get_node(s, node);

	atomic_long_dec(&n->nr_slabs);
	atomic_long_sub(objects, &n->total_objects);
}

/* Object debug checks for alloc/free paths */
static void setup_object_debug(struct kmem_cache *s, struct page *page,
								void *object)
{
	if (!kmem_cache_debug_flags(s, SLAB_STORE_USER|SLAB_RED_ZONE|__OBJECT_POISON))
		return;

	init_object(s, object, SLUB_RED_INACTIVE);
	init_tracking(s, object);
}

static
void setup_page_debug(struct kmem_cache *s, struct page *page, void *addr)
{
	if (!kmem_cache_debug_flags(s, SLAB_POISON))
		return;

	metadata_access_enable();
	memset(addr, POISON_INUSE, page_size(page));
	metadata_access_disable();
}

static inline int alloc_consistency_checks(struct kmem_cache *s,
					struct page *page, void *object)
{
	if (!check_slab(s, page))
		return 0;

	if (!check_valid_pointer(s, page, object)) {
		object_err(s, page, object, "Freelist Pointer check fails");
		return 0;
	}

	if (!check_object(s, page, object, SLUB_RED_INACTIVE))
		return 0;

	return 1;
}

static noinline int alloc_debug_processing(struct kmem_cache *s,
					struct page *page,
					void *object, unsigned long addr)
{
	if (s->flags & SLAB_CONSISTENCY_CHECKS) {
		if (!alloc_consistency_checks(s, page, object))
			goto bad;
	}

	/* Success perform special debug activities for allocs */
	if (s->flags & SLAB_STORE_USER)
		set_track(s, object, TRACK_ALLOC, addr);
	trace(s, page, object, 1);
	init_object(s, object, SLUB_RED_ACTIVE);
	return 1;

bad:
	if (PageSlab(page)) {
		/*
		 * If this is a slab page then lets do the best we can
		 * to avoid issues in the future. Marking all objects
		 * as used avoids touching the remaining objects.
		 */
		slab_fix(s, "Marking all objects used");
		page->inuse = page->objects;
		page->freelist = NULL;
	}
	return 0;
}

static inline int free_consistency_checks(struct kmem_cache *s,
		struct page *page, void *object, unsigned long addr)
{
	if (!check_valid_pointer(s, page, object)) {
		slab_err(s, page, "Invalid object pointer 0x%p", object);
		return 0;
	}

	if (on_freelist(s, page, object)) {
		object_err(s, page, object, "Object already free");
		return 0;
	}

	if (!check_object(s, page, object, SLUB_RED_ACTIVE))
		return 0;

	if (unlikely(s != page->slab_cache)) {
		if (!PageSlab(page)) {
			slab_err(s, page, "Attempt to free object(0x%p) outside of slab",
				 object);
		} else if (!page->slab_cache) {
			pr_err("SLUB <none>: no slab for object 0x%p.\n",
			       object);
			dump_stack();
		} else
			object_err(s, page, object,
					"page slab pointer corrupt.");
		return 0;
	}
	return 1;
}

/* Supports checking bulk free of a constructed freelist */
static noinline int free_debug_processing(
	struct kmem_cache *s, struct page *page,
	void *head, void *tail, int bulk_cnt,
	unsigned long addr)
{
	struct kmem_cache_node *n = get_node(s, page_to_nid(page));
	void *object = head;
	int cnt = 0;
	unsigned long flags;
	int ret = 0;

	spin_lock_irqsave(&n->list_lock, flags);
	slab_lock(page);

	if (s->flags & SLAB_CONSISTENCY_CHECKS) {
		if (!check_slab(s, page))
			goto out;
	}

next_object:
	cnt++;

	if (s->flags & SLAB_CONSISTENCY_CHECKS) {
		if (!free_consistency_checks(s, page, object, addr))
			goto out;
	}

	if (s->flags & SLAB_STORE_USER)
		set_track(s, object, TRACK_FREE, addr);
	trace(s, page, object, 0);
	/* Freepointer not overwritten by init_object(), SLAB_POISON moved it */
	init_object(s, object, SLUB_RED_INACTIVE);

	/* Reached end of constructed freelist yet? */
	if (object != tail) {
		object = get_freepointer(s, object);
		goto next_object;
	}
	ret = 1;

out:
	if (cnt != bulk_cnt)
		slab_err(s, page, "Bulk freelist count(%d) invalid(%d)\n",
			 bulk_cnt, cnt);

	slab_unlock(page);
	spin_unlock_irqrestore(&n->list_lock, flags);
	if (!ret)
		slab_fix(s, "Object at 0x%p not freed", object);
	return ret;
}

/*
 * Parse a block of slub_debug options. Blocks are delimited by ';'
 *
 * @str:    start of block
 * @flags:  returns parsed flags, or DEBUG_DEFAULT_FLAGS if none specified
 * @slabs:  return start of list of slabs, or NULL when there's no list
 * @init:   assume this is initial parsing and not per-kmem-create parsing
 *
 * returns the start of next block if there's any, or NULL
 */
static char *
parse_slub_debug_flags(char *str, slab_flags_t *flags, char **slabs, bool init)
{
	bool higher_order_disable = false;

	/* Skip any completely empty blocks */
	while (*str && *str == ';')
		str++;

	if (*str == ',') {
		/*
		 * No options but restriction on slabs. This means full
		 * debugging for slabs matching a pattern.
		 */
		*flags = DEBUG_DEFAULT_FLAGS;
		goto check_slabs;
	}
	*flags = 0;

	/* Determine which debug features should be switched on */
	for (; *str && *str != ',' && *str != ';'; str++) {
		switch (tolower(*str)) {
		case '-':
			*flags = 0;
			break;
		case 'f':
			*flags |= SLAB_CONSISTENCY_CHECKS;
			break;
		case 'z':
			*flags |= SLAB_RED_ZONE;
			break;
		case 'p':
			*flags |= SLAB_POISON;
			break;
		case 'u':
			*flags |= SLAB_STORE_USER;
			break;
		case 't':
			*flags |= SLAB_TRACE;
			break;
		case 'a':
			*flags |= SLAB_FAILSLAB;
			break;
		case 'o':
			/*
			 * Avoid enabling debugging on caches if its minimum
			 * order would increase as a result.
			 */
			higher_order_disable = true;
			break;
		default:
			if (init)
				pr_err("slub_debug option '%c' unknown. skipped\n", *str);
		}
	}
check_slabs:
	if (*str == ',')
		*slabs = ++str;
	else
		*slabs = NULL;

	/* Skip over the slab list */
	while (*str && *str != ';')
		str++;

	/* Skip any completely empty blocks */
	while (*str && *str == ';')
		str++;

	if (init && higher_order_disable)
		disable_higher_order_debug = 1;

	if (*str)
		return str;
	else
		return NULL;
}

static int __init setup_slub_debug(char *str)
{
	slab_flags_t flags;
	char *saved_str;
	char *slab_list;
	bool global_slub_debug_changed = false;
	bool slab_list_specified = false;

	slub_debug = DEBUG_DEFAULT_FLAGS;
	if (*str++ != '=' || !*str)
		/*
		 * No options specified. Switch on full debugging.
		 */
		goto out;

	saved_str = str;
	while (str) {
		str = parse_slub_debug_flags(str, &flags, &slab_list, true);

		if (!slab_list) {
			slub_debug = flags;
			global_slub_debug_changed = true;
		} else {
			slab_list_specified = true;
		}
	}

	/*
	 * For backwards compatibility, a single list of flags with list of
	 * slabs means debugging is only enabled for those slabs, so the global
	 * slub_debug should be 0. We can extended that to multiple lists as
	 * long as there is no option specifying flags without a slab list.
	 */
	if (slab_list_specified) {
		if (!global_slub_debug_changed)
			slub_debug = 0;
		slub_debug_string = saved_str;
	}
out:
	if (slub_debug != 0 || slub_debug_string)
		static_branch_enable(&slub_debug_enabled);
	if ((static_branch_unlikely(&init_on_alloc) ||
	     static_branch_unlikely(&init_on_free)) &&
	    (slub_debug & SLAB_POISON))
		pr_info("mem auto-init: SLAB_POISON will take precedence over init_on_alloc/init_on_free\n");
	return 1;
}

__setup("slub_debug", setup_slub_debug);

/*
 * kmem_cache_flags - apply debugging options to the cache
 * @object_size:	the size of an object without meta data
 * @flags:		flags to set
 * @name:		name of the cache
 * @ctor:		constructor function
 *
 * Debug option(s) are applied to @flags. In addition to the debug
 * option(s), if a slab name (or multiple) is specified i.e.
 * slub_debug=<Debug-Options>,<slab name1>,<slab name2> ...
 * then only the select slabs will receive the debug option(s).
 */
slab_flags_t kmem_cache_flags(unsigned int object_size,
	slab_flags_t flags, const char *name,
	void (*ctor)(void *))
{
	char *iter;
	size_t len;
	char *next_block;
	slab_flags_t block_flags;

	len = strlen(name);
	next_block = slub_debug_string;
	/* Go through all blocks of debug options, see if any matches our slab's name */
	while (next_block) {
		next_block = parse_slub_debug_flags(next_block, &block_flags, &iter, false);
		if (!iter)
			continue;
		/* Found a block that has a slab list, search it */
		while (*iter) {
			char *end, *glob;
			size_t cmplen;

			end = strchrnul(iter, ',');
			if (next_block && next_block < end)
				end = next_block - 1;

			glob = strnchr(iter, end - iter, '*');
			if (glob)
				cmplen = glob - iter;
			else
				cmplen = max_t(size_t, len, (end - iter));

			if (!strncmp(name, iter, cmplen)) {
				flags |= block_flags;
				return flags;
			}

			if (!*end || *end == ';')
				break;
			iter = end + 1;
		}
	}

	return flags | slub_debug;
}
#else /* !CONFIG_SLUB_DEBUG */
static inline void setup_object_debug(struct kmem_cache *s,
			struct page *page, void *object) {}
static inline
void setup_page_debug(struct kmem_cache *s, struct page *page, void *addr) {}

static inline int alloc_debug_processing(struct kmem_cache *s,
	struct page *page, void *object, unsigned long addr) { return 0; }

static inline int free_debug_processing(
	struct kmem_cache *s, struct page *page,
	void *head, void *tail, int bulk_cnt,
	unsigned long addr) { return 0; }

static inline int slab_pad_check(struct kmem_cache *s, struct page *page)
			{ return 1; }
static inline int check_object(struct kmem_cache *s, struct page *page,
			void *object, u8 val) { return 1; }
static inline void add_full(struct kmem_cache *s, struct kmem_cache_node *n,
					struct page *page) {}
static inline void remove_full(struct kmem_cache *s, struct kmem_cache_node *n,
					struct page *page) {}
slab_flags_t kmem_cache_flags(unsigned int object_size,
	slab_flags_t flags, const char *name,
	void (*ctor)(void *))
{
	return flags;
}
#define slub_debug 0

#define disable_higher_order_debug 0

static inline unsigned long slabs_node(struct kmem_cache *s, int node)
							{ return 0; }
static inline unsigned long node_nr_slabs(struct kmem_cache_node *n)
							{ return 0; }
static inline void inc_slabs_node(struct kmem_cache *s, int node,
							int objects) {}
static inline void dec_slabs_node(struct kmem_cache *s, int node,
							int objects) {}

static bool freelist_corrupted(struct kmem_cache *s, struct page *page,
			       void **freelist, void *nextfree)
{
	return false;
}
#endif /* CONFIG_SLUB_DEBUG */

/*
 * Hooks for other subsystems that check memory allocations. In a typical
 * production configuration these hooks all should produce no code at all.
 */
static inline void *kmalloc_large_node_hook(void *ptr, size_t size, gfp_t flags)
{
	ptr = kasan_kmalloc_large(ptr, size, flags);
	/* As ptr might get tagged, call kmemleak hook after KASAN. */
	kmemleak_alloc(ptr, size, 1, flags);
	return ptr;
}

static __always_inline void kfree_hook(void *x)
{
	kmemleak_free(x);
	kasan_kfree_large(x, _RET_IP_);
}

static __always_inline bool slab_free_hook(struct kmem_cache *s, void *x)
{
	kmemleak_free_recursive(x, s->flags);

	/*
	 * Trouble is that we may no longer disable interrupts in the fast path
	 * So in order to make the debug calls that expect irqs to be
	 * disabled we need to disable interrupts temporarily.
	 */
#ifdef CONFIG_LOCKDEP
	{
		unsigned long flags;

		local_irq_save(flags);
		debug_check_no_locks_freed(x, s->object_size);
		local_irq_restore(flags);
	}
#endif
	if (!(s->flags & SLAB_DEBUG_OBJECTS))
		debug_check_no_obj_freed(x, s->object_size);

	/* Use KCSAN to help debug racy use-after-free. */
	if (!(s->flags & SLAB_TYPESAFE_BY_RCU))
		__kcsan_check_access(x, s->object_size,
				     KCSAN_ACCESS_WRITE | KCSAN_ACCESS_ASSERT);

	/* KASAN might put x into memory quarantine, delaying its reuse */
	return kasan_slab_free(s, x, _RET_IP_);
}

static inline bool slab_free_freelist_hook(struct kmem_cache *s,
					   void **head, void **tail)
{

	void *object;
	void *next = *head;
	void *old_tail = *tail ? *tail : *head;
	int rsize;

	/* Head and tail of the reconstructed freelist */
	*head = NULL;
	*tail = NULL;

	do {
		object = next;
		next = get_freepointer(s, object);

		if (slab_want_init_on_free(s)) {
			/*
			 * Clear the object and the metadata, but don't touch
			 * the redzone.
			 */
			memset(object, 0, s->object_size);
			rsize = (s->flags & SLAB_RED_ZONE) ? s->red_left_pad
							   : 0;
			memset((char *)object + s->inuse, 0,
			       s->size - s->inuse - rsize);

		}
		/* If object's reuse doesn't have to be delayed */
		if (!slab_free_hook(s, object)) {
			/* Move object to the new freelist */
			set_freepointer(s, object, *head);
			*head = object;
			if (!*tail)
				*tail = object;
		}
	} while (object != old_tail);

	if (*head == *tail)
		*tail = NULL;

	return *head != NULL;
}

static void *setup_object(struct kmem_cache *s, struct page *page,
				void *object)
{
	setup_object_debug(s, page, object);
	object = kasan_init_slab_obj(s, object);
	if (unlikely(s->ctor)) {
		kasan_unpoison_object_data(s, object);
		s->ctor(object);
		kasan_poison_object_data(s, object);
	}
	return object;
}

/*
 * Slab allocation and freeing
 */
static inline struct page *alloc_slab_page(struct kmem_cache *s,
		gfp_t flags, int node, struct kmem_cache_order_objects oo)
{
	struct page *page;
	unsigned int order = oo_order(oo);

	if (node == NUMA_NO_NODE)
		page = alloc_pages(flags, order);
	else
		page = __alloc_pages_node(node, flags, order);

	if (page)
		account_slab_page(page, order, s);

	return page;
}

#ifdef CONFIG_SLAB_FREELIST_RANDOM
/* Pre-initialize the random sequence cache */
static int init_cache_random_seq(struct kmem_cache *s)
{
	unsigned int count = oo_objects(s->oo);
	int err;

	/* Bailout if already initialised */
	if (s->random_seq)
		return 0;

	err = cache_random_seq_create(s, count, GFP_KERNEL);
	if (err) {
		pr_err("SLUB: Unable to initialize free list for %s\n",
			s->name);
		return err;
	}

	/* Transform to an offset on the set of pages */
	if (s->random_seq) {
		unsigned int i;

		for (i = 0; i < count; i++)
			s->random_seq[i] *= s->size;
	}
	return 0;
}

/* Initialize each random sequence freelist per cache */
static void __init init_freelist_randomization(void)
{
	struct kmem_cache *s;

	mutex_lock(&slab_mutex);

	list_for_each_entry(s, &slab_caches, list)
		init_cache_random_seq(s);

	mutex_unlock(&slab_mutex);
}

/* Get the next entry on the pre-computed freelist randomized */
static void *next_freelist_entry(struct kmem_cache *s, struct page *page,
				unsigned long *pos, void *start,
				unsigned long page_limit,
				unsigned long freelist_count)
{
	unsigned int idx;

	/*
	 * If the target page allocation failed, the number of objects on the
	 * page might be smaller than the usual size defined by the cache.
	 */
	do {
		idx = s->random_seq[*pos];
		*pos += 1;
		if (*pos >= freelist_count)
			*pos = 0;
	} while (unlikely(idx >= page_limit));

	return (char *)start + idx;
}

/* Shuffle the single linked freelist based on a random pre-computed sequence */
static bool shuffle_freelist(struct kmem_cache *s, struct page *page)
{
	void *start;
	void *cur;
	void *next;
	unsigned long idx, pos, page_limit, freelist_count;

	if (page->objects < 2 || !s->random_seq)
		return false;

	freelist_count = oo_objects(s->oo);
	pos = get_random_int() % freelist_count;

	page_limit = page->objects * s->size;
	start = fixup_red_left(s, page_address(page));

	/* First entry is used as the base of the freelist */
	cur = next_freelist_entry(s, page, &pos, start, page_limit,
				freelist_count);
	cur = setup_object(s, page, cur);
	page->freelist = cur;

	for (idx = 1; idx < page->objects; idx++) {
		next = next_freelist_entry(s, page, &pos, start, page_limit,
			freelist_count);
		next = setup_object(s, page, next);
		set_freepointer(s, cur, next);
		cur = next;
	}
	set_freepointer(s, cur, NULL);

	return true;
}
#else
static inline int init_cache_random_seq(struct kmem_cache *s)
{
	return 0;
}
static inline void init_freelist_randomization(void) { }
static inline bool shuffle_freelist(struct kmem_cache *s, struct page *page)
{
	return false;
}
#endif /* CONFIG_SLAB_FREELIST_RANDOM */

static struct page *allocate_slab(struct kmem_cache *s, gfp_t flags, int node)
{
	struct page *page;
	struct kmem_cache_order_objects oo = s->oo;
	gfp_t alloc_gfp;
	void *start, *p, *next;
	int idx;
	bool shuffle;

	flags &= gfp_allowed_mask;

	if (gfpflags_allow_blocking(flags))
		local_irq_enable();

	flags |= s->allocflags;

	/*
	 * Let the initial higher-order allocation fail under memory pressure
	 * so we fall-back to the minimum order allocation.
	 */
	alloc_gfp = (flags | __GFP_NOWARN | __GFP_NORETRY) & ~__GFP_NOFAIL;
	if ((alloc_gfp & __GFP_DIRECT_RECLAIM) && oo_order(oo) > oo_order(s->min))
		alloc_gfp = (alloc_gfp | __GFP_NOMEMALLOC) & ~(__GFP_RECLAIM|__GFP_NOFAIL);

	page = alloc_slab_page(s, alloc_gfp, node, oo);
	if (unlikely(!page)) {
		oo = s->min;
		alloc_gfp = flags;
		/*
		 * Allocation may have failed due to fragmentation.
		 * Try a lower order alloc if possible
		 */
		page = alloc_slab_page(s, alloc_gfp, node, oo);
		if (unlikely(!page))
			goto out;
		stat(s, ORDER_FALLBACK);
	}

	page->objects = oo_objects(oo);

	page->slab_cache = s;
	__SetPageSlab(page);
	if (page_is_pfmemalloc(page))
		SetPageSlabPfmemalloc(page);

	kasan_poison_slab(page);

	start = page_address(page);

	setup_page_debug(s, page, start);

	shuffle = shuffle_freelist(s, page);

	if (!shuffle) {
		start = fixup_red_left(s, start);
		start = setup_object(s, page, start);
		page->freelist = start;
		for (idx = 0, p = start; idx < page->objects - 1; idx++) {
			next = p + s->size;
			next = setup_object(s, page, next);
			set_freepointer(s, p, next);
			p = next;
		}
		set_freepointer(s, p, NULL);
	}

	page->inuse = page->objects;
	page->frozen = 1;

out:
	if (gfpflags_allow_blocking(flags))
		local_irq_disable();
	if (!page)
		return NULL;

	inc_slabs_node(s, page_to_nid(page), page->objects);

	return page;
}

static struct page *new_slab(struct kmem_cache *s, gfp_t flags, int node)
{
	if (unlikely(flags & GFP_SLAB_BUG_MASK))
		flags = kmalloc_fix_flags(flags);

	return allocate_slab(s,
		flags & (GFP_RECLAIM_MASK | GFP_CONSTRAINT_MASK), node);
}

static void __free_slab(struct kmem_cache *s, struct page *page)
{
	int order = compound_order(page);
	int pages = 1 << order;

	if (kmem_cache_debug_flags(s, SLAB_CONSISTENCY_CHECKS)) {
		void *p;

		slab_pad_check(s, page);
		for_each_object(p, s, page_address(page),
						page->objects)
			check_object(s, page, p, SLUB_RED_INACTIVE);
	}

	__ClearPageSlabPfmemalloc(page);
	__ClearPageSlab(page);

	page->mapping = NULL;
	if (current->reclaim_state)
		current->reclaim_state->reclaimed_slab += pages;
	unaccount_slab_page(page, order, s);
	__free_pages(page, order);
}

static void rcu_free_slab(struct rcu_head *h)
{
	struct page *page = container_of(h, struct page, rcu_head);

	__free_slab(page->slab_cache, page);
}

static void free_slab(struct kmem_cache *s, struct page *page)
{
	if (unlikely(s->flags & SLAB_TYPESAFE_BY_RCU)) {
		call_rcu(&page->rcu_head, rcu_free_slab);
	} else
		__free_slab(s, page);
}

static void discard_slab(struct kmem_cache *s, struct page *page)
{
	dec_slabs_node(s, page_to_nid(page), page->objects);
	free_slab(s, page);
}

/*
 * Management of partially allocated slabs.
 */
static inline void
__add_partial(struct kmem_cache_node *n, struct page *page, int tail)
{
	n->nr_partial++;
	if (tail == DEACTIVATE_TO_TAIL)
		list_add_tail(&page->slab_list, &n->partial);
	else
		list_add(&page->slab_list, &n->partial);
}

static inline void add_partial(struct kmem_cache_node *n,
				struct page *page, int tail)
{
	lockdep_assert_held(&n->list_lock);
	__add_partial(n, page, tail);
}

static inline void remove_partial(struct kmem_cache_node *n,
					struct page *page)
{
	lockdep_assert_held(&n->list_lock);
	list_del(&page->slab_list);
	n->nr_partial--;
}

/*
 * Remove slab from the partial list, freeze it and
 * return the pointer to the freelist.
 *
 * Returns a list of objects or NULL if it fails.
 */
static inline void *acquire_slab(struct kmem_cache *s,
		struct kmem_cache_node *n, struct page *page,
		int mode, int *objects)
{
	void *freelist;
	unsigned long counters;
	struct page new;

	lockdep_assert_held(&n->list_lock);

	/*
	 * Zap the freelist and set the frozen bit.
	 * The old freelist is the list of objects for the
	 * per cpu allocation list.
	 */
	freelist = page->freelist;
	counters = page->counters;
	new.counters = counters;
	*objects = new.objects - new.inuse;
	if (mode) {
		new.inuse = page->objects;
		new.freelist = NULL;
	} else {
		new.freelist = freelist;
	}

	VM_BUG_ON(new.frozen);
	new.frozen = 1;

	if (!__cmpxchg_double_slab(s, page,
			freelist, counters,
			new.freelist, new.counters,
			"acquire_slab"))
		return NULL;

	remove_partial(n, page);
	WARN_ON(!freelist);
	return freelist;
}

static void put_cpu_partial(struct kmem_cache *s, struct page *page, int drain);
static inline bool pfmemalloc_match(struct page *page, gfp_t gfpflags);

/*
 * Try to allocate a partial slab from a specific node.
 */
static void *get_partial_node(struct kmem_cache *s, struct kmem_cache_node *n,
				struct kmem_cache_cpu *c, gfp_t flags)
{
	struct page *page, *page2;
	void *object = NULL;
	unsigned int available = 0;
	int objects;

	/*
	 * Racy check. If we mistakenly see no partial slabs then we
	 * just allocate an empty slab. If we mistakenly try to get a
	 * partial slab and there is none available then get_partial()
	 * will return NULL.
	 */
	if (!n || !n->nr_partial)
		return NULL;

	spin_lock(&n->list_lock);
	list_for_each_entry_safe(page, page2, &n->partial, slab_list) {
		void *t;

		if (!pfmemalloc_match(page, flags))
			continue;

		t = acquire_slab(s, n, page, object == NULL, &objects);
		if (!t)
			break;

		available += objects;
		if (!object) {
			c->page = page;
			stat(s, ALLOC_FROM_PARTIAL);
			object = t;
		} else {
			put_cpu_partial(s, page, 0);
			stat(s, CPU_PARTIAL_NODE);
		}
		if (!kmem_cache_has_cpu_partial(s)
			|| available > slub_cpu_partial(s) / 2)
			break;

	}
	spin_unlock(&n->list_lock);
	return object;
}

/*
 * Get a page from somewhere. Search in increasing NUMA distances.
 */
static void *get_any_partial(struct kmem_cache *s, gfp_t flags,
		struct kmem_cache_cpu *c)
{
#ifdef CONFIG_NUMA
	struct zonelist *zonelist;
	struct zoneref *z;
	struct zone *zone;
	enum zone_type highest_zoneidx = gfp_zone(flags);
	void *object;
	unsigned int cpuset_mems_cookie;

	/*
	 * The defrag ratio allows a configuration of the tradeoffs between
	 * inter node defragmentation and node local allocations. A lower
	 * defrag_ratio increases the tendency to do local allocations
	 * instead of attempting to obtain partial slabs from other nodes.
	 *
	 * If the defrag_ratio is set to 0 then kmalloc() always
	 * returns node local objects. If the ratio is higher then kmalloc()
	 * may return off node objects because partial slabs are obtained
	 * from other nodes and filled up.
	 *
	 * If /sys/kernel/slab/xx/remote_node_defrag_ratio is set to 100
	 * (which makes defrag_ratio = 1000) then every (well almost)
	 * allocation will first attempt to defrag slab caches on other nodes.
	 * This means scanning over all nodes to look for partial slabs which
	 * may be expensive if we do it every time we are trying to find a slab
	 * with available objects.
	 */
	if (!s->remote_node_defrag_ratio ||
			get_cycles() % 1024 > s->remote_node_defrag_ratio)
		return NULL;

	do {
		cpuset_mems_cookie = read_mems_allowed_begin();
		zonelist = node_zonelist(mempolicy_slab_node(), flags);
		for_each_zone_zonelist(zone, z, zonelist, highest_zoneidx) {
			struct kmem_cache_node *n;

			n = get_node(s, zone_to_nid(zone));

			if (n && cpuset_zone_allowed(zone, flags) &&
					n->nr_partial > s->min_partial) {
				object = get_partial_node(s, n, c, flags);
				if (object) {
					/*
					 * Don't check read_mems_allowed_retry()
					 * here - if mems_allowed was updated in
					 * parallel, that was a harmless race
					 * between allocation and the cpuset
					 * update
					 */
					return object;
				}
			}
		}
	} while (read_mems_allowed_retry(cpuset_mems_cookie));
#endif	/* CONFIG_NUMA */
	return NULL;
}

/*
 * Get a partial page, lock it and return it.
 */
static void *get_partial(struct kmem_cache *s, gfp_t flags, int node,
		struct kmem_cache_cpu *c)
{
	void *object;
	int searchnode = node;

	if (node == NUMA_NO_NODE)
		searchnode = numa_mem_id();

	object = get_partial_node(s, get_node(s, searchnode), c, flags);
	if (object || node != NUMA_NO_NODE)
		return object;

	return get_any_partial(s, flags, c);
}

#ifdef CONFIG_PREEMPTION
/*
 * Calculate the next globally unique transaction for disambiguation
 * during cmpxchg. The transactions start with the cpu number and are then
 * incremented by CONFIG_NR_CPUS.
 */
#define TID_STEP  roundup_pow_of_two(CONFIG_NR_CPUS)
#else
/*
 * No preemption supported therefore also no need to check for
 * different cpus.
 */
#define TID_STEP 1
#endif

static inline unsigned long next_tid(unsigned long tid)
{
	return tid + TID_STEP;
}

#ifdef SLUB_DEBUG_CMPXCHG
static inline unsigned int tid_to_cpu(unsigned long tid)
{
	return tid % TID_STEP;
}

static inline unsigned long tid_to_event(unsigned long tid)
{
	return tid / TID_STEP;
}
#endif

static inline unsigned int init_tid(int cpu)
{
	return cpu;
}

static inline void note_cmpxchg_failure(const char *n,
		const struct kmem_cache *s, unsigned long tid)
{
#ifdef SLUB_DEBUG_CMPXCHG
	unsigned long actual_tid = __this_cpu_read(s->cpu_slab->tid);

	pr_info("%s %s: cmpxchg redo ", n, s->name);

#ifdef CONFIG_PREEMPTION
	if (tid_to_cpu(tid) != tid_to_cpu(actual_tid))
		pr_warn("due to cpu change %d -> %d\n",
			tid_to_cpu(tid), tid_to_cpu(actual_tid));
	else
#endif
	if (tid_to_event(tid) != tid_to_event(actual_tid))
		pr_warn("due to cpu running other code. Event %ld->%ld\n",
			tid_to_event(tid), tid_to_event(actual_tid));
	else
		pr_warn("for unknown reason: actual=%lx was=%lx target=%lx\n",
			actual_tid, tid, next_tid(tid));
#endif
	stat(s, CMPXCHG_DOUBLE_CPU_FAIL);
}

static void init_kmem_cache_cpus(struct kmem_cache *s)
{
	int cpu;

	for_each_possible_cpu(cpu)
		per_cpu_ptr(s->cpu_slab, cpu)->tid = init_tid(cpu);
}

/*
 * Remove the cpu slab
 */
static void deactivate_slab(struct kmem_cache *s, struct page *page,
				void *freelist, struct kmem_cache_cpu *c)
{
	enum slab_modes { M_NONE, M_PARTIAL, M_FULL, M_FREE };
	struct kmem_cache_node *n = get_node(s, page_to_nid(page));
	int lock = 0;
	enum slab_modes l = M_NONE, m = M_NONE;
	void *nextfree;
	int tail = DEACTIVATE_TO_HEAD;
	struct page new;
	struct page old;

	if (page->freelist) {
		stat(s, DEACTIVATE_REMOTE_FREES);
		tail = DEACTIVATE_TO_TAIL;
	}

	/*
	 * Stage one: Free all available per cpu objects back
	 * to the page freelist while it is still frozen. Leave the
	 * last one.
	 *
	 * There is no need to take the list->lock because the page
	 * is still frozen.
	 */
	while (freelist && (nextfree = get_freepointer(s, freelist))) {
		void *prior;
		unsigned long counters;

		/*
		 * If 'nextfree' is invalid, it is possible that the object at
		 * 'freelist' is already corrupted.  So isolate all objects
		 * starting at 'freelist'.
		 */
		if (freelist_corrupted(s, page, &freelist, nextfree))
			break;

		do {
			prior = page->freelist;
			counters = page->counters;
			set_freepointer(s, freelist, prior);
			new.counters = counters;
			new.inuse--;
			VM_BUG_ON(!new.frozen);

		} while (!__cmpxchg_double_slab(s, page,
			prior, counters,
			freelist, new.counters,
			"drain percpu freelist"));

		freelist = nextfree;
	}

	/*
	 * Stage two: Ensure that the page is unfrozen while the
	 * list presence reflects the actual number of objects
	 * during unfreeze.
	 *
	 * We setup the list membership and then perform a cmpxchg
	 * with the count. If there is a mismatch then the page
	 * is not unfrozen but the page is on the wrong list.
	 *
	 * Then we restart the process which may have to remove
	 * the page from the list that we just put it on again
	 * because the number of objects in the slab may have
	 * changed.
	 */
redo:

	old.freelist = page->freelist;
	old.counters = page->counters;
	VM_BUG_ON(!old.frozen);

	/* Determine target state of the slab */
	new.counters = old.counters;
	if (freelist) {
		new.inuse--;
		set_freepointer(s, freelist, old.freelist);
		new.freelist = freelist;
	} else
		new.freelist = old.freelist;

	new.frozen = 0;

	if (!new.inuse && n->nr_partial >= s->min_partial)
		m = M_FREE;
	else if (new.freelist) {
		m = M_PARTIAL;
		if (!lock) {
			lock = 1;
			/*
			 * Taking the spinlock removes the possibility
			 * that acquire_slab() will see a slab page that
			 * is frozen
			 */
			spin_lock(&n->list_lock);
		}
	} else {
		m = M_FULL;
#ifdef CONFIG_SLUB_DEBUG
		if ((s->flags & SLAB_STORE_USER) && !lock) {
			lock = 1;
			/*
			 * This also ensures that the scanning of full
			 * slabs from diagnostic functions will not see
			 * any frozen slabs.
			 */
			spin_lock(&n->list_lock);
		}
#endif
	}

	if (l != m) {
		if (l == M_PARTIAL)
			remove_partial(n, page);
		else if (l == M_FULL)
			remove_full(s, n, page);

		if (m == M_PARTIAL)
			add_partial(n, page, tail);
		else if (m == M_FULL)
			add_full(s, n, page);
	}

	l = m;
	if (!__cmpxchg_double_slab(s, page,
				old.freelist, old.counters,
				new.freelist, new.counters,
				"unfreezing slab"))
		goto redo;

	if (lock)
		spin_unlock(&n->list_lock);

	if (m == M_PARTIAL)
		stat(s, tail);
	else if (m == M_FULL)
		stat(s, DEACTIVATE_FULL);
	else if (m == M_FREE) {
		stat(s, DEACTIVATE_EMPTY);
		discard_slab(s, page);
		stat(s, FREE_SLAB);
	}

	c->page = NULL;
	c->freelist = NULL;
}

/*
 * Unfreeze all the cpu partial slabs.
 *
 * This function must be called with interrupts disabled
 * for the cpu using c (or some other guarantee must be there
 * to guarantee no concurrent accesses).
 */
static void unfreeze_partials(struct kmem_cache *s,
		struct kmem_cache_cpu *c)
{
#ifdef CONFIG_SLUB_CPU_PARTIAL
	struct kmem_cache_node *n = NULL, *n2 = NULL;
	struct page *page, *discard_page = NULL;

	while ((page = slub_percpu_partial(c))) {
		struct page new;
		struct page old;

		slub_set_percpu_partial(c, page);

		n2 = get_node(s, page_to_nid(page));
		if (n != n2) {
			if (n)
				spin_unlock(&n->list_lock);

			n = n2;
			spin_lock(&n->list_lock);
		}

		do {

			old.freelist = page->freelist;
			old.counters = page->counters;
			VM_BUG_ON(!old.frozen);

			new.counters = old.counters;
			new.freelist = old.freelist;

			new.frozen = 0;

		} while (!__cmpxchg_double_slab(s, page,
				old.freelist, old.counters,
				new.freelist, new.counters,
				"unfreezing slab"));

		if (unlikely(!new.inuse && n->nr_partial >= s->min_partial)) {
			page->next = discard_page;
			discard_page = page;
		} else {
			add_partial(n, page, DEACTIVATE_TO_TAIL);
			stat(s, FREE_ADD_PARTIAL);
		}
	}

	if (n)
		spin_unlock(&n->list_lock);

	while (discard_page) {
		page = discard_page;
		discard_page = discard_page->next;

		stat(s, DEACTIVATE_EMPTY);
		discard_slab(s, page);
		stat(s, FREE_SLAB);
	}
#endif	/* CONFIG_SLUB_CPU_PARTIAL */
}

/*
 * Put a page that was just frozen (in __slab_free|get_partial_node) into a
 * partial page slot if available.
 *
 * If we did not find a slot then simply move all the partials to the
 * per node partial list.
 */
static void put_cpu_partial(struct kmem_cache *s, struct page *page, int drain)
{
#ifdef CONFIG_SLUB_CPU_PARTIAL
	struct page *oldpage;
	int pages;
	int pobjects;

	preempt_disable();
	do {
		pages = 0;
		pobjects = 0;
		oldpage = this_cpu_read(s->cpu_slab->partial);

		if (oldpage) {
			pobjects = oldpage->pobjects;
			pages = oldpage->pages;
			if (drain && pobjects > slub_cpu_partial(s)) {
				unsigned long flags;
				/*
				 * partial array is full. Move the existing
				 * set to the per node partial list.
				 */
				local_irq_save(flags);
				unfreeze_partials(s, this_cpu_ptr(s->cpu_slab));
				local_irq_restore(flags);
				oldpage = NULL;
				pobjects = 0;
				pages = 0;
				stat(s, CPU_PARTIAL_DRAIN);
			}
		}

		pages++;
		pobjects += page->objects - page->inuse;

		page->pages = pages;
		page->pobjects = pobjects;
		page->next = oldpage;

	} while (this_cpu_cmpxchg(s->cpu_slab->partial, oldpage, page)
								!= oldpage);
	if (unlikely(!slub_cpu_partial(s))) {
		unsigned long flags;

		local_irq_save(flags);
		unfreeze_partials(s, this_cpu_ptr(s->cpu_slab));
		local_irq_restore(flags);
	}
	preempt_enable();
#endif	/* CONFIG_SLUB_CPU_PARTIAL */
}

static inline void flush_slab(struct kmem_cache *s, struct kmem_cache_cpu *c)
{
	stat(s, CPUSLAB_FLUSH);
	deactivate_slab(s, c->page, c->freelist, c);

	c->tid = next_tid(c->tid);
}

/*
 * Flush cpu slab.
 *
 * Called from IPI handler with interrupts disabled.
 */
static inline void __flush_cpu_slab(struct kmem_cache *s, int cpu)
{
	struct kmem_cache_cpu *c = per_cpu_ptr(s->cpu_slab, cpu);

	if (c->page)
		flush_slab(s, c);

	unfreeze_partials(s, c);
}

static void flush_cpu_slab(void *d)
{
	struct kmem_cache *s = d;

	__flush_cpu_slab(s, smp_processor_id());
}

static bool has_cpu_slab(int cpu, void *info)
{
	struct kmem_cache *s = info;
	struct kmem_cache_cpu *c = per_cpu_ptr(s->cpu_slab, cpu);

	return c->page || slub_percpu_partial(c);
}

static void flush_all(struct kmem_cache *s)
{
	on_each_cpu_cond(has_cpu_slab, flush_cpu_slab, s, 1);
}

/*
 * Use the cpu notifier to insure that the cpu slabs are flushed when
 * necessary.
 */
static int slub_cpu_dead(unsigned int cpu)
{
	struct kmem_cache *s;
	unsigned long flags;

	mutex_lock(&slab_mutex);
	list_for_each_entry(s, &slab_caches, list) {
		local_irq_save(flags);
		__flush_cpu_slab(s, cpu);
		local_irq_restore(flags);
	}
	mutex_unlock(&slab_mutex);
	return 0;
}

/*
 * Check if the objects in a per cpu structure fit numa
 * locality expectations.
 */
static inline int node_match(struct page *page, int node)
{
#ifdef CONFIG_NUMA
	if (node != NUMA_NO_NODE && page_to_nid(page) != node)
		return 0;
#endif
	return 1;
}

#ifdef CONFIG_SLUB_DEBUG
static int count_free(struct page *page)
{
	return page->objects - page->inuse;
}

static inline unsigned long node_nr_objs(struct kmem_cache_node *n)
{
	return atomic_long_read(&n->total_objects);
}
#endif /* CONFIG_SLUB_DEBUG */

#if defined(CONFIG_SLUB_DEBUG) || defined(CONFIG_SYSFS)
static unsigned long count_partial(struct kmem_cache_node *n,
					int (*get_count)(struct page *))
{
	unsigned long flags;
	unsigned long x = 0;
	struct page *page;

	spin_lock_irqsave(&n->list_lock, flags);
	list_for_each_entry(page, &n->partial, slab_list)
		x += get_count(page);
	spin_unlock_irqrestore(&n->list_lock, flags);
	return x;
}
#endif /* CONFIG_SLUB_DEBUG || CONFIG_SYSFS */

static noinline void
slab_out_of_memory(struct kmem_cache *s, gfp_t gfpflags, int nid)
{
#ifdef CONFIG_SLUB_DEBUG
	static DEFINE_RATELIMIT_STATE(slub_oom_rs, DEFAULT_RATELIMIT_INTERVAL,
				      DEFAULT_RATELIMIT_BURST);
	int node;
	struct kmem_cache_node *n;

	if ((gfpflags & __GFP_NOWARN) || !__ratelimit(&slub_oom_rs))
		return;

	pr_warn("SLUB: Unable to allocate memory on node %d, gfp=%#x(%pGg)\n",
		nid, gfpflags, &gfpflags);
	pr_warn("  cache: %s, object size: %u, buffer size: %u, default order: %u, min order: %u\n",
		s->name, s->object_size, s->size, oo_order(s->oo),
		oo_order(s->min));

	if (oo_order(s->min) > get_order(s->object_size))
		pr_warn("  %s debugging increased min order, use slub_debug=O to disable.\n",
			s->name);

	for_each_kmem_cache_node(s, node, n) {
		unsigned long nr_slabs;
		unsigned long nr_objs;
		unsigned long nr_free;

		nr_free  = count_partial(n, count_free);
		nr_slabs = node_nr_slabs(n);
		nr_objs  = node_nr_objs(n);

		pr_warn("  node %d: slabs: %ld, objs: %ld, free: %ld\n",
			node, nr_slabs, nr_objs, nr_free);
	}
#endif
}

static inline void *new_slab_objects(struct kmem_cache *s, gfp_t flags,
			int node, struct kmem_cache_cpu **pc)
{
	void *freelist;
	struct kmem_cache_cpu *c = *pc;
	struct page *page;

	WARN_ON_ONCE(s->ctor && (flags & __GFP_ZERO));

	freelist = get_partial(s, flags, node, c);

	if (freelist)
		return freelist;

	page = new_slab(s, flags, node);
	if (page) {
		c = raw_cpu_ptr(s->cpu_slab);
		if (c->page)
			flush_slab(s, c);

		/*
		 * No other reference to the page yet so we can
		 * muck around with it freely without cmpxchg
		 */
		freelist = page->freelist;
		page->freelist = NULL;

		stat(s, ALLOC_SLAB);
		c->page = page;
		*pc = c;
	}

	return freelist;
}

static inline bool pfmemalloc_match(struct page *page, gfp_t gfpflags)
{
	if (unlikely(PageSlabPfmemalloc(page)))
		return gfp_pfmemalloc_allowed(gfpflags);

	return true;
}

/*
 * Check the page->freelist of a page and either transfer the freelist to the
 * per cpu freelist or deactivate the page.
 *
 * The page is still frozen if the return value is not NULL.
 *
 * If this function returns NULL then the page has been unfrozen.
 *
 * This function must be called with interrupt disabled.
 */
static inline void *get_freelist(struct kmem_cache *s, struct page *page)
{
	struct page new;
	unsigned long counters;
	void *freelist;

	do {
		freelist = page->freelist;
		counters = page->counters;

		new.counters = counters;
		VM_BUG_ON(!new.frozen);

		new.inuse = page->objects;
		new.frozen = freelist != NULL;

	} while (!__cmpxchg_double_slab(s, page,
		freelist, counters,
		NULL, new.counters,
		"get_freelist"));

	return freelist;
}

/*
 * Slow path. The lockless freelist is empty or we need to perform
 * debugging duties.
 *
 * Processing is still very fast if new objects have been freed to the
 * regular freelist. In that case we simply take over the regular freelist
 * as the lockless freelist and zap the regular freelist.
 *
 * If that is not working then we fall back to the partial lists. We take the
 * first element of the freelist as the object to allocate now and move the
 * rest of the freelist to the lockless freelist.
 *
 * And if we were unable to get a new slab from the partial slab lists then
 * we need to allocate a new slab. This is the slowest path since it involves
 * a call to the page allocator and the setup of a new slab.
 *
 * Version of __slab_alloc to use when we know that interrupts are
 * already disabled (which is the case for bulk allocation).
 */
static void *___slab_alloc(struct kmem_cache *s, gfp_t gfpflags, int node,
			  unsigned long addr, struct kmem_cache_cpu *c)
{
	void *freelist;
	struct page *page;

	stat(s, ALLOC_SLOWPATH);

	page = c->page;
	if (!page) {
		/*
		 * if the node is not online or has no normal memory, just
		 * ignore the node constraint
		 */
		if (unlikely(node != NUMA_NO_NODE &&
			     !node_state(node, N_NORMAL_MEMORY)))
			node = NUMA_NO_NODE;
		goto new_slab;
	}
redo:

	if (unlikely(!node_match(page, node))) {
		/*
		 * same as above but node_match() being false already
		 * implies node != NUMA_NO_NODE
		 */
		if (!node_state(node, N_NORMAL_MEMORY)) {
			node = NUMA_NO_NODE;
			goto redo;
		} else {
			stat(s, ALLOC_NODE_MISMATCH);
			deactivate_slab(s, page, c->freelist, c);
			goto new_slab;
		}
	}

	/*
	 * By rights, we should be searching for a slab page that was
	 * PFMEMALLOC but right now, we are losing the pfmemalloc
	 * information when the page leaves the per-cpu allocator
	 */
	if (unlikely(!pfmemalloc_match(page, gfpflags))) {
		deactivate_slab(s, page, c->freelist, c);
		goto new_slab;
	}

	/* must check again c->freelist in case of cpu migration or IRQ */
	freelist = c->freelist;
	if (freelist)
		goto load_freelist;

	freelist = get_freelist(s, page);

	if (!freelist) {
		c->page = NULL;
		stat(s, DEACTIVATE_BYPASS);
		goto new_slab;
	}

	stat(s, ALLOC_REFILL);

load_freelist:
	/*
	 * freelist is pointing to the list of objects to be used.
	 * page is pointing to the page from which the objects are obtained.
	 * That page must be frozen for per cpu allocations to work.
	 */
	VM_BUG_ON(!c->page->frozen);
	c->freelist = get_freepointer(s, freelist);
	c->tid = next_tid(c->tid);
	return freelist;

new_slab:

	if (slub_percpu_partial(c)) {
		page = c->page = slub_percpu_partial(c);
		slub_set_percpu_partial(c, page);
		stat(s, CPU_PARTIAL_ALLOC);
		goto redo;
	}

	freelist = new_slab_objects(s, gfpflags, node, &c);

	if (unlikely(!freelist)) {
		slab_out_of_memory(s, gfpflags, node);
		return NULL;
	}

	page = c->page;
	if (likely(!kmem_cache_debug(s) && pfmemalloc_match(page, gfpflags)))
		goto load_freelist;

	/* Only entered in the debug case */
	if (kmem_cache_debug(s) &&
			!alloc_debug_processing(s, page, freelist, addr))
		goto new_slab;	/* Slab failed checks. Next slab needed */

	deactivate_slab(s, page, get_freepointer(s, freelist), c);
	return freelist;
}

/*
 * Another one that disabled interrupt and compensates for possible
 * cpu changes by refetching the per cpu area pointer.
 */
static void *__slab_alloc(struct kmem_cache *s, gfp_t gfpflags, int node,
			  unsigned long addr, struct kmem_cache_cpu *c)
{
	void *p;
	unsigned long flags;

	local_irq_save(flags);
#ifdef CONFIG_PREEMPTION
	/*
	 * We may have been preempted and rescheduled on a different
	 * cpu before disabling interrupts. Need to reload cpu area
	 * pointer.
	 */
	c = this_cpu_ptr(s->cpu_slab);
#endif

	p = ___slab_alloc(s, gfpflags, node, addr, c);
	local_irq_restore(flags);
	return p;
}

/*
 * If the object has been wiped upon free, make sure it's fully initialized by
 * zeroing out freelist pointer.
 */
static __always_inline void maybe_wipe_obj_freeptr(struct kmem_cache *s,
						   void *obj)
{
	if (unlikely(slab_want_init_on_free(s)) && obj)
		memset((void *)((char *)obj + s->offset), 0, sizeof(void *));
}

/*
 * Inlined fastpath so that allocation functions (kmalloc, kmem_cache_alloc)
 * have the fastpath folded into their functions. So no function call
 * overhead for requests that can be satisfied on the fastpath.
 *
 * The fastpath works by first checking if the lockless freelist can be used.
 * If not then __slab_alloc is called for slow processing.
 *
 * Otherwise we can simply pick the next object from the lockless free list.
 */
static __always_inline void *slab_alloc_node(struct kmem_cache *s,
		gfp_t gfpflags, int node, unsigned long addr)
{
	void *object;
	struct kmem_cache_cpu *c;
	struct page *page;
	unsigned long tid;
	struct obj_cgroup *objcg = NULL;

	s = slab_pre_alloc_hook(s, &objcg, 1, gfpflags);
	if (!s)
		return NULL;
redo:
	/*
	 * Must read kmem_cache cpu data via this cpu ptr. Preemption is
	 * enabled. We may switch back and forth between cpus while
	 * reading from one cpu area. That does not matter as long
	 * as we end up on the original cpu again when doing the cmpxchg.
	 *
	 * We should guarantee that tid and kmem_cache are retrieved on
	 * the same cpu. It could be different if CONFIG_PREEMPTION so we need
	 * to check if it is matched or not.
	 */
	do {
		tid = this_cpu_read(s->cpu_slab->tid);
		c = raw_cpu_ptr(s->cpu_slab);
	} while (IS_ENABLED(CONFIG_PREEMPTION) &&
		 unlikely(tid != READ_ONCE(c->tid)));

	/*
	 * Irqless object alloc/free algorithm used here depends on sequence
	 * of fetching cpu_slab's data. tid should be fetched before anything
	 * on c to guarantee that object and page associated with previous tid
	 * won't be used with current tid. If we fetch tid first, object and
	 * page could be one associated with next tid and our alloc/free
	 * request will be failed. In this case, we will retry. So, no problem.
	 */
	barrier();

	/*
	 * The transaction ids are globally unique per cpu and per operation on
	 * a per cpu queue. Thus they can be guarantee that the cmpxchg_double
	 * occurs on the right processor and that there was no operation on the
	 * linked list in between.
	 */

	object = c->freelist;
	page = c->page;
	if (unlikely(!object || !page || !node_match(page, node))) {
		object = __slab_alloc(s, gfpflags, node, addr, c);
	} else {
		void *next_object = get_freepointer_safe(s, object);

		/*
		 * The cmpxchg will only match if there was no additional
		 * operation and if we are on the right processor.
		 *
		 * The cmpxchg does the following atomically (without lock
		 * semantics!)
		 * 1. Relocate first pointer to the current per cpu area.
		 * 2. Verify that tid and freelist have not been changed
		 * 3. If they were not changed replace tid and freelist
		 *
		 * Since this is without lock semantics the protection is only
		 * against code executing on this cpu *not* from access by
		 * other cpus.
		 */
		if (unlikely(!this_cpu_cmpxchg_double(
				s->cpu_slab->freelist, s->cpu_slab->tid,
				object, tid,
				next_object, next_tid(tid)))) {

			note_cmpxchg_failure("slab_alloc", s, tid);
			goto redo;
		}
		prefetch_freepointer(s, next_object);
		stat(s, ALLOC_FASTPATH);
	}

	maybe_wipe_obj_freeptr(s, object);

	if (unlikely(slab_want_init_on_alloc(gfpflags, s)) && object)
		memset(object, 0, s->object_size);

	slab_post_alloc_hook(s, objcg, gfpflags, 1, &object);

	return object;
}

static __always_inline void *slab_alloc(struct kmem_cache *s,
		gfp_t gfpflags, unsigned long addr)
{
	return slab_alloc_node(s, gfpflags, NUMA_NO_NODE, addr);
}

void *kmem_cache_alloc(struct kmem_cache *s, gfp_t gfpflags)
{
	void *ret = slab_alloc(s, gfpflags, _RET_IP_);

	trace_kmem_cache_alloc(_RET_IP_, ret, s->object_size,
				s->size, gfpflags);

	return ret;
}
EXPORT_SYMBOL(kmem_cache_alloc);

#ifdef CONFIG_TRACING
void *kmem_cache_alloc_trace(struct kmem_cache *s, gfp_t gfpflags, size_t size)
{
	void *ret = slab_alloc(s, gfpflags, _RET_IP_);
	trace_kmalloc(_RET_IP_, ret, size, s->size, gfpflags);
	ret = kasan_kmalloc(s, ret, size, gfpflags);
	return ret;
}
EXPORT_SYMBOL(kmem_cache_alloc_trace);
#endif

#ifdef CONFIG_NUMA
void *kmem_cache_alloc_node(struct kmem_cache *s, gfp_t gfpflags, int node)
{
	void *ret = slab_alloc_node(s, gfpflags, node, _RET_IP_);

	trace_kmem_cache_alloc_node(_RET_IP_, ret,
				    s->object_size, s->size, gfpflags, node);

	return ret;
}
EXPORT_SYMBOL(kmem_cache_alloc_node);

#ifdef CONFIG_TRACING
void *kmem_cache_alloc_node_trace(struct kmem_cache *s,
				    gfp_t gfpflags,
				    int node, size_t size)
{
	void *ret = slab_alloc_node(s, gfpflags, node, _RET_IP_);

	trace_kmalloc_node(_RET_IP_, ret,
			   size, s->size, gfpflags, node);

	ret = kasan_kmalloc(s, ret, size, gfpflags);
	return ret;
}
EXPORT_SYMBOL(kmem_cache_alloc_node_trace);
#endif
#endif	/* CONFIG_NUMA */

/*
 * Slow path handling. This may still be called frequently since objects
 * have a longer lifetime than the cpu slabs in most processing loads.
 *
 * So we still attempt to reduce cache line usage. Just take the slab
 * lock and free the item. If there is no additional partial page
 * handling required then we can return immediately.
 */
static void __slab_free(struct kmem_cache *s, struct page *page,
			void *head, void *tail, int cnt,
			unsigned long addr)

{
	void *prior;
	int was_frozen;
	struct page new;
	unsigned long counters;
	struct kmem_cache_node *n = NULL;
	unsigned long flags;

	stat(s, FREE_SLOWPATH);

	if (kmem_cache_debug(s) &&
	    !free_debug_processing(s, page, head, tail, cnt, addr))
		return;

	do {
		if (unlikely(n)) {
			spin_unlock_irqrestore(&n->list_lock, flags);
			n = NULL;
		}
		prior = page->freelist;
		counters = page->counters;
		set_freepointer(s, tail, prior);
		new.counters = counters;
		was_frozen = new.frozen;
		new.inuse -= cnt;
		if ((!new.inuse || !prior) && !was_frozen) {

			if (kmem_cache_has_cpu_partial(s) && !prior) {

				/*
				 * Slab was on no list before and will be
				 * partially empty
				 * We can defer the list move and instead
				 * freeze it.
				 */
				new.frozen = 1;

			} else { /* Needs to be taken off a list */

				n = get_node(s, page_to_nid(page));
				/*
				 * Speculatively acquire the list_lock.
				 * If the cmpxchg does not succeed then we may
				 * drop the list_lock without any processing.
				 *
				 * Otherwise the list_lock will synchronize with
				 * other processors updating the list of slabs.
				 */
				spin_lock_irqsave(&n->list_lock, flags);

			}
		}

	} while (!cmpxchg_double_slab(s, page,
		prior, counters,
		head, new.counters,
		"__slab_free"));

	if (likely(!n)) {

		if (likely(was_frozen)) {
			/*
			 * The list lock was not taken therefore no list
			 * activity can be necessary.
			 */
			stat(s, FREE_FROZEN);
		} else if (new.frozen) {
			/*
			 * If we just froze the page then put it onto the
			 * per cpu partial list.
			 */
			put_cpu_partial(s, page, 1);
			stat(s, CPU_PARTIAL_FREE);
		}

		return;
	}

	if (unlikely(!new.inuse && n->nr_partial >= s->min_partial))
		goto slab_empty;

	/*
	 * Objects left in the slab. If it was not on the partial list before
	 * then add it.
	 */
	if (!kmem_cache_has_cpu_partial(s) && unlikely(!prior)) {
		remove_full(s, n, page);
		add_partial(n, page, DEACTIVATE_TO_TAIL);
		stat(s, FREE_ADD_PARTIAL);
	}
	spin_unlock_irqrestore(&n->list_lock, flags);
	return;

slab_empty:
	if (prior) {
		/*
		 * Slab on the partial list.
		 */
		remove_partial(n, page);
		stat(s, FREE_REMOVE_PARTIAL);
	} else {
		/* Slab must be on the full list */
		remove_full(s, n, page);
	}

	spin_unlock_irqrestore(&n->list_lock, flags);
	stat(s, FREE_SLAB);
	discard_slab(s, page);
}

/*
 * Fastpath with forced inlining to produce a kfree and kmem_cache_free that
 * can perform fastpath freeing without additional function calls.
 *
 * The fastpath is only possible if we are freeing to the current cpu slab
 * of this processor. This typically the case if we have just allocated
 * the item before.
 *
 * If fastpath is not possible then fall back to __slab_free where we deal
 * with all sorts of special processing.
 *
 * Bulk free of a freelist with several objects (all pointing to the
 * same page) possible by specifying head and tail ptr, plus objects
 * count (cnt). Bulk free indicated by tail pointer being set.
 */
static __always_inline void do_slab_free(struct kmem_cache *s,
				struct page *page, void *head, void *tail,
				int cnt, unsigned long addr)
{
	void *tail_obj = tail ? : head;
	struct kmem_cache_cpu *c;
	unsigned long tid;

	memcg_slab_free_hook(s, &head, 1);
redo:
	/*
	 * Determine the currently cpus per cpu slab.
	 * The cpu may change afterward. However that does not matter since
	 * data is retrieved via this pointer. If we are on the same cpu
	 * during the cmpxchg then the free will succeed.
	 */
	do {
		tid = this_cpu_read(s->cpu_slab->tid);
		c = raw_cpu_ptr(s->cpu_slab);
	} while (IS_ENABLED(CONFIG_PREEMPTION) &&
		 unlikely(tid != READ_ONCE(c->tid)));

	/* Same with comment on barrier() in slab_alloc_node() */
	barrier();

	if (likely(page == c->page)) {
		void **freelist = READ_ONCE(c->freelist);

		set_freepointer(s, tail_obj, freelist);

		if (unlikely(!this_cpu_cmpxchg_double(
				s->cpu_slab->freelist, s->cpu_slab->tid,
				freelist, tid,
				head, next_tid(tid)))) {

			note_cmpxchg_failure("slab_free", s, tid);
			goto redo;
		}
		stat(s, FREE_FASTPATH);
	} else
		__slab_free(s, page, head, tail_obj, cnt, addr);

}

static __always_inline void slab_free(struct kmem_cache *s, struct page *page,
				      void *head, void *tail, int cnt,
				      unsigned long addr)
{
	/*
	 * With KASAN enabled slab_free_freelist_hook modifies the freelist
	 * to remove objects, whose reuse must be delayed.
	 */
	if (slab_free_freelist_hook(s, &head, &tail))
		do_slab_free(s, page, head, tail, cnt, addr);
}

#ifdef CONFIG_KASAN_GENERIC
void ___cache_free(struct kmem_cache *cache, void *x, unsigned long addr)
{
	do_slab_free(cache, virt_to_head_page(x), x, NULL, 1, addr);
}
#endif

void kmem_cache_free(struct kmem_cache *s, void *x)
{
	s = cache_from_obj(s, x);
	if (!s)
		return;
	slab_free(s, virt_to_head_page(x), x, NULL, 1, _RET_IP_);
	trace_kmem_cache_free(_RET_IP_, x);
}
EXPORT_SYMBOL(kmem_cache_free);

struct detached_freelist {
	struct page *page;
	void *tail;
	void *freelist;
	int cnt;
	struct kmem_cache *s;
};

/*
 * This function progressively scans the array with free objects (with
 * a limited look ahead) and extract objects belonging to the same
 * page.  It builds a detached freelist directly within the given
 * page/objects.  This can happen without any need for
 * synchronization, because the objects are owned by running process.
 * The freelist is build up as a single linked list in the objects.
 * The idea is, that this detached freelist can then be bulk
 * transferred to the real freelist(s), but only requiring a single
 * synchronization primitive.  Look ahead in the array is limited due
 * to performance reasons.
 */
static inline
int build_detached_freelist(struct kmem_cache *s, size_t size,
			    void **p, struct detached_freelist *df)
{
	size_t first_skipped_index = 0;
	int lookahead = 3;
	void *object;
	struct page *page;

	/* Always re-init detached_freelist */
	df->page = NULL;

	do {
		object = p[--size];
		/* Do we need !ZERO_OR_NULL_PTR(object) here? (for kfree) */
	} while (!object && size);

	if (!object)
		return 0;

	page = virt_to_head_page(object);
	if (!s) {
		/* Handle kalloc'ed objects */
		if (unlikely(!PageSlab(page))) {
			BUG_ON(!PageCompound(page));
			kfree_hook(object);
			__free_pages(page, compound_order(page));
			p[size] = NULL; /* mark object processed */
			return size;
		}
		/* Derive kmem_cache from object */
		df->s = page->slab_cache;
	} else {
		df->s = cache_from_obj(s, object); /* Support for memcg */
	}

	/* Start new detached freelist */
	df->page = page;
	set_freepointer(df->s, object, NULL);
	df->tail = object;
	df->freelist = object;
	p[size] = NULL; /* mark object processed */
	df->cnt = 1;

	while (size) {
		object = p[--size];
		if (!object)
			continue; /* Skip processed objects */

		/* df->page is always set at this point */
		if (df->page == virt_to_head_page(object)) {
			/* Opportunity build freelist */
			set_freepointer(df->s, object, df->freelist);
			df->freelist = object;
			df->cnt++;
			p[size] = NULL; /* mark object processed */

			continue;
		}

		/* Limit look ahead search */
		if (!--lookahead)
			break;

		if (!first_skipped_index)
			first_skipped_index = size + 1;
	}

	return first_skipped_index;
}

/* Note that interrupts must be enabled when calling this function. */
void kmem_cache_free_bulk(struct kmem_cache *s, size_t size, void **p)
{
	if (WARN_ON(!size))
		return;

	memcg_slab_free_hook(s, p, size);
	do {
		struct detached_freelist df;

		size = build_detached_freelist(s, size, p, &df);
		if (!df.page)
			continue;

		slab_free(df.s, df.page, df.freelist, df.tail, df.cnt,_RET_IP_);
	} while (likely(size));
}
EXPORT_SYMBOL(kmem_cache_free_bulk);

/* Note that interrupts must be enabled when calling this function. */
int kmem_cache_alloc_bulk(struct kmem_cache *s, gfp_t flags, size_t size,
			  void **p)
{
	struct kmem_cache_cpu *c;
	int i;
	struct obj_cgroup *objcg = NULL;

	/* memcg and kmem_cache debug support */
	s = slab_pre_alloc_hook(s, &objcg, size, flags);
	if (unlikely(!s))
		return false;
	/*
	 * Drain objects in the per cpu slab, while disabling local
	 * IRQs, which protects against PREEMPT and interrupts
	 * handlers invoking normal fastpath.
	 */
	local_irq_disable();
	c = this_cpu_ptr(s->cpu_slab);

	for (i = 0; i < size; i++) {
		void *object = c->freelist;

		if (unlikely(!object)) {
			/*
			 * We may have removed an object from c->freelist using
			 * the fastpath in the previous iteration; in that case,
			 * c->tid has not been bumped yet.
			 * Since ___slab_alloc() may reenable interrupts while
			 * allocating memory, we should bump c->tid now.
			 */
			c->tid = next_tid(c->tid);

			/*
			 * Invoking slow path likely have side-effect
			 * of re-populating per CPU c->freelist
			 */
			p[i] = ___slab_alloc(s, flags, NUMA_NO_NODE,
					    _RET_IP_, c);
			if (unlikely(!p[i]))
				goto error;

			c = this_cpu_ptr(s->cpu_slab);
			maybe_wipe_obj_freeptr(s, p[i]);

			continue; /* goto for-loop */
		}
		c->freelist = get_freepointer(s, object);
		p[i] = object;
		maybe_wipe_obj_freeptr(s, p[i]);
	}
	c->tid = next_tid(c->tid);
	local_irq_enable();

	/* Clear memory outside IRQ disabled fastpath loop */
	if (unlikely(slab_want_init_on_alloc(flags, s))) {
		int j;

		for (j = 0; j < i; j++)
			memset(p[j], 0, s->object_size);
	}

	/* memcg and kmem_cache debug support */
	slab_post_alloc_hook(s, objcg, flags, size, p);
	return i;
error:
	local_irq_enable();
	slab_post_alloc_hook(s, objcg, flags, i, p);
	__kmem_cache_free_bulk(s, i, p);
	return 0;
}
EXPORT_SYMBOL(kmem_cache_alloc_bulk);


/*
 * Object placement in a slab is made very easy because we always start at
 * offset 0. If we tune the size of the object to the alignment then we can
 * get the required alignment by putting one properly sized object after
 * another.
 *
 * Notice that the allocation order determines the sizes of the per cpu
 * caches. Each processor has always one slab available for allocations.
 * Increasing the allocation order reduces the number of times that slabs
 * must be moved on and off the partial lists and is therefore a factor in
 * locking overhead.
 */

/*
 * Mininum / Maximum order of slab pages. This influences locking overhead
 * and slab fragmentation. A higher order reduces the number of partial slabs
 * and increases the number of allocations possible without having to
 * take the list_lock.
 */
static unsigned int slub_min_order;
static unsigned int slub_max_order = PAGE_ALLOC_COSTLY_ORDER;
static unsigned int slub_min_objects;

/*
 * Calculate the order of allocation given an slab object size.
 *
 * The order of allocation has significant impact on performance and other
 * system components. Generally order 0 allocations should be preferred since
 * order 0 does not cause fragmentation in the page allocator. Larger objects
 * be problematic to put into order 0 slabs because there may be too much
 * unused space left. We go to a higher order if more than 1/16th of the slab
 * would be wasted.
 *
 * In order to reach satisfactory performance we must ensure that a minimum
 * number of objects is in one slab. Otherwise we may generate too much
 * activity on the partial lists which requires taking the list_lock. This is
 * less a concern for large slabs though which are rarely used.
 *
 * slub_max_order specifies the order where we begin to stop considering the
 * number of objects in a slab as critical. If we reach slub_max_order then
 * we try to keep the page order as low as possible. So we accept more waste
 * of space in favor of a small page order.
 *
 * Higher order allocations also allow the placement of more objects in a
 * slab and thereby reduce object handling overhead. If the user has
 * requested a higher mininum order then we start with that one instead of
 * the smallest order which will fit the object.
 */
static inline unsigned int slab_order(unsigned int size,
		unsigned int min_objects, unsigned int max_order,
		unsigned int fract_leftover)
{
	unsigned int min_order = slub_min_order;
	unsigned int order;

	if (order_objects(min_order, size) > MAX_OBJS_PER_PAGE)
		return get_order(size * MAX_OBJS_PER_PAGE) - 1;

	for (order = max(min_order, (unsigned int)get_order(min_objects * size));
			order <= max_order; order++) {

		unsigned int slab_size = (unsigned int)PAGE_SIZE << order;
		unsigned int rem;

		rem = slab_size % size;

		if (rem <= slab_size / fract_leftover)
			break;
	}

	return order;
}

static inline int calculate_order(unsigned int size)
{
	unsigned int order;
	unsigned int min_objects;
	unsigned int max_objects;

	/*
	 * Attempt to find best configuration for a slab. This
	 * works by first attempting to generate a layout with
	 * the best configuration and backing off gradually.
	 *
	 * First we increase the acceptable waste in a slab. Then
	 * we reduce the minimum objects required in a slab.
	 */
	min_objects = slub_min_objects;
	if (!min_objects)
		min_objects = 4 * (fls(nr_cpu_ids) + 1);
	max_objects = order_objects(slub_max_order, size);
	min_objects = min(min_objects, max_objects);

	while (min_objects > 1) {
		unsigned int fraction;

		fraction = 16;
		while (fraction >= 4) {
			order = slab_order(size, min_objects,
					slub_max_order, fraction);
			if (order <= slub_max_order)
				return order;
			fraction /= 2;
		}
		min_objects--;
	}

	/*
	 * We were unable to place multiple objects in a slab. Now
	 * lets see if we can place a single object there.
	 */
	order = slab_order(size, 1, slub_max_order, 1);
	if (order <= slub_max_order)
		return order;

	/*
	 * Doh this slab cannot be placed using slub_max_order.
	 */
	order = slab_order(size, 1, MAX_ORDER, 1);
	if (order < MAX_ORDER)
		return order;
	return -ENOSYS;
}

static void
init_kmem_cache_node(struct kmem_cache_node *n)
{
	n->nr_partial = 0;
	spin_lock_init(&n->list_lock);
	INIT_LIST_HEAD(&n->partial);
#ifdef CONFIG_SLUB_DEBUG
	atomic_long_set(&n->nr_slabs, 0);
	atomic_long_set(&n->total_objects, 0);
	INIT_LIST_HEAD(&n->full);
#endif
}

static inline int alloc_kmem_cache_cpus(struct kmem_cache *s)
{
	BUILD_BUG_ON(PERCPU_DYNAMIC_EARLY_SIZE <
			KMALLOC_SHIFT_HIGH * sizeof(struct kmem_cache_cpu));

	/*
	 * Must align to double word boundary for the double cmpxchg
	 * instructions to work; see __pcpu_double_call_return_bool().
	 */
	s->cpu_slab = __alloc_percpu(sizeof(struct kmem_cache_cpu),
				     2 * sizeof(void *));

	if (!s->cpu_slab)
		return 0;

	init_kmem_cache_cpus(s);

	return 1;
}

static struct kmem_cache *kmem_cache_node;

/*
 * No kmalloc_node yet so do it by hand. We know that this is the first
 * slab on the node for this slabcache. There are no concurrent accesses
 * possible.
 *
 * Note that this function only works on the kmem_cache_node
 * when allocating for the kmem_cache_node. This is used for bootstrapping
 * memory on a fresh node that has no slab structures yet.
 */
static void early_kmem_cache_node_alloc(int node)
{
	struct page *page;
	struct kmem_cache_node *n;

	BUG_ON(kmem_cache_node->size < sizeof(struct kmem_cache_node));

	page = new_slab(kmem_cache_node, GFP_NOWAIT, node);

	BUG_ON(!page);
	if (page_to_nid(page) != node) {
		pr_err("SLUB: Unable to allocate memory from node %d\n", node);
		pr_err("SLUB: Allocating a useless per node structure in order to be able to continue\n");
	}

	n = page->freelist;
	BUG_ON(!n);
#ifdef CONFIG_SLUB_DEBUG
	init_object(kmem_cache_node, n, SLUB_RED_ACTIVE);
	init_tracking(kmem_cache_node, n);
#endif
	n = kasan_kmalloc(kmem_cache_node, n, sizeof(struct kmem_cache_node),
		      GFP_KERNEL);
	page->freelist = get_freepointer(kmem_cache_node, n);
	page->inuse = 1;
	page->frozen = 0;
	kmem_cache_node->node[node] = n;
	init_kmem_cache_node(n);
	inc_slabs_node(kmem_cache_node, node, page->objects);

	/*
	 * No locks need to be taken here as it has just been
	 * initialized and there is no concurrent access.
	 */
	__add_partial(n, page, DEACTIVATE_TO_HEAD);
}

static void free_kmem_cache_nodes(struct kmem_cache *s)
{
	int node;
	struct kmem_cache_node *n;

	for_each_kmem_cache_node(s, node, n) {
		s->node[node] = NULL;
		kmem_cache_free(kmem_cache_node, n);
	}
}

void __kmem_cache_release(struct kmem_cache *s)
{
	cache_random_seq_destroy(s);
	free_percpu(s->cpu_slab);
	free_kmem_cache_nodes(s);
}

static int init_kmem_cache_nodes(struct kmem_cache *s)
{
	int node;

	for_each_node_state(node, N_NORMAL_MEMORY) {
		struct kmem_cache_node *n;

		if (slab_state == DOWN) {
			early_kmem_cache_node_alloc(node);
			continue;
		}
		n = kmem_cache_alloc_node(kmem_cache_node,
						GFP_KERNEL, node);

		if (!n) {
			free_kmem_cache_nodes(s);
			return 0;
		}

		init_kmem_cache_node(n);
		s->node[node] = n;
	}
	return 1;
}

static void set_min_partial(struct kmem_cache *s, unsigned long min)
{
	if (min < MIN_PARTIAL)
		min = MIN_PARTIAL;
	else if (min > MAX_PARTIAL)
		min = MAX_PARTIAL;
	s->min_partial = min;
}

static void set_cpu_partial(struct kmem_cache *s)
{
#ifdef CONFIG_SLUB_CPU_PARTIAL
	/*
	 * cpu_partial determined the maximum number of objects kept in the
	 * per cpu partial lists of a processor.
	 *
	 * Per cpu partial lists mainly contain slabs that just have one
	 * object freed. If they are used for allocation then they can be
	 * filled up again with minimal effort. The slab will never hit the
	 * per node partial lists and therefore no locking will be required.
	 *
	 * This setting also determines
	 *
	 * A) The number of objects from per cpu partial slabs dumped to the
	 *    per node list when we reach the limit.
	 * B) The number of objects in cpu partial slabs to extract from the
	 *    per node list when we run out of per cpu objects. We only fetch
	 *    50% to keep some capacity around for frees.
	 */
	if (!kmem_cache_has_cpu_partial(s))
		slub_set_cpu_partial(s, 0);
	else if (s->size >= PAGE_SIZE)
		slub_set_cpu_partial(s, 2);
	else if (s->size >= 1024)
		slub_set_cpu_partial(s, 6);
	else if (s->size >= 256)
		slub_set_cpu_partial(s, 13);
	else
		slub_set_cpu_partial(s, 30);
#endif
}

/*
 * calculate_sizes() determines the order and the distribution of data within
 * a slab object.
 */
static int calculate_sizes(struct kmem_cache *s, int forced_order)
{
	slab_flags_t flags = s->flags;
	unsigned int size = s->object_size;
	unsigned int freepointer_area;
	unsigned int order;

	/*
	 * Round up object size to the next word boundary. We can only
	 * place the free pointer at word boundaries and this determines
	 * the possible location of the free pointer.
	 */
	size = ALIGN(size, sizeof(void *));
	/*
	 * This is the area of the object where a freepointer can be
	 * safely written. If redzoning adds more to the inuse size, we
	 * can't use that portion for writing the freepointer, so
	 * s->offset must be limited within this for the general case.
	 */
	freepointer_area = size;

#ifdef CONFIG_SLUB_DEBUG
	/*
	 * Determine if we can poison the object itself. If the user of
	 * the slab may touch the object after free or before allocation
	 * then we should never poison the object itself.
	 */
	if ((flags & SLAB_POISON) && !(flags & SLAB_TYPESAFE_BY_RCU) &&
			!s->ctor)
		s->flags |= __OBJECT_POISON;
	else
		s->flags &= ~__OBJECT_POISON;


	/*
	 * If we are Redzoning then check if there is some space between the
	 * end of the object and the free pointer. If not then add an
	 * additional word to have some bytes to store Redzone information.
	 */
	if ((flags & SLAB_RED_ZONE) && size == s->object_size)
		size += sizeof(void *);
#endif

	/*
	 * With that we have determined the number of bytes in actual use
	 * by the object. This is the potential offset to the free pointer.
	 */
	s->inuse = size;

	if (((flags & (SLAB_TYPESAFE_BY_RCU | SLAB_POISON)) ||
		s->ctor)) {
		/*
		 * Relocate free pointer after the object if it is not
		 * permitted to overwrite the first word of the object on
		 * kmem_cache_free.
		 *
		 * This is the case if we do RCU, have a constructor or
		 * destructor or are poisoning the objects.
		 *
		 * The assumption that s->offset >= s->inuse means free
		 * pointer is outside of the object is used in the
		 * freeptr_outside_object() function. If that is no
		 * longer true, the function needs to be modified.
		 */
		s->offset = size;
		size += sizeof(void *);
	} else if (freepointer_area > sizeof(void *)) {
		/*
		 * Store freelist pointer near middle of object to keep
		 * it away from the edges of the object to avoid small
		 * sized over/underflows from neighboring allocations.
		 */
		s->offset = ALIGN(freepointer_area / 2, sizeof(void *));
	}

#ifdef CONFIG_SLUB_DEBUG
	if (flags & SLAB_STORE_USER)
		/*
		 * Need to store information about allocs and frees after
		 * the object.
		 */
		size += 2 * sizeof(struct track);
#endif

	kasan_cache_create(s, &size, &s->flags);
#ifdef CONFIG_SLUB_DEBUG
	if (flags & SLAB_RED_ZONE) {
		/*
		 * Add some empty padding so that we can catch
		 * overwrites from earlier objects rather than let
		 * tracking information or the free pointer be
		 * corrupted if a user writes before the start
		 * of the object.
		 */
		size += sizeof(void *);

		s->red_left_pad = sizeof(void *);
		s->red_left_pad = ALIGN(s->red_left_pad, s->align);
		size += s->red_left_pad;
	}
#endif

	/*
	 * SLUB stores one object immediately after another beginning from
	 * offset 0. In order to align the objects we have to simply size
	 * each object to conform to the alignment.
	 */
	size = ALIGN(size, s->align);
	s->size = size;
	s->reciprocal_size = reciprocal_value(size);
	if (forced_order >= 0)
		order = forced_order;
	else
		order = calculate_order(size);

	if ((int)order < 0)
		return 0;

	s->allocflags = 0;
	if (order)
		s->allocflags |= __GFP_COMP;

	if (s->flags & SLAB_CACHE_DMA)
		s->allocflags |= GFP_DMA;

	if (s->flags & SLAB_CACHE_DMA32)
		s->allocflags |= GFP_DMA32;

	if (s->flags & SLAB_RECLAIM_ACCOUNT)
		s->allocflags |= __GFP_RECLAIMABLE;

	/*
	 * Determine the number of objects per slab
	 */
	s->oo = oo_make(order, size);
	s->min = oo_make(get_order(size), size);
	if (oo_objects(s->oo) > oo_objects(s->max))
		s->max = s->oo;

	return !!oo_objects(s->oo);
}

static int kmem_cache_open(struct kmem_cache *s, slab_flags_t flags)
{
	s->flags = kmem_cache_flags(s->size, flags, s->name, s->ctor);
#ifdef CONFIG_SLAB_FREELIST_HARDENED
	s->random = get_random_long();
#endif

	if (!calculate_sizes(s, -1))
		goto error;
	if (disable_higher_order_debug) {
		/*
		 * Disable debugging flags that store metadata if the min slab
		 * order increased.
		 */
		if (get_order(s->size) > get_order(s->object_size)) {
			s->flags &= ~DEBUG_METADATA_FLAGS;
			s->offset = 0;
			if (!calculate_sizes(s, -1))
				goto error;
		}
	}

#if defined(CONFIG_HAVE_CMPXCHG_DOUBLE) && \
    defined(CONFIG_HAVE_ALIGNED_STRUCT_PAGE)
	if (system_has_cmpxchg_double() && (s->flags & SLAB_NO_CMPXCHG) == 0)
		/* Enable fast mode */
		s->flags |= __CMPXCHG_DOUBLE;
#endif

	/*
	 * The larger the object size is, the more pages we want on the partial
	 * list to avoid pounding the page allocator excessively.
	 */
	set_min_partial(s, ilog2(s->size) / 2);

	set_cpu_partial(s);

#ifdef CONFIG_NUMA
	s->remote_node_defrag_ratio = 1000;
#endif

	/* Initialize the pre-computed randomized freelist if slab is up */
	if (slab_state >= UP) {
		if (init_cache_random_seq(s))
			goto error;
	}

	if (!init_kmem_cache_nodes(s))
		goto error;

	if (alloc_kmem_cache_cpus(s))
		return 0;

	free_kmem_cache_nodes(s);
error:
	return -EINVAL;
}

static void list_slab_objects(struct kmem_cache *s, struct page *page,
			      const char *text)
{
#ifdef CONFIG_SLUB_DEBUG
	void *addr = page_address(page);
	unsigned long *map;
	void *p;

	slab_err(s, page, text, s->name);
	slab_lock(page);

	map = get_map(s, page);
	for_each_object(p, s, addr, page->objects) {

		if (!test_bit(__obj_to_index(s, addr, p), map)) {
			pr_err("INFO: Object 0x%p @offset=%tu\n", p, p - addr);
			print_tracking(s, p);
		}
	}
	put_map(map);
	slab_unlock(page);
#endif
}

/*
 * Attempt to free all partial slabs on a node.
 * This is called from __kmem_cache_shutdown(). We must take list_lock
 * because sysfs file might still access partial list after the shutdowning.
 */
static void free_partial(struct kmem_cache *s, struct kmem_cache_node *n)
{
	LIST_HEAD(discard);
	struct page *page, *h;

	BUG_ON(irqs_disabled());
	spin_lock_irq(&n->list_lock);
	list_for_each_entry_safe(page, h, &n->partial, slab_list) {
		if (!page->inuse) {
			remove_partial(n, page);
			list_add(&page->slab_list, &discard);
		} else {
			list_slab_objects(s, page,
			  "Objects remaining in %s on __kmem_cache_shutdown()");
		}
	}
	spin_unlock_irq(&n->list_lock);

	list_for_each_entry_safe(page, h, &discard, slab_list)
		discard_slab(s, page);
}

bool __kmem_cache_empty(struct kmem_cache *s)
{
	int node;
	struct kmem_cache_node *n;

	for_each_kmem_cache_node(s, node, n)
		if (n->nr_partial || slabs_node(s, node))
			return false;
	return true;
}

/*
 * Release all resources used by a slab cache.
 */
int __kmem_cache_shutdown(struct kmem_cache *s)
{
	int node;
	struct kmem_cache_node *n;

	flush_all(s);
	/* Attempt to free all objects */
	for_each_kmem_cache_node(s, node, n) {
		free_partial(s, n);
		if (n->nr_partial || slabs_node(s, node))
			return 1;
	}
	return 0;
}

/********************************************************************
 *		Kmalloc subsystem
 *******************************************************************/

static int __init setup_slub_min_order(char *str)
{
	get_option(&str, (int *)&slub_min_order);

	return 1;
}

__setup("slub_min_order=", setup_slub_min_order);

static int __init setup_slub_max_order(char *str)
{
	get_option(&str, (int *)&slub_max_order);
	slub_max_order = min(slub_max_order, (unsigned int)MAX_ORDER - 1);

	return 1;
}

__setup("slub_max_order=", setup_slub_max_order);

static int __init setup_slub_min_objects(char *str)
{
	get_option(&str, (int *)&slub_min_objects);

	return 1;
}

__setup("slub_min_objects=", setup_slub_min_objects);

void *__kmalloc(size_t size, gfp_t flags)
{
	struct kmem_cache *s;
	void *ret;

	if (unlikely(size > KMALLOC_MAX_CACHE_SIZE))
		return kmalloc_large(size, flags);

	s = kmalloc_slab(size, flags);

	if (unlikely(ZERO_OR_NULL_PTR(s)))
		return s;

	ret = slab_alloc(s, flags, _RET_IP_);

	trace_kmalloc(_RET_IP_, ret, size, s->size, flags);

	ret = kasan_kmalloc(s, ret, size, flags);

	return ret;
}
EXPORT_SYMBOL(__kmalloc);

#ifdef CONFIG_NUMA
static void *kmalloc_large_node(size_t size, gfp_t flags, int node)
{
	struct page *page;
	void *ptr = NULL;
	unsigned int order = get_order(size);

	flags |= __GFP_COMP;
	page = alloc_pages_node(node, flags, order);
	if (page) {
		ptr = page_address(page);
		mod_node_page_state(page_pgdat(page), NR_SLAB_UNRECLAIMABLE_B,
				    PAGE_SIZE << order);
	}

	return kmalloc_large_node_hook(ptr, size, flags);
}

void *__kmalloc_node(size_t size, gfp_t flags, int node)
{
	struct kmem_cache *s;
	void *ret;

	if (unlikely(size > KMALLOC_MAX_CACHE_SIZE)) {
		ret = kmalloc_large_node(size, flags, node);

		trace_kmalloc_node(_RET_IP_, ret,
				   size, PAGE_SIZE << get_order(size),
				   flags, node);

		return ret;
	}

	s = kmalloc_slab(size, flags);

	if (unlikely(ZERO_OR_NULL_PTR(s)))
		return s;

	ret = slab_alloc_node(s, flags, node, _RET_IP_);

	trace_kmalloc_node(_RET_IP_, ret, size, s->size, flags, node);

	ret = kasan_kmalloc(s, ret, size, flags);

	return ret;
}
EXPORT_SYMBOL(__kmalloc_node);
#endif	/* CONFIG_NUMA */

#ifdef CONFIG_HARDENED_USERCOPY
/*
 * Rejects incorrectly sized objects and objects that are to be copied
 * to/from userspace but do not fall entirely within the containing slab
 * cache's usercopy region.
 *
 * Returns NULL if check passes, otherwise const char * to name of cache
 * to indicate an error.
 */
void __check_heap_object(const void *ptr, unsigned long n, struct page *page,
			 bool to_user)
{
	struct kmem_cache *s;
	unsigned int offset;
	size_t object_size;

	ptr = kasan_reset_tag(ptr);

	/* Find object and usable object size. */
	s = page->slab_cache;

	/* Reject impossible pointers. */
	if (ptr < page_address(page))
		usercopy_abort("SLUB object not in SLUB page?!", NULL,
			       to_user, 0, n);

	/* Find offset within object. */
	offset = (ptr - page_address(page)) % s->size;

	/* Adjust for redzone and reject if within the redzone. */
	if (kmem_cache_debug_flags(s, SLAB_RED_ZONE)) {
		if (offset < s->red_left_pad)
			usercopy_abort("SLUB object in left red zone",
				       s->name, to_user, offset, n);
		offset -= s->red_left_pad;
	}

	/* Allow address range falling entirely within usercopy region. */
	if (offset >= s->useroffset &&
	    offset - s->useroffset <= s->usersize &&
	    n <= s->useroffset - offset + s->usersize)
		return;

	/*
	 * If the copy is still within the allocated object, produce
	 * a warning instead of rejecting the copy. This is intended
	 * to be a temporary method to find any missing usercopy
	 * whitelists.
	 */
	object_size = slab_ksize(s);
	if (usercopy_fallback &&
	    offset <= object_size && n <= object_size - offset) {
		usercopy_warn("SLUB object", s->name, to_user, offset, n);
		return;
	}

	usercopy_abort("SLUB object", s->name, to_user, offset, n);
}
#endif /* CONFIG_HARDENED_USERCOPY */

size_t __ksize(const void *object)
{
	struct page *page;

	if (unlikely(object == ZERO_SIZE_PTR))
		return 0;

	page = virt_to_head_page(object);

	if (unlikely(!PageSlab(page))) {
		WARN_ON(!PageCompound(page));
		return page_size(page);
	}

	return slab_ksize(page->slab_cache);
}
EXPORT_SYMBOL(__ksize);

void kfree(const void *x)
{
	struct page *page;
	void *object = (void *)x;

	trace_kfree(_RET_IP_, x);

	if (unlikely(ZERO_OR_NULL_PTR(x)))
		return;

	page = virt_to_head_page(x);
	if (unlikely(!PageSlab(page))) {
		unsigned int order = compound_order(page);

		BUG_ON(!PageCompound(page));
		kfree_hook(object);
		mod_node_page_state(page_pgdat(page), NR_SLAB_UNRECLAIMABLE_B,
				    -(PAGE_SIZE << order));
		__free_pages(page, order);
		return;
	}
	slab_free(page->slab_cache, page, object, NULL, 1, _RET_IP_);
}
EXPORT_SYMBOL(kfree);

#define SHRINK_PROMOTE_MAX 32

/*
 * kmem_cache_shrink discards empty slabs and promotes the slabs filled
 * up most to the head of the partial lists. New allocations will then
 * fill those up and thus they can be removed from the partial lists.
 *
 * The slabs with the least items are placed last. This results in them
 * being allocated from last increasing the chance that the last objects
 * are freed in them.
 */
int __kmem_cache_shrink(struct kmem_cache *s)
{
	int node;
	int i;
	struct kmem_cache_node *n;
	struct page *page;
	struct page *t;
	struct list_head discard;
	struct list_head promote[SHRINK_PROMOTE_MAX];
	unsigned long flags;
	int ret = 0;

	flush_all(s);
	for_each_kmem_cache_node(s, node, n) {
		INIT_LIST_HEAD(&discard);
		for (i = 0; i < SHRINK_PROMOTE_MAX; i++)
			INIT_LIST_HEAD(promote + i);

		spin_lock_irqsave(&n->list_lock, flags);

		/*
		 * Build lists of slabs to discard or promote.
		 *
		 * Note that concurrent frees may occur while we hold the
		 * list_lock. page->inuse here is the upper limit.
		 */
		list_for_each_entry_safe(page, t, &n->partial, slab_list) {
			int free = page->objects - page->inuse;

			/* Do not reread page->inuse */
			barrier();

			/* We do not keep full slabs on the list */
			BUG_ON(free <= 0);

			if (free == page->objects) {
				list_move(&page->slab_list, &discard);
				n->nr_partial--;
			} else if (free <= SHRINK_PROMOTE_MAX)
				list_move(&page->slab_list, promote + free - 1);
		}

		/*
		 * Promote the slabs filled up most to the head of the
		 * partial list.
		 */
		for (i = SHRINK_PROMOTE_MAX - 1; i >= 0; i--)
			list_splice(promote + i, &n->partial);

		spin_unlock_irqrestore(&n->list_lock, flags);

		/* Release empty slabs */
		list_for_each_entry_safe(page, t, &discard, slab_list)
			discard_slab(s, page);

		if (slabs_node(s, node))
			ret = 1;
	}

	return ret;
}

static int slab_mem_going_offline_callback(void *arg)
{
	struct kmem_cache *s;

	mutex_lock(&slab_mutex);
	list_for_each_entry(s, &slab_caches, list)
		__kmem_cache_shrink(s);
	mutex_unlock(&slab_mutex);

	return 0;
}

static void slab_mem_offline_callback(void *arg)
{
	struct kmem_cache_node *n;
	struct kmem_cache *s;
	struct memory_notify *marg = arg;
	int offline_node;

	offline_node = marg->status_change_nid_normal;

	/*
	 * If the node still has available memory. we need kmem_cache_node
	 * for it yet.
	 */
	if (offline_node < 0)
		return;

	mutex_lock(&slab_mutex);
	list_for_each_entry(s, &slab_caches, list) {
		n = get_node(s, offline_node);
		if (n) {
			/*
			 * if n->nr_slabs > 0, slabs still exist on the node
			 * that is going down. We were unable to free them,
			 * and offline_pages() function shouldn't call this
			 * callback. So, we must fail.
			 */
			BUG_ON(slabs_node(s, offline_node));

			s->node[offline_node] = NULL;
			kmem_cache_free(kmem_cache_node, n);
		}
	}
	mutex_unlock(&slab_mutex);
}

static int slab_mem_going_online_callback(void *arg)
{
	struct kmem_cache_node *n;
	struct kmem_cache *s;
	struct memory_notify *marg = arg;
	int nid = marg->status_change_nid_normal;
	int ret = 0;

	/*
	 * If the node's memory is already available, then kmem_cache_node is
	 * already created. Nothing to do.
	 */
	if (nid < 0)
		return 0;

	/*
	 * We are bringing a node online. No memory is available yet. We must
	 * allocate a kmem_cache_node structure in order to bring the node
	 * online.
	 */
	mutex_lock(&slab_mutex);
	list_for_each_entry(s, &slab_caches, list) {
		/*
		 * XXX: kmem_cache_alloc_node will fallback to other nodes
		 *      since memory is not yet available from the node that
		 *      is brought up.
		 */
		n = kmem_cache_alloc(kmem_cache_node, GFP_KERNEL);
		if (!n) {
			ret = -ENOMEM;
			goto out;
		}
		init_kmem_cache_node(n);
		s->node[nid] = n;
	}
out:
	mutex_unlock(&slab_mutex);
	return ret;
}

static int slab_memory_callback(struct notifier_block *self,
				unsigned long action, void *arg)
{
	int ret = 0;

	switch (action) {
	case MEM_GOING_ONLINE:
		ret = slab_mem_going_online_callback(arg);
		break;
	case MEM_GOING_OFFLINE:
		ret = slab_mem_going_offline_callback(arg);
		break;
	case MEM_OFFLINE:
	case MEM_CANCEL_ONLINE:
		slab_mem_offline_callback(arg);
		break;
	case MEM_ONLINE:
	case MEM_CANCEL_OFFLINE:
		break;
	}
	if (ret)
		ret = notifier_from_errno(ret);
	else
		ret = NOTIFY_OK;
	return ret;
}

static struct notifier_block slab_memory_callback_nb = {
	.notifier_call = slab_memory_callback,
	.priority = SLAB_CALLBACK_PRI,
};

/********************************************************************
 *			Basic setup of slabs
 *******************************************************************/

/*
 * Used for early kmem_cache structures that were allocated using
 * the page allocator. Allocate them properly then fix up the pointers
 * that may be pointing to the wrong kmem_cache structure.
 */

static struct kmem_cache * __init bootstrap(struct kmem_cache *static_cache)
{
	int node;
	struct kmem_cache *s = kmem_cache_zalloc(kmem_cache, GFP_NOWAIT);
	struct kmem_cache_node *n;

	memcpy(s, static_cache, kmem_cache->object_size);

	/*
	 * This runs very early, and only the boot processor is supposed to be
	 * up.  Even if it weren't true, IRQs are not up so we couldn't fire
	 * IPIs around.
	 */
	__flush_cpu_slab(s, smp_processor_id());
	for_each_kmem_cache_node(s, node, n) {
		struct page *p;

		list_for_each_entry(p, &n->partial, slab_list)
			p->slab_cache = s;

#ifdef CONFIG_SLUB_DEBUG
		list_for_each_entry(p, &n->full, slab_list)
			p->slab_cache = s;
#endif
	}
	list_add(&s->list, &slab_caches);
	return s;
}

void __init kmem_cache_init(void)
{
	static __initdata struct kmem_cache boot_kmem_cache,
		boot_kmem_cache_node;

	if (debug_guardpage_minorder())
		slub_max_order = 0;

	kmem_cache_node = &boot_kmem_cache_node;
	kmem_cache = &boot_kmem_cache;

	create_boot_cache(kmem_cache_node, "kmem_cache_node",
		sizeof(struct kmem_cache_node), SLAB_HWCACHE_ALIGN, 0, 0);

	register_hotmemory_notifier(&slab_memory_callback_nb);

	/* Able to allocate the per node structures */
	slab_state = PARTIAL;

	create_boot_cache(kmem_cache, "kmem_cache",
			offsetof(struct kmem_cache, node) +
				nr_node_ids * sizeof(struct kmem_cache_node *),
		       SLAB_HWCACHE_ALIGN, 0, 0);

	kmem_cache = bootstrap(&boot_kmem_cache);
	kmem_cache_node = bootstrap(&boot_kmem_cache_node);

	/* Now we can use the kmem_cache to allocate kmalloc slabs */
	setup_kmalloc_cache_index_table();
	create_kmalloc_caches(0);

	/* Setup random freelists for each cache */
	init_freelist_randomization();

	cpuhp_setup_state_nocalls(CPUHP_SLUB_DEAD, "slub:dead", NULL,
				  slub_cpu_dead);

	pr_info("SLUB: HWalign=%d, Order=%u-%u, MinObjects=%u, CPUs=%u, Nodes=%u\n",
		cache_line_size(),
		slub_min_order, slub_max_order, slub_min_objects,
		nr_cpu_ids, nr_node_ids);
}

void __init kmem_cache_init_late(void)
{
}

struct kmem_cache *
__kmem_cache_alias(const char *name, unsigned int size, unsigned int align,
		   slab_flags_t flags, void (*ctor)(void *))
{
	struct kmem_cache *s;

	s = find_mergeable(size, align, flags, name, ctor);
	if (s) {
		s->refcount++;

		/*
		 * Adjust the object sizes so that we clear
		 * the complete object on kzalloc.
		 */
		s->object_size = max(s->object_size, size);
		s->inuse = max(s->inuse, ALIGN(size, sizeof(void *)));

		if (sysfs_slab_alias(s, name)) {
			s->refcount--;
			s = NULL;
		}
	}

	return s;
}

int __kmem_cache_create(struct kmem_cache *s, slab_flags_t flags)
{
	int err;

	err = kmem_cache_open(s, flags);
	if (err)
		return err;

	/* Mutex is not taken during early boot */
	if (slab_state <= UP)
		return 0;

	err = sysfs_slab_add(s);
	if (err)
		__kmem_cache_release(s);

	return err;
}

void *__kmalloc_track_caller(size_t size, gfp_t gfpflags, unsigned long caller)
{
	struct kmem_cache *s;
	void *ret;

	if (unlikely(size > KMALLOC_MAX_CACHE_SIZE))
		return kmalloc_large(size, gfpflags);

	s = kmalloc_slab(size, gfpflags);

	if (unlikely(ZERO_OR_NULL_PTR(s)))
		return s;

	ret = slab_alloc(s, gfpflags, caller);

	/* Honor the call site pointer we received. */
	trace_kmalloc(caller, ret, size, s->size, gfpflags);

	return ret;
}
EXPORT_SYMBOL(__kmalloc_track_caller);

#ifdef CONFIG_NUMA
void *__kmalloc_node_track_caller(size_t size, gfp_t gfpflags,
					int node, unsigned long caller)
{
	struct kmem_cache *s;
	void *ret;

	if (unlikely(size > KMALLOC_MAX_CACHE_SIZE)) {
		ret = kmalloc_large_node(size, gfpflags, node);

		trace_kmalloc_node(caller, ret,
				   size, PAGE_SIZE << get_order(size),
				   gfpflags, node);

		return ret;
	}

	s = kmalloc_slab(size, gfpflags);

	if (unlikely(ZERO_OR_NULL_PTR(s)))
		return s;

	ret = slab_alloc_node(s, gfpflags, node, caller);

	/* Honor the call site pointer we received. */
	trace_kmalloc_node(caller, ret, size, s->size, gfpflags, node);

	return ret;
}
EXPORT_SYMBOL(__kmalloc_node_track_caller);
#endif

#ifdef CONFIG_SYSFS
static int count_inuse(struct page *page)
{
	return page->inuse;
}

static int count_total(struct page *page)
{
	return page->objects;
}
#endif

#ifdef CONFIG_SLUB_DEBUG
static void validate_slab(struct kmem_cache *s, struct page *page)
{
	void *p;
	void *addr = page_address(page);
	unsigned long *map;

	slab_lock(page);

	if (!check_slab(s, page) || !on_freelist(s, page, NULL))
		goto unlock;

	/* Now we know that a valid freelist exists */
	map = get_map(s, page);
	for_each_object(p, s, addr, page->objects) {
		u8 val = test_bit(__obj_to_index(s, addr, p), map) ?
			 SLUB_RED_INACTIVE : SLUB_RED_ACTIVE;

		if (!check_object(s, page, p, val))
			break;
	}
	put_map(map);
unlock:
	slab_unlock(page);
}

static int validate_slab_node(struct kmem_cache *s,
		struct kmem_cache_node *n)
{
	unsigned long count = 0;
	struct page *page;
	unsigned long flags;

	spin_lock_irqsave(&n->list_lock, flags);

	list_for_each_entry(page, &n->partial, slab_list) {
		validate_slab(s, page);
		count++;
	}
	if (count != n->nr_partial)
		pr_err("SLUB %s: %ld partial slabs counted but counter=%ld\n",
		       s->name, count, n->nr_partial);

	if (!(s->flags & SLAB_STORE_USER))
		goto out;

	list_for_each_entry(page, &n->full, slab_list) {
		validate_slab(s, page);
		count++;
	}
	if (count != atomic_long_read(&n->nr_slabs))
		pr_err("SLUB: %s %ld slabs counted but counter=%ld\n",
		       s->name, count, atomic_long_read(&n->nr_slabs));

out:
	spin_unlock_irqrestore(&n->list_lock, flags);
	return count;
}

static long validate_slab_cache(struct kmem_cache *s)
{
	int node;
	unsigned long count = 0;
	struct kmem_cache_node *n;

	flush_all(s);
	for_each_kmem_cache_node(s, node, n)
		count += validate_slab_node(s, n);

	return count;
}
/*
 * Generate lists of code addresses where slabcache objects are allocated
 * and freed.
 */

struct location {
	unsigned long count;
	unsigned long addr;
	long long sum_time;
	long min_time;
	long max_time;
	long min_pid;
	long max_pid;
	DECLARE_BITMAP(cpus, NR_CPUS);
	nodemask_t nodes;
};

struct loc_track {
	unsigned long max;
	unsigned long count;
	struct location *loc;
};

static void free_loc_track(struct loc_track *t)
{
	if (t->max)
		free_pages((unsigned long)t->loc,
			get_order(sizeof(struct location) * t->max));
}

static int alloc_loc_track(struct loc_track *t, unsigned long max, gfp_t flags)
{
	struct location *l;
	int order;

	order = get_order(sizeof(struct location) * max);

	l = (void *)__get_free_pages(flags, order);
	if (!l)
		return 0;

	if (t->count) {
		memcpy(l, t->loc, sizeof(struct location) * t->count);
		free_loc_track(t);
	}
	t->max = max;
	t->loc = l;
	return 1;
}

static int add_location(struct loc_track *t, struct kmem_cache *s,
				const struct track *track)
{
	long start, end, pos;
	struct location *l;
	unsigned long caddr;
	unsigned long age = jiffies - track->when;

	start = -1;
	end = t->count;

	for ( ; ; ) {
		pos = start + (end - start + 1) / 2;

		/*
		 * There is nothing at "end". If we end up there
		 * we need to add something to before end.
		 */
		if (pos == end)
			break;

		caddr = t->loc[pos].addr;
		if (track->addr == caddr) {

			l = &t->loc[pos];
			l->count++;
			if (track->when) {
				l->sum_time += age;
				if (age < l->min_time)
					l->min_time = age;
				if (age > l->max_time)
					l->max_time = age;

				if (track->pid < l->min_pid)
					l->min_pid = track->pid;
				if (track->pid > l->max_pid)
					l->max_pid = track->pid;

				cpumask_set_cpu(track->cpu,
						to_cpumask(l->cpus));
			}
			node_set(page_to_nid(virt_to_page(track)), l->nodes);
			return 1;
		}

		if (track->addr < caddr)
			end = pos;
		else
			start = pos;
	}

	/*
	 * Not found. Insert new tracking element.
	 */
	if (t->count >= t->max && !alloc_loc_track(t, 2 * t->max, GFP_ATOMIC))
		return 0;

	l = t->loc + pos;
	if (pos < t->count)
		memmove(l + 1, l,
			(t->count - pos) * sizeof(struct location));
	t->count++;
	l->count = 1;
	l->addr = track->addr;
	l->sum_time = age;
	l->min_time = age;
	l->max_time = age;
	l->min_pid = track->pid;
	l->max_pid = track->pid;
	cpumask_clear(to_cpumask(l->cpus));
	cpumask_set_cpu(track->cpu, to_cpumask(l->cpus));
	nodes_clear(l->nodes);
	node_set(page_to_nid(virt_to_page(track)), l->nodes);
	return 1;
}

static void process_slab(struct loc_track *t, struct kmem_cache *s,
		struct page *page, enum track_item alloc)
{
	void *addr = page_address(page);
	void *p;
	unsigned long *map;

	map = get_map(s, page);
	for_each_object(p, s, addr, page->objects)
		if (!test_bit(__obj_to_index(s, addr, p), map))
			add_location(t, s, get_track(s, p, alloc));
	put_map(map);
}

static int list_locations(struct kmem_cache *s, char *buf,
					enum track_item alloc)
{
	int len = 0;
	unsigned long i;
	struct loc_track t = { 0, 0, NULL };
	int node;
	struct kmem_cache_node *n;

	if (!alloc_loc_track(&t, PAGE_SIZE / sizeof(struct location),
			     GFP_KERNEL)) {
		return sprintf(buf, "Out of memory\n");
	}
	/* Push back cpu slabs */
	flush_all(s);

	for_each_kmem_cache_node(s, node, n) {
		unsigned long flags;
		struct page *page;

		if (!atomic_long_read(&n->nr_slabs))
			continue;

		spin_lock_irqsave(&n->list_lock, flags);
		list_for_each_entry(page, &n->partial, slab_list)
			process_slab(&t, s, page, alloc);
		list_for_each_entry(page, &n->full, slab_list)
			process_slab(&t, s, page, alloc);
		spin_unlock_irqrestore(&n->list_lock, flags);
	}

	for (i = 0; i < t.count; i++) {
		struct location *l = &t.loc[i];

		if (len > PAGE_SIZE - KSYM_SYMBOL_LEN - 100)
			break;
		len += sprintf(buf + len, "%7ld ", l->count);

		if (l->addr)
			len += sprintf(buf + len, "%pS", (void *)l->addr);
		else
			len += sprintf(buf + len, "<not-available>");

		if (l->sum_time != l->min_time) {
			len += sprintf(buf + len, " age=%ld/%ld/%ld",
				l->min_time,
				(long)div_u64(l->sum_time, l->count),
				l->max_time);
		} else
			len += sprintf(buf + len, " age=%ld",
				l->min_time);

		if (l->min_pid != l->max_pid)
			len += sprintf(buf + len, " pid=%ld-%ld",
				l->min_pid, l->max_pid);
		else
			len += sprintf(buf + len, " pid=%ld",
				l->min_pid);

		if (num_online_cpus() > 1 &&
				!cpumask_empty(to_cpumask(l->cpus)) &&
				len < PAGE_SIZE - 60)
			len += scnprintf(buf + len, PAGE_SIZE - len - 50,
					 " cpus=%*pbl",
					 cpumask_pr_args(to_cpumask(l->cpus)));

		if (nr_online_nodes > 1 && !nodes_empty(l->nodes) &&
				len < PAGE_SIZE - 60)
			len += scnprintf(buf + len, PAGE_SIZE - len - 50,
					 " nodes=%*pbl",
					 nodemask_pr_args(&l->nodes));

		len += sprintf(buf + len, "\n");
	}

	free_loc_track(&t);
	if (!t.count)
		len += sprintf(buf, "No data\n");
	return len;
}
#endif	/* CONFIG_SLUB_DEBUG */

#ifdef SLUB_RESILIENCY_TEST
static void __init resiliency_test(void)
{
	u8 *p;
	int type = KMALLOC_NORMAL;

	BUILD_BUG_ON(KMALLOC_MIN_SIZE > 16 || KMALLOC_SHIFT_HIGH < 10);

	pr_err("SLUB resiliency testing\n");
	pr_err("-----------------------\n");
	pr_err("A. Corruption after allocation\n");

	p = kzalloc(16, GFP_KERNEL);
	p[16] = 0x12;
	pr_err("\n1. kmalloc-16: Clobber Redzone/next pointer 0x12->0x%p\n\n",
	       p + 16);

	validate_slab_cache(kmalloc_caches[type][4]);

	/* Hmmm... The next two are dangerous */
	p = kzalloc(32, GFP_KERNEL);
	p[32 + sizeof(void *)] = 0x34;
	pr_err("\n2. kmalloc-32: Clobber next pointer/next slab 0x34 -> -0x%p\n",
	       p);
	pr_err("If allocated object is overwritten then not detectable\n\n");

	validate_slab_cache(kmalloc_caches[type][5]);
	p = kzalloc(64, GFP_KERNEL);
	p += 64 + (get_cycles() & 0xff) * sizeof(void *);
	*p = 0x56;
	pr_err("\n3. kmalloc-64: corrupting random byte 0x56->0x%p\n",
	       p);
	pr_err("If allocated object is overwritten then not detectable\n\n");
	validate_slab_cache(kmalloc_caches[type][6]);

	pr_err("\nB. Corruption after free\n");
	p = kzalloc(128, GFP_KERNEL);
	kfree(p);
	*p = 0x78;
	pr_err("1. kmalloc-128: Clobber first word 0x78->0x%p\n\n", p);
	validate_slab_cache(kmalloc_caches[type][7]);

	p = kzalloc(256, GFP_KERNEL);
	kfree(p);
	p[50] = 0x9a;
	pr_err("\n2. kmalloc-256: Clobber 50th byte 0x9a->0x%p\n\n", p);
	validate_slab_cache(kmalloc_caches[type][8]);

	p = kzalloc(512, GFP_KERNEL);
	kfree(p);
	p[512] = 0xab;
	pr_err("\n3. kmalloc-512: Clobber redzone 0xab->0x%p\n\n", p);
	validate_slab_cache(kmalloc_caches[type][9]);
}
#else
#ifdef CONFIG_SYSFS
static void resiliency_test(void) {};
#endif
#endif	/* SLUB_RESILIENCY_TEST */

#ifdef CONFIG_SYSFS
enum slab_stat_type {
	SL_ALL,			/* All slabs */
	SL_PARTIAL,		/* Only partially allocated slabs */
	SL_CPU,			/* Only slabs used for cpu caches */
	SL_OBJECTS,		/* Determine allocated objects not slabs */
	SL_TOTAL		/* Determine object capacity not slabs */
};

#define SO_ALL		(1 << SL_ALL)
#define SO_PARTIAL	(1 << SL_PARTIAL)
#define SO_CPU		(1 << SL_CPU)
#define SO_OBJECTS	(1 << SL_OBJECTS)
#define SO_TOTAL	(1 << SL_TOTAL)

#ifdef CONFIG_MEMCG
static bool memcg_sysfs_enabled = IS_ENABLED(CONFIG_SLUB_MEMCG_SYSFS_ON);

static int __init setup_slub_memcg_sysfs(char *str)
{
	int v;

	if (get_option(&str, &v) > 0)
		memcg_sysfs_enabled = v;

	return 1;
}

__setup("slub_memcg_sysfs=", setup_slub_memcg_sysfs);
#endif

static ssize_t show_slab_objects(struct kmem_cache *s,
			    char *buf, unsigned long flags)
{
	unsigned long total = 0;
	int node;
	int x;
	unsigned long *nodes;

	nodes = kcalloc(nr_node_ids, sizeof(unsigned long), GFP_KERNEL);
	if (!nodes)
		return -ENOMEM;

	if (flags & SO_CPU) {
		int cpu;

		for_each_possible_cpu(cpu) {
			struct kmem_cache_cpu *c = per_cpu_ptr(s->cpu_slab,
							       cpu);
			int node;
			struct page *page;

			page = READ_ONCE(c->page);
			if (!page)
				continue;

			node = page_to_nid(page);
			if (flags & SO_TOTAL)
				x = page->objects;
			else if (flags & SO_OBJECTS)
				x = page->inuse;
			else
				x = 1;

			total += x;
			nodes[node] += x;

			page = slub_percpu_partial_read_once(c);
			if (page) {
				node = page_to_nid(page);
				if (flags & SO_TOTAL)
					WARN_ON_ONCE(1);
				else if (flags & SO_OBJECTS)
					WARN_ON_ONCE(1);
				else
					x = page->pages;
				total += x;
				nodes[node] += x;
			}
		}
	}

	/*
	 * It is impossible to take "mem_hotplug_lock" here with "kernfs_mutex"
	 * already held which will conflict with an existing lock order:
	 *
	 * mem_hotplug_lock->slab_mutex->kernfs_mutex
	 *
	 * We don't really need mem_hotplug_lock (to hold off
	 * slab_mem_going_offline_callback) here because slab's memory hot
	 * unplug code doesn't destroy the kmem_cache->node[] data.
	 */

#ifdef CONFIG_SLUB_DEBUG
	if (flags & SO_ALL) {
		struct kmem_cache_node *n;

		for_each_kmem_cache_node(s, node, n) {

			if (flags & SO_TOTAL)
				x = atomic_long_read(&n->total_objects);
			else if (flags & SO_OBJECTS)
				x = atomic_long_read(&n->total_objects) -
					count_partial(n, count_free);
			else
				x = atomic_long_read(&n->nr_slabs);
			total += x;
			nodes[node] += x;
		}

	} else
#endif
	if (flags & SO_PARTIAL) {
		struct kmem_cache_node *n;

		for_each_kmem_cache_node(s, node, n) {
			if (flags & SO_TOTAL)
				x = count_partial(n, count_total);
			else if (flags & SO_OBJECTS)
				x = count_partial(n, count_inuse);
			else
				x = n->nr_partial;
			total += x;
			nodes[node] += x;
		}
	}
	x = sprintf(buf, "%lu", total);
#ifdef CONFIG_NUMA
	for (node = 0; node < nr_node_ids; node++)
		if (nodes[node])
			x += sprintf(buf + x, " N%d=%lu",
					node, nodes[node]);
#endif
	kfree(nodes);
	return x + sprintf(buf + x, "\n");
}

#define to_slab_attr(n) container_of(n, struct slab_attribute, attr)
#define to_slab(n) container_of(n, struct kmem_cache, kobj)

struct slab_attribute {
	struct attribute attr;
	ssize_t (*show)(struct kmem_cache *s, char *buf);
	ssize_t (*store)(struct kmem_cache *s, const char *x, size_t count);
};

#define SLAB_ATTR_RO(_name) \
	static struct slab_attribute _name##_attr = \
	__ATTR(_name, 0400, _name##_show, NULL)

#define SLAB_ATTR(_name) \
	static struct slab_attribute _name##_attr =  \
	__ATTR(_name, 0600, _name##_show, _name##_store)

static ssize_t slab_size_show(struct kmem_cache *s, char *buf)
{
	return sprintf(buf, "%u\n", s->size);
}
SLAB_ATTR_RO(slab_size);

static ssize_t align_show(struct kmem_cache *s, char *buf)
{
	return sprintf(buf, "%u\n", s->align);
}
SLAB_ATTR_RO(align);

static ssize_t object_size_show(struct kmem_cache *s, char *buf)
{
	return sprintf(buf, "%u\n", s->object_size);
}
SLAB_ATTR_RO(object_size);

static ssize_t objs_per_slab_show(struct kmem_cache *s, char *buf)
{
	return sprintf(buf, "%u\n", oo_objects(s->oo));
}
SLAB_ATTR_RO(objs_per_slab);

static ssize_t order_show(struct kmem_cache *s, char *buf)
{
	return sprintf(buf, "%u\n", oo_order(s->oo));
}
SLAB_ATTR_RO(order);

static ssize_t min_partial_show(struct kmem_cache *s, char *buf)
{
	return sprintf(buf, "%lu\n", s->min_partial);
}

static ssize_t min_partial_store(struct kmem_cache *s, const char *buf,
				 size_t length)
{
	unsigned long min;
	int err;

	err = kstrtoul(buf, 10, &min);
	if (err)
		return err;

	set_min_partial(s, min);
	return length;
}
SLAB_ATTR(min_partial);

static ssize_t cpu_partial_show(struct kmem_cache *s, char *buf)
{
	return sprintf(buf, "%u\n", slub_cpu_partial(s));
}

static ssize_t cpu_partial_store(struct kmem_cache *s, const char *buf,
				 size_t length)
{
	unsigned int objects;
	int err;

	err = kstrtouint(buf, 10, &objects);
	if (err)
		return err;
	if (objects && !kmem_cache_has_cpu_partial(s))
		return -EINVAL;

	slub_set_cpu_partial(s, objects);
	flush_all(s);
	return length;
}
SLAB_ATTR(cpu_partial);

static ssize_t ctor_show(struct kmem_cache *s, char *buf)
{
	if (!s->ctor)
		return 0;
	return sprintf(buf, "%pS\n", s->ctor);
}
SLAB_ATTR_RO(ctor);

static ssize_t aliases_show(struct kmem_cache *s, char *buf)
{
	return sprintf(buf, "%d\n", s->refcount < 0 ? 0 : s->refcount - 1);
}
SLAB_ATTR_RO(aliases);

static ssize_t partial_show(struct kmem_cache *s, char *buf)
{
	return show_slab_objects(s, buf, SO_PARTIAL);
}
SLAB_ATTR_RO(partial);

static ssize_t cpu_slabs_show(struct kmem_cache *s, char *buf)
{
	return show_slab_objects(s, buf, SO_CPU);
}
SLAB_ATTR_RO(cpu_slabs);

static ssize_t objects_show(struct kmem_cache *s, char *buf)
{
	return show_slab_objects(s, buf, SO_ALL|SO_OBJECTS);
}
SLAB_ATTR_RO(objects);

static ssize_t objects_partial_show(struct kmem_cache *s, char *buf)
{
	return show_slab_objects(s, buf, SO_PARTIAL|SO_OBJECTS);
}
SLAB_ATTR_RO(objects_partial);

static ssize_t slabs_cpu_partial_show(struct kmem_cache *s, char *buf)
{
	int objects = 0;
	int pages = 0;
	int cpu;
	int len;

	for_each_online_cpu(cpu) {
		struct page *page;

		page = slub_percpu_partial(per_cpu_ptr(s->cpu_slab, cpu));

		if (page) {
			pages += page->pages;
			objects += page->pobjects;
		}
	}

	len = sprintf(buf, "%d(%d)", objects, pages);

#ifdef CONFIG_SMP
	for_each_online_cpu(cpu) {
		struct page *page;

		page = slub_percpu_partial(per_cpu_ptr(s->cpu_slab, cpu));

		if (page && len < PAGE_SIZE - 20)
			len += sprintf(buf + len, " C%d=%d(%d)", cpu,
				page->pobjects, page->pages);
	}
#endif
	return len + sprintf(buf + len, "\n");
}
SLAB_ATTR_RO(slabs_cpu_partial);

static ssize_t reclaim_account_show(struct kmem_cache *s, char *buf)
{
	return sprintf(buf, "%d\n", !!(s->flags & SLAB_RECLAIM_ACCOUNT));
}
SLAB_ATTR_RO(reclaim_account);

static ssize_t hwcache_align_show(struct kmem_cache *s, char *buf)
{
	return sprintf(buf, "%d\n", !!(s->flags & SLAB_HWCACHE_ALIGN));
}
SLAB_ATTR_RO(hwcache_align);

#ifdef CONFIG_ZONE_DMA
static ssize_t cache_dma_show(struct kmem_cache *s, char *buf)
{
	return sprintf(buf, "%d\n", !!(s->flags & SLAB_CACHE_DMA));
}
SLAB_ATTR_RO(cache_dma);
#endif

static ssize_t usersize_show(struct kmem_cache *s, char *buf)
{
	return sprintf(buf, "%u\n", s->usersize);
}
SLAB_ATTR_RO(usersize);

static ssize_t destroy_by_rcu_show(struct kmem_cache *s, char *buf)
{
	return sprintf(buf, "%d\n", !!(s->flags & SLAB_TYPESAFE_BY_RCU));
}
SLAB_ATTR_RO(destroy_by_rcu);

#ifdef CONFIG_SLUB_DEBUG
static ssize_t slabs_show(struct kmem_cache *s, char *buf)
{
	return show_slab_objects(s, buf, SO_ALL);
}
SLAB_ATTR_RO(slabs);

static ssize_t total_objects_show(struct kmem_cache *s, char *buf)
{
	return show_slab_objects(s, buf, SO_ALL|SO_TOTAL);
}
SLAB_ATTR_RO(total_objects);

static ssize_t sanity_checks_show(struct kmem_cache *s, char *buf)
{
	return sprintf(buf, "%d\n", !!(s->flags & SLAB_CONSISTENCY_CHECKS));
}
SLAB_ATTR_RO(sanity_checks);

static ssize_t trace_show(struct kmem_cache *s, char *buf)
{
	return sprintf(buf, "%d\n", !!(s->flags & SLAB_TRACE));
}
SLAB_ATTR_RO(trace);

static ssize_t red_zone_show(struct kmem_cache *s, char *buf)
{
	return sprintf(buf, "%d\n", !!(s->flags & SLAB_RED_ZONE));
}

SLAB_ATTR_RO(red_zone);

static ssize_t poison_show(struct kmem_cache *s, char *buf)
{
	return sprintf(buf, "%d\n", !!(s->flags & SLAB_POISON));
}

SLAB_ATTR_RO(poison);

static ssize_t store_user_show(struct kmem_cache *s, char *buf)
{
	return sprintf(buf, "%d\n", !!(s->flags & SLAB_STORE_USER));
}

SLAB_ATTR_RO(store_user);

static ssize_t validate_show(struct kmem_cache *s, char *buf)
{
	return 0;
}

static ssize_t validate_store(struct kmem_cache *s,
			const char *buf, size_t length)
{
	int ret = -EINVAL;

	if (buf[0] == '1') {
		ret = validate_slab_cache(s);
		if (ret >= 0)
			ret = length;
	}
	return ret;
}
SLAB_ATTR(validate);

static ssize_t alloc_calls_show(struct kmem_cache *s, char *buf)
{
	if (!(s->flags & SLAB_STORE_USER))
		return -ENOSYS;
	return list_locations(s, buf, TRACK_ALLOC);
}
SLAB_ATTR_RO(alloc_calls);

static ssize_t free_calls_show(struct kmem_cache *s, char *buf)
{
	if (!(s->flags & SLAB_STORE_USER))
		return -ENOSYS;
	return list_locations(s, buf, TRACK_FREE);
}
SLAB_ATTR_RO(free_calls);
#endif /* CONFIG_SLUB_DEBUG */

#ifdef CONFIG_FAILSLAB
static ssize_t failslab_show(struct kmem_cache *s, char *buf)
{
	return sprintf(buf, "%d\n", !!(s->flags & SLAB_FAILSLAB));
}
SLAB_ATTR_RO(failslab);
#endif

static ssize_t shrink_show(struct kmem_cache *s, char *buf)
{
	return 0;
}

static ssize_t shrink_store(struct kmem_cache *s,
			const char *buf, size_t length)
{
	if (buf[0] == '1')
		kmem_cache_shrink(s);
	else
		return -EINVAL;
	return length;
}
SLAB_ATTR(shrink);

#ifdef CONFIG_NUMA
static ssize_t remote_node_defrag_ratio_show(struct kmem_cache *s, char *buf)
{
	return sprintf(buf, "%u\n", s->remote_node_defrag_ratio / 10);
}

static ssize_t remote_node_defrag_ratio_store(struct kmem_cache *s,
				const char *buf, size_t length)
{
	unsigned int ratio;
	int err;

	err = kstrtouint(buf, 10, &ratio);
	if (err)
		return err;
	if (ratio > 100)
		return -ERANGE;

	s->remote_node_defrag_ratio = ratio * 10;

	return length;
}
SLAB_ATTR(remote_node_defrag_ratio);
#endif

#ifdef CONFIG_SLUB_STATS
static int show_stat(struct kmem_cache *s, char *buf, enum stat_item si)
{
	unsigned long sum  = 0;
	int cpu;
	int len;
	int *data = kmalloc_array(nr_cpu_ids, sizeof(int), GFP_KERNEL);

	if (!data)
		return -ENOMEM;

	for_each_online_cpu(cpu) {
		unsigned x = per_cpu_ptr(s->cpu_slab, cpu)->stat[si];

		data[cpu] = x;
		sum += x;
	}

	len = sprintf(buf, "%lu", sum);

#ifdef CONFIG_SMP
	for_each_online_cpu(cpu) {
		if (data[cpu] && len < PAGE_SIZE - 20)
			len += sprintf(buf + len, " C%d=%u", cpu, data[cpu]);
	}
#endif
	kfree(data);
	return len + sprintf(buf + len, "\n");
}

static void clear_stat(struct kmem_cache *s, enum stat_item si)
{
	int cpu;

	for_each_online_cpu(cpu)
		per_cpu_ptr(s->cpu_slab, cpu)->stat[si] = 0;
}

#define STAT_ATTR(si, text) 					\
static ssize_t text##_show(struct kmem_cache *s, char *buf)	\
{								\
	return show_stat(s, buf, si);				\
}								\
static ssize_t text##_store(struct kmem_cache *s,		\
				const char *buf, size_t length)	\
{								\
	if (buf[0] != '0')					\
		return -EINVAL;					\
	clear_stat(s, si);					\
	return length;						\
}								\
SLAB_ATTR(text);						\

STAT_ATTR(ALLOC_FASTPATH, alloc_fastpath);
STAT_ATTR(ALLOC_SLOWPATH, alloc_slowpath);
STAT_ATTR(FREE_FASTPATH, free_fastpath);
STAT_ATTR(FREE_SLOWPATH, free_slowpath);
STAT_ATTR(FREE_FROZEN, free_frozen);
STAT_ATTR(FREE_ADD_PARTIAL, free_add_partial);
STAT_ATTR(FREE_REMOVE_PARTIAL, free_remove_partial);
STAT_ATTR(ALLOC_FROM_PARTIAL, alloc_from_partial);
STAT_ATTR(ALLOC_SLAB, alloc_slab);
STAT_ATTR(ALLOC_REFILL, alloc_refill);
STAT_ATTR(ALLOC_NODE_MISMATCH, alloc_node_mismatch);
STAT_ATTR(FREE_SLAB, free_slab);
STAT_ATTR(CPUSLAB_FLUSH, cpuslab_flush);
STAT_ATTR(DEACTIVATE_FULL, deactivate_full);
STAT_ATTR(DEACTIVATE_EMPTY, deactivate_empty);
STAT_ATTR(DEACTIVATE_TO_HEAD, deactivate_to_head);
STAT_ATTR(DEACTIVATE_TO_TAIL, deactivate_to_tail);
STAT_ATTR(DEACTIVATE_REMOTE_FREES, deactivate_remote_frees);
STAT_ATTR(DEACTIVATE_BYPASS, deactivate_bypass);
STAT_ATTR(ORDER_FALLBACK, order_fallback);
STAT_ATTR(CMPXCHG_DOUBLE_CPU_FAIL, cmpxchg_double_cpu_fail);
STAT_ATTR(CMPXCHG_DOUBLE_FAIL, cmpxchg_double_fail);
STAT_ATTR(CPU_PARTIAL_ALLOC, cpu_partial_alloc);
STAT_ATTR(CPU_PARTIAL_FREE, cpu_partial_free);
STAT_ATTR(CPU_PARTIAL_NODE, cpu_partial_node);
STAT_ATTR(CPU_PARTIAL_DRAIN, cpu_partial_drain);
#endif	/* CONFIG_SLUB_STATS */

static struct attribute *slab_attrs[] = {
	&slab_size_attr.attr,
	&object_size_attr.attr,
	&objs_per_slab_attr.attr,
	&order_attr.attr,
	&min_partial_attr.attr,
	&cpu_partial_attr.attr,
	&objects_attr.attr,
	&objects_partial_attr.attr,
	&partial_attr.attr,
	&cpu_slabs_attr.attr,
	&ctor_attr.attr,
	&aliases_attr.attr,
	&align_attr.attr,
	&hwcache_align_attr.attr,
	&reclaim_account_attr.attr,
	&destroy_by_rcu_attr.attr,
	&shrink_attr.attr,
	&slabs_cpu_partial_attr.attr,
#ifdef CONFIG_SLUB_DEBUG
	&total_objects_attr.attr,
	&slabs_attr.attr,
	&sanity_checks_attr.attr,
	&trace_attr.attr,
	&red_zone_attr.attr,
	&poison_attr.attr,
	&store_user_attr.attr,
	&validate_attr.attr,
	&alloc_calls_attr.attr,
	&free_calls_attr.attr,
#endif
#ifdef CONFIG_ZONE_DMA
	&cache_dma_attr.attr,
#endif
#ifdef CONFIG_NUMA
	&remote_node_defrag_ratio_attr.attr,
#endif
#ifdef CONFIG_SLUB_STATS
	&alloc_fastpath_attr.attr,
	&alloc_slowpath_attr.attr,
	&free_fastpath_attr.attr,
	&free_slowpath_attr.attr,
	&free_frozen_attr.attr,
	&free_add_partial_attr.attr,
	&free_remove_partial_attr.attr,
	&alloc_from_partial_attr.attr,
	&alloc_slab_attr.attr,
	&alloc_refill_attr.attr,
	&alloc_node_mismatch_attr.attr,
	&free_slab_attr.attr,
	&cpuslab_flush_attr.attr,
	&deactivate_full_attr.attr,
	&deactivate_empty_attr.attr,
	&deactivate_to_head_attr.attr,
	&deactivate_to_tail_attr.attr,
	&deactivate_remote_frees_attr.attr,
	&deactivate_bypass_attr.attr,
	&order_fallback_attr.attr,
	&cmpxchg_double_fail_attr.attr,
	&cmpxchg_double_cpu_fail_attr.attr,
	&cpu_partial_alloc_attr.attr,
	&cpu_partial_free_attr.attr,
	&cpu_partial_node_attr.attr,
	&cpu_partial_drain_attr.attr,
#endif
#ifdef CONFIG_FAILSLAB
	&failslab_attr.attr,
#endif
	&usersize_attr.attr,

	NULL
};

static const struct attribute_group slab_attr_group = {
	.attrs = slab_attrs,
};

static ssize_t slab_attr_show(struct kobject *kobj,
				struct attribute *attr,
				char *buf)
{
	struct slab_attribute *attribute;
	struct kmem_cache *s;
	int err;

	attribute = to_slab_attr(attr);
	s = to_slab(kobj);

	if (!attribute->show)
		return -EIO;

	err = attribute->show(s, buf);

	return err;
}

static ssize_t slab_attr_store(struct kobject *kobj,
				struct attribute *attr,
				const char *buf, size_t len)
{
	struct slab_attribute *attribute;
	struct kmem_cache *s;
	int err;

	attribute = to_slab_attr(attr);
	s = to_slab(kobj);

	if (!attribute->store)
		return -EIO;

	err = attribute->store(s, buf, len);
	return err;
}

<<<<<<< HEAD
static void memcg_propagate_slab_attrs(struct kmem_cache *s)
{
#ifdef CONFIG_MEMCG
	int i;
	char *buffer = NULL;
	struct kmem_cache *root_cache;

	if (is_root_cache(s))
		return;

	root_cache = s->memcg_params.root_cache;

	/*
	 * This mean this cache had no attribute written. Therefore, no point
	 * in copying default values around
	 */
	if (!root_cache->max_attr_size)
		return;

	for (i = 0; i < ARRAY_SIZE(slab_attrs); i++) {
		char mbuf[64];
		char *buf;
		struct slab_attribute *attr = to_slab_attr(slab_attrs[i]);
		ssize_t len;

		if (!attr || !attr->store || !attr->show)
			continue;

		/*
		 * It is really bad that we have to allocate here, so we will
		 * do it only as a fallback. If we actually allocate, though,
		 * we can just use the allocated buffer until the end.
		 *
		 * Most of the slub attributes will tend to be very small in
		 * size, but sysfs allows buffers up to a page, so they can
		 * theoretically happen.
		 */
		if (buffer)
			buf = buffer;
		else if (root_cache->max_attr_size < ARRAY_SIZE(mbuf) &&
			 !IS_ENABLED(CONFIG_SLUB_STATS))
			buf = mbuf;
		else {
			buffer = (char *) get_zeroed_page(GFP_KERNEL);
			if (WARN_ON(!buffer))
				continue;
			buf = buffer;
		}

		len = attr->show(root_cache, buf);
		if (len > 0)
			attr->store(s, buf, len);
	}

	if (buffer)
		free_page((unsigned long)buffer);
#endif	/* CONFIG_MEMCG */
}

=======
>>>>>>> d1988041
static void kmem_cache_release(struct kobject *k)
{
	slab_kmem_cache_release(to_slab(k));
}

static const struct sysfs_ops slab_sysfs_ops = {
	.show = slab_attr_show,
	.store = slab_attr_store,
};

static struct kobj_type slab_ktype = {
	.sysfs_ops = &slab_sysfs_ops,
	.release = kmem_cache_release,
};

static struct kset *slab_kset;

static inline struct kset *cache_kset(struct kmem_cache *s)
{
	return slab_kset;
}

#define ID_STR_LENGTH 64

/* Create a unique string id for a slab cache:
 *
 * Format	:[flags-]size
 */
static char *create_unique_id(struct kmem_cache *s)
{
	char *name = kmalloc(ID_STR_LENGTH, GFP_KERNEL);
	char *p = name;

	BUG_ON(!name);

	*p++ = ':';
	/*
	 * First flags affecting slabcache operations. We will only
	 * get here for aliasable slabs so we do not need to support
	 * too many flags. The flags here must cover all flags that
	 * are matched during merging to guarantee that the id is
	 * unique.
	 */
	if (s->flags & SLAB_CACHE_DMA)
		*p++ = 'd';
	if (s->flags & SLAB_CACHE_DMA32)
		*p++ = 'D';
	if (s->flags & SLAB_RECLAIM_ACCOUNT)
		*p++ = 'a';
	if (s->flags & SLAB_CONSISTENCY_CHECKS)
		*p++ = 'F';
	if (s->flags & SLAB_ACCOUNT)
		*p++ = 'A';
	if (p != name + 1)
		*p++ = '-';
	p += sprintf(p, "%07u", s->size);

	BUG_ON(p > name + ID_STR_LENGTH - 1);
	return name;
}

static int sysfs_slab_add(struct kmem_cache *s)
{
	int err;
	const char *name;
	struct kset *kset = cache_kset(s);
	int unmergeable = slab_unmergeable(s);

	if (!kset) {
		kobject_init(&s->kobj, &slab_ktype);
		return 0;
	}

	if (!unmergeable && disable_higher_order_debug &&
			(slub_debug & DEBUG_METADATA_FLAGS))
		unmergeable = 1;

	if (unmergeable) {
		/*
		 * Slabcache can never be merged so we can use the name proper.
		 * This is typically the case for debug situations. In that
		 * case we can catch duplicate names easily.
		 */
		sysfs_remove_link(&slab_kset->kobj, s->name);
		name = s->name;
	} else {
		/*
		 * Create a unique name for the slab as a target
		 * for the symlinks.
		 */
		name = create_unique_id(s);
	}

	s->kobj.kset = kset;
	err = kobject_init_and_add(&s->kobj, &slab_ktype, NULL, "%s", name);
	if (err) {
		kobject_put(&s->kobj);
		goto out;
	}

	err = sysfs_create_group(&s->kobj, &slab_attr_group);
	if (err)
		goto out_del_kobj;

	if (!unmergeable) {
		/* Setup first alias */
		sysfs_slab_alias(s, s->name);
	}
out:
	if (!unmergeable)
		kfree(name);
	return err;
out_del_kobj:
	kobject_del(&s->kobj);
	goto out;
}

void sysfs_slab_unlink(struct kmem_cache *s)
{
	if (slab_state >= FULL)
		kobject_del(&s->kobj);
}

void sysfs_slab_release(struct kmem_cache *s)
{
	if (slab_state >= FULL)
		kobject_put(&s->kobj);
}

/*
 * Need to buffer aliases during bootup until sysfs becomes
 * available lest we lose that information.
 */
struct saved_alias {
	struct kmem_cache *s;
	const char *name;
	struct saved_alias *next;
};

static struct saved_alias *alias_list;

static int sysfs_slab_alias(struct kmem_cache *s, const char *name)
{
	struct saved_alias *al;

	if (slab_state == FULL) {
		/*
		 * If we have a leftover link then remove it.
		 */
		sysfs_remove_link(&slab_kset->kobj, name);
		return sysfs_create_link(&slab_kset->kobj, &s->kobj, name);
	}

	al = kmalloc(sizeof(struct saved_alias), GFP_KERNEL);
	if (!al)
		return -ENOMEM;

	al->s = s;
	al->name = name;
	al->next = alias_list;
	alias_list = al;
	return 0;
}

static int __init slab_sysfs_init(void)
{
	struct kmem_cache *s;
	int err;

	mutex_lock(&slab_mutex);

	slab_kset = kset_create_and_add("slab", NULL, kernel_kobj);
	if (!slab_kset) {
		mutex_unlock(&slab_mutex);
		pr_err("Cannot register slab subsystem.\n");
		return -ENOSYS;
	}

	slab_state = FULL;

	list_for_each_entry(s, &slab_caches, list) {
		err = sysfs_slab_add(s);
		if (err)
			pr_err("SLUB: Unable to add boot slab %s to sysfs\n",
			       s->name);
	}

	while (alias_list) {
		struct saved_alias *al = alias_list;

		alias_list = alias_list->next;
		err = sysfs_slab_alias(al->s, al->name);
		if (err)
			pr_err("SLUB: Unable to add boot slab alias %s to sysfs\n",
			       al->name);
		kfree(al);
	}

	mutex_unlock(&slab_mutex);
	resiliency_test();
	return 0;
}

__initcall(slab_sysfs_init);
#endif /* CONFIG_SYSFS */

/*
 * The /proc/slabinfo ABI
 */
#ifdef CONFIG_SLUB_DEBUG
void get_slabinfo(struct kmem_cache *s, struct slabinfo *sinfo)
{
	unsigned long nr_slabs = 0;
	unsigned long nr_objs = 0;
	unsigned long nr_free = 0;
	int node;
	struct kmem_cache_node *n;

	for_each_kmem_cache_node(s, node, n) {
		nr_slabs += node_nr_slabs(n);
		nr_objs += node_nr_objs(n);
		nr_free += count_partial(n, count_free);
	}

	sinfo->active_objs = nr_objs - nr_free;
	sinfo->num_objs = nr_objs;
	sinfo->active_slabs = nr_slabs;
	sinfo->num_slabs = nr_slabs;
	sinfo->objects_per_slab = oo_objects(s->oo);
	sinfo->cache_order = oo_order(s->oo);
}

void slabinfo_show_stats(struct seq_file *m, struct kmem_cache *s)
{
}

ssize_t slabinfo_write(struct file *file, const char __user *buffer,
		       size_t count, loff_t *ppos)
{
	return -EIO;
}
#endif /* CONFIG_SLUB_DEBUG */<|MERGE_RESOLUTION|>--- conflicted
+++ resolved
@@ -5525,68 +5525,6 @@
 	return err;
 }
 
-<<<<<<< HEAD
-static void memcg_propagate_slab_attrs(struct kmem_cache *s)
-{
-#ifdef CONFIG_MEMCG
-	int i;
-	char *buffer = NULL;
-	struct kmem_cache *root_cache;
-
-	if (is_root_cache(s))
-		return;
-
-	root_cache = s->memcg_params.root_cache;
-
-	/*
-	 * This mean this cache had no attribute written. Therefore, no point
-	 * in copying default values around
-	 */
-	if (!root_cache->max_attr_size)
-		return;
-
-	for (i = 0; i < ARRAY_SIZE(slab_attrs); i++) {
-		char mbuf[64];
-		char *buf;
-		struct slab_attribute *attr = to_slab_attr(slab_attrs[i]);
-		ssize_t len;
-
-		if (!attr || !attr->store || !attr->show)
-			continue;
-
-		/*
-		 * It is really bad that we have to allocate here, so we will
-		 * do it only as a fallback. If we actually allocate, though,
-		 * we can just use the allocated buffer until the end.
-		 *
-		 * Most of the slub attributes will tend to be very small in
-		 * size, but sysfs allows buffers up to a page, so they can
-		 * theoretically happen.
-		 */
-		if (buffer)
-			buf = buffer;
-		else if (root_cache->max_attr_size < ARRAY_SIZE(mbuf) &&
-			 !IS_ENABLED(CONFIG_SLUB_STATS))
-			buf = mbuf;
-		else {
-			buffer = (char *) get_zeroed_page(GFP_KERNEL);
-			if (WARN_ON(!buffer))
-				continue;
-			buf = buffer;
-		}
-
-		len = attr->show(root_cache, buf);
-		if (len > 0)
-			attr->store(s, buf, len);
-	}
-
-	if (buffer)
-		free_page((unsigned long)buffer);
-#endif	/* CONFIG_MEMCG */
-}
-
-=======
->>>>>>> d1988041
 static void kmem_cache_release(struct kobject *k)
 {
 	slab_kmem_cache_release(to_slab(k));
