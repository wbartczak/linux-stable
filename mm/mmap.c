--- conflicted
+++ resolved
@@ -1650,12 +1650,7 @@
 	 * Do we need to track softdirty? hugetlb does not support softdirty
 	 * tracking yet.
 	 */
-<<<<<<< HEAD
-	if (IS_ENABLED(CONFIG_MEM_SOFT_DIRTY) && !(vm_flags & VM_SOFTDIRTY) &&
-	    !is_vm_hugetlb_page(vma))
-=======
 	if (vma_soft_dirty_enabled(vma) && !is_vm_hugetlb_page(vma))
->>>>>>> e6f4ff3f
 		return 1;
 
 	/* Specialty mapping? */
