# SPDX-License-Identifier: GPL-2.0
#
# Generic algorithms support
#
config XOR_BLOCKS
	tristate

#
# async_tx api: hardware offloaded memory transfer/transform support
#
source "crypto/async_tx/Kconfig"

#
# Cryptographic API Configuration
#
menuconfig CRYPTO
	tristate "Cryptographic API"
<<<<<<< HEAD
	select LIB_MEMNEQ
=======
	select CRYPTO_LIB_UTILS
>>>>>>> d60c95ef
	help
	  This option provides the core Cryptographic API.

if CRYPTO

menu "Crypto core or helper"

config CRYPTO_FIPS
	bool "FIPS 200 compliance"
	depends on (CRYPTO_ANSI_CPRNG || CRYPTO_DRBG) && !CRYPTO_MANAGER_DISABLE_TESTS
	depends on (MODULE_SIG || !MODULES)
	help
	  This option enables the fips boot option which is
	  required if you want the system to operate in a FIPS 200
	  certification.  You should say no unless you know what
	  this is.

config CRYPTO_FIPS_NAME
	string "FIPS Module Name"
	default "Linux Kernel Cryptographic API"
	depends on CRYPTO_FIPS
	help
	  This option sets the FIPS Module name reported by the Crypto API via
	  the /proc/sys/crypto/fips_name file.

config CRYPTO_FIPS_CUSTOM_VERSION
	bool "Use Custom FIPS Module Version"
	depends on CRYPTO_FIPS
	default n

config CRYPTO_FIPS_VERSION
	string "FIPS Module Version"
	default "(none)"
	depends on CRYPTO_FIPS_CUSTOM_VERSION
	help
	  This option provides the ability to override the FIPS Module Version.
	  By default the KERNELRELEASE value is used.

config CRYPTO_ALGAPI
	tristate
	select CRYPTO_ALGAPI2
	help
	  This option provides the API for cryptographic algorithms.

config CRYPTO_ALGAPI2
	tristate

config CRYPTO_AEAD
	tristate
	select CRYPTO_AEAD2
	select CRYPTO_ALGAPI

config CRYPTO_AEAD2
	tristate
	select CRYPTO_ALGAPI2
	select CRYPTO_NULL2
	select CRYPTO_RNG2

config CRYPTO_SKCIPHER
	tristate
	select CRYPTO_SKCIPHER2
	select CRYPTO_ALGAPI

config CRYPTO_SKCIPHER2
	tristate
	select CRYPTO_ALGAPI2
	select CRYPTO_RNG2

config CRYPTO_HASH
	tristate
	select CRYPTO_HASH2
	select CRYPTO_ALGAPI

config CRYPTO_HASH2
	tristate
	select CRYPTO_ALGAPI2

config CRYPTO_RNG
	tristate
	select CRYPTO_RNG2
	select CRYPTO_ALGAPI

config CRYPTO_RNG2
	tristate
	select CRYPTO_ALGAPI2

config CRYPTO_RNG_DEFAULT
	tristate
	select CRYPTO_DRBG_MENU

config CRYPTO_AKCIPHER2
	tristate
	select CRYPTO_ALGAPI2

config CRYPTO_AKCIPHER
	tristate
	select CRYPTO_AKCIPHER2
	select CRYPTO_ALGAPI

config CRYPTO_KPP2
	tristate
	select CRYPTO_ALGAPI2

config CRYPTO_KPP
	tristate
	select CRYPTO_ALGAPI
	select CRYPTO_KPP2

config CRYPTO_ACOMP2
	tristate
	select CRYPTO_ALGAPI2
	select SGL_ALLOC

config CRYPTO_ACOMP
	tristate
	select CRYPTO_ALGAPI
	select CRYPTO_ACOMP2

config CRYPTO_MANAGER
	tristate "Cryptographic algorithm manager"
	select CRYPTO_MANAGER2
	help
	  Create default cryptographic template instantiations such as
	  cbc(aes).

config CRYPTO_MANAGER2
	def_tristate CRYPTO_MANAGER || (CRYPTO_MANAGER!=n && CRYPTO_ALGAPI=y)
	select CRYPTO_AEAD2
	select CRYPTO_HASH2
	select CRYPTO_SKCIPHER2
	select CRYPTO_AKCIPHER2
	select CRYPTO_KPP2
	select CRYPTO_ACOMP2

config CRYPTO_USER
	tristate "Userspace cryptographic algorithm configuration"
	depends on NET
	select CRYPTO_MANAGER
	help
	  Userspace configuration for cryptographic instantiations such as
	  cbc(aes).

config CRYPTO_MANAGER_DISABLE_TESTS
	bool "Disable run-time self tests"
	default y
	help
	  Disable run-time self tests that normally take place at
	  algorithm registration.

config CRYPTO_MANAGER_EXTRA_TESTS
	bool "Enable extra run-time crypto self tests"
	depends on DEBUG_KERNEL && !CRYPTO_MANAGER_DISABLE_TESTS && CRYPTO_MANAGER
	help
	  Enable extra run-time self tests of registered crypto algorithms,
	  including randomized fuzz tests.

	  This is intended for developer use only, as these tests take much
	  longer to run than the normal self tests.

config CRYPTO_GF128MUL
	tristate

config CRYPTO_NULL
	tristate "Null algorithms"
	select CRYPTO_NULL2
	help
	  These are 'Null' algorithms, used by IPsec, which do nothing.

config CRYPTO_NULL2
	tristate
	select CRYPTO_ALGAPI2
	select CRYPTO_SKCIPHER2
	select CRYPTO_HASH2

config CRYPTO_PCRYPT
	tristate "Parallel crypto engine"
	depends on SMP
	select PADATA
	select CRYPTO_MANAGER
	select CRYPTO_AEAD
	help
	  This converts an arbitrary crypto algorithm into a parallel
	  algorithm that executes in kernel threads.

config CRYPTO_CRYPTD
	tristate "Software async crypto daemon"
	select CRYPTO_SKCIPHER
	select CRYPTO_HASH
	select CRYPTO_MANAGER
	help
	  This is a generic software asynchronous crypto daemon that
	  converts an arbitrary synchronous software crypto algorithm
	  into an asynchronous algorithm that executes in a kernel thread.

config CRYPTO_AUTHENC
	tristate "Authenc support"
	select CRYPTO_AEAD
	select CRYPTO_SKCIPHER
	select CRYPTO_MANAGER
	select CRYPTO_HASH
	select CRYPTO_NULL
	help
	  Authenc: Combined mode wrapper for IPsec.

	  This is required for IPSec ESP (XFRM_ESP).

config CRYPTO_TEST
	tristate "Testing module"
	depends on m || EXPERT
	select CRYPTO_MANAGER
	help
	  Quick & dirty crypto test module.

config CRYPTO_SIMD
	tristate
	select CRYPTO_CRYPTD

config CRYPTO_ENGINE
	tristate

endmenu

menu "Public-key cryptography"

config CRYPTO_RSA
	tristate "RSA (Rivest-Shamir-Adleman)"
	select CRYPTO_AKCIPHER
	select CRYPTO_MANAGER
	select MPILIB
	select ASN1
	help
	  RSA (Rivest-Shamir-Adleman) public key algorithm (RFC8017)

config CRYPTO_DH
	tristate "DH (Diffie-Hellman)"
	select CRYPTO_KPP
	select MPILIB
	help
	  DH (Diffie-Hellman) key exchange algorithm

config CRYPTO_DH_RFC7919_GROUPS
	bool "RFC 7919 FFDHE groups"
	depends on CRYPTO_DH
	select CRYPTO_RNG_DEFAULT
	help
	  FFDHE (Finite-Field-based Diffie-Hellman Ephemeral) groups
	  defined in RFC7919.

	  Support these finite-field groups in DH key exchanges:
	  - ffdhe2048, ffdhe3072, ffdhe4096, ffdhe6144, ffdhe8192

	  If unsure, say N.

config CRYPTO_ECC
	tristate
	select CRYPTO_RNG_DEFAULT

config CRYPTO_ECDH
	tristate "ECDH (Elliptic Curve Diffie-Hellman)"
	select CRYPTO_ECC
	select CRYPTO_KPP
	help
	  ECDH (Elliptic Curve Diffie-Hellman) key exchange algorithm
	  using curves P-192, P-256, and P-384 (FIPS 186)

config CRYPTO_ECDSA
	tristate "ECDSA (Elliptic Curve Digital Signature Algorithm)"
	select CRYPTO_ECC
	select CRYPTO_AKCIPHER
	select ASN1
	help
	  ECDSA (Elliptic Curve Digital Signature Algorithm) (FIPS 186,
	  ISO/IEC 14888-3)
	  using curves P-192, P-256, and P-384

	  Only signature verification is implemented.

config CRYPTO_ECRDSA
	tristate "EC-RDSA (Elliptic Curve Russian Digital Signature Algorithm)"
	select CRYPTO_ECC
	select CRYPTO_AKCIPHER
	select CRYPTO_STREEBOG
	select OID_REGISTRY
	select ASN1
	help
	  Elliptic Curve Russian Digital Signature Algorithm (GOST R 34.10-2012,
	  RFC 7091, ISO/IEC 14888-3)

	  One of the Russian cryptographic standard algorithms (called GOST
	  algorithms). Only signature verification is implemented.

config CRYPTO_SM2
	tristate "SM2 (ShangMi 2)"
	select CRYPTO_SM3
	select CRYPTO_AKCIPHER
	select CRYPTO_MANAGER
	select MPILIB
	select ASN1
	help
	  SM2 (ShangMi 2) public key algorithm

	  Published by State Encryption Management Bureau, China,
	  as specified by OSCCA GM/T 0003.1-2012 -- 0003.5-2012.

	  References:
	  https://datatracker.ietf.org/doc/draft-shen-sm2-ecdsa/
	  http://www.oscca.gov.cn/sca/xxgk/2010-12/17/content_1002386.shtml
	  http://www.gmbz.org.cn/main/bzlb.html

config CRYPTO_CURVE25519
	tristate "Curve25519"
	select CRYPTO_KPP
	select CRYPTO_LIB_CURVE25519_GENERIC
	help
	  Curve25519 elliptic curve (RFC7748)

endmenu

menu "Block ciphers"

config CRYPTO_AES
	tristate "AES (Advanced Encryption Standard)"
	select CRYPTO_ALGAPI
	select CRYPTO_LIB_AES
	help
	  AES cipher algorithms (Rijndael)(FIPS-197, ISO/IEC 18033-3)

	  Rijndael appears to be consistently a very good performer in
	  both hardware and software across a wide range of computing
	  environments regardless of its use in feedback or non-feedback
	  modes. Its key setup time is excellent, and its key agility is
	  good. Rijndael's very low memory requirements make it very well
	  suited for restricted-space environments, in which it also
	  demonstrates excellent performance. Rijndael's operations are
	  among the easiest to defend against power and timing attacks.

	  The AES specifies three key sizes: 128, 192 and 256 bits

config CRYPTO_AES_TI
	tristate "AES (Advanced Encryption Standard) (fixed time)"
	select CRYPTO_ALGAPI
	select CRYPTO_LIB_AES
	help
	  AES cipher algorithms (Rijndael)(FIPS-197, ISO/IEC 18033-3)

	  This is a generic implementation of AES that attempts to eliminate
	  data dependent latencies as much as possible without affecting
	  performance too much. It is intended for use by the generic CCM
	  and GCM drivers, and other CTR or CMAC/XCBC based modes that rely
	  solely on encryption (although decryption is supported as well, but
	  with a more dramatic performance hit)

	  Instead of using 16 lookup tables of 1 KB each, (8 for encryption and
	  8 for decryption), this implementation only uses just two S-boxes of
	  256 bytes each, and attempts to eliminate data dependent latencies by
	  prefetching the entire table into the cache at the start of each
	  block. Interrupts are also disabled to avoid races where cachelines
	  are evicted when the CPU is interrupted to do something else.

config CRYPTO_ANUBIS
	tristate "Anubis"
	depends on CRYPTO_USER_API_ENABLE_OBSOLETE
	select CRYPTO_ALGAPI
	help
	  Anubis cipher algorithm

	  Anubis is a variable key length cipher which can use keys from
	  128 bits to 320 bits in length.  It was evaluated as a entrant
	  in the NESSIE competition.

	  See https://web.archive.org/web/20160606112246/http://www.larc.usp.br/~pbarreto/AnubisPage.html
	  for further information.

config CRYPTO_ARIA
	tristate "ARIA"
	select CRYPTO_ALGAPI
	help
	  ARIA cipher algorithm (RFC5794)

	  ARIA is a standard encryption algorithm of the Republic of Korea.
	  The ARIA specifies three key sizes and rounds.
	  128-bit: 12 rounds.
	  192-bit: 14 rounds.
	  256-bit: 16 rounds.

	  See:
	  https://seed.kisa.or.kr/kisa/algorithm/EgovAriaInfo.do

config CRYPTO_BLOWFISH
	tristate "Blowfish"
	select CRYPTO_ALGAPI
	select CRYPTO_BLOWFISH_COMMON
	help
	  Blowfish cipher algorithm, by Bruce Schneier

	  This is a variable key length cipher which can use keys from 32
	  bits to 448 bits in length.  It's fast, simple and specifically
	  designed for use on "large microprocessors".

	  See https://www.schneier.com/blowfish.html for further information.

config CRYPTO_BLOWFISH_COMMON
	tristate
	help
	  Common parts of the Blowfish cipher algorithm shared by the
	  generic c and the assembler implementations.

config CRYPTO_CAMELLIA
	tristate "Camellia"
	select CRYPTO_ALGAPI
	help
	  Camellia cipher algorithms (ISO/IEC 18033-3)

	  Camellia is a symmetric key block cipher developed jointly
	  at NTT and Mitsubishi Electric Corporation.

	  The Camellia specifies three key sizes: 128, 192 and 256 bits.

	  See https://info.isl.ntt.co.jp/crypt/eng/camellia/ for further information.

config CRYPTO_CAST_COMMON
	tristate
	help
	  Common parts of the CAST cipher algorithms shared by the
	  generic c and the assembler implementations.

config CRYPTO_CAST5
	tristate "CAST5 (CAST-128)"
	select CRYPTO_ALGAPI
	select CRYPTO_CAST_COMMON
	help
	  CAST5 (CAST-128) cipher algorithm (RFC2144, ISO/IEC 18033-3)

config CRYPTO_CAST6
	tristate "CAST6 (CAST-256)"
	select CRYPTO_ALGAPI
	select CRYPTO_CAST_COMMON
	help
	  CAST6 (CAST-256) encryption algorithm (RFC2612)

config CRYPTO_DES
	tristate "DES and Triple DES EDE"
	select CRYPTO_ALGAPI
	select CRYPTO_LIB_DES
	help
	  DES (Data Encryption Standard)(FIPS 46-2, ISO/IEC 18033-3) and
	  Triple DES EDE (Encrypt/Decrypt/Encrypt) (FIPS 46-3, ISO/IEC 18033-3)
	  cipher algorithms

config CRYPTO_FCRYPT
	tristate "FCrypt"
	select CRYPTO_ALGAPI
	select CRYPTO_SKCIPHER
	help
	  FCrypt algorithm used by RxRPC

	  See https://ota.polyonymo.us/fcrypt-paper.txt

config CRYPTO_KHAZAD
	tristate "Khazad"
	depends on CRYPTO_USER_API_ENABLE_OBSOLETE
	select CRYPTO_ALGAPI
	help
	  Khazad cipher algorithm

	  Khazad was a finalist in the initial NESSIE competition.  It is
	  an algorithm optimized for 64-bit processors with good performance
	  on 32-bit processors.  Khazad uses an 128 bit key size.

	  See https://web.archive.org/web/20171011071731/http://www.larc.usp.br/~pbarreto/KhazadPage.html
	  for further information.

config CRYPTO_SEED
	tristate "SEED"
	depends on CRYPTO_USER_API_ENABLE_OBSOLETE
	select CRYPTO_ALGAPI
	help
	  SEED cipher algorithm (RFC4269, ISO/IEC 18033-3)

	  SEED is a 128-bit symmetric key block cipher that has been
	  developed by KISA (Korea Information Security Agency) as a
	  national standard encryption algorithm of the Republic of Korea.
	  It is a 16 round block cipher with the key size of 128 bit.

	  See https://seed.kisa.or.kr/kisa/algorithm/EgovSeedInfo.do
	  for further information.

config CRYPTO_SERPENT
	tristate "Serpent"
	select CRYPTO_ALGAPI
	help
	  Serpent cipher algorithm, by Anderson, Biham & Knudsen

	  Keys are allowed to be from 0 to 256 bits in length, in steps
	  of 8 bits.

	  See https://www.cl.cam.ac.uk/~rja14/serpent.html for further information.

config CRYPTO_SM4
	tristate

config CRYPTO_SM4_GENERIC
	tristate "SM4 (ShangMi 4)"
	select CRYPTO_ALGAPI
	select CRYPTO_SM4
	help
	  SM4 cipher algorithms (OSCCA GB/T 32907-2016,
	  ISO/IEC 18033-3:2010/Amd 1:2021)

	  SM4 (GBT.32907-2016) is a cryptographic standard issued by the
	  Organization of State Commercial Administration of China (OSCCA)
	  as an authorized cryptographic algorithms for the use within China.

	  SMS4 was originally created for use in protecting wireless
	  networks, and is mandated in the Chinese National Standard for
	  Wireless LAN WAPI (Wired Authentication and Privacy Infrastructure)
	  (GB.15629.11-2003).

	  The latest SM4 standard (GBT.32907-2016) was proposed by OSCCA and
	  standardized through TC 260 of the Standardization Administration
	  of the People's Republic of China (SAC).

	  The input, output, and key of SMS4 are each 128 bits.

	  See https://eprint.iacr.org/2008/329.pdf for further information.

	  If unsure, say N.

<<<<<<< HEAD
config CRYPTO_BLAKE2S_X86
	bool "BLAKE2s digest algorithm (x86 accelerated version)"
	depends on X86 && 64BIT
	select CRYPTO_LIB_BLAKE2S_GENERIC
	select CRYPTO_ARCH_HAVE_LIB_BLAKE2S
=======
config CRYPTO_TEA
	tristate "TEA, XTEA and XETA"
	depends on CRYPTO_USER_API_ENABLE_OBSOLETE
	select CRYPTO_ALGAPI
	help
	  TEA (Tiny Encryption Algorithm) cipher algorithms

	  Tiny Encryption Algorithm is a simple cipher that uses
	  many rounds for security.  It is very fast and uses
	  little memory.

	  Xtendend Tiny Encryption Algorithm is a modification to
	  the TEA algorithm to address a potential key weakness
	  in the TEA algorithm.
>>>>>>> d60c95ef

	  Xtendend Encryption Tiny Algorithm is a mis-implementation
	  of the XTEA algorithm for compatibility purposes.

config CRYPTO_TWOFISH
	tristate "Twofish"
	select CRYPTO_ALGAPI
	select CRYPTO_TWOFISH_COMMON
	help
	  Twofish cipher algorithm

	  Twofish was submitted as an AES (Advanced Encryption Standard)
	  candidate cipher by researchers at CounterPane Systems.  It is a
	  16 round block cipher supporting key sizes of 128, 192, and 256
	  bits.

	  See https://www.schneier.com/twofish.html for further information.

config CRYPTO_TWOFISH_COMMON
	tristate
	help
	  Common parts of the Twofish cipher algorithm shared by the
	  generic c and the assembler implementations.

endmenu

menu "Length-preserving ciphers and modes"

config CRYPTO_ADIANTUM
	tristate "Adiantum"
	select CRYPTO_CHACHA20
	select CRYPTO_LIB_POLY1305_GENERIC
	select CRYPTO_NHPOLY1305
	select CRYPTO_MANAGER
	help
	  Adiantum tweakable, length-preserving encryption mode

	  Designed for fast and secure disk encryption, especially on
	  CPUs without dedicated crypto instructions.  It encrypts
	  each sector using the XChaCha12 stream cipher, two passes of
	  an ε-almost-∆-universal hash function, and an invocation of
	  the AES-256 block cipher on a single 16-byte block.  On CPUs
	  without AES instructions, Adiantum is much faster than
	  AES-XTS.

	  Adiantum's security is provably reducible to that of its
	  underlying stream and block ciphers, subject to a security
	  bound.  Unlike XTS, Adiantum is a true wide-block encryption
	  mode, so it actually provides an even stronger notion of
	  security than XTS, subject to the security bound.

	  If unsure, say N.

config CRYPTO_ARC4
	tristate "ARC4 (Alleged Rivest Cipher 4)"
	depends on CRYPTO_USER_API_ENABLE_OBSOLETE
	select CRYPTO_SKCIPHER
	select CRYPTO_LIB_ARC4
	help
	  ARC4 cipher algorithm

	  ARC4 is a stream cipher using keys ranging from 8 bits to 2048
	  bits in length.  This algorithm is required for driver-based
	  WEP, but it should not be for other purposes because of the
	  weakness of the algorithm.

config CRYPTO_CHACHA20
	tristate "ChaCha"
	select CRYPTO_LIB_CHACHA_GENERIC
	select CRYPTO_SKCIPHER
	help
	  The ChaCha20, XChaCha20, and XChaCha12 stream cipher algorithms

	  ChaCha20 is a 256-bit high-speed stream cipher designed by Daniel J.
	  Bernstein and further specified in RFC7539 for use in IETF protocols.
	  This is the portable C implementation of ChaCha20.  See
	  https://cr.yp.to/chacha/chacha-20080128.pdf for further information.

	  XChaCha20 is the application of the XSalsa20 construction to ChaCha20
	  rather than to Salsa20.  XChaCha20 extends ChaCha20's nonce length
	  from 64 bits (or 96 bits using the RFC7539 convention) to 192 bits,
	  while provably retaining ChaCha20's security.  See
	  https://cr.yp.to/snuffle/xsalsa-20081128.pdf for further information.

	  XChaCha12 is XChaCha20 reduced to 12 rounds, with correspondingly
	  reduced security margin but increased performance.  It can be needed
	  in some performance-sensitive scenarios.

config CRYPTO_CBC
	tristate "CBC (Cipher Block Chaining)"
	select CRYPTO_SKCIPHER
	select CRYPTO_MANAGER
	help
	  CBC (Cipher Block Chaining) mode (NIST SP800-38A)

	  This block cipher mode is required for IPSec ESP (XFRM_ESP).

config CRYPTO_CFB
	tristate "CFB (Cipher Feedback)"
	select CRYPTO_SKCIPHER
	select CRYPTO_MANAGER
	help
	  CFB (Cipher Feedback) mode (NIST SP800-38A)

	  This block cipher mode is required for TPM2 Cryptography.

config CRYPTO_CTR
	tristate "CTR (Counter)"
	select CRYPTO_SKCIPHER
	select CRYPTO_MANAGER
	help
	  CTR (Counter) mode (NIST SP800-38A)

config CRYPTO_CTS
	tristate "CTS (Cipher Text Stealing)"
	select CRYPTO_SKCIPHER
	select CRYPTO_MANAGER
	help
	  CBC-CS3 variant of CTS (Cipher Text Stealing) (NIST
	  Addendum to SP800-38A (October 2010))

	  This mode is required for Kerberos gss mechanism support
	  for AES encryption.

config CRYPTO_ECB
	tristate "ECB (Electronic Codebook)"
	select CRYPTO_SKCIPHER
	select CRYPTO_MANAGER
	help
	  ECB (Electronic Codebook) mode (NIST SP800-38A)

config CRYPTO_HCTR2
	tristate "HCTR2"
	select CRYPTO_XCTR
	select CRYPTO_POLYVAL
	select CRYPTO_MANAGER
	help
	  HCTR2 length-preserving encryption mode

	  A mode for storage encryption that is efficient on processors with
	  instructions to accelerate AES and carryless multiplication, e.g.
	  x86 processors with AES-NI and CLMUL, and ARM processors with the
	  ARMv8 crypto extensions.

	  See https://eprint.iacr.org/2021/1441

config CRYPTO_KEYWRAP
	tristate "KW (AES Key Wrap)"
	select CRYPTO_SKCIPHER
	select CRYPTO_MANAGER
	help
	  KW (AES Key Wrap) authenticated encryption mode (NIST SP800-38F
	  and RFC3394) without padding.

config CRYPTO_LRW
	tristate "LRW (Liskov Rivest Wagner)"
	select CRYPTO_SKCIPHER
	select CRYPTO_MANAGER
	select CRYPTO_GF128MUL
	select CRYPTO_ECB
	help
	  LRW (Liskov Rivest Wagner) mode

	  A tweakable, non malleable, non movable
	  narrow block cipher mode for dm-crypt.  Use it with cipher
	  specification string aes-lrw-benbi, the key must be 256, 320 or 384.
	  The first 128, 192 or 256 bits in the key are used for AES and the
	  rest is used to tie each cipher block to its logical position.

	  See https://people.csail.mit.edu/rivest/pubs/LRW02.pdf

config CRYPTO_OFB
	tristate "OFB (Output Feedback)"
	select CRYPTO_SKCIPHER
	select CRYPTO_MANAGER
	help
	  OFB (Output Feedback) mode (NIST SP800-38A)

	  This mode makes a block cipher into a synchronous
	  stream cipher. It generates keystream blocks, which are then XORed
	  with the plaintext blocks to get the ciphertext. Flipping a bit in the
	  ciphertext produces a flipped bit in the plaintext at the same
	  location. This property allows many error correcting codes to function
	  normally even when applied before encryption.

config CRYPTO_PCBC
	tristate "PCBC (Propagating Cipher Block Chaining)"
	select CRYPTO_SKCIPHER
	select CRYPTO_MANAGER
	help
	  PCBC (Propagating Cipher Block Chaining) mode

	  This block cipher mode is required for RxRPC.

config CRYPTO_XCTR
	tristate
	select CRYPTO_SKCIPHER
	select CRYPTO_MANAGER
	help
	  XCTR (XOR Counter) mode for HCTR2

	  This blockcipher mode is a variant of CTR mode using XORs and little-endian
	  addition rather than big-endian arithmetic.

	  XCTR mode is used to implement HCTR2.

config CRYPTO_XTS
	tristate "XTS (XOR Encrypt XOR with ciphertext stealing)"
	select CRYPTO_SKCIPHER
	select CRYPTO_MANAGER
	select CRYPTO_ECB
	help
	  XTS (XOR Encrypt XOR with ciphertext stealing) mode (NIST SP800-38E
	  and IEEE 1619)

	  Use with aes-xts-plain, key size 256, 384 or 512 bits. This
	  implementation currently can't handle a sectorsize which is not a
	  multiple of 16 bytes.

config CRYPTO_NHPOLY1305
	tristate
	select CRYPTO_HASH
	select CRYPTO_LIB_POLY1305_GENERIC

endmenu

menu "AEAD (authenticated encryption with associated data) ciphers"

config CRYPTO_AEGIS128
	tristate "AEGIS-128"
	select CRYPTO_AEAD
	select CRYPTO_AES  # for AES S-box tables
	help
	  AEGIS-128 AEAD algorithm

config CRYPTO_AEGIS128_SIMD
	bool "AEGIS-128 (arm NEON, arm64 NEON)"
	depends on CRYPTO_AEGIS128 && ((ARM || ARM64) && KERNEL_MODE_NEON)
	default y
	help
	  AEGIS-128 AEAD algorithm

	  Architecture: arm or arm64 using:
	  - NEON (Advanced SIMD) extension

config CRYPTO_CHACHA20POLY1305
	tristate "ChaCha20-Poly1305"
	select CRYPTO_CHACHA20
	select CRYPTO_POLY1305
	select CRYPTO_AEAD
	select CRYPTO_MANAGER
	help
	  ChaCha20 stream cipher and Poly1305 authenticator combined
	  mode (RFC8439)

config CRYPTO_CCM
	tristate "CCM (Counter with Cipher Block Chaining-MAC)"
	select CRYPTO_CTR
	select CRYPTO_HASH
	select CRYPTO_AEAD
	select CRYPTO_MANAGER
	help
	  CCM (Counter with Cipher Block Chaining-Message Authentication Code)
	  authenticated encryption mode (NIST SP800-38C)

config CRYPTO_GCM
	tristate "GCM (Galois/Counter Mode) and GMAC (GCM MAC)"
	select CRYPTO_CTR
	select CRYPTO_AEAD
	select CRYPTO_GHASH
	select CRYPTO_NULL
	select CRYPTO_MANAGER
	help
	  GCM (Galois/Counter Mode) authenticated encryption mode and GMAC
	  (GCM Message Authentication Code) (NIST SP800-38D)

	  This is required for IPSec ESP (XFRM_ESP).

config CRYPTO_SEQIV
	tristate "Sequence Number IV Generator"
	select CRYPTO_AEAD
	select CRYPTO_SKCIPHER
	select CRYPTO_NULL
	select CRYPTO_RNG_DEFAULT
	select CRYPTO_MANAGER
	help
	  Sequence Number IV generator

	  This IV generator generates an IV based on a sequence number by
	  xoring it with a salt.  This algorithm is mainly useful for CTR.

	  This is required for IPsec ESP (XFRM_ESP).

config CRYPTO_ECHAINIV
	tristate "Encrypted Chain IV Generator"
	select CRYPTO_AEAD
	select CRYPTO_NULL
	select CRYPTO_RNG_DEFAULT
	select CRYPTO_MANAGER
	help
	  Encrypted Chain IV generator

	  This IV generator generates an IV based on the encryption of
	  a sequence number xored with a salt.  This is the default
	  algorithm for CBC.

config CRYPTO_ESSIV
	tristate "Encrypted Salt-Sector IV Generator"
	select CRYPTO_AUTHENC
	help
	  Encrypted Salt-Sector IV generator

	  This IV generator is used in some cases by fscrypt and/or
	  dm-crypt. It uses the hash of the block encryption key as the
	  symmetric key for a block encryption pass applied to the input
	  IV, making low entropy IV sources more suitable for block
	  encryption.

	  This driver implements a crypto API template that can be
	  instantiated either as an skcipher or as an AEAD (depending on the
	  type of the first template argument), and which defers encryption
	  and decryption requests to the encapsulated cipher after applying
	  ESSIV to the input IV. Note that in the AEAD case, it is assumed
	  that the keys are presented in the same format used by the authenc
	  template, and that the IV appears at the end of the authenticated
	  associated data (AAD) region (which is how dm-crypt uses it.)

	  Note that the use of ESSIV is not recommended for new deployments,
	  and so this only needs to be enabled when interoperability with
	  existing encrypted volumes of filesystems is required, or when
	  building for a particular system that requires it (e.g., when
	  the SoC in question has accelerated CBC but not XTS, making CBC
	  combined with ESSIV the only feasible mode for h/w accelerated
	  block encryption)

endmenu

menu "Hashes, digests, and MACs"

config CRYPTO_BLAKE2B
	tristate "BLAKE2b"
	select CRYPTO_HASH
	help
	  BLAKE2b cryptographic hash function (RFC 7693)

	  BLAKE2b is optimized for 64-bit platforms and can produce digests
	  of any size between 1 and 64 bytes. The keyed hash is also implemented.

	  This module provides the following algorithms:
	  - blake2b-160
	  - blake2b-256
	  - blake2b-384
	  - blake2b-512

	  Used by the btrfs filesystem.

	  See https://blake2.net for further information.

config CRYPTO_CMAC
	tristate "CMAC (Cipher-based MAC)"
	select CRYPTO_HASH
	select CRYPTO_MANAGER
	help
	  CMAC (Cipher-based Message Authentication Code) authentication
	  mode (NIST SP800-38B and IETF RFC4493)

config CRYPTO_GHASH
	tristate "GHASH"
	select CRYPTO_GF128MUL
	select CRYPTO_HASH
	help
	  GCM GHASH function (NIST SP800-38D)

config CRYPTO_HMAC
	tristate "HMAC (Keyed-Hash MAC)"
	select CRYPTO_HASH
	select CRYPTO_MANAGER
	help
	  HMAC (Keyed-Hash Message Authentication Code) (FIPS 198 and
	  RFC2104)

	  This is required for IPsec AH (XFRM_AH) and IPsec ESP (XFRM_ESP).

config CRYPTO_MD4
	tristate "MD4"
	select CRYPTO_HASH
	help
	  MD4 message digest algorithm (RFC1320)

config CRYPTO_MD5
	tristate "MD5"
	select CRYPTO_HASH
	help
	  MD5 message digest algorithm (RFC1321)

config CRYPTO_MICHAEL_MIC
	tristate "Michael MIC"
	select CRYPTO_HASH
	help
	  Michael MIC (Message Integrity Code) (IEEE 802.11i)

	  Defined by the IEEE 802.11i TKIP (Temporal Key Integrity Protocol),
	  known as WPA (Wif-Fi Protected Access).

	  This algorithm is required for TKIP, but it should not be used for
	  other purposes because of the weakness of the algorithm.

config CRYPTO_POLYVAL
	tristate
	select CRYPTO_GF128MUL
	select CRYPTO_HASH
	help
	  POLYVAL hash function for HCTR2

	  This is used in HCTR2.  It is not a general-purpose
	  cryptographic hash function.

config CRYPTO_POLY1305
	tristate "Poly1305"
	select CRYPTO_HASH
	select CRYPTO_LIB_POLY1305_GENERIC
	help
	  Poly1305 authenticator algorithm (RFC7539)

	  Poly1305 is an authenticator algorithm designed by Daniel J. Bernstein.
	  It is used for the ChaCha20-Poly1305 AEAD, specified in RFC7539 for use
	  in IETF protocols. This is the portable C implementation of Poly1305.

config CRYPTO_RMD160
	tristate "RIPEMD-160"
	select CRYPTO_HASH
	help
	  RIPEMD-160 hash function (ISO/IEC 10118-3)

	  RIPEMD-160 is a 160-bit cryptographic hash function. It is intended
	  to be used as a secure replacement for the 128-bit hash functions
	  MD4, MD5 and its predecessor RIPEMD
	  (not to be confused with RIPEMD-128).

	  Its speed is comparable to SHA-1 and there are no known attacks
	  against RIPEMD-160.

	  Developed by Hans Dobbertin, Antoon Bosselaers and Bart Preneel.
	  See https://homes.esat.kuleuven.be/~bosselae/ripemd160.html
	  for further information.

config CRYPTO_SHA1
	tristate "SHA-1"
	select CRYPTO_HASH
	select CRYPTO_LIB_SHA1
	help
	  SHA-1 secure hash algorithm (FIPS 180, ISO/IEC 10118-3)

config CRYPTO_SHA256
	tristate "SHA-224 and SHA-256"
	select CRYPTO_HASH
	select CRYPTO_LIB_SHA256
	help
	  SHA-224 and SHA-256 secure hash algorithms (FIPS 180, ISO/IEC 10118-3)

	  This is required for IPsec AH (XFRM_AH) and IPsec ESP (XFRM_ESP).
	  Used by the btrfs filesystem, Ceph, NFS, and SMB.

config CRYPTO_SHA512
	tristate "SHA-384 and SHA-512"
	select CRYPTO_HASH
	help
	  SHA-384 and SHA-512 secure hash algorithms (FIPS 180, ISO/IEC 10118-3)

config CRYPTO_SHA3
	tristate "SHA-3"
	select CRYPTO_HASH
	help
	  SHA-3 secure hash algorithms (FIPS 202, ISO/IEC 10118-3)

config CRYPTO_SM3
	tristate

config CRYPTO_SM3_GENERIC
	tristate "SM3 (ShangMi 3)"
	select CRYPTO_HASH
	select CRYPTO_SM3
	help
	  SM3 (ShangMi 3) secure hash function (OSCCA GM/T 0004-2012, ISO/IEC 10118-3)

	  This is part of the Chinese Commercial Cryptography suite.

	  References:
	  http://www.oscca.gov.cn/UpFile/20101222141857786.pdf
	  https://datatracker.ietf.org/doc/html/draft-shen-sm3-hash

config CRYPTO_STREEBOG
	tristate "Streebog"
	select CRYPTO_HASH
	help
	  Streebog Hash Function (GOST R 34.11-2012, RFC 6986, ISO/IEC 10118-3)

	  This is one of the Russian cryptographic standard algorithms (called
	  GOST algorithms). This setting enables two hash algorithms with
	  256 and 512 bits output.

	  References:
	  https://tc26.ru/upload/iblock/fed/feddbb4d26b685903faa2ba11aea43f6.pdf
	  https://tools.ietf.org/html/rfc6986

config CRYPTO_VMAC
	tristate "VMAC"
	select CRYPTO_HASH
	select CRYPTO_MANAGER
	help
	  VMAC is a message authentication algorithm designed for
	  very high speed on 64-bit architectures.

	  See https://fastcrypto.org/vmac for further information.

config CRYPTO_WP512
	tristate "Whirlpool"
	select CRYPTO_HASH
	help
	  Whirlpool hash function (ISO/IEC 10118-3)

	  512, 384 and 256-bit hashes.

	  Whirlpool-512 is part of the NESSIE cryptographic primitives.

	  See https://web.archive.org/web/20171129084214/http://www.larc.usp.br/~pbarreto/WhirlpoolPage.html
	  for further information.

config CRYPTO_XCBC
	tristate "XCBC-MAC (Extended Cipher Block Chaining MAC)"
	select CRYPTO_HASH
	select CRYPTO_MANAGER
	help
	  XCBC-MAC (Extended Cipher Block Chaining Message Authentication
	  Code) (RFC3566)

config CRYPTO_XXHASH
	tristate "xxHash"
	select CRYPTO_HASH
	select XXHASH
	help
	  xxHash non-cryptographic hash algorithm

	  Extremely fast, working at speeds close to RAM limits.

	  Used by the btrfs filesystem.

endmenu

menu "CRCs (cyclic redundancy checks)"

config CRYPTO_CRC32C
	tristate "CRC32c"
	select CRYPTO_HASH
	select CRC32
	help
	  CRC32c CRC algorithm with the iSCSI polynomial (RFC 3385 and RFC 3720)

	  A 32-bit CRC (cyclic redundancy check) with a polynomial defined
	  by G. Castagnoli, S. Braeuer and M. Herrman in "Optimization of Cyclic
	  Redundancy-Check Codes with 24 and 32 Parity Bits", IEEE Transactions
	  on Communications, Vol. 41, No. 6, June 1993, selected for use with
	  iSCSI.

	  Used by btrfs, ext4, jbd2, NVMeoF/TCP, and iSCSI.

config CRYPTO_CRC32
	tristate "CRC32"
	select CRYPTO_HASH
	select CRC32
	help
	  CRC32 CRC algorithm (IEEE 802.3)

	  Used by RoCEv2 and f2fs.

config CRYPTO_CRCT10DIF
	tristate "CRCT10DIF"
	select CRYPTO_HASH
	help
	  CRC16 CRC algorithm used for the T10 (SCSI) Data Integrity Field (DIF)

	  CRC algorithm used by the SCSI Block Commands standard.

config CRYPTO_CRC64_ROCKSOFT
	tristate "CRC64 based on Rocksoft Model algorithm"
	depends on CRC64
	select CRYPTO_HASH
	help
	  CRC64 CRC algorithm based on the Rocksoft Model CRC Algorithm

	  Used by the NVMe implementation of T10 DIF (BLK_DEV_INTEGRITY)

	  See https://zlib.net/crc_v3.txt

endmenu

menu "Compression"

config CRYPTO_DEFLATE
	tristate "Deflate"
	select CRYPTO_ALGAPI
	select CRYPTO_ACOMP2
	select ZLIB_INFLATE
	select ZLIB_DEFLATE
	help
	  Deflate compression algorithm (RFC1951)

	  Used by IPSec with the IPCOMP protocol (RFC3173, RFC2394)

config CRYPTO_LZO
	tristate "LZO"
	select CRYPTO_ALGAPI
	select CRYPTO_ACOMP2
	select LZO_COMPRESS
	select LZO_DECOMPRESS
	help
	  LZO compression algorithm

	  See https://www.oberhumer.com/opensource/lzo/ for further information.

config CRYPTO_842
	tristate "842"
	select CRYPTO_ALGAPI
	select CRYPTO_ACOMP2
	select 842_COMPRESS
	select 842_DECOMPRESS
	help
	  842 compression algorithm by IBM

	  See https://github.com/plauth/lib842 for further information.

config CRYPTO_LZ4
	tristate "LZ4"
	select CRYPTO_ALGAPI
	select CRYPTO_ACOMP2
	select LZ4_COMPRESS
	select LZ4_DECOMPRESS
	help
	  LZ4 compression algorithm

	  See https://github.com/lz4/lz4 for further information.

config CRYPTO_LZ4HC
	tristate "LZ4HC"
	select CRYPTO_ALGAPI
	select CRYPTO_ACOMP2
	select LZ4HC_COMPRESS
	select LZ4_DECOMPRESS
	help
	  LZ4 high compression mode algorithm

	  See https://github.com/lz4/lz4 for further information.

config CRYPTO_ZSTD
	tristate "Zstd"
	select CRYPTO_ALGAPI
	select CRYPTO_ACOMP2
	select ZSTD_COMPRESS
	select ZSTD_DECOMPRESS
	help
	  zstd compression algorithm

	  See https://github.com/facebook/zstd for further information.

endmenu

menu "Random number generation"

config CRYPTO_ANSI_CPRNG
	tristate "ANSI PRNG (Pseudo Random Number Generator)"
	select CRYPTO_AES
	select CRYPTO_RNG
	help
	  Pseudo RNG (random number generator) (ANSI X9.31 Appendix A.2.4)

	  This uses the AES cipher algorithm.

	  Note that this option must be enabled if CRYPTO_FIPS is selected

menuconfig CRYPTO_DRBG_MENU
	tristate "NIST SP800-90A DRBG (Deterministic Random Bit Generator)"
	help
	  DRBG (Deterministic Random Bit Generator) (NIST SP800-90A)

	  In the following submenu, one or more of the DRBG types must be selected.

if CRYPTO_DRBG_MENU

config CRYPTO_DRBG_HMAC
	bool
	default y
	select CRYPTO_HMAC
	select CRYPTO_SHA512

config CRYPTO_DRBG_HASH
	bool "Hash_DRBG"
	select CRYPTO_SHA256
	help
	  Hash_DRBG variant as defined in NIST SP800-90A.

	  This uses the SHA-1, SHA-256, SHA-384, or SHA-512 hash algorithms.

config CRYPTO_DRBG_CTR
	bool "CTR_DRBG"
	select CRYPTO_AES
	select CRYPTO_CTR
	help
	  CTR_DRBG variant as defined in NIST SP800-90A.

	  This uses the AES cipher algorithm with the counter block mode.

config CRYPTO_DRBG
	tristate
	default CRYPTO_DRBG_MENU
	select CRYPTO_RNG
	select CRYPTO_JITTERENTROPY

endif	# if CRYPTO_DRBG_MENU

config CRYPTO_JITTERENTROPY
	tristate "CPU Jitter Non-Deterministic RNG (Random Number Generator)"
	select CRYPTO_RNG
	help
	  CPU Jitter RNG (Random Number Generator) from the Jitterentropy library

	  A non-physical non-deterministic ("true") RNG (e.g., an entropy source
	  compliant with NIST SP800-90B) intended to provide a seed to a
	  deterministic RNG (e.g.  per NIST SP800-90C).
	  This RNG does not perform any cryptographic whitening of the generated

	  See https://www.chronox.de/jent.html

config CRYPTO_KDF800108_CTR
	tristate
	select CRYPTO_HMAC
	select CRYPTO_SHA256

endmenu
menu "Userspace interface"

config CRYPTO_USER_API
	tristate

config CRYPTO_USER_API_HASH
	tristate "Hash algorithms"
	depends on NET
	select CRYPTO_HASH
	select CRYPTO_USER_API
	help
	  Enable the userspace interface for hash algorithms.

	  See Documentation/crypto/userspace-if.rst and
	  https://www.chronox.de/libkcapi/html/index.html

config CRYPTO_USER_API_SKCIPHER
	tristate "Symmetric key cipher algorithms"
	depends on NET
	select CRYPTO_SKCIPHER
	select CRYPTO_USER_API
	help
	  Enable the userspace interface for symmetric key cipher algorithms.

	  See Documentation/crypto/userspace-if.rst and
	  https://www.chronox.de/libkcapi/html/index.html

config CRYPTO_USER_API_RNG
	tristate "RNG (random number generator) algorithms"
	depends on NET
	select CRYPTO_RNG
	select CRYPTO_USER_API
	help
	  Enable the userspace interface for RNG (random number generator)
	  algorithms.

	  See Documentation/crypto/userspace-if.rst and
	  https://www.chronox.de/libkcapi/html/index.html

config CRYPTO_USER_API_RNG_CAVP
	bool "Enable CAVP testing of DRBG"
	depends on CRYPTO_USER_API_RNG && CRYPTO_DRBG
	help
	  Enable extra APIs in the userspace interface for NIST CAVP
	  (Cryptographic Algorithm Validation Program) testing:
	  - resetting DRBG entropy
	  - providing Additional Data

	  This should only be enabled for CAVP testing. You should say
	  no unless you know what this is.

config CRYPTO_USER_API_AEAD
	tristate "AEAD cipher algorithms"
	depends on NET
	select CRYPTO_AEAD
	select CRYPTO_SKCIPHER
	select CRYPTO_NULL
	select CRYPTO_USER_API
	help
	  Enable the userspace interface for AEAD cipher algorithms.

	  See Documentation/crypto/userspace-if.rst and
	  https://www.chronox.de/libkcapi/html/index.html

config CRYPTO_USER_API_ENABLE_OBSOLETE
	bool "Obsolete cryptographic algorithms"
	depends on CRYPTO_USER_API
	default y
	help
	  Allow obsolete cryptographic algorithms to be selected that have
	  already been phased out from internal use by the kernel, and are
	  only useful for userspace clients that still rely on them.

config CRYPTO_STATS
	bool "Crypto usage statistics"
	depends on CRYPTO_USER
	help
	  Enable the gathering of crypto stats.

	  This collects data sizes, numbers of requests, and numbers
	  of errors processed by:
	  - AEAD ciphers (encrypt, decrypt)
	  - asymmetric key ciphers (encrypt, decrypt, verify, sign)
	  - symmetric key ciphers (encrypt, decrypt)
	  - compression algorithms (compress, decompress)
	  - hash algorithms (hash)
	  - key-agreement protocol primitives (setsecret, generate
	    public key, compute shared secret)
	  - RNG (generate, seed)

endmenu

config CRYPTO_HASH_INFO
	bool

<<<<<<< HEAD
=======
if !KMSAN # avoid false positives from assembly
if ARM
source "arch/arm/crypto/Kconfig"
endif
if ARM64
source "arch/arm64/crypto/Kconfig"
endif
if MIPS
source "arch/mips/crypto/Kconfig"
endif
if PPC
source "arch/powerpc/crypto/Kconfig"
endif
if S390
source "arch/s390/crypto/Kconfig"
endif
if SPARC
source "arch/sparc/crypto/Kconfig"
endif
if X86
source "arch/x86/crypto/Kconfig"
endif
endif

>>>>>>> d60c95ef
source "drivers/crypto/Kconfig"
source "crypto/asymmetric_keys/Kconfig"
source "certs/Kconfig"

endif	# if CRYPTO<|MERGE_RESOLUTION|>--- conflicted
+++ resolved
@@ -15,11 +15,7 @@
 #
 menuconfig CRYPTO
 	tristate "Cryptographic API"
-<<<<<<< HEAD
-	select LIB_MEMNEQ
-=======
 	select CRYPTO_LIB_UTILS
->>>>>>> d60c95ef
 	help
 	  This option provides the core Cryptographic API.
 
@@ -548,13 +544,6 @@
 
 	  If unsure, say N.
 
-<<<<<<< HEAD
-config CRYPTO_BLAKE2S_X86
-	bool "BLAKE2s digest algorithm (x86 accelerated version)"
-	depends on X86 && 64BIT
-	select CRYPTO_LIB_BLAKE2S_GENERIC
-	select CRYPTO_ARCH_HAVE_LIB_BLAKE2S
-=======
 config CRYPTO_TEA
 	tristate "TEA, XTEA and XETA"
 	depends on CRYPTO_USER_API_ENABLE_OBSOLETE
@@ -569,7 +558,6 @@
 	  Xtendend Tiny Encryption Algorithm is a modification to
 	  the TEA algorithm to address a potential key weakness
 	  in the TEA algorithm.
->>>>>>> d60c95ef
 
 	  Xtendend Encryption Tiny Algorithm is a mis-implementation
 	  of the XTEA algorithm for compatibility purposes.
@@ -1403,8 +1391,6 @@
 config CRYPTO_HASH_INFO
 	bool
 
-<<<<<<< HEAD
-=======
 if !KMSAN # avoid false positives from assembly
 if ARM
 source "arch/arm/crypto/Kconfig"
@@ -1429,7 +1415,6 @@
 endif
 endif
 
->>>>>>> d60c95ef
 source "drivers/crypto/Kconfig"
 source "crypto/asymmetric_keys/Kconfig"
 source "certs/Kconfig"
