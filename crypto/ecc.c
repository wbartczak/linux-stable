--- conflicted
+++ resolved
@@ -1327,10 +1327,7 @@
 
 	return __ecc_is_key_valid(curve, private_key, ndigits);
 }
-<<<<<<< HEAD
-=======
 EXPORT_SYMBOL(ecc_is_key_valid);
->>>>>>> f7688b48
 
 /*
  * ECC private keys are generated using the method of extra random bits,
