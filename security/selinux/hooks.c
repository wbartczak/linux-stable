--- conflicted
+++ resolved
@@ -340,10 +340,6 @@
 }
 
 struct selinux_mnt_opts {
-<<<<<<< HEAD
-	const char *fscontext, *context, *rootcontext, *defcontext;
-=======
->>>>>>> d60c95ef
 	u32 fscontext_sid;
 	u32 context_sid;
 	u32 rootcontext_sid;
@@ -599,20 +595,6 @@
 	return 0;
 }
 
-<<<<<<< HEAD
-static int parse_sid(struct super_block *sb, const char *s, u32 *sid)
-{
-	int rc = security_context_str_to_sid(&selinux_state, s,
-					     sid, GFP_KERNEL);
-	if (rc)
-		pr_warn("SELinux: security_context_str_to_sid"
-		       "(%s) failed for (dev %s, type %s) errno=%d\n",
-		       s, sb ? sb->s_id : "?", sb ? sb->s_type->name : "?", rc);
-	return rc;
-}
-
-=======
->>>>>>> d60c95ef
 /*
  * Allow filesystems with binary mount data to explicitly set mount point
  * labeling information.
@@ -969,12 +951,8 @@
 static int selinux_add_opt(int token, const char *s, void **mnt_opts)
 {
 	struct selinux_mnt_opts *opts = *mnt_opts;
-<<<<<<< HEAD
-	bool is_alloc_opts = false;
-=======
 	u32 *dst_sid;
 	int rc;
->>>>>>> d60c95ef
 
 	if (token == Opt_seclabel)
 		/* eaten and completely ignored */
@@ -987,73 +965,15 @@
 		return -EINVAL;
 	}
 
-	if (!s)
-		return -ENOMEM;
-
 	if (!opts) {
 		opts = kzalloc(sizeof(*opts), GFP_KERNEL);
 		if (!opts)
 			return -ENOMEM;
 		*mnt_opts = opts;
-		is_alloc_opts = true;
 	}
 
 	switch (token) {
 	case Opt_context:
-<<<<<<< HEAD
-		if (opts->context || opts->defcontext)
-			goto Einval;
-		opts->context = s;
-		if (selinux_initialized(&selinux_state))
-			parse_sid(NULL, s, &opts->context_sid);
-		break;
-	case Opt_fscontext:
-		if (opts->fscontext)
-			goto Einval;
-		opts->fscontext = s;
-		if (selinux_initialized(&selinux_state))
-			parse_sid(NULL, s, &opts->fscontext_sid);
-		break;
-	case Opt_rootcontext:
-		if (opts->rootcontext)
-			goto Einval;
-		opts->rootcontext = s;
-		if (selinux_initialized(&selinux_state))
-			parse_sid(NULL, s, &opts->rootcontext_sid);
-		break;
-	case Opt_defcontext:
-		if (opts->context || opts->defcontext)
-			goto Einval;
-		opts->defcontext = s;
-		if (selinux_initialized(&selinux_state))
-			parse_sid(NULL, s, &opts->defcontext_sid);
-		break;
-	}
-	return 0;
-Einval:
-	if (is_alloc_opts) {
-		kfree(opts);
-		*mnt_opts = NULL;
-	}
-	pr_warn(SEL_MOUNT_FAIL_MSG);
-	return -EINVAL;
-}
-
-static int selinux_add_mnt_opt(const char *option, const char *val, int len,
-			       void **mnt_opts)
-{
-	int token = Opt_error;
-	int rc, i;
-
-	for (i = 0; i < ARRAY_SIZE(tokens); i++) {
-		if (strcmp(option, tokens[i].name) == 0) {
-			token = tokens[i].opt;
-			break;
-		}
-	}
-
-	if (token == Opt_error)
-=======
 		if (opts->context_sid || opts->defcontext_sid)
 			goto err;
 		dst_sid = &opts->context_sid;
@@ -1075,7 +995,6 @@
 		break;
 	default:
 		WARN_ON(1);
->>>>>>> d60c95ef
 		return -EINVAL;
 	}
 	rc = security_context_str_to_sid(&selinux_state, s, dst_sid, GFP_KERNEL);
@@ -2728,24 +2647,6 @@
 	if (!opts)
 		return (sbsec->flags & SE_MNTMASK) ? 1 : 0;
 
-<<<<<<< HEAD
-	if (opts->fscontext) {
-		if (opts->fscontext_sid == SECSID_NULL)
-			return 1;
-		else if (bad_option(sbsec, FSCONTEXT_MNT, sbsec->sid,
-				       opts->fscontext_sid))
-			return 1;
-	}
-	if (opts->context) {
-		if (opts->context_sid == SECSID_NULL)
-			return 1;
-		else if (bad_option(sbsec, CONTEXT_MNT, sbsec->mntpoint_sid,
-				       opts->context_sid))
-			return 1;
-	}
-	if (opts->rootcontext) {
-		if (opts->rootcontext_sid == SECSID_NULL)
-=======
 	if (opts->fscontext_sid) {
 		if (bad_option(sbsec, FSCONTEXT_MNT, sbsec->sid,
 			       opts->fscontext_sid))
@@ -2762,28 +2663,11 @@
 		root_isec = backing_inode_security(sb->s_root);
 		if (bad_option(sbsec, ROOTCONTEXT_MNT, root_isec->sid,
 			       opts->rootcontext_sid))
->>>>>>> d60c95ef
 			return 1;
-		else {
-			struct inode_security_struct *root_isec;
-
-			root_isec = backing_inode_security(sb->s_root);
-			if (bad_option(sbsec, ROOTCONTEXT_MNT, root_isec->sid,
-				       opts->rootcontext_sid))
-				return 1;
-		}
-	}
-<<<<<<< HEAD
-	if (opts->defcontext) {
-		if (opts->defcontext_sid == SECSID_NULL)
-			return 1;
-		else if (bad_option(sbsec, DEFCONTEXT_MNT, sbsec->def_sid,
-				       opts->defcontext_sid))
-=======
+	}
 	if (opts->defcontext_sid) {
 		if (bad_option(sbsec, DEFCONTEXT_MNT, sbsec->def_sid,
 			       opts->defcontext_sid))
->>>>>>> d60c95ef
 			return 1;
 	}
 	return 0;
@@ -2913,15 +2797,7 @@
 	if (opt < 0)
 		return opt;
 
-<<<<<<< HEAD
-	rc = selinux_add_opt(opt, param->string, &fc->security);
-	if (!rc)
-		param->string = NULL;
-
-	return rc;
-=======
 	return selinux_add_opt(opt, param->string, &fc->security);
->>>>>>> d60c95ef
 }
 
 /* inode security operations */
@@ -5854,10 +5730,6 @@
 	struct sk_security_struct *sksec;
 	struct common_audit_data ad;
 	struct lsm_network_audit net = {0,};
-<<<<<<< HEAD
-	char *addrp;
-=======
->>>>>>> d60c95ef
 	u8 proto = 0;
 
 	sk = skb_to_full_sk(skb);
