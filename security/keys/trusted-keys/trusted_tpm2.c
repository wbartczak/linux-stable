// SPDX-License-Identifier: GPL-2.0-only
/*
 * Copyright (C) 2004 IBM Corporation
 * Copyright (C) 2014 Intel Corporation
 */

#include <linux/asn1_encoder.h>
#include <linux/oid_registry.h>
#include <linux/string.h>
#include <linux/err.h>
#include <linux/tpm.h>
#include <linux/tpm_command.h>

#include <keys/trusted-type.h>
#include <keys/trusted_tpm.h>

#include <asm/unaligned.h>

#include "tpm2key.asn1.h"

static struct tpm2_hash tpm2_hash_map[] = {
	{HASH_ALGO_SHA1, TPM_ALG_SHA1},
	{HASH_ALGO_SHA256, TPM_ALG_SHA256},
	{HASH_ALGO_SHA384, TPM_ALG_SHA384},
	{HASH_ALGO_SHA512, TPM_ALG_SHA512},
	{HASH_ALGO_SM3_256, TPM_ALG_SM3_256},
};

static u32 tpm2key_oid[] = { 2, 23, 133, 10, 1, 5 };

static int tpm2_key_encode(struct trusted_key_payload *payload,
			   struct trusted_key_options *options,
			   u8 *src, u32 len)
{
	const int SCRATCH_SIZE = PAGE_SIZE;
	u8 *scratch = kmalloc(SCRATCH_SIZE, GFP_KERNEL);
	u8 *work = scratch, *work1;
	u8 *end_work = scratch + SCRATCH_SIZE;
	u8 *priv, *pub;
	u16 priv_len, pub_len;

	priv_len = get_unaligned_be16(src) + 2;
	priv = src;

	src += priv_len;

	pub_len = get_unaligned_be16(src) + 2;
	pub = src;

	if (!scratch)
		return -ENOMEM;

	work = asn1_encode_oid(work, end_work, tpm2key_oid,
			       asn1_oid_len(tpm2key_oid));

	if (options->blobauth_len == 0) {
		unsigned char bool[3], *w = bool;
		/* tag 0 is emptyAuth */
		w = asn1_encode_boolean(w, w + sizeof(bool), true);
		if (WARN(IS_ERR(w), "BUG: Boolean failed to encode"))
			return PTR_ERR(w);
		work = asn1_encode_tag(work, end_work, 0, bool, w - bool);
	}

	/*
	 * Assume both octet strings will encode to a 2 byte definite length
	 *
	 * Note: For a well behaved TPM, this warning should never
	 * trigger, so if it does there's something nefarious going on
	 */
	if (WARN(work - scratch + pub_len + priv_len + 14 > SCRATCH_SIZE,
		 "BUG: scratch buffer is too small"))
		return -EINVAL;

	work = asn1_encode_integer(work, end_work, options->keyhandle);
	work = asn1_encode_octet_string(work, end_work, pub, pub_len);
	work = asn1_encode_octet_string(work, end_work, priv, priv_len);

	work1 = payload->blob;
	work1 = asn1_encode_sequence(work1, work1 + sizeof(payload->blob),
				     scratch, work - scratch);
	if (WARN(IS_ERR(work1), "BUG: ASN.1 encoder failed"))
		return PTR_ERR(work1);

	return work1 - payload->blob;
}

struct tpm2_key_context {
	u32 parent;
	const u8 *pub;
	u32 pub_len;
	const u8 *priv;
	u32 priv_len;
};

static int tpm2_key_decode(struct trusted_key_payload *payload,
			   struct trusted_key_options *options,
			   u8 **buf)
{
	int ret;
	struct tpm2_key_context ctx;
	u8 *blob;

	memset(&ctx, 0, sizeof(ctx));

	ret = asn1_ber_decoder(&tpm2key_decoder, &ctx, payload->blob,
			       payload->blob_len);
	if (ret < 0)
		return ret;

	if (ctx.priv_len + ctx.pub_len > MAX_BLOB_SIZE)
		return -EINVAL;

	blob = kmalloc(ctx.priv_len + ctx.pub_len + 4, GFP_KERNEL);
	if (!blob)
		return -ENOMEM;

	*buf = blob;
	options->keyhandle = ctx.parent;

	memcpy(blob, ctx.priv, ctx.priv_len);
	blob += ctx.priv_len;

	memcpy(blob, ctx.pub, ctx.pub_len);

	return 0;
}

int tpm2_key_parent(void *context, size_t hdrlen,
		  unsigned char tag,
		  const void *value, size_t vlen)
{
	struct tpm2_key_context *ctx = context;
	const u8 *v = value;
	int i;

	ctx->parent = 0;
	for (i = 0; i < vlen; i++) {
		ctx->parent <<= 8;
		ctx->parent |= v[i];
	}

	return 0;
}

int tpm2_key_type(void *context, size_t hdrlen,
		unsigned char tag,
		const void *value, size_t vlen)
{
	enum OID oid = look_up_OID(value, vlen);

	if (oid != OID_TPMSealedData) {
		char buffer[50];

		sprint_oid(value, vlen, buffer, sizeof(buffer));
		pr_debug("OID is \"%s\" which is not TPMSealedData\n",
			 buffer);
		return -EINVAL;
	}

	return 0;
}

int tpm2_key_pub(void *context, size_t hdrlen,
	       unsigned char tag,
	       const void *value, size_t vlen)
{
	struct tpm2_key_context *ctx = context;

	ctx->pub = value;
	ctx->pub_len = vlen;

	return 0;
}

int tpm2_key_priv(void *context, size_t hdrlen,
		unsigned char tag,
		const void *value, size_t vlen)
{
	struct tpm2_key_context *ctx = context;

	ctx->priv = value;
	ctx->priv_len = vlen;

	return 0;
}

/**
 * tpm_buf_append_auth() - append TPMS_AUTH_COMMAND to the buffer.
 *
 * @buf: an allocated tpm_buf instance
 * @session_handle: session handle
 * @nonce: the session nonce, may be NULL if not used
 * @nonce_len: the session nonce length, may be 0 if not used
 * @attributes: the session attributes
 * @hmac: the session HMAC or password, may be NULL if not used
 * @hmac_len: the session HMAC or password length, maybe 0 if not used
 */
static void tpm2_buf_append_auth(struct tpm_buf *buf, u32 session_handle,
				 const u8 *nonce, u16 nonce_len,
				 u8 attributes,
				 const u8 *hmac, u16 hmac_len)
{
	tpm_buf_append_u32(buf, 9 + nonce_len + hmac_len);
	tpm_buf_append_u32(buf, session_handle);
	tpm_buf_append_u16(buf, nonce_len);

	if (nonce && nonce_len)
		tpm_buf_append(buf, nonce, nonce_len);

	tpm_buf_append_u8(buf, attributes);
	tpm_buf_append_u16(buf, hmac_len);

	if (hmac && hmac_len)
		tpm_buf_append(buf, hmac, hmac_len);
}

/**
 * tpm2_seal_trusted() - seal the payload of a trusted key
 *
 * @chip: TPM chip to use
 * @payload: the key data in clear and encrypted form
 * @options: authentication values and other options
 *
 * Return: < 0 on error and 0 on success.
 */
int tpm2_seal_trusted(struct tpm_chip *chip,
		      struct trusted_key_payload *payload,
		      struct trusted_key_options *options)
{
	int blob_len = 0;
	struct tpm_buf buf;
	u32 hash;
	u32 flags;
	int i;
	int rc;

	for (i = 0; i < ARRAY_SIZE(tpm2_hash_map); i++) {
		if (options->hash == tpm2_hash_map[i].crypto_id) {
			hash = tpm2_hash_map[i].tpm_id;
			break;
		}
	}

	if (i == ARRAY_SIZE(tpm2_hash_map))
		return -EINVAL;

<<<<<<< HEAD
=======
	if (!options->keyhandle)
		return -EINVAL;

>>>>>>> 3b17187f
	rc = tpm_try_get_ops(chip);
	if (rc)
		return rc;

	rc = tpm_buf_init(&buf, TPM2_ST_SESSIONS, TPM2_CC_CREATE);
	if (rc) {
		tpm_put_ops(chip);
		return rc;
	}

	tpm_buf_append_u32(&buf, options->keyhandle);
	tpm2_buf_append_auth(&buf, TPM2_RS_PW,
			     NULL /* nonce */, 0,
			     0 /* session_attributes */,
			     options->keyauth /* hmac */,
			     TPM_DIGEST_SIZE);

	/* sensitive */
<<<<<<< HEAD
	tpm_buf_append_u16(&buf, 4 + options->blobauth_len + payload->key_len + 1);

	tpm_buf_append_u16(&buf, options->blobauth_len);
	if (options->blobauth_len)
		tpm_buf_append(&buf, options->blobauth, options->blobauth_len);

	tpm_buf_append_u16(&buf, payload->key_len + 1);
=======
	tpm_buf_append_u16(&buf, 4 + options->blobauth_len + payload->key_len);

	tpm_buf_append_u16(&buf, options->blobauth_len);
	if (options->blobauth_len)
		tpm_buf_append(&buf, options->blobauth, options->blobauth_len);

	tpm_buf_append_u16(&buf, payload->key_len);
>>>>>>> 3b17187f
	tpm_buf_append(&buf, payload->key, payload->key_len);

	/* public */
	tpm_buf_append_u16(&buf, 14 + options->policydigest_len);
	tpm_buf_append_u16(&buf, TPM_ALG_KEYEDHASH);
	tpm_buf_append_u16(&buf, hash);

	/* key properties */
	flags = 0;
	flags |= options->policydigest_len ? 0 : TPM2_OA_USER_WITH_AUTH;
	flags |= payload->migratable ? (TPM2_OA_FIXED_TPM |
					TPM2_OA_FIXED_PARENT) : 0;
	tpm_buf_append_u32(&buf, flags);

	/* policy */
	tpm_buf_append_u16(&buf, options->policydigest_len);
	if (options->policydigest_len)
		tpm_buf_append(&buf, options->policydigest,
			       options->policydigest_len);

	/* public parameters */
	tpm_buf_append_u16(&buf, TPM_ALG_NULL);
	tpm_buf_append_u16(&buf, 0);

	/* outside info */
	tpm_buf_append_u16(&buf, 0);

	/* creation PCR */
	tpm_buf_append_u32(&buf, 0);

	if (buf.flags & TPM_BUF_OVERFLOW) {
		rc = -E2BIG;
		goto out;
	}

	rc = tpm_transmit_cmd(chip, &buf, 4, "sealing data");
	if (rc)
		goto out;

	blob_len = be32_to_cpup((__be32 *) &buf.data[TPM_HEADER_SIZE]);
	if (blob_len > MAX_BLOB_SIZE) {
		rc = -E2BIG;
		goto out;
	}
	if (tpm_buf_length(&buf) < TPM_HEADER_SIZE + 4 + blob_len) {
		rc = -EFAULT;
		goto out;
	}

	blob_len = tpm2_key_encode(payload, options,
				   &buf.data[TPM_HEADER_SIZE + 4],
				   blob_len);

out:
	tpm_buf_destroy(&buf);

	if (rc > 0) {
		if (tpm2_rc_value(rc) == TPM2_RC_HASH)
			rc = -EINVAL;
		else
			rc = -EPERM;
	}
	if (blob_len < 0)
		rc = blob_len;
	else
		payload->blob_len = blob_len;

	tpm_put_ops(chip);
	return rc;
}

/**
 * tpm2_load_cmd() - execute a TPM2_Load command
 *
 * @chip: TPM chip to use
 * @payload: the key data in clear and encrypted form
 * @options: authentication values and other options
 * @blob_handle: returned blob handle
 *
 * Return: 0 on success.
 *        -E2BIG on wrong payload size.
 *        -EPERM on tpm error status.
 *        < 0 error from tpm_send.
 */
static int tpm2_load_cmd(struct tpm_chip *chip,
			 struct trusted_key_payload *payload,
			 struct trusted_key_options *options,
			 u32 *blob_handle)
{
	struct tpm_buf buf;
	unsigned int private_len;
	unsigned int public_len;
	unsigned int blob_len;
	u8 *blob, *pub;
	int rc;
	u32 attrs;

	rc = tpm2_key_decode(payload, options, &blob);
	if (rc) {
		/* old form */
		blob = payload->blob;
		payload->old_format = 1;
	}

	/* new format carries keyhandle but old format doesn't */
	if (!options->keyhandle)
		return -EINVAL;

	/* must be big enough for at least the two be16 size counts */
	if (payload->blob_len < 4)
		return -EINVAL;

	private_len = get_unaligned_be16(blob);

	/* must be big enough for following public_len */
	if (private_len + 2 + 2 > (payload->blob_len))
		return -E2BIG;

	public_len = get_unaligned_be16(blob + 2 + private_len);
	if (private_len + 2 + public_len + 2 > payload->blob_len)
		return -E2BIG;

	pub = blob + 2 + private_len + 2;
	/* key attributes are always at offset 4 */
	attrs = get_unaligned_be32(pub + 4);

	if ((attrs & (TPM2_OA_FIXED_TPM | TPM2_OA_FIXED_PARENT)) ==
	    (TPM2_OA_FIXED_TPM | TPM2_OA_FIXED_PARENT))
		payload->migratable = 0;
	else
		payload->migratable = 1;

	blob_len = private_len + public_len + 4;
	if (blob_len > payload->blob_len)
		return -E2BIG;

	rc = tpm_buf_init(&buf, TPM2_ST_SESSIONS, TPM2_CC_LOAD);
	if (rc)
		return rc;

	tpm_buf_append_u32(&buf, options->keyhandle);
	tpm2_buf_append_auth(&buf, TPM2_RS_PW,
			     NULL /* nonce */, 0,
			     0 /* session_attributes */,
			     options->keyauth /* hmac */,
			     TPM_DIGEST_SIZE);

	tpm_buf_append(&buf, blob, blob_len);

	if (buf.flags & TPM_BUF_OVERFLOW) {
		rc = -E2BIG;
		goto out;
	}

	rc = tpm_transmit_cmd(chip, &buf, 4, "loading blob");
	if (!rc)
		*blob_handle = be32_to_cpup(
			(__be32 *) &buf.data[TPM_HEADER_SIZE]);

out:
	if (blob != payload->blob)
		kfree(blob);
	tpm_buf_destroy(&buf);

	if (rc > 0)
		rc = -EPERM;

	return rc;
}

/**
 * tpm2_unseal_cmd() - execute a TPM2_Unload command
 *
 * @chip: TPM chip to use
 * @payload: the key data in clear and encrypted form
 * @options: authentication values and other options
 * @blob_handle: blob handle
 *
 * Return: 0 on success
 *         -EPERM on tpm error status
 *         < 0 error from tpm_send
 */
static int tpm2_unseal_cmd(struct tpm_chip *chip,
			   struct trusted_key_payload *payload,
			   struct trusted_key_options *options,
			   u32 blob_handle)
{
	struct tpm_buf buf;
	u16 data_len;
	u8 *data;
	int rc;

	rc = tpm_buf_init(&buf, TPM2_ST_SESSIONS, TPM2_CC_UNSEAL);
	if (rc)
		return rc;

	tpm_buf_append_u32(&buf, blob_handle);
	tpm2_buf_append_auth(&buf,
			     options->policyhandle ?
			     options->policyhandle : TPM2_RS_PW,
			     NULL /* nonce */, 0,
			     TPM2_SA_CONTINUE_SESSION,
			     options->blobauth /* hmac */,
			     options->blobauth_len);

	rc = tpm_transmit_cmd(chip, &buf, 6, "unsealing");
	if (rc > 0)
		rc = -EPERM;

	if (!rc) {
		data_len = be16_to_cpup(
			(__be16 *) &buf.data[TPM_HEADER_SIZE + 4]);
		if (data_len < MIN_KEY_SIZE ||  data_len > MAX_KEY_SIZE) {
			rc = -EFAULT;
			goto out;
		}

		if (tpm_buf_length(&buf) < TPM_HEADER_SIZE + 6 + data_len) {
			rc = -EFAULT;
			goto out;
		}
		data = &buf.data[TPM_HEADER_SIZE + 6];

		if (payload->old_format) {
			/* migratable flag is at the end of the key */
			memcpy(payload->key, data, data_len - 1);
			payload->key_len = data_len - 1;
			payload->migratable = data[data_len - 1];
		} else {
			/*
			 * migratable flag already collected from key
			 * attributes
			 */
			memcpy(payload->key, data, data_len);
			payload->key_len = data_len;
		}
	}

out:
	tpm_buf_destroy(&buf);
	return rc;
}

/**
 * tpm2_unseal_trusted() - unseal the payload of a trusted key
 *
 * @chip: TPM chip to use
 * @payload: the key data in clear and encrypted form
 * @options: authentication values and other options
 *
 * Return: Same as with tpm_send.
 */
int tpm2_unseal_trusted(struct tpm_chip *chip,
			struct trusted_key_payload *payload,
			struct trusted_key_options *options)
{
	u32 blob_handle;
	int rc;

	rc = tpm_try_get_ops(chip);
	if (rc)
		return rc;

	rc = tpm2_load_cmd(chip, payload, options, &blob_handle);
	if (rc)
		goto out;

	rc = tpm2_unseal_cmd(chip, payload, options, blob_handle);
	tpm2_flush_context(chip, blob_handle);

out:
	tpm_put_ops(chip);

	return rc;
}<|MERGE_RESOLUTION|>--- conflicted
+++ resolved
@@ -245,12 +245,9 @@
 	if (i == ARRAY_SIZE(tpm2_hash_map))
 		return -EINVAL;
 
-<<<<<<< HEAD
-=======
 	if (!options->keyhandle)
 		return -EINVAL;
 
->>>>>>> 3b17187f
 	rc = tpm_try_get_ops(chip);
 	if (rc)
 		return rc;
@@ -269,23 +266,13 @@
 			     TPM_DIGEST_SIZE);
 
 	/* sensitive */
-<<<<<<< HEAD
-	tpm_buf_append_u16(&buf, 4 + options->blobauth_len + payload->key_len + 1);
+	tpm_buf_append_u16(&buf, 4 + options->blobauth_len + payload->key_len);
 
 	tpm_buf_append_u16(&buf, options->blobauth_len);
 	if (options->blobauth_len)
 		tpm_buf_append(&buf, options->blobauth, options->blobauth_len);
 
-	tpm_buf_append_u16(&buf, payload->key_len + 1);
-=======
-	tpm_buf_append_u16(&buf, 4 + options->blobauth_len + payload->key_len);
-
-	tpm_buf_append_u16(&buf, options->blobauth_len);
-	if (options->blobauth_len)
-		tpm_buf_append(&buf, options->blobauth, options->blobauth_len);
-
 	tpm_buf_append_u16(&buf, payload->key_len);
->>>>>>> 3b17187f
 	tpm_buf_append(&buf, payload->key, payload->key_len);
 
 	/* public */
