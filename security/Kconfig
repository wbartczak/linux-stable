--- conflicted
+++ resolved
@@ -155,16 +155,10 @@
 config FORTIFY_SOURCE
 	bool "Harden common str/mem functions against buffer overflows"
 	depends on ARCH_HAS_FORTIFY_SOURCE
-<<<<<<< HEAD
-	# https://bugs.llvm.org/show_bug.cgi?id=50322
-	# https://bugs.llvm.org/show_bug.cgi?id=41459
-	depends on !CC_IS_CLANG
-=======
 	# https://bugs.llvm.org/show_bug.cgi?id=41459
 	depends on !CC_IS_CLANG || CLANG_VERSION >= 120001
 	# https://github.com/llvm/llvm-project/issues/53645
 	depends on !CC_IS_CLANG || !X86_32
->>>>>>> d60c95ef
 	help
 	  Detect overflows of buffers in common string and memory functions
 	  where the compiler can determine and validate the buffer sizes.
