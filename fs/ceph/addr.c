--- conflicted
+++ resolved
@@ -246,9 +246,6 @@
 
 static bool ceph_netfs_issue_op_inline(struct netfs_io_subrequest *subreq)
 {
-<<<<<<< HEAD
-	struct netfs_read_request *rreq = subreq->rreq;
-=======
 	struct netfs_io_request *rreq = subreq->rreq;
 	struct inode *inode = rreq->inode;
 	struct ceph_mds_reply_info_parsed *rinfo;
@@ -305,7 +302,6 @@
 static void ceph_netfs_issue_read(struct netfs_io_subrequest *subreq)
 {
 	struct netfs_io_request *rreq = subreq->rreq;
->>>>>>> d60c95ef
 	struct inode *inode = rreq->inode;
 	struct ceph_inode_info *ci = ceph_inode(inode);
 	struct ceph_fs_client *fsc = ceph_inode_to_client(inode);
