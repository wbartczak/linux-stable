--- conflicted
+++ resolved
@@ -50,7 +50,6 @@
 #include "cifs_unicode.h"
 #include "cifs_debug.h"
 #include "cifs_fs_sb.h"
-#include "dns_resolve.h"
 #include "ntlmssp.h"
 #include "nterr.h"
 #include "rfc1002pdu.h"
@@ -464,53 +463,6 @@
 #endif
 
 /*
- * Resolve hostname and set ip addr in tcp ses. Useful for hostnames that may
- * get their ip addresses changed at some point.
- *
- * This should be called with server->srv_mutex held.
- */
-#ifdef CONFIG_CIFS_DFS_UPCALL
-static int reconn_set_ipaddr(struct TCP_Server_Info *server)
-{
-	int rc;
-	int len;
-	char *unc, *ipaddr = NULL;
-
-	if (!server->hostname)
-		return -EINVAL;
-
-	len = strlen(server->hostname) + 3;
-
-	unc = kmalloc(len, GFP_KERNEL);
-	if (!unc) {
-		cifs_dbg(FYI, "%s: failed to create UNC path\n", __func__);
-		return -ENOMEM;
-	}
-	snprintf(unc, len, "\\\\%s", server->hostname);
-
-	rc = dns_resolve_server_name_to_ip(unc, &ipaddr);
-	kfree(unc);
-
-	if (rc < 0) {
-		cifs_dbg(FYI, "%s: failed to resolve server part of %s to IP: %d\n",
-			 __func__, server->hostname, rc);
-		return rc;
-	}
-
-	rc = cifs_convert_address((struct sockaddr *)&server->dstaddr, ipaddr,
-				  strlen(ipaddr));
-	kfree(ipaddr);
-
-	return !rc ? -1 : 0;
-}
-#else
-static inline int reconn_set_ipaddr(struct TCP_Server_Info *server)
-{
-	return 0;
-}
-#endif
-
-/*
  * cifs tcp session reconnection
  *
  * mark tcp session as reconnecting so temporarily locked
@@ -650,13 +602,10 @@
 			rc = generic_ip_connect(server);
 		if (rc) {
 			cifs_dbg(FYI, "reconnect error %d\n", rc);
-<<<<<<< HEAD
-=======
 #ifdef CONFIG_CIFS_DFS_UPCALL
 			reconn_inval_dfs_target(server, cifs_sb, &tgt_list,
 						&tgt_it);
 #endif
->>>>>>> f7688b48
 			rc = reconn_set_ipaddr(server);
 			if (rc) {
 				cifs_dbg(FYI, "%s: failed to resolve hostname: %d\n",
@@ -775,7 +724,7 @@
 	 * We need to wait 3 echo intervals to make sure we handle such
 	 * situations right:
 	 * 1s  client sends a normal SMB request
-	 * 3s  client gets a response
+	 * 2s  client gets a response
 	 * 30s echo workqueue job pops, and decides we got a response recently
 	 *     and don't need to send another
 	 * ...
@@ -785,13 +734,8 @@
 	if ((server->tcpStatus == CifsGood ||
 	    server->tcpStatus == CifsNeedNegotiate) &&
 	    time_after(jiffies, server->lstrp + 3 * server->echo_interval)) {
-<<<<<<< HEAD
-		cifs_dbg(VFS, "Server %s has not responded in %lu seconds. Reconnecting...\n",
-			 server->hostname, (3 * server->echo_interval) / HZ);
-=======
 		cifs_server_dbg(VFS, "has not responded in %lu seconds. Reconnecting...\n",
 			 (3 * server->echo_interval) / HZ);
->>>>>>> f7688b48
 		cifs_reconnect(server);
 		wake_up(&server->response_q);
 		return true;
@@ -1305,7 +1249,6 @@
 				if (server->ops->dump_detail)
 					server->ops->dump_detail(bufs[i],
 								 server);
-				smb2_add_credits_from_hdr(bufs[i], server);
 				cifs_dump_mids(server);
 #endif /* CIFS_DEBUG2 */
 			}
@@ -3368,11 +3311,8 @@
 		return 0;
 	if (tcon->snapshot_time != volume_info->snapshot_time)
 		return 0;
-<<<<<<< HEAD
-=======
 	if (tcon->handle_timeout != volume_info->handle_timeout)
 		return 0;
->>>>>>> f7688b48
 	if (tcon->no_lease != volume_info->no_lease)
 		return 0;
 	return 1;
