--- conflicted
+++ resolved
@@ -79,8 +79,6 @@
 
 	/* only used when CIFS_MOUNT_USE_PREFIX_PATH is set */
 	char *prepath;
-<<<<<<< HEAD
-=======
 
 	/*
 	 * Path initially provided by the mount call. We might connect
@@ -88,7 +86,6 @@
 	 * failover properly.
 	 */
 	char *origin_fullpath; /* \\HOST\SHARE\[OPTIONAL PATH] */
->>>>>>> f7688b48
 	/*
 	 * Indicate whether serverino option was turned off later
 	 * (cifs_autodisable_serverino) in order to match new mounts.
