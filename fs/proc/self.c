// SPDX-License-Identifier: GPL-2.0
#include <linux/cache.h>
#include <linux/sched.h>
#include <linux/slab.h>
#include <linux/pid_namespace.h>
#include "internal.h"

/*
 * /proc/self:
 */
static const char *proc_self_get_link(struct dentry *dentry,
				      struct inode *inode,
				      struct delayed_call *done)
{
	struct pid_namespace *ns = proc_pid_ns(inode->i_sb);
	pid_t tgid = task_tgid_nr_ns(current, ns);
	char *name;

<<<<<<< HEAD
	/*
	 * Not currently supported. Once we can inherit all of struct pid,
	 * we can allow this.
	 */
	if (current->flags & PF_IO_WORKER)
		return ERR_PTR(-EOPNOTSUPP);

=======
>>>>>>> 4bcf3b75
	if (!tgid)
		return ERR_PTR(-ENOENT);
	/* max length of unsigned int in decimal + NULL term */
	name = kmalloc(10 + 1, dentry ? GFP_KERNEL : GFP_ATOMIC);
	if (unlikely(!name))
		return dentry ? ERR_PTR(-ENOMEM) : ERR_PTR(-ECHILD);
	sprintf(name, "%u", tgid);
	set_delayed_call(done, kfree_link, name);
	return name;
}

static const struct inode_operations proc_self_inode_operations = {
	.get_link	= proc_self_get_link,
};

static unsigned self_inum __ro_after_init;

int proc_setup_self(struct super_block *s)
{
	struct inode *root_inode = d_inode(s->s_root);
	struct proc_fs_info *fs_info = proc_sb_info(s);
	struct dentry *self;
	int ret = -ENOMEM;

	inode_lock(root_inode);
	self = d_alloc_name(s->s_root, "self");
	if (self) {
		struct inode *inode = new_inode(s);
		if (inode) {
			inode->i_ino = self_inum;
			inode->i_mtime = inode->i_atime = inode->i_ctime = current_time(inode);
			inode->i_mode = S_IFLNK | S_IRWXUGO;
			inode->i_uid = GLOBAL_ROOT_UID;
			inode->i_gid = GLOBAL_ROOT_GID;
			inode->i_op = &proc_self_inode_operations;
			d_add(self, inode);
			ret = 0;
		} else {
			dput(self);
		}
	}
	inode_unlock(root_inode);

	if (ret)
		pr_err("proc_fill_super: can't allocate /proc/self\n");
	else
		fs_info->proc_self = self;

	return ret;
}

void __init proc_self_init(void)
{
	proc_alloc_inum(&self_inum);
}<|MERGE_RESOLUTION|>--- conflicted
+++ resolved
@@ -16,16 +16,6 @@
 	pid_t tgid = task_tgid_nr_ns(current, ns);
 	char *name;
 
-<<<<<<< HEAD
-	/*
-	 * Not currently supported. Once we can inherit all of struct pid,
-	 * we can allow this.
-	 */
-	if (current->flags & PF_IO_WORKER)
-		return ERR_PTR(-EOPNOTSUPP);
-
-=======
->>>>>>> 4bcf3b75
 	if (!tgid)
 		return ERR_PTR(-ENOENT);
 	/* max length of unsigned int in decimal + NULL term */
