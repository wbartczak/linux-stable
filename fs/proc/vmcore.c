// SPDX-License-Identifier: GPL-2.0-only
/*
 *	fs/proc/vmcore.c Interface for accessing the crash
 * 				 dump from the system's previous life.
 * 	Heavily borrowed from fs/proc/kcore.c
 *	Created by: Hariprasad Nellitheertha (hari@in.ibm.com)
 *	Copyright (C) IBM Corporation, 2004. All rights reserved
 *
 */

#include <linux/mm.h>
#include <linux/kcore.h>
#include <linux/user.h>
#include <linux/elf.h>
#include <linux/elfcore.h>
#include <linux/export.h>
#include <linux/slab.h>
#include <linux/highmem.h>
#include <linux/printk.h>
#include <linux/memblock.h>
#include <linux/init.h>
#include <linux/crash_dump.h>
#include <linux/list.h>
#include <linux/moduleparam.h>
#include <linux/mutex.h>
#include <linux/vmalloc.h>
#include <linux/pagemap.h>
#include <linux/uaccess.h>
#include <linux/uio.h>
#include <linux/cc_platform.h>
#include <asm/io.h>
#include "internal.h"

/* List representing chunks of contiguous memory areas and their offsets in
 * vmcore file.
 */
static LIST_HEAD(vmcore_list);

/* Stores the pointer to the buffer containing kernel elf core headers. */
static char *elfcorebuf;
static size_t elfcorebuf_sz;
static size_t elfcorebuf_sz_orig;

static char *elfnotes_buf;
static size_t elfnotes_sz;
/* Size of all notes minus the device dump notes */
static size_t elfnotes_orig_sz;

/* Total size of vmcore file. */
static u64 vmcore_size;

static struct proc_dir_entry *proc_vmcore;

#ifdef CONFIG_PROC_VMCORE_DEVICE_DUMP
/* Device Dump list and mutex to synchronize access to list */
static LIST_HEAD(vmcoredd_list);
static DEFINE_MUTEX(vmcoredd_mutex);

static bool vmcoredd_disabled;
core_param(novmcoredd, vmcoredd_disabled, bool, 0);
#endif /* CONFIG_PROC_VMCORE_DEVICE_DUMP */

/* Device Dump Size */
static size_t vmcoredd_orig_sz;

static DEFINE_SPINLOCK(vmcore_cb_lock);
DEFINE_STATIC_SRCU(vmcore_cb_srcu);
/* List of registered vmcore callbacks. */
static LIST_HEAD(vmcore_cb_list);
/* Whether the vmcore has been opened once. */
static bool vmcore_opened;

void register_vmcore_cb(struct vmcore_cb *cb)
{
	INIT_LIST_HEAD(&cb->next);
	spin_lock(&vmcore_cb_lock);
	list_add_tail(&cb->next, &vmcore_cb_list);
	/*
	 * Registering a vmcore callback after the vmcore was opened is
	 * very unusual (e.g., manual driver loading).
	 */
	if (vmcore_opened)
		pr_warn_once("Unexpected vmcore callback registration\n");
	spin_unlock(&vmcore_cb_lock);
}
EXPORT_SYMBOL_GPL(register_vmcore_cb);

void unregister_vmcore_cb(struct vmcore_cb *cb)
{
	spin_lock(&vmcore_cb_lock);
	list_del_rcu(&cb->next);
	/*
	 * Unregistering a vmcore callback after the vmcore was opened is
	 * very unusual (e.g., forced driver removal), but we cannot stop
	 * unregistering.
	 */
	if (vmcore_opened)
		pr_warn_once("Unexpected vmcore callback unregistration\n");
	spin_unlock(&vmcore_cb_lock);

	synchronize_srcu(&vmcore_cb_srcu);
}
EXPORT_SYMBOL_GPL(unregister_vmcore_cb);

static bool pfn_is_ram(unsigned long pfn)
{
	struct vmcore_cb *cb;
	bool ret = true;

	list_for_each_entry_srcu(cb, &vmcore_cb_list, next,
				 srcu_read_lock_held(&vmcore_cb_srcu)) {
		if (unlikely(!cb->pfn_is_ram))
			continue;
		ret = cb->pfn_is_ram(cb, pfn);
		if (!ret)
			break;
	}

	return ret;
}

static int open_vmcore(struct inode *inode, struct file *file)
{
	spin_lock(&vmcore_cb_lock);
	vmcore_opened = true;
	spin_unlock(&vmcore_cb_lock);

	return 0;
}

/* Reads a page from the oldmem device from given offset. */
<<<<<<< HEAD
static ssize_t read_from_oldmem_iter(struct iov_iter *iter, size_t count,
=======
ssize_t read_from_oldmem(struct iov_iter *iter, size_t count,
>>>>>>> bf44eed7
			 u64 *ppos, bool encrypted)
{
	unsigned long pfn, offset;
	size_t nr_bytes;
	ssize_t read = 0, tmp;
	int idx;

	if (!count)
		return 0;

	offset = (unsigned long)(*ppos % PAGE_SIZE);
	pfn = (unsigned long)(*ppos / PAGE_SIZE);

	idx = srcu_read_lock(&vmcore_cb_srcu);
	do {
		if (count > (PAGE_SIZE - offset))
			nr_bytes = PAGE_SIZE - offset;
		else
			nr_bytes = count;

		/* If pfn is not ram, return zeros for sparse dump files */
		if (!pfn_is_ram(pfn)) {
			tmp = iov_iter_zero(nr_bytes, iter);
		} else {
			if (encrypted)
				tmp = copy_oldmem_page_encrypted(iter, pfn,
								 nr_bytes,
								 offset);
			else
				tmp = copy_oldmem_page(iter, pfn, nr_bytes,
						       offset);
		}
		if (tmp < nr_bytes) {
			srcu_read_unlock(&vmcore_cb_srcu, idx);
			return -EFAULT;
		}

		*ppos += nr_bytes;
		count -= nr_bytes;
		read += nr_bytes;
		++pfn;
		offset = 0;
	} while (count);
	srcu_read_unlock(&vmcore_cb_srcu, idx);

	return read;
}

ssize_t read_from_oldmem(char *buf, size_t count,
			 u64 *ppos, int userbuf,
			 bool encrypted)
{
	struct iov_iter iter;
	struct iovec iov;
	struct kvec kvec;

	if (userbuf) {
		iov.iov_base = (__force void __user *)buf;
		iov.iov_len = count;
		iov_iter_init(&iter, READ, &iov, 1, count);
	} else {
		kvec.iov_base = buf;
		kvec.iov_len = count;
		iov_iter_kvec(&iter, READ, &kvec, 1, count);
	}

	return read_from_oldmem_iter(&iter, count, ppos, encrypted);
}

/*
 * Architectures may override this function to allocate ELF header in 2nd kernel
 */
int __weak elfcorehdr_alloc(unsigned long long *addr, unsigned long long *size)
{
	return 0;
}

/*
 * Architectures may override this function to free header
 */
void __weak elfcorehdr_free(unsigned long long addr)
{}

/*
 * Architectures may override this function to read from ELF header
 */
ssize_t __weak elfcorehdr_read(char *buf, size_t count, u64 *ppos)
{
	struct kvec kvec = { .iov_base = buf, .iov_len = count };
	struct iov_iter iter;

	iov_iter_kvec(&iter, READ, &kvec, 1, count);

	return read_from_oldmem(&iter, count, ppos, false);
}

/*
 * Architectures may override this function to read from notes sections
 */
ssize_t __weak elfcorehdr_read_notes(char *buf, size_t count, u64 *ppos)
{
	struct kvec kvec = { .iov_base = buf, .iov_len = count };
	struct iov_iter iter;

	iov_iter_kvec(&iter, READ, &kvec, 1, count);

	return read_from_oldmem(&iter, count, ppos,
			cc_platform_has(CC_ATTR_MEM_ENCRYPT));
}

/*
 * Architectures may override this function to map oldmem
 */
int __weak remap_oldmem_pfn_range(struct vm_area_struct *vma,
				  unsigned long from, unsigned long pfn,
				  unsigned long size, pgprot_t prot)
{
	prot = pgprot_encrypted(prot);
	return remap_pfn_range(vma, from, pfn, size, prot);
}

/*
 * Architectures which support memory encryption override this.
 */
ssize_t __weak copy_oldmem_page_encrypted(struct iov_iter *iter,
		unsigned long pfn, size_t csize, unsigned long offset)
{
	return copy_oldmem_page(iter, pfn, csize, offset);
<<<<<<< HEAD
}

/*
 * Copy to either kernel or user space
 */
static int copy_to(void *target, void *src, size_t size, int userbuf)
{
	if (userbuf) {
		if (copy_to_user((char __user *) target, src, size))
			return -EFAULT;
	} else {
		memcpy(target, src, size);
	}
	return 0;
=======
>>>>>>> bf44eed7
}

#ifdef CONFIG_PROC_VMCORE_DEVICE_DUMP
static int vmcoredd_copy_dumps(struct iov_iter *iter, u64 start, size_t size)
{
	struct vmcoredd_node *dump;
	u64 offset = 0;
	int ret = 0;
	size_t tsz;
	char *buf;

	mutex_lock(&vmcoredd_mutex);
	list_for_each_entry(dump, &vmcoredd_list, list) {
		if (start < offset + dump->size) {
			tsz = min(offset + (u64)dump->size - start, (u64)size);
			buf = dump->buf + start - offset;
			if (copy_to_iter(buf, tsz, iter) < tsz) {
				ret = -EFAULT;
				goto out_unlock;
			}

			size -= tsz;
			start += tsz;

			/* Leave now if buffer filled already */
			if (!size)
				goto out_unlock;
		}
		offset += dump->size;
	}

out_unlock:
	mutex_unlock(&vmcoredd_mutex);
	return ret;
}

#ifdef CONFIG_MMU
static int vmcoredd_mmap_dumps(struct vm_area_struct *vma, unsigned long dst,
			       u64 start, size_t size)
{
	struct vmcoredd_node *dump;
	u64 offset = 0;
	int ret = 0;
	size_t tsz;
	char *buf;

	mutex_lock(&vmcoredd_mutex);
	list_for_each_entry(dump, &vmcoredd_list, list) {
		if (start < offset + dump->size) {
			tsz = min(offset + (u64)dump->size - start, (u64)size);
			buf = dump->buf + start - offset;
			if (remap_vmalloc_range_partial(vma, dst, buf, 0,
							tsz)) {
				ret = -EFAULT;
				goto out_unlock;
			}

			size -= tsz;
			start += tsz;
			dst += tsz;

			/* Leave now if buffer filled already */
			if (!size)
				goto out_unlock;
		}
		offset += dump->size;
	}

out_unlock:
	mutex_unlock(&vmcoredd_mutex);
	return ret;
}
#endif /* CONFIG_MMU */
#endif /* CONFIG_PROC_VMCORE_DEVICE_DUMP */

/* Read from the ELF header and then the crash dump. On error, negative value is
 * returned otherwise number of bytes read are returned.
 */
static ssize_t __read_vmcore(struct iov_iter *iter, loff_t *fpos)
{
	ssize_t acc = 0, tmp;
	size_t tsz;
	u64 start;
	struct vmcore *m = NULL;

	if (!iov_iter_count(iter) || *fpos >= vmcore_size)
		return 0;

	iov_iter_truncate(iter, vmcore_size - *fpos);

	/* Read ELF core header */
	if (*fpos < elfcorebuf_sz) {
		tsz = min(elfcorebuf_sz - (size_t)*fpos, iov_iter_count(iter));
		if (copy_to_iter(elfcorebuf + *fpos, tsz, iter) < tsz)
			return -EFAULT;
		*fpos += tsz;
		acc += tsz;

		/* leave now if filled buffer already */
		if (!iov_iter_count(iter))
			return acc;
	}

	/* Read Elf note segment */
	if (*fpos < elfcorebuf_sz + elfnotes_sz) {
		void *kaddr;

		/* We add device dumps before other elf notes because the
		 * other elf notes may not fill the elf notes buffer
		 * completely and we will end up with zero-filled data
		 * between the elf notes and the device dumps. Tools will
		 * then try to decode this zero-filled data as valid notes
		 * and we don't want that. Hence, adding device dumps before
		 * the other elf notes ensure that zero-filled data can be
		 * avoided.
		 */
#ifdef CONFIG_PROC_VMCORE_DEVICE_DUMP
		/* Read device dumps */
		if (*fpos < elfcorebuf_sz + vmcoredd_orig_sz) {
			tsz = min(elfcorebuf_sz + vmcoredd_orig_sz -
				  (size_t)*fpos, iov_iter_count(iter));
			start = *fpos - elfcorebuf_sz;
			if (vmcoredd_copy_dumps(iter, start, tsz))
				return -EFAULT;

			*fpos += tsz;
			acc += tsz;

			/* leave now if filled buffer already */
			if (!iov_iter_count(iter))
				return acc;
		}
#endif /* CONFIG_PROC_VMCORE_DEVICE_DUMP */

		/* Read remaining elf notes */
		tsz = min(elfcorebuf_sz + elfnotes_sz - (size_t)*fpos,
			  iov_iter_count(iter));
		kaddr = elfnotes_buf + *fpos - elfcorebuf_sz - vmcoredd_orig_sz;
		if (copy_to_iter(kaddr, tsz, iter) < tsz)
			return -EFAULT;

		*fpos += tsz;
		acc += tsz;

		/* leave now if filled buffer already */
		if (!iov_iter_count(iter))
			return acc;
	}

	list_for_each_entry(m, &vmcore_list, list) {
		if (*fpos < m->offset + m->size) {
			tsz = (size_t)min_t(unsigned long long,
					    m->offset + m->size - *fpos,
					    iov_iter_count(iter));
			start = m->paddr + *fpos - m->offset;
			tmp = read_from_oldmem(iter, tsz, &start,
					cc_platform_has(CC_ATTR_MEM_ENCRYPT));
			if (tmp < 0)
				return tmp;
			*fpos += tsz;
			acc += tsz;

			/* leave now if filled buffer already */
			if (!iov_iter_count(iter))
				return acc;
		}
	}

	return acc;
}

static ssize_t read_vmcore(struct kiocb *iocb, struct iov_iter *iter)
{
	return __read_vmcore(iter, &iocb->ki_pos);
}

/*
 * The vmcore fault handler uses the page cache and fills data using the
 * standard __read_vmcore() function.
 *
 * On s390 the fault handler is used for memory regions that can't be mapped
 * directly with remap_pfn_range().
 */
static vm_fault_t mmap_vmcore_fault(struct vm_fault *vmf)
{
#ifdef CONFIG_S390
	struct address_space *mapping = vmf->vma->vm_file->f_mapping;
	pgoff_t index = vmf->pgoff;
	struct iov_iter iter;
	struct kvec kvec;
	struct page *page;
	loff_t offset;
	int rc;

	page = find_or_create_page(mapping, index, GFP_KERNEL);
	if (!page)
		return VM_FAULT_OOM;
	if (!PageUptodate(page)) {
		offset = (loff_t) index << PAGE_SHIFT;
		kvec.iov_base = page_address(page);
		kvec.iov_len = PAGE_SIZE;
		iov_iter_kvec(&iter, READ, &kvec, 1, PAGE_SIZE);

		rc = __read_vmcore(&iter, &offset);
		if (rc < 0) {
			unlock_page(page);
			put_page(page);
			return vmf_error(rc);
		}
		SetPageUptodate(page);
	}
	unlock_page(page);
	vmf->page = page;
	return 0;
#else
	return VM_FAULT_SIGBUS;
#endif
}

static const struct vm_operations_struct vmcore_mmap_ops = {
	.fault = mmap_vmcore_fault,
};

/**
 * vmcore_alloc_buf - allocate buffer in vmalloc memory
 * @size: size of buffer
 *
 * If CONFIG_MMU is defined, use vmalloc_user() to allow users to mmap
 * the buffer to user-space by means of remap_vmalloc_range().
 *
 * If CONFIG_MMU is not defined, use vzalloc() since mmap_vmcore() is
 * disabled and there's no need to allow users to mmap the buffer.
 */
static inline char *vmcore_alloc_buf(size_t size)
{
#ifdef CONFIG_MMU
	return vmalloc_user(size);
#else
	return vzalloc(size);
#endif
}

/*
 * Disable mmap_vmcore() if CONFIG_MMU is not defined. MMU is
 * essential for mmap_vmcore() in order to map physically
 * non-contiguous objects (ELF header, ELF note segment and memory
 * regions in the 1st kernel pointed to by PT_LOAD entries) into
 * virtually contiguous user-space in ELF layout.
 */
#ifdef CONFIG_MMU
/*
 * remap_oldmem_pfn_checked - do remap_oldmem_pfn_range replacing all pages
 * reported as not being ram with the zero page.
 *
 * @vma: vm_area_struct describing requested mapping
 * @from: start remapping from
 * @pfn: page frame number to start remapping to
 * @size: remapping size
 * @prot: protection bits
 *
 * Returns zero on success, -EAGAIN on failure.
 */
static int remap_oldmem_pfn_checked(struct vm_area_struct *vma,
				    unsigned long from, unsigned long pfn,
				    unsigned long size, pgprot_t prot)
{
	unsigned long map_size;
	unsigned long pos_start, pos_end, pos;
	unsigned long zeropage_pfn = my_zero_pfn(0);
	size_t len = 0;

	pos_start = pfn;
	pos_end = pfn + (size >> PAGE_SHIFT);

	for (pos = pos_start; pos < pos_end; ++pos) {
		if (!pfn_is_ram(pos)) {
			/*
			 * We hit a page which is not ram. Remap the continuous
			 * region between pos_start and pos-1 and replace
			 * the non-ram page at pos with the zero page.
			 */
			if (pos > pos_start) {
				/* Remap continuous region */
				map_size = (pos - pos_start) << PAGE_SHIFT;
				if (remap_oldmem_pfn_range(vma, from + len,
							   pos_start, map_size,
							   prot))
					goto fail;
				len += map_size;
			}
			/* Remap the zero page */
			if (remap_oldmem_pfn_range(vma, from + len,
						   zeropage_pfn,
						   PAGE_SIZE, prot))
				goto fail;
			len += PAGE_SIZE;
			pos_start = pos + 1;
		}
	}
	if (pos > pos_start) {
		/* Remap the rest */
		map_size = (pos - pos_start) << PAGE_SHIFT;
		if (remap_oldmem_pfn_range(vma, from + len, pos_start,
					   map_size, prot))
			goto fail;
	}
	return 0;
fail:
	do_munmap(vma->vm_mm, from, len, NULL);
	return -EAGAIN;
}

static int vmcore_remap_oldmem_pfn(struct vm_area_struct *vma,
			    unsigned long from, unsigned long pfn,
			    unsigned long size, pgprot_t prot)
{
	int ret, idx;

	/*
	 * Check if a callback was registered to avoid looping over all
	 * pages without a reason.
	 */
	idx = srcu_read_lock(&vmcore_cb_srcu);
	if (!list_empty(&vmcore_cb_list))
		ret = remap_oldmem_pfn_checked(vma, from, pfn, size, prot);
	else
		ret = remap_oldmem_pfn_range(vma, from, pfn, size, prot);
	srcu_read_unlock(&vmcore_cb_srcu, idx);
	return ret;
}

static int mmap_vmcore(struct file *file, struct vm_area_struct *vma)
{
	size_t size = vma->vm_end - vma->vm_start;
	u64 start, end, len, tsz;
	struct vmcore *m;

	start = (u64)vma->vm_pgoff << PAGE_SHIFT;
	end = start + size;

	if (size > vmcore_size || end > vmcore_size)
		return -EINVAL;

	if (vma->vm_flags & (VM_WRITE | VM_EXEC))
		return -EPERM;

	vma->vm_flags &= ~(VM_MAYWRITE | VM_MAYEXEC);
	vma->vm_flags |= VM_MIXEDMAP;
	vma->vm_ops = &vmcore_mmap_ops;

	len = 0;

	if (start < elfcorebuf_sz) {
		u64 pfn;

		tsz = min(elfcorebuf_sz - (size_t)start, size);
		pfn = __pa(elfcorebuf + start) >> PAGE_SHIFT;
		if (remap_pfn_range(vma, vma->vm_start, pfn, tsz,
				    vma->vm_page_prot))
			return -EAGAIN;
		size -= tsz;
		start += tsz;
		len += tsz;

		if (size == 0)
			return 0;
	}

	if (start < elfcorebuf_sz + elfnotes_sz) {
		void *kaddr;

		/* We add device dumps before other elf notes because the
		 * other elf notes may not fill the elf notes buffer
		 * completely and we will end up with zero-filled data
		 * between the elf notes and the device dumps. Tools will
		 * then try to decode this zero-filled data as valid notes
		 * and we don't want that. Hence, adding device dumps before
		 * the other elf notes ensure that zero-filled data can be
		 * avoided. This also ensures that the device dumps and
		 * other elf notes can be properly mmaped at page aligned
		 * address.
		 */
#ifdef CONFIG_PROC_VMCORE_DEVICE_DUMP
		/* Read device dumps */
		if (start < elfcorebuf_sz + vmcoredd_orig_sz) {
			u64 start_off;

			tsz = min(elfcorebuf_sz + vmcoredd_orig_sz -
				  (size_t)start, size);
			start_off = start - elfcorebuf_sz;
			if (vmcoredd_mmap_dumps(vma, vma->vm_start + len,
						start_off, tsz))
				goto fail;

			size -= tsz;
			start += tsz;
			len += tsz;

			/* leave now if filled buffer already */
			if (!size)
				return 0;
		}
#endif /* CONFIG_PROC_VMCORE_DEVICE_DUMP */

		/* Read remaining elf notes */
		tsz = min(elfcorebuf_sz + elfnotes_sz - (size_t)start, size);
		kaddr = elfnotes_buf + start - elfcorebuf_sz - vmcoredd_orig_sz;
		if (remap_vmalloc_range_partial(vma, vma->vm_start + len,
						kaddr, 0, tsz))
			goto fail;

		size -= tsz;
		start += tsz;
		len += tsz;

		if (size == 0)
			return 0;
	}

	list_for_each_entry(m, &vmcore_list, list) {
		if (start < m->offset + m->size) {
			u64 paddr = 0;

			tsz = (size_t)min_t(unsigned long long,
					    m->offset + m->size - start, size);
			paddr = m->paddr + start - m->offset;
			if (vmcore_remap_oldmem_pfn(vma, vma->vm_start + len,
						    paddr >> PAGE_SHIFT, tsz,
						    vma->vm_page_prot))
				goto fail;
			size -= tsz;
			start += tsz;
			len += tsz;

			if (size == 0)
				return 0;
		}
	}

	return 0;
fail:
	do_munmap(vma->vm_mm, vma->vm_start, len, NULL);
	return -EAGAIN;
}
#else
static int mmap_vmcore(struct file *file, struct vm_area_struct *vma)
{
	return -ENOSYS;
}
#endif

static const struct proc_ops vmcore_proc_ops = {
	.proc_open	= open_vmcore,
	.proc_read_iter	= read_vmcore,
	.proc_lseek	= default_llseek,
	.proc_mmap	= mmap_vmcore,
};

static struct vmcore* __init get_new_element(void)
{
	return kzalloc(sizeof(struct vmcore), GFP_KERNEL);
}

static u64 get_vmcore_size(size_t elfsz, size_t elfnotesegsz,
			   struct list_head *vc_list)
{
	u64 size;
	struct vmcore *m;

	size = elfsz + elfnotesegsz;
	list_for_each_entry(m, vc_list, list) {
		size += m->size;
	}
	return size;
}

/**
 * update_note_header_size_elf64 - update p_memsz member of each PT_NOTE entry
 *
 * @ehdr_ptr: ELF header
 *
 * This function updates p_memsz member of each PT_NOTE entry in the
 * program header table pointed to by @ehdr_ptr to real size of ELF
 * note segment.
 */
static int __init update_note_header_size_elf64(const Elf64_Ehdr *ehdr_ptr)
{
	int i, rc=0;
	Elf64_Phdr *phdr_ptr;
	Elf64_Nhdr *nhdr_ptr;

	phdr_ptr = (Elf64_Phdr *)(ehdr_ptr + 1);
	for (i = 0; i < ehdr_ptr->e_phnum; i++, phdr_ptr++) {
		void *notes_section;
		u64 offset, max_sz, sz, real_sz = 0;
		if (phdr_ptr->p_type != PT_NOTE)
			continue;
		max_sz = phdr_ptr->p_memsz;
		offset = phdr_ptr->p_offset;
		notes_section = kmalloc(max_sz, GFP_KERNEL);
		if (!notes_section)
			return -ENOMEM;
		rc = elfcorehdr_read_notes(notes_section, max_sz, &offset);
		if (rc < 0) {
			kfree(notes_section);
			return rc;
		}
		nhdr_ptr = notes_section;
		while (nhdr_ptr->n_namesz != 0) {
			sz = sizeof(Elf64_Nhdr) +
				(((u64)nhdr_ptr->n_namesz + 3) & ~3) +
				(((u64)nhdr_ptr->n_descsz + 3) & ~3);
			if ((real_sz + sz) > max_sz) {
				pr_warn("Warning: Exceeded p_memsz, dropping PT_NOTE entry n_namesz=0x%x, n_descsz=0x%x\n",
					nhdr_ptr->n_namesz, nhdr_ptr->n_descsz);
				break;
			}
			real_sz += sz;
			nhdr_ptr = (Elf64_Nhdr*)((char*)nhdr_ptr + sz);
		}
		kfree(notes_section);
		phdr_ptr->p_memsz = real_sz;
		if (real_sz == 0) {
			pr_warn("Warning: Zero PT_NOTE entries found\n");
		}
	}

	return 0;
}

/**
 * get_note_number_and_size_elf64 - get the number of PT_NOTE program
 * headers and sum of real size of their ELF note segment headers and
 * data.
 *
 * @ehdr_ptr: ELF header
 * @nr_ptnote: buffer for the number of PT_NOTE program headers
 * @sz_ptnote: buffer for size of unique PT_NOTE program header
 *
 * This function is used to merge multiple PT_NOTE program headers
 * into a unique single one. The resulting unique entry will have
 * @sz_ptnote in its phdr->p_mem.
 *
 * It is assumed that program headers with PT_NOTE type pointed to by
 * @ehdr_ptr has already been updated by update_note_header_size_elf64
 * and each of PT_NOTE program headers has actual ELF note segment
 * size in its p_memsz member.
 */
static int __init get_note_number_and_size_elf64(const Elf64_Ehdr *ehdr_ptr,
						 int *nr_ptnote, u64 *sz_ptnote)
{
	int i;
	Elf64_Phdr *phdr_ptr;

	*nr_ptnote = *sz_ptnote = 0;

	phdr_ptr = (Elf64_Phdr *)(ehdr_ptr + 1);
	for (i = 0; i < ehdr_ptr->e_phnum; i++, phdr_ptr++) {
		if (phdr_ptr->p_type != PT_NOTE)
			continue;
		*nr_ptnote += 1;
		*sz_ptnote += phdr_ptr->p_memsz;
	}

	return 0;
}

/**
 * copy_notes_elf64 - copy ELF note segments in a given buffer
 *
 * @ehdr_ptr: ELF header
 * @notes_buf: buffer into which ELF note segments are copied
 *
 * This function is used to copy ELF note segment in the 1st kernel
 * into the buffer @notes_buf in the 2nd kernel. It is assumed that
 * size of the buffer @notes_buf is equal to or larger than sum of the
 * real ELF note segment headers and data.
 *
 * It is assumed that program headers with PT_NOTE type pointed to by
 * @ehdr_ptr has already been updated by update_note_header_size_elf64
 * and each of PT_NOTE program headers has actual ELF note segment
 * size in its p_memsz member.
 */
static int __init copy_notes_elf64(const Elf64_Ehdr *ehdr_ptr, char *notes_buf)
{
	int i, rc=0;
	Elf64_Phdr *phdr_ptr;

	phdr_ptr = (Elf64_Phdr*)(ehdr_ptr + 1);

	for (i = 0; i < ehdr_ptr->e_phnum; i++, phdr_ptr++) {
		u64 offset;
		if (phdr_ptr->p_type != PT_NOTE)
			continue;
		offset = phdr_ptr->p_offset;
		rc = elfcorehdr_read_notes(notes_buf, phdr_ptr->p_memsz,
					   &offset);
		if (rc < 0)
			return rc;
		notes_buf += phdr_ptr->p_memsz;
	}

	return 0;
}

/* Merges all the PT_NOTE headers into one. */
static int __init merge_note_headers_elf64(char *elfptr, size_t *elfsz,
					   char **notes_buf, size_t *notes_sz)
{
	int i, nr_ptnote=0, rc=0;
	char *tmp;
	Elf64_Ehdr *ehdr_ptr;
	Elf64_Phdr phdr;
	u64 phdr_sz = 0, note_off;

	ehdr_ptr = (Elf64_Ehdr *)elfptr;

	rc = update_note_header_size_elf64(ehdr_ptr);
	if (rc < 0)
		return rc;

	rc = get_note_number_and_size_elf64(ehdr_ptr, &nr_ptnote, &phdr_sz);
	if (rc < 0)
		return rc;

	*notes_sz = roundup(phdr_sz, PAGE_SIZE);
	*notes_buf = vmcore_alloc_buf(*notes_sz);
	if (!*notes_buf)
		return -ENOMEM;

	rc = copy_notes_elf64(ehdr_ptr, *notes_buf);
	if (rc < 0)
		return rc;

	/* Prepare merged PT_NOTE program header. */
	phdr.p_type    = PT_NOTE;
	phdr.p_flags   = 0;
	note_off = sizeof(Elf64_Ehdr) +
			(ehdr_ptr->e_phnum - nr_ptnote +1) * sizeof(Elf64_Phdr);
	phdr.p_offset  = roundup(note_off, PAGE_SIZE);
	phdr.p_vaddr   = phdr.p_paddr = 0;
	phdr.p_filesz  = phdr.p_memsz = phdr_sz;
	phdr.p_align   = 0;

	/* Add merged PT_NOTE program header*/
	tmp = elfptr + sizeof(Elf64_Ehdr);
	memcpy(tmp, &phdr, sizeof(phdr));
	tmp += sizeof(phdr);

	/* Remove unwanted PT_NOTE program headers. */
	i = (nr_ptnote - 1) * sizeof(Elf64_Phdr);
	*elfsz = *elfsz - i;
	memmove(tmp, tmp+i, ((*elfsz)-sizeof(Elf64_Ehdr)-sizeof(Elf64_Phdr)));
	memset(elfptr + *elfsz, 0, i);
	*elfsz = roundup(*elfsz, PAGE_SIZE);

	/* Modify e_phnum to reflect merged headers. */
	ehdr_ptr->e_phnum = ehdr_ptr->e_phnum - nr_ptnote + 1;

	/* Store the size of all notes.  We need this to update the note
	 * header when the device dumps will be added.
	 */
	elfnotes_orig_sz = phdr.p_memsz;

	return 0;
}

/**
 * update_note_header_size_elf32 - update p_memsz member of each PT_NOTE entry
 *
 * @ehdr_ptr: ELF header
 *
 * This function updates p_memsz member of each PT_NOTE entry in the
 * program header table pointed to by @ehdr_ptr to real size of ELF
 * note segment.
 */
static int __init update_note_header_size_elf32(const Elf32_Ehdr *ehdr_ptr)
{
	int i, rc=0;
	Elf32_Phdr *phdr_ptr;
	Elf32_Nhdr *nhdr_ptr;

	phdr_ptr = (Elf32_Phdr *)(ehdr_ptr + 1);
	for (i = 0; i < ehdr_ptr->e_phnum; i++, phdr_ptr++) {
		void *notes_section;
		u64 offset, max_sz, sz, real_sz = 0;
		if (phdr_ptr->p_type != PT_NOTE)
			continue;
		max_sz = phdr_ptr->p_memsz;
		offset = phdr_ptr->p_offset;
		notes_section = kmalloc(max_sz, GFP_KERNEL);
		if (!notes_section)
			return -ENOMEM;
		rc = elfcorehdr_read_notes(notes_section, max_sz, &offset);
		if (rc < 0) {
			kfree(notes_section);
			return rc;
		}
		nhdr_ptr = notes_section;
		while (nhdr_ptr->n_namesz != 0) {
			sz = sizeof(Elf32_Nhdr) +
				(((u64)nhdr_ptr->n_namesz + 3) & ~3) +
				(((u64)nhdr_ptr->n_descsz + 3) & ~3);
			if ((real_sz + sz) > max_sz) {
				pr_warn("Warning: Exceeded p_memsz, dropping PT_NOTE entry n_namesz=0x%x, n_descsz=0x%x\n",
					nhdr_ptr->n_namesz, nhdr_ptr->n_descsz);
				break;
			}
			real_sz += sz;
			nhdr_ptr = (Elf32_Nhdr*)((char*)nhdr_ptr + sz);
		}
		kfree(notes_section);
		phdr_ptr->p_memsz = real_sz;
		if (real_sz == 0) {
			pr_warn("Warning: Zero PT_NOTE entries found\n");
		}
	}

	return 0;
}

/**
 * get_note_number_and_size_elf32 - get the number of PT_NOTE program
 * headers and sum of real size of their ELF note segment headers and
 * data.
 *
 * @ehdr_ptr: ELF header
 * @nr_ptnote: buffer for the number of PT_NOTE program headers
 * @sz_ptnote: buffer for size of unique PT_NOTE program header
 *
 * This function is used to merge multiple PT_NOTE program headers
 * into a unique single one. The resulting unique entry will have
 * @sz_ptnote in its phdr->p_mem.
 *
 * It is assumed that program headers with PT_NOTE type pointed to by
 * @ehdr_ptr has already been updated by update_note_header_size_elf32
 * and each of PT_NOTE program headers has actual ELF note segment
 * size in its p_memsz member.
 */
static int __init get_note_number_and_size_elf32(const Elf32_Ehdr *ehdr_ptr,
						 int *nr_ptnote, u64 *sz_ptnote)
{
	int i;
	Elf32_Phdr *phdr_ptr;

	*nr_ptnote = *sz_ptnote = 0;

	phdr_ptr = (Elf32_Phdr *)(ehdr_ptr + 1);
	for (i = 0; i < ehdr_ptr->e_phnum; i++, phdr_ptr++) {
		if (phdr_ptr->p_type != PT_NOTE)
			continue;
		*nr_ptnote += 1;
		*sz_ptnote += phdr_ptr->p_memsz;
	}

	return 0;
}

/**
 * copy_notes_elf32 - copy ELF note segments in a given buffer
 *
 * @ehdr_ptr: ELF header
 * @notes_buf: buffer into which ELF note segments are copied
 *
 * This function is used to copy ELF note segment in the 1st kernel
 * into the buffer @notes_buf in the 2nd kernel. It is assumed that
 * size of the buffer @notes_buf is equal to or larger than sum of the
 * real ELF note segment headers and data.
 *
 * It is assumed that program headers with PT_NOTE type pointed to by
 * @ehdr_ptr has already been updated by update_note_header_size_elf32
 * and each of PT_NOTE program headers has actual ELF note segment
 * size in its p_memsz member.
 */
static int __init copy_notes_elf32(const Elf32_Ehdr *ehdr_ptr, char *notes_buf)
{
	int i, rc=0;
	Elf32_Phdr *phdr_ptr;

	phdr_ptr = (Elf32_Phdr*)(ehdr_ptr + 1);

	for (i = 0; i < ehdr_ptr->e_phnum; i++, phdr_ptr++) {
		u64 offset;
		if (phdr_ptr->p_type != PT_NOTE)
			continue;
		offset = phdr_ptr->p_offset;
		rc = elfcorehdr_read_notes(notes_buf, phdr_ptr->p_memsz,
					   &offset);
		if (rc < 0)
			return rc;
		notes_buf += phdr_ptr->p_memsz;
	}

	return 0;
}

/* Merges all the PT_NOTE headers into one. */
static int __init merge_note_headers_elf32(char *elfptr, size_t *elfsz,
					   char **notes_buf, size_t *notes_sz)
{
	int i, nr_ptnote=0, rc=0;
	char *tmp;
	Elf32_Ehdr *ehdr_ptr;
	Elf32_Phdr phdr;
	u64 phdr_sz = 0, note_off;

	ehdr_ptr = (Elf32_Ehdr *)elfptr;

	rc = update_note_header_size_elf32(ehdr_ptr);
	if (rc < 0)
		return rc;

	rc = get_note_number_and_size_elf32(ehdr_ptr, &nr_ptnote, &phdr_sz);
	if (rc < 0)
		return rc;

	*notes_sz = roundup(phdr_sz, PAGE_SIZE);
	*notes_buf = vmcore_alloc_buf(*notes_sz);
	if (!*notes_buf)
		return -ENOMEM;

	rc = copy_notes_elf32(ehdr_ptr, *notes_buf);
	if (rc < 0)
		return rc;

	/* Prepare merged PT_NOTE program header. */
	phdr.p_type    = PT_NOTE;
	phdr.p_flags   = 0;
	note_off = sizeof(Elf32_Ehdr) +
			(ehdr_ptr->e_phnum - nr_ptnote +1) * sizeof(Elf32_Phdr);
	phdr.p_offset  = roundup(note_off, PAGE_SIZE);
	phdr.p_vaddr   = phdr.p_paddr = 0;
	phdr.p_filesz  = phdr.p_memsz = phdr_sz;
	phdr.p_align   = 0;

	/* Add merged PT_NOTE program header*/
	tmp = elfptr + sizeof(Elf32_Ehdr);
	memcpy(tmp, &phdr, sizeof(phdr));
	tmp += sizeof(phdr);

	/* Remove unwanted PT_NOTE program headers. */
	i = (nr_ptnote - 1) * sizeof(Elf32_Phdr);
	*elfsz = *elfsz - i;
	memmove(tmp, tmp+i, ((*elfsz)-sizeof(Elf32_Ehdr)-sizeof(Elf32_Phdr)));
	memset(elfptr + *elfsz, 0, i);
	*elfsz = roundup(*elfsz, PAGE_SIZE);

	/* Modify e_phnum to reflect merged headers. */
	ehdr_ptr->e_phnum = ehdr_ptr->e_phnum - nr_ptnote + 1;

	/* Store the size of all notes.  We need this to update the note
	 * header when the device dumps will be added.
	 */
	elfnotes_orig_sz = phdr.p_memsz;

	return 0;
}

/* Add memory chunks represented by program headers to vmcore list. Also update
 * the new offset fields of exported program headers. */
static int __init process_ptload_program_headers_elf64(char *elfptr,
						size_t elfsz,
						size_t elfnotes_sz,
						struct list_head *vc_list)
{
	int i;
	Elf64_Ehdr *ehdr_ptr;
	Elf64_Phdr *phdr_ptr;
	loff_t vmcore_off;
	struct vmcore *new;

	ehdr_ptr = (Elf64_Ehdr *)elfptr;
	phdr_ptr = (Elf64_Phdr*)(elfptr + sizeof(Elf64_Ehdr)); /* PT_NOTE hdr */

	/* Skip Elf header, program headers and Elf note segment. */
	vmcore_off = elfsz + elfnotes_sz;

	for (i = 0; i < ehdr_ptr->e_phnum; i++, phdr_ptr++) {
		u64 paddr, start, end, size;

		if (phdr_ptr->p_type != PT_LOAD)
			continue;

		paddr = phdr_ptr->p_offset;
		start = rounddown(paddr, PAGE_SIZE);
		end = roundup(paddr + phdr_ptr->p_memsz, PAGE_SIZE);
		size = end - start;

		/* Add this contiguous chunk of memory to vmcore list.*/
		new = get_new_element();
		if (!new)
			return -ENOMEM;
		new->paddr = start;
		new->size = size;
		list_add_tail(&new->list, vc_list);

		/* Update the program header offset. */
		phdr_ptr->p_offset = vmcore_off + (paddr - start);
		vmcore_off = vmcore_off + size;
	}
	return 0;
}

static int __init process_ptload_program_headers_elf32(char *elfptr,
						size_t elfsz,
						size_t elfnotes_sz,
						struct list_head *vc_list)
{
	int i;
	Elf32_Ehdr *ehdr_ptr;
	Elf32_Phdr *phdr_ptr;
	loff_t vmcore_off;
	struct vmcore *new;

	ehdr_ptr = (Elf32_Ehdr *)elfptr;
	phdr_ptr = (Elf32_Phdr*)(elfptr + sizeof(Elf32_Ehdr)); /* PT_NOTE hdr */

	/* Skip Elf header, program headers and Elf note segment. */
	vmcore_off = elfsz + elfnotes_sz;

	for (i = 0; i < ehdr_ptr->e_phnum; i++, phdr_ptr++) {
		u64 paddr, start, end, size;

		if (phdr_ptr->p_type != PT_LOAD)
			continue;

		paddr = phdr_ptr->p_offset;
		start = rounddown(paddr, PAGE_SIZE);
		end = roundup(paddr + phdr_ptr->p_memsz, PAGE_SIZE);
		size = end - start;

		/* Add this contiguous chunk of memory to vmcore list.*/
		new = get_new_element();
		if (!new)
			return -ENOMEM;
		new->paddr = start;
		new->size = size;
		list_add_tail(&new->list, vc_list);

		/* Update the program header offset */
		phdr_ptr->p_offset = vmcore_off + (paddr - start);
		vmcore_off = vmcore_off + size;
	}
	return 0;
}

/* Sets offset fields of vmcore elements. */
static void set_vmcore_list_offsets(size_t elfsz, size_t elfnotes_sz,
				    struct list_head *vc_list)
{
	loff_t vmcore_off;
	struct vmcore *m;

	/* Skip Elf header, program headers and Elf note segment. */
	vmcore_off = elfsz + elfnotes_sz;

	list_for_each_entry(m, vc_list, list) {
		m->offset = vmcore_off;
		vmcore_off += m->size;
	}
}

static void free_elfcorebuf(void)
{
	free_pages((unsigned long)elfcorebuf, get_order(elfcorebuf_sz_orig));
	elfcorebuf = NULL;
	vfree(elfnotes_buf);
	elfnotes_buf = NULL;
}

static int __init parse_crash_elf64_headers(void)
{
	int rc=0;
	Elf64_Ehdr ehdr;
	u64 addr;

	addr = elfcorehdr_addr;

	/* Read Elf header */
	rc = elfcorehdr_read((char *)&ehdr, sizeof(Elf64_Ehdr), &addr);
	if (rc < 0)
		return rc;

	/* Do some basic Verification. */
	if (memcmp(ehdr.e_ident, ELFMAG, SELFMAG) != 0 ||
		(ehdr.e_type != ET_CORE) ||
		!vmcore_elf64_check_arch(&ehdr) ||
		ehdr.e_ident[EI_CLASS] != ELFCLASS64 ||
		ehdr.e_ident[EI_VERSION] != EV_CURRENT ||
		ehdr.e_version != EV_CURRENT ||
		ehdr.e_ehsize != sizeof(Elf64_Ehdr) ||
		ehdr.e_phentsize != sizeof(Elf64_Phdr) ||
		ehdr.e_phnum == 0) {
		pr_warn("Warning: Core image elf header is not sane\n");
		return -EINVAL;
	}

	/* Read in all elf headers. */
	elfcorebuf_sz_orig = sizeof(Elf64_Ehdr) +
				ehdr.e_phnum * sizeof(Elf64_Phdr);
	elfcorebuf_sz = elfcorebuf_sz_orig;
	elfcorebuf = (void *)__get_free_pages(GFP_KERNEL | __GFP_ZERO,
					      get_order(elfcorebuf_sz_orig));
	if (!elfcorebuf)
		return -ENOMEM;
	addr = elfcorehdr_addr;
	rc = elfcorehdr_read(elfcorebuf, elfcorebuf_sz_orig, &addr);
	if (rc < 0)
		goto fail;

	/* Merge all PT_NOTE headers into one. */
	rc = merge_note_headers_elf64(elfcorebuf, &elfcorebuf_sz,
				      &elfnotes_buf, &elfnotes_sz);
	if (rc)
		goto fail;
	rc = process_ptload_program_headers_elf64(elfcorebuf, elfcorebuf_sz,
						  elfnotes_sz, &vmcore_list);
	if (rc)
		goto fail;
	set_vmcore_list_offsets(elfcorebuf_sz, elfnotes_sz, &vmcore_list);
	return 0;
fail:
	free_elfcorebuf();
	return rc;
}

static int __init parse_crash_elf32_headers(void)
{
	int rc=0;
	Elf32_Ehdr ehdr;
	u64 addr;

	addr = elfcorehdr_addr;

	/* Read Elf header */
	rc = elfcorehdr_read((char *)&ehdr, sizeof(Elf32_Ehdr), &addr);
	if (rc < 0)
		return rc;

	/* Do some basic Verification. */
	if (memcmp(ehdr.e_ident, ELFMAG, SELFMAG) != 0 ||
		(ehdr.e_type != ET_CORE) ||
		!vmcore_elf32_check_arch(&ehdr) ||
		ehdr.e_ident[EI_CLASS] != ELFCLASS32||
		ehdr.e_ident[EI_VERSION] != EV_CURRENT ||
		ehdr.e_version != EV_CURRENT ||
		ehdr.e_ehsize != sizeof(Elf32_Ehdr) ||
		ehdr.e_phentsize != sizeof(Elf32_Phdr) ||
		ehdr.e_phnum == 0) {
		pr_warn("Warning: Core image elf header is not sane\n");
		return -EINVAL;
	}

	/* Read in all elf headers. */
	elfcorebuf_sz_orig = sizeof(Elf32_Ehdr) + ehdr.e_phnum * sizeof(Elf32_Phdr);
	elfcorebuf_sz = elfcorebuf_sz_orig;
	elfcorebuf = (void *)__get_free_pages(GFP_KERNEL | __GFP_ZERO,
					      get_order(elfcorebuf_sz_orig));
	if (!elfcorebuf)
		return -ENOMEM;
	addr = elfcorehdr_addr;
	rc = elfcorehdr_read(elfcorebuf, elfcorebuf_sz_orig, &addr);
	if (rc < 0)
		goto fail;

	/* Merge all PT_NOTE headers into one. */
	rc = merge_note_headers_elf32(elfcorebuf, &elfcorebuf_sz,
				      &elfnotes_buf, &elfnotes_sz);
	if (rc)
		goto fail;
	rc = process_ptload_program_headers_elf32(elfcorebuf, elfcorebuf_sz,
						  elfnotes_sz, &vmcore_list);
	if (rc)
		goto fail;
	set_vmcore_list_offsets(elfcorebuf_sz, elfnotes_sz, &vmcore_list);
	return 0;
fail:
	free_elfcorebuf();
	return rc;
}

static int __init parse_crash_elf_headers(void)
{
	unsigned char e_ident[EI_NIDENT];
	u64 addr;
	int rc=0;

	addr = elfcorehdr_addr;
	rc = elfcorehdr_read(e_ident, EI_NIDENT, &addr);
	if (rc < 0)
		return rc;
	if (memcmp(e_ident, ELFMAG, SELFMAG) != 0) {
		pr_warn("Warning: Core image elf header not found\n");
		return -EINVAL;
	}

	if (e_ident[EI_CLASS] == ELFCLASS64) {
		rc = parse_crash_elf64_headers();
		if (rc)
			return rc;
	} else if (e_ident[EI_CLASS] == ELFCLASS32) {
		rc = parse_crash_elf32_headers();
		if (rc)
			return rc;
	} else {
		pr_warn("Warning: Core image elf header is not sane\n");
		return -EINVAL;
	}

	/* Determine vmcore size. */
	vmcore_size = get_vmcore_size(elfcorebuf_sz, elfnotes_sz,
				      &vmcore_list);

	return 0;
}

#ifdef CONFIG_PROC_VMCORE_DEVICE_DUMP
/**
 * vmcoredd_write_header - Write vmcore device dump header at the
 * beginning of the dump's buffer.
 * @buf: Output buffer where the note is written
 * @data: Dump info
 * @size: Size of the dump
 *
 * Fills beginning of the dump's buffer with vmcore device dump header.
 */
static void vmcoredd_write_header(void *buf, struct vmcoredd_data *data,
				  u32 size)
{
	struct vmcoredd_header *vdd_hdr = (struct vmcoredd_header *)buf;

	vdd_hdr->n_namesz = sizeof(vdd_hdr->name);
	vdd_hdr->n_descsz = size + sizeof(vdd_hdr->dump_name);
	vdd_hdr->n_type = NT_VMCOREDD;

	strncpy((char *)vdd_hdr->name, VMCOREDD_NOTE_NAME,
		sizeof(vdd_hdr->name));
	memcpy(vdd_hdr->dump_name, data->dump_name, sizeof(vdd_hdr->dump_name));
}

/**
 * vmcoredd_update_program_headers - Update all Elf program headers
 * @elfptr: Pointer to elf header
 * @elfnotesz: Size of elf notes aligned to page size
 * @vmcoreddsz: Size of device dumps to be added to elf note header
 *
 * Determine type of Elf header (Elf64 or Elf32) and update the elf note size.
 * Also update the offsets of all the program headers after the elf note header.
 */
static void vmcoredd_update_program_headers(char *elfptr, size_t elfnotesz,
					    size_t vmcoreddsz)
{
	unsigned char *e_ident = (unsigned char *)elfptr;
	u64 start, end, size;
	loff_t vmcore_off;
	u32 i;

	vmcore_off = elfcorebuf_sz + elfnotesz;

	if (e_ident[EI_CLASS] == ELFCLASS64) {
		Elf64_Ehdr *ehdr = (Elf64_Ehdr *)elfptr;
		Elf64_Phdr *phdr = (Elf64_Phdr *)(elfptr + sizeof(Elf64_Ehdr));

		/* Update all program headers */
		for (i = 0; i < ehdr->e_phnum; i++, phdr++) {
			if (phdr->p_type == PT_NOTE) {
				/* Update note size */
				phdr->p_memsz = elfnotes_orig_sz + vmcoreddsz;
				phdr->p_filesz = phdr->p_memsz;
				continue;
			}

			start = rounddown(phdr->p_offset, PAGE_SIZE);
			end = roundup(phdr->p_offset + phdr->p_memsz,
				      PAGE_SIZE);
			size = end - start;
			phdr->p_offset = vmcore_off + (phdr->p_offset - start);
			vmcore_off += size;
		}
	} else {
		Elf32_Ehdr *ehdr = (Elf32_Ehdr *)elfptr;
		Elf32_Phdr *phdr = (Elf32_Phdr *)(elfptr + sizeof(Elf32_Ehdr));

		/* Update all program headers */
		for (i = 0; i < ehdr->e_phnum; i++, phdr++) {
			if (phdr->p_type == PT_NOTE) {
				/* Update note size */
				phdr->p_memsz = elfnotes_orig_sz + vmcoreddsz;
				phdr->p_filesz = phdr->p_memsz;
				continue;
			}

			start = rounddown(phdr->p_offset, PAGE_SIZE);
			end = roundup(phdr->p_offset + phdr->p_memsz,
				      PAGE_SIZE);
			size = end - start;
			phdr->p_offset = vmcore_off + (phdr->p_offset - start);
			vmcore_off += size;
		}
	}
}

/**
 * vmcoredd_update_size - Update the total size of the device dumps and update
 * Elf header
 * @dump_size: Size of the current device dump to be added to total size
 *
 * Update the total size of all the device dumps and update the Elf program
 * headers. Calculate the new offsets for the vmcore list and update the
 * total vmcore size.
 */
static void vmcoredd_update_size(size_t dump_size)
{
	vmcoredd_orig_sz += dump_size;
	elfnotes_sz = roundup(elfnotes_orig_sz, PAGE_SIZE) + vmcoredd_orig_sz;
	vmcoredd_update_program_headers(elfcorebuf, elfnotes_sz,
					vmcoredd_orig_sz);

	/* Update vmcore list offsets */
	set_vmcore_list_offsets(elfcorebuf_sz, elfnotes_sz, &vmcore_list);

	vmcore_size = get_vmcore_size(elfcorebuf_sz, elfnotes_sz,
				      &vmcore_list);
	proc_vmcore->size = vmcore_size;
}

/**
 * vmcore_add_device_dump - Add a buffer containing device dump to vmcore
 * @data: dump info.
 *
 * Allocate a buffer and invoke the calling driver's dump collect routine.
 * Write Elf note at the beginning of the buffer to indicate vmcore device
 * dump and add the dump to global list.
 */
int vmcore_add_device_dump(struct vmcoredd_data *data)
{
	struct vmcoredd_node *dump;
	void *buf = NULL;
	size_t data_size;
	int ret;

	if (vmcoredd_disabled) {
		pr_err_once("Device dump is disabled\n");
		return -EINVAL;
	}

	if (!data || !strlen(data->dump_name) ||
	    !data->vmcoredd_callback || !data->size)
		return -EINVAL;

	dump = vzalloc(sizeof(*dump));
	if (!dump) {
		ret = -ENOMEM;
		goto out_err;
	}

	/* Keep size of the buffer page aligned so that it can be mmaped */
	data_size = roundup(sizeof(struct vmcoredd_header) + data->size,
			    PAGE_SIZE);

	/* Allocate buffer for driver's to write their dumps */
	buf = vmcore_alloc_buf(data_size);
	if (!buf) {
		ret = -ENOMEM;
		goto out_err;
	}

	vmcoredd_write_header(buf, data, data_size -
			      sizeof(struct vmcoredd_header));

	/* Invoke the driver's dump collection routing */
	ret = data->vmcoredd_callback(data, buf +
				      sizeof(struct vmcoredd_header));
	if (ret)
		goto out_err;

	dump->buf = buf;
	dump->size = data_size;

	/* Add the dump to driver sysfs list */
	mutex_lock(&vmcoredd_mutex);
	list_add_tail(&dump->list, &vmcoredd_list);
	mutex_unlock(&vmcoredd_mutex);

	vmcoredd_update_size(data_size);
	return 0;

out_err:
	vfree(buf);
	vfree(dump);

	return ret;
}
EXPORT_SYMBOL(vmcore_add_device_dump);
#endif /* CONFIG_PROC_VMCORE_DEVICE_DUMP */

/* Free all dumps in vmcore device dump list */
static void vmcore_free_device_dumps(void)
{
#ifdef CONFIG_PROC_VMCORE_DEVICE_DUMP
	mutex_lock(&vmcoredd_mutex);
	while (!list_empty(&vmcoredd_list)) {
		struct vmcoredd_node *dump;

		dump = list_first_entry(&vmcoredd_list, struct vmcoredd_node,
					list);
		list_del(&dump->list);
		vfree(dump->buf);
		vfree(dump);
	}
	mutex_unlock(&vmcoredd_mutex);
#endif /* CONFIG_PROC_VMCORE_DEVICE_DUMP */
}

/* Init function for vmcore module. */
static int __init vmcore_init(void)
{
	int rc = 0;

	/* Allow architectures to allocate ELF header in 2nd kernel */
	rc = elfcorehdr_alloc(&elfcorehdr_addr, &elfcorehdr_size);
	if (rc)
		return rc;
	/*
	 * If elfcorehdr= has been passed in cmdline or created in 2nd kernel,
	 * then capture the dump.
	 */
	if (!(is_vmcore_usable()))
		return rc;
	rc = parse_crash_elf_headers();
	if (rc) {
		pr_warn("Kdump: vmcore not initialized\n");
		return rc;
	}
	elfcorehdr_free(elfcorehdr_addr);
	elfcorehdr_addr = ELFCORE_ADDR_ERR;

	proc_vmcore = proc_create("vmcore", S_IRUSR, NULL, &vmcore_proc_ops);
	if (proc_vmcore)
		proc_vmcore->size = vmcore_size;
	return 0;
}
fs_initcall(vmcore_init);

/* Cleanup function for vmcore module. */
void vmcore_cleanup(void)
{
	if (proc_vmcore) {
		proc_remove(proc_vmcore);
		proc_vmcore = NULL;
	}

	/* clear the vmcore list. */
	while (!list_empty(&vmcore_list)) {
		struct vmcore *m;

		m = list_first_entry(&vmcore_list, struct vmcore, list);
		list_del(&m->list);
		kfree(m);
	}
	free_elfcorebuf();

	/* clear vmcore device dump list */
	vmcore_free_device_dumps();
}<|MERGE_RESOLUTION|>--- conflicted
+++ resolved
@@ -129,11 +129,7 @@
 }
 
 /* Reads a page from the oldmem device from given offset. */
-<<<<<<< HEAD
-static ssize_t read_from_oldmem_iter(struct iov_iter *iter, size_t count,
-=======
 ssize_t read_from_oldmem(struct iov_iter *iter, size_t count,
->>>>>>> bf44eed7
 			 u64 *ppos, bool encrypted)
 {
 	unsigned long pfn, offset;
@@ -182,27 +178,6 @@
 	return read;
 }
 
-ssize_t read_from_oldmem(char *buf, size_t count,
-			 u64 *ppos, int userbuf,
-			 bool encrypted)
-{
-	struct iov_iter iter;
-	struct iovec iov;
-	struct kvec kvec;
-
-	if (userbuf) {
-		iov.iov_base = (__force void __user *)buf;
-		iov.iov_len = count;
-		iov_iter_init(&iter, READ, &iov, 1, count);
-	} else {
-		kvec.iov_base = buf;
-		kvec.iov_len = count;
-		iov_iter_kvec(&iter, READ, &kvec, 1, count);
-	}
-
-	return read_from_oldmem_iter(&iter, count, ppos, encrypted);
-}
-
 /*
  * Architectures may override this function to allocate ELF header in 2nd kernel
  */
@@ -262,23 +237,6 @@
 		unsigned long pfn, size_t csize, unsigned long offset)
 {
 	return copy_oldmem_page(iter, pfn, csize, offset);
-<<<<<<< HEAD
-}
-
-/*
- * Copy to either kernel or user space
- */
-static int copy_to(void *target, void *src, size_t size, int userbuf)
-{
-	if (userbuf) {
-		if (copy_to_user((char __user *) target, src, size))
-			return -EFAULT;
-	} else {
-		memcpy(target, src, size);
-	}
-	return 0;
-=======
->>>>>>> bf44eed7
 }
 
 #ifdef CONFIG_PROC_VMCORE_DEVICE_DUMP
