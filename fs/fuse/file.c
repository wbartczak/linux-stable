/*
  FUSE: Filesystem in Userspace
  Copyright (C) 2001-2008  Miklos Szeredi <miklos@szeredi.hu>

  This program can be distributed under the terms of the GNU GPL.
  See the file COPYING.
*/

#include "fuse_i.h"

#include <linux/pagemap.h>
#include <linux/slab.h>
#include <linux/kernel.h>
#include <linux/sched.h>
#include <linux/sched/signal.h>
#include <linux/module.h>
#include <linux/compat.h>
#include <linux/swap.h>
#include <linux/falloc.h>
#include <linux/uio.h>

static struct page **fuse_pages_alloc(unsigned int npages, gfp_t flags,
				      struct fuse_page_desc **desc)
{
	struct page **pages;

	pages = kzalloc(npages * (sizeof(struct page *) +
				  sizeof(struct fuse_page_desc)), flags);
	*desc = (void *) (pages + npages);

	return pages;
}

static int fuse_send_open(struct fuse_conn *fc, u64 nodeid, struct file *file,
			  int opcode, struct fuse_open_out *outargp)
{
	struct fuse_open_in inarg;
	FUSE_ARGS(args);

	memset(&inarg, 0, sizeof(inarg));
	inarg.flags = file->f_flags & ~(O_CREAT | O_EXCL | O_NOCTTY);
	if (!fc->atomic_o_trunc)
		inarg.flags &= ~O_TRUNC;
	args.opcode = opcode;
	args.nodeid = nodeid;
	args.in_numargs = 1;
	args.in_args[0].size = sizeof(inarg);
	args.in_args[0].value = &inarg;
	args.out_numargs = 1;
	args.out_args[0].size = sizeof(*outargp);
	args.out_args[0].value = outargp;

	return fuse_simple_request(fc, &args);
}

struct fuse_release_args {
	struct fuse_args args;
	struct fuse_release_in inarg;
	struct inode *inode;
};

struct fuse_file *fuse_file_alloc(struct fuse_conn *fc)
{
	struct fuse_file *ff;

	ff = kzalloc(sizeof(struct fuse_file), GFP_KERNEL_ACCOUNT);
	if (unlikely(!ff))
		return NULL;

	ff->fc = fc;
	ff->release_args = kzalloc(sizeof(*ff->release_args),
				   GFP_KERNEL_ACCOUNT);
	if (!ff->release_args) {
		kfree(ff);
		return NULL;
	}

	INIT_LIST_HEAD(&ff->write_entry);
	mutex_init(&ff->readdir.lock);
	refcount_set(&ff->count, 1);
	RB_CLEAR_NODE(&ff->polled_node);
	init_waitqueue_head(&ff->poll_wait);

	ff->kh = atomic64_inc_return(&fc->khctr);

	return ff;
}

void fuse_file_free(struct fuse_file *ff)
{
	kfree(ff->release_args);
	mutex_destroy(&ff->readdir.lock);
	kfree(ff);
}

static struct fuse_file *fuse_file_get(struct fuse_file *ff)
{
	refcount_inc(&ff->count);
	return ff;
}

static void fuse_release_end(struct fuse_conn *fc, struct fuse_args *args,
			     int error)
{
	struct fuse_release_args *ra = container_of(args, typeof(*ra), args);

	iput(ra->inode);
	kfree(ra);
}

static void fuse_file_put(struct fuse_file *ff, bool sync, bool isdir)
{
	if (refcount_dec_and_test(&ff->count)) {
<<<<<<< HEAD
		struct fuse_req *req = ff->reserved_req;

		if (ff->fc->no_open && !isdir) {
			/*
			 * Drop the release request when client does not
			 * implement 'open'
			 */
			__clear_bit(FR_BACKGROUND, &req->flags);
			iput(req->misc.release.inode);
			fuse_put_request(ff->fc, req);
=======
		struct fuse_args *args = &ff->release_args->args;

		if (isdir ? ff->fc->no_opendir : ff->fc->no_open) {
			/* Do nothing when client does not implement 'open' */
			fuse_release_end(ff->fc, args, 0);
>>>>>>> f7688b48
		} else if (sync) {
			fuse_simple_request(ff->fc, args);
			fuse_release_end(ff->fc, args, 0);
		} else {
			args->end = fuse_release_end;
			if (fuse_simple_background(ff->fc, args,
						   GFP_KERNEL | __GFP_NOFAIL))
				fuse_release_end(ff->fc, args, -ENOTCONN);
		}
		kfree(ff);
	}
}

int fuse_do_open(struct fuse_conn *fc, u64 nodeid, struct file *file,
		 bool isdir)
{
	struct fuse_file *ff;
	int opcode = isdir ? FUSE_OPENDIR : FUSE_OPEN;

	ff = fuse_file_alloc(fc);
	if (!ff)
		return -ENOMEM;

	ff->fh = 0;
	/* Default for no-open */
	ff->open_flags = FOPEN_KEEP_CACHE | (isdir ? FOPEN_CACHE_DIR : 0);
	if (isdir ? !fc->no_opendir : !fc->no_open) {
		struct fuse_open_out outarg;
		int err;

		err = fuse_send_open(fc, nodeid, file, opcode, &outarg);
		if (!err) {
			ff->fh = outarg.fh;
			ff->open_flags = outarg.open_flags;

		} else if (err != -ENOSYS) {
			fuse_file_free(ff);
			return err;
		} else {
			if (isdir)
				fc->no_opendir = 1;
			else
				fc->no_open = 1;
		}
	}

	if (isdir)
		ff->open_flags &= ~FOPEN_DIRECT_IO;

	ff->nodeid = nodeid;
	file->private_data = ff;

	return 0;
}
EXPORT_SYMBOL_GPL(fuse_do_open);

static void fuse_link_write_file(struct file *file)
{
	struct inode *inode = file_inode(file);
	struct fuse_inode *fi = get_fuse_inode(inode);
	struct fuse_file *ff = file->private_data;
	/*
	 * file may be written through mmap, so chain it onto the
	 * inodes's write_file list
	 */
	spin_lock(&fi->lock);
	if (list_empty(&ff->write_entry))
		list_add(&ff->write_entry, &fi->write_files);
	spin_unlock(&fi->lock);
}

void fuse_finish_open(struct inode *inode, struct file *file)
{
	struct fuse_file *ff = file->private_data;
	struct fuse_conn *fc = get_fuse_conn(inode);

	if (!(ff->open_flags & FOPEN_KEEP_CACHE))
		invalidate_inode_pages2(inode->i_mapping);
	if (ff->open_flags & FOPEN_STREAM)
		stream_open(inode, file);
	else if (ff->open_flags & FOPEN_NONSEEKABLE)
		nonseekable_open(inode, file);
	if (fc->atomic_o_trunc && (file->f_flags & O_TRUNC)) {
		struct fuse_inode *fi = get_fuse_inode(inode);

		spin_lock(&fi->lock);
		fi->attr_version = atomic64_inc_return(&fc->attr_version);
		i_size_write(inode, 0);
		spin_unlock(&fi->lock);
		fuse_invalidate_attr(inode);
		if (fc->writeback_cache)
			file_update_time(file);
	}
	if ((file->f_mode & FMODE_WRITE) && fc->writeback_cache)
		fuse_link_write_file(file);
}

int fuse_open_common(struct inode *inode, struct file *file, bool isdir)
{
	struct fuse_conn *fc = get_fuse_conn(inode);
	int err;
	bool is_wb_truncate = (file->f_flags & O_TRUNC) &&
			  fc->atomic_o_trunc &&
			  fc->writeback_cache;

	err = generic_file_open(inode, file);
	if (err)
		return err;

	if (is_wb_truncate) {
		inode_lock(inode);
		fuse_set_nowrite(inode);
	}

	err = fuse_do_open(fc, get_node_id(inode), file, isdir);

	if (!err)
		fuse_finish_open(inode, file);

	if (is_wb_truncate) {
		fuse_release_nowrite(inode);
		inode_unlock(inode);
	}

	return err;
}

static void fuse_prepare_release(struct fuse_inode *fi, struct fuse_file *ff,
				 int flags, int opcode)
{
	struct fuse_conn *fc = ff->fc;
	struct fuse_release_args *ra = ff->release_args;

	/* Inode is NULL on error path of fuse_create_open() */
	if (likely(fi)) {
		spin_lock(&fi->lock);
		list_del(&ff->write_entry);
		spin_unlock(&fi->lock);
	}
	spin_lock(&fc->lock);
	if (!RB_EMPTY_NODE(&ff->polled_node))
		rb_erase(&ff->polled_node, &fc->polled_files);
	spin_unlock(&fc->lock);

	wake_up_interruptible_all(&ff->poll_wait);

	ra->inarg.fh = ff->fh;
	ra->inarg.flags = flags;
	ra->args.in_numargs = 1;
	ra->args.in_args[0].size = sizeof(struct fuse_release_in);
	ra->args.in_args[0].value = &ra->inarg;
	ra->args.opcode = opcode;
	ra->args.nodeid = ff->nodeid;
	ra->args.force = true;
	ra->args.nocreds = true;
}

void fuse_release_common(struct file *file, bool isdir)
{
	struct fuse_inode *fi = get_fuse_inode(file_inode(file));
	struct fuse_file *ff = file->private_data;
<<<<<<< HEAD
	struct fuse_req *req = ff->reserved_req;
=======
	struct fuse_release_args *ra = ff->release_args;
>>>>>>> f7688b48
	int opcode = isdir ? FUSE_RELEASEDIR : FUSE_RELEASE;

	fuse_prepare_release(fi, ff, file->f_flags, opcode);

	if (ff->flock) {
		ra->inarg.release_flags |= FUSE_RELEASE_FLOCK_UNLOCK;
		ra->inarg.lock_owner = fuse_lock_owner_id(ff->fc,
							  (fl_owner_t) file);
	}
	/* Hold inode until release is finished */
	ra->inode = igrab(file_inode(file));

	/*
	 * Normally this will send the RELEASE request, however if
	 * some asynchronous READ or WRITE requests are outstanding,
	 * the sending will be delayed.
	 *
	 * Make the release synchronous if this is a fuseblk mount,
	 * synchronous RELEASE is allowed (and desirable) in this case
	 * because the server can be trusted not to screw up.
	 */
<<<<<<< HEAD
	fuse_file_put(ff, ff->fc->destroy_req != NULL, isdir);
=======
	fuse_file_put(ff, ff->fc->destroy, isdir);
>>>>>>> f7688b48
}

static int fuse_open(struct inode *inode, struct file *file)
{
	return fuse_open_common(inode, file, false);
}

static int fuse_release(struct inode *inode, struct file *file)
{
	struct fuse_conn *fc = get_fuse_conn(inode);

	/* see fuse_vma_close() for !writeback_cache case */
	if (fc->writeback_cache)
		write_inode_now(inode, 1);

	fuse_release_common(file, false);

	/* return value is ignored by VFS */
	return 0;
}

void fuse_sync_release(struct fuse_inode *fi, struct fuse_file *ff, int flags)
{
	WARN_ON(refcount_read(&ff->count) > 1);
	fuse_prepare_release(fi, ff, flags, FUSE_RELEASE);
	/*
	 * iput(NULL) is a no-op and since the refcount is 1 and everything's
	 * synchronous, we are fine with not doing igrab() here"
	 */
	fuse_file_put(ff, true, false);
}
EXPORT_SYMBOL_GPL(fuse_sync_release);

/*
 * Scramble the ID space with XTEA, so that the value of the files_struct
 * pointer is not exposed to userspace.
 */
u64 fuse_lock_owner_id(struct fuse_conn *fc, fl_owner_t id)
{
	u32 *k = fc->scramble_key;
	u64 v = (unsigned long) id;
	u32 v0 = v;
	u32 v1 = v >> 32;
	u32 sum = 0;
	int i;

	for (i = 0; i < 32; i++) {
		v0 += ((v1 << 4 ^ v1 >> 5) + v1) ^ (sum + k[sum & 3]);
		sum += 0x9E3779B9;
		v1 += ((v0 << 4 ^ v0 >> 5) + v0) ^ (sum + k[sum>>11 & 3]);
	}

	return (u64) v0 + ((u64) v1 << 32);
}

struct fuse_writepage_args {
	struct fuse_io_args ia;
	struct list_head writepages_entry;
	struct list_head queue_entry;
	struct fuse_writepage_args *next;
	struct inode *inode;
};

static struct fuse_writepage_args *fuse_find_writeback(struct fuse_inode *fi,
					    pgoff_t idx_from, pgoff_t idx_to)
{
	struct fuse_writepage_args *wpa;

	list_for_each_entry(wpa, &fi->writepages, writepages_entry) {
		pgoff_t curr_index;

		WARN_ON(get_fuse_inode(wpa->inode) != fi);
		curr_index = wpa->ia.write.in.offset >> PAGE_SHIFT;
		if (idx_from < curr_index + wpa->ia.ap.num_pages &&
		    curr_index <= idx_to) {
			return wpa;
		}
	}
	return NULL;
}

/*
 * Check if any page in a range is under writeback
 *
 * This is currently done by walking the list of writepage requests
 * for the inode, which can be pretty inefficient.
 */
static bool fuse_range_is_writeback(struct inode *inode, pgoff_t idx_from,
				   pgoff_t idx_to)
{
	struct fuse_inode *fi = get_fuse_inode(inode);
	bool found;

	spin_lock(&fi->lock);
	found = fuse_find_writeback(fi, idx_from, idx_to);
	spin_unlock(&fi->lock);

	return found;
}

static inline bool fuse_page_is_writeback(struct inode *inode, pgoff_t index)
{
	return fuse_range_is_writeback(inode, index, index);
}

/*
 * Wait for page writeback to be completed.
 *
 * Since fuse doesn't rely on the VM writeback tracking, this has to
 * use some other means.
 */
static void fuse_wait_on_page_writeback(struct inode *inode, pgoff_t index)
{
	struct fuse_inode *fi = get_fuse_inode(inode);

	wait_event(fi->page_waitq, !fuse_page_is_writeback(inode, index));
}

/*
 * Wait for all pending writepages on the inode to finish.
 *
 * This is currently done by blocking further writes with FUSE_NOWRITE
 * and waiting for all sent writes to complete.
 *
 * This must be called under i_mutex, otherwise the FUSE_NOWRITE usage
 * could conflict with truncation.
 */
static void fuse_sync_writes(struct inode *inode)
{
	fuse_set_nowrite(inode);
	fuse_release_nowrite(inode);
}

static int fuse_flush(struct file *file, fl_owner_t id)
{
	struct inode *inode = file_inode(file);
	struct fuse_conn *fc = get_fuse_conn(inode);
	struct fuse_file *ff = file->private_data;
	struct fuse_flush_in inarg;
	FUSE_ARGS(args);
	int err;

	if (is_bad_inode(inode))
		return -EIO;

	if (fc->no_flush)
		return 0;

	err = write_inode_now(inode, 1);
	if (err)
		return err;

	inode_lock(inode);
	fuse_sync_writes(inode);
	inode_unlock(inode);

	err = filemap_check_errors(file->f_mapping);
	if (err)
		return err;

	memset(&inarg, 0, sizeof(inarg));
	inarg.fh = ff->fh;
	inarg.lock_owner = fuse_lock_owner_id(fc, id);
	args.opcode = FUSE_FLUSH;
	args.nodeid = get_node_id(inode);
	args.in_numargs = 1;
	args.in_args[0].size = sizeof(inarg);
	args.in_args[0].value = &inarg;
	args.force = true;

	err = fuse_simple_request(fc, &args);
	if (err == -ENOSYS) {
		fc->no_flush = 1;
		err = 0;
	}
	return err;
}

int fuse_fsync_common(struct file *file, loff_t start, loff_t end,
		      int datasync, int opcode)
{
	struct inode *inode = file->f_mapping->host;
	struct fuse_conn *fc = get_fuse_conn(inode);
	struct fuse_file *ff = file->private_data;
	FUSE_ARGS(args);
	struct fuse_fsync_in inarg;

	memset(&inarg, 0, sizeof(inarg));
	inarg.fh = ff->fh;
	inarg.fsync_flags = datasync ? FUSE_FSYNC_FDATASYNC : 0;
	args.opcode = opcode;
	args.nodeid = get_node_id(inode);
	args.in_numargs = 1;
	args.in_args[0].size = sizeof(inarg);
	args.in_args[0].value = &inarg;
	return fuse_simple_request(fc, &args);
}

static int fuse_fsync(struct file *file, loff_t start, loff_t end,
		      int datasync)
{
	struct inode *inode = file->f_mapping->host;
	struct fuse_conn *fc = get_fuse_conn(inode);
	int err;

	if (is_bad_inode(inode))
		return -EIO;

	inode_lock(inode);

	/*
	 * Start writeback against all dirty pages of the inode, then
	 * wait for all outstanding writes, before sending the FSYNC
	 * request.
	 */
	err = file_write_and_wait_range(file, start, end);
	if (err)
		goto out;

	fuse_sync_writes(inode);

	/*
	 * Due to implementation of fuse writeback
	 * file_write_and_wait_range() does not catch errors.
	 * We have to do this directly after fuse_sync_writes()
	 */
	err = file_check_and_advance_wb_err(file);
	if (err)
		goto out;

	err = sync_inode_metadata(inode, 1);
	if (err)
		goto out;

	if (fc->no_fsync)
		goto out;

	err = fuse_fsync_common(file, start, end, datasync, FUSE_FSYNC);
	if (err == -ENOSYS) {
		fc->no_fsync = 1;
		err = 0;
	}
out:
	inode_unlock(inode);

	return err;
}

void fuse_read_args_fill(struct fuse_io_args *ia, struct file *file, loff_t pos,
			 size_t count, int opcode)
{
	struct fuse_file *ff = file->private_data;
	struct fuse_args *args = &ia->ap.args;

	ia->read.in.fh = ff->fh;
	ia->read.in.offset = pos;
	ia->read.in.size = count;
	ia->read.in.flags = file->f_flags;
	args->opcode = opcode;
	args->nodeid = ff->nodeid;
	args->in_numargs = 1;
	args->in_args[0].size = sizeof(ia->read.in);
	args->in_args[0].value = &ia->read.in;
	args->out_argvar = true;
	args->out_numargs = 1;
	args->out_args[0].size = count;
}

static void fuse_release_user_pages(struct fuse_args_pages *ap,
				    bool should_dirty)
{
	unsigned int i;

	for (i = 0; i < ap->num_pages; i++) {
		if (should_dirty)
			set_page_dirty_lock(ap->pages[i]);
		put_page(ap->pages[i]);
	}
}

static void fuse_io_release(struct kref *kref)
{
	kfree(container_of(kref, struct fuse_io_priv, refcnt));
}

static ssize_t fuse_get_res_by_io(struct fuse_io_priv *io)
{
	if (io->err)
		return io->err;

	if (io->bytes >= 0 && io->write)
		return -EIO;

	return io->bytes < 0 ? io->size : io->bytes;
}

/**
 * In case of short read, the caller sets 'pos' to the position of
 * actual end of fuse request in IO request. Otherwise, if bytes_requested
 * == bytes_transferred or rw == WRITE, the caller sets 'pos' to -1.
 *
 * An example:
 * User requested DIO read of 64K. It was splitted into two 32K fuse requests,
 * both submitted asynchronously. The first of them was ACKed by userspace as
 * fully completed (req->out.args[0].size == 32K) resulting in pos == -1. The
 * second request was ACKed as short, e.g. only 1K was read, resulting in
 * pos == 33K.
 *
 * Thus, when all fuse requests are completed, the minimal non-negative 'pos'
 * will be equal to the length of the longest contiguous fragment of
 * transferred data starting from the beginning of IO request.
 */
static void fuse_aio_complete(struct fuse_io_priv *io, int err, ssize_t pos)
{
	int left;

	spin_lock(&io->lock);
	if (err)
		io->err = io->err ? : err;
	else if (pos >= 0 && (io->bytes < 0 || pos < io->bytes))
		io->bytes = pos;

	left = --io->reqs;
	if (!left && io->blocking)
		complete(io->done);
	spin_unlock(&io->lock);

	if (!left && !io->blocking) {
		ssize_t res = fuse_get_res_by_io(io);

		if (res >= 0) {
			struct inode *inode = file_inode(io->iocb->ki_filp);
			struct fuse_conn *fc = get_fuse_conn(inode);
			struct fuse_inode *fi = get_fuse_inode(inode);

			spin_lock(&fi->lock);
			fi->attr_version = atomic64_inc_return(&fc->attr_version);
			spin_unlock(&fi->lock);
		}

		io->iocb->ki_complete(io->iocb, res, 0);
	}

	kref_put(&io->refcnt, fuse_io_release);
}

static struct fuse_io_args *fuse_io_alloc(struct fuse_io_priv *io,
					  unsigned int npages)
{
	struct fuse_io_args *ia;

	ia = kzalloc(sizeof(*ia), GFP_KERNEL);
	if (ia) {
		ia->io = io;
		ia->ap.pages = fuse_pages_alloc(npages, GFP_KERNEL,
						&ia->ap.descs);
		if (!ia->ap.pages) {
			kfree(ia);
			ia = NULL;
		}
	}
	return ia;
}

static void fuse_io_free(struct fuse_io_args *ia)
{
	kfree(ia->ap.pages);
	kfree(ia);
}

static void fuse_aio_complete_req(struct fuse_conn *fc, struct fuse_args *args,
				  int err)
{
	struct fuse_io_args *ia = container_of(args, typeof(*ia), ap.args);
	struct fuse_io_priv *io = ia->io;
	ssize_t pos = -1;

	fuse_release_user_pages(&ia->ap, io->should_dirty);

	if (err) {
		/* Nothing */
	} else if (io->write) {
		if (ia->write.out.size > ia->write.in.size) {
			err = -EIO;
		} else if (ia->write.in.size != ia->write.out.size) {
			pos = ia->write.in.offset - io->offset +
				ia->write.out.size;
		}
	} else {
		u32 outsize = args->out_args[0].size;

		if (ia->read.in.size != outsize)
			pos = ia->read.in.offset - io->offset + outsize;
	}

	fuse_aio_complete(io, err, pos);
	fuse_io_free(ia);
}

static ssize_t fuse_async_req_send(struct fuse_conn *fc,
				   struct fuse_io_args *ia, size_t num_bytes)
{
	ssize_t err;
	struct fuse_io_priv *io = ia->io;

	spin_lock(&io->lock);
	kref_get(&io->refcnt);
	io->size += num_bytes;
	io->reqs++;
	spin_unlock(&io->lock);

	ia->ap.args.end = fuse_aio_complete_req;
	err = fuse_simple_background(fc, &ia->ap.args, GFP_KERNEL);
	if (err)
		fuse_aio_complete_req(fc, &ia->ap.args, err);

	return num_bytes;
}

static ssize_t fuse_send_read(struct fuse_io_args *ia, loff_t pos, size_t count,
			      fl_owner_t owner)
{
	struct file *file = ia->io->iocb->ki_filp;
	struct fuse_file *ff = file->private_data;
	struct fuse_conn *fc = ff->fc;

	fuse_read_args_fill(ia, file, pos, count, FUSE_READ);
	if (owner != NULL) {
		ia->read.in.read_flags |= FUSE_READ_LOCKOWNER;
		ia->read.in.lock_owner = fuse_lock_owner_id(fc, owner);
	}

	if (ia->io->async)
		return fuse_async_req_send(fc, ia, count);

	return fuse_simple_request(fc, &ia->ap.args);
}

static void fuse_read_update_size(struct inode *inode, loff_t size,
				  u64 attr_ver)
{
	struct fuse_conn *fc = get_fuse_conn(inode);
	struct fuse_inode *fi = get_fuse_inode(inode);

	spin_lock(&fi->lock);
	if (attr_ver == fi->attr_version && size < inode->i_size &&
	    !test_bit(FUSE_I_SIZE_UNSTABLE, &fi->state)) {
		fi->attr_version = atomic64_inc_return(&fc->attr_version);
		i_size_write(inode, size);
	}
	spin_unlock(&fi->lock);
}

static void fuse_short_read(struct inode *inode, u64 attr_ver, size_t num_read,
			    struct fuse_args_pages *ap)
{
	struct fuse_conn *fc = get_fuse_conn(inode);

	if (fc->writeback_cache) {
		/*
		 * A hole in a file. Some data after the hole are in page cache,
		 * but have not reached the client fs yet. So, the hole is not
		 * present there.
		 */
		int i;
		int start_idx = num_read >> PAGE_SHIFT;
		size_t off = num_read & (PAGE_SIZE - 1);

		for (i = start_idx; i < ap->num_pages; i++) {
			zero_user_segment(ap->pages[i], off, PAGE_SIZE);
			off = 0;
		}
	} else {
		loff_t pos = page_offset(ap->pages[0]) + num_read;
		fuse_read_update_size(inode, pos, attr_ver);
	}
}

static int fuse_do_readpage(struct file *file, struct page *page)
{
	struct inode *inode = page->mapping->host;
	struct fuse_conn *fc = get_fuse_conn(inode);
	loff_t pos = page_offset(page);
	struct fuse_page_desc desc = { .length = PAGE_SIZE };
	struct fuse_io_args ia = {
		.ap.args.page_zeroing = true,
		.ap.args.out_pages = true,
		.ap.num_pages = 1,
		.ap.pages = &page,
		.ap.descs = &desc,
	};
	ssize_t res;
	u64 attr_ver;

	/*
	 * Page writeback can extend beyond the lifetime of the
	 * page-cache page, so make sure we read a properly synced
	 * page.
	 */
	fuse_wait_on_page_writeback(inode, page->index);

	attr_ver = fuse_get_attr_version(fc);

	fuse_read_args_fill(&ia, file, pos, desc.length, FUSE_READ);
	res = fuse_simple_request(fc, &ia.ap.args);
	if (res < 0)
		return res;
	/*
	 * Short read means EOF.  If file size is larger, truncate it
	 */
	if (res < desc.length)
		fuse_short_read(inode, attr_ver, res, &ia.ap);

	SetPageUptodate(page);

	return 0;
}

static int fuse_readpage(struct file *file, struct page *page)
{
	struct inode *inode = page->mapping->host;
	int err;

	err = -EIO;
	if (is_bad_inode(inode))
		goto out;

	err = fuse_do_readpage(file, page);
	fuse_invalidate_atime(inode);
 out:
	unlock_page(page);
	return err;
}

static void fuse_readpages_end(struct fuse_conn *fc, struct fuse_args *args,
			       int err)
{
	int i;
	struct fuse_io_args *ia = container_of(args, typeof(*ia), ap.args);
	struct fuse_args_pages *ap = &ia->ap;
	size_t count = ia->read.in.size;
	size_t num_read = args->out_args[0].size;
	struct address_space *mapping = NULL;

	for (i = 0; mapping == NULL && i < ap->num_pages; i++)
		mapping = ap->pages[i]->mapping;

	if (mapping) {
		struct inode *inode = mapping->host;

		/*
		 * Short read means EOF. If file size is larger, truncate it
		 */
		if (!err && num_read < count)
			fuse_short_read(inode, ia->read.attr_ver, num_read, ap);

		fuse_invalidate_atime(inode);
	}

	for (i = 0; i < ap->num_pages; i++) {
		struct page *page = ap->pages[i];

		if (!err)
			SetPageUptodate(page);
		else
			SetPageError(page);
		unlock_page(page);
		put_page(page);
	}
<<<<<<< HEAD
	if (req->ff)
		fuse_file_put(req->ff, false, false);
=======
	if (ia->ff)
		fuse_file_put(ia->ff, false, false);

	fuse_io_free(ia);
>>>>>>> f7688b48
}

static void fuse_send_readpages(struct fuse_io_args *ia, struct file *file)
{
	struct fuse_file *ff = file->private_data;
	struct fuse_conn *fc = ff->fc;
	struct fuse_args_pages *ap = &ia->ap;
	loff_t pos = page_offset(ap->pages[0]);
	size_t count = ap->num_pages << PAGE_SHIFT;
	int err;

	ap->args.out_pages = true;
	ap->args.page_zeroing = true;
	ap->args.page_replace = true;
	fuse_read_args_fill(ia, file, pos, count, FUSE_READ);
	ia->read.attr_ver = fuse_get_attr_version(fc);
	if (fc->async_read) {
		ia->ff = fuse_file_get(ff);
		ap->args.end = fuse_readpages_end;
		err = fuse_simple_background(fc, &ap->args, GFP_KERNEL);
		if (!err)
			return;
	} else {
		err = fuse_simple_request(fc, &ap->args);
	}
	fuse_readpages_end(fc, &ap->args, err);
}

struct fuse_fill_data {
	struct fuse_io_args *ia;
	struct file *file;
	struct inode *inode;
	unsigned int nr_pages;
	unsigned int max_pages;
};

static int fuse_readpages_fill(void *_data, struct page *page)
{
	struct fuse_fill_data *data = _data;
	struct fuse_io_args *ia = data->ia;
	struct fuse_args_pages *ap = &ia->ap;
	struct inode *inode = data->inode;
	struct fuse_conn *fc = get_fuse_conn(inode);

	fuse_wait_on_page_writeback(inode, page->index);

	if (ap->num_pages &&
	    (ap->num_pages == fc->max_pages ||
	     (ap->num_pages + 1) * PAGE_SIZE > fc->max_read ||
	     ap->pages[ap->num_pages - 1]->index + 1 != page->index)) {
		data->max_pages = min_t(unsigned int, data->nr_pages,
					fc->max_pages);
		fuse_send_readpages(ia, data->file);
		data->ia = ia = fuse_io_alloc(NULL, data->max_pages);
		if (!ia) {
			unlock_page(page);
			return -ENOMEM;
		}
		ap = &ia->ap;
	}

	if (WARN_ON(ap->num_pages >= data->max_pages)) {
		unlock_page(page);
		fuse_io_free(ia);
		return -EIO;
	}

	get_page(page);
	ap->pages[ap->num_pages] = page;
	ap->descs[ap->num_pages].length = PAGE_SIZE;
	ap->num_pages++;
	data->nr_pages--;
	return 0;
}

static int fuse_readpages(struct file *file, struct address_space *mapping,
			  struct list_head *pages, unsigned nr_pages)
{
	struct inode *inode = mapping->host;
	struct fuse_conn *fc = get_fuse_conn(inode);
	struct fuse_fill_data data;
	int err;

	err = -EIO;
	if (is_bad_inode(inode))
		goto out;

	data.file = file;
	data.inode = inode;
	data.nr_pages = nr_pages;
	data.max_pages = min_t(unsigned int, nr_pages, fc->max_pages);
;
	data.ia = fuse_io_alloc(NULL, data.max_pages);
	err = -ENOMEM;
	if (!data.ia)
		goto out;

	err = read_cache_pages(mapping, pages, fuse_readpages_fill, &data);
	if (!err) {
		if (data.ia->ap.num_pages)
			fuse_send_readpages(data.ia, file);
		else
			fuse_io_free(data.ia);
	}
out:
	return err;
}

static ssize_t fuse_cache_read_iter(struct kiocb *iocb, struct iov_iter *to)
{
	struct inode *inode = iocb->ki_filp->f_mapping->host;
	struct fuse_conn *fc = get_fuse_conn(inode);

	/*
	 * In auto invalidate mode, always update attributes on read.
	 * Otherwise, only update if we attempt to read past EOF (to ensure
	 * i_size is up to date).
	 */
	if (fc->auto_inval_data ||
	    (iocb->ki_pos + iov_iter_count(to) > i_size_read(inode))) {
		int err;
		err = fuse_update_attributes(inode, iocb->ki_filp);
		if (err)
			return err;
	}

	return generic_file_read_iter(iocb, to);
}

static void fuse_write_args_fill(struct fuse_io_args *ia, struct fuse_file *ff,
				 loff_t pos, size_t count)
{
	struct fuse_args *args = &ia->ap.args;

	ia->write.in.fh = ff->fh;
	ia->write.in.offset = pos;
	ia->write.in.size = count;
	args->opcode = FUSE_WRITE;
	args->nodeid = ff->nodeid;
	args->in_numargs = 2;
	if (ff->fc->minor < 9)
		args->in_args[0].size = FUSE_COMPAT_WRITE_IN_SIZE;
	else
		args->in_args[0].size = sizeof(ia->write.in);
	args->in_args[0].value = &ia->write.in;
	args->in_args[1].size = count;
	args->out_numargs = 1;
	args->out_args[0].size = sizeof(ia->write.out);
	args->out_args[0].value = &ia->write.out;
}

static unsigned int fuse_write_flags(struct kiocb *iocb)
{
	unsigned int flags = iocb->ki_filp->f_flags;

	if (iocb->ki_flags & IOCB_DSYNC)
		flags |= O_DSYNC;
	if (iocb->ki_flags & IOCB_SYNC)
		flags |= O_SYNC;

	return flags;
}

static ssize_t fuse_send_write(struct fuse_io_args *ia, loff_t pos,
			       size_t count, fl_owner_t owner)
{
	struct kiocb *iocb = ia->io->iocb;
	struct file *file = iocb->ki_filp;
	struct fuse_file *ff = file->private_data;
	struct fuse_conn *fc = ff->fc;
	struct fuse_write_in *inarg = &ia->write.in;
	ssize_t err;

	fuse_write_args_fill(ia, ff, pos, count);
	inarg->flags = fuse_write_flags(iocb);
	if (owner != NULL) {
		inarg->write_flags |= FUSE_WRITE_LOCKOWNER;
		inarg->lock_owner = fuse_lock_owner_id(fc, owner);
	}

	if (ia->io->async)
		return fuse_async_req_send(fc, ia, count);

	err = fuse_simple_request(fc, &ia->ap.args);
	if (!err && ia->write.out.size > count)
		err = -EIO;

	return err ?: ia->write.out.size;
}

bool fuse_write_update_size(struct inode *inode, loff_t pos)
{
	struct fuse_conn *fc = get_fuse_conn(inode);
	struct fuse_inode *fi = get_fuse_inode(inode);
	bool ret = false;

	spin_lock(&fi->lock);
	fi->attr_version = atomic64_inc_return(&fc->attr_version);
	if (pos > inode->i_size) {
		i_size_write(inode, pos);
		ret = true;
	}
	spin_unlock(&fi->lock);

	return ret;
}

static ssize_t fuse_send_write_pages(struct fuse_io_args *ia,
				     struct kiocb *iocb, struct inode *inode,
				     loff_t pos, size_t count)
{
	struct fuse_args_pages *ap = &ia->ap;
	struct file *file = iocb->ki_filp;
	struct fuse_file *ff = file->private_data;
	struct fuse_conn *fc = ff->fc;
	unsigned int offset, i;
	int err;

	for (i = 0; i < ap->num_pages; i++)
		fuse_wait_on_page_writeback(inode, ap->pages[i]->index);

	fuse_write_args_fill(ia, ff, pos, count);
	ia->write.in.flags = fuse_write_flags(iocb);

	err = fuse_simple_request(fc, &ap->args);
	if (!err && ia->write.out.size > count)
		err = -EIO;

	offset = ap->descs[0].offset;
	count = ia->write.out.size;
	for (i = 0; i < ap->num_pages; i++) {
		struct page *page = ap->pages[i];

		if (!err && !offset && count >= PAGE_SIZE)
			SetPageUptodate(page);

		if (count > PAGE_SIZE - offset)
			count -= PAGE_SIZE - offset;
		else
			count = 0;
		offset = 0;

		unlock_page(page);
		put_page(page);
	}

	return err;
}

static ssize_t fuse_fill_write_pages(struct fuse_args_pages *ap,
				     struct address_space *mapping,
				     struct iov_iter *ii, loff_t pos,
				     unsigned int max_pages)
{
	struct fuse_conn *fc = get_fuse_conn(mapping->host);
	unsigned offset = pos & (PAGE_SIZE - 1);
	size_t count = 0;
	int err;

	ap->args.in_pages = true;
	ap->descs[0].offset = offset;

	do {
		size_t tmp;
		struct page *page;
		pgoff_t index = pos >> PAGE_SHIFT;
		size_t bytes = min_t(size_t, PAGE_SIZE - offset,
				     iov_iter_count(ii));

		bytes = min_t(size_t, bytes, fc->max_write - count);

 again:
		err = -EFAULT;
		if (iov_iter_fault_in_readable(ii, bytes))
			break;

		err = -ENOMEM;
		page = grab_cache_page_write_begin(mapping, index, 0);
		if (!page)
			break;

		if (mapping_writably_mapped(mapping))
			flush_dcache_page(page);

		tmp = iov_iter_copy_from_user_atomic(page, ii, offset, bytes);
		flush_dcache_page(page);

		iov_iter_advance(ii, tmp);
		if (!tmp) {
			unlock_page(page);
			put_page(page);
			bytes = min(bytes, iov_iter_single_seg_count(ii));
			goto again;
		}

		err = 0;
		ap->pages[ap->num_pages] = page;
		ap->descs[ap->num_pages].length = tmp;
		ap->num_pages++;

		count += tmp;
		pos += tmp;
		offset += tmp;
		if (offset == PAGE_SIZE)
			offset = 0;

		if (!fc->big_writes)
			break;
	} while (iov_iter_count(ii) && count < fc->max_write &&
		 ap->num_pages < max_pages && offset == 0);

	return count > 0 ? count : err;
}

static inline unsigned int fuse_wr_pages(loff_t pos, size_t len,
				     unsigned int max_pages)
{
	return min_t(unsigned int,
		     ((pos + len - 1) >> PAGE_SHIFT) -
		     (pos >> PAGE_SHIFT) + 1,
		     max_pages);
}

static ssize_t fuse_perform_write(struct kiocb *iocb,
				  struct address_space *mapping,
				  struct iov_iter *ii, loff_t pos)
{
	struct inode *inode = mapping->host;
	struct fuse_conn *fc = get_fuse_conn(inode);
	struct fuse_inode *fi = get_fuse_inode(inode);
	int err = 0;
	ssize_t res = 0;

	if (inode->i_size < pos + iov_iter_count(ii))
		set_bit(FUSE_I_SIZE_UNSTABLE, &fi->state);

	do {
		ssize_t count;
		struct fuse_io_args ia = {};
		struct fuse_args_pages *ap = &ia.ap;
		unsigned int nr_pages = fuse_wr_pages(pos, iov_iter_count(ii),
						      fc->max_pages);

		ap->pages = fuse_pages_alloc(nr_pages, GFP_KERNEL, &ap->descs);
		if (!ap->pages) {
			err = -ENOMEM;
			break;
		}

		count = fuse_fill_write_pages(ap, mapping, ii, pos, nr_pages);
		if (count <= 0) {
			err = count;
		} else {
			err = fuse_send_write_pages(&ia, iocb, inode,
						    pos, count);
			if (!err) {
				size_t num_written = ia.write.out.size;

				res += num_written;
				pos += num_written;

				/* break out of the loop on short write */
				if (num_written != count)
					err = -EIO;
			}
		}
		kfree(ap->pages);
	} while (!err && iov_iter_count(ii));

	if (res > 0)
		fuse_write_update_size(inode, pos);

	clear_bit(FUSE_I_SIZE_UNSTABLE, &fi->state);
	fuse_invalidate_attr(inode);

	return res > 0 ? res : err;
}

static ssize_t fuse_cache_write_iter(struct kiocb *iocb, struct iov_iter *from)
{
	struct file *file = iocb->ki_filp;
	struct address_space *mapping = file->f_mapping;
	ssize_t written = 0;
	ssize_t written_buffered = 0;
	struct inode *inode = mapping->host;
	ssize_t err;
	loff_t endbyte = 0;

	if (get_fuse_conn(inode)->writeback_cache) {
		/* Update size (EOF optimization) and mode (SUID clearing) */
		err = fuse_update_attributes(mapping->host, file);
		if (err)
			return err;

		return generic_file_write_iter(iocb, from);
	}

	inode_lock(inode);

	/* We can write back this queue in page reclaim */
	current->backing_dev_info = inode_to_bdi(inode);

	err = generic_write_checks(iocb, from);
	if (err <= 0)
		goto out;

	err = file_remove_privs(file);
	if (err)
		goto out;

	err = file_update_time(file);
	if (err)
		goto out;

	if (iocb->ki_flags & IOCB_DIRECT) {
		loff_t pos = iocb->ki_pos;
		written = generic_file_direct_write(iocb, from);
		if (written < 0 || !iov_iter_count(from))
			goto out;

		pos += written;

		written_buffered = fuse_perform_write(iocb, mapping, from, pos);
		if (written_buffered < 0) {
			err = written_buffered;
			goto out;
		}
		endbyte = pos + written_buffered - 1;

		err = filemap_write_and_wait_range(file->f_mapping, pos,
						   endbyte);
		if (err)
			goto out;

		invalidate_mapping_pages(file->f_mapping,
					 pos >> PAGE_SHIFT,
					 endbyte >> PAGE_SHIFT);

		written += written_buffered;
		iocb->ki_pos = pos + written_buffered;
	} else {
		written = fuse_perform_write(iocb, mapping, from, iocb->ki_pos);
		if (written >= 0)
			iocb->ki_pos += written;
	}
out:
	current->backing_dev_info = NULL;
	inode_unlock(inode);
	if (written > 0)
		written = generic_write_sync(iocb, written);

	return written ? written : err;
}

static inline void fuse_page_descs_length_init(struct fuse_page_desc *descs,
					       unsigned int index,
					       unsigned int nr_pages)
{
	int i;

	for (i = index; i < index + nr_pages; i++)
		descs[i].length = PAGE_SIZE - descs[i].offset;
}

static inline unsigned long fuse_get_user_addr(const struct iov_iter *ii)
{
	return (unsigned long)ii->iov->iov_base + ii->iov_offset;
}

static inline size_t fuse_get_frag_size(const struct iov_iter *ii,
					size_t max_size)
{
	return min(iov_iter_single_seg_count(ii), max_size);
}

static int fuse_get_user_pages(struct fuse_args_pages *ap, struct iov_iter *ii,
			       size_t *nbytesp, int write,
			       unsigned int max_pages)
{
	size_t nbytes = 0;  /* # bytes already packed in req */
	ssize_t ret = 0;

	/* Special case for kernel I/O: can copy directly into the buffer */
	if (iov_iter_is_kvec(ii)) {
		unsigned long user_addr = fuse_get_user_addr(ii);
		size_t frag_size = fuse_get_frag_size(ii, *nbytesp);

		if (write)
			ap->args.in_args[1].value = (void *) user_addr;
		else
			ap->args.out_args[0].value = (void *) user_addr;

		iov_iter_advance(ii, frag_size);
		*nbytesp = frag_size;
		return 0;
	}

	while (nbytes < *nbytesp && ap->num_pages < max_pages) {
		unsigned npages;
		size_t start;
		ret = iov_iter_get_pages(ii, &ap->pages[ap->num_pages],
					*nbytesp - nbytes,
					max_pages - ap->num_pages,
					&start);
		if (ret < 0)
			break;

		iov_iter_advance(ii, ret);
		nbytes += ret;

		ret += start;
		npages = (ret + PAGE_SIZE - 1) / PAGE_SIZE;

		ap->descs[ap->num_pages].offset = start;
		fuse_page_descs_length_init(ap->descs, ap->num_pages, npages);

		ap->num_pages += npages;
		ap->descs[ap->num_pages - 1].length -=
			(PAGE_SIZE - ret) & (PAGE_SIZE - 1);
	}

	if (write)
		ap->args.in_pages = 1;
	else
		ap->args.out_pages = 1;

	*nbytesp = nbytes;

	return ret < 0 ? ret : 0;
}

ssize_t fuse_direct_io(struct fuse_io_priv *io, struct iov_iter *iter,
		       loff_t *ppos, int flags)
{
	int write = flags & FUSE_DIO_WRITE;
	int cuse = flags & FUSE_DIO_CUSE;
	struct file *file = io->iocb->ki_filp;
	struct inode *inode = file->f_mapping->host;
	struct fuse_file *ff = file->private_data;
	struct fuse_conn *fc = ff->fc;
	size_t nmax = write ? fc->max_write : fc->max_read;
	loff_t pos = *ppos;
	size_t count = iov_iter_count(iter);
	pgoff_t idx_from = pos >> PAGE_SHIFT;
	pgoff_t idx_to = (pos + count - 1) >> PAGE_SHIFT;
	ssize_t res = 0;
	int err = 0;
	struct fuse_io_args *ia;
	unsigned int max_pages;

	max_pages = iov_iter_npages(iter, fc->max_pages);
	ia = fuse_io_alloc(io, max_pages);
	if (!ia)
		return -ENOMEM;

	ia->io = io;
	if (!cuse && fuse_range_is_writeback(inode, idx_from, idx_to)) {
		if (!write)
			inode_lock(inode);
		fuse_sync_writes(inode);
		if (!write)
			inode_unlock(inode);
	}

	io->should_dirty = !write && iter_is_iovec(iter);
	while (count) {
		ssize_t nres;
		fl_owner_t owner = current->files;
		size_t nbytes = min(count, nmax);

		err = fuse_get_user_pages(&ia->ap, iter, &nbytes, write,
					  max_pages);
		if (err && !nbytes)
			break;

		if (write) {
			if (!capable(CAP_FSETID))
				ia->write.in.write_flags |= FUSE_WRITE_KILL_PRIV;

			nres = fuse_send_write(ia, pos, nbytes, owner);
		} else {
			nres = fuse_send_read(ia, pos, nbytes, owner);
		}

		if (!io->async || nres < 0) {
			fuse_release_user_pages(&ia->ap, io->should_dirty);
			fuse_io_free(ia);
		}
		ia = NULL;
		if (nres < 0) {
			err = nres;
			break;
		}
		WARN_ON(nres > nbytes);

		count -= nres;
		res += nres;
		pos += nres;
		if (nres != nbytes)
			break;
		if (count) {
			max_pages = iov_iter_npages(iter, fc->max_pages);
			ia = fuse_io_alloc(io, max_pages);
			if (!ia)
				break;
		}
	}
	if (ia)
		fuse_io_free(ia);
	if (res > 0)
		*ppos = pos;

	return res > 0 ? res : err;
}
EXPORT_SYMBOL_GPL(fuse_direct_io);

static ssize_t __fuse_direct_read(struct fuse_io_priv *io,
				  struct iov_iter *iter,
				  loff_t *ppos)
{
	ssize_t res;
	struct inode *inode = file_inode(io->iocb->ki_filp);

	res = fuse_direct_io(io, iter, ppos, 0);

	fuse_invalidate_atime(inode);

	return res;
}

static ssize_t fuse_direct_IO(struct kiocb *iocb, struct iov_iter *iter);

static ssize_t fuse_direct_read_iter(struct kiocb *iocb, struct iov_iter *to)
{
	ssize_t res;

	if (!is_sync_kiocb(iocb) && iocb->ki_flags & IOCB_DIRECT) {
		res = fuse_direct_IO(iocb, to);
	} else {
		struct fuse_io_priv io = FUSE_IO_PRIV_SYNC(iocb);

		res = __fuse_direct_read(&io, to, &iocb->ki_pos);
	}

	return res;
}

static ssize_t fuse_direct_write_iter(struct kiocb *iocb, struct iov_iter *from)
{
	struct inode *inode = file_inode(iocb->ki_filp);
	struct fuse_io_priv io = FUSE_IO_PRIV_SYNC(iocb);
	ssize_t res;

	/* Don't allow parallel writes to the same file */
	inode_lock(inode);
	res = generic_write_checks(iocb, from);
	if (res > 0) {
		if (!is_sync_kiocb(iocb) && iocb->ki_flags & IOCB_DIRECT) {
			res = fuse_direct_IO(iocb, from);
		} else {
			res = fuse_direct_io(&io, from, &iocb->ki_pos,
					     FUSE_DIO_WRITE);
		}
	}
	fuse_invalidate_attr(inode);
	if (res > 0)
		fuse_write_update_size(inode, iocb->ki_pos);
	inode_unlock(inode);

	return res;
}

static ssize_t fuse_file_read_iter(struct kiocb *iocb, struct iov_iter *to)
{
	struct file *file = iocb->ki_filp;
	struct fuse_file *ff = file->private_data;

	if (is_bad_inode(file_inode(file)))
		return -EIO;

	if (!(ff->open_flags & FOPEN_DIRECT_IO))
		return fuse_cache_read_iter(iocb, to);
	else
		return fuse_direct_read_iter(iocb, to);
}

static ssize_t fuse_file_write_iter(struct kiocb *iocb, struct iov_iter *from)
{
	struct file *file = iocb->ki_filp;
	struct fuse_file *ff = file->private_data;

	if (is_bad_inode(file_inode(file)))
		return -EIO;

	if (!(ff->open_flags & FOPEN_DIRECT_IO))
		return fuse_cache_write_iter(iocb, from);
	else
		return fuse_direct_write_iter(iocb, from);
}

static void fuse_writepage_free(struct fuse_writepage_args *wpa)
{
	struct fuse_args_pages *ap = &wpa->ia.ap;
	int i;

	for (i = 0; i < ap->num_pages; i++)
		__free_page(ap->pages[i]);

<<<<<<< HEAD
	if (req->ff)
		fuse_file_put(req->ff, false, false);
=======
	if (wpa->ia.ff)
		fuse_file_put(wpa->ia.ff, false, false);

	kfree(ap->pages);
	kfree(wpa);
>>>>>>> f7688b48
}

static void fuse_writepage_finish(struct fuse_conn *fc,
				  struct fuse_writepage_args *wpa)
{
	struct fuse_args_pages *ap = &wpa->ia.ap;
	struct inode *inode = wpa->inode;
	struct fuse_inode *fi = get_fuse_inode(inode);
	struct backing_dev_info *bdi = inode_to_bdi(inode);
	int i;

	list_del(&wpa->writepages_entry);
	for (i = 0; i < ap->num_pages; i++) {
		dec_wb_stat(&bdi->wb, WB_WRITEBACK);
		dec_node_page_state(ap->pages[i], NR_WRITEBACK_TEMP);
		wb_writeout_inc(&bdi->wb);
	}
	wake_up(&fi->page_waitq);
}

/* Called under fi->lock, may release and reacquire it */
static void fuse_send_writepage(struct fuse_conn *fc,
				struct fuse_writepage_args *wpa, loff_t size)
__releases(fi->lock)
__acquires(fi->lock)
{
	struct fuse_writepage_args *aux, *next;
	struct fuse_inode *fi = get_fuse_inode(wpa->inode);
	struct fuse_write_in *inarg = &wpa->ia.write.in;
	struct fuse_args *args = &wpa->ia.ap.args;
	__u64 data_size = wpa->ia.ap.num_pages * PAGE_SIZE;
	int err;

	fi->writectr++;
	if (inarg->offset + data_size <= size) {
		inarg->size = data_size;
	} else if (inarg->offset < size) {
		inarg->size = size - inarg->offset;
	} else {
		/* Got truncated off completely */
		goto out_free;
	}

	args->in_args[1].size = inarg->size;
	args->force = true;
	args->nocreds = true;

	err = fuse_simple_background(fc, args, GFP_ATOMIC);
	if (err == -ENOMEM) {
		spin_unlock(&fi->lock);
		err = fuse_simple_background(fc, args, GFP_NOFS | __GFP_NOFAIL);
		spin_lock(&fi->lock);
	}

	/* Fails on broken connection only */
	if (unlikely(err))
		goto out_free;

	return;

 out_free:
	fi->writectr--;
	fuse_writepage_finish(fc, wpa);
	spin_unlock(&fi->lock);

	/* After fuse_writepage_finish() aux request list is private */
	for (aux = wpa->next; aux; aux = next) {
		next = aux->next;
		aux->next = NULL;
		fuse_writepage_free(aux);
	}

	fuse_writepage_free(wpa);
	spin_lock(&fi->lock);
}

/*
 * If fi->writectr is positive (no truncate or fsync going on) send
 * all queued writepage requests.
 *
 * Called with fi->lock
 */
void fuse_flush_writepages(struct inode *inode)
__releases(fi->lock)
__acquires(fi->lock)
{
	struct fuse_conn *fc = get_fuse_conn(inode);
	struct fuse_inode *fi = get_fuse_inode(inode);
	loff_t crop = i_size_read(inode);
<<<<<<< HEAD
	struct fuse_req *req;
=======
	struct fuse_writepage_args *wpa;
>>>>>>> f7688b48

	while (fi->writectr >= 0 && !list_empty(&fi->queued_writes)) {
		wpa = list_entry(fi->queued_writes.next,
				 struct fuse_writepage_args, queue_entry);
		list_del_init(&wpa->queue_entry);
		fuse_send_writepage(fc, wpa, crop);
	}
}

static void fuse_writepage_end(struct fuse_conn *fc, struct fuse_args *args,
			       int error)
{
	struct fuse_writepage_args *wpa =
		container_of(args, typeof(*wpa), ia.ap.args);
	struct inode *inode = wpa->inode;
	struct fuse_inode *fi = get_fuse_inode(inode);

	mapping_set_error(inode->i_mapping, error);
	spin_lock(&fi->lock);
	while (wpa->next) {
		struct fuse_conn *fc = get_fuse_conn(inode);
		struct fuse_write_in *inarg = &wpa->ia.write.in;
		struct fuse_writepage_args *next = wpa->next;

		wpa->next = next->next;
		next->next = NULL;
		next->ia.ff = fuse_file_get(wpa->ia.ff);
		list_add(&next->writepages_entry, &fi->writepages);

		/*
		 * Skip fuse_flush_writepages() to make it easy to crop requests
		 * based on primary request size.
		 *
		 * 1st case (trivial): there are no concurrent activities using
		 * fuse_set/release_nowrite.  Then we're on safe side because
		 * fuse_flush_writepages() would call fuse_send_writepage()
		 * anyway.
		 *
		 * 2nd case: someone called fuse_set_nowrite and it is waiting
		 * now for completion of all in-flight requests.  This happens
		 * rarely and no more than once per page, so this should be
		 * okay.
		 *
		 * 3rd case: someone (e.g. fuse_do_setattr()) is in the middle
		 * of fuse_set_nowrite..fuse_release_nowrite section.  The fact
		 * that fuse_set_nowrite returned implies that all in-flight
		 * requests were completed along with all of their secondary
		 * requests.  Further primary requests are blocked by negative
		 * writectr.  Hence there cannot be any in-flight requests and
		 * no invocations of fuse_writepage_end() while we're in
		 * fuse_set_nowrite..fuse_release_nowrite section.
		 */
		fuse_send_writepage(fc, next, inarg->offset + inarg->size);
	}
	fi->writectr--;
	fuse_writepage_finish(fc, wpa);
	spin_unlock(&fi->lock);
	fuse_writepage_free(wpa);
}

static struct fuse_file *__fuse_write_file_get(struct fuse_conn *fc,
					       struct fuse_inode *fi)
{
	struct fuse_file *ff = NULL;

	spin_lock(&fi->lock);
	if (!list_empty(&fi->write_files)) {
		ff = list_entry(fi->write_files.next, struct fuse_file,
				write_entry);
		fuse_file_get(ff);
	}
	spin_unlock(&fi->lock);

	return ff;
}

static struct fuse_file *fuse_write_file_get(struct fuse_conn *fc,
					     struct fuse_inode *fi)
{
	struct fuse_file *ff = __fuse_write_file_get(fc, fi);
	WARN_ON(!ff);
	return ff;
}

int fuse_write_inode(struct inode *inode, struct writeback_control *wbc)
{
	struct fuse_conn *fc = get_fuse_conn(inode);
	struct fuse_inode *fi = get_fuse_inode(inode);
	struct fuse_file *ff;
	int err;

	ff = __fuse_write_file_get(fc, fi);
	err = fuse_flush_times(inode, ff);
	if (ff)
		fuse_file_put(ff, false, false);

	return err;
}

static struct fuse_writepage_args *fuse_writepage_args_alloc(void)
{
	struct fuse_writepage_args *wpa;
	struct fuse_args_pages *ap;

	wpa = kzalloc(sizeof(*wpa), GFP_NOFS);
	if (wpa) {
		ap = &wpa->ia.ap;
		ap->num_pages = 0;
		ap->pages = fuse_pages_alloc(1, GFP_NOFS, &ap->descs);
		if (!ap->pages) {
			kfree(wpa);
			wpa = NULL;
		}
	}
	return wpa;

}

static int fuse_writepage_locked(struct page *page)
{
	struct address_space *mapping = page->mapping;
	struct inode *inode = mapping->host;
	struct fuse_conn *fc = get_fuse_conn(inode);
	struct fuse_inode *fi = get_fuse_inode(inode);
	struct fuse_writepage_args *wpa;
	struct fuse_args_pages *ap;
	struct page *tmp_page;
	int error = -ENOMEM;

	set_page_writeback(page);

	wpa = fuse_writepage_args_alloc();
	if (!wpa)
		goto err;
	ap = &wpa->ia.ap;

	tmp_page = alloc_page(GFP_NOFS | __GFP_HIGHMEM);
	if (!tmp_page)
		goto err_free;

	error = -EIO;
	wpa->ia.ff = fuse_write_file_get(fc, fi);
	if (!wpa->ia.ff)
		goto err_nofile;

	fuse_write_args_fill(&wpa->ia, wpa->ia.ff, page_offset(page), 0);

	copy_highpage(tmp_page, page);
	wpa->ia.write.in.write_flags |= FUSE_WRITE_CACHE;
	wpa->next = NULL;
	ap->args.in_pages = true;
	ap->num_pages = 1;
	ap->pages[0] = tmp_page;
	ap->descs[0].offset = 0;
	ap->descs[0].length = PAGE_SIZE;
	ap->args.end = fuse_writepage_end;
	wpa->inode = inode;

	inc_wb_stat(&inode_to_bdi(inode)->wb, WB_WRITEBACK);
	inc_node_page_state(tmp_page, NR_WRITEBACK_TEMP);

	spin_lock(&fi->lock);
	list_add(&wpa->writepages_entry, &fi->writepages);
	list_add_tail(&wpa->queue_entry, &fi->queued_writes);
	fuse_flush_writepages(inode);
	spin_unlock(&fi->lock);

	end_page_writeback(page);

	return 0;

err_nofile:
	__free_page(tmp_page);
err_free:
	kfree(wpa);
err:
	mapping_set_error(page->mapping, error);
	end_page_writeback(page);
	return error;
}

static int fuse_writepage(struct page *page, struct writeback_control *wbc)
{
	int err;

	if (fuse_page_is_writeback(page->mapping->host, page->index)) {
		/*
		 * ->writepages() should be called for sync() and friends.  We
		 * should only get here on direct reclaim and then we are
		 * allowed to skip a page which is already in flight
		 */
		WARN_ON(wbc->sync_mode == WB_SYNC_ALL);

		redirty_page_for_writepage(wbc, page);
		unlock_page(page);
		return 0;
	}

	err = fuse_writepage_locked(page);
	unlock_page(page);

	return err;
}

struct fuse_fill_wb_data {
	struct fuse_writepage_args *wpa;
	struct fuse_file *ff;
	struct inode *inode;
	struct page **orig_pages;
	unsigned int max_pages;
};

static bool fuse_pages_realloc(struct fuse_fill_wb_data *data)
{
	struct fuse_args_pages *ap = &data->wpa->ia.ap;
	struct fuse_conn *fc = get_fuse_conn(data->inode);
	struct page **pages;
	struct fuse_page_desc *descs;
	unsigned int npages = min_t(unsigned int,
				    max_t(unsigned int, data->max_pages * 2,
					  FUSE_DEFAULT_MAX_PAGES_PER_REQ),
				    fc->max_pages);
	WARN_ON(npages <= data->max_pages);

	pages = fuse_pages_alloc(npages, GFP_NOFS, &descs);
	if (!pages)
		return false;

	memcpy(pages, ap->pages, sizeof(struct page *) * ap->num_pages);
	memcpy(descs, ap->descs, sizeof(struct fuse_page_desc) * ap->num_pages);
	kfree(ap->pages);
	ap->pages = pages;
	ap->descs = descs;
	data->max_pages = npages;

	return true;
}

static void fuse_writepages_send(struct fuse_fill_wb_data *data)
{
	struct fuse_writepage_args *wpa = data->wpa;
	struct inode *inode = data->inode;
	struct fuse_inode *fi = get_fuse_inode(inode);
	int num_pages = wpa->ia.ap.num_pages;
	int i;

	wpa->ia.ff = fuse_file_get(data->ff);
	spin_lock(&fi->lock);
	list_add_tail(&wpa->queue_entry, &fi->queued_writes);
	fuse_flush_writepages(inode);
	spin_unlock(&fi->lock);

	for (i = 0; i < num_pages; i++)
		end_page_writeback(data->orig_pages[i]);
}

/*
 * First recheck under fi->lock if the offending offset is still under
 * writeback.  If yes, then iterate auxiliary write requests, to see if there's
 * one already added for a page at this offset.  If there's none, then insert
 * this new request onto the auxiliary list, otherwise reuse the existing one by
 * copying the new page contents over to the old temporary page.
 */
static bool fuse_writepage_in_flight(struct fuse_writepage_args *new_wpa,
				     struct page *page)
{
	struct fuse_inode *fi = get_fuse_inode(new_wpa->inode);
	struct fuse_writepage_args *tmp;
	struct fuse_writepage_args *old_wpa;
	struct fuse_args_pages *new_ap = &new_wpa->ia.ap;

	WARN_ON(new_ap->num_pages != 0);

	spin_lock(&fi->lock);
	list_del(&new_wpa->writepages_entry);
	old_wpa = fuse_find_writeback(fi, page->index, page->index);
	if (!old_wpa) {
		list_add(&new_wpa->writepages_entry, &fi->writepages);
		spin_unlock(&fi->lock);
		return false;
	}

	new_ap->num_pages = 1;
	for (tmp = old_wpa->next; tmp; tmp = tmp->next) {
		pgoff_t curr_index;

		WARN_ON(tmp->inode != new_wpa->inode);
		curr_index = tmp->ia.write.in.offset >> PAGE_SHIFT;
		if (curr_index == page->index) {
			WARN_ON(tmp->ia.ap.num_pages != 1);
			swap(tmp->ia.ap.pages[0], new_ap->pages[0]);
			break;
		}
	}

	if (!tmp) {
		new_wpa->next = old_wpa->next;
		old_wpa->next = new_wpa;
	}

	spin_unlock(&fi->lock);

	if (tmp) {
		struct backing_dev_info *bdi = inode_to_bdi(new_wpa->inode);

		dec_wb_stat(&bdi->wb, WB_WRITEBACK);
<<<<<<< HEAD
		dec_node_page_state(new_req->pages[0], NR_WRITEBACK_TEMP);
=======
		dec_node_page_state(new_ap->pages[0], NR_WRITEBACK_TEMP);
>>>>>>> f7688b48
		wb_writeout_inc(&bdi->wb);
		fuse_writepage_free(new_wpa);
	}

	return true;
}

static int fuse_writepages_fill(struct page *page,
		struct writeback_control *wbc, void *_data)
{
	struct fuse_fill_wb_data *data = _data;
	struct fuse_writepage_args *wpa = data->wpa;
	struct fuse_args_pages *ap = &wpa->ia.ap;
	struct inode *inode = data->inode;
	struct fuse_inode *fi = get_fuse_inode(inode);
	struct fuse_conn *fc = get_fuse_conn(inode);
	struct page *tmp_page;
	bool is_writeback;
	int err;

	if (!data->ff) {
		err = -EIO;
		data->ff = fuse_write_file_get(fc, fi);
		if (!data->ff)
			goto out_unlock;
	}

	/*
	 * Being under writeback is unlikely but possible.  For example direct
	 * read to an mmaped fuse file will set the page dirty twice; once when
	 * the pages are faulted with get_user_pages(), and then after the read
	 * completed.
	 */
	is_writeback = fuse_page_is_writeback(inode, page->index);

	if (wpa && ap->num_pages &&
	    (is_writeback || ap->num_pages == fc->max_pages ||
	     (ap->num_pages + 1) * PAGE_SIZE > fc->max_write ||
	     data->orig_pages[ap->num_pages - 1]->index + 1 != page->index)) {
		fuse_writepages_send(data);
		data->wpa = NULL;
	} else if (wpa && ap->num_pages == data->max_pages) {
		if (!fuse_pages_realloc(data)) {
			fuse_writepages_send(data);
			data->wpa = NULL;
		}
	}

	err = -ENOMEM;
	tmp_page = alloc_page(GFP_NOFS | __GFP_HIGHMEM);
	if (!tmp_page)
		goto out_unlock;

	/*
	 * The page must not be redirtied until the writeout is completed
	 * (i.e. userspace has sent a reply to the write request).  Otherwise
	 * there could be more than one temporary page instance for each real
	 * page.
	 *
	 * This is ensured by holding the page lock in page_mkwrite() while
	 * checking fuse_page_is_writeback().  We already hold the page lock
	 * since clear_page_dirty_for_io() and keep it held until we add the
	 * request to the fi->writepages list and increment ap->num_pages.
	 * After this fuse_page_is_writeback() will indicate that the page is
	 * under writeback, so we can release the page lock.
	 */
	if (data->wpa == NULL) {
		err = -ENOMEM;
		wpa = fuse_writepage_args_alloc();
		if (!wpa) {
			__free_page(tmp_page);
			goto out_unlock;
		}
		data->max_pages = 1;

		ap = &wpa->ia.ap;
		fuse_write_args_fill(&wpa->ia, data->ff, page_offset(page), 0);
		wpa->ia.write.in.write_flags |= FUSE_WRITE_CACHE;
		wpa->next = NULL;
		ap->args.in_pages = true;
		ap->args.end = fuse_writepage_end;
		ap->num_pages = 0;
		wpa->inode = inode;

		spin_lock(&fi->lock);
		list_add(&wpa->writepages_entry, &fi->writepages);
		spin_unlock(&fi->lock);

		data->wpa = wpa;
	}
	set_page_writeback(page);

	copy_highpage(tmp_page, page);
	ap->pages[ap->num_pages] = tmp_page;
	ap->descs[ap->num_pages].offset = 0;
	ap->descs[ap->num_pages].length = PAGE_SIZE;

	inc_wb_stat(&inode_to_bdi(inode)->wb, WB_WRITEBACK);
	inc_node_page_state(tmp_page, NR_WRITEBACK_TEMP);

	err = 0;
	if (is_writeback && fuse_writepage_in_flight(wpa, page)) {
		end_page_writeback(page);
		data->wpa = NULL;
		goto out_unlock;
	}
	data->orig_pages[ap->num_pages] = page;

	/*
	 * Protected by fi->lock against concurrent access by
	 * fuse_page_is_writeback().
	 */
	spin_lock(&fi->lock);
	ap->num_pages++;
	spin_unlock(&fi->lock);

out_unlock:
	unlock_page(page);

	return err;
}

static int fuse_writepages(struct address_space *mapping,
			   struct writeback_control *wbc)
{
	struct inode *inode = mapping->host;
	struct fuse_conn *fc = get_fuse_conn(inode);
	struct fuse_fill_wb_data data;
	int err;

	err = -EIO;
	if (is_bad_inode(inode))
		goto out;

	data.inode = inode;
	data.wpa = NULL;
	data.ff = NULL;

	err = -ENOMEM;
	data.orig_pages = kcalloc(fc->max_pages,
				  sizeof(struct page *),
				  GFP_NOFS);
	if (!data.orig_pages)
		goto out;

	err = write_cache_pages(mapping, wbc, fuse_writepages_fill, &data);
	if (data.wpa) {
		/* Ignore errors if we can write at least one page */
		WARN_ON(!data.wpa->ia.ap.num_pages);
		fuse_writepages_send(&data);
		err = 0;
	}
	if (data.ff)
		fuse_file_put(data.ff, false, false);

	kfree(data.orig_pages);
out:
	return err;
}

/*
 * It's worthy to make sure that space is reserved on disk for the write,
 * but how to implement it without killing performance need more thinking.
 */
static int fuse_write_begin(struct file *file, struct address_space *mapping,
		loff_t pos, unsigned len, unsigned flags,
		struct page **pagep, void **fsdata)
{
	pgoff_t index = pos >> PAGE_SHIFT;
	struct fuse_conn *fc = get_fuse_conn(file_inode(file));
	struct page *page;
	loff_t fsize;
	int err = -ENOMEM;

	WARN_ON(!fc->writeback_cache);

	page = grab_cache_page_write_begin(mapping, index, flags);
	if (!page)
		goto error;

	fuse_wait_on_page_writeback(mapping->host, page->index);

	if (PageUptodate(page) || len == PAGE_SIZE)
		goto success;
	/*
	 * Check if the start this page comes after the end of file, in which
	 * case the readpage can be optimized away.
	 */
	fsize = i_size_read(mapping->host);
	if (fsize <= (pos & PAGE_MASK)) {
		size_t off = pos & ~PAGE_MASK;
		if (off)
			zero_user_segment(page, 0, off);
		goto success;
	}
	err = fuse_do_readpage(file, page);
	if (err)
		goto cleanup;
success:
	*pagep = page;
	return 0;

cleanup:
	unlock_page(page);
	put_page(page);
error:
	return err;
}

static int fuse_write_end(struct file *file, struct address_space *mapping,
		loff_t pos, unsigned len, unsigned copied,
		struct page *page, void *fsdata)
{
	struct inode *inode = page->mapping->host;

	/* Haven't copied anything?  Skip zeroing, size extending, dirtying. */
	if (!copied)
		goto unlock;

	if (!PageUptodate(page)) {
		/* Zero any unwritten bytes at the end of the page */
		size_t endoff = (pos + copied) & ~PAGE_MASK;
		if (endoff)
			zero_user_segment(page, endoff, PAGE_SIZE);
		SetPageUptodate(page);
	}

	fuse_write_update_size(inode, pos + copied);
	set_page_dirty(page);

unlock:
	unlock_page(page);
	put_page(page);

	return copied;
}

static int fuse_launder_page(struct page *page)
{
	int err = 0;
	if (clear_page_dirty_for_io(page)) {
		struct inode *inode = page->mapping->host;
		err = fuse_writepage_locked(page);
		if (!err)
			fuse_wait_on_page_writeback(inode, page->index);
	}
	return err;
}

/*
 * Write back dirty pages now, because there may not be any suitable
 * open files later
 */
static void fuse_vma_close(struct vm_area_struct *vma)
{
	filemap_write_and_wait(vma->vm_file->f_mapping);
}

/*
 * Wait for writeback against this page to complete before allowing it
 * to be marked dirty again, and hence written back again, possibly
 * before the previous writepage completed.
 *
 * Block here, instead of in ->writepage(), so that the userspace fs
 * can only block processes actually operating on the filesystem.
 *
 * Otherwise unprivileged userspace fs would be able to block
 * unrelated:
 *
 * - page migration
 * - sync(2)
 * - try_to_free_pages() with order > PAGE_ALLOC_COSTLY_ORDER
 */
static vm_fault_t fuse_page_mkwrite(struct vm_fault *vmf)
{
	struct page *page = vmf->page;
	struct inode *inode = file_inode(vmf->vma->vm_file);

	file_update_time(vmf->vma->vm_file);
	lock_page(page);
	if (page->mapping != inode->i_mapping) {
		unlock_page(page);
		return VM_FAULT_NOPAGE;
	}

	fuse_wait_on_page_writeback(inode, page->index);
	return VM_FAULT_LOCKED;
}

static const struct vm_operations_struct fuse_file_vm_ops = {
	.close		= fuse_vma_close,
	.fault		= filemap_fault,
	.map_pages	= filemap_map_pages,
	.page_mkwrite	= fuse_page_mkwrite,
};

static int fuse_file_mmap(struct file *file, struct vm_area_struct *vma)
{
	struct fuse_file *ff = file->private_data;

	if (ff->open_flags & FOPEN_DIRECT_IO) {
		/* Can't provide the coherency needed for MAP_SHARED */
		if (vma->vm_flags & VM_MAYSHARE)
			return -ENODEV;

		invalidate_inode_pages2(file->f_mapping);

		return generic_file_mmap(file, vma);
	}

	if ((vma->vm_flags & VM_SHARED) && (vma->vm_flags & VM_MAYWRITE))
		fuse_link_write_file(file);

	file_accessed(file);
	vma->vm_ops = &fuse_file_vm_ops;
	return 0;
}

static int convert_fuse_file_lock(struct fuse_conn *fc,
				  const struct fuse_file_lock *ffl,
				  struct file_lock *fl)
{
	switch (ffl->type) {
	case F_UNLCK:
		break;

	case F_RDLCK:
	case F_WRLCK:
		if (ffl->start > OFFSET_MAX || ffl->end > OFFSET_MAX ||
		    ffl->end < ffl->start)
			return -EIO;

		fl->fl_start = ffl->start;
		fl->fl_end = ffl->end;

		/*
		 * Convert pid into init's pid namespace.  The locks API will
		 * translate it into the caller's pid namespace.
		 */
		rcu_read_lock();
		fl->fl_pid = pid_nr_ns(find_pid_ns(ffl->pid, fc->pid_ns), &init_pid_ns);
		rcu_read_unlock();
		break;

	default:
		return -EIO;
	}
	fl->fl_type = ffl->type;
	return 0;
}

static void fuse_lk_fill(struct fuse_args *args, struct file *file,
			 const struct file_lock *fl, int opcode, pid_t pid,
			 int flock, struct fuse_lk_in *inarg)
{
	struct inode *inode = file_inode(file);
	struct fuse_conn *fc = get_fuse_conn(inode);
	struct fuse_file *ff = file->private_data;

	memset(inarg, 0, sizeof(*inarg));
	inarg->fh = ff->fh;
	inarg->owner = fuse_lock_owner_id(fc, fl->fl_owner);
	inarg->lk.start = fl->fl_start;
	inarg->lk.end = fl->fl_end;
	inarg->lk.type = fl->fl_type;
	inarg->lk.pid = pid;
	if (flock)
		inarg->lk_flags |= FUSE_LK_FLOCK;
	args->opcode = opcode;
	args->nodeid = get_node_id(inode);
	args->in_numargs = 1;
	args->in_args[0].size = sizeof(*inarg);
	args->in_args[0].value = inarg;
}

static int fuse_getlk(struct file *file, struct file_lock *fl)
{
	struct inode *inode = file_inode(file);
	struct fuse_conn *fc = get_fuse_conn(inode);
	FUSE_ARGS(args);
	struct fuse_lk_in inarg;
	struct fuse_lk_out outarg;
	int err;

	fuse_lk_fill(&args, file, fl, FUSE_GETLK, 0, 0, &inarg);
	args.out_numargs = 1;
	args.out_args[0].size = sizeof(outarg);
	args.out_args[0].value = &outarg;
	err = fuse_simple_request(fc, &args);
	if (!err)
		err = convert_fuse_file_lock(fc, &outarg.lk, fl);

	return err;
}

static int fuse_setlk(struct file *file, struct file_lock *fl, int flock)
{
	struct inode *inode = file_inode(file);
	struct fuse_conn *fc = get_fuse_conn(inode);
	FUSE_ARGS(args);
	struct fuse_lk_in inarg;
	int opcode = (fl->fl_flags & FL_SLEEP) ? FUSE_SETLKW : FUSE_SETLK;
	struct pid *pid = fl->fl_type != F_UNLCK ? task_tgid(current) : NULL;
	pid_t pid_nr = pid_nr_ns(pid, fc->pid_ns);
	int err;

	if (fl->fl_lmops && fl->fl_lmops->lm_grant) {
		/* NLM needs asynchronous locks, which we don't support yet */
		return -ENOLCK;
	}

	/* Unlock on close is handled by the flush method */
	if ((fl->fl_flags & FL_CLOSE_POSIX) == FL_CLOSE_POSIX)
		return 0;

	fuse_lk_fill(&args, file, fl, opcode, pid_nr, flock, &inarg);
	err = fuse_simple_request(fc, &args);

	/* locking is restartable */
	if (err == -EINTR)
		err = -ERESTARTSYS;

	return err;
}

static int fuse_file_lock(struct file *file, int cmd, struct file_lock *fl)
{
	struct inode *inode = file_inode(file);
	struct fuse_conn *fc = get_fuse_conn(inode);
	int err;

	if (cmd == F_CANCELLK) {
		err = 0;
	} else if (cmd == F_GETLK) {
		if (fc->no_lock) {
			posix_test_lock(file, fl);
			err = 0;
		} else
			err = fuse_getlk(file, fl);
	} else {
		if (fc->no_lock)
			err = posix_lock_file(file, fl, NULL);
		else
			err = fuse_setlk(file, fl, 0);
	}
	return err;
}

static int fuse_file_flock(struct file *file, int cmd, struct file_lock *fl)
{
	struct inode *inode = file_inode(file);
	struct fuse_conn *fc = get_fuse_conn(inode);
	int err;

	if (fc->no_flock) {
		err = locks_lock_file_wait(file, fl);
	} else {
		struct fuse_file *ff = file->private_data;

		/* emulate flock with POSIX locks */
		ff->flock = true;
		err = fuse_setlk(file, fl, 1);
	}

	return err;
}

static sector_t fuse_bmap(struct address_space *mapping, sector_t block)
{
	struct inode *inode = mapping->host;
	struct fuse_conn *fc = get_fuse_conn(inode);
	FUSE_ARGS(args);
	struct fuse_bmap_in inarg;
	struct fuse_bmap_out outarg;
	int err;

	if (!inode->i_sb->s_bdev || fc->no_bmap)
		return 0;

	memset(&inarg, 0, sizeof(inarg));
	inarg.block = block;
	inarg.blocksize = inode->i_sb->s_blocksize;
	args.opcode = FUSE_BMAP;
	args.nodeid = get_node_id(inode);
	args.in_numargs = 1;
	args.in_args[0].size = sizeof(inarg);
	args.in_args[0].value = &inarg;
	args.out_numargs = 1;
	args.out_args[0].size = sizeof(outarg);
	args.out_args[0].value = &outarg;
	err = fuse_simple_request(fc, &args);
	if (err == -ENOSYS)
		fc->no_bmap = 1;

	return err ? 0 : outarg.block;
}

static loff_t fuse_lseek(struct file *file, loff_t offset, int whence)
{
	struct inode *inode = file->f_mapping->host;
	struct fuse_conn *fc = get_fuse_conn(inode);
	struct fuse_file *ff = file->private_data;
	FUSE_ARGS(args);
	struct fuse_lseek_in inarg = {
		.fh = ff->fh,
		.offset = offset,
		.whence = whence
	};
	struct fuse_lseek_out outarg;
	int err;

	if (fc->no_lseek)
		goto fallback;

	args.opcode = FUSE_LSEEK;
	args.nodeid = ff->nodeid;
	args.in_numargs = 1;
	args.in_args[0].size = sizeof(inarg);
	args.in_args[0].value = &inarg;
	args.out_numargs = 1;
	args.out_args[0].size = sizeof(outarg);
	args.out_args[0].value = &outarg;
	err = fuse_simple_request(fc, &args);
	if (err) {
		if (err == -ENOSYS) {
			fc->no_lseek = 1;
			goto fallback;
		}
		return err;
	}

	return vfs_setpos(file, outarg.offset, inode->i_sb->s_maxbytes);

fallback:
	err = fuse_update_attributes(inode, file);
	if (!err)
		return generic_file_llseek(file, offset, whence);
	else
		return err;
}

static loff_t fuse_file_llseek(struct file *file, loff_t offset, int whence)
{
	loff_t retval;
	struct inode *inode = file_inode(file);

	switch (whence) {
	case SEEK_SET:
	case SEEK_CUR:
		 /* No i_mutex protection necessary for SEEK_CUR and SEEK_SET */
		retval = generic_file_llseek(file, offset, whence);
		break;
	case SEEK_END:
		inode_lock(inode);
		retval = fuse_update_attributes(inode, file);
		if (!retval)
			retval = generic_file_llseek(file, offset, whence);
		inode_unlock(inode);
		break;
	case SEEK_HOLE:
	case SEEK_DATA:
		inode_lock(inode);
		retval = fuse_lseek(file, offset, whence);
		inode_unlock(inode);
		break;
	default:
		retval = -EINVAL;
	}

	return retval;
}

/*
 * CUSE servers compiled on 32bit broke on 64bit kernels because the
 * ABI was defined to be 'struct iovec' which is different on 32bit
 * and 64bit.  Fortunately we can determine which structure the server
 * used from the size of the reply.
 */
static int fuse_copy_ioctl_iovec_old(struct iovec *dst, void *src,
				     size_t transferred, unsigned count,
				     bool is_compat)
{
#ifdef CONFIG_COMPAT
	if (count * sizeof(struct compat_iovec) == transferred) {
		struct compat_iovec *ciov = src;
		unsigned i;

		/*
		 * With this interface a 32bit server cannot support
		 * non-compat (i.e. ones coming from 64bit apps) ioctl
		 * requests
		 */
		if (!is_compat)
			return -EINVAL;

		for (i = 0; i < count; i++) {
			dst[i].iov_base = compat_ptr(ciov[i].iov_base);
			dst[i].iov_len = ciov[i].iov_len;
		}
		return 0;
	}
#endif

	if (count * sizeof(struct iovec) != transferred)
		return -EIO;

	memcpy(dst, src, transferred);
	return 0;
}

/* Make sure iov_length() won't overflow */
static int fuse_verify_ioctl_iov(struct fuse_conn *fc, struct iovec *iov,
				 size_t count)
{
	size_t n;
	u32 max = fc->max_pages << PAGE_SHIFT;

	for (n = 0; n < count; n++, iov++) {
		if (iov->iov_len > (size_t) max)
			return -ENOMEM;
		max -= iov->iov_len;
	}
	return 0;
}

static int fuse_copy_ioctl_iovec(struct fuse_conn *fc, struct iovec *dst,
				 void *src, size_t transferred, unsigned count,
				 bool is_compat)
{
	unsigned i;
	struct fuse_ioctl_iovec *fiov = src;

	if (fc->minor < 16) {
		return fuse_copy_ioctl_iovec_old(dst, src, transferred,
						 count, is_compat);
	}

	if (count * sizeof(struct fuse_ioctl_iovec) != transferred)
		return -EIO;

	for (i = 0; i < count; i++) {
		/* Did the server supply an inappropriate value? */
		if (fiov[i].base != (unsigned long) fiov[i].base ||
		    fiov[i].len != (unsigned long) fiov[i].len)
			return -EIO;

		dst[i].iov_base = (void __user *) (unsigned long) fiov[i].base;
		dst[i].iov_len = (size_t) fiov[i].len;

#ifdef CONFIG_COMPAT
		if (is_compat &&
		    (ptr_to_compat(dst[i].iov_base) != fiov[i].base ||
		     (compat_size_t) dst[i].iov_len != fiov[i].len))
			return -EIO;
#endif
	}

	return 0;
}


/*
 * For ioctls, there is no generic way to determine how much memory
 * needs to be read and/or written.  Furthermore, ioctls are allowed
 * to dereference the passed pointer, so the parameter requires deep
 * copying but FUSE has no idea whatsoever about what to copy in or
 * out.
 *
 * This is solved by allowing FUSE server to retry ioctl with
 * necessary in/out iovecs.  Let's assume the ioctl implementation
 * needs to read in the following structure.
 *
 * struct a {
 *	char	*buf;
 *	size_t	buflen;
 * }
 *
 * On the first callout to FUSE server, inarg->in_size and
 * inarg->out_size will be NULL; then, the server completes the ioctl
 * with FUSE_IOCTL_RETRY set in out->flags, out->in_iovs set to 1 and
 * the actual iov array to
 *
 * { { .iov_base = inarg.arg,	.iov_len = sizeof(struct a) } }
 *
 * which tells FUSE to copy in the requested area and retry the ioctl.
 * On the second round, the server has access to the structure and
 * from that it can tell what to look for next, so on the invocation,
 * it sets FUSE_IOCTL_RETRY, out->in_iovs to 2 and iov array to
 *
 * { { .iov_base = inarg.arg,	.iov_len = sizeof(struct a)	},
 *   { .iov_base = a.buf,	.iov_len = a.buflen		} }
 *
 * FUSE will copy both struct a and the pointed buffer from the
 * process doing the ioctl and retry ioctl with both struct a and the
 * buffer.
 *
 * This time, FUSE server has everything it needs and completes ioctl
 * without FUSE_IOCTL_RETRY which finishes the ioctl call.
 *
 * Copying data out works the same way.
 *
 * Note that if FUSE_IOCTL_UNRESTRICTED is clear, the kernel
 * automatically initializes in and out iovs by decoding @cmd with
 * _IOC_* macros and the server is not allowed to request RETRY.  This
 * limits ioctl data transfers to well-formed ioctls and is the forced
 * behavior for all FUSE servers.
 */
long fuse_do_ioctl(struct file *file, unsigned int cmd, unsigned long arg,
		   unsigned int flags)
{
	struct fuse_file *ff = file->private_data;
	struct fuse_conn *fc = ff->fc;
	struct fuse_ioctl_in inarg = {
		.fh = ff->fh,
		.cmd = cmd,
		.arg = arg,
		.flags = flags
	};
	struct fuse_ioctl_out outarg;
	struct iovec *iov_page = NULL;
	struct iovec *in_iov = NULL, *out_iov = NULL;
	unsigned int in_iovs = 0, out_iovs = 0, max_pages;
	size_t in_size, out_size, c;
	ssize_t transferred;
	int err, i;
	struct iov_iter ii;
	struct fuse_args_pages ap = {};

#if BITS_PER_LONG == 32
	inarg.flags |= FUSE_IOCTL_32BIT;
#else
	if (flags & FUSE_IOCTL_COMPAT) {
		inarg.flags |= FUSE_IOCTL_32BIT;
#ifdef CONFIG_X86_X32
		if (in_x32_syscall())
			inarg.flags |= FUSE_IOCTL_COMPAT_X32;
#endif
	}
#endif

	/* assume all the iovs returned by client always fits in a page */
	BUILD_BUG_ON(sizeof(struct fuse_ioctl_iovec) * FUSE_IOCTL_MAX_IOV > PAGE_SIZE);

	err = -ENOMEM;
	ap.pages = fuse_pages_alloc(fc->max_pages, GFP_KERNEL, &ap.descs);
	iov_page = (struct iovec *) __get_free_page(GFP_KERNEL);
	if (!ap.pages || !iov_page)
		goto out;

	fuse_page_descs_length_init(ap.descs, 0, fc->max_pages);

	/*
	 * If restricted, initialize IO parameters as encoded in @cmd.
	 * RETRY from server is not allowed.
	 */
	if (!(flags & FUSE_IOCTL_UNRESTRICTED)) {
		struct iovec *iov = iov_page;

		iov->iov_base = (void __user *)arg;
		iov->iov_len = _IOC_SIZE(cmd);

		if (_IOC_DIR(cmd) & _IOC_WRITE) {
			in_iov = iov;
			in_iovs = 1;
		}

		if (_IOC_DIR(cmd) & _IOC_READ) {
			out_iov = iov;
			out_iovs = 1;
		}
	}

 retry:
	inarg.in_size = in_size = iov_length(in_iov, in_iovs);
	inarg.out_size = out_size = iov_length(out_iov, out_iovs);

	/*
	 * Out data can be used either for actual out data or iovs,
	 * make sure there always is at least one page.
	 */
	out_size = max_t(size_t, out_size, PAGE_SIZE);
	max_pages = DIV_ROUND_UP(max(in_size, out_size), PAGE_SIZE);

	/* make sure there are enough buffer pages and init request with them */
	err = -ENOMEM;
	if (max_pages > fc->max_pages)
		goto out;
	while (ap.num_pages < max_pages) {
		ap.pages[ap.num_pages] = alloc_page(GFP_KERNEL | __GFP_HIGHMEM);
		if (!ap.pages[ap.num_pages])
			goto out;
		ap.num_pages++;
	}


	/* okay, let's send it to the client */
	ap.args.opcode = FUSE_IOCTL;
	ap.args.nodeid = ff->nodeid;
	ap.args.in_numargs = 1;
	ap.args.in_args[0].size = sizeof(inarg);
	ap.args.in_args[0].value = &inarg;
	if (in_size) {
		ap.args.in_numargs++;
		ap.args.in_args[1].size = in_size;
		ap.args.in_pages = true;

		err = -EFAULT;
		iov_iter_init(&ii, WRITE, in_iov, in_iovs, in_size);
		for (i = 0; iov_iter_count(&ii) && !WARN_ON(i >= ap.num_pages); i++) {
			c = copy_page_from_iter(ap.pages[i], 0, PAGE_SIZE, &ii);
			if (c != PAGE_SIZE && iov_iter_count(&ii))
				goto out;
		}
	}

	ap.args.out_numargs = 2;
	ap.args.out_args[0].size = sizeof(outarg);
	ap.args.out_args[0].value = &outarg;
	ap.args.out_args[1].size = out_size;
	ap.args.out_pages = true;
	ap.args.out_argvar = true;

	transferred = fuse_simple_request(fc, &ap.args);
	err = transferred;
	if (transferred < 0)
		goto out;

	/* did it ask for retry? */
	if (outarg.flags & FUSE_IOCTL_RETRY) {
		void *vaddr;

		/* no retry if in restricted mode */
		err = -EIO;
		if (!(flags & FUSE_IOCTL_UNRESTRICTED))
			goto out;

		in_iovs = outarg.in_iovs;
		out_iovs = outarg.out_iovs;

		/*
		 * Make sure things are in boundary, separate checks
		 * are to protect against overflow.
		 */
		err = -ENOMEM;
		if (in_iovs > FUSE_IOCTL_MAX_IOV ||
		    out_iovs > FUSE_IOCTL_MAX_IOV ||
		    in_iovs + out_iovs > FUSE_IOCTL_MAX_IOV)
			goto out;

		vaddr = kmap_atomic(ap.pages[0]);
		err = fuse_copy_ioctl_iovec(fc, iov_page, vaddr,
					    transferred, in_iovs + out_iovs,
					    (flags & FUSE_IOCTL_COMPAT) != 0);
		kunmap_atomic(vaddr);
		if (err)
			goto out;

		in_iov = iov_page;
		out_iov = in_iov + in_iovs;

		err = fuse_verify_ioctl_iov(fc, in_iov, in_iovs);
		if (err)
			goto out;

		err = fuse_verify_ioctl_iov(fc, out_iov, out_iovs);
		if (err)
			goto out;

		goto retry;
	}

	err = -EIO;
	if (transferred > inarg.out_size)
		goto out;

	err = -EFAULT;
	iov_iter_init(&ii, READ, out_iov, out_iovs, transferred);
	for (i = 0; iov_iter_count(&ii) && !WARN_ON(i >= ap.num_pages); i++) {
		c = copy_page_to_iter(ap.pages[i], 0, PAGE_SIZE, &ii);
		if (c != PAGE_SIZE && iov_iter_count(&ii))
			goto out;
	}
	err = 0;
 out:
	free_page((unsigned long) iov_page);
	while (ap.num_pages)
		__free_page(ap.pages[--ap.num_pages]);
	kfree(ap.pages);

	return err ? err : outarg.result;
}
EXPORT_SYMBOL_GPL(fuse_do_ioctl);

long fuse_ioctl_common(struct file *file, unsigned int cmd,
		       unsigned long arg, unsigned int flags)
{
	struct inode *inode = file_inode(file);
	struct fuse_conn *fc = get_fuse_conn(inode);

	if (!fuse_allow_current_process(fc))
		return -EACCES;

	if (is_bad_inode(inode))
		return -EIO;

	return fuse_do_ioctl(file, cmd, arg, flags);
}

static long fuse_file_ioctl(struct file *file, unsigned int cmd,
			    unsigned long arg)
{
	return fuse_ioctl_common(file, cmd, arg, 0);
}

static long fuse_file_compat_ioctl(struct file *file, unsigned int cmd,
				   unsigned long arg)
{
	return fuse_ioctl_common(file, cmd, arg, FUSE_IOCTL_COMPAT);
}

/*
 * All files which have been polled are linked to RB tree
 * fuse_conn->polled_files which is indexed by kh.  Walk the tree and
 * find the matching one.
 */
static struct rb_node **fuse_find_polled_node(struct fuse_conn *fc, u64 kh,
					      struct rb_node **parent_out)
{
	struct rb_node **link = &fc->polled_files.rb_node;
	struct rb_node *last = NULL;

	while (*link) {
		struct fuse_file *ff;

		last = *link;
		ff = rb_entry(last, struct fuse_file, polled_node);

		if (kh < ff->kh)
			link = &last->rb_left;
		else if (kh > ff->kh)
			link = &last->rb_right;
		else
			return link;
	}

	if (parent_out)
		*parent_out = last;
	return link;
}

/*
 * The file is about to be polled.  Make sure it's on the polled_files
 * RB tree.  Note that files once added to the polled_files tree are
 * not removed before the file is released.  This is because a file
 * polled once is likely to be polled again.
 */
static void fuse_register_polled_file(struct fuse_conn *fc,
				      struct fuse_file *ff)
{
	spin_lock(&fc->lock);
	if (RB_EMPTY_NODE(&ff->polled_node)) {
		struct rb_node **link, *uninitialized_var(parent);

		link = fuse_find_polled_node(fc, ff->kh, &parent);
		BUG_ON(*link);
		rb_link_node(&ff->polled_node, parent, link);
		rb_insert_color(&ff->polled_node, &fc->polled_files);
	}
	spin_unlock(&fc->lock);
}

__poll_t fuse_file_poll(struct file *file, poll_table *wait)
{
	struct fuse_file *ff = file->private_data;
	struct fuse_conn *fc = ff->fc;
	struct fuse_poll_in inarg = { .fh = ff->fh, .kh = ff->kh };
	struct fuse_poll_out outarg;
	FUSE_ARGS(args);
	int err;

	if (fc->no_poll)
		return DEFAULT_POLLMASK;

	poll_wait(file, &ff->poll_wait, wait);
	inarg.events = mangle_poll(poll_requested_events(wait));

	/*
	 * Ask for notification iff there's someone waiting for it.
	 * The client may ignore the flag and always notify.
	 */
	if (waitqueue_active(&ff->poll_wait)) {
		inarg.flags |= FUSE_POLL_SCHEDULE_NOTIFY;
		fuse_register_polled_file(fc, ff);
	}

	args.opcode = FUSE_POLL;
	args.nodeid = ff->nodeid;
	args.in_numargs = 1;
	args.in_args[0].size = sizeof(inarg);
	args.in_args[0].value = &inarg;
	args.out_numargs = 1;
	args.out_args[0].size = sizeof(outarg);
	args.out_args[0].value = &outarg;
	err = fuse_simple_request(fc, &args);

	if (!err)
		return demangle_poll(outarg.revents);
	if (err == -ENOSYS) {
		fc->no_poll = 1;
		return DEFAULT_POLLMASK;
	}
	return EPOLLERR;
}
EXPORT_SYMBOL_GPL(fuse_file_poll);

/*
 * This is called from fuse_handle_notify() on FUSE_NOTIFY_POLL and
 * wakes up the poll waiters.
 */
int fuse_notify_poll_wakeup(struct fuse_conn *fc,
			    struct fuse_notify_poll_wakeup_out *outarg)
{
	u64 kh = outarg->kh;
	struct rb_node **link;

	spin_lock(&fc->lock);

	link = fuse_find_polled_node(fc, kh, NULL);
	if (*link) {
		struct fuse_file *ff;

		ff = rb_entry(*link, struct fuse_file, polled_node);
		wake_up_interruptible_sync(&ff->poll_wait);
	}

	spin_unlock(&fc->lock);
	return 0;
}

static void fuse_do_truncate(struct file *file)
{
	struct inode *inode = file->f_mapping->host;
	struct iattr attr;

	attr.ia_valid = ATTR_SIZE;
	attr.ia_size = i_size_read(inode);

	attr.ia_file = file;
	attr.ia_valid |= ATTR_FILE;

	fuse_do_setattr(file_dentry(file), &attr, file);
}

static inline loff_t fuse_round_up(struct fuse_conn *fc, loff_t off)
{
	return round_up(off, fc->max_pages << PAGE_SHIFT);
}

static ssize_t
fuse_direct_IO(struct kiocb *iocb, struct iov_iter *iter)
{
	DECLARE_COMPLETION_ONSTACK(wait);
	ssize_t ret = 0;
	struct file *file = iocb->ki_filp;
	struct fuse_file *ff = file->private_data;
	bool async_dio = ff->fc->async_dio;
	loff_t pos = 0;
	struct inode *inode;
	loff_t i_size;
	size_t count = iov_iter_count(iter);
	loff_t offset = iocb->ki_pos;
	struct fuse_io_priv *io;

	pos = offset;
	inode = file->f_mapping->host;
	i_size = i_size_read(inode);

	if ((iov_iter_rw(iter) == READ) && (offset > i_size))
		return 0;

	/* optimization for short read */
	if (async_dio && iov_iter_rw(iter) != WRITE && offset + count > i_size) {
		if (offset >= i_size)
			return 0;
		iov_iter_truncate(iter, fuse_round_up(ff->fc, i_size - offset));
		count = iov_iter_count(iter);
	}

	io = kmalloc(sizeof(struct fuse_io_priv), GFP_KERNEL);
	if (!io)
		return -ENOMEM;
	spin_lock_init(&io->lock);
	kref_init(&io->refcnt);
	io->reqs = 1;
	io->bytes = -1;
	io->size = 0;
	io->offset = offset;
	io->write = (iov_iter_rw(iter) == WRITE);
	io->err = 0;
	/*
	 * By default, we want to optimize all I/Os with async request
	 * submission to the client filesystem if supported.
	 */
	io->async = async_dio;
	io->iocb = iocb;
	io->blocking = is_sync_kiocb(iocb);

	/*
	 * We cannot asynchronously extend the size of a file.
	 * In such case the aio will behave exactly like sync io.
	 */
	if ((offset + count > i_size) && iov_iter_rw(iter) == WRITE)
		io->blocking = true;

	if (io->async && io->blocking) {
		/*
		 * Additional reference to keep io around after
		 * calling fuse_aio_complete()
		 */
		kref_get(&io->refcnt);
		io->done = &wait;
	}

	if (iov_iter_rw(iter) == WRITE) {
		ret = fuse_direct_io(io, iter, &pos, FUSE_DIO_WRITE);
		fuse_invalidate_attr(inode);
	} else {
		ret = __fuse_direct_read(io, iter, &pos);
	}

	if (io->async) {
		bool blocking = io->blocking;

		fuse_aio_complete(io, ret < 0 ? ret : 0, -1);

		/* we have a non-extending, async request, so return */
		if (!blocking)
			return -EIOCBQUEUED;

		wait_for_completion(&wait);
		ret = fuse_get_res_by_io(io);
	}

	kref_put(&io->refcnt, fuse_io_release);

	if (iov_iter_rw(iter) == WRITE) {
		if (ret > 0)
			fuse_write_update_size(inode, pos);
		else if (ret < 0 && offset + count > i_size)
			fuse_do_truncate(file);
	}

	return ret;
}

static int fuse_writeback_range(struct inode *inode, loff_t start, loff_t end)
{
	int err = filemap_write_and_wait_range(inode->i_mapping, start, end);

	if (!err)
		fuse_sync_writes(inode);

	return err;
}

static long fuse_file_fallocate(struct file *file, int mode, loff_t offset,
				loff_t length)
{
	struct fuse_file *ff = file->private_data;
	struct inode *inode = file_inode(file);
	struct fuse_inode *fi = get_fuse_inode(inode);
	struct fuse_conn *fc = ff->fc;
	FUSE_ARGS(args);
	struct fuse_fallocate_in inarg = {
		.fh = ff->fh,
		.offset = offset,
		.length = length,
		.mode = mode
	};
	int err;
	bool lock_inode = !(mode & FALLOC_FL_KEEP_SIZE) ||
			   (mode & FALLOC_FL_PUNCH_HOLE);

	if (mode & ~(FALLOC_FL_KEEP_SIZE | FALLOC_FL_PUNCH_HOLE))
		return -EOPNOTSUPP;

	if (fc->no_fallocate)
		return -EOPNOTSUPP;

	if (lock_inode) {
		inode_lock(inode);
		if (mode & FALLOC_FL_PUNCH_HOLE) {
			loff_t endbyte = offset + length - 1;

			err = fuse_writeback_range(inode, offset, endbyte);
			if (err)
				goto out;
		}
	}

	if (!(mode & FALLOC_FL_KEEP_SIZE) &&
	    offset + length > i_size_read(inode)) {
		err = inode_newsize_ok(inode, offset + length);
		if (err)
			goto out;
	}

	if (!(mode & FALLOC_FL_KEEP_SIZE))
		set_bit(FUSE_I_SIZE_UNSTABLE, &fi->state);

	args.opcode = FUSE_FALLOCATE;
	args.nodeid = ff->nodeid;
	args.in_numargs = 1;
	args.in_args[0].size = sizeof(inarg);
	args.in_args[0].value = &inarg;
	err = fuse_simple_request(fc, &args);
	if (err == -ENOSYS) {
		fc->no_fallocate = 1;
		err = -EOPNOTSUPP;
	}
	if (err)
		goto out;

	/* we could have extended the file */
	if (!(mode & FALLOC_FL_KEEP_SIZE)) {
		bool changed = fuse_write_update_size(inode, offset + length);

		if (changed && fc->writeback_cache)
			file_update_time(file);
	}

	if (mode & FALLOC_FL_PUNCH_HOLE)
		truncate_pagecache_range(inode, offset, offset + length - 1);

	fuse_invalidate_attr(inode);

out:
	if (!(mode & FALLOC_FL_KEEP_SIZE))
		clear_bit(FUSE_I_SIZE_UNSTABLE, &fi->state);

	if (lock_inode)
		inode_unlock(inode);

	return err;
}

static ssize_t __fuse_copy_file_range(struct file *file_in, loff_t pos_in,
				      struct file *file_out, loff_t pos_out,
				      size_t len, unsigned int flags)
{
	struct fuse_file *ff_in = file_in->private_data;
	struct fuse_file *ff_out = file_out->private_data;
	struct inode *inode_in = file_inode(file_in);
	struct inode *inode_out = file_inode(file_out);
	struct fuse_inode *fi_out = get_fuse_inode(inode_out);
	struct fuse_conn *fc = ff_in->fc;
	FUSE_ARGS(args);
	struct fuse_copy_file_range_in inarg = {
		.fh_in = ff_in->fh,
		.off_in = pos_in,
		.nodeid_out = ff_out->nodeid,
		.fh_out = ff_out->fh,
		.off_out = pos_out,
		.len = len,
		.flags = flags
	};
	struct fuse_write_out outarg;
	ssize_t err;
	/* mark unstable when write-back is not used, and file_out gets
	 * extended */
	bool is_unstable = (!fc->writeback_cache) &&
			   ((pos_out + len) > inode_out->i_size);

	if (fc->no_copy_file_range)
		return -EOPNOTSUPP;

	if (file_inode(file_in)->i_sb != file_inode(file_out)->i_sb)
		return -EXDEV;

	if (fc->writeback_cache) {
		inode_lock(inode_in);
		err = fuse_writeback_range(inode_in, pos_in, pos_in + len);
		inode_unlock(inode_in);
		if (err)
			return err;
	}

	inode_lock(inode_out);

	err = file_modified(file_out);
	if (err)
		goto out;

	if (fc->writeback_cache) {
		err = fuse_writeback_range(inode_out, pos_out, pos_out + len);
		if (err)
			goto out;
	}

	if (is_unstable)
		set_bit(FUSE_I_SIZE_UNSTABLE, &fi_out->state);

	args.opcode = FUSE_COPY_FILE_RANGE;
	args.nodeid = ff_in->nodeid;
	args.in_numargs = 1;
	args.in_args[0].size = sizeof(inarg);
	args.in_args[0].value = &inarg;
	args.out_numargs = 1;
	args.out_args[0].size = sizeof(outarg);
	args.out_args[0].value = &outarg;
	err = fuse_simple_request(fc, &args);
	if (err == -ENOSYS) {
		fc->no_copy_file_range = 1;
		err = -EOPNOTSUPP;
	}
	if (err)
		goto out;

	if (fc->writeback_cache) {
		fuse_write_update_size(inode_out, pos_out + outarg.size);
		file_update_time(file_out);
	}

	fuse_invalidate_attr(inode_out);

	err = outarg.size;
out:
	if (is_unstable)
		clear_bit(FUSE_I_SIZE_UNSTABLE, &fi_out->state);

	inode_unlock(inode_out);
	file_accessed(file_in);

	return err;
}

static ssize_t fuse_copy_file_range(struct file *src_file, loff_t src_off,
				    struct file *dst_file, loff_t dst_off,
				    size_t len, unsigned int flags)
{
	ssize_t ret;

	ret = __fuse_copy_file_range(src_file, src_off, dst_file, dst_off,
				     len, flags);

	if (ret == -EOPNOTSUPP || ret == -EXDEV)
		ret = generic_copy_file_range(src_file, src_off, dst_file,
					      dst_off, len, flags);
	return ret;
}

static const struct file_operations fuse_file_operations = {
	.llseek		= fuse_file_llseek,
	.read_iter	= fuse_file_read_iter,
	.write_iter	= fuse_file_write_iter,
	.mmap		= fuse_file_mmap,
	.open		= fuse_open,
	.flush		= fuse_flush,
	.release	= fuse_release,
	.fsync		= fuse_fsync,
	.lock		= fuse_file_lock,
	.flock		= fuse_file_flock,
	.splice_read	= generic_file_splice_read,
	.splice_write	= iter_file_splice_write,
	.unlocked_ioctl	= fuse_file_ioctl,
	.compat_ioctl	= fuse_file_compat_ioctl,
	.poll		= fuse_file_poll,
	.fallocate	= fuse_file_fallocate,
	.copy_file_range = fuse_copy_file_range,
};

static const struct address_space_operations fuse_file_aops  = {
	.readpage	= fuse_readpage,
	.writepage	= fuse_writepage,
	.writepages	= fuse_writepages,
	.launder_page	= fuse_launder_page,
	.readpages	= fuse_readpages,
	.set_page_dirty	= __set_page_dirty_nobuffers,
	.bmap		= fuse_bmap,
	.direct_IO	= fuse_direct_IO,
	.write_begin	= fuse_write_begin,
	.write_end	= fuse_write_end,
};

void fuse_init_file_inode(struct inode *inode)
{
	struct fuse_inode *fi = get_fuse_inode(inode);

	inode->i_fop = &fuse_file_operations;
	inode->i_data.a_ops = &fuse_file_aops;

	INIT_LIST_HEAD(&fi->write_files);
	INIT_LIST_HEAD(&fi->queued_writes);
	fi->writectr = 0;
	init_waitqueue_head(&fi->page_waitq);
	INIT_LIST_HEAD(&fi->writepages);
}<|MERGE_RESOLUTION|>--- conflicted
+++ resolved
@@ -111,24 +111,11 @@
 static void fuse_file_put(struct fuse_file *ff, bool sync, bool isdir)
 {
 	if (refcount_dec_and_test(&ff->count)) {
-<<<<<<< HEAD
-		struct fuse_req *req = ff->reserved_req;
-
-		if (ff->fc->no_open && !isdir) {
-			/*
-			 * Drop the release request when client does not
-			 * implement 'open'
-			 */
-			__clear_bit(FR_BACKGROUND, &req->flags);
-			iput(req->misc.release.inode);
-			fuse_put_request(ff->fc, req);
-=======
 		struct fuse_args *args = &ff->release_args->args;
 
 		if (isdir ? ff->fc->no_opendir : ff->fc->no_open) {
 			/* Do nothing when client does not implement 'open' */
 			fuse_release_end(ff->fc, args, 0);
->>>>>>> f7688b48
 		} else if (sync) {
 			fuse_simple_request(ff->fc, args);
 			fuse_release_end(ff->fc, args, 0);
@@ -290,11 +277,7 @@
 {
 	struct fuse_inode *fi = get_fuse_inode(file_inode(file));
 	struct fuse_file *ff = file->private_data;
-<<<<<<< HEAD
-	struct fuse_req *req = ff->reserved_req;
-=======
 	struct fuse_release_args *ra = ff->release_args;
->>>>>>> f7688b48
 	int opcode = isdir ? FUSE_RELEASEDIR : FUSE_RELEASE;
 
 	fuse_prepare_release(fi, ff, file->f_flags, opcode);
@@ -316,11 +299,7 @@
 	 * synchronous RELEASE is allowed (and desirable) in this case
 	 * because the server can be trusted not to screw up.
 	 */
-<<<<<<< HEAD
-	fuse_file_put(ff, ff->fc->destroy_req != NULL, isdir);
-=======
 	fuse_file_put(ff, ff->fc->destroy, isdir);
->>>>>>> f7688b48
 }
 
 static int fuse_open(struct inode *inode, struct file *file)
@@ -890,15 +869,10 @@
 		unlock_page(page);
 		put_page(page);
 	}
-<<<<<<< HEAD
-	if (req->ff)
-		fuse_file_put(req->ff, false, false);
-=======
 	if (ia->ff)
 		fuse_file_put(ia->ff, false, false);
 
 	fuse_io_free(ia);
->>>>>>> f7688b48
 }
 
 static void fuse_send_readpages(struct fuse_io_args *ia, struct file *file)
@@ -1607,16 +1581,11 @@
 	for (i = 0; i < ap->num_pages; i++)
 		__free_page(ap->pages[i]);
 
-<<<<<<< HEAD
-	if (req->ff)
-		fuse_file_put(req->ff, false, false);
-=======
 	if (wpa->ia.ff)
 		fuse_file_put(wpa->ia.ff, false, false);
 
 	kfree(ap->pages);
 	kfree(wpa);
->>>>>>> f7688b48
 }
 
 static void fuse_writepage_finish(struct fuse_conn *fc,
@@ -1706,11 +1675,7 @@
 	struct fuse_conn *fc = get_fuse_conn(inode);
 	struct fuse_inode *fi = get_fuse_inode(inode);
 	loff_t crop = i_size_read(inode);
-<<<<<<< HEAD
-	struct fuse_req *req;
-=======
 	struct fuse_writepage_args *wpa;
->>>>>>> f7688b48
 
 	while (fi->writectr >= 0 && !list_empty(&fi->queued_writes)) {
 		wpa = list_entry(fi->queued_writes.next,
@@ -2017,11 +1982,7 @@
 		struct backing_dev_info *bdi = inode_to_bdi(new_wpa->inode);
 
 		dec_wb_stat(&bdi->wb, WB_WRITEBACK);
-<<<<<<< HEAD
-		dec_node_page_state(new_req->pages[0], NR_WRITEBACK_TEMP);
-=======
 		dec_node_page_state(new_ap->pages[0], NR_WRITEBACK_TEMP);
->>>>>>> f7688b48
 		wb_writeout_inc(&bdi->wb);
 		fuse_writepage_free(new_wpa);
 	}
