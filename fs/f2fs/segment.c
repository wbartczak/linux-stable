// SPDX-License-Identifier: GPL-2.0
/*
 * fs/f2fs/segment.c
 *
 * Copyright (c) 2012 Samsung Electronics Co., Ltd.
 *             http://www.samsung.com/
 */
#include <linux/fs.h>
#include <linux/f2fs_fs.h>
#include <linux/bio.h>
#include <linux/blkdev.h>
#include <linux/sched/mm.h>
#include <linux/prefetch.h>
#include <linux/kthread.h>
#include <linux/swap.h>
#include <linux/timer.h>
#include <linux/freezer.h>
#include <linux/sched/signal.h>
#include <linux/random.h>

#include "f2fs.h"
#include "segment.h"
#include "node.h"
#include "gc.h"
#include "iostat.h"
#include <trace/events/f2fs.h>

#define __reverse_ffz(x) __reverse_ffs(~(x))

static struct kmem_cache *discard_entry_slab;
static struct kmem_cache *discard_cmd_slab;
static struct kmem_cache *sit_entry_set_slab;
static struct kmem_cache *revoke_entry_slab;

static unsigned long __reverse_ulong(unsigned char *str)
{
	unsigned long tmp = 0;
	int shift = 24, idx = 0;

#if BITS_PER_LONG == 64
	shift = 56;
#endif
	while (shift >= 0) {
		tmp |= (unsigned long)str[idx++] << shift;
		shift -= BITS_PER_BYTE;
	}
	return tmp;
}

/*
 * __reverse_ffs is copied from include/asm-generic/bitops/__ffs.h since
 * MSB and LSB are reversed in a byte by f2fs_set_bit.
 */
static inline unsigned long __reverse_ffs(unsigned long word)
{
	int num = 0;

#if BITS_PER_LONG == 64
	if ((word & 0xffffffff00000000UL) == 0)
		num += 32;
	else
		word >>= 32;
#endif
	if ((word & 0xffff0000) == 0)
		num += 16;
	else
		word >>= 16;

	if ((word & 0xff00) == 0)
		num += 8;
	else
		word >>= 8;

	if ((word & 0xf0) == 0)
		num += 4;
	else
		word >>= 4;

	if ((word & 0xc) == 0)
		num += 2;
	else
		word >>= 2;

	if ((word & 0x2) == 0)
		num += 1;
	return num;
}

/*
 * __find_rev_next(_zero)_bit is copied from lib/find_next_bit.c because
 * f2fs_set_bit makes MSB and LSB reversed in a byte.
 * @size must be integral times of unsigned long.
 * Example:
 *                             MSB <--> LSB
 *   f2fs_set_bit(0, bitmap) => 1000 0000
 *   f2fs_set_bit(7, bitmap) => 0000 0001
 */
static unsigned long __find_rev_next_bit(const unsigned long *addr,
			unsigned long size, unsigned long offset)
{
	const unsigned long *p = addr + BIT_WORD(offset);
	unsigned long result = size;
	unsigned long tmp;

	if (offset >= size)
		return size;

	size -= (offset & ~(BITS_PER_LONG - 1));
	offset %= BITS_PER_LONG;

	while (1) {
		if (*p == 0)
			goto pass;

		tmp = __reverse_ulong((unsigned char *)p);

		tmp &= ~0UL >> offset;
		if (size < BITS_PER_LONG)
			tmp &= (~0UL << (BITS_PER_LONG - size));
		if (tmp)
			goto found;
pass:
		if (size <= BITS_PER_LONG)
			break;
		size -= BITS_PER_LONG;
		offset = 0;
		p++;
	}
	return result;
found:
	return result - size + __reverse_ffs(tmp);
}

static unsigned long __find_rev_next_zero_bit(const unsigned long *addr,
			unsigned long size, unsigned long offset)
{
	const unsigned long *p = addr + BIT_WORD(offset);
	unsigned long result = size;
	unsigned long tmp;

	if (offset >= size)
		return size;

	size -= (offset & ~(BITS_PER_LONG - 1));
	offset %= BITS_PER_LONG;

	while (1) {
		if (*p == ~0UL)
			goto pass;

		tmp = __reverse_ulong((unsigned char *)p);

		if (offset)
			tmp |= ~0UL << (BITS_PER_LONG - offset);
		if (size < BITS_PER_LONG)
			tmp |= ~0UL >> size;
		if (tmp != ~0UL)
			goto found;
pass:
		if (size <= BITS_PER_LONG)
			break;
		size -= BITS_PER_LONG;
		offset = 0;
		p++;
	}
	return result;
found:
	return result - size + __reverse_ffz(tmp);
}

bool f2fs_need_SSR(struct f2fs_sb_info *sbi)
{
	int node_secs = get_blocktype_secs(sbi, F2FS_DIRTY_NODES);
	int dent_secs = get_blocktype_secs(sbi, F2FS_DIRTY_DENTS);
	int imeta_secs = get_blocktype_secs(sbi, F2FS_DIRTY_IMETA);

	if (f2fs_lfs_mode(sbi))
		return false;
	if (sbi->gc_mode == GC_URGENT_HIGH)
		return true;
	if (unlikely(is_sbi_flag_set(sbi, SBI_CP_DISABLED)))
		return true;

	return free_sections(sbi) <= (node_secs + 2 * dent_secs + imeta_secs +
			SM_I(sbi)->min_ssr_sections + reserved_sections(sbi));
}

void f2fs_abort_atomic_write(struct inode *inode, bool clean)
{
	struct f2fs_inode_info *fi = F2FS_I(inode);

	if (!f2fs_is_atomic_file(inode))
		return;

	if (clean)
		truncate_inode_pages_final(inode->i_mapping);
	clear_inode_flag(fi->cow_inode, FI_COW_FILE);
	iput(fi->cow_inode);
	fi->cow_inode = NULL;
	release_atomic_write_cnt(inode);
	clear_inode_flag(inode, FI_ATOMIC_FILE);
	stat_dec_atomic_inode(inode);
}

static int __replace_atomic_write_block(struct inode *inode, pgoff_t index,
			block_t new_addr, block_t *old_addr, bool recover)
{
	struct f2fs_sb_info *sbi = F2FS_I_SB(inode);
	struct dnode_of_data dn;
	struct node_info ni;
	int err;

retry:
	set_new_dnode(&dn, inode, NULL, NULL, 0);
	err = f2fs_get_dnode_of_data(&dn, index, LOOKUP_NODE_RA);
	if (err) {
		if (err == -ENOMEM) {
			f2fs_io_schedule_timeout(DEFAULT_IO_TIMEOUT);
			goto retry;
		}
		return err;
	}

	err = f2fs_get_node_info(sbi, dn.nid, &ni, false);
	if (err) {
		f2fs_put_dnode(&dn);
		return err;
	}

	if (recover) {
		/* dn.data_blkaddr is always valid */
		if (!__is_valid_data_blkaddr(new_addr)) {
			if (new_addr == NULL_ADDR)
				dec_valid_block_count(sbi, inode, 1);
			f2fs_invalidate_blocks(sbi, dn.data_blkaddr);
			f2fs_update_data_blkaddr(&dn, new_addr);
		} else {
			f2fs_replace_block(sbi, &dn, dn.data_blkaddr,
				new_addr, ni.version, true, true);
		}
	} else {
		blkcnt_t count = 1;

		*old_addr = dn.data_blkaddr;
		f2fs_truncate_data_blocks_range(&dn, 1);
		dec_valid_block_count(sbi, F2FS_I(inode)->cow_inode, count);
		inc_valid_block_count(sbi, inode, &count);
		f2fs_replace_block(sbi, &dn, dn.data_blkaddr, new_addr,
					ni.version, true, false);
	}

	f2fs_put_dnode(&dn);
	return 0;
}

static void __complete_revoke_list(struct inode *inode, struct list_head *head,
					bool revoke)
{
<<<<<<< HEAD
	struct f2fs_inode_info *fi = F2FS_I(inode);
	struct f2fs_sb_info *sbi = F2FS_I_SB(inode);
	struct list_head *head = &fi->inmem_pages;
	struct inmem_pages *cur = NULL;
	struct inmem_pages *tmp;

	f2fs_bug_on(sbi, !page_private_atomic(page));

	mutex_lock(&fi->inmem_lock);
	list_for_each_entry(tmp, head, list) {
		if (tmp->page == page) {
			cur = tmp;
			break;
		}
	}

	f2fs_bug_on(sbi, !cur);
	list_del(&cur->list);
	mutex_unlock(&fi->inmem_lock);

	dec_page_count(sbi, F2FS_INMEM_PAGES);
	kmem_cache_free(inmem_entry_slab, cur);

	ClearPageUptodate(page);
	clear_page_private_atomic(page);
	f2fs_put_page(page, 0);

	detach_page_private(page);
	set_page_private(page, 0);

	trace_f2fs_commit_inmem_page(page, INMEM_INVALIDATE);
=======
	struct revoke_entry *cur, *tmp;

	list_for_each_entry_safe(cur, tmp, head, list) {
		if (revoke)
			__replace_atomic_write_block(inode, cur->index,
						cur->old_addr, NULL, true);
		list_del(&cur->list);
		kmem_cache_free(revoke_entry_slab, cur);
	}
>>>>>>> d60c95ef
}

static int __f2fs_commit_atomic_write(struct inode *inode)
{
	struct f2fs_sb_info *sbi = F2FS_I_SB(inode);
	struct f2fs_inode_info *fi = F2FS_I(inode);
	struct inode *cow_inode = fi->cow_inode;
	struct revoke_entry *new;
	struct list_head revoke_list;
	block_t blkaddr;
	struct dnode_of_data dn;
	pgoff_t len = DIV_ROUND_UP(i_size_read(inode), PAGE_SIZE);
	pgoff_t off = 0, blen, index;
	int ret = 0, i;

	INIT_LIST_HEAD(&revoke_list);

	while (len) {
		blen = min_t(pgoff_t, ADDRS_PER_BLOCK(cow_inode), len);

		set_new_dnode(&dn, cow_inode, NULL, NULL, 0);
		ret = f2fs_get_dnode_of_data(&dn, off, LOOKUP_NODE_RA);
		if (ret && ret != -ENOENT) {
			goto out;
		} else if (ret == -ENOENT) {
			ret = 0;
			if (dn.max_level == 0)
				goto out;
			goto next;
		}

		blen = min((pgoff_t)ADDRS_PER_PAGE(dn.node_page, cow_inode),
				len);
		index = off;
		for (i = 0; i < blen; i++, dn.ofs_in_node++, index++) {
			blkaddr = f2fs_data_blkaddr(&dn);

			if (!__is_valid_data_blkaddr(blkaddr)) {
				continue;
			} else if (!f2fs_is_valid_blkaddr(sbi, blkaddr,
					DATA_GENERIC_ENHANCE)) {
				f2fs_put_dnode(&dn);
				ret = -EFSCORRUPTED;
				f2fs_handle_error(sbi,
						ERROR_INVALID_BLKADDR);
				goto out;
			}

			new = f2fs_kmem_cache_alloc(revoke_entry_slab, GFP_NOFS,
							true, NULL);

			ret = __replace_atomic_write_block(inode, index, blkaddr,
							&new->old_addr, false);
			if (ret) {
				f2fs_put_dnode(&dn);
				kmem_cache_free(revoke_entry_slab, new);
				goto out;
			}

			f2fs_update_data_blkaddr(&dn, NULL_ADDR);
			new->index = index;
			list_add_tail(&new->list, &revoke_list);
		}
		f2fs_put_dnode(&dn);
next:
		off += blen;
		len -= blen;
	}

out:
	if (ret)
		sbi->revoked_atomic_block += fi->atomic_write_cnt;
	else
		sbi->committed_atomic_block += fi->atomic_write_cnt;

	__complete_revoke_list(inode, &revoke_list, ret ? true : false);

	return ret;
}

int f2fs_commit_atomic_write(struct inode *inode)
{
	struct f2fs_sb_info *sbi = F2FS_I_SB(inode);
	struct f2fs_inode_info *fi = F2FS_I(inode);
	int err;

	err = filemap_write_and_wait_range(inode->i_mapping, 0, LLONG_MAX);
	if (err)
		return err;

	f2fs_down_write(&fi->i_gc_rwsem[WRITE]);
	f2fs_lock_op(sbi);

	err = __f2fs_commit_atomic_write(inode);

	f2fs_unlock_op(sbi);
	f2fs_up_write(&fi->i_gc_rwsem[WRITE]);

	return err;
}

/*
 * This function balances dirty node and dentry pages.
 * In addition, it controls garbage collection.
 */
void f2fs_balance_fs(struct f2fs_sb_info *sbi, bool need)
{
	if (time_to_inject(sbi, FAULT_CHECKPOINT)) {
		f2fs_show_injection_info(sbi, FAULT_CHECKPOINT);
		f2fs_stop_checkpoint(sbi, false, STOP_CP_REASON_FAULT_INJECT);
	}

	/* balance_fs_bg is able to be pending */
	if (need && excess_cached_nats(sbi))
		f2fs_balance_fs_bg(sbi, false);

	if (!f2fs_is_checkpoint_ready(sbi))
		return;

	/*
	 * We should do GC or end up with checkpoint, if there are so many dirty
	 * dir/node pages without enough free segments.
	 */
	if (has_not_enough_free_secs(sbi, 0, 0)) {
		if (test_opt(sbi, GC_MERGE) && sbi->gc_thread &&
					sbi->gc_thread->f2fs_gc_task) {
			DEFINE_WAIT(wait);

			prepare_to_wait(&sbi->gc_thread->fggc_wq, &wait,
						TASK_UNINTERRUPTIBLE);
			wake_up(&sbi->gc_thread->gc_wait_queue_head);
			io_schedule();
			finish_wait(&sbi->gc_thread->fggc_wq, &wait);
		} else {
			struct f2fs_gc_control gc_control = {
				.victim_segno = NULL_SEGNO,
				.init_gc_type = BG_GC,
				.no_bg_gc = true,
				.should_migrate_blocks = false,
				.err_gc_skipped = false,
				.nr_free_secs = 1 };
			f2fs_down_write(&sbi->gc_lock);
			f2fs_gc(sbi, &gc_control);
		}
	}
}

static inline bool excess_dirty_threshold(struct f2fs_sb_info *sbi)
{
	int factor = f2fs_rwsem_is_locked(&sbi->cp_rwsem) ? 3 : 2;
	unsigned int dents = get_pages(sbi, F2FS_DIRTY_DENTS);
	unsigned int qdata = get_pages(sbi, F2FS_DIRTY_QDATA);
	unsigned int nodes = get_pages(sbi, F2FS_DIRTY_NODES);
	unsigned int meta = get_pages(sbi, F2FS_DIRTY_META);
	unsigned int imeta = get_pages(sbi, F2FS_DIRTY_IMETA);
	unsigned int threshold = sbi->blocks_per_seg * factor *
					DEFAULT_DIRTY_THRESHOLD;
	unsigned int global_threshold = threshold * 3 / 2;

	if (dents >= threshold || qdata >= threshold ||
		nodes >= threshold || meta >= threshold ||
		imeta >= threshold)
		return true;
	return dents + qdata + nodes + meta + imeta >  global_threshold;
}

void f2fs_balance_fs_bg(struct f2fs_sb_info *sbi, bool from_bg)
{
	if (unlikely(is_sbi_flag_set(sbi, SBI_POR_DOING)))
		return;

	/* try to shrink extent cache when there is no enough memory */
	if (!f2fs_available_free_memory(sbi, EXTENT_CACHE))
		f2fs_shrink_extent_tree(sbi, EXTENT_CACHE_SHRINK_NUMBER);

	/* check the # of cached NAT entries */
	if (!f2fs_available_free_memory(sbi, NAT_ENTRIES))
		f2fs_try_to_free_nats(sbi, NAT_ENTRY_PER_BLOCK);

	if (!f2fs_available_free_memory(sbi, FREE_NIDS))
		f2fs_try_to_free_nids(sbi, MAX_FREE_NIDS);
	else
		f2fs_build_free_nids(sbi, false, false);

	if (excess_dirty_nats(sbi) || excess_dirty_threshold(sbi) ||
		excess_prefree_segs(sbi) || !f2fs_space_for_roll_forward(sbi))
		goto do_sync;

	/* there is background inflight IO or foreground operation recently */
	if (is_inflight_io(sbi, REQ_TIME) ||
		(!f2fs_time_over(sbi, REQ_TIME) && f2fs_rwsem_is_locked(&sbi->cp_rwsem)))
		return;

	/* exceed periodical checkpoint timeout threshold */
	if (f2fs_time_over(sbi, CP_TIME))
		goto do_sync;

	/* checkpoint is the only way to shrink partial cached entries */
	if (f2fs_available_free_memory(sbi, NAT_ENTRIES) &&
		f2fs_available_free_memory(sbi, INO_ENTRIES))
		return;

do_sync:
	if (test_opt(sbi, DATA_FLUSH) && from_bg) {
		struct blk_plug plug;

		mutex_lock(&sbi->flush_lock);

		blk_start_plug(&plug);
		f2fs_sync_dirty_inodes(sbi, FILE_INODE, false);
		blk_finish_plug(&plug);

		mutex_unlock(&sbi->flush_lock);
	}
	f2fs_sync_fs(sbi->sb, 1);
	stat_inc_bg_cp_count(sbi->stat_info);
}

static int __submit_flush_wait(struct f2fs_sb_info *sbi,
				struct block_device *bdev)
{
	int ret = blkdev_issue_flush(bdev);

	trace_f2fs_issue_flush(bdev, test_opt(sbi, NOBARRIER),
				test_opt(sbi, FLUSH_MERGE), ret);
	return ret;
}

static int submit_flush_wait(struct f2fs_sb_info *sbi, nid_t ino)
{
	int ret = 0;
	int i;

	if (!f2fs_is_multi_device(sbi))
		return __submit_flush_wait(sbi, sbi->sb->s_bdev);

	for (i = 0; i < sbi->s_ndevs; i++) {
		if (!f2fs_is_dirty_device(sbi, ino, i, FLUSH_INO))
			continue;
		ret = __submit_flush_wait(sbi, FDEV(i).bdev);
		if (ret)
			break;
	}
	return ret;
}

static int issue_flush_thread(void *data)
{
	struct f2fs_sb_info *sbi = data;
	struct flush_cmd_control *fcc = SM_I(sbi)->fcc_info;
	wait_queue_head_t *q = &fcc->flush_wait_queue;
repeat:
	if (kthread_should_stop())
		return 0;

	if (!llist_empty(&fcc->issue_list)) {
		struct flush_cmd *cmd, *next;
		int ret;

		fcc->dispatch_list = llist_del_all(&fcc->issue_list);
		fcc->dispatch_list = llist_reverse_order(fcc->dispatch_list);

		cmd = llist_entry(fcc->dispatch_list, struct flush_cmd, llnode);

		ret = submit_flush_wait(sbi, cmd->ino);
		atomic_inc(&fcc->issued_flush);

		llist_for_each_entry_safe(cmd, next,
					  fcc->dispatch_list, llnode) {
			cmd->ret = ret;
			complete(&cmd->wait);
		}
		fcc->dispatch_list = NULL;
	}

	wait_event_interruptible(*q,
		kthread_should_stop() || !llist_empty(&fcc->issue_list));
	goto repeat;
}

int f2fs_issue_flush(struct f2fs_sb_info *sbi, nid_t ino)
{
	struct flush_cmd_control *fcc = SM_I(sbi)->fcc_info;
	struct flush_cmd cmd;
	int ret;

	if (test_opt(sbi, NOBARRIER))
		return 0;

	if (!test_opt(sbi, FLUSH_MERGE)) {
		atomic_inc(&fcc->queued_flush);
		ret = submit_flush_wait(sbi, ino);
		atomic_dec(&fcc->queued_flush);
		atomic_inc(&fcc->issued_flush);
		return ret;
	}

	if (atomic_inc_return(&fcc->queued_flush) == 1 ||
	    f2fs_is_multi_device(sbi)) {
		ret = submit_flush_wait(sbi, ino);
		atomic_dec(&fcc->queued_flush);

		atomic_inc(&fcc->issued_flush);
		return ret;
	}

	cmd.ino = ino;
	init_completion(&cmd.wait);

	llist_add(&cmd.llnode, &fcc->issue_list);

	/*
	 * update issue_list before we wake up issue_flush thread, this
	 * smp_mb() pairs with another barrier in ___wait_event(), see
	 * more details in comments of waitqueue_active().
	 */
	smp_mb();

	if (waitqueue_active(&fcc->flush_wait_queue))
		wake_up(&fcc->flush_wait_queue);

	if (fcc->f2fs_issue_flush) {
		wait_for_completion(&cmd.wait);
		atomic_dec(&fcc->queued_flush);
	} else {
		struct llist_node *list;

		list = llist_del_all(&fcc->issue_list);
		if (!list) {
			wait_for_completion(&cmd.wait);
			atomic_dec(&fcc->queued_flush);
		} else {
			struct flush_cmd *tmp, *next;

			ret = submit_flush_wait(sbi, ino);

			llist_for_each_entry_safe(tmp, next, list, llnode) {
				if (tmp == &cmd) {
					cmd.ret = ret;
					atomic_dec(&fcc->queued_flush);
					continue;
				}
				tmp->ret = ret;
				complete(&tmp->wait);
			}
		}
	}

	return cmd.ret;
}

int f2fs_create_flush_cmd_control(struct f2fs_sb_info *sbi)
{
	dev_t dev = sbi->sb->s_bdev->bd_dev;
	struct flush_cmd_control *fcc;
	int err = 0;

	if (SM_I(sbi)->fcc_info) {
		fcc = SM_I(sbi)->fcc_info;
		if (fcc->f2fs_issue_flush)
			return err;
		goto init_thread;
	}

	fcc = f2fs_kzalloc(sbi, sizeof(struct flush_cmd_control), GFP_KERNEL);
	if (!fcc)
		return -ENOMEM;
	atomic_set(&fcc->issued_flush, 0);
	atomic_set(&fcc->queued_flush, 0);
	init_waitqueue_head(&fcc->flush_wait_queue);
	init_llist_head(&fcc->issue_list);
	SM_I(sbi)->fcc_info = fcc;
	if (!test_opt(sbi, FLUSH_MERGE))
		return err;

init_thread:
	fcc->f2fs_issue_flush = kthread_run(issue_flush_thread, sbi,
				"f2fs_flush-%u:%u", MAJOR(dev), MINOR(dev));
	if (IS_ERR(fcc->f2fs_issue_flush)) {
		err = PTR_ERR(fcc->f2fs_issue_flush);
		kfree(fcc);
		SM_I(sbi)->fcc_info = NULL;
		return err;
	}

	return err;
}

void f2fs_destroy_flush_cmd_control(struct f2fs_sb_info *sbi, bool free)
{
	struct flush_cmd_control *fcc = SM_I(sbi)->fcc_info;

	if (fcc && fcc->f2fs_issue_flush) {
		struct task_struct *flush_thread = fcc->f2fs_issue_flush;

		fcc->f2fs_issue_flush = NULL;
		kthread_stop(flush_thread);
	}
	if (free) {
		kfree(fcc);
		SM_I(sbi)->fcc_info = NULL;
	}
}

int f2fs_flush_device_cache(struct f2fs_sb_info *sbi)
{
	int ret = 0, i;

	if (!f2fs_is_multi_device(sbi))
		return 0;

	if (test_opt(sbi, NOBARRIER))
		return 0;

	for (i = 1; i < sbi->s_ndevs; i++) {
		int count = DEFAULT_RETRY_IO_COUNT;

		if (!f2fs_test_bit(i, (char *)&sbi->dirty_device))
			continue;

		do {
			ret = __submit_flush_wait(sbi, FDEV(i).bdev);
			if (ret)
				f2fs_io_schedule_timeout(DEFAULT_IO_TIMEOUT);
		} while (ret && --count);

		if (ret) {
			f2fs_stop_checkpoint(sbi, false,
					STOP_CP_REASON_FLUSH_FAIL);
			break;
		}

		spin_lock(&sbi->dev_lock);
		f2fs_clear_bit(i, (char *)&sbi->dirty_device);
		spin_unlock(&sbi->dev_lock);
	}

	return ret;
}

static void __locate_dirty_segment(struct f2fs_sb_info *sbi, unsigned int segno,
		enum dirty_type dirty_type)
{
	struct dirty_seglist_info *dirty_i = DIRTY_I(sbi);

	/* need not be added */
	if (IS_CURSEG(sbi, segno))
		return;

	if (!test_and_set_bit(segno, dirty_i->dirty_segmap[dirty_type]))
		dirty_i->nr_dirty[dirty_type]++;

	if (dirty_type == DIRTY) {
		struct seg_entry *sentry = get_seg_entry(sbi, segno);
		enum dirty_type t = sentry->type;

		if (unlikely(t >= DIRTY)) {
			f2fs_bug_on(sbi, 1);
			return;
		}
		if (!test_and_set_bit(segno, dirty_i->dirty_segmap[t]))
			dirty_i->nr_dirty[t]++;

		if (__is_large_section(sbi)) {
			unsigned int secno = GET_SEC_FROM_SEG(sbi, segno);
			block_t valid_blocks =
				get_valid_blocks(sbi, segno, true);

			f2fs_bug_on(sbi, unlikely(!valid_blocks ||
					valid_blocks == CAP_BLKS_PER_SEC(sbi)));

			if (!IS_CURSEC(sbi, secno))
				set_bit(secno, dirty_i->dirty_secmap);
		}
	}
}

static void __remove_dirty_segment(struct f2fs_sb_info *sbi, unsigned int segno,
		enum dirty_type dirty_type)
{
	struct dirty_seglist_info *dirty_i = DIRTY_I(sbi);
	block_t valid_blocks;

	if (test_and_clear_bit(segno, dirty_i->dirty_segmap[dirty_type]))
		dirty_i->nr_dirty[dirty_type]--;

	if (dirty_type == DIRTY) {
		struct seg_entry *sentry = get_seg_entry(sbi, segno);
		enum dirty_type t = sentry->type;

		if (test_and_clear_bit(segno, dirty_i->dirty_segmap[t]))
			dirty_i->nr_dirty[t]--;

		valid_blocks = get_valid_blocks(sbi, segno, true);
		if (valid_blocks == 0) {
			clear_bit(GET_SEC_FROM_SEG(sbi, segno),
						dirty_i->victim_secmap);
#ifdef CONFIG_F2FS_CHECK_FS
			clear_bit(segno, SIT_I(sbi)->invalid_segmap);
#endif
		}
		if (__is_large_section(sbi)) {
			unsigned int secno = GET_SEC_FROM_SEG(sbi, segno);

			if (!valid_blocks ||
					valid_blocks == CAP_BLKS_PER_SEC(sbi)) {
				clear_bit(secno, dirty_i->dirty_secmap);
				return;
			}

			if (!IS_CURSEC(sbi, secno))
				set_bit(secno, dirty_i->dirty_secmap);
		}
	}
}

/*
 * Should not occur error such as -ENOMEM.
 * Adding dirty entry into seglist is not critical operation.
 * If a given segment is one of current working segments, it won't be added.
 */
static void locate_dirty_segment(struct f2fs_sb_info *sbi, unsigned int segno)
{
	struct dirty_seglist_info *dirty_i = DIRTY_I(sbi);
	unsigned short valid_blocks, ckpt_valid_blocks;
	unsigned int usable_blocks;

	if (segno == NULL_SEGNO || IS_CURSEG(sbi, segno))
		return;

	usable_blocks = f2fs_usable_blks_in_seg(sbi, segno);
	mutex_lock(&dirty_i->seglist_lock);

	valid_blocks = get_valid_blocks(sbi, segno, false);
	ckpt_valid_blocks = get_ckpt_valid_blocks(sbi, segno, false);

	if (valid_blocks == 0 && (!is_sbi_flag_set(sbi, SBI_CP_DISABLED) ||
		ckpt_valid_blocks == usable_blocks)) {
		__locate_dirty_segment(sbi, segno, PRE);
		__remove_dirty_segment(sbi, segno, DIRTY);
	} else if (valid_blocks < usable_blocks) {
		__locate_dirty_segment(sbi, segno, DIRTY);
	} else {
		/* Recovery routine with SSR needs this */
		__remove_dirty_segment(sbi, segno, DIRTY);
	}

	mutex_unlock(&dirty_i->seglist_lock);
}

/* This moves currently empty dirty blocks to prefree. Must hold seglist_lock */
void f2fs_dirty_to_prefree(struct f2fs_sb_info *sbi)
{
	struct dirty_seglist_info *dirty_i = DIRTY_I(sbi);
	unsigned int segno;

	mutex_lock(&dirty_i->seglist_lock);
	for_each_set_bit(segno, dirty_i->dirty_segmap[DIRTY], MAIN_SEGS(sbi)) {
		if (get_valid_blocks(sbi, segno, false))
			continue;
		if (IS_CURSEG(sbi, segno))
			continue;
		__locate_dirty_segment(sbi, segno, PRE);
		__remove_dirty_segment(sbi, segno, DIRTY);
	}
	mutex_unlock(&dirty_i->seglist_lock);
}

block_t f2fs_get_unusable_blocks(struct f2fs_sb_info *sbi)
{
	int ovp_hole_segs =
		(overprovision_segments(sbi) - reserved_segments(sbi));
	block_t ovp_holes = ovp_hole_segs << sbi->log_blocks_per_seg;
	struct dirty_seglist_info *dirty_i = DIRTY_I(sbi);
	block_t holes[2] = {0, 0};	/* DATA and NODE */
	block_t unusable;
	struct seg_entry *se;
	unsigned int segno;

	mutex_lock(&dirty_i->seglist_lock);
	for_each_set_bit(segno, dirty_i->dirty_segmap[DIRTY], MAIN_SEGS(sbi)) {
		se = get_seg_entry(sbi, segno);
		if (IS_NODESEG(se->type))
			holes[NODE] += f2fs_usable_blks_in_seg(sbi, segno) -
							se->valid_blocks;
		else
			holes[DATA] += f2fs_usable_blks_in_seg(sbi, segno) -
							se->valid_blocks;
	}
	mutex_unlock(&dirty_i->seglist_lock);

	unusable = holes[DATA] > holes[NODE] ? holes[DATA] : holes[NODE];
	if (unusable > ovp_holes)
		return unusable - ovp_holes;
	return 0;
}

int f2fs_disable_cp_again(struct f2fs_sb_info *sbi, block_t unusable)
{
	int ovp_hole_segs =
		(overprovision_segments(sbi) - reserved_segments(sbi));
	if (unusable > F2FS_OPTION(sbi).unusable_cap)
		return -EAGAIN;
	if (is_sbi_flag_set(sbi, SBI_CP_DISABLED_QUICK) &&
		dirty_segments(sbi) > ovp_hole_segs)
		return -EAGAIN;
	return 0;
}

/* This is only used by SBI_CP_DISABLED */
static unsigned int get_free_segment(struct f2fs_sb_info *sbi)
{
	struct dirty_seglist_info *dirty_i = DIRTY_I(sbi);
	unsigned int segno = 0;

	mutex_lock(&dirty_i->seglist_lock);
	for_each_set_bit(segno, dirty_i->dirty_segmap[DIRTY], MAIN_SEGS(sbi)) {
		if (get_valid_blocks(sbi, segno, false))
			continue;
		if (get_ckpt_valid_blocks(sbi, segno, false))
			continue;
		mutex_unlock(&dirty_i->seglist_lock);
		return segno;
	}
	mutex_unlock(&dirty_i->seglist_lock);
	return NULL_SEGNO;
}

static struct discard_cmd *__create_discard_cmd(struct f2fs_sb_info *sbi,
		struct block_device *bdev, block_t lstart,
		block_t start, block_t len)
{
	struct discard_cmd_control *dcc = SM_I(sbi)->dcc_info;
	struct list_head *pend_list;
	struct discard_cmd *dc;

	f2fs_bug_on(sbi, !len);

	pend_list = &dcc->pend_list[plist_idx(len)];

	dc = f2fs_kmem_cache_alloc(discard_cmd_slab, GFP_NOFS, true, NULL);
	INIT_LIST_HEAD(&dc->list);
	dc->bdev = bdev;
	dc->lstart = lstart;
	dc->start = start;
	dc->len = len;
	dc->ref = 0;
	dc->state = D_PREP;
	dc->queued = 0;
	dc->error = 0;
	init_completion(&dc->wait);
	list_add_tail(&dc->list, pend_list);
	spin_lock_init(&dc->lock);
	dc->bio_ref = 0;
	atomic_inc(&dcc->discard_cmd_cnt);
	dcc->undiscard_blks += len;

	return dc;
}

static struct discard_cmd *__attach_discard_cmd(struct f2fs_sb_info *sbi,
				struct block_device *bdev, block_t lstart,
				block_t start, block_t len,
				struct rb_node *parent, struct rb_node **p,
				bool leftmost)
{
	struct discard_cmd_control *dcc = SM_I(sbi)->dcc_info;
	struct discard_cmd *dc;

	dc = __create_discard_cmd(sbi, bdev, lstart, start, len);

	rb_link_node(&dc->rb_node, parent, p);
	rb_insert_color_cached(&dc->rb_node, &dcc->root, leftmost);

	return dc;
}

static void __detach_discard_cmd(struct discard_cmd_control *dcc,
							struct discard_cmd *dc)
{
	if (dc->state == D_DONE)
		atomic_sub(dc->queued, &dcc->queued_discard);

	list_del(&dc->list);
	rb_erase_cached(&dc->rb_node, &dcc->root);
	dcc->undiscard_blks -= dc->len;

	kmem_cache_free(discard_cmd_slab, dc);

	atomic_dec(&dcc->discard_cmd_cnt);
}

static void __remove_discard_cmd(struct f2fs_sb_info *sbi,
							struct discard_cmd *dc)
{
	struct discard_cmd_control *dcc = SM_I(sbi)->dcc_info;
	unsigned long flags;

	trace_f2fs_remove_discard(dc->bdev, dc->start, dc->len);

	spin_lock_irqsave(&dc->lock, flags);
	if (dc->bio_ref) {
		spin_unlock_irqrestore(&dc->lock, flags);
		return;
	}
	spin_unlock_irqrestore(&dc->lock, flags);

	f2fs_bug_on(sbi, dc->ref);

	if (dc->error == -EOPNOTSUPP)
		dc->error = 0;

	if (dc->error)
		printk_ratelimited(
			"%sF2FS-fs (%s): Issue discard(%u, %u, %u) failed, ret: %d",
			KERN_INFO, sbi->sb->s_id,
			dc->lstart, dc->start, dc->len, dc->error);
	__detach_discard_cmd(dcc, dc);
}

static void f2fs_submit_discard_endio(struct bio *bio)
{
	struct discard_cmd *dc = (struct discard_cmd *)bio->bi_private;
	unsigned long flags;

	spin_lock_irqsave(&dc->lock, flags);
	if (!dc->error)
		dc->error = blk_status_to_errno(bio->bi_status);
	dc->bio_ref--;
	if (!dc->bio_ref && dc->state == D_SUBMIT) {
		dc->state = D_DONE;
		complete_all(&dc->wait);
	}
	spin_unlock_irqrestore(&dc->lock, flags);
	bio_put(bio);
}

static void __check_sit_bitmap(struct f2fs_sb_info *sbi,
				block_t start, block_t end)
{
#ifdef CONFIG_F2FS_CHECK_FS
	struct seg_entry *sentry;
	unsigned int segno;
	block_t blk = start;
	unsigned long offset, size, max_blocks = sbi->blocks_per_seg;
	unsigned long *map;

	while (blk < end) {
		segno = GET_SEGNO(sbi, blk);
		sentry = get_seg_entry(sbi, segno);
		offset = GET_BLKOFF_FROM_SEG0(sbi, blk);

		if (end < START_BLOCK(sbi, segno + 1))
			size = GET_BLKOFF_FROM_SEG0(sbi, end);
		else
			size = max_blocks;
		map = (unsigned long *)(sentry->cur_valid_map);
		offset = __find_rev_next_bit(map, size, offset);
		f2fs_bug_on(sbi, offset != size);
		blk = START_BLOCK(sbi, segno + 1);
	}
#endif
}

static void __init_discard_policy(struct f2fs_sb_info *sbi,
				struct discard_policy *dpolicy,
				int discard_type, unsigned int granularity)
{
	struct discard_cmd_control *dcc = SM_I(sbi)->dcc_info;

	/* common policy */
	dpolicy->type = discard_type;
	dpolicy->sync = true;
	dpolicy->ordered = false;
	dpolicy->granularity = granularity;

	dpolicy->max_requests = dcc->max_discard_request;
	dpolicy->io_aware_gran = MAX_PLIST_NUM;
	dpolicy->timeout = false;

	if (discard_type == DPOLICY_BG) {
		dpolicy->min_interval = dcc->min_discard_issue_time;
		dpolicy->mid_interval = dcc->mid_discard_issue_time;
		dpolicy->max_interval = dcc->max_discard_issue_time;
		dpolicy->io_aware = true;
		dpolicy->sync = false;
		dpolicy->ordered = true;
		if (utilization(sbi) > DEF_DISCARD_URGENT_UTIL) {
			dpolicy->granularity = 1;
			if (atomic_read(&dcc->discard_cmd_cnt))
				dpolicy->max_interval =
					dcc->min_discard_issue_time;
		}
	} else if (discard_type == DPOLICY_FORCE) {
		dpolicy->min_interval = dcc->min_discard_issue_time;
		dpolicy->mid_interval = dcc->mid_discard_issue_time;
		dpolicy->max_interval = dcc->max_discard_issue_time;
		dpolicy->io_aware = false;
	} else if (discard_type == DPOLICY_FSTRIM) {
		dpolicy->io_aware = false;
	} else if (discard_type == DPOLICY_UMOUNT) {
		dpolicy->io_aware = false;
		/* we need to issue all to keep CP_TRIMMED_FLAG */
		dpolicy->granularity = 1;
		dpolicy->timeout = true;
	}
}

static void __update_discard_tree_range(struct f2fs_sb_info *sbi,
				struct block_device *bdev, block_t lstart,
				block_t start, block_t len);
/* this function is copied from blkdev_issue_discard from block/blk-lib.c */
static int __submit_discard_cmd(struct f2fs_sb_info *sbi,
						struct discard_policy *dpolicy,
						struct discard_cmd *dc,
						unsigned int *issued)
{
	struct block_device *bdev = dc->bdev;
	unsigned int max_discard_blocks =
			SECTOR_TO_BLOCK(bdev_max_discard_sectors(bdev));
	struct discard_cmd_control *dcc = SM_I(sbi)->dcc_info;
	struct list_head *wait_list = (dpolicy->type == DPOLICY_FSTRIM) ?
					&(dcc->fstrim_list) : &(dcc->wait_list);
	blk_opf_t flag = dpolicy->sync ? REQ_SYNC : 0;
	block_t lstart, start, len, total_len;
	int err = 0;

	if (dc->state != D_PREP)
		return 0;

	if (is_sbi_flag_set(sbi, SBI_NEED_FSCK))
		return 0;

	trace_f2fs_issue_discard(bdev, dc->start, dc->len);

	lstart = dc->lstart;
	start = dc->start;
	len = dc->len;
	total_len = len;

	dc->len = 0;

	while (total_len && *issued < dpolicy->max_requests && !err) {
		struct bio *bio = NULL;
		unsigned long flags;
		bool last = true;

		if (len > max_discard_blocks) {
			len = max_discard_blocks;
			last = false;
		}

		(*issued)++;
		if (*issued == dpolicy->max_requests)
			last = true;

		dc->len += len;

		if (time_to_inject(sbi, FAULT_DISCARD)) {
			f2fs_show_injection_info(sbi, FAULT_DISCARD);
			err = -EIO;
			goto submit;
		}
		err = __blkdev_issue_discard(bdev,
					SECTOR_FROM_BLOCK(start),
					SECTOR_FROM_BLOCK(len),
					GFP_NOFS, &bio);
submit:
		if (err) {
			spin_lock_irqsave(&dc->lock, flags);
			if (dc->state == D_PARTIAL)
				dc->state = D_SUBMIT;
			spin_unlock_irqrestore(&dc->lock, flags);

			break;
		}

		f2fs_bug_on(sbi, !bio);

		/*
		 * should keep before submission to avoid D_DONE
		 * right away
		 */
		spin_lock_irqsave(&dc->lock, flags);
		if (last)
			dc->state = D_SUBMIT;
		else
			dc->state = D_PARTIAL;
		dc->bio_ref++;
		spin_unlock_irqrestore(&dc->lock, flags);

		atomic_inc(&dcc->queued_discard);
		dc->queued++;
		list_move_tail(&dc->list, wait_list);

		/* sanity check on discard range */
		__check_sit_bitmap(sbi, lstart, lstart + len);

		bio->bi_private = dc;
		bio->bi_end_io = f2fs_submit_discard_endio;
		bio->bi_opf |= flag;
		submit_bio(bio);

		atomic_inc(&dcc->issued_discard);

		f2fs_update_iostat(sbi, NULL, FS_DISCARD, len * F2FS_BLKSIZE);

		lstart += len;
		start += len;
		total_len -= len;
		len = total_len;
	}

	if (!err && len) {
		dcc->undiscard_blks -= len;
		__update_discard_tree_range(sbi, bdev, lstart, start, len);
	}
	return err;
}

static void __insert_discard_tree(struct f2fs_sb_info *sbi,
				struct block_device *bdev, block_t lstart,
				block_t start, block_t len,
				struct rb_node **insert_p,
				struct rb_node *insert_parent)
{
	struct discard_cmd_control *dcc = SM_I(sbi)->dcc_info;
	struct rb_node **p;
	struct rb_node *parent = NULL;
	bool leftmost = true;

	if (insert_p && insert_parent) {
		parent = insert_parent;
		p = insert_p;
		goto do_insert;
	}

	p = f2fs_lookup_rb_tree_for_insert(sbi, &dcc->root, &parent,
							lstart, &leftmost);
do_insert:
	__attach_discard_cmd(sbi, bdev, lstart, start, len, parent,
								p, leftmost);
}

static void __relocate_discard_cmd(struct discard_cmd_control *dcc,
						struct discard_cmd *dc)
{
	list_move_tail(&dc->list, &dcc->pend_list[plist_idx(dc->len)]);
}

static void __punch_discard_cmd(struct f2fs_sb_info *sbi,
				struct discard_cmd *dc, block_t blkaddr)
{
	struct discard_cmd_control *dcc = SM_I(sbi)->dcc_info;
	struct discard_info di = dc->di;
	bool modified = false;

	if (dc->state == D_DONE || dc->len == 1) {
		__remove_discard_cmd(sbi, dc);
		return;
	}

	dcc->undiscard_blks -= di.len;

	if (blkaddr > di.lstart) {
		dc->len = blkaddr - dc->lstart;
		dcc->undiscard_blks += dc->len;
		__relocate_discard_cmd(dcc, dc);
		modified = true;
	}

	if (blkaddr < di.lstart + di.len - 1) {
		if (modified) {
			__insert_discard_tree(sbi, dc->bdev, blkaddr + 1,
					di.start + blkaddr + 1 - di.lstart,
					di.lstart + di.len - 1 - blkaddr,
					NULL, NULL);
		} else {
			dc->lstart++;
			dc->len--;
			dc->start++;
			dcc->undiscard_blks += dc->len;
			__relocate_discard_cmd(dcc, dc);
		}
	}
}

static void __update_discard_tree_range(struct f2fs_sb_info *sbi,
				struct block_device *bdev, block_t lstart,
				block_t start, block_t len)
{
	struct discard_cmd_control *dcc = SM_I(sbi)->dcc_info;
	struct discard_cmd *prev_dc = NULL, *next_dc = NULL;
	struct discard_cmd *dc;
	struct discard_info di = {0};
	struct rb_node **insert_p = NULL, *insert_parent = NULL;
	unsigned int max_discard_blocks =
			SECTOR_TO_BLOCK(bdev_max_discard_sectors(bdev));
	block_t end = lstart + len;

	dc = (struct discard_cmd *)f2fs_lookup_rb_tree_ret(&dcc->root,
					NULL, lstart,
					(struct rb_entry **)&prev_dc,
					(struct rb_entry **)&next_dc,
					&insert_p, &insert_parent, true, NULL);
	if (dc)
		prev_dc = dc;

	if (!prev_dc) {
		di.lstart = lstart;
		di.len = next_dc ? next_dc->lstart - lstart : len;
		di.len = min(di.len, len);
		di.start = start;
	}

	while (1) {
		struct rb_node *node;
		bool merged = false;
		struct discard_cmd *tdc = NULL;

		if (prev_dc) {
			di.lstart = prev_dc->lstart + prev_dc->len;
			if (di.lstart < lstart)
				di.lstart = lstart;
			if (di.lstart >= end)
				break;

			if (!next_dc || next_dc->lstart > end)
				di.len = end - di.lstart;
			else
				di.len = next_dc->lstart - di.lstart;
			di.start = start + di.lstart - lstart;
		}

		if (!di.len)
			goto next;

		if (prev_dc && prev_dc->state == D_PREP &&
			prev_dc->bdev == bdev &&
			__is_discard_back_mergeable(&di, &prev_dc->di,
							max_discard_blocks)) {
			prev_dc->di.len += di.len;
			dcc->undiscard_blks += di.len;
			__relocate_discard_cmd(dcc, prev_dc);
			di = prev_dc->di;
			tdc = prev_dc;
			merged = true;
		}

		if (next_dc && next_dc->state == D_PREP &&
			next_dc->bdev == bdev &&
			__is_discard_front_mergeable(&di, &next_dc->di,
							max_discard_blocks)) {
			next_dc->di.lstart = di.lstart;
			next_dc->di.len += di.len;
			next_dc->di.start = di.start;
			dcc->undiscard_blks += di.len;
			__relocate_discard_cmd(dcc, next_dc);
			if (tdc)
				__remove_discard_cmd(sbi, tdc);
			merged = true;
		}

		if (!merged) {
			__insert_discard_tree(sbi, bdev, di.lstart, di.start,
							di.len, NULL, NULL);
		}
 next:
		prev_dc = next_dc;
		if (!prev_dc)
			break;

		node = rb_next(&prev_dc->rb_node);
		next_dc = rb_entry_safe(node, struct discard_cmd, rb_node);
	}
}

static int __queue_discard_cmd(struct f2fs_sb_info *sbi,
		struct block_device *bdev, block_t blkstart, block_t blklen)
{
	block_t lblkstart = blkstart;

	if (!f2fs_bdev_support_discard(bdev))
		return 0;

	trace_f2fs_queue_discard(bdev, blkstart, blklen);

	if (f2fs_is_multi_device(sbi)) {
		int devi = f2fs_target_device_index(sbi, blkstart);

		blkstart -= FDEV(devi).start_blk;
	}
	mutex_lock(&SM_I(sbi)->dcc_info->cmd_lock);
	__update_discard_tree_range(sbi, bdev, lblkstart, blkstart, blklen);
	mutex_unlock(&SM_I(sbi)->dcc_info->cmd_lock);
	return 0;
}

static unsigned int __issue_discard_cmd_orderly(struct f2fs_sb_info *sbi,
					struct discard_policy *dpolicy)
{
	struct discard_cmd_control *dcc = SM_I(sbi)->dcc_info;
	struct discard_cmd *prev_dc = NULL, *next_dc = NULL;
	struct rb_node **insert_p = NULL, *insert_parent = NULL;
	struct discard_cmd *dc;
	struct blk_plug plug;
	unsigned int pos = dcc->next_pos;
	unsigned int issued = 0;
	bool io_interrupted = false;

	mutex_lock(&dcc->cmd_lock);
	dc = (struct discard_cmd *)f2fs_lookup_rb_tree_ret(&dcc->root,
					NULL, pos,
					(struct rb_entry **)&prev_dc,
					(struct rb_entry **)&next_dc,
					&insert_p, &insert_parent, true, NULL);
	if (!dc)
		dc = next_dc;

	blk_start_plug(&plug);

	while (dc) {
		struct rb_node *node;
		int err = 0;

		if (dc->state != D_PREP)
			goto next;

		if (dpolicy->io_aware && !is_idle(sbi, DISCARD_TIME)) {
			io_interrupted = true;
			break;
		}

		dcc->next_pos = dc->lstart + dc->len;
		err = __submit_discard_cmd(sbi, dpolicy, dc, &issued);

		if (issued >= dpolicy->max_requests)
			break;
next:
		node = rb_next(&dc->rb_node);
		if (err)
			__remove_discard_cmd(sbi, dc);
		dc = rb_entry_safe(node, struct discard_cmd, rb_node);
	}

	blk_finish_plug(&plug);

	if (!dc)
		dcc->next_pos = 0;

	mutex_unlock(&dcc->cmd_lock);

	if (!issued && io_interrupted)
		issued = -1;

	return issued;
}
static unsigned int __wait_all_discard_cmd(struct f2fs_sb_info *sbi,
					struct discard_policy *dpolicy);

static int __issue_discard_cmd(struct f2fs_sb_info *sbi,
					struct discard_policy *dpolicy)
{
	struct discard_cmd_control *dcc = SM_I(sbi)->dcc_info;
	struct list_head *pend_list;
	struct discard_cmd *dc, *tmp;
	struct blk_plug plug;
	int i, issued;
	bool io_interrupted = false;

	if (dpolicy->timeout)
		f2fs_update_time(sbi, UMOUNT_DISCARD_TIMEOUT);

retry:
	issued = 0;
	for (i = MAX_PLIST_NUM - 1; i >= 0; i--) {
		if (dpolicy->timeout &&
				f2fs_time_over(sbi, UMOUNT_DISCARD_TIMEOUT))
			break;

		if (i + 1 < dpolicy->granularity)
			break;

		if (i + 1 < DEFAULT_DISCARD_GRANULARITY && dpolicy->ordered)
			return __issue_discard_cmd_orderly(sbi, dpolicy);

		pend_list = &dcc->pend_list[i];

		mutex_lock(&dcc->cmd_lock);
		if (list_empty(pend_list))
			goto next;
		if (unlikely(dcc->rbtree_check))
			f2fs_bug_on(sbi, !f2fs_check_rb_tree_consistence(sbi,
							&dcc->root, false));
		blk_start_plug(&plug);
		list_for_each_entry_safe(dc, tmp, pend_list, list) {
			f2fs_bug_on(sbi, dc->state != D_PREP);

			if (dpolicy->timeout &&
				f2fs_time_over(sbi, UMOUNT_DISCARD_TIMEOUT))
				break;

			if (dpolicy->io_aware && i < dpolicy->io_aware_gran &&
						!is_idle(sbi, DISCARD_TIME)) {
				io_interrupted = true;
				break;
			}

			__submit_discard_cmd(sbi, dpolicy, dc, &issued);

			if (issued >= dpolicy->max_requests)
				break;
		}
		blk_finish_plug(&plug);
next:
		mutex_unlock(&dcc->cmd_lock);

		if (issued >= dpolicy->max_requests || io_interrupted)
			break;
	}

	if (dpolicy->type == DPOLICY_UMOUNT && issued) {
		__wait_all_discard_cmd(sbi, dpolicy);
		goto retry;
	}

	if (!issued && io_interrupted)
		issued = -1;

	return issued;
}

static bool __drop_discard_cmd(struct f2fs_sb_info *sbi)
{
	struct discard_cmd_control *dcc = SM_I(sbi)->dcc_info;
	struct list_head *pend_list;
	struct discard_cmd *dc, *tmp;
	int i;
	bool dropped = false;

	mutex_lock(&dcc->cmd_lock);
	for (i = MAX_PLIST_NUM - 1; i >= 0; i--) {
		pend_list = &dcc->pend_list[i];
		list_for_each_entry_safe(dc, tmp, pend_list, list) {
			f2fs_bug_on(sbi, dc->state != D_PREP);
			__remove_discard_cmd(sbi, dc);
			dropped = true;
		}
	}
	mutex_unlock(&dcc->cmd_lock);

	return dropped;
}

void f2fs_drop_discard_cmd(struct f2fs_sb_info *sbi)
{
	__drop_discard_cmd(sbi);
}

static unsigned int __wait_one_discard_bio(struct f2fs_sb_info *sbi,
							struct discard_cmd *dc)
{
	struct discard_cmd_control *dcc = SM_I(sbi)->dcc_info;
	unsigned int len = 0;

	wait_for_completion_io(&dc->wait);
	mutex_lock(&dcc->cmd_lock);
	f2fs_bug_on(sbi, dc->state != D_DONE);
	dc->ref--;
	if (!dc->ref) {
		if (!dc->error)
			len = dc->len;
		__remove_discard_cmd(sbi, dc);
	}
	mutex_unlock(&dcc->cmd_lock);

	return len;
}

static unsigned int __wait_discard_cmd_range(struct f2fs_sb_info *sbi,
						struct discard_policy *dpolicy,
						block_t start, block_t end)
{
	struct discard_cmd_control *dcc = SM_I(sbi)->dcc_info;
	struct list_head *wait_list = (dpolicy->type == DPOLICY_FSTRIM) ?
					&(dcc->fstrim_list) : &(dcc->wait_list);
	struct discard_cmd *dc = NULL, *iter, *tmp;
	unsigned int trimmed = 0;

next:
	dc = NULL;

	mutex_lock(&dcc->cmd_lock);
	list_for_each_entry_safe(iter, tmp, wait_list, list) {
		if (iter->lstart + iter->len <= start || end <= iter->lstart)
			continue;
		if (iter->len < dpolicy->granularity)
			continue;
		if (iter->state == D_DONE && !iter->ref) {
			wait_for_completion_io(&iter->wait);
			if (!iter->error)
				trimmed += iter->len;
			__remove_discard_cmd(sbi, iter);
		} else {
			iter->ref++;
			dc = iter;
			break;
		}
	}
	mutex_unlock(&dcc->cmd_lock);

	if (dc) {
		trimmed += __wait_one_discard_bio(sbi, dc);
		goto next;
	}

	return trimmed;
}

static unsigned int __wait_all_discard_cmd(struct f2fs_sb_info *sbi,
						struct discard_policy *dpolicy)
{
	struct discard_policy dp;
	unsigned int discard_blks;

	if (dpolicy)
		return __wait_discard_cmd_range(sbi, dpolicy, 0, UINT_MAX);

	/* wait all */
	__init_discard_policy(sbi, &dp, DPOLICY_FSTRIM, 1);
	discard_blks = __wait_discard_cmd_range(sbi, &dp, 0, UINT_MAX);
	__init_discard_policy(sbi, &dp, DPOLICY_UMOUNT, 1);
	discard_blks += __wait_discard_cmd_range(sbi, &dp, 0, UINT_MAX);

	return discard_blks;
}

/* This should be covered by global mutex, &sit_i->sentry_lock */
static void f2fs_wait_discard_bio(struct f2fs_sb_info *sbi, block_t blkaddr)
{
	struct discard_cmd_control *dcc = SM_I(sbi)->dcc_info;
	struct discard_cmd *dc;
	bool need_wait = false;

	mutex_lock(&dcc->cmd_lock);
	dc = (struct discard_cmd *)f2fs_lookup_rb_tree(&dcc->root,
							NULL, blkaddr);
	if (dc) {
		if (dc->state == D_PREP) {
			__punch_discard_cmd(sbi, dc, blkaddr);
		} else {
			dc->ref++;
			need_wait = true;
		}
	}
	mutex_unlock(&dcc->cmd_lock);

	if (need_wait)
		__wait_one_discard_bio(sbi, dc);
}

void f2fs_stop_discard_thread(struct f2fs_sb_info *sbi)
{
	struct discard_cmd_control *dcc = SM_I(sbi)->dcc_info;

	if (dcc && dcc->f2fs_issue_discard) {
		struct task_struct *discard_thread = dcc->f2fs_issue_discard;

		dcc->f2fs_issue_discard = NULL;
		kthread_stop(discard_thread);
	}
}

/* This comes from f2fs_put_super */
bool f2fs_issue_discard_timeout(struct f2fs_sb_info *sbi)
{
	struct discard_cmd_control *dcc = SM_I(sbi)->dcc_info;
	struct discard_policy dpolicy;
	bool dropped;

	__init_discard_policy(sbi, &dpolicy, DPOLICY_UMOUNT,
					dcc->discard_granularity);
	__issue_discard_cmd(sbi, &dpolicy);
	dropped = __drop_discard_cmd(sbi);

	/* just to make sure there is no pending discard commands */
	__wait_all_discard_cmd(sbi, NULL);

	f2fs_bug_on(sbi, atomic_read(&dcc->discard_cmd_cnt));
	return dropped;
}

static int issue_discard_thread(void *data)
{
	struct f2fs_sb_info *sbi = data;
	struct discard_cmd_control *dcc = SM_I(sbi)->dcc_info;
	wait_queue_head_t *q = &dcc->discard_wait_queue;
	struct discard_policy dpolicy;
	unsigned int wait_ms = dcc->min_discard_issue_time;
	int issued;

	set_freezable();

	do {
		if (sbi->gc_mode == GC_URGENT_HIGH ||
			!f2fs_available_free_memory(sbi, DISCARD_CACHE))
			__init_discard_policy(sbi, &dpolicy, DPOLICY_FORCE, 1);
		else
			__init_discard_policy(sbi, &dpolicy, DPOLICY_BG,
						dcc->discard_granularity);

		if (!atomic_read(&dcc->discard_cmd_cnt))
		       wait_ms = dpolicy.max_interval;

		wait_event_interruptible_timeout(*q,
				kthread_should_stop() || freezing(current) ||
				dcc->discard_wake,
				msecs_to_jiffies(wait_ms));

		if (dcc->discard_wake)
			dcc->discard_wake = 0;

		/* clean up pending candidates before going to sleep */
		if (atomic_read(&dcc->queued_discard))
			__wait_all_discard_cmd(sbi, NULL);

		if (try_to_freeze())
			continue;
		if (f2fs_readonly(sbi->sb))
			continue;
		if (kthread_should_stop())
			return 0;
		if (is_sbi_flag_set(sbi, SBI_NEED_FSCK)) {
			wait_ms = dpolicy.max_interval;
			continue;
		}
		if (!atomic_read(&dcc->discard_cmd_cnt))
			continue;

		sb_start_intwrite(sbi->sb);

		issued = __issue_discard_cmd(sbi, &dpolicy);
		if (issued > 0) {
			__wait_all_discard_cmd(sbi, &dpolicy);
			wait_ms = dpolicy.min_interval;
		} else if (issued == -1) {
			wait_ms = f2fs_time_to_wait(sbi, DISCARD_TIME);
			if (!wait_ms)
				wait_ms = dpolicy.mid_interval;
		} else {
			wait_ms = dpolicy.max_interval;
		}

		sb_end_intwrite(sbi->sb);

	} while (!kthread_should_stop());
	return 0;
}

#ifdef CONFIG_BLK_DEV_ZONED
static int __f2fs_issue_discard_zone(struct f2fs_sb_info *sbi,
		struct block_device *bdev, block_t blkstart, block_t blklen)
{
	sector_t sector, nr_sects;
	block_t lblkstart = blkstart;
	int devi = 0;

	if (f2fs_is_multi_device(sbi)) {
		devi = f2fs_target_device_index(sbi, blkstart);
		if (blkstart < FDEV(devi).start_blk ||
		    blkstart > FDEV(devi).end_blk) {
			f2fs_err(sbi, "Invalid block %x", blkstart);
			return -EIO;
		}
		blkstart -= FDEV(devi).start_blk;
	}

	/* For sequential zones, reset the zone write pointer */
	if (f2fs_blkz_is_seq(sbi, devi, blkstart)) {
		sector = SECTOR_FROM_BLOCK(blkstart);
		nr_sects = SECTOR_FROM_BLOCK(blklen);

		if (sector & (bdev_zone_sectors(bdev) - 1) ||
				nr_sects != bdev_zone_sectors(bdev)) {
			f2fs_err(sbi, "(%d) %s: Unaligned zone reset attempted (block %x + %x)",
				 devi, sbi->s_ndevs ? FDEV(devi).path : "",
				 blkstart, blklen);
			return -EIO;
		}
		trace_f2fs_issue_reset_zone(bdev, blkstart);
		return blkdev_zone_mgmt(bdev, REQ_OP_ZONE_RESET,
					sector, nr_sects, GFP_NOFS);
	}

	/* For conventional zones, use regular discard if supported */
	return __queue_discard_cmd(sbi, bdev, lblkstart, blklen);
}
#endif

static int __issue_discard_async(struct f2fs_sb_info *sbi,
		struct block_device *bdev, block_t blkstart, block_t blklen)
{
#ifdef CONFIG_BLK_DEV_ZONED
	if (f2fs_sb_has_blkzoned(sbi) && bdev_is_zoned(bdev))
		return __f2fs_issue_discard_zone(sbi, bdev, blkstart, blklen);
#endif
	return __queue_discard_cmd(sbi, bdev, blkstart, blklen);
}

static int f2fs_issue_discard(struct f2fs_sb_info *sbi,
				block_t blkstart, block_t blklen)
{
	sector_t start = blkstart, len = 0;
	struct block_device *bdev;
	struct seg_entry *se;
	unsigned int offset;
	block_t i;
	int err = 0;

	bdev = f2fs_target_device(sbi, blkstart, NULL);

	for (i = blkstart; i < blkstart + blklen; i++, len++) {
		if (i != start) {
			struct block_device *bdev2 =
				f2fs_target_device(sbi, i, NULL);

			if (bdev2 != bdev) {
				err = __issue_discard_async(sbi, bdev,
						start, len);
				if (err)
					return err;
				bdev = bdev2;
				start = i;
				len = 0;
			}
		}

		se = get_seg_entry(sbi, GET_SEGNO(sbi, i));
		offset = GET_BLKOFF_FROM_SEG0(sbi, i);

		if (f2fs_block_unit_discard(sbi) &&
				!f2fs_test_and_set_bit(offset, se->discard_map))
			sbi->discard_blks--;
	}

	if (len)
		err = __issue_discard_async(sbi, bdev, start, len);
	return err;
}

static bool add_discard_addrs(struct f2fs_sb_info *sbi, struct cp_control *cpc,
							bool check_only)
{
	int entries = SIT_VBLOCK_MAP_SIZE / sizeof(unsigned long);
	int max_blocks = sbi->blocks_per_seg;
	struct seg_entry *se = get_seg_entry(sbi, cpc->trim_start);
	unsigned long *cur_map = (unsigned long *)se->cur_valid_map;
	unsigned long *ckpt_map = (unsigned long *)se->ckpt_valid_map;
	unsigned long *discard_map = (unsigned long *)se->discard_map;
	unsigned long *dmap = SIT_I(sbi)->tmp_map;
	unsigned int start = 0, end = -1;
	bool force = (cpc->reason & CP_DISCARD);
	struct discard_entry *de = NULL;
	struct list_head *head = &SM_I(sbi)->dcc_info->entry_list;
	int i;

	if (se->valid_blocks == max_blocks || !f2fs_hw_support_discard(sbi) ||
			!f2fs_block_unit_discard(sbi))
		return false;

	if (!force) {
		if (!f2fs_realtime_discard_enable(sbi) || !se->valid_blocks ||
			SM_I(sbi)->dcc_info->nr_discards >=
				SM_I(sbi)->dcc_info->max_discards)
			return false;
	}

	/* SIT_VBLOCK_MAP_SIZE should be multiple of sizeof(unsigned long) */
	for (i = 0; i < entries; i++)
		dmap[i] = force ? ~ckpt_map[i] & ~discard_map[i] :
				(cur_map[i] ^ ckpt_map[i]) & ckpt_map[i];

	while (force || SM_I(sbi)->dcc_info->nr_discards <=
				SM_I(sbi)->dcc_info->max_discards) {
		start = __find_rev_next_bit(dmap, max_blocks, end + 1);
		if (start >= max_blocks)
			break;

		end = __find_rev_next_zero_bit(dmap, max_blocks, start + 1);
		if (force && start && end != max_blocks
					&& (end - start) < cpc->trim_minlen)
			continue;

		if (check_only)
			return true;

		if (!de) {
			de = f2fs_kmem_cache_alloc(discard_entry_slab,
						GFP_F2FS_ZERO, true, NULL);
			de->start_blkaddr = START_BLOCK(sbi, cpc->trim_start);
			list_add_tail(&de->list, head);
		}

		for (i = start; i < end; i++)
			__set_bit_le(i, (void *)de->discard_map);

		SM_I(sbi)->dcc_info->nr_discards += end - start;
	}
	return false;
}

static void release_discard_addr(struct discard_entry *entry)
{
	list_del(&entry->list);
	kmem_cache_free(discard_entry_slab, entry);
}

void f2fs_release_discard_addrs(struct f2fs_sb_info *sbi)
{
	struct list_head *head = &(SM_I(sbi)->dcc_info->entry_list);
	struct discard_entry *entry, *this;

	/* drop caches */
	list_for_each_entry_safe(entry, this, head, list)
		release_discard_addr(entry);
}

/*
 * Should call f2fs_clear_prefree_segments after checkpoint is done.
 */
static void set_prefree_as_free_segments(struct f2fs_sb_info *sbi)
{
	struct dirty_seglist_info *dirty_i = DIRTY_I(sbi);
	unsigned int segno;

	mutex_lock(&dirty_i->seglist_lock);
	for_each_set_bit(segno, dirty_i->dirty_segmap[PRE], MAIN_SEGS(sbi))
		__set_test_and_free(sbi, segno, false);
	mutex_unlock(&dirty_i->seglist_lock);
}

void f2fs_clear_prefree_segments(struct f2fs_sb_info *sbi,
						struct cp_control *cpc)
{
	struct discard_cmd_control *dcc = SM_I(sbi)->dcc_info;
	struct list_head *head = &dcc->entry_list;
	struct discard_entry *entry, *this;
	struct dirty_seglist_info *dirty_i = DIRTY_I(sbi);
	unsigned long *prefree_map = dirty_i->dirty_segmap[PRE];
	unsigned int start = 0, end = -1;
	unsigned int secno, start_segno;
	bool force = (cpc->reason & CP_DISCARD);
	bool section_alignment = F2FS_OPTION(sbi).discard_unit ==
						DISCARD_UNIT_SECTION;

	if (f2fs_lfs_mode(sbi) && __is_large_section(sbi))
		section_alignment = true;

	mutex_lock(&dirty_i->seglist_lock);

	while (1) {
		int i;

		if (section_alignment && end != -1)
			end--;
		start = find_next_bit(prefree_map, MAIN_SEGS(sbi), end + 1);
		if (start >= MAIN_SEGS(sbi))
			break;
		end = find_next_zero_bit(prefree_map, MAIN_SEGS(sbi),
								start + 1);

		if (section_alignment) {
			start = rounddown(start, sbi->segs_per_sec);
			end = roundup(end, sbi->segs_per_sec);
		}

		for (i = start; i < end; i++) {
			if (test_and_clear_bit(i, prefree_map))
				dirty_i->nr_dirty[PRE]--;
		}

		if (!f2fs_realtime_discard_enable(sbi))
			continue;

		if (force && start >= cpc->trim_start &&
					(end - 1) <= cpc->trim_end)
				continue;

		if (!f2fs_lfs_mode(sbi) || !__is_large_section(sbi)) {
			f2fs_issue_discard(sbi, START_BLOCK(sbi, start),
				(end - start) << sbi->log_blocks_per_seg);
			continue;
		}
next:
		secno = GET_SEC_FROM_SEG(sbi, start);
		start_segno = GET_SEG_FROM_SEC(sbi, secno);
		if (!IS_CURSEC(sbi, secno) &&
			!get_valid_blocks(sbi, start, true))
			f2fs_issue_discard(sbi, START_BLOCK(sbi, start_segno),
				sbi->segs_per_sec << sbi->log_blocks_per_seg);

		start = start_segno + sbi->segs_per_sec;
		if (start < end)
			goto next;
		else
			end = start - 1;
	}
	mutex_unlock(&dirty_i->seglist_lock);

	if (!f2fs_block_unit_discard(sbi))
		goto wakeup;

	/* send small discards */
	list_for_each_entry_safe(entry, this, head, list) {
		unsigned int cur_pos = 0, next_pos, len, total_len = 0;
		bool is_valid = test_bit_le(0, entry->discard_map);

find_next:
		if (is_valid) {
			next_pos = find_next_zero_bit_le(entry->discard_map,
					sbi->blocks_per_seg, cur_pos);
			len = next_pos - cur_pos;

			if (f2fs_sb_has_blkzoned(sbi) ||
			    (force && len < cpc->trim_minlen))
				goto skip;

			f2fs_issue_discard(sbi, entry->start_blkaddr + cur_pos,
									len);
			total_len += len;
		} else {
			next_pos = find_next_bit_le(entry->discard_map,
					sbi->blocks_per_seg, cur_pos);
		}
skip:
		cur_pos = next_pos;
		is_valid = !is_valid;

		if (cur_pos < sbi->blocks_per_seg)
			goto find_next;

		release_discard_addr(entry);
		dcc->nr_discards -= total_len;
	}

wakeup:
	wake_up_discard_thread(sbi, false);
}

int f2fs_start_discard_thread(struct f2fs_sb_info *sbi)
{
	dev_t dev = sbi->sb->s_bdev->bd_dev;
	struct discard_cmd_control *dcc = SM_I(sbi)->dcc_info;
	int err = 0;

	if (!f2fs_realtime_discard_enable(sbi))
		return 0;

	dcc->f2fs_issue_discard = kthread_run(issue_discard_thread, sbi,
				"f2fs_discard-%u:%u", MAJOR(dev), MINOR(dev));
	if (IS_ERR(dcc->f2fs_issue_discard)) {
		err = PTR_ERR(dcc->f2fs_issue_discard);
		dcc->f2fs_issue_discard = NULL;
	}

	return err;
}

static int create_discard_cmd_control(struct f2fs_sb_info *sbi)
{
	struct discard_cmd_control *dcc;
	int err = 0, i;

	if (SM_I(sbi)->dcc_info) {
		dcc = SM_I(sbi)->dcc_info;
		goto init_thread;
	}

	dcc = f2fs_kzalloc(sbi, sizeof(struct discard_cmd_control), GFP_KERNEL);
	if (!dcc)
		return -ENOMEM;

	dcc->discard_granularity = DEFAULT_DISCARD_GRANULARITY;
	if (F2FS_OPTION(sbi).discard_unit == DISCARD_UNIT_SEGMENT)
		dcc->discard_granularity = sbi->blocks_per_seg;
	else if (F2FS_OPTION(sbi).discard_unit == DISCARD_UNIT_SECTION)
		dcc->discard_granularity = BLKS_PER_SEC(sbi);

	INIT_LIST_HEAD(&dcc->entry_list);
	for (i = 0; i < MAX_PLIST_NUM; i++)
		INIT_LIST_HEAD(&dcc->pend_list[i]);
	INIT_LIST_HEAD(&dcc->wait_list);
	INIT_LIST_HEAD(&dcc->fstrim_list);
	mutex_init(&dcc->cmd_lock);
	atomic_set(&dcc->issued_discard, 0);
	atomic_set(&dcc->queued_discard, 0);
	atomic_set(&dcc->discard_cmd_cnt, 0);
	dcc->nr_discards = 0;
	dcc->max_discards = MAIN_SEGS(sbi) << sbi->log_blocks_per_seg;
	dcc->max_discard_request = DEF_MAX_DISCARD_REQUEST;
	dcc->min_discard_issue_time = DEF_MIN_DISCARD_ISSUE_TIME;
	dcc->mid_discard_issue_time = DEF_MID_DISCARD_ISSUE_TIME;
	dcc->max_discard_issue_time = DEF_MAX_DISCARD_ISSUE_TIME;
	dcc->undiscard_blks = 0;
	dcc->next_pos = 0;
	dcc->root = RB_ROOT_CACHED;
	dcc->rbtree_check = false;

	init_waitqueue_head(&dcc->discard_wait_queue);
	SM_I(sbi)->dcc_info = dcc;
init_thread:
	err = f2fs_start_discard_thread(sbi);
	if (err) {
		kfree(dcc);
		SM_I(sbi)->dcc_info = NULL;
	}

	return err;
}

static void destroy_discard_cmd_control(struct f2fs_sb_info *sbi)
{
	struct discard_cmd_control *dcc = SM_I(sbi)->dcc_info;

	if (!dcc)
		return;

	f2fs_stop_discard_thread(sbi);

	/*
	 * Recovery can cache discard commands, so in error path of
	 * fill_super(), it needs to give a chance to handle them.
	 */
	if (unlikely(atomic_read(&dcc->discard_cmd_cnt)))
		f2fs_issue_discard_timeout(sbi);

	kfree(dcc);
	SM_I(sbi)->dcc_info = NULL;
}

static bool __mark_sit_entry_dirty(struct f2fs_sb_info *sbi, unsigned int segno)
{
	struct sit_info *sit_i = SIT_I(sbi);

	if (!__test_and_set_bit(segno, sit_i->dirty_sentries_bitmap)) {
		sit_i->dirty_sentries++;
		return false;
	}

	return true;
}

static void __set_sit_entry_type(struct f2fs_sb_info *sbi, int type,
					unsigned int segno, int modified)
{
	struct seg_entry *se = get_seg_entry(sbi, segno);

	se->type = type;
	if (modified)
		__mark_sit_entry_dirty(sbi, segno);
}

static inline unsigned long long get_segment_mtime(struct f2fs_sb_info *sbi,
								block_t blkaddr)
{
	unsigned int segno = GET_SEGNO(sbi, blkaddr);

	if (segno == NULL_SEGNO)
		return 0;
	return get_seg_entry(sbi, segno)->mtime;
}

static void update_segment_mtime(struct f2fs_sb_info *sbi, block_t blkaddr,
						unsigned long long old_mtime)
{
	struct seg_entry *se;
	unsigned int segno = GET_SEGNO(sbi, blkaddr);
	unsigned long long ctime = get_mtime(sbi, false);
	unsigned long long mtime = old_mtime ? old_mtime : ctime;

	if (segno == NULL_SEGNO)
		return;

	se = get_seg_entry(sbi, segno);

	if (!se->mtime)
		se->mtime = mtime;
	else
		se->mtime = div_u64(se->mtime * se->valid_blocks + mtime,
						se->valid_blocks + 1);

	if (ctime > SIT_I(sbi)->max_mtime)
		SIT_I(sbi)->max_mtime = ctime;
}

static void update_sit_entry(struct f2fs_sb_info *sbi, block_t blkaddr, int del)
{
	struct seg_entry *se;
	unsigned int segno, offset;
	long int new_vblocks;
	bool exist;
#ifdef CONFIG_F2FS_CHECK_FS
	bool mir_exist;
#endif

	segno = GET_SEGNO(sbi, blkaddr);

	se = get_seg_entry(sbi, segno);
	new_vblocks = se->valid_blocks + del;
	offset = GET_BLKOFF_FROM_SEG0(sbi, blkaddr);

	f2fs_bug_on(sbi, (new_vblocks < 0 ||
			(new_vblocks > f2fs_usable_blks_in_seg(sbi, segno))));

	se->valid_blocks = new_vblocks;

	/* Update valid block bitmap */
	if (del > 0) {
		exist = f2fs_test_and_set_bit(offset, se->cur_valid_map);
#ifdef CONFIG_F2FS_CHECK_FS
		mir_exist = f2fs_test_and_set_bit(offset,
						se->cur_valid_map_mir);
		if (unlikely(exist != mir_exist)) {
			f2fs_err(sbi, "Inconsistent error when setting bitmap, blk:%u, old bit:%d",
				 blkaddr, exist);
			f2fs_bug_on(sbi, 1);
		}
#endif
		if (unlikely(exist)) {
			f2fs_err(sbi, "Bitmap was wrongly set, blk:%u",
				 blkaddr);
			f2fs_bug_on(sbi, 1);
			se->valid_blocks--;
			del = 0;
		}

		if (f2fs_block_unit_discard(sbi) &&
				!f2fs_test_and_set_bit(offset, se->discard_map))
			sbi->discard_blks--;

		/*
		 * SSR should never reuse block which is checkpointed
		 * or newly invalidated.
		 */
		if (!is_sbi_flag_set(sbi, SBI_CP_DISABLED)) {
			if (!f2fs_test_and_set_bit(offset, se->ckpt_valid_map))
				se->ckpt_valid_blocks++;
		}
	} else {
		exist = f2fs_test_and_clear_bit(offset, se->cur_valid_map);
#ifdef CONFIG_F2FS_CHECK_FS
		mir_exist = f2fs_test_and_clear_bit(offset,
						se->cur_valid_map_mir);
		if (unlikely(exist != mir_exist)) {
			f2fs_err(sbi, "Inconsistent error when clearing bitmap, blk:%u, old bit:%d",
				 blkaddr, exist);
			f2fs_bug_on(sbi, 1);
		}
#endif
		if (unlikely(!exist)) {
			f2fs_err(sbi, "Bitmap was wrongly cleared, blk:%u",
				 blkaddr);
			f2fs_bug_on(sbi, 1);
			se->valid_blocks++;
			del = 0;
		} else if (unlikely(is_sbi_flag_set(sbi, SBI_CP_DISABLED))) {
			/*
			 * If checkpoints are off, we must not reuse data that
			 * was used in the previous checkpoint. If it was used
			 * before, we must track that to know how much space we
			 * really have.
			 */
			if (f2fs_test_bit(offset, se->ckpt_valid_map)) {
				spin_lock(&sbi->stat_lock);
				sbi->unusable_block_count++;
				spin_unlock(&sbi->stat_lock);
			}
		}

		if (f2fs_block_unit_discard(sbi) &&
			f2fs_test_and_clear_bit(offset, se->discard_map))
			sbi->discard_blks++;
	}
	if (!f2fs_test_bit(offset, se->ckpt_valid_map))
		se->ckpt_valid_blocks += del;

	__mark_sit_entry_dirty(sbi, segno);

	/* update total number of valid blocks to be written in ckpt area */
	SIT_I(sbi)->written_valid_blocks += del;

	if (__is_large_section(sbi))
		get_sec_entry(sbi, segno)->valid_blocks += del;
}

void f2fs_invalidate_blocks(struct f2fs_sb_info *sbi, block_t addr)
{
	unsigned int segno = GET_SEGNO(sbi, addr);
	struct sit_info *sit_i = SIT_I(sbi);

	f2fs_bug_on(sbi, addr == NULL_ADDR);
	if (addr == NEW_ADDR || addr == COMPRESS_ADDR)
		return;

	invalidate_mapping_pages(META_MAPPING(sbi), addr, addr);
	f2fs_invalidate_compress_page(sbi, addr);

	/* add it into sit main buffer */
	down_write(&sit_i->sentry_lock);

	update_segment_mtime(sbi, addr, 0);
	update_sit_entry(sbi, addr, -1);

	/* add it into dirty seglist */
	locate_dirty_segment(sbi, segno);

	up_write(&sit_i->sentry_lock);
}

bool f2fs_is_checkpointed_data(struct f2fs_sb_info *sbi, block_t blkaddr)
{
	struct sit_info *sit_i = SIT_I(sbi);
	unsigned int segno, offset;
	struct seg_entry *se;
	bool is_cp = false;

	if (!__is_valid_data_blkaddr(blkaddr))
		return true;

	down_read(&sit_i->sentry_lock);

	segno = GET_SEGNO(sbi, blkaddr);
	se = get_seg_entry(sbi, segno);
	offset = GET_BLKOFF_FROM_SEG0(sbi, blkaddr);

	if (f2fs_test_bit(offset, se->ckpt_valid_map))
		is_cp = true;

	up_read(&sit_i->sentry_lock);

	return is_cp;
}

/*
 * This function should be resided under the curseg_mutex lock
 */
static void __add_sum_entry(struct f2fs_sb_info *sbi, int type,
					struct f2fs_summary *sum)
{
	struct curseg_info *curseg = CURSEG_I(sbi, type);
	void *addr = curseg->sum_blk;

	addr += curseg->next_blkoff * sizeof(struct f2fs_summary);
	memcpy(addr, sum, sizeof(struct f2fs_summary));
}

/*
 * Calculate the number of current summary pages for writing
 */
int f2fs_npages_for_summary_flush(struct f2fs_sb_info *sbi, bool for_ra)
{
	int valid_sum_count = 0;
	int i, sum_in_page;

	for (i = CURSEG_HOT_DATA; i <= CURSEG_COLD_DATA; i++) {
		if (sbi->ckpt->alloc_type[i] == SSR)
			valid_sum_count += sbi->blocks_per_seg;
		else {
			if (for_ra)
				valid_sum_count += le16_to_cpu(
					F2FS_CKPT(sbi)->cur_data_blkoff[i]);
			else
				valid_sum_count += curseg_blkoff(sbi, i);
		}
	}

	sum_in_page = (PAGE_SIZE - 2 * SUM_JOURNAL_SIZE -
			SUM_FOOTER_SIZE) / SUMMARY_SIZE;
	if (valid_sum_count <= sum_in_page)
		return 1;
	else if ((valid_sum_count - sum_in_page) <=
		(PAGE_SIZE - SUM_FOOTER_SIZE) / SUMMARY_SIZE)
		return 2;
	return 3;
}

/*
 * Caller should put this summary page
 */
struct page *f2fs_get_sum_page(struct f2fs_sb_info *sbi, unsigned int segno)
{
	if (unlikely(f2fs_cp_error(sbi)))
		return ERR_PTR(-EIO);
	return f2fs_get_meta_page_retry(sbi, GET_SUM_BLOCK(sbi, segno));
}

void f2fs_update_meta_page(struct f2fs_sb_info *sbi,
					void *src, block_t blk_addr)
{
	struct page *page = f2fs_grab_meta_page(sbi, blk_addr);

	memcpy(page_address(page), src, PAGE_SIZE);
	set_page_dirty(page);
	f2fs_put_page(page, 1);
}

static void write_sum_page(struct f2fs_sb_info *sbi,
			struct f2fs_summary_block *sum_blk, block_t blk_addr)
{
	f2fs_update_meta_page(sbi, (void *)sum_blk, blk_addr);
}

static void write_current_sum_page(struct f2fs_sb_info *sbi,
						int type, block_t blk_addr)
{
	struct curseg_info *curseg = CURSEG_I(sbi, type);
	struct page *page = f2fs_grab_meta_page(sbi, blk_addr);
	struct f2fs_summary_block *src = curseg->sum_blk;
	struct f2fs_summary_block *dst;

	dst = (struct f2fs_summary_block *)page_address(page);
	memset(dst, 0, PAGE_SIZE);

	mutex_lock(&curseg->curseg_mutex);

	down_read(&curseg->journal_rwsem);
	memcpy(&dst->journal, curseg->journal, SUM_JOURNAL_SIZE);
	up_read(&curseg->journal_rwsem);

	memcpy(dst->entries, src->entries, SUM_ENTRY_SIZE);
	memcpy(&dst->footer, &src->footer, SUM_FOOTER_SIZE);

	mutex_unlock(&curseg->curseg_mutex);

	set_page_dirty(page);
	f2fs_put_page(page, 1);
}

static int is_next_segment_free(struct f2fs_sb_info *sbi,
				struct curseg_info *curseg, int type)
{
	unsigned int segno = curseg->segno + 1;
	struct free_segmap_info *free_i = FREE_I(sbi);

	if (segno < MAIN_SEGS(sbi) && segno % sbi->segs_per_sec)
		return !test_bit(segno, free_i->free_segmap);
	return 0;
}

/*
 * Find a new segment from the free segments bitmap to right order
 * This function should be returned with success, otherwise BUG
 */
static void get_new_segment(struct f2fs_sb_info *sbi,
			unsigned int *newseg, bool new_sec, int dir)
{
	struct free_segmap_info *free_i = FREE_I(sbi);
	unsigned int segno, secno, zoneno;
	unsigned int total_zones = MAIN_SECS(sbi) / sbi->secs_per_zone;
	unsigned int hint = GET_SEC_FROM_SEG(sbi, *newseg);
	unsigned int old_zoneno = GET_ZONE_FROM_SEG(sbi, *newseg);
	unsigned int left_start = hint;
	bool init = true;
	int go_left = 0;
	int i;

	spin_lock(&free_i->segmap_lock);

	if (!new_sec && ((*newseg + 1) % sbi->segs_per_sec)) {
		segno = find_next_zero_bit(free_i->free_segmap,
			GET_SEG_FROM_SEC(sbi, hint + 1), *newseg + 1);
		if (segno < GET_SEG_FROM_SEC(sbi, hint + 1))
			goto got_it;
	}
find_other_zone:
	secno = find_next_zero_bit(free_i->free_secmap, MAIN_SECS(sbi), hint);
	if (secno >= MAIN_SECS(sbi)) {
		if (dir == ALLOC_RIGHT) {
			secno = find_first_zero_bit(free_i->free_secmap,
							MAIN_SECS(sbi));
			f2fs_bug_on(sbi, secno >= MAIN_SECS(sbi));
		} else {
			go_left = 1;
			left_start = hint - 1;
		}
	}
	if (go_left == 0)
		goto skip_left;

	while (test_bit(left_start, free_i->free_secmap)) {
		if (left_start > 0) {
			left_start--;
			continue;
		}
		left_start = find_first_zero_bit(free_i->free_secmap,
							MAIN_SECS(sbi));
		f2fs_bug_on(sbi, left_start >= MAIN_SECS(sbi));
		break;
	}
	secno = left_start;
skip_left:
	segno = GET_SEG_FROM_SEC(sbi, secno);
	zoneno = GET_ZONE_FROM_SEC(sbi, secno);

	/* give up on finding another zone */
	if (!init)
		goto got_it;
	if (sbi->secs_per_zone == 1)
		goto got_it;
	if (zoneno == old_zoneno)
		goto got_it;
	if (dir == ALLOC_LEFT) {
		if (!go_left && zoneno + 1 >= total_zones)
			goto got_it;
		if (go_left && zoneno == 0)
			goto got_it;
	}
	for (i = 0; i < NR_CURSEG_TYPE; i++)
		if (CURSEG_I(sbi, i)->zone == zoneno)
			break;

	if (i < NR_CURSEG_TYPE) {
		/* zone is in user, try another */
		if (go_left)
			hint = zoneno * sbi->secs_per_zone - 1;
		else if (zoneno + 1 >= total_zones)
			hint = 0;
		else
			hint = (zoneno + 1) * sbi->secs_per_zone;
		init = false;
		goto find_other_zone;
	}
got_it:
	/* set it as dirty segment in free segmap */
	f2fs_bug_on(sbi, test_bit(segno, free_i->free_segmap));
	__set_inuse(sbi, segno);
	*newseg = segno;
	spin_unlock(&free_i->segmap_lock);
}

static void reset_curseg(struct f2fs_sb_info *sbi, int type, int modified)
{
	struct curseg_info *curseg = CURSEG_I(sbi, type);
	struct summary_footer *sum_footer;
	unsigned short seg_type = curseg->seg_type;

	curseg->inited = true;
	curseg->segno = curseg->next_segno;
	curseg->zone = GET_ZONE_FROM_SEG(sbi, curseg->segno);
	curseg->next_blkoff = 0;
	curseg->next_segno = NULL_SEGNO;

	sum_footer = &(curseg->sum_blk->footer);
	memset(sum_footer, 0, sizeof(struct summary_footer));

	sanity_check_seg_type(sbi, seg_type);

	if (IS_DATASEG(seg_type))
		SET_SUM_TYPE(sum_footer, SUM_TYPE_DATA);
	if (IS_NODESEG(seg_type))
		SET_SUM_TYPE(sum_footer, SUM_TYPE_NODE);
	__set_sit_entry_type(sbi, seg_type, curseg->segno, modified);
}

static unsigned int __get_next_segno(struct f2fs_sb_info *sbi, int type)
{
	struct curseg_info *curseg = CURSEG_I(sbi, type);
	unsigned short seg_type = curseg->seg_type;

	sanity_check_seg_type(sbi, seg_type);
	if (f2fs_need_rand_seg(sbi))
		return prandom_u32_max(MAIN_SECS(sbi) * sbi->segs_per_sec);

	/* if segs_per_sec is large than 1, we need to keep original policy. */
	if (__is_large_section(sbi))
		return curseg->segno;

	/* inmem log may not locate on any segment after mount */
	if (!curseg->inited)
		return 0;

	if (unlikely(is_sbi_flag_set(sbi, SBI_CP_DISABLED)))
		return 0;

	if (test_opt(sbi, NOHEAP) &&
		(seg_type == CURSEG_HOT_DATA || IS_NODESEG(seg_type)))
		return 0;

	if (SIT_I(sbi)->last_victim[ALLOC_NEXT])
		return SIT_I(sbi)->last_victim[ALLOC_NEXT];

	/* find segments from 0 to reuse freed segments */
	if (F2FS_OPTION(sbi).alloc_mode == ALLOC_MODE_REUSE)
		return 0;

	return curseg->segno;
}

/*
 * Allocate a current working segment.
 * This function always allocates a free segment in LFS manner.
 */
static void new_curseg(struct f2fs_sb_info *sbi, int type, bool new_sec)
{
	struct curseg_info *curseg = CURSEG_I(sbi, type);
	unsigned short seg_type = curseg->seg_type;
	unsigned int segno = curseg->segno;
	int dir = ALLOC_LEFT;

	if (curseg->inited)
		write_sum_page(sbi, curseg->sum_blk,
				GET_SUM_BLOCK(sbi, segno));
	if (seg_type == CURSEG_WARM_DATA || seg_type == CURSEG_COLD_DATA)
		dir = ALLOC_RIGHT;

	if (test_opt(sbi, NOHEAP))
		dir = ALLOC_RIGHT;

	segno = __get_next_segno(sbi, type);
	get_new_segment(sbi, &segno, new_sec, dir);
	curseg->next_segno = segno;
	reset_curseg(sbi, type, 1);
	curseg->alloc_type = LFS;
	if (F2FS_OPTION(sbi).fs_mode == FS_MODE_FRAGMENT_BLK)
		curseg->fragment_remained_chunk =
				prandom_u32_max(sbi->max_fragment_chunk) + 1;
}

static int __next_free_blkoff(struct f2fs_sb_info *sbi,
					int segno, block_t start)
{
	struct seg_entry *se = get_seg_entry(sbi, segno);
	int entries = SIT_VBLOCK_MAP_SIZE / sizeof(unsigned long);
	unsigned long *target_map = SIT_I(sbi)->tmp_map;
	unsigned long *ckpt_map = (unsigned long *)se->ckpt_valid_map;
	unsigned long *cur_map = (unsigned long *)se->cur_valid_map;
	int i;

	for (i = 0; i < entries; i++)
		target_map[i] = ckpt_map[i] | cur_map[i];

	return __find_rev_next_zero_bit(target_map, sbi->blocks_per_seg, start);
}

/*
 * If a segment is written by LFS manner, next block offset is just obtained
 * by increasing the current block offset. However, if a segment is written by
 * SSR manner, next block offset obtained by calling __next_free_blkoff
 */
static void __refresh_next_blkoff(struct f2fs_sb_info *sbi,
				struct curseg_info *seg)
{
	if (seg->alloc_type == SSR) {
		seg->next_blkoff =
			__next_free_blkoff(sbi, seg->segno,
						seg->next_blkoff + 1);
	} else {
		seg->next_blkoff++;
		if (F2FS_OPTION(sbi).fs_mode == FS_MODE_FRAGMENT_BLK) {
			/* To allocate block chunks in different sizes, use random number */
			if (--seg->fragment_remained_chunk <= 0) {
				seg->fragment_remained_chunk =
				   prandom_u32_max(sbi->max_fragment_chunk) + 1;
				seg->next_blkoff +=
				   prandom_u32_max(sbi->max_fragment_hole) + 1;
			}
		}
	}
}

bool f2fs_segment_has_free_slot(struct f2fs_sb_info *sbi, int segno)
{
	return __next_free_blkoff(sbi, segno, 0) < sbi->blocks_per_seg;
}

/*
 * This function always allocates a used segment(from dirty seglist) by SSR
 * manner, so it should recover the existing segment information of valid blocks
 */
static void change_curseg(struct f2fs_sb_info *sbi, int type, bool flush)
{
	struct dirty_seglist_info *dirty_i = DIRTY_I(sbi);
	struct curseg_info *curseg = CURSEG_I(sbi, type);
	unsigned int new_segno = curseg->next_segno;
	struct f2fs_summary_block *sum_node;
	struct page *sum_page;

	if (flush)
		write_sum_page(sbi, curseg->sum_blk,
					GET_SUM_BLOCK(sbi, curseg->segno));

	__set_test_and_inuse(sbi, new_segno);

	mutex_lock(&dirty_i->seglist_lock);
	__remove_dirty_segment(sbi, new_segno, PRE);
	__remove_dirty_segment(sbi, new_segno, DIRTY);
	mutex_unlock(&dirty_i->seglist_lock);

	reset_curseg(sbi, type, 1);
	curseg->alloc_type = SSR;
	curseg->next_blkoff = __next_free_blkoff(sbi, curseg->segno, 0);

	sum_page = f2fs_get_sum_page(sbi, new_segno);
	if (IS_ERR(sum_page)) {
		/* GC won't be able to use stale summary pages by cp_error */
		memset(curseg->sum_blk, 0, SUM_ENTRY_SIZE);
		return;
	}
	sum_node = (struct f2fs_summary_block *)page_address(sum_page);
	memcpy(curseg->sum_blk, sum_node, SUM_ENTRY_SIZE);
	f2fs_put_page(sum_page, 1);
}

static int get_ssr_segment(struct f2fs_sb_info *sbi, int type,
				int alloc_mode, unsigned long long age);

static void get_atssr_segment(struct f2fs_sb_info *sbi, int type,
					int target_type, int alloc_mode,
					unsigned long long age)
{
	struct curseg_info *curseg = CURSEG_I(sbi, type);

	curseg->seg_type = target_type;

	if (get_ssr_segment(sbi, type, alloc_mode, age)) {
		struct seg_entry *se = get_seg_entry(sbi, curseg->next_segno);

		curseg->seg_type = se->type;
		change_curseg(sbi, type, true);
	} else {
		/* allocate cold segment by default */
		curseg->seg_type = CURSEG_COLD_DATA;
		new_curseg(sbi, type, true);
	}
	stat_inc_seg_type(sbi, curseg);
}

static void __f2fs_init_atgc_curseg(struct f2fs_sb_info *sbi)
{
	struct curseg_info *curseg = CURSEG_I(sbi, CURSEG_ALL_DATA_ATGC);

	if (!sbi->am.atgc_enabled)
		return;

	f2fs_down_read(&SM_I(sbi)->curseg_lock);

	mutex_lock(&curseg->curseg_mutex);
	down_write(&SIT_I(sbi)->sentry_lock);

	get_atssr_segment(sbi, CURSEG_ALL_DATA_ATGC, CURSEG_COLD_DATA, SSR, 0);

	up_write(&SIT_I(sbi)->sentry_lock);
	mutex_unlock(&curseg->curseg_mutex);

	f2fs_up_read(&SM_I(sbi)->curseg_lock);

}
void f2fs_init_inmem_curseg(struct f2fs_sb_info *sbi)
{
	__f2fs_init_atgc_curseg(sbi);
}

static void __f2fs_save_inmem_curseg(struct f2fs_sb_info *sbi, int type)
{
	struct curseg_info *curseg = CURSEG_I(sbi, type);

	mutex_lock(&curseg->curseg_mutex);
	if (!curseg->inited)
		goto out;

	if (get_valid_blocks(sbi, curseg->segno, false)) {
		write_sum_page(sbi, curseg->sum_blk,
				GET_SUM_BLOCK(sbi, curseg->segno));
	} else {
		mutex_lock(&DIRTY_I(sbi)->seglist_lock);
		__set_test_and_free(sbi, curseg->segno, true);
		mutex_unlock(&DIRTY_I(sbi)->seglist_lock);
	}
out:
	mutex_unlock(&curseg->curseg_mutex);
}

void f2fs_save_inmem_curseg(struct f2fs_sb_info *sbi)
{
	__f2fs_save_inmem_curseg(sbi, CURSEG_COLD_DATA_PINNED);

	if (sbi->am.atgc_enabled)
		__f2fs_save_inmem_curseg(sbi, CURSEG_ALL_DATA_ATGC);
}

static void __f2fs_restore_inmem_curseg(struct f2fs_sb_info *sbi, int type)
{
	struct curseg_info *curseg = CURSEG_I(sbi, type);

	mutex_lock(&curseg->curseg_mutex);
	if (!curseg->inited)
		goto out;
	if (get_valid_blocks(sbi, curseg->segno, false))
		goto out;

	mutex_lock(&DIRTY_I(sbi)->seglist_lock);
	__set_test_and_inuse(sbi, curseg->segno);
	mutex_unlock(&DIRTY_I(sbi)->seglist_lock);
out:
	mutex_unlock(&curseg->curseg_mutex);
}

void f2fs_restore_inmem_curseg(struct f2fs_sb_info *sbi)
{
	__f2fs_restore_inmem_curseg(sbi, CURSEG_COLD_DATA_PINNED);

	if (sbi->am.atgc_enabled)
		__f2fs_restore_inmem_curseg(sbi, CURSEG_ALL_DATA_ATGC);
}

static int get_ssr_segment(struct f2fs_sb_info *sbi, int type,
				int alloc_mode, unsigned long long age)
{
	struct curseg_info *curseg = CURSEG_I(sbi, type);
	const struct victim_selection *v_ops = DIRTY_I(sbi)->v_ops;
	unsigned segno = NULL_SEGNO;
	unsigned short seg_type = curseg->seg_type;
	int i, cnt;
	bool reversed = false;

	sanity_check_seg_type(sbi, seg_type);

	/* f2fs_need_SSR() already forces to do this */
	if (!v_ops->get_victim(sbi, &segno, BG_GC, seg_type, alloc_mode, age)) {
		curseg->next_segno = segno;
		return 1;
	}

	/* For node segments, let's do SSR more intensively */
	if (IS_NODESEG(seg_type)) {
		if (seg_type >= CURSEG_WARM_NODE) {
			reversed = true;
			i = CURSEG_COLD_NODE;
		} else {
			i = CURSEG_HOT_NODE;
		}
		cnt = NR_CURSEG_NODE_TYPE;
	} else {
		if (seg_type >= CURSEG_WARM_DATA) {
			reversed = true;
			i = CURSEG_COLD_DATA;
		} else {
			i = CURSEG_HOT_DATA;
		}
		cnt = NR_CURSEG_DATA_TYPE;
	}

	for (; cnt-- > 0; reversed ? i-- : i++) {
		if (i == seg_type)
			continue;
		if (!v_ops->get_victim(sbi, &segno, BG_GC, i, alloc_mode, age)) {
			curseg->next_segno = segno;
			return 1;
		}
	}

	/* find valid_blocks=0 in dirty list */
	if (unlikely(is_sbi_flag_set(sbi, SBI_CP_DISABLED))) {
		segno = get_free_segment(sbi);
		if (segno != NULL_SEGNO) {
			curseg->next_segno = segno;
			return 1;
		}
	}
	return 0;
}

/*
 * flush out current segment and replace it with new segment
 * This function should be returned with success, otherwise BUG
 */
static void allocate_segment_by_default(struct f2fs_sb_info *sbi,
						int type, bool force)
{
	struct curseg_info *curseg = CURSEG_I(sbi, type);

	if (force)
		new_curseg(sbi, type, true);
	else if (!is_set_ckpt_flags(sbi, CP_CRC_RECOVERY_FLAG) &&
					curseg->seg_type == CURSEG_WARM_NODE)
		new_curseg(sbi, type, false);
	else if (curseg->alloc_type == LFS &&
			is_next_segment_free(sbi, curseg, type) &&
			likely(!is_sbi_flag_set(sbi, SBI_CP_DISABLED)))
		new_curseg(sbi, type, false);
	else if (f2fs_need_SSR(sbi) &&
			get_ssr_segment(sbi, type, SSR, 0))
		change_curseg(sbi, type, true);
	else
		new_curseg(sbi, type, false);

	stat_inc_seg_type(sbi, curseg);
}

void f2fs_allocate_segment_for_resize(struct f2fs_sb_info *sbi, int type,
					unsigned int start, unsigned int end)
{
	struct curseg_info *curseg = CURSEG_I(sbi, type);
	unsigned int segno;

	f2fs_down_read(&SM_I(sbi)->curseg_lock);
	mutex_lock(&curseg->curseg_mutex);
	down_write(&SIT_I(sbi)->sentry_lock);

	segno = CURSEG_I(sbi, type)->segno;
	if (segno < start || segno > end)
		goto unlock;

	if (f2fs_need_SSR(sbi) && get_ssr_segment(sbi, type, SSR, 0))
		change_curseg(sbi, type, true);
	else
		new_curseg(sbi, type, true);

	stat_inc_seg_type(sbi, curseg);

	locate_dirty_segment(sbi, segno);
unlock:
	up_write(&SIT_I(sbi)->sentry_lock);

	if (segno != curseg->segno)
		f2fs_notice(sbi, "For resize: curseg of type %d: %u ==> %u",
			    type, segno, curseg->segno);

	mutex_unlock(&curseg->curseg_mutex);
	f2fs_up_read(&SM_I(sbi)->curseg_lock);
}

static void __allocate_new_segment(struct f2fs_sb_info *sbi, int type,
						bool new_sec, bool force)
{
	struct curseg_info *curseg = CURSEG_I(sbi, type);
	unsigned int old_segno;

	if (!curseg->inited)
		goto alloc;

	if (force || curseg->next_blkoff ||
		get_valid_blocks(sbi, curseg->segno, new_sec))
		goto alloc;

	if (!get_ckpt_valid_blocks(sbi, curseg->segno, new_sec))
		return;
alloc:
	old_segno = curseg->segno;
	SIT_I(sbi)->s_ops->allocate_segment(sbi, type, true);
	locate_dirty_segment(sbi, old_segno);
}

static void __allocate_new_section(struct f2fs_sb_info *sbi,
						int type, bool force)
{
	__allocate_new_segment(sbi, type, true, force);
}

void f2fs_allocate_new_section(struct f2fs_sb_info *sbi, int type, bool force)
{
	f2fs_down_read(&SM_I(sbi)->curseg_lock);
	down_write(&SIT_I(sbi)->sentry_lock);
	__allocate_new_section(sbi, type, force);
	up_write(&SIT_I(sbi)->sentry_lock);
	f2fs_up_read(&SM_I(sbi)->curseg_lock);
}

void f2fs_allocate_new_segments(struct f2fs_sb_info *sbi)
{
	int i;

	f2fs_down_read(&SM_I(sbi)->curseg_lock);
	down_write(&SIT_I(sbi)->sentry_lock);
	for (i = CURSEG_HOT_DATA; i <= CURSEG_COLD_DATA; i++)
		__allocate_new_segment(sbi, i, false, false);
	up_write(&SIT_I(sbi)->sentry_lock);
	f2fs_up_read(&SM_I(sbi)->curseg_lock);
}

static const struct segment_allocation default_salloc_ops = {
	.allocate_segment = allocate_segment_by_default,
};

bool f2fs_exist_trim_candidates(struct f2fs_sb_info *sbi,
						struct cp_control *cpc)
{
	__u64 trim_start = cpc->trim_start;
	bool has_candidate = false;

	down_write(&SIT_I(sbi)->sentry_lock);
	for (; cpc->trim_start <= cpc->trim_end; cpc->trim_start++) {
		if (add_discard_addrs(sbi, cpc, true)) {
			has_candidate = true;
			break;
		}
	}
	up_write(&SIT_I(sbi)->sentry_lock);

	cpc->trim_start = trim_start;
	return has_candidate;
}

static unsigned int __issue_discard_cmd_range(struct f2fs_sb_info *sbi,
					struct discard_policy *dpolicy,
					unsigned int start, unsigned int end)
{
	struct discard_cmd_control *dcc = SM_I(sbi)->dcc_info;
	struct discard_cmd *prev_dc = NULL, *next_dc = NULL;
	struct rb_node **insert_p = NULL, *insert_parent = NULL;
	struct discard_cmd *dc;
	struct blk_plug plug;
	int issued;
	unsigned int trimmed = 0;

next:
	issued = 0;

	mutex_lock(&dcc->cmd_lock);
	if (unlikely(dcc->rbtree_check))
		f2fs_bug_on(sbi, !f2fs_check_rb_tree_consistence(sbi,
							&dcc->root, false));

	dc = (struct discard_cmd *)f2fs_lookup_rb_tree_ret(&dcc->root,
					NULL, start,
					(struct rb_entry **)&prev_dc,
					(struct rb_entry **)&next_dc,
					&insert_p, &insert_parent, true, NULL);
	if (!dc)
		dc = next_dc;

	blk_start_plug(&plug);

	while (dc && dc->lstart <= end) {
		struct rb_node *node;
		int err = 0;

		if (dc->len < dpolicy->granularity)
			goto skip;

		if (dc->state != D_PREP) {
			list_move_tail(&dc->list, &dcc->fstrim_list);
			goto skip;
		}

		err = __submit_discard_cmd(sbi, dpolicy, dc, &issued);

		if (issued >= dpolicy->max_requests) {
			start = dc->lstart + dc->len;

			if (err)
				__remove_discard_cmd(sbi, dc);

			blk_finish_plug(&plug);
			mutex_unlock(&dcc->cmd_lock);
			trimmed += __wait_all_discard_cmd(sbi, NULL);
			f2fs_io_schedule_timeout(DEFAULT_IO_TIMEOUT);
			goto next;
		}
skip:
		node = rb_next(&dc->rb_node);
		if (err)
			__remove_discard_cmd(sbi, dc);
		dc = rb_entry_safe(node, struct discard_cmd, rb_node);

		if (fatal_signal_pending(current))
			break;
	}

	blk_finish_plug(&plug);
	mutex_unlock(&dcc->cmd_lock);

	return trimmed;
}

int f2fs_trim_fs(struct f2fs_sb_info *sbi, struct fstrim_range *range)
{
	__u64 start = F2FS_BYTES_TO_BLK(range->start);
	__u64 end = start + F2FS_BYTES_TO_BLK(range->len) - 1;
	unsigned int start_segno, end_segno;
	block_t start_block, end_block;
	struct cp_control cpc;
	struct discard_policy dpolicy;
	unsigned long long trimmed = 0;
	int err = 0;
	bool need_align = f2fs_lfs_mode(sbi) && __is_large_section(sbi);

	if (start >= MAX_BLKADDR(sbi) || range->len < sbi->blocksize)
		return -EINVAL;

	if (end < MAIN_BLKADDR(sbi))
		goto out;

	if (is_sbi_flag_set(sbi, SBI_NEED_FSCK)) {
		f2fs_warn(sbi, "Found FS corruption, run fsck to fix.");
		return -EFSCORRUPTED;
	}

	/* start/end segment number in main_area */
	start_segno = (start <= MAIN_BLKADDR(sbi)) ? 0 : GET_SEGNO(sbi, start);
	end_segno = (end >= MAX_BLKADDR(sbi)) ? MAIN_SEGS(sbi) - 1 :
						GET_SEGNO(sbi, end);
	if (need_align) {
		start_segno = rounddown(start_segno, sbi->segs_per_sec);
		end_segno = roundup(end_segno + 1, sbi->segs_per_sec) - 1;
	}

	cpc.reason = CP_DISCARD;
	cpc.trim_minlen = max_t(__u64, 1, F2FS_BYTES_TO_BLK(range->minlen));
	cpc.trim_start = start_segno;
	cpc.trim_end = end_segno;

	if (sbi->discard_blks == 0)
		goto out;

	f2fs_down_write(&sbi->gc_lock);
	err = f2fs_write_checkpoint(sbi, &cpc);
	f2fs_up_write(&sbi->gc_lock);
	if (err)
		goto out;

	/*
	 * We filed discard candidates, but actually we don't need to wait for
	 * all of them, since they'll be issued in idle time along with runtime
	 * discard option. User configuration looks like using runtime discard
	 * or periodic fstrim instead of it.
	 */
	if (f2fs_realtime_discard_enable(sbi))
		goto out;

	start_block = START_BLOCK(sbi, start_segno);
	end_block = START_BLOCK(sbi, end_segno + 1);

	__init_discard_policy(sbi, &dpolicy, DPOLICY_FSTRIM, cpc.trim_minlen);
	trimmed = __issue_discard_cmd_range(sbi, &dpolicy,
					start_block, end_block);

	trimmed += __wait_discard_cmd_range(sbi, &dpolicy,
					start_block, end_block);
out:
	if (!err)
		range->len = F2FS_BLK_TO_BYTES(trimmed);
	return err;
}

static bool __has_curseg_space(struct f2fs_sb_info *sbi,
					struct curseg_info *curseg)
{
	return curseg->next_blkoff < f2fs_usable_blks_in_seg(sbi,
							curseg->segno);
}

int f2fs_rw_hint_to_seg_type(enum rw_hint hint)
{
	switch (hint) {
	case WRITE_LIFE_SHORT:
		return CURSEG_HOT_DATA;
	case WRITE_LIFE_EXTREME:
		return CURSEG_COLD_DATA;
	default:
		return CURSEG_WARM_DATA;
	}
}

static int __get_segment_type_2(struct f2fs_io_info *fio)
{
	if (fio->type == DATA)
		return CURSEG_HOT_DATA;
	else
		return CURSEG_HOT_NODE;
}

static int __get_segment_type_4(struct f2fs_io_info *fio)
{
	if (fio->type == DATA) {
		struct inode *inode = fio->page->mapping->host;

		if (S_ISDIR(inode->i_mode))
			return CURSEG_HOT_DATA;
		else
			return CURSEG_COLD_DATA;
	} else {
		if (IS_DNODE(fio->page) && is_cold_node(fio->page))
			return CURSEG_WARM_NODE;
		else
			return CURSEG_COLD_NODE;
	}
}

static int __get_segment_type_6(struct f2fs_io_info *fio)
{
	if (fio->type == DATA) {
		struct inode *inode = fio->page->mapping->host;

		if (is_inode_flag_set(inode, FI_ALIGNED_WRITE))
			return CURSEG_COLD_DATA_PINNED;

		if (page_private_gcing(fio->page)) {
			if (fio->sbi->am.atgc_enabled &&
				(fio->io_type == FS_DATA_IO) &&
				(fio->sbi->gc_mode != GC_URGENT_HIGH))
				return CURSEG_ALL_DATA_ATGC;
			else
				return CURSEG_COLD_DATA;
		}
		if (file_is_cold(inode) || f2fs_need_compress_data(inode))
			return CURSEG_COLD_DATA;
		if (file_is_hot(inode) ||
				is_inode_flag_set(inode, FI_HOT_DATA) ||
				f2fs_is_cow_file(inode))
			return CURSEG_HOT_DATA;
		return f2fs_rw_hint_to_seg_type(inode->i_write_hint);
	} else {
		if (IS_DNODE(fio->page))
			return is_cold_node(fio->page) ? CURSEG_WARM_NODE :
						CURSEG_HOT_NODE;
		return CURSEG_COLD_NODE;
	}
}

static int __get_segment_type(struct f2fs_io_info *fio)
{
	int type = 0;

	switch (F2FS_OPTION(fio->sbi).active_logs) {
	case 2:
		type = __get_segment_type_2(fio);
		break;
	case 4:
		type = __get_segment_type_4(fio);
		break;
	case 6:
		type = __get_segment_type_6(fio);
		break;
	default:
		f2fs_bug_on(fio->sbi, true);
	}

	if (IS_HOT(type))
		fio->temp = HOT;
	else if (IS_WARM(type))
		fio->temp = WARM;
	else
		fio->temp = COLD;
	return type;
}

void f2fs_allocate_data_block(struct f2fs_sb_info *sbi, struct page *page,
		block_t old_blkaddr, block_t *new_blkaddr,
		struct f2fs_summary *sum, int type,
		struct f2fs_io_info *fio)
{
	struct sit_info *sit_i = SIT_I(sbi);
	struct curseg_info *curseg = CURSEG_I(sbi, type);
	unsigned long long old_mtime;
	bool from_gc = (type == CURSEG_ALL_DATA_ATGC);
	struct seg_entry *se = NULL;

	f2fs_down_read(&SM_I(sbi)->curseg_lock);

	mutex_lock(&curseg->curseg_mutex);
	down_write(&sit_i->sentry_lock);

	if (from_gc) {
		f2fs_bug_on(sbi, GET_SEGNO(sbi, old_blkaddr) == NULL_SEGNO);
		se = get_seg_entry(sbi, GET_SEGNO(sbi, old_blkaddr));
		sanity_check_seg_type(sbi, se->type);
		f2fs_bug_on(sbi, IS_NODESEG(se->type));
	}
	*new_blkaddr = NEXT_FREE_BLKADDR(sbi, curseg);

	f2fs_bug_on(sbi, curseg->next_blkoff >= sbi->blocks_per_seg);

	f2fs_wait_discard_bio(sbi, *new_blkaddr);

	/*
	 * __add_sum_entry should be resided under the curseg_mutex
	 * because, this function updates a summary entry in the
	 * current summary block.
	 */
	__add_sum_entry(sbi, type, sum);

	__refresh_next_blkoff(sbi, curseg);

	stat_inc_block_count(sbi, curseg);

	if (from_gc) {
		old_mtime = get_segment_mtime(sbi, old_blkaddr);
	} else {
		update_segment_mtime(sbi, old_blkaddr, 0);
		old_mtime = 0;
	}
	update_segment_mtime(sbi, *new_blkaddr, old_mtime);

	/*
	 * SIT information should be updated before segment allocation,
	 * since SSR needs latest valid block information.
	 */
	update_sit_entry(sbi, *new_blkaddr, 1);
	if (GET_SEGNO(sbi, old_blkaddr) != NULL_SEGNO)
		update_sit_entry(sbi, old_blkaddr, -1);

	if (!__has_curseg_space(sbi, curseg)) {
		if (from_gc)
			get_atssr_segment(sbi, type, se->type,
						AT_SSR, se->mtime);
		else
			sit_i->s_ops->allocate_segment(sbi, type, false);
	}
	/*
	 * segment dirty status should be updated after segment allocation,
	 * so we just need to update status only one time after previous
	 * segment being closed.
	 */
	locate_dirty_segment(sbi, GET_SEGNO(sbi, old_blkaddr));
	locate_dirty_segment(sbi, GET_SEGNO(sbi, *new_blkaddr));

	up_write(&sit_i->sentry_lock);

	if (page && IS_NODESEG(type)) {
		fill_node_footer_blkaddr(page, NEXT_FREE_BLKADDR(sbi, curseg));

		f2fs_inode_chksum_set(sbi, page);
	}

	if (fio) {
		struct f2fs_bio_info *io;

		if (F2FS_IO_ALIGNED(sbi))
			fio->retry = false;

		INIT_LIST_HEAD(&fio->list);
		fio->in_list = true;
		io = sbi->write_io[fio->type] + fio->temp;
		spin_lock(&io->io_lock);
		list_add_tail(&fio->list, &io->io_list);
		spin_unlock(&io->io_lock);
	}

	mutex_unlock(&curseg->curseg_mutex);

	f2fs_up_read(&SM_I(sbi)->curseg_lock);
}

void f2fs_update_device_state(struct f2fs_sb_info *sbi, nid_t ino,
					block_t blkaddr, unsigned int blkcnt)
{
	if (!f2fs_is_multi_device(sbi))
		return;

	while (1) {
		unsigned int devidx = f2fs_target_device_index(sbi, blkaddr);
		unsigned int blks = FDEV(devidx).end_blk - blkaddr + 1;

		/* update device state for fsync */
		f2fs_set_dirty_device(sbi, ino, devidx, FLUSH_INO);

		/* update device state for checkpoint */
		if (!f2fs_test_bit(devidx, (char *)&sbi->dirty_device)) {
			spin_lock(&sbi->dev_lock);
			f2fs_set_bit(devidx, (char *)&sbi->dirty_device);
			spin_unlock(&sbi->dev_lock);
		}

		if (blkcnt <= blks)
			break;
		blkcnt -= blks;
		blkaddr += blks;
	}
}

static void do_write_page(struct f2fs_summary *sum, struct f2fs_io_info *fio)
{
	int type = __get_segment_type(fio);
	bool keep_order = (f2fs_lfs_mode(fio->sbi) && type == CURSEG_COLD_DATA);

	if (keep_order)
		f2fs_down_read(&fio->sbi->io_order_lock);
reallocate:
	f2fs_allocate_data_block(fio->sbi, fio->page, fio->old_blkaddr,
			&fio->new_blkaddr, sum, type, fio);
	if (GET_SEGNO(fio->sbi, fio->old_blkaddr) != NULL_SEGNO) {
		invalidate_mapping_pages(META_MAPPING(fio->sbi),
					fio->old_blkaddr, fio->old_blkaddr);
		f2fs_invalidate_compress_page(fio->sbi, fio->old_blkaddr);
	}

	/* writeout dirty page into bdev */
	f2fs_submit_page_write(fio);
	if (fio->retry) {
		fio->old_blkaddr = fio->new_blkaddr;
		goto reallocate;
	}

	f2fs_update_device_state(fio->sbi, fio->ino, fio->new_blkaddr, 1);

	if (keep_order)
		f2fs_up_read(&fio->sbi->io_order_lock);
}

void f2fs_do_write_meta_page(struct f2fs_sb_info *sbi, struct page *page,
					enum iostat_type io_type)
{
	struct f2fs_io_info fio = {
		.sbi = sbi,
		.type = META,
		.temp = HOT,
		.op = REQ_OP_WRITE,
		.op_flags = REQ_SYNC | REQ_META | REQ_PRIO,
		.old_blkaddr = page->index,
		.new_blkaddr = page->index,
		.page = page,
		.encrypted_page = NULL,
		.in_list = false,
	};

	if (unlikely(page->index >= MAIN_BLKADDR(sbi)))
		fio.op_flags &= ~REQ_META;

	set_page_writeback(page);
	ClearPageError(page);
	f2fs_submit_page_write(&fio);

	stat_inc_meta_count(sbi, page->index);
	f2fs_update_iostat(sbi, NULL, io_type, F2FS_BLKSIZE);
}

void f2fs_do_write_node_page(unsigned int nid, struct f2fs_io_info *fio)
{
	struct f2fs_summary sum;

	set_summary(&sum, nid, 0, 0);
	do_write_page(&sum, fio);

	f2fs_update_iostat(fio->sbi, NULL, fio->io_type, F2FS_BLKSIZE);
}

void f2fs_outplace_write_data(struct dnode_of_data *dn,
					struct f2fs_io_info *fio)
{
	struct f2fs_sb_info *sbi = fio->sbi;
	struct f2fs_summary sum;

	f2fs_bug_on(sbi, dn->data_blkaddr == NULL_ADDR);
	set_summary(&sum, dn->nid, dn->ofs_in_node, fio->version);
	do_write_page(&sum, fio);
	f2fs_update_data_blkaddr(dn, fio->new_blkaddr);

	f2fs_update_iostat(sbi, dn->inode, fio->io_type, F2FS_BLKSIZE);
}

int f2fs_inplace_write_data(struct f2fs_io_info *fio)
{
	int err;
	struct f2fs_sb_info *sbi = fio->sbi;
	unsigned int segno;

	fio->new_blkaddr = fio->old_blkaddr;
	/* i/o temperature is needed for passing down write hints */
	__get_segment_type(fio);

	segno = GET_SEGNO(sbi, fio->new_blkaddr);

	if (!IS_DATASEG(get_seg_entry(sbi, segno)->type)) {
		set_sbi_flag(sbi, SBI_NEED_FSCK);
		f2fs_warn(sbi, "%s: incorrect segment(%u) type, run fsck to fix.",
			  __func__, segno);
		err = -EFSCORRUPTED;
		f2fs_handle_error(sbi, ERROR_INCONSISTENT_SUM_TYPE);
		goto drop_bio;
	}

	if (f2fs_cp_error(sbi)) {
		err = -EIO;
		goto drop_bio;
	}

	if (fio->post_read)
		invalidate_mapping_pages(META_MAPPING(sbi),
				fio->new_blkaddr, fio->new_blkaddr);

	stat_inc_inplace_blocks(fio->sbi);

	if (fio->bio && !(SM_I(sbi)->ipu_policy & (1 << F2FS_IPU_NOCACHE)))
		err = f2fs_merge_page_bio(fio);
	else
		err = f2fs_submit_page_bio(fio);
	if (!err) {
		f2fs_update_device_state(fio->sbi, fio->ino,
						fio->new_blkaddr, 1);
		f2fs_update_iostat(fio->sbi, fio->page->mapping->host,
						fio->io_type, F2FS_BLKSIZE);
	}

	return err;
drop_bio:
	if (fio->bio && *(fio->bio)) {
		struct bio *bio = *(fio->bio);

		bio->bi_status = BLK_STS_IOERR;
		bio_endio(bio);
		*(fio->bio) = NULL;
	}
	return err;
}

static inline int __f2fs_get_curseg(struct f2fs_sb_info *sbi,
						unsigned int segno)
{
	int i;

	for (i = CURSEG_HOT_DATA; i < NO_CHECK_TYPE; i++) {
		if (CURSEG_I(sbi, i)->segno == segno)
			break;
	}
	return i;
}

void f2fs_do_replace_block(struct f2fs_sb_info *sbi, struct f2fs_summary *sum,
				block_t old_blkaddr, block_t new_blkaddr,
				bool recover_curseg, bool recover_newaddr,
				bool from_gc)
{
	struct sit_info *sit_i = SIT_I(sbi);
	struct curseg_info *curseg;
	unsigned int segno, old_cursegno;
	struct seg_entry *se;
	int type;
	unsigned short old_blkoff;
	unsigned char old_alloc_type;

	segno = GET_SEGNO(sbi, new_blkaddr);
	se = get_seg_entry(sbi, segno);
	type = se->type;

	f2fs_down_write(&SM_I(sbi)->curseg_lock);

	if (!recover_curseg) {
		/* for recovery flow */
		if (se->valid_blocks == 0 && !IS_CURSEG(sbi, segno)) {
			if (old_blkaddr == NULL_ADDR)
				type = CURSEG_COLD_DATA;
			else
				type = CURSEG_WARM_DATA;
		}
	} else {
		if (IS_CURSEG(sbi, segno)) {
			/* se->type is volatile as SSR allocation */
			type = __f2fs_get_curseg(sbi, segno);
			f2fs_bug_on(sbi, type == NO_CHECK_TYPE);
		} else {
			type = CURSEG_WARM_DATA;
		}
	}

	f2fs_bug_on(sbi, !IS_DATASEG(type));
	curseg = CURSEG_I(sbi, type);

	mutex_lock(&curseg->curseg_mutex);
	down_write(&sit_i->sentry_lock);

	old_cursegno = curseg->segno;
	old_blkoff = curseg->next_blkoff;
	old_alloc_type = curseg->alloc_type;

	/* change the current segment */
	if (segno != curseg->segno) {
		curseg->next_segno = segno;
		change_curseg(sbi, type, true);
	}

	curseg->next_blkoff = GET_BLKOFF_FROM_SEG0(sbi, new_blkaddr);
	__add_sum_entry(sbi, type, sum);

	if (!recover_curseg || recover_newaddr) {
		if (!from_gc)
			update_segment_mtime(sbi, new_blkaddr, 0);
		update_sit_entry(sbi, new_blkaddr, 1);
	}
	if (GET_SEGNO(sbi, old_blkaddr) != NULL_SEGNO) {
		invalidate_mapping_pages(META_MAPPING(sbi),
					old_blkaddr, old_blkaddr);
		f2fs_invalidate_compress_page(sbi, old_blkaddr);
		if (!from_gc)
			update_segment_mtime(sbi, old_blkaddr, 0);
		update_sit_entry(sbi, old_blkaddr, -1);
	}

	locate_dirty_segment(sbi, GET_SEGNO(sbi, old_blkaddr));
	locate_dirty_segment(sbi, GET_SEGNO(sbi, new_blkaddr));

	locate_dirty_segment(sbi, old_cursegno);

	if (recover_curseg) {
		if (old_cursegno != curseg->segno) {
			curseg->next_segno = old_cursegno;
			change_curseg(sbi, type, true);
		}
		curseg->next_blkoff = old_blkoff;
		curseg->alloc_type = old_alloc_type;
	}

	up_write(&sit_i->sentry_lock);
	mutex_unlock(&curseg->curseg_mutex);
	f2fs_up_write(&SM_I(sbi)->curseg_lock);
}

void f2fs_replace_block(struct f2fs_sb_info *sbi, struct dnode_of_data *dn,
				block_t old_addr, block_t new_addr,
				unsigned char version, bool recover_curseg,
				bool recover_newaddr)
{
	struct f2fs_summary sum;

	set_summary(&sum, dn->nid, dn->ofs_in_node, version);

	f2fs_do_replace_block(sbi, &sum, old_addr, new_addr,
					recover_curseg, recover_newaddr, false);

	f2fs_update_data_blkaddr(dn, new_addr);
}

void f2fs_wait_on_page_writeback(struct page *page,
				enum page_type type, bool ordered, bool locked)
{
	if (PageWriteback(page)) {
		struct f2fs_sb_info *sbi = F2FS_P_SB(page);

		/* submit cached LFS IO */
		f2fs_submit_merged_write_cond(sbi, NULL, page, 0, type);
		/* sbumit cached IPU IO */
		f2fs_submit_merged_ipu_write(sbi, NULL, page);
		if (ordered) {
			wait_on_page_writeback(page);
			f2fs_bug_on(sbi, locked && PageWriteback(page));
		} else {
			wait_for_stable_page(page);
		}
	}
}

void f2fs_wait_on_block_writeback(struct inode *inode, block_t blkaddr)
{
	struct f2fs_sb_info *sbi = F2FS_I_SB(inode);
	struct page *cpage;

	if (!f2fs_post_read_required(inode))
		return;

	if (!__is_valid_data_blkaddr(blkaddr))
		return;

	cpage = find_lock_page(META_MAPPING(sbi), blkaddr);
	if (cpage) {
		f2fs_wait_on_page_writeback(cpage, DATA, true, true);
		f2fs_put_page(cpage, 1);
	}
}

void f2fs_wait_on_block_writeback_range(struct inode *inode, block_t blkaddr,
								block_t len)
{
	struct f2fs_sb_info *sbi = F2FS_I_SB(inode);
	block_t i;

	if (!f2fs_post_read_required(inode))
		return;

	for (i = 0; i < len; i++)
		f2fs_wait_on_block_writeback(inode, blkaddr + i);

	invalidate_mapping_pages(META_MAPPING(sbi), blkaddr, blkaddr + len - 1);
}

static int read_compacted_summaries(struct f2fs_sb_info *sbi)
{
	struct f2fs_checkpoint *ckpt = F2FS_CKPT(sbi);
	struct curseg_info *seg_i;
	unsigned char *kaddr;
	struct page *page;
	block_t start;
	int i, j, offset;

	start = start_sum_block(sbi);

	page = f2fs_get_meta_page(sbi, start++);
	if (IS_ERR(page))
		return PTR_ERR(page);
	kaddr = (unsigned char *)page_address(page);

	/* Step 1: restore nat cache */
	seg_i = CURSEG_I(sbi, CURSEG_HOT_DATA);
	memcpy(seg_i->journal, kaddr, SUM_JOURNAL_SIZE);

	/* Step 2: restore sit cache */
	seg_i = CURSEG_I(sbi, CURSEG_COLD_DATA);
	memcpy(seg_i->journal, kaddr + SUM_JOURNAL_SIZE, SUM_JOURNAL_SIZE);
	offset = 2 * SUM_JOURNAL_SIZE;

	/* Step 3: restore summary entries */
	for (i = CURSEG_HOT_DATA; i <= CURSEG_COLD_DATA; i++) {
		unsigned short blk_off;
		unsigned int segno;

		seg_i = CURSEG_I(sbi, i);
		segno = le32_to_cpu(ckpt->cur_data_segno[i]);
		blk_off = le16_to_cpu(ckpt->cur_data_blkoff[i]);
		seg_i->next_segno = segno;
		reset_curseg(sbi, i, 0);
		seg_i->alloc_type = ckpt->alloc_type[i];
		seg_i->next_blkoff = blk_off;

		if (seg_i->alloc_type == SSR)
			blk_off = sbi->blocks_per_seg;

		for (j = 0; j < blk_off; j++) {
			struct f2fs_summary *s;

			s = (struct f2fs_summary *)(kaddr + offset);
			seg_i->sum_blk->entries[j] = *s;
			offset += SUMMARY_SIZE;
			if (offset + SUMMARY_SIZE <= PAGE_SIZE -
						SUM_FOOTER_SIZE)
				continue;

			f2fs_put_page(page, 1);
			page = NULL;

			page = f2fs_get_meta_page(sbi, start++);
			if (IS_ERR(page))
				return PTR_ERR(page);
			kaddr = (unsigned char *)page_address(page);
			offset = 0;
		}
	}
	f2fs_put_page(page, 1);
	return 0;
}

static int read_normal_summaries(struct f2fs_sb_info *sbi, int type)
{
	struct f2fs_checkpoint *ckpt = F2FS_CKPT(sbi);
	struct f2fs_summary_block *sum;
	struct curseg_info *curseg;
	struct page *new;
	unsigned short blk_off;
	unsigned int segno = 0;
	block_t blk_addr = 0;
	int err = 0;

	/* get segment number and block addr */
	if (IS_DATASEG(type)) {
		segno = le32_to_cpu(ckpt->cur_data_segno[type]);
		blk_off = le16_to_cpu(ckpt->cur_data_blkoff[type -
							CURSEG_HOT_DATA]);
		if (__exist_node_summaries(sbi))
			blk_addr = sum_blk_addr(sbi, NR_CURSEG_PERSIST_TYPE, type);
		else
			blk_addr = sum_blk_addr(sbi, NR_CURSEG_DATA_TYPE, type);
	} else {
		segno = le32_to_cpu(ckpt->cur_node_segno[type -
							CURSEG_HOT_NODE]);
		blk_off = le16_to_cpu(ckpt->cur_node_blkoff[type -
							CURSEG_HOT_NODE]);
		if (__exist_node_summaries(sbi))
			blk_addr = sum_blk_addr(sbi, NR_CURSEG_NODE_TYPE,
							type - CURSEG_HOT_NODE);
		else
			blk_addr = GET_SUM_BLOCK(sbi, segno);
	}

	new = f2fs_get_meta_page(sbi, blk_addr);
	if (IS_ERR(new))
		return PTR_ERR(new);
	sum = (struct f2fs_summary_block *)page_address(new);

	if (IS_NODESEG(type)) {
		if (__exist_node_summaries(sbi)) {
			struct f2fs_summary *ns = &sum->entries[0];
			int i;

			for (i = 0; i < sbi->blocks_per_seg; i++, ns++) {
				ns->version = 0;
				ns->ofs_in_node = 0;
			}
		} else {
			err = f2fs_restore_node_summary(sbi, segno, sum);
			if (err)
				goto out;
		}
	}

	/* set uncompleted segment to curseg */
	curseg = CURSEG_I(sbi, type);
	mutex_lock(&curseg->curseg_mutex);

	/* update journal info */
	down_write(&curseg->journal_rwsem);
	memcpy(curseg->journal, &sum->journal, SUM_JOURNAL_SIZE);
	up_write(&curseg->journal_rwsem);

	memcpy(curseg->sum_blk->entries, sum->entries, SUM_ENTRY_SIZE);
	memcpy(&curseg->sum_blk->footer, &sum->footer, SUM_FOOTER_SIZE);
	curseg->next_segno = segno;
	reset_curseg(sbi, type, 0);
	curseg->alloc_type = ckpt->alloc_type[type];
	curseg->next_blkoff = blk_off;
	mutex_unlock(&curseg->curseg_mutex);
out:
	f2fs_put_page(new, 1);
	return err;
}

static int restore_curseg_summaries(struct f2fs_sb_info *sbi)
{
	struct f2fs_journal *sit_j = CURSEG_I(sbi, CURSEG_COLD_DATA)->journal;
	struct f2fs_journal *nat_j = CURSEG_I(sbi, CURSEG_HOT_DATA)->journal;
	int type = CURSEG_HOT_DATA;
	int err;

	if (is_set_ckpt_flags(sbi, CP_COMPACT_SUM_FLAG)) {
		int npages = f2fs_npages_for_summary_flush(sbi, true);

		if (npages >= 2)
			f2fs_ra_meta_pages(sbi, start_sum_block(sbi), npages,
							META_CP, true);

		/* restore for compacted data summary */
		err = read_compacted_summaries(sbi);
		if (err)
			return err;
		type = CURSEG_HOT_NODE;
	}

	if (__exist_node_summaries(sbi))
		f2fs_ra_meta_pages(sbi,
				sum_blk_addr(sbi, NR_CURSEG_PERSIST_TYPE, type),
				NR_CURSEG_PERSIST_TYPE - type, META_CP, true);

	for (; type <= CURSEG_COLD_NODE; type++) {
		err = read_normal_summaries(sbi, type);
		if (err)
			return err;
	}

	/* sanity check for summary blocks */
	if (nats_in_cursum(nat_j) > NAT_JOURNAL_ENTRIES ||
			sits_in_cursum(sit_j) > SIT_JOURNAL_ENTRIES) {
		f2fs_err(sbi, "invalid journal entries nats %u sits %u",
			 nats_in_cursum(nat_j), sits_in_cursum(sit_j));
		return -EINVAL;
	}

	return 0;
}

static void write_compacted_summaries(struct f2fs_sb_info *sbi, block_t blkaddr)
{
	struct page *page;
	unsigned char *kaddr;
	struct f2fs_summary *summary;
	struct curseg_info *seg_i;
	int written_size = 0;
	int i, j;

	page = f2fs_grab_meta_page(sbi, blkaddr++);
	kaddr = (unsigned char *)page_address(page);
	memset(kaddr, 0, PAGE_SIZE);

	/* Step 1: write nat cache */
	seg_i = CURSEG_I(sbi, CURSEG_HOT_DATA);
	memcpy(kaddr, seg_i->journal, SUM_JOURNAL_SIZE);
	written_size += SUM_JOURNAL_SIZE;

	/* Step 2: write sit cache */
	seg_i = CURSEG_I(sbi, CURSEG_COLD_DATA);
	memcpy(kaddr + written_size, seg_i->journal, SUM_JOURNAL_SIZE);
	written_size += SUM_JOURNAL_SIZE;

	/* Step 3: write summary entries */
	for (i = CURSEG_HOT_DATA; i <= CURSEG_COLD_DATA; i++) {
		unsigned short blkoff;

		seg_i = CURSEG_I(sbi, i);
		if (sbi->ckpt->alloc_type[i] == SSR)
			blkoff = sbi->blocks_per_seg;
		else
			blkoff = curseg_blkoff(sbi, i);

		for (j = 0; j < blkoff; j++) {
			if (!page) {
				page = f2fs_grab_meta_page(sbi, blkaddr++);
				kaddr = (unsigned char *)page_address(page);
				memset(kaddr, 0, PAGE_SIZE);
				written_size = 0;
			}
			summary = (struct f2fs_summary *)(kaddr + written_size);
			*summary = seg_i->sum_blk->entries[j];
			written_size += SUMMARY_SIZE;

			if (written_size + SUMMARY_SIZE <= PAGE_SIZE -
							SUM_FOOTER_SIZE)
				continue;

			set_page_dirty(page);
			f2fs_put_page(page, 1);
			page = NULL;
		}
	}
	if (page) {
		set_page_dirty(page);
		f2fs_put_page(page, 1);
	}
}

static void write_normal_summaries(struct f2fs_sb_info *sbi,
					block_t blkaddr, int type)
{
	int i, end;

	if (IS_DATASEG(type))
		end = type + NR_CURSEG_DATA_TYPE;
	else
		end = type + NR_CURSEG_NODE_TYPE;

	for (i = type; i < end; i++)
		write_current_sum_page(sbi, i, blkaddr + (i - type));
}

void f2fs_write_data_summaries(struct f2fs_sb_info *sbi, block_t start_blk)
{
	if (is_set_ckpt_flags(sbi, CP_COMPACT_SUM_FLAG))
		write_compacted_summaries(sbi, start_blk);
	else
		write_normal_summaries(sbi, start_blk, CURSEG_HOT_DATA);
}

void f2fs_write_node_summaries(struct f2fs_sb_info *sbi, block_t start_blk)
{
	write_normal_summaries(sbi, start_blk, CURSEG_HOT_NODE);
}

int f2fs_lookup_journal_in_cursum(struct f2fs_journal *journal, int type,
					unsigned int val, int alloc)
{
	int i;

	if (type == NAT_JOURNAL) {
		for (i = 0; i < nats_in_cursum(journal); i++) {
			if (le32_to_cpu(nid_in_journal(journal, i)) == val)
				return i;
		}
		if (alloc && __has_cursum_space(journal, 1, NAT_JOURNAL))
			return update_nats_in_cursum(journal, 1);
	} else if (type == SIT_JOURNAL) {
		for (i = 0; i < sits_in_cursum(journal); i++)
			if (le32_to_cpu(segno_in_journal(journal, i)) == val)
				return i;
		if (alloc && __has_cursum_space(journal, 1, SIT_JOURNAL))
			return update_sits_in_cursum(journal, 1);
	}
	return -1;
}

static struct page *get_current_sit_page(struct f2fs_sb_info *sbi,
					unsigned int segno)
{
	return f2fs_get_meta_page(sbi, current_sit_addr(sbi, segno));
}

static struct page *get_next_sit_page(struct f2fs_sb_info *sbi,
					unsigned int start)
{
	struct sit_info *sit_i = SIT_I(sbi);
	struct page *page;
	pgoff_t src_off, dst_off;

	src_off = current_sit_addr(sbi, start);
	dst_off = next_sit_addr(sbi, src_off);

	page = f2fs_grab_meta_page(sbi, dst_off);
	seg_info_to_sit_page(sbi, page, start);

	set_page_dirty(page);
	set_to_next_sit(sit_i, start);

	return page;
}

static struct sit_entry_set *grab_sit_entry_set(void)
{
	struct sit_entry_set *ses =
			f2fs_kmem_cache_alloc(sit_entry_set_slab,
						GFP_NOFS, true, NULL);

	ses->entry_cnt = 0;
	INIT_LIST_HEAD(&ses->set_list);
	return ses;
}

static void release_sit_entry_set(struct sit_entry_set *ses)
{
	list_del(&ses->set_list);
	kmem_cache_free(sit_entry_set_slab, ses);
}

static void adjust_sit_entry_set(struct sit_entry_set *ses,
						struct list_head *head)
{
	struct sit_entry_set *next = ses;

	if (list_is_last(&ses->set_list, head))
		return;

	list_for_each_entry_continue(next, head, set_list)
		if (ses->entry_cnt <= next->entry_cnt) {
			list_move_tail(&ses->set_list, &next->set_list);
			return;
		}

	list_move_tail(&ses->set_list, head);
}

static void add_sit_entry(unsigned int segno, struct list_head *head)
{
	struct sit_entry_set *ses;
	unsigned int start_segno = START_SEGNO(segno);

	list_for_each_entry(ses, head, set_list) {
		if (ses->start_segno == start_segno) {
			ses->entry_cnt++;
			adjust_sit_entry_set(ses, head);
			return;
		}
	}

	ses = grab_sit_entry_set();

	ses->start_segno = start_segno;
	ses->entry_cnt++;
	list_add(&ses->set_list, head);
}

static void add_sits_in_set(struct f2fs_sb_info *sbi)
{
	struct f2fs_sm_info *sm_info = SM_I(sbi);
	struct list_head *set_list = &sm_info->sit_entry_set;
	unsigned long *bitmap = SIT_I(sbi)->dirty_sentries_bitmap;
	unsigned int segno;

	for_each_set_bit(segno, bitmap, MAIN_SEGS(sbi))
		add_sit_entry(segno, set_list);
}

static void remove_sits_in_journal(struct f2fs_sb_info *sbi)
{
	struct curseg_info *curseg = CURSEG_I(sbi, CURSEG_COLD_DATA);
	struct f2fs_journal *journal = curseg->journal;
	int i;

	down_write(&curseg->journal_rwsem);
	for (i = 0; i < sits_in_cursum(journal); i++) {
		unsigned int segno;
		bool dirtied;

		segno = le32_to_cpu(segno_in_journal(journal, i));
		dirtied = __mark_sit_entry_dirty(sbi, segno);

		if (!dirtied)
			add_sit_entry(segno, &SM_I(sbi)->sit_entry_set);
	}
	update_sits_in_cursum(journal, -i);
	up_write(&curseg->journal_rwsem);
}

/*
 * CP calls this function, which flushes SIT entries including sit_journal,
 * and moves prefree segs to free segs.
 */
void f2fs_flush_sit_entries(struct f2fs_sb_info *sbi, struct cp_control *cpc)
{
	struct sit_info *sit_i = SIT_I(sbi);
	unsigned long *bitmap = sit_i->dirty_sentries_bitmap;
	struct curseg_info *curseg = CURSEG_I(sbi, CURSEG_COLD_DATA);
	struct f2fs_journal *journal = curseg->journal;
	struct sit_entry_set *ses, *tmp;
	struct list_head *head = &SM_I(sbi)->sit_entry_set;
	bool to_journal = !is_sbi_flag_set(sbi, SBI_IS_RESIZEFS);
	struct seg_entry *se;

	down_write(&sit_i->sentry_lock);

	if (!sit_i->dirty_sentries)
		goto out;

	/*
	 * add and account sit entries of dirty bitmap in sit entry
	 * set temporarily
	 */
	add_sits_in_set(sbi);

	/*
	 * if there are no enough space in journal to store dirty sit
	 * entries, remove all entries from journal and add and account
	 * them in sit entry set.
	 */
	if (!__has_cursum_space(journal, sit_i->dirty_sentries, SIT_JOURNAL) ||
								!to_journal)
		remove_sits_in_journal(sbi);

	/*
	 * there are two steps to flush sit entries:
	 * #1, flush sit entries to journal in current cold data summary block.
	 * #2, flush sit entries to sit page.
	 */
	list_for_each_entry_safe(ses, tmp, head, set_list) {
		struct page *page = NULL;
		struct f2fs_sit_block *raw_sit = NULL;
		unsigned int start_segno = ses->start_segno;
		unsigned int end = min(start_segno + SIT_ENTRY_PER_BLOCK,
						(unsigned long)MAIN_SEGS(sbi));
		unsigned int segno = start_segno;

		if (to_journal &&
			!__has_cursum_space(journal, ses->entry_cnt, SIT_JOURNAL))
			to_journal = false;

		if (to_journal) {
			down_write(&curseg->journal_rwsem);
		} else {
			page = get_next_sit_page(sbi, start_segno);
			raw_sit = page_address(page);
		}

		/* flush dirty sit entries in region of current sit set */
		for_each_set_bit_from(segno, bitmap, end) {
			int offset, sit_offset;

			se = get_seg_entry(sbi, segno);
#ifdef CONFIG_F2FS_CHECK_FS
			if (memcmp(se->cur_valid_map, se->cur_valid_map_mir,
						SIT_VBLOCK_MAP_SIZE))
				f2fs_bug_on(sbi, 1);
#endif

			/* add discard candidates */
			if (!(cpc->reason & CP_DISCARD)) {
				cpc->trim_start = segno;
				add_discard_addrs(sbi, cpc, false);
			}

			if (to_journal) {
				offset = f2fs_lookup_journal_in_cursum(journal,
							SIT_JOURNAL, segno, 1);
				f2fs_bug_on(sbi, offset < 0);
				segno_in_journal(journal, offset) =
							cpu_to_le32(segno);
				seg_info_to_raw_sit(se,
					&sit_in_journal(journal, offset));
				check_block_count(sbi, segno,
					&sit_in_journal(journal, offset));
			} else {
				sit_offset = SIT_ENTRY_OFFSET(sit_i, segno);
				seg_info_to_raw_sit(se,
						&raw_sit->entries[sit_offset]);
				check_block_count(sbi, segno,
						&raw_sit->entries[sit_offset]);
			}

			__clear_bit(segno, bitmap);
			sit_i->dirty_sentries--;
			ses->entry_cnt--;
		}

		if (to_journal)
			up_write(&curseg->journal_rwsem);
		else
			f2fs_put_page(page, 1);

		f2fs_bug_on(sbi, ses->entry_cnt);
		release_sit_entry_set(ses);
	}

	f2fs_bug_on(sbi, !list_empty(head));
	f2fs_bug_on(sbi, sit_i->dirty_sentries);
out:
	if (cpc->reason & CP_DISCARD) {
		__u64 trim_start = cpc->trim_start;

		for (; cpc->trim_start <= cpc->trim_end; cpc->trim_start++)
			add_discard_addrs(sbi, cpc, false);

		cpc->trim_start = trim_start;
	}
	up_write(&sit_i->sentry_lock);

	set_prefree_as_free_segments(sbi);
}

static int build_sit_info(struct f2fs_sb_info *sbi)
{
	struct f2fs_super_block *raw_super = F2FS_RAW_SUPER(sbi);
	struct sit_info *sit_i;
	unsigned int sit_segs, start;
	char *src_bitmap, *bitmap;
	unsigned int bitmap_size, main_bitmap_size, sit_bitmap_size;
	unsigned int discard_map = f2fs_block_unit_discard(sbi) ? 1 : 0;

	/* allocate memory for SIT information */
	sit_i = f2fs_kzalloc(sbi, sizeof(struct sit_info), GFP_KERNEL);
	if (!sit_i)
		return -ENOMEM;

	SM_I(sbi)->sit_info = sit_i;

	sit_i->sentries =
		f2fs_kvzalloc(sbi, array_size(sizeof(struct seg_entry),
					      MAIN_SEGS(sbi)),
			      GFP_KERNEL);
	if (!sit_i->sentries)
		return -ENOMEM;

	main_bitmap_size = f2fs_bitmap_size(MAIN_SEGS(sbi));
	sit_i->dirty_sentries_bitmap = f2fs_kvzalloc(sbi, main_bitmap_size,
								GFP_KERNEL);
	if (!sit_i->dirty_sentries_bitmap)
		return -ENOMEM;

#ifdef CONFIG_F2FS_CHECK_FS
	bitmap_size = MAIN_SEGS(sbi) * SIT_VBLOCK_MAP_SIZE * (3 + discard_map);
#else
	bitmap_size = MAIN_SEGS(sbi) * SIT_VBLOCK_MAP_SIZE * (2 + discard_map);
#endif
	sit_i->bitmap = f2fs_kvzalloc(sbi, bitmap_size, GFP_KERNEL);
	if (!sit_i->bitmap)
		return -ENOMEM;

	bitmap = sit_i->bitmap;

	for (start = 0; start < MAIN_SEGS(sbi); start++) {
		sit_i->sentries[start].cur_valid_map = bitmap;
		bitmap += SIT_VBLOCK_MAP_SIZE;

		sit_i->sentries[start].ckpt_valid_map = bitmap;
		bitmap += SIT_VBLOCK_MAP_SIZE;

#ifdef CONFIG_F2FS_CHECK_FS
		sit_i->sentries[start].cur_valid_map_mir = bitmap;
		bitmap += SIT_VBLOCK_MAP_SIZE;
#endif

		if (discard_map) {
			sit_i->sentries[start].discard_map = bitmap;
			bitmap += SIT_VBLOCK_MAP_SIZE;
		}
	}

	sit_i->tmp_map = f2fs_kzalloc(sbi, SIT_VBLOCK_MAP_SIZE, GFP_KERNEL);
	if (!sit_i->tmp_map)
		return -ENOMEM;

	if (__is_large_section(sbi)) {
		sit_i->sec_entries =
			f2fs_kvzalloc(sbi, array_size(sizeof(struct sec_entry),
						      MAIN_SECS(sbi)),
				      GFP_KERNEL);
		if (!sit_i->sec_entries)
			return -ENOMEM;
	}

	/* get information related with SIT */
	sit_segs = le32_to_cpu(raw_super->segment_count_sit) >> 1;

	/* setup SIT bitmap from ckeckpoint pack */
	sit_bitmap_size = __bitmap_size(sbi, SIT_BITMAP);
	src_bitmap = __bitmap_ptr(sbi, SIT_BITMAP);

	sit_i->sit_bitmap = kmemdup(src_bitmap, sit_bitmap_size, GFP_KERNEL);
	if (!sit_i->sit_bitmap)
		return -ENOMEM;

#ifdef CONFIG_F2FS_CHECK_FS
	sit_i->sit_bitmap_mir = kmemdup(src_bitmap,
					sit_bitmap_size, GFP_KERNEL);
	if (!sit_i->sit_bitmap_mir)
		return -ENOMEM;

	sit_i->invalid_segmap = f2fs_kvzalloc(sbi,
					main_bitmap_size, GFP_KERNEL);
	if (!sit_i->invalid_segmap)
		return -ENOMEM;
#endif

	/* init SIT information */
	sit_i->s_ops = &default_salloc_ops;

	sit_i->sit_base_addr = le32_to_cpu(raw_super->sit_blkaddr);
	sit_i->sit_blocks = sit_segs << sbi->log_blocks_per_seg;
	sit_i->written_valid_blocks = 0;
	sit_i->bitmap_size = sit_bitmap_size;
	sit_i->dirty_sentries = 0;
	sit_i->sents_per_block = SIT_ENTRY_PER_BLOCK;
	sit_i->elapsed_time = le64_to_cpu(sbi->ckpt->elapsed_time);
	sit_i->mounted_time = ktime_get_boottime_seconds();
	init_rwsem(&sit_i->sentry_lock);
	return 0;
}

static int build_free_segmap(struct f2fs_sb_info *sbi)
{
	struct free_segmap_info *free_i;
	unsigned int bitmap_size, sec_bitmap_size;

	/* allocate memory for free segmap information */
	free_i = f2fs_kzalloc(sbi, sizeof(struct free_segmap_info), GFP_KERNEL);
	if (!free_i)
		return -ENOMEM;

	SM_I(sbi)->free_info = free_i;

	bitmap_size = f2fs_bitmap_size(MAIN_SEGS(sbi));
	free_i->free_segmap = f2fs_kvmalloc(sbi, bitmap_size, GFP_KERNEL);
	if (!free_i->free_segmap)
		return -ENOMEM;

	sec_bitmap_size = f2fs_bitmap_size(MAIN_SECS(sbi));
	free_i->free_secmap = f2fs_kvmalloc(sbi, sec_bitmap_size, GFP_KERNEL);
	if (!free_i->free_secmap)
		return -ENOMEM;

	/* set all segments as dirty temporarily */
	memset(free_i->free_segmap, 0xff, bitmap_size);
	memset(free_i->free_secmap, 0xff, sec_bitmap_size);

	/* init free segmap information */
	free_i->start_segno = GET_SEGNO_FROM_SEG0(sbi, MAIN_BLKADDR(sbi));
	free_i->free_segments = 0;
	free_i->free_sections = 0;
	spin_lock_init(&free_i->segmap_lock);
	return 0;
}

static int build_curseg(struct f2fs_sb_info *sbi)
{
	struct curseg_info *array;
	int i;

	array = f2fs_kzalloc(sbi, array_size(NR_CURSEG_TYPE,
					sizeof(*array)), GFP_KERNEL);
	if (!array)
		return -ENOMEM;

	SM_I(sbi)->curseg_array = array;

	for (i = 0; i < NO_CHECK_TYPE; i++) {
		mutex_init(&array[i].curseg_mutex);
		array[i].sum_blk = f2fs_kzalloc(sbi, PAGE_SIZE, GFP_KERNEL);
		if (!array[i].sum_blk)
			return -ENOMEM;
		init_rwsem(&array[i].journal_rwsem);
		array[i].journal = f2fs_kzalloc(sbi,
				sizeof(struct f2fs_journal), GFP_KERNEL);
		if (!array[i].journal)
			return -ENOMEM;
		if (i < NR_PERSISTENT_LOG)
			array[i].seg_type = CURSEG_HOT_DATA + i;
		else if (i == CURSEG_COLD_DATA_PINNED)
			array[i].seg_type = CURSEG_COLD_DATA;
		else if (i == CURSEG_ALL_DATA_ATGC)
			array[i].seg_type = CURSEG_COLD_DATA;
		array[i].segno = NULL_SEGNO;
		array[i].next_blkoff = 0;
		array[i].inited = false;
	}
	return restore_curseg_summaries(sbi);
}

static int build_sit_entries(struct f2fs_sb_info *sbi)
{
	struct sit_info *sit_i = SIT_I(sbi);
	struct curseg_info *curseg = CURSEG_I(sbi, CURSEG_COLD_DATA);
	struct f2fs_journal *journal = curseg->journal;
	struct seg_entry *se;
	struct f2fs_sit_entry sit;
	int sit_blk_cnt = SIT_BLK_CNT(sbi);
	unsigned int i, start, end;
	unsigned int readed, start_blk = 0;
	int err = 0;
	block_t sit_valid_blocks[2] = {0, 0};

	do {
		readed = f2fs_ra_meta_pages(sbi, start_blk, BIO_MAX_VECS,
							META_SIT, true);

		start = start_blk * sit_i->sents_per_block;
		end = (start_blk + readed) * sit_i->sents_per_block;

		for (; start < end && start < MAIN_SEGS(sbi); start++) {
			struct f2fs_sit_block *sit_blk;
			struct page *page;

			se = &sit_i->sentries[start];
			page = get_current_sit_page(sbi, start);
			if (IS_ERR(page))
				return PTR_ERR(page);
			sit_blk = (struct f2fs_sit_block *)page_address(page);
			sit = sit_blk->entries[SIT_ENTRY_OFFSET(sit_i, start)];
			f2fs_put_page(page, 1);

			err = check_block_count(sbi, start, &sit);
			if (err)
				return err;
			seg_info_from_raw_sit(se, &sit);

			if (se->type >= NR_PERSISTENT_LOG) {
				f2fs_err(sbi, "Invalid segment type: %u, segno: %u",
							se->type, start);
<<<<<<< HEAD
=======
				f2fs_handle_error(sbi,
						ERROR_INCONSISTENT_SUM_TYPE);
>>>>>>> d60c95ef
				return -EFSCORRUPTED;
			}

			sit_valid_blocks[SE_PAGETYPE(se)] += se->valid_blocks;

			if (f2fs_block_unit_discard(sbi)) {
				/* build discard map only one time */
				if (is_set_ckpt_flags(sbi, CP_TRIMMED_FLAG)) {
					memset(se->discard_map, 0xff,
						SIT_VBLOCK_MAP_SIZE);
				} else {
					memcpy(se->discard_map,
						se->cur_valid_map,
						SIT_VBLOCK_MAP_SIZE);
					sbi->discard_blks +=
						sbi->blocks_per_seg -
						se->valid_blocks;
				}
			}

			if (__is_large_section(sbi))
				get_sec_entry(sbi, start)->valid_blocks +=
							se->valid_blocks;
		}
		start_blk += readed;
	} while (start_blk < sit_blk_cnt);

	down_read(&curseg->journal_rwsem);
	for (i = 0; i < sits_in_cursum(journal); i++) {
		unsigned int old_valid_blocks;

		start = le32_to_cpu(segno_in_journal(journal, i));
		if (start >= MAIN_SEGS(sbi)) {
			f2fs_err(sbi, "Wrong journal entry on segno %u",
				 start);
			err = -EFSCORRUPTED;
			f2fs_handle_error(sbi, ERROR_CORRUPTED_JOURNAL);
			break;
		}

		se = &sit_i->sentries[start];
		sit = sit_in_journal(journal, i);

		old_valid_blocks = se->valid_blocks;

		sit_valid_blocks[SE_PAGETYPE(se)] -= old_valid_blocks;

		err = check_block_count(sbi, start, &sit);
		if (err)
			break;
		seg_info_from_raw_sit(se, &sit);

		if (se->type >= NR_PERSISTENT_LOG) {
			f2fs_err(sbi, "Invalid segment type: %u, segno: %u",
							se->type, start);
			err = -EFSCORRUPTED;
<<<<<<< HEAD
=======
			f2fs_handle_error(sbi, ERROR_INCONSISTENT_SUM_TYPE);
>>>>>>> d60c95ef
			break;
		}

		sit_valid_blocks[SE_PAGETYPE(se)] += se->valid_blocks;

		if (f2fs_block_unit_discard(sbi)) {
			if (is_set_ckpt_flags(sbi, CP_TRIMMED_FLAG)) {
				memset(se->discard_map, 0xff, SIT_VBLOCK_MAP_SIZE);
			} else {
				memcpy(se->discard_map, se->cur_valid_map,
							SIT_VBLOCK_MAP_SIZE);
				sbi->discard_blks += old_valid_blocks;
				sbi->discard_blks -= se->valid_blocks;
			}
		}

		if (__is_large_section(sbi)) {
			get_sec_entry(sbi, start)->valid_blocks +=
							se->valid_blocks;
			get_sec_entry(sbi, start)->valid_blocks -=
							old_valid_blocks;
		}
	}
	up_read(&curseg->journal_rwsem);

	if (err)
		return err;

	if (sit_valid_blocks[NODE] != valid_node_count(sbi)) {
		f2fs_err(sbi, "SIT is corrupted node# %u vs %u",
			 sit_valid_blocks[NODE], valid_node_count(sbi));
<<<<<<< HEAD
=======
		f2fs_handle_error(sbi, ERROR_INCONSISTENT_NODE_COUNT);
>>>>>>> d60c95ef
		return -EFSCORRUPTED;
	}

	if (sit_valid_blocks[DATA] + sit_valid_blocks[NODE] >
				valid_user_blocks(sbi)) {
		f2fs_err(sbi, "SIT is corrupted data# %u %u vs %u",
			 sit_valid_blocks[DATA], sit_valid_blocks[NODE],
			 valid_user_blocks(sbi));
<<<<<<< HEAD
=======
		f2fs_handle_error(sbi, ERROR_INCONSISTENT_BLOCK_COUNT);
>>>>>>> d60c95ef
		return -EFSCORRUPTED;
	}

	return 0;
}

static void init_free_segmap(struct f2fs_sb_info *sbi)
{
	unsigned int start;
	int type;
	struct seg_entry *sentry;

	for (start = 0; start < MAIN_SEGS(sbi); start++) {
		if (f2fs_usable_blks_in_seg(sbi, start) == 0)
			continue;
		sentry = get_seg_entry(sbi, start);
		if (!sentry->valid_blocks)
			__set_free(sbi, start);
		else
			SIT_I(sbi)->written_valid_blocks +=
						sentry->valid_blocks;
	}

	/* set use the current segments */
	for (type = CURSEG_HOT_DATA; type <= CURSEG_COLD_NODE; type++) {
		struct curseg_info *curseg_t = CURSEG_I(sbi, type);

		__set_test_and_inuse(sbi, curseg_t->segno);
	}
}

static void init_dirty_segmap(struct f2fs_sb_info *sbi)
{
	struct dirty_seglist_info *dirty_i = DIRTY_I(sbi);
	struct free_segmap_info *free_i = FREE_I(sbi);
	unsigned int segno = 0, offset = 0, secno;
	block_t valid_blocks, usable_blks_in_seg;

	while (1) {
		/* find dirty segment based on free segmap */
		segno = find_next_inuse(free_i, MAIN_SEGS(sbi), offset);
		if (segno >= MAIN_SEGS(sbi))
			break;
		offset = segno + 1;
		valid_blocks = get_valid_blocks(sbi, segno, false);
		usable_blks_in_seg = f2fs_usable_blks_in_seg(sbi, segno);
		if (valid_blocks == usable_blks_in_seg || !valid_blocks)
			continue;
		if (valid_blocks > usable_blks_in_seg) {
			f2fs_bug_on(sbi, 1);
			continue;
		}
		mutex_lock(&dirty_i->seglist_lock);
		__locate_dirty_segment(sbi, segno, DIRTY);
		mutex_unlock(&dirty_i->seglist_lock);
	}

	if (!__is_large_section(sbi))
		return;

	mutex_lock(&dirty_i->seglist_lock);
	for (segno = 0; segno < MAIN_SEGS(sbi); segno += sbi->segs_per_sec) {
		valid_blocks = get_valid_blocks(sbi, segno, true);
		secno = GET_SEC_FROM_SEG(sbi, segno);

		if (!valid_blocks || valid_blocks == CAP_BLKS_PER_SEC(sbi))
			continue;
		if (IS_CURSEC(sbi, secno))
			continue;
		set_bit(secno, dirty_i->dirty_secmap);
	}
	mutex_unlock(&dirty_i->seglist_lock);
}

static int init_victim_secmap(struct f2fs_sb_info *sbi)
{
	struct dirty_seglist_info *dirty_i = DIRTY_I(sbi);
	unsigned int bitmap_size = f2fs_bitmap_size(MAIN_SECS(sbi));

	dirty_i->victim_secmap = f2fs_kvzalloc(sbi, bitmap_size, GFP_KERNEL);
	if (!dirty_i->victim_secmap)
		return -ENOMEM;

	dirty_i->pinned_secmap = f2fs_kvzalloc(sbi, bitmap_size, GFP_KERNEL);
	if (!dirty_i->pinned_secmap)
		return -ENOMEM;

	dirty_i->pinned_secmap_cnt = 0;
	dirty_i->enable_pin_section = true;
	return 0;
}

static int build_dirty_segmap(struct f2fs_sb_info *sbi)
{
	struct dirty_seglist_info *dirty_i;
	unsigned int bitmap_size, i;

	/* allocate memory for dirty segments list information */
	dirty_i = f2fs_kzalloc(sbi, sizeof(struct dirty_seglist_info),
								GFP_KERNEL);
	if (!dirty_i)
		return -ENOMEM;

	SM_I(sbi)->dirty_info = dirty_i;
	mutex_init(&dirty_i->seglist_lock);

	bitmap_size = f2fs_bitmap_size(MAIN_SEGS(sbi));

	for (i = 0; i < NR_DIRTY_TYPE; i++) {
		dirty_i->dirty_segmap[i] = f2fs_kvzalloc(sbi, bitmap_size,
								GFP_KERNEL);
		if (!dirty_i->dirty_segmap[i])
			return -ENOMEM;
	}

	if (__is_large_section(sbi)) {
		bitmap_size = f2fs_bitmap_size(MAIN_SECS(sbi));
		dirty_i->dirty_secmap = f2fs_kvzalloc(sbi,
						bitmap_size, GFP_KERNEL);
		if (!dirty_i->dirty_secmap)
			return -ENOMEM;
	}

	init_dirty_segmap(sbi);
	return init_victim_secmap(sbi);
}

static int sanity_check_curseg(struct f2fs_sb_info *sbi)
{
	int i;

	/*
	 * In LFS/SSR curseg, .next_blkoff should point to an unused blkaddr;
	 * In LFS curseg, all blkaddr after .next_blkoff should be unused.
	 */
	for (i = 0; i < NR_PERSISTENT_LOG; i++) {
		struct curseg_info *curseg = CURSEG_I(sbi, i);
		struct seg_entry *se = get_seg_entry(sbi, curseg->segno);
		unsigned int blkofs = curseg->next_blkoff;

		if (f2fs_sb_has_readonly(sbi) &&
			i != CURSEG_HOT_DATA && i != CURSEG_HOT_NODE)
			continue;

		sanity_check_seg_type(sbi, curseg->seg_type);

		if (curseg->alloc_type != LFS && curseg->alloc_type != SSR) {
			f2fs_err(sbi,
				 "Current segment has invalid alloc_type:%d",
				 curseg->alloc_type);
<<<<<<< HEAD
=======
			f2fs_handle_error(sbi, ERROR_INVALID_CURSEG);
>>>>>>> d60c95ef
			return -EFSCORRUPTED;
		}

		if (f2fs_test_bit(blkofs, se->cur_valid_map))
			goto out;

		if (curseg->alloc_type == SSR)
			continue;

		for (blkofs += 1; blkofs < sbi->blocks_per_seg; blkofs++) {
			if (!f2fs_test_bit(blkofs, se->cur_valid_map))
				continue;
out:
			f2fs_err(sbi,
				 "Current segment's next free block offset is inconsistent with bitmap, logtype:%u, segno:%u, type:%u, next_blkoff:%u, blkofs:%u",
				 i, curseg->segno, curseg->alloc_type,
				 curseg->next_blkoff, blkofs);
			f2fs_handle_error(sbi, ERROR_INVALID_CURSEG);
			return -EFSCORRUPTED;
		}
	}
	return 0;
}

#ifdef CONFIG_BLK_DEV_ZONED

static int check_zone_write_pointer(struct f2fs_sb_info *sbi,
				    struct f2fs_dev_info *fdev,
				    struct blk_zone *zone)
{
	unsigned int wp_segno, wp_blkoff, zone_secno, zone_segno, segno;
	block_t zone_block, wp_block, last_valid_block;
	unsigned int log_sectors_per_block = sbi->log_blocksize - SECTOR_SHIFT;
	int i, s, b, ret;
	struct seg_entry *se;

	if (zone->type != BLK_ZONE_TYPE_SEQWRITE_REQ)
		return 0;

	wp_block = fdev->start_blk + (zone->wp >> log_sectors_per_block);
	wp_segno = GET_SEGNO(sbi, wp_block);
	wp_blkoff = wp_block - START_BLOCK(sbi, wp_segno);
	zone_block = fdev->start_blk + (zone->start >> log_sectors_per_block);
	zone_segno = GET_SEGNO(sbi, zone_block);
	zone_secno = GET_SEC_FROM_SEG(sbi, zone_segno);

	if (zone_segno >= MAIN_SEGS(sbi))
		return 0;

	/*
	 * Skip check of zones cursegs point to, since
	 * fix_curseg_write_pointer() checks them.
	 */
	for (i = 0; i < NO_CHECK_TYPE; i++)
		if (zone_secno == GET_SEC_FROM_SEG(sbi,
						   CURSEG_I(sbi, i)->segno))
			return 0;

	/*
	 * Get last valid block of the zone.
	 */
	last_valid_block = zone_block - 1;
	for (s = sbi->segs_per_sec - 1; s >= 0; s--) {
		segno = zone_segno + s;
		se = get_seg_entry(sbi, segno);
		for (b = sbi->blocks_per_seg - 1; b >= 0; b--)
			if (f2fs_test_bit(b, se->cur_valid_map)) {
				last_valid_block = START_BLOCK(sbi, segno) + b;
				break;
			}
		if (last_valid_block >= zone_block)
			break;
	}

	/*
	 * If last valid block is beyond the write pointer, report the
	 * inconsistency. This inconsistency does not cause write error
	 * because the zone will not be selected for write operation until
	 * it get discarded. Just report it.
	 */
	if (last_valid_block >= wp_block) {
		f2fs_notice(sbi, "Valid block beyond write pointer: "
			    "valid block[0x%x,0x%x] wp[0x%x,0x%x]",
			    GET_SEGNO(sbi, last_valid_block),
			    GET_BLKOFF_FROM_SEG0(sbi, last_valid_block),
			    wp_segno, wp_blkoff);
		return 0;
	}

	/*
	 * If there is no valid block in the zone and if write pointer is
	 * not at zone start, reset the write pointer.
	 */
	if (last_valid_block + 1 == zone_block && zone->wp != zone->start) {
		f2fs_notice(sbi,
			    "Zone without valid block has non-zero write "
			    "pointer. Reset the write pointer: wp[0x%x,0x%x]",
			    wp_segno, wp_blkoff);
		ret = __f2fs_issue_discard_zone(sbi, fdev->bdev, zone_block,
					zone->len >> log_sectors_per_block);
		if (ret) {
			f2fs_err(sbi, "Discard zone failed: %s (errno=%d)",
				 fdev->path, ret);
			return ret;
		}
	}

	return 0;
}

static struct f2fs_dev_info *get_target_zoned_dev(struct f2fs_sb_info *sbi,
						  block_t zone_blkaddr)
{
	int i;

	for (i = 0; i < sbi->s_ndevs; i++) {
		if (!bdev_is_zoned(FDEV(i).bdev))
			continue;
		if (sbi->s_ndevs == 1 || (FDEV(i).start_blk <= zone_blkaddr &&
				zone_blkaddr <= FDEV(i).end_blk))
			return &FDEV(i);
	}

	return NULL;
}

static int report_one_zone_cb(struct blk_zone *zone, unsigned int idx,
			      void *data)
{
	memcpy(data, zone, sizeof(struct blk_zone));
	return 0;
}

static int fix_curseg_write_pointer(struct f2fs_sb_info *sbi, int type)
{
	struct curseg_info *cs = CURSEG_I(sbi, type);
	struct f2fs_dev_info *zbd;
	struct blk_zone zone;
	unsigned int cs_section, wp_segno, wp_blkoff, wp_sector_off;
	block_t cs_zone_block, wp_block;
	unsigned int log_sectors_per_block = sbi->log_blocksize - SECTOR_SHIFT;
	sector_t zone_sector;
	int err;

	cs_section = GET_SEC_FROM_SEG(sbi, cs->segno);
	cs_zone_block = START_BLOCK(sbi, GET_SEG_FROM_SEC(sbi, cs_section));

	zbd = get_target_zoned_dev(sbi, cs_zone_block);
	if (!zbd)
		return 0;

	/* report zone for the sector the curseg points to */
	zone_sector = (sector_t)(cs_zone_block - zbd->start_blk)
		<< log_sectors_per_block;
	err = blkdev_report_zones(zbd->bdev, zone_sector, 1,
				  report_one_zone_cb, &zone);
	if (err != 1) {
		f2fs_err(sbi, "Report zone failed: %s errno=(%d)",
			 zbd->path, err);
		return err;
	}

	if (zone.type != BLK_ZONE_TYPE_SEQWRITE_REQ)
		return 0;

	wp_block = zbd->start_blk + (zone.wp >> log_sectors_per_block);
	wp_segno = GET_SEGNO(sbi, wp_block);
	wp_blkoff = wp_block - START_BLOCK(sbi, wp_segno);
	wp_sector_off = zone.wp & GENMASK(log_sectors_per_block - 1, 0);

	if (cs->segno == wp_segno && cs->next_blkoff == wp_blkoff &&
		wp_sector_off == 0)
		return 0;

	f2fs_notice(sbi, "Unaligned curseg[%d] with write pointer: "
		    "curseg[0x%x,0x%x] wp[0x%x,0x%x]",
		    type, cs->segno, cs->next_blkoff, wp_segno, wp_blkoff);

	f2fs_notice(sbi, "Assign new section to curseg[%d]: "
		    "curseg[0x%x,0x%x]", type, cs->segno, cs->next_blkoff);

	f2fs_allocate_new_section(sbi, type, true);

	/* check consistency of the zone curseg pointed to */
	if (check_zone_write_pointer(sbi, zbd, &zone))
		return -EIO;

	/* check newly assigned zone */
	cs_section = GET_SEC_FROM_SEG(sbi, cs->segno);
	cs_zone_block = START_BLOCK(sbi, GET_SEG_FROM_SEC(sbi, cs_section));

	zbd = get_target_zoned_dev(sbi, cs_zone_block);
	if (!zbd)
		return 0;

	zone_sector = (sector_t)(cs_zone_block - zbd->start_blk)
		<< log_sectors_per_block;
	err = blkdev_report_zones(zbd->bdev, zone_sector, 1,
				  report_one_zone_cb, &zone);
	if (err != 1) {
		f2fs_err(sbi, "Report zone failed: %s errno=(%d)",
			 zbd->path, err);
		return err;
	}

	if (zone.type != BLK_ZONE_TYPE_SEQWRITE_REQ)
		return 0;

	if (zone.wp != zone.start) {
		f2fs_notice(sbi,
			    "New zone for curseg[%d] is not yet discarded. "
			    "Reset the zone: curseg[0x%x,0x%x]",
			    type, cs->segno, cs->next_blkoff);
		err = __f2fs_issue_discard_zone(sbi, zbd->bdev,
				zone_sector >> log_sectors_per_block,
				zone.len >> log_sectors_per_block);
		if (err) {
			f2fs_err(sbi, "Discard zone failed: %s (errno=%d)",
				 zbd->path, err);
			return err;
		}
	}

	return 0;
}

int f2fs_fix_curseg_write_pointer(struct f2fs_sb_info *sbi)
{
	int i, ret;

	for (i = 0; i < NR_PERSISTENT_LOG; i++) {
		ret = fix_curseg_write_pointer(sbi, i);
		if (ret)
			return ret;
	}

	return 0;
}

struct check_zone_write_pointer_args {
	struct f2fs_sb_info *sbi;
	struct f2fs_dev_info *fdev;
};

static int check_zone_write_pointer_cb(struct blk_zone *zone, unsigned int idx,
				      void *data)
{
	struct check_zone_write_pointer_args *args;

	args = (struct check_zone_write_pointer_args *)data;

	return check_zone_write_pointer(args->sbi, args->fdev, zone);
}

int f2fs_check_write_pointer(struct f2fs_sb_info *sbi)
{
	int i, ret;
	struct check_zone_write_pointer_args args;

	for (i = 0; i < sbi->s_ndevs; i++) {
		if (!bdev_is_zoned(FDEV(i).bdev))
			continue;

		args.sbi = sbi;
		args.fdev = &FDEV(i);
		ret = blkdev_report_zones(FDEV(i).bdev, 0, BLK_ALL_ZONES,
					  check_zone_write_pointer_cb, &args);
		if (ret < 0)
			return ret;
	}

	return 0;
}

static bool is_conv_zone(struct f2fs_sb_info *sbi, unsigned int zone_idx,
						unsigned int dev_idx)
{
	if (!bdev_is_zoned(FDEV(dev_idx).bdev))
		return true;
	return !test_bit(zone_idx, FDEV(dev_idx).blkz_seq);
}

/* Return the zone index in the given device */
static unsigned int get_zone_idx(struct f2fs_sb_info *sbi, unsigned int secno,
					int dev_idx)
{
	block_t sec_start_blkaddr = START_BLOCK(sbi, GET_SEG_FROM_SEC(sbi, secno));

	return (sec_start_blkaddr - FDEV(dev_idx).start_blk) >>
						sbi->log_blocks_per_blkz;
}

/*
 * Return the usable segments in a section based on the zone's
 * corresponding zone capacity. Zone is equal to a section.
 */
static inline unsigned int f2fs_usable_zone_segs_in_sec(
		struct f2fs_sb_info *sbi, unsigned int segno)
{
	unsigned int dev_idx, zone_idx;

	dev_idx = f2fs_target_device_index(sbi, START_BLOCK(sbi, segno));
	zone_idx = get_zone_idx(sbi, GET_SEC_FROM_SEG(sbi, segno), dev_idx);

	/* Conventional zone's capacity is always equal to zone size */
	if (is_conv_zone(sbi, zone_idx, dev_idx))
		return sbi->segs_per_sec;

	if (!sbi->unusable_blocks_per_sec)
		return sbi->segs_per_sec;

	/* Get the segment count beyond zone capacity block */
	return sbi->segs_per_sec - (sbi->unusable_blocks_per_sec >>
						sbi->log_blocks_per_seg);
}

/*
 * Return the number of usable blocks in a segment. The number of blocks
 * returned is always equal to the number of blocks in a segment for
 * segments fully contained within a sequential zone capacity or a
 * conventional zone. For segments partially contained in a sequential
 * zone capacity, the number of usable blocks up to the zone capacity
 * is returned. 0 is returned in all other cases.
 */
static inline unsigned int f2fs_usable_zone_blks_in_seg(
			struct f2fs_sb_info *sbi, unsigned int segno)
{
	block_t seg_start, sec_start_blkaddr, sec_cap_blkaddr;
	unsigned int zone_idx, dev_idx, secno;

	secno = GET_SEC_FROM_SEG(sbi, segno);
	seg_start = START_BLOCK(sbi, segno);
	dev_idx = f2fs_target_device_index(sbi, seg_start);
	zone_idx = get_zone_idx(sbi, secno, dev_idx);

	/*
	 * Conventional zone's capacity is always equal to zone size,
	 * so, blocks per segment is unchanged.
	 */
	if (is_conv_zone(sbi, zone_idx, dev_idx))
		return sbi->blocks_per_seg;

	if (!sbi->unusable_blocks_per_sec)
		return sbi->blocks_per_seg;

	sec_start_blkaddr = START_BLOCK(sbi, GET_SEG_FROM_SEC(sbi, secno));
	sec_cap_blkaddr = sec_start_blkaddr + CAP_BLKS_PER_SEC(sbi);

	/*
	 * If segment starts before zone capacity and spans beyond
	 * zone capacity, then usable blocks are from seg start to
	 * zone capacity. If the segment starts after the zone capacity,
	 * then there are no usable blocks.
	 */
	if (seg_start >= sec_cap_blkaddr)
		return 0;
	if (seg_start + sbi->blocks_per_seg > sec_cap_blkaddr)
		return sec_cap_blkaddr - seg_start;

	return sbi->blocks_per_seg;
}
#else
int f2fs_fix_curseg_write_pointer(struct f2fs_sb_info *sbi)
{
	return 0;
}

int f2fs_check_write_pointer(struct f2fs_sb_info *sbi)
{
	return 0;
}

static inline unsigned int f2fs_usable_zone_blks_in_seg(struct f2fs_sb_info *sbi,
							unsigned int segno)
{
	return 0;
}

static inline unsigned int f2fs_usable_zone_segs_in_sec(struct f2fs_sb_info *sbi,
							unsigned int segno)
{
	return 0;
}
#endif
unsigned int f2fs_usable_blks_in_seg(struct f2fs_sb_info *sbi,
					unsigned int segno)
{
	if (f2fs_sb_has_blkzoned(sbi))
		return f2fs_usable_zone_blks_in_seg(sbi, segno);

	return sbi->blocks_per_seg;
}

unsigned int f2fs_usable_segs_in_sec(struct f2fs_sb_info *sbi,
					unsigned int segno)
{
	if (f2fs_sb_has_blkzoned(sbi))
		return f2fs_usable_zone_segs_in_sec(sbi, segno);

	return sbi->segs_per_sec;
}

/*
 * Update min, max modified time for cost-benefit GC algorithm
 */
static void init_min_max_mtime(struct f2fs_sb_info *sbi)
{
	struct sit_info *sit_i = SIT_I(sbi);
	unsigned int segno;

	down_write(&sit_i->sentry_lock);

	sit_i->min_mtime = ULLONG_MAX;

	for (segno = 0; segno < MAIN_SEGS(sbi); segno += sbi->segs_per_sec) {
		unsigned int i;
		unsigned long long mtime = 0;

		for (i = 0; i < sbi->segs_per_sec; i++)
			mtime += get_seg_entry(sbi, segno + i)->mtime;

		mtime = div_u64(mtime, sbi->segs_per_sec);

		if (sit_i->min_mtime > mtime)
			sit_i->min_mtime = mtime;
	}
	sit_i->max_mtime = get_mtime(sbi, false);
	sit_i->dirty_max_mtime = 0;
	up_write(&sit_i->sentry_lock);
}

int f2fs_build_segment_manager(struct f2fs_sb_info *sbi)
{
	struct f2fs_super_block *raw_super = F2FS_RAW_SUPER(sbi);
	struct f2fs_checkpoint *ckpt = F2FS_CKPT(sbi);
	struct f2fs_sm_info *sm_info;
	int err;

	sm_info = f2fs_kzalloc(sbi, sizeof(struct f2fs_sm_info), GFP_KERNEL);
	if (!sm_info)
		return -ENOMEM;

	/* init sm info */
	sbi->sm_info = sm_info;
	sm_info->seg0_blkaddr = le32_to_cpu(raw_super->segment0_blkaddr);
	sm_info->main_blkaddr = le32_to_cpu(raw_super->main_blkaddr);
	sm_info->segment_count = le32_to_cpu(raw_super->segment_count);
	sm_info->reserved_segments = le32_to_cpu(ckpt->rsvd_segment_count);
	sm_info->ovp_segments = le32_to_cpu(ckpt->overprov_segment_count);
	sm_info->main_segments = le32_to_cpu(raw_super->segment_count_main);
	sm_info->ssa_blkaddr = le32_to_cpu(raw_super->ssa_blkaddr);
	sm_info->rec_prefree_segments = sm_info->main_segments *
					DEF_RECLAIM_PREFREE_SEGMENTS / 100;
	if (sm_info->rec_prefree_segments > DEF_MAX_RECLAIM_PREFREE_SEGMENTS)
		sm_info->rec_prefree_segments = DEF_MAX_RECLAIM_PREFREE_SEGMENTS;

	if (!f2fs_lfs_mode(sbi))
		sm_info->ipu_policy = 1 << F2FS_IPU_FSYNC;
	sm_info->min_ipu_util = DEF_MIN_IPU_UTIL;
	sm_info->min_fsync_blocks = DEF_MIN_FSYNC_BLOCKS;
	sm_info->min_seq_blocks = sbi->blocks_per_seg;
	sm_info->min_hot_blocks = DEF_MIN_HOT_BLOCKS;
	sm_info->min_ssr_sections = reserved_sections(sbi);

	INIT_LIST_HEAD(&sm_info->sit_entry_set);

	init_f2fs_rwsem(&sm_info->curseg_lock);

	if (!f2fs_readonly(sbi->sb)) {
		err = f2fs_create_flush_cmd_control(sbi);
		if (err)
			return err;
	}

	err = create_discard_cmd_control(sbi);
	if (err)
		return err;

	err = build_sit_info(sbi);
	if (err)
		return err;
	err = build_free_segmap(sbi);
	if (err)
		return err;
	err = build_curseg(sbi);
	if (err)
		return err;

	/* reinit free segmap based on SIT */
	err = build_sit_entries(sbi);
	if (err)
		return err;

	init_free_segmap(sbi);
	err = build_dirty_segmap(sbi);
	if (err)
		return err;

	err = sanity_check_curseg(sbi);
	if (err)
		return err;

	init_min_max_mtime(sbi);
	return 0;
}

static void discard_dirty_segmap(struct f2fs_sb_info *sbi,
		enum dirty_type dirty_type)
{
	struct dirty_seglist_info *dirty_i = DIRTY_I(sbi);

	mutex_lock(&dirty_i->seglist_lock);
	kvfree(dirty_i->dirty_segmap[dirty_type]);
	dirty_i->nr_dirty[dirty_type] = 0;
	mutex_unlock(&dirty_i->seglist_lock);
}

static void destroy_victim_secmap(struct f2fs_sb_info *sbi)
{
	struct dirty_seglist_info *dirty_i = DIRTY_I(sbi);

	kvfree(dirty_i->pinned_secmap);
	kvfree(dirty_i->victim_secmap);
}

static void destroy_dirty_segmap(struct f2fs_sb_info *sbi)
{
	struct dirty_seglist_info *dirty_i = DIRTY_I(sbi);
	int i;

	if (!dirty_i)
		return;

	/* discard pre-free/dirty segments list */
	for (i = 0; i < NR_DIRTY_TYPE; i++)
		discard_dirty_segmap(sbi, i);

	if (__is_large_section(sbi)) {
		mutex_lock(&dirty_i->seglist_lock);
		kvfree(dirty_i->dirty_secmap);
		mutex_unlock(&dirty_i->seglist_lock);
	}

	destroy_victim_secmap(sbi);
	SM_I(sbi)->dirty_info = NULL;
	kfree(dirty_i);
}

static void destroy_curseg(struct f2fs_sb_info *sbi)
{
	struct curseg_info *array = SM_I(sbi)->curseg_array;
	int i;

	if (!array)
		return;
	SM_I(sbi)->curseg_array = NULL;
	for (i = 0; i < NR_CURSEG_TYPE; i++) {
		kfree(array[i].sum_blk);
		kfree(array[i].journal);
	}
	kfree(array);
}

static void destroy_free_segmap(struct f2fs_sb_info *sbi)
{
	struct free_segmap_info *free_i = SM_I(sbi)->free_info;

	if (!free_i)
		return;
	SM_I(sbi)->free_info = NULL;
	kvfree(free_i->free_segmap);
	kvfree(free_i->free_secmap);
	kfree(free_i);
}

static void destroy_sit_info(struct f2fs_sb_info *sbi)
{
	struct sit_info *sit_i = SIT_I(sbi);

	if (!sit_i)
		return;

	if (sit_i->sentries)
		kvfree(sit_i->bitmap);
	kfree(sit_i->tmp_map);

	kvfree(sit_i->sentries);
	kvfree(sit_i->sec_entries);
	kvfree(sit_i->dirty_sentries_bitmap);

	SM_I(sbi)->sit_info = NULL;
	kvfree(sit_i->sit_bitmap);
#ifdef CONFIG_F2FS_CHECK_FS
	kvfree(sit_i->sit_bitmap_mir);
	kvfree(sit_i->invalid_segmap);
#endif
	kfree(sit_i);
}

void f2fs_destroy_segment_manager(struct f2fs_sb_info *sbi)
{
	struct f2fs_sm_info *sm_info = SM_I(sbi);

	if (!sm_info)
		return;
	f2fs_destroy_flush_cmd_control(sbi, true);
	destroy_discard_cmd_control(sbi);
	destroy_dirty_segmap(sbi);
	destroy_curseg(sbi);
	destroy_free_segmap(sbi);
	destroy_sit_info(sbi);
	sbi->sm_info = NULL;
	kfree(sm_info);
}

int __init f2fs_create_segment_manager_caches(void)
{
	discard_entry_slab = f2fs_kmem_cache_create("f2fs_discard_entry",
			sizeof(struct discard_entry));
	if (!discard_entry_slab)
		goto fail;

	discard_cmd_slab = f2fs_kmem_cache_create("f2fs_discard_cmd",
			sizeof(struct discard_cmd));
	if (!discard_cmd_slab)
		goto destroy_discard_entry;

	sit_entry_set_slab = f2fs_kmem_cache_create("f2fs_sit_entry_set",
			sizeof(struct sit_entry_set));
	if (!sit_entry_set_slab)
		goto destroy_discard_cmd;

	revoke_entry_slab = f2fs_kmem_cache_create("f2fs_revoke_entry",
			sizeof(struct revoke_entry));
	if (!revoke_entry_slab)
		goto destroy_sit_entry_set;
	return 0;

destroy_sit_entry_set:
	kmem_cache_destroy(sit_entry_set_slab);
destroy_discard_cmd:
	kmem_cache_destroy(discard_cmd_slab);
destroy_discard_entry:
	kmem_cache_destroy(discard_entry_slab);
fail:
	return -ENOMEM;
}

void f2fs_destroy_segment_manager_caches(void)
{
	kmem_cache_destroy(sit_entry_set_slab);
	kmem_cache_destroy(discard_cmd_slab);
	kmem_cache_destroy(discard_entry_slab);
	kmem_cache_destroy(revoke_entry_slab);
}<|MERGE_RESOLUTION|>--- conflicted
+++ resolved
@@ -256,39 +256,6 @@
 static void __complete_revoke_list(struct inode *inode, struct list_head *head,
 					bool revoke)
 {
-<<<<<<< HEAD
-	struct f2fs_inode_info *fi = F2FS_I(inode);
-	struct f2fs_sb_info *sbi = F2FS_I_SB(inode);
-	struct list_head *head = &fi->inmem_pages;
-	struct inmem_pages *cur = NULL;
-	struct inmem_pages *tmp;
-
-	f2fs_bug_on(sbi, !page_private_atomic(page));
-
-	mutex_lock(&fi->inmem_lock);
-	list_for_each_entry(tmp, head, list) {
-		if (tmp->page == page) {
-			cur = tmp;
-			break;
-		}
-	}
-
-	f2fs_bug_on(sbi, !cur);
-	list_del(&cur->list);
-	mutex_unlock(&fi->inmem_lock);
-
-	dec_page_count(sbi, F2FS_INMEM_PAGES);
-	kmem_cache_free(inmem_entry_slab, cur);
-
-	ClearPageUptodate(page);
-	clear_page_private_atomic(page);
-	f2fs_put_page(page, 0);
-
-	detach_page_private(page);
-	set_page_private(page, 0);
-
-	trace_f2fs_commit_inmem_page(page, INMEM_INVALIDATE);
-=======
 	struct revoke_entry *cur, *tmp;
 
 	list_for_each_entry_safe(cur, tmp, head, list) {
@@ -298,7 +265,6 @@
 		list_del(&cur->list);
 		kmem_cache_free(revoke_entry_slab, cur);
 	}
->>>>>>> d60c95ef
 }
 
 static int __f2fs_commit_atomic_write(struct inode *inode)
@@ -4416,11 +4382,8 @@
 			if (se->type >= NR_PERSISTENT_LOG) {
 				f2fs_err(sbi, "Invalid segment type: %u, segno: %u",
 							se->type, start);
-<<<<<<< HEAD
-=======
 				f2fs_handle_error(sbi,
 						ERROR_INCONSISTENT_SUM_TYPE);
->>>>>>> d60c95ef
 				return -EFSCORRUPTED;
 			}
 
@@ -4477,10 +4440,7 @@
 			f2fs_err(sbi, "Invalid segment type: %u, segno: %u",
 							se->type, start);
 			err = -EFSCORRUPTED;
-<<<<<<< HEAD
-=======
 			f2fs_handle_error(sbi, ERROR_INCONSISTENT_SUM_TYPE);
->>>>>>> d60c95ef
 			break;
 		}
 
@@ -4512,10 +4472,7 @@
 	if (sit_valid_blocks[NODE] != valid_node_count(sbi)) {
 		f2fs_err(sbi, "SIT is corrupted node# %u vs %u",
 			 sit_valid_blocks[NODE], valid_node_count(sbi));
-<<<<<<< HEAD
-=======
 		f2fs_handle_error(sbi, ERROR_INCONSISTENT_NODE_COUNT);
->>>>>>> d60c95ef
 		return -EFSCORRUPTED;
 	}
 
@@ -4524,10 +4481,7 @@
 		f2fs_err(sbi, "SIT is corrupted data# %u %u vs %u",
 			 sit_valid_blocks[DATA], sit_valid_blocks[NODE],
 			 valid_user_blocks(sbi));
-<<<<<<< HEAD
-=======
 		f2fs_handle_error(sbi, ERROR_INCONSISTENT_BLOCK_COUNT);
->>>>>>> d60c95ef
 		return -EFSCORRUPTED;
 	}
 
@@ -4678,10 +4632,7 @@
 			f2fs_err(sbi,
 				 "Current segment has invalid alloc_type:%d",
 				 curseg->alloc_type);
-<<<<<<< HEAD
-=======
 			f2fs_handle_error(sbi, ERROR_INVALID_CURSEG);
->>>>>>> d60c95ef
 			return -EFSCORRUPTED;
 		}
 
