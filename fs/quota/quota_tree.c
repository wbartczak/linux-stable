--- conflicted
+++ resolved
@@ -96,14 +96,11 @@
 	err = do_check_range(info->dqi_sb, "dqdh_prev_free",
 			     le32_to_cpu(dh->dqdh_prev_free), 0,
 			     info->dqi_blocks - 1);
-<<<<<<< HEAD
-=======
 	if (err)
 		return err;
 	err = do_check_range(info->dqi_sb, "dqdh_entries",
 			     le16_to_cpu(dh->dqdh_entries), 0,
 			     qtree_dqstr_in_blk(info));
->>>>>>> d60c95ef
 
 	return err;
 }
@@ -530,19 +527,10 @@
 		goto out_buf;
 	}
 	newblk = le32_to_cpu(ref[get_index(info, dquot->dq_id, depth)]);
-<<<<<<< HEAD
-	if (newblk < QT_TREEOFF || newblk >= info->dqi_blocks) {
-		quota_error(dquot->dq_sb, "Getting block too big (%u >= %u)",
-			    newblk, info->dqi_blocks);
-		ret = -EUCLEAN;
-		goto out_buf;
-	}
-=======
 	ret = do_check_range(dquot->dq_sb, "block", newblk, QT_TREEOFF,
 			     info->dqi_blocks - 1);
 	if (ret)
 		goto out_buf;
->>>>>>> d60c95ef
 
 	if (depth == info->dqi_qtree_depth - 1) {
 		ret = free_dqentry(info, dquot, newblk);
@@ -643,19 +631,10 @@
 	blk = le32_to_cpu(ref[get_index(info, dquot->dq_id, depth)]);
 	if (!blk)	/* No reference? */
 		goto out_buf;
-<<<<<<< HEAD
-	if (blk < QT_TREEOFF || blk >= info->dqi_blocks) {
-		quota_error(dquot->dq_sb, "Getting block too big (%u >= %u)",
-			    blk, info->dqi_blocks);
-		ret = -EUCLEAN;
-		goto out_buf;
-	}
-=======
 	ret = do_check_range(dquot->dq_sb, "block", blk, QT_TREEOFF,
 			     info->dqi_blocks - 1);
 	if (ret)
 		goto out_buf;
->>>>>>> d60c95ef
 
 	if (depth < info->dqi_qtree_depth - 1)
 		ret = find_tree_dqentry(info, dquot, blk, depth+1);
