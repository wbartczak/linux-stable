/*
 * hugetlbpage-backed filesystem.  Based on ramfs.
 *
 * Nadia Yvette Chambers, 2002
 *
 * Copyright (C) 2002 Linus Torvalds.
 * License: GPL
 */

#define pr_fmt(fmt) KBUILD_MODNAME ": " fmt

#include <linux/thread_info.h>
#include <asm/current.h>
#include <linux/falloc.h>
#include <linux/fs.h>
#include <linux/mount.h>
#include <linux/file.h>
#include <linux/kernel.h>
#include <linux/writeback.h>
#include <linux/pagemap.h>
#include <linux/highmem.h>
#include <linux/init.h>
#include <linux/string.h>
#include <linux/capability.h>
#include <linux/ctype.h>
#include <linux/backing-dev.h>
#include <linux/hugetlb.h>
#include <linux/pagevec.h>
#include <linux/fs_parser.h>
#include <linux/mman.h>
#include <linux/slab.h>
#include <linux/dnotify.h>
#include <linux/statfs.h>
#include <linux/security.h>
#include <linux/magic.h>
#include <linux/migrate.h>
#include <linux/uio.h>

#include <linux/uaccess.h>
#include <linux/sched/mm.h>

static const struct address_space_operations hugetlbfs_aops;
const struct file_operations hugetlbfs_file_operations;
static const struct inode_operations hugetlbfs_dir_inode_operations;
static const struct inode_operations hugetlbfs_inode_operations;

enum hugetlbfs_size_type { NO_SIZE, SIZE_STD, SIZE_PERCENT };

struct hugetlbfs_fs_context {
	struct hstate		*hstate;
	unsigned long long	max_size_opt;
	unsigned long long	min_size_opt;
	long			max_hpages;
	long			nr_inodes;
	long			min_hpages;
	enum hugetlbfs_size_type max_val_type;
	enum hugetlbfs_size_type min_val_type;
	kuid_t			uid;
	kgid_t			gid;
	umode_t			mode;
};

int sysctl_hugetlb_shm_group;

enum hugetlb_param {
	Opt_gid,
	Opt_min_size,
	Opt_mode,
	Opt_nr_inodes,
	Opt_pagesize,
	Opt_size,
	Opt_uid,
};

static const struct fs_parameter_spec hugetlb_fs_parameters[] = {
	fsparam_u32   ("gid",		Opt_gid),
	fsparam_string("min_size",	Opt_min_size),
	fsparam_u32oct("mode",		Opt_mode),
	fsparam_string("nr_inodes",	Opt_nr_inodes),
	fsparam_string("pagesize",	Opt_pagesize),
	fsparam_string("size",		Opt_size),
	fsparam_u32   ("uid",		Opt_uid),
	{}
};

#ifdef CONFIG_NUMA
static inline void hugetlb_set_vma_policy(struct vm_area_struct *vma,
					struct inode *inode, pgoff_t index)
{
	vma->vm_policy = mpol_shared_policy_lookup(&HUGETLBFS_I(inode)->policy,
							index);
}

static inline void hugetlb_drop_vma_policy(struct vm_area_struct *vma)
{
	mpol_cond_put(vma->vm_policy);
}
#else
static inline void hugetlb_set_vma_policy(struct vm_area_struct *vma,
					struct inode *inode, pgoff_t index)
{
}

static inline void hugetlb_drop_vma_policy(struct vm_area_struct *vma)
{
}
#endif

/*
 * Mask used when checking the page offset value passed in via system
 * calls.  This value will be converted to a loff_t which is signed.
 * Therefore, we want to check the upper PAGE_SHIFT + 1 bits of the
 * value.  The extra bit (- 1 in the shift value) is to take the sign
 * bit into account.
 */
#define PGOFF_LOFFT_MAX \
	(((1UL << (PAGE_SHIFT + 1)) - 1) <<  (BITS_PER_LONG - (PAGE_SHIFT + 1)))

static int hugetlbfs_file_mmap(struct file *file, struct vm_area_struct *vma)
{
	struct inode *inode = file_inode(file);
	struct hugetlbfs_inode_info *info = HUGETLBFS_I(inode);
	loff_t len, vma_len;
	int ret;
	struct hstate *h = hstate_file(file);

	/*
	 * vma address alignment (but not the pgoff alignment) has
	 * already been checked by prepare_hugepage_range.  If you add
	 * any error returns here, do so after setting VM_HUGETLB, so
	 * is_vm_hugetlb_page tests below unmap_region go the right
	 * way when do_mmap unwinds (may be important on powerpc
	 * and ia64).
	 */
	vma->vm_flags |= VM_HUGETLB | VM_DONTEXPAND;
	vma->vm_ops = &hugetlb_vm_ops;

	ret = seal_check_future_write(info->seals, vma);
	if (ret)
		return ret;

	/*
	 * page based offset in vm_pgoff could be sufficiently large to
	 * overflow a loff_t when converted to byte offset.  This can
	 * only happen on architectures where sizeof(loff_t) ==
	 * sizeof(unsigned long).  So, only check in those instances.
	 */
	if (sizeof(unsigned long) == sizeof(loff_t)) {
		if (vma->vm_pgoff & PGOFF_LOFFT_MAX)
			return -EINVAL;
	}

	/* must be huge page aligned */
	if (vma->vm_pgoff & (~huge_page_mask(h) >> PAGE_SHIFT))
		return -EINVAL;

	vma_len = (loff_t)(vma->vm_end - vma->vm_start);
	len = vma_len + ((loff_t)vma->vm_pgoff << PAGE_SHIFT);
	/* check for overflow */
	if (len < vma_len)
		return -EINVAL;

	inode_lock(inode);
	file_accessed(file);

	ret = -ENOMEM;
	if (!hugetlb_reserve_pages(inode,
				vma->vm_pgoff >> huge_page_order(h),
				len >> huge_page_shift(h), vma,
				vma->vm_flags))
		goto out;

	ret = 0;
	if (vma->vm_flags & VM_WRITE && inode->i_size < len)
		i_size_write(inode, len);
out:
	inode_unlock(inode);

	return ret;
}

/*
 * Called under mmap_write_lock(mm).
 */

static unsigned long
hugetlb_get_unmapped_area_bottomup(struct file *file, unsigned long addr,
		unsigned long len, unsigned long pgoff, unsigned long flags)
{
	struct hstate *h = hstate_file(file);
	struct vm_unmapped_area_info info;

	info.flags = 0;
	info.length = len;
	info.low_limit = current->mm->mmap_base;
	info.high_limit = arch_get_mmap_end(addr, len, flags);
	info.align_mask = PAGE_MASK & ~huge_page_mask(h);
	info.align_offset = 0;
	return vm_unmapped_area(&info);
}

static unsigned long
hugetlb_get_unmapped_area_topdown(struct file *file, unsigned long addr,
		unsigned long len, unsigned long pgoff, unsigned long flags)
{
	struct hstate *h = hstate_file(file);
	struct vm_unmapped_area_info info;

	info.flags = VM_UNMAPPED_AREA_TOPDOWN;
	info.length = len;
	info.low_limit = max(PAGE_SIZE, mmap_min_addr);
	info.high_limit = arch_get_mmap_base(addr, current->mm->mmap_base);
	info.align_mask = PAGE_MASK & ~huge_page_mask(h);
	info.align_offset = 0;
	addr = vm_unmapped_area(&info);

	/*
	 * A failed mmap() very likely causes application failure,
	 * so fall back to the bottom-up function here. This scenario
	 * can happen with large stack limits and large mmap()
	 * allocations.
	 */
	if (unlikely(offset_in_page(addr))) {
		VM_BUG_ON(addr != -ENOMEM);
		info.flags = 0;
		info.low_limit = current->mm->mmap_base;
		info.high_limit = arch_get_mmap_end(addr, len, flags);
		addr = vm_unmapped_area(&info);
	}

	return addr;
}

unsigned long
generic_hugetlb_get_unmapped_area(struct file *file, unsigned long addr,
				  unsigned long len, unsigned long pgoff,
				  unsigned long flags)
{
	struct mm_struct *mm = current->mm;
	struct vm_area_struct *vma;
	struct hstate *h = hstate_file(file);
	const unsigned long mmap_end = arch_get_mmap_end(addr, len, flags);

	if (len & ~huge_page_mask(h))
		return -EINVAL;
	if (len > TASK_SIZE)
		return -ENOMEM;

	if (flags & MAP_FIXED) {
		if (prepare_hugepage_range(file, addr, len))
			return -EINVAL;
		return addr;
	}

	if (addr) {
		addr = ALIGN(addr, huge_page_size(h));
		vma = find_vma(mm, addr);
		if (mmap_end - len >= addr &&
		    (!vma || addr + len <= vm_start_gap(vma)))
			return addr;
	}

	/*
	 * Use mm->get_unmapped_area value as a hint to use topdown routine.
	 * If architectures have special needs, they should define their own
	 * version of hugetlb_get_unmapped_area.
	 */
	if (mm->get_unmapped_area == arch_get_unmapped_area_topdown)
		return hugetlb_get_unmapped_area_topdown(file, addr, len,
				pgoff, flags);
	return hugetlb_get_unmapped_area_bottomup(file, addr, len,
			pgoff, flags);
}

#ifndef HAVE_ARCH_HUGETLB_UNMAPPED_AREA
static unsigned long
hugetlb_get_unmapped_area(struct file *file, unsigned long addr,
			  unsigned long len, unsigned long pgoff,
			  unsigned long flags)
{
	return generic_hugetlb_get_unmapped_area(file, addr, len, pgoff, flags);
}
#endif

/*
 * Support for read() - Find the page attached to f_mapping and copy out the
 * data. This provides functionality similar to filemap_read().
 */
static ssize_t hugetlbfs_read_iter(struct kiocb *iocb, struct iov_iter *to)
{
	struct file *file = iocb->ki_filp;
	struct hstate *h = hstate_file(file);
	struct address_space *mapping = file->f_mapping;
	struct inode *inode = mapping->host;
	unsigned long index = iocb->ki_pos >> huge_page_shift(h);
	unsigned long offset = iocb->ki_pos & ~huge_page_mask(h);
	unsigned long end_index;
	loff_t isize;
	ssize_t retval = 0;

	while (iov_iter_count(to)) {
		struct page *page;
		size_t nr, copied;

		/* nr is the maximum number of bytes to copy from this page */
		nr = huge_page_size(h);
		isize = i_size_read(inode);
		if (!isize)
			break;
		end_index = (isize - 1) >> huge_page_shift(h);
		if (index > end_index)
			break;
		if (index == end_index) {
			nr = ((isize - 1) & ~huge_page_mask(h)) + 1;
			if (nr <= offset)
				break;
		}
		nr = nr - offset;

		/* Find the page */
		page = find_lock_page(mapping, index);
		if (unlikely(page == NULL)) {
			/*
			 * We have a HOLE, zero out the user-buffer for the
			 * length of the hole or request.
			 */
			copied = iov_iter_zero(nr, to);
		} else {
			unlock_page(page);

			if (PageHWPoison(page)) {
				put_page(page);
				retval = -EIO;
				break;
			}

			/*
			 * We have the page, copy it to user space buffer.
			 */
			copied = copy_page_to_iter(page, offset, nr, to);
			put_page(page);
		}
		offset += copied;
		retval += copied;
		if (copied != nr && iov_iter_count(to)) {
			if (!retval)
				retval = -EFAULT;
			break;
		}
		index += offset >> huge_page_shift(h);
		offset &= ~huge_page_mask(h);
	}
	iocb->ki_pos = ((loff_t)index << huge_page_shift(h)) + offset;
	return retval;
}

static int hugetlbfs_write_begin(struct file *file,
			struct address_space *mapping,
			loff_t pos, unsigned len,
			struct page **pagep, void **fsdata)
{
	return -EINVAL;
}

static int hugetlbfs_write_end(struct file *file, struct address_space *mapping,
			loff_t pos, unsigned len, unsigned copied,
			struct page *page, void *fsdata)
{
	BUG();
	return -EINVAL;
}

static void hugetlb_delete_from_page_cache(struct page *page)
{
	ClearPageDirty(page);
	ClearPageUptodate(page);
	delete_from_page_cache(page);
}

/*
 * Called with i_mmap_rwsem held for inode based vma maps.  This makes
 * sure vma (and vm_mm) will not go away.  We also hold the hugetlb fault
 * mutex for the page in the mapping.  So, we can not race with page being
 * faulted into the vma.
 */
static bool hugetlb_vma_maps_page(struct vm_area_struct *vma,
				unsigned long addr, struct page *page)
{
	pte_t *ptep, pte;

	ptep = huge_pte_offset(vma->vm_mm, addr,
			huge_page_size(hstate_vma(vma)));

	if (!ptep)
		return false;

	pte = huge_ptep_get(ptep);
	if (huge_pte_none(pte) || !pte_present(pte))
		return false;

	if (pte_page(pte) == page)
		return true;

	return false;
}

/*
 * Can vma_offset_start/vma_offset_end overflow on 32-bit arches?
 * No, because the interval tree returns us only those vmas
 * which overlap the truncated area starting at pgoff,
 * and no vma on a 32-bit arch can span beyond the 4GB.
 */
static unsigned long vma_offset_start(struct vm_area_struct *vma, pgoff_t start)
{
	if (vma->vm_pgoff < start)
		return (start - vma->vm_pgoff) << PAGE_SHIFT;
	else
		return 0;
}

static unsigned long vma_offset_end(struct vm_area_struct *vma, pgoff_t end)
{
	unsigned long t_end;

	if (!end)
		return vma->vm_end;

	t_end = ((end - vma->vm_pgoff) << PAGE_SHIFT) + vma->vm_start;
	if (t_end > vma->vm_end)
		t_end = vma->vm_end;
	return t_end;
}

/*
 * Called with hugetlb fault mutex held.  Therefore, no more mappings to
 * this folio can be created while executing the routine.
 */
static void hugetlb_unmap_file_folio(struct hstate *h,
					struct address_space *mapping,
					struct folio *folio, pgoff_t index)
{
	struct rb_root_cached *root = &mapping->i_mmap;
	struct hugetlb_vma_lock *vma_lock;
	struct page *page = &folio->page;
	struct vm_area_struct *vma;
	unsigned long v_start;
	unsigned long v_end;
	pgoff_t start, end;

	start = index * pages_per_huge_page(h);
	end = (index + 1) * pages_per_huge_page(h);

	i_mmap_lock_write(mapping);
retry:
	vma_lock = NULL;
	vma_interval_tree_foreach(vma, root, start, end - 1) {
		v_start = vma_offset_start(vma, start);
		v_end = vma_offset_end(vma, end);

		if (!hugetlb_vma_maps_page(vma, vma->vm_start + v_start, page))
			continue;

		if (!hugetlb_vma_trylock_write(vma)) {
			vma_lock = vma->vm_private_data;
			/*
			 * If we can not get vma lock, we need to drop
			 * immap_sema and take locks in order.  First,
			 * take a ref on the vma_lock structure so that
			 * we can be guaranteed it will not go away when
			 * dropping immap_sema.
			 */
			kref_get(&vma_lock->refs);
			break;
		}

		unmap_hugepage_range(vma, vma->vm_start + v_start, v_end,
				NULL, ZAP_FLAG_DROP_MARKER);
		hugetlb_vma_unlock_write(vma);
	}

	i_mmap_unlock_write(mapping);

	if (vma_lock) {
		/*
		 * Wait on vma_lock.  We know it is still valid as we have
		 * a reference.  We must 'open code' vma locking as we do
		 * not know if vma_lock is still attached to vma.
		 */
		down_write(&vma_lock->rw_sema);
		i_mmap_lock_write(mapping);

		vma = vma_lock->vma;
		if (!vma) {
			/*
			 * If lock is no longer attached to vma, then just
			 * unlock, drop our reference and retry looking for
			 * other vmas.
			 */
			up_write(&vma_lock->rw_sema);
			kref_put(&vma_lock->refs, hugetlb_vma_lock_release);
			goto retry;
		}

		/*
		 * vma_lock is still attached to vma.  Check to see if vma
		 * still maps page and if so, unmap.
		 */
		v_start = vma_offset_start(vma, start);
		v_end = vma_offset_end(vma, end);
		if (hugetlb_vma_maps_page(vma, vma->vm_start + v_start, page))
			unmap_hugepage_range(vma, vma->vm_start + v_start,
						v_end, NULL,
						ZAP_FLAG_DROP_MARKER);

		kref_put(&vma_lock->refs, hugetlb_vma_lock_release);
		hugetlb_vma_unlock_write(vma);

		goto retry;
	}
}

static void
hugetlb_vmdelete_list(struct rb_root_cached *root, pgoff_t start, pgoff_t end,
		      zap_flags_t zap_flags)
{
	struct vm_area_struct *vma;

	/*
	 * end == 0 indicates that the entire range after start should be
	 * unmapped.  Note, end is exclusive, whereas the interval tree takes
	 * an inclusive "last".
	 */
	vma_interval_tree_foreach(vma, root, start, end ? end - 1 : ULONG_MAX) {
		unsigned long v_start;
		unsigned long v_end;

		if (!hugetlb_vma_trylock_write(vma))
			continue;

		v_start = vma_offset_start(vma, start);
		v_end = vma_offset_end(vma, end);

		unmap_hugepage_range(vma, vma->vm_start + v_start, v_end,
				     NULL, zap_flags);

		/*
		 * Note that vma lock only exists for shared/non-private
		 * vmas.  Therefore, lock is not held when calling
		 * unmap_hugepage_range for private vmas.
		 */
		hugetlb_vma_unlock_write(vma);
	}
}

/*
 * Called with hugetlb fault mutex held.
 * Returns true if page was actually removed, false otherwise.
 */
static bool remove_inode_single_folio(struct hstate *h, struct inode *inode,
					struct address_space *mapping,
					struct folio *folio, pgoff_t index,
					bool truncate_op)
{
	bool ret = false;

	/*
	 * If folio is mapped, it was faulted in after being
	 * unmapped in caller.  Unmap (again) while holding
	 * the fault mutex.  The mutex will prevent faults
	 * until we finish removing the folio.
	 */
	if (unlikely(folio_mapped(folio)))
		hugetlb_unmap_file_folio(h, mapping, folio, index);

	folio_lock(folio);
	/*
	 * We must remove the folio from page cache before removing
	 * the region/ reserve map (hugetlb_unreserve_pages).  In
	 * rare out of memory conditions, removal of the region/reserve
	 * map could fail.  Correspondingly, the subpool and global
	 * reserve usage count can need to be adjusted.
	 */
	VM_BUG_ON(HPageRestoreReserve(&folio->page));
	hugetlb_delete_from_page_cache(&folio->page);
	ret = true;
	if (!truncate_op) {
		if (unlikely(hugetlb_unreserve_pages(inode, index,
							index + 1, 1)))
			hugetlb_fix_reserve_counts(inode);
	}

	folio_unlock(folio);
	return ret;
}

/*
 * remove_inode_hugepages handles two distinct cases: truncation and hole
 * punch.  There are subtle differences in operation for each case.
 *
 * truncation is indicated by end of range being LLONG_MAX
 *	In this case, we first scan the range and release found pages.
 *	After releasing pages, hugetlb_unreserve_pages cleans up region/reserve
 *	maps and global counts.  Page faults can race with truncation.
 *	During faults, hugetlb_no_page() checks i_size before page allocation,
 *	and again after obtaining page table lock.  It will 'back out'
 *	allocations in the truncated range.
 * hole punch is indicated if end is not LLONG_MAX
 *	In the hole punch case we scan the range and release found pages.
 *	Only when releasing a page is the associated region/reserve map
 *	deleted.  The region/reserve map for ranges without associated
 *	pages are not modified.  Page faults can race with hole punch.
 *	This is indicated if we find a mapped page.
 * Note: If the passed end of range value is beyond the end of file, but
 * not LLONG_MAX this routine still performs a hole punch operation.
 */
static void remove_inode_hugepages(struct inode *inode, loff_t lstart,
				   loff_t lend)
{
	struct hstate *h = hstate_inode(inode);
	struct address_space *mapping = &inode->i_data;
	const pgoff_t start = lstart >> huge_page_shift(h);
	const pgoff_t end = lend >> huge_page_shift(h);
	struct folio_batch fbatch;
	pgoff_t next, index;
	int i, freed = 0;
	bool truncate_op = (lend == LLONG_MAX);

	folio_batch_init(&fbatch);
	next = start;
	while (filemap_get_folios(mapping, &next, end - 1, &fbatch)) {
		for (i = 0; i < folio_batch_count(&fbatch); ++i) {
			struct folio *folio = fbatch.folios[i];
			u32 hash = 0;

			index = folio->index;
			hash = hugetlb_fault_mutex_hash(mapping, index);
			mutex_lock(&hugetlb_fault_mutex_table[hash]);

			/*
			 * Remove folio that was part of folio_batch.
			 */
			if (remove_inode_single_folio(h, inode, mapping, folio,
							index, truncate_op))
				freed++;

<<<<<<< HEAD
			folio_lock(folio);
			/*
			 * We must free the huge page and remove from page
			 * cache BEFORE removing the region/reserve map
			 * (hugetlb_unreserve_pages).  In rare out of memory
			 * conditions, removal of the region/reserve map could
			 * fail. Correspondingly, the subpool and global
			 * reserve usage count can need to be adjusted.
			 */
			VM_BUG_ON(HPageRestoreReserve(&folio->page));
			hugetlb_delete_from_page_cache(&folio->page);
			freed++;
			if (!truncate_op) {
				if (unlikely(hugetlb_unreserve_pages(inode,
							index, index + 1, 1)))
					hugetlb_fix_reserve_counts(inode);
			}

			folio_unlock(folio);
			if (!truncate_op)
				mutex_unlock(&hugetlb_fault_mutex_table[hash]);
=======
			mutex_unlock(&hugetlb_fault_mutex_table[hash]);
>>>>>>> 2cb8e624
		}
		folio_batch_release(&fbatch);
		cond_resched();
	}

	if (truncate_op)
		(void)hugetlb_unreserve_pages(inode, start, LONG_MAX, freed);
}

static void hugetlbfs_evict_inode(struct inode *inode)
{
	struct resv_map *resv_map;

	remove_inode_hugepages(inode, 0, LLONG_MAX);

	/*
	 * Get the resv_map from the address space embedded in the inode.
	 * This is the address space which points to any resv_map allocated
	 * at inode creation time.  If this is a device special inode,
	 * i_mapping may not point to the original address space.
	 */
	resv_map = (struct resv_map *)(&inode->i_data)->private_data;
	/* Only regular and link inodes have associated reserve maps */
	if (resv_map)
		resv_map_release(&resv_map->refs);
	clear_inode(inode);
}

static void hugetlb_vmtruncate(struct inode *inode, loff_t offset)
{
	pgoff_t pgoff;
	struct address_space *mapping = inode->i_mapping;
	struct hstate *h = hstate_inode(inode);

	BUG_ON(offset & ~huge_page_mask(h));
	pgoff = offset >> PAGE_SHIFT;

	i_size_write(inode, offset);
	i_mmap_lock_write(mapping);
	if (!RB_EMPTY_ROOT(&mapping->i_mmap.rb_root))
		hugetlb_vmdelete_list(&mapping->i_mmap, pgoff, 0,
				      ZAP_FLAG_DROP_MARKER);
	i_mmap_unlock_write(mapping);
	remove_inode_hugepages(inode, offset, LLONG_MAX);
}

static void hugetlbfs_zero_partial_page(struct hstate *h,
					struct address_space *mapping,
					loff_t start,
					loff_t end)
{
	pgoff_t idx = start >> huge_page_shift(h);
	struct folio *folio;

	folio = filemap_lock_folio(mapping, idx);
	if (!folio)
		return;

	start = start & ~huge_page_mask(h);
	end = end & ~huge_page_mask(h);
	if (!end)
		end = huge_page_size(h);

	folio_zero_segment(folio, (size_t)start, (size_t)end);

	folio_unlock(folio);
	folio_put(folio);
}

static long hugetlbfs_punch_hole(struct inode *inode, loff_t offset, loff_t len)
{
	struct hugetlbfs_inode_info *info = HUGETLBFS_I(inode);
	struct address_space *mapping = inode->i_mapping;
	struct hstate *h = hstate_inode(inode);
	loff_t hpage_size = huge_page_size(h);
	loff_t hole_start, hole_end;

	/*
	 * hole_start and hole_end indicate the full pages within the hole.
	 */
	hole_start = round_up(offset, hpage_size);
	hole_end = round_down(offset + len, hpage_size);

	inode_lock(inode);

	/* protected by i_rwsem */
	if (info->seals & (F_SEAL_WRITE | F_SEAL_FUTURE_WRITE)) {
		inode_unlock(inode);
		return -EPERM;
	}

	i_mmap_lock_write(mapping);

	/* If range starts before first full page, zero partial page. */
	if (offset < hole_start)
		hugetlbfs_zero_partial_page(h, mapping,
				offset, min(offset + len, hole_start));

	/* Unmap users of full pages in the hole. */
	if (hole_end > hole_start) {
		if (!RB_EMPTY_ROOT(&mapping->i_mmap.rb_root))
			hugetlb_vmdelete_list(&mapping->i_mmap,
					      hole_start >> PAGE_SHIFT,
					      hole_end >> PAGE_SHIFT, 0);
	}

	/* If range extends beyond last full page, zero partial page. */
	if ((offset + len) > hole_end && (offset + len) > hole_start)
		hugetlbfs_zero_partial_page(h, mapping,
				hole_end, offset + len);

	i_mmap_unlock_write(mapping);

	/* Remove full pages from the file. */
	if (hole_end > hole_start)
		remove_inode_hugepages(inode, hole_start, hole_end);

	inode_unlock(inode);

	return 0;
}

static long hugetlbfs_fallocate(struct file *file, int mode, loff_t offset,
				loff_t len)
{
	struct inode *inode = file_inode(file);
	struct hugetlbfs_inode_info *info = HUGETLBFS_I(inode);
	struct address_space *mapping = inode->i_mapping;
	struct hstate *h = hstate_inode(inode);
	struct vm_area_struct pseudo_vma;
	struct mm_struct *mm = current->mm;
	loff_t hpage_size = huge_page_size(h);
	unsigned long hpage_shift = huge_page_shift(h);
	pgoff_t start, index, end;
	int error;
	u32 hash;

	if (mode & ~(FALLOC_FL_KEEP_SIZE | FALLOC_FL_PUNCH_HOLE))
		return -EOPNOTSUPP;

	if (mode & FALLOC_FL_PUNCH_HOLE)
		return hugetlbfs_punch_hole(inode, offset, len);

	/*
	 * Default preallocate case.
	 * For this range, start is rounded down and end is rounded up
	 * as well as being converted to page offsets.
	 */
	start = offset >> hpage_shift;
	end = (offset + len + hpage_size - 1) >> hpage_shift;

	inode_lock(inode);

	/* We need to check rlimit even when FALLOC_FL_KEEP_SIZE */
	error = inode_newsize_ok(inode, offset + len);
	if (error)
		goto out;

	if ((info->seals & F_SEAL_GROW) && offset + len > inode->i_size) {
		error = -EPERM;
		goto out;
	}

	/*
	 * Initialize a pseudo vma as this is required by the huge page
	 * allocation routines.  If NUMA is configured, use page index
	 * as input to create an allocation policy.
	 */
	vma_init(&pseudo_vma, mm);
	pseudo_vma.vm_flags = (VM_HUGETLB | VM_MAYSHARE | VM_SHARED);
	pseudo_vma.vm_file = file;

	for (index = start; index < end; index++) {
		/*
		 * This is supposed to be the vaddr where the page is being
		 * faulted in, but we have no vaddr here.
		 */
		struct page *page;
		unsigned long addr;

		cond_resched();

		/*
		 * fallocate(2) manpage permits EINTR; we may have been
		 * interrupted because we are using up too much memory.
		 */
		if (signal_pending(current)) {
			error = -EINTR;
			break;
		}

		/* Set numa allocation policy based on index */
		hugetlb_set_vma_policy(&pseudo_vma, inode, index);

		/* addr is the offset within the file (zero based) */
		addr = index * hpage_size;

		/* mutex taken here, fault path and hole punch */
		hash = hugetlb_fault_mutex_hash(mapping, index);
		mutex_lock(&hugetlb_fault_mutex_table[hash]);

		/* See if already present in mapping to avoid alloc/free */
		page = find_get_page(mapping, index);
		if (page) {
			put_page(page);
			mutex_unlock(&hugetlb_fault_mutex_table[hash]);
			hugetlb_drop_vma_policy(&pseudo_vma);
			continue;
		}

		/*
		 * Allocate page without setting the avoid_reserve argument.
		 * There certainly are no reserves associated with the
		 * pseudo_vma.  However, there could be shared mappings with
		 * reserves for the file at the inode level.  If we fallocate
		 * pages in these areas, we need to consume the reserves
		 * to keep reservation accounting consistent.
		 */
		page = alloc_huge_page(&pseudo_vma, addr, 0);
		hugetlb_drop_vma_policy(&pseudo_vma);
		if (IS_ERR(page)) {
			mutex_unlock(&hugetlb_fault_mutex_table[hash]);
			error = PTR_ERR(page);
			goto out;
		}
		clear_huge_page(page, addr, pages_per_huge_page(h));
		__SetPageUptodate(page);
		error = hugetlb_add_to_page_cache(page, mapping, index);
		if (unlikely(error)) {
			restore_reserve_on_error(h, &pseudo_vma, addr, page);
			put_page(page);
			mutex_unlock(&hugetlb_fault_mutex_table[hash]);
			goto out;
		}

		mutex_unlock(&hugetlb_fault_mutex_table[hash]);

		SetHPageMigratable(page);
		/*
		 * unlock_page because locked by hugetlb_add_to_page_cache()
		 * put_page() due to reference from alloc_huge_page()
		 */
		unlock_page(page);
		put_page(page);
	}

	if (!(mode & FALLOC_FL_KEEP_SIZE) && offset + len > inode->i_size)
		i_size_write(inode, offset + len);
	inode->i_ctime = current_time(inode);
out:
	inode_unlock(inode);
	return error;
}

static int hugetlbfs_setattr(struct user_namespace *mnt_userns,
			     struct dentry *dentry, struct iattr *attr)
{
	struct inode *inode = d_inode(dentry);
	struct hstate *h = hstate_inode(inode);
	int error;
	unsigned int ia_valid = attr->ia_valid;
	struct hugetlbfs_inode_info *info = HUGETLBFS_I(inode);

	error = setattr_prepare(&init_user_ns, dentry, attr);
	if (error)
		return error;

	if (ia_valid & ATTR_SIZE) {
		loff_t oldsize = inode->i_size;
		loff_t newsize = attr->ia_size;

		if (newsize & ~huge_page_mask(h))
			return -EINVAL;
		/* protected by i_rwsem */
		if ((newsize < oldsize && (info->seals & F_SEAL_SHRINK)) ||
		    (newsize > oldsize && (info->seals & F_SEAL_GROW)))
			return -EPERM;
		hugetlb_vmtruncate(inode, newsize);
	}

	setattr_copy(&init_user_ns, inode, attr);
	mark_inode_dirty(inode);
	return 0;
}

static struct inode *hugetlbfs_get_root(struct super_block *sb,
					struct hugetlbfs_fs_context *ctx)
{
	struct inode *inode;

	inode = new_inode(sb);
	if (inode) {
		inode->i_ino = get_next_ino();
		inode->i_mode = S_IFDIR | ctx->mode;
		inode->i_uid = ctx->uid;
		inode->i_gid = ctx->gid;
		inode->i_atime = inode->i_mtime = inode->i_ctime = current_time(inode);
		inode->i_op = &hugetlbfs_dir_inode_operations;
		inode->i_fop = &simple_dir_operations;
		/* directory inodes start off with i_nlink == 2 (for "." entry) */
		inc_nlink(inode);
		lockdep_annotate_inode_mutex_key(inode);
	}
	return inode;
}

/*
 * Hugetlbfs is not reclaimable; therefore its i_mmap_rwsem will never
 * be taken from reclaim -- unlike regular filesystems. This needs an
 * annotation because huge_pmd_share() does an allocation under hugetlb's
 * i_mmap_rwsem.
 */
static struct lock_class_key hugetlbfs_i_mmap_rwsem_key;

static struct inode *hugetlbfs_get_inode(struct super_block *sb,
					struct inode *dir,
					umode_t mode, dev_t dev)
{
	struct inode *inode;
	struct resv_map *resv_map = NULL;

	/*
	 * Reserve maps are only needed for inodes that can have associated
	 * page allocations.
	 */
	if (S_ISREG(mode) || S_ISLNK(mode)) {
		resv_map = resv_map_alloc();
		if (!resv_map)
			return NULL;
	}

	inode = new_inode(sb);
	if (inode) {
		struct hugetlbfs_inode_info *info = HUGETLBFS_I(inode);

		inode->i_ino = get_next_ino();
		inode_init_owner(&init_user_ns, inode, dir, mode);
		lockdep_set_class(&inode->i_mapping->i_mmap_rwsem,
				&hugetlbfs_i_mmap_rwsem_key);
		inode->i_mapping->a_ops = &hugetlbfs_aops;
		inode->i_atime = inode->i_mtime = inode->i_ctime = current_time(inode);
		inode->i_mapping->private_data = resv_map;
		info->seals = F_SEAL_SEAL;
		switch (mode & S_IFMT) {
		default:
			init_special_inode(inode, mode, dev);
			break;
		case S_IFREG:
			inode->i_op = &hugetlbfs_inode_operations;
			inode->i_fop = &hugetlbfs_file_operations;
			break;
		case S_IFDIR:
			inode->i_op = &hugetlbfs_dir_inode_operations;
			inode->i_fop = &simple_dir_operations;

			/* directory inodes start off with i_nlink == 2 (for "." entry) */
			inc_nlink(inode);
			break;
		case S_IFLNK:
			inode->i_op = &page_symlink_inode_operations;
			inode_nohighmem(inode);
			break;
		}
		lockdep_annotate_inode_mutex_key(inode);
	} else {
		if (resv_map)
			kref_put(&resv_map->refs, resv_map_release);
	}

	return inode;
}

/*
 * File creation. Allocate an inode, and we're done..
 */
static int hugetlbfs_mknod(struct user_namespace *mnt_userns, struct inode *dir,
			   struct dentry *dentry, umode_t mode, dev_t dev)
{
	struct inode *inode;

	inode = hugetlbfs_get_inode(dir->i_sb, dir, mode, dev);
	if (!inode)
		return -ENOSPC;
	dir->i_ctime = dir->i_mtime = current_time(dir);
	d_instantiate(dentry, inode);
	dget(dentry);/* Extra count - pin the dentry in core */
	return 0;
}

static int hugetlbfs_mkdir(struct user_namespace *mnt_userns, struct inode *dir,
			   struct dentry *dentry, umode_t mode)
{
	int retval = hugetlbfs_mknod(&init_user_ns, dir, dentry,
				     mode | S_IFDIR, 0);
	if (!retval)
		inc_nlink(dir);
	return retval;
}

static int hugetlbfs_create(struct user_namespace *mnt_userns,
			    struct inode *dir, struct dentry *dentry,
			    umode_t mode, bool excl)
{
	return hugetlbfs_mknod(&init_user_ns, dir, dentry, mode | S_IFREG, 0);
}

static int hugetlbfs_tmpfile(struct user_namespace *mnt_userns,
			     struct inode *dir, struct file *file,
			     umode_t mode)
{
	struct inode *inode;

	inode = hugetlbfs_get_inode(dir->i_sb, dir, mode | S_IFREG, 0);
	if (!inode)
		return -ENOSPC;
	dir->i_ctime = dir->i_mtime = current_time(dir);
	d_tmpfile(file, inode);
	return finish_open_simple(file, 0);
}

static int hugetlbfs_symlink(struct user_namespace *mnt_userns,
			     struct inode *dir, struct dentry *dentry,
			     const char *symname)
{
	struct inode *inode;
	int error = -ENOSPC;

	inode = hugetlbfs_get_inode(dir->i_sb, dir, S_IFLNK|S_IRWXUGO, 0);
	if (inode) {
		int l = strlen(symname)+1;
		error = page_symlink(inode, symname, l);
		if (!error) {
			d_instantiate(dentry, inode);
			dget(dentry);
		} else
			iput(inode);
	}
	dir->i_ctime = dir->i_mtime = current_time(dir);

	return error;
}

#ifdef CONFIG_MIGRATION
static int hugetlbfs_migrate_folio(struct address_space *mapping,
				struct folio *dst, struct folio *src,
				enum migrate_mode mode)
{
	int rc;

	rc = migrate_huge_page_move_mapping(mapping, dst, src);
	if (rc != MIGRATEPAGE_SUCCESS)
		return rc;

	if (hugetlb_page_subpool(&src->page)) {
		hugetlb_set_page_subpool(&dst->page,
					hugetlb_page_subpool(&src->page));
		hugetlb_set_page_subpool(&src->page, NULL);
	}

	if (mode != MIGRATE_SYNC_NO_COPY)
		folio_migrate_copy(dst, src);
	else
		folio_migrate_flags(dst, src);

	return MIGRATEPAGE_SUCCESS;
}
#else
#define hugetlbfs_migrate_folio NULL
#endif

static int hugetlbfs_error_remove_page(struct address_space *mapping,
				struct page *page)
{
	return 0;
}

/*
 * Display the mount options in /proc/mounts.
 */
static int hugetlbfs_show_options(struct seq_file *m, struct dentry *root)
{
	struct hugetlbfs_sb_info *sbinfo = HUGETLBFS_SB(root->d_sb);
	struct hugepage_subpool *spool = sbinfo->spool;
	unsigned long hpage_size = huge_page_size(sbinfo->hstate);
	unsigned hpage_shift = huge_page_shift(sbinfo->hstate);
	char mod;

	if (!uid_eq(sbinfo->uid, GLOBAL_ROOT_UID))
		seq_printf(m, ",uid=%u",
			   from_kuid_munged(&init_user_ns, sbinfo->uid));
	if (!gid_eq(sbinfo->gid, GLOBAL_ROOT_GID))
		seq_printf(m, ",gid=%u",
			   from_kgid_munged(&init_user_ns, sbinfo->gid));
	if (sbinfo->mode != 0755)
		seq_printf(m, ",mode=%o", sbinfo->mode);
	if (sbinfo->max_inodes != -1)
		seq_printf(m, ",nr_inodes=%lu", sbinfo->max_inodes);

	hpage_size /= 1024;
	mod = 'K';
	if (hpage_size >= 1024) {
		hpage_size /= 1024;
		mod = 'M';
	}
	seq_printf(m, ",pagesize=%lu%c", hpage_size, mod);
	if (spool) {
		if (spool->max_hpages != -1)
			seq_printf(m, ",size=%llu",
				   (unsigned long long)spool->max_hpages << hpage_shift);
		if (spool->min_hpages != -1)
			seq_printf(m, ",min_size=%llu",
				   (unsigned long long)spool->min_hpages << hpage_shift);
	}
	return 0;
}

static int hugetlbfs_statfs(struct dentry *dentry, struct kstatfs *buf)
{
	struct hugetlbfs_sb_info *sbinfo = HUGETLBFS_SB(dentry->d_sb);
	struct hstate *h = hstate_inode(d_inode(dentry));

	buf->f_type = HUGETLBFS_MAGIC;
	buf->f_bsize = huge_page_size(h);
	if (sbinfo) {
		spin_lock(&sbinfo->stat_lock);
		/* If no limits set, just report 0 or -1 for max/free/used
		 * blocks, like simple_statfs() */
		if (sbinfo->spool) {
			long free_pages;

			spin_lock_irq(&sbinfo->spool->lock);
			buf->f_blocks = sbinfo->spool->max_hpages;
			free_pages = sbinfo->spool->max_hpages
				- sbinfo->spool->used_hpages;
			buf->f_bavail = buf->f_bfree = free_pages;
			spin_unlock_irq(&sbinfo->spool->lock);
			buf->f_files = sbinfo->max_inodes;
			buf->f_ffree = sbinfo->free_inodes;
		}
		spin_unlock(&sbinfo->stat_lock);
	}
	buf->f_namelen = NAME_MAX;
	return 0;
}

static void hugetlbfs_put_super(struct super_block *sb)
{
	struct hugetlbfs_sb_info *sbi = HUGETLBFS_SB(sb);

	if (sbi) {
		sb->s_fs_info = NULL;

		if (sbi->spool)
			hugepage_put_subpool(sbi->spool);

		kfree(sbi);
	}
}

static inline int hugetlbfs_dec_free_inodes(struct hugetlbfs_sb_info *sbinfo)
{
	if (sbinfo->free_inodes >= 0) {
		spin_lock(&sbinfo->stat_lock);
		if (unlikely(!sbinfo->free_inodes)) {
			spin_unlock(&sbinfo->stat_lock);
			return 0;
		}
		sbinfo->free_inodes--;
		spin_unlock(&sbinfo->stat_lock);
	}

	return 1;
}

static void hugetlbfs_inc_free_inodes(struct hugetlbfs_sb_info *sbinfo)
{
	if (sbinfo->free_inodes >= 0) {
		spin_lock(&sbinfo->stat_lock);
		sbinfo->free_inodes++;
		spin_unlock(&sbinfo->stat_lock);
	}
}


static struct kmem_cache *hugetlbfs_inode_cachep;

static struct inode *hugetlbfs_alloc_inode(struct super_block *sb)
{
	struct hugetlbfs_sb_info *sbinfo = HUGETLBFS_SB(sb);
	struct hugetlbfs_inode_info *p;

	if (unlikely(!hugetlbfs_dec_free_inodes(sbinfo)))
		return NULL;
	p = alloc_inode_sb(sb, hugetlbfs_inode_cachep, GFP_KERNEL);
	if (unlikely(!p)) {
		hugetlbfs_inc_free_inodes(sbinfo);
		return NULL;
	}

	/*
	 * Any time after allocation, hugetlbfs_destroy_inode can be called
	 * for the inode.  mpol_free_shared_policy is unconditionally called
	 * as part of hugetlbfs_destroy_inode.  So, initialize policy here
	 * in case of a quick call to destroy.
	 *
	 * Note that the policy is initialized even if we are creating a
	 * private inode.  This simplifies hugetlbfs_destroy_inode.
	 */
	mpol_shared_policy_init(&p->policy, NULL);

	return &p->vfs_inode;
}

static void hugetlbfs_free_inode(struct inode *inode)
{
	kmem_cache_free(hugetlbfs_inode_cachep, HUGETLBFS_I(inode));
}

static void hugetlbfs_destroy_inode(struct inode *inode)
{
	hugetlbfs_inc_free_inodes(HUGETLBFS_SB(inode->i_sb));
	mpol_free_shared_policy(&HUGETLBFS_I(inode)->policy);
}

static const struct address_space_operations hugetlbfs_aops = {
	.write_begin	= hugetlbfs_write_begin,
	.write_end	= hugetlbfs_write_end,
	.dirty_folio	= noop_dirty_folio,
	.migrate_folio  = hugetlbfs_migrate_folio,
	.error_remove_page	= hugetlbfs_error_remove_page,
};


static void init_once(void *foo)
{
	struct hugetlbfs_inode_info *ei = (struct hugetlbfs_inode_info *)foo;

	inode_init_once(&ei->vfs_inode);
}

const struct file_operations hugetlbfs_file_operations = {
	.read_iter		= hugetlbfs_read_iter,
	.mmap			= hugetlbfs_file_mmap,
	.fsync			= noop_fsync,
	.get_unmapped_area	= hugetlb_get_unmapped_area,
	.llseek			= default_llseek,
	.fallocate		= hugetlbfs_fallocate,
};

static const struct inode_operations hugetlbfs_dir_inode_operations = {
	.create		= hugetlbfs_create,
	.lookup		= simple_lookup,
	.link		= simple_link,
	.unlink		= simple_unlink,
	.symlink	= hugetlbfs_symlink,
	.mkdir		= hugetlbfs_mkdir,
	.rmdir		= simple_rmdir,
	.mknod		= hugetlbfs_mknod,
	.rename		= simple_rename,
	.setattr	= hugetlbfs_setattr,
	.tmpfile	= hugetlbfs_tmpfile,
};

static const struct inode_operations hugetlbfs_inode_operations = {
	.setattr	= hugetlbfs_setattr,
};

static const struct super_operations hugetlbfs_ops = {
	.alloc_inode    = hugetlbfs_alloc_inode,
	.free_inode     = hugetlbfs_free_inode,
	.destroy_inode  = hugetlbfs_destroy_inode,
	.evict_inode	= hugetlbfs_evict_inode,
	.statfs		= hugetlbfs_statfs,
	.put_super	= hugetlbfs_put_super,
	.show_options	= hugetlbfs_show_options,
};

/*
 * Convert size option passed from command line to number of huge pages
 * in the pool specified by hstate.  Size option could be in bytes
 * (val_type == SIZE_STD) or percentage of the pool (val_type == SIZE_PERCENT).
 */
static long
hugetlbfs_size_to_hpages(struct hstate *h, unsigned long long size_opt,
			 enum hugetlbfs_size_type val_type)
{
	if (val_type == NO_SIZE)
		return -1;

	if (val_type == SIZE_PERCENT) {
		size_opt <<= huge_page_shift(h);
		size_opt *= h->max_huge_pages;
		do_div(size_opt, 100);
	}

	size_opt >>= huge_page_shift(h);
	return size_opt;
}

/*
 * Parse one mount parameter.
 */
static int hugetlbfs_parse_param(struct fs_context *fc, struct fs_parameter *param)
{
	struct hugetlbfs_fs_context *ctx = fc->fs_private;
	struct fs_parse_result result;
	char *rest;
	unsigned long ps;
	int opt;

	opt = fs_parse(fc, hugetlb_fs_parameters, param, &result);
	if (opt < 0)
		return opt;

	switch (opt) {
	case Opt_uid:
		ctx->uid = make_kuid(current_user_ns(), result.uint_32);
		if (!uid_valid(ctx->uid))
			goto bad_val;
		return 0;

	case Opt_gid:
		ctx->gid = make_kgid(current_user_ns(), result.uint_32);
		if (!gid_valid(ctx->gid))
			goto bad_val;
		return 0;

	case Opt_mode:
		ctx->mode = result.uint_32 & 01777U;
		return 0;

	case Opt_size:
		/* memparse() will accept a K/M/G without a digit */
		if (!param->string || !isdigit(param->string[0]))
			goto bad_val;
		ctx->max_size_opt = memparse(param->string, &rest);
		ctx->max_val_type = SIZE_STD;
		if (*rest == '%')
			ctx->max_val_type = SIZE_PERCENT;
		return 0;

	case Opt_nr_inodes:
		/* memparse() will accept a K/M/G without a digit */
		if (!param->string || !isdigit(param->string[0]))
			goto bad_val;
		ctx->nr_inodes = memparse(param->string, &rest);
		return 0;

	case Opt_pagesize:
		ps = memparse(param->string, &rest);
		ctx->hstate = size_to_hstate(ps);
		if (!ctx->hstate) {
			pr_err("Unsupported page size %lu MB\n", ps / SZ_1M);
			return -EINVAL;
		}
		return 0;

	case Opt_min_size:
		/* memparse() will accept a K/M/G without a digit */
		if (!param->string || !isdigit(param->string[0]))
			goto bad_val;
		ctx->min_size_opt = memparse(param->string, &rest);
		ctx->min_val_type = SIZE_STD;
		if (*rest == '%')
			ctx->min_val_type = SIZE_PERCENT;
		return 0;

	default:
		return -EINVAL;
	}

bad_val:
	return invalfc(fc, "Bad value '%s' for mount option '%s'\n",
		      param->string, param->key);
}

/*
 * Validate the parsed options.
 */
static int hugetlbfs_validate(struct fs_context *fc)
{
	struct hugetlbfs_fs_context *ctx = fc->fs_private;

	/*
	 * Use huge page pool size (in hstate) to convert the size
	 * options to number of huge pages.  If NO_SIZE, -1 is returned.
	 */
	ctx->max_hpages = hugetlbfs_size_to_hpages(ctx->hstate,
						   ctx->max_size_opt,
						   ctx->max_val_type);
	ctx->min_hpages = hugetlbfs_size_to_hpages(ctx->hstate,
						   ctx->min_size_opt,
						   ctx->min_val_type);

	/*
	 * If max_size was specified, then min_size must be smaller
	 */
	if (ctx->max_val_type > NO_SIZE &&
	    ctx->min_hpages > ctx->max_hpages) {
		pr_err("Minimum size can not be greater than maximum size\n");
		return -EINVAL;
	}

	return 0;
}

static int
hugetlbfs_fill_super(struct super_block *sb, struct fs_context *fc)
{
	struct hugetlbfs_fs_context *ctx = fc->fs_private;
	struct hugetlbfs_sb_info *sbinfo;

	sbinfo = kmalloc(sizeof(struct hugetlbfs_sb_info), GFP_KERNEL);
	if (!sbinfo)
		return -ENOMEM;
	sb->s_fs_info = sbinfo;
	spin_lock_init(&sbinfo->stat_lock);
	sbinfo->hstate		= ctx->hstate;
	sbinfo->max_inodes	= ctx->nr_inodes;
	sbinfo->free_inodes	= ctx->nr_inodes;
	sbinfo->spool		= NULL;
	sbinfo->uid		= ctx->uid;
	sbinfo->gid		= ctx->gid;
	sbinfo->mode		= ctx->mode;

	/*
	 * Allocate and initialize subpool if maximum or minimum size is
	 * specified.  Any needed reservations (for minimum size) are taken
	 * when the subpool is created.
	 */
	if (ctx->max_hpages != -1 || ctx->min_hpages != -1) {
		sbinfo->spool = hugepage_new_subpool(ctx->hstate,
						     ctx->max_hpages,
						     ctx->min_hpages);
		if (!sbinfo->spool)
			goto out_free;
	}
	sb->s_maxbytes = MAX_LFS_FILESIZE;
	sb->s_blocksize = huge_page_size(ctx->hstate);
	sb->s_blocksize_bits = huge_page_shift(ctx->hstate);
	sb->s_magic = HUGETLBFS_MAGIC;
	sb->s_op = &hugetlbfs_ops;
	sb->s_time_gran = 1;

	/*
	 * Due to the special and limited functionality of hugetlbfs, it does
	 * not work well as a stacking filesystem.
	 */
	sb->s_stack_depth = FILESYSTEM_MAX_STACK_DEPTH;
	sb->s_root = d_make_root(hugetlbfs_get_root(sb, ctx));
	if (!sb->s_root)
		goto out_free;
	return 0;
out_free:
	kfree(sbinfo->spool);
	kfree(sbinfo);
	return -ENOMEM;
}

static int hugetlbfs_get_tree(struct fs_context *fc)
{
	int err = hugetlbfs_validate(fc);
	if (err)
		return err;
	return get_tree_nodev(fc, hugetlbfs_fill_super);
}

static void hugetlbfs_fs_context_free(struct fs_context *fc)
{
	kfree(fc->fs_private);
}

static const struct fs_context_operations hugetlbfs_fs_context_ops = {
	.free		= hugetlbfs_fs_context_free,
	.parse_param	= hugetlbfs_parse_param,
	.get_tree	= hugetlbfs_get_tree,
};

static int hugetlbfs_init_fs_context(struct fs_context *fc)
{
	struct hugetlbfs_fs_context *ctx;

	ctx = kzalloc(sizeof(struct hugetlbfs_fs_context), GFP_KERNEL);
	if (!ctx)
		return -ENOMEM;

	ctx->max_hpages	= -1; /* No limit on size by default */
	ctx->nr_inodes	= -1; /* No limit on number of inodes by default */
	ctx->uid	= current_fsuid();
	ctx->gid	= current_fsgid();
	ctx->mode	= 0755;
	ctx->hstate	= &default_hstate;
	ctx->min_hpages	= -1; /* No default minimum size */
	ctx->max_val_type = NO_SIZE;
	ctx->min_val_type = NO_SIZE;
	fc->fs_private = ctx;
	fc->ops	= &hugetlbfs_fs_context_ops;
	return 0;
}

static struct file_system_type hugetlbfs_fs_type = {
	.name			= "hugetlbfs",
	.init_fs_context	= hugetlbfs_init_fs_context,
	.parameters		= hugetlb_fs_parameters,
	.kill_sb		= kill_litter_super,
};

static struct vfsmount *hugetlbfs_vfsmount[HUGE_MAX_HSTATE];

static int can_do_hugetlb_shm(void)
{
	kgid_t shm_group;
	shm_group = make_kgid(&init_user_ns, sysctl_hugetlb_shm_group);
	return capable(CAP_IPC_LOCK) || in_group_p(shm_group);
}

static int get_hstate_idx(int page_size_log)
{
	struct hstate *h = hstate_sizelog(page_size_log);

	if (!h)
		return -1;
	return hstate_index(h);
}

/*
 * Note that size should be aligned to proper hugepage size in caller side,
 * otherwise hugetlb_reserve_pages reserves one less hugepages than intended.
 */
struct file *hugetlb_file_setup(const char *name, size_t size,
				vm_flags_t acctflag, int creat_flags,
				int page_size_log)
{
	struct inode *inode;
	struct vfsmount *mnt;
	int hstate_idx;
	struct file *file;

	hstate_idx = get_hstate_idx(page_size_log);
	if (hstate_idx < 0)
		return ERR_PTR(-ENODEV);

	mnt = hugetlbfs_vfsmount[hstate_idx];
	if (!mnt)
		return ERR_PTR(-ENOENT);

	if (creat_flags == HUGETLB_SHMFS_INODE && !can_do_hugetlb_shm()) {
		struct ucounts *ucounts = current_ucounts();

		if (user_shm_lock(size, ucounts)) {
			pr_warn_once("%s (%d): Using mlock ulimits for SHM_HUGETLB is obsolete\n",
				current->comm, current->pid);
			user_shm_unlock(size, ucounts);
		}
		return ERR_PTR(-EPERM);
	}

	file = ERR_PTR(-ENOSPC);
	inode = hugetlbfs_get_inode(mnt->mnt_sb, NULL, S_IFREG | S_IRWXUGO, 0);
	if (!inode)
		goto out;
	if (creat_flags == HUGETLB_SHMFS_INODE)
		inode->i_flags |= S_PRIVATE;

	inode->i_size = size;
	clear_nlink(inode);

	if (!hugetlb_reserve_pages(inode, 0,
			size >> huge_page_shift(hstate_inode(inode)), NULL,
			acctflag))
		file = ERR_PTR(-ENOMEM);
	else
		file = alloc_file_pseudo(inode, mnt, name, O_RDWR,
					&hugetlbfs_file_operations);
	if (!IS_ERR(file))
		return file;

	iput(inode);
out:
	return file;
}

static struct vfsmount *__init mount_one_hugetlbfs(struct hstate *h)
{
	struct fs_context *fc;
	struct vfsmount *mnt;

	fc = fs_context_for_mount(&hugetlbfs_fs_type, SB_KERNMOUNT);
	if (IS_ERR(fc)) {
		mnt = ERR_CAST(fc);
	} else {
		struct hugetlbfs_fs_context *ctx = fc->fs_private;
		ctx->hstate = h;
		mnt = fc_mount(fc);
		put_fs_context(fc);
	}
	if (IS_ERR(mnt))
		pr_err("Cannot mount internal hugetlbfs for page size %luK",
		       huge_page_size(h) / SZ_1K);
	return mnt;
}

static int __init init_hugetlbfs_fs(void)
{
	struct vfsmount *mnt;
	struct hstate *h;
	int error;
	int i;

	if (!hugepages_supported()) {
		pr_info("disabling because there are no supported hugepage sizes\n");
		return -ENOTSUPP;
	}

	error = -ENOMEM;
	hugetlbfs_inode_cachep = kmem_cache_create("hugetlbfs_inode_cache",
					sizeof(struct hugetlbfs_inode_info),
					0, SLAB_ACCOUNT, init_once);
	if (hugetlbfs_inode_cachep == NULL)
		goto out;

	error = register_filesystem(&hugetlbfs_fs_type);
	if (error)
		goto out_free;

	/* default hstate mount is required */
	mnt = mount_one_hugetlbfs(&default_hstate);
	if (IS_ERR(mnt)) {
		error = PTR_ERR(mnt);
		goto out_unreg;
	}
	hugetlbfs_vfsmount[default_hstate_idx] = mnt;

	/* other hstates are optional */
	i = 0;
	for_each_hstate(h) {
		if (i == default_hstate_idx) {
			i++;
			continue;
		}

		mnt = mount_one_hugetlbfs(h);
		if (IS_ERR(mnt))
			hugetlbfs_vfsmount[i] = NULL;
		else
			hugetlbfs_vfsmount[i] = mnt;
		i++;
	}

	return 0;

 out_unreg:
	(void)unregister_filesystem(&hugetlbfs_fs_type);
 out_free:
	kmem_cache_destroy(hugetlbfs_inode_cachep);
 out:
	return error;
}
fs_initcall(init_hugetlbfs_fs)<|MERGE_RESOLUTION|>--- conflicted
+++ resolved
@@ -643,31 +643,7 @@
 							index, truncate_op))
 				freed++;
 
-<<<<<<< HEAD
-			folio_lock(folio);
-			/*
-			 * We must free the huge page and remove from page
-			 * cache BEFORE removing the region/reserve map
-			 * (hugetlb_unreserve_pages).  In rare out of memory
-			 * conditions, removal of the region/reserve map could
-			 * fail. Correspondingly, the subpool and global
-			 * reserve usage count can need to be adjusted.
-			 */
-			VM_BUG_ON(HPageRestoreReserve(&folio->page));
-			hugetlb_delete_from_page_cache(&folio->page);
-			freed++;
-			if (!truncate_op) {
-				if (unlikely(hugetlb_unreserve_pages(inode,
-							index, index + 1, 1)))
-					hugetlb_fix_reserve_counts(inode);
-			}
-
-			folio_unlock(folio);
-			if (!truncate_op)
-				mutex_unlock(&hugetlb_fault_mutex_table[hash]);
-=======
 			mutex_unlock(&hugetlb_fault_mutex_table[hash]);
->>>>>>> 2cb8e624
 		}
 		folio_batch_release(&fbatch);
 		cond_resched();
