--- conflicted
+++ resolved
@@ -534,15 +534,12 @@
 	int			minforkoff;
 	int			maxforkoff;
 	int			offset;
-<<<<<<< HEAD
-=======
 
 	/*
 	 * Check if the new size could fit at all first:
 	 */
 	if (bytes > XFS_LITINO(mp))
 		return 0;
->>>>>>> d1988041
 
 	/* rounded down */
 	offset = (XFS_LITINO(mp) - bytes) >> 3;
@@ -1047,7 +1044,7 @@
 		 * xfs_attr_sf_entry is defined with a 1-byte variable
 		 * array at the end, so we must subtract that off.
 		 */
-		if (((char *)sfep + sizeof(*sfep) - 1) >= endp)
+		if (((char *)sfep + sizeof(*sfep)) >= endp)
 			return __this_address;
 
 		/* Don't allow names with known bad length. */
