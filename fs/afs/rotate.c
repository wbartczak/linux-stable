--- conflicted
+++ resolved
@@ -160,13 +160,8 @@
 			op->server_list->vnovol_mask |= 1 << op->index;
 			write_unlock(&op->volume->servers_lock);
 
-<<<<<<< HEAD
-			set_bit(AFS_VOLUME_NEEDS_UPDATE, &vnode->volume->flags);
-			error = afs_check_volume_status(vnode->volume, fc);
-=======
 			set_bit(AFS_VOLUME_NEEDS_UPDATE, &op->volume->flags);
 			error = afs_check_volume_status(op->volume, op);
->>>>>>> d1988041
 			if (error < 0)
 				goto failed_set_error;
 
@@ -253,15 +248,9 @@
 			}
 			op->flags |= AFS_OPERATION_VMOVED;
 
-<<<<<<< HEAD
-			set_bit(AFS_VOLUME_WAIT, &vnode->volume->flags);
-			set_bit(AFS_VOLUME_NEEDS_UPDATE, &vnode->volume->flags);
-			error = afs_check_volume_status(vnode->volume, fc);
-=======
 			set_bit(AFS_VOLUME_WAIT, &op->volume->flags);
 			set_bit(AFS_VOLUME_NEEDS_UPDATE, &op->volume->flags);
 			error = afs_check_volume_status(op->volume, op);
->>>>>>> d1988041
 			if (error < 0)
 				goto failed_set_error;
 
@@ -320,11 +309,7 @@
 	/* See if we need to do an update of the volume record.  Note that the
 	 * volume may have moved or even have been deleted.
 	 */
-<<<<<<< HEAD
-	error = afs_check_volume_status(vnode->volume, fc);
-=======
 	error = afs_check_volume_status(op->volume, op);
->>>>>>> d1988041
 	if (error < 0)
 		goto failed_set_error;
 
