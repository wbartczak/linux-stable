/* AFS superblock handling
 *
 * Copyright (c) 2002, 2007, 2018 Red Hat, Inc. All rights reserved.
 *
 * This software may be freely redistributed under the terms of the
 * GNU General Public License.
 *
 * You should have received a copy of the GNU General Public License
 * along with this program; if not, write to the Free Software
 * Foundation, Inc., 675 Mass Ave, Cambridge, MA 02139, USA.
 *
 * Authors: David Howells <dhowells@redhat.com>
 *          David Woodhouse <dwmw2@infradead.org>
 *
 */

#include <linux/kernel.h>
#include <linux/module.h>
#include <linux/mount.h>
#include <linux/init.h>
#include <linux/slab.h>
#include <linux/fs.h>
#include <linux/pagemap.h>
#include <linux/fs_parser.h>
#include <linux/statfs.h>
#include <linux/sched.h>
#include <linux/nsproxy.h>
#include <linux/magic.h>
#include <net/net_namespace.h>
#include "internal.h"

static void afs_i_init_once(void *foo);
static void afs_kill_super(struct super_block *sb);
static struct inode *afs_alloc_inode(struct super_block *sb);
static void afs_destroy_inode(struct inode *inode);
static void afs_free_inode(struct inode *inode);
static int afs_statfs(struct dentry *dentry, struct kstatfs *buf);
static int afs_show_devname(struct seq_file *m, struct dentry *root);
static int afs_show_options(struct seq_file *m, struct dentry *root);
static int afs_init_fs_context(struct fs_context *fc);
static const struct fs_parameter_spec afs_fs_parameters[];

struct file_system_type afs_fs_type = {
	.owner			= THIS_MODULE,
	.name			= "afs",
	.init_fs_context	= afs_init_fs_context,
	.parameters		= afs_fs_parameters,
	.kill_sb		= afs_kill_super,
	.fs_flags		= FS_RENAME_DOES_D_MOVE,
};
MODULE_ALIAS_FS("afs");

int afs_net_id;

static const struct super_operations afs_super_ops = {
	.statfs		= afs_statfs,
	.alloc_inode	= afs_alloc_inode,
	.drop_inode	= afs_drop_inode,
	.destroy_inode	= afs_destroy_inode,
	.free_inode	= afs_free_inode,
	.evict_inode	= afs_evict_inode,
	.show_devname	= afs_show_devname,
	.show_options	= afs_show_options,
};

static struct kmem_cache *afs_inode_cachep;
static atomic_t afs_count_active_inodes;

enum afs_param {
	Opt_autocell,
	Opt_dyn,
	Opt_flock,
	Opt_source,
};

static const struct constant_table afs_param_flock[] = {
	{"local",	afs_flock_mode_local },
	{"openafs",	afs_flock_mode_openafs },
	{"strict",	afs_flock_mode_strict },
	{"write",	afs_flock_mode_write },
	{}
};

static const struct fs_parameter_spec afs_fs_parameters[] = {
	fsparam_flag  ("autocell",	Opt_autocell),
	fsparam_flag  ("dyn",		Opt_dyn),
	fsparam_enum  ("flock",		Opt_flock, afs_param_flock),
	fsparam_string("source",	Opt_source),
	{}
};

/*
 * initialise the filesystem
 */
int __init afs_fs_init(void)
{
	int ret;

	_enter("");

	/* create ourselves an inode cache */
	atomic_set(&afs_count_active_inodes, 0);

	ret = -ENOMEM;
	afs_inode_cachep = kmem_cache_create("afs_inode_cache",
					     sizeof(struct afs_vnode),
					     0,
					     SLAB_HWCACHE_ALIGN|SLAB_ACCOUNT,
					     afs_i_init_once);
	if (!afs_inode_cachep) {
		printk(KERN_NOTICE "kAFS: Failed to allocate inode cache\n");
		return ret;
	}

	/* now export our filesystem to lesser mortals */
	ret = register_filesystem(&afs_fs_type);
	if (ret < 0) {
		kmem_cache_destroy(afs_inode_cachep);
		_leave(" = %d", ret);
		return ret;
	}

	_leave(" = 0");
	return 0;
}

/*
 * clean up the filesystem
 */
void afs_fs_exit(void)
{
	_enter("");

	afs_mntpt_kill_timer();
	unregister_filesystem(&afs_fs_type);

	if (atomic_read(&afs_count_active_inodes) != 0) {
		printk("kAFS: %d active inode objects still present\n",
		       atomic_read(&afs_count_active_inodes));
		BUG();
	}

	/*
	 * Make sure all delayed rcu free inodes are flushed before we
	 * destroy cache.
	 */
	rcu_barrier();
	kmem_cache_destroy(afs_inode_cachep);
	_leave("");
}

/*
 * Display the mount device name in /proc/mounts.
 */
static int afs_show_devname(struct seq_file *m, struct dentry *root)
{
	struct afs_super_info *as = AFS_FS_S(root->d_sb);
	struct afs_volume *volume = as->volume;
	struct afs_cell *cell = as->cell;
	const char *suf = "";
	char pref = '%';

	if (as->dyn_root) {
		seq_puts(m, "none");
		return 0;
	}

	switch (volume->type) {
	case AFSVL_RWVOL:
		break;
	case AFSVL_ROVOL:
		pref = '#';
		if (volume->type_force)
			suf = ".readonly";
		break;
	case AFSVL_BACKVOL:
		pref = '#';
		suf = ".backup";
		break;
	}

	seq_printf(m, "%c%s:%s%s", pref, cell->name, volume->name, suf);
	return 0;
}

/*
 * Display the mount options in /proc/mounts.
 */
static int afs_show_options(struct seq_file *m, struct dentry *root)
{
	struct afs_super_info *as = AFS_FS_S(root->d_sb);
	const char *p = NULL;

	if (as->dyn_root)
		seq_puts(m, ",dyn");
	if (test_bit(AFS_VNODE_AUTOCELL, &AFS_FS_I(d_inode(root))->flags))
		seq_puts(m, ",autocell");
	switch (as->flock_mode) {
	case afs_flock_mode_unset:	break;
	case afs_flock_mode_local:	p = "local";	break;
	case afs_flock_mode_openafs:	p = "openafs";	break;
	case afs_flock_mode_strict:	p = "strict";	break;
	case afs_flock_mode_write:	p = "write";	break;
	}
	if (p)
		seq_printf(m, ",flock=%s", p);

	return 0;
}

/*
 * Parse the source name to get cell name, volume name, volume type and R/W
 * selector.
 *
 * This can be one of the following:
 *	"%[cell:]volume[.]"		R/W volume
 *	"#[cell:]volume[.]"		R/O or R/W volume (R/O parent),
 *					 or R/W (R/W parent) volume
 *	"%[cell:]volume.readonly"	R/O volume
 *	"#[cell:]volume.readonly"	R/O volume
 *	"%[cell:]volume.backup"		Backup volume
 *	"#[cell:]volume.backup"		Backup volume
 */
static int afs_parse_source(struct fs_context *fc, struct fs_parameter *param)
{
	struct afs_fs_context *ctx = fc->fs_private;
	struct afs_cell *cell;
	const char *cellname, *suffix, *name = param->string;
	int cellnamesz;

	_enter(",%s", name);

	if (fc->source)
		return invalf(fc, "kAFS: Multiple sources not supported");

	if (!name) {
		printk(KERN_ERR "kAFS: no volume name specified\n");
		return -EINVAL;
	}

	if ((name[0] != '%' && name[0] != '#') || !name[1]) {
		/* To use dynroot, we don't want to have to provide a source */
		if (strcmp(name, "none") == 0) {
			ctx->no_cell = true;
			return 0;
		}
		printk(KERN_ERR "kAFS: unparsable volume name\n");
		return -EINVAL;
	}

	/* determine the type of volume we're looking for */
	if (name[0] == '%') {
		ctx->type = AFSVL_RWVOL;
		ctx->force = true;
	}
	name++;

	/* split the cell name out if there is one */
	ctx->volname = strchr(name, ':');
	if (ctx->volname) {
		cellname = name;
		cellnamesz = ctx->volname - name;
		ctx->volname++;
	} else {
		ctx->volname = name;
		cellname = NULL;
		cellnamesz = 0;
	}

	/* the volume type is further affected by a possible suffix */
	suffix = strrchr(ctx->volname, '.');
	if (suffix) {
		if (strcmp(suffix, ".readonly") == 0) {
			ctx->type = AFSVL_ROVOL;
			ctx->force = true;
		} else if (strcmp(suffix, ".backup") == 0) {
			ctx->type = AFSVL_BACKVOL;
			ctx->force = true;
		} else if (suffix[1] == 0) {
		} else {
			suffix = NULL;
		}
	}

	ctx->volnamesz = suffix ?
		suffix - ctx->volname : strlen(ctx->volname);

	_debug("cell %*.*s [%p]",
	       cellnamesz, cellnamesz, cellname ?: "", ctx->cell);

	/* lookup the cell record */
	if (cellname) {
		cell = afs_lookup_cell(ctx->net, cellname, cellnamesz,
				       NULL, false);
		if (IS_ERR(cell)) {
			pr_err("kAFS: unable to lookup cell '%*.*s'\n",
			       cellnamesz, cellnamesz, cellname ?: "");
			return PTR_ERR(cell);
		}
<<<<<<< HEAD
		afs_unuse_cell(ctx->net, ctx->cell);
=======
		afs_unuse_cell(ctx->net, ctx->cell, afs_cell_trace_unuse_parse);
		afs_see_cell(cell, afs_cell_trace_see_source);
>>>>>>> d1988041
		ctx->cell = cell;
	}

	_debug("CELL:%s [%p] VOLUME:%*.*s SUFFIX:%s TYPE:%d%s",
	       ctx->cell->name, ctx->cell,
	       ctx->volnamesz, ctx->volnamesz, ctx->volname,
	       suffix ?: "-", ctx->type, ctx->force ? " FORCE" : "");

	fc->source = param->string;
	param->string = NULL;
	return 0;
}

/*
 * Parse a single mount parameter.
 */
static int afs_parse_param(struct fs_context *fc, struct fs_parameter *param)
{
	struct fs_parse_result result;
	struct afs_fs_context *ctx = fc->fs_private;
	int opt;

	opt = fs_parse(fc, afs_fs_parameters, param, &result);
	if (opt < 0)
		return opt;

	switch (opt) {
	case Opt_source:
		return afs_parse_source(fc, param);

	case Opt_autocell:
		ctx->autocell = true;
		break;

	case Opt_dyn:
		ctx->dyn_root = true;
		break;

	case Opt_flock:
		ctx->flock_mode = result.uint_32;
		break;

	default:
		return -EINVAL;
	}

	_leave(" = 0");
	return 0;
}

/*
 * Validate the options, get the cell key and look up the volume.
 */
static int afs_validate_fc(struct fs_context *fc)
{
	struct afs_fs_context *ctx = fc->fs_private;
	struct afs_volume *volume;
	struct afs_cell *cell;
	struct key *key;
	int ret;

	if (!ctx->dyn_root) {
		if (ctx->no_cell) {
			pr_warn("kAFS: Can only specify source 'none' with -o dyn\n");
			return -EINVAL;
		}

		if (!ctx->cell) {
			pr_warn("kAFS: No cell specified\n");
			return -EDESTADDRREQ;
		}

	reget_key:
		/* We try to do the mount securely. */
		key = afs_request_key(ctx->cell);
		if (IS_ERR(key))
			return PTR_ERR(key);

		ctx->key = key;

		if (ctx->volume) {
			afs_put_volume(ctx->net, ctx->volume,
				       afs_volume_trace_put_validate_fc);
			ctx->volume = NULL;
		}

		if (test_bit(AFS_CELL_FL_CHECK_ALIAS, &ctx->cell->flags)) {
			ret = afs_cell_detect_alias(ctx->cell, key);
			if (ret < 0)
				return ret;
			if (ret == 1) {
				_debug("switch to alias");
				key_put(ctx->key);
				ctx->key = NULL;
<<<<<<< HEAD
				cell = afs_use_cell(ctx->cell->alias_of);
				afs_unuse_cell(ctx->net, ctx->cell);
=======
				cell = afs_use_cell(ctx->cell->alias_of,
						    afs_cell_trace_use_fc_alias);
				afs_unuse_cell(ctx->net, ctx->cell, afs_cell_trace_unuse_fc);
>>>>>>> d1988041
				ctx->cell = cell;
				goto reget_key;
			}
		}

		volume = afs_create_volume(ctx);
		if (IS_ERR(volume))
			return PTR_ERR(volume);

		ctx->volume = volume;
	}

	return 0;
}

/*
 * check a superblock to see if it's the one we're looking for
 */
static int afs_test_super(struct super_block *sb, struct fs_context *fc)
{
	struct afs_fs_context *ctx = fc->fs_private;
	struct afs_super_info *as = AFS_FS_S(sb);

	return (as->net_ns == fc->net_ns &&
		as->volume &&
		as->volume->vid == ctx->volume->vid &&
		as->cell == ctx->cell &&
		!as->dyn_root);
}

static int afs_dynroot_test_super(struct super_block *sb, struct fs_context *fc)
{
	struct afs_super_info *as = AFS_FS_S(sb);

	return (as->net_ns == fc->net_ns &&
		as->dyn_root);
}

static int afs_set_super(struct super_block *sb, struct fs_context *fc)
{
	return set_anon_super(sb, NULL);
}

/*
 * fill in the superblock
 */
static int afs_fill_super(struct super_block *sb, struct afs_fs_context *ctx)
{
	struct afs_super_info *as = AFS_FS_S(sb);
	struct inode *inode = NULL;
	int ret;

	_enter("");

	/* fill in the superblock */
	sb->s_blocksize		= PAGE_SIZE;
	sb->s_blocksize_bits	= PAGE_SHIFT;
	sb->s_maxbytes		= MAX_LFS_FILESIZE;
	sb->s_magic		= AFS_FS_MAGIC;
	sb->s_op		= &afs_super_ops;
	if (!as->dyn_root)
		sb->s_xattr	= afs_xattr_handlers;
	ret = super_setup_bdi(sb);
	if (ret)
		return ret;

	/* allocate the root inode and dentry */
	if (as->dyn_root) {
		inode = afs_iget_pseudo_dir(sb, true);
	} else {
		sprintf(sb->s_id, "%llu", as->volume->vid);
		afs_activate_volume(as->volume);
		inode = afs_root_iget(sb, ctx->key);
	}

	if (IS_ERR(inode))
		return PTR_ERR(inode);

	if (ctx->autocell || as->dyn_root)
		set_bit(AFS_VNODE_AUTOCELL, &AFS_FS_I(inode)->flags);

	ret = -ENOMEM;
	sb->s_root = d_make_root(inode);
	if (!sb->s_root)
		goto error;

	if (as->dyn_root) {
		sb->s_d_op = &afs_dynroot_dentry_operations;
		ret = afs_dynroot_populate(sb);
		if (ret < 0)
			goto error;
	} else {
		sb->s_d_op = &afs_fs_dentry_operations;
		rcu_assign_pointer(as->volume->sb, sb);
	}

	_leave(" = 0");
	return 0;

error:
	_leave(" = %d", ret);
	return ret;
}

static struct afs_super_info *afs_alloc_sbi(struct fs_context *fc)
{
	struct afs_fs_context *ctx = fc->fs_private;
	struct afs_super_info *as;

	as = kzalloc(sizeof(struct afs_super_info), GFP_KERNEL);
	if (as) {
		as->net_ns = get_net(fc->net_ns);
		as->flock_mode = ctx->flock_mode;
		if (ctx->dyn_root) {
			as->dyn_root = true;
		} else {
<<<<<<< HEAD
			as->cell = afs_use_cell(ctx->cell);
=======
			as->cell = afs_use_cell(ctx->cell, afs_cell_trace_use_sbi);
>>>>>>> d1988041
			as->volume = afs_get_volume(ctx->volume,
						    afs_volume_trace_get_alloc_sbi);
		}
	}
	return as;
}

static void afs_destroy_sbi(struct afs_super_info *as)
{
	if (as) {
		struct afs_net *net = afs_net(as->net_ns);
		afs_put_volume(net, as->volume, afs_volume_trace_put_destroy_sbi);
<<<<<<< HEAD
		afs_unuse_cell(net, as->cell);
=======
		afs_unuse_cell(net, as->cell, afs_cell_trace_unuse_sbi);
>>>>>>> d1988041
		put_net(as->net_ns);
		kfree(as);
	}
}

static void afs_kill_super(struct super_block *sb)
{
	struct afs_super_info *as = AFS_FS_S(sb);

	if (as->dyn_root)
		afs_dynroot_depopulate(sb);

	/* Clear the callback interests (which will do ilookup5) before
	 * deactivating the superblock.
	 */
	if (as->volume)
		rcu_assign_pointer(as->volume->sb, NULL);
	kill_anon_super(sb);
	if (as->volume)
		afs_deactivate_volume(as->volume);
	afs_destroy_sbi(as);
}

/*
 * Get an AFS superblock and root directory.
 */
static int afs_get_tree(struct fs_context *fc)
{
	struct afs_fs_context *ctx = fc->fs_private;
	struct super_block *sb;
	struct afs_super_info *as;
	int ret;

	ret = afs_validate_fc(fc);
	if (ret)
		goto error;

	_enter("");

	/* allocate a superblock info record */
	ret = -ENOMEM;
	as = afs_alloc_sbi(fc);
	if (!as)
		goto error;
	fc->s_fs_info = as;

	/* allocate a deviceless superblock */
	sb = sget_fc(fc,
		     as->dyn_root ? afs_dynroot_test_super : afs_test_super,
		     afs_set_super);
	if (IS_ERR(sb)) {
		ret = PTR_ERR(sb);
		goto error;
	}

	if (!sb->s_root) {
		/* initial superblock/root creation */
		_debug("create");
		ret = afs_fill_super(sb, ctx);
		if (ret < 0)
			goto error_sb;
		sb->s_flags |= SB_ACTIVE;
	} else {
		_debug("reuse");
		ASSERTCMP(sb->s_flags, &, SB_ACTIVE);
	}

	fc->root = dget(sb->s_root);
	trace_afs_get_tree(as->cell, as->volume);
	_leave(" = 0 [%p]", sb);
	return 0;

error_sb:
	deactivate_locked_super(sb);
error:
	_leave(" = %d", ret);
	return ret;
}

static void afs_free_fc(struct fs_context *fc)
{
	struct afs_fs_context *ctx = fc->fs_private;

	afs_destroy_sbi(fc->s_fs_info);
	afs_put_volume(ctx->net, ctx->volume, afs_volume_trace_put_free_fc);
<<<<<<< HEAD
	afs_unuse_cell(ctx->net, ctx->cell);
=======
	afs_unuse_cell(ctx->net, ctx->cell, afs_cell_trace_unuse_fc);
>>>>>>> d1988041
	key_put(ctx->key);
	kfree(ctx);
}

static const struct fs_context_operations afs_context_ops = {
	.free		= afs_free_fc,
	.parse_param	= afs_parse_param,
	.get_tree	= afs_get_tree,
};

/*
 * Set up the filesystem mount context.
 */
static int afs_init_fs_context(struct fs_context *fc)
{
	struct afs_fs_context *ctx;
	struct afs_cell *cell;

	ctx = kzalloc(sizeof(struct afs_fs_context), GFP_KERNEL);
	if (!ctx)
		return -ENOMEM;

	ctx->type = AFSVL_ROVOL;
	ctx->net = afs_net(fc->net_ns);

	/* Default to the workstation cell. */
<<<<<<< HEAD
	cell = afs_find_cell(ctx->net, NULL, 0);
=======
	cell = afs_find_cell(ctx->net, NULL, 0, afs_cell_trace_use_fc);
>>>>>>> d1988041
	if (IS_ERR(cell))
		cell = NULL;
	ctx->cell = cell;

	fc->fs_private = ctx;
	fc->ops = &afs_context_ops;
	return 0;
}

/*
 * Initialise an inode cache slab element prior to any use.  Note that
 * afs_alloc_inode() *must* reset anything that could incorrectly leak from one
 * inode to another.
 */
static void afs_i_init_once(void *_vnode)
{
	struct afs_vnode *vnode = _vnode;

	memset(vnode, 0, sizeof(*vnode));
	inode_init_once(&vnode->vfs_inode);
	mutex_init(&vnode->io_lock);
	init_rwsem(&vnode->validate_lock);
	spin_lock_init(&vnode->wb_lock);
	spin_lock_init(&vnode->lock);
	INIT_LIST_HEAD(&vnode->wb_keys);
	INIT_LIST_HEAD(&vnode->pending_locks);
	INIT_LIST_HEAD(&vnode->granted_locks);
	INIT_DELAYED_WORK(&vnode->lock_work, afs_lock_work);
	seqlock_init(&vnode->cb_lock);
}

/*
 * allocate an AFS inode struct from our slab cache
 */
static struct inode *afs_alloc_inode(struct super_block *sb)
{
	struct afs_vnode *vnode;

	vnode = kmem_cache_alloc(afs_inode_cachep, GFP_KERNEL);
	if (!vnode)
		return NULL;

	atomic_inc(&afs_count_active_inodes);

	/* Reset anything that shouldn't leak from one inode to the next. */
	memset(&vnode->fid, 0, sizeof(vnode->fid));
	memset(&vnode->status, 0, sizeof(vnode->status));

	vnode->volume		= NULL;
	vnode->lock_key		= NULL;
	vnode->permit_cache	= NULL;
#ifdef CONFIG_AFS_FSCACHE
	vnode->cache		= NULL;
#endif

	vnode->flags		= 1 << AFS_VNODE_UNSET;
	vnode->lock_state	= AFS_VNODE_LOCK_NONE;

	init_rwsem(&vnode->rmdir_lock);

	_leave(" = %p", &vnode->vfs_inode);
	return &vnode->vfs_inode;
}

static void afs_free_inode(struct inode *inode)
{
	kmem_cache_free(afs_inode_cachep, AFS_FS_I(inode));
}

/*
 * destroy an AFS inode struct
 */
static void afs_destroy_inode(struct inode *inode)
{
	struct afs_vnode *vnode = AFS_FS_I(inode);

	_enter("%p{%llx:%llu}", inode, vnode->fid.vid, vnode->fid.vnode);

	_debug("DESTROY INODE %p", inode);

	atomic_dec(&afs_count_active_inodes);
}

static void afs_get_volume_status_success(struct afs_operation *op)
{
	struct afs_volume_status *vs = &op->volstatus.vs;
	struct kstatfs *buf = op->volstatus.buf;

	if (vs->max_quota == 0)
		buf->f_blocks = vs->part_max_blocks;
	else
		buf->f_blocks = vs->max_quota;

	if (buf->f_blocks > vs->blocks_in_use)
		buf->f_bavail = buf->f_bfree =
			buf->f_blocks - vs->blocks_in_use;
}

static const struct afs_operation_ops afs_get_volume_status_operation = {
	.issue_afs_rpc	= afs_fs_get_volume_status,
	.issue_yfs_rpc	= yfs_fs_get_volume_status,
	.success	= afs_get_volume_status_success,
};

/*
 * return information about an AFS volume
 */
static int afs_statfs(struct dentry *dentry, struct kstatfs *buf)
{
	struct afs_super_info *as = AFS_FS_S(dentry->d_sb);
	struct afs_operation *op;
	struct afs_vnode *vnode = AFS_FS_I(d_inode(dentry));

	buf->f_type	= dentry->d_sb->s_magic;
	buf->f_bsize	= AFS_BLOCK_SIZE;
	buf->f_namelen	= AFSNAMEMAX - 1;

	if (as->dyn_root) {
		buf->f_blocks	= 1;
		buf->f_bavail	= 0;
		buf->f_bfree	= 0;
		return 0;
	}

	op = afs_alloc_operation(NULL, as->volume);
	if (IS_ERR(op))
		return PTR_ERR(op);

	afs_op_set_vnode(op, 0, vnode);
	op->nr_files		= 1;
	op->volstatus.buf	= buf;
	op->ops			= &afs_get_volume_status_operation;
	return afs_do_sync_operation(op);
}<|MERGE_RESOLUTION|>--- conflicted
+++ resolved
@@ -297,12 +297,8 @@
 			       cellnamesz, cellnamesz, cellname ?: "");
 			return PTR_ERR(cell);
 		}
-<<<<<<< HEAD
-		afs_unuse_cell(ctx->net, ctx->cell);
-=======
 		afs_unuse_cell(ctx->net, ctx->cell, afs_cell_trace_unuse_parse);
 		afs_see_cell(cell, afs_cell_trace_see_source);
->>>>>>> d1988041
 		ctx->cell = cell;
 	}
 
@@ -397,14 +393,9 @@
 				_debug("switch to alias");
 				key_put(ctx->key);
 				ctx->key = NULL;
-<<<<<<< HEAD
-				cell = afs_use_cell(ctx->cell->alias_of);
-				afs_unuse_cell(ctx->net, ctx->cell);
-=======
 				cell = afs_use_cell(ctx->cell->alias_of,
 						    afs_cell_trace_use_fc_alias);
 				afs_unuse_cell(ctx->net, ctx->cell, afs_cell_trace_unuse_fc);
->>>>>>> d1988041
 				ctx->cell = cell;
 				goto reget_key;
 			}
@@ -521,11 +512,7 @@
 		if (ctx->dyn_root) {
 			as->dyn_root = true;
 		} else {
-<<<<<<< HEAD
-			as->cell = afs_use_cell(ctx->cell);
-=======
 			as->cell = afs_use_cell(ctx->cell, afs_cell_trace_use_sbi);
->>>>>>> d1988041
 			as->volume = afs_get_volume(ctx->volume,
 						    afs_volume_trace_get_alloc_sbi);
 		}
@@ -538,11 +525,7 @@
 	if (as) {
 		struct afs_net *net = afs_net(as->net_ns);
 		afs_put_volume(net, as->volume, afs_volume_trace_put_destroy_sbi);
-<<<<<<< HEAD
-		afs_unuse_cell(net, as->cell);
-=======
 		afs_unuse_cell(net, as->cell, afs_cell_trace_unuse_sbi);
->>>>>>> d1988041
 		put_net(as->net_ns);
 		kfree(as);
 	}
@@ -628,11 +611,7 @@
 
 	afs_destroy_sbi(fc->s_fs_info);
 	afs_put_volume(ctx->net, ctx->volume, afs_volume_trace_put_free_fc);
-<<<<<<< HEAD
-	afs_unuse_cell(ctx->net, ctx->cell);
-=======
 	afs_unuse_cell(ctx->net, ctx->cell, afs_cell_trace_unuse_fc);
->>>>>>> d1988041
 	key_put(ctx->key);
 	kfree(ctx);
 }
@@ -659,11 +638,7 @@
 	ctx->net = afs_net(fc->net_ns);
 
 	/* Default to the workstation cell. */
-<<<<<<< HEAD
-	cell = afs_find_cell(ctx->net, NULL, 0);
-=======
 	cell = afs_find_cell(ctx->net, NULL, 0, afs_cell_trace_use_fc);
->>>>>>> d1988041
 	if (IS_ERR(cell))
 		cell = NULL;
 	ctx->cell = cell;
