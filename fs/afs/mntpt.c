--- conflicted
+++ resolved
@@ -88,11 +88,7 @@
 		ctx->force = true;
 	}
 	if (ctx->cell) {
-<<<<<<< HEAD
-		afs_unuse_cell(ctx->net, ctx->cell);
-=======
 		afs_unuse_cell(ctx->net, ctx->cell, afs_cell_trace_unuse_mntpt);
->>>>>>> d1988041
 		ctx->cell = NULL;
 	}
 	if (test_bit(AFS_VNODE_PSEUDODIR, &vnode->flags)) {
@@ -128,11 +124,7 @@
 		char *buf;
 
 		if (src_as->cell)
-<<<<<<< HEAD
-			ctx->cell = afs_use_cell(src_as->cell);
-=======
 			ctx->cell = afs_use_cell(src_as->cell, afs_cell_trace_use_mntpt);
->>>>>>> d1988041
 
 		if (size < 2 || size > PAGE_SIZE - 1)
 			return -EINVAL;
