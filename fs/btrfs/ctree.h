--- conflicted
+++ resolved
@@ -1033,12 +1033,9 @@
 	spinlock_t relocation_bg_lock;
 	u64 data_reloc_bg;
 
-<<<<<<< HEAD
-=======
 	spinlock_t zone_active_bgs_lock;
 	struct list_head zone_active_bgs;
 
->>>>>>> 92b4b594
 #ifdef CONFIG_BTRFS_FS_REF_VERIFY
 	spinlock_t ref_verify_lock;
 	struct rb_root block_tree;
