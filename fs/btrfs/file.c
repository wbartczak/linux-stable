// SPDX-License-Identifier: GPL-2.0
/*
 * Copyright (C) 2007 Oracle.  All rights reserved.
 */

#include <linux/fs.h>
#include <linux/pagemap.h>
#include <linux/time.h>
#include <linux/init.h>
#include <linux/string.h>
#include <linux/backing-dev.h>
#include <linux/falloc.h>
#include <linux/writeback.h>
#include <linux/compat.h>
#include <linux/slab.h>
#include <linux/btrfs.h>
#include <linux/uio.h>
#include <linux/iversion.h>
#include <linux/fsverity.h>
#include "ctree.h"
#include "disk-io.h"
#include "transaction.h"
#include "btrfs_inode.h"
#include "print-tree.h"
#include "tree-log.h"
#include "locking.h"
#include "volumes.h"
#include "qgroup.h"
#include "compression.h"
#include "delalloc-space.h"
#include "reflink.h"
#include "subpage.h"
<<<<<<< HEAD
=======
#include "fs.h"
#include "accessors.h"
#include "extent-tree.h"
#include "file-item.h"
#include "ioctl.h"
#include "file.h"
#include "super.h"
>>>>>>> 6ab3eda1

/* simple helper to fault in pages and copy.  This should go away
 * and be replaced with calls into generic code.
 */
static noinline int btrfs_copy_from_user(loff_t pos, size_t write_bytes,
					 struct page **prepared_pages,
					 struct iov_iter *i)
{
	size_t copied = 0;
	size_t total_copied = 0;
	int pg = 0;
	int offset = offset_in_page(pos);

	while (write_bytes > 0) {
		size_t count = min_t(size_t,
				     PAGE_SIZE - offset, write_bytes);
		struct page *page = prepared_pages[pg];
		/*
		 * Copy data from userspace to the current page
		 */
		copied = copy_page_from_iter_atomic(page, offset, count, i);

		/* Flush processor's dcache for this page */
		flush_dcache_page(page);

		/*
		 * if we get a partial write, we can end up with
		 * partially up to date pages.  These add
		 * a lot of complexity, so make sure they don't
		 * happen by forcing this copy to be retried.
		 *
		 * The rest of the btrfs_file_write code will fall
		 * back to page at a time copies after we return 0.
		 */
		if (unlikely(copied < count)) {
			if (!PageUptodate(page)) {
				iov_iter_revert(i, copied);
				copied = 0;
			}
			if (!copied)
				break;
		}

		write_bytes -= copied;
		total_copied += copied;
		offset += copied;
		if (offset == PAGE_SIZE) {
			pg++;
			offset = 0;
		}
	}
	return total_copied;
}

/*
 * unlocks pages after btrfs_file_write is done with them
 */
static void btrfs_drop_pages(struct btrfs_fs_info *fs_info,
			     struct page **pages, size_t num_pages,
			     u64 pos, u64 copied)
{
	size_t i;
	u64 block_start = round_down(pos, fs_info->sectorsize);
	u64 block_len = round_up(pos + copied, fs_info->sectorsize) - block_start;

	ASSERT(block_len <= U32_MAX);
	for (i = 0; i < num_pages; i++) {
		/* page checked is some magic around finding pages that
		 * have been modified without going through btrfs_set_page_dirty
		 * clear it here. There should be no need to mark the pages
		 * accessed as prepare_pages should have marked them accessed
		 * in prepare_pages via find_or_create_page()
		 */
		btrfs_page_clamp_clear_checked(fs_info, pages[i], block_start,
					       block_len);
		unlock_page(pages[i]);
		put_page(pages[i]);
	}
}

/*
 * After btrfs_copy_from_user(), update the following things for delalloc:
 * - Mark newly dirtied pages as DELALLOC in the io tree.
 *   Used to advise which range is to be written back.
 * - Mark modified pages as Uptodate/Dirty and not needing COW fixup
 * - Update inode size for past EOF write
 */
int btrfs_dirty_pages(struct btrfs_inode *inode, struct page **pages,
		      size_t num_pages, loff_t pos, size_t write_bytes,
		      struct extent_state **cached, bool noreserve)
{
	struct btrfs_fs_info *fs_info = inode->root->fs_info;
	int err = 0;
	int i;
	u64 num_bytes;
	u64 start_pos;
	u64 end_of_last_block;
	u64 end_pos = pos + write_bytes;
	loff_t isize = i_size_read(&inode->vfs_inode);
	unsigned int extra_bits = 0;

	if (write_bytes == 0)
		return 0;

	if (noreserve)
		extra_bits |= EXTENT_NORESERVE;

	start_pos = round_down(pos, fs_info->sectorsize);
	num_bytes = round_up(write_bytes + pos - start_pos,
			     fs_info->sectorsize);
	ASSERT(num_bytes <= U32_MAX);

	end_of_last_block = start_pos + num_bytes - 1;

	/*
	 * The pages may have already been dirty, clear out old accounting so
	 * we can set things up properly
	 */
	clear_extent_bit(&inode->io_tree, start_pos, end_of_last_block,
			 EXTENT_DELALLOC | EXTENT_DO_ACCOUNTING | EXTENT_DEFRAG,
			 cached);

	err = btrfs_set_extent_delalloc(inode, start_pos, end_of_last_block,
					extra_bits, cached);
	if (err)
		return err;

	for (i = 0; i < num_pages; i++) {
		struct page *p = pages[i];

		btrfs_page_clamp_set_uptodate(fs_info, p, start_pos, num_bytes);
		btrfs_page_clamp_clear_checked(fs_info, p, start_pos, num_bytes);
		btrfs_page_clamp_set_dirty(fs_info, p, start_pos, num_bytes);
	}

	/*
	 * we've only changed i_size in ram, and we haven't updated
	 * the disk i_size.  There is no need to log the inode
	 * at this time.
	 */
	if (end_pos > isize)
		i_size_write(&inode->vfs_inode, end_pos);
	return 0;
}

/*
 * this is very complex, but the basic idea is to drop all extents
 * in the range start - end.  hint_block is filled in with a block number
 * that would be a good hint to the block allocator for this file.
 *
 * If an extent intersects the range but is not entirely inside the range
 * it is either truncated or split.  Anything entirely inside the range
 * is deleted from the tree.
 *
 * Note: the VFS' inode number of bytes is not updated, it's up to the caller
 * to deal with that. We set the field 'bytes_found' of the arguments structure
 * with the number of allocated bytes found in the target range, so that the
 * caller can update the inode's number of bytes in an atomic way when
 * replacing extents in a range to avoid races with stat(2).
 */
int btrfs_drop_extents(struct btrfs_trans_handle *trans,
		       struct btrfs_root *root, struct btrfs_inode *inode,
		       struct btrfs_drop_extents_args *args)
{
	struct btrfs_fs_info *fs_info = root->fs_info;
	struct extent_buffer *leaf;
	struct btrfs_file_extent_item *fi;
	struct btrfs_ref ref = { 0 };
	struct btrfs_key key;
	struct btrfs_key new_key;
	u64 ino = btrfs_ino(inode);
	u64 search_start = args->start;
	u64 disk_bytenr = 0;
	u64 num_bytes = 0;
	u64 extent_offset = 0;
	u64 extent_end = 0;
	u64 last_end = args->start;
	int del_nr = 0;
	int del_slot = 0;
	int extent_type;
	int recow;
	int ret;
	int modify_tree = -1;
	int update_refs;
	int found = 0;
	struct btrfs_path *path = args->path;

	args->bytes_found = 0;
	args->extent_inserted = false;

	/* Must always have a path if ->replace_extent is true */
	ASSERT(!(args->replace_extent && !args->path));

	if (!path) {
		path = btrfs_alloc_path();
		if (!path) {
			ret = -ENOMEM;
			goto out;
		}
	}

	if (args->drop_cache)
		btrfs_drop_extent_map_range(inode, args->start, args->end - 1, false);

	if (args->start >= inode->disk_i_size && !args->replace_extent)
		modify_tree = 0;

	update_refs = (root->root_key.objectid != BTRFS_TREE_LOG_OBJECTID);
	while (1) {
		recow = 0;
		ret = btrfs_lookup_file_extent(trans, root, path, ino,
					       search_start, modify_tree);
		if (ret < 0)
			break;
		if (ret > 0 && path->slots[0] > 0 && search_start == args->start) {
			leaf = path->nodes[0];
			btrfs_item_key_to_cpu(leaf, &key, path->slots[0] - 1);
			if (key.objectid == ino &&
			    key.type == BTRFS_EXTENT_DATA_KEY)
				path->slots[0]--;
		}
		ret = 0;
next_slot:
		leaf = path->nodes[0];
		if (path->slots[0] >= btrfs_header_nritems(leaf)) {
			BUG_ON(del_nr > 0);
			ret = btrfs_next_leaf(root, path);
			if (ret < 0)
				break;
			if (ret > 0) {
				ret = 0;
				break;
			}
			leaf = path->nodes[0];
			recow = 1;
		}

		btrfs_item_key_to_cpu(leaf, &key, path->slots[0]);

		if (key.objectid > ino)
			break;
		if (WARN_ON_ONCE(key.objectid < ino) ||
		    key.type < BTRFS_EXTENT_DATA_KEY) {
			ASSERT(del_nr == 0);
			path->slots[0]++;
			goto next_slot;
		}
		if (key.type > BTRFS_EXTENT_DATA_KEY || key.offset >= args->end)
			break;

		fi = btrfs_item_ptr(leaf, path->slots[0],
				    struct btrfs_file_extent_item);
		extent_type = btrfs_file_extent_type(leaf, fi);

		if (extent_type == BTRFS_FILE_EXTENT_REG ||
		    extent_type == BTRFS_FILE_EXTENT_PREALLOC) {
			disk_bytenr = btrfs_file_extent_disk_bytenr(leaf, fi);
			num_bytes = btrfs_file_extent_disk_num_bytes(leaf, fi);
			extent_offset = btrfs_file_extent_offset(leaf, fi);
			extent_end = key.offset +
				btrfs_file_extent_num_bytes(leaf, fi);
		} else if (extent_type == BTRFS_FILE_EXTENT_INLINE) {
			extent_end = key.offset +
				btrfs_file_extent_ram_bytes(leaf, fi);
		} else {
			/* can't happen */
			BUG();
		}

		/*
		 * Don't skip extent items representing 0 byte lengths. They
		 * used to be created (bug) if while punching holes we hit
		 * -ENOSPC condition. So if we find one here, just ensure we
		 * delete it, otherwise we would insert a new file extent item
		 * with the same key (offset) as that 0 bytes length file
		 * extent item in the call to setup_items_for_insert() later
		 * in this function.
		 */
		if (extent_end == key.offset && extent_end >= search_start) {
			last_end = extent_end;
			goto delete_extent_item;
		}

		if (extent_end <= search_start) {
			path->slots[0]++;
			goto next_slot;
		}

		found = 1;
		search_start = max(key.offset, args->start);
		if (recow || !modify_tree) {
			modify_tree = -1;
			btrfs_release_path(path);
			continue;
		}

		/*
		 *     | - range to drop - |
		 *  | -------- extent -------- |
		 */
		if (args->start > key.offset && args->end < extent_end) {
			BUG_ON(del_nr > 0);
			if (extent_type == BTRFS_FILE_EXTENT_INLINE) {
				ret = -EOPNOTSUPP;
				break;
			}

			memcpy(&new_key, &key, sizeof(new_key));
			new_key.offset = args->start;
			ret = btrfs_duplicate_item(trans, root, path,
						   &new_key);
			if (ret == -EAGAIN) {
				btrfs_release_path(path);
				continue;
			}
			if (ret < 0)
				break;

			leaf = path->nodes[0];
			fi = btrfs_item_ptr(leaf, path->slots[0] - 1,
					    struct btrfs_file_extent_item);
			btrfs_set_file_extent_num_bytes(leaf, fi,
							args->start - key.offset);

			fi = btrfs_item_ptr(leaf, path->slots[0],
					    struct btrfs_file_extent_item);

			extent_offset += args->start - key.offset;
			btrfs_set_file_extent_offset(leaf, fi, extent_offset);
			btrfs_set_file_extent_num_bytes(leaf, fi,
							extent_end - args->start);
			btrfs_mark_buffer_dirty(leaf);

			if (update_refs && disk_bytenr > 0) {
				btrfs_init_generic_ref(&ref,
						BTRFS_ADD_DELAYED_REF,
						disk_bytenr, num_bytes, 0);
				btrfs_init_data_ref(&ref,
						root->root_key.objectid,
						new_key.objectid,
						args->start - extent_offset,
						0, false);
				ret = btrfs_inc_extent_ref(trans, &ref);
				if (ret) {
					btrfs_abort_transaction(trans, ret);
					break;
				}
			}
			key.offset = args->start;
		}
		/*
		 * From here on out we will have actually dropped something, so
		 * last_end can be updated.
		 */
		last_end = extent_end;

		/*
		 *  | ---- range to drop ----- |
		 *      | -------- extent -------- |
		 */
		if (args->start <= key.offset && args->end < extent_end) {
			if (extent_type == BTRFS_FILE_EXTENT_INLINE) {
				ret = -EOPNOTSUPP;
				break;
			}

			memcpy(&new_key, &key, sizeof(new_key));
			new_key.offset = args->end;
			btrfs_set_item_key_safe(fs_info, path, &new_key);

			extent_offset += args->end - key.offset;
			btrfs_set_file_extent_offset(leaf, fi, extent_offset);
			btrfs_set_file_extent_num_bytes(leaf, fi,
							extent_end - args->end);
			btrfs_mark_buffer_dirty(leaf);
			if (update_refs && disk_bytenr > 0)
				args->bytes_found += args->end - key.offset;
			break;
		}

		search_start = extent_end;
		/*
		 *       | ---- range to drop ----- |
		 *  | -------- extent -------- |
		 */
		if (args->start > key.offset && args->end >= extent_end) {
			BUG_ON(del_nr > 0);
			if (extent_type == BTRFS_FILE_EXTENT_INLINE) {
				ret = -EOPNOTSUPP;
				break;
			}

			btrfs_set_file_extent_num_bytes(leaf, fi,
							args->start - key.offset);
			btrfs_mark_buffer_dirty(leaf);
			if (update_refs && disk_bytenr > 0)
				args->bytes_found += extent_end - args->start;
			if (args->end == extent_end)
				break;

			path->slots[0]++;
			goto next_slot;
		}

		/*
		 *  | ---- range to drop ----- |
		 *    | ------ extent ------ |
		 */
		if (args->start <= key.offset && args->end >= extent_end) {
delete_extent_item:
			if (del_nr == 0) {
				del_slot = path->slots[0];
				del_nr = 1;
			} else {
				BUG_ON(del_slot + del_nr != path->slots[0]);
				del_nr++;
			}

			if (update_refs &&
			    extent_type == BTRFS_FILE_EXTENT_INLINE) {
				args->bytes_found += extent_end - key.offset;
				extent_end = ALIGN(extent_end,
						   fs_info->sectorsize);
			} else if (update_refs && disk_bytenr > 0) {
				btrfs_init_generic_ref(&ref,
						BTRFS_DROP_DELAYED_REF,
						disk_bytenr, num_bytes, 0);
				btrfs_init_data_ref(&ref,
						root->root_key.objectid,
						key.objectid,
						key.offset - extent_offset, 0,
						false);
				ret = btrfs_free_extent(trans, &ref);
				if (ret) {
					btrfs_abort_transaction(trans, ret);
					break;
				}
				args->bytes_found += extent_end - key.offset;
			}

			if (args->end == extent_end)
				break;

			if (path->slots[0] + 1 < btrfs_header_nritems(leaf)) {
				path->slots[0]++;
				goto next_slot;
			}

			ret = btrfs_del_items(trans, root, path, del_slot,
					      del_nr);
			if (ret) {
				btrfs_abort_transaction(trans, ret);
				break;
			}

			del_nr = 0;
			del_slot = 0;

			btrfs_release_path(path);
			continue;
		}

		BUG();
	}

	if (!ret && del_nr > 0) {
		/*
		 * Set path->slots[0] to first slot, so that after the delete
		 * if items are move off from our leaf to its immediate left or
		 * right neighbor leafs, we end up with a correct and adjusted
		 * path->slots[0] for our insertion (if args->replace_extent).
		 */
		path->slots[0] = del_slot;
		ret = btrfs_del_items(trans, root, path, del_slot, del_nr);
		if (ret)
			btrfs_abort_transaction(trans, ret);
	}

	leaf = path->nodes[0];
	/*
	 * If btrfs_del_items() was called, it might have deleted a leaf, in
	 * which case it unlocked our path, so check path->locks[0] matches a
	 * write lock.
	 */
	if (!ret && args->replace_extent &&
	    path->locks[0] == BTRFS_WRITE_LOCK &&
	    btrfs_leaf_free_space(leaf) >=
	    sizeof(struct btrfs_item) + args->extent_item_size) {

		key.objectid = ino;
		key.type = BTRFS_EXTENT_DATA_KEY;
		key.offset = args->start;
		if (!del_nr && path->slots[0] < btrfs_header_nritems(leaf)) {
			struct btrfs_key slot_key;

			btrfs_item_key_to_cpu(leaf, &slot_key, path->slots[0]);
			if (btrfs_comp_cpu_keys(&key, &slot_key) > 0)
				path->slots[0]++;
		}
		btrfs_setup_item_for_insert(root, path, &key, args->extent_item_size);
		args->extent_inserted = true;
	}

	if (!args->path)
		btrfs_free_path(path);
	else if (!args->extent_inserted)
		btrfs_release_path(path);
out:
	args->drop_end = found ? min(args->end, last_end) : args->end;

	return ret;
}

static int extent_mergeable(struct extent_buffer *leaf, int slot,
			    u64 objectid, u64 bytenr, u64 orig_offset,
			    u64 *start, u64 *end)
{
	struct btrfs_file_extent_item *fi;
	struct btrfs_key key;
	u64 extent_end;

	if (slot < 0 || slot >= btrfs_header_nritems(leaf))
		return 0;

	btrfs_item_key_to_cpu(leaf, &key, slot);
	if (key.objectid != objectid || key.type != BTRFS_EXTENT_DATA_KEY)
		return 0;

	fi = btrfs_item_ptr(leaf, slot, struct btrfs_file_extent_item);
	if (btrfs_file_extent_type(leaf, fi) != BTRFS_FILE_EXTENT_REG ||
	    btrfs_file_extent_disk_bytenr(leaf, fi) != bytenr ||
	    btrfs_file_extent_offset(leaf, fi) != key.offset - orig_offset ||
	    btrfs_file_extent_compression(leaf, fi) ||
	    btrfs_file_extent_encryption(leaf, fi) ||
	    btrfs_file_extent_other_encoding(leaf, fi))
		return 0;

	extent_end = key.offset + btrfs_file_extent_num_bytes(leaf, fi);
	if ((*start && *start != key.offset) || (*end && *end != extent_end))
		return 0;

	*start = key.offset;
	*end = extent_end;
	return 1;
}

/*
 * Mark extent in the range start - end as written.
 *
 * This changes extent type from 'pre-allocated' to 'regular'. If only
 * part of extent is marked as written, the extent will be split into
 * two or three.
 */
int btrfs_mark_extent_written(struct btrfs_trans_handle *trans,
			      struct btrfs_inode *inode, u64 start, u64 end)
{
	struct btrfs_fs_info *fs_info = trans->fs_info;
	struct btrfs_root *root = inode->root;
	struct extent_buffer *leaf;
	struct btrfs_path *path;
	struct btrfs_file_extent_item *fi;
	struct btrfs_ref ref = { 0 };
	struct btrfs_key key;
	struct btrfs_key new_key;
	u64 bytenr;
	u64 num_bytes;
	u64 extent_end;
	u64 orig_offset;
	u64 other_start;
	u64 other_end;
	u64 split;
	int del_nr = 0;
	int del_slot = 0;
	int recow;
	int ret = 0;
	u64 ino = btrfs_ino(inode);

	path = btrfs_alloc_path();
	if (!path)
		return -ENOMEM;
again:
	recow = 0;
	split = start;
	key.objectid = ino;
	key.type = BTRFS_EXTENT_DATA_KEY;
	key.offset = split;

	ret = btrfs_search_slot(trans, root, &key, path, -1, 1);
	if (ret < 0)
		goto out;
	if (ret > 0 && path->slots[0] > 0)
		path->slots[0]--;

	leaf = path->nodes[0];
	btrfs_item_key_to_cpu(leaf, &key, path->slots[0]);
	if (key.objectid != ino ||
	    key.type != BTRFS_EXTENT_DATA_KEY) {
		ret = -EINVAL;
		btrfs_abort_transaction(trans, ret);
		goto out;
	}
	fi = btrfs_item_ptr(leaf, path->slots[0],
			    struct btrfs_file_extent_item);
	if (btrfs_file_extent_type(leaf, fi) != BTRFS_FILE_EXTENT_PREALLOC) {
		ret = -EINVAL;
		btrfs_abort_transaction(trans, ret);
		goto out;
	}
	extent_end = key.offset + btrfs_file_extent_num_bytes(leaf, fi);
	if (key.offset > start || extent_end < end) {
		ret = -EINVAL;
		btrfs_abort_transaction(trans, ret);
		goto out;
	}

	bytenr = btrfs_file_extent_disk_bytenr(leaf, fi);
	num_bytes = btrfs_file_extent_disk_num_bytes(leaf, fi);
	orig_offset = key.offset - btrfs_file_extent_offset(leaf, fi);
	memcpy(&new_key, &key, sizeof(new_key));

	if (start == key.offset && end < extent_end) {
		other_start = 0;
		other_end = start;
		if (extent_mergeable(leaf, path->slots[0] - 1,
				     ino, bytenr, orig_offset,
				     &other_start, &other_end)) {
			new_key.offset = end;
			btrfs_set_item_key_safe(fs_info, path, &new_key);
			fi = btrfs_item_ptr(leaf, path->slots[0],
					    struct btrfs_file_extent_item);
			btrfs_set_file_extent_generation(leaf, fi,
							 trans->transid);
			btrfs_set_file_extent_num_bytes(leaf, fi,
							extent_end - end);
			btrfs_set_file_extent_offset(leaf, fi,
						     end - orig_offset);
			fi = btrfs_item_ptr(leaf, path->slots[0] - 1,
					    struct btrfs_file_extent_item);
			btrfs_set_file_extent_generation(leaf, fi,
							 trans->transid);
			btrfs_set_file_extent_num_bytes(leaf, fi,
							end - other_start);
			btrfs_mark_buffer_dirty(leaf);
			goto out;
		}
	}

	if (start > key.offset && end == extent_end) {
		other_start = end;
		other_end = 0;
		if (extent_mergeable(leaf, path->slots[0] + 1,
				     ino, bytenr, orig_offset,
				     &other_start, &other_end)) {
			fi = btrfs_item_ptr(leaf, path->slots[0],
					    struct btrfs_file_extent_item);
			btrfs_set_file_extent_num_bytes(leaf, fi,
							start - key.offset);
			btrfs_set_file_extent_generation(leaf, fi,
							 trans->transid);
			path->slots[0]++;
			new_key.offset = start;
			btrfs_set_item_key_safe(fs_info, path, &new_key);

			fi = btrfs_item_ptr(leaf, path->slots[0],
					    struct btrfs_file_extent_item);
			btrfs_set_file_extent_generation(leaf, fi,
							 trans->transid);
			btrfs_set_file_extent_num_bytes(leaf, fi,
							other_end - start);
			btrfs_set_file_extent_offset(leaf, fi,
						     start - orig_offset);
			btrfs_mark_buffer_dirty(leaf);
			goto out;
		}
	}

	while (start > key.offset || end < extent_end) {
		if (key.offset == start)
			split = end;

		new_key.offset = split;
		ret = btrfs_duplicate_item(trans, root, path, &new_key);
		if (ret == -EAGAIN) {
			btrfs_release_path(path);
			goto again;
		}
		if (ret < 0) {
			btrfs_abort_transaction(trans, ret);
			goto out;
		}

		leaf = path->nodes[0];
		fi = btrfs_item_ptr(leaf, path->slots[0] - 1,
				    struct btrfs_file_extent_item);
		btrfs_set_file_extent_generation(leaf, fi, trans->transid);
		btrfs_set_file_extent_num_bytes(leaf, fi,
						split - key.offset);

		fi = btrfs_item_ptr(leaf, path->slots[0],
				    struct btrfs_file_extent_item);

		btrfs_set_file_extent_generation(leaf, fi, trans->transid);
		btrfs_set_file_extent_offset(leaf, fi, split - orig_offset);
		btrfs_set_file_extent_num_bytes(leaf, fi,
						extent_end - split);
		btrfs_mark_buffer_dirty(leaf);

		btrfs_init_generic_ref(&ref, BTRFS_ADD_DELAYED_REF, bytenr,
				       num_bytes, 0);
		btrfs_init_data_ref(&ref, root->root_key.objectid, ino,
				    orig_offset, 0, false);
		ret = btrfs_inc_extent_ref(trans, &ref);
		if (ret) {
			btrfs_abort_transaction(trans, ret);
			goto out;
		}

		if (split == start) {
			key.offset = start;
		} else {
			if (start != key.offset) {
				ret = -EINVAL;
				btrfs_abort_transaction(trans, ret);
				goto out;
			}
			path->slots[0]--;
			extent_end = end;
		}
		recow = 1;
	}

	other_start = end;
	other_end = 0;
	btrfs_init_generic_ref(&ref, BTRFS_DROP_DELAYED_REF, bytenr,
			       num_bytes, 0);
	btrfs_init_data_ref(&ref, root->root_key.objectid, ino, orig_offset,
			    0, false);
	if (extent_mergeable(leaf, path->slots[0] + 1,
			     ino, bytenr, orig_offset,
			     &other_start, &other_end)) {
		if (recow) {
			btrfs_release_path(path);
			goto again;
		}
		extent_end = other_end;
		del_slot = path->slots[0] + 1;
		del_nr++;
		ret = btrfs_free_extent(trans, &ref);
		if (ret) {
			btrfs_abort_transaction(trans, ret);
			goto out;
		}
	}
	other_start = 0;
	other_end = start;
	if (extent_mergeable(leaf, path->slots[0] - 1,
			     ino, bytenr, orig_offset,
			     &other_start, &other_end)) {
		if (recow) {
			btrfs_release_path(path);
			goto again;
		}
		key.offset = other_start;
		del_slot = path->slots[0];
		del_nr++;
		ret = btrfs_free_extent(trans, &ref);
		if (ret) {
			btrfs_abort_transaction(trans, ret);
			goto out;
		}
	}
	if (del_nr == 0) {
		fi = btrfs_item_ptr(leaf, path->slots[0],
			   struct btrfs_file_extent_item);
		btrfs_set_file_extent_type(leaf, fi,
					   BTRFS_FILE_EXTENT_REG);
		btrfs_set_file_extent_generation(leaf, fi, trans->transid);
		btrfs_mark_buffer_dirty(leaf);
	} else {
		fi = btrfs_item_ptr(leaf, del_slot - 1,
			   struct btrfs_file_extent_item);
		btrfs_set_file_extent_type(leaf, fi,
					   BTRFS_FILE_EXTENT_REG);
		btrfs_set_file_extent_generation(leaf, fi, trans->transid);
		btrfs_set_file_extent_num_bytes(leaf, fi,
						extent_end - key.offset);
		btrfs_mark_buffer_dirty(leaf);

		ret = btrfs_del_items(trans, root, path, del_slot, del_nr);
		if (ret < 0) {
			btrfs_abort_transaction(trans, ret);
			goto out;
		}
	}
out:
	btrfs_free_path(path);
	return ret;
}

/*
 * on error we return an unlocked page and the error value
 * on success we return a locked page and 0
 */
static int prepare_uptodate_page(struct inode *inode,
				 struct page *page, u64 pos,
				 bool force_uptodate)
{
	struct folio *folio = page_folio(page);
	int ret = 0;

	if (((pos & (PAGE_SIZE - 1)) || force_uptodate) &&
	    !PageUptodate(page)) {
		ret = btrfs_read_folio(NULL, folio);
		if (ret)
			return ret;
		lock_page(page);
		if (!PageUptodate(page)) {
			unlock_page(page);
			return -EIO;
		}

		/*
		 * Since btrfs_read_folio() will unlock the folio before it
		 * returns, there is a window where btrfs_release_folio() can be
		 * called to release the page.  Here we check both inode
		 * mapping and PagePrivate() to make sure the page was not
		 * released.
		 *
		 * The private flag check is essential for subpage as we need
		 * to store extra bitmap using page->private.
		 */
		if (page->mapping != inode->i_mapping || !PagePrivate(page)) {
			unlock_page(page);
			return -EAGAIN;
		}
	}
	return 0;
}

static unsigned int get_prepare_fgp_flags(bool nowait)
{
	unsigned int fgp_flags = FGP_LOCK | FGP_ACCESSED | FGP_CREAT;

	if (nowait)
		fgp_flags |= FGP_NOWAIT;

	return fgp_flags;
}

static gfp_t get_prepare_gfp_flags(struct inode *inode, bool nowait)
{
	gfp_t gfp;

	gfp = btrfs_alloc_write_mask(inode->i_mapping);
	if (nowait) {
		gfp &= ~__GFP_DIRECT_RECLAIM;
		gfp |= GFP_NOWAIT;
	}

	return gfp;
}

/*
 * this just gets pages into the page cache and locks them down.
 */
static noinline int prepare_pages(struct inode *inode, struct page **pages,
				  size_t num_pages, loff_t pos,
				  size_t write_bytes, bool force_uptodate,
				  bool nowait)
{
	int i;
	unsigned long index = pos >> PAGE_SHIFT;
	gfp_t mask = get_prepare_gfp_flags(inode, nowait);
	unsigned int fgp_flags = get_prepare_fgp_flags(nowait);
	int err = 0;
	int faili;

	for (i = 0; i < num_pages; i++) {
again:
		pages[i] = pagecache_get_page(inode->i_mapping, index + i,
					      fgp_flags, mask | __GFP_WRITE);
		if (!pages[i]) {
			faili = i - 1;
			if (nowait)
				err = -EAGAIN;
			else
				err = -ENOMEM;
			goto fail;
		}

		err = set_page_extent_mapped(pages[i]);
		if (err < 0) {
			faili = i;
			goto fail;
		}

		if (i == 0)
			err = prepare_uptodate_page(inode, pages[i], pos,
						    force_uptodate);
		if (!err && i == num_pages - 1)
			err = prepare_uptodate_page(inode, pages[i],
						    pos + write_bytes, false);
		if (err) {
			put_page(pages[i]);
			if (!nowait && err == -EAGAIN) {
				err = 0;
				goto again;
			}
			faili = i - 1;
			goto fail;
		}
		wait_on_page_writeback(pages[i]);
	}

	return 0;
fail:
	while (faili >= 0) {
		unlock_page(pages[faili]);
		put_page(pages[faili]);
		faili--;
	}
	return err;

}

/*
 * This function locks the extent and properly waits for data=ordered extents
 * to finish before allowing the pages to be modified if need.
 *
 * The return value:
 * 1 - the extent is locked
 * 0 - the extent is not locked, and everything is OK
 * -EAGAIN - need re-prepare the pages
 * the other < 0 number - Something wrong happens
 */
static noinline int
lock_and_cleanup_extent_if_need(struct btrfs_inode *inode, struct page **pages,
				size_t num_pages, loff_t pos,
				size_t write_bytes,
				u64 *lockstart, u64 *lockend, bool nowait,
				struct extent_state **cached_state)
{
	struct btrfs_fs_info *fs_info = inode->root->fs_info;
	u64 start_pos;
	u64 last_pos;
	int i;
	int ret = 0;

	start_pos = round_down(pos, fs_info->sectorsize);
	last_pos = round_up(pos + write_bytes, fs_info->sectorsize) - 1;

	if (start_pos < inode->vfs_inode.i_size) {
		struct btrfs_ordered_extent *ordered;

		if (nowait) {
			if (!try_lock_extent(&inode->io_tree, start_pos, last_pos,
					     cached_state)) {
				for (i = 0; i < num_pages; i++) {
					unlock_page(pages[i]);
					put_page(pages[i]);
					pages[i] = NULL;
				}

				return -EAGAIN;
			}
		} else {
			lock_extent(&inode->io_tree, start_pos, last_pos, cached_state);
		}

		ordered = btrfs_lookup_ordered_range(inode, start_pos,
						     last_pos - start_pos + 1);
		if (ordered &&
		    ordered->file_offset + ordered->num_bytes > start_pos &&
		    ordered->file_offset <= last_pos) {
			unlock_extent(&inode->io_tree, start_pos, last_pos,
				      cached_state);
			for (i = 0; i < num_pages; i++) {
				unlock_page(pages[i]);
				put_page(pages[i]);
			}
			btrfs_start_ordered_extent(ordered, 1);
			btrfs_put_ordered_extent(ordered);
			return -EAGAIN;
		}
		if (ordered)
			btrfs_put_ordered_extent(ordered);

		*lockstart = start_pos;
		*lockend = last_pos;
		ret = 1;
	}

	/*
	 * We should be called after prepare_pages() which should have locked
	 * all pages in the range.
	 */
	for (i = 0; i < num_pages; i++)
		WARN_ON(!PageLocked(pages[i]));

	return ret;
}

/*
 * Check if we can do nocow write into the range [@pos, @pos + @write_bytes)
 *
 * @pos:         File offset.
 * @write_bytes: The length to write, will be updated to the nocow writeable
 *               range.
 *
 * This function will flush ordered extents in the range to ensure proper
 * nocow checks.
 *
 * Return:
 * > 0          If we can nocow, and updates @write_bytes.
 *  0           If we can't do a nocow write.
 * -EAGAIN      If we can't do a nocow write because snapshoting of the inode's
 *              root is in progress.
 * < 0          If an error happened.
 *
 * NOTE: Callers need to call btrfs_check_nocow_unlock() if we return > 0.
 */
int btrfs_check_nocow_lock(struct btrfs_inode *inode, loff_t pos,
			   size_t *write_bytes, bool nowait)
{
	struct btrfs_fs_info *fs_info = inode->root->fs_info;
	struct btrfs_root *root = inode->root;
	struct extent_state *cached_state = NULL;
	u64 lockstart, lockend;
	u64 num_bytes;
	int ret;

	if (!(inode->flags & (BTRFS_INODE_NODATACOW | BTRFS_INODE_PREALLOC)))
		return 0;

	if (!btrfs_drew_try_write_lock(&root->snapshot_lock))
		return -EAGAIN;

	lockstart = round_down(pos, fs_info->sectorsize);
	lockend = round_up(pos + *write_bytes,
			   fs_info->sectorsize) - 1;
	num_bytes = lockend - lockstart + 1;

	if (nowait) {
		if (!btrfs_try_lock_ordered_range(inode, lockstart, lockend,
						  &cached_state)) {
			btrfs_drew_write_unlock(&root->snapshot_lock);
			return -EAGAIN;
		}
	} else {
		btrfs_lock_and_flush_ordered_range(inode, lockstart, lockend,
						   &cached_state);
	}
	ret = can_nocow_extent(&inode->vfs_inode, lockstart, &num_bytes,
			NULL, NULL, NULL, nowait, false);
	if (ret <= 0)
		btrfs_drew_write_unlock(&root->snapshot_lock);
	else
		*write_bytes = min_t(size_t, *write_bytes ,
				     num_bytes - pos + lockstart);
	unlock_extent(&inode->io_tree, lockstart, lockend, &cached_state);

	return ret;
}

void btrfs_check_nocow_unlock(struct btrfs_inode *inode)
{
	btrfs_drew_write_unlock(&inode->root->snapshot_lock);
}

static void update_time_for_write(struct inode *inode)
{
	struct timespec64 now;

	if (IS_NOCMTIME(inode))
		return;

	now = current_time(inode);
	if (!timespec64_equal(&inode->i_mtime, &now))
		inode->i_mtime = now;

	if (!timespec64_equal(&inode->i_ctime, &now))
		inode->i_ctime = now;

	if (IS_I_VERSION(inode))
		inode_inc_iversion(inode);
}

static int btrfs_write_check(struct kiocb *iocb, struct iov_iter *from,
			     size_t count)
{
	struct file *file = iocb->ki_filp;
	struct inode *inode = file_inode(file);
	struct btrfs_fs_info *fs_info = btrfs_sb(inode->i_sb);
	loff_t pos = iocb->ki_pos;
	int ret;
	loff_t oldsize;
	loff_t start_pos;

	/*
	 * Quickly bail out on NOWAIT writes if we don't have the nodatacow or
	 * prealloc flags, as without those flags we always have to COW. We will
	 * later check if we can really COW into the target range (using
	 * can_nocow_extent() at btrfs_get_blocks_direct_write()).
	 */
	if ((iocb->ki_flags & IOCB_NOWAIT) &&
	    !(BTRFS_I(inode)->flags & (BTRFS_INODE_NODATACOW | BTRFS_INODE_PREALLOC)))
		return -EAGAIN;

	current->backing_dev_info = inode_to_bdi(inode);
	ret = file_remove_privs(file);
	if (ret)
		return ret;

	/*
	 * We reserve space for updating the inode when we reserve space for the
	 * extent we are going to write, so we will enospc out there.  We don't
	 * need to start yet another transaction to update the inode as we will
	 * update the inode when we finish writing whatever data we write.
	 */
	update_time_for_write(inode);

	start_pos = round_down(pos, fs_info->sectorsize);
	oldsize = i_size_read(inode);
	if (start_pos > oldsize) {
		/* Expand hole size to cover write data, preventing empty gap */
		loff_t end_pos = round_up(pos + count, fs_info->sectorsize);

		ret = btrfs_cont_expand(BTRFS_I(inode), oldsize, end_pos);
		if (ret) {
			current->backing_dev_info = NULL;
			return ret;
		}
	}

	return 0;
}

static noinline ssize_t btrfs_buffered_write(struct kiocb *iocb,
					       struct iov_iter *i)
{
	struct file *file = iocb->ki_filp;
	loff_t pos;
	struct inode *inode = file_inode(file);
	struct btrfs_fs_info *fs_info = btrfs_sb(inode->i_sb);
	struct page **pages = NULL;
	struct extent_changeset *data_reserved = NULL;
	u64 release_bytes = 0;
	u64 lockstart;
	u64 lockend;
	size_t num_written = 0;
	int nrptrs;
	ssize_t ret;
	bool only_release_metadata = false;
	bool force_page_uptodate = false;
	loff_t old_isize = i_size_read(inode);
	unsigned int ilock_flags = 0;
	const bool nowait = (iocb->ki_flags & IOCB_NOWAIT);
	unsigned int bdp_flags = (nowait ? BDP_ASYNC : 0);

	if (nowait)
		ilock_flags |= BTRFS_ILOCK_TRY;

	ret = btrfs_inode_lock(BTRFS_I(inode), ilock_flags);
	if (ret < 0)
		return ret;

	ret = generic_write_checks(iocb, i);
	if (ret <= 0)
		goto out;

	ret = btrfs_write_check(iocb, i, ret);
	if (ret < 0)
		goto out;

	pos = iocb->ki_pos;
	nrptrs = min(DIV_ROUND_UP(iov_iter_count(i), PAGE_SIZE),
			PAGE_SIZE / (sizeof(struct page *)));
	nrptrs = min(nrptrs, current->nr_dirtied_pause - current->nr_dirtied);
	nrptrs = max(nrptrs, 8);
	pages = kmalloc_array(nrptrs, sizeof(struct page *), GFP_KERNEL);
	if (!pages) {
		ret = -ENOMEM;
		goto out;
	}

	while (iov_iter_count(i) > 0) {
		struct extent_state *cached_state = NULL;
		size_t offset = offset_in_page(pos);
		size_t sector_offset;
		size_t write_bytes = min(iov_iter_count(i),
					 nrptrs * (size_t)PAGE_SIZE -
					 offset);
		size_t num_pages;
		size_t reserve_bytes;
		size_t dirty_pages;
		size_t copied;
		size_t dirty_sectors;
		size_t num_sectors;
		int extents_locked;

		/*
		 * Fault pages before locking them in prepare_pages
		 * to avoid recursive lock
		 */
		if (unlikely(fault_in_iov_iter_readable(i, write_bytes))) {
			ret = -EFAULT;
			break;
		}

		only_release_metadata = false;
		sector_offset = pos & (fs_info->sectorsize - 1);

		extent_changeset_release(data_reserved);
		ret = btrfs_check_data_free_space(BTRFS_I(inode),
						  &data_reserved, pos,
						  write_bytes, nowait);
		if (ret < 0) {
			int can_nocow;

			if (nowait && (ret == -ENOSPC || ret == -EAGAIN)) {
				ret = -EAGAIN;
				break;
			}

			/*
			 * If we don't have to COW at the offset, reserve
			 * metadata only. write_bytes may get smaller than
			 * requested here.
			 */
			can_nocow = btrfs_check_nocow_lock(BTRFS_I(inode), pos,
							   &write_bytes, nowait);
			if (can_nocow < 0)
				ret = can_nocow;
			if (can_nocow > 0)
				ret = 0;
			if (ret)
				break;
			only_release_metadata = true;
		}

		num_pages = DIV_ROUND_UP(write_bytes + offset, PAGE_SIZE);
		WARN_ON(num_pages > nrptrs);
		reserve_bytes = round_up(write_bytes + sector_offset,
					 fs_info->sectorsize);
		WARN_ON(reserve_bytes == 0);
		ret = btrfs_delalloc_reserve_metadata(BTRFS_I(inode),
						      reserve_bytes,
						      reserve_bytes, nowait);
		if (ret) {
			if (!only_release_metadata)
				btrfs_free_reserved_data_space(BTRFS_I(inode),
						data_reserved, pos,
						write_bytes);
			else
				btrfs_check_nocow_unlock(BTRFS_I(inode));

			if (nowait && ret == -ENOSPC)
				ret = -EAGAIN;
			break;
		}

		release_bytes = reserve_bytes;
again:
		ret = balance_dirty_pages_ratelimited_flags(inode->i_mapping, bdp_flags);
		if (ret) {
			btrfs_delalloc_release_extents(BTRFS_I(inode), reserve_bytes);
			break;
		}

		/*
		 * This is going to setup the pages array with the number of
		 * pages we want, so we don't really need to worry about the
		 * contents of pages from loop to loop
		 */
		ret = prepare_pages(inode, pages, num_pages,
				    pos, write_bytes, force_page_uptodate, false);
		if (ret) {
			btrfs_delalloc_release_extents(BTRFS_I(inode),
						       reserve_bytes);
			break;
		}

		extents_locked = lock_and_cleanup_extent_if_need(
				BTRFS_I(inode), pages,
				num_pages, pos, write_bytes, &lockstart,
				&lockend, nowait, &cached_state);
		if (extents_locked < 0) {
			if (!nowait && extents_locked == -EAGAIN)
				goto again;

			btrfs_delalloc_release_extents(BTRFS_I(inode),
						       reserve_bytes);
			ret = extents_locked;
			break;
		}

		copied = btrfs_copy_from_user(pos, write_bytes, pages, i);

		num_sectors = BTRFS_BYTES_TO_BLKS(fs_info, reserve_bytes);
		dirty_sectors = round_up(copied + sector_offset,
					fs_info->sectorsize);
		dirty_sectors = BTRFS_BYTES_TO_BLKS(fs_info, dirty_sectors);

		/*
		 * if we have trouble faulting in the pages, fall
		 * back to one page at a time
		 */
		if (copied < write_bytes)
			nrptrs = 1;

		if (copied == 0) {
			force_page_uptodate = true;
			dirty_sectors = 0;
			dirty_pages = 0;
		} else {
			force_page_uptodate = false;
			dirty_pages = DIV_ROUND_UP(copied + offset,
						   PAGE_SIZE);
		}

		if (num_sectors > dirty_sectors) {
			/* release everything except the sectors we dirtied */
			release_bytes -= dirty_sectors << fs_info->sectorsize_bits;
			if (only_release_metadata) {
				btrfs_delalloc_release_metadata(BTRFS_I(inode),
							release_bytes, true);
			} else {
				u64 __pos;

				__pos = round_down(pos,
						   fs_info->sectorsize) +
					(dirty_pages << PAGE_SHIFT);
				btrfs_delalloc_release_space(BTRFS_I(inode),
						data_reserved, __pos,
						release_bytes, true);
			}
		}

		release_bytes = round_up(copied + sector_offset,
					fs_info->sectorsize);

		ret = btrfs_dirty_pages(BTRFS_I(inode), pages,
					dirty_pages, pos, copied,
					&cached_state, only_release_metadata);

		/*
		 * If we have not locked the extent range, because the range's
		 * start offset is >= i_size, we might still have a non-NULL
		 * cached extent state, acquired while marking the extent range
		 * as delalloc through btrfs_dirty_pages(). Therefore free any
		 * possible cached extent state to avoid a memory leak.
		 */
		if (extents_locked)
			unlock_extent(&BTRFS_I(inode)->io_tree, lockstart,
				      lockend, &cached_state);
		else
			free_extent_state(cached_state);

		btrfs_delalloc_release_extents(BTRFS_I(inode), reserve_bytes);
		if (ret) {
			btrfs_drop_pages(fs_info, pages, num_pages, pos, copied);
			break;
		}

		release_bytes = 0;
		if (only_release_metadata)
			btrfs_check_nocow_unlock(BTRFS_I(inode));

		btrfs_drop_pages(fs_info, pages, num_pages, pos, copied);

		cond_resched();

		pos += copied;
		num_written += copied;
	}

	kfree(pages);

	if (release_bytes) {
		if (only_release_metadata) {
			btrfs_check_nocow_unlock(BTRFS_I(inode));
			btrfs_delalloc_release_metadata(BTRFS_I(inode),
					release_bytes, true);
		} else {
			btrfs_delalloc_release_space(BTRFS_I(inode),
					data_reserved,
					round_down(pos, fs_info->sectorsize),
					release_bytes, true);
		}
	}

	extent_changeset_free(data_reserved);
	if (num_written > 0) {
		pagecache_isize_extended(inode, old_isize, iocb->ki_pos);
		iocb->ki_pos += num_written;
	}
out:
	btrfs_inode_unlock(BTRFS_I(inode), ilock_flags);
	return num_written ? num_written : ret;
}

static ssize_t check_direct_IO(struct btrfs_fs_info *fs_info,
			       const struct iov_iter *iter, loff_t offset)
{
	const u32 blocksize_mask = fs_info->sectorsize - 1;

	if (offset & blocksize_mask)
		return -EINVAL;

	if (iov_iter_alignment(iter) & blocksize_mask)
		return -EINVAL;

	return 0;
}

static ssize_t btrfs_direct_write(struct kiocb *iocb, struct iov_iter *from)
{
	struct file *file = iocb->ki_filp;
	struct inode *inode = file_inode(file);
	struct btrfs_fs_info *fs_info = btrfs_sb(inode->i_sb);
	loff_t pos;
	ssize_t written = 0;
	ssize_t written_buffered;
	size_t prev_left = 0;
	loff_t endbyte;
	ssize_t err;
	unsigned int ilock_flags = 0;
	struct iomap_dio *dio;

	if (iocb->ki_flags & IOCB_NOWAIT)
		ilock_flags |= BTRFS_ILOCK_TRY;

	/* If the write DIO is within EOF, use a shared lock */
	if (iocb->ki_pos + iov_iter_count(from) <= i_size_read(inode))
		ilock_flags |= BTRFS_ILOCK_SHARED;

relock:
	err = btrfs_inode_lock(BTRFS_I(inode), ilock_flags);
	if (err < 0)
		return err;

	err = generic_write_checks(iocb, from);
	if (err <= 0) {
		btrfs_inode_unlock(BTRFS_I(inode), ilock_flags);
		return err;
	}

	err = btrfs_write_check(iocb, from, err);
	if (err < 0) {
		btrfs_inode_unlock(BTRFS_I(inode), ilock_flags);
		goto out;
	}

	pos = iocb->ki_pos;
	/*
	 * Re-check since file size may have changed just before taking the
	 * lock or pos may have changed because of O_APPEND in generic_write_check()
	 */
	if ((ilock_flags & BTRFS_ILOCK_SHARED) &&
	    pos + iov_iter_count(from) > i_size_read(inode)) {
		btrfs_inode_unlock(BTRFS_I(inode), ilock_flags);
		ilock_flags &= ~BTRFS_ILOCK_SHARED;
		goto relock;
	}

	if (check_direct_IO(fs_info, from, pos)) {
		btrfs_inode_unlock(BTRFS_I(inode), ilock_flags);
		goto buffered;
	}

	/*
	 * The iov_iter can be mapped to the same file range we are writing to.
	 * If that's the case, then we will deadlock in the iomap code, because
	 * it first calls our callback btrfs_dio_iomap_begin(), which will create
	 * an ordered extent, and after that it will fault in the pages that the
	 * iov_iter refers to. During the fault in we end up in the readahead
	 * pages code (starting at btrfs_readahead()), which will lock the range,
	 * find that ordered extent and then wait for it to complete (at
	 * btrfs_lock_and_flush_ordered_range()), resulting in a deadlock since
	 * obviously the ordered extent can never complete as we didn't submit
	 * yet the respective bio(s). This always happens when the buffer is
	 * memory mapped to the same file range, since the iomap DIO code always
	 * invalidates pages in the target file range (after starting and waiting
	 * for any writeback).
	 *
	 * So here we disable page faults in the iov_iter and then retry if we
	 * got -EFAULT, faulting in the pages before the retry.
	 */
	from->nofault = true;
	dio = btrfs_dio_write(iocb, from, written);
	from->nofault = false;

	/*
	 * iomap_dio_complete() will call btrfs_sync_file() if we have a dsync
	 * iocb, and that needs to lock the inode. So unlock it before calling
	 * iomap_dio_complete() to avoid a deadlock.
	 */
	btrfs_inode_unlock(BTRFS_I(inode), ilock_flags);

	if (IS_ERR_OR_NULL(dio))
		err = PTR_ERR_OR_ZERO(dio);
	else
		err = iomap_dio_complete(dio);

	/* No increment (+=) because iomap returns a cumulative value. */
	if (err > 0)
		written = err;

	if (iov_iter_count(from) > 0 && (err == -EFAULT || err > 0)) {
		const size_t left = iov_iter_count(from);
		/*
		 * We have more data left to write. Try to fault in as many as
		 * possible of the remainder pages and retry. We do this without
		 * releasing and locking again the inode, to prevent races with
		 * truncate.
		 *
		 * Also, in case the iov refers to pages in the file range of the
		 * file we want to write to (due to a mmap), we could enter an
		 * infinite loop if we retry after faulting the pages in, since
		 * iomap will invalidate any pages in the range early on, before
		 * it tries to fault in the pages of the iov. So we keep track of
		 * how much was left of iov in the previous EFAULT and fallback
		 * to buffered IO in case we haven't made any progress.
		 */
		if (left == prev_left) {
			err = -ENOTBLK;
		} else {
			fault_in_iov_iter_readable(from, left);
			prev_left = left;
			goto relock;
		}
	}

	/*
	 * If 'err' is -ENOTBLK or we have not written all data, then it means
	 * we must fallback to buffered IO.
	 */
	if ((err < 0 && err != -ENOTBLK) || !iov_iter_count(from))
		goto out;

buffered:
	/*
	 * If we are in a NOWAIT context, then return -EAGAIN to signal the caller
	 * it must retry the operation in a context where blocking is acceptable,
	 * because even if we end up not blocking during the buffered IO attempt
	 * below, we will block when flushing and waiting for the IO.
	 */
	if (iocb->ki_flags & IOCB_NOWAIT) {
		err = -EAGAIN;
		goto out;
	}

	pos = iocb->ki_pos;
	written_buffered = btrfs_buffered_write(iocb, from);
	if (written_buffered < 0) {
		err = written_buffered;
		goto out;
	}
	/*
	 * Ensure all data is persisted. We want the next direct IO read to be
	 * able to read what was just written.
	 */
	endbyte = pos + written_buffered - 1;
	err = btrfs_fdatawrite_range(inode, pos, endbyte);
	if (err)
		goto out;
	err = filemap_fdatawait_range(inode->i_mapping, pos, endbyte);
	if (err)
		goto out;
	written += written_buffered;
	iocb->ki_pos = pos + written_buffered;
	invalidate_mapping_pages(file->f_mapping, pos >> PAGE_SHIFT,
				 endbyte >> PAGE_SHIFT);
out:
	return err < 0 ? err : written;
}

static ssize_t btrfs_encoded_write(struct kiocb *iocb, struct iov_iter *from,
			const struct btrfs_ioctl_encoded_io_args *encoded)
{
	struct file *file = iocb->ki_filp;
	struct inode *inode = file_inode(file);
	loff_t count;
	ssize_t ret;

	btrfs_inode_lock(BTRFS_I(inode), 0);
	count = encoded->len;
	ret = generic_write_checks_count(iocb, &count);
	if (ret == 0 && count != encoded->len) {
		/*
		 * The write got truncated by generic_write_checks_count(). We
		 * can't do a partial encoded write.
		 */
		ret = -EFBIG;
	}
	if (ret || encoded->len == 0)
		goto out;

	ret = btrfs_write_check(iocb, from, encoded->len);
	if (ret < 0)
		goto out;

	ret = btrfs_do_encoded_write(iocb, from, encoded);
out:
	btrfs_inode_unlock(BTRFS_I(inode), 0);
	return ret;
}

ssize_t btrfs_do_write_iter(struct kiocb *iocb, struct iov_iter *from,
			    const struct btrfs_ioctl_encoded_io_args *encoded)
{
	struct file *file = iocb->ki_filp;
	struct btrfs_inode *inode = BTRFS_I(file_inode(file));
	ssize_t num_written, num_sync;
	const bool sync = iocb_is_dsync(iocb);

	/*
	 * If the fs flips readonly due to some impossible error, although we
	 * have opened a file as writable, we have to stop this write operation
	 * to ensure consistency.
	 */
	if (BTRFS_FS_ERROR(inode->root->fs_info))
		return -EROFS;

	if (encoded && (iocb->ki_flags & IOCB_NOWAIT))
		return -EOPNOTSUPP;

	if (sync)
		atomic_inc(&inode->sync_writers);

	if (encoded) {
		num_written = btrfs_encoded_write(iocb, from, encoded);
		num_sync = encoded->len;
	} else if (iocb->ki_flags & IOCB_DIRECT) {
		num_written = btrfs_direct_write(iocb, from);
		num_sync = num_written;
	} else {
		num_written = btrfs_buffered_write(iocb, from);
		num_sync = num_written;
	}

	btrfs_set_inode_last_sub_trans(inode);

	if (num_sync > 0) {
		num_sync = generic_write_sync(iocb, num_sync);
		if (num_sync < 0)
			num_written = num_sync;
	}

	if (sync)
		atomic_dec(&inode->sync_writers);

	current->backing_dev_info = NULL;
	return num_written;
}

static ssize_t btrfs_file_write_iter(struct kiocb *iocb, struct iov_iter *from)
{
	return btrfs_do_write_iter(iocb, from, NULL);
}

int btrfs_release_file(struct inode *inode, struct file *filp)
{
	struct btrfs_file_private *private = filp->private_data;

	if (private) {
		kfree(private->filldir_buf);
		free_extent_state(private->llseek_cached_state);
		kfree(private);
		filp->private_data = NULL;
	}

	/*
	 * Set by setattr when we are about to truncate a file from a non-zero
	 * size to a zero size.  This tries to flush down new bytes that may
	 * have been written if the application were using truncate to replace
	 * a file in place.
	 */
	if (test_and_clear_bit(BTRFS_INODE_FLUSH_ON_CLOSE,
			       &BTRFS_I(inode)->runtime_flags))
			filemap_flush(inode->i_mapping);
	return 0;
}

static int start_ordered_ops(struct inode *inode, loff_t start, loff_t end)
{
	int ret;
	struct blk_plug plug;

	/*
	 * This is only called in fsync, which would do synchronous writes, so
	 * a plug can merge adjacent IOs as much as possible.  Esp. in case of
	 * multiple disks using raid profile, a large IO can be split to
	 * several segments of stripe length (currently 64K).
	 */
	blk_start_plug(&plug);
	atomic_inc(&BTRFS_I(inode)->sync_writers);
	ret = btrfs_fdatawrite_range(inode, start, end);
	atomic_dec(&BTRFS_I(inode)->sync_writers);
	blk_finish_plug(&plug);

	return ret;
}

static inline bool skip_inode_logging(const struct btrfs_log_ctx *ctx)
{
	struct btrfs_inode *inode = BTRFS_I(ctx->inode);
	struct btrfs_fs_info *fs_info = inode->root->fs_info;

	if (btrfs_inode_in_log(inode, fs_info->generation) &&
	    list_empty(&ctx->ordered_extents))
		return true;

	/*
	 * If we are doing a fast fsync we can not bail out if the inode's
	 * last_trans is <= then the last committed transaction, because we only
	 * update the last_trans of the inode during ordered extent completion,
	 * and for a fast fsync we don't wait for that, we only wait for the
	 * writeback to complete.
	 */
	if (inode->last_trans <= fs_info->last_trans_committed &&
	    (test_bit(BTRFS_INODE_NEEDS_FULL_SYNC, &inode->runtime_flags) ||
	     list_empty(&ctx->ordered_extents)))
		return true;

	return false;
}

/*
 * fsync call for both files and directories.  This logs the inode into
 * the tree log instead of forcing full commits whenever possible.
 *
 * It needs to call filemap_fdatawait so that all ordered extent updates are
 * in the metadata btree are up to date for copying to the log.
 *
 * It drops the inode mutex before doing the tree log commit.  This is an
 * important optimization for directories because holding the mutex prevents
 * new operations on the dir while we write to disk.
 */
int btrfs_sync_file(struct file *file, loff_t start, loff_t end, int datasync)
{
	struct dentry *dentry = file_dentry(file);
	struct inode *inode = d_inode(dentry);
	struct btrfs_fs_info *fs_info = btrfs_sb(inode->i_sb);
	struct btrfs_root *root = BTRFS_I(inode)->root;
	struct btrfs_trans_handle *trans;
	struct btrfs_log_ctx ctx;
	int ret = 0, err;
	u64 len;
	bool full_sync;

	trace_btrfs_sync_file(file, datasync);

	btrfs_init_log_ctx(&ctx, inode);

	/*
	 * Always set the range to a full range, otherwise we can get into
	 * several problems, from missing file extent items to represent holes
	 * when not using the NO_HOLES feature, to log tree corruption due to
	 * races between hole detection during logging and completion of ordered
	 * extents outside the range, to missing checksums due to ordered extents
	 * for which we flushed only a subset of their pages.
	 */
	start = 0;
	end = LLONG_MAX;
	len = (u64)LLONG_MAX + 1;

	/*
	 * We write the dirty pages in the range and wait until they complete
	 * out of the ->i_mutex. If so, we can flush the dirty pages by
	 * multi-task, and make the performance up.  See
	 * btrfs_wait_ordered_range for an explanation of the ASYNC check.
	 */
	ret = start_ordered_ops(inode, start, end);
	if (ret)
		goto out;

	btrfs_inode_lock(BTRFS_I(inode), BTRFS_ILOCK_MMAP);

	atomic_inc(&root->log_batch);

	/*
	 * Before we acquired the inode's lock and the mmap lock, someone may
	 * have dirtied more pages in the target range. We need to make sure
	 * that writeback for any such pages does not start while we are logging
	 * the inode, because if it does, any of the following might happen when
	 * we are not doing a full inode sync:
	 *
	 * 1) We log an extent after its writeback finishes but before its
	 *    checksums are added to the csum tree, leading to -EIO errors
	 *    when attempting to read the extent after a log replay.
	 *
	 * 2) We can end up logging an extent before its writeback finishes.
	 *    Therefore after the log replay we will have a file extent item
	 *    pointing to an unwritten extent (and no data checksums as well).
	 *
	 * So trigger writeback for any eventual new dirty pages and then we
	 * wait for all ordered extents to complete below.
	 */
	ret = start_ordered_ops(inode, start, end);
	if (ret) {
		btrfs_inode_unlock(BTRFS_I(inode), BTRFS_ILOCK_MMAP);
		goto out;
	}

	/*
	 * Always check for the full sync flag while holding the inode's lock,
	 * to avoid races with other tasks. The flag must be either set all the
	 * time during logging or always off all the time while logging.
	 * We check the flag here after starting delalloc above, because when
	 * running delalloc the full sync flag may be set if we need to drop
	 * extra extent map ranges due to temporary memory allocation failures.
	 */
	full_sync = test_bit(BTRFS_INODE_NEEDS_FULL_SYNC,
			     &BTRFS_I(inode)->runtime_flags);

	/*
	 * We have to do this here to avoid the priority inversion of waiting on
	 * IO of a lower priority task while holding a transaction open.
	 *
	 * For a full fsync we wait for the ordered extents to complete while
	 * for a fast fsync we wait just for writeback to complete, and then
	 * attach the ordered extents to the transaction so that a transaction
	 * commit waits for their completion, to avoid data loss if we fsync,
	 * the current transaction commits before the ordered extents complete
	 * and a power failure happens right after that.
	 *
	 * For zoned filesystem, if a write IO uses a ZONE_APPEND command, the
	 * logical address recorded in the ordered extent may change. We need
	 * to wait for the IO to stabilize the logical address.
	 */
	if (full_sync || btrfs_is_zoned(fs_info)) {
		ret = btrfs_wait_ordered_range(inode, start, len);
	} else {
		/*
		 * Get our ordered extents as soon as possible to avoid doing
		 * checksum lookups in the csum tree, and use instead the
		 * checksums attached to the ordered extents.
		 */
		btrfs_get_ordered_extents_for_logging(BTRFS_I(inode),
						      &ctx.ordered_extents);
		ret = filemap_fdatawait_range(inode->i_mapping, start, end);
	}

	if (ret)
		goto out_release_extents;

	atomic_inc(&root->log_batch);

	smp_mb();
	if (skip_inode_logging(&ctx)) {
		/*
		 * We've had everything committed since the last time we were
		 * modified so clear this flag in case it was set for whatever
		 * reason, it's no longer relevant.
		 */
		clear_bit(BTRFS_INODE_NEEDS_FULL_SYNC,
			  &BTRFS_I(inode)->runtime_flags);
		/*
		 * An ordered extent might have started before and completed
		 * already with io errors, in which case the inode was not
		 * updated and we end up here. So check the inode's mapping
		 * for any errors that might have happened since we last
		 * checked called fsync.
		 */
		ret = filemap_check_wb_err(inode->i_mapping, file->f_wb_err);
		goto out_release_extents;
	}

	/*
	 * We use start here because we will need to wait on the IO to complete
	 * in btrfs_sync_log, which could require joining a transaction (for
	 * example checking cross references in the nocow path).  If we use join
	 * here we could get into a situation where we're waiting on IO to
	 * happen that is blocked on a transaction trying to commit.  With start
	 * we inc the extwriter counter, so we wait for all extwriters to exit
	 * before we start blocking joiners.  This comment is to keep somebody
	 * from thinking they are super smart and changing this to
	 * btrfs_join_transaction *cough*Josef*cough*.
	 */
	trans = btrfs_start_transaction(root, 0);
	if (IS_ERR(trans)) {
		ret = PTR_ERR(trans);
		goto out_release_extents;
	}
	trans->in_fsync = true;

	ret = btrfs_log_dentry_safe(trans, dentry, &ctx);
	btrfs_release_log_ctx_extents(&ctx);
	if (ret < 0) {
		/* Fallthrough and commit/free transaction. */
		ret = BTRFS_LOG_FORCE_COMMIT;
	}

	/* we've logged all the items and now have a consistent
	 * version of the file in the log.  It is possible that
	 * someone will come in and modify the file, but that's
	 * fine because the log is consistent on disk, and we
	 * have references to all of the file's extents
	 *
	 * It is possible that someone will come in and log the
	 * file again, but that will end up using the synchronization
	 * inside btrfs_sync_log to keep things safe.
	 */
	btrfs_inode_unlock(BTRFS_I(inode), BTRFS_ILOCK_MMAP);

	if (ret == BTRFS_NO_LOG_SYNC) {
		ret = btrfs_end_transaction(trans);
		goto out;
	}

	/* We successfully logged the inode, attempt to sync the log. */
	if (!ret) {
		ret = btrfs_sync_log(trans, root, &ctx);
		if (!ret) {
			ret = btrfs_end_transaction(trans);
			goto out;
		}
	}

	/*
	 * At this point we need to commit the transaction because we had
	 * btrfs_need_log_full_commit() or some other error.
	 *
	 * If we didn't do a full sync we have to stop the trans handle, wait on
	 * the ordered extents, start it again and commit the transaction.  If
	 * we attempt to wait on the ordered extents here we could deadlock with
	 * something like fallocate() that is holding the extent lock trying to
	 * start a transaction while some other thread is trying to commit the
	 * transaction while we (fsync) are currently holding the transaction
	 * open.
	 */
	if (!full_sync) {
		ret = btrfs_end_transaction(trans);
		if (ret)
			goto out;
		ret = btrfs_wait_ordered_range(inode, start, len);
		if (ret)
			goto out;

		/*
		 * This is safe to use here because we're only interested in
		 * making sure the transaction that had the ordered extents is
		 * committed.  We aren't waiting on anything past this point,
		 * we're purely getting the transaction and committing it.
		 */
		trans = btrfs_attach_transaction_barrier(root);
		if (IS_ERR(trans)) {
			ret = PTR_ERR(trans);

			/*
			 * We committed the transaction and there's no currently
			 * running transaction, this means everything we care
			 * about made it to disk and we are done.
			 */
			if (ret == -ENOENT)
				ret = 0;
			goto out;
		}
	}

	ret = btrfs_commit_transaction(trans);
out:
	ASSERT(list_empty(&ctx.list));
	ASSERT(list_empty(&ctx.conflict_inodes));
	err = file_check_and_advance_wb_err(file);
	if (!ret)
		ret = err;
	return ret > 0 ? -EIO : ret;

out_release_extents:
	btrfs_release_log_ctx_extents(&ctx);
	btrfs_inode_unlock(BTRFS_I(inode), BTRFS_ILOCK_MMAP);
	goto out;
}

static const struct vm_operations_struct btrfs_file_vm_ops = {
	.fault		= filemap_fault,
	.map_pages	= filemap_map_pages,
	.page_mkwrite	= btrfs_page_mkwrite,
};

static int btrfs_file_mmap(struct file	*filp, struct vm_area_struct *vma)
{
	struct address_space *mapping = filp->f_mapping;

	if (!mapping->a_ops->read_folio)
		return -ENOEXEC;

	file_accessed(filp);
	vma->vm_ops = &btrfs_file_vm_ops;

	return 0;
}

static int hole_mergeable(struct btrfs_inode *inode, struct extent_buffer *leaf,
			  int slot, u64 start, u64 end)
{
	struct btrfs_file_extent_item *fi;
	struct btrfs_key key;

	if (slot < 0 || slot >= btrfs_header_nritems(leaf))
		return 0;

	btrfs_item_key_to_cpu(leaf, &key, slot);
	if (key.objectid != btrfs_ino(inode) ||
	    key.type != BTRFS_EXTENT_DATA_KEY)
		return 0;

	fi = btrfs_item_ptr(leaf, slot, struct btrfs_file_extent_item);

	if (btrfs_file_extent_type(leaf, fi) != BTRFS_FILE_EXTENT_REG)
		return 0;

	if (btrfs_file_extent_disk_bytenr(leaf, fi))
		return 0;

	if (key.offset == end)
		return 1;
	if (key.offset + btrfs_file_extent_num_bytes(leaf, fi) == start)
		return 1;
	return 0;
}

static int fill_holes(struct btrfs_trans_handle *trans,
		struct btrfs_inode *inode,
		struct btrfs_path *path, u64 offset, u64 end)
{
	struct btrfs_fs_info *fs_info = trans->fs_info;
	struct btrfs_root *root = inode->root;
	struct extent_buffer *leaf;
	struct btrfs_file_extent_item *fi;
	struct extent_map *hole_em;
	struct btrfs_key key;
	int ret;

	if (btrfs_fs_incompat(fs_info, NO_HOLES))
		goto out;

	key.objectid = btrfs_ino(inode);
	key.type = BTRFS_EXTENT_DATA_KEY;
	key.offset = offset;

	ret = btrfs_search_slot(trans, root, &key, path, 0, 1);
	if (ret <= 0) {
		/*
		 * We should have dropped this offset, so if we find it then
		 * something has gone horribly wrong.
		 */
		if (ret == 0)
			ret = -EINVAL;
		return ret;
	}

	leaf = path->nodes[0];
	if (hole_mergeable(inode, leaf, path->slots[0] - 1, offset, end)) {
		u64 num_bytes;

		path->slots[0]--;
		fi = btrfs_item_ptr(leaf, path->slots[0],
				    struct btrfs_file_extent_item);
		num_bytes = btrfs_file_extent_num_bytes(leaf, fi) +
			end - offset;
		btrfs_set_file_extent_num_bytes(leaf, fi, num_bytes);
		btrfs_set_file_extent_ram_bytes(leaf, fi, num_bytes);
		btrfs_set_file_extent_offset(leaf, fi, 0);
		btrfs_set_file_extent_generation(leaf, fi, trans->transid);
		btrfs_mark_buffer_dirty(leaf);
		goto out;
	}

	if (hole_mergeable(inode, leaf, path->slots[0], offset, end)) {
		u64 num_bytes;

		key.offset = offset;
		btrfs_set_item_key_safe(fs_info, path, &key);
		fi = btrfs_item_ptr(leaf, path->slots[0],
				    struct btrfs_file_extent_item);
		num_bytes = btrfs_file_extent_num_bytes(leaf, fi) + end -
			offset;
		btrfs_set_file_extent_num_bytes(leaf, fi, num_bytes);
		btrfs_set_file_extent_ram_bytes(leaf, fi, num_bytes);
		btrfs_set_file_extent_offset(leaf, fi, 0);
		btrfs_set_file_extent_generation(leaf, fi, trans->transid);
		btrfs_mark_buffer_dirty(leaf);
		goto out;
	}
	btrfs_release_path(path);

	ret = btrfs_insert_hole_extent(trans, root, btrfs_ino(inode), offset,
				       end - offset);
	if (ret)
		return ret;

out:
	btrfs_release_path(path);

	hole_em = alloc_extent_map();
	if (!hole_em) {
		btrfs_drop_extent_map_range(inode, offset, end - 1, false);
		btrfs_set_inode_full_sync(inode);
	} else {
		hole_em->start = offset;
		hole_em->len = end - offset;
		hole_em->ram_bytes = hole_em->len;
		hole_em->orig_start = offset;

		hole_em->block_start = EXTENT_MAP_HOLE;
		hole_em->block_len = 0;
		hole_em->orig_block_len = 0;
		hole_em->compress_type = BTRFS_COMPRESS_NONE;
		hole_em->generation = trans->transid;

		ret = btrfs_replace_extent_map_range(inode, hole_em, true);
		free_extent_map(hole_em);
		if (ret)
			btrfs_set_inode_full_sync(inode);
	}

	return 0;
}

/*
 * Find a hole extent on given inode and change start/len to the end of hole
 * extent.(hole/vacuum extent whose em->start <= start &&
 *	   em->start + em->len > start)
 * When a hole extent is found, return 1 and modify start/len.
 */
static int find_first_non_hole(struct btrfs_inode *inode, u64 *start, u64 *len)
{
	struct btrfs_fs_info *fs_info = inode->root->fs_info;
	struct extent_map *em;
	int ret = 0;

	em = btrfs_get_extent(inode, NULL, 0,
			      round_down(*start, fs_info->sectorsize),
			      round_up(*len, fs_info->sectorsize));
	if (IS_ERR(em))
		return PTR_ERR(em);

	/* Hole or vacuum extent(only exists in no-hole mode) */
	if (em->block_start == EXTENT_MAP_HOLE) {
		ret = 1;
		*len = em->start + em->len > *start + *len ?
		       0 : *start + *len - em->start - em->len;
		*start = em->start + em->len;
	}
	free_extent_map(em);
	return ret;
}

static void btrfs_punch_hole_lock_range(struct inode *inode,
					const u64 lockstart,
					const u64 lockend,
					struct extent_state **cached_state)
{
	/*
	 * For subpage case, if the range is not at page boundary, we could
	 * have pages at the leading/tailing part of the range.
	 * This could lead to dead loop since filemap_range_has_page()
	 * will always return true.
	 * So here we need to do extra page alignment for
	 * filemap_range_has_page().
	 */
	const u64 page_lockstart = round_up(lockstart, PAGE_SIZE);
	const u64 page_lockend = round_down(lockend + 1, PAGE_SIZE) - 1;

	while (1) {
		truncate_pagecache_range(inode, lockstart, lockend);

		lock_extent(&BTRFS_I(inode)->io_tree, lockstart, lockend,
			    cached_state);
		/*
		 * We can't have ordered extents in the range, nor dirty/writeback
		 * pages, because we have locked the inode's VFS lock in exclusive
		 * mode, we have locked the inode's i_mmap_lock in exclusive mode,
		 * we have flushed all delalloc in the range and we have waited
		 * for any ordered extents in the range to complete.
		 * We can race with anyone reading pages from this range, so after
		 * locking the range check if we have pages in the range, and if
		 * we do, unlock the range and retry.
		 */
		if (!filemap_range_has_page(inode->i_mapping, page_lockstart,
					    page_lockend))
			break;

		unlock_extent(&BTRFS_I(inode)->io_tree, lockstart, lockend,
			      cached_state);
	}

	btrfs_assert_inode_range_clean(BTRFS_I(inode), lockstart, lockend);
}

static int btrfs_insert_replace_extent(struct btrfs_trans_handle *trans,
				     struct btrfs_inode *inode,
				     struct btrfs_path *path,
				     struct btrfs_replace_extent_info *extent_info,
				     const u64 replace_len,
				     const u64 bytes_to_drop)
{
	struct btrfs_fs_info *fs_info = trans->fs_info;
	struct btrfs_root *root = inode->root;
	struct btrfs_file_extent_item *extent;
	struct extent_buffer *leaf;
	struct btrfs_key key;
	int slot;
	struct btrfs_ref ref = { 0 };
	int ret;

	if (replace_len == 0)
		return 0;

	if (extent_info->disk_offset == 0 &&
	    btrfs_fs_incompat(fs_info, NO_HOLES)) {
		btrfs_update_inode_bytes(inode, 0, bytes_to_drop);
		return 0;
	}

	key.objectid = btrfs_ino(inode);
	key.type = BTRFS_EXTENT_DATA_KEY;
	key.offset = extent_info->file_offset;
	ret = btrfs_insert_empty_item(trans, root, path, &key,
				      sizeof(struct btrfs_file_extent_item));
	if (ret)
		return ret;
	leaf = path->nodes[0];
	slot = path->slots[0];
	write_extent_buffer(leaf, extent_info->extent_buf,
			    btrfs_item_ptr_offset(leaf, slot),
			    sizeof(struct btrfs_file_extent_item));
	extent = btrfs_item_ptr(leaf, slot, struct btrfs_file_extent_item);
	ASSERT(btrfs_file_extent_type(leaf, extent) != BTRFS_FILE_EXTENT_INLINE);
	btrfs_set_file_extent_offset(leaf, extent, extent_info->data_offset);
	btrfs_set_file_extent_num_bytes(leaf, extent, replace_len);
	if (extent_info->is_new_extent)
		btrfs_set_file_extent_generation(leaf, extent, trans->transid);
	btrfs_mark_buffer_dirty(leaf);
	btrfs_release_path(path);

	ret = btrfs_inode_set_file_extent_range(inode, extent_info->file_offset,
						replace_len);
	if (ret)
		return ret;

	/* If it's a hole, nothing more needs to be done. */
	if (extent_info->disk_offset == 0) {
		btrfs_update_inode_bytes(inode, 0, bytes_to_drop);
		return 0;
	}

	btrfs_update_inode_bytes(inode, replace_len, bytes_to_drop);

	if (extent_info->is_new_extent && extent_info->insertions == 0) {
		key.objectid = extent_info->disk_offset;
		key.type = BTRFS_EXTENT_ITEM_KEY;
		key.offset = extent_info->disk_len;
		ret = btrfs_alloc_reserved_file_extent(trans, root,
						       btrfs_ino(inode),
						       extent_info->file_offset,
						       extent_info->qgroup_reserved,
						       &key);
	} else {
		u64 ref_offset;

		btrfs_init_generic_ref(&ref, BTRFS_ADD_DELAYED_REF,
				       extent_info->disk_offset,
				       extent_info->disk_len, 0);
		ref_offset = extent_info->file_offset - extent_info->data_offset;
		btrfs_init_data_ref(&ref, root->root_key.objectid,
				    btrfs_ino(inode), ref_offset, 0, false);
		ret = btrfs_inc_extent_ref(trans, &ref);
	}

	extent_info->insertions++;

	return ret;
}

/*
 * The respective range must have been previously locked, as well as the inode.
 * The end offset is inclusive (last byte of the range).
 * @extent_info is NULL for fallocate's hole punching and non-NULL when replacing
 * the file range with an extent.
 * When not punching a hole, we don't want to end up in a state where we dropped
 * extents without inserting a new one, so we must abort the transaction to avoid
 * a corruption.
 */
int btrfs_replace_file_extents(struct btrfs_inode *inode,
			       struct btrfs_path *path, const u64 start,
			       const u64 end,
			       struct btrfs_replace_extent_info *extent_info,
			       struct btrfs_trans_handle **trans_out)
{
	struct btrfs_drop_extents_args drop_args = { 0 };
	struct btrfs_root *root = inode->root;
	struct btrfs_fs_info *fs_info = root->fs_info;
	u64 min_size = btrfs_calc_insert_metadata_size(fs_info, 1);
	u64 ino_size = round_up(inode->vfs_inode.i_size, fs_info->sectorsize);
	struct btrfs_trans_handle *trans = NULL;
	struct btrfs_block_rsv *rsv;
	unsigned int rsv_count;
	u64 cur_offset;
	u64 len = end - start;
	int ret = 0;

	if (end <= start)
		return -EINVAL;

	rsv = btrfs_alloc_block_rsv(fs_info, BTRFS_BLOCK_RSV_TEMP);
	if (!rsv) {
		ret = -ENOMEM;
		goto out;
	}
	rsv->size = btrfs_calc_insert_metadata_size(fs_info, 1);
	rsv->failfast = true;

	/*
	 * 1 - update the inode
	 * 1 - removing the extents in the range
	 * 1 - adding the hole extent if no_holes isn't set or if we are
	 *     replacing the range with a new extent
	 */
	if (!btrfs_fs_incompat(fs_info, NO_HOLES) || extent_info)
		rsv_count = 3;
	else
		rsv_count = 2;

	trans = btrfs_start_transaction(root, rsv_count);
	if (IS_ERR(trans)) {
		ret = PTR_ERR(trans);
		trans = NULL;
		goto out_free;
	}

	ret = btrfs_block_rsv_migrate(&fs_info->trans_block_rsv, rsv,
				      min_size, false);
	if (WARN_ON(ret))
		goto out_trans;
	trans->block_rsv = rsv;

	cur_offset = start;
	drop_args.path = path;
	drop_args.end = end + 1;
	drop_args.drop_cache = true;
	while (cur_offset < end) {
		drop_args.start = cur_offset;
		ret = btrfs_drop_extents(trans, root, inode, &drop_args);
		/* If we are punching a hole decrement the inode's byte count */
		if (!extent_info)
			btrfs_update_inode_bytes(inode, 0,
						 drop_args.bytes_found);
		if (ret != -ENOSPC) {
			/*
			 * The only time we don't want to abort is if we are
			 * attempting to clone a partial inline extent, in which
			 * case we'll get EOPNOTSUPP.  However if we aren't
			 * clone we need to abort no matter what, because if we
			 * got EOPNOTSUPP via prealloc then we messed up and
			 * need to abort.
			 */
			if (ret &&
			    (ret != -EOPNOTSUPP ||
			     (extent_info && extent_info->is_new_extent)))
				btrfs_abort_transaction(trans, ret);
			break;
		}

		trans->block_rsv = &fs_info->trans_block_rsv;

		if (!extent_info && cur_offset < drop_args.drop_end &&
		    cur_offset < ino_size) {
			ret = fill_holes(trans, inode, path, cur_offset,
					 drop_args.drop_end);
			if (ret) {
				/*
				 * If we failed then we didn't insert our hole
				 * entries for the area we dropped, so now the
				 * fs is corrupted, so we must abort the
				 * transaction.
				 */
				btrfs_abort_transaction(trans, ret);
				break;
			}
		} else if (!extent_info && cur_offset < drop_args.drop_end) {
			/*
			 * We are past the i_size here, but since we didn't
			 * insert holes we need to clear the mapped area so we
			 * know to not set disk_i_size in this area until a new
			 * file extent is inserted here.
			 */
			ret = btrfs_inode_clear_file_extent_range(inode,
					cur_offset,
					drop_args.drop_end - cur_offset);
			if (ret) {
				/*
				 * We couldn't clear our area, so we could
				 * presumably adjust up and corrupt the fs, so
				 * we need to abort.
				 */
				btrfs_abort_transaction(trans, ret);
				break;
			}
		}

		if (extent_info &&
		    drop_args.drop_end > extent_info->file_offset) {
			u64 replace_len = drop_args.drop_end -
					  extent_info->file_offset;

			ret = btrfs_insert_replace_extent(trans, inode,	path,
					extent_info, replace_len,
					drop_args.bytes_found);
			if (ret) {
				btrfs_abort_transaction(trans, ret);
				break;
			}
			extent_info->data_len -= replace_len;
			extent_info->data_offset += replace_len;
			extent_info->file_offset += replace_len;
		}

		/*
		 * We are releasing our handle on the transaction, balance the
		 * dirty pages of the btree inode and flush delayed items, and
		 * then get a new transaction handle, which may now point to a
		 * new transaction in case someone else may have committed the
		 * transaction we used to replace/drop file extent items. So
		 * bump the inode's iversion and update mtime and ctime except
		 * if we are called from a dedupe context. This is because a
		 * power failure/crash may happen after the transaction is
		 * committed and before we finish replacing/dropping all the
		 * file extent items we need.
		 */
		inode_inc_iversion(&inode->vfs_inode);

		if (!extent_info || extent_info->update_times) {
			inode->vfs_inode.i_mtime = current_time(&inode->vfs_inode);
			inode->vfs_inode.i_ctime = inode->vfs_inode.i_mtime;
		}

		ret = btrfs_update_inode(trans, root, inode);
		if (ret)
			break;

		btrfs_end_transaction(trans);
		btrfs_btree_balance_dirty(fs_info);

		trans = btrfs_start_transaction(root, rsv_count);
		if (IS_ERR(trans)) {
			ret = PTR_ERR(trans);
			trans = NULL;
			break;
		}

		ret = btrfs_block_rsv_migrate(&fs_info->trans_block_rsv,
					      rsv, min_size, false);
		if (WARN_ON(ret))
			break;
		trans->block_rsv = rsv;

		cur_offset = drop_args.drop_end;
		len = end - cur_offset;
		if (!extent_info && len) {
			ret = find_first_non_hole(inode, &cur_offset, &len);
			if (unlikely(ret < 0))
				break;
			if (ret && !len) {
				ret = 0;
				break;
			}
		}
	}

	/*
	 * If we were cloning, force the next fsync to be a full one since we
	 * we replaced (or just dropped in the case of cloning holes when
	 * NO_HOLES is enabled) file extent items and did not setup new extent
	 * maps for the replacement extents (or holes).
	 */
	if (extent_info && !extent_info->is_new_extent)
		btrfs_set_inode_full_sync(inode);

	if (ret)
		goto out_trans;

	trans->block_rsv = &fs_info->trans_block_rsv;
	/*
	 * If we are using the NO_HOLES feature we might have had already an
	 * hole that overlaps a part of the region [lockstart, lockend] and
	 * ends at (or beyond) lockend. Since we have no file extent items to
	 * represent holes, drop_end can be less than lockend and so we must
	 * make sure we have an extent map representing the existing hole (the
	 * call to __btrfs_drop_extents() might have dropped the existing extent
	 * map representing the existing hole), otherwise the fast fsync path
	 * will not record the existence of the hole region
	 * [existing_hole_start, lockend].
	 */
	if (drop_args.drop_end <= end)
		drop_args.drop_end = end + 1;
	/*
	 * Don't insert file hole extent item if it's for a range beyond eof
	 * (because it's useless) or if it represents a 0 bytes range (when
	 * cur_offset == drop_end).
	 */
	if (!extent_info && cur_offset < ino_size &&
	    cur_offset < drop_args.drop_end) {
		ret = fill_holes(trans, inode, path, cur_offset,
				 drop_args.drop_end);
		if (ret) {
			/* Same comment as above. */
			btrfs_abort_transaction(trans, ret);
			goto out_trans;
		}
	} else if (!extent_info && cur_offset < drop_args.drop_end) {
		/* See the comment in the loop above for the reasoning here. */
		ret = btrfs_inode_clear_file_extent_range(inode, cur_offset,
					drop_args.drop_end - cur_offset);
		if (ret) {
			btrfs_abort_transaction(trans, ret);
			goto out_trans;
		}

	}
	if (extent_info) {
		ret = btrfs_insert_replace_extent(trans, inode, path,
				extent_info, extent_info->data_len,
				drop_args.bytes_found);
		if (ret) {
			btrfs_abort_transaction(trans, ret);
			goto out_trans;
		}
	}

out_trans:
	if (!trans)
		goto out_free;

	trans->block_rsv = &fs_info->trans_block_rsv;
	if (ret)
		btrfs_end_transaction(trans);
	else
		*trans_out = trans;
out_free:
	btrfs_free_block_rsv(fs_info, rsv);
out:
	return ret;
}

static int btrfs_punch_hole(struct file *file, loff_t offset, loff_t len)
{
	struct inode *inode = file_inode(file);
	struct btrfs_fs_info *fs_info = btrfs_sb(inode->i_sb);
	struct btrfs_root *root = BTRFS_I(inode)->root;
	struct extent_state *cached_state = NULL;
	struct btrfs_path *path;
	struct btrfs_trans_handle *trans = NULL;
	u64 lockstart;
	u64 lockend;
	u64 tail_start;
	u64 tail_len;
	u64 orig_start = offset;
	int ret = 0;
	bool same_block;
	u64 ino_size;
	bool truncated_block = false;
	bool updated_inode = false;

	btrfs_inode_lock(BTRFS_I(inode), BTRFS_ILOCK_MMAP);

	ret = btrfs_wait_ordered_range(inode, offset, len);
	if (ret)
		goto out_only_mutex;

	ino_size = round_up(inode->i_size, fs_info->sectorsize);
	ret = find_first_non_hole(BTRFS_I(inode), &offset, &len);
	if (ret < 0)
		goto out_only_mutex;
	if (ret && !len) {
		/* Already in a large hole */
		ret = 0;
		goto out_only_mutex;
	}

	ret = file_modified(file);
	if (ret)
		goto out_only_mutex;

	lockstart = round_up(offset, fs_info->sectorsize);
	lockend = round_down(offset + len, fs_info->sectorsize) - 1;
	same_block = (BTRFS_BYTES_TO_BLKS(fs_info, offset))
		== (BTRFS_BYTES_TO_BLKS(fs_info, offset + len - 1));
	/*
	 * We needn't truncate any block which is beyond the end of the file
	 * because we are sure there is no data there.
	 */
	/*
	 * Only do this if we are in the same block and we aren't doing the
	 * entire block.
	 */
	if (same_block && len < fs_info->sectorsize) {
		if (offset < ino_size) {
			truncated_block = true;
			ret = btrfs_truncate_block(BTRFS_I(inode), offset, len,
						   0);
		} else {
			ret = 0;
		}
		goto out_only_mutex;
	}

	/* zero back part of the first block */
	if (offset < ino_size) {
		truncated_block = true;
		ret = btrfs_truncate_block(BTRFS_I(inode), offset, 0, 0);
		if (ret) {
			btrfs_inode_unlock(BTRFS_I(inode), BTRFS_ILOCK_MMAP);
			return ret;
		}
	}

	/* Check the aligned pages after the first unaligned page,
	 * if offset != orig_start, which means the first unaligned page
	 * including several following pages are already in holes,
	 * the extra check can be skipped */
	if (offset == orig_start) {
		/* after truncate page, check hole again */
		len = offset + len - lockstart;
		offset = lockstart;
		ret = find_first_non_hole(BTRFS_I(inode), &offset, &len);
		if (ret < 0)
			goto out_only_mutex;
		if (ret && !len) {
			ret = 0;
			goto out_only_mutex;
		}
		lockstart = offset;
	}

	/* Check the tail unaligned part is in a hole */
	tail_start = lockend + 1;
	tail_len = offset + len - tail_start;
	if (tail_len) {
		ret = find_first_non_hole(BTRFS_I(inode), &tail_start, &tail_len);
		if (unlikely(ret < 0))
			goto out_only_mutex;
		if (!ret) {
			/* zero the front end of the last page */
			if (tail_start + tail_len < ino_size) {
				truncated_block = true;
				ret = btrfs_truncate_block(BTRFS_I(inode),
							tail_start + tail_len,
							0, 1);
				if (ret)
					goto out_only_mutex;
			}
		}
	}

	if (lockend < lockstart) {
		ret = 0;
		goto out_only_mutex;
	}

	btrfs_punch_hole_lock_range(inode, lockstart, lockend, &cached_state);

	path = btrfs_alloc_path();
	if (!path) {
		ret = -ENOMEM;
		goto out;
	}

	ret = btrfs_replace_file_extents(BTRFS_I(inode), path, lockstart,
					 lockend, NULL, &trans);
	btrfs_free_path(path);
	if (ret)
		goto out;

	ASSERT(trans != NULL);
	inode_inc_iversion(inode);
	inode->i_mtime = current_time(inode);
	inode->i_ctime = inode->i_mtime;
	ret = btrfs_update_inode(trans, root, BTRFS_I(inode));
	updated_inode = true;
	btrfs_end_transaction(trans);
	btrfs_btree_balance_dirty(fs_info);
out:
	unlock_extent(&BTRFS_I(inode)->io_tree, lockstart, lockend,
		      &cached_state);
out_only_mutex:
	if (!updated_inode && truncated_block && !ret) {
		/*
		 * If we only end up zeroing part of a page, we still need to
		 * update the inode item, so that all the time fields are
		 * updated as well as the necessary btrfs inode in memory fields
		 * for detecting, at fsync time, if the inode isn't yet in the
		 * log tree or it's there but not up to date.
		 */
		struct timespec64 now = current_time(inode);

		inode_inc_iversion(inode);
		inode->i_mtime = now;
		inode->i_ctime = now;
		trans = btrfs_start_transaction(root, 1);
		if (IS_ERR(trans)) {
			ret = PTR_ERR(trans);
		} else {
			int ret2;

			ret = btrfs_update_inode(trans, root, BTRFS_I(inode));
			ret2 = btrfs_end_transaction(trans);
			if (!ret)
				ret = ret2;
		}
	}
	btrfs_inode_unlock(BTRFS_I(inode), BTRFS_ILOCK_MMAP);
	return ret;
}

/* Helper structure to record which range is already reserved */
struct falloc_range {
	struct list_head list;
	u64 start;
	u64 len;
};

/*
 * Helper function to add falloc range
 *
 * Caller should have locked the larger range of extent containing
 * [start, len)
 */
static int add_falloc_range(struct list_head *head, u64 start, u64 len)
{
	struct falloc_range *range = NULL;

	if (!list_empty(head)) {
		/*
		 * As fallocate iterates by bytenr order, we only need to check
		 * the last range.
		 */
		range = list_last_entry(head, struct falloc_range, list);
		if (range->start + range->len == start) {
			range->len += len;
			return 0;
		}
	}

	range = kmalloc(sizeof(*range), GFP_KERNEL);
	if (!range)
		return -ENOMEM;
	range->start = start;
	range->len = len;
	list_add_tail(&range->list, head);
	return 0;
}

static int btrfs_fallocate_update_isize(struct inode *inode,
					const u64 end,
					const int mode)
{
	struct btrfs_trans_handle *trans;
	struct btrfs_root *root = BTRFS_I(inode)->root;
	int ret;
	int ret2;

	if (mode & FALLOC_FL_KEEP_SIZE || end <= i_size_read(inode))
		return 0;

	trans = btrfs_start_transaction(root, 1);
	if (IS_ERR(trans))
		return PTR_ERR(trans);

	inode->i_ctime = current_time(inode);
	i_size_write(inode, end);
	btrfs_inode_safe_disk_i_size_write(BTRFS_I(inode), 0);
	ret = btrfs_update_inode(trans, root, BTRFS_I(inode));
	ret2 = btrfs_end_transaction(trans);

	return ret ? ret : ret2;
}

enum {
	RANGE_BOUNDARY_WRITTEN_EXTENT,
	RANGE_BOUNDARY_PREALLOC_EXTENT,
	RANGE_BOUNDARY_HOLE,
};

static int btrfs_zero_range_check_range_boundary(struct btrfs_inode *inode,
						 u64 offset)
{
	const u64 sectorsize = inode->root->fs_info->sectorsize;
	struct extent_map *em;
	int ret;

	offset = round_down(offset, sectorsize);
	em = btrfs_get_extent(inode, NULL, 0, offset, sectorsize);
	if (IS_ERR(em))
		return PTR_ERR(em);

	if (em->block_start == EXTENT_MAP_HOLE)
		ret = RANGE_BOUNDARY_HOLE;
	else if (test_bit(EXTENT_FLAG_PREALLOC, &em->flags))
		ret = RANGE_BOUNDARY_PREALLOC_EXTENT;
	else
		ret = RANGE_BOUNDARY_WRITTEN_EXTENT;

	free_extent_map(em);
	return ret;
}

static int btrfs_zero_range(struct inode *inode,
			    loff_t offset,
			    loff_t len,
			    const int mode)
{
	struct btrfs_fs_info *fs_info = BTRFS_I(inode)->root->fs_info;
	struct extent_map *em;
	struct extent_changeset *data_reserved = NULL;
	int ret;
	u64 alloc_hint = 0;
	const u64 sectorsize = fs_info->sectorsize;
	u64 alloc_start = round_down(offset, sectorsize);
	u64 alloc_end = round_up(offset + len, sectorsize);
	u64 bytes_to_reserve = 0;
	bool space_reserved = false;

	em = btrfs_get_extent(BTRFS_I(inode), NULL, 0, alloc_start,
			      alloc_end - alloc_start);
	if (IS_ERR(em)) {
		ret = PTR_ERR(em);
		goto out;
	}

	/*
	 * Avoid hole punching and extent allocation for some cases. More cases
	 * could be considered, but these are unlikely common and we keep things
	 * as simple as possible for now. Also, intentionally, if the target
	 * range contains one or more prealloc extents together with regular
	 * extents and holes, we drop all the existing extents and allocate a
	 * new prealloc extent, so that we get a larger contiguous disk extent.
	 */
	if (em->start <= alloc_start &&
	    test_bit(EXTENT_FLAG_PREALLOC, &em->flags)) {
		const u64 em_end = em->start + em->len;

		if (em_end >= offset + len) {
			/*
			 * The whole range is already a prealloc extent,
			 * do nothing except updating the inode's i_size if
			 * needed.
			 */
			free_extent_map(em);
			ret = btrfs_fallocate_update_isize(inode, offset + len,
							   mode);
			goto out;
		}
		/*
		 * Part of the range is already a prealloc extent, so operate
		 * only on the remaining part of the range.
		 */
		alloc_start = em_end;
		ASSERT(IS_ALIGNED(alloc_start, sectorsize));
		len = offset + len - alloc_start;
		offset = alloc_start;
		alloc_hint = em->block_start + em->len;
	}
	free_extent_map(em);

	if (BTRFS_BYTES_TO_BLKS(fs_info, offset) ==
	    BTRFS_BYTES_TO_BLKS(fs_info, offset + len - 1)) {
		em = btrfs_get_extent(BTRFS_I(inode), NULL, 0, alloc_start,
				      sectorsize);
		if (IS_ERR(em)) {
			ret = PTR_ERR(em);
			goto out;
		}

		if (test_bit(EXTENT_FLAG_PREALLOC, &em->flags)) {
			free_extent_map(em);
			ret = btrfs_fallocate_update_isize(inode, offset + len,
							   mode);
			goto out;
		}
		if (len < sectorsize && em->block_start != EXTENT_MAP_HOLE) {
			free_extent_map(em);
			ret = btrfs_truncate_block(BTRFS_I(inode), offset, len,
						   0);
			if (!ret)
				ret = btrfs_fallocate_update_isize(inode,
								   offset + len,
								   mode);
			return ret;
		}
		free_extent_map(em);
		alloc_start = round_down(offset, sectorsize);
		alloc_end = alloc_start + sectorsize;
		goto reserve_space;
	}

	alloc_start = round_up(offset, sectorsize);
	alloc_end = round_down(offset + len, sectorsize);

	/*
	 * For unaligned ranges, check the pages at the boundaries, they might
	 * map to an extent, in which case we need to partially zero them, or
	 * they might map to a hole, in which case we need our allocation range
	 * to cover them.
	 */
	if (!IS_ALIGNED(offset, sectorsize)) {
		ret = btrfs_zero_range_check_range_boundary(BTRFS_I(inode),
							    offset);
		if (ret < 0)
			goto out;
		if (ret == RANGE_BOUNDARY_HOLE) {
			alloc_start = round_down(offset, sectorsize);
			ret = 0;
		} else if (ret == RANGE_BOUNDARY_WRITTEN_EXTENT) {
			ret = btrfs_truncate_block(BTRFS_I(inode), offset, 0, 0);
			if (ret)
				goto out;
		} else {
			ret = 0;
		}
	}

	if (!IS_ALIGNED(offset + len, sectorsize)) {
		ret = btrfs_zero_range_check_range_boundary(BTRFS_I(inode),
							    offset + len);
		if (ret < 0)
			goto out;
		if (ret == RANGE_BOUNDARY_HOLE) {
			alloc_end = round_up(offset + len, sectorsize);
			ret = 0;
		} else if (ret == RANGE_BOUNDARY_WRITTEN_EXTENT) {
			ret = btrfs_truncate_block(BTRFS_I(inode), offset + len,
						   0, 1);
			if (ret)
				goto out;
		} else {
			ret = 0;
		}
	}

reserve_space:
	if (alloc_start < alloc_end) {
		struct extent_state *cached_state = NULL;
		const u64 lockstart = alloc_start;
		const u64 lockend = alloc_end - 1;

		bytes_to_reserve = alloc_end - alloc_start;
		ret = btrfs_alloc_data_chunk_ondemand(BTRFS_I(inode),
						      bytes_to_reserve);
		if (ret < 0)
			goto out;
		space_reserved = true;
		btrfs_punch_hole_lock_range(inode, lockstart, lockend,
					    &cached_state);
		ret = btrfs_qgroup_reserve_data(BTRFS_I(inode), &data_reserved,
						alloc_start, bytes_to_reserve);
		if (ret) {
			unlock_extent(&BTRFS_I(inode)->io_tree, lockstart,
				      lockend, &cached_state);
			goto out;
		}
		ret = btrfs_prealloc_file_range(inode, mode, alloc_start,
						alloc_end - alloc_start,
						i_blocksize(inode),
						offset + len, &alloc_hint);
		unlock_extent(&BTRFS_I(inode)->io_tree, lockstart, lockend,
			      &cached_state);
		/* btrfs_prealloc_file_range releases reserved space on error */
		if (ret) {
			space_reserved = false;
			goto out;
		}
	}
	ret = btrfs_fallocate_update_isize(inode, offset + len, mode);
 out:
	if (ret && space_reserved)
		btrfs_free_reserved_data_space(BTRFS_I(inode), data_reserved,
					       alloc_start, bytes_to_reserve);
	extent_changeset_free(data_reserved);

	return ret;
}

static long btrfs_fallocate(struct file *file, int mode,
			    loff_t offset, loff_t len)
{
	struct inode *inode = file_inode(file);
	struct extent_state *cached_state = NULL;
	struct extent_changeset *data_reserved = NULL;
	struct falloc_range *range;
	struct falloc_range *tmp;
	struct list_head reserve_list;
	u64 cur_offset;
	u64 last_byte;
	u64 alloc_start;
	u64 alloc_end;
	u64 alloc_hint = 0;
	u64 locked_end;
	u64 actual_end = 0;
	u64 data_space_needed = 0;
	u64 data_space_reserved = 0;
	u64 qgroup_reserved = 0;
	struct extent_map *em;
	int blocksize = BTRFS_I(inode)->root->fs_info->sectorsize;
	int ret;

	/* Do not allow fallocate in ZONED mode */
	if (btrfs_is_zoned(btrfs_sb(inode->i_sb)))
		return -EOPNOTSUPP;

	alloc_start = round_down(offset, blocksize);
	alloc_end = round_up(offset + len, blocksize);
	cur_offset = alloc_start;

	/* Make sure we aren't being give some crap mode */
	if (mode & ~(FALLOC_FL_KEEP_SIZE | FALLOC_FL_PUNCH_HOLE |
		     FALLOC_FL_ZERO_RANGE))
		return -EOPNOTSUPP;

	if (mode & FALLOC_FL_PUNCH_HOLE)
		return btrfs_punch_hole(file, offset, len);

	btrfs_inode_lock(BTRFS_I(inode), BTRFS_ILOCK_MMAP);

	if (!(mode & FALLOC_FL_KEEP_SIZE) && offset + len > inode->i_size) {
		ret = inode_newsize_ok(inode, offset + len);
		if (ret)
			goto out;
	}

	ret = file_modified(file);
	if (ret)
		goto out;

	/*
	 * TODO: Move these two operations after we have checked
	 * accurate reserved space, or fallocate can still fail but
	 * with page truncated or size expanded.
	 *
	 * But that's a minor problem and won't do much harm BTW.
	 */
	if (alloc_start > inode->i_size) {
		ret = btrfs_cont_expand(BTRFS_I(inode), i_size_read(inode),
					alloc_start);
		if (ret)
			goto out;
	} else if (offset + len > inode->i_size) {
		/*
		 * If we are fallocating from the end of the file onward we
		 * need to zero out the end of the block if i_size lands in the
		 * middle of a block.
		 */
		ret = btrfs_truncate_block(BTRFS_I(inode), inode->i_size, 0, 0);
		if (ret)
			goto out;
	}

	/*
	 * We have locked the inode at the VFS level (in exclusive mode) and we
	 * have locked the i_mmap_lock lock (in exclusive mode). Now before
	 * locking the file range, flush all dealloc in the range and wait for
	 * all ordered extents in the range to complete. After this we can lock
	 * the file range and, due to the previous locking we did, we know there
	 * can't be more delalloc or ordered extents in the range.
	 */
	ret = btrfs_wait_ordered_range(inode, alloc_start,
				       alloc_end - alloc_start);
	if (ret)
		goto out;

	if (mode & FALLOC_FL_ZERO_RANGE) {
		ret = btrfs_zero_range(inode, offset, len, mode);
		btrfs_inode_unlock(BTRFS_I(inode), BTRFS_ILOCK_MMAP);
		return ret;
	}

	locked_end = alloc_end - 1;
	lock_extent(&BTRFS_I(inode)->io_tree, alloc_start, locked_end,
		    &cached_state);

	btrfs_assert_inode_range_clean(BTRFS_I(inode), alloc_start, locked_end);

	/* First, check if we exceed the qgroup limit */
	INIT_LIST_HEAD(&reserve_list);
	while (cur_offset < alloc_end) {
		em = btrfs_get_extent(BTRFS_I(inode), NULL, 0, cur_offset,
				      alloc_end - cur_offset);
		if (IS_ERR(em)) {
			ret = PTR_ERR(em);
			break;
		}
		last_byte = min(extent_map_end(em), alloc_end);
		actual_end = min_t(u64, extent_map_end(em), offset + len);
		last_byte = ALIGN(last_byte, blocksize);
		if (em->block_start == EXTENT_MAP_HOLE ||
		    (cur_offset >= inode->i_size &&
		     !test_bit(EXTENT_FLAG_PREALLOC, &em->flags))) {
			const u64 range_len = last_byte - cur_offset;

			ret = add_falloc_range(&reserve_list, cur_offset, range_len);
			if (ret < 0) {
				free_extent_map(em);
				break;
			}
			ret = btrfs_qgroup_reserve_data(BTRFS_I(inode),
					&data_reserved, cur_offset, range_len);
			if (ret < 0) {
				free_extent_map(em);
				break;
			}
			qgroup_reserved += range_len;
			data_space_needed += range_len;
		}
		free_extent_map(em);
		cur_offset = last_byte;
	}

	if (!ret && data_space_needed > 0) {
		/*
		 * We are safe to reserve space here as we can't have delalloc
		 * in the range, see above.
		 */
		ret = btrfs_alloc_data_chunk_ondemand(BTRFS_I(inode),
						      data_space_needed);
		if (!ret)
			data_space_reserved = data_space_needed;
	}

	/*
	 * If ret is still 0, means we're OK to fallocate.
	 * Or just cleanup the list and exit.
	 */
	list_for_each_entry_safe(range, tmp, &reserve_list, list) {
		if (!ret) {
			ret = btrfs_prealloc_file_range(inode, mode,
					range->start,
					range->len, i_blocksize(inode),
					offset + len, &alloc_hint);
			/*
			 * btrfs_prealloc_file_range() releases space even
			 * if it returns an error.
			 */
			data_space_reserved -= range->len;
			qgroup_reserved -= range->len;
		} else if (data_space_reserved > 0) {
			btrfs_free_reserved_data_space(BTRFS_I(inode),
					       data_reserved, range->start,
					       range->len);
			data_space_reserved -= range->len;
			qgroup_reserved -= range->len;
		} else if (qgroup_reserved > 0) {
			btrfs_qgroup_free_data(BTRFS_I(inode), data_reserved,
					       range->start, range->len);
			qgroup_reserved -= range->len;
		}
		list_del(&range->list);
		kfree(range);
	}
	if (ret < 0)
		goto out_unlock;

	/*
	 * We didn't need to allocate any more space, but we still extended the
	 * size of the file so we need to update i_size and the inode item.
	 */
	ret = btrfs_fallocate_update_isize(inode, actual_end, mode);
out_unlock:
	unlock_extent(&BTRFS_I(inode)->io_tree, alloc_start, locked_end,
		      &cached_state);
out:
	btrfs_inode_unlock(BTRFS_I(inode), BTRFS_ILOCK_MMAP);
	extent_changeset_free(data_reserved);
	return ret;
}

/*
 * Helper for btrfs_find_delalloc_in_range(). Find a subrange in a given range
 * that has unflushed and/or flushing delalloc. There might be other adjacent
 * subranges after the one it found, so btrfs_find_delalloc_in_range() keeps
 * looping while it gets adjacent subranges, and merging them together.
 */
static bool find_delalloc_subrange(struct btrfs_inode *inode, u64 start, u64 end,
				   struct extent_state **cached_state,
				   bool *search_io_tree,
				   u64 *delalloc_start_ret, u64 *delalloc_end_ret)
{
	u64 len = end + 1 - start;
	u64 delalloc_len = 0;
	struct btrfs_ordered_extent *oe;
	u64 oe_start;
	u64 oe_end;

	/*
	 * Search the io tree first for EXTENT_DELALLOC. If we find any, it
	 * means we have delalloc (dirty pages) for which writeback has not
	 * started yet.
	 */
	if (*search_io_tree) {
		spin_lock(&inode->lock);
		if (inode->delalloc_bytes > 0) {
			spin_unlock(&inode->lock);
			*delalloc_start_ret = start;
			delalloc_len = count_range_bits(&inode->io_tree,
							delalloc_start_ret, end,
							len, EXTENT_DELALLOC, 1,
							cached_state);
		} else {
			spin_unlock(&inode->lock);
		}
	}

	if (delalloc_len > 0) {
		/*
		 * If delalloc was found then *delalloc_start_ret has a sector size
		 * aligned value (rounded down).
		 */
		*delalloc_end_ret = *delalloc_start_ret + delalloc_len - 1;

		if (*delalloc_start_ret == start) {
			/* Delalloc for the whole range, nothing more to do. */
			if (*delalloc_end_ret == end)
				return true;
			/* Else trim our search range for ordered extents. */
			start = *delalloc_end_ret + 1;
			len = end + 1 - start;
		}
	} else {
		/* No delalloc, future calls don't need to search again. */
		*search_io_tree = false;
	}

	/*
	 * Now also check if there's any ordered extent in the range.
	 * We do this because:
	 *
	 * 1) When delalloc is flushed, the file range is locked, we clear the
	 *    EXTENT_DELALLOC bit from the io tree and create an extent map and
	 *    an ordered extent for the write. So we might just have been called
	 *    after delalloc is flushed and before the ordered extent completes
	 *    and inserts the new file extent item in the subvolume's btree;
	 *
	 * 2) We may have an ordered extent created by flushing delalloc for a
	 *    subrange that starts before the subrange we found marked with
	 *    EXTENT_DELALLOC in the io tree.
	 *
	 * We could also use the extent map tree to find such delalloc that is
	 * being flushed, but using the ordered extents tree is more efficient
	 * because it's usually much smaller as ordered extents are removed from
	 * the tree once they complete. With the extent maps, we mau have them
	 * in the extent map tree for a very long time, and they were either
	 * created by previous writes or loaded by read operations.
	 */
	oe = btrfs_lookup_first_ordered_range(inode, start, len);
	if (!oe)
		return (delalloc_len > 0);

	/* The ordered extent may span beyond our search range. */
	oe_start = max(oe->file_offset, start);
	oe_end = min(oe->file_offset + oe->num_bytes - 1, end);

	btrfs_put_ordered_extent(oe);

	/* Don't have unflushed delalloc, return the ordered extent range. */
	if (delalloc_len == 0) {
		*delalloc_start_ret = oe_start;
		*delalloc_end_ret = oe_end;
		return true;
	}

	/*
	 * We have both unflushed delalloc (io_tree) and an ordered extent.
	 * If the ranges are adjacent returned a combined range, otherwise
	 * return the leftmost range.
	 */
	if (oe_start < *delalloc_start_ret) {
		if (oe_end < *delalloc_start_ret)
			*delalloc_end_ret = oe_end;
		*delalloc_start_ret = oe_start;
	} else if (*delalloc_end_ret + 1 == oe_start) {
		*delalloc_end_ret = oe_end;
	}

	return true;
}

/*
 * Check if there's delalloc in a given range.
 *
 * @inode:               The inode.
 * @start:               The start offset of the range. It does not need to be
 *                       sector size aligned.
 * @end:                 The end offset (inclusive value) of the search range.
 *                       It does not need to be sector size aligned.
 * @cached_state:        Extent state record used for speeding up delalloc
 *                       searches in the inode's io_tree. Can be NULL.
 * @delalloc_start_ret:  Output argument, set to the start offset of the
 *                       subrange found with delalloc (may not be sector size
 *                       aligned).
 * @delalloc_end_ret:    Output argument, set to he end offset (inclusive value)
 *                       of the subrange found with delalloc.
 *
 * Returns true if a subrange with delalloc is found within the given range, and
 * if so it sets @delalloc_start_ret and @delalloc_end_ret with the start and
 * end offsets of the subrange.
 */
bool btrfs_find_delalloc_in_range(struct btrfs_inode *inode, u64 start, u64 end,
				  struct extent_state **cached_state,
				  u64 *delalloc_start_ret, u64 *delalloc_end_ret)
{
	u64 cur_offset = round_down(start, inode->root->fs_info->sectorsize);
	u64 prev_delalloc_end = 0;
	bool search_io_tree = true;
	bool ret = false;

	while (cur_offset <= end) {
		u64 delalloc_start;
		u64 delalloc_end;
		bool delalloc;

		delalloc = find_delalloc_subrange(inode, cur_offset, end,
						  cached_state, &search_io_tree,
						  &delalloc_start,
						  &delalloc_end);
		if (!delalloc)
			break;

		if (prev_delalloc_end == 0) {
			/* First subrange found. */
			*delalloc_start_ret = max(delalloc_start, start);
			*delalloc_end_ret = delalloc_end;
			ret = true;
		} else if (delalloc_start == prev_delalloc_end + 1) {
			/* Subrange adjacent to the previous one, merge them. */
			*delalloc_end_ret = delalloc_end;
		} else {
			/* Subrange not adjacent to the previous one, exit. */
			break;
		}

		prev_delalloc_end = delalloc_end;
		cur_offset = delalloc_end + 1;
		cond_resched();
	}

	return ret;
}

/*
 * Check if there's a hole or delalloc range in a range representing a hole (or
 * prealloc extent) found in the inode's subvolume btree.
 *
 * @inode:      The inode.
 * @whence:     Seek mode (SEEK_DATA or SEEK_HOLE).
 * @start:      Start offset of the hole region. It does not need to be sector
 *              size aligned.
 * @end:        End offset (inclusive value) of the hole region. It does not
 *              need to be sector size aligned.
 * @start_ret:  Return parameter, used to set the start of the subrange in the
 *              hole that matches the search criteria (seek mode), if such
 *              subrange is found (return value of the function is true).
 *              The value returned here may not be sector size aligned.
 *
 * Returns true if a subrange matching the given seek mode is found, and if one
 * is found, it updates @start_ret with the start of the subrange.
 */
static bool find_desired_extent_in_hole(struct btrfs_inode *inode, int whence,
					struct extent_state **cached_state,
					u64 start, u64 end, u64 *start_ret)
{
	u64 delalloc_start;
	u64 delalloc_end;
	bool delalloc;

	delalloc = btrfs_find_delalloc_in_range(inode, start, end, cached_state,
						&delalloc_start, &delalloc_end);
	if (delalloc && whence == SEEK_DATA) {
		*start_ret = delalloc_start;
		return true;
	}

	if (delalloc && whence == SEEK_HOLE) {
		/*
		 * We found delalloc but it starts after out start offset. So we
		 * have a hole between our start offset and the delalloc start.
		 */
		if (start < delalloc_start) {
			*start_ret = start;
			return true;
		}
		/*
		 * Delalloc range starts at our start offset.
		 * If the delalloc range's length is smaller than our range,
		 * then it means we have a hole that starts where the delalloc
		 * subrange ends.
		 */
		if (delalloc_end < end) {
			*start_ret = delalloc_end + 1;
			return true;
		}

		/* There's delalloc for the whole range. */
		return false;
	}

	if (!delalloc && whence == SEEK_HOLE) {
		*start_ret = start;
		return true;
	}

	/*
	 * No delalloc in the range and we are seeking for data. The caller has
	 * to iterate to the next extent item in the subvolume btree.
	 */
	return false;
}

static loff_t find_desired_extent(struct file *file, loff_t offset, int whence)
{
	struct btrfs_inode *inode = BTRFS_I(file->f_mapping->host);
	struct btrfs_file_private *private = file->private_data;
	struct btrfs_fs_info *fs_info = inode->root->fs_info;
	struct extent_state *cached_state = NULL;
	struct extent_state **delalloc_cached_state;
	const loff_t i_size = i_size_read(&inode->vfs_inode);
	const u64 ino = btrfs_ino(inode);
	struct btrfs_root *root = inode->root;
	struct btrfs_path *path;
	struct btrfs_key key;
	u64 last_extent_end;
	u64 lockstart;
	u64 lockend;
	u64 start;
	int ret;
	bool found = false;

	if (i_size == 0 || offset >= i_size)
		return -ENXIO;

	/*
	 * Quick path. If the inode has no prealloc extents and its number of
	 * bytes used matches its i_size, then it can not have holes.
	 */
	if (whence == SEEK_HOLE &&
	    !(inode->flags & BTRFS_INODE_PREALLOC) &&
	    inode_get_bytes(&inode->vfs_inode) == i_size)
		return i_size;

	if (!private) {
		private = kzalloc(sizeof(*private), GFP_KERNEL);
		/*
		 * No worries if memory allocation failed.
		 * The private structure is used only for speeding up multiple
		 * lseek SEEK_HOLE/DATA calls to a file when there's delalloc,
		 * so everything will still be correct.
		 */
		file->private_data = private;
	}

	if (private)
		delalloc_cached_state = &private->llseek_cached_state;
	else
		delalloc_cached_state = NULL;

	/*
	 * offset can be negative, in this case we start finding DATA/HOLE from
	 * the very start of the file.
	 */
	start = max_t(loff_t, 0, offset);

	lockstart = round_down(start, fs_info->sectorsize);
	lockend = round_up(i_size, fs_info->sectorsize);
	if (lockend <= lockstart)
		lockend = lockstart + fs_info->sectorsize;
	lockend--;

	path = btrfs_alloc_path();
	if (!path)
		return -ENOMEM;
	path->reada = READA_FORWARD;

	key.objectid = ino;
	key.type = BTRFS_EXTENT_DATA_KEY;
	key.offset = start;

	last_extent_end = lockstart;

	lock_extent(&inode->io_tree, lockstart, lockend, &cached_state);

	ret = btrfs_search_slot(NULL, root, &key, path, 0, 0);
	if (ret < 0) {
		goto out;
	} else if (ret > 0 && path->slots[0] > 0) {
		btrfs_item_key_to_cpu(path->nodes[0], &key, path->slots[0] - 1);
		if (key.objectid == ino && key.type == BTRFS_EXTENT_DATA_KEY)
			path->slots[0]--;
	}

	while (start < i_size) {
		struct extent_buffer *leaf = path->nodes[0];
		struct btrfs_file_extent_item *extent;
		u64 extent_end;
		u8 type;

		if (path->slots[0] >= btrfs_header_nritems(leaf)) {
			ret = btrfs_next_leaf(root, path);
			if (ret < 0)
				goto out;
			else if (ret > 0)
				break;

			leaf = path->nodes[0];
		}

		btrfs_item_key_to_cpu(leaf, &key, path->slots[0]);
		if (key.objectid != ino || key.type != BTRFS_EXTENT_DATA_KEY)
			break;

		extent_end = btrfs_file_extent_end(path);

		/*
		 * In the first iteration we may have a slot that points to an
		 * extent that ends before our start offset, so skip it.
		 */
		if (extent_end <= start) {
			path->slots[0]++;
			continue;
		}

		/* We have an implicit hole, NO_HOLES feature is likely set. */
		if (last_extent_end < key.offset) {
			u64 search_start = last_extent_end;
			u64 found_start;

			/*
			 * First iteration, @start matches @offset and it's
			 * within the hole.
			 */
			if (start == offset)
				search_start = offset;

			found = find_desired_extent_in_hole(inode, whence,
							    delalloc_cached_state,
							    search_start,
							    key.offset - 1,
							    &found_start);
			if (found) {
				start = found_start;
				break;
			}
			/*
			 * Didn't find data or a hole (due to delalloc) in the
			 * implicit hole range, so need to analyze the extent.
			 */
		}

		extent = btrfs_item_ptr(leaf, path->slots[0],
					struct btrfs_file_extent_item);
		type = btrfs_file_extent_type(leaf, extent);

		/*
		 * Can't access the extent's disk_bytenr field if this is an
		 * inline extent, since at that offset, it's where the extent
		 * data starts.
		 */
		if (type == BTRFS_FILE_EXTENT_PREALLOC ||
		    (type == BTRFS_FILE_EXTENT_REG &&
		     btrfs_file_extent_disk_bytenr(leaf, extent) == 0)) {
			/*
			 * Explicit hole or prealloc extent, search for delalloc.
			 * A prealloc extent is treated like a hole.
			 */
			u64 search_start = key.offset;
			u64 found_start;

			/*
			 * First iteration, @start matches @offset and it's
			 * within the hole.
			 */
			if (start == offset)
				search_start = offset;

			found = find_desired_extent_in_hole(inode, whence,
							    delalloc_cached_state,
							    search_start,
							    extent_end - 1,
							    &found_start);
			if (found) {
				start = found_start;
				break;
			}
			/*
			 * Didn't find data or a hole (due to delalloc) in the
			 * implicit hole range, so need to analyze the next
			 * extent item.
			 */
		} else {
			/*
			 * Found a regular or inline extent.
			 * If we are seeking for data, adjust the start offset
			 * and stop, we're done.
			 */
			if (whence == SEEK_DATA) {
				start = max_t(u64, key.offset, offset);
				found = true;
				break;
			}
			/*
			 * Else, we are seeking for a hole, check the next file
			 * extent item.
			 */
		}

		start = extent_end;
		last_extent_end = extent_end;
		path->slots[0]++;
		if (fatal_signal_pending(current)) {
			ret = -EINTR;
			goto out;
		}
		cond_resched();
	}

	/* We have an implicit hole from the last extent found up to i_size. */
	if (!found && start < i_size) {
		found = find_desired_extent_in_hole(inode, whence,
						    delalloc_cached_state, start,
						    i_size - 1, &start);
		if (!found)
			start = i_size;
	}

out:
	unlock_extent(&inode->io_tree, lockstart, lockend, &cached_state);
	btrfs_free_path(path);

	if (ret < 0)
		return ret;

	if (whence == SEEK_DATA && start >= i_size)
		return -ENXIO;

	return min_t(loff_t, start, i_size);
}

static loff_t btrfs_file_llseek(struct file *file, loff_t offset, int whence)
{
	struct inode *inode = file->f_mapping->host;

	switch (whence) {
	default:
		return generic_file_llseek(file, offset, whence);
	case SEEK_DATA:
	case SEEK_HOLE:
		btrfs_inode_lock(BTRFS_I(inode), BTRFS_ILOCK_SHARED);
		offset = find_desired_extent(file, offset, whence);
		btrfs_inode_unlock(BTRFS_I(inode), BTRFS_ILOCK_SHARED);
		break;
	}

	if (offset < 0)
		return offset;

	return vfs_setpos(file, offset, inode->i_sb->s_maxbytes);
}

static int btrfs_file_open(struct inode *inode, struct file *filp)
{
	int ret;

	filp->f_mode |= FMODE_NOWAIT | FMODE_BUF_RASYNC | FMODE_BUF_WASYNC;

	ret = fsverity_file_open(inode, filp);
	if (ret)
		return ret;
	return generic_file_open(inode, filp);
}

static int check_direct_read(struct btrfs_fs_info *fs_info,
			     const struct iov_iter *iter, loff_t offset)
{
	int ret;
	int i, seg;

	ret = check_direct_IO(fs_info, iter, offset);
	if (ret < 0)
		return ret;

	if (!iter_is_iovec(iter))
		return 0;

	for (seg = 0; seg < iter->nr_segs; seg++)
		for (i = seg + 1; i < iter->nr_segs; i++)
			if (iter->iov[seg].iov_base == iter->iov[i].iov_base)
				return -EINVAL;
	return 0;
}

static ssize_t btrfs_direct_read(struct kiocb *iocb, struct iov_iter *to)
{
	struct inode *inode = file_inode(iocb->ki_filp);
	size_t prev_left = 0;
	ssize_t read = 0;
	ssize_t ret;

	if (fsverity_active(inode))
		return 0;

	if (check_direct_read(btrfs_sb(inode->i_sb), to, iocb->ki_pos))
		return 0;

	btrfs_inode_lock(BTRFS_I(inode), BTRFS_ILOCK_SHARED);
again:
	/*
	 * This is similar to what we do for direct IO writes, see the comment
	 * at btrfs_direct_write(), but we also disable page faults in addition
	 * to disabling them only at the iov_iter level. This is because when
	 * reading from a hole or prealloc extent, iomap calls iov_iter_zero(),
	 * which can still trigger page fault ins despite having set ->nofault
	 * to true of our 'to' iov_iter.
	 *
	 * The difference to direct IO writes is that we deadlock when trying
	 * to lock the extent range in the inode's tree during he page reads
	 * triggered by the fault in (while for writes it is due to waiting for
	 * our own ordered extent). This is because for direct IO reads,
	 * btrfs_dio_iomap_begin() returns with the extent range locked, which
	 * is only unlocked in the endio callback (end_bio_extent_readpage()).
	 */
	pagefault_disable();
	to->nofault = true;
	ret = btrfs_dio_read(iocb, to, read);
	to->nofault = false;
	pagefault_enable();

	/* No increment (+=) because iomap returns a cumulative value. */
	if (ret > 0)
		read = ret;

	if (iov_iter_count(to) > 0 && (ret == -EFAULT || ret > 0)) {
		const size_t left = iov_iter_count(to);

		if (left == prev_left) {
			/*
			 * We didn't make any progress since the last attempt,
			 * fallback to a buffered read for the remainder of the
			 * range. This is just to avoid any possibility of looping
			 * for too long.
			 */
			ret = read;
		} else {
			/*
			 * We made some progress since the last retry or this is
			 * the first time we are retrying. Fault in as many pages
			 * as possible and retry.
			 */
			fault_in_iov_iter_writeable(to, left);
			prev_left = left;
			goto again;
		}
	}
	btrfs_inode_unlock(BTRFS_I(inode), BTRFS_ILOCK_SHARED);
	return ret < 0 ? ret : read;
}

static ssize_t btrfs_file_read_iter(struct kiocb *iocb, struct iov_iter *to)
{
	ssize_t ret = 0;

	if (iocb->ki_flags & IOCB_DIRECT) {
		ret = btrfs_direct_read(iocb, to);
		if (ret < 0 || !iov_iter_count(to) ||
		    iocb->ki_pos >= i_size_read(file_inode(iocb->ki_filp)))
			return ret;
	}

	return filemap_read(iocb, to, ret);
}

const struct file_operations btrfs_file_operations = {
	.llseek		= btrfs_file_llseek,
	.read_iter      = btrfs_file_read_iter,
	.splice_read	= generic_file_splice_read,
	.write_iter	= btrfs_file_write_iter,
	.splice_write	= iter_file_splice_write,
	.mmap		= btrfs_file_mmap,
	.open		= btrfs_file_open,
	.release	= btrfs_release_file,
	.get_unmapped_area = thp_get_unmapped_area,
	.fsync		= btrfs_sync_file,
	.fallocate	= btrfs_fallocate,
	.unlocked_ioctl	= btrfs_ioctl,
#ifdef CONFIG_COMPAT
	.compat_ioctl	= btrfs_compat_ioctl,
#endif
	.remap_file_range = btrfs_remap_file_range,
};

int btrfs_fdatawrite_range(struct inode *inode, loff_t start, loff_t end)
{
	int ret;

	/*
	 * So with compression we will find and lock a dirty page and clear the
	 * first one as dirty, setup an async extent, and immediately return
	 * with the entire range locked but with nobody actually marked with
	 * writeback.  So we can't just filemap_write_and_wait_range() and
	 * expect it to work since it will just kick off a thread to do the
	 * actual work.  So we need to call filemap_fdatawrite_range _again_
	 * since it will wait on the page lock, which won't be unlocked until
	 * after the pages have been marked as writeback and so we're good to go
	 * from there.  We have to do this otherwise we'll miss the ordered
	 * extents and that results in badness.  Please Josef, do not think you
	 * know better and pull this out at some point in the future, it is
	 * right and you are wrong.
	 */
	ret = filemap_fdatawrite_range(inode->i_mapping, start, end);
	if (!ret && test_bit(BTRFS_INODE_HAS_ASYNC_EXTENT,
			     &BTRFS_I(inode)->runtime_flags))
		ret = filemap_fdatawrite_range(inode->i_mapping, start, end);

	return ret;
}<|MERGE_RESOLUTION|>--- conflicted
+++ resolved
@@ -30,8 +30,6 @@
 #include "delalloc-space.h"
 #include "reflink.h"
 #include "subpage.h"
-<<<<<<< HEAD
-=======
 #include "fs.h"
 #include "accessors.h"
 #include "extent-tree.h"
@@ -39,7 +37,6 @@
 #include "ioctl.h"
 #include "file.h"
 #include "super.h"
->>>>>>> 6ab3eda1
 
 /* simple helper to fault in pages and copy.  This should go away
  * and be replaced with calls into generic code.
