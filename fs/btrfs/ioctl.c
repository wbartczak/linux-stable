--- conflicted
+++ resolved
@@ -3239,73 +3239,6 @@
 				   struct inode *dst, u64 dst_loff)
 {
 	int ret;
-<<<<<<< HEAD
-	u64 len = olen;
-	bool same_inode = (src == dst);
-	u64 same_lock_start = 0;
-	u64 same_lock_len = 0;
-
-	ret = extent_same_check_offsets(src, loff, &len, olen);
-	if (ret)
-		return ret;
-
-	ret = extent_same_check_offsets(dst, dst_loff, &len, olen);
-	if (ret)
-		return ret;
-
-	if (same_inode) {
-		/*
-		 * Single inode case wants the same checks, except we
-		 * don't want our length pushed out past i_size as
-		 * comparing that data range makes no sense.
-		 *
-		 * extent_same_check_offsets() will do this for an
-		 * unaligned length at i_size, so catch it here and
-		 * reject the request.
-		 *
-		 * This effectively means we require aligned extents
-		 * for the single-inode case, whereas the other cases
-		 * allow an unaligned length so long as it ends at
-		 * i_size.
-		 */
-		if (len != olen)
-			return -EINVAL;
-
-		/* Check for overlapping ranges */
-		if (dst_loff + len > loff && dst_loff < loff + len)
-			return -EINVAL;
-
-		same_lock_start = min_t(u64, loff, dst_loff);
-		same_lock_len = max_t(u64, loff, dst_loff) + len - same_lock_start;
-	} else {
-		/*
-		 * If the source and destination inodes are different, the
-		 * source's range end offset matches the source's i_size, that
-		 * i_size is not a multiple of the sector size, and the
-		 * destination range does not go past the destination's i_size,
-		 * we must round down the length to the nearest sector size
-		 * multiple. If we don't do this adjustment we end replacing
-		 * with zeroes the bytes in the range that starts at the
-		 * deduplication range's end offset and ends at the next sector
-		 * size multiple.
-		 */
-		if (loff + olen == i_size_read(src) &&
-		    dst_loff + len < i_size_read(dst)) {
-			const u64 sz = BTRFS_I(src)->root->fs_info->sectorsize;
-
-			len = round_down(i_size_read(src), sz) - loff;
-			if (len == 0)
-				return 0;
-			olen = len;
-		}
-	}
-
-again:
-	ret = btrfs_cmp_data_prepare(src, loff, dst, dst_loff, olen, cmp);
-	if (ret)
-		return ret;
-=======
->>>>>>> f7688b48
 
 	/*
 	 * Lock destination range to serialize with concurrent readpages() and
@@ -3840,46 +3773,6 @@
 	 *   be either compressed or non-compressed.
 	 */
 
-<<<<<<< HEAD
-	if (btrfs_root_readonly(root))
-		return -EROFS;
-
-	if (file_src->f_path.mnt != file->f_path.mnt ||
-	    src->i_sb != inode->i_sb)
-		return -EXDEV;
-
-	if (S_ISDIR(src->i_mode) || S_ISDIR(inode->i_mode))
-		return -EISDIR;
-
-	if (!same_inode) {
-		btrfs_double_inode_lock(src, inode);
-	} else {
-		inode_lock(src);
-	}
-
-	/* don't make the dst file partly checksummed */
-	if ((BTRFS_I(src)->flags & BTRFS_INODE_NODATASUM) !=
-	    (BTRFS_I(inode)->flags & BTRFS_INODE_NODATASUM)) {
-		ret = -EINVAL;
-		goto out_unlock;
-	}
-
-	/* determine range to clone */
-	ret = -EINVAL;
-	if (off + len > src->i_size || off + len < off)
-		goto out_unlock;
-	if (len == 0)
-		olen = len = src->i_size - off;
-	/*
-	 * If we extend to eof, continue to block boundary if and only if the
-	 * destination end offset matches the destination file's size, otherwise
-	 * we would be corrupting data by placing the eof block into the middle
-	 * of a file.
-	 */
-	if (off + len == src->i_size) {
-		if (!IS_ALIGNED(len, bs) && destoff + len < inode->i_size)
-			goto out_unlock;
-=======
 	/*
 	 * VFS's generic_remap_file_range_prep() protects us from cloning the
 	 * eof block into the middle of a file, which would result in corruption
@@ -3887,9 +3780,7 @@
 	 * for that case here.
 	 */
 	if (off + len == src->i_size)
->>>>>>> f7688b48
 		len = ALIGN(src->i_size, bs) - off;
-	}
 
 	if (destoff > inode->i_size) {
 		const u64 wb_start = ALIGN_DOWN(inode->i_size, bs);
