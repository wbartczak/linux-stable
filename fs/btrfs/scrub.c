--- conflicted
+++ resolved
@@ -909,11 +909,7 @@
 	if (sblock->sectors[0]->flags & BTRFS_EXTENT_FLAG_SUPER) {
 		btrfs_warn_in_rcu(fs_info, "%s on device %s, physical %llu",
 			errstr, rcu_str_deref(dev->name),
-<<<<<<< HEAD
-			sblock->sectors[0]->physical);
-=======
 			sblock->physical);
->>>>>>> 2cb8e624
 		return;
 	}
 	path = btrfs_alloc_path();
@@ -991,11 +987,7 @@
 static int scrub_handle_errored_block(struct scrub_block *sblock_to_check)
 {
 	struct scrub_ctx *sctx = sblock_to_check->sctx;
-<<<<<<< HEAD
-	struct btrfs_device *dev = sblock_to_check->sectors[0]->dev;
-=======
 	struct btrfs_device *dev = sblock_to_check->dev;
->>>>>>> 2cb8e624
 	struct btrfs_fs_info *fs_info;
 	u64 logical;
 	unsigned int failed_mirror_index;
