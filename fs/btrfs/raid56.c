// SPDX-License-Identifier: GPL-2.0
/*
 * Copyright (C) 2012 Fusion-io  All rights reserved.
 * Copyright (C) 2012 Intel Corp. All rights reserved.
 */

#include <linux/sched.h>
#include <linux/bio.h>
#include <linux/slab.h>
#include <linux/blkdev.h>
#include <linux/raid/pq.h>
#include <linux/hash.h>
#include <linux/list_sort.h>
#include <linux/raid/xor.h>
#include <linux/mm.h>
#include "misc.h"
#include "ctree.h"
#include "disk-io.h"
#include "volumes.h"
#include "raid56.h"
#include "async-thread.h"

/* set when additional merges to this rbio are not allowed */
#define RBIO_RMW_LOCKED_BIT	1

/*
 * set when this rbio is sitting in the hash, but it is just a cache
 * of past RMW
 */
#define RBIO_CACHE_BIT		2

/*
 * set when it is safe to trust the stripe_pages for caching
 */
#define RBIO_CACHE_READY_BIT	3

#define RBIO_CACHE_SIZE 1024

#define BTRFS_STRIPE_HASH_TABLE_BITS				11

/* Used by the raid56 code to lock stripes for read/modify/write */
struct btrfs_stripe_hash {
	struct list_head hash_list;
	spinlock_t lock;
};

/* Used by the raid56 code to lock stripes for read/modify/write */
struct btrfs_stripe_hash_table {
	struct list_head stripe_cache;
	spinlock_t cache_lock;
	int cache_size;
	struct btrfs_stripe_hash table[];
};

<<<<<<< HEAD
enum btrfs_rbio_ops {
	BTRFS_RBIO_WRITE,
	BTRFS_RBIO_READ_REBUILD,
	BTRFS_RBIO_PARITY_SCRUB,
	BTRFS_RBIO_REBUILD_MISSING,
};

struct btrfs_raid_bio {
	struct btrfs_fs_info *fs_info;
	struct btrfs_io_context *bioc;

	/* while we're doing rmw on a stripe
	 * we put it into a hash table so we can
	 * lock the stripe and merge more rbios
	 * into it.
	 */
	struct list_head hash_list;

	/*
	 * LRU list for the stripe cache
	 */
	struct list_head stripe_cache;

	/*
	 * for scheduling work in the helper threads
	 */
	struct btrfs_work work;

	/*
	 * bio list and bio_list_lock are used
	 * to add more bios into the stripe
	 * in hopes of avoiding the full rmw
	 */
	struct bio_list bio_list;
	spinlock_t bio_list_lock;

	/* also protected by the bio_list_lock, the
	 * plug list is used by the plugging code
	 * to collect partial bios while plugged.  The
	 * stripe locking code also uses it to hand off
	 * the stripe lock to the next pending IO
	 */
	struct list_head plug_list;

	/*
	 * flags that tell us if it is safe to
	 * merge with this bio
	 */
	unsigned long flags;

	/* size of each individual stripe on disk */
	int stripe_len;

	/* number of data stripes (no p/q) */
	int nr_data;

	int real_stripes;

	int stripe_npages;
	/*
	 * set if we're doing a parity rebuild
	 * for a read from higher up, which is handled
	 * differently from a parity rebuild as part of
	 * rmw
	 */
	enum btrfs_rbio_ops operation;

	/* first bad stripe */
	int faila;

	/* second bad stripe (for raid6 use) */
	int failb;

	int scrubp;
	/*
	 * number of pages needed to represent the full
	 * stripe
	 */
	int nr_pages;

	/*
	 * size of all the bios in the bio_list.  This
	 * helps us decide if the rbio maps to a full
	 * stripe or not
	 */
	int bio_list_bytes;

	int generic_bio_cnt;

	refcount_t refs;

	atomic_t stripes_pending;

	atomic_t error;
	/*
	 * these are two arrays of pointers.  We allocate the
	 * rbio big enough to hold them both and setup their
	 * locations when the rbio is allocated
	 */

	/* pointers to pages that we allocated for
	 * reading/writing stripes directly from the disk (including P/Q)
	 */
	struct page **stripe_pages;

	/*
	 * pointers to the pages in the bio_list.  Stored
	 * here for faster lookup
	 */
	struct page **bio_pages;

	/*
	 * bitmap to record which horizontal stripe has data
	 */
	unsigned long *dbitmap;

	/* allocated with real_stripes-many pointers for finish_*() calls */
	void **finish_pointers;

	/* allocated with stripe_npages-many bits for finish_*() calls */
	unsigned long *finish_pbitmap;
=======
/*
 * A bvec like structure to present a sector inside a page.
 *
 * Unlike bvec we don't need bvlen, as it's fixed to sectorsize.
 */
struct sector_ptr {
	struct page *page;
	unsigned int pgoff:24;
	unsigned int uptodate:8;
>>>>>>> d60c95ef
};

static int __raid56_parity_recover(struct btrfs_raid_bio *rbio);
static noinline void finish_rmw(struct btrfs_raid_bio *rbio);
static void rmw_work(struct work_struct *work);
static void read_rebuild_work(struct work_struct *work);
static int fail_bio_stripe(struct btrfs_raid_bio *rbio, struct bio *bio);
static int fail_rbio_index(struct btrfs_raid_bio *rbio, int failed);
static void __free_raid_bio(struct btrfs_raid_bio *rbio);
static void index_rbio_pages(struct btrfs_raid_bio *rbio);
static int alloc_rbio_pages(struct btrfs_raid_bio *rbio);

static noinline void finish_parity_scrub(struct btrfs_raid_bio *rbio,
					 int need_check);
static void scrub_parity_work(struct work_struct *work);

static void start_async_work(struct btrfs_raid_bio *rbio, work_func_t work_func)
{
	INIT_WORK(&rbio->work, work_func);
	queue_work(rbio->bioc->fs_info->rmw_workers, &rbio->work);
}

/*
 * the stripe hash table is used for locking, and to collect
 * bios in hopes of making a full stripe
 */
int btrfs_alloc_stripe_hash_table(struct btrfs_fs_info *info)
{
	struct btrfs_stripe_hash_table *table;
	struct btrfs_stripe_hash_table *x;
	struct btrfs_stripe_hash *cur;
	struct btrfs_stripe_hash *h;
	int num_entries = 1 << BTRFS_STRIPE_HASH_TABLE_BITS;
	int i;

	if (info->stripe_hash_table)
		return 0;

	/*
	 * The table is large, starting with order 4 and can go as high as
	 * order 7 in case lock debugging is turned on.
	 *
	 * Try harder to allocate and fallback to vmalloc to lower the chance
	 * of a failing mount.
	 */
	table = kvzalloc(struct_size(table, table, num_entries), GFP_KERNEL);
	if (!table)
		return -ENOMEM;

	spin_lock_init(&table->cache_lock);
	INIT_LIST_HEAD(&table->stripe_cache);

	h = table->table;

	for (i = 0; i < num_entries; i++) {
		cur = h + i;
		INIT_LIST_HEAD(&cur->hash_list);
		spin_lock_init(&cur->lock);
	}

	x = cmpxchg(&info->stripe_hash_table, NULL, table);
	kvfree(x);
	return 0;
}

/*
 * caching an rbio means to copy anything from the
 * bio_sectors array into the stripe_pages array.  We
 * use the page uptodate bit in the stripe cache array
 * to indicate if it has valid data
 *
 * once the caching is done, we set the cache ready
 * bit.
 */
static void cache_rbio_pages(struct btrfs_raid_bio *rbio)
{
	int i;
	int ret;

	ret = alloc_rbio_pages(rbio);
	if (ret)
		return;

	for (i = 0; i < rbio->nr_sectors; i++) {
		/* Some range not covered by bio (partial write), skip it */
		if (!rbio->bio_sectors[i].page)
			continue;

		ASSERT(rbio->stripe_sectors[i].page);
		memcpy_page(rbio->stripe_sectors[i].page,
			    rbio->stripe_sectors[i].pgoff,
			    rbio->bio_sectors[i].page,
			    rbio->bio_sectors[i].pgoff,
			    rbio->bioc->fs_info->sectorsize);
		rbio->stripe_sectors[i].uptodate = 1;
	}
	set_bit(RBIO_CACHE_READY_BIT, &rbio->flags);
}

/*
 * we hash on the first logical address of the stripe
 */
static int rbio_bucket(struct btrfs_raid_bio *rbio)
{
	u64 num = rbio->bioc->raid_map[0];

	/*
	 * we shift down quite a bit.  We're using byte
	 * addressing, and most of the lower bits are zeros.
	 * This tends to upset hash_64, and it consistently
	 * returns just one or two different values.
	 *
	 * shifting off the lower bits fixes things.
	 */
	return hash_64(num >> 16, BTRFS_STRIPE_HASH_TABLE_BITS);
}

static bool full_page_sectors_uptodate(struct btrfs_raid_bio *rbio,
				       unsigned int page_nr)
{
	const u32 sectorsize = rbio->bioc->fs_info->sectorsize;
	const u32 sectors_per_page = PAGE_SIZE / sectorsize;
	int i;

	ASSERT(page_nr < rbio->nr_pages);

	for (i = sectors_per_page * page_nr;
	     i < sectors_per_page * page_nr + sectors_per_page;
	     i++) {
		if (!rbio->stripe_sectors[i].uptodate)
			return false;
	}
	return true;
}

/*
 * Update the stripe_sectors[] array to use correct page and pgoff
 *
 * Should be called every time any page pointer in stripes_pages[] got modified.
 */
static void index_stripe_sectors(struct btrfs_raid_bio *rbio)
{
	const u32 sectorsize = rbio->bioc->fs_info->sectorsize;
	u32 offset;
	int i;

	for (i = 0, offset = 0; i < rbio->nr_sectors; i++, offset += sectorsize) {
		int page_index = offset >> PAGE_SHIFT;

		ASSERT(page_index < rbio->nr_pages);
		rbio->stripe_sectors[i].page = rbio->stripe_pages[page_index];
		rbio->stripe_sectors[i].pgoff = offset_in_page(offset);
	}
}

static void steal_rbio_page(struct btrfs_raid_bio *src,
			    struct btrfs_raid_bio *dest, int page_nr)
{
	const u32 sectorsize = src->bioc->fs_info->sectorsize;
	const u32 sectors_per_page = PAGE_SIZE / sectorsize;
	int i;

	if (dest->stripe_pages[page_nr])
		__free_page(dest->stripe_pages[page_nr]);
	dest->stripe_pages[page_nr] = src->stripe_pages[page_nr];
	src->stripe_pages[page_nr] = NULL;

	/* Also update the sector->uptodate bits. */
	for (i = sectors_per_page * page_nr;
	     i < sectors_per_page * page_nr + sectors_per_page; i++)
		dest->stripe_sectors[i].uptodate = true;
}

/*
 * Stealing an rbio means taking all the uptodate pages from the stripe array
 * in the source rbio and putting them into the destination rbio.
 *
 * This will also update the involved stripe_sectors[] which are referring to
 * the old pages.
 */
static void steal_rbio(struct btrfs_raid_bio *src, struct btrfs_raid_bio *dest)
{
	int i;
	struct page *s;

	if (!test_bit(RBIO_CACHE_READY_BIT, &src->flags))
		return;

	for (i = 0; i < dest->nr_pages; i++) {
		s = src->stripe_pages[i];
		if (!s || !full_page_sectors_uptodate(src, i))
			continue;

		steal_rbio_page(src, dest, i);
	}
	index_stripe_sectors(dest);
	index_stripe_sectors(src);
}

/*
 * merging means we take the bio_list from the victim and
 * splice it into the destination.  The victim should
 * be discarded afterwards.
 *
 * must be called with dest->rbio_list_lock held
 */
static void merge_rbio(struct btrfs_raid_bio *dest,
		       struct btrfs_raid_bio *victim)
{
	bio_list_merge(&dest->bio_list, &victim->bio_list);
	dest->bio_list_bytes += victim->bio_list_bytes;
	/* Also inherit the bitmaps from @victim. */
<<<<<<< HEAD
	bitmap_or(dest->dbitmap, victim->dbitmap, dest->dbitmap,
		  dest->stripe_npages);
	dest->generic_bio_cnt += victim->generic_bio_cnt;
=======
	bitmap_or(&dest->dbitmap, &victim->dbitmap, &dest->dbitmap,
		  dest->stripe_nsectors);
>>>>>>> d60c95ef
	bio_list_init(&victim->bio_list);
}

/*
 * used to prune items that are in the cache.  The caller
 * must hold the hash table lock.
 */
static void __remove_rbio_from_cache(struct btrfs_raid_bio *rbio)
{
	int bucket = rbio_bucket(rbio);
	struct btrfs_stripe_hash_table *table;
	struct btrfs_stripe_hash *h;
	int freeit = 0;

	/*
	 * check the bit again under the hash table lock.
	 */
	if (!test_bit(RBIO_CACHE_BIT, &rbio->flags))
		return;

	table = rbio->bioc->fs_info->stripe_hash_table;
	h = table->table + bucket;

	/* hold the lock for the bucket because we may be
	 * removing it from the hash table
	 */
	spin_lock(&h->lock);

	/*
	 * hold the lock for the bio list because we need
	 * to make sure the bio list is empty
	 */
	spin_lock(&rbio->bio_list_lock);

	if (test_and_clear_bit(RBIO_CACHE_BIT, &rbio->flags)) {
		list_del_init(&rbio->stripe_cache);
		table->cache_size -= 1;
		freeit = 1;

		/* if the bio list isn't empty, this rbio is
		 * still involved in an IO.  We take it out
		 * of the cache list, and drop the ref that
		 * was held for the list.
		 *
		 * If the bio_list was empty, we also remove
		 * the rbio from the hash_table, and drop
		 * the corresponding ref
		 */
		if (bio_list_empty(&rbio->bio_list)) {
			if (!list_empty(&rbio->hash_list)) {
				list_del_init(&rbio->hash_list);
				refcount_dec(&rbio->refs);
				BUG_ON(!list_empty(&rbio->plug_list));
			}
		}
	}

	spin_unlock(&rbio->bio_list_lock);
	spin_unlock(&h->lock);

	if (freeit)
		__free_raid_bio(rbio);
}

/*
 * prune a given rbio from the cache
 */
static void remove_rbio_from_cache(struct btrfs_raid_bio *rbio)
{
	struct btrfs_stripe_hash_table *table;
	unsigned long flags;

	if (!test_bit(RBIO_CACHE_BIT, &rbio->flags))
		return;

	table = rbio->bioc->fs_info->stripe_hash_table;

	spin_lock_irqsave(&table->cache_lock, flags);
	__remove_rbio_from_cache(rbio);
	spin_unlock_irqrestore(&table->cache_lock, flags);
}

/*
 * remove everything in the cache
 */
static void btrfs_clear_rbio_cache(struct btrfs_fs_info *info)
{
	struct btrfs_stripe_hash_table *table;
	unsigned long flags;
	struct btrfs_raid_bio *rbio;

	table = info->stripe_hash_table;

	spin_lock_irqsave(&table->cache_lock, flags);
	while (!list_empty(&table->stripe_cache)) {
		rbio = list_entry(table->stripe_cache.next,
				  struct btrfs_raid_bio,
				  stripe_cache);
		__remove_rbio_from_cache(rbio);
	}
	spin_unlock_irqrestore(&table->cache_lock, flags);
}

/*
 * remove all cached entries and free the hash table
 * used by unmount
 */
void btrfs_free_stripe_hash_table(struct btrfs_fs_info *info)
{
	if (!info->stripe_hash_table)
		return;
	btrfs_clear_rbio_cache(info);
	kvfree(info->stripe_hash_table);
	info->stripe_hash_table = NULL;
}

/*
 * insert an rbio into the stripe cache.  It
 * must have already been prepared by calling
 * cache_rbio_pages
 *
 * If this rbio was already cached, it gets
 * moved to the front of the lru.
 *
 * If the size of the rbio cache is too big, we
 * prune an item.
 */
static void cache_rbio(struct btrfs_raid_bio *rbio)
{
	struct btrfs_stripe_hash_table *table;
	unsigned long flags;

	if (!test_bit(RBIO_CACHE_READY_BIT, &rbio->flags))
		return;

	table = rbio->bioc->fs_info->stripe_hash_table;

	spin_lock_irqsave(&table->cache_lock, flags);
	spin_lock(&rbio->bio_list_lock);

	/* bump our ref if we were not in the list before */
	if (!test_and_set_bit(RBIO_CACHE_BIT, &rbio->flags))
		refcount_inc(&rbio->refs);

	if (!list_empty(&rbio->stripe_cache)){
		list_move(&rbio->stripe_cache, &table->stripe_cache);
	} else {
		list_add(&rbio->stripe_cache, &table->stripe_cache);
		table->cache_size += 1;
	}

	spin_unlock(&rbio->bio_list_lock);

	if (table->cache_size > RBIO_CACHE_SIZE) {
		struct btrfs_raid_bio *found;

		found = list_entry(table->stripe_cache.prev,
				  struct btrfs_raid_bio,
				  stripe_cache);

		if (found != rbio)
			__remove_rbio_from_cache(found);
	}

	spin_unlock_irqrestore(&table->cache_lock, flags);
}

/*
 * helper function to run the xor_blocks api.  It is only
 * able to do MAX_XOR_BLOCKS at a time, so we need to
 * loop through.
 */
static void run_xor(void **pages, int src_cnt, ssize_t len)
{
	int src_off = 0;
	int xor_src_cnt = 0;
	void *dest = pages[src_cnt];

	while(src_cnt > 0) {
		xor_src_cnt = min(src_cnt, MAX_XOR_BLOCKS);
		xor_blocks(xor_src_cnt, len, dest, pages + src_off);

		src_cnt -= xor_src_cnt;
		src_off += xor_src_cnt;
	}
}

/*
 * Returns true if the bio list inside this rbio covers an entire stripe (no
 * rmw required).
 */
static int rbio_is_full(struct btrfs_raid_bio *rbio)
{
	unsigned long flags;
	unsigned long size = rbio->bio_list_bytes;
	int ret = 1;

	spin_lock_irqsave(&rbio->bio_list_lock, flags);
	if (size != rbio->nr_data * BTRFS_STRIPE_LEN)
		ret = 0;
	BUG_ON(size > rbio->nr_data * BTRFS_STRIPE_LEN);
	spin_unlock_irqrestore(&rbio->bio_list_lock, flags);

	return ret;
}

/*
 * returns 1 if it is safe to merge two rbios together.
 * The merging is safe if the two rbios correspond to
 * the same stripe and if they are both going in the same
 * direction (read vs write), and if neither one is
 * locked for final IO
 *
 * The caller is responsible for locking such that
 * rmw_locked is safe to test
 */
static int rbio_can_merge(struct btrfs_raid_bio *last,
			  struct btrfs_raid_bio *cur)
{
	if (test_bit(RBIO_RMW_LOCKED_BIT, &last->flags) ||
	    test_bit(RBIO_RMW_LOCKED_BIT, &cur->flags))
		return 0;

	/*
	 * we can't merge with cached rbios, since the
	 * idea is that when we merge the destination
	 * rbio is going to run our IO for us.  We can
	 * steal from cached rbios though, other functions
	 * handle that.
	 */
	if (test_bit(RBIO_CACHE_BIT, &last->flags) ||
	    test_bit(RBIO_CACHE_BIT, &cur->flags))
		return 0;

	if (last->bioc->raid_map[0] != cur->bioc->raid_map[0])
		return 0;

	/* we can't merge with different operations */
	if (last->operation != cur->operation)
		return 0;
	/*
	 * We've need read the full stripe from the drive.
	 * check and repair the parity and write the new results.
	 *
	 * We're not allowed to add any new bios to the
	 * bio list here, anyone else that wants to
	 * change this stripe needs to do their own rmw.
	 */
	if (last->operation == BTRFS_RBIO_PARITY_SCRUB)
		return 0;

	if (last->operation == BTRFS_RBIO_REBUILD_MISSING)
		return 0;

	if (last->operation == BTRFS_RBIO_READ_REBUILD) {
		int fa = last->faila;
		int fb = last->failb;
		int cur_fa = cur->faila;
		int cur_fb = cur->failb;

		if (last->faila >= last->failb) {
			fa = last->failb;
			fb = last->faila;
		}

		if (cur->faila >= cur->failb) {
			cur_fa = cur->failb;
			cur_fb = cur->faila;
		}

		if (fa != cur_fa || fb != cur_fb)
			return 0;
	}
	return 1;
}

static unsigned int rbio_stripe_sector_index(const struct btrfs_raid_bio *rbio,
					     unsigned int stripe_nr,
					     unsigned int sector_nr)
{
	ASSERT(stripe_nr < rbio->real_stripes);
	ASSERT(sector_nr < rbio->stripe_nsectors);

	return stripe_nr * rbio->stripe_nsectors + sector_nr;
}

/* Return a sector from rbio->stripe_sectors, not from the bio list */
static struct sector_ptr *rbio_stripe_sector(const struct btrfs_raid_bio *rbio,
					     unsigned int stripe_nr,
					     unsigned int sector_nr)
{
	return &rbio->stripe_sectors[rbio_stripe_sector_index(rbio, stripe_nr,
							      sector_nr)];
}

/* Grab a sector inside P stripe */
static struct sector_ptr *rbio_pstripe_sector(const struct btrfs_raid_bio *rbio,
					      unsigned int sector_nr)
{
	return rbio_stripe_sector(rbio, rbio->nr_data, sector_nr);
}

/* Grab a sector inside Q stripe, return NULL if not RAID6 */
static struct sector_ptr *rbio_qstripe_sector(const struct btrfs_raid_bio *rbio,
					      unsigned int sector_nr)
{
	if (rbio->nr_data + 1 == rbio->real_stripes)
		return NULL;
	return rbio_stripe_sector(rbio, rbio->nr_data + 1, sector_nr);
}

/*
 * The first stripe in the table for a logical address
 * has the lock.  rbios are added in one of three ways:
 *
 * 1) Nobody has the stripe locked yet.  The rbio is given
 * the lock and 0 is returned.  The caller must start the IO
 * themselves.
 *
 * 2) Someone has the stripe locked, but we're able to merge
 * with the lock owner.  The rbio is freed and the IO will
 * start automatically along with the existing rbio.  1 is returned.
 *
 * 3) Someone has the stripe locked, but we're not able to merge.
 * The rbio is added to the lock owner's plug list, or merged into
 * an rbio already on the plug list.  When the lock owner unlocks,
 * the next rbio on the list is run and the IO is started automatically.
 * 1 is returned
 *
 * If we return 0, the caller still owns the rbio and must continue with
 * IO submission.  If we return 1, the caller must assume the rbio has
 * already been freed.
 */
static noinline int lock_stripe_add(struct btrfs_raid_bio *rbio)
{
	struct btrfs_stripe_hash *h;
	struct btrfs_raid_bio *cur;
	struct btrfs_raid_bio *pending;
	unsigned long flags;
	struct btrfs_raid_bio *freeit = NULL;
	struct btrfs_raid_bio *cache_drop = NULL;
	int ret = 0;

	h = rbio->bioc->fs_info->stripe_hash_table->table + rbio_bucket(rbio);

	spin_lock_irqsave(&h->lock, flags);
	list_for_each_entry(cur, &h->hash_list, hash_list) {
		if (cur->bioc->raid_map[0] != rbio->bioc->raid_map[0])
			continue;

		spin_lock(&cur->bio_list_lock);

		/* Can we steal this cached rbio's pages? */
		if (bio_list_empty(&cur->bio_list) &&
		    list_empty(&cur->plug_list) &&
		    test_bit(RBIO_CACHE_BIT, &cur->flags) &&
		    !test_bit(RBIO_RMW_LOCKED_BIT, &cur->flags)) {
			list_del_init(&cur->hash_list);
			refcount_dec(&cur->refs);

			steal_rbio(cur, rbio);
			cache_drop = cur;
			spin_unlock(&cur->bio_list_lock);

			goto lockit;
		}

		/* Can we merge into the lock owner? */
		if (rbio_can_merge(cur, rbio)) {
			merge_rbio(cur, rbio);
			spin_unlock(&cur->bio_list_lock);
			freeit = rbio;
			ret = 1;
			goto out;
		}


		/*
		 * We couldn't merge with the running rbio, see if we can merge
		 * with the pending ones.  We don't have to check for rmw_locked
		 * because there is no way they are inside finish_rmw right now
		 */
		list_for_each_entry(pending, &cur->plug_list, plug_list) {
			if (rbio_can_merge(pending, rbio)) {
				merge_rbio(pending, rbio);
				spin_unlock(&cur->bio_list_lock);
				freeit = rbio;
				ret = 1;
				goto out;
			}
		}

		/*
		 * No merging, put us on the tail of the plug list, our rbio
		 * will be started with the currently running rbio unlocks
		 */
		list_add_tail(&rbio->plug_list, &cur->plug_list);
		spin_unlock(&cur->bio_list_lock);
		ret = 1;
		goto out;
	}
lockit:
	refcount_inc(&rbio->refs);
	list_add(&rbio->hash_list, &h->hash_list);
out:
	spin_unlock_irqrestore(&h->lock, flags);
	if (cache_drop)
		remove_rbio_from_cache(cache_drop);
	if (freeit)
		__free_raid_bio(freeit);
	return ret;
}

/*
 * called as rmw or parity rebuild is completed.  If the plug list has more
 * rbios waiting for this stripe, the next one on the list will be started
 */
static noinline void unlock_stripe(struct btrfs_raid_bio *rbio)
{
	int bucket;
	struct btrfs_stripe_hash *h;
	unsigned long flags;
	int keep_cache = 0;

	bucket = rbio_bucket(rbio);
	h = rbio->bioc->fs_info->stripe_hash_table->table + bucket;

	if (list_empty(&rbio->plug_list))
		cache_rbio(rbio);

	spin_lock_irqsave(&h->lock, flags);
	spin_lock(&rbio->bio_list_lock);

	if (!list_empty(&rbio->hash_list)) {
		/*
		 * if we're still cached and there is no other IO
		 * to perform, just leave this rbio here for others
		 * to steal from later
		 */
		if (list_empty(&rbio->plug_list) &&
		    test_bit(RBIO_CACHE_BIT, &rbio->flags)) {
			keep_cache = 1;
			clear_bit(RBIO_RMW_LOCKED_BIT, &rbio->flags);
			BUG_ON(!bio_list_empty(&rbio->bio_list));
			goto done;
		}

		list_del_init(&rbio->hash_list);
		refcount_dec(&rbio->refs);

		/*
		 * we use the plug list to hold all the rbios
		 * waiting for the chance to lock this stripe.
		 * hand the lock over to one of them.
		 */
		if (!list_empty(&rbio->plug_list)) {
			struct btrfs_raid_bio *next;
			struct list_head *head = rbio->plug_list.next;

			next = list_entry(head, struct btrfs_raid_bio,
					  plug_list);

			list_del_init(&rbio->plug_list);

			list_add(&next->hash_list, &h->hash_list);
			refcount_inc(&next->refs);
			spin_unlock(&rbio->bio_list_lock);
			spin_unlock_irqrestore(&h->lock, flags);

			if (next->operation == BTRFS_RBIO_READ_REBUILD)
				start_async_work(next, read_rebuild_work);
			else if (next->operation == BTRFS_RBIO_REBUILD_MISSING) {
				steal_rbio(rbio, next);
				start_async_work(next, read_rebuild_work);
			} else if (next->operation == BTRFS_RBIO_WRITE) {
				steal_rbio(rbio, next);
				start_async_work(next, rmw_work);
			} else if (next->operation == BTRFS_RBIO_PARITY_SCRUB) {
				steal_rbio(rbio, next);
				start_async_work(next, scrub_parity_work);
			}

			goto done_nolock;
		}
	}
done:
	spin_unlock(&rbio->bio_list_lock);
	spin_unlock_irqrestore(&h->lock, flags);

done_nolock:
	if (!keep_cache)
		remove_rbio_from_cache(rbio);
}

static void __free_raid_bio(struct btrfs_raid_bio *rbio)
{
	int i;

	if (!refcount_dec_and_test(&rbio->refs))
		return;

	WARN_ON(!list_empty(&rbio->stripe_cache));
	WARN_ON(!list_empty(&rbio->hash_list));
	WARN_ON(!bio_list_empty(&rbio->bio_list));

	for (i = 0; i < rbio->nr_pages; i++) {
		if (rbio->stripe_pages[i]) {
			__free_page(rbio->stripe_pages[i]);
			rbio->stripe_pages[i] = NULL;
		}
	}

	btrfs_put_bioc(rbio->bioc);
	kfree(rbio);
}

static void rbio_endio_bio_list(struct bio *cur, blk_status_t err)
{
	struct bio *next;

	while (cur) {
		next = cur->bi_next;
		cur->bi_next = NULL;
		cur->bi_status = err;
		bio_endio(cur);
		cur = next;
	}
}

/*
 * this frees the rbio and runs through all the bios in the
 * bio_list and calls end_io on them
 */
static void rbio_orig_end_io(struct btrfs_raid_bio *rbio, blk_status_t err)
{
	struct bio *cur = bio_list_get(&rbio->bio_list);
	struct bio *extra;

<<<<<<< HEAD
	if (rbio->generic_bio_cnt)
		btrfs_bio_counter_sub(rbio->fs_info, rbio->generic_bio_cnt);
=======
>>>>>>> d60c95ef
	/*
	 * Clear the data bitmap, as the rbio may be cached for later usage.
	 * do this before before unlock_stripe() so there will be no new bio
	 * for this bio.
	 */
<<<<<<< HEAD
	bitmap_clear(rbio->dbitmap, 0, rbio->stripe_npages);
=======
	bitmap_clear(&rbio->dbitmap, 0, rbio->stripe_nsectors);
>>>>>>> d60c95ef

	/*
	 * At this moment, rbio->bio_list is empty, however since rbio does not
	 * always have RBIO_RMW_LOCKED_BIT set and rbio is still linked on the
	 * hash list, rbio may be merged with others so that rbio->bio_list
	 * becomes non-empty.
	 * Once unlock_stripe() is done, rbio->bio_list will not be updated any
	 * more and we can call bio_endio() on all queued bios.
	 */
	unlock_stripe(rbio);
	extra = bio_list_get(&rbio->bio_list);
	__free_raid_bio(rbio);

	rbio_endio_bio_list(cur, err);
	if (extra)
		rbio_endio_bio_list(extra, err);
}

/*
 * end io function used by finish_rmw.  When we finally
 * get here, we've written a full stripe
 */
static void raid_write_end_io(struct bio *bio)
{
	struct btrfs_raid_bio *rbio = bio->bi_private;
	blk_status_t err = bio->bi_status;
	int max_errors;

	if (err)
		fail_bio_stripe(rbio, bio);

	bio_put(bio);

	if (!atomic_dec_and_test(&rbio->stripes_pending))
		return;

	err = BLK_STS_OK;

	/* OK, we have read all the stripes we need to. */
	max_errors = (rbio->operation == BTRFS_RBIO_PARITY_SCRUB) ?
		     0 : rbio->bioc->max_errors;
	if (atomic_read(&rbio->error) > max_errors)
		err = BLK_STS_IOERR;

	rbio_orig_end_io(rbio, err);
}

/**
 * Get a sector pointer specified by its @stripe_nr and @sector_nr
 *
 * @rbio:               The raid bio
 * @stripe_nr:          Stripe number, valid range [0, real_stripe)
 * @sector_nr:		Sector number inside the stripe,
 *			valid range [0, stripe_nsectors)
 * @bio_list_only:      Whether to use sectors inside the bio list only.
 *
 * The read/modify/write code wants to reuse the original bio page as much
 * as possible, and only use stripe_sectors as fallback.
 */
static struct sector_ptr *sector_in_rbio(struct btrfs_raid_bio *rbio,
					 int stripe_nr, int sector_nr,
					 bool bio_list_only)
{
	struct sector_ptr *sector;
	int index;

	ASSERT(stripe_nr >= 0 && stripe_nr < rbio->real_stripes);
	ASSERT(sector_nr >= 0 && sector_nr < rbio->stripe_nsectors);

	index = stripe_nr * rbio->stripe_nsectors + sector_nr;
	ASSERT(index >= 0 && index < rbio->nr_sectors);

	spin_lock_irq(&rbio->bio_list_lock);
	sector = &rbio->bio_sectors[index];
	if (sector->page || bio_list_only) {
		/* Don't return sector without a valid page pointer */
		if (!sector->page)
			sector = NULL;
		spin_unlock_irq(&rbio->bio_list_lock);
		return sector;
	}
	spin_unlock_irq(&rbio->bio_list_lock);

	return &rbio->stripe_sectors[index];
}

/*
 * allocation and initial setup for the btrfs_raid_bio.  Not
 * this does not allocate any pages for rbio->pages.
 */
static struct btrfs_raid_bio *alloc_rbio(struct btrfs_fs_info *fs_info,
<<<<<<< HEAD
					 struct btrfs_io_context *bioc,
					 u64 stripe_len)
{
	struct btrfs_raid_bio *rbio;
	int nr_data = 0;
	int real_stripes = bioc->num_stripes - bioc->num_tgtdevs;
	int num_pages = rbio_nr_pages(stripe_len, real_stripes);
	int stripe_npages = DIV_ROUND_UP(stripe_len, PAGE_SIZE);
=======
					 struct btrfs_io_context *bioc)
{
	const unsigned int real_stripes = bioc->num_stripes - bioc->num_tgtdevs;
	const unsigned int stripe_npages = BTRFS_STRIPE_LEN >> PAGE_SHIFT;
	const unsigned int num_pages = stripe_npages * real_stripes;
	const unsigned int stripe_nsectors =
		BTRFS_STRIPE_LEN >> fs_info->sectorsize_bits;
	const unsigned int num_sectors = stripe_nsectors * real_stripes;
	struct btrfs_raid_bio *rbio;
>>>>>>> d60c95ef
	void *p;

	/* PAGE_SIZE must also be aligned to sectorsize for subpage support */
	ASSERT(IS_ALIGNED(PAGE_SIZE, fs_info->sectorsize));
	/*
	 * Our current stripe len should be fixed to 64k thus stripe_nsectors
	 * (at most 16) should be no larger than BITS_PER_LONG.
	 */
	ASSERT(stripe_nsectors <= BITS_PER_LONG);

	rbio = kzalloc(sizeof(*rbio) +
		       sizeof(*rbio->stripe_pages) * num_pages +
		       sizeof(*rbio->bio_sectors) * num_sectors +
		       sizeof(*rbio->stripe_sectors) * num_sectors +
		       sizeof(*rbio->finish_pointers) * real_stripes,
		       GFP_NOFS);
	if (!rbio)
		return ERR_PTR(-ENOMEM);

	bio_list_init(&rbio->bio_list);
	INIT_LIST_HEAD(&rbio->plug_list);
	spin_lock_init(&rbio->bio_list_lock);
	INIT_LIST_HEAD(&rbio->stripe_cache);
	INIT_LIST_HEAD(&rbio->hash_list);
<<<<<<< HEAD
	rbio->bioc = bioc;
	rbio->fs_info = fs_info;
	rbio->stripe_len = stripe_len;
=======
	btrfs_get_bioc(bioc);
	rbio->bioc = bioc;
>>>>>>> d60c95ef
	rbio->nr_pages = num_pages;
	rbio->nr_sectors = num_sectors;
	rbio->real_stripes = real_stripes;
	rbio->stripe_npages = stripe_npages;
	rbio->stripe_nsectors = stripe_nsectors;
	rbio->faila = -1;
	rbio->failb = -1;
	refcount_set(&rbio->refs, 1);
	atomic_set(&rbio->error, 0);
	atomic_set(&rbio->stripes_pending, 0);

	/*
	 * The stripe_pages, bio_sectors, etc arrays point to the extra memory
	 * we allocated past the end of the rbio.
	 */
	p = rbio + 1;
#define CONSUME_ALLOC(ptr, count)	do {				\
		ptr = p;						\
		p = (unsigned char *)p + sizeof(*(ptr)) * (count);	\
	} while (0)
	CONSUME_ALLOC(rbio->stripe_pages, num_pages);
	CONSUME_ALLOC(rbio->bio_sectors, num_sectors);
	CONSUME_ALLOC(rbio->stripe_sectors, num_sectors);
	CONSUME_ALLOC(rbio->finish_pointers, real_stripes);
#undef  CONSUME_ALLOC

<<<<<<< HEAD
	if (bioc->map_type & BTRFS_BLOCK_GROUP_RAID5)
		nr_data = real_stripes - 1;
	else if (bioc->map_type & BTRFS_BLOCK_GROUP_RAID6)
		nr_data = real_stripes - 2;
	else
		BUG();
=======
	ASSERT(btrfs_nr_parity_stripes(bioc->map_type));
	rbio->nr_data = real_stripes - btrfs_nr_parity_stripes(bioc->map_type);
>>>>>>> d60c95ef

	return rbio;
}

/* allocate pages for all the stripes in the bio, including parity */
static int alloc_rbio_pages(struct btrfs_raid_bio *rbio)
{
	int ret;

	ret = btrfs_alloc_page_array(rbio->nr_pages, rbio->stripe_pages);
	if (ret < 0)
		return ret;
	/* Mapping all sectors */
	index_stripe_sectors(rbio);
	return 0;
}

/* only allocate pages for p/q stripes */
static int alloc_rbio_parity_pages(struct btrfs_raid_bio *rbio)
{
	const int data_pages = rbio->nr_data * rbio->stripe_npages;
	int ret;

	ret = btrfs_alloc_page_array(rbio->nr_pages - data_pages,
				     rbio->stripe_pages + data_pages);
	if (ret < 0)
		return ret;

	index_stripe_sectors(rbio);
	return 0;
}

/*
 * Add a single sector @sector into our list of bios for IO.
 *
 * Return 0 if everything went well.
 * Return <0 for error.
 */
static int rbio_add_io_sector(struct btrfs_raid_bio *rbio,
			      struct bio_list *bio_list,
			      struct sector_ptr *sector,
			      unsigned int stripe_nr,
			      unsigned int sector_nr,
			      enum req_op op)
{
	const u32 sectorsize = rbio->bioc->fs_info->sectorsize;
	struct bio *last = bio_list->tail;
	int ret;
	struct bio *bio;
	struct btrfs_io_stripe *stripe;
	u64 disk_start;

<<<<<<< HEAD
	stripe = &rbio->bioc->stripes[stripe_nr];
	disk_start = stripe->physical + (page_index << PAGE_SHIFT);
=======
	/*
	 * Note: here stripe_nr has taken device replace into consideration,
	 * thus it can be larger than rbio->real_stripe.
	 * So here we check against bioc->num_stripes, not rbio->real_stripes.
	 */
	ASSERT(stripe_nr >= 0 && stripe_nr < rbio->bioc->num_stripes);
	ASSERT(sector_nr >= 0 && sector_nr < rbio->stripe_nsectors);
	ASSERT(sector->page);

	stripe = &rbio->bioc->stripes[stripe_nr];
	disk_start = stripe->physical + sector_nr * sectorsize;
>>>>>>> d60c95ef

	/* if the device is missing, just fail this stripe */
	if (!stripe->dev->bdev)
		return fail_rbio_index(rbio, stripe_nr);

	/* see if we can add this page onto our existing bio */
	if (last) {
		u64 last_end = last->bi_iter.bi_sector << 9;
		last_end += last->bi_iter.bi_size;

		/*
		 * we can't merge these if they are from different
		 * devices or if they are not contiguous
		 */
		if (last_end == disk_start && !last->bi_status &&
		    last->bi_bdev == stripe->dev->bdev) {
			ret = bio_add_page(last, sector->page, sectorsize,
					   sector->pgoff);
			if (ret == sectorsize)
				return 0;
		}
	}

	/* put a new bio on the list */
	bio = bio_alloc(stripe->dev->bdev,
			max(BTRFS_STRIPE_LEN >> PAGE_SHIFT, 1),
			op, GFP_NOFS);
	bio->bi_iter.bi_sector = disk_start >> 9;
	bio->bi_private = rbio;

	bio_add_page(bio, sector->page, sectorsize, sector->pgoff);
	bio_list_add(bio_list, bio);
	return 0;
}

/*
 * while we're doing the read/modify/write cycle, we could
 * have errors in reading pages off the disk.  This checks
 * for errors and if we're not able to read the page it'll
 * trigger parity reconstruction.  The rmw will be finished
 * after we've reconstructed the failed stripes
 */
static void validate_rbio_for_rmw(struct btrfs_raid_bio *rbio)
{
	if (rbio->faila >= 0 || rbio->failb >= 0) {
		BUG_ON(rbio->faila == rbio->real_stripes - 1);
		__raid56_parity_recover(rbio);
	} else {
		finish_rmw(rbio);
	}
}

static void index_one_bio(struct btrfs_raid_bio *rbio, struct bio *bio)
{
	const u32 sectorsize = rbio->bioc->fs_info->sectorsize;
	struct bio_vec bvec;
	struct bvec_iter iter;
	u32 offset = (bio->bi_iter.bi_sector << SECTOR_SHIFT) -
		     rbio->bioc->raid_map[0];

	bio_for_each_segment(bvec, bio, iter) {
		u32 bvec_offset;

		for (bvec_offset = 0; bvec_offset < bvec.bv_len;
		     bvec_offset += sectorsize, offset += sectorsize) {
			int index = offset / sectorsize;
			struct sector_ptr *sector = &rbio->bio_sectors[index];

			sector->page = bvec.bv_page;
			sector->pgoff = bvec.bv_offset + bvec_offset;
			ASSERT(sector->pgoff < PAGE_SIZE);
		}
	}
}

/*
 * helper function to walk our bio list and populate the bio_pages array with
 * the result.  This seems expensive, but it is faster than constantly
 * searching through the bio list as we setup the IO in finish_rmw or stripe
 * reconstruction.
 *
 * This must be called before you trust the answers from page_in_rbio
 */
static void index_rbio_pages(struct btrfs_raid_bio *rbio)
{
	struct bio *bio;

	spin_lock_irq(&rbio->bio_list_lock);
	bio_list_for_each(bio, &rbio->bio_list)
		index_one_bio(rbio, bio);

<<<<<<< HEAD
		start = bio->bi_iter.bi_sector << 9;
		stripe_offset = start - rbio->bioc->raid_map[0];
		page_index = stripe_offset >> PAGE_SHIFT;
=======
	spin_unlock_irq(&rbio->bio_list_lock);
}
>>>>>>> d60c95ef

static void bio_get_trace_info(struct btrfs_raid_bio *rbio, struct bio *bio,
			       struct raid56_bio_trace_info *trace_info)
{
	const struct btrfs_io_context *bioc = rbio->bioc;
	int i;

	ASSERT(bioc);

	/* We rely on bio->bi_bdev to find the stripe number. */
	if (!bio->bi_bdev)
		goto not_found;

	for (i = 0; i < bioc->num_stripes; i++) {
		if (bio->bi_bdev != bioc->stripes[i].dev->bdev)
			continue;
		trace_info->stripe_nr = i;
		trace_info->devid = bioc->stripes[i].dev->devid;
		trace_info->offset = (bio->bi_iter.bi_sector << SECTOR_SHIFT) -
				     bioc->stripes[i].physical;
		return;
	}

not_found:
	trace_info->devid = -1;
	trace_info->offset = -1;
	trace_info->stripe_nr = -1;
}

/*
 * this is called from one of two situations.  We either
 * have a full stripe from the higher layers, or we've read all
 * the missing bits off disk.
 *
 * This will calculate the parity and then send down any
 * changed blocks.
 */
static noinline void finish_rmw(struct btrfs_raid_bio *rbio)
{
	struct btrfs_io_context *bioc = rbio->bioc;
<<<<<<< HEAD
=======
	const u32 sectorsize = bioc->fs_info->sectorsize;
>>>>>>> d60c95ef
	void **pointers = rbio->finish_pointers;
	int nr_data = rbio->nr_data;
	/* The total sector number inside the full stripe. */
	int total_sector_nr;
	int stripe;
	/* Sector number inside a stripe. */
	int sectornr;
	bool has_qstripe;
	struct bio_list bio_list;
	struct bio *bio;
	int ret;

	bio_list_init(&bio_list);

	if (rbio->real_stripes - rbio->nr_data == 1)
		has_qstripe = false;
	else if (rbio->real_stripes - rbio->nr_data == 2)
		has_qstripe = true;
	else
		BUG();

	/* We should have at least one data sector. */
<<<<<<< HEAD
	ASSERT(bitmap_weight(rbio->dbitmap, rbio->stripe_npages));
=======
	ASSERT(bitmap_weight(&rbio->dbitmap, rbio->stripe_nsectors));
>>>>>>> d60c95ef

	/* at this point we either have a full stripe,
	 * or we've read the full stripe from the drive.
	 * recalculate the parity and write the new results.
	 *
	 * We're not allowed to add any new bios to the
	 * bio list here, anyone else that wants to
	 * change this stripe needs to do their own rmw.
	 */
	spin_lock_irq(&rbio->bio_list_lock);
	set_bit(RBIO_RMW_LOCKED_BIT, &rbio->flags);
	spin_unlock_irq(&rbio->bio_list_lock);

	atomic_set(&rbio->error, 0);

	/*
	 * now that we've set rmw_locked, run through the
	 * bio list one last time and map the page pointers
	 *
	 * We don't cache full rbios because we're assuming
	 * the higher layers are unlikely to use this area of
	 * the disk again soon.  If they do use it again,
	 * hopefully they will send another full bio.
	 */
	index_rbio_pages(rbio);
	if (!rbio_is_full(rbio))
		cache_rbio_pages(rbio);
	else
		clear_bit(RBIO_CACHE_READY_BIT, &rbio->flags);

	for (sectornr = 0; sectornr < rbio->stripe_nsectors; sectornr++) {
		struct sector_ptr *sector;

		/* First collect one sector from each data stripe */
		for (stripe = 0; stripe < nr_data; stripe++) {
			sector = sector_in_rbio(rbio, stripe, sectornr, 0);
			pointers[stripe] = kmap_local_page(sector->page) +
					   sector->pgoff;
		}

		/* Then add the parity stripe */
		sector = rbio_pstripe_sector(rbio, sectornr);
		sector->uptodate = 1;
		pointers[stripe++] = kmap_local_page(sector->page) + sector->pgoff;

		if (has_qstripe) {
			/*
			 * RAID6, add the qstripe and call the library function
			 * to fill in our p/q
			 */
			sector = rbio_qstripe_sector(rbio, sectornr);
			sector->uptodate = 1;
			pointers[stripe++] = kmap_local_page(sector->page) +
					     sector->pgoff;

			raid6_call.gen_syndrome(rbio->real_stripes, sectorsize,
						pointers);
		} else {
			/* raid5 */
			memcpy(pointers[nr_data], pointers[0], sectorsize);
			run_xor(pointers + 1, nr_data - 1, sectorsize);
		}
		for (stripe = stripe - 1; stripe >= 0; stripe--)
			kunmap_local(pointers[stripe]);
	}

	/*
	 * Start writing.  Make bios for everything from the higher layers (the
	 * bio_list in our rbio) and our P/Q.  Ignore everything else.
	 */
<<<<<<< HEAD
	for (stripe = 0; stripe < rbio->real_stripes; stripe++) {
		for (pagenr = 0; pagenr < rbio->stripe_npages; pagenr++) {
			struct page *page;

			/* This vertical stripe has no data, skip it. */
			if (!test_bit(pagenr, rbio->dbitmap))
				continue;

			if (stripe < rbio->nr_data) {
				page = page_in_rbio(rbio, stripe, pagenr, 1);
				if (!page)
					continue;
			} else {
			       page = rbio_stripe_page(rbio, stripe, pagenr);
			}
=======
	for (total_sector_nr = 0; total_sector_nr < rbio->nr_sectors;
	     total_sector_nr++) {
		struct sector_ptr *sector;

		stripe = total_sector_nr / rbio->stripe_nsectors;
		sectornr = total_sector_nr % rbio->stripe_nsectors;

		/* This vertical stripe has no data, skip it. */
		if (!test_bit(sectornr, &rbio->dbitmap))
			continue;
>>>>>>> d60c95ef

		if (stripe < rbio->nr_data) {
			sector = sector_in_rbio(rbio, stripe, sectornr, 1);
			if (!sector)
				continue;
		} else {
			sector = rbio_stripe_sector(rbio, stripe, sectornr);
		}

		ret = rbio_add_io_sector(rbio, &bio_list, sector, stripe,
					 sectornr, REQ_OP_WRITE);
		if (ret)
			goto cleanup;
	}

	if (likely(!bioc->num_tgtdevs))
		goto write_data;

<<<<<<< HEAD
	for (stripe = 0; stripe < rbio->real_stripes; stripe++) {
		if (!bioc->tgtdev_map[stripe])
=======
	for (total_sector_nr = 0; total_sector_nr < rbio->nr_sectors;
	     total_sector_nr++) {
		struct sector_ptr *sector;

		stripe = total_sector_nr / rbio->stripe_nsectors;
		sectornr = total_sector_nr % rbio->stripe_nsectors;

		if (!bioc->tgtdev_map[stripe]) {
			/*
			 * We can skip the whole stripe completely, note
			 * total_sector_nr will be increased by one anyway.
			 */
			ASSERT(sectornr == 0);
			total_sector_nr += rbio->stripe_nsectors - 1;
>>>>>>> d60c95ef
			continue;
		}

<<<<<<< HEAD
		for (pagenr = 0; pagenr < rbio->stripe_npages; pagenr++) {
			struct page *page;

			/* This vertical stripe has no data, skip it. */
			if (!test_bit(pagenr, rbio->dbitmap))
				continue;

			if (stripe < rbio->nr_data) {
				page = page_in_rbio(rbio, stripe, pagenr, 1);
				if (!page)
					continue;
			} else {
			       page = rbio_stripe_page(rbio, stripe, pagenr);
			}

			ret = rbio_add_io_page(rbio, &bio_list, page,
					       rbio->bioc->tgtdev_map[stripe],
					       pagenr, rbio->stripe_len);
			if (ret)
				goto cleanup;
=======
		/* This vertical stripe has no data, skip it. */
		if (!test_bit(sectornr, &rbio->dbitmap))
			continue;

		if (stripe < rbio->nr_data) {
			sector = sector_in_rbio(rbio, stripe, sectornr, 1);
			if (!sector)
				continue;
		} else {
			sector = rbio_stripe_sector(rbio, stripe, sectornr);
>>>>>>> d60c95ef
		}

		ret = rbio_add_io_sector(rbio, &bio_list, sector,
					 rbio->bioc->tgtdev_map[stripe],
					 sectornr, REQ_OP_WRITE);
		if (ret)
			goto cleanup;
	}

write_data:
	atomic_set(&rbio->stripes_pending, bio_list_size(&bio_list));
	BUG_ON(atomic_read(&rbio->stripes_pending) == 0);

	while ((bio = bio_list_pop(&bio_list))) {
		bio->bi_end_io = raid_write_end_io;

		if (trace_raid56_write_stripe_enabled()) {
			struct raid56_bio_trace_info trace_info = { 0 };

			bio_get_trace_info(rbio, bio, &trace_info);
			trace_raid56_write_stripe(rbio, bio, &trace_info);
		}
		submit_bio(bio);
	}
	return;

cleanup:
	rbio_orig_end_io(rbio, BLK_STS_IOERR);

	while ((bio = bio_list_pop(&bio_list)))
		bio_put(bio);
}

/*
 * helper to find the stripe number for a given bio.  Used to figure out which
 * stripe has failed.  This expects the bio to correspond to a physical disk,
 * so it looks up based on physical sector numbers.
 */
static int find_bio_stripe(struct btrfs_raid_bio *rbio,
			   struct bio *bio)
{
	u64 physical = bio->bi_iter.bi_sector;
	int i;
	struct btrfs_io_stripe *stripe;

	physical <<= 9;

	for (i = 0; i < rbio->bioc->num_stripes; i++) {
		stripe = &rbio->bioc->stripes[i];
<<<<<<< HEAD
		if (in_range(physical, stripe->physical, rbio->stripe_len) &&
=======
		if (in_range(physical, stripe->physical, BTRFS_STRIPE_LEN) &&
>>>>>>> d60c95ef
		    stripe->dev->bdev && bio->bi_bdev == stripe->dev->bdev) {
			return i;
		}
	}
	return -1;
}

/*
 * helper to find the stripe number for a given
 * bio (before mapping).  Used to figure out which stripe has
 * failed.  This looks up based on logical block numbers.
 */
static int find_logical_bio_stripe(struct btrfs_raid_bio *rbio,
				   struct bio *bio)
{
	u64 logical = bio->bi_iter.bi_sector << 9;
	int i;

	for (i = 0; i < rbio->nr_data; i++) {
		u64 stripe_start = rbio->bioc->raid_map[i];

		if (in_range(logical, stripe_start, BTRFS_STRIPE_LEN))
			return i;
	}
	return -1;
}

/*
 * returns -EIO if we had too many failures
 */
static int fail_rbio_index(struct btrfs_raid_bio *rbio, int failed)
{
	unsigned long flags;
	int ret = 0;

	spin_lock_irqsave(&rbio->bio_list_lock, flags);

	/* we already know this stripe is bad, move on */
	if (rbio->faila == failed || rbio->failb == failed)
		goto out;

	if (rbio->faila == -1) {
		/* first failure on this rbio */
		rbio->faila = failed;
		atomic_inc(&rbio->error);
	} else if (rbio->failb == -1) {
		/* second failure on this rbio */
		rbio->failb = failed;
		atomic_inc(&rbio->error);
	} else {
		ret = -EIO;
	}
out:
	spin_unlock_irqrestore(&rbio->bio_list_lock, flags);

	return ret;
}

/*
 * helper to fail a stripe based on a physical disk
 * bio.
 */
static int fail_bio_stripe(struct btrfs_raid_bio *rbio,
			   struct bio *bio)
{
	int failed = find_bio_stripe(rbio, bio);

	if (failed < 0)
		return -EIO;

	return fail_rbio_index(rbio, failed);
}

/*
 * For subpage case, we can no longer set page Uptodate directly for
 * stripe_pages[], thus we need to locate the sector.
 */
static struct sector_ptr *find_stripe_sector(struct btrfs_raid_bio *rbio,
					     struct page *page,
					     unsigned int pgoff)
{
	int i;

	for (i = 0; i < rbio->nr_sectors; i++) {
		struct sector_ptr *sector = &rbio->stripe_sectors[i];

		if (sector->page == page && sector->pgoff == pgoff)
			return sector;
	}
	return NULL;
}

/*
 * this sets each page in the bio uptodate.  It should only be used on private
 * rbio pages, nothing that comes in from the higher layers
 */
static void set_bio_pages_uptodate(struct btrfs_raid_bio *rbio, struct bio *bio)
{
	const u32 sectorsize = rbio->bioc->fs_info->sectorsize;
	struct bio_vec *bvec;
	struct bvec_iter_all iter_all;

	ASSERT(!bio_flagged(bio, BIO_CLONED));

	bio_for_each_segment_all(bvec, bio, iter_all) {
		struct sector_ptr *sector;
		int pgoff;

		for (pgoff = bvec->bv_offset; pgoff - bvec->bv_offset < bvec->bv_len;
		     pgoff += sectorsize) {
			sector = find_stripe_sector(rbio, bvec->bv_page, pgoff);
			ASSERT(sector);
			if (sector)
				sector->uptodate = 1;
		}
	}
}

static void raid56_bio_end_io(struct bio *bio)
{
	struct btrfs_raid_bio *rbio = bio->bi_private;

	if (bio->bi_status)
		fail_bio_stripe(rbio, bio);
	else
		set_bio_pages_uptodate(rbio, bio);

	bio_put(bio);

	if (atomic_dec_and_test(&rbio->stripes_pending))
		queue_work(rbio->bioc->fs_info->endio_raid56_workers,
			   &rbio->end_io_work);
}

<<<<<<< HEAD
	if (atomic_read(&rbio->error) > rbio->bioc->max_errors)
		goto cleanup;
=======
/*
 * End io handler for the read phase of the RMW cycle.  All the bios here are
 * physical stripe bios we've read from the disk so we can recalculate the
 * parity of the stripe.
 *
 * This will usually kick off finish_rmw once all the bios are read in, but it
 * may trigger parity reconstruction if we had any errors along the way
 */
static void raid56_rmw_end_io_work(struct work_struct *work)
{
	struct btrfs_raid_bio *rbio =
		container_of(work, struct btrfs_raid_bio, end_io_work);

	if (atomic_read(&rbio->error) > rbio->bioc->max_errors) {
		rbio_orig_end_io(rbio, BLK_STS_IOERR);
		return;
	}
>>>>>>> d60c95ef

	/*
	 * This will normally call finish_rmw to start our write but if there
	 * are any failed stripes we'll reconstruct from parity first.
	 */
	validate_rbio_for_rmw(rbio);
}

/*
 * the stripe must be locked by the caller.  It will
 * unlock after all the writes are done
 */
static int raid56_rmw_stripe(struct btrfs_raid_bio *rbio)
{
	int bios_to_read = 0;
	struct bio_list bio_list;
	const int nr_data_sectors = rbio->stripe_nsectors * rbio->nr_data;
	int ret;
	int total_sector_nr;
	struct bio *bio;

	bio_list_init(&bio_list);

	ret = alloc_rbio_pages(rbio);
	if (ret)
		goto cleanup;

	index_rbio_pages(rbio);

	atomic_set(&rbio->error, 0);
	/* Build a list of bios to read all the missing data sectors. */
	for (total_sector_nr = 0; total_sector_nr < nr_data_sectors;
	     total_sector_nr++) {
		struct sector_ptr *sector;
		int stripe = total_sector_nr / rbio->stripe_nsectors;
		int sectornr = total_sector_nr % rbio->stripe_nsectors;

		/*
		 * We want to find all the sectors missing from the rbio and
		 * read them from the disk.  If sector_in_rbio() finds a page
		 * in the bio list we don't need to read it off the stripe.
		 */
		sector = sector_in_rbio(rbio, stripe, sectornr, 1);
		if (sector)
			continue;

		sector = rbio_stripe_sector(rbio, stripe, sectornr);
		/*
		 * The bio cache may have handed us an uptodate page.  If so,
		 * use it.
		 */
		if (sector->uptodate)
			continue;

		ret = rbio_add_io_sector(rbio, &bio_list, sector,
			       stripe, sectornr, REQ_OP_READ);
		if (ret)
			goto cleanup;
	}

	bios_to_read = bio_list_size(&bio_list);
	if (!bios_to_read) {
		/*
		 * this can happen if others have merged with
		 * us, it means there is nothing left to read.
		 * But if there are missing devices it may not be
		 * safe to do the full stripe write yet.
		 */
		goto finish;
	}

	/*
	 * The bioc may be freed once we submit the last bio. Make sure not to
	 * touch it after that.
	 */
	atomic_set(&rbio->stripes_pending, bios_to_read);
	INIT_WORK(&rbio->end_io_work, raid56_rmw_end_io_work);
	while ((bio = bio_list_pop(&bio_list))) {
		bio->bi_end_io = raid56_bio_end_io;

		if (trace_raid56_read_partial_enabled()) {
			struct raid56_bio_trace_info trace_info = { 0 };

			bio_get_trace_info(rbio, bio, &trace_info);
			trace_raid56_read_partial(rbio, bio, &trace_info);
		}
		submit_bio(bio);
	}
	/* the actual write will happen once the reads are done */
	return 0;

cleanup:
	rbio_orig_end_io(rbio, BLK_STS_IOERR);

	while ((bio = bio_list_pop(&bio_list)))
		bio_put(bio);

	return -EIO;

finish:
	validate_rbio_for_rmw(rbio);
	return 0;
}

/*
 * if the upper layers pass in a full stripe, we thank them by only allocating
 * enough pages to hold the parity, and sending it all down quickly.
 */
static int full_stripe_write(struct btrfs_raid_bio *rbio)
{
	int ret;

	ret = alloc_rbio_parity_pages(rbio);
	if (ret)
		return ret;

	ret = lock_stripe_add(rbio);
	if (ret == 0)
		finish_rmw(rbio);
	return 0;
}

/*
 * partial stripe writes get handed over to async helpers.
 * We're really hoping to merge a few more writes into this
 * rbio before calculating new parity
 */
static int partial_stripe_write(struct btrfs_raid_bio *rbio)
{
	int ret;

	ret = lock_stripe_add(rbio);
	if (ret == 0)
		start_async_work(rbio, rmw_work);
	return 0;
}

/*
 * sometimes while we were reading from the drive to
 * recalculate parity, enough new bios come into create
 * a full stripe.  So we do a check here to see if we can
 * go directly to finish_rmw
 */
static int __raid56_parity_write(struct btrfs_raid_bio *rbio)
{
	/* head off into rmw land if we don't have a full stripe */
	if (!rbio_is_full(rbio))
		return partial_stripe_write(rbio);
	return full_stripe_write(rbio);
}

/*
 * We use plugging call backs to collect full stripes.
 * Any time we get a partial stripe write while plugged
 * we collect it into a list.  When the unplug comes down,
 * we sort the list by logical block number and merge
 * everything we can into the same rbios
 */
struct btrfs_plug_cb {
	struct blk_plug_cb cb;
	struct btrfs_fs_info *info;
	struct list_head rbio_list;
	struct work_struct work;
};

/*
 * rbios on the plug list are sorted for easier merging.
 */
static int plug_cmp(void *priv, const struct list_head *a,
		    const struct list_head *b)
{
	const struct btrfs_raid_bio *ra = container_of(a, struct btrfs_raid_bio,
						       plug_list);
	const struct btrfs_raid_bio *rb = container_of(b, struct btrfs_raid_bio,
						       plug_list);
	u64 a_sector = ra->bio_list.head->bi_iter.bi_sector;
	u64 b_sector = rb->bio_list.head->bi_iter.bi_sector;

	if (a_sector < b_sector)
		return -1;
	if (a_sector > b_sector)
		return 1;
	return 0;
}

static void run_plug(struct btrfs_plug_cb *plug)
{
	struct btrfs_raid_bio *cur;
	struct btrfs_raid_bio *last = NULL;

	/*
	 * sort our plug list then try to merge
	 * everything we can in hopes of creating full
	 * stripes.
	 */
	list_sort(NULL, &plug->rbio_list, plug_cmp);
	while (!list_empty(&plug->rbio_list)) {
		cur = list_entry(plug->rbio_list.next,
				 struct btrfs_raid_bio, plug_list);
		list_del_init(&cur->plug_list);

		if (rbio_is_full(cur)) {
			int ret;

			/* we have a full stripe, send it down */
			ret = full_stripe_write(cur);
			BUG_ON(ret);
			continue;
		}
		if (last) {
			if (rbio_can_merge(last, cur)) {
				merge_rbio(last, cur);
				__free_raid_bio(cur);
				continue;

			}
			__raid56_parity_write(last);
		}
		last = cur;
	}
	if (last) {
		__raid56_parity_write(last);
	}
	kfree(plug);
}

/*
 * if the unplug comes from schedule, we have to push the
 * work off to a helper thread
 */
static void unplug_work(struct work_struct *work)
{
	struct btrfs_plug_cb *plug;
	plug = container_of(work, struct btrfs_plug_cb, work);
	run_plug(plug);
}

static void btrfs_raid_unplug(struct blk_plug_cb *cb, bool from_schedule)
{
	struct btrfs_plug_cb *plug;
	plug = container_of(cb, struct btrfs_plug_cb, cb);

	if (from_schedule) {
		INIT_WORK(&plug->work, unplug_work);
		queue_work(plug->info->rmw_workers, &plug->work);
		return;
	}
	run_plug(plug);
}

/* Add the original bio into rbio->bio_list, and update rbio::dbitmap. */
static void rbio_add_bio(struct btrfs_raid_bio *rbio, struct bio *orig_bio)
{
<<<<<<< HEAD
	const struct btrfs_fs_info *fs_info = rbio->fs_info;
=======
	const struct btrfs_fs_info *fs_info = rbio->bioc->fs_info;
>>>>>>> d60c95ef
	const u64 orig_logical = orig_bio->bi_iter.bi_sector << SECTOR_SHIFT;
	const u64 full_stripe_start = rbio->bioc->raid_map[0];
	const u32 orig_len = orig_bio->bi_iter.bi_size;
	const u32 sectorsize = fs_info->sectorsize;
	u64 cur_logical;

	ASSERT(orig_logical >= full_stripe_start &&
	       orig_logical + orig_len <= full_stripe_start +
<<<<<<< HEAD
	       rbio->nr_data * rbio->stripe_len);
=======
	       rbio->nr_data * BTRFS_STRIPE_LEN);
>>>>>>> d60c95ef

	bio_list_add(&rbio->bio_list, orig_bio);
	rbio->bio_list_bytes += orig_bio->bi_iter.bi_size;

	/* Update the dbitmap. */
	for (cur_logical = orig_logical; cur_logical < orig_logical + orig_len;
	     cur_logical += sectorsize) {
		int bit = ((u32)(cur_logical - full_stripe_start) >>
<<<<<<< HEAD
			   fs_info->sectorsize_bits) % rbio->stripe_npages;

		set_bit(bit, rbio->dbitmap);
=======
			   fs_info->sectorsize_bits) % rbio->stripe_nsectors;

		set_bit(bit, &rbio->dbitmap);
>>>>>>> d60c95ef
	}
}

/*
 * our main entry point for writes from the rest of the FS.
 */
<<<<<<< HEAD
int raid56_parity_write(struct btrfs_fs_info *fs_info, struct bio *bio,
			struct btrfs_io_context *bioc, u64 stripe_len)
=======
void raid56_parity_write(struct bio *bio, struct btrfs_io_context *bioc)
>>>>>>> d60c95ef
{
	struct btrfs_fs_info *fs_info = bioc->fs_info;
	struct btrfs_raid_bio *rbio;
	struct btrfs_plug_cb *plug = NULL;
	struct blk_plug_cb *cb;
	int ret = 0;

<<<<<<< HEAD
	rbio = alloc_rbio(fs_info, bioc, stripe_len);
	if (IS_ERR(rbio)) {
		btrfs_put_bioc(bioc);
		return PTR_ERR(rbio);
	}
	rbio->operation = BTRFS_RBIO_WRITE;
	rbio_add_bio(rbio, bio);

	btrfs_bio_counter_inc_noblocked(fs_info);
	rbio->generic_bio_cnt = 1;
=======
	rbio = alloc_rbio(fs_info, bioc);
	if (IS_ERR(rbio)) {
		ret = PTR_ERR(rbio);
		goto fail;
	}
	rbio->operation = BTRFS_RBIO_WRITE;
	rbio_add_bio(rbio, bio);
>>>>>>> d60c95ef

	/*
	 * don't plug on full rbios, just get them out the door
	 * as quickly as we can
	 */
	if (rbio_is_full(rbio)) {
		ret = full_stripe_write(rbio);
		if (ret) {
			__free_raid_bio(rbio);
			goto fail;
		}
		return;
	}

	cb = blk_check_plugged(btrfs_raid_unplug, fs_info, sizeof(*plug));
	if (cb) {
		plug = container_of(cb, struct btrfs_plug_cb, cb);
		if (!plug->info) {
			plug->info = fs_info;
			INIT_LIST_HEAD(&plug->rbio_list);
		}
		list_add_tail(&rbio->plug_list, &plug->rbio_list);
	} else {
		ret = __raid56_parity_write(rbio);
		if (ret) {
			__free_raid_bio(rbio);
			goto fail;
		}
	}

	return;

fail:
	bio->bi_status = errno_to_blk_status(ret);
	bio_endio(bio);
}

/*
 * all parity reconstruction happens here.  We've read in everything
 * we can find from the drives and this does the heavy lifting of
 * sorting the good from the bad.
 */
static void __raid_recover_end_io(struct btrfs_raid_bio *rbio)
{
	const u32 sectorsize = rbio->bioc->fs_info->sectorsize;
	int sectornr, stripe;
	void **pointers;
	void **unmap_array;
	int faila = -1, failb = -1;
	blk_status_t err;
	int i;

	/*
	 * This array stores the pointer for each sector, thus it has the extra
	 * pgoff value added from each sector
	 */
	pointers = kcalloc(rbio->real_stripes, sizeof(void *), GFP_NOFS);
	if (!pointers) {
		err = BLK_STS_RESOURCE;
		goto cleanup_io;
	}

	/*
	 * Store copy of pointers that does not get reordered during
	 * reconstruction so that kunmap_local works.
	 */
	unmap_array = kcalloc(rbio->real_stripes, sizeof(void *), GFP_NOFS);
	if (!unmap_array) {
		err = BLK_STS_RESOURCE;
		goto cleanup_pointers;
	}

	faila = rbio->faila;
	failb = rbio->failb;

	if (rbio->operation == BTRFS_RBIO_READ_REBUILD ||
	    rbio->operation == BTRFS_RBIO_REBUILD_MISSING) {
		spin_lock_irq(&rbio->bio_list_lock);
		set_bit(RBIO_RMW_LOCKED_BIT, &rbio->flags);
		spin_unlock_irq(&rbio->bio_list_lock);
	}

	index_rbio_pages(rbio);

	for (sectornr = 0; sectornr < rbio->stripe_nsectors; sectornr++) {
		struct sector_ptr *sector;

		/*
		 * Now we just use bitmap to mark the horizontal stripes in
		 * which we have data when doing parity scrub.
		 */
		if (rbio->operation == BTRFS_RBIO_PARITY_SCRUB &&
		    !test_bit(sectornr, &rbio->dbitmap))
			continue;

		/*
		 * Setup our array of pointers with sectors from each stripe
		 *
		 * NOTE: store a duplicate array of pointers to preserve the
		 * pointer order
		 */
		for (stripe = 0; stripe < rbio->real_stripes; stripe++) {
			/*
			 * If we're rebuilding a read, we have to use
			 * pages from the bio list
			 */
			if ((rbio->operation == BTRFS_RBIO_READ_REBUILD ||
			     rbio->operation == BTRFS_RBIO_REBUILD_MISSING) &&
			    (stripe == faila || stripe == failb)) {
				sector = sector_in_rbio(rbio, stripe, sectornr, 0);
			} else {
				sector = rbio_stripe_sector(rbio, stripe, sectornr);
			}
			ASSERT(sector->page);
			pointers[stripe] = kmap_local_page(sector->page) +
					   sector->pgoff;
			unmap_array[stripe] = pointers[stripe];
		}

<<<<<<< HEAD
		/* all raid6 handling here */
		if (rbio->bioc->map_type & BTRFS_BLOCK_GROUP_RAID6) {
			/*
			 * single failure, rebuild from parity raid5
			 * style
			 */
=======
		/* All raid6 handling here */
		if (rbio->bioc->map_type & BTRFS_BLOCK_GROUP_RAID6) {
			/* Single failure, rebuild from parity raid5 style */
>>>>>>> d60c95ef
			if (failb < 0) {
				if (faila == rbio->nr_data) {
					/*
					 * Just the P stripe has failed, without
					 * a bad data or Q stripe.
					 * TODO, we should redo the xor here.
					 */
					err = BLK_STS_IOERR;
					goto cleanup;
				}
				/*
				 * a single failure in raid6 is rebuilt
				 * in the pstripe code below
				 */
				goto pstripe;
			}

			/* make sure our ps and qs are in order */
			if (faila > failb)
				swap(faila, failb);

			/* if the q stripe is failed, do a pstripe reconstruction
			 * from the xors.
			 * If both the q stripe and the P stripe are failed, we're
			 * here due to a crc mismatch and we can't give them the
			 * data they want
			 */
			if (rbio->bioc->raid_map[failb] == RAID6_Q_STRIPE) {
				if (rbio->bioc->raid_map[faila] ==
				    RAID5_P_STRIPE) {
					err = BLK_STS_IOERR;
					goto cleanup;
				}
				/*
				 * otherwise we have one bad data stripe and
				 * a good P stripe.  raid5!
				 */
				goto pstripe;
			}

			if (rbio->bioc->raid_map[failb] == RAID5_P_STRIPE) {
				raid6_datap_recov(rbio->real_stripes,
						  sectorsize, faila, pointers);
			} else {
				raid6_2data_recov(rbio->real_stripes,
						  sectorsize, faila, failb,
						  pointers);
			}
		} else {
			void *p;

			/* rebuild from P stripe here (raid5 or raid6) */
			BUG_ON(failb != -1);
pstripe:
			/* Copy parity block into failed block to start with */
			memcpy(pointers[faila], pointers[rbio->nr_data], sectorsize);

			/* rearrange the pointer array */
			p = pointers[faila];
			for (stripe = faila; stripe < rbio->nr_data - 1; stripe++)
				pointers[stripe] = pointers[stripe + 1];
			pointers[rbio->nr_data - 1] = p;

			/* xor in the rest */
			run_xor(pointers, rbio->nr_data - 1, sectorsize);
		}
		/* if we're doing this rebuild as part of an rmw, go through
		 * and set all of our private rbio pages in the
		 * failed stripes as uptodate.  This way finish_rmw will
		 * know they can be trusted.  If this was a read reconstruction,
		 * other endio functions will fiddle the uptodate bits
		 */
		if (rbio->operation == BTRFS_RBIO_WRITE) {
			for (i = 0;  i < rbio->stripe_nsectors; i++) {
				if (faila != -1) {
					sector = rbio_stripe_sector(rbio, faila, i);
					sector->uptodate = 1;
				}
				if (failb != -1) {
					sector = rbio_stripe_sector(rbio, failb, i);
					sector->uptodate = 1;
				}
			}
		}
		for (stripe = rbio->real_stripes - 1; stripe >= 0; stripe--)
			kunmap_local(unmap_array[stripe]);
	}

	err = BLK_STS_OK;
cleanup:
	kfree(unmap_array);
cleanup_pointers:
	kfree(pointers);

cleanup_io:
	/*
	 * Similar to READ_REBUILD, REBUILD_MISSING at this point also has a
	 * valid rbio which is consistent with ondisk content, thus such a
	 * valid rbio can be cached to avoid further disk reads.
	 */
	if (rbio->operation == BTRFS_RBIO_READ_REBUILD ||
	    rbio->operation == BTRFS_RBIO_REBUILD_MISSING) {
		/*
		 * - In case of two failures, where rbio->failb != -1:
		 *
		 *   Do not cache this rbio since the above read reconstruction
		 *   (raid6_datap_recov() or raid6_2data_recov()) may have
		 *   changed some content of stripes which are not identical to
		 *   on-disk content any more, otherwise, a later write/recover
		 *   may steal stripe_pages from this rbio and end up with
		 *   corruptions or rebuild failures.
		 *
		 * - In case of single failure, where rbio->failb == -1:
		 *
		 *   Cache this rbio iff the above read reconstruction is
		 *   executed without problems.
		 */
		if (err == BLK_STS_OK && rbio->failb < 0)
			cache_rbio_pages(rbio);
		else
			clear_bit(RBIO_CACHE_READY_BIT, &rbio->flags);

		rbio_orig_end_io(rbio, err);
	} else if (err == BLK_STS_OK) {
		rbio->faila = -1;
		rbio->failb = -1;

		if (rbio->operation == BTRFS_RBIO_WRITE)
			finish_rmw(rbio);
		else if (rbio->operation == BTRFS_RBIO_PARITY_SCRUB)
			finish_parity_scrub(rbio, 0);
		else
			BUG();
	} else {
		rbio_orig_end_io(rbio, err);
	}
}

/*
 * This is called only for stripes we've read from disk to reconstruct the
 * parity.
 */
static void raid_recover_end_io_work(struct work_struct *work)
{
	struct btrfs_raid_bio *rbio =
		container_of(work, struct btrfs_raid_bio, end_io_work);

<<<<<<< HEAD
	/*
	 * we only read stripe pages off the disk, set them
	 * up to date if there were no errors
	 */
	if (bio->bi_status)
		fail_bio_stripe(rbio, bio);
	else
		set_bio_pages_uptodate(bio);
	bio_put(bio);

	if (!atomic_dec_and_test(&rbio->stripes_pending))
		return;

=======
>>>>>>> d60c95ef
	if (atomic_read(&rbio->error) > rbio->bioc->max_errors)
		rbio_orig_end_io(rbio, BLK_STS_IOERR);
	else
		__raid_recover_end_io(rbio);
}

/*
 * reads everything we need off the disk to reconstruct
 * the parity. endio handlers trigger final reconstruction
 * when the IO is done.
 *
 * This is used both for reads from the higher layers and for
 * parity construction required to finish a rmw cycle.
 */
static int __raid56_parity_recover(struct btrfs_raid_bio *rbio)
{
	int bios_to_read = 0;
	struct bio_list bio_list;
	int ret;
	int total_sector_nr;
	struct bio *bio;

	bio_list_init(&bio_list);

	ret = alloc_rbio_pages(rbio);
	if (ret)
		goto cleanup;

	atomic_set(&rbio->error, 0);

	/*
	 * Read everything that hasn't failed. However this time we will
	 * not trust any cached sector.
	 * As we may read out some stale data but higher layer is not reading
	 * that stale part.
	 *
	 * So here we always re-read everything in recovery path.
	 */
	for (total_sector_nr = 0; total_sector_nr < rbio->nr_sectors;
	     total_sector_nr++) {
		int stripe = total_sector_nr / rbio->stripe_nsectors;
		int sectornr = total_sector_nr % rbio->stripe_nsectors;
		struct sector_ptr *sector;

		if (rbio->faila == stripe || rbio->failb == stripe) {
			atomic_inc(&rbio->error);
			/* Skip the current stripe. */
			ASSERT(sectornr == 0);
			total_sector_nr += rbio->stripe_nsectors - 1;
			continue;
		}
<<<<<<< HEAD

		for (pagenr = 0; pagenr < rbio->stripe_npages; pagenr++) {
			ret = rbio_add_io_page(rbio, &bio_list,
				       rbio_stripe_page(rbio, stripe, pagenr),
				       stripe, pagenr, rbio->stripe_len);
			if (ret < 0)
				goto cleanup;
		}
=======
		sector = rbio_stripe_sector(rbio, stripe, sectornr);
		ret = rbio_add_io_sector(rbio, &bio_list, sector, stripe,
					 sectornr, REQ_OP_READ);
		if (ret < 0)
			goto cleanup;
>>>>>>> d60c95ef
	}

	bios_to_read = bio_list_size(&bio_list);
	if (!bios_to_read) {
		/*
		 * we might have no bios to read just because the pages
		 * were up to date, or we might have no bios to read because
		 * the devices were gone.
		 */
		if (atomic_read(&rbio->error) <= rbio->bioc->max_errors) {
			__raid_recover_end_io(rbio);
			return 0;
		} else {
			goto cleanup;
		}
	}

	/*
	 * The bioc may be freed once we submit the last bio. Make sure not to
	 * touch it after that.
	 */
	atomic_set(&rbio->stripes_pending, bios_to_read);
	INIT_WORK(&rbio->end_io_work, raid_recover_end_io_work);
	while ((bio = bio_list_pop(&bio_list))) {
		bio->bi_end_io = raid56_bio_end_io;

		if (trace_raid56_scrub_read_recover_enabled()) {
			struct raid56_bio_trace_info trace_info = { 0 };

			bio_get_trace_info(rbio, bio, &trace_info);
			trace_raid56_scrub_read_recover(rbio, bio, &trace_info);
		}
		submit_bio(bio);
	}

	return 0;

cleanup:
	if (rbio->operation == BTRFS_RBIO_READ_REBUILD ||
	    rbio->operation == BTRFS_RBIO_REBUILD_MISSING)
		rbio_orig_end_io(rbio, BLK_STS_IOERR);

	while ((bio = bio_list_pop(&bio_list)))
		bio_put(bio);

	return -EIO;
}

/*
 * the main entry point for reads from the higher layers.  This
 * is really only called when the normal read path had a failure,
 * so we assume the bio they send down corresponds to a failed part
 * of the drive.
 */
<<<<<<< HEAD
int raid56_parity_recover(struct btrfs_fs_info *fs_info, struct bio *bio,
			  struct btrfs_io_context *bioc, u64 stripe_len,
			  int mirror_num, int generic_io)
=======
void raid56_parity_recover(struct bio *bio, struct btrfs_io_context *bioc,
			   int mirror_num)
>>>>>>> d60c95ef
{
	struct btrfs_fs_info *fs_info = bioc->fs_info;
	struct btrfs_raid_bio *rbio;
<<<<<<< HEAD
	int ret;

	if (generic_io) {
		ASSERT(bioc->mirror_num == mirror_num);
		btrfs_io_bio(bio)->mirror_num = mirror_num;
	}

	rbio = alloc_rbio(fs_info, bioc, stripe_len);
	if (IS_ERR(rbio)) {
		if (generic_io)
			btrfs_put_bioc(bioc);
		return PTR_ERR(rbio);
=======

	rbio = alloc_rbio(fs_info, bioc);
	if (IS_ERR(rbio)) {
		bio->bi_status = errno_to_blk_status(PTR_ERR(rbio));
		goto out_end_bio;
>>>>>>> d60c95ef
	}

	rbio->operation = BTRFS_RBIO_READ_REBUILD;
	rbio_add_bio(rbio, bio);

	rbio->faila = find_logical_bio_stripe(rbio, bio);
	if (rbio->faila == -1) {
		btrfs_warn(fs_info,
"%s could not find the bad stripe in raid56 so that we cannot recover any more (bio has logical %llu len %llu, bioc has map_type %llu)",
			   __func__, bio->bi_iter.bi_sector << 9,
			   (u64)bio->bi_iter.bi_size, bioc->map_type);
<<<<<<< HEAD
		if (generic_io)
			btrfs_put_bioc(bioc);
		kfree(rbio);
		return -EIO;
	}

	if (generic_io) {
		btrfs_bio_counter_inc_noblocked(fs_info);
		rbio->generic_bio_cnt = 1;
	} else {
		btrfs_get_bioc(bioc);
=======
		__free_raid_bio(rbio);
		bio->bi_status = BLK_STS_IOERR;
		goto out_end_bio;
>>>>>>> d60c95ef
	}

	/*
	 * Loop retry:
	 * for 'mirror == 2', reconstruct from all other stripes.
	 * for 'mirror_num > 2', select a stripe to fail on every retry.
	 */
	if (mirror_num > 2) {
		/*
		 * 'mirror == 3' is to fail the p stripe and
		 * reconstruct from the q stripe.  'mirror > 3' is to
		 * fail a data stripe and reconstruct from p+q stripe.
		 */
		rbio->failb = rbio->real_stripes - (mirror_num - 1);
		ASSERT(rbio->failb > 0);
		if (rbio->failb <= rbio->faila)
			rbio->failb--;
	}

	if (lock_stripe_add(rbio))
		return;

	/*
	 * This adds our rbio to the list of rbios that will be handled after
	 * the current lock owner is done.
	 */
	__raid56_parity_recover(rbio);
	return;

out_end_bio:
	bio_endio(bio);
}

static void rmw_work(struct work_struct *work)
{
	struct btrfs_raid_bio *rbio;

	rbio = container_of(work, struct btrfs_raid_bio, work);
	raid56_rmw_stripe(rbio);
}

static void read_rebuild_work(struct work_struct *work)
{
	struct btrfs_raid_bio *rbio;

	rbio = container_of(work, struct btrfs_raid_bio, work);
	__raid56_parity_recover(rbio);
}

/*
 * The following code is used to scrub/replace the parity stripe
 *
 * Caller must have already increased bio_counter for getting @bioc.
 *
 * Note: We need make sure all the pages that add into the scrub/replace
 * raid bio are correct and not be changed during the scrub/replace. That
 * is those pages just hold metadata or file data with checksum.
 */

<<<<<<< HEAD
struct btrfs_raid_bio *
raid56_parity_alloc_scrub_rbio(struct btrfs_fs_info *fs_info, struct bio *bio,
			       struct btrfs_io_context *bioc, u64 stripe_len,
			       struct btrfs_device *scrub_dev,
			       unsigned long *dbitmap, int stripe_nsectors)
=======
struct btrfs_raid_bio *raid56_parity_alloc_scrub_rbio(struct bio *bio,
				struct btrfs_io_context *bioc,
				struct btrfs_device *scrub_dev,
				unsigned long *dbitmap, int stripe_nsectors)
>>>>>>> d60c95ef
{
	struct btrfs_fs_info *fs_info = bioc->fs_info;
	struct btrfs_raid_bio *rbio;
	int i;

<<<<<<< HEAD
	rbio = alloc_rbio(fs_info, bioc, stripe_len);
=======
	rbio = alloc_rbio(fs_info, bioc);
>>>>>>> d60c95ef
	if (IS_ERR(rbio))
		return NULL;
	bio_list_add(&rbio->bio_list, bio);
	/*
	 * This is a special bio which is used to hold the completion handler
	 * and make the scrub rbio is similar to the other types
	 */
	ASSERT(!bio->bi_iter.bi_size);
	rbio->operation = BTRFS_RBIO_PARITY_SCRUB;

	/*
	 * After mapping bioc with BTRFS_MAP_WRITE, parities have been sorted
	 * to the end position, so this search can start from the first parity
	 * stripe.
	 */
	for (i = rbio->nr_data; i < rbio->real_stripes; i++) {
		if (bioc->stripes[i].dev == scrub_dev) {
			rbio->scrubp = i;
			break;
		}
	}
	ASSERT(i < rbio->real_stripes);

<<<<<<< HEAD
	/* Now we just support the sectorsize equals to page size */
	ASSERT(fs_info->sectorsize == PAGE_SIZE);
	ASSERT(rbio->stripe_npages == stripe_nsectors);
	bitmap_copy(rbio->dbitmap, dbitmap, stripe_nsectors);

	/*
	 * We have already increased bio_counter when getting bioc, record it
	 * so we can free it at rbio_orig_end_io().
	 */
	rbio->generic_bio_cnt = 1;

=======
	bitmap_copy(&rbio->dbitmap, dbitmap, stripe_nsectors);
>>>>>>> d60c95ef
	return rbio;
}

/* Used for both parity scrub and missing. */
void raid56_add_scrub_pages(struct btrfs_raid_bio *rbio, struct page *page,
			    unsigned int pgoff, u64 logical)
{
	const u32 sectorsize = rbio->bioc->fs_info->sectorsize;
	int stripe_offset;
	int index;

	ASSERT(logical >= rbio->bioc->raid_map[0]);
<<<<<<< HEAD
	ASSERT(logical + PAGE_SIZE <= rbio->bioc->raid_map[0] +
				rbio->stripe_len * rbio->nr_data);
	stripe_offset = (int)(logical - rbio->bioc->raid_map[0]);
	index = stripe_offset >> PAGE_SHIFT;
	rbio->bio_pages[index] = page;
=======
	ASSERT(logical + sectorsize <= rbio->bioc->raid_map[0] +
				       BTRFS_STRIPE_LEN * rbio->nr_data);
	stripe_offset = (int)(logical - rbio->bioc->raid_map[0]);
	index = stripe_offset / sectorsize;
	rbio->bio_sectors[index].page = page;
	rbio->bio_sectors[index].pgoff = pgoff;
>>>>>>> d60c95ef
}

/*
 * We just scrub the parity that we have correct data on the same horizontal,
 * so we needn't allocate all pages for all the stripes.
 */
static int alloc_rbio_essential_pages(struct btrfs_raid_bio *rbio)
{
	const u32 sectorsize = rbio->bioc->fs_info->sectorsize;
	int total_sector_nr;

	for (total_sector_nr = 0; total_sector_nr < rbio->nr_sectors;
	     total_sector_nr++) {
		struct page *page;
		int sectornr = total_sector_nr % rbio->stripe_nsectors;
		int index = (total_sector_nr * sectorsize) >> PAGE_SHIFT;

		if (!test_bit(sectornr, &rbio->dbitmap))
			continue;
		if (rbio->stripe_pages[index])
			continue;
		page = alloc_page(GFP_NOFS);
		if (!page)
			return -ENOMEM;
		rbio->stripe_pages[index] = page;
	}
	index_stripe_sectors(rbio);
	return 0;
}

static noinline void finish_parity_scrub(struct btrfs_raid_bio *rbio,
					 int need_check)
{
	struct btrfs_io_context *bioc = rbio->bioc;
<<<<<<< HEAD
=======
	const u32 sectorsize = bioc->fs_info->sectorsize;
>>>>>>> d60c95ef
	void **pointers = rbio->finish_pointers;
	unsigned long *pbitmap = &rbio->finish_pbitmap;
	int nr_data = rbio->nr_data;
	int stripe;
	int sectornr;
	bool has_qstripe;
	struct sector_ptr p_sector = { 0 };
	struct sector_ptr q_sector = { 0 };
	struct bio_list bio_list;
	struct bio *bio;
	int is_replace = 0;
	int ret;

	bio_list_init(&bio_list);

	if (rbio->real_stripes - rbio->nr_data == 1)
		has_qstripe = false;
	else if (rbio->real_stripes - rbio->nr_data == 2)
		has_qstripe = true;
	else
		BUG();

	if (bioc->num_tgtdevs && bioc->tgtdev_map[rbio->scrubp]) {
		is_replace = 1;
		bitmap_copy(pbitmap, &rbio->dbitmap, rbio->stripe_nsectors);
	}

	/*
	 * Because the higher layers(scrubber) are unlikely to
	 * use this area of the disk again soon, so don't cache
	 * it.
	 */
	clear_bit(RBIO_CACHE_READY_BIT, &rbio->flags);

	if (!need_check)
		goto writeback;

	p_sector.page = alloc_page(GFP_NOFS);
	if (!p_sector.page)
		goto cleanup;
	p_sector.pgoff = 0;
	p_sector.uptodate = 1;

	if (has_qstripe) {
		/* RAID6, allocate and map temp space for the Q stripe */
		q_sector.page = alloc_page(GFP_NOFS);
		if (!q_sector.page) {
			__free_page(p_sector.page);
			p_sector.page = NULL;
			goto cleanup;
		}
		q_sector.pgoff = 0;
		q_sector.uptodate = 1;
		pointers[rbio->real_stripes - 1] = kmap_local_page(q_sector.page);
	}

	atomic_set(&rbio->error, 0);

	/* Map the parity stripe just once */
	pointers[nr_data] = kmap_local_page(p_sector.page);

	for_each_set_bit(sectornr, &rbio->dbitmap, rbio->stripe_nsectors) {
		struct sector_ptr *sector;
		void *parity;

		/* first collect one page from each data stripe */
		for (stripe = 0; stripe < nr_data; stripe++) {
			sector = sector_in_rbio(rbio, stripe, sectornr, 0);
			pointers[stripe] = kmap_local_page(sector->page) +
					   sector->pgoff;
		}

		if (has_qstripe) {
			/* RAID6, call the library function to fill in our P/Q */
			raid6_call.gen_syndrome(rbio->real_stripes, sectorsize,
						pointers);
		} else {
			/* raid5 */
			memcpy(pointers[nr_data], pointers[0], sectorsize);
			run_xor(pointers + 1, nr_data - 1, sectorsize);
		}

		/* Check scrubbing parity and repair it */
		sector = rbio_stripe_sector(rbio, rbio->scrubp, sectornr);
		parity = kmap_local_page(sector->page) + sector->pgoff;
		if (memcmp(parity, pointers[rbio->scrubp], sectorsize) != 0)
			memcpy(parity, pointers[rbio->scrubp], sectorsize);
		else
			/* Parity is right, needn't writeback */
			bitmap_clear(&rbio->dbitmap, sectornr, 1);
		kunmap_local(parity);

		for (stripe = nr_data - 1; stripe >= 0; stripe--)
			kunmap_local(pointers[stripe]);
	}

	kunmap_local(pointers[nr_data]);
	__free_page(p_sector.page);
	p_sector.page = NULL;
	if (q_sector.page) {
		kunmap_local(pointers[rbio->real_stripes - 1]);
		__free_page(q_sector.page);
		q_sector.page = NULL;
	}

writeback:
	/*
	 * time to start writing.  Make bios for everything from the
	 * higher layers (the bio_list in our rbio) and our p/q.  Ignore
	 * everything else.
	 */
	for_each_set_bit(sectornr, &rbio->dbitmap, rbio->stripe_nsectors) {
		struct sector_ptr *sector;

		sector = rbio_stripe_sector(rbio, rbio->scrubp, sectornr);
		ret = rbio_add_io_sector(rbio, &bio_list, sector, rbio->scrubp,
					 sectornr, REQ_OP_WRITE);
		if (ret)
			goto cleanup;
	}

	if (!is_replace)
		goto submit_write;

	for_each_set_bit(sectornr, pbitmap, rbio->stripe_nsectors) {
		struct sector_ptr *sector;

<<<<<<< HEAD
		page = rbio_stripe_page(rbio, rbio->scrubp, pagenr);
		ret = rbio_add_io_page(rbio, &bio_list, page,
				       bioc->tgtdev_map[rbio->scrubp],
				       pagenr, rbio->stripe_len);
=======
		sector = rbio_stripe_sector(rbio, rbio->scrubp, sectornr);
		ret = rbio_add_io_sector(rbio, &bio_list, sector,
				       bioc->tgtdev_map[rbio->scrubp],
				       sectornr, REQ_OP_WRITE);
>>>>>>> d60c95ef
		if (ret)
			goto cleanup;
	}

submit_write:
	nr_data = bio_list_size(&bio_list);
	if (!nr_data) {
		/* Every parity is right */
		rbio_orig_end_io(rbio, BLK_STS_OK);
		return;
	}

	atomic_set(&rbio->stripes_pending, nr_data);

	while ((bio = bio_list_pop(&bio_list))) {
		bio->bi_end_io = raid_write_end_io;

		if (trace_raid56_scrub_write_stripe_enabled()) {
			struct raid56_bio_trace_info trace_info = { 0 };

			bio_get_trace_info(rbio, bio, &trace_info);
			trace_raid56_scrub_write_stripe(rbio, bio, &trace_info);
		}
		submit_bio(bio);
	}
	return;

cleanup:
	rbio_orig_end_io(rbio, BLK_STS_IOERR);

	while ((bio = bio_list_pop(&bio_list)))
		bio_put(bio);
}

static inline int is_data_stripe(struct btrfs_raid_bio *rbio, int stripe)
{
	if (stripe >= 0 && stripe < rbio->nr_data)
		return 1;
	return 0;
}

/*
 * While we're doing the parity check and repair, we could have errors
 * in reading pages off the disk.  This checks for errors and if we're
 * not able to read the page it'll trigger parity reconstruction.  The
 * parity scrub will be finished after we've reconstructed the failed
 * stripes
 */
static void validate_rbio_for_parity_scrub(struct btrfs_raid_bio *rbio)
{
	if (atomic_read(&rbio->error) > rbio->bioc->max_errors)
		goto cleanup;

	if (rbio->faila >= 0 || rbio->failb >= 0) {
		int dfail = 0, failp = -1;

		if (is_data_stripe(rbio, rbio->faila))
			dfail++;
		else if (is_parity_stripe(rbio->faila))
			failp = rbio->faila;

		if (is_data_stripe(rbio, rbio->failb))
			dfail++;
		else if (is_parity_stripe(rbio->failb))
			failp = rbio->failb;

		/*
		 * Because we can not use a scrubbing parity to repair
		 * the data, so the capability of the repair is declined.
		 * (In the case of RAID5, we can not repair anything)
		 */
		if (dfail > rbio->bioc->max_errors - 1)
			goto cleanup;

		/*
		 * If all data is good, only parity is correctly, just
		 * repair the parity.
		 */
		if (dfail == 0) {
			finish_parity_scrub(rbio, 0);
			return;
		}

		/*
		 * Here means we got one corrupted data stripe and one
		 * corrupted parity on RAID6, if the corrupted parity
		 * is scrubbing parity, luckily, use the other one to repair
		 * the data, or we can not repair the data stripe.
		 */
		if (failp != rbio->scrubp)
			goto cleanup;

		__raid_recover_end_io(rbio);
	} else {
		finish_parity_scrub(rbio, 1);
	}
	return;

cleanup:
	rbio_orig_end_io(rbio, BLK_STS_IOERR);
}

/*
 * end io for the read phase of the rmw cycle.  All the bios here are physical
 * stripe bios we've read from the disk so we can recalculate the parity of the
 * stripe.
 *
 * This will usually kick off finish_rmw once all the bios are read in, but it
 * may trigger parity reconstruction if we had any errors along the way
 */
static void raid56_parity_scrub_end_io_work(struct work_struct *work)
{
	struct btrfs_raid_bio *rbio =
		container_of(work, struct btrfs_raid_bio, end_io_work);

	/*
	 * This will normally call finish_rmw to start our write, but if there
	 * are any failed stripes we'll reconstruct from parity first
	 */
	validate_rbio_for_parity_scrub(rbio);
}

static void raid56_parity_scrub_stripe(struct btrfs_raid_bio *rbio)
{
	int bios_to_read = 0;
	struct bio_list bio_list;
	int ret;
	int total_sector_nr;
	struct bio *bio;

	bio_list_init(&bio_list);

	ret = alloc_rbio_essential_pages(rbio);
	if (ret)
		goto cleanup;

	atomic_set(&rbio->error, 0);
	/* Build a list of bios to read all the missing parts. */
	for (total_sector_nr = 0; total_sector_nr < rbio->nr_sectors;
	     total_sector_nr++) {
		int sectornr = total_sector_nr % rbio->stripe_nsectors;
		int stripe = total_sector_nr / rbio->stripe_nsectors;
		struct sector_ptr *sector;

		/* No data in the vertical stripe, no need to read. */
		if (!test_bit(sectornr, &rbio->dbitmap))
			continue;

		/*
		 * We want to find all the sectors missing from the rbio and
		 * read them from the disk. If sector_in_rbio() finds a sector
		 * in the bio list we don't need to read it off the stripe.
		 */
		sector = sector_in_rbio(rbio, stripe, sectornr, 1);
		if (sector)
			continue;

		sector = rbio_stripe_sector(rbio, stripe, sectornr);
		/*
		 * The bio cache may have handed us an uptodate sector.  If so,
		 * use it.
		 */
		if (sector->uptodate)
			continue;

		ret = rbio_add_io_sector(rbio, &bio_list, sector, stripe,
					 sectornr, REQ_OP_READ);
		if (ret)
			goto cleanup;
	}

	bios_to_read = bio_list_size(&bio_list);
	if (!bios_to_read) {
		/*
		 * this can happen if others have merged with
		 * us, it means there is nothing left to read.
		 * But if there are missing devices it may not be
		 * safe to do the full stripe write yet.
		 */
		goto finish;
	}

	/*
	 * The bioc may be freed once we submit the last bio. Make sure not to
	 * touch it after that.
	 */
	atomic_set(&rbio->stripes_pending, bios_to_read);
	INIT_WORK(&rbio->end_io_work, raid56_parity_scrub_end_io_work);
	while ((bio = bio_list_pop(&bio_list))) {
		bio->bi_end_io = raid56_bio_end_io;

		if (trace_raid56_scrub_read_enabled()) {
			struct raid56_bio_trace_info trace_info = { 0 };

			bio_get_trace_info(rbio, bio, &trace_info);
			trace_raid56_scrub_read(rbio, bio, &trace_info);
		}
		submit_bio(bio);
	}
	/* the actual write will happen once the reads are done */
	return;

cleanup:
	rbio_orig_end_io(rbio, BLK_STS_IOERR);

	while ((bio = bio_list_pop(&bio_list)))
		bio_put(bio);

	return;

finish:
	validate_rbio_for_parity_scrub(rbio);
}

static void scrub_parity_work(struct work_struct *work)
{
	struct btrfs_raid_bio *rbio;

	rbio = container_of(work, struct btrfs_raid_bio, work);
	raid56_parity_scrub_stripe(rbio);
}

void raid56_parity_submit_scrub_rbio(struct btrfs_raid_bio *rbio)
{
	if (!lock_stripe_add(rbio))
		start_async_work(rbio, scrub_parity_work);
}

/* The following code is used for dev replace of a missing RAID 5/6 device. */

struct btrfs_raid_bio *
<<<<<<< HEAD
raid56_alloc_missing_rbio(struct btrfs_fs_info *fs_info, struct bio *bio,
			  struct btrfs_io_context *bioc, u64 length)
=======
raid56_alloc_missing_rbio(struct bio *bio, struct btrfs_io_context *bioc)
>>>>>>> d60c95ef
{
	struct btrfs_fs_info *fs_info = bioc->fs_info;
	struct btrfs_raid_bio *rbio;

<<<<<<< HEAD
	rbio = alloc_rbio(fs_info, bioc, length);
=======
	rbio = alloc_rbio(fs_info, bioc);
>>>>>>> d60c95ef
	if (IS_ERR(rbio))
		return NULL;

	rbio->operation = BTRFS_RBIO_REBUILD_MISSING;
	bio_list_add(&rbio->bio_list, bio);
	/*
	 * This is a special bio which is used to hold the completion handler
	 * and make the scrub rbio is similar to the other types
	 */
	ASSERT(!bio->bi_iter.bi_size);

	rbio->faila = find_logical_bio_stripe(rbio, bio);
	if (rbio->faila == -1) {
		btrfs_warn_rl(fs_info,
	"can not determine the failed stripe number for full stripe %llu",
			      bioc->raid_map[0]);
		__free_raid_bio(rbio);
		return NULL;
	}

<<<<<<< HEAD
	/*
	 * When we get bioc, we have already increased bio_counter, record it
	 * so we can free it at rbio_orig_end_io()
	 */
	rbio->generic_bio_cnt = 1;

=======
>>>>>>> d60c95ef
	return rbio;
}

void raid56_submit_missing_rbio(struct btrfs_raid_bio *rbio)
{
	if (!lock_stripe_add(rbio))
		start_async_work(rbio, read_rebuild_work);
}<|MERGE_RESOLUTION|>--- conflicted
+++ resolved
@@ -52,129 +52,6 @@
 	struct btrfs_stripe_hash table[];
 };
 
-<<<<<<< HEAD
-enum btrfs_rbio_ops {
-	BTRFS_RBIO_WRITE,
-	BTRFS_RBIO_READ_REBUILD,
-	BTRFS_RBIO_PARITY_SCRUB,
-	BTRFS_RBIO_REBUILD_MISSING,
-};
-
-struct btrfs_raid_bio {
-	struct btrfs_fs_info *fs_info;
-	struct btrfs_io_context *bioc;
-
-	/* while we're doing rmw on a stripe
-	 * we put it into a hash table so we can
-	 * lock the stripe and merge more rbios
-	 * into it.
-	 */
-	struct list_head hash_list;
-
-	/*
-	 * LRU list for the stripe cache
-	 */
-	struct list_head stripe_cache;
-
-	/*
-	 * for scheduling work in the helper threads
-	 */
-	struct btrfs_work work;
-
-	/*
-	 * bio list and bio_list_lock are used
-	 * to add more bios into the stripe
-	 * in hopes of avoiding the full rmw
-	 */
-	struct bio_list bio_list;
-	spinlock_t bio_list_lock;
-
-	/* also protected by the bio_list_lock, the
-	 * plug list is used by the plugging code
-	 * to collect partial bios while plugged.  The
-	 * stripe locking code also uses it to hand off
-	 * the stripe lock to the next pending IO
-	 */
-	struct list_head plug_list;
-
-	/*
-	 * flags that tell us if it is safe to
-	 * merge with this bio
-	 */
-	unsigned long flags;
-
-	/* size of each individual stripe on disk */
-	int stripe_len;
-
-	/* number of data stripes (no p/q) */
-	int nr_data;
-
-	int real_stripes;
-
-	int stripe_npages;
-	/*
-	 * set if we're doing a parity rebuild
-	 * for a read from higher up, which is handled
-	 * differently from a parity rebuild as part of
-	 * rmw
-	 */
-	enum btrfs_rbio_ops operation;
-
-	/* first bad stripe */
-	int faila;
-
-	/* second bad stripe (for raid6 use) */
-	int failb;
-
-	int scrubp;
-	/*
-	 * number of pages needed to represent the full
-	 * stripe
-	 */
-	int nr_pages;
-
-	/*
-	 * size of all the bios in the bio_list.  This
-	 * helps us decide if the rbio maps to a full
-	 * stripe or not
-	 */
-	int bio_list_bytes;
-
-	int generic_bio_cnt;
-
-	refcount_t refs;
-
-	atomic_t stripes_pending;
-
-	atomic_t error;
-	/*
-	 * these are two arrays of pointers.  We allocate the
-	 * rbio big enough to hold them both and setup their
-	 * locations when the rbio is allocated
-	 */
-
-	/* pointers to pages that we allocated for
-	 * reading/writing stripes directly from the disk (including P/Q)
-	 */
-	struct page **stripe_pages;
-
-	/*
-	 * pointers to the pages in the bio_list.  Stored
-	 * here for faster lookup
-	 */
-	struct page **bio_pages;
-
-	/*
-	 * bitmap to record which horizontal stripe has data
-	 */
-	unsigned long *dbitmap;
-
-	/* allocated with real_stripes-many pointers for finish_*() calls */
-	void **finish_pointers;
-
-	/* allocated with stripe_npages-many bits for finish_*() calls */
-	unsigned long *finish_pbitmap;
-=======
 /*
  * A bvec like structure to present a sector inside a page.
  *
@@ -184,7 +61,6 @@
 	struct page *page;
 	unsigned int pgoff:24;
 	unsigned int uptodate:8;
->>>>>>> d60c95ef
 };
 
 static int __raid56_parity_recover(struct btrfs_raid_bio *rbio);
@@ -397,14 +273,8 @@
 	bio_list_merge(&dest->bio_list, &victim->bio_list);
 	dest->bio_list_bytes += victim->bio_list_bytes;
 	/* Also inherit the bitmaps from @victim. */
-<<<<<<< HEAD
-	bitmap_or(dest->dbitmap, victim->dbitmap, dest->dbitmap,
-		  dest->stripe_npages);
-	dest->generic_bio_cnt += victim->generic_bio_cnt;
-=======
 	bitmap_or(&dest->dbitmap, &victim->dbitmap, &dest->dbitmap,
 		  dest->stripe_nsectors);
->>>>>>> d60c95ef
 	bio_list_init(&victim->bio_list);
 }
 
@@ -943,21 +813,12 @@
 	struct bio *cur = bio_list_get(&rbio->bio_list);
 	struct bio *extra;
 
-<<<<<<< HEAD
-	if (rbio->generic_bio_cnt)
-		btrfs_bio_counter_sub(rbio->fs_info, rbio->generic_bio_cnt);
-=======
->>>>>>> d60c95ef
 	/*
 	 * Clear the data bitmap, as the rbio may be cached for later usage.
 	 * do this before before unlock_stripe() so there will be no new bio
 	 * for this bio.
 	 */
-<<<<<<< HEAD
-	bitmap_clear(rbio->dbitmap, 0, rbio->stripe_npages);
-=======
 	bitmap_clear(&rbio->dbitmap, 0, rbio->stripe_nsectors);
->>>>>>> d60c95ef
 
 	/*
 	 * At this moment, rbio->bio_list is empty, however since rbio does not
@@ -1049,16 +910,6 @@
  * this does not allocate any pages for rbio->pages.
  */
 static struct btrfs_raid_bio *alloc_rbio(struct btrfs_fs_info *fs_info,
-<<<<<<< HEAD
-					 struct btrfs_io_context *bioc,
-					 u64 stripe_len)
-{
-	struct btrfs_raid_bio *rbio;
-	int nr_data = 0;
-	int real_stripes = bioc->num_stripes - bioc->num_tgtdevs;
-	int num_pages = rbio_nr_pages(stripe_len, real_stripes);
-	int stripe_npages = DIV_ROUND_UP(stripe_len, PAGE_SIZE);
-=======
 					 struct btrfs_io_context *bioc)
 {
 	const unsigned int real_stripes = bioc->num_stripes - bioc->num_tgtdevs;
@@ -1068,7 +919,6 @@
 		BTRFS_STRIPE_LEN >> fs_info->sectorsize_bits;
 	const unsigned int num_sectors = stripe_nsectors * real_stripes;
 	struct btrfs_raid_bio *rbio;
->>>>>>> d60c95ef
 	void *p;
 
 	/* PAGE_SIZE must also be aligned to sectorsize for subpage support */
@@ -1093,14 +943,8 @@
 	spin_lock_init(&rbio->bio_list_lock);
 	INIT_LIST_HEAD(&rbio->stripe_cache);
 	INIT_LIST_HEAD(&rbio->hash_list);
-<<<<<<< HEAD
-	rbio->bioc = bioc;
-	rbio->fs_info = fs_info;
-	rbio->stripe_len = stripe_len;
-=======
 	btrfs_get_bioc(bioc);
 	rbio->bioc = bioc;
->>>>>>> d60c95ef
 	rbio->nr_pages = num_pages;
 	rbio->nr_sectors = num_sectors;
 	rbio->real_stripes = real_stripes;
@@ -1127,17 +971,8 @@
 	CONSUME_ALLOC(rbio->finish_pointers, real_stripes);
 #undef  CONSUME_ALLOC
 
-<<<<<<< HEAD
-	if (bioc->map_type & BTRFS_BLOCK_GROUP_RAID5)
-		nr_data = real_stripes - 1;
-	else if (bioc->map_type & BTRFS_BLOCK_GROUP_RAID6)
-		nr_data = real_stripes - 2;
-	else
-		BUG();
-=======
 	ASSERT(btrfs_nr_parity_stripes(bioc->map_type));
 	rbio->nr_data = real_stripes - btrfs_nr_parity_stripes(bioc->map_type);
->>>>>>> d60c95ef
 
 	return rbio;
 }
@@ -1190,10 +1025,6 @@
 	struct btrfs_io_stripe *stripe;
 	u64 disk_start;
 
-<<<<<<< HEAD
-	stripe = &rbio->bioc->stripes[stripe_nr];
-	disk_start = stripe->physical + (page_index << PAGE_SHIFT);
-=======
 	/*
 	 * Note: here stripe_nr has taken device replace into consideration,
 	 * thus it can be larger than rbio->real_stripe.
@@ -1205,7 +1036,6 @@
 
 	stripe = &rbio->bioc->stripes[stripe_nr];
 	disk_start = stripe->physical + sector_nr * sectorsize;
->>>>>>> d60c95ef
 
 	/* if the device is missing, just fail this stripe */
 	if (!stripe->dev->bdev)
@@ -1297,14 +1127,8 @@
 	bio_list_for_each(bio, &rbio->bio_list)
 		index_one_bio(rbio, bio);
 
-<<<<<<< HEAD
-		start = bio->bi_iter.bi_sector << 9;
-		stripe_offset = start - rbio->bioc->raid_map[0];
-		page_index = stripe_offset >> PAGE_SHIFT;
-=======
 	spin_unlock_irq(&rbio->bio_list_lock);
 }
->>>>>>> d60c95ef
 
 static void bio_get_trace_info(struct btrfs_raid_bio *rbio, struct bio *bio,
 			       struct raid56_bio_trace_info *trace_info)
@@ -1345,10 +1169,7 @@
 static noinline void finish_rmw(struct btrfs_raid_bio *rbio)
 {
 	struct btrfs_io_context *bioc = rbio->bioc;
-<<<<<<< HEAD
-=======
 	const u32 sectorsize = bioc->fs_info->sectorsize;
->>>>>>> d60c95ef
 	void **pointers = rbio->finish_pointers;
 	int nr_data = rbio->nr_data;
 	/* The total sector number inside the full stripe. */
@@ -1371,11 +1192,7 @@
 		BUG();
 
 	/* We should have at least one data sector. */
-<<<<<<< HEAD
-	ASSERT(bitmap_weight(rbio->dbitmap, rbio->stripe_npages));
-=======
 	ASSERT(bitmap_weight(&rbio->dbitmap, rbio->stripe_nsectors));
->>>>>>> d60c95ef
 
 	/* at this point we either have a full stripe,
 	 * or we've read the full stripe from the drive.
@@ -1446,23 +1263,6 @@
 	 * Start writing.  Make bios for everything from the higher layers (the
 	 * bio_list in our rbio) and our P/Q.  Ignore everything else.
 	 */
-<<<<<<< HEAD
-	for (stripe = 0; stripe < rbio->real_stripes; stripe++) {
-		for (pagenr = 0; pagenr < rbio->stripe_npages; pagenr++) {
-			struct page *page;
-
-			/* This vertical stripe has no data, skip it. */
-			if (!test_bit(pagenr, rbio->dbitmap))
-				continue;
-
-			if (stripe < rbio->nr_data) {
-				page = page_in_rbio(rbio, stripe, pagenr, 1);
-				if (!page)
-					continue;
-			} else {
-			       page = rbio_stripe_page(rbio, stripe, pagenr);
-			}
-=======
 	for (total_sector_nr = 0; total_sector_nr < rbio->nr_sectors;
 	     total_sector_nr++) {
 		struct sector_ptr *sector;
@@ -1473,7 +1273,6 @@
 		/* This vertical stripe has no data, skip it. */
 		if (!test_bit(sectornr, &rbio->dbitmap))
 			continue;
->>>>>>> d60c95ef
 
 		if (stripe < rbio->nr_data) {
 			sector = sector_in_rbio(rbio, stripe, sectornr, 1);
@@ -1492,10 +1291,6 @@
 	if (likely(!bioc->num_tgtdevs))
 		goto write_data;
 
-<<<<<<< HEAD
-	for (stripe = 0; stripe < rbio->real_stripes; stripe++) {
-		if (!bioc->tgtdev_map[stripe])
-=======
 	for (total_sector_nr = 0; total_sector_nr < rbio->nr_sectors;
 	     total_sector_nr++) {
 		struct sector_ptr *sector;
@@ -1510,32 +1305,9 @@
 			 */
 			ASSERT(sectornr == 0);
 			total_sector_nr += rbio->stripe_nsectors - 1;
->>>>>>> d60c95ef
 			continue;
 		}
 
-<<<<<<< HEAD
-		for (pagenr = 0; pagenr < rbio->stripe_npages; pagenr++) {
-			struct page *page;
-
-			/* This vertical stripe has no data, skip it. */
-			if (!test_bit(pagenr, rbio->dbitmap))
-				continue;
-
-			if (stripe < rbio->nr_data) {
-				page = page_in_rbio(rbio, stripe, pagenr, 1);
-				if (!page)
-					continue;
-			} else {
-			       page = rbio_stripe_page(rbio, stripe, pagenr);
-			}
-
-			ret = rbio_add_io_page(rbio, &bio_list, page,
-					       rbio->bioc->tgtdev_map[stripe],
-					       pagenr, rbio->stripe_len);
-			if (ret)
-				goto cleanup;
-=======
 		/* This vertical stripe has no data, skip it. */
 		if (!test_bit(sectornr, &rbio->dbitmap))
 			continue;
@@ -1546,7 +1318,6 @@
 				continue;
 		} else {
 			sector = rbio_stripe_sector(rbio, stripe, sectornr);
->>>>>>> d60c95ef
 		}
 
 		ret = rbio_add_io_sector(rbio, &bio_list, sector,
@@ -1596,11 +1367,7 @@
 
 	for (i = 0; i < rbio->bioc->num_stripes; i++) {
 		stripe = &rbio->bioc->stripes[i];
-<<<<<<< HEAD
-		if (in_range(physical, stripe->physical, rbio->stripe_len) &&
-=======
 		if (in_range(physical, stripe->physical, BTRFS_STRIPE_LEN) &&
->>>>>>> d60c95ef
 		    stripe->dev->bdev && bio->bi_bdev == stripe->dev->bdev) {
 			return i;
 		}
@@ -1735,10 +1502,6 @@
 			   &rbio->end_io_work);
 }
 
-<<<<<<< HEAD
-	if (atomic_read(&rbio->error) > rbio->bioc->max_errors)
-		goto cleanup;
-=======
 /*
  * End io handler for the read phase of the RMW cycle.  All the bios here are
  * physical stripe bios we've read from the disk so we can recalculate the
@@ -1756,7 +1519,6 @@
 		rbio_orig_end_io(rbio, BLK_STS_IOERR);
 		return;
 	}
->>>>>>> d60c95ef
 
 	/*
 	 * This will normally call finish_rmw to start our write but if there
@@ -2010,11 +1772,7 @@
 /* Add the original bio into rbio->bio_list, and update rbio::dbitmap. */
 static void rbio_add_bio(struct btrfs_raid_bio *rbio, struct bio *orig_bio)
 {
-<<<<<<< HEAD
-	const struct btrfs_fs_info *fs_info = rbio->fs_info;
-=======
 	const struct btrfs_fs_info *fs_info = rbio->bioc->fs_info;
->>>>>>> d60c95ef
 	const u64 orig_logical = orig_bio->bi_iter.bi_sector << SECTOR_SHIFT;
 	const u64 full_stripe_start = rbio->bioc->raid_map[0];
 	const u32 orig_len = orig_bio->bi_iter.bi_size;
@@ -2023,11 +1781,7 @@
 
 	ASSERT(orig_logical >= full_stripe_start &&
 	       orig_logical + orig_len <= full_stripe_start +
-<<<<<<< HEAD
-	       rbio->nr_data * rbio->stripe_len);
-=======
 	       rbio->nr_data * BTRFS_STRIPE_LEN);
->>>>>>> d60c95ef
 
 	bio_list_add(&rbio->bio_list, orig_bio);
 	rbio->bio_list_bytes += orig_bio->bi_iter.bi_size;
@@ -2036,27 +1790,16 @@
 	for (cur_logical = orig_logical; cur_logical < orig_logical + orig_len;
 	     cur_logical += sectorsize) {
 		int bit = ((u32)(cur_logical - full_stripe_start) >>
-<<<<<<< HEAD
-			   fs_info->sectorsize_bits) % rbio->stripe_npages;
-
-		set_bit(bit, rbio->dbitmap);
-=======
 			   fs_info->sectorsize_bits) % rbio->stripe_nsectors;
 
 		set_bit(bit, &rbio->dbitmap);
->>>>>>> d60c95ef
 	}
 }
 
 /*
  * our main entry point for writes from the rest of the FS.
  */
-<<<<<<< HEAD
-int raid56_parity_write(struct btrfs_fs_info *fs_info, struct bio *bio,
-			struct btrfs_io_context *bioc, u64 stripe_len)
-=======
 void raid56_parity_write(struct bio *bio, struct btrfs_io_context *bioc)
->>>>>>> d60c95ef
 {
 	struct btrfs_fs_info *fs_info = bioc->fs_info;
 	struct btrfs_raid_bio *rbio;
@@ -2064,18 +1807,6 @@
 	struct blk_plug_cb *cb;
 	int ret = 0;
 
-<<<<<<< HEAD
-	rbio = alloc_rbio(fs_info, bioc, stripe_len);
-	if (IS_ERR(rbio)) {
-		btrfs_put_bioc(bioc);
-		return PTR_ERR(rbio);
-	}
-	rbio->operation = BTRFS_RBIO_WRITE;
-	rbio_add_bio(rbio, bio);
-
-	btrfs_bio_counter_inc_noblocked(fs_info);
-	rbio->generic_bio_cnt = 1;
-=======
 	rbio = alloc_rbio(fs_info, bioc);
 	if (IS_ERR(rbio)) {
 		ret = PTR_ERR(rbio);
@@ -2083,7 +1814,6 @@
 	}
 	rbio->operation = BTRFS_RBIO_WRITE;
 	rbio_add_bio(rbio, bio);
->>>>>>> d60c95ef
 
 	/*
 	 * don't plug on full rbios, just get them out the door
@@ -2203,18 +1933,9 @@
 			unmap_array[stripe] = pointers[stripe];
 		}
 
-<<<<<<< HEAD
-		/* all raid6 handling here */
-		if (rbio->bioc->map_type & BTRFS_BLOCK_GROUP_RAID6) {
-			/*
-			 * single failure, rebuild from parity raid5
-			 * style
-			 */
-=======
 		/* All raid6 handling here */
 		if (rbio->bioc->map_type & BTRFS_BLOCK_GROUP_RAID6) {
 			/* Single failure, rebuild from parity raid5 style */
->>>>>>> d60c95ef
 			if (failb < 0) {
 				if (faila == rbio->nr_data) {
 					/*
@@ -2362,22 +2083,6 @@
 	struct btrfs_raid_bio *rbio =
 		container_of(work, struct btrfs_raid_bio, end_io_work);
 
-<<<<<<< HEAD
-	/*
-	 * we only read stripe pages off the disk, set them
-	 * up to date if there were no errors
-	 */
-	if (bio->bi_status)
-		fail_bio_stripe(rbio, bio);
-	else
-		set_bio_pages_uptodate(bio);
-	bio_put(bio);
-
-	if (!atomic_dec_and_test(&rbio->stripes_pending))
-		return;
-
-=======
->>>>>>> d60c95ef
 	if (atomic_read(&rbio->error) > rbio->bioc->max_errors)
 		rbio_orig_end_io(rbio, BLK_STS_IOERR);
 	else
@@ -2429,22 +2134,11 @@
 			total_sector_nr += rbio->stripe_nsectors - 1;
 			continue;
 		}
-<<<<<<< HEAD
-
-		for (pagenr = 0; pagenr < rbio->stripe_npages; pagenr++) {
-			ret = rbio_add_io_page(rbio, &bio_list,
-				       rbio_stripe_page(rbio, stripe, pagenr),
-				       stripe, pagenr, rbio->stripe_len);
-			if (ret < 0)
-				goto cleanup;
-		}
-=======
 		sector = rbio_stripe_sector(rbio, stripe, sectornr);
 		ret = rbio_add_io_sector(rbio, &bio_list, sector, stripe,
 					 sectornr, REQ_OP_READ);
 		if (ret < 0)
 			goto cleanup;
->>>>>>> d60c95ef
 	}
 
 	bios_to_read = bio_list_size(&bio_list);
@@ -2499,37 +2193,16 @@
  * so we assume the bio they send down corresponds to a failed part
  * of the drive.
  */
-<<<<<<< HEAD
-int raid56_parity_recover(struct btrfs_fs_info *fs_info, struct bio *bio,
-			  struct btrfs_io_context *bioc, u64 stripe_len,
-			  int mirror_num, int generic_io)
-=======
 void raid56_parity_recover(struct bio *bio, struct btrfs_io_context *bioc,
 			   int mirror_num)
->>>>>>> d60c95ef
 {
 	struct btrfs_fs_info *fs_info = bioc->fs_info;
 	struct btrfs_raid_bio *rbio;
-<<<<<<< HEAD
-	int ret;
-
-	if (generic_io) {
-		ASSERT(bioc->mirror_num == mirror_num);
-		btrfs_io_bio(bio)->mirror_num = mirror_num;
-	}
-
-	rbio = alloc_rbio(fs_info, bioc, stripe_len);
-	if (IS_ERR(rbio)) {
-		if (generic_io)
-			btrfs_put_bioc(bioc);
-		return PTR_ERR(rbio);
-=======
 
 	rbio = alloc_rbio(fs_info, bioc);
 	if (IS_ERR(rbio)) {
 		bio->bi_status = errno_to_blk_status(PTR_ERR(rbio));
 		goto out_end_bio;
->>>>>>> d60c95ef
 	}
 
 	rbio->operation = BTRFS_RBIO_READ_REBUILD;
@@ -2541,23 +2214,9 @@
 "%s could not find the bad stripe in raid56 so that we cannot recover any more (bio has logical %llu len %llu, bioc has map_type %llu)",
 			   __func__, bio->bi_iter.bi_sector << 9,
 			   (u64)bio->bi_iter.bi_size, bioc->map_type);
-<<<<<<< HEAD
-		if (generic_io)
-			btrfs_put_bioc(bioc);
-		kfree(rbio);
-		return -EIO;
-	}
-
-	if (generic_io) {
-		btrfs_bio_counter_inc_noblocked(fs_info);
-		rbio->generic_bio_cnt = 1;
-	} else {
-		btrfs_get_bioc(bioc);
-=======
 		__free_raid_bio(rbio);
 		bio->bi_status = BLK_STS_IOERR;
 		goto out_end_bio;
->>>>>>> d60c95ef
 	}
 
 	/*
@@ -2617,28 +2276,16 @@
  * is those pages just hold metadata or file data with checksum.
  */
 
-<<<<<<< HEAD
-struct btrfs_raid_bio *
-raid56_parity_alloc_scrub_rbio(struct btrfs_fs_info *fs_info, struct bio *bio,
-			       struct btrfs_io_context *bioc, u64 stripe_len,
-			       struct btrfs_device *scrub_dev,
-			       unsigned long *dbitmap, int stripe_nsectors)
-=======
 struct btrfs_raid_bio *raid56_parity_alloc_scrub_rbio(struct bio *bio,
 				struct btrfs_io_context *bioc,
 				struct btrfs_device *scrub_dev,
 				unsigned long *dbitmap, int stripe_nsectors)
->>>>>>> d60c95ef
 {
 	struct btrfs_fs_info *fs_info = bioc->fs_info;
 	struct btrfs_raid_bio *rbio;
 	int i;
 
-<<<<<<< HEAD
-	rbio = alloc_rbio(fs_info, bioc, stripe_len);
-=======
 	rbio = alloc_rbio(fs_info, bioc);
->>>>>>> d60c95ef
 	if (IS_ERR(rbio))
 		return NULL;
 	bio_list_add(&rbio->bio_list, bio);
@@ -2662,21 +2309,7 @@
 	}
 	ASSERT(i < rbio->real_stripes);
 
-<<<<<<< HEAD
-	/* Now we just support the sectorsize equals to page size */
-	ASSERT(fs_info->sectorsize == PAGE_SIZE);
-	ASSERT(rbio->stripe_npages == stripe_nsectors);
-	bitmap_copy(rbio->dbitmap, dbitmap, stripe_nsectors);
-
-	/*
-	 * We have already increased bio_counter when getting bioc, record it
-	 * so we can free it at rbio_orig_end_io().
-	 */
-	rbio->generic_bio_cnt = 1;
-
-=======
 	bitmap_copy(&rbio->dbitmap, dbitmap, stripe_nsectors);
->>>>>>> d60c95ef
 	return rbio;
 }
 
@@ -2689,20 +2322,12 @@
 	int index;
 
 	ASSERT(logical >= rbio->bioc->raid_map[0]);
-<<<<<<< HEAD
-	ASSERT(logical + PAGE_SIZE <= rbio->bioc->raid_map[0] +
-				rbio->stripe_len * rbio->nr_data);
-	stripe_offset = (int)(logical - rbio->bioc->raid_map[0]);
-	index = stripe_offset >> PAGE_SHIFT;
-	rbio->bio_pages[index] = page;
-=======
 	ASSERT(logical + sectorsize <= rbio->bioc->raid_map[0] +
 				       BTRFS_STRIPE_LEN * rbio->nr_data);
 	stripe_offset = (int)(logical - rbio->bioc->raid_map[0]);
 	index = stripe_offset / sectorsize;
 	rbio->bio_sectors[index].page = page;
 	rbio->bio_sectors[index].pgoff = pgoff;
->>>>>>> d60c95ef
 }
 
 /*
@@ -2737,10 +2362,7 @@
 					 int need_check)
 {
 	struct btrfs_io_context *bioc = rbio->bioc;
-<<<<<<< HEAD
-=======
 	const u32 sectorsize = bioc->fs_info->sectorsize;
->>>>>>> d60c95ef
 	void **pointers = rbio->finish_pointers;
 	unsigned long *pbitmap = &rbio->finish_pbitmap;
 	int nr_data = rbio->nr_data;
@@ -2868,17 +2490,10 @@
 	for_each_set_bit(sectornr, pbitmap, rbio->stripe_nsectors) {
 		struct sector_ptr *sector;
 
-<<<<<<< HEAD
-		page = rbio_stripe_page(rbio, rbio->scrubp, pagenr);
-		ret = rbio_add_io_page(rbio, &bio_list, page,
-				       bioc->tgtdev_map[rbio->scrubp],
-				       pagenr, rbio->stripe_len);
-=======
 		sector = rbio_stripe_sector(rbio, rbio->scrubp, sectornr);
 		ret = rbio_add_io_sector(rbio, &bio_list, sector,
 				       bioc->tgtdev_map[rbio->scrubp],
 				       sectornr, REQ_OP_WRITE);
->>>>>>> d60c95ef
 		if (ret)
 			goto cleanup;
 	}
@@ -3110,21 +2725,12 @@
 /* The following code is used for dev replace of a missing RAID 5/6 device. */
 
 struct btrfs_raid_bio *
-<<<<<<< HEAD
-raid56_alloc_missing_rbio(struct btrfs_fs_info *fs_info, struct bio *bio,
-			  struct btrfs_io_context *bioc, u64 length)
-=======
 raid56_alloc_missing_rbio(struct bio *bio, struct btrfs_io_context *bioc)
->>>>>>> d60c95ef
 {
 	struct btrfs_fs_info *fs_info = bioc->fs_info;
 	struct btrfs_raid_bio *rbio;
 
-<<<<<<< HEAD
-	rbio = alloc_rbio(fs_info, bioc, length);
-=======
 	rbio = alloc_rbio(fs_info, bioc);
->>>>>>> d60c95ef
 	if (IS_ERR(rbio))
 		return NULL;
 
@@ -3145,15 +2751,6 @@
 		return NULL;
 	}
 
-<<<<<<< HEAD
-	/*
-	 * When we get bioc, we have already increased bio_counter, record it
-	 * so we can free it at rbio_orig_end_io()
-	 */
-	rbio->generic_bio_cnt = 1;
-
-=======
->>>>>>> d60c95ef
 	return rbio;
 }
 
