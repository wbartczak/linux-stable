--- conflicted
+++ resolved
@@ -164,12 +164,8 @@
 	__u16	force_directory_mode;
 	__u16	force_uid;
 	__u16	force_gid;
-<<<<<<< HEAD
-	__u32	reserved[128];		/* Reserved room */
-=======
 	__s8	share_name[KSMBD_REQ_MAX_SHARE_NAME];
 	__u32	reserved[112];		/* Reserved room */
->>>>>>> d60c95ef
 	__u32	veto_list_sz;
 	__s8	____payload[];
 };
