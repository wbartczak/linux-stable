// SPDX-License-Identifier: GPL-2.0
#include <linux/fs.h>
#include <linux/random.h>
#include <linux/buffer_head.h>
#include <linux/utsname.h>
#include <linux/kthread.h>

#include "ext4.h"

/* Checksumming functions */
static __le32 ext4_mmp_csum(struct super_block *sb, struct mmp_struct *mmp)
{
	struct ext4_sb_info *sbi = EXT4_SB(sb);
	int offset = offsetof(struct mmp_struct, mmp_checksum);
	__u32 csum;

	csum = ext4_chksum(sbi, sbi->s_csum_seed, (char *)mmp, offset);

	return cpu_to_le32(csum);
}

static int ext4_mmp_csum_verify(struct super_block *sb, struct mmp_struct *mmp)
{
	if (!ext4_has_metadata_csum(sb))
		return 1;

	return mmp->mmp_checksum == ext4_mmp_csum(sb, mmp);
}

static void ext4_mmp_csum_set(struct super_block *sb, struct mmp_struct *mmp)
{
	if (!ext4_has_metadata_csum(sb))
		return;

	mmp->mmp_checksum = ext4_mmp_csum(sb, mmp);
}

/*
 * Write the MMP block using REQ_SYNC to try to get the block on-disk
 * faster.
 */
static int write_mmp_block(struct super_block *sb, struct buffer_head *bh)
{
	struct mmp_struct *mmp = (struct mmp_struct *)(bh->b_data);

	/*
	 * We protect against freezing so that we don't create dirty buffers
	 * on frozen filesystem.
	 */
	sb_start_write(sb);
	ext4_mmp_csum_set(sb, mmp);
	lock_buffer(bh);
	bh->b_end_io = end_buffer_write_sync;
	get_bh(bh);
	submit_bh(REQ_OP_WRITE, REQ_SYNC | REQ_META | REQ_PRIO, bh);
	wait_on_buffer(bh);
	sb_end_write(sb);
	if (unlikely(!buffer_uptodate(bh)))
		return -EIO;

	return 0;
}

/*
 * Read the MMP block. It _must_ be read from disk and hence we clear the
 * uptodate flag on the buffer.
 */
static int read_mmp_block(struct super_block *sb, struct buffer_head **bh,
			  ext4_fsblk_t mmp_block)
{
	struct mmp_struct *mmp;
	int ret;

	if (*bh)
		clear_buffer_uptodate(*bh);

	/* This would be sb_bread(sb, mmp_block), except we need to be sure
	 * that the MD RAID device cache has been bypassed, and that the read
	 * is not blocked in the elevator. */
	if (!*bh) {
		*bh = sb_getblk(sb, mmp_block);
		if (!*bh) {
			ret = -ENOMEM;
			goto warn_exit;
		}
	}

	lock_buffer(*bh);
	ret = ext4_read_bh(*bh, REQ_META | REQ_PRIO, NULL);
	if (ret)
		goto warn_exit;

	mmp = (struct mmp_struct *)((*bh)->b_data);
	if (le32_to_cpu(mmp->mmp_magic) != EXT4_MMP_MAGIC) {
		ret = -EFSCORRUPTED;
		goto warn_exit;
	}
	if (!ext4_mmp_csum_verify(sb, mmp)) {
		ret = -EFSBADCRC;
		goto warn_exit;
	}
	return 0;
warn_exit:
	brelse(*bh);
	*bh = NULL;
	ext4_warning(sb, "Error %d while reading MMP block %llu",
		     ret, mmp_block);
	return ret;
}

/*
 * Dump as much information as possible to help the admin.
 */
void __dump_mmp_msg(struct super_block *sb, struct mmp_struct *mmp,
		    const char *function, unsigned int line, const char *msg)
{
	__ext4_warning(sb, function, line, "%s", msg);
	__ext4_warning(sb, function, line,
		       "MMP failure info: last update time: %llu, last update node: %.*s, last update device: %.*s",
		       (unsigned long long)le64_to_cpu(mmp->mmp_time),
		       (int)sizeof(mmp->mmp_nodename), mmp->mmp_nodename,
		       (int)sizeof(mmp->mmp_bdevname), mmp->mmp_bdevname);
}

/*
 * kmmpd will update the MMP sequence every s_mmp_update_interval seconds
 */
static int kmmpd(void *data)
{
	struct super_block *sb = (struct super_block *) data;
	struct ext4_super_block *es = EXT4_SB(sb)->s_es;
	struct buffer_head *bh = EXT4_SB(sb)->s_mmp_bh;
	struct mmp_struct *mmp;
	ext4_fsblk_t mmp_block;
	u32 seq = 0;
	unsigned long failed_writes = 0;
	int mmp_update_interval = le16_to_cpu(es->s_mmp_update_interval);
	unsigned mmp_check_interval;
	unsigned long last_update_time;
	unsigned long diff;
	int retval;

	mmp_block = le64_to_cpu(es->s_mmp_block);
	mmp = (struct mmp_struct *)(bh->b_data);
	mmp->mmp_time = cpu_to_le64(ktime_get_real_seconds());
	/*
	 * Start with the higher mmp_check_interval and reduce it if
	 * the MMP block is being updated on time.
	 */
	mmp_check_interval = max(EXT4_MMP_CHECK_MULT * mmp_update_interval,
				 EXT4_MMP_MIN_CHECK_INTERVAL);
	mmp->mmp_check_interval = cpu_to_le16(mmp_check_interval);
	BUILD_BUG_ON(sizeof(mmp->mmp_bdevname) < BDEVNAME_SIZE);
	bdevname(bh->b_bdev, mmp->mmp_bdevname);

	memcpy(mmp->mmp_nodename, init_utsname()->nodename,
	       sizeof(mmp->mmp_nodename));

	while (!kthread_should_stop() && !sb_rdonly(sb)) {
		if (!ext4_has_feature_mmp(sb)) {
			ext4_warning(sb, "kmmpd being stopped since MMP feature"
				     " has been disabled.");
			goto wait_to_exit;
		}
		if (++seq > EXT4_MMP_SEQ_MAX)
			seq = 1;

		mmp->mmp_seq = cpu_to_le32(seq);
		mmp->mmp_time = cpu_to_le64(ktime_get_real_seconds());
		last_update_time = jiffies;

		retval = write_mmp_block(sb, bh);
		/*
		 * Don't spew too many error messages. Print one every
		 * (s_mmp_update_interval * 60) seconds.
		 */
		if (retval) {
			if ((failed_writes % 60) == 0) {
				ext4_error_err(sb, -retval,
					       "Error writing to MMP block");
			}
			failed_writes++;
		}

		diff = jiffies - last_update_time;
		if (diff < mmp_update_interval * HZ)
			schedule_timeout_interruptible(mmp_update_interval *
						       HZ - diff);

		/*
		 * We need to make sure that more than mmp_check_interval
		 * seconds have not passed since writing. If that has happened
		 * we need to check if the MMP block is as we left it.
		 */
		diff = jiffies - last_update_time;
		if (diff > mmp_check_interval * HZ) {
			struct buffer_head *bh_check = NULL;
			struct mmp_struct *mmp_check;

			retval = read_mmp_block(sb, &bh_check, mmp_block);
			if (retval) {
				ext4_error_err(sb, -retval,
					       "error reading MMP data: %d",
					       retval);
				goto wait_to_exit;
			}

			mmp_check = (struct mmp_struct *)(bh_check->b_data);
			if (mmp->mmp_seq != mmp_check->mmp_seq ||
			    memcmp(mmp->mmp_nodename, mmp_check->mmp_nodename,
				   sizeof(mmp->mmp_nodename))) {
				dump_mmp_msg(sb, mmp_check,
					     "Error while updating MMP info. "
					     "The filesystem seems to have been"
					     " multiply mounted.");
				ext4_error_err(sb, EBUSY, "abort");
				put_bh(bh_check);
				retval = -EBUSY;
				goto wait_to_exit;
			}
			put_bh(bh_check);
		}

		 /*
		 * Adjust the mmp_check_interval depending on how much time
		 * it took for the MMP block to be written.
		 */
		mmp_check_interval = max(min(EXT4_MMP_CHECK_MULT * diff / HZ,
					     EXT4_MMP_MAX_CHECK_INTERVAL),
					 EXT4_MMP_MIN_CHECK_INTERVAL);
		mmp->mmp_check_interval = cpu_to_le16(mmp_check_interval);
	}

	/*
	 * Unmount seems to be clean.
	 */
	mmp->mmp_seq = cpu_to_le32(EXT4_MMP_SEQ_CLEAN);
	mmp->mmp_time = cpu_to_le64(ktime_get_real_seconds());

	retval = write_mmp_block(sb, bh);

<<<<<<< HEAD
exit_thread:
=======
wait_to_exit:
	while (!kthread_should_stop()) {
		set_current_state(TASK_INTERRUPTIBLE);
		if (!kthread_should_stop())
			schedule();
	}
	set_current_state(TASK_RUNNING);
>>>>>>> 25423f4b
	return retval;
}

void ext4_stop_mmpd(struct ext4_sb_info *sbi)
{
	if (sbi->s_mmp_tsk) {
		kthread_stop(sbi->s_mmp_tsk);
		brelse(sbi->s_mmp_bh);
		sbi->s_mmp_tsk = NULL;
	}
}

/*
 * Get a random new sequence number but make sure it is not greater than
 * EXT4_MMP_SEQ_MAX.
 */
static unsigned int mmp_new_seq(void)
{
	u32 new_seq;

	do {
		new_seq = prandom_u32();
	} while (new_seq > EXT4_MMP_SEQ_MAX);

	return new_seq;
}

/*
 * Protect the filesystem from being mounted more than once.
 */
int ext4_multi_mount_protect(struct super_block *sb,
				    ext4_fsblk_t mmp_block)
{
	struct ext4_super_block *es = EXT4_SB(sb)->s_es;
	struct buffer_head *bh = NULL;
	struct mmp_struct *mmp = NULL;
	u32 seq;
	unsigned int mmp_check_interval = le16_to_cpu(es->s_mmp_update_interval);
	unsigned int wait_time = 0;
	int retval;

	if (mmp_block < le32_to_cpu(es->s_first_data_block) ||
	    mmp_block >= ext4_blocks_count(es)) {
		ext4_warning(sb, "Invalid MMP block in superblock");
		goto failed;
	}

	retval = read_mmp_block(sb, &bh, mmp_block);
	if (retval)
		goto failed;

	mmp = (struct mmp_struct *)(bh->b_data);

	if (mmp_check_interval < EXT4_MMP_MIN_CHECK_INTERVAL)
		mmp_check_interval = EXT4_MMP_MIN_CHECK_INTERVAL;

	/*
	 * If check_interval in MMP block is larger, use that instead of
	 * update_interval from the superblock.
	 */
	if (le16_to_cpu(mmp->mmp_check_interval) > mmp_check_interval)
		mmp_check_interval = le16_to_cpu(mmp->mmp_check_interval);

	seq = le32_to_cpu(mmp->mmp_seq);
	if (seq == EXT4_MMP_SEQ_CLEAN)
		goto skip;

	if (seq == EXT4_MMP_SEQ_FSCK) {
		dump_mmp_msg(sb, mmp, "fsck is running on the filesystem");
		goto failed;
	}

	wait_time = min(mmp_check_interval * 2 + 1,
			mmp_check_interval + 60);

	/* Print MMP interval if more than 20 secs. */
	if (wait_time > EXT4_MMP_MIN_CHECK_INTERVAL * 4)
		ext4_warning(sb, "MMP interval %u higher than expected, please"
			     " wait.\n", wait_time * 2);

	if (schedule_timeout_interruptible(HZ * wait_time) != 0) {
		ext4_warning(sb, "MMP startup interrupted, failing mount\n");
		goto failed;
	}

	retval = read_mmp_block(sb, &bh, mmp_block);
	if (retval)
		goto failed;
	mmp = (struct mmp_struct *)(bh->b_data);
	if (seq != le32_to_cpu(mmp->mmp_seq)) {
		dump_mmp_msg(sb, mmp,
			     "Device is already active on another node.");
		goto failed;
	}

skip:
	/*
	 * write a new random sequence number.
	 */
	seq = mmp_new_seq();
	mmp->mmp_seq = cpu_to_le32(seq);

	retval = write_mmp_block(sb, bh);
	if (retval)
		goto failed;

	/*
	 * wait for MMP interval and check mmp_seq.
	 */
	if (schedule_timeout_interruptible(HZ * wait_time) != 0) {
		ext4_warning(sb, "MMP startup interrupted, failing mount");
		goto failed;
	}

	retval = read_mmp_block(sb, &bh, mmp_block);
	if (retval)
		goto failed;
	mmp = (struct mmp_struct *)(bh->b_data);
	if (seq != le32_to_cpu(mmp->mmp_seq)) {
		dump_mmp_msg(sb, mmp,
			     "Device is already active on another node.");
		goto failed;
	}

	EXT4_SB(sb)->s_mmp_bh = bh;

	/*
	 * Start a kernel thread to update the MMP block periodically.
	 */
	EXT4_SB(sb)->s_mmp_tsk = kthread_run(kmmpd, sb, "kmmpd-%.*s",
					     (int)sizeof(mmp->mmp_bdevname),
					     bdevname(bh->b_bdev,
						      mmp->mmp_bdevname));
	if (IS_ERR(EXT4_SB(sb)->s_mmp_tsk)) {
		EXT4_SB(sb)->s_mmp_tsk = NULL;
		ext4_warning(sb, "Unable to create kmmpd thread for %s.",
			     sb->s_id);
		goto failed;
	}

	return 0;

failed:
	brelse(bh);
	return 1;
}<|MERGE_RESOLUTION|>--- conflicted
+++ resolved
@@ -239,9 +239,6 @@
 
 	retval = write_mmp_block(sb, bh);
 
-<<<<<<< HEAD
-exit_thread:
-=======
 wait_to_exit:
 	while (!kthread_should_stop()) {
 		set_current_state(TASK_INTERRUPTIBLE);
@@ -249,7 +246,6 @@
 			schedule();
 	}
 	set_current_state(TASK_RUNNING);
->>>>>>> 25423f4b
 	return retval;
 }
 
