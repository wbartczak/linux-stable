// SPDX-License-Identifier: GPL-2.0
/*
 *  linux/fs/ext4/namei.c
 *
 * Copyright (C) 1992, 1993, 1994, 1995
 * Remy Card (card@masi.ibp.fr)
 * Laboratoire MASI - Institut Blaise Pascal
 * Universite Pierre et Marie Curie (Paris VI)
 *
 *  from
 *
 *  linux/fs/minix/namei.c
 *
 *  Copyright (C) 1991, 1992  Linus Torvalds
 *
 *  Big-endian to little-endian byte-swapping/bitmaps by
 *        David S. Miller (davem@caip.rutgers.edu), 1995
 *  Directory entry file type support and forward compatibility hooks
 *	for B-tree directories by Theodore Ts'o (tytso@mit.edu), 1998
 *  Hash Tree Directory indexing (c)
 *	Daniel Phillips, 2001
 *  Hash Tree Directory indexing porting
 *	Christopher Li, 2002
 *  Hash Tree Directory indexing cleanup
 *	Theodore Ts'o, 2002
 */

#include <linux/fs.h>
#include <linux/pagemap.h>
#include <linux/time.h>
#include <linux/fcntl.h>
#include <linux/stat.h>
#include <linux/string.h>
#include <linux/quotaops.h>
#include <linux/buffer_head.h>
#include <linux/bio.h>
#include <linux/iversion.h>
#include <linux/unicode.h>
#include "ext4.h"
#include "ext4_jbd2.h"

#include "xattr.h"
#include "acl.h"

#include <trace/events/ext4.h>
/*
 * define how far ahead to read directories while searching them.
 */
#define NAMEI_RA_CHUNKS  2
#define NAMEI_RA_BLOCKS  4
#define NAMEI_RA_SIZE	     (NAMEI_RA_CHUNKS * NAMEI_RA_BLOCKS)

static struct buffer_head *ext4_append(handle_t *handle,
					struct inode *inode,
					ext4_lblk_t *block)
{
	struct buffer_head *bh;
	int err;

	if (unlikely(EXT4_SB(inode->i_sb)->s_max_dir_size_kb &&
		     ((inode->i_size >> 10) >=
		      EXT4_SB(inode->i_sb)->s_max_dir_size_kb)))
		return ERR_PTR(-ENOSPC);

	*block = inode->i_size >> inode->i_sb->s_blocksize_bits;

	bh = ext4_bread(handle, inode, *block, EXT4_GET_BLOCKS_CREATE);
	if (IS_ERR(bh))
		return bh;
	inode->i_size += inode->i_sb->s_blocksize;
	EXT4_I(inode)->i_disksize = inode->i_size;
	BUFFER_TRACE(bh, "get_write_access");
	err = ext4_journal_get_write_access(handle, bh);
	if (err) {
		brelse(bh);
		ext4_std_error(inode->i_sb, err);
		return ERR_PTR(err);
	}
	return bh;
}

static int ext4_dx_csum_verify(struct inode *inode,
			       struct ext4_dir_entry *dirent);

/*
 * Hints to ext4_read_dirblock regarding whether we expect a directory
 * block being read to be an index block, or a block containing
 * directory entries (and if the latter, whether it was found via a
 * logical block in an htree index block).  This is used to control
 * what sort of sanity checkinig ext4_read_dirblock() will do on the
 * directory block read from the storage device.  EITHER will means
 * the caller doesn't know what kind of directory block will be read,
 * so no specific verification will be done.
 */
typedef enum {
	EITHER, INDEX, DIRENT, DIRENT_HTREE
} dirblock_type_t;

#define ext4_read_dirblock(inode, block, type) \
	__ext4_read_dirblock((inode), (block), (type), __func__, __LINE__)

static struct buffer_head *__ext4_read_dirblock(struct inode *inode,
						ext4_lblk_t block,
						dirblock_type_t type,
						const char *func,
						unsigned int line)
{
	struct buffer_head *bh;
	struct ext4_dir_entry *dirent;
	int is_dx_block = 0;

	if (ext4_simulate_fail(inode->i_sb, EXT4_SIM_DIRBLOCK_EIO))
		bh = ERR_PTR(-EIO);
	else
		bh = ext4_bread(NULL, inode, block, 0);
	if (IS_ERR(bh)) {
		__ext4_warning(inode->i_sb, func, line,
			       "inode #%lu: lblock %lu: comm %s: "
			       "error %ld reading directory block",
			       inode->i_ino, (unsigned long)block,
			       current->comm, PTR_ERR(bh));

		return bh;
	}
	if (!bh && (type == INDEX || type == DIRENT_HTREE)) {
		ext4_error_inode(inode, func, line, block,
				 "Directory hole found for htree %s block",
				 (type == INDEX) ? "index" : "leaf");
		return ERR_PTR(-EFSCORRUPTED);
	}
	if (!bh)
		return NULL;
	dirent = (struct ext4_dir_entry *) bh->b_data;
	/* Determine whether or not we have an index block */
	if (is_dx(inode)) {
		if (block == 0)
			is_dx_block = 1;
		else if (ext4_rec_len_from_disk(dirent->rec_len,
						inode->i_sb->s_blocksize) ==
			 inode->i_sb->s_blocksize)
			is_dx_block = 1;
	}
	if (!is_dx_block && type == INDEX) {
		ext4_error_inode(inode, func, line, block,
		       "directory leaf block found instead of index block");
		brelse(bh);
		return ERR_PTR(-EFSCORRUPTED);
	}
	if (!ext4_has_metadata_csum(inode->i_sb) ||
	    buffer_verified(bh))
		return bh;

	/*
	 * An empty leaf block can get mistaken for a index block; for
	 * this reason, we can only check the index checksum when the
	 * caller is sure it should be an index block.
	 */
	if (is_dx_block && type == INDEX) {
		if (ext4_dx_csum_verify(inode, dirent) &&
		    !ext4_simulate_fail(inode->i_sb, EXT4_SIM_DIRBLOCK_CRC))
			set_buffer_verified(bh);
		else {
			ext4_error_inode_err(inode, func, line, block,
					     EFSBADCRC,
					     "Directory index failed checksum");
			brelse(bh);
			return ERR_PTR(-EFSBADCRC);
		}
	}
	if (!is_dx_block) {
		if (ext4_dirblock_csum_verify(inode, bh) &&
		    !ext4_simulate_fail(inode->i_sb, EXT4_SIM_DIRBLOCK_CRC))
			set_buffer_verified(bh);
		else {
			ext4_error_inode_err(inode, func, line, block,
					     EFSBADCRC,
					     "Directory block failed checksum");
			brelse(bh);
			return ERR_PTR(-EFSBADCRC);
		}
	}
	return bh;
}

#ifndef assert
#define assert(test) J_ASSERT(test)
#endif

#ifdef DX_DEBUG
#define dxtrace(command) command
#else
#define dxtrace(command)
#endif

struct fake_dirent
{
	__le32 inode;
	__le16 rec_len;
	u8 name_len;
	u8 file_type;
};

struct dx_countlimit
{
	__le16 limit;
	__le16 count;
};

struct dx_entry
{
	__le32 hash;
	__le32 block;
};

/*
 * dx_root_info is laid out so that if it should somehow get overlaid by a
 * dirent the two low bits of the hash version will be zero.  Therefore, the
 * hash version mod 4 should never be 0.  Sincerely, the paranoia department.
 */

struct dx_root
{
	struct fake_dirent dot;
	char dot_name[4];
	struct fake_dirent dotdot;
	char dotdot_name[4];
	struct dx_root_info
	{
		__le32 reserved_zero;
		u8 hash_version;
		u8 info_length; /* 8 */
		u8 indirect_levels;
		u8 unused_flags;
	}
	info;
	struct dx_entry	entries[];
};

struct dx_node
{
	struct fake_dirent fake;
	struct dx_entry	entries[];
};


struct dx_frame
{
	struct buffer_head *bh;
	struct dx_entry *entries;
	struct dx_entry *at;
};

struct dx_map_entry
{
	u32 hash;
	u16 offs;
	u16 size;
};

/*
 * This goes at the end of each htree block.
 */
struct dx_tail {
	u32 dt_reserved;
	__le32 dt_checksum;	/* crc32c(uuid+inum+dirblock) */
};

static inline ext4_lblk_t dx_get_block(struct dx_entry *entry);
static void dx_set_block(struct dx_entry *entry, ext4_lblk_t value);
static inline unsigned dx_get_hash(struct dx_entry *entry);
static void dx_set_hash(struct dx_entry *entry, unsigned value);
static unsigned dx_get_count(struct dx_entry *entries);
static unsigned dx_get_limit(struct dx_entry *entries);
static void dx_set_count(struct dx_entry *entries, unsigned value);
static void dx_set_limit(struct dx_entry *entries, unsigned value);
static unsigned dx_root_limit(struct inode *dir, unsigned infosize);
static unsigned dx_node_limit(struct inode *dir);
static struct dx_frame *dx_probe(struct ext4_filename *fname,
				 struct inode *dir,
				 struct dx_hash_info *hinfo,
				 struct dx_frame *frame);
static void dx_release(struct dx_frame *frames);
static int dx_make_map(struct inode *dir, struct ext4_dir_entry_2 *de,
		       unsigned blocksize, struct dx_hash_info *hinfo,
		       struct dx_map_entry map[]);
static void dx_sort_map(struct dx_map_entry *map, unsigned count);
static struct ext4_dir_entry_2 *dx_move_dirents(char *from, char *to,
		struct dx_map_entry *offsets, int count, unsigned blocksize);
static struct ext4_dir_entry_2* dx_pack_dirents(char *base, unsigned blocksize);
static void dx_insert_block(struct dx_frame *frame,
					u32 hash, ext4_lblk_t block);
static int ext4_htree_next_block(struct inode *dir, __u32 hash,
				 struct dx_frame *frame,
				 struct dx_frame *frames,
				 __u32 *start_hash);
static struct buffer_head * ext4_dx_find_entry(struct inode *dir,
		struct ext4_filename *fname,
		struct ext4_dir_entry_2 **res_dir);
static int ext4_dx_add_entry(handle_t *handle, struct ext4_filename *fname,
			     struct inode *dir, struct inode *inode);

/* checksumming functions */
void ext4_initialize_dirent_tail(struct buffer_head *bh,
				 unsigned int blocksize)
{
	struct ext4_dir_entry_tail *t = EXT4_DIRENT_TAIL(bh->b_data, blocksize);

	memset(t, 0, sizeof(struct ext4_dir_entry_tail));
	t->det_rec_len = ext4_rec_len_to_disk(
			sizeof(struct ext4_dir_entry_tail), blocksize);
	t->det_reserved_ft = EXT4_FT_DIR_CSUM;
}

/* Walk through a dirent block to find a checksum "dirent" at the tail */
static struct ext4_dir_entry_tail *get_dirent_tail(struct inode *inode,
						   struct buffer_head *bh)
{
	struct ext4_dir_entry_tail *t;

#ifdef PARANOID
	struct ext4_dir_entry *d, *top;

	d = (struct ext4_dir_entry *)bh->b_data;
	top = (struct ext4_dir_entry *)(bh->b_data +
		(EXT4_BLOCK_SIZE(inode->i_sb) -
		 sizeof(struct ext4_dir_entry_tail)));
	while (d < top && d->rec_len)
		d = (struct ext4_dir_entry *)(((void *)d) +
		    le16_to_cpu(d->rec_len));

	if (d != top)
		return NULL;

	t = (struct ext4_dir_entry_tail *)d;
#else
	t = EXT4_DIRENT_TAIL(bh->b_data, EXT4_BLOCK_SIZE(inode->i_sb));
#endif

	if (t->det_reserved_zero1 ||
	    le16_to_cpu(t->det_rec_len) != sizeof(struct ext4_dir_entry_tail) ||
	    t->det_reserved_zero2 ||
	    t->det_reserved_ft != EXT4_FT_DIR_CSUM)
		return NULL;

	return t;
}

static __le32 ext4_dirblock_csum(struct inode *inode, void *dirent, int size)
{
	struct ext4_sb_info *sbi = EXT4_SB(inode->i_sb);
	struct ext4_inode_info *ei = EXT4_I(inode);
	__u32 csum;

	csum = ext4_chksum(sbi, ei->i_csum_seed, (__u8 *)dirent, size);
	return cpu_to_le32(csum);
}

#define warn_no_space_for_csum(inode)					\
	__warn_no_space_for_csum((inode), __func__, __LINE__)

static void __warn_no_space_for_csum(struct inode *inode, const char *func,
				     unsigned int line)
{
	__ext4_warning_inode(inode, func, line,
		"No space for directory leaf checksum. Please run e2fsck -D.");
}

int ext4_dirblock_csum_verify(struct inode *inode, struct buffer_head *bh)
{
	struct ext4_dir_entry_tail *t;

	if (!ext4_has_metadata_csum(inode->i_sb))
		return 1;

	t = get_dirent_tail(inode, bh);
	if (!t) {
		warn_no_space_for_csum(inode);
		return 0;
	}

	if (t->det_checksum != ext4_dirblock_csum(inode, bh->b_data,
						  (char *)t - bh->b_data))
		return 0;

	return 1;
}

static void ext4_dirblock_csum_set(struct inode *inode,
				 struct buffer_head *bh)
{
	struct ext4_dir_entry_tail *t;

	if (!ext4_has_metadata_csum(inode->i_sb))
		return;

	t = get_dirent_tail(inode, bh);
	if (!t) {
		warn_no_space_for_csum(inode);
		return;
	}

	t->det_checksum = ext4_dirblock_csum(inode, bh->b_data,
					     (char *)t - bh->b_data);
}

int ext4_handle_dirty_dirblock(handle_t *handle,
			       struct inode *inode,
			       struct buffer_head *bh)
{
	ext4_dirblock_csum_set(inode, bh);
	return ext4_handle_dirty_metadata(handle, inode, bh);
}

static struct dx_countlimit *get_dx_countlimit(struct inode *inode,
					       struct ext4_dir_entry *dirent,
					       int *offset)
{
	struct ext4_dir_entry *dp;
	struct dx_root_info *root;
	int count_offset;

	if (le16_to_cpu(dirent->rec_len) == EXT4_BLOCK_SIZE(inode->i_sb))
		count_offset = 8;
	else if (le16_to_cpu(dirent->rec_len) == 12) {
		dp = (struct ext4_dir_entry *)(((void *)dirent) + 12);
		if (le16_to_cpu(dp->rec_len) !=
		    EXT4_BLOCK_SIZE(inode->i_sb) - 12)
			return NULL;
		root = (struct dx_root_info *)(((void *)dp + 12));
		if (root->reserved_zero ||
		    root->info_length != sizeof(struct dx_root_info))
			return NULL;
		count_offset = 32;
	} else
		return NULL;

	if (offset)
		*offset = count_offset;
	return (struct dx_countlimit *)(((void *)dirent) + count_offset);
}

static __le32 ext4_dx_csum(struct inode *inode, struct ext4_dir_entry *dirent,
			   int count_offset, int count, struct dx_tail *t)
{
	struct ext4_sb_info *sbi = EXT4_SB(inode->i_sb);
	struct ext4_inode_info *ei = EXT4_I(inode);
	__u32 csum;
	int size;
	__u32 dummy_csum = 0;
	int offset = offsetof(struct dx_tail, dt_checksum);

	size = count_offset + (count * sizeof(struct dx_entry));
	csum = ext4_chksum(sbi, ei->i_csum_seed, (__u8 *)dirent, size);
	csum = ext4_chksum(sbi, csum, (__u8 *)t, offset);
	csum = ext4_chksum(sbi, csum, (__u8 *)&dummy_csum, sizeof(dummy_csum));

	return cpu_to_le32(csum);
}

static int ext4_dx_csum_verify(struct inode *inode,
			       struct ext4_dir_entry *dirent)
{
	struct dx_countlimit *c;
	struct dx_tail *t;
	int count_offset, limit, count;

	if (!ext4_has_metadata_csum(inode->i_sb))
		return 1;

	c = get_dx_countlimit(inode, dirent, &count_offset);
	if (!c) {
		EXT4_ERROR_INODE(inode, "dir seems corrupt?  Run e2fsck -D.");
		return 0;
	}
	limit = le16_to_cpu(c->limit);
	count = le16_to_cpu(c->count);
	if (count_offset + (limit * sizeof(struct dx_entry)) >
	    EXT4_BLOCK_SIZE(inode->i_sb) - sizeof(struct dx_tail)) {
		warn_no_space_for_csum(inode);
		return 0;
	}
	t = (struct dx_tail *)(((struct dx_entry *)c) + limit);

	if (t->dt_checksum != ext4_dx_csum(inode, dirent, count_offset,
					    count, t))
		return 0;
	return 1;
}

static void ext4_dx_csum_set(struct inode *inode, struct ext4_dir_entry *dirent)
{
	struct dx_countlimit *c;
	struct dx_tail *t;
	int count_offset, limit, count;

	if (!ext4_has_metadata_csum(inode->i_sb))
		return;

	c = get_dx_countlimit(inode, dirent, &count_offset);
	if (!c) {
		EXT4_ERROR_INODE(inode, "dir seems corrupt?  Run e2fsck -D.");
		return;
	}
	limit = le16_to_cpu(c->limit);
	count = le16_to_cpu(c->count);
	if (count_offset + (limit * sizeof(struct dx_entry)) >
	    EXT4_BLOCK_SIZE(inode->i_sb) - sizeof(struct dx_tail)) {
		warn_no_space_for_csum(inode);
		return;
	}
	t = (struct dx_tail *)(((struct dx_entry *)c) + limit);

	t->dt_checksum = ext4_dx_csum(inode, dirent, count_offset, count, t);
}

static inline int ext4_handle_dirty_dx_node(handle_t *handle,
					    struct inode *inode,
					    struct buffer_head *bh)
{
	ext4_dx_csum_set(inode, (struct ext4_dir_entry *)bh->b_data);
	return ext4_handle_dirty_metadata(handle, inode, bh);
}

/*
 * p is at least 6 bytes before the end of page
 */
static inline struct ext4_dir_entry_2 *
ext4_next_entry(struct ext4_dir_entry_2 *p, unsigned long blocksize)
{
	return (struct ext4_dir_entry_2 *)((char *)p +
		ext4_rec_len_from_disk(p->rec_len, blocksize));
}

/*
 * Future: use high four bits of block for coalesce-on-delete flags
 * Mask them off for now.
 */

static inline ext4_lblk_t dx_get_block(struct dx_entry *entry)
{
	return le32_to_cpu(entry->block) & 0x0fffffff;
}

static inline void dx_set_block(struct dx_entry *entry, ext4_lblk_t value)
{
	entry->block = cpu_to_le32(value);
}

static inline unsigned dx_get_hash(struct dx_entry *entry)
{
	return le32_to_cpu(entry->hash);
}

static inline void dx_set_hash(struct dx_entry *entry, unsigned value)
{
	entry->hash = cpu_to_le32(value);
}

static inline unsigned dx_get_count(struct dx_entry *entries)
{
	return le16_to_cpu(((struct dx_countlimit *) entries)->count);
}

static inline unsigned dx_get_limit(struct dx_entry *entries)
{
	return le16_to_cpu(((struct dx_countlimit *) entries)->limit);
}

static inline void dx_set_count(struct dx_entry *entries, unsigned value)
{
	((struct dx_countlimit *) entries)->count = cpu_to_le16(value);
}

static inline void dx_set_limit(struct dx_entry *entries, unsigned value)
{
	((struct dx_countlimit *) entries)->limit = cpu_to_le16(value);
}

static inline unsigned dx_root_limit(struct inode *dir, unsigned infosize)
{
	unsigned entry_space = dir->i_sb->s_blocksize - EXT4_DIR_REC_LEN(1) -
		EXT4_DIR_REC_LEN(2) - infosize;

	if (ext4_has_metadata_csum(dir->i_sb))
		entry_space -= sizeof(struct dx_tail);
	return entry_space / sizeof(struct dx_entry);
}

static inline unsigned dx_node_limit(struct inode *dir)
{
	unsigned entry_space = dir->i_sb->s_blocksize - EXT4_DIR_REC_LEN(0);

	if (ext4_has_metadata_csum(dir->i_sb))
		entry_space -= sizeof(struct dx_tail);
	return entry_space / sizeof(struct dx_entry);
}

/*
 * Debug
 */
#ifdef DX_DEBUG
static void dx_show_index(char * label, struct dx_entry *entries)
{
	int i, n = dx_get_count (entries);
	printk(KERN_DEBUG "%s index", label);
	for (i = 0; i < n; i++) {
		printk(KERN_CONT " %x->%lu",
		       i ? dx_get_hash(entries + i) : 0,
		       (unsigned long)dx_get_block(entries + i));
	}
	printk(KERN_CONT "\n");
}

struct stats
{
	unsigned names;
	unsigned space;
	unsigned bcount;
};

static struct stats dx_show_leaf(struct inode *dir,
				struct dx_hash_info *hinfo,
				struct ext4_dir_entry_2 *de,
				int size, int show_names)
{
	unsigned names = 0, space = 0;
	char *base = (char *) de;
	struct dx_hash_info h = *hinfo;

	printk("names: ");
	while ((char *) de < base + size)
	{
		if (de->inode)
		{
			if (show_names)
			{
#ifdef CONFIG_FS_ENCRYPTION
				int len;
				char *name;
				struct fscrypt_str fname_crypto_str =
					FSTR_INIT(NULL, 0);
				int res = 0;

				name  = de->name;
				len = de->name_len;
				if (IS_ENCRYPTED(dir))
					res = fscrypt_get_encryption_info(dir);
				if (res) {
					printk(KERN_WARNING "Error setting up"
					       " fname crypto: %d\n", res);
				}
				if (!fscrypt_has_encryption_key(dir)) {
					/* Directory is not encrypted */
					ext4fs_dirhash(dir, de->name,
						de->name_len, &h);
					printk("%*.s:(U)%x.%u ", len,
					       name, h.hash,
					       (unsigned) ((char *) de
							   - base));
				} else {
					struct fscrypt_str de_name =
						FSTR_INIT(name, len);

					/* Directory is encrypted */
					res = fscrypt_fname_alloc_buffer(
						len, &fname_crypto_str);
					if (res)
						printk(KERN_WARNING "Error "
							"allocating crypto "
							"buffer--skipping "
							"crypto\n");
					res = fscrypt_fname_disk_to_usr(dir,
						0, 0, &de_name,
						&fname_crypto_str);
					if (res) {
						printk(KERN_WARNING "Error "
							"converting filename "
							"from disk to usr"
							"\n");
						name = "??";
						len = 2;
					} else {
						name = fname_crypto_str.name;
						len = fname_crypto_str.len;
					}
					ext4fs_dirhash(dir, de->name,
						       de->name_len, &h);
					printk("%*.s:(E)%x.%u ", len, name,
					       h.hash, (unsigned) ((char *) de
								   - base));
					fscrypt_fname_free_buffer(
							&fname_crypto_str);
				}
#else
				int len = de->name_len;
				char *name = de->name;
				ext4fs_dirhash(dir, de->name, de->name_len, &h);
				printk("%*.s:%x.%u ", len, name, h.hash,
				       (unsigned) ((char *) de - base));
#endif
			}
			space += EXT4_DIR_REC_LEN(de->name_len);
			names++;
		}
		de = ext4_next_entry(de, size);
	}
	printk(KERN_CONT "(%i)\n", names);
	return (struct stats) { names, space, 1 };
}

struct stats dx_show_entries(struct dx_hash_info *hinfo, struct inode *dir,
			     struct dx_entry *entries, int levels)
{
	unsigned blocksize = dir->i_sb->s_blocksize;
	unsigned count = dx_get_count(entries), names = 0, space = 0, i;
	unsigned bcount = 0;
	struct buffer_head *bh;
	printk("%i indexed blocks...\n", count);
	for (i = 0; i < count; i++, entries++)
	{
		ext4_lblk_t block = dx_get_block(entries);
		ext4_lblk_t hash  = i ? dx_get_hash(entries): 0;
		u32 range = i < count - 1? (dx_get_hash(entries + 1) - hash): ~hash;
		struct stats stats;
		printk("%s%3u:%03u hash %8x/%8x ",levels?"":"   ", i, block, hash, range);
		bh = ext4_bread(NULL,dir, block, 0);
		if (!bh || IS_ERR(bh))
			continue;
		stats = levels?
		   dx_show_entries(hinfo, dir, ((struct dx_node *) bh->b_data)->entries, levels - 1):
		   dx_show_leaf(dir, hinfo, (struct ext4_dir_entry_2 *)
			bh->b_data, blocksize, 0);
		names += stats.names;
		space += stats.space;
		bcount += stats.bcount;
		brelse(bh);
	}
	if (bcount)
		printk(KERN_DEBUG "%snames %u, fullness %u (%u%%)\n",
		       levels ? "" : "   ", names, space/bcount,
		       (space/bcount)*100/blocksize);
	return (struct stats) { names, space, bcount};
}
#endif /* DX_DEBUG */

/*
 * Probe for a directory leaf block to search.
 *
 * dx_probe can return ERR_BAD_DX_DIR, which means there was a format
 * error in the directory index, and the caller should fall back to
 * searching the directory normally.  The callers of dx_probe **MUST**
 * check for this error code, and make sure it never gets reflected
 * back to userspace.
 */
static struct dx_frame *
dx_probe(struct ext4_filename *fname, struct inode *dir,
	 struct dx_hash_info *hinfo, struct dx_frame *frame_in)
{
	unsigned count, indirect;
	struct dx_entry *at, *entries, *p, *q, *m;
	struct dx_root *root;
	struct dx_frame *frame = frame_in;
	struct dx_frame *ret_err = ERR_PTR(ERR_BAD_DX_DIR);
	u32 hash;

	memset(frame_in, 0, EXT4_HTREE_LEVEL * sizeof(frame_in[0]));
	frame->bh = ext4_read_dirblock(dir, 0, INDEX);
	if (IS_ERR(frame->bh))
		return (struct dx_frame *) frame->bh;

	root = (struct dx_root *) frame->bh->b_data;
	if (root->info.hash_version != DX_HASH_TEA &&
	    root->info.hash_version != DX_HASH_HALF_MD4 &&
	    root->info.hash_version != DX_HASH_LEGACY) {
		ext4_warning_inode(dir, "Unrecognised inode hash code %u",
				   root->info.hash_version);
		goto fail;
	}
	if (fname)
		hinfo = &fname->hinfo;
	hinfo->hash_version = root->info.hash_version;
	if (hinfo->hash_version <= DX_HASH_TEA)
		hinfo->hash_version += EXT4_SB(dir->i_sb)->s_hash_unsigned;
	hinfo->seed = EXT4_SB(dir->i_sb)->s_hash_seed;
	if (fname && fname_name(fname))
		ext4fs_dirhash(dir, fname_name(fname), fname_len(fname), hinfo);
	hash = hinfo->hash;

	if (root->info.unused_flags & 1) {
		ext4_warning_inode(dir, "Unimplemented hash flags: %#06x",
				   root->info.unused_flags);
		goto fail;
	}

	indirect = root->info.indirect_levels;
	if (indirect >= ext4_dir_htree_level(dir->i_sb)) {
		ext4_warning(dir->i_sb,
			     "Directory (ino: %lu) htree depth %#06x exceed"
			     "supported value", dir->i_ino,
			     ext4_dir_htree_level(dir->i_sb));
		if (ext4_dir_htree_level(dir->i_sb) < EXT4_HTREE_LEVEL) {
			ext4_warning(dir->i_sb, "Enable large directory "
						"feature to access it");
		}
		goto fail;
	}

	entries = (struct dx_entry *)(((char *)&root->info) +
				      root->info.info_length);

	if (dx_get_limit(entries) != dx_root_limit(dir,
						   root->info.info_length)) {
		ext4_warning_inode(dir, "dx entry: limit %u != root limit %u",
				   dx_get_limit(entries),
				   dx_root_limit(dir, root->info.info_length));
		goto fail;
	}

	dxtrace(printk("Look up %x", hash));
	while (1) {
		count = dx_get_count(entries);
		if (!count || count > dx_get_limit(entries)) {
			ext4_warning_inode(dir,
					   "dx entry: count %u beyond limit %u",
					   count, dx_get_limit(entries));
			goto fail;
		}

		p = entries + 1;
		q = entries + count - 1;
		while (p <= q) {
			m = p + (q - p) / 2;
			dxtrace(printk(KERN_CONT "."));
			if (dx_get_hash(m) > hash)
				q = m - 1;
			else
				p = m + 1;
		}

		if (0) { // linear search cross check
			unsigned n = count - 1;
			at = entries;
			while (n--)
			{
				dxtrace(printk(KERN_CONT ","));
				if (dx_get_hash(++at) > hash)
				{
					at--;
					break;
				}
			}
			assert (at == p - 1);
		}

		at = p - 1;
		dxtrace(printk(KERN_CONT " %x->%u\n",
			       at == entries ? 0 : dx_get_hash(at),
			       dx_get_block(at)));
		frame->entries = entries;
		frame->at = at;
		if (!indirect--)
			return frame;
		frame++;
		frame->bh = ext4_read_dirblock(dir, dx_get_block(at), INDEX);
		if (IS_ERR(frame->bh)) {
			ret_err = (struct dx_frame *) frame->bh;
			frame->bh = NULL;
			goto fail;
		}
		entries = ((struct dx_node *) frame->bh->b_data)->entries;

		if (dx_get_limit(entries) != dx_node_limit(dir)) {
			ext4_warning_inode(dir,
				"dx entry: limit %u != node limit %u",
				dx_get_limit(entries), dx_node_limit(dir));
			goto fail;
		}
	}
fail:
	while (frame >= frame_in) {
		brelse(frame->bh);
		frame--;
	}

	if (ret_err == ERR_PTR(ERR_BAD_DX_DIR))
		ext4_warning_inode(dir,
			"Corrupt directory, running e2fsck is recommended");
	return ret_err;
}

static void dx_release(struct dx_frame *frames)
{
	struct dx_root_info *info;
	int i;
	unsigned int indirect_levels;

	if (frames[0].bh == NULL)
		return;

	info = &((struct dx_root *)frames[0].bh->b_data)->info;
	/* save local copy, "info" may be freed after brelse() */
	indirect_levels = info->indirect_levels;
	for (i = 0; i <= indirect_levels; i++) {
		if (frames[i].bh == NULL)
			break;
		brelse(frames[i].bh);
		frames[i].bh = NULL;
	}
}

/*
 * This function increments the frame pointer to search the next leaf
 * block, and reads in the necessary intervening nodes if the search
 * should be necessary.  Whether or not the search is necessary is
 * controlled by the hash parameter.  If the hash value is even, then
 * the search is only continued if the next block starts with that
 * hash value.  This is used if we are searching for a specific file.
 *
 * If the hash value is HASH_NB_ALWAYS, then always go to the next block.
 *
 * This function returns 1 if the caller should continue to search,
 * or 0 if it should not.  If there is an error reading one of the
 * index blocks, it will a negative error code.
 *
 * If start_hash is non-null, it will be filled in with the starting
 * hash of the next page.
 */
static int ext4_htree_next_block(struct inode *dir, __u32 hash,
				 struct dx_frame *frame,
				 struct dx_frame *frames,
				 __u32 *start_hash)
{
	struct dx_frame *p;
	struct buffer_head *bh;
	int num_frames = 0;
	__u32 bhash;

	p = frame;
	/*
	 * Find the next leaf page by incrementing the frame pointer.
	 * If we run out of entries in the interior node, loop around and
	 * increment pointer in the parent node.  When we break out of
	 * this loop, num_frames indicates the number of interior
	 * nodes need to be read.
	 */
	while (1) {
		if (++(p->at) < p->entries + dx_get_count(p->entries))
			break;
		if (p == frames)
			return 0;
		num_frames++;
		p--;
	}

	/*
	 * If the hash is 1, then continue only if the next page has a
	 * continuation hash of any value.  This is used for readdir
	 * handling.  Otherwise, check to see if the hash matches the
	 * desired contiuation hash.  If it doesn't, return since
	 * there's no point to read in the successive index pages.
	 */
	bhash = dx_get_hash(p->at);
	if (start_hash)
		*start_hash = bhash;
	if ((hash & 1) == 0) {
		if ((bhash & ~1) != hash)
			return 0;
	}
	/*
	 * If the hash is HASH_NB_ALWAYS, we always go to the next
	 * block so no check is necessary
	 */
	while (num_frames--) {
		bh = ext4_read_dirblock(dir, dx_get_block(p->at), INDEX);
		if (IS_ERR(bh))
			return PTR_ERR(bh);
		p++;
		brelse(p->bh);
		p->bh = bh;
		p->at = p->entries = ((struct dx_node *) bh->b_data)->entries;
	}
	return 1;
}


/*
 * This function fills a red-black tree with information from a
 * directory block.  It returns the number directory entries loaded
 * into the tree.  If there is an error it is returned in err.
 */
static int htree_dirblock_to_tree(struct file *dir_file,
				  struct inode *dir, ext4_lblk_t block,
				  struct dx_hash_info *hinfo,
				  __u32 start_hash, __u32 start_minor_hash)
{
	struct buffer_head *bh;
	struct ext4_dir_entry_2 *de, *top;
	int err = 0, count = 0;
	struct fscrypt_str fname_crypto_str = FSTR_INIT(NULL, 0), tmp_str;

	dxtrace(printk(KERN_INFO "In htree dirblock_to_tree: block %lu\n",
							(unsigned long)block));
	bh = ext4_read_dirblock(dir, block, DIRENT_HTREE);
	if (IS_ERR(bh))
		return PTR_ERR(bh);

	de = (struct ext4_dir_entry_2 *) bh->b_data;
	top = (struct ext4_dir_entry_2 *) ((char *) de +
					   dir->i_sb->s_blocksize -
					   EXT4_DIR_REC_LEN(0));
	/* Check if the directory is encrypted */
	if (IS_ENCRYPTED(dir)) {
		err = fscrypt_get_encryption_info(dir);
		if (err < 0) {
			brelse(bh);
			return err;
		}
		err = fscrypt_fname_alloc_buffer(EXT4_NAME_LEN,
						 &fname_crypto_str);
		if (err < 0) {
			brelse(bh);
			return err;
		}
	}

	for (; de < top; de = ext4_next_entry(de, dir->i_sb->s_blocksize)) {
		if (ext4_check_dir_entry(dir, NULL, de, bh,
				bh->b_data, bh->b_size,
				(block<<EXT4_BLOCK_SIZE_BITS(dir->i_sb))
					 + ((char *)de - bh->b_data))) {
			/* silently ignore the rest of the block */
			break;
		}
		ext4fs_dirhash(dir, de->name, de->name_len, hinfo);
		if ((hinfo->hash < start_hash) ||
		    ((hinfo->hash == start_hash) &&
		     (hinfo->minor_hash < start_minor_hash)))
			continue;
		if (de->inode == 0)
			continue;
		if (!IS_ENCRYPTED(dir)) {
			tmp_str.name = de->name;
			tmp_str.len = de->name_len;
			err = ext4_htree_store_dirent(dir_file,
				   hinfo->hash, hinfo->minor_hash, de,
				   &tmp_str);
		} else {
			int save_len = fname_crypto_str.len;
			struct fscrypt_str de_name = FSTR_INIT(de->name,
								de->name_len);

			/* Directory is encrypted */
			err = fscrypt_fname_disk_to_usr(dir, hinfo->hash,
					hinfo->minor_hash, &de_name,
					&fname_crypto_str);
			if (err) {
				count = err;
				goto errout;
			}
			err = ext4_htree_store_dirent(dir_file,
				   hinfo->hash, hinfo->minor_hash, de,
					&fname_crypto_str);
			fname_crypto_str.len = save_len;
		}
		if (err != 0) {
			count = err;
			goto errout;
		}
		count++;
	}
errout:
	brelse(bh);
	fscrypt_fname_free_buffer(&fname_crypto_str);
	return count;
}


/*
 * This function fills a red-black tree with information from a
 * directory.  We start scanning the directory in hash order, starting
 * at start_hash and start_minor_hash.
 *
 * This function returns the number of entries inserted into the tree,
 * or a negative error code.
 */
int ext4_htree_fill_tree(struct file *dir_file, __u32 start_hash,
			 __u32 start_minor_hash, __u32 *next_hash)
{
	struct dx_hash_info hinfo;
	struct ext4_dir_entry_2 *de;
	struct dx_frame frames[EXT4_HTREE_LEVEL], *frame;
	struct inode *dir;
	ext4_lblk_t block;
	int count = 0;
	int ret, err;
	__u32 hashval;
	struct fscrypt_str tmp_str;

	dxtrace(printk(KERN_DEBUG "In htree_fill_tree, start hash: %x:%x\n",
		       start_hash, start_minor_hash));
	dir = file_inode(dir_file);
	if (!(ext4_test_inode_flag(dir, EXT4_INODE_INDEX))) {
		hinfo.hash_version = EXT4_SB(dir->i_sb)->s_def_hash_version;
		if (hinfo.hash_version <= DX_HASH_TEA)
			hinfo.hash_version +=
				EXT4_SB(dir->i_sb)->s_hash_unsigned;
		hinfo.seed = EXT4_SB(dir->i_sb)->s_hash_seed;
		if (ext4_has_inline_data(dir)) {
			int has_inline_data = 1;
			count = ext4_inlinedir_to_tree(dir_file, dir, 0,
						       &hinfo, start_hash,
						       start_minor_hash,
						       &has_inline_data);
			if (has_inline_data) {
				*next_hash = ~0;
				return count;
			}
		}
		count = htree_dirblock_to_tree(dir_file, dir, 0, &hinfo,
					       start_hash, start_minor_hash);
		*next_hash = ~0;
		return count;
	}
	hinfo.hash = start_hash;
	hinfo.minor_hash = 0;
	frame = dx_probe(NULL, dir, &hinfo, frames);
	if (IS_ERR(frame))
		return PTR_ERR(frame);

	/* Add '.' and '..' from the htree header */
	if (!start_hash && !start_minor_hash) {
		de = (struct ext4_dir_entry_2 *) frames[0].bh->b_data;
		tmp_str.name = de->name;
		tmp_str.len = de->name_len;
		err = ext4_htree_store_dirent(dir_file, 0, 0,
					      de, &tmp_str);
		if (err != 0)
			goto errout;
		count++;
	}
	if (start_hash < 2 || (start_hash ==2 && start_minor_hash==0)) {
		de = (struct ext4_dir_entry_2 *) frames[0].bh->b_data;
		de = ext4_next_entry(de, dir->i_sb->s_blocksize);
		tmp_str.name = de->name;
		tmp_str.len = de->name_len;
		err = ext4_htree_store_dirent(dir_file, 2, 0,
					      de, &tmp_str);
		if (err != 0)
			goto errout;
		count++;
	}

	while (1) {
		if (fatal_signal_pending(current)) {
			err = -ERESTARTSYS;
			goto errout;
		}
		cond_resched();
		block = dx_get_block(frame->at);
		ret = htree_dirblock_to_tree(dir_file, dir, block, &hinfo,
					     start_hash, start_minor_hash);
		if (ret < 0) {
			err = ret;
			goto errout;
		}
		count += ret;
		hashval = ~0;
		ret = ext4_htree_next_block(dir, HASH_NB_ALWAYS,
					    frame, frames, &hashval);
		*next_hash = hashval;
		if (ret < 0) {
			err = ret;
			goto errout;
		}
		/*
		 * Stop if:  (a) there are no more entries, or
		 * (b) we have inserted at least one entry and the
		 * next hash value is not a continuation
		 */
		if ((ret == 0) ||
		    (count && ((hashval & 1) == 0)))
			break;
	}
	dx_release(frames);
	dxtrace(printk(KERN_DEBUG "Fill tree: returned %d entries, "
		       "next hash: %x\n", count, *next_hash));
	return count;
errout:
	dx_release(frames);
	return (err);
}

static inline int search_dirblock(struct buffer_head *bh,
				  struct inode *dir,
				  struct ext4_filename *fname,
				  unsigned int offset,
				  struct ext4_dir_entry_2 **res_dir)
{
	return ext4_search_dir(bh, bh->b_data, dir->i_sb->s_blocksize, dir,
			       fname, offset, res_dir);
}

/*
 * Directory block splitting, compacting
 */

/*
 * Create map of hash values, offsets, and sizes, stored at end of block.
 * Returns number of entries mapped.
 */
static int dx_make_map(struct inode *dir, struct ext4_dir_entry_2 *de,
		       unsigned blocksize, struct dx_hash_info *hinfo,
		       struct dx_map_entry *map_tail)
{
	int count = 0;
	char *base = (char *) de;
	struct dx_hash_info h = *hinfo;

	while ((char *) de < base + blocksize) {
		if (de->name_len && de->inode) {
			ext4fs_dirhash(dir, de->name, de->name_len, &h);
			map_tail--;
			map_tail->hash = h.hash;
			map_tail->offs = ((char *) de - base)>>2;
			map_tail->size = le16_to_cpu(de->rec_len);
			count++;
			cond_resched();
		}
		/* XXX: do we need to check rec_len == 0 case? -Chris */
		de = ext4_next_entry(de, blocksize);
	}
	return count;
}

/* Sort map by hash value */
static void dx_sort_map (struct dx_map_entry *map, unsigned count)
{
	struct dx_map_entry *p, *q, *top = map + count - 1;
	int more;
	/* Combsort until bubble sort doesn't suck */
	while (count > 2) {
		count = count*10/13;
		if (count - 9 < 2) /* 9, 10 -> 11 */
			count = 11;
		for (p = top, q = p - count; q >= map; p--, q--)
			if (p->hash < q->hash)
				swap(*p, *q);
	}
	/* Garden variety bubble sort */
	do {
		more = 0;
		q = top;
		while (q-- > map) {
			if (q[1].hash >= q[0].hash)
				continue;
			swap(*(q+1), *q);
			more = 1;
		}
	} while(more);
}

static void dx_insert_block(struct dx_frame *frame, u32 hash, ext4_lblk_t block)
{
	struct dx_entry *entries = frame->entries;
	struct dx_entry *old = frame->at, *new = old + 1;
	int count = dx_get_count(entries);

	assert(count < dx_get_limit(entries));
	assert(old < entries + count);
	memmove(new + 1, new, (char *)(entries + count) - (char *)(new));
	dx_set_hash(new, hash);
	dx_set_block(new, block);
	dx_set_count(entries, count + 1);
}

#ifdef CONFIG_UNICODE
/*
 * Test whether a case-insensitive directory entry matches the filename
 * being searched for.  If quick is set, assume the name being looked up
 * is already in the casefolded form.
 *
 * Returns: 0 if the directory entry matches, more than 0 if it
 * doesn't match or less than zero on error.
 */
int ext4_ci_compare(const struct inode *parent, const struct qstr *name,
		    const struct qstr *entry, bool quick)
{
	const struct super_block *sb = parent->i_sb;
	const struct unicode_map *um = sb->s_encoding;
	int ret;

	if (quick)
		ret = utf8_strncasecmp_folded(um, name, entry);
	else
		ret = utf8_strncasecmp(um, name, entry);

	if (ret < 0) {
		/* Handle invalid character sequence as either an error
		 * or as an opaque byte sequence.
		 */
		if (sb_has_strict_encoding(sb))
			return -EINVAL;

		if (name->len != entry->len)
			return 1;

		return !!memcmp(name->name, entry->name, name->len);
	}

	return ret;
}

void ext4_fname_setup_ci_filename(struct inode *dir, const struct qstr *iname,
				  struct fscrypt_str *cf_name)
{
	int len;

	if (!IS_CASEFOLDED(dir) || !dir->i_sb->s_encoding) {
		cf_name->name = NULL;
		return;
	}

	cf_name->name = kmalloc(EXT4_NAME_LEN, GFP_NOFS);
	if (!cf_name->name)
		return;

	len = utf8_casefold(dir->i_sb->s_encoding,
			    iname, cf_name->name,
			    EXT4_NAME_LEN);
	if (len <= 0) {
		kfree(cf_name->name);
		cf_name->name = NULL;
		return;
	}
	cf_name->len = (unsigned) len;

}
#endif

/*
 * Test whether a directory entry matches the filename being searched for.
 *
 * Return: %true if the directory entry matches, otherwise %false.
 */
static inline bool ext4_match(const struct inode *parent,
			      const struct ext4_filename *fname,
			      const struct ext4_dir_entry_2 *de)
{
	struct fscrypt_name f;
#ifdef CONFIG_UNICODE
	const struct qstr entry = {.name = de->name, .len = de->name_len};
#endif

	if (!de->inode)
		return false;

	f.usr_fname = fname->usr_fname;
	f.disk_name = fname->disk_name;
#ifdef CONFIG_FS_ENCRYPTION
	f.crypto_buf = fname->crypto_buf;
#endif

#ifdef CONFIG_UNICODE
	if (parent->i_sb->s_encoding && IS_CASEFOLDED(parent)) {
		if (fname->cf_name.name) {
			struct qstr cf = {.name = fname->cf_name.name,
					  .len = fname->cf_name.len};
			return !ext4_ci_compare(parent, &cf, &entry, true);
		}
		return !ext4_ci_compare(parent, fname->usr_fname, &entry,
					false);
	}
#endif

	return fscrypt_match_name(&f, de->name, de->name_len);
}

/*
 * Returns 0 if not found, -1 on failure, and 1 on success
 */
int ext4_search_dir(struct buffer_head *bh, char *search_buf, int buf_size,
		    struct inode *dir, struct ext4_filename *fname,
		    unsigned int offset, struct ext4_dir_entry_2 **res_dir)
{
	struct ext4_dir_entry_2 * de;
	char * dlimit;
	int de_len;

	de = (struct ext4_dir_entry_2 *)search_buf;
	dlimit = search_buf + buf_size;
	while ((char *) de < dlimit) {
		/* this code is executed quadratically often */
		/* do minimal checking `by hand' */
		if ((char *) de + de->name_len <= dlimit &&
		    ext4_match(dir, fname, de)) {
			/* found a match - just to be sure, do
			 * a full check */
			if (ext4_check_dir_entry(dir, NULL, de, bh, search_buf,
						 buf_size, offset))
				return -1;
			*res_dir = de;
			return 1;
		}
		/* prevent looping on a bad block */
		de_len = ext4_rec_len_from_disk(de->rec_len,
						dir->i_sb->s_blocksize);
		if (de_len <= 0)
			return -1;
		offset += de_len;
		de = (struct ext4_dir_entry_2 *) ((char *) de + de_len);
	}
	return 0;
}

static int is_dx_internal_node(struct inode *dir, ext4_lblk_t block,
			       struct ext4_dir_entry *de)
{
	struct super_block *sb = dir->i_sb;

	if (!is_dx(dir))
		return 0;
	if (block == 0)
		return 1;
	if (de->inode == 0 &&
	    ext4_rec_len_from_disk(de->rec_len, sb->s_blocksize) ==
			sb->s_blocksize)
		return 1;
	return 0;
}

/*
 *	__ext4_find_entry()
 *
 * finds an entry in the specified directory with the wanted name. It
 * returns the cache buffer in which the entry was found, and the entry
 * itself (as a parameter - res_dir). It does NOT read the inode of the
 * entry - you'll have to do that yourself if you want to.
 *
 * The returned buffer_head has ->b_count elevated.  The caller is expected
 * to brelse() it when appropriate.
 */
static struct buffer_head *__ext4_find_entry(struct inode *dir,
					     struct ext4_filename *fname,
					     struct ext4_dir_entry_2 **res_dir,
					     int *inlined)
{
	struct super_block *sb;
	struct buffer_head *bh_use[NAMEI_RA_SIZE];
	struct buffer_head *bh, *ret = NULL;
	ext4_lblk_t start, block;
	const u8 *name = fname->usr_fname->name;
	size_t ra_max = 0;	/* Number of bh's in the readahead
				   buffer, bh_use[] */
	size_t ra_ptr = 0;	/* Current index into readahead
				   buffer */
	ext4_lblk_t  nblocks;
	int i, namelen, retval;

	*res_dir = NULL;
	sb = dir->i_sb;
	namelen = fname->usr_fname->len;
	if (namelen > EXT4_NAME_LEN)
		return NULL;

	if (ext4_has_inline_data(dir)) {
		int has_inline_data = 1;
		ret = ext4_find_inline_entry(dir, fname, res_dir,
					     &has_inline_data);
		if (has_inline_data) {
			if (inlined)
				*inlined = 1;
			goto cleanup_and_exit;
		}
	}

	if ((namelen <= 2) && (name[0] == '.') &&
	    (name[1] == '.' || name[1] == '\0')) {
		/*
		 * "." or ".." will only be in the first block
		 * NFS may look up ".."; "." should be handled by the VFS
		 */
		block = start = 0;
		nblocks = 1;
		goto restart;
	}
	if (is_dx(dir)) {
		ret = ext4_dx_find_entry(dir, fname, res_dir);
		/*
		 * On success, or if the error was file not found,
		 * return.  Otherwise, fall back to doing a search the
		 * old fashioned way.
		 */
		if (!IS_ERR(ret) || PTR_ERR(ret) != ERR_BAD_DX_DIR)
			goto cleanup_and_exit;
		dxtrace(printk(KERN_DEBUG "ext4_find_entry: dx failed, "
			       "falling back\n"));
		ret = NULL;
	}
	nblocks = dir->i_size >> EXT4_BLOCK_SIZE_BITS(sb);
	if (!nblocks) {
		ret = NULL;
		goto cleanup_and_exit;
	}
	start = EXT4_I(dir)->i_dir_start_lookup;
	if (start >= nblocks)
		start = 0;
	block = start;
restart:
	do {
		/*
		 * We deal with the read-ahead logic here.
		 */
		cond_resched();
		if (ra_ptr >= ra_max) {
			/* Refill the readahead buffer */
			ra_ptr = 0;
			if (block < start)
				ra_max = start - block;
			else
				ra_max = nblocks - block;
			ra_max = min(ra_max, ARRAY_SIZE(bh_use));
			retval = ext4_bread_batch(dir, block, ra_max,
						  false /* wait */, bh_use);
			if (retval) {
				ret = ERR_PTR(retval);
				ra_max = 0;
				goto cleanup_and_exit;
			}
		}
		if ((bh = bh_use[ra_ptr++]) == NULL)
			goto next;
		wait_on_buffer(bh);
		if (!buffer_uptodate(bh)) {
			EXT4_ERROR_INODE_ERR(dir, EIO,
					     "reading directory lblock %lu",
					     (unsigned long) block);
			brelse(bh);
			ret = ERR_PTR(-EIO);
			goto cleanup_and_exit;
		}
		if (!buffer_verified(bh) &&
		    !is_dx_internal_node(dir, block,
					 (struct ext4_dir_entry *)bh->b_data) &&
		    !ext4_dirblock_csum_verify(dir, bh)) {
			EXT4_ERROR_INODE_ERR(dir, EFSBADCRC,
					     "checksumming directory "
					     "block %lu", (unsigned long)block);
			brelse(bh);
			ret = ERR_PTR(-EFSBADCRC);
			goto cleanup_and_exit;
		}
		set_buffer_verified(bh);
		i = search_dirblock(bh, dir, fname,
			    block << EXT4_BLOCK_SIZE_BITS(sb), res_dir);
		if (i == 1) {
			EXT4_I(dir)->i_dir_start_lookup = block;
			ret = bh;
			goto cleanup_and_exit;
		} else {
			brelse(bh);
			if (i < 0)
				goto cleanup_and_exit;
		}
	next:
		if (++block >= nblocks)
			block = 0;
	} while (block != start);

	/*
	 * If the directory has grown while we were searching, then
	 * search the last part of the directory before giving up.
	 */
	block = nblocks;
	nblocks = dir->i_size >> EXT4_BLOCK_SIZE_BITS(sb);
	if (block < nblocks) {
		start = 0;
		goto restart;
	}

cleanup_and_exit:
	/* Clean up the read-ahead blocks */
	for (; ra_ptr < ra_max; ra_ptr++)
		brelse(bh_use[ra_ptr]);
	return ret;
}

static struct buffer_head *ext4_find_entry(struct inode *dir,
					   const struct qstr *d_name,
					   struct ext4_dir_entry_2 **res_dir,
					   int *inlined)
{
	int err;
	struct ext4_filename fname;
	struct buffer_head *bh;

	err = ext4_fname_setup_filename(dir, d_name, 1, &fname);
	if (err == -ENOENT)
		return NULL;
	if (err)
		return ERR_PTR(err);

	bh = __ext4_find_entry(dir, &fname, res_dir, inlined);

	ext4_fname_free_filename(&fname);
	return bh;
}

static struct buffer_head *ext4_lookup_entry(struct inode *dir,
					     struct dentry *dentry,
					     struct ext4_dir_entry_2 **res_dir)
{
	int err;
	struct ext4_filename fname;
	struct buffer_head *bh;

	err = ext4_fname_prepare_lookup(dir, dentry, &fname);
	if (err == -ENOENT)
		return NULL;
	if (err)
		return ERR_PTR(err);

	bh = __ext4_find_entry(dir, &fname, res_dir, NULL);

	ext4_fname_free_filename(&fname);
	return bh;
}

static struct buffer_head * ext4_dx_find_entry(struct inode *dir,
			struct ext4_filename *fname,
			struct ext4_dir_entry_2 **res_dir)
{
	struct super_block * sb = dir->i_sb;
	struct dx_frame frames[EXT4_HTREE_LEVEL], *frame;
	struct buffer_head *bh;
	ext4_lblk_t block;
	int retval;

#ifdef CONFIG_FS_ENCRYPTION
	*res_dir = NULL;
#endif
	frame = dx_probe(fname, dir, NULL, frames);
	if (IS_ERR(frame))
		return (struct buffer_head *) frame;
	do {
		block = dx_get_block(frame->at);
		bh = ext4_read_dirblock(dir, block, DIRENT_HTREE);
		if (IS_ERR(bh))
			goto errout;

		retval = search_dirblock(bh, dir, fname,
					 block << EXT4_BLOCK_SIZE_BITS(sb),
					 res_dir);
		if (retval == 1)
			goto success;
		brelse(bh);
		if (retval == -1) {
			bh = ERR_PTR(ERR_BAD_DX_DIR);
			goto errout;
		}

		/* Check to see if we should continue to search */
		retval = ext4_htree_next_block(dir, fname->hinfo.hash, frame,
					       frames, NULL);
		if (retval < 0) {
			ext4_warning_inode(dir,
				"error %d reading directory index block",
				retval);
			bh = ERR_PTR(retval);
			goto errout;
		}
	} while (retval == 1);

	bh = NULL;
errout:
	dxtrace(printk(KERN_DEBUG "%s not found\n", fname->usr_fname->name));
success:
	dx_release(frames);
	return bh;
}

static struct dentry *ext4_lookup(struct inode *dir, struct dentry *dentry, unsigned int flags)
{
	struct inode *inode;
	struct ext4_dir_entry_2 *de;
	struct buffer_head *bh;

	if (dentry->d_name.len > EXT4_NAME_LEN)
		return ERR_PTR(-ENAMETOOLONG);

	bh = ext4_lookup_entry(dir, dentry, &de);
	if (IS_ERR(bh))
		return ERR_CAST(bh);
	inode = NULL;
	if (bh) {
		__u32 ino = le32_to_cpu(de->inode);
		brelse(bh);
		if (!ext4_valid_inum(dir->i_sb, ino)) {
			EXT4_ERROR_INODE(dir, "bad inode number: %u", ino);
			return ERR_PTR(-EFSCORRUPTED);
		}
		if (unlikely(ino == dir->i_ino)) {
			EXT4_ERROR_INODE(dir, "'%pd' linked to parent dir",
					 dentry);
			return ERR_PTR(-EFSCORRUPTED);
		}
		inode = ext4_iget(dir->i_sb, ino, EXT4_IGET_NORMAL);
		if (inode == ERR_PTR(-ESTALE)) {
			EXT4_ERROR_INODE(dir,
					 "deleted inode referenced: %u",
					 ino);
			return ERR_PTR(-EFSCORRUPTED);
		}
		if (!IS_ERR(inode) && IS_ENCRYPTED(dir) &&
		    (S_ISDIR(inode->i_mode) || S_ISLNK(inode->i_mode)) &&
		    !fscrypt_has_permitted_context(dir, inode)) {
			ext4_warning(inode->i_sb,
				     "Inconsistent encryption contexts: %lu/%lu",
				     dir->i_ino, inode->i_ino);
			iput(inode);
			return ERR_PTR(-EPERM);
		}
	}

#ifdef CONFIG_UNICODE
	if (!inode && IS_CASEFOLDED(dir)) {
		/* Eventually we want to call d_add_ci(dentry, NULL)
		 * for negative dentries in the encoding case as
		 * well.  For now, prevent the negative dentry
		 * from being cached.
		 */
		return NULL;
	}
#endif
	return d_splice_alias(inode, dentry);
}


struct dentry *ext4_get_parent(struct dentry *child)
{
	__u32 ino;
	static const struct qstr dotdot = QSTR_INIT("..", 2);
	struct ext4_dir_entry_2 * de;
	struct buffer_head *bh;

	bh = ext4_find_entry(d_inode(child), &dotdot, &de, NULL);
	if (IS_ERR(bh))
		return ERR_CAST(bh);
	if (!bh)
		return ERR_PTR(-ENOENT);
	ino = le32_to_cpu(de->inode);
	brelse(bh);

	if (!ext4_valid_inum(child->d_sb, ino)) {
		EXT4_ERROR_INODE(d_inode(child),
				 "bad parent inode number: %u", ino);
		return ERR_PTR(-EFSCORRUPTED);
	}

	return d_obtain_alias(ext4_iget(child->d_sb, ino, EXT4_IGET_NORMAL));
}

/*
 * Move count entries from end of map between two memory locations.
 * Returns pointer to last entry moved.
 */
static struct ext4_dir_entry_2 *
dx_move_dirents(char *from, char *to, struct dx_map_entry *map, int count,
		unsigned blocksize)
{
	unsigned rec_len = 0;

	while (count--) {
		struct ext4_dir_entry_2 *de = (struct ext4_dir_entry_2 *)
						(from + (map->offs<<2));
		rec_len = EXT4_DIR_REC_LEN(de->name_len);
		memcpy (to, de, rec_len);
		((struct ext4_dir_entry_2 *) to)->rec_len =
				ext4_rec_len_to_disk(rec_len, blocksize);
		de->inode = 0;
		map++;
		to += rec_len;
	}
	return (struct ext4_dir_entry_2 *) (to - rec_len);
}

/*
 * Compact each dir entry in the range to the minimal rec_len.
 * Returns pointer to last entry in range.
 */
static struct ext4_dir_entry_2* dx_pack_dirents(char *base, unsigned blocksize)
{
	struct ext4_dir_entry_2 *next, *to, *prev, *de = (struct ext4_dir_entry_2 *) base;
	unsigned rec_len = 0;

	prev = to = de;
	while ((char*)de < base + blocksize) {
		next = ext4_next_entry(de, blocksize);
		if (de->inode && de->name_len) {
			rec_len = EXT4_DIR_REC_LEN(de->name_len);
			if (de > to)
				memmove(to, de, rec_len);
			to->rec_len = ext4_rec_len_to_disk(rec_len, blocksize);
			prev = to;
			to = (struct ext4_dir_entry_2 *) (((char *) to) + rec_len);
		}
		de = next;
	}
	return prev;
}

/*
 * Split a full leaf block to make room for a new dir entry.
 * Allocate a new block, and move entries so that they are approx. equally full.
 * Returns pointer to de in block into which the new entry will be inserted.
 */
static struct ext4_dir_entry_2 *do_split(handle_t *handle, struct inode *dir,
			struct buffer_head **bh,struct dx_frame *frame,
			struct dx_hash_info *hinfo)
{
	unsigned blocksize = dir->i_sb->s_blocksize;
	unsigned count, continued;
	struct buffer_head *bh2;
	ext4_lblk_t newblock;
	u32 hash2;
	struct dx_map_entry *map;
	char *data1 = (*bh)->b_data, *data2;
	unsigned split, move, size;
	struct ext4_dir_entry_2 *de = NULL, *de2;
	int	csum_size = 0;
	int	err = 0, i;

	if (ext4_has_metadata_csum(dir->i_sb))
		csum_size = sizeof(struct ext4_dir_entry_tail);

	bh2 = ext4_append(handle, dir, &newblock);
	if (IS_ERR(bh2)) {
		brelse(*bh);
		*bh = NULL;
		return (struct ext4_dir_entry_2 *) bh2;
	}

	BUFFER_TRACE(*bh, "get_write_access");
	err = ext4_journal_get_write_access(handle, *bh);
	if (err)
		goto journal_error;

	BUFFER_TRACE(frame->bh, "get_write_access");
	err = ext4_journal_get_write_access(handle, frame->bh);
	if (err)
		goto journal_error;

	data2 = bh2->b_data;

	/* create map in the end of data2 block */
	map = (struct dx_map_entry *) (data2 + blocksize);
	count = dx_make_map(dir, (struct ext4_dir_entry_2 *) data1,
			     blocksize, hinfo, map);
	map -= count;
	dx_sort_map(map, count);
	/* Ensure that neither split block is over half full */
	size = 0;
	move = 0;
	for (i = count-1; i >= 0; i--) {
		/* is more than half of this entry in 2nd half of the block? */
		if (size + map[i].size/2 > blocksize/2)
			break;
		size += map[i].size;
		move++;
	}
	/*
	 * map index at which we will split
	 *
	 * If the sum of active entries didn't exceed half the block size, just
	 * split it in half by count; each resulting block will have at least
	 * half the space free.
	 */
	if (i > 0)
		split = count - move;
	else
		split = count/2;

	hash2 = map[split].hash;
	continued = hash2 == map[split - 1].hash;
	dxtrace(printk(KERN_INFO "Split block %lu at %x, %i/%i\n",
			(unsigned long)dx_get_block(frame->at),
					hash2, split, count-split));

	/* Fancy dance to stay within two buffers */
	de2 = dx_move_dirents(data1, data2, map + split, count - split,
			      blocksize);
	de = dx_pack_dirents(data1, blocksize);
	de->rec_len = ext4_rec_len_to_disk(data1 + (blocksize - csum_size) -
					   (char *) de,
					   blocksize);
	de2->rec_len = ext4_rec_len_to_disk(data2 + (blocksize - csum_size) -
					    (char *) de2,
					    blocksize);
	if (csum_size) {
		ext4_initialize_dirent_tail(*bh, blocksize);
		ext4_initialize_dirent_tail(bh2, blocksize);
	}

	dxtrace(dx_show_leaf(dir, hinfo, (struct ext4_dir_entry_2 *) data1,
			blocksize, 1));
	dxtrace(dx_show_leaf(dir, hinfo, (struct ext4_dir_entry_2 *) data2,
			blocksize, 1));

	/* Which block gets the new entry? */
	if (hinfo->hash >= hash2) {
		swap(*bh, bh2);
		de = de2;
	}
	dx_insert_block(frame, hash2 + continued, newblock);
	err = ext4_handle_dirty_dirblock(handle, dir, bh2);
	if (err)
		goto journal_error;
	err = ext4_handle_dirty_dx_node(handle, dir, frame->bh);
	if (err)
		goto journal_error;
	brelse(bh2);
	dxtrace(dx_show_index("frame", frame->entries));
	return de;

journal_error:
	brelse(*bh);
	brelse(bh2);
	*bh = NULL;
	ext4_std_error(dir->i_sb, err);
	return ERR_PTR(err);
}

int ext4_find_dest_de(struct inode *dir, struct inode *inode,
		      struct buffer_head *bh,
		      void *buf, int buf_size,
		      struct ext4_filename *fname,
		      struct ext4_dir_entry_2 **dest_de)
{
	struct ext4_dir_entry_2 *de;
	unsigned short reclen = EXT4_DIR_REC_LEN(fname_len(fname));
	int nlen, rlen;
	unsigned int offset = 0;
	char *top;

	de = (struct ext4_dir_entry_2 *)buf;
	top = buf + buf_size - reclen;
	while ((char *) de <= top) {
		if (ext4_check_dir_entry(dir, NULL, de, bh,
					 buf, buf_size, offset))
			return -EFSCORRUPTED;
		if (ext4_match(dir, fname, de))
			return -EEXIST;
		nlen = EXT4_DIR_REC_LEN(de->name_len);
		rlen = ext4_rec_len_from_disk(de->rec_len, buf_size);
		if ((de->inode ? rlen - nlen : rlen) >= reclen)
			break;
		de = (struct ext4_dir_entry_2 *)((char *)de + rlen);
		offset += rlen;
	}
	if ((char *) de > top)
		return -ENOSPC;

	*dest_de = de;
	return 0;
}

void ext4_insert_dentry(struct inode *inode,
			struct ext4_dir_entry_2 *de,
			int buf_size,
			struct ext4_filename *fname)
{

	int nlen, rlen;

	nlen = EXT4_DIR_REC_LEN(de->name_len);
	rlen = ext4_rec_len_from_disk(de->rec_len, buf_size);
	if (de->inode) {
		struct ext4_dir_entry_2 *de1 =
			(struct ext4_dir_entry_2 *)((char *)de + nlen);
		de1->rec_len = ext4_rec_len_to_disk(rlen - nlen, buf_size);
		de->rec_len = ext4_rec_len_to_disk(nlen, buf_size);
		de = de1;
	}
	de->file_type = EXT4_FT_UNKNOWN;
	de->inode = cpu_to_le32(inode->i_ino);
	ext4_set_de_type(inode->i_sb, de, inode->i_mode);
	de->name_len = fname_len(fname);
	memcpy(de->name, fname_name(fname), fname_len(fname));
}

/*
 * Add a new entry into a directory (leaf) block.  If de is non-NULL,
 * it points to a directory entry which is guaranteed to be large
 * enough for new directory entry.  If de is NULL, then
 * add_dirent_to_buf will attempt search the directory block for
 * space.  It will return -ENOSPC if no space is available, and -EIO
 * and -EEXIST if directory entry already exists.
 */
static int add_dirent_to_buf(handle_t *handle, struct ext4_filename *fname,
			     struct inode *dir,
			     struct inode *inode, struct ext4_dir_entry_2 *de,
			     struct buffer_head *bh)
{
	unsigned int	blocksize = dir->i_sb->s_blocksize;
	int		csum_size = 0;
	int		err, err2;

	if (ext4_has_metadata_csum(inode->i_sb))
		csum_size = sizeof(struct ext4_dir_entry_tail);

	if (!de) {
		err = ext4_find_dest_de(dir, inode, bh, bh->b_data,
					blocksize - csum_size, fname, &de);
		if (err)
			return err;
	}
	BUFFER_TRACE(bh, "get_write_access");
	err = ext4_journal_get_write_access(handle, bh);
	if (err) {
		ext4_std_error(dir->i_sb, err);
		return err;
	}

	/* By now the buffer is marked for journaling */
	ext4_insert_dentry(inode, de, blocksize, fname);

	/*
	 * XXX shouldn't update any times until successful
	 * completion of syscall, but too many callers depend
	 * on this.
	 *
	 * XXX similarly, too many callers depend on
	 * ext4_new_inode() setting the times, but error
	 * recovery deletes the inode, so the worst that can
	 * happen is that the times are slightly out of date
	 * and/or different from the directory change time.
	 */
	dir->i_mtime = dir->i_ctime = current_time(dir);
	ext4_update_dx_flag(dir);
	inode_inc_iversion(dir);
	err2 = ext4_mark_inode_dirty(handle, dir);
	BUFFER_TRACE(bh, "call ext4_handle_dirty_metadata");
	err = ext4_handle_dirty_dirblock(handle, dir, bh);
	if (err)
		ext4_std_error(dir->i_sb, err);
	return err ? err : err2;
}

/*
 * This converts a one block unindexed directory to a 3 block indexed
 * directory, and adds the dentry to the indexed directory.
 */
static int make_indexed_dir(handle_t *handle, struct ext4_filename *fname,
			    struct inode *dir,
			    struct inode *inode, struct buffer_head *bh)
{
	struct buffer_head *bh2;
	struct dx_root	*root;
	struct dx_frame	frames[EXT4_HTREE_LEVEL], *frame;
	struct dx_entry *entries;
	struct ext4_dir_entry_2	*de, *de2;
	char		*data2, *top;
	unsigned	len;
	int		retval;
	unsigned	blocksize;
	ext4_lblk_t  block;
	struct fake_dirent *fde;
	int csum_size = 0;

	if (ext4_has_metadata_csum(inode->i_sb))
		csum_size = sizeof(struct ext4_dir_entry_tail);

	blocksize =  dir->i_sb->s_blocksize;
	dxtrace(printk(KERN_DEBUG "Creating index: inode %lu\n", dir->i_ino));
	BUFFER_TRACE(bh, "get_write_access");
	retval = ext4_journal_get_write_access(handle, bh);
	if (retval) {
		ext4_std_error(dir->i_sb, retval);
		brelse(bh);
		return retval;
	}
	root = (struct dx_root *) bh->b_data;

	/* The 0th block becomes the root, move the dirents out */
	fde = &root->dotdot;
	de = (struct ext4_dir_entry_2 *)((char *)fde +
		ext4_rec_len_from_disk(fde->rec_len, blocksize));
	if ((char *) de >= (((char *) root) + blocksize)) {
		EXT4_ERROR_INODE(dir, "invalid rec_len for '..'");
		brelse(bh);
		return -EFSCORRUPTED;
	}
	len = ((char *) root) + (blocksize - csum_size) - (char *) de;

	/* Allocate new block for the 0th block's dirents */
	bh2 = ext4_append(handle, dir, &block);
	if (IS_ERR(bh2)) {
		brelse(bh);
		return PTR_ERR(bh2);
	}
	ext4_set_inode_flag(dir, EXT4_INODE_INDEX);
	data2 = bh2->b_data;

	memcpy(data2, de, len);
	de = (struct ext4_dir_entry_2 *) data2;
	top = data2 + len;
	while ((char *)(de2 = ext4_next_entry(de, blocksize)) < top)
		de = de2;
	de->rec_len = ext4_rec_len_to_disk(data2 + (blocksize - csum_size) -
					   (char *) de, blocksize);

	if (csum_size)
		ext4_initialize_dirent_tail(bh2, blocksize);

	/* Initialize the root; the dot dirents already exist */
	de = (struct ext4_dir_entry_2 *) (&root->dotdot);
	de->rec_len = ext4_rec_len_to_disk(blocksize - EXT4_DIR_REC_LEN(2),
					   blocksize);
	memset (&root->info, 0, sizeof(root->info));
	root->info.info_length = sizeof(root->info);
	root->info.hash_version = EXT4_SB(dir->i_sb)->s_def_hash_version;
	entries = root->entries;
	dx_set_block(entries, 1);
	dx_set_count(entries, 1);
	dx_set_limit(entries, dx_root_limit(dir, sizeof(root->info)));

	/* Initialize as for dx_probe */
	fname->hinfo.hash_version = root->info.hash_version;
	if (fname->hinfo.hash_version <= DX_HASH_TEA)
		fname->hinfo.hash_version += EXT4_SB(dir->i_sb)->s_hash_unsigned;
	fname->hinfo.seed = EXT4_SB(dir->i_sb)->s_hash_seed;
	ext4fs_dirhash(dir, fname_name(fname), fname_len(fname), &fname->hinfo);

	memset(frames, 0, sizeof(frames));
	frame = frames;
	frame->entries = entries;
	frame->at = entries;
	frame->bh = bh;

	retval = ext4_handle_dirty_dx_node(handle, dir, frame->bh);
	if (retval)
		goto out_frames;	
	retval = ext4_handle_dirty_dirblock(handle, dir, bh2);
	if (retval)
		goto out_frames;	

	de = do_split(handle,dir, &bh2, frame, &fname->hinfo);
	if (IS_ERR(de)) {
		retval = PTR_ERR(de);
		goto out_frames;
	}

	retval = add_dirent_to_buf(handle, fname, dir, inode, de, bh2);
out_frames:
	/*
	 * Even if the block split failed, we have to properly write
	 * out all the changes we did so far. Otherwise we can end up
	 * with corrupted filesystem.
	 */
	if (retval)
		ext4_mark_inode_dirty(handle, dir);
	dx_release(frames);
	brelse(bh2);
	return retval;
}

/*
 *	ext4_add_entry()
 *
 * adds a file entry to the specified directory, using the same
 * semantics as ext4_find_entry(). It returns NULL if it failed.
 *
 * NOTE!! The inode part of 'de' is left at 0 - which means you
 * may not sleep between calling this and putting something into
 * the entry, as someone else might have used it while you slept.
 */
static int ext4_add_entry(handle_t *handle, struct dentry *dentry,
			  struct inode *inode)
{
	struct inode *dir = d_inode(dentry->d_parent);
	struct buffer_head *bh = NULL;
	struct ext4_dir_entry_2 *de;
	struct super_block *sb;
	struct ext4_filename fname;
	int	retval;
	int	dx_fallback=0;
	unsigned blocksize;
	ext4_lblk_t block, blocks;
	int	csum_size = 0;

	if (ext4_has_metadata_csum(inode->i_sb))
		csum_size = sizeof(struct ext4_dir_entry_tail);

	sb = dir->i_sb;
	blocksize = sb->s_blocksize;
	if (!dentry->d_name.len)
		return -EINVAL;

#ifdef CONFIG_UNICODE
	if (sb_has_strict_encoding(sb) && IS_CASEFOLDED(dir) &&
	    sb->s_encoding && utf8_validate(sb->s_encoding, &dentry->d_name))
		return -EINVAL;
#endif

	retval = ext4_fname_setup_filename(dir, &dentry->d_name, 0, &fname);
	if (retval)
		return retval;

	if (ext4_has_inline_data(dir)) {
		retval = ext4_try_add_inline_entry(handle, &fname, dir, inode);
		if (retval < 0)
			goto out;
		if (retval == 1) {
			retval = 0;
			goto out;
		}
	}

	if (is_dx(dir)) {
		retval = ext4_dx_add_entry(handle, &fname, dir, inode);
		if (!retval || (retval != ERR_BAD_DX_DIR))
			goto out;
		/* Can we just ignore htree data? */
		if (ext4_has_metadata_csum(sb)) {
			EXT4_ERROR_INODE(dir,
				"Directory has corrupted htree index.");
			retval = -EFSCORRUPTED;
			goto out;
		}
		ext4_clear_inode_flag(dir, EXT4_INODE_INDEX);
		dx_fallback++;
		retval = ext4_mark_inode_dirty(handle, dir);
		if (unlikely(retval))
			goto out;
	}
	blocks = dir->i_size >> sb->s_blocksize_bits;
	for (block = 0; block < blocks; block++) {
		bh = ext4_read_dirblock(dir, block, DIRENT);
		if (bh == NULL) {
			bh = ext4_bread(handle, dir, block,
					EXT4_GET_BLOCKS_CREATE);
			goto add_to_new_block;
		}
		if (IS_ERR(bh)) {
			retval = PTR_ERR(bh);
			bh = NULL;
			goto out;
		}
		retval = add_dirent_to_buf(handle, &fname, dir, inode,
					   NULL, bh);
		if (retval != -ENOSPC)
			goto out;

		if (blocks == 1 && !dx_fallback &&
		    ext4_has_feature_dir_index(sb)) {
			retval = make_indexed_dir(handle, &fname, dir,
						  inode, bh);
			bh = NULL; /* make_indexed_dir releases bh */
			goto out;
		}
		brelse(bh);
	}
	bh = ext4_append(handle, dir, &block);
add_to_new_block:
	if (IS_ERR(bh)) {
		retval = PTR_ERR(bh);
		bh = NULL;
		goto out;
	}
	de = (struct ext4_dir_entry_2 *) bh->b_data;
	de->inode = 0;
	de->rec_len = ext4_rec_len_to_disk(blocksize - csum_size, blocksize);

	if (csum_size)
		ext4_initialize_dirent_tail(bh, blocksize);

	retval = add_dirent_to_buf(handle, &fname, dir, inode, de, bh);
out:
	ext4_fname_free_filename(&fname);
	brelse(bh);
	if (retval == 0)
		ext4_set_inode_state(inode, EXT4_STATE_NEWENTRY);
	return retval;
}

/*
 * Returns 0 for success, or a negative error value
 */
static int ext4_dx_add_entry(handle_t *handle, struct ext4_filename *fname,
			     struct inode *dir, struct inode *inode)
{
	struct dx_frame frames[EXT4_HTREE_LEVEL], *frame;
	struct dx_entry *entries, *at;
	struct buffer_head *bh;
	struct super_block *sb = dir->i_sb;
	struct ext4_dir_entry_2 *de;
	int restart;
	int err;

again:
	restart = 0;
	frame = dx_probe(fname, dir, NULL, frames);
	if (IS_ERR(frame))
		return PTR_ERR(frame);
	entries = frame->entries;
	at = frame->at;
	bh = ext4_read_dirblock(dir, dx_get_block(frame->at), DIRENT_HTREE);
	if (IS_ERR(bh)) {
		err = PTR_ERR(bh);
		bh = NULL;
		goto cleanup;
	}

	BUFFER_TRACE(bh, "get_write_access");
	err = ext4_journal_get_write_access(handle, bh);
	if (err)
		goto journal_error;

	err = add_dirent_to_buf(handle, fname, dir, inode, NULL, bh);
	if (err != -ENOSPC)
		goto cleanup;

	err = 0;
	/* Block full, should compress but for now just split */
	dxtrace(printk(KERN_DEBUG "using %u of %u node entries\n",
		       dx_get_count(entries), dx_get_limit(entries)));
	/* Need to split index? */
	if (dx_get_count(entries) == dx_get_limit(entries)) {
		ext4_lblk_t newblock;
		int levels = frame - frames + 1;
		unsigned int icount;
		int add_level = 1;
		struct dx_entry *entries2;
		struct dx_node *node2;
		struct buffer_head *bh2;

		while (frame > frames) {
			if (dx_get_count((frame - 1)->entries) <
			    dx_get_limit((frame - 1)->entries)) {
				add_level = 0;
				break;
			}
			frame--; /* split higher index block */
			at = frame->at;
			entries = frame->entries;
			restart = 1;
		}
		if (add_level && levels == ext4_dir_htree_level(sb)) {
			ext4_warning(sb, "Directory (ino: %lu) index full, "
					 "reach max htree level :%d",
					 dir->i_ino, levels);
			if (ext4_dir_htree_level(sb) < EXT4_HTREE_LEVEL) {
				ext4_warning(sb, "Large directory feature is "
						 "not enabled on this "
						 "filesystem");
			}
			err = -ENOSPC;
			goto cleanup;
		}
		icount = dx_get_count(entries);
		bh2 = ext4_append(handle, dir, &newblock);
		if (IS_ERR(bh2)) {
			err = PTR_ERR(bh2);
			goto cleanup;
		}
		node2 = (struct dx_node *)(bh2->b_data);
		entries2 = node2->entries;
		memset(&node2->fake, 0, sizeof(struct fake_dirent));
		node2->fake.rec_len = ext4_rec_len_to_disk(sb->s_blocksize,
							   sb->s_blocksize);
		BUFFER_TRACE(frame->bh, "get_write_access");
		err = ext4_journal_get_write_access(handle, frame->bh);
		if (err)
			goto journal_error;
		if (!add_level) {
			unsigned icount1 = icount/2, icount2 = icount - icount1;
			unsigned hash2 = dx_get_hash(entries + icount1);
			dxtrace(printk(KERN_DEBUG "Split index %i/%i\n",
				       icount1, icount2));

			BUFFER_TRACE(frame->bh, "get_write_access"); /* index root */
			err = ext4_journal_get_write_access(handle,
							     (frame - 1)->bh);
			if (err)
				goto journal_error;

			memcpy((char *) entries2, (char *) (entries + icount1),
			       icount2 * sizeof(struct dx_entry));
			dx_set_count(entries, icount1);
			dx_set_count(entries2, icount2);
			dx_set_limit(entries2, dx_node_limit(dir));

			/* Which index block gets the new entry? */
			if (at - entries >= icount1) {
				frame->at = at = at - entries - icount1 + entries2;
				frame->entries = entries = entries2;
				swap(frame->bh, bh2);
			}
			dx_insert_block((frame - 1), hash2, newblock);
			dxtrace(dx_show_index("node", frame->entries));
			dxtrace(dx_show_index("node",
			       ((struct dx_node *) bh2->b_data)->entries));
			err = ext4_handle_dirty_dx_node(handle, dir, bh2);
			if (err)
				goto journal_error;
			brelse (bh2);
			err = ext4_handle_dirty_dx_node(handle, dir,
						   (frame - 1)->bh);
			if (err)
				goto journal_error;
			if (restart) {
				err = ext4_handle_dirty_dx_node(handle, dir,
							   frame->bh);
				goto journal_error;
			}
		} else {
			struct dx_root *dxroot;
			memcpy((char *) entries2, (char *) entries,
			       icount * sizeof(struct dx_entry));
			dx_set_limit(entries2, dx_node_limit(dir));

			/* Set up root */
			dx_set_count(entries, 1);
			dx_set_block(entries + 0, newblock);
			dxroot = (struct dx_root *)frames[0].bh->b_data;
			dxroot->info.indirect_levels += 1;
			dxtrace(printk(KERN_DEBUG
				       "Creating %d level index...\n",
				       dxroot->info.indirect_levels));
			err = ext4_handle_dirty_dx_node(handle, dir, frame->bh);
			if (err)
				goto journal_error;
			err = ext4_handle_dirty_dx_node(handle, dir, bh2);
			brelse(bh2);
			restart = 1;
			goto journal_error;
		}
	}
	de = do_split(handle, dir, &bh, frame, &fname->hinfo);
	if (IS_ERR(de)) {
		err = PTR_ERR(de);
		goto cleanup;
	}
	err = add_dirent_to_buf(handle, fname, dir, inode, de, bh);
	goto cleanup;

journal_error:
	ext4_std_error(dir->i_sb, err); /* this is a no-op if err == 0 */
cleanup:
	brelse(bh);
	dx_release(frames);
	/* @restart is true means htree-path has been changed, we need to
	 * repeat dx_probe() to find out valid htree-path
	 */
	if (restart && err == 0)
		goto again;
	return err;
}

/*
 * ext4_generic_delete_entry deletes a directory entry by merging it
 * with the previous entry
 */
int ext4_generic_delete_entry(struct inode *dir,
			      struct ext4_dir_entry_2 *de_del,
			      struct buffer_head *bh,
			      void *entry_buf,
			      int buf_size,
			      int csum_size)
{
	struct ext4_dir_entry_2 *de, *pde;
	unsigned int blocksize = dir->i_sb->s_blocksize;
	int i;

	i = 0;
	pde = NULL;
	de = (struct ext4_dir_entry_2 *)entry_buf;
	while (i < buf_size - csum_size) {
		if (ext4_check_dir_entry(dir, NULL, de, bh,
					 entry_buf, buf_size, i))
			return -EFSCORRUPTED;
		if (de == de_del)  {
			if (pde)
				pde->rec_len = ext4_rec_len_to_disk(
					ext4_rec_len_from_disk(pde->rec_len,
							       blocksize) +
					ext4_rec_len_from_disk(de->rec_len,
							       blocksize),
					blocksize);
			else
				de->inode = 0;
			inode_inc_iversion(dir);
			return 0;
		}
		i += ext4_rec_len_from_disk(de->rec_len, blocksize);
		pde = de;
		de = ext4_next_entry(de, blocksize);
	}
	return -ENOENT;
}

static int ext4_delete_entry(handle_t *handle,
			     struct inode *dir,
			     struct ext4_dir_entry_2 *de_del,
			     struct buffer_head *bh)
{
	int err, csum_size = 0;

	if (ext4_has_inline_data(dir)) {
		int has_inline_data = 1;
		err = ext4_delete_inline_entry(handle, dir, de_del, bh,
					       &has_inline_data);
		if (has_inline_data)
			return err;
	}

	if (ext4_has_metadata_csum(dir->i_sb))
		csum_size = sizeof(struct ext4_dir_entry_tail);

	BUFFER_TRACE(bh, "get_write_access");
	err = ext4_journal_get_write_access(handle, bh);
	if (unlikely(err))
		goto out;

	err = ext4_generic_delete_entry(dir, de_del, bh, bh->b_data,
					dir->i_sb->s_blocksize, csum_size);
	if (err)
		goto out;

	BUFFER_TRACE(bh, "call ext4_handle_dirty_metadata");
	err = ext4_handle_dirty_dirblock(handle, dir, bh);
	if (unlikely(err))
		goto out;

	return 0;
out:
	if (err != -ENOENT)
		ext4_std_error(dir->i_sb, err);
	return err;
}

/*
 * Set directory link count to 1 if nlinks > EXT4_LINK_MAX, or if nlinks == 2
 * since this indicates that nlinks count was previously 1 to avoid overflowing
 * the 16-bit i_links_count field on disk.  Directories with i_nlink == 1 mean
 * that subdirectory link counts are not being maintained accurately.
 *
 * The caller has already checked for i_nlink overflow in case the DIR_LINK
 * feature is not enabled and returned -EMLINK.  The is_dx() check is a proxy
 * for checking S_ISDIR(inode) (since the INODE_INDEX feature will not be set
 * on regular files) and to avoid creating huge/slow non-HTREE directories.
 */
static void ext4_inc_count(struct inode *inode)
{
	inc_nlink(inode);
	if (is_dx(inode) &&
	    (inode->i_nlink > EXT4_LINK_MAX || inode->i_nlink == 2))
		set_nlink(inode, 1);
}

/*
 * If a directory had nlink == 1, then we should let it be 1. This indicates
 * directory has >EXT4_LINK_MAX subdirs.
 */
static void ext4_dec_count(struct inode *inode)
{
	if (!S_ISDIR(inode->i_mode) || inode->i_nlink > 2)
		drop_nlink(inode);
}


/*
 * Add non-directory inode to a directory. On success, the inode reference is
 * consumed by dentry is instantiation. This is also indicated by clearing of
 * *inodep pointer. On failure, the caller is responsible for dropping the
 * inode reference in the safe context.
 */
static int ext4_add_nondir(handle_t *handle,
		struct dentry *dentry, struct inode **inodep)
{
	struct inode *dir = d_inode(dentry->d_parent);
	struct inode *inode = *inodep;
	int err = ext4_add_entry(handle, dentry, inode);
	if (!err) {
		err = ext4_mark_inode_dirty(handle, inode);
		if (IS_DIRSYNC(dir))
			ext4_handle_sync(handle);
		d_instantiate_new(dentry, inode);
		*inodep = NULL;
		return err;
	}
	drop_nlink(inode);
	ext4_orphan_add(handle, inode);
	unlock_new_inode(inode);
	return err;
}

/*
 * By the time this is called, we already have created
 * the directory cache entry for the new file, but it
 * is so far negative - it has no inode.
 *
 * If the create succeeds, we fill in the inode information
 * with d_instantiate().
 */
static int ext4_create(struct inode *dir, struct dentry *dentry, umode_t mode,
		       bool excl)
{
	handle_t *handle;
	struct inode *inode;
	int err, credits, retries = 0;

	err = dquot_initialize(dir);
	if (err)
		return err;

	credits = (EXT4_DATA_TRANS_BLOCKS(dir->i_sb) +
		   EXT4_INDEX_EXTRA_TRANS_BLOCKS + 3);
retry:
	inode = ext4_new_inode_start_handle(dir, mode, &dentry->d_name, 0,
					    NULL, EXT4_HT_DIR, credits);
	handle = ext4_journal_current_handle();
	err = PTR_ERR(inode);
	if (!IS_ERR(inode)) {
		inode->i_op = &ext4_file_inode_operations;
		inode->i_fop = &ext4_file_operations;
		ext4_set_aops(inode);
		err = ext4_add_nondir(handle, dentry, &inode);
		if (!err)
			ext4_fc_track_create(handle, dentry);
	}
	if (handle)
		ext4_journal_stop(handle);
	if (!IS_ERR_OR_NULL(inode))
		iput(inode);
	if (err == -ENOSPC && ext4_should_retry_alloc(dir->i_sb, &retries))
		goto retry;
	return err;
}

static int ext4_mknod(struct inode *dir, struct dentry *dentry,
		      umode_t mode, dev_t rdev)
{
	handle_t *handle;
	struct inode *inode;
	int err, credits, retries = 0;

	err = dquot_initialize(dir);
	if (err)
		return err;

	credits = (EXT4_DATA_TRANS_BLOCKS(dir->i_sb) +
		   EXT4_INDEX_EXTRA_TRANS_BLOCKS + 3);
retry:
	inode = ext4_new_inode_start_handle(dir, mode, &dentry->d_name, 0,
					    NULL, EXT4_HT_DIR, credits);
	handle = ext4_journal_current_handle();
	err = PTR_ERR(inode);
	if (!IS_ERR(inode)) {
		init_special_inode(inode, inode->i_mode, rdev);
		inode->i_op = &ext4_special_inode_operations;
		err = ext4_add_nondir(handle, dentry, &inode);
		if (!err)
			ext4_fc_track_create(handle, dentry);
	}
	if (handle)
		ext4_journal_stop(handle);
	if (!IS_ERR_OR_NULL(inode))
		iput(inode);
	if (err == -ENOSPC && ext4_should_retry_alloc(dir->i_sb, &retries))
		goto retry;
	return err;
}

static int ext4_tmpfile(struct inode *dir, struct dentry *dentry, umode_t mode)
{
	handle_t *handle;
	struct inode *inode;
	int err, retries = 0;

	err = dquot_initialize(dir);
	if (err)
		return err;

retry:
	inode = ext4_new_inode_start_handle(dir, mode,
					    NULL, 0, NULL,
					    EXT4_HT_DIR,
			EXT4_MAXQUOTAS_INIT_BLOCKS(dir->i_sb) +
			  4 + EXT4_XATTR_TRANS_BLOCKS);
	handle = ext4_journal_current_handle();
	err = PTR_ERR(inode);
	if (!IS_ERR(inode)) {
		inode->i_op = &ext4_file_inode_operations;
		inode->i_fop = &ext4_file_operations;
		ext4_set_aops(inode);
		d_tmpfile(dentry, inode);
		err = ext4_orphan_add(handle, inode);
		if (err)
			goto err_unlock_inode;
		mark_inode_dirty(inode);
		unlock_new_inode(inode);
	}
	if (handle)
		ext4_journal_stop(handle);
	if (err == -ENOSPC && ext4_should_retry_alloc(dir->i_sb, &retries))
		goto retry;
	return err;
err_unlock_inode:
	ext4_journal_stop(handle);
	unlock_new_inode(inode);
	return err;
}

struct ext4_dir_entry_2 *ext4_init_dot_dotdot(struct inode *inode,
			  struct ext4_dir_entry_2 *de,
			  int blocksize, int csum_size,
			  unsigned int parent_ino, int dotdot_real_len)
{
	de->inode = cpu_to_le32(inode->i_ino);
	de->name_len = 1;
	de->rec_len = ext4_rec_len_to_disk(EXT4_DIR_REC_LEN(de->name_len),
					   blocksize);
	strcpy(de->name, ".");
	ext4_set_de_type(inode->i_sb, de, S_IFDIR);

	de = ext4_next_entry(de, blocksize);
	de->inode = cpu_to_le32(parent_ino);
	de->name_len = 2;
	if (!dotdot_real_len)
		de->rec_len = ext4_rec_len_to_disk(blocksize -
					(csum_size + EXT4_DIR_REC_LEN(1)),
					blocksize);
	else
		de->rec_len = ext4_rec_len_to_disk(
				EXT4_DIR_REC_LEN(de->name_len), blocksize);
	strcpy(de->name, "..");
	ext4_set_de_type(inode->i_sb, de, S_IFDIR);

	return ext4_next_entry(de, blocksize);
}

int ext4_init_new_dir(handle_t *handle, struct inode *dir,
			     struct inode *inode)
{
	struct buffer_head *dir_block = NULL;
	struct ext4_dir_entry_2 *de;
	ext4_lblk_t block = 0;
	unsigned int blocksize = dir->i_sb->s_blocksize;
	int csum_size = 0;
	int err;

	if (ext4_has_metadata_csum(dir->i_sb))
		csum_size = sizeof(struct ext4_dir_entry_tail);

	if (ext4_test_inode_state(inode, EXT4_STATE_MAY_INLINE_DATA)) {
		err = ext4_try_create_inline_dir(handle, dir, inode);
		if (err < 0 && err != -ENOSPC)
			goto out;
		if (!err)
			goto out;
	}

	inode->i_size = 0;
	dir_block = ext4_append(handle, inode, &block);
	if (IS_ERR(dir_block))
		return PTR_ERR(dir_block);
	de = (struct ext4_dir_entry_2 *)dir_block->b_data;
	ext4_init_dot_dotdot(inode, de, blocksize, csum_size, dir->i_ino, 0);
	set_nlink(inode, 2);
	if (csum_size)
		ext4_initialize_dirent_tail(dir_block, blocksize);

	BUFFER_TRACE(dir_block, "call ext4_handle_dirty_metadata");
	err = ext4_handle_dirty_dirblock(handle, inode, dir_block);
	if (err)
		goto out;
	set_buffer_verified(dir_block);
out:
	brelse(dir_block);
	return err;
}

static int ext4_mkdir(struct inode *dir, struct dentry *dentry, umode_t mode)
{
	handle_t *handle;
	struct inode *inode;
	int err, err2 = 0, credits, retries = 0;

	if (EXT4_DIR_LINK_MAX(dir))
		return -EMLINK;

	err = dquot_initialize(dir);
	if (err)
		return err;

	credits = (EXT4_DATA_TRANS_BLOCKS(dir->i_sb) +
		   EXT4_INDEX_EXTRA_TRANS_BLOCKS + 3);
retry:
	inode = ext4_new_inode_start_handle(dir, S_IFDIR | mode,
					    &dentry->d_name,
					    0, NULL, EXT4_HT_DIR, credits);
	handle = ext4_journal_current_handle();
	err = PTR_ERR(inode);
	if (IS_ERR(inode))
		goto out_stop;

	inode->i_op = &ext4_dir_inode_operations;
	inode->i_fop = &ext4_dir_operations;
	err = ext4_init_new_dir(handle, dir, inode);
	if (err)
		goto out_clear_inode;
	err = ext4_mark_inode_dirty(handle, inode);
	if (!err)
		err = ext4_add_entry(handle, dentry, inode);
	if (err) {
out_clear_inode:
		clear_nlink(inode);
		ext4_orphan_add(handle, inode);
		unlock_new_inode(inode);
		err2 = ext4_mark_inode_dirty(handle, inode);
		if (unlikely(err2))
			err = err2;
		ext4_journal_stop(handle);
		iput(inode);
		goto out_retry;
	}
	ext4_inc_count(dir);

	ext4_update_dx_flag(dir);
	err = ext4_mark_inode_dirty(handle, dir);
	if (err)
		goto out_clear_inode;
	d_instantiate_new(dentry, inode);
	ext4_fc_track_create(handle, dentry);
	if (IS_DIRSYNC(dir))
		ext4_handle_sync(handle);

out_stop:
	if (handle)
		ext4_journal_stop(handle);
out_retry:
	if (err == -ENOSPC && ext4_should_retry_alloc(dir->i_sb, &retries))
		goto retry;
	return err;
}

/*
 * routine to check that the specified directory is empty (for rmdir)
 */
bool ext4_empty_dir(struct inode *inode)
{
	unsigned int offset;
	struct buffer_head *bh;
	struct ext4_dir_entry_2 *de;
	struct super_block *sb;

	if (ext4_has_inline_data(inode)) {
		int has_inline_data = 1;
		int ret;

		ret = empty_inline_dir(inode, &has_inline_data);
		if (has_inline_data)
			return ret;
	}

	sb = inode->i_sb;
	if (inode->i_size < EXT4_DIR_REC_LEN(1) + EXT4_DIR_REC_LEN(2)) {
		EXT4_ERROR_INODE(inode, "invalid size");
		return true;
	}
	/* The first directory block must not be a hole,
	 * so treat it as DIRENT_HTREE
	 */
	bh = ext4_read_dirblock(inode, 0, DIRENT_HTREE);
	if (IS_ERR(bh))
		return true;

	de = (struct ext4_dir_entry_2 *) bh->b_data;
	if (ext4_check_dir_entry(inode, NULL, de, bh, bh->b_data, bh->b_size,
				 0) ||
	    le32_to_cpu(de->inode) != inode->i_ino || strcmp(".", de->name)) {
		ext4_warning_inode(inode, "directory missing '.'");
		brelse(bh);
		return true;
	}
	offset = ext4_rec_len_from_disk(de->rec_len, sb->s_blocksize);
	de = ext4_next_entry(de, sb->s_blocksize);
	if (ext4_check_dir_entry(inode, NULL, de, bh, bh->b_data, bh->b_size,
				 offset) ||
	    le32_to_cpu(de->inode) == 0 || strcmp("..", de->name)) {
		ext4_warning_inode(inode, "directory missing '..'");
		brelse(bh);
		return true;
	}
	offset += ext4_rec_len_from_disk(de->rec_len, sb->s_blocksize);
	while (offset < inode->i_size) {
		if (!(offset & (sb->s_blocksize - 1))) {
			unsigned int lblock;
			brelse(bh);
			lblock = offset >> EXT4_BLOCK_SIZE_BITS(sb);
			bh = ext4_read_dirblock(inode, lblock, EITHER);
			if (bh == NULL) {
				offset += sb->s_blocksize;
				continue;
			}
			if (IS_ERR(bh))
				return true;
		}
		de = (struct ext4_dir_entry_2 *) (bh->b_data +
					(offset & (sb->s_blocksize - 1)));
		if (ext4_check_dir_entry(inode, NULL, de, bh,
					 bh->b_data, bh->b_size, offset)) {
			offset = (offset | (sb->s_blocksize - 1)) + 1;
			continue;
		}
		if (le32_to_cpu(de->inode)) {
			brelse(bh);
			return false;
		}
		offset += ext4_rec_len_from_disk(de->rec_len, sb->s_blocksize);
	}
	brelse(bh);
	return true;
}

/*
 * ext4_orphan_add() links an unlinked or truncated inode into a list of
 * such inodes, starting at the superblock, in case we crash before the
 * file is closed/deleted, or in case the inode truncate spans multiple
 * transactions and the last transaction is not recovered after a crash.
 *
 * At filesystem recovery time, we walk this list deleting unlinked
 * inodes and truncating linked inodes in ext4_orphan_cleanup().
 *
 * Orphan list manipulation functions must be called under i_mutex unless
 * we are just creating the inode or deleting it.
 */
int ext4_orphan_add(handle_t *handle, struct inode *inode)
{
	struct super_block *sb = inode->i_sb;
	struct ext4_sb_info *sbi = EXT4_SB(sb);
	struct ext4_iloc iloc;
	int err = 0, rc;
	bool dirty = false;

	if (!sbi->s_journal || is_bad_inode(inode))
		return 0;

	WARN_ON_ONCE(!(inode->i_state & (I_NEW | I_FREEING)) &&
		     !inode_is_locked(inode));
	/*
	 * Exit early if inode already is on orphan list. This is a big speedup
	 * since we don't have to contend on the global s_orphan_lock.
	 */
	if (!list_empty(&EXT4_I(inode)->i_orphan))
		return 0;

	/*
	 * Orphan handling is only valid for files with data blocks
	 * being truncated, or files being unlinked. Note that we either
	 * hold i_mutex, or the inode can not be referenced from outside,
	 * so i_nlink should not be bumped due to race
	 */
	J_ASSERT((S_ISREG(inode->i_mode) || S_ISDIR(inode->i_mode) ||
		  S_ISLNK(inode->i_mode)) || inode->i_nlink == 0);

	BUFFER_TRACE(sbi->s_sbh, "get_write_access");
	err = ext4_journal_get_write_access(handle, sbi->s_sbh);
	if (err)
		goto out;

	err = ext4_reserve_inode_write(handle, inode, &iloc);
	if (err)
		goto out;

	mutex_lock(&sbi->s_orphan_lock);
	/*
	 * Due to previous errors inode may be already a part of on-disk
	 * orphan list. If so skip on-disk list modification.
	 */
	if (!NEXT_ORPHAN(inode) || NEXT_ORPHAN(inode) >
	    (le32_to_cpu(sbi->s_es->s_inodes_count))) {
		/* Insert this inode at the head of the on-disk orphan list */
		NEXT_ORPHAN(inode) = le32_to_cpu(sbi->s_es->s_last_orphan);
		sbi->s_es->s_last_orphan = cpu_to_le32(inode->i_ino);
		dirty = true;
	}
	list_add(&EXT4_I(inode)->i_orphan, &sbi->s_orphan);
	mutex_unlock(&sbi->s_orphan_lock);

	if (dirty) {
		err = ext4_handle_dirty_super(handle, sb);
		rc = ext4_mark_iloc_dirty(handle, inode, &iloc);
		if (!err)
			err = rc;
		if (err) {
			/*
			 * We have to remove inode from in-memory list if
			 * addition to on disk orphan list failed. Stray orphan
			 * list entries can cause panics at unmount time.
			 */
			mutex_lock(&sbi->s_orphan_lock);
			list_del_init(&EXT4_I(inode)->i_orphan);
			mutex_unlock(&sbi->s_orphan_lock);
		}
	} else
		brelse(iloc.bh);

	jbd_debug(4, "superblock will point to %lu\n", inode->i_ino);
	jbd_debug(4, "orphan inode %lu will point to %d\n",
			inode->i_ino, NEXT_ORPHAN(inode));
out:
	ext4_std_error(sb, err);
	return err;
}

/*
 * ext4_orphan_del() removes an unlinked or truncated inode from the list
 * of such inodes stored on disk, because it is finally being cleaned up.
 */
int ext4_orphan_del(handle_t *handle, struct inode *inode)
{
	struct list_head *prev;
	struct ext4_inode_info *ei = EXT4_I(inode);
	struct ext4_sb_info *sbi = EXT4_SB(inode->i_sb);
	__u32 ino_next;
	struct ext4_iloc iloc;
	int err = 0;

	if (!sbi->s_journal && !(sbi->s_mount_state & EXT4_ORPHAN_FS))
		return 0;

	WARN_ON_ONCE(!(inode->i_state & (I_NEW | I_FREEING)) &&
		     !inode_is_locked(inode));
	/* Do this quick check before taking global s_orphan_lock. */
	if (list_empty(&ei->i_orphan))
		return 0;

	if (handle) {
		/* Grab inode buffer early before taking global s_orphan_lock */
		err = ext4_reserve_inode_write(handle, inode, &iloc);
	}

	mutex_lock(&sbi->s_orphan_lock);
	jbd_debug(4, "remove inode %lu from orphan list\n", inode->i_ino);

	prev = ei->i_orphan.prev;
	list_del_init(&ei->i_orphan);

	/* If we're on an error path, we may not have a valid
	 * transaction handle with which to update the orphan list on
	 * disk, but we still need to remove the inode from the linked
	 * list in memory. */
	if (!handle || err) {
		mutex_unlock(&sbi->s_orphan_lock);
		goto out_err;
	}

	ino_next = NEXT_ORPHAN(inode);
	if (prev == &sbi->s_orphan) {
		jbd_debug(4, "superblock will point to %u\n", ino_next);
		BUFFER_TRACE(sbi->s_sbh, "get_write_access");
		err = ext4_journal_get_write_access(handle, sbi->s_sbh);
		if (err) {
			mutex_unlock(&sbi->s_orphan_lock);
			goto out_brelse;
		}
		sbi->s_es->s_last_orphan = cpu_to_le32(ino_next);
		mutex_unlock(&sbi->s_orphan_lock);
		err = ext4_handle_dirty_super(handle, inode->i_sb);
	} else {
		struct ext4_iloc iloc2;
		struct inode *i_prev =
			&list_entry(prev, struct ext4_inode_info, i_orphan)->vfs_inode;

		jbd_debug(4, "orphan inode %lu will point to %u\n",
			  i_prev->i_ino, ino_next);
		err = ext4_reserve_inode_write(handle, i_prev, &iloc2);
		if (err) {
			mutex_unlock(&sbi->s_orphan_lock);
			goto out_brelse;
		}
		NEXT_ORPHAN(i_prev) = ino_next;
		err = ext4_mark_iloc_dirty(handle, i_prev, &iloc2);
		mutex_unlock(&sbi->s_orphan_lock);
	}
	if (err)
		goto out_brelse;
	NEXT_ORPHAN(inode) = 0;
	err = ext4_mark_iloc_dirty(handle, inode, &iloc);
out_err:
	ext4_std_error(inode->i_sb, err);
	return err;

out_brelse:
	brelse(iloc.bh);
	goto out_err;
}

static int ext4_rmdir(struct inode *dir, struct dentry *dentry)
{
	int retval;
	struct inode *inode;
	struct buffer_head *bh;
	struct ext4_dir_entry_2 *de;
	handle_t *handle = NULL;

	if (unlikely(ext4_forced_shutdown(EXT4_SB(dir->i_sb))))
		return -EIO;

	/* Initialize quotas before so that eventual writes go in
	 * separate transaction */
	retval = dquot_initialize(dir);
	if (retval)
		return retval;
	retval = dquot_initialize(d_inode(dentry));
	if (retval)
		return retval;

	retval = -ENOENT;
	bh = ext4_find_entry(dir, &dentry->d_name, &de, NULL);
	if (IS_ERR(bh))
		return PTR_ERR(bh);
	if (!bh)
		goto end_rmdir;

	inode = d_inode(dentry);

	retval = -EFSCORRUPTED;
	if (le32_to_cpu(de->inode) != inode->i_ino)
		goto end_rmdir;

	retval = -ENOTEMPTY;
	if (!ext4_empty_dir(inode))
		goto end_rmdir;

	handle = ext4_journal_start(dir, EXT4_HT_DIR,
				    EXT4_DATA_TRANS_BLOCKS(dir->i_sb));
	if (IS_ERR(handle)) {
		retval = PTR_ERR(handle);
		handle = NULL;
		goto end_rmdir;
	}

	if (IS_DIRSYNC(dir))
		ext4_handle_sync(handle);

	retval = ext4_delete_entry(handle, dir, de, bh);
	if (retval)
		goto end_rmdir;
	if (!EXT4_DIR_LINK_EMPTY(inode))
		ext4_warning_inode(inode,
			     "empty directory '%.*s' has too many links (%u)",
			     dentry->d_name.len, dentry->d_name.name,
			     inode->i_nlink);
	inode_inc_iversion(inode);
	clear_nlink(inode);
	/* There's no need to set i_disksize: the fact that i_nlink is
	 * zero will ensure that the right thing happens during any
	 * recovery. */
	inode->i_size = 0;
	ext4_orphan_add(handle, inode);
	inode->i_ctime = dir->i_ctime = dir->i_mtime = current_time(inode);
	retval = ext4_mark_inode_dirty(handle, inode);
	if (retval)
		goto end_rmdir;
	ext4_dec_count(dir);
	ext4_update_dx_flag(dir);
	ext4_fc_track_unlink(handle, dentry);
	retval = ext4_mark_inode_dirty(handle, dir);

#ifdef CONFIG_UNICODE
	/* VFS negative dentries are incompatible with Encoding and
	 * Case-insensitiveness. Eventually we'll want avoid
	 * invalidating the dentries here, alongside with returning the
	 * negative dentries at ext4_lookup(), when it is better
	 * supported by the VFS for the CI case.
	 */
	if (IS_CASEFOLDED(dir))
		d_invalidate(dentry);
#endif

end_rmdir:
	brelse(bh);
	if (handle)
		ext4_journal_stop(handle);
	return retval;
}

int __ext4_unlink(handle_t *handle, struct inode *dir, const struct qstr *d_name,
		  struct inode *inode)
{
	int retval = -ENOENT;
	struct buffer_head *bh;
	struct ext4_dir_entry_2 *de;
	int skip_remove_dentry = 0;

	bh = ext4_find_entry(dir, d_name, &de, NULL);
	if (IS_ERR(bh))
		return PTR_ERR(bh);

	if (!bh)
		return -ENOENT;

	if (le32_to_cpu(de->inode) != inode->i_ino) {
		/*
		 * It's okay if we find dont find dentry which matches
		 * the inode. That's because it might have gotten
		 * renamed to a different inode number
		 */
		if (EXT4_SB(inode->i_sb)->s_mount_state & EXT4_FC_REPLAY)
			skip_remove_dentry = 1;
		else
			goto out;
	}

	if (IS_DIRSYNC(dir))
		ext4_handle_sync(handle);

	if (!skip_remove_dentry) {
		retval = ext4_delete_entry(handle, dir, de, bh);
		if (retval)
			goto out;
		dir->i_ctime = dir->i_mtime = current_time(dir);
		ext4_update_dx_flag(dir);
		retval = ext4_mark_inode_dirty(handle, dir);
		if (retval)
			goto out;
	} else {
		retval = 0;
	}
	if (inode->i_nlink == 0)
		ext4_warning_inode(inode, "Deleting file '%.*s' with no links",
				   d_name->len, d_name->name);
	else
		drop_nlink(inode);
	if (!inode->i_nlink)
		ext4_orphan_add(handle, inode);
	inode->i_ctime = current_time(inode);
	retval = ext4_mark_inode_dirty(handle, inode);

out:
	brelse(bh);
	return retval;
}

static int ext4_unlink(struct inode *dir, struct dentry *dentry)
{
	handle_t *handle;
	int retval;

	if (unlikely(ext4_forced_shutdown(EXT4_SB(dir->i_sb))))
		return -EIO;

	trace_ext4_unlink_enter(dir, dentry);
	/*
	 * Initialize quotas before so that eventual writes go
	 * in separate transaction
	 */
	retval = dquot_initialize(dir);
	if (retval)
		goto out_trace;
	retval = dquot_initialize(d_inode(dentry));
	if (retval)
		goto out_trace;

	handle = ext4_journal_start(dir, EXT4_HT_DIR,
				    EXT4_DATA_TRANS_BLOCKS(dir->i_sb));
	if (IS_ERR(handle)) {
		retval = PTR_ERR(handle);
<<<<<<< HEAD
		handle = NULL;
		goto end_unlink;
	}

	if (IS_DIRSYNC(dir))
		ext4_handle_sync(handle);

	retval = ext4_delete_entry(handle, dir, de, bh);
	if (retval)
		goto end_unlink;
	dir->i_ctime = dir->i_mtime = current_time(dir);
	ext4_update_dx_flag(dir);
	ext4_mark_inode_dirty(handle, dir);
	if (inode->i_nlink == 0)
		ext4_warning_inode(inode, "Deleting file '%.*s' with no links",
				   dentry->d_name.len, dentry->d_name.name);
	else
		drop_nlink(inode);
	if (!inode->i_nlink)
		ext4_orphan_add(handle, inode);
	inode->i_ctime = current_time(inode);
	ext4_mark_inode_dirty(handle, inode);
=======
		goto out_trace;
	}
>>>>>>> d1988041

	retval = __ext4_unlink(handle, dir, &dentry->d_name, d_inode(dentry));
	if (!retval)
		ext4_fc_track_unlink(handle, dentry);
#ifdef CONFIG_UNICODE
	/* VFS negative dentries are incompatible with Encoding and
	 * Case-insensitiveness. Eventually we'll want avoid
	 * invalidating the dentries here, alongside with returning the
	 * negative dentries at ext4_lookup(), when it is  better
	 * supported by the VFS for the CI case.
	 */
	if (IS_CASEFOLDED(dir))
		d_invalidate(dentry);
#endif
	if (handle)
		ext4_journal_stop(handle);

out_trace:
	trace_ext4_unlink_exit(dentry, retval);
	return retval;
}

static int ext4_symlink(struct inode *dir,
			struct dentry *dentry, const char *symname)
{
	handle_t *handle;
	struct inode *inode;
	int err, len = strlen(symname);
	int credits;
	struct fscrypt_str disk_link;

	if (unlikely(ext4_forced_shutdown(EXT4_SB(dir->i_sb))))
		return -EIO;

	err = fscrypt_prepare_symlink(dir, symname, len, dir->i_sb->s_blocksize,
				      &disk_link);
	if (err)
		return err;

	err = dquot_initialize(dir);
	if (err)
		return err;

	if ((disk_link.len > EXT4_N_BLOCKS * 4)) {
		/*
		 * For non-fast symlinks, we just allocate inode and put it on
		 * orphan list in the first transaction => we need bitmap,
		 * group descriptor, sb, inode block, quota blocks, and
		 * possibly selinux xattr blocks.
		 */
		credits = 4 + EXT4_MAXQUOTAS_INIT_BLOCKS(dir->i_sb) +
			  EXT4_XATTR_TRANS_BLOCKS;
	} else {
		/*
		 * Fast symlink. We have to add entry to directory
		 * (EXT4_DATA_TRANS_BLOCKS + EXT4_INDEX_EXTRA_TRANS_BLOCKS),
		 * allocate new inode (bitmap, group descriptor, inode block,
		 * quota blocks, sb is already counted in previous macros).
		 */
		credits = EXT4_DATA_TRANS_BLOCKS(dir->i_sb) +
			  EXT4_INDEX_EXTRA_TRANS_BLOCKS + 3;
	}

	inode = ext4_new_inode_start_handle(dir, S_IFLNK|S_IRWXUGO,
					    &dentry->d_name, 0, NULL,
					    EXT4_HT_DIR, credits);
	handle = ext4_journal_current_handle();
	if (IS_ERR(inode)) {
		if (handle)
			ext4_journal_stop(handle);
		return PTR_ERR(inode);
	}

	if (IS_ENCRYPTED(inode)) {
		err = fscrypt_encrypt_symlink(inode, symname, len, &disk_link);
		if (err)
			goto err_drop_inode;
		inode->i_op = &ext4_encrypted_symlink_inode_operations;
	}

	if ((disk_link.len > EXT4_N_BLOCKS * 4)) {
		if (!IS_ENCRYPTED(inode))
			inode->i_op = &ext4_symlink_inode_operations;
		inode_nohighmem(inode);
		ext4_set_aops(inode);
		/*
		 * We cannot call page_symlink() with transaction started
		 * because it calls into ext4_write_begin() which can wait
		 * for transaction commit if we are running out of space
		 * and thus we deadlock. So we have to stop transaction now
		 * and restart it when symlink contents is written.
		 * 
		 * To keep fs consistent in case of crash, we have to put inode
		 * to orphan list in the mean time.
		 */
		drop_nlink(inode);
		err = ext4_orphan_add(handle, inode);
		if (handle)
			ext4_journal_stop(handle);
		handle = NULL;
		if (err)
			goto err_drop_inode;
		err = __page_symlink(inode, disk_link.name, disk_link.len, 1);
		if (err)
			goto err_drop_inode;
		/*
		 * Now inode is being linked into dir (EXT4_DATA_TRANS_BLOCKS
		 * + EXT4_INDEX_EXTRA_TRANS_BLOCKS), inode is also modified
		 */
		handle = ext4_journal_start(dir, EXT4_HT_DIR,
				EXT4_DATA_TRANS_BLOCKS(dir->i_sb) +
				EXT4_INDEX_EXTRA_TRANS_BLOCKS + 1);
		if (IS_ERR(handle)) {
			err = PTR_ERR(handle);
			handle = NULL;
			goto err_drop_inode;
		}
		set_nlink(inode, 1);
		err = ext4_orphan_del(handle, inode);
		if (err)
			goto err_drop_inode;
	} else {
		/* clear the extent format for fast symlink */
		ext4_clear_inode_flag(inode, EXT4_INODE_EXTENTS);
		if (!IS_ENCRYPTED(inode)) {
			inode->i_op = &ext4_fast_symlink_inode_operations;
			inode->i_link = (char *)&EXT4_I(inode)->i_data;
		}
		memcpy((char *)&EXT4_I(inode)->i_data, disk_link.name,
		       disk_link.len);
		inode->i_size = disk_link.len - 1;
	}
	EXT4_I(inode)->i_disksize = inode->i_size;
	err = ext4_add_nondir(handle, dentry, &inode);
	if (handle)
		ext4_journal_stop(handle);
	if (inode)
		iput(inode);
	goto out_free_encrypted_link;

err_drop_inode:
	if (handle)
		ext4_journal_stop(handle);
	clear_nlink(inode);
	unlock_new_inode(inode);
	iput(inode);
out_free_encrypted_link:
	if (disk_link.name != (unsigned char *)symname)
		kfree(disk_link.name);
	return err;
}

int __ext4_link(struct inode *dir, struct inode *inode, struct dentry *dentry)
{
	handle_t *handle;
	int err, retries = 0;
retry:
	handle = ext4_journal_start(dir, EXT4_HT_DIR,
		(EXT4_DATA_TRANS_BLOCKS(dir->i_sb) +
		 EXT4_INDEX_EXTRA_TRANS_BLOCKS) + 1);
	if (IS_ERR(handle))
		return PTR_ERR(handle);

	if (IS_DIRSYNC(dir))
		ext4_handle_sync(handle);

	inode->i_ctime = current_time(inode);
	ext4_inc_count(inode);
	ihold(inode);

	err = ext4_add_entry(handle, dentry, inode);
	if (!err) {
		err = ext4_mark_inode_dirty(handle, inode);
		/* this can happen only for tmpfile being
		 * linked the first time
		 */
		if (inode->i_nlink == 1)
			ext4_orphan_del(handle, inode);
		d_instantiate(dentry, inode);
		ext4_fc_track_link(handle, dentry);
	} else {
		drop_nlink(inode);
		iput(inode);
	}
	ext4_journal_stop(handle);
	if (err == -ENOSPC && ext4_should_retry_alloc(dir->i_sb, &retries))
		goto retry;
	return err;
}

static int ext4_link(struct dentry *old_dentry,
		     struct inode *dir, struct dentry *dentry)
{
	struct inode *inode = d_inode(old_dentry);
	int err;

	if (inode->i_nlink >= EXT4_LINK_MAX)
		return -EMLINK;

	err = fscrypt_prepare_link(old_dentry, dir, dentry);
	if (err)
		return err;

	if ((ext4_test_inode_flag(dir, EXT4_INODE_PROJINHERIT)) &&
	    (!projid_eq(EXT4_I(dir)->i_projid,
			EXT4_I(old_dentry->d_inode)->i_projid)))
		return -EXDEV;

	err = dquot_initialize(dir);
	if (err)
		return err;
	return __ext4_link(dir, inode, dentry);
}

/*
 * Try to find buffer head where contains the parent block.
 * It should be the inode block if it is inlined or the 1st block
 * if it is a normal dir.
 */
static struct buffer_head *ext4_get_first_dir_block(handle_t *handle,
					struct inode *inode,
					int *retval,
					struct ext4_dir_entry_2 **parent_de,
					int *inlined)
{
	struct buffer_head *bh;

	if (!ext4_has_inline_data(inode)) {
		/* The first directory block must not be a hole, so
		 * treat it as DIRENT_HTREE
		 */
		bh = ext4_read_dirblock(inode, 0, DIRENT_HTREE);
		if (IS_ERR(bh)) {
			*retval = PTR_ERR(bh);
			return NULL;
		}
		*parent_de = ext4_next_entry(
					(struct ext4_dir_entry_2 *)bh->b_data,
					inode->i_sb->s_blocksize);
		return bh;
	}

	*inlined = 1;
	return ext4_get_first_inline_block(inode, parent_de, retval);
}

struct ext4_renament {
	struct inode *dir;
	struct dentry *dentry;
	struct inode *inode;
	bool is_dir;
	int dir_nlink_delta;

	/* entry for "dentry" */
	struct buffer_head *bh;
	struct ext4_dir_entry_2 *de;
	int inlined;

	/* entry for ".." in inode if it's a directory */
	struct buffer_head *dir_bh;
	struct ext4_dir_entry_2 *parent_de;
	int dir_inlined;
};

static int ext4_rename_dir_prepare(handle_t *handle, struct ext4_renament *ent)
{
	int retval;

	ent->dir_bh = ext4_get_first_dir_block(handle, ent->inode,
					      &retval, &ent->parent_de,
					      &ent->dir_inlined);
	if (!ent->dir_bh)
		return retval;
	if (le32_to_cpu(ent->parent_de->inode) != ent->dir->i_ino)
		return -EFSCORRUPTED;
	BUFFER_TRACE(ent->dir_bh, "get_write_access");
	return ext4_journal_get_write_access(handle, ent->dir_bh);
}

static int ext4_rename_dir_finish(handle_t *handle, struct ext4_renament *ent,
				  unsigned dir_ino)
{
	int retval;

	ent->parent_de->inode = cpu_to_le32(dir_ino);
	BUFFER_TRACE(ent->dir_bh, "call ext4_handle_dirty_metadata");
	if (!ent->dir_inlined) {
		if (is_dx(ent->inode)) {
			retval = ext4_handle_dirty_dx_node(handle,
							   ent->inode,
							   ent->dir_bh);
		} else {
			retval = ext4_handle_dirty_dirblock(handle, ent->inode,
							    ent->dir_bh);
		}
	} else {
		retval = ext4_mark_inode_dirty(handle, ent->inode);
	}
	if (retval) {
		ext4_std_error(ent->dir->i_sb, retval);
		return retval;
	}
	return 0;
}

static int ext4_setent(handle_t *handle, struct ext4_renament *ent,
		       unsigned ino, unsigned file_type)
{
	int retval, retval2;

	BUFFER_TRACE(ent->bh, "get write access");
	retval = ext4_journal_get_write_access(handle, ent->bh);
	if (retval)
		return retval;
	ent->de->inode = cpu_to_le32(ino);
	if (ext4_has_feature_filetype(ent->dir->i_sb))
		ent->de->file_type = file_type;
	inode_inc_iversion(ent->dir);
	ent->dir->i_ctime = ent->dir->i_mtime =
		current_time(ent->dir);
	retval = ext4_mark_inode_dirty(handle, ent->dir);
	BUFFER_TRACE(ent->bh, "call ext4_handle_dirty_metadata");
	if (!ent->inlined) {
		retval2 = ext4_handle_dirty_dirblock(handle, ent->dir, ent->bh);
		if (unlikely(retval2)) {
			ext4_std_error(ent->dir->i_sb, retval2);
			return retval2;
		}
	}
	brelse(ent->bh);
	ent->bh = NULL;

	return retval;
}

static int ext4_find_delete_entry(handle_t *handle, struct inode *dir,
				  const struct qstr *d_name)
{
	int retval = -ENOENT;
	struct buffer_head *bh;
	struct ext4_dir_entry_2 *de;

	bh = ext4_find_entry(dir, d_name, &de, NULL);
	if (IS_ERR(bh))
		return PTR_ERR(bh);
	if (bh) {
		retval = ext4_delete_entry(handle, dir, de, bh);
		brelse(bh);
	}
	return retval;
}

static void ext4_rename_delete(handle_t *handle, struct ext4_renament *ent,
			       int force_reread)
{
	int retval;
	/*
	 * ent->de could have moved from under us during htree split, so make
	 * sure that we are deleting the right entry.  We might also be pointing
	 * to a stale entry in the unused part of ent->bh so just checking inum
	 * and the name isn't enough.
	 */
	if (le32_to_cpu(ent->de->inode) != ent->inode->i_ino ||
	    ent->de->name_len != ent->dentry->d_name.len ||
	    strncmp(ent->de->name, ent->dentry->d_name.name,
		    ent->de->name_len) ||
	    force_reread) {
		retval = ext4_find_delete_entry(handle, ent->dir,
						&ent->dentry->d_name);
	} else {
		retval = ext4_delete_entry(handle, ent->dir, ent->de, ent->bh);
		if (retval == -ENOENT) {
			retval = ext4_find_delete_entry(handle, ent->dir,
							&ent->dentry->d_name);
		}
	}

	if (retval) {
		ext4_warning_inode(ent->dir,
				   "Deleting old file: nlink %d, error=%d",
				   ent->dir->i_nlink, retval);
	}
}

static void ext4_update_dir_count(handle_t *handle, struct ext4_renament *ent)
{
	if (ent->dir_nlink_delta) {
		if (ent->dir_nlink_delta == -1)
			ext4_dec_count(ent->dir);
		else
			ext4_inc_count(ent->dir);
		ext4_mark_inode_dirty(handle, ent->dir);
	}
}

static struct inode *ext4_whiteout_for_rename(struct ext4_renament *ent,
					      int credits, handle_t **h)
{
	struct inode *wh;
	handle_t *handle;
	int retries = 0;

	/*
	 * for inode block, sb block, group summaries,
	 * and inode bitmap
	 */
	credits += (EXT4_MAXQUOTAS_TRANS_BLOCKS(ent->dir->i_sb) +
		    EXT4_XATTR_TRANS_BLOCKS + 4);
retry:
	wh = ext4_new_inode_start_handle(ent->dir, S_IFCHR | WHITEOUT_MODE,
					 &ent->dentry->d_name, 0, NULL,
					 EXT4_HT_DIR, credits);

	handle = ext4_journal_current_handle();
	if (IS_ERR(wh)) {
		if (handle)
			ext4_journal_stop(handle);
		if (PTR_ERR(wh) == -ENOSPC &&
		    ext4_should_retry_alloc(ent->dir->i_sb, &retries))
			goto retry;
	} else {
		*h = handle;
		init_special_inode(wh, wh->i_mode, WHITEOUT_DEV);
		wh->i_op = &ext4_special_inode_operations;
	}
	return wh;
}

/*
 * Anybody can rename anything with this: the permission checks are left to the
 * higher-level routines.
 *
 * n.b.  old_{dentry,inode) refers to the source dentry/inode
 * while new_{dentry,inode) refers to the destination dentry/inode
 * This comes from rename(const char *oldpath, const char *newpath)
 */
static int ext4_rename(struct inode *old_dir, struct dentry *old_dentry,
		       struct inode *new_dir, struct dentry *new_dentry,
		       unsigned int flags)
{
	handle_t *handle = NULL;
	struct ext4_renament old = {
		.dir = old_dir,
		.dentry = old_dentry,
		.inode = d_inode(old_dentry),
	};
	struct ext4_renament new = {
		.dir = new_dir,
		.dentry = new_dentry,
		.inode = d_inode(new_dentry),
	};
	int force_reread;
	int retval;
	struct inode *whiteout = NULL;
	int credits;
	u8 old_file_type;

	if (new.inode && new.inode->i_nlink == 0) {
		EXT4_ERROR_INODE(new.inode,
				 "target of rename is already freed");
		return -EFSCORRUPTED;
	}

	if ((ext4_test_inode_flag(new_dir, EXT4_INODE_PROJINHERIT)) &&
	    (!projid_eq(EXT4_I(new_dir)->i_projid,
			EXT4_I(old_dentry->d_inode)->i_projid)))
		return -EXDEV;

	retval = dquot_initialize(old.dir);
	if (retval)
		return retval;
	retval = dquot_initialize(new.dir);
	if (retval)
		return retval;

	/* Initialize quotas before so that eventual writes go
	 * in separate transaction */
	if (new.inode) {
		retval = dquot_initialize(new.inode);
		if (retval)
			return retval;
	}

	old.bh = ext4_find_entry(old.dir, &old.dentry->d_name, &old.de, NULL);
	if (IS_ERR(old.bh))
		return PTR_ERR(old.bh);
	/*
	 *  Check for inode number is _not_ due to possible IO errors.
	 *  We might rmdir the source, keep it as pwd of some process
	 *  and merrily kill the link to whatever was created under the
	 *  same name. Goodbye sticky bit ;-<
	 */
	retval = -ENOENT;
	if (!old.bh || le32_to_cpu(old.de->inode) != old.inode->i_ino)
		goto end_rename;

	new.bh = ext4_find_entry(new.dir, &new.dentry->d_name,
				 &new.de, &new.inlined);
	if (IS_ERR(new.bh)) {
		retval = PTR_ERR(new.bh);
		new.bh = NULL;
		goto end_rename;
	}
	if (new.bh) {
		if (!new.inode) {
			brelse(new.bh);
			new.bh = NULL;
		}
	}
	if (new.inode && !test_opt(new.dir->i_sb, NO_AUTO_DA_ALLOC))
		ext4_alloc_da_blocks(old.inode);

	credits = (2 * EXT4_DATA_TRANS_BLOCKS(old.dir->i_sb) +
		   EXT4_INDEX_EXTRA_TRANS_BLOCKS + 2);
	if (!(flags & RENAME_WHITEOUT)) {
		handle = ext4_journal_start(old.dir, EXT4_HT_DIR, credits);
		if (IS_ERR(handle)) {
			retval = PTR_ERR(handle);
			handle = NULL;
			goto end_rename;
		}
	} else {
		whiteout = ext4_whiteout_for_rename(&old, credits, &handle);
		if (IS_ERR(whiteout)) {
			retval = PTR_ERR(whiteout);
			whiteout = NULL;
			goto end_rename;
		}
	}

	if (IS_DIRSYNC(old.dir) || IS_DIRSYNC(new.dir))
		ext4_handle_sync(handle);

	if (S_ISDIR(old.inode->i_mode)) {
		if (new.inode) {
			retval = -ENOTEMPTY;
			if (!ext4_empty_dir(new.inode))
				goto end_rename;
		} else {
			retval = -EMLINK;
			if (new.dir != old.dir && EXT4_DIR_LINK_MAX(new.dir))
				goto end_rename;
		}
		retval = ext4_rename_dir_prepare(handle, &old);
		if (retval)
			goto end_rename;
	}
	/*
	 * If we're renaming a file within an inline_data dir and adding or
	 * setting the new dirent causes a conversion from inline_data to
	 * extents/blockmap, we need to force the dirent delete code to
	 * re-read the directory, or else we end up trying to delete a dirent
	 * from what is now the extent tree root (or a block map).
	 */
	force_reread = (new.dir->i_ino == old.dir->i_ino &&
			ext4_test_inode_flag(new.dir, EXT4_INODE_INLINE_DATA));

	old_file_type = old.de->file_type;
	if (whiteout) {
		/*
		 * Do this before adding a new entry, so the old entry is sure
		 * to be still pointing to the valid old entry.
		 */
		retval = ext4_setent(handle, &old, whiteout->i_ino,
				     EXT4_FT_CHRDEV);
		if (retval)
			goto end_rename;
		retval = ext4_mark_inode_dirty(handle, whiteout);
		if (unlikely(retval))
			goto end_rename;
	}
	if (!new.bh) {
		retval = ext4_add_entry(handle, new.dentry, old.inode);
		if (retval)
			goto end_rename;
	} else {
		retval = ext4_setent(handle, &new,
				     old.inode->i_ino, old_file_type);
		if (retval)
			goto end_rename;
	}
	if (force_reread)
		force_reread = !ext4_test_inode_flag(new.dir,
						     EXT4_INODE_INLINE_DATA);

	/*
	 * Like most other Unix systems, set the ctime for inodes on a
	 * rename.
	 */
	old.inode->i_ctime = current_time(old.inode);
	retval = ext4_mark_inode_dirty(handle, old.inode);
	if (unlikely(retval))
		goto end_rename;

	if (!whiteout) {
		/*
		 * ok, that's it
		 */
		ext4_rename_delete(handle, &old, force_reread);
	}

	if (new.inode) {
		ext4_dec_count(new.inode);
		new.inode->i_ctime = current_time(new.inode);
	}
	old.dir->i_ctime = old.dir->i_mtime = current_time(old.dir);
	ext4_update_dx_flag(old.dir);
	if (old.dir_bh) {
		retval = ext4_rename_dir_finish(handle, &old, new.dir->i_ino);
		if (retval)
			goto end_rename;

		ext4_dec_count(old.dir);
		if (new.inode) {
			/* checked ext4_empty_dir above, can't have another
			 * parent, ext4_dec_count() won't work for many-linked
			 * dirs */
			clear_nlink(new.inode);
		} else {
			ext4_inc_count(new.dir);
			ext4_update_dx_flag(new.dir);
			retval = ext4_mark_inode_dirty(handle, new.dir);
			if (unlikely(retval))
				goto end_rename;
		}
	}
	retval = ext4_mark_inode_dirty(handle, old.dir);
	if (unlikely(retval))
		goto end_rename;

	if (S_ISDIR(old.inode->i_mode)) {
		/*
		 * We disable fast commits here that's because the
		 * replay code is not yet capable of changing dot dot
		 * dirents in directories.
		 */
		ext4_fc_mark_ineligible(old.inode->i_sb,
			EXT4_FC_REASON_RENAME_DIR);
	} else {
		if (new.inode)
			ext4_fc_track_unlink(handle, new.dentry);
		__ext4_fc_track_link(handle, old.inode, new.dentry);
		__ext4_fc_track_unlink(handle, old.inode, old.dentry);
	}

	if (new.inode) {
		retval = ext4_mark_inode_dirty(handle, new.inode);
		if (unlikely(retval))
			goto end_rename;
		if (!new.inode->i_nlink)
			ext4_orphan_add(handle, new.inode);
	}
	retval = 0;

end_rename:
	brelse(old.dir_bh);
	brelse(old.bh);
	brelse(new.bh);
	if (whiteout) {
		if (retval)
			drop_nlink(whiteout);
		unlock_new_inode(whiteout);
		iput(whiteout);
	}
	if (handle)
		ext4_journal_stop(handle);
	return retval;
}

static int ext4_cross_rename(struct inode *old_dir, struct dentry *old_dentry,
			     struct inode *new_dir, struct dentry *new_dentry)
{
	handle_t *handle = NULL;
	struct ext4_renament old = {
		.dir = old_dir,
		.dentry = old_dentry,
		.inode = d_inode(old_dentry),
	};
	struct ext4_renament new = {
		.dir = new_dir,
		.dentry = new_dentry,
		.inode = d_inode(new_dentry),
	};
	u8 new_file_type;
	int retval;
	struct timespec64 ctime;

	if ((ext4_test_inode_flag(new_dir, EXT4_INODE_PROJINHERIT) &&
	     !projid_eq(EXT4_I(new_dir)->i_projid,
			EXT4_I(old_dentry->d_inode)->i_projid)) ||
	    (ext4_test_inode_flag(old_dir, EXT4_INODE_PROJINHERIT) &&
	     !projid_eq(EXT4_I(old_dir)->i_projid,
			EXT4_I(new_dentry->d_inode)->i_projid)))
		return -EXDEV;

	retval = dquot_initialize(old.dir);
	if (retval)
		return retval;
	retval = dquot_initialize(new.dir);
	if (retval)
		return retval;

	old.bh = ext4_find_entry(old.dir, &old.dentry->d_name,
				 &old.de, &old.inlined);
	if (IS_ERR(old.bh))
		return PTR_ERR(old.bh);
	/*
	 *  Check for inode number is _not_ due to possible IO errors.
	 *  We might rmdir the source, keep it as pwd of some process
	 *  and merrily kill the link to whatever was created under the
	 *  same name. Goodbye sticky bit ;-<
	 */
	retval = -ENOENT;
	if (!old.bh || le32_to_cpu(old.de->inode) != old.inode->i_ino)
		goto end_rename;

	new.bh = ext4_find_entry(new.dir, &new.dentry->d_name,
				 &new.de, &new.inlined);
	if (IS_ERR(new.bh)) {
		retval = PTR_ERR(new.bh);
		new.bh = NULL;
		goto end_rename;
	}

	/* RENAME_EXCHANGE case: old *and* new must both exist */
	if (!new.bh || le32_to_cpu(new.de->inode) != new.inode->i_ino)
		goto end_rename;

	handle = ext4_journal_start(old.dir, EXT4_HT_DIR,
		(2 * EXT4_DATA_TRANS_BLOCKS(old.dir->i_sb) +
		 2 * EXT4_INDEX_EXTRA_TRANS_BLOCKS + 2));
	if (IS_ERR(handle)) {
		retval = PTR_ERR(handle);
		handle = NULL;
		goto end_rename;
	}

	if (IS_DIRSYNC(old.dir) || IS_DIRSYNC(new.dir))
		ext4_handle_sync(handle);

	if (S_ISDIR(old.inode->i_mode)) {
		old.is_dir = true;
		retval = ext4_rename_dir_prepare(handle, &old);
		if (retval)
			goto end_rename;
	}
	if (S_ISDIR(new.inode->i_mode)) {
		new.is_dir = true;
		retval = ext4_rename_dir_prepare(handle, &new);
		if (retval)
			goto end_rename;
	}

	/*
	 * Other than the special case of overwriting a directory, parents'
	 * nlink only needs to be modified if this is a cross directory rename.
	 */
	if (old.dir != new.dir && old.is_dir != new.is_dir) {
		old.dir_nlink_delta = old.is_dir ? -1 : 1;
		new.dir_nlink_delta = -old.dir_nlink_delta;
		retval = -EMLINK;
		if ((old.dir_nlink_delta > 0 && EXT4_DIR_LINK_MAX(old.dir)) ||
		    (new.dir_nlink_delta > 0 && EXT4_DIR_LINK_MAX(new.dir)))
			goto end_rename;
	}

	new_file_type = new.de->file_type;
	retval = ext4_setent(handle, &new, old.inode->i_ino, old.de->file_type);
	if (retval)
		goto end_rename;

	retval = ext4_setent(handle, &old, new.inode->i_ino, new_file_type);
	if (retval)
		goto end_rename;

	/*
	 * Like most other Unix systems, set the ctime for inodes on a
	 * rename.
	 */
	ctime = current_time(old.inode);
	old.inode->i_ctime = ctime;
	new.inode->i_ctime = ctime;
	retval = ext4_mark_inode_dirty(handle, old.inode);
	if (unlikely(retval))
		goto end_rename;
	retval = ext4_mark_inode_dirty(handle, new.inode);
	if (unlikely(retval))
		goto end_rename;
	ext4_fc_mark_ineligible(new.inode->i_sb,
				EXT4_FC_REASON_CROSS_RENAME);
	if (old.dir_bh) {
		retval = ext4_rename_dir_finish(handle, &old, new.dir->i_ino);
		if (retval)
			goto end_rename;
	}
	if (new.dir_bh) {
		retval = ext4_rename_dir_finish(handle, &new, old.dir->i_ino);
		if (retval)
			goto end_rename;
	}
	ext4_update_dir_count(handle, &old);
	ext4_update_dir_count(handle, &new);
	retval = 0;

end_rename:
	brelse(old.dir_bh);
	brelse(new.dir_bh);
	brelse(old.bh);
	brelse(new.bh);
	if (handle)
		ext4_journal_stop(handle);
	return retval;
}

static int ext4_rename2(struct inode *old_dir, struct dentry *old_dentry,
			struct inode *new_dir, struct dentry *new_dentry,
			unsigned int flags)
{
	int err;

	if (unlikely(ext4_forced_shutdown(EXT4_SB(old_dir->i_sb))))
		return -EIO;

	if (flags & ~(RENAME_NOREPLACE | RENAME_EXCHANGE | RENAME_WHITEOUT))
		return -EINVAL;

	err = fscrypt_prepare_rename(old_dir, old_dentry, new_dir, new_dentry,
				     flags);
	if (err)
		return err;

	if (flags & RENAME_EXCHANGE) {
		return ext4_cross_rename(old_dir, old_dentry,
					 new_dir, new_dentry);
	}

	return ext4_rename(old_dir, old_dentry, new_dir, new_dentry, flags);
}

/*
 * directories can handle most operations...
 */
const struct inode_operations ext4_dir_inode_operations = {
	.create		= ext4_create,
	.lookup		= ext4_lookup,
	.link		= ext4_link,
	.unlink		= ext4_unlink,
	.symlink	= ext4_symlink,
	.mkdir		= ext4_mkdir,
	.rmdir		= ext4_rmdir,
	.mknod		= ext4_mknod,
	.tmpfile	= ext4_tmpfile,
	.rename		= ext4_rename2,
	.setattr	= ext4_setattr,
	.getattr	= ext4_getattr,
	.listxattr	= ext4_listxattr,
	.get_acl	= ext4_get_acl,
	.set_acl	= ext4_set_acl,
	.fiemap         = ext4_fiemap,
};

const struct inode_operations ext4_special_inode_operations = {
	.setattr	= ext4_setattr,
	.getattr	= ext4_getattr,
	.listxattr	= ext4_listxattr,
	.get_acl	= ext4_get_acl,
	.set_acl	= ext4_set_acl,
};<|MERGE_RESOLUTION|>--- conflicted
+++ resolved
@@ -3268,33 +3268,8 @@
 				    EXT4_DATA_TRANS_BLOCKS(dir->i_sb));
 	if (IS_ERR(handle)) {
 		retval = PTR_ERR(handle);
-<<<<<<< HEAD
-		handle = NULL;
-		goto end_unlink;
-	}
-
-	if (IS_DIRSYNC(dir))
-		ext4_handle_sync(handle);
-
-	retval = ext4_delete_entry(handle, dir, de, bh);
-	if (retval)
-		goto end_unlink;
-	dir->i_ctime = dir->i_mtime = current_time(dir);
-	ext4_update_dx_flag(dir);
-	ext4_mark_inode_dirty(handle, dir);
-	if (inode->i_nlink == 0)
-		ext4_warning_inode(inode, "Deleting file '%.*s' with no links",
-				   dentry->d_name.len, dentry->d_name.name);
-	else
-		drop_nlink(inode);
-	if (!inode->i_nlink)
-		ext4_orphan_add(handle, inode);
-	inode->i_ctime = current_time(inode);
-	ext4_mark_inode_dirty(handle, inode);
-=======
 		goto out_trace;
 	}
->>>>>>> d1988041
 
 	retval = __ext4_unlink(handle, dir, &dentry->d_name, d_inode(dentry));
 	if (!retval)
