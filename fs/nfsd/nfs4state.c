--- conflicted
+++ resolved
@@ -1071,16 +1071,12 @@
 
 static void nfs4_free_deleg(struct nfs4_stid *stid)
 {
-<<<<<<< HEAD
-	WARN_ON(!list_empty(&stid->sc_cp_list));
-=======
 	struct nfs4_delegation *dp = delegstateid(stid);
 
 	WARN_ON_ONCE(!list_empty(&stid->sc_cp_list));
 	WARN_ON_ONCE(!list_empty(&dp->dl_perfile));
 	WARN_ON_ONCE(!list_empty(&dp->dl_perclnt));
 	WARN_ON_ONCE(!list_empty(&dp->dl_recall_lru));
->>>>>>> d60c95ef
 	kmem_cache_free(deleg_slab, stid);
 	atomic_long_dec(&num_delegations);
 }
@@ -7778,29 +7774,9 @@
 	if (status)
 		return status;
 	clp = cstate->clp;
-<<<<<<< HEAD
-	/* Find the matching lock stateowner */
-	spin_lock(&clp->cl_lock);
-	list_for_each_entry(sop, &clp->cl_ownerstr_hashtbl[hashval],
-			    so_strhash) {
-
-		if (sop->so_is_open_owner || !same_owner_str(sop, owner))
-			continue;
-
-		if (atomic_read(&sop->so_count) != 1) {
-			spin_unlock(&clp->cl_lock);
-			return nfserr_locks_held;
-		}
-
-		lo = lockowner(sop);
-		nfs4_get_stateowner(sop);
-		break;
-	}
-=======
 
 	spin_lock(&clp->cl_lock);
 	lo = find_lockowner_str_locked(clp, &rlockowner->rl_owner);
->>>>>>> d60c95ef
 	if (!lo) {
 		spin_unlock(&clp->cl_lock);
 		return nfs_ok;
