/*
 * Open file cache.
 *
 * (c) 2015 - Jeff Layton <jeff.layton@primarydata.com>
 */

#include <linux/hash.h>
#include <linux/slab.h>
#include <linux/file.h>
#include <linux/pagemap.h>
#include <linux/sched.h>
#include <linux/list_lru.h>
#include <linux/fsnotify_backend.h>
#include <linux/fsnotify.h>
#include <linux/seq_file.h>

#include "vfs.h"
#include "nfsd.h"
#include "nfsfh.h"
#include "netns.h"
#include "filecache.h"
#include "trace.h"

#define NFSDDBG_FACILITY	NFSDDBG_FH

/* FIXME: dynamically size this for the machine somehow? */
#define NFSD_FILE_HASH_BITS                   12
#define NFSD_FILE_HASH_SIZE                  (1 << NFSD_FILE_HASH_BITS)
#define NFSD_LAUNDRETTE_DELAY		     (2 * HZ)

#define NFSD_FILE_SHUTDOWN		     (1)
#define NFSD_FILE_LRU_THRESHOLD		     (4096UL)
#define NFSD_FILE_LRU_LIMIT		     (NFSD_FILE_LRU_THRESHOLD << 2)

/* We only care about NFSD_MAY_READ/WRITE for this cache */
#define NFSD_FILE_MAY_MASK	(NFSD_MAY_READ|NFSD_MAY_WRITE)

struct nfsd_fcache_bucket {
	struct hlist_head	nfb_head;
	spinlock_t		nfb_lock;
	unsigned int		nfb_count;
	unsigned int		nfb_maxcount;
};

static DEFINE_PER_CPU(unsigned long, nfsd_file_cache_hits);

struct nfsd_fcache_disposal {
	struct work_struct work;
	spinlock_t lock;
	struct list_head freeme;
};

static struct workqueue_struct *nfsd_filecache_wq __read_mostly;

static struct kmem_cache		*nfsd_file_slab;
static struct kmem_cache		*nfsd_file_mark_slab;
static struct nfsd_fcache_bucket	*nfsd_file_hashtbl;
static struct list_lru			nfsd_file_lru;
static long				nfsd_file_lru_flags;
static struct fsnotify_group		*nfsd_file_fsnotify_group;
static atomic_long_t			nfsd_filecache_count;
static struct delayed_work		nfsd_filecache_laundrette;

static void nfsd_file_gc(void);

static void
nfsd_file_schedule_laundrette(void)
{
	long count = atomic_long_read(&nfsd_filecache_count);

	if (count == 0 || test_bit(NFSD_FILE_SHUTDOWN, &nfsd_file_lru_flags))
		return;

	queue_delayed_work(system_wq, &nfsd_filecache_laundrette,
			NFSD_LAUNDRETTE_DELAY);
}

static void
nfsd_file_slab_free(struct rcu_head *rcu)
{
	struct nfsd_file *nf = container_of(rcu, struct nfsd_file, nf_rcu);

	put_cred(nf->nf_cred);
	kmem_cache_free(nfsd_file_slab, nf);
}

static void
nfsd_file_mark_free(struct fsnotify_mark *mark)
{
	struct nfsd_file_mark *nfm = container_of(mark, struct nfsd_file_mark,
						  nfm_mark);

	kmem_cache_free(nfsd_file_mark_slab, nfm);
}

static struct nfsd_file_mark *
nfsd_file_mark_get(struct nfsd_file_mark *nfm)
{
	if (!refcount_inc_not_zero(&nfm->nfm_ref))
		return NULL;
	return nfm;
}

static void
nfsd_file_mark_put(struct nfsd_file_mark *nfm)
{
	if (refcount_dec_and_test(&nfm->nfm_ref)) {
		fsnotify_destroy_mark(&nfm->nfm_mark, nfsd_file_fsnotify_group);
		fsnotify_put_mark(&nfm->nfm_mark);
	}
}

static struct nfsd_file_mark *
nfsd_file_mark_find_or_create(struct nfsd_file *nf)
{
	int			err;
	struct fsnotify_mark	*mark;
	struct nfsd_file_mark	*nfm = NULL, *new;
	struct inode *inode = nf->nf_inode;

	do {
		mutex_lock(&nfsd_file_fsnotify_group->mark_mutex);
		mark = fsnotify_find_mark(&inode->i_fsnotify_marks,
				nfsd_file_fsnotify_group);
		if (mark) {
			nfm = nfsd_file_mark_get(container_of(mark,
						 struct nfsd_file_mark,
						 nfm_mark));
			mutex_unlock(&nfsd_file_fsnotify_group->mark_mutex);
			if (nfm) {
				fsnotify_put_mark(mark);
				break;
			}
			/* Avoid soft lockup race with nfsd_file_mark_put() */
			fsnotify_destroy_mark(mark, nfsd_file_fsnotify_group);
			fsnotify_put_mark(mark);
		} else
			mutex_unlock(&nfsd_file_fsnotify_group->mark_mutex);

		/* allocate a new nfm */
		new = kmem_cache_alloc(nfsd_file_mark_slab, GFP_KERNEL);
		if (!new)
			return NULL;
		fsnotify_init_mark(&new->nfm_mark, nfsd_file_fsnotify_group);
		new->nfm_mark.mask = FS_ATTRIB|FS_DELETE_SELF;
		refcount_set(&new->nfm_ref, 1);

		err = fsnotify_add_inode_mark(&new->nfm_mark, inode, 0);

		/*
		 * If the add was successful, then return the object.
		 * Otherwise, we need to put the reference we hold on the
		 * nfm_mark. The fsnotify code will take a reference and put
		 * it on failure, so we can't just free it directly. It's also
		 * not safe to call fsnotify_destroy_mark on it as the
		 * mark->group will be NULL. Thus, we can't let the nfm_ref
		 * counter drive the destruction at this point.
		 */
		if (likely(!err))
			nfm = new;
		else
			fsnotify_put_mark(&new->nfm_mark);
	} while (unlikely(err == -EEXIST));

	return nfm;
}

static struct nfsd_file *
nfsd_file_alloc(struct inode *inode, unsigned int may, unsigned int hashval,
		struct net *net)
{
	struct nfsd_file *nf;

	nf = kmem_cache_alloc(nfsd_file_slab, GFP_KERNEL);
	if (nf) {
		INIT_HLIST_NODE(&nf->nf_node);
		INIT_LIST_HEAD(&nf->nf_lru);
		nf->nf_file = NULL;
		nf->nf_cred = get_current_cred();
		nf->nf_net = net;
		nf->nf_flags = 0;
		nf->nf_inode = inode;
		nf->nf_hashval = hashval;
		refcount_set(&nf->nf_ref, 1);
		nf->nf_may = may & NFSD_FILE_MAY_MASK;
		if (may & NFSD_MAY_NOT_BREAK_LEASE) {
			if (may & NFSD_MAY_WRITE)
				__set_bit(NFSD_FILE_BREAK_WRITE, &nf->nf_flags);
			if (may & NFSD_MAY_READ)
				__set_bit(NFSD_FILE_BREAK_READ, &nf->nf_flags);
		}
		nf->nf_mark = NULL;
		trace_nfsd_file_alloc(nf);
	}
	return nf;
}

static bool
nfsd_file_free(struct nfsd_file *nf)
{
	bool flush = false;

	trace_nfsd_file_put_final(nf);
	if (nf->nf_mark)
		nfsd_file_mark_put(nf->nf_mark);
	if (nf->nf_file) {
		get_file(nf->nf_file);
		filp_close(nf->nf_file, NULL);
		fput(nf->nf_file);
		flush = true;
	}
	call_rcu(&nf->nf_rcu, nfsd_file_slab_free);
	return flush;
}

static bool
nfsd_file_check_writeback(struct nfsd_file *nf)
{
	struct file *file = nf->nf_file;
	struct address_space *mapping;

	if (!file || !(file->f_mode & FMODE_WRITE))
		return false;
	mapping = file->f_mapping;
	return mapping_tagged(mapping, PAGECACHE_TAG_DIRTY) ||
		mapping_tagged(mapping, PAGECACHE_TAG_WRITEBACK);
}

static int
nfsd_file_check_write_error(struct nfsd_file *nf)
{
	struct file *file = nf->nf_file;

	if (!file || !(file->f_mode & FMODE_WRITE))
		return 0;
	return filemap_check_wb_err(file->f_mapping, READ_ONCE(file->f_wb_err));
}

static void
nfsd_file_flush(struct nfsd_file *nf)
{
	if (nf->nf_file && vfs_fsync(nf->nf_file, 1) != 0)
		nfsd_reset_write_verifier(net_generic(nf->nf_net, nfsd_net_id));
}

static void
nfsd_file_do_unhash(struct nfsd_file *nf)
{
	lockdep_assert_held(&nfsd_file_hashtbl[nf->nf_hashval].nfb_lock);

	trace_nfsd_file_unhash(nf);

	if (nfsd_file_check_write_error(nf))
		nfsd_reset_write_verifier(net_generic(nf->nf_net, nfsd_net_id));
	--nfsd_file_hashtbl[nf->nf_hashval].nfb_count;
	hlist_del_rcu(&nf->nf_node);
	atomic_long_dec(&nfsd_filecache_count);
}

static bool
nfsd_file_unhash(struct nfsd_file *nf)
{
	if (test_and_clear_bit(NFSD_FILE_HASHED, &nf->nf_flags)) {
		nfsd_file_do_unhash(nf);
		if (!list_empty(&nf->nf_lru))
			list_lru_del(&nfsd_file_lru, &nf->nf_lru);
		return true;
	}
	return false;
}

/*
 * Return true if the file was unhashed.
 */
static bool
nfsd_file_unhash_and_release_locked(struct nfsd_file *nf, struct list_head *dispose)
{
	lockdep_assert_held(&nfsd_file_hashtbl[nf->nf_hashval].nfb_lock);

	trace_nfsd_file_unhash_and_release_locked(nf);
	if (!nfsd_file_unhash(nf))
		return false;
	/* keep final reference for nfsd_file_lru_dispose */
	if (refcount_dec_not_one(&nf->nf_ref))
		return true;

	list_add(&nf->nf_lru, dispose);
	return true;
}

static void
nfsd_file_put_noref(struct nfsd_file *nf)
{
	trace_nfsd_file_put(nf);

	if (refcount_dec_and_test(&nf->nf_ref)) {
		WARN_ON(test_bit(NFSD_FILE_HASHED, &nf->nf_flags));
		nfsd_file_free(nf);
	}
}

void
nfsd_file_put(struct nfsd_file *nf)
{
	set_bit(NFSD_FILE_REFERENCED, &nf->nf_flags);
	if (test_bit(NFSD_FILE_HASHED, &nf->nf_flags) == 0) {
		nfsd_file_flush(nf);
		nfsd_file_put_noref(nf);
	} else {
		nfsd_file_put_noref(nf);
		if (nf->nf_file)
			nfsd_file_schedule_laundrette();
	}
<<<<<<< HEAD

	is_hashed = test_bit(NFSD_FILE_HASHED, &nf->nf_flags) != 0;
	if (!is_hashed) {
		nfsd_file_flush(nf);
		nfsd_file_put_noref(nf);
	} else {
		nfsd_file_put_noref(nf);
		nfsd_file_schedule_laundrette();
	}
=======
>>>>>>> 3a82f341
	if (atomic_long_read(&nfsd_filecache_count) >= NFSD_FILE_LRU_LIMIT)
		nfsd_file_gc();
}

struct nfsd_file *
nfsd_file_get(struct nfsd_file *nf)
{
	if (likely(refcount_inc_not_zero(&nf->nf_ref)))
		return nf;
	return NULL;
}

static void
nfsd_file_dispose_list(struct list_head *dispose)
{
	struct nfsd_file *nf;

	while(!list_empty(dispose)) {
		nf = list_first_entry(dispose, struct nfsd_file, nf_lru);
		list_del(&nf->nf_lru);
		nfsd_file_flush(nf);
		nfsd_file_put_noref(nf);
	}
}

static void
nfsd_file_dispose_list_sync(struct list_head *dispose)
{
	bool flush = false;
	struct nfsd_file *nf;

	while(!list_empty(dispose)) {
		nf = list_first_entry(dispose, struct nfsd_file, nf_lru);
		list_del(&nf->nf_lru);
		nfsd_file_flush(nf);
		if (!refcount_dec_and_test(&nf->nf_ref))
			continue;
		if (nfsd_file_free(nf))
			flush = true;
	}
	if (flush)
		flush_delayed_fput();
}

static void
nfsd_file_list_remove_disposal(struct list_head *dst,
		struct nfsd_fcache_disposal *l)
{
	spin_lock(&l->lock);
	list_splice_init(&l->freeme, dst);
	spin_unlock(&l->lock);
}

static void
nfsd_file_list_add_disposal(struct list_head *files, struct net *net)
{
	struct nfsd_net *nn = net_generic(net, nfsd_net_id);
	struct nfsd_fcache_disposal *l = nn->fcache_disposal;

	spin_lock(&l->lock);
	list_splice_tail_init(files, &l->freeme);
	spin_unlock(&l->lock);
	queue_work(nfsd_filecache_wq, &l->work);
}

static void
nfsd_file_list_add_pernet(struct list_head *dst, struct list_head *src,
		struct net *net)
{
	struct nfsd_file *nf, *tmp;

	list_for_each_entry_safe(nf, tmp, src, nf_lru) {
		if (nf->nf_net == net)
			list_move_tail(&nf->nf_lru, dst);
	}
}

static void
nfsd_file_dispose_list_delayed(struct list_head *dispose)
{
	LIST_HEAD(list);
	struct nfsd_file *nf;

	while(!list_empty(dispose)) {
		nf = list_first_entry(dispose, struct nfsd_file, nf_lru);
		nfsd_file_list_add_pernet(&list, dispose, nf->nf_net);
		nfsd_file_list_add_disposal(&list, nf->nf_net);
	}
}

/*
 * Note this can deadlock with nfsd_file_cache_purge.
 */
static enum lru_status
nfsd_file_lru_cb(struct list_head *item, struct list_lru_one *lru,
		 spinlock_t *lock, void *arg)
	__releases(lock)
	__acquires(lock)
{
	struct list_head *head = arg;
	struct nfsd_file *nf = list_entry(item, struct nfsd_file, nf_lru);

	/*
	 * Do a lockless refcount check. The hashtable holds one reference, so
	 * we look to see if anything else has a reference, or if any have
	 * been put since the shrinker last ran. Those don't get unhashed and
	 * released.
	 *
	 * Note that in the put path, we set the flag and then decrement the
	 * counter. Here we check the counter and then test and clear the flag.
	 * That order is deliberate to ensure that we can do this locklessly.
	 */
	if (refcount_read(&nf->nf_ref) > 1)
		goto out_skip;

	/*
	 * Don't throw out files that are still undergoing I/O or
	 * that have uncleared errors pending.
	 */
	if (nfsd_file_check_writeback(nf))
		goto out_skip;

	if (test_and_clear_bit(NFSD_FILE_REFERENCED, &nf->nf_flags))
		goto out_skip;

	if (!test_and_clear_bit(NFSD_FILE_HASHED, &nf->nf_flags))
		goto out_skip;

	list_lru_isolate_move(lru, &nf->nf_lru, head);
	return LRU_REMOVED;
out_skip:
	return LRU_SKIP;
}

static unsigned long
nfsd_file_lru_walk_list(struct shrink_control *sc)
{
	LIST_HEAD(head);
	struct nfsd_file *nf;
	unsigned long ret;

	if (sc)
		ret = list_lru_shrink_walk(&nfsd_file_lru, sc,
				nfsd_file_lru_cb, &head);
	else
		ret = list_lru_walk(&nfsd_file_lru,
				nfsd_file_lru_cb,
				&head, LONG_MAX);
	list_for_each_entry(nf, &head, nf_lru) {
		spin_lock(&nfsd_file_hashtbl[nf->nf_hashval].nfb_lock);
		nfsd_file_do_unhash(nf);
		spin_unlock(&nfsd_file_hashtbl[nf->nf_hashval].nfb_lock);
	}
	nfsd_file_dispose_list_delayed(&head);
	return ret;
}

static void
nfsd_file_gc(void)
{
	nfsd_file_lru_walk_list(NULL);
}

static void
nfsd_file_gc_worker(struct work_struct *work)
{
	nfsd_file_gc();
	nfsd_file_schedule_laundrette();
}

static unsigned long
nfsd_file_lru_count(struct shrinker *s, struct shrink_control *sc)
{
	return list_lru_count(&nfsd_file_lru);
}

static unsigned long
nfsd_file_lru_scan(struct shrinker *s, struct shrink_control *sc)
{
	return nfsd_file_lru_walk_list(sc);
}

static struct shrinker	nfsd_file_shrinker = {
	.scan_objects = nfsd_file_lru_scan,
	.count_objects = nfsd_file_lru_count,
	.seeks = 1,
};

static void
__nfsd_file_close_inode(struct inode *inode, unsigned int hashval,
			struct list_head *dispose)
{
	struct nfsd_file	*nf;
	struct hlist_node	*tmp;

	spin_lock(&nfsd_file_hashtbl[hashval].nfb_lock);
	hlist_for_each_entry_safe(nf, tmp, &nfsd_file_hashtbl[hashval].nfb_head, nf_node) {
		if (inode == nf->nf_inode)
			nfsd_file_unhash_and_release_locked(nf, dispose);
	}
	spin_unlock(&nfsd_file_hashtbl[hashval].nfb_lock);
}

/**
 * nfsd_file_close_inode_sync - attempt to forcibly close a nfsd_file
 * @inode: inode of the file to attempt to remove
 *
 * Walk the whole hash bucket, looking for any files that correspond to "inode".
 * If any do, then unhash them and put the hashtable reference to them and
 * destroy any that had their last reference put. Also ensure that any of the
 * fputs also have their final __fput done as well.
 */
void
nfsd_file_close_inode_sync(struct inode *inode)
{
	unsigned int		hashval = (unsigned int)hash_long(inode->i_ino,
						NFSD_FILE_HASH_BITS);
	LIST_HEAD(dispose);

	__nfsd_file_close_inode(inode, hashval, &dispose);
	trace_nfsd_file_close_inode_sync(inode, hashval, !list_empty(&dispose));
	nfsd_file_dispose_list_sync(&dispose);
}

/**
 * nfsd_file_close_inode - attempt a delayed close of a nfsd_file
 * @inode: inode of the file to attempt to remove
 *
 * Walk the whole hash bucket, looking for any files that correspond to "inode".
 * If any do, then unhash them and put the hashtable reference to them and
 * destroy any that had their last reference put.
 */
static void
nfsd_file_close_inode(struct inode *inode)
{
	unsigned int		hashval = (unsigned int)hash_long(inode->i_ino,
						NFSD_FILE_HASH_BITS);
	LIST_HEAD(dispose);

	__nfsd_file_close_inode(inode, hashval, &dispose);
	trace_nfsd_file_close_inode(inode, hashval, !list_empty(&dispose));
	nfsd_file_dispose_list_delayed(&dispose);
}

/**
 * nfsd_file_delayed_close - close unused nfsd_files
 * @work: dummy
 *
 * Walk the LRU list and close any entries that have not been used since
 * the last scan.
 *
 * Note this can deadlock with nfsd_file_cache_purge.
 */
static void
nfsd_file_delayed_close(struct work_struct *work)
{
	LIST_HEAD(head);
	struct nfsd_fcache_disposal *l = container_of(work,
			struct nfsd_fcache_disposal, work);

	nfsd_file_list_remove_disposal(&head, l);
	nfsd_file_dispose_list(&head);
}

static int
nfsd_file_lease_notifier_call(struct notifier_block *nb, unsigned long arg,
			    void *data)
{
	struct file_lock *fl = data;

	/* Only close files for F_SETLEASE leases */
	if (fl->fl_flags & FL_LEASE)
		nfsd_file_close_inode_sync(file_inode(fl->fl_file));
	return 0;
}

static struct notifier_block nfsd_file_lease_notifier = {
	.notifier_call = nfsd_file_lease_notifier_call,
};

static int
nfsd_file_fsnotify_handle_event(struct fsnotify_mark *mark, u32 mask,
				struct inode *inode, struct inode *dir,
				const struct qstr *name, u32 cookie)
{
	if (WARN_ON_ONCE(!inode))
		return 0;

	trace_nfsd_file_fsnotify_handle_event(inode, mask);

	/* Should be no marks on non-regular files */
	if (!S_ISREG(inode->i_mode)) {
		WARN_ON_ONCE(1);
		return 0;
	}

	/* don't close files if this was not the last link */
	if (mask & FS_ATTRIB) {
		if (inode->i_nlink)
			return 0;
	}

	nfsd_file_close_inode(inode);
	return 0;
}


static const struct fsnotify_ops nfsd_file_fsnotify_ops = {
	.handle_inode_event = nfsd_file_fsnotify_handle_event,
	.free_mark = nfsd_file_mark_free,
};

int
nfsd_file_cache_init(void)
{
	int		ret = -ENOMEM;
	unsigned int	i;

	clear_bit(NFSD_FILE_SHUTDOWN, &nfsd_file_lru_flags);

	if (nfsd_file_hashtbl)
		return 0;

	nfsd_filecache_wq = alloc_workqueue("nfsd_filecache", 0, 0);
	if (!nfsd_filecache_wq)
		goto out;

	nfsd_file_hashtbl = kvcalloc(NFSD_FILE_HASH_SIZE,
				sizeof(*nfsd_file_hashtbl), GFP_KERNEL);
	if (!nfsd_file_hashtbl) {
		pr_err("nfsd: unable to allocate nfsd_file_hashtbl\n");
		goto out_err;
	}

	nfsd_file_slab = kmem_cache_create("nfsd_file",
				sizeof(struct nfsd_file), 0, 0, NULL);
	if (!nfsd_file_slab) {
		pr_err("nfsd: unable to create nfsd_file_slab\n");
		goto out_err;
	}

	nfsd_file_mark_slab = kmem_cache_create("nfsd_file_mark",
					sizeof(struct nfsd_file_mark), 0, 0, NULL);
	if (!nfsd_file_mark_slab) {
		pr_err("nfsd: unable to create nfsd_file_mark_slab\n");
		goto out_err;
	}


	ret = list_lru_init(&nfsd_file_lru);
	if (ret) {
		pr_err("nfsd: failed to init nfsd_file_lru: %d\n", ret);
		goto out_err;
	}

	ret = register_shrinker(&nfsd_file_shrinker);
	if (ret) {
		pr_err("nfsd: failed to register nfsd_file_shrinker: %d\n", ret);
		goto out_lru;
	}

	ret = lease_register_notifier(&nfsd_file_lease_notifier);
	if (ret) {
		pr_err("nfsd: unable to register lease notifier: %d\n", ret);
		goto out_shrinker;
	}

	nfsd_file_fsnotify_group = fsnotify_alloc_group(&nfsd_file_fsnotify_ops);
	if (IS_ERR(nfsd_file_fsnotify_group)) {
		pr_err("nfsd: unable to create fsnotify group: %ld\n",
			PTR_ERR(nfsd_file_fsnotify_group));
		ret = PTR_ERR(nfsd_file_fsnotify_group);
		nfsd_file_fsnotify_group = NULL;
		goto out_notifier;
	}

	for (i = 0; i < NFSD_FILE_HASH_SIZE; i++) {
		INIT_HLIST_HEAD(&nfsd_file_hashtbl[i].nfb_head);
		spin_lock_init(&nfsd_file_hashtbl[i].nfb_lock);
	}

	INIT_DELAYED_WORK(&nfsd_filecache_laundrette, nfsd_file_gc_worker);
out:
	return ret;
out_notifier:
	lease_unregister_notifier(&nfsd_file_lease_notifier);
out_shrinker:
	unregister_shrinker(&nfsd_file_shrinker);
out_lru:
	list_lru_destroy(&nfsd_file_lru);
out_err:
	kmem_cache_destroy(nfsd_file_slab);
	nfsd_file_slab = NULL;
	kmem_cache_destroy(nfsd_file_mark_slab);
	nfsd_file_mark_slab = NULL;
	kvfree(nfsd_file_hashtbl);
	nfsd_file_hashtbl = NULL;
	destroy_workqueue(nfsd_filecache_wq);
	nfsd_filecache_wq = NULL;
	goto out;
}

/*
 * Note this can deadlock with nfsd_file_lru_cb.
 */
void
nfsd_file_cache_purge(struct net *net)
{
	unsigned int		i;
	struct nfsd_file	*nf;
	struct hlist_node	*next;
	LIST_HEAD(dispose);
	bool del;

	if (!nfsd_file_hashtbl)
		return;

	for (i = 0; i < NFSD_FILE_HASH_SIZE; i++) {
		struct nfsd_fcache_bucket *nfb = &nfsd_file_hashtbl[i];

		spin_lock(&nfb->nfb_lock);
		hlist_for_each_entry_safe(nf, next, &nfb->nfb_head, nf_node) {
			if (net && nf->nf_net != net)
				continue;
			del = nfsd_file_unhash_and_release_locked(nf, &dispose);

			/*
			 * Deadlock detected! Something marked this entry as
			 * unhased, but hasn't removed it from the hash list.
			 */
			WARN_ON_ONCE(!del);
		}
		spin_unlock(&nfb->nfb_lock);
		nfsd_file_dispose_list(&dispose);
	}
}

static struct nfsd_fcache_disposal *
nfsd_alloc_fcache_disposal(void)
{
	struct nfsd_fcache_disposal *l;

	l = kmalloc(sizeof(*l), GFP_KERNEL);
	if (!l)
		return NULL;
	INIT_WORK(&l->work, nfsd_file_delayed_close);
	spin_lock_init(&l->lock);
	INIT_LIST_HEAD(&l->freeme);
	return l;
}

static void
nfsd_free_fcache_disposal(struct nfsd_fcache_disposal *l)
{
	cancel_work_sync(&l->work);
	nfsd_file_dispose_list(&l->freeme);
	kfree(l);
}

static void
nfsd_free_fcache_disposal_net(struct net *net)
{
	struct nfsd_net *nn = net_generic(net, nfsd_net_id);
	struct nfsd_fcache_disposal *l = nn->fcache_disposal;

	nfsd_free_fcache_disposal(l);
}

int
nfsd_file_cache_start_net(struct net *net)
{
	struct nfsd_net *nn = net_generic(net, nfsd_net_id);

	nn->fcache_disposal = nfsd_alloc_fcache_disposal();
	return nn->fcache_disposal ? 0 : -ENOMEM;
}

void
nfsd_file_cache_shutdown_net(struct net *net)
{
	nfsd_file_cache_purge(net);
	nfsd_free_fcache_disposal_net(net);
}

void
nfsd_file_cache_shutdown(void)
{
	set_bit(NFSD_FILE_SHUTDOWN, &nfsd_file_lru_flags);

	lease_unregister_notifier(&nfsd_file_lease_notifier);
	unregister_shrinker(&nfsd_file_shrinker);
	/*
	 * make sure all callers of nfsd_file_lru_cb are done before
	 * calling nfsd_file_cache_purge
	 */
	cancel_delayed_work_sync(&nfsd_filecache_laundrette);
	nfsd_file_cache_purge(NULL);
	list_lru_destroy(&nfsd_file_lru);
	rcu_barrier();
	fsnotify_put_group(nfsd_file_fsnotify_group);
	nfsd_file_fsnotify_group = NULL;
	kmem_cache_destroy(nfsd_file_slab);
	nfsd_file_slab = NULL;
	fsnotify_wait_marks_destroyed();
	kmem_cache_destroy(nfsd_file_mark_slab);
	nfsd_file_mark_slab = NULL;
	kvfree(nfsd_file_hashtbl);
	nfsd_file_hashtbl = NULL;
	destroy_workqueue(nfsd_filecache_wq);
	nfsd_filecache_wq = NULL;
}

static bool
nfsd_match_cred(const struct cred *c1, const struct cred *c2)
{
	int i;

	if (!uid_eq(c1->fsuid, c2->fsuid))
		return false;
	if (!gid_eq(c1->fsgid, c2->fsgid))
		return false;
	if (c1->group_info == NULL || c2->group_info == NULL)
		return c1->group_info == c2->group_info;
	if (c1->group_info->ngroups != c2->group_info->ngroups)
		return false;
	for (i = 0; i < c1->group_info->ngroups; i++) {
		if (!gid_eq(c1->group_info->gid[i], c2->group_info->gid[i]))
			return false;
	}
	return true;
}

static struct nfsd_file *
nfsd_file_find_locked(struct inode *inode, unsigned int may_flags,
			unsigned int hashval, struct net *net)
{
	struct nfsd_file *nf;
	unsigned char need = may_flags & NFSD_FILE_MAY_MASK;

	hlist_for_each_entry_rcu(nf, &nfsd_file_hashtbl[hashval].nfb_head,
				 nf_node, lockdep_is_held(&nfsd_file_hashtbl[hashval].nfb_lock)) {
		if (nf->nf_may != need)
			continue;
		if (nf->nf_inode != inode)
			continue;
		if (nf->nf_net != net)
			continue;
		if (!nfsd_match_cred(nf->nf_cred, current_cred()))
			continue;
		if (!test_bit(NFSD_FILE_HASHED, &nf->nf_flags))
			continue;
		if (nfsd_file_get(nf) != NULL)
			return nf;
	}
	return NULL;
}

/**
 * nfsd_file_is_cached - are there any cached open files for this fh?
 * @inode: inode of the file to check
 *
 * Scan the hashtable for open files that match this fh. Returns true if there
 * are any, and false if not.
 */
bool
nfsd_file_is_cached(struct inode *inode)
{
	bool			ret = false;
	struct nfsd_file	*nf;
	unsigned int		hashval;

        hashval = (unsigned int)hash_long(inode->i_ino, NFSD_FILE_HASH_BITS);

	rcu_read_lock();
	hlist_for_each_entry_rcu(nf, &nfsd_file_hashtbl[hashval].nfb_head,
				 nf_node) {
		if (inode == nf->nf_inode) {
			ret = true;
			break;
		}
	}
	rcu_read_unlock();
	trace_nfsd_file_is_cached(inode, hashval, (int)ret);
	return ret;
}

__be32
nfsd_file_acquire(struct svc_rqst *rqstp, struct svc_fh *fhp,
		  unsigned int may_flags, struct nfsd_file **pnf)
{
	__be32	status;
	struct net *net = SVC_NET(rqstp);
	struct nfsd_file *nf, *new;
	struct inode *inode;
	unsigned int hashval;
	bool retry = true;

	/* FIXME: skip this if fh_dentry is already set? */
	status = fh_verify(rqstp, fhp, S_IFREG,
				may_flags|NFSD_MAY_OWNER_OVERRIDE);
	if (status != nfs_ok)
		return status;

	inode = d_inode(fhp->fh_dentry);
	hashval = (unsigned int)hash_long(inode->i_ino, NFSD_FILE_HASH_BITS);
retry:
	rcu_read_lock();
	nf = nfsd_file_find_locked(inode, may_flags, hashval, net);
	rcu_read_unlock();
	if (nf)
		goto wait_for_construction;

	new = nfsd_file_alloc(inode, may_flags, hashval, net);
	if (!new) {
		trace_nfsd_file_acquire(rqstp, hashval, inode, may_flags,
					NULL, nfserr_jukebox);
		return nfserr_jukebox;
	}

	spin_lock(&nfsd_file_hashtbl[hashval].nfb_lock);
	nf = nfsd_file_find_locked(inode, may_flags, hashval, net);
	if (nf == NULL)
		goto open_file;
	spin_unlock(&nfsd_file_hashtbl[hashval].nfb_lock);
	nfsd_file_slab_free(&new->nf_rcu);

wait_for_construction:
	wait_on_bit(&nf->nf_flags, NFSD_FILE_PENDING, TASK_UNINTERRUPTIBLE);

	/* Did construction of this file fail? */
	if (!test_bit(NFSD_FILE_HASHED, &nf->nf_flags)) {
		if (!retry) {
			status = nfserr_jukebox;
			goto out;
		}
		retry = false;
		nfsd_file_put_noref(nf);
		goto retry;
	}

	this_cpu_inc(nfsd_file_cache_hits);

	if (!(may_flags & NFSD_MAY_NOT_BREAK_LEASE)) {
		bool write = (may_flags & NFSD_MAY_WRITE);

		if (test_bit(NFSD_FILE_BREAK_READ, &nf->nf_flags) ||
		    (test_bit(NFSD_FILE_BREAK_WRITE, &nf->nf_flags) && write)) {
			status = nfserrno(nfsd_open_break_lease(
					file_inode(nf->nf_file), may_flags));
			if (status == nfs_ok) {
				clear_bit(NFSD_FILE_BREAK_READ, &nf->nf_flags);
				if (write)
					clear_bit(NFSD_FILE_BREAK_WRITE,
						  &nf->nf_flags);
			}
		}
	}
out:
	if (status == nfs_ok) {
		*pnf = nf;
	} else {
		nfsd_file_put(nf);
		nf = NULL;
	}

	trace_nfsd_file_acquire(rqstp, hashval, inode, may_flags, nf, status);
	return status;
open_file:
	nf = new;
	/* Take reference for the hashtable */
	refcount_inc(&nf->nf_ref);
	__set_bit(NFSD_FILE_HASHED, &nf->nf_flags);
	__set_bit(NFSD_FILE_PENDING, &nf->nf_flags);
	list_lru_add(&nfsd_file_lru, &nf->nf_lru);
	hlist_add_head_rcu(&nf->nf_node, &nfsd_file_hashtbl[hashval].nfb_head);
	++nfsd_file_hashtbl[hashval].nfb_count;
	nfsd_file_hashtbl[hashval].nfb_maxcount = max(nfsd_file_hashtbl[hashval].nfb_maxcount,
			nfsd_file_hashtbl[hashval].nfb_count);
	spin_unlock(&nfsd_file_hashtbl[hashval].nfb_lock);
	if (atomic_long_inc_return(&nfsd_filecache_count) >= NFSD_FILE_LRU_THRESHOLD)
		nfsd_file_gc();

	nf->nf_mark = nfsd_file_mark_find_or_create(nf);
	if (nf->nf_mark)
		status = nfsd_open_verified(rqstp, fhp, S_IFREG,
				may_flags, &nf->nf_file);
	else
		status = nfserr_jukebox;
	/*
	 * If construction failed, or we raced with a call to unlink()
	 * then unhash.
	 */
	if (status != nfs_ok || inode->i_nlink == 0) {
		bool do_free;
		spin_lock(&nfsd_file_hashtbl[hashval].nfb_lock);
		do_free = nfsd_file_unhash(nf);
		spin_unlock(&nfsd_file_hashtbl[hashval].nfb_lock);
		if (do_free)
			nfsd_file_put_noref(nf);
	}
	clear_bit_unlock(NFSD_FILE_PENDING, &nf->nf_flags);
	smp_mb__after_atomic();
	wake_up_bit(&nf->nf_flags, NFSD_FILE_PENDING);
	goto out;
}

/*
 * Note that fields may be added, removed or reordered in the future. Programs
 * scraping this file for info should test the labels to ensure they're
 * getting the correct field.
 */
static int nfsd_file_cache_stats_show(struct seq_file *m, void *v)
{
	unsigned int i, count = 0, longest = 0;
	unsigned long hits = 0;

	/*
	 * No need for spinlocks here since we're not terribly interested in
	 * accuracy. We do take the nfsd_mutex simply to ensure that we
	 * don't end up racing with server shutdown
	 */
	mutex_lock(&nfsd_mutex);
	if (nfsd_file_hashtbl) {
		for (i = 0; i < NFSD_FILE_HASH_SIZE; i++) {
			count += nfsd_file_hashtbl[i].nfb_count;
			longest = max(longest, nfsd_file_hashtbl[i].nfb_count);
		}
	}
	mutex_unlock(&nfsd_mutex);

	for_each_possible_cpu(i)
		hits += per_cpu(nfsd_file_cache_hits, i);

	seq_printf(m, "total entries: %u\n", count);
	seq_printf(m, "longest chain: %u\n", longest);
	seq_printf(m, "cache hits:    %lu\n", hits);
	return 0;
}

int nfsd_file_cache_stats_open(struct inode *inode, struct file *file)
{
	return single_open(file, nfsd_file_cache_stats_show, NULL);
}<|MERGE_RESOLUTION|>--- conflicted
+++ resolved
@@ -311,18 +311,6 @@
 		if (nf->nf_file)
 			nfsd_file_schedule_laundrette();
 	}
-<<<<<<< HEAD
-
-	is_hashed = test_bit(NFSD_FILE_HASHED, &nf->nf_flags) != 0;
-	if (!is_hashed) {
-		nfsd_file_flush(nf);
-		nfsd_file_put_noref(nf);
-	} else {
-		nfsd_file_put_noref(nf);
-		nfsd_file_schedule_laundrette();
-	}
-=======
->>>>>>> 3a82f341
 	if (atomic_long_read(&nfsd_filecache_count) >= NFSD_FILE_LRU_LIMIT)
 		nfsd_file_gc();
 }
