--- conflicted
+++ resolved
@@ -815,15 +815,9 @@
 				princhash.data = memdup_user(
 						&ci->cc_princhash.cp_data,
 						princhashlen);
-<<<<<<< HEAD
-				if (IS_ERR_OR_NULL(princhash.data)) {
-					kfree(name.data);
-					return -EFAULT;
-=======
 				if (IS_ERR(princhash.data)) {
 					kfree(name.data);
 					return PTR_ERR(princhash.data);
->>>>>>> d60c95ef
 				}
 				princhash.len = princhashlen;
 			} else
