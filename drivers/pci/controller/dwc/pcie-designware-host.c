// SPDX-License-Identifier: GPL-2.0
/*
 * Synopsys DesignWare PCIe host controller driver
 *
 * Copyright (C) 2013 Samsung Electronics Co., Ltd.
 *		https://www.samsung.com
 *
 * Author: Jingoo Han <jg1.han@samsung.com>
 */

#include <linux/irqchip/chained_irq.h>
#include <linux/irqdomain.h>
#include <linux/msi.h>
#include <linux/of_address.h>
#include <linux/of_pci.h>
#include <linux/pci_regs.h>
#include <linux/platform_device.h>

#include "../../pci.h"
#include "pcie-designware.h"

static struct pci_ops dw_pcie_ops;
static struct pci_ops dw_child_pcie_ops;

static void dw_msi_ack_irq(struct irq_data *d)
{
	irq_chip_ack_parent(d);
}

static void dw_msi_mask_irq(struct irq_data *d)
{
	pci_msi_mask_irq(d);
	irq_chip_mask_parent(d);
}

static void dw_msi_unmask_irq(struct irq_data *d)
{
	pci_msi_unmask_irq(d);
	irq_chip_unmask_parent(d);
}

static struct irq_chip dw_pcie_msi_irq_chip = {
	.name = "PCI-MSI",
	.irq_ack = dw_msi_ack_irq,
	.irq_mask = dw_msi_mask_irq,
	.irq_unmask = dw_msi_unmask_irq,
};

static struct msi_domain_info dw_pcie_msi_domain_info = {
	.flags	= (MSI_FLAG_USE_DEF_DOM_OPS | MSI_FLAG_USE_DEF_CHIP_OPS |
		   MSI_FLAG_PCI_MSIX | MSI_FLAG_MULTI_PCI_MSI),
	.chip	= &dw_pcie_msi_irq_chip,
};

/* MSI int handler */
irqreturn_t dw_handle_msi_irq(struct dw_pcie_rp *pp)
{
	int i, pos;
	unsigned long val;
	u32 status, num_ctrls;
	irqreturn_t ret = IRQ_NONE;
	struct dw_pcie *pci = to_dw_pcie_from_pp(pp);

	num_ctrls = pp->num_vectors / MAX_MSI_IRQS_PER_CTRL;

	for (i = 0; i < num_ctrls; i++) {
		status = dw_pcie_readl_dbi(pci, PCIE_MSI_INTR0_STATUS +
					   (i * MSI_REG_CTRL_BLOCK_SIZE));
		if (!status)
			continue;

		ret = IRQ_HANDLED;
		val = status;
		pos = 0;
		while ((pos = find_next_bit(&val, MAX_MSI_IRQS_PER_CTRL,
					    pos)) != MAX_MSI_IRQS_PER_CTRL) {
			generic_handle_domain_irq(pp->irq_domain,
						  (i * MAX_MSI_IRQS_PER_CTRL) +
						  pos);
			pos++;
		}
	}

	return ret;
}

/* Chained MSI interrupt service routine */
static void dw_chained_msi_isr(struct irq_desc *desc)
{
	struct irq_chip *chip = irq_desc_get_chip(desc);
	struct dw_pcie_rp *pp;

	chained_irq_enter(chip, desc);

	pp = irq_desc_get_handler_data(desc);
	dw_handle_msi_irq(pp);

	chained_irq_exit(chip, desc);
}

static void dw_pci_setup_msi_msg(struct irq_data *d, struct msi_msg *msg)
{
	struct dw_pcie_rp *pp = irq_data_get_irq_chip_data(d);
	struct dw_pcie *pci = to_dw_pcie_from_pp(pp);
	u64 msi_target;

	msi_target = (u64)pp->msi_data;

	msg->address_lo = lower_32_bits(msi_target);
	msg->address_hi = upper_32_bits(msi_target);

	msg->data = d->hwirq;

	dev_dbg(pci->dev, "msi#%d address_hi %#x address_lo %#x\n",
		(int)d->hwirq, msg->address_hi, msg->address_lo);
}

static int dw_pci_msi_set_affinity(struct irq_data *d,
				   const struct cpumask *mask, bool force)
{
	return -EINVAL;
}

static void dw_pci_bottom_mask(struct irq_data *d)
{
	struct dw_pcie_rp *pp = irq_data_get_irq_chip_data(d);
	struct dw_pcie *pci = to_dw_pcie_from_pp(pp);
	unsigned int res, bit, ctrl;
	unsigned long flags;

	raw_spin_lock_irqsave(&pp->lock, flags);

	ctrl = d->hwirq / MAX_MSI_IRQS_PER_CTRL;
	res = ctrl * MSI_REG_CTRL_BLOCK_SIZE;
	bit = d->hwirq % MAX_MSI_IRQS_PER_CTRL;

	pp->irq_mask[ctrl] |= BIT(bit);
	dw_pcie_writel_dbi(pci, PCIE_MSI_INTR0_MASK + res, pp->irq_mask[ctrl]);

	raw_spin_unlock_irqrestore(&pp->lock, flags);
}

static void dw_pci_bottom_unmask(struct irq_data *d)
{
	struct dw_pcie_rp *pp = irq_data_get_irq_chip_data(d);
	struct dw_pcie *pci = to_dw_pcie_from_pp(pp);
	unsigned int res, bit, ctrl;
	unsigned long flags;

	raw_spin_lock_irqsave(&pp->lock, flags);

	ctrl = d->hwirq / MAX_MSI_IRQS_PER_CTRL;
	res = ctrl * MSI_REG_CTRL_BLOCK_SIZE;
	bit = d->hwirq % MAX_MSI_IRQS_PER_CTRL;

	pp->irq_mask[ctrl] &= ~BIT(bit);
	dw_pcie_writel_dbi(pci, PCIE_MSI_INTR0_MASK + res, pp->irq_mask[ctrl]);

	raw_spin_unlock_irqrestore(&pp->lock, flags);
}

static void dw_pci_bottom_ack(struct irq_data *d)
{
	struct dw_pcie_rp *pp  = irq_data_get_irq_chip_data(d);
	struct dw_pcie *pci = to_dw_pcie_from_pp(pp);
	unsigned int res, bit, ctrl;

	ctrl = d->hwirq / MAX_MSI_IRQS_PER_CTRL;
	res = ctrl * MSI_REG_CTRL_BLOCK_SIZE;
	bit = d->hwirq % MAX_MSI_IRQS_PER_CTRL;

	dw_pcie_writel_dbi(pci, PCIE_MSI_INTR0_STATUS + res, BIT(bit));
}

static struct irq_chip dw_pci_msi_bottom_irq_chip = {
	.name = "DWPCI-MSI",
	.irq_ack = dw_pci_bottom_ack,
	.irq_compose_msi_msg = dw_pci_setup_msi_msg,
	.irq_set_affinity = dw_pci_msi_set_affinity,
	.irq_mask = dw_pci_bottom_mask,
	.irq_unmask = dw_pci_bottom_unmask,
};

static int dw_pcie_irq_domain_alloc(struct irq_domain *domain,
				    unsigned int virq, unsigned int nr_irqs,
				    void *args)
{
	struct dw_pcie_rp *pp = domain->host_data;
	unsigned long flags;
	u32 i;
	int bit;

	raw_spin_lock_irqsave(&pp->lock, flags);

	bit = bitmap_find_free_region(pp->msi_irq_in_use, pp->num_vectors,
				      order_base_2(nr_irqs));

	raw_spin_unlock_irqrestore(&pp->lock, flags);

	if (bit < 0)
		return -ENOSPC;

	for (i = 0; i < nr_irqs; i++)
		irq_domain_set_info(domain, virq + i, bit + i,
				    pp->msi_irq_chip,
				    pp, handle_edge_irq,
				    NULL, NULL);

	return 0;
}

static void dw_pcie_irq_domain_free(struct irq_domain *domain,
				    unsigned int virq, unsigned int nr_irqs)
{
	struct irq_data *d = irq_domain_get_irq_data(domain, virq);
	struct dw_pcie_rp *pp = domain->host_data;
	unsigned long flags;

	raw_spin_lock_irqsave(&pp->lock, flags);

	bitmap_release_region(pp->msi_irq_in_use, d->hwirq,
			      order_base_2(nr_irqs));

	raw_spin_unlock_irqrestore(&pp->lock, flags);
}

static const struct irq_domain_ops dw_pcie_msi_domain_ops = {
	.alloc	= dw_pcie_irq_domain_alloc,
	.free	= dw_pcie_irq_domain_free,
};

int dw_pcie_allocate_domains(struct dw_pcie_rp *pp)
{
	struct dw_pcie *pci = to_dw_pcie_from_pp(pp);
	struct fwnode_handle *fwnode = of_node_to_fwnode(pci->dev->of_node);

	pp->irq_domain = irq_domain_create_linear(fwnode, pp->num_vectors,
					       &dw_pcie_msi_domain_ops, pp);
	if (!pp->irq_domain) {
		dev_err(pci->dev, "Failed to create IRQ domain\n");
		return -ENOMEM;
	}

	irq_domain_update_bus_token(pp->irq_domain, DOMAIN_BUS_NEXUS);

	pp->msi_domain = pci_msi_create_irq_domain(fwnode,
						   &dw_pcie_msi_domain_info,
						   pp->irq_domain);
	if (!pp->msi_domain) {
		dev_err(pci->dev, "Failed to create MSI domain\n");
		irq_domain_remove(pp->irq_domain);
		return -ENOMEM;
	}

	return 0;
}

static void dw_pcie_free_msi(struct dw_pcie_rp *pp)
{
	u32 ctrl;

	for (ctrl = 0; ctrl < MAX_MSI_CTRLS; ctrl++) {
		if (pp->msi_irq[ctrl] > 0)
			irq_set_chained_handler_and_data(pp->msi_irq[ctrl],
							 NULL, NULL);
	}

	irq_domain_remove(pp->msi_domain);
	irq_domain_remove(pp->irq_domain);
}

static void dw_pcie_msi_init(struct dw_pcie_rp *pp)
{
	struct dw_pcie *pci = to_dw_pcie_from_pp(pp);
	u64 msi_target = (u64)pp->msi_data;

	if (!pci_msi_enabled() || !pp->has_msi_ctrl)
		return;

	/* Program the msi_data */
	dw_pcie_writel_dbi(pci, PCIE_MSI_ADDR_LO, lower_32_bits(msi_target));
	dw_pcie_writel_dbi(pci, PCIE_MSI_ADDR_HI, upper_32_bits(msi_target));
}

static int dw_pcie_parse_split_msi_irq(struct dw_pcie_rp *pp)
{
	struct dw_pcie *pci = to_dw_pcie_from_pp(pp);
	struct device *dev = pci->dev;
	struct platform_device *pdev = to_platform_device(dev);
	u32 ctrl, max_vectors;
	int irq;

	/* Parse any "msiX" IRQs described in the devicetree */
	for (ctrl = 0; ctrl < MAX_MSI_CTRLS; ctrl++) {
		char msi_name[] = "msiX";

		msi_name[3] = '0' + ctrl;
		irq = platform_get_irq_byname_optional(pdev, msi_name);
		if (irq == -ENXIO)
			break;
		if (irq < 0)
			return dev_err_probe(dev, irq,
					     "Failed to parse MSI IRQ '%s'\n",
					     msi_name);

		pp->msi_irq[ctrl] = irq;
	}

	/* If no "msiX" IRQs, caller should fallback to "msi" IRQ */
	if (ctrl == 0)
		return -ENXIO;

	max_vectors = ctrl * MAX_MSI_IRQS_PER_CTRL;
	if (pp->num_vectors > max_vectors) {
		dev_warn(dev, "Exceeding number of MSI vectors, limiting to %u\n",
			 max_vectors);
		pp->num_vectors = max_vectors;
	}
	if (!pp->num_vectors)
		pp->num_vectors = max_vectors;

	return 0;
}

static int dw_pcie_msi_host_init(struct dw_pcie_rp *pp)
{
	struct dw_pcie *pci = to_dw_pcie_from_pp(pp);
	struct device *dev = pci->dev;
	struct platform_device *pdev = to_platform_device(dev);
	u64 *msi_vaddr;
	int ret;
	u32 ctrl, num_ctrls;

	for (ctrl = 0; ctrl < MAX_MSI_CTRLS; ctrl++)
		pp->irq_mask[ctrl] = ~0;

	if (!pp->msi_irq[0]) {
		ret = dw_pcie_parse_split_msi_irq(pp);
		if (ret < 0 && ret != -ENXIO)
			return ret;
	}

	if (!pp->num_vectors)
		pp->num_vectors = MSI_DEF_NUM_VECTORS;
	num_ctrls = pp->num_vectors / MAX_MSI_IRQS_PER_CTRL;

	if (!pp->msi_irq[0]) {
		pp->msi_irq[0] = platform_get_irq_byname_optional(pdev, "msi");
		if (pp->msi_irq[0] < 0) {
			pp->msi_irq[0] = platform_get_irq(pdev, 0);
			if (pp->msi_irq[0] < 0)
				return pp->msi_irq[0];
		}
	}

	dev_dbg(dev, "Using %d MSI vectors\n", pp->num_vectors);

	pp->msi_irq_chip = &dw_pci_msi_bottom_irq_chip;

	ret = dw_pcie_allocate_domains(pp);
	if (ret)
		return ret;

	for (ctrl = 0; ctrl < num_ctrls; ctrl++) {
		if (pp->msi_irq[ctrl] > 0)
			irq_set_chained_handler_and_data(pp->msi_irq[ctrl],
						    dw_chained_msi_isr, pp);
	}

	ret = dma_set_mask_and_coherent(dev, DMA_BIT_MASK(32));
	if (ret)
		dev_warn(dev, "Failed to set DMA mask to 32-bit. Devices with only 32-bit MSI support may not work properly\n");

	msi_vaddr = dmam_alloc_coherent(dev, sizeof(u64), &pp->msi_data,
					GFP_KERNEL);
	if (!msi_vaddr) {
		dev_err(dev, "Failed to alloc and map MSI data\n");
		dw_pcie_free_msi(pp);
		return -ENOMEM;
	}

	return 0;
}

int dw_pcie_host_init(struct dw_pcie_rp *pp)
{
	struct dw_pcie *pci = to_dw_pcie_from_pp(pp);
	struct device *dev = pci->dev;
	struct device_node *np = dev->of_node;
	struct platform_device *pdev = to_platform_device(dev);
	struct resource_entry *win;
	struct pci_host_bridge *bridge;
	struct resource *res;
	int ret;

	raw_spin_lock_init(&pp->lock);

	res = platform_get_resource_byname(pdev, IORESOURCE_MEM, "config");
	if (res) {
		pp->cfg0_size = resource_size(res);
		pp->cfg0_base = res->start;

		pp->va_cfg0_base = devm_pci_remap_cfg_resource(dev, res);
		if (IS_ERR(pp->va_cfg0_base))
			return PTR_ERR(pp->va_cfg0_base);
	} else {
		dev_err(dev, "Missing *config* reg space\n");
		return -ENODEV;
	}

	if (!pci->dbi_base) {
		res = platform_get_resource_byname(pdev, IORESOURCE_MEM, "dbi");
		pci->dbi_base = devm_pci_remap_cfg_resource(dev, res);
		if (IS_ERR(pci->dbi_base))
			return PTR_ERR(pci->dbi_base);
	}

	bridge = devm_pci_alloc_host_bridge(dev, 0);
	if (!bridge)
		return -ENOMEM;

	pp->bridge = bridge;

	/* Get the I/O range from DT */
	win = resource_list_first_type(&bridge->windows, IORESOURCE_IO);
	if (win) {
		pp->io_size = resource_size(win->res);
		pp->io_bus_addr = win->res->start - win->offset;
		pp->io_base = pci_pio_to_address(win->res->start);
	}

	if (pci->link_gen < 1)
		pci->link_gen = of_pci_get_max_link_speed(np);

	/* Set default bus ops */
	bridge->ops = &dw_pcie_ops;
	bridge->child_ops = &dw_child_pcie_ops;

	if (pp->ops->host_init) {
		ret = pp->ops->host_init(pp);
		if (ret)
			return ret;
	}

	if (pci_msi_enabled()) {
		pp->has_msi_ctrl = !(pp->ops->msi_host_init ||
				     of_property_read_bool(np, "msi-parent") ||
				     of_property_read_bool(np, "msi-map"));

		/*
		 * For the has_msi_ctrl case the default assignment is handled
		 * in the dw_pcie_msi_host_init().
		 */
		if (!pp->has_msi_ctrl && !pp->num_vectors) {
			pp->num_vectors = MSI_DEF_NUM_VECTORS;
		} else if (pp->num_vectors > MAX_MSI_IRQS) {
			dev_err(dev, "Invalid number of vectors\n");
			ret = -EINVAL;
			goto err_deinit_host;
		}

		if (pp->ops->msi_host_init) {
			ret = pp->ops->msi_host_init(pp);
			if (ret < 0)
				goto err_deinit_host;
		} else if (pp->has_msi_ctrl) {
<<<<<<< HEAD
			if (!pp->msi_irq) {
				pp->msi_irq = platform_get_irq_byname_optional(pdev, "msi");
				if (pp->msi_irq < 0) {
					pp->msi_irq = platform_get_irq(pdev, 0);
					if (pp->msi_irq < 0)
						return pp->msi_irq;
				}
			}

			pp->msi_irq_chip = &dw_pci_msi_bottom_irq_chip;

			ret = dw_pcie_allocate_domains(pp);
			if (ret)
				return ret;

			if (pp->msi_irq > 0)
				irq_set_chained_handler_and_data(pp->msi_irq,
							    dw_chained_msi_isr,
							    pp);

			ret = dma_set_mask(pci->dev, DMA_BIT_MASK(32));
			if (ret)
				dev_warn(pci->dev, "Failed to set DMA mask to 32-bit. Devices with only 32-bit MSI support may not work properly\n");

			pp->msi_data = dma_map_single_attrs(pci->dev, &pp->msi_msg,
						      sizeof(pp->msi_msg),
						      DMA_FROM_DEVICE,
						      DMA_ATTR_SKIP_CPU_SYNC);
			ret = dma_mapping_error(pci->dev, pp->msi_data);
			if (ret) {
				dev_err(pci->dev, "Failed to map MSI data\n");
				pp->msi_data = 0;
				goto err_free_msi;
			}
=======
			ret = dw_pcie_msi_host_init(pp);
			if (ret < 0)
				goto err_deinit_host;
>>>>>>> d60c95ef
		}
	}

	dw_pcie_version_detect(pci);

	dw_pcie_iatu_detect(pci);

	ret = dw_pcie_setup_rc(pp);
	if (ret)
		goto err_free_msi;

	if (!dw_pcie_link_up(pci)) {
		ret = dw_pcie_start_link(pci);
		if (ret)
			goto err_free_msi;
	}

	/* Ignore errors, the link may come up later */
	dw_pcie_wait_for_link(pci);

	bridge->sysdata = pp;

	ret = pci_host_probe(bridge);
	if (ret)
		goto err_stop_link;

	return 0;

err_stop_link:
<<<<<<< HEAD
	if (pci->ops && pci->ops->stop_link)
		pci->ops->stop_link(pci);
=======
	dw_pcie_stop_link(pci);
>>>>>>> d60c95ef

err_free_msi:
	if (pp->has_msi_ctrl)
		dw_pcie_free_msi(pp);

err_deinit_host:
	if (pp->ops->host_deinit)
		pp->ops->host_deinit(pp);

	return ret;
}
EXPORT_SYMBOL_GPL(dw_pcie_host_init);

void dw_pcie_host_deinit(struct dw_pcie_rp *pp)
{
	struct dw_pcie *pci = to_dw_pcie_from_pp(pp);

	pci_stop_root_bus(pp->bridge->bus);
	pci_remove_root_bus(pp->bridge->bus);

<<<<<<< HEAD
	if (pci->ops && pci->ops->stop_link)
		pci->ops->stop_link(pci);
=======
	dw_pcie_stop_link(pci);
>>>>>>> d60c95ef

	if (pp->has_msi_ctrl)
		dw_pcie_free_msi(pp);

	if (pp->ops->host_deinit)
		pp->ops->host_deinit(pp);
}
EXPORT_SYMBOL_GPL(dw_pcie_host_deinit);

static void __iomem *dw_pcie_other_conf_map_bus(struct pci_bus *bus,
						unsigned int devfn, int where)
{
	struct dw_pcie_rp *pp = bus->sysdata;
	struct dw_pcie *pci = to_dw_pcie_from_pp(pp);
	int type, ret;
	u32 busdev;

	/*
	 * Checking whether the link is up here is a last line of defense
	 * against platforms that forward errors on the system bus as
	 * SError upon PCI configuration transactions issued when the link
	 * is down. This check is racy by definition and does not stop
	 * the system from triggering an SError if the link goes down
	 * after this check is performed.
	 */
	if (!dw_pcie_link_up(pci))
		return NULL;

	busdev = PCIE_ATU_BUS(bus->number) | PCIE_ATU_DEV(PCI_SLOT(devfn)) |
		 PCIE_ATU_FUNC(PCI_FUNC(devfn));

	if (pci_is_root_bus(bus->parent))
		type = PCIE_ATU_TYPE_CFG0;
	else
		type = PCIE_ATU_TYPE_CFG1;

	ret = dw_pcie_prog_outbound_atu(pci, 0, type, pp->cfg0_base, busdev,
					pp->cfg0_size);
	if (ret)
		return NULL;

	return pp->va_cfg0_base + where;
}

static int dw_pcie_rd_other_conf(struct pci_bus *bus, unsigned int devfn,
				 int where, int size, u32 *val)
{
	struct dw_pcie_rp *pp = bus->sysdata;
	struct dw_pcie *pci = to_dw_pcie_from_pp(pp);
	int ret;

	ret = pci_generic_config_read(bus, devfn, where, size, val);
	if (ret != PCIBIOS_SUCCESSFUL)
		return ret;

	if (pp->cfg0_io_shared) {
		ret = dw_pcie_prog_outbound_atu(pci, 0, PCIE_ATU_TYPE_IO,
						pp->io_base, pp->io_bus_addr,
						pp->io_size);
		if (ret)
			return PCIBIOS_SET_FAILED;
	}

	return PCIBIOS_SUCCESSFUL;
}

static int dw_pcie_wr_other_conf(struct pci_bus *bus, unsigned int devfn,
				 int where, int size, u32 val)
{
	struct dw_pcie_rp *pp = bus->sysdata;
	struct dw_pcie *pci = to_dw_pcie_from_pp(pp);
	int ret;

	ret = pci_generic_config_write(bus, devfn, where, size, val);
	if (ret != PCIBIOS_SUCCESSFUL)
		return ret;

	if (pp->cfg0_io_shared) {
		ret = dw_pcie_prog_outbound_atu(pci, 0, PCIE_ATU_TYPE_IO,
						pp->io_base, pp->io_bus_addr,
						pp->io_size);
		if (ret)
			return PCIBIOS_SET_FAILED;
	}

	return PCIBIOS_SUCCESSFUL;
}

static struct pci_ops dw_child_pcie_ops = {
	.map_bus = dw_pcie_other_conf_map_bus,
	.read = dw_pcie_rd_other_conf,
	.write = dw_pcie_wr_other_conf,
};

void __iomem *dw_pcie_own_conf_map_bus(struct pci_bus *bus, unsigned int devfn, int where)
{
	struct dw_pcie_rp *pp = bus->sysdata;
	struct dw_pcie *pci = to_dw_pcie_from_pp(pp);

	if (PCI_SLOT(devfn) > 0)
		return NULL;

	return pci->dbi_base + where;
}
EXPORT_SYMBOL_GPL(dw_pcie_own_conf_map_bus);

static struct pci_ops dw_pcie_ops = {
	.map_bus = dw_pcie_own_conf_map_bus,
	.read = pci_generic_config_read,
	.write = pci_generic_config_write,
};

static int dw_pcie_iatu_setup(struct dw_pcie_rp *pp)
{
<<<<<<< HEAD
	u32 val, ctrl, num_ctrls;
=======
>>>>>>> d60c95ef
	struct dw_pcie *pci = to_dw_pcie_from_pp(pp);
	struct resource_entry *entry;
	int i, ret;

	/* Note the very first outbound ATU is used for CFG IOs */
	if (!pci->num_ob_windows) {
		dev_err(pci->dev, "No outbound iATU found\n");
		return -EINVAL;
	}

	/*
	 * Ensure all outbound windows are disabled before proceeding with
	 * the MEM/IO ranges setups.
	 */
	for (i = 0; i < pci->num_ob_windows; i++)
		dw_pcie_disable_atu(pci, PCIE_ATU_REGION_DIR_OB, i);

	i = 0;
	resource_list_for_each_entry(entry, &pp->bridge->windows) {
		if (resource_type(entry->res) != IORESOURCE_MEM)
			continue;

		if (pci->num_ob_windows <= ++i)
			break;

		ret = dw_pcie_prog_outbound_atu(pci, i, PCIE_ATU_TYPE_MEM,
						entry->res->start,
						entry->res->start - entry->offset,
						resource_size(entry->res));
		if (ret) {
			dev_err(pci->dev, "Failed to set MEM range %pr\n",
				entry->res);
			return ret;
		}
	}

	if (pp->io_size) {
		if (pci->num_ob_windows > ++i) {
			ret = dw_pcie_prog_outbound_atu(pci, i, PCIE_ATU_TYPE_IO,
							pp->io_base,
							pp->io_bus_addr,
							pp->io_size);
			if (ret) {
				dev_err(pci->dev, "Failed to set IO range %pr\n",
					entry->res);
				return ret;
			}
		} else {
			pp->cfg0_io_shared = true;
		}
	}

	if (pci->num_ob_windows <= i)
		dev_warn(pci->dev, "Resources exceed number of ATU entries (%d)\n",
			 pci->num_ob_windows);

	return 0;
}

int dw_pcie_setup_rc(struct dw_pcie_rp *pp)
{
	struct dw_pcie *pci = to_dw_pcie_from_pp(pp);
	u32 val, ctrl, num_ctrls;
	int ret;

	/*
	 * Enable DBI read-only registers for writing/updating configuration.
	 * Write permission gets disabled towards the end of this function.
	 */
	dw_pcie_dbi_ro_wr_en(pci);

	dw_pcie_setup(pci);

	if (pp->has_msi_ctrl) {
		num_ctrls = pp->num_vectors / MAX_MSI_IRQS_PER_CTRL;

		/* Initialize IRQ Status array */
		for (ctrl = 0; ctrl < num_ctrls; ctrl++) {
			dw_pcie_writel_dbi(pci, PCIE_MSI_INTR0_MASK +
					    (ctrl * MSI_REG_CTRL_BLOCK_SIZE),
					    pp->irq_mask[ctrl]);
			dw_pcie_writel_dbi(pci, PCIE_MSI_INTR0_ENABLE +
					    (ctrl * MSI_REG_CTRL_BLOCK_SIZE),
					    ~0);
		}
	}

	dw_pcie_msi_init(pp);

	/* Setup RC BARs */
	dw_pcie_writel_dbi(pci, PCI_BASE_ADDRESS_0, 0x00000004);
	dw_pcie_writel_dbi(pci, PCI_BASE_ADDRESS_1, 0x00000000);

	/* Setup interrupt pins */
	val = dw_pcie_readl_dbi(pci, PCI_INTERRUPT_LINE);
	val &= 0xffff00ff;
	val |= 0x00000100;
	dw_pcie_writel_dbi(pci, PCI_INTERRUPT_LINE, val);

	/* Setup bus numbers */
	val = dw_pcie_readl_dbi(pci, PCI_PRIMARY_BUS);
	val &= 0xff000000;
	val |= 0x00ff0100;
	dw_pcie_writel_dbi(pci, PCI_PRIMARY_BUS, val);

	/* Setup command register */
	val = dw_pcie_readl_dbi(pci, PCI_COMMAND);
	val &= 0xffff0000;
	val |= PCI_COMMAND_IO | PCI_COMMAND_MEMORY |
		PCI_COMMAND_MASTER | PCI_COMMAND_SERR;
	dw_pcie_writel_dbi(pci, PCI_COMMAND, val);

	/*
	 * If the platform provides its own child bus config accesses, it means
	 * the platform uses its own address translation component rather than
	 * ATU, so we should not program the ATU here.
	 */
	if (pp->bridge->child_ops == &dw_child_pcie_ops) {
<<<<<<< HEAD
		int i, atu_idx = 0;
		struct resource_entry *entry;

		/*
		 * Disable all outbound windows to make sure a transaction
		 * can't match multiple windows.
		 */
		for (i = 0; i < pci->num_ob_windows; i++)
			dw_pcie_disable_atu(pci, i, DW_PCIE_REGION_OUTBOUND);

		/* Get last memory resource entry */
		resource_list_for_each_entry(entry, &pp->bridge->windows) {
			if (resource_type(entry->res) != IORESOURCE_MEM)
				continue;

			if (pci->num_ob_windows <= ++atu_idx)
				break;

			dw_pcie_prog_outbound_atu(pci, atu_idx,
						  PCIE_ATU_TYPE_MEM, entry->res->start,
						  entry->res->start - entry->offset,
						  resource_size(entry->res));
		}

		if (pp->io_size) {
			if (pci->num_ob_windows > ++atu_idx)
				dw_pcie_prog_outbound_atu(pci, atu_idx,
							  PCIE_ATU_TYPE_IO, pp->io_base,
							  pp->io_bus_addr, pp->io_size);
			else
				pci->io_cfg_atu_shared = true;
		}

		if (pci->num_ob_windows <= atu_idx)
			dev_warn(pci->dev, "Resources exceed number of ATU entries (%d)",
				 pci->num_ob_windows);
=======
		ret = dw_pcie_iatu_setup(pp);
		if (ret)
			return ret;
>>>>>>> d60c95ef
	}

	dw_pcie_writel_dbi(pci, PCI_BASE_ADDRESS_0, 0);

	/* Program correct class for RC */
	dw_pcie_writew_dbi(pci, PCI_CLASS_DEVICE, PCI_CLASS_BRIDGE_PCI);

	val = dw_pcie_readl_dbi(pci, PCIE_LINK_WIDTH_SPEED_CONTROL);
	val |= PORT_LOGIC_SPEED_CHANGE;
	dw_pcie_writel_dbi(pci, PCIE_LINK_WIDTH_SPEED_CONTROL, val);

	dw_pcie_dbi_ro_wr_dis(pci);

	return 0;
}
EXPORT_SYMBOL_GPL(dw_pcie_setup_rc);<|MERGE_RESOLUTION|>--- conflicted
+++ resolved
@@ -464,46 +464,9 @@
 			if (ret < 0)
 				goto err_deinit_host;
 		} else if (pp->has_msi_ctrl) {
-<<<<<<< HEAD
-			if (!pp->msi_irq) {
-				pp->msi_irq = platform_get_irq_byname_optional(pdev, "msi");
-				if (pp->msi_irq < 0) {
-					pp->msi_irq = platform_get_irq(pdev, 0);
-					if (pp->msi_irq < 0)
-						return pp->msi_irq;
-				}
-			}
-
-			pp->msi_irq_chip = &dw_pci_msi_bottom_irq_chip;
-
-			ret = dw_pcie_allocate_domains(pp);
-			if (ret)
-				return ret;
-
-			if (pp->msi_irq > 0)
-				irq_set_chained_handler_and_data(pp->msi_irq,
-							    dw_chained_msi_isr,
-							    pp);
-
-			ret = dma_set_mask(pci->dev, DMA_BIT_MASK(32));
-			if (ret)
-				dev_warn(pci->dev, "Failed to set DMA mask to 32-bit. Devices with only 32-bit MSI support may not work properly\n");
-
-			pp->msi_data = dma_map_single_attrs(pci->dev, &pp->msi_msg,
-						      sizeof(pp->msi_msg),
-						      DMA_FROM_DEVICE,
-						      DMA_ATTR_SKIP_CPU_SYNC);
-			ret = dma_mapping_error(pci->dev, pp->msi_data);
-			if (ret) {
-				dev_err(pci->dev, "Failed to map MSI data\n");
-				pp->msi_data = 0;
-				goto err_free_msi;
-			}
-=======
 			ret = dw_pcie_msi_host_init(pp);
 			if (ret < 0)
 				goto err_deinit_host;
->>>>>>> d60c95ef
 		}
 	}
 
@@ -533,12 +496,7 @@
 	return 0;
 
 err_stop_link:
-<<<<<<< HEAD
-	if (pci->ops && pci->ops->stop_link)
-		pci->ops->stop_link(pci);
-=======
 	dw_pcie_stop_link(pci);
->>>>>>> d60c95ef
 
 err_free_msi:
 	if (pp->has_msi_ctrl)
@@ -559,12 +517,7 @@
 	pci_stop_root_bus(pp->bridge->bus);
 	pci_remove_root_bus(pp->bridge->bus);
 
-<<<<<<< HEAD
-	if (pci->ops && pci->ops->stop_link)
-		pci->ops->stop_link(pci);
-=======
 	dw_pcie_stop_link(pci);
->>>>>>> d60c95ef
 
 	if (pp->has_msi_ctrl)
 		dw_pcie_free_msi(pp);
@@ -679,10 +632,6 @@
 
 static int dw_pcie_iatu_setup(struct dw_pcie_rp *pp)
 {
-<<<<<<< HEAD
-	u32 val, ctrl, num_ctrls;
-=======
->>>>>>> d60c95ef
 	struct dw_pcie *pci = to_dw_pcie_from_pp(pp);
 	struct resource_entry *entry;
 	int i, ret;
@@ -801,48 +750,9 @@
 	 * ATU, so we should not program the ATU here.
 	 */
 	if (pp->bridge->child_ops == &dw_child_pcie_ops) {
-<<<<<<< HEAD
-		int i, atu_idx = 0;
-		struct resource_entry *entry;
-
-		/*
-		 * Disable all outbound windows to make sure a transaction
-		 * can't match multiple windows.
-		 */
-		for (i = 0; i < pci->num_ob_windows; i++)
-			dw_pcie_disable_atu(pci, i, DW_PCIE_REGION_OUTBOUND);
-
-		/* Get last memory resource entry */
-		resource_list_for_each_entry(entry, &pp->bridge->windows) {
-			if (resource_type(entry->res) != IORESOURCE_MEM)
-				continue;
-
-			if (pci->num_ob_windows <= ++atu_idx)
-				break;
-
-			dw_pcie_prog_outbound_atu(pci, atu_idx,
-						  PCIE_ATU_TYPE_MEM, entry->res->start,
-						  entry->res->start - entry->offset,
-						  resource_size(entry->res));
-		}
-
-		if (pp->io_size) {
-			if (pci->num_ob_windows > ++atu_idx)
-				dw_pcie_prog_outbound_atu(pci, atu_idx,
-							  PCIE_ATU_TYPE_IO, pp->io_base,
-							  pp->io_bus_addr, pp->io_size);
-			else
-				pci->io_cfg_atu_shared = true;
-		}
-
-		if (pci->num_ob_windows <= atu_idx)
-			dev_warn(pci->dev, "Resources exceed number of ATU entries (%d)",
-				 pci->num_ob_windows);
-=======
 		ret = dw_pcie_iatu_setup(pp);
 		if (ret)
 			return ret;
->>>>>>> d60c95ef
 	}
 
 	dw_pcie_writel_dbi(pci, PCI_BASE_ADDRESS_0, 0);
