// SPDX-License-Identifier: GPL-2.0
/*
 * PCIe driver for Renesas R-Car SoCs
 *  Copyright (C) 2014-2020 Renesas Electronics Europe Ltd
 *
 * Based on:
 *  arch/sh/drivers/pci/pcie-sh7786.c
 *  arch/sh/drivers/pci/ops-sh7786.c
 *  Copyright (C) 2009 - 2011  Paul Mundt
 *
 * Author: Phil Edworthy <phil.edworthy@renesas.com>
 */

#include <linux/bitops.h>
#include <linux/clk.h>
#include <linux/clk-provider.h>
#include <linux/delay.h>
#include <linux/interrupt.h>
#include <linux/irq.h>
#include <linux/irqdomain.h>
#include <linux/kernel.h>
#include <linux/init.h>
#include <linux/iopoll.h>
#include <linux/msi.h>
#include <linux/of_address.h>
#include <linux/of_irq.h>
#include <linux/of_platform.h>
#include <linux/pci.h>
#include <linux/phy/phy.h>
#include <linux/platform_device.h>
#include <linux/pm_runtime.h>

#include "pcie-rcar.h"

struct rcar_msi {
	DECLARE_BITMAP(used, INT_PCI_MSI_NR);
	struct irq_domain *domain;
	struct mutex map_lock;
	spinlock_t mask_lock;
	int irq1;
	int irq2;
};

#ifdef CONFIG_ARM
/*
 * Here we keep a static copy of the remapped PCIe controller address.
 * This is only used on aarch32 systems, all of which have one single
 * PCIe controller, to provide quick access to the PCIe controller in
 * the L1 link state fixup function, called from the ARM fault handler.
 */
static void __iomem *pcie_base;
/*
 * Static copy of PCIe device pointer, so we can check whether the
 * device is runtime suspended or not.
 */
static struct device *pcie_dev;
#endif

/* Structure representing the PCIe interface */
struct rcar_pcie_host {
	struct rcar_pcie	pcie;
	struct phy		*phy;
	struct clk		*bus_clk;
	struct			rcar_msi msi;
	int			(*phy_init_fn)(struct rcar_pcie_host *host);
};

static DEFINE_SPINLOCK(pmsr_lock);

static int rcar_pcie_wakeup(struct device *pcie_dev, void __iomem *pcie_base)
{
	unsigned long flags;
	u32 pmsr, val;
	int ret = 0;

	spin_lock_irqsave(&pmsr_lock, flags);

	if (!pcie_base || pm_runtime_suspended(pcie_dev)) {
		ret = -EINVAL;
		goto unlock_exit;
	}

	pmsr = readl(pcie_base + PMSR);

	/*
	 * Test if the PCIe controller received PM_ENTER_L1 DLLP and
	 * the PCIe controller is not in L1 link state. If true, apply
	 * fix, which will put the controller into L1 link state, from
	 * which it can return to L0s/L0 on its own.
	 */
	if ((pmsr & PMEL1RX) && ((pmsr & PMSTATE) != PMSTATE_L1)) {
		writel(L1IATN, pcie_base + PMCTLR);
		ret = readl_poll_timeout_atomic(pcie_base + PMSR, val,
						val & L1FAEG, 10, 1000);
		WARN(ret, "Timeout waiting for L1 link state, ret=%d\n", ret);
		writel(L1FAEG | PMEL1RX, pcie_base + PMSR);
	}

unlock_exit:
	spin_unlock_irqrestore(&pmsr_lock, flags);
	return ret;
}

static struct rcar_pcie_host *msi_to_host(struct rcar_msi *msi)
{
	return container_of(msi, struct rcar_pcie_host, msi);
}

static u32 rcar_read_conf(struct rcar_pcie *pcie, int where)
{
	unsigned int shift = BITS_PER_BYTE * (where & 3);
	u32 val = rcar_pci_read_reg(pcie, where & ~3);

	return val >> shift;
}

#ifdef CONFIG_ARM
#define __rcar_pci_rw_reg_workaround(instr)				\
		"	.arch armv7-a\n"				\
		"1:	" instr " %1, [%2]\n"				\
		"2:	isb\n"						\
		"3:	.pushsection .text.fixup,\"ax\"\n"		\
		"	.align	2\n"					\
		"4:	mov	%0, #" __stringify(PCIBIOS_SET_FAILED) "\n" \
		"	b	3b\n"					\
		"	.popsection\n"					\
		"	.pushsection __ex_table,\"a\"\n"		\
		"	.align	3\n"					\
		"	.long	1b, 4b\n"				\
		"	.long	2b, 4b\n"				\
		"	.popsection\n"
#endif

static int rcar_pci_write_reg_workaround(struct rcar_pcie *pcie, u32 val,
					 unsigned int reg)
{
	int error = PCIBIOS_SUCCESSFUL;
#ifdef CONFIG_ARM
	asm volatile(
		__rcar_pci_rw_reg_workaround("str")
	: "+r"(error):"r"(val), "r"(pcie->base + reg) : "memory");
#else
	rcar_pci_write_reg(pcie, val, reg);
#endif
	return error;
}

static int rcar_pci_read_reg_workaround(struct rcar_pcie *pcie, u32 *val,
					unsigned int reg)
{
	int error = PCIBIOS_SUCCESSFUL;
#ifdef CONFIG_ARM
	asm volatile(
		__rcar_pci_rw_reg_workaround("ldr")
	: "+r"(error), "=r"(*val) : "r"(pcie->base + reg) : "memory");

	if (error != PCIBIOS_SUCCESSFUL)
		PCI_SET_ERROR_RESPONSE(val);
#else
	*val = rcar_pci_read_reg(pcie, reg);
#endif
	return error;
}

/* Serialization is provided by 'pci_lock' in drivers/pci/access.c */
static int rcar_pcie_config_access(struct rcar_pcie_host *host,
		unsigned char access_type, struct pci_bus *bus,
		unsigned int devfn, int where, u32 *data)
{
	struct rcar_pcie *pcie = &host->pcie;
	unsigned int dev, func, reg, index;
	int ret;

	/* Wake the bus up in case it is in L1 state. */
	ret = rcar_pcie_wakeup(pcie->dev, pcie->base);
	if (ret) {
		PCI_SET_ERROR_RESPONSE(data);
		return PCIBIOS_SET_FAILED;
	}

	dev = PCI_SLOT(devfn);
	func = PCI_FUNC(devfn);
	reg = where & ~3;
	index = reg / 4;

	/*
	 * While each channel has its own memory-mapped extended config
	 * space, it's generally only accessible when in endpoint mode.
	 * When in root complex mode, the controller is unable to target
	 * itself with either type 0 or type 1 accesses, and indeed, any
	 * controller initiated target transfer to its own config space
	 * result in a completer abort.
	 *
	 * Each channel effectively only supports a single device, but as
	 * the same channel <-> device access works for any PCI_SLOT()
	 * value, we cheat a bit here and bind the controller's config
	 * space to devfn 0 in order to enable self-enumeration. In this
	 * case the regular ECAR/ECDR path is sidelined and the mangled
	 * config access itself is initiated as an internal bus transaction.
	 */
	if (pci_is_root_bus(bus)) {
		if (dev != 0)
			return PCIBIOS_DEVICE_NOT_FOUND;

		if (access_type == RCAR_PCI_ACCESS_READ)
			*data = rcar_pci_read_reg(pcie, PCICONF(index));
		else
			rcar_pci_write_reg(pcie, *data, PCICONF(index));

		return PCIBIOS_SUCCESSFUL;
	}

	/* Clear errors */
	rcar_pci_write_reg(pcie, rcar_pci_read_reg(pcie, PCIEERRFR), PCIEERRFR);

	/* Set the PIO address */
	rcar_pci_write_reg(pcie, PCIE_CONF_BUS(bus->number) |
		PCIE_CONF_DEV(dev) | PCIE_CONF_FUNC(func) | reg, PCIECAR);

	/* Enable the configuration access */
	if (pci_is_root_bus(bus->parent))
		rcar_pci_write_reg(pcie, CONFIG_SEND_ENABLE | TYPE0, PCIECCTLR);
	else
		rcar_pci_write_reg(pcie, CONFIG_SEND_ENABLE | TYPE1, PCIECCTLR);

	/* Check for errors */
	if (rcar_pci_read_reg(pcie, PCIEERRFR) & UNSUPPORTED_REQUEST)
		return PCIBIOS_DEVICE_NOT_FOUND;

	/* Check for master and target aborts */
	if (rcar_read_conf(pcie, RCONF(PCI_STATUS)) &
		(PCI_STATUS_REC_MASTER_ABORT | PCI_STATUS_REC_TARGET_ABORT))
		return PCIBIOS_DEVICE_NOT_FOUND;

	if (access_type == RCAR_PCI_ACCESS_READ)
		ret = rcar_pci_read_reg_workaround(pcie, data, PCIECDR);
	else
		ret = rcar_pci_write_reg_workaround(pcie, *data, PCIECDR);

	/* Disable the configuration access */
	rcar_pci_write_reg(pcie, 0, PCIECCTLR);

	return ret;
}

static int rcar_pcie_read_conf(struct pci_bus *bus, unsigned int devfn,
			       int where, int size, u32 *val)
{
	struct rcar_pcie_host *host = bus->sysdata;
	int ret;

	ret = rcar_pcie_config_access(host, RCAR_PCI_ACCESS_READ,
				      bus, devfn, where, val);
	if (ret != PCIBIOS_SUCCESSFUL)
		return ret;

	if (size == 1)
		*val = (*val >> (BITS_PER_BYTE * (where & 3))) & 0xff;
	else if (size == 2)
		*val = (*val >> (BITS_PER_BYTE * (where & 2))) & 0xffff;

	dev_dbg(&bus->dev, "pcie-config-read: bus=%3d devfn=0x%04x where=0x%04x size=%d val=0x%08x\n",
		bus->number, devfn, where, size, *val);

	return ret;
}

/* Serialization is provided by 'pci_lock' in drivers/pci/access.c */
static int rcar_pcie_write_conf(struct pci_bus *bus, unsigned int devfn,
				int where, int size, u32 val)
{
	struct rcar_pcie_host *host = bus->sysdata;
	unsigned int shift;
	u32 data;
	int ret;

	ret = rcar_pcie_config_access(host, RCAR_PCI_ACCESS_READ,
				      bus, devfn, where, &data);
	if (ret != PCIBIOS_SUCCESSFUL)
		return ret;

	dev_dbg(&bus->dev, "pcie-config-write: bus=%3d devfn=0x%04x where=0x%04x size=%d val=0x%08x\n",
		bus->number, devfn, where, size, val);

	if (size == 1) {
		shift = BITS_PER_BYTE * (where & 3);
		data &= ~(0xff << shift);
		data |= ((val & 0xff) << shift);
	} else if (size == 2) {
		shift = BITS_PER_BYTE * (where & 2);
		data &= ~(0xffff << shift);
		data |= ((val & 0xffff) << shift);
	} else
		data = val;

	ret = rcar_pcie_config_access(host, RCAR_PCI_ACCESS_WRITE,
				      bus, devfn, where, &data);

	return ret;
}

static struct pci_ops rcar_pcie_ops = {
	.read	= rcar_pcie_read_conf,
	.write	= rcar_pcie_write_conf,
};

static void rcar_pcie_force_speedup(struct rcar_pcie *pcie)
{
	struct device *dev = pcie->dev;
	unsigned int timeout = 1000;
	u32 macsr;

	if ((rcar_pci_read_reg(pcie, MACS2R) & LINK_SPEED) != LINK_SPEED_5_0GTS)
		return;

	if (rcar_pci_read_reg(pcie, MACCTLR) & SPEED_CHANGE) {
		dev_err(dev, "Speed change already in progress\n");
		return;
	}

	macsr = rcar_pci_read_reg(pcie, MACSR);
	if ((macsr & LINK_SPEED) == LINK_SPEED_5_0GTS)
		goto done;

	/* Set target link speed to 5.0 GT/s */
	rcar_rmw32(pcie, EXPCAP(12), PCI_EXP_LNKSTA_CLS,
		   PCI_EXP_LNKSTA_CLS_5_0GB);

	/* Set speed change reason as intentional factor */
	rcar_rmw32(pcie, MACCGSPSETR, SPCNGRSN, 0);

	/* Clear SPCHGFIN, SPCHGSUC, and SPCHGFAIL */
	if (macsr & (SPCHGFIN | SPCHGSUC | SPCHGFAIL))
		rcar_pci_write_reg(pcie, macsr, MACSR);

	/* Start link speed change */
	rcar_rmw32(pcie, MACCTLR, SPEED_CHANGE, SPEED_CHANGE);

	while (timeout--) {
		macsr = rcar_pci_read_reg(pcie, MACSR);
		if (macsr & SPCHGFIN) {
			/* Clear the interrupt bits */
			rcar_pci_write_reg(pcie, macsr, MACSR);

			if (macsr & SPCHGFAIL)
				dev_err(dev, "Speed change failed\n");

			goto done;
		}

		msleep(1);
	}

	dev_err(dev, "Speed change timed out\n");

done:
	dev_info(dev, "Current link speed is %s GT/s\n",
		 (macsr & LINK_SPEED) == LINK_SPEED_5_0GTS ? "5" : "2.5");
}

static void rcar_pcie_hw_enable(struct rcar_pcie_host *host)
{
	struct rcar_pcie *pcie = &host->pcie;
	struct pci_host_bridge *bridge = pci_host_bridge_from_priv(host);
	struct resource_entry *win;
	LIST_HEAD(res);
	int i = 0;

	/* Try setting 5 GT/s link speed */
	rcar_pcie_force_speedup(pcie);

	/* Setup PCI resources */
	resource_list_for_each_entry(win, &bridge->windows) {
		struct resource *res = win->res;

		if (!res->flags)
			continue;

		switch (resource_type(res)) {
		case IORESOURCE_IO:
		case IORESOURCE_MEM:
			rcar_pcie_set_outbound(pcie, i, win);
			i++;
			break;
		}
	}
}

static int rcar_pcie_enable(struct rcar_pcie_host *host)
{
	struct pci_host_bridge *bridge = pci_host_bridge_from_priv(host);

	rcar_pcie_hw_enable(host);

	pci_add_flags(PCI_REASSIGN_ALL_BUS);

	bridge->sysdata = host;
	bridge->ops = &rcar_pcie_ops;

	return pci_host_probe(bridge);
}

static int phy_wait_for_ack(struct rcar_pcie *pcie)
{
	struct device *dev = pcie->dev;
	unsigned int timeout = 100;

	while (timeout--) {
		if (rcar_pci_read_reg(pcie, H1_PCIEPHYADRR) & PHY_ACK)
			return 0;

		udelay(100);
	}

	dev_err(dev, "Access to PCIe phy timed out\n");

	return -ETIMEDOUT;
}

static void phy_write_reg(struct rcar_pcie *pcie,
			  unsigned int rate, u32 addr,
			  unsigned int lane, u32 data)
{
	u32 phyaddr;

	phyaddr = WRITE_CMD |
		((rate & 1) << RATE_POS) |
		((lane & 0xf) << LANE_POS) |
		((addr & 0xff) << ADR_POS);

	/* Set write data */
	rcar_pci_write_reg(pcie, data, H1_PCIEPHYDOUTR);
	rcar_pci_write_reg(pcie, phyaddr, H1_PCIEPHYADRR);

	/* Ignore errors as they will be dealt with if the data link is down */
	phy_wait_for_ack(pcie);

	/* Clear command */
	rcar_pci_write_reg(pcie, 0, H1_PCIEPHYDOUTR);
	rcar_pci_write_reg(pcie, 0, H1_PCIEPHYADRR);

	/* Ignore errors as they will be dealt with if the data link is down */
	phy_wait_for_ack(pcie);
}

static int rcar_pcie_hw_init(struct rcar_pcie *pcie)
{
	int err;

	/* Begin initialization */
	rcar_pci_write_reg(pcie, 0, PCIETCTLR);

	/* Set mode */
	rcar_pci_write_reg(pcie, 1, PCIEMSR);

	err = rcar_pcie_wait_for_phyrdy(pcie);
	if (err)
		return err;

	/*
	 * Initial header for port config space is type 1, set the device
	 * class to match. Hardware takes care of propagating the IDSETR
	 * settings, so there is no need to bother with a quirk.
	 */
	rcar_pci_write_reg(pcie, PCI_CLASS_BRIDGE_PCI_NORMAL << 8, IDSETR1);

	/*
	 * Setup Secondary Bus Number & Subordinate Bus Number, even though
	 * they aren't used, to avoid bridge being detected as broken.
	 */
	rcar_rmw32(pcie, RCONF(PCI_SECONDARY_BUS), 0xff, 1);
	rcar_rmw32(pcie, RCONF(PCI_SUBORDINATE_BUS), 0xff, 1);

	/* Initialize default capabilities. */
	rcar_rmw32(pcie, REXPCAP(0), 0xff, PCI_CAP_ID_EXP);
	rcar_rmw32(pcie, REXPCAP(PCI_EXP_FLAGS),
		PCI_EXP_FLAGS_TYPE, PCI_EXP_TYPE_ROOT_PORT << 4);
	rcar_rmw32(pcie, RCONF(PCI_HEADER_TYPE), 0x7f,
		PCI_HEADER_TYPE_BRIDGE);

	/* Enable data link layer active state reporting */
	rcar_rmw32(pcie, REXPCAP(PCI_EXP_LNKCAP), PCI_EXP_LNKCAP_DLLLARC,
		PCI_EXP_LNKCAP_DLLLARC);

	/* Write out the physical slot number = 0 */
	rcar_rmw32(pcie, REXPCAP(PCI_EXP_SLTCAP), PCI_EXP_SLTCAP_PSN, 0);

	/* Set the completion timer timeout to the maximum 50ms. */
	rcar_rmw32(pcie, TLCTLR + 1, 0x3f, 50);

	/* Terminate list of capabilities (Next Capability Offset=0) */
	rcar_rmw32(pcie, RVCCAP(0), 0xfff00000, 0);

	/* Enable MSI */
	if (IS_ENABLED(CONFIG_PCI_MSI))
		rcar_pci_write_reg(pcie, 0x801f0000, PCIEMSITXR);

	rcar_pci_write_reg(pcie, MACCTLR_INIT_VAL, MACCTLR);

	/* Finish initialization - establish a PCI Express link */
	rcar_pci_write_reg(pcie, CFINIT, PCIETCTLR);

	/* This will timeout if we don't have a link. */
	err = rcar_pcie_wait_for_dl(pcie);
	if (err)
		return err;

	/* Enable INTx interrupts */
	rcar_rmw32(pcie, PCIEINTXR, 0, 0xF << 8);

	wmb();

	return 0;
}

static int rcar_pcie_phy_init_h1(struct rcar_pcie_host *host)
{
	struct rcar_pcie *pcie = &host->pcie;

	/* Initialize the phy */
	phy_write_reg(pcie, 0, 0x42, 0x1, 0x0EC34191);
	phy_write_reg(pcie, 1, 0x42, 0x1, 0x0EC34180);
	phy_write_reg(pcie, 0, 0x43, 0x1, 0x00210188);
	phy_write_reg(pcie, 1, 0x43, 0x1, 0x00210188);
	phy_write_reg(pcie, 0, 0x44, 0x1, 0x015C0014);
	phy_write_reg(pcie, 1, 0x44, 0x1, 0x015C0014);
	phy_write_reg(pcie, 1, 0x4C, 0x1, 0x786174A0);
	phy_write_reg(pcie, 1, 0x4D, 0x1, 0x048000BB);
	phy_write_reg(pcie, 0, 0x51, 0x1, 0x079EC062);
	phy_write_reg(pcie, 0, 0x52, 0x1, 0x20000000);
	phy_write_reg(pcie, 1, 0x52, 0x1, 0x20000000);
	phy_write_reg(pcie, 1, 0x56, 0x1, 0x00003806);

	phy_write_reg(pcie, 0, 0x60, 0x1, 0x004B03A5);
	phy_write_reg(pcie, 0, 0x64, 0x1, 0x3F0F1F0F);
	phy_write_reg(pcie, 0, 0x66, 0x1, 0x00008000);

	return 0;
}

static int rcar_pcie_phy_init_gen2(struct rcar_pcie_host *host)
{
	struct rcar_pcie *pcie = &host->pcie;

	/*
	 * These settings come from the R-Car Series, 2nd Generation User's
	 * Manual, section 50.3.1 (2) Initialization of the physical layer.
	 */
	rcar_pci_write_reg(pcie, 0x000f0030, GEN2_PCIEPHYADDR);
	rcar_pci_write_reg(pcie, 0x00381203, GEN2_PCIEPHYDATA);
	rcar_pci_write_reg(pcie, 0x00000001, GEN2_PCIEPHYCTRL);
	rcar_pci_write_reg(pcie, 0x00000006, GEN2_PCIEPHYCTRL);

	rcar_pci_write_reg(pcie, 0x000f0054, GEN2_PCIEPHYADDR);
	/* The following value is for DC connection, no termination resistor */
	rcar_pci_write_reg(pcie, 0x13802007, GEN2_PCIEPHYDATA);
	rcar_pci_write_reg(pcie, 0x00000001, GEN2_PCIEPHYCTRL);
	rcar_pci_write_reg(pcie, 0x00000006, GEN2_PCIEPHYCTRL);

	return 0;
}

static int rcar_pcie_phy_init_gen3(struct rcar_pcie_host *host)
{
	int err;

	err = phy_init(host->phy);
	if (err)
		return err;

	err = phy_power_on(host->phy);
	if (err)
		phy_exit(host->phy);

	return err;
}

static irqreturn_t rcar_pcie_msi_irq(int irq, void *data)
{
	struct rcar_pcie_host *host = data;
	struct rcar_pcie *pcie = &host->pcie;
	struct rcar_msi *msi = &host->msi;
	struct device *dev = pcie->dev;
	unsigned long reg;

	reg = rcar_pci_read_reg(pcie, PCIEMSIFR);

	/* MSI & INTx share an interrupt - we only handle MSI here */
	if (!reg)
		return IRQ_NONE;

	while (reg) {
		unsigned int index = find_first_bit(&reg, 32);
		int ret;

		ret = generic_handle_domain_irq(msi->domain->parent, index);
		if (ret) {
			/* Unknown MSI, just clear it */
			dev_dbg(dev, "unexpected MSI\n");
			rcar_pci_write_reg(pcie, BIT(index), PCIEMSIFR);
		}

		/* see if there's any more pending in this vector */
		reg = rcar_pci_read_reg(pcie, PCIEMSIFR);
	}

	return IRQ_HANDLED;
}

static void rcar_msi_top_irq_ack(struct irq_data *d)
{
	irq_chip_ack_parent(d);
}

static void rcar_msi_top_irq_mask(struct irq_data *d)
{
	pci_msi_mask_irq(d);
	irq_chip_mask_parent(d);
}

static void rcar_msi_top_irq_unmask(struct irq_data *d)
{
	pci_msi_unmask_irq(d);
	irq_chip_unmask_parent(d);
}

static struct irq_chip rcar_msi_top_chip = {
	.name		= "PCIe MSI",
	.irq_ack	= rcar_msi_top_irq_ack,
	.irq_mask	= rcar_msi_top_irq_mask,
	.irq_unmask	= rcar_msi_top_irq_unmask,
};

static void rcar_msi_irq_ack(struct irq_data *d)
{
	struct rcar_msi *msi = irq_data_get_irq_chip_data(d);
	struct rcar_pcie *pcie = &msi_to_host(msi)->pcie;

	/* clear the interrupt */
	rcar_pci_write_reg(pcie, BIT(d->hwirq), PCIEMSIFR);
}

static void rcar_msi_irq_mask(struct irq_data *d)
{
	struct rcar_msi *msi = irq_data_get_irq_chip_data(d);
	struct rcar_pcie *pcie = &msi_to_host(msi)->pcie;
	unsigned long flags;
	u32 value;

	spin_lock_irqsave(&msi->mask_lock, flags);
	value = rcar_pci_read_reg(pcie, PCIEMSIIER);
	value &= ~BIT(d->hwirq);
	rcar_pci_write_reg(pcie, value, PCIEMSIIER);
	spin_unlock_irqrestore(&msi->mask_lock, flags);
}

static void rcar_msi_irq_unmask(struct irq_data *d)
{
	struct rcar_msi *msi = irq_data_get_irq_chip_data(d);
	struct rcar_pcie *pcie = &msi_to_host(msi)->pcie;
	unsigned long flags;
	u32 value;

	spin_lock_irqsave(&msi->mask_lock, flags);
	value = rcar_pci_read_reg(pcie, PCIEMSIIER);
	value |= BIT(d->hwirq);
	rcar_pci_write_reg(pcie, value, PCIEMSIIER);
	spin_unlock_irqrestore(&msi->mask_lock, flags);
}

static int rcar_msi_set_affinity(struct irq_data *d, const struct cpumask *mask, bool force)
{
	return -EINVAL;
}

static void rcar_compose_msi_msg(struct irq_data *data, struct msi_msg *msg)
{
	struct rcar_msi *msi = irq_data_get_irq_chip_data(data);
	struct rcar_pcie *pcie = &msi_to_host(msi)->pcie;

	msg->address_lo = rcar_pci_read_reg(pcie, PCIEMSIALR) & ~MSIFE;
	msg->address_hi = rcar_pci_read_reg(pcie, PCIEMSIAUR);
	msg->data = data->hwirq;
}

static struct irq_chip rcar_msi_bottom_chip = {
	.name			= "Rcar MSI",
	.irq_ack		= rcar_msi_irq_ack,
	.irq_mask		= rcar_msi_irq_mask,
	.irq_unmask		= rcar_msi_irq_unmask,
	.irq_set_affinity 	= rcar_msi_set_affinity,
	.irq_compose_msi_msg	= rcar_compose_msi_msg,
};

static int rcar_msi_domain_alloc(struct irq_domain *domain, unsigned int virq,
				  unsigned int nr_irqs, void *args)
{
	struct rcar_msi *msi = domain->host_data;
	unsigned int i;
	int hwirq;

	mutex_lock(&msi->map_lock);

	hwirq = bitmap_find_free_region(msi->used, INT_PCI_MSI_NR, order_base_2(nr_irqs));

	mutex_unlock(&msi->map_lock);

	if (hwirq < 0)
		return -ENOSPC;

	for (i = 0; i < nr_irqs; i++)
		irq_domain_set_info(domain, virq + i, hwirq + i,
				    &rcar_msi_bottom_chip, domain->host_data,
				    handle_edge_irq, NULL, NULL);

	return 0;
}

static void rcar_msi_domain_free(struct irq_domain *domain, unsigned int virq,
				  unsigned int nr_irqs)
{
	struct irq_data *d = irq_domain_get_irq_data(domain, virq);
	struct rcar_msi *msi = domain->host_data;

	mutex_lock(&msi->map_lock);

	bitmap_release_region(msi->used, d->hwirq, order_base_2(nr_irqs));

	mutex_unlock(&msi->map_lock);
}

static const struct irq_domain_ops rcar_msi_domain_ops = {
	.alloc	= rcar_msi_domain_alloc,
	.free	= rcar_msi_domain_free,
};

static struct msi_domain_info rcar_msi_info = {
	.flags	= (MSI_FLAG_USE_DEF_DOM_OPS | MSI_FLAG_USE_DEF_CHIP_OPS |
		   MSI_FLAG_MULTI_PCI_MSI),
	.chip	= &rcar_msi_top_chip,
};

static int rcar_allocate_domains(struct rcar_msi *msi)
{
	struct rcar_pcie *pcie = &msi_to_host(msi)->pcie;
	struct fwnode_handle *fwnode = dev_fwnode(pcie->dev);
	struct irq_domain *parent;

	parent = irq_domain_create_linear(fwnode, INT_PCI_MSI_NR,
					  &rcar_msi_domain_ops, msi);
	if (!parent) {
		dev_err(pcie->dev, "failed to create IRQ domain\n");
		return -ENOMEM;
	}
	irq_domain_update_bus_token(parent, DOMAIN_BUS_NEXUS);

	msi->domain = pci_msi_create_irq_domain(fwnode, &rcar_msi_info, parent);
	if (!msi->domain) {
		dev_err(pcie->dev, "failed to create MSI domain\n");
		irq_domain_remove(parent);
		return -ENOMEM;
	}

	return 0;
}

static void rcar_free_domains(struct rcar_msi *msi)
{
	struct irq_domain *parent = msi->domain->parent;

	irq_domain_remove(msi->domain);
	irq_domain_remove(parent);
}

static int rcar_pcie_enable_msi(struct rcar_pcie_host *host)
{
	struct rcar_pcie *pcie = &host->pcie;
	struct device *dev = pcie->dev;
	struct rcar_msi *msi = &host->msi;
	struct resource res;
	int err;

	mutex_init(&msi->map_lock);
	spin_lock_init(&msi->mask_lock);

	err = of_address_to_resource(dev->of_node, 0, &res);
	if (err)
		return err;

	err = rcar_allocate_domains(msi);
	if (err)
		return err;

	/* Two irqs are for MSI, but they are also used for non-MSI irqs */
	err = devm_request_irq(dev, msi->irq1, rcar_pcie_msi_irq,
			       IRQF_SHARED | IRQF_NO_THREAD,
			       rcar_msi_bottom_chip.name, host);
	if (err < 0) {
		dev_err(dev, "failed to request IRQ: %d\n", err);
		goto err;
	}

	err = devm_request_irq(dev, msi->irq2, rcar_pcie_msi_irq,
			       IRQF_SHARED | IRQF_NO_THREAD,
			       rcar_msi_bottom_chip.name, host);
	if (err < 0) {
		dev_err(dev, "failed to request IRQ: %d\n", err);
		goto err;
	}

	/* disable all MSIs */
	rcar_pci_write_reg(pcie, 0, PCIEMSIIER);

	/*
	 * Setup MSI data target using RC base address address, which
	 * is guaranteed to be in the low 32bit range on any RCar HW.
	 */
	rcar_pci_write_reg(pcie, lower_32_bits(res.start) | MSIFE, PCIEMSIALR);
	rcar_pci_write_reg(pcie, upper_32_bits(res.start), PCIEMSIAUR);

	return 0;

err:
	rcar_free_domains(msi);
	return err;
}

static void rcar_pcie_teardown_msi(struct rcar_pcie_host *host)
{
	struct rcar_pcie *pcie = &host->pcie;

	/* Disable all MSI interrupts */
	rcar_pci_write_reg(pcie, 0, PCIEMSIIER);

	/* Disable address decoding of the MSI interrupt, MSIFE */
	rcar_pci_write_reg(pcie, 0, PCIEMSIALR);

	rcar_free_domains(&host->msi);
}

static int rcar_pcie_get_resources(struct rcar_pcie_host *host)
{
	struct rcar_pcie *pcie = &host->pcie;
	struct device *dev = pcie->dev;
	struct resource res;
	int err, i;

	host->phy = devm_phy_optional_get(dev, "pcie");
	if (IS_ERR(host->phy))
		return PTR_ERR(host->phy);

	err = of_address_to_resource(dev->of_node, 0, &res);
	if (err)
		return err;

	pcie->base = devm_ioremap_resource(dev, &res);
	if (IS_ERR(pcie->base))
		return PTR_ERR(pcie->base);

	host->bus_clk = devm_clk_get(dev, "pcie_bus");
	if (IS_ERR(host->bus_clk)) {
		dev_err(dev, "cannot get pcie bus clock\n");
		return PTR_ERR(host->bus_clk);
	}

	i = irq_of_parse_and_map(dev->of_node, 0);
	if (!i) {
		dev_err(dev, "cannot get platform resources for msi interrupt\n");
		err = -ENOENT;
		goto err_irq1;
	}
	host->msi.irq1 = i;

	i = irq_of_parse_and_map(dev->of_node, 1);
	if (!i) {
		dev_err(dev, "cannot get platform resources for msi interrupt\n");
		err = -ENOENT;
		goto err_irq2;
	}
	host->msi.irq2 = i;

#ifdef CONFIG_ARM
	/* Cache static copy for L1 link state fixup hook on aarch32 */
	pcie_base = pcie->base;
	pcie_dev = pcie->dev;
#endif

	return 0;

err_irq2:
	irq_dispose_mapping(host->msi.irq1);
err_irq1:
	return err;
}

static int rcar_pcie_inbound_ranges(struct rcar_pcie *pcie,
				    struct resource_entry *entry,
				    int *index)
{
	u64 restype = entry->res->flags;
	u64 cpu_addr = entry->res->start;
	u64 cpu_end = entry->res->end;
	u64 pci_addr = entry->res->start - entry->offset;
	u32 flags = LAM_64BIT | LAR_ENABLE;
	u64 mask;
	u64 size = resource_size(entry->res);
	int idx = *index;

	if (restype & IORESOURCE_PREFETCH)
		flags |= LAM_PREFETCH;

	while (cpu_addr < cpu_end) {
		if (idx >= MAX_NR_INBOUND_MAPS - 1) {
			dev_err(pcie->dev, "Failed to map inbound regions!\n");
			return -EINVAL;
		}
		/*
		 * If the size of the range is larger than the alignment of
		 * the start address, we have to use multiple entries to
		 * perform the mapping.
		 */
		if (cpu_addr > 0) {
			unsigned long nr_zeros = __ffs64(cpu_addr);
			u64 alignment = 1ULL << nr_zeros;

			size = min(size, alignment);
		}
		/* Hardware supports max 4GiB inbound region */
		size = min(size, 1ULL << 32);

		mask = roundup_pow_of_two(size) - 1;
		mask &= ~0xf;

		rcar_pcie_set_inbound(pcie, cpu_addr, pci_addr,
				      lower_32_bits(mask) | flags, idx, true);

		pci_addr += size;
		cpu_addr += size;
		idx += 2;
	}
	*index = idx;

	return 0;
}

static int rcar_pcie_parse_map_dma_ranges(struct rcar_pcie_host *host)
{
	struct pci_host_bridge *bridge = pci_host_bridge_from_priv(host);
	struct resource_entry *entry;
	int index = 0, err = 0;

	resource_list_for_each_entry(entry, &bridge->dma_ranges) {
		err = rcar_pcie_inbound_ranges(&host->pcie, entry, &index);
		if (err)
			break;
	}

	return err;
}

static const struct of_device_id rcar_pcie_of_match[] = {
	{ .compatible = "renesas,pcie-r8a7779",
	  .data = rcar_pcie_phy_init_h1 },
	{ .compatible = "renesas,pcie-r8a7790",
	  .data = rcar_pcie_phy_init_gen2 },
	{ .compatible = "renesas,pcie-r8a7791",
	  .data = rcar_pcie_phy_init_gen2 },
	{ .compatible = "renesas,pcie-rcar-gen2",
	  .data = rcar_pcie_phy_init_gen2 },
	{ .compatible = "renesas,pcie-r8a7795",
	  .data = rcar_pcie_phy_init_gen3 },
	{ .compatible = "renesas,pcie-rcar-gen3",
	  .data = rcar_pcie_phy_init_gen3 },
	{},
};

static int rcar_pcie_probe(struct platform_device *pdev)
{
	struct device *dev = &pdev->dev;
	struct rcar_pcie_host *host;
	struct rcar_pcie *pcie;
	u32 data;
	int err;
	struct pci_host_bridge *bridge;

	bridge = devm_pci_alloc_host_bridge(dev, sizeof(*host));
	if (!bridge)
		return -ENOMEM;

	host = pci_host_bridge_priv(bridge);
	pcie = &host->pcie;
	pcie->dev = dev;
	platform_set_drvdata(pdev, host);

	pm_runtime_enable(pcie->dev);
	err = pm_runtime_get_sync(pcie->dev);
	if (err < 0) {
		dev_err(pcie->dev, "pm_runtime_get_sync failed\n");
		goto err_pm_put;
	}

	err = rcar_pcie_get_resources(host);
	if (err < 0) {
		dev_err(dev, "failed to request resources: %d\n", err);
		goto err_pm_put;
	}

	err = clk_prepare_enable(host->bus_clk);
	if (err) {
		dev_err(dev, "failed to enable bus clock: %d\n", err);
		goto err_unmap_msi_irqs;
	}

	err = rcar_pcie_parse_map_dma_ranges(host);
	if (err)
		goto err_clk_disable;

	host->phy_init_fn = of_device_get_match_data(dev);
	err = host->phy_init_fn(host);
	if (err) {
		dev_err(dev, "failed to init PCIe PHY\n");
		goto err_clk_disable;
	}

	/* Failure to get a link might just be that no cards are inserted */
	if (rcar_pcie_hw_init(pcie)) {
		dev_info(dev, "PCIe link down\n");
		err = -ENODEV;
		goto err_phy_shutdown;
	}

	data = rcar_pci_read_reg(pcie, MACSR);
	dev_info(dev, "PCIe x%d: link up\n", (data >> 20) & 0x3f);

	if (IS_ENABLED(CONFIG_PCI_MSI)) {
		err = rcar_pcie_enable_msi(host);
		if (err < 0) {
			dev_err(dev,
				"failed to enable MSI support: %d\n",
				err);
			goto err_phy_shutdown;
		}
	}

	err = rcar_pcie_enable(host);
	if (err)
		goto err_msi_teardown;

	return 0;

err_msi_teardown:
	if (IS_ENABLED(CONFIG_PCI_MSI))
		rcar_pcie_teardown_msi(host);

err_phy_shutdown:
	if (host->phy) {
		phy_power_off(host->phy);
		phy_exit(host->phy);
	}

err_clk_disable:
	clk_disable_unprepare(host->bus_clk);

err_unmap_msi_irqs:
	irq_dispose_mapping(host->msi.irq2);
	irq_dispose_mapping(host->msi.irq1);

err_pm_put:
	pm_runtime_put(dev);
	pm_runtime_disable(dev);

	return err;
}

static int rcar_pcie_resume(struct device *dev)
{
	struct rcar_pcie_host *host = dev_get_drvdata(dev);
	struct rcar_pcie *pcie = &host->pcie;
	unsigned int data;
	int err;

	err = rcar_pcie_parse_map_dma_ranges(host);
	if (err)
		return 0;

	/* Failure to get a link might just be that no cards are inserted */
	err = host->phy_init_fn(host);
	if (err) {
		dev_info(dev, "PCIe link down\n");
		return 0;
	}

	data = rcar_pci_read_reg(pcie, MACSR);
	dev_info(dev, "PCIe x%d: link up\n", (data >> 20) & 0x3f);

	/* Enable MSI */
	if (IS_ENABLED(CONFIG_PCI_MSI)) {
		struct resource res;
		u32 val;

		of_address_to_resource(dev->of_node, 0, &res);
		rcar_pci_write_reg(pcie, upper_32_bits(res.start), PCIEMSIAUR);
		rcar_pci_write_reg(pcie, lower_32_bits(res.start) | MSIFE, PCIEMSIALR);

		bitmap_to_arr32(&val, host->msi.used, INT_PCI_MSI_NR);
		rcar_pci_write_reg(pcie, val, PCIEMSIIER);
	}

	rcar_pcie_hw_enable(host);

	return 0;
}

static int rcar_pcie_resume_noirq(struct device *dev)
{
	struct rcar_pcie_host *host = dev_get_drvdata(dev);
	struct rcar_pcie *pcie = &host->pcie;

	if (rcar_pci_read_reg(pcie, PMSR) &&
	    !(rcar_pci_read_reg(pcie, PCIETCTLR) & DL_DOWN))
		return 0;

	/* Re-establish the PCIe link */
	rcar_pci_write_reg(pcie, MACCTLR_INIT_VAL, MACCTLR);
	rcar_pci_write_reg(pcie, CFINIT, PCIETCTLR);
	return rcar_pcie_wait_for_dl(pcie);
}

static const struct dev_pm_ops rcar_pcie_pm_ops = {
	SYSTEM_SLEEP_PM_OPS(NULL, rcar_pcie_resume)
	.resume_noirq = rcar_pcie_resume_noirq,
};

static struct platform_driver rcar_pcie_driver = {
	.driver = {
		.name = "rcar-pcie",
		.of_match_table = rcar_pcie_of_match,
		.pm = &rcar_pcie_pm_ops,
		.suppress_bind_attrs = true,
	},
	.probe = rcar_pcie_probe,
};

#ifdef CONFIG_ARM
static int rcar_pcie_aarch32_abort_handler(unsigned long addr,
		unsigned int fsr, struct pt_regs *regs)
{
<<<<<<< HEAD
	unsigned long flags;
	u32 pmsr, val;
	int ret = 0;

	spin_lock_irqsave(&pmsr_lock, flags);

	if (!pcie_base || pm_runtime_suspended(pcie_dev)) {
		ret = 1;
		goto unlock_exit;
	}

	pmsr = readl(pcie_base + PMSR);

	/*
	 * Test if the PCIe controller received PM_ENTER_L1 DLLP and
	 * the PCIe controller is not in L1 link state. If true, apply
	 * fix, which will put the controller into L1 link state, from
	 * which it can return to L0s/L0 on its own.
	 */
	if ((pmsr & PMEL1RX) && ((pmsr & PMSTATE) != PMSTATE_L1)) {
		writel(L1IATN, pcie_base + PMCTLR);
		ret = readl_poll_timeout_atomic(pcie_base + PMSR, val,
						val & L1FAEG, 10, 1000);
		WARN(ret, "Timeout waiting for L1 link state, ret=%d\n", ret);
		writel(L1FAEG | PMEL1RX, pcie_base + PMSR);
	}

unlock_exit:
	spin_unlock_irqrestore(&pmsr_lock, flags);
	return ret;
=======
	return !fixup_exception(regs);
>>>>>>> d60c95ef
}

static const struct of_device_id rcar_pcie_abort_handler_of_match[] __initconst = {
	{ .compatible = "renesas,pcie-r8a7779" },
	{ .compatible = "renesas,pcie-r8a7790" },
	{ .compatible = "renesas,pcie-r8a7791" },
	{ .compatible = "renesas,pcie-rcar-gen2" },
	{},
};

static int __init rcar_pcie_init(void)
{
	if (of_find_matching_node(NULL, rcar_pcie_abort_handler_of_match)) {
#ifdef CONFIG_ARM_LPAE
		hook_fault_code(17, rcar_pcie_aarch32_abort_handler, SIGBUS, 0,
				"asynchronous external abort");
#else
		hook_fault_code(22, rcar_pcie_aarch32_abort_handler, SIGBUS, 0,
				"imprecise external abort");
#endif
	}

	return platform_driver_register(&rcar_pcie_driver);
}
device_initcall(rcar_pcie_init);
#else
builtin_platform_driver(rcar_pcie_driver);
#endif<|MERGE_RESOLUTION|>--- conflicted
+++ resolved
@@ -1145,40 +1145,7 @@
 static int rcar_pcie_aarch32_abort_handler(unsigned long addr,
 		unsigned int fsr, struct pt_regs *regs)
 {
-<<<<<<< HEAD
-	unsigned long flags;
-	u32 pmsr, val;
-	int ret = 0;
-
-	spin_lock_irqsave(&pmsr_lock, flags);
-
-	if (!pcie_base || pm_runtime_suspended(pcie_dev)) {
-		ret = 1;
-		goto unlock_exit;
-	}
-
-	pmsr = readl(pcie_base + PMSR);
-
-	/*
-	 * Test if the PCIe controller received PM_ENTER_L1 DLLP and
-	 * the PCIe controller is not in L1 link state. If true, apply
-	 * fix, which will put the controller into L1 link state, from
-	 * which it can return to L0s/L0 on its own.
-	 */
-	if ((pmsr & PMEL1RX) && ((pmsr & PMSTATE) != PMSTATE_L1)) {
-		writel(L1IATN, pcie_base + PMCTLR);
-		ret = readl_poll_timeout_atomic(pcie_base + PMSR, val,
-						val & L1FAEG, 10, 1000);
-		WARN(ret, "Timeout waiting for L1 link state, ret=%d\n", ret);
-		writel(L1FAEG | PMEL1RX, pcie_base + PMSR);
-	}
-
-unlock_exit:
-	spin_unlock_irqrestore(&pmsr_lock, flags);
-	return ret;
-=======
 	return !fixup_exception(regs);
->>>>>>> d60c95ef
 }
 
 static const struct of_device_id rcar_pcie_abort_handler_of_match[] __initconst = {
