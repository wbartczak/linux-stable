// SPDX-License-Identifier: GPL-2.0+
/*
 * PCI Express Hot Plug Controller Driver
 *
 * Copyright (C) 1995,2001 Compaq Computer Corporation
 * Copyright (C) 2001 Greg Kroah-Hartman (greg@kroah.com)
 * Copyright (C) 2001 IBM Corp.
 * Copyright (C) 2003-2004 Intel Corporation
 *
 * All rights reserved.
 *
 * Send feedback to <greg@kroah.com>, <kristen.c.accardi@intel.com>
 *
 * Authors:
 *   Dan Zink <dan.zink@compaq.com>
 *   Greg Kroah-Hartman <greg@kroah.com>
 *   Dely Sy <dely.l.sy@intel.com>"
 */

#define pr_fmt(fmt) "pciehp: " fmt
#define dev_fmt pr_fmt

#include <linux/moduleparam.h>
#include <linux/kernel.h>
#include <linux/slab.h>
#include <linux/types.h>
#include <linux/pci.h>
#include "pciehp.h"

#include "../pci.h"

/* Global variables */
bool pciehp_poll_mode;
int pciehp_poll_time;

/*
 * not really modular, but the easiest way to keep compat with existing
 * bootargs behaviour is to continue using module_param here.
 */
module_param(pciehp_poll_mode, bool, 0644);
module_param(pciehp_poll_time, int, 0644);
MODULE_PARM_DESC(pciehp_poll_mode, "Using polling mechanism for hot-plug events or not");
MODULE_PARM_DESC(pciehp_poll_time, "Polling mechanism frequency, in seconds");

static int set_attention_status(struct hotplug_slot *slot, u8 value);
static int get_power_status(struct hotplug_slot *slot, u8 *value);
static int get_latch_status(struct hotplug_slot *slot, u8 *value);
static int get_adapter_status(struct hotplug_slot *slot, u8 *value);

static int init_slot(struct controller *ctrl)
{
	struct hotplug_slot_ops *ops;
	char name[SLOT_NAME_SIZE];
	int retval;

	/* Setup hotplug slot ops */
	ops = kzalloc(sizeof(*ops), GFP_KERNEL);
	if (!ops)
		return -ENOMEM;

	ops->enable_slot = pciehp_sysfs_enable_slot;
	ops->disable_slot = pciehp_sysfs_disable_slot;
	ops->get_power_status = get_power_status;
	ops->get_adapter_status = get_adapter_status;
	ops->reset_slot = pciehp_reset_slot;
	if (MRL_SENS(ctrl))
		ops->get_latch_status = get_latch_status;
	if (ATTN_LED(ctrl)) {
		ops->get_attention_status = pciehp_get_attention_status;
		ops->set_attention_status = set_attention_status;
	} else if (ctrl->pcie->port->hotplug_user_indicators) {
		ops->get_attention_status = pciehp_get_raw_indicator_status;
		ops->set_attention_status = pciehp_set_raw_indicator_status;
	}

	/* register this slot with the hotplug pci core */
	ctrl->hotplug_slot.ops = ops;
	snprintf(name, SLOT_NAME_SIZE, "%u", PSN(ctrl));

	retval = pci_hp_initialize(&ctrl->hotplug_slot,
				   ctrl->pcie->port->subordinate, 0, name);
	if (retval) {
		ctrl_err(ctrl, "pci_hp_initialize failed: error %d\n", retval);
		kfree(ops);
	}
	return retval;
}

static void cleanup_slot(struct controller *ctrl)
{
	struct hotplug_slot *hotplug_slot = &ctrl->hotplug_slot;

	pci_hp_destroy(hotplug_slot);
	kfree(hotplug_slot->ops);
}

/*
 * set_attention_status - Turns the Attention Indicator on, off or blinking
 */
static int set_attention_status(struct hotplug_slot *hotplug_slot, u8 status)
{
	struct controller *ctrl = to_ctrl(hotplug_slot);
	struct pci_dev *pdev = ctrl->pcie->port;

	if (status)
		status <<= PCI_EXP_SLTCTL_ATTN_IND_SHIFT;
	else
		status = PCI_EXP_SLTCTL_ATTN_IND_OFF;

	pci_config_pm_runtime_get(pdev);
	pciehp_set_indicators(ctrl, INDICATOR_NOOP, status);
	pci_config_pm_runtime_put(pdev);
	return 0;
}

static int get_power_status(struct hotplug_slot *hotplug_slot, u8 *value)
{
	struct controller *ctrl = to_ctrl(hotplug_slot);
	struct pci_dev *pdev = ctrl->pcie->port;

	pci_config_pm_runtime_get(pdev);
	pciehp_get_power_status(ctrl, value);
	pci_config_pm_runtime_put(pdev);
	return 0;
}

static int get_latch_status(struct hotplug_slot *hotplug_slot, u8 *value)
{
	struct controller *ctrl = to_ctrl(hotplug_slot);
	struct pci_dev *pdev = ctrl->pcie->port;

	pci_config_pm_runtime_get(pdev);
	pciehp_get_latch_status(ctrl, value);
	pci_config_pm_runtime_put(pdev);
	return 0;
}

static int get_adapter_status(struct hotplug_slot *hotplug_slot, u8 *value)
{
	struct controller *ctrl = to_ctrl(hotplug_slot);
	struct pci_dev *pdev = ctrl->pcie->port;
	int ret;

	pci_config_pm_runtime_get(pdev);
	ret = pciehp_card_present_or_link_active(ctrl);
	pci_config_pm_runtime_put(pdev);
	if (ret < 0)
		return ret;

	*value = ret;
	return 0;
}

/**
 * pciehp_check_presence() - synthesize event if presence has changed
 * @ctrl: controller to check
 *
 * On probe and resume, an explicit presence check is necessary to bring up an
 * occupied slot or bring down an unoccupied slot.  This can't be triggered by
 * events in the Slot Status register, they may be stale and are therefore
 * cleared.  Secondly, sending an interrupt for "events that occur while
 * interrupt generation is disabled [when] interrupt generation is subsequently
 * enabled" is optional per PCIe r4.0, sec 6.7.3.4.
 */
static void pciehp_check_presence(struct controller *ctrl)
{
	int occupied;

	down_read(&ctrl->reset_lock);
	mutex_lock(&ctrl->state_lock);

	occupied = pciehp_card_present_or_link_active(ctrl);
	if ((occupied > 0 && (ctrl->state == OFF_STATE ||
			  ctrl->state == BLINKINGON_STATE)) ||
	    (!occupied && (ctrl->state == ON_STATE ||
			   ctrl->state == BLINKINGOFF_STATE)))
		pciehp_request(ctrl, PCI_EXP_SLTSTA_PDC);

	mutex_unlock(&ctrl->state_lock);
	up_read(&ctrl->reset_lock);
}

static int pciehp_probe(struct pcie_device *dev)
{
	int rc;
	struct controller *ctrl;

	/* If this is not a "hotplug" service, we have no business here. */
	if (dev->service != PCIE_PORT_SERVICE_HP)
		return -ENODEV;

	if (!dev->port->subordinate) {
		/* Can happen if we run out of bus numbers during probe */
		pci_err(dev->port,
			"Hotplug bridge without secondary bus, ignoring\n");
		return -ENODEV;
	}

	ctrl = pcie_init(dev);
	if (!ctrl) {
		pci_err(dev->port, "Controller initialization failed\n");
		return -ENODEV;
	}
	set_service_data(dev, ctrl);

	/* Setup the slot information structures */
	rc = init_slot(ctrl);
	if (rc) {
		if (rc == -EBUSY)
			ctrl_warn(ctrl, "Slot already registered by another hotplug driver\n");
		else
			ctrl_err(ctrl, "Slot initialization failed (%d)\n", rc);
		goto err_out_release_ctlr;
	}

	/* Enable events after we have setup the data structures */
	rc = pcie_init_notification(ctrl);
	if (rc) {
		ctrl_err(ctrl, "Notification initialization failed (%d)\n", rc);
		goto err_out_free_ctrl_slot;
	}

	/* Publish to user space */
	rc = pci_hp_add(&ctrl->hotplug_slot);
	if (rc) {
		ctrl_err(ctrl, "Publication to user space failed (%d)\n", rc);
		goto err_out_shutdown_notification;
	}

	pciehp_check_presence(ctrl);

	return 0;

err_out_shutdown_notification:
	pcie_shutdown_notification(ctrl);
err_out_free_ctrl_slot:
	cleanup_slot(ctrl);
err_out_release_ctlr:
	pciehp_release_ctrl(ctrl);
	return -ENODEV;
}

static void pciehp_remove(struct pcie_device *dev)
{
	struct controller *ctrl = get_service_data(dev);

	pci_hp_del(&ctrl->hotplug_slot);
	pcie_shutdown_notification(ctrl);
	cleanup_slot(ctrl);
	pciehp_release_ctrl(ctrl);
}

#ifdef CONFIG_PM
static bool pme_is_native(struct pcie_device *dev)
{
	const struct pci_host_bridge *host;

	host = pci_find_host_bridge(dev->port->bus);
	return pcie_ports_native || host->native_pme;
}

static void pciehp_disable_interrupt(struct pcie_device *dev)
{
	/*
	 * Disable hotplug interrupt so that it does not trigger
	 * immediately when the downstream link goes down.
	 */
	if (pme_is_native(dev))
		pcie_disable_interrupt(get_service_data(dev));
}

#ifdef CONFIG_PM_SLEEP
static int pciehp_suspend(struct pcie_device *dev)
{
	/*
	 * If the port is already runtime suspended we can keep it that
	 * way.
	 */
<<<<<<< HEAD
	if (dev_pm_smart_suspend_and_suspended(&dev->port->dev))
=======
	if (dev_pm_skip_suspend(&dev->port->dev))
>>>>>>> d1988041
		return 0;

	pciehp_disable_interrupt(dev);
	return 0;
}

static int pciehp_resume_noirq(struct pcie_device *dev)
{
	struct controller *ctrl = get_service_data(dev);

	/* pci_restore_state() just wrote to the Slot Control register */
	ctrl->cmd_started = jiffies;
	ctrl->cmd_busy = true;

	/* clear spurious events from rediscovery of inserted card */
	if (ctrl->state == ON_STATE || ctrl->state == BLINKINGOFF_STATE)
		pcie_clear_hotplug_events(ctrl);

	return 0;
}
#endif

static int pciehp_resume(struct pcie_device *dev)
{
	struct controller *ctrl = get_service_data(dev);

	if (pme_is_native(dev))
		pcie_enable_interrupt(ctrl);

	pciehp_check_presence(ctrl);

	return 0;
}

static int pciehp_runtime_suspend(struct pcie_device *dev)
{
	pciehp_disable_interrupt(dev);
	return 0;
}

static int pciehp_runtime_resume(struct pcie_device *dev)
{
	struct controller *ctrl = get_service_data(dev);

	/* pci_restore_state() just wrote to the Slot Control register */
	ctrl->cmd_started = jiffies;
	ctrl->cmd_busy = true;

	/* clear spurious events from rediscovery of inserted card */
	if ((ctrl->state == ON_STATE || ctrl->state == BLINKINGOFF_STATE) &&
	     pme_is_native(dev))
		pcie_clear_hotplug_events(ctrl);

	return pciehp_resume(dev);
}
#endif /* PM */

static struct pcie_port_service_driver hpdriver_portdrv = {
	.name		= "pciehp",
	.port_type	= PCIE_ANY_PORT,
	.service	= PCIE_PORT_SERVICE_HP,

	.probe		= pciehp_probe,
	.remove		= pciehp_remove,

#ifdef	CONFIG_PM
#ifdef	CONFIG_PM_SLEEP
	.suspend	= pciehp_suspend,
	.resume_noirq	= pciehp_resume_noirq,
	.resume		= pciehp_resume,
#endif
	.runtime_suspend = pciehp_runtime_suspend,
	.runtime_resume	= pciehp_runtime_resume,
#endif	/* PM */
};

int __init pcie_hp_init(void)
{
	int retval = 0;

	retval = pcie_port_service_register(&hpdriver_portdrv);
	pr_debug("pcie_port_service_register = %d\n", retval);
	if (retval)
		pr_debug("Failure to register service\n");

	return retval;
}<|MERGE_RESOLUTION|>--- conflicted
+++ resolved
@@ -276,11 +276,7 @@
 	 * If the port is already runtime suspended we can keep it that
 	 * way.
 	 */
-<<<<<<< HEAD
-	if (dev_pm_smart_suspend_and_suspended(&dev->port->dev))
-=======
 	if (dev_pm_skip_suspend(&dev->port->dev))
->>>>>>> d1988041
 		return 0;
 
 	pciehp_disable_interrupt(dev);
