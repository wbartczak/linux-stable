// SPDX-License-Identifier: GPL-2.0-only
/*
 * Copyright (c) 2013 Samsung Electronics Co., Ltd.
 * Authors: Thomas Abraham <thomas.ab@samsung.com>
 *	    Chander Kashyap <k.chander@samsung.com>
 *
 * Common Clock Framework support for Exynos5420 SoC.
*/

#include <dt-bindings/clock/exynos5420.h>
#include <linux/slab.h>
#include <linux/clk-provider.h>
#include <linux/of.h>
#include <linux/of_address.h>

#include "clk.h"
#include "clk-cpu.h"
#include "clk-exynos5-subcmu.h"

#define APLL_LOCK		0x0
#define APLL_CON0		0x100
#define SRC_CPU			0x200
#define DIV_CPU0		0x500
#define DIV_CPU1		0x504
#define GATE_BUS_CPU		0x700
#define GATE_SCLK_CPU		0x800
#define CLKOUT_CMU_CPU		0xa00
#define SRC_MASK_CPERI		0x4300
#define GATE_IP_G2D		0x8800
#define CPLL_LOCK		0x10020
#define DPLL_LOCK		0x10030
#define EPLL_LOCK		0x10040
#define RPLL_LOCK		0x10050
#define IPLL_LOCK		0x10060
#define SPLL_LOCK		0x10070
#define VPLL_LOCK		0x10080
#define MPLL_LOCK		0x10090
#define CPLL_CON0		0x10120
#define DPLL_CON0		0x10128
#define EPLL_CON0		0x10130
#define EPLL_CON1		0x10134
#define EPLL_CON2		0x10138
#define RPLL_CON0		0x10140
#define RPLL_CON1		0x10144
#define RPLL_CON2		0x10148
#define IPLL_CON0		0x10150
#define SPLL_CON0		0x10160
#define VPLL_CON0		0x10170
#define MPLL_CON0		0x10180
#define SRC_TOP0		0x10200
#define SRC_TOP1		0x10204
#define SRC_TOP2		0x10208
#define SRC_TOP3		0x1020c
#define SRC_TOP4		0x10210
#define SRC_TOP5		0x10214
#define SRC_TOP6		0x10218
#define SRC_TOP7		0x1021c
#define SRC_TOP8		0x10220 /* 5800 specific */
#define SRC_TOP9		0x10224 /* 5800 specific */
#define SRC_DISP10		0x1022c
#define SRC_MAU			0x10240
#define SRC_FSYS		0x10244
#define SRC_PERIC0		0x10250
#define SRC_PERIC1		0x10254
#define SRC_ISP			0x10270
#define SRC_CAM			0x10274 /* 5800 specific */
#define SRC_TOP10		0x10280
#define SRC_TOP11		0x10284
#define SRC_TOP12		0x10288
#define SRC_TOP13		0x1028c /* 5800 specific */
#define SRC_MASK_TOP0		0x10300
#define SRC_MASK_TOP1		0x10304
#define SRC_MASK_TOP2		0x10308
#define SRC_MASK_TOP7		0x1031c
#define SRC_MASK_DISP10		0x1032c
#define SRC_MASK_MAU		0x10334
#define SRC_MASK_FSYS		0x10340
#define SRC_MASK_PERIC0		0x10350
#define SRC_MASK_PERIC1		0x10354
#define SRC_MASK_ISP		0x10370
#define DIV_TOP0		0x10500
#define DIV_TOP1		0x10504
#define DIV_TOP2		0x10508
#define DIV_TOP8		0x10520 /* 5800 specific */
#define DIV_TOP9		0x10524 /* 5800 specific */
#define DIV_DISP10		0x1052c
#define DIV_MAU			0x10544
#define DIV_FSYS0		0x10548
#define DIV_FSYS1		0x1054c
#define DIV_FSYS2		0x10550
#define DIV_PERIC0		0x10558
#define DIV_PERIC1		0x1055c
#define DIV_PERIC2		0x10560
#define DIV_PERIC3		0x10564
#define DIV_PERIC4		0x10568
#define DIV_CAM			0x10574 /* 5800 specific */
#define SCLK_DIV_ISP0		0x10580
#define SCLK_DIV_ISP1		0x10584
#define DIV2_RATIO0		0x10590
#define DIV4_RATIO		0x105a0
#define GATE_BUS_TOP		0x10700
#define GATE_BUS_DISP1		0x10728
#define GATE_BUS_GEN		0x1073c
#define GATE_BUS_FSYS0		0x10740
#define GATE_BUS_FSYS2		0x10748
#define GATE_BUS_PERIC		0x10750
#define GATE_BUS_PERIC1		0x10754
#define GATE_BUS_PERIS0		0x10760
#define GATE_BUS_PERIS1		0x10764
#define GATE_BUS_NOC		0x10770
#define GATE_TOP_SCLK_ISP	0x10870
#define GATE_IP_GSCL0		0x10910
#define GATE_IP_GSCL1		0x10920
#define GATE_IP_CAM		0x10924 /* 5800 specific */
#define GATE_IP_MFC		0x1092c
#define GATE_IP_DISP1		0x10928
#define GATE_IP_G3D		0x10930
#define GATE_IP_GEN		0x10934
#define GATE_IP_FSYS		0x10944
#define GATE_IP_PERIC		0x10950
#define GATE_IP_PERIS		0x10960
#define GATE_IP_MSCL		0x10970
#define GATE_TOP_SCLK_GSCL	0x10820
#define GATE_TOP_SCLK_DISP1	0x10828
#define GATE_TOP_SCLK_MAU	0x1083c
#define GATE_TOP_SCLK_FSYS	0x10840
#define GATE_TOP_SCLK_PERIC	0x10850
#define TOP_SPARE2		0x10b08
#define BPLL_LOCK		0x20010
#define BPLL_CON0		0x20110
#define SRC_CDREX		0x20200
#define DIV_CDREX0		0x20500
#define DIV_CDREX1		0x20504
#define GATE_BUS_CDREX0		0x20700
#define GATE_BUS_CDREX1		0x20704
#define KPLL_LOCK		0x28000
#define KPLL_CON0		0x28100
#define SRC_KFC			0x28200
#define DIV_KFC0		0x28500

/* Exynos5x SoC type */
enum exynos5x_soc {
	EXYNOS5420,
	EXYNOS5800,
};

/* list of PLLs */
enum exynos5x_plls {
	apll, cpll, dpll, epll, rpll, ipll, spll, vpll, mpll,
	bpll, kpll,
	nr_plls			/* number of PLLs */
};

static void __iomem *reg_base;
static enum exynos5x_soc exynos5x_soc;

/*
 * list of controller registers to be saved and restored during a
 * suspend/resume cycle.
 */
static const unsigned long exynos5x_clk_regs[] __initconst = {
	SRC_CPU,
	DIV_CPU0,
	DIV_CPU1,
	GATE_BUS_CPU,
	GATE_SCLK_CPU,
	CLKOUT_CMU_CPU,
	CPLL_CON0,
	DPLL_CON0,
	EPLL_CON0,
	EPLL_CON1,
	EPLL_CON2,
	RPLL_CON0,
	RPLL_CON1,
	RPLL_CON2,
	IPLL_CON0,
	SPLL_CON0,
	VPLL_CON0,
	MPLL_CON0,
	SRC_TOP0,
	SRC_TOP1,
	SRC_TOP2,
	SRC_TOP3,
	SRC_TOP4,
	SRC_TOP5,
	SRC_TOP6,
	SRC_TOP7,
	SRC_DISP10,
	SRC_MAU,
	SRC_FSYS,
	SRC_PERIC0,
	SRC_PERIC1,
	SRC_TOP10,
	SRC_TOP11,
	SRC_TOP12,
	SRC_MASK_TOP2,
	SRC_MASK_TOP7,
	SRC_MASK_DISP10,
	SRC_MASK_FSYS,
	SRC_MASK_PERIC0,
	SRC_MASK_PERIC1,
	SRC_MASK_TOP0,
	SRC_MASK_TOP1,
	SRC_MASK_MAU,
	SRC_MASK_ISP,
	SRC_ISP,
	DIV_TOP0,
	DIV_TOP1,
	DIV_TOP2,
	DIV_DISP10,
	DIV_MAU,
	DIV_FSYS0,
	DIV_FSYS1,
	DIV_FSYS2,
	DIV_PERIC0,
	DIV_PERIC1,
	DIV_PERIC2,
	DIV_PERIC3,
	DIV_PERIC4,
	SCLK_DIV_ISP0,
	SCLK_DIV_ISP1,
	DIV2_RATIO0,
	DIV4_RATIO,
	GATE_BUS_DISP1,
	GATE_BUS_TOP,
	GATE_BUS_GEN,
	GATE_BUS_FSYS0,
	GATE_BUS_FSYS2,
	GATE_BUS_PERIC,
	GATE_BUS_PERIC1,
	GATE_BUS_PERIS0,
	GATE_BUS_PERIS1,
	GATE_BUS_NOC,
	GATE_TOP_SCLK_ISP,
	GATE_IP_GSCL0,
	GATE_IP_GSCL1,
	GATE_IP_MFC,
	GATE_IP_DISP1,
	GATE_IP_G3D,
	GATE_IP_GEN,
	GATE_IP_FSYS,
	GATE_IP_PERIC,
	GATE_IP_PERIS,
	GATE_IP_MSCL,
	GATE_TOP_SCLK_GSCL,
	GATE_TOP_SCLK_DISP1,
	GATE_TOP_SCLK_MAU,
	GATE_TOP_SCLK_FSYS,
	GATE_TOP_SCLK_PERIC,
	TOP_SPARE2,
	SRC_CDREX,
	DIV_CDREX0,
	DIV_CDREX1,
	SRC_KFC,
	DIV_KFC0,
	GATE_BUS_CDREX0,
	GATE_BUS_CDREX1,
};

static const unsigned long exynos5800_clk_regs[] __initconst = {
	SRC_TOP8,
	SRC_TOP9,
	SRC_CAM,
	SRC_TOP1,
	DIV_TOP8,
	DIV_TOP9,
	DIV_CAM,
	GATE_IP_CAM,
};

static const struct samsung_clk_reg_dump exynos5420_set_clksrc[] = {
	{ .offset = SRC_MASK_CPERI,		.value = 0xffffffff, },
	{ .offset = SRC_MASK_TOP0,		.value = 0x11111111, },
	{ .offset = SRC_MASK_TOP1,		.value = 0x11101111, },
	{ .offset = SRC_MASK_TOP2,		.value = 0x11111110, },
	{ .offset = SRC_MASK_TOP7,		.value = 0x00111100, },
	{ .offset = SRC_MASK_DISP10,		.value = 0x11111110, },
	{ .offset = SRC_MASK_MAU,		.value = 0x10000000, },
	{ .offset = SRC_MASK_FSYS,		.value = 0x11111110, },
	{ .offset = SRC_MASK_PERIC0,		.value = 0x11111110, },
	{ .offset = SRC_MASK_PERIC1,		.value = 0x11111100, },
	{ .offset = SRC_MASK_ISP,		.value = 0x11111000, },
	{ .offset = GATE_BUS_TOP,		.value = 0xffffffff, },
	{ .offset = GATE_BUS_DISP1,		.value = 0xffffffff, },
	{ .offset = GATE_IP_PERIC,		.value = 0xffffffff, },
	{ .offset = GATE_IP_PERIS,		.value = 0xffffffff, },
};

/* list of all parent clocks */
PNAME(mout_mspll_cpu_p) = {"mout_sclk_cpll", "mout_sclk_dpll",
				"mout_sclk_mpll", "mout_sclk_spll"};
PNAME(mout_cpu_p) = {"mout_apll" , "mout_mspll_cpu"};
PNAME(mout_kfc_p) = {"mout_kpll" , "mout_mspll_kfc"};
PNAME(mout_apll_p) = {"fin_pll", "fout_apll"};
PNAME(mout_bpll_p) = {"fin_pll", "fout_bpll"};
PNAME(mout_cpll_p) = {"fin_pll", "fout_cpll"};
PNAME(mout_dpll_p) = {"fin_pll", "fout_dpll"};
PNAME(mout_epll_p) = {"fin_pll", "fout_epll"};
PNAME(mout_ipll_p) = {"fin_pll", "fout_ipll"};
PNAME(mout_kpll_p) = {"fin_pll", "fout_kpll"};
PNAME(mout_mpll_p) = {"fin_pll", "fout_mpll"};
PNAME(mout_rpll_p) = {"fin_pll", "fout_rpll"};
PNAME(mout_spll_p) = {"fin_pll", "fout_spll"};
PNAME(mout_vpll_p) = {"fin_pll", "fout_vpll"};

PNAME(mout_group1_p) = {"mout_sclk_cpll", "mout_sclk_dpll",
					"mout_sclk_mpll"};
PNAME(mout_group2_p) = {"fin_pll", "mout_sclk_cpll",
			"mout_sclk_dpll", "mout_sclk_mpll", "mout_sclk_spll",
			"mout_sclk_ipll", "mout_sclk_epll", "mout_sclk_rpll"};
PNAME(mout_group3_p) = {"mout_sclk_rpll", "mout_sclk_spll"};
PNAME(mout_group4_p) = {"mout_sclk_ipll", "mout_sclk_dpll", "mout_sclk_mpll"};
PNAME(mout_group5_p) = {"mout_sclk_vpll", "mout_sclk_dpll"};

PNAME(mout_fimd1_final_p) = {"mout_fimd1", "mout_fimd1_opt"};
PNAME(mout_sw_aclk66_p)	= {"dout_aclk66", "mout_sclk_spll"};
PNAME(mout_user_aclk66_peric_p)	= { "fin_pll", "mout_sw_aclk66"};
PNAME(mout_user_pclk66_gpio_p) = {"mout_sw_aclk66", "ff_sw_aclk66"};

PNAME(mout_sw_aclk200_fsys_p) = {"dout_aclk200_fsys", "mout_sclk_spll"};
PNAME(mout_sw_pclk200_fsys_p) = {"dout_pclk200_fsys", "mout_sclk_spll"};
PNAME(mout_user_pclk200_fsys_p)	= {"fin_pll", "mout_sw_pclk200_fsys"};
PNAME(mout_user_aclk200_fsys_p)	= {"fin_pll", "mout_sw_aclk200_fsys"};

PNAME(mout_sw_aclk200_fsys2_p) = {"dout_aclk200_fsys2", "mout_sclk_spll"};
PNAME(mout_user_aclk200_fsys2_p) = {"fin_pll", "mout_sw_aclk200_fsys2"};
PNAME(mout_sw_aclk100_noc_p) = {"dout_aclk100_noc", "mout_sclk_spll"};
PNAME(mout_user_aclk100_noc_p) = {"fin_pll", "mout_sw_aclk100_noc"};

PNAME(mout_sw_aclk400_wcore_p) = {"dout_aclk400_wcore", "mout_sclk_spll"};
PNAME(mout_aclk400_wcore_bpll_p) = {"mout_aclk400_wcore", "sclk_bpll"};
PNAME(mout_user_aclk400_wcore_p) = {"fin_pll", "mout_sw_aclk400_wcore"};

PNAME(mout_sw_aclk400_isp_p) = {"dout_aclk400_isp", "mout_sclk_spll"};
PNAME(mout_user_aclk400_isp_p) = {"fin_pll", "mout_sw_aclk400_isp"};

PNAME(mout_sw_aclk333_432_isp0_p) = {"dout_aclk333_432_isp0",
					"mout_sclk_spll"};
PNAME(mout_user_aclk333_432_isp0_p) = {"fin_pll", "mout_sw_aclk333_432_isp0"};

PNAME(mout_sw_aclk333_432_isp_p) = {"dout_aclk333_432_isp", "mout_sclk_spll"};
PNAME(mout_user_aclk333_432_isp_p) = {"fin_pll", "mout_sw_aclk333_432_isp"};

PNAME(mout_sw_aclk200_p) = {"dout_aclk200", "mout_sclk_spll"};
PNAME(mout_user_aclk200_disp1_p) = {"fin_pll", "mout_sw_aclk200"};

PNAME(mout_sw_aclk400_mscl_p) = {"dout_aclk400_mscl", "mout_sclk_spll"};
PNAME(mout_user_aclk400_mscl_p)	= {"fin_pll", "mout_sw_aclk400_mscl"};

PNAME(mout_sw_aclk333_p) = {"dout_aclk333", "mout_sclk_spll"};
PNAME(mout_user_aclk333_p) = {"fin_pll", "mout_sw_aclk333"};

PNAME(mout_sw_aclk166_p) = {"dout_aclk166", "mout_sclk_spll"};
PNAME(mout_user_aclk166_p) = {"fin_pll", "mout_sw_aclk166"};

PNAME(mout_sw_aclk266_p) = {"dout_aclk266", "mout_sclk_spll"};
PNAME(mout_user_aclk266_p) = {"fin_pll", "mout_sw_aclk266"};
PNAME(mout_user_aclk266_isp_p) = {"fin_pll", "mout_sw_aclk266"};

PNAME(mout_sw_aclk333_432_gscl_p) = {"dout_aclk333_432_gscl", "mout_sclk_spll"};
PNAME(mout_user_aclk333_432_gscl_p) = {"fin_pll", "mout_sw_aclk333_432_gscl"};

PNAME(mout_sw_aclk300_gscl_p) = {"dout_aclk300_gscl", "mout_sclk_spll"};
PNAME(mout_user_aclk300_gscl_p)	= {"fin_pll", "mout_sw_aclk300_gscl"};

PNAME(mout_sw_aclk300_disp1_p) = {"dout_aclk300_disp1", "mout_sclk_spll"};
PNAME(mout_sw_aclk400_disp1_p) = {"dout_aclk400_disp1", "mout_sclk_spll"};
PNAME(mout_user_aclk300_disp1_p) = {"fin_pll", "mout_sw_aclk300_disp1"};
PNAME(mout_user_aclk400_disp1_p) = {"fin_pll", "mout_sw_aclk400_disp1"};

PNAME(mout_sw_aclk300_jpeg_p) = {"dout_aclk300_jpeg", "mout_sclk_spll"};
PNAME(mout_user_aclk300_jpeg_p) = {"fin_pll", "mout_sw_aclk300_jpeg"};

PNAME(mout_sw_aclk_g3d_p) = {"dout_aclk_g3d", "mout_sclk_spll"};
PNAME(mout_user_aclk_g3d_p) = {"fin_pll", "mout_sw_aclk_g3d"};

PNAME(mout_sw_aclk266_g2d_p) = {"dout_aclk266_g2d", "mout_sclk_spll"};
PNAME(mout_user_aclk266_g2d_p) = {"fin_pll", "mout_sw_aclk266_g2d"};

PNAME(mout_sw_aclk333_g2d_p) = {"dout_aclk333_g2d", "mout_sclk_spll"};
PNAME(mout_user_aclk333_g2d_p) = {"fin_pll", "mout_sw_aclk333_g2d"};

PNAME(mout_audio0_p) = {"fin_pll", "cdclk0", "mout_sclk_dpll",
			"mout_sclk_mpll", "mout_sclk_spll", "mout_sclk_ipll",
			"mout_sclk_epll", "mout_sclk_rpll"};
PNAME(mout_audio1_p) = {"fin_pll", "cdclk1", "mout_sclk_dpll",
			"mout_sclk_mpll", "mout_sclk_spll", "mout_sclk_ipll",
			"mout_sclk_epll", "mout_sclk_rpll"};
PNAME(mout_audio2_p) = {"fin_pll", "cdclk2", "mout_sclk_dpll",
			"mout_sclk_mpll", "mout_sclk_spll", "mout_sclk_ipll",
			"mout_sclk_epll", "mout_sclk_rpll"};
PNAME(mout_spdif_p) = {"fin_pll", "dout_audio0", "dout_audio1",
			"dout_audio2", "spdif_extclk", "mout_sclk_ipll",
			"mout_sclk_epll", "mout_sclk_rpll"};
PNAME(mout_hdmi_p) = {"dout_hdmi_pixel", "sclk_hdmiphy"};
PNAME(mout_maudio0_p) = {"fin_pll", "maudio_clk", "mout_sclk_dpll",
			 "mout_sclk_mpll", "mout_sclk_spll", "mout_sclk_ipll",
			 "mout_sclk_epll", "mout_sclk_rpll"};
PNAME(mout_mau_epll_clk_p) = {"mout_sclk_epll", "mout_sclk_dpll",
				"mout_sclk_mpll", "mout_sclk_spll"};
PNAME(mout_mclk_cdrex_p) = {"mout_bpll", "mout_mx_mspll_ccore"};

/* List of parents specific to exynos5800 */
PNAME(mout_epll2_5800_p)	= { "mout_sclk_epll", "ff_dout_epll2" };
PNAME(mout_group1_5800_p)	= { "mout_sclk_cpll", "mout_sclk_dpll",
				"mout_sclk_mpll", "ff_dout_spll2" };
PNAME(mout_group2_5800_p)	= { "mout_sclk_cpll", "mout_sclk_dpll",
					"mout_sclk_mpll", "ff_dout_spll2",
					"mout_epll2", "mout_sclk_ipll" };
PNAME(mout_group3_5800_p)	= { "mout_sclk_cpll", "mout_sclk_dpll",
					"mout_sclk_mpll", "ff_dout_spll2",
					"mout_epll2" };
PNAME(mout_group5_5800_p)	= { "mout_sclk_cpll", "mout_sclk_dpll",
					"mout_sclk_mpll", "mout_sclk_spll" };
PNAME(mout_group6_5800_p)	= { "mout_sclk_ipll", "mout_sclk_dpll",
				"mout_sclk_mpll", "ff_dout_spll2" };
PNAME(mout_group7_5800_p)	= { "mout_sclk_cpll", "mout_sclk_dpll",
					"mout_sclk_mpll", "mout_sclk_spll",
					"mout_epll2", "mout_sclk_ipll" };
PNAME(mout_mx_mspll_ccore_p)	= {"sclk_bpll", "mout_sclk_dpll",
					"mout_sclk_mpll", "ff_dout_spll2",
					"mout_sclk_spll", "mout_sclk_epll"};
PNAME(mout_mau_epll_clk_5800_p)	= { "mout_sclk_epll", "mout_sclk_dpll",
					"mout_sclk_mpll",
					"ff_dout_spll2" };
PNAME(mout_group8_5800_p)	= { "dout_aclk432_scaler", "dout_sclk_sw" };
PNAME(mout_group9_5800_p)	= { "dout_osc_div", "mout_sw_aclk432_scaler" };
PNAME(mout_group10_5800_p)	= { "dout_aclk432_cam", "dout_sclk_sw" };
PNAME(mout_group11_5800_p)	= { "dout_osc_div", "mout_sw_aclk432_cam" };
PNAME(mout_group12_5800_p)	= { "dout_aclkfl1_550_cam", "dout_sclk_sw" };
PNAME(mout_group13_5800_p)	= { "dout_osc_div", "mout_sw_aclkfl1_550_cam" };
PNAME(mout_group14_5800_p)	= { "dout_aclk550_cam", "dout_sclk_sw" };
PNAME(mout_group15_5800_p)	= { "dout_osc_div", "mout_sw_aclk550_cam" };
PNAME(mout_group16_5800_p)	= { "dout_osc_div", "mout_mau_epll_clk" };
PNAME(mout_mx_mspll_ccore_phy_p) = { "sclk_bpll", "mout_sclk_dpll",
					"mout_sclk_mpll", "ff_dout_spll2",
					"mout_sclk_spll", "mout_sclk_epll"};

/* fixed rate clocks generated outside the soc */
static struct samsung_fixed_rate_clock
		exynos5x_fixed_rate_ext_clks[] __initdata = {
	FRATE(CLK_FIN_PLL, "fin_pll", NULL, 0, 0),
};

/* fixed rate clocks generated inside the soc */
static const struct samsung_fixed_rate_clock exynos5x_fixed_rate_clks[] __initconst = {
	FRATE(CLK_SCLK_HDMIPHY, "sclk_hdmiphy", NULL, 0, 24000000),
	FRATE(0, "sclk_pwi", NULL, 0, 24000000),
	FRATE(0, "sclk_usbh20", NULL, 0, 48000000),
	FRATE(0, "mphy_refclk_ixtal24", NULL, 0, 48000000),
	FRATE(0, "sclk_usbh20_scan_clk", NULL, 0, 480000000),
};

static const struct samsung_fixed_factor_clock
		exynos5x_fixed_factor_clks[] __initconst = {
	FFACTOR(0, "ff_hsic_12m", "fin_pll", 1, 2, 0),
	FFACTOR(0, "ff_sw_aclk66", "mout_sw_aclk66", 1, 2, 0),
};

static const struct samsung_fixed_factor_clock
		exynos5800_fixed_factor_clks[] __initconst = {
	FFACTOR(0, "ff_dout_epll2", "mout_sclk_epll", 1, 2, 0),
	FFACTOR(CLK_FF_DOUT_SPLL2, "ff_dout_spll2", "mout_sclk_spll", 1, 2, 0),
};

static const struct samsung_mux_clock exynos5800_mux_clks[] __initconst = {
	MUX(0, "mout_aclk400_isp", mout_group3_5800_p, SRC_TOP0, 0, 3),
	MUX(0, "mout_aclk400_mscl", mout_group3_5800_p, SRC_TOP0, 4, 3),
	MUX(0, "mout_aclk400_wcore", mout_group2_5800_p, SRC_TOP0, 16, 3),
	MUX(0, "mout_aclk100_noc", mout_group1_5800_p, SRC_TOP0, 20, 2),

	MUX(0, "mout_aclk333_432_gscl", mout_group6_5800_p, SRC_TOP1, 0, 2),
	MUX(0, "mout_aclk333_432_isp", mout_group6_5800_p, SRC_TOP1, 4, 2),
	MUX(0, "mout_aclk333_432_isp0", mout_group6_5800_p, SRC_TOP1, 12, 2),
	MUX(0, "mout_aclk266", mout_group5_5800_p, SRC_TOP1, 20, 2),
	MUX(0, "mout_aclk333", mout_group1_5800_p, SRC_TOP1, 28, 2),

	MUX(0, "mout_aclk400_disp1", mout_group7_5800_p, SRC_TOP2, 4, 3),
	MUX(0, "mout_aclk333_g2d", mout_group5_5800_p, SRC_TOP2, 8, 2),
	MUX(0, "mout_aclk266_g2d", mout_group5_5800_p, SRC_TOP2, 12, 2),
	MUX(0, "mout_aclk300_jpeg", mout_group5_5800_p, SRC_TOP2, 20, 2),
	MUX(0, "mout_aclk300_disp1", mout_group5_5800_p, SRC_TOP2, 24, 2),
	MUX(0, "mout_aclk300_gscl", mout_group5_5800_p, SRC_TOP2, 28, 2),

	MUX(CLK_MOUT_MX_MSPLL_CCORE_PHY, "mout_mx_mspll_ccore_phy",
		mout_mx_mspll_ccore_phy_p, SRC_TOP7, 0, 3),

	MUX(CLK_MOUT_MX_MSPLL_CCORE, "mout_mx_mspll_ccore",
			mout_mx_mspll_ccore_p, SRC_TOP7, 16, 3),
	MUX_F(CLK_MOUT_MAU_EPLL, "mout_mau_epll_clk", mout_mau_epll_clk_5800_p,
			SRC_TOP7, 20, 2, CLK_SET_RATE_PARENT, 0),
	MUX(CLK_SCLK_BPLL, "sclk_bpll", mout_bpll_p, SRC_TOP7, 24, 1),
	MUX(0, "mout_epll2", mout_epll2_5800_p, SRC_TOP7, 28, 1),

	MUX(0, "mout_aclk550_cam", mout_group3_5800_p, SRC_TOP8, 16, 3),
	MUX(0, "mout_aclkfl1_550_cam", mout_group3_5800_p, SRC_TOP8, 20, 3),
	MUX(0, "mout_aclk432_cam", mout_group6_5800_p, SRC_TOP8, 24, 2),
	MUX(0, "mout_aclk432_scaler", mout_group6_5800_p, SRC_TOP8, 28, 2),

	MUX_F(CLK_MOUT_USER_MAU_EPLL, "mout_user_mau_epll", mout_group16_5800_p,
			SRC_TOP9, 8, 1, CLK_SET_RATE_PARENT, 0),
	MUX(0, "mout_user_aclk550_cam", mout_group15_5800_p,
							SRC_TOP9, 16, 1),
	MUX(0, "mout_user_aclkfl1_550_cam", mout_group13_5800_p,
							SRC_TOP9, 20, 1),
	MUX(0, "mout_user_aclk432_cam", mout_group11_5800_p,
							SRC_TOP9, 24, 1),
	MUX(0, "mout_user_aclk432_scaler", mout_group9_5800_p,
							SRC_TOP9, 28, 1),

	MUX(0, "mout_sw_aclk550_cam", mout_group14_5800_p, SRC_TOP13, 16, 1),
	MUX(0, "mout_sw_aclkfl1_550_cam", mout_group12_5800_p,
							SRC_TOP13, 20, 1),
	MUX(0, "mout_sw_aclk432_cam", mout_group10_5800_p,
							SRC_TOP13, 24, 1),
	MUX(0, "mout_sw_aclk432_scaler", mout_group8_5800_p,
							SRC_TOP13, 28, 1),

	MUX(0, "mout_fimd1", mout_group2_p, SRC_DISP10, 4, 3),
};

static const struct samsung_div_clock exynos5800_div_clks[] __initconst = {
	DIV(CLK_DOUT_ACLK400_WCORE, "dout_aclk400_wcore",
			"mout_aclk400_wcore", DIV_TOP0, 16, 3),
	DIV(0, "dout_aclk550_cam", "mout_aclk550_cam",
				DIV_TOP8, 16, 3),
	DIV(0, "dout_aclkfl1_550_cam", "mout_aclkfl1_550_cam",
				DIV_TOP8, 20, 3),
	DIV(0, "dout_aclk432_cam", "mout_aclk432_cam",
				DIV_TOP8, 24, 3),
	DIV(0, "dout_aclk432_scaler", "mout_aclk432_scaler",
				DIV_TOP8, 28, 3),

	DIV(0, "dout_osc_div", "fin_pll", DIV_TOP9, 20, 3),
	DIV(0, "dout_sclk_sw", "sclk_spll", DIV_TOP9, 24, 6),
};

static const struct samsung_gate_clock exynos5800_gate_clks[] __initconst = {
	GATE(CLK_ACLK550_CAM, "aclk550_cam", "mout_user_aclk550_cam",
				GATE_BUS_TOP, 24, 0, 0),
	GATE(CLK_ACLK432_SCALER, "aclk432_scaler", "mout_user_aclk432_scaler",
				GATE_BUS_TOP, 27, CLK_IS_CRITICAL, 0),
};

static const struct samsung_mux_clock exynos5420_mux_clks[] __initconst = {
	MUX(0, "sclk_bpll", mout_bpll_p, TOP_SPARE2, 0, 1),
	MUX(0, "mout_aclk400_wcore_bpll", mout_aclk400_wcore_bpll_p,
				TOP_SPARE2, 4, 1),

	MUX(0, "mout_aclk400_isp", mout_group1_p, SRC_TOP0, 0, 2),
	MUX(0, "mout_aclk400_mscl", mout_group1_p, SRC_TOP0, 4, 2),
	MUX(0, "mout_aclk400_wcore", mout_group1_p, SRC_TOP0, 16, 2),
	MUX(0, "mout_aclk100_noc", mout_group1_p, SRC_TOP0, 20, 2),

	MUX(0, "mout_aclk333_432_gscl", mout_group4_p, SRC_TOP1, 0, 2),
	MUX(0, "mout_aclk333_432_isp", mout_group4_p,
				SRC_TOP1, 4, 2),
	MUX(0, "mout_aclk333_432_isp0", mout_group4_p, SRC_TOP1, 12, 2),
	MUX(0, "mout_aclk266", mout_group1_p, SRC_TOP1, 20, 2),
	MUX(0, "mout_aclk333", mout_group1_p, SRC_TOP1, 28, 2),

	MUX(0, "mout_aclk400_disp1", mout_group1_p, SRC_TOP2, 4, 2),
	MUX(0, "mout_aclk333_g2d", mout_group1_p, SRC_TOP2, 8, 2),
	MUX(0, "mout_aclk266_g2d", mout_group1_p, SRC_TOP2, 12, 2),
	MUX(0, "mout_aclk300_jpeg", mout_group1_p, SRC_TOP2, 20, 2),
	MUX(0, "mout_aclk300_disp1", mout_group1_p, SRC_TOP2, 24, 2),
	MUX(0, "mout_aclk300_gscl", mout_group1_p, SRC_TOP2, 28, 2),

	MUX(CLK_MOUT_MX_MSPLL_CCORE, "mout_mx_mspll_ccore",
			mout_group5_5800_p, SRC_TOP7, 16, 2),
	MUX_F(0, "mout_mau_epll_clk", mout_mau_epll_clk_p, SRC_TOP7, 20, 2,
	      CLK_SET_RATE_PARENT, 0),

	MUX(0, "mout_fimd1", mout_group3_p, SRC_DISP10, 4, 1),
};

static const struct samsung_div_clock exynos5420_div_clks[] __initconst = {
	DIV(CLK_DOUT_ACLK400_WCORE, "dout_aclk400_wcore",
			"mout_aclk400_wcore_bpll", DIV_TOP0, 16, 3),
};

static const struct samsung_gate_clock exynos5420_gate_clks[] __initconst = {
	GATE(CLK_SECKEY, "seckey", "aclk66_psgen", GATE_BUS_PERIS1, 1, 0, 0),
<<<<<<< HEAD
=======
	/* Maudio Block */
>>>>>>> f7688b48
	GATE(CLK_MAU_EPLL, "mau_epll", "mout_mau_epll_clk",
			SRC_MASK_TOP7, 20, CLK_SET_RATE_PARENT, 0),
	GATE(CLK_SCLK_MAUDIO0, "sclk_maudio0", "dout_maudio0",
		GATE_TOP_SCLK_MAU, 0, CLK_SET_RATE_PARENT, 0),
	GATE(CLK_SCLK_MAUPCM0, "sclk_maupcm0", "dout_maupcm0",
		GATE_TOP_SCLK_MAU, 1, CLK_SET_RATE_PARENT, 0),
};

static const struct samsung_mux_clock exynos5x_mux_clks[] __initconst = {
	MUX(0, "mout_user_pclk66_gpio", mout_user_pclk66_gpio_p,
			SRC_TOP7, 4, 1),
	MUX(0, "mout_mspll_kfc", mout_mspll_cpu_p, SRC_TOP7, 8, 2),
	MUX(0, "mout_mspll_cpu", mout_mspll_cpu_p, SRC_TOP7, 12, 2),

	MUX_F(0, "mout_apll", mout_apll_p, SRC_CPU, 0, 1,
	      CLK_SET_RATE_PARENT | CLK_RECALC_NEW_RATES, 0),
	MUX(0, "mout_cpu", mout_cpu_p, SRC_CPU, 16, 1),
	MUX_F(0, "mout_kpll", mout_kpll_p, SRC_KFC, 0, 1,
	      CLK_SET_RATE_PARENT | CLK_RECALC_NEW_RATES, 0),
	MUX(0, "mout_kfc", mout_kfc_p, SRC_KFC, 16, 1),

	MUX(0, "mout_aclk200", mout_group1_p, SRC_TOP0, 8, 2),
	MUX(0, "mout_aclk200_fsys2", mout_group1_p, SRC_TOP0, 12, 2),
	MUX(0, "mout_pclk200_fsys", mout_group1_p, SRC_TOP0, 24, 2),
	MUX(0, "mout_aclk200_fsys", mout_group1_p, SRC_TOP0, 28, 2),

	MUX(0, "mout_aclk66", mout_group1_p, SRC_TOP1, 8, 2),
	MUX(0, "mout_aclk166", mout_group1_p, SRC_TOP1, 24, 2),

	MUX(0, "mout_aclk_g3d", mout_group5_p, SRC_TOP2, 16, 1),

	MUX(0, "mout_user_aclk400_isp", mout_user_aclk400_isp_p,
			SRC_TOP3, 0, 1),
	MUX(0, "mout_user_aclk400_mscl", mout_user_aclk400_mscl_p,
			SRC_TOP3, 4, 1),
	MUX(CLK_MOUT_USER_ACLK200_DISP1, "mout_user_aclk200_disp1",
			mout_user_aclk200_disp1_p, SRC_TOP3, 8, 1),
	MUX(0, "mout_user_aclk200_fsys2", mout_user_aclk200_fsys2_p,
			SRC_TOP3, 12, 1),
	MUX(0, "mout_user_aclk400_wcore", mout_user_aclk400_wcore_p,
			SRC_TOP3, 16, 1),
	MUX(0, "mout_user_aclk100_noc", mout_user_aclk100_noc_p,
			SRC_TOP3, 20, 1),
	MUX(0, "mout_user_pclk200_fsys", mout_user_pclk200_fsys_p,
			SRC_TOP3, 24, 1),
	MUX(0, "mout_user_aclk200_fsys", mout_user_aclk200_fsys_p,
			SRC_TOP3, 28, 1),

	MUX(0, "mout_user_aclk333_432_gscl", mout_user_aclk333_432_gscl_p,
			SRC_TOP4, 0, 1),
	MUX(0, "mout_user_aclk333_432_isp", mout_user_aclk333_432_isp_p,
			SRC_TOP4, 4, 1),
	MUX(0, "mout_user_aclk66_peric", mout_user_aclk66_peric_p,
			SRC_TOP4, 8, 1),
	MUX(0, "mout_user_aclk333_432_isp0", mout_user_aclk333_432_isp0_p,
			SRC_TOP4, 12, 1),
	MUX(0, "mout_user_aclk266_isp", mout_user_aclk266_isp_p,
			SRC_TOP4, 16, 1),
	MUX(0, "mout_user_aclk266", mout_user_aclk266_p, SRC_TOP4, 20, 1),
	MUX(0, "mout_user_aclk166", mout_user_aclk166_p, SRC_TOP4, 24, 1),
	MUX(CLK_MOUT_USER_ACLK333, "mout_user_aclk333", mout_user_aclk333_p,
			SRC_TOP4, 28, 1),

	MUX(CLK_MOUT_USER_ACLK400_DISP1, "mout_user_aclk400_disp1",
			mout_user_aclk400_disp1_p, SRC_TOP5, 0, 1),
	MUX(0, "mout_user_aclk66_psgen", mout_user_aclk66_peric_p,
			SRC_TOP5, 4, 1),
	MUX(0, "mout_user_aclk333_g2d", mout_user_aclk333_g2d_p,
			SRC_TOP5, 8, 1),
	MUX(0, "mout_user_aclk266_g2d", mout_user_aclk266_g2d_p,
			SRC_TOP5, 12, 1),
	MUX(CLK_MOUT_G3D, "mout_user_aclk_g3d", mout_user_aclk_g3d_p,
			SRC_TOP5, 16, 1),
	MUX(0, "mout_user_aclk300_jpeg", mout_user_aclk300_jpeg_p,
			SRC_TOP5, 20, 1),
	MUX(CLK_MOUT_USER_ACLK300_DISP1, "mout_user_aclk300_disp1",
			mout_user_aclk300_disp1_p, SRC_TOP5, 24, 1),
	MUX(CLK_MOUT_USER_ACLK300_GSCL, "mout_user_aclk300_gscl",
			mout_user_aclk300_gscl_p, SRC_TOP5, 28, 1),

	MUX(0, "mout_sclk_mpll", mout_mpll_p, SRC_TOP6, 0, 1),
	MUX(CLK_MOUT_VPLL, "mout_sclk_vpll", mout_vpll_p, SRC_TOP6, 4, 1),
	MUX(CLK_MOUT_SCLK_SPLL, "mout_sclk_spll", mout_spll_p, SRC_TOP6, 8, 1),
	MUX(0, "mout_sclk_ipll", mout_ipll_p, SRC_TOP6, 12, 1),
	MUX(0, "mout_sclk_rpll", mout_rpll_p, SRC_TOP6, 16, 1),
	MUX_F(CLK_MOUT_EPLL, "mout_sclk_epll", mout_epll_p, SRC_TOP6, 20, 1,
			CLK_SET_RATE_PARENT, 0),
	MUX(0, "mout_sclk_dpll", mout_dpll_p, SRC_TOP6, 24, 1),
	MUX(0, "mout_sclk_cpll", mout_cpll_p, SRC_TOP6, 28, 1),

	MUX(0, "mout_sw_aclk400_isp", mout_sw_aclk400_isp_p,
			SRC_TOP10, 0, 1),
	MUX(0, "mout_sw_aclk400_mscl", mout_sw_aclk400_mscl_p,
			SRC_TOP10, 4, 1),
	MUX(CLK_MOUT_SW_ACLK200, "mout_sw_aclk200", mout_sw_aclk200_p,
			SRC_TOP10, 8, 1),
	MUX(0, "mout_sw_aclk200_fsys2", mout_sw_aclk200_fsys2_p,
			SRC_TOP10, 12, 1),
	MUX(0, "mout_sw_aclk400_wcore", mout_sw_aclk400_wcore_p,
			SRC_TOP10, 16, 1),
	MUX(0, "mout_sw_aclk100_noc", mout_sw_aclk100_noc_p,
			SRC_TOP10, 20, 1),
	MUX(0, "mout_sw_pclk200_fsys", mout_sw_pclk200_fsys_p,
			SRC_TOP10, 24, 1),
	MUX(0, "mout_sw_aclk200_fsys", mout_sw_aclk200_fsys_p,
			SRC_TOP10, 28, 1),

	MUX(0, "mout_sw_aclk333_432_gscl", mout_sw_aclk333_432_gscl_p,
			SRC_TOP11, 0, 1),
	MUX(0, "mout_sw_aclk333_432_isp", mout_sw_aclk333_432_isp_p,
			SRC_TOP11, 4, 1),
	MUX(0, "mout_sw_aclk66", mout_sw_aclk66_p, SRC_TOP11, 8, 1),
	MUX(0, "mout_sw_aclk333_432_isp0", mout_sw_aclk333_432_isp0_p,
			SRC_TOP11, 12, 1),
	MUX(0, "mout_sw_aclk266", mout_sw_aclk266_p, SRC_TOP11, 20, 1),
	MUX(0, "mout_sw_aclk166", mout_sw_aclk166_p, SRC_TOP11, 24, 1),
	MUX(CLK_MOUT_SW_ACLK333, "mout_sw_aclk333", mout_sw_aclk333_p,
			SRC_TOP11, 28, 1),

	MUX(CLK_MOUT_SW_ACLK400, "mout_sw_aclk400_disp1",
			mout_sw_aclk400_disp1_p, SRC_TOP12, 4, 1),
	MUX(0, "mout_sw_aclk333_g2d", mout_sw_aclk333_g2d_p,
			SRC_TOP12, 8, 1),
	MUX(0, "mout_sw_aclk266_g2d", mout_sw_aclk266_g2d_p,
			SRC_TOP12, 12, 1),
	MUX(0, "mout_sw_aclk_g3d", mout_sw_aclk_g3d_p, SRC_TOP12, 16, 1),
	MUX(0, "mout_sw_aclk300_jpeg", mout_sw_aclk300_jpeg_p,
			SRC_TOP12, 20, 1),
	MUX(CLK_MOUT_SW_ACLK300, "mout_sw_aclk300_disp1",
			mout_sw_aclk300_disp1_p, SRC_TOP12, 24, 1),
	MUX(CLK_MOUT_SW_ACLK300_GSCL, "mout_sw_aclk300_gscl",
			mout_sw_aclk300_gscl_p, SRC_TOP12, 28, 1),

	/* DISP1 Block */
	MUX(0, "mout_mipi1", mout_group2_p, SRC_DISP10, 16, 3),
	MUX(0, "mout_dp1", mout_group2_p, SRC_DISP10, 20, 3),
	MUX(0, "mout_pixel", mout_group2_p, SRC_DISP10, 24, 3),
	MUX(CLK_MOUT_HDMI, "mout_hdmi", mout_hdmi_p, SRC_DISP10, 28, 1),
	MUX(0, "mout_fimd1_opt", mout_group2_p, SRC_DISP10, 8, 3),

	MUX(0, "mout_fimd1_final", mout_fimd1_final_p, TOP_SPARE2, 8, 1),

	/* CDREX block */
	MUX_F(CLK_MOUT_MCLK_CDREX, "mout_mclk_cdrex", mout_mclk_cdrex_p,
			SRC_CDREX, 4, 1, CLK_SET_RATE_PARENT, 0),
	MUX_F(CLK_MOUT_BPLL, "mout_bpll", mout_bpll_p, SRC_CDREX, 0, 1,
			CLK_SET_RATE_PARENT, 0),

	/* MAU Block */
	MUX(CLK_MOUT_MAUDIO0, "mout_maudio0", mout_maudio0_p, SRC_MAU, 28, 3),

	/* FSYS Block */
	MUX(0, "mout_usbd301", mout_group2_p, SRC_FSYS, 4, 3),
	MUX(0, "mout_mmc0", mout_group2_p, SRC_FSYS, 8, 3),
	MUX(0, "mout_mmc1", mout_group2_p, SRC_FSYS, 12, 3),
	MUX(0, "mout_mmc2", mout_group2_p, SRC_FSYS, 16, 3),
	MUX(0, "mout_usbd300", mout_group2_p, SRC_FSYS, 20, 3),
	MUX(0, "mout_unipro", mout_group2_p, SRC_FSYS, 24, 3),
	MUX(0, "mout_mphy_refclk", mout_group2_p, SRC_FSYS, 28, 3),

	/* PERIC Block */
	MUX(0, "mout_uart0", mout_group2_p, SRC_PERIC0, 4, 3),
	MUX(0, "mout_uart1", mout_group2_p, SRC_PERIC0, 8, 3),
	MUX(0, "mout_uart2", mout_group2_p, SRC_PERIC0, 12, 3),
	MUX(0, "mout_uart3", mout_group2_p, SRC_PERIC0, 16, 3),
	MUX(0, "mout_pwm", mout_group2_p, SRC_PERIC0, 24, 3),
	MUX(0, "mout_spdif", mout_spdif_p, SRC_PERIC0, 28, 3),
	MUX(0, "mout_audio0", mout_audio0_p, SRC_PERIC1, 8, 3),
	MUX(0, "mout_audio1", mout_audio1_p, SRC_PERIC1, 12, 3),
	MUX(0, "mout_audio2", mout_audio2_p, SRC_PERIC1, 16, 3),
	MUX(0, "mout_spi0", mout_group2_p, SRC_PERIC1, 20, 3),
	MUX(0, "mout_spi1", mout_group2_p, SRC_PERIC1, 24, 3),
	MUX(0, "mout_spi2", mout_group2_p, SRC_PERIC1, 28, 3),

	/* ISP Block */
	MUX(0, "mout_pwm_isp", mout_group2_p, SRC_ISP, 24, 3),
	MUX(0, "mout_uart_isp", mout_group2_p, SRC_ISP, 20, 3),
	MUX(0, "mout_spi0_isp", mout_group2_p, SRC_ISP, 12, 3),
	MUX(0, "mout_spi1_isp", mout_group2_p, SRC_ISP, 16, 3),
	MUX(0, "mout_isp_sensor", mout_group2_p, SRC_ISP, 28, 3),
};

static const struct samsung_div_clock exynos5x_div_clks[] __initconst = {
	DIV(0, "div_arm", "mout_cpu", DIV_CPU0, 0, 3),
	DIV(0, "sclk_apll", "mout_apll", DIV_CPU0, 24, 3),
	DIV(0, "armclk2", "div_arm", DIV_CPU0, 28, 3),
	DIV(0, "div_kfc", "mout_kfc", DIV_KFC0, 0, 3),
	DIV(0, "sclk_kpll", "mout_kpll", DIV_KFC0, 24, 3),

	DIV(CLK_DOUT_ACLK400_ISP, "dout_aclk400_isp", "mout_aclk400_isp",
			DIV_TOP0, 0, 3),
	DIV(CLK_DOUT_ACLK400_MSCL, "dout_aclk400_mscl", "mout_aclk400_mscl",
			DIV_TOP0, 4, 3),
	DIV(CLK_DOUT_ACLK200, "dout_aclk200", "mout_aclk200",
			DIV_TOP0, 8, 3),
	DIV(CLK_DOUT_ACLK200_FSYS2, "dout_aclk200_fsys2", "mout_aclk200_fsys2",
			DIV_TOP0, 12, 3),
	DIV(CLK_DOUT_ACLK100_NOC, "dout_aclk100_noc", "mout_aclk100_noc",
			DIV_TOP0, 20, 3),
	DIV(CLK_DOUT_PCLK200_FSYS, "dout_pclk200_fsys", "mout_pclk200_fsys",
			DIV_TOP0, 24, 3),
	DIV(CLK_DOUT_ACLK200_FSYS, "dout_aclk200_fsys", "mout_aclk200_fsys",
			DIV_TOP0, 28, 3),
	DIV(CLK_DOUT_ACLK333_432_GSCL, "dout_aclk333_432_gscl",
			"mout_aclk333_432_gscl", DIV_TOP1, 0, 3),
	DIV(CLK_DOUT_ACLK333_432_ISP, "dout_aclk333_432_isp",
			"mout_aclk333_432_isp", DIV_TOP1, 4, 3),
	DIV(CLK_DOUT_ACLK66, "dout_aclk66", "mout_aclk66",
			DIV_TOP1, 8, 6),
	DIV(CLK_DOUT_ACLK333_432_ISP0, "dout_aclk333_432_isp0",
			"mout_aclk333_432_isp0", DIV_TOP1, 16, 3),
	DIV(CLK_DOUT_ACLK266, "dout_aclk266", "mout_aclk266",
			DIV_TOP1, 20, 3),
	DIV(CLK_DOUT_ACLK166, "dout_aclk166", "mout_aclk166",
			DIV_TOP1, 24, 3),
	DIV(CLK_DOUT_ACLK333, "dout_aclk333", "mout_aclk333",
			DIV_TOP1, 28, 3),

	DIV(CLK_DOUT_ACLK333_G2D, "dout_aclk333_g2d", "mout_aclk333_g2d",
			DIV_TOP2, 8, 3),
	DIV(CLK_DOUT_ACLK266_G2D, "dout_aclk266_g2d", "mout_aclk266_g2d",
			DIV_TOP2, 12, 3),
	DIV(CLK_DOUT_ACLK_G3D, "dout_aclk_g3d", "mout_aclk_g3d", DIV_TOP2,
			16, 3),
	DIV(CLK_DOUT_ACLK300_JPEG, "dout_aclk300_jpeg", "mout_aclk300_jpeg",
			DIV_TOP2, 20, 3),
	DIV(CLK_DOUT_ACLK300_DISP1, "dout_aclk300_disp1",
			"mout_aclk300_disp1", DIV_TOP2, 24, 3),
	DIV(CLK_DOUT_ACLK300_GSCL, "dout_aclk300_gscl", "mout_aclk300_gscl",
			DIV_TOP2, 28, 3),

	/* DISP1 Block */
	DIV(0, "dout_fimd1", "mout_fimd1_final", DIV_DISP10, 0, 4),
	DIV(0, "dout_mipi1", "mout_mipi1", DIV_DISP10, 16, 8),
	DIV(0, "dout_dp1", "mout_dp1", DIV_DISP10, 24, 4),
	DIV(CLK_DOUT_PIXEL, "dout_hdmi_pixel", "mout_pixel", DIV_DISP10, 28, 4),
	DIV(CLK_DOUT_ACLK400_DISP1, "dout_aclk400_disp1",
			"mout_aclk400_disp1", DIV_TOP2, 4, 3),

	/* CDREX Block */
	/*
	 * The three clocks below are controlled using the same register and
	 * bits. They are put into one because there is a need of
	 * synchronization between the BUS and DREXs (two external memory
	 * interfaces).
	 * They are put here to show this HW assumption and for clock
	 * information summary completeness.
	 */
	DIV_F(CLK_DOUT_PCLK_CDREX, "dout_pclk_cdrex", "dout_aclk_cdrex1",
			DIV_CDREX0, 28, 3, CLK_GET_RATE_NOCACHE, 0),
	DIV_F(CLK_DOUT_PCLK_DREX0, "dout_pclk_drex0", "dout_cclk_drex0",
			DIV_CDREX0, 28, 3, CLK_GET_RATE_NOCACHE, 0),
	DIV_F(CLK_DOUT_PCLK_DREX1, "dout_pclk_drex1", "dout_cclk_drex0",
			DIV_CDREX0, 28, 3, CLK_GET_RATE_NOCACHE, 0),

	DIV_F(CLK_DOUT_SCLK_CDREX, "dout_sclk_cdrex", "mout_mclk_cdrex",
			DIV_CDREX0, 24, 3, CLK_SET_RATE_PARENT, 0),
	DIV(CLK_DOUT_ACLK_CDREX1, "dout_aclk_cdrex1", "dout_clk2x_phy0",
			DIV_CDREX0, 16, 3),
	DIV(CLK_DOUT_CCLK_DREX0, "dout_cclk_drex0", "dout_clk2x_phy0",
			DIV_CDREX0, 8, 3),
	DIV(CLK_DOUT_CLK2X_PHY0, "dout_clk2x_phy0", "dout_sclk_cdrex",
			DIV_CDREX0, 3, 5),

	DIV(CLK_DOUT_PCLK_CORE_MEM, "dout_pclk_core_mem", "mout_mclk_cdrex",
			DIV_CDREX1, 8, 3),

	/* Audio Block */
	DIV(0, "dout_maudio0", "mout_maudio0", DIV_MAU, 20, 4),
	DIV(0, "dout_maupcm0", "dout_maudio0", DIV_MAU, 24, 8),

	/* USB3.0 */
	DIV(0, "dout_usbphy301", "mout_usbd301", DIV_FSYS0, 12, 4),
	DIV(0, "dout_usbphy300", "mout_usbd300", DIV_FSYS0, 16, 4),
	DIV(0, "dout_usbd301", "mout_usbd301", DIV_FSYS0, 20, 4),
	DIV(0, "dout_usbd300", "mout_usbd300", DIV_FSYS0, 24, 4),

	/* MMC */
	DIV(0, "dout_mmc0", "mout_mmc0", DIV_FSYS1, 0, 10),
	DIV(0, "dout_mmc1", "mout_mmc1", DIV_FSYS1, 10, 10),
	DIV(0, "dout_mmc2", "mout_mmc2", DIV_FSYS1, 20, 10),

	DIV(0, "dout_unipro", "mout_unipro", DIV_FSYS2, 24, 8),
	DIV(0, "dout_mphy_refclk", "mout_mphy_refclk", DIV_FSYS2, 16, 8),

	/* UART and PWM */
	DIV(0, "dout_uart0", "mout_uart0", DIV_PERIC0, 8, 4),
	DIV(0, "dout_uart1", "mout_uart1", DIV_PERIC0, 12, 4),
	DIV(0, "dout_uart2", "mout_uart2", DIV_PERIC0, 16, 4),
	DIV(0, "dout_uart3", "mout_uart3", DIV_PERIC0, 20, 4),
	DIV(0, "dout_pwm", "mout_pwm", DIV_PERIC0, 28, 4),

	/* SPI */
	DIV(0, "dout_spi0", "mout_spi0", DIV_PERIC1, 20, 4),
	DIV(0, "dout_spi1", "mout_spi1", DIV_PERIC1, 24, 4),
	DIV(0, "dout_spi2", "mout_spi2", DIV_PERIC1, 28, 4),


	/* PCM */
	DIV(0, "dout_pcm1", "dout_audio1", DIV_PERIC2, 16, 8),
	DIV(0, "dout_pcm2", "dout_audio2", DIV_PERIC2, 24, 8),

	/* Audio - I2S */
	DIV(0, "dout_i2s1", "dout_audio1", DIV_PERIC3, 6, 6),
	DIV(0, "dout_i2s2", "dout_audio2", DIV_PERIC3, 12, 6),
	DIV(0, "dout_audio0", "mout_audio0", DIV_PERIC3, 20, 4),
	DIV(0, "dout_audio1", "mout_audio1", DIV_PERIC3, 24, 4),
	DIV(0, "dout_audio2", "mout_audio2", DIV_PERIC3, 28, 4),

	/* SPI Pre-Ratio */
	DIV(0, "dout_spi0_pre", "dout_spi0", DIV_PERIC4, 8, 8),
	DIV(0, "dout_spi1_pre", "dout_spi1", DIV_PERIC4, 16, 8),
	DIV(0, "dout_spi2_pre", "dout_spi2", DIV_PERIC4, 24, 8),

	/* GSCL Block */
	DIV(0, "dout_gscl_blk_333", "aclk333_432_gscl", DIV2_RATIO0, 6, 2),

	/* PSGEN */
	DIV(0, "dout_gen_blk", "mout_user_aclk266", DIV2_RATIO0, 8, 1),
	DIV(0, "dout_jpg_blk", "aclk166", DIV2_RATIO0, 20, 1),

	/* ISP Block */
	DIV(0, "dout_isp_sensor0", "mout_isp_sensor", SCLK_DIV_ISP0, 8, 8),
	DIV(0, "dout_isp_sensor1", "mout_isp_sensor", SCLK_DIV_ISP0, 16, 8),
	DIV(0, "dout_isp_sensor2", "mout_isp_sensor", SCLK_DIV_ISP0, 24, 8),
	DIV(0, "dout_pwm_isp", "mout_pwm_isp", SCLK_DIV_ISP1, 28, 4),
	DIV(0, "dout_uart_isp", "mout_uart_isp", SCLK_DIV_ISP1, 24, 4),
	DIV(0, "dout_spi0_isp", "mout_spi0_isp", SCLK_DIV_ISP1, 16, 4),
	DIV(0, "dout_spi1_isp", "mout_spi1_isp", SCLK_DIV_ISP1, 20, 4),
	DIV_F(0, "dout_spi0_isp_pre", "dout_spi0_isp", SCLK_DIV_ISP1, 0, 8,
			CLK_SET_RATE_PARENT, 0),
	DIV_F(0, "dout_spi1_isp_pre", "dout_spi1_isp", SCLK_DIV_ISP1, 8, 8,
			CLK_SET_RATE_PARENT, 0),
};

static const struct samsung_gate_clock exynos5x_gate_clks[] __initconst = {
	/* G2D */
	GATE(CLK_MDMA0, "mdma0", "aclk266_g2d", GATE_IP_G2D, 1, 0, 0),
	GATE(CLK_SSS, "sss", "aclk266_g2d", GATE_IP_G2D, 2, 0, 0),
	GATE(CLK_G2D, "g2d", "aclk333_g2d", GATE_IP_G2D, 3, 0, 0),
	GATE(CLK_SMMU_MDMA0, "smmu_mdma0", "aclk266_g2d", GATE_IP_G2D, 5, 0, 0),
	GATE(CLK_SMMU_G2D, "smmu_g2d", "aclk333_g2d", GATE_IP_G2D, 7, 0, 0),

	GATE(0, "aclk200_fsys", "mout_user_aclk200_fsys",
			GATE_BUS_FSYS0, 9, CLK_IS_CRITICAL, 0),
	GATE(0, "aclk200_fsys2", "mout_user_aclk200_fsys2",
			GATE_BUS_FSYS0, 10, CLK_IGNORE_UNUSED, 0),

	GATE(0, "aclk333_g2d", "mout_user_aclk333_g2d",
			GATE_BUS_TOP, 0, CLK_IGNORE_UNUSED, 0),
	GATE(0, "aclk266_g2d", "mout_user_aclk266_g2d",
			GATE_BUS_TOP, 1, CLK_IS_CRITICAL, 0),
	GATE(0, "aclk300_jpeg", "mout_user_aclk300_jpeg",
			GATE_BUS_TOP, 4, CLK_IGNORE_UNUSED, 0),
	GATE(0, "aclk333_432_isp0", "mout_user_aclk333_432_isp0",
			GATE_BUS_TOP, 5, 0, 0),
	GATE(0, "aclk300_gscl", "mout_user_aclk300_gscl",
			GATE_BUS_TOP, 6, CLK_IS_CRITICAL, 0),
	GATE(0, "aclk333_432_gscl", "mout_user_aclk333_432_gscl",
			GATE_BUS_TOP, 7, CLK_IGNORE_UNUSED, 0),
	GATE(0, "aclk333_432_isp", "mout_user_aclk333_432_isp",
			GATE_BUS_TOP, 8, 0, 0),
	GATE(CLK_PCLK66_GPIO, "pclk66_gpio", "mout_user_pclk66_gpio",
			GATE_BUS_TOP, 9, CLK_IGNORE_UNUSED, 0),
	GATE(0, "aclk66_psgen", "mout_user_aclk66_psgen",
			GATE_BUS_TOP, 10, CLK_IGNORE_UNUSED, 0),
	GATE(0, "aclk266_isp", "mout_user_aclk266_isp",
			GATE_BUS_TOP, 13, 0, 0),
	GATE(0, "aclk166", "mout_user_aclk166",
			GATE_BUS_TOP, 14, CLK_IGNORE_UNUSED, 0),
	GATE(CLK_ACLK333, "aclk333", "mout_user_aclk333",
			GATE_BUS_TOP, 15, CLK_IS_CRITICAL, 0),
	GATE(0, "aclk400_isp", "mout_user_aclk400_isp",
			GATE_BUS_TOP, 16, 0, 0),
	GATE(0, "aclk400_mscl", "mout_user_aclk400_mscl",
			GATE_BUS_TOP, 17, CLK_IS_CRITICAL, 0),
	GATE(0, "aclk200_disp1", "mout_user_aclk200_disp1",
			GATE_BUS_TOP, 18, CLK_IS_CRITICAL, 0),
	GATE(CLK_SCLK_MPHY_IXTAL24, "sclk_mphy_ixtal24", "mphy_refclk_ixtal24",
			GATE_BUS_TOP, 28, 0, 0),
	GATE(CLK_SCLK_HSIC_12M, "sclk_hsic_12m", "ff_hsic_12m",
			GATE_BUS_TOP, 29, 0, 0),

	GATE(0, "aclk300_disp1", "mout_user_aclk300_disp1",
			SRC_MASK_TOP2, 24, CLK_IS_CRITICAL, 0),

	/* sclk */
	GATE(CLK_SCLK_UART0, "sclk_uart0", "dout_uart0",
		GATE_TOP_SCLK_PERIC, 0, CLK_SET_RATE_PARENT, 0),
	GATE(CLK_SCLK_UART1, "sclk_uart1", "dout_uart1",
		GATE_TOP_SCLK_PERIC, 1, CLK_SET_RATE_PARENT, 0),
	GATE(CLK_SCLK_UART2, "sclk_uart2", "dout_uart2",
		GATE_TOP_SCLK_PERIC, 2, CLK_SET_RATE_PARENT, 0),
	GATE(CLK_SCLK_UART3, "sclk_uart3", "dout_uart3",
		GATE_TOP_SCLK_PERIC, 3, CLK_SET_RATE_PARENT, 0),
	GATE(CLK_SCLK_SPI0, "sclk_spi0", "dout_spi0_pre",
		GATE_TOP_SCLK_PERIC, 6, CLK_SET_RATE_PARENT, 0),
	GATE(CLK_SCLK_SPI1, "sclk_spi1", "dout_spi1_pre",
		GATE_TOP_SCLK_PERIC, 7, CLK_SET_RATE_PARENT, 0),
	GATE(CLK_SCLK_SPI2, "sclk_spi2", "dout_spi2_pre",
		GATE_TOP_SCLK_PERIC, 8, CLK_SET_RATE_PARENT, 0),
	GATE(CLK_SCLK_SPDIF, "sclk_spdif", "mout_spdif",
		GATE_TOP_SCLK_PERIC, 9, CLK_SET_RATE_PARENT, 0),
	GATE(CLK_SCLK_PWM, "sclk_pwm", "dout_pwm",
		GATE_TOP_SCLK_PERIC, 11, CLK_SET_RATE_PARENT, 0),
	GATE(CLK_SCLK_PCM1, "sclk_pcm1", "dout_pcm1",
		GATE_TOP_SCLK_PERIC, 15, CLK_SET_RATE_PARENT, 0),
	GATE(CLK_SCLK_PCM2, "sclk_pcm2", "dout_pcm2",
		GATE_TOP_SCLK_PERIC, 16, CLK_SET_RATE_PARENT, 0),
	GATE(CLK_SCLK_I2S1, "sclk_i2s1", "dout_i2s1",
		GATE_TOP_SCLK_PERIC, 17, CLK_SET_RATE_PARENT, 0),
	GATE(CLK_SCLK_I2S2, "sclk_i2s2", "dout_i2s2",
		GATE_TOP_SCLK_PERIC, 18, CLK_SET_RATE_PARENT, 0),

	GATE(CLK_SCLK_MMC0, "sclk_mmc0", "dout_mmc0",
		GATE_TOP_SCLK_FSYS, 0, CLK_SET_RATE_PARENT, 0),
	GATE(CLK_SCLK_MMC1, "sclk_mmc1", "dout_mmc1",
		GATE_TOP_SCLK_FSYS, 1, CLK_SET_RATE_PARENT, 0),
	GATE(CLK_SCLK_MMC2, "sclk_mmc2", "dout_mmc2",
		GATE_TOP_SCLK_FSYS, 2, CLK_SET_RATE_PARENT, 0),
	GATE(CLK_SCLK_USBPHY301, "sclk_usbphy301", "dout_usbphy301",
		GATE_TOP_SCLK_FSYS, 7, CLK_SET_RATE_PARENT, 0),
	GATE(CLK_SCLK_USBPHY300, "sclk_usbphy300", "dout_usbphy300",
		GATE_TOP_SCLK_FSYS, 8, CLK_SET_RATE_PARENT, 0),
	GATE(CLK_SCLK_USBD300, "sclk_usbd300", "dout_usbd300",
		GATE_TOP_SCLK_FSYS, 9, CLK_SET_RATE_PARENT, 0),
	GATE(CLK_SCLK_USBD301, "sclk_usbd301", "dout_usbd301",
		GATE_TOP_SCLK_FSYS, 10, CLK_SET_RATE_PARENT, 0),

	/* Display */
	GATE(CLK_SCLK_FIMD1, "sclk_fimd1", "dout_fimd1",
			GATE_TOP_SCLK_DISP1, 0, CLK_SET_RATE_PARENT, 0),
	GATE(CLK_SCLK_MIPI1, "sclk_mipi1", "dout_mipi1",
			GATE_TOP_SCLK_DISP1, 3, CLK_SET_RATE_PARENT, 0),
	GATE(CLK_SCLK_HDMI, "sclk_hdmi", "mout_hdmi",
			GATE_TOP_SCLK_DISP1, 9, 0, 0),
	GATE(CLK_SCLK_PIXEL, "sclk_pixel", "dout_hdmi_pixel",
			GATE_TOP_SCLK_DISP1, 10, CLK_SET_RATE_PARENT, 0),
	GATE(CLK_SCLK_DP1, "sclk_dp1", "dout_dp1",
			GATE_TOP_SCLK_DISP1, 20, CLK_SET_RATE_PARENT, 0),

	/* FSYS Block */
	GATE(CLK_TSI, "tsi", "aclk200_fsys", GATE_BUS_FSYS0, 0, 0, 0),
	GATE(CLK_PDMA0, "pdma0", "aclk200_fsys", GATE_BUS_FSYS0, 1, 0, 0),
	GATE(CLK_PDMA1, "pdma1", "aclk200_fsys", GATE_BUS_FSYS0, 2, 0, 0),
	GATE(CLK_UFS, "ufs", "aclk200_fsys2", GATE_BUS_FSYS0, 3, 0, 0),
	GATE(CLK_RTIC, "rtic", "aclk200_fsys", GATE_IP_FSYS, 9, 0, 0),
	GATE(CLK_MMC0, "mmc0", "aclk200_fsys2", GATE_IP_FSYS, 12, 0, 0),
	GATE(CLK_MMC1, "mmc1", "aclk200_fsys2", GATE_IP_FSYS, 13, 0, 0),
	GATE(CLK_MMC2, "mmc2", "aclk200_fsys2", GATE_IP_FSYS, 14, 0, 0),
	GATE(CLK_SROMC, "sromc", "aclk200_fsys2",
			GATE_IP_FSYS, 17, CLK_IGNORE_UNUSED, 0),
	GATE(CLK_USBH20, "usbh20", "aclk200_fsys", GATE_IP_FSYS, 18, 0, 0),
	GATE(CLK_USBD300, "usbd300", "aclk200_fsys", GATE_IP_FSYS, 19, 0, 0),
	GATE(CLK_USBD301, "usbd301", "aclk200_fsys", GATE_IP_FSYS, 20, 0, 0),
	GATE(CLK_SCLK_UNIPRO, "sclk_unipro", "dout_unipro",
			SRC_MASK_FSYS, 24, CLK_SET_RATE_PARENT, 0),

	/* PERIC Block */
	GATE(CLK_UART0, "uart0", "mout_user_aclk66_peric",
			GATE_IP_PERIC, 0, 0, 0),
	GATE(CLK_UART1, "uart1", "mout_user_aclk66_peric",
			GATE_IP_PERIC, 1, 0, 0),
	GATE(CLK_UART2, "uart2", "mout_user_aclk66_peric",
			GATE_IP_PERIC, 2, 0, 0),
	GATE(CLK_UART3, "uart3", "mout_user_aclk66_peric",
			GATE_IP_PERIC, 3, 0, 0),
	GATE(CLK_I2C0, "i2c0", "mout_user_aclk66_peric",
			GATE_IP_PERIC, 6, 0, 0),
	GATE(CLK_I2C1, "i2c1", "mout_user_aclk66_peric",
			GATE_IP_PERIC, 7, 0, 0),
	GATE(CLK_I2C2, "i2c2", "mout_user_aclk66_peric",
			GATE_IP_PERIC, 8, 0, 0),
	GATE(CLK_I2C3, "i2c3", "mout_user_aclk66_peric",
			GATE_IP_PERIC, 9, 0, 0),
	GATE(CLK_USI0, "usi0", "mout_user_aclk66_peric",
			GATE_IP_PERIC, 10, 0, 0),
	GATE(CLK_USI1, "usi1", "mout_user_aclk66_peric",
			GATE_IP_PERIC, 11, 0, 0),
	GATE(CLK_USI2, "usi2", "mout_user_aclk66_peric",
			GATE_IP_PERIC, 12, 0, 0),
	GATE(CLK_USI3, "usi3", "mout_user_aclk66_peric",
			GATE_IP_PERIC, 13, 0, 0),
	GATE(CLK_I2C_HDMI, "i2c_hdmi", "mout_user_aclk66_peric",
			GATE_IP_PERIC, 14, 0, 0),
	GATE(CLK_TSADC, "tsadc", "mout_user_aclk66_peric",
			GATE_IP_PERIC, 15, 0, 0),
	GATE(CLK_SPI0, "spi0", "mout_user_aclk66_peric",
			GATE_IP_PERIC, 16, 0, 0),
	GATE(CLK_SPI1, "spi1", "mout_user_aclk66_peric",
			GATE_IP_PERIC, 17, 0, 0),
	GATE(CLK_SPI2, "spi2", "mout_user_aclk66_peric",
			GATE_IP_PERIC, 18, 0, 0),
	GATE(CLK_I2S1, "i2s1", "mout_user_aclk66_peric",
			GATE_IP_PERIC, 20, 0, 0),
	GATE(CLK_I2S2, "i2s2", "mout_user_aclk66_peric",
			GATE_IP_PERIC, 21, 0, 0),
	GATE(CLK_PCM1, "pcm1", "mout_user_aclk66_peric",
			GATE_IP_PERIC, 22, 0, 0),
	GATE(CLK_PCM2, "pcm2", "mout_user_aclk66_peric",
			GATE_IP_PERIC, 23, 0, 0),
	GATE(CLK_PWM, "pwm", "mout_user_aclk66_peric",
			GATE_IP_PERIC, 24, 0, 0),
	GATE(CLK_SPDIF, "spdif", "mout_user_aclk66_peric",
			GATE_IP_PERIC, 26, 0, 0),
	GATE(CLK_USI4, "usi4", "mout_user_aclk66_peric",
			GATE_IP_PERIC, 28, 0, 0),
	GATE(CLK_USI5, "usi5", "mout_user_aclk66_peric",
			GATE_IP_PERIC, 30, 0, 0),
	GATE(CLK_USI6, "usi6", "mout_user_aclk66_peric",
			GATE_IP_PERIC, 31, 0, 0),

	GATE(CLK_KEYIF, "keyif", "mout_user_aclk66_peric",
			GATE_BUS_PERIC, 22, 0, 0),

	/* PERIS Block */
	GATE(CLK_CHIPID, "chipid", "aclk66_psgen",
			GATE_IP_PERIS, 0, CLK_IGNORE_UNUSED, 0),
	GATE(CLK_SYSREG, "sysreg", "aclk66_psgen",
			GATE_IP_PERIS, 1, CLK_IGNORE_UNUSED, 0),
	GATE(CLK_TZPC0, "tzpc0", "aclk66_psgen", GATE_IP_PERIS, 6, 0, 0),
	GATE(CLK_TZPC1, "tzpc1", "aclk66_psgen", GATE_IP_PERIS, 7, 0, 0),
	GATE(CLK_TZPC2, "tzpc2", "aclk66_psgen", GATE_IP_PERIS, 8, 0, 0),
	GATE(CLK_TZPC3, "tzpc3", "aclk66_psgen", GATE_IP_PERIS, 9, 0, 0),
	GATE(CLK_TZPC4, "tzpc4", "aclk66_psgen", GATE_IP_PERIS, 10, 0, 0),
	GATE(CLK_TZPC5, "tzpc5", "aclk66_psgen", GATE_IP_PERIS, 11, 0, 0),
	GATE(CLK_TZPC6, "tzpc6", "aclk66_psgen", GATE_IP_PERIS, 12, 0, 0),
	GATE(CLK_TZPC7, "tzpc7", "aclk66_psgen", GATE_IP_PERIS, 13, 0, 0),
	GATE(CLK_TZPC8, "tzpc8", "aclk66_psgen", GATE_IP_PERIS, 14, 0, 0),
	GATE(CLK_TZPC9, "tzpc9", "aclk66_psgen", GATE_IP_PERIS, 15, 0, 0),
	GATE(CLK_HDMI_CEC, "hdmi_cec", "aclk66_psgen", GATE_IP_PERIS, 16, 0, 0),
	GATE(CLK_MCT, "mct", "aclk66_psgen", GATE_IP_PERIS, 18, 0, 0),
	GATE(CLK_WDT, "wdt", "aclk66_psgen", GATE_IP_PERIS, 19, 0, 0),
	GATE(CLK_RTC, "rtc", "aclk66_psgen", GATE_IP_PERIS, 20, 0, 0),
	GATE(CLK_TMU, "tmu", "aclk66_psgen", GATE_IP_PERIS, 21, 0, 0),
	GATE(CLK_TMU_GPU, "tmu_gpu", "aclk66_psgen", GATE_IP_PERIS, 22, 0, 0),

	/* GEN Block */
	GATE(CLK_ROTATOR, "rotator", "mout_user_aclk266", GATE_IP_GEN, 1, 0, 0),
	GATE(CLK_JPEG, "jpeg", "aclk300_jpeg", GATE_IP_GEN, 2, 0, 0),
	GATE(CLK_JPEG2, "jpeg2", "aclk300_jpeg", GATE_IP_GEN, 3, 0, 0),
	GATE(CLK_MDMA1, "mdma1", "mout_user_aclk266", GATE_IP_GEN, 4, 0, 0),
	GATE(CLK_TOP_RTC, "top_rtc", "aclk66_psgen", GATE_IP_GEN, 5, 0, 0),
	GATE(CLK_SMMU_ROTATOR, "smmu_rotator", "dout_gen_blk",
			GATE_IP_GEN, 6, 0, 0),
	GATE(CLK_SMMU_JPEG, "smmu_jpeg", "dout_jpg_blk", GATE_IP_GEN, 7, 0, 0),
	GATE(CLK_SMMU_MDMA1, "smmu_mdma1", "dout_gen_blk",
			GATE_IP_GEN, 9, 0, 0),

	/* GATE_IP_GEN doesn't list gates for smmu_jpeg2 and mc */
	GATE(CLK_SMMU_JPEG2, "smmu_jpeg2", "dout_jpg_blk",
			GATE_BUS_GEN, 28, 0, 0),
	GATE(CLK_MC, "mc", "aclk66_psgen", GATE_BUS_GEN, 12, 0, 0),

	/* GSCL Block */
	GATE(CLK_SCLK_GSCL_WA, "sclk_gscl_wa", "mout_user_aclk333_432_gscl",
			GATE_TOP_SCLK_GSCL, 6, 0, 0),
	GATE(CLK_SCLK_GSCL_WB, "sclk_gscl_wb", "mout_user_aclk333_432_gscl",
			GATE_TOP_SCLK_GSCL, 7, 0, 0),

	GATE(CLK_FIMC_3AA, "fimc_3aa", "aclk333_432_gscl",
			GATE_IP_GSCL0, 4, 0, 0),
	GATE(CLK_FIMC_LITE0, "fimc_lite0", "aclk333_432_gscl",
			GATE_IP_GSCL0, 5, 0, 0),
	GATE(CLK_FIMC_LITE1, "fimc_lite1", "aclk333_432_gscl",
			GATE_IP_GSCL0, 6, 0, 0),

	GATE(CLK_SMMU_3AA, "smmu_3aa", "dout_gscl_blk_333",
			GATE_IP_GSCL1, 2, 0, 0),
	GATE(CLK_SMMU_FIMCL0, "smmu_fimcl0", "dout_gscl_blk_333",
			GATE_IP_GSCL1, 3, 0, 0),
	GATE(CLK_SMMU_FIMCL1, "smmu_fimcl1", "dout_gscl_blk_333",
			GATE_IP_GSCL1, 4, 0, 0),
	GATE(CLK_GSCL_WA, "gscl_wa", "sclk_gscl_wa", GATE_IP_GSCL1, 12, 0, 0),
	GATE(CLK_GSCL_WB, "gscl_wb", "sclk_gscl_wb", GATE_IP_GSCL1, 13, 0, 0),
	GATE(CLK_SMMU_FIMCL3, "smmu_fimcl3,", "dout_gscl_blk_333",
			GATE_IP_GSCL1, 16, 0, 0),
	GATE(CLK_FIMC_LITE3, "fimc_lite3", "aclk333_432_gscl",
			GATE_IP_GSCL1, 17, 0, 0),

	/* ISP */
	GATE(CLK_SCLK_UART_ISP, "sclk_uart_isp", "dout_uart_isp",
			GATE_TOP_SCLK_ISP, 0, CLK_SET_RATE_PARENT, 0),
	GATE(CLK_SCLK_SPI0_ISP, "sclk_spi0_isp", "dout_spi0_isp_pre",
			GATE_TOP_SCLK_ISP, 1, CLK_SET_RATE_PARENT, 0),
	GATE(CLK_SCLK_SPI1_ISP, "sclk_spi1_isp", "dout_spi1_isp_pre",
			GATE_TOP_SCLK_ISP, 2, CLK_SET_RATE_PARENT, 0),
	GATE(CLK_SCLK_PWM_ISP, "sclk_pwm_isp", "dout_pwm_isp",
			GATE_TOP_SCLK_ISP, 3, CLK_SET_RATE_PARENT, 0),
	GATE(CLK_SCLK_ISP_SENSOR0, "sclk_isp_sensor0", "dout_isp_sensor0",
			GATE_TOP_SCLK_ISP, 4, CLK_SET_RATE_PARENT, 0),
	GATE(CLK_SCLK_ISP_SENSOR1, "sclk_isp_sensor1", "dout_isp_sensor1",
			GATE_TOP_SCLK_ISP, 8, CLK_SET_RATE_PARENT, 0),
	GATE(CLK_SCLK_ISP_SENSOR2, "sclk_isp_sensor2", "dout_isp_sensor2",
			GATE_TOP_SCLK_ISP, 12, CLK_SET_RATE_PARENT, 0),

	/* CDREX */
	GATE(CLK_CLKM_PHY0, "clkm_phy0", "dout_sclk_cdrex",
			GATE_BUS_CDREX0, 0, 0, 0),
	GATE(CLK_CLKM_PHY1, "clkm_phy1", "dout_sclk_cdrex",
			GATE_BUS_CDREX0, 1, 0, 0),
	GATE(0, "mx_mspll_ccore_phy", "mout_mx_mspll_ccore_phy",
			SRC_MASK_TOP7, 0, CLK_IGNORE_UNUSED, 0),

	GATE(CLK_ACLK_PPMU_DREX1_1, "aclk_ppmu_drex1_1", "dout_aclk_cdrex1",
			GATE_BUS_CDREX1, 12, CLK_IGNORE_UNUSED, 0),
	GATE(CLK_ACLK_PPMU_DREX1_0, "aclk_ppmu_drex1_0", "dout_aclk_cdrex1",
			GATE_BUS_CDREX1, 13, CLK_IGNORE_UNUSED, 0),
	GATE(CLK_ACLK_PPMU_DREX0_1, "aclk_ppmu_drex0_1", "dout_aclk_cdrex1",
			GATE_BUS_CDREX1, 14, CLK_IGNORE_UNUSED, 0),
	GATE(CLK_ACLK_PPMU_DREX0_0, "aclk_ppmu_drex0_0", "dout_aclk_cdrex1",
			GATE_BUS_CDREX1, 15, CLK_IGNORE_UNUSED, 0),

	GATE(CLK_PCLK_PPMU_DREX1_1, "pclk_ppmu_drex1_1", "dout_pclk_cdrex",
			GATE_BUS_CDREX1, 26, CLK_IGNORE_UNUSED, 0),
	GATE(CLK_PCLK_PPMU_DREX1_0, "pclk_ppmu_drex1_0", "dout_pclk_cdrex",
			GATE_BUS_CDREX1, 27, CLK_IGNORE_UNUSED, 0),
	GATE(CLK_PCLK_PPMU_DREX0_1, "pclk_ppmu_drex0_1", "dout_pclk_cdrex",
			GATE_BUS_CDREX1, 28, CLK_IGNORE_UNUSED, 0),
	GATE(CLK_PCLK_PPMU_DREX0_0, "pclk_ppmu_drex0_0", "dout_pclk_cdrex",
			GATE_BUS_CDREX1, 29, CLK_IGNORE_UNUSED, 0),
};

static const struct samsung_div_clock exynos5x_disp_div_clks[] __initconst = {
	DIV(0, "dout_disp1_blk", "aclk200_disp1", DIV2_RATIO0, 16, 2),
};

static const struct samsung_gate_clock exynos5x_disp_gate_clks[] __initconst = {
	GATE(CLK_FIMD1, "fimd1", "aclk300_disp1", GATE_IP_DISP1, 0, 0, 0),
	GATE(CLK_DSIM1, "dsim1", "aclk200_disp1", GATE_IP_DISP1, 3, 0, 0),
	GATE(CLK_DP1, "dp1", "aclk200_disp1", GATE_IP_DISP1, 4, 0, 0),
	GATE(CLK_MIXER, "mixer", "aclk200_disp1", GATE_IP_DISP1, 5, 0, 0),
	GATE(CLK_HDMI, "hdmi", "aclk200_disp1", GATE_IP_DISP1, 6, 0, 0),
	GATE(CLK_SMMU_FIMD1M0, "smmu_fimd1m0", "dout_disp1_blk",
			GATE_IP_DISP1, 7, 0, 0),
	GATE(CLK_SMMU_FIMD1M1, "smmu_fimd1m1", "dout_disp1_blk",
			GATE_IP_DISP1, 8, 0, 0),
	GATE(CLK_SMMU_MIXER, "smmu_mixer", "aclk200_disp1",
			GATE_IP_DISP1, 9, 0, 0),
};

static struct exynos5_subcmu_reg_dump exynos5x_disp_suspend_regs[] = {
	{ GATE_IP_DISP1, 0xffffffff, 0xffffffff }, /* DISP1 gates */
	{ SRC_TOP5, 0, BIT(0) },	/* MUX mout_user_aclk400_disp1 */
	{ SRC_TOP5, 0, BIT(24) },	/* MUX mout_user_aclk300_disp1 */
	{ SRC_TOP3, 0, BIT(8) },	/* MUX mout_user_aclk200_disp1 */
	{ DIV2_RATIO0, 0, 0x30000 },		/* DIV dout_disp1_blk */
};

static const struct samsung_div_clock exynos5x_gsc_div_clks[] __initconst = {
	DIV(0, "dout_gscl_blk_300", "mout_user_aclk300_gscl",
			DIV2_RATIO0, 4, 2),
};

static const struct samsung_gate_clock exynos5x_gsc_gate_clks[] __initconst = {
	GATE(CLK_GSCL0, "gscl0", "aclk300_gscl", GATE_IP_GSCL0, 0, 0, 0),
	GATE(CLK_GSCL1, "gscl1", "aclk300_gscl", GATE_IP_GSCL0, 1, 0, 0),
	GATE(CLK_SMMU_GSCL0, "smmu_gscl0", "dout_gscl_blk_300",
			GATE_IP_GSCL1, 6, 0, 0),
	GATE(CLK_SMMU_GSCL1, "smmu_gscl1", "dout_gscl_blk_300",
			GATE_IP_GSCL1, 7, 0, 0),
};

static struct exynos5_subcmu_reg_dump exynos5x_gsc_suspend_regs[] = {
	{ GATE_IP_GSCL0, 0x3, 0x3 },	/* GSC gates */
	{ GATE_IP_GSCL1, 0xc0, 0xc0 },	/* GSC gates */
	{ SRC_TOP5, 0, BIT(28) },	/* MUX mout_user_aclk300_gscl */
	{ DIV2_RATIO0, 0, 0x30 },	/* DIV dout_gscl_blk_300 */
};

static const struct samsung_gate_clock exynos5x_g3d_gate_clks[] __initconst = {
	GATE(CLK_G3D, "g3d", "mout_user_aclk_g3d", GATE_IP_G3D, 9, 0, 0),
};

static struct exynos5_subcmu_reg_dump exynos5x_g3d_suspend_regs[] = {
	{ GATE_IP_G3D, 0x3ff, 0x3ff },	/* G3D gates */
	{ SRC_TOP5, 0, BIT(16) },	/* MUX mout_user_aclk_g3d */
};

static const struct samsung_div_clock exynos5x_mfc_div_clks[] __initconst = {
	DIV(0, "dout_mfc_blk", "mout_user_aclk333", DIV4_RATIO, 0, 2),
};

static const struct samsung_gate_clock exynos5x_mfc_gate_clks[] __initconst = {
	GATE(CLK_MFC, "mfc", "aclk333", GATE_IP_MFC, 0, 0, 0),
	GATE(CLK_SMMU_MFCL, "smmu_mfcl", "dout_mfc_blk", GATE_IP_MFC, 1, 0, 0),
	GATE(CLK_SMMU_MFCR, "smmu_mfcr", "dout_mfc_blk", GATE_IP_MFC, 2, 0, 0),
};

static struct exynos5_subcmu_reg_dump exynos5x_mfc_suspend_regs[] = {
	{ GATE_IP_MFC, 0xffffffff, 0xffffffff }, /* MFC gates */
	{ SRC_TOP4, 0, BIT(28) },		/* MUX mout_user_aclk333 */
	{ DIV4_RATIO, 0, 0x3 },			/* DIV dout_mfc_blk */
};

static const struct samsung_gate_clock exynos5x_mscl_gate_clks[] __initconst = {
	/* MSCL Block */
	GATE(CLK_MSCL0, "mscl0", "aclk400_mscl", GATE_IP_MSCL, 0, 0, 0),
	GATE(CLK_MSCL1, "mscl1", "aclk400_mscl", GATE_IP_MSCL, 1, 0, 0),
	GATE(CLK_MSCL2, "mscl2", "aclk400_mscl", GATE_IP_MSCL, 2, 0, 0),
	GATE(CLK_SMMU_MSCL0, "smmu_mscl0", "dout_mscl_blk",
			GATE_IP_MSCL, 8, 0, 0),
	GATE(CLK_SMMU_MSCL1, "smmu_mscl1", "dout_mscl_blk",
			GATE_IP_MSCL, 9, 0, 0),
	GATE(CLK_SMMU_MSCL2, "smmu_mscl2", "dout_mscl_blk",
			GATE_IP_MSCL, 10, 0, 0),
};

static const struct samsung_div_clock exynos5x_mscl_div_clks[] __initconst = {
	DIV(0, "dout_mscl_blk", "aclk400_mscl", DIV2_RATIO0, 28, 2),
};

static struct exynos5_subcmu_reg_dump exynos5x_mscl_suspend_regs[] = {
	{ GATE_IP_MSCL, 0xffffffff, 0xffffffff }, /* MSCL gates */
	{ SRC_TOP3, 0, BIT(4) },		/* MUX mout_user_aclk400_mscl */
	{ DIV2_RATIO0, 0, 0x30000000 },		/* DIV dout_mscl_blk */
};

static const struct samsung_gate_clock exynos5800_mau_gate_clks[] __initconst = {
	GATE(CLK_MAU_EPLL, "mau_epll", "mout_user_mau_epll",
			SRC_MASK_TOP7, 20, CLK_SET_RATE_PARENT, 0),
	GATE(CLK_SCLK_MAUDIO0, "sclk_maudio0", "dout_maudio0",
		GATE_TOP_SCLK_MAU, 0, CLK_SET_RATE_PARENT, 0),
	GATE(CLK_SCLK_MAUPCM0, "sclk_maupcm0", "dout_maupcm0",
		GATE_TOP_SCLK_MAU, 1, CLK_SET_RATE_PARENT, 0),
};

static struct exynos5_subcmu_reg_dump exynos5800_mau_suspend_regs[] = {
	{ SRC_TOP9, 0, BIT(8) },	/* MUX mout_user_mau_epll */
};

static const struct exynos5_subcmu_info exynos5x_disp_subcmu = {
	.div_clks	= exynos5x_disp_div_clks,
	.nr_div_clks	= ARRAY_SIZE(exynos5x_disp_div_clks),
	.gate_clks	= exynos5x_disp_gate_clks,
	.nr_gate_clks	= ARRAY_SIZE(exynos5x_disp_gate_clks),
	.suspend_regs	= exynos5x_disp_suspend_regs,
	.nr_suspend_regs = ARRAY_SIZE(exynos5x_disp_suspend_regs),
	.pd_name	= "DISP",
};

static const struct exynos5_subcmu_info exynos5x_gsc_subcmu = {
	.div_clks	= exynos5x_gsc_div_clks,
	.nr_div_clks	= ARRAY_SIZE(exynos5x_gsc_div_clks),
	.gate_clks	= exynos5x_gsc_gate_clks,
	.nr_gate_clks	= ARRAY_SIZE(exynos5x_gsc_gate_clks),
	.suspend_regs	= exynos5x_gsc_suspend_regs,
	.nr_suspend_regs = ARRAY_SIZE(exynos5x_gsc_suspend_regs),
	.pd_name	= "GSC",
};

static const struct exynos5_subcmu_info exynos5x_g3d_subcmu = {
	.gate_clks	= exynos5x_g3d_gate_clks,
	.nr_gate_clks	= ARRAY_SIZE(exynos5x_g3d_gate_clks),
	.suspend_regs	= exynos5x_g3d_suspend_regs,
	.nr_suspend_regs = ARRAY_SIZE(exynos5x_g3d_suspend_regs),
	.pd_name	= "G3D",
};

static const struct exynos5_subcmu_info exynos5x_mfc_subcmu = {
	.div_clks	= exynos5x_mfc_div_clks,
	.nr_div_clks	= ARRAY_SIZE(exynos5x_mfc_div_clks),
	.gate_clks	= exynos5x_mfc_gate_clks,
	.nr_gate_clks	= ARRAY_SIZE(exynos5x_mfc_gate_clks),
	.suspend_regs	= exynos5x_mfc_suspend_regs,
	.nr_suspend_regs = ARRAY_SIZE(exynos5x_mfc_suspend_regs),
	.pd_name	= "MFC",
};

static const struct exynos5_subcmu_info exynos5x_mscl_subcmu = {
	.div_clks	= exynos5x_mscl_div_clks,
	.nr_div_clks	= ARRAY_SIZE(exynos5x_mscl_div_clks),
	.gate_clks	= exynos5x_mscl_gate_clks,
	.nr_gate_clks	= ARRAY_SIZE(exynos5x_mscl_gate_clks),
	.suspend_regs	= exynos5x_mscl_suspend_regs,
	.nr_suspend_regs = ARRAY_SIZE(exynos5x_mscl_suspend_regs),
	.pd_name	= "MSC",
};

static const struct exynos5_subcmu_info exynos5800_mau_subcmu = {
	.gate_clks	= exynos5800_mau_gate_clks,
	.nr_gate_clks	= ARRAY_SIZE(exynos5800_mau_gate_clks),
	.suspend_regs	= exynos5800_mau_suspend_regs,
	.nr_suspend_regs = ARRAY_SIZE(exynos5800_mau_suspend_regs),
	.pd_name	= "MAU",
};

static const struct exynos5_subcmu_info *exynos5x_subcmus[] = {
	&exynos5x_disp_subcmu,
	&exynos5x_gsc_subcmu,
	&exynos5x_g3d_subcmu,
	&exynos5x_mfc_subcmu,
	&exynos5x_mscl_subcmu,
};

static const struct exynos5_subcmu_info *exynos5800_subcmus[] = {
	&exynos5x_disp_subcmu,
	&exynos5x_gsc_subcmu,
	&exynos5x_g3d_subcmu,
	&exynos5x_mfc_subcmu,
	&exynos5x_mscl_subcmu,
	&exynos5800_mau_subcmu,
};

static const struct samsung_pll_rate_table exynos5420_pll2550x_24mhz_tbl[] __initconst = {
	PLL_35XX_RATE(24 * MHZ, 2000000000, 250, 3, 0),
	PLL_35XX_RATE(24 * MHZ, 1900000000, 475, 6, 0),
	PLL_35XX_RATE(24 * MHZ, 1800000000, 225, 3, 0),
	PLL_35XX_RATE(24 * MHZ, 1700000000, 425, 6, 0),
	PLL_35XX_RATE(24 * MHZ, 1600000000, 200, 3, 0),
	PLL_35XX_RATE(24 * MHZ, 1500000000, 250, 4, 0),
	PLL_35XX_RATE(24 * MHZ, 1400000000, 175, 3, 0),
	PLL_35XX_RATE(24 * MHZ, 1300000000, 325, 6, 0),
	PLL_35XX_RATE(24 * MHZ, 1200000000, 200, 2, 1),
	PLL_35XX_RATE(24 * MHZ, 1100000000, 275, 3, 1),
	PLL_35XX_RATE(24 * MHZ, 1000000000, 250, 3, 1),
	PLL_35XX_RATE(24 * MHZ, 900000000,  150, 2, 1),
	PLL_35XX_RATE(24 * MHZ, 800000000,  200, 3, 1),
	PLL_35XX_RATE(24 * MHZ, 700000000,  175, 3, 1),
	PLL_35XX_RATE(24 * MHZ, 600000000,  200, 2, 2),
	PLL_35XX_RATE(24 * MHZ, 500000000,  250, 3, 2),
	PLL_35XX_RATE(24 * MHZ, 400000000,  200, 3, 2),
	PLL_35XX_RATE(24 * MHZ, 300000000,  200, 2, 3),
	PLL_35XX_RATE(24 * MHZ, 200000000,  200, 3, 3),
};

static const struct samsung_pll_rate_table exynos5422_bpll_rate_table[] = {
	PLL_35XX_RATE(24 * MHZ, 825000000, 275, 4, 1),
	PLL_35XX_RATE(24 * MHZ, 728000000, 182, 3, 1),
	PLL_35XX_RATE(24 * MHZ, 633000000, 211, 4, 1),
	PLL_35XX_RATE(24 * MHZ, 543000000, 181, 2, 2),
	PLL_35XX_RATE(24 * MHZ, 413000000, 413, 6, 2),
	PLL_35XX_RATE(24 * MHZ, 275000000, 275, 3, 3),
	PLL_35XX_RATE(24 * MHZ, 206000000, 206, 3, 3),
	PLL_35XX_RATE(24 * MHZ, 165000000, 110, 2, 3),
};

static const struct samsung_pll_rate_table exynos5420_epll_24mhz_tbl[] = {
	PLL_36XX_RATE(24 * MHZ, 600000000U, 100, 2, 1, 0),
	PLL_36XX_RATE(24 * MHZ, 400000000U, 200, 3, 2, 0),
	PLL_36XX_RATE(24 * MHZ, 393216003U, 197, 3, 2, -25690),
	PLL_36XX_RATE(24 * MHZ, 361267218U, 301, 5, 2, 3671),
	PLL_36XX_RATE(24 * MHZ, 200000000U, 200, 3, 3, 0),
	PLL_36XX_RATE(24 * MHZ, 196608001U, 197, 3, 3, -25690),
	PLL_36XX_RATE(24 * MHZ, 180633609U, 301, 5, 3, 3671),
	PLL_36XX_RATE(24 * MHZ, 131072006U, 131, 3, 3, 4719),
	PLL_36XX_RATE(24 * MHZ, 100000000U, 200, 3, 4, 0),
	PLL_36XX_RATE(24 * MHZ,  73728000U, 98, 2, 4, 19923),
	PLL_36XX_RATE(24 * MHZ,  67737602U, 90, 2, 4, 20762),
	PLL_36XX_RATE(24 * MHZ,  65536003U, 131, 3, 4, 4719),
	PLL_36XX_RATE(24 * MHZ,  49152000U, 197, 3, 5, -25690),
	PLL_36XX_RATE(24 * MHZ,  45158401U, 90, 3, 4, 20762),
	PLL_36XX_RATE(24 * MHZ,  32768001U, 131, 3, 5, 4719),
};

static struct samsung_pll_clock exynos5x_plls[nr_plls] __initdata = {
	[apll] = PLL(pll_2550, CLK_FOUT_APLL, "fout_apll", "fin_pll", APLL_LOCK,
		APLL_CON0, NULL),
	[cpll] = PLL(pll_2550, CLK_FOUT_CPLL, "fout_cpll", "fin_pll", CPLL_LOCK,
		CPLL_CON0, NULL),
	[dpll] = PLL(pll_2550, CLK_FOUT_DPLL, "fout_dpll", "fin_pll", DPLL_LOCK,
		DPLL_CON0, NULL),
	[epll] = PLL(pll_36xx, CLK_FOUT_EPLL, "fout_epll", "fin_pll", EPLL_LOCK,
		EPLL_CON0, NULL),
	[rpll] = PLL(pll_2650, CLK_FOUT_RPLL, "fout_rpll", "fin_pll", RPLL_LOCK,
		RPLL_CON0, NULL),
	[ipll] = PLL(pll_2550, CLK_FOUT_IPLL, "fout_ipll", "fin_pll", IPLL_LOCK,
		IPLL_CON0, NULL),
	[spll] = PLL(pll_2550, CLK_FOUT_SPLL, "fout_spll", "fin_pll", SPLL_LOCK,
		SPLL_CON0, NULL),
	[vpll] = PLL(pll_2550, CLK_FOUT_VPLL, "fout_vpll", "fin_pll", VPLL_LOCK,
		VPLL_CON0, NULL),
	[mpll] = PLL(pll_2550, CLK_FOUT_MPLL, "fout_mpll", "fin_pll", MPLL_LOCK,
		MPLL_CON0, NULL),
	[bpll] = PLL(pll_2550, CLK_FOUT_BPLL, "fout_bpll", "fin_pll", BPLL_LOCK,
		BPLL_CON0, NULL),
	[kpll] = PLL(pll_2550, CLK_FOUT_KPLL, "fout_kpll", "fin_pll", KPLL_LOCK,
		KPLL_CON0, NULL),
};

#define E5420_EGL_DIV0(apll, pclk_dbg, atb, cpud)			\
		((((apll) << 24) | ((pclk_dbg) << 20) | ((atb) << 16) |	\
		 ((cpud) << 4)))

static const struct exynos_cpuclk_cfg_data exynos5420_eglclk_d[] __initconst = {
	{ 1800000, E5420_EGL_DIV0(3, 7, 7, 4), },
	{ 1700000, E5420_EGL_DIV0(3, 7, 7, 3), },
	{ 1600000, E5420_EGL_DIV0(3, 7, 7, 3), },
	{ 1500000, E5420_EGL_DIV0(3, 7, 7, 3), },
	{ 1400000, E5420_EGL_DIV0(3, 7, 7, 3), },
	{ 1300000, E5420_EGL_DIV0(3, 7, 7, 2), },
	{ 1200000, E5420_EGL_DIV0(3, 7, 7, 2), },
	{ 1100000, E5420_EGL_DIV0(3, 7, 7, 2), },
	{ 1000000, E5420_EGL_DIV0(3, 6, 6, 2), },
	{  900000, E5420_EGL_DIV0(3, 6, 6, 2), },
	{  800000, E5420_EGL_DIV0(3, 5, 5, 2), },
	{  700000, E5420_EGL_DIV0(3, 5, 5, 2), },
	{  600000, E5420_EGL_DIV0(3, 4, 4, 2), },
	{  500000, E5420_EGL_DIV0(3, 3, 3, 2), },
	{  400000, E5420_EGL_DIV0(3, 3, 3, 2), },
	{  300000, E5420_EGL_DIV0(3, 3, 3, 2), },
	{  200000, E5420_EGL_DIV0(3, 3, 3, 2), },
	{  0 },
};

static const struct exynos_cpuclk_cfg_data exynos5800_eglclk_d[] __initconst = {
	{ 2000000, E5420_EGL_DIV0(3, 7, 7, 4), },
	{ 1900000, E5420_EGL_DIV0(3, 7, 7, 4), },
	{ 1800000, E5420_EGL_DIV0(3, 7, 7, 4), },
	{ 1700000, E5420_EGL_DIV0(3, 7, 7, 3), },
	{ 1600000, E5420_EGL_DIV0(3, 7, 7, 3), },
	{ 1500000, E5420_EGL_DIV0(3, 7, 7, 3), },
	{ 1400000, E5420_EGL_DIV0(3, 7, 7, 3), },
	{ 1300000, E5420_EGL_DIV0(3, 7, 7, 2), },
	{ 1200000, E5420_EGL_DIV0(3, 7, 7, 2), },
	{ 1100000, E5420_EGL_DIV0(3, 7, 7, 2), },
	{ 1000000, E5420_EGL_DIV0(3, 7, 6, 2), },
	{  900000, E5420_EGL_DIV0(3, 7, 6, 2), },
	{  800000, E5420_EGL_DIV0(3, 7, 5, 2), },
	{  700000, E5420_EGL_DIV0(3, 7, 5, 2), },
	{  600000, E5420_EGL_DIV0(3, 7, 4, 2), },
	{  500000, E5420_EGL_DIV0(3, 7, 3, 2), },
	{  400000, E5420_EGL_DIV0(3, 7, 3, 2), },
	{  300000, E5420_EGL_DIV0(3, 7, 3, 2), },
	{  200000, E5420_EGL_DIV0(3, 7, 3, 2), },
	{  0 },
};

#define E5420_KFC_DIV(kpll, pclk, aclk)					\
		((((kpll) << 24) | ((pclk) << 20) | ((aclk) << 4)))

static const struct exynos_cpuclk_cfg_data exynos5420_kfcclk_d[] __initconst = {
	{ 1400000, E5420_KFC_DIV(3, 5, 3), }, /* for Exynos5800 */
	{ 1300000, E5420_KFC_DIV(3, 5, 2), },
	{ 1200000, E5420_KFC_DIV(3, 5, 2), },
	{ 1100000, E5420_KFC_DIV(3, 5, 2), },
	{ 1000000, E5420_KFC_DIV(3, 5, 2), },
	{  900000, E5420_KFC_DIV(3, 5, 2), },
	{  800000, E5420_KFC_DIV(3, 5, 2), },
	{  700000, E5420_KFC_DIV(3, 4, 2), },
	{  600000, E5420_KFC_DIV(3, 4, 2), },
	{  500000, E5420_KFC_DIV(3, 4, 2), },
	{  400000, E5420_KFC_DIV(3, 3, 2), },
	{  300000, E5420_KFC_DIV(3, 3, 2), },
	{  200000, E5420_KFC_DIV(3, 3, 2), },
	{  0 },
};

static const struct of_device_id ext_clk_match[] __initconst = {
	{ .compatible = "samsung,exynos5420-oscclk", .data = (void *)0, },
	{ },
};

/* register exynos5420 clocks */
static void __init exynos5x_clk_init(struct device_node *np,
		enum exynos5x_soc soc)
{
	struct samsung_clk_provider *ctx;

	if (np) {
		reg_base = of_iomap(np, 0);
		if (!reg_base)
			panic("%s: failed to map registers\n", __func__);
	} else {
		panic("%s: unable to determine soc\n", __func__);
	}

	exynos5x_soc = soc;

	ctx = samsung_clk_init(np, reg_base, CLK_NR_CLKS);

	samsung_clk_of_register_fixed_ext(ctx, exynos5x_fixed_rate_ext_clks,
			ARRAY_SIZE(exynos5x_fixed_rate_ext_clks),
			ext_clk_match);

	if (_get_rate("fin_pll") == 24 * MHZ) {
		exynos5x_plls[apll].rate_table = exynos5420_pll2550x_24mhz_tbl;
		exynos5x_plls[epll].rate_table = exynos5420_epll_24mhz_tbl;
		exynos5x_plls[kpll].rate_table = exynos5420_pll2550x_24mhz_tbl;
	}

	if (soc == EXYNOS5420)
		exynos5x_plls[bpll].rate_table = exynos5420_pll2550x_24mhz_tbl;
	else
		exynos5x_plls[bpll].rate_table = exynos5422_bpll_rate_table;

	samsung_clk_register_pll(ctx, exynos5x_plls, ARRAY_SIZE(exynos5x_plls),
					reg_base);
	samsung_clk_register_fixed_rate(ctx, exynos5x_fixed_rate_clks,
			ARRAY_SIZE(exynos5x_fixed_rate_clks));
	samsung_clk_register_fixed_factor(ctx, exynos5x_fixed_factor_clks,
			ARRAY_SIZE(exynos5x_fixed_factor_clks));
	samsung_clk_register_mux(ctx, exynos5x_mux_clks,
			ARRAY_SIZE(exynos5x_mux_clks));
	samsung_clk_register_div(ctx, exynos5x_div_clks,
			ARRAY_SIZE(exynos5x_div_clks));
	samsung_clk_register_gate(ctx, exynos5x_gate_clks,
			ARRAY_SIZE(exynos5x_gate_clks));

	if (soc == EXYNOS5420) {
		samsung_clk_register_mux(ctx, exynos5420_mux_clks,
				ARRAY_SIZE(exynos5420_mux_clks));
		samsung_clk_register_div(ctx, exynos5420_div_clks,
				ARRAY_SIZE(exynos5420_div_clks));
		samsung_clk_register_gate(ctx, exynos5420_gate_clks,
				ARRAY_SIZE(exynos5420_gate_clks));
	} else {
		samsung_clk_register_fixed_factor(
				ctx, exynos5800_fixed_factor_clks,
				ARRAY_SIZE(exynos5800_fixed_factor_clks));
		samsung_clk_register_mux(ctx, exynos5800_mux_clks,
				ARRAY_SIZE(exynos5800_mux_clks));
		samsung_clk_register_div(ctx, exynos5800_div_clks,
				ARRAY_SIZE(exynos5800_div_clks));
		samsung_clk_register_gate(ctx, exynos5800_gate_clks,
				ARRAY_SIZE(exynos5800_gate_clks));
	}

	if (soc == EXYNOS5420) {
		exynos_register_cpu_clock(ctx, CLK_ARM_CLK, "armclk",
			mout_cpu_p[0], mout_cpu_p[1], 0x200,
			exynos5420_eglclk_d, ARRAY_SIZE(exynos5420_eglclk_d), 0);
	} else {
		exynos_register_cpu_clock(ctx, CLK_ARM_CLK, "armclk",
			mout_cpu_p[0], mout_cpu_p[1], 0x200,
			exynos5800_eglclk_d, ARRAY_SIZE(exynos5800_eglclk_d), 0);
	}
	exynos_register_cpu_clock(ctx, CLK_KFC_CLK, "kfcclk",
		mout_kfc_p[0], mout_kfc_p[1], 0x28200,
		exynos5420_kfcclk_d, ARRAY_SIZE(exynos5420_kfcclk_d), 0);

	samsung_clk_extended_sleep_init(reg_base,
		exynos5x_clk_regs, ARRAY_SIZE(exynos5x_clk_regs),
		exynos5420_set_clksrc, ARRAY_SIZE(exynos5420_set_clksrc));

	if (soc == EXYNOS5800) {
		samsung_clk_sleep_init(reg_base, exynos5800_clk_regs,
				       ARRAY_SIZE(exynos5800_clk_regs));

		exynos5_subcmus_init(ctx, ARRAY_SIZE(exynos5800_subcmus),
				     exynos5800_subcmus);
	} else {
		exynos5_subcmus_init(ctx, ARRAY_SIZE(exynos5x_subcmus),
				     exynos5x_subcmus);
	}

	samsung_clk_of_add_provider(np, ctx);
}

static void __init exynos5420_clk_init(struct device_node *np)
{
	exynos5x_clk_init(np, EXYNOS5420);
}
CLK_OF_DECLARE_DRIVER(exynos5420_clk, "samsung,exynos5420-clock",
		      exynos5420_clk_init);

static void __init exynos5800_clk_init(struct device_node *np)
{
	exynos5x_clk_init(np, EXYNOS5800);
}
CLK_OF_DECLARE_DRIVER(exynos5800_clk, "samsung,exynos5800-clock",
		      exynos5800_clk_init);<|MERGE_RESOLUTION|>--- conflicted
+++ resolved
@@ -581,10 +581,7 @@
 
 static const struct samsung_gate_clock exynos5420_gate_clks[] __initconst = {
 	GATE(CLK_SECKEY, "seckey", "aclk66_psgen", GATE_BUS_PERIS1, 1, 0, 0),
-<<<<<<< HEAD
-=======
 	/* Maudio Block */
->>>>>>> f7688b48
 	GATE(CLK_MAU_EPLL, "mau_epll", "mout_mau_epll_clk",
 			SRC_MASK_TOP7, 20, CLK_SET_RATE_PARENT, 0),
 	GATE(CLK_SCLK_MAUDIO0, "sclk_maudio0", "dout_maudio0",
