--- conflicted
+++ resolved
@@ -140,11 +140,7 @@
 
 static struct clk_div_table usb3_mac_div_table[] = {
 	{ 1, 2 }, { 2, 3 }, { 3, 4 },
-<<<<<<< HEAD
-	{ 0, 0 }
-=======
-	{ /* sentinel */ }
->>>>>>> d60c95ef
+	{ /* sentinel */ }
 };
 
 static struct clk_div_table i2s_div_table[] = {
