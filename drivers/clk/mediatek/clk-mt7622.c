--- conflicted
+++ resolved
@@ -622,13 +622,8 @@
 	mtk_clk_register_dividers(top_adj_divs, ARRAY_SIZE(top_adj_divs),
 				  base, &mt7622_clk_lock, clk_data);
 
-<<<<<<< HEAD
-	mtk_clk_register_gates(node, top_clks, ARRAY_SIZE(top_clks),
-			       clk_data);
-=======
 	mtk_clk_register_gates(&pdev->dev, node, top_clks,
 			       ARRAY_SIZE(top_clks), clk_data);
->>>>>>> 5729a900
 
 	return of_clk_add_hw_provider(node, of_clk_hw_onecell_get, clk_data);
 }
