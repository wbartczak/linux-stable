--- conflicted
+++ resolved
@@ -197,13 +197,10 @@
 #ifdef CONFIG_USB_XHCI_DBGCAP
 int xhci_create_dbc_dev(struct xhci_hcd *xhci);
 void xhci_remove_dbc_dev(struct xhci_hcd *xhci);
-<<<<<<< HEAD
-=======
 int xhci_dbc_init(void);
 void xhci_dbc_exit(void);
 int dbc_tty_init(void);
 void dbc_tty_exit(void);
->>>>>>> d60c95ef
 int xhci_dbc_tty_probe(struct device *dev, void __iomem *res, struct xhci_hcd *xhci);
 void xhci_dbc_tty_remove(struct xhci_dbc *dbc);
 struct xhci_dbc *xhci_alloc_dbc(struct device *dev, void __iomem *res,
@@ -225,8 +222,6 @@
 }
 
 static inline void xhci_remove_dbc_dev(struct xhci_hcd *xhci)
-<<<<<<< HEAD
-=======
 {
 }
 static inline int xhci_dbc_init(void)
@@ -234,7 +229,6 @@
 	return 0;
 }
 static inline void xhci_dbc_exit(void)
->>>>>>> d60c95ef
 {
 }
 static inline int xhci_dbc_suspend(struct xhci_hcd *xhci)
