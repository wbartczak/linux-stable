// SPDX-License-Identifier: GPL-2.0
/*
 * udc.c - Core UDC Framework
 *
 * Copyright (C) 2010 Texas Instruments
 * Author: Felipe Balbi <balbi@ti.com>
 */

#define pr_fmt(fmt)	"UDC core: " fmt

#include <linux/kernel.h>
#include <linux/module.h>
#include <linux/device.h>
#include <linux/list.h>
#include <linux/idr.h>
#include <linux/err.h>
#include <linux/dma-mapping.h>
#include <linux/sched/task_stack.h>
#include <linux/workqueue.h>

#include <linux/usb/ch9.h>
#include <linux/usb/gadget.h>
#include <linux/usb.h>

#include "trace.h"

static DEFINE_IDA(gadget_id_numbers);

static struct bus_type gadget_bus_type;

/**
 * struct usb_udc - describes one usb device controller
 * @driver: the gadget driver pointer. For use by the class code
 * @dev: the child device to the actual controller
 * @gadget: the gadget. For use by the class code
 * @list: for use by the udc class driver
 * @vbus: for udcs who care about vbus status, this value is real vbus status;
 * for udcs who do not care about vbus status, this value is always true
 * @started: the UDC's started state. True if the UDC had started.
 *
 * This represents the internal data structure which is used by the UDC-class
 * to hold information about udc driver and gadget together.
 */
struct usb_udc {
	struct usb_gadget_driver	*driver;
	struct usb_gadget		*gadget;
	struct device			dev;
	struct list_head		list;
	bool				vbus;
	bool				started;
};

static struct class *udc_class;
static LIST_HEAD(udc_list);

/* Protects udc_list, udc->driver, driver->is_bound, and related calls */
static DEFINE_MUTEX(udc_lock);

/* ------------------------------------------------------------------------- */

/**
 * usb_ep_set_maxpacket_limit - set maximum packet size limit for endpoint
 * @ep:the endpoint being configured
 * @maxpacket_limit:value of maximum packet size limit
 *
 * This function should be used only in UDC drivers to initialize endpoint
 * (usually in probe function).
 */
void usb_ep_set_maxpacket_limit(struct usb_ep *ep,
					      unsigned maxpacket_limit)
{
	ep->maxpacket_limit = maxpacket_limit;
	ep->maxpacket = maxpacket_limit;

	trace_usb_ep_set_maxpacket_limit(ep, 0);
}
EXPORT_SYMBOL_GPL(usb_ep_set_maxpacket_limit);

/**
 * usb_ep_enable - configure endpoint, making it usable
 * @ep:the endpoint being configured.  may not be the endpoint named "ep0".
 *	drivers discover endpoints through the ep_list of a usb_gadget.
 *
 * When configurations are set, or when interface settings change, the driver
 * will enable or disable the relevant endpoints.  while it is enabled, an
 * endpoint may be used for i/o until the driver receives a disconnect() from
 * the host or until the endpoint is disabled.
 *
 * the ep0 implementation (which calls this routine) must ensure that the
 * hardware capabilities of each endpoint match the descriptor provided
 * for it.  for example, an endpoint named "ep2in-bulk" would be usable
 * for interrupt transfers as well as bulk, but it likely couldn't be used
 * for iso transfers or for endpoint 14.  some endpoints are fully
 * configurable, with more generic names like "ep-a".  (remember that for
 * USB, "in" means "towards the USB host".)
 *
 * This routine may be called in an atomic (interrupt) context.
 *
 * returns zero, or a negative error code.
 */
int usb_ep_enable(struct usb_ep *ep)
{
	int ret = 0;

	if (ep->enabled)
		goto out;

	/* UDC drivers can't handle endpoints with maxpacket size 0 */
	if (usb_endpoint_maxp(ep->desc) == 0) {
		/*
		 * We should log an error message here, but we can't call
		 * dev_err() because there's no way to find the gadget
		 * given only ep.
		 */
		ret = -EINVAL;
		goto out;
	}

	ret = ep->ops->enable(ep, ep->desc);
	if (ret)
		goto out;

	ep->enabled = true;

out:
	trace_usb_ep_enable(ep, ret);

	return ret;
}
EXPORT_SYMBOL_GPL(usb_ep_enable);

/**
 * usb_ep_disable - endpoint is no longer usable
 * @ep:the endpoint being unconfigured.  may not be the endpoint named "ep0".
 *
 * no other task may be using this endpoint when this is called.
 * any pending and uncompleted requests will complete with status
 * indicating disconnect (-ESHUTDOWN) before this call returns.
 * gadget drivers must call usb_ep_enable() again before queueing
 * requests to the endpoint.
 *
 * This routine may be called in an atomic (interrupt) context.
 *
 * returns zero, or a negative error code.
 */
int usb_ep_disable(struct usb_ep *ep)
{
	int ret = 0;

	if (!ep->enabled)
		goto out;

	ret = ep->ops->disable(ep);
	if (ret)
		goto out;

	ep->enabled = false;

out:
	trace_usb_ep_disable(ep, ret);

	return ret;
}
EXPORT_SYMBOL_GPL(usb_ep_disable);

/**
 * usb_ep_alloc_request - allocate a request object to use with this endpoint
 * @ep:the endpoint to be used with with the request
 * @gfp_flags:GFP_* flags to use
 *
 * Request objects must be allocated with this call, since they normally
 * need controller-specific setup and may even need endpoint-specific
 * resources such as allocation of DMA descriptors.
 * Requests may be submitted with usb_ep_queue(), and receive a single
 * completion callback.  Free requests with usb_ep_free_request(), when
 * they are no longer needed.
 *
 * Returns the request, or null if one could not be allocated.
 */
struct usb_request *usb_ep_alloc_request(struct usb_ep *ep,
						       gfp_t gfp_flags)
{
	struct usb_request *req = NULL;

	req = ep->ops->alloc_request(ep, gfp_flags);

	trace_usb_ep_alloc_request(ep, req, req ? 0 : -ENOMEM);

	return req;
}
EXPORT_SYMBOL_GPL(usb_ep_alloc_request);

/**
 * usb_ep_free_request - frees a request object
 * @ep:the endpoint associated with the request
 * @req:the request being freed
 *
 * Reverses the effect of usb_ep_alloc_request().
 * Caller guarantees the request is not queued, and that it will
 * no longer be requeued (or otherwise used).
 */
void usb_ep_free_request(struct usb_ep *ep,
				       struct usb_request *req)
{
	trace_usb_ep_free_request(ep, req, 0);
	ep->ops->free_request(ep, req);
}
EXPORT_SYMBOL_GPL(usb_ep_free_request);

/**
 * usb_ep_queue - queues (submits) an I/O request to an endpoint.
 * @ep:the endpoint associated with the request
 * @req:the request being submitted
 * @gfp_flags: GFP_* flags to use in case the lower level driver couldn't
 *	pre-allocate all necessary memory with the request.
 *
 * This tells the device controller to perform the specified request through
 * that endpoint (reading or writing a buffer).  When the request completes,
 * including being canceled by usb_ep_dequeue(), the request's completion
 * routine is called to return the request to the driver.  Any endpoint
 * (except control endpoints like ep0) may have more than one transfer
 * request queued; they complete in FIFO order.  Once a gadget driver
 * submits a request, that request may not be examined or modified until it
 * is given back to that driver through the completion callback.
 *
 * Each request is turned into one or more packets.  The controller driver
 * never merges adjacent requests into the same packet.  OUT transfers
 * will sometimes use data that's already buffered in the hardware.
 * Drivers can rely on the fact that the first byte of the request's buffer
 * always corresponds to the first byte of some USB packet, for both
 * IN and OUT transfers.
 *
 * Bulk endpoints can queue any amount of data; the transfer is packetized
 * automatically.  The last packet will be short if the request doesn't fill it
 * out completely.  Zero length packets (ZLPs) should be avoided in portable
 * protocols since not all usb hardware can successfully handle zero length
 * packets.  (ZLPs may be explicitly written, and may be implicitly written if
 * the request 'zero' flag is set.)  Bulk endpoints may also be used
 * for interrupt transfers; but the reverse is not true, and some endpoints
 * won't support every interrupt transfer.  (Such as 768 byte packets.)
 *
 * Interrupt-only endpoints are less functional than bulk endpoints, for
 * example by not supporting queueing or not handling buffers that are
 * larger than the endpoint's maxpacket size.  They may also treat data
 * toggle differently.
 *
 * Control endpoints ... after getting a setup() callback, the driver queues
 * one response (even if it would be zero length).  That enables the
 * status ack, after transferring data as specified in the response.  Setup
 * functions may return negative error codes to generate protocol stalls.
 * (Note that some USB device controllers disallow protocol stall responses
 * in some cases.)  When control responses are deferred (the response is
 * written after the setup callback returns), then usb_ep_set_halt() may be
 * used on ep0 to trigger protocol stalls.  Depending on the controller,
 * it may not be possible to trigger a status-stage protocol stall when the
 * data stage is over, that is, from within the response's completion
 * routine.
 *
 * For periodic endpoints, like interrupt or isochronous ones, the usb host
 * arranges to poll once per interval, and the gadget driver usually will
 * have queued some data to transfer at that time.
 *
 * Note that @req's ->complete() callback must never be called from
 * within usb_ep_queue() as that can create deadlock situations.
 *
 * This routine may be called in interrupt context.
 *
 * Returns zero, or a negative error code.  Endpoints that are not enabled
 * report errors; errors will also be
 * reported when the usb peripheral is disconnected.
 *
 * If and only if @req is successfully queued (the return value is zero),
 * @req->complete() will be called exactly once, when the Gadget core and
 * UDC are finished with the request.  When the completion function is called,
 * control of the request is returned to the device driver which submitted it.
 * The completion handler may then immediately free or reuse @req.
 */
int usb_ep_queue(struct usb_ep *ep,
			       struct usb_request *req, gfp_t gfp_flags)
{
	int ret = 0;

	if (WARN_ON_ONCE(!ep->enabled && ep->address)) {
		ret = -ESHUTDOWN;
		goto out;
	}

	ret = ep->ops->queue(ep, req, gfp_flags);

out:
	trace_usb_ep_queue(ep, req, ret);

	return ret;
}
EXPORT_SYMBOL_GPL(usb_ep_queue);

/**
 * usb_ep_dequeue - dequeues (cancels, unlinks) an I/O request from an endpoint
 * @ep:the endpoint associated with the request
 * @req:the request being canceled
 *
 * If the request is still active on the endpoint, it is dequeued and
 * eventually its completion routine is called (with status -ECONNRESET);
 * else a negative error code is returned.  This routine is asynchronous,
 * that is, it may return before the completion routine runs.
 *
 * Note that some hardware can't clear out write fifos (to unlink the request
 * at the head of the queue) except as part of disconnecting from usb. Such
 * restrictions prevent drivers from supporting configuration changes,
 * even to configuration zero (a "chapter 9" requirement).
 *
 * This routine may be called in interrupt context.
 */
int usb_ep_dequeue(struct usb_ep *ep, struct usb_request *req)
{
	int ret;

	ret = ep->ops->dequeue(ep, req);
	trace_usb_ep_dequeue(ep, req, ret);

	return ret;
}
EXPORT_SYMBOL_GPL(usb_ep_dequeue);

/**
 * usb_ep_set_halt - sets the endpoint halt feature.
 * @ep: the non-isochronous endpoint being stalled
 *
 * Use this to stall an endpoint, perhaps as an error report.
 * Except for control endpoints,
 * the endpoint stays halted (will not stream any data) until the host
 * clears this feature; drivers may need to empty the endpoint's request
 * queue first, to make sure no inappropriate transfers happen.
 *
 * Note that while an endpoint CLEAR_FEATURE will be invisible to the
 * gadget driver, a SET_INTERFACE will not be.  To reset endpoints for the
 * current altsetting, see usb_ep_clear_halt().  When switching altsettings,
 * it's simplest to use usb_ep_enable() or usb_ep_disable() for the endpoints.
 *
 * This routine may be called in interrupt context.
 *
 * Returns zero, or a negative error code.  On success, this call sets
 * underlying hardware state that blocks data transfers.
 * Attempts to halt IN endpoints will fail (returning -EAGAIN) if any
 * transfer requests are still queued, or if the controller hardware
 * (usually a FIFO) still holds bytes that the host hasn't collected.
 */
int usb_ep_set_halt(struct usb_ep *ep)
{
	int ret;

	ret = ep->ops->set_halt(ep, 1);
	trace_usb_ep_set_halt(ep, ret);

	return ret;
}
EXPORT_SYMBOL_GPL(usb_ep_set_halt);

/**
 * usb_ep_clear_halt - clears endpoint halt, and resets toggle
 * @ep:the bulk or interrupt endpoint being reset
 *
 * Use this when responding to the standard usb "set interface" request,
 * for endpoints that aren't reconfigured, after clearing any other state
 * in the endpoint's i/o queue.
 *
 * This routine may be called in interrupt context.
 *
 * Returns zero, or a negative error code.  On success, this call clears
 * the underlying hardware state reflecting endpoint halt and data toggle.
 * Note that some hardware can't support this request (like pxa2xx_udc),
 * and accordingly can't correctly implement interface altsettings.
 */
int usb_ep_clear_halt(struct usb_ep *ep)
{
	int ret;

	ret = ep->ops->set_halt(ep, 0);
	trace_usb_ep_clear_halt(ep, ret);

	return ret;
}
EXPORT_SYMBOL_GPL(usb_ep_clear_halt);

/**
 * usb_ep_set_wedge - sets the halt feature and ignores clear requests
 * @ep: the endpoint being wedged
 *
 * Use this to stall an endpoint and ignore CLEAR_FEATURE(HALT_ENDPOINT)
 * requests. If the gadget driver clears the halt status, it will
 * automatically unwedge the endpoint.
 *
 * This routine may be called in interrupt context.
 *
 * Returns zero on success, else negative errno.
 */
int usb_ep_set_wedge(struct usb_ep *ep)
{
	int ret;

	if (ep->ops->set_wedge)
		ret = ep->ops->set_wedge(ep);
	else
		ret = ep->ops->set_halt(ep, 1);

	trace_usb_ep_set_wedge(ep, ret);

	return ret;
}
EXPORT_SYMBOL_GPL(usb_ep_set_wedge);

/**
 * usb_ep_fifo_status - returns number of bytes in fifo, or error
 * @ep: the endpoint whose fifo status is being checked.
 *
 * FIFO endpoints may have "unclaimed data" in them in certain cases,
 * such as after aborted transfers.  Hosts may not have collected all
 * the IN data written by the gadget driver (and reported by a request
 * completion).  The gadget driver may not have collected all the data
 * written OUT to it by the host.  Drivers that need precise handling for
 * fault reporting or recovery may need to use this call.
 *
 * This routine may be called in interrupt context.
 *
 * This returns the number of such bytes in the fifo, or a negative
 * errno if the endpoint doesn't use a FIFO or doesn't support such
 * precise handling.
 */
int usb_ep_fifo_status(struct usb_ep *ep)
{
	int ret;

	if (ep->ops->fifo_status)
		ret = ep->ops->fifo_status(ep);
	else
		ret = -EOPNOTSUPP;

	trace_usb_ep_fifo_status(ep, ret);

	return ret;
}
EXPORT_SYMBOL_GPL(usb_ep_fifo_status);

/**
 * usb_ep_fifo_flush - flushes contents of a fifo
 * @ep: the endpoint whose fifo is being flushed.
 *
 * This call may be used to flush the "unclaimed data" that may exist in
 * an endpoint fifo after abnormal transaction terminations.  The call
 * must never be used except when endpoint is not being used for any
 * protocol translation.
 *
 * This routine may be called in interrupt context.
 */
void usb_ep_fifo_flush(struct usb_ep *ep)
{
	if (ep->ops->fifo_flush)
		ep->ops->fifo_flush(ep);

	trace_usb_ep_fifo_flush(ep, 0);
}
EXPORT_SYMBOL_GPL(usb_ep_fifo_flush);

/* ------------------------------------------------------------------------- */

/**
 * usb_gadget_frame_number - returns the current frame number
 * @gadget: controller that reports the frame number
 *
 * Returns the usb frame number, normally eleven bits from a SOF packet,
 * or negative errno if this device doesn't support this capability.
 */
int usb_gadget_frame_number(struct usb_gadget *gadget)
{
	int ret;

	ret = gadget->ops->get_frame(gadget);

	trace_usb_gadget_frame_number(gadget, ret);

	return ret;
}
EXPORT_SYMBOL_GPL(usb_gadget_frame_number);

/**
 * usb_gadget_wakeup - tries to wake up the host connected to this gadget
 * @gadget: controller used to wake up the host
 *
 * Returns zero on success, else negative error code if the hardware
 * doesn't support such attempts, or its support has not been enabled
 * by the usb host.  Drivers must return device descriptors that report
 * their ability to support this, or hosts won't enable it.
 *
 * This may also try to use SRP to wake the host and start enumeration,
 * even if OTG isn't otherwise in use.  OTG devices may also start
 * remote wakeup even when hosts don't explicitly enable it.
 */
int usb_gadget_wakeup(struct usb_gadget *gadget)
{
	int ret = 0;

	if (!gadget->ops->wakeup) {
		ret = -EOPNOTSUPP;
		goto out;
	}

	ret = gadget->ops->wakeup(gadget);

out:
	trace_usb_gadget_wakeup(gadget, ret);

	return ret;
}
EXPORT_SYMBOL_GPL(usb_gadget_wakeup);

/**
 * usb_gadget_set_selfpowered - sets the device selfpowered feature.
 * @gadget:the device being declared as self-powered
 *
 * this affects the device status reported by the hardware driver
 * to reflect that it now has a local power supply.
 *
 * returns zero on success, else negative errno.
 */
int usb_gadget_set_selfpowered(struct usb_gadget *gadget)
{
	int ret = 0;

	if (!gadget->ops->set_selfpowered) {
		ret = -EOPNOTSUPP;
		goto out;
	}

	ret = gadget->ops->set_selfpowered(gadget, 1);

out:
	trace_usb_gadget_set_selfpowered(gadget, ret);

	return ret;
}
EXPORT_SYMBOL_GPL(usb_gadget_set_selfpowered);

/**
 * usb_gadget_clear_selfpowered - clear the device selfpowered feature.
 * @gadget:the device being declared as bus-powered
 *
 * this affects the device status reported by the hardware driver.
 * some hardware may not support bus-powered operation, in which
 * case this feature's value can never change.
 *
 * returns zero on success, else negative errno.
 */
int usb_gadget_clear_selfpowered(struct usb_gadget *gadget)
{
	int ret = 0;

	if (!gadget->ops->set_selfpowered) {
		ret = -EOPNOTSUPP;
		goto out;
	}

	ret = gadget->ops->set_selfpowered(gadget, 0);

out:
	trace_usb_gadget_clear_selfpowered(gadget, ret);

	return ret;
}
EXPORT_SYMBOL_GPL(usb_gadget_clear_selfpowered);

/**
 * usb_gadget_vbus_connect - Notify controller that VBUS is powered
 * @gadget:The device which now has VBUS power.
 * Context: can sleep
 *
 * This call is used by a driver for an external transceiver (or GPIO)
 * that detects a VBUS power session starting.  Common responses include
 * resuming the controller, activating the D+ (or D-) pullup to let the
 * host detect that a USB device is attached, and starting to draw power
 * (8mA or possibly more, especially after SET_CONFIGURATION).
 *
 * Returns zero on success, else negative errno.
 */
int usb_gadget_vbus_connect(struct usb_gadget *gadget)
{
	int ret = 0;

	if (!gadget->ops->vbus_session) {
		ret = -EOPNOTSUPP;
		goto out;
	}

	ret = gadget->ops->vbus_session(gadget, 1);

out:
	trace_usb_gadget_vbus_connect(gadget, ret);

	return ret;
}
EXPORT_SYMBOL_GPL(usb_gadget_vbus_connect);

/**
 * usb_gadget_vbus_draw - constrain controller's VBUS power usage
 * @gadget:The device whose VBUS usage is being described
 * @mA:How much current to draw, in milliAmperes.  This should be twice
 *	the value listed in the configuration descriptor bMaxPower field.
 *
 * This call is used by gadget drivers during SET_CONFIGURATION calls,
 * reporting how much power the device may consume.  For example, this
 * could affect how quickly batteries are recharged.
 *
 * Returns zero on success, else negative errno.
 */
int usb_gadget_vbus_draw(struct usb_gadget *gadget, unsigned mA)
{
	int ret = 0;

	if (!gadget->ops->vbus_draw) {
		ret = -EOPNOTSUPP;
		goto out;
	}

	ret = gadget->ops->vbus_draw(gadget, mA);
	if (!ret)
		gadget->mA = mA;

out:
	trace_usb_gadget_vbus_draw(gadget, ret);

	return ret;
}
EXPORT_SYMBOL_GPL(usb_gadget_vbus_draw);

/**
 * usb_gadget_vbus_disconnect - notify controller about VBUS session end
 * @gadget:the device whose VBUS supply is being described
 * Context: can sleep
 *
 * This call is used by a driver for an external transceiver (or GPIO)
 * that detects a VBUS power session ending.  Common responses include
 * reversing everything done in usb_gadget_vbus_connect().
 *
 * Returns zero on success, else negative errno.
 */
int usb_gadget_vbus_disconnect(struct usb_gadget *gadget)
{
	int ret = 0;

	if (!gadget->ops->vbus_session) {
		ret = -EOPNOTSUPP;
		goto out;
	}

	ret = gadget->ops->vbus_session(gadget, 0);

out:
	trace_usb_gadget_vbus_disconnect(gadget, ret);

	return ret;
}
EXPORT_SYMBOL_GPL(usb_gadget_vbus_disconnect);

/**
 * usb_gadget_connect - software-controlled connect to USB host
 * @gadget:the peripheral being connected
 *
 * Enables the D+ (or potentially D-) pullup.  The host will start
 * enumerating this gadget when the pullup is active and a VBUS session
 * is active (the link is powered).
 *
 * Returns zero on success, else negative errno.
 */
int usb_gadget_connect(struct usb_gadget *gadget)
{
	int ret = 0;

	if (!gadget->ops->pullup) {
		ret = -EOPNOTSUPP;
		goto out;
	}

	if (gadget->deactivated) {
		/*
		 * If gadget is deactivated we only save new state.
		 * Gadget will be connected automatically after activation.
		 */
		gadget->connected = true;
		goto out;
	}

	ret = gadget->ops->pullup(gadget, 1);
	if (!ret)
		gadget->connected = 1;

out:
	trace_usb_gadget_connect(gadget, ret);

	return ret;
}
EXPORT_SYMBOL_GPL(usb_gadget_connect);

/**
 * usb_gadget_disconnect - software-controlled disconnect from USB host
 * @gadget:the peripheral being disconnected
 *
 * Disables the D+ (or potentially D-) pullup, which the host may see
 * as a disconnect (when a VBUS session is active).  Not all systems
 * support software pullup controls.
 *
 * Following a successful disconnect, invoke the ->disconnect() callback
 * for the current gadget driver so that UDC drivers don't need to.
 *
 * Returns zero on success, else negative errno.
 */
int usb_gadget_disconnect(struct usb_gadget *gadget)
{
	int ret = 0;

	if (!gadget->ops->pullup) {
		ret = -EOPNOTSUPP;
		goto out;
	}

	if (!gadget->connected)
		goto out;

	if (gadget->deactivated) {
		/*
		 * If gadget is deactivated we only save new state.
		 * Gadget will stay disconnected after activation.
		 */
		gadget->connected = false;
		goto out;
	}

	ret = gadget->ops->pullup(gadget, 0);
	if (!ret)
		gadget->connected = 0;

	mutex_lock(&udc_lock);
	if (gadget->udc->driver)
		gadget->udc->driver->disconnect(gadget);
	mutex_unlock(&udc_lock);

out:
	trace_usb_gadget_disconnect(gadget, ret);

	return ret;
}
EXPORT_SYMBOL_GPL(usb_gadget_disconnect);

/**
 * usb_gadget_deactivate - deactivate function which is not ready to work
 * @gadget: the peripheral being deactivated
 *
 * This routine may be used during the gadget driver bind() call to prevent
 * the peripheral from ever being visible to the USB host, unless later
 * usb_gadget_activate() is called.  For example, user mode components may
 * need to be activated before the system can talk to hosts.
 *
 * Returns zero on success, else negative errno.
 */
int usb_gadget_deactivate(struct usb_gadget *gadget)
{
	int ret = 0;

	if (gadget->deactivated)
		goto out;

	if (gadget->connected) {
		ret = usb_gadget_disconnect(gadget);
		if (ret)
			goto out;

		/*
		 * If gadget was being connected before deactivation, we want
		 * to reconnect it in usb_gadget_activate().
		 */
		gadget->connected = true;
	}
	gadget->deactivated = true;

out:
	trace_usb_gadget_deactivate(gadget, ret);

	return ret;
}
EXPORT_SYMBOL_GPL(usb_gadget_deactivate);

/**
 * usb_gadget_activate - activate function which is not ready to work
 * @gadget: the peripheral being activated
 *
 * This routine activates gadget which was previously deactivated with
 * usb_gadget_deactivate() call. It calls usb_gadget_connect() if needed.
 *
 * Returns zero on success, else negative errno.
 */
int usb_gadget_activate(struct usb_gadget *gadget)
{
	int ret = 0;

	if (!gadget->deactivated)
		goto out;

	gadget->deactivated = false;

	/*
	 * If gadget has been connected before deactivation, or became connected
	 * while it was being deactivated, we call usb_gadget_connect().
	 */
	if (gadget->connected)
		ret = usb_gadget_connect(gadget);

out:
	trace_usb_gadget_activate(gadget, ret);

	return ret;
}
EXPORT_SYMBOL_GPL(usb_gadget_activate);

/* ------------------------------------------------------------------------- */

#ifdef	CONFIG_HAS_DMA

int usb_gadget_map_request_by_dev(struct device *dev,
		struct usb_request *req, int is_in)
{
	if (req->length == 0)
		return 0;

	if (req->num_sgs) {
		int     mapped;

		mapped = dma_map_sg(dev, req->sg, req->num_sgs,
				is_in ? DMA_TO_DEVICE : DMA_FROM_DEVICE);
		if (mapped == 0) {
			dev_err(dev, "failed to map SGs\n");
			return -EFAULT;
		}

		req->num_mapped_sgs = mapped;
	} else {
		if (is_vmalloc_addr(req->buf)) {
			dev_err(dev, "buffer is not dma capable\n");
			return -EFAULT;
		} else if (object_is_on_stack(req->buf)) {
			dev_err(dev, "buffer is on stack\n");
			return -EFAULT;
		}

		req->dma = dma_map_single(dev, req->buf, req->length,
				is_in ? DMA_TO_DEVICE : DMA_FROM_DEVICE);

		if (dma_mapping_error(dev, req->dma)) {
			dev_err(dev, "failed to map buffer\n");
			return -EFAULT;
		}

		req->dma_mapped = 1;
	}

	return 0;
}
EXPORT_SYMBOL_GPL(usb_gadget_map_request_by_dev);

int usb_gadget_map_request(struct usb_gadget *gadget,
		struct usb_request *req, int is_in)
{
	return usb_gadget_map_request_by_dev(gadget->dev.parent, req, is_in);
}
EXPORT_SYMBOL_GPL(usb_gadget_map_request);

void usb_gadget_unmap_request_by_dev(struct device *dev,
		struct usb_request *req, int is_in)
{
	if (req->length == 0)
		return;

	if (req->num_mapped_sgs) {
		dma_unmap_sg(dev, req->sg, req->num_sgs,
				is_in ? DMA_TO_DEVICE : DMA_FROM_DEVICE);

		req->num_mapped_sgs = 0;
	} else if (req->dma_mapped) {
		dma_unmap_single(dev, req->dma, req->length,
				is_in ? DMA_TO_DEVICE : DMA_FROM_DEVICE);
		req->dma_mapped = 0;
	}
}
EXPORT_SYMBOL_GPL(usb_gadget_unmap_request_by_dev);

void usb_gadget_unmap_request(struct usb_gadget *gadget,
		struct usb_request *req, int is_in)
{
	usb_gadget_unmap_request_by_dev(gadget->dev.parent, req, is_in);
}
EXPORT_SYMBOL_GPL(usb_gadget_unmap_request);

#endif	/* CONFIG_HAS_DMA */

/* ------------------------------------------------------------------------- */

/**
 * usb_gadget_giveback_request - give the request back to the gadget layer
 * @ep: the endpoint to be used with with the request
 * @req: the request being given back
 *
 * This is called by device controller drivers in order to return the
 * completed request back to the gadget layer.
 */
void usb_gadget_giveback_request(struct usb_ep *ep,
		struct usb_request *req)
{
	if (likely(req->status == 0))
		usb_led_activity(USB_LED_EVENT_GADGET);

	trace_usb_gadget_giveback_request(ep, req, 0);

	req->complete(ep, req);
}
EXPORT_SYMBOL_GPL(usb_gadget_giveback_request);

/* ------------------------------------------------------------------------- */

/**
 * gadget_find_ep_by_name - returns ep whose name is the same as sting passed
 *	in second parameter or NULL if searched endpoint not found
 * @g: controller to check for quirk
 * @name: name of searched endpoint
 */
struct usb_ep *gadget_find_ep_by_name(struct usb_gadget *g, const char *name)
{
	struct usb_ep *ep;

	gadget_for_each_ep(ep, g) {
		if (!strcmp(ep->name, name))
			return ep;
	}

	return NULL;
}
EXPORT_SYMBOL_GPL(gadget_find_ep_by_name);

/* ------------------------------------------------------------------------- */

int usb_gadget_ep_match_desc(struct usb_gadget *gadget,
		struct usb_ep *ep, struct usb_endpoint_descriptor *desc,
		struct usb_ss_ep_comp_descriptor *ep_comp)
{
	u8		type;
	u16		max;
	int		num_req_streams = 0;

	/* endpoint already claimed? */
	if (ep->claimed)
		return 0;

	type = usb_endpoint_type(desc);
	max = usb_endpoint_maxp(desc);

	if (usb_endpoint_dir_in(desc) && !ep->caps.dir_in)
		return 0;
	if (usb_endpoint_dir_out(desc) && !ep->caps.dir_out)
		return 0;

	if (max > ep->maxpacket_limit)
		return 0;

	/* "high bandwidth" works only at high speed */
	if (!gadget_is_dualspeed(gadget) && usb_endpoint_maxp_mult(desc) > 1)
		return 0;

	switch (type) {
	case USB_ENDPOINT_XFER_CONTROL:
		/* only support ep0 for portable CONTROL traffic */
		return 0;
	case USB_ENDPOINT_XFER_ISOC:
		if (!ep->caps.type_iso)
			return 0;
		/* ISO:  limit 1023 bytes full speed, 1024 high/super speed */
		if (!gadget_is_dualspeed(gadget) && max > 1023)
			return 0;
		break;
	case USB_ENDPOINT_XFER_BULK:
		if (!ep->caps.type_bulk)
			return 0;
		if (ep_comp && gadget_is_superspeed(gadget)) {
			/* Get the number of required streams from the
			 * EP companion descriptor and see if the EP
			 * matches it
			 */
			num_req_streams = ep_comp->bmAttributes & 0x1f;
			if (num_req_streams > ep->max_streams)
				return 0;
		}
		break;
	case USB_ENDPOINT_XFER_INT:
		/* Bulk endpoints handle interrupt transfers,
		 * except the toggle-quirky iso-synch kind
		 */
		if (!ep->caps.type_int && !ep->caps.type_bulk)
			return 0;
		/* INT:  limit 64 bytes full speed, 1024 high/super speed */
		if (!gadget_is_dualspeed(gadget) && max > 64)
			return 0;
		break;
	}

	return 1;
}
EXPORT_SYMBOL_GPL(usb_gadget_ep_match_desc);

/**
 * usb_gadget_check_config - checks if the UDC can support the binded
 *	configuration
 * @gadget: controller to check the USB configuration
 *
 * Ensure that a UDC is able to support the requested resources by a
 * configuration, and that there are no resource limitations, such as
 * internal memory allocated to all requested endpoints.
 *
 * Returns zero on success, else a negative errno.
 */
int usb_gadget_check_config(struct usb_gadget *gadget)
{
	if (gadget->ops->check_config)
		return gadget->ops->check_config(gadget);
	return 0;
}
EXPORT_SYMBOL_GPL(usb_gadget_check_config);

/* ------------------------------------------------------------------------- */

static void usb_gadget_state_work(struct work_struct *work)
{
	struct usb_gadget *gadget = work_to_gadget(work);
	struct usb_udc *udc = gadget->udc;

	if (udc)
		sysfs_notify(&udc->dev.kobj, NULL, "state");
}

void usb_gadget_set_state(struct usb_gadget *gadget,
		enum usb_device_state state)
{
	gadget->state = state;
	schedule_work(&gadget->work);
}
EXPORT_SYMBOL_GPL(usb_gadget_set_state);

/* ------------------------------------------------------------------------- */

static void usb_udc_connect_control(struct usb_udc *udc)
{
	if (udc->vbus)
		usb_gadget_connect(udc->gadget);
	else
		usb_gadget_disconnect(udc->gadget);
}

/**
 * usb_udc_vbus_handler - updates the udc core vbus status, and try to
 * connect or disconnect gadget
 * @gadget: The gadget which vbus change occurs
 * @status: The vbus status
 *
 * The udc driver calls it when it wants to connect or disconnect gadget
 * according to vbus status.
 */
void usb_udc_vbus_handler(struct usb_gadget *gadget, bool status)
{
	struct usb_udc *udc = gadget->udc;

	if (udc) {
		udc->vbus = status;
		usb_udc_connect_control(udc);
	}
}
EXPORT_SYMBOL_GPL(usb_udc_vbus_handler);

/**
 * usb_gadget_udc_reset - notifies the udc core that bus reset occurs
 * @gadget: The gadget which bus reset occurs
 * @driver: The gadget driver we want to notify
 *
 * If the udc driver has bus reset handler, it needs to call this when the bus
 * reset occurs, it notifies the gadget driver that the bus reset occurs as
 * well as updates gadget state.
 */
void usb_gadget_udc_reset(struct usb_gadget *gadget,
		struct usb_gadget_driver *driver)
{
	driver->reset(gadget);
	usb_gadget_set_state(gadget, USB_STATE_DEFAULT);
}
EXPORT_SYMBOL_GPL(usb_gadget_udc_reset);

/**
 * usb_gadget_udc_start - tells usb device controller to start up
 * @udc: The UDC to be started
 *
 * This call is issued by the UDC Class driver when it's about
 * to register a gadget driver to the device controller, before
 * calling gadget driver's bind() method.
 *
 * It allows the controller to be powered off until strictly
 * necessary to have it powered on.
 *
 * Returns zero on success, else negative errno.
 */
static inline int usb_gadget_udc_start(struct usb_udc *udc)
{
	int ret;

	if (udc->started) {
		dev_err(&udc->dev, "UDC had already started\n");
		return -EBUSY;
	}

	ret = udc->gadget->ops->udc_start(udc->gadget, udc->driver);
	if (!ret)
		udc->started = true;

	return ret;
}

/**
 * usb_gadget_udc_stop - tells usb device controller we don't need it anymore
 * @udc: The UDC to be stopped
 *
 * This call is issued by the UDC Class driver after calling
 * gadget driver's unbind() method.
 *
 * The details are implementation specific, but it can go as
 * far as powering off UDC completely and disable its data
 * line pullups.
 */
static inline void usb_gadget_udc_stop(struct usb_udc *udc)
{
	if (!udc->started) {
		dev_err(&udc->dev, "UDC had already stopped\n");
		return;
	}

	udc->gadget->ops->udc_stop(udc->gadget);
	udc->started = false;
}

/**
 * usb_gadget_udc_set_speed - tells usb device controller speed supported by
 *    current driver
 * @udc: The device we want to set maximum speed
 * @speed: The maximum speed to allowed to run
 *
 * This call is issued by the UDC Class driver before calling
 * usb_gadget_udc_start() in order to make sure that we don't try to
 * connect on speeds the gadget driver doesn't support.
 */
static inline void usb_gadget_udc_set_speed(struct usb_udc *udc,
					    enum usb_device_speed speed)
{
	struct usb_gadget *gadget = udc->gadget;
	enum usb_device_speed s;

	if (speed == USB_SPEED_UNKNOWN)
		s = gadget->max_speed;
	else
		s = min(speed, gadget->max_speed);

	if (s == USB_SPEED_SUPER_PLUS && gadget->ops->udc_set_ssp_rate)
		gadget->ops->udc_set_ssp_rate(gadget, gadget->max_ssp_rate);
	else if (gadget->ops->udc_set_speed)
		gadget->ops->udc_set_speed(gadget, s);
}

/**
 * usb_gadget_enable_async_callbacks - tell usb device controller to enable asynchronous callbacks
 * @udc: The UDC which should enable async callbacks
 *
 * This routine is used when binding gadget drivers.  It undoes the effect
 * of usb_gadget_disable_async_callbacks(); the UDC driver should enable IRQs
 * (if necessary) and resume issuing callbacks.
 *
 * This routine will always be called in process context.
 */
static inline void usb_gadget_enable_async_callbacks(struct usb_udc *udc)
{
	struct usb_gadget *gadget = udc->gadget;

	if (gadget->ops->udc_async_callbacks)
		gadget->ops->udc_async_callbacks(gadget, true);
}

/**
 * usb_gadget_disable_async_callbacks - tell usb device controller to disable asynchronous callbacks
 * @udc: The UDC which should disable async callbacks
 *
 * This routine is used when unbinding gadget drivers.  It prevents a race:
 * The UDC driver doesn't know when the gadget driver's ->unbind callback
 * runs, so unless it is told to disable asynchronous callbacks, it might
 * issue a callback (such as ->disconnect) after the unbind has completed.
 *
 * After this function runs, the UDC driver must suppress all ->suspend,
 * ->resume, ->disconnect, ->reset, and ->setup callbacks to the gadget driver
 * until async callbacks are again enabled.  A simple-minded but effective
 * way to accomplish this is to tell the UDC hardware not to generate any
 * more IRQs.
 *
 * Request completion callbacks must still be issued.  However, it's okay
 * to defer them until the request is cancelled, since the pull-up will be
 * turned off during the time period when async callbacks are disabled.
 *
 * This routine will always be called in process context.
 */
static inline void usb_gadget_disable_async_callbacks(struct usb_udc *udc)
{
	struct usb_gadget *gadget = udc->gadget;

	if (gadget->ops->udc_async_callbacks)
		gadget->ops->udc_async_callbacks(gadget, false);
}

/**
 * usb_udc_release - release the usb_udc struct
 * @dev: the dev member within usb_udc
 *
 * This is called by driver's core in order to free memory once the last
 * reference is released.
 */
static void usb_udc_release(struct device *dev)
{
	struct usb_udc *udc;

	udc = container_of(dev, struct usb_udc, dev);
	dev_dbg(dev, "releasing '%s'\n", dev_name(dev));
	kfree(udc);
}

static const struct attribute_group *usb_udc_attr_groups[];

static void usb_udc_nop_release(struct device *dev)
{
	dev_vdbg(dev, "%s\n", __func__);
}

/**
 * usb_initialize_gadget - initialize a gadget and its embedded struct device
 * @parent: the parent device to this udc. Usually the controller driver's
 * device.
 * @gadget: the gadget to be initialized.
 * @release: a gadget release function.
 */
void usb_initialize_gadget(struct device *parent, struct usb_gadget *gadget,
		void (*release)(struct device *dev))
{
	INIT_WORK(&gadget->work, usb_gadget_state_work);
	gadget->dev.parent = parent;

	if (release)
		gadget->dev.release = release;
	else
		gadget->dev.release = usb_udc_nop_release;

	device_initialize(&gadget->dev);
	gadget->dev.bus = &gadget_bus_type;
}
EXPORT_SYMBOL_GPL(usb_initialize_gadget);

/**
 * usb_add_gadget - adds a new gadget to the udc class driver list
 * @gadget: the gadget to be added to the list.
 *
 * Returns zero on success, negative errno otherwise.
 * Does not do a final usb_put_gadget() if an error occurs.
 */
int usb_add_gadget(struct usb_gadget *gadget)
{
	struct usb_udc		*udc;
	int			ret = -ENOMEM;

	udc = kzalloc(sizeof(*udc), GFP_KERNEL);
	if (!udc)
		goto error;

	device_initialize(&udc->dev);
	udc->dev.release = usb_udc_release;
	udc->dev.class = udc_class;
	udc->dev.groups = usb_udc_attr_groups;
	udc->dev.parent = gadget->dev.parent;
	ret = dev_set_name(&udc->dev, "%s",
			kobject_name(&gadget->dev.parent->kobj));
	if (ret)
		goto err_put_udc;

	udc->gadget = gadget;
	gadget->udc = udc;

	udc->started = false;

	mutex_lock(&udc_lock);
	list_add_tail(&udc->list, &udc_list);
	mutex_unlock(&udc_lock);

	ret = device_add(&udc->dev);
	if (ret)
		goto err_unlist_udc;

	usb_gadget_set_state(gadget, USB_STATE_NOTATTACHED);
	udc->vbus = true;

	ret = ida_alloc(&gadget_id_numbers, GFP_KERNEL);
	if (ret < 0)
		goto err_del_udc;
	gadget->id_number = ret;
	dev_set_name(&gadget->dev, "gadget.%d", ret);

	ret = device_add(&gadget->dev);
	if (ret)
		goto err_free_id;

	return 0;

 err_free_id:
	ida_free(&gadget_id_numbers, gadget->id_number);

 err_del_udc:
	flush_work(&gadget->work);
	device_del(&udc->dev);

 err_unlist_udc:
	mutex_lock(&udc_lock);
	list_del(&udc->list);
	mutex_unlock(&udc_lock);

 err_put_udc:
	put_device(&udc->dev);

 error:
	return ret;
}
EXPORT_SYMBOL_GPL(usb_add_gadget);

/**
 * usb_add_gadget_udc_release - adds a new gadget to the udc class driver list
 * @parent: the parent device to this udc. Usually the controller driver's
 * device.
 * @gadget: the gadget to be added to the list.
 * @release: a gadget release function.
 *
 * Returns zero on success, negative errno otherwise.
 * Calls the gadget release function in the latter case.
 */
int usb_add_gadget_udc_release(struct device *parent, struct usb_gadget *gadget,
		void (*release)(struct device *dev))
{
	int	ret;

	usb_initialize_gadget(parent, gadget, release);
	ret = usb_add_gadget(gadget);
	if (ret)
		usb_put_gadget(gadget);
	return ret;
}
EXPORT_SYMBOL_GPL(usb_add_gadget_udc_release);

/**
 * usb_get_gadget_udc_name - get the name of the first UDC controller
 * This functions returns the name of the first UDC controller in the system.
 * Please note that this interface is usefull only for legacy drivers which
 * assume that there is only one UDC controller in the system and they need to
 * get its name before initialization. There is no guarantee that the UDC
 * of the returned name will be still available, when gadget driver registers
 * itself.
 *
 * Returns pointer to string with UDC controller name on success, NULL
 * otherwise. Caller should kfree() returned string.
 */
char *usb_get_gadget_udc_name(void)
{
	struct usb_udc *udc;
	char *name = NULL;

	/* For now we take the first available UDC */
	mutex_lock(&udc_lock);
	list_for_each_entry(udc, &udc_list, list) {
		if (!udc->driver) {
			name = kstrdup(udc->gadget->name, GFP_KERNEL);
			break;
		}
	}
	mutex_unlock(&udc_lock);
	return name;
}
EXPORT_SYMBOL_GPL(usb_get_gadget_udc_name);

/**
 * usb_add_gadget_udc - adds a new gadget to the udc class driver list
 * @parent: the parent device to this udc. Usually the controller
 * driver's device.
 * @gadget: the gadget to be added to the list
 *
 * Returns zero on success, negative errno otherwise.
 */
int usb_add_gadget_udc(struct device *parent, struct usb_gadget *gadget)
{
	return usb_add_gadget_udc_release(parent, gadget, NULL);
}
EXPORT_SYMBOL_GPL(usb_add_gadget_udc);

<<<<<<< HEAD
static void usb_gadget_remove_driver(struct usb_udc *udc)
{
	dev_dbg(&udc->dev, "unregistering UDC driver [%s]\n",
			udc->driver->function);

	kobject_uevent(&udc->dev.kobj, KOBJ_CHANGE);

	usb_gadget_disconnect(udc->gadget);
	usb_gadget_disable_async_callbacks(udc);
	if (udc->gadget->irq)
		synchronize_irq(udc->gadget->irq);
	udc->driver->unbind(udc->gadget);
	usb_gadget_udc_stop(udc);

	udc->driver = NULL;
	udc->gadget->dev.driver = NULL;
}

=======
>>>>>>> d60c95ef
/**
 * usb_del_gadget - deletes a gadget and unregisters its udc
 * @gadget: the gadget to be deleted.
 *
 * This will unbind @gadget, if it is bound.
 * It will not do a final usb_put_gadget().
 */
void usb_del_gadget(struct usb_gadget *gadget)
{
	struct usb_udc *udc = gadget->udc;

	if (!udc)
		return;

	dev_vdbg(gadget->dev.parent, "unregistering gadget\n");

	mutex_lock(&udc_lock);
	list_del(&udc->list);
	mutex_unlock(&udc_lock);

	kobject_uevent(&udc->dev.kobj, KOBJ_REMOVE);
	flush_work(&gadget->work);
	device_del(&gadget->dev);
	ida_free(&gadget_id_numbers, gadget->id_number);
	device_unregister(&udc->dev);
}
EXPORT_SYMBOL_GPL(usb_del_gadget);

/**
 * usb_del_gadget_udc - unregisters a gadget
 * @gadget: the gadget to be unregistered.
 *
 * Calls usb_del_gadget() and does a final usb_put_gadget().
 */
void usb_del_gadget_udc(struct usb_gadget *gadget)
{
	usb_del_gadget(gadget);
	usb_put_gadget(gadget);
}
EXPORT_SYMBOL_GPL(usb_del_gadget_udc);

/* ------------------------------------------------------------------------- */

static int gadget_match_driver(struct device *dev, struct device_driver *drv)
{
	struct usb_gadget *gadget = dev_to_usb_gadget(dev);
	struct usb_udc *udc = gadget->udc;
	struct usb_gadget_driver *driver = container_of(drv,
			struct usb_gadget_driver, driver);

	/* If the driver specifies a udc_name, it must match the UDC's name */
	if (driver->udc_name &&
			strcmp(driver->udc_name, dev_name(&udc->dev)) != 0)
		return 0;

	/* If the driver is already bound to a gadget, it doesn't match */
	if (driver->is_bound)
		return 0;

	/* Otherwise any gadget driver matches any UDC */
	return 1;
}

static int gadget_bind_driver(struct device *dev)
{
	struct usb_gadget *gadget = dev_to_usb_gadget(dev);
	struct usb_udc *udc = gadget->udc;
	struct usb_gadget_driver *driver = container_of(dev->driver,
			struct usb_gadget_driver, driver);
	int ret = 0;

	mutex_lock(&udc_lock);
	if (driver->is_bound) {
		mutex_unlock(&udc_lock);
		return -ENXIO;		/* Driver binds to only one gadget */
	}
	driver->is_bound = true;
	udc->driver = driver;
<<<<<<< HEAD
	udc->gadget->dev.driver = &driver->driver;
=======
	mutex_unlock(&udc_lock);

	dev_dbg(&udc->dev, "binding gadget driver [%s]\n", driver->function);
>>>>>>> d60c95ef

	usb_gadget_udc_set_speed(udc, driver->max_speed);

	ret = driver->bind(udc->gadget, driver);
	if (ret)
		goto err_bind;

	ret = usb_gadget_udc_start(udc);
	if (ret)
		goto err_start;
	usb_gadget_enable_async_callbacks(udc);
	usb_udc_connect_control(udc);

	kobject_uevent(&udc->dev.kobj, KOBJ_CHANGE);
	return 0;

 err_start:
	driver->unbind(udc->gadget);

 err_bind:
	if (ret != -EISNAM)
		dev_err(&udc->dev, "failed to start %s: %d\n",
			driver->function, ret);

	mutex_lock(&udc_lock);
	udc->driver = NULL;
<<<<<<< HEAD
	udc->gadget->dev.driver = NULL;
=======
	driver->is_bound = false;
	mutex_unlock(&udc_lock);

>>>>>>> d60c95ef
	return ret;
}

static void gadget_unbind_driver(struct device *dev)
{
	struct usb_gadget *gadget = dev_to_usb_gadget(dev);
	struct usb_udc *udc = gadget->udc;
	struct usb_gadget_driver *driver = udc->driver;

	dev_dbg(&udc->dev, "unbinding gadget driver [%s]\n", driver->function);

	kobject_uevent(&udc->dev.kobj, KOBJ_CHANGE);

	usb_gadget_disconnect(gadget);
	usb_gadget_disable_async_callbacks(udc);
	if (gadget->irq)
		synchronize_irq(gadget->irq);
	udc->driver->unbind(gadget);
	usb_gadget_udc_stop(udc);

	mutex_lock(&udc_lock);
	driver->is_bound = false;
	udc->driver = NULL;
	mutex_unlock(&udc_lock);
}

/* ------------------------------------------------------------------------- */

int usb_gadget_register_driver_owner(struct usb_gadget_driver *driver,
		struct module *owner, const char *mod_name)
{
	int ret;

	if (!driver || !driver->bind || !driver->setup)
		return -EINVAL;

	driver->driver.bus = &gadget_bus_type;
	driver->driver.owner = owner;
	driver->driver.mod_name = mod_name;
	ret = driver_register(&driver->driver);
	if (ret) {
		pr_warn("%s: driver registration failed: %d\n",
				driver->function, ret);
		return ret;
	}

	mutex_lock(&udc_lock);
	if (!driver->is_bound) {
		if (driver->match_existing_only) {
			pr_warn("%s: couldn't find an available UDC or it's busy\n",
					driver->function);
			ret = -EBUSY;
		} else {
			pr_info("%s: couldn't find an available UDC\n",
					driver->function);
			ret = 0;
		}
	}
	mutex_unlock(&udc_lock);

	if (ret)
		driver_unregister(&driver->driver);
	return ret;
}
EXPORT_SYMBOL_GPL(usb_gadget_register_driver_owner);

int usb_gadget_unregister_driver(struct usb_gadget_driver *driver)
{
	if (!driver || !driver->unbind)
		return -EINVAL;

	driver_unregister(&driver->driver);
	return 0;
}
EXPORT_SYMBOL_GPL(usb_gadget_unregister_driver);

/* ------------------------------------------------------------------------- */

static ssize_t srp_store(struct device *dev,
		struct device_attribute *attr, const char *buf, size_t n)
{
	struct usb_udc		*udc = container_of(dev, struct usb_udc, dev);

	if (sysfs_streq(buf, "1"))
		usb_gadget_wakeup(udc->gadget);

	return n;
}
static DEVICE_ATTR_WO(srp);

static ssize_t soft_connect_store(struct device *dev,
		struct device_attribute *attr, const char *buf, size_t n)
{
	struct usb_udc		*udc = container_of(dev, struct usb_udc, dev);
	ssize_t			ret;

	device_lock(&udc->gadget->dev);
	if (!udc->driver) {
		dev_err(dev, "soft-connect without a gadget driver\n");
		ret = -EOPNOTSUPP;
		goto out;
	}

	if (sysfs_streq(buf, "connect")) {
		usb_gadget_udc_start(udc);
		usb_gadget_connect(udc->gadget);
	} else if (sysfs_streq(buf, "disconnect")) {
		usb_gadget_disconnect(udc->gadget);
		usb_gadget_udc_stop(udc);
	} else {
		dev_err(dev, "unsupported command '%s'\n", buf);
		ret = -EINVAL;
		goto out;
	}

	ret = n;
out:
	device_unlock(&udc->gadget->dev);
	return ret;
}
static DEVICE_ATTR_WO(soft_connect);

static ssize_t state_show(struct device *dev, struct device_attribute *attr,
			  char *buf)
{
	struct usb_udc		*udc = container_of(dev, struct usb_udc, dev);
	struct usb_gadget	*gadget = udc->gadget;

	return sprintf(buf, "%s\n", usb_state_string(gadget->state));
}
static DEVICE_ATTR_RO(state);

static ssize_t function_show(struct device *dev, struct device_attribute *attr,
			     char *buf)
{
	struct usb_udc		*udc = container_of(dev, struct usb_udc, dev);
	struct usb_gadget_driver *drv;
	int			rc = 0;

	mutex_lock(&udc_lock);
	drv = udc->driver;
	if (drv && drv->function)
		rc = scnprintf(buf, PAGE_SIZE, "%s\n", drv->function);
	mutex_unlock(&udc_lock);
	return rc;
}
static DEVICE_ATTR_RO(function);

#define USB_UDC_SPEED_ATTR(name, param)					\
ssize_t name##_show(struct device *dev,					\
		struct device_attribute *attr, char *buf)		\
{									\
	struct usb_udc *udc = container_of(dev, struct usb_udc, dev);	\
	return scnprintf(buf, PAGE_SIZE, "%s\n",			\
			usb_speed_string(udc->gadget->param));		\
}									\
static DEVICE_ATTR_RO(name)

static USB_UDC_SPEED_ATTR(current_speed, speed);
static USB_UDC_SPEED_ATTR(maximum_speed, max_speed);

#define USB_UDC_ATTR(name)					\
ssize_t name##_show(struct device *dev,				\
		struct device_attribute *attr, char *buf)	\
{								\
	struct usb_udc		*udc = container_of(dev, struct usb_udc, dev); \
	struct usb_gadget	*gadget = udc->gadget;		\
								\
	return scnprintf(buf, PAGE_SIZE, "%d\n", gadget->name);	\
}								\
static DEVICE_ATTR_RO(name)

static USB_UDC_ATTR(is_otg);
static USB_UDC_ATTR(is_a_peripheral);
static USB_UDC_ATTR(b_hnp_enable);
static USB_UDC_ATTR(a_hnp_support);
static USB_UDC_ATTR(a_alt_hnp_support);
static USB_UDC_ATTR(is_selfpowered);

static struct attribute *usb_udc_attrs[] = {
	&dev_attr_srp.attr,
	&dev_attr_soft_connect.attr,
	&dev_attr_state.attr,
	&dev_attr_function.attr,
	&dev_attr_current_speed.attr,
	&dev_attr_maximum_speed.attr,

	&dev_attr_is_otg.attr,
	&dev_attr_is_a_peripheral.attr,
	&dev_attr_b_hnp_enable.attr,
	&dev_attr_a_hnp_support.attr,
	&dev_attr_a_alt_hnp_support.attr,
	&dev_attr_is_selfpowered.attr,
	NULL,
};

static const struct attribute_group usb_udc_attr_group = {
	.attrs = usb_udc_attrs,
};

static const struct attribute_group *usb_udc_attr_groups[] = {
	&usb_udc_attr_group,
	NULL,
};

static int usb_udc_uevent(struct device *dev, struct kobj_uevent_env *env)
{
	struct usb_udc		*udc = container_of(dev, struct usb_udc, dev);
	int			ret;

	ret = add_uevent_var(env, "USB_UDC_NAME=%s", udc->gadget->name);
	if (ret) {
		dev_err(dev, "failed to add uevent USB_UDC_NAME\n");
		return ret;
	}

	mutex_lock(&udc_lock);
	if (udc->driver)
		ret = add_uevent_var(env, "USB_UDC_DRIVER=%s",
				udc->driver->function);
	mutex_unlock(&udc_lock);
	if (ret) {
		dev_err(dev, "failed to add uevent USB_UDC_DRIVER\n");
		return ret;
	}

	return 0;
}

static struct bus_type gadget_bus_type = {
	.name = "gadget",
	.probe = gadget_bind_driver,
	.remove = gadget_unbind_driver,
	.match = gadget_match_driver,
};

static int __init usb_udc_init(void)
{
	int rc;

	udc_class = class_create(THIS_MODULE, "udc");
	if (IS_ERR(udc_class)) {
		pr_err("failed to create udc class --> %ld\n",
				PTR_ERR(udc_class));
		return PTR_ERR(udc_class);
	}

	udc_class->dev_uevent = usb_udc_uevent;

	rc = bus_register(&gadget_bus_type);
	if (rc)
		class_destroy(udc_class);
	return rc;
}
subsys_initcall(usb_udc_init);

static void __exit usb_udc_exit(void)
{
	bus_unregister(&gadget_bus_type);
	class_destroy(udc_class);
}
module_exit(usb_udc_exit);

MODULE_DESCRIPTION("UDC Framework");
MODULE_AUTHOR("Felipe Balbi <balbi@ti.com>");
MODULE_LICENSE("GPL v2");<|MERGE_RESOLUTION|>--- conflicted
+++ resolved
@@ -1408,27 +1408,6 @@
 }
 EXPORT_SYMBOL_GPL(usb_add_gadget_udc);
 
-<<<<<<< HEAD
-static void usb_gadget_remove_driver(struct usb_udc *udc)
-{
-	dev_dbg(&udc->dev, "unregistering UDC driver [%s]\n",
-			udc->driver->function);
-
-	kobject_uevent(&udc->dev.kobj, KOBJ_CHANGE);
-
-	usb_gadget_disconnect(udc->gadget);
-	usb_gadget_disable_async_callbacks(udc);
-	if (udc->gadget->irq)
-		synchronize_irq(udc->gadget->irq);
-	udc->driver->unbind(udc->gadget);
-	usb_gadget_udc_stop(udc);
-
-	udc->driver = NULL;
-	udc->gadget->dev.driver = NULL;
-}
-
-=======
->>>>>>> d60c95ef
 /**
  * usb_del_gadget - deletes a gadget and unregisters its udc
  * @gadget: the gadget to be deleted.
@@ -1507,13 +1486,9 @@
 	}
 	driver->is_bound = true;
 	udc->driver = driver;
-<<<<<<< HEAD
-	udc->gadget->dev.driver = &driver->driver;
-=======
 	mutex_unlock(&udc_lock);
 
 	dev_dbg(&udc->dev, "binding gadget driver [%s]\n", driver->function);
->>>>>>> d60c95ef
 
 	usb_gadget_udc_set_speed(udc, driver->max_speed);
 
@@ -1540,13 +1515,9 @@
 
 	mutex_lock(&udc_lock);
 	udc->driver = NULL;
-<<<<<<< HEAD
-	udc->gadget->dev.driver = NULL;
-=======
 	driver->is_bound = false;
 	mutex_unlock(&udc_lock);
 
->>>>>>> d60c95ef
 	return ret;
 }
 
