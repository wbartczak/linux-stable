--- conflicted
+++ resolved
@@ -28,18 +28,10 @@
 #define DRIVER_AUTHOR "Brian Warner <warner@lothar.com>, Johan Hovold <johan@kernel.org>"
 #define DRIVER_DESC "USB Keyspan PDA Converter driver"
 
-<<<<<<< HEAD
-#define KEYSPAN_TX_THRESHOLD	16
+#define KEYSPAN_TX_THRESHOLD	128
 
 struct keyspan_pda_private {
 	int			tx_room;
-	int			tx_throttled;
-=======
-#define KEYSPAN_TX_THRESHOLD	128
-
-struct keyspan_pda_private {
-	int			tx_room;
->>>>>>> e0733463
 	struct work_struct	unthrottle_work;
 	struct usb_serial	*serial;
 	struct usb_serial_port	*port;
@@ -81,8 +73,6 @@
 	{ }						/* Terminating entry */
 };
 
-<<<<<<< HEAD
-=======
 static int keyspan_pda_get_write_room(struct keyspan_pda_private *priv)
 {
 	struct usb_serial_port *port = priv->port;
@@ -119,7 +109,6 @@
 	return rc;
 }
 
->>>>>>> e0733463
 static void keyspan_pda_request_unthrottle(struct work_struct *work)
 {
 	struct keyspan_pda_private *priv =
@@ -215,18 +204,11 @@
 			break;
 		case 2: /* tx unthrottle interrupt */
 			spin_lock_irqsave(&port->lock, flags);
-<<<<<<< HEAD
-			priv->tx_throttled = 0;
 			priv->tx_room = max(priv->tx_room, KEYSPAN_TX_THRESHOLD);
 			spin_unlock_irqrestore(&port->lock, flags);
-			/* queue up a wakeup at scheduler time */
-=======
-			priv->tx_room = max(priv->tx_room, KEYSPAN_TX_THRESHOLD);
-			spin_unlock_irqrestore(&port->lock, flags);
 
 			keyspan_pda_write_start(port);
 
->>>>>>> e0733463
 			usb_serial_port_softint(port);
 			break;
 		default:
@@ -478,20 +460,12 @@
 
 static int keyspan_pda_write_start(struct usb_serial_port *port)
 {
-<<<<<<< HEAD
-	struct usb_serial *serial = port->serial;
-	int request_unthrottle = 0;
-	int rc = 0;
-	struct keyspan_pda_private *priv;
-	unsigned long flags;
-=======
 	struct keyspan_pda_private *priv = usb_get_serial_port_data(port);
 	unsigned long flags;
 	struct urb *urb;
 	int count;
 	int room;
 	int rc;
->>>>>>> e0733463
 
 	/*
 	 * Guess how much room is left in the device's ring buffer. If our
@@ -512,71 +486,6 @@
 	room = priv->tx_room;
 	count = kfifo_len(&port->write_fifo);
 
-<<<<<<< HEAD
-	/* we might block because of:
-	   the TX urb is in-flight (wait until it completes)
-	   the device is full (wait until it says there is room)
-	*/
-	spin_lock_irqsave(&port->lock, flags);
-	if (!test_bit(0, &port->write_urbs_free) || priv->tx_throttled) {
-		spin_unlock_irqrestore(&port->lock, flags);
-		return 0;
-	}
-	clear_bit(0, &port->write_urbs_free);
-	spin_unlock_irqrestore(&port->lock, flags);
-
-	/* At this point the URB is in our control, nobody else can submit it
-	   again (the only sudden transition was the one from EINPROGRESS to
-	   finished).  Also, the tx process is not throttled. So we are
-	   ready to write. */
-
-	count = (count > port->bulk_out_size) ? port->bulk_out_size : count;
-
-	/* Check if we might overrun the Tx buffer.   If so, ask the
-	   device how much room it really has.  This is done only on
-	   scheduler time, since usb_control_msg() sleeps. */
-	if (count > priv->tx_room && !in_interrupt()) {
-		u8 *room;
-
-		room = kmalloc(1, GFP_KERNEL);
-		if (!room) {
-			rc = -ENOMEM;
-			goto exit;
-		}
-
-		rc = usb_control_msg(serial->dev,
-				     usb_rcvctrlpipe(serial->dev, 0),
-				     6, /* write_room */
-				     USB_TYPE_VENDOR | USB_RECIP_INTERFACE
-				     | USB_DIR_IN,
-				     0, /* value: 0 means "remaining room" */
-				     0, /* index */
-				     room,
-				     1,
-				     2000);
-		if (rc > 0) {
-			dev_dbg(&port->dev, "roomquery says %d\n", *room);
-			priv->tx_room = *room;
-		}
-		kfree(room);
-		if (rc < 0) {
-			dev_dbg(&port->dev, "roomquery failed\n");
-			goto exit;
-		}
-		if (rc == 0) {
-			dev_dbg(&port->dev, "roomquery returned 0 bytes\n");
-			rc = -EIO; /* device didn't return any data */
-			goto exit;
-		}
-	}
-
-	if (count >= priv->tx_room) {
-		/* we're about to completely fill the Tx buffer, so
-		   we'll be throttled afterwards. */
-		count = priv->tx_room;
-		request_unthrottle = 1;
-	}
-=======
 	if (!test_bit(0, &port->write_urbs_free) || count == 0 || room == 0) {
 		spin_unlock_irqrestore(&port->lock, flags);
 		return 0;
@@ -587,7 +496,6 @@
 		count = room;
 	if (count > port->bulk_out_size)
 		count = port->bulk_out_size;
->>>>>>> e0733463
 
 	urb = port->write_urb;
 	count = kfifo_out(&port->write_fifo, urb->transfer_buffer, count);
@@ -616,28 +524,12 @@
 	if (count == room)
 		schedule_work(&priv->unthrottle_work);
 
-<<<<<<< HEAD
-	rc = count;
-exit:
-	if (rc <= 0)
-		set_bit(0, &port->write_urbs_free);
-	return rc;
-=======
 	return count;
->>>>>>> e0733463
 }
 
 static void keyspan_pda_write_bulk_callback(struct urb *urb)
 {
 	struct usb_serial_port *port = urb->context;
-<<<<<<< HEAD
-
-	set_bit(0, &port->write_urbs_free);
-
-	/* queue up a wakeup at scheduler time */
-	usb_serial_port_softint(port);
-}
-=======
 	unsigned long flags;
 
 	spin_lock_irqsave(&port->lock, flags);
@@ -646,7 +538,6 @@
 	spin_unlock_irqrestore(&port->lock, flags);
 
 	keyspan_pda_write_start(port);
->>>>>>> e0733463
 
 	usb_serial_port_softint(port);
 }
@@ -654,24 +545,9 @@
 static int keyspan_pda_write(struct tty_struct *tty, struct usb_serial_port *port,
 		const unsigned char *buf, int count)
 {
-<<<<<<< HEAD
-	struct usb_serial_port *port = tty->driver_data;
-	struct keyspan_pda_private *priv = usb_get_serial_port_data(port);
-	unsigned long flags;
-	int room = 0;
-
-	spin_lock_irqsave(&port->lock, flags);
-	if (test_bit(0, &port->write_urbs_free) && !priv->tx_throttled)
-		room = priv->tx_room;
-	spin_unlock_irqrestore(&port->lock, flags);
-
-	return room;
-}
-=======
 	int rc;
 
 	dev_dbg(&port->dev, "%s - count = %d\n", __func__, count);
->>>>>>> e0733463
 
 	if (!count)
 		return 0;
@@ -724,13 +600,6 @@
 {
 	struct keyspan_pda_private *priv = usb_get_serial_port_data(port);
 
-<<<<<<< HEAD
-	usb_kill_urb(port->write_urb);
-	usb_kill_urb(port->interrupt_in_urb);
-
-	cancel_work_sync(&priv->unthrottle_work);
-}
-=======
 	/*
 	 * Stop the interrupt URB first as its completion handler may submit
 	 * the write URB.
@@ -739,7 +608,6 @@
 	usb_kill_urb(port->write_urb);
 
 	cancel_work_sync(&priv->unthrottle_work);
->>>>>>> e0733463
 
 	spin_lock_irq(&port->lock);
 	kfifo_reset(&port->write_fifo);
