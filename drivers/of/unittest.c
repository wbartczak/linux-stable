--- conflicted
+++ resolved
@@ -1118,18 +1118,12 @@
 	for (prop = np->properties; prop != NULL; prop = save_next) {
 		save_next = prop->next;
 		ret = of_add_property(dup, prop);
-<<<<<<< HEAD
-		if (ret)
-			pr_err("unittest internal error: unable to add testdata property %pOF/%s",
-			       np, prop->name);
-=======
 		if (ret) {
 			if (ret == -EEXIST && !strcmp(prop->name, "name"))
 				continue;
 			pr_err("unittest internal error: unable to add testdata property %pOF/%s",
 			       np, prop->name);
 		}
->>>>>>> f7688b48
 	}
 }
 
