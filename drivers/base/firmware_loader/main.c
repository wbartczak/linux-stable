--- conflicted
+++ resolved
@@ -93,69 +93,6 @@
 
 static struct firmware_cache fw_cache;
 
-<<<<<<< HEAD
-/* Builtin firmware support */
-
-#ifdef CONFIG_FW_LOADER
-
-extern struct builtin_fw __start_builtin_fw[];
-extern struct builtin_fw __end_builtin_fw[];
-
-static bool fw_copy_to_prealloc_buf(struct firmware *fw,
-				    void *buf, size_t size)
-{
-	if (!buf)
-		return true;
-	if (size < fw->size)
-		return false;
-	memcpy(buf, fw->data, fw->size);
-	return true;
-}
-
-static bool fw_get_builtin_firmware(struct firmware *fw, const char *name,
-				    void *buf, size_t size)
-{
-	struct builtin_fw *b_fw;
-
-	for (b_fw = __start_builtin_fw; b_fw != __end_builtin_fw; b_fw++) {
-		if (strcmp(name, b_fw->name) == 0) {
-			fw->size = b_fw->size;
-			fw->data = b_fw->data;
-			return fw_copy_to_prealloc_buf(fw, buf, size);
-		}
-	}
-
-	return false;
-}
-
-static bool fw_is_builtin_firmware(const struct firmware *fw)
-{
-	struct builtin_fw *b_fw;
-
-	for (b_fw = __start_builtin_fw; b_fw != __end_builtin_fw; b_fw++)
-		if (fw->data == b_fw->data)
-			return true;
-
-	return false;
-}
-
-#else /* Module case - no builtin firmware support */
-
-static inline bool fw_get_builtin_firmware(struct firmware *fw,
-					   const char *name, void *buf,
-					   size_t size)
-{
-	return false;
-}
-
-static inline bool fw_is_builtin_firmware(const struct firmware *fw)
-{
-	return false;
-}
-#endif
-
-=======
->>>>>>> 92b4b594
 static void fw_state_init(struct fw_priv *fw_priv)
 {
 	struct fw_state *fw_st = &fw_priv->fw_st;
