// SPDX-License-Identifier: GPL-2.0-or-later
/*
 * vvvvvvvvvvvvvvvvvvvvvvv Original vvvvvvvvvvvvvvvvvvvvvvvvvvvvvvv
 *  Copyright (C) 1992  Eric Youngdale
 *  Simulate a host adapter with 2 disks attached.  Do a lot of checking
 *  to make sure that we are not getting blocks mixed up, and PANIC if
 *  anything out of the ordinary is seen.
 * ^^^^^^^^^^^^^^^^^^^^^^^ Original ^^^^^^^^^^^^^^^^^^^^^^^^^^^^^^^
 *
 * Copyright (C) 2001 - 2020 Douglas Gilbert
 *
 *  For documentation see http://sg.danny.cz/sg/scsi_debug.html
 */


#define pr_fmt(fmt) KBUILD_MODNAME ":%s: " fmt, __func__

#include <linux/module.h>

#include <linux/kernel.h>
#include <linux/errno.h>
#include <linux/jiffies.h>
#include <linux/slab.h>
#include <linux/types.h>
#include <linux/string.h>
#include <linux/genhd.h>
#include <linux/fs.h>
#include <linux/init.h>
#include <linux/proc_fs.h>
#include <linux/vmalloc.h>
#include <linux/moduleparam.h>
#include <linux/scatterlist.h>
#include <linux/blkdev.h>
#include <linux/crc-t10dif.h>
#include <linux/spinlock.h>
#include <linux/interrupt.h>
#include <linux/atomic.h>
#include <linux/hrtimer.h>
#include <linux/uuid.h>
#include <linux/t10-pi.h>
#include <linux/msdos_partition.h>
#include <linux/random.h>
#include <linux/xarray.h>
#include <linux/prefetch.h>

#include <net/checksum.h>

#include <asm/unaligned.h>

#include <scsi/scsi.h>
#include <scsi/scsi_cmnd.h>
#include <scsi/scsi_device.h>
#include <scsi/scsi_host.h>
#include <scsi/scsicam.h>
#include <scsi/scsi_eh.h>
#include <scsi/scsi_tcq.h>
#include <scsi/scsi_dbg.h>

#include "sd.h"
#include "scsi_logging.h"

/* make sure inq_product_rev string corresponds to this version */
#define SDEBUG_VERSION "0190"	/* format to fit INQUIRY revision field */
static const char *sdebug_version_date = "20200710";

#define MY_NAME "scsi_debug"

/* Additional Sense Code (ASC) */
#define NO_ADDITIONAL_SENSE 0x0
#define LOGICAL_UNIT_NOT_READY 0x4
#define LOGICAL_UNIT_COMMUNICATION_FAILURE 0x8
#define UNRECOVERED_READ_ERR 0x11
#define PARAMETER_LIST_LENGTH_ERR 0x1a
#define INVALID_OPCODE 0x20
#define LBA_OUT_OF_RANGE 0x21
#define INVALID_FIELD_IN_CDB 0x24
#define INVALID_FIELD_IN_PARAM_LIST 0x26
#define WRITE_PROTECTED 0x27
#define UA_RESET_ASC 0x29
#define UA_CHANGED_ASC 0x2a
#define TARGET_CHANGED_ASC 0x3f
#define LUNS_CHANGED_ASCQ 0x0e
#define INSUFF_RES_ASC 0x55
#define INSUFF_RES_ASCQ 0x3
#define POWER_ON_RESET_ASCQ 0x0
#define BUS_RESET_ASCQ 0x2	/* scsi bus reset occurred */
#define MODE_CHANGED_ASCQ 0x1	/* mode parameters changed */
#define CAPACITY_CHANGED_ASCQ 0x9
#define SAVING_PARAMS_UNSUP 0x39
#define TRANSPORT_PROBLEM 0x4b
#define THRESHOLD_EXCEEDED 0x5d
#define LOW_POWER_COND_ON 0x5e
#define MISCOMPARE_VERIFY_ASC 0x1d
#define MICROCODE_CHANGED_ASCQ 0x1	/* with TARGET_CHANGED_ASC */
#define MICROCODE_CHANGED_WO_RESET_ASCQ 0x16
#define WRITE_ERROR_ASC 0xc
#define UNALIGNED_WRITE_ASCQ 0x4
#define WRITE_BOUNDARY_ASCQ 0x5
#define READ_INVDATA_ASCQ 0x6
#define READ_BOUNDARY_ASCQ 0x7
#define INSUFF_ZONE_ASCQ 0xe

/* Additional Sense Code Qualifier (ASCQ) */
#define ACK_NAK_TO 0x3

/* Default values for driver parameters */
#define DEF_NUM_HOST   1
#define DEF_NUM_TGTS   1
#define DEF_MAX_LUNS   1
/* With these defaults, this driver will make 1 host with 1 target
 * (id 0) containing 1 logical unit (lun 0). That is 1 device.
 */
#define DEF_ATO 1
#define DEF_CDB_LEN 10
#define DEF_JDELAY   1		/* if > 0 unit is a jiffy */
#define DEF_DEV_SIZE_PRE_INIT   0
#define DEF_DEV_SIZE_MB   8
#define DEF_ZBC_DEV_SIZE_MB   128
#define DEF_DIF 0
#define DEF_DIX 0
#define DEF_PER_HOST_STORE false
#define DEF_D_SENSE   0
#define DEF_EVERY_NTH   0
#define DEF_FAKE_RW	0
#define DEF_GUARD 0
#define DEF_HOST_LOCK 0
#define DEF_LBPU 0
#define DEF_LBPWS 0
#define DEF_LBPWS10 0
#define DEF_LBPRZ 1
#define DEF_LOWEST_ALIGNED 0
#define DEF_NDELAY   0		/* if > 0 unit is a nanosecond */
#define DEF_NO_LUN_0   0
#define DEF_NUM_PARTS   0
#define DEF_OPTS   0
#define DEF_OPT_BLKS 1024
#define DEF_PHYSBLK_EXP 0
#define DEF_OPT_XFERLEN_EXP 0
#define DEF_PTYPE   TYPE_DISK
#define DEF_RANDOM false
#define DEF_REMOVABLE false
#define DEF_SCSI_LEVEL   7    /* INQUIRY, byte2 [6->SPC-4; 7->SPC-5] */
#define DEF_SECTOR_SIZE 512
#define DEF_UNMAP_ALIGNMENT 0
#define DEF_UNMAP_GRANULARITY 1
#define DEF_UNMAP_MAX_BLOCKS 0xFFFFFFFF
#define DEF_UNMAP_MAX_DESC 256
#define DEF_VIRTUAL_GB   0
#define DEF_VPD_USE_HOSTNO 1
#define DEF_WRITESAME_LENGTH 0xFFFF
#define DEF_STRICT 0
#define DEF_STATISTICS false
#define DEF_SUBMIT_QUEUES 1
#define DEF_TUR_MS_TO_READY 0
#define DEF_UUID_CTL 0
#define JDELAY_OVERRIDDEN -9999

/* Default parameters for ZBC drives */
#define DEF_ZBC_ZONE_SIZE_MB	128
#define DEF_ZBC_MAX_OPEN_ZONES	8
#define DEF_ZBC_NR_CONV_ZONES	1

#define SDEBUG_LUN_0_VAL 0

/* bit mask values for sdebug_opts */
#define SDEBUG_OPT_NOISE		1
#define SDEBUG_OPT_MEDIUM_ERR		2
#define SDEBUG_OPT_TIMEOUT		4
#define SDEBUG_OPT_RECOVERED_ERR	8
#define SDEBUG_OPT_TRANSPORT_ERR	16
#define SDEBUG_OPT_DIF_ERR		32
#define SDEBUG_OPT_DIX_ERR		64
#define SDEBUG_OPT_MAC_TIMEOUT		128
#define SDEBUG_OPT_SHORT_TRANSFER	0x100
#define SDEBUG_OPT_Q_NOISE		0x200
#define SDEBUG_OPT_ALL_TSF		0x400
#define SDEBUG_OPT_RARE_TSF		0x800
#define SDEBUG_OPT_N_WCE		0x1000
#define SDEBUG_OPT_RESET_NOISE		0x2000
#define SDEBUG_OPT_NO_CDB_NOISE		0x4000
#define SDEBUG_OPT_HOST_BUSY		0x8000
#define SDEBUG_OPT_CMD_ABORT		0x10000
#define SDEBUG_OPT_ALL_NOISE (SDEBUG_OPT_NOISE | SDEBUG_OPT_Q_NOISE | \
			      SDEBUG_OPT_RESET_NOISE)
#define SDEBUG_OPT_ALL_INJECTING (SDEBUG_OPT_RECOVERED_ERR | \
				  SDEBUG_OPT_TRANSPORT_ERR | \
				  SDEBUG_OPT_DIF_ERR | SDEBUG_OPT_DIX_ERR | \
				  SDEBUG_OPT_SHORT_TRANSFER | \
				  SDEBUG_OPT_HOST_BUSY | \
				  SDEBUG_OPT_CMD_ABORT)
#define SDEBUG_OPT_RECOV_DIF_DIX (SDEBUG_OPT_RECOVERED_ERR | \
				  SDEBUG_OPT_DIF_ERR | SDEBUG_OPT_DIX_ERR)

/* As indicated in SAM-5 and SPC-4 Unit Attentions (UAs) are returned in
 * priority order. In the subset implemented here lower numbers have higher
 * priority. The UA numbers should be a sequence starting from 0 with
 * SDEBUG_NUM_UAS being 1 higher than the highest numbered UA. */
#define SDEBUG_UA_POR 0		/* Power on, reset, or bus device reset */
#define SDEBUG_UA_BUS_RESET 1
#define SDEBUG_UA_MODE_CHANGED 2
#define SDEBUG_UA_CAPACITY_CHANGED 3
#define SDEBUG_UA_LUNS_CHANGED 4
#define SDEBUG_UA_MICROCODE_CHANGED 5	/* simulate firmware change */
#define SDEBUG_UA_MICROCODE_CHANGED_WO_RESET 6
#define SDEBUG_NUM_UAS 7

/* when 1==SDEBUG_OPT_MEDIUM_ERR, a medium error is simulated at this
 * sector on read commands: */
#define OPT_MEDIUM_ERR_ADDR   0x1234 /* that's sector 4660 in decimal */
#define OPT_MEDIUM_ERR_NUM    10     /* number of consecutive medium errs */

/* SDEBUG_CANQUEUE is the maximum number of commands that can be queued
 * (for response) per submit queue at one time. Can be reduced by max_queue
 * option. Command responses are not queued when jdelay=0 and ndelay=0. The
 * per-device DEF_CMD_PER_LUN can be changed via sysfs:
 * /sys/class/scsi_device/<h:c:t:l>/device/queue_depth
 * but cannot exceed SDEBUG_CANQUEUE .
 */
#define SDEBUG_CANQUEUE_WORDS  3	/* a WORD is bits in a long */
#define SDEBUG_CANQUEUE  (SDEBUG_CANQUEUE_WORDS * BITS_PER_LONG)
#define DEF_CMD_PER_LUN  255

/* UA - Unit Attention; SA - Service Action; SSU - Start Stop Unit */
#define F_D_IN			1	/* Data-in command (e.g. READ) */
#define F_D_OUT			2	/* Data-out command (e.g. WRITE) */
#define F_D_OUT_MAYBE		4	/* WRITE SAME, NDOB bit */
#define F_D_UNKN		8
#define F_RL_WLUN_OK		0x10	/* allowed with REPORT LUNS W-LUN */
#define F_SKIP_UA		0x20	/* bypass UAs (e.g. INQUIRY command) */
#define F_DELAY_OVERR		0x40	/* for commands like INQUIRY */
#define F_SA_LOW		0x80	/* SA is in cdb byte 1, bits 4 to 0 */
#define F_SA_HIGH		0x100	/* SA is in cdb bytes 8 and 9 */
#define F_INV_OP		0x200	/* invalid opcode (not supported) */
#define F_FAKE_RW		0x400	/* bypass resp_*() when fake_rw set */
#define F_M_ACCESS		0x800	/* media access, reacts to SSU state */
#define F_SSU_DELAY		0x1000	/* SSU command delay (long-ish) */
#define F_SYNC_DELAY		0x2000	/* SYNCHRONIZE CACHE delay */

/* Useful combinations of the above flags */
#define FF_RESPOND (F_RL_WLUN_OK | F_SKIP_UA | F_DELAY_OVERR)
#define FF_MEDIA_IO (F_M_ACCESS | F_FAKE_RW)
#define FF_SA (F_SA_HIGH | F_SA_LOW)
#define F_LONG_DELAY		(F_SSU_DELAY | F_SYNC_DELAY)

#define SDEBUG_MAX_PARTS 4

#define SDEBUG_MAX_CMD_LEN 32

#define SDEB_XA_NOT_IN_USE XA_MARK_1

/* Zone types (zbcr05 table 25) */
enum sdebug_z_type {
	ZBC_ZONE_TYPE_CNV	= 0x1,
	ZBC_ZONE_TYPE_SWR	= 0x2,
	ZBC_ZONE_TYPE_SWP	= 0x3,
};

/* enumeration names taken from table 26, zbcr05 */
enum sdebug_z_cond {
	ZBC_NOT_WRITE_POINTER	= 0x0,
	ZC1_EMPTY		= 0x1,
	ZC2_IMPLICIT_OPEN	= 0x2,
	ZC3_EXPLICIT_OPEN	= 0x3,
	ZC4_CLOSED		= 0x4,
	ZC6_READ_ONLY		= 0xd,
	ZC5_FULL		= 0xe,
	ZC7_OFFLINE		= 0xf,
};

struct sdeb_zone_state {	/* ZBC: per zone state */
	enum sdebug_z_type z_type;
	enum sdebug_z_cond z_cond;
	bool z_non_seq_resource;
	unsigned int z_size;
	sector_t z_start;
	sector_t z_wp;
};

struct sdebug_dev_info {
	struct list_head dev_list;
	unsigned int channel;
	unsigned int target;
	u64 lun;
	uuid_t lu_name;
	struct sdebug_host_info *sdbg_host;
	unsigned long uas_bm[1];
	atomic_t num_in_q;
	atomic_t stopped;	/* 1: by SSU, 2: device start */
	bool used;

	/* For ZBC devices */
	enum blk_zoned_model zmodel;
	unsigned int zsize;
	unsigned int zsize_shift;
	unsigned int nr_zones;
	unsigned int nr_conv_zones;
	unsigned int nr_imp_open;
	unsigned int nr_exp_open;
	unsigned int nr_closed;
	unsigned int max_open;
	ktime_t create_ts;	/* time since bootup that this device was created */
	struct sdeb_zone_state *zstate;
};

struct sdebug_host_info {
	struct list_head host_list;
	int si_idx;	/* sdeb_store_info (per host) xarray index */
	struct Scsi_Host *shost;
	struct device dev;
	struct list_head dev_info_list;
};

/* There is an xarray of pointers to this struct's objects, one per host */
struct sdeb_store_info {
	rwlock_t macc_lck;	/* for atomic media access on this store */
	u8 *storep;		/* user data storage (ram) */
	struct t10_pi_tuple *dif_storep; /* protection info */
	void *map_storep;	/* provisioning map */
};

#define to_sdebug_host(d)	\
	container_of(d, struct sdebug_host_info, dev)

enum sdeb_defer_type {SDEB_DEFER_NONE = 0, SDEB_DEFER_HRT = 1,
		      SDEB_DEFER_WQ = 2};

struct sdebug_defer {
	struct hrtimer hrt;
	struct execute_work ew;
	int sqa_idx;	/* index of sdebug_queue array */
	int qc_idx;	/* index of sdebug_queued_cmd array within sqa_idx */
	int hc_idx;	/* hostwide tag index */
	int issuing_cpu;
	bool init_hrt;
	bool init_wq;
	bool aborted;	/* true when blk_abort_request() already called */
	enum sdeb_defer_type defer_t;
};

struct sdebug_queued_cmd {
	/* corresponding bit set in in_use_bm[] in owning struct sdebug_queue
	 * instance indicates this slot is in use.
	 */
	struct sdebug_defer *sd_dp;
	struct scsi_cmnd *a_cmnd;
};

struct sdebug_queue {
	struct sdebug_queued_cmd qc_arr[SDEBUG_CANQUEUE];
	unsigned long in_use_bm[SDEBUG_CANQUEUE_WORDS];
	spinlock_t qc_lock;
	atomic_t blocked;	/* to temporarily stop more being queued */
};

static atomic_t sdebug_cmnd_count;   /* number of incoming commands */
static atomic_t sdebug_completions;  /* count of deferred completions */
static atomic_t sdebug_miss_cpus;    /* submission + completion cpus differ */
static atomic_t sdebug_a_tsf;	     /* 'almost task set full' counter */
static atomic_t sdeb_inject_pending;

struct opcode_info_t {
	u8 num_attached;	/* 0 if this is it (i.e. a leaf); use 0xff */
				/* for terminating element */
	u8 opcode;		/* if num_attached > 0, preferred */
	u16 sa;			/* service action */
	u32 flags;		/* OR-ed set of SDEB_F_* */
	int (*pfp)(struct scsi_cmnd *, struct sdebug_dev_info *);
	const struct opcode_info_t *arrp;  /* num_attached elements or NULL */
	u8 len_mask[16];	/* len_mask[0]-->cdb_len, then mask for cdb */
				/* 1 to min(cdb_len, 15); ignore cdb[15...] */
};

/* SCSI opcodes (first byte of cdb) of interest mapped onto these indexes */
enum sdeb_opcode_index {
	SDEB_I_INVALID_OPCODE =	0,
	SDEB_I_INQUIRY = 1,
	SDEB_I_REPORT_LUNS = 2,
	SDEB_I_REQUEST_SENSE = 3,
	SDEB_I_TEST_UNIT_READY = 4,
	SDEB_I_MODE_SENSE = 5,		/* 6, 10 */
	SDEB_I_MODE_SELECT = 6,		/* 6, 10 */
	SDEB_I_LOG_SENSE = 7,
	SDEB_I_READ_CAPACITY = 8,	/* 10; 16 is in SA_IN(16) */
	SDEB_I_READ = 9,		/* 6, 10, 12, 16 */
	SDEB_I_WRITE = 10,		/* 6, 10, 12, 16 */
	SDEB_I_START_STOP = 11,
	SDEB_I_SERV_ACT_IN_16 = 12,	/* add ...SERV_ACT_IN_12 if needed */
	SDEB_I_SERV_ACT_OUT_16 = 13,	/* add ...SERV_ACT_OUT_12 if needed */
	SDEB_I_MAINT_IN = 14,
	SDEB_I_MAINT_OUT = 15,
	SDEB_I_VERIFY = 16,		/* VERIFY(10), VERIFY(16) */
	SDEB_I_VARIABLE_LEN = 17,	/* READ(32), WRITE(32), WR_SCAT(32) */
	SDEB_I_RESERVE = 18,		/* 6, 10 */
	SDEB_I_RELEASE = 19,		/* 6, 10 */
	SDEB_I_ALLOW_REMOVAL = 20,	/* PREVENT ALLOW MEDIUM REMOVAL */
	SDEB_I_REZERO_UNIT = 21,	/* REWIND in SSC */
	SDEB_I_ATA_PT = 22,		/* 12, 16 */
	SDEB_I_SEND_DIAG = 23,
	SDEB_I_UNMAP = 24,
	SDEB_I_WRITE_BUFFER = 25,
	SDEB_I_WRITE_SAME = 26,		/* 10, 16 */
	SDEB_I_SYNC_CACHE = 27,		/* 10, 16 */
	SDEB_I_COMP_WRITE = 28,
	SDEB_I_PRE_FETCH = 29,		/* 10, 16 */
	SDEB_I_ZONE_OUT = 30,		/* 0x94+SA; includes no data xfer */
	SDEB_I_ZONE_IN = 31,		/* 0x95+SA; all have data-in */
	SDEB_I_LAST_ELEM_P1 = 32,	/* keep this last (previous + 1) */
};


static const unsigned char opcode_ind_arr[256] = {
/* 0x0; 0x0->0x1f: 6 byte cdbs */
	SDEB_I_TEST_UNIT_READY, SDEB_I_REZERO_UNIT, 0, SDEB_I_REQUEST_SENSE,
	    0, 0, 0, 0,
	SDEB_I_READ, 0, SDEB_I_WRITE, 0, 0, 0, 0, 0,
	0, 0, SDEB_I_INQUIRY, 0, 0, SDEB_I_MODE_SELECT, SDEB_I_RESERVE,
	    SDEB_I_RELEASE,
	0, 0, SDEB_I_MODE_SENSE, SDEB_I_START_STOP, 0, SDEB_I_SEND_DIAG,
	    SDEB_I_ALLOW_REMOVAL, 0,
/* 0x20; 0x20->0x3f: 10 byte cdbs */
	0, 0, 0, 0, 0, SDEB_I_READ_CAPACITY, 0, 0,
	SDEB_I_READ, 0, SDEB_I_WRITE, 0, 0, 0, 0, SDEB_I_VERIFY,
	0, 0, 0, 0, SDEB_I_PRE_FETCH, SDEB_I_SYNC_CACHE, 0, 0,
	0, 0, 0, SDEB_I_WRITE_BUFFER, 0, 0, 0, 0,
/* 0x40; 0x40->0x5f: 10 byte cdbs */
	0, SDEB_I_WRITE_SAME, SDEB_I_UNMAP, 0, 0, 0, 0, 0,
	0, 0, 0, 0, 0, SDEB_I_LOG_SENSE, 0, 0,
	0, 0, 0, 0, 0, SDEB_I_MODE_SELECT, SDEB_I_RESERVE,
	    SDEB_I_RELEASE,
	0, 0, SDEB_I_MODE_SENSE, 0, 0, 0, 0, 0,
/* 0x60; 0x60->0x7d are reserved, 0x7e is "extended cdb" */
	0, 0, 0, 0, 0, 0, 0, 0, 0, 0, 0, 0, 0, 0, 0, 0,
	0, 0, 0, 0, 0, 0, 0, 0, 0, 0, 0, 0, 0, 0,
	0, SDEB_I_VARIABLE_LEN,
/* 0x80; 0x80->0x9f: 16 byte cdbs */
	0, 0, 0, 0, 0, SDEB_I_ATA_PT, 0, 0,
	SDEB_I_READ, SDEB_I_COMP_WRITE, SDEB_I_WRITE, 0,
	0, 0, 0, SDEB_I_VERIFY,
	SDEB_I_PRE_FETCH, SDEB_I_SYNC_CACHE, 0, SDEB_I_WRITE_SAME,
	SDEB_I_ZONE_OUT, SDEB_I_ZONE_IN, 0, 0,
	0, 0, 0, 0, 0, 0, SDEB_I_SERV_ACT_IN_16, SDEB_I_SERV_ACT_OUT_16,
/* 0xa0; 0xa0->0xbf: 12 byte cdbs */
	SDEB_I_REPORT_LUNS, SDEB_I_ATA_PT, 0, SDEB_I_MAINT_IN,
	     SDEB_I_MAINT_OUT, 0, 0, 0,
	SDEB_I_READ, 0 /* SDEB_I_SERV_ACT_OUT_12 */, SDEB_I_WRITE,
	     0 /* SDEB_I_SERV_ACT_IN_12 */, 0, 0, 0, 0,
	0, 0, 0, 0, 0, 0, 0, 0,
	0, 0, 0, 0, 0, 0, 0, 0,
/* 0xc0; 0xc0->0xff: vendor specific */
	0, 0, 0, 0, 0, 0, 0, 0, 0, 0, 0, 0, 0, 0, 0, 0,
	0, 0, 0, 0, 0, 0, 0, 0, 0, 0, 0, 0, 0, 0, 0, 0,
	0, 0, 0, 0, 0, 0, 0, 0, 0, 0, 0, 0, 0, 0, 0, 0,
	0, 0, 0, 0, 0, 0, 0, 0, 0, 0, 0, 0, 0, 0, 0, 0,
};

/*
 * The following "response" functions return the SCSI mid-level's 4 byte
 * tuple-in-an-int. To handle commands with an IMMED bit, for a faster
 * command completion, they can mask their return value with
 * SDEG_RES_IMMED_MASK .
 */
#define SDEG_RES_IMMED_MASK 0x40000000

static int resp_inquiry(struct scsi_cmnd *, struct sdebug_dev_info *);
static int resp_report_luns(struct scsi_cmnd *, struct sdebug_dev_info *);
static int resp_requests(struct scsi_cmnd *, struct sdebug_dev_info *);
static int resp_mode_sense(struct scsi_cmnd *, struct sdebug_dev_info *);
static int resp_mode_select(struct scsi_cmnd *, struct sdebug_dev_info *);
static int resp_log_sense(struct scsi_cmnd *, struct sdebug_dev_info *);
static int resp_readcap(struct scsi_cmnd *, struct sdebug_dev_info *);
static int resp_read_dt0(struct scsi_cmnd *, struct sdebug_dev_info *);
static int resp_write_dt0(struct scsi_cmnd *, struct sdebug_dev_info *);
static int resp_write_scat(struct scsi_cmnd *, struct sdebug_dev_info *);
static int resp_start_stop(struct scsi_cmnd *, struct sdebug_dev_info *);
static int resp_readcap16(struct scsi_cmnd *, struct sdebug_dev_info *);
static int resp_get_lba_status(struct scsi_cmnd *, struct sdebug_dev_info *);
static int resp_report_tgtpgs(struct scsi_cmnd *, struct sdebug_dev_info *);
static int resp_unmap(struct scsi_cmnd *, struct sdebug_dev_info *);
static int resp_rsup_opcodes(struct scsi_cmnd *, struct sdebug_dev_info *);
static int resp_rsup_tmfs(struct scsi_cmnd *, struct sdebug_dev_info *);
static int resp_verify(struct scsi_cmnd *, struct sdebug_dev_info *);
static int resp_write_same_10(struct scsi_cmnd *, struct sdebug_dev_info *);
static int resp_write_same_16(struct scsi_cmnd *, struct sdebug_dev_info *);
static int resp_comp_write(struct scsi_cmnd *, struct sdebug_dev_info *);
static int resp_write_buffer(struct scsi_cmnd *, struct sdebug_dev_info *);
static int resp_sync_cache(struct scsi_cmnd *, struct sdebug_dev_info *);
static int resp_pre_fetch(struct scsi_cmnd *, struct sdebug_dev_info *);
static int resp_report_zones(struct scsi_cmnd *, struct sdebug_dev_info *);
static int resp_open_zone(struct scsi_cmnd *, struct sdebug_dev_info *);
static int resp_close_zone(struct scsi_cmnd *, struct sdebug_dev_info *);
static int resp_finish_zone(struct scsi_cmnd *, struct sdebug_dev_info *);
static int resp_rwp_zone(struct scsi_cmnd *, struct sdebug_dev_info *);

static int sdebug_do_add_host(bool mk_new_store);
static int sdebug_add_host_helper(int per_host_idx);
static void sdebug_do_remove_host(bool the_end);
static int sdebug_add_store(void);
static void sdebug_erase_store(int idx, struct sdeb_store_info *sip);
static void sdebug_erase_all_stores(bool apart_from_first);

/*
 * The following are overflow arrays for cdbs that "hit" the same index in
 * the opcode_info_arr array. The most time sensitive (or commonly used) cdb
 * should be placed in opcode_info_arr[], the others should be placed here.
 */
static const struct opcode_info_t msense_iarr[] = {
	{0, 0x1a, 0, F_D_IN, NULL, NULL,
	    {6,  0xe8, 0xff, 0xff, 0xff, 0xc7, 0, 0, 0, 0, 0, 0, 0, 0, 0, 0} },
};

static const struct opcode_info_t mselect_iarr[] = {
	{0, 0x15, 0, F_D_OUT, NULL, NULL,
	    {6,  0xf1, 0, 0, 0xff, 0xc7, 0, 0, 0, 0, 0, 0, 0, 0, 0, 0} },
};

static const struct opcode_info_t read_iarr[] = {
	{0, 0x28, 0, F_D_IN | FF_MEDIA_IO, resp_read_dt0, NULL,/* READ(10) */
	    {10,  0xff, 0xff, 0xff, 0xff, 0xff, 0x3f, 0xff, 0xff, 0xc7, 0, 0,
	     0, 0, 0, 0} },
	{0, 0x8, 0, F_D_IN | FF_MEDIA_IO, resp_read_dt0, NULL, /* READ(6) */
	    {6,  0xff, 0xff, 0xff, 0xff, 0xc7, 0, 0, 0, 0, 0, 0, 0, 0, 0, 0} },
	{0, 0xa8, 0, F_D_IN | FF_MEDIA_IO, resp_read_dt0, NULL,/* READ(12) */
	    {12,  0xff, 0xff, 0xff, 0xff, 0xff, 0xff, 0xff, 0xff, 0xff, 0xbf,
	     0xc7, 0, 0, 0, 0} },
};

static const struct opcode_info_t write_iarr[] = {
	{0, 0x2a, 0, F_D_OUT | FF_MEDIA_IO, resp_write_dt0,  /* WRITE(10) */
	    NULL, {10,  0xfb, 0xff, 0xff, 0xff, 0xff, 0x3f, 0xff, 0xff, 0xc7,
		   0, 0, 0, 0, 0, 0} },
	{0, 0xa, 0, F_D_OUT | FF_MEDIA_IO, resp_write_dt0,   /* WRITE(6) */
	    NULL, {6,  0xff, 0xff, 0xff, 0xff, 0xc7, 0, 0, 0, 0, 0, 0, 0,
		   0, 0, 0} },
	{0, 0xaa, 0, F_D_OUT | FF_MEDIA_IO, resp_write_dt0,  /* WRITE(12) */
	    NULL, {12,  0xfb, 0xff, 0xff, 0xff, 0xff, 0xff, 0xff, 0xff, 0xff,
		   0xbf, 0xc7, 0, 0, 0, 0} },
};

static const struct opcode_info_t verify_iarr[] = {
	{0, 0x2f, 0, F_D_OUT_MAYBE | FF_MEDIA_IO, resp_verify,/* VERIFY(10) */
	    NULL, {10,  0xf7, 0xff, 0xff, 0xff, 0xff, 0xbf, 0xff, 0xff, 0xc7,
		   0, 0, 0, 0, 0, 0} },
};

static const struct opcode_info_t sa_in_16_iarr[] = {
	{0, 0x9e, 0x12, F_SA_LOW | F_D_IN, resp_get_lba_status, NULL,
	    {16,  0x12, 0xff, 0xff, 0xff, 0xff, 0xff, 0xff, 0xff, 0xff, 0xff,
	     0xff, 0xff, 0xff, 0, 0xc7} },	/* GET LBA STATUS(16) */
};

static const struct opcode_info_t vl_iarr[] = {	/* VARIABLE LENGTH */
	{0, 0x7f, 0xb, F_SA_HIGH | F_D_OUT | FF_MEDIA_IO, resp_write_dt0,
	    NULL, {32,  0xc7, 0, 0, 0, 0, 0x3f, 0x18, 0x0, 0xb, 0xfa,
		   0, 0xff, 0xff, 0xff, 0xff} },	/* WRITE(32) */
	{0, 0x7f, 0x11, F_SA_HIGH | F_D_OUT | FF_MEDIA_IO, resp_write_scat,
	    NULL, {32,  0xc7, 0, 0, 0, 0, 0x3f, 0x18, 0x0, 0x11, 0xf8,
		   0, 0xff, 0xff, 0x0, 0x0} },	/* WRITE SCATTERED(32) */
};

static const struct opcode_info_t maint_in_iarr[] = {	/* MAINT IN */
	{0, 0xa3, 0xc, F_SA_LOW | F_D_IN, resp_rsup_opcodes, NULL,
	    {12,  0xc, 0x87, 0xff, 0xff, 0xff, 0xff, 0xff, 0xff, 0xff, 0,
	     0xc7, 0, 0, 0, 0} }, /* REPORT SUPPORTED OPERATION CODES */
	{0, 0xa3, 0xd, F_SA_LOW | F_D_IN, resp_rsup_tmfs, NULL,
	    {12,  0xd, 0x80, 0, 0, 0, 0xff, 0xff, 0xff, 0xff, 0, 0xc7, 0, 0,
	     0, 0} },	/* REPORTED SUPPORTED TASK MANAGEMENT FUNCTIONS */
};

static const struct opcode_info_t write_same_iarr[] = {
	{0, 0x93, 0, F_D_OUT_MAYBE | FF_MEDIA_IO, resp_write_same_16, NULL,
	    {16,  0xff, 0xff, 0xff, 0xff, 0xff, 0xff, 0xff, 0xff, 0xff, 0xff,
	     0xff, 0xff, 0xff, 0x3f, 0xc7} },		/* WRITE SAME(16) */
};

static const struct opcode_info_t reserve_iarr[] = {
	{0, 0x16, 0, F_D_OUT, NULL, NULL,		/* RESERVE(6) */
	    {6,  0x1f, 0xff, 0xff, 0xff, 0xc7, 0, 0, 0, 0, 0, 0, 0, 0, 0, 0} },
};

static const struct opcode_info_t release_iarr[] = {
	{0, 0x17, 0, F_D_OUT, NULL, NULL,		/* RELEASE(6) */
	    {6,  0x1f, 0xff, 0, 0, 0xc7, 0, 0, 0, 0, 0, 0, 0, 0, 0, 0} },
};

static const struct opcode_info_t sync_cache_iarr[] = {
	{0, 0x91, 0, F_SYNC_DELAY | F_M_ACCESS, resp_sync_cache, NULL,
	    {16,  0x6, 0xff, 0xff, 0xff, 0xff, 0xff, 0xff, 0xff, 0xff,
	     0xff, 0xff, 0xff, 0xff, 0x3f, 0xc7} },	/* SYNC_CACHE (16) */
};

static const struct opcode_info_t pre_fetch_iarr[] = {
	{0, 0x90, 0, F_SYNC_DELAY | FF_MEDIA_IO, resp_pre_fetch, NULL,
	    {16,  0x2, 0xff, 0xff, 0xff, 0xff, 0xff, 0xff, 0xff, 0xff,
	     0xff, 0xff, 0xff, 0xff, 0x3f, 0xc7} },	/* PRE-FETCH (16) */
};

static const struct opcode_info_t zone_out_iarr[] = {	/* ZONE OUT(16) */
	{0, 0x94, 0x1, F_SA_LOW | F_M_ACCESS, resp_close_zone, NULL,
	    {16, 0x1, 0xff, 0xff, 0xff, 0xff, 0xff, 0xff, 0xff,
	     0xff, 0, 0, 0xff, 0xff, 0x1, 0xc7} },	/* CLOSE ZONE */
	{0, 0x94, 0x2, F_SA_LOW | F_M_ACCESS, resp_finish_zone, NULL,
	    {16, 0x2, 0xff, 0xff, 0xff, 0xff, 0xff, 0xff, 0xff,
	     0xff, 0, 0, 0xff, 0xff, 0x1, 0xc7} },	/* FINISH ZONE */
	{0, 0x94, 0x4, F_SA_LOW | F_M_ACCESS, resp_rwp_zone, NULL,
	    {16, 0x4, 0xff, 0xff, 0xff, 0xff, 0xff, 0xff, 0xff,
	     0xff, 0, 0, 0xff, 0xff, 0x1, 0xc7} },  /* RESET WRITE POINTER */
};

static const struct opcode_info_t zone_in_iarr[] = {	/* ZONE IN(16) */
	{0, 0x95, 0x6, F_SA_LOW | F_D_IN | F_M_ACCESS, NULL, NULL,
	    {16, 0x6, 0xff, 0xff, 0xff, 0xff, 0xff, 0xff, 0xff, 0xff,
	     0xff, 0xff, 0xff, 0xff, 0x3f, 0xc7} }, /* REPORT ZONES */
};


/* This array is accessed via SDEB_I_* values. Make sure all are mapped,
 * plus the terminating elements for logic that scans this table such as
 * REPORT SUPPORTED OPERATION CODES. */
static const struct opcode_info_t opcode_info_arr[SDEB_I_LAST_ELEM_P1 + 1] = {
/* 0 */
	{0, 0, 0, F_INV_OP | FF_RESPOND, NULL, NULL,	/* unknown opcodes */
	    {0,  0, 0, 0, 0, 0, 0, 0, 0, 0, 0, 0, 0, 0, 0, 0} },
	{0, 0x12, 0, FF_RESPOND | F_D_IN, resp_inquiry, NULL, /* INQUIRY */
	    {6,  0xe3, 0xff, 0xff, 0xff, 0xc7, 0, 0, 0, 0, 0, 0, 0, 0, 0, 0} },
	{0, 0xa0, 0, FF_RESPOND | F_D_IN, resp_report_luns, NULL,
	    {12,  0xe3, 0xff, 0, 0, 0, 0xff, 0xff, 0xff, 0xff, 0, 0xc7, 0, 0,
	     0, 0} },					/* REPORT LUNS */
	{0, 0x3, 0, FF_RESPOND | F_D_IN, resp_requests, NULL,
	    {6,  0xe1, 0, 0, 0xff, 0xc7, 0, 0, 0, 0, 0, 0, 0, 0, 0, 0} },
	{0, 0x0, 0, F_M_ACCESS | F_RL_WLUN_OK, NULL, NULL,/* TEST UNIT READY */
	    {6,  0, 0, 0, 0, 0xc7, 0, 0, 0, 0, 0, 0, 0, 0, 0, 0} },
/* 5 */
	{ARRAY_SIZE(msense_iarr), 0x5a, 0, F_D_IN,	/* MODE SENSE(10) */
	    resp_mode_sense, msense_iarr, {10,  0xf8, 0xff, 0xff, 0, 0, 0,
		0xff, 0xff, 0xc7, 0, 0, 0, 0, 0, 0} },
	{ARRAY_SIZE(mselect_iarr), 0x55, 0, F_D_OUT,	/* MODE SELECT(10) */
	    resp_mode_select, mselect_iarr, {10,  0xf1, 0, 0, 0, 0, 0, 0xff,
		0xff, 0xc7, 0, 0, 0, 0, 0, 0} },
	{0, 0x4d, 0, F_D_IN, resp_log_sense, NULL,	/* LOG SENSE */
	    {10,  0xe3, 0xff, 0xff, 0, 0xff, 0xff, 0xff, 0xff, 0xc7, 0, 0, 0,
	     0, 0, 0} },
	{0, 0x25, 0, F_D_IN, resp_readcap, NULL,    /* READ CAPACITY(10) */
	    {10,  0xe1, 0xff, 0xff, 0xff, 0xff, 0, 0, 0x1, 0xc7, 0, 0, 0, 0,
	     0, 0} },
	{ARRAY_SIZE(read_iarr), 0x88, 0, F_D_IN | FF_MEDIA_IO, /* READ(16) */
	    resp_read_dt0, read_iarr, {16,  0xfe, 0xff, 0xff, 0xff, 0xff,
	    0xff, 0xff, 0xff, 0xff, 0xff, 0xff, 0xff, 0xff, 0xff, 0xc7} },
/* 10 */
	{ARRAY_SIZE(write_iarr), 0x8a, 0, F_D_OUT | FF_MEDIA_IO,
	    resp_write_dt0, write_iarr,			/* WRITE(16) */
		{16,  0xfa, 0xff, 0xff, 0xff, 0xff, 0xff, 0xff, 0xff, 0xff,
		 0xff, 0xff, 0xff, 0xff, 0xff, 0xc7} },
	{0, 0x1b, 0, F_SSU_DELAY, resp_start_stop, NULL,/* START STOP UNIT */
	    {6,  0x1, 0, 0xf, 0xf7, 0xc7, 0, 0, 0, 0, 0, 0, 0, 0, 0, 0} },
	{ARRAY_SIZE(sa_in_16_iarr), 0x9e, 0x10, F_SA_LOW | F_D_IN,
	    resp_readcap16, sa_in_16_iarr, /* SA_IN(16), READ CAPACITY(16) */
		{16,  0x10, 0xff, 0xff, 0xff, 0xff, 0xff, 0xff, 0xff, 0xff,
		 0xff, 0xff, 0xff, 0xff, 0x1, 0xc7} },
	{0, 0x9f, 0x12, F_SA_LOW | F_D_OUT | FF_MEDIA_IO, resp_write_scat,
	    NULL, {16,  0x12, 0xf9, 0x0, 0xff, 0xff, 0, 0, 0xff, 0xff, 0xff,
	    0xff, 0xff, 0xff, 0xff, 0xc7} },  /* SA_OUT(16), WRITE SCAT(16) */
	{ARRAY_SIZE(maint_in_iarr), 0xa3, 0xa, F_SA_LOW | F_D_IN,
	    resp_report_tgtpgs,	/* MAINT IN, REPORT TARGET PORT GROUPS */
		maint_in_iarr, {12,  0xea, 0, 0, 0, 0, 0xff, 0xff, 0xff,
				0xff, 0, 0xc7, 0, 0, 0, 0} },
/* 15 */
	{0, 0, 0, F_INV_OP | FF_RESPOND, NULL, NULL, /* MAINT OUT */
	    {0,  0, 0, 0, 0, 0, 0, 0, 0, 0, 0, 0, 0, 0, 0, 0} },
	{ARRAY_SIZE(verify_iarr), 0x8f, 0,
	    F_D_OUT_MAYBE | FF_MEDIA_IO, resp_verify,	/* VERIFY(16) */
	    verify_iarr, {16,  0xf6, 0xff, 0xff, 0xff, 0xff, 0xff, 0xff,
			  0xff, 0xff, 0xff, 0xff, 0xff, 0xff, 0x3f, 0xc7} },
	{ARRAY_SIZE(vl_iarr), 0x7f, 0x9, F_SA_HIGH | F_D_IN | FF_MEDIA_IO,
	    resp_read_dt0, vl_iarr,	/* VARIABLE LENGTH, READ(32) */
	    {32,  0xc7, 0, 0, 0, 0, 0x3f, 0x18, 0x0, 0x9, 0xfe, 0, 0xff, 0xff,
	     0xff, 0xff} },
	{ARRAY_SIZE(reserve_iarr), 0x56, 0, F_D_OUT,
	    NULL, reserve_iarr,	/* RESERVE(10) <no response function> */
	    {10,  0xff, 0xff, 0xff, 0, 0, 0, 0xff, 0xff, 0xc7, 0, 0, 0, 0, 0,
	     0} },
	{ARRAY_SIZE(release_iarr), 0x57, 0, F_D_OUT,
	    NULL, release_iarr, /* RELEASE(10) <no response function> */
	    {10,  0x13, 0xff, 0xff, 0, 0, 0, 0xff, 0xff, 0xc7, 0, 0, 0, 0, 0,
	     0} },
/* 20 */
	{0, 0x1e, 0, 0, NULL, NULL, /* ALLOW REMOVAL */
	    {6,  0, 0, 0, 0x3, 0xc7, 0, 0, 0, 0, 0, 0, 0, 0, 0, 0} },
	{0, 0x1, 0, 0, resp_start_stop, NULL, /* REWIND ?? */
	    {6,  0x1, 0, 0, 0, 0xc7, 0, 0, 0, 0, 0, 0, 0, 0, 0, 0} },
	{0, 0, 0, F_INV_OP | FF_RESPOND, NULL, NULL, /* ATA_PT */
	    {0,  0, 0, 0, 0, 0, 0, 0, 0, 0, 0, 0, 0, 0, 0, 0} },
	{0, 0x1d, F_D_OUT, 0, NULL, NULL,	/* SEND DIAGNOSTIC */
	    {6,  0xf7, 0, 0xff, 0xff, 0xc7, 0, 0, 0, 0, 0, 0, 0, 0, 0, 0} },
	{0, 0x42, 0, F_D_OUT | FF_MEDIA_IO, resp_unmap, NULL, /* UNMAP */
	    {10,  0x1, 0, 0, 0, 0, 0x3f, 0xff, 0xff, 0xc7, 0, 0, 0, 0, 0, 0} },
/* 25 */
	{0, 0x3b, 0, F_D_OUT_MAYBE, resp_write_buffer, NULL,
	    {10,  0xff, 0xff, 0xff, 0xff, 0xff, 0xff, 0xff, 0xff, 0xc7, 0, 0,
	     0, 0, 0, 0} },			/* WRITE_BUFFER */
	{ARRAY_SIZE(write_same_iarr), 0x41, 0, F_D_OUT_MAYBE | FF_MEDIA_IO,
	    resp_write_same_10, write_same_iarr,	/* WRITE SAME(10) */
		{10,  0xff, 0xff, 0xff, 0xff, 0xff, 0x3f, 0xff, 0xff, 0xc7, 0,
		 0, 0, 0, 0, 0} },
	{ARRAY_SIZE(sync_cache_iarr), 0x35, 0, F_SYNC_DELAY | F_M_ACCESS,
	    resp_sync_cache, sync_cache_iarr,
	    {10,  0x7, 0xff, 0xff, 0xff, 0xff, 0x3f, 0xff, 0xff, 0xc7, 0, 0,
	     0, 0, 0, 0} },			/* SYNC_CACHE (10) */
	{0, 0x89, 0, F_D_OUT | FF_MEDIA_IO, resp_comp_write, NULL,
	    {16,  0xf8, 0xff, 0xff, 0xff, 0xff, 0xff, 0xff, 0xff, 0xff, 0, 0,
	     0, 0xff, 0x3f, 0xc7} },		/* COMPARE AND WRITE */
	{ARRAY_SIZE(pre_fetch_iarr), 0x34, 0, F_SYNC_DELAY | FF_MEDIA_IO,
	    resp_pre_fetch, pre_fetch_iarr,
	    {10,  0x2, 0xff, 0xff, 0xff, 0xff, 0x3f, 0xff, 0xff, 0xc7, 0, 0,
	     0, 0, 0, 0} },			/* PRE-FETCH (10) */

/* 30 */
	{ARRAY_SIZE(zone_out_iarr), 0x94, 0x3, F_SA_LOW | F_M_ACCESS,
	    resp_open_zone, zone_out_iarr, /* ZONE_OUT(16), OPEN ZONE) */
		{16,  0x3 /* SA */, 0xff, 0xff, 0xff, 0xff, 0xff, 0xff,
		 0xff, 0xff, 0x0, 0x0, 0xff, 0xff, 0x1, 0xc7} },
	{ARRAY_SIZE(zone_in_iarr), 0x95, 0x0, F_SA_LOW | F_M_ACCESS,
	    resp_report_zones, zone_in_iarr, /* ZONE_IN(16), REPORT ZONES) */
		{16,  0x0 /* SA */, 0xff, 0xff, 0xff, 0xff, 0xff, 0xff,
		 0xff, 0xff, 0xff, 0xff, 0xff, 0xff, 0xbf, 0xc7} },
/* sentinel */
	{0xff, 0, 0, 0, NULL, NULL,		/* terminating element */
	    {0,  0, 0, 0, 0, 0, 0, 0, 0, 0, 0, 0, 0, 0, 0, 0} },
};

static int sdebug_num_hosts;
static int sdebug_add_host = DEF_NUM_HOST;  /* in sysfs this is relative */
static int sdebug_ato = DEF_ATO;
static int sdebug_cdb_len = DEF_CDB_LEN;
static int sdebug_jdelay = DEF_JDELAY;	/* if > 0 then unit is jiffies */
static int sdebug_dev_size_mb = DEF_DEV_SIZE_PRE_INIT;
static int sdebug_dif = DEF_DIF;
static int sdebug_dix = DEF_DIX;
static int sdebug_dsense = DEF_D_SENSE;
static int sdebug_every_nth = DEF_EVERY_NTH;
static int sdebug_fake_rw = DEF_FAKE_RW;
static unsigned int sdebug_guard = DEF_GUARD;
static int sdebug_host_max_queue;	/* per host */
static int sdebug_lowest_aligned = DEF_LOWEST_ALIGNED;
static int sdebug_max_luns = DEF_MAX_LUNS;
static int sdebug_max_queue = SDEBUG_CANQUEUE;	/* per submit queue */
static unsigned int sdebug_medium_error_start = OPT_MEDIUM_ERR_ADDR;
static int sdebug_medium_error_count = OPT_MEDIUM_ERR_NUM;
static atomic_t retired_max_queue;	/* if > 0 then was prior max_queue */
static int sdebug_ndelay = DEF_NDELAY;	/* if > 0 then unit is nanoseconds */
static int sdebug_no_lun_0 = DEF_NO_LUN_0;
static int sdebug_no_uld;
static int sdebug_num_parts = DEF_NUM_PARTS;
static int sdebug_num_tgts = DEF_NUM_TGTS; /* targets per host */
static int sdebug_opt_blks = DEF_OPT_BLKS;
static int sdebug_opts = DEF_OPTS;
static int sdebug_physblk_exp = DEF_PHYSBLK_EXP;
static int sdebug_opt_xferlen_exp = DEF_OPT_XFERLEN_EXP;
static int sdebug_ptype = DEF_PTYPE; /* SCSI peripheral device type */
static int sdebug_scsi_level = DEF_SCSI_LEVEL;
static int sdebug_sector_size = DEF_SECTOR_SIZE;
static int sdeb_tur_ms_to_ready = DEF_TUR_MS_TO_READY;
static int sdebug_virtual_gb = DEF_VIRTUAL_GB;
static int sdebug_vpd_use_hostno = DEF_VPD_USE_HOSTNO;
static unsigned int sdebug_lbpu = DEF_LBPU;
static unsigned int sdebug_lbpws = DEF_LBPWS;
static unsigned int sdebug_lbpws10 = DEF_LBPWS10;
static unsigned int sdebug_lbprz = DEF_LBPRZ;
static unsigned int sdebug_unmap_alignment = DEF_UNMAP_ALIGNMENT;
static unsigned int sdebug_unmap_granularity = DEF_UNMAP_GRANULARITY;
static unsigned int sdebug_unmap_max_blocks = DEF_UNMAP_MAX_BLOCKS;
static unsigned int sdebug_unmap_max_desc = DEF_UNMAP_MAX_DESC;
static unsigned int sdebug_write_same_length = DEF_WRITESAME_LENGTH;
static int sdebug_uuid_ctl = DEF_UUID_CTL;
static bool sdebug_random = DEF_RANDOM;
static bool sdebug_per_host_store = DEF_PER_HOST_STORE;
static bool sdebug_removable = DEF_REMOVABLE;
static bool sdebug_clustering;
static bool sdebug_host_lock = DEF_HOST_LOCK;
static bool sdebug_strict = DEF_STRICT;
static bool sdebug_any_injecting_opt;
static bool sdebug_verbose;
static bool have_dif_prot;
static bool write_since_sync;
static bool sdebug_statistics = DEF_STATISTICS;
static bool sdebug_wp;
/* Following enum: 0: no zbc, def; 1: host aware; 2: host managed */
static enum blk_zoned_model sdeb_zbc_model = BLK_ZONED_NONE;
static char *sdeb_zbc_model_s;

enum sam_lun_addr_method {SAM_LUN_AM_PERIPHERAL = 0x0,
			  SAM_LUN_AM_FLAT = 0x1,
			  SAM_LUN_AM_LOGICAL_UNIT = 0x2,
			  SAM_LUN_AM_EXTENDED = 0x3};
static enum sam_lun_addr_method sdebug_lun_am = SAM_LUN_AM_PERIPHERAL;
static int sdebug_lun_am_i = (int)SAM_LUN_AM_PERIPHERAL;

static unsigned int sdebug_store_sectors;
static sector_t sdebug_capacity;	/* in sectors */

/* old BIOS stuff, kernel may get rid of them but some mode sense pages
   may still need them */
static int sdebug_heads;		/* heads per disk */
static int sdebug_cylinders_per;	/* cylinders per surface */
static int sdebug_sectors_per;		/* sectors per cylinder */

static LIST_HEAD(sdebug_host_list);
static DEFINE_SPINLOCK(sdebug_host_list_lock);

static struct xarray per_store_arr;
static struct xarray *per_store_ap = &per_store_arr;
static int sdeb_first_idx = -1;		/* invalid index ==> none created */
static int sdeb_most_recent_idx = -1;
static DEFINE_RWLOCK(sdeb_fake_rw_lck);	/* need a RW lock when fake_rw=1 */

static unsigned long map_size;
static int num_aborts;
static int num_dev_resets;
static int num_target_resets;
static int num_bus_resets;
static int num_host_resets;
static int dix_writes;
static int dix_reads;
static int dif_errors;

/* ZBC global data */
static bool sdeb_zbc_in_use;	/* true for host-aware and host-managed disks */
static int sdeb_zbc_zone_size_mb;
static int sdeb_zbc_max_open = DEF_ZBC_MAX_OPEN_ZONES;
static int sdeb_zbc_nr_conv = DEF_ZBC_NR_CONV_ZONES;

static int submit_queues = DEF_SUBMIT_QUEUES;  /* > 1 for multi-queue (mq) */
static struct sdebug_queue *sdebug_q_arr;  /* ptr to array of submit queues */

static DEFINE_RWLOCK(atomic_rw);
static DEFINE_RWLOCK(atomic_rw2);

static rwlock_t *ramdisk_lck_a[2];

static char sdebug_proc_name[] = MY_NAME;
static const char *my_name = MY_NAME;

static struct bus_type pseudo_lld_bus;

static struct device_driver sdebug_driverfs_driver = {
	.name 		= sdebug_proc_name,
	.bus		= &pseudo_lld_bus,
};

static const int check_condition_result =
		(DRIVER_SENSE << 24) | SAM_STAT_CHECK_CONDITION;

static const int illegal_condition_result =
	(DRIVER_SENSE << 24) | (DID_ABORT << 16) | SAM_STAT_CHECK_CONDITION;

static const int device_qfull_result =
	(DID_OK << 16) | (COMMAND_COMPLETE << 8) | SAM_STAT_TASK_SET_FULL;

static const int condition_met_result = SAM_STAT_CONDITION_MET;


/* Only do the extra work involved in logical block provisioning if one or
 * more of the lbpu, lbpws or lbpws10 parameters are given and we are doing
 * real reads and writes (i.e. not skipping them for speed).
 */
static inline bool scsi_debug_lbp(void)
{
	return 0 == sdebug_fake_rw &&
		(sdebug_lbpu || sdebug_lbpws || sdebug_lbpws10);
}

static void *lba2fake_store(struct sdeb_store_info *sip,
			    unsigned long long lba)
{
	struct sdeb_store_info *lsip = sip;

	lba = do_div(lba, sdebug_store_sectors);
	if (!sip || !sip->storep) {
		WARN_ON_ONCE(true);
		lsip = xa_load(per_store_ap, 0);  /* should never be NULL */
	}
	return lsip->storep + lba * sdebug_sector_size;
}

static struct t10_pi_tuple *dif_store(struct sdeb_store_info *sip,
				      sector_t sector)
{
	sector = sector_div(sector, sdebug_store_sectors);

	return sip->dif_storep + sector;
}

static void sdebug_max_tgts_luns(void)
{
	struct sdebug_host_info *sdbg_host;
	struct Scsi_Host *hpnt;

	spin_lock(&sdebug_host_list_lock);
	list_for_each_entry(sdbg_host, &sdebug_host_list, host_list) {
		hpnt = sdbg_host->shost;
		if ((hpnt->this_id >= 0) &&
		    (sdebug_num_tgts > hpnt->this_id))
			hpnt->max_id = sdebug_num_tgts + 1;
		else
			hpnt->max_id = sdebug_num_tgts;
		/* sdebug_max_luns; */
		hpnt->max_lun = SCSI_W_LUN_REPORT_LUNS + 1;
	}
	spin_unlock(&sdebug_host_list_lock);
}

enum sdeb_cmd_data {SDEB_IN_DATA = 0, SDEB_IN_CDB = 1};

/* Set in_bit to -1 to indicate no bit position of invalid field */
static void mk_sense_invalid_fld(struct scsi_cmnd *scp,
				 enum sdeb_cmd_data c_d,
				 int in_byte, int in_bit)
{
	unsigned char *sbuff;
	u8 sks[4];
	int sl, asc;

	sbuff = scp->sense_buffer;
	if (!sbuff) {
		sdev_printk(KERN_ERR, scp->device,
			    "%s: sense_buffer is NULL\n", __func__);
		return;
	}
	asc = c_d ? INVALID_FIELD_IN_CDB : INVALID_FIELD_IN_PARAM_LIST;
	memset(sbuff, 0, SCSI_SENSE_BUFFERSIZE);
	scsi_build_sense_buffer(sdebug_dsense, sbuff, ILLEGAL_REQUEST, asc, 0);
	memset(sks, 0, sizeof(sks));
	sks[0] = 0x80;
	if (c_d)
		sks[0] |= 0x40;
	if (in_bit >= 0) {
		sks[0] |= 0x8;
		sks[0] |= 0x7 & in_bit;
	}
	put_unaligned_be16(in_byte, sks + 1);
	if (sdebug_dsense) {
		sl = sbuff[7] + 8;
		sbuff[7] = sl;
		sbuff[sl] = 0x2;
		sbuff[sl + 1] = 0x6;
		memcpy(sbuff + sl + 4, sks, 3);
	} else
		memcpy(sbuff + 15, sks, 3);
	if (sdebug_verbose)
		sdev_printk(KERN_INFO, scp->device, "%s:  [sense_key,asc,ascq"
			    "]: [0x5,0x%x,0x0] %c byte=%d, bit=%d\n",
			    my_name, asc, c_d ? 'C' : 'D', in_byte, in_bit);
}

static void mk_sense_buffer(struct scsi_cmnd *scp, int key, int asc, int asq)
{
	unsigned char *sbuff;

	sbuff = scp->sense_buffer;
	if (!sbuff) {
		sdev_printk(KERN_ERR, scp->device,
			    "%s: sense_buffer is NULL\n", __func__);
		return;
	}
	memset(sbuff, 0, SCSI_SENSE_BUFFERSIZE);

	scsi_build_sense_buffer(sdebug_dsense, sbuff, key, asc, asq);

	if (sdebug_verbose)
		sdev_printk(KERN_INFO, scp->device,
			    "%s:  [sense_key,asc,ascq]: [0x%x,0x%x,0x%x]\n",
			    my_name, key, asc, asq);
}

static void mk_sense_invalid_opcode(struct scsi_cmnd *scp)
{
	mk_sense_buffer(scp, ILLEGAL_REQUEST, INVALID_OPCODE, 0);
}

static int scsi_debug_ioctl(struct scsi_device *dev, unsigned int cmd,
			    void __user *arg)
{
	if (sdebug_verbose) {
		if (0x1261 == cmd)
			sdev_printk(KERN_INFO, dev,
				    "%s: BLKFLSBUF [0x1261]\n", __func__);
		else if (0x5331 == cmd)
			sdev_printk(KERN_INFO, dev,
				    "%s: CDROM_GET_CAPABILITY [0x5331]\n",
				    __func__);
		else
			sdev_printk(KERN_INFO, dev, "%s: cmd=0x%x\n",
				    __func__, cmd);
	}
	return -EINVAL;
	/* return -ENOTTY; // correct return but upsets fdisk */
}

static void config_cdb_len(struct scsi_device *sdev)
{
	switch (sdebug_cdb_len) {
	case 6:	/* suggest 6 byte READ, WRITE and MODE SENSE/SELECT */
		sdev->use_10_for_rw = false;
		sdev->use_16_for_rw = false;
		sdev->use_10_for_ms = false;
		break;
	case 10: /* suggest 10 byte RWs and 6 byte MODE SENSE/SELECT */
		sdev->use_10_for_rw = true;
		sdev->use_16_for_rw = false;
		sdev->use_10_for_ms = false;
		break;
	case 12: /* suggest 10 byte RWs and 10 byte MODE SENSE/SELECT */
		sdev->use_10_for_rw = true;
		sdev->use_16_for_rw = false;
		sdev->use_10_for_ms = true;
		break;
	case 16:
		sdev->use_10_for_rw = false;
		sdev->use_16_for_rw = true;
		sdev->use_10_for_ms = true;
		break;
	case 32: /* No knobs to suggest this so same as 16 for now */
		sdev->use_10_for_rw = false;
		sdev->use_16_for_rw = true;
		sdev->use_10_for_ms = true;
		break;
	default:
		pr_warn("unexpected cdb_len=%d, force to 10\n",
			sdebug_cdb_len);
		sdev->use_10_for_rw = true;
		sdev->use_16_for_rw = false;
		sdev->use_10_for_ms = false;
		sdebug_cdb_len = 10;
		break;
	}
}

static void all_config_cdb_len(void)
{
	struct sdebug_host_info *sdbg_host;
	struct Scsi_Host *shost;
	struct scsi_device *sdev;

	spin_lock(&sdebug_host_list_lock);
	list_for_each_entry(sdbg_host, &sdebug_host_list, host_list) {
		shost = sdbg_host->shost;
		shost_for_each_device(sdev, shost) {
			config_cdb_len(sdev);
		}
	}
	spin_unlock(&sdebug_host_list_lock);
}

static void clear_luns_changed_on_target(struct sdebug_dev_info *devip)
{
	struct sdebug_host_info *sdhp;
	struct sdebug_dev_info *dp;

	spin_lock(&sdebug_host_list_lock);
	list_for_each_entry(sdhp, &sdebug_host_list, host_list) {
		list_for_each_entry(dp, &sdhp->dev_info_list, dev_list) {
			if ((devip->sdbg_host == dp->sdbg_host) &&
			    (devip->target == dp->target))
				clear_bit(SDEBUG_UA_LUNS_CHANGED, dp->uas_bm);
		}
	}
	spin_unlock(&sdebug_host_list_lock);
}

static int make_ua(struct scsi_cmnd *scp, struct sdebug_dev_info *devip)
{
	int k;

	k = find_first_bit(devip->uas_bm, SDEBUG_NUM_UAS);
	if (k != SDEBUG_NUM_UAS) {
		const char *cp = NULL;

		switch (k) {
		case SDEBUG_UA_POR:
			mk_sense_buffer(scp, UNIT_ATTENTION, UA_RESET_ASC,
					POWER_ON_RESET_ASCQ);
			if (sdebug_verbose)
				cp = "power on reset";
			break;
		case SDEBUG_UA_BUS_RESET:
			mk_sense_buffer(scp, UNIT_ATTENTION, UA_RESET_ASC,
					BUS_RESET_ASCQ);
			if (sdebug_verbose)
				cp = "bus reset";
			break;
		case SDEBUG_UA_MODE_CHANGED:
			mk_sense_buffer(scp, UNIT_ATTENTION, UA_CHANGED_ASC,
					MODE_CHANGED_ASCQ);
			if (sdebug_verbose)
				cp = "mode parameters changed";
			break;
		case SDEBUG_UA_CAPACITY_CHANGED:
			mk_sense_buffer(scp, UNIT_ATTENTION, UA_CHANGED_ASC,
					CAPACITY_CHANGED_ASCQ);
			if (sdebug_verbose)
				cp = "capacity data changed";
			break;
		case SDEBUG_UA_MICROCODE_CHANGED:
			mk_sense_buffer(scp, UNIT_ATTENTION,
					TARGET_CHANGED_ASC,
					MICROCODE_CHANGED_ASCQ);
			if (sdebug_verbose)
				cp = "microcode has been changed";
			break;
		case SDEBUG_UA_MICROCODE_CHANGED_WO_RESET:
			mk_sense_buffer(scp, UNIT_ATTENTION,
					TARGET_CHANGED_ASC,
					MICROCODE_CHANGED_WO_RESET_ASCQ);
			if (sdebug_verbose)
				cp = "microcode has been changed without reset";
			break;
		case SDEBUG_UA_LUNS_CHANGED:
			/*
			 * SPC-3 behavior is to report a UNIT ATTENTION with
			 * ASC/ASCQ REPORTED LUNS DATA HAS CHANGED on every LUN
			 * on the target, until a REPORT LUNS command is
			 * received.  SPC-4 behavior is to report it only once.
			 * NOTE:  sdebug_scsi_level does not use the same
			 * values as struct scsi_device->scsi_level.
			 */
			if (sdebug_scsi_level >= 6)	/* SPC-4 and above */
				clear_luns_changed_on_target(devip);
			mk_sense_buffer(scp, UNIT_ATTENTION,
					TARGET_CHANGED_ASC,
					LUNS_CHANGED_ASCQ);
			if (sdebug_verbose)
				cp = "reported luns data has changed";
			break;
		default:
			pr_warn("unexpected unit attention code=%d\n", k);
			if (sdebug_verbose)
				cp = "unknown";
			break;
		}
		clear_bit(k, devip->uas_bm);
		if (sdebug_verbose)
			sdev_printk(KERN_INFO, scp->device,
				   "%s reports: Unit attention: %s\n",
				   my_name, cp);
		return check_condition_result;
	}
	return 0;
}

/* Build SCSI "data-in" buffer. Returns 0 if ok else (DID_ERROR << 16). */
static int fill_from_dev_buffer(struct scsi_cmnd *scp, unsigned char *arr,
				int arr_len)
{
	int act_len;
	struct scsi_data_buffer *sdb = &scp->sdb;

	if (!sdb->length)
		return 0;
	if (scp->sc_data_direction != DMA_FROM_DEVICE)
		return DID_ERROR << 16;

	act_len = sg_copy_from_buffer(sdb->table.sgl, sdb->table.nents,
				      arr, arr_len);
	scsi_set_resid(scp, scsi_bufflen(scp) - act_len);

	return 0;
}

/* Partial build of SCSI "data-in" buffer. Returns 0 if ok else
 * (DID_ERROR << 16). Can write to offset in data-in buffer. If multiple
 * calls, not required to write in ascending offset order. Assumes resid
 * set to scsi_bufflen() prior to any calls.
 */
static int p_fill_from_dev_buffer(struct scsi_cmnd *scp, const void *arr,
				  int arr_len, unsigned int off_dst)
{
	unsigned int act_len, n;
	struct scsi_data_buffer *sdb = &scp->sdb;
	off_t skip = off_dst;

	if (sdb->length <= off_dst)
		return 0;
	if (scp->sc_data_direction != DMA_FROM_DEVICE)
		return DID_ERROR << 16;

	act_len = sg_pcopy_from_buffer(sdb->table.sgl, sdb->table.nents,
				       arr, arr_len, skip);
	pr_debug("%s: off_dst=%u, scsi_bufflen=%u, act_len=%u, resid=%d\n",
		 __func__, off_dst, scsi_bufflen(scp), act_len,
		 scsi_get_resid(scp));
	n = scsi_bufflen(scp) - (off_dst + act_len);
	scsi_set_resid(scp, min_t(int, scsi_get_resid(scp), n));
	return 0;
}

/* Fetches from SCSI "data-out" buffer. Returns number of bytes fetched into
 * 'arr' or -1 if error.
 */
static int fetch_to_dev_buffer(struct scsi_cmnd *scp, unsigned char *arr,
			       int arr_len)
{
	if (!scsi_bufflen(scp))
		return 0;
	if (scp->sc_data_direction != DMA_TO_DEVICE)
		return -1;

	return scsi_sg_copy_to_buffer(scp, arr, arr_len);
}


static char sdebug_inq_vendor_id[9] = "Linux   ";
static char sdebug_inq_product_id[17] = "scsi_debug      ";
static char sdebug_inq_product_rev[5] = SDEBUG_VERSION;
/* Use some locally assigned NAAs for SAS addresses. */
static const u64 naa3_comp_a = 0x3222222000000000ULL;
static const u64 naa3_comp_b = 0x3333333000000000ULL;
static const u64 naa3_comp_c = 0x3111111000000000ULL;

/* Device identification VPD page. Returns number of bytes placed in arr */
static int inquiry_vpd_83(unsigned char *arr, int port_group_id,
			  int target_dev_id, int dev_id_num,
			  const char *dev_id_str, int dev_id_str_len,
			  const uuid_t *lu_name)
{
	int num, port_a;
	char b[32];

	port_a = target_dev_id + 1;
	/* T10 vendor identifier field format (faked) */
	arr[0] = 0x2;	/* ASCII */
	arr[1] = 0x1;
	arr[2] = 0x0;
	memcpy(&arr[4], sdebug_inq_vendor_id, 8);
	memcpy(&arr[12], sdebug_inq_product_id, 16);
	memcpy(&arr[28], dev_id_str, dev_id_str_len);
	num = 8 + 16 + dev_id_str_len;
	arr[3] = num;
	num += 4;
	if (dev_id_num >= 0) {
		if (sdebug_uuid_ctl) {
			/* Locally assigned UUID */
			arr[num++] = 0x1;  /* binary (not necessarily sas) */
			arr[num++] = 0xa;  /* PIV=0, lu, naa */
			arr[num++] = 0x0;
			arr[num++] = 0x12;
			arr[num++] = 0x10; /* uuid type=1, locally assigned */
			arr[num++] = 0x0;
			memcpy(arr + num, lu_name, 16);
			num += 16;
		} else {
			/* NAA-3, Logical unit identifier (binary) */
			arr[num++] = 0x1;  /* binary (not necessarily sas) */
			arr[num++] = 0x3;  /* PIV=0, lu, naa */
			arr[num++] = 0x0;
			arr[num++] = 0x8;
			put_unaligned_be64(naa3_comp_b + dev_id_num, arr + num);
			num += 8;
		}
		/* Target relative port number */
		arr[num++] = 0x61;	/* proto=sas, binary */
		arr[num++] = 0x94;	/* PIV=1, target port, rel port */
		arr[num++] = 0x0;	/* reserved */
		arr[num++] = 0x4;	/* length */
		arr[num++] = 0x0;	/* reserved */
		arr[num++] = 0x0;	/* reserved */
		arr[num++] = 0x0;
		arr[num++] = 0x1;	/* relative port A */
	}
	/* NAA-3, Target port identifier */
	arr[num++] = 0x61;	/* proto=sas, binary */
	arr[num++] = 0x93;	/* piv=1, target port, naa */
	arr[num++] = 0x0;
	arr[num++] = 0x8;
	put_unaligned_be64(naa3_comp_a + port_a, arr + num);
	num += 8;
	/* NAA-3, Target port group identifier */
	arr[num++] = 0x61;	/* proto=sas, binary */
	arr[num++] = 0x95;	/* piv=1, target port group id */
	arr[num++] = 0x0;
	arr[num++] = 0x4;
	arr[num++] = 0;
	arr[num++] = 0;
	put_unaligned_be16(port_group_id, arr + num);
	num += 2;
	/* NAA-3, Target device identifier */
	arr[num++] = 0x61;	/* proto=sas, binary */
	arr[num++] = 0xa3;	/* piv=1, target device, naa */
	arr[num++] = 0x0;
	arr[num++] = 0x8;
	put_unaligned_be64(naa3_comp_a + target_dev_id, arr + num);
	num += 8;
	/* SCSI name string: Target device identifier */
	arr[num++] = 0x63;	/* proto=sas, UTF-8 */
	arr[num++] = 0xa8;	/* piv=1, target device, SCSI name string */
	arr[num++] = 0x0;
	arr[num++] = 24;
	memcpy(arr + num, "naa.32222220", 12);
	num += 12;
	snprintf(b, sizeof(b), "%08X", target_dev_id);
	memcpy(arr + num, b, 8);
	num += 8;
	memset(arr + num, 0, 4);
	num += 4;
	return num;
}

static unsigned char vpd84_data[] = {
/* from 4th byte */ 0x22,0x22,0x22,0x0,0xbb,0x0,
    0x22,0x22,0x22,0x0,0xbb,0x1,
    0x22,0x22,0x22,0x0,0xbb,0x2,
};

/*  Software interface identification VPD page */
static int inquiry_vpd_84(unsigned char *arr)
{
	memcpy(arr, vpd84_data, sizeof(vpd84_data));
	return sizeof(vpd84_data);
}

/* Management network addresses VPD page */
static int inquiry_vpd_85(unsigned char *arr)
{
	int num = 0;
	const char *na1 = "https://www.kernel.org/config";
	const char *na2 = "http://www.kernel.org/log";
	int plen, olen;

	arr[num++] = 0x1;	/* lu, storage config */
	arr[num++] = 0x0;	/* reserved */
	arr[num++] = 0x0;
	olen = strlen(na1);
	plen = olen + 1;
	if (plen % 4)
		plen = ((plen / 4) + 1) * 4;
	arr[num++] = plen;	/* length, null termianted, padded */
	memcpy(arr + num, na1, olen);
	memset(arr + num + olen, 0, plen - olen);
	num += plen;

	arr[num++] = 0x4;	/* lu, logging */
	arr[num++] = 0x0;	/* reserved */
	arr[num++] = 0x0;
	olen = strlen(na2);
	plen = olen + 1;
	if (plen % 4)
		plen = ((plen / 4) + 1) * 4;
	arr[num++] = plen;	/* length, null terminated, padded */
	memcpy(arr + num, na2, olen);
	memset(arr + num + olen, 0, plen - olen);
	num += plen;

	return num;
}

/* SCSI ports VPD page */
static int inquiry_vpd_88(unsigned char *arr, int target_dev_id)
{
	int num = 0;
	int port_a, port_b;

	port_a = target_dev_id + 1;
	port_b = port_a + 1;
	arr[num++] = 0x0;	/* reserved */
	arr[num++] = 0x0;	/* reserved */
	arr[num++] = 0x0;
	arr[num++] = 0x1;	/* relative port 1 (primary) */
	memset(arr + num, 0, 6);
	num += 6;
	arr[num++] = 0x0;
	arr[num++] = 12;	/* length tp descriptor */
	/* naa-5 target port identifier (A) */
	arr[num++] = 0x61;	/* proto=sas, binary */
	arr[num++] = 0x93;	/* PIV=1, target port, NAA */
	arr[num++] = 0x0;	/* reserved */
	arr[num++] = 0x8;	/* length */
	put_unaligned_be64(naa3_comp_a + port_a, arr + num);
	num += 8;
	arr[num++] = 0x0;	/* reserved */
	arr[num++] = 0x0;	/* reserved */
	arr[num++] = 0x0;
	arr[num++] = 0x2;	/* relative port 2 (secondary) */
	memset(arr + num, 0, 6);
	num += 6;
	arr[num++] = 0x0;
	arr[num++] = 12;	/* length tp descriptor */
	/* naa-5 target port identifier (B) */
	arr[num++] = 0x61;	/* proto=sas, binary */
	arr[num++] = 0x93;	/* PIV=1, target port, NAA */
	arr[num++] = 0x0;	/* reserved */
	arr[num++] = 0x8;	/* length */
	put_unaligned_be64(naa3_comp_a + port_b, arr + num);
	num += 8;

	return num;
}


static unsigned char vpd89_data[] = {
/* from 4th byte */ 0,0,0,0,
'l','i','n','u','x',' ',' ',' ',
'S','A','T',' ','s','c','s','i','_','d','e','b','u','g',' ',' ',
'1','2','3','4',
0x34,0,0,0,1,0,0,0,0,0,0,0,1,0,0,0,0,0,0,0,
0xec,0,0,0,
0x5a,0xc,0xff,0x3f,0x37,0xc8,0x10,0,0,0,0,0,0x3f,0,0,0,
0,0,0,0,0x58,0x58,0x58,0x58,0x58,0x58,0x58,0x58,0x20,0x20,0x20,0x20,
0x20,0x20,0x20,0x20,0x20,0x20,0x20,0x20,0,0,0,0x40,0x4,0,0x2e,0x33,
0x38,0x31,0x20,0x20,0x20,0x20,0x54,0x53,0x38,0x33,0x30,0x30,0x33,0x31,
0x53,0x41,
0x20,0x20,0x20,0x20,0x20,0x20,0x20,0x20,0x20,0x20,0x20,0x20,0x20,0x20,
0x20,0x20,
0x20,0x20,0x20,0x20,0x20,0x20,0x20,0x20,0x20,0x20,0x20,0x20,0x20,0x20,
0x10,0x80,
0,0,0,0x2f,0,0,0,0x2,0,0x2,0x7,0,0xff,0xff,0x1,0,
0x3f,0,0xc1,0xff,0x3e,0,0x10,0x1,0xb0,0xf8,0x50,0x9,0,0,0x7,0,
0x3,0,0x78,0,0x78,0,0xf0,0,0x78,0,0,0,0,0,0,0,
0,0,0,0,0,0,0,0,0x2,0,0,0,0,0,0,0,
0x7e,0,0x1b,0,0x6b,0x34,0x1,0x7d,0x3,0x40,0x69,0x34,0x1,0x3c,0x3,0x40,
0x7f,0x40,0,0,0,0,0xfe,0xfe,0,0,0,0,0,0xfe,0,0,
0,0,0,0,0,0,0,0,0xb0,0xf8,0x50,0x9,0,0,0,0,
0,0,0,0,0,0,0,0,0,0,0,0,0,0,0,0,
0,0,0,0,0,0,0,0,0,0,0,0,0,0,0,0,
0,0,0,0,0,0,0,0,0,0,0,0,0,0,0,0,
0x1,0,0xb0,0xf8,0x50,0x9,0xb0,0xf8,0x50,0x9,0x20,0x20,0x2,0,0xb6,0x42,
0,0x80,0x8a,0,0x6,0x3c,0xa,0x3c,0xff,0xff,0xc6,0x7,0,0x1,0,0x8,
0xf0,0xf,0,0x10,0x2,0,0x30,0,0,0,0,0,0,0,0x6,0xfe,
0,0,0x2,0,0x50,0,0x8a,0,0x4f,0x95,0,0,0x21,0,0xb,0,
0,0,0,0,0,0,0,0,0,0,0,0,0,0,0,0,
0,0,0,0,0,0,0,0,0,0,0,0,0,0,0,0,
0,0,0,0,0,0,0,0,0,0,0,0,0,0,0,0,
0,0,0,0,0,0,0,0,0,0,0,0,0,0,0,0,
0,0,0,0,0,0,0,0,0,0,0,0,0,0,0,0,
0,0,0,0,0,0,0,0,0,0,0,0,0,0,0,0,
0,0,0,0,0,0,0,0,0,0,0,0,0,0,0,0,
0,0,0,0,0,0,0,0,0,0,0,0,0,0,0,0,
0,0,0,0,0,0,0,0,0,0,0,0,0,0,0,0,
0,0,0,0,0,0,0,0,0,0,0,0,0,0,0,0,
0,0,0,0,0,0,0,0,0,0,0,0,0,0,0,0,
0,0,0,0,0,0,0,0,0,0,0,0,0,0,0xa5,0x51,
};

/* ATA Information VPD page */
static int inquiry_vpd_89(unsigned char *arr)
{
	memcpy(arr, vpd89_data, sizeof(vpd89_data));
	return sizeof(vpd89_data);
}


static unsigned char vpdb0_data[] = {
	/* from 4th byte */ 0,0,0,4, 0,0,0x4,0, 0,0,0,64,
	0,0,0,0,0,0,0,0,0,0,0,0,0,0,0,0,
	0,0,0,0,0,0,0,0,0,0,0,0,0,0,0,0,
	0,0,0,0,0,0,0,0,0,0,0,0,0,0,0,0,
};

/* Block limits VPD page (SBC-3) */
static int inquiry_vpd_b0(unsigned char *arr)
{
	unsigned int gran;

	memcpy(arr, vpdb0_data, sizeof(vpdb0_data));

	/* Optimal transfer length granularity */
	if (sdebug_opt_xferlen_exp != 0 &&
	    sdebug_physblk_exp < sdebug_opt_xferlen_exp)
		gran = 1 << sdebug_opt_xferlen_exp;
	else
		gran = 1 << sdebug_physblk_exp;
	put_unaligned_be16(gran, arr + 2);

	/* Maximum Transfer Length */
	if (sdebug_store_sectors > 0x400)
		put_unaligned_be32(sdebug_store_sectors, arr + 4);

	/* Optimal Transfer Length */
	put_unaligned_be32(sdebug_opt_blks, &arr[8]);

	if (sdebug_lbpu) {
		/* Maximum Unmap LBA Count */
		put_unaligned_be32(sdebug_unmap_max_blocks, &arr[16]);

		/* Maximum Unmap Block Descriptor Count */
		put_unaligned_be32(sdebug_unmap_max_desc, &arr[20]);
	}

	/* Unmap Granularity Alignment */
	if (sdebug_unmap_alignment) {
		put_unaligned_be32(sdebug_unmap_alignment, &arr[28]);
		arr[28] |= 0x80; /* UGAVALID */
	}

	/* Optimal Unmap Granularity */
	put_unaligned_be32(sdebug_unmap_granularity, &arr[24]);

	/* Maximum WRITE SAME Length */
	put_unaligned_be64(sdebug_write_same_length, &arr[32]);

	return 0x3c; /* Mandatory page length for Logical Block Provisioning */

	return sizeof(vpdb0_data);
}

/* Block device characteristics VPD page (SBC-3) */
static int inquiry_vpd_b1(struct sdebug_dev_info *devip, unsigned char *arr)
{
	memset(arr, 0, 0x3c);
	arr[0] = 0;
	arr[1] = 1;	/* non rotating medium (e.g. solid state) */
	arr[2] = 0;
	arr[3] = 5;	/* less than 1.8" */
	if (devip->zmodel == BLK_ZONED_HA)
		arr[4] = 1 << 4;	/* zoned field = 01b */

	return 0x3c;
}

/* Logical block provisioning VPD page (SBC-4) */
static int inquiry_vpd_b2(unsigned char *arr)
{
	memset(arr, 0, 0x4);
	arr[0] = 0;			/* threshold exponent */
	if (sdebug_lbpu)
		arr[1] = 1 << 7;
	if (sdebug_lbpws)
		arr[1] |= 1 << 6;
	if (sdebug_lbpws10)
		arr[1] |= 1 << 5;
	if (sdebug_lbprz && scsi_debug_lbp())
		arr[1] |= (sdebug_lbprz & 0x7) << 2;  /* sbc4r07 and later */
	/* anc_sup=0; dp=0 (no provisioning group descriptor) */
	/* minimum_percentage=0; provisioning_type=0 (unknown) */
	/* threshold_percentage=0 */
	return 0x4;
}

/* Zoned block device characteristics VPD page (ZBC mandatory) */
static int inquiry_vpd_b6(struct sdebug_dev_info *devip, unsigned char *arr)
{
	memset(arr, 0, 0x3c);
	arr[0] = 0x1; /* set URSWRZ (unrestricted read in seq. wr req zone) */
	/*
	 * Set Optimal number of open sequential write preferred zones and
	 * Optimal number of non-sequentially written sequential write
	 * preferred zones fields to 'not reported' (0xffffffff). Leave other
	 * fields set to zero, apart from Max. number of open swrz_s field.
	 */
	put_unaligned_be32(0xffffffff, &arr[4]);
	put_unaligned_be32(0xffffffff, &arr[8]);
	if (sdeb_zbc_model == BLK_ZONED_HM && devip->max_open)
		put_unaligned_be32(devip->max_open, &arr[12]);
	else
		put_unaligned_be32(0xffffffff, &arr[12]);
	return 0x3c;
}

#define SDEBUG_LONG_INQ_SZ 96
#define SDEBUG_MAX_INQ_ARR_SZ 584

static int resp_inquiry(struct scsi_cmnd *scp, struct sdebug_dev_info *devip)
{
	unsigned char pq_pdt;
	unsigned char *arr;
	unsigned char *cmd = scp->cmnd;
	int alloc_len, n, ret;
	bool have_wlun, is_disk, is_zbc, is_disk_zbc;

	alloc_len = get_unaligned_be16(cmd + 3);
	arr = kzalloc(SDEBUG_MAX_INQ_ARR_SZ, GFP_ATOMIC);
	if (! arr)
		return DID_REQUEUE << 16;
	is_disk = (sdebug_ptype == TYPE_DISK);
	is_zbc = (devip->zmodel != BLK_ZONED_NONE);
	is_disk_zbc = (is_disk || is_zbc);
	have_wlun = scsi_is_wlun(scp->device->lun);
	if (have_wlun)
		pq_pdt = TYPE_WLUN;	/* present, wlun */
	else if (sdebug_no_lun_0 && (devip->lun == SDEBUG_LUN_0_VAL))
		pq_pdt = 0x7f;	/* not present, PQ=3, PDT=0x1f */
	else
		pq_pdt = (sdebug_ptype & 0x1f);
	arr[0] = pq_pdt;
	if (0x2 & cmd[1]) {  /* CMDDT bit set */
		mk_sense_invalid_fld(scp, SDEB_IN_CDB, 1, 1);
		kfree(arr);
		return check_condition_result;
	} else if (0x1 & cmd[1]) {  /* EVPD bit set */
		int lu_id_num, port_group_id, target_dev_id, len;
		char lu_id_str[6];
		int host_no = devip->sdbg_host->shost->host_no;
		
		port_group_id = (((host_no + 1) & 0x7f) << 8) +
		    (devip->channel & 0x7f);
		if (sdebug_vpd_use_hostno == 0)
			host_no = 0;
		lu_id_num = have_wlun ? -1 : (((host_no + 1) * 2000) +
			    (devip->target * 1000) + devip->lun);
		target_dev_id = ((host_no + 1) * 2000) +
				 (devip->target * 1000) - 3;
		len = scnprintf(lu_id_str, 6, "%d", lu_id_num);
		if (0 == cmd[2]) { /* supported vital product data pages */
			arr[1] = cmd[2];	/*sanity */
			n = 4;
			arr[n++] = 0x0;   /* this page */
			arr[n++] = 0x80;  /* unit serial number */
			arr[n++] = 0x83;  /* device identification */
			arr[n++] = 0x84;  /* software interface ident. */
			arr[n++] = 0x85;  /* management network addresses */
			arr[n++] = 0x86;  /* extended inquiry */
			arr[n++] = 0x87;  /* mode page policy */
			arr[n++] = 0x88;  /* SCSI ports */
			if (is_disk_zbc) {	  /* SBC or ZBC */
				arr[n++] = 0x89;  /* ATA information */
				arr[n++] = 0xb0;  /* Block limits */
				arr[n++] = 0xb1;  /* Block characteristics */
				if (is_disk)
					arr[n++] = 0xb2;  /* LB Provisioning */
				if (is_zbc)
					arr[n++] = 0xb6;  /* ZB dev. char. */
			}
			arr[3] = n - 4;	  /* number of supported VPD pages */
		} else if (0x80 == cmd[2]) { /* unit serial number */
			arr[1] = cmd[2];	/*sanity */
			arr[3] = len;
			memcpy(&arr[4], lu_id_str, len);
		} else if (0x83 == cmd[2]) { /* device identification */
			arr[1] = cmd[2];	/*sanity */
			arr[3] = inquiry_vpd_83(&arr[4], port_group_id,
						target_dev_id, lu_id_num,
						lu_id_str, len,
						&devip->lu_name);
		} else if (0x84 == cmd[2]) { /* Software interface ident. */
			arr[1] = cmd[2];	/*sanity */
			arr[3] = inquiry_vpd_84(&arr[4]);
		} else if (0x85 == cmd[2]) { /* Management network addresses */
			arr[1] = cmd[2];	/*sanity */
			arr[3] = inquiry_vpd_85(&arr[4]);
		} else if (0x86 == cmd[2]) { /* extended inquiry */
			arr[1] = cmd[2];	/*sanity */
			arr[3] = 0x3c;	/* number of following entries */
			if (sdebug_dif == T10_PI_TYPE3_PROTECTION)
				arr[4] = 0x4;	/* SPT: GRD_CHK:1 */
			else if (have_dif_prot)
				arr[4] = 0x5;   /* SPT: GRD_CHK:1, REF_CHK:1 */
			else
				arr[4] = 0x0;   /* no protection stuff */
			arr[5] = 0x7;   /* head of q, ordered + simple q's */
		} else if (0x87 == cmd[2]) { /* mode page policy */
			arr[1] = cmd[2];	/*sanity */
			arr[3] = 0x8;	/* number of following entries */
			arr[4] = 0x2;	/* disconnect-reconnect mp */
			arr[6] = 0x80;	/* mlus, shared */
			arr[8] = 0x18;	 /* protocol specific lu */
			arr[10] = 0x82;	 /* mlus, per initiator port */
		} else if (0x88 == cmd[2]) { /* SCSI Ports */
			arr[1] = cmd[2];	/*sanity */
			arr[3] = inquiry_vpd_88(&arr[4], target_dev_id);
		} else if (is_disk_zbc && 0x89 == cmd[2]) { /* ATA info */
			arr[1] = cmd[2];        /*sanity */
			n = inquiry_vpd_89(&arr[4]);
			put_unaligned_be16(n, arr + 2);
		} else if (is_disk_zbc && 0xb0 == cmd[2]) { /* Block limits */
			arr[1] = cmd[2];        /*sanity */
			arr[3] = inquiry_vpd_b0(&arr[4]);
		} else if (is_disk_zbc && 0xb1 == cmd[2]) { /* Block char. */
			arr[1] = cmd[2];        /*sanity */
			arr[3] = inquiry_vpd_b1(devip, &arr[4]);
		} else if (is_disk && 0xb2 == cmd[2]) { /* LB Prov. */
			arr[1] = cmd[2];        /*sanity */
			arr[3] = inquiry_vpd_b2(&arr[4]);
		} else if (is_zbc && cmd[2] == 0xb6) { /* ZB dev. charact. */
			arr[1] = cmd[2];        /*sanity */
			arr[3] = inquiry_vpd_b6(devip, &arr[4]);
		} else {
			mk_sense_invalid_fld(scp, SDEB_IN_CDB, 2, -1);
			kfree(arr);
			return check_condition_result;
		}
		len = min(get_unaligned_be16(arr + 2) + 4, alloc_len);
		ret = fill_from_dev_buffer(scp, arr,
			    min(len, SDEBUG_MAX_INQ_ARR_SZ));
		kfree(arr);
		return ret;
	}
	/* drops through here for a standard inquiry */
	arr[1] = sdebug_removable ? 0x80 : 0;	/* Removable disk */
	arr[2] = sdebug_scsi_level;
	arr[3] = 2;    /* response_data_format==2 */
	arr[4] = SDEBUG_LONG_INQ_SZ - 5;
	arr[5] = (int)have_dif_prot;	/* PROTECT bit */
	if (sdebug_vpd_use_hostno == 0)
		arr[5] |= 0x10; /* claim: implicit TPGS */
	arr[6] = 0x10; /* claim: MultiP */
	/* arr[6] |= 0x40; ... claim: EncServ (enclosure services) */
	arr[7] = 0xa; /* claim: LINKED + CMDQUE */
	memcpy(&arr[8], sdebug_inq_vendor_id, 8);
	memcpy(&arr[16], sdebug_inq_product_id, 16);
	memcpy(&arr[32], sdebug_inq_product_rev, 4);
	/* Use Vendor Specific area to place driver date in ASCII hex */
	memcpy(&arr[36], sdebug_version_date, 8);
	/* version descriptors (2 bytes each) follow */
	put_unaligned_be16(0xc0, arr + 58);   /* SAM-6 no version claimed */
	put_unaligned_be16(0x5c0, arr + 60);  /* SPC-5 no version claimed */
	n = 62;
	if (is_disk) {		/* SBC-4 no version claimed */
		put_unaligned_be16(0x600, arr + n);
		n += 2;
	} else if (sdebug_ptype == TYPE_TAPE) {	/* SSC-4 rev 3 */
		put_unaligned_be16(0x525, arr + n);
		n += 2;
	} else if (is_zbc) {	/* ZBC BSR INCITS 536 revision 05 */
		put_unaligned_be16(0x624, arr + n);
		n += 2;
	}
	put_unaligned_be16(0x2100, arr + n);	/* SPL-4 no version claimed */
	ret = fill_from_dev_buffer(scp, arr,
			    min_t(int, alloc_len, SDEBUG_LONG_INQ_SZ));
	kfree(arr);
	return ret;
}

/* See resp_iec_m_pg() for how this data is manipulated */
static unsigned char iec_m_pg[] = {0x1c, 0xa, 0x08, 0, 0, 0, 0, 0,
				   0, 0, 0x0, 0x0};

static int resp_requests(struct scsi_cmnd *scp,
			 struct sdebug_dev_info *devip)
{
	unsigned char *cmd = scp->cmnd;
	unsigned char arr[SCSI_SENSE_BUFFERSIZE];	/* assume >= 18 bytes */
	bool dsense = !!(cmd[1] & 1);
	int alloc_len = cmd[4];
	int len = 18;
	int stopped_state = atomic_read(&devip->stopped);

	memset(arr, 0, sizeof(arr));
	if (stopped_state > 0) {	/* some "pollable" data [spc6r02: 5.12.2] */
		if (dsense) {
			arr[0] = 0x72;
			arr[1] = NOT_READY;
			arr[2] = LOGICAL_UNIT_NOT_READY;
			arr[3] = (stopped_state == 2) ? 0x1 : 0x2;
			len = 8;
		} else {
			arr[0] = 0x70;
			arr[2] = NOT_READY;		/* NO_SENSE in sense_key */
			arr[7] = 0xa;			/* 18 byte sense buffer */
			arr[12] = LOGICAL_UNIT_NOT_READY;
			arr[13] = (stopped_state == 2) ? 0x1 : 0x2;
		}
	} else if ((iec_m_pg[2] & 0x4) && (6 == (iec_m_pg[3] & 0xf))) {
		/* Information exceptions control mode page: TEST=1, MRIE=6 */
		if (dsense) {
			arr[0] = 0x72;
			arr[1] = 0x0;		/* NO_SENSE in sense_key */
			arr[2] = THRESHOLD_EXCEEDED;
			arr[3] = 0xff;		/* Failure prediction(false) */
			len = 8;
		} else {
			arr[0] = 0x70;
			arr[2] = 0x0;		/* NO_SENSE in sense_key */
			arr[7] = 0xa;   	/* 18 byte sense buffer */
			arr[12] = THRESHOLD_EXCEEDED;
			arr[13] = 0xff;		/* Failure prediction(false) */
		}
	} else {	/* nothing to report */
		if (dsense) {
			len = 8;
			memset(arr, 0, len);
			arr[0] = 0x72;
		} else {
			memset(arr, 0, len);
			arr[0] = 0x70;
			arr[7] = 0xa;
		}
	}
	return fill_from_dev_buffer(scp, arr, min_t(int, len, alloc_len));
}

static int resp_start_stop(struct scsi_cmnd *scp, struct sdebug_dev_info *devip)
{
	unsigned char *cmd = scp->cmnd;
	int power_cond, want_stop, stopped_state;
	bool changing;

	power_cond = (cmd[4] & 0xf0) >> 4;
	if (power_cond) {
		mk_sense_invalid_fld(scp, SDEB_IN_CDB, 4, 7);
		return check_condition_result;
	}
	want_stop = !(cmd[4] & 1);
	stopped_state = atomic_read(&devip->stopped);
	if (stopped_state == 2) {
		ktime_t now_ts = ktime_get_boottime();

		if (ktime_to_ns(now_ts) > ktime_to_ns(devip->create_ts)) {
			u64 diff_ns = ktime_to_ns(ktime_sub(now_ts, devip->create_ts));

			if (diff_ns >= ((u64)sdeb_tur_ms_to_ready * 1000000)) {
				/* tur_ms_to_ready timer extinguished */
				atomic_set(&devip->stopped, 0);
				stopped_state = 0;
			}
		}
		if (stopped_state == 2) {
			if (want_stop) {
				stopped_state = 1;	/* dummy up success */
			} else {	/* Disallow tur_ms_to_ready delay to be overridden */
				mk_sense_invalid_fld(scp, SDEB_IN_CDB, 4, 0 /* START bit */);
				return check_condition_result;
			}
		}
	}
	changing = (stopped_state != want_stop);
	if (changing)
		atomic_xchg(&devip->stopped, want_stop);
	if (!changing || (cmd[1] & 0x1))  /* state unchanged or IMMED bit set in cdb */
		return SDEG_RES_IMMED_MASK;
	else
		return 0;
}

static sector_t get_sdebug_capacity(void)
{
	static const unsigned int gibibyte = 1073741824;

	if (sdebug_virtual_gb > 0)
		return (sector_t)sdebug_virtual_gb *
			(gibibyte / sdebug_sector_size);
	else
		return sdebug_store_sectors;
}

#define SDEBUG_READCAP_ARR_SZ 8
static int resp_readcap(struct scsi_cmnd *scp,
			struct sdebug_dev_info *devip)
{
	unsigned char arr[SDEBUG_READCAP_ARR_SZ];
	unsigned int capac;

	/* following just in case virtual_gb changed */
	sdebug_capacity = get_sdebug_capacity();
	memset(arr, 0, SDEBUG_READCAP_ARR_SZ);
	if (sdebug_capacity < 0xffffffff) {
		capac = (unsigned int)sdebug_capacity - 1;
		put_unaligned_be32(capac, arr + 0);
	} else
		put_unaligned_be32(0xffffffff, arr + 0);
	put_unaligned_be16(sdebug_sector_size, arr + 6);
	return fill_from_dev_buffer(scp, arr, SDEBUG_READCAP_ARR_SZ);
}

#define SDEBUG_READCAP16_ARR_SZ 32
static int resp_readcap16(struct scsi_cmnd *scp,
			  struct sdebug_dev_info *devip)
{
	unsigned char *cmd = scp->cmnd;
	unsigned char arr[SDEBUG_READCAP16_ARR_SZ];
	int alloc_len;

	alloc_len = get_unaligned_be32(cmd + 10);
	/* following just in case virtual_gb changed */
	sdebug_capacity = get_sdebug_capacity();
	memset(arr, 0, SDEBUG_READCAP16_ARR_SZ);
	put_unaligned_be64((u64)(sdebug_capacity - 1), arr + 0);
	put_unaligned_be32(sdebug_sector_size, arr + 8);
	arr[13] = sdebug_physblk_exp & 0xf;
	arr[14] = (sdebug_lowest_aligned >> 8) & 0x3f;

	if (scsi_debug_lbp()) {
		arr[14] |= 0x80; /* LBPME */
		/* from sbc4r07, this LBPRZ field is 1 bit, but the LBPRZ in
		 * the LB Provisioning VPD page is 3 bits. Note that lbprz=2
		 * in the wider field maps to 0 in this field.
		 */
		if (sdebug_lbprz & 1)	/* precisely what the draft requires */
			arr[14] |= 0x40;
	}

	arr[15] = sdebug_lowest_aligned & 0xff;

	if (have_dif_prot) {
		arr[12] = (sdebug_dif - 1) << 1; /* P_TYPE */
		arr[12] |= 1; /* PROT_EN */
	}

	return fill_from_dev_buffer(scp, arr,
			    min_t(int, alloc_len, SDEBUG_READCAP16_ARR_SZ));
}

#define SDEBUG_MAX_TGTPGS_ARR_SZ 1412

static int resp_report_tgtpgs(struct scsi_cmnd *scp,
			      struct sdebug_dev_info *devip)
{
	unsigned char *cmd = scp->cmnd;
	unsigned char *arr;
	int host_no = devip->sdbg_host->shost->host_no;
	int n, ret, alen, rlen;
	int port_group_a, port_group_b, port_a, port_b;

	alen = get_unaligned_be32(cmd + 6);
	arr = kzalloc(SDEBUG_MAX_TGTPGS_ARR_SZ, GFP_ATOMIC);
	if (! arr)
		return DID_REQUEUE << 16;
	/*
	 * EVPD page 0x88 states we have two ports, one
	 * real and a fake port with no device connected.
	 * So we create two port groups with one port each
	 * and set the group with port B to unavailable.
	 */
	port_a = 0x1; /* relative port A */
	port_b = 0x2; /* relative port B */
	port_group_a = (((host_no + 1) & 0x7f) << 8) +
			(devip->channel & 0x7f);
	port_group_b = (((host_no + 1) & 0x7f) << 8) +
			(devip->channel & 0x7f) + 0x80;

	/*
	 * The asymmetric access state is cycled according to the host_id.
	 */
	n = 4;
	if (sdebug_vpd_use_hostno == 0) {
		arr[n++] = host_no % 3; /* Asymm access state */
		arr[n++] = 0x0F; /* claim: all states are supported */
	} else {
		arr[n++] = 0x0; /* Active/Optimized path */
		arr[n++] = 0x01; /* only support active/optimized paths */
	}
	put_unaligned_be16(port_group_a, arr + n);
	n += 2;
	arr[n++] = 0;    /* Reserved */
	arr[n++] = 0;    /* Status code */
	arr[n++] = 0;    /* Vendor unique */
	arr[n++] = 0x1;  /* One port per group */
	arr[n++] = 0;    /* Reserved */
	arr[n++] = 0;    /* Reserved */
	put_unaligned_be16(port_a, arr + n);
	n += 2;
	arr[n++] = 3;    /* Port unavailable */
	arr[n++] = 0x08; /* claim: only unavailalbe paths are supported */
	put_unaligned_be16(port_group_b, arr + n);
	n += 2;
	arr[n++] = 0;    /* Reserved */
	arr[n++] = 0;    /* Status code */
	arr[n++] = 0;    /* Vendor unique */
	arr[n++] = 0x1;  /* One port per group */
	arr[n++] = 0;    /* Reserved */
	arr[n++] = 0;    /* Reserved */
	put_unaligned_be16(port_b, arr + n);
	n += 2;

	rlen = n - 4;
	put_unaligned_be32(rlen, arr + 0);

	/*
	 * Return the smallest value of either
	 * - The allocated length
	 * - The constructed command length
	 * - The maximum array size
	 */
	rlen = min_t(int, alen, n);
	ret = fill_from_dev_buffer(scp, arr,
			   min_t(int, rlen, SDEBUG_MAX_TGTPGS_ARR_SZ));
	kfree(arr);
	return ret;
}

static int resp_rsup_opcodes(struct scsi_cmnd *scp,
			     struct sdebug_dev_info *devip)
{
	bool rctd;
	u8 reporting_opts, req_opcode, sdeb_i, supp;
	u16 req_sa, u;
	u32 alloc_len, a_len;
	int k, offset, len, errsts, count, bump, na;
	const struct opcode_info_t *oip;
	const struct opcode_info_t *r_oip;
	u8 *arr;
	u8 *cmd = scp->cmnd;

	rctd = !!(cmd[2] & 0x80);
	reporting_opts = cmd[2] & 0x7;
	req_opcode = cmd[3];
	req_sa = get_unaligned_be16(cmd + 4);
	alloc_len = get_unaligned_be32(cmd + 6);
	if (alloc_len < 4 || alloc_len > 0xffff) {
		mk_sense_invalid_fld(scp, SDEB_IN_CDB, 6, -1);
		return check_condition_result;
	}
	if (alloc_len > 8192)
		a_len = 8192;
	else
		a_len = alloc_len;
	arr = kzalloc((a_len < 256) ? 320 : a_len + 64, GFP_ATOMIC);
	if (NULL == arr) {
		mk_sense_buffer(scp, ILLEGAL_REQUEST, INSUFF_RES_ASC,
				INSUFF_RES_ASCQ);
		return check_condition_result;
	}
	switch (reporting_opts) {
	case 0:	/* all commands */
		/* count number of commands */
		for (count = 0, oip = opcode_info_arr;
		     oip->num_attached != 0xff; ++oip) {
			if (F_INV_OP & oip->flags)
				continue;
			count += (oip->num_attached + 1);
		}
		bump = rctd ? 20 : 8;
		put_unaligned_be32(count * bump, arr);
		for (offset = 4, oip = opcode_info_arr;
		     oip->num_attached != 0xff && offset < a_len; ++oip) {
			if (F_INV_OP & oip->flags)
				continue;
			na = oip->num_attached;
			arr[offset] = oip->opcode;
			put_unaligned_be16(oip->sa, arr + offset + 2);
			if (rctd)
				arr[offset + 5] |= 0x2;
			if (FF_SA & oip->flags)
				arr[offset + 5] |= 0x1;
			put_unaligned_be16(oip->len_mask[0], arr + offset + 6);
			if (rctd)
				put_unaligned_be16(0xa, arr + offset + 8);
			r_oip = oip;
			for (k = 0, oip = oip->arrp; k < na; ++k, ++oip) {
				if (F_INV_OP & oip->flags)
					continue;
				offset += bump;
				arr[offset] = oip->opcode;
				put_unaligned_be16(oip->sa, arr + offset + 2);
				if (rctd)
					arr[offset + 5] |= 0x2;
				if (FF_SA & oip->flags)
					arr[offset + 5] |= 0x1;
				put_unaligned_be16(oip->len_mask[0],
						   arr + offset + 6);
				if (rctd)
					put_unaligned_be16(0xa,
							   arr + offset + 8);
			}
			oip = r_oip;
			offset += bump;
		}
		break;
	case 1:	/* one command: opcode only */
	case 2:	/* one command: opcode plus service action */
	case 3:	/* one command: if sa==0 then opcode only else opcode+sa */
		sdeb_i = opcode_ind_arr[req_opcode];
		oip = &opcode_info_arr[sdeb_i];
		if (F_INV_OP & oip->flags) {
			supp = 1;
			offset = 4;
		} else {
			if (1 == reporting_opts) {
				if (FF_SA & oip->flags) {
					mk_sense_invalid_fld(scp, SDEB_IN_CDB,
							     2, 2);
					kfree(arr);
					return check_condition_result;
				}
				req_sa = 0;
			} else if (2 == reporting_opts &&
				   0 == (FF_SA & oip->flags)) {
				mk_sense_invalid_fld(scp, SDEB_IN_CDB, 4, -1);
				kfree(arr);	/* point at requested sa */
				return check_condition_result;
			}
			if (0 == (FF_SA & oip->flags) &&
			    req_opcode == oip->opcode)
				supp = 3;
			else if (0 == (FF_SA & oip->flags)) {
				na = oip->num_attached;
				for (k = 0, oip = oip->arrp; k < na;
				     ++k, ++oip) {
					if (req_opcode == oip->opcode)
						break;
				}
				supp = (k >= na) ? 1 : 3;
			} else if (req_sa != oip->sa) {
				na = oip->num_attached;
				for (k = 0, oip = oip->arrp; k < na;
				     ++k, ++oip) {
					if (req_sa == oip->sa)
						break;
				}
				supp = (k >= na) ? 1 : 3;
			} else
				supp = 3;
			if (3 == supp) {
				u = oip->len_mask[0];
				put_unaligned_be16(u, arr + 2);
				arr[4] = oip->opcode;
				for (k = 1; k < u; ++k)
					arr[4 + k] = (k < 16) ?
						 oip->len_mask[k] : 0xff;
				offset = 4 + u;
			} else
				offset = 4;
		}
		arr[1] = (rctd ? 0x80 : 0) | supp;
		if (rctd) {
			put_unaligned_be16(0xa, arr + offset);
			offset += 12;
		}
		break;
	default:
		mk_sense_invalid_fld(scp, SDEB_IN_CDB, 2, 2);
		kfree(arr);
		return check_condition_result;
	}
	offset = (offset < a_len) ? offset : a_len;
	len = (offset < alloc_len) ? offset : alloc_len;
	errsts = fill_from_dev_buffer(scp, arr, len);
	kfree(arr);
	return errsts;
}

static int resp_rsup_tmfs(struct scsi_cmnd *scp,
			  struct sdebug_dev_info *devip)
{
	bool repd;
	u32 alloc_len, len;
	u8 arr[16];
	u8 *cmd = scp->cmnd;

	memset(arr, 0, sizeof(arr));
	repd = !!(cmd[2] & 0x80);
	alloc_len = get_unaligned_be32(cmd + 6);
	if (alloc_len < 4) {
		mk_sense_invalid_fld(scp, SDEB_IN_CDB, 6, -1);
		return check_condition_result;
	}
	arr[0] = 0xc8;		/* ATS | ATSS | LURS */
	arr[1] = 0x1;		/* ITNRS */
	if (repd) {
		arr[3] = 0xc;
		len = 16;
	} else
		len = 4;

	len = (len < alloc_len) ? len : alloc_len;
	return fill_from_dev_buffer(scp, arr, len);
}

/* <<Following mode page info copied from ST318451LW>> */

static int resp_err_recov_pg(unsigned char *p, int pcontrol, int target)
{	/* Read-Write Error Recovery page for mode_sense */
	unsigned char err_recov_pg[] = {0x1, 0xa, 0xc0, 11, 240, 0, 0, 0,
					5, 0, 0xff, 0xff};

	memcpy(p, err_recov_pg, sizeof(err_recov_pg));
	if (1 == pcontrol)
		memset(p + 2, 0, sizeof(err_recov_pg) - 2);
	return sizeof(err_recov_pg);
}

static int resp_disconnect_pg(unsigned char *p, int pcontrol, int target)
{ 	/* Disconnect-Reconnect page for mode_sense */
	unsigned char disconnect_pg[] = {0x2, 0xe, 128, 128, 0, 10, 0, 0,
					 0, 0, 0, 0, 0, 0, 0, 0};

	memcpy(p, disconnect_pg, sizeof(disconnect_pg));
	if (1 == pcontrol)
		memset(p + 2, 0, sizeof(disconnect_pg) - 2);
	return sizeof(disconnect_pg);
}

static int resp_format_pg(unsigned char *p, int pcontrol, int target)
{       /* Format device page for mode_sense */
	unsigned char format_pg[] = {0x3, 0x16, 0, 0, 0, 0, 0, 0,
				     0, 0, 0, 0, 0, 0, 0, 0,
				     0, 0, 0, 0, 0x40, 0, 0, 0};

	memcpy(p, format_pg, sizeof(format_pg));
	put_unaligned_be16(sdebug_sectors_per, p + 10);
	put_unaligned_be16(sdebug_sector_size, p + 12);
	if (sdebug_removable)
		p[20] |= 0x20; /* should agree with INQUIRY */
	if (1 == pcontrol)
		memset(p + 2, 0, sizeof(format_pg) - 2);
	return sizeof(format_pg);
}

static unsigned char caching_pg[] = {0x8, 18, 0x14, 0, 0xff, 0xff, 0, 0,
				     0xff, 0xff, 0xff, 0xff, 0x80, 0x14, 0, 0,
				     0, 0, 0, 0};

static int resp_caching_pg(unsigned char *p, int pcontrol, int target)
{ 	/* Caching page for mode_sense */
	unsigned char ch_caching_pg[] = {/* 0x8, 18, */ 0x4, 0, 0, 0, 0, 0,
		0, 0, 0, 0, 0, 0, 0, 0, 0, 0, 0, 0};
	unsigned char d_caching_pg[] = {0x8, 18, 0x14, 0, 0xff, 0xff, 0, 0,
		0xff, 0xff, 0xff, 0xff, 0x80, 0x14, 0, 0,     0, 0, 0, 0};

	if (SDEBUG_OPT_N_WCE & sdebug_opts)
		caching_pg[2] &= ~0x4;	/* set WCE=0 (default WCE=1) */
	memcpy(p, caching_pg, sizeof(caching_pg));
	if (1 == pcontrol)
		memcpy(p + 2, ch_caching_pg, sizeof(ch_caching_pg));
	else if (2 == pcontrol)
		memcpy(p, d_caching_pg, sizeof(d_caching_pg));
	return sizeof(caching_pg);
}

static unsigned char ctrl_m_pg[] = {0xa, 10, 2, 0, 0, 0, 0, 0,
				    0, 0, 0x2, 0x4b};

static int resp_ctrl_m_pg(unsigned char *p, int pcontrol, int target)
{ 	/* Control mode page for mode_sense */
	unsigned char ch_ctrl_m_pg[] = {/* 0xa, 10, */ 0x6, 0, 0, 0, 0, 0,
					0, 0, 0, 0};
	unsigned char d_ctrl_m_pg[] = {0xa, 10, 2, 0, 0, 0, 0, 0,
				     0, 0, 0x2, 0x4b};

	if (sdebug_dsense)
		ctrl_m_pg[2] |= 0x4;
	else
		ctrl_m_pg[2] &= ~0x4;

	if (sdebug_ato)
		ctrl_m_pg[5] |= 0x80; /* ATO=1 */

	memcpy(p, ctrl_m_pg, sizeof(ctrl_m_pg));
	if (1 == pcontrol)
		memcpy(p + 2, ch_ctrl_m_pg, sizeof(ch_ctrl_m_pg));
	else if (2 == pcontrol)
		memcpy(p, d_ctrl_m_pg, sizeof(d_ctrl_m_pg));
	return sizeof(ctrl_m_pg);
}


static int resp_iec_m_pg(unsigned char *p, int pcontrol, int target)
{	/* Informational Exceptions control mode page for mode_sense */
	unsigned char ch_iec_m_pg[] = {/* 0x1c, 0xa, */ 0x4, 0xf, 0, 0, 0, 0,
				       0, 0, 0x0, 0x0};
	unsigned char d_iec_m_pg[] = {0x1c, 0xa, 0x08, 0, 0, 0, 0, 0,
				      0, 0, 0x0, 0x0};

	memcpy(p, iec_m_pg, sizeof(iec_m_pg));
	if (1 == pcontrol)
		memcpy(p + 2, ch_iec_m_pg, sizeof(ch_iec_m_pg));
	else if (2 == pcontrol)
		memcpy(p, d_iec_m_pg, sizeof(d_iec_m_pg));
	return sizeof(iec_m_pg);
}

static int resp_sas_sf_m_pg(unsigned char *p, int pcontrol, int target)
{	/* SAS SSP mode page - short format for mode_sense */
	unsigned char sas_sf_m_pg[] = {0x19, 0x6,
		0x6, 0x0, 0x7, 0xd0, 0x0, 0x0};

	memcpy(p, sas_sf_m_pg, sizeof(sas_sf_m_pg));
	if (1 == pcontrol)
		memset(p + 2, 0, sizeof(sas_sf_m_pg) - 2);
	return sizeof(sas_sf_m_pg);
}


static int resp_sas_pcd_m_spg(unsigned char *p, int pcontrol, int target,
			      int target_dev_id)
{	/* SAS phy control and discover mode page for mode_sense */
	unsigned char sas_pcd_m_pg[] = {0x59, 0x1, 0, 0x64, 0, 0x6, 0, 2,
		    0, 0, 0, 0, 0x10, 0x9, 0x8, 0x0,
		    0, 0, 0, 0, 0, 0, 0, 0,	/* insert SAS addr */
		    0, 0, 0, 0, 0, 0, 0, 0,	/* insert SAS addr */
		    0x2, 0, 0, 0, 0, 0, 0, 0,
		    0x88, 0x99, 0, 0, 0, 0, 0, 0,
		    0, 0, 0, 0, 0, 0, 0, 0,
		    0, 1, 0, 0, 0x10, 0x9, 0x8, 0x0,
		    0, 0, 0, 0, 0, 0, 0, 0,	/* insert SAS addr */
		    0, 0, 0, 0, 0, 0, 0, 0,	/* insert SAS addr */
		    0x3, 0, 0, 0, 0, 0, 0, 0,
		    0x88, 0x99, 0, 0, 0, 0, 0, 0,
		    0, 0, 0, 0, 0, 0, 0, 0,
		};
	int port_a, port_b;

	put_unaligned_be64(naa3_comp_a, sas_pcd_m_pg + 16);
	put_unaligned_be64(naa3_comp_c + 1, sas_pcd_m_pg + 24);
	put_unaligned_be64(naa3_comp_a, sas_pcd_m_pg + 64);
	put_unaligned_be64(naa3_comp_c + 1, sas_pcd_m_pg + 72);
	port_a = target_dev_id + 1;
	port_b = port_a + 1;
	memcpy(p, sas_pcd_m_pg, sizeof(sas_pcd_m_pg));
	put_unaligned_be32(port_a, p + 20);
	put_unaligned_be32(port_b, p + 48 + 20);
	if (1 == pcontrol)
		memset(p + 4, 0, sizeof(sas_pcd_m_pg) - 4);
	return sizeof(sas_pcd_m_pg);
}

static int resp_sas_sha_m_spg(unsigned char *p, int pcontrol)
{	/* SAS SSP shared protocol specific port mode subpage */
	unsigned char sas_sha_m_pg[] = {0x59, 0x2, 0, 0xc, 0, 0x6, 0x10, 0,
		    0, 0, 0, 0, 0, 0, 0, 0,
		};

	memcpy(p, sas_sha_m_pg, sizeof(sas_sha_m_pg));
	if (1 == pcontrol)
		memset(p + 4, 0, sizeof(sas_sha_m_pg) - 4);
	return sizeof(sas_sha_m_pg);
}

#define SDEBUG_MAX_MSENSE_SZ 256

static int resp_mode_sense(struct scsi_cmnd *scp,
			   struct sdebug_dev_info *devip)
{
	int pcontrol, pcode, subpcode, bd_len;
	unsigned char dev_spec;
	int alloc_len, offset, len, target_dev_id;
	int target = scp->device->id;
	unsigned char *ap;
	unsigned char arr[SDEBUG_MAX_MSENSE_SZ];
	unsigned char *cmd = scp->cmnd;
	bool dbd, llbaa, msense_6, is_disk, is_zbc, bad_pcode;

	dbd = !!(cmd[1] & 0x8);		/* disable block descriptors */
	pcontrol = (cmd[2] & 0xc0) >> 6;
	pcode = cmd[2] & 0x3f;
	subpcode = cmd[3];
	msense_6 = (MODE_SENSE == cmd[0]);
	llbaa = msense_6 ? false : !!(cmd[1] & 0x10);
	is_disk = (sdebug_ptype == TYPE_DISK);
	is_zbc = (devip->zmodel != BLK_ZONED_NONE);
	if ((is_disk || is_zbc) && !dbd)
		bd_len = llbaa ? 16 : 8;
	else
		bd_len = 0;
	alloc_len = msense_6 ? cmd[4] : get_unaligned_be16(cmd + 7);
	memset(arr, 0, SDEBUG_MAX_MSENSE_SZ);
	if (0x3 == pcontrol) {  /* Saving values not supported */
		mk_sense_buffer(scp, ILLEGAL_REQUEST, SAVING_PARAMS_UNSUP, 0);
		return check_condition_result;
	}
	target_dev_id = ((devip->sdbg_host->shost->host_no + 1) * 2000) +
			(devip->target * 1000) - 3;
	/* for disks+zbc set DPOFUA bit and clear write protect (WP) bit */
	if (is_disk || is_zbc) {
		dev_spec = 0x10;	/* =0x90 if WP=1 implies read-only */
		if (sdebug_wp)
			dev_spec |= 0x80;
	} else
		dev_spec = 0x0;
	if (msense_6) {
		arr[2] = dev_spec;
		arr[3] = bd_len;
		offset = 4;
	} else {
		arr[3] = dev_spec;
		if (16 == bd_len)
			arr[4] = 0x1;	/* set LONGLBA bit */
		arr[7] = bd_len;	/* assume 255 or less */
		offset = 8;
	}
	ap = arr + offset;
	if ((bd_len > 0) && (!sdebug_capacity))
		sdebug_capacity = get_sdebug_capacity();

	if (8 == bd_len) {
		if (sdebug_capacity > 0xfffffffe)
			put_unaligned_be32(0xffffffff, ap + 0);
		else
			put_unaligned_be32(sdebug_capacity, ap + 0);
		put_unaligned_be16(sdebug_sector_size, ap + 6);
		offset += bd_len;
		ap = arr + offset;
	} else if (16 == bd_len) {
		put_unaligned_be64((u64)sdebug_capacity, ap + 0);
		put_unaligned_be32(sdebug_sector_size, ap + 12);
		offset += bd_len;
		ap = arr + offset;
	}

	if ((subpcode > 0x0) && (subpcode < 0xff) && (0x19 != pcode)) {
		/* TODO: Control Extension page */
		mk_sense_invalid_fld(scp, SDEB_IN_CDB, 3, -1);
		return check_condition_result;
	}
	bad_pcode = false;

	switch (pcode) {
	case 0x1:	/* Read-Write error recovery page, direct access */
		len = resp_err_recov_pg(ap, pcontrol, target);
		offset += len;
		break;
	case 0x2:	/* Disconnect-Reconnect page, all devices */
		len = resp_disconnect_pg(ap, pcontrol, target);
		offset += len;
		break;
	case 0x3:       /* Format device page, direct access */
		if (is_disk) {
			len = resp_format_pg(ap, pcontrol, target);
			offset += len;
		} else
			bad_pcode = true;
		break;
	case 0x8:	/* Caching page, direct access */
		if (is_disk || is_zbc) {
			len = resp_caching_pg(ap, pcontrol, target);
			offset += len;
		} else
			bad_pcode = true;
		break;
	case 0xa:	/* Control Mode page, all devices */
		len = resp_ctrl_m_pg(ap, pcontrol, target);
		offset += len;
		break;
	case 0x19:	/* if spc==1 then sas phy, control+discover */
		if ((subpcode > 0x2) && (subpcode < 0xff)) {
			mk_sense_invalid_fld(scp, SDEB_IN_CDB, 3, -1);
			return check_condition_result;
		}
		len = 0;
		if ((0x0 == subpcode) || (0xff == subpcode))
			len += resp_sas_sf_m_pg(ap + len, pcontrol, target);
		if ((0x1 == subpcode) || (0xff == subpcode))
			len += resp_sas_pcd_m_spg(ap + len, pcontrol, target,
						  target_dev_id);
		if ((0x2 == subpcode) || (0xff == subpcode))
			len += resp_sas_sha_m_spg(ap + len, pcontrol);
		offset += len;
		break;
	case 0x1c:	/* Informational Exceptions Mode page, all devices */
		len = resp_iec_m_pg(ap, pcontrol, target);
		offset += len;
		break;
	case 0x3f:	/* Read all Mode pages */
		if ((0 == subpcode) || (0xff == subpcode)) {
			len = resp_err_recov_pg(ap, pcontrol, target);
			len += resp_disconnect_pg(ap + len, pcontrol, target);
			if (is_disk) {
				len += resp_format_pg(ap + len, pcontrol,
						      target);
				len += resp_caching_pg(ap + len, pcontrol,
						       target);
			} else if (is_zbc) {
				len += resp_caching_pg(ap + len, pcontrol,
						       target);
			}
			len += resp_ctrl_m_pg(ap + len, pcontrol, target);
			len += resp_sas_sf_m_pg(ap + len, pcontrol, target);
			if (0xff == subpcode) {
				len += resp_sas_pcd_m_spg(ap + len, pcontrol,
						  target, target_dev_id);
				len += resp_sas_sha_m_spg(ap + len, pcontrol);
			}
			len += resp_iec_m_pg(ap + len, pcontrol, target);
			offset += len;
		} else {
			mk_sense_invalid_fld(scp, SDEB_IN_CDB, 3, -1);
			return check_condition_result;
		}
		break;
	default:
		bad_pcode = true;
		break;
	}
	if (bad_pcode) {
		mk_sense_invalid_fld(scp, SDEB_IN_CDB, 2, 5);
		return check_condition_result;
	}
	if (msense_6)
		arr[0] = offset - 1;
	else
		put_unaligned_be16((offset - 2), arr + 0);
	return fill_from_dev_buffer(scp, arr, min_t(int, alloc_len, offset));
}

#define SDEBUG_MAX_MSELECT_SZ 512

static int resp_mode_select(struct scsi_cmnd *scp,
			    struct sdebug_dev_info *devip)
{
	int pf, sp, ps, md_len, bd_len, off, spf, pg_len;
	int param_len, res, mpage;
	unsigned char arr[SDEBUG_MAX_MSELECT_SZ];
	unsigned char *cmd = scp->cmnd;
	int mselect6 = (MODE_SELECT == cmd[0]);

	memset(arr, 0, sizeof(arr));
	pf = cmd[1] & 0x10;
	sp = cmd[1] & 0x1;
	param_len = mselect6 ? cmd[4] : get_unaligned_be16(cmd + 7);
	if ((0 == pf) || sp || (param_len > SDEBUG_MAX_MSELECT_SZ)) {
		mk_sense_invalid_fld(scp, SDEB_IN_CDB, mselect6 ? 4 : 7, -1);
		return check_condition_result;
	}
	res = fetch_to_dev_buffer(scp, arr, param_len);
	if (-1 == res)
		return DID_ERROR << 16;
	else if (sdebug_verbose && (res < param_len))
		sdev_printk(KERN_INFO, scp->device,
			    "%s: cdb indicated=%d, IO sent=%d bytes\n",
			    __func__, param_len, res);
	md_len = mselect6 ? (arr[0] + 1) : (get_unaligned_be16(arr + 0) + 2);
	bd_len = mselect6 ? arr[3] : get_unaligned_be16(arr + 6);
	if (md_len > 2) {
		mk_sense_invalid_fld(scp, SDEB_IN_DATA, 0, -1);
		return check_condition_result;
	}
	off = bd_len + (mselect6 ? 4 : 8);
	mpage = arr[off] & 0x3f;
	ps = !!(arr[off] & 0x80);
	if (ps) {
		mk_sense_invalid_fld(scp, SDEB_IN_DATA, off, 7);
		return check_condition_result;
	}
	spf = !!(arr[off] & 0x40);
	pg_len = spf ? (get_unaligned_be16(arr + off + 2) + 4) :
		       (arr[off + 1] + 2);
	if ((pg_len + off) > param_len) {
		mk_sense_buffer(scp, ILLEGAL_REQUEST,
				PARAMETER_LIST_LENGTH_ERR, 0);
		return check_condition_result;
	}
	switch (mpage) {
	case 0x8:      /* Caching Mode page */
		if (caching_pg[1] == arr[off + 1]) {
			memcpy(caching_pg + 2, arr + off + 2,
			       sizeof(caching_pg) - 2);
			goto set_mode_changed_ua;
		}
		break;
	case 0xa:      /* Control Mode page */
		if (ctrl_m_pg[1] == arr[off + 1]) {
			memcpy(ctrl_m_pg + 2, arr + off + 2,
			       sizeof(ctrl_m_pg) - 2);
			if (ctrl_m_pg[4] & 0x8)
				sdebug_wp = true;
			else
				sdebug_wp = false;
			sdebug_dsense = !!(ctrl_m_pg[2] & 0x4);
			goto set_mode_changed_ua;
		}
		break;
	case 0x1c:      /* Informational Exceptions Mode page */
		if (iec_m_pg[1] == arr[off + 1]) {
			memcpy(iec_m_pg + 2, arr + off + 2,
			       sizeof(iec_m_pg) - 2);
			goto set_mode_changed_ua;
		}
		break;
	default:
		break;
	}
	mk_sense_invalid_fld(scp, SDEB_IN_DATA, off, 5);
	return check_condition_result;
set_mode_changed_ua:
	set_bit(SDEBUG_UA_MODE_CHANGED, devip->uas_bm);
	return 0;
}

static int resp_temp_l_pg(unsigned char *arr)
{
	unsigned char temp_l_pg[] = {0x0, 0x0, 0x3, 0x2, 0x0, 38,
				     0x0, 0x1, 0x3, 0x2, 0x0, 65,
		};

	memcpy(arr, temp_l_pg, sizeof(temp_l_pg));
	return sizeof(temp_l_pg);
}

static int resp_ie_l_pg(unsigned char *arr)
{
	unsigned char ie_l_pg[] = {0x0, 0x0, 0x3, 0x3, 0x0, 0x0, 38,
		};

	memcpy(arr, ie_l_pg, sizeof(ie_l_pg));
	if (iec_m_pg[2] & 0x4) {	/* TEST bit set */
		arr[4] = THRESHOLD_EXCEEDED;
		arr[5] = 0xff;
	}
	return sizeof(ie_l_pg);
}

#define SDEBUG_MAX_LSENSE_SZ 512

static int resp_log_sense(struct scsi_cmnd *scp,
			  struct sdebug_dev_info *devip)
{
	int ppc, sp, pcode, subpcode, alloc_len, len, n;
	unsigned char arr[SDEBUG_MAX_LSENSE_SZ];
	unsigned char *cmd = scp->cmnd;

	memset(arr, 0, sizeof(arr));
	ppc = cmd[1] & 0x2;
	sp = cmd[1] & 0x1;
	if (ppc || sp) {
		mk_sense_invalid_fld(scp, SDEB_IN_CDB, 1, ppc ? 1 : 0);
		return check_condition_result;
	}
	pcode = cmd[2] & 0x3f;
	subpcode = cmd[3] & 0xff;
	alloc_len = get_unaligned_be16(cmd + 7);
	arr[0] = pcode;
	if (0 == subpcode) {
		switch (pcode) {
		case 0x0:	/* Supported log pages log page */
			n = 4;
			arr[n++] = 0x0;		/* this page */
			arr[n++] = 0xd;		/* Temperature */
			arr[n++] = 0x2f;	/* Informational exceptions */
			arr[3] = n - 4;
			break;
		case 0xd:	/* Temperature log page */
			arr[3] = resp_temp_l_pg(arr + 4);
			break;
		case 0x2f:	/* Informational exceptions log page */
			arr[3] = resp_ie_l_pg(arr + 4);
			break;
		default:
			mk_sense_invalid_fld(scp, SDEB_IN_CDB, 2, 5);
			return check_condition_result;
		}
	} else if (0xff == subpcode) {
		arr[0] |= 0x40;
		arr[1] = subpcode;
		switch (pcode) {
		case 0x0:	/* Supported log pages and subpages log page */
			n = 4;
			arr[n++] = 0x0;
			arr[n++] = 0x0;		/* 0,0 page */
			arr[n++] = 0x0;
			arr[n++] = 0xff;	/* this page */
			arr[n++] = 0xd;
			arr[n++] = 0x0;		/* Temperature */
			arr[n++] = 0x2f;
			arr[n++] = 0x0;	/* Informational exceptions */
			arr[3] = n - 4;
			break;
		case 0xd:	/* Temperature subpages */
			n = 4;
			arr[n++] = 0xd;
			arr[n++] = 0x0;		/* Temperature */
			arr[3] = n - 4;
			break;
		case 0x2f:	/* Informational exceptions subpages */
			n = 4;
			arr[n++] = 0x2f;
			arr[n++] = 0x0;		/* Informational exceptions */
			arr[3] = n - 4;
			break;
		default:
			mk_sense_invalid_fld(scp, SDEB_IN_CDB, 2, 5);
			return check_condition_result;
		}
	} else {
		mk_sense_invalid_fld(scp, SDEB_IN_CDB, 3, -1);
		return check_condition_result;
	}
	len = min_t(int, get_unaligned_be16(arr + 2) + 4, alloc_len);
	return fill_from_dev_buffer(scp, arr,
		    min_t(int, len, SDEBUG_MAX_INQ_ARR_SZ));
}

static inline bool sdebug_dev_is_zoned(struct sdebug_dev_info *devip)
{
	return devip->nr_zones != 0;
}

static struct sdeb_zone_state *zbc_zone(struct sdebug_dev_info *devip,
					unsigned long long lba)
{
	return &devip->zstate[lba >> devip->zsize_shift];
}

static inline bool zbc_zone_is_conv(struct sdeb_zone_state *zsp)
{
	return zsp->z_type == ZBC_ZONE_TYPE_CNV;
}

static void zbc_close_zone(struct sdebug_dev_info *devip,
			   struct sdeb_zone_state *zsp)
{
	enum sdebug_z_cond zc;

	if (zbc_zone_is_conv(zsp))
		return;

	zc = zsp->z_cond;
	if (!(zc == ZC2_IMPLICIT_OPEN || zc == ZC3_EXPLICIT_OPEN))
		return;

	if (zc == ZC2_IMPLICIT_OPEN)
		devip->nr_imp_open--;
	else
		devip->nr_exp_open--;

	if (zsp->z_wp == zsp->z_start) {
		zsp->z_cond = ZC1_EMPTY;
	} else {
		zsp->z_cond = ZC4_CLOSED;
		devip->nr_closed++;
	}
}

static void zbc_close_imp_open_zone(struct sdebug_dev_info *devip)
{
	struct sdeb_zone_state *zsp = &devip->zstate[0];
	unsigned int i;

	for (i = 0; i < devip->nr_zones; i++, zsp++) {
		if (zsp->z_cond == ZC2_IMPLICIT_OPEN) {
			zbc_close_zone(devip, zsp);
			return;
		}
	}
}

static void zbc_open_zone(struct sdebug_dev_info *devip,
			  struct sdeb_zone_state *zsp, bool explicit)
{
	enum sdebug_z_cond zc;

	if (zbc_zone_is_conv(zsp))
		return;

	zc = zsp->z_cond;
	if ((explicit && zc == ZC3_EXPLICIT_OPEN) ||
	    (!explicit && zc == ZC2_IMPLICIT_OPEN))
		return;

	/* Close an implicit open zone if necessary */
	if (explicit && zsp->z_cond == ZC2_IMPLICIT_OPEN)
		zbc_close_zone(devip, zsp);
	else if (devip->max_open &&
		 devip->nr_imp_open + devip->nr_exp_open >= devip->max_open)
		zbc_close_imp_open_zone(devip);

	if (zsp->z_cond == ZC4_CLOSED)
		devip->nr_closed--;
	if (explicit) {
		zsp->z_cond = ZC3_EXPLICIT_OPEN;
		devip->nr_exp_open++;
	} else {
		zsp->z_cond = ZC2_IMPLICIT_OPEN;
		devip->nr_imp_open++;
	}
}

static void zbc_inc_wp(struct sdebug_dev_info *devip,
		       unsigned long long lba, unsigned int num)
{
	struct sdeb_zone_state *zsp = zbc_zone(devip, lba);
	unsigned long long n, end, zend = zsp->z_start + zsp->z_size;

	if (zbc_zone_is_conv(zsp))
		return;

	if (zsp->z_type == ZBC_ZONE_TYPE_SWR) {
		zsp->z_wp += num;
		if (zsp->z_wp >= zend)
			zsp->z_cond = ZC5_FULL;
		return;
	}

	while (num) {
		if (lba != zsp->z_wp)
			zsp->z_non_seq_resource = true;

		end = lba + num;
		if (end >= zend) {
			n = zend - lba;
			zsp->z_wp = zend;
		} else if (end > zsp->z_wp) {
			n = num;
			zsp->z_wp = end;
		} else {
			n = num;
		}
		if (zsp->z_wp >= zend)
			zsp->z_cond = ZC5_FULL;

		num -= n;
		lba += n;
		if (num) {
			zsp++;
			zend = zsp->z_start + zsp->z_size;
		}
	}
}

static int check_zbc_access_params(struct scsi_cmnd *scp,
			unsigned long long lba, unsigned int num, bool write)
{
	struct scsi_device *sdp = scp->device;
	struct sdebug_dev_info *devip = (struct sdebug_dev_info *)sdp->hostdata;
	struct sdeb_zone_state *zsp = zbc_zone(devip, lba);
	struct sdeb_zone_state *zsp_end = zbc_zone(devip, lba + num - 1);

	if (!write) {
		if (devip->zmodel == BLK_ZONED_HA)
			return 0;
		/* For host-managed, reads cannot cross zone types boundaries */
		if (zsp_end != zsp &&
		    zbc_zone_is_conv(zsp) &&
		    !zbc_zone_is_conv(zsp_end)) {
			mk_sense_buffer(scp, ILLEGAL_REQUEST,
					LBA_OUT_OF_RANGE,
					READ_INVDATA_ASCQ);
			return check_condition_result;
		}
		return 0;
	}

	/* No restrictions for writes within conventional zones */
	if (zbc_zone_is_conv(zsp)) {
		if (!zbc_zone_is_conv(zsp_end)) {
			mk_sense_buffer(scp, ILLEGAL_REQUEST,
					LBA_OUT_OF_RANGE,
					WRITE_BOUNDARY_ASCQ);
			return check_condition_result;
		}
		return 0;
	}

	if (zsp->z_type == ZBC_ZONE_TYPE_SWR) {
		/* Writes cannot cross sequential zone boundaries */
		if (zsp_end != zsp) {
			mk_sense_buffer(scp, ILLEGAL_REQUEST,
					LBA_OUT_OF_RANGE,
					WRITE_BOUNDARY_ASCQ);
			return check_condition_result;
		}
		/* Cannot write full zones */
		if (zsp->z_cond == ZC5_FULL) {
			mk_sense_buffer(scp, ILLEGAL_REQUEST,
					INVALID_FIELD_IN_CDB, 0);
			return check_condition_result;
		}
		/* Writes must be aligned to the zone WP */
		if (lba != zsp->z_wp) {
			mk_sense_buffer(scp, ILLEGAL_REQUEST,
					LBA_OUT_OF_RANGE,
					UNALIGNED_WRITE_ASCQ);
			return check_condition_result;
		}
	}

	/* Handle implicit open of closed and empty zones */
	if (zsp->z_cond == ZC1_EMPTY || zsp->z_cond == ZC4_CLOSED) {
		if (devip->max_open &&
		    devip->nr_exp_open >= devip->max_open) {
			mk_sense_buffer(scp, DATA_PROTECT,
					INSUFF_RES_ASC,
					INSUFF_ZONE_ASCQ);
			return check_condition_result;
		}
		zbc_open_zone(devip, zsp, false);
	}

	return 0;
}

static inline int check_device_access_params
			(struct scsi_cmnd *scp, unsigned long long lba,
			 unsigned int num, bool write)
{
	struct scsi_device *sdp = scp->device;
	struct sdebug_dev_info *devip = (struct sdebug_dev_info *)sdp->hostdata;

	if (lba + num > sdebug_capacity) {
		mk_sense_buffer(scp, ILLEGAL_REQUEST, LBA_OUT_OF_RANGE, 0);
		return check_condition_result;
	}
	/* transfer length excessive (tie in to block limits VPD page) */
	if (num > sdebug_store_sectors) {
		/* needs work to find which cdb byte 'num' comes from */
		mk_sense_buffer(scp, ILLEGAL_REQUEST, INVALID_FIELD_IN_CDB, 0);
		return check_condition_result;
	}
	if (write && unlikely(sdebug_wp)) {
		mk_sense_buffer(scp, DATA_PROTECT, WRITE_PROTECTED, 0x2);
		return check_condition_result;
	}
	if (sdebug_dev_is_zoned(devip))
		return check_zbc_access_params(scp, lba, num, write);

	return 0;
}

/*
 * Note: if BUG_ON() fires it usually indicates a problem with the parser
 * tables. Perhaps a missing F_FAKE_RW or FF_MEDIA_IO flag. Response functions
 * that access any of the "stores" in struct sdeb_store_info should call this
 * function with bug_if_fake_rw set to true.
 */
static inline struct sdeb_store_info *devip2sip(struct sdebug_dev_info *devip,
						bool bug_if_fake_rw)
{
	if (sdebug_fake_rw) {
		BUG_ON(bug_if_fake_rw);	/* See note above */
		return NULL;
	}
	return xa_load(per_store_ap, devip->sdbg_host->si_idx);
}

/* Returns number of bytes copied or -1 if error. */
static int do_device_access(struct sdeb_store_info *sip, struct scsi_cmnd *scp,
			    u32 sg_skip, u64 lba, u32 num, bool do_write)
{
	int ret;
	u64 block, rest = 0;
	enum dma_data_direction dir;
	struct scsi_data_buffer *sdb = &scp->sdb;
	u8 *fsp;

	if (do_write) {
		dir = DMA_TO_DEVICE;
		write_since_sync = true;
	} else {
		dir = DMA_FROM_DEVICE;
	}

	if (!sdb->length || !sip)
		return 0;
	if (scp->sc_data_direction != dir)
		return -1;
	fsp = sip->storep;

	block = do_div(lba, sdebug_store_sectors);
	if (block + num > sdebug_store_sectors)
		rest = block + num - sdebug_store_sectors;

	ret = sg_copy_buffer(sdb->table.sgl, sdb->table.nents,
		   fsp + (block * sdebug_sector_size),
		   (num - rest) * sdebug_sector_size, sg_skip, do_write);
	if (ret != (num - rest) * sdebug_sector_size)
		return ret;

	if (rest) {
		ret += sg_copy_buffer(sdb->table.sgl, sdb->table.nents,
			    fsp, rest * sdebug_sector_size,
			    sg_skip + ((num - rest) * sdebug_sector_size),
			    do_write);
	}

	return ret;
}

/* Returns number of bytes copied or -1 if error. */
static int do_dout_fetch(struct scsi_cmnd *scp, u32 num, u8 *doutp)
{
	struct scsi_data_buffer *sdb = &scp->sdb;

	if (!sdb->length)
		return 0;
	if (scp->sc_data_direction != DMA_TO_DEVICE)
		return -1;
	return sg_copy_buffer(sdb->table.sgl, sdb->table.nents, doutp,
			      num * sdebug_sector_size, 0, true);
}

/* If sip->storep+lba compares equal to arr(num), then copy top half of
 * arr into sip->storep+lba and return true. If comparison fails then
 * return false. */
static bool comp_write_worker(struct sdeb_store_info *sip, u64 lba, u32 num,
			      const u8 *arr, bool compare_only)
{
	bool res;
	u64 block, rest = 0;
	u32 store_blks = sdebug_store_sectors;
	u32 lb_size = sdebug_sector_size;
	u8 *fsp = sip->storep;

	block = do_div(lba, store_blks);
	if (block + num > store_blks)
		rest = block + num - store_blks;

	res = !memcmp(fsp + (block * lb_size), arr, (num - rest) * lb_size);
	if (!res)
		return res;
	if (rest)
		res = memcmp(fsp, arr + ((num - rest) * lb_size),
			     rest * lb_size);
	if (!res)
		return res;
	if (compare_only)
		return true;
	arr += num * lb_size;
	memcpy(fsp + (block * lb_size), arr, (num - rest) * lb_size);
	if (rest)
		memcpy(fsp, arr + ((num - rest) * lb_size), rest * lb_size);
	return res;
}

static __be16 dif_compute_csum(const void *buf, int len)
{
	__be16 csum;

	if (sdebug_guard)
		csum = (__force __be16)ip_compute_csum(buf, len);
	else
		csum = cpu_to_be16(crc_t10dif(buf, len));

	return csum;
}

static int dif_verify(struct t10_pi_tuple *sdt, const void *data,
		      sector_t sector, u32 ei_lba)
{
	__be16 csum = dif_compute_csum(data, sdebug_sector_size);

	if (sdt->guard_tag != csum) {
		pr_err("GUARD check failed on sector %lu rcvd 0x%04x, data 0x%04x\n",
			(unsigned long)sector,
			be16_to_cpu(sdt->guard_tag),
			be16_to_cpu(csum));
		return 0x01;
	}
	if (sdebug_dif == T10_PI_TYPE1_PROTECTION &&
	    be32_to_cpu(sdt->ref_tag) != (sector & 0xffffffff)) {
		pr_err("REF check failed on sector %lu\n",
			(unsigned long)sector);
		return 0x03;
	}
	if (sdebug_dif == T10_PI_TYPE2_PROTECTION &&
	    be32_to_cpu(sdt->ref_tag) != ei_lba) {
		pr_err("REF check failed on sector %lu\n",
			(unsigned long)sector);
		return 0x03;
	}
	return 0;
}

static void dif_copy_prot(struct scsi_cmnd *scp, sector_t sector,
			  unsigned int sectors, bool read)
{
	size_t resid;
	void *paddr;
	struct sdeb_store_info *sip = devip2sip((struct sdebug_dev_info *)
						scp->device->hostdata, true);
	struct t10_pi_tuple *dif_storep = sip->dif_storep;
	const void *dif_store_end = dif_storep + sdebug_store_sectors;
	struct sg_mapping_iter miter;

	/* Bytes of protection data to copy into sgl */
	resid = sectors * sizeof(*dif_storep);

	sg_miter_start(&miter, scsi_prot_sglist(scp),
		       scsi_prot_sg_count(scp), SG_MITER_ATOMIC |
		       (read ? SG_MITER_TO_SG : SG_MITER_FROM_SG));

	while (sg_miter_next(&miter) && resid > 0) {
		size_t len = min_t(size_t, miter.length, resid);
		void *start = dif_store(sip, sector);
		size_t rest = 0;

		if (dif_store_end < start + len)
			rest = start + len - dif_store_end;

		paddr = miter.addr;

		if (read)
			memcpy(paddr, start, len - rest);
		else
			memcpy(start, paddr, len - rest);

		if (rest) {
			if (read)
				memcpy(paddr + len - rest, dif_storep, rest);
			else
				memcpy(dif_storep, paddr + len - rest, rest);
		}

		sector += len / sizeof(*dif_storep);
		resid -= len;
	}
	sg_miter_stop(&miter);
}

static int prot_verify_read(struct scsi_cmnd *scp, sector_t start_sec,
			    unsigned int sectors, u32 ei_lba)
{
	unsigned int i;
	sector_t sector;
	struct sdeb_store_info *sip = devip2sip((struct sdebug_dev_info *)
						scp->device->hostdata, true);
	struct t10_pi_tuple *sdt;

	for (i = 0; i < sectors; i++, ei_lba++) {
		int ret;

		sector = start_sec + i;
		sdt = dif_store(sip, sector);

		if (sdt->app_tag == cpu_to_be16(0xffff))
			continue;

		ret = dif_verify(sdt, lba2fake_store(sip, sector), sector,
				 ei_lba);
		if (ret) {
			dif_errors++;
			return ret;
		}
	}

	dif_copy_prot(scp, start_sec, sectors, true);
	dix_reads++;

	return 0;
}

static int resp_read_dt0(struct scsi_cmnd *scp, struct sdebug_dev_info *devip)
{
	bool check_prot;
	u32 num;
	u32 ei_lba;
	int ret;
	u64 lba;
	struct sdeb_store_info *sip = devip2sip(devip, true);
	rwlock_t *macc_lckp = sip ? &sip->macc_lck : &sdeb_fake_rw_lck;
	u8 *cmd = scp->cmnd;

	switch (cmd[0]) {
	case READ_16:
		ei_lba = 0;
		lba = get_unaligned_be64(cmd + 2);
		num = get_unaligned_be32(cmd + 10);
		check_prot = true;
		break;
	case READ_10:
		ei_lba = 0;
		lba = get_unaligned_be32(cmd + 2);
		num = get_unaligned_be16(cmd + 7);
		check_prot = true;
		break;
	case READ_6:
		ei_lba = 0;
		lba = (u32)cmd[3] | (u32)cmd[2] << 8 |
		      (u32)(cmd[1] & 0x1f) << 16;
		num = (0 == cmd[4]) ? 256 : cmd[4];
		check_prot = true;
		break;
	case READ_12:
		ei_lba = 0;
		lba = get_unaligned_be32(cmd + 2);
		num = get_unaligned_be32(cmd + 6);
		check_prot = true;
		break;
	case XDWRITEREAD_10:
		ei_lba = 0;
		lba = get_unaligned_be32(cmd + 2);
		num = get_unaligned_be16(cmd + 7);
		check_prot = false;
		break;
	default:	/* assume READ(32) */
		lba = get_unaligned_be64(cmd + 12);
		ei_lba = get_unaligned_be32(cmd + 20);
		num = get_unaligned_be32(cmd + 28);
		check_prot = false;
		break;
	}
	if (unlikely(have_dif_prot && check_prot)) {
		if (sdebug_dif == T10_PI_TYPE2_PROTECTION &&
		    (cmd[1] & 0xe0)) {
			mk_sense_invalid_opcode(scp);
			return check_condition_result;
		}
		if ((sdebug_dif == T10_PI_TYPE1_PROTECTION ||
		     sdebug_dif == T10_PI_TYPE3_PROTECTION) &&
		    (cmd[1] & 0xe0) == 0)
			sdev_printk(KERN_ERR, scp->device, "Unprotected RD "
				    "to DIF device\n");
	}
	if (unlikely((sdebug_opts & SDEBUG_OPT_SHORT_TRANSFER) &&
		     atomic_read(&sdeb_inject_pending))) {
		num /= 2;
		atomic_set(&sdeb_inject_pending, 0);
	}

	ret = check_device_access_params(scp, lba, num, false);
	if (ret)
		return ret;
	if (unlikely((SDEBUG_OPT_MEDIUM_ERR & sdebug_opts) &&
		     (lba <= (sdebug_medium_error_start + sdebug_medium_error_count - 1)) &&
		     ((lba + num) > sdebug_medium_error_start))) {
		/* claim unrecoverable read error */
		mk_sense_buffer(scp, MEDIUM_ERROR, UNRECOVERED_READ_ERR, 0);
		/* set info field and valid bit for fixed descriptor */
		if (0x70 == (scp->sense_buffer[0] & 0x7f)) {
			scp->sense_buffer[0] |= 0x80;	/* Valid bit */
			ret = (lba < OPT_MEDIUM_ERR_ADDR)
			      ? OPT_MEDIUM_ERR_ADDR : (int)lba;
			put_unaligned_be32(ret, scp->sense_buffer + 3);
		}
		scsi_set_resid(scp, scsi_bufflen(scp));
		return check_condition_result;
	}

	read_lock(macc_lckp);

	/* DIX + T10 DIF */
	if (unlikely(sdebug_dix && scsi_prot_sg_count(scp))) {
		int prot_ret = prot_verify_read(scp, lba, num, ei_lba);

		if (prot_ret) {
			read_unlock(macc_lckp);
			mk_sense_buffer(scp, ABORTED_COMMAND, 0x10, prot_ret);
			return illegal_condition_result;
		}
	}

	ret = do_device_access(sip, scp, 0, lba, num, false);
	read_unlock(macc_lckp);
	if (unlikely(ret == -1))
		return DID_ERROR << 16;

	scsi_set_resid(scp, scsi_bufflen(scp) - ret);

	if (unlikely((sdebug_opts & SDEBUG_OPT_RECOV_DIF_DIX) &&
		     atomic_read(&sdeb_inject_pending))) {
		if (sdebug_opts & SDEBUG_OPT_RECOVERED_ERR) {
			mk_sense_buffer(scp, RECOVERED_ERROR, THRESHOLD_EXCEEDED, 0);
			atomic_set(&sdeb_inject_pending, 0);
			return check_condition_result;
		} else if (sdebug_opts & SDEBUG_OPT_DIF_ERR) {
			/* Logical block guard check failed */
			mk_sense_buffer(scp, ABORTED_COMMAND, 0x10, 1);
			atomic_set(&sdeb_inject_pending, 0);
			return illegal_condition_result;
		} else if (SDEBUG_OPT_DIX_ERR & sdebug_opts) {
			mk_sense_buffer(scp, ILLEGAL_REQUEST, 0x10, 1);
			atomic_set(&sdeb_inject_pending, 0);
			return illegal_condition_result;
		}
	}
	return 0;
}

static void dump_sector(unsigned char *buf, int len)
{
	int i, j, n;

	pr_err(">>> Sector Dump <<<\n");
	for (i = 0 ; i < len ; i += 16) {
		char b[128];

		for (j = 0, n = 0; j < 16; j++) {
			unsigned char c = buf[i+j];

			if (c >= 0x20 && c < 0x7e)
				n += scnprintf(b + n, sizeof(b) - n,
					       " %c ", buf[i+j]);
			else
				n += scnprintf(b + n, sizeof(b) - n,
					       "%02x ", buf[i+j]);
		}
		pr_err("%04d: %s\n", i, b);
	}
}

static int prot_verify_write(struct scsi_cmnd *SCpnt, sector_t start_sec,
			     unsigned int sectors, u32 ei_lba)
{
	int ret;
	struct t10_pi_tuple *sdt;
	void *daddr;
	sector_t sector = start_sec;
	int ppage_offset;
	int dpage_offset;
	struct sg_mapping_iter diter;
	struct sg_mapping_iter piter;

	BUG_ON(scsi_sg_count(SCpnt) == 0);
	BUG_ON(scsi_prot_sg_count(SCpnt) == 0);

	sg_miter_start(&piter, scsi_prot_sglist(SCpnt),
			scsi_prot_sg_count(SCpnt),
			SG_MITER_ATOMIC | SG_MITER_FROM_SG);
	sg_miter_start(&diter, scsi_sglist(SCpnt), scsi_sg_count(SCpnt),
			SG_MITER_ATOMIC | SG_MITER_FROM_SG);

	/* For each protection page */
	while (sg_miter_next(&piter)) {
		dpage_offset = 0;
		if (WARN_ON(!sg_miter_next(&diter))) {
			ret = 0x01;
			goto out;
		}

		for (ppage_offset = 0; ppage_offset < piter.length;
		     ppage_offset += sizeof(struct t10_pi_tuple)) {
			/* If we're at the end of the current
			 * data page advance to the next one
			 */
			if (dpage_offset >= diter.length) {
				if (WARN_ON(!sg_miter_next(&diter))) {
					ret = 0x01;
					goto out;
				}
				dpage_offset = 0;
			}

			sdt = piter.addr + ppage_offset;
			daddr = diter.addr + dpage_offset;

			ret = dif_verify(sdt, daddr, sector, ei_lba);
			if (ret) {
				dump_sector(daddr, sdebug_sector_size);
				goto out;
			}

			sector++;
			ei_lba++;
			dpage_offset += sdebug_sector_size;
		}
		diter.consumed = dpage_offset;
		sg_miter_stop(&diter);
	}
	sg_miter_stop(&piter);

	dif_copy_prot(SCpnt, start_sec, sectors, false);
	dix_writes++;

	return 0;

out:
	dif_errors++;
	sg_miter_stop(&diter);
	sg_miter_stop(&piter);
	return ret;
}

static unsigned long lba_to_map_index(sector_t lba)
{
	if (sdebug_unmap_alignment)
		lba += sdebug_unmap_granularity - sdebug_unmap_alignment;
	sector_div(lba, sdebug_unmap_granularity);
	return lba;
}

static sector_t map_index_to_lba(unsigned long index)
{
	sector_t lba = index * sdebug_unmap_granularity;

	if (sdebug_unmap_alignment)
		lba -= sdebug_unmap_granularity - sdebug_unmap_alignment;
	return lba;
}

static unsigned int map_state(struct sdeb_store_info *sip, sector_t lba,
			      unsigned int *num)
{
	sector_t end;
	unsigned int mapped;
	unsigned long index;
	unsigned long next;

	index = lba_to_map_index(lba);
	mapped = test_bit(index, sip->map_storep);

	if (mapped)
		next = find_next_zero_bit(sip->map_storep, map_size, index);
	else
		next = find_next_bit(sip->map_storep, map_size, index);

	end = min_t(sector_t, sdebug_store_sectors,  map_index_to_lba(next));
	*num = end - lba;
	return mapped;
}

static void map_region(struct sdeb_store_info *sip, sector_t lba,
		       unsigned int len)
{
	sector_t end = lba + len;

	while (lba < end) {
		unsigned long index = lba_to_map_index(lba);

		if (index < map_size)
			set_bit(index, sip->map_storep);

		lba = map_index_to_lba(index + 1);
	}
}

static void unmap_region(struct sdeb_store_info *sip, sector_t lba,
			 unsigned int len)
{
	sector_t end = lba + len;
	u8 *fsp = sip->storep;

	while (lba < end) {
		unsigned long index = lba_to_map_index(lba);

		if (lba == map_index_to_lba(index) &&
		    lba + sdebug_unmap_granularity <= end &&
		    index < map_size) {
			clear_bit(index, sip->map_storep);
			if (sdebug_lbprz) {  /* for LBPRZ=2 return 0xff_s */
				memset(fsp + lba * sdebug_sector_size,
				       (sdebug_lbprz & 1) ? 0 : 0xff,
				       sdebug_sector_size *
				       sdebug_unmap_granularity);
			}
			if (sip->dif_storep) {
				memset(sip->dif_storep + lba, 0xff,
				       sizeof(*sip->dif_storep) *
				       sdebug_unmap_granularity);
			}
		}
		lba = map_index_to_lba(index + 1);
	}
}

static int resp_write_dt0(struct scsi_cmnd *scp, struct sdebug_dev_info *devip)
{
	bool check_prot;
	u32 num;
	u32 ei_lba;
	int ret;
	u64 lba;
	struct sdeb_store_info *sip = devip2sip(devip, true);
	rwlock_t *macc_lckp = &sip->macc_lck;
	u8 *cmd = scp->cmnd;

	switch (cmd[0]) {
	case WRITE_16:
		ei_lba = 0;
		lba = get_unaligned_be64(cmd + 2);
		num = get_unaligned_be32(cmd + 10);
		check_prot = true;
		break;
	case WRITE_10:
		ei_lba = 0;
		lba = get_unaligned_be32(cmd + 2);
		num = get_unaligned_be16(cmd + 7);
		check_prot = true;
		break;
	case WRITE_6:
		ei_lba = 0;
		lba = (u32)cmd[3] | (u32)cmd[2] << 8 |
		      (u32)(cmd[1] & 0x1f) << 16;
		num = (0 == cmd[4]) ? 256 : cmd[4];
		check_prot = true;
		break;
	case WRITE_12:
		ei_lba = 0;
		lba = get_unaligned_be32(cmd + 2);
		num = get_unaligned_be32(cmd + 6);
		check_prot = true;
		break;
	case 0x53:	/* XDWRITEREAD(10) */
		ei_lba = 0;
		lba = get_unaligned_be32(cmd + 2);
		num = get_unaligned_be16(cmd + 7);
		check_prot = false;
		break;
	default:	/* assume WRITE(32) */
		lba = get_unaligned_be64(cmd + 12);
		ei_lba = get_unaligned_be32(cmd + 20);
		num = get_unaligned_be32(cmd + 28);
		check_prot = false;
		break;
	}
	if (unlikely(have_dif_prot && check_prot)) {
		if (sdebug_dif == T10_PI_TYPE2_PROTECTION &&
		    (cmd[1] & 0xe0)) {
			mk_sense_invalid_opcode(scp);
			return check_condition_result;
		}
		if ((sdebug_dif == T10_PI_TYPE1_PROTECTION ||
		     sdebug_dif == T10_PI_TYPE3_PROTECTION) &&
		    (cmd[1] & 0xe0) == 0)
			sdev_printk(KERN_ERR, scp->device, "Unprotected WR "
				    "to DIF device\n");
	}

	write_lock(macc_lckp);
	ret = check_device_access_params(scp, lba, num, true);
	if (ret) {
		write_unlock(macc_lckp);
		return ret;
	}

	/* DIX + T10 DIF */
	if (unlikely(sdebug_dix && scsi_prot_sg_count(scp))) {
		int prot_ret = prot_verify_write(scp, lba, num, ei_lba);

		if (prot_ret) {
			write_unlock(macc_lckp);
			mk_sense_buffer(scp, ILLEGAL_REQUEST, 0x10, prot_ret);
			return illegal_condition_result;
		}
	}

	ret = do_device_access(sip, scp, 0, lba, num, true);
	if (unlikely(scsi_debug_lbp()))
		map_region(sip, lba, num);
	/* If ZBC zone then bump its write pointer */
	if (sdebug_dev_is_zoned(devip))
		zbc_inc_wp(devip, lba, num);
	write_unlock(macc_lckp);
	if (unlikely(-1 == ret))
		return DID_ERROR << 16;
	else if (unlikely(sdebug_verbose &&
			  (ret < (num * sdebug_sector_size))))
		sdev_printk(KERN_INFO, scp->device,
			    "%s: write: cdb indicated=%u, IO sent=%d bytes\n",
			    my_name, num * sdebug_sector_size, ret);

	if (unlikely((sdebug_opts & SDEBUG_OPT_RECOV_DIF_DIX) &&
		     atomic_read(&sdeb_inject_pending))) {
		if (sdebug_opts & SDEBUG_OPT_RECOVERED_ERR) {
			mk_sense_buffer(scp, RECOVERED_ERROR, THRESHOLD_EXCEEDED, 0);
			atomic_set(&sdeb_inject_pending, 0);
			return check_condition_result;
		} else if (sdebug_opts & SDEBUG_OPT_DIF_ERR) {
			/* Logical block guard check failed */
			mk_sense_buffer(scp, ABORTED_COMMAND, 0x10, 1);
			atomic_set(&sdeb_inject_pending, 0);
			return illegal_condition_result;
		} else if (sdebug_opts & SDEBUG_OPT_DIX_ERR) {
			mk_sense_buffer(scp, ILLEGAL_REQUEST, 0x10, 1);
			atomic_set(&sdeb_inject_pending, 0);
			return illegal_condition_result;
		}
	}
	return 0;
}

/*
 * T10 has only specified WRITE SCATTERED(16) and WRITE SCATTERED(32).
 * No READ GATHERED yet (requires bidi or long cdb holding gather list).
 */
static int resp_write_scat(struct scsi_cmnd *scp,
			   struct sdebug_dev_info *devip)
{
	u8 *cmd = scp->cmnd;
	u8 *lrdp = NULL;
	u8 *up;
	struct sdeb_store_info *sip = devip2sip(devip, true);
	rwlock_t *macc_lckp = &sip->macc_lck;
	u8 wrprotect;
	u16 lbdof, num_lrd, k;
	u32 num, num_by, bt_len, lbdof_blen, sg_off, cum_lb;
	u32 lb_size = sdebug_sector_size;
	u32 ei_lba;
	u64 lba;
	int ret, res;
	bool is_16;
	static const u32 lrd_size = 32; /* + parameter list header size */

	if (cmd[0] == VARIABLE_LENGTH_CMD) {
		is_16 = false;
		wrprotect = (cmd[10] >> 5) & 0x7;
		lbdof = get_unaligned_be16(cmd + 12);
		num_lrd = get_unaligned_be16(cmd + 16);
		bt_len = get_unaligned_be32(cmd + 28);
	} else {        /* that leaves WRITE SCATTERED(16) */
		is_16 = true;
		wrprotect = (cmd[2] >> 5) & 0x7;
		lbdof = get_unaligned_be16(cmd + 4);
		num_lrd = get_unaligned_be16(cmd + 8);
		bt_len = get_unaligned_be32(cmd + 10);
		if (unlikely(have_dif_prot)) {
			if (sdebug_dif == T10_PI_TYPE2_PROTECTION &&
			    wrprotect) {
				mk_sense_invalid_opcode(scp);
				return illegal_condition_result;
			}
			if ((sdebug_dif == T10_PI_TYPE1_PROTECTION ||
			     sdebug_dif == T10_PI_TYPE3_PROTECTION) &&
			     wrprotect == 0)
				sdev_printk(KERN_ERR, scp->device,
					    "Unprotected WR to DIF device\n");
		}
	}
	if ((num_lrd == 0) || (bt_len == 0))
		return 0;       /* T10 says these do-nothings are not errors */
	if (lbdof == 0) {
		if (sdebug_verbose)
			sdev_printk(KERN_INFO, scp->device,
				"%s: %s: LB Data Offset field bad\n",
				my_name, __func__);
		mk_sense_buffer(scp, ILLEGAL_REQUEST, INVALID_FIELD_IN_CDB, 0);
		return illegal_condition_result;
	}
	lbdof_blen = lbdof * lb_size;
	if ((lrd_size + (num_lrd * lrd_size)) > lbdof_blen) {
		if (sdebug_verbose)
			sdev_printk(KERN_INFO, scp->device,
				"%s: %s: LBA range descriptors don't fit\n",
				my_name, __func__);
		mk_sense_buffer(scp, ILLEGAL_REQUEST, INVALID_FIELD_IN_CDB, 0);
		return illegal_condition_result;
	}
	lrdp = kzalloc(lbdof_blen, GFP_ATOMIC);
	if (lrdp == NULL)
		return SCSI_MLQUEUE_HOST_BUSY;
	if (sdebug_verbose)
		sdev_printk(KERN_INFO, scp->device,
			"%s: %s: Fetch header+scatter_list, lbdof_blen=%u\n",
			my_name, __func__, lbdof_blen);
	res = fetch_to_dev_buffer(scp, lrdp, lbdof_blen);
	if (res == -1) {
		ret = DID_ERROR << 16;
		goto err_out;
	}

	write_lock(macc_lckp);
	sg_off = lbdof_blen;
	/* Spec says Buffer xfer Length field in number of LBs in dout */
	cum_lb = 0;
	for (k = 0, up = lrdp + lrd_size; k < num_lrd; ++k, up += lrd_size) {
		lba = get_unaligned_be64(up + 0);
		num = get_unaligned_be32(up + 8);
		if (sdebug_verbose)
			sdev_printk(KERN_INFO, scp->device,
				"%s: %s: k=%d  LBA=0x%llx num=%u  sg_off=%u\n",
				my_name, __func__, k, lba, num, sg_off);
		if (num == 0)
			continue;
		ret = check_device_access_params(scp, lba, num, true);
		if (ret)
			goto err_out_unlock;
		num_by = num * lb_size;
		ei_lba = is_16 ? 0 : get_unaligned_be32(up + 12);

		if ((cum_lb + num) > bt_len) {
			if (sdebug_verbose)
				sdev_printk(KERN_INFO, scp->device,
				    "%s: %s: sum of blocks > data provided\n",
				    my_name, __func__);
			mk_sense_buffer(scp, ILLEGAL_REQUEST, WRITE_ERROR_ASC,
					0);
			ret = illegal_condition_result;
			goto err_out_unlock;
		}

		/* DIX + T10 DIF */
		if (unlikely(sdebug_dix && scsi_prot_sg_count(scp))) {
			int prot_ret = prot_verify_write(scp, lba, num,
							 ei_lba);

			if (prot_ret) {
				mk_sense_buffer(scp, ILLEGAL_REQUEST, 0x10,
						prot_ret);
				ret = illegal_condition_result;
				goto err_out_unlock;
			}
		}

		ret = do_device_access(sip, scp, sg_off, lba, num, true);
		/* If ZBC zone then bump its write pointer */
		if (sdebug_dev_is_zoned(devip))
			zbc_inc_wp(devip, lba, num);
		if (unlikely(scsi_debug_lbp()))
			map_region(sip, lba, num);
		if (unlikely(-1 == ret)) {
			ret = DID_ERROR << 16;
			goto err_out_unlock;
		} else if (unlikely(sdebug_verbose && (ret < num_by)))
			sdev_printk(KERN_INFO, scp->device,
			    "%s: write: cdb indicated=%u, IO sent=%d bytes\n",
			    my_name, num_by, ret);

		if (unlikely((sdebug_opts & SDEBUG_OPT_RECOV_DIF_DIX) &&
			     atomic_read(&sdeb_inject_pending))) {
			if (sdebug_opts & SDEBUG_OPT_RECOVERED_ERR) {
				mk_sense_buffer(scp, RECOVERED_ERROR, THRESHOLD_EXCEEDED, 0);
				atomic_set(&sdeb_inject_pending, 0);
				ret = check_condition_result;
				goto err_out_unlock;
			} else if (sdebug_opts & SDEBUG_OPT_DIF_ERR) {
				/* Logical block guard check failed */
				mk_sense_buffer(scp, ABORTED_COMMAND, 0x10, 1);
				atomic_set(&sdeb_inject_pending, 0);
				ret = illegal_condition_result;
				goto err_out_unlock;
			} else if (sdebug_opts & SDEBUG_OPT_DIX_ERR) {
				mk_sense_buffer(scp, ILLEGAL_REQUEST, 0x10, 1);
				atomic_set(&sdeb_inject_pending, 0);
				ret = illegal_condition_result;
				goto err_out_unlock;
			}
		}
		sg_off += num_by;
		cum_lb += num;
	}
	ret = 0;
err_out_unlock:
	write_unlock(macc_lckp);
err_out:
	kfree(lrdp);
	return ret;
}

static int resp_write_same(struct scsi_cmnd *scp, u64 lba, u32 num,
			   u32 ei_lba, bool unmap, bool ndob)
{
	struct scsi_device *sdp = scp->device;
	struct sdebug_dev_info *devip = (struct sdebug_dev_info *)sdp->hostdata;
	unsigned long long i;
	u64 block, lbaa;
	u32 lb_size = sdebug_sector_size;
	int ret;
	struct sdeb_store_info *sip = devip2sip((struct sdebug_dev_info *)
						scp->device->hostdata, true);
	rwlock_t *macc_lckp = &sip->macc_lck;
	u8 *fs1p;
	u8 *fsp;

	write_lock(macc_lckp);

	ret = check_device_access_params(scp, lba, num, true);
	if (ret) {
		write_unlock(macc_lckp);
		return ret;
	}

	if (unmap && scsi_debug_lbp()) {
		unmap_region(sip, lba, num);
		goto out;
	}
	lbaa = lba;
	block = do_div(lbaa, sdebug_store_sectors);
	/* if ndob then zero 1 logical block, else fetch 1 logical block */
	fsp = sip->storep;
	fs1p = fsp + (block * lb_size);
	if (ndob) {
		memset(fs1p, 0, lb_size);
		ret = 0;
	} else
		ret = fetch_to_dev_buffer(scp, fs1p, lb_size);

	if (-1 == ret) {
		write_unlock(&sip->macc_lck);
		return DID_ERROR << 16;
	} else if (sdebug_verbose && !ndob && (ret < lb_size))
		sdev_printk(KERN_INFO, scp->device,
			    "%s: %s: lb size=%u, IO sent=%d bytes\n",
			    my_name, "write same", lb_size, ret);

	/* Copy first sector to remaining blocks */
	for (i = 1 ; i < num ; i++) {
		lbaa = lba + i;
		block = do_div(lbaa, sdebug_store_sectors);
		memmove(fsp + (block * lb_size), fs1p, lb_size);
	}
	if (scsi_debug_lbp())
		map_region(sip, lba, num);
	/* If ZBC zone then bump its write pointer */
	if (sdebug_dev_is_zoned(devip))
		zbc_inc_wp(devip, lba, num);
out:
	write_unlock(macc_lckp);

	return 0;
}

static int resp_write_same_10(struct scsi_cmnd *scp,
			      struct sdebug_dev_info *devip)
{
	u8 *cmd = scp->cmnd;
	u32 lba;
	u16 num;
	u32 ei_lba = 0;
	bool unmap = false;

	if (cmd[1] & 0x8) {
		if (sdebug_lbpws10 == 0) {
			mk_sense_invalid_fld(scp, SDEB_IN_CDB, 1, 3);
			return check_condition_result;
		} else
			unmap = true;
	}
	lba = get_unaligned_be32(cmd + 2);
	num = get_unaligned_be16(cmd + 7);
	if (num > sdebug_write_same_length) {
		mk_sense_invalid_fld(scp, SDEB_IN_CDB, 7, -1);
		return check_condition_result;
	}
	return resp_write_same(scp, lba, num, ei_lba, unmap, false);
}

static int resp_write_same_16(struct scsi_cmnd *scp,
			      struct sdebug_dev_info *devip)
{
	u8 *cmd = scp->cmnd;
	u64 lba;
	u32 num;
	u32 ei_lba = 0;
	bool unmap = false;
	bool ndob = false;

	if (cmd[1] & 0x8) {	/* UNMAP */
		if (sdebug_lbpws == 0) {
			mk_sense_invalid_fld(scp, SDEB_IN_CDB, 1, 3);
			return check_condition_result;
		} else
			unmap = true;
	}
	if (cmd[1] & 0x1)  /* NDOB (no data-out buffer, assumes zeroes) */
		ndob = true;
	lba = get_unaligned_be64(cmd + 2);
	num = get_unaligned_be32(cmd + 10);
	if (num > sdebug_write_same_length) {
		mk_sense_invalid_fld(scp, SDEB_IN_CDB, 10, -1);
		return check_condition_result;
	}
	return resp_write_same(scp, lba, num, ei_lba, unmap, ndob);
}

/* Note the mode field is in the same position as the (lower) service action
 * field. For the Report supported operation codes command, SPC-4 suggests
 * each mode of this command should be reported separately; for future. */
static int resp_write_buffer(struct scsi_cmnd *scp,
			     struct sdebug_dev_info *devip)
{
	u8 *cmd = scp->cmnd;
	struct scsi_device *sdp = scp->device;
	struct sdebug_dev_info *dp;
	u8 mode;

	mode = cmd[1] & 0x1f;
	switch (mode) {
	case 0x4:	/* download microcode (MC) and activate (ACT) */
		/* set UAs on this device only */
		set_bit(SDEBUG_UA_BUS_RESET, devip->uas_bm);
		set_bit(SDEBUG_UA_MICROCODE_CHANGED, devip->uas_bm);
		break;
	case 0x5:	/* download MC, save and ACT */
		set_bit(SDEBUG_UA_MICROCODE_CHANGED_WO_RESET, devip->uas_bm);
		break;
	case 0x6:	/* download MC with offsets and ACT */
		/* set UAs on most devices (LUs) in this target */
		list_for_each_entry(dp,
				    &devip->sdbg_host->dev_info_list,
				    dev_list)
			if (dp->target == sdp->id) {
				set_bit(SDEBUG_UA_BUS_RESET, dp->uas_bm);
				if (devip != dp)
					set_bit(SDEBUG_UA_MICROCODE_CHANGED,
						dp->uas_bm);
			}
		break;
	case 0x7:	/* download MC with offsets, save, and ACT */
		/* set UA on all devices (LUs) in this target */
		list_for_each_entry(dp,
				    &devip->sdbg_host->dev_info_list,
				    dev_list)
			if (dp->target == sdp->id)
				set_bit(SDEBUG_UA_MICROCODE_CHANGED_WO_RESET,
					dp->uas_bm);
		break;
	default:
		/* do nothing for this command for other mode values */
		break;
	}
	return 0;
}

static int resp_comp_write(struct scsi_cmnd *scp,
			   struct sdebug_dev_info *devip)
{
	u8 *cmd = scp->cmnd;
	u8 *arr;
	struct sdeb_store_info *sip = devip2sip(devip, true);
	rwlock_t *macc_lckp = &sip->macc_lck;
	u64 lba;
	u32 dnum;
	u32 lb_size = sdebug_sector_size;
	u8 num;
	int ret;
	int retval = 0;

	lba = get_unaligned_be64(cmd + 2);
	num = cmd[13];		/* 1 to a maximum of 255 logical blocks */
	if (0 == num)
		return 0;	/* degenerate case, not an error */
	if (sdebug_dif == T10_PI_TYPE2_PROTECTION &&
	    (cmd[1] & 0xe0)) {
		mk_sense_invalid_opcode(scp);
		return check_condition_result;
	}
	if ((sdebug_dif == T10_PI_TYPE1_PROTECTION ||
	     sdebug_dif == T10_PI_TYPE3_PROTECTION) &&
	    (cmd[1] & 0xe0) == 0)
		sdev_printk(KERN_ERR, scp->device, "Unprotected WR "
			    "to DIF device\n");
	ret = check_device_access_params(scp, lba, num, false);
	if (ret)
		return ret;
	dnum = 2 * num;
	arr = kcalloc(lb_size, dnum, GFP_ATOMIC);
	if (NULL == arr) {
		mk_sense_buffer(scp, ILLEGAL_REQUEST, INSUFF_RES_ASC,
				INSUFF_RES_ASCQ);
		return check_condition_result;
	}

	write_lock(macc_lckp);

	ret = do_dout_fetch(scp, dnum, arr);
	if (ret == -1) {
		retval = DID_ERROR << 16;
		goto cleanup;
	} else if (sdebug_verbose && (ret < (dnum * lb_size)))
		sdev_printk(KERN_INFO, scp->device, "%s: compare_write: cdb "
			    "indicated=%u, IO sent=%d bytes\n", my_name,
			    dnum * lb_size, ret);
	if (!comp_write_worker(sip, lba, num, arr, false)) {
		mk_sense_buffer(scp, MISCOMPARE, MISCOMPARE_VERIFY_ASC, 0);
		retval = check_condition_result;
		goto cleanup;
	}
	if (scsi_debug_lbp())
		map_region(sip, lba, num);
cleanup:
	write_unlock(macc_lckp);
	kfree(arr);
	return retval;
}

struct unmap_block_desc {
	__be64	lba;
	__be32	blocks;
	__be32	__reserved;
};

static int resp_unmap(struct scsi_cmnd *scp, struct sdebug_dev_info *devip)
{
	unsigned char *buf;
	struct unmap_block_desc *desc;
	struct sdeb_store_info *sip = devip2sip(devip, true);
	rwlock_t *macc_lckp = &sip->macc_lck;
	unsigned int i, payload_len, descriptors;
	int ret;

	if (!scsi_debug_lbp())
		return 0;	/* fib and say its done */
	payload_len = get_unaligned_be16(scp->cmnd + 7);
	BUG_ON(scsi_bufflen(scp) != payload_len);

	descriptors = (payload_len - 8) / 16;
	if (descriptors > sdebug_unmap_max_desc) {
		mk_sense_invalid_fld(scp, SDEB_IN_CDB, 7, -1);
		return check_condition_result;
	}

	buf = kzalloc(scsi_bufflen(scp), GFP_ATOMIC);
	if (!buf) {
		mk_sense_buffer(scp, ILLEGAL_REQUEST, INSUFF_RES_ASC,
				INSUFF_RES_ASCQ);
		return check_condition_result;
	}

	scsi_sg_copy_to_buffer(scp, buf, scsi_bufflen(scp));

	BUG_ON(get_unaligned_be16(&buf[0]) != payload_len - 2);
	BUG_ON(get_unaligned_be16(&buf[2]) != descriptors * 16);

	desc = (void *)&buf[8];

	write_lock(macc_lckp);

	for (i = 0 ; i < descriptors ; i++) {
		unsigned long long lba = get_unaligned_be64(&desc[i].lba);
		unsigned int num = get_unaligned_be32(&desc[i].blocks);

		ret = check_device_access_params(scp, lba, num, true);
		if (ret)
			goto out;

		unmap_region(sip, lba, num);
	}

	ret = 0;

out:
	write_unlock(macc_lckp);
	kfree(buf);

	return ret;
}

#define SDEBUG_GET_LBA_STATUS_LEN 32

static int resp_get_lba_status(struct scsi_cmnd *scp,
			       struct sdebug_dev_info *devip)
{
	u8 *cmd = scp->cmnd;
	u64 lba;
	u32 alloc_len, mapped, num;
	int ret;
	u8 arr[SDEBUG_GET_LBA_STATUS_LEN];

	lba = get_unaligned_be64(cmd + 2);
	alloc_len = get_unaligned_be32(cmd + 10);

	if (alloc_len < 24)
		return 0;

	ret = check_device_access_params(scp, lba, 1, false);
	if (ret)
		return ret;

	if (scsi_debug_lbp()) {
		struct sdeb_store_info *sip = devip2sip(devip, true);

		mapped = map_state(sip, lba, &num);
	} else {
		mapped = 1;
		/* following just in case virtual_gb changed */
		sdebug_capacity = get_sdebug_capacity();
		if (sdebug_capacity - lba <= 0xffffffff)
			num = sdebug_capacity - lba;
		else
			num = 0xffffffff;
	}

	memset(arr, 0, SDEBUG_GET_LBA_STATUS_LEN);
	put_unaligned_be32(20, arr);		/* Parameter Data Length */
	put_unaligned_be64(lba, arr + 8);	/* LBA */
	put_unaligned_be32(num, arr + 16);	/* Number of blocks */
	arr[20] = !mapped;		/* prov_stat=0: mapped; 1: dealloc */

	return fill_from_dev_buffer(scp, arr, SDEBUG_GET_LBA_STATUS_LEN);
}

static int resp_sync_cache(struct scsi_cmnd *scp,
			   struct sdebug_dev_info *devip)
{
	int res = 0;
	u64 lba;
	u32 num_blocks;
	u8 *cmd = scp->cmnd;

	if (cmd[0] == SYNCHRONIZE_CACHE) {	/* 10 byte cdb */
		lba = get_unaligned_be32(cmd + 2);
		num_blocks = get_unaligned_be16(cmd + 7);
	} else {				/* SYNCHRONIZE_CACHE(16) */
		lba = get_unaligned_be64(cmd + 2);
		num_blocks = get_unaligned_be32(cmd + 10);
	}
	if (lba + num_blocks > sdebug_capacity) {
		mk_sense_buffer(scp, ILLEGAL_REQUEST, LBA_OUT_OF_RANGE, 0);
		return check_condition_result;
	}
	if (!write_since_sync || (cmd[1] & 0x2))
		res = SDEG_RES_IMMED_MASK;
	else		/* delay if write_since_sync and IMMED clear */
		write_since_sync = false;
	return res;
}

/*
 * Assuming the LBA+num_blocks is not out-of-range, this function will return
 * CONDITION MET if the specified blocks will/have fitted in the cache, and
 * a GOOD status otherwise. Model a disk with a big cache and yield
 * CONDITION MET. Actually tries to bring range in main memory into the
 * cache associated with the CPU(s).
 */
static int resp_pre_fetch(struct scsi_cmnd *scp,
			  struct sdebug_dev_info *devip)
{
	int res = 0;
	u64 lba;
	u64 block, rest = 0;
	u32 nblks;
	u8 *cmd = scp->cmnd;
	struct sdeb_store_info *sip = devip2sip(devip, true);
	rwlock_t *macc_lckp = &sip->macc_lck;
	u8 *fsp = sip->storep;

	if (cmd[0] == PRE_FETCH) {	/* 10 byte cdb */
		lba = get_unaligned_be32(cmd + 2);
		nblks = get_unaligned_be16(cmd + 7);
	} else {			/* PRE-FETCH(16) */
		lba = get_unaligned_be64(cmd + 2);
		nblks = get_unaligned_be32(cmd + 10);
	}
	if (lba + nblks > sdebug_capacity) {
		mk_sense_buffer(scp, ILLEGAL_REQUEST, LBA_OUT_OF_RANGE, 0);
		return check_condition_result;
	}
	if (!fsp)
		goto fini;
	/* PRE-FETCH spec says nothing about LBP or PI so skip them */
	block = do_div(lba, sdebug_store_sectors);
	if (block + nblks > sdebug_store_sectors)
		rest = block + nblks - sdebug_store_sectors;

	/* Try to bring the PRE-FETCH range into CPU's cache */
	read_lock(macc_lckp);
	prefetch_range(fsp + (sdebug_sector_size * block),
		       (nblks - rest) * sdebug_sector_size);
	if (rest)
		prefetch_range(fsp, rest * sdebug_sector_size);
	read_unlock(macc_lckp);
fini:
	if (cmd[1] & 0x2)
		res = SDEG_RES_IMMED_MASK;
	return res | condition_met_result;
}

#define RL_BUCKET_ELEMS 8

/* Even though each pseudo target has a REPORT LUNS "well known logical unit"
 * (W-LUN), the normal Linux scanning logic does not associate it with a
 * device (e.g. /dev/sg7). The following magic will make that association:
 *   "cd /sys/class/scsi_host/host<n> ; echo '- - 49409' > scan"
 * where <n> is a host number. If there are multiple targets in a host then
 * the above will associate a W-LUN to each target. To only get a W-LUN
 * for target 2, then use "echo '- 2 49409' > scan" .
 */
static int resp_report_luns(struct scsi_cmnd *scp,
			    struct sdebug_dev_info *devip)
{
	unsigned char *cmd = scp->cmnd;
	unsigned int alloc_len;
	unsigned char select_report;
	u64 lun;
	struct scsi_lun *lun_p;
	u8 arr[RL_BUCKET_ELEMS * sizeof(struct scsi_lun)];
	unsigned int lun_cnt;	/* normal LUN count (max: 256) */
	unsigned int wlun_cnt;	/* report luns W-LUN count */
	unsigned int tlun_cnt;	/* total LUN count */
	unsigned int rlen;	/* response length (in bytes) */
	int k, j, n, res;
	unsigned int off_rsp = 0;
	const int sz_lun = sizeof(struct scsi_lun);

	clear_luns_changed_on_target(devip);

	select_report = cmd[2];
	alloc_len = get_unaligned_be32(cmd + 6);

	if (alloc_len < 4) {
		pr_err("alloc len too small %d\n", alloc_len);
		mk_sense_invalid_fld(scp, SDEB_IN_CDB, 6, -1);
		return check_condition_result;
	}

	switch (select_report) {
	case 0:		/* all LUNs apart from W-LUNs */
		lun_cnt = sdebug_max_luns;
		wlun_cnt = 0;
		break;
	case 1:		/* only W-LUNs */
		lun_cnt = 0;
		wlun_cnt = 1;
		break;
	case 2:		/* all LUNs */
		lun_cnt = sdebug_max_luns;
		wlun_cnt = 1;
		break;
	case 0x10:	/* only administrative LUs */
	case 0x11:	/* see SPC-5 */
	case 0x12:	/* only subsiduary LUs owned by referenced LU */
	default:
		pr_debug("select report invalid %d\n", select_report);
		mk_sense_invalid_fld(scp, SDEB_IN_CDB, 2, -1);
		return check_condition_result;
	}

	if (sdebug_no_lun_0 && (lun_cnt > 0))
		--lun_cnt;

	tlun_cnt = lun_cnt + wlun_cnt;
	rlen = tlun_cnt * sz_lun;	/* excluding 8 byte header */
	scsi_set_resid(scp, scsi_bufflen(scp));
	pr_debug("select_report %d luns = %d wluns = %d no_lun0 %d\n",
		 select_report, lun_cnt, wlun_cnt, sdebug_no_lun_0);

	/* loops rely on sizeof response header same as sizeof lun (both 8) */
	lun = sdebug_no_lun_0 ? 1 : 0;
	for (k = 0, j = 0, res = 0; true; ++k, j = 0) {
		memset(arr, 0, sizeof(arr));
		lun_p = (struct scsi_lun *)&arr[0];
		if (k == 0) {
			put_unaligned_be32(rlen, &arr[0]);
			++lun_p;
			j = 1;
		}
		for ( ; j < RL_BUCKET_ELEMS; ++j, ++lun_p) {
			if ((k * RL_BUCKET_ELEMS) + j > lun_cnt)
				break;
			int_to_scsilun(lun++, lun_p);
			if (lun > 1 && sdebug_lun_am == SAM_LUN_AM_FLAT)
				lun_p->scsi_lun[0] |= 0x40;
		}
		if (j < RL_BUCKET_ELEMS)
			break;
		n = j * sz_lun;
		res = p_fill_from_dev_buffer(scp, arr, n, off_rsp);
		if (res)
			return res;
		off_rsp += n;
	}
	if (wlun_cnt) {
		int_to_scsilun(SCSI_W_LUN_REPORT_LUNS, lun_p);
		++j;
	}
	if (j > 0)
		res = p_fill_from_dev_buffer(scp, arr, j * sz_lun, off_rsp);
	return res;
}

static int resp_verify(struct scsi_cmnd *scp, struct sdebug_dev_info *devip)
{
	bool is_bytchk3 = false;
	u8 bytchk;
	int ret, j;
	u32 vnum, a_num, off;
	const u32 lb_size = sdebug_sector_size;
	u64 lba;
	u8 *arr;
	u8 *cmd = scp->cmnd;
	struct sdeb_store_info *sip = devip2sip(devip, true);
	rwlock_t *macc_lckp = &sip->macc_lck;

	bytchk = (cmd[1] >> 1) & 0x3;
	if (bytchk == 0) {
		return 0;	/* always claim internal verify okay */
	} else if (bytchk == 2) {
		mk_sense_invalid_fld(scp, SDEB_IN_CDB, 2, 2);
		return check_condition_result;
	} else if (bytchk == 3) {
		is_bytchk3 = true;	/* 1 block sent, compared repeatedly */
	}
	switch (cmd[0]) {
	case VERIFY_16:
		lba = get_unaligned_be64(cmd + 2);
		vnum = get_unaligned_be32(cmd + 10);
		break;
	case VERIFY:		/* is VERIFY(10) */
		lba = get_unaligned_be32(cmd + 2);
		vnum = get_unaligned_be16(cmd + 7);
		break;
	default:
		mk_sense_invalid_opcode(scp);
		return check_condition_result;
	}
	a_num = is_bytchk3 ? 1 : vnum;
	/* Treat following check like one for read (i.e. no write) access */
	ret = check_device_access_params(scp, lba, a_num, false);
	if (ret)
		return ret;

	arr = kcalloc(lb_size, vnum, GFP_ATOMIC);
	if (!arr) {
		mk_sense_buffer(scp, ILLEGAL_REQUEST, INSUFF_RES_ASC,
				INSUFF_RES_ASCQ);
		return check_condition_result;
	}
	/* Not changing store, so only need read access */
	read_lock(macc_lckp);

	ret = do_dout_fetch(scp, a_num, arr);
	if (ret == -1) {
		ret = DID_ERROR << 16;
		goto cleanup;
	} else if (sdebug_verbose && (ret < (a_num * lb_size))) {
		sdev_printk(KERN_INFO, scp->device,
			    "%s: %s: cdb indicated=%u, IO sent=%d bytes\n",
			    my_name, __func__, a_num * lb_size, ret);
	}
	if (is_bytchk3) {
		for (j = 1, off = lb_size; j < vnum; ++j, off += lb_size)
			memcpy(arr + off, arr, lb_size);
	}
	ret = 0;
	if (!comp_write_worker(sip, lba, vnum, arr, true)) {
		mk_sense_buffer(scp, MISCOMPARE, MISCOMPARE_VERIFY_ASC, 0);
		ret = check_condition_result;
		goto cleanup;
	}
cleanup:
	read_unlock(macc_lckp);
	kfree(arr);
	return ret;
}

#define RZONES_DESC_HD 64

/* Report zones depending on start LBA nad reporting options */
static int resp_report_zones(struct scsi_cmnd *scp,
			     struct sdebug_dev_info *devip)
{
	unsigned int i, max_zones, rep_max_zones, nrz = 0;
	int ret = 0;
	u32 alloc_len, rep_opts, rep_len;
	bool partial;
	u64 lba, zs_lba;
	u8 *arr = NULL, *desc;
	u8 *cmd = scp->cmnd;
	struct sdeb_zone_state *zsp;
	struct sdeb_store_info *sip = devip2sip(devip, false);
	rwlock_t *macc_lckp = sip ? &sip->macc_lck : &sdeb_fake_rw_lck;

	if (!sdebug_dev_is_zoned(devip)) {
		mk_sense_invalid_opcode(scp);
		return check_condition_result;
	}
	zs_lba = get_unaligned_be64(cmd + 2);
	alloc_len = get_unaligned_be32(cmd + 10);
	rep_opts = cmd[14] & 0x3f;
	partial = cmd[14] & 0x80;

	if (zs_lba >= sdebug_capacity) {
		mk_sense_buffer(scp, ILLEGAL_REQUEST, LBA_OUT_OF_RANGE, 0);
		return check_condition_result;
	}

	max_zones = devip->nr_zones - (zs_lba >> devip->zsize_shift);
	rep_max_zones = min((alloc_len - 64) >> ilog2(RZONES_DESC_HD),
			    max_zones);

	arr = kcalloc(RZONES_DESC_HD, alloc_len, GFP_ATOMIC);
	if (!arr) {
		mk_sense_buffer(scp, ILLEGAL_REQUEST, INSUFF_RES_ASC,
				INSUFF_RES_ASCQ);
		return check_condition_result;
	}

	read_lock(macc_lckp);

	desc = arr + 64;
	for (i = 0; i < max_zones; i++) {
		lba = zs_lba + devip->zsize * i;
		if (lba > sdebug_capacity)
			break;
		zsp = zbc_zone(devip, lba);
		switch (rep_opts) {
		case 0x00:
			/* All zones */
			break;
		case 0x01:
			/* Empty zones */
			if (zsp->z_cond != ZC1_EMPTY)
				continue;
			break;
		case 0x02:
			/* Implicit open zones */
			if (zsp->z_cond != ZC2_IMPLICIT_OPEN)
				continue;
			break;
		case 0x03:
			/* Explicit open zones */
			if (zsp->z_cond != ZC3_EXPLICIT_OPEN)
				continue;
			break;
		case 0x04:
			/* Closed zones */
			if (zsp->z_cond != ZC4_CLOSED)
				continue;
			break;
		case 0x05:
			/* Full zones */
			if (zsp->z_cond != ZC5_FULL)
				continue;
			break;
		case 0x06:
		case 0x07:
		case 0x10:
			/*
			 * Read-only, offline, reset WP recommended are
			 * not emulated: no zones to report;
			 */
			continue;
		case 0x11:
			/* non-seq-resource set */
			if (!zsp->z_non_seq_resource)
				continue;
			break;
		case 0x3f:
			/* Not write pointer (conventional) zones */
			if (!zbc_zone_is_conv(zsp))
				continue;
			break;
		default:
			mk_sense_buffer(scp, ILLEGAL_REQUEST,
					INVALID_FIELD_IN_CDB, 0);
			ret = check_condition_result;
			goto fini;
		}

		if (nrz < rep_max_zones) {
			/* Fill zone descriptor */
			desc[0] = zsp->z_type;
			desc[1] = zsp->z_cond << 4;
			if (zsp->z_non_seq_resource)
				desc[1] |= 1 << 1;
			put_unaligned_be64((u64)zsp->z_size, desc + 8);
			put_unaligned_be64((u64)zsp->z_start, desc + 16);
			put_unaligned_be64((u64)zsp->z_wp, desc + 24);
			desc += 64;
		}

		if (partial && nrz >= rep_max_zones)
			break;

		nrz++;
	}

	/* Report header */
	put_unaligned_be32(nrz * RZONES_DESC_HD, arr + 0);
	put_unaligned_be64(sdebug_capacity - 1, arr + 8);

	rep_len = (unsigned long)desc - (unsigned long)arr;
	ret = fill_from_dev_buffer(scp, arr, min_t(int, alloc_len, rep_len));

fini:
	read_unlock(macc_lckp);
	kfree(arr);
	return ret;
}

/* Logic transplanted from tcmu-runner, file_zbc.c */
static void zbc_open_all(struct sdebug_dev_info *devip)
{
	struct sdeb_zone_state *zsp = &devip->zstate[0];
	unsigned int i;

	for (i = 0; i < devip->nr_zones; i++, zsp++) {
		if (zsp->z_cond == ZC4_CLOSED)
			zbc_open_zone(devip, &devip->zstate[i], true);
	}
}

static int resp_open_zone(struct scsi_cmnd *scp, struct sdebug_dev_info *devip)
{
	int res = 0;
	u64 z_id;
	enum sdebug_z_cond zc;
	u8 *cmd = scp->cmnd;
	struct sdeb_zone_state *zsp;
	bool all = cmd[14] & 0x01;
	struct sdeb_store_info *sip = devip2sip(devip, false);
	rwlock_t *macc_lckp = sip ? &sip->macc_lck : &sdeb_fake_rw_lck;

	if (!sdebug_dev_is_zoned(devip)) {
		mk_sense_invalid_opcode(scp);
		return check_condition_result;
	}

	write_lock(macc_lckp);

	if (all) {
		/* Check if all closed zones can be open */
		if (devip->max_open &&
		    devip->nr_exp_open + devip->nr_closed > devip->max_open) {
			mk_sense_buffer(scp, DATA_PROTECT, INSUFF_RES_ASC,
					INSUFF_ZONE_ASCQ);
			res = check_condition_result;
			goto fini;
		}
		/* Open all closed zones */
		zbc_open_all(devip);
		goto fini;
	}

	/* Open the specified zone */
	z_id = get_unaligned_be64(cmd + 2);
	if (z_id >= sdebug_capacity) {
		mk_sense_buffer(scp, ILLEGAL_REQUEST, LBA_OUT_OF_RANGE, 0);
		res = check_condition_result;
		goto fini;
	}

	zsp = zbc_zone(devip, z_id);
	if (z_id != zsp->z_start) {
		mk_sense_buffer(scp, ILLEGAL_REQUEST, INVALID_FIELD_IN_CDB, 0);
		res = check_condition_result;
		goto fini;
	}
	if (zbc_zone_is_conv(zsp)) {
		mk_sense_buffer(scp, ILLEGAL_REQUEST, INVALID_FIELD_IN_CDB, 0);
		res = check_condition_result;
		goto fini;
	}

	zc = zsp->z_cond;
	if (zc == ZC3_EXPLICIT_OPEN || zc == ZC5_FULL)
		goto fini;

	if (devip->max_open && devip->nr_exp_open >= devip->max_open) {
		mk_sense_buffer(scp, DATA_PROTECT, INSUFF_RES_ASC,
				INSUFF_ZONE_ASCQ);
		res = check_condition_result;
		goto fini;
	}

	zbc_open_zone(devip, zsp, true);
fini:
	write_unlock(macc_lckp);
	return res;
}

static void zbc_close_all(struct sdebug_dev_info *devip)
{
	unsigned int i;

	for (i = 0; i < devip->nr_zones; i++)
		zbc_close_zone(devip, &devip->zstate[i]);
}

static int resp_close_zone(struct scsi_cmnd *scp,
			   struct sdebug_dev_info *devip)
{
	int res = 0;
	u64 z_id;
	u8 *cmd = scp->cmnd;
	struct sdeb_zone_state *zsp;
	bool all = cmd[14] & 0x01;
	struct sdeb_store_info *sip = devip2sip(devip, false);
	rwlock_t *macc_lckp = sip ? &sip->macc_lck : &sdeb_fake_rw_lck;

	if (!sdebug_dev_is_zoned(devip)) {
		mk_sense_invalid_opcode(scp);
		return check_condition_result;
	}

	write_lock(macc_lckp);

	if (all) {
		zbc_close_all(devip);
		goto fini;
	}

	/* Close specified zone */
	z_id = get_unaligned_be64(cmd + 2);
	if (z_id >= sdebug_capacity) {
		mk_sense_buffer(scp, ILLEGAL_REQUEST, LBA_OUT_OF_RANGE, 0);
		res = check_condition_result;
		goto fini;
	}

	zsp = zbc_zone(devip, z_id);
	if (z_id != zsp->z_start) {
		mk_sense_buffer(scp, ILLEGAL_REQUEST, INVALID_FIELD_IN_CDB, 0);
		res = check_condition_result;
		goto fini;
	}
	if (zbc_zone_is_conv(zsp)) {
		mk_sense_buffer(scp, ILLEGAL_REQUEST, INVALID_FIELD_IN_CDB, 0);
		res = check_condition_result;
		goto fini;
	}

	zbc_close_zone(devip, zsp);
fini:
	write_unlock(macc_lckp);
	return res;
}

static void zbc_finish_zone(struct sdebug_dev_info *devip,
			    struct sdeb_zone_state *zsp, bool empty)
{
	enum sdebug_z_cond zc = zsp->z_cond;

	if (zc == ZC4_CLOSED || zc == ZC2_IMPLICIT_OPEN ||
	    zc == ZC3_EXPLICIT_OPEN || (empty && zc == ZC1_EMPTY)) {
		if (zc == ZC2_IMPLICIT_OPEN || zc == ZC3_EXPLICIT_OPEN)
			zbc_close_zone(devip, zsp);
		if (zsp->z_cond == ZC4_CLOSED)
			devip->nr_closed--;
		zsp->z_wp = zsp->z_start + zsp->z_size;
		zsp->z_cond = ZC5_FULL;
	}
}

static void zbc_finish_all(struct sdebug_dev_info *devip)
{
	unsigned int i;

	for (i = 0; i < devip->nr_zones; i++)
		zbc_finish_zone(devip, &devip->zstate[i], false);
}

static int resp_finish_zone(struct scsi_cmnd *scp,
			    struct sdebug_dev_info *devip)
{
	struct sdeb_zone_state *zsp;
	int res = 0;
	u64 z_id;
	u8 *cmd = scp->cmnd;
	bool all = cmd[14] & 0x01;
	struct sdeb_store_info *sip = devip2sip(devip, false);
	rwlock_t *macc_lckp = sip ? &sip->macc_lck : &sdeb_fake_rw_lck;

	if (!sdebug_dev_is_zoned(devip)) {
		mk_sense_invalid_opcode(scp);
		return check_condition_result;
	}

	write_lock(macc_lckp);

	if (all) {
		zbc_finish_all(devip);
		goto fini;
	}

	/* Finish the specified zone */
	z_id = get_unaligned_be64(cmd + 2);
	if (z_id >= sdebug_capacity) {
		mk_sense_buffer(scp, ILLEGAL_REQUEST, LBA_OUT_OF_RANGE, 0);
		res = check_condition_result;
		goto fini;
	}

	zsp = zbc_zone(devip, z_id);
	if (z_id != zsp->z_start) {
		mk_sense_buffer(scp, ILLEGAL_REQUEST, INVALID_FIELD_IN_CDB, 0);
		res = check_condition_result;
		goto fini;
	}
	if (zbc_zone_is_conv(zsp)) {
		mk_sense_buffer(scp, ILLEGAL_REQUEST, INVALID_FIELD_IN_CDB, 0);
		res = check_condition_result;
		goto fini;
	}

	zbc_finish_zone(devip, zsp, true);
fini:
	write_unlock(macc_lckp);
	return res;
}

static void zbc_rwp_zone(struct sdebug_dev_info *devip,
			 struct sdeb_zone_state *zsp)
{
	enum sdebug_z_cond zc;

	if (zbc_zone_is_conv(zsp))
		return;

	zc = zsp->z_cond;
	if (zc == ZC2_IMPLICIT_OPEN || zc == ZC3_EXPLICIT_OPEN)
		zbc_close_zone(devip, zsp);

	if (zsp->z_cond == ZC4_CLOSED)
		devip->nr_closed--;

	zsp->z_non_seq_resource = false;
	zsp->z_wp = zsp->z_start;
	zsp->z_cond = ZC1_EMPTY;
}

static void zbc_rwp_all(struct sdebug_dev_info *devip)
{
	unsigned int i;

	for (i = 0; i < devip->nr_zones; i++)
		zbc_rwp_zone(devip, &devip->zstate[i]);
}

static int resp_rwp_zone(struct scsi_cmnd *scp, struct sdebug_dev_info *devip)
{
	struct sdeb_zone_state *zsp;
	int res = 0;
	u64 z_id;
	u8 *cmd = scp->cmnd;
	bool all = cmd[14] & 0x01;
	struct sdeb_store_info *sip = devip2sip(devip, false);
	rwlock_t *macc_lckp = sip ? &sip->macc_lck : &sdeb_fake_rw_lck;

	if (!sdebug_dev_is_zoned(devip)) {
		mk_sense_invalid_opcode(scp);
		return check_condition_result;
	}

	write_lock(macc_lckp);

	if (all) {
		zbc_rwp_all(devip);
		goto fini;
	}

	z_id = get_unaligned_be64(cmd + 2);
	if (z_id >= sdebug_capacity) {
		mk_sense_buffer(scp, ILLEGAL_REQUEST, LBA_OUT_OF_RANGE, 0);
		res = check_condition_result;
		goto fini;
	}

	zsp = zbc_zone(devip, z_id);
	if (z_id != zsp->z_start) {
		mk_sense_buffer(scp, ILLEGAL_REQUEST, INVALID_FIELD_IN_CDB, 0);
		res = check_condition_result;
		goto fini;
	}
	if (zbc_zone_is_conv(zsp)) {
		mk_sense_buffer(scp, ILLEGAL_REQUEST, INVALID_FIELD_IN_CDB, 0);
		res = check_condition_result;
		goto fini;
	}

	zbc_rwp_zone(devip, zsp);
fini:
	write_unlock(macc_lckp);
	return res;
}

static struct sdebug_queue *get_queue(struct scsi_cmnd *cmnd)
{
	u16 hwq;
	u32 tag = blk_mq_unique_tag(cmnd->request);

	hwq = blk_mq_unique_tag_to_hwq(tag);

	pr_debug("tag=%#x, hwq=%d\n", tag, hwq);
	if (WARN_ON_ONCE(hwq >= submit_queues))
		hwq = 0;

	return sdebug_q_arr + hwq;
}

static u32 get_tag(struct scsi_cmnd *cmnd)
{
	return blk_mq_unique_tag(cmnd->request);
}

/* Queued (deferred) command completions converge here. */
static void sdebug_q_cmd_complete(struct sdebug_defer *sd_dp)
{
	bool aborted = sd_dp->aborted;
	int qc_idx;
	int retiring = 0;
	unsigned long iflags;
	struct sdebug_queue *sqp;
	struct sdebug_queued_cmd *sqcp;
	struct scsi_cmnd *scp;
	struct sdebug_dev_info *devip;

	sd_dp->defer_t = SDEB_DEFER_NONE;
	if (unlikely(aborted))
		sd_dp->aborted = false;
	qc_idx = sd_dp->qc_idx;
	sqp = sdebug_q_arr + sd_dp->sqa_idx;
	if (sdebug_statistics) {
		atomic_inc(&sdebug_completions);
		if (raw_smp_processor_id() != sd_dp->issuing_cpu)
			atomic_inc(&sdebug_miss_cpus);
	}
	if (unlikely((qc_idx < 0) || (qc_idx >= SDEBUG_CANQUEUE))) {
		pr_err("wild qc_idx=%d\n", qc_idx);
		return;
	}
	spin_lock_irqsave(&sqp->qc_lock, iflags);
	sqcp = &sqp->qc_arr[qc_idx];
	scp = sqcp->a_cmnd;
	if (unlikely(scp == NULL)) {
		spin_unlock_irqrestore(&sqp->qc_lock, iflags);
		pr_err("scp is NULL, sqa_idx=%d, qc_idx=%d, hc_idx=%d\n",
		       sd_dp->sqa_idx, qc_idx, sd_dp->hc_idx);
		return;
	}
	devip = (struct sdebug_dev_info *)scp->device->hostdata;
	if (likely(devip))
		atomic_dec(&devip->num_in_q);
	else
		pr_err("devip=NULL\n");
	if (unlikely(atomic_read(&retired_max_queue) > 0))
		retiring = 1;

	sqcp->a_cmnd = NULL;
	if (unlikely(!test_and_clear_bit(qc_idx, sqp->in_use_bm))) {
		spin_unlock_irqrestore(&sqp->qc_lock, iflags);
		pr_err("Unexpected completion\n");
		return;
	}

	if (unlikely(retiring)) {	/* user has reduced max_queue */
		int k, retval;

		retval = atomic_read(&retired_max_queue);
		if (qc_idx >= retval) {
			spin_unlock_irqrestore(&sqp->qc_lock, iflags);
			pr_err("index %d too large\n", retval);
			return;
		}
		k = find_last_bit(sqp->in_use_bm, retval);
		if ((k < sdebug_max_queue) || (k == retval))
			atomic_set(&retired_max_queue, 0);
		else
			atomic_set(&retired_max_queue, k + 1);
	}
	spin_unlock_irqrestore(&sqp->qc_lock, iflags);
	if (unlikely(aborted)) {
		if (sdebug_verbose)
			pr_info("bypassing scsi_done() due to aborted cmd\n");
		return;
	}
	scp->scsi_done(scp); /* callback to mid level */
}

/* When high resolution timer goes off this function is called. */
static enum hrtimer_restart sdebug_q_cmd_hrt_complete(struct hrtimer *timer)
{
	struct sdebug_defer *sd_dp = container_of(timer, struct sdebug_defer,
						  hrt);
	sdebug_q_cmd_complete(sd_dp);
	return HRTIMER_NORESTART;
}

/* When work queue schedules work, it calls this function. */
static void sdebug_q_cmd_wq_complete(struct work_struct *work)
{
	struct sdebug_defer *sd_dp = container_of(work, struct sdebug_defer,
						  ew.work);
	sdebug_q_cmd_complete(sd_dp);
}

static bool got_shared_uuid;
static uuid_t shared_uuid;

static int sdebug_device_create_zones(struct sdebug_dev_info *devip)
{
	struct sdeb_zone_state *zsp;
	sector_t capacity = get_sdebug_capacity();
	sector_t zstart = 0;
	unsigned int i;

	/*
	 * Set the zone size: if sdeb_zbc_zone_size_mb is not set, figure out
	 * a zone size allowing for at least 4 zones on the device. Otherwise,
	 * use the specified zone size checking that at least 2 zones can be
	 * created for the device.
	 */
	if (!sdeb_zbc_zone_size_mb) {
		devip->zsize = (DEF_ZBC_ZONE_SIZE_MB * SZ_1M)
			>> ilog2(sdebug_sector_size);
		while (capacity < devip->zsize << 2 && devip->zsize >= 2)
			devip->zsize >>= 1;
		if (devip->zsize < 2) {
			pr_err("Device capacity too small\n");
			return -EINVAL;
		}
	} else {
		if (!is_power_of_2(sdeb_zbc_zone_size_mb)) {
			pr_err("Zone size is not a power of 2\n");
			return -EINVAL;
		}
		devip->zsize = (sdeb_zbc_zone_size_mb * SZ_1M)
			>> ilog2(sdebug_sector_size);
		if (devip->zsize >= capacity) {
			pr_err("Zone size too large for device capacity\n");
			return -EINVAL;
		}
	}

	devip->zsize_shift = ilog2(devip->zsize);
	devip->nr_zones = (capacity + devip->zsize - 1) >> devip->zsize_shift;

	if (sdeb_zbc_nr_conv >= devip->nr_zones) {
		pr_err("Number of conventional zones too large\n");
		return -EINVAL;
	}
	devip->nr_conv_zones = sdeb_zbc_nr_conv;

	if (devip->zmodel == BLK_ZONED_HM) {
		/* zbc_max_open_zones can be 0, meaning "not reported" */
		if (sdeb_zbc_max_open >= devip->nr_zones - 1)
			devip->max_open = (devip->nr_zones - 1) / 2;
		else
			devip->max_open = sdeb_zbc_max_open;
	}

	devip->zstate = kcalloc(devip->nr_zones,
				sizeof(struct sdeb_zone_state), GFP_KERNEL);
	if (!devip->zstate)
		return -ENOMEM;

	for (i = 0; i < devip->nr_zones; i++) {
		zsp = &devip->zstate[i];

		zsp->z_start = zstart;

		if (i < devip->nr_conv_zones) {
			zsp->z_type = ZBC_ZONE_TYPE_CNV;
			zsp->z_cond = ZBC_NOT_WRITE_POINTER;
			zsp->z_wp = (sector_t)-1;
		} else {
			if (devip->zmodel == BLK_ZONED_HM)
				zsp->z_type = ZBC_ZONE_TYPE_SWR;
			else
				zsp->z_type = ZBC_ZONE_TYPE_SWP;
			zsp->z_cond = ZC1_EMPTY;
			zsp->z_wp = zsp->z_start;
		}

		if (zsp->z_start + devip->zsize < capacity)
			zsp->z_size = devip->zsize;
		else
			zsp->z_size = capacity - zsp->z_start;

		zstart += zsp->z_size;
	}

	return 0;
}

static struct sdebug_dev_info *sdebug_device_create(
			struct sdebug_host_info *sdbg_host, gfp_t flags)
{
	struct sdebug_dev_info *devip;

	devip = kzalloc(sizeof(*devip), flags);
	if (devip) {
		if (sdebug_uuid_ctl == 1)
			uuid_gen(&devip->lu_name);
		else if (sdebug_uuid_ctl == 2) {
			if (got_shared_uuid)
				devip->lu_name = shared_uuid;
			else {
				uuid_gen(&shared_uuid);
				got_shared_uuid = true;
				devip->lu_name = shared_uuid;
			}
		}
		devip->sdbg_host = sdbg_host;
		if (sdeb_zbc_in_use) {
			devip->zmodel = sdeb_zbc_model;
			if (sdebug_device_create_zones(devip)) {
				kfree(devip);
				return NULL;
			}
		} else {
			devip->zmodel = BLK_ZONED_NONE;
		}
		devip->sdbg_host = sdbg_host;
		devip->create_ts = ktime_get_boottime();
		atomic_set(&devip->stopped, (sdeb_tur_ms_to_ready > 0 ? 2 : 0));
		list_add_tail(&devip->dev_list, &sdbg_host->dev_info_list);
	}
	return devip;
}

static struct sdebug_dev_info *find_build_dev_info(struct scsi_device *sdev)
{
	struct sdebug_host_info *sdbg_host;
	struct sdebug_dev_info *open_devip = NULL;
	struct sdebug_dev_info *devip;

	sdbg_host = *(struct sdebug_host_info **)shost_priv(sdev->host);
	if (!sdbg_host) {
		pr_err("Host info NULL\n");
		return NULL;
	}

	list_for_each_entry(devip, &sdbg_host->dev_info_list, dev_list) {
		if ((devip->used) && (devip->channel == sdev->channel) &&
		    (devip->target == sdev->id) &&
		    (devip->lun == sdev->lun))
			return devip;
		else {
			if ((!devip->used) && (!open_devip))
				open_devip = devip;
		}
	}
	if (!open_devip) { /* try and make a new one */
		open_devip = sdebug_device_create(sdbg_host, GFP_ATOMIC);
		if (!open_devip) {
			pr_err("out of memory at line %d\n", __LINE__);
			return NULL;
		}
	}

	open_devip->channel = sdev->channel;
	open_devip->target = sdev->id;
	open_devip->lun = sdev->lun;
	open_devip->sdbg_host = sdbg_host;
	atomic_set(&open_devip->num_in_q, 0);
	set_bit(SDEBUG_UA_POR, open_devip->uas_bm);
	open_devip->used = true;
	return open_devip;
}

static int scsi_debug_slave_alloc(struct scsi_device *sdp)
{
	if (sdebug_verbose)
		pr_info("slave_alloc <%u %u %u %llu>\n",
		       sdp->host->host_no, sdp->channel, sdp->id, sdp->lun);
	return 0;
}

static int scsi_debug_slave_configure(struct scsi_device *sdp)
{
	struct sdebug_dev_info *devip =
			(struct sdebug_dev_info *)sdp->hostdata;

	if (sdebug_verbose)
		pr_info("slave_configure <%u %u %u %llu>\n",
		       sdp->host->host_no, sdp->channel, sdp->id, sdp->lun);
	if (sdp->host->max_cmd_len != SDEBUG_MAX_CMD_LEN)
		sdp->host->max_cmd_len = SDEBUG_MAX_CMD_LEN;
	if (devip == NULL) {
		devip = find_build_dev_info(sdp);
		if (devip == NULL)
			return 1;  /* no resources, will be marked offline */
	}
	sdp->hostdata = devip;
	if (sdebug_no_uld)
		sdp->no_uld_attach = 1;
	config_cdb_len(sdp);
	return 0;
}

static void scsi_debug_slave_destroy(struct scsi_device *sdp)
{
	struct sdebug_dev_info *devip =
		(struct sdebug_dev_info *)sdp->hostdata;

	if (sdebug_verbose)
		pr_info("slave_destroy <%u %u %u %llu>\n",
		       sdp->host->host_no, sdp->channel, sdp->id, sdp->lun);
	if (devip) {
		/* make this slot available for re-use */
		devip->used = false;
		sdp->hostdata = NULL;
	}
}

static void stop_qc_helper(struct sdebug_defer *sd_dp,
			   enum sdeb_defer_type defer_t)
{
	if (!sd_dp)
		return;
	if (defer_t == SDEB_DEFER_HRT)
		hrtimer_cancel(&sd_dp->hrt);
	else if (defer_t == SDEB_DEFER_WQ)
		cancel_work_sync(&sd_dp->ew.work);
}

/* If @cmnd found deletes its timer or work queue and returns true; else
   returns false */
static bool stop_queued_cmnd(struct scsi_cmnd *cmnd)
{
	unsigned long iflags;
	int j, k, qmax, r_qmax;
	enum sdeb_defer_type l_defer_t;
	struct sdebug_queue *sqp;
	struct sdebug_queued_cmd *sqcp;
	struct sdebug_dev_info *devip;
	struct sdebug_defer *sd_dp;

	for (j = 0, sqp = sdebug_q_arr; j < submit_queues; ++j, ++sqp) {
		spin_lock_irqsave(&sqp->qc_lock, iflags);
		qmax = sdebug_max_queue;
		r_qmax = atomic_read(&retired_max_queue);
		if (r_qmax > qmax)
			qmax = r_qmax;
		for (k = 0; k < qmax; ++k) {
			if (test_bit(k, sqp->in_use_bm)) {
				sqcp = &sqp->qc_arr[k];
				if (cmnd != sqcp->a_cmnd)
					continue;
				/* found */
				devip = (struct sdebug_dev_info *)
						cmnd->device->hostdata;
				if (devip)
					atomic_dec(&devip->num_in_q);
				sqcp->a_cmnd = NULL;
				sd_dp = sqcp->sd_dp;
				if (sd_dp) {
					l_defer_t = sd_dp->defer_t;
					sd_dp->defer_t = SDEB_DEFER_NONE;
				} else
					l_defer_t = SDEB_DEFER_NONE;
				spin_unlock_irqrestore(&sqp->qc_lock, iflags);
				stop_qc_helper(sd_dp, l_defer_t);
				clear_bit(k, sqp->in_use_bm);
				return true;
			}
		}
		spin_unlock_irqrestore(&sqp->qc_lock, iflags);
	}
	return false;
}

/* Deletes (stops) timers or work queues of all queued commands */
static void stop_all_queued(void)
{
	unsigned long iflags;
	int j, k;
	enum sdeb_defer_type l_defer_t;
	struct sdebug_queue *sqp;
	struct sdebug_queued_cmd *sqcp;
	struct sdebug_dev_info *devip;
	struct sdebug_defer *sd_dp;

	for (j = 0, sqp = sdebug_q_arr; j < submit_queues; ++j, ++sqp) {
		spin_lock_irqsave(&sqp->qc_lock, iflags);
		for (k = 0; k < SDEBUG_CANQUEUE; ++k) {
			if (test_bit(k, sqp->in_use_bm)) {
				sqcp = &sqp->qc_arr[k];
				if (sqcp->a_cmnd == NULL)
					continue;
				devip = (struct sdebug_dev_info *)
					sqcp->a_cmnd->device->hostdata;
				if (devip)
					atomic_dec(&devip->num_in_q);
				sqcp->a_cmnd = NULL;
				sd_dp = sqcp->sd_dp;
				if (sd_dp) {
					l_defer_t = sd_dp->defer_t;
					sd_dp->defer_t = SDEB_DEFER_NONE;
				} else
					l_defer_t = SDEB_DEFER_NONE;
				spin_unlock_irqrestore(&sqp->qc_lock, iflags);
				stop_qc_helper(sd_dp, l_defer_t);
				clear_bit(k, sqp->in_use_bm);
				spin_lock_irqsave(&sqp->qc_lock, iflags);
			}
		}
		spin_unlock_irqrestore(&sqp->qc_lock, iflags);
	}
}

/* Free queued command memory on heap */
static void free_all_queued(void)
{
	int j, k;
	struct sdebug_queue *sqp;
	struct sdebug_queued_cmd *sqcp;

	for (j = 0, sqp = sdebug_q_arr; j < submit_queues; ++j, ++sqp) {
		for (k = 0; k < SDEBUG_CANQUEUE; ++k) {
			sqcp = &sqp->qc_arr[k];
			kfree(sqcp->sd_dp);
			sqcp->sd_dp = NULL;
		}
	}
}

static int scsi_debug_abort(struct scsi_cmnd *SCpnt)
{
	bool ok;

	++num_aborts;
	if (SCpnt) {
		ok = stop_queued_cmnd(SCpnt);
		if (SCpnt->device && (SDEBUG_OPT_ALL_NOISE & sdebug_opts))
			sdev_printk(KERN_INFO, SCpnt->device,
				    "%s: command%s found\n", __func__,
				    ok ? "" : " not");
	}
	return SUCCESS;
}

static int scsi_debug_device_reset(struct scsi_cmnd *SCpnt)
{
	++num_dev_resets;
	if (SCpnt && SCpnt->device) {
		struct scsi_device *sdp = SCpnt->device;
		struct sdebug_dev_info *devip =
				(struct sdebug_dev_info *)sdp->hostdata;

		if (SDEBUG_OPT_ALL_NOISE & sdebug_opts)
			sdev_printk(KERN_INFO, sdp, "%s\n", __func__);
		if (devip)
			set_bit(SDEBUG_UA_POR, devip->uas_bm);
	}
	return SUCCESS;
}

static int scsi_debug_target_reset(struct scsi_cmnd *SCpnt)
{
	struct sdebug_host_info *sdbg_host;
	struct sdebug_dev_info *devip;
	struct scsi_device *sdp;
	struct Scsi_Host *hp;
	int k = 0;

	++num_target_resets;
	if (!SCpnt)
		goto lie;
	sdp = SCpnt->device;
	if (!sdp)
		goto lie;
	if (SDEBUG_OPT_ALL_NOISE & sdebug_opts)
		sdev_printk(KERN_INFO, sdp, "%s\n", __func__);
	hp = sdp->host;
	if (!hp)
		goto lie;
	sdbg_host = *(struct sdebug_host_info **)shost_priv(hp);
	if (sdbg_host) {
		list_for_each_entry(devip,
				    &sdbg_host->dev_info_list,
				    dev_list)
			if (devip->target == sdp->id) {
				set_bit(SDEBUG_UA_BUS_RESET, devip->uas_bm);
				++k;
			}
	}
	if (SDEBUG_OPT_RESET_NOISE & sdebug_opts)
		sdev_printk(KERN_INFO, sdp,
			    "%s: %d device(s) found in target\n", __func__, k);
lie:
	return SUCCESS;
}

static int scsi_debug_bus_reset(struct scsi_cmnd *SCpnt)
{
	struct sdebug_host_info *sdbg_host;
	struct sdebug_dev_info *devip;
	struct scsi_device *sdp;
	struct Scsi_Host *hp;
	int k = 0;

	++num_bus_resets;
	if (!(SCpnt && SCpnt->device))
		goto lie;
	sdp = SCpnt->device;
	if (SDEBUG_OPT_ALL_NOISE & sdebug_opts)
		sdev_printk(KERN_INFO, sdp, "%s\n", __func__);
	hp = sdp->host;
	if (hp) {
		sdbg_host = *(struct sdebug_host_info **)shost_priv(hp);
		if (sdbg_host) {
			list_for_each_entry(devip,
					    &sdbg_host->dev_info_list,
					    dev_list) {
				set_bit(SDEBUG_UA_BUS_RESET, devip->uas_bm);
				++k;
			}
		}
	}
	if (SDEBUG_OPT_RESET_NOISE & sdebug_opts)
		sdev_printk(KERN_INFO, sdp,
			    "%s: %d device(s) found in host\n", __func__, k);
lie:
	return SUCCESS;
}

static int scsi_debug_host_reset(struct scsi_cmnd *SCpnt)
{
	struct sdebug_host_info *sdbg_host;
	struct sdebug_dev_info *devip;
	int k = 0;

	++num_host_resets;
	if ((SCpnt->device) && (SDEBUG_OPT_ALL_NOISE & sdebug_opts))
		sdev_printk(KERN_INFO, SCpnt->device, "%s\n", __func__);
	spin_lock(&sdebug_host_list_lock);
	list_for_each_entry(sdbg_host, &sdebug_host_list, host_list) {
		list_for_each_entry(devip, &sdbg_host->dev_info_list,
				    dev_list) {
			set_bit(SDEBUG_UA_BUS_RESET, devip->uas_bm);
			++k;
		}
	}
	spin_unlock(&sdebug_host_list_lock);
	stop_all_queued();
	if (SDEBUG_OPT_RESET_NOISE & sdebug_opts)
		sdev_printk(KERN_INFO, SCpnt->device,
			    "%s: %d device(s) found\n", __func__, k);
	return SUCCESS;
}

static void sdebug_build_parts(unsigned char *ramp, unsigned long store_size)
{
	struct msdos_partition *pp;
	int starts[SDEBUG_MAX_PARTS + 2], max_part_secs;
	int sectors_per_part, num_sectors, k;
	int heads_by_sects, start_sec, end_sec;

	/* assume partition table already zeroed */
	if ((sdebug_num_parts < 1) || (store_size < 1048576))
		return;
	if (sdebug_num_parts > SDEBUG_MAX_PARTS) {
		sdebug_num_parts = SDEBUG_MAX_PARTS;
		pr_warn("reducing partitions to %d\n", SDEBUG_MAX_PARTS);
	}
	num_sectors = (int)get_sdebug_capacity();
	sectors_per_part = (num_sectors - sdebug_sectors_per)
			   / sdebug_num_parts;
	heads_by_sects = sdebug_heads * sdebug_sectors_per;
	starts[0] = sdebug_sectors_per;
	max_part_secs = sectors_per_part;
	for (k = 1; k < sdebug_num_parts; ++k) {
		starts[k] = ((k * sectors_per_part) / heads_by_sects)
			    * heads_by_sects;
		if (starts[k] - starts[k - 1] < max_part_secs)
			max_part_secs = starts[k] - starts[k - 1];
	}
	starts[sdebug_num_parts] = num_sectors;
	starts[sdebug_num_parts + 1] = 0;

	ramp[510] = 0x55;	/* magic partition markings */
	ramp[511] = 0xAA;
	pp = (struct msdos_partition *)(ramp + 0x1be);
	for (k = 0; starts[k + 1]; ++k, ++pp) {
		start_sec = starts[k];
		end_sec = starts[k] + max_part_secs - 1;
		pp->boot_ind = 0;

		pp->cyl = start_sec / heads_by_sects;
		pp->head = (start_sec - (pp->cyl * heads_by_sects))
			   / sdebug_sectors_per;
		pp->sector = (start_sec % sdebug_sectors_per) + 1;

		pp->end_cyl = end_sec / heads_by_sects;
		pp->end_head = (end_sec - (pp->end_cyl * heads_by_sects))
			       / sdebug_sectors_per;
		pp->end_sector = (end_sec % sdebug_sectors_per) + 1;

		pp->start_sect = cpu_to_le32(start_sec);
		pp->nr_sects = cpu_to_le32(end_sec - start_sec + 1);
		pp->sys_ind = 0x83;	/* plain Linux partition */
	}
}

static void block_unblock_all_queues(bool block)
{
	int j;
	struct sdebug_queue *sqp;

	for (j = 0, sqp = sdebug_q_arr; j < submit_queues; ++j, ++sqp)
		atomic_set(&sqp->blocked, (int)block);
}

/* Adjust (by rounding down) the sdebug_cmnd_count so abs(every_nth)-1
 * commands will be processed normally before triggers occur.
 */
static void tweak_cmnd_count(void)
{
	int count, modulo;

	modulo = abs(sdebug_every_nth);
	if (modulo < 2)
		return;
	block_unblock_all_queues(true);
	count = atomic_read(&sdebug_cmnd_count);
	atomic_set(&sdebug_cmnd_count, (count / modulo) * modulo);
	block_unblock_all_queues(false);
}

static void clear_queue_stats(void)
{
	atomic_set(&sdebug_cmnd_count, 0);
	atomic_set(&sdebug_completions, 0);
	atomic_set(&sdebug_miss_cpus, 0);
	atomic_set(&sdebug_a_tsf, 0);
}

static bool inject_on_this_cmd(void)
{
	if (sdebug_every_nth == 0)
		return false;
	return (atomic_read(&sdebug_cmnd_count) % abs(sdebug_every_nth)) == 0;
}

#define INCLUSIVE_TIMING_MAX_NS 1000000		/* 1 millisecond */

/* Complete the processing of the thread that queued a SCSI command to this
 * driver. It either completes the command by calling cmnd_done() or
 * schedules a hr timer or work queue then returns 0. Returns
 * SCSI_MLQUEUE_HOST_BUSY if temporarily out of resources.
 */
static int schedule_resp(struct scsi_cmnd *cmnd, struct sdebug_dev_info *devip,
			 int scsi_result,
			 int (*pfp)(struct scsi_cmnd *,
				    struct sdebug_dev_info *),
			 int delta_jiff, int ndelay)
{
	bool new_sd_dp;
	bool inject = false;
	int k, num_in_q, qdepth;
	unsigned long iflags;
	u64 ns_from_boot = 0;
	struct sdebug_queue *sqp;
	struct sdebug_queued_cmd *sqcp;
	struct scsi_device *sdp;
	struct sdebug_defer *sd_dp;

	if (unlikely(devip == NULL)) {
		if (scsi_result == 0)
			scsi_result = DID_NO_CONNECT << 16;
		goto respond_in_thread;
	}
	sdp = cmnd->device;

	if (delta_jiff == 0)
		goto respond_in_thread;

	sqp = get_queue(cmnd);
	spin_lock_irqsave(&sqp->qc_lock, iflags);
	if (unlikely(atomic_read(&sqp->blocked))) {
		spin_unlock_irqrestore(&sqp->qc_lock, iflags);
		return SCSI_MLQUEUE_HOST_BUSY;
	}
	num_in_q = atomic_read(&devip->num_in_q);
	qdepth = cmnd->device->queue_depth;
	if (unlikely((qdepth > 0) && (num_in_q >= qdepth))) {
		if (scsi_result) {
			spin_unlock_irqrestore(&sqp->qc_lock, iflags);
			goto respond_in_thread;
		} else
			scsi_result = device_qfull_result;
	} else if (unlikely(sdebug_every_nth &&
			    (SDEBUG_OPT_RARE_TSF & sdebug_opts) &&
			    (scsi_result == 0))) {
		if ((num_in_q == (qdepth - 1)) &&
		    (atomic_inc_return(&sdebug_a_tsf) >=
		     abs(sdebug_every_nth))) {
			atomic_set(&sdebug_a_tsf, 0);
			inject = true;
			scsi_result = device_qfull_result;
		}
	}

	k = find_first_zero_bit(sqp->in_use_bm, sdebug_max_queue);
	if (unlikely(k >= sdebug_max_queue)) {
		spin_unlock_irqrestore(&sqp->qc_lock, iflags);
		if (scsi_result)
			goto respond_in_thread;
		else if (SDEBUG_OPT_ALL_TSF & sdebug_opts)
			scsi_result = device_qfull_result;
		if (SDEBUG_OPT_Q_NOISE & sdebug_opts)
			sdev_printk(KERN_INFO, sdp,
				    "%s: max_queue=%d exceeded, %s\n",
				    __func__, sdebug_max_queue,
				    (scsi_result ?  "status: TASK SET FULL" :
						    "report: host busy"));
		if (scsi_result)
			goto respond_in_thread;
		else
			return SCSI_MLQUEUE_HOST_BUSY;
	}
	set_bit(k, sqp->in_use_bm);
	atomic_inc(&devip->num_in_q);
	sqcp = &sqp->qc_arr[k];
	sqcp->a_cmnd = cmnd;
	cmnd->host_scribble = (unsigned char *)sqcp;
	sd_dp = sqcp->sd_dp;
	spin_unlock_irqrestore(&sqp->qc_lock, iflags);
	if (!sd_dp) {
		sd_dp = kzalloc(sizeof(*sd_dp), GFP_ATOMIC);
		if (!sd_dp) {
			atomic_dec(&devip->num_in_q);
			clear_bit(k, sqp->in_use_bm);
			return SCSI_MLQUEUE_HOST_BUSY;
		}
		new_sd_dp = true;
	} else {
		new_sd_dp = false;
	}

	/* Set the hostwide tag */
	if (sdebug_host_max_queue)
		sd_dp->hc_idx = get_tag(cmnd);

	if (ndelay > 0 && ndelay < INCLUSIVE_TIMING_MAX_NS)
		ns_from_boot = ktime_get_boottime_ns();

	/* one of the resp_*() response functions is called here */
	cmnd->result = pfp ? pfp(cmnd, devip) : 0;
	if (cmnd->result & SDEG_RES_IMMED_MASK) {
		cmnd->result &= ~SDEG_RES_IMMED_MASK;
		delta_jiff = ndelay = 0;
	}
	if (cmnd->result == 0 && scsi_result != 0)
		cmnd->result = scsi_result;
	if (cmnd->result == 0 && unlikely(sdebug_opts & SDEBUG_OPT_TRANSPORT_ERR)) {
		if (atomic_read(&sdeb_inject_pending)) {
			mk_sense_buffer(cmnd, ABORTED_COMMAND, TRANSPORT_PROBLEM, ACK_NAK_TO);
			atomic_set(&sdeb_inject_pending, 0);
			cmnd->result = check_condition_result;
		}
	}

	if (unlikely(sdebug_verbose && cmnd->result))
		sdev_printk(KERN_INFO, sdp, "%s: non-zero result=0x%x\n",
			    __func__, cmnd->result);

	if (delta_jiff > 0 || ndelay > 0) {
		ktime_t kt;

		if (delta_jiff > 0) {
			u64 ns = jiffies_to_nsecs(delta_jiff);

			if (sdebug_random && ns < U32_MAX) {
				ns = prandom_u32_max((u32)ns);
			} else if (sdebug_random) {
				ns >>= 12;	/* scale to 4 usec precision */
				if (ns < U32_MAX)	/* over 4 hours max */
					ns = prandom_u32_max((u32)ns);
				ns <<= 12;
			}
			kt = ns_to_ktime(ns);
		} else {	/* ndelay has a 4.2 second max */
			kt = sdebug_random ? prandom_u32_max((u32)ndelay) :
					     (u32)ndelay;
			if (ndelay < INCLUSIVE_TIMING_MAX_NS) {
				u64 d = ktime_get_boottime_ns() - ns_from_boot;

				if (kt <= d) {	/* elapsed duration >= kt */
					spin_lock_irqsave(&sqp->qc_lock, iflags);
					sqcp->a_cmnd = NULL;
					atomic_dec(&devip->num_in_q);
					clear_bit(k, sqp->in_use_bm);
					spin_unlock_irqrestore(&sqp->qc_lock, iflags);
					if (new_sd_dp)
						kfree(sd_dp);
					/* call scsi_done() from this thread */
					cmnd->scsi_done(cmnd);
					return 0;
				}
				/* otherwise reduce kt by elapsed time */
				kt -= d;
			}
		}
		if (!sd_dp->init_hrt) {
			sd_dp->init_hrt = true;
			sqcp->sd_dp = sd_dp;
			hrtimer_init(&sd_dp->hrt, CLOCK_MONOTONIC,
				     HRTIMER_MODE_REL_PINNED);
			sd_dp->hrt.function = sdebug_q_cmd_hrt_complete;
			sd_dp->sqa_idx = sqp - sdebug_q_arr;
			sd_dp->qc_idx = k;
		}
		if (sdebug_statistics)
			sd_dp->issuing_cpu = raw_smp_processor_id();
		sd_dp->defer_t = SDEB_DEFER_HRT;
		/* schedule the invocation of scsi_done() for a later time */
		hrtimer_start(&sd_dp->hrt, kt, HRTIMER_MODE_REL_PINNED);
	} else {	/* jdelay < 0, use work queue */
		if (!sd_dp->init_wq) {
			sd_dp->init_wq = true;
			sqcp->sd_dp = sd_dp;
			sd_dp->sqa_idx = sqp - sdebug_q_arr;
			sd_dp->qc_idx = k;
			INIT_WORK(&sd_dp->ew.work, sdebug_q_cmd_wq_complete);
		}
		if (sdebug_statistics)
			sd_dp->issuing_cpu = raw_smp_processor_id();
		sd_dp->defer_t = SDEB_DEFER_WQ;
		if (unlikely((sdebug_opts & SDEBUG_OPT_CMD_ABORT) &&
			     atomic_read(&sdeb_inject_pending)))
			sd_dp->aborted = true;
		schedule_work(&sd_dp->ew.work);
		if (unlikely((sdebug_opts & SDEBUG_OPT_CMD_ABORT) &&
			     atomic_read(&sdeb_inject_pending))) {
			sdev_printk(KERN_INFO, sdp, "abort request tag %d\n", cmnd->request->tag);
			blk_abort_request(cmnd->request);
			atomic_set(&sdeb_inject_pending, 0);
		}
	}
	if (unlikely((SDEBUG_OPT_Q_NOISE & sdebug_opts) && scsi_result == device_qfull_result))
		sdev_printk(KERN_INFO, sdp, "%s: num_in_q=%d +1, %s%s\n", __func__,
			    num_in_q, (inject ? "<inject> " : ""), "status: TASK SET FULL");
	return 0;

respond_in_thread:	/* call back to mid-layer using invocation thread */
	cmnd->result = pfp != NULL ? pfp(cmnd, devip) : 0;
	cmnd->result &= ~SDEG_RES_IMMED_MASK;
	if (cmnd->result == 0 && scsi_result != 0)
		cmnd->result = scsi_result;
	cmnd->scsi_done(cmnd);
	return 0;
}

/* Note: The following macros create attribute files in the
   /sys/module/scsi_debug/parameters directory. Unfortunately this
   driver is unaware of a change and cannot trigger auxiliary actions
   as it can when the corresponding attribute in the
   /sys/bus/pseudo/drivers/scsi_debug directory is changed.
 */
module_param_named(add_host, sdebug_add_host, int, S_IRUGO | S_IWUSR);
module_param_named(ato, sdebug_ato, int, S_IRUGO);
module_param_named(cdb_len, sdebug_cdb_len, int, 0644);
module_param_named(clustering, sdebug_clustering, bool, S_IRUGO | S_IWUSR);
module_param_named(delay, sdebug_jdelay, int, S_IRUGO | S_IWUSR);
module_param_named(dev_size_mb, sdebug_dev_size_mb, int, S_IRUGO);
module_param_named(dif, sdebug_dif, int, S_IRUGO);
module_param_named(dix, sdebug_dix, int, S_IRUGO);
module_param_named(dsense, sdebug_dsense, int, S_IRUGO | S_IWUSR);
module_param_named(every_nth, sdebug_every_nth, int, S_IRUGO | S_IWUSR);
module_param_named(fake_rw, sdebug_fake_rw, int, S_IRUGO | S_IWUSR);
module_param_named(guard, sdebug_guard, uint, S_IRUGO);
module_param_named(host_lock, sdebug_host_lock, bool, S_IRUGO | S_IWUSR);
module_param_named(host_max_queue, sdebug_host_max_queue, int, S_IRUGO);
module_param_string(inq_product, sdebug_inq_product_id,
		    sizeof(sdebug_inq_product_id), S_IRUGO | S_IWUSR);
module_param_string(inq_rev, sdebug_inq_product_rev,
		    sizeof(sdebug_inq_product_rev), S_IRUGO | S_IWUSR);
module_param_string(inq_vendor, sdebug_inq_vendor_id,
		    sizeof(sdebug_inq_vendor_id), S_IRUGO | S_IWUSR);
module_param_named(lbprz, sdebug_lbprz, int, S_IRUGO);
module_param_named(lbpu, sdebug_lbpu, int, S_IRUGO);
module_param_named(lbpws, sdebug_lbpws, int, S_IRUGO);
module_param_named(lbpws10, sdebug_lbpws10, int, S_IRUGO);
module_param_named(lowest_aligned, sdebug_lowest_aligned, int, S_IRUGO);
module_param_named(lun_format, sdebug_lun_am_i, int, S_IRUGO | S_IWUSR);
module_param_named(max_luns, sdebug_max_luns, int, S_IRUGO | S_IWUSR);
module_param_named(max_queue, sdebug_max_queue, int, S_IRUGO | S_IWUSR);
module_param_named(medium_error_count, sdebug_medium_error_count, int,
		   S_IRUGO | S_IWUSR);
module_param_named(medium_error_start, sdebug_medium_error_start, int,
		   S_IRUGO | S_IWUSR);
module_param_named(ndelay, sdebug_ndelay, int, S_IRUGO | S_IWUSR);
module_param_named(no_lun_0, sdebug_no_lun_0, int, S_IRUGO | S_IWUSR);
module_param_named(no_uld, sdebug_no_uld, int, S_IRUGO);
module_param_named(num_parts, sdebug_num_parts, int, S_IRUGO);
module_param_named(num_tgts, sdebug_num_tgts, int, S_IRUGO | S_IWUSR);
module_param_named(opt_blks, sdebug_opt_blks, int, S_IRUGO);
module_param_named(opt_xferlen_exp, sdebug_opt_xferlen_exp, int, S_IRUGO);
module_param_named(opts, sdebug_opts, int, S_IRUGO | S_IWUSR);
module_param_named(per_host_store, sdebug_per_host_store, bool,
		   S_IRUGO | S_IWUSR);
module_param_named(physblk_exp, sdebug_physblk_exp, int, S_IRUGO);
module_param_named(ptype, sdebug_ptype, int, S_IRUGO | S_IWUSR);
module_param_named(random, sdebug_random, bool, S_IRUGO | S_IWUSR);
module_param_named(removable, sdebug_removable, bool, S_IRUGO | S_IWUSR);
module_param_named(scsi_level, sdebug_scsi_level, int, S_IRUGO);
module_param_named(sector_size, sdebug_sector_size, int, S_IRUGO);
module_param_named(statistics, sdebug_statistics, bool, S_IRUGO | S_IWUSR);
module_param_named(strict, sdebug_strict, bool, S_IRUGO | S_IWUSR);
module_param_named(submit_queues, submit_queues, int, S_IRUGO);
module_param_named(tur_ms_to_ready, sdeb_tur_ms_to_ready, int, S_IRUGO);
module_param_named(unmap_alignment, sdebug_unmap_alignment, int, S_IRUGO);
module_param_named(unmap_granularity, sdebug_unmap_granularity, int, S_IRUGO);
module_param_named(unmap_max_blocks, sdebug_unmap_max_blocks, int, S_IRUGO);
module_param_named(unmap_max_desc, sdebug_unmap_max_desc, int, S_IRUGO);
module_param_named(uuid_ctl, sdebug_uuid_ctl, int, S_IRUGO);
module_param_named(virtual_gb, sdebug_virtual_gb, int, S_IRUGO | S_IWUSR);
module_param_named(vpd_use_hostno, sdebug_vpd_use_hostno, int,
		   S_IRUGO | S_IWUSR);
module_param_named(wp, sdebug_wp, bool, S_IRUGO | S_IWUSR);
module_param_named(write_same_length, sdebug_write_same_length, int,
		   S_IRUGO | S_IWUSR);
module_param_named(zbc, sdeb_zbc_model_s, charp, S_IRUGO);
module_param_named(zone_max_open, sdeb_zbc_max_open, int, S_IRUGO);
module_param_named(zone_nr_conv, sdeb_zbc_nr_conv, int, S_IRUGO);
module_param_named(zone_size_mb, sdeb_zbc_zone_size_mb, int, S_IRUGO);

MODULE_AUTHOR("Eric Youngdale + Douglas Gilbert");
MODULE_DESCRIPTION("SCSI debug adapter driver");
MODULE_LICENSE("GPL");
MODULE_VERSION(SDEBUG_VERSION);

MODULE_PARM_DESC(add_host, "add n hosts, in sysfs if negative remove host(s) (def=1)");
MODULE_PARM_DESC(ato, "application tag ownership: 0=disk 1=host (def=1)");
MODULE_PARM_DESC(cdb_len, "suggest CDB lengths to drivers (def=10)");
MODULE_PARM_DESC(clustering, "when set enables larger transfers (def=0)");
MODULE_PARM_DESC(delay, "response delay (def=1 jiffy); 0:imm, -1,-2:tiny");
MODULE_PARM_DESC(dev_size_mb, "size in MiB of ram shared by devs(def=8)");
MODULE_PARM_DESC(dif, "data integrity field type: 0-3 (def=0)");
MODULE_PARM_DESC(dix, "data integrity extensions mask (def=0)");
MODULE_PARM_DESC(dsense, "use descriptor sense format(def=0 -> fixed)");
MODULE_PARM_DESC(every_nth, "timeout every nth command(def=0)");
MODULE_PARM_DESC(fake_rw, "fake reads/writes instead of copying (def=0)");
MODULE_PARM_DESC(guard, "protection checksum: 0=crc, 1=ip (def=0)");
MODULE_PARM_DESC(host_lock, "host_lock is ignored (def=0)");
MODULE_PARM_DESC(host_max_queue,
		 "host max # of queued cmds (0 to max(def) [max_queue fixed equal for !0])");
MODULE_PARM_DESC(inq_product, "SCSI INQUIRY product string (def=\"scsi_debug\")");
MODULE_PARM_DESC(inq_rev, "SCSI INQUIRY revision string (def=\""
		 SDEBUG_VERSION "\")");
MODULE_PARM_DESC(inq_vendor, "SCSI INQUIRY vendor string (def=\"Linux\")");
MODULE_PARM_DESC(lbprz,
		 "on read unmapped LBs return 0 when 1 (def), return 0xff when 2");
MODULE_PARM_DESC(lbpu, "enable LBP, support UNMAP command (def=0)");
MODULE_PARM_DESC(lbpws, "enable LBP, support WRITE SAME(16) with UNMAP bit (def=0)");
MODULE_PARM_DESC(lbpws10, "enable LBP, support WRITE SAME(10) with UNMAP bit (def=0)");
MODULE_PARM_DESC(lowest_aligned, "lowest aligned lba (def=0)");
MODULE_PARM_DESC(max_luns, "number of LUNs per target to simulate(def=1)");
MODULE_PARM_DESC(lun_format, "LUN format: 0->peripheral (def); 1 --> flat address method");
MODULE_PARM_DESC(max_queue, "max number of queued commands (1 to max(def))");
MODULE_PARM_DESC(medium_error_count, "count of sectors to return follow on MEDIUM error");
MODULE_PARM_DESC(medium_error_start, "starting sector number to return MEDIUM error");
MODULE_PARM_DESC(ndelay, "response delay in nanoseconds (def=0 -> ignore)");
MODULE_PARM_DESC(no_lun_0, "no LU number 0 (def=0 -> have lun 0)");
MODULE_PARM_DESC(no_uld, "stop ULD (e.g. sd driver) attaching (def=0))");
MODULE_PARM_DESC(num_parts, "number of partitions(def=0)");
MODULE_PARM_DESC(num_tgts, "number of targets per host to simulate(def=1)");
MODULE_PARM_DESC(opt_blks, "optimal transfer length in blocks (def=1024)");
MODULE_PARM_DESC(opt_xferlen_exp, "optimal transfer length granularity exponent (def=physblk_exp)");
MODULE_PARM_DESC(opts, "1->noise, 2->medium_err, 4->timeout, 8->recovered_err... (def=0)");
MODULE_PARM_DESC(per_host_store, "If set, next positive add_host will get new store (def=0)");
MODULE_PARM_DESC(physblk_exp, "physical block exponent (def=0)");
MODULE_PARM_DESC(ptype, "SCSI peripheral type(def=0[disk])");
MODULE_PARM_DESC(random, "If set, uniformly randomize command duration between 0 and delay_in_ns");
MODULE_PARM_DESC(removable, "claim to have removable media (def=0)");
MODULE_PARM_DESC(scsi_level, "SCSI level to simulate(def=7[SPC-5])");
MODULE_PARM_DESC(sector_size, "logical block size in bytes (def=512)");
MODULE_PARM_DESC(statistics, "collect statistics on commands, queues (def=0)");
MODULE_PARM_DESC(strict, "stricter checks: reserved field in cdb (def=0)");
MODULE_PARM_DESC(submit_queues, "support for block multi-queue (def=1)");
MODULE_PARM_DESC(tur_ms_to_ready, "TEST UNIT READY millisecs before initial good status (def=0)");
MODULE_PARM_DESC(unmap_alignment, "lowest aligned thin provisioning lba (def=0)");
MODULE_PARM_DESC(unmap_granularity, "thin provisioning granularity in blocks (def=1)");
MODULE_PARM_DESC(unmap_max_blocks, "max # of blocks can be unmapped in one cmd (def=0xffffffff)");
MODULE_PARM_DESC(unmap_max_desc, "max # of ranges that can be unmapped in one cmd (def=256)");
MODULE_PARM_DESC(uuid_ctl,
		 "1->use uuid for lu name, 0->don't, 2->all use same (def=0)");
MODULE_PARM_DESC(virtual_gb, "virtual gigabyte (GiB) size (def=0 -> use dev_size_mb)");
MODULE_PARM_DESC(vpd_use_hostno, "0 -> dev ids ignore hostno (def=1 -> unique dev ids)");
MODULE_PARM_DESC(wp, "Write Protect (def=0)");
MODULE_PARM_DESC(write_same_length, "Maximum blocks per WRITE SAME cmd (def=0xffff)");
MODULE_PARM_DESC(zbc, "'none' [0]; 'aware' [1]; 'managed' [2] (def=0). Can have 'host-' prefix");
MODULE_PARM_DESC(zone_max_open, "Maximum number of open zones; [0] for no limit (def=auto)");
MODULE_PARM_DESC(zone_nr_conv, "Number of conventional zones (def=1)");
MODULE_PARM_DESC(zone_size_mb, "Zone size in MiB (def=auto)");

#define SDEBUG_INFO_LEN 256
static char sdebug_info[SDEBUG_INFO_LEN];

static const char *scsi_debug_info(struct Scsi_Host *shp)
{
	int k;

	k = scnprintf(sdebug_info, SDEBUG_INFO_LEN, "%s: version %s [%s]\n",
		      my_name, SDEBUG_VERSION, sdebug_version_date);
	if (k >= (SDEBUG_INFO_LEN - 1))
		return sdebug_info;
	scnprintf(sdebug_info + k, SDEBUG_INFO_LEN - k,
		  "  dev_size_mb=%d, opts=0x%x, submit_queues=%d, %s=%d",
		  sdebug_dev_size_mb, sdebug_opts, submit_queues,
		  "statistics", (int)sdebug_statistics);
	return sdebug_info;
}

/* 'echo <val> > /proc/scsi/scsi_debug/<host_id>' writes to opts */
static int scsi_debug_write_info(struct Scsi_Host *host, char *buffer,
				 int length)
{
	char arr[16];
	int opts;
	int minLen = length > 15 ? 15 : length;

	if (!capable(CAP_SYS_ADMIN) || !capable(CAP_SYS_RAWIO))
		return -EACCES;
	memcpy(arr, buffer, minLen);
	arr[minLen] = '\0';
	if (1 != sscanf(arr, "%d", &opts))
		return -EINVAL;
	sdebug_opts = opts;
	sdebug_verbose = !!(SDEBUG_OPT_NOISE & opts);
	sdebug_any_injecting_opt = !!(SDEBUG_OPT_ALL_INJECTING & opts);
	if (sdebug_every_nth != 0)
		tweak_cmnd_count();
	return length;
}

/* Output seen with 'cat /proc/scsi/scsi_debug/<host_id>'. It will be the
 * same for each scsi_debug host (if more than one). Some of the counters
 * output are not atomics so might be inaccurate in a busy system. */
static int scsi_debug_show_info(struct seq_file *m, struct Scsi_Host *host)
{
	int f, j, l;
	struct sdebug_queue *sqp;
	struct sdebug_host_info *sdhp;

	seq_printf(m, "scsi_debug adapter driver, version %s [%s]\n",
		   SDEBUG_VERSION, sdebug_version_date);
	seq_printf(m, "num_tgts=%d, %ssize=%d MB, opts=0x%x, every_nth=%d\n",
		   sdebug_num_tgts, "shared (ram) ", sdebug_dev_size_mb,
		   sdebug_opts, sdebug_every_nth);
	seq_printf(m, "delay=%d, ndelay=%d, max_luns=%d, sector_size=%d %s\n",
		   sdebug_jdelay, sdebug_ndelay, sdebug_max_luns,
		   sdebug_sector_size, "bytes");
	seq_printf(m, "cylinders=%d, heads=%d, sectors=%d, command aborts=%d\n",
		   sdebug_cylinders_per, sdebug_heads, sdebug_sectors_per,
		   num_aborts);
	seq_printf(m, "RESETs: device=%d, target=%d, bus=%d, host=%d\n",
		   num_dev_resets, num_target_resets, num_bus_resets,
		   num_host_resets);
	seq_printf(m, "dix_reads=%d, dix_writes=%d, dif_errors=%d\n",
		   dix_reads, dix_writes, dif_errors);
	seq_printf(m, "usec_in_jiffy=%lu, statistics=%d\n", TICK_NSEC / 1000,
		   sdebug_statistics);
	seq_printf(m, "cmnd_count=%d, completions=%d, %s=%d, a_tsf=%d\n",
		   atomic_read(&sdebug_cmnd_count),
		   atomic_read(&sdebug_completions),
		   "miss_cpus", atomic_read(&sdebug_miss_cpus),
		   atomic_read(&sdebug_a_tsf));

	seq_printf(m, "submit_queues=%d\n", submit_queues);
	for (j = 0, sqp = sdebug_q_arr; j < submit_queues; ++j, ++sqp) {
		seq_printf(m, "  queue %d:\n", j);
		f = find_first_bit(sqp->in_use_bm, sdebug_max_queue);
		if (f != sdebug_max_queue) {
			l = find_last_bit(sqp->in_use_bm, sdebug_max_queue);
			seq_printf(m, "    in_use_bm BUSY: %s: %d,%d\n",
				   "first,last bits", f, l);
		}
	}

	seq_printf(m, "this host_no=%d\n", host->host_no);
	if (!xa_empty(per_store_ap)) {
		bool niu;
		int idx;
		unsigned long l_idx;
		struct sdeb_store_info *sip;

		seq_puts(m, "\nhost list:\n");
		j = 0;
		list_for_each_entry(sdhp, &sdebug_host_list, host_list) {
			idx = sdhp->si_idx;
			seq_printf(m, "  %d: host_no=%d, si_idx=%d\n", j,
				   sdhp->shost->host_no, idx);
			++j;
		}
		seq_printf(m, "\nper_store array [most_recent_idx=%d]:\n",
			   sdeb_most_recent_idx);
		j = 0;
		xa_for_each(per_store_ap, l_idx, sip) {
			niu = xa_get_mark(per_store_ap, l_idx,
					  SDEB_XA_NOT_IN_USE);
			idx = (int)l_idx;
			seq_printf(m, "  %d: idx=%d%s\n", j, idx,
				   (niu ? "  not_in_use" : ""));
			++j;
		}
	}
	return 0;
}

static ssize_t delay_show(struct device_driver *ddp, char *buf)
{
	return scnprintf(buf, PAGE_SIZE, "%d\n", sdebug_jdelay);
}
/* Returns -EBUSY if jdelay is being changed and commands are queued. The unit
 * of delay is jiffies.
 */
static ssize_t delay_store(struct device_driver *ddp, const char *buf,
			   size_t count)
{
	int jdelay, res;

	if (count > 0 && sscanf(buf, "%d", &jdelay) == 1) {
		res = count;
		if (sdebug_jdelay != jdelay) {
			int j, k;
			struct sdebug_queue *sqp;

			block_unblock_all_queues(true);
			for (j = 0, sqp = sdebug_q_arr; j < submit_queues;
			     ++j, ++sqp) {
				k = find_first_bit(sqp->in_use_bm,
						   sdebug_max_queue);
				if (k != sdebug_max_queue) {
					res = -EBUSY;   /* queued commands */
					break;
				}
			}
			if (res > 0) {
				sdebug_jdelay = jdelay;
				sdebug_ndelay = 0;
			}
			block_unblock_all_queues(false);
		}
		return res;
	}
	return -EINVAL;
}
static DRIVER_ATTR_RW(delay);

static ssize_t ndelay_show(struct device_driver *ddp, char *buf)
{
	return scnprintf(buf, PAGE_SIZE, "%d\n", sdebug_ndelay);
}
/* Returns -EBUSY if ndelay is being changed and commands are queued */
/* If > 0 and accepted then sdebug_jdelay is set to JDELAY_OVERRIDDEN */
static ssize_t ndelay_store(struct device_driver *ddp, const char *buf,
			    size_t count)
{
	int ndelay, res;

	if ((count > 0) && (1 == sscanf(buf, "%d", &ndelay)) &&
	    (ndelay >= 0) && (ndelay < (1000 * 1000 * 1000))) {
		res = count;
		if (sdebug_ndelay != ndelay) {
			int j, k;
			struct sdebug_queue *sqp;

			block_unblock_all_queues(true);
			for (j = 0, sqp = sdebug_q_arr; j < submit_queues;
			     ++j, ++sqp) {
				k = find_first_bit(sqp->in_use_bm,
						   sdebug_max_queue);
				if (k != sdebug_max_queue) {
					res = -EBUSY;   /* queued commands */
					break;
				}
			}
			if (res > 0) {
				sdebug_ndelay = ndelay;
				sdebug_jdelay = ndelay  ? JDELAY_OVERRIDDEN
							: DEF_JDELAY;
			}
			block_unblock_all_queues(false);
		}
		return res;
	}
	return -EINVAL;
}
static DRIVER_ATTR_RW(ndelay);

static ssize_t opts_show(struct device_driver *ddp, char *buf)
{
	return scnprintf(buf, PAGE_SIZE, "0x%x\n", sdebug_opts);
}

static ssize_t opts_store(struct device_driver *ddp, const char *buf,
			  size_t count)
{
	int opts;
	char work[20];

	if (sscanf(buf, "%10s", work) == 1) {
		if (strncasecmp(work, "0x", 2) == 0) {
			if (kstrtoint(work + 2, 16, &opts) == 0)
				goto opts_done;
		} else {
			if (kstrtoint(work, 10, &opts) == 0)
				goto opts_done;
		}
	}
	return -EINVAL;
opts_done:
	sdebug_opts = opts;
	sdebug_verbose = !!(SDEBUG_OPT_NOISE & opts);
	sdebug_any_injecting_opt = !!(SDEBUG_OPT_ALL_INJECTING & opts);
	tweak_cmnd_count();
	return count;
}
static DRIVER_ATTR_RW(opts);

static ssize_t ptype_show(struct device_driver *ddp, char *buf)
{
	return scnprintf(buf, PAGE_SIZE, "%d\n", sdebug_ptype);
}
static ssize_t ptype_store(struct device_driver *ddp, const char *buf,
			   size_t count)
{
	int n;

	/* Cannot change from or to TYPE_ZBC with sysfs */
	if (sdebug_ptype == TYPE_ZBC)
		return -EINVAL;

	if ((count > 0) && (1 == sscanf(buf, "%d", &n)) && (n >= 0)) {
		if (n == TYPE_ZBC)
			return -EINVAL;
		sdebug_ptype = n;
		return count;
	}
	return -EINVAL;
}
static DRIVER_ATTR_RW(ptype);

static ssize_t dsense_show(struct device_driver *ddp, char *buf)
{
	return scnprintf(buf, PAGE_SIZE, "%d\n", sdebug_dsense);
}
static ssize_t dsense_store(struct device_driver *ddp, const char *buf,
			    size_t count)
{
	int n;

	if ((count > 0) && (1 == sscanf(buf, "%d", &n)) && (n >= 0)) {
		sdebug_dsense = n;
		return count;
	}
	return -EINVAL;
}
static DRIVER_ATTR_RW(dsense);

static ssize_t fake_rw_show(struct device_driver *ddp, char *buf)
{
	return scnprintf(buf, PAGE_SIZE, "%d\n", sdebug_fake_rw);
}
static ssize_t fake_rw_store(struct device_driver *ddp, const char *buf,
			     size_t count)
{
	int n, idx;

	if ((count > 0) && (1 == sscanf(buf, "%d", &n)) && (n >= 0)) {
		bool want_store = (n == 0);
		struct sdebug_host_info *sdhp;

		n = (n > 0);
		sdebug_fake_rw = (sdebug_fake_rw > 0);
		if (sdebug_fake_rw == n)
			return count;	/* not transitioning so do nothing */

		if (want_store) {	/* 1 --> 0 transition, set up store */
			if (sdeb_first_idx < 0) {
				idx = sdebug_add_store();
				if (idx < 0)
					return idx;
			} else {
				idx = sdeb_first_idx;
				xa_clear_mark(per_store_ap, idx,
					      SDEB_XA_NOT_IN_USE);
			}
			/* make all hosts use same store */
			list_for_each_entry(sdhp, &sdebug_host_list,
					    host_list) {
				if (sdhp->si_idx != idx) {
					xa_set_mark(per_store_ap, sdhp->si_idx,
						    SDEB_XA_NOT_IN_USE);
					sdhp->si_idx = idx;
				}
			}
			sdeb_most_recent_idx = idx;
		} else {	/* 0 --> 1 transition is trigger for shrink */
			sdebug_erase_all_stores(true /* apart from first */);
		}
		sdebug_fake_rw = n;
		return count;
	}
	return -EINVAL;
}
static DRIVER_ATTR_RW(fake_rw);

static ssize_t no_lun_0_show(struct device_driver *ddp, char *buf)
{
	return scnprintf(buf, PAGE_SIZE, "%d\n", sdebug_no_lun_0);
}
static ssize_t no_lun_0_store(struct device_driver *ddp, const char *buf,
			      size_t count)
{
	int n;

	if ((count > 0) && (1 == sscanf(buf, "%d", &n)) && (n >= 0)) {
		sdebug_no_lun_0 = n;
		return count;
	}
	return -EINVAL;
}
static DRIVER_ATTR_RW(no_lun_0);

static ssize_t num_tgts_show(struct device_driver *ddp, char *buf)
{
	return scnprintf(buf, PAGE_SIZE, "%d\n", sdebug_num_tgts);
}
static ssize_t num_tgts_store(struct device_driver *ddp, const char *buf,
			      size_t count)
{
	int n;

	if ((count > 0) && (1 == sscanf(buf, "%d", &n)) && (n >= 0)) {
		sdebug_num_tgts = n;
		sdebug_max_tgts_luns();
		return count;
	}
	return -EINVAL;
}
static DRIVER_ATTR_RW(num_tgts);

static ssize_t dev_size_mb_show(struct device_driver *ddp, char *buf)
{
	return scnprintf(buf, PAGE_SIZE, "%d\n", sdebug_dev_size_mb);
}
static DRIVER_ATTR_RO(dev_size_mb);

static ssize_t per_host_store_show(struct device_driver *ddp, char *buf)
{
	return scnprintf(buf, PAGE_SIZE, "%d\n", sdebug_per_host_store);
}

static ssize_t per_host_store_store(struct device_driver *ddp, const char *buf,
				    size_t count)
{
	bool v;

	if (kstrtobool(buf, &v))
		return -EINVAL;

	sdebug_per_host_store = v;
	return count;
}
static DRIVER_ATTR_RW(per_host_store);

static ssize_t num_parts_show(struct device_driver *ddp, char *buf)
{
	return scnprintf(buf, PAGE_SIZE, "%d\n", sdebug_num_parts);
}
static DRIVER_ATTR_RO(num_parts);

static ssize_t every_nth_show(struct device_driver *ddp, char *buf)
{
	return scnprintf(buf, PAGE_SIZE, "%d\n", sdebug_every_nth);
}
static ssize_t every_nth_store(struct device_driver *ddp, const char *buf,
			       size_t count)
{
	int nth;
	char work[20];

	if (sscanf(buf, "%10s", work) == 1) {
		if (strncasecmp(work, "0x", 2) == 0) {
			if (kstrtoint(work + 2, 16, &nth) == 0)
				goto every_nth_done;
		} else {
			if (kstrtoint(work, 10, &nth) == 0)
				goto every_nth_done;
		}
	}
	return -EINVAL;

every_nth_done:
	sdebug_every_nth = nth;
	if (nth && !sdebug_statistics) {
		pr_info("every_nth needs statistics=1, set it\n");
		sdebug_statistics = true;
	}
	tweak_cmnd_count();
	return count;
}
static DRIVER_ATTR_RW(every_nth);

static ssize_t lun_format_show(struct device_driver *ddp, char *buf)
{
	return scnprintf(buf, PAGE_SIZE, "%d\n", (int)sdebug_lun_am);
}
static ssize_t lun_format_store(struct device_driver *ddp, const char *buf,
				size_t count)
{
	int n;
	bool changed;

	if (kstrtoint(buf, 0, &n))
		return -EINVAL;
	if (n >= 0) {
		if (n > (int)SAM_LUN_AM_FLAT) {
			pr_warn("only LUN address methods 0 and 1 are supported\n");
			return -EINVAL;
		}
		changed = ((int)sdebug_lun_am != n);
		sdebug_lun_am = n;
		if (changed && sdebug_scsi_level >= 5) {	/* >= SPC-3 */
			struct sdebug_host_info *sdhp;
			struct sdebug_dev_info *dp;

			spin_lock(&sdebug_host_list_lock);
			list_for_each_entry(sdhp, &sdebug_host_list, host_list) {
				list_for_each_entry(dp, &sdhp->dev_info_list, dev_list) {
					set_bit(SDEBUG_UA_LUNS_CHANGED, dp->uas_bm);
				}
			}
			spin_unlock(&sdebug_host_list_lock);
		}
		return count;
	}
	return -EINVAL;
}
static DRIVER_ATTR_RW(lun_format);

static ssize_t max_luns_show(struct device_driver *ddp, char *buf)
{
	return scnprintf(buf, PAGE_SIZE, "%d\n", sdebug_max_luns);
}
static ssize_t max_luns_store(struct device_driver *ddp, const char *buf,
			      size_t count)
{
	int n;
	bool changed;

	if ((count > 0) && (1 == sscanf(buf, "%d", &n)) && (n >= 0)) {
		if (n > 256) {
			pr_warn("max_luns can be no more than 256\n");
			return -EINVAL;
		}
		changed = (sdebug_max_luns != n);
		sdebug_max_luns = n;
		sdebug_max_tgts_luns();
		if (changed && (sdebug_scsi_level >= 5)) {	/* >= SPC-3 */
			struct sdebug_host_info *sdhp;
			struct sdebug_dev_info *dp;

			spin_lock(&sdebug_host_list_lock);
			list_for_each_entry(sdhp, &sdebug_host_list,
					    host_list) {
				list_for_each_entry(dp, &sdhp->dev_info_list,
						    dev_list) {
					set_bit(SDEBUG_UA_LUNS_CHANGED,
						dp->uas_bm);
				}
			}
			spin_unlock(&sdebug_host_list_lock);
		}
		return count;
	}
	return -EINVAL;
}
static DRIVER_ATTR_RW(max_luns);

static ssize_t max_queue_show(struct device_driver *ddp, char *buf)
{
	return scnprintf(buf, PAGE_SIZE, "%d\n", sdebug_max_queue);
}
/* N.B. max_queue can be changed while there are queued commands. In flight
 * commands beyond the new max_queue will be completed. */
static ssize_t max_queue_store(struct device_driver *ddp, const char *buf,
			       size_t count)
{
	int j, n, k, a;
	struct sdebug_queue *sqp;

	if ((count > 0) && (1 == sscanf(buf, "%d", &n)) && (n > 0) &&
	    (n <= SDEBUG_CANQUEUE) &&
	    (sdebug_host_max_queue == 0)) {
		block_unblock_all_queues(true);
		k = 0;
		for (j = 0, sqp = sdebug_q_arr; j < submit_queues;
		     ++j, ++sqp) {
			a = find_last_bit(sqp->in_use_bm, SDEBUG_CANQUEUE);
			if (a > k)
				k = a;
		}
		sdebug_max_queue = n;
		if (k == SDEBUG_CANQUEUE)
			atomic_set(&retired_max_queue, 0);
		else if (k >= n)
			atomic_set(&retired_max_queue, k + 1);
		else
			atomic_set(&retired_max_queue, 0);
		block_unblock_all_queues(false);
		return count;
	}
	return -EINVAL;
}
static DRIVER_ATTR_RW(max_queue);

static ssize_t host_max_queue_show(struct device_driver *ddp, char *buf)
{
	return scnprintf(buf, PAGE_SIZE, "%d\n", sdebug_host_max_queue);
}

/*
 * Since this is used for .can_queue, and we get the hc_idx tag from the bitmap
 * in range [0, sdebug_host_max_queue), we can't change it.
 */
static DRIVER_ATTR_RO(host_max_queue);

static ssize_t no_uld_show(struct device_driver *ddp, char *buf)
{
	return scnprintf(buf, PAGE_SIZE, "%d\n", sdebug_no_uld);
}
static DRIVER_ATTR_RO(no_uld);

static ssize_t scsi_level_show(struct device_driver *ddp, char *buf)
{
	return scnprintf(buf, PAGE_SIZE, "%d\n", sdebug_scsi_level);
}
static DRIVER_ATTR_RO(scsi_level);

static ssize_t virtual_gb_show(struct device_driver *ddp, char *buf)
{
	return scnprintf(buf, PAGE_SIZE, "%d\n", sdebug_virtual_gb);
}
static ssize_t virtual_gb_store(struct device_driver *ddp, const char *buf,
				size_t count)
{
	int n;
	bool changed;

	/* Ignore capacity change for ZBC drives for now */
	if (sdeb_zbc_in_use)
		return -ENOTSUPP;

	if ((count > 0) && (1 == sscanf(buf, "%d", &n)) && (n >= 0)) {
		changed = (sdebug_virtual_gb != n);
		sdebug_virtual_gb = n;
		sdebug_capacity = get_sdebug_capacity();
		if (changed) {
			struct sdebug_host_info *sdhp;
			struct sdebug_dev_info *dp;

			spin_lock(&sdebug_host_list_lock);
			list_for_each_entry(sdhp, &sdebug_host_list,
					    host_list) {
				list_for_each_entry(dp, &sdhp->dev_info_list,
						    dev_list) {
					set_bit(SDEBUG_UA_CAPACITY_CHANGED,
						dp->uas_bm);
				}
			}
			spin_unlock(&sdebug_host_list_lock);
		}
		return count;
	}
	return -EINVAL;
}
static DRIVER_ATTR_RW(virtual_gb);

static ssize_t add_host_show(struct device_driver *ddp, char *buf)
{
	/* absolute number of hosts currently active is what is shown */
	return scnprintf(buf, PAGE_SIZE, "%d\n", sdebug_num_hosts);
}

static ssize_t add_host_store(struct device_driver *ddp, const char *buf,
			      size_t count)
{
	bool found;
	unsigned long idx;
	struct sdeb_store_info *sip;
	bool want_phs = (sdebug_fake_rw == 0) && sdebug_per_host_store;
	int delta_hosts;

	if (sscanf(buf, "%d", &delta_hosts) != 1)
		return -EINVAL;
	if (delta_hosts > 0) {
		do {
			found = false;
			if (want_phs) {
				xa_for_each_marked(per_store_ap, idx, sip,
						   SDEB_XA_NOT_IN_USE) {
					sdeb_most_recent_idx = (int)idx;
					found = true;
					break;
				}
				if (found)	/* re-use case */
					sdebug_add_host_helper((int)idx);
				else
					sdebug_do_add_host(true);
			} else {
				sdebug_do_add_host(false);
			}
		} while (--delta_hosts);
	} else if (delta_hosts < 0) {
		do {
			sdebug_do_remove_host(false);
		} while (++delta_hosts);
	}
	return count;
}
static DRIVER_ATTR_RW(add_host);

static ssize_t vpd_use_hostno_show(struct device_driver *ddp, char *buf)
{
	return scnprintf(buf, PAGE_SIZE, "%d\n", sdebug_vpd_use_hostno);
}
static ssize_t vpd_use_hostno_store(struct device_driver *ddp, const char *buf,
				    size_t count)
{
	int n;

	if ((count > 0) && (1 == sscanf(buf, "%d", &n)) && (n >= 0)) {
		sdebug_vpd_use_hostno = n;
		return count;
	}
	return -EINVAL;
}
static DRIVER_ATTR_RW(vpd_use_hostno);

static ssize_t statistics_show(struct device_driver *ddp, char *buf)
{
	return scnprintf(buf, PAGE_SIZE, "%d\n", (int)sdebug_statistics);
}
static ssize_t statistics_store(struct device_driver *ddp, const char *buf,
				size_t count)
{
	int n;

	if ((count > 0) && (sscanf(buf, "%d", &n) == 1) && (n >= 0)) {
		if (n > 0)
			sdebug_statistics = true;
		else {
			clear_queue_stats();
			sdebug_statistics = false;
		}
		return count;
	}
	return -EINVAL;
}
static DRIVER_ATTR_RW(statistics);

static ssize_t sector_size_show(struct device_driver *ddp, char *buf)
{
	return scnprintf(buf, PAGE_SIZE, "%u\n", sdebug_sector_size);
}
static DRIVER_ATTR_RO(sector_size);

static ssize_t submit_queues_show(struct device_driver *ddp, char *buf)
{
	return scnprintf(buf, PAGE_SIZE, "%d\n", submit_queues);
}
static DRIVER_ATTR_RO(submit_queues);

static ssize_t dix_show(struct device_driver *ddp, char *buf)
{
	return scnprintf(buf, PAGE_SIZE, "%d\n", sdebug_dix);
}
static DRIVER_ATTR_RO(dix);

static ssize_t dif_show(struct device_driver *ddp, char *buf)
{
	return scnprintf(buf, PAGE_SIZE, "%d\n", sdebug_dif);
}
static DRIVER_ATTR_RO(dif);

static ssize_t guard_show(struct device_driver *ddp, char *buf)
{
	return scnprintf(buf, PAGE_SIZE, "%u\n", sdebug_guard);
}
static DRIVER_ATTR_RO(guard);

static ssize_t ato_show(struct device_driver *ddp, char *buf)
{
	return scnprintf(buf, PAGE_SIZE, "%d\n", sdebug_ato);
}
static DRIVER_ATTR_RO(ato);

static ssize_t map_show(struct device_driver *ddp, char *buf)
{
	ssize_t count = 0;

	if (!scsi_debug_lbp())
		return scnprintf(buf, PAGE_SIZE, "0-%u\n",
				 sdebug_store_sectors);

	if (sdebug_fake_rw == 0 && !xa_empty(per_store_ap)) {
		struct sdeb_store_info *sip = xa_load(per_store_ap, 0);

		if (sip)
			count = scnprintf(buf, PAGE_SIZE - 1, "%*pbl",
					  (int)map_size, sip->map_storep);
	}
	buf[count++] = '\n';
	buf[count] = '\0';

	return count;
}
static DRIVER_ATTR_RO(map);

static ssize_t random_show(struct device_driver *ddp, char *buf)
{
	return scnprintf(buf, PAGE_SIZE, "%d\n", sdebug_random);
}

static ssize_t random_store(struct device_driver *ddp, const char *buf,
			    size_t count)
{
	bool v;

	if (kstrtobool(buf, &v))
		return -EINVAL;

	sdebug_random = v;
	return count;
}
static DRIVER_ATTR_RW(random);

static ssize_t removable_show(struct device_driver *ddp, char *buf)
{
	return scnprintf(buf, PAGE_SIZE, "%d\n", sdebug_removable ? 1 : 0);
}
static ssize_t removable_store(struct device_driver *ddp, const char *buf,
			       size_t count)
{
	int n;

	if ((count > 0) && (1 == sscanf(buf, "%d", &n)) && (n >= 0)) {
		sdebug_removable = (n > 0);
		return count;
	}
	return -EINVAL;
}
static DRIVER_ATTR_RW(removable);

static ssize_t host_lock_show(struct device_driver *ddp, char *buf)
{
	return scnprintf(buf, PAGE_SIZE, "%d\n", !!sdebug_host_lock);
}
/* N.B. sdebug_host_lock does nothing, kept for backward compatibility */
static ssize_t host_lock_store(struct device_driver *ddp, const char *buf,
			       size_t count)
{
	int n;

	if ((count > 0) && (1 == sscanf(buf, "%d", &n)) && (n >= 0)) {
		sdebug_host_lock = (n > 0);
		return count;
	}
	return -EINVAL;
}
static DRIVER_ATTR_RW(host_lock);

static ssize_t strict_show(struct device_driver *ddp, char *buf)
{
	return scnprintf(buf, PAGE_SIZE, "%d\n", !!sdebug_strict);
}
static ssize_t strict_store(struct device_driver *ddp, const char *buf,
			    size_t count)
{
	int n;

	if ((count > 0) && (1 == sscanf(buf, "%d", &n)) && (n >= 0)) {
		sdebug_strict = (n > 0);
		return count;
	}
	return -EINVAL;
}
static DRIVER_ATTR_RW(strict);

static ssize_t uuid_ctl_show(struct device_driver *ddp, char *buf)
{
	return scnprintf(buf, PAGE_SIZE, "%d\n", !!sdebug_uuid_ctl);
}
static DRIVER_ATTR_RO(uuid_ctl);

static ssize_t cdb_len_show(struct device_driver *ddp, char *buf)
{
	return scnprintf(buf, PAGE_SIZE, "%d\n", sdebug_cdb_len);
}
static ssize_t cdb_len_store(struct device_driver *ddp, const char *buf,
			     size_t count)
{
	int ret, n;

	ret = kstrtoint(buf, 0, &n);
	if (ret)
		return ret;
	sdebug_cdb_len = n;
	all_config_cdb_len();
	return count;
}
static DRIVER_ATTR_RW(cdb_len);

static const char * const zbc_model_strs_a[] = {
	[BLK_ZONED_NONE] = "none",
	[BLK_ZONED_HA]   = "host-aware",
	[BLK_ZONED_HM]   = "host-managed",
};

static const char * const zbc_model_strs_b[] = {
	[BLK_ZONED_NONE] = "no",
	[BLK_ZONED_HA]   = "aware",
	[BLK_ZONED_HM]   = "managed",
};

static const char * const zbc_model_strs_c[] = {
	[BLK_ZONED_NONE] = "0",
	[BLK_ZONED_HA]   = "1",
	[BLK_ZONED_HM]   = "2",
};

static int sdeb_zbc_model_str(const char *cp)
{
	int res = sysfs_match_string(zbc_model_strs_a, cp);

	if (res < 0) {
		res = sysfs_match_string(zbc_model_strs_b, cp);
		if (res < 0) {
			res = sysfs_match_string(zbc_model_strs_c, cp);
			if (res < 0)
				return -EINVAL;
		}
	}
	return res;
}

static ssize_t zbc_show(struct device_driver *ddp, char *buf)
{
	return scnprintf(buf, PAGE_SIZE, "%s\n",
			 zbc_model_strs_a[sdeb_zbc_model]);
}
static DRIVER_ATTR_RO(zbc);

static ssize_t tur_ms_to_ready_show(struct device_driver *ddp, char *buf)
{
	return scnprintf(buf, PAGE_SIZE, "%d\n", sdeb_tur_ms_to_ready);
}
static DRIVER_ATTR_RO(tur_ms_to_ready);

/* Note: The following array creates attribute files in the
   /sys/bus/pseudo/drivers/scsi_debug directory. The advantage of these
   files (over those found in the /sys/module/scsi_debug/parameters
   directory) is that auxiliary actions can be triggered when an attribute
   is changed. For example see: add_host_store() above.
 */

static struct attribute *sdebug_drv_attrs[] = {
	&driver_attr_delay.attr,
	&driver_attr_opts.attr,
	&driver_attr_ptype.attr,
	&driver_attr_dsense.attr,
	&driver_attr_fake_rw.attr,
	&driver_attr_host_max_queue.attr,
	&driver_attr_no_lun_0.attr,
	&driver_attr_num_tgts.attr,
	&driver_attr_dev_size_mb.attr,
	&driver_attr_num_parts.attr,
	&driver_attr_every_nth.attr,
	&driver_attr_lun_format.attr,
	&driver_attr_max_luns.attr,
	&driver_attr_max_queue.attr,
	&driver_attr_no_uld.attr,
	&driver_attr_scsi_level.attr,
	&driver_attr_virtual_gb.attr,
	&driver_attr_add_host.attr,
	&driver_attr_per_host_store.attr,
	&driver_attr_vpd_use_hostno.attr,
	&driver_attr_sector_size.attr,
	&driver_attr_statistics.attr,
	&driver_attr_submit_queues.attr,
	&driver_attr_dix.attr,
	&driver_attr_dif.attr,
	&driver_attr_guard.attr,
	&driver_attr_ato.attr,
	&driver_attr_map.attr,
	&driver_attr_random.attr,
	&driver_attr_removable.attr,
	&driver_attr_host_lock.attr,
	&driver_attr_ndelay.attr,
	&driver_attr_strict.attr,
	&driver_attr_uuid_ctl.attr,
	&driver_attr_cdb_len.attr,
	&driver_attr_tur_ms_to_ready.attr,
	&driver_attr_zbc.attr,
	NULL,
};
ATTRIBUTE_GROUPS(sdebug_drv);

static struct device *pseudo_primary;

static int __init scsi_debug_init(void)
{
	bool want_store = (sdebug_fake_rw == 0);
	unsigned long sz;
	int k, ret, hosts_to_add;
	int idx = -1;

	ramdisk_lck_a[0] = &atomic_rw;
	ramdisk_lck_a[1] = &atomic_rw2;
	atomic_set(&retired_max_queue, 0);

	if (sdebug_ndelay >= 1000 * 1000 * 1000) {
		pr_warn("ndelay must be less than 1 second, ignored\n");
		sdebug_ndelay = 0;
	} else if (sdebug_ndelay > 0)
		sdebug_jdelay = JDELAY_OVERRIDDEN;

	switch (sdebug_sector_size) {
	case  512:
	case 1024:
	case 2048:
	case 4096:
		break;
	default:
		pr_err("invalid sector_size %d\n", sdebug_sector_size);
		return -EINVAL;
	}

	switch (sdebug_dif) {
	case T10_PI_TYPE0_PROTECTION:
		break;
	case T10_PI_TYPE1_PROTECTION:
	case T10_PI_TYPE2_PROTECTION:
	case T10_PI_TYPE3_PROTECTION:
		have_dif_prot = true;
		break;

	default:
		pr_err("dif must be 0, 1, 2 or 3\n");
		return -EINVAL;
	}

	if (sdebug_num_tgts < 0) {
		pr_err("num_tgts must be >= 0\n");
		return -EINVAL;
	}

	if (sdebug_guard > 1) {
		pr_err("guard must be 0 or 1\n");
		return -EINVAL;
	}

	if (sdebug_ato > 1) {
		pr_err("ato must be 0 or 1\n");
		return -EINVAL;
	}

	if (sdebug_physblk_exp > 15) {
		pr_err("invalid physblk_exp %u\n", sdebug_physblk_exp);
		return -EINVAL;
	}

	sdebug_lun_am = sdebug_lun_am_i;
	if (sdebug_lun_am > SAM_LUN_AM_FLAT) {
		pr_warn("Invalid LUN format %u, using default\n", (int)sdebug_lun_am);
		sdebug_lun_am = SAM_LUN_AM_PERIPHERAL;
	}

	if (sdebug_max_luns > 256) {
		if (sdebug_max_luns > 16384) {
			pr_warn("max_luns can be no more than 16384, use default\n");
			sdebug_max_luns = DEF_MAX_LUNS;
		}
		sdebug_lun_am = SAM_LUN_AM_FLAT;
	}

	if (sdebug_lowest_aligned > 0x3fff) {
		pr_err("lowest_aligned too big: %u\n", sdebug_lowest_aligned);
		return -EINVAL;
	}

	if (submit_queues < 1) {
		pr_err("submit_queues must be 1 or more\n");
		return -EINVAL;
	}

	if ((sdebug_max_queue > SDEBUG_CANQUEUE) || (sdebug_max_queue < 1)) {
		pr_err("max_queue must be in range [1, %d]\n", SDEBUG_CANQUEUE);
		return -EINVAL;
	}

<<<<<<< HEAD
=======
	if ((sdebug_host_max_queue > SDEBUG_CANQUEUE) ||
	    (sdebug_host_max_queue < 0)) {
		pr_err("host_max_queue must be in range [0 %d]\n",
		       SDEBUG_CANQUEUE);
		return -EINVAL;
	}

	if (sdebug_host_max_queue &&
	    (sdebug_max_queue != sdebug_host_max_queue)) {
		sdebug_max_queue = sdebug_host_max_queue;
		pr_warn("fixing max submit queue depth to host max queue depth, %d\n",
			sdebug_max_queue);
	}

>>>>>>> d1988041
	sdebug_q_arr = kcalloc(submit_queues, sizeof(struct sdebug_queue),
			       GFP_KERNEL);
	if (sdebug_q_arr == NULL)
		return -ENOMEM;
	for (k = 0; k < submit_queues; ++k)
		spin_lock_init(&sdebug_q_arr[k].qc_lock);

	/*
	 * check for host managed zoned block device specified with
	 * ptype=0x14 or zbc=XXX.
	 */
	if (sdebug_ptype == TYPE_ZBC) {
		sdeb_zbc_model = BLK_ZONED_HM;
	} else if (sdeb_zbc_model_s && *sdeb_zbc_model_s) {
		k = sdeb_zbc_model_str(sdeb_zbc_model_s);
		if (k < 0) {
			ret = k;
			goto free_vm;
		}
		sdeb_zbc_model = k;
		switch (sdeb_zbc_model) {
		case BLK_ZONED_NONE:
		case BLK_ZONED_HA:
			sdebug_ptype = TYPE_DISK;
			break;
		case BLK_ZONED_HM:
			sdebug_ptype = TYPE_ZBC;
			break;
		default:
			pr_err("Invalid ZBC model\n");
			return -EINVAL;
		}
	}
	if (sdeb_zbc_model != BLK_ZONED_NONE) {
		sdeb_zbc_in_use = true;
		if (sdebug_dev_size_mb == DEF_DEV_SIZE_PRE_INIT)
			sdebug_dev_size_mb = DEF_ZBC_DEV_SIZE_MB;
	}

	if (sdebug_dev_size_mb == DEF_DEV_SIZE_PRE_INIT)
		sdebug_dev_size_mb = DEF_DEV_SIZE_MB;
	if (sdebug_dev_size_mb < 1)
		sdebug_dev_size_mb = 1;  /* force minimum 1 MB ramdisk */
	sz = (unsigned long)sdebug_dev_size_mb * 1048576;
	sdebug_store_sectors = sz / sdebug_sector_size;
	sdebug_capacity = get_sdebug_capacity();

	/* play around with geometry, don't waste too much on track 0 */
	sdebug_heads = 8;
	sdebug_sectors_per = 32;
	if (sdebug_dev_size_mb >= 256)
		sdebug_heads = 64;
	else if (sdebug_dev_size_mb >= 16)
		sdebug_heads = 32;
	sdebug_cylinders_per = (unsigned long)sdebug_capacity /
			       (sdebug_sectors_per * sdebug_heads);
	if (sdebug_cylinders_per >= 1024) {
		/* other LLDs do this; implies >= 1GB ram disk ... */
		sdebug_heads = 255;
		sdebug_sectors_per = 63;
		sdebug_cylinders_per = (unsigned long)sdebug_capacity /
			       (sdebug_sectors_per * sdebug_heads);
	}
	if (scsi_debug_lbp()) {
		sdebug_unmap_max_blocks =
			clamp(sdebug_unmap_max_blocks, 0U, 0xffffffffU);

		sdebug_unmap_max_desc =
			clamp(sdebug_unmap_max_desc, 0U, 256U);

		sdebug_unmap_granularity =
			clamp(sdebug_unmap_granularity, 1U, 0xffffffffU);

		if (sdebug_unmap_alignment &&
		    sdebug_unmap_granularity <=
		    sdebug_unmap_alignment) {
			pr_err("ERR: unmap_granularity <= unmap_alignment\n");
			ret = -EINVAL;
			goto free_q_arr;
		}
	}
	xa_init_flags(per_store_ap, XA_FLAGS_ALLOC | XA_FLAGS_LOCK_IRQ);
	if (want_store) {
		idx = sdebug_add_store();
		if (idx < 0) {
			ret = idx;
			goto free_q_arr;
		}
	}

	pseudo_primary = root_device_register("pseudo_0");
	if (IS_ERR(pseudo_primary)) {
		pr_warn("root_device_register() error\n");
		ret = PTR_ERR(pseudo_primary);
		goto free_vm;
	}
	ret = bus_register(&pseudo_lld_bus);
	if (ret < 0) {
		pr_warn("bus_register error: %d\n", ret);
		goto dev_unreg;
	}
	ret = driver_register(&sdebug_driverfs_driver);
	if (ret < 0) {
		pr_warn("driver_register error: %d\n", ret);
		goto bus_unreg;
	}

	hosts_to_add = sdebug_add_host;
	sdebug_add_host = 0;

	for (k = 0; k < hosts_to_add; k++) {
		if (want_store && k == 0) {
			ret = sdebug_add_host_helper(idx);
			if (ret < 0) {
				pr_err("add_host_helper k=%d, error=%d\n",
				       k, -ret);
				break;
			}
		} else {
			ret = sdebug_do_add_host(want_store &&
						 sdebug_per_host_store);
			if (ret < 0) {
				pr_err("add_host k=%d error=%d\n", k, -ret);
				break;
			}
		}
	}
	if (sdebug_verbose)
		pr_info("built %d host(s)\n", sdebug_num_hosts);

	return 0;

bus_unreg:
	bus_unregister(&pseudo_lld_bus);
dev_unreg:
	root_device_unregister(pseudo_primary);
free_vm:
	sdebug_erase_store(idx, NULL);
free_q_arr:
	kfree(sdebug_q_arr);
	return ret;
}

static void __exit scsi_debug_exit(void)
{
	int k = sdebug_num_hosts;

	stop_all_queued();
	for (; k; k--)
		sdebug_do_remove_host(true);
	free_all_queued();
	driver_unregister(&sdebug_driverfs_driver);
	bus_unregister(&pseudo_lld_bus);
	root_device_unregister(pseudo_primary);

	sdebug_erase_all_stores(false);
	xa_destroy(per_store_ap);
}

device_initcall(scsi_debug_init);
module_exit(scsi_debug_exit);

static void sdebug_release_adapter(struct device *dev)
{
	struct sdebug_host_info *sdbg_host;

	sdbg_host = to_sdebug_host(dev);
	kfree(sdbg_host);
}

/* idx must be valid, if sip is NULL then it will be obtained using idx */
static void sdebug_erase_store(int idx, struct sdeb_store_info *sip)
{
	if (idx < 0)
		return;
	if (!sip) {
		if (xa_empty(per_store_ap))
			return;
		sip = xa_load(per_store_ap, idx);
		if (!sip)
			return;
	}
	vfree(sip->map_storep);
	vfree(sip->dif_storep);
	vfree(sip->storep);
	xa_erase(per_store_ap, idx);
	kfree(sip);
}

/* Assume apart_from_first==false only in shutdown case. */
static void sdebug_erase_all_stores(bool apart_from_first)
{
	unsigned long idx;
	struct sdeb_store_info *sip = NULL;

	xa_for_each(per_store_ap, idx, sip) {
		if (apart_from_first)
			apart_from_first = false;
		else
			sdebug_erase_store(idx, sip);
	}
	if (apart_from_first)
		sdeb_most_recent_idx = sdeb_first_idx;
}

/*
 * Returns store xarray new element index (idx) if >=0 else negated errno.
 * Limit the number of stores to 65536.
 */
static int sdebug_add_store(void)
{
	int res;
	u32 n_idx;
	unsigned long iflags;
	unsigned long sz = (unsigned long)sdebug_dev_size_mb * 1048576;
	struct sdeb_store_info *sip = NULL;
	struct xa_limit xal = { .max = 1 << 16, .min = 0 };

	sip = kzalloc(sizeof(*sip), GFP_KERNEL);
	if (!sip)
		return -ENOMEM;

	xa_lock_irqsave(per_store_ap, iflags);
	res = __xa_alloc(per_store_ap, &n_idx, sip, xal, GFP_ATOMIC);
	if (unlikely(res < 0)) {
		xa_unlock_irqrestore(per_store_ap, iflags);
		kfree(sip);
		pr_warn("%s: xa_alloc() errno=%d\n", __func__, -res);
		return res;
	}
	sdeb_most_recent_idx = n_idx;
	if (sdeb_first_idx < 0)
		sdeb_first_idx = n_idx;
	xa_unlock_irqrestore(per_store_ap, iflags);

	res = -ENOMEM;
	sip->storep = vzalloc(sz);
	if (!sip->storep) {
		pr_err("user data oom\n");
		goto err;
	}
	if (sdebug_num_parts > 0)
		sdebug_build_parts(sip->storep, sz);

	/* DIF/DIX: what T10 calls Protection Information (PI) */
	if (sdebug_dix) {
		int dif_size;

		dif_size = sdebug_store_sectors * sizeof(struct t10_pi_tuple);
		sip->dif_storep = vmalloc(dif_size);

		pr_info("dif_storep %u bytes @ %pK\n", dif_size,
			sip->dif_storep);

		if (!sip->dif_storep) {
			pr_err("DIX oom\n");
			goto err;
		}
		memset(sip->dif_storep, 0xff, dif_size);
	}
	/* Logical Block Provisioning */
	if (scsi_debug_lbp()) {
		map_size = lba_to_map_index(sdebug_store_sectors - 1) + 1;
		sip->map_storep = vmalloc(array_size(sizeof(long),
						     BITS_TO_LONGS(map_size)));

		pr_info("%lu provisioning blocks\n", map_size);

		if (!sip->map_storep) {
			pr_err("LBP map oom\n");
			goto err;
		}

		bitmap_zero(sip->map_storep, map_size);

		/* Map first 1KB for partition table */
		if (sdebug_num_parts)
			map_region(sip, 0, 2);
	}

	rwlock_init(&sip->macc_lck);
	return (int)n_idx;
err:
	sdebug_erase_store((int)n_idx, sip);
	pr_warn("%s: failed, errno=%d\n", __func__, -res);
	return res;
}

static int sdebug_add_host_helper(int per_host_idx)
{
	int k, devs_per_host, idx;
	int error = -ENOMEM;
	struct sdebug_host_info *sdbg_host;
	struct sdebug_dev_info *sdbg_devinfo, *tmp;

	sdbg_host = kzalloc(sizeof(*sdbg_host), GFP_KERNEL);
	if (!sdbg_host)
		return -ENOMEM;
	idx = (per_host_idx < 0) ? sdeb_first_idx : per_host_idx;
	if (xa_get_mark(per_store_ap, idx, SDEB_XA_NOT_IN_USE))
		xa_clear_mark(per_store_ap, idx, SDEB_XA_NOT_IN_USE);
	sdbg_host->si_idx = idx;

	INIT_LIST_HEAD(&sdbg_host->dev_info_list);

	devs_per_host = sdebug_num_tgts * sdebug_max_luns;
	for (k = 0; k < devs_per_host; k++) {
		sdbg_devinfo = sdebug_device_create(sdbg_host, GFP_KERNEL);
		if (!sdbg_devinfo)
			goto clean;
	}

	spin_lock(&sdebug_host_list_lock);
	list_add_tail(&sdbg_host->host_list, &sdebug_host_list);
	spin_unlock(&sdebug_host_list_lock);

	sdbg_host->dev.bus = &pseudo_lld_bus;
	sdbg_host->dev.parent = pseudo_primary;
	sdbg_host->dev.release = &sdebug_release_adapter;
	dev_set_name(&sdbg_host->dev, "adapter%d", sdebug_num_hosts);

	error = device_register(&sdbg_host->dev);
	if (error)
		goto clean;

	++sdebug_num_hosts;
	return 0;

clean:
	list_for_each_entry_safe(sdbg_devinfo, tmp, &sdbg_host->dev_info_list,
				 dev_list) {
		list_del(&sdbg_devinfo->dev_list);
		kfree(sdbg_devinfo->zstate);
		kfree(sdbg_devinfo);
	}
	kfree(sdbg_host);
	pr_warn("%s: failed, errno=%d\n", __func__, -error);
	return error;
}

static int sdebug_do_add_host(bool mk_new_store)
{
	int ph_idx = sdeb_most_recent_idx;

	if (mk_new_store) {
		ph_idx = sdebug_add_store();
		if (ph_idx < 0)
			return ph_idx;
	}
	return sdebug_add_host_helper(ph_idx);
}

static void sdebug_do_remove_host(bool the_end)
{
	int idx = -1;
	struct sdebug_host_info *sdbg_host = NULL;
	struct sdebug_host_info *sdbg_host2;

	spin_lock(&sdebug_host_list_lock);
	if (!list_empty(&sdebug_host_list)) {
		sdbg_host = list_entry(sdebug_host_list.prev,
				       struct sdebug_host_info, host_list);
		idx = sdbg_host->si_idx;
	}
	if (!the_end && idx >= 0) {
		bool unique = true;

		list_for_each_entry(sdbg_host2, &sdebug_host_list, host_list) {
			if (sdbg_host2 == sdbg_host)
				continue;
			if (idx == sdbg_host2->si_idx) {
				unique = false;
				break;
			}
		}
		if (unique) {
			xa_set_mark(per_store_ap, idx, SDEB_XA_NOT_IN_USE);
			if (idx == sdeb_most_recent_idx)
				--sdeb_most_recent_idx;
		}
	}
	if (sdbg_host)
		list_del(&sdbg_host->host_list);
	spin_unlock(&sdebug_host_list_lock);

	if (!sdbg_host)
		return;

	device_unregister(&sdbg_host->dev);
	--sdebug_num_hosts;
}

static int sdebug_change_qdepth(struct scsi_device *sdev, int qdepth)
{
	int num_in_q = 0;
	struct sdebug_dev_info *devip;

	block_unblock_all_queues(true);
	devip = (struct sdebug_dev_info *)sdev->hostdata;
	if (NULL == devip) {
		block_unblock_all_queues(false);
		return	-ENODEV;
	}
	num_in_q = atomic_read(&devip->num_in_q);

	if (qdepth < 1)
		qdepth = 1;
	/* allow to exceed max host qc_arr elements for testing */
	if (qdepth > SDEBUG_CANQUEUE + 10)
		qdepth = SDEBUG_CANQUEUE + 10;
	scsi_change_queue_depth(sdev, qdepth);

	if (SDEBUG_OPT_Q_NOISE & sdebug_opts) {
		sdev_printk(KERN_INFO, sdev, "%s: qdepth=%d, num_in_q=%d\n",
			    __func__, qdepth, num_in_q);
	}
	block_unblock_all_queues(false);
	return sdev->queue_depth;
}

static bool fake_timeout(struct scsi_cmnd *scp)
{
	if (0 == (atomic_read(&sdebug_cmnd_count) % abs(sdebug_every_nth))) {
		if (sdebug_every_nth < -1)
			sdebug_every_nth = -1;
		if (SDEBUG_OPT_TIMEOUT & sdebug_opts)
			return true; /* ignore command causing timeout */
		else if (SDEBUG_OPT_MAC_TIMEOUT & sdebug_opts &&
			 scsi_medium_access_command(scp))
			return true; /* time out reads and writes */
	}
	return false;
}

/* Response to TUR or media access command when device stopped */
static int resp_not_ready(struct scsi_cmnd *scp, struct sdebug_dev_info *devip)
{
	int stopped_state;
	u64 diff_ns = 0;
	ktime_t now_ts = ktime_get_boottime();
	struct scsi_device *sdp = scp->device;

	stopped_state = atomic_read(&devip->stopped);
	if (stopped_state == 2) {
		if (ktime_to_ns(now_ts) > ktime_to_ns(devip->create_ts)) {
			diff_ns = ktime_to_ns(ktime_sub(now_ts, devip->create_ts));
			if (diff_ns >= ((u64)sdeb_tur_ms_to_ready * 1000000)) {
				/* tur_ms_to_ready timer extinguished */
				atomic_set(&devip->stopped, 0);
				return 0;
			}
		}
		mk_sense_buffer(scp, NOT_READY, LOGICAL_UNIT_NOT_READY, 0x1);
		if (sdebug_verbose)
			sdev_printk(KERN_INFO, sdp,
				    "%s: Not ready: in process of becoming ready\n", my_name);
		if (scp->cmnd[0] == TEST_UNIT_READY) {
			u64 tur_nanosecs_to_ready = (u64)sdeb_tur_ms_to_ready * 1000000;

			if (diff_ns <= tur_nanosecs_to_ready)
				diff_ns = tur_nanosecs_to_ready - diff_ns;
			else
				diff_ns = tur_nanosecs_to_ready;
			/* As per 20-061r2 approved for spc6 by T10 on 20200716 */
			do_div(diff_ns, 1000000);	/* diff_ns becomes milliseconds */
			scsi_set_sense_information(scp->sense_buffer, SCSI_SENSE_BUFFERSIZE,
						   diff_ns);
			return check_condition_result;
		}
	}
	mk_sense_buffer(scp, NOT_READY, LOGICAL_UNIT_NOT_READY, 0x2);
	if (sdebug_verbose)
		sdev_printk(KERN_INFO, sdp, "%s: Not ready: initializing command required\n",
			    my_name);
	return check_condition_result;
}

static int scsi_debug_queuecommand(struct Scsi_Host *shost,
				   struct scsi_cmnd *scp)
{
	u8 sdeb_i;
	struct scsi_device *sdp = scp->device;
	const struct opcode_info_t *oip;
	const struct opcode_info_t *r_oip;
	struct sdebug_dev_info *devip;
	u8 *cmd = scp->cmnd;
	int (*r_pfp)(struct scsi_cmnd *, struct sdebug_dev_info *);
	int (*pfp)(struct scsi_cmnd *, struct sdebug_dev_info *) = NULL;
	int k, na;
	int errsts = 0;
	u64 lun_index = sdp->lun & 0x3FFF;
	u32 flags;
	u16 sa;
	u8 opcode = cmd[0];
	bool has_wlun_rl;
	bool inject_now;

	scsi_set_resid(scp, 0);
	if (sdebug_statistics) {
		atomic_inc(&sdebug_cmnd_count);
		inject_now = inject_on_this_cmd();
	} else {
		inject_now = false;
	}
	if (unlikely(sdebug_verbose &&
		     !(SDEBUG_OPT_NO_CDB_NOISE & sdebug_opts))) {
		char b[120];
		int n, len, sb;

		len = scp->cmd_len;
		sb = (int)sizeof(b);
		if (len > 32)
			strcpy(b, "too long, over 32 bytes");
		else {
			for (k = 0, n = 0; k < len && n < sb; ++k)
				n += scnprintf(b + n, sb - n, "%02x ",
					       (u32)cmd[k]);
		}
		sdev_printk(KERN_INFO, sdp, "%s: tag=%#x, cmd %s\n", my_name,
			    blk_mq_unique_tag(scp->request), b);
	}
	if (unlikely(inject_now && (sdebug_opts & SDEBUG_OPT_HOST_BUSY)))
		return SCSI_MLQUEUE_HOST_BUSY;
	has_wlun_rl = (sdp->lun == SCSI_W_LUN_REPORT_LUNS);
	if (unlikely(lun_index >= sdebug_max_luns && !has_wlun_rl))
		goto err_out;

	sdeb_i = opcode_ind_arr[opcode];	/* fully mapped */
	oip = &opcode_info_arr[sdeb_i];		/* safe if table consistent */
	devip = (struct sdebug_dev_info *)sdp->hostdata;
	if (unlikely(!devip)) {
		devip = find_build_dev_info(sdp);
		if (NULL == devip)
			goto err_out;
	}
	if (unlikely(inject_now && !atomic_read(&sdeb_inject_pending)))
		atomic_set(&sdeb_inject_pending, 1);

	na = oip->num_attached;
	r_pfp = oip->pfp;
	if (na) {	/* multiple commands with this opcode */
		r_oip = oip;
		if (FF_SA & r_oip->flags) {
			if (F_SA_LOW & oip->flags)
				sa = 0x1f & cmd[1];
			else
				sa = get_unaligned_be16(cmd + 8);
			for (k = 0; k <= na; oip = r_oip->arrp + k++) {
				if (opcode == oip->opcode && sa == oip->sa)
					break;
			}
		} else {   /* since no service action only check opcode */
			for (k = 0; k <= na; oip = r_oip->arrp + k++) {
				if (opcode == oip->opcode)
					break;
			}
		}
		if (k > na) {
			if (F_SA_LOW & r_oip->flags)
				mk_sense_invalid_fld(scp, SDEB_IN_CDB, 1, 4);
			else if (F_SA_HIGH & r_oip->flags)
				mk_sense_invalid_fld(scp, SDEB_IN_CDB, 8, 7);
			else
				mk_sense_invalid_opcode(scp);
			goto check_cond;
		}
	}	/* else (when na==0) we assume the oip is a match */
	flags = oip->flags;
	if (unlikely(F_INV_OP & flags)) {
		mk_sense_invalid_opcode(scp);
		goto check_cond;
	}
	if (unlikely(has_wlun_rl && !(F_RL_WLUN_OK & flags))) {
		if (sdebug_verbose)
			sdev_printk(KERN_INFO, sdp, "%s: Opcode 0x%x not%s\n",
				    my_name, opcode, " supported for wlun");
		mk_sense_invalid_opcode(scp);
		goto check_cond;
	}
	if (unlikely(sdebug_strict)) {	/* check cdb against mask */
		u8 rem;
		int j;

		for (k = 1; k < oip->len_mask[0] && k < 16; ++k) {
			rem = ~oip->len_mask[k] & cmd[k];
			if (rem) {
				for (j = 7; j >= 0; --j, rem <<= 1) {
					if (0x80 & rem)
						break;
				}
				mk_sense_invalid_fld(scp, SDEB_IN_CDB, k, j);
				goto check_cond;
			}
		}
	}
	if (unlikely(!(F_SKIP_UA & flags) &&
		     find_first_bit(devip->uas_bm,
				    SDEBUG_NUM_UAS) != SDEBUG_NUM_UAS)) {
		errsts = make_ua(scp, devip);
		if (errsts)
			goto check_cond;
	}
	if (unlikely(((F_M_ACCESS & flags) || scp->cmnd[0] == TEST_UNIT_READY) &&
		     atomic_read(&devip->stopped))) {
		errsts = resp_not_ready(scp, devip);
		if (errsts)
			goto fini;
	}
	if (sdebug_fake_rw && (F_FAKE_RW & flags))
		goto fini;
	if (unlikely(sdebug_every_nth)) {
		if (fake_timeout(scp))
			return 0;	/* ignore command: make trouble */
	}
	if (likely(oip->pfp))
		pfp = oip->pfp;	/* calls a resp_* function */
	else
		pfp = r_pfp;    /* if leaf function ptr NULL, try the root's */

fini:
	if (F_DELAY_OVERR & flags)	/* cmds like INQUIRY respond asap */
		return schedule_resp(scp, devip, errsts, pfp, 0, 0);
	else if ((flags & F_LONG_DELAY) && (sdebug_jdelay > 0 ||
					    sdebug_ndelay > 10000)) {
		/*
		 * Skip long delays if ndelay <= 10 microseconds. Otherwise
		 * for Start Stop Unit (SSU) want at least 1 second delay and
		 * if sdebug_jdelay>1 want a long delay of that many seconds.
		 * For Synchronize Cache want 1/20 of SSU's delay.
		 */
		int jdelay = (sdebug_jdelay < 2) ? 1 : sdebug_jdelay;
		int denom = (flags & F_SYNC_DELAY) ? 20 : 1;

		jdelay = mult_frac(USER_HZ * jdelay, HZ, denom * USER_HZ);
		return schedule_resp(scp, devip, errsts, pfp, jdelay, 0);
	} else
		return schedule_resp(scp, devip, errsts, pfp, sdebug_jdelay,
				     sdebug_ndelay);
check_cond:
	return schedule_resp(scp, devip, check_condition_result, NULL, 0, 0);
err_out:
	return schedule_resp(scp, NULL, DID_NO_CONNECT << 16, NULL, 0, 0);
}

static struct scsi_host_template sdebug_driver_template = {
	.show_info =		scsi_debug_show_info,
	.write_info =		scsi_debug_write_info,
	.proc_name =		sdebug_proc_name,
	.name =			"SCSI DEBUG",
	.info =			scsi_debug_info,
	.slave_alloc =		scsi_debug_slave_alloc,
	.slave_configure =	scsi_debug_slave_configure,
	.slave_destroy =	scsi_debug_slave_destroy,
	.ioctl =		scsi_debug_ioctl,
	.queuecommand =		scsi_debug_queuecommand,
	.change_queue_depth =	sdebug_change_qdepth,
	.eh_abort_handler =	scsi_debug_abort,
	.eh_device_reset_handler = scsi_debug_device_reset,
	.eh_target_reset_handler = scsi_debug_target_reset,
	.eh_bus_reset_handler = scsi_debug_bus_reset,
	.eh_host_reset_handler = scsi_debug_host_reset,
	.can_queue =		SDEBUG_CANQUEUE,
	.this_id =		7,
	.sg_tablesize =		SG_MAX_SEGMENTS,
	.cmd_per_lun =		DEF_CMD_PER_LUN,
	.max_sectors =		-1U,
	.max_segment_size =	-1U,
	.module =		THIS_MODULE,
	.track_queue_depth =	1,
};

static int sdebug_driver_probe(struct device *dev)
{
	int error = 0;
	struct sdebug_host_info *sdbg_host;
	struct Scsi_Host *hpnt;
	int hprot;

	sdbg_host = to_sdebug_host(dev);

	sdebug_driver_template.can_queue = sdebug_max_queue;
	if (!sdebug_clustering)
		sdebug_driver_template.dma_boundary = PAGE_SIZE - 1;

	hpnt = scsi_host_alloc(&sdebug_driver_template, sizeof(sdbg_host));
	if (NULL == hpnt) {
		pr_err("scsi_host_alloc failed\n");
		error = -ENODEV;
		return error;
	}
	if (submit_queues > nr_cpu_ids) {
		pr_warn("%s: trim submit_queues (was %d) to nr_cpu_ids=%u\n",
			my_name, submit_queues, nr_cpu_ids);
		submit_queues = nr_cpu_ids;
	}
	/*
	 * Decide whether to tell scsi subsystem that we want mq. The
	 * following should give the same answer for each host.
	 */
	hpnt->nr_hw_queues = submit_queues;
	if (sdebug_host_max_queue)
		hpnt->host_tagset = 1;

	sdbg_host->shost = hpnt;
	*((struct sdebug_host_info **)hpnt->hostdata) = sdbg_host;
	if ((hpnt->this_id >= 0) && (sdebug_num_tgts > hpnt->this_id))
		hpnt->max_id = sdebug_num_tgts + 1;
	else
		hpnt->max_id = sdebug_num_tgts;
	/* = sdebug_max_luns; */
	hpnt->max_lun = SCSI_W_LUN_REPORT_LUNS + 1;

	hprot = 0;

	switch (sdebug_dif) {

	case T10_PI_TYPE1_PROTECTION:
		hprot = SHOST_DIF_TYPE1_PROTECTION;
		if (sdebug_dix)
			hprot |= SHOST_DIX_TYPE1_PROTECTION;
		break;

	case T10_PI_TYPE2_PROTECTION:
		hprot = SHOST_DIF_TYPE2_PROTECTION;
		if (sdebug_dix)
			hprot |= SHOST_DIX_TYPE2_PROTECTION;
		break;

	case T10_PI_TYPE3_PROTECTION:
		hprot = SHOST_DIF_TYPE3_PROTECTION;
		if (sdebug_dix)
			hprot |= SHOST_DIX_TYPE3_PROTECTION;
		break;

	default:
		if (sdebug_dix)
			hprot |= SHOST_DIX_TYPE0_PROTECTION;
		break;
	}

	scsi_host_set_prot(hpnt, hprot);

	if (have_dif_prot || sdebug_dix)
		pr_info("host protection%s%s%s%s%s%s%s\n",
			(hprot & SHOST_DIF_TYPE1_PROTECTION) ? " DIF1" : "",
			(hprot & SHOST_DIF_TYPE2_PROTECTION) ? " DIF2" : "",
			(hprot & SHOST_DIF_TYPE3_PROTECTION) ? " DIF3" : "",
			(hprot & SHOST_DIX_TYPE0_PROTECTION) ? " DIX0" : "",
			(hprot & SHOST_DIX_TYPE1_PROTECTION) ? " DIX1" : "",
			(hprot & SHOST_DIX_TYPE2_PROTECTION) ? " DIX2" : "",
			(hprot & SHOST_DIX_TYPE3_PROTECTION) ? " DIX3" : "");

	if (sdebug_guard == 1)
		scsi_host_set_guard(hpnt, SHOST_DIX_GUARD_IP);
	else
		scsi_host_set_guard(hpnt, SHOST_DIX_GUARD_CRC);

	sdebug_verbose = !!(SDEBUG_OPT_NOISE & sdebug_opts);
	sdebug_any_injecting_opt = !!(SDEBUG_OPT_ALL_INJECTING & sdebug_opts);
	if (sdebug_every_nth)	/* need stats counters for every_nth */
		sdebug_statistics = true;
	error = scsi_add_host(hpnt, &sdbg_host->dev);
	if (error) {
		pr_err("scsi_add_host failed\n");
		error = -ENODEV;
		scsi_host_put(hpnt);
	} else {
		scsi_scan_host(hpnt);
	}

	return error;
}

static int sdebug_driver_remove(struct device *dev)
{
	struct sdebug_host_info *sdbg_host;
	struct sdebug_dev_info *sdbg_devinfo, *tmp;

	sdbg_host = to_sdebug_host(dev);

	if (!sdbg_host) {
		pr_err("Unable to locate host info\n");
		return -ENODEV;
	}

	scsi_remove_host(sdbg_host->shost);

	list_for_each_entry_safe(sdbg_devinfo, tmp, &sdbg_host->dev_info_list,
				 dev_list) {
		list_del(&sdbg_devinfo->dev_list);
		kfree(sdbg_devinfo->zstate);
		kfree(sdbg_devinfo);
	}

	scsi_host_put(sdbg_host->shost);
	return 0;
}

static int pseudo_lld_bus_match(struct device *dev,
				struct device_driver *dev_driver)
{
	return 1;
}

static struct bus_type pseudo_lld_bus = {
	.name = "pseudo",
	.match = pseudo_lld_bus_match,
	.probe = sdebug_driver_probe,
	.remove = sdebug_driver_remove,
	.drv_groups = sdebug_drv_groups,
};<|MERGE_RESOLUTION|>--- conflicted
+++ resolved
@@ -6709,8 +6709,6 @@
 		return -EINVAL;
 	}
 
-<<<<<<< HEAD
-=======
 	if ((sdebug_host_max_queue > SDEBUG_CANQUEUE) ||
 	    (sdebug_host_max_queue < 0)) {
 		pr_err("host_max_queue must be in range [0 %d]\n",
@@ -6725,7 +6723,6 @@
 			sdebug_max_queue);
 	}
 
->>>>>>> d1988041
 	sdebug_q_arr = kcalloc(submit_queues, sizeof(struct sdebug_queue),
 			       GFP_KERNEL);
 	if (sdebug_q_arr == NULL)
