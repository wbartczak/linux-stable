// SPDX-License-Identifier: GPL-2.0-or-later
/*
 * ibmvfc.c -- driver for IBM Power Virtual Fibre Channel Adapter
 *
 * Written By: Brian King <brking@linux.vnet.ibm.com>, IBM Corporation
 *
 * Copyright (C) IBM Corporation, 2008
 */

#include <linux/module.h>
#include <linux/moduleparam.h>
#include <linux/dma-mapping.h>
#include <linux/dmapool.h>
#include <linux/delay.h>
#include <linux/interrupt.h>
#include <linux/kthread.h>
#include <linux/slab.h>
#include <linux/of.h>
#include <linux/pm.h>
#include <linux/stringify.h>
#include <linux/bsg-lib.h>
#include <asm/firmware.h>
#include <asm/irq.h>
#include <asm/rtas.h>
#include <asm/vio.h>
#include <scsi/scsi.h>
#include <scsi/scsi_cmnd.h>
#include <scsi/scsi_host.h>
#include <scsi/scsi_device.h>
#include <scsi/scsi_tcq.h>
#include <scsi/scsi_transport_fc.h>
#include <scsi/scsi_bsg_fc.h>
#include "ibmvfc.h"

static unsigned int init_timeout = IBMVFC_INIT_TIMEOUT;
static unsigned int default_timeout = IBMVFC_DEFAULT_TIMEOUT;
static u64 max_lun = IBMVFC_MAX_LUN;
static unsigned int max_targets = IBMVFC_MAX_TARGETS;
static unsigned int max_requests = IBMVFC_MAX_REQUESTS_DEFAULT;
static unsigned int disc_threads = IBMVFC_MAX_DISC_THREADS;
static unsigned int ibmvfc_debug = IBMVFC_DEBUG;
static unsigned int log_level = IBMVFC_DEFAULT_LOG_LEVEL;
static unsigned int cls3_error = IBMVFC_CLS3_ERROR;
static unsigned int mq_enabled = IBMVFC_MQ;
static unsigned int nr_scsi_hw_queues = IBMVFC_SCSI_HW_QUEUES;
static unsigned int nr_scsi_channels = IBMVFC_SCSI_CHANNELS;
static unsigned int mig_channels_only = IBMVFC_MIG_NO_SUB_TO_CRQ;
static unsigned int mig_no_less_channels = IBMVFC_MIG_NO_N_TO_M;

static LIST_HEAD(ibmvfc_head);
static DEFINE_SPINLOCK(ibmvfc_driver_lock);
static struct scsi_transport_template *ibmvfc_transport_template;

MODULE_DESCRIPTION("IBM Virtual Fibre Channel Driver");
MODULE_AUTHOR("Brian King <brking@linux.vnet.ibm.com>");
MODULE_LICENSE("GPL");
MODULE_VERSION(IBMVFC_DRIVER_VERSION);

module_param_named(mq, mq_enabled, uint, S_IRUGO);
MODULE_PARM_DESC(mq, "Enable multiqueue support. "
		 "[Default=" __stringify(IBMVFC_MQ) "]");
module_param_named(scsi_host_queues, nr_scsi_hw_queues, uint, S_IRUGO);
MODULE_PARM_DESC(scsi_host_queues, "Number of SCSI Host submission queues. "
		 "[Default=" __stringify(IBMVFC_SCSI_HW_QUEUES) "]");
module_param_named(scsi_hw_channels, nr_scsi_channels, uint, S_IRUGO);
MODULE_PARM_DESC(scsi_hw_channels, "Number of hw scsi channels to request. "
		 "[Default=" __stringify(IBMVFC_SCSI_CHANNELS) "]");
module_param_named(mig_channels_only, mig_channels_only, uint, S_IRUGO);
MODULE_PARM_DESC(mig_channels_only, "Prevent migration to non-channelized system. "
		 "[Default=" __stringify(IBMVFC_MIG_NO_SUB_TO_CRQ) "]");
module_param_named(mig_no_less_channels, mig_no_less_channels, uint, S_IRUGO);
MODULE_PARM_DESC(mig_no_less_channels, "Prevent migration to system with less channels. "
		 "[Default=" __stringify(IBMVFC_MIG_NO_N_TO_M) "]");

module_param_named(init_timeout, init_timeout, uint, S_IRUGO | S_IWUSR);
MODULE_PARM_DESC(init_timeout, "Initialization timeout in seconds. "
		 "[Default=" __stringify(IBMVFC_INIT_TIMEOUT) "]");
module_param_named(default_timeout, default_timeout, uint, S_IRUGO | S_IWUSR);
MODULE_PARM_DESC(default_timeout,
		 "Default timeout in seconds for initialization and EH commands. "
		 "[Default=" __stringify(IBMVFC_DEFAULT_TIMEOUT) "]");
module_param_named(max_requests, max_requests, uint, S_IRUGO);
MODULE_PARM_DESC(max_requests, "Maximum requests for this adapter. "
		 "[Default=" __stringify(IBMVFC_MAX_REQUESTS_DEFAULT) "]");
module_param_named(max_lun, max_lun, ullong, S_IRUGO);
MODULE_PARM_DESC(max_lun, "Maximum allowed LUN. "
		 "[Default=" __stringify(IBMVFC_MAX_LUN) "]");
module_param_named(max_targets, max_targets, uint, S_IRUGO);
MODULE_PARM_DESC(max_targets, "Maximum allowed targets. "
		 "[Default=" __stringify(IBMVFC_MAX_TARGETS) "]");
module_param_named(disc_threads, disc_threads, uint, S_IRUGO);
MODULE_PARM_DESC(disc_threads, "Number of device discovery threads to use. "
		 "[Default=" __stringify(IBMVFC_MAX_DISC_THREADS) "]");
module_param_named(debug, ibmvfc_debug, uint, S_IRUGO | S_IWUSR);
MODULE_PARM_DESC(debug, "Enable driver debug information. "
		 "[Default=" __stringify(IBMVFC_DEBUG) "]");
module_param_named(log_level, log_level, uint, 0);
MODULE_PARM_DESC(log_level, "Set to 0 - 4 for increasing verbosity of device driver. "
		 "[Default=" __stringify(IBMVFC_DEFAULT_LOG_LEVEL) "]");
module_param_named(cls3_error, cls3_error, uint, 0);
MODULE_PARM_DESC(cls3_error, "Enable FC Class 3 Error Recovery. "
		 "[Default=" __stringify(IBMVFC_CLS3_ERROR) "]");

static const struct {
	u16 status;
	u16 error;
	u8 result;
	u8 retry;
	int log;
	char *name;
} cmd_status [] = {
	{ IBMVFC_FABRIC_MAPPED, IBMVFC_UNABLE_TO_ESTABLISH, DID_ERROR, 1, 1, "unable to establish" },
	{ IBMVFC_FABRIC_MAPPED, IBMVFC_XPORT_FAULT, DID_OK, 1, 0, "transport fault" },
	{ IBMVFC_FABRIC_MAPPED, IBMVFC_CMD_TIMEOUT, DID_TIME_OUT, 1, 1, "command timeout" },
	{ IBMVFC_FABRIC_MAPPED, IBMVFC_ENETDOWN, DID_TRANSPORT_DISRUPTED, 1, 1, "network down" },
	{ IBMVFC_FABRIC_MAPPED, IBMVFC_HW_FAILURE, DID_ERROR, 1, 1, "hardware failure" },
	{ IBMVFC_FABRIC_MAPPED, IBMVFC_LINK_DOWN_ERR, DID_REQUEUE, 0, 0, "link down" },
	{ IBMVFC_FABRIC_MAPPED, IBMVFC_LINK_DEAD_ERR, DID_ERROR, 0, 0, "link dead" },
	{ IBMVFC_FABRIC_MAPPED, IBMVFC_UNABLE_TO_REGISTER, DID_ERROR, 1, 1, "unable to register" },
	{ IBMVFC_FABRIC_MAPPED, IBMVFC_XPORT_BUSY, DID_BUS_BUSY, 1, 0, "transport busy" },
	{ IBMVFC_FABRIC_MAPPED, IBMVFC_XPORT_DEAD, DID_ERROR, 0, 1, "transport dead" },
	{ IBMVFC_FABRIC_MAPPED, IBMVFC_CONFIG_ERROR, DID_ERROR, 1, 1, "configuration error" },
	{ IBMVFC_FABRIC_MAPPED, IBMVFC_NAME_SERVER_FAIL, DID_ERROR, 1, 1, "name server failure" },
	{ IBMVFC_FABRIC_MAPPED, IBMVFC_LINK_HALTED, DID_REQUEUE, 1, 0, "link halted" },
	{ IBMVFC_FABRIC_MAPPED, IBMVFC_XPORT_GENERAL, DID_OK, 1, 0, "general transport error" },

	{ IBMVFC_VIOS_FAILURE, IBMVFC_CRQ_FAILURE, DID_REQUEUE, 1, 1, "CRQ failure" },
	{ IBMVFC_VIOS_FAILURE, IBMVFC_SW_FAILURE, DID_ERROR, 0, 1, "software failure" },
	{ IBMVFC_VIOS_FAILURE, IBMVFC_INVALID_PARAMETER, DID_ERROR, 0, 1, "invalid parameter" },
	{ IBMVFC_VIOS_FAILURE, IBMVFC_MISSING_PARAMETER, DID_ERROR, 0, 1, "missing parameter" },
	{ IBMVFC_VIOS_FAILURE, IBMVFC_HOST_IO_BUS, DID_ERROR, 1, 1, "host I/O bus failure" },
	{ IBMVFC_VIOS_FAILURE, IBMVFC_TRANS_CANCELLED, DID_ERROR, 0, 1, "transaction cancelled" },
	{ IBMVFC_VIOS_FAILURE, IBMVFC_TRANS_CANCELLED_IMPLICIT, DID_ERROR, 0, 1, "transaction cancelled implicit" },
	{ IBMVFC_VIOS_FAILURE, IBMVFC_INSUFFICIENT_RESOURCE, DID_REQUEUE, 1, 1, "insufficient resources" },
	{ IBMVFC_VIOS_FAILURE, IBMVFC_PLOGI_REQUIRED, DID_ERROR, 0, 1, "port login required" },
	{ IBMVFC_VIOS_FAILURE, IBMVFC_COMMAND_FAILED, DID_ERROR, 1, 1, "command failed" },

	{ IBMVFC_FC_FAILURE, IBMVFC_INVALID_ELS_CMD_CODE, DID_ERROR, 0, 1, "invalid ELS command code" },
	{ IBMVFC_FC_FAILURE, IBMVFC_INVALID_VERSION, DID_ERROR, 0, 1, "invalid version level" },
	{ IBMVFC_FC_FAILURE, IBMVFC_LOGICAL_ERROR, DID_ERROR, 1, 1, "logical error" },
	{ IBMVFC_FC_FAILURE, IBMVFC_INVALID_CT_IU_SIZE, DID_ERROR, 0, 1, "invalid CT_IU size" },
	{ IBMVFC_FC_FAILURE, IBMVFC_LOGICAL_BUSY, DID_REQUEUE, 1, 0, "logical busy" },
	{ IBMVFC_FC_FAILURE, IBMVFC_PROTOCOL_ERROR, DID_ERROR, 1, 1, "protocol error" },
	{ IBMVFC_FC_FAILURE, IBMVFC_UNABLE_TO_PERFORM_REQ, DID_ERROR, 1, 1, "unable to perform request" },
	{ IBMVFC_FC_FAILURE, IBMVFC_CMD_NOT_SUPPORTED, DID_ERROR, 0, 0, "command not supported" },
	{ IBMVFC_FC_FAILURE, IBMVFC_SERVER_NOT_AVAIL, DID_ERROR, 0, 1, "server not available" },
	{ IBMVFC_FC_FAILURE, IBMVFC_CMD_IN_PROGRESS, DID_ERROR, 0, 1, "command already in progress" },
	{ IBMVFC_FC_FAILURE, IBMVFC_VENDOR_SPECIFIC, DID_ERROR, 1, 1, "vendor specific" },

	{ IBMVFC_FC_SCSI_ERROR, 0, DID_OK, 1, 0, "SCSI error" },
	{ IBMVFC_FC_SCSI_ERROR, IBMVFC_COMMAND_FAILED, DID_ERROR, 0, 1, "PRLI to device failed." },
};

static void ibmvfc_npiv_login(struct ibmvfc_host *);
static void ibmvfc_tgt_send_prli(struct ibmvfc_target *);
static void ibmvfc_tgt_send_plogi(struct ibmvfc_target *);
static void ibmvfc_tgt_query_target(struct ibmvfc_target *);
static void ibmvfc_npiv_logout(struct ibmvfc_host *);
static void ibmvfc_tgt_implicit_logout_and_del(struct ibmvfc_target *);
static void ibmvfc_tgt_move_login(struct ibmvfc_target *);

static void ibmvfc_release_sub_crqs(struct ibmvfc_host *);
static void ibmvfc_init_sub_crqs(struct ibmvfc_host *);

static const char *unknown_error = "unknown error";

static long h_reg_sub_crq(unsigned long unit_address, unsigned long ioba,
			  unsigned long length, unsigned long *cookie,
			  unsigned long *irq)
{
	unsigned long retbuf[PLPAR_HCALL_BUFSIZE];
	long rc;

	rc = plpar_hcall(H_REG_SUB_CRQ, retbuf, unit_address, ioba, length);
	*cookie = retbuf[0];
	*irq = retbuf[1];

	return rc;
}

static int ibmvfc_check_caps(struct ibmvfc_host *vhost, unsigned long cap_flags)
{
	u64 host_caps = be64_to_cpu(vhost->login_buf->resp.capabilities);

	return (host_caps & cap_flags) ? 1 : 0;
}

static struct ibmvfc_fcp_cmd_iu *ibmvfc_get_fcp_iu(struct ibmvfc_host *vhost,
						   struct ibmvfc_cmd *vfc_cmd)
{
	if (ibmvfc_check_caps(vhost, IBMVFC_HANDLE_VF_WWPN))
		return &vfc_cmd->v2.iu;
	else
		return &vfc_cmd->v1.iu;
}

static struct ibmvfc_fcp_rsp *ibmvfc_get_fcp_rsp(struct ibmvfc_host *vhost,
						 struct ibmvfc_cmd *vfc_cmd)
{
	if (ibmvfc_check_caps(vhost, IBMVFC_HANDLE_VF_WWPN))
		return &vfc_cmd->v2.rsp;
	else
		return &vfc_cmd->v1.rsp;
}

#ifdef CONFIG_SCSI_IBMVFC_TRACE
/**
 * ibmvfc_trc_start - Log a start trace entry
 * @evt:		ibmvfc event struct
 *
 **/
static void ibmvfc_trc_start(struct ibmvfc_event *evt)
{
	struct ibmvfc_host *vhost = evt->vhost;
	struct ibmvfc_cmd *vfc_cmd = &evt->iu.cmd;
	struct ibmvfc_mad_common *mad = &evt->iu.mad_common;
	struct ibmvfc_fcp_cmd_iu *iu = ibmvfc_get_fcp_iu(vhost, vfc_cmd);
	struct ibmvfc_trace_entry *entry;
	int index = atomic_inc_return(&vhost->trace_index) & IBMVFC_TRACE_INDEX_MASK;

	entry = &vhost->trace[index];
	entry->evt = evt;
	entry->time = jiffies;
	entry->fmt = evt->crq.format;
	entry->type = IBMVFC_TRC_START;

	switch (entry->fmt) {
	case IBMVFC_CMD_FORMAT:
		entry->op_code = iu->cdb[0];
		entry->scsi_id = be64_to_cpu(vfc_cmd->tgt_scsi_id);
		entry->lun = scsilun_to_int(&iu->lun);
		entry->tmf_flags = iu->tmf_flags;
		entry->u.start.xfer_len = be32_to_cpu(iu->xfer_len);
		break;
	case IBMVFC_MAD_FORMAT:
		entry->op_code = be32_to_cpu(mad->opcode);
		break;
	default:
		break;
	}
}

/**
 * ibmvfc_trc_end - Log an end trace entry
 * @evt:		ibmvfc event struct
 *
 **/
static void ibmvfc_trc_end(struct ibmvfc_event *evt)
{
	struct ibmvfc_host *vhost = evt->vhost;
	struct ibmvfc_cmd *vfc_cmd = &evt->xfer_iu->cmd;
	struct ibmvfc_mad_common *mad = &evt->xfer_iu->mad_common;
	struct ibmvfc_fcp_cmd_iu *iu = ibmvfc_get_fcp_iu(vhost, vfc_cmd);
	struct ibmvfc_fcp_rsp *rsp = ibmvfc_get_fcp_rsp(vhost, vfc_cmd);
	struct ibmvfc_trace_entry *entry;
	int index = atomic_inc_return(&vhost->trace_index) & IBMVFC_TRACE_INDEX_MASK;

	entry = &vhost->trace[index];
	entry->evt = evt;
	entry->time = jiffies;
	entry->fmt = evt->crq.format;
	entry->type = IBMVFC_TRC_END;

	switch (entry->fmt) {
	case IBMVFC_CMD_FORMAT:
		entry->op_code = iu->cdb[0];
		entry->scsi_id = be64_to_cpu(vfc_cmd->tgt_scsi_id);
		entry->lun = scsilun_to_int(&iu->lun);
		entry->tmf_flags = iu->tmf_flags;
		entry->u.end.status = be16_to_cpu(vfc_cmd->status);
		entry->u.end.error = be16_to_cpu(vfc_cmd->error);
		entry->u.end.fcp_rsp_flags = rsp->flags;
		entry->u.end.rsp_code = rsp->data.info.rsp_code;
		entry->u.end.scsi_status = rsp->scsi_status;
		break;
	case IBMVFC_MAD_FORMAT:
		entry->op_code = be32_to_cpu(mad->opcode);
		entry->u.end.status = be16_to_cpu(mad->status);
		break;
	default:
		break;

	}
}

#else
#define ibmvfc_trc_start(evt) do { } while (0)
#define ibmvfc_trc_end(evt) do { } while (0)
#endif

/**
 * ibmvfc_get_err_index - Find the index into cmd_status for the fcp response
 * @status:		status / error class
 * @error:		error
 *
 * Return value:
 *	index into cmd_status / -EINVAL on failure
 **/
static int ibmvfc_get_err_index(u16 status, u16 error)
{
	int i;

	for (i = 0; i < ARRAY_SIZE(cmd_status); i++)
		if ((cmd_status[i].status & status) == cmd_status[i].status &&
		    cmd_status[i].error == error)
			return i;

	return -EINVAL;
}

/**
 * ibmvfc_get_cmd_error - Find the error description for the fcp response
 * @status:		status / error class
 * @error:		error
 *
 * Return value:
 *	error description string
 **/
static const char *ibmvfc_get_cmd_error(u16 status, u16 error)
{
	int rc = ibmvfc_get_err_index(status, error);
	if (rc >= 0)
		return cmd_status[rc].name;
	return unknown_error;
}

/**
 * ibmvfc_get_err_result - Find the scsi status to return for the fcp response
 * @vfc_cmd:	ibmvfc command struct
 *
 * Return value:
 *	SCSI result value to return for completed command
 **/
static int ibmvfc_get_err_result(struct ibmvfc_host *vhost, struct ibmvfc_cmd *vfc_cmd)
{
	int err;
	struct ibmvfc_fcp_rsp *rsp = ibmvfc_get_fcp_rsp(vhost, vfc_cmd);
	int fc_rsp_len = be32_to_cpu(rsp->fcp_rsp_len);

	if ((rsp->flags & FCP_RSP_LEN_VALID) &&
	    ((fc_rsp_len && fc_rsp_len != 4 && fc_rsp_len != 8) ||
	     rsp->data.info.rsp_code))
		return DID_ERROR << 16;

	err = ibmvfc_get_err_index(be16_to_cpu(vfc_cmd->status), be16_to_cpu(vfc_cmd->error));
	if (err >= 0)
		return rsp->scsi_status | (cmd_status[err].result << 16);
	return rsp->scsi_status | (DID_ERROR << 16);
}

/**
 * ibmvfc_retry_cmd - Determine if error status is retryable
 * @status:		status / error class
 * @error:		error
 *
 * Return value:
 *	1 if error should be retried / 0 if it should not
 **/
static int ibmvfc_retry_cmd(u16 status, u16 error)
{
	int rc = ibmvfc_get_err_index(status, error);

	if (rc >= 0)
		return cmd_status[rc].retry;
	return 1;
}

static const char *unknown_fc_explain = "unknown fc explain";

static const struct {
	u16 fc_explain;
	char *name;
} ls_explain [] = {
	{ 0x00, "no additional explanation" },
	{ 0x01, "service parameter error - options" },
	{ 0x03, "service parameter error - initiator control" },
	{ 0x05, "service parameter error - recipient control" },
	{ 0x07, "service parameter error - received data field size" },
	{ 0x09, "service parameter error - concurrent seq" },
	{ 0x0B, "service parameter error - credit" },
	{ 0x0D, "invalid N_Port/F_Port_Name" },
	{ 0x0E, "invalid node/Fabric Name" },
	{ 0x0F, "invalid common service parameters" },
	{ 0x11, "invalid association header" },
	{ 0x13, "association header required" },
	{ 0x15, "invalid originator S_ID" },
	{ 0x17, "invalid OX_ID-RX-ID combination" },
	{ 0x19, "command (request) already in progress" },
	{ 0x1E, "N_Port Login requested" },
	{ 0x1F, "Invalid N_Port_ID" },
};

static const struct {
	u16 fc_explain;
	char *name;
} gs_explain [] = {
	{ 0x00, "no additional explanation" },
	{ 0x01, "port identifier not registered" },
	{ 0x02, "port name not registered" },
	{ 0x03, "node name not registered" },
	{ 0x04, "class of service not registered" },
	{ 0x06, "initial process associator not registered" },
	{ 0x07, "FC-4 TYPEs not registered" },
	{ 0x08, "symbolic port name not registered" },
	{ 0x09, "symbolic node name not registered" },
	{ 0x0A, "port type not registered" },
	{ 0xF0, "authorization exception" },
	{ 0xF1, "authentication exception" },
	{ 0xF2, "data base full" },
	{ 0xF3, "data base empty" },
	{ 0xF4, "processing request" },
	{ 0xF5, "unable to verify connection" },
	{ 0xF6, "devices not in a common zone" },
};

/**
 * ibmvfc_get_ls_explain - Return the FC Explain description text
 * @status:	FC Explain status
 *
 * Returns:
 *	error string
 **/
static const char *ibmvfc_get_ls_explain(u16 status)
{
	int i;

	for (i = 0; i < ARRAY_SIZE(ls_explain); i++)
		if (ls_explain[i].fc_explain == status)
			return ls_explain[i].name;

	return unknown_fc_explain;
}

/**
 * ibmvfc_get_gs_explain - Return the FC Explain description text
 * @status:	FC Explain status
 *
 * Returns:
 *	error string
 **/
static const char *ibmvfc_get_gs_explain(u16 status)
{
	int i;

	for (i = 0; i < ARRAY_SIZE(gs_explain); i++)
		if (gs_explain[i].fc_explain == status)
			return gs_explain[i].name;

	return unknown_fc_explain;
}

static const struct {
	enum ibmvfc_fc_type fc_type;
	char *name;
} fc_type [] = {
	{ IBMVFC_FABRIC_REJECT, "fabric reject" },
	{ IBMVFC_PORT_REJECT, "port reject" },
	{ IBMVFC_LS_REJECT, "ELS reject" },
	{ IBMVFC_FABRIC_BUSY, "fabric busy" },
	{ IBMVFC_PORT_BUSY, "port busy" },
	{ IBMVFC_BASIC_REJECT, "basic reject" },
};

static const char *unknown_fc_type = "unknown fc type";

/**
 * ibmvfc_get_fc_type - Return the FC Type description text
 * @status:	FC Type error status
 *
 * Returns:
 *	error string
 **/
static const char *ibmvfc_get_fc_type(u16 status)
{
	int i;

	for (i = 0; i < ARRAY_SIZE(fc_type); i++)
		if (fc_type[i].fc_type == status)
			return fc_type[i].name;

	return unknown_fc_type;
}

/**
 * ibmvfc_set_tgt_action - Set the next init action for the target
 * @tgt:		ibmvfc target struct
 * @action:		action to perform
 *
 * Returns:
 *	0 if action changed / non-zero if not changed
 **/
static int ibmvfc_set_tgt_action(struct ibmvfc_target *tgt,
				  enum ibmvfc_target_action action)
{
	int rc = -EINVAL;

	switch (tgt->action) {
	case IBMVFC_TGT_ACTION_LOGOUT_RPORT:
		if (action == IBMVFC_TGT_ACTION_LOGOUT_RPORT_WAIT ||
		    action == IBMVFC_TGT_ACTION_DEL_RPORT) {
			tgt->action = action;
			rc = 0;
		}
		break;
	case IBMVFC_TGT_ACTION_LOGOUT_RPORT_WAIT:
		if (action == IBMVFC_TGT_ACTION_DEL_RPORT ||
		    action == IBMVFC_TGT_ACTION_DEL_AND_LOGOUT_RPORT) {
			tgt->action = action;
			rc = 0;
		}
		break;
	case IBMVFC_TGT_ACTION_LOGOUT_DELETED_RPORT:
		if (action == IBMVFC_TGT_ACTION_LOGOUT_RPORT) {
			tgt->action = action;
			rc = 0;
		}
		break;
	case IBMVFC_TGT_ACTION_DEL_AND_LOGOUT_RPORT:
		if (action == IBMVFC_TGT_ACTION_LOGOUT_DELETED_RPORT) {
			tgt->action = action;
			rc = 0;
		}
		break;
	case IBMVFC_TGT_ACTION_DEL_RPORT:
		if (action == IBMVFC_TGT_ACTION_DELETED_RPORT) {
			tgt->action = action;
			rc = 0;
		}
		break;
	case IBMVFC_TGT_ACTION_DELETED_RPORT:
		break;
	default:
		tgt->action = action;
		rc = 0;
		break;
	}

	if (action >= IBMVFC_TGT_ACTION_LOGOUT_RPORT)
		tgt->add_rport = 0;

	return rc;
}

/**
 * ibmvfc_set_host_state - Set the state for the host
 * @vhost:		ibmvfc host struct
 * @state:		state to set host to
 *
 * Returns:
 *	0 if state changed / non-zero if not changed
 **/
static int ibmvfc_set_host_state(struct ibmvfc_host *vhost,
				  enum ibmvfc_host_state state)
{
	int rc = 0;

	switch (vhost->state) {
	case IBMVFC_HOST_OFFLINE:
		rc = -EINVAL;
		break;
	default:
		vhost->state = state;
		break;
	}

	return rc;
}

/**
 * ibmvfc_set_host_action - Set the next init action for the host
 * @vhost:		ibmvfc host struct
 * @action:		action to perform
 *
 **/
static void ibmvfc_set_host_action(struct ibmvfc_host *vhost,
				   enum ibmvfc_host_action action)
{
	switch (action) {
	case IBMVFC_HOST_ACTION_ALLOC_TGTS:
		if (vhost->action == IBMVFC_HOST_ACTION_INIT_WAIT)
			vhost->action = action;
		break;
	case IBMVFC_HOST_ACTION_LOGO_WAIT:
		if (vhost->action == IBMVFC_HOST_ACTION_LOGO)
			vhost->action = action;
		break;
	case IBMVFC_HOST_ACTION_INIT_WAIT:
		if (vhost->action == IBMVFC_HOST_ACTION_INIT)
			vhost->action = action;
		break;
	case IBMVFC_HOST_ACTION_QUERY:
		switch (vhost->action) {
		case IBMVFC_HOST_ACTION_INIT_WAIT:
		case IBMVFC_HOST_ACTION_NONE:
		case IBMVFC_HOST_ACTION_TGT_DEL_FAILED:
			vhost->action = action;
			break;
		default:
			break;
		}
		break;
	case IBMVFC_HOST_ACTION_TGT_INIT:
		if (vhost->action == IBMVFC_HOST_ACTION_ALLOC_TGTS)
			vhost->action = action;
		break;
	case IBMVFC_HOST_ACTION_REENABLE:
	case IBMVFC_HOST_ACTION_RESET:
		vhost->action = action;
		break;
	case IBMVFC_HOST_ACTION_INIT:
	case IBMVFC_HOST_ACTION_TGT_DEL:
	case IBMVFC_HOST_ACTION_LOGO:
	case IBMVFC_HOST_ACTION_QUERY_TGTS:
	case IBMVFC_HOST_ACTION_TGT_DEL_FAILED:
	case IBMVFC_HOST_ACTION_NONE:
	default:
		switch (vhost->action) {
		case IBMVFC_HOST_ACTION_RESET:
		case IBMVFC_HOST_ACTION_REENABLE:
			break;
		default:
			vhost->action = action;
			break;
		}
		break;
	}
}

/**
 * ibmvfc_reinit_host - Re-start host initialization (no NPIV Login)
 * @vhost:		ibmvfc host struct
 *
 * Return value:
 *	nothing
 **/
static void ibmvfc_reinit_host(struct ibmvfc_host *vhost)
{
	if (vhost->action == IBMVFC_HOST_ACTION_NONE &&
	    vhost->state == IBMVFC_ACTIVE) {
		if (!ibmvfc_set_host_state(vhost, IBMVFC_INITIALIZING)) {
			scsi_block_requests(vhost->host);
			ibmvfc_set_host_action(vhost, IBMVFC_HOST_ACTION_QUERY);
		}
	} else
		vhost->reinit = 1;

	wake_up(&vhost->work_wait_q);
}

/**
 * ibmvfc_del_tgt - Schedule cleanup and removal of the target
 * @tgt:		ibmvfc target struct
 * @job_step:	job step to perform
 *
 **/
static void ibmvfc_del_tgt(struct ibmvfc_target *tgt)
{
	if (!ibmvfc_set_tgt_action(tgt, IBMVFC_TGT_ACTION_LOGOUT_RPORT))
		tgt->job_step = ibmvfc_tgt_implicit_logout_and_del;
	wake_up(&tgt->vhost->work_wait_q);
}

/**
 * ibmvfc_link_down - Handle a link down event from the adapter
 * @vhost:	ibmvfc host struct
 * @state:	ibmvfc host state to enter
 *
 **/
static void ibmvfc_link_down(struct ibmvfc_host *vhost,
			     enum ibmvfc_host_state state)
{
	struct ibmvfc_target *tgt;

	ENTER;
	scsi_block_requests(vhost->host);
	list_for_each_entry(tgt, &vhost->targets, queue)
		ibmvfc_del_tgt(tgt);
	ibmvfc_set_host_state(vhost, state);
	ibmvfc_set_host_action(vhost, IBMVFC_HOST_ACTION_TGT_DEL);
	vhost->events_to_log |= IBMVFC_AE_LINKDOWN;
	wake_up(&vhost->work_wait_q);
	LEAVE;
}

/**
 * ibmvfc_init_host - Start host initialization
 * @vhost:		ibmvfc host struct
 *
 * Return value:
 *	nothing
 **/
static void ibmvfc_init_host(struct ibmvfc_host *vhost)
{
	struct ibmvfc_target *tgt;

	if (vhost->action == IBMVFC_HOST_ACTION_INIT_WAIT) {
		if (++vhost->init_retries > IBMVFC_MAX_HOST_INIT_RETRIES) {
			dev_err(vhost->dev,
				"Host initialization retries exceeded. Taking adapter offline\n");
			ibmvfc_link_down(vhost, IBMVFC_HOST_OFFLINE);
			return;
		}
	}

	if (!ibmvfc_set_host_state(vhost, IBMVFC_INITIALIZING)) {
		memset(vhost->async_crq.msgs.async, 0, PAGE_SIZE);
		vhost->async_crq.cur = 0;

		list_for_each_entry(tgt, &vhost->targets, queue)
			ibmvfc_del_tgt(tgt);
		scsi_block_requests(vhost->host);
		ibmvfc_set_host_action(vhost, IBMVFC_HOST_ACTION_INIT);
		vhost->job_step = ibmvfc_npiv_login;
		wake_up(&vhost->work_wait_q);
	}
}

/**
 * ibmvfc_send_crq - Send a CRQ
 * @vhost:	ibmvfc host struct
 * @word1:	the first 64 bits of the data
 * @word2:	the second 64 bits of the data
 *
 * Return value:
 *	0 on success / other on failure
 **/
static int ibmvfc_send_crq(struct ibmvfc_host *vhost, u64 word1, u64 word2)
{
	struct vio_dev *vdev = to_vio_dev(vhost->dev);
	return plpar_hcall_norets(H_SEND_CRQ, vdev->unit_address, word1, word2);
}

static int ibmvfc_send_sub_crq(struct ibmvfc_host *vhost, u64 cookie, u64 word1,
			       u64 word2, u64 word3, u64 word4)
{
	struct vio_dev *vdev = to_vio_dev(vhost->dev);

	return plpar_hcall_norets(H_SEND_SUB_CRQ, vdev->unit_address, cookie,
				  word1, word2, word3, word4);
}

/**
 * ibmvfc_send_crq_init - Send a CRQ init message
 * @vhost:	ibmvfc host struct
 *
 * Return value:
 *	0 on success / other on failure
 **/
static int ibmvfc_send_crq_init(struct ibmvfc_host *vhost)
{
	ibmvfc_dbg(vhost, "Sending CRQ init\n");
	return ibmvfc_send_crq(vhost, 0xC001000000000000LL, 0);
}

/**
 * ibmvfc_send_crq_init_complete - Send a CRQ init complete message
 * @vhost:	ibmvfc host struct
 *
 * Return value:
 *	0 on success / other on failure
 **/
static int ibmvfc_send_crq_init_complete(struct ibmvfc_host *vhost)
{
	ibmvfc_dbg(vhost, "Sending CRQ init complete\n");
	return ibmvfc_send_crq(vhost, 0xC002000000000000LL, 0);
}

/**
 * ibmvfc_init_event_pool - Allocates and initializes the event pool for a host
 * @vhost:	ibmvfc host who owns the event pool
 *
 * Returns zero on success.
 **/
static int ibmvfc_init_event_pool(struct ibmvfc_host *vhost,
				  struct ibmvfc_queue *queue,
				  unsigned int size)
{
	int i;
	struct ibmvfc_event_pool *pool = &queue->evt_pool;

	ENTER;
	if (!size)
		return 0;

	pool->size = size;
	pool->events = kcalloc(size, sizeof(*pool->events), GFP_KERNEL);
	if (!pool->events)
		return -ENOMEM;

	pool->iu_storage = dma_alloc_coherent(vhost->dev,
					      size * sizeof(*pool->iu_storage),
					      &pool->iu_token, 0);

	if (!pool->iu_storage) {
		kfree(pool->events);
		return -ENOMEM;
	}

	INIT_LIST_HEAD(&queue->sent);
	INIT_LIST_HEAD(&queue->free);
	spin_lock_init(&queue->l_lock);

	for (i = 0; i < size; ++i) {
		struct ibmvfc_event *evt = &pool->events[i];

		atomic_set(&evt->free, 1);
		evt->crq.valid = 0x80;
		evt->crq.ioba = cpu_to_be64(pool->iu_token + (sizeof(*evt->xfer_iu) * i));
		evt->xfer_iu = pool->iu_storage + i;
		evt->vhost = vhost;
		evt->queue = queue;
		evt->ext_list = NULL;
		list_add_tail(&evt->queue_list, &queue->free);
	}

	LEAVE;
	return 0;
}

/**
 * ibmvfc_free_event_pool - Frees memory of the event pool of a host
 * @vhost:	ibmvfc host who owns the event pool
 *
 **/
static void ibmvfc_free_event_pool(struct ibmvfc_host *vhost,
				   struct ibmvfc_queue *queue)
{
	int i;
	struct ibmvfc_event_pool *pool = &queue->evt_pool;

	ENTER;
	for (i = 0; i < pool->size; ++i) {
		list_del(&pool->events[i].queue_list);
		BUG_ON(atomic_read(&pool->events[i].free) != 1);
		if (pool->events[i].ext_list)
			dma_pool_free(vhost->sg_pool,
				      pool->events[i].ext_list,
				      pool->events[i].ext_list_token);
	}

	kfree(pool->events);
	dma_free_coherent(vhost->dev,
			  pool->size * sizeof(*pool->iu_storage),
			  pool->iu_storage, pool->iu_token);
	LEAVE;
}

/**
 * ibmvfc_free_queue - Deallocate queue
 * @vhost:	ibmvfc host struct
 * @queue:	ibmvfc queue struct
 *
 * Unmaps dma and deallocates page for messages
 **/
static void ibmvfc_free_queue(struct ibmvfc_host *vhost,
			      struct ibmvfc_queue *queue)
{
	struct device *dev = vhost->dev;

	dma_unmap_single(dev, queue->msg_token, PAGE_SIZE, DMA_BIDIRECTIONAL);
	free_page((unsigned long)queue->msgs.handle);
	queue->msgs.handle = NULL;

	ibmvfc_free_event_pool(vhost, queue);
}

/**
 * ibmvfc_release_crq_queue - Deallocates data and unregisters CRQ
 * @vhost:	ibmvfc host struct
 *
 * Frees irq, deallocates a page for messages, unmaps dma, and unregisters
 * the crq with the hypervisor.
 **/
static void ibmvfc_release_crq_queue(struct ibmvfc_host *vhost)
{
	long rc = 0;
	struct vio_dev *vdev = to_vio_dev(vhost->dev);
	struct ibmvfc_queue *crq = &vhost->crq;

	ibmvfc_dbg(vhost, "Releasing CRQ\n");
	free_irq(vdev->irq, vhost);
	tasklet_kill(&vhost->tasklet);
	do {
		if (rc)
			msleep(100);
		rc = plpar_hcall_norets(H_FREE_CRQ, vdev->unit_address);
	} while (rc == H_BUSY || H_IS_LONG_BUSY(rc));

	vhost->state = IBMVFC_NO_CRQ;
	vhost->logged_in = 0;

	ibmvfc_free_queue(vhost, crq);
}

/**
 * ibmvfc_reenable_crq_queue - reenables the CRQ
 * @vhost:	ibmvfc host struct
 *
 * Return value:
 *	0 on success / other on failure
 **/
static int ibmvfc_reenable_crq_queue(struct ibmvfc_host *vhost)
{
	int rc = 0;
	struct vio_dev *vdev = to_vio_dev(vhost->dev);
	unsigned long flags;

	ibmvfc_release_sub_crqs(vhost);

	/* Re-enable the CRQ */
	do {
		if (rc)
			msleep(100);
		rc = plpar_hcall_norets(H_ENABLE_CRQ, vdev->unit_address);
	} while (rc == H_IN_PROGRESS || rc == H_BUSY || H_IS_LONG_BUSY(rc));

	if (rc)
		dev_err(vhost->dev, "Error enabling adapter (rc=%d)\n", rc);

	spin_lock_irqsave(vhost->host->host_lock, flags);
	spin_lock(vhost->crq.q_lock);
	vhost->do_enquiry = 1;
	vhost->using_channels = 0;
	spin_unlock(vhost->crq.q_lock);
	spin_unlock_irqrestore(vhost->host->host_lock, flags);

	ibmvfc_init_sub_crqs(vhost);

	return rc;
}

/**
 * ibmvfc_reset_crq - resets a crq after a failure
 * @vhost:	ibmvfc host struct
 *
 * Return value:
 *	0 on success / other on failure
 **/
static int ibmvfc_reset_crq(struct ibmvfc_host *vhost)
{
	int rc = 0;
	unsigned long flags;
	struct vio_dev *vdev = to_vio_dev(vhost->dev);
	struct ibmvfc_queue *crq = &vhost->crq;

	ibmvfc_release_sub_crqs(vhost);

	/* Close the CRQ */
	do {
		if (rc)
			msleep(100);
		rc = plpar_hcall_norets(H_FREE_CRQ, vdev->unit_address);
	} while (rc == H_BUSY || H_IS_LONG_BUSY(rc));

	spin_lock_irqsave(vhost->host->host_lock, flags);
	spin_lock(vhost->crq.q_lock);
	vhost->state = IBMVFC_NO_CRQ;
	vhost->logged_in = 0;
	vhost->do_enquiry = 1;
	vhost->using_channels = 0;

	/* Clean out the queue */
	memset(crq->msgs.crq, 0, PAGE_SIZE);
	crq->cur = 0;

	/* And re-open it again */
	rc = plpar_hcall_norets(H_REG_CRQ, vdev->unit_address,
				crq->msg_token, PAGE_SIZE);

	if (rc == H_CLOSED)
		/* Adapter is good, but other end is not ready */
		dev_warn(vhost->dev, "Partner adapter not ready\n");
	else if (rc != 0)
		dev_warn(vhost->dev, "Couldn't register crq (rc=%d)\n", rc);

	spin_unlock(vhost->crq.q_lock);
	spin_unlock_irqrestore(vhost->host->host_lock, flags);

	ibmvfc_init_sub_crqs(vhost);

	return rc;
}

/**
 * ibmvfc_valid_event - Determines if event is valid.
 * @pool:	event_pool that contains the event
 * @evt:	ibmvfc event to be checked for validity
 *
 * Return value:
 *	1 if event is valid / 0 if event is not valid
 **/
static int ibmvfc_valid_event(struct ibmvfc_event_pool *pool,
			      struct ibmvfc_event *evt)
{
	int index = evt - pool->events;
	if (index < 0 || index >= pool->size)	/* outside of bounds */
		return 0;
	if (evt != pool->events + index)	/* unaligned */
		return 0;
	return 1;
}

/**
 * ibmvfc_free_event - Free the specified event
 * @evt:	ibmvfc_event to be freed
 *
 **/
static void ibmvfc_free_event(struct ibmvfc_event *evt)
{
	struct ibmvfc_event_pool *pool = &evt->queue->evt_pool;
	unsigned long flags;

	BUG_ON(!ibmvfc_valid_event(pool, evt));
	BUG_ON(atomic_inc_return(&evt->free) != 1);

	spin_lock_irqsave(&evt->queue->l_lock, flags);
	list_add_tail(&evt->queue_list, &evt->queue->free);
	if (evt->eh_comp)
		complete(evt->eh_comp);
	spin_unlock_irqrestore(&evt->queue->l_lock, flags);
}

/**
 * ibmvfc_scsi_eh_done - EH done function for queuecommand commands
 * @evt:	ibmvfc event struct
 *
 * This function does not setup any error status, that must be done
 * before this function gets called.
 **/
static void ibmvfc_scsi_eh_done(struct ibmvfc_event *evt)
{
	struct scsi_cmnd *cmnd = evt->cmnd;

	if (cmnd) {
		scsi_dma_unmap(cmnd);
		cmnd->scsi_done(cmnd);
	}

	ibmvfc_free_event(evt);
}

/**
 * ibmvfc_complete_purge - Complete failed command list
 * @purge_list:		list head of failed commands
 *
 * This function runs completions on commands to fail as a result of a
 * host reset or platform migration.
 **/
static void ibmvfc_complete_purge(struct list_head *purge_list)
{
	struct ibmvfc_event *evt, *pos;

	list_for_each_entry_safe(evt, pos, purge_list, queue_list) {
		list_del(&evt->queue_list);
		ibmvfc_trc_end(evt);
		evt->done(evt);
	}
}

/**
 * ibmvfc_fail_request - Fail request with specified error code
 * @evt:		ibmvfc event struct
 * @error_code:	error code to fail request with
 *
 * Return value:
 *	none
 **/
static void ibmvfc_fail_request(struct ibmvfc_event *evt, int error_code)
{
	if (evt->cmnd) {
		evt->cmnd->result = (error_code << 16);
		evt->done = ibmvfc_scsi_eh_done;
	} else
		evt->xfer_iu->mad_common.status = cpu_to_be16(IBMVFC_MAD_DRIVER_FAILED);

	del_timer(&evt->timer);
}

/**
 * ibmvfc_purge_requests - Our virtual adapter just shut down. Purge any sent requests
 * @vhost:		ibmvfc host struct
 * @error_code:	error code to fail requests with
 *
 * Return value:
 *	none
 **/
static void ibmvfc_purge_requests(struct ibmvfc_host *vhost, int error_code)
{
	struct ibmvfc_event *evt, *pos;
	struct ibmvfc_queue *queues = vhost->scsi_scrqs.scrqs;
	unsigned long flags;
	int hwqs = 0;
	int i;

	if (vhost->using_channels)
		hwqs = vhost->scsi_scrqs.active_queues;

	ibmvfc_dbg(vhost, "Purging all requests\n");
	spin_lock_irqsave(&vhost->crq.l_lock, flags);
	list_for_each_entry_safe(evt, pos, &vhost->crq.sent, queue_list)
		ibmvfc_fail_request(evt, error_code);
	list_splice_init(&vhost->crq.sent, &vhost->purge);
	spin_unlock_irqrestore(&vhost->crq.l_lock, flags);

	for (i = 0; i < hwqs; i++) {
		spin_lock_irqsave(queues[i].q_lock, flags);
		spin_lock(&queues[i].l_lock);
		list_for_each_entry_safe(evt, pos, &queues[i].sent, queue_list)
			ibmvfc_fail_request(evt, error_code);
		list_splice_init(&queues[i].sent, &vhost->purge);
		spin_unlock(&queues[i].l_lock);
		spin_unlock_irqrestore(queues[i].q_lock, flags);
	}
}

/**
 * ibmvfc_hard_reset_host - Reset the connection to the server by breaking the CRQ
 * @vhost:	struct ibmvfc host to reset
 **/
static void ibmvfc_hard_reset_host(struct ibmvfc_host *vhost)
{
	ibmvfc_purge_requests(vhost, DID_ERROR);
	ibmvfc_link_down(vhost, IBMVFC_LINK_DOWN);
	ibmvfc_set_host_action(vhost, IBMVFC_HOST_ACTION_RESET);
}

/**
 * __ibmvfc_reset_host - Reset the connection to the server (no locking)
 * @vhost:	struct ibmvfc host to reset
 **/
static void __ibmvfc_reset_host(struct ibmvfc_host *vhost)
{
	if (vhost->logged_in && vhost->action != IBMVFC_HOST_ACTION_LOGO_WAIT &&
	    !ibmvfc_set_host_state(vhost, IBMVFC_INITIALIZING)) {
		scsi_block_requests(vhost->host);
		ibmvfc_set_host_action(vhost, IBMVFC_HOST_ACTION_LOGO);
		vhost->job_step = ibmvfc_npiv_logout;
		wake_up(&vhost->work_wait_q);
	} else
		ibmvfc_hard_reset_host(vhost);
}

/**
 * ibmvfc_reset_host - Reset the connection to the server
 * @vhost:	ibmvfc host struct
 **/
static void ibmvfc_reset_host(struct ibmvfc_host *vhost)
{
	unsigned long flags;

	spin_lock_irqsave(vhost->host->host_lock, flags);
	__ibmvfc_reset_host(vhost);
	spin_unlock_irqrestore(vhost->host->host_lock, flags);
}

/**
 * ibmvfc_retry_host_init - Retry host initialization if allowed
 * @vhost:	ibmvfc host struct
 *
 * Returns: 1 if init will be retried / 0 if not
 *
 **/
static int ibmvfc_retry_host_init(struct ibmvfc_host *vhost)
{
	int retry = 0;

	if (vhost->action == IBMVFC_HOST_ACTION_INIT_WAIT) {
		vhost->delay_init = 1;
		if (++vhost->init_retries > IBMVFC_MAX_HOST_INIT_RETRIES) {
			dev_err(vhost->dev,
				"Host initialization retries exceeded. Taking adapter offline\n");
			ibmvfc_link_down(vhost, IBMVFC_HOST_OFFLINE);
		} else if (vhost->init_retries == IBMVFC_MAX_HOST_INIT_RETRIES)
			__ibmvfc_reset_host(vhost);
		else {
			ibmvfc_set_host_action(vhost, IBMVFC_HOST_ACTION_INIT);
			retry = 1;
		}
	}

	wake_up(&vhost->work_wait_q);
	return retry;
}

/**
 * __ibmvfc_get_target - Find the specified scsi_target (no locking)
 * @starget:	scsi target struct
 *
 * Return value:
 *	ibmvfc_target struct / NULL if not found
 **/
static struct ibmvfc_target *__ibmvfc_get_target(struct scsi_target *starget)
{
	struct Scsi_Host *shost = dev_to_shost(starget->dev.parent);
	struct ibmvfc_host *vhost = shost_priv(shost);
	struct ibmvfc_target *tgt;

	list_for_each_entry(tgt, &vhost->targets, queue)
		if (tgt->target_id == starget->id) {
			kref_get(&tgt->kref);
			return tgt;
		}
	return NULL;
}

/**
 * ibmvfc_get_target - Find the specified scsi_target
 * @starget:	scsi target struct
 *
 * Return value:
 *	ibmvfc_target struct / NULL if not found
 **/
static struct ibmvfc_target *ibmvfc_get_target(struct scsi_target *starget)
{
	struct Scsi_Host *shost = dev_to_shost(starget->dev.parent);
	struct ibmvfc_target *tgt;
	unsigned long flags;

	spin_lock_irqsave(shost->host_lock, flags);
	tgt = __ibmvfc_get_target(starget);
	spin_unlock_irqrestore(shost->host_lock, flags);
	return tgt;
}

/**
 * ibmvfc_get_host_speed - Get host port speed
 * @shost:		scsi host struct
 *
 * Return value:
 * 	none
 **/
static void ibmvfc_get_host_speed(struct Scsi_Host *shost)
{
	struct ibmvfc_host *vhost = shost_priv(shost);
	unsigned long flags;

	spin_lock_irqsave(shost->host_lock, flags);
	if (vhost->state == IBMVFC_ACTIVE) {
		switch (be64_to_cpu(vhost->login_buf->resp.link_speed) / 100) {
		case 1:
			fc_host_speed(shost) = FC_PORTSPEED_1GBIT;
			break;
		case 2:
			fc_host_speed(shost) = FC_PORTSPEED_2GBIT;
			break;
		case 4:
			fc_host_speed(shost) = FC_PORTSPEED_4GBIT;
			break;
		case 8:
			fc_host_speed(shost) = FC_PORTSPEED_8GBIT;
			break;
		case 10:
			fc_host_speed(shost) = FC_PORTSPEED_10GBIT;
			break;
		case 16:
			fc_host_speed(shost) = FC_PORTSPEED_16GBIT;
			break;
		default:
			ibmvfc_log(vhost, 3, "Unknown port speed: %lld Gbit\n",
				   be64_to_cpu(vhost->login_buf->resp.link_speed) / 100);
			fc_host_speed(shost) = FC_PORTSPEED_UNKNOWN;
			break;
		}
	} else
		fc_host_speed(shost) = FC_PORTSPEED_UNKNOWN;
	spin_unlock_irqrestore(shost->host_lock, flags);
}

/**
 * ibmvfc_get_host_port_state - Get host port state
 * @shost:		scsi host struct
 *
 * Return value:
 * 	none
 **/
static void ibmvfc_get_host_port_state(struct Scsi_Host *shost)
{
	struct ibmvfc_host *vhost = shost_priv(shost);
	unsigned long flags;

	spin_lock_irqsave(shost->host_lock, flags);
	switch (vhost->state) {
	case IBMVFC_INITIALIZING:
	case IBMVFC_ACTIVE:
		fc_host_port_state(shost) = FC_PORTSTATE_ONLINE;
		break;
	case IBMVFC_LINK_DOWN:
		fc_host_port_state(shost) = FC_PORTSTATE_LINKDOWN;
		break;
	case IBMVFC_LINK_DEAD:
	case IBMVFC_HOST_OFFLINE:
		fc_host_port_state(shost) = FC_PORTSTATE_OFFLINE;
		break;
	case IBMVFC_HALTED:
		fc_host_port_state(shost) = FC_PORTSTATE_BLOCKED;
		break;
	case IBMVFC_NO_CRQ:
		fc_host_port_state(shost) = FC_PORTSTATE_UNKNOWN;
		break;
	default:
		ibmvfc_log(vhost, 3, "Unknown port state: %d\n", vhost->state);
		fc_host_port_state(shost) = FC_PORTSTATE_UNKNOWN;
		break;
	}
	spin_unlock_irqrestore(shost->host_lock, flags);
}

/**
 * ibmvfc_set_rport_dev_loss_tmo - Set rport's device loss timeout
 * @rport:		rport struct
 * @timeout:	timeout value
 *
 * Return value:
 * 	none
 **/
static void ibmvfc_set_rport_dev_loss_tmo(struct fc_rport *rport, u32 timeout)
{
	if (timeout)
		rport->dev_loss_tmo = timeout;
	else
		rport->dev_loss_tmo = 1;
}

/**
 * ibmvfc_release_tgt - Free memory allocated for a target
 * @kref:		kref struct
 *
 **/
static void ibmvfc_release_tgt(struct kref *kref)
{
	struct ibmvfc_target *tgt = container_of(kref, struct ibmvfc_target, kref);
	kfree(tgt);
}

/**
 * ibmvfc_get_starget_node_name - Get SCSI target's node name
 * @starget:	scsi target struct
 *
 * Return value:
 * 	none
 **/
static void ibmvfc_get_starget_node_name(struct scsi_target *starget)
{
	struct ibmvfc_target *tgt = ibmvfc_get_target(starget);
	fc_starget_port_name(starget) = tgt ? tgt->ids.node_name : 0;
	if (tgt)
		kref_put(&tgt->kref, ibmvfc_release_tgt);
}

/**
 * ibmvfc_get_starget_port_name - Get SCSI target's port name
 * @starget:	scsi target struct
 *
 * Return value:
 * 	none
 **/
static void ibmvfc_get_starget_port_name(struct scsi_target *starget)
{
	struct ibmvfc_target *tgt = ibmvfc_get_target(starget);
	fc_starget_port_name(starget) = tgt ? tgt->ids.port_name : 0;
	if (tgt)
		kref_put(&tgt->kref, ibmvfc_release_tgt);
}

/**
 * ibmvfc_get_starget_port_id - Get SCSI target's port ID
 * @starget:	scsi target struct
 *
 * Return value:
 * 	none
 **/
static void ibmvfc_get_starget_port_id(struct scsi_target *starget)
{
	struct ibmvfc_target *tgt = ibmvfc_get_target(starget);
	fc_starget_port_id(starget) = tgt ? tgt->scsi_id : -1;
	if (tgt)
		kref_put(&tgt->kref, ibmvfc_release_tgt);
}

/**
 * ibmvfc_wait_while_resetting - Wait while the host resets
 * @vhost:		ibmvfc host struct
 *
 * Return value:
 * 	0 on success / other on failure
 **/
static int ibmvfc_wait_while_resetting(struct ibmvfc_host *vhost)
{
	long timeout = wait_event_timeout(vhost->init_wait_q,
					  ((vhost->state == IBMVFC_ACTIVE ||
					    vhost->state == IBMVFC_HOST_OFFLINE ||
					    vhost->state == IBMVFC_LINK_DEAD) &&
					   vhost->action == IBMVFC_HOST_ACTION_NONE),
					  (init_timeout * HZ));

	return timeout ? 0 : -EIO;
}

/**
 * ibmvfc_issue_fc_host_lip - Re-initiate link initialization
 * @shost:		scsi host struct
 *
 * Return value:
 * 	0 on success / other on failure
 **/
static int ibmvfc_issue_fc_host_lip(struct Scsi_Host *shost)
{
	struct ibmvfc_host *vhost = shost_priv(shost);

	dev_err(vhost->dev, "Initiating host LIP. Resetting connection\n");
	ibmvfc_reset_host(vhost);
	return ibmvfc_wait_while_resetting(vhost);
}

/**
 * ibmvfc_gather_partition_info - Gather info about the LPAR
 *
 * Return value:
 *	none
 **/
static void ibmvfc_gather_partition_info(struct ibmvfc_host *vhost)
{
	struct device_node *rootdn;
	const char *name;
	const unsigned int *num;

	rootdn = of_find_node_by_path("/");
	if (!rootdn)
		return;

	name = of_get_property(rootdn, "ibm,partition-name", NULL);
	if (name)
		strncpy(vhost->partition_name, name, sizeof(vhost->partition_name));
	num = of_get_property(rootdn, "ibm,partition-no", NULL);
	if (num)
		vhost->partition_number = *num;
	of_node_put(rootdn);
}

/**
 * ibmvfc_set_login_info - Setup info for NPIV login
 * @vhost:	ibmvfc host struct
 *
 * Return value:
 *	none
 **/
static void ibmvfc_set_login_info(struct ibmvfc_host *vhost)
{
	struct ibmvfc_npiv_login *login_info = &vhost->login_info;
	struct ibmvfc_queue *async_crq = &vhost->async_crq;
	struct device_node *of_node = vhost->dev->of_node;
	const char *location;

	memset(login_info, 0, sizeof(*login_info));

	login_info->ostype = cpu_to_be32(IBMVFC_OS_LINUX);
	login_info->max_dma_len = cpu_to_be64(IBMVFC_MAX_SECTORS << 9);
	login_info->max_payload = cpu_to_be32(sizeof(struct ibmvfc_fcp_cmd_iu));
	login_info->max_response = cpu_to_be32(sizeof(struct ibmvfc_fcp_rsp));
	login_info->partition_num = cpu_to_be32(vhost->partition_number);
	login_info->vfc_frame_version = cpu_to_be32(1);
	login_info->fcp_version = cpu_to_be16(3);
	login_info->flags = cpu_to_be16(IBMVFC_FLUSH_ON_HALT);
	if (vhost->client_migrated)
		login_info->flags |= cpu_to_be16(IBMVFC_CLIENT_MIGRATED);

	login_info->max_cmds = cpu_to_be32(max_requests + IBMVFC_NUM_INTERNAL_REQ);
	login_info->capabilities = cpu_to_be64(IBMVFC_CAN_MIGRATE | IBMVFC_CAN_SEND_VF_WWPN);

	if (vhost->mq_enabled || vhost->using_channels)
		login_info->capabilities |= cpu_to_be64(IBMVFC_CAN_USE_CHANNELS);

	login_info->async.va = cpu_to_be64(vhost->async_crq.msg_token);
	login_info->async.len = cpu_to_be32(async_crq->size *
					    sizeof(*async_crq->msgs.async));
	strncpy(login_info->partition_name, vhost->partition_name, IBMVFC_MAX_NAME);
	strncpy(login_info->device_name,
		dev_name(&vhost->host->shost_gendev), IBMVFC_MAX_NAME);

	location = of_get_property(of_node, "ibm,loc-code", NULL);
	location = location ? location : dev_name(vhost->dev);
	strncpy(login_info->drc_name, location, IBMVFC_MAX_NAME);
}

/**
 * ibmvfc_get_event - Gets the next free event in pool
 * @vhost:	ibmvfc host struct
 *
 * Returns a free event from the pool.
 **/
static struct ibmvfc_event *ibmvfc_get_event(struct ibmvfc_queue *queue)
{
	struct ibmvfc_event *evt;
	unsigned long flags;

	spin_lock_irqsave(&queue->l_lock, flags);
	BUG_ON(list_empty(&queue->free));
	evt = list_entry(queue->free.next, struct ibmvfc_event, queue_list);
	atomic_set(&evt->free, 0);
	list_del(&evt->queue_list);
	spin_unlock_irqrestore(&queue->l_lock, flags);
	return evt;
}

/**
 * ibmvfc_locked_done - Calls evt completion with host_lock held
 * @evt:	ibmvfc evt to complete
 *
 * All non-scsi command completion callbacks have the expectation that the
 * host_lock is held. This callback is used by ibmvfc_init_event to wrap a
 * MAD evt with the host_lock.
 **/
static void ibmvfc_locked_done(struct ibmvfc_event *evt)
{
	unsigned long flags;

	spin_lock_irqsave(evt->vhost->host->host_lock, flags);
	evt->_done(evt);
	spin_unlock_irqrestore(evt->vhost->host->host_lock, flags);
}

/**
 * ibmvfc_init_event - Initialize fields in an event struct that are always
 *				required.
 * @evt:	The event
 * @done:	Routine to call when the event is responded to
 * @format:	SRP or MAD format
 **/
static void ibmvfc_init_event(struct ibmvfc_event *evt,
			      void (*done) (struct ibmvfc_event *), u8 format)
{
	evt->cmnd = NULL;
	evt->sync_iu = NULL;
	evt->eh_comp = NULL;
	evt->crq.format = format;
	if (format == IBMVFC_CMD_FORMAT)
		evt->done = done;
	else {
		evt->_done = done;
		evt->done = ibmvfc_locked_done;
	}
	evt->hwq = 0;
}

/**
 * ibmvfc_map_sg_list - Initialize scatterlist
 * @scmd:	scsi command struct
 * @nseg:	number of scatterlist segments
 * @md:	memory descriptor list to initialize
 **/
static void ibmvfc_map_sg_list(struct scsi_cmnd *scmd, int nseg,
			       struct srp_direct_buf *md)
{
	int i;
	struct scatterlist *sg;

	scsi_for_each_sg(scmd, sg, nseg, i) {
		md[i].va = cpu_to_be64(sg_dma_address(sg));
		md[i].len = cpu_to_be32(sg_dma_len(sg));
		md[i].key = 0;
	}
}

/**
 * ibmvfc_map_sg_data - Maps dma for a scatterlist and initializes descriptor fields
 * @scmd:		struct scsi_cmnd with the scatterlist
 * @evt:		ibmvfc event struct
 * @vfc_cmd:	vfc_cmd that contains the memory descriptor
 * @dev:		device for which to map dma memory
 *
 * Returns:
 *	0 on success / non-zero on failure
 **/
static int ibmvfc_map_sg_data(struct scsi_cmnd *scmd,
			      struct ibmvfc_event *evt,
			      struct ibmvfc_cmd *vfc_cmd, struct device *dev)
{

	int sg_mapped;
	struct srp_direct_buf *data = &vfc_cmd->ioba;
	struct ibmvfc_host *vhost = dev_get_drvdata(dev);
	struct ibmvfc_fcp_cmd_iu *iu = ibmvfc_get_fcp_iu(evt->vhost, vfc_cmd);

	if (cls3_error)
		vfc_cmd->flags |= cpu_to_be16(IBMVFC_CLASS_3_ERR);

	sg_mapped = scsi_dma_map(scmd);
	if (!sg_mapped) {
		vfc_cmd->flags |= cpu_to_be16(IBMVFC_NO_MEM_DESC);
		return 0;
	} else if (unlikely(sg_mapped < 0)) {
		if (vhost->log_level > IBMVFC_DEFAULT_LOG_LEVEL)
			scmd_printk(KERN_ERR, scmd, "Failed to map DMA buffer for command\n");
		return sg_mapped;
	}

	if (scmd->sc_data_direction == DMA_TO_DEVICE) {
		vfc_cmd->flags |= cpu_to_be16(IBMVFC_WRITE);
		iu->add_cdb_len |= IBMVFC_WRDATA;
	} else {
		vfc_cmd->flags |= cpu_to_be16(IBMVFC_READ);
		iu->add_cdb_len |= IBMVFC_RDDATA;
	}

	if (sg_mapped == 1) {
		ibmvfc_map_sg_list(scmd, sg_mapped, data);
		return 0;
	}

	vfc_cmd->flags |= cpu_to_be16(IBMVFC_SCATTERLIST);

	if (!evt->ext_list) {
		evt->ext_list = dma_pool_alloc(vhost->sg_pool, GFP_ATOMIC,
					       &evt->ext_list_token);

		if (!evt->ext_list) {
			scsi_dma_unmap(scmd);
			if (vhost->log_level > IBMVFC_DEFAULT_LOG_LEVEL)
				scmd_printk(KERN_ERR, scmd, "Can't allocate memory for scatterlist\n");
			return -ENOMEM;
		}
	}

	ibmvfc_map_sg_list(scmd, sg_mapped, evt->ext_list);

	data->va = cpu_to_be64(evt->ext_list_token);
	data->len = cpu_to_be32(sg_mapped * sizeof(struct srp_direct_buf));
	data->key = 0;
	return 0;
}

/**
 * ibmvfc_timeout - Internal command timeout handler
 * @evt:	struct ibmvfc_event that timed out
 *
 * Called when an internally generated command times out
 **/
static void ibmvfc_timeout(struct timer_list *t)
{
	struct ibmvfc_event *evt = from_timer(evt, t, timer);
	struct ibmvfc_host *vhost = evt->vhost;
	dev_err(vhost->dev, "Command timed out (%p). Resetting connection\n", evt);
	ibmvfc_reset_host(vhost);
}

/**
 * ibmvfc_send_event - Transforms event to u64 array and calls send_crq()
 * @evt:		event to be sent
 * @vhost:		ibmvfc host struct
 * @timeout:	timeout in seconds - 0 means do not time command
 *
 * Returns the value returned from ibmvfc_send_crq(). (Zero for success)
 **/
static int ibmvfc_send_event(struct ibmvfc_event *evt,
			     struct ibmvfc_host *vhost, unsigned long timeout)
{
	__be64 *crq_as_u64 = (__be64 *) &evt->crq;
	unsigned long flags;
	int rc;

	/* Copy the IU into the transfer area */
	*evt->xfer_iu = evt->iu;
	if (evt->crq.format == IBMVFC_CMD_FORMAT)
		evt->xfer_iu->cmd.tag = cpu_to_be64((u64)evt);
	else if (evt->crq.format == IBMVFC_MAD_FORMAT)
		evt->xfer_iu->mad_common.tag = cpu_to_be64((u64)evt);
	else
		BUG();

	timer_setup(&evt->timer, ibmvfc_timeout, 0);

	if (timeout) {
		evt->timer.expires = jiffies + (timeout * HZ);
		add_timer(&evt->timer);
	}

	spin_lock_irqsave(&evt->queue->l_lock, flags);
	list_add_tail(&evt->queue_list, &evt->queue->sent);

	mb();

	if (evt->queue->fmt == IBMVFC_SUB_CRQ_FMT)
		rc = ibmvfc_send_sub_crq(vhost,
					 evt->queue->vios_cookie,
					 be64_to_cpu(crq_as_u64[0]),
					 be64_to_cpu(crq_as_u64[1]),
					 0, 0);
	else
		rc = ibmvfc_send_crq(vhost, be64_to_cpu(crq_as_u64[0]),
				     be64_to_cpu(crq_as_u64[1]));

	if (rc) {
		list_del(&evt->queue_list);
		spin_unlock_irqrestore(&evt->queue->l_lock, flags);
		del_timer(&evt->timer);

		/* If send_crq returns H_CLOSED, return SCSI_MLQUEUE_HOST_BUSY.
		 * Firmware will send a CRQ with a transport event (0xFF) to
		 * tell this client what has happened to the transport. This
		 * will be handled in ibmvfc_handle_crq()
		 */
		if (rc == H_CLOSED) {
			if (printk_ratelimit())
				dev_warn(vhost->dev, "Send warning. Receive queue closed, will retry.\n");
			if (evt->cmnd)
				scsi_dma_unmap(evt->cmnd);
			ibmvfc_free_event(evt);
			return SCSI_MLQUEUE_HOST_BUSY;
		}

		dev_err(vhost->dev, "Send error (rc=%d)\n", rc);
		if (evt->cmnd) {
			evt->cmnd->result = DID_ERROR << 16;
			evt->done = ibmvfc_scsi_eh_done;
		} else
			evt->xfer_iu->mad_common.status = cpu_to_be16(IBMVFC_MAD_CRQ_ERROR);

		evt->done(evt);
	} else {
		spin_unlock_irqrestore(&evt->queue->l_lock, flags);
		ibmvfc_trc_start(evt);
	}

	return 0;
}

/**
 * ibmvfc_log_error - Log an error for the failed command if appropriate
 * @evt:	ibmvfc event to log
 *
 **/
static void ibmvfc_log_error(struct ibmvfc_event *evt)
{
	struct ibmvfc_cmd *vfc_cmd = &evt->xfer_iu->cmd;
	struct ibmvfc_host *vhost = evt->vhost;
	struct ibmvfc_fcp_rsp *rsp = ibmvfc_get_fcp_rsp(vhost, vfc_cmd);
	struct scsi_cmnd *cmnd = evt->cmnd;
	const char *err = unknown_error;
	int index = ibmvfc_get_err_index(be16_to_cpu(vfc_cmd->status), be16_to_cpu(vfc_cmd->error));
	int logerr = 0;
	int rsp_code = 0;

	if (index >= 0) {
		logerr = cmd_status[index].log;
		err = cmd_status[index].name;
	}

	if (!logerr && (vhost->log_level <= (IBMVFC_DEFAULT_LOG_LEVEL + 1)))
		return;

	if (rsp->flags & FCP_RSP_LEN_VALID)
		rsp_code = rsp->data.info.rsp_code;

	scmd_printk(KERN_ERR, cmnd, "Command (%02X) : %s (%x:%x) "
		    "flags: %x fcp_rsp: %x, resid=%d, scsi_status: %x\n",
		    cmnd->cmnd[0], err, be16_to_cpu(vfc_cmd->status), be16_to_cpu(vfc_cmd->error),
		    rsp->flags, rsp_code, scsi_get_resid(cmnd), rsp->scsi_status);
}

/**
 * ibmvfc_relogin - Log back into the specified device
 * @sdev:	scsi device struct
 *
 **/
static void ibmvfc_relogin(struct scsi_device *sdev)
{
	struct ibmvfc_host *vhost = shost_priv(sdev->host);
	struct fc_rport *rport = starget_to_rport(scsi_target(sdev));
	struct ibmvfc_target *tgt;
	unsigned long flags;

	spin_lock_irqsave(vhost->host->host_lock, flags);
	list_for_each_entry(tgt, &vhost->targets, queue) {
		if (rport == tgt->rport) {
			ibmvfc_del_tgt(tgt);
			break;
		}
	}

	ibmvfc_reinit_host(vhost);
	spin_unlock_irqrestore(vhost->host->host_lock, flags);
}

/**
 * ibmvfc_scsi_done - Handle responses from commands
 * @evt:	ibmvfc event to be handled
 *
 * Used as a callback when sending scsi cmds.
 **/
static void ibmvfc_scsi_done(struct ibmvfc_event *evt)
{
	struct ibmvfc_cmd *vfc_cmd = &evt->xfer_iu->cmd;
	struct ibmvfc_fcp_rsp *rsp = ibmvfc_get_fcp_rsp(evt->vhost, vfc_cmd);
	struct scsi_cmnd *cmnd = evt->cmnd;
	u32 rsp_len = 0;
	u32 sense_len = be32_to_cpu(rsp->fcp_sense_len);

	if (cmnd) {
		if (be16_to_cpu(vfc_cmd->response_flags) & IBMVFC_ADAPTER_RESID_VALID)
			scsi_set_resid(cmnd, be32_to_cpu(vfc_cmd->adapter_resid));
		else if (rsp->flags & FCP_RESID_UNDER)
			scsi_set_resid(cmnd, be32_to_cpu(rsp->fcp_resid));
		else
			scsi_set_resid(cmnd, 0);

		if (vfc_cmd->status) {
			cmnd->result = ibmvfc_get_err_result(evt->vhost, vfc_cmd);

			if (rsp->flags & FCP_RSP_LEN_VALID)
				rsp_len = be32_to_cpu(rsp->fcp_rsp_len);
			if ((sense_len + rsp_len) > SCSI_SENSE_BUFFERSIZE)
				sense_len = SCSI_SENSE_BUFFERSIZE - rsp_len;
			if ((rsp->flags & FCP_SNS_LEN_VALID) && rsp->fcp_sense_len && rsp_len <= 8)
				memcpy(cmnd->sense_buffer, rsp->data.sense + rsp_len, sense_len);
			if ((be16_to_cpu(vfc_cmd->status) & IBMVFC_VIOS_FAILURE) &&
			    (be16_to_cpu(vfc_cmd->error) == IBMVFC_PLOGI_REQUIRED))
				ibmvfc_relogin(cmnd->device);

			if (!cmnd->result && (!scsi_get_resid(cmnd) || (rsp->flags & FCP_RESID_OVER)))
				cmnd->result = (DID_ERROR << 16);

			ibmvfc_log_error(evt);
		}

		if (!cmnd->result &&
		    (scsi_bufflen(cmnd) - scsi_get_resid(cmnd) < cmnd->underflow))
			cmnd->result = (DID_ERROR << 16);

		scsi_dma_unmap(cmnd);
		cmnd->scsi_done(cmnd);
	}

	ibmvfc_free_event(evt);
}

/**
 * ibmvfc_host_chkready - Check if the host can accept commands
 * @vhost:	 struct ibmvfc host
 *
 * Returns:
 *	1 if host can accept command / 0 if not
 **/
static inline int ibmvfc_host_chkready(struct ibmvfc_host *vhost)
{
	int result = 0;

	switch (vhost->state) {
	case IBMVFC_LINK_DEAD:
	case IBMVFC_HOST_OFFLINE:
		result = DID_NO_CONNECT << 16;
		break;
	case IBMVFC_NO_CRQ:
	case IBMVFC_INITIALIZING:
	case IBMVFC_HALTED:
	case IBMVFC_LINK_DOWN:
		result = DID_REQUEUE << 16;
		break;
	case IBMVFC_ACTIVE:
		result = 0;
		break;
	}

	return result;
}

static struct ibmvfc_cmd *ibmvfc_init_vfc_cmd(struct ibmvfc_event *evt, struct scsi_device *sdev)
{
	struct fc_rport *rport = starget_to_rport(scsi_target(sdev));
	struct ibmvfc_host *vhost = evt->vhost;
	struct ibmvfc_cmd *vfc_cmd = &evt->iu.cmd;
	struct ibmvfc_fcp_cmd_iu *iu = ibmvfc_get_fcp_iu(vhost, vfc_cmd);
	struct ibmvfc_fcp_rsp *rsp = ibmvfc_get_fcp_rsp(vhost, vfc_cmd);
	size_t offset;

	memset(vfc_cmd, 0, sizeof(*vfc_cmd));
	if (ibmvfc_check_caps(vhost, IBMVFC_HANDLE_VF_WWPN)) {
		offset = offsetof(struct ibmvfc_cmd, v2.rsp);
		vfc_cmd->target_wwpn = cpu_to_be64(rport->port_name);
	} else
		offset = offsetof(struct ibmvfc_cmd, v1.rsp);
	vfc_cmd->resp.va = cpu_to_be64(be64_to_cpu(evt->crq.ioba) + offset);
	vfc_cmd->resp.len = cpu_to_be32(sizeof(*rsp));
	vfc_cmd->frame_type = cpu_to_be32(IBMVFC_SCSI_FCP_TYPE);
	vfc_cmd->payload_len = cpu_to_be32(sizeof(*iu));
	vfc_cmd->resp_len = cpu_to_be32(sizeof(*rsp));
	vfc_cmd->cancel_key = cpu_to_be32((unsigned long)sdev->hostdata);
	vfc_cmd->tgt_scsi_id = cpu_to_be64(rport->port_id);
	int_to_scsilun(sdev->lun, &iu->lun);

	return vfc_cmd;
}

/**
 * ibmvfc_queuecommand - The queuecommand function of the scsi template
 * @cmnd:	struct scsi_cmnd to be executed
 * @done:	Callback function to be called when cmnd is completed
 *
 * Returns:
 *	0 on success / other on failure
 **/
static int ibmvfc_queuecommand(struct Scsi_Host *shost, struct scsi_cmnd *cmnd)
{
	struct ibmvfc_host *vhost = shost_priv(shost);
	struct fc_rport *rport = starget_to_rport(scsi_target(cmnd->device));
	struct ibmvfc_cmd *vfc_cmd;
	struct ibmvfc_fcp_cmd_iu *iu;
	struct ibmvfc_event *evt;
	u32 tag_and_hwq = blk_mq_unique_tag(cmnd->request);
	u16 hwq = blk_mq_unique_tag_to_hwq(tag_and_hwq);
	u16 scsi_channel;
	int rc;

	if (unlikely((rc = fc_remote_port_chkready(rport))) ||
	    unlikely((rc = ibmvfc_host_chkready(vhost)))) {
		cmnd->result = rc;
		cmnd->scsi_done(cmnd);
		return 0;
	}

	cmnd->result = (DID_OK << 16);
	if (vhost->using_channels) {
		scsi_channel = hwq % vhost->scsi_scrqs.active_queues;
		evt = ibmvfc_get_event(&vhost->scsi_scrqs.scrqs[scsi_channel]);
		evt->hwq = hwq % vhost->scsi_scrqs.active_queues;
	} else
		evt = ibmvfc_get_event(&vhost->crq);

	ibmvfc_init_event(evt, ibmvfc_scsi_done, IBMVFC_CMD_FORMAT);
	evt->cmnd = cmnd;

	vfc_cmd = ibmvfc_init_vfc_cmd(evt, cmnd->device);
	iu = ibmvfc_get_fcp_iu(vhost, vfc_cmd);

	iu->xfer_len = cpu_to_be32(scsi_bufflen(cmnd));
	memcpy(iu->cdb, cmnd->cmnd, cmnd->cmd_len);

	if (cmnd->flags & SCMD_TAGGED) {
		vfc_cmd->task_tag = cpu_to_be64(cmnd->tag);
		iu->pri_task_attr = IBMVFC_SIMPLE_TASK;
	}

	vfc_cmd->correlation = cpu_to_be64((u64)evt);

	if (likely(!(rc = ibmvfc_map_sg_data(cmnd, evt, vfc_cmd, vhost->dev))))
		return ibmvfc_send_event(evt, vhost, 0);

	ibmvfc_free_event(evt);
	if (rc == -ENOMEM)
		return SCSI_MLQUEUE_HOST_BUSY;

	if (vhost->log_level > IBMVFC_DEFAULT_LOG_LEVEL)
		scmd_printk(KERN_ERR, cmnd,
			    "Failed to map DMA buffer for command. rc=%d\n", rc);

	cmnd->result = DID_ERROR << 16;
	cmnd->scsi_done(cmnd);
	return 0;
}

/**
 * ibmvfc_sync_completion - Signal that a synchronous command has completed
 * @evt:	ibmvfc event struct
 *
 **/
static void ibmvfc_sync_completion(struct ibmvfc_event *evt)
{
	/* copy the response back */
	if (evt->sync_iu)
		*evt->sync_iu = *evt->xfer_iu;

	complete(&evt->comp);
}

/**
 * ibmvfc_bsg_timeout_done - Completion handler for cancelling BSG commands
 * @evt:	struct ibmvfc_event
 *
 **/
static void ibmvfc_bsg_timeout_done(struct ibmvfc_event *evt)
{
	struct ibmvfc_host *vhost = evt->vhost;

	ibmvfc_free_event(evt);
	vhost->aborting_passthru = 0;
	dev_info(vhost->dev, "Passthru command cancelled\n");
}

/**
 * ibmvfc_bsg_timeout - Handle a BSG timeout
 * @job:	struct bsg_job that timed out
 *
 * Returns:
 *	0 on success / other on failure
 **/
static int ibmvfc_bsg_timeout(struct bsg_job *job)
{
	struct ibmvfc_host *vhost = shost_priv(fc_bsg_to_shost(job));
	unsigned long port_id = (unsigned long)job->dd_data;
	struct ibmvfc_event *evt;
	struct ibmvfc_tmf *tmf;
	unsigned long flags;
	int rc;

	ENTER;
	spin_lock_irqsave(vhost->host->host_lock, flags);
	if (vhost->aborting_passthru || vhost->state != IBMVFC_ACTIVE) {
		__ibmvfc_reset_host(vhost);
		spin_unlock_irqrestore(vhost->host->host_lock, flags);
		return 0;
	}

	vhost->aborting_passthru = 1;
	evt = ibmvfc_get_event(&vhost->crq);
	ibmvfc_init_event(evt, ibmvfc_bsg_timeout_done, IBMVFC_MAD_FORMAT);

	tmf = &evt->iu.tmf;
	memset(tmf, 0, sizeof(*tmf));
	tmf->common.version = cpu_to_be32(1);
	tmf->common.opcode = cpu_to_be32(IBMVFC_TMF_MAD);
	tmf->common.length = cpu_to_be16(sizeof(*tmf));
	tmf->scsi_id = cpu_to_be64(port_id);
	tmf->cancel_key = cpu_to_be32(IBMVFC_PASSTHRU_CANCEL_KEY);
	tmf->my_cancel_key = cpu_to_be32(IBMVFC_INTERNAL_CANCEL_KEY);
	rc = ibmvfc_send_event(evt, vhost, default_timeout);

	if (rc != 0) {
		vhost->aborting_passthru = 0;
		dev_err(vhost->dev, "Failed to send cancel event. rc=%d\n", rc);
		rc = -EIO;
	} else
		dev_info(vhost->dev, "Cancelling passthru command to port id 0x%lx\n",
			 port_id);

	spin_unlock_irqrestore(vhost->host->host_lock, flags);

	LEAVE;
	return rc;
}

/**
 * ibmvfc_bsg_plogi - PLOGI into a target to handle a BSG command
 * @vhost:		struct ibmvfc_host to send command
 * @port_id:	port ID to send command
 *
 * Returns:
 *	0 on success / other on failure
 **/
static int ibmvfc_bsg_plogi(struct ibmvfc_host *vhost, unsigned int port_id)
{
	struct ibmvfc_port_login *plogi;
	struct ibmvfc_target *tgt;
	struct ibmvfc_event *evt;
	union ibmvfc_iu rsp_iu;
	unsigned long flags;
	int rc = 0, issue_login = 1;

	ENTER;
	spin_lock_irqsave(vhost->host->host_lock, flags);
	list_for_each_entry(tgt, &vhost->targets, queue) {
		if (tgt->scsi_id == port_id) {
			issue_login = 0;
			break;
		}
	}

	if (!issue_login)
		goto unlock_out;
	if (unlikely((rc = ibmvfc_host_chkready(vhost))))
		goto unlock_out;

	evt = ibmvfc_get_event(&vhost->crq);
	ibmvfc_init_event(evt, ibmvfc_sync_completion, IBMVFC_MAD_FORMAT);
	plogi = &evt->iu.plogi;
	memset(plogi, 0, sizeof(*plogi));
	plogi->common.version = cpu_to_be32(1);
	plogi->common.opcode = cpu_to_be32(IBMVFC_PORT_LOGIN);
	plogi->common.length = cpu_to_be16(sizeof(*plogi));
	plogi->scsi_id = cpu_to_be64(port_id);
	evt->sync_iu = &rsp_iu;
	init_completion(&evt->comp);

	rc = ibmvfc_send_event(evt, vhost, default_timeout);
	spin_unlock_irqrestore(vhost->host->host_lock, flags);

	if (rc)
		return -EIO;

	wait_for_completion(&evt->comp);

	if (rsp_iu.plogi.common.status)
		rc = -EIO;

	spin_lock_irqsave(vhost->host->host_lock, flags);
	ibmvfc_free_event(evt);
unlock_out:
	spin_unlock_irqrestore(vhost->host->host_lock, flags);
	LEAVE;
	return rc;
}

/**
 * ibmvfc_bsg_request - Handle a BSG request
 * @job:	struct bsg_job to be executed
 *
 * Returns:
 *	0 on success / other on failure
 **/
static int ibmvfc_bsg_request(struct bsg_job *job)
{
	struct ibmvfc_host *vhost = shost_priv(fc_bsg_to_shost(job));
	struct fc_rport *rport = fc_bsg_to_rport(job);
	struct ibmvfc_passthru_mad *mad;
	struct ibmvfc_event *evt;
	union ibmvfc_iu rsp_iu;
	unsigned long flags, port_id = -1;
	struct fc_bsg_request *bsg_request = job->request;
	struct fc_bsg_reply *bsg_reply = job->reply;
	unsigned int code = bsg_request->msgcode;
	int rc = 0, req_seg, rsp_seg, issue_login = 0;
	u32 fc_flags, rsp_len;

	ENTER;
	bsg_reply->reply_payload_rcv_len = 0;
	if (rport)
		port_id = rport->port_id;

	switch (code) {
	case FC_BSG_HST_ELS_NOLOGIN:
		port_id = (bsg_request->rqst_data.h_els.port_id[0] << 16) |
			(bsg_request->rqst_data.h_els.port_id[1] << 8) |
			bsg_request->rqst_data.h_els.port_id[2];
		fallthrough;
	case FC_BSG_RPT_ELS:
		fc_flags = IBMVFC_FC_ELS;
		break;
	case FC_BSG_HST_CT:
		issue_login = 1;
		port_id = (bsg_request->rqst_data.h_ct.port_id[0] << 16) |
			(bsg_request->rqst_data.h_ct.port_id[1] << 8) |
			bsg_request->rqst_data.h_ct.port_id[2];
		fallthrough;
	case FC_BSG_RPT_CT:
		fc_flags = IBMVFC_FC_CT_IU;
		break;
	default:
		return -ENOTSUPP;
	}

	if (port_id == -1)
		return -EINVAL;
	if (!mutex_trylock(&vhost->passthru_mutex))
		return -EBUSY;

	job->dd_data = (void *)port_id;
	req_seg = dma_map_sg(vhost->dev, job->request_payload.sg_list,
			     job->request_payload.sg_cnt, DMA_TO_DEVICE);

	if (!req_seg) {
		mutex_unlock(&vhost->passthru_mutex);
		return -ENOMEM;
	}

	rsp_seg = dma_map_sg(vhost->dev, job->reply_payload.sg_list,
			     job->reply_payload.sg_cnt, DMA_FROM_DEVICE);

	if (!rsp_seg) {
		dma_unmap_sg(vhost->dev, job->request_payload.sg_list,
			     job->request_payload.sg_cnt, DMA_TO_DEVICE);
		mutex_unlock(&vhost->passthru_mutex);
		return -ENOMEM;
	}

	if (req_seg > 1 || rsp_seg > 1) {
		rc = -EINVAL;
		goto out;
	}

	if (issue_login)
		rc = ibmvfc_bsg_plogi(vhost, port_id);

	spin_lock_irqsave(vhost->host->host_lock, flags);

	if (unlikely(rc || (rport && (rc = fc_remote_port_chkready(rport)))) ||
	    unlikely((rc = ibmvfc_host_chkready(vhost)))) {
		spin_unlock_irqrestore(vhost->host->host_lock, flags);
		goto out;
	}

	evt = ibmvfc_get_event(&vhost->crq);
	ibmvfc_init_event(evt, ibmvfc_sync_completion, IBMVFC_MAD_FORMAT);
	mad = &evt->iu.passthru;

	memset(mad, 0, sizeof(*mad));
	mad->common.version = cpu_to_be32(1);
	mad->common.opcode = cpu_to_be32(IBMVFC_PASSTHRU);
	mad->common.length = cpu_to_be16(sizeof(*mad) - sizeof(mad->fc_iu) - sizeof(mad->iu));

	mad->cmd_ioba.va = cpu_to_be64(be64_to_cpu(evt->crq.ioba) +
		offsetof(struct ibmvfc_passthru_mad, iu));
	mad->cmd_ioba.len = cpu_to_be32(sizeof(mad->iu));

	mad->iu.cmd_len = cpu_to_be32(job->request_payload.payload_len);
	mad->iu.rsp_len = cpu_to_be32(job->reply_payload.payload_len);
	mad->iu.flags = cpu_to_be32(fc_flags);
	mad->iu.cancel_key = cpu_to_be32(IBMVFC_PASSTHRU_CANCEL_KEY);

	mad->iu.cmd.va = cpu_to_be64(sg_dma_address(job->request_payload.sg_list));
	mad->iu.cmd.len = cpu_to_be32(sg_dma_len(job->request_payload.sg_list));
	mad->iu.rsp.va = cpu_to_be64(sg_dma_address(job->reply_payload.sg_list));
	mad->iu.rsp.len = cpu_to_be32(sg_dma_len(job->reply_payload.sg_list));
	mad->iu.scsi_id = cpu_to_be64(port_id);
	mad->iu.tag = cpu_to_be64((u64)evt);
	rsp_len = be32_to_cpu(mad->iu.rsp.len);

	evt->sync_iu = &rsp_iu;
	init_completion(&evt->comp);
	rc = ibmvfc_send_event(evt, vhost, 0);
	spin_unlock_irqrestore(vhost->host->host_lock, flags);

	if (rc) {
		rc = -EIO;
		goto out;
	}

	wait_for_completion(&evt->comp);

	if (rsp_iu.passthru.common.status)
		rc = -EIO;
	else
		bsg_reply->reply_payload_rcv_len = rsp_len;

	spin_lock_irqsave(vhost->host->host_lock, flags);
	ibmvfc_free_event(evt);
	spin_unlock_irqrestore(vhost->host->host_lock, flags);
	bsg_reply->result = rc;
	bsg_job_done(job, bsg_reply->result,
		       bsg_reply->reply_payload_rcv_len);
	rc = 0;
out:
	dma_unmap_sg(vhost->dev, job->request_payload.sg_list,
		     job->request_payload.sg_cnt, DMA_TO_DEVICE);
	dma_unmap_sg(vhost->dev, job->reply_payload.sg_list,
		     job->reply_payload.sg_cnt, DMA_FROM_DEVICE);
	mutex_unlock(&vhost->passthru_mutex);
	LEAVE;
	return rc;
}

/**
 * ibmvfc_reset_device - Reset the device with the specified reset type
 * @sdev:	scsi device to reset
 * @type:	reset type
 * @desc:	reset type description for log messages
 *
 * Returns:
 *	0 on success / other on failure
 **/
static int ibmvfc_reset_device(struct scsi_device *sdev, int type, char *desc)
{
	struct ibmvfc_host *vhost = shost_priv(sdev->host);
	struct fc_rport *rport = starget_to_rport(scsi_target(sdev));
	struct ibmvfc_cmd *tmf;
	struct ibmvfc_event *evt = NULL;
	union ibmvfc_iu rsp_iu;
	struct ibmvfc_fcp_cmd_iu *iu;
	struct ibmvfc_fcp_rsp *fc_rsp = ibmvfc_get_fcp_rsp(vhost, &rsp_iu.cmd);
	int rsp_rc = -EBUSY;
	unsigned long flags;
	int rsp_code = 0;

	spin_lock_irqsave(vhost->host->host_lock, flags);
	if (vhost->state == IBMVFC_ACTIVE) {
		if (vhost->using_channels)
			evt = ibmvfc_get_event(&vhost->scsi_scrqs.scrqs[0]);
		else
			evt = ibmvfc_get_event(&vhost->crq);

		ibmvfc_init_event(evt, ibmvfc_sync_completion, IBMVFC_CMD_FORMAT);
		tmf = ibmvfc_init_vfc_cmd(evt, sdev);
		iu = ibmvfc_get_fcp_iu(vhost, tmf);

		tmf->flags = cpu_to_be16((IBMVFC_NO_MEM_DESC | IBMVFC_TMF));
		if (ibmvfc_check_caps(vhost, IBMVFC_HANDLE_VF_WWPN))
			tmf->target_wwpn = cpu_to_be64(rport->port_name);
		iu->tmf_flags = type;
		evt->sync_iu = &rsp_iu;

		init_completion(&evt->comp);
		rsp_rc = ibmvfc_send_event(evt, vhost, default_timeout);
	}
	spin_unlock_irqrestore(vhost->host->host_lock, flags);

	if (rsp_rc != 0) {
		sdev_printk(KERN_ERR, sdev, "Failed to send %s reset event. rc=%d\n",
			    desc, rsp_rc);
		return -EIO;
	}

	sdev_printk(KERN_INFO, sdev, "Resetting %s\n", desc);
	wait_for_completion(&evt->comp);

	if (rsp_iu.cmd.status)
		rsp_code = ibmvfc_get_err_result(vhost, &rsp_iu.cmd);

	if (rsp_code) {
		if (fc_rsp->flags & FCP_RSP_LEN_VALID)
			rsp_code = fc_rsp->data.info.rsp_code;

		sdev_printk(KERN_ERR, sdev, "%s reset failed: %s (%x:%x) "
			    "flags: %x fcp_rsp: %x, scsi_status: %x\n", desc,
			    ibmvfc_get_cmd_error(be16_to_cpu(rsp_iu.cmd.status), be16_to_cpu(rsp_iu.cmd.error)),
			    be16_to_cpu(rsp_iu.cmd.status), be16_to_cpu(rsp_iu.cmd.error), fc_rsp->flags, rsp_code,
			    fc_rsp->scsi_status);
		rsp_rc = -EIO;
	} else
		sdev_printk(KERN_INFO, sdev, "%s reset successful\n", desc);

	spin_lock_irqsave(vhost->host->host_lock, flags);
	ibmvfc_free_event(evt);
	spin_unlock_irqrestore(vhost->host->host_lock, flags);
	return rsp_rc;
}

/**
 * ibmvfc_match_rport - Match function for specified remote port
 * @evt:	ibmvfc event struct
 * @device:	device to match (rport)
 *
 * Returns:
 *	1 if event matches rport / 0 if event does not match rport
 **/
static int ibmvfc_match_rport(struct ibmvfc_event *evt, void *rport)
{
	struct fc_rport *cmd_rport;

	if (evt->cmnd) {
		cmd_rport = starget_to_rport(scsi_target(evt->cmnd->device));
		if (cmd_rport == rport)
			return 1;
	}
	return 0;
}

/**
 * ibmvfc_match_target - Match function for specified target
 * @evt:	ibmvfc event struct
 * @device:	device to match (starget)
 *
 * Returns:
 *	1 if event matches starget / 0 if event does not match starget
 **/
static int ibmvfc_match_target(struct ibmvfc_event *evt, void *device)
{
	if (evt->cmnd && scsi_target(evt->cmnd->device) == device)
		return 1;
	return 0;
}

/**
 * ibmvfc_match_lun - Match function for specified LUN
 * @evt:	ibmvfc event struct
 * @device:	device to match (sdev)
 *
 * Returns:
 *	1 if event matches sdev / 0 if event does not match sdev
 **/
static int ibmvfc_match_lun(struct ibmvfc_event *evt, void *device)
{
	if (evt->cmnd && evt->cmnd->device == device)
		return 1;
	return 0;
}

/**
 * ibmvfc_event_is_free - Check if event is free or not
 * @evt:	ibmvfc event struct
 *
 * Returns:
 *	true / false
 **/
static bool ibmvfc_event_is_free(struct ibmvfc_event *evt)
{
	struct ibmvfc_event *loop_evt;

	list_for_each_entry(loop_evt, &evt->queue->free, queue_list)
		if (loop_evt == evt)
			return true;

	return false;
}

/**
 * ibmvfc_wait_for_ops - Wait for ops to complete
 * @vhost:	ibmvfc host struct
 * @device:	device to match (starget or sdev)
 * @match:	match function
 *
 * Returns:
 *	SUCCESS / FAILED
 **/
static int ibmvfc_wait_for_ops(struct ibmvfc_host *vhost, void *device,
			       int (*match) (struct ibmvfc_event *, void *))
{
	struct ibmvfc_event *evt;
	DECLARE_COMPLETION_ONSTACK(comp);
	int wait, i, q_index, q_size;
	unsigned long flags;
	signed long timeout = IBMVFC_ABORT_WAIT_TIMEOUT * HZ;
	struct ibmvfc_queue *queues;

	ENTER;
	if (vhost->mq_enabled && vhost->using_channels) {
		queues = vhost->scsi_scrqs.scrqs;
		q_size = vhost->scsi_scrqs.active_queues;
	} else {
		queues = &vhost->crq;
		q_size = 1;
	}

	do {
		wait = 0;
		spin_lock_irqsave(vhost->host->host_lock, flags);
		for (q_index = 0; q_index < q_size; q_index++) {
			spin_lock(&queues[q_index].l_lock);
			for (i = 0; i < queues[q_index].evt_pool.size; i++) {
				evt = &queues[q_index].evt_pool.events[i];
				if (!ibmvfc_event_is_free(evt)) {
					if (match(evt, device)) {
						evt->eh_comp = &comp;
						wait++;
					}
				}
			}
			spin_unlock(&queues[q_index].l_lock);
		}
		spin_unlock_irqrestore(vhost->host->host_lock, flags);

		if (wait) {
			timeout = wait_for_completion_timeout(&comp, timeout);

			if (!timeout) {
				wait = 0;
				spin_lock_irqsave(vhost->host->host_lock, flags);
				for (q_index = 0; q_index < q_size; q_index++) {
					spin_lock(&queues[q_index].l_lock);
					for (i = 0; i < queues[q_index].evt_pool.size; i++) {
						evt = &queues[q_index].evt_pool.events[i];
						if (!ibmvfc_event_is_free(evt)) {
							if (match(evt, device)) {
								evt->eh_comp = NULL;
								wait++;
							}
						}
					}
					spin_unlock(&queues[q_index].l_lock);
				}
				spin_unlock_irqrestore(vhost->host->host_lock, flags);
				if (wait)
					dev_err(vhost->dev, "Timed out waiting for aborted commands\n");
				LEAVE;
				return wait ? FAILED : SUCCESS;
			}
		}
	} while (wait);

	LEAVE;
	return SUCCESS;
}

static struct ibmvfc_event *ibmvfc_init_tmf(struct ibmvfc_queue *queue,
					    struct scsi_device *sdev,
					    int type)
{
	struct ibmvfc_host *vhost = shost_priv(sdev->host);
	struct scsi_target *starget = scsi_target(sdev);
	struct fc_rport *rport = starget_to_rport(starget);
	struct ibmvfc_event *evt;
	struct ibmvfc_tmf *tmf;

	evt = ibmvfc_get_event(queue);
	ibmvfc_init_event(evt, ibmvfc_sync_completion, IBMVFC_MAD_FORMAT);

	tmf = &evt->iu.tmf;
	memset(tmf, 0, sizeof(*tmf));
	if (ibmvfc_check_caps(vhost, IBMVFC_HANDLE_VF_WWPN)) {
		tmf->common.version = cpu_to_be32(2);
		tmf->target_wwpn = cpu_to_be64(rport->port_name);
	} else {
		tmf->common.version = cpu_to_be32(1);
	}
	tmf->common.opcode = cpu_to_be32(IBMVFC_TMF_MAD);
	tmf->common.length = cpu_to_be16(sizeof(*tmf));
	tmf->scsi_id = cpu_to_be64(rport->port_id);
	int_to_scsilun(sdev->lun, &tmf->lun);
	if (!ibmvfc_check_caps(vhost, IBMVFC_CAN_SUPPRESS_ABTS))
		type &= ~IBMVFC_TMF_SUPPRESS_ABTS;
	if (vhost->state == IBMVFC_ACTIVE)
		tmf->flags = cpu_to_be32((type | IBMVFC_TMF_LUA_VALID));
	else
		tmf->flags = cpu_to_be32(((type & IBMVFC_TMF_SUPPRESS_ABTS) | IBMVFC_TMF_LUA_VALID));
	tmf->cancel_key = cpu_to_be32((unsigned long)sdev->hostdata);
	tmf->my_cancel_key = cpu_to_be32((unsigned long)starget->hostdata);

	init_completion(&evt->comp);

	return evt;
}

static int ibmvfc_cancel_all_mq(struct scsi_device *sdev, int type)
{
	struct ibmvfc_host *vhost = shost_priv(sdev->host);
	struct ibmvfc_event *evt, *found_evt, *temp;
	struct ibmvfc_queue *queues = vhost->scsi_scrqs.scrqs;
	unsigned long flags;
	int num_hwq, i;
	int fail = 0;
	LIST_HEAD(cancelq);
	u16 status;

	ENTER;
	spin_lock_irqsave(vhost->host->host_lock, flags);
	num_hwq = vhost->scsi_scrqs.active_queues;
	for (i = 0; i < num_hwq; i++) {
		spin_lock(queues[i].q_lock);
		spin_lock(&queues[i].l_lock);
		found_evt = NULL;
		list_for_each_entry(evt, &queues[i].sent, queue_list) {
			if (evt->cmnd && evt->cmnd->device == sdev) {
				found_evt = evt;
				break;
			}
		}
		spin_unlock(&queues[i].l_lock);

		if (found_evt && vhost->logged_in) {
			evt = ibmvfc_init_tmf(&queues[i], sdev, type);
			evt->sync_iu = &queues[i].cancel_rsp;
			ibmvfc_send_event(evt, vhost, default_timeout);
			list_add_tail(&evt->cancel, &cancelq);
		}

		spin_unlock(queues[i].q_lock);
	}
	spin_unlock_irqrestore(vhost->host->host_lock, flags);

	if (list_empty(&cancelq)) {
		if (vhost->log_level > IBMVFC_DEFAULT_LOG_LEVEL)
			sdev_printk(KERN_INFO, sdev, "No events found to cancel\n");
		return 0;
	}

	sdev_printk(KERN_INFO, sdev, "Cancelling outstanding commands.\n");

	list_for_each_entry_safe(evt, temp, &cancelq, cancel) {
		wait_for_completion(&evt->comp);
		status = be16_to_cpu(evt->queue->cancel_rsp.mad_common.status);
		list_del(&evt->cancel);
		ibmvfc_free_event(evt);

		if (status != IBMVFC_MAD_SUCCESS) {
			sdev_printk(KERN_WARNING, sdev, "Cancel failed with rc=%x\n", status);
			switch (status) {
			case IBMVFC_MAD_DRIVER_FAILED:
			case IBMVFC_MAD_CRQ_ERROR:
			/* Host adapter most likely going through reset, return success to
			 * the caller will wait for the command being cancelled to get returned
			 */
				break;
			default:
				fail = 1;
				break;
			}
		}
	}

	if (fail)
		return -EIO;

	sdev_printk(KERN_INFO, sdev, "Successfully cancelled outstanding commands\n");
	LEAVE;
	return 0;
}

static int ibmvfc_cancel_all_sq(struct scsi_device *sdev, int type)
{
	struct ibmvfc_host *vhost = shost_priv(sdev->host);
	struct ibmvfc_event *evt, *found_evt;
	union ibmvfc_iu rsp;
	int rsp_rc = -EBUSY;
	unsigned long flags;
	u16 status;

	ENTER;
	found_evt = NULL;
	spin_lock_irqsave(vhost->host->host_lock, flags);
	spin_lock(&vhost->crq.l_lock);
	list_for_each_entry(evt, &vhost->crq.sent, queue_list) {
		if (evt->cmnd && evt->cmnd->device == sdev) {
			found_evt = evt;
			break;
		}
	}
	spin_unlock(&vhost->crq.l_lock);

	if (!found_evt) {
		if (vhost->log_level > IBMVFC_DEFAULT_LOG_LEVEL)
			sdev_printk(KERN_INFO, sdev, "No events found to cancel\n");
		spin_unlock_irqrestore(vhost->host->host_lock, flags);
		return 0;
	}

	if (vhost->logged_in) {
		evt = ibmvfc_init_tmf(&vhost->crq, sdev, type);
		evt->sync_iu = &rsp;
		rsp_rc = ibmvfc_send_event(evt, vhost, default_timeout);
	}

	spin_unlock_irqrestore(vhost->host->host_lock, flags);

	if (rsp_rc != 0) {
		sdev_printk(KERN_ERR, sdev, "Failed to send cancel event. rc=%d\n", rsp_rc);
		/* If failure is received, the host adapter is most likely going
		 through reset, return success so the caller will wait for the command
		 being cancelled to get returned */
		return 0;
	}

	sdev_printk(KERN_INFO, sdev, "Cancelling outstanding commands.\n");

	wait_for_completion(&evt->comp);
	status = be16_to_cpu(rsp.mad_common.status);
	spin_lock_irqsave(vhost->host->host_lock, flags);
	ibmvfc_free_event(evt);
	spin_unlock_irqrestore(vhost->host->host_lock, flags);

	if (status != IBMVFC_MAD_SUCCESS) {
		sdev_printk(KERN_WARNING, sdev, "Cancel failed with rc=%x\n", status);
		switch (status) {
		case IBMVFC_MAD_DRIVER_FAILED:
		case IBMVFC_MAD_CRQ_ERROR:
			/* Host adapter most likely going through reset, return success to
			 the caller will wait for the command being cancelled to get returned */
			return 0;
		default:
			return -EIO;
		};
	}

	sdev_printk(KERN_INFO, sdev, "Successfully cancelled outstanding commands\n");
	return 0;
}

/**
 * ibmvfc_cancel_all - Cancel all outstanding commands to the device
 * @sdev:	scsi device to cancel commands
 * @type:	type of error recovery being performed
 *
 * This sends a cancel to the VIOS for the specified device. This does
 * NOT send any abort to the actual device. That must be done separately.
 *
 * Returns:
 *	0 on success / other on failure
 **/
static int ibmvfc_cancel_all(struct scsi_device *sdev, int type)
{
	struct ibmvfc_host *vhost = shost_priv(sdev->host);

	if (vhost->mq_enabled && vhost->using_channels)
		return ibmvfc_cancel_all_mq(sdev, type);
	else
		return ibmvfc_cancel_all_sq(sdev, type);
}

/**
 * ibmvfc_match_key - Match function for specified cancel key
 * @evt:	ibmvfc event struct
 * @key:	cancel key to match
 *
 * Returns:
 *	1 if event matches key / 0 if event does not match key
 **/
static int ibmvfc_match_key(struct ibmvfc_event *evt, void *key)
{
	unsigned long cancel_key = (unsigned long)key;

	if (evt->crq.format == IBMVFC_CMD_FORMAT &&
	    be32_to_cpu(evt->iu.cmd.cancel_key) == cancel_key)
		return 1;
	return 0;
}

/**
 * ibmvfc_match_evt - Match function for specified event
 * @evt:	ibmvfc event struct
 * @match:	event to match
 *
 * Returns:
 *	1 if event matches key / 0 if event does not match key
 **/
static int ibmvfc_match_evt(struct ibmvfc_event *evt, void *match)
{
	if (evt == match)
		return 1;
	return 0;
}

/**
 * ibmvfc_abort_task_set - Abort outstanding commands to the device
 * @sdev:	scsi device to abort commands
 *
 * This sends an Abort Task Set to the VIOS for the specified device. This does
 * NOT send any cancel to the VIOS. That must be done separately.
 *
 * Returns:
 *	0 on success / other on failure
 **/
static int ibmvfc_abort_task_set(struct scsi_device *sdev)
{
	struct ibmvfc_host *vhost = shost_priv(sdev->host);
	struct fc_rport *rport = starget_to_rport(scsi_target(sdev));
	struct ibmvfc_cmd *tmf;
	struct ibmvfc_event *evt, *found_evt;
	union ibmvfc_iu rsp_iu;
	struct ibmvfc_fcp_cmd_iu *iu;
	struct ibmvfc_fcp_rsp *fc_rsp = ibmvfc_get_fcp_rsp(vhost, &rsp_iu.cmd);
	int rc, rsp_rc = -EBUSY;
	unsigned long flags, timeout = IBMVFC_ABORT_TIMEOUT;
	int rsp_code = 0;

	found_evt = NULL;
	spin_lock_irqsave(vhost->host->host_lock, flags);
	spin_lock(&vhost->crq.l_lock);
	list_for_each_entry(evt, &vhost->crq.sent, queue_list) {
		if (evt->cmnd && evt->cmnd->device == sdev) {
			found_evt = evt;
			break;
		}
	}
	spin_unlock(&vhost->crq.l_lock);

	if (!found_evt) {
		if (vhost->log_level > IBMVFC_DEFAULT_LOG_LEVEL)
			sdev_printk(KERN_INFO, sdev, "No events found to abort\n");
		spin_unlock_irqrestore(vhost->host->host_lock, flags);
		return 0;
	}

	if (vhost->state == IBMVFC_ACTIVE) {
		evt = ibmvfc_get_event(&vhost->crq);
		ibmvfc_init_event(evt, ibmvfc_sync_completion, IBMVFC_CMD_FORMAT);
		tmf = ibmvfc_init_vfc_cmd(evt, sdev);
		iu = ibmvfc_get_fcp_iu(vhost, tmf);

		if (ibmvfc_check_caps(vhost, IBMVFC_HANDLE_VF_WWPN))
			tmf->target_wwpn = cpu_to_be64(rport->port_name);
		iu->tmf_flags = IBMVFC_ABORT_TASK_SET;
		tmf->flags = cpu_to_be16((IBMVFC_NO_MEM_DESC | IBMVFC_TMF));
		evt->sync_iu = &rsp_iu;

		tmf->correlation = cpu_to_be64((u64)evt);

		init_completion(&evt->comp);
		rsp_rc = ibmvfc_send_event(evt, vhost, default_timeout);
	}

	spin_unlock_irqrestore(vhost->host->host_lock, flags);

	if (rsp_rc != 0) {
		sdev_printk(KERN_ERR, sdev, "Failed to send abort. rc=%d\n", rsp_rc);
		return -EIO;
	}

	sdev_printk(KERN_INFO, sdev, "Aborting outstanding commands\n");
	timeout = wait_for_completion_timeout(&evt->comp, timeout);

	if (!timeout) {
		rc = ibmvfc_cancel_all(sdev, 0);
		if (!rc) {
			rc = ibmvfc_wait_for_ops(vhost, sdev->hostdata, ibmvfc_match_key);
			if (rc == SUCCESS)
				rc = 0;
		}

		if (rc) {
			sdev_printk(KERN_INFO, sdev, "Cancel failed, resetting host\n");
			ibmvfc_reset_host(vhost);
			rsp_rc = -EIO;
			rc = ibmvfc_wait_for_ops(vhost, sdev->hostdata, ibmvfc_match_key);

			if (rc == SUCCESS)
				rsp_rc = 0;

			rc = ibmvfc_wait_for_ops(vhost, evt, ibmvfc_match_evt);
			if (rc != SUCCESS) {
				spin_lock_irqsave(vhost->host->host_lock, flags);
				ibmvfc_hard_reset_host(vhost);
				spin_unlock_irqrestore(vhost->host->host_lock, flags);
				rsp_rc = 0;
			}

			goto out;
		}
	}

	if (rsp_iu.cmd.status)
		rsp_code = ibmvfc_get_err_result(vhost, &rsp_iu.cmd);

	if (rsp_code) {
		if (fc_rsp->flags & FCP_RSP_LEN_VALID)
			rsp_code = fc_rsp->data.info.rsp_code;

		sdev_printk(KERN_ERR, sdev, "Abort failed: %s (%x:%x) "
			    "flags: %x fcp_rsp: %x, scsi_status: %x\n",
			    ibmvfc_get_cmd_error(be16_to_cpu(rsp_iu.cmd.status), be16_to_cpu(rsp_iu.cmd.error)),
			    be16_to_cpu(rsp_iu.cmd.status), be16_to_cpu(rsp_iu.cmd.error), fc_rsp->flags, rsp_code,
			    fc_rsp->scsi_status);
		rsp_rc = -EIO;
	} else
		sdev_printk(KERN_INFO, sdev, "Abort successful\n");

out:
	spin_lock_irqsave(vhost->host->host_lock, flags);
	ibmvfc_free_event(evt);
	spin_unlock_irqrestore(vhost->host->host_lock, flags);
	return rsp_rc;
}

/**
 * ibmvfc_eh_abort_handler - Abort a command
 * @cmd:	scsi command to abort
 *
 * Returns:
 *	SUCCESS / FAST_IO_FAIL / FAILED
 **/
static int ibmvfc_eh_abort_handler(struct scsi_cmnd *cmd)
{
	struct scsi_device *sdev = cmd->device;
	struct ibmvfc_host *vhost = shost_priv(sdev->host);
	int cancel_rc, block_rc;
	int rc = FAILED;

	ENTER;
	block_rc = fc_block_scsi_eh(cmd);
	ibmvfc_wait_while_resetting(vhost);
	if (block_rc != FAST_IO_FAIL) {
		cancel_rc = ibmvfc_cancel_all(sdev, IBMVFC_TMF_ABORT_TASK_SET);
		ibmvfc_abort_task_set(sdev);
	} else
		cancel_rc = ibmvfc_cancel_all(sdev, IBMVFC_TMF_SUPPRESS_ABTS);

	if (!cancel_rc)
		rc = ibmvfc_wait_for_ops(vhost, sdev, ibmvfc_match_lun);

	if (block_rc == FAST_IO_FAIL && rc != FAILED)
		rc = FAST_IO_FAIL;

	LEAVE;
	return rc;
}

/**
 * ibmvfc_eh_device_reset_handler - Reset a single LUN
 * @cmd:	scsi command struct
 *
 * Returns:
 *	SUCCESS / FAST_IO_FAIL / FAILED
 **/
static int ibmvfc_eh_device_reset_handler(struct scsi_cmnd *cmd)
{
	struct scsi_device *sdev = cmd->device;
	struct ibmvfc_host *vhost = shost_priv(sdev->host);
	int cancel_rc, block_rc, reset_rc = 0;
	int rc = FAILED;

	ENTER;
	block_rc = fc_block_scsi_eh(cmd);
	ibmvfc_wait_while_resetting(vhost);
	if (block_rc != FAST_IO_FAIL) {
		cancel_rc = ibmvfc_cancel_all(sdev, IBMVFC_TMF_LUN_RESET);
		reset_rc = ibmvfc_reset_device(sdev, IBMVFC_LUN_RESET, "LUN");
	} else
		cancel_rc = ibmvfc_cancel_all(sdev, IBMVFC_TMF_SUPPRESS_ABTS);

	if (!cancel_rc && !reset_rc)
		rc = ibmvfc_wait_for_ops(vhost, sdev, ibmvfc_match_lun);

	if (block_rc == FAST_IO_FAIL && rc != FAILED)
		rc = FAST_IO_FAIL;

	LEAVE;
	return rc;
}

/**
 * ibmvfc_dev_cancel_all_noreset - Device iterated cancel all function
 * @sdev:	scsi device struct
 * @data:	return code
 *
 **/
static void ibmvfc_dev_cancel_all_noreset(struct scsi_device *sdev, void *data)
{
	unsigned long *rc = data;
	*rc |= ibmvfc_cancel_all(sdev, IBMVFC_TMF_SUPPRESS_ABTS);
}

/**
 * ibmvfc_dev_cancel_all_reset - Device iterated cancel all function
 * @sdev:	scsi device struct
 * @data:	return code
 *
 **/
static void ibmvfc_dev_cancel_all_reset(struct scsi_device *sdev, void *data)
{
	unsigned long *rc = data;
	*rc |= ibmvfc_cancel_all(sdev, IBMVFC_TMF_TGT_RESET);
}

/**
 * ibmvfc_eh_target_reset_handler - Reset the target
 * @cmd:	scsi command struct
 *
 * Returns:
 *	SUCCESS / FAST_IO_FAIL / FAILED
 **/
static int ibmvfc_eh_target_reset_handler(struct scsi_cmnd *cmd)
{
	struct scsi_device *sdev = cmd->device;
	struct ibmvfc_host *vhost = shost_priv(sdev->host);
	struct scsi_target *starget = scsi_target(sdev);
	int block_rc;
	int reset_rc = 0;
	int rc = FAILED;
	unsigned long cancel_rc = 0;

	ENTER;
	block_rc = fc_block_scsi_eh(cmd);
	ibmvfc_wait_while_resetting(vhost);
	if (block_rc != FAST_IO_FAIL) {
		starget_for_each_device(starget, &cancel_rc, ibmvfc_dev_cancel_all_reset);
		reset_rc = ibmvfc_reset_device(sdev, IBMVFC_TARGET_RESET, "target");
	} else
		starget_for_each_device(starget, &cancel_rc, ibmvfc_dev_cancel_all_noreset);

	if (!cancel_rc && !reset_rc)
		rc = ibmvfc_wait_for_ops(vhost, starget, ibmvfc_match_target);

	if (block_rc == FAST_IO_FAIL && rc != FAILED)
		rc = FAST_IO_FAIL;

	LEAVE;
	return rc;
}

/**
 * ibmvfc_eh_host_reset_handler - Reset the connection to the server
 * @cmd:	struct scsi_cmnd having problems
 *
 **/
static int ibmvfc_eh_host_reset_handler(struct scsi_cmnd *cmd)
{
	int rc;
	struct ibmvfc_host *vhost = shost_priv(cmd->device->host);

	dev_err(vhost->dev, "Resetting connection due to error recovery\n");
	rc = ibmvfc_issue_fc_host_lip(vhost->host);

	return rc ? FAILED : SUCCESS;
}

/**
 * ibmvfc_terminate_rport_io - Terminate all pending I/O to the rport.
 * @rport:		rport struct
 *
 * Return value:
 * 	none
 **/
static void ibmvfc_terminate_rport_io(struct fc_rport *rport)
{
	struct Scsi_Host *shost = rport_to_shost(rport);
	struct ibmvfc_host *vhost = shost_priv(shost);
	struct fc_rport *dev_rport;
	struct scsi_device *sdev;
	struct ibmvfc_target *tgt;
	unsigned long rc, flags;
	unsigned int found;

	ENTER;
	shost_for_each_device(sdev, shost) {
		dev_rport = starget_to_rport(scsi_target(sdev));
		if (dev_rport != rport)
			continue;
		ibmvfc_cancel_all(sdev, IBMVFC_TMF_SUPPRESS_ABTS);
	}

	rc = ibmvfc_wait_for_ops(vhost, rport, ibmvfc_match_rport);

	if (rc == FAILED)
		ibmvfc_issue_fc_host_lip(shost);

	spin_lock_irqsave(shost->host_lock, flags);
	found = 0;
	list_for_each_entry(tgt, &vhost->targets, queue) {
		if (tgt->scsi_id == rport->port_id) {
			found++;
			break;
		}
	}

	if (found && tgt->action == IBMVFC_TGT_ACTION_LOGOUT_DELETED_RPORT) {
		/*
		 * If we get here, that means we previously attempted to send
		 * an implicit logout to the target but it failed, most likely
		 * due to I/O being pending, so we need to send it again
		 */
		ibmvfc_del_tgt(tgt);
		ibmvfc_reinit_host(vhost);
	}

	spin_unlock_irqrestore(shost->host_lock, flags);
	LEAVE;
}

static const struct ibmvfc_async_desc ae_desc [] = {
	{ "PLOGI",	IBMVFC_AE_ELS_PLOGI,	IBMVFC_DEFAULT_LOG_LEVEL + 1 },
	{ "LOGO",	IBMVFC_AE_ELS_LOGO,	IBMVFC_DEFAULT_LOG_LEVEL + 1 },
	{ "PRLO",	IBMVFC_AE_ELS_PRLO,	IBMVFC_DEFAULT_LOG_LEVEL + 1 },
	{ "N-Port SCN",	IBMVFC_AE_SCN_NPORT,	IBMVFC_DEFAULT_LOG_LEVEL + 1 },
	{ "Group SCN",	IBMVFC_AE_SCN_GROUP,	IBMVFC_DEFAULT_LOG_LEVEL + 1 },
	{ "Domain SCN",	IBMVFC_AE_SCN_DOMAIN,	IBMVFC_DEFAULT_LOG_LEVEL },
	{ "Fabric SCN",	IBMVFC_AE_SCN_FABRIC,	IBMVFC_DEFAULT_LOG_LEVEL },
	{ "Link Up",	IBMVFC_AE_LINK_UP,	IBMVFC_DEFAULT_LOG_LEVEL },
	{ "Link Down",	IBMVFC_AE_LINK_DOWN,	IBMVFC_DEFAULT_LOG_LEVEL },
	{ "Link Dead",	IBMVFC_AE_LINK_DEAD,	IBMVFC_DEFAULT_LOG_LEVEL },
	{ "Halt",	IBMVFC_AE_HALT,		IBMVFC_DEFAULT_LOG_LEVEL },
	{ "Resume",	IBMVFC_AE_RESUME,	IBMVFC_DEFAULT_LOG_LEVEL },
	{ "Adapter Failed", IBMVFC_AE_ADAPTER_FAILED, IBMVFC_DEFAULT_LOG_LEVEL },
};

static const struct ibmvfc_async_desc unknown_ae = {
	"Unknown async", 0, IBMVFC_DEFAULT_LOG_LEVEL
};

/**
 * ibmvfc_get_ae_desc - Get text description for async event
 * @ae:	async event
 *
 **/
static const struct ibmvfc_async_desc *ibmvfc_get_ae_desc(u64 ae)
{
	int i;

	for (i = 0; i < ARRAY_SIZE(ae_desc); i++)
		if (ae_desc[i].ae == ae)
			return &ae_desc[i];

	return &unknown_ae;
}

static const struct {
	enum ibmvfc_ae_link_state state;
	const char *desc;
} link_desc [] = {
	{ IBMVFC_AE_LS_LINK_UP,		" link up" },
	{ IBMVFC_AE_LS_LINK_BOUNCED,	" link bounced" },
	{ IBMVFC_AE_LS_LINK_DOWN,	" link down" },
	{ IBMVFC_AE_LS_LINK_DEAD,	" link dead" },
};

/**
 * ibmvfc_get_link_state - Get text description for link state
 * @state:	link state
 *
 **/
static const char *ibmvfc_get_link_state(enum ibmvfc_ae_link_state state)
{
	int i;

	for (i = 0; i < ARRAY_SIZE(link_desc); i++)
		if (link_desc[i].state == state)
			return link_desc[i].desc;

	return "";
}

/**
 * ibmvfc_handle_async - Handle an async event from the adapter
 * @crq:	crq to process
 * @vhost:	ibmvfc host struct
 *
 **/
static void ibmvfc_handle_async(struct ibmvfc_async_crq *crq,
				struct ibmvfc_host *vhost)
{
	const struct ibmvfc_async_desc *desc = ibmvfc_get_ae_desc(be64_to_cpu(crq->event));
	struct ibmvfc_target *tgt;

	ibmvfc_log(vhost, desc->log_level, "%s event received. scsi_id: %llx, wwpn: %llx,"
		   " node_name: %llx%s\n", desc->desc, be64_to_cpu(crq->scsi_id),
		   be64_to_cpu(crq->wwpn), be64_to_cpu(crq->node_name),
		   ibmvfc_get_link_state(crq->link_state));

	switch (be64_to_cpu(crq->event)) {
	case IBMVFC_AE_RESUME:
		switch (crq->link_state) {
		case IBMVFC_AE_LS_LINK_DOWN:
			ibmvfc_link_down(vhost, IBMVFC_LINK_DOWN);
			break;
		case IBMVFC_AE_LS_LINK_DEAD:
			ibmvfc_link_down(vhost, IBMVFC_LINK_DEAD);
			break;
		case IBMVFC_AE_LS_LINK_UP:
		case IBMVFC_AE_LS_LINK_BOUNCED:
		default:
			vhost->events_to_log |= IBMVFC_AE_LINKUP;
			vhost->delay_init = 1;
			__ibmvfc_reset_host(vhost);
			break;
		}

		break;
	case IBMVFC_AE_LINK_UP:
		vhost->events_to_log |= IBMVFC_AE_LINKUP;
		vhost->delay_init = 1;
		__ibmvfc_reset_host(vhost);
		break;
	case IBMVFC_AE_SCN_FABRIC:
	case IBMVFC_AE_SCN_DOMAIN:
		vhost->events_to_log |= IBMVFC_AE_RSCN;
		if (vhost->state < IBMVFC_HALTED) {
			vhost->delay_init = 1;
			__ibmvfc_reset_host(vhost);
		}
		break;
	case IBMVFC_AE_SCN_NPORT:
	case IBMVFC_AE_SCN_GROUP:
		vhost->events_to_log |= IBMVFC_AE_RSCN;
		ibmvfc_reinit_host(vhost);
		break;
	case IBMVFC_AE_ELS_LOGO:
	case IBMVFC_AE_ELS_PRLO:
	case IBMVFC_AE_ELS_PLOGI:
		list_for_each_entry(tgt, &vhost->targets, queue) {
			if (!crq->scsi_id && !crq->wwpn && !crq->node_name)
				break;
			if (crq->scsi_id && cpu_to_be64(tgt->scsi_id) != crq->scsi_id)
				continue;
			if (crq->wwpn && cpu_to_be64(tgt->ids.port_name) != crq->wwpn)
				continue;
			if (crq->node_name && cpu_to_be64(tgt->ids.node_name) != crq->node_name)
				continue;
			if (tgt->need_login && be64_to_cpu(crq->event) == IBMVFC_AE_ELS_LOGO)
				tgt->logo_rcvd = 1;
			if (!tgt->need_login || be64_to_cpu(crq->event) == IBMVFC_AE_ELS_PLOGI) {
				ibmvfc_del_tgt(tgt);
				ibmvfc_reinit_host(vhost);
			}
		}
		break;
	case IBMVFC_AE_LINK_DOWN:
	case IBMVFC_AE_ADAPTER_FAILED:
		ibmvfc_link_down(vhost, IBMVFC_LINK_DOWN);
		break;
	case IBMVFC_AE_LINK_DEAD:
		ibmvfc_link_down(vhost, IBMVFC_LINK_DEAD);
		break;
	case IBMVFC_AE_HALT:
		ibmvfc_link_down(vhost, IBMVFC_HALTED);
		break;
	default:
		dev_err(vhost->dev, "Unknown async event received: %lld\n", crq->event);
		break;
	}
}

/**
 * ibmvfc_handle_crq - Handles and frees received events in the CRQ
 * @crq:	Command/Response queue
 * @vhost:	ibmvfc host struct
 *
 **/
static void ibmvfc_handle_crq(struct ibmvfc_crq *crq, struct ibmvfc_host *vhost,
			      struct list_head *evt_doneq)
{
	long rc;
	struct ibmvfc_event *evt = (struct ibmvfc_event *)be64_to_cpu(crq->ioba);

	switch (crq->valid) {
	case IBMVFC_CRQ_INIT_RSP:
		switch (crq->format) {
		case IBMVFC_CRQ_INIT:
			dev_info(vhost->dev, "Partner initialized\n");
			/* Send back a response */
			rc = ibmvfc_send_crq_init_complete(vhost);
			if (rc == 0)
				ibmvfc_init_host(vhost);
			else
				dev_err(vhost->dev, "Unable to send init rsp. rc=%ld\n", rc);
			break;
		case IBMVFC_CRQ_INIT_COMPLETE:
			dev_info(vhost->dev, "Partner initialization complete\n");
			ibmvfc_init_host(vhost);
			break;
		default:
			dev_err(vhost->dev, "Unknown crq message type: %d\n", crq->format);
		}
		return;
	case IBMVFC_CRQ_XPORT_EVENT:
		vhost->state = IBMVFC_NO_CRQ;
		vhost->logged_in = 0;
		ibmvfc_set_host_action(vhost, IBMVFC_HOST_ACTION_NONE);
		if (crq->format == IBMVFC_PARTITION_MIGRATED) {
			/* We need to re-setup the interpartition connection */
			dev_info(vhost->dev, "Partition migrated, Re-enabling adapter\n");
			vhost->client_migrated = 1;
			ibmvfc_purge_requests(vhost, DID_REQUEUE);
			ibmvfc_link_down(vhost, IBMVFC_LINK_DOWN);
			ibmvfc_set_host_action(vhost, IBMVFC_HOST_ACTION_REENABLE);
		} else if (crq->format == IBMVFC_PARTNER_FAILED || crq->format == IBMVFC_PARTNER_DEREGISTER) {
			dev_err(vhost->dev, "Host partner adapter deregistered or failed (rc=%d)\n", crq->format);
			ibmvfc_purge_requests(vhost, DID_ERROR);
			ibmvfc_link_down(vhost, IBMVFC_LINK_DOWN);
			ibmvfc_set_host_action(vhost, IBMVFC_HOST_ACTION_RESET);
		} else {
			dev_err(vhost->dev, "Received unknown transport event from partner (rc=%d)\n", crq->format);
		}
		return;
	case IBMVFC_CRQ_CMD_RSP:
		break;
	default:
		dev_err(vhost->dev, "Got an invalid message type 0x%02x\n", crq->valid);
		return;
	}

	if (crq->format == IBMVFC_ASYNC_EVENT)
		return;

	/* The only kind of payload CRQs we should get are responses to
	 * things we send. Make sure this response is to something we
	 * actually sent
	 */
	if (unlikely(!ibmvfc_valid_event(&vhost->crq.evt_pool, evt))) {
		dev_err(vhost->dev, "Returned correlation_token 0x%08llx is invalid!\n",
			crq->ioba);
		return;
	}

	if (unlikely(atomic_read(&evt->free))) {
		dev_err(vhost->dev, "Received duplicate correlation_token 0x%08llx!\n",
			crq->ioba);
		return;
	}

	spin_lock(&evt->queue->l_lock);
	list_move_tail(&evt->queue_list, evt_doneq);
	spin_unlock(&evt->queue->l_lock);
}

/**
 * ibmvfc_scan_finished - Check if the device scan is done.
 * @shost:	scsi host struct
 * @time:	current elapsed time
 *
 * Returns:
 *	0 if scan is not done / 1 if scan is done
 **/
static int ibmvfc_scan_finished(struct Scsi_Host *shost, unsigned long time)
{
	unsigned long flags;
	struct ibmvfc_host *vhost = shost_priv(shost);
	int done = 0;

	spin_lock_irqsave(shost->host_lock, flags);
	if (time >= (init_timeout * HZ)) {
		dev_info(vhost->dev, "Scan taking longer than %d seconds, "
			 "continuing initialization\n", init_timeout);
		done = 1;
	}

	if (vhost->scan_complete)
		done = 1;
	spin_unlock_irqrestore(shost->host_lock, flags);
	return done;
}

/**
 * ibmvfc_slave_alloc - Setup the device's task set value
 * @sdev:	struct scsi_device device to configure
 *
 * Set the device's task set value so that error handling works as
 * expected.
 *
 * Returns:
 *	0 on success / -ENXIO if device does not exist
 **/
static int ibmvfc_slave_alloc(struct scsi_device *sdev)
{
	struct Scsi_Host *shost = sdev->host;
	struct fc_rport *rport = starget_to_rport(scsi_target(sdev));
	struct ibmvfc_host *vhost = shost_priv(shost);
	unsigned long flags = 0;

	if (!rport || fc_remote_port_chkready(rport))
		return -ENXIO;

	spin_lock_irqsave(shost->host_lock, flags);
	sdev->hostdata = (void *)(unsigned long)vhost->task_set++;
	spin_unlock_irqrestore(shost->host_lock, flags);
	return 0;
}

/**
 * ibmvfc_target_alloc - Setup the target's task set value
 * @starget:	struct scsi_target
 *
 * Set the target's task set value so that error handling works as
 * expected.
 *
 * Returns:
 *	0 on success / -ENXIO if device does not exist
 **/
static int ibmvfc_target_alloc(struct scsi_target *starget)
{
	struct Scsi_Host *shost = dev_to_shost(starget->dev.parent);
	struct ibmvfc_host *vhost = shost_priv(shost);
	unsigned long flags = 0;

	spin_lock_irqsave(shost->host_lock, flags);
	starget->hostdata = (void *)(unsigned long)vhost->task_set++;
	spin_unlock_irqrestore(shost->host_lock, flags);
	return 0;
}

/**
 * ibmvfc_slave_configure - Configure the device
 * @sdev:	struct scsi_device device to configure
 *
 * Enable allow_restart for a device if it is a disk. Adjust the
 * queue_depth here also.
 *
 * Returns:
 *	0
 **/
static int ibmvfc_slave_configure(struct scsi_device *sdev)
{
	struct Scsi_Host *shost = sdev->host;
	unsigned long flags = 0;

	spin_lock_irqsave(shost->host_lock, flags);
	if (sdev->type == TYPE_DISK) {
		sdev->allow_restart = 1;
		blk_queue_rq_timeout(sdev->request_queue, 120 * HZ);
	}
	spin_unlock_irqrestore(shost->host_lock, flags);
	return 0;
}

/**
 * ibmvfc_change_queue_depth - Change the device's queue depth
 * @sdev:	scsi device struct
 * @qdepth:	depth to set
 * @reason:	calling context
 *
 * Return value:
 * 	actual depth set
 **/
static int ibmvfc_change_queue_depth(struct scsi_device *sdev, int qdepth)
{
	if (qdepth > IBMVFC_MAX_CMDS_PER_LUN)
		qdepth = IBMVFC_MAX_CMDS_PER_LUN;

	return scsi_change_queue_depth(sdev, qdepth);
}

static ssize_t ibmvfc_show_host_partition_name(struct device *dev,
						 struct device_attribute *attr, char *buf)
{
	struct Scsi_Host *shost = class_to_shost(dev);
	struct ibmvfc_host *vhost = shost_priv(shost);

	return snprintf(buf, PAGE_SIZE, "%s\n",
			vhost->login_buf->resp.partition_name);
}

static ssize_t ibmvfc_show_host_device_name(struct device *dev,
					    struct device_attribute *attr, char *buf)
{
	struct Scsi_Host *shost = class_to_shost(dev);
	struct ibmvfc_host *vhost = shost_priv(shost);

	return snprintf(buf, PAGE_SIZE, "%s\n",
			vhost->login_buf->resp.device_name);
}

static ssize_t ibmvfc_show_host_loc_code(struct device *dev,
					 struct device_attribute *attr, char *buf)
{
	struct Scsi_Host *shost = class_to_shost(dev);
	struct ibmvfc_host *vhost = shost_priv(shost);

	return snprintf(buf, PAGE_SIZE, "%s\n",
			vhost->login_buf->resp.port_loc_code);
}

static ssize_t ibmvfc_show_host_drc_name(struct device *dev,
					 struct device_attribute *attr, char *buf)
{
	struct Scsi_Host *shost = class_to_shost(dev);
	struct ibmvfc_host *vhost = shost_priv(shost);

	return snprintf(buf, PAGE_SIZE, "%s\n",
			vhost->login_buf->resp.drc_name);
}

static ssize_t ibmvfc_show_host_npiv_version(struct device *dev,
					     struct device_attribute *attr, char *buf)
{
	struct Scsi_Host *shost = class_to_shost(dev);
	struct ibmvfc_host *vhost = shost_priv(shost);
	return snprintf(buf, PAGE_SIZE, "%d\n", be32_to_cpu(vhost->login_buf->resp.version));
}

static ssize_t ibmvfc_show_host_capabilities(struct device *dev,
					     struct device_attribute *attr, char *buf)
{
	struct Scsi_Host *shost = class_to_shost(dev);
	struct ibmvfc_host *vhost = shost_priv(shost);
	return snprintf(buf, PAGE_SIZE, "%llx\n", be64_to_cpu(vhost->login_buf->resp.capabilities));
}

/**
 * ibmvfc_show_log_level - Show the adapter's error logging level
 * @dev:	class device struct
 * @buf:	buffer
 *
 * Return value:
 * 	number of bytes printed to buffer
 **/
static ssize_t ibmvfc_show_log_level(struct device *dev,
				     struct device_attribute *attr, char *buf)
{
	struct Scsi_Host *shost = class_to_shost(dev);
	struct ibmvfc_host *vhost = shost_priv(shost);
	unsigned long flags = 0;
	int len;

	spin_lock_irqsave(shost->host_lock, flags);
	len = snprintf(buf, PAGE_SIZE, "%d\n", vhost->log_level);
	spin_unlock_irqrestore(shost->host_lock, flags);
	return len;
}

/**
 * ibmvfc_store_log_level - Change the adapter's error logging level
 * @dev:	class device struct
 * @buf:	buffer
 *
 * Return value:
 * 	number of bytes printed to buffer
 **/
static ssize_t ibmvfc_store_log_level(struct device *dev,
				      struct device_attribute *attr,
				      const char *buf, size_t count)
{
	struct Scsi_Host *shost = class_to_shost(dev);
	struct ibmvfc_host *vhost = shost_priv(shost);
	unsigned long flags = 0;

	spin_lock_irqsave(shost->host_lock, flags);
	vhost->log_level = simple_strtoul(buf, NULL, 10);
	spin_unlock_irqrestore(shost->host_lock, flags);
	return strlen(buf);
}

static ssize_t ibmvfc_show_scsi_channels(struct device *dev,
					 struct device_attribute *attr, char *buf)
{
	struct Scsi_Host *shost = class_to_shost(dev);
	struct ibmvfc_host *vhost = shost_priv(shost);
	unsigned long flags = 0;
	int len;

	spin_lock_irqsave(shost->host_lock, flags);
	len = snprintf(buf, PAGE_SIZE, "%d\n", vhost->client_scsi_channels);
	spin_unlock_irqrestore(shost->host_lock, flags);
	return len;
}

static ssize_t ibmvfc_store_scsi_channels(struct device *dev,
					 struct device_attribute *attr,
					 const char *buf, size_t count)
{
	struct Scsi_Host *shost = class_to_shost(dev);
	struct ibmvfc_host *vhost = shost_priv(shost);
	unsigned long flags = 0;
	unsigned int channels;

	spin_lock_irqsave(shost->host_lock, flags);
	channels = simple_strtoul(buf, NULL, 10);
	vhost->client_scsi_channels = min(channels, nr_scsi_hw_queues);
	ibmvfc_hard_reset_host(vhost);
	spin_unlock_irqrestore(shost->host_lock, flags);
	return strlen(buf);
}

static DEVICE_ATTR(partition_name, S_IRUGO, ibmvfc_show_host_partition_name, NULL);
static DEVICE_ATTR(device_name, S_IRUGO, ibmvfc_show_host_device_name, NULL);
static DEVICE_ATTR(port_loc_code, S_IRUGO, ibmvfc_show_host_loc_code, NULL);
static DEVICE_ATTR(drc_name, S_IRUGO, ibmvfc_show_host_drc_name, NULL);
static DEVICE_ATTR(npiv_version, S_IRUGO, ibmvfc_show_host_npiv_version, NULL);
static DEVICE_ATTR(capabilities, S_IRUGO, ibmvfc_show_host_capabilities, NULL);
static DEVICE_ATTR(log_level, S_IRUGO | S_IWUSR,
		   ibmvfc_show_log_level, ibmvfc_store_log_level);
static DEVICE_ATTR(nr_scsi_channels, S_IRUGO | S_IWUSR,
		   ibmvfc_show_scsi_channels, ibmvfc_store_scsi_channels);

#ifdef CONFIG_SCSI_IBMVFC_TRACE
/**
 * ibmvfc_read_trace - Dump the adapter trace
 * @filp:		open sysfs file
 * @kobj:		kobject struct
 * @bin_attr:	bin_attribute struct
 * @buf:		buffer
 * @off:		offset
 * @count:		buffer size
 *
 * Return value:
 *	number of bytes printed to buffer
 **/
static ssize_t ibmvfc_read_trace(struct file *filp, struct kobject *kobj,
				 struct bin_attribute *bin_attr,
				 char *buf, loff_t off, size_t count)
{
	struct device *dev = container_of(kobj, struct device, kobj);
	struct Scsi_Host *shost = class_to_shost(dev);
	struct ibmvfc_host *vhost = shost_priv(shost);
	unsigned long flags = 0;
	int size = IBMVFC_TRACE_SIZE;
	char *src = (char *)vhost->trace;

	if (off > size)
		return 0;
	if (off + count > size) {
		size -= off;
		count = size;
	}

	spin_lock_irqsave(shost->host_lock, flags);
	memcpy(buf, &src[off], count);
	spin_unlock_irqrestore(shost->host_lock, flags);
	return count;
}

static struct bin_attribute ibmvfc_trace_attr = {
	.attr =	{
		.name = "trace",
		.mode = S_IRUGO,
	},
	.size = 0,
	.read = ibmvfc_read_trace,
};
#endif

static struct device_attribute *ibmvfc_attrs[] = {
	&dev_attr_partition_name,
	&dev_attr_device_name,
	&dev_attr_port_loc_code,
	&dev_attr_drc_name,
	&dev_attr_npiv_version,
	&dev_attr_capabilities,
	&dev_attr_log_level,
	&dev_attr_nr_scsi_channels,
	NULL
};

static struct scsi_host_template driver_template = {
	.module = THIS_MODULE,
	.name = "IBM POWER Virtual FC Adapter",
	.proc_name = IBMVFC_NAME,
	.queuecommand = ibmvfc_queuecommand,
	.eh_timed_out = fc_eh_timed_out,
	.eh_abort_handler = ibmvfc_eh_abort_handler,
	.eh_device_reset_handler = ibmvfc_eh_device_reset_handler,
	.eh_target_reset_handler = ibmvfc_eh_target_reset_handler,
	.eh_host_reset_handler = ibmvfc_eh_host_reset_handler,
	.slave_alloc = ibmvfc_slave_alloc,
	.slave_configure = ibmvfc_slave_configure,
	.target_alloc = ibmvfc_target_alloc,
	.scan_finished = ibmvfc_scan_finished,
	.change_queue_depth = ibmvfc_change_queue_depth,
	.cmd_per_lun = 16,
	.can_queue = IBMVFC_MAX_REQUESTS_DEFAULT,
	.this_id = -1,
	.sg_tablesize = SG_ALL,
	.max_sectors = IBMVFC_MAX_SECTORS,
	.shost_attrs = ibmvfc_attrs,
	.track_queue_depth = 1,
	.host_tagset = 1,
};

/**
 * ibmvfc_next_async_crq - Returns the next entry in async queue
 * @vhost:	ibmvfc host struct
 *
 * Returns:
 *	Pointer to next entry in queue / NULL if empty
 **/
static struct ibmvfc_async_crq *ibmvfc_next_async_crq(struct ibmvfc_host *vhost)
{
	struct ibmvfc_queue *async_crq = &vhost->async_crq;
	struct ibmvfc_async_crq *crq;

	crq = &async_crq->msgs.async[async_crq->cur];
	if (crq->valid & 0x80) {
		if (++async_crq->cur == async_crq->size)
			async_crq->cur = 0;
		rmb();
	} else
		crq = NULL;

	return crq;
}

/**
 * ibmvfc_next_crq - Returns the next entry in message queue
 * @vhost:	ibmvfc host struct
 *
 * Returns:
 *	Pointer to next entry in queue / NULL if empty
 **/
static struct ibmvfc_crq *ibmvfc_next_crq(struct ibmvfc_host *vhost)
{
	struct ibmvfc_queue *queue = &vhost->crq;
	struct ibmvfc_crq *crq;

	crq = &queue->msgs.crq[queue->cur];
	if (crq->valid & 0x80) {
		if (++queue->cur == queue->size)
			queue->cur = 0;
		rmb();
	} else
		crq = NULL;

	return crq;
}

/**
 * ibmvfc_interrupt - Interrupt handler
 * @irq:		number of irq to handle, not used
 * @dev_instance: ibmvfc_host that received interrupt
 *
 * Returns:
 *	IRQ_HANDLED
 **/
static irqreturn_t ibmvfc_interrupt(int irq, void *dev_instance)
{
	struct ibmvfc_host *vhost = (struct ibmvfc_host *)dev_instance;
	unsigned long flags;

	spin_lock_irqsave(vhost->host->host_lock, flags);
	vio_disable_interrupts(to_vio_dev(vhost->dev));
	tasklet_schedule(&vhost->tasklet);
	spin_unlock_irqrestore(vhost->host->host_lock, flags);
	return IRQ_HANDLED;
}

/**
 * ibmvfc_tasklet - Interrupt handler tasklet
 * @data:		ibmvfc host struct
 *
 * Returns:
 *	Nothing
 **/
static void ibmvfc_tasklet(void *data)
{
	struct ibmvfc_host *vhost = data;
	struct vio_dev *vdev = to_vio_dev(vhost->dev);
	struct ibmvfc_crq *crq;
	struct ibmvfc_async_crq *async;
	struct ibmvfc_event *evt, *temp;
	unsigned long flags;
	int done = 0;
	LIST_HEAD(evt_doneq);

	spin_lock_irqsave(vhost->host->host_lock, flags);
	spin_lock(vhost->crq.q_lock);
	while (!done) {
		/* Pull all the valid messages off the async CRQ */
		while ((async = ibmvfc_next_async_crq(vhost)) != NULL) {
			ibmvfc_handle_async(async, vhost);
			async->valid = 0;
			wmb();
		}

		/* Pull all the valid messages off the CRQ */
		while ((crq = ibmvfc_next_crq(vhost)) != NULL) {
			ibmvfc_handle_crq(crq, vhost, &evt_doneq);
			crq->valid = 0;
			wmb();
		}

		vio_enable_interrupts(vdev);
		if ((async = ibmvfc_next_async_crq(vhost)) != NULL) {
			vio_disable_interrupts(vdev);
			ibmvfc_handle_async(async, vhost);
			async->valid = 0;
			wmb();
		} else if ((crq = ibmvfc_next_crq(vhost)) != NULL) {
			vio_disable_interrupts(vdev);
			ibmvfc_handle_crq(crq, vhost, &evt_doneq);
			crq->valid = 0;
			wmb();
		} else
			done = 1;
	}

	spin_unlock(vhost->crq.q_lock);
	spin_unlock_irqrestore(vhost->host->host_lock, flags);

	list_for_each_entry_safe(evt, temp, &evt_doneq, queue_list) {
		del_timer(&evt->timer);
		list_del(&evt->queue_list);
		ibmvfc_trc_end(evt);
		evt->done(evt);
	}
}

static int ibmvfc_toggle_scrq_irq(struct ibmvfc_queue *scrq, int enable)
{
	struct device *dev = scrq->vhost->dev;
	struct vio_dev *vdev = to_vio_dev(dev);
	unsigned long rc;
	int irq_action = H_ENABLE_VIO_INTERRUPT;

	if (!enable)
		irq_action = H_DISABLE_VIO_INTERRUPT;

	rc = plpar_hcall_norets(H_VIOCTL, vdev->unit_address, irq_action,
				scrq->hw_irq, 0, 0);

	if (rc)
		dev_err(dev, "Couldn't %s sub-crq[%lu] irq. rc=%ld\n",
			enable ? "enable" : "disable", scrq->hwq_id, rc);

	return rc;
}

static void ibmvfc_handle_scrq(struct ibmvfc_crq *crq, struct ibmvfc_host *vhost,
			       struct list_head *evt_doneq)
{
	struct ibmvfc_event *evt = (struct ibmvfc_event *)be64_to_cpu(crq->ioba);

	switch (crq->valid) {
	case IBMVFC_CRQ_CMD_RSP:
		break;
	case IBMVFC_CRQ_XPORT_EVENT:
		return;
	default:
		dev_err(vhost->dev, "Got and invalid message type 0x%02x\n", crq->valid);
		return;
	}

	/* The only kind of payload CRQs we should get are responses to
	 * things we send. Make sure this response is to something we
	 * actually sent
	 */
	if (unlikely(!ibmvfc_valid_event(&evt->queue->evt_pool, evt))) {
		dev_err(vhost->dev, "Returned correlation_token 0x%08llx is invalid!\n",
			crq->ioba);
		return;
	}

	if (unlikely(atomic_read(&evt->free))) {
		dev_err(vhost->dev, "Received duplicate correlation_token 0x%08llx!\n",
			crq->ioba);
		return;
	}

	spin_lock(&evt->queue->l_lock);
	list_move_tail(&evt->queue_list, evt_doneq);
	spin_unlock(&evt->queue->l_lock);
}

static struct ibmvfc_crq *ibmvfc_next_scrq(struct ibmvfc_queue *scrq)
{
	struct ibmvfc_crq *crq;

	crq = &scrq->msgs.scrq[scrq->cur].crq;
	if (crq->valid & 0x80) {
		if (++scrq->cur == scrq->size)
			scrq->cur = 0;
		rmb();
	} else
		crq = NULL;

	return crq;
}

static void ibmvfc_drain_sub_crq(struct ibmvfc_queue *scrq)
{
	struct ibmvfc_crq *crq;
	struct ibmvfc_event *evt, *temp;
	unsigned long flags;
	int done = 0;
	LIST_HEAD(evt_doneq);

	spin_lock_irqsave(scrq->q_lock, flags);
	while (!done) {
		while ((crq = ibmvfc_next_scrq(scrq)) != NULL) {
			ibmvfc_handle_scrq(crq, scrq->vhost, &evt_doneq);
			crq->valid = 0;
			wmb();
		}

		ibmvfc_toggle_scrq_irq(scrq, 1);
		if ((crq = ibmvfc_next_scrq(scrq)) != NULL) {
			ibmvfc_toggle_scrq_irq(scrq, 0);
			ibmvfc_handle_scrq(crq, scrq->vhost, &evt_doneq);
			crq->valid = 0;
			wmb();
		} else
			done = 1;
	}
	spin_unlock_irqrestore(scrq->q_lock, flags);

	list_for_each_entry_safe(evt, temp, &evt_doneq, queue_list) {
		del_timer(&evt->timer);
		list_del(&evt->queue_list);
		ibmvfc_trc_end(evt);
		evt->done(evt);
	}
}

static irqreturn_t ibmvfc_interrupt_scsi(int irq, void *scrq_instance)
{
	struct ibmvfc_queue *scrq = (struct ibmvfc_queue *)scrq_instance;

	ibmvfc_toggle_scrq_irq(scrq, 0);
	ibmvfc_drain_sub_crq(scrq);

	return IRQ_HANDLED;
}

/**
 * ibmvfc_init_tgt - Set the next init job step for the target
 * @tgt:		ibmvfc target struct
 * @job_step:	job step to perform
 *
 **/
static void ibmvfc_init_tgt(struct ibmvfc_target *tgt,
			    void (*job_step) (struct ibmvfc_target *))
{
	if (!ibmvfc_set_tgt_action(tgt, IBMVFC_TGT_ACTION_INIT))
		tgt->job_step = job_step;
	wake_up(&tgt->vhost->work_wait_q);
}

/**
 * ibmvfc_retry_tgt_init - Attempt to retry a step in target initialization
 * @tgt:		ibmvfc target struct
 * @job_step:	initialization job step
 *
 * Returns: 1 if step will be retried / 0 if not
 *
 **/
static int ibmvfc_retry_tgt_init(struct ibmvfc_target *tgt,
				  void (*job_step) (struct ibmvfc_target *))
{
	if (++tgt->init_retries > IBMVFC_MAX_TGT_INIT_RETRIES) {
		ibmvfc_del_tgt(tgt);
		wake_up(&tgt->vhost->work_wait_q);
		return 0;
	} else
		ibmvfc_init_tgt(tgt, job_step);
	return 1;
}

/* Defined in FC-LS */
static const struct {
	int code;
	int retry;
	int logged_in;
} prli_rsp [] = {
	{ 0, 1, 0 },
	{ 1, 0, 1 },
	{ 2, 1, 0 },
	{ 3, 1, 0 },
	{ 4, 0, 0 },
	{ 5, 0, 0 },
	{ 6, 0, 1 },
	{ 7, 0, 0 },
	{ 8, 1, 0 },
};

/**
 * ibmvfc_get_prli_rsp - Find PRLI response index
 * @flags:	PRLI response flags
 *
 **/
static int ibmvfc_get_prli_rsp(u16 flags)
{
	int i;
	int code = (flags & 0x0f00) >> 8;

	for (i = 0; i < ARRAY_SIZE(prli_rsp); i++)
		if (prli_rsp[i].code == code)
			return i;

	return 0;
}

/**
 * ibmvfc_tgt_prli_done - Completion handler for Process Login
 * @evt:	ibmvfc event struct
 *
 **/
static void ibmvfc_tgt_prli_done(struct ibmvfc_event *evt)
{
	struct ibmvfc_target *tgt = evt->tgt;
	struct ibmvfc_host *vhost = evt->vhost;
	struct ibmvfc_process_login *rsp = &evt->xfer_iu->prli;
	struct ibmvfc_prli_svc_parms *parms = &rsp->parms;
	u32 status = be16_to_cpu(rsp->common.status);
	int index, level = IBMVFC_DEFAULT_LOG_LEVEL;

	vhost->discovery_threads--;
	ibmvfc_set_tgt_action(tgt, IBMVFC_TGT_ACTION_NONE);
	switch (status) {
	case IBMVFC_MAD_SUCCESS:
		tgt_dbg(tgt, "Process Login succeeded: %X %02X %04X\n",
			parms->type, parms->flags, parms->service_parms);

		if (parms->type == IBMVFC_SCSI_FCP_TYPE) {
			index = ibmvfc_get_prli_rsp(be16_to_cpu(parms->flags));
			if (prli_rsp[index].logged_in) {
				if (be16_to_cpu(parms->flags) & IBMVFC_PRLI_EST_IMG_PAIR) {
					tgt->need_login = 0;
					tgt->ids.roles = 0;
					if (be32_to_cpu(parms->service_parms) & IBMVFC_PRLI_TARGET_FUNC)
						tgt->ids.roles |= FC_PORT_ROLE_FCP_TARGET;
					if (be32_to_cpu(parms->service_parms) & IBMVFC_PRLI_INITIATOR_FUNC)
						tgt->ids.roles |= FC_PORT_ROLE_FCP_INITIATOR;
					tgt->add_rport = 1;
				} else
					ibmvfc_del_tgt(tgt);
			} else if (prli_rsp[index].retry)
				ibmvfc_retry_tgt_init(tgt, ibmvfc_tgt_send_prli);
			else
				ibmvfc_del_tgt(tgt);
		} else
			ibmvfc_del_tgt(tgt);
		break;
	case IBMVFC_MAD_DRIVER_FAILED:
		break;
	case IBMVFC_MAD_CRQ_ERROR:
		ibmvfc_retry_tgt_init(tgt, ibmvfc_tgt_send_prli);
		break;
	case IBMVFC_MAD_FAILED:
	default:
		if ((be16_to_cpu(rsp->status) & IBMVFC_VIOS_FAILURE) &&
		     be16_to_cpu(rsp->error) == IBMVFC_PLOGI_REQUIRED)
			level += ibmvfc_retry_tgt_init(tgt, ibmvfc_tgt_send_plogi);
		else if (tgt->logo_rcvd)
			level += ibmvfc_retry_tgt_init(tgt, ibmvfc_tgt_send_plogi);
		else if (ibmvfc_retry_cmd(be16_to_cpu(rsp->status), be16_to_cpu(rsp->error)))
			level += ibmvfc_retry_tgt_init(tgt, ibmvfc_tgt_send_prli);
		else
			ibmvfc_del_tgt(tgt);

		tgt_log(tgt, level, "Process Login failed: %s (%x:%x) rc=0x%02X\n",
			ibmvfc_get_cmd_error(be16_to_cpu(rsp->status), be16_to_cpu(rsp->error)),
			be16_to_cpu(rsp->status), be16_to_cpu(rsp->error), status);
		break;
	}

	kref_put(&tgt->kref, ibmvfc_release_tgt);
	ibmvfc_free_event(evt);
	wake_up(&vhost->work_wait_q);
}

/**
 * ibmvfc_tgt_send_prli - Send a process login
 * @tgt:	ibmvfc target struct
 *
 **/
static void ibmvfc_tgt_send_prli(struct ibmvfc_target *tgt)
{
	struct ibmvfc_process_login *prli;
	struct ibmvfc_host *vhost = tgt->vhost;
	struct ibmvfc_event *evt;

	if (vhost->discovery_threads >= disc_threads)
		return;

	kref_get(&tgt->kref);
	evt = ibmvfc_get_event(&vhost->crq);
	vhost->discovery_threads++;
	ibmvfc_init_event(evt, ibmvfc_tgt_prli_done, IBMVFC_MAD_FORMAT);
	evt->tgt = tgt;
	prli = &evt->iu.prli;
	memset(prli, 0, sizeof(*prli));
	if (ibmvfc_check_caps(vhost, IBMVFC_HANDLE_VF_WWPN)) {
		prli->common.version = cpu_to_be32(2);
		prli->target_wwpn = cpu_to_be64(tgt->wwpn);
	} else {
		prli->common.version = cpu_to_be32(1);
	}
	prli->common.opcode = cpu_to_be32(IBMVFC_PROCESS_LOGIN);
	prli->common.length = cpu_to_be16(sizeof(*prli));
	prli->scsi_id = cpu_to_be64(tgt->scsi_id);

	prli->parms.type = IBMVFC_SCSI_FCP_TYPE;
	prli->parms.flags = cpu_to_be16(IBMVFC_PRLI_EST_IMG_PAIR);
	prli->parms.service_parms = cpu_to_be32(IBMVFC_PRLI_INITIATOR_FUNC);
	prli->parms.service_parms |= cpu_to_be32(IBMVFC_PRLI_READ_FCP_XFER_RDY_DISABLED);

	if (cls3_error)
		prli->parms.service_parms |= cpu_to_be32(IBMVFC_PRLI_RETRY);

	ibmvfc_set_tgt_action(tgt, IBMVFC_TGT_ACTION_INIT_WAIT);
	if (ibmvfc_send_event(evt, vhost, default_timeout)) {
		vhost->discovery_threads--;
		ibmvfc_set_tgt_action(tgt, IBMVFC_TGT_ACTION_NONE);
		kref_put(&tgt->kref, ibmvfc_release_tgt);
	} else
		tgt_dbg(tgt, "Sent process login\n");
}

/**
 * ibmvfc_tgt_plogi_done - Completion handler for Port Login
 * @evt:	ibmvfc event struct
 *
 **/
static void ibmvfc_tgt_plogi_done(struct ibmvfc_event *evt)
{
	struct ibmvfc_target *tgt = evt->tgt;
	struct ibmvfc_host *vhost = evt->vhost;
	struct ibmvfc_port_login *rsp = &evt->xfer_iu->plogi;
	u32 status = be16_to_cpu(rsp->common.status);
	int level = IBMVFC_DEFAULT_LOG_LEVEL;

	vhost->discovery_threads--;
	ibmvfc_set_tgt_action(tgt, IBMVFC_TGT_ACTION_NONE);
	switch (status) {
	case IBMVFC_MAD_SUCCESS:
		tgt_dbg(tgt, "Port Login succeeded\n");
		if (tgt->ids.port_name &&
		    tgt->ids.port_name != wwn_to_u64(rsp->service_parms.port_name)) {
			vhost->reinit = 1;
			tgt_dbg(tgt, "Port re-init required\n");
			break;
		}
		tgt->ids.node_name = wwn_to_u64(rsp->service_parms.node_name);
		tgt->ids.port_name = wwn_to_u64(rsp->service_parms.port_name);
		tgt->ids.port_id = tgt->scsi_id;
		memcpy(&tgt->service_parms, &rsp->service_parms,
		       sizeof(tgt->service_parms));
		memcpy(&tgt->service_parms_change, &rsp->service_parms_change,
		       sizeof(tgt->service_parms_change));
		ibmvfc_init_tgt(tgt, ibmvfc_tgt_send_prli);
		break;
	case IBMVFC_MAD_DRIVER_FAILED:
		break;
	case IBMVFC_MAD_CRQ_ERROR:
		ibmvfc_retry_tgt_init(tgt, ibmvfc_tgt_send_plogi);
		break;
	case IBMVFC_MAD_FAILED:
	default:
		if (ibmvfc_retry_cmd(be16_to_cpu(rsp->status), be16_to_cpu(rsp->error)))
			level += ibmvfc_retry_tgt_init(tgt, ibmvfc_tgt_send_plogi);
		else
			ibmvfc_del_tgt(tgt);

		tgt_log(tgt, level, "Port Login failed: %s (%x:%x) %s (%x) %s (%x) rc=0x%02X\n",
			ibmvfc_get_cmd_error(be16_to_cpu(rsp->status), be16_to_cpu(rsp->error)),
					     be16_to_cpu(rsp->status), be16_to_cpu(rsp->error),
			ibmvfc_get_fc_type(be16_to_cpu(rsp->fc_type)), be16_to_cpu(rsp->fc_type),
			ibmvfc_get_ls_explain(be16_to_cpu(rsp->fc_explain)), be16_to_cpu(rsp->fc_explain), status);
		break;
	}

	kref_put(&tgt->kref, ibmvfc_release_tgt);
	ibmvfc_free_event(evt);
	wake_up(&vhost->work_wait_q);
}

/**
 * ibmvfc_tgt_send_plogi - Send PLOGI to the specified target
 * @tgt:	ibmvfc target struct
 *
 **/
static void ibmvfc_tgt_send_plogi(struct ibmvfc_target *tgt)
{
	struct ibmvfc_port_login *plogi;
	struct ibmvfc_host *vhost = tgt->vhost;
	struct ibmvfc_event *evt;

	if (vhost->discovery_threads >= disc_threads)
		return;

	kref_get(&tgt->kref);
	tgt->logo_rcvd = 0;
	evt = ibmvfc_get_event(&vhost->crq);
	vhost->discovery_threads++;
	ibmvfc_set_tgt_action(tgt, IBMVFC_TGT_ACTION_INIT_WAIT);
	ibmvfc_init_event(evt, ibmvfc_tgt_plogi_done, IBMVFC_MAD_FORMAT);
	evt->tgt = tgt;
	plogi = &evt->iu.plogi;
	memset(plogi, 0, sizeof(*plogi));
	if (ibmvfc_check_caps(vhost, IBMVFC_HANDLE_VF_WWPN)) {
		plogi->common.version = cpu_to_be32(2);
		plogi->target_wwpn = cpu_to_be64(tgt->wwpn);
	} else {
		plogi->common.version = cpu_to_be32(1);
	}
	plogi->common.opcode = cpu_to_be32(IBMVFC_PORT_LOGIN);
	plogi->common.length = cpu_to_be16(sizeof(*plogi));
	plogi->scsi_id = cpu_to_be64(tgt->scsi_id);

	if (ibmvfc_send_event(evt, vhost, default_timeout)) {
		vhost->discovery_threads--;
		ibmvfc_set_tgt_action(tgt, IBMVFC_TGT_ACTION_NONE);
		kref_put(&tgt->kref, ibmvfc_release_tgt);
	} else
		tgt_dbg(tgt, "Sent port login\n");
}

/**
 * ibmvfc_tgt_implicit_logout_done - Completion handler for Implicit Logout MAD
 * @evt:	ibmvfc event struct
 *
 **/
static void ibmvfc_tgt_implicit_logout_done(struct ibmvfc_event *evt)
{
	struct ibmvfc_target *tgt = evt->tgt;
	struct ibmvfc_host *vhost = evt->vhost;
	struct ibmvfc_implicit_logout *rsp = &evt->xfer_iu->implicit_logout;
	u32 status = be16_to_cpu(rsp->common.status);

	vhost->discovery_threads--;
	ibmvfc_free_event(evt);
	ibmvfc_set_tgt_action(tgt, IBMVFC_TGT_ACTION_NONE);

	switch (status) {
	case IBMVFC_MAD_SUCCESS:
		tgt_dbg(tgt, "Implicit Logout succeeded\n");
		break;
	case IBMVFC_MAD_DRIVER_FAILED:
		kref_put(&tgt->kref, ibmvfc_release_tgt);
		wake_up(&vhost->work_wait_q);
		return;
	case IBMVFC_MAD_FAILED:
	default:
		tgt_err(tgt, "Implicit Logout failed: rc=0x%02X\n", status);
		break;
	}

	ibmvfc_init_tgt(tgt, ibmvfc_tgt_send_plogi);
	kref_put(&tgt->kref, ibmvfc_release_tgt);
	wake_up(&vhost->work_wait_q);
}

/**
 * __ibmvfc_tgt_get_implicit_logout_evt - Allocate and init an event for implicit logout
 * @tgt:		ibmvfc target struct
 *
 * Returns:
 *	Allocated and initialized ibmvfc_event struct
 **/
static struct ibmvfc_event *__ibmvfc_tgt_get_implicit_logout_evt(struct ibmvfc_target *tgt,
								 void (*done) (struct ibmvfc_event *))
{
	struct ibmvfc_implicit_logout *mad;
	struct ibmvfc_host *vhost = tgt->vhost;
	struct ibmvfc_event *evt;

	kref_get(&tgt->kref);
	evt = ibmvfc_get_event(&vhost->crq);
	ibmvfc_init_event(evt, done, IBMVFC_MAD_FORMAT);
	evt->tgt = tgt;
	mad = &evt->iu.implicit_logout;
	memset(mad, 0, sizeof(*mad));
	mad->common.version = cpu_to_be32(1);
	mad->common.opcode = cpu_to_be32(IBMVFC_IMPLICIT_LOGOUT);
	mad->common.length = cpu_to_be16(sizeof(*mad));
	mad->old_scsi_id = cpu_to_be64(tgt->scsi_id);
	return evt;
}

/**
 * ibmvfc_tgt_implicit_logout - Initiate an Implicit Logout for specified target
 * @tgt:		ibmvfc target struct
 *
 **/
static void ibmvfc_tgt_implicit_logout(struct ibmvfc_target *tgt)
{
	struct ibmvfc_host *vhost = tgt->vhost;
	struct ibmvfc_event *evt;

	if (vhost->discovery_threads >= disc_threads)
		return;

	vhost->discovery_threads++;
	evt = __ibmvfc_tgt_get_implicit_logout_evt(tgt,
						   ibmvfc_tgt_implicit_logout_done);

	ibmvfc_set_tgt_action(tgt, IBMVFC_TGT_ACTION_INIT_WAIT);
	if (ibmvfc_send_event(evt, vhost, default_timeout)) {
		vhost->discovery_threads--;
		ibmvfc_set_tgt_action(tgt, IBMVFC_TGT_ACTION_NONE);
		kref_put(&tgt->kref, ibmvfc_release_tgt);
	} else
		tgt_dbg(tgt, "Sent Implicit Logout\n");
}

/**
 * ibmvfc_tgt_implicit_logout_and_del_done - Completion handler for Implicit Logout MAD
 * @evt:	ibmvfc event struct
 *
 **/
static void ibmvfc_tgt_implicit_logout_and_del_done(struct ibmvfc_event *evt)
{
	struct ibmvfc_target *tgt = evt->tgt;
	struct ibmvfc_host *vhost = evt->vhost;
	struct ibmvfc_passthru_mad *mad = &evt->xfer_iu->passthru;
	u32 status = be16_to_cpu(mad->common.status);

	vhost->discovery_threads--;
	ibmvfc_free_event(evt);

	/*
	 * If our state is IBMVFC_HOST_OFFLINE, we could be unloading the
	 * driver in which case we need to free up all the targets. If we are
	 * not unloading, we will still go through a hard reset to get out of
	 * offline state, so there is no need to track the old targets in that
	 * case.
	 */
	if (status == IBMVFC_MAD_SUCCESS || vhost->state == IBMVFC_HOST_OFFLINE)
		ibmvfc_set_tgt_action(tgt, IBMVFC_TGT_ACTION_DEL_RPORT);
	else
		ibmvfc_set_tgt_action(tgt, IBMVFC_TGT_ACTION_DEL_AND_LOGOUT_RPORT);

	tgt_dbg(tgt, "Implicit Logout %s\n", (status == IBMVFC_MAD_SUCCESS) ? "succeeded" : "failed");
	kref_put(&tgt->kref, ibmvfc_release_tgt);
	wake_up(&vhost->work_wait_q);
}

/**
 * ibmvfc_tgt_implicit_logout_and_del - Initiate an Implicit Logout for specified target
 * @tgt:		ibmvfc target struct
 *
 **/
static void ibmvfc_tgt_implicit_logout_and_del(struct ibmvfc_target *tgt)
{
	struct ibmvfc_host *vhost = tgt->vhost;
	struct ibmvfc_event *evt;

	if (!vhost->logged_in) {
		ibmvfc_set_tgt_action(tgt, IBMVFC_TGT_ACTION_DEL_RPORT);
		return;
	}

	if (vhost->discovery_threads >= disc_threads)
		return;

	vhost->discovery_threads++;
	evt = __ibmvfc_tgt_get_implicit_logout_evt(tgt,
						   ibmvfc_tgt_implicit_logout_and_del_done);

	ibmvfc_set_tgt_action(tgt, IBMVFC_TGT_ACTION_LOGOUT_RPORT_WAIT);
	if (ibmvfc_send_event(evt, vhost, default_timeout)) {
		vhost->discovery_threads--;
		ibmvfc_set_tgt_action(tgt, IBMVFC_TGT_ACTION_DEL_RPORT);
		kref_put(&tgt->kref, ibmvfc_release_tgt);
	} else
		tgt_dbg(tgt, "Sent Implicit Logout\n");
}

/**
 * ibmvfc_tgt_move_login_done - Completion handler for Move Login
 * @evt:	ibmvfc event struct
 *
 **/
static void ibmvfc_tgt_move_login_done(struct ibmvfc_event *evt)
{
	struct ibmvfc_target *tgt = evt->tgt;
	struct ibmvfc_host *vhost = evt->vhost;
	struct ibmvfc_move_login *rsp = &evt->xfer_iu->move_login;
	u32 status = be16_to_cpu(rsp->common.status);
	int level = IBMVFC_DEFAULT_LOG_LEVEL;

	vhost->discovery_threads--;
	ibmvfc_set_tgt_action(tgt, IBMVFC_TGT_ACTION_NONE);
	switch (status) {
	case IBMVFC_MAD_SUCCESS:
		tgt_dbg(tgt, "Move Login succeeded for old scsi_id: %llX\n", tgt->old_scsi_id);
		tgt->ids.node_name = wwn_to_u64(rsp->service_parms.node_name);
		tgt->ids.port_name = wwn_to_u64(rsp->service_parms.port_name);
		tgt->ids.port_id = tgt->scsi_id;
		memcpy(&tgt->service_parms, &rsp->service_parms,
		       sizeof(tgt->service_parms));
		memcpy(&tgt->service_parms_change, &rsp->service_parms_change,
		       sizeof(tgt->service_parms_change));
		ibmvfc_init_tgt(tgt, ibmvfc_tgt_send_prli);
		break;
	case IBMVFC_MAD_DRIVER_FAILED:
		break;
	case IBMVFC_MAD_CRQ_ERROR:
		ibmvfc_retry_tgt_init(tgt, ibmvfc_tgt_move_login);
		break;
	case IBMVFC_MAD_FAILED:
	default:
		level += ibmvfc_retry_tgt_init(tgt, ibmvfc_tgt_move_login);

		tgt_log(tgt, level,
			"Move Login failed: old scsi_id: %llX, flags:%x, vios_flags:%x, rc=0x%02X\n",
			tgt->old_scsi_id, be32_to_cpu(rsp->flags), be16_to_cpu(rsp->vios_flags),
			status);
		break;
	}

	kref_put(&tgt->kref, ibmvfc_release_tgt);
	ibmvfc_free_event(evt);
	wake_up(&vhost->work_wait_q);
}


/**
 * ibmvfc_tgt_move_login - Initiate a move login for specified target
 * @tgt:		ibmvfc target struct
 *
 **/
static void ibmvfc_tgt_move_login(struct ibmvfc_target *tgt)
{
	struct ibmvfc_host *vhost = tgt->vhost;
	struct ibmvfc_move_login *move;
	struct ibmvfc_event *evt;

	if (vhost->discovery_threads >= disc_threads)
		return;

	kref_get(&tgt->kref);
	evt = ibmvfc_get_event(&vhost->crq);
	vhost->discovery_threads++;
	ibmvfc_set_tgt_action(tgt, IBMVFC_TGT_ACTION_INIT_WAIT);
	ibmvfc_init_event(evt, ibmvfc_tgt_move_login_done, IBMVFC_MAD_FORMAT);
	evt->tgt = tgt;
	move = &evt->iu.move_login;
	memset(move, 0, sizeof(*move));
	move->common.version = cpu_to_be32(1);
	move->common.opcode = cpu_to_be32(IBMVFC_MOVE_LOGIN);
	move->common.length = cpu_to_be16(sizeof(*move));

	move->old_scsi_id = cpu_to_be64(tgt->old_scsi_id);
	move->new_scsi_id = cpu_to_be64(tgt->scsi_id);
	move->wwpn = cpu_to_be64(tgt->wwpn);
	move->node_name = cpu_to_be64(tgt->ids.node_name);

	if (ibmvfc_send_event(evt, vhost, default_timeout)) {
		vhost->discovery_threads--;
		ibmvfc_set_tgt_action(tgt, IBMVFC_TGT_ACTION_DEL_RPORT);
		kref_put(&tgt->kref, ibmvfc_release_tgt);
	} else
		tgt_dbg(tgt, "Sent Move Login for old scsi_id: %llX\n", tgt->old_scsi_id);
}

/**
 * ibmvfc_adisc_needs_plogi - Does device need PLOGI?
 * @mad:	ibmvfc passthru mad struct
 * @tgt:	ibmvfc target struct
 *
 * Returns:
 *	1 if PLOGI needed / 0 if PLOGI not needed
 **/
static int ibmvfc_adisc_needs_plogi(struct ibmvfc_passthru_mad *mad,
				    struct ibmvfc_target *tgt)
{
	if (wwn_to_u64((u8 *)&mad->fc_iu.response[2]) != tgt->ids.port_name)
		return 1;
	if (wwn_to_u64((u8 *)&mad->fc_iu.response[4]) != tgt->ids.node_name)
		return 1;
	if (be32_to_cpu(mad->fc_iu.response[6]) != tgt->scsi_id)
		return 1;
	return 0;
}

/**
 * ibmvfc_tgt_adisc_done - Completion handler for ADISC
 * @evt:	ibmvfc event struct
 *
 **/
static void ibmvfc_tgt_adisc_done(struct ibmvfc_event *evt)
{
	struct ibmvfc_target *tgt = evt->tgt;
	struct ibmvfc_host *vhost = evt->vhost;
	struct ibmvfc_passthru_mad *mad = &evt->xfer_iu->passthru;
	u32 status = be16_to_cpu(mad->common.status);
	u8 fc_reason, fc_explain;

	vhost->discovery_threads--;
	ibmvfc_set_tgt_action(tgt, IBMVFC_TGT_ACTION_NONE);
	del_timer(&tgt->timer);

	switch (status) {
	case IBMVFC_MAD_SUCCESS:
		tgt_dbg(tgt, "ADISC succeeded\n");
		if (ibmvfc_adisc_needs_plogi(mad, tgt))
			ibmvfc_del_tgt(tgt);
		break;
	case IBMVFC_MAD_DRIVER_FAILED:
		break;
	case IBMVFC_MAD_FAILED:
	default:
		ibmvfc_del_tgt(tgt);
		fc_reason = (be32_to_cpu(mad->fc_iu.response[1]) & 0x00ff0000) >> 16;
		fc_explain = (be32_to_cpu(mad->fc_iu.response[1]) & 0x0000ff00) >> 8;
		tgt_info(tgt, "ADISC failed: %s (%x:%x) %s (%x) %s (%x) rc=0x%02X\n",
			 ibmvfc_get_cmd_error(be16_to_cpu(mad->iu.status), be16_to_cpu(mad->iu.error)),
			 be16_to_cpu(mad->iu.status), be16_to_cpu(mad->iu.error),
			 ibmvfc_get_fc_type(fc_reason), fc_reason,
			 ibmvfc_get_ls_explain(fc_explain), fc_explain, status);
		break;
	}

	kref_put(&tgt->kref, ibmvfc_release_tgt);
	ibmvfc_free_event(evt);
	wake_up(&vhost->work_wait_q);
}

/**
 * ibmvfc_init_passthru - Initialize an event struct for FC passthru
 * @evt:		ibmvfc event struct
 *
 **/
static void ibmvfc_init_passthru(struct ibmvfc_event *evt)
{
	struct ibmvfc_passthru_mad *mad = &evt->iu.passthru;

	memset(mad, 0, sizeof(*mad));
	mad->common.version = cpu_to_be32(1);
	mad->common.opcode = cpu_to_be32(IBMVFC_PASSTHRU);
	mad->common.length = cpu_to_be16(sizeof(*mad) - sizeof(mad->fc_iu) - sizeof(mad->iu));
	mad->cmd_ioba.va = cpu_to_be64((u64)be64_to_cpu(evt->crq.ioba) +
		offsetof(struct ibmvfc_passthru_mad, iu));
	mad->cmd_ioba.len = cpu_to_be32(sizeof(mad->iu));
	mad->iu.cmd_len = cpu_to_be32(sizeof(mad->fc_iu.payload));
	mad->iu.rsp_len = cpu_to_be32(sizeof(mad->fc_iu.response));
	mad->iu.cmd.va = cpu_to_be64((u64)be64_to_cpu(evt->crq.ioba) +
		offsetof(struct ibmvfc_passthru_mad, fc_iu) +
		offsetof(struct ibmvfc_passthru_fc_iu, payload));
	mad->iu.cmd.len = cpu_to_be32(sizeof(mad->fc_iu.payload));
	mad->iu.rsp.va = cpu_to_be64((u64)be64_to_cpu(evt->crq.ioba) +
		offsetof(struct ibmvfc_passthru_mad, fc_iu) +
		offsetof(struct ibmvfc_passthru_fc_iu, response));
	mad->iu.rsp.len = cpu_to_be32(sizeof(mad->fc_iu.response));
}

/**
 * ibmvfc_tgt_adisc_cancel_done - Completion handler when cancelling an ADISC
 * @evt:		ibmvfc event struct
 *
 * Just cleanup this event struct. Everything else is handled by
 * the ADISC completion handler. If the ADISC never actually comes
 * back, we still have the timer running on the ADISC event struct
 * which will fire and cause the CRQ to get reset.
 *
 **/
static void ibmvfc_tgt_adisc_cancel_done(struct ibmvfc_event *evt)
{
	struct ibmvfc_host *vhost = evt->vhost;
	struct ibmvfc_target *tgt = evt->tgt;

	tgt_dbg(tgt, "ADISC cancel complete\n");
	vhost->abort_threads--;
	ibmvfc_free_event(evt);
	kref_put(&tgt->kref, ibmvfc_release_tgt);
	wake_up(&vhost->work_wait_q);
}

/**
 * ibmvfc_adisc_timeout - Handle an ADISC timeout
 * @tgt:		ibmvfc target struct
 *
 * If an ADISC times out, send a cancel. If the cancel times
 * out, reset the CRQ. When the ADISC comes back as cancelled,
 * log back into the target.
 **/
static void ibmvfc_adisc_timeout(struct timer_list *t)
{
	struct ibmvfc_target *tgt = from_timer(tgt, t, timer);
	struct ibmvfc_host *vhost = tgt->vhost;
	struct ibmvfc_event *evt;
	struct ibmvfc_tmf *tmf;
	unsigned long flags;
	int rc;

	tgt_dbg(tgt, "ADISC timeout\n");
	spin_lock_irqsave(vhost->host->host_lock, flags);
	if (vhost->abort_threads >= disc_threads ||
	    tgt->action != IBMVFC_TGT_ACTION_INIT_WAIT ||
	    vhost->state != IBMVFC_INITIALIZING ||
	    vhost->action != IBMVFC_HOST_ACTION_QUERY_TGTS) {
		spin_unlock_irqrestore(vhost->host->host_lock, flags);
		return;
	}

	vhost->abort_threads++;
	kref_get(&tgt->kref);
	evt = ibmvfc_get_event(&vhost->crq);
	ibmvfc_init_event(evt, ibmvfc_tgt_adisc_cancel_done, IBMVFC_MAD_FORMAT);

	evt->tgt = tgt;
	tmf = &evt->iu.tmf;
	memset(tmf, 0, sizeof(*tmf));
	if (ibmvfc_check_caps(vhost, IBMVFC_HANDLE_VF_WWPN)) {
		tmf->common.version = cpu_to_be32(2);
		tmf->target_wwpn = cpu_to_be64(tgt->wwpn);
	} else {
		tmf->common.version = cpu_to_be32(1);
	}
	tmf->common.opcode = cpu_to_be32(IBMVFC_TMF_MAD);
	tmf->common.length = cpu_to_be16(sizeof(*tmf));
	tmf->scsi_id = cpu_to_be64(tgt->scsi_id);
	tmf->cancel_key = cpu_to_be32(tgt->cancel_key);

	rc = ibmvfc_send_event(evt, vhost, default_timeout);

	if (rc) {
		tgt_err(tgt, "Failed to send cancel event for ADISC. rc=%d\n", rc);
		vhost->abort_threads--;
		kref_put(&tgt->kref, ibmvfc_release_tgt);
		__ibmvfc_reset_host(vhost);
	} else
		tgt_dbg(tgt, "Attempting to cancel ADISC\n");
	spin_unlock_irqrestore(vhost->host->host_lock, flags);
}

/**
 * ibmvfc_tgt_adisc - Initiate an ADISC for specified target
 * @tgt:		ibmvfc target struct
 *
 * When sending an ADISC we end up with two timers running. The
 * first timer is the timer in the ibmvfc target struct. If this
 * fires, we send a cancel to the target. The second timer is the
 * timer on the ibmvfc event for the ADISC, which is longer. If that
 * fires, it means the ADISC timed out and our attempt to cancel it
 * also failed, so we need to reset the CRQ.
 **/
static void ibmvfc_tgt_adisc(struct ibmvfc_target *tgt)
{
	struct ibmvfc_passthru_mad *mad;
	struct ibmvfc_host *vhost = tgt->vhost;
	struct ibmvfc_event *evt;

	if (vhost->discovery_threads >= disc_threads)
		return;

	kref_get(&tgt->kref);
	evt = ibmvfc_get_event(&vhost->crq);
	vhost->discovery_threads++;
	ibmvfc_init_event(evt, ibmvfc_tgt_adisc_done, IBMVFC_MAD_FORMAT);
	evt->tgt = tgt;

	ibmvfc_init_passthru(evt);
	mad = &evt->iu.passthru;
	mad->iu.flags = cpu_to_be32(IBMVFC_FC_ELS);
	mad->iu.scsi_id = cpu_to_be64(tgt->scsi_id);
	mad->iu.cancel_key = cpu_to_be32(tgt->cancel_key);

	mad->fc_iu.payload[0] = cpu_to_be32(IBMVFC_ADISC);
	memcpy(&mad->fc_iu.payload[2], &vhost->login_buf->resp.port_name,
	       sizeof(vhost->login_buf->resp.port_name));
	memcpy(&mad->fc_iu.payload[4], &vhost->login_buf->resp.node_name,
	       sizeof(vhost->login_buf->resp.node_name));
	mad->fc_iu.payload[6] = cpu_to_be32(be64_to_cpu(vhost->login_buf->resp.scsi_id) & 0x00ffffff);

	if (timer_pending(&tgt->timer))
		mod_timer(&tgt->timer, jiffies + (IBMVFC_ADISC_TIMEOUT * HZ));
	else {
		tgt->timer.expires = jiffies + (IBMVFC_ADISC_TIMEOUT * HZ);
		add_timer(&tgt->timer);
	}

	ibmvfc_set_tgt_action(tgt, IBMVFC_TGT_ACTION_INIT_WAIT);
	if (ibmvfc_send_event(evt, vhost, IBMVFC_ADISC_PLUS_CANCEL_TIMEOUT)) {
		vhost->discovery_threads--;
		del_timer(&tgt->timer);
		ibmvfc_set_tgt_action(tgt, IBMVFC_TGT_ACTION_NONE);
		kref_put(&tgt->kref, ibmvfc_release_tgt);
	} else
		tgt_dbg(tgt, "Sent ADISC\n");
}

/**
 * ibmvfc_tgt_query_target_done - Completion handler for Query Target MAD
 * @evt:	ibmvfc event struct
 *
 **/
static void ibmvfc_tgt_query_target_done(struct ibmvfc_event *evt)
{
	struct ibmvfc_target *tgt = evt->tgt;
	struct ibmvfc_host *vhost = evt->vhost;
	struct ibmvfc_query_tgt *rsp = &evt->xfer_iu->query_tgt;
	u32 status = be16_to_cpu(rsp->common.status);
	int level = IBMVFC_DEFAULT_LOG_LEVEL;

	vhost->discovery_threads--;
	ibmvfc_set_tgt_action(tgt, IBMVFC_TGT_ACTION_NONE);
	switch (status) {
	case IBMVFC_MAD_SUCCESS:
		tgt_dbg(tgt, "Query Target succeeded\n");
		if (be64_to_cpu(rsp->scsi_id) != tgt->scsi_id)
			ibmvfc_del_tgt(tgt);
		else
			ibmvfc_init_tgt(tgt, ibmvfc_tgt_adisc);
		break;
	case IBMVFC_MAD_DRIVER_FAILED:
		break;
	case IBMVFC_MAD_CRQ_ERROR:
		ibmvfc_retry_tgt_init(tgt, ibmvfc_tgt_query_target);
		break;
	case IBMVFC_MAD_FAILED:
	default:
		if ((be16_to_cpu(rsp->status) & IBMVFC_FABRIC_MAPPED) == IBMVFC_FABRIC_MAPPED &&
		    be16_to_cpu(rsp->error) == IBMVFC_UNABLE_TO_PERFORM_REQ &&
		    be16_to_cpu(rsp->fc_explain) == IBMVFC_PORT_NAME_NOT_REG)
			ibmvfc_del_tgt(tgt);
		else if (ibmvfc_retry_cmd(be16_to_cpu(rsp->status), be16_to_cpu(rsp->error)))
			level += ibmvfc_retry_tgt_init(tgt, ibmvfc_tgt_query_target);
		else
			ibmvfc_del_tgt(tgt);

		tgt_log(tgt, level, "Query Target failed: %s (%x:%x) %s (%x) %s (%x) rc=0x%02X\n",
			ibmvfc_get_cmd_error(be16_to_cpu(rsp->status), be16_to_cpu(rsp->error)),
			be16_to_cpu(rsp->status), be16_to_cpu(rsp->error),
			ibmvfc_get_fc_type(be16_to_cpu(rsp->fc_type)), be16_to_cpu(rsp->fc_type),
			ibmvfc_get_gs_explain(be16_to_cpu(rsp->fc_explain)), be16_to_cpu(rsp->fc_explain),
			status);
		break;
	}

	kref_put(&tgt->kref, ibmvfc_release_tgt);
	ibmvfc_free_event(evt);
	wake_up(&vhost->work_wait_q);
}

/**
 * ibmvfc_tgt_query_target - Initiate a Query Target for specified target
 * @tgt:	ibmvfc target struct
 *
 **/
static void ibmvfc_tgt_query_target(struct ibmvfc_target *tgt)
{
	struct ibmvfc_query_tgt *query_tgt;
	struct ibmvfc_host *vhost = tgt->vhost;
	struct ibmvfc_event *evt;

	if (vhost->discovery_threads >= disc_threads)
		return;

	kref_get(&tgt->kref);
	evt = ibmvfc_get_event(&vhost->crq);
	vhost->discovery_threads++;
	evt->tgt = tgt;
	ibmvfc_init_event(evt, ibmvfc_tgt_query_target_done, IBMVFC_MAD_FORMAT);
	query_tgt = &evt->iu.query_tgt;
	memset(query_tgt, 0, sizeof(*query_tgt));
	query_tgt->common.version = cpu_to_be32(1);
	query_tgt->common.opcode = cpu_to_be32(IBMVFC_QUERY_TARGET);
	query_tgt->common.length = cpu_to_be16(sizeof(*query_tgt));
	query_tgt->wwpn = cpu_to_be64(tgt->ids.port_name);

	ibmvfc_set_tgt_action(tgt, IBMVFC_TGT_ACTION_INIT_WAIT);
	if (ibmvfc_send_event(evt, vhost, default_timeout)) {
		vhost->discovery_threads--;
		ibmvfc_set_tgt_action(tgt, IBMVFC_TGT_ACTION_NONE);
		kref_put(&tgt->kref, ibmvfc_release_tgt);
	} else
		tgt_dbg(tgt, "Sent Query Target\n");
}

/**
 * ibmvfc_alloc_target - Allocate and initialize an ibmvfc target
 * @vhost:		ibmvfc host struct
 * @scsi_id:	SCSI ID to allocate target for
 *
 * Returns:
 *	0 on success / other on failure
 **/
static int ibmvfc_alloc_target(struct ibmvfc_host *vhost,
			       struct ibmvfc_discover_targets_entry *target)
{
	struct ibmvfc_target *stgt = NULL;
	struct ibmvfc_target *wtgt = NULL;
	struct ibmvfc_target *tgt;
	unsigned long flags;
	u64 scsi_id = be32_to_cpu(target->scsi_id) & IBMVFC_DISC_TGT_SCSI_ID_MASK;
	u64 wwpn = be64_to_cpu(target->wwpn);

	/* Look to see if we already have a target allocated for this SCSI ID or WWPN */
	spin_lock_irqsave(vhost->host->host_lock, flags);
	list_for_each_entry(tgt, &vhost->targets, queue) {
		if (tgt->wwpn == wwpn) {
			wtgt = tgt;
			break;
		}
	}

	list_for_each_entry(tgt, &vhost->targets, queue) {
		if (tgt->scsi_id == scsi_id) {
			stgt = tgt;
			break;
		}
	}

	if (wtgt && !stgt) {
		/*
		 * A WWPN target has moved and we still are tracking the old
		 * SCSI ID.  The only way we should be able to get here is if
		 * we attempted to send an implicit logout for the old SCSI ID
		 * and it failed for some reason, such as there being I/O
		 * pending to the target. In this case, we will have already
		 * deleted the rport from the FC transport so we do a move
		 * login, which works even with I/O pending, as it will cancel
		 * any active commands.
		 */
		if (wtgt->action == IBMVFC_TGT_ACTION_LOGOUT_DELETED_RPORT) {
			/*
			 * Do a move login here. The old target is no longer
			 * known to the transport layer We don't use the
			 * normal ibmvfc_set_tgt_action to set this, as we
			 * don't normally want to allow this state change.
			 */
			wtgt->old_scsi_id = wtgt->scsi_id;
			wtgt->scsi_id = scsi_id;
			wtgt->action = IBMVFC_TGT_ACTION_INIT;
			ibmvfc_init_tgt(wtgt, ibmvfc_tgt_move_login);
			goto unlock_out;
		} else {
			tgt_err(wtgt, "Unexpected target state: %d, %p\n",
				wtgt->action, wtgt->rport);
		}
	} else if (stgt) {
		if (tgt->need_login)
			ibmvfc_init_tgt(tgt, ibmvfc_tgt_implicit_logout);
		goto unlock_out;
	}
	spin_unlock_irqrestore(vhost->host->host_lock, flags);

	tgt = mempool_alloc(vhost->tgt_pool, GFP_NOIO);
	memset(tgt, 0, sizeof(*tgt));
	tgt->scsi_id = scsi_id;
	tgt->wwpn = wwpn;
	tgt->vhost = vhost;
	tgt->need_login = 1;
	timer_setup(&tgt->timer, ibmvfc_adisc_timeout, 0);
	kref_init(&tgt->kref);
	ibmvfc_init_tgt(tgt, ibmvfc_tgt_implicit_logout);
	spin_lock_irqsave(vhost->host->host_lock, flags);
	tgt->cancel_key = vhost->task_set++;
	list_add_tail(&tgt->queue, &vhost->targets);

unlock_out:
	spin_unlock_irqrestore(vhost->host->host_lock, flags);
	return 0;
}

/**
 * ibmvfc_alloc_targets - Allocate and initialize ibmvfc targets
 * @vhost:		ibmvfc host struct
 *
 * Returns:
 *	0 on success / other on failure
 **/
static int ibmvfc_alloc_targets(struct ibmvfc_host *vhost)
{
	int i, rc;

	for (i = 0, rc = 0; !rc && i < vhost->num_targets; i++)
		rc = ibmvfc_alloc_target(vhost, &vhost->disc_buf[i]);

	return rc;
}

/**
 * ibmvfc_discover_targets_done - Completion handler for discover targets MAD
 * @evt:	ibmvfc event struct
 *
 **/
static void ibmvfc_discover_targets_done(struct ibmvfc_event *evt)
{
	struct ibmvfc_host *vhost = evt->vhost;
	struct ibmvfc_discover_targets *rsp = &evt->xfer_iu->discover_targets;
	u32 mad_status = be16_to_cpu(rsp->common.status);
	int level = IBMVFC_DEFAULT_LOG_LEVEL;

	switch (mad_status) {
	case IBMVFC_MAD_SUCCESS:
		ibmvfc_dbg(vhost, "Discover Targets succeeded\n");
		vhost->num_targets = be32_to_cpu(rsp->num_written);
		ibmvfc_set_host_action(vhost, IBMVFC_HOST_ACTION_ALLOC_TGTS);
		break;
	case IBMVFC_MAD_FAILED:
		level += ibmvfc_retry_host_init(vhost);
		ibmvfc_log(vhost, level, "Discover Targets failed: %s (%x:%x)\n",
			   ibmvfc_get_cmd_error(be16_to_cpu(rsp->status), be16_to_cpu(rsp->error)),
			   be16_to_cpu(rsp->status), be16_to_cpu(rsp->error));
		break;
	case IBMVFC_MAD_DRIVER_FAILED:
		break;
	default:
		dev_err(vhost->dev, "Invalid Discover Targets response: 0x%x\n", mad_status);
		ibmvfc_link_down(vhost, IBMVFC_LINK_DEAD);
		break;
	}

	ibmvfc_free_event(evt);
	wake_up(&vhost->work_wait_q);
}

/**
 * ibmvfc_discover_targets - Send Discover Targets MAD
 * @vhost:	ibmvfc host struct
 *
 **/
static void ibmvfc_discover_targets(struct ibmvfc_host *vhost)
{
	struct ibmvfc_discover_targets *mad;
	struct ibmvfc_event *evt = ibmvfc_get_event(&vhost->crq);

	ibmvfc_init_event(evt, ibmvfc_discover_targets_done, IBMVFC_MAD_FORMAT);
	mad = &evt->iu.discover_targets;
	memset(mad, 0, sizeof(*mad));
	mad->common.version = cpu_to_be32(1);
	mad->common.opcode = cpu_to_be32(IBMVFC_DISC_TARGETS);
	mad->common.length = cpu_to_be16(sizeof(*mad));
	mad->bufflen = cpu_to_be32(vhost->disc_buf_sz);
	mad->buffer.va = cpu_to_be64(vhost->disc_buf_dma);
	mad->buffer.len = cpu_to_be32(vhost->disc_buf_sz);
	mad->flags = cpu_to_be32(IBMVFC_DISC_TGT_PORT_ID_WWPN_LIST);
	ibmvfc_set_host_action(vhost, IBMVFC_HOST_ACTION_INIT_WAIT);

	if (!ibmvfc_send_event(evt, vhost, default_timeout))
		ibmvfc_dbg(vhost, "Sent discover targets\n");
	else
		ibmvfc_link_down(vhost, IBMVFC_LINK_DEAD);
}

static void ibmvfc_channel_setup_done(struct ibmvfc_event *evt)
{
	struct ibmvfc_host *vhost = evt->vhost;
	struct ibmvfc_channel_setup *setup = vhost->channel_setup_buf;
	struct ibmvfc_scsi_channels *scrqs = &vhost->scsi_scrqs;
	u32 mad_status = be16_to_cpu(evt->xfer_iu->channel_setup.common.status);
	int level = IBMVFC_DEFAULT_LOG_LEVEL;
	int flags, active_queues, i;

	ibmvfc_free_event(evt);

	switch (mad_status) {
	case IBMVFC_MAD_SUCCESS:
		ibmvfc_dbg(vhost, "Channel Setup succeeded\n");
		flags = be32_to_cpu(setup->flags);
		vhost->do_enquiry = 0;
		active_queues = be32_to_cpu(setup->num_scsi_subq_channels);
		scrqs->active_queues = active_queues;

		if (flags & IBMVFC_CHANNELS_CANCELED) {
			ibmvfc_dbg(vhost, "Channels Canceled\n");
			vhost->using_channels = 0;
		} else {
			if (active_queues)
				vhost->using_channels = 1;
			for (i = 0; i < active_queues; i++)
				scrqs->scrqs[i].vios_cookie =
					be64_to_cpu(setup->channel_handles[i]);

			ibmvfc_dbg(vhost, "Using %u channels\n",
				   vhost->scsi_scrqs.active_queues);
		}
		break;
	case IBMVFC_MAD_FAILED:
		level += ibmvfc_retry_host_init(vhost);
		ibmvfc_log(vhost, level, "Channel Setup failed\n");
		fallthrough;
	case IBMVFC_MAD_DRIVER_FAILED:
		return;
	default:
		dev_err(vhost->dev, "Invalid Channel Setup response: 0x%x\n",
			mad_status);
		ibmvfc_link_down(vhost, IBMVFC_LINK_DEAD);
		return;
	}

	ibmvfc_set_host_action(vhost, IBMVFC_HOST_ACTION_QUERY);
	wake_up(&vhost->work_wait_q);
}

static void ibmvfc_channel_setup(struct ibmvfc_host *vhost)
{
	struct ibmvfc_channel_setup_mad *mad;
	struct ibmvfc_channel_setup *setup_buf = vhost->channel_setup_buf;
	struct ibmvfc_event *evt = ibmvfc_get_event(&vhost->crq);
	struct ibmvfc_scsi_channels *scrqs = &vhost->scsi_scrqs;
	unsigned int num_channels =
		min(vhost->client_scsi_channels, vhost->max_vios_scsi_channels);
	int i;

	memset(setup_buf, 0, sizeof(*setup_buf));
	if (num_channels == 0)
		setup_buf->flags = cpu_to_be32(IBMVFC_CANCEL_CHANNELS);
	else {
		setup_buf->num_scsi_subq_channels = cpu_to_be32(num_channels);
		for (i = 0; i < num_channels; i++)
			setup_buf->channel_handles[i] = cpu_to_be64(scrqs->scrqs[i].cookie);
	}

	ibmvfc_init_event(evt, ibmvfc_channel_setup_done, IBMVFC_MAD_FORMAT);
	mad = &evt->iu.channel_setup;
	memset(mad, 0, sizeof(*mad));
	mad->common.version = cpu_to_be32(1);
	mad->common.opcode = cpu_to_be32(IBMVFC_CHANNEL_SETUP);
	mad->common.length = cpu_to_be16(sizeof(*mad));
	mad->buffer.va = cpu_to_be64(vhost->channel_setup_dma);
	mad->buffer.len = cpu_to_be32(sizeof(*vhost->channel_setup_buf));

	ibmvfc_set_host_action(vhost, IBMVFC_HOST_ACTION_INIT_WAIT);

	if (!ibmvfc_send_event(evt, vhost, default_timeout))
		ibmvfc_dbg(vhost, "Sent channel setup\n");
	else
		ibmvfc_link_down(vhost, IBMVFC_LINK_DOWN);
}

static void ibmvfc_channel_enquiry_done(struct ibmvfc_event *evt)
{
	struct ibmvfc_host *vhost = evt->vhost;
	struct ibmvfc_channel_enquiry *rsp = &evt->xfer_iu->channel_enquiry;
	u32 mad_status = be16_to_cpu(rsp->common.status);
	int level = IBMVFC_DEFAULT_LOG_LEVEL;

	switch (mad_status) {
	case IBMVFC_MAD_SUCCESS:
		ibmvfc_dbg(vhost, "Channel Enquiry succeeded\n");
		vhost->max_vios_scsi_channels = be32_to_cpu(rsp->num_scsi_subq_channels);
		ibmvfc_free_event(evt);
		break;
	case IBMVFC_MAD_FAILED:
		level += ibmvfc_retry_host_init(vhost);
		ibmvfc_log(vhost, level, "Channel Enquiry failed\n");
		fallthrough;
	case IBMVFC_MAD_DRIVER_FAILED:
		ibmvfc_free_event(evt);
		return;
	default:
		dev_err(vhost->dev, "Invalid Channel Enquiry response: 0x%x\n",
			mad_status);
		ibmvfc_link_down(vhost, IBMVFC_LINK_DEAD);
		ibmvfc_free_event(evt);
		return;
	}

	ibmvfc_channel_setup(vhost);
}

static void ibmvfc_channel_enquiry(struct ibmvfc_host *vhost)
{
	struct ibmvfc_channel_enquiry *mad;
	struct ibmvfc_event *evt = ibmvfc_get_event(&vhost->crq);

	ibmvfc_init_event(evt, ibmvfc_channel_enquiry_done, IBMVFC_MAD_FORMAT);
	mad = &evt->iu.channel_enquiry;
	memset(mad, 0, sizeof(*mad));
	mad->common.version = cpu_to_be32(1);
	mad->common.opcode = cpu_to_be32(IBMVFC_CHANNEL_ENQUIRY);
	mad->common.length = cpu_to_be16(sizeof(*mad));

	if (mig_channels_only)
		mad->flags |= cpu_to_be32(IBMVFC_NO_CHANNELS_TO_CRQ_SUPPORT);
	if (mig_no_less_channels)
		mad->flags |= cpu_to_be32(IBMVFC_NO_N_TO_M_CHANNELS_SUPPORT);

	ibmvfc_set_host_action(vhost, IBMVFC_HOST_ACTION_INIT_WAIT);

	if (!ibmvfc_send_event(evt, vhost, default_timeout))
		ibmvfc_dbg(vhost, "Send channel enquiry\n");
	else
		ibmvfc_link_down(vhost, IBMVFC_LINK_DEAD);
}

/**
 * ibmvfc_npiv_login_done - Completion handler for NPIV Login
 * @evt:	ibmvfc event struct
 *
 **/
static void ibmvfc_npiv_login_done(struct ibmvfc_event *evt)
{
	struct ibmvfc_host *vhost = evt->vhost;
	u32 mad_status = be16_to_cpu(evt->xfer_iu->npiv_login.common.status);
	struct ibmvfc_npiv_login_resp *rsp = &vhost->login_buf->resp;
	unsigned int npiv_max_sectors;
	int level = IBMVFC_DEFAULT_LOG_LEVEL;

	switch (mad_status) {
	case IBMVFC_MAD_SUCCESS:
		ibmvfc_free_event(evt);
		break;
	case IBMVFC_MAD_FAILED:
		if (ibmvfc_retry_cmd(be16_to_cpu(rsp->status), be16_to_cpu(rsp->error)))
			level += ibmvfc_retry_host_init(vhost);
		else
			ibmvfc_link_down(vhost, IBMVFC_LINK_DEAD);
		ibmvfc_log(vhost, level, "NPIV Login failed: %s (%x:%x)\n",
			   ibmvfc_get_cmd_error(be16_to_cpu(rsp->status), be16_to_cpu(rsp->error)),
						be16_to_cpu(rsp->status), be16_to_cpu(rsp->error));
		ibmvfc_free_event(evt);
		return;
	case IBMVFC_MAD_CRQ_ERROR:
		ibmvfc_retry_host_init(vhost);
		fallthrough;
	case IBMVFC_MAD_DRIVER_FAILED:
		ibmvfc_free_event(evt);
		return;
	default:
		dev_err(vhost->dev, "Invalid NPIV Login response: 0x%x\n", mad_status);
		ibmvfc_link_down(vhost, IBMVFC_LINK_DEAD);
		ibmvfc_free_event(evt);
		return;
	}

	vhost->client_migrated = 0;

	if (!(be32_to_cpu(rsp->flags) & IBMVFC_NATIVE_FC)) {
		dev_err(vhost->dev, "Virtual adapter does not support FC. %x\n",
			rsp->flags);
		ibmvfc_link_down(vhost, IBMVFC_LINK_DEAD);
		wake_up(&vhost->work_wait_q);
		return;
	}

	if (be32_to_cpu(rsp->max_cmds) <= IBMVFC_NUM_INTERNAL_REQ) {
		dev_err(vhost->dev, "Virtual adapter supported queue depth too small: %d\n",
			rsp->max_cmds);
		ibmvfc_link_down(vhost, IBMVFC_LINK_DEAD);
		wake_up(&vhost->work_wait_q);
		return;
	}

	vhost->logged_in = 1;
	npiv_max_sectors = min((uint)(be64_to_cpu(rsp->max_dma_len) >> 9), IBMVFC_MAX_SECTORS);
	dev_info(vhost->dev, "Host partition: %s, device: %s %s %s max sectors %u\n",
		 rsp->partition_name, rsp->device_name, rsp->port_loc_code,
		 rsp->drc_name, npiv_max_sectors);

	fc_host_fabric_name(vhost->host) = be64_to_cpu(rsp->node_name);
	fc_host_node_name(vhost->host) = be64_to_cpu(rsp->node_name);
	fc_host_port_name(vhost->host) = be64_to_cpu(rsp->port_name);
	fc_host_port_id(vhost->host) = be64_to_cpu(rsp->scsi_id);
	fc_host_port_type(vhost->host) = FC_PORTTYPE_NPIV;
	fc_host_supported_classes(vhost->host) = 0;
	if (be32_to_cpu(rsp->service_parms.class1_parms[0]) & 0x80000000)
		fc_host_supported_classes(vhost->host) |= FC_COS_CLASS1;
	if (be32_to_cpu(rsp->service_parms.class2_parms[0]) & 0x80000000)
		fc_host_supported_classes(vhost->host) |= FC_COS_CLASS2;
	if (be32_to_cpu(rsp->service_parms.class3_parms[0]) & 0x80000000)
		fc_host_supported_classes(vhost->host) |= FC_COS_CLASS3;
	fc_host_maxframe_size(vhost->host) =
		be16_to_cpu(rsp->service_parms.common.bb_rcv_sz) & 0x0fff;

	vhost->host->can_queue = be32_to_cpu(rsp->max_cmds) - IBMVFC_NUM_INTERNAL_REQ;
	vhost->host->max_sectors = npiv_max_sectors;

	if (ibmvfc_check_caps(vhost, IBMVFC_CAN_SUPPORT_CHANNELS) && vhost->do_enquiry) {
		ibmvfc_channel_enquiry(vhost);
	} else {
		vhost->do_enquiry = 0;
		ibmvfc_set_host_action(vhost, IBMVFC_HOST_ACTION_QUERY);
		wake_up(&vhost->work_wait_q);
	}
}

/**
 * ibmvfc_npiv_login - Sends NPIV login
 * @vhost:	ibmvfc host struct
 *
 **/
static void ibmvfc_npiv_login(struct ibmvfc_host *vhost)
{
	struct ibmvfc_npiv_login_mad *mad;
	struct ibmvfc_event *evt = ibmvfc_get_event(&vhost->crq);

	ibmvfc_gather_partition_info(vhost);
	ibmvfc_set_login_info(vhost);
	ibmvfc_init_event(evt, ibmvfc_npiv_login_done, IBMVFC_MAD_FORMAT);

	memcpy(vhost->login_buf, &vhost->login_info, sizeof(vhost->login_info));
	mad = &evt->iu.npiv_login;
	memset(mad, 0, sizeof(struct ibmvfc_npiv_login_mad));
	mad->common.version = cpu_to_be32(1);
	mad->common.opcode = cpu_to_be32(IBMVFC_NPIV_LOGIN);
	mad->common.length = cpu_to_be16(sizeof(struct ibmvfc_npiv_login_mad));
	mad->buffer.va = cpu_to_be64(vhost->login_buf_dma);
	mad->buffer.len = cpu_to_be32(sizeof(*vhost->login_buf));

	ibmvfc_set_host_action(vhost, IBMVFC_HOST_ACTION_INIT_WAIT);

	if (!ibmvfc_send_event(evt, vhost, default_timeout))
		ibmvfc_dbg(vhost, "Sent NPIV login\n");
	else
		ibmvfc_link_down(vhost, IBMVFC_LINK_DEAD);
}

/**
 * ibmvfc_npiv_logout_done - Completion handler for NPIV Logout
 * @vhost:		ibmvfc host struct
 *
 **/
static void ibmvfc_npiv_logout_done(struct ibmvfc_event *evt)
{
	struct ibmvfc_host *vhost = evt->vhost;
	u32 mad_status = be16_to_cpu(evt->xfer_iu->npiv_logout.common.status);

	ibmvfc_free_event(evt);

	switch (mad_status) {
	case IBMVFC_MAD_SUCCESS:
		if (list_empty(&vhost->crq.sent) &&
		    vhost->action == IBMVFC_HOST_ACTION_LOGO_WAIT) {
			ibmvfc_init_host(vhost);
			return;
		}
		break;
	case IBMVFC_MAD_FAILED:
	case IBMVFC_MAD_NOT_SUPPORTED:
	case IBMVFC_MAD_CRQ_ERROR:
	case IBMVFC_MAD_DRIVER_FAILED:
	default:
		ibmvfc_dbg(vhost, "NPIV Logout failed. 0x%X\n", mad_status);
		break;
	}

	ibmvfc_hard_reset_host(vhost);
}

/**
 * ibmvfc_npiv_logout - Issue an NPIV Logout
 * @vhost:		ibmvfc host struct
 *
 **/
static void ibmvfc_npiv_logout(struct ibmvfc_host *vhost)
{
	struct ibmvfc_npiv_logout_mad *mad;
	struct ibmvfc_event *evt;

	evt = ibmvfc_get_event(&vhost->crq);
	ibmvfc_init_event(evt, ibmvfc_npiv_logout_done, IBMVFC_MAD_FORMAT);

	mad = &evt->iu.npiv_logout;
	memset(mad, 0, sizeof(*mad));
	mad->common.version = cpu_to_be32(1);
	mad->common.opcode = cpu_to_be32(IBMVFC_NPIV_LOGOUT);
	mad->common.length = cpu_to_be16(sizeof(struct ibmvfc_npiv_logout_mad));

	ibmvfc_set_host_action(vhost, IBMVFC_HOST_ACTION_LOGO_WAIT);

	if (!ibmvfc_send_event(evt, vhost, default_timeout))
		ibmvfc_dbg(vhost, "Sent NPIV logout\n");
	else
		ibmvfc_link_down(vhost, IBMVFC_LINK_DEAD);
}

/**
 * ibmvfc_dev_init_to_do - Is there target initialization work to do?
 * @vhost:		ibmvfc host struct
 *
 * Returns:
 *	1 if work to do / 0 if not
 **/
static int ibmvfc_dev_init_to_do(struct ibmvfc_host *vhost)
{
	struct ibmvfc_target *tgt;

	list_for_each_entry(tgt, &vhost->targets, queue) {
		if (tgt->action == IBMVFC_TGT_ACTION_INIT ||
		    tgt->action == IBMVFC_TGT_ACTION_INIT_WAIT)
			return 1;
	}

	return 0;
}

/**
 * ibmvfc_dev_logo_to_do - Is there target logout work to do?
 * @vhost:		ibmvfc host struct
 *
 * Returns:
 *	1 if work to do / 0 if not
 **/
static int ibmvfc_dev_logo_to_do(struct ibmvfc_host *vhost)
{
	struct ibmvfc_target *tgt;

	list_for_each_entry(tgt, &vhost->targets, queue) {
		if (tgt->action == IBMVFC_TGT_ACTION_LOGOUT_RPORT ||
		    tgt->action == IBMVFC_TGT_ACTION_LOGOUT_RPORT_WAIT)
			return 1;
	}
	return 0;
}

/**
 * __ibmvfc_work_to_do - Is there task level work to do? (no locking)
 * @vhost:		ibmvfc host struct
 *
 * Returns:
 *	1 if work to do / 0 if not
 **/
static int __ibmvfc_work_to_do(struct ibmvfc_host *vhost)
{
	struct ibmvfc_target *tgt;

	if (kthread_should_stop())
		return 1;
	switch (vhost->action) {
	case IBMVFC_HOST_ACTION_NONE:
	case IBMVFC_HOST_ACTION_INIT_WAIT:
	case IBMVFC_HOST_ACTION_LOGO_WAIT:
		return 0;
	case IBMVFC_HOST_ACTION_TGT_INIT:
	case IBMVFC_HOST_ACTION_QUERY_TGTS:
		if (vhost->discovery_threads == disc_threads)
			return 0;
		list_for_each_entry(tgt, &vhost->targets, queue)
			if (tgt->action == IBMVFC_TGT_ACTION_INIT)
				return 1;
		list_for_each_entry(tgt, &vhost->targets, queue)
			if (tgt->action == IBMVFC_TGT_ACTION_INIT_WAIT)
				return 0;
		return 1;
	case IBMVFC_HOST_ACTION_TGT_DEL:
	case IBMVFC_HOST_ACTION_TGT_DEL_FAILED:
		if (vhost->discovery_threads == disc_threads)
			return 0;
		list_for_each_entry(tgt, &vhost->targets, queue)
			if (tgt->action == IBMVFC_TGT_ACTION_LOGOUT_RPORT)
				return 1;
		list_for_each_entry(tgt, &vhost->targets, queue)
			if (tgt->action == IBMVFC_TGT_ACTION_LOGOUT_RPORT_WAIT)
				return 0;
		return 1;
	case IBMVFC_HOST_ACTION_LOGO:
	case IBMVFC_HOST_ACTION_INIT:
	case IBMVFC_HOST_ACTION_ALLOC_TGTS:
	case IBMVFC_HOST_ACTION_QUERY:
	case IBMVFC_HOST_ACTION_RESET:
	case IBMVFC_HOST_ACTION_REENABLE:
	default:
		break;
	}

	return 1;
}

/**
 * ibmvfc_work_to_do - Is there task level work to do?
 * @vhost:		ibmvfc host struct
 *
 * Returns:
 *	1 if work to do / 0 if not
 **/
static int ibmvfc_work_to_do(struct ibmvfc_host *vhost)
{
	unsigned long flags;
	int rc;

	spin_lock_irqsave(vhost->host->host_lock, flags);
	rc = __ibmvfc_work_to_do(vhost);
	spin_unlock_irqrestore(vhost->host->host_lock, flags);
	return rc;
}

/**
 * ibmvfc_log_ae - Log async events if necessary
 * @vhost:		ibmvfc host struct
 * @events:		events to log
 *
 **/
static void ibmvfc_log_ae(struct ibmvfc_host *vhost, int events)
{
	if (events & IBMVFC_AE_RSCN)
		fc_host_post_event(vhost->host, fc_get_event_number(), FCH_EVT_RSCN, 0);
	if ((events & IBMVFC_AE_LINKDOWN) &&
	    vhost->state >= IBMVFC_HALTED)
		fc_host_post_event(vhost->host, fc_get_event_number(), FCH_EVT_LINKDOWN, 0);
	if ((events & IBMVFC_AE_LINKUP) &&
	    vhost->state == IBMVFC_INITIALIZING)
		fc_host_post_event(vhost->host, fc_get_event_number(), FCH_EVT_LINKUP, 0);
}

/**
 * ibmvfc_tgt_add_rport - Tell the FC transport about a new remote port
 * @tgt:		ibmvfc target struct
 *
 **/
static void ibmvfc_tgt_add_rport(struct ibmvfc_target *tgt)
{
	struct ibmvfc_host *vhost = tgt->vhost;
	struct fc_rport *rport;
	unsigned long flags;

	tgt_dbg(tgt, "Adding rport\n");
	rport = fc_remote_port_add(vhost->host, 0, &tgt->ids);
	spin_lock_irqsave(vhost->host->host_lock, flags);

	if (rport && tgt->action == IBMVFC_TGT_ACTION_DEL_RPORT) {
		tgt_dbg(tgt, "Deleting rport\n");
		list_del(&tgt->queue);
		ibmvfc_set_tgt_action(tgt, IBMVFC_TGT_ACTION_DELETED_RPORT);
		spin_unlock_irqrestore(vhost->host->host_lock, flags);
		fc_remote_port_delete(rport);
		del_timer_sync(&tgt->timer);
		kref_put(&tgt->kref, ibmvfc_release_tgt);
		return;
	} else if (rport && tgt->action == IBMVFC_TGT_ACTION_DEL_AND_LOGOUT_RPORT) {
		tgt_dbg(tgt, "Deleting rport with outstanding I/O\n");
		ibmvfc_set_tgt_action(tgt, IBMVFC_TGT_ACTION_LOGOUT_DELETED_RPORT);
		tgt->rport = NULL;
		spin_unlock_irqrestore(vhost->host->host_lock, flags);
		fc_remote_port_delete(rport);
		return;
	} else if (rport && tgt->action == IBMVFC_TGT_ACTION_DELETED_RPORT) {
		spin_unlock_irqrestore(vhost->host->host_lock, flags);
		return;
	}

	if (rport) {
		tgt_dbg(tgt, "rport add succeeded\n");
		tgt->rport = rport;
		rport->maxframe_size = be16_to_cpu(tgt->service_parms.common.bb_rcv_sz) & 0x0fff;
		rport->supported_classes = 0;
		tgt->target_id = rport->scsi_target_id;
		if (be32_to_cpu(tgt->service_parms.class1_parms[0]) & 0x80000000)
			rport->supported_classes |= FC_COS_CLASS1;
		if (be32_to_cpu(tgt->service_parms.class2_parms[0]) & 0x80000000)
			rport->supported_classes |= FC_COS_CLASS2;
		if (be32_to_cpu(tgt->service_parms.class3_parms[0]) & 0x80000000)
			rport->supported_classes |= FC_COS_CLASS3;
		if (rport->rqst_q)
			blk_queue_max_segments(rport->rqst_q, 1);
	} else
		tgt_dbg(tgt, "rport add failed\n");
	spin_unlock_irqrestore(vhost->host->host_lock, flags);
}

/**
 * ibmvfc_do_work - Do task level work
 * @vhost:		ibmvfc host struct
 *
 **/
static void ibmvfc_do_work(struct ibmvfc_host *vhost)
{
	struct ibmvfc_target *tgt;
	unsigned long flags;
	struct fc_rport *rport;
	LIST_HEAD(purge);
	int rc;

	ibmvfc_log_ae(vhost, vhost->events_to_log);
	spin_lock_irqsave(vhost->host->host_lock, flags);
	vhost->events_to_log = 0;
	switch (vhost->action) {
	case IBMVFC_HOST_ACTION_NONE:
	case IBMVFC_HOST_ACTION_LOGO_WAIT:
	case IBMVFC_HOST_ACTION_INIT_WAIT:
		break;
	case IBMVFC_HOST_ACTION_RESET:
<<<<<<< HEAD
=======
		list_splice_init(&vhost->purge, &purge);
>>>>>>> 4bcf3b75
		spin_unlock_irqrestore(vhost->host->host_lock, flags);
		ibmvfc_complete_purge(&purge);
		rc = ibmvfc_reset_crq(vhost);

		spin_lock_irqsave(vhost->host->host_lock, flags);
		if (!rc || rc == H_CLOSED)
			vio_enable_interrupts(to_vio_dev(vhost->dev));
		if (vhost->action == IBMVFC_HOST_ACTION_RESET) {
			/*
			 * The only action we could have changed to would have
			 * been reenable, in which case, we skip the rest of
			 * this path and wait until we've done the re-enable
			 * before sending the crq init.
			 */
			vhost->action = IBMVFC_HOST_ACTION_TGT_DEL;

			if (rc || (rc = ibmvfc_send_crq_init(vhost)) ||
			    (rc = vio_enable_interrupts(to_vio_dev(vhost->dev)))) {
				ibmvfc_link_down(vhost, IBMVFC_LINK_DEAD);
				dev_err(vhost->dev, "Error after reset (rc=%d)\n", rc);
			}
		}
		break;
	case IBMVFC_HOST_ACTION_REENABLE:
<<<<<<< HEAD
=======
		list_splice_init(&vhost->purge, &purge);
>>>>>>> 4bcf3b75
		spin_unlock_irqrestore(vhost->host->host_lock, flags);
		ibmvfc_complete_purge(&purge);
		rc = ibmvfc_reenable_crq_queue(vhost);

		spin_lock_irqsave(vhost->host->host_lock, flags);
		if (vhost->action == IBMVFC_HOST_ACTION_REENABLE) {
			/*
			 * The only action we could have changed to would have
			 * been reset, in which case, we skip the rest of this
			 * path and wait until we've done the reset before
			 * sending the crq init.
			 */
			vhost->action = IBMVFC_HOST_ACTION_TGT_DEL;
			if (rc || (rc = ibmvfc_send_crq_init(vhost))) {
				ibmvfc_link_down(vhost, IBMVFC_LINK_DEAD);
				dev_err(vhost->dev, "Error after enable (rc=%d)\n", rc);
			}
		}
		break;
	case IBMVFC_HOST_ACTION_LOGO:
		vhost->job_step(vhost);
		break;
	case IBMVFC_HOST_ACTION_INIT:
		BUG_ON(vhost->state != IBMVFC_INITIALIZING);
		if (vhost->delay_init) {
			vhost->delay_init = 0;
			spin_unlock_irqrestore(vhost->host->host_lock, flags);
			ssleep(15);
			return;
		} else
			vhost->job_step(vhost);
		break;
	case IBMVFC_HOST_ACTION_QUERY:
		list_for_each_entry(tgt, &vhost->targets, queue)
			ibmvfc_init_tgt(tgt, ibmvfc_tgt_query_target);
		ibmvfc_set_host_action(vhost, IBMVFC_HOST_ACTION_QUERY_TGTS);
		break;
	case IBMVFC_HOST_ACTION_QUERY_TGTS:
		list_for_each_entry(tgt, &vhost->targets, queue) {
			if (tgt->action == IBMVFC_TGT_ACTION_INIT) {
				tgt->job_step(tgt);
				break;
			}
		}

		if (!ibmvfc_dev_init_to_do(vhost))
			ibmvfc_set_host_action(vhost, IBMVFC_HOST_ACTION_TGT_DEL);
		break;
	case IBMVFC_HOST_ACTION_TGT_DEL:
	case IBMVFC_HOST_ACTION_TGT_DEL_FAILED:
		list_for_each_entry(tgt, &vhost->targets, queue) {
			if (tgt->action == IBMVFC_TGT_ACTION_LOGOUT_RPORT) {
				tgt->job_step(tgt);
				break;
			}
		}

		if (ibmvfc_dev_logo_to_do(vhost)) {
			spin_unlock_irqrestore(vhost->host->host_lock, flags);
			return;
		}

		list_for_each_entry(tgt, &vhost->targets, queue) {
			if (tgt->action == IBMVFC_TGT_ACTION_DEL_RPORT) {
				tgt_dbg(tgt, "Deleting rport\n");
				rport = tgt->rport;
				tgt->rport = NULL;
				list_del(&tgt->queue);
				ibmvfc_set_tgt_action(tgt, IBMVFC_TGT_ACTION_DELETED_RPORT);
				spin_unlock_irqrestore(vhost->host->host_lock, flags);
				if (rport)
					fc_remote_port_delete(rport);
				del_timer_sync(&tgt->timer);
				kref_put(&tgt->kref, ibmvfc_release_tgt);
				return;
			} else if (tgt->action == IBMVFC_TGT_ACTION_DEL_AND_LOGOUT_RPORT) {
				tgt_dbg(tgt, "Deleting rport with I/O outstanding\n");
				rport = tgt->rport;
				tgt->rport = NULL;
				ibmvfc_set_tgt_action(tgt, IBMVFC_TGT_ACTION_LOGOUT_DELETED_RPORT);
				spin_unlock_irqrestore(vhost->host->host_lock, flags);
				if (rport)
					fc_remote_port_delete(rport);
				return;
			}
		}

		if (vhost->state == IBMVFC_INITIALIZING) {
			if (vhost->action == IBMVFC_HOST_ACTION_TGT_DEL_FAILED) {
				if (vhost->reinit) {
					vhost->reinit = 0;
					scsi_block_requests(vhost->host);
					ibmvfc_set_host_action(vhost, IBMVFC_HOST_ACTION_QUERY);
					spin_unlock_irqrestore(vhost->host->host_lock, flags);
				} else {
					ibmvfc_set_host_state(vhost, IBMVFC_ACTIVE);
					ibmvfc_set_host_action(vhost, IBMVFC_HOST_ACTION_NONE);
					wake_up(&vhost->init_wait_q);
					schedule_work(&vhost->rport_add_work_q);
					vhost->init_retries = 0;
					spin_unlock_irqrestore(vhost->host->host_lock, flags);
					scsi_unblock_requests(vhost->host);
				}

				return;
			} else {
				ibmvfc_set_host_action(vhost, IBMVFC_HOST_ACTION_INIT);
				vhost->job_step = ibmvfc_discover_targets;
			}
		} else {
			ibmvfc_set_host_action(vhost, IBMVFC_HOST_ACTION_NONE);
			spin_unlock_irqrestore(vhost->host->host_lock, flags);
			scsi_unblock_requests(vhost->host);
			wake_up(&vhost->init_wait_q);
			return;
		}
		break;
	case IBMVFC_HOST_ACTION_ALLOC_TGTS:
		ibmvfc_set_host_action(vhost, IBMVFC_HOST_ACTION_TGT_INIT);
		spin_unlock_irqrestore(vhost->host->host_lock, flags);
		ibmvfc_alloc_targets(vhost);
		spin_lock_irqsave(vhost->host->host_lock, flags);
		break;
	case IBMVFC_HOST_ACTION_TGT_INIT:
		list_for_each_entry(tgt, &vhost->targets, queue) {
			if (tgt->action == IBMVFC_TGT_ACTION_INIT) {
				tgt->job_step(tgt);
				break;
			}
		}

		if (!ibmvfc_dev_init_to_do(vhost))
			ibmvfc_set_host_action(vhost, IBMVFC_HOST_ACTION_TGT_DEL_FAILED);
		break;
	default:
		break;
	}

	spin_unlock_irqrestore(vhost->host->host_lock, flags);
}

/**
 * ibmvfc_work - Do task level work
 * @data:		ibmvfc host struct
 *
 * Returns:
 *	zero
 **/
static int ibmvfc_work(void *data)
{
	struct ibmvfc_host *vhost = data;
	int rc;

	set_user_nice(current, MIN_NICE);

	while (1) {
		rc = wait_event_interruptible(vhost->work_wait_q,
					      ibmvfc_work_to_do(vhost));

		BUG_ON(rc);

		if (kthread_should_stop())
			break;

		ibmvfc_do_work(vhost);
	}

	ibmvfc_dbg(vhost, "ibmvfc kthread exiting...\n");
	return 0;
}

/**
 * ibmvfc_alloc_queue - Allocate queue
 * @vhost:	ibmvfc host struct
 * @queue:	ibmvfc queue to allocate
 * @fmt:	queue format to allocate
 *
 * Returns:
 *	0 on success / non-zero on failure
 **/
static int ibmvfc_alloc_queue(struct ibmvfc_host *vhost,
			      struct ibmvfc_queue *queue,
			      enum ibmvfc_msg_fmt fmt)
{
	struct device *dev = vhost->dev;
	size_t fmt_size;
	unsigned int pool_size = 0;

	ENTER;
	spin_lock_init(&queue->_lock);
	queue->q_lock = &queue->_lock;

	switch (fmt) {
	case IBMVFC_CRQ_FMT:
		fmt_size = sizeof(*queue->msgs.crq);
		pool_size = max_requests + IBMVFC_NUM_INTERNAL_REQ;
		break;
	case IBMVFC_ASYNC_FMT:
		fmt_size = sizeof(*queue->msgs.async);
		break;
	case IBMVFC_SUB_CRQ_FMT:
		fmt_size = sizeof(*queue->msgs.scrq);
		/* We need one extra event for Cancel Commands */
		pool_size = max_requests + 1;
		break;
	default:
		dev_warn(dev, "Unknown command/response queue message format: %d\n", fmt);
		return -EINVAL;
	}

	if (ibmvfc_init_event_pool(vhost, queue, pool_size)) {
		dev_err(dev, "Couldn't initialize event pool.\n");
		return -ENOMEM;
	}

	queue->msgs.handle = (void *)get_zeroed_page(GFP_KERNEL);
	if (!queue->msgs.handle)
		return -ENOMEM;

	queue->msg_token = dma_map_single(dev, queue->msgs.handle, PAGE_SIZE,
					  DMA_BIDIRECTIONAL);

	if (dma_mapping_error(dev, queue->msg_token)) {
		free_page((unsigned long)queue->msgs.handle);
		queue->msgs.handle = NULL;
		return -ENOMEM;
	}

	queue->cur = 0;
	queue->fmt = fmt;
	queue->size = PAGE_SIZE / fmt_size;
	return 0;
}

/**
 * ibmvfc_init_crq - Initializes and registers CRQ with hypervisor
 * @vhost:	ibmvfc host struct
 *
 * Allocates a page for messages, maps it for dma, and registers
 * the crq with the hypervisor.
 *
 * Return value:
 *	zero on success / other on failure
 **/
static int ibmvfc_init_crq(struct ibmvfc_host *vhost)
{
	int rc, retrc = -ENOMEM;
	struct device *dev = vhost->dev;
	struct vio_dev *vdev = to_vio_dev(dev);
	struct ibmvfc_queue *crq = &vhost->crq;

	ENTER;
	if (ibmvfc_alloc_queue(vhost, crq, IBMVFC_CRQ_FMT))
		return -ENOMEM;

	retrc = rc = plpar_hcall_norets(H_REG_CRQ, vdev->unit_address,
					crq->msg_token, PAGE_SIZE);

	if (rc == H_RESOURCE)
		/* maybe kexecing and resource is busy. try a reset */
		retrc = rc = ibmvfc_reset_crq(vhost);

	if (rc == H_CLOSED)
		dev_warn(dev, "Partner adapter not ready\n");
	else if (rc) {
		dev_warn(dev, "Error %d opening adapter\n", rc);
		goto reg_crq_failed;
	}

	retrc = 0;

	tasklet_init(&vhost->tasklet, (void *)ibmvfc_tasklet, (unsigned long)vhost);

	if ((rc = request_irq(vdev->irq, ibmvfc_interrupt, 0, IBMVFC_NAME, vhost))) {
		dev_err(dev, "Couldn't register irq 0x%x. rc=%d\n", vdev->irq, rc);
		goto req_irq_failed;
	}

	if ((rc = vio_enable_interrupts(vdev))) {
		dev_err(dev, "Error %d enabling interrupts\n", rc);
		goto req_irq_failed;
	}

	LEAVE;
	return retrc;

req_irq_failed:
	tasklet_kill(&vhost->tasklet);
	do {
		rc = plpar_hcall_norets(H_FREE_CRQ, vdev->unit_address);
	} while (rc == H_BUSY || H_IS_LONG_BUSY(rc));
reg_crq_failed:
	ibmvfc_free_queue(vhost, crq);
	return retrc;
}

static int ibmvfc_register_scsi_channel(struct ibmvfc_host *vhost,
				  int index)
{
	struct device *dev = vhost->dev;
	struct vio_dev *vdev = to_vio_dev(dev);
	struct ibmvfc_queue *scrq = &vhost->scsi_scrqs.scrqs[index];
	int rc = -ENOMEM;

	ENTER;

	if (ibmvfc_alloc_queue(vhost, scrq, IBMVFC_SUB_CRQ_FMT))
		return -ENOMEM;

	rc = h_reg_sub_crq(vdev->unit_address, scrq->msg_token, PAGE_SIZE,
			   &scrq->cookie, &scrq->hw_irq);

	/* H_CLOSED indicates successful register, but no CRQ partner */
	if (rc && rc != H_CLOSED) {
		dev_warn(dev, "Error registering sub-crq: %d\n", rc);
		if (rc == H_PARAMETER)
			dev_warn_once(dev, "Firmware may not support MQ\n");
		goto reg_failed;
	}

	scrq->irq = irq_create_mapping(NULL, scrq->hw_irq);

	if (!scrq->irq) {
		rc = -EINVAL;
		dev_err(dev, "Error mapping sub-crq[%d] irq\n", index);
		goto irq_failed;
	}

	snprintf(scrq->name, sizeof(scrq->name), "ibmvfc-%x-scsi%d",
		 vdev->unit_address, index);
	rc = request_irq(scrq->irq, ibmvfc_interrupt_scsi, 0, scrq->name, scrq);

	if (rc) {
		dev_err(dev, "Couldn't register sub-crq[%d] irq\n", index);
		irq_dispose_mapping(scrq->irq);
		goto irq_failed;
	}

	scrq->hwq_id = index;
	scrq->vhost = vhost;

	LEAVE;
	return 0;

irq_failed:
	do {
		rc = plpar_hcall_norets(H_FREE_SUB_CRQ, vdev->unit_address, scrq->cookie);
	} while (rtas_busy_delay(rc));
reg_failed:
	ibmvfc_free_queue(vhost, scrq);
	LEAVE;
	return rc;
}

static void ibmvfc_deregister_scsi_channel(struct ibmvfc_host *vhost, int index)
{
	struct device *dev = vhost->dev;
	struct vio_dev *vdev = to_vio_dev(dev);
	struct ibmvfc_queue *scrq = &vhost->scsi_scrqs.scrqs[index];
	long rc;

	ENTER;

	free_irq(scrq->irq, scrq);
	irq_dispose_mapping(scrq->irq);
	scrq->irq = 0;

	do {
		rc = plpar_hcall_norets(H_FREE_SUB_CRQ, vdev->unit_address,
					scrq->cookie);
	} while (rc == H_BUSY || H_IS_LONG_BUSY(rc));

	if (rc)
		dev_err(dev, "Failed to free sub-crq[%d]: rc=%ld\n", index, rc);

	ibmvfc_free_queue(vhost, scrq);
	LEAVE;
}

static void ibmvfc_init_sub_crqs(struct ibmvfc_host *vhost)
{
	int i, j;

	ENTER;
	if (!vhost->mq_enabled)
		return;

	vhost->scsi_scrqs.scrqs = kcalloc(nr_scsi_hw_queues,
					  sizeof(*vhost->scsi_scrqs.scrqs),
					  GFP_KERNEL);
	if (!vhost->scsi_scrqs.scrqs) {
		vhost->do_enquiry = 0;
		return;
	}

	for (i = 0; i < nr_scsi_hw_queues; i++) {
		if (ibmvfc_register_scsi_channel(vhost, i)) {
			for (j = i; j > 0; j--)
				ibmvfc_deregister_scsi_channel(vhost, j - 1);
			kfree(vhost->scsi_scrqs.scrqs);
			vhost->scsi_scrqs.scrqs = NULL;
			vhost->scsi_scrqs.active_queues = 0;
			vhost->do_enquiry = 0;
			break;
		}
	}

	LEAVE;
}

static void ibmvfc_release_sub_crqs(struct ibmvfc_host *vhost)
{
	int i;

	ENTER;
	if (!vhost->scsi_scrqs.scrqs)
		return;

	for (i = 0; i < nr_scsi_hw_queues; i++)
		ibmvfc_deregister_scsi_channel(vhost, i);

	kfree(vhost->scsi_scrqs.scrqs);
	vhost->scsi_scrqs.scrqs = NULL;
	vhost->scsi_scrqs.active_queues = 0;
	LEAVE;
}

/**
 * ibmvfc_free_mem - Free memory for vhost
 * @vhost:	ibmvfc host struct
 *
 * Return value:
 * 	none
 **/
static void ibmvfc_free_mem(struct ibmvfc_host *vhost)
{
	struct ibmvfc_queue *async_q = &vhost->async_crq;

	ENTER;
	mempool_destroy(vhost->tgt_pool);
	kfree(vhost->trace);
	dma_free_coherent(vhost->dev, vhost->disc_buf_sz, vhost->disc_buf,
			  vhost->disc_buf_dma);
	dma_free_coherent(vhost->dev, sizeof(*vhost->login_buf),
			  vhost->login_buf, vhost->login_buf_dma);
	dma_free_coherent(vhost->dev, sizeof(*vhost->channel_setup_buf),
			  vhost->channel_setup_buf, vhost->channel_setup_dma);
	dma_pool_destroy(vhost->sg_pool);
	ibmvfc_free_queue(vhost, async_q);
	LEAVE;
}

/**
 * ibmvfc_alloc_mem - Allocate memory for vhost
 * @vhost:	ibmvfc host struct
 *
 * Return value:
 * 	0 on success / non-zero on failure
 **/
static int ibmvfc_alloc_mem(struct ibmvfc_host *vhost)
{
	struct ibmvfc_queue *async_q = &vhost->async_crq;
	struct device *dev = vhost->dev;

	ENTER;
	if (ibmvfc_alloc_queue(vhost, async_q, IBMVFC_ASYNC_FMT)) {
		dev_err(dev, "Couldn't allocate/map async queue.\n");
		goto nomem;
	}

	vhost->sg_pool = dma_pool_create(IBMVFC_NAME, dev,
					 SG_ALL * sizeof(struct srp_direct_buf),
					 sizeof(struct srp_direct_buf), 0);

	if (!vhost->sg_pool) {
		dev_err(dev, "Failed to allocate sg pool\n");
		goto unmap_async_crq;
	}

	vhost->login_buf = dma_alloc_coherent(dev, sizeof(*vhost->login_buf),
					      &vhost->login_buf_dma, GFP_KERNEL);

	if (!vhost->login_buf) {
		dev_err(dev, "Couldn't allocate NPIV login buffer\n");
		goto free_sg_pool;
	}

	vhost->disc_buf_sz = sizeof(*vhost->disc_buf) * max_targets;
	vhost->disc_buf = dma_alloc_coherent(dev, vhost->disc_buf_sz,
					     &vhost->disc_buf_dma, GFP_KERNEL);

	if (!vhost->disc_buf) {
		dev_err(dev, "Couldn't allocate Discover Targets buffer\n");
		goto free_login_buffer;
	}

	vhost->trace = kcalloc(IBMVFC_NUM_TRACE_ENTRIES,
			       sizeof(struct ibmvfc_trace_entry), GFP_KERNEL);
	atomic_set(&vhost->trace_index, -1);

	if (!vhost->trace)
		goto free_disc_buffer;

	vhost->tgt_pool = mempool_create_kmalloc_pool(IBMVFC_TGT_MEMPOOL_SZ,
						      sizeof(struct ibmvfc_target));

	if (!vhost->tgt_pool) {
		dev_err(dev, "Couldn't allocate target memory pool\n");
		goto free_trace;
	}

	vhost->channel_setup_buf = dma_alloc_coherent(dev, sizeof(*vhost->channel_setup_buf),
						      &vhost->channel_setup_dma,
						      GFP_KERNEL);

	if (!vhost->channel_setup_buf) {
		dev_err(dev, "Couldn't allocate Channel Setup buffer\n");
		goto free_tgt_pool;
	}

	LEAVE;
	return 0;

free_tgt_pool:
	mempool_destroy(vhost->tgt_pool);
free_trace:
	kfree(vhost->trace);
free_disc_buffer:
	dma_free_coherent(dev, vhost->disc_buf_sz, vhost->disc_buf,
			  vhost->disc_buf_dma);
free_login_buffer:
	dma_free_coherent(dev, sizeof(*vhost->login_buf),
			  vhost->login_buf, vhost->login_buf_dma);
free_sg_pool:
	dma_pool_destroy(vhost->sg_pool);
unmap_async_crq:
	ibmvfc_free_queue(vhost, async_q);
nomem:
	LEAVE;
	return -ENOMEM;
}

/**
 * ibmvfc_rport_add_thread - Worker thread for rport adds
 * @work:	work struct
 *
 **/
static void ibmvfc_rport_add_thread(struct work_struct *work)
{
	struct ibmvfc_host *vhost = container_of(work, struct ibmvfc_host,
						 rport_add_work_q);
	struct ibmvfc_target *tgt;
	struct fc_rport *rport;
	unsigned long flags;
	int did_work;

	ENTER;
	spin_lock_irqsave(vhost->host->host_lock, flags);
	do {
		did_work = 0;
		if (vhost->state != IBMVFC_ACTIVE)
			break;

		list_for_each_entry(tgt, &vhost->targets, queue) {
			if (tgt->add_rport) {
				did_work = 1;
				tgt->add_rport = 0;
				kref_get(&tgt->kref);
				rport = tgt->rport;
				if (!rport) {
					spin_unlock_irqrestore(vhost->host->host_lock, flags);
					ibmvfc_tgt_add_rport(tgt);
				} else if (get_device(&rport->dev)) {
					spin_unlock_irqrestore(vhost->host->host_lock, flags);
					tgt_dbg(tgt, "Setting rport roles\n");
					fc_remote_port_rolechg(rport, tgt->ids.roles);
					put_device(&rport->dev);
				} else {
					spin_unlock_irqrestore(vhost->host->host_lock, flags);
				}

				kref_put(&tgt->kref, ibmvfc_release_tgt);
				spin_lock_irqsave(vhost->host->host_lock, flags);
				break;
			}
		}
	} while(did_work);

	if (vhost->state == IBMVFC_ACTIVE)
		vhost->scan_complete = 1;
	spin_unlock_irqrestore(vhost->host->host_lock, flags);
	LEAVE;
}

/**
 * ibmvfc_probe - Adapter hot plug add entry point
 * @vdev:	vio device struct
 * @id:	vio device id struct
 *
 * Return value:
 * 	0 on success / non-zero on failure
 **/
static int ibmvfc_probe(struct vio_dev *vdev, const struct vio_device_id *id)
{
	struct ibmvfc_host *vhost;
	struct Scsi_Host *shost;
	struct device *dev = &vdev->dev;
	int rc = -ENOMEM;
	unsigned int max_scsi_queues = IBMVFC_MAX_SCSI_QUEUES;

	ENTER;
	shost = scsi_host_alloc(&driver_template, sizeof(*vhost));
	if (!shost) {
		dev_err(dev, "Couldn't allocate host data\n");
		goto out;
	}

	shost->transportt = ibmvfc_transport_template;
	shost->can_queue = max_requests;
	shost->max_lun = max_lun;
	shost->max_id = max_targets;
	shost->max_sectors = IBMVFC_MAX_SECTORS;
	shost->max_cmd_len = IBMVFC_MAX_CDB_LEN;
	shost->unique_id = shost->host_no;
	shost->nr_hw_queues = mq_enabled ? min(max_scsi_queues, nr_scsi_hw_queues) : 1;

	vhost = shost_priv(shost);
	INIT_LIST_HEAD(&vhost->targets);
	INIT_LIST_HEAD(&vhost->purge);
	sprintf(vhost->name, IBMVFC_NAME);
	vhost->host = shost;
	vhost->dev = dev;
	vhost->partition_number = -1;
	vhost->log_level = log_level;
	vhost->task_set = 1;

	vhost->mq_enabled = mq_enabled;
	vhost->client_scsi_channels = min(shost->nr_hw_queues, nr_scsi_channels);
	vhost->using_channels = 0;
	vhost->do_enquiry = 1;

	strcpy(vhost->partition_name, "UNKNOWN");
	init_waitqueue_head(&vhost->work_wait_q);
	init_waitqueue_head(&vhost->init_wait_q);
	INIT_WORK(&vhost->rport_add_work_q, ibmvfc_rport_add_thread);
	mutex_init(&vhost->passthru_mutex);

	if ((rc = ibmvfc_alloc_mem(vhost)))
		goto free_scsi_host;

	vhost->work_thread = kthread_run(ibmvfc_work, vhost, "%s_%d", IBMVFC_NAME,
					 shost->host_no);

	if (IS_ERR(vhost->work_thread)) {
		dev_err(dev, "Couldn't create kernel thread: %ld\n",
			PTR_ERR(vhost->work_thread));
		rc = PTR_ERR(vhost->work_thread);
		goto free_host_mem;
	}

	if ((rc = ibmvfc_init_crq(vhost))) {
		dev_err(dev, "Couldn't initialize crq. rc=%d\n", rc);
		goto kill_kthread;
	}

	if ((rc = scsi_add_host(shost, dev)))
		goto release_crq;

	fc_host_dev_loss_tmo(shost) = IBMVFC_DEV_LOSS_TMO;

	if ((rc = ibmvfc_create_trace_file(&shost->shost_dev.kobj,
					   &ibmvfc_trace_attr))) {
		dev_err(dev, "Failed to create trace file. rc=%d\n", rc);
		goto remove_shost;
	}

	ibmvfc_init_sub_crqs(vhost);

	if (shost_to_fc_host(shost)->rqst_q)
		blk_queue_max_segments(shost_to_fc_host(shost)->rqst_q, 1);
	dev_set_drvdata(dev, vhost);
	spin_lock(&ibmvfc_driver_lock);
	list_add_tail(&vhost->queue, &ibmvfc_head);
	spin_unlock(&ibmvfc_driver_lock);

	ibmvfc_send_crq_init(vhost);
	scsi_scan_host(shost);
	return 0;

remove_shost:
	scsi_remove_host(shost);
release_crq:
	ibmvfc_release_crq_queue(vhost);
kill_kthread:
	kthread_stop(vhost->work_thread);
free_host_mem:
	ibmvfc_free_mem(vhost);
free_scsi_host:
	scsi_host_put(shost);
out:
	LEAVE;
	return rc;
}

/**
 * ibmvfc_remove - Adapter hot plug remove entry point
 * @vdev:	vio device struct
 *
 * Return value:
 * 	0
 **/
static void ibmvfc_remove(struct vio_dev *vdev)
{
	struct ibmvfc_host *vhost = dev_get_drvdata(&vdev->dev);
	LIST_HEAD(purge);
	unsigned long flags;

	ENTER;
	ibmvfc_remove_trace_file(&vhost->host->shost_dev.kobj, &ibmvfc_trace_attr);

	spin_lock_irqsave(vhost->host->host_lock, flags);
	ibmvfc_link_down(vhost, IBMVFC_HOST_OFFLINE);
	spin_unlock_irqrestore(vhost->host->host_lock, flags);

	ibmvfc_wait_while_resetting(vhost);
	kthread_stop(vhost->work_thread);
	fc_remove_host(vhost->host);
	scsi_remove_host(vhost->host);

	spin_lock_irqsave(vhost->host->host_lock, flags);
	ibmvfc_purge_requests(vhost, DID_ERROR);
	list_splice_init(&vhost->purge, &purge);
	spin_unlock_irqrestore(vhost->host->host_lock, flags);
	ibmvfc_complete_purge(&purge);
	ibmvfc_release_sub_crqs(vhost);
	ibmvfc_release_crq_queue(vhost);

	ibmvfc_free_mem(vhost);
	spin_lock(&ibmvfc_driver_lock);
	list_del(&vhost->queue);
	spin_unlock(&ibmvfc_driver_lock);
	scsi_host_put(vhost->host);
	LEAVE;
}

/**
 * ibmvfc_resume - Resume from suspend
 * @dev:	device struct
 *
 * We may have lost an interrupt across suspend/resume, so kick the
 * interrupt handler
 *
 */
static int ibmvfc_resume(struct device *dev)
{
	unsigned long flags;
	struct ibmvfc_host *vhost = dev_get_drvdata(dev);
	struct vio_dev *vdev = to_vio_dev(dev);

	spin_lock_irqsave(vhost->host->host_lock, flags);
	vio_disable_interrupts(vdev);
	tasklet_schedule(&vhost->tasklet);
	spin_unlock_irqrestore(vhost->host->host_lock, flags);
	return 0;
}

/**
 * ibmvfc_get_desired_dma - Calculate DMA resources needed by the driver
 * @vdev:	vio device struct
 *
 * Return value:
 *	Number of bytes the driver will need to DMA map at the same time in
 *	order to perform well.
 */
static unsigned long ibmvfc_get_desired_dma(struct vio_dev *vdev)
{
	unsigned long pool_dma = max_requests * sizeof(union ibmvfc_iu);
	return pool_dma + ((512 * 1024) * driver_template.cmd_per_lun);
}

static const struct vio_device_id ibmvfc_device_table[] = {
	{"fcp", "IBM,vfc-client"},
	{ "", "" }
};
MODULE_DEVICE_TABLE(vio, ibmvfc_device_table);

static const struct dev_pm_ops ibmvfc_pm_ops = {
	.resume = ibmvfc_resume
};

static struct vio_driver ibmvfc_driver = {
	.id_table = ibmvfc_device_table,
	.probe = ibmvfc_probe,
	.remove = ibmvfc_remove,
	.get_desired_dma = ibmvfc_get_desired_dma,
	.name = IBMVFC_NAME,
	.pm = &ibmvfc_pm_ops,
};

static struct fc_function_template ibmvfc_transport_functions = {
	.show_host_fabric_name = 1,
	.show_host_node_name = 1,
	.show_host_port_name = 1,
	.show_host_supported_classes = 1,
	.show_host_port_type = 1,
	.show_host_port_id = 1,
	.show_host_maxframe_size = 1,

	.get_host_port_state = ibmvfc_get_host_port_state,
	.show_host_port_state = 1,

	.get_host_speed = ibmvfc_get_host_speed,
	.show_host_speed = 1,

	.issue_fc_host_lip = ibmvfc_issue_fc_host_lip,
	.terminate_rport_io = ibmvfc_terminate_rport_io,

	.show_rport_maxframe_size = 1,
	.show_rport_supported_classes = 1,

	.set_rport_dev_loss_tmo = ibmvfc_set_rport_dev_loss_tmo,
	.show_rport_dev_loss_tmo = 1,

	.get_starget_node_name = ibmvfc_get_starget_node_name,
	.show_starget_node_name = 1,

	.get_starget_port_name = ibmvfc_get_starget_port_name,
	.show_starget_port_name = 1,

	.get_starget_port_id = ibmvfc_get_starget_port_id,
	.show_starget_port_id = 1,

	.bsg_request = ibmvfc_bsg_request,
	.bsg_timeout = ibmvfc_bsg_timeout,
};

/**
 * ibmvfc_module_init - Initialize the ibmvfc module
 *
 * Return value:
 * 	0 on success / other on failure
 **/
static int __init ibmvfc_module_init(void)
{
	int rc;

	if (!firmware_has_feature(FW_FEATURE_VIO))
		return -ENODEV;

	printk(KERN_INFO IBMVFC_NAME": IBM Virtual Fibre Channel Driver version: %s %s\n",
	       IBMVFC_DRIVER_VERSION, IBMVFC_DRIVER_DATE);

	ibmvfc_transport_template = fc_attach_transport(&ibmvfc_transport_functions);
	if (!ibmvfc_transport_template)
		return -ENOMEM;

	rc = vio_register_driver(&ibmvfc_driver);
	if (rc)
		fc_release_transport(ibmvfc_transport_template);
	return rc;
}

/**
 * ibmvfc_module_exit - Teardown the ibmvfc module
 *
 * Return value:
 * 	nothing
 **/
static void __exit ibmvfc_module_exit(void)
{
	vio_unregister_driver(&ibmvfc_driver);
	fc_release_transport(ibmvfc_transport_template);
}

module_init(ibmvfc_module_init);
module_exit(ibmvfc_module_exit);<|MERGE_RESOLUTION|>--- conflicted
+++ resolved
@@ -5373,10 +5373,7 @@
 	case IBMVFC_HOST_ACTION_INIT_WAIT:
 		break;
 	case IBMVFC_HOST_ACTION_RESET:
-<<<<<<< HEAD
-=======
 		list_splice_init(&vhost->purge, &purge);
->>>>>>> 4bcf3b75
 		spin_unlock_irqrestore(vhost->host->host_lock, flags);
 		ibmvfc_complete_purge(&purge);
 		rc = ibmvfc_reset_crq(vhost);
@@ -5401,10 +5398,7 @@
 		}
 		break;
 	case IBMVFC_HOST_ACTION_REENABLE:
-<<<<<<< HEAD
-=======
 		list_splice_init(&vhost->purge, &purge);
->>>>>>> 4bcf3b75
 		spin_unlock_irqrestore(vhost->host->host_lock, flags);
 		ibmvfc_complete_purge(&purge);
 		rc = ibmvfc_reenable_crq_queue(vhost);
