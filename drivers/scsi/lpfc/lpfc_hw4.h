/*******************************************************************
 * This file is part of the Emulex Linux Device Driver for         *
 * Fibre Channel Host Bus Adapters.                                *
 * Copyright (C) 2017-2021 Broadcom. All Rights Reserved. The term *
 * “Broadcom” refers to Broadcom Inc. and/or its subsidiaries.  *
 * Copyright (C) 2009-2016 Emulex.  All rights reserved.           *
 * EMULEX and SLI are trademarks of Emulex.                        *
 * www.broadcom.com                                                *
 *                                                                 *
 * This program is free software; you can redistribute it and/or   *
 * modify it under the terms of version 2 of the GNU General       *
 * Public License as published by the Free Software Foundation.    *
 * This program is distributed in the hope that it will be useful. *
 * ALL EXPRESS OR IMPLIED CONDITIONS, REPRESENTATIONS AND          *
 * WARRANTIES, INCLUDING ANY IMPLIED WARRANTY OF MERCHANTABILITY,  *
 * FITNESS FOR A PARTICULAR PURPOSE, OR NON-INFRINGEMENT, ARE      *
 * DISCLAIMED, EXCEPT TO THE EXTENT THAT SUCH DISCLAIMERS ARE HELD *
 * TO BE LEGALLY INVALID.  See the GNU General Public License for  *
 * more details, a copy of which can be found in the file COPYING  *
 * included with this package.                                     *
 *******************************************************************/

#include <uapi/scsi/fc/fc_fs.h>
#include <uapi/scsi/fc/fc_els.h>

/* Macros to deal with bit fields. Each bit field must have 3 #defines
 * associated with it (_SHIFT, _MASK, and _WORD).
 * EG. For a bit field that is in the 7th bit of the "field4" field of a
 * structure and is 2 bits in size the following #defines must exist:
 *	struct temp {
 *		uint32_t	field1;
 *		uint32_t	field2;
 *		uint32_t	field3;
 *		uint32_t	field4;
 *	#define example_bit_field_SHIFT		7
 *	#define example_bit_field_MASK		0x03
 *	#define example_bit_field_WORD		field4
 *		uint32_t	field5;
 *	};
 * Then the macros below may be used to get or set the value of that field.
 * EG. To get the value of the bit field from the above example:
 *	struct temp t1;
 *	value = bf_get(example_bit_field, &t1);
 * And then to set that bit field:
 *	bf_set(example_bit_field, &t1, 2);
 * Or clear that bit field:
 *	bf_set(example_bit_field, &t1, 0);
 */
#define bf_get_be32(name, ptr) \
	((be32_to_cpu((ptr)->name##_WORD) >> name##_SHIFT) & name##_MASK)
#define bf_get_le32(name, ptr) \
	((le32_to_cpu((ptr)->name##_WORD) >> name##_SHIFT) & name##_MASK)
#define bf_get(name, ptr) \
	(((ptr)->name##_WORD >> name##_SHIFT) & name##_MASK)
#define bf_set_le32(name, ptr, value) \
	((ptr)->name##_WORD = cpu_to_le32(((((value) & \
	name##_MASK) << name##_SHIFT) | (le32_to_cpu((ptr)->name##_WORD) & \
	~(name##_MASK << name##_SHIFT)))))
#define bf_set(name, ptr, value) \
	((ptr)->name##_WORD = ((((value) & name##_MASK) << name##_SHIFT) | \
		 ((ptr)->name##_WORD & ~(name##_MASK << name##_SHIFT))))

struct dma_address {
	uint32_t addr_lo;
	uint32_t addr_hi;
};

struct lpfc_sli_intf {
	uint32_t word0;
#define lpfc_sli_intf_valid_SHIFT		29
#define lpfc_sli_intf_valid_MASK		0x00000007
#define lpfc_sli_intf_valid_WORD		word0
#define LPFC_SLI_INTF_VALID		6
#define lpfc_sli_intf_sli_hint2_SHIFT		24
#define lpfc_sli_intf_sli_hint2_MASK		0x0000001F
#define lpfc_sli_intf_sli_hint2_WORD		word0
#define LPFC_SLI_INTF_SLI_HINT2_NONE	0
#define lpfc_sli_intf_sli_hint1_SHIFT		16
#define lpfc_sli_intf_sli_hint1_MASK		0x000000FF
#define lpfc_sli_intf_sli_hint1_WORD		word0
#define LPFC_SLI_INTF_SLI_HINT1_NONE	0
#define LPFC_SLI_INTF_SLI_HINT1_1	1
#define LPFC_SLI_INTF_SLI_HINT1_2	2
#define lpfc_sli_intf_if_type_SHIFT		12
#define lpfc_sli_intf_if_type_MASK		0x0000000F
#define lpfc_sli_intf_if_type_WORD		word0
#define LPFC_SLI_INTF_IF_TYPE_0		0
#define LPFC_SLI_INTF_IF_TYPE_1		1
#define LPFC_SLI_INTF_IF_TYPE_2		2
#define LPFC_SLI_INTF_IF_TYPE_6		6
#define lpfc_sli_intf_sli_family_SHIFT		8
#define lpfc_sli_intf_sli_family_MASK		0x0000000F
#define lpfc_sli_intf_sli_family_WORD		word0
#define LPFC_SLI_INTF_FAMILY_BE2	0x0
#define LPFC_SLI_INTF_FAMILY_BE3	0x1
#define LPFC_SLI_INTF_FAMILY_LNCR_A0	0xa
#define LPFC_SLI_INTF_FAMILY_LNCR_B0	0xb
#define LPFC_SLI_INTF_FAMILY_G6		0xc
#define LPFC_SLI_INTF_FAMILY_G7		0xd
#define LPFC_SLI_INTF_FAMILY_G7P	0xe
#define lpfc_sli_intf_slirev_SHIFT		4
#define lpfc_sli_intf_slirev_MASK		0x0000000F
#define lpfc_sli_intf_slirev_WORD		word0
#define LPFC_SLI_INTF_REV_SLI3		3
#define LPFC_SLI_INTF_REV_SLI4		4
#define lpfc_sli_intf_func_type_SHIFT		0
#define lpfc_sli_intf_func_type_MASK		0x00000001
#define lpfc_sli_intf_func_type_WORD		word0
#define LPFC_SLI_INTF_IF_TYPE_PHYS	0
#define LPFC_SLI_INTF_IF_TYPE_VIRT	1
};

#define LPFC_SLI4_MBX_EMBED	true
#define LPFC_SLI4_MBX_NEMBED	false

#define LPFC_SLI4_MB_WORD_COUNT		64
#define LPFC_MAX_MQ_PAGE		8
#define LPFC_MAX_WQ_PAGE_V0		4
#define LPFC_MAX_WQ_PAGE		8
#define LPFC_MAX_RQ_PAGE		8
#define LPFC_MAX_CQ_PAGE		4
#define LPFC_MAX_EQ_PAGE		8

#define LPFC_VIR_FUNC_MAX       32 /* Maximum number of virtual functions */
#define LPFC_PCI_FUNC_MAX        5 /* Maximum number of PCI functions */
#define LPFC_VFR_PAGE_SIZE	0x1000 /* 4KB BAR2 per-VF register page size */

/* Define SLI4 Alignment requirements. */
#define LPFC_ALIGN_16_BYTE	16
#define LPFC_ALIGN_64_BYTE	64
#define SLI4_PAGE_SIZE		4096

/* Define SLI4 specific definitions. */
#define LPFC_MQ_CQE_BYTE_OFFSET	256
#define LPFC_MBX_CMD_HDR_LENGTH 16
#define LPFC_MBX_ERROR_RANGE	0x4000
#define LPFC_BMBX_BIT1_ADDR_HI	0x2
#define LPFC_BMBX_BIT1_ADDR_LO	0
#define LPFC_RPI_HDR_COUNT	64
#define LPFC_HDR_TEMPLATE_SIZE	4096
#define LPFC_RPI_ALLOC_ERROR 	0xFFFF
#define LPFC_FCF_RECORD_WD_CNT	132
#define LPFC_ENTIRE_FCF_DATABASE 0
#define LPFC_DFLT_FCF_INDEX	 0

/* Virtual function numbers */
#define LPFC_VF0		0
#define LPFC_VF1		1
#define LPFC_VF2		2
#define LPFC_VF3		3
#define LPFC_VF4		4
#define LPFC_VF5		5
#define LPFC_VF6		6
#define LPFC_VF7		7
#define LPFC_VF8		8
#define LPFC_VF9		9
#define LPFC_VF10		10
#define LPFC_VF11		11
#define LPFC_VF12		12
#define LPFC_VF13		13
#define LPFC_VF14		14
#define LPFC_VF15		15
#define LPFC_VF16		16
#define LPFC_VF17		17
#define LPFC_VF18		18
#define LPFC_VF19		19
#define LPFC_VF20		20
#define LPFC_VF21		21
#define LPFC_VF22		22
#define LPFC_VF23		23
#define LPFC_VF24		24
#define LPFC_VF25		25
#define LPFC_VF26		26
#define LPFC_VF27		27
#define LPFC_VF28		28
#define LPFC_VF29		29
#define LPFC_VF30		30
#define LPFC_VF31		31

/* PCI function numbers */
#define LPFC_PCI_FUNC0		0
#define LPFC_PCI_FUNC1		1
#define LPFC_PCI_FUNC2		2
#define LPFC_PCI_FUNC3		3
#define LPFC_PCI_FUNC4		4

/* SLI4 interface type-2 PDEV_CTL register */
#define LPFC_CTL_PDEV_CTL_OFFSET	0x414
#define LPFC_CTL_PDEV_CTL_DRST		0x00000001
#define LPFC_CTL_PDEV_CTL_FRST		0x00000002
#define LPFC_CTL_PDEV_CTL_DD		0x00000004
#define LPFC_CTL_PDEV_CTL_LC		0x00000008
#define LPFC_CTL_PDEV_CTL_FRL_ALL	0x00
#define LPFC_CTL_PDEV_CTL_FRL_FC_FCOE	0x10
#define LPFC_CTL_PDEV_CTL_FRL_NIC	0x20
#define LPFC_CTL_PDEV_CTL_DDL_RAS	0x1000000

#define LPFC_FW_DUMP_REQUEST    (LPFC_CTL_PDEV_CTL_DD | LPFC_CTL_PDEV_CTL_FRST)

/* Active interrupt test count */
#define LPFC_ACT_INTR_CNT	4

/* Algrithmns for scheduling FCP commands to WQs */
#define	LPFC_FCP_SCHED_BY_HDWQ		0
#define	LPFC_FCP_SCHED_BY_CPU		1

/* Algrithmns for NameServer Query after RSCN */
#define LPFC_NS_QUERY_GID_FT	0
#define LPFC_NS_QUERY_GID_PT	1

/* Delay Multiplier constant */
#define LPFC_DMULT_CONST       651042
#define LPFC_DMULT_MAX         1023

/* Configuration of Interrupts / sec for entire HBA port */
#define LPFC_MIN_IMAX          5000
#define LPFC_MAX_IMAX          5000000
#define LPFC_DEF_IMAX          0

#define LPFC_MAX_AUTO_EQ_DELAY 120
#define LPFC_EQ_DELAY_STEP     15
#define LPFC_EQD_ISR_TRIGGER   20000
/* 1s intervals */
#define LPFC_EQ_DELAY_MSECS    1000

#define LPFC_MIN_CPU_MAP       0
#define LPFC_MAX_CPU_MAP       1
#define LPFC_HBA_CPU_MAP       1

/* PORT_CAPABILITIES constants. */
#define LPFC_MAX_SUPPORTED_PAGES	8

struct ulp_bde64 {
	union ULP_BDE_TUS {
		uint32_t w;
		struct {
#ifdef __BIG_ENDIAN_BITFIELD
			uint32_t bdeFlags:8;	/* BDE Flags 0 IS A SUPPORTED
						   VALUE !! */
			uint32_t bdeSize:24;	/* Size of buffer (in bytes) */
#else	/*  __LITTLE_ENDIAN_BITFIELD */
			uint32_t bdeSize:24;	/* Size of buffer (in bytes) */
			uint32_t bdeFlags:8;	/* BDE Flags 0 IS A SUPPORTED
						   VALUE !! */
#endif
#define BUFF_TYPE_BDE_64    0x00	/* BDE (Host_resident) */
#define BUFF_TYPE_BDE_IMMED 0x01	/* Immediate Data BDE */
#define BUFF_TYPE_BDE_64P   0x02	/* BDE (Port-resident) */
#define BUFF_TYPE_BDE_64I   0x08	/* Input BDE (Host-resident) */
#define BUFF_TYPE_BDE_64IP  0x0A	/* Input BDE (Port-resident) */
#define BUFF_TYPE_BLP_64    0x40	/* BLP (Host-resident) */
#define BUFF_TYPE_BLP_64P   0x42	/* BLP (Port-resident) */
		} f;
	} tus;
	uint32_t addrLow;
	uint32_t addrHigh;
};

/* Maximun size of immediate data that can fit into a 128 byte WQE */
#define LPFC_MAX_BDE_IMM_SIZE	64

struct lpfc_sli4_flags {
	uint32_t word0;
#define lpfc_idx_rsrc_rdy_SHIFT		0
#define lpfc_idx_rsrc_rdy_MASK		0x00000001
#define lpfc_idx_rsrc_rdy_WORD		word0
#define LPFC_IDX_RSRC_RDY		1
#define lpfc_rpi_rsrc_rdy_SHIFT		1
#define lpfc_rpi_rsrc_rdy_MASK		0x00000001
#define lpfc_rpi_rsrc_rdy_WORD		word0
#define LPFC_RPI_RSRC_RDY		1
#define lpfc_vpi_rsrc_rdy_SHIFT		2
#define lpfc_vpi_rsrc_rdy_MASK		0x00000001
#define lpfc_vpi_rsrc_rdy_WORD		word0
#define LPFC_VPI_RSRC_RDY		1
#define lpfc_vfi_rsrc_rdy_SHIFT		3
#define lpfc_vfi_rsrc_rdy_MASK		0x00000001
#define lpfc_vfi_rsrc_rdy_WORD		word0
#define LPFC_VFI_RSRC_RDY		1
#define lpfc_ftr_ashdr_SHIFT            4
#define lpfc_ftr_ashdr_MASK             0x00000001
#define lpfc_ftr_ashdr_WORD             word0
};

struct sli4_bls_rsp {
	uint32_t word0_rsvd;      /* Word0 must be reserved */
	uint32_t word1;
#define lpfc_abts_orig_SHIFT      0
#define lpfc_abts_orig_MASK       0x00000001
#define lpfc_abts_orig_WORD       word1
#define LPFC_ABTS_UNSOL_RSP       1
#define LPFC_ABTS_UNSOL_INT       0
	uint32_t word2;
#define lpfc_abts_rxid_SHIFT      0
#define lpfc_abts_rxid_MASK       0x0000FFFF
#define lpfc_abts_rxid_WORD       word2
#define lpfc_abts_oxid_SHIFT      16
#define lpfc_abts_oxid_MASK       0x0000FFFF
#define lpfc_abts_oxid_WORD       word2
	uint32_t word3;
#define lpfc_vndr_code_SHIFT	0
#define lpfc_vndr_code_MASK	0x000000FF
#define lpfc_vndr_code_WORD	word3
#define lpfc_rsn_expln_SHIFT	8
#define lpfc_rsn_expln_MASK	0x000000FF
#define lpfc_rsn_expln_WORD	word3
#define lpfc_rsn_code_SHIFT	16
#define lpfc_rsn_code_MASK	0x000000FF
#define lpfc_rsn_code_WORD	word3

	uint32_t word4;
	uint32_t word5_rsvd;	/* Word5 must be reserved */
};

/* event queue entry structure */
struct lpfc_eqe {
	uint32_t word0;
#define lpfc_eqe_resource_id_SHIFT	16
#define lpfc_eqe_resource_id_MASK	0x0000FFFF
#define lpfc_eqe_resource_id_WORD	word0
#define lpfc_eqe_minor_code_SHIFT	4
#define lpfc_eqe_minor_code_MASK	0x00000FFF
#define lpfc_eqe_minor_code_WORD	word0
#define lpfc_eqe_major_code_SHIFT	1
#define lpfc_eqe_major_code_MASK	0x00000007
#define lpfc_eqe_major_code_WORD	word0
#define lpfc_eqe_valid_SHIFT		0
#define lpfc_eqe_valid_MASK		0x00000001
#define lpfc_eqe_valid_WORD		word0
};

/* completion queue entry structure (common fields for all cqe types) */
struct lpfc_cqe {
	uint32_t reserved0;
	uint32_t reserved1;
	uint32_t reserved2;
	uint32_t word3;
#define lpfc_cqe_valid_SHIFT		31
#define lpfc_cqe_valid_MASK		0x00000001
#define lpfc_cqe_valid_WORD		word3
#define lpfc_cqe_code_SHIFT		16
#define lpfc_cqe_code_MASK		0x000000FF
#define lpfc_cqe_code_WORD		word3
};

/* Completion Queue Entry Status Codes */
#define CQE_STATUS_SUCCESS		0x0
#define CQE_STATUS_FCP_RSP_FAILURE	0x1
#define CQE_STATUS_REMOTE_STOP		0x2
#define CQE_STATUS_LOCAL_REJECT		0x3
#define CQE_STATUS_NPORT_RJT		0x4
#define CQE_STATUS_FABRIC_RJT		0x5
#define CQE_STATUS_NPORT_BSY		0x6
#define CQE_STATUS_FABRIC_BSY		0x7
#define CQE_STATUS_INTERMED_RSP		0x8
#define CQE_STATUS_LS_RJT		0x9
#define CQE_STATUS_CMD_REJECT		0xb
#define CQE_STATUS_FCP_TGT_LENCHECK	0xc
#define CQE_STATUS_NEED_BUFF_ENTRY	0xf
#define CQE_STATUS_DI_ERROR		0x16

/* Used when mapping CQE status to IOCB */
#define LPFC_IOCB_STATUS_MASK		0xf

/* Status returned by hardware (valid only if status = CQE_STATUS_SUCCESS). */
#define CQE_HW_STATUS_NO_ERR		0x0
#define CQE_HW_STATUS_UNDERRUN		0x1
#define CQE_HW_STATUS_OVERRUN		0x2

/* Completion Queue Entry Codes */
#define CQE_CODE_COMPL_WQE		0x1
#define CQE_CODE_RELEASE_WQE		0x2
#define CQE_CODE_RECEIVE		0x4
#define CQE_CODE_XRI_ABORTED		0x5
#define CQE_CODE_RECEIVE_V1		0x9
#define CQE_CODE_NVME_ERSP		0xd

/*
 * Define mask value for xri_aborted and wcqe completed CQE extended status.
 * Currently, extended status is limited to 9 bits (0x0 -> 0x103) .
 */
#define WCQE_PARAM_MASK		0x1FF

/* completion queue entry for wqe completions */
struct lpfc_wcqe_complete {
	uint32_t word0;
#define lpfc_wcqe_c_request_tag_SHIFT	16
#define lpfc_wcqe_c_request_tag_MASK	0x0000FFFF
#define lpfc_wcqe_c_request_tag_WORD	word0
#define lpfc_wcqe_c_status_SHIFT	8
#define lpfc_wcqe_c_status_MASK		0x000000FF
#define lpfc_wcqe_c_status_WORD		word0
#define lpfc_wcqe_c_hw_status_SHIFT	0
#define lpfc_wcqe_c_hw_status_MASK	0x000000FF
#define lpfc_wcqe_c_hw_status_WORD	word0
#define lpfc_wcqe_c_ersp0_SHIFT		0
#define lpfc_wcqe_c_ersp0_MASK		0x0000FFFF
#define lpfc_wcqe_c_ersp0_WORD		word0
	uint32_t total_data_placed;
#define lpfc_wcqe_c_cmf_cg_SHIFT	31
#define lpfc_wcqe_c_cmf_cg_MASK		0x00000001
#define lpfc_wcqe_c_cmf_cg_WORD		total_data_placed
#define lpfc_wcqe_c_cmf_bw_SHIFT	0
#define lpfc_wcqe_c_cmf_bw_MASK		0x0FFFFFFF
#define lpfc_wcqe_c_cmf_bw_WORD		total_data_placed
	uint32_t parameter;
#define lpfc_wcqe_c_bg_edir_SHIFT	5
#define lpfc_wcqe_c_bg_edir_MASK	0x00000001
#define lpfc_wcqe_c_bg_edir_WORD	parameter
#define lpfc_wcqe_c_bg_tdpv_SHIFT	3
#define lpfc_wcqe_c_bg_tdpv_MASK	0x00000001
#define lpfc_wcqe_c_bg_tdpv_WORD	parameter
#define lpfc_wcqe_c_bg_re_SHIFT		2
#define lpfc_wcqe_c_bg_re_MASK		0x00000001
#define lpfc_wcqe_c_bg_re_WORD		parameter
#define lpfc_wcqe_c_bg_ae_SHIFT		1
#define lpfc_wcqe_c_bg_ae_MASK		0x00000001
#define lpfc_wcqe_c_bg_ae_WORD		parameter
#define lpfc_wcqe_c_bg_ge_SHIFT		0
#define lpfc_wcqe_c_bg_ge_MASK		0x00000001
#define lpfc_wcqe_c_bg_ge_WORD		parameter
	uint32_t word3;
#define lpfc_wcqe_c_valid_SHIFT		lpfc_cqe_valid_SHIFT
#define lpfc_wcqe_c_valid_MASK		lpfc_cqe_valid_MASK
#define lpfc_wcqe_c_valid_WORD		lpfc_cqe_valid_WORD
#define lpfc_wcqe_c_xb_SHIFT		28
#define lpfc_wcqe_c_xb_MASK		0x00000001
#define lpfc_wcqe_c_xb_WORD		word3
#define lpfc_wcqe_c_pv_SHIFT		27
#define lpfc_wcqe_c_pv_MASK		0x00000001
#define lpfc_wcqe_c_pv_WORD		word3
#define lpfc_wcqe_c_priority_SHIFT	24
#define lpfc_wcqe_c_priority_MASK	0x00000007
#define lpfc_wcqe_c_priority_WORD	word3
#define lpfc_wcqe_c_code_SHIFT		lpfc_cqe_code_SHIFT
#define lpfc_wcqe_c_code_MASK		lpfc_cqe_code_MASK
#define lpfc_wcqe_c_code_WORD		lpfc_cqe_code_WORD
#define lpfc_wcqe_c_sqhead_SHIFT	0
#define lpfc_wcqe_c_sqhead_MASK		0x0000FFFF
#define lpfc_wcqe_c_sqhead_WORD		word3
};

/* completion queue entry for wqe release */
struct lpfc_wcqe_release {
	uint32_t reserved0;
	uint32_t reserved1;
	uint32_t word2;
#define lpfc_wcqe_r_wq_id_SHIFT		16
#define lpfc_wcqe_r_wq_id_MASK		0x0000FFFF
#define lpfc_wcqe_r_wq_id_WORD		word2
#define lpfc_wcqe_r_wqe_index_SHIFT	0
#define lpfc_wcqe_r_wqe_index_MASK	0x0000FFFF
#define lpfc_wcqe_r_wqe_index_WORD	word2
	uint32_t word3;
#define lpfc_wcqe_r_valid_SHIFT		lpfc_cqe_valid_SHIFT
#define lpfc_wcqe_r_valid_MASK		lpfc_cqe_valid_MASK
#define lpfc_wcqe_r_valid_WORD		lpfc_cqe_valid_WORD
#define lpfc_wcqe_r_code_SHIFT		lpfc_cqe_code_SHIFT
#define lpfc_wcqe_r_code_MASK		lpfc_cqe_code_MASK
#define lpfc_wcqe_r_code_WORD		lpfc_cqe_code_WORD
};

struct sli4_wcqe_xri_aborted {
	uint32_t word0;
#define lpfc_wcqe_xa_status_SHIFT		8
#define lpfc_wcqe_xa_status_MASK		0x000000FF
#define lpfc_wcqe_xa_status_WORD		word0
	uint32_t parameter;
	uint32_t word2;
#define lpfc_wcqe_xa_remote_xid_SHIFT	16
#define lpfc_wcqe_xa_remote_xid_MASK	0x0000FFFF
#define lpfc_wcqe_xa_remote_xid_WORD	word2
#define lpfc_wcqe_xa_xri_SHIFT		0
#define lpfc_wcqe_xa_xri_MASK		0x0000FFFF
#define lpfc_wcqe_xa_xri_WORD		word2
	uint32_t word3;
#define lpfc_wcqe_xa_valid_SHIFT	lpfc_cqe_valid_SHIFT
#define lpfc_wcqe_xa_valid_MASK		lpfc_cqe_valid_MASK
#define lpfc_wcqe_xa_valid_WORD		lpfc_cqe_valid_WORD
#define lpfc_wcqe_xa_ia_SHIFT		30
#define lpfc_wcqe_xa_ia_MASK		0x00000001
#define lpfc_wcqe_xa_ia_WORD		word3
#define CQE_XRI_ABORTED_IA_REMOTE	0
#define CQE_XRI_ABORTED_IA_LOCAL	1
#define lpfc_wcqe_xa_br_SHIFT		29
#define lpfc_wcqe_xa_br_MASK		0x00000001
#define lpfc_wcqe_xa_br_WORD		word3
#define CQE_XRI_ABORTED_BR_BA_ACC	0
#define CQE_XRI_ABORTED_BR_BA_RJT	1
#define lpfc_wcqe_xa_eo_SHIFT		28
#define lpfc_wcqe_xa_eo_MASK		0x00000001
#define lpfc_wcqe_xa_eo_WORD		word3
#define CQE_XRI_ABORTED_EO_REMOTE	0
#define CQE_XRI_ABORTED_EO_LOCAL	1
#define lpfc_wcqe_xa_code_SHIFT		lpfc_cqe_code_SHIFT
#define lpfc_wcqe_xa_code_MASK		lpfc_cqe_code_MASK
#define lpfc_wcqe_xa_code_WORD		lpfc_cqe_code_WORD
};

/* completion queue entry structure for rqe completion */
struct lpfc_rcqe {
	uint32_t word0;
#define lpfc_rcqe_bindex_SHIFT		16
#define lpfc_rcqe_bindex_MASK		0x0000FFF
#define lpfc_rcqe_bindex_WORD		word0
#define lpfc_rcqe_status_SHIFT		8
#define lpfc_rcqe_status_MASK		0x000000FF
#define lpfc_rcqe_status_WORD		word0
#define FC_STATUS_RQ_SUCCESS		0x10 /* Async receive successful */
#define FC_STATUS_RQ_BUF_LEN_EXCEEDED 	0x11 /* payload truncated */
#define FC_STATUS_INSUFF_BUF_NEED_BUF 	0x12 /* Insufficient buffers */
#define FC_STATUS_INSUFF_BUF_FRM_DISC 	0x13 /* Frame Discard */
	uint32_t word1;
#define lpfc_rcqe_fcf_id_v1_SHIFT	0
#define lpfc_rcqe_fcf_id_v1_MASK	0x0000003F
#define lpfc_rcqe_fcf_id_v1_WORD	word1
	uint32_t word2;
#define lpfc_rcqe_length_SHIFT		16
#define lpfc_rcqe_length_MASK		0x0000FFFF
#define lpfc_rcqe_length_WORD		word2
#define lpfc_rcqe_rq_id_SHIFT		6
#define lpfc_rcqe_rq_id_MASK		0x000003FF
#define lpfc_rcqe_rq_id_WORD		word2
#define lpfc_rcqe_fcf_id_SHIFT		0
#define lpfc_rcqe_fcf_id_MASK		0x0000003F
#define lpfc_rcqe_fcf_id_WORD		word2
#define lpfc_rcqe_rq_id_v1_SHIFT	0
#define lpfc_rcqe_rq_id_v1_MASK		0x0000FFFF
#define lpfc_rcqe_rq_id_v1_WORD		word2
	uint32_t word3;
#define lpfc_rcqe_valid_SHIFT		lpfc_cqe_valid_SHIFT
#define lpfc_rcqe_valid_MASK		lpfc_cqe_valid_MASK
#define lpfc_rcqe_valid_WORD		lpfc_cqe_valid_WORD
#define lpfc_rcqe_port_SHIFT		30
#define lpfc_rcqe_port_MASK		0x00000001
#define lpfc_rcqe_port_WORD		word3
#define lpfc_rcqe_hdr_length_SHIFT	24
#define lpfc_rcqe_hdr_length_MASK	0x0000001F
#define lpfc_rcqe_hdr_length_WORD	word3
#define lpfc_rcqe_code_SHIFT		lpfc_cqe_code_SHIFT
#define lpfc_rcqe_code_MASK		lpfc_cqe_code_MASK
#define lpfc_rcqe_code_WORD		lpfc_cqe_code_WORD
#define lpfc_rcqe_eof_SHIFT		8
#define lpfc_rcqe_eof_MASK		0x000000FF
#define lpfc_rcqe_eof_WORD		word3
#define FCOE_EOFn	0x41
#define FCOE_EOFt	0x42
#define FCOE_EOFni	0x49
#define FCOE_EOFa	0x50
#define lpfc_rcqe_sof_SHIFT		0
#define lpfc_rcqe_sof_MASK		0x000000FF
#define lpfc_rcqe_sof_WORD		word3
#define FCOE_SOFi2	0x2d
#define FCOE_SOFi3	0x2e
#define FCOE_SOFn2	0x35
#define FCOE_SOFn3	0x36
};

struct lpfc_rqe {
	uint32_t address_hi;
	uint32_t address_lo;
};

/* buffer descriptors */
struct lpfc_bde4 {
	uint32_t addr_hi;
	uint32_t addr_lo;
	uint32_t word2;
#define lpfc_bde4_last_SHIFT		31
#define lpfc_bde4_last_MASK		0x00000001
#define lpfc_bde4_last_WORD		word2
#define lpfc_bde4_sge_offset_SHIFT	0
#define lpfc_bde4_sge_offset_MASK	0x000003FF
#define lpfc_bde4_sge_offset_WORD	word2
	uint32_t word3;
#define lpfc_bde4_length_SHIFT		0
#define lpfc_bde4_length_MASK		0x000000FF
#define lpfc_bde4_length_WORD		word3
};

struct lpfc_register {
	uint32_t word0;
};

#define LPFC_PORT_SEM_UE_RECOVERABLE    0xE000
#define LPFC_PORT_SEM_MASK		0xF000
/* The following BAR0 Registers apply to SLI4 if_type 0 UCNAs. */
#define LPFC_UERR_STATUS_HI		0x00A4
#define LPFC_UERR_STATUS_LO		0x00A0
#define LPFC_UE_MASK_HI			0x00AC
#define LPFC_UE_MASK_LO			0x00A8

/* The following BAR0 register sets are defined for if_type 0 and 2 UCNAs. */
#define LPFC_SLI_INTF			0x0058
#define LPFC_SLI_ASIC_VER		0x009C

#define LPFC_CTL_PORT_SEM_OFFSET	0x400
#define lpfc_port_smphr_perr_SHIFT	31
#define lpfc_port_smphr_perr_MASK	0x1
#define lpfc_port_smphr_perr_WORD	word0
#define lpfc_port_smphr_sfi_SHIFT	30
#define lpfc_port_smphr_sfi_MASK	0x1
#define lpfc_port_smphr_sfi_WORD	word0
#define lpfc_port_smphr_nip_SHIFT	29
#define lpfc_port_smphr_nip_MASK	0x1
#define lpfc_port_smphr_nip_WORD	word0
#define lpfc_port_smphr_ipc_SHIFT	28
#define lpfc_port_smphr_ipc_MASK	0x1
#define lpfc_port_smphr_ipc_WORD	word0
#define lpfc_port_smphr_scr1_SHIFT	27
#define lpfc_port_smphr_scr1_MASK	0x1
#define lpfc_port_smphr_scr1_WORD	word0
#define lpfc_port_smphr_scr2_SHIFT	26
#define lpfc_port_smphr_scr2_MASK	0x1
#define lpfc_port_smphr_scr2_WORD	word0
#define lpfc_port_smphr_host_scratch_SHIFT	16
#define lpfc_port_smphr_host_scratch_MASK	0xFF
#define lpfc_port_smphr_host_scratch_WORD	word0
#define lpfc_port_smphr_port_status_SHIFT	0
#define lpfc_port_smphr_port_status_MASK	0xFFFF
#define lpfc_port_smphr_port_status_WORD	word0

#define LPFC_POST_STAGE_POWER_ON_RESET			0x0000
#define LPFC_POST_STAGE_AWAITING_HOST_RDY		0x0001
#define LPFC_POST_STAGE_HOST_RDY			0x0002
#define LPFC_POST_STAGE_BE_RESET			0x0003
#define LPFC_POST_STAGE_SEEPROM_CS_START		0x0100
#define LPFC_POST_STAGE_SEEPROM_CS_DONE			0x0101
#define LPFC_POST_STAGE_DDR_CONFIG_START		0x0200
#define LPFC_POST_STAGE_DDR_CONFIG_DONE			0x0201
#define LPFC_POST_STAGE_DDR_CALIBRATE_START		0x0300
#define LPFC_POST_STAGE_DDR_CALIBRATE_DONE		0x0301
#define LPFC_POST_STAGE_DDR_TEST_START			0x0400
#define LPFC_POST_STAGE_DDR_TEST_DONE			0x0401
#define LPFC_POST_STAGE_REDBOOT_INIT_START		0x0600
#define LPFC_POST_STAGE_REDBOOT_INIT_DONE		0x0601
#define LPFC_POST_STAGE_FW_IMAGE_LOAD_START		0x0700
#define LPFC_POST_STAGE_FW_IMAGE_LOAD_DONE		0x0701
#define LPFC_POST_STAGE_ARMFW_START			0x0800
#define LPFC_POST_STAGE_DHCP_QUERY_START		0x0900
#define LPFC_POST_STAGE_DHCP_QUERY_DONE			0x0901
#define LPFC_POST_STAGE_BOOT_TARGET_DISCOVERY_START	0x0A00
#define LPFC_POST_STAGE_BOOT_TARGET_DISCOVERY_DONE	0x0A01
#define LPFC_POST_STAGE_RC_OPTION_SET			0x0B00
#define LPFC_POST_STAGE_SWITCH_LINK			0x0B01
#define LPFC_POST_STAGE_SEND_ICDS_MESSAGE		0x0B02
#define LPFC_POST_STAGE_PERFROM_TFTP			0x0B03
#define LPFC_POST_STAGE_PARSE_XML			0x0B04
#define LPFC_POST_STAGE_DOWNLOAD_IMAGE			0x0B05
#define LPFC_POST_STAGE_FLASH_IMAGE			0x0B06
#define LPFC_POST_STAGE_RC_DONE				0x0B07
#define LPFC_POST_STAGE_REBOOT_SYSTEM			0x0B08
#define LPFC_POST_STAGE_MAC_ADDRESS			0x0C00
#define LPFC_POST_STAGE_PORT_READY			0xC000
#define LPFC_POST_STAGE_PORT_UE 			0xF000

#define LPFC_CTL_PORT_STA_OFFSET	0x404
#define lpfc_sliport_status_err_SHIFT	31
#define lpfc_sliport_status_err_MASK	0x1
#define lpfc_sliport_status_err_WORD	word0
#define lpfc_sliport_status_end_SHIFT	30
#define lpfc_sliport_status_end_MASK	0x1
#define lpfc_sliport_status_end_WORD	word0
#define lpfc_sliport_status_oti_SHIFT	29
#define lpfc_sliport_status_oti_MASK	0x1
#define lpfc_sliport_status_oti_WORD	word0
#define lpfc_sliport_status_dip_SHIFT	25
#define lpfc_sliport_status_dip_MASK	0x1
#define lpfc_sliport_status_dip_WORD	word0
#define lpfc_sliport_status_rn_SHIFT	24
#define lpfc_sliport_status_rn_MASK	0x1
#define lpfc_sliport_status_rn_WORD	word0
#define lpfc_sliport_status_rdy_SHIFT	23
#define lpfc_sliport_status_rdy_MASK	0x1
#define lpfc_sliport_status_rdy_WORD	word0
#define MAX_IF_TYPE_2_RESETS		6

#define LPFC_CTL_PORT_CTL_OFFSET	0x408
#define lpfc_sliport_ctrl_end_SHIFT	30
#define lpfc_sliport_ctrl_end_MASK	0x1
#define lpfc_sliport_ctrl_end_WORD	word0
#define LPFC_SLIPORT_LITTLE_ENDIAN 0
#define LPFC_SLIPORT_BIG_ENDIAN	   1
#define lpfc_sliport_ctrl_ip_SHIFT	27
#define lpfc_sliport_ctrl_ip_MASK	0x1
#define lpfc_sliport_ctrl_ip_WORD	word0
#define LPFC_SLIPORT_INIT_PORT	1

#define LPFC_CTL_PORT_ER1_OFFSET	0x40C
#define LPFC_CTL_PORT_ER2_OFFSET	0x410

#define LPFC_CTL_PORT_EQ_DELAY_OFFSET	0x418
#define lpfc_sliport_eqdelay_delay_SHIFT 16
#define lpfc_sliport_eqdelay_delay_MASK	0xffff
#define lpfc_sliport_eqdelay_delay_WORD	word0
#define lpfc_sliport_eqdelay_id_SHIFT	0
#define lpfc_sliport_eqdelay_id_MASK	0xfff
#define lpfc_sliport_eqdelay_id_WORD	word0
#define LPFC_SEC_TO_USEC		1000000
#define LPFC_SEC_TO_MSEC		1000

/* The following Registers apply to SLI4 if_type 0 UCNAs. They typically
 * reside in BAR 2.
 */
#define LPFC_SLIPORT_IF0_SMPHR	0x00AC

#define LPFC_IMR_MASK_ALL	0xFFFFFFFF
#define LPFC_ISCR_CLEAR_ALL	0xFFFFFFFF

#define LPFC_HST_ISR0		0x0C18
#define LPFC_HST_ISR1		0x0C1C
#define LPFC_HST_ISR2		0x0C20
#define LPFC_HST_ISR3		0x0C24
#define LPFC_HST_ISR4		0x0C28

#define LPFC_HST_IMR0		0x0C48
#define LPFC_HST_IMR1		0x0C4C
#define LPFC_HST_IMR2		0x0C50
#define LPFC_HST_IMR3		0x0C54
#define LPFC_HST_IMR4		0x0C58

#define LPFC_HST_ISCR0		0x0C78
#define LPFC_HST_ISCR1		0x0C7C
#define LPFC_HST_ISCR2		0x0C80
#define LPFC_HST_ISCR3		0x0C84
#define LPFC_HST_ISCR4		0x0C88

#define LPFC_SLI4_INTR0			BIT0
#define LPFC_SLI4_INTR1			BIT1
#define LPFC_SLI4_INTR2			BIT2
#define LPFC_SLI4_INTR3			BIT3
#define LPFC_SLI4_INTR4			BIT4
#define LPFC_SLI4_INTR5			BIT5
#define LPFC_SLI4_INTR6			BIT6
#define LPFC_SLI4_INTR7			BIT7
#define LPFC_SLI4_INTR8			BIT8
#define LPFC_SLI4_INTR9			BIT9
#define LPFC_SLI4_INTR10		BIT10
#define LPFC_SLI4_INTR11		BIT11
#define LPFC_SLI4_INTR12		BIT12
#define LPFC_SLI4_INTR13		BIT13
#define LPFC_SLI4_INTR14		BIT14
#define LPFC_SLI4_INTR15		BIT15
#define LPFC_SLI4_INTR16		BIT16
#define LPFC_SLI4_INTR17		BIT17
#define LPFC_SLI4_INTR18		BIT18
#define LPFC_SLI4_INTR19		BIT19
#define LPFC_SLI4_INTR20		BIT20
#define LPFC_SLI4_INTR21		BIT21
#define LPFC_SLI4_INTR22		BIT22
#define LPFC_SLI4_INTR23		BIT23
#define LPFC_SLI4_INTR24		BIT24
#define LPFC_SLI4_INTR25		BIT25
#define LPFC_SLI4_INTR26		BIT26
#define LPFC_SLI4_INTR27		BIT27
#define LPFC_SLI4_INTR28		BIT28
#define LPFC_SLI4_INTR29		BIT29
#define LPFC_SLI4_INTR30		BIT30
#define LPFC_SLI4_INTR31		BIT31

/*
 * The Doorbell registers defined here exist in different BAR
 * register sets depending on the UCNA Port's reported if_type
 * value.  For UCNA ports running SLI4 and if_type 0, they reside in
 * BAR4.  For UCNA ports running SLI4 and if_type 2, they reside in
 * BAR0.  For FC ports running SLI4 and if_type 6, they reside in
 * BAR2. The offsets and base address are different,  so the driver
 * has to compute the register addresses accordingly
 */
#define LPFC_ULP0_RQ_DOORBELL		0x00A0
#define LPFC_ULP1_RQ_DOORBELL		0x00C0
#define LPFC_IF6_RQ_DOORBELL		0x0080
#define lpfc_rq_db_list_fm_num_posted_SHIFT	24
#define lpfc_rq_db_list_fm_num_posted_MASK	0x00FF
#define lpfc_rq_db_list_fm_num_posted_WORD	word0
#define lpfc_rq_db_list_fm_index_SHIFT		16
#define lpfc_rq_db_list_fm_index_MASK		0x00FF
#define lpfc_rq_db_list_fm_index_WORD		word0
#define lpfc_rq_db_list_fm_id_SHIFT		0
#define lpfc_rq_db_list_fm_id_MASK		0xFFFF
#define lpfc_rq_db_list_fm_id_WORD		word0
#define lpfc_rq_db_ring_fm_num_posted_SHIFT	16
#define lpfc_rq_db_ring_fm_num_posted_MASK	0x3FFF
#define lpfc_rq_db_ring_fm_num_posted_WORD	word0
#define lpfc_rq_db_ring_fm_id_SHIFT		0
#define lpfc_rq_db_ring_fm_id_MASK		0xFFFF
#define lpfc_rq_db_ring_fm_id_WORD		word0

#define LPFC_ULP0_WQ_DOORBELL		0x0040
#define LPFC_ULP1_WQ_DOORBELL		0x0060
#define lpfc_wq_db_list_fm_num_posted_SHIFT	24
#define lpfc_wq_db_list_fm_num_posted_MASK	0x00FF
#define lpfc_wq_db_list_fm_num_posted_WORD	word0
#define lpfc_wq_db_list_fm_index_SHIFT		16
#define lpfc_wq_db_list_fm_index_MASK		0x00FF
#define lpfc_wq_db_list_fm_index_WORD		word0
#define lpfc_wq_db_list_fm_id_SHIFT		0
#define lpfc_wq_db_list_fm_id_MASK		0xFFFF
#define lpfc_wq_db_list_fm_id_WORD		word0
#define lpfc_wq_db_ring_fm_num_posted_SHIFT     16
#define lpfc_wq_db_ring_fm_num_posted_MASK      0x3FFF
#define lpfc_wq_db_ring_fm_num_posted_WORD      word0
#define lpfc_wq_db_ring_fm_id_SHIFT             0
#define lpfc_wq_db_ring_fm_id_MASK              0xFFFF
#define lpfc_wq_db_ring_fm_id_WORD              word0

#define LPFC_IF6_WQ_DOORBELL		0x0040
#define lpfc_if6_wq_db_list_fm_num_posted_SHIFT	24
#define lpfc_if6_wq_db_list_fm_num_posted_MASK	0x00FF
#define lpfc_if6_wq_db_list_fm_num_posted_WORD	word0
#define lpfc_if6_wq_db_list_fm_dpp_SHIFT	23
#define lpfc_if6_wq_db_list_fm_dpp_MASK		0x0001
#define lpfc_if6_wq_db_list_fm_dpp_WORD		word0
#define lpfc_if6_wq_db_list_fm_dpp_id_SHIFT	16
#define lpfc_if6_wq_db_list_fm_dpp_id_MASK	0x001F
#define lpfc_if6_wq_db_list_fm_dpp_id_WORD	word0
#define lpfc_if6_wq_db_list_fm_id_SHIFT		0
#define lpfc_if6_wq_db_list_fm_id_MASK		0xFFFF
#define lpfc_if6_wq_db_list_fm_id_WORD		word0

#define LPFC_EQCQ_DOORBELL		0x0120
#define lpfc_eqcq_doorbell_se_SHIFT		31
#define lpfc_eqcq_doorbell_se_MASK		0x0001
#define lpfc_eqcq_doorbell_se_WORD		word0
#define LPFC_EQCQ_SOLICIT_ENABLE_OFF	0
#define LPFC_EQCQ_SOLICIT_ENABLE_ON	1
#define lpfc_eqcq_doorbell_arm_SHIFT		29
#define lpfc_eqcq_doorbell_arm_MASK		0x0001
#define lpfc_eqcq_doorbell_arm_WORD		word0
#define lpfc_eqcq_doorbell_num_released_SHIFT	16
#define lpfc_eqcq_doorbell_num_released_MASK	0x1FFF
#define lpfc_eqcq_doorbell_num_released_WORD	word0
#define lpfc_eqcq_doorbell_qt_SHIFT		10
#define lpfc_eqcq_doorbell_qt_MASK		0x0001
#define lpfc_eqcq_doorbell_qt_WORD		word0
#define LPFC_QUEUE_TYPE_COMPLETION	0
#define LPFC_QUEUE_TYPE_EVENT		1
#define lpfc_eqcq_doorbell_eqci_SHIFT		9
#define lpfc_eqcq_doorbell_eqci_MASK		0x0001
#define lpfc_eqcq_doorbell_eqci_WORD		word0
#define lpfc_eqcq_doorbell_cqid_lo_SHIFT	0
#define lpfc_eqcq_doorbell_cqid_lo_MASK		0x03FF
#define lpfc_eqcq_doorbell_cqid_lo_WORD		word0
#define lpfc_eqcq_doorbell_cqid_hi_SHIFT	11
#define lpfc_eqcq_doorbell_cqid_hi_MASK		0x001F
#define lpfc_eqcq_doorbell_cqid_hi_WORD		word0
#define lpfc_eqcq_doorbell_eqid_lo_SHIFT	0
#define lpfc_eqcq_doorbell_eqid_lo_MASK		0x01FF
#define lpfc_eqcq_doorbell_eqid_lo_WORD		word0
#define lpfc_eqcq_doorbell_eqid_hi_SHIFT	11
#define lpfc_eqcq_doorbell_eqid_hi_MASK		0x001F
#define lpfc_eqcq_doorbell_eqid_hi_WORD		word0
#define LPFC_CQID_HI_FIELD_SHIFT		10
#define LPFC_EQID_HI_FIELD_SHIFT		9

#define LPFC_IF6_CQ_DOORBELL			0x00C0
#define lpfc_if6_cq_doorbell_se_SHIFT		31
#define lpfc_if6_cq_doorbell_se_MASK		0x0001
#define lpfc_if6_cq_doorbell_se_WORD		word0
#define LPFC_IF6_CQ_SOLICIT_ENABLE_OFF		0
#define LPFC_IF6_CQ_SOLICIT_ENABLE_ON		1
#define lpfc_if6_cq_doorbell_arm_SHIFT		29
#define lpfc_if6_cq_doorbell_arm_MASK		0x0001
#define lpfc_if6_cq_doorbell_arm_WORD		word0
#define lpfc_if6_cq_doorbell_num_released_SHIFT	16
#define lpfc_if6_cq_doorbell_num_released_MASK	0x1FFF
#define lpfc_if6_cq_doorbell_num_released_WORD	word0
#define lpfc_if6_cq_doorbell_cqid_SHIFT		0
#define lpfc_if6_cq_doorbell_cqid_MASK		0xFFFF
#define lpfc_if6_cq_doorbell_cqid_WORD		word0

#define LPFC_IF6_EQ_DOORBELL			0x0120
#define lpfc_if6_eq_doorbell_io_SHIFT		31
#define lpfc_if6_eq_doorbell_io_MASK		0x0001
#define lpfc_if6_eq_doorbell_io_WORD		word0
#define LPFC_IF6_EQ_INTR_OVERRIDE_OFF		0
#define LPFC_IF6_EQ_INTR_OVERRIDE_ON		1
#define lpfc_if6_eq_doorbell_arm_SHIFT		29
#define lpfc_if6_eq_doorbell_arm_MASK		0x0001
#define lpfc_if6_eq_doorbell_arm_WORD		word0
#define lpfc_if6_eq_doorbell_num_released_SHIFT	16
#define lpfc_if6_eq_doorbell_num_released_MASK	0x1FFF
#define lpfc_if6_eq_doorbell_num_released_WORD	word0
#define lpfc_if6_eq_doorbell_eqid_SHIFT		0
#define lpfc_if6_eq_doorbell_eqid_MASK		0x0FFF
#define lpfc_if6_eq_doorbell_eqid_WORD		word0

#define LPFC_BMBX			0x0160
#define lpfc_bmbx_addr_SHIFT		2
#define lpfc_bmbx_addr_MASK		0x3FFFFFFF
#define lpfc_bmbx_addr_WORD		word0
#define lpfc_bmbx_hi_SHIFT		1
#define lpfc_bmbx_hi_MASK		0x0001
#define lpfc_bmbx_hi_WORD		word0
#define lpfc_bmbx_rdy_SHIFT		0
#define lpfc_bmbx_rdy_MASK		0x0001
#define lpfc_bmbx_rdy_WORD		word0

#define LPFC_MQ_DOORBELL			0x0140
#define LPFC_IF6_MQ_DOORBELL			0x0160
#define lpfc_mq_doorbell_num_posted_SHIFT	16
#define lpfc_mq_doorbell_num_posted_MASK	0x3FFF
#define lpfc_mq_doorbell_num_posted_WORD	word0
#define lpfc_mq_doorbell_id_SHIFT		0
#define lpfc_mq_doorbell_id_MASK		0xFFFF
#define lpfc_mq_doorbell_id_WORD		word0

struct lpfc_sli4_cfg_mhdr {
	uint32_t word1;
#define lpfc_mbox_hdr_emb_SHIFT		0
#define lpfc_mbox_hdr_emb_MASK		0x00000001
#define lpfc_mbox_hdr_emb_WORD		word1
#define lpfc_mbox_hdr_sge_cnt_SHIFT	3
#define lpfc_mbox_hdr_sge_cnt_MASK	0x0000001F
#define lpfc_mbox_hdr_sge_cnt_WORD	word1
	uint32_t payload_length;
	uint32_t tag_lo;
	uint32_t tag_hi;
	uint32_t reserved5;
};

union lpfc_sli4_cfg_shdr {
	struct {
		uint32_t word6;
#define lpfc_mbox_hdr_opcode_SHIFT	0
#define lpfc_mbox_hdr_opcode_MASK	0x000000FF
#define lpfc_mbox_hdr_opcode_WORD	word6
#define lpfc_mbox_hdr_subsystem_SHIFT	8
#define lpfc_mbox_hdr_subsystem_MASK	0x000000FF
#define lpfc_mbox_hdr_subsystem_WORD	word6
#define lpfc_mbox_hdr_port_number_SHIFT	16
#define lpfc_mbox_hdr_port_number_MASK	0x000000FF
#define lpfc_mbox_hdr_port_number_WORD	word6
#define lpfc_mbox_hdr_domain_SHIFT	24
#define lpfc_mbox_hdr_domain_MASK	0x000000FF
#define lpfc_mbox_hdr_domain_WORD	word6
		uint32_t timeout;
		uint32_t request_length;
		uint32_t word9;
#define lpfc_mbox_hdr_version_SHIFT	0
#define lpfc_mbox_hdr_version_MASK	0x000000FF
#define lpfc_mbox_hdr_version_WORD	word9
#define lpfc_mbox_hdr_pf_num_SHIFT	16
#define lpfc_mbox_hdr_pf_num_MASK	0x000000FF
#define lpfc_mbox_hdr_pf_num_WORD	word9
#define lpfc_mbox_hdr_vh_num_SHIFT	24
#define lpfc_mbox_hdr_vh_num_MASK	0x000000FF
#define lpfc_mbox_hdr_vh_num_WORD	word9
#define LPFC_Q_CREATE_VERSION_2	2
#define LPFC_Q_CREATE_VERSION_1	1
#define LPFC_Q_CREATE_VERSION_0	0
#define LPFC_OPCODE_VERSION_0	0
#define LPFC_OPCODE_VERSION_1	1
	} request;
	struct {
		uint32_t word6;
#define lpfc_mbox_hdr_opcode_SHIFT		0
#define lpfc_mbox_hdr_opcode_MASK		0x000000FF
#define lpfc_mbox_hdr_opcode_WORD		word6
#define lpfc_mbox_hdr_subsystem_SHIFT		8
#define lpfc_mbox_hdr_subsystem_MASK		0x000000FF
#define lpfc_mbox_hdr_subsystem_WORD		word6
#define lpfc_mbox_hdr_domain_SHIFT		24
#define lpfc_mbox_hdr_domain_MASK		0x000000FF
#define lpfc_mbox_hdr_domain_WORD		word6
		uint32_t word7;
#define lpfc_mbox_hdr_status_SHIFT		0
#define lpfc_mbox_hdr_status_MASK		0x000000FF
#define lpfc_mbox_hdr_status_WORD		word7
#define lpfc_mbox_hdr_add_status_SHIFT		8
#define lpfc_mbox_hdr_add_status_MASK		0x000000FF
#define lpfc_mbox_hdr_add_status_WORD		word7
#define LPFC_ADD_STATUS_INCOMPAT_OBJ		0xA2
#define lpfc_mbox_hdr_add_status_2_SHIFT	16
#define lpfc_mbox_hdr_add_status_2_MASK		0x000000FF
#define lpfc_mbox_hdr_add_status_2_WORD		word7
#define LPFC_ADD_STATUS_2_INCOMPAT_FLASH	0x01
#define LPFC_ADD_STATUS_2_INCORRECT_ASIC	0x02
		uint32_t response_length;
		uint32_t actual_response_length;
	} response;
};

/* Mailbox Header structures.
 * struct mbox_header is defined for first generation SLI4_CFG mailbox
 * calls deployed for BE-based ports.
 *
 * struct sli4_mbox_header is defined for second generation SLI4
 * ports that don't deploy the SLI4_CFG mechanism.
 */
struct mbox_header {
	struct lpfc_sli4_cfg_mhdr cfg_mhdr;
	union  lpfc_sli4_cfg_shdr cfg_shdr;
};

#define LPFC_EXTENT_LOCAL		0
#define LPFC_TIMEOUT_DEFAULT		0
#define LPFC_EXTENT_VERSION_DEFAULT	0

/* Subsystem Definitions */
#define LPFC_MBOX_SUBSYSTEM_NA		0x0
#define LPFC_MBOX_SUBSYSTEM_COMMON	0x1
#define LPFC_MBOX_SUBSYSTEM_LOWLEVEL	0xB
#define LPFC_MBOX_SUBSYSTEM_FCOE	0xC

/* Device Specific Definitions */

/* The HOST ENDIAN defines are in Big Endian format. */
#define HOST_ENDIAN_LOW_WORD0   0xFF3412FF
#define HOST_ENDIAN_HIGH_WORD1	0xFF7856FF

/* Common Opcodes */
#define LPFC_MBOX_OPCODE_NA				0x00
#define LPFC_MBOX_OPCODE_CQ_CREATE			0x0C
#define LPFC_MBOX_OPCODE_EQ_CREATE			0x0D
#define LPFC_MBOX_OPCODE_MQ_CREATE			0x15
#define LPFC_MBOX_OPCODE_GET_CNTL_ATTRIBUTES		0x20
#define LPFC_MBOX_OPCODE_NOP				0x21
#define LPFC_MBOX_OPCODE_MODIFY_EQ_DELAY		0x29
#define LPFC_MBOX_OPCODE_MQ_DESTROY			0x35
#define LPFC_MBOX_OPCODE_CQ_DESTROY			0x36
#define LPFC_MBOX_OPCODE_EQ_DESTROY			0x37
#define LPFC_MBOX_OPCODE_QUERY_FW_CFG			0x3A
#define LPFC_MBOX_OPCODE_FUNCTION_RESET			0x3D
#define LPFC_MBOX_OPCODE_SET_PHYSICAL_LINK_CONFIG	0x3E
#define LPFC_MBOX_OPCODE_SET_BOOT_CONFIG		0x43
#define LPFC_MBOX_OPCODE_SET_BEACON_CONFIG              0x45
#define LPFC_MBOX_OPCODE_GET_BEACON_CONFIG              0x46
#define LPFC_MBOX_OPCODE_GET_PORT_NAME			0x4D
#define LPFC_MBOX_OPCODE_MQ_CREATE_EXT			0x5A
#define LPFC_MBOX_OPCODE_GET_VPD_DATA			0x5B
#define LPFC_MBOX_OPCODE_SET_HOST_DATA			0x5D
#define LPFC_MBOX_OPCODE_SEND_ACTIVATION		0x73
#define LPFC_MBOX_OPCODE_RESET_LICENSES			0x74
#define LPFC_MBOX_OPCODE_REG_CONGESTION_BUF		0x8E
#define LPFC_MBOX_OPCODE_GET_RSRC_EXTENT_INFO		0x9A
#define LPFC_MBOX_OPCODE_GET_ALLOC_RSRC_EXTENT		0x9B
#define LPFC_MBOX_OPCODE_ALLOC_RSRC_EXTENT		0x9C
#define LPFC_MBOX_OPCODE_DEALLOC_RSRC_EXTENT		0x9D
#define LPFC_MBOX_OPCODE_GET_FUNCTION_CONFIG		0xA0
#define LPFC_MBOX_OPCODE_GET_PROFILE_CAPACITIES		0xA1
#define LPFC_MBOX_OPCODE_GET_PROFILE_CONFIG		0xA4
#define LPFC_MBOX_OPCODE_SET_PROFILE_CONFIG		0xA5
#define LPFC_MBOX_OPCODE_GET_PROFILE_LIST		0xA6
#define LPFC_MBOX_OPCODE_SET_ACT_PROFILE		0xA8
#define LPFC_MBOX_OPCODE_GET_FACTORY_PROFILE_CONFIG	0xA9
#define LPFC_MBOX_OPCODE_READ_OBJECT			0xAB
#define LPFC_MBOX_OPCODE_WRITE_OBJECT			0xAC
#define LPFC_MBOX_OPCODE_READ_OBJECT_LIST		0xAD
#define LPFC_MBOX_OPCODE_DELETE_OBJECT			0xAE
#define LPFC_MBOX_OPCODE_GET_SLI4_PARAMETERS		0xB5
#define LPFC_MBOX_OPCODE_SET_FEATURES                   0xBF

/* FCoE Opcodes */
#define LPFC_MBOX_OPCODE_FCOE_WQ_CREATE			0x01
#define LPFC_MBOX_OPCODE_FCOE_WQ_DESTROY		0x02
#define LPFC_MBOX_OPCODE_FCOE_POST_SGL_PAGES		0x03
#define LPFC_MBOX_OPCODE_FCOE_REMOVE_SGL_PAGES		0x04
#define LPFC_MBOX_OPCODE_FCOE_RQ_CREATE			0x05
#define LPFC_MBOX_OPCODE_FCOE_RQ_DESTROY		0x06
#define LPFC_MBOX_OPCODE_FCOE_READ_FCF_TABLE		0x08
#define LPFC_MBOX_OPCODE_FCOE_ADD_FCF			0x09
#define LPFC_MBOX_OPCODE_FCOE_DELETE_FCF		0x0A
#define LPFC_MBOX_OPCODE_FCOE_POST_HDR_TEMPLATE		0x0B
#define LPFC_MBOX_OPCODE_FCOE_REDISCOVER_FCF		0x10
#define LPFC_MBOX_OPCODE_FCOE_CQ_CREATE_SET		0x1D
#define LPFC_MBOX_OPCODE_FCOE_SET_FCLINK_SETTINGS	0x21
#define LPFC_MBOX_OPCODE_FCOE_LINK_DIAG_STATE		0x22
#define LPFC_MBOX_OPCODE_FCOE_LINK_DIAG_LOOPBACK	0x23
#define LPFC_MBOX_OPCODE_FCOE_FC_SET_TRUNK_MODE		0x42

/* Low level Opcodes */
#define LPFC_MBOX_OPCODE_SET_DIAG_LOG_OPTION		0x37

/* Mailbox command structures */
struct eq_context {
	uint32_t word0;
#define lpfc_eq_context_size_SHIFT	31
#define lpfc_eq_context_size_MASK	0x00000001
#define lpfc_eq_context_size_WORD	word0
#define LPFC_EQE_SIZE_4			0x0
#define LPFC_EQE_SIZE_16		0x1
#define lpfc_eq_context_valid_SHIFT	29
#define lpfc_eq_context_valid_MASK	0x00000001
#define lpfc_eq_context_valid_WORD	word0
#define lpfc_eq_context_autovalid_SHIFT 28
#define lpfc_eq_context_autovalid_MASK  0x00000001
#define lpfc_eq_context_autovalid_WORD  word0
	uint32_t word1;
#define lpfc_eq_context_count_SHIFT	26
#define lpfc_eq_context_count_MASK	0x00000003
#define lpfc_eq_context_count_WORD	word1
#define LPFC_EQ_CNT_256		0x0
#define LPFC_EQ_CNT_512		0x1
#define LPFC_EQ_CNT_1024	0x2
#define LPFC_EQ_CNT_2048	0x3
#define LPFC_EQ_CNT_4096	0x4
	uint32_t word2;
#define lpfc_eq_context_delay_multi_SHIFT	13
#define lpfc_eq_context_delay_multi_MASK	0x000003FF
#define lpfc_eq_context_delay_multi_WORD	word2
	uint32_t reserved3;
};

struct eq_delay_info {
	uint32_t eq_id;
	uint32_t phase;
	uint32_t delay_multi;
};
#define	LPFC_MAX_EQ_DELAY_EQID_CNT	8

struct sgl_page_pairs {
	uint32_t sgl_pg0_addr_lo;
	uint32_t sgl_pg0_addr_hi;
	uint32_t sgl_pg1_addr_lo;
	uint32_t sgl_pg1_addr_hi;
};

struct lpfc_mbx_post_sgl_pages {
	struct mbox_header header;
	uint32_t word0;
#define lpfc_post_sgl_pages_xri_SHIFT	0
#define lpfc_post_sgl_pages_xri_MASK	0x0000FFFF
#define lpfc_post_sgl_pages_xri_WORD	word0
#define lpfc_post_sgl_pages_xricnt_SHIFT	16
#define lpfc_post_sgl_pages_xricnt_MASK	0x0000FFFF
#define lpfc_post_sgl_pages_xricnt_WORD	word0
	struct sgl_page_pairs  sgl_pg_pairs[1];
};

/* word0 of page-1 struct shares the same SHIFT/MASK/WORD defines as above */
struct lpfc_mbx_post_uembed_sgl_page1 {
	union  lpfc_sli4_cfg_shdr cfg_shdr;
	uint32_t word0;
	struct sgl_page_pairs sgl_pg_pairs;
};

struct lpfc_mbx_sge {
	uint32_t pa_lo;
	uint32_t pa_hi;
	uint32_t length;
};

struct lpfc_mbx_host_buf {
	uint32_t length;
	uint32_t pa_lo;
	uint32_t pa_hi;
};

struct lpfc_mbx_nembed_cmd {
	struct lpfc_sli4_cfg_mhdr cfg_mhdr;
#define LPFC_SLI4_MBX_SGE_MAX_PAGES	19
	struct lpfc_mbx_sge sge[LPFC_SLI4_MBX_SGE_MAX_PAGES];
};

struct lpfc_mbx_nembed_sge_virt {
	void *addr[LPFC_SLI4_MBX_SGE_MAX_PAGES];
};

#define LPFC_MBX_OBJECT_NAME_LEN_DW	26
struct lpfc_mbx_read_object {  /* Version 0 */
	struct mbox_header header;
	union {
		struct {
			uint32_t word0;
#define lpfc_mbx_rd_object_rlen_SHIFT	0
#define lpfc_mbx_rd_object_rlen_MASK	0x00FFFFFF
#define lpfc_mbx_rd_object_rlen_WORD	word0
			uint32_t rd_object_offset;
			__le32 rd_object_name[LPFC_MBX_OBJECT_NAME_LEN_DW];
#define LPFC_OBJ_NAME_SZ 104   /* 26 x sizeof(uint32_t) is 104. */
			uint32_t rd_object_cnt;
			struct lpfc_mbx_host_buf rd_object_hbuf[4];
		} request;
		struct {
			uint32_t rd_object_actual_rlen;
			uint32_t word1;
#define lpfc_mbx_rd_object_eof_SHIFT	31
#define lpfc_mbx_rd_object_eof_MASK	0x1
#define lpfc_mbx_rd_object_eof_WORD	word1
		} response;
	} u;
};

struct lpfc_mbx_eq_create {
	struct mbox_header header;
	union {
		struct {
			uint32_t word0;
#define lpfc_mbx_eq_create_num_pages_SHIFT	0
#define lpfc_mbx_eq_create_num_pages_MASK	0x0000FFFF
#define lpfc_mbx_eq_create_num_pages_WORD	word0
			struct eq_context context;
			struct dma_address page[LPFC_MAX_EQ_PAGE];
		} request;
		struct {
			uint32_t word0;
#define lpfc_mbx_eq_create_q_id_SHIFT	0
#define lpfc_mbx_eq_create_q_id_MASK	0x0000FFFF
#define lpfc_mbx_eq_create_q_id_WORD	word0
		} response;
	} u;
};

struct lpfc_mbx_modify_eq_delay {
	struct mbox_header header;
	union {
		struct {
			uint32_t num_eq;
			struct eq_delay_info eq[LPFC_MAX_EQ_DELAY_EQID_CNT];
		} request;
		struct {
			uint32_t word0;
		} response;
	} u;
};

struct lpfc_mbx_eq_destroy {
	struct mbox_header header;
	union {
		struct {
			uint32_t word0;
#define lpfc_mbx_eq_destroy_q_id_SHIFT	0
#define lpfc_mbx_eq_destroy_q_id_MASK	0x0000FFFF
#define lpfc_mbx_eq_destroy_q_id_WORD	word0
		} request;
		struct {
			uint32_t word0;
		} response;
	} u;
};

struct lpfc_mbx_nop {
	struct mbox_header header;
	uint32_t context[2];
};



struct lpfc_mbx_set_ras_fwlog {
	struct mbox_header header;
	union {
		struct {
			uint32_t word4;
#define lpfc_fwlog_enable_SHIFT		0
#define lpfc_fwlog_enable_MASK		0x00000001
#define lpfc_fwlog_enable_WORD		word4
#define lpfc_fwlog_loglvl_SHIFT		8
#define lpfc_fwlog_loglvl_MASK		0x0000000F
#define lpfc_fwlog_loglvl_WORD		word4
#define lpfc_fwlog_ra_SHIFT		15
#define lpfc_fwlog_ra_WORD		0x00000008
#define lpfc_fwlog_buffcnt_SHIFT	16
#define lpfc_fwlog_buffcnt_MASK		0x000000FF
#define lpfc_fwlog_buffcnt_WORD		word4
#define lpfc_fwlog_buffsz_SHIFT		24
#define lpfc_fwlog_buffsz_MASK		0x000000FF
#define lpfc_fwlog_buffsz_WORD		word4
			uint32_t word5;
#define lpfc_fwlog_acqe_SHIFT		0
#define lpfc_fwlog_acqe_MASK		0x0000FFFF
#define lpfc_fwlog_acqe_WORD		word5
#define lpfc_fwlog_cqid_SHIFT		16
#define lpfc_fwlog_cqid_MASK		0x0000FFFF
#define lpfc_fwlog_cqid_WORD		word5
#define LPFC_MAX_FWLOG_PAGE	16
			struct dma_address lwpd;
			struct dma_address buff_fwlog[LPFC_MAX_FWLOG_PAGE];
		} request;
		struct {
			uint32_t word0;
		} response;
	} u;
};


struct cq_context {
	uint32_t word0;
#define lpfc_cq_context_event_SHIFT	31
#define lpfc_cq_context_event_MASK	0x00000001
#define lpfc_cq_context_event_WORD	word0
#define lpfc_cq_context_valid_SHIFT	29
#define lpfc_cq_context_valid_MASK	0x00000001
#define lpfc_cq_context_valid_WORD	word0
#define lpfc_cq_context_count_SHIFT	27
#define lpfc_cq_context_count_MASK	0x00000003
#define lpfc_cq_context_count_WORD	word0
#define LPFC_CQ_CNT_256		0x0
#define LPFC_CQ_CNT_512		0x1
#define LPFC_CQ_CNT_1024	0x2
#define LPFC_CQ_CNT_WORD7	0x3
#define lpfc_cq_context_autovalid_SHIFT 15
#define lpfc_cq_context_autovalid_MASK  0x00000001
#define lpfc_cq_context_autovalid_WORD  word0
	uint32_t word1;
#define lpfc_cq_eq_id_SHIFT		22	/* Version 0 Only */
#define lpfc_cq_eq_id_MASK		0x000000FF
#define lpfc_cq_eq_id_WORD		word1
#define lpfc_cq_eq_id_2_SHIFT		0 	/* Version 2 Only */
#define lpfc_cq_eq_id_2_MASK		0x0000FFFF
#define lpfc_cq_eq_id_2_WORD		word1
	uint32_t lpfc_cq_context_count;		/* Version 2 Only */
	uint32_t reserved1;
};

struct lpfc_mbx_cq_create {
	struct mbox_header header;
	union {
		struct {
			uint32_t word0;
#define lpfc_mbx_cq_create_page_size_SHIFT	16	/* Version 2 Only */
#define lpfc_mbx_cq_create_page_size_MASK	0x000000FF
#define lpfc_mbx_cq_create_page_size_WORD	word0
#define lpfc_mbx_cq_create_num_pages_SHIFT	0
#define lpfc_mbx_cq_create_num_pages_MASK	0x0000FFFF
#define lpfc_mbx_cq_create_num_pages_WORD	word0
			struct cq_context context;
			struct dma_address page[LPFC_MAX_CQ_PAGE];
		} request;
		struct {
			uint32_t word0;
#define lpfc_mbx_cq_create_q_id_SHIFT	0
#define lpfc_mbx_cq_create_q_id_MASK	0x0000FFFF
#define lpfc_mbx_cq_create_q_id_WORD	word0
		} response;
	} u;
};

struct lpfc_mbx_cq_create_set {
	union  lpfc_sli4_cfg_shdr cfg_shdr;
	union {
		struct {
			uint32_t word0;
#define lpfc_mbx_cq_create_set_page_size_SHIFT	16	/* Version 2 Only */
#define lpfc_mbx_cq_create_set_page_size_MASK	0x000000FF
#define lpfc_mbx_cq_create_set_page_size_WORD	word0
#define lpfc_mbx_cq_create_set_num_pages_SHIFT	0
#define lpfc_mbx_cq_create_set_num_pages_MASK	0x0000FFFF
#define lpfc_mbx_cq_create_set_num_pages_WORD	word0
			uint32_t word1;
#define lpfc_mbx_cq_create_set_evt_SHIFT	31
#define lpfc_mbx_cq_create_set_evt_MASK		0x00000001
#define lpfc_mbx_cq_create_set_evt_WORD		word1
#define lpfc_mbx_cq_create_set_valid_SHIFT	29
#define lpfc_mbx_cq_create_set_valid_MASK	0x00000001
#define lpfc_mbx_cq_create_set_valid_WORD	word1
#define lpfc_mbx_cq_create_set_cqe_cnt_SHIFT	27
#define lpfc_mbx_cq_create_set_cqe_cnt_MASK	0x00000003
#define lpfc_mbx_cq_create_set_cqe_cnt_WORD	word1
#define lpfc_mbx_cq_create_set_cqe_size_SHIFT	25
#define lpfc_mbx_cq_create_set_cqe_size_MASK	0x00000003
#define lpfc_mbx_cq_create_set_cqe_size_WORD	word1
#define lpfc_mbx_cq_create_set_autovalid_SHIFT	15
#define lpfc_mbx_cq_create_set_autovalid_MASK	0x0000001
#define lpfc_mbx_cq_create_set_autovalid_WORD	word1
#define lpfc_mbx_cq_create_set_nodelay_SHIFT	14
#define lpfc_mbx_cq_create_set_nodelay_MASK	0x00000001
#define lpfc_mbx_cq_create_set_nodelay_WORD	word1
#define lpfc_mbx_cq_create_set_clswm_SHIFT	12
#define lpfc_mbx_cq_create_set_clswm_MASK	0x00000003
#define lpfc_mbx_cq_create_set_clswm_WORD	word1
			uint32_t word2;
#define lpfc_mbx_cq_create_set_arm_SHIFT	31
#define lpfc_mbx_cq_create_set_arm_MASK		0x00000001
#define lpfc_mbx_cq_create_set_arm_WORD		word2
#define lpfc_mbx_cq_create_set_cq_cnt_SHIFT	16
#define lpfc_mbx_cq_create_set_cq_cnt_MASK	0x00007FFF
#define lpfc_mbx_cq_create_set_cq_cnt_WORD	word2
#define lpfc_mbx_cq_create_set_num_cq_SHIFT	0
#define lpfc_mbx_cq_create_set_num_cq_MASK	0x0000FFFF
#define lpfc_mbx_cq_create_set_num_cq_WORD	word2
			uint32_t word3;
#define lpfc_mbx_cq_create_set_eq_id1_SHIFT	16
#define lpfc_mbx_cq_create_set_eq_id1_MASK	0x0000FFFF
#define lpfc_mbx_cq_create_set_eq_id1_WORD	word3
#define lpfc_mbx_cq_create_set_eq_id0_SHIFT	0
#define lpfc_mbx_cq_create_set_eq_id0_MASK	0x0000FFFF
#define lpfc_mbx_cq_create_set_eq_id0_WORD	word3
			uint32_t word4;
#define lpfc_mbx_cq_create_set_eq_id3_SHIFT	16
#define lpfc_mbx_cq_create_set_eq_id3_MASK	0x0000FFFF
#define lpfc_mbx_cq_create_set_eq_id3_WORD	word4
#define lpfc_mbx_cq_create_set_eq_id2_SHIFT	0
#define lpfc_mbx_cq_create_set_eq_id2_MASK	0x0000FFFF
#define lpfc_mbx_cq_create_set_eq_id2_WORD	word4
			uint32_t word5;
#define lpfc_mbx_cq_create_set_eq_id5_SHIFT	16
#define lpfc_mbx_cq_create_set_eq_id5_MASK	0x0000FFFF
#define lpfc_mbx_cq_create_set_eq_id5_WORD	word5
#define lpfc_mbx_cq_create_set_eq_id4_SHIFT	0
#define lpfc_mbx_cq_create_set_eq_id4_MASK	0x0000FFFF
#define lpfc_mbx_cq_create_set_eq_id4_WORD	word5
			uint32_t word6;
#define lpfc_mbx_cq_create_set_eq_id7_SHIFT	16
#define lpfc_mbx_cq_create_set_eq_id7_MASK	0x0000FFFF
#define lpfc_mbx_cq_create_set_eq_id7_WORD	word6
#define lpfc_mbx_cq_create_set_eq_id6_SHIFT	0
#define lpfc_mbx_cq_create_set_eq_id6_MASK	0x0000FFFF
#define lpfc_mbx_cq_create_set_eq_id6_WORD	word6
			uint32_t word7;
#define lpfc_mbx_cq_create_set_eq_id9_SHIFT	16
#define lpfc_mbx_cq_create_set_eq_id9_MASK	0x0000FFFF
#define lpfc_mbx_cq_create_set_eq_id9_WORD	word7
#define lpfc_mbx_cq_create_set_eq_id8_SHIFT	0
#define lpfc_mbx_cq_create_set_eq_id8_MASK	0x0000FFFF
#define lpfc_mbx_cq_create_set_eq_id8_WORD	word7
			uint32_t word8;
#define lpfc_mbx_cq_create_set_eq_id11_SHIFT	16
#define lpfc_mbx_cq_create_set_eq_id11_MASK	0x0000FFFF
#define lpfc_mbx_cq_create_set_eq_id11_WORD	word8
#define lpfc_mbx_cq_create_set_eq_id10_SHIFT	0
#define lpfc_mbx_cq_create_set_eq_id10_MASK	0x0000FFFF
#define lpfc_mbx_cq_create_set_eq_id10_WORD	word8
			uint32_t word9;
#define lpfc_mbx_cq_create_set_eq_id13_SHIFT	16
#define lpfc_mbx_cq_create_set_eq_id13_MASK	0x0000FFFF
#define lpfc_mbx_cq_create_set_eq_id13_WORD	word9
#define lpfc_mbx_cq_create_set_eq_id12_SHIFT	0
#define lpfc_mbx_cq_create_set_eq_id12_MASK	0x0000FFFF
#define lpfc_mbx_cq_create_set_eq_id12_WORD	word9
			uint32_t word10;
#define lpfc_mbx_cq_create_set_eq_id15_SHIFT	16
#define lpfc_mbx_cq_create_set_eq_id15_MASK	0x0000FFFF
#define lpfc_mbx_cq_create_set_eq_id15_WORD	word10
#define lpfc_mbx_cq_create_set_eq_id14_SHIFT	0
#define lpfc_mbx_cq_create_set_eq_id14_MASK	0x0000FFFF
#define lpfc_mbx_cq_create_set_eq_id14_WORD	word10
			struct dma_address page[1];
		} request;
		struct {
			uint32_t word0;
#define lpfc_mbx_cq_create_set_num_alloc_SHIFT	16
#define lpfc_mbx_cq_create_set_num_alloc_MASK	0x0000FFFF
#define lpfc_mbx_cq_create_set_num_alloc_WORD	word0
#define lpfc_mbx_cq_create_set_base_id_SHIFT	0
#define lpfc_mbx_cq_create_set_base_id_MASK	0x0000FFFF
#define lpfc_mbx_cq_create_set_base_id_WORD	word0
		} response;
	} u;
};

struct lpfc_mbx_cq_destroy {
	struct mbox_header header;
	union {
		struct {
			uint32_t word0;
#define lpfc_mbx_cq_destroy_q_id_SHIFT	0
#define lpfc_mbx_cq_destroy_q_id_MASK	0x0000FFFF
#define lpfc_mbx_cq_destroy_q_id_WORD	word0
		} request;
		struct {
			uint32_t word0;
		} response;
	} u;
};

struct wq_context {
	uint32_t reserved0;
	uint32_t reserved1;
	uint32_t reserved2;
	uint32_t reserved3;
};

struct lpfc_mbx_wq_create {
	struct mbox_header header;
	union {
		struct {	/* Version 0 Request */
			uint32_t word0;
#define lpfc_mbx_wq_create_num_pages_SHIFT	0
#define lpfc_mbx_wq_create_num_pages_MASK	0x000000FF
#define lpfc_mbx_wq_create_num_pages_WORD	word0
#define lpfc_mbx_wq_create_dua_SHIFT		8
#define lpfc_mbx_wq_create_dua_MASK		0x00000001
#define lpfc_mbx_wq_create_dua_WORD		word0
#define lpfc_mbx_wq_create_cq_id_SHIFT		16
#define lpfc_mbx_wq_create_cq_id_MASK		0x0000FFFF
#define lpfc_mbx_wq_create_cq_id_WORD		word0
			struct dma_address page[LPFC_MAX_WQ_PAGE_V0];
			uint32_t word9;
#define lpfc_mbx_wq_create_bua_SHIFT		0
#define lpfc_mbx_wq_create_bua_MASK		0x00000001
#define lpfc_mbx_wq_create_bua_WORD		word9
#define lpfc_mbx_wq_create_ulp_num_SHIFT	8
#define lpfc_mbx_wq_create_ulp_num_MASK		0x000000FF
#define lpfc_mbx_wq_create_ulp_num_WORD		word9
		} request;
		struct {	/* Version 1 Request */
			uint32_t word0;	/* Word 0 is the same as in v0 */
			uint32_t word1;
#define lpfc_mbx_wq_create_page_size_SHIFT	0
#define lpfc_mbx_wq_create_page_size_MASK	0x000000FF
#define lpfc_mbx_wq_create_page_size_WORD	word1
#define LPFC_WQ_PAGE_SIZE_4096	0x1
#define lpfc_mbx_wq_create_dpp_req_SHIFT	15
#define lpfc_mbx_wq_create_dpp_req_MASK		0x00000001
#define lpfc_mbx_wq_create_dpp_req_WORD		word1
#define lpfc_mbx_wq_create_doe_SHIFT		14
#define lpfc_mbx_wq_create_doe_MASK		0x00000001
#define lpfc_mbx_wq_create_doe_WORD		word1
#define lpfc_mbx_wq_create_toe_SHIFT		13
#define lpfc_mbx_wq_create_toe_MASK		0x00000001
#define lpfc_mbx_wq_create_toe_WORD		word1
#define lpfc_mbx_wq_create_wqe_size_SHIFT	8
#define lpfc_mbx_wq_create_wqe_size_MASK	0x0000000F
#define lpfc_mbx_wq_create_wqe_size_WORD	word1
#define LPFC_WQ_WQE_SIZE_64	0x5
#define LPFC_WQ_WQE_SIZE_128	0x6
#define lpfc_mbx_wq_create_wqe_count_SHIFT	16
#define lpfc_mbx_wq_create_wqe_count_MASK	0x0000FFFF
#define lpfc_mbx_wq_create_wqe_count_WORD	word1
			uint32_t word2;
			struct dma_address page[LPFC_MAX_WQ_PAGE-1];
		} request_1;
		struct {
			uint32_t word0;
#define lpfc_mbx_wq_create_q_id_SHIFT	0
#define lpfc_mbx_wq_create_q_id_MASK	0x0000FFFF
#define lpfc_mbx_wq_create_q_id_WORD	word0
			uint32_t doorbell_offset;
			uint32_t word2;
#define lpfc_mbx_wq_create_bar_set_SHIFT	0
#define lpfc_mbx_wq_create_bar_set_MASK		0x0000FFFF
#define lpfc_mbx_wq_create_bar_set_WORD		word2
#define WQ_PCI_BAR_0_AND_1	0x00
#define WQ_PCI_BAR_2_AND_3	0x01
#define WQ_PCI_BAR_4_AND_5	0x02
#define lpfc_mbx_wq_create_db_format_SHIFT	16
#define lpfc_mbx_wq_create_db_format_MASK	0x0000FFFF
#define lpfc_mbx_wq_create_db_format_WORD	word2
		} response;
		struct {
			uint32_t word0;
#define lpfc_mbx_wq_create_dpp_rsp_SHIFT	31
#define lpfc_mbx_wq_create_dpp_rsp_MASK		0x00000001
#define lpfc_mbx_wq_create_dpp_rsp_WORD		word0
#define lpfc_mbx_wq_create_v1_q_id_SHIFT	0
#define lpfc_mbx_wq_create_v1_q_id_MASK		0x0000FFFF
#define lpfc_mbx_wq_create_v1_q_id_WORD		word0
			uint32_t word1;
#define lpfc_mbx_wq_create_v1_bar_set_SHIFT	0
#define lpfc_mbx_wq_create_v1_bar_set_MASK	0x0000000F
#define lpfc_mbx_wq_create_v1_bar_set_WORD	word1
			uint32_t doorbell_offset;
			uint32_t word3;
#define lpfc_mbx_wq_create_dpp_id_SHIFT		16
#define lpfc_mbx_wq_create_dpp_id_MASK		0x0000001F
#define lpfc_mbx_wq_create_dpp_id_WORD		word3
#define lpfc_mbx_wq_create_dpp_bar_SHIFT	0
#define lpfc_mbx_wq_create_dpp_bar_MASK		0x0000000F
#define lpfc_mbx_wq_create_dpp_bar_WORD		word3
			uint32_t dpp_offset;
		} response_1;
	} u;
};

struct lpfc_mbx_wq_destroy {
	struct mbox_header header;
	union {
		struct {
			uint32_t word0;
#define lpfc_mbx_wq_destroy_q_id_SHIFT	0
#define lpfc_mbx_wq_destroy_q_id_MASK	0x0000FFFF
#define lpfc_mbx_wq_destroy_q_id_WORD	word0
		} request;
		struct {
			uint32_t word0;
		} response;
	} u;
};

#define LPFC_HDR_BUF_SIZE 128
#define LPFC_DATA_BUF_SIZE 2048
#define LPFC_NVMET_DATA_BUF_SIZE 128
struct rq_context {
	uint32_t word0;
#define lpfc_rq_context_rqe_count_SHIFT	16	/* Version 0 Only */
#define lpfc_rq_context_rqe_count_MASK	0x0000000F
#define lpfc_rq_context_rqe_count_WORD	word0
#define LPFC_RQ_RING_SIZE_512		9	/* 512 entries */
#define LPFC_RQ_RING_SIZE_1024		10	/* 1024 entries */
#define LPFC_RQ_RING_SIZE_2048		11	/* 2048 entries */
#define LPFC_RQ_RING_SIZE_4096		12	/* 4096 entries */
#define lpfc_rq_context_rqe_count_1_SHIFT	16	/* Version 1-2 Only */
#define lpfc_rq_context_rqe_count_1_MASK	0x0000FFFF
#define lpfc_rq_context_rqe_count_1_WORD	word0
#define lpfc_rq_context_rqe_size_SHIFT	8		/* Version 1-2 Only */
#define lpfc_rq_context_rqe_size_MASK	0x0000000F
#define lpfc_rq_context_rqe_size_WORD	word0
#define LPFC_RQE_SIZE_8		2
#define LPFC_RQE_SIZE_16	3
#define LPFC_RQE_SIZE_32	4
#define LPFC_RQE_SIZE_64	5
#define LPFC_RQE_SIZE_128	6
#define lpfc_rq_context_page_size_SHIFT	0		/* Version 1 Only */
#define lpfc_rq_context_page_size_MASK	0x000000FF
#define lpfc_rq_context_page_size_WORD	word0
#define	LPFC_RQ_PAGE_SIZE_4096	0x1
	uint32_t word1;
#define lpfc_rq_context_data_size_SHIFT	16		/* Version 2 Only */
#define lpfc_rq_context_data_size_MASK	0x0000FFFF
#define lpfc_rq_context_data_size_WORD	word1
#define lpfc_rq_context_hdr_size_SHIFT	0		/* Version 2 Only */
#define lpfc_rq_context_hdr_size_MASK	0x0000FFFF
#define lpfc_rq_context_hdr_size_WORD	word1
	uint32_t word2;
#define lpfc_rq_context_cq_id_SHIFT	16
#define lpfc_rq_context_cq_id_MASK	0x0000FFFF
#define lpfc_rq_context_cq_id_WORD	word2
#define lpfc_rq_context_buf_size_SHIFT	0
#define lpfc_rq_context_buf_size_MASK	0x0000FFFF
#define lpfc_rq_context_buf_size_WORD	word2
#define lpfc_rq_context_base_cq_SHIFT	0		/* Version 2 Only */
#define lpfc_rq_context_base_cq_MASK	0x0000FFFF
#define lpfc_rq_context_base_cq_WORD	word2
	uint32_t buffer_size;				/* Version 1 Only */
};

struct lpfc_mbx_rq_create {
	struct mbox_header header;
	union {
		struct {
			uint32_t word0;
#define lpfc_mbx_rq_create_num_pages_SHIFT	0
#define lpfc_mbx_rq_create_num_pages_MASK	0x0000FFFF
#define lpfc_mbx_rq_create_num_pages_WORD	word0
#define lpfc_mbx_rq_create_dua_SHIFT		16
#define lpfc_mbx_rq_create_dua_MASK		0x00000001
#define lpfc_mbx_rq_create_dua_WORD		word0
#define lpfc_mbx_rq_create_bqu_SHIFT		17
#define lpfc_mbx_rq_create_bqu_MASK		0x00000001
#define lpfc_mbx_rq_create_bqu_WORD		word0
#define lpfc_mbx_rq_create_ulp_num_SHIFT	24
#define lpfc_mbx_rq_create_ulp_num_MASK		0x000000FF
#define lpfc_mbx_rq_create_ulp_num_WORD		word0
			struct rq_context context;
			struct dma_address page[LPFC_MAX_RQ_PAGE];
		} request;
		struct {
			uint32_t word0;
#define lpfc_mbx_rq_create_q_cnt_v2_SHIFT	16
#define lpfc_mbx_rq_create_q_cnt_v2_MASK	0x0000FFFF
#define lpfc_mbx_rq_create_q_cnt_v2_WORD	word0
#define lpfc_mbx_rq_create_q_id_SHIFT		0
#define lpfc_mbx_rq_create_q_id_MASK		0x0000FFFF
#define lpfc_mbx_rq_create_q_id_WORD		word0
			uint32_t doorbell_offset;
			uint32_t word2;
#define lpfc_mbx_rq_create_bar_set_SHIFT	0
#define lpfc_mbx_rq_create_bar_set_MASK		0x0000FFFF
#define lpfc_mbx_rq_create_bar_set_WORD		word2
#define lpfc_mbx_rq_create_db_format_SHIFT	16
#define lpfc_mbx_rq_create_db_format_MASK	0x0000FFFF
#define lpfc_mbx_rq_create_db_format_WORD	word2
		} response;
	} u;
};

struct lpfc_mbx_rq_create_v2 {
	union  lpfc_sli4_cfg_shdr cfg_shdr;
	union {
		struct {
			uint32_t word0;
#define lpfc_mbx_rq_create_num_pages_SHIFT	0
#define lpfc_mbx_rq_create_num_pages_MASK	0x0000FFFF
#define lpfc_mbx_rq_create_num_pages_WORD	word0
#define lpfc_mbx_rq_create_rq_cnt_SHIFT		16
#define lpfc_mbx_rq_create_rq_cnt_MASK		0x000000FF
#define lpfc_mbx_rq_create_rq_cnt_WORD		word0
#define lpfc_mbx_rq_create_dua_SHIFT		16
#define lpfc_mbx_rq_create_dua_MASK		0x00000001
#define lpfc_mbx_rq_create_dua_WORD		word0
#define lpfc_mbx_rq_create_bqu_SHIFT		17
#define lpfc_mbx_rq_create_bqu_MASK		0x00000001
#define lpfc_mbx_rq_create_bqu_WORD		word0
#define lpfc_mbx_rq_create_ulp_num_SHIFT	24
#define lpfc_mbx_rq_create_ulp_num_MASK		0x000000FF
#define lpfc_mbx_rq_create_ulp_num_WORD		word0
#define lpfc_mbx_rq_create_dim_SHIFT		29
#define lpfc_mbx_rq_create_dim_MASK		0x00000001
#define lpfc_mbx_rq_create_dim_WORD		word0
#define lpfc_mbx_rq_create_dfd_SHIFT		30
#define lpfc_mbx_rq_create_dfd_MASK		0x00000001
#define lpfc_mbx_rq_create_dfd_WORD		word0
#define lpfc_mbx_rq_create_dnb_SHIFT		31
#define lpfc_mbx_rq_create_dnb_MASK		0x00000001
#define lpfc_mbx_rq_create_dnb_WORD		word0
			struct rq_context context;
			struct dma_address page[1];
		} request;
		struct {
			uint32_t word0;
#define lpfc_mbx_rq_create_q_cnt_v2_SHIFT	16
#define lpfc_mbx_rq_create_q_cnt_v2_MASK	0x0000FFFF
#define lpfc_mbx_rq_create_q_cnt_v2_WORD	word0
#define lpfc_mbx_rq_create_q_id_SHIFT		0
#define lpfc_mbx_rq_create_q_id_MASK		0x0000FFFF
#define lpfc_mbx_rq_create_q_id_WORD		word0
			uint32_t doorbell_offset;
			uint32_t word2;
#define lpfc_mbx_rq_create_bar_set_SHIFT	0
#define lpfc_mbx_rq_create_bar_set_MASK		0x0000FFFF
#define lpfc_mbx_rq_create_bar_set_WORD		word2
#define lpfc_mbx_rq_create_db_format_SHIFT	16
#define lpfc_mbx_rq_create_db_format_MASK	0x0000FFFF
#define lpfc_mbx_rq_create_db_format_WORD	word2
		} response;
	} u;
};

struct lpfc_mbx_rq_destroy {
	struct mbox_header header;
	union {
		struct {
			uint32_t word0;
#define lpfc_mbx_rq_destroy_q_id_SHIFT	0
#define lpfc_mbx_rq_destroy_q_id_MASK	0x0000FFFF
#define lpfc_mbx_rq_destroy_q_id_WORD	word0
		} request;
		struct {
			uint32_t word0;
		} response;
	} u;
};

struct mq_context {
	uint32_t word0;
#define lpfc_mq_context_cq_id_SHIFT	22 	/* Version 0 Only */
#define lpfc_mq_context_cq_id_MASK	0x000003FF
#define lpfc_mq_context_cq_id_WORD	word0
#define lpfc_mq_context_ring_size_SHIFT	16
#define lpfc_mq_context_ring_size_MASK	0x0000000F
#define lpfc_mq_context_ring_size_WORD	word0
#define LPFC_MQ_RING_SIZE_16		0x5
#define LPFC_MQ_RING_SIZE_32		0x6
#define LPFC_MQ_RING_SIZE_64		0x7
#define LPFC_MQ_RING_SIZE_128		0x8
	uint32_t word1;
#define lpfc_mq_context_valid_SHIFT	31
#define lpfc_mq_context_valid_MASK	0x00000001
#define lpfc_mq_context_valid_WORD	word1
	uint32_t reserved2;
	uint32_t reserved3;
};

struct lpfc_mbx_mq_create {
	struct mbox_header header;
	union {
		struct {
			uint32_t word0;
#define lpfc_mbx_mq_create_num_pages_SHIFT	0
#define lpfc_mbx_mq_create_num_pages_MASK	0x0000FFFF
#define lpfc_mbx_mq_create_num_pages_WORD	word0
			struct mq_context context;
			struct dma_address page[LPFC_MAX_MQ_PAGE];
		} request;
		struct {
			uint32_t word0;
#define lpfc_mbx_mq_create_q_id_SHIFT	0
#define lpfc_mbx_mq_create_q_id_MASK	0x0000FFFF
#define lpfc_mbx_mq_create_q_id_WORD	word0
		} response;
	} u;
};

struct lpfc_mbx_mq_create_ext {
	struct mbox_header header;
	union {
		struct {
			uint32_t word0;
#define lpfc_mbx_mq_create_ext_num_pages_SHIFT	0
#define lpfc_mbx_mq_create_ext_num_pages_MASK	0x0000FFFF
#define lpfc_mbx_mq_create_ext_num_pages_WORD	word0
#define lpfc_mbx_mq_create_ext_cq_id_SHIFT	16	/* Version 1 Only */
#define lpfc_mbx_mq_create_ext_cq_id_MASK	0x0000FFFF
#define lpfc_mbx_mq_create_ext_cq_id_WORD	word0
			uint32_t async_evt_bmap;
#define lpfc_mbx_mq_create_ext_async_evt_link_SHIFT	LPFC_TRAILER_CODE_LINK
#define lpfc_mbx_mq_create_ext_async_evt_link_MASK	0x00000001
#define lpfc_mbx_mq_create_ext_async_evt_link_WORD	async_evt_bmap
#define LPFC_EVT_CODE_LINK_NO_LINK	0x0
#define LPFC_EVT_CODE_LINK_10_MBIT	0x1
#define LPFC_EVT_CODE_LINK_100_MBIT	0x2
#define LPFC_EVT_CODE_LINK_1_GBIT	0x3
#define LPFC_EVT_CODE_LINK_10_GBIT	0x4
#define lpfc_mbx_mq_create_ext_async_evt_fip_SHIFT	LPFC_TRAILER_CODE_FCOE
#define lpfc_mbx_mq_create_ext_async_evt_fip_MASK	0x00000001
#define lpfc_mbx_mq_create_ext_async_evt_fip_WORD	async_evt_bmap
#define lpfc_mbx_mq_create_ext_async_evt_group5_SHIFT	LPFC_TRAILER_CODE_GRP5
#define lpfc_mbx_mq_create_ext_async_evt_group5_MASK	0x00000001
#define lpfc_mbx_mq_create_ext_async_evt_group5_WORD	async_evt_bmap
#define lpfc_mbx_mq_create_ext_async_evt_fc_SHIFT	LPFC_TRAILER_CODE_FC
#define lpfc_mbx_mq_create_ext_async_evt_fc_MASK	0x00000001
#define lpfc_mbx_mq_create_ext_async_evt_fc_WORD	async_evt_bmap
#define LPFC_EVT_CODE_FC_NO_LINK	0x0
#define LPFC_EVT_CODE_FC_1_GBAUD	0x1
#define LPFC_EVT_CODE_FC_2_GBAUD	0x2
#define LPFC_EVT_CODE_FC_4_GBAUD	0x4
#define LPFC_EVT_CODE_FC_8_GBAUD	0x8
#define LPFC_EVT_CODE_FC_10_GBAUD	0xA
#define LPFC_EVT_CODE_FC_16_GBAUD	0x10
#define lpfc_mbx_mq_create_ext_async_evt_sli_SHIFT	LPFC_TRAILER_CODE_SLI
#define lpfc_mbx_mq_create_ext_async_evt_sli_MASK	0x00000001
#define lpfc_mbx_mq_create_ext_async_evt_sli_WORD	async_evt_bmap
			struct mq_context context;
			struct dma_address page[LPFC_MAX_MQ_PAGE];
		} request;
		struct {
			uint32_t word0;
#define lpfc_mbx_mq_create_q_id_SHIFT	0
#define lpfc_mbx_mq_create_q_id_MASK	0x0000FFFF
#define lpfc_mbx_mq_create_q_id_WORD	word0
		} response;
	} u;
#define LPFC_ASYNC_EVENT_LINK_STATE	0x2
#define LPFC_ASYNC_EVENT_FCF_STATE	0x4
#define LPFC_ASYNC_EVENT_GROUP5		0x20
};

struct lpfc_mbx_mq_destroy {
	struct mbox_header header;
	union {
		struct {
			uint32_t word0;
#define lpfc_mbx_mq_destroy_q_id_SHIFT	0
#define lpfc_mbx_mq_destroy_q_id_MASK	0x0000FFFF
#define lpfc_mbx_mq_destroy_q_id_WORD	word0
		} request;
		struct {
			uint32_t word0;
		} response;
	} u;
};

/* Start Gen 2 SLI4 Mailbox definitions: */

/* Define allocate-ready Gen 2 SLI4 FCoE Resource Extent Types. */
#define LPFC_RSC_TYPE_FCOE_VFI	0x20
#define LPFC_RSC_TYPE_FCOE_VPI	0x21
#define LPFC_RSC_TYPE_FCOE_RPI	0x22
#define LPFC_RSC_TYPE_FCOE_XRI	0x23

struct lpfc_mbx_get_rsrc_extent_info {
	struct mbox_header header;
	union {
		struct {
			uint32_t word4;
#define lpfc_mbx_get_rsrc_extent_info_type_SHIFT	0
#define lpfc_mbx_get_rsrc_extent_info_type_MASK		0x0000FFFF
#define lpfc_mbx_get_rsrc_extent_info_type_WORD		word4
		} req;
		struct {
			uint32_t word4;
#define lpfc_mbx_get_rsrc_extent_info_cnt_SHIFT		0
#define lpfc_mbx_get_rsrc_extent_info_cnt_MASK		0x0000FFFF
#define lpfc_mbx_get_rsrc_extent_info_cnt_WORD		word4
#define lpfc_mbx_get_rsrc_extent_info_size_SHIFT	16
#define lpfc_mbx_get_rsrc_extent_info_size_MASK		0x0000FFFF
#define lpfc_mbx_get_rsrc_extent_info_size_WORD		word4
		} rsp;
	} u;
};

struct lpfc_mbx_query_fw_config {
	struct mbox_header header;
	struct {
		uint32_t config_number;
#define	LPFC_FC_FCOE		0x00000007
		uint32_t asic_revision;
		uint32_t physical_port;
		uint32_t function_mode;
#define LPFC_FCOE_INI_MODE	0x00000040
#define LPFC_FCOE_TGT_MODE	0x00000080
#define LPFC_DUA_MODE		0x00000800
		uint32_t ulp0_mode;
#define LPFC_ULP_FCOE_INIT_MODE	0x00000040
#define LPFC_ULP_FCOE_TGT_MODE	0x00000080
		uint32_t ulp0_nap_words[12];
		uint32_t ulp1_mode;
		uint32_t ulp1_nap_words[12];
		uint32_t function_capabilities;
		uint32_t cqid_base;
		uint32_t cqid_tot;
		uint32_t eqid_base;
		uint32_t eqid_tot;
		uint32_t ulp0_nap2_words[2];
		uint32_t ulp1_nap2_words[2];
	} rsp;
};

struct lpfc_mbx_set_beacon_config {
	struct mbox_header header;
	uint32_t word4;
#define lpfc_mbx_set_beacon_port_num_SHIFT		0
#define lpfc_mbx_set_beacon_port_num_MASK		0x0000003F
#define lpfc_mbx_set_beacon_port_num_WORD		word4
#define lpfc_mbx_set_beacon_port_type_SHIFT		6
#define lpfc_mbx_set_beacon_port_type_MASK		0x00000003
#define lpfc_mbx_set_beacon_port_type_WORD		word4
#define lpfc_mbx_set_beacon_state_SHIFT			8
#define lpfc_mbx_set_beacon_state_MASK			0x000000FF
#define lpfc_mbx_set_beacon_state_WORD			word4
#define lpfc_mbx_set_beacon_duration_SHIFT		16
#define lpfc_mbx_set_beacon_duration_MASK		0x000000FF
#define lpfc_mbx_set_beacon_duration_WORD		word4

/* COMMON_SET_BEACON_CONFIG_V1 */
#define lpfc_mbx_set_beacon_duration_v1_SHIFT		16
#define lpfc_mbx_set_beacon_duration_v1_MASK		0x0000FFFF
#define lpfc_mbx_set_beacon_duration_v1_WORD		word4
	uint32_t word5;  /* RESERVED  */
};

struct lpfc_id_range {
	uint32_t word5;
#define lpfc_mbx_rsrc_id_word4_0_SHIFT	0
#define lpfc_mbx_rsrc_id_word4_0_MASK	0x0000FFFF
#define lpfc_mbx_rsrc_id_word4_0_WORD	word5
#define lpfc_mbx_rsrc_id_word4_1_SHIFT	16
#define lpfc_mbx_rsrc_id_word4_1_MASK	0x0000FFFF
#define lpfc_mbx_rsrc_id_word4_1_WORD	word5
};

struct lpfc_mbx_set_link_diag_state {
	struct mbox_header header;
	union {
		struct {
			uint32_t word0;
#define lpfc_mbx_set_diag_state_diag_SHIFT	0
#define lpfc_mbx_set_diag_state_diag_MASK	0x00000001
#define lpfc_mbx_set_diag_state_diag_WORD	word0
#define lpfc_mbx_set_diag_state_diag_bit_valid_SHIFT	2
#define lpfc_mbx_set_diag_state_diag_bit_valid_MASK	0x00000001
#define lpfc_mbx_set_diag_state_diag_bit_valid_WORD	word0
#define LPFC_DIAG_STATE_DIAG_BIT_VALID_NO_CHANGE	0
#define LPFC_DIAG_STATE_DIAG_BIT_VALID_CHANGE		1
#define lpfc_mbx_set_diag_state_link_num_SHIFT	16
#define lpfc_mbx_set_diag_state_link_num_MASK	0x0000003F
#define lpfc_mbx_set_diag_state_link_num_WORD	word0
#define lpfc_mbx_set_diag_state_link_type_SHIFT 22
#define lpfc_mbx_set_diag_state_link_type_MASK	0x00000003
#define lpfc_mbx_set_diag_state_link_type_WORD	word0
		} req;
		struct {
			uint32_t word0;
		} rsp;
	} u;
};

struct lpfc_mbx_set_link_diag_loopback {
	struct mbox_header header;
	union {
		struct {
			uint32_t word0;
#define lpfc_mbx_set_diag_lpbk_type_SHIFT		0
#define lpfc_mbx_set_diag_lpbk_type_MASK		0x00000003
#define lpfc_mbx_set_diag_lpbk_type_WORD		word0
#define LPFC_DIAG_LOOPBACK_TYPE_DISABLE			0x0
#define LPFC_DIAG_LOOPBACK_TYPE_INTERNAL		0x1
#define LPFC_DIAG_LOOPBACK_TYPE_SERDES			0x2
#define LPFC_DIAG_LOOPBACK_TYPE_EXTERNAL_TRUNKED	0x3
#define lpfc_mbx_set_diag_lpbk_link_num_SHIFT		16
#define lpfc_mbx_set_diag_lpbk_link_num_MASK		0x0000003F
#define lpfc_mbx_set_diag_lpbk_link_num_WORD		word0
#define lpfc_mbx_set_diag_lpbk_link_type_SHIFT		22
#define lpfc_mbx_set_diag_lpbk_link_type_MASK		0x00000003
#define lpfc_mbx_set_diag_lpbk_link_type_WORD		word0
		} req;
		struct {
			uint32_t word0;
		} rsp;
	} u;
};

struct lpfc_mbx_run_link_diag_test {
	struct mbox_header header;
	union {
		struct {
			uint32_t word0;
#define lpfc_mbx_run_diag_test_link_num_SHIFT	16
#define lpfc_mbx_run_diag_test_link_num_MASK	0x0000003F
#define lpfc_mbx_run_diag_test_link_num_WORD	word0
#define lpfc_mbx_run_diag_test_link_type_SHIFT	22
#define lpfc_mbx_run_diag_test_link_type_MASK	0x00000003
#define lpfc_mbx_run_diag_test_link_type_WORD	word0
			uint32_t word1;
#define lpfc_mbx_run_diag_test_test_id_SHIFT	0
#define lpfc_mbx_run_diag_test_test_id_MASK	0x0000FFFF
#define lpfc_mbx_run_diag_test_test_id_WORD	word1
#define lpfc_mbx_run_diag_test_loops_SHIFT	16
#define lpfc_mbx_run_diag_test_loops_MASK	0x0000FFFF
#define lpfc_mbx_run_diag_test_loops_WORD	word1
			uint32_t word2;
#define lpfc_mbx_run_diag_test_test_ver_SHIFT	0
#define lpfc_mbx_run_diag_test_test_ver_MASK	0x0000FFFF
#define lpfc_mbx_run_diag_test_test_ver_WORD	word2
#define lpfc_mbx_run_diag_test_err_act_SHIFT	16
#define lpfc_mbx_run_diag_test_err_act_MASK	0x000000FF
#define lpfc_mbx_run_diag_test_err_act_WORD	word2
		} req;
		struct {
			uint32_t word0;
		} rsp;
	} u;
};

/*
 * struct lpfc_mbx_alloc_rsrc_extents:
 * A mbox is generically 256 bytes long. An SLI4_CONFIG mailbox requires
 * 6 words of header + 4 words of shared subcommand header +
 * 1 words of Extent-Opcode-specific header = 11 words or 44 bytes total.
 *
 * An embedded version of SLI4_CONFIG therefore has 256 - 44 = 212 bytes
 * for extents payload.
 *
 * 212/2 (bytes per extent) = 106 extents.
 * 106/2 (extents per word) = 53 words.
 * lpfc_id_range id is statically size to 53.
 *
 * This mailbox definition is used for ALLOC or GET_ALLOCATED
 * extent ranges.  For ALLOC, the type and cnt are required.
 * For GET_ALLOCATED, only the type is required.
 */
struct lpfc_mbx_alloc_rsrc_extents {
	struct mbox_header header;
	union {
		struct {
			uint32_t word4;
#define lpfc_mbx_alloc_rsrc_extents_type_SHIFT	0
#define lpfc_mbx_alloc_rsrc_extents_type_MASK	0x0000FFFF
#define lpfc_mbx_alloc_rsrc_extents_type_WORD	word4
#define lpfc_mbx_alloc_rsrc_extents_cnt_SHIFT	16
#define lpfc_mbx_alloc_rsrc_extents_cnt_MASK	0x0000FFFF
#define lpfc_mbx_alloc_rsrc_extents_cnt_WORD	word4
		} req;
		struct {
			uint32_t word4;
#define lpfc_mbx_rsrc_cnt_SHIFT	0
#define lpfc_mbx_rsrc_cnt_MASK	0x0000FFFF
#define lpfc_mbx_rsrc_cnt_WORD	word4
			struct lpfc_id_range id[53];
		} rsp;
	} u;
};

/*
 * This is the non-embedded version of ALLOC or GET RSRC_EXTENTS. Word4 in this
 * structure shares the same SHIFT/MASK/WORD defines provided in the
 * mbx_alloc_rsrc_extents and mbx_get_alloc_rsrc_extents, word4, provided in
 * the structures defined above.  This non-embedded structure provides for the
 * maximum number of extents supported by the port.
 */
struct lpfc_mbx_nembed_rsrc_extent {
	union  lpfc_sli4_cfg_shdr cfg_shdr;
	uint32_t word4;
	struct lpfc_id_range id;
};

struct lpfc_mbx_dealloc_rsrc_extents {
	struct mbox_header header;
	struct {
		uint32_t word4;
#define lpfc_mbx_dealloc_rsrc_extents_type_SHIFT	0
#define lpfc_mbx_dealloc_rsrc_extents_type_MASK		0x0000FFFF
#define lpfc_mbx_dealloc_rsrc_extents_type_WORD		word4
	} req;

};

/* Start SLI4 FCoE specific mbox structures. */

struct lpfc_mbx_post_hdr_tmpl {
	struct mbox_header header;
	uint32_t word10;
#define lpfc_mbx_post_hdr_tmpl_rpi_offset_SHIFT  0
#define lpfc_mbx_post_hdr_tmpl_rpi_offset_MASK   0x0000FFFF
#define lpfc_mbx_post_hdr_tmpl_rpi_offset_WORD   word10
#define lpfc_mbx_post_hdr_tmpl_page_cnt_SHIFT   16
#define lpfc_mbx_post_hdr_tmpl_page_cnt_MASK    0x0000FFFF
#define lpfc_mbx_post_hdr_tmpl_page_cnt_WORD    word10
	uint32_t rpi_paddr_lo;
	uint32_t rpi_paddr_hi;
};

struct sli4_sge {	/* SLI-4 */
	uint32_t addr_hi;
	uint32_t addr_lo;

	uint32_t word2;
#define lpfc_sli4_sge_offset_SHIFT	0
#define lpfc_sli4_sge_offset_MASK	0x07FFFFFF
#define lpfc_sli4_sge_offset_WORD	word2
#define lpfc_sli4_sge_type_SHIFT	27
#define lpfc_sli4_sge_type_MASK		0x0000000F
#define lpfc_sli4_sge_type_WORD		word2
#define LPFC_SGE_TYPE_DATA		0x0
#define LPFC_SGE_TYPE_DIF		0x4
#define LPFC_SGE_TYPE_LSP		0x5
#define LPFC_SGE_TYPE_PEDIF		0x6
#define LPFC_SGE_TYPE_PESEED		0x7
#define LPFC_SGE_TYPE_DISEED		0x8
#define LPFC_SGE_TYPE_ENC		0x9
#define LPFC_SGE_TYPE_ATM		0xA
#define LPFC_SGE_TYPE_SKIP		0xC
#define lpfc_sli4_sge_last_SHIFT	31 /* Last SEG in the SGL sets it */
#define lpfc_sli4_sge_last_MASK		0x00000001
#define lpfc_sli4_sge_last_WORD		word2
	uint32_t sge_len;
};

struct sli4_hybrid_sgl {
	struct list_head list_node;
	struct sli4_sge *dma_sgl;
	dma_addr_t dma_phys_sgl;
};

struct fcp_cmd_rsp_buf {
	struct list_head list_node;

	/* for storing cmd/rsp dma alloc'ed virt_addr */
	struct fcp_cmnd *fcp_cmnd;
	struct fcp_rsp *fcp_rsp;

	/* for storing this cmd/rsp's dma mapped phys addr from per CPU pool */
	dma_addr_t fcp_cmd_rsp_dma_handle;
};

struct sli4_sge_diseed {	/* SLI-4 */
	uint32_t ref_tag;
	uint32_t ref_tag_tran;

	uint32_t word2;
#define lpfc_sli4_sge_dif_apptran_SHIFT	0
#define lpfc_sli4_sge_dif_apptran_MASK	0x0000FFFF
#define lpfc_sli4_sge_dif_apptran_WORD	word2
#define lpfc_sli4_sge_dif_af_SHIFT	24
#define lpfc_sli4_sge_dif_af_MASK	0x00000001
#define lpfc_sli4_sge_dif_af_WORD	word2
#define lpfc_sli4_sge_dif_na_SHIFT	25
#define lpfc_sli4_sge_dif_na_MASK	0x00000001
#define lpfc_sli4_sge_dif_na_WORD	word2
#define lpfc_sli4_sge_dif_hi_SHIFT	26
#define lpfc_sli4_sge_dif_hi_MASK	0x00000001
#define lpfc_sli4_sge_dif_hi_WORD	word2
#define lpfc_sli4_sge_dif_type_SHIFT	27
#define lpfc_sli4_sge_dif_type_MASK	0x0000000F
#define lpfc_sli4_sge_dif_type_WORD	word2
#define lpfc_sli4_sge_dif_last_SHIFT	31 /* Last SEG in the SGL sets it */
#define lpfc_sli4_sge_dif_last_MASK	0x00000001
#define lpfc_sli4_sge_dif_last_WORD	word2
	uint32_t word3;
#define lpfc_sli4_sge_dif_apptag_SHIFT	0
#define lpfc_sli4_sge_dif_apptag_MASK	0x0000FFFF
#define lpfc_sli4_sge_dif_apptag_WORD	word3
#define lpfc_sli4_sge_dif_bs_SHIFT	16
#define lpfc_sli4_sge_dif_bs_MASK	0x00000007
#define lpfc_sli4_sge_dif_bs_WORD	word3
#define lpfc_sli4_sge_dif_ai_SHIFT	19
#define lpfc_sli4_sge_dif_ai_MASK	0x00000001
#define lpfc_sli4_sge_dif_ai_WORD	word3
#define lpfc_sli4_sge_dif_me_SHIFT	20
#define lpfc_sli4_sge_dif_me_MASK	0x00000001
#define lpfc_sli4_sge_dif_me_WORD	word3
#define lpfc_sli4_sge_dif_re_SHIFT	21
#define lpfc_sli4_sge_dif_re_MASK	0x00000001
#define lpfc_sli4_sge_dif_re_WORD	word3
#define lpfc_sli4_sge_dif_ce_SHIFT	22
#define lpfc_sli4_sge_dif_ce_MASK	0x00000001
#define lpfc_sli4_sge_dif_ce_WORD	word3
#define lpfc_sli4_sge_dif_nr_SHIFT	23
#define lpfc_sli4_sge_dif_nr_MASK	0x00000001
#define lpfc_sli4_sge_dif_nr_WORD	word3
#define lpfc_sli4_sge_dif_oprx_SHIFT	24
#define lpfc_sli4_sge_dif_oprx_MASK	0x0000000F
#define lpfc_sli4_sge_dif_oprx_WORD	word3
#define lpfc_sli4_sge_dif_optx_SHIFT	28
#define lpfc_sli4_sge_dif_optx_MASK	0x0000000F
#define lpfc_sli4_sge_dif_optx_WORD	word3
/* optx and oprx use BG_OP_IN defines in lpfc_hw.h */
};

struct fcf_record {
	uint32_t max_rcv_size;
	uint32_t fka_adv_period;
	uint32_t fip_priority;
	uint32_t word3;
#define lpfc_fcf_record_mac_0_SHIFT		0
#define lpfc_fcf_record_mac_0_MASK		0x000000FF
#define lpfc_fcf_record_mac_0_WORD		word3
#define lpfc_fcf_record_mac_1_SHIFT		8
#define lpfc_fcf_record_mac_1_MASK		0x000000FF
#define lpfc_fcf_record_mac_1_WORD		word3
#define lpfc_fcf_record_mac_2_SHIFT		16
#define lpfc_fcf_record_mac_2_MASK		0x000000FF
#define lpfc_fcf_record_mac_2_WORD		word3
#define lpfc_fcf_record_mac_3_SHIFT		24
#define lpfc_fcf_record_mac_3_MASK		0x000000FF
#define lpfc_fcf_record_mac_3_WORD		word3
	uint32_t word4;
#define lpfc_fcf_record_mac_4_SHIFT		0
#define lpfc_fcf_record_mac_4_MASK		0x000000FF
#define lpfc_fcf_record_mac_4_WORD		word4
#define lpfc_fcf_record_mac_5_SHIFT		8
#define lpfc_fcf_record_mac_5_MASK		0x000000FF
#define lpfc_fcf_record_mac_5_WORD		word4
#define lpfc_fcf_record_fcf_avail_SHIFT		16
#define lpfc_fcf_record_fcf_avail_MASK		0x000000FF
#define lpfc_fcf_record_fcf_avail_WORD		word4
#define lpfc_fcf_record_mac_addr_prov_SHIFT	24
#define lpfc_fcf_record_mac_addr_prov_MASK	0x000000FF
#define lpfc_fcf_record_mac_addr_prov_WORD	word4
#define LPFC_FCF_FPMA           1 	/* Fabric Provided MAC Address */
#define LPFC_FCF_SPMA           2       /* Server Provided MAC Address */
	uint32_t word5;
#define lpfc_fcf_record_fab_name_0_SHIFT	0
#define lpfc_fcf_record_fab_name_0_MASK		0x000000FF
#define lpfc_fcf_record_fab_name_0_WORD		word5
#define lpfc_fcf_record_fab_name_1_SHIFT	8
#define lpfc_fcf_record_fab_name_1_MASK		0x000000FF
#define lpfc_fcf_record_fab_name_1_WORD		word5
#define lpfc_fcf_record_fab_name_2_SHIFT	16
#define lpfc_fcf_record_fab_name_2_MASK		0x000000FF
#define lpfc_fcf_record_fab_name_2_WORD		word5
#define lpfc_fcf_record_fab_name_3_SHIFT	24
#define lpfc_fcf_record_fab_name_3_MASK		0x000000FF
#define lpfc_fcf_record_fab_name_3_WORD		word5
	uint32_t word6;
#define lpfc_fcf_record_fab_name_4_SHIFT	0
#define lpfc_fcf_record_fab_name_4_MASK		0x000000FF
#define lpfc_fcf_record_fab_name_4_WORD		word6
#define lpfc_fcf_record_fab_name_5_SHIFT	8
#define lpfc_fcf_record_fab_name_5_MASK		0x000000FF
#define lpfc_fcf_record_fab_name_5_WORD		word6
#define lpfc_fcf_record_fab_name_6_SHIFT	16
#define lpfc_fcf_record_fab_name_6_MASK		0x000000FF
#define lpfc_fcf_record_fab_name_6_WORD		word6
#define lpfc_fcf_record_fab_name_7_SHIFT	24
#define lpfc_fcf_record_fab_name_7_MASK		0x000000FF
#define lpfc_fcf_record_fab_name_7_WORD		word6
	uint32_t word7;
#define lpfc_fcf_record_fc_map_0_SHIFT		0
#define lpfc_fcf_record_fc_map_0_MASK		0x000000FF
#define lpfc_fcf_record_fc_map_0_WORD		word7
#define lpfc_fcf_record_fc_map_1_SHIFT		8
#define lpfc_fcf_record_fc_map_1_MASK		0x000000FF
#define lpfc_fcf_record_fc_map_1_WORD		word7
#define lpfc_fcf_record_fc_map_2_SHIFT		16
#define lpfc_fcf_record_fc_map_2_MASK		0x000000FF
#define lpfc_fcf_record_fc_map_2_WORD		word7
#define lpfc_fcf_record_fcf_valid_SHIFT		24
#define lpfc_fcf_record_fcf_valid_MASK		0x00000001
#define lpfc_fcf_record_fcf_valid_WORD		word7
#define lpfc_fcf_record_fcf_fc_SHIFT		25
#define lpfc_fcf_record_fcf_fc_MASK		0x00000001
#define lpfc_fcf_record_fcf_fc_WORD		word7
#define lpfc_fcf_record_fcf_sol_SHIFT		31
#define lpfc_fcf_record_fcf_sol_MASK		0x00000001
#define lpfc_fcf_record_fcf_sol_WORD		word7
	uint32_t word8;
#define lpfc_fcf_record_fcf_index_SHIFT		0
#define lpfc_fcf_record_fcf_index_MASK		0x0000FFFF
#define lpfc_fcf_record_fcf_index_WORD		word8
#define lpfc_fcf_record_fcf_state_SHIFT		16
#define lpfc_fcf_record_fcf_state_MASK		0x0000FFFF
#define lpfc_fcf_record_fcf_state_WORD		word8
	uint8_t vlan_bitmap[512];
	uint32_t word137;
#define lpfc_fcf_record_switch_name_0_SHIFT	0
#define lpfc_fcf_record_switch_name_0_MASK	0x000000FF
#define lpfc_fcf_record_switch_name_0_WORD	word137
#define lpfc_fcf_record_switch_name_1_SHIFT	8
#define lpfc_fcf_record_switch_name_1_MASK	0x000000FF
#define lpfc_fcf_record_switch_name_1_WORD	word137
#define lpfc_fcf_record_switch_name_2_SHIFT	16
#define lpfc_fcf_record_switch_name_2_MASK	0x000000FF
#define lpfc_fcf_record_switch_name_2_WORD	word137
#define lpfc_fcf_record_switch_name_3_SHIFT	24
#define lpfc_fcf_record_switch_name_3_MASK	0x000000FF
#define lpfc_fcf_record_switch_name_3_WORD	word137
	uint32_t word138;
#define lpfc_fcf_record_switch_name_4_SHIFT	0
#define lpfc_fcf_record_switch_name_4_MASK	0x000000FF
#define lpfc_fcf_record_switch_name_4_WORD	word138
#define lpfc_fcf_record_switch_name_5_SHIFT	8
#define lpfc_fcf_record_switch_name_5_MASK	0x000000FF
#define lpfc_fcf_record_switch_name_5_WORD	word138
#define lpfc_fcf_record_switch_name_6_SHIFT	16
#define lpfc_fcf_record_switch_name_6_MASK	0x000000FF
#define lpfc_fcf_record_switch_name_6_WORD	word138
#define lpfc_fcf_record_switch_name_7_SHIFT	24
#define lpfc_fcf_record_switch_name_7_MASK	0x000000FF
#define lpfc_fcf_record_switch_name_7_WORD	word138
};

struct lpfc_mbx_read_fcf_tbl {
	union lpfc_sli4_cfg_shdr cfg_shdr;
	union {
		struct {
			uint32_t word10;
#define lpfc_mbx_read_fcf_tbl_indx_SHIFT	0
#define lpfc_mbx_read_fcf_tbl_indx_MASK		0x0000FFFF
#define lpfc_mbx_read_fcf_tbl_indx_WORD		word10
		} request;
		struct {
			uint32_t eventag;
		} response;
	} u;
	uint32_t word11;
#define lpfc_mbx_read_fcf_tbl_nxt_vindx_SHIFT	0
#define lpfc_mbx_read_fcf_tbl_nxt_vindx_MASK	0x0000FFFF
#define lpfc_mbx_read_fcf_tbl_nxt_vindx_WORD	word11
};

struct lpfc_mbx_add_fcf_tbl_entry {
	union lpfc_sli4_cfg_shdr cfg_shdr;
	uint32_t word10;
#define lpfc_mbx_add_fcf_tbl_fcfi_SHIFT        0
#define lpfc_mbx_add_fcf_tbl_fcfi_MASK         0x0000FFFF
#define lpfc_mbx_add_fcf_tbl_fcfi_WORD         word10
	struct lpfc_mbx_sge fcf_sge;
};

struct lpfc_mbx_del_fcf_tbl_entry {
	struct mbox_header header;
	uint32_t word10;
#define lpfc_mbx_del_fcf_tbl_count_SHIFT	0
#define lpfc_mbx_del_fcf_tbl_count_MASK		0x0000FFFF
#define lpfc_mbx_del_fcf_tbl_count_WORD		word10
#define lpfc_mbx_del_fcf_tbl_index_SHIFT	16
#define lpfc_mbx_del_fcf_tbl_index_MASK		0x0000FFFF
#define lpfc_mbx_del_fcf_tbl_index_WORD		word10
};

struct lpfc_mbx_redisc_fcf_tbl {
	struct mbox_header header;
	uint32_t word10;
#define lpfc_mbx_redisc_fcf_count_SHIFT		0
#define lpfc_mbx_redisc_fcf_count_MASK		0x0000FFFF
#define lpfc_mbx_redisc_fcf_count_WORD		word10
	uint32_t resvd;
	uint32_t word12;
#define lpfc_mbx_redisc_fcf_index_SHIFT		0
#define lpfc_mbx_redisc_fcf_index_MASK		0x0000FFFF
#define lpfc_mbx_redisc_fcf_index_WORD		word12
};

/* Status field for embedded SLI_CONFIG mailbox command */
#define STATUS_SUCCESS					0x0
#define STATUS_FAILED 					0x1
#define STATUS_ILLEGAL_REQUEST				0x2
#define STATUS_ILLEGAL_FIELD				0x3
#define STATUS_INSUFFICIENT_BUFFER 			0x4
#define STATUS_UNAUTHORIZED_REQUEST			0x5
#define STATUS_FLASHROM_SAVE_FAILED			0x17
#define STATUS_FLASHROM_RESTORE_FAILED			0x18
#define STATUS_ICCBINDEX_ALLOC_FAILED			0x1a
#define STATUS_IOCTLHANDLE_ALLOC_FAILED 		0x1b
#define STATUS_INVALID_PHY_ADDR_FROM_OSM		0x1c
#define STATUS_INVALID_PHY_ADDR_LEN_FROM_OSM		0x1d
#define STATUS_ASSERT_FAILED				0x1e
#define STATUS_INVALID_SESSION				0x1f
#define STATUS_INVALID_CONNECTION			0x20
#define STATUS_BTL_PATH_EXCEEDS_OSM_LIMIT		0x21
#define STATUS_BTL_NO_FREE_SLOT_PATH			0x24
#define STATUS_BTL_NO_FREE_SLOT_TGTID			0x25
#define STATUS_OSM_DEVSLOT_NOT_FOUND			0x26
#define STATUS_FLASHROM_READ_FAILED			0x27
#define STATUS_POLL_IOCTL_TIMEOUT			0x28
#define STATUS_ERROR_ACITMAIN				0x2a
#define STATUS_REBOOT_REQUIRED				0x2c
#define STATUS_FCF_IN_USE				0x3a
#define STATUS_FCF_TABLE_EMPTY				0x43

/*
 * Additional status field for embedded SLI_CONFIG mailbox
 * command.
 */
#define ADD_STATUS_OPERATION_ALREADY_ACTIVE		0x67
#define ADD_STATUS_FW_NOT_SUPPORTED			0xEB
#define ADD_STATUS_INVALID_REQUEST			0x4B
#define ADD_STATUS_INVALID_OBJECT_NAME			0xA0
#define ADD_STATUS_FW_DOWNLOAD_HW_DISABLED              0x58

struct lpfc_mbx_sli4_config {
	struct mbox_header header;
};

struct lpfc_mbx_init_vfi {
	uint32_t word1;
#define lpfc_init_vfi_vr_SHIFT		31
#define lpfc_init_vfi_vr_MASK		0x00000001
#define lpfc_init_vfi_vr_WORD		word1
#define lpfc_init_vfi_vt_SHIFT		30
#define lpfc_init_vfi_vt_MASK		0x00000001
#define lpfc_init_vfi_vt_WORD		word1
#define lpfc_init_vfi_vf_SHIFT		29
#define lpfc_init_vfi_vf_MASK		0x00000001
#define lpfc_init_vfi_vf_WORD		word1
#define lpfc_init_vfi_vp_SHIFT		28
#define lpfc_init_vfi_vp_MASK		0x00000001
#define lpfc_init_vfi_vp_WORD		word1
#define lpfc_init_vfi_vfi_SHIFT		0
#define lpfc_init_vfi_vfi_MASK		0x0000FFFF
#define lpfc_init_vfi_vfi_WORD		word1
	uint32_t word2;
#define lpfc_init_vfi_vpi_SHIFT		16
#define lpfc_init_vfi_vpi_MASK		0x0000FFFF
#define lpfc_init_vfi_vpi_WORD		word2
#define lpfc_init_vfi_fcfi_SHIFT	0
#define lpfc_init_vfi_fcfi_MASK		0x0000FFFF
#define lpfc_init_vfi_fcfi_WORD		word2
	uint32_t word3;
#define lpfc_init_vfi_pri_SHIFT		13
#define lpfc_init_vfi_pri_MASK		0x00000007
#define lpfc_init_vfi_pri_WORD		word3
#define lpfc_init_vfi_vf_id_SHIFT	1
#define lpfc_init_vfi_vf_id_MASK	0x00000FFF
#define lpfc_init_vfi_vf_id_WORD	word3
	uint32_t word4;
#define lpfc_init_vfi_hop_count_SHIFT	24
#define lpfc_init_vfi_hop_count_MASK	0x000000FF
#define lpfc_init_vfi_hop_count_WORD	word4
};
#define MBX_VFI_IN_USE			0x9F02


struct lpfc_mbx_reg_vfi {
	uint32_t word1;
#define lpfc_reg_vfi_upd_SHIFT		29
#define lpfc_reg_vfi_upd_MASK		0x00000001
#define lpfc_reg_vfi_upd_WORD		word1
#define lpfc_reg_vfi_vp_SHIFT		28
#define lpfc_reg_vfi_vp_MASK		0x00000001
#define lpfc_reg_vfi_vp_WORD		word1
#define lpfc_reg_vfi_vfi_SHIFT		0
#define lpfc_reg_vfi_vfi_MASK		0x0000FFFF
#define lpfc_reg_vfi_vfi_WORD		word1
	uint32_t word2;
#define lpfc_reg_vfi_vpi_SHIFT		16
#define lpfc_reg_vfi_vpi_MASK		0x0000FFFF
#define lpfc_reg_vfi_vpi_WORD		word2
#define lpfc_reg_vfi_fcfi_SHIFT		0
#define lpfc_reg_vfi_fcfi_MASK		0x0000FFFF
#define lpfc_reg_vfi_fcfi_WORD		word2
	uint32_t wwn[2];
	struct ulp_bde64 bde;
	uint32_t e_d_tov;
	uint32_t r_a_tov;
	uint32_t word10;
#define lpfc_reg_vfi_nport_id_SHIFT	0
#define lpfc_reg_vfi_nport_id_MASK	0x00FFFFFF
#define lpfc_reg_vfi_nport_id_WORD	word10
#define lpfc_reg_vfi_bbcr_SHIFT		27
#define lpfc_reg_vfi_bbcr_MASK		0x00000001
#define lpfc_reg_vfi_bbcr_WORD		word10
#define lpfc_reg_vfi_bbscn_SHIFT	28
#define lpfc_reg_vfi_bbscn_MASK		0x0000000F
#define lpfc_reg_vfi_bbscn_WORD		word10
};

struct lpfc_mbx_init_vpi {
	uint32_t word1;
#define lpfc_init_vpi_vfi_SHIFT		16
#define lpfc_init_vpi_vfi_MASK		0x0000FFFF
#define lpfc_init_vpi_vfi_WORD		word1
#define lpfc_init_vpi_vpi_SHIFT		0
#define lpfc_init_vpi_vpi_MASK		0x0000FFFF
#define lpfc_init_vpi_vpi_WORD		word1
};

struct lpfc_mbx_read_vpi {
	uint32_t word1_rsvd;
	uint32_t word2;
#define lpfc_mbx_read_vpi_vnportid_SHIFT	0
#define lpfc_mbx_read_vpi_vnportid_MASK		0x00FFFFFF
#define lpfc_mbx_read_vpi_vnportid_WORD		word2
	uint32_t word3_rsvd;
	uint32_t word4;
#define lpfc_mbx_read_vpi_acq_alpa_SHIFT	0
#define lpfc_mbx_read_vpi_acq_alpa_MASK		0x000000FF
#define lpfc_mbx_read_vpi_acq_alpa_WORD		word4
#define lpfc_mbx_read_vpi_pb_SHIFT		15
#define lpfc_mbx_read_vpi_pb_MASK		0x00000001
#define lpfc_mbx_read_vpi_pb_WORD		word4
#define lpfc_mbx_read_vpi_spec_alpa_SHIFT	16
#define lpfc_mbx_read_vpi_spec_alpa_MASK	0x000000FF
#define lpfc_mbx_read_vpi_spec_alpa_WORD	word4
#define lpfc_mbx_read_vpi_ns_SHIFT		30
#define lpfc_mbx_read_vpi_ns_MASK		0x00000001
#define lpfc_mbx_read_vpi_ns_WORD		word4
#define lpfc_mbx_read_vpi_hl_SHIFT		31
#define lpfc_mbx_read_vpi_hl_MASK		0x00000001
#define lpfc_mbx_read_vpi_hl_WORD		word4
	uint32_t word5_rsvd;
	uint32_t word6;
#define lpfc_mbx_read_vpi_vpi_SHIFT		0
#define lpfc_mbx_read_vpi_vpi_MASK		0x0000FFFF
#define lpfc_mbx_read_vpi_vpi_WORD		word6
	uint32_t word7;
#define lpfc_mbx_read_vpi_mac_0_SHIFT		0
#define lpfc_mbx_read_vpi_mac_0_MASK		0x000000FF
#define lpfc_mbx_read_vpi_mac_0_WORD		word7
#define lpfc_mbx_read_vpi_mac_1_SHIFT		8
#define lpfc_mbx_read_vpi_mac_1_MASK		0x000000FF
#define lpfc_mbx_read_vpi_mac_1_WORD		word7
#define lpfc_mbx_read_vpi_mac_2_SHIFT		16
#define lpfc_mbx_read_vpi_mac_2_MASK		0x000000FF
#define lpfc_mbx_read_vpi_mac_2_WORD		word7
#define lpfc_mbx_read_vpi_mac_3_SHIFT		24
#define lpfc_mbx_read_vpi_mac_3_MASK		0x000000FF
#define lpfc_mbx_read_vpi_mac_3_WORD		word7
	uint32_t word8;
#define lpfc_mbx_read_vpi_mac_4_SHIFT		0
#define lpfc_mbx_read_vpi_mac_4_MASK		0x000000FF
#define lpfc_mbx_read_vpi_mac_4_WORD		word8
#define lpfc_mbx_read_vpi_mac_5_SHIFT		8
#define lpfc_mbx_read_vpi_mac_5_MASK		0x000000FF
#define lpfc_mbx_read_vpi_mac_5_WORD		word8
#define lpfc_mbx_read_vpi_vlan_tag_SHIFT	16
#define lpfc_mbx_read_vpi_vlan_tag_MASK		0x00000FFF
#define lpfc_mbx_read_vpi_vlan_tag_WORD		word8
#define lpfc_mbx_read_vpi_vv_SHIFT		28
#define lpfc_mbx_read_vpi_vv_MASK		0x0000001
#define lpfc_mbx_read_vpi_vv_WORD		word8
};

struct lpfc_mbx_unreg_vfi {
	uint32_t word1_rsvd;
	uint32_t word2;
#define lpfc_unreg_vfi_vfi_SHIFT	0
#define lpfc_unreg_vfi_vfi_MASK		0x0000FFFF
#define lpfc_unreg_vfi_vfi_WORD		word2
};

struct lpfc_mbx_resume_rpi {
	uint32_t word1;
#define lpfc_resume_rpi_index_SHIFT	0
#define lpfc_resume_rpi_index_MASK	0x0000FFFF
#define lpfc_resume_rpi_index_WORD	word1
#define lpfc_resume_rpi_ii_SHIFT	30
#define lpfc_resume_rpi_ii_MASK		0x00000003
#define lpfc_resume_rpi_ii_WORD		word1
#define RESUME_INDEX_RPI		0
#define RESUME_INDEX_VPI		1
#define RESUME_INDEX_VFI		2
#define RESUME_INDEX_FCFI		3
	uint32_t event_tag;
};

#define REG_FCF_INVALID_QID	0xFFFF
struct lpfc_mbx_reg_fcfi {
	uint32_t word1;
#define lpfc_reg_fcfi_info_index_SHIFT	0
#define lpfc_reg_fcfi_info_index_MASK	0x0000FFFF
#define lpfc_reg_fcfi_info_index_WORD	word1
#define lpfc_reg_fcfi_fcfi_SHIFT	16
#define lpfc_reg_fcfi_fcfi_MASK		0x0000FFFF
#define lpfc_reg_fcfi_fcfi_WORD		word1
	uint32_t word2;
#define lpfc_reg_fcfi_rq_id1_SHIFT	0
#define lpfc_reg_fcfi_rq_id1_MASK	0x0000FFFF
#define lpfc_reg_fcfi_rq_id1_WORD	word2
#define lpfc_reg_fcfi_rq_id0_SHIFT	16
#define lpfc_reg_fcfi_rq_id0_MASK	0x0000FFFF
#define lpfc_reg_fcfi_rq_id0_WORD	word2
	uint32_t word3;
#define lpfc_reg_fcfi_rq_id3_SHIFT	0
#define lpfc_reg_fcfi_rq_id3_MASK	0x0000FFFF
#define lpfc_reg_fcfi_rq_id3_WORD	word3
#define lpfc_reg_fcfi_rq_id2_SHIFT	16
#define lpfc_reg_fcfi_rq_id2_MASK	0x0000FFFF
#define lpfc_reg_fcfi_rq_id2_WORD	word3
	uint32_t word4;
#define lpfc_reg_fcfi_type_match0_SHIFT	24
#define lpfc_reg_fcfi_type_match0_MASK	0x000000FF
#define lpfc_reg_fcfi_type_match0_WORD	word4
#define lpfc_reg_fcfi_type_mask0_SHIFT	16
#define lpfc_reg_fcfi_type_mask0_MASK	0x000000FF
#define lpfc_reg_fcfi_type_mask0_WORD	word4
#define lpfc_reg_fcfi_rctl_match0_SHIFT	8
#define lpfc_reg_fcfi_rctl_match0_MASK	0x000000FF
#define lpfc_reg_fcfi_rctl_match0_WORD	word4
#define lpfc_reg_fcfi_rctl_mask0_SHIFT	0
#define lpfc_reg_fcfi_rctl_mask0_MASK	0x000000FF
#define lpfc_reg_fcfi_rctl_mask0_WORD	word4
	uint32_t word5;
#define lpfc_reg_fcfi_type_match1_SHIFT	24
#define lpfc_reg_fcfi_type_match1_MASK	0x000000FF
#define lpfc_reg_fcfi_type_match1_WORD	word5
#define lpfc_reg_fcfi_type_mask1_SHIFT	16
#define lpfc_reg_fcfi_type_mask1_MASK	0x000000FF
#define lpfc_reg_fcfi_type_mask1_WORD	word5
#define lpfc_reg_fcfi_rctl_match1_SHIFT	8
#define lpfc_reg_fcfi_rctl_match1_MASK	0x000000FF
#define lpfc_reg_fcfi_rctl_match1_WORD	word5
#define lpfc_reg_fcfi_rctl_mask1_SHIFT	0
#define lpfc_reg_fcfi_rctl_mask1_MASK	0x000000FF
#define lpfc_reg_fcfi_rctl_mask1_WORD	word5
	uint32_t word6;
#define lpfc_reg_fcfi_type_match2_SHIFT	24
#define lpfc_reg_fcfi_type_match2_MASK	0x000000FF
#define lpfc_reg_fcfi_type_match2_WORD	word6
#define lpfc_reg_fcfi_type_mask2_SHIFT	16
#define lpfc_reg_fcfi_type_mask2_MASK	0x000000FF
#define lpfc_reg_fcfi_type_mask2_WORD	word6
#define lpfc_reg_fcfi_rctl_match2_SHIFT	8
#define lpfc_reg_fcfi_rctl_match2_MASK	0x000000FF
#define lpfc_reg_fcfi_rctl_match2_WORD	word6
#define lpfc_reg_fcfi_rctl_mask2_SHIFT	0
#define lpfc_reg_fcfi_rctl_mask2_MASK	0x000000FF
#define lpfc_reg_fcfi_rctl_mask2_WORD	word6
	uint32_t word7;
#define lpfc_reg_fcfi_type_match3_SHIFT	24
#define lpfc_reg_fcfi_type_match3_MASK	0x000000FF
#define lpfc_reg_fcfi_type_match3_WORD	word7
#define lpfc_reg_fcfi_type_mask3_SHIFT	16
#define lpfc_reg_fcfi_type_mask3_MASK	0x000000FF
#define lpfc_reg_fcfi_type_mask3_WORD	word7
#define lpfc_reg_fcfi_rctl_match3_SHIFT	8
#define lpfc_reg_fcfi_rctl_match3_MASK	0x000000FF
#define lpfc_reg_fcfi_rctl_match3_WORD	word7
#define lpfc_reg_fcfi_rctl_mask3_SHIFT	0
#define lpfc_reg_fcfi_rctl_mask3_MASK	0x000000FF
#define lpfc_reg_fcfi_rctl_mask3_WORD	word7
	uint32_t word8;
#define lpfc_reg_fcfi_mam_SHIFT		13
#define lpfc_reg_fcfi_mam_MASK		0x00000003
#define lpfc_reg_fcfi_mam_WORD		word8
#define LPFC_MAM_BOTH		0	/* Both SPMA and FPMA */
#define LPFC_MAM_SPMA		1	/* Server Provided MAC Address */
#define LPFC_MAM_FPMA		2	/* Fabric Provided MAC Address */
#define lpfc_reg_fcfi_vv_SHIFT		12
#define lpfc_reg_fcfi_vv_MASK		0x00000001
#define lpfc_reg_fcfi_vv_WORD		word8
#define lpfc_reg_fcfi_vlan_tag_SHIFT	0
#define lpfc_reg_fcfi_vlan_tag_MASK	0x00000FFF
#define lpfc_reg_fcfi_vlan_tag_WORD	word8
};

struct lpfc_mbx_reg_fcfi_mrq {
	uint32_t word1;
#define lpfc_reg_fcfi_mrq_info_index_SHIFT	0
#define lpfc_reg_fcfi_mrq_info_index_MASK	0x0000FFFF
#define lpfc_reg_fcfi_mrq_info_index_WORD	word1
#define lpfc_reg_fcfi_mrq_fcfi_SHIFT		16
#define lpfc_reg_fcfi_mrq_fcfi_MASK		0x0000FFFF
#define lpfc_reg_fcfi_mrq_fcfi_WORD		word1
	uint32_t word2;
#define lpfc_reg_fcfi_mrq_rq_id1_SHIFT		0
#define lpfc_reg_fcfi_mrq_rq_id1_MASK		0x0000FFFF
#define lpfc_reg_fcfi_mrq_rq_id1_WORD		word2
#define lpfc_reg_fcfi_mrq_rq_id0_SHIFT		16
#define lpfc_reg_fcfi_mrq_rq_id0_MASK		0x0000FFFF
#define lpfc_reg_fcfi_mrq_rq_id0_WORD		word2
	uint32_t word3;
#define lpfc_reg_fcfi_mrq_rq_id3_SHIFT		0
#define lpfc_reg_fcfi_mrq_rq_id3_MASK		0x0000FFFF
#define lpfc_reg_fcfi_mrq_rq_id3_WORD		word3
#define lpfc_reg_fcfi_mrq_rq_id2_SHIFT		16
#define lpfc_reg_fcfi_mrq_rq_id2_MASK		0x0000FFFF
#define lpfc_reg_fcfi_mrq_rq_id2_WORD		word3
	uint32_t word4;
#define lpfc_reg_fcfi_mrq_type_match0_SHIFT	24
#define lpfc_reg_fcfi_mrq_type_match0_MASK	0x000000FF
#define lpfc_reg_fcfi_mrq_type_match0_WORD	word4
#define lpfc_reg_fcfi_mrq_type_mask0_SHIFT	16
#define lpfc_reg_fcfi_mrq_type_mask0_MASK	0x000000FF
#define lpfc_reg_fcfi_mrq_type_mask0_WORD	word4
#define lpfc_reg_fcfi_mrq_rctl_match0_SHIFT	8
#define lpfc_reg_fcfi_mrq_rctl_match0_MASK	0x000000FF
#define lpfc_reg_fcfi_mrq_rctl_match0_WORD	word4
#define lpfc_reg_fcfi_mrq_rctl_mask0_SHIFT	0
#define lpfc_reg_fcfi_mrq_rctl_mask0_MASK	0x000000FF
#define lpfc_reg_fcfi_mrq_rctl_mask0_WORD	word4
	uint32_t word5;
#define lpfc_reg_fcfi_mrq_type_match1_SHIFT	24
#define lpfc_reg_fcfi_mrq_type_match1_MASK	0x000000FF
#define lpfc_reg_fcfi_mrq_type_match1_WORD	word5
#define lpfc_reg_fcfi_mrq_type_mask1_SHIFT	16
#define lpfc_reg_fcfi_mrq_type_mask1_MASK	0x000000FF
#define lpfc_reg_fcfi_mrq_type_mask1_WORD	word5
#define lpfc_reg_fcfi_mrq_rctl_match1_SHIFT	8
#define lpfc_reg_fcfi_mrq_rctl_match1_MASK	0x000000FF
#define lpfc_reg_fcfi_mrq_rctl_match1_WORD	word5
#define lpfc_reg_fcfi_mrq_rctl_mask1_SHIFT	0
#define lpfc_reg_fcfi_mrq_rctl_mask1_MASK	0x000000FF
#define lpfc_reg_fcfi_mrq_rctl_mask1_WORD	word5
	uint32_t word6;
#define lpfc_reg_fcfi_mrq_type_match2_SHIFT	24
#define lpfc_reg_fcfi_mrq_type_match2_MASK	0x000000FF
#define lpfc_reg_fcfi_mrq_type_match2_WORD	word6
#define lpfc_reg_fcfi_mrq_type_mask2_SHIFT	16
#define lpfc_reg_fcfi_mrq_type_mask2_MASK	0x000000FF
#define lpfc_reg_fcfi_mrq_type_mask2_WORD	word6
#define lpfc_reg_fcfi_mrq_rctl_match2_SHIFT	8
#define lpfc_reg_fcfi_mrq_rctl_match2_MASK	0x000000FF
#define lpfc_reg_fcfi_mrq_rctl_match2_WORD	word6
#define lpfc_reg_fcfi_mrq_rctl_mask2_SHIFT	0
#define lpfc_reg_fcfi_mrq_rctl_mask2_MASK	0x000000FF
#define lpfc_reg_fcfi_mrq_rctl_mask2_WORD	word6
	uint32_t word7;
#define lpfc_reg_fcfi_mrq_type_match3_SHIFT	24
#define lpfc_reg_fcfi_mrq_type_match3_MASK	0x000000FF
#define lpfc_reg_fcfi_mrq_type_match3_WORD	word7
#define lpfc_reg_fcfi_mrq_type_mask3_SHIFT	16
#define lpfc_reg_fcfi_mrq_type_mask3_MASK	0x000000FF
#define lpfc_reg_fcfi_mrq_type_mask3_WORD	word7
#define lpfc_reg_fcfi_mrq_rctl_match3_SHIFT	8
#define lpfc_reg_fcfi_mrq_rctl_match3_MASK	0x000000FF
#define lpfc_reg_fcfi_mrq_rctl_match3_WORD	word7
#define lpfc_reg_fcfi_mrq_rctl_mask3_SHIFT	0
#define lpfc_reg_fcfi_mrq_rctl_mask3_MASK	0x000000FF
#define lpfc_reg_fcfi_mrq_rctl_mask3_WORD	word7
	uint32_t word8;
#define lpfc_reg_fcfi_mrq_ptc7_SHIFT		31
#define lpfc_reg_fcfi_mrq_ptc7_MASK		0x00000001
#define lpfc_reg_fcfi_mrq_ptc7_WORD		word8
#define lpfc_reg_fcfi_mrq_ptc6_SHIFT		30
#define lpfc_reg_fcfi_mrq_ptc6_MASK		0x00000001
#define lpfc_reg_fcfi_mrq_ptc6_WORD		word8
#define lpfc_reg_fcfi_mrq_ptc5_SHIFT		29
#define lpfc_reg_fcfi_mrq_ptc5_MASK		0x00000001
#define lpfc_reg_fcfi_mrq_ptc5_WORD		word8
#define lpfc_reg_fcfi_mrq_ptc4_SHIFT		28
#define lpfc_reg_fcfi_mrq_ptc4_MASK		0x00000001
#define lpfc_reg_fcfi_mrq_ptc4_WORD		word8
#define lpfc_reg_fcfi_mrq_ptc3_SHIFT		27
#define lpfc_reg_fcfi_mrq_ptc3_MASK		0x00000001
#define lpfc_reg_fcfi_mrq_ptc3_WORD		word8
#define lpfc_reg_fcfi_mrq_ptc2_SHIFT		26
#define lpfc_reg_fcfi_mrq_ptc2_MASK		0x00000001
#define lpfc_reg_fcfi_mrq_ptc2_WORD		word8
#define lpfc_reg_fcfi_mrq_ptc1_SHIFT		25
#define lpfc_reg_fcfi_mrq_ptc1_MASK		0x00000001
#define lpfc_reg_fcfi_mrq_ptc1_WORD		word8
#define lpfc_reg_fcfi_mrq_ptc0_SHIFT		24
#define lpfc_reg_fcfi_mrq_ptc0_MASK		0x00000001
#define lpfc_reg_fcfi_mrq_ptc0_WORD		word8
#define lpfc_reg_fcfi_mrq_pt7_SHIFT		23
#define lpfc_reg_fcfi_mrq_pt7_MASK		0x00000001
#define lpfc_reg_fcfi_mrq_pt7_WORD		word8
#define lpfc_reg_fcfi_mrq_pt6_SHIFT		22
#define lpfc_reg_fcfi_mrq_pt6_MASK		0x00000001
#define lpfc_reg_fcfi_mrq_pt6_WORD		word8
#define lpfc_reg_fcfi_mrq_pt5_SHIFT		21
#define lpfc_reg_fcfi_mrq_pt5_MASK		0x00000001
#define lpfc_reg_fcfi_mrq_pt5_WORD		word8
#define lpfc_reg_fcfi_mrq_pt4_SHIFT		20
#define lpfc_reg_fcfi_mrq_pt4_MASK		0x00000001
#define lpfc_reg_fcfi_mrq_pt4_WORD		word8
#define lpfc_reg_fcfi_mrq_pt3_SHIFT		19
#define lpfc_reg_fcfi_mrq_pt3_MASK		0x00000001
#define lpfc_reg_fcfi_mrq_pt3_WORD		word8
#define lpfc_reg_fcfi_mrq_pt2_SHIFT		18
#define lpfc_reg_fcfi_mrq_pt2_MASK		0x00000001
#define lpfc_reg_fcfi_mrq_pt2_WORD		word8
#define lpfc_reg_fcfi_mrq_pt1_SHIFT		17
#define lpfc_reg_fcfi_mrq_pt1_MASK		0x00000001
#define lpfc_reg_fcfi_mrq_pt1_WORD		word8
#define lpfc_reg_fcfi_mrq_pt0_SHIFT		16
#define lpfc_reg_fcfi_mrq_pt0_MASK		0x00000001
#define lpfc_reg_fcfi_mrq_pt0_WORD		word8
#define lpfc_reg_fcfi_mrq_xmv_SHIFT		15
#define lpfc_reg_fcfi_mrq_xmv_MASK		0x00000001
#define lpfc_reg_fcfi_mrq_xmv_WORD		word8
#define lpfc_reg_fcfi_mrq_mode_SHIFT		13
#define lpfc_reg_fcfi_mrq_mode_MASK		0x00000001
#define lpfc_reg_fcfi_mrq_mode_WORD		word8
#define lpfc_reg_fcfi_mrq_vv_SHIFT		12
#define lpfc_reg_fcfi_mrq_vv_MASK		0x00000001
#define lpfc_reg_fcfi_mrq_vv_WORD		word8
#define lpfc_reg_fcfi_mrq_vlan_tag_SHIFT	0
#define lpfc_reg_fcfi_mrq_vlan_tag_MASK		0x00000FFF
#define lpfc_reg_fcfi_mrq_vlan_tag_WORD		word8
	uint32_t word9;
#define lpfc_reg_fcfi_mrq_policy_SHIFT		12
#define lpfc_reg_fcfi_mrq_policy_MASK		0x0000000F
#define lpfc_reg_fcfi_mrq_policy_WORD		word9
#define lpfc_reg_fcfi_mrq_filter_SHIFT		8
#define lpfc_reg_fcfi_mrq_filter_MASK		0x0000000F
#define lpfc_reg_fcfi_mrq_filter_WORD		word9
#define lpfc_reg_fcfi_mrq_npairs_SHIFT		0
#define lpfc_reg_fcfi_mrq_npairs_MASK		0x000000FF
#define lpfc_reg_fcfi_mrq_npairs_WORD		word9
	uint32_t word10;
	uint32_t word11;
	uint32_t word12;
	uint32_t word13;
	uint32_t word14;
	uint32_t word15;
	uint32_t word16;
};

struct lpfc_mbx_unreg_fcfi {
	uint32_t word1_rsv;
	uint32_t word2;
#define lpfc_unreg_fcfi_SHIFT		0
#define lpfc_unreg_fcfi_MASK		0x0000FFFF
#define lpfc_unreg_fcfi_WORD		word2
};

struct lpfc_mbx_read_rev {
	uint32_t word1;
#define lpfc_mbx_rd_rev_sli_lvl_SHIFT  		16
#define lpfc_mbx_rd_rev_sli_lvl_MASK   		0x0000000F
#define lpfc_mbx_rd_rev_sli_lvl_WORD   		word1
#define lpfc_mbx_rd_rev_fcoe_SHIFT		20
#define lpfc_mbx_rd_rev_fcoe_MASK		0x00000001
#define lpfc_mbx_rd_rev_fcoe_WORD		word1
#define lpfc_mbx_rd_rev_cee_ver_SHIFT		21
#define lpfc_mbx_rd_rev_cee_ver_MASK		0x00000003
#define lpfc_mbx_rd_rev_cee_ver_WORD		word1
#define LPFC_PREDCBX_CEE_MODE	0
#define LPFC_DCBX_CEE_MODE	1
#define lpfc_mbx_rd_rev_vpd_SHIFT		29
#define lpfc_mbx_rd_rev_vpd_MASK		0x00000001
#define lpfc_mbx_rd_rev_vpd_WORD		word1
	uint32_t first_hw_rev;
#define LPFC_G7_ASIC_1				0xd
	uint32_t second_hw_rev;
	uint32_t word4_rsvd;
	uint32_t third_hw_rev;
	uint32_t word6;
#define lpfc_mbx_rd_rev_fcph_low_SHIFT		0
#define lpfc_mbx_rd_rev_fcph_low_MASK		0x000000FF
#define lpfc_mbx_rd_rev_fcph_low_WORD		word6
#define lpfc_mbx_rd_rev_fcph_high_SHIFT		8
#define lpfc_mbx_rd_rev_fcph_high_MASK		0x000000FF
#define lpfc_mbx_rd_rev_fcph_high_WORD		word6
#define lpfc_mbx_rd_rev_ftr_lvl_low_SHIFT	16
#define lpfc_mbx_rd_rev_ftr_lvl_low_MASK	0x000000FF
#define lpfc_mbx_rd_rev_ftr_lvl_low_WORD	word6
#define lpfc_mbx_rd_rev_ftr_lvl_high_SHIFT	24
#define lpfc_mbx_rd_rev_ftr_lvl_high_MASK	0x000000FF
#define lpfc_mbx_rd_rev_ftr_lvl_high_WORD	word6
	uint32_t word7_rsvd;
	uint32_t fw_id_rev;
	uint8_t  fw_name[16];
	uint32_t ulp_fw_id_rev;
	uint8_t  ulp_fw_name[16];
	uint32_t word18_47_rsvd[30];
	uint32_t word48;
#define lpfc_mbx_rd_rev_avail_len_SHIFT		0
#define lpfc_mbx_rd_rev_avail_len_MASK		0x00FFFFFF
#define lpfc_mbx_rd_rev_avail_len_WORD		word48
	uint32_t vpd_paddr_low;
	uint32_t vpd_paddr_high;
	uint32_t avail_vpd_len;
	uint32_t rsvd_52_63[12];
};

struct lpfc_mbx_read_config {
	uint32_t word1;
#define lpfc_mbx_rd_conf_extnts_inuse_SHIFT	31
#define lpfc_mbx_rd_conf_extnts_inuse_MASK	0x00000001
#define lpfc_mbx_rd_conf_extnts_inuse_WORD	word1
#define lpfc_mbx_rd_conf_wcs_SHIFT		28	/* warning signaling */
#define lpfc_mbx_rd_conf_wcs_MASK		0x00000001
#define lpfc_mbx_rd_conf_wcs_WORD		word1
#define lpfc_mbx_rd_conf_acs_SHIFT		27	/* alarm signaling */
#define lpfc_mbx_rd_conf_acs_MASK		0x00000001
#define lpfc_mbx_rd_conf_acs_WORD		word1
	uint32_t word2;
#define lpfc_mbx_rd_conf_lnk_numb_SHIFT		0
#define lpfc_mbx_rd_conf_lnk_numb_MASK		0x0000003F
#define lpfc_mbx_rd_conf_lnk_numb_WORD		word2
#define lpfc_mbx_rd_conf_lnk_type_SHIFT		6
#define lpfc_mbx_rd_conf_lnk_type_MASK		0x00000003
#define lpfc_mbx_rd_conf_lnk_type_WORD		word2
#define LPFC_LNK_TYPE_GE	0
#define LPFC_LNK_TYPE_FC	1
#define lpfc_mbx_rd_conf_lnk_ldv_SHIFT		8
#define lpfc_mbx_rd_conf_lnk_ldv_MASK		0x00000001
#define lpfc_mbx_rd_conf_lnk_ldv_WORD		word2
#define lpfc_mbx_rd_conf_trunk_SHIFT		12
#define lpfc_mbx_rd_conf_trunk_MASK		0x0000000F
#define lpfc_mbx_rd_conf_trunk_WORD		word2
#define lpfc_mbx_rd_conf_pt_SHIFT		20
#define lpfc_mbx_rd_conf_pt_MASK		0x00000003
#define lpfc_mbx_rd_conf_pt_WORD		word2
#define lpfc_mbx_rd_conf_tf_SHIFT		22
#define lpfc_mbx_rd_conf_tf_MASK		0x00000001
#define lpfc_mbx_rd_conf_tf_WORD		word2
#define lpfc_mbx_rd_conf_ptv_SHIFT		23
#define lpfc_mbx_rd_conf_ptv_MASK		0x00000001
#define lpfc_mbx_rd_conf_ptv_WORD		word2
#define lpfc_mbx_rd_conf_topology_SHIFT		24
#define lpfc_mbx_rd_conf_topology_MASK		0x000000FF
#define lpfc_mbx_rd_conf_topology_WORD		word2
	uint32_t rsvd_3;
	uint32_t word4;
#define lpfc_mbx_rd_conf_e_d_tov_SHIFT		0
#define lpfc_mbx_rd_conf_e_d_tov_MASK		0x0000FFFF
#define lpfc_mbx_rd_conf_e_d_tov_WORD		word4
	uint32_t rsvd_5;
	uint32_t word6;
#define lpfc_mbx_rd_conf_r_a_tov_SHIFT		0
#define lpfc_mbx_rd_conf_r_a_tov_MASK		0x0000FFFF
#define lpfc_mbx_rd_conf_r_a_tov_WORD		word6
#define lpfc_mbx_rd_conf_link_speed_SHIFT	16
#define lpfc_mbx_rd_conf_link_speed_MASK	0x0000FFFF
#define lpfc_mbx_rd_conf_link_speed_WORD	word6
	uint32_t rsvd_7;
	uint32_t word8;
#define lpfc_mbx_rd_conf_bbscn_min_SHIFT	0
#define lpfc_mbx_rd_conf_bbscn_min_MASK		0x0000000F
#define lpfc_mbx_rd_conf_bbscn_min_WORD		word8
#define lpfc_mbx_rd_conf_bbscn_max_SHIFT	4
#define lpfc_mbx_rd_conf_bbscn_max_MASK		0x0000000F
#define lpfc_mbx_rd_conf_bbscn_max_WORD		word8
#define lpfc_mbx_rd_conf_bbscn_def_SHIFT	8
#define lpfc_mbx_rd_conf_bbscn_def_MASK		0x0000000F
#define lpfc_mbx_rd_conf_bbscn_def_WORD		word8
	uint32_t word9;
#define lpfc_mbx_rd_conf_lmt_SHIFT		0
#define lpfc_mbx_rd_conf_lmt_MASK		0x0000FFFF
#define lpfc_mbx_rd_conf_lmt_WORD		word9
	uint32_t rsvd_10;
	uint32_t rsvd_11;
	uint32_t word12;
#define lpfc_mbx_rd_conf_xri_base_SHIFT		0
#define lpfc_mbx_rd_conf_xri_base_MASK		0x0000FFFF
#define lpfc_mbx_rd_conf_xri_base_WORD		word12
#define lpfc_mbx_rd_conf_xri_count_SHIFT	16
#define lpfc_mbx_rd_conf_xri_count_MASK		0x0000FFFF
#define lpfc_mbx_rd_conf_xri_count_WORD		word12
	uint32_t word13;
#define lpfc_mbx_rd_conf_rpi_base_SHIFT		0
#define lpfc_mbx_rd_conf_rpi_base_MASK		0x0000FFFF
#define lpfc_mbx_rd_conf_rpi_base_WORD		word13
#define lpfc_mbx_rd_conf_rpi_count_SHIFT	16
#define lpfc_mbx_rd_conf_rpi_count_MASK		0x0000FFFF
#define lpfc_mbx_rd_conf_rpi_count_WORD		word13
	uint32_t word14;
#define lpfc_mbx_rd_conf_vpi_base_SHIFT		0
#define lpfc_mbx_rd_conf_vpi_base_MASK		0x0000FFFF
#define lpfc_mbx_rd_conf_vpi_base_WORD		word14
#define lpfc_mbx_rd_conf_vpi_count_SHIFT	16
#define lpfc_mbx_rd_conf_vpi_count_MASK		0x0000FFFF
#define lpfc_mbx_rd_conf_vpi_count_WORD		word14
	uint32_t word15;
#define lpfc_mbx_rd_conf_vfi_base_SHIFT         0
#define lpfc_mbx_rd_conf_vfi_base_MASK          0x0000FFFF
#define lpfc_mbx_rd_conf_vfi_base_WORD          word15
#define lpfc_mbx_rd_conf_vfi_count_SHIFT        16
#define lpfc_mbx_rd_conf_vfi_count_MASK         0x0000FFFF
#define lpfc_mbx_rd_conf_vfi_count_WORD         word15
	uint32_t word16;
#define lpfc_mbx_rd_conf_fcfi_count_SHIFT	16
#define lpfc_mbx_rd_conf_fcfi_count_MASK	0x0000FFFF
#define lpfc_mbx_rd_conf_fcfi_count_WORD	word16
	uint32_t word17;
#define lpfc_mbx_rd_conf_rq_count_SHIFT		0
#define lpfc_mbx_rd_conf_rq_count_MASK		0x0000FFFF
#define lpfc_mbx_rd_conf_rq_count_WORD		word17
#define lpfc_mbx_rd_conf_eq_count_SHIFT		16
#define lpfc_mbx_rd_conf_eq_count_MASK		0x0000FFFF
#define lpfc_mbx_rd_conf_eq_count_WORD		word17
	uint32_t word18;
#define lpfc_mbx_rd_conf_wq_count_SHIFT		0
#define lpfc_mbx_rd_conf_wq_count_MASK		0x0000FFFF
#define lpfc_mbx_rd_conf_wq_count_WORD		word18
#define lpfc_mbx_rd_conf_cq_count_SHIFT		16
#define lpfc_mbx_rd_conf_cq_count_MASK		0x0000FFFF
#define lpfc_mbx_rd_conf_cq_count_WORD		word18
};

struct lpfc_mbx_request_features {
	uint32_t word1;
#define lpfc_mbx_rq_ftr_qry_SHIFT		0
#define lpfc_mbx_rq_ftr_qry_MASK		0x00000001
#define lpfc_mbx_rq_ftr_qry_WORD		word1
	uint32_t word2;
#define lpfc_mbx_rq_ftr_rq_iaab_SHIFT		0
#define lpfc_mbx_rq_ftr_rq_iaab_MASK		0x00000001
#define lpfc_mbx_rq_ftr_rq_iaab_WORD		word2
#define lpfc_mbx_rq_ftr_rq_npiv_SHIFT		1
#define lpfc_mbx_rq_ftr_rq_npiv_MASK		0x00000001
#define lpfc_mbx_rq_ftr_rq_npiv_WORD		word2
#define lpfc_mbx_rq_ftr_rq_dif_SHIFT		2
#define lpfc_mbx_rq_ftr_rq_dif_MASK		0x00000001
#define lpfc_mbx_rq_ftr_rq_dif_WORD		word2
#define lpfc_mbx_rq_ftr_rq_vf_SHIFT		3
#define lpfc_mbx_rq_ftr_rq_vf_MASK		0x00000001
#define lpfc_mbx_rq_ftr_rq_vf_WORD		word2
#define lpfc_mbx_rq_ftr_rq_fcpi_SHIFT		4
#define lpfc_mbx_rq_ftr_rq_fcpi_MASK		0x00000001
#define lpfc_mbx_rq_ftr_rq_fcpi_WORD		word2
#define lpfc_mbx_rq_ftr_rq_fcpt_SHIFT		5
#define lpfc_mbx_rq_ftr_rq_fcpt_MASK		0x00000001
#define lpfc_mbx_rq_ftr_rq_fcpt_WORD		word2
#define lpfc_mbx_rq_ftr_rq_fcpc_SHIFT		6
#define lpfc_mbx_rq_ftr_rq_fcpc_MASK		0x00000001
#define lpfc_mbx_rq_ftr_rq_fcpc_WORD		word2
#define lpfc_mbx_rq_ftr_rq_ifip_SHIFT		7
#define lpfc_mbx_rq_ftr_rq_ifip_MASK		0x00000001
#define lpfc_mbx_rq_ftr_rq_ifip_WORD		word2
#define lpfc_mbx_rq_ftr_rq_iaar_SHIFT		9
#define lpfc_mbx_rq_ftr_rq_iaar_MASK		0x00000001
#define lpfc_mbx_rq_ftr_rq_iaar_WORD		word2
#define lpfc_mbx_rq_ftr_rq_perfh_SHIFT		11
#define lpfc_mbx_rq_ftr_rq_perfh_MASK		0x00000001
#define lpfc_mbx_rq_ftr_rq_perfh_WORD		word2
#define lpfc_mbx_rq_ftr_rq_mrqp_SHIFT		16
#define lpfc_mbx_rq_ftr_rq_mrqp_MASK		0x00000001
#define lpfc_mbx_rq_ftr_rq_mrqp_WORD		word2
#define lpfc_mbx_rq_ftr_rq_ashdr_SHIFT          17
#define lpfc_mbx_rq_ftr_rq_ashdr_MASK           0x00000001
#define lpfc_mbx_rq_ftr_rq_ashdr_WORD           word2
	uint32_t word3;
#define lpfc_mbx_rq_ftr_rsp_iaab_SHIFT		0
#define lpfc_mbx_rq_ftr_rsp_iaab_MASK		0x00000001
#define lpfc_mbx_rq_ftr_rsp_iaab_WORD		word3
#define lpfc_mbx_rq_ftr_rsp_npiv_SHIFT		1
#define lpfc_mbx_rq_ftr_rsp_npiv_MASK		0x00000001
#define lpfc_mbx_rq_ftr_rsp_npiv_WORD		word3
#define lpfc_mbx_rq_ftr_rsp_dif_SHIFT		2
#define lpfc_mbx_rq_ftr_rsp_dif_MASK		0x00000001
#define lpfc_mbx_rq_ftr_rsp_dif_WORD		word3
#define lpfc_mbx_rq_ftr_rsp_vf_SHIFT		3
#define lpfc_mbx_rq_ftr_rsp_vf__MASK		0x00000001
#define lpfc_mbx_rq_ftr_rsp_vf_WORD		word3
#define lpfc_mbx_rq_ftr_rsp_fcpi_SHIFT		4
#define lpfc_mbx_rq_ftr_rsp_fcpi_MASK		0x00000001
#define lpfc_mbx_rq_ftr_rsp_fcpi_WORD		word3
#define lpfc_mbx_rq_ftr_rsp_fcpt_SHIFT		5
#define lpfc_mbx_rq_ftr_rsp_fcpt_MASK		0x00000001
#define lpfc_mbx_rq_ftr_rsp_fcpt_WORD		word3
#define lpfc_mbx_rq_ftr_rsp_fcpc_SHIFT		6
#define lpfc_mbx_rq_ftr_rsp_fcpc_MASK		0x00000001
#define lpfc_mbx_rq_ftr_rsp_fcpc_WORD		word3
#define lpfc_mbx_rq_ftr_rsp_ifip_SHIFT		7
#define lpfc_mbx_rq_ftr_rsp_ifip_MASK		0x00000001
#define lpfc_mbx_rq_ftr_rsp_ifip_WORD		word3
#define lpfc_mbx_rq_ftr_rsp_perfh_SHIFT		11
#define lpfc_mbx_rq_ftr_rsp_perfh_MASK		0x00000001
#define lpfc_mbx_rq_ftr_rsp_perfh_WORD		word3
#define lpfc_mbx_rq_ftr_rsp_mrqp_SHIFT		16
#define lpfc_mbx_rq_ftr_rsp_mrqp_MASK		0x00000001
#define lpfc_mbx_rq_ftr_rsp_mrqp_WORD		word3
<<<<<<< HEAD
=======
#define lpfc_mbx_rq_ftr_rsp_ashdr_SHIFT         17
#define lpfc_mbx_rq_ftr_rsp_ashdr_MASK          0x00000001
#define lpfc_mbx_rq_ftr_rsp_ashdr_WORD          word3
>>>>>>> 3b17187f
};

struct lpfc_mbx_memory_dump_type3 {
	uint32_t word1;
#define lpfc_mbx_memory_dump_type3_type_SHIFT    0
#define lpfc_mbx_memory_dump_type3_type_MASK     0x0000000f
#define lpfc_mbx_memory_dump_type3_type_WORD     word1
#define lpfc_mbx_memory_dump_type3_link_SHIFT    24
#define lpfc_mbx_memory_dump_type3_link_MASK     0x000000ff
#define lpfc_mbx_memory_dump_type3_link_WORD     word1
	uint32_t word2;
#define lpfc_mbx_memory_dump_type3_page_no_SHIFT  0
#define lpfc_mbx_memory_dump_type3_page_no_MASK   0x0000ffff
#define lpfc_mbx_memory_dump_type3_page_no_WORD   word2
#define lpfc_mbx_memory_dump_type3_offset_SHIFT   16
#define lpfc_mbx_memory_dump_type3_offset_MASK    0x0000ffff
#define lpfc_mbx_memory_dump_type3_offset_WORD    word2
	uint32_t word3;
#define lpfc_mbx_memory_dump_type3_length_SHIFT  0
#define lpfc_mbx_memory_dump_type3_length_MASK   0x00ffffff
#define lpfc_mbx_memory_dump_type3_length_WORD   word3
	uint32_t addr_lo;
	uint32_t addr_hi;
	uint32_t return_len;
};

#define DMP_PAGE_A0             0xa0
#define DMP_PAGE_A2             0xa2
#define DMP_SFF_PAGE_A0_SIZE	256
#define DMP_SFF_PAGE_A2_SIZE	256

#define SFP_WAVELENGTH_LC1310	1310
#define SFP_WAVELENGTH_LL1550	1550


/*
 *  * SFF-8472 TABLE 3.4
 *   */
#define  SFF_PG0_CONNECTOR_UNKNOWN    0x00   /* Unknown  */
#define  SFF_PG0_CONNECTOR_SC         0x01   /* SC       */
#define  SFF_PG0_CONNECTOR_FC_COPPER1 0x02   /* FC style 1 copper connector */
#define  SFF_PG0_CONNECTOR_FC_COPPER2 0x03   /* FC style 2 copper connector */
#define  SFF_PG0_CONNECTOR_BNC        0x04   /* BNC / TNC */
#define  SFF_PG0_CONNECTOR__FC_COAX   0x05   /* FC coaxial headers */
#define  SFF_PG0_CONNECTOR_FIBERJACK  0x06   /* FiberJack */
#define  SFF_PG0_CONNECTOR_LC         0x07   /* LC        */
#define  SFF_PG0_CONNECTOR_MT         0x08   /* MT - RJ   */
#define  SFF_PG0_CONNECTOR_MU         0x09   /* MU        */
#define  SFF_PG0_CONNECTOR_SF         0x0A   /* SG        */
#define  SFF_PG0_CONNECTOR_OPTICAL_PIGTAIL 0x0B /* Optical pigtail */
#define  SFF_PG0_CONNECTOR_OPTICAL_PARALLEL 0x0C /* MPO Parallel Optic */
#define  SFF_PG0_CONNECTOR_HSSDC_II   0x20   /* HSSDC II */
#define  SFF_PG0_CONNECTOR_COPPER_PIGTAIL 0x21 /* Copper pigtail */
#define  SFF_PG0_CONNECTOR_RJ45       0x22  /* RJ45 */

/* SFF-8472 Table 3.1 Diagnostics: Data Fields Address/Page A0 */

#define SSF_IDENTIFIER			0
#define SSF_EXT_IDENTIFIER		1
#define SSF_CONNECTOR			2
#define SSF_TRANSCEIVER_CODE_B0		3
#define SSF_TRANSCEIVER_CODE_B1		4
#define SSF_TRANSCEIVER_CODE_B2		5
#define SSF_TRANSCEIVER_CODE_B3		6
#define SSF_TRANSCEIVER_CODE_B4		7
#define SSF_TRANSCEIVER_CODE_B5		8
#define SSF_TRANSCEIVER_CODE_B6		9
#define SSF_TRANSCEIVER_CODE_B7		10
#define SSF_ENCODING			11
#define SSF_BR_NOMINAL			12
#define SSF_RATE_IDENTIFIER		13
#define SSF_LENGTH_9UM_KM		14
#define SSF_LENGTH_9UM			15
#define SSF_LENGTH_50UM_OM2		16
#define SSF_LENGTH_62UM_OM1		17
#define SFF_LENGTH_COPPER		18
#define SSF_LENGTH_50UM_OM3		19
#define SSF_VENDOR_NAME			20
#define SSF_VENDOR_OUI			36
#define SSF_VENDOR_PN			40
#define SSF_VENDOR_REV			56
#define SSF_WAVELENGTH_B1		60
#define SSF_WAVELENGTH_B0		61
#define SSF_CC_BASE			63
#define SSF_OPTIONS_B1			64
#define SSF_OPTIONS_B0			65
#define SSF_BR_MAX			66
#define SSF_BR_MIN			67
#define SSF_VENDOR_SN			68
#define SSF_DATE_CODE			84
#define SSF_MONITORING_TYPEDIAGNOSTIC	92
#define SSF_ENHANCED_OPTIONS		93
#define SFF_8472_COMPLIANCE		94
#define SSF_CC_EXT			95
#define SSF_A0_VENDOR_SPECIFIC		96

/* SFF-8472 Table 3.1a Diagnostics: Data Fields Address/Page A2 */

#define SSF_TEMP_HIGH_ALARM		0
#define SSF_TEMP_LOW_ALARM		2
#define SSF_TEMP_HIGH_WARNING		4
#define SSF_TEMP_LOW_WARNING		6
#define SSF_VOLTAGE_HIGH_ALARM		8
#define SSF_VOLTAGE_LOW_ALARM		10
#define SSF_VOLTAGE_HIGH_WARNING	12
#define SSF_VOLTAGE_LOW_WARNING		14
#define SSF_BIAS_HIGH_ALARM		16
#define SSF_BIAS_LOW_ALARM		18
#define SSF_BIAS_HIGH_WARNING		20
#define SSF_BIAS_LOW_WARNING		22
#define SSF_TXPOWER_HIGH_ALARM		24
#define SSF_TXPOWER_LOW_ALARM		26
#define SSF_TXPOWER_HIGH_WARNING	28
#define SSF_TXPOWER_LOW_WARNING		30
#define SSF_RXPOWER_HIGH_ALARM		32
#define SSF_RXPOWER_LOW_ALARM		34
#define SSF_RXPOWER_HIGH_WARNING	36
#define SSF_RXPOWER_LOW_WARNING		38
#define SSF_EXT_CAL_CONSTANTS		56
#define SSF_CC_DMI			95
#define SFF_TEMPERATURE_B1		96
#define SFF_TEMPERATURE_B0		97
#define SFF_VCC_B1			98
#define SFF_VCC_B0			99
#define SFF_TX_BIAS_CURRENT_B1		100
#define SFF_TX_BIAS_CURRENT_B0		101
#define SFF_TXPOWER_B1			102
#define SFF_TXPOWER_B0			103
#define SFF_RXPOWER_B1			104
#define SFF_RXPOWER_B0			105
#define SSF_STATUS_CONTROL		110
#define SSF_ALARM_FLAGS			112
#define SSF_WARNING_FLAGS		116
#define SSF_EXT_TATUS_CONTROL_B1	118
#define SSF_EXT_TATUS_CONTROL_B0	119
#define SSF_A2_VENDOR_SPECIFIC		120
#define SSF_USER_EEPROM			128
#define SSF_VENDOR_CONTROL		148


/*
 * Tranceiver codes Fibre Channel SFF-8472
 * Table 3.5.
 */

struct sff_trasnceiver_codes_byte0 {
	uint8_t inifiband:4;
	uint8_t teng_ethernet:4;
};

struct sff_trasnceiver_codes_byte1 {
	uint8_t  sonet:6;
	uint8_t  escon:2;
};

struct sff_trasnceiver_codes_byte2 {
	uint8_t  soNet:8;
};

struct sff_trasnceiver_codes_byte3 {
	uint8_t ethernet:8;
};

struct sff_trasnceiver_codes_byte4 {
	uint8_t fc_el_lo:1;
	uint8_t fc_lw_laser:1;
	uint8_t fc_sw_laser:1;
	uint8_t fc_md_distance:1;
	uint8_t fc_lg_distance:1;
	uint8_t fc_int_distance:1;
	uint8_t fc_short_distance:1;
	uint8_t fc_vld_distance:1;
};

struct sff_trasnceiver_codes_byte5 {
	uint8_t reserved1:1;
	uint8_t reserved2:1;
	uint8_t fc_sfp_active:1;  /* Active cable   */
	uint8_t fc_sfp_passive:1; /* Passive cable  */
	uint8_t fc_lw_laser:1;     /* Longwave laser */
	uint8_t fc_sw_laser_sl:1;
	uint8_t fc_sw_laser_sn:1;
	uint8_t fc_el_hi:1;        /* Electrical enclosure high bit */
};

struct sff_trasnceiver_codes_byte6 {
	uint8_t fc_tm_sm:1;      /* Single Mode */
	uint8_t reserved:1;
	uint8_t fc_tm_m6:1;       /* Multimode, 62.5um (M6) */
	uint8_t fc_tm_tv:1;      /* Video Coax (TV) */
	uint8_t fc_tm_mi:1;      /* Miniature Coax (MI) */
	uint8_t fc_tm_tp:1;      /* Twisted Pair (TP) */
	uint8_t fc_tm_tw:1;      /* Twin Axial Pair  */
};

struct sff_trasnceiver_codes_byte7 {
	uint8_t fc_sp_100MB:1;   /*  100 MB/sec */
	uint8_t reserve:1;
	uint8_t fc_sp_200mb:1;   /*  200 MB/sec */
	uint8_t fc_sp_3200MB:1;  /* 3200 MB/sec */
	uint8_t fc_sp_400MB:1;   /*  400 MB/sec */
	uint8_t fc_sp_1600MB:1;  /* 1600 MB/sec */
	uint8_t fc_sp_800MB:1;   /*  800 MB/sec */
	uint8_t fc_sp_1200MB:1;  /* 1200 MB/sec */
};

/* User writable non-volatile memory, SFF-8472 Table 3.20 */
struct user_eeprom {
	uint8_t vendor_name[16];
	uint8_t vendor_oui[3];
	uint8_t vendor_pn[816];
	uint8_t vendor_rev[4];
	uint8_t vendor_sn[16];
	uint8_t datecode[6];
	uint8_t lot_code[2];
	uint8_t reserved191[57];
};

#define SLI4_PAGE_ALIGN(addr) (((addr)+((SLI4_PAGE_SIZE)-1)) \
			       &(~((SLI4_PAGE_SIZE)-1)))

struct lpfc_sli4_parameters {
	uint32_t word0;
#define cfg_prot_type_SHIFT			0
#define cfg_prot_type_MASK			0x000000FF
#define cfg_prot_type_WORD			word0
	uint32_t word1;
#define cfg_ft_SHIFT				0
#define cfg_ft_MASK				0x00000001
#define cfg_ft_WORD				word1
#define cfg_sli_rev_SHIFT			4
#define cfg_sli_rev_MASK			0x0000000f
#define cfg_sli_rev_WORD			word1
#define cfg_sli_family_SHIFT			8
#define cfg_sli_family_MASK			0x0000000f
#define cfg_sli_family_WORD			word1
#define cfg_if_type_SHIFT			12
#define cfg_if_type_MASK			0x0000000f
#define cfg_if_type_WORD			word1
#define cfg_sli_hint_1_SHIFT			16
#define cfg_sli_hint_1_MASK			0x000000ff
#define cfg_sli_hint_1_WORD			word1
#define cfg_sli_hint_2_SHIFT			24
#define cfg_sli_hint_2_MASK			0x0000001f
#define cfg_sli_hint_2_WORD			word1
	uint32_t word2;
#define cfg_eqav_SHIFT				31
#define cfg_eqav_MASK				0x00000001
#define cfg_eqav_WORD				word2
	uint32_t word3;
	uint32_t word4;
#define cfg_cqv_SHIFT				14
#define cfg_cqv_MASK				0x00000003
#define cfg_cqv_WORD				word4
#define cfg_cqpsize_SHIFT			16
#define cfg_cqpsize_MASK			0x000000ff
#define cfg_cqpsize_WORD			word4
#define cfg_cqav_SHIFT				31
#define cfg_cqav_MASK				0x00000001
#define cfg_cqav_WORD				word4
	uint32_t word5;
	uint32_t word6;
#define cfg_mqv_SHIFT				14
#define cfg_mqv_MASK				0x00000003
#define cfg_mqv_WORD				word6
	uint32_t word7;
	uint32_t word8;
#define cfg_wqpcnt_SHIFT			0
#define cfg_wqpcnt_MASK				0x0000000f
#define cfg_wqpcnt_WORD				word8
#define cfg_wqsize_SHIFT			8
#define cfg_wqsize_MASK				0x0000000f
#define cfg_wqsize_WORD				word8
#define cfg_wqv_SHIFT				14
#define cfg_wqv_MASK				0x00000003
#define cfg_wqv_WORD				word8
#define cfg_wqpsize_SHIFT			16
#define cfg_wqpsize_MASK			0x000000ff
#define cfg_wqpsize_WORD			word8
	uint32_t word9;
	uint32_t word10;
#define cfg_rqv_SHIFT				14
#define cfg_rqv_MASK				0x00000003
#define cfg_rqv_WORD				word10
	uint32_t word11;
#define cfg_rq_db_window_SHIFT			28
#define cfg_rq_db_window_MASK			0x0000000f
#define cfg_rq_db_window_WORD			word11
	uint32_t word12;
#define cfg_fcoe_SHIFT				0
#define cfg_fcoe_MASK				0x00000001
#define cfg_fcoe_WORD				word12
#define cfg_ext_SHIFT				1
#define cfg_ext_MASK				0x00000001
#define cfg_ext_WORD				word12
#define cfg_hdrr_SHIFT				2
#define cfg_hdrr_MASK				0x00000001
#define cfg_hdrr_WORD				word12
#define cfg_phwq_SHIFT				15
#define cfg_phwq_MASK				0x00000001
#define cfg_phwq_WORD				word12
#define cfg_oas_SHIFT				25
#define cfg_oas_MASK				0x00000001
#define cfg_oas_WORD				word12
#define cfg_loopbk_scope_SHIFT			28
#define cfg_loopbk_scope_MASK			0x0000000f
#define cfg_loopbk_scope_WORD			word12
	uint32_t sge_supp_len;
	uint32_t word14;
#define cfg_sgl_page_cnt_SHIFT			0
#define cfg_sgl_page_cnt_MASK			0x0000000f
#define cfg_sgl_page_cnt_WORD			word14
#define cfg_sgl_page_size_SHIFT			8
#define cfg_sgl_page_size_MASK			0x000000ff
#define cfg_sgl_page_size_WORD			word14
#define cfg_sgl_pp_align_SHIFT			16
#define cfg_sgl_pp_align_MASK			0x000000ff
#define cfg_sgl_pp_align_WORD			word14
	uint32_t word15;
	uint32_t word16;
	uint32_t word17;
	uint32_t word18;
	uint32_t word19;
#define cfg_ext_embed_cb_SHIFT			0
#define cfg_ext_embed_cb_MASK			0x00000001
#define cfg_ext_embed_cb_WORD			word19
#define cfg_mds_diags_SHIFT			1
#define cfg_mds_diags_MASK			0x00000001
#define cfg_mds_diags_WORD			word19
#define cfg_nvme_SHIFT				3
#define cfg_nvme_MASK				0x00000001
#define cfg_nvme_WORD				word19
#define cfg_xib_SHIFT				4
#define cfg_xib_MASK				0x00000001
#define cfg_xib_WORD				word19
#define cfg_xpsgl_SHIFT				6
#define cfg_xpsgl_MASK				0x00000001
#define cfg_xpsgl_WORD				word19
#define cfg_eqdr_SHIFT				8
#define cfg_eqdr_MASK				0x00000001
#define cfg_eqdr_WORD				word19
#define cfg_nosr_SHIFT				9
#define cfg_nosr_MASK				0x00000001
#define cfg_nosr_WORD				word19
#define cfg_bv1s_SHIFT                          10
#define cfg_bv1s_MASK                           0x00000001
#define cfg_bv1s_WORD                           word19

#define cfg_nsler_SHIFT                         12
#define cfg_nsler_MASK                          0x00000001
#define cfg_nsler_WORD                          word19
#define cfg_pvl_SHIFT				13
#define cfg_pvl_MASK				0x00000001
#define cfg_pvl_WORD				word19

#define cfg_pbde_SHIFT				20
#define cfg_pbde_MASK				0x00000001
#define cfg_pbde_WORD				word19

	uint32_t word20;
#define cfg_max_tow_xri_SHIFT			0
#define cfg_max_tow_xri_MASK			0x0000ffff
#define cfg_max_tow_xri_WORD			word20

	uint32_t word21;
#define cfg_mi_ver_SHIFT			0
#define cfg_mi_ver_MASK				0x0000ffff
#define cfg_mi_ver_WORD				word21
#define cfg_cmf_SHIFT				24
#define cfg_cmf_MASK				0x000000ff
#define cfg_cmf_WORD				word21

	uint32_t mib_size;
	uint32_t word23;                        /* RESERVED */

	uint32_t word24;
#define cfg_frag_field_offset_SHIFT		0
#define cfg_frag_field_offset_MASK		0x0000ffff
#define cfg_frag_field_offset_WORD		word24

#define cfg_frag_field_size_SHIFT		16
#define cfg_frag_field_size_MASK		0x0000ffff
#define cfg_frag_field_size_WORD		word24

	uint32_t word25;
#define cfg_sgl_field_offset_SHIFT		0
#define cfg_sgl_field_offset_MASK		0x0000ffff
#define cfg_sgl_field_offset_WORD		word25

#define cfg_sgl_field_size_SHIFT		16
#define cfg_sgl_field_size_MASK			0x0000ffff
#define cfg_sgl_field_size_WORD			word25

	uint32_t word26;	/* Chain SGE initial value LOW  */
	uint32_t word27;	/* Chain SGE initial value HIGH */
#define LPFC_NODELAY_MAX_IO			32
};

#define LPFC_SET_UE_RECOVERY		0x10
#define LPFC_SET_MDS_DIAGS		0x12
#define LPFC_SET_CGN_SIGNAL		0x1f
#define LPFC_SET_DUAL_DUMP		0x1e
#define LPFC_SET_ENABLE_MI		0x21
#define LPFC_SET_ENABLE_CMF		0x24
struct lpfc_mbx_set_feature {
	struct mbox_header header;
	uint32_t feature;
	uint32_t param_len;
	uint32_t word6;
#define lpfc_mbx_set_feature_UER_SHIFT  0
#define lpfc_mbx_set_feature_UER_MASK   0x00000001
#define lpfc_mbx_set_feature_UER_WORD   word6
#define lpfc_mbx_set_feature_mds_SHIFT  2
#define lpfc_mbx_set_feature_mds_MASK   0x00000001
#define lpfc_mbx_set_feature_mds_WORD   word6
#define lpfc_mbx_set_feature_mds_deep_loopbk_SHIFT  1
#define lpfc_mbx_set_feature_mds_deep_loopbk_MASK   0x00000001
#define lpfc_mbx_set_feature_mds_deep_loopbk_WORD   word6
#define lpfc_mbx_set_feature_CGN_warn_freq_SHIFT 0
#define lpfc_mbx_set_feature_CGN_warn_freq_MASK  0x0000ffff
#define lpfc_mbx_set_feature_CGN_warn_freq_WORD  word6
#define lpfc_mbx_set_feature_dd_SHIFT		0
#define lpfc_mbx_set_feature_dd_MASK		0x00000001
#define lpfc_mbx_set_feature_dd_WORD		word6
#define lpfc_mbx_set_feature_ddquery_SHIFT	1
#define lpfc_mbx_set_feature_ddquery_MASK	0x00000001
#define lpfc_mbx_set_feature_ddquery_WORD	word6
#define LPFC_DISABLE_DUAL_DUMP		0
#define LPFC_ENABLE_DUAL_DUMP		1
#define LPFC_QUERY_OP_DUAL_DUMP		2
#define lpfc_mbx_set_feature_cmf_SHIFT		0
#define lpfc_mbx_set_feature_cmf_MASK		0x00000001
#define lpfc_mbx_set_feature_cmf_WORD		word6
#define lpfc_mbx_set_feature_mi_SHIFT		0
#define lpfc_mbx_set_feature_mi_MASK		0x0000ffff
#define lpfc_mbx_set_feature_mi_WORD		word6
#define lpfc_mbx_set_feature_milunq_SHIFT	16
#define lpfc_mbx_set_feature_milunq_MASK	0x0000ffff
#define lpfc_mbx_set_feature_milunq_WORD	word6
	uint32_t word7;
#define lpfc_mbx_set_feature_UERP_SHIFT 0
#define lpfc_mbx_set_feature_UERP_MASK  0x0000ffff
#define lpfc_mbx_set_feature_UERP_WORD  word7
#define lpfc_mbx_set_feature_UESR_SHIFT 16
#define lpfc_mbx_set_feature_UESR_MASK  0x0000ffff
#define lpfc_mbx_set_feature_UESR_WORD  word7
#define lpfc_mbx_set_feature_CGN_alarm_freq_SHIFT 0
#define lpfc_mbx_set_feature_CGN_alarm_freq_MASK  0x0000ffff
#define lpfc_mbx_set_feature_CGN_alarm_freq_WORD  word7
	u32 word8;
#define lpfc_mbx_set_feature_CGN_acqe_freq_SHIFT 0
#define lpfc_mbx_set_feature_CGN_acqe_freq_MASK  0x000000ff
#define lpfc_mbx_set_feature_CGN_acqe_freq_WORD  word8
};


#define LPFC_SET_HOST_OS_DRIVER_VERSION    0x2
#define LPFC_SET_HOST_DATE_TIME		   0x4

struct lpfc_mbx_set_host_date_time {
	uint32_t word6;
#define lpfc_mbx_set_host_month_WORD	word6
#define lpfc_mbx_set_host_month_SHIFT	16
#define lpfc_mbx_set_host_month_MASK	0xFF
#define lpfc_mbx_set_host_day_WORD	word6
#define lpfc_mbx_set_host_day_SHIFT	8
#define lpfc_mbx_set_host_day_MASK	0xFF
#define lpfc_mbx_set_host_year_WORD	word6
#define lpfc_mbx_set_host_year_SHIFT	0
#define lpfc_mbx_set_host_year_MASK	0xFF
	uint32_t word7;
#define lpfc_mbx_set_host_hour_WORD	word7
#define lpfc_mbx_set_host_hour_SHIFT	16
#define lpfc_mbx_set_host_hour_MASK	0xFF
#define lpfc_mbx_set_host_min_WORD	word7
#define lpfc_mbx_set_host_min_SHIFT	8
#define lpfc_mbx_set_host_min_MASK	0xFF
#define lpfc_mbx_set_host_sec_WORD	word7
#define lpfc_mbx_set_host_sec_SHIFT     0
#define lpfc_mbx_set_host_sec_MASK      0xFF
};

struct lpfc_mbx_set_host_data {
#define LPFC_HOST_OS_DRIVER_VERSION_SIZE   48
	struct mbox_header header;
	uint32_t param_id;
	uint32_t param_len;
	union {
		uint8_t data[LPFC_HOST_OS_DRIVER_VERSION_SIZE];
		struct  lpfc_mbx_set_host_date_time tm;
	} un;
};

struct lpfc_mbx_set_trunk_mode {
	struct mbox_header header;
	uint32_t word0;
#define lpfc_mbx_set_trunk_mode_WORD      word0
#define lpfc_mbx_set_trunk_mode_SHIFT     0
#define lpfc_mbx_set_trunk_mode_MASK      0xFF
	uint32_t word1;
	uint32_t word2;
};

struct lpfc_mbx_get_sli4_parameters {
	struct mbox_header header;
	struct lpfc_sli4_parameters sli4_parameters;
};

struct lpfc_mbx_reg_congestion_buf {
	struct mbox_header header;
	uint32_t word0;
#define lpfc_mbx_reg_cgn_buf_type_WORD		word0
#define lpfc_mbx_reg_cgn_buf_type_SHIFT		0
#define lpfc_mbx_reg_cgn_buf_type_MASK		0xFF
#define lpfc_mbx_reg_cgn_buf_cnt_WORD		word0
#define lpfc_mbx_reg_cgn_buf_cnt_SHIFT		16
#define lpfc_mbx_reg_cgn_buf_cnt_MASK		0xFF
	uint32_t word1;
	uint32_t length;
	uint32_t addr_lo;
	uint32_t addr_hi;
};

struct lpfc_rscr_desc_generic {
#define LPFC_RSRC_DESC_WSIZE			22
	uint32_t desc[LPFC_RSRC_DESC_WSIZE];
};

struct lpfc_rsrc_desc_pcie {
	uint32_t word0;
#define lpfc_rsrc_desc_pcie_type_SHIFT		0
#define lpfc_rsrc_desc_pcie_type_MASK		0x000000ff
#define lpfc_rsrc_desc_pcie_type_WORD		word0
#define LPFC_RSRC_DESC_TYPE_PCIE		0x40
#define lpfc_rsrc_desc_pcie_length_SHIFT	8
#define lpfc_rsrc_desc_pcie_length_MASK		0x000000ff
#define lpfc_rsrc_desc_pcie_length_WORD		word0
	uint32_t word1;
#define lpfc_rsrc_desc_pcie_pfnum_SHIFT		0
#define lpfc_rsrc_desc_pcie_pfnum_MASK		0x000000ff
#define lpfc_rsrc_desc_pcie_pfnum_WORD		word1
	uint32_t reserved;
	uint32_t word3;
#define lpfc_rsrc_desc_pcie_sriov_sta_SHIFT	0
#define lpfc_rsrc_desc_pcie_sriov_sta_MASK	0x000000ff
#define lpfc_rsrc_desc_pcie_sriov_sta_WORD	word3
#define lpfc_rsrc_desc_pcie_pf_sta_SHIFT	8
#define lpfc_rsrc_desc_pcie_pf_sta_MASK		0x000000ff
#define lpfc_rsrc_desc_pcie_pf_sta_WORD		word3
#define lpfc_rsrc_desc_pcie_pf_type_SHIFT	16
#define lpfc_rsrc_desc_pcie_pf_type_MASK	0x000000ff
#define lpfc_rsrc_desc_pcie_pf_type_WORD	word3
	uint32_t word4;
#define lpfc_rsrc_desc_pcie_nr_virtfn_SHIFT	0
#define lpfc_rsrc_desc_pcie_nr_virtfn_MASK	0x0000ffff
#define lpfc_rsrc_desc_pcie_nr_virtfn_WORD	word4
};

struct lpfc_rsrc_desc_fcfcoe {
	uint32_t word0;
#define lpfc_rsrc_desc_fcfcoe_type_SHIFT	0
#define lpfc_rsrc_desc_fcfcoe_type_MASK		0x000000ff
#define lpfc_rsrc_desc_fcfcoe_type_WORD		word0
#define LPFC_RSRC_DESC_TYPE_FCFCOE		0x43
#define lpfc_rsrc_desc_fcfcoe_length_SHIFT	8
#define lpfc_rsrc_desc_fcfcoe_length_MASK	0x000000ff
#define lpfc_rsrc_desc_fcfcoe_length_WORD	word0
#define LPFC_RSRC_DESC_TYPE_FCFCOE_V0_RSVD	0
#define LPFC_RSRC_DESC_TYPE_FCFCOE_V0_LENGTH	72
#define LPFC_RSRC_DESC_TYPE_FCFCOE_V1_LENGTH	88
	uint32_t word1;
#define lpfc_rsrc_desc_fcfcoe_vfnum_SHIFT	0
#define lpfc_rsrc_desc_fcfcoe_vfnum_MASK	0x000000ff
#define lpfc_rsrc_desc_fcfcoe_vfnum_WORD	word1
#define lpfc_rsrc_desc_fcfcoe_pfnum_SHIFT	16
#define lpfc_rsrc_desc_fcfcoe_pfnum_MASK        0x000007ff
#define lpfc_rsrc_desc_fcfcoe_pfnum_WORD        word1
	uint32_t word2;
#define lpfc_rsrc_desc_fcfcoe_rpi_cnt_SHIFT	0
#define lpfc_rsrc_desc_fcfcoe_rpi_cnt_MASK	0x0000ffff
#define lpfc_rsrc_desc_fcfcoe_rpi_cnt_WORD	word2
#define lpfc_rsrc_desc_fcfcoe_xri_cnt_SHIFT	16
#define lpfc_rsrc_desc_fcfcoe_xri_cnt_MASK	0x0000ffff
#define lpfc_rsrc_desc_fcfcoe_xri_cnt_WORD	word2
	uint32_t word3;
#define lpfc_rsrc_desc_fcfcoe_wq_cnt_SHIFT	0
#define lpfc_rsrc_desc_fcfcoe_wq_cnt_MASK	0x0000ffff
#define lpfc_rsrc_desc_fcfcoe_wq_cnt_WORD	word3
#define lpfc_rsrc_desc_fcfcoe_rq_cnt_SHIFT	16
#define lpfc_rsrc_desc_fcfcoe_rq_cnt_MASK	0x0000ffff
#define lpfc_rsrc_desc_fcfcoe_rq_cnt_WORD	word3
	uint32_t word4;
#define lpfc_rsrc_desc_fcfcoe_cq_cnt_SHIFT	0
#define lpfc_rsrc_desc_fcfcoe_cq_cnt_MASK	0x0000ffff
#define lpfc_rsrc_desc_fcfcoe_cq_cnt_WORD	word4
#define lpfc_rsrc_desc_fcfcoe_vpi_cnt_SHIFT	16
#define lpfc_rsrc_desc_fcfcoe_vpi_cnt_MASK	0x0000ffff
#define lpfc_rsrc_desc_fcfcoe_vpi_cnt_WORD	word4
	uint32_t word5;
#define lpfc_rsrc_desc_fcfcoe_fcfi_cnt_SHIFT	0
#define lpfc_rsrc_desc_fcfcoe_fcfi_cnt_MASK	0x0000ffff
#define lpfc_rsrc_desc_fcfcoe_fcfi_cnt_WORD	word5
#define lpfc_rsrc_desc_fcfcoe_vfi_cnt_SHIFT	16
#define lpfc_rsrc_desc_fcfcoe_vfi_cnt_MASK	0x0000ffff
#define lpfc_rsrc_desc_fcfcoe_vfi_cnt_WORD	word5
	uint32_t word6;
	uint32_t word7;
	uint32_t word8;
	uint32_t word9;
	uint32_t word10;
	uint32_t word11;
	uint32_t word12;
	uint32_t word13;
#define lpfc_rsrc_desc_fcfcoe_lnk_nr_SHIFT	0
#define lpfc_rsrc_desc_fcfcoe_lnk_nr_MASK	0x0000003f
#define lpfc_rsrc_desc_fcfcoe_lnk_nr_WORD	word13
#define lpfc_rsrc_desc_fcfcoe_lnk_tp_SHIFT      6
#define lpfc_rsrc_desc_fcfcoe_lnk_tp_MASK	0x00000003
#define lpfc_rsrc_desc_fcfcoe_lnk_tp_WORD	word13
#define lpfc_rsrc_desc_fcfcoe_lmc_SHIFT		8
#define lpfc_rsrc_desc_fcfcoe_lmc_MASK		0x00000001
#define lpfc_rsrc_desc_fcfcoe_lmc_WORD		word13
#define lpfc_rsrc_desc_fcfcoe_lld_SHIFT		9
#define lpfc_rsrc_desc_fcfcoe_lld_MASK		0x00000001
#define lpfc_rsrc_desc_fcfcoe_lld_WORD		word13
#define lpfc_rsrc_desc_fcfcoe_eq_cnt_SHIFT	16
#define lpfc_rsrc_desc_fcfcoe_eq_cnt_MASK	0x0000ffff
#define lpfc_rsrc_desc_fcfcoe_eq_cnt_WORD	word13
/* extended FC/FCoE Resource Descriptor when length = 88 bytes */
	uint32_t bw_min;
	uint32_t bw_max;
	uint32_t iops_min;
	uint32_t iops_max;
	uint32_t reserved[4];
};

struct lpfc_func_cfg {
#define LPFC_RSRC_DESC_MAX_NUM			2
	uint32_t rsrc_desc_count;
	struct lpfc_rscr_desc_generic desc[LPFC_RSRC_DESC_MAX_NUM];
};

struct lpfc_mbx_get_func_cfg {
	struct mbox_header header;
#define LPFC_CFG_TYPE_PERSISTENT_OVERRIDE	0x0
#define LPFC_CFG_TYPE_FACTURY_DEFAULT		0x1
#define LPFC_CFG_TYPE_CURRENT_ACTIVE		0x2
	struct lpfc_func_cfg func_cfg;
};

struct lpfc_prof_cfg {
#define LPFC_RSRC_DESC_MAX_NUM			2
	uint32_t rsrc_desc_count;
	struct lpfc_rscr_desc_generic desc[LPFC_RSRC_DESC_MAX_NUM];
};

struct lpfc_mbx_get_prof_cfg {
	struct mbox_header header;
#define LPFC_CFG_TYPE_PERSISTENT_OVERRIDE	0x0
#define LPFC_CFG_TYPE_FACTURY_DEFAULT		0x1
#define LPFC_CFG_TYPE_CURRENT_ACTIVE		0x2
	union {
		struct {
			uint32_t word10;
#define lpfc_mbx_get_prof_cfg_prof_id_SHIFT	0
#define lpfc_mbx_get_prof_cfg_prof_id_MASK	0x000000ff
#define lpfc_mbx_get_prof_cfg_prof_id_WORD	word10
#define lpfc_mbx_get_prof_cfg_prof_tp_SHIFT	8
#define lpfc_mbx_get_prof_cfg_prof_tp_MASK	0x00000003
#define lpfc_mbx_get_prof_cfg_prof_tp_WORD	word10
		} request;
		struct {
			struct lpfc_prof_cfg prof_cfg;
		} response;
	} u;
};

struct lpfc_controller_attribute {
	uint32_t version_string[8];
	uint32_t manufacturer_name[8];
	uint32_t supported_modes;
	uint32_t word17;
#define lpfc_cntl_attr_eprom_ver_lo_SHIFT	0
#define lpfc_cntl_attr_eprom_ver_lo_MASK	0x000000ff
#define lpfc_cntl_attr_eprom_ver_lo_WORD	word17
#define lpfc_cntl_attr_eprom_ver_hi_SHIFT	8
#define lpfc_cntl_attr_eprom_ver_hi_MASK	0x000000ff
#define lpfc_cntl_attr_eprom_ver_hi_WORD	word17
#define lpfc_cntl_attr_flash_id_SHIFT		16
#define lpfc_cntl_attr_flash_id_MASK		0x000000ff
#define lpfc_cntl_attr_flash_id_WORD		word17
	uint32_t mbx_da_struct_ver;
	uint32_t ep_fw_da_struct_ver;
	uint32_t ncsi_ver_str[3];
	uint32_t dflt_ext_timeout;
	uint32_t model_number[8];
	uint32_t description[16];
	uint32_t serial_number[8];
	uint32_t ip_ver_str[8];
	uint32_t fw_ver_str[8];
	uint32_t bios_ver_str[8];
	uint32_t redboot_ver_str[8];
	uint32_t driver_ver_str[8];
	uint32_t flash_fw_ver_str[8];
	uint32_t functionality;
	uint32_t word105;
#define lpfc_cntl_attr_max_cbd_len_SHIFT	0
#define lpfc_cntl_attr_max_cbd_len_MASK		0x0000ffff
#define lpfc_cntl_attr_max_cbd_len_WORD		word105
#define lpfc_cntl_attr_asic_rev_SHIFT		16
#define lpfc_cntl_attr_asic_rev_MASK		0x000000ff
#define lpfc_cntl_attr_asic_rev_WORD		word105
#define lpfc_cntl_attr_gen_guid0_SHIFT		24
#define lpfc_cntl_attr_gen_guid0_MASK		0x000000ff
#define lpfc_cntl_attr_gen_guid0_WORD		word105
	uint32_t gen_guid1_12[3];
	uint32_t word109;
#define lpfc_cntl_attr_gen_guid13_14_SHIFT	0
#define lpfc_cntl_attr_gen_guid13_14_MASK	0x0000ffff
#define lpfc_cntl_attr_gen_guid13_14_WORD	word109
#define lpfc_cntl_attr_gen_guid15_SHIFT		16
#define lpfc_cntl_attr_gen_guid15_MASK		0x000000ff
#define lpfc_cntl_attr_gen_guid15_WORD		word109
#define lpfc_cntl_attr_hba_port_cnt_SHIFT	24
#define lpfc_cntl_attr_hba_port_cnt_MASK	0x000000ff
#define lpfc_cntl_attr_hba_port_cnt_WORD	word109
	uint32_t word110;
#define lpfc_cntl_attr_dflt_lnk_tmo_SHIFT	0
#define lpfc_cntl_attr_dflt_lnk_tmo_MASK	0x0000ffff
#define lpfc_cntl_attr_dflt_lnk_tmo_WORD	word110
#define lpfc_cntl_attr_multi_func_dev_SHIFT	24
#define lpfc_cntl_attr_multi_func_dev_MASK	0x000000ff
#define lpfc_cntl_attr_multi_func_dev_WORD	word110
	uint32_t word111;
#define lpfc_cntl_attr_cache_valid_SHIFT	0
#define lpfc_cntl_attr_cache_valid_MASK		0x000000ff
#define lpfc_cntl_attr_cache_valid_WORD		word111
#define lpfc_cntl_attr_hba_status_SHIFT		8
#define lpfc_cntl_attr_hba_status_MASK		0x000000ff
#define lpfc_cntl_attr_hba_status_WORD		word111
#define lpfc_cntl_attr_max_domain_SHIFT		16
#define lpfc_cntl_attr_max_domain_MASK		0x000000ff
#define lpfc_cntl_attr_max_domain_WORD		word111
#define lpfc_cntl_attr_lnk_numb_SHIFT		24
#define lpfc_cntl_attr_lnk_numb_MASK		0x0000003f
#define lpfc_cntl_attr_lnk_numb_WORD		word111
#define lpfc_cntl_attr_lnk_type_SHIFT		30
#define lpfc_cntl_attr_lnk_type_MASK		0x00000003
#define lpfc_cntl_attr_lnk_type_WORD		word111
	uint32_t fw_post_status;
	uint32_t hba_mtu[8];
	uint32_t word121;
	uint32_t reserved1[3];
	uint32_t word125;
#define lpfc_cntl_attr_pci_vendor_id_SHIFT	0
#define lpfc_cntl_attr_pci_vendor_id_MASK	0x0000ffff
#define lpfc_cntl_attr_pci_vendor_id_WORD	word125
#define lpfc_cntl_attr_pci_device_id_SHIFT	16
#define lpfc_cntl_attr_pci_device_id_MASK	0x0000ffff
#define lpfc_cntl_attr_pci_device_id_WORD	word125
	uint32_t word126;
#define lpfc_cntl_attr_pci_subvdr_id_SHIFT	0
#define lpfc_cntl_attr_pci_subvdr_id_MASK	0x0000ffff
#define lpfc_cntl_attr_pci_subvdr_id_WORD	word126
#define lpfc_cntl_attr_pci_subsys_id_SHIFT	16
#define lpfc_cntl_attr_pci_subsys_id_MASK	0x0000ffff
#define lpfc_cntl_attr_pci_subsys_id_WORD	word126
	uint32_t word127;
#define lpfc_cntl_attr_pci_bus_num_SHIFT	0
#define lpfc_cntl_attr_pci_bus_num_MASK		0x000000ff
#define lpfc_cntl_attr_pci_bus_num_WORD		word127
#define lpfc_cntl_attr_pci_dev_num_SHIFT	8
#define lpfc_cntl_attr_pci_dev_num_MASK		0x000000ff
#define lpfc_cntl_attr_pci_dev_num_WORD		word127
#define lpfc_cntl_attr_pci_fnc_num_SHIFT	16
#define lpfc_cntl_attr_pci_fnc_num_MASK		0x000000ff
#define lpfc_cntl_attr_pci_fnc_num_WORD		word127
#define lpfc_cntl_attr_inf_type_SHIFT		24
#define lpfc_cntl_attr_inf_type_MASK		0x000000ff
#define lpfc_cntl_attr_inf_type_WORD		word127
	uint32_t unique_id[2];
	uint32_t word130;
#define lpfc_cntl_attr_num_netfil_SHIFT		0
#define lpfc_cntl_attr_num_netfil_MASK		0x000000ff
#define lpfc_cntl_attr_num_netfil_WORD		word130
	uint32_t reserved2[4];
};

struct lpfc_mbx_get_cntl_attributes {
	union  lpfc_sli4_cfg_shdr cfg_shdr;
	struct lpfc_controller_attribute cntl_attr;
};

struct lpfc_mbx_get_port_name {
	struct mbox_header header;
	union {
		struct {
			uint32_t word4;
#define lpfc_mbx_get_port_name_lnk_type_SHIFT	0
#define lpfc_mbx_get_port_name_lnk_type_MASK	0x00000003
#define lpfc_mbx_get_port_name_lnk_type_WORD	word4
		} request;
		struct {
			uint32_t word4;
#define lpfc_mbx_get_port_name_name0_SHIFT	0
#define lpfc_mbx_get_port_name_name0_MASK	0x000000FF
#define lpfc_mbx_get_port_name_name0_WORD	word4
#define lpfc_mbx_get_port_name_name1_SHIFT	8
#define lpfc_mbx_get_port_name_name1_MASK	0x000000FF
#define lpfc_mbx_get_port_name_name1_WORD	word4
#define lpfc_mbx_get_port_name_name2_SHIFT	16
#define lpfc_mbx_get_port_name_name2_MASK	0x000000FF
#define lpfc_mbx_get_port_name_name2_WORD	word4
#define lpfc_mbx_get_port_name_name3_SHIFT	24
#define lpfc_mbx_get_port_name_name3_MASK	0x000000FF
#define lpfc_mbx_get_port_name_name3_WORD	word4
#define LPFC_LINK_NUMBER_0			0
#define LPFC_LINK_NUMBER_1			1
#define LPFC_LINK_NUMBER_2			2
#define LPFC_LINK_NUMBER_3			3
		} response;
	} u;
};

/* Mailbox Completion Queue Error Messages */
#define MB_CQE_STATUS_SUCCESS			0x0
#define MB_CQE_STATUS_INSUFFICIENT_PRIVILEGES	0x1
#define MB_CQE_STATUS_INVALID_PARAMETER		0x2
#define MB_CQE_STATUS_INSUFFICIENT_RESOURCES	0x3
#define MB_CEQ_STATUS_QUEUE_FLUSHING		0x4
#define MB_CQE_STATUS_DMA_FAILED		0x5


#define LPFC_MBX_WR_CONFIG_MAX_BDE		1
struct lpfc_mbx_wr_object {
	struct mbox_header header;
	union {
		struct {
			uint32_t word4;
#define lpfc_wr_object_eof_SHIFT		31
#define lpfc_wr_object_eof_MASK			0x00000001
#define lpfc_wr_object_eof_WORD			word4
#define lpfc_wr_object_eas_SHIFT		29
#define lpfc_wr_object_eas_MASK			0x00000001
#define lpfc_wr_object_eas_WORD			word4
#define lpfc_wr_object_write_length_SHIFT	0
#define lpfc_wr_object_write_length_MASK	0x00FFFFFF
#define lpfc_wr_object_write_length_WORD	word4
			uint32_t write_offset;
			uint32_t object_name[LPFC_MBX_OBJECT_NAME_LEN_DW];
			uint32_t bde_count;
			struct ulp_bde64 bde[LPFC_MBX_WR_CONFIG_MAX_BDE];
		} request;
		struct {
			uint32_t actual_write_length;
			uint32_t word5;
#define lpfc_wr_object_change_status_SHIFT	0
#define lpfc_wr_object_change_status_MASK	0x000000FF
#define lpfc_wr_object_change_status_WORD	word5
#define LPFC_CHANGE_STATUS_NO_RESET_NEEDED	0x00
#define LPFC_CHANGE_STATUS_PHYS_DEV_RESET	0x01
#define LPFC_CHANGE_STATUS_FW_RESET		0x02
#define LPFC_CHANGE_STATUS_PORT_MIGRATION	0x04
#define LPFC_CHANGE_STATUS_PCI_RESET		0x05
#define lpfc_wr_object_csf_SHIFT		8
#define lpfc_wr_object_csf_MASK			0x00000001
#define lpfc_wr_object_csf_WORD			word5
		} response;
	} u;
};

/* mailbox queue entry structure */
struct lpfc_mqe {
	uint32_t word0;
#define lpfc_mqe_status_SHIFT		16
#define lpfc_mqe_status_MASK		0x0000FFFF
#define lpfc_mqe_status_WORD		word0
#define lpfc_mqe_command_SHIFT		8
#define lpfc_mqe_command_MASK		0x000000FF
#define lpfc_mqe_command_WORD		word0
	union {
		uint32_t mb_words[LPFC_SLI4_MB_WORD_COUNT - 1];
		/* sli4 mailbox commands */
		struct lpfc_mbx_sli4_config sli4_config;
		struct lpfc_mbx_init_vfi init_vfi;
		struct lpfc_mbx_reg_vfi reg_vfi;
		struct lpfc_mbx_reg_vfi unreg_vfi;
		struct lpfc_mbx_init_vpi init_vpi;
		struct lpfc_mbx_resume_rpi resume_rpi;
		struct lpfc_mbx_read_fcf_tbl read_fcf_tbl;
		struct lpfc_mbx_add_fcf_tbl_entry add_fcf_entry;
		struct lpfc_mbx_del_fcf_tbl_entry del_fcf_entry;
		struct lpfc_mbx_redisc_fcf_tbl redisc_fcf_tbl;
		struct lpfc_mbx_reg_fcfi reg_fcfi;
		struct lpfc_mbx_reg_fcfi_mrq reg_fcfi_mrq;
		struct lpfc_mbx_unreg_fcfi unreg_fcfi;
		struct lpfc_mbx_mq_create mq_create;
		struct lpfc_mbx_mq_create_ext mq_create_ext;
		struct lpfc_mbx_read_object read_object;
		struct lpfc_mbx_eq_create eq_create;
		struct lpfc_mbx_modify_eq_delay eq_delay;
		struct lpfc_mbx_cq_create cq_create;
		struct lpfc_mbx_cq_create_set cq_create_set;
		struct lpfc_mbx_wq_create wq_create;
		struct lpfc_mbx_rq_create rq_create;
		struct lpfc_mbx_rq_create_v2 rq_create_v2;
		struct lpfc_mbx_mq_destroy mq_destroy;
		struct lpfc_mbx_eq_destroy eq_destroy;
		struct lpfc_mbx_cq_destroy cq_destroy;
		struct lpfc_mbx_wq_destroy wq_destroy;
		struct lpfc_mbx_rq_destroy rq_destroy;
		struct lpfc_mbx_get_rsrc_extent_info rsrc_extent_info;
		struct lpfc_mbx_alloc_rsrc_extents alloc_rsrc_extents;
		struct lpfc_mbx_dealloc_rsrc_extents dealloc_rsrc_extents;
		struct lpfc_mbx_post_sgl_pages post_sgl_pages;
		struct lpfc_mbx_nembed_cmd nembed_cmd;
		struct lpfc_mbx_read_rev read_rev;
		struct lpfc_mbx_read_vpi read_vpi;
		struct lpfc_mbx_read_config rd_config;
		struct lpfc_mbx_request_features req_ftrs;
		struct lpfc_mbx_post_hdr_tmpl hdr_tmpl;
		struct lpfc_mbx_query_fw_config query_fw_cfg;
		struct lpfc_mbx_set_beacon_config beacon_config;
		struct lpfc_mbx_get_sli4_parameters get_sli4_parameters;
		struct lpfc_mbx_reg_congestion_buf reg_congestion_buf;
		struct lpfc_mbx_set_link_diag_state link_diag_state;
		struct lpfc_mbx_set_link_diag_loopback link_diag_loopback;
		struct lpfc_mbx_run_link_diag_test link_diag_test;
		struct lpfc_mbx_get_func_cfg get_func_cfg;
		struct lpfc_mbx_get_prof_cfg get_prof_cfg;
		struct lpfc_mbx_wr_object wr_object;
		struct lpfc_mbx_get_port_name get_port_name;
		struct lpfc_mbx_set_feature  set_feature;
		struct lpfc_mbx_memory_dump_type3 mem_dump_type3;
		struct lpfc_mbx_set_host_data set_host_data;
		struct lpfc_mbx_set_trunk_mode set_trunk_mode;
		struct lpfc_mbx_nop nop;
		struct lpfc_mbx_set_ras_fwlog ras_fwlog;
	} un;
};

struct lpfc_mcqe {
	uint32_t word0;
#define lpfc_mcqe_status_SHIFT		0
#define lpfc_mcqe_status_MASK		0x0000FFFF
#define lpfc_mcqe_status_WORD		word0
#define lpfc_mcqe_ext_status_SHIFT	16
#define lpfc_mcqe_ext_status_MASK	0x0000FFFF
#define lpfc_mcqe_ext_status_WORD	word0
	uint32_t mcqe_tag0;
	uint32_t mcqe_tag1;
	uint32_t trailer;
#define lpfc_trailer_valid_SHIFT	31
#define lpfc_trailer_valid_MASK		0x00000001
#define lpfc_trailer_valid_WORD		trailer
#define lpfc_trailer_async_SHIFT	30
#define lpfc_trailer_async_MASK		0x00000001
#define lpfc_trailer_async_WORD		trailer
#define lpfc_trailer_hpi_SHIFT		29
#define lpfc_trailer_hpi_MASK		0x00000001
#define lpfc_trailer_hpi_WORD		trailer
#define lpfc_trailer_completed_SHIFT	28
#define lpfc_trailer_completed_MASK	0x00000001
#define lpfc_trailer_completed_WORD	trailer
#define lpfc_trailer_consumed_SHIFT	27
#define lpfc_trailer_consumed_MASK	0x00000001
#define lpfc_trailer_consumed_WORD	trailer
#define lpfc_trailer_type_SHIFT		16
#define lpfc_trailer_type_MASK		0x000000FF
#define lpfc_trailer_type_WORD		trailer
#define lpfc_trailer_code_SHIFT		8
#define lpfc_trailer_code_MASK		0x000000FF
#define lpfc_trailer_code_WORD		trailer
#define LPFC_TRAILER_CODE_LINK	0x1
#define LPFC_TRAILER_CODE_FCOE	0x2
#define LPFC_TRAILER_CODE_DCBX	0x3
#define LPFC_TRAILER_CODE_GRP5	0x5
#define LPFC_TRAILER_CODE_FC	0x10
#define LPFC_TRAILER_CODE_SLI	0x11
#define LPFC_TRAILER_CODE_CMSTAT        0x13
};

struct lpfc_acqe_link {
	uint32_t word0;
#define lpfc_acqe_link_speed_SHIFT		24
#define lpfc_acqe_link_speed_MASK		0x000000FF
#define lpfc_acqe_link_speed_WORD		word0
#define LPFC_ASYNC_LINK_SPEED_ZERO		0x0
#define LPFC_ASYNC_LINK_SPEED_10MBPS		0x1
#define LPFC_ASYNC_LINK_SPEED_100MBPS		0x2
#define LPFC_ASYNC_LINK_SPEED_1GBPS		0x3
#define LPFC_ASYNC_LINK_SPEED_10GBPS		0x4
#define LPFC_ASYNC_LINK_SPEED_20GBPS		0x5
#define LPFC_ASYNC_LINK_SPEED_25GBPS		0x6
#define LPFC_ASYNC_LINK_SPEED_40GBPS		0x7
#define LPFC_ASYNC_LINK_SPEED_100GBPS		0x8
#define lpfc_acqe_link_duplex_SHIFT		16
#define lpfc_acqe_link_duplex_MASK		0x000000FF
#define lpfc_acqe_link_duplex_WORD		word0
#define LPFC_ASYNC_LINK_DUPLEX_NONE		0x0
#define LPFC_ASYNC_LINK_DUPLEX_HALF		0x1
#define LPFC_ASYNC_LINK_DUPLEX_FULL		0x2
#define lpfc_acqe_link_status_SHIFT		8
#define lpfc_acqe_link_status_MASK		0x000000FF
#define lpfc_acqe_link_status_WORD		word0
#define LPFC_ASYNC_LINK_STATUS_DOWN		0x0
#define LPFC_ASYNC_LINK_STATUS_UP		0x1
#define LPFC_ASYNC_LINK_STATUS_LOGICAL_DOWN	0x2
#define LPFC_ASYNC_LINK_STATUS_LOGICAL_UP	0x3
#define lpfc_acqe_link_type_SHIFT		6
#define lpfc_acqe_link_type_MASK		0x00000003
#define lpfc_acqe_link_type_WORD		word0
#define lpfc_acqe_link_number_SHIFT		0
#define lpfc_acqe_link_number_MASK		0x0000003F
#define lpfc_acqe_link_number_WORD		word0
	uint32_t word1;
#define lpfc_acqe_link_fault_SHIFT	0
#define lpfc_acqe_link_fault_MASK	0x000000FF
#define lpfc_acqe_link_fault_WORD	word1
#define LPFC_ASYNC_LINK_FAULT_NONE	0x0
#define LPFC_ASYNC_LINK_FAULT_LOCAL	0x1
#define LPFC_ASYNC_LINK_FAULT_REMOTE	0x2
#define LPFC_ASYNC_LINK_FAULT_LR_LRR	0x3
#define lpfc_acqe_logical_link_speed_SHIFT	16
#define lpfc_acqe_logical_link_speed_MASK	0x0000FFFF
#define lpfc_acqe_logical_link_speed_WORD	word1
	uint32_t event_tag;
	uint32_t trailer;
#define LPFC_LINK_EVENT_TYPE_PHYSICAL	0x0
#define LPFC_LINK_EVENT_TYPE_VIRTUAL	0x1
};

struct lpfc_acqe_fip {
	uint32_t index;
	uint32_t word1;
#define lpfc_acqe_fip_fcf_count_SHIFT		0
#define lpfc_acqe_fip_fcf_count_MASK		0x0000FFFF
#define lpfc_acqe_fip_fcf_count_WORD		word1
#define lpfc_acqe_fip_event_type_SHIFT		16
#define lpfc_acqe_fip_event_type_MASK		0x0000FFFF
#define lpfc_acqe_fip_event_type_WORD		word1
	uint32_t event_tag;
	uint32_t trailer;
#define LPFC_FIP_EVENT_TYPE_NEW_FCF		0x1
#define LPFC_FIP_EVENT_TYPE_FCF_TABLE_FULL	0x2
#define LPFC_FIP_EVENT_TYPE_FCF_DEAD		0x3
#define LPFC_FIP_EVENT_TYPE_CVL			0x4
#define LPFC_FIP_EVENT_TYPE_FCF_PARAM_MOD	0x5
};

struct lpfc_acqe_dcbx {
	uint32_t tlv_ttl;
	uint32_t reserved;
	uint32_t event_tag;
	uint32_t trailer;
};

struct lpfc_acqe_grp5 {
	uint32_t word0;
#define lpfc_acqe_grp5_type_SHIFT		6
#define lpfc_acqe_grp5_type_MASK		0x00000003
#define lpfc_acqe_grp5_type_WORD		word0
#define lpfc_acqe_grp5_number_SHIFT		0
#define lpfc_acqe_grp5_number_MASK		0x0000003F
#define lpfc_acqe_grp5_number_WORD		word0
	uint32_t word1;
#define lpfc_acqe_grp5_llink_spd_SHIFT	16
#define lpfc_acqe_grp5_llink_spd_MASK	0x0000FFFF
#define lpfc_acqe_grp5_llink_spd_WORD	word1
	uint32_t event_tag;
	uint32_t trailer;
};

extern const char *const trunk_errmsg[];

struct lpfc_acqe_fc_la {
	uint32_t word0;
#define lpfc_acqe_fc_la_speed_SHIFT		24
#define lpfc_acqe_fc_la_speed_MASK		0x000000FF
#define lpfc_acqe_fc_la_speed_WORD		word0
#define LPFC_FC_LA_SPEED_UNKNOWN		0x0
#define LPFC_FC_LA_SPEED_1G		0x1
#define LPFC_FC_LA_SPEED_2G		0x2
#define LPFC_FC_LA_SPEED_4G		0x4
#define LPFC_FC_LA_SPEED_8G		0x8
#define LPFC_FC_LA_SPEED_10G		0xA
#define LPFC_FC_LA_SPEED_16G		0x10
#define LPFC_FC_LA_SPEED_32G            0x20
#define LPFC_FC_LA_SPEED_64G            0x21
#define LPFC_FC_LA_SPEED_128G           0x22
#define LPFC_FC_LA_SPEED_256G           0x23
#define lpfc_acqe_fc_la_topology_SHIFT		16
#define lpfc_acqe_fc_la_topology_MASK		0x000000FF
#define lpfc_acqe_fc_la_topology_WORD		word0
#define LPFC_FC_LA_TOP_UNKOWN		0x0
#define LPFC_FC_LA_TOP_P2P		0x1
#define LPFC_FC_LA_TOP_FCAL		0x2
#define LPFC_FC_LA_TOP_INTERNAL_LOOP	0x3
#define LPFC_FC_LA_TOP_SERDES_LOOP	0x4
#define lpfc_acqe_fc_la_att_type_SHIFT		8
#define lpfc_acqe_fc_la_att_type_MASK		0x000000FF
#define lpfc_acqe_fc_la_att_type_WORD		word0
#define LPFC_FC_LA_TYPE_LINK_UP		0x1
#define LPFC_FC_LA_TYPE_LINK_DOWN	0x2
#define LPFC_FC_LA_TYPE_NO_HARD_ALPA	0x3
#define LPFC_FC_LA_TYPE_MDS_LINK_DOWN	0x4
#define LPFC_FC_LA_TYPE_MDS_LOOPBACK	0x5
#define LPFC_FC_LA_TYPE_UNEXP_WWPN	0x6
#define LPFC_FC_LA_TYPE_TRUNKING_EVENT  0x7
#define lpfc_acqe_fc_la_port_type_SHIFT		6
#define lpfc_acqe_fc_la_port_type_MASK		0x00000003
#define lpfc_acqe_fc_la_port_type_WORD		word0
#define LPFC_LINK_TYPE_ETHERNET		0x0
#define LPFC_LINK_TYPE_FC		0x1
#define lpfc_acqe_fc_la_port_number_SHIFT	0
#define lpfc_acqe_fc_la_port_number_MASK	0x0000003F
#define lpfc_acqe_fc_la_port_number_WORD	word0

/* Attention Type is 0x07 (Trunking Event) word0 */
#define lpfc_acqe_fc_la_trunk_link_status_port0_SHIFT	16
#define lpfc_acqe_fc_la_trunk_link_status_port0_MASK	0x0000001
#define lpfc_acqe_fc_la_trunk_link_status_port0_WORD	word0
#define lpfc_acqe_fc_la_trunk_link_status_port1_SHIFT	17
#define lpfc_acqe_fc_la_trunk_link_status_port1_MASK	0x0000001
#define lpfc_acqe_fc_la_trunk_link_status_port1_WORD	word0
#define lpfc_acqe_fc_la_trunk_link_status_port2_SHIFT	18
#define lpfc_acqe_fc_la_trunk_link_status_port2_MASK	0x0000001
#define lpfc_acqe_fc_la_trunk_link_status_port2_WORD	word0
#define lpfc_acqe_fc_la_trunk_link_status_port3_SHIFT	19
#define lpfc_acqe_fc_la_trunk_link_status_port3_MASK	0x0000001
#define lpfc_acqe_fc_la_trunk_link_status_port3_WORD	word0
#define lpfc_acqe_fc_la_trunk_config_port0_SHIFT	20
#define lpfc_acqe_fc_la_trunk_config_port0_MASK		0x0000001
#define lpfc_acqe_fc_la_trunk_config_port0_WORD		word0
#define lpfc_acqe_fc_la_trunk_config_port1_SHIFT	21
#define lpfc_acqe_fc_la_trunk_config_port1_MASK		0x0000001
#define lpfc_acqe_fc_la_trunk_config_port1_WORD		word0
#define lpfc_acqe_fc_la_trunk_config_port2_SHIFT	22
#define lpfc_acqe_fc_la_trunk_config_port2_MASK		0x0000001
#define lpfc_acqe_fc_la_trunk_config_port2_WORD		word0
#define lpfc_acqe_fc_la_trunk_config_port3_SHIFT	23
#define lpfc_acqe_fc_la_trunk_config_port3_MASK		0x0000001
#define lpfc_acqe_fc_la_trunk_config_port3_WORD		word0
	uint32_t word1;
#define lpfc_acqe_fc_la_llink_spd_SHIFT		16
#define lpfc_acqe_fc_la_llink_spd_MASK		0x0000FFFF
#define lpfc_acqe_fc_la_llink_spd_WORD		word1
#define lpfc_acqe_fc_la_fault_SHIFT		0
#define lpfc_acqe_fc_la_fault_MASK		0x000000FF
#define lpfc_acqe_fc_la_fault_WORD		word1
#define lpfc_acqe_fc_la_trunk_fault_SHIFT		0
#define lpfc_acqe_fc_la_trunk_fault_MASK		0x0000000F
#define lpfc_acqe_fc_la_trunk_fault_WORD		word1
#define lpfc_acqe_fc_la_trunk_linkmask_SHIFT		4
#define lpfc_acqe_fc_la_trunk_linkmask_MASK		0x000000F
#define lpfc_acqe_fc_la_trunk_linkmask_WORD		word1
#define LPFC_FC_LA_FAULT_NONE		0x0
#define LPFC_FC_LA_FAULT_LOCAL		0x1
#define LPFC_FC_LA_FAULT_REMOTE		0x2
	uint32_t event_tag;
	uint32_t trailer;
#define LPFC_FC_LA_EVENT_TYPE_FC_LINK		0x1
#define LPFC_FC_LA_EVENT_TYPE_SHARED_LINK	0x2
};

struct lpfc_acqe_misconfigured_event {
	struct {
	uint32_t word0;
#define lpfc_sli_misconfigured_port0_state_SHIFT	0
#define lpfc_sli_misconfigured_port0_state_MASK		0x000000FF
#define lpfc_sli_misconfigured_port0_state_WORD		word0
#define lpfc_sli_misconfigured_port1_state_SHIFT	8
#define lpfc_sli_misconfigured_port1_state_MASK		0x000000FF
#define lpfc_sli_misconfigured_port1_state_WORD		word0
#define lpfc_sli_misconfigured_port2_state_SHIFT	16
#define lpfc_sli_misconfigured_port2_state_MASK		0x000000FF
#define lpfc_sli_misconfigured_port2_state_WORD		word0
#define lpfc_sli_misconfigured_port3_state_SHIFT	24
#define lpfc_sli_misconfigured_port3_state_MASK		0x000000FF
#define lpfc_sli_misconfigured_port3_state_WORD		word0
	uint32_t word1;
#define lpfc_sli_misconfigured_port0_op_SHIFT		0
#define lpfc_sli_misconfigured_port0_op_MASK		0x00000001
#define lpfc_sli_misconfigured_port0_op_WORD		word1
#define lpfc_sli_misconfigured_port0_severity_SHIFT	1
#define lpfc_sli_misconfigured_port0_severity_MASK	0x00000003
#define lpfc_sli_misconfigured_port0_severity_WORD	word1
#define lpfc_sli_misconfigured_port1_op_SHIFT		8
#define lpfc_sli_misconfigured_port1_op_MASK		0x00000001
#define lpfc_sli_misconfigured_port1_op_WORD		word1
#define lpfc_sli_misconfigured_port1_severity_SHIFT	9
#define lpfc_sli_misconfigured_port1_severity_MASK	0x00000003
#define lpfc_sli_misconfigured_port1_severity_WORD	word1
#define lpfc_sli_misconfigured_port2_op_SHIFT		16
#define lpfc_sli_misconfigured_port2_op_MASK		0x00000001
#define lpfc_sli_misconfigured_port2_op_WORD		word1
#define lpfc_sli_misconfigured_port2_severity_SHIFT	17
#define lpfc_sli_misconfigured_port2_severity_MASK	0x00000003
#define lpfc_sli_misconfigured_port2_severity_WORD	word1
#define lpfc_sli_misconfigured_port3_op_SHIFT		24
#define lpfc_sli_misconfigured_port3_op_MASK		0x00000001
#define lpfc_sli_misconfigured_port3_op_WORD		word1
#define lpfc_sli_misconfigured_port3_severity_SHIFT	25
#define lpfc_sli_misconfigured_port3_severity_MASK	0x00000003
#define lpfc_sli_misconfigured_port3_severity_WORD	word1
	} theEvent;
#define LPFC_SLI_EVENT_STATUS_VALID			0x00
#define LPFC_SLI_EVENT_STATUS_NOT_PRESENT	0x01
#define LPFC_SLI_EVENT_STATUS_WRONG_TYPE	0x02
#define LPFC_SLI_EVENT_STATUS_UNSUPPORTED	0x03
#define LPFC_SLI_EVENT_STATUS_UNQUALIFIED	0x04
#define LPFC_SLI_EVENT_STATUS_UNCERTIFIED	0x05
};

struct lpfc_acqe_cgn_signal {
	u32 word0;
#define lpfc_warn_acqe_SHIFT		0
#define lpfc_warn_acqe_MASK		0x7FFFFFFF
#define lpfc_warn_acqe_WORD		word0
#define lpfc_imm_acqe_SHIFT		31
#define lpfc_imm_acqe_MASK		0x1
#define lpfc_imm_acqe_WORD		word0
	u32 alarm_cnt;
	u32 word2;
	u32 trailer;
};

struct lpfc_acqe_sli {
	uint32_t event_data1;
	uint32_t event_data2;
	uint32_t reserved;
	uint32_t trailer;
#define LPFC_SLI_EVENT_TYPE_PORT_ERROR		0x1
#define LPFC_SLI_EVENT_TYPE_OVER_TEMP		0x2
#define LPFC_SLI_EVENT_TYPE_NORM_TEMP		0x3
#define LPFC_SLI_EVENT_TYPE_NVLOG_POST		0x4
#define LPFC_SLI_EVENT_TYPE_DIAG_DUMP		0x5
#define LPFC_SLI_EVENT_TYPE_MISCONFIGURED	0x9
#define LPFC_SLI_EVENT_TYPE_REMOTE_DPORT	0xA
#define LPFC_SLI_EVENT_TYPE_PORT_PARAMS_CHG	0xE
#define LPFC_SLI_EVENT_TYPE_MISCONF_FAWWN	0xF
#define LPFC_SLI_EVENT_TYPE_EEPROM_FAILURE	0x10
#define LPFC_SLI_EVENT_TYPE_CGN_SIGNAL		0x11
};

/*
 * Define the bootstrap mailbox (bmbx) region used to communicate
 * mailbox command between the host and port. The mailbox consists
 * of a payload area of 256 bytes and a completion queue of length
 * 16 bytes.
 */
struct lpfc_bmbx_create {
	struct lpfc_mqe mqe;
	struct lpfc_mcqe mcqe;
};

#define SGL_ALIGN_SZ 64
#define SGL_PAGE_SIZE 4096
/* align SGL addr on a size boundary - adjust address up */
#define NO_XRI  0xffff

struct wqe_common {
	uint32_t word6;
#define wqe_xri_tag_SHIFT     0
#define wqe_xri_tag_MASK      0x0000FFFF
#define wqe_xri_tag_WORD      word6
#define wqe_ctxt_tag_SHIFT    16
#define wqe_ctxt_tag_MASK     0x0000FFFF
#define wqe_ctxt_tag_WORD     word6
	uint32_t word7;
#define wqe_dif_SHIFT         0
#define wqe_dif_MASK          0x00000003
#define wqe_dif_WORD          word7
#define LPFC_WQE_DIF_PASSTHRU	1
#define LPFC_WQE_DIF_STRIP	2
#define LPFC_WQE_DIF_INSERT	3
#define wqe_ct_SHIFT          2
#define wqe_ct_MASK           0x00000003
#define wqe_ct_WORD           word7
#define wqe_status_SHIFT      4
#define wqe_status_MASK       0x0000000f
#define wqe_status_WORD       word7
#define wqe_cmnd_SHIFT        8
#define wqe_cmnd_MASK         0x000000ff
#define wqe_cmnd_WORD         word7
#define wqe_class_SHIFT       16
#define wqe_class_MASK        0x00000007
#define wqe_class_WORD        word7
#define wqe_ar_SHIFT          19
#define wqe_ar_MASK           0x00000001
#define wqe_ar_WORD           word7
#define wqe_ag_SHIFT          wqe_ar_SHIFT
#define wqe_ag_MASK           wqe_ar_MASK
#define wqe_ag_WORD           wqe_ar_WORD
#define wqe_pu_SHIFT          20
#define wqe_pu_MASK           0x00000003
#define wqe_pu_WORD           word7
#define wqe_erp_SHIFT         22
#define wqe_erp_MASK          0x00000001
#define wqe_erp_WORD          word7
#define wqe_conf_SHIFT        wqe_erp_SHIFT
#define wqe_conf_MASK         wqe_erp_MASK
#define wqe_conf_WORD         wqe_erp_WORD
#define wqe_lnk_SHIFT         23
#define wqe_lnk_MASK          0x00000001
#define wqe_lnk_WORD          word7
#define wqe_tmo_SHIFT         24
#define wqe_tmo_MASK          0x000000ff
#define wqe_tmo_WORD          word7
	uint32_t abort_tag; /* word 8 in WQE */
	uint32_t word9;
#define wqe_reqtag_SHIFT      0
#define wqe_reqtag_MASK       0x0000FFFF
#define wqe_reqtag_WORD       word9
#define wqe_temp_rpi_SHIFT    16
#define wqe_temp_rpi_MASK     0x0000FFFF
#define wqe_temp_rpi_WORD     word9
#define wqe_rcvoxid_SHIFT     16
#define wqe_rcvoxid_MASK      0x0000FFFF
#define wqe_rcvoxid_WORD      word9
#define wqe_sof_SHIFT         24
#define wqe_sof_MASK          0x000000FF
#define wqe_sof_WORD          word9
#define wqe_eof_SHIFT         16
#define wqe_eof_MASK          0x000000FF
#define wqe_eof_WORD          word9
	uint32_t word10;
#define wqe_ebde_cnt_SHIFT    0
#define wqe_ebde_cnt_MASK     0x0000000f
#define wqe_ebde_cnt_WORD     word10
#define wqe_xchg_SHIFT        4
#define wqe_xchg_MASK         0x00000001
#define wqe_xchg_WORD         word10
#define LPFC_SCSI_XCHG	      0x0
#define LPFC_NVME_XCHG	      0x1
#define wqe_appid_SHIFT       5
#define wqe_appid_MASK        0x00000001
#define wqe_appid_WORD        word10
#define wqe_oas_SHIFT         6
#define wqe_oas_MASK          0x00000001
#define wqe_oas_WORD          word10
#define wqe_lenloc_SHIFT      7
#define wqe_lenloc_MASK       0x00000003
#define wqe_lenloc_WORD       word10
#define LPFC_WQE_LENLOC_NONE		0
#define LPFC_WQE_LENLOC_WORD3	1
#define LPFC_WQE_LENLOC_WORD12	2
#define LPFC_WQE_LENLOC_WORD4	3
#define wqe_qosd_SHIFT        9
#define wqe_qosd_MASK         0x00000001
#define wqe_qosd_WORD         word10
#define wqe_xbl_SHIFT         11
#define wqe_xbl_MASK          0x00000001
#define wqe_xbl_WORD          word10
#define wqe_iod_SHIFT         13
#define wqe_iod_MASK          0x00000001
#define wqe_iod_WORD          word10
#define LPFC_WQE_IOD_NONE	0
#define LPFC_WQE_IOD_WRITE	0
#define LPFC_WQE_IOD_READ	1
#define wqe_dbde_SHIFT        14
#define wqe_dbde_MASK         0x00000001
#define wqe_dbde_WORD         word10
#define wqe_wqes_SHIFT        15
#define wqe_wqes_MASK         0x00000001
#define wqe_wqes_WORD         word10
/* Note that this field overlaps above fields */
#define wqe_wqid_SHIFT        1
#define wqe_wqid_MASK         0x00007fff
#define wqe_wqid_WORD         word10
#define wqe_pri_SHIFT         16
#define wqe_pri_MASK          0x00000007
#define wqe_pri_WORD          word10
#define wqe_pv_SHIFT          19
#define wqe_pv_MASK           0x00000001
#define wqe_pv_WORD           word10
#define wqe_xc_SHIFT          21
#define wqe_xc_MASK           0x00000001
#define wqe_xc_WORD           word10
#define wqe_sr_SHIFT          22
#define wqe_sr_MASK           0x00000001
#define wqe_sr_WORD           word10
#define wqe_ccpe_SHIFT        23
#define wqe_ccpe_MASK         0x00000001
#define wqe_ccpe_WORD         word10
#define wqe_ccp_SHIFT         24
#define wqe_ccp_MASK          0x000000ff
#define wqe_ccp_WORD          word10
	uint32_t word11;
#define wqe_cmd_type_SHIFT    0
#define wqe_cmd_type_MASK     0x0000000f
#define wqe_cmd_type_WORD     word11
#define wqe_els_id_SHIFT      4
#define wqe_els_id_MASK       0x00000003
#define wqe_els_id_WORD       word11
#define LPFC_ELS_ID_FLOGI	3
#define LPFC_ELS_ID_FDISC	2
#define LPFC_ELS_ID_LOGO	1
#define LPFC_ELS_ID_DEFAULT	0
#define wqe_irsp_SHIFT        4
#define wqe_irsp_MASK         0x00000001
#define wqe_irsp_WORD         word11
#define wqe_pbde_SHIFT        5
#define wqe_pbde_MASK         0x00000001
#define wqe_pbde_WORD         word11
#define wqe_sup_SHIFT         6
#define wqe_sup_MASK          0x00000001
#define wqe_sup_WORD          word11
#define wqe_wqec_SHIFT        7
#define wqe_wqec_MASK         0x00000001
#define wqe_wqec_WORD         word11
#define wqe_irsplen_SHIFT     8
#define wqe_irsplen_MASK      0x0000000f
#define wqe_irsplen_WORD      word11
#define wqe_cqid_SHIFT        16
#define wqe_cqid_MASK         0x0000ffff
#define wqe_cqid_WORD         word11
#define LPFC_WQE_CQ_ID_DEFAULT	0xffff
};

struct wqe_did {
	uint32_t word5;
#define wqe_els_did_SHIFT         0
#define wqe_els_did_MASK          0x00FFFFFF
#define wqe_els_did_WORD          word5
#define wqe_xmit_bls_pt_SHIFT         28
#define wqe_xmit_bls_pt_MASK          0x00000003
#define wqe_xmit_bls_pt_WORD          word5
#define wqe_xmit_bls_ar_SHIFT         30
#define wqe_xmit_bls_ar_MASK          0x00000001
#define wqe_xmit_bls_ar_WORD          word5
#define wqe_xmit_bls_xo_SHIFT         31
#define wqe_xmit_bls_xo_MASK          0x00000001
#define wqe_xmit_bls_xo_WORD          word5
};

struct lpfc_wqe_generic{
	struct ulp_bde64 bde;
	uint32_t word3;
	uint32_t word4;
	uint32_t word5;
	struct wqe_common wqe_com;
	uint32_t payload[4];
};

struct els_request64_wqe {
	struct ulp_bde64 bde;
	uint32_t payload_len;
	uint32_t word4;
#define els_req64_sid_SHIFT         0
#define els_req64_sid_MASK          0x00FFFFFF
#define els_req64_sid_WORD          word4
#define els_req64_sp_SHIFT          24
#define els_req64_sp_MASK           0x00000001
#define els_req64_sp_WORD           word4
#define els_req64_vf_SHIFT          25
#define els_req64_vf_MASK           0x00000001
#define els_req64_vf_WORD           word4
	struct wqe_did	wqe_dest;
	struct wqe_common wqe_com; /* words 6-11 */
	uint32_t word12;
#define els_req64_vfid_SHIFT        1
#define els_req64_vfid_MASK         0x00000FFF
#define els_req64_vfid_WORD         word12
#define els_req64_pri_SHIFT         13
#define els_req64_pri_MASK          0x00000007
#define els_req64_pri_WORD          word12
	uint32_t word13;
#define els_req64_hopcnt_SHIFT      24
#define els_req64_hopcnt_MASK       0x000000ff
#define els_req64_hopcnt_WORD       word13
	uint32_t word14;
	uint32_t max_response_payload_len;
};

struct xmit_els_rsp64_wqe {
	struct ulp_bde64 bde;
	uint32_t response_payload_len;
	uint32_t word4;
#define els_rsp64_sid_SHIFT         0
#define els_rsp64_sid_MASK          0x00FFFFFF
#define els_rsp64_sid_WORD          word4
#define els_rsp64_sp_SHIFT          24
#define els_rsp64_sp_MASK           0x00000001
#define els_rsp64_sp_WORD           word4
	struct wqe_did wqe_dest;
	struct wqe_common wqe_com; /* words 6-11 */
	uint32_t word12;
#define wqe_rsp_temp_rpi_SHIFT    0
#define wqe_rsp_temp_rpi_MASK     0x0000FFFF
#define wqe_rsp_temp_rpi_WORD     word12
	uint32_t rsvd_13_15[3];
};

struct xmit_bls_rsp64_wqe {
	uint32_t payload0;
/* Payload0 for BA_ACC */
#define xmit_bls_rsp64_acc_seq_id_SHIFT        16
#define xmit_bls_rsp64_acc_seq_id_MASK         0x000000ff
#define xmit_bls_rsp64_acc_seq_id_WORD         payload0
#define xmit_bls_rsp64_acc_seq_id_vald_SHIFT   24
#define xmit_bls_rsp64_acc_seq_id_vald_MASK    0x000000ff
#define xmit_bls_rsp64_acc_seq_id_vald_WORD    payload0
/* Payload0 for BA_RJT */
#define xmit_bls_rsp64_rjt_vspec_SHIFT   0
#define xmit_bls_rsp64_rjt_vspec_MASK    0x000000ff
#define xmit_bls_rsp64_rjt_vspec_WORD    payload0
#define xmit_bls_rsp64_rjt_expc_SHIFT    8
#define xmit_bls_rsp64_rjt_expc_MASK     0x000000ff
#define xmit_bls_rsp64_rjt_expc_WORD     payload0
#define xmit_bls_rsp64_rjt_rsnc_SHIFT    16
#define xmit_bls_rsp64_rjt_rsnc_MASK     0x000000ff
#define xmit_bls_rsp64_rjt_rsnc_WORD     payload0
	uint32_t word1;
#define xmit_bls_rsp64_rxid_SHIFT  0
#define xmit_bls_rsp64_rxid_MASK   0x0000ffff
#define xmit_bls_rsp64_rxid_WORD   word1
#define xmit_bls_rsp64_oxid_SHIFT  16
#define xmit_bls_rsp64_oxid_MASK   0x0000ffff
#define xmit_bls_rsp64_oxid_WORD   word1
	uint32_t word2;
#define xmit_bls_rsp64_seqcnthi_SHIFT  0
#define xmit_bls_rsp64_seqcnthi_MASK   0x0000ffff
#define xmit_bls_rsp64_seqcnthi_WORD   word2
#define xmit_bls_rsp64_seqcntlo_SHIFT  16
#define xmit_bls_rsp64_seqcntlo_MASK   0x0000ffff
#define xmit_bls_rsp64_seqcntlo_WORD   word2
	uint32_t rsrvd3;
	uint32_t rsrvd4;
	struct wqe_did	wqe_dest;
	struct wqe_common wqe_com; /* words 6-11 */
	uint32_t word12;
#define xmit_bls_rsp64_temprpi_SHIFT  0
#define xmit_bls_rsp64_temprpi_MASK   0x0000ffff
#define xmit_bls_rsp64_temprpi_WORD   word12
	uint32_t rsvd_13_15[3];
};

struct wqe_rctl_dfctl {
	uint32_t word5;
#define wqe_si_SHIFT 2
#define wqe_si_MASK  0x000000001
#define wqe_si_WORD  word5
#define wqe_la_SHIFT 3
#define wqe_la_MASK  0x000000001
#define wqe_la_WORD  word5
#define wqe_xo_SHIFT	6
#define wqe_xo_MASK	0x000000001
#define wqe_xo_WORD	word5
#define wqe_ls_SHIFT 7
#define wqe_ls_MASK  0x000000001
#define wqe_ls_WORD  word5
#define wqe_dfctl_SHIFT 8
#define wqe_dfctl_MASK  0x0000000ff
#define wqe_dfctl_WORD  word5
#define wqe_type_SHIFT 16
#define wqe_type_MASK  0x0000000ff
#define wqe_type_WORD  word5
#define wqe_rctl_SHIFT 24
#define wqe_rctl_MASK  0x0000000ff
#define wqe_rctl_WORD  word5
};

struct xmit_seq64_wqe {
	struct ulp_bde64 bde;
	uint32_t rsvd3;
	uint32_t relative_offset;
	struct wqe_rctl_dfctl wge_ctl;
	struct wqe_common wqe_com; /* words 6-11 */
	uint32_t xmit_len;
	uint32_t rsvd_12_15[3];
};
struct xmit_bcast64_wqe {
	struct ulp_bde64 bde;
	uint32_t seq_payload_len;
	uint32_t rsvd4;
	struct wqe_rctl_dfctl wge_ctl; /* word 5 */
	struct wqe_common wqe_com;     /* words 6-11 */
	uint32_t rsvd_12_15[4];
};

struct gen_req64_wqe {
	struct ulp_bde64 bde;
	uint32_t request_payload_len;
	uint32_t relative_offset;
	struct wqe_rctl_dfctl wge_ctl; /* word 5 */
	struct wqe_common wqe_com;     /* words 6-11 */
	uint32_t rsvd_12_14[3];
	uint32_t max_response_payload_len;
};

/* Define NVME PRLI request to fabric. NVME is a
 * fabric-only protocol.
 * Updated to red-lined v1.08 on Sept 16, 2016
 */
struct lpfc_nvme_prli {
	uint32_t word1;
	/* The Response Code is defined in the FCP PRLI lpfc_hw.h */
#define prli_acc_rsp_code_SHIFT         8
#define prli_acc_rsp_code_MASK          0x0000000f
#define prli_acc_rsp_code_WORD          word1
#define prli_estabImagePair_SHIFT       13
#define prli_estabImagePair_MASK        0x00000001
#define prli_estabImagePair_WORD        word1
#define prli_type_code_ext_SHIFT        16
#define prli_type_code_ext_MASK         0x000000ff
#define prli_type_code_ext_WORD         word1
#define prli_type_code_SHIFT            24
#define prli_type_code_MASK             0x000000ff
#define prli_type_code_WORD             word1
	uint32_t word_rsvd2;
	uint32_t word_rsvd3;

	uint32_t word4;
#define prli_fba_SHIFT                  0
#define prli_fba_MASK                   0x00000001
#define prli_fba_WORD                   word4
#define prli_disc_SHIFT                 3
#define prli_disc_MASK                  0x00000001
#define prli_disc_WORD                  word4
#define prli_tgt_SHIFT                  4
#define prli_tgt_MASK                   0x00000001
#define prli_tgt_WORD                   word4
#define prli_init_SHIFT                 5
#define prli_init_MASK                  0x00000001
#define prli_init_WORD                  word4
#define prli_conf_SHIFT                 7
#define prli_conf_MASK                  0x00000001
#define prli_conf_WORD                  word4
#define prli_nsler_SHIFT		8
#define prli_nsler_MASK			0x00000001
#define prli_nsler_WORD			word4
	uint32_t word5;
#define prli_fb_sz_SHIFT                0
#define prli_fb_sz_MASK                 0x0000ffff
#define prli_fb_sz_WORD                 word5
#define LPFC_NVMET_FB_SZ_MAX  65536   /* Driver target mode only. */
};

struct create_xri_wqe {
	uint32_t rsrvd[5];           /* words 0-4 */
	struct wqe_did	wqe_dest;  /* word 5 */
	struct wqe_common wqe_com; /* words 6-11 */
	uint32_t rsvd_12_15[4];         /* word 12-15 */
};

#define INHIBIT_ABORT 1
#define T_REQUEST_TAG 3
#define T_XRI_TAG 1

struct cmf_sync_wqe {
	uint32_t rsrvd[3];
	uint32_t word3;
#define	cmf_sync_interval_SHIFT	0
#define	cmf_sync_interval_MASK	0x00000ffff
#define	cmf_sync_interval_WORD	word3
#define	cmf_sync_afpin_SHIFT	16
#define	cmf_sync_afpin_MASK	0x000000001
#define	cmf_sync_afpin_WORD	word3
#define	cmf_sync_asig_SHIFT	17
#define	cmf_sync_asig_MASK	0x000000001
#define	cmf_sync_asig_WORD	word3
#define	cmf_sync_op_SHIFT	20
#define	cmf_sync_op_MASK	0x00000000f
#define	cmf_sync_op_WORD	word3
#define	cmf_sync_ver_SHIFT	24
#define	cmf_sync_ver_MASK	0x0000000ff
#define	cmf_sync_ver_WORD	word3
#define LPFC_CMF_SYNC_VER	1
	uint32_t event_tag;
	uint32_t word5;
#define	cmf_sync_wsigmax_SHIFT	0
#define	cmf_sync_wsigmax_MASK	0x00000ffff
#define	cmf_sync_wsigmax_WORD	word5
#define	cmf_sync_wsigcnt_SHIFT	16
#define	cmf_sync_wsigcnt_MASK	0x00000ffff
#define	cmf_sync_wsigcnt_WORD	word5
	uint32_t word6;
	uint32_t word7;
#define	cmf_sync_cmnd_SHIFT	8
#define	cmf_sync_cmnd_MASK	0x0000000ff
#define	cmf_sync_cmnd_WORD	word7
	uint32_t word8;
	uint32_t word9;
#define	cmf_sync_reqtag_SHIFT	0
#define	cmf_sync_reqtag_MASK	0x00000ffff
#define	cmf_sync_reqtag_WORD	word9
#define	cmf_sync_wfpinmax_SHIFT	16
#define	cmf_sync_wfpinmax_MASK	0x0000000ff
#define	cmf_sync_wfpinmax_WORD	word9
#define	cmf_sync_wfpincnt_SHIFT	24
#define	cmf_sync_wfpincnt_MASK	0x0000000ff
#define	cmf_sync_wfpincnt_WORD	word9
	uint32_t word10;
#define cmf_sync_qosd_SHIFT	9
#define cmf_sync_qosd_MASK	0x00000001
#define cmf_sync_qosd_WORD	word10
	uint32_t word11;
#define cmf_sync_cmd_type_SHIFT	0
#define cmf_sync_cmd_type_MASK	0x0000000f
#define cmf_sync_cmd_type_WORD	word11
#define cmf_sync_wqec_SHIFT	7
#define cmf_sync_wqec_MASK	0x00000001
#define cmf_sync_wqec_WORD	word11
#define cmf_sync_cqid_SHIFT	16
#define cmf_sync_cqid_MASK	0x0000ffff
#define cmf_sync_cqid_WORD	word11
	uint32_t read_bytes;
	uint32_t word13;
	uint32_t word14;
	uint32_t word15;
};

struct abort_cmd_wqe {
	uint32_t rsrvd[3];
	uint32_t word3;
#define	abort_cmd_ia_SHIFT  0
#define	abort_cmd_ia_MASK  0x000000001
#define	abort_cmd_ia_WORD  word3
#define	abort_cmd_criteria_SHIFT  8
#define	abort_cmd_criteria_MASK  0x0000000ff
#define	abort_cmd_criteria_WORD  word3
	uint32_t rsrvd4;
	uint32_t rsrvd5;
	struct wqe_common wqe_com;     /* words 6-11 */
	uint32_t rsvd_12_15[4];         /* word 12-15 */
};

struct fcp_iwrite64_wqe {
	struct ulp_bde64 bde;
	uint32_t word3;
#define	cmd_buff_len_SHIFT  16
#define	cmd_buff_len_MASK  0x00000ffff
#define	cmd_buff_len_WORD  word3
#define payload_offset_len_SHIFT 0
#define payload_offset_len_MASK 0x0000ffff
#define payload_offset_len_WORD word3
	uint32_t total_xfer_len;
	uint32_t initial_xfer_len;
	struct wqe_common wqe_com;     /* words 6-11 */
	uint32_t rsrvd12;
	struct ulp_bde64 ph_bde;       /* words 13-15 */
};

struct fcp_iread64_wqe {
	struct ulp_bde64 bde;
	uint32_t word3;
#define	cmd_buff_len_SHIFT  16
#define	cmd_buff_len_MASK  0x00000ffff
#define	cmd_buff_len_WORD  word3
#define payload_offset_len_SHIFT 0
#define payload_offset_len_MASK 0x0000ffff
#define payload_offset_len_WORD word3
	uint32_t total_xfer_len;       /* word 4 */
	uint32_t rsrvd5;               /* word 5 */
	struct wqe_common wqe_com;     /* words 6-11 */
	uint32_t rsrvd12;
	struct ulp_bde64 ph_bde;       /* words 13-15 */
};

struct fcp_icmnd64_wqe {
	struct ulp_bde64 bde;          /* words 0-2 */
	uint32_t word3;
#define	cmd_buff_len_SHIFT  16
#define	cmd_buff_len_MASK  0x00000ffff
#define	cmd_buff_len_WORD  word3
#define payload_offset_len_SHIFT 0
#define payload_offset_len_MASK 0x0000ffff
#define payload_offset_len_WORD word3
	uint32_t rsrvd4;               /* word 4 */
	uint32_t rsrvd5;               /* word 5 */
	struct wqe_common wqe_com;     /* words 6-11 */
	uint32_t rsvd_12_15[4];        /* word 12-15 */
};

struct fcp_trsp64_wqe {
	struct ulp_bde64 bde;
	uint32_t response_len;
	uint32_t rsvd_4_5[2];
	struct wqe_common wqe_com;      /* words 6-11 */
	uint32_t rsvd_12_15[4];         /* word 12-15 */
};

struct fcp_tsend64_wqe {
	struct ulp_bde64 bde;
	uint32_t payload_offset_len;
	uint32_t relative_offset;
	uint32_t reserved;
	struct wqe_common wqe_com;     /* words 6-11 */
	uint32_t fcp_data_len;         /* word 12 */
	uint32_t rsvd_13_15[3];        /* word 13-15 */
};

struct fcp_treceive64_wqe {
	struct ulp_bde64 bde;
	uint32_t payload_offset_len;
	uint32_t relative_offset;
	uint32_t reserved;
	struct wqe_common wqe_com;     /* words 6-11 */
	uint32_t fcp_data_len;         /* word 12 */
	uint32_t rsvd_13_15[3];        /* word 13-15 */
};
#define TXRDY_PAYLOAD_LEN      12

#define CMD_SEND_FRAME	0xE1

struct send_frame_wqe {
	struct ulp_bde64 bde;          /* words 0-2 */
	uint32_t frame_len;            /* word 3 */
	uint32_t fc_hdr_wd0;           /* word 4 */
	uint32_t fc_hdr_wd1;           /* word 5 */
	struct wqe_common wqe_com;     /* words 6-11 */
	uint32_t fc_hdr_wd2;           /* word 12 */
	uint32_t fc_hdr_wd3;           /* word 13 */
	uint32_t fc_hdr_wd4;           /* word 14 */
	uint32_t fc_hdr_wd5;           /* word 15 */
};

#define ELS_RDF_REG_TAG_CNT		4
struct lpfc_els_rdf_reg_desc {
	struct fc_df_desc_fpin_reg	reg_desc;	/* descriptor header */
	__be32				desc_tags[ELS_RDF_REG_TAG_CNT];
							/* tags in reg_desc */
};

struct lpfc_els_rdf_req {
	struct fc_els_rdf		rdf;	   /* hdr up to descriptors */
	struct lpfc_els_rdf_reg_desc	reg_d1;	/* 1st descriptor */
};

struct lpfc_els_rdf_rsp {
	struct fc_els_rdf_resp		rdf_resp;  /* hdr up to descriptors */
	struct lpfc_els_rdf_reg_desc	reg_d1;	/* 1st descriptor */
};

union lpfc_wqe {
	uint32_t words[16];
	struct lpfc_wqe_generic generic;
	struct fcp_icmnd64_wqe fcp_icmd;
	struct fcp_iread64_wqe fcp_iread;
	struct fcp_iwrite64_wqe fcp_iwrite;
	struct abort_cmd_wqe abort_cmd;
	struct cmf_sync_wqe cmf_sync;
	struct create_xri_wqe create_xri;
	struct xmit_bcast64_wqe xmit_bcast64;
	struct xmit_seq64_wqe xmit_sequence;
	struct xmit_bls_rsp64_wqe xmit_bls_rsp;
	struct xmit_els_rsp64_wqe xmit_els_rsp;
	struct els_request64_wqe els_req;
	struct gen_req64_wqe gen_req;
	struct fcp_trsp64_wqe fcp_trsp;
	struct fcp_tsend64_wqe fcp_tsend;
	struct fcp_treceive64_wqe fcp_treceive;
	struct send_frame_wqe send_frame;
};

union lpfc_wqe128 {
	uint32_t words[32];
	struct lpfc_wqe_generic generic;
	struct fcp_icmnd64_wqe fcp_icmd;
	struct fcp_iread64_wqe fcp_iread;
	struct fcp_iwrite64_wqe fcp_iwrite;
	struct abort_cmd_wqe abort_cmd;
	struct cmf_sync_wqe cmf_sync;
	struct create_xri_wqe create_xri;
	struct xmit_bcast64_wqe xmit_bcast64;
	struct xmit_seq64_wqe xmit_sequence;
	struct xmit_bls_rsp64_wqe xmit_bls_rsp;
	struct xmit_els_rsp64_wqe xmit_els_rsp;
	struct els_request64_wqe els_req;
	struct gen_req64_wqe gen_req;
	struct fcp_trsp64_wqe fcp_trsp;
	struct fcp_tsend64_wqe fcp_tsend;
	struct fcp_treceive64_wqe fcp_treceive;
	struct send_frame_wqe send_frame;
};

#define MAGIC_NUMBER_G6 0xFEAA0003
#define MAGIC_NUMBER_G7 0xFEAA0005
#define MAGIC_NUMBER_G7P 0xFEAA0020

struct lpfc_grp_hdr {
	uint32_t size;
	uint32_t magic_number;
	uint32_t word2;
#define lpfc_grp_hdr_file_type_SHIFT	24
#define lpfc_grp_hdr_file_type_MASK	0x000000FF
#define lpfc_grp_hdr_file_type_WORD	word2
#define lpfc_grp_hdr_id_SHIFT		16
#define lpfc_grp_hdr_id_MASK		0x000000FF
#define lpfc_grp_hdr_id_WORD		word2
	uint8_t rev_name[128];
	uint8_t date[12];
	uint8_t revision[32];
};

/* Defines for WQE command type */
#define FCP_COMMAND		0x0
#define NVME_READ_CMD		0x0
#define FCP_COMMAND_DATA_OUT	0x1
#define NVME_WRITE_CMD		0x1
#define COMMAND_DATA_IN		0x0
#define COMMAND_DATA_OUT	0x1
#define FCP_COMMAND_TRECEIVE	0x2
#define FCP_COMMAND_TRSP	0x3
#define FCP_COMMAND_TSEND	0x7
#define OTHER_COMMAND		0x8
#define CMF_SYNC_COMMAND	0xA
#define ELS_COMMAND_NON_FIP	0xC
#define ELS_COMMAND_FIP		0xD

#define LPFC_NVME_EMBED_CMD	0x0
#define LPFC_NVME_EMBED_WRITE	0x1
#define LPFC_NVME_EMBED_READ	0x2

/* WQE Commands */
#define CMD_ABORT_XRI_WQE       0x0F
#define CMD_XMIT_SEQUENCE64_WQE 0x82
#define CMD_XMIT_BCAST64_WQE    0x84
#define CMD_ELS_REQUEST64_WQE   0x8A
#define CMD_XMIT_ELS_RSP64_WQE  0x95
#define CMD_XMIT_BLS_RSP64_WQE  0x97
#define CMD_FCP_IWRITE64_WQE    0x98
#define CMD_FCP_IREAD64_WQE     0x9A
#define CMD_FCP_ICMND64_WQE     0x9C
#define CMD_FCP_TSEND64_WQE     0x9F
#define CMD_FCP_TRECEIVE64_WQE  0xA1
#define CMD_FCP_TRSP64_WQE      0xA3
#define CMD_GEN_REQUEST64_WQE   0xC2
#define CMD_CMF_SYNC_WQE	0xE8

#define CMD_WQE_MASK            0xff


#define LPFC_FW_DUMP	1
#define LPFC_FW_RESET	2
#define LPFC_DV_RESET	3

/* On some kernels, enum fc_ls_tlv_dtag does not have
 * these 2 enums defined, on other kernels it does.
 * To get aound this we need to add these 2 defines here.
 */
#ifndef ELS_DTAG_LNK_FAULT_CAP
#define ELS_DTAG_LNK_FAULT_CAP        0x0001000D
#endif
#ifndef ELS_DTAG_CG_SIGNAL_CAP
#define ELS_DTAG_CG_SIGNAL_CAP        0x0001000F
#endif

/*
 * Initializer useful for decoding FPIN string table.
 */
#define FC_FPIN_CONGN_SEVERITY_INIT {				\
	{ FPIN_CONGN_SEVERITY_WARNING,		"Warning" },	\
	{ FPIN_CONGN_SEVERITY_ERROR,		"Alarm" },	\
}

/* EDC supports two descriptors.  When allocated, it is the
 * size of this structure plus each supported descriptor.
 */
struct lpfc_els_edc_req {
	struct fc_els_edc               edc;       /* hdr up to descriptors */
	struct fc_diag_cg_sig_desc      cgn_desc;  /* 1st descriptor */
};

/* Minimum structure defines for the EDC response.
 * Balance is in buffer.
 */
struct lpfc_els_edc_rsp {
	struct fc_els_edc_resp          edc_rsp;   /* hdr up to descriptors */
	struct fc_diag_cg_sig_desc      cgn_desc;  /* 1st descriptor */
};

/* Used for logging FPIN messages */
#define LPFC_FPIN_WWPN_LINE_SZ  128
#define LPFC_FPIN_WWPN_LINE_CNT 6
#define LPFC_FPIN_WWPN_NUM_LINE 6<|MERGE_RESOLUTION|>--- conflicted
+++ resolved
@@ -3037,12 +3037,9 @@
 #define lpfc_mbx_rq_ftr_rsp_mrqp_SHIFT		16
 #define lpfc_mbx_rq_ftr_rsp_mrqp_MASK		0x00000001
 #define lpfc_mbx_rq_ftr_rsp_mrqp_WORD		word3
-<<<<<<< HEAD
-=======
 #define lpfc_mbx_rq_ftr_rsp_ashdr_SHIFT         17
 #define lpfc_mbx_rq_ftr_rsp_ashdr_MASK          0x00000001
 #define lpfc_mbx_rq_ftr_rsp_ashdr_WORD          word3
->>>>>>> 3b17187f
 };
 
 struct lpfc_mbx_memory_dump_type3 {
