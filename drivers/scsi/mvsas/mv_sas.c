// SPDX-License-Identifier: GPL-2.0-only
/*
 * Marvell 88SE64xx/88SE94xx main function
 *
 * Copyright 2007 Red Hat, Inc.
 * Copyright 2008 Marvell. <kewei@marvell.com>
 * Copyright 2009-2011 Marvell. <yuxiangl@marvell.com>
*/

#include "mv_sas.h"

static int mvs_find_tag(struct mvs_info *mvi, struct sas_task *task, u32 *tag)
{
	if (task->lldd_task) {
		struct mvs_slot_info *slot;
		slot = task->lldd_task;
		*tag = slot->slot_tag;
		return 1;
	}
	return 0;
}

void mvs_tag_clear(struct mvs_info *mvi, u32 tag)
{
	void *bitmap = mvi->tags;
	clear_bit(tag, bitmap);
}

void mvs_tag_free(struct mvs_info *mvi, u32 tag)
{
	mvs_tag_clear(mvi, tag);
}

void mvs_tag_set(struct mvs_info *mvi, unsigned int tag)
{
	void *bitmap = mvi->tags;
	set_bit(tag, bitmap);
}

inline int mvs_tag_alloc(struct mvs_info *mvi, u32 *tag_out)
{
	unsigned int index, tag;
	void *bitmap = mvi->tags;

	index = find_first_zero_bit(bitmap, mvi->tags_num);
	tag = index;
	if (tag >= mvi->tags_num)
		return -SAS_QUEUE_FULL;
	mvs_tag_set(mvi, tag);
	*tag_out = tag;
	return 0;
}

void mvs_tag_init(struct mvs_info *mvi)
{
	int i;
	for (i = 0; i < mvi->tags_num; ++i)
		mvs_tag_clear(mvi, i);
}

static struct mvs_info *mvs_find_dev_mvi(struct domain_device *dev)
{
	unsigned long i = 0, j = 0, hi = 0;
	struct sas_ha_struct *sha = dev->port->ha;
	struct mvs_info *mvi = NULL;
	struct asd_sas_phy *phy;

	while (sha->sas_port[i]) {
		if (sha->sas_port[i] == dev->port) {
			phy =  container_of(sha->sas_port[i]->phy_list.next,
				struct asd_sas_phy, port_phy_el);
			j = 0;
			while (sha->sas_phy[j]) {
				if (sha->sas_phy[j] == phy)
					break;
				j++;
			}
			break;
		}
		i++;
	}
	hi = j/((struct mvs_prv_info *)sha->lldd_ha)->n_phy;
	mvi = ((struct mvs_prv_info *)sha->lldd_ha)->mvi[hi];

	return mvi;

}

static int mvs_find_dev_phyno(struct domain_device *dev, int *phyno)
{
	unsigned long i = 0, j = 0, n = 0, num = 0;
	struct mvs_device *mvi_dev = (struct mvs_device *)dev->lldd_dev;
	struct mvs_info *mvi = mvi_dev->mvi_info;
	struct sas_ha_struct *sha = dev->port->ha;

	while (sha->sas_port[i]) {
		if (sha->sas_port[i] == dev->port) {
			struct asd_sas_phy *phy;
			list_for_each_entry(phy,
				&sha->sas_port[i]->phy_list, port_phy_el) {
				j = 0;
				while (sha->sas_phy[j]) {
					if (sha->sas_phy[j] == phy)
						break;
					j++;
				}
				phyno[n] = (j >= mvi->chip->n_phy) ?
					(j - mvi->chip->n_phy) : j;
				num++;
				n++;
			}
			break;
		}
		i++;
	}
	return num;
}

struct mvs_device *mvs_find_dev_by_reg_set(struct mvs_info *mvi,
						u8 reg_set)
{
	u32 dev_no;
	for (dev_no = 0; dev_no < MVS_MAX_DEVICES; dev_no++) {
		if (mvi->devices[dev_no].taskfileset == MVS_ID_NOT_MAPPED)
			continue;

		if (mvi->devices[dev_no].taskfileset == reg_set)
			return &mvi->devices[dev_no];
	}
	return NULL;
}

static inline void mvs_free_reg_set(struct mvs_info *mvi,
				struct mvs_device *dev)
{
	if (!dev) {
		mv_printk("device has been free.\n");
		return;
	}
	if (dev->taskfileset == MVS_ID_NOT_MAPPED)
		return;
	MVS_CHIP_DISP->free_reg_set(mvi, &dev->taskfileset);
}

static inline u8 mvs_assign_reg_set(struct mvs_info *mvi,
				struct mvs_device *dev)
{
	if (dev->taskfileset != MVS_ID_NOT_MAPPED)
		return 0;
	return MVS_CHIP_DISP->assign_reg_set(mvi, &dev->taskfileset);
}

void mvs_phys_reset(struct mvs_info *mvi, u32 phy_mask, int hard)
{
	u32 no;
	for_each_phy(phy_mask, phy_mask, no) {
		if (!(phy_mask & 1))
			continue;
		MVS_CHIP_DISP->phy_reset(mvi, no, hard);
	}
}

int mvs_phy_control(struct asd_sas_phy *sas_phy, enum phy_func func,
			void *funcdata)
{
	int rc = 0, phy_id = sas_phy->id;
	u32 tmp, i = 0, hi;
	struct sas_ha_struct *sha = sas_phy->ha;
	struct mvs_info *mvi = NULL;

	while (sha->sas_phy[i]) {
		if (sha->sas_phy[i] == sas_phy)
			break;
		i++;
	}
	hi = i/((struct mvs_prv_info *)sha->lldd_ha)->n_phy;
	mvi = ((struct mvs_prv_info *)sha->lldd_ha)->mvi[hi];

	switch (func) {
	case PHY_FUNC_SET_LINK_RATE:
		MVS_CHIP_DISP->phy_set_link_rate(mvi, phy_id, funcdata);
		break;

	case PHY_FUNC_HARD_RESET:
		tmp = MVS_CHIP_DISP->read_phy_ctl(mvi, phy_id);
		if (tmp & PHY_RST_HARD)
			break;
		MVS_CHIP_DISP->phy_reset(mvi, phy_id, MVS_HARD_RESET);
		break;

	case PHY_FUNC_LINK_RESET:
		MVS_CHIP_DISP->phy_enable(mvi, phy_id);
		MVS_CHIP_DISP->phy_reset(mvi, phy_id, MVS_SOFT_RESET);
		break;

	case PHY_FUNC_DISABLE:
		MVS_CHIP_DISP->phy_disable(mvi, phy_id);
		break;
	case PHY_FUNC_RELEASE_SPINUP_HOLD:
	default:
		rc = -ENOSYS;
	}
	msleep(200);
	return rc;
}

void mvs_set_sas_addr(struct mvs_info *mvi, int port_id, u32 off_lo,
		      u32 off_hi, u64 sas_addr)
{
	u32 lo = (u32)sas_addr;
	u32 hi = (u32)(sas_addr>>32);

	MVS_CHIP_DISP->write_port_cfg_addr(mvi, port_id, off_lo);
	MVS_CHIP_DISP->write_port_cfg_data(mvi, port_id, lo);
	MVS_CHIP_DISP->write_port_cfg_addr(mvi, port_id, off_hi);
	MVS_CHIP_DISP->write_port_cfg_data(mvi, port_id, hi);
}

static void mvs_bytes_dmaed(struct mvs_info *mvi, int i, gfp_t gfp_flags)
{
	struct mvs_phy *phy = &mvi->phy[i];
	struct asd_sas_phy *sas_phy = &phy->sas_phy;

	if (!phy->phy_attached)
		return;

	if (!(phy->att_dev_info & PORT_DEV_TRGT_MASK)
		&& phy->phy_type & PORT_TYPE_SAS) {
		return;
	}

<<<<<<< HEAD
	sas_notify_phy_event_gfp(sas_phy, PHYE_OOB_DONE, gfp_flags);
=======
	sas_notify_phy_event(sas_phy, PHYE_OOB_DONE, gfp_flags);
>>>>>>> 4bcf3b75

	if (sas_phy->phy) {
		struct sas_phy *sphy = sas_phy->phy;

		sphy->negotiated_linkrate = sas_phy->linkrate;
		sphy->minimum_linkrate = phy->minimum_linkrate;
		sphy->minimum_linkrate_hw = SAS_LINK_RATE_1_5_GBPS;
		sphy->maximum_linkrate = phy->maximum_linkrate;
		sphy->maximum_linkrate_hw = MVS_CHIP_DISP->phy_max_link_rate();
	}

	if (phy->phy_type & PORT_TYPE_SAS) {
		struct sas_identify_frame *id;

		id = (struct sas_identify_frame *)phy->frame_rcvd;
		id->dev_type = phy->identify.device_type;
		id->initiator_bits = SAS_PROTOCOL_ALL;
		id->target_bits = phy->identify.target_port_protocols;

		/* direct attached SAS device */
		if (phy->att_dev_info & PORT_SSP_TRGT_MASK) {
			MVS_CHIP_DISP->write_port_cfg_addr(mvi, i, PHYR_PHY_STAT);
			MVS_CHIP_DISP->write_port_cfg_data(mvi, i, 0x00);
		}
	} else if (phy->phy_type & PORT_TYPE_SATA) {
		/*Nothing*/
	}
	mv_dprintk("phy %d byte dmaded.\n", i + mvi->id * mvi->chip->n_phy);

	sas_phy->frame_rcvd_size = phy->frame_rcvd_size;

<<<<<<< HEAD
	sas_notify_port_event_gfp(sas_phy, PORTE_BYTES_DMAED, gfp_flags);
=======
	sas_notify_port_event(sas_phy, PORTE_BYTES_DMAED, gfp_flags);
>>>>>>> 4bcf3b75
}

void mvs_scan_start(struct Scsi_Host *shost)
{
	int i, j;
	unsigned short core_nr;
	struct mvs_info *mvi;
	struct sas_ha_struct *sha = SHOST_TO_SAS_HA(shost);
	struct mvs_prv_info *mvs_prv = sha->lldd_ha;

	core_nr = ((struct mvs_prv_info *)sha->lldd_ha)->n_host;

	for (j = 0; j < core_nr; j++) {
		mvi = ((struct mvs_prv_info *)sha->lldd_ha)->mvi[j];
		for (i = 0; i < mvi->chip->n_phy; ++i)
			mvs_bytes_dmaed(mvi, i, GFP_KERNEL);
	}
	mvs_prv->scan_finished = 1;
}

int mvs_scan_finished(struct Scsi_Host *shost, unsigned long time)
{
	struct sas_ha_struct *sha = SHOST_TO_SAS_HA(shost);
	struct mvs_prv_info *mvs_prv = sha->lldd_ha;

	if (mvs_prv->scan_finished == 0)
		return 0;

	sas_drain_work(sha);
	return 1;
}

static int mvs_task_prep_smp(struct mvs_info *mvi,
			     struct mvs_task_exec_info *tei)
{
	int elem, rc, i;
	struct sas_ha_struct *sha = mvi->sas;
	struct sas_task *task = tei->task;
	struct mvs_cmd_hdr *hdr = tei->hdr;
	struct domain_device *dev = task->dev;
	struct asd_sas_port *sas_port = dev->port;
	struct sas_phy *sphy = dev->phy;
	struct asd_sas_phy *sas_phy = sha->sas_phy[sphy->number];
	struct scatterlist *sg_req, *sg_resp;
	u32 req_len, resp_len, tag = tei->tag;
	void *buf_tmp;
	u8 *buf_oaf;
	dma_addr_t buf_tmp_dma;
	void *buf_prd;
	struct mvs_slot_info *slot = &mvi->slot_info[tag];
	u32 flags = (tei->n_elem << MCH_PRD_LEN_SHIFT);

	/*
	 * DMA-map SMP request, response buffers
	 */
	sg_req = &task->smp_task.smp_req;
	elem = dma_map_sg(mvi->dev, sg_req, 1, DMA_TO_DEVICE);
	if (!elem)
		return -ENOMEM;
	req_len = sg_dma_len(sg_req);

	sg_resp = &task->smp_task.smp_resp;
	elem = dma_map_sg(mvi->dev, sg_resp, 1, DMA_FROM_DEVICE);
	if (!elem) {
		rc = -ENOMEM;
		goto err_out;
	}
	resp_len = SB_RFB_MAX;

	/* must be in dwords */
	if ((req_len & 0x3) || (resp_len & 0x3)) {
		rc = -EINVAL;
		goto err_out_2;
	}

	/*
	 * arrange MVS_SLOT_BUF_SZ-sized DMA buffer according to our needs
	 */

	/* region 1: command table area (MVS_SSP_CMD_SZ bytes) ***** */
	buf_tmp = slot->buf;
	buf_tmp_dma = slot->buf_dma;

	hdr->cmd_tbl = cpu_to_le64(sg_dma_address(sg_req));

	/* region 2: open address frame area (MVS_OAF_SZ bytes) ********* */
	buf_oaf = buf_tmp;
	hdr->open_frame = cpu_to_le64(buf_tmp_dma);

	buf_tmp += MVS_OAF_SZ;
	buf_tmp_dma += MVS_OAF_SZ;

	/* region 3: PRD table *********************************** */
	buf_prd = buf_tmp;
	if (tei->n_elem)
		hdr->prd_tbl = cpu_to_le64(buf_tmp_dma);
	else
		hdr->prd_tbl = 0;

	i = MVS_CHIP_DISP->prd_size() * tei->n_elem;
	buf_tmp += i;
	buf_tmp_dma += i;

	/* region 4: status buffer (larger the PRD, smaller this buf) ****** */
	slot->response = buf_tmp;
	hdr->status_buf = cpu_to_le64(buf_tmp_dma);
	if (mvi->flags & MVF_FLAG_SOC)
		hdr->reserved[0] = 0;

	/*
	 * Fill in TX ring and command slot header
	 */
	slot->tx = mvi->tx_prod;
	mvi->tx[mvi->tx_prod] = cpu_to_le32((TXQ_CMD_SMP << TXQ_CMD_SHIFT) |
					TXQ_MODE_I | tag |
					(MVS_PHY_ID << TXQ_PHY_SHIFT));

	hdr->flags |= flags;
	hdr->lens = cpu_to_le32(((resp_len / 4) << 16) | ((req_len - 4) / 4));
	hdr->tags = cpu_to_le32(tag);
	hdr->data_len = 0;

	/* generate open address frame hdr (first 12 bytes) */
	/* initiator, SMP, ftype 1h */
	buf_oaf[0] = (1 << 7) | (PROTOCOL_SMP << 4) | 0x01;
	buf_oaf[1] = min(sas_port->linkrate, dev->linkrate) & 0xf;
	*(u16 *)(buf_oaf + 2) = 0xFFFF;		/* SAS SPEC */
	memcpy(buf_oaf + 4, dev->sas_addr, SAS_ADDR_SIZE);

	/* fill in PRD (scatter/gather) table, if any */
	MVS_CHIP_DISP->make_prd(task->scatter, tei->n_elem, buf_prd);

	return 0;

err_out_2:
	dma_unmap_sg(mvi->dev, &tei->task->smp_task.smp_resp, 1,
		     DMA_FROM_DEVICE);
err_out:
	dma_unmap_sg(mvi->dev, &tei->task->smp_task.smp_req, 1,
		     DMA_TO_DEVICE);
	return rc;
}

static u32 mvs_get_ncq_tag(struct sas_task *task, u32 *tag)
{
	struct ata_queued_cmd *qc = task->uldd_task;

	if (qc) {
		if (qc->tf.command == ATA_CMD_FPDMA_WRITE ||
		    qc->tf.command == ATA_CMD_FPDMA_READ ||
		    qc->tf.command == ATA_CMD_FPDMA_RECV ||
		    qc->tf.command == ATA_CMD_FPDMA_SEND ||
		    qc->tf.command == ATA_CMD_NCQ_NON_DATA) {
			*tag = qc->tag;
			return 1;
		}
	}

	return 0;
}

static int mvs_task_prep_ata(struct mvs_info *mvi,
			     struct mvs_task_exec_info *tei)
{
	struct sas_task *task = tei->task;
	struct domain_device *dev = task->dev;
	struct mvs_device *mvi_dev = dev->lldd_dev;
	struct mvs_cmd_hdr *hdr = tei->hdr;
	struct asd_sas_port *sas_port = dev->port;
	struct mvs_slot_info *slot;
	void *buf_prd;
	u32 tag = tei->tag, hdr_tag;
	u32 flags, del_q;
	void *buf_tmp;
	u8 *buf_cmd, *buf_oaf;
	dma_addr_t buf_tmp_dma;
	u32 i, req_len, resp_len;
	const u32 max_resp_len = SB_RFB_MAX;

	if (mvs_assign_reg_set(mvi, mvi_dev) == MVS_ID_NOT_MAPPED) {
		mv_dprintk("Have not enough regiset for dev %d.\n",
			mvi_dev->device_id);
		return -EBUSY;
	}
	slot = &mvi->slot_info[tag];
	slot->tx = mvi->tx_prod;
	del_q = TXQ_MODE_I | tag |
		(TXQ_CMD_STP << TXQ_CMD_SHIFT) |
		((sas_port->phy_mask & TXQ_PHY_MASK) << TXQ_PHY_SHIFT) |
		(mvi_dev->taskfileset << TXQ_SRS_SHIFT);
	mvi->tx[mvi->tx_prod] = cpu_to_le32(del_q);

	if (task->data_dir == DMA_FROM_DEVICE)
		flags = (MVS_CHIP_DISP->prd_count() << MCH_PRD_LEN_SHIFT);
	else
		flags = (tei->n_elem << MCH_PRD_LEN_SHIFT);

	if (task->ata_task.use_ncq)
		flags |= MCH_FPDMA;
	if (dev->sata_dev.class == ATA_DEV_ATAPI) {
		if (task->ata_task.fis.command != ATA_CMD_ID_ATAPI)
			flags |= MCH_ATAPI;
	}

	hdr->flags = cpu_to_le32(flags);

	if (task->ata_task.use_ncq && mvs_get_ncq_tag(task, &hdr_tag))
		task->ata_task.fis.sector_count |= (u8) (hdr_tag << 3);
	else
		hdr_tag = tag;

	hdr->tags = cpu_to_le32(hdr_tag);

	hdr->data_len = cpu_to_le32(task->total_xfer_len);

	/*
	 * arrange MVS_SLOT_BUF_SZ-sized DMA buffer according to our needs
	 */

	/* region 1: command table area (MVS_ATA_CMD_SZ bytes) ************** */
	buf_cmd = buf_tmp = slot->buf;
	buf_tmp_dma = slot->buf_dma;

	hdr->cmd_tbl = cpu_to_le64(buf_tmp_dma);

	buf_tmp += MVS_ATA_CMD_SZ;
	buf_tmp_dma += MVS_ATA_CMD_SZ;

	/* region 2: open address frame area (MVS_OAF_SZ bytes) ********* */
	/* used for STP.  unused for SATA? */
	buf_oaf = buf_tmp;
	hdr->open_frame = cpu_to_le64(buf_tmp_dma);

	buf_tmp += MVS_OAF_SZ;
	buf_tmp_dma += MVS_OAF_SZ;

	/* region 3: PRD table ********************************************* */
	buf_prd = buf_tmp;

	if (tei->n_elem)
		hdr->prd_tbl = cpu_to_le64(buf_tmp_dma);
	else
		hdr->prd_tbl = 0;
	i = MVS_CHIP_DISP->prd_size() * MVS_CHIP_DISP->prd_count();

	buf_tmp += i;
	buf_tmp_dma += i;

	/* region 4: status buffer (larger the PRD, smaller this buf) ****** */
	slot->response = buf_tmp;
	hdr->status_buf = cpu_to_le64(buf_tmp_dma);
	if (mvi->flags & MVF_FLAG_SOC)
		hdr->reserved[0] = 0;

	req_len = sizeof(struct host_to_dev_fis);
	resp_len = MVS_SLOT_BUF_SZ - MVS_ATA_CMD_SZ -
	    sizeof(struct mvs_err_info) - i;

	/* request, response lengths */
	resp_len = min(resp_len, max_resp_len);
	hdr->lens = cpu_to_le32(((resp_len / 4) << 16) | (req_len / 4));

	if (likely(!task->ata_task.device_control_reg_update))
		task->ata_task.fis.flags |= 0x80; /* C=1: update ATA cmd reg */
	/* fill in command FIS and ATAPI CDB */
	memcpy(buf_cmd, &task->ata_task.fis, sizeof(struct host_to_dev_fis));
	if (dev->sata_dev.class == ATA_DEV_ATAPI)
		memcpy(buf_cmd + STP_ATAPI_CMD,
			task->ata_task.atapi_packet, 16);

	/* generate open address frame hdr (first 12 bytes) */
	/* initiator, STP, ftype 1h */
	buf_oaf[0] = (1 << 7) | (PROTOCOL_STP << 4) | 0x1;
	buf_oaf[1] = min(sas_port->linkrate, dev->linkrate) & 0xf;
	*(u16 *)(buf_oaf + 2) = cpu_to_be16(mvi_dev->device_id + 1);
	memcpy(buf_oaf + 4, dev->sas_addr, SAS_ADDR_SIZE);

	/* fill in PRD (scatter/gather) table, if any */
	MVS_CHIP_DISP->make_prd(task->scatter, tei->n_elem, buf_prd);

	if (task->data_dir == DMA_FROM_DEVICE)
		MVS_CHIP_DISP->dma_fix(mvi, sas_port->phy_mask,
				TRASH_BUCKET_SIZE, tei->n_elem, buf_prd);

	return 0;
}

static int mvs_task_prep_ssp(struct mvs_info *mvi,
			     struct mvs_task_exec_info *tei, int is_tmf,
			     struct mvs_tmf_task *tmf)
{
	struct sas_task *task = tei->task;
	struct mvs_cmd_hdr *hdr = tei->hdr;
	struct mvs_port *port = tei->port;
	struct domain_device *dev = task->dev;
	struct mvs_device *mvi_dev = dev->lldd_dev;
	struct asd_sas_port *sas_port = dev->port;
	struct mvs_slot_info *slot;
	void *buf_prd;
	struct ssp_frame_hdr *ssp_hdr;
	void *buf_tmp;
	u8 *buf_cmd, *buf_oaf, fburst = 0;
	dma_addr_t buf_tmp_dma;
	u32 flags;
	u32 resp_len, req_len, i, tag = tei->tag;
	const u32 max_resp_len = SB_RFB_MAX;
	u32 phy_mask;

	slot = &mvi->slot_info[tag];

	phy_mask = ((port->wide_port_phymap) ? port->wide_port_phymap :
		sas_port->phy_mask) & TXQ_PHY_MASK;

	slot->tx = mvi->tx_prod;
	mvi->tx[mvi->tx_prod] = cpu_to_le32(TXQ_MODE_I | tag |
				(TXQ_CMD_SSP << TXQ_CMD_SHIFT) |
				(phy_mask << TXQ_PHY_SHIFT));

	flags = MCH_RETRY;
	if (task->ssp_task.enable_first_burst) {
		flags |= MCH_FBURST;
		fburst = (1 << 7);
	}
	if (is_tmf)
		flags |= (MCH_SSP_FR_TASK << MCH_SSP_FR_TYPE_SHIFT);
	else
		flags |= (MCH_SSP_FR_CMD << MCH_SSP_FR_TYPE_SHIFT);

	hdr->flags = cpu_to_le32(flags | (tei->n_elem << MCH_PRD_LEN_SHIFT));
	hdr->tags = cpu_to_le32(tag);
	hdr->data_len = cpu_to_le32(task->total_xfer_len);

	/*
	 * arrange MVS_SLOT_BUF_SZ-sized DMA buffer according to our needs
	 */

	/* region 1: command table area (MVS_SSP_CMD_SZ bytes) ************** */
	buf_cmd = buf_tmp = slot->buf;
	buf_tmp_dma = slot->buf_dma;

	hdr->cmd_tbl = cpu_to_le64(buf_tmp_dma);

	buf_tmp += MVS_SSP_CMD_SZ;
	buf_tmp_dma += MVS_SSP_CMD_SZ;

	/* region 2: open address frame area (MVS_OAF_SZ bytes) ********* */
	buf_oaf = buf_tmp;
	hdr->open_frame = cpu_to_le64(buf_tmp_dma);

	buf_tmp += MVS_OAF_SZ;
	buf_tmp_dma += MVS_OAF_SZ;

	/* region 3: PRD table ********************************************* */
	buf_prd = buf_tmp;
	if (tei->n_elem)
		hdr->prd_tbl = cpu_to_le64(buf_tmp_dma);
	else
		hdr->prd_tbl = 0;

	i = MVS_CHIP_DISP->prd_size() * tei->n_elem;
	buf_tmp += i;
	buf_tmp_dma += i;

	/* region 4: status buffer (larger the PRD, smaller this buf) ****** */
	slot->response = buf_tmp;
	hdr->status_buf = cpu_to_le64(buf_tmp_dma);
	if (mvi->flags & MVF_FLAG_SOC)
		hdr->reserved[0] = 0;

	resp_len = MVS_SLOT_BUF_SZ - MVS_SSP_CMD_SZ - MVS_OAF_SZ -
	    sizeof(struct mvs_err_info) - i;
	resp_len = min(resp_len, max_resp_len);

	req_len = sizeof(struct ssp_frame_hdr) + 28;

	/* request, response lengths */
	hdr->lens = cpu_to_le32(((resp_len / 4) << 16) | (req_len / 4));

	/* generate open address frame hdr (first 12 bytes) */
	/* initiator, SSP, ftype 1h */
	buf_oaf[0] = (1 << 7) | (PROTOCOL_SSP << 4) | 0x1;
	buf_oaf[1] = min(sas_port->linkrate, dev->linkrate) & 0xf;
	*(u16 *)(buf_oaf + 2) = cpu_to_be16(mvi_dev->device_id + 1);
	memcpy(buf_oaf + 4, dev->sas_addr, SAS_ADDR_SIZE);

	/* fill in SSP frame header (Command Table.SSP frame header) */
	ssp_hdr = (struct ssp_frame_hdr *)buf_cmd;

	if (is_tmf)
		ssp_hdr->frame_type = SSP_TASK;
	else
		ssp_hdr->frame_type = SSP_COMMAND;

	memcpy(ssp_hdr->hashed_dest_addr, dev->hashed_sas_addr,
	       HASHED_SAS_ADDR_SIZE);
	memcpy(ssp_hdr->hashed_src_addr,
	       dev->hashed_sas_addr, HASHED_SAS_ADDR_SIZE);
	ssp_hdr->tag = cpu_to_be16(tag);

	/* fill in IU for TASK and Command Frame */
	buf_cmd += sizeof(*ssp_hdr);
	memcpy(buf_cmd, &task->ssp_task.LUN, 8);

	if (ssp_hdr->frame_type != SSP_TASK) {
		buf_cmd[9] = fburst | task->ssp_task.task_attr |
				(task->ssp_task.task_prio << 3);
		memcpy(buf_cmd + 12, task->ssp_task.cmd->cmnd,
		       task->ssp_task.cmd->cmd_len);
	} else{
		buf_cmd[10] = tmf->tmf;
		switch (tmf->tmf) {
		case TMF_ABORT_TASK:
		case TMF_QUERY_TASK:
			buf_cmd[12] =
				(tmf->tag_of_task_to_be_managed >> 8) & 0xff;
			buf_cmd[13] =
				tmf->tag_of_task_to_be_managed & 0xff;
			break;
		default:
			break;
		}
	}
	/* fill in PRD (scatter/gather) table, if any */
	MVS_CHIP_DISP->make_prd(task->scatter, tei->n_elem, buf_prd);
	return 0;
}

#define	DEV_IS_GONE(mvi_dev)	((!mvi_dev || (mvi_dev->dev_type == SAS_PHY_UNUSED)))
static int mvs_task_prep(struct sas_task *task, struct mvs_info *mvi, int is_tmf,
				struct mvs_tmf_task *tmf, int *pass)
{
	struct domain_device *dev = task->dev;
	struct mvs_device *mvi_dev = dev->lldd_dev;
	struct mvs_task_exec_info tei;
	struct mvs_slot_info *slot;
	u32 tag = 0xdeadbeef, n_elem = 0;
	int rc = 0;

	if (!dev->port) {
		struct task_status_struct *tsm = &task->task_status;

		tsm->resp = SAS_TASK_UNDELIVERED;
		tsm->stat = SAS_PHY_DOWN;
		/*
		 * libsas will use dev->port, should
		 * not call task_done for sata
		 */
		if (dev->dev_type != SAS_SATA_DEV)
			task->task_done(task);
		return rc;
	}

	if (DEV_IS_GONE(mvi_dev)) {
		if (mvi_dev)
			mv_dprintk("device %d not ready.\n",
				mvi_dev->device_id);
		else
			mv_dprintk("device %016llx not ready.\n",
				SAS_ADDR(dev->sas_addr));

		rc = SAS_PHY_DOWN;
		return rc;
	}
	tei.port = dev->port->lldd_port;
	if (tei.port && !tei.port->port_attached && !tmf) {
		if (sas_protocol_ata(task->task_proto)) {
			struct task_status_struct *ts = &task->task_status;
			mv_dprintk("SATA/STP port %d does not attach"
					"device.\n", dev->port->id);
			ts->resp = SAS_TASK_COMPLETE;
			ts->stat = SAS_PHY_DOWN;

			task->task_done(task);

		} else {
			struct task_status_struct *ts = &task->task_status;
			mv_dprintk("SAS port %d does not attach"
				"device.\n", dev->port->id);
			ts->resp = SAS_TASK_UNDELIVERED;
			ts->stat = SAS_PHY_DOWN;
			task->task_done(task);
		}
		return rc;
	}

	if (!sas_protocol_ata(task->task_proto)) {
		if (task->num_scatter) {
			n_elem = dma_map_sg(mvi->dev,
					    task->scatter,
					    task->num_scatter,
					    task->data_dir);
			if (!n_elem) {
				rc = -ENOMEM;
				goto prep_out;
			}
		}
	} else {
		n_elem = task->num_scatter;
	}

	rc = mvs_tag_alloc(mvi, &tag);
	if (rc)
		goto err_out;

	slot = &mvi->slot_info[tag];

	task->lldd_task = NULL;
	slot->n_elem = n_elem;
	slot->slot_tag = tag;

	slot->buf = dma_pool_zalloc(mvi->dma_pool, GFP_ATOMIC, &slot->buf_dma);
	if (!slot->buf) {
		rc = -ENOMEM;
		goto err_out_tag;
	}

	tei.task = task;
	tei.hdr = &mvi->slot[tag];
	tei.tag = tag;
	tei.n_elem = n_elem;
	switch (task->task_proto) {
	case SAS_PROTOCOL_SMP:
		rc = mvs_task_prep_smp(mvi, &tei);
		break;
	case SAS_PROTOCOL_SSP:
		rc = mvs_task_prep_ssp(mvi, &tei, is_tmf, tmf);
		break;
	case SAS_PROTOCOL_SATA:
	case SAS_PROTOCOL_STP:
	case SAS_PROTOCOL_SATA | SAS_PROTOCOL_STP:
		rc = mvs_task_prep_ata(mvi, &tei);
		break;
	default:
		dev_printk(KERN_ERR, mvi->dev,
			"unknown sas_task proto: 0x%x\n",
			task->task_proto);
		rc = -EINVAL;
		break;
	}

	if (rc) {
		mv_dprintk("rc is %x\n", rc);
		goto err_out_slot_buf;
	}
	slot->task = task;
	slot->port = tei.port;
	task->lldd_task = slot;
	list_add_tail(&slot->entry, &tei.port->list);
	spin_lock(&task->task_state_lock);
	task->task_state_flags |= SAS_TASK_AT_INITIATOR;
	spin_unlock(&task->task_state_lock);

	mvi_dev->running_req++;
	++(*pass);
	mvi->tx_prod = (mvi->tx_prod + 1) & (MVS_CHIP_SLOT_SZ - 1);

	return rc;

err_out_slot_buf:
	dma_pool_free(mvi->dma_pool, slot->buf, slot->buf_dma);
err_out_tag:
	mvs_tag_free(mvi, tag);
err_out:

	dev_printk(KERN_ERR, mvi->dev, "mvsas prep failed[%d]!\n", rc);
	if (!sas_protocol_ata(task->task_proto))
		if (n_elem)
			dma_unmap_sg(mvi->dev, task->scatter, n_elem,
				     task->data_dir);
prep_out:
	return rc;
}

static int mvs_task_exec(struct sas_task *task, gfp_t gfp_flags,
				struct completion *completion, int is_tmf,
				struct mvs_tmf_task *tmf)
{
	struct mvs_info *mvi = NULL;
	u32 rc = 0;
	u32 pass = 0;
	unsigned long flags = 0;

	mvi = ((struct mvs_device *)task->dev->lldd_dev)->mvi_info;

	spin_lock_irqsave(&mvi->lock, flags);
	rc = mvs_task_prep(task, mvi, is_tmf, tmf, &pass);
	if (rc)
		dev_printk(KERN_ERR, mvi->dev, "mvsas exec failed[%d]!\n", rc);

	if (likely(pass))
			MVS_CHIP_DISP->start_delivery(mvi, (mvi->tx_prod - 1) &
				(MVS_CHIP_SLOT_SZ - 1));
	spin_unlock_irqrestore(&mvi->lock, flags);

	return rc;
}

int mvs_queue_command(struct sas_task *task, gfp_t gfp_flags)
{
	return mvs_task_exec(task, gfp_flags, NULL, 0, NULL);
}

static void mvs_slot_free(struct mvs_info *mvi, u32 rx_desc)
{
	u32 slot_idx = rx_desc & RXQ_SLOT_MASK;
	mvs_tag_clear(mvi, slot_idx);
}

static void mvs_slot_task_free(struct mvs_info *mvi, struct sas_task *task,
			  struct mvs_slot_info *slot, u32 slot_idx)
{
	if (!slot)
		return;
	if (!slot->task)
		return;
	if (!sas_protocol_ata(task->task_proto))
		if (slot->n_elem)
			dma_unmap_sg(mvi->dev, task->scatter,
				     slot->n_elem, task->data_dir);

	switch (task->task_proto) {
	case SAS_PROTOCOL_SMP:
		dma_unmap_sg(mvi->dev, &task->smp_task.smp_resp, 1,
			     DMA_FROM_DEVICE);
		dma_unmap_sg(mvi->dev, &task->smp_task.smp_req, 1,
			     DMA_TO_DEVICE);
		break;

	case SAS_PROTOCOL_SATA:
	case SAS_PROTOCOL_STP:
	case SAS_PROTOCOL_SSP:
	default:
		/* do nothing */
		break;
	}

	if (slot->buf) {
		dma_pool_free(mvi->dma_pool, slot->buf, slot->buf_dma);
		slot->buf = NULL;
	}
	list_del_init(&slot->entry);
	task->lldd_task = NULL;
	slot->task = NULL;
	slot->port = NULL;
	slot->slot_tag = 0xFFFFFFFF;
	mvs_slot_free(mvi, slot_idx);
}

static void mvs_update_wideport(struct mvs_info *mvi, int phy_no)
{
	struct mvs_phy *phy = &mvi->phy[phy_no];
	struct mvs_port *port = phy->port;
	int j, no;

	for_each_phy(port->wide_port_phymap, j, no) {
		if (j & 1) {
			MVS_CHIP_DISP->write_port_cfg_addr(mvi, no,
						PHYR_WIDE_PORT);
			MVS_CHIP_DISP->write_port_cfg_data(mvi, no,
						port->wide_port_phymap);
		} else {
			MVS_CHIP_DISP->write_port_cfg_addr(mvi, no,
						PHYR_WIDE_PORT);
			MVS_CHIP_DISP->write_port_cfg_data(mvi, no,
						0);
		}
	}
}

static u32 mvs_is_phy_ready(struct mvs_info *mvi, int i)
{
	u32 tmp;
	struct mvs_phy *phy = &mvi->phy[i];
	struct mvs_port *port = phy->port;

	tmp = MVS_CHIP_DISP->read_phy_ctl(mvi, i);
	if ((tmp & PHY_READY_MASK) && !(phy->irq_status & PHYEV_POOF)) {
		if (!port)
			phy->phy_attached = 1;
		return tmp;
	}

	if (port) {
		if (phy->phy_type & PORT_TYPE_SAS) {
			port->wide_port_phymap &= ~(1U << i);
			if (!port->wide_port_phymap)
				port->port_attached = 0;
			mvs_update_wideport(mvi, i);
		} else if (phy->phy_type & PORT_TYPE_SATA)
			port->port_attached = 0;
		phy->port = NULL;
		phy->phy_attached = 0;
		phy->phy_type &= ~(PORT_TYPE_SAS | PORT_TYPE_SATA);
	}
	return 0;
}

static void *mvs_get_d2h_reg(struct mvs_info *mvi, int i, void *buf)
{
	u32 *s = (u32 *) buf;

	if (!s)
		return NULL;

	MVS_CHIP_DISP->write_port_cfg_addr(mvi, i, PHYR_SATA_SIG3);
	s[3] = cpu_to_le32(MVS_CHIP_DISP->read_port_cfg_data(mvi, i));

	MVS_CHIP_DISP->write_port_cfg_addr(mvi, i, PHYR_SATA_SIG2);
	s[2] = cpu_to_le32(MVS_CHIP_DISP->read_port_cfg_data(mvi, i));

	MVS_CHIP_DISP->write_port_cfg_addr(mvi, i, PHYR_SATA_SIG1);
	s[1] = cpu_to_le32(MVS_CHIP_DISP->read_port_cfg_data(mvi, i));

	MVS_CHIP_DISP->write_port_cfg_addr(mvi, i, PHYR_SATA_SIG0);
	s[0] = cpu_to_le32(MVS_CHIP_DISP->read_port_cfg_data(mvi, i));

	if (((s[1] & 0x00FFFFFF) == 0x00EB1401) && (*(u8 *)&s[3] == 0x01))
		s[1] = 0x00EB1401 | (*((u8 *)&s[1] + 3) & 0x10);

	return s;
}

static u32 mvs_is_sig_fis_received(u32 irq_status)
{
	return irq_status & PHYEV_SIG_FIS;
}

static void mvs_sig_remove_timer(struct mvs_phy *phy)
{
	if (phy->timer.function)
		del_timer(&phy->timer);
	phy->timer.function = NULL;
}

void mvs_update_phyinfo(struct mvs_info *mvi, int i, int get_st)
{
	struct mvs_phy *phy = &mvi->phy[i];
	struct sas_identify_frame *id;

	id = (struct sas_identify_frame *)phy->frame_rcvd;

	if (get_st) {
		phy->irq_status = MVS_CHIP_DISP->read_port_irq_stat(mvi, i);
		phy->phy_status = mvs_is_phy_ready(mvi, i);
	}

	if (phy->phy_status) {
		int oob_done = 0;
		struct asd_sas_phy *sas_phy = &mvi->phy[i].sas_phy;

		oob_done = MVS_CHIP_DISP->oob_done(mvi, i);

		MVS_CHIP_DISP->fix_phy_info(mvi, i, id);
		if (phy->phy_type & PORT_TYPE_SATA) {
			phy->identify.target_port_protocols = SAS_PROTOCOL_STP;
			if (mvs_is_sig_fis_received(phy->irq_status)) {
				mvs_sig_remove_timer(phy);
				phy->phy_attached = 1;
				phy->att_dev_sas_addr =
					i + mvi->id * mvi->chip->n_phy;
				if (oob_done)
					sas_phy->oob_mode = SATA_OOB_MODE;
				phy->frame_rcvd_size =
				    sizeof(struct dev_to_host_fis);
				mvs_get_d2h_reg(mvi, i, id);
			} else {
				u32 tmp;
				dev_printk(KERN_DEBUG, mvi->dev,
					"Phy%d : No sig fis\n", i);
				tmp = MVS_CHIP_DISP->read_port_irq_mask(mvi, i);
				MVS_CHIP_DISP->write_port_irq_mask(mvi, i,
						tmp | PHYEV_SIG_FIS);
				phy->phy_attached = 0;
				phy->phy_type &= ~PORT_TYPE_SATA;
				goto out_done;
			}
		}	else if (phy->phy_type & PORT_TYPE_SAS
			|| phy->att_dev_info & PORT_SSP_INIT_MASK) {
			phy->phy_attached = 1;
			phy->identify.device_type =
				phy->att_dev_info & PORT_DEV_TYPE_MASK;

			if (phy->identify.device_type == SAS_END_DEVICE)
				phy->identify.target_port_protocols =
							SAS_PROTOCOL_SSP;
			else if (phy->identify.device_type != SAS_PHY_UNUSED)
				phy->identify.target_port_protocols =
							SAS_PROTOCOL_SMP;
			if (oob_done)
				sas_phy->oob_mode = SAS_OOB_MODE;
			phy->frame_rcvd_size =
			    sizeof(struct sas_identify_frame);
		}
		memcpy(sas_phy->attached_sas_addr,
			&phy->att_dev_sas_addr, SAS_ADDR_SIZE);

		if (MVS_CHIP_DISP->phy_work_around)
			MVS_CHIP_DISP->phy_work_around(mvi, i);
	}
	mv_dprintk("phy %d attach dev info is %x\n",
		i + mvi->id * mvi->chip->n_phy, phy->att_dev_info);
	mv_dprintk("phy %d attach sas addr is %llx\n",
		i + mvi->id * mvi->chip->n_phy, phy->att_dev_sas_addr);
out_done:
	if (get_st)
		MVS_CHIP_DISP->write_port_irq_stat(mvi, i, phy->irq_status);
}

static void mvs_port_notify_formed(struct asd_sas_phy *sas_phy, int lock)
{
	struct sas_ha_struct *sas_ha = sas_phy->ha;
	struct mvs_info *mvi = NULL; int i = 0, hi;
	struct mvs_phy *phy = sas_phy->lldd_phy;
	struct asd_sas_port *sas_port = sas_phy->port;
	struct mvs_port *port;
	unsigned long flags = 0;
	if (!sas_port)
		return;

	while (sas_ha->sas_phy[i]) {
		if (sas_ha->sas_phy[i] == sas_phy)
			break;
		i++;
	}
	hi = i/((struct mvs_prv_info *)sas_ha->lldd_ha)->n_phy;
	mvi = ((struct mvs_prv_info *)sas_ha->lldd_ha)->mvi[hi];
	if (i >= mvi->chip->n_phy)
		port = &mvi->port[i - mvi->chip->n_phy];
	else
		port = &mvi->port[i];
	if (lock)
		spin_lock_irqsave(&mvi->lock, flags);
	port->port_attached = 1;
	phy->port = port;
	sas_port->lldd_port = port;
	if (phy->phy_type & PORT_TYPE_SAS) {
		port->wide_port_phymap = sas_port->phy_mask;
		mv_printk("set wide port phy map %x\n", sas_port->phy_mask);
		mvs_update_wideport(mvi, sas_phy->id);

		/* direct attached SAS device */
		if (phy->att_dev_info & PORT_SSP_TRGT_MASK) {
			MVS_CHIP_DISP->write_port_cfg_addr(mvi, i, PHYR_PHY_STAT);
			MVS_CHIP_DISP->write_port_cfg_data(mvi, i, 0x04);
		}
	}
	if (lock)
		spin_unlock_irqrestore(&mvi->lock, flags);
}

static void mvs_port_notify_deformed(struct asd_sas_phy *sas_phy, int lock)
{
	struct domain_device *dev;
	struct mvs_phy *phy = sas_phy->lldd_phy;
	struct mvs_info *mvi = phy->mvi;
	struct asd_sas_port *port = sas_phy->port;
	int phy_no = 0;

	while (phy != &mvi->phy[phy_no]) {
		phy_no++;
		if (phy_no >= MVS_MAX_PHYS)
			return;
	}
	list_for_each_entry(dev, &port->dev_list, dev_list_node)
		mvs_do_release_task(phy->mvi, phy_no, dev);

}


void mvs_port_formed(struct asd_sas_phy *sas_phy)
{
	mvs_port_notify_formed(sas_phy, 1);
}

void mvs_port_deformed(struct asd_sas_phy *sas_phy)
{
	mvs_port_notify_deformed(sas_phy, 1);
}

static struct mvs_device *mvs_alloc_dev(struct mvs_info *mvi)
{
	u32 dev;
	for (dev = 0; dev < MVS_MAX_DEVICES; dev++) {
		if (mvi->devices[dev].dev_type == SAS_PHY_UNUSED) {
			mvi->devices[dev].device_id = dev;
			return &mvi->devices[dev];
		}
	}

	if (dev == MVS_MAX_DEVICES)
		mv_printk("max support %d devices, ignore ..\n",
			MVS_MAX_DEVICES);

	return NULL;
}

static void mvs_free_dev(struct mvs_device *mvi_dev)
{
	u32 id = mvi_dev->device_id;
	memset(mvi_dev, 0, sizeof(*mvi_dev));
	mvi_dev->device_id = id;
	mvi_dev->dev_type = SAS_PHY_UNUSED;
	mvi_dev->dev_status = MVS_DEV_NORMAL;
	mvi_dev->taskfileset = MVS_ID_NOT_MAPPED;
}

static int mvs_dev_found_notify(struct domain_device *dev, int lock)
{
	unsigned long flags = 0;
	int res = 0;
	struct mvs_info *mvi = NULL;
	struct domain_device *parent_dev = dev->parent;
	struct mvs_device *mvi_device;

	mvi = mvs_find_dev_mvi(dev);

	if (lock)
		spin_lock_irqsave(&mvi->lock, flags);

	mvi_device = mvs_alloc_dev(mvi);
	if (!mvi_device) {
		res = -1;
		goto found_out;
	}
	dev->lldd_dev = mvi_device;
	mvi_device->dev_status = MVS_DEV_NORMAL;
	mvi_device->dev_type = dev->dev_type;
	mvi_device->mvi_info = mvi;
	mvi_device->sas_device = dev;
	if (parent_dev && dev_is_expander(parent_dev->dev_type)) {
		int phy_id;
		u8 phy_num = parent_dev->ex_dev.num_phys;
		struct ex_phy *phy;
		for (phy_id = 0; phy_id < phy_num; phy_id++) {
			phy = &parent_dev->ex_dev.ex_phy[phy_id];
			if (SAS_ADDR(phy->attached_sas_addr) ==
				SAS_ADDR(dev->sas_addr)) {
				mvi_device->attached_phy = phy_id;
				break;
			}
		}

		if (phy_id == phy_num) {
			mv_printk("Error: no attached dev:%016llx"
				"at ex:%016llx.\n",
				SAS_ADDR(dev->sas_addr),
				SAS_ADDR(parent_dev->sas_addr));
			res = -1;
		}
	}

found_out:
	if (lock)
		spin_unlock_irqrestore(&mvi->lock, flags);
	return res;
}

int mvs_dev_found(struct domain_device *dev)
{
	return mvs_dev_found_notify(dev, 1);
}

static void mvs_dev_gone_notify(struct domain_device *dev)
{
	unsigned long flags = 0;
	struct mvs_device *mvi_dev = dev->lldd_dev;
	struct mvs_info *mvi;

	if (!mvi_dev) {
		mv_dprintk("found dev has gone.\n");
		return;
	}

	mvi = mvi_dev->mvi_info;

	spin_lock_irqsave(&mvi->lock, flags);

	mv_dprintk("found dev[%d:%x] is gone.\n",
		mvi_dev->device_id, mvi_dev->dev_type);
	mvs_release_task(mvi, dev);
	mvs_free_reg_set(mvi, mvi_dev);
	mvs_free_dev(mvi_dev);

	dev->lldd_dev = NULL;
	mvi_dev->sas_device = NULL;

	spin_unlock_irqrestore(&mvi->lock, flags);
}


void mvs_dev_gone(struct domain_device *dev)
{
	mvs_dev_gone_notify(dev);
}

static void mvs_task_done(struct sas_task *task)
{
	if (!del_timer(&task->slow_task->timer))
		return;
	complete(&task->slow_task->completion);
}

static void mvs_tmf_timedout(struct timer_list *t)
{
	struct sas_task_slow *slow = from_timer(slow, t, timer);
	struct sas_task *task = slow->task;

	task->task_state_flags |= SAS_TASK_STATE_ABORTED;
	complete(&task->slow_task->completion);
}

#define MVS_TASK_TIMEOUT 20
static int mvs_exec_internal_tmf_task(struct domain_device *dev,
			void *parameter, u32 para_len, struct mvs_tmf_task *tmf)
{
	int res, retry;
	struct sas_task *task = NULL;

	for (retry = 0; retry < 3; retry++) {
		task = sas_alloc_slow_task(GFP_KERNEL);
		if (!task)
			return -ENOMEM;

		task->dev = dev;
		task->task_proto = dev->tproto;

		memcpy(&task->ssp_task, parameter, para_len);
		task->task_done = mvs_task_done;

		task->slow_task->timer.function = mvs_tmf_timedout;
		task->slow_task->timer.expires = jiffies + MVS_TASK_TIMEOUT*HZ;
		add_timer(&task->slow_task->timer);

		res = mvs_task_exec(task, GFP_KERNEL, NULL, 1, tmf);

		if (res) {
			del_timer(&task->slow_task->timer);
			mv_printk("executing internal task failed:%d\n", res);
			goto ex_err;
		}

		wait_for_completion(&task->slow_task->completion);
		res = TMF_RESP_FUNC_FAILED;
		/* Even TMF timed out, return direct. */
		if ((task->task_state_flags & SAS_TASK_STATE_ABORTED)) {
			if (!(task->task_state_flags & SAS_TASK_STATE_DONE)) {
				mv_printk("TMF task[%x] timeout.\n", tmf->tmf);
				goto ex_err;
			}
		}

		if (task->task_status.resp == SAS_TASK_COMPLETE &&
		    task->task_status.stat == SAM_STAT_GOOD) {
			res = TMF_RESP_FUNC_COMPLETE;
			break;
		}

		if (task->task_status.resp == SAS_TASK_COMPLETE &&
		      task->task_status.stat == SAS_DATA_UNDERRUN) {
			/* no error, but return the number of bytes of
			 * underrun */
			res = task->task_status.residual;
			break;
		}

		if (task->task_status.resp == SAS_TASK_COMPLETE &&
		      task->task_status.stat == SAS_DATA_OVERRUN) {
			mv_dprintk("blocked task error.\n");
			res = -EMSGSIZE;
			break;
		} else {
			mv_dprintk(" task to dev %016llx response: 0x%x "
				    "status 0x%x\n",
				    SAS_ADDR(dev->sas_addr),
				    task->task_status.resp,
				    task->task_status.stat);
			sas_free_task(task);
			task = NULL;

		}
	}
ex_err:
	BUG_ON(retry == 3 && task != NULL);
	sas_free_task(task);
	return res;
}

static int mvs_debug_issue_ssp_tmf(struct domain_device *dev,
				u8 *lun, struct mvs_tmf_task *tmf)
{
	struct sas_ssp_task ssp_task;
	if (!(dev->tproto & SAS_PROTOCOL_SSP))
		return TMF_RESP_FUNC_ESUPP;

	memcpy(ssp_task.LUN, lun, 8);

	return mvs_exec_internal_tmf_task(dev, &ssp_task,
				sizeof(ssp_task), tmf);
}


/*  Standard mandates link reset for ATA  (type 0)
    and hard reset for SSP (type 1) , only for RECOVERY */
static int mvs_debug_I_T_nexus_reset(struct domain_device *dev)
{
	int rc;
	struct sas_phy *phy = sas_get_local_phy(dev);
	int reset_type = (dev->dev_type == SAS_SATA_DEV ||
			(dev->tproto & SAS_PROTOCOL_STP)) ? 0 : 1;
	rc = sas_phy_reset(phy, reset_type);
	sas_put_local_phy(phy);
	msleep(2000);
	return rc;
}

/* mandatory SAM-3 */
int mvs_lu_reset(struct domain_device *dev, u8 *lun)
{
	unsigned long flags;
	int rc = TMF_RESP_FUNC_FAILED;
	struct mvs_tmf_task tmf_task;
	struct mvs_device * mvi_dev = dev->lldd_dev;
	struct mvs_info *mvi = mvi_dev->mvi_info;

	tmf_task.tmf = TMF_LU_RESET;
	mvi_dev->dev_status = MVS_DEV_EH;
	rc = mvs_debug_issue_ssp_tmf(dev, lun, &tmf_task);
	if (rc == TMF_RESP_FUNC_COMPLETE) {
		spin_lock_irqsave(&mvi->lock, flags);
		mvs_release_task(mvi, dev);
		spin_unlock_irqrestore(&mvi->lock, flags);
	}
	/* If failed, fall-through I_T_Nexus reset */
	mv_printk("%s for device[%x]:rc= %d\n", __func__,
			mvi_dev->device_id, rc);
	return rc;
}

int mvs_I_T_nexus_reset(struct domain_device *dev)
{
	unsigned long flags;
	int rc = TMF_RESP_FUNC_FAILED;
	struct mvs_device *mvi_dev = (struct mvs_device *)dev->lldd_dev;
	struct mvs_info *mvi = mvi_dev->mvi_info;

	if (mvi_dev->dev_status != MVS_DEV_EH)
		return TMF_RESP_FUNC_COMPLETE;
	else
		mvi_dev->dev_status = MVS_DEV_NORMAL;
	rc = mvs_debug_I_T_nexus_reset(dev);
	mv_printk("%s for device[%x]:rc= %d\n",
		__func__, mvi_dev->device_id, rc);

	spin_lock_irqsave(&mvi->lock, flags);
	mvs_release_task(mvi, dev);
	spin_unlock_irqrestore(&mvi->lock, flags);

	return rc;
}
/* optional SAM-3 */
int mvs_query_task(struct sas_task *task)
{
	u32 tag;
	struct scsi_lun lun;
	struct mvs_tmf_task tmf_task;
	int rc = TMF_RESP_FUNC_FAILED;

	if (task->lldd_task && task->task_proto & SAS_PROTOCOL_SSP) {
		struct scsi_cmnd * cmnd = (struct scsi_cmnd *)task->uldd_task;
		struct domain_device *dev = task->dev;
		struct mvs_device *mvi_dev = (struct mvs_device *)dev->lldd_dev;
		struct mvs_info *mvi = mvi_dev->mvi_info;

		int_to_scsilun(cmnd->device->lun, &lun);
		rc = mvs_find_tag(mvi, task, &tag);
		if (rc == 0) {
			rc = TMF_RESP_FUNC_FAILED;
			return rc;
		}

		tmf_task.tmf = TMF_QUERY_TASK;
		tmf_task.tag_of_task_to_be_managed = cpu_to_le16(tag);

		rc = mvs_debug_issue_ssp_tmf(dev, lun.scsi_lun, &tmf_task);
		switch (rc) {
		/* The task is still in Lun, release it then */
		case TMF_RESP_FUNC_SUCC:
		/* The task is not in Lun or failed, reset the phy */
		case TMF_RESP_FUNC_FAILED:
		case TMF_RESP_FUNC_COMPLETE:
			break;
		}
	}
	mv_printk("%s:rc= %d\n", __func__, rc);
	return rc;
}

/*  mandatory SAM-3, still need free task/slot info */
int mvs_abort_task(struct sas_task *task)
{
	struct scsi_lun lun;
	struct mvs_tmf_task tmf_task;
	struct domain_device *dev = task->dev;
	struct mvs_device *mvi_dev = (struct mvs_device *)dev->lldd_dev;
	struct mvs_info *mvi;
	int rc = TMF_RESP_FUNC_FAILED;
	unsigned long flags;
	u32 tag;

	if (!mvi_dev) {
		mv_printk("Device has removed\n");
		return TMF_RESP_FUNC_FAILED;
	}

	mvi = mvi_dev->mvi_info;

	spin_lock_irqsave(&task->task_state_lock, flags);
	if (task->task_state_flags & SAS_TASK_STATE_DONE) {
		spin_unlock_irqrestore(&task->task_state_lock, flags);
		rc = TMF_RESP_FUNC_COMPLETE;
		goto out;
	}
	spin_unlock_irqrestore(&task->task_state_lock, flags);
	mvi_dev->dev_status = MVS_DEV_EH;
	if (task->lldd_task && task->task_proto & SAS_PROTOCOL_SSP) {
		struct scsi_cmnd * cmnd = (struct scsi_cmnd *)task->uldd_task;

		int_to_scsilun(cmnd->device->lun, &lun);
		rc = mvs_find_tag(mvi, task, &tag);
		if (rc == 0) {
			mv_printk("No such tag in %s\n", __func__);
			rc = TMF_RESP_FUNC_FAILED;
			return rc;
		}

		tmf_task.tmf = TMF_ABORT_TASK;
		tmf_task.tag_of_task_to_be_managed = cpu_to_le16(tag);

		rc = mvs_debug_issue_ssp_tmf(dev, lun.scsi_lun, &tmf_task);

		/* if successful, clear the task and callback forwards.*/
		if (rc == TMF_RESP_FUNC_COMPLETE) {
			u32 slot_no;
			struct mvs_slot_info *slot;

			if (task->lldd_task) {
				slot = task->lldd_task;
				slot_no = (u32) (slot - mvi->slot_info);
				spin_lock_irqsave(&mvi->lock, flags);
				mvs_slot_complete(mvi, slot_no, 1);
				spin_unlock_irqrestore(&mvi->lock, flags);
			}
		}

	} else if (task->task_proto & SAS_PROTOCOL_SATA ||
		task->task_proto & SAS_PROTOCOL_STP) {
		if (SAS_SATA_DEV == dev->dev_type) {
			struct mvs_slot_info *slot = task->lldd_task;
			u32 slot_idx = (u32)(slot - mvi->slot_info);
			mv_dprintk("mvs_abort_task() mvi=%p task=%p "
				   "slot=%p slot_idx=x%x\n",
				   mvi, task, slot, slot_idx);
			task->task_state_flags |= SAS_TASK_STATE_ABORTED;
			mvs_slot_task_free(mvi, task, slot, slot_idx);
			rc = TMF_RESP_FUNC_COMPLETE;
			goto out;
		}

	}
out:
	if (rc != TMF_RESP_FUNC_COMPLETE)
		mv_printk("%s:rc= %d\n", __func__, rc);
	return rc;
}

int mvs_abort_task_set(struct domain_device *dev, u8 *lun)
{
	int rc;
	struct mvs_tmf_task tmf_task;

	tmf_task.tmf = TMF_ABORT_TASK_SET;
	rc = mvs_debug_issue_ssp_tmf(dev, lun, &tmf_task);

	return rc;
}

int mvs_clear_aca(struct domain_device *dev, u8 *lun)
{
	int rc = TMF_RESP_FUNC_FAILED;
	struct mvs_tmf_task tmf_task;

	tmf_task.tmf = TMF_CLEAR_ACA;
	rc = mvs_debug_issue_ssp_tmf(dev, lun, &tmf_task);

	return rc;
}

int mvs_clear_task_set(struct domain_device *dev, u8 *lun)
{
	int rc = TMF_RESP_FUNC_FAILED;
	struct mvs_tmf_task tmf_task;

	tmf_task.tmf = TMF_CLEAR_TASK_SET;
	rc = mvs_debug_issue_ssp_tmf(dev, lun, &tmf_task);

	return rc;
}

static int mvs_sata_done(struct mvs_info *mvi, struct sas_task *task,
			u32 slot_idx, int err)
{
	struct mvs_device *mvi_dev = task->dev->lldd_dev;
	struct task_status_struct *tstat = &task->task_status;
	struct ata_task_resp *resp = (struct ata_task_resp *)tstat->buf;
	int stat = SAM_STAT_GOOD;


	resp->frame_len = sizeof(struct dev_to_host_fis);
	memcpy(&resp->ending_fis[0],
	       SATA_RECEIVED_D2H_FIS(mvi_dev->taskfileset),
	       sizeof(struct dev_to_host_fis));
	tstat->buf_valid_size = sizeof(*resp);
	if (unlikely(err)) {
		if (unlikely(err & CMD_ISS_STPD))
			stat = SAS_OPEN_REJECT;
		else
			stat = SAS_PROTO_RESPONSE;
       }

	return stat;
}

static void mvs_set_sense(u8 *buffer, int len, int d_sense,
		int key, int asc, int ascq)
{
	memset(buffer, 0, len);

	if (d_sense) {
		/* Descriptor format */
		if (len < 4) {
			mv_printk("Length %d of sense buffer too small to "
				"fit sense %x:%x:%x", len, key, asc, ascq);
		}

		buffer[0] = 0x72;		/* Response Code	*/
		if (len > 1)
			buffer[1] = key;	/* Sense Key */
		if (len > 2)
			buffer[2] = asc;	/* ASC	*/
		if (len > 3)
			buffer[3] = ascq;	/* ASCQ	*/
	} else {
		if (len < 14) {
			mv_printk("Length %d of sense buffer too small to "
				"fit sense %x:%x:%x", len, key, asc, ascq);
		}

		buffer[0] = 0x70;		/* Response Code	*/
		if (len > 2)
			buffer[2] = key;	/* Sense Key */
		if (len > 7)
			buffer[7] = 0x0a;	/* Additional Sense Length */
		if (len > 12)
			buffer[12] = asc;	/* ASC */
		if (len > 13)
			buffer[13] = ascq; /* ASCQ */
	}

	return;
}

static void mvs_fill_ssp_resp_iu(struct ssp_response_iu *iu,
				u8 key, u8 asc, u8 asc_q)
{
	iu->datapres = 2;
	iu->response_data_len = 0;
	iu->sense_data_len = 17;
	iu->status = 02;
	mvs_set_sense(iu->sense_data, 17, 0,
			key, asc, asc_q);
}

static int mvs_slot_err(struct mvs_info *mvi, struct sas_task *task,
			 u32 slot_idx)
{
	struct mvs_slot_info *slot = &mvi->slot_info[slot_idx];
	int stat;
	u32 err_dw0 = le32_to_cpu(*(u32 *)slot->response);
	u32 err_dw1 = le32_to_cpu(*((u32 *)slot->response + 1));
	u32 tfs = 0;
	enum mvs_port_type type = PORT_TYPE_SAS;

	if (err_dw0 & CMD_ISS_STPD)
		MVS_CHIP_DISP->issue_stop(mvi, type, tfs);

	MVS_CHIP_DISP->command_active(mvi, slot_idx);

	stat = SAM_STAT_CHECK_CONDITION;
	switch (task->task_proto) {
	case SAS_PROTOCOL_SSP:
	{
		stat = SAS_ABORTED_TASK;
		if ((err_dw0 & NO_DEST) || err_dw1 & bit(31)) {
			struct ssp_response_iu *iu = slot->response +
				sizeof(struct mvs_err_info);
			mvs_fill_ssp_resp_iu(iu, NOT_READY, 0x04, 01);
			sas_ssp_task_response(mvi->dev, task, iu);
			stat = SAM_STAT_CHECK_CONDITION;
		}
		if (err_dw1 & bit(31))
			mv_printk("reuse same slot, retry command.\n");
		break;
	}
	case SAS_PROTOCOL_SMP:
		stat = SAM_STAT_CHECK_CONDITION;
		break;

	case SAS_PROTOCOL_SATA:
	case SAS_PROTOCOL_STP:
	case SAS_PROTOCOL_SATA | SAS_PROTOCOL_STP:
	{
		task->ata_task.use_ncq = 0;
		stat = SAS_PROTO_RESPONSE;
		mvs_sata_done(mvi, task, slot_idx, err_dw0);
	}
		break;
	default:
		break;
	}

	return stat;
}

int mvs_slot_complete(struct mvs_info *mvi, u32 rx_desc, u32 flags)
{
	u32 slot_idx = rx_desc & RXQ_SLOT_MASK;
	struct mvs_slot_info *slot = &mvi->slot_info[slot_idx];
	struct sas_task *task = slot->task;
	struct mvs_device *mvi_dev = NULL;
	struct task_status_struct *tstat;
	struct domain_device *dev;
	u32 aborted;

	void *to;
	enum exec_status sts;

	if (unlikely(!task || !task->lldd_task || !task->dev))
		return -1;

	tstat = &task->task_status;
	dev = task->dev;
	mvi_dev = dev->lldd_dev;

	spin_lock(&task->task_state_lock);
	task->task_state_flags &=
		~(SAS_TASK_STATE_PENDING | SAS_TASK_AT_INITIATOR);
	task->task_state_flags |= SAS_TASK_STATE_DONE;
	/* race condition*/
	aborted = task->task_state_flags & SAS_TASK_STATE_ABORTED;
	spin_unlock(&task->task_state_lock);

	memset(tstat, 0, sizeof(*tstat));
	tstat->resp = SAS_TASK_COMPLETE;

	if (unlikely(aborted)) {
		tstat->stat = SAS_ABORTED_TASK;
		if (mvi_dev && mvi_dev->running_req)
			mvi_dev->running_req--;
		if (sas_protocol_ata(task->task_proto))
			mvs_free_reg_set(mvi, mvi_dev);

		mvs_slot_task_free(mvi, task, slot, slot_idx);
		return -1;
	}

	/* when no device attaching, go ahead and complete by error handling*/
	if (unlikely(!mvi_dev || flags)) {
		if (!mvi_dev)
			mv_dprintk("port has not device.\n");
		tstat->stat = SAS_PHY_DOWN;
		goto out;
	}

	/*
	 * error info record present; slot->response is 32 bit aligned but may
	 * not be 64 bit aligned, so check for zero in two 32 bit reads
	 */
	if (unlikely((rx_desc & RXQ_ERR)
		     && (*((u32 *)slot->response)
			 || *(((u32 *)slot->response) + 1)))) {
		mv_dprintk("port %d slot %d rx_desc %X has error info"
			"%016llX.\n", slot->port->sas_port.id, slot_idx,
			 rx_desc, get_unaligned_le64(slot->response));
		tstat->stat = mvs_slot_err(mvi, task, slot_idx);
		tstat->resp = SAS_TASK_COMPLETE;
		goto out;
	}

	switch (task->task_proto) {
	case SAS_PROTOCOL_SSP:
		/* hw says status == 0, datapres == 0 */
		if (rx_desc & RXQ_GOOD) {
			tstat->stat = SAM_STAT_GOOD;
			tstat->resp = SAS_TASK_COMPLETE;
		}
		/* response frame present */
		else if (rx_desc & RXQ_RSP) {
			struct ssp_response_iu *iu = slot->response +
						sizeof(struct mvs_err_info);
			sas_ssp_task_response(mvi->dev, task, iu);
		} else
			tstat->stat = SAM_STAT_CHECK_CONDITION;
		break;

	case SAS_PROTOCOL_SMP: {
			struct scatterlist *sg_resp = &task->smp_task.smp_resp;
			tstat->stat = SAM_STAT_GOOD;
			to = kmap_atomic(sg_page(sg_resp));
			memcpy(to + sg_resp->offset,
				slot->response + sizeof(struct mvs_err_info),
				sg_dma_len(sg_resp));
			kunmap_atomic(to);
			break;
		}

	case SAS_PROTOCOL_SATA:
	case SAS_PROTOCOL_STP:
	case SAS_PROTOCOL_SATA | SAS_PROTOCOL_STP: {
			tstat->stat = mvs_sata_done(mvi, task, slot_idx, 0);
			break;
		}

	default:
		tstat->stat = SAM_STAT_CHECK_CONDITION;
		break;
	}
	if (!slot->port->port_attached) {
		mv_dprintk("port %d has removed.\n", slot->port->sas_port.id);
		tstat->stat = SAS_PHY_DOWN;
	}


out:
	if (mvi_dev && mvi_dev->running_req) {
		mvi_dev->running_req--;
		if (sas_protocol_ata(task->task_proto) && !mvi_dev->running_req)
			mvs_free_reg_set(mvi, mvi_dev);
	}
	mvs_slot_task_free(mvi, task, slot, slot_idx);
	sts = tstat->stat;

	spin_unlock(&mvi->lock);
	if (task->task_done)
		task->task_done(task);

	spin_lock(&mvi->lock);

	return sts;
}

void mvs_do_release_task(struct mvs_info *mvi,
		int phy_no, struct domain_device *dev)
{
	u32 slot_idx;
	struct mvs_phy *phy;
	struct mvs_port *port;
	struct mvs_slot_info *slot, *slot2;

	phy = &mvi->phy[phy_no];
	port = phy->port;
	if (!port)
		return;
	/* clean cmpl queue in case request is already finished */
	mvs_int_rx(mvi, false);



	list_for_each_entry_safe(slot, slot2, &port->list, entry) {
		struct sas_task *task;
		slot_idx = (u32) (slot - mvi->slot_info);
		task = slot->task;

		if (dev && task->dev != dev)
			continue;

		mv_printk("Release slot [%x] tag[%x], task [%p]:\n",
			slot_idx, slot->slot_tag, task);
		MVS_CHIP_DISP->command_active(mvi, slot_idx);

		mvs_slot_complete(mvi, slot_idx, 1);
	}
}

void mvs_release_task(struct mvs_info *mvi,
		      struct domain_device *dev)
{
	int i, phyno[WIDE_PORT_MAX_PHY], num;
	num = mvs_find_dev_phyno(dev, phyno);
	for (i = 0; i < num; i++)
		mvs_do_release_task(mvi, phyno[i], dev);
}

static void mvs_phy_disconnected(struct mvs_phy *phy)
{
	phy->phy_attached = 0;
	phy->att_dev_info = 0;
	phy->att_dev_sas_addr = 0;
}

static void mvs_work_queue(struct work_struct *work)
{
	struct delayed_work *dw = container_of(work, struct delayed_work, work);
	struct mvs_wq *mwq = container_of(dw, struct mvs_wq, work_q);
	struct mvs_info *mvi = mwq->mvi;
	unsigned long flags;
	u32 phy_no = (unsigned long) mwq->data;
	struct mvs_phy *phy = &mvi->phy[phy_no];
	struct asd_sas_phy *sas_phy = &phy->sas_phy;

	spin_lock_irqsave(&mvi->lock, flags);
	if (mwq->handler & PHY_PLUG_EVENT) {

		if (phy->phy_event & PHY_PLUG_OUT) {
			u32 tmp;

			tmp = MVS_CHIP_DISP->read_phy_ctl(mvi, phy_no);
			phy->phy_event &= ~PHY_PLUG_OUT;
			if (!(tmp & PHY_READY_MASK)) {
				sas_phy_disconnected(sas_phy);
				mvs_phy_disconnected(phy);
<<<<<<< HEAD
				sas_notify_phy_event_gfp(sas_phy,
=======
				sas_notify_phy_event(sas_phy,
>>>>>>> 4bcf3b75
					PHYE_LOSS_OF_SIGNAL, GFP_ATOMIC);
				mv_dprintk("phy%d Removed Device\n", phy_no);
			} else {
				MVS_CHIP_DISP->detect_porttype(mvi, phy_no);
				mvs_update_phyinfo(mvi, phy_no, 1);
				mvs_bytes_dmaed(mvi, phy_no, GFP_ATOMIC);
				mvs_port_notify_formed(sas_phy, 0);
				mv_dprintk("phy%d Attached Device\n", phy_no);
			}
		}
	} else if (mwq->handler & EXP_BRCT_CHG) {
		phy->phy_event &= ~EXP_BRCT_CHG;
<<<<<<< HEAD
		sas_notify_port_event_gfp(sas_phy,
=======
		sas_notify_port_event(sas_phy,
>>>>>>> 4bcf3b75
				PORTE_BROADCAST_RCVD, GFP_ATOMIC);
		mv_dprintk("phy%d Got Broadcast Change\n", phy_no);
	}
	list_del(&mwq->entry);
	spin_unlock_irqrestore(&mvi->lock, flags);
	kfree(mwq);
}

static int mvs_handle_event(struct mvs_info *mvi, void *data, int handler)
{
	struct mvs_wq *mwq;
	int ret = 0;

	mwq = kmalloc(sizeof(struct mvs_wq), GFP_ATOMIC);
	if (mwq) {
		mwq->mvi = mvi;
		mwq->data = data;
		mwq->handler = handler;
		MV_INIT_DELAYED_WORK(&mwq->work_q, mvs_work_queue, mwq);
		list_add_tail(&mwq->entry, &mvi->wq_list);
		schedule_delayed_work(&mwq->work_q, HZ * 2);
	} else
		ret = -ENOMEM;

	return ret;
}

static void mvs_sig_time_out(struct timer_list *t)
{
	struct mvs_phy *phy = from_timer(phy, t, timer);
	struct mvs_info *mvi = phy->mvi;
	u8 phy_no;

	for (phy_no = 0; phy_no < mvi->chip->n_phy; phy_no++) {
		if (&mvi->phy[phy_no] == phy) {
			mv_dprintk("Get signature time out, reset phy %d\n",
				phy_no+mvi->id*mvi->chip->n_phy);
			MVS_CHIP_DISP->phy_reset(mvi, phy_no, MVS_HARD_RESET);
		}
	}
}

void mvs_int_port(struct mvs_info *mvi, int phy_no, u32 events)
{
	u32 tmp;
	struct mvs_phy *phy = &mvi->phy[phy_no];

	phy->irq_status = MVS_CHIP_DISP->read_port_irq_stat(mvi, phy_no);
	MVS_CHIP_DISP->write_port_irq_stat(mvi, phy_no, phy->irq_status);
	mv_dprintk("phy %d ctrl sts=0x%08X.\n", phy_no+mvi->id*mvi->chip->n_phy,
		MVS_CHIP_DISP->read_phy_ctl(mvi, phy_no));
	mv_dprintk("phy %d irq sts = 0x%08X\n", phy_no+mvi->id*mvi->chip->n_phy,
		phy->irq_status);

	/*
	* events is port event now ,
	* we need check the interrupt status which belongs to per port.
	*/

	if (phy->irq_status & PHYEV_DCDR_ERR) {
		mv_dprintk("phy %d STP decoding error.\n",
		phy_no + mvi->id*mvi->chip->n_phy);
	}

	if (phy->irq_status & PHYEV_POOF) {
		mdelay(500);
		if (!(phy->phy_event & PHY_PLUG_OUT)) {
			int dev_sata = phy->phy_type & PORT_TYPE_SATA;
			int ready;
			mvs_do_release_task(mvi, phy_no, NULL);
			phy->phy_event |= PHY_PLUG_OUT;
			MVS_CHIP_DISP->clear_srs_irq(mvi, 0, 1);
			mvs_handle_event(mvi,
				(void *)(unsigned long)phy_no,
				PHY_PLUG_EVENT);
			ready = mvs_is_phy_ready(mvi, phy_no);
			if (ready || dev_sata) {
				if (MVS_CHIP_DISP->stp_reset)
					MVS_CHIP_DISP->stp_reset(mvi,
							phy_no);
				else
					MVS_CHIP_DISP->phy_reset(mvi,
							phy_no, MVS_SOFT_RESET);
				return;
			}
		}
	}

	if (phy->irq_status & PHYEV_COMWAKE) {
		tmp = MVS_CHIP_DISP->read_port_irq_mask(mvi, phy_no);
		MVS_CHIP_DISP->write_port_irq_mask(mvi, phy_no,
					tmp | PHYEV_SIG_FIS);
		if (phy->timer.function == NULL) {
			phy->timer.function = mvs_sig_time_out;
			phy->timer.expires = jiffies + 5*HZ;
			add_timer(&phy->timer);
		}
	}
	if (phy->irq_status & (PHYEV_SIG_FIS | PHYEV_ID_DONE)) {
		phy->phy_status = mvs_is_phy_ready(mvi, phy_no);
		mv_dprintk("notify plug in on phy[%d]\n", phy_no);
		if (phy->phy_status) {
			mdelay(10);
			MVS_CHIP_DISP->detect_porttype(mvi, phy_no);
			if (phy->phy_type & PORT_TYPE_SATA) {
				tmp = MVS_CHIP_DISP->read_port_irq_mask(
						mvi, phy_no);
				tmp &= ~PHYEV_SIG_FIS;
				MVS_CHIP_DISP->write_port_irq_mask(mvi,
							phy_no, tmp);
			}
			mvs_update_phyinfo(mvi, phy_no, 0);
			if (phy->phy_type & PORT_TYPE_SAS) {
				MVS_CHIP_DISP->phy_reset(mvi, phy_no, MVS_PHY_TUNE);
				mdelay(10);
			}

			mvs_bytes_dmaed(mvi, phy_no, GFP_ATOMIC);
			/* whether driver is going to handle hot plug */
			if (phy->phy_event & PHY_PLUG_OUT) {
				mvs_port_notify_formed(&phy->sas_phy, 0);
				phy->phy_event &= ~PHY_PLUG_OUT;
			}
		} else {
			mv_dprintk("plugin interrupt but phy%d is gone\n",
				phy_no + mvi->id*mvi->chip->n_phy);
		}
	} else if (phy->irq_status & PHYEV_BROAD_CH) {
		mv_dprintk("phy %d broadcast change.\n",
			phy_no + mvi->id*mvi->chip->n_phy);
		mvs_handle_event(mvi, (void *)(unsigned long)phy_no,
				EXP_BRCT_CHG);
	}
}

int mvs_int_rx(struct mvs_info *mvi, bool self_clear)
{
	u32 rx_prod_idx, rx_desc;
	bool attn = false;

	/* the first dword in the RX ring is special: it contains
	 * a mirror of the hardware's RX producer index, so that
	 * we don't have to stall the CPU reading that register.
	 * The actual RX ring is offset by one dword, due to this.
	 */
	rx_prod_idx = mvi->rx_cons;
	mvi->rx_cons = le32_to_cpu(mvi->rx[0]);
	if (mvi->rx_cons == 0xfff)	/* h/w hasn't touched RX ring yet */
		return 0;

	/* The CMPL_Q may come late, read from register and try again
	* note: if coalescing is enabled,
	* it will need to read from register every time for sure
	*/
	if (unlikely(mvi->rx_cons == rx_prod_idx))
		mvi->rx_cons = MVS_CHIP_DISP->rx_update(mvi) & RX_RING_SZ_MASK;

	if (mvi->rx_cons == rx_prod_idx)
		return 0;

	while (mvi->rx_cons != rx_prod_idx) {
		/* increment our internal RX consumer pointer */
		rx_prod_idx = (rx_prod_idx + 1) & (MVS_RX_RING_SZ - 1);
		rx_desc = le32_to_cpu(mvi->rx[rx_prod_idx + 1]);

		if (likely(rx_desc & RXQ_DONE))
			mvs_slot_complete(mvi, rx_desc, 0);
		if (rx_desc & RXQ_ATTN) {
			attn = true;
		} else if (rx_desc & RXQ_ERR) {
			if (!(rx_desc & RXQ_DONE))
				mvs_slot_complete(mvi, rx_desc, 0);
		} else if (rx_desc & RXQ_SLOT_RESET) {
			mvs_slot_free(mvi, rx_desc);
		}
	}

	if (attn && self_clear)
		MVS_CHIP_DISP->int_full(mvi);
	return 0;
}

int mvs_gpio_write(struct sas_ha_struct *sha, u8 reg_type, u8 reg_index,
			u8 reg_count, u8 *write_data)
{
	struct mvs_prv_info *mvs_prv = sha->lldd_ha;
	struct mvs_info *mvi = mvs_prv->mvi[0];

	if (MVS_CHIP_DISP->gpio_write) {
		return MVS_CHIP_DISP->gpio_write(mvs_prv, reg_type,
			reg_index, reg_count, write_data);
	}

	return -ENOSYS;
}<|MERGE_RESOLUTION|>--- conflicted
+++ resolved
@@ -229,11 +229,7 @@
 		return;
 	}
 
-<<<<<<< HEAD
-	sas_notify_phy_event_gfp(sas_phy, PHYE_OOB_DONE, gfp_flags);
-=======
 	sas_notify_phy_event(sas_phy, PHYE_OOB_DONE, gfp_flags);
->>>>>>> 4bcf3b75
 
 	if (sas_phy->phy) {
 		struct sas_phy *sphy = sas_phy->phy;
@@ -265,11 +261,7 @@
 
 	sas_phy->frame_rcvd_size = phy->frame_rcvd_size;
 
-<<<<<<< HEAD
-	sas_notify_port_event_gfp(sas_phy, PORTE_BYTES_DMAED, gfp_flags);
-=======
 	sas_notify_port_event(sas_phy, PORTE_BYTES_DMAED, gfp_flags);
->>>>>>> 4bcf3b75
 }
 
 void mvs_scan_start(struct Scsi_Host *shost)
@@ -1900,11 +1892,7 @@
 			if (!(tmp & PHY_READY_MASK)) {
 				sas_phy_disconnected(sas_phy);
 				mvs_phy_disconnected(phy);
-<<<<<<< HEAD
-				sas_notify_phy_event_gfp(sas_phy,
-=======
 				sas_notify_phy_event(sas_phy,
->>>>>>> 4bcf3b75
 					PHYE_LOSS_OF_SIGNAL, GFP_ATOMIC);
 				mv_dprintk("phy%d Removed Device\n", phy_no);
 			} else {
@@ -1917,11 +1905,7 @@
 		}
 	} else if (mwq->handler & EXP_BRCT_CHG) {
 		phy->phy_event &= ~EXP_BRCT_CHG;
-<<<<<<< HEAD
-		sas_notify_port_event_gfp(sas_phy,
-=======
 		sas_notify_port_event(sas_phy,
->>>>>>> 4bcf3b75
 				PORTE_BROADCAST_RCVD, GFP_ATOMIC);
 		mv_dprintk("phy%d Got Broadcast Change\n", phy_no);
 	}
