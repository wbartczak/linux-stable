// SPDX-License-Identifier: GPL-2.0
/*
 *    driver for Microsemi PQI-based storage controllers
 *    Copyright (c) 2019-2020 Microchip Technology Inc. and its subsidiaries
 *    Copyright (c) 2016-2018 Microsemi Corporation
 *    Copyright (c) 2016 PMC-Sierra, Inc.
 *
 *    Questions/Comments/Bugfixes to storagedev@microchip.com
 *
 */

#include <linux/module.h>
#include <linux/kernel.h>
#include <linux/pci.h>
#include <linux/delay.h>
#include <linux/interrupt.h>
#include <linux/sched.h>
#include <linux/rtc.h>
#include <linux/bcd.h>
#include <linux/reboot.h>
#include <linux/cciss_ioctl.h>
#include <linux/blk-mq-pci.h>
#include <scsi/scsi_host.h>
#include <scsi/scsi_cmnd.h>
#include <scsi/scsi_device.h>
#include <scsi/scsi_eh.h>
#include <scsi/scsi_transport_sas.h>
#include <asm/unaligned.h>
#include "smartpqi.h"
#include "smartpqi_sis.h"

#if !defined(BUILD_TIMESTAMP)
#define BUILD_TIMESTAMP
#endif

#define DRIVER_VERSION		"2.1.8-045"
#define DRIVER_MAJOR		2
#define DRIVER_MINOR		1
#define DRIVER_RELEASE		8
#define DRIVER_REVISION		45

#define DRIVER_NAME		"Microsemi PQI Driver (v" \
				DRIVER_VERSION BUILD_TIMESTAMP ")"
#define DRIVER_NAME_SHORT	"smartpqi"

#define PQI_EXTRA_SGL_MEMORY	(12 * sizeof(struct pqi_sg_descriptor))

#define PQI_POST_RESET_DELAY_SECS			5
#define PQI_POST_OFA_RESET_DELAY_UPON_TIMEOUT_SECS	10

MODULE_AUTHOR("Microsemi");
MODULE_DESCRIPTION("Driver for Microsemi Smart Family Controller version "
	DRIVER_VERSION);
MODULE_VERSION(DRIVER_VERSION);
MODULE_LICENSE("GPL");

static void pqi_take_ctrl_offline(struct pqi_ctrl_info *ctrl_info);
static void pqi_ctrl_offline_worker(struct work_struct *work);
static int pqi_scan_scsi_devices(struct pqi_ctrl_info *ctrl_info);
static void pqi_scan_start(struct Scsi_Host *shost);
static void pqi_start_io(struct pqi_ctrl_info *ctrl_info,
	struct pqi_queue_group *queue_group, enum pqi_io_path path,
	struct pqi_io_request *io_request);
static int pqi_submit_raid_request_synchronous(struct pqi_ctrl_info *ctrl_info,
	struct pqi_iu_header *request, unsigned int flags,
	struct pqi_raid_error_info *error_info);
static int pqi_aio_submit_io(struct pqi_ctrl_info *ctrl_info,
	struct scsi_cmnd *scmd, u32 aio_handle, u8 *cdb,
	unsigned int cdb_length, struct pqi_queue_group *queue_group,
	struct pqi_encryption_info *encryption_info, bool raid_bypass);
static  int pqi_aio_submit_r1_write_io(struct pqi_ctrl_info *ctrl_info,
	struct scsi_cmnd *scmd, struct pqi_queue_group *queue_group,
	struct pqi_encryption_info *encryption_info, struct pqi_scsi_dev *device,
	struct pqi_scsi_dev_raid_map_data *rmd);
static int pqi_aio_submit_r56_write_io(struct pqi_ctrl_info *ctrl_info,
	struct scsi_cmnd *scmd, struct pqi_queue_group *queue_group,
	struct pqi_encryption_info *encryption_info, struct pqi_scsi_dev *device,
	struct pqi_scsi_dev_raid_map_data *rmd);
static void pqi_ofa_ctrl_quiesce(struct pqi_ctrl_info *ctrl_info);
static void pqi_ofa_ctrl_unquiesce(struct pqi_ctrl_info *ctrl_info);
static int pqi_ofa_ctrl_restart(struct pqi_ctrl_info *ctrl_info, unsigned int delay_secs);
static void pqi_ofa_setup_host_buffer(struct pqi_ctrl_info *ctrl_info);
static void pqi_ofa_free_host_buffer(struct pqi_ctrl_info *ctrl_info);
static int pqi_ofa_host_memory_update(struct pqi_ctrl_info *ctrl_info);
static int pqi_device_wait_for_pending_io(struct pqi_ctrl_info *ctrl_info,
	struct pqi_scsi_dev *device, unsigned long timeout_msecs);

/* for flags argument to pqi_submit_raid_request_synchronous() */
#define PQI_SYNC_FLAGS_INTERRUPTABLE	0x1

static struct scsi_transport_template *pqi_sas_transport_template;

static atomic_t pqi_controller_count = ATOMIC_INIT(0);

enum pqi_lockup_action {
	NONE,
	REBOOT,
	PANIC
};

static enum pqi_lockup_action pqi_lockup_action = NONE;

static struct {
	enum pqi_lockup_action	action;
	char			*name;
} pqi_lockup_actions[] = {
	{
		.action = NONE,
		.name = "none",
	},
	{
		.action = REBOOT,
		.name = "reboot",
	},
	{
		.action = PANIC,
		.name = "panic",
	},
};

static unsigned int pqi_supported_event_types[] = {
	PQI_EVENT_TYPE_HOTPLUG,
	PQI_EVENT_TYPE_HARDWARE,
	PQI_EVENT_TYPE_PHYSICAL_DEVICE,
	PQI_EVENT_TYPE_LOGICAL_DEVICE,
	PQI_EVENT_TYPE_OFA,
	PQI_EVENT_TYPE_AIO_STATE_CHANGE,
	PQI_EVENT_TYPE_AIO_CONFIG_CHANGE,
};

static int pqi_disable_device_id_wildcards;
module_param_named(disable_device_id_wildcards,
	pqi_disable_device_id_wildcards, int, 0644);
MODULE_PARM_DESC(disable_device_id_wildcards,
	"Disable device ID wildcards.");

static int pqi_disable_heartbeat;
module_param_named(disable_heartbeat,
	pqi_disable_heartbeat, int, 0644);
MODULE_PARM_DESC(disable_heartbeat,
	"Disable heartbeat.");

static int pqi_disable_ctrl_shutdown;
module_param_named(disable_ctrl_shutdown,
	pqi_disable_ctrl_shutdown, int, 0644);
MODULE_PARM_DESC(disable_ctrl_shutdown,
	"Disable controller shutdown when controller locked up.");

static char *pqi_lockup_action_param;
module_param_named(lockup_action,
	pqi_lockup_action_param, charp, 0644);
MODULE_PARM_DESC(lockup_action, "Action to take when controller locked up.\n"
	"\t\tSupported: none, reboot, panic\n"
	"\t\tDefault: none");

static int pqi_expose_ld_first;
module_param_named(expose_ld_first,
	pqi_expose_ld_first, int, 0644);
MODULE_PARM_DESC(expose_ld_first, "Expose logical drives before physical drives.");

static int pqi_hide_vsep;
module_param_named(hide_vsep,
	pqi_hide_vsep, int, 0644);
MODULE_PARM_DESC(hide_vsep, "Hide the virtual SEP for direct attached drives.");

static char *raid_levels[] = {
	"RAID-0",
	"RAID-4",
	"RAID-1(1+0)",
	"RAID-5",
	"RAID-5+1",
	"RAID-6",
	"RAID-1(Triple)",
};

static char *pqi_raid_level_to_string(u8 raid_level)
{
	if (raid_level < ARRAY_SIZE(raid_levels))
		return raid_levels[raid_level];

	return "RAID UNKNOWN";
}

#define SA_RAID_0		0
#define SA_RAID_4		1
#define SA_RAID_1		2	/* also used for RAID 10 */
#define SA_RAID_5		3	/* also used for RAID 50 */
#define SA_RAID_51		4
#define SA_RAID_6		5	/* also used for RAID 60 */
#define SA_RAID_TRIPLE		6	/* also used for RAID 1+0 Triple */
#define SA_RAID_MAX		SA_RAID_TRIPLE
#define SA_RAID_UNKNOWN		0xff

static inline void pqi_scsi_done(struct scsi_cmnd *scmd)
{
	pqi_prep_for_scsi_done(scmd);
	scmd->scsi_done(scmd);
}

static inline void pqi_disable_write_same(struct scsi_device *sdev)
{
	sdev->no_write_same = 1;
}

static inline bool pqi_scsi3addr_equal(u8 *scsi3addr1, u8 *scsi3addr2)
{
	return memcmp(scsi3addr1, scsi3addr2, 8) == 0;
}

static inline bool pqi_is_logical_device(struct pqi_scsi_dev *device)
{
	return !device->is_physical_device;
}

static inline bool pqi_is_external_raid_addr(u8 *scsi3addr)
{
	return scsi3addr[2] != 0;
}

static inline bool pqi_ctrl_offline(struct pqi_ctrl_info *ctrl_info)
{
	return !ctrl_info->controller_online;
}

static inline void pqi_check_ctrl_health(struct pqi_ctrl_info *ctrl_info)
{
	if (ctrl_info->controller_online)
		if (!sis_is_firmware_running(ctrl_info))
			pqi_take_ctrl_offline(ctrl_info);
}

static inline bool pqi_is_hba_lunid(u8 *scsi3addr)
{
	return pqi_scsi3addr_equal(scsi3addr, RAID_CTLR_LUNID);
}

static inline enum pqi_ctrl_mode pqi_get_ctrl_mode(struct pqi_ctrl_info *ctrl_info)
{
	return sis_read_driver_scratch(ctrl_info);
}

static inline void pqi_save_ctrl_mode(struct pqi_ctrl_info *ctrl_info,
	enum pqi_ctrl_mode mode)
{
	sis_write_driver_scratch(ctrl_info, mode);
}

static inline void pqi_ctrl_block_scan(struct pqi_ctrl_info *ctrl_info)
{
	ctrl_info->scan_blocked = true;
	mutex_lock(&ctrl_info->scan_mutex);
}

static inline void pqi_ctrl_unblock_scan(struct pqi_ctrl_info *ctrl_info)
{
	ctrl_info->scan_blocked = false;
	mutex_unlock(&ctrl_info->scan_mutex);
}

static inline bool pqi_ctrl_scan_blocked(struct pqi_ctrl_info *ctrl_info)
{
	return ctrl_info->scan_blocked;
}

static inline void pqi_ctrl_block_device_reset(struct pqi_ctrl_info *ctrl_info)
{
	mutex_lock(&ctrl_info->lun_reset_mutex);
}

static inline void pqi_ctrl_unblock_device_reset(struct pqi_ctrl_info *ctrl_info)
{
	mutex_unlock(&ctrl_info->lun_reset_mutex);
}

static inline void pqi_scsi_block_requests(struct pqi_ctrl_info *ctrl_info)
{
	struct Scsi_Host *shost;
	unsigned int num_loops;
	int msecs_sleep;

	shost = ctrl_info->scsi_host;

	scsi_block_requests(shost);

	num_loops = 0;
	msecs_sleep = 20;
	while (scsi_host_busy(shost)) {
		num_loops++;
		if (num_loops == 10)
			msecs_sleep = 500;
		msleep(msecs_sleep);
	}
}

static inline void pqi_scsi_unblock_requests(struct pqi_ctrl_info *ctrl_info)
{
	scsi_unblock_requests(ctrl_info->scsi_host);
}

static inline void pqi_ctrl_busy(struct pqi_ctrl_info *ctrl_info)
{
	atomic_inc(&ctrl_info->num_busy_threads);
}

static inline void pqi_ctrl_unbusy(struct pqi_ctrl_info *ctrl_info)
{
	atomic_dec(&ctrl_info->num_busy_threads);
}

static inline bool pqi_ctrl_blocked(struct pqi_ctrl_info *ctrl_info)
{
	return ctrl_info->block_requests;
}

static inline void pqi_ctrl_block_requests(struct pqi_ctrl_info *ctrl_info)
{
	ctrl_info->block_requests = true;
}

static inline void pqi_ctrl_unblock_requests(struct pqi_ctrl_info *ctrl_info)
{
	ctrl_info->block_requests = false;
	wake_up_all(&ctrl_info->block_requests_wait);
}

static void pqi_wait_if_ctrl_blocked(struct pqi_ctrl_info *ctrl_info)
{
	if (!pqi_ctrl_blocked(ctrl_info))
		return;

	atomic_inc(&ctrl_info->num_blocked_threads);
	wait_event(ctrl_info->block_requests_wait,
		!pqi_ctrl_blocked(ctrl_info));
	atomic_dec(&ctrl_info->num_blocked_threads);
}

#define PQI_QUIESCE_WARNING_TIMEOUT_SECS		10

static inline void pqi_ctrl_wait_until_quiesced(struct pqi_ctrl_info *ctrl_info)
{
	unsigned long start_jiffies;
	unsigned long warning_timeout;
	bool displayed_warning;

	displayed_warning = false;
	start_jiffies = jiffies;
	warning_timeout = (PQI_QUIESCE_WARNING_TIMEOUT_SECS * PQI_HZ) + start_jiffies;

	while (atomic_read(&ctrl_info->num_busy_threads) >
		atomic_read(&ctrl_info->num_blocked_threads)) {
		if (time_after(jiffies, warning_timeout)) {
			dev_warn(&ctrl_info->pci_dev->dev,
				"waiting %u seconds for driver activity to quiesce\n",
				jiffies_to_msecs(jiffies - start_jiffies) / 1000);
			displayed_warning = true;
			warning_timeout = (PQI_QUIESCE_WARNING_TIMEOUT_SECS * PQI_HZ) + jiffies;
		}
		usleep_range(1000, 2000);
	}

	if (displayed_warning)
		dev_warn(&ctrl_info->pci_dev->dev,
			"driver activity quiesced after waiting for %u seconds\n",
			jiffies_to_msecs(jiffies - start_jiffies) / 1000);
}

static inline bool pqi_device_offline(struct pqi_scsi_dev *device)
{
	return device->device_offline;
}

static inline void pqi_ctrl_ofa_start(struct pqi_ctrl_info *ctrl_info)
{
	mutex_lock(&ctrl_info->ofa_mutex);
}

static inline void pqi_ctrl_ofa_done(struct pqi_ctrl_info *ctrl_info)
{
	mutex_unlock(&ctrl_info->ofa_mutex);
}

static inline void pqi_wait_until_ofa_finished(struct pqi_ctrl_info *ctrl_info)
{
	mutex_lock(&ctrl_info->ofa_mutex);
	mutex_unlock(&ctrl_info->ofa_mutex);
}

static inline bool pqi_ofa_in_progress(struct pqi_ctrl_info *ctrl_info)
{
	return mutex_is_locked(&ctrl_info->ofa_mutex);
}

static inline void pqi_device_remove_start(struct pqi_scsi_dev *device)
{
	device->in_remove = true;
}

static inline bool pqi_device_in_remove(struct pqi_scsi_dev *device)
{
	return device->in_remove;
}

static inline int pqi_event_type_to_event_index(unsigned int event_type)
{
	int index;

	for (index = 0; index < ARRAY_SIZE(pqi_supported_event_types); index++)
		if (event_type == pqi_supported_event_types[index])
			return index;

	return -1;
}

static inline bool pqi_is_supported_event(unsigned int event_type)
{
	return pqi_event_type_to_event_index(event_type) != -1;
}

static inline void pqi_schedule_rescan_worker_with_delay(struct pqi_ctrl_info *ctrl_info,
	unsigned long delay)
{
	if (pqi_ctrl_offline(ctrl_info))
		return;

	schedule_delayed_work(&ctrl_info->rescan_work, delay);
}

static inline void pqi_schedule_rescan_worker(struct pqi_ctrl_info *ctrl_info)
{
	pqi_schedule_rescan_worker_with_delay(ctrl_info, 0);
}

#define PQI_RESCAN_WORK_DELAY	(10 * PQI_HZ)

static inline void pqi_schedule_rescan_worker_delayed(struct pqi_ctrl_info *ctrl_info)
{
	pqi_schedule_rescan_worker_with_delay(ctrl_info, PQI_RESCAN_WORK_DELAY);
}

static inline void pqi_cancel_rescan_worker(struct pqi_ctrl_info *ctrl_info)
{
	cancel_delayed_work_sync(&ctrl_info->rescan_work);
}

static inline u32 pqi_read_heartbeat_counter(struct pqi_ctrl_info *ctrl_info)
{
	if (!ctrl_info->heartbeat_counter)
		return 0;

	return readl(ctrl_info->heartbeat_counter);
}

static inline u8 pqi_read_soft_reset_status(struct pqi_ctrl_info *ctrl_info)
{
	return readb(ctrl_info->soft_reset_status);
}

static inline void pqi_clear_soft_reset_status(struct pqi_ctrl_info *ctrl_info)
{
	u8 status;

	status = pqi_read_soft_reset_status(ctrl_info);
	status &= ~PQI_SOFT_RESET_ABORT;
	writeb(status, ctrl_info->soft_reset_status);
}

static int pqi_map_single(struct pci_dev *pci_dev,
	struct pqi_sg_descriptor *sg_descriptor, void *buffer,
	size_t buffer_length, enum dma_data_direction data_direction)
{
	dma_addr_t bus_address;

	if (!buffer || buffer_length == 0 || data_direction == DMA_NONE)
		return 0;

	bus_address = dma_map_single(&pci_dev->dev, buffer, buffer_length,
		data_direction);
	if (dma_mapping_error(&pci_dev->dev, bus_address))
		return -ENOMEM;

	put_unaligned_le64((u64)bus_address, &sg_descriptor->address);
	put_unaligned_le32(buffer_length, &sg_descriptor->length);
	put_unaligned_le32(CISS_SG_LAST, &sg_descriptor->flags);

	return 0;
}

static void pqi_pci_unmap(struct pci_dev *pci_dev,
	struct pqi_sg_descriptor *descriptors, int num_descriptors,
	enum dma_data_direction data_direction)
{
	int i;

	if (data_direction == DMA_NONE)
		return;

	for (i = 0; i < num_descriptors; i++)
		dma_unmap_single(&pci_dev->dev,
			(dma_addr_t)get_unaligned_le64(&descriptors[i].address),
			get_unaligned_le32(&descriptors[i].length),
			data_direction);
}

static int pqi_build_raid_path_request(struct pqi_ctrl_info *ctrl_info,
	struct pqi_raid_path_request *request, u8 cmd,
	u8 *scsi3addr, void *buffer, size_t buffer_length,
	u16 vpd_page, enum dma_data_direction *dir)
{
	u8 *cdb;
	size_t cdb_length = buffer_length;

	memset(request, 0, sizeof(*request));

	request->header.iu_type = PQI_REQUEST_IU_RAID_PATH_IO;
	put_unaligned_le16(offsetof(struct pqi_raid_path_request,
		sg_descriptors[1]) - PQI_REQUEST_HEADER_LENGTH,
		&request->header.iu_length);
	put_unaligned_le32(buffer_length, &request->buffer_length);
	memcpy(request->lun_number, scsi3addr, sizeof(request->lun_number));
	request->task_attribute = SOP_TASK_ATTRIBUTE_SIMPLE;
	request->additional_cdb_bytes_usage = SOP_ADDITIONAL_CDB_BYTES_0;

	cdb = request->cdb;

	switch (cmd) {
	case INQUIRY:
		request->data_direction = SOP_READ_FLAG;
		cdb[0] = INQUIRY;
		if (vpd_page & VPD_PAGE) {
			cdb[1] = 0x1;
			cdb[2] = (u8)vpd_page;
		}
		cdb[4] = (u8)cdb_length;
		break;
	case CISS_REPORT_LOG:
	case CISS_REPORT_PHYS:
		request->data_direction = SOP_READ_FLAG;
		cdb[0] = cmd;
		if (cmd == CISS_REPORT_PHYS)
			cdb[1] = CISS_REPORT_PHYS_FLAG_OTHER;
		else
			cdb[1] = ctrl_info->ciss_report_log_flags;
		put_unaligned_be32(cdb_length, &cdb[6]);
		break;
	case CISS_GET_RAID_MAP:
		request->data_direction = SOP_READ_FLAG;
		cdb[0] = CISS_READ;
		cdb[1] = CISS_GET_RAID_MAP;
		put_unaligned_be32(cdb_length, &cdb[6]);
		break;
	case SA_FLUSH_CACHE:
		request->header.driver_flags = PQI_DRIVER_NONBLOCKABLE_REQUEST;
		request->data_direction = SOP_WRITE_FLAG;
		cdb[0] = BMIC_WRITE;
		cdb[6] = BMIC_FLUSH_CACHE;
		put_unaligned_be16(cdb_length, &cdb[7]);
		break;
	case BMIC_SENSE_DIAG_OPTIONS:
		cdb_length = 0;
		fallthrough;
	case BMIC_IDENTIFY_CONTROLLER:
	case BMIC_IDENTIFY_PHYSICAL_DEVICE:
	case BMIC_SENSE_SUBSYSTEM_INFORMATION:
	case BMIC_SENSE_FEATURE:
		request->data_direction = SOP_READ_FLAG;
		cdb[0] = BMIC_READ;
		cdb[6] = cmd;
		put_unaligned_be16(cdb_length, &cdb[7]);
		break;
	case BMIC_SET_DIAG_OPTIONS:
		cdb_length = 0;
		fallthrough;
	case BMIC_WRITE_HOST_WELLNESS:
		request->data_direction = SOP_WRITE_FLAG;
		cdb[0] = BMIC_WRITE;
		cdb[6] = cmd;
		put_unaligned_be16(cdb_length, &cdb[7]);
		break;
	case BMIC_CSMI_PASSTHRU:
		request->data_direction = SOP_BIDIRECTIONAL;
		cdb[0] = BMIC_WRITE;
		cdb[5] = CSMI_CC_SAS_SMP_PASSTHRU;
		cdb[6] = cmd;
		put_unaligned_be16(cdb_length, &cdb[7]);
		break;
	default:
		dev_err(&ctrl_info->pci_dev->dev, "unknown command 0x%c\n", cmd);
		break;
	}

	switch (request->data_direction) {
	case SOP_READ_FLAG:
		*dir = DMA_FROM_DEVICE;
		break;
	case SOP_WRITE_FLAG:
		*dir = DMA_TO_DEVICE;
		break;
	case SOP_NO_DIRECTION_FLAG:
		*dir = DMA_NONE;
		break;
	default:
		*dir = DMA_BIDIRECTIONAL;
		break;
	}

	return pqi_map_single(ctrl_info->pci_dev, &request->sg_descriptors[0],
		buffer, buffer_length, *dir);
}

static inline void pqi_reinit_io_request(struct pqi_io_request *io_request)
{
	io_request->scmd = NULL;
	io_request->status = 0;
	io_request->error_info = NULL;
	io_request->raid_bypass = false;
}

static struct pqi_io_request *pqi_alloc_io_request(
	struct pqi_ctrl_info *ctrl_info)
{
	struct pqi_io_request *io_request;
	u16 i = ctrl_info->next_io_request_slot;	/* benignly racy */

	while (1) {
		io_request = &ctrl_info->io_request_pool[i];
		if (atomic_inc_return(&io_request->refcount) == 1)
			break;
		atomic_dec(&io_request->refcount);
		i = (i + 1) % ctrl_info->max_io_slots;
	}

	/* benignly racy */
	ctrl_info->next_io_request_slot = (i + 1) % ctrl_info->max_io_slots;

	pqi_reinit_io_request(io_request);

	return io_request;
}

static void pqi_free_io_request(struct pqi_io_request *io_request)
{
	atomic_dec(&io_request->refcount);
}

static int pqi_send_scsi_raid_request(struct pqi_ctrl_info *ctrl_info, u8 cmd,
	u8 *scsi3addr, void *buffer, size_t buffer_length, u16 vpd_page,
	struct pqi_raid_error_info *error_info)
{
	int rc;
	struct pqi_raid_path_request request;
	enum dma_data_direction dir;

	rc = pqi_build_raid_path_request(ctrl_info, &request, cmd, scsi3addr,
		buffer, buffer_length, vpd_page, &dir);
	if (rc)
		return rc;

	rc = pqi_submit_raid_request_synchronous(ctrl_info, &request.header, 0, error_info);

	pqi_pci_unmap(ctrl_info->pci_dev, request.sg_descriptors, 1, dir);

	return rc;
}

/* helper functions for pqi_send_scsi_raid_request */

static inline int pqi_send_ctrl_raid_request(struct pqi_ctrl_info *ctrl_info,
	u8 cmd, void *buffer, size_t buffer_length)
{
	return pqi_send_scsi_raid_request(ctrl_info, cmd, RAID_CTLR_LUNID,
		buffer, buffer_length, 0, NULL);
}

static inline int pqi_send_ctrl_raid_with_error(struct pqi_ctrl_info *ctrl_info,
	u8 cmd, void *buffer, size_t buffer_length,
	struct pqi_raid_error_info *error_info)
{
	return pqi_send_scsi_raid_request(ctrl_info, cmd, RAID_CTLR_LUNID,
		buffer, buffer_length, 0, error_info);
}

static inline int pqi_identify_controller(struct pqi_ctrl_info *ctrl_info,
	struct bmic_identify_controller *buffer)
{
	return pqi_send_ctrl_raid_request(ctrl_info, BMIC_IDENTIFY_CONTROLLER,
		buffer, sizeof(*buffer));
}

static inline int pqi_sense_subsystem_info(struct  pqi_ctrl_info *ctrl_info,
	struct bmic_sense_subsystem_info *sense_info)
{
	return pqi_send_ctrl_raid_request(ctrl_info,
		BMIC_SENSE_SUBSYSTEM_INFORMATION, sense_info,
		sizeof(*sense_info));
}

static inline int pqi_scsi_inquiry(struct pqi_ctrl_info *ctrl_info,
	u8 *scsi3addr, u16 vpd_page, void *buffer, size_t buffer_length)
{
	return pqi_send_scsi_raid_request(ctrl_info, INQUIRY, scsi3addr,
		buffer, buffer_length, vpd_page, NULL);
}

static int pqi_identify_physical_device(struct pqi_ctrl_info *ctrl_info,
	struct pqi_scsi_dev *device,
	struct bmic_identify_physical_device *buffer, size_t buffer_length)
{
	int rc;
	enum dma_data_direction dir;
	u16 bmic_device_index;
	struct pqi_raid_path_request request;

	rc = pqi_build_raid_path_request(ctrl_info, &request,
		BMIC_IDENTIFY_PHYSICAL_DEVICE, RAID_CTLR_LUNID, buffer,
		buffer_length, 0, &dir);
	if (rc)
		return rc;

	bmic_device_index = CISS_GET_DRIVE_NUMBER(device->scsi3addr);
	request.cdb[2] = (u8)bmic_device_index;
	request.cdb[9] = (u8)(bmic_device_index >> 8);

	rc = pqi_submit_raid_request_synchronous(ctrl_info, &request.header, 0, NULL);

	pqi_pci_unmap(ctrl_info->pci_dev, request.sg_descriptors, 1, dir);

	return rc;
}

static inline u32 pqi_aio_limit_to_bytes(__le16 *limit)
{
	u32 bytes;

	bytes = get_unaligned_le16(limit);
	if (bytes == 0)
		bytes = ~0;
	else
		bytes *= 1024;

	return bytes;
}

#pragma pack(1)

struct bmic_sense_feature_buffer {
	struct bmic_sense_feature_buffer_header header;
	struct bmic_sense_feature_io_page_aio_subpage aio_subpage;
};

#pragma pack()

#define MINIMUM_AIO_SUBPAGE_BUFFER_LENGTH	\
	offsetofend(struct bmic_sense_feature_buffer, \
		aio_subpage.max_write_raid_1_10_3drive)

#define MINIMUM_AIO_SUBPAGE_LENGTH	\
	(offsetofend(struct bmic_sense_feature_io_page_aio_subpage, \
		max_write_raid_1_10_3drive) - \
		sizeof_field(struct bmic_sense_feature_io_page_aio_subpage, header))

static int pqi_get_advanced_raid_bypass_config(struct pqi_ctrl_info *ctrl_info)
{
	int rc;
	enum dma_data_direction dir;
	struct pqi_raid_path_request request;
	struct bmic_sense_feature_buffer *buffer;

	buffer = kmalloc(sizeof(*buffer), GFP_KERNEL);
	if (!buffer)
		return -ENOMEM;

	rc = pqi_build_raid_path_request(ctrl_info, &request, BMIC_SENSE_FEATURE, RAID_CTLR_LUNID,
		buffer, sizeof(*buffer), 0, &dir);
	if (rc)
		goto error;

	request.cdb[2] = BMIC_SENSE_FEATURE_IO_PAGE;
	request.cdb[3] = BMIC_SENSE_FEATURE_IO_PAGE_AIO_SUBPAGE;

	rc = pqi_submit_raid_request_synchronous(ctrl_info, &request.header, 0, NULL);

	pqi_pci_unmap(ctrl_info->pci_dev, request.sg_descriptors, 1, dir);

	if (rc)
		goto error;

	if (buffer->header.page_code != BMIC_SENSE_FEATURE_IO_PAGE ||
		buffer->header.subpage_code !=
			BMIC_SENSE_FEATURE_IO_PAGE_AIO_SUBPAGE ||
		get_unaligned_le16(&buffer->header.buffer_length) <
			MINIMUM_AIO_SUBPAGE_BUFFER_LENGTH ||
		buffer->aio_subpage.header.page_code !=
			BMIC_SENSE_FEATURE_IO_PAGE ||
		buffer->aio_subpage.header.subpage_code !=
			BMIC_SENSE_FEATURE_IO_PAGE_AIO_SUBPAGE ||
		get_unaligned_le16(&buffer->aio_subpage.header.page_length) <
			MINIMUM_AIO_SUBPAGE_LENGTH) {
		goto error;
	}

	ctrl_info->max_transfer_encrypted_sas_sata =
		pqi_aio_limit_to_bytes(
			&buffer->aio_subpage.max_transfer_encrypted_sas_sata);

	ctrl_info->max_transfer_encrypted_nvme =
		pqi_aio_limit_to_bytes(
			&buffer->aio_subpage.max_transfer_encrypted_nvme);

	ctrl_info->max_write_raid_5_6 =
		pqi_aio_limit_to_bytes(
			&buffer->aio_subpage.max_write_raid_5_6);

	ctrl_info->max_write_raid_1_10_2drive =
		pqi_aio_limit_to_bytes(
			&buffer->aio_subpage.max_write_raid_1_10_2drive);

	ctrl_info->max_write_raid_1_10_3drive =
		pqi_aio_limit_to_bytes(
			&buffer->aio_subpage.max_write_raid_1_10_3drive);

error:
	kfree(buffer);

	return rc;
}

static int pqi_flush_cache(struct pqi_ctrl_info *ctrl_info,
	enum bmic_flush_cache_shutdown_event shutdown_event)
{
	int rc;
	struct bmic_flush_cache *flush_cache;

	flush_cache = kzalloc(sizeof(*flush_cache), GFP_KERNEL);
	if (!flush_cache)
		return -ENOMEM;

	flush_cache->shutdown_event = shutdown_event;

	rc = pqi_send_ctrl_raid_request(ctrl_info, SA_FLUSH_CACHE, flush_cache,
		sizeof(*flush_cache));

	kfree(flush_cache);

	return rc;
}

int pqi_csmi_smp_passthru(struct pqi_ctrl_info *ctrl_info,
	struct bmic_csmi_smp_passthru_buffer *buffer, size_t buffer_length,
	struct pqi_raid_error_info *error_info)
{
	return pqi_send_ctrl_raid_with_error(ctrl_info, BMIC_CSMI_PASSTHRU,
		buffer, buffer_length, error_info);
}

#define PQI_FETCH_PTRAID_DATA		(1 << 31)

static int pqi_set_diag_rescan(struct pqi_ctrl_info *ctrl_info)
{
	int rc;
	struct bmic_diag_options *diag;

	diag = kzalloc(sizeof(*diag), GFP_KERNEL);
	if (!diag)
		return -ENOMEM;

	rc = pqi_send_ctrl_raid_request(ctrl_info, BMIC_SENSE_DIAG_OPTIONS,
		diag, sizeof(*diag));
	if (rc)
		goto out;

	diag->options |= cpu_to_le32(PQI_FETCH_PTRAID_DATA);

	rc = pqi_send_ctrl_raid_request(ctrl_info, BMIC_SET_DIAG_OPTIONS, diag,
		sizeof(*diag));

out:
	kfree(diag);

	return rc;
}

static inline int pqi_write_host_wellness(struct pqi_ctrl_info *ctrl_info,
	void *buffer, size_t buffer_length)
{
	return pqi_send_ctrl_raid_request(ctrl_info, BMIC_WRITE_HOST_WELLNESS,
		buffer, buffer_length);
}

#pragma pack(1)

struct bmic_host_wellness_driver_version {
	u8	start_tag[4];
	u8	driver_version_tag[2];
	__le16	driver_version_length;
	char	driver_version[32];
	u8	dont_write_tag[2];
	u8	end_tag[2];
};

#pragma pack()

static int pqi_write_driver_version_to_host_wellness(
	struct pqi_ctrl_info *ctrl_info)
{
	int rc;
	struct bmic_host_wellness_driver_version *buffer;
	size_t buffer_length;

	buffer_length = sizeof(*buffer);

	buffer = kmalloc(buffer_length, GFP_KERNEL);
	if (!buffer)
		return -ENOMEM;

	buffer->start_tag[0] = '<';
	buffer->start_tag[1] = 'H';
	buffer->start_tag[2] = 'W';
	buffer->start_tag[3] = '>';
	buffer->driver_version_tag[0] = 'D';
	buffer->driver_version_tag[1] = 'V';
	put_unaligned_le16(sizeof(buffer->driver_version),
		&buffer->driver_version_length);
	strncpy(buffer->driver_version, "Linux " DRIVER_VERSION,
		sizeof(buffer->driver_version) - 1);
	buffer->driver_version[sizeof(buffer->driver_version) - 1] = '\0';
	buffer->dont_write_tag[0] = 'D';
	buffer->dont_write_tag[1] = 'W';
	buffer->end_tag[0] = 'Z';
	buffer->end_tag[1] = 'Z';

	rc = pqi_write_host_wellness(ctrl_info, buffer, buffer_length);

	kfree(buffer);

	return rc;
}

#pragma pack(1)

struct bmic_host_wellness_time {
	u8	start_tag[4];
	u8	time_tag[2];
	__le16	time_length;
	u8	time[8];
	u8	dont_write_tag[2];
	u8	end_tag[2];
};

#pragma pack()

static int pqi_write_current_time_to_host_wellness(
	struct pqi_ctrl_info *ctrl_info)
{
	int rc;
	struct bmic_host_wellness_time *buffer;
	size_t buffer_length;
	time64_t local_time;
	unsigned int year;
	struct tm tm;

	buffer_length = sizeof(*buffer);

	buffer = kmalloc(buffer_length, GFP_KERNEL);
	if (!buffer)
		return -ENOMEM;

	buffer->start_tag[0] = '<';
	buffer->start_tag[1] = 'H';
	buffer->start_tag[2] = 'W';
	buffer->start_tag[3] = '>';
	buffer->time_tag[0] = 'T';
	buffer->time_tag[1] = 'D';
	put_unaligned_le16(sizeof(buffer->time),
		&buffer->time_length);

	local_time = ktime_get_real_seconds();
	time64_to_tm(local_time, -sys_tz.tz_minuteswest * 60, &tm);
	year = tm.tm_year + 1900;

	buffer->time[0] = bin2bcd(tm.tm_hour);
	buffer->time[1] = bin2bcd(tm.tm_min);
	buffer->time[2] = bin2bcd(tm.tm_sec);
	buffer->time[3] = 0;
	buffer->time[4] = bin2bcd(tm.tm_mon + 1);
	buffer->time[5] = bin2bcd(tm.tm_mday);
	buffer->time[6] = bin2bcd(year / 100);
	buffer->time[7] = bin2bcd(year % 100);

	buffer->dont_write_tag[0] = 'D';
	buffer->dont_write_tag[1] = 'W';
	buffer->end_tag[0] = 'Z';
	buffer->end_tag[1] = 'Z';

	rc = pqi_write_host_wellness(ctrl_info, buffer, buffer_length);

	kfree(buffer);

	return rc;
}

#define PQI_UPDATE_TIME_WORK_INTERVAL	(24UL * 60 * 60 * PQI_HZ)

static void pqi_update_time_worker(struct work_struct *work)
{
	int rc;
	struct pqi_ctrl_info *ctrl_info;

	ctrl_info = container_of(to_delayed_work(work), struct pqi_ctrl_info,
		update_time_work);

	rc = pqi_write_current_time_to_host_wellness(ctrl_info);
	if (rc)
		dev_warn(&ctrl_info->pci_dev->dev,
			"error updating time on controller\n");

	schedule_delayed_work(&ctrl_info->update_time_work,
		PQI_UPDATE_TIME_WORK_INTERVAL);
}

static inline void pqi_schedule_update_time_worker(struct pqi_ctrl_info *ctrl_info)
{
	schedule_delayed_work(&ctrl_info->update_time_work, 0);
}

static inline void pqi_cancel_update_time_worker(struct pqi_ctrl_info *ctrl_info)
{
	cancel_delayed_work_sync(&ctrl_info->update_time_work);
}

static inline int pqi_report_luns(struct pqi_ctrl_info *ctrl_info, u8 cmd, void *buffer,
	size_t buffer_length)
{
	return pqi_send_ctrl_raid_request(ctrl_info, cmd, buffer, buffer_length);
}

static int pqi_report_phys_logical_luns(struct pqi_ctrl_info *ctrl_info, u8 cmd, void **buffer)
{
	int rc;
	size_t lun_list_length;
	size_t lun_data_length;
	size_t new_lun_list_length;
	void *lun_data = NULL;
	struct report_lun_header *report_lun_header;

	report_lun_header = kmalloc(sizeof(*report_lun_header), GFP_KERNEL);
	if (!report_lun_header) {
		rc = -ENOMEM;
		goto out;
	}

	rc = pqi_report_luns(ctrl_info, cmd, report_lun_header, sizeof(*report_lun_header));
	if (rc)
		goto out;

	lun_list_length = get_unaligned_be32(&report_lun_header->list_length);

again:
	lun_data_length = sizeof(struct report_lun_header) + lun_list_length;

	lun_data = kmalloc(lun_data_length, GFP_KERNEL);
	if (!lun_data) {
		rc = -ENOMEM;
		goto out;
	}

	if (lun_list_length == 0) {
		memcpy(lun_data, report_lun_header, sizeof(*report_lun_header));
		goto out;
	}

	rc = pqi_report_luns(ctrl_info, cmd, lun_data, lun_data_length);
	if (rc)
		goto out;

	new_lun_list_length =
		get_unaligned_be32(&((struct report_lun_header *)lun_data)->list_length);

	if (new_lun_list_length > lun_list_length) {
		lun_list_length = new_lun_list_length;
		kfree(lun_data);
		goto again;
	}

out:
	kfree(report_lun_header);

	if (rc) {
		kfree(lun_data);
		lun_data = NULL;
	}

	*buffer = lun_data;

	return rc;
}

static inline int pqi_report_phys_luns(struct pqi_ctrl_info *ctrl_info, void **buffer)
{
	return pqi_report_phys_logical_luns(ctrl_info, CISS_REPORT_PHYS, buffer);
}

static inline int pqi_report_logical_luns(struct pqi_ctrl_info *ctrl_info, void **buffer)
{
	return pqi_report_phys_logical_luns(ctrl_info, CISS_REPORT_LOG, buffer);
}

static int pqi_get_device_lists(struct pqi_ctrl_info *ctrl_info,
	struct report_phys_lun_extended **physdev_list,
	struct report_log_lun_extended **logdev_list)
{
	int rc;
	size_t logdev_list_length;
	size_t logdev_data_length;
	struct report_log_lun_extended *internal_logdev_list;
	struct report_log_lun_extended *logdev_data;
	struct report_lun_header report_lun_header;

	rc = pqi_report_phys_luns(ctrl_info, (void **)physdev_list);
	if (rc)
		dev_err(&ctrl_info->pci_dev->dev,
			"report physical LUNs failed\n");

	rc = pqi_report_logical_luns(ctrl_info, (void **)logdev_list);
	if (rc)
		dev_err(&ctrl_info->pci_dev->dev,
			"report logical LUNs failed\n");

	/*
	 * Tack the controller itself onto the end of the logical device list.
	 */

	logdev_data = *logdev_list;

	if (logdev_data) {
		logdev_list_length =
			get_unaligned_be32(&logdev_data->header.list_length);
	} else {
		memset(&report_lun_header, 0, sizeof(report_lun_header));
		logdev_data =
			(struct report_log_lun_extended *)&report_lun_header;
		logdev_list_length = 0;
	}

	logdev_data_length = sizeof(struct report_lun_header) +
		logdev_list_length;

	internal_logdev_list = kmalloc(logdev_data_length +
		sizeof(struct report_log_lun_extended), GFP_KERNEL);
	if (!internal_logdev_list) {
		kfree(*logdev_list);
		*logdev_list = NULL;
		return -ENOMEM;
	}

	memcpy(internal_logdev_list, logdev_data, logdev_data_length);
	memset((u8 *)internal_logdev_list + logdev_data_length, 0,
		sizeof(struct report_log_lun_extended_entry));
	put_unaligned_be32(logdev_list_length +
		sizeof(struct report_log_lun_extended_entry),
		&internal_logdev_list->header.list_length);

	kfree(*logdev_list);
	*logdev_list = internal_logdev_list;

	return 0;
}

static inline void pqi_set_bus_target_lun(struct pqi_scsi_dev *device,
	int bus, int target, int lun)
{
	device->bus = bus;
	device->target = target;
	device->lun = lun;
}

static void pqi_assign_bus_target_lun(struct pqi_scsi_dev *device)
{
	u8 *scsi3addr;
	u32 lunid;
	int bus;
	int target;
	int lun;

	scsi3addr = device->scsi3addr;
	lunid = get_unaligned_le32(scsi3addr);

	if (pqi_is_hba_lunid(scsi3addr)) {
		/* The specified device is the controller. */
		pqi_set_bus_target_lun(device, PQI_HBA_BUS, 0, lunid & 0x3fff);
		device->target_lun_valid = true;
		return;
	}

	if (pqi_is_logical_device(device)) {
		if (device->is_external_raid_device) {
			bus = PQI_EXTERNAL_RAID_VOLUME_BUS;
			target = (lunid >> 16) & 0x3fff;
			lun = lunid & 0xff;
		} else {
			bus = PQI_RAID_VOLUME_BUS;
			target = 0;
			lun = lunid & 0x3fff;
		}
		pqi_set_bus_target_lun(device, bus, target, lun);
		device->target_lun_valid = true;
		return;
	}

	/*
	 * Defer target and LUN assignment for non-controller physical devices
	 * because the SAS transport layer will make these assignments later.
	 */
	pqi_set_bus_target_lun(device, PQI_PHYSICAL_DEVICE_BUS, 0, 0);
}

static void pqi_get_raid_level(struct pqi_ctrl_info *ctrl_info,
	struct pqi_scsi_dev *device)
{
	int rc;
	u8 raid_level;
	u8 *buffer;

	raid_level = SA_RAID_UNKNOWN;

	buffer = kmalloc(64, GFP_KERNEL);
	if (buffer) {
		rc = pqi_scsi_inquiry(ctrl_info, device->scsi3addr,
			VPD_PAGE | CISS_VPD_LV_DEVICE_GEOMETRY, buffer, 64);
		if (rc == 0) {
			raid_level = buffer[8];
			if (raid_level > SA_RAID_MAX)
				raid_level = SA_RAID_UNKNOWN;
		}
		kfree(buffer);
	}

	device->raid_level = raid_level;
}

static int pqi_validate_raid_map(struct pqi_ctrl_info *ctrl_info,
	struct pqi_scsi_dev *device, struct raid_map *raid_map)
{
	char *err_msg;
	u32 raid_map_size;
	u32 r5or6_blocks_per_row;

	raid_map_size = get_unaligned_le32(&raid_map->structure_size);

	if (raid_map_size < offsetof(struct raid_map, disk_data)) {
		err_msg = "RAID map too small";
		goto bad_raid_map;
	}

	if (device->raid_level == SA_RAID_1) {
		if (get_unaligned_le16(&raid_map->layout_map_count) != 2) {
			err_msg = "invalid RAID-1 map";
			goto bad_raid_map;
		}
	} else if (device->raid_level == SA_RAID_TRIPLE) {
		if (get_unaligned_le16(&raid_map->layout_map_count) != 3) {
			err_msg = "invalid RAID-1(Triple) map";
			goto bad_raid_map;
		}
	} else if ((device->raid_level == SA_RAID_5 ||
		device->raid_level == SA_RAID_6) &&
		get_unaligned_le16(&raid_map->layout_map_count) > 1) {
		/* RAID 50/60 */
		r5or6_blocks_per_row =
			get_unaligned_le16(&raid_map->strip_size) *
			get_unaligned_le16(&raid_map->data_disks_per_row);
		if (r5or6_blocks_per_row == 0) {
			err_msg = "invalid RAID-5 or RAID-6 map";
			goto bad_raid_map;
		}
	}

	return 0;

bad_raid_map:
	dev_warn(&ctrl_info->pci_dev->dev,
		"logical device %08x%08x %s\n",
		*((u32 *)&device->scsi3addr),
		*((u32 *)&device->scsi3addr[4]), err_msg);

	return -EINVAL;
}

static int pqi_get_raid_map(struct pqi_ctrl_info *ctrl_info,
	struct pqi_scsi_dev *device)
{
	int rc;
	u32 raid_map_size;
	struct raid_map *raid_map;

	raid_map = kmalloc(sizeof(*raid_map), GFP_KERNEL);
	if (!raid_map)
		return -ENOMEM;

	rc = pqi_send_scsi_raid_request(ctrl_info, CISS_GET_RAID_MAP,
		device->scsi3addr, raid_map, sizeof(*raid_map), 0, NULL);
	if (rc)
		goto error;

	raid_map_size = get_unaligned_le32(&raid_map->structure_size);

	if (raid_map_size > sizeof(*raid_map)) {

		kfree(raid_map);

		raid_map = kmalloc(raid_map_size, GFP_KERNEL);
		if (!raid_map)
			return -ENOMEM;

		rc = pqi_send_scsi_raid_request(ctrl_info, CISS_GET_RAID_MAP,
			device->scsi3addr, raid_map, raid_map_size, 0, NULL);
		if (rc)
			goto error;

		if (get_unaligned_le32(&raid_map->structure_size)
			!= raid_map_size) {
			dev_warn(&ctrl_info->pci_dev->dev,
				"requested %u bytes, received %u bytes\n",
				raid_map_size,
				get_unaligned_le32(&raid_map->structure_size));
			goto error;
		}
	}

	rc = pqi_validate_raid_map(ctrl_info, device, raid_map);
	if (rc)
		goto error;

	device->raid_map = raid_map;

	return 0;

error:
	kfree(raid_map);

	return rc;
}

static void pqi_set_max_transfer_encrypted(struct pqi_ctrl_info *ctrl_info,
	struct pqi_scsi_dev *device)
{
	if (!ctrl_info->lv_drive_type_mix_valid) {
		device->max_transfer_encrypted = ~0;
		return;
	}

	switch (LV_GET_DRIVE_TYPE_MIX(device->scsi3addr)) {
	case LV_DRIVE_TYPE_MIX_SAS_HDD_ONLY:
	case LV_DRIVE_TYPE_MIX_SATA_HDD_ONLY:
	case LV_DRIVE_TYPE_MIX_SAS_OR_SATA_SSD_ONLY:
	case LV_DRIVE_TYPE_MIX_SAS_SSD_ONLY:
	case LV_DRIVE_TYPE_MIX_SATA_SSD_ONLY:
	case LV_DRIVE_TYPE_MIX_SAS_ONLY:
	case LV_DRIVE_TYPE_MIX_SATA_ONLY:
		device->max_transfer_encrypted =
			ctrl_info->max_transfer_encrypted_sas_sata;
		break;
	case LV_DRIVE_TYPE_MIX_NVME_ONLY:
		device->max_transfer_encrypted =
			ctrl_info->max_transfer_encrypted_nvme;
		break;
	case LV_DRIVE_TYPE_MIX_UNKNOWN:
	case LV_DRIVE_TYPE_MIX_NO_RESTRICTION:
	default:
		device->max_transfer_encrypted =
			min(ctrl_info->max_transfer_encrypted_sas_sata,
				ctrl_info->max_transfer_encrypted_nvme);
		break;
	}
}

static void pqi_get_raid_bypass_status(struct pqi_ctrl_info *ctrl_info,
	struct pqi_scsi_dev *device)
{
	int rc;
	u8 *buffer;
	u8 bypass_status;

	buffer = kmalloc(64, GFP_KERNEL);
	if (!buffer)
		return;

	rc = pqi_scsi_inquiry(ctrl_info, device->scsi3addr,
		VPD_PAGE | CISS_VPD_LV_BYPASS_STATUS, buffer, 64);
	if (rc)
		goto out;

#define RAID_BYPASS_STATUS		4
#define RAID_BYPASS_CONFIGURED		0x1
#define RAID_BYPASS_ENABLED		0x2

	bypass_status = buffer[RAID_BYPASS_STATUS];
	device->raid_bypass_configured =
		(bypass_status & RAID_BYPASS_CONFIGURED) != 0;
	if (device->raid_bypass_configured &&
		(bypass_status & RAID_BYPASS_ENABLED) &&
		pqi_get_raid_map(ctrl_info, device) == 0) {
		device->raid_bypass_enabled = true;
		if (get_unaligned_le16(&device->raid_map->flags) &
			RAID_MAP_ENCRYPTION_ENABLED)
			pqi_set_max_transfer_encrypted(ctrl_info, device);
	}

out:
	kfree(buffer);
}

/*
 * Use vendor-specific VPD to determine online/offline status of a volume.
 */

static void pqi_get_volume_status(struct pqi_ctrl_info *ctrl_info,
	struct pqi_scsi_dev *device)
{
	int rc;
	size_t page_length;
	u8 volume_status = CISS_LV_STATUS_UNAVAILABLE;
	bool volume_offline = true;
	u32 volume_flags;
	struct ciss_vpd_logical_volume_status *vpd;

	vpd = kmalloc(sizeof(*vpd), GFP_KERNEL);
	if (!vpd)
		goto no_buffer;

	rc = pqi_scsi_inquiry(ctrl_info, device->scsi3addr,
		VPD_PAGE | CISS_VPD_LV_STATUS, vpd, sizeof(*vpd));
	if (rc)
		goto out;

	if (vpd->page_code != CISS_VPD_LV_STATUS)
		goto out;

	page_length = offsetof(struct ciss_vpd_logical_volume_status,
		volume_status) + vpd->page_length;
	if (page_length < sizeof(*vpd))
		goto out;

	volume_status = vpd->volume_status;
	volume_flags = get_unaligned_be32(&vpd->flags);
	volume_offline = (volume_flags & CISS_LV_FLAGS_NO_HOST_IO) != 0;

out:
	kfree(vpd);
no_buffer:
	device->volume_status = volume_status;
	device->volume_offline = volume_offline;
}

#define PQI_DEVICE_PHY_MAP_SUPPORTED	0x10

static int pqi_get_physical_device_info(struct pqi_ctrl_info *ctrl_info,
	struct pqi_scsi_dev *device,
	struct bmic_identify_physical_device *id_phys)
{
	int rc;

	memset(id_phys, 0, sizeof(*id_phys));

	rc = pqi_identify_physical_device(ctrl_info, device,
		id_phys, sizeof(*id_phys));
	if (rc) {
		device->queue_depth = PQI_PHYSICAL_DISK_DEFAULT_MAX_QUEUE_DEPTH;
		return rc;
	}

	scsi_sanitize_inquiry_string(&id_phys->model[0], 8);
	scsi_sanitize_inquiry_string(&id_phys->model[8], 16);

	memcpy(device->vendor, &id_phys->model[0], sizeof(device->vendor));
	memcpy(device->model, &id_phys->model[8], sizeof(device->model));

	device->box_index = id_phys->box_index;
	device->phys_box_on_bus = id_phys->phys_box_on_bus;
	device->phy_connected_dev_type = id_phys->phy_connected_dev_type[0];
	device->queue_depth =
		get_unaligned_le16(&id_phys->current_queue_depth_limit);
	device->active_path_index = id_phys->active_path_number;
	device->path_map = id_phys->redundant_path_present_map;
	memcpy(&device->box,
		&id_phys->alternate_paths_phys_box_on_port,
		sizeof(device->box));
	memcpy(&device->phys_connector,
		&id_phys->alternate_paths_phys_connector,
		sizeof(device->phys_connector));
	device->bay = id_phys->phys_bay_in_box;

	memcpy(&device->page_83_identifier, &id_phys->page_83_identifier,
		sizeof(device->page_83_identifier));

	if ((id_phys->even_more_flags & PQI_DEVICE_PHY_MAP_SUPPORTED) &&
		id_phys->phy_count)
		device->phy_id =
			id_phys->phy_to_phy_map[device->active_path_index];
	else
		device->phy_id = 0xFF;

	return 0;
}

static int pqi_get_logical_device_info(struct pqi_ctrl_info *ctrl_info,
	struct pqi_scsi_dev *device)
{
	int rc;
	u8 *buffer;

	buffer = kmalloc(64, GFP_KERNEL);
	if (!buffer)
		return -ENOMEM;

	/* Send an inquiry to the device to see what it is. */
	rc = pqi_scsi_inquiry(ctrl_info, device->scsi3addr, 0, buffer, 64);
	if (rc)
		goto out;

	scsi_sanitize_inquiry_string(&buffer[8], 8);
	scsi_sanitize_inquiry_string(&buffer[16], 16);

	device->devtype = buffer[0] & 0x1f;
	memcpy(device->vendor, &buffer[8], sizeof(device->vendor));
	memcpy(device->model, &buffer[16], sizeof(device->model));

	if (device->devtype == TYPE_DISK) {
		if (device->is_external_raid_device) {
			device->raid_level = SA_RAID_UNKNOWN;
			device->volume_status = CISS_LV_OK;
			device->volume_offline = false;
		} else {
			pqi_get_raid_level(ctrl_info, device);
			pqi_get_raid_bypass_status(ctrl_info, device);
			pqi_get_volume_status(ctrl_info, device);
		}
	}

out:
	kfree(buffer);

	return rc;
}

static int pqi_get_device_info(struct pqi_ctrl_info *ctrl_info,
	struct pqi_scsi_dev *device,
	struct bmic_identify_physical_device *id_phys)
{
	int rc;

	if (device->is_expander_smp_device)
		return 0;

	if (pqi_is_logical_device(device))
		rc = pqi_get_logical_device_info(ctrl_info, device);
	else
		rc = pqi_get_physical_device_info(ctrl_info, device, id_phys);

	return rc;
}

static void pqi_show_volume_status(struct pqi_ctrl_info *ctrl_info,
	struct pqi_scsi_dev *device)
{
	char *status;
	static const char unknown_state_str[] =
		"Volume is in an unknown state (%u)";
	char unknown_state_buffer[sizeof(unknown_state_str) + 10];

	switch (device->volume_status) {
	case CISS_LV_OK:
		status = "Volume online";
		break;
	case CISS_LV_FAILED:
		status = "Volume failed";
		break;
	case CISS_LV_NOT_CONFIGURED:
		status = "Volume not configured";
		break;
	case CISS_LV_DEGRADED:
		status = "Volume degraded";
		break;
	case CISS_LV_READY_FOR_RECOVERY:
		status = "Volume ready for recovery operation";
		break;
	case CISS_LV_UNDERGOING_RECOVERY:
		status = "Volume undergoing recovery";
		break;
	case CISS_LV_WRONG_PHYSICAL_DRIVE_REPLACED:
		status = "Wrong physical drive was replaced";
		break;
	case CISS_LV_PHYSICAL_DRIVE_CONNECTION_PROBLEM:
		status = "A physical drive not properly connected";
		break;
	case CISS_LV_HARDWARE_OVERHEATING:
		status = "Hardware is overheating";
		break;
	case CISS_LV_HARDWARE_HAS_OVERHEATED:
		status = "Hardware has overheated";
		break;
	case CISS_LV_UNDERGOING_EXPANSION:
		status = "Volume undergoing expansion";
		break;
	case CISS_LV_NOT_AVAILABLE:
		status = "Volume waiting for transforming volume";
		break;
	case CISS_LV_QUEUED_FOR_EXPANSION:
		status = "Volume queued for expansion";
		break;
	case CISS_LV_DISABLED_SCSI_ID_CONFLICT:
		status = "Volume disabled due to SCSI ID conflict";
		break;
	case CISS_LV_EJECTED:
		status = "Volume has been ejected";
		break;
	case CISS_LV_UNDERGOING_ERASE:
		status = "Volume undergoing background erase";
		break;
	case CISS_LV_READY_FOR_PREDICTIVE_SPARE_REBUILD:
		status = "Volume ready for predictive spare rebuild";
		break;
	case CISS_LV_UNDERGOING_RPI:
		status = "Volume undergoing rapid parity initialization";
		break;
	case CISS_LV_PENDING_RPI:
		status = "Volume queued for rapid parity initialization";
		break;
	case CISS_LV_ENCRYPTED_NO_KEY:
		status = "Encrypted volume inaccessible - key not present";
		break;
	case CISS_LV_UNDERGOING_ENCRYPTION:
		status = "Volume undergoing encryption process";
		break;
	case CISS_LV_UNDERGOING_ENCRYPTION_REKEYING:
		status = "Volume undergoing encryption re-keying process";
		break;
	case CISS_LV_ENCRYPTED_IN_NON_ENCRYPTED_CONTROLLER:
		status = "Volume encrypted but encryption is disabled";
		break;
	case CISS_LV_PENDING_ENCRYPTION:
		status = "Volume pending migration to encrypted state";
		break;
	case CISS_LV_PENDING_ENCRYPTION_REKEYING:
		status = "Volume pending encryption rekeying";
		break;
	case CISS_LV_NOT_SUPPORTED:
		status = "Volume not supported on this controller";
		break;
	case CISS_LV_STATUS_UNAVAILABLE:
		status = "Volume status not available";
		break;
	default:
		snprintf(unknown_state_buffer, sizeof(unknown_state_buffer),
			unknown_state_str, device->volume_status);
		status = unknown_state_buffer;
		break;
	}

	dev_info(&ctrl_info->pci_dev->dev,
		"scsi %d:%d:%d:%d %s\n",
		ctrl_info->scsi_host->host_no,
		device->bus, device->target, device->lun, status);
}

static void pqi_rescan_worker(struct work_struct *work)
{
	struct pqi_ctrl_info *ctrl_info;

	ctrl_info = container_of(to_delayed_work(work), struct pqi_ctrl_info,
		rescan_work);

	pqi_scan_scsi_devices(ctrl_info);
}

static int pqi_add_device(struct pqi_ctrl_info *ctrl_info,
	struct pqi_scsi_dev *device)
{
	int rc;

	if (pqi_is_logical_device(device))
		rc = scsi_add_device(ctrl_info->scsi_host, device->bus,
			device->target, device->lun);
	else
		rc = pqi_add_sas_device(ctrl_info->sas_host, device);

	return rc;
}

#define PQI_REMOVE_DEVICE_PENDING_IO_TIMEOUT_MSECS	(20 * 1000)

static inline void pqi_remove_device(struct pqi_ctrl_info *ctrl_info, struct pqi_scsi_dev *device)
{
	int rc;

	pqi_device_remove_start(device);

	rc = pqi_device_wait_for_pending_io(ctrl_info, device,
		PQI_REMOVE_DEVICE_PENDING_IO_TIMEOUT_MSECS);
	if (rc)
		dev_err(&ctrl_info->pci_dev->dev,
			"scsi %d:%d:%d:%d removing device with %d outstanding command(s)\n",
			ctrl_info->scsi_host->host_no, device->bus,
			device->target, device->lun,
			atomic_read(&device->scsi_cmds_outstanding));

	if (pqi_is_logical_device(device))
		scsi_remove_device(device->sdev);
	else
		pqi_remove_sas_device(device);
}

/* Assumes the SCSI device list lock is held. */

static struct pqi_scsi_dev *pqi_find_scsi_dev(struct pqi_ctrl_info *ctrl_info,
	int bus, int target, int lun)
{
	struct pqi_scsi_dev *device;

	list_for_each_entry(device, &ctrl_info->scsi_device_list, scsi_device_list_entry)
		if (device->bus == bus && device->target == target && device->lun == lun)
			return device;

	return NULL;
}

static inline bool pqi_device_equal(struct pqi_scsi_dev *dev1, struct pqi_scsi_dev *dev2)
{
	if (dev1->is_physical_device != dev2->is_physical_device)
		return false;

	if (dev1->is_physical_device)
		return dev1->wwid == dev2->wwid;

	return memcmp(dev1->volume_id, dev2->volume_id, sizeof(dev1->volume_id)) == 0;
}

enum pqi_find_result {
	DEVICE_NOT_FOUND,
	DEVICE_CHANGED,
	DEVICE_SAME,
};

static enum pqi_find_result pqi_scsi_find_entry(struct pqi_ctrl_info *ctrl_info,
	struct pqi_scsi_dev *device_to_find, struct pqi_scsi_dev **matching_device)
{
	struct pqi_scsi_dev *device;

	list_for_each_entry(device, &ctrl_info->scsi_device_list, scsi_device_list_entry) {
		if (pqi_scsi3addr_equal(device_to_find->scsi3addr, device->scsi3addr)) {
			*matching_device = device;
			if (pqi_device_equal(device_to_find, device)) {
				if (device_to_find->volume_offline)
					return DEVICE_CHANGED;
				return DEVICE_SAME;
			}
			return DEVICE_CHANGED;
		}
	}

	return DEVICE_NOT_FOUND;
}

static inline const char *pqi_device_type(struct pqi_scsi_dev *device)
{
	if (device->is_expander_smp_device)
		return "Enclosure SMP    ";

	return scsi_device_type(device->devtype);
}

#define PQI_DEV_INFO_BUFFER_LENGTH	128

static void pqi_dev_info(struct pqi_ctrl_info *ctrl_info,
	char *action, struct pqi_scsi_dev *device)
{
	ssize_t count;
	char buffer[PQI_DEV_INFO_BUFFER_LENGTH];

	count = scnprintf(buffer, PQI_DEV_INFO_BUFFER_LENGTH,
		"%d:%d:", ctrl_info->scsi_host->host_no, device->bus);

	if (device->target_lun_valid)
		count += scnprintf(buffer + count,
			PQI_DEV_INFO_BUFFER_LENGTH - count,
			"%d:%d",
			device->target,
			device->lun);
	else
		count += scnprintf(buffer + count,
			PQI_DEV_INFO_BUFFER_LENGTH - count,
			"-:-");

	if (pqi_is_logical_device(device))
		count += scnprintf(buffer + count,
			PQI_DEV_INFO_BUFFER_LENGTH - count,
			" %08x%08x",
			*((u32 *)&device->scsi3addr),
			*((u32 *)&device->scsi3addr[4]));
	else
		count += scnprintf(buffer + count,
			PQI_DEV_INFO_BUFFER_LENGTH - count,
			" %016llx", device->sas_address);

	count += scnprintf(buffer + count, PQI_DEV_INFO_BUFFER_LENGTH - count,
		" %s %.8s %.16s ",
		pqi_device_type(device),
		device->vendor,
		device->model);

	if (pqi_is_logical_device(device)) {
		if (device->devtype == TYPE_DISK)
			count += scnprintf(buffer + count,
				PQI_DEV_INFO_BUFFER_LENGTH - count,
				"SSDSmartPathCap%c En%c %-12s",
				device->raid_bypass_configured ? '+' : '-',
				device->raid_bypass_enabled ? '+' : '-',
				pqi_raid_level_to_string(device->raid_level));
	} else {
		count += scnprintf(buffer + count,
			PQI_DEV_INFO_BUFFER_LENGTH - count,
			"AIO%c", device->aio_enabled ? '+' : '-');
		if (device->devtype == TYPE_DISK ||
			device->devtype == TYPE_ZBC)
			count += scnprintf(buffer + count,
				PQI_DEV_INFO_BUFFER_LENGTH - count,
				" qd=%-6d", device->queue_depth);
	}

	dev_info(&ctrl_info->pci_dev->dev, "%s %s\n", action, buffer);
}

/* Assumes the SCSI device list lock is held. */

static void pqi_scsi_update_device(struct pqi_scsi_dev *existing_device,
	struct pqi_scsi_dev *new_device)
{
	existing_device->device_type = new_device->device_type;
	existing_device->bus = new_device->bus;
	if (new_device->target_lun_valid) {
		existing_device->target = new_device->target;
		existing_device->lun = new_device->lun;
		existing_device->target_lun_valid = true;
	}

	if ((existing_device->volume_status == CISS_LV_QUEUED_FOR_EXPANSION ||
		existing_device->volume_status == CISS_LV_UNDERGOING_EXPANSION) &&
		new_device->volume_status == CISS_LV_OK)
		existing_device->rescan = true;

	/* By definition, the scsi3addr and wwid fields are already the same. */

	existing_device->is_physical_device = new_device->is_physical_device;
	existing_device->is_external_raid_device =
		new_device->is_external_raid_device;
	existing_device->is_expander_smp_device =
		new_device->is_expander_smp_device;
	existing_device->aio_enabled = new_device->aio_enabled;
	memcpy(existing_device->vendor, new_device->vendor,
		sizeof(existing_device->vendor));
	memcpy(existing_device->model, new_device->model,
		sizeof(existing_device->model));
	existing_device->sas_address = new_device->sas_address;
	existing_device->raid_level = new_device->raid_level;
	existing_device->queue_depth = new_device->queue_depth;
	existing_device->aio_handle = new_device->aio_handle;
	existing_device->volume_status = new_device->volume_status;
	existing_device->active_path_index = new_device->active_path_index;
	existing_device->phy_id = new_device->phy_id;
	existing_device->path_map = new_device->path_map;
	existing_device->bay = new_device->bay;
	existing_device->box_index = new_device->box_index;
	existing_device->phys_box_on_bus = new_device->phys_box_on_bus;
	existing_device->phy_connected_dev_type = new_device->phy_connected_dev_type;
	memcpy(existing_device->box, new_device->box,
		sizeof(existing_device->box));
	memcpy(existing_device->phys_connector, new_device->phys_connector,
		sizeof(existing_device->phys_connector));
	existing_device->next_bypass_group = 0;
	kfree(existing_device->raid_map);
	existing_device->raid_map = new_device->raid_map;
	existing_device->raid_bypass_configured =
		new_device->raid_bypass_configured;
	existing_device->raid_bypass_enabled =
		new_device->raid_bypass_enabled;
	existing_device->device_offline = false;

	/* To prevent this from being freed later. */
	new_device->raid_map = NULL;
}

static inline void pqi_free_device(struct pqi_scsi_dev *device)
{
	if (device) {
		kfree(device->raid_map);
		kfree(device);
	}
}

/*
 * Called when exposing a new device to the OS fails in order to re-adjust
 * our internal SCSI device list to match the SCSI ML's view.
 */

static inline void pqi_fixup_botched_add(struct pqi_ctrl_info *ctrl_info,
	struct pqi_scsi_dev *device)
{
	unsigned long flags;

	spin_lock_irqsave(&ctrl_info->scsi_device_list_lock, flags);
	list_del(&device->scsi_device_list_entry);
	spin_unlock_irqrestore(&ctrl_info->scsi_device_list_lock, flags);

	/* Allow the device structure to be freed later. */
	device->keep_device = false;
}

static inline bool pqi_is_device_added(struct pqi_scsi_dev *device)
{
	if (device->is_expander_smp_device)
		return device->sas_port != NULL;

	return device->sdev != NULL;
}

static void pqi_update_device_list(struct pqi_ctrl_info *ctrl_info,
	struct pqi_scsi_dev *new_device_list[], unsigned int num_new_devices)
{
	int rc;
	unsigned int i;
	unsigned long flags;
	enum pqi_find_result find_result;
	struct pqi_scsi_dev *device;
	struct pqi_scsi_dev *next;
	struct pqi_scsi_dev *matching_device;
	LIST_HEAD(add_list);
	LIST_HEAD(delete_list);

	/*
	 * The idea here is to do as little work as possible while holding the
	 * spinlock.  That's why we go to great pains to defer anything other
	 * than updating the internal device list until after we release the
	 * spinlock.
	 */

	spin_lock_irqsave(&ctrl_info->scsi_device_list_lock, flags);

	/* Assume that all devices in the existing list have gone away. */
	list_for_each_entry(device, &ctrl_info->scsi_device_list, scsi_device_list_entry)
		device->device_gone = true;

	for (i = 0; i < num_new_devices; i++) {
		device = new_device_list[i];

		find_result = pqi_scsi_find_entry(ctrl_info, device,
			&matching_device);

		switch (find_result) {
		case DEVICE_SAME:
			/*
			 * The newly found device is already in the existing
			 * device list.
			 */
			device->new_device = false;
			matching_device->device_gone = false;
			pqi_scsi_update_device(matching_device, device);
			break;
		case DEVICE_NOT_FOUND:
			/*
			 * The newly found device is NOT in the existing device
			 * list.
			 */
			device->new_device = true;
			break;
		case DEVICE_CHANGED:
			/*
			 * The original device has gone away and we need to add
			 * the new device.
			 */
			device->new_device = true;
			break;
		}
	}

	/* Process all devices that have gone away. */
	list_for_each_entry_safe(device, next, &ctrl_info->scsi_device_list,
		scsi_device_list_entry) {
		if (device->device_gone) {
			list_del_init(&device->scsi_device_list_entry);
			list_add_tail(&device->delete_list_entry, &delete_list);
		}
	}

	/* Process all new devices. */
	for (i = 0; i < num_new_devices; i++) {
		device = new_device_list[i];
		if (!device->new_device)
			continue;
		if (device->volume_offline)
			continue;
		list_add_tail(&device->scsi_device_list_entry,
			&ctrl_info->scsi_device_list);
		list_add_tail(&device->add_list_entry, &add_list);
		/* To prevent this device structure from being freed later. */
		device->keep_device = true;
	}

	spin_unlock_irqrestore(&ctrl_info->scsi_device_list_lock, flags);

	/*
	 * If OFA is in progress and there are devices that need to be deleted,
	 * allow any pending reset operations to continue and unblock any SCSI
	 * requests before removal.
	 */
	if (pqi_ofa_in_progress(ctrl_info)) {
		list_for_each_entry_safe(device, next, &delete_list, delete_list_entry)
			if (pqi_is_device_added(device))
				pqi_device_remove_start(device);
		pqi_ctrl_unblock_device_reset(ctrl_info);
		pqi_scsi_unblock_requests(ctrl_info);
	}

	/* Remove all devices that have gone away. */
	list_for_each_entry_safe(device, next, &delete_list, delete_list_entry) {
		if (device->volume_offline) {
			pqi_dev_info(ctrl_info, "offline", device);
			pqi_show_volume_status(ctrl_info, device);
		}
		list_del(&device->delete_list_entry);
		if (pqi_is_device_added(device)) {
			pqi_remove_device(ctrl_info, device);
		} else {
			if (!device->volume_offline)
				pqi_dev_info(ctrl_info, "removed", device);
			pqi_free_device(device);
		}
	}

	/*
	 * Notify the SCSI ML if the queue depth of any existing device has
	 * changed.
	 */
	list_for_each_entry(device, &ctrl_info->scsi_device_list, scsi_device_list_entry) {
		if (device->sdev && device->queue_depth != device->advertised_queue_depth) {
			device->advertised_queue_depth = device->queue_depth;
			scsi_change_queue_depth(device->sdev, device->advertised_queue_depth);
			if (device->rescan) {
				scsi_rescan_device(&device->sdev->sdev_gendev);
				device->rescan = false;
			}
		}
	}

	/* Expose any new devices. */
	list_for_each_entry_safe(device, next, &add_list, add_list_entry) {
		if (!pqi_is_device_added(device)) {
			rc = pqi_add_device(ctrl_info, device);
			if (rc == 0) {
				pqi_dev_info(ctrl_info, "added", device);
			} else {
				dev_warn(&ctrl_info->pci_dev->dev,
					"scsi %d:%d:%d:%d addition failed, device not added\n",
					ctrl_info->scsi_host->host_no,
					device->bus, device->target,
					device->lun);
				pqi_fixup_botched_add(ctrl_info, device);
			}
		}
	}
}

static inline bool pqi_is_supported_device(struct pqi_scsi_dev *device)
{
	/*
	 * Only support the HBA controller itself as a RAID
	 * controller.  If it's a RAID controller other than
	 * the HBA itself (an external RAID controller, for
	 * example), we don't support it.
	 */
	if (device->device_type == SA_DEVICE_TYPE_CONTROLLER &&
		!pqi_is_hba_lunid(device->scsi3addr))
			return false;

	return true;
}

static inline bool pqi_skip_device(u8 *scsi3addr)
{
	/* Ignore all masked devices. */
	if (MASKED_DEVICE(scsi3addr))
		return true;

	return false;
}

static inline void pqi_mask_device(u8 *scsi3addr)
{
	scsi3addr[3] |= 0xc0;
}

static inline bool pqi_is_device_with_sas_address(struct pqi_scsi_dev *device)
{
	switch (device->device_type) {
	case SA_DEVICE_TYPE_SAS:
	case SA_DEVICE_TYPE_EXPANDER_SMP:
	case SA_DEVICE_TYPE_SES:
		return true;
	}

	return false;
}

static inline bool pqi_expose_device(struct pqi_scsi_dev *device)
{
	return !device->is_physical_device || !pqi_skip_device(device->scsi3addr);
}

static inline void pqi_set_physical_device_wwid(struct pqi_ctrl_info *ctrl_info,
	struct pqi_scsi_dev *device, struct report_phys_lun_extended_entry *phys_lun_ext_entry)
{
	if (ctrl_info->unique_wwid_in_report_phys_lun_supported ||
		pqi_is_device_with_sas_address(device))
		device->wwid = phys_lun_ext_entry->wwid;
	else
		device->wwid = cpu_to_be64(get_unaligned_be64(&device->page_83_identifier));
}

static int pqi_update_scsi_devices(struct pqi_ctrl_info *ctrl_info)
{
	int i;
	int rc;
	LIST_HEAD(new_device_list_head);
	struct report_phys_lun_extended *physdev_list = NULL;
	struct report_log_lun_extended *logdev_list = NULL;
	struct report_phys_lun_extended_entry *phys_lun_ext_entry;
	struct report_log_lun_extended_entry *log_lun_ext_entry;
	struct bmic_identify_physical_device *id_phys = NULL;
	u32 num_physicals;
	u32 num_logicals;
	struct pqi_scsi_dev **new_device_list = NULL;
	struct pqi_scsi_dev *device;
	struct pqi_scsi_dev *next;
	unsigned int num_new_devices;
	unsigned int num_valid_devices;
	bool is_physical_device;
	u8 *scsi3addr;
	unsigned int physical_index;
	unsigned int logical_index;
	static char *out_of_memory_msg =
		"failed to allocate memory, device discovery stopped";

	rc = pqi_get_device_lists(ctrl_info, &physdev_list, &logdev_list);
	if (rc)
		goto out;

	if (physdev_list)
		num_physicals =
			get_unaligned_be32(&physdev_list->header.list_length)
				/ sizeof(physdev_list->lun_entries[0]);
	else
		num_physicals = 0;

	if (logdev_list)
		num_logicals =
			get_unaligned_be32(&logdev_list->header.list_length)
				/ sizeof(logdev_list->lun_entries[0]);
	else
		num_logicals = 0;

	if (num_physicals) {
		/*
		 * We need this buffer for calls to pqi_get_physical_disk_info()
		 * below.  We allocate it here instead of inside
		 * pqi_get_physical_disk_info() because it's a fairly large
		 * buffer.
		 */
		id_phys = kmalloc(sizeof(*id_phys), GFP_KERNEL);
		if (!id_phys) {
			dev_warn(&ctrl_info->pci_dev->dev, "%s\n",
				out_of_memory_msg);
			rc = -ENOMEM;
			goto out;
		}

		if (pqi_hide_vsep) {
			for (i = num_physicals - 1; i >= 0; i--) {
				phys_lun_ext_entry =
						&physdev_list->lun_entries[i];
				if (CISS_GET_DRIVE_NUMBER(phys_lun_ext_entry->lunid) == PQI_VSEP_CISS_BTL) {
					pqi_mask_device(phys_lun_ext_entry->lunid);
					break;
				}
			}
		}
	}

	if (num_logicals &&
		(logdev_list->header.flags & CISS_REPORT_LOG_FLAG_DRIVE_TYPE_MIX))
		ctrl_info->lv_drive_type_mix_valid = true;

	num_new_devices = num_physicals + num_logicals;

	new_device_list = kmalloc_array(num_new_devices,
					sizeof(*new_device_list),
					GFP_KERNEL);
	if (!new_device_list) {
		dev_warn(&ctrl_info->pci_dev->dev, "%s\n", out_of_memory_msg);
		rc = -ENOMEM;
		goto out;
	}

	for (i = 0; i < num_new_devices; i++) {
		device = kzalloc(sizeof(*device), GFP_KERNEL);
		if (!device) {
			dev_warn(&ctrl_info->pci_dev->dev, "%s\n",
				out_of_memory_msg);
			rc = -ENOMEM;
			goto out;
		}
		list_add_tail(&device->new_device_list_entry,
			&new_device_list_head);
	}

	device = NULL;
	num_valid_devices = 0;
	physical_index = 0;
	logical_index = 0;

	for (i = 0; i < num_new_devices; i++) {

		if ((!pqi_expose_ld_first && i < num_physicals) ||
			(pqi_expose_ld_first && i >= num_logicals)) {
			is_physical_device = true;
			phys_lun_ext_entry =
				&physdev_list->lun_entries[physical_index++];
			log_lun_ext_entry = NULL;
			scsi3addr = phys_lun_ext_entry->lunid;
		} else {
			is_physical_device = false;
			phys_lun_ext_entry = NULL;
			log_lun_ext_entry =
				&logdev_list->lun_entries[logical_index++];
			scsi3addr = log_lun_ext_entry->lunid;
		}

		if (is_physical_device && pqi_skip_device(scsi3addr))
			continue;

		if (device)
			device = list_next_entry(device, new_device_list_entry);
		else
			device = list_first_entry(&new_device_list_head,
				struct pqi_scsi_dev, new_device_list_entry);

		memcpy(device->scsi3addr, scsi3addr, sizeof(device->scsi3addr));
		device->is_physical_device = is_physical_device;
		if (is_physical_device) {
			device->device_type = phys_lun_ext_entry->device_type;
			if (device->device_type == SA_DEVICE_TYPE_EXPANDER_SMP)
				device->is_expander_smp_device = true;
		} else {
			device->is_external_raid_device =
				pqi_is_external_raid_addr(scsi3addr);
		}

		if (!pqi_is_supported_device(device))
			continue;

		/* Gather information about the device. */
		rc = pqi_get_device_info(ctrl_info, device, id_phys);
		if (rc == -ENOMEM) {
			dev_warn(&ctrl_info->pci_dev->dev, "%s\n",
				out_of_memory_msg);
			goto out;
		}
		if (rc) {
			if (device->is_physical_device)
				dev_warn(&ctrl_info->pci_dev->dev,
					"obtaining device info failed, skipping physical device %016llx\n",
					get_unaligned_be64(&phys_lun_ext_entry->wwid));
			else
				dev_warn(&ctrl_info->pci_dev->dev,
					"obtaining device info failed, skipping logical device %08x%08x\n",
					*((u32 *)&device->scsi3addr),
					*((u32 *)&device->scsi3addr[4]));
			rc = 0;
			continue;
		}

		pqi_assign_bus_target_lun(device);

		if (device->is_physical_device) {
			pqi_set_physical_device_wwid(ctrl_info, device, phys_lun_ext_entry);
			if ((phys_lun_ext_entry->device_flags &
				CISS_REPORT_PHYS_DEV_FLAG_AIO_ENABLED) &&
				phys_lun_ext_entry->aio_handle) {
					device->aio_enabled = true;
					device->aio_handle =
						phys_lun_ext_entry->aio_handle;
			}
		} else {
			memcpy(device->volume_id, log_lun_ext_entry->volume_id,
				sizeof(device->volume_id));
		}

		if (pqi_is_device_with_sas_address(device))
			device->sas_address = get_unaligned_be64(&device->wwid);

		new_device_list[num_valid_devices++] = device;
	}

	pqi_update_device_list(ctrl_info, new_device_list, num_valid_devices);

out:
	list_for_each_entry_safe(device, next, &new_device_list_head,
		new_device_list_entry) {
		if (device->keep_device)
			continue;
		list_del(&device->new_device_list_entry);
		pqi_free_device(device);
	}

	kfree(new_device_list);
	kfree(physdev_list);
	kfree(logdev_list);
	kfree(id_phys);

	return rc;
}

static int pqi_scan_scsi_devices(struct pqi_ctrl_info *ctrl_info)
{
	int rc;
	int mutex_acquired;

	if (pqi_ctrl_offline(ctrl_info))
		return -ENXIO;

	mutex_acquired = mutex_trylock(&ctrl_info->scan_mutex);

	if (!mutex_acquired) {
		if (pqi_ctrl_scan_blocked(ctrl_info))
			return -EBUSY;
		pqi_schedule_rescan_worker_delayed(ctrl_info);
		return -EINPROGRESS;
	}

	rc = pqi_update_scsi_devices(ctrl_info);
	if (rc && !pqi_ctrl_scan_blocked(ctrl_info))
		pqi_schedule_rescan_worker_delayed(ctrl_info);

	mutex_unlock(&ctrl_info->scan_mutex);

	return rc;
}

static void pqi_scan_start(struct Scsi_Host *shost)
{
	struct pqi_ctrl_info *ctrl_info;

	ctrl_info = shost_to_hba(shost);

	pqi_scan_scsi_devices(ctrl_info);
}

/* Returns TRUE if scan is finished. */

static int pqi_scan_finished(struct Scsi_Host *shost,
	unsigned long elapsed_time)
{
	struct pqi_ctrl_info *ctrl_info;

	ctrl_info = shost_priv(shost);

	return !mutex_is_locked(&ctrl_info->scan_mutex);
}

static inline void pqi_set_encryption_info(struct pqi_encryption_info *encryption_info,
	struct raid_map *raid_map, u64 first_block)
{
	u32 volume_blk_size;

	/*
	 * Set the encryption tweak values based on logical block address.
	 * If the block size is 512, the tweak value is equal to the LBA.
	 * For other block sizes, tweak value is (LBA * block size) / 512.
	 */
	volume_blk_size = get_unaligned_le32(&raid_map->volume_blk_size);
	if (volume_blk_size != 512)
		first_block = (first_block * volume_blk_size) / 512;

	encryption_info->data_encryption_key_index =
		get_unaligned_le16(&raid_map->data_encryption_key_index);
	encryption_info->encrypt_tweak_lower = lower_32_bits(first_block);
	encryption_info->encrypt_tweak_upper = upper_32_bits(first_block);
}

/*
 * Attempt to perform RAID bypass mapping for a logical volume I/O.
 */

static bool pqi_aio_raid_level_supported(struct pqi_ctrl_info *ctrl_info,
	struct pqi_scsi_dev_raid_map_data *rmd)
{
	bool is_supported = true;

	switch (rmd->raid_level) {
	case SA_RAID_0:
		break;
	case SA_RAID_1:
		if (rmd->is_write && (!ctrl_info->enable_r1_writes ||
			rmd->data_length > ctrl_info->max_write_raid_1_10_2drive))
			is_supported = false;
		break;
	case SA_RAID_TRIPLE:
		if (rmd->is_write && (!ctrl_info->enable_r1_writes ||
			rmd->data_length > ctrl_info->max_write_raid_1_10_3drive))
			is_supported = false;
		break;
	case SA_RAID_5:
		if (rmd->is_write && (!ctrl_info->enable_r5_writes ||
			rmd->data_length > ctrl_info->max_write_raid_5_6))
			is_supported = false;
		break;
	case SA_RAID_6:
		if (rmd->is_write && (!ctrl_info->enable_r6_writes ||
			rmd->data_length > ctrl_info->max_write_raid_5_6))
			is_supported = false;
		break;
	default:
		is_supported = false;
		break;
	}

	return is_supported;
}

#define PQI_RAID_BYPASS_INELIGIBLE	1

static int pqi_get_aio_lba_and_block_count(struct scsi_cmnd *scmd,
	struct pqi_scsi_dev_raid_map_data *rmd)
{
	/* Check for valid opcode, get LBA and block count. */
	switch (scmd->cmnd[0]) {
	case WRITE_6:
		rmd->is_write = true;
		fallthrough;
	case READ_6:
		rmd->first_block = (u64)(((scmd->cmnd[1] & 0x1f) << 16) |
			(scmd->cmnd[2] << 8) | scmd->cmnd[3]);
		rmd->block_cnt = (u32)scmd->cmnd[4];
		if (rmd->block_cnt == 0)
			rmd->block_cnt = 256;
		break;
	case WRITE_10:
		rmd->is_write = true;
		fallthrough;
	case READ_10:
		rmd->first_block = (u64)get_unaligned_be32(&scmd->cmnd[2]);
		rmd->block_cnt = (u32)get_unaligned_be16(&scmd->cmnd[7]);
		break;
	case WRITE_12:
		rmd->is_write = true;
		fallthrough;
	case READ_12:
		rmd->first_block = (u64)get_unaligned_be32(&scmd->cmnd[2]);
		rmd->block_cnt = get_unaligned_be32(&scmd->cmnd[6]);
		break;
	case WRITE_16:
		rmd->is_write = true;
		fallthrough;
	case READ_16:
		rmd->first_block = get_unaligned_be64(&scmd->cmnd[2]);
		rmd->block_cnt = get_unaligned_be32(&scmd->cmnd[10]);
		break;
	default:
		/* Process via normal I/O path. */
		return PQI_RAID_BYPASS_INELIGIBLE;
	}

	put_unaligned_le32(scsi_bufflen(scmd), &rmd->data_length);

	return 0;
}

static int pci_get_aio_common_raid_map_values(struct pqi_ctrl_info *ctrl_info,
	struct pqi_scsi_dev_raid_map_data *rmd, struct raid_map *raid_map)
{
#if BITS_PER_LONG == 32
	u64 tmpdiv;
#endif

	rmd->last_block = rmd->first_block + rmd->block_cnt - 1;

	/* Check for invalid block or wraparound. */
	if (rmd->last_block >=
		get_unaligned_le64(&raid_map->volume_blk_cnt) ||
		rmd->last_block < rmd->first_block)
		return PQI_RAID_BYPASS_INELIGIBLE;

	rmd->data_disks_per_row =
		get_unaligned_le16(&raid_map->data_disks_per_row);
	rmd->strip_size = get_unaligned_le16(&raid_map->strip_size);
	rmd->layout_map_count = get_unaligned_le16(&raid_map->layout_map_count);

	/* Calculate stripe information for the request. */
	rmd->blocks_per_row = rmd->data_disks_per_row * rmd->strip_size;
	if (rmd->blocks_per_row == 0) /* Used as a divisor in many calculations */
		return PQI_RAID_BYPASS_INELIGIBLE;
#if BITS_PER_LONG == 32
	tmpdiv = rmd->first_block;
	do_div(tmpdiv, rmd->blocks_per_row);
	rmd->first_row = tmpdiv;
	tmpdiv = rmd->last_block;
	do_div(tmpdiv, rmd->blocks_per_row);
	rmd->last_row = tmpdiv;
	rmd->first_row_offset = (u32)(rmd->first_block - (rmd->first_row * rmd->blocks_per_row));
	rmd->last_row_offset = (u32)(rmd->last_block - (rmd->last_row * rmd->blocks_per_row));
	tmpdiv = rmd->first_row_offset;
	do_div(tmpdiv, rmd->strip_size);
	rmd->first_column = tmpdiv;
	tmpdiv = rmd->last_row_offset;
	do_div(tmpdiv, rmd->strip_size);
	rmd->last_column = tmpdiv;
#else
	rmd->first_row = rmd->first_block / rmd->blocks_per_row;
	rmd->last_row = rmd->last_block / rmd->blocks_per_row;
	rmd->first_row_offset = (u32)(rmd->first_block -
		(rmd->first_row * rmd->blocks_per_row));
	rmd->last_row_offset = (u32)(rmd->last_block - (rmd->last_row *
		rmd->blocks_per_row));
	rmd->first_column = rmd->first_row_offset / rmd->strip_size;
	rmd->last_column = rmd->last_row_offset / rmd->strip_size;
#endif

	/* If this isn't a single row/column then give to the controller. */
	if (rmd->first_row != rmd->last_row ||
		rmd->first_column != rmd->last_column)
		return PQI_RAID_BYPASS_INELIGIBLE;

	/* Proceeding with driver mapping. */
	rmd->total_disks_per_row = rmd->data_disks_per_row +
		get_unaligned_le16(&raid_map->metadata_disks_per_row);
	rmd->map_row = ((u32)(rmd->first_row >>
		raid_map->parity_rotation_shift)) %
		get_unaligned_le16(&raid_map->row_cnt);
	rmd->map_index = (rmd->map_row * rmd->total_disks_per_row) +
		rmd->first_column;

	return 0;
}

static int pqi_calc_aio_r5_or_r6(struct pqi_scsi_dev_raid_map_data *rmd,
	struct raid_map *raid_map)
{
#if BITS_PER_LONG == 32
	u64 tmpdiv;
#endif

	if (rmd->blocks_per_row == 0) /* Used as a divisor in many calculations */
		return PQI_RAID_BYPASS_INELIGIBLE;

	/* RAID 50/60 */
	/* Verify first and last block are in same RAID group. */
	rmd->stripesize = rmd->blocks_per_row * rmd->layout_map_count;
#if BITS_PER_LONG == 32
	tmpdiv = rmd->first_block;
	rmd->first_group = do_div(tmpdiv, rmd->stripesize);
	tmpdiv = rmd->first_group;
	do_div(tmpdiv, rmd->blocks_per_row);
	rmd->first_group = tmpdiv;
	tmpdiv = rmd->last_block;
	rmd->last_group = do_div(tmpdiv, rmd->stripesize);
	tmpdiv = rmd->last_group;
	do_div(tmpdiv, rmd->blocks_per_row);
	rmd->last_group = tmpdiv;
#else
	rmd->first_group = (rmd->first_block % rmd->stripesize) / rmd->blocks_per_row;
	rmd->last_group = (rmd->last_block % rmd->stripesize) / rmd->blocks_per_row;
#endif
	if (rmd->first_group != rmd->last_group)
		return PQI_RAID_BYPASS_INELIGIBLE;

	/* Verify request is in a single row of RAID 5/6. */
#if BITS_PER_LONG == 32
	tmpdiv = rmd->first_block;
	do_div(tmpdiv, rmd->stripesize);
	rmd->first_row = tmpdiv;
	rmd->r5or6_first_row = tmpdiv;
	tmpdiv = rmd->last_block;
	do_div(tmpdiv, rmd->stripesize);
	rmd->r5or6_last_row = tmpdiv;
#else
	rmd->first_row = rmd->r5or6_first_row =
		rmd->first_block / rmd->stripesize;
	rmd->r5or6_last_row = rmd->last_block / rmd->stripesize;
#endif
	if (rmd->r5or6_first_row != rmd->r5or6_last_row)
		return PQI_RAID_BYPASS_INELIGIBLE;

	/* Verify request is in a single column. */
#if BITS_PER_LONG == 32
	tmpdiv = rmd->first_block;
	rmd->first_row_offset = do_div(tmpdiv, rmd->stripesize);
	tmpdiv = rmd->first_row_offset;
	rmd->first_row_offset = (u32)do_div(tmpdiv, rmd->blocks_per_row);
	rmd->r5or6_first_row_offset = rmd->first_row_offset;
	tmpdiv = rmd->last_block;
	rmd->r5or6_last_row_offset = do_div(tmpdiv, rmd->stripesize);
	tmpdiv = rmd->r5or6_last_row_offset;
	rmd->r5or6_last_row_offset = do_div(tmpdiv, rmd->blocks_per_row);
	tmpdiv = rmd->r5or6_first_row_offset;
	do_div(tmpdiv, rmd->strip_size);
	rmd->first_column = rmd->r5or6_first_column = tmpdiv;
	tmpdiv = rmd->r5or6_last_row_offset;
	do_div(tmpdiv, rmd->strip_size);
	rmd->r5or6_last_column = tmpdiv;
#else
	rmd->first_row_offset = rmd->r5or6_first_row_offset =
		(u32)((rmd->first_block % rmd->stripesize) %
		rmd->blocks_per_row);

	rmd->r5or6_last_row_offset =
		(u32)((rmd->last_block % rmd->stripesize) %
		rmd->blocks_per_row);

	rmd->first_column =
		rmd->r5or6_first_row_offset / rmd->strip_size;
	rmd->r5or6_first_column = rmd->first_column;
	rmd->r5or6_last_column = rmd->r5or6_last_row_offset / rmd->strip_size;
#endif
	if (rmd->r5or6_first_column != rmd->r5or6_last_column)
		return PQI_RAID_BYPASS_INELIGIBLE;

	/* Request is eligible. */
	rmd->map_row =
		((u32)(rmd->first_row >> raid_map->parity_rotation_shift)) %
		get_unaligned_le16(&raid_map->row_cnt);

	rmd->map_index = (rmd->first_group *
		(get_unaligned_le16(&raid_map->row_cnt) *
		rmd->total_disks_per_row)) +
		(rmd->map_row * rmd->total_disks_per_row) + rmd->first_column;

	if (rmd->is_write) {
		u32 index;

		/*
		 * p_parity_it_nexus and q_parity_it_nexus are pointers to the
		 * parity entries inside the device's raid_map.
		 *
		 * A device's RAID map is bounded by: number of RAID disks squared.
		 *
		 * The devices RAID map size is checked during device
		 * initialization.
		 */
		index = DIV_ROUND_UP(rmd->map_index + 1, rmd->total_disks_per_row);
		index *= rmd->total_disks_per_row;
		index -= get_unaligned_le16(&raid_map->metadata_disks_per_row);

		rmd->p_parity_it_nexus = raid_map->disk_data[index].aio_handle;
		if (rmd->raid_level == SA_RAID_6) {
			rmd->q_parity_it_nexus = raid_map->disk_data[index + 1].aio_handle;
			rmd->xor_mult = raid_map->disk_data[rmd->map_index].xor_mult[1];
		}
#if BITS_PER_LONG == 32
		tmpdiv = rmd->first_block;
		do_div(tmpdiv, rmd->blocks_per_row);
		rmd->row = tmpdiv;
#else
		rmd->row = rmd->first_block / rmd->blocks_per_row;
#endif
	}

	return 0;
}

static void pqi_set_aio_cdb(struct pqi_scsi_dev_raid_map_data *rmd)
{
	/* Build the new CDB for the physical disk I/O. */
	if (rmd->disk_block > 0xffffffff) {
		rmd->cdb[0] = rmd->is_write ? WRITE_16 : READ_16;
		rmd->cdb[1] = 0;
		put_unaligned_be64(rmd->disk_block, &rmd->cdb[2]);
		put_unaligned_be32(rmd->disk_block_cnt, &rmd->cdb[10]);
		rmd->cdb[14] = 0;
		rmd->cdb[15] = 0;
		rmd->cdb_length = 16;
	} else {
		rmd->cdb[0] = rmd->is_write ? WRITE_10 : READ_10;
		rmd->cdb[1] = 0;
		put_unaligned_be32((u32)rmd->disk_block, &rmd->cdb[2]);
		rmd->cdb[6] = 0;
		put_unaligned_be16((u16)rmd->disk_block_cnt, &rmd->cdb[7]);
		rmd->cdb[9] = 0;
		rmd->cdb_length = 10;
	}
}

static void pqi_calc_aio_r1_nexus(struct raid_map *raid_map,
	struct pqi_scsi_dev_raid_map_data *rmd)
{
	u32 index;
	u32 group;

	group = rmd->map_index / rmd->data_disks_per_row;

	index = rmd->map_index - (group * rmd->data_disks_per_row);
	rmd->it_nexus[0] = raid_map->disk_data[index].aio_handle;
	index += rmd->data_disks_per_row;
	rmd->it_nexus[1] = raid_map->disk_data[index].aio_handle;
	if (rmd->layout_map_count > 2) {
		index += rmd->data_disks_per_row;
		rmd->it_nexus[2] = raid_map->disk_data[index].aio_handle;
	}

	rmd->num_it_nexus_entries = rmd->layout_map_count;
}

static int pqi_raid_bypass_submit_scsi_cmd(struct pqi_ctrl_info *ctrl_info,
	struct pqi_scsi_dev *device, struct scsi_cmnd *scmd,
	struct pqi_queue_group *queue_group)
{
	int rc;
	struct raid_map *raid_map;
	u32 group;
	u32 next_bypass_group;
	struct pqi_encryption_info *encryption_info_ptr;
	struct pqi_encryption_info encryption_info;
	struct pqi_scsi_dev_raid_map_data rmd = { 0 };

	rc = pqi_get_aio_lba_and_block_count(scmd, &rmd);
	if (rc)
		return PQI_RAID_BYPASS_INELIGIBLE;

	rmd.raid_level = device->raid_level;

	if (!pqi_aio_raid_level_supported(ctrl_info, &rmd))
		return PQI_RAID_BYPASS_INELIGIBLE;

	if (unlikely(rmd.block_cnt == 0))
		return PQI_RAID_BYPASS_INELIGIBLE;

	raid_map = device->raid_map;

	rc = pci_get_aio_common_raid_map_values(ctrl_info, &rmd, raid_map);
	if (rc)
		return PQI_RAID_BYPASS_INELIGIBLE;

	if (device->raid_level == SA_RAID_1 ||
		device->raid_level == SA_RAID_TRIPLE) {
		if (rmd.is_write) {
			pqi_calc_aio_r1_nexus(raid_map, &rmd);
		} else {
			group = device->next_bypass_group;
			next_bypass_group = group + 1;
			if (next_bypass_group >= rmd.layout_map_count)
				next_bypass_group = 0;
			device->next_bypass_group = next_bypass_group;
			rmd.map_index += group * rmd.data_disks_per_row;
		}
	} else if ((device->raid_level == SA_RAID_5 ||
		device->raid_level == SA_RAID_6) &&
		(rmd.layout_map_count > 1 || rmd.is_write)) {
		rc = pqi_calc_aio_r5_or_r6(&rmd, raid_map);
		if (rc)
			return PQI_RAID_BYPASS_INELIGIBLE;
	}

	if (unlikely(rmd.map_index >= RAID_MAP_MAX_ENTRIES))
		return PQI_RAID_BYPASS_INELIGIBLE;

	rmd.aio_handle = raid_map->disk_data[rmd.map_index].aio_handle;
	rmd.disk_block = get_unaligned_le64(&raid_map->disk_starting_blk) +
		rmd.first_row * rmd.strip_size +
		(rmd.first_row_offset - rmd.first_column * rmd.strip_size);
	rmd.disk_block_cnt = rmd.block_cnt;

	/* Handle differing logical/physical block sizes. */
	if (raid_map->phys_blk_shift) {
		rmd.disk_block <<= raid_map->phys_blk_shift;
		rmd.disk_block_cnt <<= raid_map->phys_blk_shift;
	}

	if (unlikely(rmd.disk_block_cnt > 0xffff))
		return PQI_RAID_BYPASS_INELIGIBLE;

	pqi_set_aio_cdb(&rmd);

	if (get_unaligned_le16(&raid_map->flags) & RAID_MAP_ENCRYPTION_ENABLED) {
		if (rmd.data_length > device->max_transfer_encrypted)
			return PQI_RAID_BYPASS_INELIGIBLE;
		pqi_set_encryption_info(&encryption_info, raid_map, rmd.first_block);
		encryption_info_ptr = &encryption_info;
	} else {
		encryption_info_ptr = NULL;
	}

	if (rmd.is_write) {
		switch (device->raid_level) {
		case SA_RAID_1:
		case SA_RAID_TRIPLE:
			return pqi_aio_submit_r1_write_io(ctrl_info, scmd, queue_group,
				encryption_info_ptr, device, &rmd);
		case SA_RAID_5:
		case SA_RAID_6:
			return pqi_aio_submit_r56_write_io(ctrl_info, scmd, queue_group,
				encryption_info_ptr, device, &rmd);
		}
	}

	return pqi_aio_submit_io(ctrl_info, scmd, rmd.aio_handle,
		rmd.cdb, rmd.cdb_length, queue_group,
		encryption_info_ptr, true);
}

#define PQI_STATUS_IDLE		0x0

#define PQI_CREATE_ADMIN_QUEUE_PAIR	1
#define PQI_DELETE_ADMIN_QUEUE_PAIR	2

#define PQI_DEVICE_STATE_POWER_ON_AND_RESET		0x0
#define PQI_DEVICE_STATE_STATUS_AVAILABLE		0x1
#define PQI_DEVICE_STATE_ALL_REGISTERS_READY		0x2
#define PQI_DEVICE_STATE_ADMIN_QUEUE_PAIR_READY		0x3
#define PQI_DEVICE_STATE_ERROR				0x4

#define PQI_MODE_READY_TIMEOUT_SECS		30
#define PQI_MODE_READY_POLL_INTERVAL_MSECS	1

static int pqi_wait_for_pqi_mode_ready(struct pqi_ctrl_info *ctrl_info)
{
	struct pqi_device_registers __iomem *pqi_registers;
	unsigned long timeout;
	u64 signature;
	u8 status;

	pqi_registers = ctrl_info->pqi_registers;
	timeout = (PQI_MODE_READY_TIMEOUT_SECS * PQI_HZ) + jiffies;

	while (1) {
		signature = readq(&pqi_registers->signature);
		if (memcmp(&signature, PQI_DEVICE_SIGNATURE,
			sizeof(signature)) == 0)
			break;
		if (time_after(jiffies, timeout)) {
			dev_err(&ctrl_info->pci_dev->dev,
				"timed out waiting for PQI signature\n");
			return -ETIMEDOUT;
		}
		msleep(PQI_MODE_READY_POLL_INTERVAL_MSECS);
	}

	while (1) {
		status = readb(&pqi_registers->function_and_status_code);
		if (status == PQI_STATUS_IDLE)
			break;
		if (time_after(jiffies, timeout)) {
			dev_err(&ctrl_info->pci_dev->dev,
				"timed out waiting for PQI IDLE\n");
			return -ETIMEDOUT;
		}
		msleep(PQI_MODE_READY_POLL_INTERVAL_MSECS);
	}

	while (1) {
		if (readl(&pqi_registers->device_status) ==
			PQI_DEVICE_STATE_ALL_REGISTERS_READY)
			break;
		if (time_after(jiffies, timeout)) {
			dev_err(&ctrl_info->pci_dev->dev,
				"timed out waiting for PQI all registers ready\n");
			return -ETIMEDOUT;
		}
		msleep(PQI_MODE_READY_POLL_INTERVAL_MSECS);
	}

	return 0;
}

static inline void pqi_aio_path_disabled(struct pqi_io_request *io_request)
{
	struct pqi_scsi_dev *device;

	device = io_request->scmd->device->hostdata;
	device->raid_bypass_enabled = false;
	device->aio_enabled = false;
}

static inline void pqi_take_device_offline(struct scsi_device *sdev, char *path)
{
	struct pqi_ctrl_info *ctrl_info;
	struct pqi_scsi_dev *device;

	device = sdev->hostdata;
	if (device->device_offline)
		return;

	device->device_offline = true;
	ctrl_info = shost_to_hba(sdev->host);
	pqi_schedule_rescan_worker(ctrl_info);
	dev_err(&ctrl_info->pci_dev->dev, "re-scanning %s scsi %d:%d:%d:%d\n",
		path, ctrl_info->scsi_host->host_no, device->bus,
		device->target, device->lun);
}

static void pqi_process_raid_io_error(struct pqi_io_request *io_request)
{
	u8 scsi_status;
	u8 host_byte;
	struct scsi_cmnd *scmd;
	struct pqi_raid_error_info *error_info;
	size_t sense_data_length;
	int residual_count;
	int xfer_count;
	struct scsi_sense_hdr sshdr;

	scmd = io_request->scmd;
	if (!scmd)
		return;

	error_info = io_request->error_info;
	scsi_status = error_info->status;
	host_byte = DID_OK;

	switch (error_info->data_out_result) {
	case PQI_DATA_IN_OUT_GOOD:
		break;
	case PQI_DATA_IN_OUT_UNDERFLOW:
		xfer_count =
			get_unaligned_le32(&error_info->data_out_transferred);
		residual_count = scsi_bufflen(scmd) - xfer_count;
		scsi_set_resid(scmd, residual_count);
		if (xfer_count < scmd->underflow)
			host_byte = DID_SOFT_ERROR;
		break;
	case PQI_DATA_IN_OUT_UNSOLICITED_ABORT:
	case PQI_DATA_IN_OUT_ABORTED:
		host_byte = DID_ABORT;
		break;
	case PQI_DATA_IN_OUT_TIMEOUT:
		host_byte = DID_TIME_OUT;
		break;
	case PQI_DATA_IN_OUT_BUFFER_OVERFLOW:
	case PQI_DATA_IN_OUT_PROTOCOL_ERROR:
	case PQI_DATA_IN_OUT_BUFFER_ERROR:
	case PQI_DATA_IN_OUT_BUFFER_OVERFLOW_DESCRIPTOR_AREA:
	case PQI_DATA_IN_OUT_BUFFER_OVERFLOW_BRIDGE:
	case PQI_DATA_IN_OUT_ERROR:
	case PQI_DATA_IN_OUT_HARDWARE_ERROR:
	case PQI_DATA_IN_OUT_PCIE_FABRIC_ERROR:
	case PQI_DATA_IN_OUT_PCIE_COMPLETION_TIMEOUT:
	case PQI_DATA_IN_OUT_PCIE_COMPLETER_ABORT_RECEIVED:
	case PQI_DATA_IN_OUT_PCIE_UNSUPPORTED_REQUEST_RECEIVED:
	case PQI_DATA_IN_OUT_PCIE_ECRC_CHECK_FAILED:
	case PQI_DATA_IN_OUT_PCIE_UNSUPPORTED_REQUEST:
	case PQI_DATA_IN_OUT_PCIE_ACS_VIOLATION:
	case PQI_DATA_IN_OUT_PCIE_TLP_PREFIX_BLOCKED:
	case PQI_DATA_IN_OUT_PCIE_POISONED_MEMORY_READ:
	default:
		host_byte = DID_ERROR;
		break;
	}

	sense_data_length = get_unaligned_le16(&error_info->sense_data_length);
	if (sense_data_length == 0)
		sense_data_length =
			get_unaligned_le16(&error_info->response_data_length);
	if (sense_data_length) {
		if (sense_data_length > sizeof(error_info->data))
			sense_data_length = sizeof(error_info->data);

		if (scsi_status == SAM_STAT_CHECK_CONDITION &&
			scsi_normalize_sense(error_info->data,
				sense_data_length, &sshdr) &&
				sshdr.sense_key == HARDWARE_ERROR &&
				sshdr.asc == 0x3e) {
			struct pqi_ctrl_info *ctrl_info = shost_to_hba(scmd->device->host);
			struct pqi_scsi_dev *device = scmd->device->hostdata;

			switch (sshdr.ascq) {
			case 0x1: /* LOGICAL UNIT FAILURE */
				if (printk_ratelimit())
					scmd_printk(KERN_ERR, scmd, "received 'logical unit failure' from controller for scsi %d:%d:%d:%d\n",
						ctrl_info->scsi_host->host_no, device->bus, device->target, device->lun);
				pqi_take_device_offline(scmd->device, "RAID");
				host_byte = DID_NO_CONNECT;
				break;

			default: /* See http://www.t10.org/lists/asc-num.htm#ASC_3E */
				if (printk_ratelimit())
					scmd_printk(KERN_ERR, scmd, "received unhandled error %d from controller for scsi %d:%d:%d:%d\n",
						sshdr.ascq, ctrl_info->scsi_host->host_no, device->bus, device->target, device->lun);
				break;
			}
		}

		if (sense_data_length > SCSI_SENSE_BUFFERSIZE)
			sense_data_length = SCSI_SENSE_BUFFERSIZE;
		memcpy(scmd->sense_buffer, error_info->data,
			sense_data_length);
	}

	scmd->result = scsi_status;
	set_host_byte(scmd, host_byte);
}

static void pqi_process_aio_io_error(struct pqi_io_request *io_request)
{
	u8 scsi_status;
	u8 host_byte;
	struct scsi_cmnd *scmd;
	struct pqi_aio_error_info *error_info;
	size_t sense_data_length;
	int residual_count;
	int xfer_count;
	bool device_offline;

	scmd = io_request->scmd;
	error_info = io_request->error_info;
	host_byte = DID_OK;
	sense_data_length = 0;
	device_offline = false;

	switch (error_info->service_response) {
	case PQI_AIO_SERV_RESPONSE_COMPLETE:
		scsi_status = error_info->status;
		break;
	case PQI_AIO_SERV_RESPONSE_FAILURE:
		switch (error_info->status) {
		case PQI_AIO_STATUS_IO_ABORTED:
			scsi_status = SAM_STAT_TASK_ABORTED;
			break;
		case PQI_AIO_STATUS_UNDERRUN:
			scsi_status = SAM_STAT_GOOD;
			residual_count = get_unaligned_le32(
						&error_info->residual_count);
			scsi_set_resid(scmd, residual_count);
			xfer_count = scsi_bufflen(scmd) - residual_count;
			if (xfer_count < scmd->underflow)
				host_byte = DID_SOFT_ERROR;
			break;
		case PQI_AIO_STATUS_OVERRUN:
			scsi_status = SAM_STAT_GOOD;
			break;
		case PQI_AIO_STATUS_AIO_PATH_DISABLED:
			pqi_aio_path_disabled(io_request);
			scsi_status = SAM_STAT_GOOD;
			io_request->status = -EAGAIN;
			break;
		case PQI_AIO_STATUS_NO_PATH_TO_DEVICE:
		case PQI_AIO_STATUS_INVALID_DEVICE:
			if (!io_request->raid_bypass) {
				device_offline = true;
				pqi_take_device_offline(scmd->device, "AIO");
				host_byte = DID_NO_CONNECT;
			}
			scsi_status = SAM_STAT_CHECK_CONDITION;
			break;
		case PQI_AIO_STATUS_IO_ERROR:
		default:
			scsi_status = SAM_STAT_CHECK_CONDITION;
			break;
		}
		break;
	case PQI_AIO_SERV_RESPONSE_TMF_COMPLETE:
	case PQI_AIO_SERV_RESPONSE_TMF_SUCCEEDED:
		scsi_status = SAM_STAT_GOOD;
		break;
	case PQI_AIO_SERV_RESPONSE_TMF_REJECTED:
	case PQI_AIO_SERV_RESPONSE_TMF_INCORRECT_LUN:
	default:
		scsi_status = SAM_STAT_CHECK_CONDITION;
		break;
	}

	if (error_info->data_present) {
		sense_data_length =
			get_unaligned_le16(&error_info->data_length);
		if (sense_data_length) {
			if (sense_data_length > sizeof(error_info->data))
				sense_data_length = sizeof(error_info->data);
			if (sense_data_length > SCSI_SENSE_BUFFERSIZE)
				sense_data_length = SCSI_SENSE_BUFFERSIZE;
			memcpy(scmd->sense_buffer, error_info->data,
				sense_data_length);
		}
	}

	if (device_offline && sense_data_length == 0)
		scsi_build_sense_buffer(0, scmd->sense_buffer, HARDWARE_ERROR,
			0x3e, 0x1);

	scmd->result = scsi_status;
	set_host_byte(scmd, host_byte);
}

static void pqi_process_io_error(unsigned int iu_type,
	struct pqi_io_request *io_request)
{
	switch (iu_type) {
	case PQI_RESPONSE_IU_RAID_PATH_IO_ERROR:
		pqi_process_raid_io_error(io_request);
		break;
	case PQI_RESPONSE_IU_AIO_PATH_IO_ERROR:
		pqi_process_aio_io_error(io_request);
		break;
	}
}

static int pqi_interpret_task_management_response(struct pqi_ctrl_info *ctrl_info,
	struct pqi_task_management_response *response)
{
	int rc;

	switch (response->response_code) {
	case SOP_TMF_COMPLETE:
	case SOP_TMF_FUNCTION_SUCCEEDED:
		rc = 0;
		break;
	case SOP_TMF_REJECTED:
		rc = -EAGAIN;
		break;
	default:
		rc = -EIO;
		break;
	}

	if (rc)
		dev_err(&ctrl_info->pci_dev->dev,
			"Task Management Function error: %d (response code: %u)\n", rc, response->response_code);

	return rc;
}

static inline void pqi_invalid_response(struct pqi_ctrl_info *ctrl_info)
{
	pqi_take_ctrl_offline(ctrl_info);
}

static int pqi_process_io_intr(struct pqi_ctrl_info *ctrl_info, struct pqi_queue_group *queue_group)
{
	int num_responses;
	pqi_index_t oq_pi;
	pqi_index_t oq_ci;
	struct pqi_io_request *io_request;
	struct pqi_io_response *response;
	u16 request_id;

	num_responses = 0;
	oq_ci = queue_group->oq_ci_copy;

	while (1) {
		oq_pi = readl(queue_group->oq_pi);
		if (oq_pi >= ctrl_info->num_elements_per_oq) {
			pqi_invalid_response(ctrl_info);
			dev_err(&ctrl_info->pci_dev->dev,
				"I/O interrupt: producer index (%u) out of range (0-%u): consumer index: %u\n",
				oq_pi, ctrl_info->num_elements_per_oq - 1, oq_ci);
			return -1;
		}
		if (oq_pi == oq_ci)
			break;

		num_responses++;
		response = queue_group->oq_element_array +
			(oq_ci * PQI_OPERATIONAL_OQ_ELEMENT_LENGTH);

		request_id = get_unaligned_le16(&response->request_id);
		if (request_id >= ctrl_info->max_io_slots) {
			pqi_invalid_response(ctrl_info);
			dev_err(&ctrl_info->pci_dev->dev,
				"request ID in response (%u) out of range (0-%u): producer index: %u  consumer index: %u\n",
				request_id, ctrl_info->max_io_slots - 1, oq_pi, oq_ci);
			return -1;
		}

		io_request = &ctrl_info->io_request_pool[request_id];
		if (atomic_read(&io_request->refcount) == 0) {
			pqi_invalid_response(ctrl_info);
			dev_err(&ctrl_info->pci_dev->dev,
				"request ID in response (%u) does not match an outstanding I/O request: producer index: %u  consumer index: %u\n",
				request_id, oq_pi, oq_ci);
			return -1;
		}

		switch (response->header.iu_type) {
		case PQI_RESPONSE_IU_RAID_PATH_IO_SUCCESS:
		case PQI_RESPONSE_IU_AIO_PATH_IO_SUCCESS:
			if (io_request->scmd)
				io_request->scmd->result = 0;
			fallthrough;
		case PQI_RESPONSE_IU_GENERAL_MANAGEMENT:
			break;
		case PQI_RESPONSE_IU_VENDOR_GENERAL:
			io_request->status =
				get_unaligned_le16(
				&((struct pqi_vendor_general_response *)response)->status);
			break;
		case PQI_RESPONSE_IU_TASK_MANAGEMENT:
			io_request->status = pqi_interpret_task_management_response(ctrl_info,
				(void *)response);
			break;
		case PQI_RESPONSE_IU_AIO_PATH_DISABLED:
			pqi_aio_path_disabled(io_request);
			io_request->status = -EAGAIN;
			break;
		case PQI_RESPONSE_IU_RAID_PATH_IO_ERROR:
		case PQI_RESPONSE_IU_AIO_PATH_IO_ERROR:
			io_request->error_info = ctrl_info->error_buffer +
				(get_unaligned_le16(&response->error_index) *
				PQI_ERROR_BUFFER_ELEMENT_LENGTH);
			pqi_process_io_error(response->header.iu_type, io_request);
			break;
		default:
			pqi_invalid_response(ctrl_info);
			dev_err(&ctrl_info->pci_dev->dev,
				"unexpected IU type: 0x%x: producer index: %u  consumer index: %u\n",
				response->header.iu_type, oq_pi, oq_ci);
			return -1;
		}

		io_request->io_complete_callback(io_request, io_request->context);

		/*
		 * Note that the I/O request structure CANNOT BE TOUCHED after
		 * returning from the I/O completion callback!
		 */
		oq_ci = (oq_ci + 1) % ctrl_info->num_elements_per_oq;
	}

	if (num_responses) {
		queue_group->oq_ci_copy = oq_ci;
		writel(oq_ci, queue_group->oq_ci);
	}

	return num_responses;
}

static inline unsigned int pqi_num_elements_free(unsigned int pi,
	unsigned int ci, unsigned int elements_in_queue)
{
	unsigned int num_elements_used;

	if (pi >= ci)
		num_elements_used = pi - ci;
	else
		num_elements_used = elements_in_queue - ci + pi;

	return elements_in_queue - num_elements_used - 1;
}

static void pqi_send_event_ack(struct pqi_ctrl_info *ctrl_info,
	struct pqi_event_acknowledge_request *iu, size_t iu_length)
{
	pqi_index_t iq_pi;
	pqi_index_t iq_ci;
	unsigned long flags;
	void *next_element;
	struct pqi_queue_group *queue_group;

	queue_group = &ctrl_info->queue_groups[PQI_DEFAULT_QUEUE_GROUP];
	put_unaligned_le16(queue_group->oq_id, &iu->header.response_queue_id);

	while (1) {
		spin_lock_irqsave(&queue_group->submit_lock[RAID_PATH], flags);

		iq_pi = queue_group->iq_pi_copy[RAID_PATH];
		iq_ci = readl(queue_group->iq_ci[RAID_PATH]);

		if (pqi_num_elements_free(iq_pi, iq_ci,
			ctrl_info->num_elements_per_iq))
			break;

		spin_unlock_irqrestore(
			&queue_group->submit_lock[RAID_PATH], flags);

		if (pqi_ctrl_offline(ctrl_info))
			return;
	}

	next_element = queue_group->iq_element_array[RAID_PATH] +
		(iq_pi * PQI_OPERATIONAL_IQ_ELEMENT_LENGTH);

	memcpy(next_element, iu, iu_length);

	iq_pi = (iq_pi + 1) % ctrl_info->num_elements_per_iq;
	queue_group->iq_pi_copy[RAID_PATH] = iq_pi;

	/*
	 * This write notifies the controller that an IU is available to be
	 * processed.
	 */
	writel(iq_pi, queue_group->iq_pi[RAID_PATH]);

	spin_unlock_irqrestore(&queue_group->submit_lock[RAID_PATH], flags);
}

static void pqi_acknowledge_event(struct pqi_ctrl_info *ctrl_info,
	struct pqi_event *event)
{
	struct pqi_event_acknowledge_request request;

	memset(&request, 0, sizeof(request));

	request.header.iu_type = PQI_REQUEST_IU_ACKNOWLEDGE_VENDOR_EVENT;
	put_unaligned_le16(sizeof(request) - PQI_REQUEST_HEADER_LENGTH,
		&request.header.iu_length);
	request.event_type = event->event_type;
	put_unaligned_le16(event->event_id, &request.event_id);
	put_unaligned_le32(event->additional_event_id, &request.additional_event_id);

	pqi_send_event_ack(ctrl_info, &request, sizeof(request));
}

#define PQI_SOFT_RESET_STATUS_TIMEOUT_SECS		30
#define PQI_SOFT_RESET_STATUS_POLL_INTERVAL_SECS	1

static enum pqi_soft_reset_status pqi_poll_for_soft_reset_status(
	struct pqi_ctrl_info *ctrl_info)
{
	u8 status;
	unsigned long timeout;

	timeout = (PQI_SOFT_RESET_STATUS_TIMEOUT_SECS * PQI_HZ) + jiffies;

	while (1) {
		status = pqi_read_soft_reset_status(ctrl_info);
		if (status & PQI_SOFT_RESET_INITIATE)
			return RESET_INITIATE_DRIVER;

		if (status & PQI_SOFT_RESET_ABORT)
			return RESET_ABORT;

		if (!sis_is_firmware_running(ctrl_info))
			return RESET_NORESPONSE;

		if (time_after(jiffies, timeout)) {
			dev_warn(&ctrl_info->pci_dev->dev,
				"timed out waiting for soft reset status\n");
			return RESET_TIMEDOUT;
		}

		ssleep(PQI_SOFT_RESET_STATUS_POLL_INTERVAL_SECS);
	}
}

static void pqi_process_soft_reset(struct pqi_ctrl_info *ctrl_info)
{
	int rc;
	unsigned int delay_secs;
	enum pqi_soft_reset_status reset_status;

	if (ctrl_info->soft_reset_handshake_supported)
		reset_status = pqi_poll_for_soft_reset_status(ctrl_info);
	else
		reset_status = RESET_INITIATE_FIRMWARE;

	delay_secs = PQI_POST_RESET_DELAY_SECS;

	switch (reset_status) {
	case RESET_TIMEDOUT:
		delay_secs = PQI_POST_OFA_RESET_DELAY_UPON_TIMEOUT_SECS;
		fallthrough;
	case RESET_INITIATE_DRIVER:
		dev_info(&ctrl_info->pci_dev->dev,
				"Online Firmware Activation: resetting controller\n");
		sis_soft_reset(ctrl_info);
		fallthrough;
	case RESET_INITIATE_FIRMWARE:
		ctrl_info->pqi_mode_enabled = false;
		pqi_save_ctrl_mode(ctrl_info, SIS_MODE);
		rc = pqi_ofa_ctrl_restart(ctrl_info, delay_secs);
		pqi_ofa_free_host_buffer(ctrl_info);
		pqi_ctrl_ofa_done(ctrl_info);
		dev_info(&ctrl_info->pci_dev->dev,
				"Online Firmware Activation: %s\n",
				rc == 0 ? "SUCCESS" : "FAILED");
		break;
	case RESET_ABORT:
		dev_info(&ctrl_info->pci_dev->dev,
				"Online Firmware Activation ABORTED\n");
		if (ctrl_info->soft_reset_handshake_supported)
			pqi_clear_soft_reset_status(ctrl_info);
		pqi_ofa_free_host_buffer(ctrl_info);
		pqi_ctrl_ofa_done(ctrl_info);
		pqi_ofa_ctrl_unquiesce(ctrl_info);
		break;
	case RESET_NORESPONSE:
		fallthrough;
	default:
		dev_err(&ctrl_info->pci_dev->dev,
			"unexpected Online Firmware Activation reset status: 0x%x\n",
			reset_status);
		pqi_ofa_free_host_buffer(ctrl_info);
		pqi_ctrl_ofa_done(ctrl_info);
		pqi_ofa_ctrl_unquiesce(ctrl_info);
		pqi_take_ctrl_offline(ctrl_info);
		break;
	}
}

static void pqi_ofa_memory_alloc_worker(struct work_struct *work)
{
	struct pqi_ctrl_info *ctrl_info;

	ctrl_info = container_of(work, struct pqi_ctrl_info, ofa_memory_alloc_work);

	pqi_ctrl_ofa_start(ctrl_info);
	pqi_ofa_setup_host_buffer(ctrl_info);
	pqi_ofa_host_memory_update(ctrl_info);
}

static void pqi_ofa_quiesce_worker(struct work_struct *work)
{
	struct pqi_ctrl_info *ctrl_info;
	struct pqi_event *event;

	ctrl_info = container_of(work, struct pqi_ctrl_info, ofa_quiesce_work);

	event = &ctrl_info->events[pqi_event_type_to_event_index(PQI_EVENT_TYPE_OFA)];

	pqi_ofa_ctrl_quiesce(ctrl_info);
	pqi_acknowledge_event(ctrl_info, event);
	pqi_process_soft_reset(ctrl_info);
}

static bool pqi_ofa_process_event(struct pqi_ctrl_info *ctrl_info,
	struct pqi_event *event)
{
	bool ack_event;

	ack_event = true;

	switch (event->event_id) {
	case PQI_EVENT_OFA_MEMORY_ALLOCATION:
		dev_info(&ctrl_info->pci_dev->dev,
			"received Online Firmware Activation memory allocation request\n");
		schedule_work(&ctrl_info->ofa_memory_alloc_work);
		break;
	case PQI_EVENT_OFA_QUIESCE:
		dev_info(&ctrl_info->pci_dev->dev,
			"received Online Firmware Activation quiesce request\n");
		schedule_work(&ctrl_info->ofa_quiesce_work);
		ack_event = false;
		break;
	case PQI_EVENT_OFA_CANCELED:
		dev_info(&ctrl_info->pci_dev->dev,
			"received Online Firmware Activation cancel request: reason: %u\n",
			ctrl_info->ofa_cancel_reason);
		pqi_ofa_free_host_buffer(ctrl_info);
		pqi_ctrl_ofa_done(ctrl_info);
		break;
	default:
		dev_err(&ctrl_info->pci_dev->dev,
			"received unknown Online Firmware Activation request: event ID: %u\n",
			event->event_id);
		break;
	}

	return ack_event;
}

static void pqi_event_worker(struct work_struct *work)
{
	unsigned int i;
	bool rescan_needed;
	struct pqi_ctrl_info *ctrl_info;
	struct pqi_event *event;
	bool ack_event;

	ctrl_info = container_of(work, struct pqi_ctrl_info, event_work);

	pqi_ctrl_busy(ctrl_info);
	pqi_wait_if_ctrl_blocked(ctrl_info);
	if (pqi_ctrl_offline(ctrl_info))
		goto out;

	rescan_needed = false;
	event = ctrl_info->events;
	for (i = 0; i < PQI_NUM_SUPPORTED_EVENTS; i++) {
		if (event->pending) {
			event->pending = false;
			if (event->event_type == PQI_EVENT_TYPE_OFA) {
				ack_event = pqi_ofa_process_event(ctrl_info, event);
			} else {
				ack_event = true;
				rescan_needed = true;
			}
			if (ack_event)
				pqi_acknowledge_event(ctrl_info, event);
		}
		event++;
	}

	if (rescan_needed)
		pqi_schedule_rescan_worker_delayed(ctrl_info);

out:
	pqi_ctrl_unbusy(ctrl_info);
}

#define PQI_HEARTBEAT_TIMER_INTERVAL	(10 * PQI_HZ)

static void pqi_heartbeat_timer_handler(struct timer_list *t)
{
	int num_interrupts;
	u32 heartbeat_count;
	struct pqi_ctrl_info *ctrl_info = from_timer(ctrl_info, t, heartbeat_timer);

	pqi_check_ctrl_health(ctrl_info);
	if (pqi_ctrl_offline(ctrl_info))
		return;

	num_interrupts = atomic_read(&ctrl_info->num_interrupts);
	heartbeat_count = pqi_read_heartbeat_counter(ctrl_info);

	if (num_interrupts == ctrl_info->previous_num_interrupts) {
		if (heartbeat_count == ctrl_info->previous_heartbeat_count) {
			dev_err(&ctrl_info->pci_dev->dev,
				"no heartbeat detected - last heartbeat count: %u\n",
				heartbeat_count);
			pqi_take_ctrl_offline(ctrl_info);
			return;
		}
	} else {
		ctrl_info->previous_num_interrupts = num_interrupts;
	}

	ctrl_info->previous_heartbeat_count = heartbeat_count;
	mod_timer(&ctrl_info->heartbeat_timer,
		jiffies + PQI_HEARTBEAT_TIMER_INTERVAL);
}

static void pqi_start_heartbeat_timer(struct pqi_ctrl_info *ctrl_info)
{
	if (!ctrl_info->heartbeat_counter)
		return;

	ctrl_info->previous_num_interrupts =
		atomic_read(&ctrl_info->num_interrupts);
	ctrl_info->previous_heartbeat_count =
		pqi_read_heartbeat_counter(ctrl_info);

	ctrl_info->heartbeat_timer.expires =
		jiffies + PQI_HEARTBEAT_TIMER_INTERVAL;
	add_timer(&ctrl_info->heartbeat_timer);
}

static inline void pqi_stop_heartbeat_timer(struct pqi_ctrl_info *ctrl_info)
{
	del_timer_sync(&ctrl_info->heartbeat_timer);
}

static void pqi_ofa_capture_event_payload(struct pqi_ctrl_info *ctrl_info,
	struct pqi_event *event, struct pqi_event_response *response)
{
	switch (event->event_id) {
	case PQI_EVENT_OFA_MEMORY_ALLOCATION:
		ctrl_info->ofa_bytes_requested =
			get_unaligned_le32(&response->data.ofa_memory_allocation.bytes_requested);
		break;
	case PQI_EVENT_OFA_CANCELED:
		ctrl_info->ofa_cancel_reason =
			get_unaligned_le16(&response->data.ofa_cancelled.reason);
		break;
	}
}

static int pqi_process_event_intr(struct pqi_ctrl_info *ctrl_info)
{
	int num_events;
	pqi_index_t oq_pi;
	pqi_index_t oq_ci;
	struct pqi_event_queue *event_queue;
	struct pqi_event_response *response;
	struct pqi_event *event;
	int event_index;

	event_queue = &ctrl_info->event_queue;
	num_events = 0;
	oq_ci = event_queue->oq_ci_copy;

	while (1) {
		oq_pi = readl(event_queue->oq_pi);
		if (oq_pi >= PQI_NUM_EVENT_QUEUE_ELEMENTS) {
			pqi_invalid_response(ctrl_info);
			dev_err(&ctrl_info->pci_dev->dev,
				"event interrupt: producer index (%u) out of range (0-%u): consumer index: %u\n",
				oq_pi, PQI_NUM_EVENT_QUEUE_ELEMENTS - 1, oq_ci);
			return -1;
		}

		if (oq_pi == oq_ci)
			break;

		num_events++;
		response = event_queue->oq_element_array + (oq_ci * PQI_EVENT_OQ_ELEMENT_LENGTH);

		event_index = pqi_event_type_to_event_index(response->event_type);

		if (event_index >= 0 && response->request_acknowledge) {
			event = &ctrl_info->events[event_index];
			event->pending = true;
			event->event_type = response->event_type;
			event->event_id = get_unaligned_le16(&response->event_id);
			event->additional_event_id =
				get_unaligned_le32(&response->additional_event_id);
			if (event->event_type == PQI_EVENT_TYPE_OFA)
				pqi_ofa_capture_event_payload(ctrl_info, event, response);
		}

		oq_ci = (oq_ci + 1) % PQI_NUM_EVENT_QUEUE_ELEMENTS;
	}

	if (num_events) {
		event_queue->oq_ci_copy = oq_ci;
		writel(oq_ci, event_queue->oq_ci);
		schedule_work(&ctrl_info->event_work);
	}

	return num_events;
}

#define PQI_LEGACY_INTX_MASK	0x1

static inline void pqi_configure_legacy_intx(struct pqi_ctrl_info *ctrl_info, bool enable_intx)
{
	u32 intx_mask;
	struct pqi_device_registers __iomem *pqi_registers;
	volatile void __iomem *register_addr;

	pqi_registers = ctrl_info->pqi_registers;

	if (enable_intx)
		register_addr = &pqi_registers->legacy_intx_mask_clear;
	else
		register_addr = &pqi_registers->legacy_intx_mask_set;

	intx_mask = readl(register_addr);
	intx_mask |= PQI_LEGACY_INTX_MASK;
	writel(intx_mask, register_addr);
}

static void pqi_change_irq_mode(struct pqi_ctrl_info *ctrl_info,
	enum pqi_irq_mode new_mode)
{
	switch (ctrl_info->irq_mode) {
	case IRQ_MODE_MSIX:
		switch (new_mode) {
		case IRQ_MODE_MSIX:
			break;
		case IRQ_MODE_INTX:
			pqi_configure_legacy_intx(ctrl_info, true);
			sis_enable_intx(ctrl_info);
			break;
		case IRQ_MODE_NONE:
			break;
		}
		break;
	case IRQ_MODE_INTX:
		switch (new_mode) {
		case IRQ_MODE_MSIX:
			pqi_configure_legacy_intx(ctrl_info, false);
			sis_enable_msix(ctrl_info);
			break;
		case IRQ_MODE_INTX:
			break;
		case IRQ_MODE_NONE:
			pqi_configure_legacy_intx(ctrl_info, false);
			break;
		}
		break;
	case IRQ_MODE_NONE:
		switch (new_mode) {
		case IRQ_MODE_MSIX:
			sis_enable_msix(ctrl_info);
			break;
		case IRQ_MODE_INTX:
			pqi_configure_legacy_intx(ctrl_info, true);
			sis_enable_intx(ctrl_info);
			break;
		case IRQ_MODE_NONE:
			break;
		}
		break;
	}

	ctrl_info->irq_mode = new_mode;
}

#define PQI_LEGACY_INTX_PENDING		0x1

static inline bool pqi_is_valid_irq(struct pqi_ctrl_info *ctrl_info)
{
	bool valid_irq;
	u32 intx_status;

	switch (ctrl_info->irq_mode) {
	case IRQ_MODE_MSIX:
		valid_irq = true;
		break;
	case IRQ_MODE_INTX:
		intx_status = readl(&ctrl_info->pqi_registers->legacy_intx_status);
		if (intx_status & PQI_LEGACY_INTX_PENDING)
			valid_irq = true;
		else
			valid_irq = false;
		break;
	case IRQ_MODE_NONE:
	default:
		valid_irq = false;
		break;
	}

	return valid_irq;
}

static irqreturn_t pqi_irq_handler(int irq, void *data)
{
	struct pqi_ctrl_info *ctrl_info;
	struct pqi_queue_group *queue_group;
	int num_io_responses_handled;
	int num_events_handled;

	queue_group = data;
	ctrl_info = queue_group->ctrl_info;

	if (!pqi_is_valid_irq(ctrl_info))
		return IRQ_NONE;

	num_io_responses_handled = pqi_process_io_intr(ctrl_info, queue_group);
	if (num_io_responses_handled < 0)
		goto out;

	if (irq == ctrl_info->event_irq) {
		num_events_handled = pqi_process_event_intr(ctrl_info);
		if (num_events_handled < 0)
			goto out;
	} else {
		num_events_handled = 0;
	}

	if (num_io_responses_handled + num_events_handled > 0)
		atomic_inc(&ctrl_info->num_interrupts);

	pqi_start_io(ctrl_info, queue_group, RAID_PATH, NULL);
	pqi_start_io(ctrl_info, queue_group, AIO_PATH, NULL);

out:
	return IRQ_HANDLED;
}

static int pqi_request_irqs(struct pqi_ctrl_info *ctrl_info)
{
	struct pci_dev *pci_dev = ctrl_info->pci_dev;
	int i;
	int rc;

	ctrl_info->event_irq = pci_irq_vector(pci_dev, 0);

	for (i = 0; i < ctrl_info->num_msix_vectors_enabled; i++) {
		rc = request_irq(pci_irq_vector(pci_dev, i), pqi_irq_handler, 0,
			DRIVER_NAME_SHORT, &ctrl_info->queue_groups[i]);
		if (rc) {
			dev_err(&pci_dev->dev,
				"irq %u init failed with error %d\n",
				pci_irq_vector(pci_dev, i), rc);
			return rc;
		}
		ctrl_info->num_msix_vectors_initialized++;
	}

	return 0;
}

static void pqi_free_irqs(struct pqi_ctrl_info *ctrl_info)
{
	int i;

	for (i = 0; i < ctrl_info->num_msix_vectors_initialized; i++)
		free_irq(pci_irq_vector(ctrl_info->pci_dev, i),
			&ctrl_info->queue_groups[i]);

	ctrl_info->num_msix_vectors_initialized = 0;
}

static int pqi_enable_msix_interrupts(struct pqi_ctrl_info *ctrl_info)
{
	int num_vectors_enabled;

	num_vectors_enabled = pci_alloc_irq_vectors(ctrl_info->pci_dev,
			PQI_MIN_MSIX_VECTORS, ctrl_info->num_queue_groups,
			PCI_IRQ_MSIX | PCI_IRQ_AFFINITY);
	if (num_vectors_enabled < 0) {
		dev_err(&ctrl_info->pci_dev->dev,
			"MSI-X init failed with error %d\n",
			num_vectors_enabled);
		return num_vectors_enabled;
	}

	ctrl_info->num_msix_vectors_enabled = num_vectors_enabled;
	ctrl_info->irq_mode = IRQ_MODE_MSIX;
	return 0;
}

static void pqi_disable_msix_interrupts(struct pqi_ctrl_info *ctrl_info)
{
	if (ctrl_info->num_msix_vectors_enabled) {
		pci_free_irq_vectors(ctrl_info->pci_dev);
		ctrl_info->num_msix_vectors_enabled = 0;
	}
}

static int pqi_alloc_operational_queues(struct pqi_ctrl_info *ctrl_info)
{
	unsigned int i;
	size_t alloc_length;
	size_t element_array_length_per_iq;
	size_t element_array_length_per_oq;
	void *element_array;
	void __iomem *next_queue_index;
	void *aligned_pointer;
	unsigned int num_inbound_queues;
	unsigned int num_outbound_queues;
	unsigned int num_queue_indexes;
	struct pqi_queue_group *queue_group;

	element_array_length_per_iq =
		PQI_OPERATIONAL_IQ_ELEMENT_LENGTH *
		ctrl_info->num_elements_per_iq;
	element_array_length_per_oq =
		PQI_OPERATIONAL_OQ_ELEMENT_LENGTH *
		ctrl_info->num_elements_per_oq;
	num_inbound_queues = ctrl_info->num_queue_groups * 2;
	num_outbound_queues = ctrl_info->num_queue_groups;
	num_queue_indexes = (ctrl_info->num_queue_groups * 3) + 1;

	aligned_pointer = NULL;

	for (i = 0; i < num_inbound_queues; i++) {
		aligned_pointer = PTR_ALIGN(aligned_pointer,
			PQI_QUEUE_ELEMENT_ARRAY_ALIGNMENT);
		aligned_pointer += element_array_length_per_iq;
	}

	for (i = 0; i < num_outbound_queues; i++) {
		aligned_pointer = PTR_ALIGN(aligned_pointer,
			PQI_QUEUE_ELEMENT_ARRAY_ALIGNMENT);
		aligned_pointer += element_array_length_per_oq;
	}

	aligned_pointer = PTR_ALIGN(aligned_pointer,
		PQI_QUEUE_ELEMENT_ARRAY_ALIGNMENT);
	aligned_pointer += PQI_NUM_EVENT_QUEUE_ELEMENTS *
		PQI_EVENT_OQ_ELEMENT_LENGTH;

	for (i = 0; i < num_queue_indexes; i++) {
		aligned_pointer = PTR_ALIGN(aligned_pointer,
			PQI_OPERATIONAL_INDEX_ALIGNMENT);
		aligned_pointer += sizeof(pqi_index_t);
	}

	alloc_length = (size_t)aligned_pointer +
		PQI_QUEUE_ELEMENT_ARRAY_ALIGNMENT;

	alloc_length += PQI_EXTRA_SGL_MEMORY;

	ctrl_info->queue_memory_base =
		dma_alloc_coherent(&ctrl_info->pci_dev->dev, alloc_length,
				   &ctrl_info->queue_memory_base_dma_handle,
				   GFP_KERNEL);

	if (!ctrl_info->queue_memory_base)
		return -ENOMEM;

	ctrl_info->queue_memory_length = alloc_length;

	element_array = PTR_ALIGN(ctrl_info->queue_memory_base,
		PQI_QUEUE_ELEMENT_ARRAY_ALIGNMENT);

	for (i = 0; i < ctrl_info->num_queue_groups; i++) {
		queue_group = &ctrl_info->queue_groups[i];
		queue_group->iq_element_array[RAID_PATH] = element_array;
		queue_group->iq_element_array_bus_addr[RAID_PATH] =
			ctrl_info->queue_memory_base_dma_handle +
				(element_array - ctrl_info->queue_memory_base);
		element_array += element_array_length_per_iq;
		element_array = PTR_ALIGN(element_array,
			PQI_QUEUE_ELEMENT_ARRAY_ALIGNMENT);
		queue_group->iq_element_array[AIO_PATH] = element_array;
		queue_group->iq_element_array_bus_addr[AIO_PATH] =
			ctrl_info->queue_memory_base_dma_handle +
			(element_array - ctrl_info->queue_memory_base);
		element_array += element_array_length_per_iq;
		element_array = PTR_ALIGN(element_array,
			PQI_QUEUE_ELEMENT_ARRAY_ALIGNMENT);
	}

	for (i = 0; i < ctrl_info->num_queue_groups; i++) {
		queue_group = &ctrl_info->queue_groups[i];
		queue_group->oq_element_array = element_array;
		queue_group->oq_element_array_bus_addr =
			ctrl_info->queue_memory_base_dma_handle +
			(element_array - ctrl_info->queue_memory_base);
		element_array += element_array_length_per_oq;
		element_array = PTR_ALIGN(element_array,
			PQI_QUEUE_ELEMENT_ARRAY_ALIGNMENT);
	}

	ctrl_info->event_queue.oq_element_array = element_array;
	ctrl_info->event_queue.oq_element_array_bus_addr =
		ctrl_info->queue_memory_base_dma_handle +
		(element_array - ctrl_info->queue_memory_base);
	element_array += PQI_NUM_EVENT_QUEUE_ELEMENTS *
		PQI_EVENT_OQ_ELEMENT_LENGTH;

	next_queue_index = (void __iomem *)PTR_ALIGN(element_array,
		PQI_OPERATIONAL_INDEX_ALIGNMENT);

	for (i = 0; i < ctrl_info->num_queue_groups; i++) {
		queue_group = &ctrl_info->queue_groups[i];
		queue_group->iq_ci[RAID_PATH] = next_queue_index;
		queue_group->iq_ci_bus_addr[RAID_PATH] =
			ctrl_info->queue_memory_base_dma_handle +
			(next_queue_index -
			(void __iomem *)ctrl_info->queue_memory_base);
		next_queue_index += sizeof(pqi_index_t);
		next_queue_index = PTR_ALIGN(next_queue_index,
			PQI_OPERATIONAL_INDEX_ALIGNMENT);
		queue_group->iq_ci[AIO_PATH] = next_queue_index;
		queue_group->iq_ci_bus_addr[AIO_PATH] =
			ctrl_info->queue_memory_base_dma_handle +
			(next_queue_index -
			(void __iomem *)ctrl_info->queue_memory_base);
		next_queue_index += sizeof(pqi_index_t);
		next_queue_index = PTR_ALIGN(next_queue_index,
			PQI_OPERATIONAL_INDEX_ALIGNMENT);
		queue_group->oq_pi = next_queue_index;
		queue_group->oq_pi_bus_addr =
			ctrl_info->queue_memory_base_dma_handle +
			(next_queue_index -
			(void __iomem *)ctrl_info->queue_memory_base);
		next_queue_index += sizeof(pqi_index_t);
		next_queue_index = PTR_ALIGN(next_queue_index,
			PQI_OPERATIONAL_INDEX_ALIGNMENT);
	}

	ctrl_info->event_queue.oq_pi = next_queue_index;
	ctrl_info->event_queue.oq_pi_bus_addr =
		ctrl_info->queue_memory_base_dma_handle +
		(next_queue_index -
		(void __iomem *)ctrl_info->queue_memory_base);

	return 0;
}

static void pqi_init_operational_queues(struct pqi_ctrl_info *ctrl_info)
{
	unsigned int i;
	u16 next_iq_id = PQI_MIN_OPERATIONAL_QUEUE_ID;
	u16 next_oq_id = PQI_MIN_OPERATIONAL_QUEUE_ID;

	/*
	 * Initialize the backpointers to the controller structure in
	 * each operational queue group structure.
	 */
	for (i = 0; i < ctrl_info->num_queue_groups; i++)
		ctrl_info->queue_groups[i].ctrl_info = ctrl_info;

	/*
	 * Assign IDs to all operational queues.  Note that the IDs
	 * assigned to operational IQs are independent of the IDs
	 * assigned to operational OQs.
	 */
	ctrl_info->event_queue.oq_id = next_oq_id++;
	for (i = 0; i < ctrl_info->num_queue_groups; i++) {
		ctrl_info->queue_groups[i].iq_id[RAID_PATH] = next_iq_id++;
		ctrl_info->queue_groups[i].iq_id[AIO_PATH] = next_iq_id++;
		ctrl_info->queue_groups[i].oq_id = next_oq_id++;
	}

	/*
	 * Assign MSI-X table entry indexes to all queues.  Note that the
	 * interrupt for the event queue is shared with the first queue group.
	 */
	ctrl_info->event_queue.int_msg_num = 0;
	for (i = 0; i < ctrl_info->num_queue_groups; i++)
		ctrl_info->queue_groups[i].int_msg_num = i;

	for (i = 0; i < ctrl_info->num_queue_groups; i++) {
		spin_lock_init(&ctrl_info->queue_groups[i].submit_lock[0]);
		spin_lock_init(&ctrl_info->queue_groups[i].submit_lock[1]);
		INIT_LIST_HEAD(&ctrl_info->queue_groups[i].request_list[0]);
		INIT_LIST_HEAD(&ctrl_info->queue_groups[i].request_list[1]);
	}
}

static int pqi_alloc_admin_queues(struct pqi_ctrl_info *ctrl_info)
{
	size_t alloc_length;
	struct pqi_admin_queues_aligned *admin_queues_aligned;
	struct pqi_admin_queues *admin_queues;

	alloc_length = sizeof(struct pqi_admin_queues_aligned) +
		PQI_QUEUE_ELEMENT_ARRAY_ALIGNMENT;

	ctrl_info->admin_queue_memory_base =
		dma_alloc_coherent(&ctrl_info->pci_dev->dev, alloc_length,
				   &ctrl_info->admin_queue_memory_base_dma_handle,
				   GFP_KERNEL);

	if (!ctrl_info->admin_queue_memory_base)
		return -ENOMEM;

	ctrl_info->admin_queue_memory_length = alloc_length;

	admin_queues = &ctrl_info->admin_queues;
	admin_queues_aligned = PTR_ALIGN(ctrl_info->admin_queue_memory_base,
		PQI_QUEUE_ELEMENT_ARRAY_ALIGNMENT);
	admin_queues->iq_element_array =
		&admin_queues_aligned->iq_element_array;
	admin_queues->oq_element_array =
		&admin_queues_aligned->oq_element_array;
	admin_queues->iq_ci =
		(pqi_index_t __iomem *)&admin_queues_aligned->iq_ci;
	admin_queues->oq_pi =
		(pqi_index_t __iomem *)&admin_queues_aligned->oq_pi;

	admin_queues->iq_element_array_bus_addr =
		ctrl_info->admin_queue_memory_base_dma_handle +
		(admin_queues->iq_element_array -
		ctrl_info->admin_queue_memory_base);
	admin_queues->oq_element_array_bus_addr =
		ctrl_info->admin_queue_memory_base_dma_handle +
		(admin_queues->oq_element_array -
		ctrl_info->admin_queue_memory_base);
	admin_queues->iq_ci_bus_addr =
		ctrl_info->admin_queue_memory_base_dma_handle +
		((void __iomem *)admin_queues->iq_ci -
		(void __iomem *)ctrl_info->admin_queue_memory_base);
	admin_queues->oq_pi_bus_addr =
		ctrl_info->admin_queue_memory_base_dma_handle +
		((void __iomem *)admin_queues->oq_pi -
		(void __iomem *)ctrl_info->admin_queue_memory_base);

	return 0;
}

#define PQI_ADMIN_QUEUE_CREATE_TIMEOUT_JIFFIES		PQI_HZ
#define PQI_ADMIN_QUEUE_CREATE_POLL_INTERVAL_MSECS	1

static int pqi_create_admin_queues(struct pqi_ctrl_info *ctrl_info)
{
	struct pqi_device_registers __iomem *pqi_registers;
	struct pqi_admin_queues *admin_queues;
	unsigned long timeout;
	u8 status;
	u32 reg;

	pqi_registers = ctrl_info->pqi_registers;
	admin_queues = &ctrl_info->admin_queues;

	writeq((u64)admin_queues->iq_element_array_bus_addr,
		&pqi_registers->admin_iq_element_array_addr);
	writeq((u64)admin_queues->oq_element_array_bus_addr,
		&pqi_registers->admin_oq_element_array_addr);
	writeq((u64)admin_queues->iq_ci_bus_addr,
		&pqi_registers->admin_iq_ci_addr);
	writeq((u64)admin_queues->oq_pi_bus_addr,
		&pqi_registers->admin_oq_pi_addr);

	reg = PQI_ADMIN_IQ_NUM_ELEMENTS |
		(PQI_ADMIN_OQ_NUM_ELEMENTS << 8) |
		(admin_queues->int_msg_num << 16);
	writel(reg, &pqi_registers->admin_iq_num_elements);

	writel(PQI_CREATE_ADMIN_QUEUE_PAIR,
		&pqi_registers->function_and_status_code);

	timeout = PQI_ADMIN_QUEUE_CREATE_TIMEOUT_JIFFIES + jiffies;
	while (1) {
		status = readb(&pqi_registers->function_and_status_code);
		if (status == PQI_STATUS_IDLE)
			break;
		if (time_after(jiffies, timeout))
			return -ETIMEDOUT;
		msleep(PQI_ADMIN_QUEUE_CREATE_POLL_INTERVAL_MSECS);
	}

	/*
	 * The offset registers are not initialized to the correct
	 * offsets until *after* the create admin queue pair command
	 * completes successfully.
	 */
	admin_queues->iq_pi = ctrl_info->iomem_base +
		PQI_DEVICE_REGISTERS_OFFSET +
		readq(&pqi_registers->admin_iq_pi_offset);
	admin_queues->oq_ci = ctrl_info->iomem_base +
		PQI_DEVICE_REGISTERS_OFFSET +
		readq(&pqi_registers->admin_oq_ci_offset);

	return 0;
}

static void pqi_submit_admin_request(struct pqi_ctrl_info *ctrl_info,
	struct pqi_general_admin_request *request)
{
	struct pqi_admin_queues *admin_queues;
	void *next_element;
	pqi_index_t iq_pi;

	admin_queues = &ctrl_info->admin_queues;
	iq_pi = admin_queues->iq_pi_copy;

	next_element = admin_queues->iq_element_array +
		(iq_pi * PQI_ADMIN_IQ_ELEMENT_LENGTH);

	memcpy(next_element, request, sizeof(*request));

	iq_pi = (iq_pi + 1) % PQI_ADMIN_IQ_NUM_ELEMENTS;
	admin_queues->iq_pi_copy = iq_pi;

	/*
	 * This write notifies the controller that an IU is available to be
	 * processed.
	 */
	writel(iq_pi, admin_queues->iq_pi);
}

#define PQI_ADMIN_REQUEST_TIMEOUT_SECS	60

static int pqi_poll_for_admin_response(struct pqi_ctrl_info *ctrl_info,
	struct pqi_general_admin_response *response)
{
	struct pqi_admin_queues *admin_queues;
	pqi_index_t oq_pi;
	pqi_index_t oq_ci;
	unsigned long timeout;

	admin_queues = &ctrl_info->admin_queues;
	oq_ci = admin_queues->oq_ci_copy;

	timeout = (PQI_ADMIN_REQUEST_TIMEOUT_SECS * PQI_HZ) + jiffies;

	while (1) {
		oq_pi = readl(admin_queues->oq_pi);
		if (oq_pi != oq_ci)
			break;
		if (time_after(jiffies, timeout)) {
			dev_err(&ctrl_info->pci_dev->dev,
				"timed out waiting for admin response\n");
			return -ETIMEDOUT;
		}
		if (!sis_is_firmware_running(ctrl_info))
			return -ENXIO;
		usleep_range(1000, 2000);
	}

	memcpy(response, admin_queues->oq_element_array +
		(oq_ci * PQI_ADMIN_OQ_ELEMENT_LENGTH), sizeof(*response));

	oq_ci = (oq_ci + 1) % PQI_ADMIN_OQ_NUM_ELEMENTS;
	admin_queues->oq_ci_copy = oq_ci;
	writel(oq_ci, admin_queues->oq_ci);

	return 0;
}

static void pqi_start_io(struct pqi_ctrl_info *ctrl_info,
	struct pqi_queue_group *queue_group, enum pqi_io_path path,
	struct pqi_io_request *io_request)
{
	struct pqi_io_request *next;
	void *next_element;
	pqi_index_t iq_pi;
	pqi_index_t iq_ci;
	size_t iu_length;
	unsigned long flags;
	unsigned int num_elements_needed;
	unsigned int num_elements_to_end_of_queue;
	size_t copy_count;
	struct pqi_iu_header *request;

	spin_lock_irqsave(&queue_group->submit_lock[path], flags);

	if (io_request) {
		io_request->queue_group = queue_group;
		list_add_tail(&io_request->request_list_entry,
			&queue_group->request_list[path]);
	}

	iq_pi = queue_group->iq_pi_copy[path];

	list_for_each_entry_safe(io_request, next,
		&queue_group->request_list[path], request_list_entry) {

		request = io_request->iu;

		iu_length = get_unaligned_le16(&request->iu_length) +
			PQI_REQUEST_HEADER_LENGTH;
		num_elements_needed =
			DIV_ROUND_UP(iu_length,
				PQI_OPERATIONAL_IQ_ELEMENT_LENGTH);

		iq_ci = readl(queue_group->iq_ci[path]);

		if (num_elements_needed > pqi_num_elements_free(iq_pi, iq_ci,
			ctrl_info->num_elements_per_iq))
			break;

		put_unaligned_le16(queue_group->oq_id,
			&request->response_queue_id);

		next_element = queue_group->iq_element_array[path] +
			(iq_pi * PQI_OPERATIONAL_IQ_ELEMENT_LENGTH);

		num_elements_to_end_of_queue =
			ctrl_info->num_elements_per_iq - iq_pi;

		if (num_elements_needed <= num_elements_to_end_of_queue) {
			memcpy(next_element, request, iu_length);
		} else {
			copy_count = num_elements_to_end_of_queue *
				PQI_OPERATIONAL_IQ_ELEMENT_LENGTH;
			memcpy(next_element, request, copy_count);
			memcpy(queue_group->iq_element_array[path],
				(u8 *)request + copy_count,
				iu_length - copy_count);
		}

		iq_pi = (iq_pi + num_elements_needed) %
			ctrl_info->num_elements_per_iq;

		list_del(&io_request->request_list_entry);
	}

	if (iq_pi != queue_group->iq_pi_copy[path]) {
		queue_group->iq_pi_copy[path] = iq_pi;
		/*
		 * This write notifies the controller that one or more IUs are
		 * available to be processed.
		 */
		writel(iq_pi, queue_group->iq_pi[path]);
	}

	spin_unlock_irqrestore(&queue_group->submit_lock[path], flags);
}

#define PQI_WAIT_FOR_COMPLETION_IO_TIMEOUT_SECS		10

static int pqi_wait_for_completion_io(struct pqi_ctrl_info *ctrl_info,
	struct completion *wait)
{
	int rc;

	while (1) {
		if (wait_for_completion_io_timeout(wait,
			PQI_WAIT_FOR_COMPLETION_IO_TIMEOUT_SECS * PQI_HZ)) {
			rc = 0;
			break;
		}

		pqi_check_ctrl_health(ctrl_info);
		if (pqi_ctrl_offline(ctrl_info)) {
			rc = -ENXIO;
			break;
		}
	}

	return rc;
}

static void pqi_raid_synchronous_complete(struct pqi_io_request *io_request,
	void *context)
{
	struct completion *waiting = context;

	complete(waiting);
}

static int pqi_process_raid_io_error_synchronous(
	struct pqi_raid_error_info *error_info)
{
	int rc = -EIO;

	switch (error_info->data_out_result) {
	case PQI_DATA_IN_OUT_GOOD:
		if (error_info->status == SAM_STAT_GOOD)
			rc = 0;
		break;
	case PQI_DATA_IN_OUT_UNDERFLOW:
		if (error_info->status == SAM_STAT_GOOD ||
			error_info->status == SAM_STAT_CHECK_CONDITION)
			rc = 0;
		break;
	case PQI_DATA_IN_OUT_ABORTED:
		rc = PQI_CMD_STATUS_ABORTED;
		break;
	}

	return rc;
}

static inline bool pqi_is_blockable_request(struct pqi_iu_header *request)
{
	return (request->driver_flags & PQI_DRIVER_NONBLOCKABLE_REQUEST) == 0;
}

static int pqi_submit_raid_request_synchronous(struct pqi_ctrl_info *ctrl_info,
	struct pqi_iu_header *request, unsigned int flags,
	struct pqi_raid_error_info *error_info)
{
	int rc = 0;
	struct pqi_io_request *io_request;
	size_t iu_length;
	DECLARE_COMPLETION_ONSTACK(wait);

	if (flags & PQI_SYNC_FLAGS_INTERRUPTABLE) {
		if (down_interruptible(&ctrl_info->sync_request_sem))
			return -ERESTARTSYS;
	} else {
		down(&ctrl_info->sync_request_sem);
	}

	pqi_ctrl_busy(ctrl_info);
	/*
	 * Wait for other admin queue updates such as;
	 * config table changes, OFA memory updates, ...
	 */
	if (pqi_is_blockable_request(request))
		pqi_wait_if_ctrl_blocked(ctrl_info);

	if (pqi_ctrl_offline(ctrl_info)) {
		rc = -ENXIO;
		goto out;
	}

	io_request = pqi_alloc_io_request(ctrl_info);

	put_unaligned_le16(io_request->index,
		&(((struct pqi_raid_path_request *)request)->request_id));

	if (request->iu_type == PQI_REQUEST_IU_RAID_PATH_IO)
		((struct pqi_raid_path_request *)request)->error_index =
			((struct pqi_raid_path_request *)request)->request_id;

	iu_length = get_unaligned_le16(&request->iu_length) +
		PQI_REQUEST_HEADER_LENGTH;
	memcpy(io_request->iu, request, iu_length);

	io_request->io_complete_callback = pqi_raid_synchronous_complete;
	io_request->context = &wait;

	pqi_start_io(ctrl_info, &ctrl_info->queue_groups[PQI_DEFAULT_QUEUE_GROUP], RAID_PATH,
		io_request);

	pqi_wait_for_completion_io(ctrl_info, &wait);

	if (error_info) {
		if (io_request->error_info)
			memcpy(error_info, io_request->error_info, sizeof(*error_info));
		else
			memset(error_info, 0, sizeof(*error_info));
	} else if (rc == 0 && io_request->error_info) {
		rc = pqi_process_raid_io_error_synchronous(io_request->error_info);
	}

	pqi_free_io_request(io_request);

out:
	pqi_ctrl_unbusy(ctrl_info);
	up(&ctrl_info->sync_request_sem);

	return rc;
}

static int pqi_validate_admin_response(
	struct pqi_general_admin_response *response, u8 expected_function_code)
{
	if (response->header.iu_type != PQI_RESPONSE_IU_GENERAL_ADMIN)
		return -EINVAL;

	if (get_unaligned_le16(&response->header.iu_length) !=
		PQI_GENERAL_ADMIN_IU_LENGTH)
		return -EINVAL;

	if (response->function_code != expected_function_code)
		return -EINVAL;

	if (response->status != PQI_GENERAL_ADMIN_STATUS_SUCCESS)
		return -EINVAL;

	return 0;
}

static int pqi_submit_admin_request_synchronous(
	struct pqi_ctrl_info *ctrl_info,
	struct pqi_general_admin_request *request,
	struct pqi_general_admin_response *response)
{
	int rc;

	pqi_submit_admin_request(ctrl_info, request);

	rc = pqi_poll_for_admin_response(ctrl_info, response);

	if (rc == 0)
		rc = pqi_validate_admin_response(response, request->function_code);

	return rc;
}

static int pqi_report_device_capability(struct pqi_ctrl_info *ctrl_info)
{
	int rc;
	struct pqi_general_admin_request request;
	struct pqi_general_admin_response response;
	struct pqi_device_capability *capability;
	struct pqi_iu_layer_descriptor *sop_iu_layer_descriptor;

	capability = kmalloc(sizeof(*capability), GFP_KERNEL);
	if (!capability)
		return -ENOMEM;

	memset(&request, 0, sizeof(request));

	request.header.iu_type = PQI_REQUEST_IU_GENERAL_ADMIN;
	put_unaligned_le16(PQI_GENERAL_ADMIN_IU_LENGTH,
		&request.header.iu_length);
	request.function_code =
		PQI_GENERAL_ADMIN_FUNCTION_REPORT_DEVICE_CAPABILITY;
	put_unaligned_le32(sizeof(*capability),
		&request.data.report_device_capability.buffer_length);

	rc = pqi_map_single(ctrl_info->pci_dev,
		&request.data.report_device_capability.sg_descriptor,
		capability, sizeof(*capability),
		DMA_FROM_DEVICE);
	if (rc)
		goto out;

	rc = pqi_submit_admin_request_synchronous(ctrl_info, &request, &response);

	pqi_pci_unmap(ctrl_info->pci_dev,
		&request.data.report_device_capability.sg_descriptor, 1,
		DMA_FROM_DEVICE);

	if (rc)
		goto out;

	if (response.status != PQI_GENERAL_ADMIN_STATUS_SUCCESS) {
		rc = -EIO;
		goto out;
	}

	ctrl_info->max_inbound_queues =
		get_unaligned_le16(&capability->max_inbound_queues);
	ctrl_info->max_elements_per_iq =
		get_unaligned_le16(&capability->max_elements_per_iq);
	ctrl_info->max_iq_element_length =
		get_unaligned_le16(&capability->max_iq_element_length)
		* 16;
	ctrl_info->max_outbound_queues =
		get_unaligned_le16(&capability->max_outbound_queues);
	ctrl_info->max_elements_per_oq =
		get_unaligned_le16(&capability->max_elements_per_oq);
	ctrl_info->max_oq_element_length =
		get_unaligned_le16(&capability->max_oq_element_length)
		* 16;

	sop_iu_layer_descriptor =
		&capability->iu_layer_descriptors[PQI_PROTOCOL_SOP];

	ctrl_info->max_inbound_iu_length_per_firmware =
		get_unaligned_le16(
			&sop_iu_layer_descriptor->max_inbound_iu_length);
	ctrl_info->inbound_spanning_supported =
		sop_iu_layer_descriptor->inbound_spanning_supported;
	ctrl_info->outbound_spanning_supported =
		sop_iu_layer_descriptor->outbound_spanning_supported;

out:
	kfree(capability);

	return rc;
}

static int pqi_validate_device_capability(struct pqi_ctrl_info *ctrl_info)
{
	if (ctrl_info->max_iq_element_length <
		PQI_OPERATIONAL_IQ_ELEMENT_LENGTH) {
		dev_err(&ctrl_info->pci_dev->dev,
			"max. inbound queue element length of %d is less than the required length of %d\n",
			ctrl_info->max_iq_element_length,
			PQI_OPERATIONAL_IQ_ELEMENT_LENGTH);
		return -EINVAL;
	}

	if (ctrl_info->max_oq_element_length <
		PQI_OPERATIONAL_OQ_ELEMENT_LENGTH) {
		dev_err(&ctrl_info->pci_dev->dev,
			"max. outbound queue element length of %d is less than the required length of %d\n",
			ctrl_info->max_oq_element_length,
			PQI_OPERATIONAL_OQ_ELEMENT_LENGTH);
		return -EINVAL;
	}

	if (ctrl_info->max_inbound_iu_length_per_firmware <
		PQI_OPERATIONAL_IQ_ELEMENT_LENGTH) {
		dev_err(&ctrl_info->pci_dev->dev,
			"max. inbound IU length of %u is less than the min. required length of %d\n",
			ctrl_info->max_inbound_iu_length_per_firmware,
			PQI_OPERATIONAL_IQ_ELEMENT_LENGTH);
		return -EINVAL;
	}

	if (!ctrl_info->inbound_spanning_supported) {
		dev_err(&ctrl_info->pci_dev->dev,
			"the controller does not support inbound spanning\n");
		return -EINVAL;
	}

	if (ctrl_info->outbound_spanning_supported) {
		dev_err(&ctrl_info->pci_dev->dev,
			"the controller supports outbound spanning but this driver does not\n");
		return -EINVAL;
	}

	return 0;
}

static int pqi_create_event_queue(struct pqi_ctrl_info *ctrl_info)
{
	int rc;
	struct pqi_event_queue *event_queue;
	struct pqi_general_admin_request request;
	struct pqi_general_admin_response response;

	event_queue = &ctrl_info->event_queue;

	/*
	 * Create OQ (Outbound Queue - device to host queue) to dedicate
	 * to events.
	 */
	memset(&request, 0, sizeof(request));
	request.header.iu_type = PQI_REQUEST_IU_GENERAL_ADMIN;
	put_unaligned_le16(PQI_GENERAL_ADMIN_IU_LENGTH,
		&request.header.iu_length);
	request.function_code = PQI_GENERAL_ADMIN_FUNCTION_CREATE_OQ;
	put_unaligned_le16(event_queue->oq_id,
		&request.data.create_operational_oq.queue_id);
	put_unaligned_le64((u64)event_queue->oq_element_array_bus_addr,
		&request.data.create_operational_oq.element_array_addr);
	put_unaligned_le64((u64)event_queue->oq_pi_bus_addr,
		&request.data.create_operational_oq.pi_addr);
	put_unaligned_le16(PQI_NUM_EVENT_QUEUE_ELEMENTS,
		&request.data.create_operational_oq.num_elements);
	put_unaligned_le16(PQI_EVENT_OQ_ELEMENT_LENGTH / 16,
		&request.data.create_operational_oq.element_length);
	request.data.create_operational_oq.queue_protocol = PQI_PROTOCOL_SOP;
	put_unaligned_le16(event_queue->int_msg_num,
		&request.data.create_operational_oq.int_msg_num);

	rc = pqi_submit_admin_request_synchronous(ctrl_info, &request,
		&response);
	if (rc)
		return rc;

	event_queue->oq_ci = ctrl_info->iomem_base +
		PQI_DEVICE_REGISTERS_OFFSET +
		get_unaligned_le64(
			&response.data.create_operational_oq.oq_ci_offset);

	return 0;
}

static int pqi_create_queue_group(struct pqi_ctrl_info *ctrl_info,
	unsigned int group_number)
{
	int rc;
	struct pqi_queue_group *queue_group;
	struct pqi_general_admin_request request;
	struct pqi_general_admin_response response;

	queue_group = &ctrl_info->queue_groups[group_number];

	/*
	 * Create IQ (Inbound Queue - host to device queue) for
	 * RAID path.
	 */
	memset(&request, 0, sizeof(request));
	request.header.iu_type = PQI_REQUEST_IU_GENERAL_ADMIN;
	put_unaligned_le16(PQI_GENERAL_ADMIN_IU_LENGTH,
		&request.header.iu_length);
	request.function_code = PQI_GENERAL_ADMIN_FUNCTION_CREATE_IQ;
	put_unaligned_le16(queue_group->iq_id[RAID_PATH],
		&request.data.create_operational_iq.queue_id);
	put_unaligned_le64(
		(u64)queue_group->iq_element_array_bus_addr[RAID_PATH],
		&request.data.create_operational_iq.element_array_addr);
	put_unaligned_le64((u64)queue_group->iq_ci_bus_addr[RAID_PATH],
		&request.data.create_operational_iq.ci_addr);
	put_unaligned_le16(ctrl_info->num_elements_per_iq,
		&request.data.create_operational_iq.num_elements);
	put_unaligned_le16(PQI_OPERATIONAL_IQ_ELEMENT_LENGTH / 16,
		&request.data.create_operational_iq.element_length);
	request.data.create_operational_iq.queue_protocol = PQI_PROTOCOL_SOP;

	rc = pqi_submit_admin_request_synchronous(ctrl_info, &request,
		&response);
	if (rc) {
		dev_err(&ctrl_info->pci_dev->dev,
			"error creating inbound RAID queue\n");
		return rc;
	}

	queue_group->iq_pi[RAID_PATH] = ctrl_info->iomem_base +
		PQI_DEVICE_REGISTERS_OFFSET +
		get_unaligned_le64(
			&response.data.create_operational_iq.iq_pi_offset);

	/*
	 * Create IQ (Inbound Queue - host to device queue) for
	 * Advanced I/O (AIO) path.
	 */
	memset(&request, 0, sizeof(request));
	request.header.iu_type = PQI_REQUEST_IU_GENERAL_ADMIN;
	put_unaligned_le16(PQI_GENERAL_ADMIN_IU_LENGTH,
		&request.header.iu_length);
	request.function_code = PQI_GENERAL_ADMIN_FUNCTION_CREATE_IQ;
	put_unaligned_le16(queue_group->iq_id[AIO_PATH],
		&request.data.create_operational_iq.queue_id);
	put_unaligned_le64((u64)queue_group->
		iq_element_array_bus_addr[AIO_PATH],
		&request.data.create_operational_iq.element_array_addr);
	put_unaligned_le64((u64)queue_group->iq_ci_bus_addr[AIO_PATH],
		&request.data.create_operational_iq.ci_addr);
	put_unaligned_le16(ctrl_info->num_elements_per_iq,
		&request.data.create_operational_iq.num_elements);
	put_unaligned_le16(PQI_OPERATIONAL_IQ_ELEMENT_LENGTH / 16,
		&request.data.create_operational_iq.element_length);
	request.data.create_operational_iq.queue_protocol = PQI_PROTOCOL_SOP;

	rc = pqi_submit_admin_request_synchronous(ctrl_info, &request,
		&response);
	if (rc) {
		dev_err(&ctrl_info->pci_dev->dev,
			"error creating inbound AIO queue\n");
		return rc;
	}

	queue_group->iq_pi[AIO_PATH] = ctrl_info->iomem_base +
		PQI_DEVICE_REGISTERS_OFFSET +
		get_unaligned_le64(
			&response.data.create_operational_iq.iq_pi_offset);

	/*
	 * Designate the 2nd IQ as the AIO path.  By default, all IQs are
	 * assumed to be for RAID path I/O unless we change the queue's
	 * property.
	 */
	memset(&request, 0, sizeof(request));
	request.header.iu_type = PQI_REQUEST_IU_GENERAL_ADMIN;
	put_unaligned_le16(PQI_GENERAL_ADMIN_IU_LENGTH,
		&request.header.iu_length);
	request.function_code = PQI_GENERAL_ADMIN_FUNCTION_CHANGE_IQ_PROPERTY;
	put_unaligned_le16(queue_group->iq_id[AIO_PATH],
		&request.data.change_operational_iq_properties.queue_id);
	put_unaligned_le32(PQI_IQ_PROPERTY_IS_AIO_QUEUE,
		&request.data.change_operational_iq_properties.vendor_specific);

	rc = pqi_submit_admin_request_synchronous(ctrl_info, &request,
		&response);
	if (rc) {
		dev_err(&ctrl_info->pci_dev->dev,
			"error changing queue property\n");
		return rc;
	}

	/*
	 * Create OQ (Outbound Queue - device to host queue).
	 */
	memset(&request, 0, sizeof(request));
	request.header.iu_type = PQI_REQUEST_IU_GENERAL_ADMIN;
	put_unaligned_le16(PQI_GENERAL_ADMIN_IU_LENGTH,
		&request.header.iu_length);
	request.function_code = PQI_GENERAL_ADMIN_FUNCTION_CREATE_OQ;
	put_unaligned_le16(queue_group->oq_id,
		&request.data.create_operational_oq.queue_id);
	put_unaligned_le64((u64)queue_group->oq_element_array_bus_addr,
		&request.data.create_operational_oq.element_array_addr);
	put_unaligned_le64((u64)queue_group->oq_pi_bus_addr,
		&request.data.create_operational_oq.pi_addr);
	put_unaligned_le16(ctrl_info->num_elements_per_oq,
		&request.data.create_operational_oq.num_elements);
	put_unaligned_le16(PQI_OPERATIONAL_OQ_ELEMENT_LENGTH / 16,
		&request.data.create_operational_oq.element_length);
	request.data.create_operational_oq.queue_protocol = PQI_PROTOCOL_SOP;
	put_unaligned_le16(queue_group->int_msg_num,
		&request.data.create_operational_oq.int_msg_num);

	rc = pqi_submit_admin_request_synchronous(ctrl_info, &request,
		&response);
	if (rc) {
		dev_err(&ctrl_info->pci_dev->dev,
			"error creating outbound queue\n");
		return rc;
	}

	queue_group->oq_ci = ctrl_info->iomem_base +
		PQI_DEVICE_REGISTERS_OFFSET +
		get_unaligned_le64(
			&response.data.create_operational_oq.oq_ci_offset);

	return 0;
}

static int pqi_create_queues(struct pqi_ctrl_info *ctrl_info)
{
	int rc;
	unsigned int i;

	rc = pqi_create_event_queue(ctrl_info);
	if (rc) {
		dev_err(&ctrl_info->pci_dev->dev,
			"error creating event queue\n");
		return rc;
	}

	for (i = 0; i < ctrl_info->num_queue_groups; i++) {
		rc = pqi_create_queue_group(ctrl_info, i);
		if (rc) {
			dev_err(&ctrl_info->pci_dev->dev,
				"error creating queue group number %u/%u\n",
				i, ctrl_info->num_queue_groups);
			return rc;
		}
	}

	return 0;
}

#define PQI_REPORT_EVENT_CONFIG_BUFFER_LENGTH	\
	(offsetof(struct pqi_event_config, descriptors) + \
	(PQI_MAX_EVENT_DESCRIPTORS * sizeof(struct pqi_event_descriptor)))

static int pqi_configure_events(struct pqi_ctrl_info *ctrl_info,
	bool enable_events)
{
	int rc;
	unsigned int i;
	struct pqi_event_config *event_config;
	struct pqi_event_descriptor *event_descriptor;
	struct pqi_general_management_request request;

	event_config = kmalloc(PQI_REPORT_EVENT_CONFIG_BUFFER_LENGTH,
		GFP_KERNEL);
	if (!event_config)
		return -ENOMEM;

	memset(&request, 0, sizeof(request));

	request.header.iu_type = PQI_REQUEST_IU_REPORT_VENDOR_EVENT_CONFIG;
	put_unaligned_le16(offsetof(struct pqi_general_management_request,
		data.report_event_configuration.sg_descriptors[1]) -
		PQI_REQUEST_HEADER_LENGTH, &request.header.iu_length);
	put_unaligned_le32(PQI_REPORT_EVENT_CONFIG_BUFFER_LENGTH,
		&request.data.report_event_configuration.buffer_length);

	rc = pqi_map_single(ctrl_info->pci_dev,
		request.data.report_event_configuration.sg_descriptors,
		event_config, PQI_REPORT_EVENT_CONFIG_BUFFER_LENGTH,
		DMA_FROM_DEVICE);
	if (rc)
		goto out;

	rc = pqi_submit_raid_request_synchronous(ctrl_info, &request.header, 0, NULL);

	pqi_pci_unmap(ctrl_info->pci_dev,
		request.data.report_event_configuration.sg_descriptors, 1,
		DMA_FROM_DEVICE);

	if (rc)
		goto out;

	for (i = 0; i < event_config->num_event_descriptors; i++) {
		event_descriptor = &event_config->descriptors[i];
		if (enable_events &&
			pqi_is_supported_event(event_descriptor->event_type))
				put_unaligned_le16(ctrl_info->event_queue.oq_id,
					&event_descriptor->oq_id);
		else
			put_unaligned_le16(0, &event_descriptor->oq_id);
	}

	memset(&request, 0, sizeof(request));

	request.header.iu_type = PQI_REQUEST_IU_SET_VENDOR_EVENT_CONFIG;
	put_unaligned_le16(offsetof(struct pqi_general_management_request,
		data.report_event_configuration.sg_descriptors[1]) -
		PQI_REQUEST_HEADER_LENGTH, &request.header.iu_length);
	put_unaligned_le32(PQI_REPORT_EVENT_CONFIG_BUFFER_LENGTH,
		&request.data.report_event_configuration.buffer_length);

	rc = pqi_map_single(ctrl_info->pci_dev,
		request.data.report_event_configuration.sg_descriptors,
		event_config, PQI_REPORT_EVENT_CONFIG_BUFFER_LENGTH,
		DMA_TO_DEVICE);
	if (rc)
		goto out;

	rc = pqi_submit_raid_request_synchronous(ctrl_info, &request.header, 0, NULL);

	pqi_pci_unmap(ctrl_info->pci_dev,
		request.data.report_event_configuration.sg_descriptors, 1,
		DMA_TO_DEVICE);

out:
	kfree(event_config);

	return rc;
}

static inline int pqi_enable_events(struct pqi_ctrl_info *ctrl_info)
{
	return pqi_configure_events(ctrl_info, true);
}

static void pqi_free_all_io_requests(struct pqi_ctrl_info *ctrl_info)
{
	unsigned int i;
	struct device *dev;
	size_t sg_chain_buffer_length;
	struct pqi_io_request *io_request;

	if (!ctrl_info->io_request_pool)
		return;

	dev = &ctrl_info->pci_dev->dev;
	sg_chain_buffer_length = ctrl_info->sg_chain_buffer_length;
	io_request = ctrl_info->io_request_pool;

	for (i = 0; i < ctrl_info->max_io_slots; i++) {
		kfree(io_request->iu);
		if (!io_request->sg_chain_buffer)
			break;
		dma_free_coherent(dev, sg_chain_buffer_length,
			io_request->sg_chain_buffer,
			io_request->sg_chain_buffer_dma_handle);
		io_request++;
	}

	kfree(ctrl_info->io_request_pool);
	ctrl_info->io_request_pool = NULL;
}

static inline int pqi_alloc_error_buffer(struct pqi_ctrl_info *ctrl_info)
{
	ctrl_info->error_buffer = dma_alloc_coherent(&ctrl_info->pci_dev->dev,
				     ctrl_info->error_buffer_length,
				     &ctrl_info->error_buffer_dma_handle,
				     GFP_KERNEL);
	if (!ctrl_info->error_buffer)
		return -ENOMEM;

	return 0;
}

static int pqi_alloc_io_resources(struct pqi_ctrl_info *ctrl_info)
{
	unsigned int i;
	void *sg_chain_buffer;
	size_t sg_chain_buffer_length;
	dma_addr_t sg_chain_buffer_dma_handle;
	struct device *dev;
	struct pqi_io_request *io_request;

	ctrl_info->io_request_pool = kcalloc(ctrl_info->max_io_slots,
		sizeof(ctrl_info->io_request_pool[0]), GFP_KERNEL);

	if (!ctrl_info->io_request_pool) {
		dev_err(&ctrl_info->pci_dev->dev,
			"failed to allocate I/O request pool\n");
		goto error;
	}

	dev = &ctrl_info->pci_dev->dev;
	sg_chain_buffer_length = ctrl_info->sg_chain_buffer_length;
	io_request = ctrl_info->io_request_pool;

	for (i = 0; i < ctrl_info->max_io_slots; i++) {
		io_request->iu = kmalloc(ctrl_info->max_inbound_iu_length, GFP_KERNEL);

		if (!io_request->iu) {
			dev_err(&ctrl_info->pci_dev->dev,
				"failed to allocate IU buffers\n");
			goto error;
		}

		sg_chain_buffer = dma_alloc_coherent(dev,
			sg_chain_buffer_length, &sg_chain_buffer_dma_handle,
			GFP_KERNEL);

		if (!sg_chain_buffer) {
			dev_err(&ctrl_info->pci_dev->dev,
				"failed to allocate PQI scatter-gather chain buffers\n");
			goto error;
		}

		io_request->index = i;
		io_request->sg_chain_buffer = sg_chain_buffer;
		io_request->sg_chain_buffer_dma_handle = sg_chain_buffer_dma_handle;
		io_request++;
	}

	return 0;

error:
	pqi_free_all_io_requests(ctrl_info);

	return -ENOMEM;
}

/*
 * Calculate required resources that are sized based on max. outstanding
 * requests and max. transfer size.
 */

static void pqi_calculate_io_resources(struct pqi_ctrl_info *ctrl_info)
{
	u32 max_transfer_size;
	u32 max_sg_entries;

	ctrl_info->scsi_ml_can_queue =
		ctrl_info->max_outstanding_requests - PQI_RESERVED_IO_SLOTS;
	ctrl_info->max_io_slots = ctrl_info->max_outstanding_requests;

	ctrl_info->error_buffer_length =
		ctrl_info->max_io_slots * PQI_ERROR_BUFFER_ELEMENT_LENGTH;

	if (reset_devices)
		max_transfer_size = min(ctrl_info->max_transfer_size,
			PQI_MAX_TRANSFER_SIZE_KDUMP);
	else
		max_transfer_size = min(ctrl_info->max_transfer_size,
			PQI_MAX_TRANSFER_SIZE);

	max_sg_entries = max_transfer_size / PAGE_SIZE;

	/* +1 to cover when the buffer is not page-aligned. */
	max_sg_entries++;

	max_sg_entries = min(ctrl_info->max_sg_entries, max_sg_entries);

	max_transfer_size = (max_sg_entries - 1) * PAGE_SIZE;

	ctrl_info->sg_chain_buffer_length =
		(max_sg_entries * sizeof(struct pqi_sg_descriptor)) +
		PQI_EXTRA_SGL_MEMORY;
	ctrl_info->sg_tablesize = max_sg_entries;
	ctrl_info->max_sectors = max_transfer_size / 512;
}

static void pqi_calculate_queue_resources(struct pqi_ctrl_info *ctrl_info)
{
	int num_queue_groups;
	u16 num_elements_per_iq;
	u16 num_elements_per_oq;

	if (reset_devices) {
		num_queue_groups = 1;
	} else {
		int num_cpus;
		int max_queue_groups;

		max_queue_groups = min(ctrl_info->max_inbound_queues / 2,
			ctrl_info->max_outbound_queues - 1);
		max_queue_groups = min(max_queue_groups, PQI_MAX_QUEUE_GROUPS);

		num_cpus = num_online_cpus();
		num_queue_groups = min(num_cpus, ctrl_info->max_msix_vectors);
		num_queue_groups = min(num_queue_groups, max_queue_groups);
	}

	ctrl_info->num_queue_groups = num_queue_groups;
	ctrl_info->max_hw_queue_index = num_queue_groups - 1;

	/*
	 * Make sure that the max. inbound IU length is an even multiple
	 * of our inbound element length.
	 */
	ctrl_info->max_inbound_iu_length =
		(ctrl_info->max_inbound_iu_length_per_firmware /
		PQI_OPERATIONAL_IQ_ELEMENT_LENGTH) *
		PQI_OPERATIONAL_IQ_ELEMENT_LENGTH;

	num_elements_per_iq =
		(ctrl_info->max_inbound_iu_length /
		PQI_OPERATIONAL_IQ_ELEMENT_LENGTH);

	/* Add one because one element in each queue is unusable. */
	num_elements_per_iq++;

	num_elements_per_iq = min(num_elements_per_iq,
		ctrl_info->max_elements_per_iq);

	num_elements_per_oq = ((num_elements_per_iq - 1) * 2) + 1;
	num_elements_per_oq = min(num_elements_per_oq,
		ctrl_info->max_elements_per_oq);

	ctrl_info->num_elements_per_iq = num_elements_per_iq;
	ctrl_info->num_elements_per_oq = num_elements_per_oq;

	ctrl_info->max_sg_per_iu =
		((ctrl_info->max_inbound_iu_length -
		PQI_OPERATIONAL_IQ_ELEMENT_LENGTH) /
		sizeof(struct pqi_sg_descriptor)) +
		PQI_MAX_EMBEDDED_SG_DESCRIPTORS;

	ctrl_info->max_sg_per_r56_iu =
		((ctrl_info->max_inbound_iu_length -
		PQI_OPERATIONAL_IQ_ELEMENT_LENGTH) /
		sizeof(struct pqi_sg_descriptor)) +
		PQI_MAX_EMBEDDED_R56_SG_DESCRIPTORS;
}

static inline void pqi_set_sg_descriptor(struct pqi_sg_descriptor *sg_descriptor,
	struct scatterlist *sg)
{
	u64 address = (u64)sg_dma_address(sg);
	unsigned int length = sg_dma_len(sg);

	put_unaligned_le64(address, &sg_descriptor->address);
	put_unaligned_le32(length, &sg_descriptor->length);
	put_unaligned_le32(0, &sg_descriptor->flags);
}

static unsigned int pqi_build_sg_list(struct pqi_sg_descriptor *sg_descriptor,
	struct scatterlist *sg, int sg_count, struct pqi_io_request *io_request,
	int max_sg_per_iu, bool *chained)
{
	int i;
	unsigned int num_sg_in_iu;

	*chained = false;
	i = 0;
	num_sg_in_iu = 0;
	max_sg_per_iu--;	/* Subtract 1 to leave room for chain marker. */

	while (1) {
		pqi_set_sg_descriptor(sg_descriptor, sg);
		if (!*chained)
			num_sg_in_iu++;
		i++;
		if (i == sg_count)
			break;
		sg_descriptor++;
		if (i == max_sg_per_iu) {
			put_unaligned_le64((u64)io_request->sg_chain_buffer_dma_handle,
				&sg_descriptor->address);
			put_unaligned_le32((sg_count - num_sg_in_iu) * sizeof(*sg_descriptor),
				&sg_descriptor->length);
			put_unaligned_le32(CISS_SG_CHAIN, &sg_descriptor->flags);
			*chained = true;
			num_sg_in_iu++;
			sg_descriptor = io_request->sg_chain_buffer;
		}
		sg = sg_next(sg);
	}

	put_unaligned_le32(CISS_SG_LAST, &sg_descriptor->flags);

	return num_sg_in_iu;
}

static int pqi_build_raid_sg_list(struct pqi_ctrl_info *ctrl_info,
	struct pqi_raid_path_request *request, struct scsi_cmnd *scmd,
	struct pqi_io_request *io_request)
{
	u16 iu_length;
	int sg_count;
	bool chained;
	unsigned int num_sg_in_iu;
	struct scatterlist *sg;
	struct pqi_sg_descriptor *sg_descriptor;

	sg_count = scsi_dma_map(scmd);
	if (sg_count < 0)
		return sg_count;

	iu_length = offsetof(struct pqi_raid_path_request, sg_descriptors) -
		PQI_REQUEST_HEADER_LENGTH;

	if (sg_count == 0)
		goto out;

	sg = scsi_sglist(scmd);
	sg_descriptor = request->sg_descriptors;

	num_sg_in_iu = pqi_build_sg_list(sg_descriptor, sg, sg_count, io_request,
		ctrl_info->max_sg_per_iu, &chained);

	request->partial = chained;
	iu_length += num_sg_in_iu * sizeof(*sg_descriptor);

out:
	put_unaligned_le16(iu_length, &request->header.iu_length);

	return 0;
}

static int pqi_build_aio_r1_sg_list(struct pqi_ctrl_info *ctrl_info,
	struct pqi_aio_r1_path_request *request, struct scsi_cmnd *scmd,
	struct pqi_io_request *io_request)
{
	u16 iu_length;
	int sg_count;
	bool chained;
	unsigned int num_sg_in_iu;
	struct scatterlist *sg;
	struct pqi_sg_descriptor *sg_descriptor;

	sg_count = scsi_dma_map(scmd);
	if (sg_count < 0)
		return sg_count;

	iu_length = offsetof(struct pqi_aio_r1_path_request, sg_descriptors) -
		PQI_REQUEST_HEADER_LENGTH;
	num_sg_in_iu = 0;

	if (sg_count == 0)
		goto out;

	sg = scsi_sglist(scmd);
	sg_descriptor = request->sg_descriptors;

	num_sg_in_iu = pqi_build_sg_list(sg_descriptor, sg, sg_count, io_request,
		ctrl_info->max_sg_per_iu, &chained);

	request->partial = chained;
	iu_length += num_sg_in_iu * sizeof(*sg_descriptor);

out:
	put_unaligned_le16(iu_length, &request->header.iu_length);
	request->num_sg_descriptors = num_sg_in_iu;

	return 0;
}

static int pqi_build_aio_r56_sg_list(struct pqi_ctrl_info *ctrl_info,
	struct pqi_aio_r56_path_request *request, struct scsi_cmnd *scmd,
	struct pqi_io_request *io_request)
{
	u16 iu_length;
	int sg_count;
	bool chained;
	unsigned int num_sg_in_iu;
	struct scatterlist *sg;
	struct pqi_sg_descriptor *sg_descriptor;

	sg_count = scsi_dma_map(scmd);
	if (sg_count < 0)
		return sg_count;

	iu_length = offsetof(struct pqi_aio_r56_path_request, sg_descriptors) -
		PQI_REQUEST_HEADER_LENGTH;
	num_sg_in_iu = 0;

	if (sg_count != 0) {
		sg = scsi_sglist(scmd);
		sg_descriptor = request->sg_descriptors;

		num_sg_in_iu = pqi_build_sg_list(sg_descriptor, sg, sg_count, io_request,
			ctrl_info->max_sg_per_r56_iu, &chained);

		request->partial = chained;
		iu_length += num_sg_in_iu * sizeof(*sg_descriptor);
	}

	put_unaligned_le16(iu_length, &request->header.iu_length);
	request->num_sg_descriptors = num_sg_in_iu;

	return 0;
}

static int pqi_build_aio_sg_list(struct pqi_ctrl_info *ctrl_info,
	struct pqi_aio_path_request *request, struct scsi_cmnd *scmd,
	struct pqi_io_request *io_request)
{
	u16 iu_length;
	int sg_count;
	bool chained;
	unsigned int num_sg_in_iu;
	struct scatterlist *sg;
	struct pqi_sg_descriptor *sg_descriptor;

	sg_count = scsi_dma_map(scmd);
	if (sg_count < 0)
		return sg_count;

	iu_length = offsetof(struct pqi_aio_path_request, sg_descriptors) -
		PQI_REQUEST_HEADER_LENGTH;
	num_sg_in_iu = 0;

	if (sg_count == 0)
		goto out;

	sg = scsi_sglist(scmd);
	sg_descriptor = request->sg_descriptors;

	num_sg_in_iu = pqi_build_sg_list(sg_descriptor, sg, sg_count, io_request,
		ctrl_info->max_sg_per_iu, &chained);

	request->partial = chained;
	iu_length += num_sg_in_iu * sizeof(*sg_descriptor);

out:
	put_unaligned_le16(iu_length, &request->header.iu_length);
	request->num_sg_descriptors = num_sg_in_iu;

	return 0;
}

static void pqi_raid_io_complete(struct pqi_io_request *io_request,
	void *context)
{
	struct scsi_cmnd *scmd;

	scmd = io_request->scmd;
	pqi_free_io_request(io_request);
	scsi_dma_unmap(scmd);
	pqi_scsi_done(scmd);
}

static int pqi_raid_submit_scsi_cmd_with_io_request(
	struct pqi_ctrl_info *ctrl_info, struct pqi_io_request *io_request,
	struct pqi_scsi_dev *device, struct scsi_cmnd *scmd,
	struct pqi_queue_group *queue_group)
{
	int rc;
	size_t cdb_length;
	struct pqi_raid_path_request *request;

	io_request->io_complete_callback = pqi_raid_io_complete;
	io_request->scmd = scmd;

	request = io_request->iu;
	memset(request, 0, offsetof(struct pqi_raid_path_request, sg_descriptors));

	request->header.iu_type = PQI_REQUEST_IU_RAID_PATH_IO;
	put_unaligned_le32(scsi_bufflen(scmd), &request->buffer_length);
	request->task_attribute = SOP_TASK_ATTRIBUTE_SIMPLE;
	put_unaligned_le16(io_request->index, &request->request_id);
	request->error_index = request->request_id;
	memcpy(request->lun_number, device->scsi3addr, sizeof(request->lun_number));

	cdb_length = min_t(size_t, scmd->cmd_len, sizeof(request->cdb));
	memcpy(request->cdb, scmd->cmnd, cdb_length);

	switch (cdb_length) {
	case 6:
	case 10:
	case 12:
	case 16:
		request->additional_cdb_bytes_usage = SOP_ADDITIONAL_CDB_BYTES_0;
		break;
	case 20:
		request->additional_cdb_bytes_usage = SOP_ADDITIONAL_CDB_BYTES_4;
		break;
	case 24:
		request->additional_cdb_bytes_usage = SOP_ADDITIONAL_CDB_BYTES_8;
		break;
	case 28:
		request->additional_cdb_bytes_usage = SOP_ADDITIONAL_CDB_BYTES_12;
		break;
	case 32:
	default:
		request->additional_cdb_bytes_usage = SOP_ADDITIONAL_CDB_BYTES_16;
		break;
	}

	switch (scmd->sc_data_direction) {
	case DMA_TO_DEVICE:
		request->data_direction = SOP_READ_FLAG;
		break;
	case DMA_FROM_DEVICE:
		request->data_direction = SOP_WRITE_FLAG;
		break;
	case DMA_NONE:
		request->data_direction = SOP_NO_DIRECTION_FLAG;
		break;
	case DMA_BIDIRECTIONAL:
		request->data_direction = SOP_BIDIRECTIONAL;
		break;
	default:
		dev_err(&ctrl_info->pci_dev->dev,
			"unknown data direction: %d\n",
			scmd->sc_data_direction);
		break;
	}

	rc = pqi_build_raid_sg_list(ctrl_info, request, scmd, io_request);
	if (rc) {
		pqi_free_io_request(io_request);
		return SCSI_MLQUEUE_HOST_BUSY;
	}

	pqi_start_io(ctrl_info, queue_group, RAID_PATH, io_request);

	return 0;
}

static inline int pqi_raid_submit_scsi_cmd(struct pqi_ctrl_info *ctrl_info,
	struct pqi_scsi_dev *device, struct scsi_cmnd *scmd,
	struct pqi_queue_group *queue_group)
{
	struct pqi_io_request *io_request;

	io_request = pqi_alloc_io_request(ctrl_info);

	return pqi_raid_submit_scsi_cmd_with_io_request(ctrl_info, io_request,
		device, scmd, queue_group);
}

static bool pqi_raid_bypass_retry_needed(struct pqi_io_request *io_request)
{
	struct scsi_cmnd *scmd;
	struct pqi_scsi_dev *device;
	struct pqi_ctrl_info *ctrl_info;

	if (!io_request->raid_bypass)
		return false;

	scmd = io_request->scmd;
	if ((scmd->result & 0xff) == SAM_STAT_GOOD)
		return false;
	if (host_byte(scmd->result) == DID_NO_CONNECT)
		return false;

	device = scmd->device->hostdata;
	if (pqi_device_offline(device) || pqi_device_in_remove(device))
		return false;

	ctrl_info = shost_to_hba(scmd->device->host);
	if (pqi_ctrl_offline(ctrl_info))
		return false;

	return true;
}

static void pqi_aio_io_complete(struct pqi_io_request *io_request,
	void *context)
{
	struct scsi_cmnd *scmd;

	scmd = io_request->scmd;
	scsi_dma_unmap(scmd);
	if (io_request->status == -EAGAIN || pqi_raid_bypass_retry_needed(io_request)) {
		set_host_byte(scmd, DID_IMM_RETRY);
		scmd->SCp.this_residual++;
	}

	pqi_free_io_request(io_request);
	pqi_scsi_done(scmd);
}

static inline int pqi_aio_submit_scsi_cmd(struct pqi_ctrl_info *ctrl_info,
	struct pqi_scsi_dev *device, struct scsi_cmnd *scmd,
	struct pqi_queue_group *queue_group)
{
	return pqi_aio_submit_io(ctrl_info, scmd, device->aio_handle,
		scmd->cmnd, scmd->cmd_len, queue_group, NULL, false);
}

static int pqi_aio_submit_io(struct pqi_ctrl_info *ctrl_info,
	struct scsi_cmnd *scmd, u32 aio_handle, u8 *cdb,
	unsigned int cdb_length, struct pqi_queue_group *queue_group,
	struct pqi_encryption_info *encryption_info, bool raid_bypass)
{
	int rc;
	struct pqi_io_request *io_request;
	struct pqi_aio_path_request *request;

	io_request = pqi_alloc_io_request(ctrl_info);
	io_request->io_complete_callback = pqi_aio_io_complete;
	io_request->scmd = scmd;
	io_request->raid_bypass = raid_bypass;

	request = io_request->iu;
	memset(request, 0, offsetof(struct pqi_raid_path_request, sg_descriptors));

	request->header.iu_type = PQI_REQUEST_IU_AIO_PATH_IO;
	put_unaligned_le32(aio_handle, &request->nexus_id);
	put_unaligned_le32(scsi_bufflen(scmd), &request->buffer_length);
	request->task_attribute = SOP_TASK_ATTRIBUTE_SIMPLE;
	put_unaligned_le16(io_request->index, &request->request_id);
	request->error_index = request->request_id;
	if (cdb_length > sizeof(request->cdb))
		cdb_length = sizeof(request->cdb);
	request->cdb_length = cdb_length;
	memcpy(request->cdb, cdb, cdb_length);

	switch (scmd->sc_data_direction) {
	case DMA_TO_DEVICE:
		request->data_direction = SOP_READ_FLAG;
		break;
	case DMA_FROM_DEVICE:
		request->data_direction = SOP_WRITE_FLAG;
		break;
	case DMA_NONE:
		request->data_direction = SOP_NO_DIRECTION_FLAG;
		break;
	case DMA_BIDIRECTIONAL:
		request->data_direction = SOP_BIDIRECTIONAL;
		break;
	default:
		dev_err(&ctrl_info->pci_dev->dev,
			"unknown data direction: %d\n",
			scmd->sc_data_direction);
		break;
	}

	if (encryption_info) {
		request->encryption_enable = true;
		put_unaligned_le16(encryption_info->data_encryption_key_index,
			&request->data_encryption_key_index);
		put_unaligned_le32(encryption_info->encrypt_tweak_lower,
			&request->encrypt_tweak_lower);
		put_unaligned_le32(encryption_info->encrypt_tweak_upper,
			&request->encrypt_tweak_upper);
	}

	rc = pqi_build_aio_sg_list(ctrl_info, request, scmd, io_request);
	if (rc) {
		pqi_free_io_request(io_request);
		return SCSI_MLQUEUE_HOST_BUSY;
	}

	pqi_start_io(ctrl_info, queue_group, AIO_PATH, io_request);

	return 0;
}

static  int pqi_aio_submit_r1_write_io(struct pqi_ctrl_info *ctrl_info,
	struct scsi_cmnd *scmd, struct pqi_queue_group *queue_group,
	struct pqi_encryption_info *encryption_info, struct pqi_scsi_dev *device,
	struct pqi_scsi_dev_raid_map_data *rmd)
{
	int rc;
	struct pqi_io_request *io_request;
	struct pqi_aio_r1_path_request *r1_request;

	io_request = pqi_alloc_io_request(ctrl_info);
	io_request->io_complete_callback = pqi_aio_io_complete;
	io_request->scmd = scmd;
	io_request->raid_bypass = true;

	r1_request = io_request->iu;
	memset(r1_request, 0, offsetof(struct pqi_aio_r1_path_request, sg_descriptors));

	r1_request->header.iu_type = PQI_REQUEST_IU_AIO_PATH_RAID1_IO;
	put_unaligned_le16(*(u16 *)device->scsi3addr & 0x3fff, &r1_request->volume_id);
	r1_request->num_drives = rmd->num_it_nexus_entries;
	put_unaligned_le32(rmd->it_nexus[0], &r1_request->it_nexus_1);
	put_unaligned_le32(rmd->it_nexus[1], &r1_request->it_nexus_2);
	if (rmd->num_it_nexus_entries == 3)
		put_unaligned_le32(rmd->it_nexus[2], &r1_request->it_nexus_3);

	put_unaligned_le32(scsi_bufflen(scmd), &r1_request->data_length);
	r1_request->task_attribute = SOP_TASK_ATTRIBUTE_SIMPLE;
	put_unaligned_le16(io_request->index, &r1_request->request_id);
	r1_request->error_index = r1_request->request_id;
	if (rmd->cdb_length > sizeof(r1_request->cdb))
		rmd->cdb_length = sizeof(r1_request->cdb);
	r1_request->cdb_length = rmd->cdb_length;
	memcpy(r1_request->cdb, rmd->cdb, rmd->cdb_length);

	/* The direction is always write. */
	r1_request->data_direction = SOP_READ_FLAG;

	if (encryption_info) {
		r1_request->encryption_enable = true;
		put_unaligned_le16(encryption_info->data_encryption_key_index,
				&r1_request->data_encryption_key_index);
		put_unaligned_le32(encryption_info->encrypt_tweak_lower,
				&r1_request->encrypt_tweak_lower);
		put_unaligned_le32(encryption_info->encrypt_tweak_upper,
				&r1_request->encrypt_tweak_upper);
	}

	rc = pqi_build_aio_r1_sg_list(ctrl_info, r1_request, scmd, io_request);
	if (rc) {
		pqi_free_io_request(io_request);
		return SCSI_MLQUEUE_HOST_BUSY;
	}

	pqi_start_io(ctrl_info, queue_group, AIO_PATH, io_request);

	return 0;
}

static int pqi_aio_submit_r56_write_io(struct pqi_ctrl_info *ctrl_info,
	struct scsi_cmnd *scmd, struct pqi_queue_group *queue_group,
	struct pqi_encryption_info *encryption_info, struct pqi_scsi_dev *device,
	struct pqi_scsi_dev_raid_map_data *rmd)
{
	int rc;
	struct pqi_io_request *io_request;
	struct pqi_aio_r56_path_request *r56_request;

	io_request = pqi_alloc_io_request(ctrl_info);
	io_request->io_complete_callback = pqi_aio_io_complete;
	io_request->scmd = scmd;
	io_request->raid_bypass = true;

	r56_request = io_request->iu;
	memset(r56_request, 0, offsetof(struct pqi_aio_r56_path_request, sg_descriptors));

	if (device->raid_level == SA_RAID_5 || device->raid_level == SA_RAID_51)
		r56_request->header.iu_type = PQI_REQUEST_IU_AIO_PATH_RAID5_IO;
	else
		r56_request->header.iu_type = PQI_REQUEST_IU_AIO_PATH_RAID6_IO;

	put_unaligned_le16(*(u16 *)device->scsi3addr & 0x3fff, &r56_request->volume_id);
	put_unaligned_le32(rmd->aio_handle, &r56_request->data_it_nexus);
	put_unaligned_le32(rmd->p_parity_it_nexus, &r56_request->p_parity_it_nexus);
	if (rmd->raid_level == SA_RAID_6) {
		put_unaligned_le32(rmd->q_parity_it_nexus, &r56_request->q_parity_it_nexus);
		r56_request->xor_multiplier = rmd->xor_mult;
	}
	put_unaligned_le32(scsi_bufflen(scmd), &r56_request->data_length);
	r56_request->task_attribute = SOP_TASK_ATTRIBUTE_SIMPLE;
	put_unaligned_le64(rmd->row, &r56_request->row);

	put_unaligned_le16(io_request->index, &r56_request->request_id);
	r56_request->error_index = r56_request->request_id;

	if (rmd->cdb_length > sizeof(r56_request->cdb))
		rmd->cdb_length = sizeof(r56_request->cdb);
	r56_request->cdb_length = rmd->cdb_length;
	memcpy(r56_request->cdb, rmd->cdb, rmd->cdb_length);

	/* The direction is always write. */
	r56_request->data_direction = SOP_READ_FLAG;

	if (encryption_info) {
		r56_request->encryption_enable = true;
		put_unaligned_le16(encryption_info->data_encryption_key_index,
				&r56_request->data_encryption_key_index);
		put_unaligned_le32(encryption_info->encrypt_tweak_lower,
				&r56_request->encrypt_tweak_lower);
		put_unaligned_le32(encryption_info->encrypt_tweak_upper,
				&r56_request->encrypt_tweak_upper);
	}

	rc = pqi_build_aio_r56_sg_list(ctrl_info, r56_request, scmd, io_request);
	if (rc) {
		pqi_free_io_request(io_request);
		return SCSI_MLQUEUE_HOST_BUSY;
	}

	pqi_start_io(ctrl_info, queue_group, AIO_PATH, io_request);

	return 0;
}

static inline u16 pqi_get_hw_queue(struct pqi_ctrl_info *ctrl_info,
	struct scsi_cmnd *scmd)
{
	u16 hw_queue;

	hw_queue = blk_mq_unique_tag_to_hwq(blk_mq_unique_tag(scmd->request));
	if (hw_queue > ctrl_info->max_hw_queue_index)
		hw_queue = 0;

	return hw_queue;
}

static inline bool pqi_is_bypass_eligible_request(struct scsi_cmnd *scmd)
{
	if (blk_rq_is_passthrough(scmd->request))
		return false;

	return scmd->SCp.this_residual == 0;
}

/*
 * This function gets called just before we hand the completed SCSI request
 * back to the SML.
 */

void pqi_prep_for_scsi_done(struct scsi_cmnd *scmd)
{
	struct pqi_scsi_dev *device;

	if (!scmd->device) {
		set_host_byte(scmd, DID_NO_CONNECT);
		return;
	}

	device = scmd->device->hostdata;
	if (!device) {
		set_host_byte(scmd, DID_NO_CONNECT);
		return;
	}

	atomic_dec(&device->scsi_cmds_outstanding);
}

static bool pqi_is_parity_write_stream(struct pqi_ctrl_info *ctrl_info,
	struct scsi_cmnd *scmd)
{
	u32 oldest_jiffies;
	u8 lru_index;
	int i;
	int rc;
	struct pqi_scsi_dev *device;
	struct pqi_stream_data *pqi_stream_data;
	struct pqi_scsi_dev_raid_map_data rmd;

	if (!ctrl_info->enable_stream_detection)
		return false;

	rc = pqi_get_aio_lba_and_block_count(scmd, &rmd);
	if (rc)
		return false;

	/* Check writes only. */
	if (!rmd.is_write)
		return false;

	device = scmd->device->hostdata;

	/* Check for RAID 5/6 streams. */
	if (device->raid_level != SA_RAID_5 && device->raid_level != SA_RAID_6)
		return false;

	/*
	 * If controller does not support AIO RAID{5,6} writes, need to send
	 * requests down non-AIO path.
	 */
	if ((device->raid_level == SA_RAID_5 && !ctrl_info->enable_r5_writes) ||
		(device->raid_level == SA_RAID_6 && !ctrl_info->enable_r6_writes))
		return true;

	lru_index = 0;
	oldest_jiffies = INT_MAX;
	for (i = 0; i < NUM_STREAMS_PER_LUN; i++) {
		pqi_stream_data = &device->stream_data[i];
		/*
		 * Check for adjacent request or request is within
		 * the previous request.
		 */
		if ((pqi_stream_data->next_lba &&
			rmd.first_block >= pqi_stream_data->next_lba) &&
			rmd.first_block <= pqi_stream_data->next_lba +
				rmd.block_cnt) {
			pqi_stream_data->next_lba = rmd.first_block +
				rmd.block_cnt;
			pqi_stream_data->last_accessed = jiffies;
			return true;
		}

		/* unused entry */
		if (pqi_stream_data->last_accessed == 0) {
			lru_index = i;
			break;
		}

		/* Find entry with oldest last accessed time. */
		if (pqi_stream_data->last_accessed <= oldest_jiffies) {
			oldest_jiffies = pqi_stream_data->last_accessed;
			lru_index = i;
		}
	}

	/* Set LRU entry. */
	pqi_stream_data = &device->stream_data[lru_index];
	pqi_stream_data->last_accessed = jiffies;
	pqi_stream_data->next_lba = rmd.first_block + rmd.block_cnt;

	return false;
}

static int pqi_scsi_queue_command(struct Scsi_Host *shost, struct scsi_cmnd *scmd)
{
	int rc;
	struct pqi_ctrl_info *ctrl_info;
	struct pqi_scsi_dev *device;
	u16 hw_queue;
	struct pqi_queue_group *queue_group;
	bool raid_bypassed;

	device = scmd->device->hostdata;

	if (!device) {
		set_host_byte(scmd, DID_NO_CONNECT);
		pqi_scsi_done(scmd);
		return 0;
	}

	atomic_inc(&device->scsi_cmds_outstanding);

	ctrl_info = shost_to_hba(shost);

	if (pqi_ctrl_offline(ctrl_info) || pqi_device_in_remove(device)) {
		set_host_byte(scmd, DID_NO_CONNECT);
		pqi_scsi_done(scmd);
		return 0;
	}

	if (pqi_ctrl_blocked(ctrl_info)) {
		rc = SCSI_MLQUEUE_HOST_BUSY;
		goto out;
	}

	/*
	 * This is necessary because the SML doesn't zero out this field during
	 * error recovery.
	 */
	scmd->result = 0;

	hw_queue = pqi_get_hw_queue(ctrl_info, scmd);
	queue_group = &ctrl_info->queue_groups[hw_queue];

	if (pqi_is_logical_device(device)) {
		raid_bypassed = false;
		if (device->raid_bypass_enabled &&
			pqi_is_bypass_eligible_request(scmd) &&
			!pqi_is_parity_write_stream(ctrl_info, scmd)) {
			rc = pqi_raid_bypass_submit_scsi_cmd(ctrl_info, device, scmd, queue_group);
			if (rc == 0 || rc == SCSI_MLQUEUE_HOST_BUSY) {
				raid_bypassed = true;
				atomic_inc(&device->raid_bypass_cnt);
			}
		}
		if (!raid_bypassed)
			rc = pqi_raid_submit_scsi_cmd(ctrl_info, device, scmd, queue_group);
	} else {
		if (device->aio_enabled)
			rc = pqi_aio_submit_scsi_cmd(ctrl_info, device, scmd, queue_group);
		else
			rc = pqi_raid_submit_scsi_cmd(ctrl_info, device, scmd, queue_group);
	}

out:
	if (rc)
		atomic_dec(&device->scsi_cmds_outstanding);

	return rc;
}

static int pqi_wait_until_queued_io_drained(struct pqi_ctrl_info *ctrl_info,
	struct pqi_queue_group *queue_group)
{
	unsigned int path;
	unsigned long flags;
	bool list_is_empty;

	for (path = 0; path < 2; path++) {
		while (1) {
			spin_lock_irqsave(
				&queue_group->submit_lock[path], flags);
			list_is_empty =
				list_empty(&queue_group->request_list[path]);
			spin_unlock_irqrestore(
				&queue_group->submit_lock[path], flags);
			if (list_is_empty)
				break;
			pqi_check_ctrl_health(ctrl_info);
			if (pqi_ctrl_offline(ctrl_info))
				return -ENXIO;
			usleep_range(1000, 2000);
		}
	}

	return 0;
}

static int pqi_wait_until_inbound_queues_empty(struct pqi_ctrl_info *ctrl_info)
{
	int rc;
	unsigned int i;
	unsigned int path;
	struct pqi_queue_group *queue_group;
	pqi_index_t iq_pi;
	pqi_index_t iq_ci;

	for (i = 0; i < ctrl_info->num_queue_groups; i++) {
		queue_group = &ctrl_info->queue_groups[i];

		rc = pqi_wait_until_queued_io_drained(ctrl_info, queue_group);
		if (rc)
			return rc;

		for (path = 0; path < 2; path++) {
			iq_pi = queue_group->iq_pi_copy[path];

			while (1) {
				iq_ci = readl(queue_group->iq_ci[path]);
				if (iq_ci == iq_pi)
					break;
				pqi_check_ctrl_health(ctrl_info);
				if (pqi_ctrl_offline(ctrl_info))
					return -ENXIO;
				usleep_range(1000, 2000);
			}
		}
	}

	return 0;
}

static void pqi_fail_io_queued_for_device(struct pqi_ctrl_info *ctrl_info,
	struct pqi_scsi_dev *device)
{
	unsigned int i;
	unsigned int path;
	struct pqi_queue_group *queue_group;
	unsigned long flags;
	struct pqi_io_request *io_request;
	struct pqi_io_request *next;
	struct scsi_cmnd *scmd;
	struct pqi_scsi_dev *scsi_device;

	for (i = 0; i < ctrl_info->num_queue_groups; i++) {
		queue_group = &ctrl_info->queue_groups[i];

		for (path = 0; path < 2; path++) {
			spin_lock_irqsave(
				&queue_group->submit_lock[path], flags);

			list_for_each_entry_safe(io_request, next,
				&queue_group->request_list[path],
				request_list_entry) {

				scmd = io_request->scmd;
				if (!scmd)
					continue;

				scsi_device = scmd->device->hostdata;
				if (scsi_device != device)
					continue;

				list_del(&io_request->request_list_entry);
				set_host_byte(scmd, DID_RESET);
				pqi_free_io_request(io_request);
				scsi_dma_unmap(scmd);
				pqi_scsi_done(scmd);
			}

			spin_unlock_irqrestore(
				&queue_group->submit_lock[path], flags);
		}
	}
}

<<<<<<< HEAD
static void pqi_fail_io_queued_for_all_devices(struct pqi_ctrl_info *ctrl_info)
{
	unsigned int i;
	unsigned int path;
	struct pqi_queue_group *queue_group;
	unsigned long flags;
	struct pqi_io_request *io_request;
	struct pqi_io_request *next;
	struct scsi_cmnd *scmd;

	for (i = 0; i < ctrl_info->num_queue_groups; i++) {
		queue_group = &ctrl_info->queue_groups[i];

		for (path = 0; path < 2; path++) {
			spin_lock_irqsave(&queue_group->submit_lock[path],
						flags);

			list_for_each_entry_safe(io_request, next,
				&queue_group->request_list[path],
				request_list_entry) {

				scmd = io_request->scmd;
				if (!scmd)
					continue;

				list_del(&io_request->request_list_entry);
				set_host_byte(scmd, DID_RESET);
				pqi_free_io_request(io_request);
				scsi_dma_unmap(scmd);
				pqi_scsi_done(scmd);
			}

			spin_unlock_irqrestore(
				&queue_group->submit_lock[path], flags);
		}
	}
}
=======
#define PQI_PENDING_IO_WARNING_TIMEOUT_SECS	10
>>>>>>> 25423f4b

static int pqi_device_wait_for_pending_io(struct pqi_ctrl_info *ctrl_info,
	struct pqi_scsi_dev *device, unsigned long timeout_msecs)
{
	int cmds_outstanding;
	unsigned long start_jiffies;
	unsigned long warning_timeout;
	unsigned long msecs_waiting;

	start_jiffies = jiffies;
	warning_timeout = (PQI_PENDING_IO_WARNING_TIMEOUT_SECS * PQI_HZ) + start_jiffies;

	while ((cmds_outstanding = atomic_read(&device->scsi_cmds_outstanding)) > 0) {
		pqi_check_ctrl_health(ctrl_info);
		if (pqi_ctrl_offline(ctrl_info))
			return -ENXIO;
		msecs_waiting = jiffies_to_msecs(jiffies - start_jiffies);
		if (msecs_waiting > timeout_msecs) {
			dev_err(&ctrl_info->pci_dev->dev,
				"scsi %d:%d:%d:%d: timed out after %lu seconds waiting for %d outstanding command(s)\n",
				ctrl_info->scsi_host->host_no, device->bus, device->target,
				device->lun, msecs_waiting / 1000, cmds_outstanding);
			return -ETIMEDOUT;
		}
		if (time_after(jiffies, warning_timeout)) {
			dev_warn(&ctrl_info->pci_dev->dev,
				"scsi %d:%d:%d:%d: waiting %lu seconds for %d outstanding command(s)\n",
				ctrl_info->scsi_host->host_no, device->bus, device->target,
				device->lun, msecs_waiting / 1000, cmds_outstanding);
			warning_timeout = (PQI_PENDING_IO_WARNING_TIMEOUT_SECS * PQI_HZ) + jiffies;
		}
		usleep_range(1000, 2000);
	}

	return 0;
}

static void pqi_lun_reset_complete(struct pqi_io_request *io_request,
	void *context)
{
	struct completion *waiting = context;

	complete(waiting);
}

#define PQI_LUN_RESET_POLL_COMPLETION_SECS	10

static int pqi_wait_for_lun_reset_completion(struct pqi_ctrl_info *ctrl_info,
	struct pqi_scsi_dev *device, struct completion *wait)
{
	int rc;
	unsigned int wait_secs;

	wait_secs = 0;

	while (1) {
		if (wait_for_completion_io_timeout(wait,
			PQI_LUN_RESET_POLL_COMPLETION_SECS * PQI_HZ)) {
			rc = 0;
			break;
		}

		pqi_check_ctrl_health(ctrl_info);
		if (pqi_ctrl_offline(ctrl_info)) {
			rc = -ENXIO;
			break;
		}

		wait_secs += PQI_LUN_RESET_POLL_COMPLETION_SECS;

		dev_warn(&ctrl_info->pci_dev->dev,
			"scsi %d:%d:%d:%d: waiting %u seconds for LUN reset to complete\n",
			ctrl_info->scsi_host->host_no, device->bus, device->target, device->lun,
			wait_secs);
	}

	return rc;
}

#define PQI_LUN_RESET_FIRMWARE_TIMEOUT_SECS	30

static int pqi_lun_reset(struct pqi_ctrl_info *ctrl_info, struct pqi_scsi_dev *device)
{
	int rc;
	struct pqi_io_request *io_request;
	DECLARE_COMPLETION_ONSTACK(wait);
	struct pqi_task_management_request *request;

	io_request = pqi_alloc_io_request(ctrl_info);
	io_request->io_complete_callback = pqi_lun_reset_complete;
	io_request->context = &wait;

	request = io_request->iu;
	memset(request, 0, sizeof(*request));

	request->header.iu_type = PQI_REQUEST_IU_TASK_MANAGEMENT;
	put_unaligned_le16(sizeof(*request) - PQI_REQUEST_HEADER_LENGTH,
		&request->header.iu_length);
	put_unaligned_le16(io_request->index, &request->request_id);
	memcpy(request->lun_number, device->scsi3addr,
		sizeof(request->lun_number));
	request->task_management_function = SOP_TASK_MANAGEMENT_LUN_RESET;
	if (ctrl_info->tmf_iu_timeout_supported)
		put_unaligned_le16(PQI_LUN_RESET_FIRMWARE_TIMEOUT_SECS, &request->timeout);

	pqi_start_io(ctrl_info, &ctrl_info->queue_groups[PQI_DEFAULT_QUEUE_GROUP], RAID_PATH,
		io_request);

	rc = pqi_wait_for_lun_reset_completion(ctrl_info, device, &wait);
	if (rc == 0)
		rc = io_request->status;

	pqi_free_io_request(io_request);

	return rc;
}

#define PQI_LUN_RESET_RETRIES				3
#define PQI_LUN_RESET_RETRY_INTERVAL_MSECS		(10 * 1000)
#define PQI_LUN_RESET_PENDING_IO_TIMEOUT_MSECS		(10 * 60 * 1000)
#define PQI_LUN_RESET_FAILED_PENDING_IO_TIMEOUT_MSECS	(2 * 60 * 1000)

static int pqi_lun_reset_with_retries(struct pqi_ctrl_info *ctrl_info, struct pqi_scsi_dev *device)
{
	int reset_rc;
	int wait_rc;
	unsigned int retries;
	unsigned long timeout_msecs;

	for (retries = 0;;) {
		reset_rc = pqi_lun_reset(ctrl_info, device);
		if (reset_rc == 0 || ++retries > PQI_LUN_RESET_RETRIES)
			break;
		msleep(PQI_LUN_RESET_RETRY_INTERVAL_MSECS);
	}

	timeout_msecs = reset_rc ? PQI_LUN_RESET_FAILED_PENDING_IO_TIMEOUT_MSECS :
		PQI_LUN_RESET_PENDING_IO_TIMEOUT_MSECS;

	wait_rc = pqi_device_wait_for_pending_io(ctrl_info, device, timeout_msecs);
	if (wait_rc && reset_rc == 0)
		reset_rc = wait_rc;

	return reset_rc == 0 ? SUCCESS : FAILED;
}

static int pqi_device_reset(struct pqi_ctrl_info *ctrl_info,
	struct pqi_scsi_dev *device)
{
	int rc;

	pqi_ctrl_block_requests(ctrl_info);
	pqi_ctrl_wait_until_quiesced(ctrl_info);
	pqi_fail_io_queued_for_device(ctrl_info, device);
	rc = pqi_wait_until_inbound_queues_empty(ctrl_info);
	if (rc)
		rc = FAILED;
	else
		rc = pqi_lun_reset_with_retries(ctrl_info, device);
	pqi_ctrl_unblock_requests(ctrl_info);

	return rc;
}

static int pqi_eh_device_reset_handler(struct scsi_cmnd *scmd)
{
	int rc;
	struct Scsi_Host *shost;
	struct pqi_ctrl_info *ctrl_info;
	struct pqi_scsi_dev *device;

	shost = scmd->device->host;
	ctrl_info = shost_to_hba(shost);
	device = scmd->device->hostdata;

	mutex_lock(&ctrl_info->lun_reset_mutex);

	dev_err(&ctrl_info->pci_dev->dev,
		"resetting scsi %d:%d:%d:%d\n",
		shost->host_no, device->bus, device->target, device->lun);

	pqi_check_ctrl_health(ctrl_info);
	if (pqi_ctrl_offline(ctrl_info))
		rc = FAILED;
	else
		rc = pqi_device_reset(ctrl_info, device);

	dev_err(&ctrl_info->pci_dev->dev,
		"reset of scsi %d:%d:%d:%d: %s\n",
		shost->host_no, device->bus, device->target, device->lun,
		rc == SUCCESS ? "SUCCESS" : "FAILED");

	mutex_unlock(&ctrl_info->lun_reset_mutex);

	return rc;
}

static int pqi_slave_alloc(struct scsi_device *sdev)
{
	struct pqi_scsi_dev *device;
	unsigned long flags;
	struct pqi_ctrl_info *ctrl_info;
	struct scsi_target *starget;
	struct sas_rphy *rphy;

	ctrl_info = shost_to_hba(sdev->host);

	spin_lock_irqsave(&ctrl_info->scsi_device_list_lock, flags);

	if (sdev_channel(sdev) == PQI_PHYSICAL_DEVICE_BUS) {
		starget = scsi_target(sdev);
		rphy = target_to_rphy(starget);
		device = pqi_find_device_by_sas_rphy(ctrl_info, rphy);
		if (device) {
			device->target = sdev_id(sdev);
			device->lun = sdev->lun;
			device->target_lun_valid = true;
		}
	} else {
		device = pqi_find_scsi_dev(ctrl_info, sdev_channel(sdev),
			sdev_id(sdev), sdev->lun);
	}

	if (device) {
		sdev->hostdata = device;
		device->sdev = sdev;
		if (device->queue_depth) {
			device->advertised_queue_depth = device->queue_depth;
			scsi_change_queue_depth(sdev,
				device->advertised_queue_depth);
		}
		if (pqi_is_logical_device(device)) {
			pqi_disable_write_same(sdev);
		} else {
			sdev->allow_restart = 1;
			if (device->device_type == SA_DEVICE_TYPE_NVME)
				pqi_disable_write_same(sdev);
		}
	}

	spin_unlock_irqrestore(&ctrl_info->scsi_device_list_lock, flags);

	return 0;
}

static int pqi_map_queues(struct Scsi_Host *shost)
{
	struct pqi_ctrl_info *ctrl_info = shost_to_hba(shost);

	return blk_mq_pci_map_queues(&shost->tag_set.map[HCTX_TYPE_DEFAULT],
					ctrl_info->pci_dev, 0);
}

static int pqi_slave_configure(struct scsi_device *sdev)
{
	struct pqi_scsi_dev *device;

	device = sdev->hostdata;
	device->devtype = sdev->type;

	return 0;
}

static void pqi_slave_destroy(struct scsi_device *sdev)
{
	unsigned long flags;
	struct pqi_scsi_dev *device;
	struct pqi_ctrl_info *ctrl_info;

	ctrl_info = shost_to_hba(sdev->host);

	spin_lock_irqsave(&ctrl_info->scsi_device_list_lock, flags);

	device = sdev->hostdata;
	if (device) {
		sdev->hostdata = NULL;
		if (!list_empty(&device->scsi_device_list_entry))
			list_del(&device->scsi_device_list_entry);
	}

	spin_unlock_irqrestore(&ctrl_info->scsi_device_list_lock, flags);

	if (device) {
		pqi_dev_info(ctrl_info, "removed", device);
		pqi_free_device(device);
	}
}

static int pqi_getpciinfo_ioctl(struct pqi_ctrl_info *ctrl_info, void __user *arg)
{
	struct pci_dev *pci_dev;
	u32 subsystem_vendor;
	u32 subsystem_device;
	cciss_pci_info_struct pciinfo;

	if (!arg)
		return -EINVAL;

	pci_dev = ctrl_info->pci_dev;

	pciinfo.domain = pci_domain_nr(pci_dev->bus);
	pciinfo.bus = pci_dev->bus->number;
	pciinfo.dev_fn = pci_dev->devfn;
	subsystem_vendor = pci_dev->subsystem_vendor;
	subsystem_device = pci_dev->subsystem_device;
	pciinfo.board_id = ((subsystem_device << 16) & 0xffff0000) | subsystem_vendor;

	if (copy_to_user(arg, &pciinfo, sizeof(pciinfo)))
		return -EFAULT;

	return 0;
}

static int pqi_getdrivver_ioctl(void __user *arg)
{
	u32 version;

	if (!arg)
		return -EINVAL;

	version = (DRIVER_MAJOR << 28) | (DRIVER_MINOR << 24) |
		(DRIVER_RELEASE << 16) | DRIVER_REVISION;

	if (copy_to_user(arg, &version, sizeof(version)))
		return -EFAULT;

	return 0;
}

struct ciss_error_info {
	u8	scsi_status;
	int	command_status;
	size_t	sense_data_length;
};

static void pqi_error_info_to_ciss(struct pqi_raid_error_info *pqi_error_info,
	struct ciss_error_info *ciss_error_info)
{
	int ciss_cmd_status;
	size_t sense_data_length;

	switch (pqi_error_info->data_out_result) {
	case PQI_DATA_IN_OUT_GOOD:
		ciss_cmd_status = CISS_CMD_STATUS_SUCCESS;
		break;
	case PQI_DATA_IN_OUT_UNDERFLOW:
		ciss_cmd_status = CISS_CMD_STATUS_DATA_UNDERRUN;
		break;
	case PQI_DATA_IN_OUT_BUFFER_OVERFLOW:
		ciss_cmd_status = CISS_CMD_STATUS_DATA_OVERRUN;
		break;
	case PQI_DATA_IN_OUT_PROTOCOL_ERROR:
	case PQI_DATA_IN_OUT_BUFFER_ERROR:
	case PQI_DATA_IN_OUT_BUFFER_OVERFLOW_DESCRIPTOR_AREA:
	case PQI_DATA_IN_OUT_BUFFER_OVERFLOW_BRIDGE:
	case PQI_DATA_IN_OUT_ERROR:
		ciss_cmd_status = CISS_CMD_STATUS_PROTOCOL_ERROR;
		break;
	case PQI_DATA_IN_OUT_HARDWARE_ERROR:
	case PQI_DATA_IN_OUT_PCIE_FABRIC_ERROR:
	case PQI_DATA_IN_OUT_PCIE_COMPLETION_TIMEOUT:
	case PQI_DATA_IN_OUT_PCIE_COMPLETER_ABORT_RECEIVED:
	case PQI_DATA_IN_OUT_PCIE_UNSUPPORTED_REQUEST_RECEIVED:
	case PQI_DATA_IN_OUT_PCIE_ECRC_CHECK_FAILED:
	case PQI_DATA_IN_OUT_PCIE_UNSUPPORTED_REQUEST:
	case PQI_DATA_IN_OUT_PCIE_ACS_VIOLATION:
	case PQI_DATA_IN_OUT_PCIE_TLP_PREFIX_BLOCKED:
	case PQI_DATA_IN_OUT_PCIE_POISONED_MEMORY_READ:
		ciss_cmd_status = CISS_CMD_STATUS_HARDWARE_ERROR;
		break;
	case PQI_DATA_IN_OUT_UNSOLICITED_ABORT:
		ciss_cmd_status = CISS_CMD_STATUS_UNSOLICITED_ABORT;
		break;
	case PQI_DATA_IN_OUT_ABORTED:
		ciss_cmd_status = CISS_CMD_STATUS_ABORTED;
		break;
	case PQI_DATA_IN_OUT_TIMEOUT:
		ciss_cmd_status = CISS_CMD_STATUS_TIMEOUT;
		break;
	default:
		ciss_cmd_status = CISS_CMD_STATUS_TARGET_STATUS;
		break;
	}

	sense_data_length =
		get_unaligned_le16(&pqi_error_info->sense_data_length);
	if (sense_data_length == 0)
		sense_data_length =
		get_unaligned_le16(&pqi_error_info->response_data_length);
	if (sense_data_length)
		if (sense_data_length > sizeof(pqi_error_info->data))
			sense_data_length = sizeof(pqi_error_info->data);

	ciss_error_info->scsi_status = pqi_error_info->status;
	ciss_error_info->command_status = ciss_cmd_status;
	ciss_error_info->sense_data_length = sense_data_length;
}

static int pqi_passthru_ioctl(struct pqi_ctrl_info *ctrl_info, void __user *arg)
{
	int rc;
	char *kernel_buffer = NULL;
	u16 iu_length;
	size_t sense_data_length;
	IOCTL_Command_struct iocommand;
	struct pqi_raid_path_request request;
	struct pqi_raid_error_info pqi_error_info;
	struct ciss_error_info ciss_error_info;

	if (pqi_ctrl_offline(ctrl_info))
		return -ENXIO;
	if (pqi_ofa_in_progress(ctrl_info) && pqi_ctrl_blocked(ctrl_info))
		return -EBUSY;
	if (!arg)
		return -EINVAL;
	if (!capable(CAP_SYS_RAWIO))
		return -EPERM;
	if (copy_from_user(&iocommand, arg, sizeof(iocommand)))
		return -EFAULT;
	if (iocommand.buf_size < 1 &&
		iocommand.Request.Type.Direction != XFER_NONE)
		return -EINVAL;
	if (iocommand.Request.CDBLen > sizeof(request.cdb))
		return -EINVAL;
	if (iocommand.Request.Type.Type != TYPE_CMD)
		return -EINVAL;

	switch (iocommand.Request.Type.Direction) {
	case XFER_NONE:
	case XFER_WRITE:
	case XFER_READ:
	case XFER_READ | XFER_WRITE:
		break;
	default:
		return -EINVAL;
	}

	if (iocommand.buf_size > 0) {
		kernel_buffer = kmalloc(iocommand.buf_size, GFP_KERNEL);
		if (!kernel_buffer)
			return -ENOMEM;
		if (iocommand.Request.Type.Direction & XFER_WRITE) {
			if (copy_from_user(kernel_buffer, iocommand.buf,
				iocommand.buf_size)) {
				rc = -EFAULT;
				goto out;
			}
		} else {
			memset(kernel_buffer, 0, iocommand.buf_size);
		}
	}

	memset(&request, 0, sizeof(request));

	request.header.iu_type = PQI_REQUEST_IU_RAID_PATH_IO;
	iu_length = offsetof(struct pqi_raid_path_request, sg_descriptors) -
		PQI_REQUEST_HEADER_LENGTH;
	memcpy(request.lun_number, iocommand.LUN_info.LunAddrBytes,
		sizeof(request.lun_number));
	memcpy(request.cdb, iocommand.Request.CDB, iocommand.Request.CDBLen);
	request.additional_cdb_bytes_usage = SOP_ADDITIONAL_CDB_BYTES_0;

	switch (iocommand.Request.Type.Direction) {
	case XFER_NONE:
		request.data_direction = SOP_NO_DIRECTION_FLAG;
		break;
	case XFER_WRITE:
		request.data_direction = SOP_WRITE_FLAG;
		break;
	case XFER_READ:
		request.data_direction = SOP_READ_FLAG;
		break;
	case XFER_READ | XFER_WRITE:
		request.data_direction = SOP_BIDIRECTIONAL;
		break;
	}

	request.task_attribute = SOP_TASK_ATTRIBUTE_SIMPLE;

	if (iocommand.buf_size > 0) {
		put_unaligned_le32(iocommand.buf_size, &request.buffer_length);

		rc = pqi_map_single(ctrl_info->pci_dev,
			&request.sg_descriptors[0], kernel_buffer,
			iocommand.buf_size, DMA_BIDIRECTIONAL);
		if (rc)
			goto out;

		iu_length += sizeof(request.sg_descriptors[0]);
	}

	put_unaligned_le16(iu_length, &request.header.iu_length);

	if (ctrl_info->raid_iu_timeout_supported)
		put_unaligned_le32(iocommand.Request.Timeout, &request.timeout);

	rc = pqi_submit_raid_request_synchronous(ctrl_info, &request.header,
		PQI_SYNC_FLAGS_INTERRUPTABLE, &pqi_error_info);

	if (iocommand.buf_size > 0)
		pqi_pci_unmap(ctrl_info->pci_dev, request.sg_descriptors, 1,
			DMA_BIDIRECTIONAL);

	memset(&iocommand.error_info, 0, sizeof(iocommand.error_info));

	if (rc == 0) {
		pqi_error_info_to_ciss(&pqi_error_info, &ciss_error_info);
		iocommand.error_info.ScsiStatus = ciss_error_info.scsi_status;
		iocommand.error_info.CommandStatus =
			ciss_error_info.command_status;
		sense_data_length = ciss_error_info.sense_data_length;
		if (sense_data_length) {
			if (sense_data_length >
				sizeof(iocommand.error_info.SenseInfo))
				sense_data_length =
					sizeof(iocommand.error_info.SenseInfo);
			memcpy(iocommand.error_info.SenseInfo,
				pqi_error_info.data, sense_data_length);
			iocommand.error_info.SenseLen = sense_data_length;
		}
	}

	if (copy_to_user(arg, &iocommand, sizeof(iocommand))) {
		rc = -EFAULT;
		goto out;
	}

	if (rc == 0 && iocommand.buf_size > 0 &&
		(iocommand.Request.Type.Direction & XFER_READ)) {
		if (copy_to_user(iocommand.buf, kernel_buffer,
			iocommand.buf_size)) {
			rc = -EFAULT;
		}
	}

out:
	kfree(kernel_buffer);

	return rc;
}

static int pqi_ioctl(struct scsi_device *sdev, unsigned int cmd,
		     void __user *arg)
{
	int rc;
	struct pqi_ctrl_info *ctrl_info;

	ctrl_info = shost_to_hba(sdev->host);

	switch (cmd) {
	case CCISS_DEREGDISK:
	case CCISS_REGNEWDISK:
	case CCISS_REGNEWD:
		rc = pqi_scan_scsi_devices(ctrl_info);
		break;
	case CCISS_GETPCIINFO:
		rc = pqi_getpciinfo_ioctl(ctrl_info, arg);
		break;
	case CCISS_GETDRIVVER:
		rc = pqi_getdrivver_ioctl(arg);
		break;
	case CCISS_PASSTHRU:
		rc = pqi_passthru_ioctl(ctrl_info, arg);
		break;
	default:
		rc = -EINVAL;
		break;
	}

	return rc;
}

static ssize_t pqi_firmware_version_show(struct device *dev,
	struct device_attribute *attr, char *buffer)
{
	struct Scsi_Host *shost;
	struct pqi_ctrl_info *ctrl_info;

	shost = class_to_shost(dev);
	ctrl_info = shost_to_hba(shost);

	return scnprintf(buffer, PAGE_SIZE, "%s\n", ctrl_info->firmware_version);
}

static ssize_t pqi_driver_version_show(struct device *dev,
	struct device_attribute *attr, char *buffer)
{
	return scnprintf(buffer, PAGE_SIZE, "%s\n", DRIVER_VERSION BUILD_TIMESTAMP);
}

static ssize_t pqi_serial_number_show(struct device *dev,
	struct device_attribute *attr, char *buffer)
{
	struct Scsi_Host *shost;
	struct pqi_ctrl_info *ctrl_info;

	shost = class_to_shost(dev);
	ctrl_info = shost_to_hba(shost);

	return scnprintf(buffer, PAGE_SIZE, "%s\n", ctrl_info->serial_number);
}

static ssize_t pqi_model_show(struct device *dev,
	struct device_attribute *attr, char *buffer)
{
	struct Scsi_Host *shost;
	struct pqi_ctrl_info *ctrl_info;

	shost = class_to_shost(dev);
	ctrl_info = shost_to_hba(shost);

	return scnprintf(buffer, PAGE_SIZE, "%s\n", ctrl_info->model);
}

static ssize_t pqi_vendor_show(struct device *dev,
	struct device_attribute *attr, char *buffer)
{
	struct Scsi_Host *shost;
	struct pqi_ctrl_info *ctrl_info;

	shost = class_to_shost(dev);
	ctrl_info = shost_to_hba(shost);

	return scnprintf(buffer, PAGE_SIZE, "%s\n", ctrl_info->vendor);
}

static ssize_t pqi_host_rescan_store(struct device *dev,
	struct device_attribute *attr, const char *buffer, size_t count)
{
	struct Scsi_Host *shost = class_to_shost(dev);

	pqi_scan_start(shost);

	return count;
}

static ssize_t pqi_lockup_action_show(struct device *dev,
	struct device_attribute *attr, char *buffer)
{
	int count = 0;
	unsigned int i;

	for (i = 0; i < ARRAY_SIZE(pqi_lockup_actions); i++) {
		if (pqi_lockup_actions[i].action == pqi_lockup_action)
			count += scnprintf(buffer + count, PAGE_SIZE - count,
				"[%s] ", pqi_lockup_actions[i].name);
		else
			count += scnprintf(buffer + count, PAGE_SIZE - count,
				"%s ", pqi_lockup_actions[i].name);
	}

	count += scnprintf(buffer + count, PAGE_SIZE - count, "\n");

	return count;
}

static ssize_t pqi_lockup_action_store(struct device *dev,
	struct device_attribute *attr, const char *buffer, size_t count)
{
	unsigned int i;
	char *action_name;
	char action_name_buffer[32];

	strlcpy(action_name_buffer, buffer, sizeof(action_name_buffer));
	action_name = strstrip(action_name_buffer);

	for (i = 0; i < ARRAY_SIZE(pqi_lockup_actions); i++) {
		if (strcmp(action_name, pqi_lockup_actions[i].name) == 0) {
			pqi_lockup_action = pqi_lockup_actions[i].action;
			return count;
		}
	}

	return -EINVAL;
}

static ssize_t pqi_host_enable_stream_detection_show(struct device *dev,
	struct device_attribute *attr, char *buffer)
{
	struct Scsi_Host *shost = class_to_shost(dev);
	struct pqi_ctrl_info *ctrl_info = shost_to_hba(shost);

	return scnprintf(buffer, 10, "%x\n",
			ctrl_info->enable_stream_detection);
}

static ssize_t pqi_host_enable_stream_detection_store(struct device *dev,
	struct device_attribute *attr, const char *buffer, size_t count)
{
	struct Scsi_Host *shost = class_to_shost(dev);
	struct pqi_ctrl_info *ctrl_info = shost_to_hba(shost);
	u8 set_stream_detection = 0;

	if (kstrtou8(buffer, 0, &set_stream_detection))
		return -EINVAL;

	if (set_stream_detection > 0)
		set_stream_detection = 1;

	ctrl_info->enable_stream_detection = set_stream_detection;

	return count;
}

static ssize_t pqi_host_enable_r5_writes_show(struct device *dev,
	struct device_attribute *attr, char *buffer)
{
	struct Scsi_Host *shost = class_to_shost(dev);
	struct pqi_ctrl_info *ctrl_info = shost_to_hba(shost);

	return scnprintf(buffer, 10, "%x\n", ctrl_info->enable_r5_writes);
}

static ssize_t pqi_host_enable_r5_writes_store(struct device *dev,
	struct device_attribute *attr, const char *buffer, size_t count)
{
	struct Scsi_Host *shost = class_to_shost(dev);
	struct pqi_ctrl_info *ctrl_info = shost_to_hba(shost);
	u8 set_r5_writes = 0;

	if (kstrtou8(buffer, 0, &set_r5_writes))
		return -EINVAL;

	if (set_r5_writes > 0)
		set_r5_writes = 1;

	ctrl_info->enable_r5_writes = set_r5_writes;

	return count;
}

static ssize_t pqi_host_enable_r6_writes_show(struct device *dev,
	struct device_attribute *attr, char *buffer)
{
	struct Scsi_Host *shost = class_to_shost(dev);
	struct pqi_ctrl_info *ctrl_info = shost_to_hba(shost);

	return scnprintf(buffer, 10, "%x\n", ctrl_info->enable_r6_writes);
}

static ssize_t pqi_host_enable_r6_writes_store(struct device *dev,
	struct device_attribute *attr, const char *buffer, size_t count)
{
	struct Scsi_Host *shost = class_to_shost(dev);
	struct pqi_ctrl_info *ctrl_info = shost_to_hba(shost);
	u8 set_r6_writes = 0;

	if (kstrtou8(buffer, 0, &set_r6_writes))
		return -EINVAL;

	if (set_r6_writes > 0)
		set_r6_writes = 1;

	ctrl_info->enable_r6_writes = set_r6_writes;

	return count;
}

static DEVICE_ATTR(driver_version, 0444, pqi_driver_version_show, NULL);
static DEVICE_ATTR(firmware_version, 0444, pqi_firmware_version_show, NULL);
static DEVICE_ATTR(model, 0444, pqi_model_show, NULL);
static DEVICE_ATTR(serial_number, 0444, pqi_serial_number_show, NULL);
static DEVICE_ATTR(vendor, 0444, pqi_vendor_show, NULL);
static DEVICE_ATTR(rescan, 0200, NULL, pqi_host_rescan_store);
static DEVICE_ATTR(lockup_action, 0644, pqi_lockup_action_show,
	pqi_lockup_action_store);
static DEVICE_ATTR(enable_stream_detection, 0644,
	pqi_host_enable_stream_detection_show,
	pqi_host_enable_stream_detection_store);
static DEVICE_ATTR(enable_r5_writes, 0644,
	pqi_host_enable_r5_writes_show, pqi_host_enable_r5_writes_store);
static DEVICE_ATTR(enable_r6_writes, 0644,
	pqi_host_enable_r6_writes_show, pqi_host_enable_r6_writes_store);

static struct device_attribute *pqi_shost_attrs[] = {
	&dev_attr_driver_version,
	&dev_attr_firmware_version,
	&dev_attr_model,
	&dev_attr_serial_number,
	&dev_attr_vendor,
	&dev_attr_rescan,
	&dev_attr_lockup_action,
	&dev_attr_enable_stream_detection,
	&dev_attr_enable_r5_writes,
	&dev_attr_enable_r6_writes,
	NULL
};

static ssize_t pqi_unique_id_show(struct device *dev,
	struct device_attribute *attr, char *buffer)
{
	struct pqi_ctrl_info *ctrl_info;
	struct scsi_device *sdev;
	struct pqi_scsi_dev *device;
	unsigned long flags;
	u8 unique_id[16];

	sdev = to_scsi_device(dev);
	ctrl_info = shost_to_hba(sdev->host);

	spin_lock_irqsave(&ctrl_info->scsi_device_list_lock, flags);

	device = sdev->hostdata;
	if (!device) {
		spin_unlock_irqrestore(&ctrl_info->scsi_device_list_lock, flags);
		return -ENODEV;
	}

	if (device->is_physical_device) {
		memset(unique_id, 0, 8);
		memcpy(unique_id + 8, &device->wwid, sizeof(device->wwid));
	} else {
		memcpy(unique_id, device->volume_id, sizeof(device->volume_id));
	}

	spin_unlock_irqrestore(&ctrl_info->scsi_device_list_lock, flags);

	return scnprintf(buffer, PAGE_SIZE,
		"%02X%02X%02X%02X%02X%02X%02X%02X"
		"%02X%02X%02X%02X%02X%02X%02X%02X\n",
		unique_id[0], unique_id[1], unique_id[2], unique_id[3],
		unique_id[4], unique_id[5], unique_id[6], unique_id[7],
		unique_id[8], unique_id[9], unique_id[10], unique_id[11],
		unique_id[12], unique_id[13], unique_id[14], unique_id[15]);
}

static ssize_t pqi_lunid_show(struct device *dev,
	struct device_attribute *attr, char *buffer)
{
	struct pqi_ctrl_info *ctrl_info;
	struct scsi_device *sdev;
	struct pqi_scsi_dev *device;
	unsigned long flags;
	u8 lunid[8];

	sdev = to_scsi_device(dev);
	ctrl_info = shost_to_hba(sdev->host);

	spin_lock_irqsave(&ctrl_info->scsi_device_list_lock, flags);

	device = sdev->hostdata;
	if (!device) {
		spin_unlock_irqrestore(&ctrl_info->scsi_device_list_lock, flags);
		return -ENODEV;
	}

	memcpy(lunid, device->scsi3addr, sizeof(lunid));

	spin_unlock_irqrestore(&ctrl_info->scsi_device_list_lock, flags);

	return scnprintf(buffer, PAGE_SIZE, "0x%8phN\n", lunid);
}

#define MAX_PATHS	8

static ssize_t pqi_path_info_show(struct device *dev,
	struct device_attribute *attr, char *buf)
{
	struct pqi_ctrl_info *ctrl_info;
	struct scsi_device *sdev;
	struct pqi_scsi_dev *device;
	unsigned long flags;
	int i;
	int output_len = 0;
	u8 box;
	u8 bay;
	u8 path_map_index;
	char *active;
	u8 phys_connector[2];

	sdev = to_scsi_device(dev);
	ctrl_info = shost_to_hba(sdev->host);

	spin_lock_irqsave(&ctrl_info->scsi_device_list_lock, flags);

	device = sdev->hostdata;
	if (!device) {
		spin_unlock_irqrestore(&ctrl_info->scsi_device_list_lock, flags);
		return -ENODEV;
	}

	bay = device->bay;
	for (i = 0; i < MAX_PATHS; i++) {
		path_map_index = 1 << i;
		if (i == device->active_path_index)
			active = "Active";
		else if (device->path_map & path_map_index)
			active = "Inactive";
		else
			continue;

		output_len += scnprintf(buf + output_len,
					PAGE_SIZE - output_len,
					"[%d:%d:%d:%d] %20.20s ",
					ctrl_info->scsi_host->host_no,
					device->bus, device->target,
					device->lun,
					scsi_device_type(device->devtype));

		if (device->devtype == TYPE_RAID ||
			pqi_is_logical_device(device))
			goto end_buffer;

		memcpy(&phys_connector, &device->phys_connector[i],
			sizeof(phys_connector));
		if (phys_connector[0] < '0')
			phys_connector[0] = '0';
		if (phys_connector[1] < '0')
			phys_connector[1] = '0';

		output_len += scnprintf(buf + output_len,
					PAGE_SIZE - output_len,
					"PORT: %.2s ", phys_connector);

		box = device->box[i];
		if (box != 0 && box != 0xFF)
			output_len += scnprintf(buf + output_len,
						PAGE_SIZE - output_len,
						"BOX: %hhu ", box);

		if ((device->devtype == TYPE_DISK ||
			device->devtype == TYPE_ZBC) &&
			pqi_expose_device(device))
			output_len += scnprintf(buf + output_len,
						PAGE_SIZE - output_len,
						"BAY: %hhu ", bay);

end_buffer:
		output_len += scnprintf(buf + output_len,
					PAGE_SIZE - output_len,
					"%s\n", active);
	}

	spin_unlock_irqrestore(&ctrl_info->scsi_device_list_lock, flags);

	return output_len;
}

static ssize_t pqi_sas_address_show(struct device *dev,
	struct device_attribute *attr, char *buffer)
{
	struct pqi_ctrl_info *ctrl_info;
	struct scsi_device *sdev;
	struct pqi_scsi_dev *device;
	unsigned long flags;
	u64 sas_address;

	sdev = to_scsi_device(dev);
	ctrl_info = shost_to_hba(sdev->host);

	spin_lock_irqsave(&ctrl_info->scsi_device_list_lock, flags);

	device = sdev->hostdata;
	if (!device || !pqi_is_device_with_sas_address(device)) {
		spin_unlock_irqrestore(&ctrl_info->scsi_device_list_lock, flags);
		return -ENODEV;
	}

	sas_address = device->sas_address;

	spin_unlock_irqrestore(&ctrl_info->scsi_device_list_lock, flags);

	return scnprintf(buffer, PAGE_SIZE, "0x%016llx\n", sas_address);
}

static ssize_t pqi_ssd_smart_path_enabled_show(struct device *dev,
	struct device_attribute *attr, char *buffer)
{
	struct pqi_ctrl_info *ctrl_info;
	struct scsi_device *sdev;
	struct pqi_scsi_dev *device;
	unsigned long flags;

	sdev = to_scsi_device(dev);
	ctrl_info = shost_to_hba(sdev->host);

	spin_lock_irqsave(&ctrl_info->scsi_device_list_lock, flags);

	device = sdev->hostdata;
	if (!device) {
		spin_unlock_irqrestore(&ctrl_info->scsi_device_list_lock, flags);
		return -ENODEV;
	}

	buffer[0] = device->raid_bypass_enabled ? '1' : '0';
	buffer[1] = '\n';
	buffer[2] = '\0';

	spin_unlock_irqrestore(&ctrl_info->scsi_device_list_lock, flags);

	return 2;
}

static ssize_t pqi_raid_level_show(struct device *dev,
	struct device_attribute *attr, char *buffer)
{
	struct pqi_ctrl_info *ctrl_info;
	struct scsi_device *sdev;
	struct pqi_scsi_dev *device;
	unsigned long flags;
	char *raid_level;

	sdev = to_scsi_device(dev);
	ctrl_info = shost_to_hba(sdev->host);

	spin_lock_irqsave(&ctrl_info->scsi_device_list_lock, flags);

	device = sdev->hostdata;
	if (!device) {
		spin_unlock_irqrestore(&ctrl_info->scsi_device_list_lock, flags);
		return -ENODEV;
	}

	if (pqi_is_logical_device(device))
		raid_level = pqi_raid_level_to_string(device->raid_level);
	else
		raid_level = "N/A";

	spin_unlock_irqrestore(&ctrl_info->scsi_device_list_lock, flags);

	return scnprintf(buffer, PAGE_SIZE, "%s\n", raid_level);
}

static ssize_t pqi_raid_bypass_cnt_show(struct device *dev,
	struct device_attribute *attr, char *buffer)
{
	struct pqi_ctrl_info *ctrl_info;
	struct scsi_device *sdev;
	struct pqi_scsi_dev *device;
	unsigned long flags;
	int raid_bypass_cnt;

	sdev = to_scsi_device(dev);
	ctrl_info = shost_to_hba(sdev->host);

	spin_lock_irqsave(&ctrl_info->scsi_device_list_lock, flags);

	device = sdev->hostdata;
	if (!device) {
		spin_unlock_irqrestore(&ctrl_info->scsi_device_list_lock, flags);
		return -ENODEV;
	}

	raid_bypass_cnt = atomic_read(&device->raid_bypass_cnt);

	spin_unlock_irqrestore(&ctrl_info->scsi_device_list_lock, flags);

	return scnprintf(buffer, PAGE_SIZE, "0x%x\n", raid_bypass_cnt);
}

static DEVICE_ATTR(lunid, 0444, pqi_lunid_show, NULL);
static DEVICE_ATTR(unique_id, 0444, pqi_unique_id_show, NULL);
static DEVICE_ATTR(path_info, 0444, pqi_path_info_show, NULL);
static DEVICE_ATTR(sas_address, 0444, pqi_sas_address_show, NULL);
static DEVICE_ATTR(ssd_smart_path_enabled, 0444, pqi_ssd_smart_path_enabled_show, NULL);
static DEVICE_ATTR(raid_level, 0444, pqi_raid_level_show, NULL);
static DEVICE_ATTR(raid_bypass_cnt, 0444, pqi_raid_bypass_cnt_show, NULL);

static struct device_attribute *pqi_sdev_attrs[] = {
	&dev_attr_lunid,
	&dev_attr_unique_id,
	&dev_attr_path_info,
	&dev_attr_sas_address,
	&dev_attr_ssd_smart_path_enabled,
	&dev_attr_raid_level,
	&dev_attr_raid_bypass_cnt,
	NULL
};

static struct scsi_host_template pqi_driver_template = {
	.module = THIS_MODULE,
	.name = DRIVER_NAME_SHORT,
	.proc_name = DRIVER_NAME_SHORT,
	.queuecommand = pqi_scsi_queue_command,
	.scan_start = pqi_scan_start,
	.scan_finished = pqi_scan_finished,
	.this_id = -1,
	.eh_device_reset_handler = pqi_eh_device_reset_handler,
	.ioctl = pqi_ioctl,
	.slave_alloc = pqi_slave_alloc,
	.slave_configure = pqi_slave_configure,
	.slave_destroy = pqi_slave_destroy,
	.map_queues = pqi_map_queues,
	.sdev_attrs = pqi_sdev_attrs,
	.shost_attrs = pqi_shost_attrs,
};

static int pqi_register_scsi(struct pqi_ctrl_info *ctrl_info)
{
	int rc;
	struct Scsi_Host *shost;

	shost = scsi_host_alloc(&pqi_driver_template, sizeof(ctrl_info));
	if (!shost) {
		dev_err(&ctrl_info->pci_dev->dev, "scsi_host_alloc failed\n");
		return -ENOMEM;
	}

	shost->io_port = 0;
	shost->n_io_port = 0;
	shost->this_id = -1;
	shost->max_channel = PQI_MAX_BUS;
	shost->max_cmd_len = MAX_COMMAND_SIZE;
	shost->max_lun = ~0;
	shost->max_id = ~0;
	shost->max_sectors = ctrl_info->max_sectors;
	shost->can_queue = ctrl_info->scsi_ml_can_queue;
	shost->cmd_per_lun = shost->can_queue;
	shost->sg_tablesize = ctrl_info->sg_tablesize;
	shost->transportt = pqi_sas_transport_template;
	shost->irq = pci_irq_vector(ctrl_info->pci_dev, 0);
	shost->unique_id = shost->irq;
	shost->nr_hw_queues = ctrl_info->num_queue_groups;
	shost->host_tagset = 1;
	shost->hostdata[0] = (unsigned long)ctrl_info;

	rc = scsi_add_host(shost, &ctrl_info->pci_dev->dev);
	if (rc) {
		dev_err(&ctrl_info->pci_dev->dev, "scsi_add_host failed\n");
		goto free_host;
	}

	rc = pqi_add_sas_host(shost, ctrl_info);
	if (rc) {
		dev_err(&ctrl_info->pci_dev->dev, "add SAS host failed\n");
		goto remove_host;
	}

	ctrl_info->scsi_host = shost;

	return 0;

remove_host:
	scsi_remove_host(shost);
free_host:
	scsi_host_put(shost);

	return rc;
}

static void pqi_unregister_scsi(struct pqi_ctrl_info *ctrl_info)
{
	struct Scsi_Host *shost;

	pqi_delete_sas_host(ctrl_info);

	shost = ctrl_info->scsi_host;
	if (!shost)
		return;

	scsi_remove_host(shost);
	scsi_host_put(shost);
}

static int pqi_wait_for_pqi_reset_completion(struct pqi_ctrl_info *ctrl_info)
{
	int rc = 0;
	struct pqi_device_registers __iomem *pqi_registers;
	unsigned long timeout;
	unsigned int timeout_msecs;
	union pqi_reset_register reset_reg;

	pqi_registers = ctrl_info->pqi_registers;
	timeout_msecs = readw(&pqi_registers->max_reset_timeout) * 100;
	timeout = msecs_to_jiffies(timeout_msecs) + jiffies;

	while (1) {
		msleep(PQI_RESET_POLL_INTERVAL_MSECS);
		reset_reg.all_bits = readl(&pqi_registers->device_reset);
		if (reset_reg.bits.reset_action == PQI_RESET_ACTION_COMPLETED)
			break;
		pqi_check_ctrl_health(ctrl_info);
		if (pqi_ctrl_offline(ctrl_info)) {
			rc = -ENXIO;
			break;
		}
		if (time_after(jiffies, timeout)) {
			rc = -ETIMEDOUT;
			break;
		}
	}

	return rc;
}

static int pqi_reset(struct pqi_ctrl_info *ctrl_info)
{
	int rc;
	union pqi_reset_register reset_reg;

	if (ctrl_info->pqi_reset_quiesce_supported) {
		rc = sis_pqi_reset_quiesce(ctrl_info);
		if (rc) {
			dev_err(&ctrl_info->pci_dev->dev,
				"PQI reset failed during quiesce with error %d\n", rc);
			return rc;
		}
	}

	reset_reg.all_bits = 0;
	reset_reg.bits.reset_type = PQI_RESET_TYPE_HARD_RESET;
	reset_reg.bits.reset_action = PQI_RESET_ACTION_RESET;

	writel(reset_reg.all_bits, &ctrl_info->pqi_registers->device_reset);

	rc = pqi_wait_for_pqi_reset_completion(ctrl_info);
	if (rc)
		dev_err(&ctrl_info->pci_dev->dev,
			"PQI reset failed with error %d\n", rc);

	return rc;
}

static int pqi_get_ctrl_serial_number(struct pqi_ctrl_info *ctrl_info)
{
	int rc;
	struct bmic_sense_subsystem_info *sense_info;

	sense_info = kzalloc(sizeof(*sense_info), GFP_KERNEL);
	if (!sense_info)
		return -ENOMEM;

	rc = pqi_sense_subsystem_info(ctrl_info, sense_info);
	if (rc)
		goto out;

	memcpy(ctrl_info->serial_number, sense_info->ctrl_serial_number,
		sizeof(sense_info->ctrl_serial_number));
	ctrl_info->serial_number[sizeof(sense_info->ctrl_serial_number)] = '\0';

out:
	kfree(sense_info);

	return rc;
}

static int pqi_get_ctrl_product_details(struct pqi_ctrl_info *ctrl_info)
{
	int rc;
	struct bmic_identify_controller *identify;

	identify = kmalloc(sizeof(*identify), GFP_KERNEL);
	if (!identify)
		return -ENOMEM;

	rc = pqi_identify_controller(ctrl_info, identify);
	if (rc)
		goto out;

	if (get_unaligned_le32(&identify->extra_controller_flags) &
		BMIC_IDENTIFY_EXTRA_FLAGS_LONG_FW_VERSION_SUPPORTED) {
		memcpy(ctrl_info->firmware_version,
			identify->firmware_version_long,
			sizeof(identify->firmware_version_long));
	} else {
		memcpy(ctrl_info->firmware_version,
			identify->firmware_version_short,
			sizeof(identify->firmware_version_short));
		ctrl_info->firmware_version
			[sizeof(identify->firmware_version_short)] = '\0';
		snprintf(ctrl_info->firmware_version +
			strlen(ctrl_info->firmware_version),
			sizeof(ctrl_info->firmware_version) -
			sizeof(identify->firmware_version_short),
			"-%u",
			get_unaligned_le16(&identify->firmware_build_number));
	}

	memcpy(ctrl_info->model, identify->product_id,
		sizeof(identify->product_id));
	ctrl_info->model[sizeof(identify->product_id)] = '\0';

	memcpy(ctrl_info->vendor, identify->vendor_id,
		sizeof(identify->vendor_id));
	ctrl_info->vendor[sizeof(identify->vendor_id)] = '\0';

out:
	kfree(identify);

	return rc;
}

struct pqi_config_table_section_info {
	struct pqi_ctrl_info *ctrl_info;
	void		*section;
	u32		section_offset;
	void __iomem	*section_iomem_addr;
};

static inline bool pqi_is_firmware_feature_supported(
	struct pqi_config_table_firmware_features *firmware_features,
	unsigned int bit_position)
{
	unsigned int byte_index;

	byte_index = bit_position / BITS_PER_BYTE;

	if (byte_index >= le16_to_cpu(firmware_features->num_elements))
		return false;

	return firmware_features->features_supported[byte_index] &
		(1 << (bit_position % BITS_PER_BYTE)) ? true : false;
}

static inline bool pqi_is_firmware_feature_enabled(
	struct pqi_config_table_firmware_features *firmware_features,
	void __iomem *firmware_features_iomem_addr,
	unsigned int bit_position)
{
	unsigned int byte_index;
	u8 __iomem *features_enabled_iomem_addr;

	byte_index = (bit_position / BITS_PER_BYTE) +
		(le16_to_cpu(firmware_features->num_elements) * 2);

	features_enabled_iomem_addr = firmware_features_iomem_addr +
		offsetof(struct pqi_config_table_firmware_features,
			features_supported) + byte_index;

	return *((__force u8 *)features_enabled_iomem_addr) &
		(1 << (bit_position % BITS_PER_BYTE)) ? true : false;
}

static inline void pqi_request_firmware_feature(
	struct pqi_config_table_firmware_features *firmware_features,
	unsigned int bit_position)
{
	unsigned int byte_index;

	byte_index = (bit_position / BITS_PER_BYTE) +
		le16_to_cpu(firmware_features->num_elements);

	firmware_features->features_supported[byte_index] |=
		(1 << (bit_position % BITS_PER_BYTE));
}

static int pqi_config_table_update(struct pqi_ctrl_info *ctrl_info,
	u16 first_section, u16 last_section)
{
	struct pqi_vendor_general_request request;

	memset(&request, 0, sizeof(request));

	request.header.iu_type = PQI_REQUEST_IU_VENDOR_GENERAL;
	put_unaligned_le16(sizeof(request) - PQI_REQUEST_HEADER_LENGTH,
		&request.header.iu_length);
	put_unaligned_le16(PQI_VENDOR_GENERAL_CONFIG_TABLE_UPDATE,
		&request.function_code);
	put_unaligned_le16(first_section,
		&request.data.config_table_update.first_section);
	put_unaligned_le16(last_section,
		&request.data.config_table_update.last_section);

	return pqi_submit_raid_request_synchronous(ctrl_info, &request.header, 0, NULL);
}

static int pqi_enable_firmware_features(struct pqi_ctrl_info *ctrl_info,
	struct pqi_config_table_firmware_features *firmware_features,
	void __iomem *firmware_features_iomem_addr)
{
	void *features_requested;
	void __iomem *features_requested_iomem_addr;
	void __iomem *host_max_known_feature_iomem_addr;

	features_requested = firmware_features->features_supported +
		le16_to_cpu(firmware_features->num_elements);

	features_requested_iomem_addr = firmware_features_iomem_addr +
		(features_requested - (void *)firmware_features);

	memcpy_toio(features_requested_iomem_addr, features_requested,
		le16_to_cpu(firmware_features->num_elements));

	if (pqi_is_firmware_feature_supported(firmware_features,
		PQI_FIRMWARE_FEATURE_MAX_KNOWN_FEATURE)) {
		host_max_known_feature_iomem_addr =
			features_requested_iomem_addr +
			(le16_to_cpu(firmware_features->num_elements) * 2) +
			sizeof(__le16);
		writew(PQI_FIRMWARE_FEATURE_MAXIMUM,
			host_max_known_feature_iomem_addr);
	}

	return pqi_config_table_update(ctrl_info,
		PQI_CONFIG_TABLE_SECTION_FIRMWARE_FEATURES,
		PQI_CONFIG_TABLE_SECTION_FIRMWARE_FEATURES);
}

struct pqi_firmware_feature {
	char		*feature_name;
	unsigned int	feature_bit;
	bool		supported;
	bool		enabled;
	void (*feature_status)(struct pqi_ctrl_info *ctrl_info,
		struct pqi_firmware_feature *firmware_feature);
};

static void pqi_firmware_feature_status(struct pqi_ctrl_info *ctrl_info,
	struct pqi_firmware_feature *firmware_feature)
{
	if (!firmware_feature->supported) {
		dev_info(&ctrl_info->pci_dev->dev, "%s not supported by controller\n",
			firmware_feature->feature_name);
		return;
	}

	if (firmware_feature->enabled) {
		dev_info(&ctrl_info->pci_dev->dev,
			"%s enabled\n", firmware_feature->feature_name);
		return;
	}

	dev_err(&ctrl_info->pci_dev->dev, "failed to enable %s\n",
		firmware_feature->feature_name);
}

static void pqi_ctrl_update_feature_flags(struct pqi_ctrl_info *ctrl_info,
	struct pqi_firmware_feature *firmware_feature)
{
	switch (firmware_feature->feature_bit) {
	case PQI_FIRMWARE_FEATURE_RAID_1_WRITE_BYPASS:
		ctrl_info->enable_r1_writes = firmware_feature->enabled;
		break;
	case PQI_FIRMWARE_FEATURE_RAID_5_WRITE_BYPASS:
		ctrl_info->enable_r5_writes = firmware_feature->enabled;
		break;
	case PQI_FIRMWARE_FEATURE_RAID_6_WRITE_BYPASS:
		ctrl_info->enable_r6_writes = firmware_feature->enabled;
		break;
	case PQI_FIRMWARE_FEATURE_SOFT_RESET_HANDSHAKE:
		ctrl_info->soft_reset_handshake_supported =
			firmware_feature->enabled &&
			pqi_read_soft_reset_status(ctrl_info);
		break;
	case PQI_FIRMWARE_FEATURE_RAID_IU_TIMEOUT:
		ctrl_info->raid_iu_timeout_supported = firmware_feature->enabled;
		break;
	case PQI_FIRMWARE_FEATURE_TMF_IU_TIMEOUT:
		ctrl_info->tmf_iu_timeout_supported = firmware_feature->enabled;
		break;
	case PQI_FIRMWARE_FEATURE_UNIQUE_WWID_IN_REPORT_PHYS_LUN:
		ctrl_info->unique_wwid_in_report_phys_lun_supported =
			firmware_feature->enabled;
		break;
	}

	pqi_firmware_feature_status(ctrl_info, firmware_feature);
}

static inline void pqi_firmware_feature_update(struct pqi_ctrl_info *ctrl_info,
	struct pqi_firmware_feature *firmware_feature)
{
	if (firmware_feature->feature_status)
		firmware_feature->feature_status(ctrl_info, firmware_feature);
}

static DEFINE_MUTEX(pqi_firmware_features_mutex);

static struct pqi_firmware_feature pqi_firmware_features[] = {
	{
		.feature_name = "Online Firmware Activation",
		.feature_bit = PQI_FIRMWARE_FEATURE_OFA,
		.feature_status = pqi_firmware_feature_status,
	},
	{
		.feature_name = "Serial Management Protocol",
		.feature_bit = PQI_FIRMWARE_FEATURE_SMP,
		.feature_status = pqi_firmware_feature_status,
	},
	{
		.feature_name = "Maximum Known Feature",
		.feature_bit = PQI_FIRMWARE_FEATURE_MAX_KNOWN_FEATURE,
		.feature_status = pqi_firmware_feature_status,
	},
	{
		.feature_name = "RAID 0 Read Bypass",
		.feature_bit = PQI_FIRMWARE_FEATURE_RAID_0_READ_BYPASS,
		.feature_status = pqi_firmware_feature_status,
	},
	{
		.feature_name = "RAID 1 Read Bypass",
		.feature_bit = PQI_FIRMWARE_FEATURE_RAID_1_READ_BYPASS,
		.feature_status = pqi_firmware_feature_status,
	},
	{
		.feature_name = "RAID 5 Read Bypass",
		.feature_bit = PQI_FIRMWARE_FEATURE_RAID_5_READ_BYPASS,
		.feature_status = pqi_firmware_feature_status,
	},
	{
		.feature_name = "RAID 6 Read Bypass",
		.feature_bit = PQI_FIRMWARE_FEATURE_RAID_6_READ_BYPASS,
		.feature_status = pqi_firmware_feature_status,
	},
	{
		.feature_name = "RAID 0 Write Bypass",
		.feature_bit = PQI_FIRMWARE_FEATURE_RAID_0_WRITE_BYPASS,
		.feature_status = pqi_firmware_feature_status,
	},
	{
		.feature_name = "RAID 1 Write Bypass",
		.feature_bit = PQI_FIRMWARE_FEATURE_RAID_1_WRITE_BYPASS,
		.feature_status = pqi_ctrl_update_feature_flags,
	},
	{
		.feature_name = "RAID 5 Write Bypass",
		.feature_bit = PQI_FIRMWARE_FEATURE_RAID_5_WRITE_BYPASS,
		.feature_status = pqi_ctrl_update_feature_flags,
	},
	{
		.feature_name = "RAID 6 Write Bypass",
		.feature_bit = PQI_FIRMWARE_FEATURE_RAID_6_WRITE_BYPASS,
		.feature_status = pqi_ctrl_update_feature_flags,
	},
	{
		.feature_name = "New Soft Reset Handshake",
		.feature_bit = PQI_FIRMWARE_FEATURE_SOFT_RESET_HANDSHAKE,
		.feature_status = pqi_ctrl_update_feature_flags,
	},
	{
		.feature_name = "RAID IU Timeout",
		.feature_bit = PQI_FIRMWARE_FEATURE_RAID_IU_TIMEOUT,
		.feature_status = pqi_ctrl_update_feature_flags,
	},
	{
		.feature_name = "TMF IU Timeout",
		.feature_bit = PQI_FIRMWARE_FEATURE_TMF_IU_TIMEOUT,
		.feature_status = pqi_ctrl_update_feature_flags,
	},
	{
		.feature_name = "RAID Bypass on encrypted logical volumes on NVMe",
		.feature_bit = PQI_FIRMWARE_FEATURE_RAID_BYPASS_ON_ENCRYPTED_NVME,
		.feature_status = pqi_firmware_feature_status,
	},
	{
		.feature_name = "Unique WWID in Report Physical LUN",
		.feature_bit = PQI_FIRMWARE_FEATURE_UNIQUE_WWID_IN_REPORT_PHYS_LUN,
		.feature_status = pqi_ctrl_update_feature_flags,
	},
};

static void pqi_process_firmware_features(
	struct pqi_config_table_section_info *section_info)
{
	int rc;
	struct pqi_ctrl_info *ctrl_info;
	struct pqi_config_table_firmware_features *firmware_features;
	void __iomem *firmware_features_iomem_addr;
	unsigned int i;
	unsigned int num_features_supported;

	ctrl_info = section_info->ctrl_info;
	firmware_features = section_info->section;
	firmware_features_iomem_addr = section_info->section_iomem_addr;

	for (i = 0, num_features_supported = 0;
		i < ARRAY_SIZE(pqi_firmware_features); i++) {
		if (pqi_is_firmware_feature_supported(firmware_features,
			pqi_firmware_features[i].feature_bit)) {
			pqi_firmware_features[i].supported = true;
			num_features_supported++;
		} else {
			pqi_firmware_feature_update(ctrl_info,
				&pqi_firmware_features[i]);
		}
	}

	if (num_features_supported == 0)
		return;

	for (i = 0; i < ARRAY_SIZE(pqi_firmware_features); i++) {
		if (!pqi_firmware_features[i].supported)
			continue;
		pqi_request_firmware_feature(firmware_features,
			pqi_firmware_features[i].feature_bit);
	}

	rc = pqi_enable_firmware_features(ctrl_info, firmware_features,
		firmware_features_iomem_addr);
	if (rc) {
		dev_err(&ctrl_info->pci_dev->dev,
			"failed to enable firmware features in PQI configuration table\n");
		for (i = 0; i < ARRAY_SIZE(pqi_firmware_features); i++) {
			if (!pqi_firmware_features[i].supported)
				continue;
			pqi_firmware_feature_update(ctrl_info,
				&pqi_firmware_features[i]);
		}
		return;
	}

	for (i = 0; i < ARRAY_SIZE(pqi_firmware_features); i++) {
		if (!pqi_firmware_features[i].supported)
			continue;
		if (pqi_is_firmware_feature_enabled(firmware_features,
			firmware_features_iomem_addr,
			pqi_firmware_features[i].feature_bit)) {
				pqi_firmware_features[i].enabled = true;
		}
		pqi_firmware_feature_update(ctrl_info,
			&pqi_firmware_features[i]);
	}
}

static void pqi_init_firmware_features(void)
{
	unsigned int i;

	for (i = 0; i < ARRAY_SIZE(pqi_firmware_features); i++) {
		pqi_firmware_features[i].supported = false;
		pqi_firmware_features[i].enabled = false;
	}
}

static void pqi_process_firmware_features_section(
	struct pqi_config_table_section_info *section_info)
{
	mutex_lock(&pqi_firmware_features_mutex);
	pqi_init_firmware_features();
	pqi_process_firmware_features(section_info);
	mutex_unlock(&pqi_firmware_features_mutex);
}

/*
 * Reset all controller settings that can be initialized during the processing
 * of the PQI Configuration Table.
 */

static void pqi_ctrl_reset_config(struct pqi_ctrl_info *ctrl_info)
{
	ctrl_info->heartbeat_counter = NULL;
	ctrl_info->soft_reset_status = NULL;
	ctrl_info->soft_reset_handshake_supported = false;
	ctrl_info->enable_r1_writes = false;
	ctrl_info->enable_r5_writes = false;
	ctrl_info->enable_r6_writes = false;
	ctrl_info->raid_iu_timeout_supported = false;
	ctrl_info->tmf_iu_timeout_supported = false;
	ctrl_info->unique_wwid_in_report_phys_lun_supported = false;
}

static int pqi_process_config_table(struct pqi_ctrl_info *ctrl_info)
{
	u32 table_length;
	u32 section_offset;
	bool firmware_feature_section_present;
	void __iomem *table_iomem_addr;
	struct pqi_config_table *config_table;
	struct pqi_config_table_section_header *section;
	struct pqi_config_table_section_info section_info;
	struct pqi_config_table_section_info feature_section_info;

	table_length = ctrl_info->config_table_length;
	if (table_length == 0)
		return 0;

	config_table = kmalloc(table_length, GFP_KERNEL);
	if (!config_table) {
		dev_err(&ctrl_info->pci_dev->dev,
			"failed to allocate memory for PQI configuration table\n");
		return -ENOMEM;
	}

	/*
	 * Copy the config table contents from I/O memory space into the
	 * temporary buffer.
	 */
	table_iomem_addr = ctrl_info->iomem_base + ctrl_info->config_table_offset;
	memcpy_fromio(config_table, table_iomem_addr, table_length);

	firmware_feature_section_present = false;
	section_info.ctrl_info = ctrl_info;
	section_offset = get_unaligned_le32(&config_table->first_section_offset);

	while (section_offset) {
		section = (void *)config_table + section_offset;

		section_info.section = section;
		section_info.section_offset = section_offset;
		section_info.section_iomem_addr = table_iomem_addr + section_offset;

		switch (get_unaligned_le16(&section->section_id)) {
		case PQI_CONFIG_TABLE_SECTION_FIRMWARE_FEATURES:
			firmware_feature_section_present = true;
			feature_section_info = section_info;
			break;
		case PQI_CONFIG_TABLE_SECTION_HEARTBEAT:
			if (pqi_disable_heartbeat)
				dev_warn(&ctrl_info->pci_dev->dev,
				"heartbeat disabled by module parameter\n");
			else
				ctrl_info->heartbeat_counter =
					table_iomem_addr +
					section_offset +
					offsetof(struct pqi_config_table_heartbeat,
						heartbeat_counter);
			break;
		case PQI_CONFIG_TABLE_SECTION_SOFT_RESET:
			ctrl_info->soft_reset_status =
				table_iomem_addr +
				section_offset +
				offsetof(struct pqi_config_table_soft_reset,
					soft_reset_status);
			break;
		}

		section_offset = get_unaligned_le16(&section->next_section_offset);
	}

	/*
	 * We process the firmware feature section after all other sections
	 * have been processed so that the feature bit callbacks can take
	 * into account the settings configured by other sections.
	 */
	if (firmware_feature_section_present)
		pqi_process_firmware_features_section(&feature_section_info);

	kfree(config_table);

	return 0;
}

/* Switches the controller from PQI mode back into SIS mode. */

static int pqi_revert_to_sis_mode(struct pqi_ctrl_info *ctrl_info)
{
	int rc;

	pqi_change_irq_mode(ctrl_info, IRQ_MODE_NONE);
	rc = pqi_reset(ctrl_info);
	if (rc)
		return rc;
	rc = sis_reenable_sis_mode(ctrl_info);
	if (rc) {
		dev_err(&ctrl_info->pci_dev->dev,
			"re-enabling SIS mode failed with error %d\n", rc);
		return rc;
	}
	pqi_save_ctrl_mode(ctrl_info, SIS_MODE);

	return 0;
}

/*
 * If the controller isn't already in SIS mode, this function forces it into
 * SIS mode.
 */

static int pqi_force_sis_mode(struct pqi_ctrl_info *ctrl_info)
{
	if (!sis_is_firmware_running(ctrl_info))
		return -ENXIO;

	if (pqi_get_ctrl_mode(ctrl_info) == SIS_MODE)
		return 0;

	if (sis_is_kernel_up(ctrl_info)) {
		pqi_save_ctrl_mode(ctrl_info, SIS_MODE);
		return 0;
	}

	return pqi_revert_to_sis_mode(ctrl_info);
}

static int pqi_ctrl_init(struct pqi_ctrl_info *ctrl_info)
{
	int rc;
	u32 product_id;

	if (reset_devices) {
		sis_soft_reset(ctrl_info);
		msleep(PQI_POST_RESET_DELAY_SECS * PQI_HZ);
	} else {
		rc = pqi_force_sis_mode(ctrl_info);
		if (rc)
			return rc;
	}

	/*
	 * Wait until the controller is ready to start accepting SIS
	 * commands.
	 */
	rc = sis_wait_for_ctrl_ready(ctrl_info);
	if (rc)
		return rc;

	/*
	 * Get the controller properties.  This allows us to determine
	 * whether or not it supports PQI mode.
	 */
	rc = sis_get_ctrl_properties(ctrl_info);
	if (rc) {
		dev_err(&ctrl_info->pci_dev->dev,
			"error obtaining controller properties\n");
		return rc;
	}

	rc = sis_get_pqi_capabilities(ctrl_info);
	if (rc) {
		dev_err(&ctrl_info->pci_dev->dev,
			"error obtaining controller capabilities\n");
		return rc;
	}

	product_id = sis_get_product_id(ctrl_info);
	ctrl_info->product_id = (u8)product_id;
	ctrl_info->product_revision = (u8)(product_id >> 8);

	if (reset_devices) {
		if (ctrl_info->max_outstanding_requests >
			PQI_MAX_OUTSTANDING_REQUESTS_KDUMP)
				ctrl_info->max_outstanding_requests =
					PQI_MAX_OUTSTANDING_REQUESTS_KDUMP;
	} else {
		if (ctrl_info->max_outstanding_requests >
			PQI_MAX_OUTSTANDING_REQUESTS)
				ctrl_info->max_outstanding_requests =
					PQI_MAX_OUTSTANDING_REQUESTS;
	}

	pqi_calculate_io_resources(ctrl_info);

	rc = pqi_alloc_error_buffer(ctrl_info);
	if (rc) {
		dev_err(&ctrl_info->pci_dev->dev,
			"failed to allocate PQI error buffer\n");
		return rc;
	}

	/*
	 * If the function we are about to call succeeds, the
	 * controller will transition from legacy SIS mode
	 * into PQI mode.
	 */
	rc = sis_init_base_struct_addr(ctrl_info);
	if (rc) {
		dev_err(&ctrl_info->pci_dev->dev,
			"error initializing PQI mode\n");
		return rc;
	}

	/* Wait for the controller to complete the SIS -> PQI transition. */
	rc = pqi_wait_for_pqi_mode_ready(ctrl_info);
	if (rc) {
		dev_err(&ctrl_info->pci_dev->dev,
			"transition to PQI mode failed\n");
		return rc;
	}

	/* From here on, we are running in PQI mode. */
	ctrl_info->pqi_mode_enabled = true;
	pqi_save_ctrl_mode(ctrl_info, PQI_MODE);

	rc = pqi_alloc_admin_queues(ctrl_info);
	if (rc) {
		dev_err(&ctrl_info->pci_dev->dev,
			"failed to allocate admin queues\n");
		return rc;
	}

	rc = pqi_create_admin_queues(ctrl_info);
	if (rc) {
		dev_err(&ctrl_info->pci_dev->dev,
			"error creating admin queues\n");
		return rc;
	}

	rc = pqi_report_device_capability(ctrl_info);
	if (rc) {
		dev_err(&ctrl_info->pci_dev->dev,
			"obtaining device capability failed\n");
		return rc;
	}

	rc = pqi_validate_device_capability(ctrl_info);
	if (rc)
		return rc;

	pqi_calculate_queue_resources(ctrl_info);

	rc = pqi_enable_msix_interrupts(ctrl_info);
	if (rc)
		return rc;

	if (ctrl_info->num_msix_vectors_enabled < ctrl_info->num_queue_groups) {
		ctrl_info->max_msix_vectors =
			ctrl_info->num_msix_vectors_enabled;
		pqi_calculate_queue_resources(ctrl_info);
	}

	rc = pqi_alloc_io_resources(ctrl_info);
	if (rc)
		return rc;

	rc = pqi_alloc_operational_queues(ctrl_info);
	if (rc) {
		dev_err(&ctrl_info->pci_dev->dev,
			"failed to allocate operational queues\n");
		return rc;
	}

	pqi_init_operational_queues(ctrl_info);

	rc = pqi_request_irqs(ctrl_info);
	if (rc)
		return rc;

	rc = pqi_create_queues(ctrl_info);
	if (rc)
		return rc;

	pqi_change_irq_mode(ctrl_info, IRQ_MODE_MSIX);

	ctrl_info->controller_online = true;

	rc = pqi_process_config_table(ctrl_info);
	if (rc)
		return rc;

	pqi_start_heartbeat_timer(ctrl_info);

	if (ctrl_info->enable_r5_writes || ctrl_info->enable_r6_writes) {
		rc = pqi_get_advanced_raid_bypass_config(ctrl_info);
		if (rc) { /* Supported features not returned correctly. */
			dev_err(&ctrl_info->pci_dev->dev,
				"error obtaining advanced RAID bypass configuration\n");
			return rc;
		}
		ctrl_info->ciss_report_log_flags |=
			CISS_REPORT_LOG_FLAG_DRIVE_TYPE_MIX;
	}

	rc = pqi_enable_events(ctrl_info);
	if (rc) {
		dev_err(&ctrl_info->pci_dev->dev,
			"error enabling events\n");
		return rc;
	}

	/* Register with the SCSI subsystem. */
	rc = pqi_register_scsi(ctrl_info);
	if (rc)
		return rc;

	rc = pqi_get_ctrl_product_details(ctrl_info);
	if (rc) {
		dev_err(&ctrl_info->pci_dev->dev,
			"error obtaining product details\n");
		return rc;
	}

	rc = pqi_get_ctrl_serial_number(ctrl_info);
	if (rc) {
		dev_err(&ctrl_info->pci_dev->dev,
			"error obtaining ctrl serial number\n");
		return rc;
	}

	rc = pqi_set_diag_rescan(ctrl_info);
	if (rc) {
		dev_err(&ctrl_info->pci_dev->dev,
			"error enabling multi-lun rescan\n");
		return rc;
	}

	rc = pqi_write_driver_version_to_host_wellness(ctrl_info);
	if (rc) {
		dev_err(&ctrl_info->pci_dev->dev,
			"error updating host wellness\n");
		return rc;
	}

	pqi_schedule_update_time_worker(ctrl_info);

	pqi_scan_scsi_devices(ctrl_info);

	return 0;
}

static void pqi_reinit_queues(struct pqi_ctrl_info *ctrl_info)
{
	unsigned int i;
	struct pqi_admin_queues *admin_queues;
	struct pqi_event_queue *event_queue;

	admin_queues = &ctrl_info->admin_queues;
	admin_queues->iq_pi_copy = 0;
	admin_queues->oq_ci_copy = 0;
	writel(0, admin_queues->oq_pi);

	for (i = 0; i < ctrl_info->num_queue_groups; i++) {
		ctrl_info->queue_groups[i].iq_pi_copy[RAID_PATH] = 0;
		ctrl_info->queue_groups[i].iq_pi_copy[AIO_PATH] = 0;
		ctrl_info->queue_groups[i].oq_ci_copy = 0;

		writel(0, ctrl_info->queue_groups[i].iq_ci[RAID_PATH]);
		writel(0, ctrl_info->queue_groups[i].iq_ci[AIO_PATH]);
		writel(0, ctrl_info->queue_groups[i].oq_pi);
	}

	event_queue = &ctrl_info->event_queue;
	writel(0, event_queue->oq_pi);
	event_queue->oq_ci_copy = 0;
}

static int pqi_ctrl_init_resume(struct pqi_ctrl_info *ctrl_info)
{
	int rc;

	rc = pqi_force_sis_mode(ctrl_info);
	if (rc)
		return rc;

	/*
	 * Wait until the controller is ready to start accepting SIS
	 * commands.
	 */
	rc = sis_wait_for_ctrl_ready_resume(ctrl_info);
	if (rc)
		return rc;

	/*
	 * Get the controller properties.  This allows us to determine
	 * whether or not it supports PQI mode.
	 */
	rc = sis_get_ctrl_properties(ctrl_info);
	if (rc) {
		dev_err(&ctrl_info->pci_dev->dev,
			"error obtaining controller properties\n");
		return rc;
	}

	rc = sis_get_pqi_capabilities(ctrl_info);
	if (rc) {
		dev_err(&ctrl_info->pci_dev->dev,
			"error obtaining controller capabilities\n");
		return rc;
	}

	/*
	 * If the function we are about to call succeeds, the
	 * controller will transition from legacy SIS mode
	 * into PQI mode.
	 */
	rc = sis_init_base_struct_addr(ctrl_info);
	if (rc) {
		dev_err(&ctrl_info->pci_dev->dev,
			"error initializing PQI mode\n");
		return rc;
	}

	/* Wait for the controller to complete the SIS -> PQI transition. */
	rc = pqi_wait_for_pqi_mode_ready(ctrl_info);
	if (rc) {
		dev_err(&ctrl_info->pci_dev->dev,
			"transition to PQI mode failed\n");
		return rc;
	}

	/* From here on, we are running in PQI mode. */
	ctrl_info->pqi_mode_enabled = true;
	pqi_save_ctrl_mode(ctrl_info, PQI_MODE);

	pqi_reinit_queues(ctrl_info);

	rc = pqi_create_admin_queues(ctrl_info);
	if (rc) {
		dev_err(&ctrl_info->pci_dev->dev,
			"error creating admin queues\n");
		return rc;
	}

	rc = pqi_create_queues(ctrl_info);
	if (rc)
		return rc;

	pqi_change_irq_mode(ctrl_info, IRQ_MODE_MSIX);

	ctrl_info->controller_online = true;
	pqi_ctrl_unblock_requests(ctrl_info);

	pqi_ctrl_reset_config(ctrl_info);

	rc = pqi_process_config_table(ctrl_info);
	if (rc)
		return rc;

	pqi_start_heartbeat_timer(ctrl_info);

	if (ctrl_info->enable_r5_writes || ctrl_info->enable_r6_writes) {
		rc = pqi_get_advanced_raid_bypass_config(ctrl_info);
		if (rc) {
			dev_err(&ctrl_info->pci_dev->dev,
				"error obtaining advanced RAID bypass configuration\n");
			return rc;
		}
		ctrl_info->ciss_report_log_flags |=
			CISS_REPORT_LOG_FLAG_DRIVE_TYPE_MIX;
	}

	rc = pqi_enable_events(ctrl_info);
	if (rc) {
		dev_err(&ctrl_info->pci_dev->dev,
			"error enabling events\n");
		return rc;
	}

	rc = pqi_get_ctrl_product_details(ctrl_info);
	if (rc) {
		dev_err(&ctrl_info->pci_dev->dev,
			"error obtaining product details\n");
		return rc;
	}

	rc = pqi_set_diag_rescan(ctrl_info);
	if (rc) {
		dev_err(&ctrl_info->pci_dev->dev,
			"error enabling multi-lun rescan\n");
		return rc;
	}

	rc = pqi_write_driver_version_to_host_wellness(ctrl_info);
	if (rc) {
		dev_err(&ctrl_info->pci_dev->dev,
			"error updating host wellness\n");
		return rc;
	}

	if (pqi_ofa_in_progress(ctrl_info))
		pqi_ctrl_unblock_scan(ctrl_info);

	pqi_scan_scsi_devices(ctrl_info);

	return 0;
}

static inline int pqi_set_pcie_completion_timeout(struct pci_dev *pci_dev, u16 timeout)
{
	int rc;

	rc = pcie_capability_clear_and_set_word(pci_dev, PCI_EXP_DEVCTL2,
		PCI_EXP_DEVCTL2_COMP_TIMEOUT, timeout);

	return pcibios_err_to_errno(rc);
}

static int pqi_pci_init(struct pqi_ctrl_info *ctrl_info)
{
	int rc;
	u64 mask;

	rc = pci_enable_device(ctrl_info->pci_dev);
	if (rc) {
		dev_err(&ctrl_info->pci_dev->dev,
			"failed to enable PCI device\n");
		return rc;
	}

	if (sizeof(dma_addr_t) > 4)
		mask = DMA_BIT_MASK(64);
	else
		mask = DMA_BIT_MASK(32);

	rc = dma_set_mask_and_coherent(&ctrl_info->pci_dev->dev, mask);
	if (rc) {
		dev_err(&ctrl_info->pci_dev->dev, "failed to set DMA mask\n");
		goto disable_device;
	}

	rc = pci_request_regions(ctrl_info->pci_dev, DRIVER_NAME_SHORT);
	if (rc) {
		dev_err(&ctrl_info->pci_dev->dev,
			"failed to obtain PCI resources\n");
		goto disable_device;
	}

	ctrl_info->iomem_base = ioremap(pci_resource_start(
		ctrl_info->pci_dev, 0),
		sizeof(struct pqi_ctrl_registers));
	if (!ctrl_info->iomem_base) {
		dev_err(&ctrl_info->pci_dev->dev,
			"failed to map memory for controller registers\n");
		rc = -ENOMEM;
		goto release_regions;
	}

#define PCI_EXP_COMP_TIMEOUT_65_TO_210_MS		0x6

	/* Increase the PCIe completion timeout. */
	rc = pqi_set_pcie_completion_timeout(ctrl_info->pci_dev,
		PCI_EXP_COMP_TIMEOUT_65_TO_210_MS);
	if (rc) {
		dev_err(&ctrl_info->pci_dev->dev,
			"failed to set PCIe completion timeout\n");
		goto release_regions;
	}

	/* Enable bus mastering. */
	pci_set_master(ctrl_info->pci_dev);

	ctrl_info->registers = ctrl_info->iomem_base;
	ctrl_info->pqi_registers = &ctrl_info->registers->pqi_registers;

	pci_set_drvdata(ctrl_info->pci_dev, ctrl_info);

	return 0;

release_regions:
	pci_release_regions(ctrl_info->pci_dev);
disable_device:
	pci_disable_device(ctrl_info->pci_dev);

	return rc;
}

static void pqi_cleanup_pci_init(struct pqi_ctrl_info *ctrl_info)
{
	iounmap(ctrl_info->iomem_base);
	pci_release_regions(ctrl_info->pci_dev);
	if (pci_is_enabled(ctrl_info->pci_dev))
		pci_disable_device(ctrl_info->pci_dev);
	pci_set_drvdata(ctrl_info->pci_dev, NULL);
}

static struct pqi_ctrl_info *pqi_alloc_ctrl_info(int numa_node)
{
	struct pqi_ctrl_info *ctrl_info;

	ctrl_info = kzalloc_node(sizeof(struct pqi_ctrl_info),
			GFP_KERNEL, numa_node);
	if (!ctrl_info)
		return NULL;

	mutex_init(&ctrl_info->scan_mutex);
	mutex_init(&ctrl_info->lun_reset_mutex);
	mutex_init(&ctrl_info->ofa_mutex);

	INIT_LIST_HEAD(&ctrl_info->scsi_device_list);
	spin_lock_init(&ctrl_info->scsi_device_list_lock);

	INIT_WORK(&ctrl_info->event_work, pqi_event_worker);
	atomic_set(&ctrl_info->num_interrupts, 0);

	INIT_DELAYED_WORK(&ctrl_info->rescan_work, pqi_rescan_worker);
	INIT_DELAYED_WORK(&ctrl_info->update_time_work, pqi_update_time_worker);

	timer_setup(&ctrl_info->heartbeat_timer, pqi_heartbeat_timer_handler, 0);
	INIT_WORK(&ctrl_info->ctrl_offline_work, pqi_ctrl_offline_worker);

	INIT_WORK(&ctrl_info->ofa_memory_alloc_work, pqi_ofa_memory_alloc_worker);
	INIT_WORK(&ctrl_info->ofa_quiesce_work, pqi_ofa_quiesce_worker);

	sema_init(&ctrl_info->sync_request_sem,
		PQI_RESERVED_IO_SLOTS_SYNCHRONOUS_REQUESTS);
	init_waitqueue_head(&ctrl_info->block_requests_wait);

	ctrl_info->ctrl_id = atomic_inc_return(&pqi_controller_count) - 1;
	ctrl_info->irq_mode = IRQ_MODE_NONE;
	ctrl_info->max_msix_vectors = PQI_MAX_MSIX_VECTORS;

	ctrl_info->ciss_report_log_flags = CISS_REPORT_LOG_FLAG_UNIQUE_LUN_ID;
	ctrl_info->max_transfer_encrypted_sas_sata =
		PQI_DEFAULT_MAX_TRANSFER_ENCRYPTED_SAS_SATA;
	ctrl_info->max_transfer_encrypted_nvme =
		PQI_DEFAULT_MAX_TRANSFER_ENCRYPTED_NVME;
	ctrl_info->max_write_raid_5_6 = PQI_DEFAULT_MAX_WRITE_RAID_5_6;
	ctrl_info->max_write_raid_1_10_2drive = ~0;
	ctrl_info->max_write_raid_1_10_3drive = ~0;

	return ctrl_info;
}

static inline void pqi_free_ctrl_info(struct pqi_ctrl_info *ctrl_info)
{
	kfree(ctrl_info);
}

static void pqi_free_interrupts(struct pqi_ctrl_info *ctrl_info)
{
	pqi_free_irqs(ctrl_info);
	pqi_disable_msix_interrupts(ctrl_info);
}

static void pqi_free_ctrl_resources(struct pqi_ctrl_info *ctrl_info)
{
	pqi_stop_heartbeat_timer(ctrl_info);
	pqi_free_interrupts(ctrl_info);
	if (ctrl_info->queue_memory_base)
		dma_free_coherent(&ctrl_info->pci_dev->dev,
			ctrl_info->queue_memory_length,
			ctrl_info->queue_memory_base,
			ctrl_info->queue_memory_base_dma_handle);
	if (ctrl_info->admin_queue_memory_base)
		dma_free_coherent(&ctrl_info->pci_dev->dev,
			ctrl_info->admin_queue_memory_length,
			ctrl_info->admin_queue_memory_base,
			ctrl_info->admin_queue_memory_base_dma_handle);
	pqi_free_all_io_requests(ctrl_info);
	if (ctrl_info->error_buffer)
		dma_free_coherent(&ctrl_info->pci_dev->dev,
			ctrl_info->error_buffer_length,
			ctrl_info->error_buffer,
			ctrl_info->error_buffer_dma_handle);
	if (ctrl_info->iomem_base)
		pqi_cleanup_pci_init(ctrl_info);
	pqi_free_ctrl_info(ctrl_info);
}

static void pqi_remove_ctrl(struct pqi_ctrl_info *ctrl_info)
{
	pqi_cancel_rescan_worker(ctrl_info);
	pqi_cancel_update_time_worker(ctrl_info);
	pqi_unregister_scsi(ctrl_info);
	if (ctrl_info->pqi_mode_enabled)
		pqi_revert_to_sis_mode(ctrl_info);
	pqi_free_ctrl_resources(ctrl_info);
}

static void pqi_ofa_ctrl_quiesce(struct pqi_ctrl_info *ctrl_info)
{
	pqi_ctrl_block_scan(ctrl_info);
	pqi_scsi_block_requests(ctrl_info);
	pqi_ctrl_block_device_reset(ctrl_info);
	pqi_ctrl_block_requests(ctrl_info);
	pqi_ctrl_wait_until_quiesced(ctrl_info);
	pqi_stop_heartbeat_timer(ctrl_info);
}

static void pqi_ofa_ctrl_unquiesce(struct pqi_ctrl_info *ctrl_info)
{
	pqi_start_heartbeat_timer(ctrl_info);
	pqi_ctrl_unblock_requests(ctrl_info);
	pqi_ctrl_unblock_device_reset(ctrl_info);
	pqi_scsi_unblock_requests(ctrl_info);
	pqi_ctrl_unblock_scan(ctrl_info);
}

static int pqi_ofa_alloc_mem(struct pqi_ctrl_info *ctrl_info, u32 total_size, u32 chunk_size)
{
	int i;
	u32 sg_count;
	struct device *dev;
	struct pqi_ofa_memory *ofap;
	struct pqi_sg_descriptor *mem_descriptor;
	dma_addr_t dma_handle;

	ofap = ctrl_info->pqi_ofa_mem_virt_addr;

	sg_count = DIV_ROUND_UP(total_size, chunk_size);
	if (sg_count == 0 || sg_count > PQI_OFA_MAX_SG_DESCRIPTORS)
		goto out;

	ctrl_info->pqi_ofa_chunk_virt_addr = kmalloc_array(sg_count, sizeof(void *), GFP_KERNEL);
	if (!ctrl_info->pqi_ofa_chunk_virt_addr)
		goto out;

	dev = &ctrl_info->pci_dev->dev;

	for (i = 0; i < sg_count; i++) {
		ctrl_info->pqi_ofa_chunk_virt_addr[i] =
			dma_alloc_coherent(dev, chunk_size, &dma_handle, GFP_KERNEL);
		if (!ctrl_info->pqi_ofa_chunk_virt_addr[i])
			goto out_free_chunks;
		mem_descriptor = &ofap->sg_descriptor[i];
		put_unaligned_le64((u64)dma_handle, &mem_descriptor->address);
		put_unaligned_le32(chunk_size, &mem_descriptor->length);
	}

	put_unaligned_le32(CISS_SG_LAST, &mem_descriptor->flags);
	put_unaligned_le16(sg_count, &ofap->num_memory_descriptors);
	put_unaligned_le32(sg_count * chunk_size, &ofap->bytes_allocated);

	return 0;

out_free_chunks:
	while (--i >= 0) {
		mem_descriptor = &ofap->sg_descriptor[i];
		dma_free_coherent(dev, chunk_size,
			ctrl_info->pqi_ofa_chunk_virt_addr[i],
			get_unaligned_le64(&mem_descriptor->address));
	}
	kfree(ctrl_info->pqi_ofa_chunk_virt_addr);

out:
	return -ENOMEM;
}

static int pqi_ofa_alloc_host_buffer(struct pqi_ctrl_info *ctrl_info)
{
	u32 total_size;
	u32 chunk_size;
	u32 min_chunk_size;

	if (ctrl_info->ofa_bytes_requested == 0)
		return 0;

	total_size = PAGE_ALIGN(ctrl_info->ofa_bytes_requested);
	min_chunk_size = DIV_ROUND_UP(total_size, PQI_OFA_MAX_SG_DESCRIPTORS);
	min_chunk_size = PAGE_ALIGN(min_chunk_size);

	for (chunk_size = total_size; chunk_size >= min_chunk_size;) {
		if (pqi_ofa_alloc_mem(ctrl_info, total_size, chunk_size) == 0)
			return 0;
		chunk_size /= 2;
		chunk_size = PAGE_ALIGN(chunk_size);
	}

	return -ENOMEM;
}

static void pqi_ofa_setup_host_buffer(struct pqi_ctrl_info *ctrl_info)
{
	struct device *dev;
	struct pqi_ofa_memory *ofap;

	dev = &ctrl_info->pci_dev->dev;

	ofap = dma_alloc_coherent(dev, sizeof(*ofap),
		&ctrl_info->pqi_ofa_mem_dma_handle, GFP_KERNEL);
	if (!ofap)
		return;

	ctrl_info->pqi_ofa_mem_virt_addr = ofap;

	if (pqi_ofa_alloc_host_buffer(ctrl_info) < 0) {
		dev_err(dev,
			"failed to allocate host buffer for Online Firmware Activation\n");
		dma_free_coherent(dev, sizeof(*ofap), ofap, ctrl_info->pqi_ofa_mem_dma_handle);
		ctrl_info->pqi_ofa_mem_virt_addr = NULL;
		return;
	}

	put_unaligned_le16(PQI_OFA_VERSION, &ofap->version);
	memcpy(&ofap->signature, PQI_OFA_SIGNATURE, sizeof(ofap->signature));
}

static void pqi_ofa_free_host_buffer(struct pqi_ctrl_info *ctrl_info)
{
	unsigned int i;
	struct device *dev;
	struct pqi_ofa_memory *ofap;
	struct pqi_sg_descriptor *mem_descriptor;
	unsigned int num_memory_descriptors;

	ofap = ctrl_info->pqi_ofa_mem_virt_addr;
	if (!ofap)
		return;

	dev = &ctrl_info->pci_dev->dev;

	if (get_unaligned_le32(&ofap->bytes_allocated) == 0)
		goto out;

	mem_descriptor = ofap->sg_descriptor;
	num_memory_descriptors =
		get_unaligned_le16(&ofap->num_memory_descriptors);

	for (i = 0; i < num_memory_descriptors; i++) {
		dma_free_coherent(dev,
			get_unaligned_le32(&mem_descriptor[i].length),
			ctrl_info->pqi_ofa_chunk_virt_addr[i],
			get_unaligned_le64(&mem_descriptor[i].address));
	}
	kfree(ctrl_info->pqi_ofa_chunk_virt_addr);

out:
	dma_free_coherent(dev, sizeof(*ofap), ofap,
		ctrl_info->pqi_ofa_mem_dma_handle);
	ctrl_info->pqi_ofa_mem_virt_addr = NULL;
}

static int pqi_ofa_host_memory_update(struct pqi_ctrl_info *ctrl_info)
{
	u32 buffer_length;
	struct pqi_vendor_general_request request;
	struct pqi_ofa_memory *ofap;

	memset(&request, 0, sizeof(request));

	request.header.iu_type = PQI_REQUEST_IU_VENDOR_GENERAL;
	put_unaligned_le16(sizeof(request) - PQI_REQUEST_HEADER_LENGTH,
		&request.header.iu_length);
	put_unaligned_le16(PQI_VENDOR_GENERAL_HOST_MEMORY_UPDATE,
		&request.function_code);

	ofap = ctrl_info->pqi_ofa_mem_virt_addr;

	if (ofap) {
		buffer_length = offsetof(struct pqi_ofa_memory, sg_descriptor) +
			get_unaligned_le16(&ofap->num_memory_descriptors) *
			sizeof(struct pqi_sg_descriptor);

		put_unaligned_le64((u64)ctrl_info->pqi_ofa_mem_dma_handle,
			&request.data.ofa_memory_allocation.buffer_address);
		put_unaligned_le32(buffer_length,
			&request.data.ofa_memory_allocation.buffer_length);
	}

	return pqi_submit_raid_request_synchronous(ctrl_info, &request.header, 0, NULL);
}

static int pqi_ofa_ctrl_restart(struct pqi_ctrl_info *ctrl_info, unsigned int delay_secs)
{
	ssleep(delay_secs);

	return pqi_ctrl_init_resume(ctrl_info);
}

static void pqi_perform_lockup_action(void)
{
	switch (pqi_lockup_action) {
	case PANIC:
		panic("FATAL: Smart Family Controller lockup detected");
		break;
	case REBOOT:
		emergency_restart();
		break;
	case NONE:
	default:
		break;
	}
}

static struct pqi_raid_error_info pqi_ctrl_offline_raid_error_info = {
	.data_out_result = PQI_DATA_IN_OUT_HARDWARE_ERROR,
	.status = SAM_STAT_CHECK_CONDITION,
};

static void pqi_fail_all_outstanding_requests(struct pqi_ctrl_info *ctrl_info)
{
	unsigned int i;
	struct pqi_io_request *io_request;
	struct scsi_cmnd *scmd;

	for (i = 0; i < ctrl_info->max_io_slots; i++) {
		io_request = &ctrl_info->io_request_pool[i];
		if (atomic_read(&io_request->refcount) == 0)
			continue;

		scmd = io_request->scmd;
		if (scmd) {
			set_host_byte(scmd, DID_NO_CONNECT);
		} else {
			io_request->status = -ENXIO;
			io_request->error_info =
				&pqi_ctrl_offline_raid_error_info;
		}

		io_request->io_complete_callback(io_request,
			io_request->context);
	}
}

static void pqi_take_ctrl_offline_deferred(struct pqi_ctrl_info *ctrl_info)
{
	pqi_perform_lockup_action();
	pqi_stop_heartbeat_timer(ctrl_info);
	pqi_free_interrupts(ctrl_info);
	pqi_cancel_rescan_worker(ctrl_info);
	pqi_cancel_update_time_worker(ctrl_info);
	pqi_ctrl_wait_until_quiesced(ctrl_info);
	pqi_fail_all_outstanding_requests(ctrl_info);
	pqi_ctrl_unblock_requests(ctrl_info);
}

static void pqi_ctrl_offline_worker(struct work_struct *work)
{
	struct pqi_ctrl_info *ctrl_info;

	ctrl_info = container_of(work, struct pqi_ctrl_info, ctrl_offline_work);
	pqi_take_ctrl_offline_deferred(ctrl_info);
}

static void pqi_take_ctrl_offline(struct pqi_ctrl_info *ctrl_info)
{
	if (!ctrl_info->controller_online)
		return;

	ctrl_info->controller_online = false;
	ctrl_info->pqi_mode_enabled = false;
	pqi_ctrl_block_requests(ctrl_info);
	if (!pqi_disable_ctrl_shutdown)
		sis_shutdown_ctrl(ctrl_info);
	pci_disable_device(ctrl_info->pci_dev);
	dev_err(&ctrl_info->pci_dev->dev, "controller offline\n");
	schedule_work(&ctrl_info->ctrl_offline_work);
}

static void pqi_print_ctrl_info(struct pci_dev *pci_dev,
	const struct pci_device_id *id)
{
	char *ctrl_description;

	if (id->driver_data)
		ctrl_description = (char *)id->driver_data;
	else
		ctrl_description = "Microsemi Smart Family Controller";

	dev_info(&pci_dev->dev, "%s found\n", ctrl_description);
}

static int pqi_pci_probe(struct pci_dev *pci_dev,
	const struct pci_device_id *id)
{
	int rc;
	int node, cp_node;
	struct pqi_ctrl_info *ctrl_info;

	pqi_print_ctrl_info(pci_dev, id);

	if (pqi_disable_device_id_wildcards &&
		id->subvendor == PCI_ANY_ID &&
		id->subdevice == PCI_ANY_ID) {
		dev_warn(&pci_dev->dev,
			"controller not probed because device ID wildcards are disabled\n");
		return -ENODEV;
	}

	if (id->subvendor == PCI_ANY_ID || id->subdevice == PCI_ANY_ID)
		dev_warn(&pci_dev->dev,
			"controller device ID matched using wildcards\n");

	node = dev_to_node(&pci_dev->dev);
	if (node == NUMA_NO_NODE) {
		cp_node = cpu_to_node(0);
		if (cp_node == NUMA_NO_NODE)
			cp_node = 0;
		set_dev_node(&pci_dev->dev, cp_node);
	}

	ctrl_info = pqi_alloc_ctrl_info(node);
	if (!ctrl_info) {
		dev_err(&pci_dev->dev,
			"failed to allocate controller info block\n");
		return -ENOMEM;
	}

	ctrl_info->pci_dev = pci_dev;

	rc = pqi_pci_init(ctrl_info);
	if (rc)
		goto error;

	rc = pqi_ctrl_init(ctrl_info);
	if (rc)
		goto error;

	return 0;

error:
	pqi_remove_ctrl(ctrl_info);

	return rc;
}

static void pqi_pci_remove(struct pci_dev *pci_dev)
{
	struct pqi_ctrl_info *ctrl_info;

	ctrl_info = pci_get_drvdata(pci_dev);
	if (!ctrl_info)
		return;

	pqi_remove_ctrl(ctrl_info);
}

static void pqi_crash_if_pending_command(struct pqi_ctrl_info *ctrl_info)
{
	unsigned int i;
	struct pqi_io_request *io_request;
	struct scsi_cmnd *scmd;

	for (i = 0; i < ctrl_info->max_io_slots; i++) {
		io_request = &ctrl_info->io_request_pool[i];
		if (atomic_read(&io_request->refcount) == 0)
			continue;
		scmd = io_request->scmd;
		WARN_ON(scmd != NULL); /* IO command from SML */
		WARN_ON(scmd == NULL); /* Non-IO cmd or driver initiated*/
	}
}

static void pqi_shutdown(struct pci_dev *pci_dev)
{
	int rc;
	struct pqi_ctrl_info *ctrl_info;

	ctrl_info = pci_get_drvdata(pci_dev);
	if (!ctrl_info) {
		dev_err(&pci_dev->dev,
			"cache could not be flushed\n");
		return;
	}

	pqi_wait_until_ofa_finished(ctrl_info);

	pqi_scsi_block_requests(ctrl_info);
	pqi_ctrl_block_device_reset(ctrl_info);
	pqi_ctrl_block_requests(ctrl_info);
	pqi_ctrl_wait_until_quiesced(ctrl_info);

	/*
	 * Write all data in the controller's battery-backed cache to
	 * storage.
	 */
	rc = pqi_flush_cache(ctrl_info, SHUTDOWN);
	if (rc)
		dev_err(&pci_dev->dev,
			"unable to flush controller cache\n");

	pqi_crash_if_pending_command(ctrl_info);
	pqi_reset(ctrl_info);
}

static void pqi_process_lockup_action_param(void)
{
	unsigned int i;

	if (!pqi_lockup_action_param)
		return;

	for (i = 0; i < ARRAY_SIZE(pqi_lockup_actions); i++) {
		if (strcmp(pqi_lockup_action_param,
			pqi_lockup_actions[i].name) == 0) {
			pqi_lockup_action = pqi_lockup_actions[i].action;
			return;
		}
	}

	pr_warn("%s: invalid lockup action setting \"%s\" - supported settings: none, reboot, panic\n",
		DRIVER_NAME_SHORT, pqi_lockup_action_param);
}

static void pqi_process_module_params(void)
{
	pqi_process_lockup_action_param();
}

static __maybe_unused int pqi_suspend(struct pci_dev *pci_dev, pm_message_t state)
{
	struct pqi_ctrl_info *ctrl_info;

	ctrl_info = pci_get_drvdata(pci_dev);

	pqi_wait_until_ofa_finished(ctrl_info);

	pqi_ctrl_block_scan(ctrl_info);
	pqi_scsi_block_requests(ctrl_info);
	pqi_ctrl_block_device_reset(ctrl_info);
	pqi_ctrl_block_requests(ctrl_info);
	pqi_ctrl_wait_until_quiesced(ctrl_info);
	pqi_flush_cache(ctrl_info, SUSPEND);
	pqi_stop_heartbeat_timer(ctrl_info);

	pqi_crash_if_pending_command(ctrl_info);

	if (state.event == PM_EVENT_FREEZE)
		return 0;

	pci_save_state(pci_dev);
	pci_set_power_state(pci_dev, pci_choose_state(pci_dev, state));

	ctrl_info->controller_online = false;
	ctrl_info->pqi_mode_enabled = false;

	return 0;
}

static __maybe_unused int pqi_resume(struct pci_dev *pci_dev)
{
	int rc;
	struct pqi_ctrl_info *ctrl_info;

	ctrl_info = pci_get_drvdata(pci_dev);

	if (pci_dev->current_state != PCI_D0) {
		ctrl_info->max_hw_queue_index = 0;
		pqi_free_interrupts(ctrl_info);
		pqi_change_irq_mode(ctrl_info, IRQ_MODE_INTX);
		rc = request_irq(pci_irq_vector(pci_dev, 0), pqi_irq_handler,
			IRQF_SHARED, DRIVER_NAME_SHORT,
			&ctrl_info->queue_groups[0]);
		if (rc) {
			dev_err(&ctrl_info->pci_dev->dev,
				"irq %u init failed with error %d\n",
				pci_dev->irq, rc);
			return rc;
		}
		pqi_ctrl_unblock_device_reset(ctrl_info);
		pqi_ctrl_unblock_requests(ctrl_info);
		pqi_scsi_unblock_requests(ctrl_info);
		pqi_ctrl_unblock_scan(ctrl_info);
		return 0;
	}

	pci_set_power_state(pci_dev, PCI_D0);
	pci_restore_state(pci_dev);

	pqi_ctrl_unblock_device_reset(ctrl_info);
	pqi_ctrl_unblock_requests(ctrl_info);
	pqi_scsi_unblock_requests(ctrl_info);
	pqi_ctrl_unblock_scan(ctrl_info);

	return pqi_ctrl_init_resume(ctrl_info);
}

/* Define the PCI IDs for the controllers that we support. */
static const struct pci_device_id pqi_pci_id_table[] = {
	{
		PCI_DEVICE_SUB(PCI_VENDOR_ID_ADAPTEC2, 0x028f,
			       0x105b, 0x1211)
	},
	{
		PCI_DEVICE_SUB(PCI_VENDOR_ID_ADAPTEC2, 0x028f,
			       0x105b, 0x1321)
	},
	{
		PCI_DEVICE_SUB(PCI_VENDOR_ID_ADAPTEC2, 0x028f,
			       0x152d, 0x8a22)
	},
	{
		PCI_DEVICE_SUB(PCI_VENDOR_ID_ADAPTEC2, 0x028f,
			       0x152d, 0x8a23)
	},
	{
		PCI_DEVICE_SUB(PCI_VENDOR_ID_ADAPTEC2, 0x028f,
			       0x152d, 0x8a24)
	},
	{
		PCI_DEVICE_SUB(PCI_VENDOR_ID_ADAPTEC2, 0x028f,
			       0x152d, 0x8a36)
	},
	{
		PCI_DEVICE_SUB(PCI_VENDOR_ID_ADAPTEC2, 0x028f,
			       0x152d, 0x8a37)
	},
	{
		PCI_DEVICE_SUB(PCI_VENDOR_ID_ADAPTEC2, 0x028f,
			       0x193d, 0x8460)
	},
	{
		PCI_DEVICE_SUB(PCI_VENDOR_ID_ADAPTEC2, 0x028f,
			       0x193d, 0x1104)
	},
	{
		PCI_DEVICE_SUB(PCI_VENDOR_ID_ADAPTEC2, 0x028f,
			       0x193d, 0x1105)
	},
	{
		PCI_DEVICE_SUB(PCI_VENDOR_ID_ADAPTEC2, 0x028f,
			       0x193d, 0x1106)
	},
	{
		PCI_DEVICE_SUB(PCI_VENDOR_ID_ADAPTEC2, 0x028f,
			       0x193d, 0x1107)
	},
	{
		PCI_DEVICE_SUB(PCI_VENDOR_ID_ADAPTEC2, 0x028f,
			       0x193d, 0x8460)
	},
	{
		PCI_DEVICE_SUB(PCI_VENDOR_ID_ADAPTEC2, 0x028f,
			       0x193d, 0x8461)
	},
	{
		PCI_DEVICE_SUB(PCI_VENDOR_ID_ADAPTEC2, 0x028f,
			       0x193d, 0xc460)
	},
	{
		PCI_DEVICE_SUB(PCI_VENDOR_ID_ADAPTEC2, 0x028f,
			       0x193d, 0xc461)
	},
	{
		PCI_DEVICE_SUB(PCI_VENDOR_ID_ADAPTEC2, 0x028f,
			       0x193d, 0xf460)
	},
	{
		PCI_DEVICE_SUB(PCI_VENDOR_ID_ADAPTEC2, 0x028f,
			       0x193d, 0xf461)
	},
	{
		PCI_DEVICE_SUB(PCI_VENDOR_ID_ADAPTEC2, 0x028f,
			       0x1bd4, 0x0045)
	},
	{
		PCI_DEVICE_SUB(PCI_VENDOR_ID_ADAPTEC2, 0x028f,
			       0x1bd4, 0x0046)
	},
	{
		PCI_DEVICE_SUB(PCI_VENDOR_ID_ADAPTEC2, 0x028f,
			       0x1bd4, 0x0047)
	},
	{
		PCI_DEVICE_SUB(PCI_VENDOR_ID_ADAPTEC2, 0x028f,
			       0x1bd4, 0x0048)
	},
	{
		PCI_DEVICE_SUB(PCI_VENDOR_ID_ADAPTEC2, 0x028f,
			       0x1bd4, 0x004a)
	},
	{
		PCI_DEVICE_SUB(PCI_VENDOR_ID_ADAPTEC2, 0x028f,
			       0x1bd4, 0x004b)
	},
	{
		PCI_DEVICE_SUB(PCI_VENDOR_ID_ADAPTEC2, 0x028f,
			       0x1bd4, 0x004c)
	},
	{
		PCI_DEVICE_SUB(PCI_VENDOR_ID_ADAPTEC2, 0x028f,
			       0x1bd4, 0x004f)
	},
	{
		PCI_DEVICE_SUB(PCI_VENDOR_ID_ADAPTEC2, 0x028f,
			       0x1bd4, 0x0051)
	},
	{
		PCI_DEVICE_SUB(PCI_VENDOR_ID_ADAPTEC2, 0x028f,
			       0x1bd4, 0x0052)
	},
	{
		PCI_DEVICE_SUB(PCI_VENDOR_ID_ADAPTEC2, 0x028f,
			       0x1bd4, 0x0053)
	},
	{
		PCI_DEVICE_SUB(PCI_VENDOR_ID_ADAPTEC2, 0x028f,
			       0x1bd4, 0x0054)
	},
	{
		PCI_DEVICE_SUB(PCI_VENDOR_ID_ADAPTEC2, 0x028f,
			       0x19e5, 0xd227)
	},
	{
		PCI_DEVICE_SUB(PCI_VENDOR_ID_ADAPTEC2, 0x028f,
			       0x19e5, 0xd228)
	},
	{
		PCI_DEVICE_SUB(PCI_VENDOR_ID_ADAPTEC2, 0x028f,
			       0x19e5, 0xd229)
	},
	{
		PCI_DEVICE_SUB(PCI_VENDOR_ID_ADAPTEC2, 0x028f,
			       0x19e5, 0xd22a)
	},
	{
		PCI_DEVICE_SUB(PCI_VENDOR_ID_ADAPTEC2, 0x028f,
			       0x19e5, 0xd22b)
	},
	{
		PCI_DEVICE_SUB(PCI_VENDOR_ID_ADAPTEC2, 0x028f,
			       0x19e5, 0xd22c)
	},
	{
		PCI_DEVICE_SUB(PCI_VENDOR_ID_ADAPTEC2, 0x028f,
			       PCI_VENDOR_ID_ADAPTEC2, 0x0110)
	},
	{
		PCI_DEVICE_SUB(PCI_VENDOR_ID_ADAPTEC2, 0x028f,
			       PCI_VENDOR_ID_ADAPTEC2, 0x0608)
	},
	{
		PCI_DEVICE_SUB(PCI_VENDOR_ID_ADAPTEC2, 0x028f,
			       PCI_VENDOR_ID_ADAPTEC2, 0x0800)
	},
	{
		PCI_DEVICE_SUB(PCI_VENDOR_ID_ADAPTEC2, 0x028f,
			       PCI_VENDOR_ID_ADAPTEC2, 0x0801)
	},
	{
		PCI_DEVICE_SUB(PCI_VENDOR_ID_ADAPTEC2, 0x028f,
			       PCI_VENDOR_ID_ADAPTEC2, 0x0802)
	},
	{
		PCI_DEVICE_SUB(PCI_VENDOR_ID_ADAPTEC2, 0x028f,
			       PCI_VENDOR_ID_ADAPTEC2, 0x0803)
	},
	{
		PCI_DEVICE_SUB(PCI_VENDOR_ID_ADAPTEC2, 0x028f,
			       PCI_VENDOR_ID_ADAPTEC2, 0x0804)
	},
	{
		PCI_DEVICE_SUB(PCI_VENDOR_ID_ADAPTEC2, 0x028f,
			       PCI_VENDOR_ID_ADAPTEC2, 0x0805)
	},
	{
		PCI_DEVICE_SUB(PCI_VENDOR_ID_ADAPTEC2, 0x028f,
			       PCI_VENDOR_ID_ADAPTEC2, 0x0806)
	},
	{
		PCI_DEVICE_SUB(PCI_VENDOR_ID_ADAPTEC2, 0x028f,
			       PCI_VENDOR_ID_ADAPTEC2, 0x0807)
	},
	{
		PCI_DEVICE_SUB(PCI_VENDOR_ID_ADAPTEC2, 0x028f,
			       PCI_VENDOR_ID_ADAPTEC2, 0x0808)
	},
	{
		PCI_DEVICE_SUB(PCI_VENDOR_ID_ADAPTEC2, 0x028f,
			       PCI_VENDOR_ID_ADAPTEC2, 0x0809)
	},
	{
		PCI_DEVICE_SUB(PCI_VENDOR_ID_ADAPTEC2, 0x028f,
			       PCI_VENDOR_ID_ADAPTEC2, 0x080a)
	},
	{
		PCI_DEVICE_SUB(PCI_VENDOR_ID_ADAPTEC2, 0x028f,
			       PCI_VENDOR_ID_ADAPTEC2, 0x0900)
	},
	{
		PCI_DEVICE_SUB(PCI_VENDOR_ID_ADAPTEC2, 0x028f,
			       PCI_VENDOR_ID_ADAPTEC2, 0x0901)
	},
	{
		PCI_DEVICE_SUB(PCI_VENDOR_ID_ADAPTEC2, 0x028f,
			       PCI_VENDOR_ID_ADAPTEC2, 0x0902)
	},
	{
		PCI_DEVICE_SUB(PCI_VENDOR_ID_ADAPTEC2, 0x028f,
			       PCI_VENDOR_ID_ADAPTEC2, 0x0903)
	},
	{
		PCI_DEVICE_SUB(PCI_VENDOR_ID_ADAPTEC2, 0x028f,
			       PCI_VENDOR_ID_ADAPTEC2, 0x0904)
	},
	{
		PCI_DEVICE_SUB(PCI_VENDOR_ID_ADAPTEC2, 0x028f,
			       PCI_VENDOR_ID_ADAPTEC2, 0x0905)
	},
	{
		PCI_DEVICE_SUB(PCI_VENDOR_ID_ADAPTEC2, 0x028f,
			       PCI_VENDOR_ID_ADAPTEC2, 0x0906)
	},
	{
		PCI_DEVICE_SUB(PCI_VENDOR_ID_ADAPTEC2, 0x028f,
			       PCI_VENDOR_ID_ADAPTEC2, 0x0907)
	},
	{
		PCI_DEVICE_SUB(PCI_VENDOR_ID_ADAPTEC2, 0x028f,
			       PCI_VENDOR_ID_ADAPTEC2, 0x0908)
	},
	{
		PCI_DEVICE_SUB(PCI_VENDOR_ID_ADAPTEC2, 0x028f,
			       PCI_VENDOR_ID_ADAPTEC2, 0x090a)
	},
	{
		PCI_DEVICE_SUB(PCI_VENDOR_ID_ADAPTEC2, 0x028f,
			       PCI_VENDOR_ID_ADAPTEC2, 0x1200)
	},
	{
		PCI_DEVICE_SUB(PCI_VENDOR_ID_ADAPTEC2, 0x028f,
			       PCI_VENDOR_ID_ADAPTEC2, 0x1201)
	},
	{
		PCI_DEVICE_SUB(PCI_VENDOR_ID_ADAPTEC2, 0x028f,
			       PCI_VENDOR_ID_ADAPTEC2, 0x1202)
	},
	{
		PCI_DEVICE_SUB(PCI_VENDOR_ID_ADAPTEC2, 0x028f,
			       PCI_VENDOR_ID_ADAPTEC2, 0x1280)
	},
	{
		PCI_DEVICE_SUB(PCI_VENDOR_ID_ADAPTEC2, 0x028f,
			       PCI_VENDOR_ID_ADAPTEC2, 0x1281)
	},
	{
		PCI_DEVICE_SUB(PCI_VENDOR_ID_ADAPTEC2, 0x028f,
			       PCI_VENDOR_ID_ADAPTEC2, 0x1282)
	},
	{
		PCI_DEVICE_SUB(PCI_VENDOR_ID_ADAPTEC2, 0x028f,
			       PCI_VENDOR_ID_ADAPTEC2, 0x1300)
	},
	{
		PCI_DEVICE_SUB(PCI_VENDOR_ID_ADAPTEC2, 0x028f,
			       PCI_VENDOR_ID_ADAPTEC2, 0x1301)
	},
	{
		PCI_DEVICE_SUB(PCI_VENDOR_ID_ADAPTEC2, 0x028f,
			       PCI_VENDOR_ID_ADAPTEC2, 0x1302)
	},
	{
		PCI_DEVICE_SUB(PCI_VENDOR_ID_ADAPTEC2, 0x028f,
			       PCI_VENDOR_ID_ADAPTEC2, 0x1303)
	},
	{
		PCI_DEVICE_SUB(PCI_VENDOR_ID_ADAPTEC2, 0x028f,
			       PCI_VENDOR_ID_ADAPTEC2, 0x1380)
	},
	{
		PCI_DEVICE_SUB(PCI_VENDOR_ID_ADAPTEC2, 0x028f,
			       PCI_VENDOR_ID_ADAPTEC2, 0x1400)
	},
	{
		PCI_DEVICE_SUB(PCI_VENDOR_ID_ADAPTEC2, 0x028f,
			       PCI_VENDOR_ID_ADAPTEC2, 0x1402)
	},
	{
		PCI_DEVICE_SUB(PCI_VENDOR_ID_ADAPTEC2, 0x028f,
			       PCI_VENDOR_ID_ADAPTEC2, 0x1410)
	},
	{
		PCI_DEVICE_SUB(PCI_VENDOR_ID_ADAPTEC2, 0x028f,
			       PCI_VENDOR_ID_ADAPTEC2, 0x1411)
	},
	{
		PCI_DEVICE_SUB(PCI_VENDOR_ID_ADAPTEC2, 0x028f,
			       PCI_VENDOR_ID_ADAPTEC2, 0x1412)
	},
	{
		PCI_DEVICE_SUB(PCI_VENDOR_ID_ADAPTEC2, 0x028f,
			       PCI_VENDOR_ID_ADAPTEC2, 0x1420)
	},
	{
		PCI_DEVICE_SUB(PCI_VENDOR_ID_ADAPTEC2, 0x028f,
			       PCI_VENDOR_ID_ADAPTEC2, 0x1430)
	},
	{
		PCI_DEVICE_SUB(PCI_VENDOR_ID_ADAPTEC2, 0x028f,
			       PCI_VENDOR_ID_ADAPTEC2, 0x1440)
	},
	{
		PCI_DEVICE_SUB(PCI_VENDOR_ID_ADAPTEC2, 0x028f,
			       PCI_VENDOR_ID_ADAPTEC2, 0x1441)
	},
	{
		PCI_DEVICE_SUB(PCI_VENDOR_ID_ADAPTEC2, 0x028f,
			       PCI_VENDOR_ID_ADAPTEC2, 0x1450)
	},
	{
		PCI_DEVICE_SUB(PCI_VENDOR_ID_ADAPTEC2, 0x028f,
			       PCI_VENDOR_ID_ADAPTEC2, 0x1452)
	},
	{
		PCI_DEVICE_SUB(PCI_VENDOR_ID_ADAPTEC2, 0x028f,
			       PCI_VENDOR_ID_ADAPTEC2, 0x1460)
	},
	{
		PCI_DEVICE_SUB(PCI_VENDOR_ID_ADAPTEC2, 0x028f,
			       PCI_VENDOR_ID_ADAPTEC2, 0x1461)
	},
	{
		PCI_DEVICE_SUB(PCI_VENDOR_ID_ADAPTEC2, 0x028f,
			       PCI_VENDOR_ID_ADAPTEC2, 0x1462)
	},
	{
		PCI_DEVICE_SUB(PCI_VENDOR_ID_ADAPTEC2, 0x028f,
			       PCI_VENDOR_ID_ADAPTEC2, 0x1470)
	},
	{
		PCI_DEVICE_SUB(PCI_VENDOR_ID_ADAPTEC2, 0x028f,
			       PCI_VENDOR_ID_ADAPTEC2, 0x1471)
	},
	{
		PCI_DEVICE_SUB(PCI_VENDOR_ID_ADAPTEC2, 0x028f,
			       PCI_VENDOR_ID_ADAPTEC2, 0x1472)
	},
	{
		PCI_DEVICE_SUB(PCI_VENDOR_ID_ADAPTEC2, 0x028f,
			       PCI_VENDOR_ID_ADAPTEC2, 0x1480)
	},
	{
		PCI_DEVICE_SUB(PCI_VENDOR_ID_ADAPTEC2, 0x028f,
			       PCI_VENDOR_ID_ADAPTEC2, 0x1490)
	},
	{
		PCI_DEVICE_SUB(PCI_VENDOR_ID_ADAPTEC2, 0x028f,
			       PCI_VENDOR_ID_ADAPTEC2, 0x1491)
	},
	{
		PCI_DEVICE_SUB(PCI_VENDOR_ID_ADAPTEC2, 0x028f,
			       PCI_VENDOR_ID_ADAPTEC2, 0x14a0)
	},
	{
		PCI_DEVICE_SUB(PCI_VENDOR_ID_ADAPTEC2, 0x028f,
			       PCI_VENDOR_ID_ADAPTEC2, 0x14a1)
	},
	{
		PCI_DEVICE_SUB(PCI_VENDOR_ID_ADAPTEC2, 0x028f,
			       PCI_VENDOR_ID_ADAPTEC2, 0x14b0)
	},
	{
		PCI_DEVICE_SUB(PCI_VENDOR_ID_ADAPTEC2, 0x028f,
			       PCI_VENDOR_ID_ADAPTEC2, 0x14b1)
	},
	{
		PCI_DEVICE_SUB(PCI_VENDOR_ID_ADAPTEC2, 0x028f,
			       PCI_VENDOR_ID_ADAPTEC2, 0x14c0)
	},
	{
		PCI_DEVICE_SUB(PCI_VENDOR_ID_ADAPTEC2, 0x028f,
			       PCI_VENDOR_ID_ADAPTEC2, 0x14c1)
	},
	{
		PCI_DEVICE_SUB(PCI_VENDOR_ID_ADAPTEC2, 0x028f,
			       PCI_VENDOR_ID_ADAPTEC2, 0x14d0)
	},
	{
		PCI_DEVICE_SUB(PCI_VENDOR_ID_ADAPTEC2, 0x028f,
			       PCI_VENDOR_ID_ADAPTEC2, 0x14e0)
	},
	{
		PCI_DEVICE_SUB(PCI_VENDOR_ID_ADAPTEC2, 0x028f,
			       PCI_VENDOR_ID_ADAPTEC2, 0x14f0)
	},
	{
		PCI_DEVICE_SUB(PCI_VENDOR_ID_ADAPTEC2, 0x028f,
			       PCI_VENDOR_ID_ADVANTECH, 0x8312)
	},
	{
		PCI_DEVICE_SUB(PCI_VENDOR_ID_ADAPTEC2, 0x028f,
			       PCI_VENDOR_ID_DELL, 0x1fe0)
	},
	{
		PCI_DEVICE_SUB(PCI_VENDOR_ID_ADAPTEC2, 0x028f,
			       PCI_VENDOR_ID_HP, 0x0600)
	},
	{
		PCI_DEVICE_SUB(PCI_VENDOR_ID_ADAPTEC2, 0x028f,
			       PCI_VENDOR_ID_HP, 0x0601)
	},
	{
		PCI_DEVICE_SUB(PCI_VENDOR_ID_ADAPTEC2, 0x028f,
			       PCI_VENDOR_ID_HP, 0x0602)
	},
	{
		PCI_DEVICE_SUB(PCI_VENDOR_ID_ADAPTEC2, 0x028f,
			       PCI_VENDOR_ID_HP, 0x0603)
	},
	{
		PCI_DEVICE_SUB(PCI_VENDOR_ID_ADAPTEC2, 0x028f,
			       PCI_VENDOR_ID_HP, 0x0609)
	},
	{
		PCI_DEVICE_SUB(PCI_VENDOR_ID_ADAPTEC2, 0x028f,
			       PCI_VENDOR_ID_HP, 0x0650)
	},
	{
		PCI_DEVICE_SUB(PCI_VENDOR_ID_ADAPTEC2, 0x028f,
			       PCI_VENDOR_ID_HP, 0x0651)
	},
	{
		PCI_DEVICE_SUB(PCI_VENDOR_ID_ADAPTEC2, 0x028f,
			       PCI_VENDOR_ID_HP, 0x0652)
	},
	{
		PCI_DEVICE_SUB(PCI_VENDOR_ID_ADAPTEC2, 0x028f,
			       PCI_VENDOR_ID_HP, 0x0653)
	},
	{
		PCI_DEVICE_SUB(PCI_VENDOR_ID_ADAPTEC2, 0x028f,
			       PCI_VENDOR_ID_HP, 0x0654)
	},
	{
		PCI_DEVICE_SUB(PCI_VENDOR_ID_ADAPTEC2, 0x028f,
			       PCI_VENDOR_ID_HP, 0x0655)
	},
	{
		PCI_DEVICE_SUB(PCI_VENDOR_ID_ADAPTEC2, 0x028f,
			       PCI_VENDOR_ID_HP, 0x0700)
	},
	{
		PCI_DEVICE_SUB(PCI_VENDOR_ID_ADAPTEC2, 0x028f,
			       PCI_VENDOR_ID_HP, 0x0701)
	},
	{
		PCI_DEVICE_SUB(PCI_VENDOR_ID_ADAPTEC2, 0x028f,
			       PCI_VENDOR_ID_HP, 0x1001)
	},
	{
		PCI_DEVICE_SUB(PCI_VENDOR_ID_ADAPTEC2, 0x028f,
			       PCI_VENDOR_ID_HP, 0x1002)
	},
	{
		PCI_DEVICE_SUB(PCI_VENDOR_ID_ADAPTEC2, 0x028f,
			       PCI_VENDOR_ID_HP, 0x1100)
	},
	{
		PCI_DEVICE_SUB(PCI_VENDOR_ID_ADAPTEC2, 0x028f,
			       PCI_VENDOR_ID_HP, 0x1101)
	},
	{
		PCI_DEVICE_SUB(PCI_VENDOR_ID_ADAPTEC2, 0x028f,
			       0x1590, 0x0294)
	},
	{
		PCI_DEVICE_SUB(PCI_VENDOR_ID_ADAPTEC2, 0x028f,
			       0x1590, 0x02db)
	},
	{
		PCI_DEVICE_SUB(PCI_VENDOR_ID_ADAPTEC2, 0x028f,
			       0x1590, 0x02dc)
	},
	{
		PCI_DEVICE_SUB(PCI_VENDOR_ID_ADAPTEC2, 0x028f,
			       0x1590, 0x032e)
	},
	{
		PCI_DEVICE_SUB(PCI_VENDOR_ID_ADAPTEC2, 0x028f,
			       0x1d8d, 0x0800)
	},
	{
		PCI_DEVICE_SUB(PCI_VENDOR_ID_ADAPTEC2, 0x028f,
			       0x1d8d, 0x0908)
	},
	{
		PCI_DEVICE_SUB(PCI_VENDOR_ID_ADAPTEC2, 0x028f,
			       0x1d8d, 0x0806)
	},
	{
		PCI_DEVICE_SUB(PCI_VENDOR_ID_ADAPTEC2, 0x028f,
			       0x1d8d, 0x0916)
	},
	{
		PCI_DEVICE_SUB(PCI_VENDOR_ID_ADAPTEC2, 0x028f,
			       PCI_VENDOR_ID_GIGABYTE, 0x1000)
	},
	{
		PCI_DEVICE_SUB(PCI_VENDOR_ID_ADAPTEC2, 0x028f,
			       PCI_ANY_ID, PCI_ANY_ID)
	},
	{ 0 }
};

MODULE_DEVICE_TABLE(pci, pqi_pci_id_table);

static struct pci_driver pqi_pci_driver = {
	.name = DRIVER_NAME_SHORT,
	.id_table = pqi_pci_id_table,
	.probe = pqi_pci_probe,
	.remove = pqi_pci_remove,
	.shutdown = pqi_shutdown,
#if defined(CONFIG_PM)
	.suspend = pqi_suspend,
	.resume = pqi_resume,
#endif
};

static int __init pqi_init(void)
{
	int rc;

	pr_info(DRIVER_NAME "\n");

	pqi_sas_transport_template = sas_attach_transport(&pqi_sas_transport_functions);
	if (!pqi_sas_transport_template)
		return -ENODEV;

	pqi_process_module_params();

	rc = pci_register_driver(&pqi_pci_driver);
	if (rc)
		sas_release_transport(pqi_sas_transport_template);

	return rc;
}

static void __exit pqi_cleanup(void)
{
	pci_unregister_driver(&pqi_pci_driver);
	sas_release_transport(pqi_sas_transport_template);
}

module_init(pqi_init);
module_exit(pqi_cleanup);

static void __attribute__((unused)) verify_structures(void)
{
	BUILD_BUG_ON(offsetof(struct pqi_ctrl_registers,
		sis_host_to_ctrl_doorbell) != 0x20);
	BUILD_BUG_ON(offsetof(struct pqi_ctrl_registers,
		sis_interrupt_mask) != 0x34);
	BUILD_BUG_ON(offsetof(struct pqi_ctrl_registers,
		sis_ctrl_to_host_doorbell) != 0x9c);
	BUILD_BUG_ON(offsetof(struct pqi_ctrl_registers,
		sis_ctrl_to_host_doorbell_clear) != 0xa0);
	BUILD_BUG_ON(offsetof(struct pqi_ctrl_registers,
		sis_driver_scratch) != 0xb0);
	BUILD_BUG_ON(offsetof(struct pqi_ctrl_registers,
		sis_product_identifier) != 0xb4);
	BUILD_BUG_ON(offsetof(struct pqi_ctrl_registers,
		sis_firmware_status) != 0xbc);
	BUILD_BUG_ON(offsetof(struct pqi_ctrl_registers,
		sis_mailbox) != 0x1000);
	BUILD_BUG_ON(offsetof(struct pqi_ctrl_registers,
		pqi_registers) != 0x4000);

	BUILD_BUG_ON(offsetof(struct pqi_iu_header,
		iu_type) != 0x0);
	BUILD_BUG_ON(offsetof(struct pqi_iu_header,
		iu_length) != 0x2);
	BUILD_BUG_ON(offsetof(struct pqi_iu_header,
		response_queue_id) != 0x4);
	BUILD_BUG_ON(offsetof(struct pqi_iu_header,
		driver_flags) != 0x6);
	BUILD_BUG_ON(sizeof(struct pqi_iu_header) != 0x8);

	BUILD_BUG_ON(offsetof(struct pqi_aio_error_info,
		status) != 0x0);
	BUILD_BUG_ON(offsetof(struct pqi_aio_error_info,
		service_response) != 0x1);
	BUILD_BUG_ON(offsetof(struct pqi_aio_error_info,
		data_present) != 0x2);
	BUILD_BUG_ON(offsetof(struct pqi_aio_error_info,
		reserved) != 0x3);
	BUILD_BUG_ON(offsetof(struct pqi_aio_error_info,
		residual_count) != 0x4);
	BUILD_BUG_ON(offsetof(struct pqi_aio_error_info,
		data_length) != 0x8);
	BUILD_BUG_ON(offsetof(struct pqi_aio_error_info,
		reserved1) != 0xa);
	BUILD_BUG_ON(offsetof(struct pqi_aio_error_info,
		data) != 0xc);
	BUILD_BUG_ON(sizeof(struct pqi_aio_error_info) != 0x10c);

	BUILD_BUG_ON(offsetof(struct pqi_raid_error_info,
		data_in_result) != 0x0);
	BUILD_BUG_ON(offsetof(struct pqi_raid_error_info,
		data_out_result) != 0x1);
	BUILD_BUG_ON(offsetof(struct pqi_raid_error_info,
		reserved) != 0x2);
	BUILD_BUG_ON(offsetof(struct pqi_raid_error_info,
		status) != 0x5);
	BUILD_BUG_ON(offsetof(struct pqi_raid_error_info,
		status_qualifier) != 0x6);
	BUILD_BUG_ON(offsetof(struct pqi_raid_error_info,
		sense_data_length) != 0x8);
	BUILD_BUG_ON(offsetof(struct pqi_raid_error_info,
		response_data_length) != 0xa);
	BUILD_BUG_ON(offsetof(struct pqi_raid_error_info,
		data_in_transferred) != 0xc);
	BUILD_BUG_ON(offsetof(struct pqi_raid_error_info,
		data_out_transferred) != 0x10);
	BUILD_BUG_ON(offsetof(struct pqi_raid_error_info,
		data) != 0x14);
	BUILD_BUG_ON(sizeof(struct pqi_raid_error_info) != 0x114);

	BUILD_BUG_ON(offsetof(struct pqi_device_registers,
		signature) != 0x0);
	BUILD_BUG_ON(offsetof(struct pqi_device_registers,
		function_and_status_code) != 0x8);
	BUILD_BUG_ON(offsetof(struct pqi_device_registers,
		max_admin_iq_elements) != 0x10);
	BUILD_BUG_ON(offsetof(struct pqi_device_registers,
		max_admin_oq_elements) != 0x11);
	BUILD_BUG_ON(offsetof(struct pqi_device_registers,
		admin_iq_element_length) != 0x12);
	BUILD_BUG_ON(offsetof(struct pqi_device_registers,
		admin_oq_element_length) != 0x13);
	BUILD_BUG_ON(offsetof(struct pqi_device_registers,
		max_reset_timeout) != 0x14);
	BUILD_BUG_ON(offsetof(struct pqi_device_registers,
		legacy_intx_status) != 0x18);
	BUILD_BUG_ON(offsetof(struct pqi_device_registers,
		legacy_intx_mask_set) != 0x1c);
	BUILD_BUG_ON(offsetof(struct pqi_device_registers,
		legacy_intx_mask_clear) != 0x20);
	BUILD_BUG_ON(offsetof(struct pqi_device_registers,
		device_status) != 0x40);
	BUILD_BUG_ON(offsetof(struct pqi_device_registers,
		admin_iq_pi_offset) != 0x48);
	BUILD_BUG_ON(offsetof(struct pqi_device_registers,
		admin_oq_ci_offset) != 0x50);
	BUILD_BUG_ON(offsetof(struct pqi_device_registers,
		admin_iq_element_array_addr) != 0x58);
	BUILD_BUG_ON(offsetof(struct pqi_device_registers,
		admin_oq_element_array_addr) != 0x60);
	BUILD_BUG_ON(offsetof(struct pqi_device_registers,
		admin_iq_ci_addr) != 0x68);
	BUILD_BUG_ON(offsetof(struct pqi_device_registers,
		admin_oq_pi_addr) != 0x70);
	BUILD_BUG_ON(offsetof(struct pqi_device_registers,
		admin_iq_num_elements) != 0x78);
	BUILD_BUG_ON(offsetof(struct pqi_device_registers,
		admin_oq_num_elements) != 0x79);
	BUILD_BUG_ON(offsetof(struct pqi_device_registers,
		admin_queue_int_msg_num) != 0x7a);
	BUILD_BUG_ON(offsetof(struct pqi_device_registers,
		device_error) != 0x80);
	BUILD_BUG_ON(offsetof(struct pqi_device_registers,
		error_details) != 0x88);
	BUILD_BUG_ON(offsetof(struct pqi_device_registers,
		device_reset) != 0x90);
	BUILD_BUG_ON(offsetof(struct pqi_device_registers,
		power_action) != 0x94);
	BUILD_BUG_ON(sizeof(struct pqi_device_registers) != 0x100);

	BUILD_BUG_ON(offsetof(struct pqi_general_admin_request,
		header.iu_type) != 0);
	BUILD_BUG_ON(offsetof(struct pqi_general_admin_request,
		header.iu_length) != 2);
	BUILD_BUG_ON(offsetof(struct pqi_general_admin_request,
		header.driver_flags) != 6);
	BUILD_BUG_ON(offsetof(struct pqi_general_admin_request,
		request_id) != 8);
	BUILD_BUG_ON(offsetof(struct pqi_general_admin_request,
		function_code) != 10);
	BUILD_BUG_ON(offsetof(struct pqi_general_admin_request,
		data.report_device_capability.buffer_length) != 44);
	BUILD_BUG_ON(offsetof(struct pqi_general_admin_request,
		data.report_device_capability.sg_descriptor) != 48);
	BUILD_BUG_ON(offsetof(struct pqi_general_admin_request,
		data.create_operational_iq.queue_id) != 12);
	BUILD_BUG_ON(offsetof(struct pqi_general_admin_request,
		data.create_operational_iq.element_array_addr) != 16);
	BUILD_BUG_ON(offsetof(struct pqi_general_admin_request,
		data.create_operational_iq.ci_addr) != 24);
	BUILD_BUG_ON(offsetof(struct pqi_general_admin_request,
		data.create_operational_iq.num_elements) != 32);
	BUILD_BUG_ON(offsetof(struct pqi_general_admin_request,
		data.create_operational_iq.element_length) != 34);
	BUILD_BUG_ON(offsetof(struct pqi_general_admin_request,
		data.create_operational_iq.queue_protocol) != 36);
	BUILD_BUG_ON(offsetof(struct pqi_general_admin_request,
		data.create_operational_oq.queue_id) != 12);
	BUILD_BUG_ON(offsetof(struct pqi_general_admin_request,
		data.create_operational_oq.element_array_addr) != 16);
	BUILD_BUG_ON(offsetof(struct pqi_general_admin_request,
		data.create_operational_oq.pi_addr) != 24);
	BUILD_BUG_ON(offsetof(struct pqi_general_admin_request,
		data.create_operational_oq.num_elements) != 32);
	BUILD_BUG_ON(offsetof(struct pqi_general_admin_request,
		data.create_operational_oq.element_length) != 34);
	BUILD_BUG_ON(offsetof(struct pqi_general_admin_request,
		data.create_operational_oq.queue_protocol) != 36);
	BUILD_BUG_ON(offsetof(struct pqi_general_admin_request,
		data.create_operational_oq.int_msg_num) != 40);
	BUILD_BUG_ON(offsetof(struct pqi_general_admin_request,
		data.create_operational_oq.coalescing_count) != 42);
	BUILD_BUG_ON(offsetof(struct pqi_general_admin_request,
		data.create_operational_oq.min_coalescing_time) != 44);
	BUILD_BUG_ON(offsetof(struct pqi_general_admin_request,
		data.create_operational_oq.max_coalescing_time) != 48);
	BUILD_BUG_ON(offsetof(struct pqi_general_admin_request,
		data.delete_operational_queue.queue_id) != 12);
	BUILD_BUG_ON(sizeof(struct pqi_general_admin_request) != 64);
	BUILD_BUG_ON(sizeof_field(struct pqi_general_admin_request,
		data.create_operational_iq) != 64 - 11);
	BUILD_BUG_ON(sizeof_field(struct pqi_general_admin_request,
		data.create_operational_oq) != 64 - 11);
	BUILD_BUG_ON(sizeof_field(struct pqi_general_admin_request,
		data.delete_operational_queue) != 64 - 11);

	BUILD_BUG_ON(offsetof(struct pqi_general_admin_response,
		header.iu_type) != 0);
	BUILD_BUG_ON(offsetof(struct pqi_general_admin_response,
		header.iu_length) != 2);
	BUILD_BUG_ON(offsetof(struct pqi_general_admin_response,
		header.driver_flags) != 6);
	BUILD_BUG_ON(offsetof(struct pqi_general_admin_response,
		request_id) != 8);
	BUILD_BUG_ON(offsetof(struct pqi_general_admin_response,
		function_code) != 10);
	BUILD_BUG_ON(offsetof(struct pqi_general_admin_response,
		status) != 11);
	BUILD_BUG_ON(offsetof(struct pqi_general_admin_response,
		data.create_operational_iq.status_descriptor) != 12);
	BUILD_BUG_ON(offsetof(struct pqi_general_admin_response,
		data.create_operational_iq.iq_pi_offset) != 16);
	BUILD_BUG_ON(offsetof(struct pqi_general_admin_response,
		data.create_operational_oq.status_descriptor) != 12);
	BUILD_BUG_ON(offsetof(struct pqi_general_admin_response,
		data.create_operational_oq.oq_ci_offset) != 16);
	BUILD_BUG_ON(sizeof(struct pqi_general_admin_response) != 64);

	BUILD_BUG_ON(offsetof(struct pqi_raid_path_request,
		header.iu_type) != 0);
	BUILD_BUG_ON(offsetof(struct pqi_raid_path_request,
		header.iu_length) != 2);
	BUILD_BUG_ON(offsetof(struct pqi_raid_path_request,
		header.response_queue_id) != 4);
	BUILD_BUG_ON(offsetof(struct pqi_raid_path_request,
		header.driver_flags) != 6);
	BUILD_BUG_ON(offsetof(struct pqi_raid_path_request,
		request_id) != 8);
	BUILD_BUG_ON(offsetof(struct pqi_raid_path_request,
		nexus_id) != 10);
	BUILD_BUG_ON(offsetof(struct pqi_raid_path_request,
		buffer_length) != 12);
	BUILD_BUG_ON(offsetof(struct pqi_raid_path_request,
		lun_number) != 16);
	BUILD_BUG_ON(offsetof(struct pqi_raid_path_request,
		protocol_specific) != 24);
	BUILD_BUG_ON(offsetof(struct pqi_raid_path_request,
		error_index) != 27);
	BUILD_BUG_ON(offsetof(struct pqi_raid_path_request,
		cdb) != 32);
	BUILD_BUG_ON(offsetof(struct pqi_raid_path_request,
		timeout) != 60);
	BUILD_BUG_ON(offsetof(struct pqi_raid_path_request,
		sg_descriptors) != 64);
	BUILD_BUG_ON(sizeof(struct pqi_raid_path_request) !=
		PQI_OPERATIONAL_IQ_ELEMENT_LENGTH);

	BUILD_BUG_ON(offsetof(struct pqi_aio_path_request,
		header.iu_type) != 0);
	BUILD_BUG_ON(offsetof(struct pqi_aio_path_request,
		header.iu_length) != 2);
	BUILD_BUG_ON(offsetof(struct pqi_aio_path_request,
		header.response_queue_id) != 4);
	BUILD_BUG_ON(offsetof(struct pqi_aio_path_request,
		header.driver_flags) != 6);
	BUILD_BUG_ON(offsetof(struct pqi_aio_path_request,
		request_id) != 8);
	BUILD_BUG_ON(offsetof(struct pqi_aio_path_request,
		nexus_id) != 12);
	BUILD_BUG_ON(offsetof(struct pqi_aio_path_request,
		buffer_length) != 16);
	BUILD_BUG_ON(offsetof(struct pqi_aio_path_request,
		data_encryption_key_index) != 22);
	BUILD_BUG_ON(offsetof(struct pqi_aio_path_request,
		encrypt_tweak_lower) != 24);
	BUILD_BUG_ON(offsetof(struct pqi_aio_path_request,
		encrypt_tweak_upper) != 28);
	BUILD_BUG_ON(offsetof(struct pqi_aio_path_request,
		cdb) != 32);
	BUILD_BUG_ON(offsetof(struct pqi_aio_path_request,
		error_index) != 48);
	BUILD_BUG_ON(offsetof(struct pqi_aio_path_request,
		num_sg_descriptors) != 50);
	BUILD_BUG_ON(offsetof(struct pqi_aio_path_request,
		cdb_length) != 51);
	BUILD_BUG_ON(offsetof(struct pqi_aio_path_request,
		lun_number) != 52);
	BUILD_BUG_ON(offsetof(struct pqi_aio_path_request,
		sg_descriptors) != 64);
	BUILD_BUG_ON(sizeof(struct pqi_aio_path_request) !=
		PQI_OPERATIONAL_IQ_ELEMENT_LENGTH);

	BUILD_BUG_ON(offsetof(struct pqi_io_response,
		header.iu_type) != 0);
	BUILD_BUG_ON(offsetof(struct pqi_io_response,
		header.iu_length) != 2);
	BUILD_BUG_ON(offsetof(struct pqi_io_response,
		request_id) != 8);
	BUILD_BUG_ON(offsetof(struct pqi_io_response,
		error_index) != 10);

	BUILD_BUG_ON(offsetof(struct pqi_general_management_request,
		header.iu_type) != 0);
	BUILD_BUG_ON(offsetof(struct pqi_general_management_request,
		header.iu_length) != 2);
	BUILD_BUG_ON(offsetof(struct pqi_general_management_request,
		header.response_queue_id) != 4);
	BUILD_BUG_ON(offsetof(struct pqi_general_management_request,
		request_id) != 8);
	BUILD_BUG_ON(offsetof(struct pqi_general_management_request,
		data.report_event_configuration.buffer_length) != 12);
	BUILD_BUG_ON(offsetof(struct pqi_general_management_request,
		data.report_event_configuration.sg_descriptors) != 16);
	BUILD_BUG_ON(offsetof(struct pqi_general_management_request,
		data.set_event_configuration.global_event_oq_id) != 10);
	BUILD_BUG_ON(offsetof(struct pqi_general_management_request,
		data.set_event_configuration.buffer_length) != 12);
	BUILD_BUG_ON(offsetof(struct pqi_general_management_request,
		data.set_event_configuration.sg_descriptors) != 16);

	BUILD_BUG_ON(offsetof(struct pqi_iu_layer_descriptor,
		max_inbound_iu_length) != 6);
	BUILD_BUG_ON(offsetof(struct pqi_iu_layer_descriptor,
		max_outbound_iu_length) != 14);
	BUILD_BUG_ON(sizeof(struct pqi_iu_layer_descriptor) != 16);

	BUILD_BUG_ON(offsetof(struct pqi_device_capability,
		data_length) != 0);
	BUILD_BUG_ON(offsetof(struct pqi_device_capability,
		iq_arbitration_priority_support_bitmask) != 8);
	BUILD_BUG_ON(offsetof(struct pqi_device_capability,
		maximum_aw_a) != 9);
	BUILD_BUG_ON(offsetof(struct pqi_device_capability,
		maximum_aw_b) != 10);
	BUILD_BUG_ON(offsetof(struct pqi_device_capability,
		maximum_aw_c) != 11);
	BUILD_BUG_ON(offsetof(struct pqi_device_capability,
		max_inbound_queues) != 16);
	BUILD_BUG_ON(offsetof(struct pqi_device_capability,
		max_elements_per_iq) != 18);
	BUILD_BUG_ON(offsetof(struct pqi_device_capability,
		max_iq_element_length) != 24);
	BUILD_BUG_ON(offsetof(struct pqi_device_capability,
		min_iq_element_length) != 26);
	BUILD_BUG_ON(offsetof(struct pqi_device_capability,
		max_outbound_queues) != 30);
	BUILD_BUG_ON(offsetof(struct pqi_device_capability,
		max_elements_per_oq) != 32);
	BUILD_BUG_ON(offsetof(struct pqi_device_capability,
		intr_coalescing_time_granularity) != 34);
	BUILD_BUG_ON(offsetof(struct pqi_device_capability,
		max_oq_element_length) != 36);
	BUILD_BUG_ON(offsetof(struct pqi_device_capability,
		min_oq_element_length) != 38);
	BUILD_BUG_ON(offsetof(struct pqi_device_capability,
		iu_layer_descriptors) != 64);
	BUILD_BUG_ON(sizeof(struct pqi_device_capability) != 576);

	BUILD_BUG_ON(offsetof(struct pqi_event_descriptor,
		event_type) != 0);
	BUILD_BUG_ON(offsetof(struct pqi_event_descriptor,
		oq_id) != 2);
	BUILD_BUG_ON(sizeof(struct pqi_event_descriptor) != 4);

	BUILD_BUG_ON(offsetof(struct pqi_event_config,
		num_event_descriptors) != 2);
	BUILD_BUG_ON(offsetof(struct pqi_event_config,
		descriptors) != 4);

	BUILD_BUG_ON(PQI_NUM_SUPPORTED_EVENTS !=
		ARRAY_SIZE(pqi_supported_event_types));

	BUILD_BUG_ON(offsetof(struct pqi_event_response,
		header.iu_type) != 0);
	BUILD_BUG_ON(offsetof(struct pqi_event_response,
		header.iu_length) != 2);
	BUILD_BUG_ON(offsetof(struct pqi_event_response,
		event_type) != 8);
	BUILD_BUG_ON(offsetof(struct pqi_event_response,
		event_id) != 10);
	BUILD_BUG_ON(offsetof(struct pqi_event_response,
		additional_event_id) != 12);
	BUILD_BUG_ON(offsetof(struct pqi_event_response,
		data) != 16);
	BUILD_BUG_ON(sizeof(struct pqi_event_response) != 32);

	BUILD_BUG_ON(offsetof(struct pqi_event_acknowledge_request,
		header.iu_type) != 0);
	BUILD_BUG_ON(offsetof(struct pqi_event_acknowledge_request,
		header.iu_length) != 2);
	BUILD_BUG_ON(offsetof(struct pqi_event_acknowledge_request,
		event_type) != 8);
	BUILD_BUG_ON(offsetof(struct pqi_event_acknowledge_request,
		event_id) != 10);
	BUILD_BUG_ON(offsetof(struct pqi_event_acknowledge_request,
		additional_event_id) != 12);
	BUILD_BUG_ON(sizeof(struct pqi_event_acknowledge_request) != 16);

	BUILD_BUG_ON(offsetof(struct pqi_task_management_request,
		header.iu_type) != 0);
	BUILD_BUG_ON(offsetof(struct pqi_task_management_request,
		header.iu_length) != 2);
	BUILD_BUG_ON(offsetof(struct pqi_task_management_request,
		request_id) != 8);
	BUILD_BUG_ON(offsetof(struct pqi_task_management_request,
		nexus_id) != 10);
	BUILD_BUG_ON(offsetof(struct pqi_task_management_request,
		timeout) != 14);
	BUILD_BUG_ON(offsetof(struct pqi_task_management_request,
		lun_number) != 16);
	BUILD_BUG_ON(offsetof(struct pqi_task_management_request,
		protocol_specific) != 24);
	BUILD_BUG_ON(offsetof(struct pqi_task_management_request,
		outbound_queue_id_to_manage) != 26);
	BUILD_BUG_ON(offsetof(struct pqi_task_management_request,
		request_id_to_manage) != 28);
	BUILD_BUG_ON(offsetof(struct pqi_task_management_request,
		task_management_function) != 30);
	BUILD_BUG_ON(sizeof(struct pqi_task_management_request) != 32);

	BUILD_BUG_ON(offsetof(struct pqi_task_management_response,
		header.iu_type) != 0);
	BUILD_BUG_ON(offsetof(struct pqi_task_management_response,
		header.iu_length) != 2);
	BUILD_BUG_ON(offsetof(struct pqi_task_management_response,
		request_id) != 8);
	BUILD_BUG_ON(offsetof(struct pqi_task_management_response,
		nexus_id) != 10);
	BUILD_BUG_ON(offsetof(struct pqi_task_management_response,
		additional_response_info) != 12);
	BUILD_BUG_ON(offsetof(struct pqi_task_management_response,
		response_code) != 15);
	BUILD_BUG_ON(sizeof(struct pqi_task_management_response) != 16);

	BUILD_BUG_ON(offsetof(struct bmic_identify_controller,
		configured_logical_drive_count) != 0);
	BUILD_BUG_ON(offsetof(struct bmic_identify_controller,
		configuration_signature) != 1);
	BUILD_BUG_ON(offsetof(struct bmic_identify_controller,
		firmware_version_short) != 5);
	BUILD_BUG_ON(offsetof(struct bmic_identify_controller,
		extended_logical_unit_count) != 154);
	BUILD_BUG_ON(offsetof(struct bmic_identify_controller,
		firmware_build_number) != 190);
	BUILD_BUG_ON(offsetof(struct bmic_identify_controller,
		vendor_id) != 200);
	BUILD_BUG_ON(offsetof(struct bmic_identify_controller,
		product_id) != 208);
	BUILD_BUG_ON(offsetof(struct bmic_identify_controller,
		extra_controller_flags) != 286);
	BUILD_BUG_ON(offsetof(struct bmic_identify_controller,
		controller_mode) != 292);
	BUILD_BUG_ON(offsetof(struct bmic_identify_controller,
		spare_part_number) != 293);
	BUILD_BUG_ON(offsetof(struct bmic_identify_controller,
		firmware_version_long) != 325);

	BUILD_BUG_ON(offsetof(struct bmic_identify_physical_device,
		phys_bay_in_box) != 115);
	BUILD_BUG_ON(offsetof(struct bmic_identify_physical_device,
		device_type) != 120);
	BUILD_BUG_ON(offsetof(struct bmic_identify_physical_device,
		redundant_path_present_map) != 1736);
	BUILD_BUG_ON(offsetof(struct bmic_identify_physical_device,
		active_path_number) != 1738);
	BUILD_BUG_ON(offsetof(struct bmic_identify_physical_device,
		alternate_paths_phys_connector) != 1739);
	BUILD_BUG_ON(offsetof(struct bmic_identify_physical_device,
		alternate_paths_phys_box_on_port) != 1755);
	BUILD_BUG_ON(offsetof(struct bmic_identify_physical_device,
		current_queue_depth_limit) != 1796);
	BUILD_BUG_ON(sizeof(struct bmic_identify_physical_device) != 2560);

	BUILD_BUG_ON(sizeof(struct bmic_sense_feature_buffer_header) != 4);
	BUILD_BUG_ON(offsetof(struct bmic_sense_feature_buffer_header,
		page_code) != 0);
	BUILD_BUG_ON(offsetof(struct bmic_sense_feature_buffer_header,
		subpage_code) != 1);
	BUILD_BUG_ON(offsetof(struct bmic_sense_feature_buffer_header,
		buffer_length) != 2);

	BUILD_BUG_ON(sizeof(struct bmic_sense_feature_page_header) != 4);
	BUILD_BUG_ON(offsetof(struct bmic_sense_feature_page_header,
		page_code) != 0);
	BUILD_BUG_ON(offsetof(struct bmic_sense_feature_page_header,
		subpage_code) != 1);
	BUILD_BUG_ON(offsetof(struct bmic_sense_feature_page_header,
		page_length) != 2);

	BUILD_BUG_ON(sizeof(struct bmic_sense_feature_io_page_aio_subpage)
		!= 18);
	BUILD_BUG_ON(offsetof(struct bmic_sense_feature_io_page_aio_subpage,
		header) != 0);
	BUILD_BUG_ON(offsetof(struct bmic_sense_feature_io_page_aio_subpage,
		firmware_read_support) != 4);
	BUILD_BUG_ON(offsetof(struct bmic_sense_feature_io_page_aio_subpage,
		driver_read_support) != 5);
	BUILD_BUG_ON(offsetof(struct bmic_sense_feature_io_page_aio_subpage,
		firmware_write_support) != 6);
	BUILD_BUG_ON(offsetof(struct bmic_sense_feature_io_page_aio_subpage,
		driver_write_support) != 7);
	BUILD_BUG_ON(offsetof(struct bmic_sense_feature_io_page_aio_subpage,
		max_transfer_encrypted_sas_sata) != 8);
	BUILD_BUG_ON(offsetof(struct bmic_sense_feature_io_page_aio_subpage,
		max_transfer_encrypted_nvme) != 10);
	BUILD_BUG_ON(offsetof(struct bmic_sense_feature_io_page_aio_subpage,
		max_write_raid_5_6) != 12);
	BUILD_BUG_ON(offsetof(struct bmic_sense_feature_io_page_aio_subpage,
		max_write_raid_1_10_2drive) != 14);
	BUILD_BUG_ON(offsetof(struct bmic_sense_feature_io_page_aio_subpage,
		max_write_raid_1_10_3drive) != 16);

	BUILD_BUG_ON(PQI_ADMIN_IQ_NUM_ELEMENTS > 255);
	BUILD_BUG_ON(PQI_ADMIN_OQ_NUM_ELEMENTS > 255);
	BUILD_BUG_ON(PQI_ADMIN_IQ_ELEMENT_LENGTH %
		PQI_QUEUE_ELEMENT_LENGTH_ALIGNMENT != 0);
	BUILD_BUG_ON(PQI_ADMIN_OQ_ELEMENT_LENGTH %
		PQI_QUEUE_ELEMENT_LENGTH_ALIGNMENT != 0);
	BUILD_BUG_ON(PQI_OPERATIONAL_IQ_ELEMENT_LENGTH > 1048560);
	BUILD_BUG_ON(PQI_OPERATIONAL_IQ_ELEMENT_LENGTH %
		PQI_QUEUE_ELEMENT_LENGTH_ALIGNMENT != 0);
	BUILD_BUG_ON(PQI_OPERATIONAL_OQ_ELEMENT_LENGTH > 1048560);
	BUILD_BUG_ON(PQI_OPERATIONAL_OQ_ELEMENT_LENGTH %
		PQI_QUEUE_ELEMENT_LENGTH_ALIGNMENT != 0);

	BUILD_BUG_ON(PQI_RESERVED_IO_SLOTS >= PQI_MAX_OUTSTANDING_REQUESTS);
	BUILD_BUG_ON(PQI_RESERVED_IO_SLOTS >=
		PQI_MAX_OUTSTANDING_REQUESTS_KDUMP);
}<|MERGE_RESOLUTION|>--- conflicted
+++ resolved
@@ -5855,47 +5855,7 @@
 	}
 }
 
-<<<<<<< HEAD
-static void pqi_fail_io_queued_for_all_devices(struct pqi_ctrl_info *ctrl_info)
-{
-	unsigned int i;
-	unsigned int path;
-	struct pqi_queue_group *queue_group;
-	unsigned long flags;
-	struct pqi_io_request *io_request;
-	struct pqi_io_request *next;
-	struct scsi_cmnd *scmd;
-
-	for (i = 0; i < ctrl_info->num_queue_groups; i++) {
-		queue_group = &ctrl_info->queue_groups[i];
-
-		for (path = 0; path < 2; path++) {
-			spin_lock_irqsave(&queue_group->submit_lock[path],
-						flags);
-
-			list_for_each_entry_safe(io_request, next,
-				&queue_group->request_list[path],
-				request_list_entry) {
-
-				scmd = io_request->scmd;
-				if (!scmd)
-					continue;
-
-				list_del(&io_request->request_list_entry);
-				set_host_byte(scmd, DID_RESET);
-				pqi_free_io_request(io_request);
-				scsi_dma_unmap(scmd);
-				pqi_scsi_done(scmd);
-			}
-
-			spin_unlock_irqrestore(
-				&queue_group->submit_lock[path], flags);
-		}
-	}
-}
-=======
 #define PQI_PENDING_IO_WARNING_TIMEOUT_SECS	10
->>>>>>> 25423f4b
 
 static int pqi_device_wait_for_pending_io(struct pqi_ctrl_info *ctrl_info,
 	struct pqi_scsi_dev *device, unsigned long timeout_msecs)
