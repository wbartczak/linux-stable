/*
 * Copyright 2008 Cisco Systems, Inc.  All rights reserved.
 * Copyright 2007 Nuova Systems, Inc.  All rights reserved.
 *
 * This program is free software; you may redistribute it and/or modify
 * it under the terms of the GNU General Public License as published by
 * the Free Software Foundation; version 2 of the License.
 *
 * THE SOFTWARE IS PROVIDED "AS IS", WITHOUT WARRANTY OF ANY KIND,
 * EXPRESS OR IMPLIED, INCLUDING BUT NOT LIMITED TO THE WARRANTIES OF
 * MERCHANTABILITY, FITNESS FOR A PARTICULAR PURPOSE AND
 * NONINFRINGEMENT. IN NO EVENT SHALL THE AUTHORS OR COPYRIGHT HOLDERS
 * BE LIABLE FOR ANY CLAIM, DAMAGES OR OTHER LIABILITY, WHETHER IN AN
 * ACTION OF CONTRACT, TORT OR OTHERWISE, ARISING FROM, OUT OF OR IN
 * CONNECTION WITH THE SOFTWARE OR THE USE OR OTHER DEALINGS IN THE
 * SOFTWARE.
 */
#include <linux/mempool.h>
#include <linux/errno.h>
#include <linux/init.h>
#include <linux/workqueue.h>
#include <linux/pci.h>
#include <linux/scatterlist.h>
#include <linux/skbuff.h>
#include <linux/spinlock.h>
#include <linux/etherdevice.h>
#include <linux/if_ether.h>
#include <linux/if_vlan.h>
#include <linux/delay.h>
#include <linux/gfp.h>
#include <scsi/scsi.h>
#include <scsi/scsi_host.h>
#include <scsi/scsi_device.h>
#include <scsi/scsi_cmnd.h>
#include <scsi/scsi_tcq.h>
#include <scsi/fc/fc_els.h>
#include <scsi/fc/fc_fcoe.h>
#include <scsi/libfc.h>
#include <scsi/fc_frame.h>
#include "fnic_io.h"
#include "fnic.h"

const char *fnic_state_str[] = {
	[FNIC_IN_FC_MODE] =           "FNIC_IN_FC_MODE",
	[FNIC_IN_FC_TRANS_ETH_MODE] = "FNIC_IN_FC_TRANS_ETH_MODE",
	[FNIC_IN_ETH_MODE] =          "FNIC_IN_ETH_MODE",
	[FNIC_IN_ETH_TRANS_FC_MODE] = "FNIC_IN_ETH_TRANS_FC_MODE",
};

static const char *fnic_ioreq_state_str[] = {
	[FNIC_IOREQ_NOT_INITED] = "FNIC_IOREQ_NOT_INITED",
	[FNIC_IOREQ_CMD_PENDING] = "FNIC_IOREQ_CMD_PENDING",
	[FNIC_IOREQ_ABTS_PENDING] = "FNIC_IOREQ_ABTS_PENDING",
	[FNIC_IOREQ_ABTS_COMPLETE] = "FNIC_IOREQ_ABTS_COMPLETE",
	[FNIC_IOREQ_CMD_COMPLETE] = "FNIC_IOREQ_CMD_COMPLETE",
};

static const char *fcpio_status_str[] =  {
	[FCPIO_SUCCESS] = "FCPIO_SUCCESS", /*0x0*/
	[FCPIO_INVALID_HEADER] = "FCPIO_INVALID_HEADER",
	[FCPIO_OUT_OF_RESOURCE] = "FCPIO_OUT_OF_RESOURCE",
	[FCPIO_INVALID_PARAM] = "FCPIO_INVALID_PARAM]",
	[FCPIO_REQ_NOT_SUPPORTED] = "FCPIO_REQ_NOT_SUPPORTED",
	[FCPIO_IO_NOT_FOUND] = "FCPIO_IO_NOT_FOUND",
	[FCPIO_ABORTED] = "FCPIO_ABORTED", /*0x41*/
	[FCPIO_TIMEOUT] = "FCPIO_TIMEOUT",
	[FCPIO_SGL_INVALID] = "FCPIO_SGL_INVALID",
	[FCPIO_MSS_INVALID] = "FCPIO_MSS_INVALID",
	[FCPIO_DATA_CNT_MISMATCH] = "FCPIO_DATA_CNT_MISMATCH",
	[FCPIO_FW_ERR] = "FCPIO_FW_ERR",
	[FCPIO_ITMF_REJECTED] = "FCPIO_ITMF_REJECTED",
	[FCPIO_ITMF_FAILED] = "FCPIO_ITMF_FAILED",
	[FCPIO_ITMF_INCORRECT_LUN] = "FCPIO_ITMF_INCORRECT_LUN",
	[FCPIO_CMND_REJECTED] = "FCPIO_CMND_REJECTED",
	[FCPIO_NO_PATH_AVAIL] = "FCPIO_NO_PATH_AVAIL",
	[FCPIO_PATH_FAILED] = "FCPIO_PATH_FAILED",
	[FCPIO_LUNMAP_CHNG_PEND] = "FCPIO_LUNHMAP_CHNG_PEND",
};

const char *fnic_state_to_str(unsigned int state)
{
	if (state >= ARRAY_SIZE(fnic_state_str) || !fnic_state_str[state])
		return "unknown";

	return fnic_state_str[state];
}

static const char *fnic_ioreq_state_to_str(unsigned int state)
{
	if (state >= ARRAY_SIZE(fnic_ioreq_state_str) ||
	    !fnic_ioreq_state_str[state])
		return "unknown";

	return fnic_ioreq_state_str[state];
}

static const char *fnic_fcpio_status_to_str(unsigned int status)
{
	if (status >= ARRAY_SIZE(fcpio_status_str) || !fcpio_status_str[status])
		return "unknown";

	return fcpio_status_str[status];
}

static void fnic_cleanup_io(struct fnic *fnic);

static inline spinlock_t *fnic_io_lock_hash(struct fnic *fnic,
					    struct scsi_cmnd *sc)
{
	u32 hash = scsi_cmd_to_rq(sc)->tag & (FNIC_IO_LOCKS - 1);

	return &fnic->io_req_lock[hash];
}

static inline spinlock_t *fnic_io_lock_tag(struct fnic *fnic,
					    int tag)
{
	return &fnic->io_req_lock[tag & (FNIC_IO_LOCKS - 1)];
}

/*
 * Unmap the data buffer and sense buffer for an io_req,
 * also unmap and free the device-private scatter/gather list.
 */
static void fnic_release_ioreq_buf(struct fnic *fnic,
				   struct fnic_io_req *io_req,
				   struct scsi_cmnd *sc)
{
	if (io_req->sgl_list_pa)
		dma_unmap_single(&fnic->pdev->dev, io_req->sgl_list_pa,
				 sizeof(io_req->sgl_list[0]) * io_req->sgl_cnt,
				 DMA_TO_DEVICE);
	scsi_dma_unmap(sc);

	if (io_req->sgl_cnt)
		mempool_free(io_req->sgl_list_alloc,
			     fnic->io_sgl_pool[io_req->sgl_type]);
	if (io_req->sense_buf_pa)
		dma_unmap_single(&fnic->pdev->dev, io_req->sense_buf_pa,
				 SCSI_SENSE_BUFFERSIZE, DMA_FROM_DEVICE);
}

/* Free up Copy Wq descriptors. Called with copy_wq lock held */
static int free_wq_copy_descs(struct fnic *fnic, struct vnic_wq_copy *wq)
{
	/* if no Ack received from firmware, then nothing to clean */
	if (!fnic->fw_ack_recd[0])
		return 1;

	/*
	 * Update desc_available count based on number of freed descriptors
	 * Account for wraparound
	 */
	if (wq->to_clean_index <= fnic->fw_ack_index[0])
		wq->ring.desc_avail += (fnic->fw_ack_index[0]
					- wq->to_clean_index + 1);
	else
		wq->ring.desc_avail += (wq->ring.desc_count
					- wq->to_clean_index
					+ fnic->fw_ack_index[0] + 1);

	/*
	 * just bump clean index to ack_index+1 accounting for wraparound
	 * this will essentially free up all descriptors between
	 * to_clean_index and fw_ack_index, both inclusive
	 */
	wq->to_clean_index =
		(fnic->fw_ack_index[0] + 1) % wq->ring.desc_count;

	/* we have processed the acks received so far */
	fnic->fw_ack_recd[0] = 0;
	return 0;
}


/*
 * __fnic_set_state_flags
 * Sets/Clears bits in fnic's state_flags
 **/
void
__fnic_set_state_flags(struct fnic *fnic, unsigned long st_flags,
			unsigned long clearbits)
{
	unsigned long flags = 0;
	unsigned long host_lock_flags = 0;

	spin_lock_irqsave(&fnic->fnic_lock, flags);
	spin_lock_irqsave(fnic->lport->host->host_lock, host_lock_flags);

	if (clearbits)
		fnic->state_flags &= ~st_flags;
	else
		fnic->state_flags |= st_flags;

	spin_unlock_irqrestore(fnic->lport->host->host_lock, host_lock_flags);
	spin_unlock_irqrestore(&fnic->fnic_lock, flags);

	return;
}


/*
 * fnic_fw_reset_handler
 * Routine to send reset msg to fw
 */
int fnic_fw_reset_handler(struct fnic *fnic)
{
	struct vnic_wq_copy *wq = &fnic->wq_copy[0];
	int ret = 0;
	unsigned long flags;

	/* indicate fwreset to io path */
	fnic_set_state_flags(fnic, FNIC_FLAGS_FWRESET);

	skb_queue_purge(&fnic->frame_queue);
	skb_queue_purge(&fnic->tx_queue);

	/* wait for io cmpl */
	while (atomic_read(&fnic->in_flight))
		schedule_timeout(msecs_to_jiffies(1));

	spin_lock_irqsave(&fnic->wq_copy_lock[0], flags);

	if (vnic_wq_copy_desc_avail(wq) <= fnic->wq_copy_desc_low[0])
		free_wq_copy_descs(fnic, wq);

	if (!vnic_wq_copy_desc_avail(wq))
		ret = -EAGAIN;
	else {
		fnic_queue_wq_copy_desc_fw_reset(wq, SCSI_NO_TAG);
		atomic64_inc(&fnic->fnic_stats.fw_stats.active_fw_reqs);
		if (atomic64_read(&fnic->fnic_stats.fw_stats.active_fw_reqs) >
			  atomic64_read(&fnic->fnic_stats.fw_stats.max_fw_reqs))
			atomic64_set(&fnic->fnic_stats.fw_stats.max_fw_reqs,
				atomic64_read(
				  &fnic->fnic_stats.fw_stats.active_fw_reqs));
	}

	spin_unlock_irqrestore(&fnic->wq_copy_lock[0], flags);

	if (!ret) {
		atomic64_inc(&fnic->fnic_stats.reset_stats.fw_resets);
		FNIC_SCSI_DBG(KERN_DEBUG, fnic->lport->host,
			      "Issued fw reset\n");
	} else {
		fnic_clear_state_flags(fnic, FNIC_FLAGS_FWRESET);
		FNIC_SCSI_DBG(KERN_DEBUG, fnic->lport->host,
			      "Failed to issue fw reset\n");
	}

	return ret;
}


/*
 * fnic_flogi_reg_handler
 * Routine to send flogi register msg to fw
 */
int fnic_flogi_reg_handler(struct fnic *fnic, u32 fc_id)
{
	struct vnic_wq_copy *wq = &fnic->wq_copy[0];
	enum fcpio_flogi_reg_format_type format;
	struct fc_lport *lp = fnic->lport;
	u8 gw_mac[ETH_ALEN];
	int ret = 0;
	unsigned long flags;

	spin_lock_irqsave(&fnic->wq_copy_lock[0], flags);

	if (vnic_wq_copy_desc_avail(wq) <= fnic->wq_copy_desc_low[0])
		free_wq_copy_descs(fnic, wq);

	if (!vnic_wq_copy_desc_avail(wq)) {
		ret = -EAGAIN;
		goto flogi_reg_ioreq_end;
	}

	if (fnic->ctlr.map_dest) {
		eth_broadcast_addr(gw_mac);
		format = FCPIO_FLOGI_REG_DEF_DEST;
	} else {
		memcpy(gw_mac, fnic->ctlr.dest_addr, ETH_ALEN);
		format = FCPIO_FLOGI_REG_GW_DEST;
	}

	if ((fnic->config.flags & VFCF_FIP_CAPABLE) && !fnic->ctlr.map_dest) {
		fnic_queue_wq_copy_desc_fip_reg(wq, SCSI_NO_TAG,
						fc_id, gw_mac,
						fnic->data_src_addr,
						lp->r_a_tov, lp->e_d_tov);
		FNIC_SCSI_DBG(KERN_DEBUG, fnic->lport->host,
			      "FLOGI FIP reg issued fcid %x src %pM dest %pM\n",
			      fc_id, fnic->data_src_addr, gw_mac);
	} else {
		fnic_queue_wq_copy_desc_flogi_reg(wq, SCSI_NO_TAG,
						  format, fc_id, gw_mac);
		FNIC_SCSI_DBG(KERN_DEBUG, fnic->lport->host,
			      "FLOGI reg issued fcid %x map %d dest %pM\n",
			      fc_id, fnic->ctlr.map_dest, gw_mac);
	}

	atomic64_inc(&fnic->fnic_stats.fw_stats.active_fw_reqs);
	if (atomic64_read(&fnic->fnic_stats.fw_stats.active_fw_reqs) >
		  atomic64_read(&fnic->fnic_stats.fw_stats.max_fw_reqs))
		atomic64_set(&fnic->fnic_stats.fw_stats.max_fw_reqs,
		  atomic64_read(&fnic->fnic_stats.fw_stats.active_fw_reqs));

flogi_reg_ioreq_end:
	spin_unlock_irqrestore(&fnic->wq_copy_lock[0], flags);
	return ret;
}

/*
 * fnic_queue_wq_copy_desc
 * Routine to enqueue a wq copy desc
 */
static inline int fnic_queue_wq_copy_desc(struct fnic *fnic,
					  struct vnic_wq_copy *wq,
					  struct fnic_io_req *io_req,
					  struct scsi_cmnd *sc,
					  int sg_count)
{
	struct scatterlist *sg;
	struct fc_rport *rport = starget_to_rport(scsi_target(sc->device));
	struct fc_rport_libfc_priv *rp = rport->dd_data;
	struct host_sg_desc *desc;
	struct misc_stats *misc_stats = &fnic->fnic_stats.misc_stats;
	unsigned int i;
	unsigned long intr_flags;
	int flags;
	u8 exch_flags;
	struct scsi_lun fc_lun;

	if (sg_count) {
		/* For each SGE, create a device desc entry */
		desc = io_req->sgl_list;
		for_each_sg(scsi_sglist(sc), sg, sg_count, i) {
			desc->addr = cpu_to_le64(sg_dma_address(sg));
			desc->len = cpu_to_le32(sg_dma_len(sg));
			desc->_resvd = 0;
			desc++;
		}

		io_req->sgl_list_pa = dma_map_single(&fnic->pdev->dev,
				io_req->sgl_list,
				sizeof(io_req->sgl_list[0]) * sg_count,
				DMA_TO_DEVICE);
		if (dma_mapping_error(&fnic->pdev->dev, io_req->sgl_list_pa)) {
			printk(KERN_ERR "DMA mapping failed\n");
			return SCSI_MLQUEUE_HOST_BUSY;
		}
	}

	io_req->sense_buf_pa = dma_map_single(&fnic->pdev->dev,
					      sc->sense_buffer,
					      SCSI_SENSE_BUFFERSIZE,
					      DMA_FROM_DEVICE);
	if (dma_mapping_error(&fnic->pdev->dev, io_req->sense_buf_pa)) {
		dma_unmap_single(&fnic->pdev->dev, io_req->sgl_list_pa,
				sizeof(io_req->sgl_list[0]) * sg_count,
				DMA_TO_DEVICE);
		printk(KERN_ERR "DMA mapping failed\n");
		return SCSI_MLQUEUE_HOST_BUSY;
	}

	int_to_scsilun(sc->device->lun, &fc_lun);

	/* Enqueue the descriptor in the Copy WQ */
	spin_lock_irqsave(&fnic->wq_copy_lock[0], intr_flags);

	if (vnic_wq_copy_desc_avail(wq) <= fnic->wq_copy_desc_low[0])
		free_wq_copy_descs(fnic, wq);

	if (unlikely(!vnic_wq_copy_desc_avail(wq))) {
		spin_unlock_irqrestore(&fnic->wq_copy_lock[0], intr_flags);
		FNIC_SCSI_DBG(KERN_INFO, fnic->lport->host,
			  "fnic_queue_wq_copy_desc failure - no descriptors\n");
		atomic64_inc(&misc_stats->io_cpwq_alloc_failures);
		return SCSI_MLQUEUE_HOST_BUSY;
	}

	flags = 0;
	if (sc->sc_data_direction == DMA_FROM_DEVICE)
		flags = FCPIO_ICMND_RDDATA;
	else if (sc->sc_data_direction == DMA_TO_DEVICE)
		flags = FCPIO_ICMND_WRDATA;

	exch_flags = 0;
	if ((fnic->config.flags & VFCF_FCP_SEQ_LVL_ERR) &&
	    (rp->flags & FC_RP_FLAGS_RETRY))
		exch_flags |= FCPIO_ICMND_SRFLAG_RETRY;

	fnic_queue_wq_copy_desc_icmnd_16(wq, scsi_cmd_to_rq(sc)->tag,
					 0, exch_flags, io_req->sgl_cnt,
					 SCSI_SENSE_BUFFERSIZE,
					 io_req->sgl_list_pa,
					 io_req->sense_buf_pa,
					 0, /* scsi cmd ref, always 0 */
					 FCPIO_ICMND_PTA_SIMPLE,
					 	/* scsi pri and tag */
					 flags,	/* command flags */
					 sc->cmnd, sc->cmd_len,
					 scsi_bufflen(sc),
					 fc_lun.scsi_lun, io_req->port_id,
					 rport->maxframe_size, rp->r_a_tov,
					 rp->e_d_tov);

	atomic64_inc(&fnic->fnic_stats.fw_stats.active_fw_reqs);
	if (atomic64_read(&fnic->fnic_stats.fw_stats.active_fw_reqs) >
		  atomic64_read(&fnic->fnic_stats.fw_stats.max_fw_reqs))
		atomic64_set(&fnic->fnic_stats.fw_stats.max_fw_reqs,
		  atomic64_read(&fnic->fnic_stats.fw_stats.active_fw_reqs));

	spin_unlock_irqrestore(&fnic->wq_copy_lock[0], intr_flags);
	return 0;
}

/*
 * fnic_queuecommand
 * Routine to send a scsi cdb
 * Called with host_lock held and interrupts disabled.
 */
static int fnic_queuecommand_lck(struct scsi_cmnd *sc)
{
	void (*done)(struct scsi_cmnd *) = scsi_done;
	const int tag = scsi_cmd_to_rq(sc)->tag;
	struct fc_lport *lp = shost_priv(sc->device->host);
	struct fc_rport *rport;
	struct fnic_io_req *io_req = NULL;
	struct fnic *fnic = lport_priv(lp);
	struct fnic_stats *fnic_stats = &fnic->fnic_stats;
	struct vnic_wq_copy *wq;
	int ret;
	u64 cmd_trace;
	int sg_count = 0;
	unsigned long flags = 0;
	unsigned long ptr;
	spinlock_t *io_lock = NULL;
	int io_lock_acquired = 0;
	struct fc_rport_libfc_priv *rp;

	if (unlikely(fnic_chk_state_flags_locked(fnic, FNIC_FLAGS_IO_BLOCKED)))
		return SCSI_MLQUEUE_HOST_BUSY;

	if (unlikely(fnic_chk_state_flags_locked(fnic, FNIC_FLAGS_FWRESET)))
		return SCSI_MLQUEUE_HOST_BUSY;

	rport = starget_to_rport(scsi_target(sc->device));
	if (!rport) {
		FNIC_SCSI_DBG(KERN_DEBUG, fnic->lport->host,
				"returning DID_NO_CONNECT for IO as rport is NULL\n");
		sc->result = DID_NO_CONNECT << 16;
		done(sc);
		return 0;
	}

	ret = fc_remote_port_chkready(rport);
	if (ret) {
		FNIC_SCSI_DBG(KERN_DEBUG, fnic->lport->host,
				"rport is not ready\n");
		atomic64_inc(&fnic_stats->misc_stats.rport_not_ready);
		sc->result = ret;
		done(sc);
		return 0;
	}

	rp = rport->dd_data;
	if (!rp || rp->rp_state == RPORT_ST_DELETE) {
		FNIC_SCSI_DBG(KERN_DEBUG, fnic->lport->host,
			"rport 0x%x removed, returning DID_NO_CONNECT\n",
			rport->port_id);

		atomic64_inc(&fnic_stats->misc_stats.rport_not_ready);
		sc->result = DID_NO_CONNECT<<16;
		done(sc);
		return 0;
	}

	if (rp->rp_state != RPORT_ST_READY) {
		FNIC_SCSI_DBG(KERN_DEBUG, fnic->lport->host,
			"rport 0x%x in state 0x%x, returning DID_IMM_RETRY\n",
			rport->port_id, rp->rp_state);

		sc->result = DID_IMM_RETRY << 16;
		done(sc);
		return 0;
	}

	if (lp->state != LPORT_ST_READY || !(lp->link_up))
		return SCSI_MLQUEUE_HOST_BUSY;

	atomic_inc(&fnic->in_flight);

	/*
	 * Release host lock, use driver resource specific locks from here.
	 * Don't re-enable interrupts in case they were disabled prior to the
	 * caller disabling them.
	 */
	spin_unlock(lp->host->host_lock);
	fnic_priv(sc)->state = FNIC_IOREQ_NOT_INITED;
	fnic_priv(sc)->flags = FNIC_NO_FLAGS;

	/* Get a new io_req for this SCSI IO */
	io_req = mempool_alloc(fnic->io_req_pool, GFP_ATOMIC);
	if (!io_req) {
		atomic64_inc(&fnic_stats->io_stats.alloc_failures);
		ret = SCSI_MLQUEUE_HOST_BUSY;
		goto out;
	}
	memset(io_req, 0, sizeof(*io_req));

	/* Map the data buffer */
	sg_count = scsi_dma_map(sc);
	if (sg_count < 0) {
		FNIC_TRACE(fnic_queuecommand, sc->device->host->host_no,
			  tag, sc, 0, sc->cmnd[0], sg_count, fnic_priv(sc)->state);
		mempool_free(io_req, fnic->io_req_pool);
		goto out;
	}

	/* Determine the type of scatter/gather list we need */
	io_req->sgl_cnt = sg_count;
	io_req->sgl_type = FNIC_SGL_CACHE_DFLT;
	if (sg_count > FNIC_DFLT_SG_DESC_CNT)
		io_req->sgl_type = FNIC_SGL_CACHE_MAX;

	if (sg_count) {
		io_req->sgl_list =
			mempool_alloc(fnic->io_sgl_pool[io_req->sgl_type],
				      GFP_ATOMIC);
		if (!io_req->sgl_list) {
			atomic64_inc(&fnic_stats->io_stats.alloc_failures);
			ret = SCSI_MLQUEUE_HOST_BUSY;
			scsi_dma_unmap(sc);
			mempool_free(io_req, fnic->io_req_pool);
			goto out;
		}

		/* Cache sgl list allocated address before alignment */
		io_req->sgl_list_alloc = io_req->sgl_list;
		ptr = (unsigned long) io_req->sgl_list;
		if (ptr % FNIC_SG_DESC_ALIGN) {
			io_req->sgl_list = (struct host_sg_desc *)
				(((unsigned long) ptr
				  + FNIC_SG_DESC_ALIGN - 1)
				 & ~(FNIC_SG_DESC_ALIGN - 1));
		}
	}

	/*
	* Will acquire lock defore setting to IO initialized.
	*/

	io_lock = fnic_io_lock_hash(fnic, sc);
	spin_lock_irqsave(io_lock, flags);

	/* initialize rest of io_req */
	io_lock_acquired = 1;
	io_req->port_id = rport->port_id;
	io_req->start_time = jiffies;
	fnic_priv(sc)->state = FNIC_IOREQ_CMD_PENDING;
	fnic_priv(sc)->io_req = io_req;
	fnic_priv(sc)->flags |= FNIC_IO_INITIALIZED;

	/* create copy wq desc and enqueue it */
	wq = &fnic->wq_copy[0];
	ret = fnic_queue_wq_copy_desc(fnic, wq, io_req, sc, sg_count);
	if (ret) {
		/*
		 * In case another thread cancelled the request,
		 * refetch the pointer under the lock.
		 */
		FNIC_TRACE(fnic_queuecommand, sc->device->host->host_no,
			  tag, sc, 0, 0, 0, fnic_flags_and_state(sc));
		io_req = fnic_priv(sc)->io_req;
		fnic_priv(sc)->io_req = NULL;
		fnic_priv(sc)->state = FNIC_IOREQ_CMD_COMPLETE;
		spin_unlock_irqrestore(io_lock, flags);
		if (io_req) {
			fnic_release_ioreq_buf(fnic, io_req, sc);
			mempool_free(io_req, fnic->io_req_pool);
		}
		atomic_dec(&fnic->in_flight);
		/* acquire host lock before returning to SCSI */
		spin_lock(lp->host->host_lock);
		return ret;
	} else {
		atomic64_inc(&fnic_stats->io_stats.active_ios);
		atomic64_inc(&fnic_stats->io_stats.num_ios);
		if (atomic64_read(&fnic_stats->io_stats.active_ios) >
			  atomic64_read(&fnic_stats->io_stats.max_active_ios))
			atomic64_set(&fnic_stats->io_stats.max_active_ios,
			     atomic64_read(&fnic_stats->io_stats.active_ios));

		/* REVISIT: Use per IO lock in the final code */
		fnic_priv(sc)->flags |= FNIC_IO_ISSUED;
	}
out:
	cmd_trace = ((u64)sc->cmnd[0] << 56 | (u64)sc->cmnd[7] << 40 |
			(u64)sc->cmnd[8] << 32 | (u64)sc->cmnd[2] << 24 |
			(u64)sc->cmnd[3] << 16 | (u64)sc->cmnd[4] << 8 |
			sc->cmnd[5]);

	FNIC_TRACE(fnic_queuecommand, sc->device->host->host_no,
<<<<<<< HEAD
		  tag, sc, io_req, sg_count, cmd_trace,
		  (((u64)CMD_FLAGS(sc) << 32) | CMD_STATE(sc)));
=======
		   tag, sc, io_req, sg_count, cmd_trace,
		   fnic_flags_and_state(sc));
>>>>>>> 3a82f341

	/* if only we issued IO, will we have the io lock */
	if (io_lock_acquired)
		spin_unlock_irqrestore(io_lock, flags);

	atomic_dec(&fnic->in_flight);
	/* acquire host lock before returning to SCSI */
	spin_lock(lp->host->host_lock);
	return ret;
}

DEF_SCSI_QCMD(fnic_queuecommand)

/*
 * fnic_fcpio_fw_reset_cmpl_handler
 * Routine to handle fw reset completion
 */
static int fnic_fcpio_fw_reset_cmpl_handler(struct fnic *fnic,
					    struct fcpio_fw_req *desc)
{
	u8 type;
	u8 hdr_status;
	struct fcpio_tag tag;
	int ret = 0;
	unsigned long flags;
	struct reset_stats *reset_stats = &fnic->fnic_stats.reset_stats;

	fcpio_header_dec(&desc->hdr, &type, &hdr_status, &tag);

	atomic64_inc(&reset_stats->fw_reset_completions);

	/* Clean up all outstanding io requests */
	fnic_cleanup_io(fnic);

	atomic64_set(&fnic->fnic_stats.fw_stats.active_fw_reqs, 0);
	atomic64_set(&fnic->fnic_stats.io_stats.active_ios, 0);
	atomic64_set(&fnic->io_cmpl_skip, 0);

	spin_lock_irqsave(&fnic->fnic_lock, flags);

	/* fnic should be in FC_TRANS_ETH_MODE */
	if (fnic->state == FNIC_IN_FC_TRANS_ETH_MODE) {
		/* Check status of reset completion */
		if (!hdr_status) {
			FNIC_SCSI_DBG(KERN_DEBUG, fnic->lport->host,
				      "reset cmpl success\n");
			/* Ready to send flogi out */
			fnic->state = FNIC_IN_ETH_MODE;
		} else {
			FNIC_SCSI_DBG(KERN_DEBUG,
				      fnic->lport->host,
				      "fnic fw_reset : failed %s\n",
				      fnic_fcpio_status_to_str(hdr_status));

			/*
			 * Unable to change to eth mode, cannot send out flogi
			 * Change state to fc mode, so that subsequent Flogi
			 * requests from libFC will cause more attempts to
			 * reset the firmware. Free the cached flogi
			 */
			fnic->state = FNIC_IN_FC_MODE;
			atomic64_inc(&reset_stats->fw_reset_failures);
			ret = -1;
		}
	} else {
		FNIC_SCSI_DBG(KERN_DEBUG,
			      fnic->lport->host,
			      "Unexpected state %s while processing"
			      " reset cmpl\n", fnic_state_to_str(fnic->state));
		atomic64_inc(&reset_stats->fw_reset_failures);
		ret = -1;
	}

	/* Thread removing device blocks till firmware reset is complete */
	if (fnic->remove_wait)
		complete(fnic->remove_wait);

	/*
	 * If fnic is being removed, or fw reset failed
	 * free the flogi frame. Else, send it out
	 */
	if (fnic->remove_wait || ret) {
		spin_unlock_irqrestore(&fnic->fnic_lock, flags);
		skb_queue_purge(&fnic->tx_queue);
		goto reset_cmpl_handler_end;
	}

	spin_unlock_irqrestore(&fnic->fnic_lock, flags);

	fnic_flush_tx(fnic);

 reset_cmpl_handler_end:
	fnic_clear_state_flags(fnic, FNIC_FLAGS_FWRESET);

	return ret;
}

/*
 * fnic_fcpio_flogi_reg_cmpl_handler
 * Routine to handle flogi register completion
 */
static int fnic_fcpio_flogi_reg_cmpl_handler(struct fnic *fnic,
					     struct fcpio_fw_req *desc)
{
	u8 type;
	u8 hdr_status;
	struct fcpio_tag tag;
	int ret = 0;
	unsigned long flags;

	fcpio_header_dec(&desc->hdr, &type, &hdr_status, &tag);

	/* Update fnic state based on status of flogi reg completion */
	spin_lock_irqsave(&fnic->fnic_lock, flags);

	if (fnic->state == FNIC_IN_ETH_TRANS_FC_MODE) {

		/* Check flogi registration completion status */
		if (!hdr_status) {
			FNIC_SCSI_DBG(KERN_DEBUG, fnic->lport->host,
				      "flog reg succeeded\n");
			fnic->state = FNIC_IN_FC_MODE;
		} else {
			FNIC_SCSI_DBG(KERN_DEBUG,
				      fnic->lport->host,
				      "fnic flogi reg :failed %s\n",
				      fnic_fcpio_status_to_str(hdr_status));
			fnic->state = FNIC_IN_ETH_MODE;
			ret = -1;
		}
	} else {
		FNIC_SCSI_DBG(KERN_DEBUG, fnic->lport->host,
			      "Unexpected fnic state %s while"
			      " processing flogi reg completion\n",
			      fnic_state_to_str(fnic->state));
		ret = -1;
	}

	if (!ret) {
		if (fnic->stop_rx_link_events) {
			spin_unlock_irqrestore(&fnic->fnic_lock, flags);
			goto reg_cmpl_handler_end;
		}
		spin_unlock_irqrestore(&fnic->fnic_lock, flags);

		fnic_flush_tx(fnic);
		queue_work(fnic_event_queue, &fnic->frame_work);
	} else {
		spin_unlock_irqrestore(&fnic->fnic_lock, flags);
	}

reg_cmpl_handler_end:
	return ret;
}

static inline int is_ack_index_in_range(struct vnic_wq_copy *wq,
					u16 request_out)
{
	if (wq->to_clean_index <= wq->to_use_index) {
		/* out of range, stale request_out index */
		if (request_out < wq->to_clean_index ||
		    request_out >= wq->to_use_index)
			return 0;
	} else {
		/* out of range, stale request_out index */
		if (request_out < wq->to_clean_index &&
		    request_out >= wq->to_use_index)
			return 0;
	}
	/* request_out index is in range */
	return 1;
}


/*
 * Mark that ack received and store the Ack index. If there are multiple
 * acks received before Tx thread cleans it up, the latest value will be
 * used which is correct behavior. This state should be in the copy Wq
 * instead of in the fnic
 */
static inline void fnic_fcpio_ack_handler(struct fnic *fnic,
					  unsigned int cq_index,
					  struct fcpio_fw_req *desc)
{
	struct vnic_wq_copy *wq;
	u16 request_out = desc->u.ack.request_out;
	unsigned long flags;
	u64 *ox_id_tag = (u64 *)(void *)desc;

	/* mark the ack state */
	wq = &fnic->wq_copy[cq_index - fnic->raw_wq_count - fnic->rq_count];
	spin_lock_irqsave(&fnic->wq_copy_lock[0], flags);

	fnic->fnic_stats.misc_stats.last_ack_time = jiffies;
	if (is_ack_index_in_range(wq, request_out)) {
		fnic->fw_ack_index[0] = request_out;
		fnic->fw_ack_recd[0] = 1;
	} else
		atomic64_inc(
			&fnic->fnic_stats.misc_stats.ack_index_out_of_range);

	spin_unlock_irqrestore(&fnic->wq_copy_lock[0], flags);
	FNIC_TRACE(fnic_fcpio_ack_handler,
		  fnic->lport->host->host_no, 0, 0, ox_id_tag[2], ox_id_tag[3],
		  ox_id_tag[4], ox_id_tag[5]);
}

/*
 * fnic_fcpio_icmnd_cmpl_handler
 * Routine to handle icmnd completions
 */
static void fnic_fcpio_icmnd_cmpl_handler(struct fnic *fnic,
					 struct fcpio_fw_req *desc)
{
	u8 type;
	u8 hdr_status;
	struct fcpio_tag tag;
	u32 id;
	u64 xfer_len = 0;
	struct fcpio_icmnd_cmpl *icmnd_cmpl;
	struct fnic_io_req *io_req;
	struct scsi_cmnd *sc;
	struct fnic_stats *fnic_stats = &fnic->fnic_stats;
	unsigned long flags;
	spinlock_t *io_lock;
	u64 cmd_trace;
	unsigned long start_time;
	unsigned long io_duration_time;

	/* Decode the cmpl description to get the io_req id */
	fcpio_header_dec(&desc->hdr, &type, &hdr_status, &tag);
	fcpio_tag_id_dec(&tag, &id);
	icmnd_cmpl = &desc->u.icmnd_cmpl;

	if (id >= fnic->fnic_max_tag_id) {
		shost_printk(KERN_ERR, fnic->lport->host,
			"Tag out of range tag %x hdr status = %s\n",
			     id, fnic_fcpio_status_to_str(hdr_status));
		return;
	}

	sc = scsi_host_find_tag(fnic->lport->host, id);
	WARN_ON_ONCE(!sc);
	if (!sc) {
		atomic64_inc(&fnic_stats->io_stats.sc_null);
		shost_printk(KERN_ERR, fnic->lport->host,
			  "icmnd_cmpl sc is null - "
			  "hdr status = %s tag = 0x%x desc = 0x%p\n",
			  fnic_fcpio_status_to_str(hdr_status), id, desc);
		FNIC_TRACE(fnic_fcpio_icmnd_cmpl_handler,
			  fnic->lport->host->host_no, id,
			  ((u64)icmnd_cmpl->_resvd0[1] << 16 |
			  (u64)icmnd_cmpl->_resvd0[0]),
			  ((u64)hdr_status << 16 |
			  (u64)icmnd_cmpl->scsi_status << 8 |
			  (u64)icmnd_cmpl->flags), desc,
			  (u64)icmnd_cmpl->residual, 0);
		return;
	}

	io_lock = fnic_io_lock_hash(fnic, sc);
	spin_lock_irqsave(io_lock, flags);
	io_req = fnic_priv(sc)->io_req;
	WARN_ON_ONCE(!io_req);
	if (!io_req) {
		atomic64_inc(&fnic_stats->io_stats.ioreq_null);
		fnic_priv(sc)->flags |= FNIC_IO_REQ_NULL;
		spin_unlock_irqrestore(io_lock, flags);
		shost_printk(KERN_ERR, fnic->lport->host,
			  "icmnd_cmpl io_req is null - "
			  "hdr status = %s tag = 0x%x sc 0x%p\n",
			  fnic_fcpio_status_to_str(hdr_status), id, sc);
		return;
	}
	start_time = io_req->start_time;

	/* firmware completed the io */
	io_req->io_completed = 1;

	/*
	 *  if SCSI-ML has already issued abort on this command,
	 *  set completion of the IO. The abts path will clean it up
	 */
	if (fnic_priv(sc)->state == FNIC_IOREQ_ABTS_PENDING) {

		/*
		 * set the FNIC_IO_DONE so that this doesn't get
		 * flagged as 'out of order' if it was not aborted
		 */
		fnic_priv(sc)->flags |= FNIC_IO_DONE;
		fnic_priv(sc)->flags |= FNIC_IO_ABTS_PENDING;
		spin_unlock_irqrestore(io_lock, flags);
		if(FCPIO_ABORTED == hdr_status)
			fnic_priv(sc)->flags |= FNIC_IO_ABORTED;

		FNIC_SCSI_DBG(KERN_INFO, fnic->lport->host,
			"icmnd_cmpl abts pending "
			  "hdr status = %s tag = 0x%x sc = 0x%p "
			  "scsi_status = %x residual = %d\n",
			  fnic_fcpio_status_to_str(hdr_status),
			  id, sc,
			  icmnd_cmpl->scsi_status,
			  icmnd_cmpl->residual);
		return;
	}

	/* Mark the IO as complete */
	fnic_priv(sc)->state = FNIC_IOREQ_CMD_COMPLETE;

	icmnd_cmpl = &desc->u.icmnd_cmpl;

	switch (hdr_status) {
	case FCPIO_SUCCESS:
		sc->result = (DID_OK << 16) | icmnd_cmpl->scsi_status;
		xfer_len = scsi_bufflen(sc);

		if (icmnd_cmpl->flags & FCPIO_ICMND_CMPL_RESID_UNDER) {
			xfer_len -= icmnd_cmpl->residual;
			scsi_set_resid(sc, icmnd_cmpl->residual);
		}

		if (icmnd_cmpl->scsi_status == SAM_STAT_CHECK_CONDITION)
			atomic64_inc(&fnic_stats->misc_stats.check_condition);

		if (icmnd_cmpl->scsi_status == SAM_STAT_TASK_SET_FULL)
			atomic64_inc(&fnic_stats->misc_stats.queue_fulls);
		break;

	case FCPIO_TIMEOUT:          /* request was timed out */
		atomic64_inc(&fnic_stats->misc_stats.fcpio_timeout);
		sc->result = (DID_TIME_OUT << 16) | icmnd_cmpl->scsi_status;
		break;

	case FCPIO_ABORTED:          /* request was aborted */
		atomic64_inc(&fnic_stats->misc_stats.fcpio_aborted);
		sc->result = (DID_ERROR << 16) | icmnd_cmpl->scsi_status;
		break;

	case FCPIO_DATA_CNT_MISMATCH: /* recv/sent more/less data than exp. */
		atomic64_inc(&fnic_stats->misc_stats.data_count_mismatch);
		scsi_set_resid(sc, icmnd_cmpl->residual);
		sc->result = (DID_ERROR << 16) | icmnd_cmpl->scsi_status;
		break;

	case FCPIO_OUT_OF_RESOURCE:  /* out of resources to complete request */
		atomic64_inc(&fnic_stats->fw_stats.fw_out_of_resources);
		sc->result = (DID_REQUEUE << 16) | icmnd_cmpl->scsi_status;
		break;

	case FCPIO_IO_NOT_FOUND:     /* requested I/O was not found */
		atomic64_inc(&fnic_stats->io_stats.io_not_found);
		sc->result = (DID_ERROR << 16) | icmnd_cmpl->scsi_status;
		break;

	case FCPIO_SGL_INVALID:      /* request was aborted due to sgl error */
		atomic64_inc(&fnic_stats->misc_stats.sgl_invalid);
		sc->result = (DID_ERROR << 16) | icmnd_cmpl->scsi_status;
		break;

	case FCPIO_FW_ERR:           /* request was terminated due fw error */
		atomic64_inc(&fnic_stats->fw_stats.io_fw_errs);
		sc->result = (DID_ERROR << 16) | icmnd_cmpl->scsi_status;
		break;

	case FCPIO_MSS_INVALID:      /* request was aborted due to mss error */
		atomic64_inc(&fnic_stats->misc_stats.mss_invalid);
		sc->result = (DID_ERROR << 16) | icmnd_cmpl->scsi_status;
		break;

	case FCPIO_INVALID_HEADER:   /* header contains invalid data */
	case FCPIO_INVALID_PARAM:    /* some parameter in request invalid */
	case FCPIO_REQ_NOT_SUPPORTED:/* request type is not supported */
	default:
		sc->result = (DID_ERROR << 16) | icmnd_cmpl->scsi_status;
		break;
	}

	/* Break link with the SCSI command */
	fnic_priv(sc)->io_req = NULL;
	fnic_priv(sc)->flags |= FNIC_IO_DONE;

	if (hdr_status != FCPIO_SUCCESS) {
		atomic64_inc(&fnic_stats->io_stats.io_failures);
		shost_printk(KERN_ERR, fnic->lport->host, "hdr status = %s\n",
			     fnic_fcpio_status_to_str(hdr_status));
	}

	fnic_release_ioreq_buf(fnic, io_req, sc);

	cmd_trace = ((u64)hdr_status << 56) |
		  (u64)icmnd_cmpl->scsi_status << 48 |
		  (u64)icmnd_cmpl->flags << 40 | (u64)sc->cmnd[0] << 32 |
		  (u64)sc->cmnd[2] << 24 | (u64)sc->cmnd[3] << 16 |
		  (u64)sc->cmnd[4] << 8 | sc->cmnd[5];

	FNIC_TRACE(fnic_fcpio_icmnd_cmpl_handler,
		  sc->device->host->host_no, id, sc,
		  ((u64)icmnd_cmpl->_resvd0[1] << 56 |
		  (u64)icmnd_cmpl->_resvd0[0] << 48 |
		  jiffies_to_msecs(jiffies - start_time)),
		  desc, cmd_trace, fnic_flags_and_state(sc));

	if (sc->sc_data_direction == DMA_FROM_DEVICE) {
		fnic->lport->host_stats.fcp_input_requests++;
		fnic->fcp_input_bytes += xfer_len;
	} else if (sc->sc_data_direction == DMA_TO_DEVICE) {
		fnic->lport->host_stats.fcp_output_requests++;
		fnic->fcp_output_bytes += xfer_len;
	} else
		fnic->lport->host_stats.fcp_control_requests++;

	/* Call SCSI completion function to complete the IO */
	scsi_done(sc);
	spin_unlock_irqrestore(io_lock, flags);

	mempool_free(io_req, fnic->io_req_pool);

	atomic64_dec(&fnic_stats->io_stats.active_ios);
	if (atomic64_read(&fnic->io_cmpl_skip))
		atomic64_dec(&fnic->io_cmpl_skip);
	else
		atomic64_inc(&fnic_stats->io_stats.io_completions);


	io_duration_time = jiffies_to_msecs(jiffies) -
						jiffies_to_msecs(start_time);

	if(io_duration_time <= 10)
		atomic64_inc(&fnic_stats->io_stats.io_btw_0_to_10_msec);
	else if(io_duration_time <= 100)
		atomic64_inc(&fnic_stats->io_stats.io_btw_10_to_100_msec);
	else if(io_duration_time <= 500)
		atomic64_inc(&fnic_stats->io_stats.io_btw_100_to_500_msec);
	else if(io_duration_time <= 5000)
		atomic64_inc(&fnic_stats->io_stats.io_btw_500_to_5000_msec);
	else if(io_duration_time <= 10000)
		atomic64_inc(&fnic_stats->io_stats.io_btw_5000_to_10000_msec);
	else if(io_duration_time <= 30000)
		atomic64_inc(&fnic_stats->io_stats.io_btw_10000_to_30000_msec);
	else {
		atomic64_inc(&fnic_stats->io_stats.io_greater_than_30000_msec);

		if(io_duration_time > atomic64_read(&fnic_stats->io_stats.current_max_io_time))
			atomic64_set(&fnic_stats->io_stats.current_max_io_time, io_duration_time);
	}
}

/* fnic_fcpio_itmf_cmpl_handler
 * Routine to handle itmf completions
 */
static void fnic_fcpio_itmf_cmpl_handler(struct fnic *fnic,
					struct fcpio_fw_req *desc)
{
	u8 type;
	u8 hdr_status;
	struct fcpio_tag tag;
	u32 id;
	struct scsi_cmnd *sc;
	struct fnic_io_req *io_req;
	struct fnic_stats *fnic_stats = &fnic->fnic_stats;
	struct abort_stats *abts_stats = &fnic->fnic_stats.abts_stats;
	struct terminate_stats *term_stats = &fnic->fnic_stats.term_stats;
	struct misc_stats *misc_stats = &fnic->fnic_stats.misc_stats;
	unsigned long flags;
	spinlock_t *io_lock;
	unsigned long start_time;

	fcpio_header_dec(&desc->hdr, &type, &hdr_status, &tag);
	fcpio_tag_id_dec(&tag, &id);

	if ((id & FNIC_TAG_MASK) >= fnic->fnic_max_tag_id) {
		shost_printk(KERN_ERR, fnic->lport->host,
		"Tag out of range tag %x hdr status = %s\n",
		id, fnic_fcpio_status_to_str(hdr_status));
		return;
	}

	sc = scsi_host_find_tag(fnic->lport->host, id & FNIC_TAG_MASK);
	WARN_ON_ONCE(!sc);
	if (!sc) {
		atomic64_inc(&fnic_stats->io_stats.sc_null);
		shost_printk(KERN_ERR, fnic->lport->host,
			  "itmf_cmpl sc is null - hdr status = %s tag = 0x%x\n",
			  fnic_fcpio_status_to_str(hdr_status), id);
		return;
	}
	io_lock = fnic_io_lock_hash(fnic, sc);
	spin_lock_irqsave(io_lock, flags);
	io_req = fnic_priv(sc)->io_req;
	WARN_ON_ONCE(!io_req);
	if (!io_req) {
		atomic64_inc(&fnic_stats->io_stats.ioreq_null);
		spin_unlock_irqrestore(io_lock, flags);
		fnic_priv(sc)->flags |= FNIC_IO_ABT_TERM_REQ_NULL;
		shost_printk(KERN_ERR, fnic->lport->host,
			  "itmf_cmpl io_req is null - "
			  "hdr status = %s tag = 0x%x sc 0x%p\n",
			  fnic_fcpio_status_to_str(hdr_status), id, sc);
		return;
	}
	start_time = io_req->start_time;

	if ((id & FNIC_TAG_ABORT) && (id & FNIC_TAG_DEV_RST)) {
		/* Abort and terminate completion of device reset req */
		/* REVISIT : Add asserts about various flags */
		FNIC_SCSI_DBG(KERN_DEBUG, fnic->lport->host,
			      "dev reset abts cmpl recd. id %x status %s\n",
			      id, fnic_fcpio_status_to_str(hdr_status));
		fnic_priv(sc)->state = FNIC_IOREQ_ABTS_COMPLETE;
		fnic_priv(sc)->abts_status = hdr_status;
		fnic_priv(sc)->flags |= FNIC_DEV_RST_DONE;
		if (io_req->abts_done)
			complete(io_req->abts_done);
		spin_unlock_irqrestore(io_lock, flags);
	} else if (id & FNIC_TAG_ABORT) {
		/* Completion of abort cmd */
		switch (hdr_status) {
		case FCPIO_SUCCESS:
			break;
		case FCPIO_TIMEOUT:
			if (fnic_priv(sc)->flags & FNIC_IO_ABTS_ISSUED)
				atomic64_inc(&abts_stats->abort_fw_timeouts);
			else
				atomic64_inc(
					&term_stats->terminate_fw_timeouts);
			break;
		case FCPIO_ITMF_REJECTED:
			FNIC_SCSI_DBG(KERN_INFO, fnic->lport->host,
				"abort reject recd. id %d\n",
				(int)(id & FNIC_TAG_MASK));
			break;
		case FCPIO_IO_NOT_FOUND:
			if (fnic_priv(sc)->flags & FNIC_IO_ABTS_ISSUED)
				atomic64_inc(&abts_stats->abort_io_not_found);
			else
				atomic64_inc(
					&term_stats->terminate_io_not_found);
			break;
		default:
			if (fnic_priv(sc)->flags & FNIC_IO_ABTS_ISSUED)
				atomic64_inc(&abts_stats->abort_failures);
			else
				atomic64_inc(
					&term_stats->terminate_failures);
			break;
		}
		if (fnic_priv(sc)->state != FNIC_IOREQ_ABTS_PENDING) {
			/* This is a late completion. Ignore it */
			spin_unlock_irqrestore(io_lock, flags);
			return;
		}

		fnic_priv(sc)->flags |= FNIC_IO_ABT_TERM_DONE;
		fnic_priv(sc)->abts_status = hdr_status;

		/* If the status is IO not found consider it as success */
		if (hdr_status == FCPIO_IO_NOT_FOUND)
			fnic_priv(sc)->abts_status = FCPIO_SUCCESS;

		if (!(fnic_priv(sc)->flags & (FNIC_IO_ABORTED | FNIC_IO_DONE)))
			atomic64_inc(&misc_stats->no_icmnd_itmf_cmpls);

		FNIC_SCSI_DBG(KERN_DEBUG, fnic->lport->host,
			      "abts cmpl recd. id %d status %s\n",
			      (int)(id & FNIC_TAG_MASK),
			      fnic_fcpio_status_to_str(hdr_status));

		/*
		 * If scsi_eh thread is blocked waiting for abts to complete,
		 * signal completion to it. IO will be cleaned in the thread
		 * else clean it in this context
		 */
		if (io_req->abts_done) {
			complete(io_req->abts_done);
			spin_unlock_irqrestore(io_lock, flags);
		} else {
			FNIC_SCSI_DBG(KERN_DEBUG, fnic->lport->host,
				      "abts cmpl, completing IO\n");
			fnic_priv(sc)->io_req = NULL;
			sc->result = (DID_ERROR << 16);

			spin_unlock_irqrestore(io_lock, flags);

			fnic_release_ioreq_buf(fnic, io_req, sc);
			mempool_free(io_req, fnic->io_req_pool);
			FNIC_TRACE(fnic_fcpio_itmf_cmpl_handler,
				   sc->device->host->host_no, id,
				   sc,
				   jiffies_to_msecs(jiffies - start_time),
				   desc,
				   (((u64)hdr_status << 40) |
				    (u64)sc->cmnd[0] << 32 |
				    (u64)sc->cmnd[2] << 24 |
				    (u64)sc->cmnd[3] << 16 |
				    (u64)sc->cmnd[4] << 8 | sc->cmnd[5]),
				   fnic_flags_and_state(sc));
			scsi_done(sc);
			atomic64_dec(&fnic_stats->io_stats.active_ios);
			if (atomic64_read(&fnic->io_cmpl_skip))
				atomic64_dec(&fnic->io_cmpl_skip);
			else
				atomic64_inc(&fnic_stats->io_stats.io_completions);
		}
	} else if (id & FNIC_TAG_DEV_RST) {
		/* Completion of device reset */
		fnic_priv(sc)->lr_status = hdr_status;
		if (fnic_priv(sc)->state == FNIC_IOREQ_ABTS_PENDING) {
			spin_unlock_irqrestore(io_lock, flags);
			fnic_priv(sc)->flags |= FNIC_DEV_RST_ABTS_PENDING;
			FNIC_TRACE(fnic_fcpio_itmf_cmpl_handler,
				  sc->device->host->host_no, id, sc,
				  jiffies_to_msecs(jiffies - start_time),
				  desc, 0, fnic_flags_and_state(sc));
			FNIC_SCSI_DBG(KERN_DEBUG, fnic->lport->host,
				"Terminate pending "
				"dev reset cmpl recd. id %d status %s\n",
				(int)(id & FNIC_TAG_MASK),
				fnic_fcpio_status_to_str(hdr_status));
			return;
		}
		if (fnic_priv(sc)->flags & FNIC_DEV_RST_TIMED_OUT) {
			/* Need to wait for terminate completion */
			spin_unlock_irqrestore(io_lock, flags);
			FNIC_TRACE(fnic_fcpio_itmf_cmpl_handler,
				  sc->device->host->host_no, id, sc,
				  jiffies_to_msecs(jiffies - start_time),
				  desc, 0, fnic_flags_and_state(sc));
			FNIC_SCSI_DBG(KERN_DEBUG, fnic->lport->host,
				"dev reset cmpl recd after time out. "
				"id %d status %s\n",
				(int)(id & FNIC_TAG_MASK),
				fnic_fcpio_status_to_str(hdr_status));
			return;
		}
		fnic_priv(sc)->state = FNIC_IOREQ_CMD_COMPLETE;
		fnic_priv(sc)->flags |= FNIC_DEV_RST_DONE;
		FNIC_SCSI_DBG(KERN_DEBUG, fnic->lport->host,
			      "dev reset cmpl recd. id %d status %s\n",
			      (int)(id & FNIC_TAG_MASK),
			      fnic_fcpio_status_to_str(hdr_status));
		if (io_req->dr_done)
			complete(io_req->dr_done);
		spin_unlock_irqrestore(io_lock, flags);

	} else {
		shost_printk(KERN_ERR, fnic->lport->host,
			     "Unexpected itmf io state %s tag %x\n",
			     fnic_ioreq_state_to_str(fnic_priv(sc)->state), id);
		spin_unlock_irqrestore(io_lock, flags);
	}

}

/*
 * fnic_fcpio_cmpl_handler
 * Routine to service the cq for wq_copy
 */
static int fnic_fcpio_cmpl_handler(struct vnic_dev *vdev,
				   unsigned int cq_index,
				   struct fcpio_fw_req *desc)
{
	struct fnic *fnic = vnic_dev_priv(vdev);

	switch (desc->hdr.type) {
	case FCPIO_ICMND_CMPL: /* fw completed a command */
	case FCPIO_ITMF_CMPL: /* fw completed itmf (abort cmd, lun reset)*/
	case FCPIO_FLOGI_REG_CMPL: /* fw completed flogi_reg */
	case FCPIO_FLOGI_FIP_REG_CMPL: /* fw completed flogi_fip_reg */
	case FCPIO_RESET_CMPL: /* fw completed reset */
		atomic64_dec(&fnic->fnic_stats.fw_stats.active_fw_reqs);
		break;
	default:
		break;
	}

	switch (desc->hdr.type) {
	case FCPIO_ACK: /* fw copied copy wq desc to its queue */
		fnic_fcpio_ack_handler(fnic, cq_index, desc);
		break;

	case FCPIO_ICMND_CMPL: /* fw completed a command */
		fnic_fcpio_icmnd_cmpl_handler(fnic, desc);
		break;

	case FCPIO_ITMF_CMPL: /* fw completed itmf (abort cmd, lun reset)*/
		fnic_fcpio_itmf_cmpl_handler(fnic, desc);
		break;

	case FCPIO_FLOGI_REG_CMPL: /* fw completed flogi_reg */
	case FCPIO_FLOGI_FIP_REG_CMPL: /* fw completed flogi_fip_reg */
		fnic_fcpio_flogi_reg_cmpl_handler(fnic, desc);
		break;

	case FCPIO_RESET_CMPL: /* fw completed reset */
		fnic_fcpio_fw_reset_cmpl_handler(fnic, desc);
		break;

	default:
		FNIC_SCSI_DBG(KERN_DEBUG, fnic->lport->host,
			      "firmware completion type %d\n",
			      desc->hdr.type);
		break;
	}

	return 0;
}

/*
 * fnic_wq_copy_cmpl_handler
 * Routine to process wq copy
 */
int fnic_wq_copy_cmpl_handler(struct fnic *fnic, int copy_work_to_do)
{
	unsigned int wq_work_done = 0;
	unsigned int i, cq_index;
	unsigned int cur_work_done;
	struct misc_stats *misc_stats = &fnic->fnic_stats.misc_stats;
	u64 start_jiffies = 0;
	u64 end_jiffies = 0;
	u64 delta_jiffies = 0;
	u64 delta_ms = 0;

	for (i = 0; i < fnic->wq_copy_count; i++) {
		cq_index = i + fnic->raw_wq_count + fnic->rq_count;

		start_jiffies = jiffies;
		cur_work_done = vnic_cq_copy_service(&fnic->cq[cq_index],
						     fnic_fcpio_cmpl_handler,
						     copy_work_to_do);
		end_jiffies = jiffies;

		wq_work_done += cur_work_done;
		delta_jiffies = end_jiffies - start_jiffies;
		if (delta_jiffies >
			(u64) atomic64_read(&misc_stats->max_isr_jiffies)) {
			atomic64_set(&misc_stats->max_isr_jiffies,
					delta_jiffies);
			delta_ms = jiffies_to_msecs(delta_jiffies);
			atomic64_set(&misc_stats->max_isr_time_ms, delta_ms);
			atomic64_set(&misc_stats->corr_work_done,
					cur_work_done);
		}
	}
	return wq_work_done;
}

static bool fnic_cleanup_io_iter(struct scsi_cmnd *sc, void *data,
				 bool reserved)
{
	const int tag = scsi_cmd_to_rq(sc)->tag;
	struct fnic *fnic = data;
	struct fnic_io_req *io_req;
	unsigned long flags = 0;
	spinlock_t *io_lock;
	unsigned long start_time = 0;
	struct fnic_stats *fnic_stats = &fnic->fnic_stats;

	io_lock = fnic_io_lock_tag(fnic, tag);
	spin_lock_irqsave(io_lock, flags);

	io_req = fnic_priv(sc)->io_req;
	if ((fnic_priv(sc)->flags & FNIC_DEVICE_RESET) &&
	    !(fnic_priv(sc)->flags & FNIC_DEV_RST_DONE)) {
		/*
		 * We will be here only when FW completes reset
		 * without sending completions for outstanding ios.
		 */
		fnic_priv(sc)->flags |= FNIC_DEV_RST_DONE;
		if (io_req && io_req->dr_done)
			complete(io_req->dr_done);
		else if (io_req && io_req->abts_done)
			complete(io_req->abts_done);
		spin_unlock_irqrestore(io_lock, flags);
		return true;
	} else if (fnic_priv(sc)->flags & FNIC_DEVICE_RESET) {
		spin_unlock_irqrestore(io_lock, flags);
		return true;
	}
	if (!io_req) {
		spin_unlock_irqrestore(io_lock, flags);
		goto cleanup_scsi_cmd;
	}

	fnic_priv(sc)->io_req = NULL;

	spin_unlock_irqrestore(io_lock, flags);

	/*
	 * If there is a scsi_cmnd associated with this io_req, then
	 * free the corresponding state
	 */
	start_time = io_req->start_time;
	fnic_release_ioreq_buf(fnic, io_req, sc);
	mempool_free(io_req, fnic->io_req_pool);

cleanup_scsi_cmd:
	sc->result = DID_TRANSPORT_DISRUPTED << 16;
	FNIC_SCSI_DBG(KERN_DEBUG, fnic->lport->host,
		      "fnic_cleanup_io: tag:0x%x : sc:0x%p duration = %lu DID_TRANSPORT_DISRUPTED\n",
		      tag, sc, jiffies - start_time);

	if (atomic64_read(&fnic->io_cmpl_skip))
		atomic64_dec(&fnic->io_cmpl_skip);
	else
		atomic64_inc(&fnic_stats->io_stats.io_completions);

	/* Complete the command to SCSI */
	if (!(fnic_priv(sc)->flags & FNIC_IO_ISSUED))
		shost_printk(KERN_ERR, fnic->lport->host,
			     "Calling done for IO not issued to fw: tag:0x%x sc:0x%p\n",
			     tag, sc);

	FNIC_TRACE(fnic_cleanup_io,
		   sc->device->host->host_no, tag, sc,
		   jiffies_to_msecs(jiffies - start_time),
		   0, ((u64)sc->cmnd[0] << 32 |
		       (u64)sc->cmnd[2] << 24 |
		       (u64)sc->cmnd[3] << 16 |
		       (u64)sc->cmnd[4] << 8 | sc->cmnd[5]),
		   fnic_flags_and_state(sc));

	scsi_done(sc);

	return true;
}

static void fnic_cleanup_io(struct fnic *fnic)
{
	scsi_host_busy_iter(fnic->lport->host,
			    fnic_cleanup_io_iter, fnic);
}

void fnic_wq_copy_cleanup_handler(struct vnic_wq_copy *wq,
				  struct fcpio_host_req *desc)
{
	u32 id;
	struct fnic *fnic = vnic_dev_priv(wq->vdev);
	struct fnic_io_req *io_req;
	struct scsi_cmnd *sc;
	unsigned long flags;
	spinlock_t *io_lock;
	unsigned long start_time = 0;

	/* get the tag reference */
	fcpio_tag_id_dec(&desc->hdr.tag, &id);
	id &= FNIC_TAG_MASK;

	if (id >= fnic->fnic_max_tag_id)
		return;

	sc = scsi_host_find_tag(fnic->lport->host, id);
	if (!sc)
		return;

	io_lock = fnic_io_lock_hash(fnic, sc);
	spin_lock_irqsave(io_lock, flags);

	/* Get the IO context which this desc refers to */
	io_req = fnic_priv(sc)->io_req;

	/* fnic interrupts are turned off by now */

	if (!io_req) {
		spin_unlock_irqrestore(io_lock, flags);
		goto wq_copy_cleanup_scsi_cmd;
	}

	fnic_priv(sc)->io_req = NULL;

	spin_unlock_irqrestore(io_lock, flags);

	start_time = io_req->start_time;
	fnic_release_ioreq_buf(fnic, io_req, sc);
	mempool_free(io_req, fnic->io_req_pool);

wq_copy_cleanup_scsi_cmd:
	sc->result = DID_NO_CONNECT << 16;
	FNIC_SCSI_DBG(KERN_DEBUG, fnic->lport->host, "wq_copy_cleanup_handler:"
		      " DID_NO_CONNECT\n");

	FNIC_TRACE(fnic_wq_copy_cleanup_handler,
		   sc->device->host->host_no, id, sc,
		   jiffies_to_msecs(jiffies - start_time),
		   0, ((u64)sc->cmnd[0] << 32 |
		       (u64)sc->cmnd[2] << 24 | (u64)sc->cmnd[3] << 16 |
		       (u64)sc->cmnd[4] << 8 | sc->cmnd[5]),
		   fnic_flags_and_state(sc));

	scsi_done(sc);
}

static inline int fnic_queue_abort_io_req(struct fnic *fnic, int tag,
					  u32 task_req, u8 *fc_lun,
					  struct fnic_io_req *io_req)
{
	struct vnic_wq_copy *wq = &fnic->wq_copy[0];
	struct Scsi_Host *host = fnic->lport->host;
	struct misc_stats *misc_stats = &fnic->fnic_stats.misc_stats;
	unsigned long flags;

	spin_lock_irqsave(host->host_lock, flags);
	if (unlikely(fnic_chk_state_flags_locked(fnic,
						FNIC_FLAGS_IO_BLOCKED))) {
		spin_unlock_irqrestore(host->host_lock, flags);
		return 1;
	} else
		atomic_inc(&fnic->in_flight);
	spin_unlock_irqrestore(host->host_lock, flags);

	spin_lock_irqsave(&fnic->wq_copy_lock[0], flags);

	if (vnic_wq_copy_desc_avail(wq) <= fnic->wq_copy_desc_low[0])
		free_wq_copy_descs(fnic, wq);

	if (!vnic_wq_copy_desc_avail(wq)) {
		spin_unlock_irqrestore(&fnic->wq_copy_lock[0], flags);
		atomic_dec(&fnic->in_flight);
		FNIC_SCSI_DBG(KERN_DEBUG, fnic->lport->host,
			"fnic_queue_abort_io_req: failure: no descriptors\n");
		atomic64_inc(&misc_stats->abts_cpwq_alloc_failures);
		return 1;
	}
	fnic_queue_wq_copy_desc_itmf(wq, tag | FNIC_TAG_ABORT,
				     0, task_req, tag, fc_lun, io_req->port_id,
				     fnic->config.ra_tov, fnic->config.ed_tov);

	atomic64_inc(&fnic->fnic_stats.fw_stats.active_fw_reqs);
	if (atomic64_read(&fnic->fnic_stats.fw_stats.active_fw_reqs) >
		  atomic64_read(&fnic->fnic_stats.fw_stats.max_fw_reqs))
		atomic64_set(&fnic->fnic_stats.fw_stats.max_fw_reqs,
		  atomic64_read(&fnic->fnic_stats.fw_stats.active_fw_reqs));

	spin_unlock_irqrestore(&fnic->wq_copy_lock[0], flags);
	atomic_dec(&fnic->in_flight);

	return 0;
}

struct fnic_rport_abort_io_iter_data {
	struct fnic *fnic;
	u32 port_id;
	int term_cnt;
};

static bool fnic_rport_abort_io_iter(struct scsi_cmnd *sc, void *data,
				     bool reserved)
{
	struct fnic_rport_abort_io_iter_data *iter_data = data;
	struct fnic *fnic = iter_data->fnic;
	int abt_tag = scsi_cmd_to_rq(sc)->tag;
	struct fnic_io_req *io_req;
	spinlock_t *io_lock;
	unsigned long flags;
	struct reset_stats *reset_stats = &fnic->fnic_stats.reset_stats;
	struct terminate_stats *term_stats = &fnic->fnic_stats.term_stats;
	struct scsi_lun fc_lun;
	enum fnic_ioreq_state old_ioreq_state;

	io_lock = fnic_io_lock_tag(fnic, abt_tag);
	spin_lock_irqsave(io_lock, flags);

	io_req = fnic_priv(sc)->io_req;

	if (!io_req || io_req->port_id != iter_data->port_id) {
		spin_unlock_irqrestore(io_lock, flags);
		return true;
	}

	if ((fnic_priv(sc)->flags & FNIC_DEVICE_RESET) &&
	    !(fnic_priv(sc)->flags & FNIC_DEV_RST_ISSUED)) {
		FNIC_SCSI_DBG(KERN_DEBUG, fnic->lport->host,
			"fnic_rport_exch_reset dev rst not pending sc 0x%p\n",
			sc);
		spin_unlock_irqrestore(io_lock, flags);
		return true;
	}

	/*
	 * Found IO that is still pending with firmware and
	 * belongs to rport that went away
	 */
	if (fnic_priv(sc)->state == FNIC_IOREQ_ABTS_PENDING) {
		spin_unlock_irqrestore(io_lock, flags);
		return true;
	}
	if (io_req->abts_done) {
		shost_printk(KERN_ERR, fnic->lport->host,
			"fnic_rport_exch_reset: io_req->abts_done is set "
			"state is %s\n",
			fnic_ioreq_state_to_str(fnic_priv(sc)->state));
	}

	if (!(fnic_priv(sc)->flags & FNIC_IO_ISSUED)) {
		shost_printk(KERN_ERR, fnic->lport->host,
			     "rport_exch_reset "
			     "IO not yet issued %p tag 0x%x flags "
			     "%x state %d\n",
			     sc, abt_tag, fnic_priv(sc)->flags, fnic_priv(sc)->state);
	}
	old_ioreq_state = fnic_priv(sc)->state;
	fnic_priv(sc)->state = FNIC_IOREQ_ABTS_PENDING;
	fnic_priv(sc)->abts_status = FCPIO_INVALID_CODE;
	if (fnic_priv(sc)->flags & FNIC_DEVICE_RESET) {
		atomic64_inc(&reset_stats->device_reset_terminates);
		abt_tag |= FNIC_TAG_DEV_RST;
	}
	FNIC_SCSI_DBG(KERN_DEBUG, fnic->lport->host,
		      "fnic_rport_exch_reset dev rst sc 0x%p\n", sc);
	BUG_ON(io_req->abts_done);

	FNIC_SCSI_DBG(KERN_DEBUG, fnic->lport->host,
		      "fnic_rport_reset_exch: Issuing abts\n");

	spin_unlock_irqrestore(io_lock, flags);

	/* Now queue the abort command to firmware */
	int_to_scsilun(sc->device->lun, &fc_lun);

	if (fnic_queue_abort_io_req(fnic, abt_tag,
				    FCPIO_ITMF_ABT_TASK_TERM,
				    fc_lun.scsi_lun, io_req)) {
		/*
		 * Revert the cmd state back to old state, if
		 * it hasn't changed in between. This cmd will get
		 * aborted later by scsi_eh, or cleaned up during
		 * lun reset
		 */
		spin_lock_irqsave(io_lock, flags);
		if (fnic_priv(sc)->state == FNIC_IOREQ_ABTS_PENDING)
			fnic_priv(sc)->state = old_ioreq_state;
		spin_unlock_irqrestore(io_lock, flags);
	} else {
		spin_lock_irqsave(io_lock, flags);
		if (fnic_priv(sc)->flags & FNIC_DEVICE_RESET)
			fnic_priv(sc)->flags |= FNIC_DEV_RST_TERM_ISSUED;
		else
			fnic_priv(sc)->flags |= FNIC_IO_INTERNAL_TERM_ISSUED;
		spin_unlock_irqrestore(io_lock, flags);
		atomic64_inc(&term_stats->terminates);
		iter_data->term_cnt++;
	}
	return true;
}

static void fnic_rport_exch_reset(struct fnic *fnic, u32 port_id)
{
	struct terminate_stats *term_stats = &fnic->fnic_stats.term_stats;
	struct fnic_rport_abort_io_iter_data iter_data = {
		.fnic = fnic,
		.port_id = port_id,
		.term_cnt = 0,
	};

	FNIC_SCSI_DBG(KERN_DEBUG,
		      fnic->lport->host,
		      "fnic_rport_exch_reset called portid 0x%06x\n",
		      port_id);

	if (fnic->in_remove)
		return;

	scsi_host_busy_iter(fnic->lport->host, fnic_rport_abort_io_iter,
			    &iter_data);
	if (iter_data.term_cnt > atomic64_read(&term_stats->max_terminates))
		atomic64_set(&term_stats->max_terminates, iter_data.term_cnt);

}

void fnic_terminate_rport_io(struct fc_rport *rport)
{
	struct fc_rport_libfc_priv *rdata;
	struct fc_lport *lport;
	struct fnic *fnic;

	if (!rport) {
		printk(KERN_ERR "fnic_terminate_rport_io: rport is NULL\n");
		return;
	}
	rdata = rport->dd_data;

	if (!rdata) {
		printk(KERN_ERR "fnic_terminate_rport_io: rdata is NULL\n");
		return;
	}
	lport = rdata->local_port;

	if (!lport) {
		printk(KERN_ERR "fnic_terminate_rport_io: lport is NULL\n");
		return;
	}
	fnic = lport_priv(lport);
	FNIC_SCSI_DBG(KERN_DEBUG,
		      fnic->lport->host, "fnic_terminate_rport_io called"
		      " wwpn 0x%llx, wwnn0x%llx, rport 0x%p, portid 0x%06x\n",
		      rport->port_name, rport->node_name, rport,
		      rport->port_id);

	if (fnic->in_remove)
		return;

	fnic_rport_exch_reset(fnic, rport->port_id);
}

/*
 * This function is exported to SCSI for sending abort cmnds.
 * A SCSI IO is represented by a io_req in the driver.
 * The ioreq is linked to the SCSI Cmd, thus a link with the ULP's IO.
 */
int fnic_abort_cmd(struct scsi_cmnd *sc)
{
	struct request *const rq = scsi_cmd_to_rq(sc);
	struct fc_lport *lp;
	struct fnic *fnic;
	struct fnic_io_req *io_req = NULL;
	struct fc_rport *rport;
	spinlock_t *io_lock;
	unsigned long flags;
	unsigned long start_time = 0;
	int ret = SUCCESS;
	u32 task_req = 0;
	struct scsi_lun fc_lun;
	struct fnic_stats *fnic_stats;
	struct abort_stats *abts_stats;
	struct terminate_stats *term_stats;
	enum fnic_ioreq_state old_ioreq_state;
	const int tag = rq->tag;
	unsigned long abt_issued_time;
	DECLARE_COMPLETION_ONSTACK(tm_done);

	/* Wait for rport to unblock */
	fc_block_scsi_eh(sc);

	/* Get local-port, check ready and link up */
	lp = shost_priv(sc->device->host);

	fnic = lport_priv(lp);
	fnic_stats = &fnic->fnic_stats;
	abts_stats = &fnic->fnic_stats.abts_stats;
	term_stats = &fnic->fnic_stats.term_stats;

	rport = starget_to_rport(scsi_target(sc->device));
	FNIC_SCSI_DBG(KERN_DEBUG,
		fnic->lport->host,
		"Abort Cmd called FCID 0x%x, LUN 0x%llx TAG %x flags %x\n",
		rport->port_id, sc->device->lun, tag, fnic_priv(sc)->flags);

	fnic_priv(sc)->flags = FNIC_NO_FLAGS;

	if (lp->state != LPORT_ST_READY || !(lp->link_up)) {
		ret = FAILED;
		goto fnic_abort_cmd_end;
	}

	/*
	 * Avoid a race between SCSI issuing the abort and the device
	 * completing the command.
	 *
	 * If the command is already completed by the fw cmpl code,
	 * we just return SUCCESS from here. This means that the abort
	 * succeeded. In the SCSI ML, since the timeout for command has
	 * happened, the completion wont actually complete the command
	 * and it will be considered as an aborted command
	 *
	 * .io_req will not be cleared except while holding io_req_lock.
	 */
	io_lock = fnic_io_lock_hash(fnic, sc);
	spin_lock_irqsave(io_lock, flags);
	io_req = fnic_priv(sc)->io_req;
	if (!io_req) {
		spin_unlock_irqrestore(io_lock, flags);
		goto fnic_abort_cmd_end;
	}

	io_req->abts_done = &tm_done;

	if (fnic_priv(sc)->state == FNIC_IOREQ_ABTS_PENDING) {
		spin_unlock_irqrestore(io_lock, flags);
		goto wait_pending;
	}

	abt_issued_time = jiffies_to_msecs(jiffies) - jiffies_to_msecs(io_req->start_time);
	if (abt_issued_time <= 6000)
		atomic64_inc(&abts_stats->abort_issued_btw_0_to_6_sec);
	else if (abt_issued_time > 6000 && abt_issued_time <= 20000)
		atomic64_inc(&abts_stats->abort_issued_btw_6_to_20_sec);
	else if (abt_issued_time > 20000 && abt_issued_time <= 30000)
		atomic64_inc(&abts_stats->abort_issued_btw_20_to_30_sec);
	else if (abt_issued_time > 30000 && abt_issued_time <= 40000)
		atomic64_inc(&abts_stats->abort_issued_btw_30_to_40_sec);
	else if (abt_issued_time > 40000 && abt_issued_time <= 50000)
		atomic64_inc(&abts_stats->abort_issued_btw_40_to_50_sec);
	else if (abt_issued_time > 50000 && abt_issued_time <= 60000)
		atomic64_inc(&abts_stats->abort_issued_btw_50_to_60_sec);
	else
		atomic64_inc(&abts_stats->abort_issued_greater_than_60_sec);

	FNIC_SCSI_DBG(KERN_INFO, fnic->lport->host,
		"CBD Opcode: %02x Abort issued time: %lu msec\n", sc->cmnd[0], abt_issued_time);
	/*
	 * Command is still pending, need to abort it
	 * If the firmware completes the command after this point,
	 * the completion wont be done till mid-layer, since abort
	 * has already started.
	 */
	old_ioreq_state = fnic_priv(sc)->state;
	fnic_priv(sc)->state = FNIC_IOREQ_ABTS_PENDING;
	fnic_priv(sc)->abts_status = FCPIO_INVALID_CODE;

	spin_unlock_irqrestore(io_lock, flags);

	/*
	 * Check readiness of the remote port. If the path to remote
	 * port is up, then send abts to the remote port to terminate
	 * the IO. Else, just locally terminate the IO in the firmware
	 */
	if (fc_remote_port_chkready(rport) == 0)
		task_req = FCPIO_ITMF_ABT_TASK;
	else {
		atomic64_inc(&fnic_stats->misc_stats.rport_not_ready);
		task_req = FCPIO_ITMF_ABT_TASK_TERM;
	}

	/* Now queue the abort command to firmware */
	int_to_scsilun(sc->device->lun, &fc_lun);

	if (fnic_queue_abort_io_req(fnic, tag, task_req, fc_lun.scsi_lun,
				    io_req)) {
		spin_lock_irqsave(io_lock, flags);
		if (fnic_priv(sc)->state == FNIC_IOREQ_ABTS_PENDING)
			fnic_priv(sc)->state = old_ioreq_state;
		io_req = fnic_priv(sc)->io_req;
		if (io_req)
			io_req->abts_done = NULL;
		spin_unlock_irqrestore(io_lock, flags);
		ret = FAILED;
		goto fnic_abort_cmd_end;
	}
	if (task_req == FCPIO_ITMF_ABT_TASK) {
		fnic_priv(sc)->flags |= FNIC_IO_ABTS_ISSUED;
		atomic64_inc(&fnic_stats->abts_stats.aborts);
	} else {
		fnic_priv(sc)->flags |= FNIC_IO_TERM_ISSUED;
		atomic64_inc(&fnic_stats->term_stats.terminates);
	}

	/*
	 * We queued an abort IO, wait for its completion.
	 * Once the firmware completes the abort command, it will
	 * wake up this thread.
	 */
 wait_pending:
	wait_for_completion_timeout(&tm_done,
				    msecs_to_jiffies
				    (2 * fnic->config.ra_tov +
				     fnic->config.ed_tov));

	/* Check the abort status */
	spin_lock_irqsave(io_lock, flags);

	io_req = fnic_priv(sc)->io_req;
	if (!io_req) {
		atomic64_inc(&fnic_stats->io_stats.ioreq_null);
		spin_unlock_irqrestore(io_lock, flags);
		fnic_priv(sc)->flags |= FNIC_IO_ABT_TERM_REQ_NULL;
		ret = FAILED;
		goto fnic_abort_cmd_end;
	}
	io_req->abts_done = NULL;

	/* fw did not complete abort, timed out */
	if (fnic_priv(sc)->abts_status == FCPIO_INVALID_CODE) {
		spin_unlock_irqrestore(io_lock, flags);
		if (task_req == FCPIO_ITMF_ABT_TASK) {
			atomic64_inc(&abts_stats->abort_drv_timeouts);
		} else {
			atomic64_inc(&term_stats->terminate_drv_timeouts);
		}
		fnic_priv(sc)->flags |= FNIC_IO_ABT_TERM_TIMED_OUT;
		ret = FAILED;
		goto fnic_abort_cmd_end;
	}

	/* IO out of order */

	if (!(fnic_priv(sc)->flags & (FNIC_IO_ABORTED | FNIC_IO_DONE))) {
		spin_unlock_irqrestore(io_lock, flags);
		FNIC_SCSI_DBG(KERN_DEBUG, fnic->lport->host,
			"Issuing Host reset due to out of order IO\n");

		ret = FAILED;
		goto fnic_abort_cmd_end;
	}

	fnic_priv(sc)->state = FNIC_IOREQ_ABTS_COMPLETE;

	start_time = io_req->start_time;
	/*
	 * firmware completed the abort, check the status,
	 * free the io_req if successful. If abort fails,
	 * Device reset will clean the I/O.
	 */
	if (fnic_priv(sc)->abts_status == FCPIO_SUCCESS) {
		fnic_priv(sc)->io_req = NULL;
	} else {
		ret = FAILED;
		spin_unlock_irqrestore(io_lock, flags);
		goto fnic_abort_cmd_end;
	}

	spin_unlock_irqrestore(io_lock, flags);

	fnic_release_ioreq_buf(fnic, io_req, sc);
	mempool_free(io_req, fnic->io_req_pool);

	/* Call SCSI completion function to complete the IO */
	sc->result = DID_ABORT << 16;
	scsi_done(sc);
	atomic64_dec(&fnic_stats->io_stats.active_ios);
	if (atomic64_read(&fnic->io_cmpl_skip))
		atomic64_dec(&fnic->io_cmpl_skip);
	else
		atomic64_inc(&fnic_stats->io_stats.io_completions);

fnic_abort_cmd_end:
	FNIC_TRACE(fnic_abort_cmd, sc->device->host->host_no, tag, sc,
		  jiffies_to_msecs(jiffies - start_time),
		  0, ((u64)sc->cmnd[0] << 32 |
		  (u64)sc->cmnd[2] << 24 | (u64)sc->cmnd[3] << 16 |
		  (u64)sc->cmnd[4] << 8 | sc->cmnd[5]),
		  fnic_flags_and_state(sc));

	FNIC_SCSI_DBG(KERN_DEBUG, fnic->lport->host,
		      "Returning from abort cmd type %x %s\n", task_req,
		      (ret == SUCCESS) ?
		      "SUCCESS" : "FAILED");
	return ret;
}

static inline int fnic_queue_dr_io_req(struct fnic *fnic,
				       struct scsi_cmnd *sc,
				       struct fnic_io_req *io_req)
{
	struct vnic_wq_copy *wq = &fnic->wq_copy[0];
	struct Scsi_Host *host = fnic->lport->host;
	struct misc_stats *misc_stats = &fnic->fnic_stats.misc_stats;
	struct scsi_lun fc_lun;
	int ret = 0;
	unsigned long intr_flags;

	spin_lock_irqsave(host->host_lock, intr_flags);
	if (unlikely(fnic_chk_state_flags_locked(fnic,
						FNIC_FLAGS_IO_BLOCKED))) {
		spin_unlock_irqrestore(host->host_lock, intr_flags);
		return FAILED;
	} else
		atomic_inc(&fnic->in_flight);
	spin_unlock_irqrestore(host->host_lock, intr_flags);

	spin_lock_irqsave(&fnic->wq_copy_lock[0], intr_flags);

	if (vnic_wq_copy_desc_avail(wq) <= fnic->wq_copy_desc_low[0])
		free_wq_copy_descs(fnic, wq);

	if (!vnic_wq_copy_desc_avail(wq)) {
		FNIC_SCSI_DBG(KERN_DEBUG, fnic->lport->host,
			  "queue_dr_io_req failure - no descriptors\n");
		atomic64_inc(&misc_stats->devrst_cpwq_alloc_failures);
		ret = -EAGAIN;
		goto lr_io_req_end;
	}

	/* fill in the lun info */
	int_to_scsilun(sc->device->lun, &fc_lun);

	fnic_queue_wq_copy_desc_itmf(wq, scsi_cmd_to_rq(sc)->tag | FNIC_TAG_DEV_RST,
				     0, FCPIO_ITMF_LUN_RESET, SCSI_NO_TAG,
				     fc_lun.scsi_lun, io_req->port_id,
				     fnic->config.ra_tov, fnic->config.ed_tov);

	atomic64_inc(&fnic->fnic_stats.fw_stats.active_fw_reqs);
	if (atomic64_read(&fnic->fnic_stats.fw_stats.active_fw_reqs) >
		  atomic64_read(&fnic->fnic_stats.fw_stats.max_fw_reqs))
		atomic64_set(&fnic->fnic_stats.fw_stats.max_fw_reqs,
		  atomic64_read(&fnic->fnic_stats.fw_stats.active_fw_reqs));

lr_io_req_end:
	spin_unlock_irqrestore(&fnic->wq_copy_lock[0], intr_flags);
	atomic_dec(&fnic->in_flight);

	return ret;
}

struct fnic_pending_aborts_iter_data {
	struct fnic *fnic;
	struct scsi_cmnd *lr_sc;
	struct scsi_device *lun_dev;
	int ret;
};

static bool fnic_pending_aborts_iter(struct scsi_cmnd *sc,
				     void *data, bool reserved)
{
	struct fnic_pending_aborts_iter_data *iter_data = data;
	struct fnic *fnic = iter_data->fnic;
	struct scsi_device *lun_dev = iter_data->lun_dev;
	int abt_tag = scsi_cmd_to_rq(sc)->tag;
	struct fnic_io_req *io_req;
	spinlock_t *io_lock;
	unsigned long flags;
	struct scsi_lun fc_lun;
	DECLARE_COMPLETION_ONSTACK(tm_done);
	enum fnic_ioreq_state old_ioreq_state;

	if (sc == iter_data->lr_sc || sc->device != lun_dev)
		return true;
	if (reserved)
		return true;

	io_lock = fnic_io_lock_tag(fnic, abt_tag);
	spin_lock_irqsave(io_lock, flags);
	io_req = fnic_priv(sc)->io_req;
	if (!io_req) {
		spin_unlock_irqrestore(io_lock, flags);
		return true;
	}

	/*
	 * Found IO that is still pending with firmware and
	 * belongs to the LUN that we are resetting
	 */
	FNIC_SCSI_DBG(KERN_DEBUG, fnic->lport->host,
		      "Found IO in %s on lun\n",
		      fnic_ioreq_state_to_str(fnic_priv(sc)->state));

	if (fnic_priv(sc)->state == FNIC_IOREQ_ABTS_PENDING) {
		spin_unlock_irqrestore(io_lock, flags);
		return true;
	}
	if ((fnic_priv(sc)->flags & FNIC_DEVICE_RESET) &&
	    (!(fnic_priv(sc)->flags & FNIC_DEV_RST_ISSUED))) {
		FNIC_SCSI_DBG(KERN_INFO, fnic->lport->host,
			      "%s dev rst not pending sc 0x%p\n", __func__,
			      sc);
		spin_unlock_irqrestore(io_lock, flags);
		return true;
	}

	if (io_req->abts_done)
		shost_printk(KERN_ERR, fnic->lport->host,
			     "%s: io_req->abts_done is set state is %s\n",
			     __func__, fnic_ioreq_state_to_str(fnic_priv(sc)->state));
	old_ioreq_state = fnic_priv(sc)->state;
	/*
	 * Any pending IO issued prior to reset is expected to be
	 * in abts pending state, if not we need to set
	 * FNIC_IOREQ_ABTS_PENDING to indicate the IO is abort pending.
	 * When IO is completed, the IO will be handed over and
	 * handled in this function.
	 */
	fnic_priv(sc)->state = FNIC_IOREQ_ABTS_PENDING;

	BUG_ON(io_req->abts_done);

	if (fnic_priv(sc)->flags & FNIC_DEVICE_RESET) {
		abt_tag |= FNIC_TAG_DEV_RST;
		FNIC_SCSI_DBG(KERN_INFO, fnic->lport->host,
			      "%s: dev rst sc 0x%p\n", __func__, sc);
	}

	fnic_priv(sc)->abts_status = FCPIO_INVALID_CODE;
	io_req->abts_done = &tm_done;
	spin_unlock_irqrestore(io_lock, flags);

	/* Now queue the abort command to firmware */
	int_to_scsilun(sc->device->lun, &fc_lun);

	if (fnic_queue_abort_io_req(fnic, abt_tag,
				    FCPIO_ITMF_ABT_TASK_TERM,
				    fc_lun.scsi_lun, io_req)) {
		spin_lock_irqsave(io_lock, flags);
		io_req = fnic_priv(sc)->io_req;
		if (io_req)
			io_req->abts_done = NULL;
		if (fnic_priv(sc)->state == FNIC_IOREQ_ABTS_PENDING)
			fnic_priv(sc)->state = old_ioreq_state;
		spin_unlock_irqrestore(io_lock, flags);
		iter_data->ret = FAILED;
		return false;
	} else {
		spin_lock_irqsave(io_lock, flags);
		if (fnic_priv(sc)->flags & FNIC_DEVICE_RESET)
			fnic_priv(sc)->flags |= FNIC_DEV_RST_TERM_ISSUED;
		spin_unlock_irqrestore(io_lock, flags);
	}
	fnic_priv(sc)->flags |= FNIC_IO_INTERNAL_TERM_ISSUED;

	wait_for_completion_timeout(&tm_done, msecs_to_jiffies
				    (fnic->config.ed_tov));

	/* Recheck cmd state to check if it is now aborted */
	spin_lock_irqsave(io_lock, flags);
	io_req = fnic_priv(sc)->io_req;
	if (!io_req) {
		spin_unlock_irqrestore(io_lock, flags);
		fnic_priv(sc)->flags |= FNIC_IO_ABT_TERM_REQ_NULL;
		return true;
	}

	io_req->abts_done = NULL;

	/* if abort is still pending with fw, fail */
	if (fnic_priv(sc)->abts_status == FCPIO_INVALID_CODE) {
		spin_unlock_irqrestore(io_lock, flags);
		fnic_priv(sc)->flags |= FNIC_IO_ABT_TERM_DONE;
		iter_data->ret = FAILED;
		return false;
	}
	fnic_priv(sc)->state = FNIC_IOREQ_ABTS_COMPLETE;

	/* original sc used for lr is handled by dev reset code */
	if (sc != iter_data->lr_sc)
		fnic_priv(sc)->io_req = NULL;
	spin_unlock_irqrestore(io_lock, flags);

	/* original sc used for lr is handled by dev reset code */
	if (sc != iter_data->lr_sc) {
		fnic_release_ioreq_buf(fnic, io_req, sc);
		mempool_free(io_req, fnic->io_req_pool);
	}

	/*
	 * Any IO is returned during reset, it needs to call scsi_done
	 * to return the scsi_cmnd to upper layer.
	 */
	/* Set result to let upper SCSI layer retry */
	sc->result = DID_RESET << 16;
	scsi_done(sc);

	return true;
}

/*
 * Clean up any pending aborts on the lun
 * For each outstanding IO on this lun, whose abort is not completed by fw,
 * issue a local abort. Wait for abort to complete. Return 0 if all commands
 * successfully aborted, 1 otherwise
 */
static int fnic_clean_pending_aborts(struct fnic *fnic,
				     struct scsi_cmnd *lr_sc,
				     bool new_sc)

{
	int ret = SUCCESS;
	struct fnic_pending_aborts_iter_data iter_data = {
		.fnic = fnic,
		.lun_dev = lr_sc->device,
		.ret = SUCCESS,
	};

	if (new_sc)
		iter_data.lr_sc = lr_sc;

	scsi_host_busy_iter(fnic->lport->host,
			    fnic_pending_aborts_iter, &iter_data);
	if (iter_data.ret == FAILED) {
		ret = iter_data.ret;
		goto clean_pending_aborts_end;
	}
	schedule_timeout(msecs_to_jiffies(2 * fnic->config.ed_tov));

	/* walk again to check, if IOs are still pending in fw */
	if (fnic_is_abts_pending(fnic, lr_sc))
		ret = FAILED;

clean_pending_aborts_end:
	return ret;
}

/*
 * fnic_scsi_host_start_tag
 * Allocates tagid from host's tag list
 **/
static inline int
fnic_scsi_host_start_tag(struct fnic *fnic, struct scsi_cmnd *sc)
{
	struct request *rq = scsi_cmd_to_rq(sc);
	struct request_queue *q = rq->q;
	struct request *dummy;

	dummy = blk_mq_alloc_request(q, REQ_OP_WRITE, BLK_MQ_REQ_NOWAIT);
	if (IS_ERR(dummy))
		return SCSI_NO_TAG;

	rq->tag = dummy->tag;
	sc->host_scribble = (unsigned char *)dummy;

	return dummy->tag;
}

/*
 * fnic_scsi_host_end_tag
 * frees tag allocated by fnic_scsi_host_start_tag.
 **/
static inline void
fnic_scsi_host_end_tag(struct fnic *fnic, struct scsi_cmnd *sc)
{
	struct request *dummy = (struct request *)sc->host_scribble;

	blk_mq_free_request(dummy);
}

/*
 * SCSI Eh thread issues a Lun Reset when one or more commands on a LUN
 * fail to get aborted. It calls driver's eh_device_reset with a SCSI command
 * on the LUN.
 */
int fnic_device_reset(struct scsi_cmnd *sc)
{
	struct request *rq = scsi_cmd_to_rq(sc);
	struct fc_lport *lp;
	struct fnic *fnic;
	struct fnic_io_req *io_req = NULL;
	struct fc_rport *rport;
	int status;
	int ret = FAILED;
	spinlock_t *io_lock;
	unsigned long flags;
	unsigned long start_time = 0;
	struct scsi_lun fc_lun;
	struct fnic_stats *fnic_stats;
	struct reset_stats *reset_stats;
	int tag = rq->tag;
	DECLARE_COMPLETION_ONSTACK(tm_done);
	int tag_gen_flag = 0;   /*to track tags allocated by fnic driver*/
	bool new_sc = 0;

	/* Wait for rport to unblock */
	fc_block_scsi_eh(sc);

	/* Get local-port, check ready and link up */
	lp = shost_priv(sc->device->host);

	fnic = lport_priv(lp);
	fnic_stats = &fnic->fnic_stats;
	reset_stats = &fnic->fnic_stats.reset_stats;

	atomic64_inc(&reset_stats->device_resets);

	rport = starget_to_rport(scsi_target(sc->device));
	FNIC_SCSI_DBG(KERN_DEBUG, fnic->lport->host,
		      "Device reset called FCID 0x%x, LUN 0x%llx sc 0x%p\n",
		      rport->port_id, sc->device->lun, sc);

	if (lp->state != LPORT_ST_READY || !(lp->link_up))
		goto fnic_device_reset_end;

	/* Check if remote port up */
	if (fc_remote_port_chkready(rport)) {
		atomic64_inc(&fnic_stats->misc_stats.rport_not_ready);
		goto fnic_device_reset_end;
	}

	fnic_priv(sc)->flags = FNIC_DEVICE_RESET;
	/* Allocate tag if not present */

	if (unlikely(tag < 0)) {
		/*
		 * Really should fix the midlayer to pass in a proper
		 * request for ioctls...
		 */
		tag = fnic_scsi_host_start_tag(fnic, sc);
		if (unlikely(tag == SCSI_NO_TAG))
			goto fnic_device_reset_end;
		tag_gen_flag = 1;
		new_sc = 1;
	}
	io_lock = fnic_io_lock_hash(fnic, sc);
	spin_lock_irqsave(io_lock, flags);
	io_req = fnic_priv(sc)->io_req;

	/*
	 * If there is a io_req attached to this command, then use it,
	 * else allocate a new one.
	 */
	if (!io_req) {
		io_req = mempool_alloc(fnic->io_req_pool, GFP_ATOMIC);
		if (!io_req) {
			spin_unlock_irqrestore(io_lock, flags);
			goto fnic_device_reset_end;
		}
		memset(io_req, 0, sizeof(*io_req));
		io_req->port_id = rport->port_id;
		fnic_priv(sc)->io_req = io_req;
	}
	io_req->dr_done = &tm_done;
	fnic_priv(sc)->state = FNIC_IOREQ_CMD_PENDING;
	fnic_priv(sc)->lr_status = FCPIO_INVALID_CODE;
	spin_unlock_irqrestore(io_lock, flags);

	FNIC_SCSI_DBG(KERN_DEBUG, fnic->lport->host, "TAG %x\n", tag);

	/*
	 * issue the device reset, if enqueue failed, clean up the ioreq
	 * and break assoc with scsi cmd
	 */
	if (fnic_queue_dr_io_req(fnic, sc, io_req)) {
		spin_lock_irqsave(io_lock, flags);
		io_req = fnic_priv(sc)->io_req;
		if (io_req)
			io_req->dr_done = NULL;
		goto fnic_device_reset_clean;
	}
	spin_lock_irqsave(io_lock, flags);
	fnic_priv(sc)->flags |= FNIC_DEV_RST_ISSUED;
	spin_unlock_irqrestore(io_lock, flags);

	/*
	 * Wait on the local completion for LUN reset.  The io_req may be
	 * freed while we wait since we hold no lock.
	 */
	wait_for_completion_timeout(&tm_done,
				    msecs_to_jiffies(FNIC_LUN_RESET_TIMEOUT));

	spin_lock_irqsave(io_lock, flags);
	io_req = fnic_priv(sc)->io_req;
	if (!io_req) {
		spin_unlock_irqrestore(io_lock, flags);
		FNIC_SCSI_DBG(KERN_DEBUG, fnic->lport->host,
				"io_req is null tag 0x%x sc 0x%p\n", tag, sc);
		goto fnic_device_reset_end;
	}
	io_req->dr_done = NULL;

	status = fnic_priv(sc)->lr_status;

	/*
	 * If lun reset not completed, bail out with failed. io_req
	 * gets cleaned up during higher levels of EH
	 */
	if (status == FCPIO_INVALID_CODE) {
		atomic64_inc(&reset_stats->device_reset_timeouts);
		FNIC_SCSI_DBG(KERN_DEBUG, fnic->lport->host,
			      "Device reset timed out\n");
		fnic_priv(sc)->flags |= FNIC_DEV_RST_TIMED_OUT;
		spin_unlock_irqrestore(io_lock, flags);
		int_to_scsilun(sc->device->lun, &fc_lun);
		/*
		 * Issue abort and terminate on device reset request.
		 * If q'ing of terminate fails, retry it after a delay.
		 */
		while (1) {
			spin_lock_irqsave(io_lock, flags);
			if (fnic_priv(sc)->flags & FNIC_DEV_RST_TERM_ISSUED) {
				spin_unlock_irqrestore(io_lock, flags);
				break;
			}
			spin_unlock_irqrestore(io_lock, flags);
			if (fnic_queue_abort_io_req(fnic,
				tag | FNIC_TAG_DEV_RST,
				FCPIO_ITMF_ABT_TASK_TERM,
				fc_lun.scsi_lun, io_req)) {
				wait_for_completion_timeout(&tm_done,
				msecs_to_jiffies(FNIC_ABT_TERM_DELAY_TIMEOUT));
			} else {
				spin_lock_irqsave(io_lock, flags);
				fnic_priv(sc)->flags |= FNIC_DEV_RST_TERM_ISSUED;
				fnic_priv(sc)->state = FNIC_IOREQ_ABTS_PENDING;
				io_req->abts_done = &tm_done;
				spin_unlock_irqrestore(io_lock, flags);
				FNIC_SCSI_DBG(KERN_DEBUG, fnic->lport->host,
				"Abort and terminate issued on Device reset "
				"tag 0x%x sc 0x%p\n", tag, sc);
				break;
			}
		}
		while (1) {
			spin_lock_irqsave(io_lock, flags);
			if (!(fnic_priv(sc)->flags & FNIC_DEV_RST_DONE)) {
				spin_unlock_irqrestore(io_lock, flags);
				wait_for_completion_timeout(&tm_done,
				msecs_to_jiffies(FNIC_LUN_RESET_TIMEOUT));
				break;
			} else {
				io_req = fnic_priv(sc)->io_req;
				io_req->abts_done = NULL;
				goto fnic_device_reset_clean;
			}
		}
	} else {
		spin_unlock_irqrestore(io_lock, flags);
	}

	/* Completed, but not successful, clean up the io_req, return fail */
	if (status != FCPIO_SUCCESS) {
		spin_lock_irqsave(io_lock, flags);
		FNIC_SCSI_DBG(KERN_DEBUG,
			      fnic->lport->host,
			      "Device reset completed - failed\n");
		io_req = fnic_priv(sc)->io_req;
		goto fnic_device_reset_clean;
	}

	/*
	 * Clean up any aborts on this lun that have still not
	 * completed. If any of these fail, then LUN reset fails.
	 * clean_pending_aborts cleans all cmds on this lun except
	 * the lun reset cmd. If all cmds get cleaned, the lun reset
	 * succeeds
	 */
	if (fnic_clean_pending_aborts(fnic, sc, new_sc)) {
		spin_lock_irqsave(io_lock, flags);
		io_req = fnic_priv(sc)->io_req;
		FNIC_SCSI_DBG(KERN_DEBUG, fnic->lport->host,
			      "Device reset failed"
			      " since could not abort all IOs\n");
		goto fnic_device_reset_clean;
	}

	/* Clean lun reset command */
	spin_lock_irqsave(io_lock, flags);
	io_req = fnic_priv(sc)->io_req;
	if (io_req)
		/* Completed, and successful */
		ret = SUCCESS;

fnic_device_reset_clean:
	if (io_req)
		fnic_priv(sc)->io_req = NULL;

	spin_unlock_irqrestore(io_lock, flags);

	if (io_req) {
		start_time = io_req->start_time;
		fnic_release_ioreq_buf(fnic, io_req, sc);
		mempool_free(io_req, fnic->io_req_pool);
	}

fnic_device_reset_end:
	FNIC_TRACE(fnic_device_reset, sc->device->host->host_no, rq->tag, sc,
		  jiffies_to_msecs(jiffies - start_time),
		  0, ((u64)sc->cmnd[0] << 32 |
		  (u64)sc->cmnd[2] << 24 | (u64)sc->cmnd[3] << 16 |
		  (u64)sc->cmnd[4] << 8 | sc->cmnd[5]),
		  fnic_flags_and_state(sc));

	/* free tag if it is allocated */
	if (unlikely(tag_gen_flag))
		fnic_scsi_host_end_tag(fnic, sc);

	FNIC_SCSI_DBG(KERN_DEBUG, fnic->lport->host,
		      "Returning from device reset %s\n",
		      (ret == SUCCESS) ?
		      "SUCCESS" : "FAILED");

	if (ret == FAILED)
		atomic64_inc(&reset_stats->device_reset_failures);

	return ret;
}

/* Clean up all IOs, clean up libFC local port */
int fnic_reset(struct Scsi_Host *shost)
{
	struct fc_lport *lp;
	struct fnic *fnic;
	int ret = 0;
	struct reset_stats *reset_stats;

	lp = shost_priv(shost);
	fnic = lport_priv(lp);
	reset_stats = &fnic->fnic_stats.reset_stats;

	FNIC_SCSI_DBG(KERN_DEBUG, fnic->lport->host,
		      "fnic_reset called\n");

	atomic64_inc(&reset_stats->fnic_resets);

	/*
	 * Reset local port, this will clean up libFC exchanges,
	 * reset remote port sessions, and if link is up, begin flogi
	 */
	ret = fc_lport_reset(lp);

	FNIC_SCSI_DBG(KERN_DEBUG, fnic->lport->host,
		      "Returning from fnic reset %s\n",
		      (ret == 0) ?
		      "SUCCESS" : "FAILED");

	if (ret == 0)
		atomic64_inc(&reset_stats->fnic_reset_completions);
	else
		atomic64_inc(&reset_stats->fnic_reset_failures);

	return ret;
}

/*
 * SCSI Error handling calls driver's eh_host_reset if all prior
 * error handling levels return FAILED. If host reset completes
 * successfully, and if link is up, then Fabric login begins.
 *
 * Host Reset is the highest level of error recovery. If this fails, then
 * host is offlined by SCSI.
 *
 */
int fnic_host_reset(struct scsi_cmnd *sc)
{
	int ret;
	unsigned long wait_host_tmo;
	struct Scsi_Host *shost = sc->device->host;
	struct fc_lport *lp = shost_priv(shost);
	struct fnic *fnic = lport_priv(lp);
	unsigned long flags;

	spin_lock_irqsave(&fnic->fnic_lock, flags);
	if (!fnic->internal_reset_inprogress) {
		fnic->internal_reset_inprogress = true;
	} else {
		spin_unlock_irqrestore(&fnic->fnic_lock, flags);
		FNIC_SCSI_DBG(KERN_DEBUG, fnic->lport->host,
			"host reset in progress skipping another host reset\n");
		return SUCCESS;
	}
	spin_unlock_irqrestore(&fnic->fnic_lock, flags);

	/*
	 * If fnic_reset is successful, wait for fabric login to complete
	 * scsi-ml tries to send a TUR to every device if host reset is
	 * successful, so before returning to scsi, fabric should be up
	 */
	ret = (fnic_reset(shost) == 0) ? SUCCESS : FAILED;
	if (ret == SUCCESS) {
		wait_host_tmo = jiffies + FNIC_HOST_RESET_SETTLE_TIME * HZ;
		ret = FAILED;
		while (time_before(jiffies, wait_host_tmo)) {
			if ((lp->state == LPORT_ST_READY) &&
			    (lp->link_up)) {
				ret = SUCCESS;
				break;
			}
			ssleep(1);
		}
	}

	spin_lock_irqsave(&fnic->fnic_lock, flags);
	fnic->internal_reset_inprogress = false;
	spin_unlock_irqrestore(&fnic->fnic_lock, flags);
	return ret;
}

/*
 * This fxn is called from libFC when host is removed
 */
void fnic_scsi_abort_io(struct fc_lport *lp)
{
	int err = 0;
	unsigned long flags;
	enum fnic_state old_state;
	struct fnic *fnic = lport_priv(lp);
	DECLARE_COMPLETION_ONSTACK(remove_wait);

	/* Issue firmware reset for fnic, wait for reset to complete */
retry_fw_reset:
	spin_lock_irqsave(&fnic->fnic_lock, flags);
	if (unlikely(fnic->state == FNIC_IN_FC_TRANS_ETH_MODE) &&
		     fnic->link_events) {
		/* fw reset is in progress, poll for its completion */
		spin_unlock_irqrestore(&fnic->fnic_lock, flags);
		schedule_timeout(msecs_to_jiffies(100));
		goto retry_fw_reset;
	}

	fnic->remove_wait = &remove_wait;
	old_state = fnic->state;
	fnic->state = FNIC_IN_FC_TRANS_ETH_MODE;
	fnic_update_mac_locked(fnic, fnic->ctlr.ctl_src_addr);
	spin_unlock_irqrestore(&fnic->fnic_lock, flags);

	err = fnic_fw_reset_handler(fnic);
	if (err) {
		spin_lock_irqsave(&fnic->fnic_lock, flags);
		if (fnic->state == FNIC_IN_FC_TRANS_ETH_MODE)
			fnic->state = old_state;
		fnic->remove_wait = NULL;
		spin_unlock_irqrestore(&fnic->fnic_lock, flags);
		return;
	}

	/* Wait for firmware reset to complete */
	wait_for_completion_timeout(&remove_wait,
				    msecs_to_jiffies(FNIC_RMDEVICE_TIMEOUT));

	spin_lock_irqsave(&fnic->fnic_lock, flags);
	fnic->remove_wait = NULL;
	FNIC_SCSI_DBG(KERN_DEBUG, fnic->lport->host,
		      "fnic_scsi_abort_io %s\n",
		      (fnic->state == FNIC_IN_ETH_MODE) ?
		      "SUCCESS" : "FAILED");
	spin_unlock_irqrestore(&fnic->fnic_lock, flags);

}

/*
 * This fxn called from libFC to clean up driver IO state on link down
 */
void fnic_scsi_cleanup(struct fc_lport *lp)
{
	unsigned long flags;
	enum fnic_state old_state;
	struct fnic *fnic = lport_priv(lp);

	/* issue fw reset */
retry_fw_reset:
	spin_lock_irqsave(&fnic->fnic_lock, flags);
	if (unlikely(fnic->state == FNIC_IN_FC_TRANS_ETH_MODE)) {
		/* fw reset is in progress, poll for its completion */
		spin_unlock_irqrestore(&fnic->fnic_lock, flags);
		schedule_timeout(msecs_to_jiffies(100));
		goto retry_fw_reset;
	}
	old_state = fnic->state;
	fnic->state = FNIC_IN_FC_TRANS_ETH_MODE;
	fnic_update_mac_locked(fnic, fnic->ctlr.ctl_src_addr);
	spin_unlock_irqrestore(&fnic->fnic_lock, flags);

	if (fnic_fw_reset_handler(fnic)) {
		spin_lock_irqsave(&fnic->fnic_lock, flags);
		if (fnic->state == FNIC_IN_FC_TRANS_ETH_MODE)
			fnic->state = old_state;
		spin_unlock_irqrestore(&fnic->fnic_lock, flags);
	}

}

void fnic_empty_scsi_cleanup(struct fc_lport *lp)
{
}

void fnic_exch_mgr_reset(struct fc_lport *lp, u32 sid, u32 did)
{
	struct fnic *fnic = lport_priv(lp);

	/* Non-zero sid, nothing to do */
	if (sid)
		goto call_fc_exch_mgr_reset;

	if (did) {
		fnic_rport_exch_reset(fnic, did);
		goto call_fc_exch_mgr_reset;
	}

	/*
	 * sid = 0, did = 0
	 * link down or device being removed
	 */
	if (!fnic->in_remove)
		fnic_scsi_cleanup(lp);
	else
		fnic_scsi_abort_io(lp);

	/* call libFC exch mgr reset to reset its exchanges */
call_fc_exch_mgr_reset:
	fc_exch_mgr_reset(lp, sid, did);

}

static bool fnic_abts_pending_iter(struct scsi_cmnd *sc, void *data,
				   bool reserved)
{
	struct fnic_pending_aborts_iter_data *iter_data = data;
	struct fnic *fnic = iter_data->fnic;
	int cmd_state;
	struct fnic_io_req *io_req;
	spinlock_t *io_lock;
	unsigned long flags;

	/*
	 * ignore this lun reset cmd or cmds that do not belong to
	 * this lun
	 */
	if (iter_data->lr_sc && sc == iter_data->lr_sc)
		return true;
	if (iter_data->lun_dev && sc->device != iter_data->lun_dev)
		return true;

	io_lock = fnic_io_lock_hash(fnic, sc);
	spin_lock_irqsave(io_lock, flags);

	io_req = fnic_priv(sc)->io_req;
	if (!io_req) {
		spin_unlock_irqrestore(io_lock, flags);
		return true;
	}

	/*
	 * Found IO that is still pending with firmware and
	 * belongs to the LUN that we are resetting
	 */
	FNIC_SCSI_DBG(KERN_INFO, fnic->lport->host,
		      "Found IO in %s on lun\n",
		      fnic_ioreq_state_to_str(fnic_priv(sc)->state));
	cmd_state = fnic_priv(sc)->state;
	spin_unlock_irqrestore(io_lock, flags);
	if (cmd_state == FNIC_IOREQ_ABTS_PENDING)
		iter_data->ret = 1;

	return iter_data->ret ? false : true;
}

/*
 * fnic_is_abts_pending() is a helper function that
 * walks through tag map to check if there is any IOs pending,if there is one,
 * then it returns 1 (true), otherwise 0 (false)
 * if @lr_sc is non NULL, then it checks IOs specific to particular LUN,
 * otherwise, it checks for all IOs.
 */
int fnic_is_abts_pending(struct fnic *fnic, struct scsi_cmnd *lr_sc)
{
	struct fnic_pending_aborts_iter_data iter_data = {
		.fnic = fnic,
		.lun_dev = NULL,
		.ret = 0,
	};

	if (lr_sc) {
		iter_data.lun_dev = lr_sc->device;
		iter_data.lr_sc = lr_sc;
	}

	/* walk again to check, if IOs are still pending in fw */
	scsi_host_busy_iter(fnic->lport->host,
			    fnic_abts_pending_iter, &iter_data);

	return iter_data.ret;
}<|MERGE_RESOLUTION|>--- conflicted
+++ resolved
@@ -602,13 +602,8 @@
 			sc->cmnd[5]);
 
 	FNIC_TRACE(fnic_queuecommand, sc->device->host->host_no,
-<<<<<<< HEAD
-		  tag, sc, io_req, sg_count, cmd_trace,
-		  (((u64)CMD_FLAGS(sc) << 32) | CMD_STATE(sc)));
-=======
 		   tag, sc, io_req, sg_count, cmd_trace,
 		   fnic_flags_and_state(sc));
->>>>>>> 3a82f341
 
 	/* if only we issued IO, will we have the io lock */
 	if (io_lock_acquired)
