--- conflicted
+++ resolved
@@ -585,13 +585,8 @@
 }
 EXPORT_SYMBOL_GPL(sas_domain_attach_transport);
 
-<<<<<<< HEAD
-static struct asd_sas_event *__sas_alloc_event(struct asd_sas_phy *phy,
-					       gfp_t gfp_flags)
-=======
 struct asd_sas_event *sas_alloc_event(struct asd_sas_phy *phy,
 				      gfp_t gfp_flags)
->>>>>>> 3b17187f
 {
 	struct asd_sas_event *event;
 	struct sas_ha_struct *sas_ha = phy->ha;
@@ -609,13 +604,8 @@
 			if (cmpxchg(&phy->in_shutdown, 0, 1) == 0) {
 				pr_notice("The phy%d bursting events, shut it down.\n",
 					  phy->id);
-<<<<<<< HEAD
-				sas_notify_phy_event_gfp(phy, PHYE_SHUTDOWN,
-							 gfp_flags);
-=======
 				sas_notify_phy_event(phy, PHYE_SHUTDOWN,
 						     gfp_flags);
->>>>>>> 3b17187f
 			}
 		} else {
 			/* Do not support PHY control, stop allocating events */
@@ -629,17 +619,6 @@
 	return event;
 }
 
-struct asd_sas_event *sas_alloc_event(struct asd_sas_phy *phy)
-{
-	return __sas_alloc_event(phy, in_interrupt() ? GFP_ATOMIC : GFP_KERNEL);
-}
-
-struct asd_sas_event *sas_alloc_event_gfp(struct asd_sas_phy *phy,
-					  gfp_t gfp_flags)
-{
-	return __sas_alloc_event(phy, gfp_flags);
-}
-
 void sas_free_event(struct asd_sas_event *event)
 {
 	struct asd_sas_phy *phy = event->phy;
