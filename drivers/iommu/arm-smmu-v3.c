// SPDX-License-Identifier: GPL-2.0
/*
 * IOMMU API for ARM architected SMMUv3 implementations.
 *
 * Copyright (C) 2015 ARM Limited
 *
 * Author: Will Deacon <will.deacon@arm.com>
 *
 * This driver is powered by bad coffee and bombay mix.
 */

#include <linux/acpi.h>
#include <linux/acpi_iort.h>
#include <linux/bitfield.h>
#include <linux/bitops.h>
#include <linux/crash_dump.h>
#include <linux/delay.h>
#include <linux/dma-iommu.h>
#include <linux/err.h>
#include <linux/interrupt.h>
#include <linux/io-pgtable.h>
#include <linux/iommu.h>
#include <linux/iopoll.h>
#include <linux/init.h>
#include <linux/moduleparam.h>
#include <linux/msi.h>
#include <linux/of.h>
#include <linux/of_address.h>
#include <linux/of_iommu.h>
#include <linux/of_platform.h>
#include <linux/pci.h>
#include <linux/pci-ats.h>
#include <linux/platform_device.h>

#include <linux/amba/bus.h>

/* MMIO registers */
#define ARM_SMMU_IDR0			0x0
#define IDR0_ST_LVL			GENMASK(28, 27)
#define IDR0_ST_LVL_2LVL		1
#define IDR0_STALL_MODEL		GENMASK(25, 24)
#define IDR0_STALL_MODEL_STALL		0
#define IDR0_STALL_MODEL_FORCE		2
#define IDR0_TTENDIAN			GENMASK(22, 21)
#define IDR0_TTENDIAN_MIXED		0
#define IDR0_TTENDIAN_LE		2
#define IDR0_TTENDIAN_BE		3
#define IDR0_CD2L			(1 << 19)
#define IDR0_VMID16			(1 << 18)
#define IDR0_PRI			(1 << 16)
#define IDR0_SEV			(1 << 14)
#define IDR0_MSI			(1 << 13)
#define IDR0_ASID16			(1 << 12)
#define IDR0_ATS			(1 << 10)
#define IDR0_HYP			(1 << 9)
#define IDR0_COHACC			(1 << 4)
#define IDR0_TTF			GENMASK(3, 2)
#define IDR0_TTF_AARCH64		2
#define IDR0_TTF_AARCH32_64		3
#define IDR0_S1P			(1 << 1)
#define IDR0_S2P			(1 << 0)

#define ARM_SMMU_IDR1			0x4
#define IDR1_TABLES_PRESET		(1 << 30)
#define IDR1_QUEUES_PRESET		(1 << 29)
#define IDR1_REL			(1 << 28)
#define IDR1_CMDQS			GENMASK(25, 21)
#define IDR1_EVTQS			GENMASK(20, 16)
#define IDR1_PRIQS			GENMASK(15, 11)
#define IDR1_SSIDSIZE			GENMASK(10, 6)
#define IDR1_SIDSIZE			GENMASK(5, 0)

#define ARM_SMMU_IDR5			0x14
#define IDR5_STALL_MAX			GENMASK(31, 16)
#define IDR5_GRAN64K			(1 << 6)
#define IDR5_GRAN16K			(1 << 5)
#define IDR5_GRAN4K			(1 << 4)
#define IDR5_OAS			GENMASK(2, 0)
#define IDR5_OAS_32_BIT			0
#define IDR5_OAS_36_BIT			1
#define IDR5_OAS_40_BIT			2
#define IDR5_OAS_42_BIT			3
#define IDR5_OAS_44_BIT			4
#define IDR5_OAS_48_BIT			5
#define IDR5_OAS_52_BIT			6
#define IDR5_VAX			GENMASK(11, 10)
#define IDR5_VAX_52_BIT			1

#define ARM_SMMU_CR0			0x20
#define CR0_ATSCHK			(1 << 4)
#define CR0_CMDQEN			(1 << 3)
#define CR0_EVTQEN			(1 << 2)
#define CR0_PRIQEN			(1 << 1)
#define CR0_SMMUEN			(1 << 0)

#define ARM_SMMU_CR0ACK			0x24

#define ARM_SMMU_CR1			0x28
#define CR1_TABLE_SH			GENMASK(11, 10)
#define CR1_TABLE_OC			GENMASK(9, 8)
#define CR1_TABLE_IC			GENMASK(7, 6)
#define CR1_QUEUE_SH			GENMASK(5, 4)
#define CR1_QUEUE_OC			GENMASK(3, 2)
#define CR1_QUEUE_IC			GENMASK(1, 0)
/* CR1 cacheability fields don't quite follow the usual TCR-style encoding */
#define CR1_CACHE_NC			0
#define CR1_CACHE_WB			1
#define CR1_CACHE_WT			2

#define ARM_SMMU_CR2			0x2c
#define CR2_PTM				(1 << 2)
#define CR2_RECINVSID			(1 << 1)
#define CR2_E2H				(1 << 0)

#define ARM_SMMU_GBPA			0x44
#define GBPA_UPDATE			(1 << 31)
#define GBPA_ABORT			(1 << 20)

#define ARM_SMMU_IRQ_CTRL		0x50
#define IRQ_CTRL_EVTQ_IRQEN		(1 << 2)
#define IRQ_CTRL_PRIQ_IRQEN		(1 << 1)
#define IRQ_CTRL_GERROR_IRQEN		(1 << 0)

#define ARM_SMMU_IRQ_CTRLACK		0x54

#define ARM_SMMU_GERROR			0x60
#define GERROR_SFM_ERR			(1 << 8)
#define GERROR_MSI_GERROR_ABT_ERR	(1 << 7)
#define GERROR_MSI_PRIQ_ABT_ERR		(1 << 6)
#define GERROR_MSI_EVTQ_ABT_ERR		(1 << 5)
#define GERROR_MSI_CMDQ_ABT_ERR		(1 << 4)
#define GERROR_PRIQ_ABT_ERR		(1 << 3)
#define GERROR_EVTQ_ABT_ERR		(1 << 2)
#define GERROR_CMDQ_ERR			(1 << 0)
#define GERROR_ERR_MASK			0xfd

#define ARM_SMMU_GERRORN		0x64

#define ARM_SMMU_GERROR_IRQ_CFG0	0x68
#define ARM_SMMU_GERROR_IRQ_CFG1	0x70
#define ARM_SMMU_GERROR_IRQ_CFG2	0x74

#define ARM_SMMU_STRTAB_BASE		0x80
#define STRTAB_BASE_RA			(1UL << 62)
#define STRTAB_BASE_ADDR_MASK		GENMASK_ULL(51, 6)

#define ARM_SMMU_STRTAB_BASE_CFG	0x88
#define STRTAB_BASE_CFG_FMT		GENMASK(17, 16)
#define STRTAB_BASE_CFG_FMT_LINEAR	0
#define STRTAB_BASE_CFG_FMT_2LVL	1
#define STRTAB_BASE_CFG_SPLIT		GENMASK(10, 6)
#define STRTAB_BASE_CFG_LOG2SIZE	GENMASK(5, 0)

#define ARM_SMMU_CMDQ_BASE		0x90
#define ARM_SMMU_CMDQ_PROD		0x98
#define ARM_SMMU_CMDQ_CONS		0x9c

#define ARM_SMMU_EVTQ_BASE		0xa0
#define ARM_SMMU_EVTQ_PROD		0x100a8
#define ARM_SMMU_EVTQ_CONS		0x100ac
#define ARM_SMMU_EVTQ_IRQ_CFG0		0xb0
#define ARM_SMMU_EVTQ_IRQ_CFG1		0xb8
#define ARM_SMMU_EVTQ_IRQ_CFG2		0xbc

#define ARM_SMMU_PRIQ_BASE		0xc0
#define ARM_SMMU_PRIQ_PROD		0x100c8
#define ARM_SMMU_PRIQ_CONS		0x100cc
#define ARM_SMMU_PRIQ_IRQ_CFG0		0xd0
#define ARM_SMMU_PRIQ_IRQ_CFG1		0xd8
#define ARM_SMMU_PRIQ_IRQ_CFG2		0xdc

/* Common MSI config fields */
#define MSI_CFG0_ADDR_MASK		GENMASK_ULL(51, 2)
#define MSI_CFG2_SH			GENMASK(5, 4)
#define MSI_CFG2_MEMATTR		GENMASK(3, 0)

/* Common memory attribute values */
#define ARM_SMMU_SH_NSH			0
#define ARM_SMMU_SH_OSH			2
#define ARM_SMMU_SH_ISH			3
#define ARM_SMMU_MEMATTR_DEVICE_nGnRE	0x1
#define ARM_SMMU_MEMATTR_OIWB		0xf

#define Q_IDX(llq, p)			((p) & ((1 << (llq)->max_n_shift) - 1))
#define Q_WRP(llq, p)			((p) & (1 << (llq)->max_n_shift))
#define Q_OVERFLOW_FLAG			(1U << 31)
#define Q_OVF(p)			((p) & Q_OVERFLOW_FLAG)
#define Q_ENT(q, p)			((q)->base +			\
					 Q_IDX(&((q)->llq), p) *	\
					 (q)->ent_dwords)

#define Q_BASE_RWA			(1UL << 62)
#define Q_BASE_ADDR_MASK		GENMASK_ULL(51, 5)
#define Q_BASE_LOG2SIZE			GENMASK(4, 0)

/* Ensure DMA allocations are naturally aligned */
#ifdef CONFIG_CMA_ALIGNMENT
#define Q_MAX_SZ_SHIFT			(PAGE_SHIFT + CONFIG_CMA_ALIGNMENT)
#else
#define Q_MAX_SZ_SHIFT			(PAGE_SHIFT + MAX_ORDER - 1)
#endif

/*
 * Stream table.
 *
 * Linear: Enough to cover 1 << IDR1.SIDSIZE entries
 * 2lvl: 128k L1 entries,
 *       256 lazy entries per table (each table covers a PCI bus)
 */
#define STRTAB_L1_SZ_SHIFT		20
#define STRTAB_SPLIT			8

#define STRTAB_L1_DESC_DWORDS		1
#define STRTAB_L1_DESC_SPAN		GENMASK_ULL(4, 0)
#define STRTAB_L1_DESC_L2PTR_MASK	GENMASK_ULL(51, 6)

#define STRTAB_STE_DWORDS		8
#define STRTAB_STE_0_V			(1UL << 0)
#define STRTAB_STE_0_CFG		GENMASK_ULL(3, 1)
#define STRTAB_STE_0_CFG_ABORT		0
#define STRTAB_STE_0_CFG_BYPASS		4
#define STRTAB_STE_0_CFG_S1_TRANS	5
#define STRTAB_STE_0_CFG_S2_TRANS	6

#define STRTAB_STE_0_S1FMT		GENMASK_ULL(5, 4)
#define STRTAB_STE_0_S1FMT_LINEAR	0
#define STRTAB_STE_0_S1CTXPTR_MASK	GENMASK_ULL(51, 6)
#define STRTAB_STE_0_S1CDMAX		GENMASK_ULL(63, 59)

#define STRTAB_STE_1_S1C_CACHE_NC	0UL
#define STRTAB_STE_1_S1C_CACHE_WBRA	1UL
#define STRTAB_STE_1_S1C_CACHE_WT	2UL
#define STRTAB_STE_1_S1C_CACHE_WB	3UL
#define STRTAB_STE_1_S1CIR		GENMASK_ULL(3, 2)
#define STRTAB_STE_1_S1COR		GENMASK_ULL(5, 4)
#define STRTAB_STE_1_S1CSH		GENMASK_ULL(7, 6)

#define STRTAB_STE_1_S1STALLD		(1UL << 27)

#define STRTAB_STE_1_EATS		GENMASK_ULL(29, 28)
#define STRTAB_STE_1_EATS_ABT		0UL
#define STRTAB_STE_1_EATS_TRANS		1UL
#define STRTAB_STE_1_EATS_S1CHK		2UL

#define STRTAB_STE_1_STRW		GENMASK_ULL(31, 30)
#define STRTAB_STE_1_STRW_NSEL1		0UL
#define STRTAB_STE_1_STRW_EL2		2UL

#define STRTAB_STE_1_SHCFG		GENMASK_ULL(45, 44)
#define STRTAB_STE_1_SHCFG_INCOMING	1UL

#define STRTAB_STE_2_S2VMID		GENMASK_ULL(15, 0)
#define STRTAB_STE_2_VTCR		GENMASK_ULL(50, 32)
#define STRTAB_STE_2_S2AA64		(1UL << 51)
#define STRTAB_STE_2_S2ENDI		(1UL << 52)
#define STRTAB_STE_2_S2PTW		(1UL << 54)
#define STRTAB_STE_2_S2R		(1UL << 58)

#define STRTAB_STE_3_S2TTB_MASK		GENMASK_ULL(51, 4)

/* Context descriptor (stage-1 only) */
#define CTXDESC_CD_DWORDS		8
#define CTXDESC_CD_0_TCR_T0SZ		GENMASK_ULL(5, 0)
#define ARM64_TCR_T0SZ			GENMASK_ULL(5, 0)
#define CTXDESC_CD_0_TCR_TG0		GENMASK_ULL(7, 6)
#define ARM64_TCR_TG0			GENMASK_ULL(15, 14)
#define CTXDESC_CD_0_TCR_IRGN0		GENMASK_ULL(9, 8)
#define ARM64_TCR_IRGN0			GENMASK_ULL(9, 8)
#define CTXDESC_CD_0_TCR_ORGN0		GENMASK_ULL(11, 10)
#define ARM64_TCR_ORGN0			GENMASK_ULL(11, 10)
#define CTXDESC_CD_0_TCR_SH0		GENMASK_ULL(13, 12)
#define ARM64_TCR_SH0			GENMASK_ULL(13, 12)
#define CTXDESC_CD_0_TCR_EPD0		(1ULL << 14)
#define ARM64_TCR_EPD0			(1ULL << 7)
#define CTXDESC_CD_0_TCR_EPD1		(1ULL << 30)
#define ARM64_TCR_EPD1			(1ULL << 23)

#define CTXDESC_CD_0_ENDI		(1UL << 15)
#define CTXDESC_CD_0_V			(1UL << 31)

#define CTXDESC_CD_0_TCR_IPS		GENMASK_ULL(34, 32)
#define ARM64_TCR_IPS			GENMASK_ULL(34, 32)
#define CTXDESC_CD_0_TCR_TBI0		(1ULL << 38)
#define ARM64_TCR_TBI0			(1ULL << 37)

#define CTXDESC_CD_0_AA64		(1UL << 41)
#define CTXDESC_CD_0_S			(1UL << 44)
#define CTXDESC_CD_0_R			(1UL << 45)
#define CTXDESC_CD_0_A			(1UL << 46)
#define CTXDESC_CD_0_ASET		(1UL << 47)
#define CTXDESC_CD_0_ASID		GENMASK_ULL(63, 48)

#define CTXDESC_CD_1_TTB0_MASK		GENMASK_ULL(51, 4)

/* Convert between AArch64 (CPU) TCR format and SMMU CD format */
#define ARM_SMMU_TCR2CD(tcr, fld)	FIELD_PREP(CTXDESC_CD_0_TCR_##fld, \
					FIELD_GET(ARM64_TCR_##fld, tcr))

/* Command queue */
#define CMDQ_ENT_SZ_SHIFT		4
#define CMDQ_ENT_DWORDS			((1 << CMDQ_ENT_SZ_SHIFT) >> 3)
#define CMDQ_MAX_SZ_SHIFT		(Q_MAX_SZ_SHIFT - CMDQ_ENT_SZ_SHIFT)

#define CMDQ_CONS_ERR			GENMASK(30, 24)
#define CMDQ_ERR_CERROR_NONE_IDX	0
#define CMDQ_ERR_CERROR_ILL_IDX		1
#define CMDQ_ERR_CERROR_ABT_IDX		2
#define CMDQ_ERR_CERROR_ATC_INV_IDX	3

#define CMDQ_PROD_OWNED_FLAG		Q_OVERFLOW_FLAG

/*
 * This is used to size the command queue and therefore must be at least
 * BITS_PER_LONG so that the valid_map works correctly (it relies on the
 * total number of queue entries being a multiple of BITS_PER_LONG).
 */
#define CMDQ_BATCH_ENTRIES		BITS_PER_LONG

#define CMDQ_0_OP			GENMASK_ULL(7, 0)
#define CMDQ_0_SSV			(1UL << 11)

#define CMDQ_PREFETCH_0_SID		GENMASK_ULL(63, 32)
#define CMDQ_PREFETCH_1_SIZE		GENMASK_ULL(4, 0)
#define CMDQ_PREFETCH_1_ADDR_MASK	GENMASK_ULL(63, 12)

#define CMDQ_CFGI_0_SID			GENMASK_ULL(63, 32)
#define CMDQ_CFGI_1_LEAF		(1UL << 0)
#define CMDQ_CFGI_1_RANGE		GENMASK_ULL(4, 0)

#define CMDQ_TLBI_0_VMID		GENMASK_ULL(47, 32)
#define CMDQ_TLBI_0_ASID		GENMASK_ULL(63, 48)
#define CMDQ_TLBI_1_LEAF		(1UL << 0)
#define CMDQ_TLBI_1_VA_MASK		GENMASK_ULL(63, 12)
#define CMDQ_TLBI_1_IPA_MASK		GENMASK_ULL(51, 12)

#define CMDQ_ATC_0_SSID			GENMASK_ULL(31, 12)
#define CMDQ_ATC_0_SID			GENMASK_ULL(63, 32)
#define CMDQ_ATC_0_GLOBAL		(1UL << 9)
#define CMDQ_ATC_1_SIZE			GENMASK_ULL(5, 0)
#define CMDQ_ATC_1_ADDR_MASK		GENMASK_ULL(63, 12)

#define CMDQ_PRI_0_SSID			GENMASK_ULL(31, 12)
#define CMDQ_PRI_0_SID			GENMASK_ULL(63, 32)
#define CMDQ_PRI_1_GRPID		GENMASK_ULL(8, 0)
#define CMDQ_PRI_1_RESP			GENMASK_ULL(13, 12)

#define CMDQ_SYNC_0_CS			GENMASK_ULL(13, 12)
#define CMDQ_SYNC_0_CS_NONE		0
#define CMDQ_SYNC_0_CS_IRQ		1
#define CMDQ_SYNC_0_CS_SEV		2
#define CMDQ_SYNC_0_MSH			GENMASK_ULL(23, 22)
#define CMDQ_SYNC_0_MSIATTR		GENMASK_ULL(27, 24)
#define CMDQ_SYNC_0_MSIDATA		GENMASK_ULL(63, 32)
#define CMDQ_SYNC_1_MSIADDR_MASK	GENMASK_ULL(51, 2)

/* Event queue */
#define EVTQ_ENT_SZ_SHIFT		5
#define EVTQ_ENT_DWORDS			((1 << EVTQ_ENT_SZ_SHIFT) >> 3)
#define EVTQ_MAX_SZ_SHIFT		(Q_MAX_SZ_SHIFT - EVTQ_ENT_SZ_SHIFT)

#define EVTQ_0_ID			GENMASK_ULL(7, 0)

/* PRI queue */
#define PRIQ_ENT_SZ_SHIFT		4
#define PRIQ_ENT_DWORDS			((1 << PRIQ_ENT_SZ_SHIFT) >> 3)
#define PRIQ_MAX_SZ_SHIFT		(Q_MAX_SZ_SHIFT - PRIQ_ENT_SZ_SHIFT)

#define PRIQ_0_SID			GENMASK_ULL(31, 0)
#define PRIQ_0_SSID			GENMASK_ULL(51, 32)
#define PRIQ_0_PERM_PRIV		(1UL << 58)
#define PRIQ_0_PERM_EXEC		(1UL << 59)
#define PRIQ_0_PERM_READ		(1UL << 60)
#define PRIQ_0_PERM_WRITE		(1UL << 61)
#define PRIQ_0_PRG_LAST			(1UL << 62)
#define PRIQ_0_SSID_V			(1UL << 63)

#define PRIQ_1_PRG_IDX			GENMASK_ULL(8, 0)
#define PRIQ_1_ADDR_MASK		GENMASK_ULL(63, 12)

/* High-level queue structures */
#define ARM_SMMU_POLL_TIMEOUT_US	1000000 /* 1s! */
#define ARM_SMMU_POLL_SPIN_COUNT	10

#define MSI_IOVA_BASE			0x8000000
#define MSI_IOVA_LENGTH			0x100000

/*
 * not really modular, but the easiest way to keep compat with existing
 * bootargs behaviour is to continue using module_param_named here.
 */
static bool disable_bypass = 1;
module_param_named(disable_bypass, disable_bypass, bool, S_IRUGO);
MODULE_PARM_DESC(disable_bypass,
	"Disable bypass streams such that incoming transactions from devices that are not attached to an iommu domain will report an abort back to the device and will not be allowed to pass through the SMMU.");

enum pri_resp {
	PRI_RESP_DENY = 0,
	PRI_RESP_FAIL = 1,
	PRI_RESP_SUCC = 2,
};

enum arm_smmu_msi_index {
	EVTQ_MSI_INDEX,
	GERROR_MSI_INDEX,
	PRIQ_MSI_INDEX,
	ARM_SMMU_MAX_MSIS,
};

static phys_addr_t arm_smmu_msi_cfg[ARM_SMMU_MAX_MSIS][3] = {
	[EVTQ_MSI_INDEX] = {
		ARM_SMMU_EVTQ_IRQ_CFG0,
		ARM_SMMU_EVTQ_IRQ_CFG1,
		ARM_SMMU_EVTQ_IRQ_CFG2,
	},
	[GERROR_MSI_INDEX] = {
		ARM_SMMU_GERROR_IRQ_CFG0,
		ARM_SMMU_GERROR_IRQ_CFG1,
		ARM_SMMU_GERROR_IRQ_CFG2,
	},
	[PRIQ_MSI_INDEX] = {
		ARM_SMMU_PRIQ_IRQ_CFG0,
		ARM_SMMU_PRIQ_IRQ_CFG1,
		ARM_SMMU_PRIQ_IRQ_CFG2,
	},
};

struct arm_smmu_cmdq_ent {
	/* Common fields */
	u8				opcode;
	bool				substream_valid;

	/* Command-specific fields */
	union {
		#define CMDQ_OP_PREFETCH_CFG	0x1
		struct {
			u32			sid;
			u8			size;
			u64			addr;
		} prefetch;

		#define CMDQ_OP_CFGI_STE	0x3
		#define CMDQ_OP_CFGI_ALL	0x4
		struct {
			u32			sid;
			union {
				bool		leaf;
				u8		span;
			};
		} cfgi;

		#define CMDQ_OP_TLBI_NH_ASID	0x11
		#define CMDQ_OP_TLBI_NH_VA	0x12
		#define CMDQ_OP_TLBI_EL2_ALL	0x20
		#define CMDQ_OP_TLBI_S12_VMALL	0x28
		#define CMDQ_OP_TLBI_S2_IPA	0x2a
		#define CMDQ_OP_TLBI_NSNH_ALL	0x30
		struct {
			u16			asid;
			u16			vmid;
			bool			leaf;
			u64			addr;
		} tlbi;

		#define CMDQ_OP_ATC_INV		0x40
		#define ATC_INV_SIZE_ALL	52
		struct {
			u32			sid;
			u32			ssid;
			u64			addr;
			u8			size;
			bool			global;
		} atc;

		#define CMDQ_OP_PRI_RESP	0x41
		struct {
			u32			sid;
			u32			ssid;
			u16			grpid;
			enum pri_resp		resp;
		} pri;

		#define CMDQ_OP_CMD_SYNC	0x46
		struct {
			u64			msiaddr;
		} sync;
	};
};

struct arm_smmu_ll_queue {
	union {
		u64			val;
		struct {
			u32		prod;
			u32		cons;
		};
		struct {
			atomic_t	prod;
			atomic_t	cons;
		} atomic;
		u8			__pad[SMP_CACHE_BYTES];
	} ____cacheline_aligned_in_smp;
	u32				max_n_shift;
};

struct arm_smmu_queue {
	struct arm_smmu_ll_queue	llq;
	int				irq; /* Wired interrupt */

	__le64				*base;
	dma_addr_t			base_dma;
	u64				q_base;

	size_t				ent_dwords;

	u32 __iomem			*prod_reg;
	u32 __iomem			*cons_reg;
};

struct arm_smmu_queue_poll {
	ktime_t				timeout;
	unsigned int			delay;
	unsigned int			spin_cnt;
	bool				wfe;
};

struct arm_smmu_cmdq {
	struct arm_smmu_queue		q;
	atomic_long_t			*valid_map;
	atomic_t			owner_prod;
	atomic_t			lock;
};

struct arm_smmu_evtq {
	struct arm_smmu_queue		q;
	u32				max_stalls;
};

struct arm_smmu_priq {
	struct arm_smmu_queue		q;
};

/* High-level stream table and context descriptor structures */
struct arm_smmu_strtab_l1_desc {
	u8				span;

	__le64				*l2ptr;
	dma_addr_t			l2ptr_dma;
};

struct arm_smmu_s1_cfg {
	__le64				*cdptr;
	dma_addr_t			cdptr_dma;

	struct arm_smmu_ctx_desc {
		u16	asid;
		u64	ttbr;
		u64	tcr;
		u64	mair;
	}				cd;
};

struct arm_smmu_s2_cfg {
	u16				vmid;
	u64				vttbr;
	u64				vtcr;
};

struct arm_smmu_strtab_cfg {
	__le64				*strtab;
	dma_addr_t			strtab_dma;
	struct arm_smmu_strtab_l1_desc	*l1_desc;
	unsigned int			num_l1_ents;

	u64				strtab_base;
	u32				strtab_base_cfg;
};

/* An SMMUv3 instance */
struct arm_smmu_device {
	struct device			*dev;
	void __iomem			*base;

#define ARM_SMMU_FEAT_2_LVL_STRTAB	(1 << 0)
#define ARM_SMMU_FEAT_2_LVL_CDTAB	(1 << 1)
#define ARM_SMMU_FEAT_TT_LE		(1 << 2)
#define ARM_SMMU_FEAT_TT_BE		(1 << 3)
#define ARM_SMMU_FEAT_PRI		(1 << 4)
#define ARM_SMMU_FEAT_ATS		(1 << 5)
#define ARM_SMMU_FEAT_SEV		(1 << 6)
#define ARM_SMMU_FEAT_MSI		(1 << 7)
#define ARM_SMMU_FEAT_COHERENCY		(1 << 8)
#define ARM_SMMU_FEAT_TRANS_S1		(1 << 9)
#define ARM_SMMU_FEAT_TRANS_S2		(1 << 10)
#define ARM_SMMU_FEAT_STALLS		(1 << 11)
#define ARM_SMMU_FEAT_HYP		(1 << 12)
#define ARM_SMMU_FEAT_STALL_FORCE	(1 << 13)
#define ARM_SMMU_FEAT_VAX		(1 << 14)
	u32				features;

#define ARM_SMMU_OPT_SKIP_PREFETCH	(1 << 0)
#define ARM_SMMU_OPT_PAGE0_REGS_ONLY	(1 << 1)
	u32				options;

	struct arm_smmu_cmdq		cmdq;
	struct arm_smmu_evtq		evtq;
	struct arm_smmu_priq		priq;

	int				gerr_irq;
	int				combined_irq;
<<<<<<< HEAD
	u32				sync_nr;
=======
>>>>>>> f7688b48

	unsigned long			ias; /* IPA */
	unsigned long			oas; /* PA */
	unsigned long			pgsize_bitmap;

#define ARM_SMMU_MAX_ASIDS		(1 << 16)
	unsigned int			asid_bits;
	DECLARE_BITMAP(asid_map, ARM_SMMU_MAX_ASIDS);

#define ARM_SMMU_MAX_VMIDS		(1 << 16)
	unsigned int			vmid_bits;
	DECLARE_BITMAP(vmid_map, ARM_SMMU_MAX_VMIDS);

	unsigned int			ssid_bits;
	unsigned int			sid_bits;

	struct arm_smmu_strtab_cfg	strtab_cfg;

<<<<<<< HEAD
	/* Hi16xx adds an extra 32 bits of goodness to its MSI payload */
	union {
		u32			sync_count;
		u64			padding;
	};

=======
>>>>>>> f7688b48
	/* IOMMU core code handle */
	struct iommu_device		iommu;
};

/* SMMU private data for each master */
struct arm_smmu_master {
	struct arm_smmu_device		*smmu;
	struct device			*dev;
	struct arm_smmu_domain		*domain;
	struct list_head		domain_head;
	u32				*sids;
	unsigned int			num_sids;
	bool				ats_enabled;
};

/* SMMU private data for an IOMMU domain */
enum arm_smmu_domain_stage {
	ARM_SMMU_DOMAIN_S1 = 0,
	ARM_SMMU_DOMAIN_S2,
	ARM_SMMU_DOMAIN_NESTED,
	ARM_SMMU_DOMAIN_BYPASS,
};

struct arm_smmu_domain {
	struct arm_smmu_device		*smmu;
	struct mutex			init_mutex; /* Protects smmu pointer */

	struct io_pgtable_ops		*pgtbl_ops;
	bool				non_strict;
	atomic_t			nr_ats_masters;

	enum arm_smmu_domain_stage	stage;
	union {
		struct arm_smmu_s1_cfg	s1_cfg;
		struct arm_smmu_s2_cfg	s2_cfg;
	};

	struct iommu_domain		domain;

	struct list_head		devices;
	spinlock_t			devices_lock;
};

struct arm_smmu_option_prop {
	u32 opt;
	const char *prop;
};

static struct arm_smmu_option_prop arm_smmu_options[] = {
	{ ARM_SMMU_OPT_SKIP_PREFETCH, "hisilicon,broken-prefetch-cmd" },
	{ ARM_SMMU_OPT_PAGE0_REGS_ONLY, "cavium,cn9900-broken-page1-regspace"},
	{ 0, NULL},
};

static inline void __iomem *arm_smmu_page1_fixup(unsigned long offset,
						 struct arm_smmu_device *smmu)
{
	if ((offset > SZ_64K) &&
	    (smmu->options & ARM_SMMU_OPT_PAGE0_REGS_ONLY))
		offset -= SZ_64K;

	return smmu->base + offset;
}

static struct arm_smmu_domain *to_smmu_domain(struct iommu_domain *dom)
{
	return container_of(dom, struct arm_smmu_domain, domain);
}

static void parse_driver_options(struct arm_smmu_device *smmu)
{
	int i = 0;

	do {
		if (of_property_read_bool(smmu->dev->of_node,
						arm_smmu_options[i].prop)) {
			smmu->options |= arm_smmu_options[i].opt;
			dev_notice(smmu->dev, "option %s\n",
				arm_smmu_options[i].prop);
		}
	} while (arm_smmu_options[++i].opt);
}

/* Low-level queue manipulation functions */
static bool queue_has_space(struct arm_smmu_ll_queue *q, u32 n)
{
	u32 space, prod, cons;

	prod = Q_IDX(q, q->prod);
	cons = Q_IDX(q, q->cons);

	if (Q_WRP(q, q->prod) == Q_WRP(q, q->cons))
		space = (1 << q->max_n_shift) - (prod - cons);
	else
		space = cons - prod;

	return space >= n;
}

static bool queue_full(struct arm_smmu_ll_queue *q)
{
	return Q_IDX(q, q->prod) == Q_IDX(q, q->cons) &&
	       Q_WRP(q, q->prod) != Q_WRP(q, q->cons);
}

static bool queue_empty(struct arm_smmu_ll_queue *q)
{
	return Q_IDX(q, q->prod) == Q_IDX(q, q->cons) &&
	       Q_WRP(q, q->prod) == Q_WRP(q, q->cons);
}

static bool queue_consumed(struct arm_smmu_ll_queue *q, u32 prod)
{
	return ((Q_WRP(q, q->cons) == Q_WRP(q, prod)) &&
		(Q_IDX(q, q->cons) > Q_IDX(q, prod))) ||
	       ((Q_WRP(q, q->cons) != Q_WRP(q, prod)) &&
		(Q_IDX(q, q->cons) <= Q_IDX(q, prod)));
}

static void queue_sync_cons_out(struct arm_smmu_queue *q)
{
	/*
	 * Ensure that all CPU accesses (reads and writes) to the queue
	 * are complete before we update the cons pointer.
	 */
	mb();
	writel_relaxed(q->llq.cons, q->cons_reg);
}

<<<<<<< HEAD
	q->cons = Q_OVF(q, q->cons) | Q_WRP(q, cons) | Q_IDX(q, cons);

	/*
	 * Ensure that all CPU accesses (reads and writes) to the queue
	 * are complete before we update the cons pointer.
	 */
	mb();
	writel_relaxed(q->cons, q->cons_reg);
=======
static void queue_inc_cons(struct arm_smmu_ll_queue *q)
{
	u32 cons = (Q_WRP(q, q->cons) | Q_IDX(q, q->cons)) + 1;
	q->cons = Q_OVF(q->cons) | Q_WRP(q, cons) | Q_IDX(q, cons);
>>>>>>> f7688b48
}

static int queue_sync_prod_in(struct arm_smmu_queue *q)
{
	int ret = 0;
	u32 prod = readl_relaxed(q->prod_reg);

	if (Q_OVF(prod) != Q_OVF(q->llq.prod))
		ret = -EOVERFLOW;

	q->llq.prod = prod;
	return ret;
}

static u32 queue_inc_prod_n(struct arm_smmu_ll_queue *q, int n)
{
	u32 prod = (Q_WRP(q, q->prod) | Q_IDX(q, q->prod)) + n;
	return Q_OVF(q->prod) | Q_WRP(q, prod) | Q_IDX(q, prod);
}

static void queue_poll_init(struct arm_smmu_device *smmu,
			    struct arm_smmu_queue_poll *qp)
{
	qp->delay = 1;
	qp->spin_cnt = 0;
	qp->wfe = !!(smmu->features & ARM_SMMU_FEAT_SEV);
	qp->timeout = ktime_add_us(ktime_get(), ARM_SMMU_POLL_TIMEOUT_US);
}

static int queue_poll(struct arm_smmu_queue_poll *qp)
{
	if (ktime_compare(ktime_get(), qp->timeout) > 0)
		return -ETIMEDOUT;

	if (qp->wfe) {
		wfe();
	} else if (++qp->spin_cnt < ARM_SMMU_POLL_SPIN_COUNT) {
		cpu_relax();
	} else {
		udelay(qp->delay);
		qp->delay *= 2;
		qp->spin_cnt = 0;
	}

	return 0;
}

static void queue_write(__le64 *dst, u64 *src, size_t n_dwords)
{
	int i;

	for (i = 0; i < n_dwords; ++i)
		*dst++ = cpu_to_le64(*src++);
}

static void queue_read(__le64 *dst, u64 *src, size_t n_dwords)
{
	int i;

	for (i = 0; i < n_dwords; ++i)
		*dst++ = le64_to_cpu(*src++);
}

static int queue_remove_raw(struct arm_smmu_queue *q, u64 *ent)
{
	if (queue_empty(&q->llq))
		return -EAGAIN;

	queue_read(ent, Q_ENT(q, q->llq.cons), q->ent_dwords);
	queue_inc_cons(&q->llq);
	queue_sync_cons_out(q);
	return 0;
}

/* High-level queue accessors */
static int arm_smmu_cmdq_build_cmd(u64 *cmd, struct arm_smmu_cmdq_ent *ent)
{
	memset(cmd, 0, 1 << CMDQ_ENT_SZ_SHIFT);
	cmd[0] |= FIELD_PREP(CMDQ_0_OP, ent->opcode);

	switch (ent->opcode) {
	case CMDQ_OP_TLBI_EL2_ALL:
	case CMDQ_OP_TLBI_NSNH_ALL:
		break;
	case CMDQ_OP_PREFETCH_CFG:
		cmd[0] |= FIELD_PREP(CMDQ_PREFETCH_0_SID, ent->prefetch.sid);
		cmd[1] |= FIELD_PREP(CMDQ_PREFETCH_1_SIZE, ent->prefetch.size);
		cmd[1] |= ent->prefetch.addr & CMDQ_PREFETCH_1_ADDR_MASK;
		break;
	case CMDQ_OP_CFGI_STE:
		cmd[0] |= FIELD_PREP(CMDQ_CFGI_0_SID, ent->cfgi.sid);
		cmd[1] |= FIELD_PREP(CMDQ_CFGI_1_LEAF, ent->cfgi.leaf);
		break;
	case CMDQ_OP_CFGI_ALL:
		/* Cover the entire SID range */
		cmd[1] |= FIELD_PREP(CMDQ_CFGI_1_RANGE, 31);
		break;
	case CMDQ_OP_TLBI_NH_VA:
		cmd[0] |= FIELD_PREP(CMDQ_TLBI_0_ASID, ent->tlbi.asid);
		cmd[1] |= FIELD_PREP(CMDQ_TLBI_1_LEAF, ent->tlbi.leaf);
		cmd[1] |= ent->tlbi.addr & CMDQ_TLBI_1_VA_MASK;
		break;
	case CMDQ_OP_TLBI_S2_IPA:
		cmd[0] |= FIELD_PREP(CMDQ_TLBI_0_VMID, ent->tlbi.vmid);
		cmd[1] |= FIELD_PREP(CMDQ_TLBI_1_LEAF, ent->tlbi.leaf);
		cmd[1] |= ent->tlbi.addr & CMDQ_TLBI_1_IPA_MASK;
		break;
	case CMDQ_OP_TLBI_NH_ASID:
		cmd[0] |= FIELD_PREP(CMDQ_TLBI_0_ASID, ent->tlbi.asid);
		/* Fallthrough */
	case CMDQ_OP_TLBI_S12_VMALL:
		cmd[0] |= FIELD_PREP(CMDQ_TLBI_0_VMID, ent->tlbi.vmid);
		break;
	case CMDQ_OP_ATC_INV:
		cmd[0] |= FIELD_PREP(CMDQ_0_SSV, ent->substream_valid);
		cmd[0] |= FIELD_PREP(CMDQ_ATC_0_GLOBAL, ent->atc.global);
		cmd[0] |= FIELD_PREP(CMDQ_ATC_0_SSID, ent->atc.ssid);
		cmd[0] |= FIELD_PREP(CMDQ_ATC_0_SID, ent->atc.sid);
		cmd[1] |= FIELD_PREP(CMDQ_ATC_1_SIZE, ent->atc.size);
		cmd[1] |= ent->atc.addr & CMDQ_ATC_1_ADDR_MASK;
		break;
	case CMDQ_OP_PRI_RESP:
		cmd[0] |= FIELD_PREP(CMDQ_0_SSV, ent->substream_valid);
		cmd[0] |= FIELD_PREP(CMDQ_PRI_0_SSID, ent->pri.ssid);
		cmd[0] |= FIELD_PREP(CMDQ_PRI_0_SID, ent->pri.sid);
		cmd[1] |= FIELD_PREP(CMDQ_PRI_1_GRPID, ent->pri.grpid);
		switch (ent->pri.resp) {
		case PRI_RESP_DENY:
		case PRI_RESP_FAIL:
		case PRI_RESP_SUCC:
			break;
		default:
			return -EINVAL;
		}
		cmd[1] |= FIELD_PREP(CMDQ_PRI_1_RESP, ent->pri.resp);
		break;
	case CMDQ_OP_CMD_SYNC:
		if (ent->sync.msiaddr) {
			cmd[0] |= FIELD_PREP(CMDQ_SYNC_0_CS, CMDQ_SYNC_0_CS_IRQ);
			cmd[1] |= ent->sync.msiaddr & CMDQ_SYNC_1_MSIADDR_MASK;
		} else {
			cmd[0] |= FIELD_PREP(CMDQ_SYNC_0_CS, CMDQ_SYNC_0_CS_SEV);
		}
		cmd[0] |= FIELD_PREP(CMDQ_SYNC_0_MSH, ARM_SMMU_SH_ISH);
		cmd[0] |= FIELD_PREP(CMDQ_SYNC_0_MSIATTR, ARM_SMMU_MEMATTR_OIWB);
<<<<<<< HEAD
		/*
		 * Commands are written little-endian, but we want the SMMU to
		 * receive MSIData, and thus write it back to memory, in CPU
		 * byte order, so big-endian needs an extra byteswap here.
		 */
		cmd[0] |= FIELD_PREP(CMDQ_SYNC_0_MSIDATA,
				     cpu_to_le32(ent->sync.msidata));
		cmd[1] |= ent->sync.msiaddr & CMDQ_SYNC_1_MSIADDR_MASK;
=======
>>>>>>> f7688b48
		break;
	default:
		return -ENOENT;
	}

	return 0;
}

static void arm_smmu_cmdq_build_sync_cmd(u64 *cmd, struct arm_smmu_device *smmu,
					 u32 prod)
{
	struct arm_smmu_queue *q = &smmu->cmdq.q;
	struct arm_smmu_cmdq_ent ent = {
		.opcode = CMDQ_OP_CMD_SYNC,
	};

	/*
	 * Beware that Hi16xx adds an extra 32 bits of goodness to its MSI
	 * payload, so the write will zero the entire command on that platform.
	 */
	if (smmu->features & ARM_SMMU_FEAT_MSI &&
	    smmu->features & ARM_SMMU_FEAT_COHERENCY) {
		ent.sync.msiaddr = q->base_dma + Q_IDX(&q->llq, prod) *
				   q->ent_dwords * 8;
	}

	arm_smmu_cmdq_build_cmd(cmd, &ent);
}

static void arm_smmu_cmdq_skip_err(struct arm_smmu_device *smmu)
{
	static const char *cerror_str[] = {
		[CMDQ_ERR_CERROR_NONE_IDX]	= "No error",
		[CMDQ_ERR_CERROR_ILL_IDX]	= "Illegal command",
		[CMDQ_ERR_CERROR_ABT_IDX]	= "Abort on command fetch",
		[CMDQ_ERR_CERROR_ATC_INV_IDX]	= "ATC invalidate timeout",
	};

	int i;
	u64 cmd[CMDQ_ENT_DWORDS];
	struct arm_smmu_queue *q = &smmu->cmdq.q;
	u32 cons = readl_relaxed(q->cons_reg);
	u32 idx = FIELD_GET(CMDQ_CONS_ERR, cons);
	struct arm_smmu_cmdq_ent cmd_sync = {
		.opcode = CMDQ_OP_CMD_SYNC,
	};

	dev_err(smmu->dev, "CMDQ error (cons 0x%08x): %s\n", cons,
		idx < ARRAY_SIZE(cerror_str) ?  cerror_str[idx] : "Unknown");

	switch (idx) {
	case CMDQ_ERR_CERROR_ABT_IDX:
		dev_err(smmu->dev, "retrying command fetch\n");
	case CMDQ_ERR_CERROR_NONE_IDX:
		return;
	case CMDQ_ERR_CERROR_ATC_INV_IDX:
		/*
		 * ATC Invalidation Completion timeout. CONS is still pointing
		 * at the CMD_SYNC. Attempt to complete other pending commands
		 * by repeating the CMD_SYNC, though we might well end up back
		 * here since the ATC invalidation may still be pending.
		 */
		return;
	case CMDQ_ERR_CERROR_ILL_IDX:
		/* Fallthrough */
	default:
		break;
	}

	/*
	 * We may have concurrent producers, so we need to be careful
	 * not to touch any of the shadow cmdq state.
	 */
	queue_read(cmd, Q_ENT(q, cons), q->ent_dwords);
	dev_err(smmu->dev, "skipping command in error state:\n");
	for (i = 0; i < ARRAY_SIZE(cmd); ++i)
		dev_err(smmu->dev, "\t0x%016llx\n", (unsigned long long)cmd[i]);

	/* Convert the erroneous command into a CMD_SYNC */
	if (arm_smmu_cmdq_build_cmd(cmd, &cmd_sync)) {
		dev_err(smmu->dev, "failed to convert to CMD_SYNC\n");
		return;
	}

	queue_write(Q_ENT(q, cons), cmd, q->ent_dwords);
}

/*
 * Command queue locking.
 * This is a form of bastardised rwlock with the following major changes:
 *
 * - The only LOCK routines are exclusive_trylock() and shared_lock().
 *   Neither have barrier semantics, and instead provide only a control
 *   dependency.
 *
 * - The UNLOCK routines are supplemented with shared_tryunlock(), which
 *   fails if the caller appears to be the last lock holder (yes, this is
 *   racy). All successful UNLOCK routines have RELEASE semantics.
 */
static void arm_smmu_cmdq_shared_lock(struct arm_smmu_cmdq *cmdq)
{
	int val;

	/*
	 * We can try to avoid the cmpxchg() loop by simply incrementing the
	 * lock counter. When held in exclusive state, the lock counter is set
	 * to INT_MIN so these increments won't hurt as the value will remain
	 * negative.
	 */
	if (atomic_fetch_inc_relaxed(&cmdq->lock) >= 0)
		return;

	do {
		val = atomic_cond_read_relaxed(&cmdq->lock, VAL >= 0);
	} while (atomic_cmpxchg_relaxed(&cmdq->lock, val, val + 1) != val);
}

static void arm_smmu_cmdq_shared_unlock(struct arm_smmu_cmdq *cmdq)
{
	(void)atomic_dec_return_release(&cmdq->lock);
}

static bool arm_smmu_cmdq_shared_tryunlock(struct arm_smmu_cmdq *cmdq)
{
	if (atomic_read(&cmdq->lock) == 1)
		return false;

	arm_smmu_cmdq_shared_unlock(cmdq);
	return true;
}

#define arm_smmu_cmdq_exclusive_trylock_irqsave(cmdq, flags)		\
({									\
	bool __ret;							\
	local_irq_save(flags);						\
	__ret = !atomic_cmpxchg_relaxed(&cmdq->lock, 0, INT_MIN);	\
	if (!__ret)							\
		local_irq_restore(flags);				\
	__ret;								\
})

#define arm_smmu_cmdq_exclusive_unlock_irqrestore(cmdq, flags)		\
({									\
	atomic_set_release(&cmdq->lock, 0);				\
	local_irq_restore(flags);					\
})


/*
 * Command queue insertion.
 * This is made fiddly by our attempts to achieve some sort of scalability
 * since there is one queue shared amongst all of the CPUs in the system.  If
 * you like mixed-size concurrency, dependency ordering and relaxed atomics,
 * then you'll *love* this monstrosity.
 *
 * The basic idea is to split the queue up into ranges of commands that are
 * owned by a given CPU; the owner may not have written all of the commands
 * itself, but is responsible for advancing the hardware prod pointer when
 * the time comes. The algorithm is roughly:
 *
 * 	1. Allocate some space in the queue. At this point we also discover
 *	   whether the head of the queue is currently owned by another CPU,
 *	   or whether we are the owner.
 *
 *	2. Write our commands into our allocated slots in the queue.
 *
 *	3. Mark our slots as valid in arm_smmu_cmdq.valid_map.
 *
 *	4. If we are an owner:
 *		a. Wait for the previous owner to finish.
 *		b. Mark the queue head as unowned, which tells us the range
 *		   that we are responsible for publishing.
 *		c. Wait for all commands in our owned range to become valid.
 *		d. Advance the hardware prod pointer.
 *		e. Tell the next owner we've finished.
 *
 *	5. If we are inserting a CMD_SYNC (we may or may not have been an
 *	   owner), then we need to stick around until it has completed:
 *		a. If we have MSIs, the SMMU can write back into the CMD_SYNC
 *		   to clear the first 4 bytes.
 *		b. Otherwise, we spin waiting for the hardware cons pointer to
 *		   advance past our command.
 *
 * The devil is in the details, particularly the use of locking for handling
 * SYNC completion and freeing up space in the queue before we think that it is
 * full.
 */
static void __arm_smmu_cmdq_poll_set_valid_map(struct arm_smmu_cmdq *cmdq,
					       u32 sprod, u32 eprod, bool set)
{
	u32 swidx, sbidx, ewidx, ebidx;
	struct arm_smmu_ll_queue llq = {
		.max_n_shift	= cmdq->q.llq.max_n_shift,
		.prod		= sprod,
	};

	ewidx = BIT_WORD(Q_IDX(&llq, eprod));
	ebidx = Q_IDX(&llq, eprod) % BITS_PER_LONG;

	while (llq.prod != eprod) {
		unsigned long mask;
		atomic_long_t *ptr;
		u32 limit = BITS_PER_LONG;

		swidx = BIT_WORD(Q_IDX(&llq, llq.prod));
		sbidx = Q_IDX(&llq, llq.prod) % BITS_PER_LONG;

		ptr = &cmdq->valid_map[swidx];

		if ((swidx == ewidx) && (sbidx < ebidx))
			limit = ebidx;

		mask = GENMASK(limit - 1, sbidx);

		/*
		 * The valid bit is the inverse of the wrap bit. This means
		 * that a zero-initialised queue is invalid and, after marking
		 * all entries as valid, they become invalid again when we
		 * wrap.
		 */
		if (set) {
			atomic_long_xor(mask, ptr);
		} else { /* Poll */
			unsigned long valid;

			valid = (ULONG_MAX + !!Q_WRP(&llq, llq.prod)) & mask;
			atomic_long_cond_read_relaxed(ptr, (VAL & mask) == valid);
		}

		llq.prod = queue_inc_prod_n(&llq, limit - sbidx);
	}
}

/* Mark all entries in the range [sprod, eprod) as valid */
static void arm_smmu_cmdq_set_valid_map(struct arm_smmu_cmdq *cmdq,
					u32 sprod, u32 eprod)
{
	__arm_smmu_cmdq_poll_set_valid_map(cmdq, sprod, eprod, true);
}

/* Wait for all entries in the range [sprod, eprod) to become valid */
static void arm_smmu_cmdq_poll_valid_map(struct arm_smmu_cmdq *cmdq,
					 u32 sprod, u32 eprod)
{
	__arm_smmu_cmdq_poll_set_valid_map(cmdq, sprod, eprod, false);
}

/* Wait for the command queue to become non-full */
static int arm_smmu_cmdq_poll_until_not_full(struct arm_smmu_device *smmu,
					     struct arm_smmu_ll_queue *llq)
{
	unsigned long flags;
	struct arm_smmu_queue_poll qp;
	struct arm_smmu_cmdq *cmdq = &smmu->cmdq;
	int ret = 0;

	/*
	 * Try to update our copy of cons by grabbing exclusive cmdq access. If
	 * that fails, spin until somebody else updates it for us.
	 */
	if (arm_smmu_cmdq_exclusive_trylock_irqsave(cmdq, flags)) {
		WRITE_ONCE(cmdq->q.llq.cons, readl_relaxed(cmdq->q.cons_reg));
		arm_smmu_cmdq_exclusive_unlock_irqrestore(cmdq, flags);
		llq->val = READ_ONCE(cmdq->q.llq.val);
		return 0;
	}

	queue_poll_init(smmu, &qp);
	do {
		llq->val = READ_ONCE(smmu->cmdq.q.llq.val);
		if (!queue_full(llq))
			break;

		ret = queue_poll(&qp);
	} while (!ret);

	return ret;
}

/*
 * Wait until the SMMU signals a CMD_SYNC completion MSI.
 * Must be called with the cmdq lock held in some capacity.
 */
static int __arm_smmu_cmdq_poll_until_msi(struct arm_smmu_device *smmu,
					  struct arm_smmu_ll_queue *llq)
{
	int ret = 0;
	struct arm_smmu_queue_poll qp;
	struct arm_smmu_cmdq *cmdq = &smmu->cmdq;
	u32 *cmd = (u32 *)(Q_ENT(&cmdq->q, llq->prod));

	queue_poll_init(smmu, &qp);

	/*
	 * The MSI won't generate an event, since it's being written back
	 * into the command queue.
	 */
	qp.wfe = false;
	smp_cond_load_relaxed(cmd, !VAL || (ret = queue_poll(&qp)));
	llq->cons = ret ? llq->prod : queue_inc_prod_n(llq, 1);
	return ret;
}

/*
 * Wait until the SMMU cons index passes llq->prod.
 * Must be called with the cmdq lock held in some capacity.
 */
static int __arm_smmu_cmdq_poll_until_consumed(struct arm_smmu_device *smmu,
					       struct arm_smmu_ll_queue *llq)
{
<<<<<<< HEAD
	u64 cmd[CMDQ_ENT_DWORDS];
	unsigned long flags;
	struct arm_smmu_cmdq_ent ent = {
		.opcode = CMDQ_OP_CMD_SYNC,
		.sync	= {
			.msiaddr = virt_to_phys(&smmu->sync_count),
		},
	};

	spin_lock_irqsave(&smmu->cmdq.lock, flags);
	ent.sync.msidata = ++smmu->sync_nr;
	arm_smmu_cmdq_build_cmd(cmd, &ent);
	arm_smmu_cmdq_insert_cmd(smmu, cmd);
	spin_unlock_irqrestore(&smmu->cmdq.lock, flags);
=======
	struct arm_smmu_queue_poll qp;
	struct arm_smmu_cmdq *cmdq = &smmu->cmdq;
	u32 prod = llq->prod;
	int ret = 0;

	queue_poll_init(smmu, &qp);
	llq->val = READ_ONCE(smmu->cmdq.q.llq.val);
	do {
		if (queue_consumed(llq, prod))
			break;

		ret = queue_poll(&qp);

		/*
		 * This needs to be a readl() so that our subsequent call
		 * to arm_smmu_cmdq_shared_tryunlock() can fail accurately.
		 *
		 * Specifically, we need to ensure that we observe all
		 * shared_lock()s by other CMD_SYNCs that share our owner,
		 * so that a failing call to tryunlock() means that we're
		 * the last one out and therefore we can safely advance
		 * cmdq->q.llq.cons. Roughly speaking:
		 *
		 * CPU 0		CPU1			CPU2 (us)
		 *
		 * if (sync)
		 * 	shared_lock();
		 *
		 * dma_wmb();
		 * set_valid_map();
		 *
		 * 			if (owner) {
		 *				poll_valid_map();
		 *				<control dependency>
		 *				writel(prod_reg);
		 *
		 *						readl(cons_reg);
		 *						tryunlock();
		 *
		 * Requires us to see CPU 0's shared_lock() acquisition.
		 */
		llq->cons = readl(cmdq->q.cons_reg);
	} while (!ret);
>>>>>>> f7688b48

	return ret;
}

static int arm_smmu_cmdq_poll_until_sync(struct arm_smmu_device *smmu,
					 struct arm_smmu_ll_queue *llq)
{
	if (smmu->features & ARM_SMMU_FEAT_MSI &&
	    smmu->features & ARM_SMMU_FEAT_COHERENCY)
		return __arm_smmu_cmdq_poll_until_msi(smmu, llq);

	return __arm_smmu_cmdq_poll_until_consumed(smmu, llq);
}

static void arm_smmu_cmdq_write_entries(struct arm_smmu_cmdq *cmdq, u64 *cmds,
					u32 prod, int n)
{
	int i;
	struct arm_smmu_ll_queue llq = {
		.max_n_shift	= cmdq->q.llq.max_n_shift,
		.prod		= prod,
	};

	for (i = 0; i < n; ++i) {
		u64 *cmd = &cmds[i * CMDQ_ENT_DWORDS];

		prod = queue_inc_prod_n(&llq, i);
		queue_write(Q_ENT(&cmdq->q, prod), cmd, CMDQ_ENT_DWORDS);
	}
}

/*
 * This is the actual insertion function, and provides the following
 * ordering guarantees to callers:
 *
 * - There is a dma_wmb() before publishing any commands to the queue.
 *   This can be relied upon to order prior writes to data structures
 *   in memory (such as a CD or an STE) before the command.
 *
 * - On completion of a CMD_SYNC, there is a control dependency.
 *   This can be relied upon to order subsequent writes to memory (e.g.
 *   freeing an IOVA) after completion of the CMD_SYNC.
 *
 * - Command insertion is totally ordered, so if two CPUs each race to
 *   insert their own list of commands then all of the commands from one
 *   CPU will appear before any of the commands from the other CPU.
 */
static int arm_smmu_cmdq_issue_cmdlist(struct arm_smmu_device *smmu,
				       u64 *cmds, int n, bool sync)
{
	u64 cmd_sync[CMDQ_ENT_DWORDS];
	u32 prod;
	unsigned long flags;
	bool owner;
	struct arm_smmu_cmdq *cmdq = &smmu->cmdq;
	struct arm_smmu_ll_queue llq = {
		.max_n_shift = cmdq->q.llq.max_n_shift,
	}, head = llq;
	int ret = 0;

	/* 1. Allocate some space in the queue */
	local_irq_save(flags);
	llq.val = READ_ONCE(cmdq->q.llq.val);
	do {
		u64 old;

		while (!queue_has_space(&llq, n + sync)) {
			local_irq_restore(flags);
			if (arm_smmu_cmdq_poll_until_not_full(smmu, &llq))
				dev_err_ratelimited(smmu->dev, "CMDQ timeout\n");
			local_irq_save(flags);
		}

		head.cons = llq.cons;
		head.prod = queue_inc_prod_n(&llq, n + sync) |
					     CMDQ_PROD_OWNED_FLAG;

		old = cmpxchg_relaxed(&cmdq->q.llq.val, llq.val, head.val);
		if (old == llq.val)
			break;

		llq.val = old;
	} while (1);
	owner = !(llq.prod & CMDQ_PROD_OWNED_FLAG);
	head.prod &= ~CMDQ_PROD_OWNED_FLAG;
	llq.prod &= ~CMDQ_PROD_OWNED_FLAG;

	/*
	 * 2. Write our commands into the queue
	 * Dependency ordering from the cmpxchg() loop above.
	 */
	arm_smmu_cmdq_write_entries(cmdq, cmds, llq.prod, n);
	if (sync) {
		prod = queue_inc_prod_n(&llq, n);
		arm_smmu_cmdq_build_sync_cmd(cmd_sync, smmu, prod);
		queue_write(Q_ENT(&cmdq->q, prod), cmd_sync, CMDQ_ENT_DWORDS);

		/*
		 * In order to determine completion of our CMD_SYNC, we must
		 * ensure that the queue can't wrap twice without us noticing.
		 * We achieve that by taking the cmdq lock as shared before
		 * marking our slot as valid.
		 */
		arm_smmu_cmdq_shared_lock(cmdq);
	}

	/* 3. Mark our slots as valid, ensuring commands are visible first */
	dma_wmb();
	arm_smmu_cmdq_set_valid_map(cmdq, llq.prod, head.prod);

	/* 4. If we are the owner, take control of the SMMU hardware */
	if (owner) {
		/* a. Wait for previous owner to finish */
		atomic_cond_read_relaxed(&cmdq->owner_prod, VAL == llq.prod);

		/* b. Stop gathering work by clearing the owned flag */
		prod = atomic_fetch_andnot_relaxed(CMDQ_PROD_OWNED_FLAG,
						   &cmdq->q.llq.atomic.prod);
		prod &= ~CMDQ_PROD_OWNED_FLAG;

		/*
		 * c. Wait for any gathered work to be written to the queue.
		 * Note that we read our own entries so that we have the control
		 * dependency required by (d).
		 */
		arm_smmu_cmdq_poll_valid_map(cmdq, llq.prod, prod);

		/*
		 * d. Advance the hardware prod pointer
		 * Control dependency ordering from the entries becoming valid.
		 */
		writel_relaxed(prod, cmdq->q.prod_reg);

		/*
		 * e. Tell the next owner we're done
		 * Make sure we've updated the hardware first, so that we don't
		 * race to update prod and potentially move it backwards.
		 */
		atomic_set_release(&cmdq->owner_prod, prod);
	}

	/* 5. If we are inserting a CMD_SYNC, we must wait for it to complete */
	if (sync) {
		llq.prod = queue_inc_prod_n(&llq, n);
		ret = arm_smmu_cmdq_poll_until_sync(smmu, &llq);
		if (ret) {
			dev_err_ratelimited(smmu->dev,
					    "CMD_SYNC timeout at 0x%08x [hwprod 0x%08x, hwcons 0x%08x]\n",
					    llq.prod,
					    readl_relaxed(cmdq->q.prod_reg),
					    readl_relaxed(cmdq->q.cons_reg));
		}

		/*
		 * Try to unlock the cmq lock. This will fail if we're the last
		 * reader, in which case we can safely update cmdq->q.llq.cons
		 */
		if (!arm_smmu_cmdq_shared_tryunlock(cmdq)) {
			WRITE_ONCE(cmdq->q.llq.cons, llq.cons);
			arm_smmu_cmdq_shared_unlock(cmdq);
		}
	}

	local_irq_restore(flags);
	return ret;
}

static int arm_smmu_cmdq_issue_cmd(struct arm_smmu_device *smmu,
				   struct arm_smmu_cmdq_ent *ent)
{
	u64 cmd[CMDQ_ENT_DWORDS];

	if (arm_smmu_cmdq_build_cmd(cmd, ent)) {
		dev_warn(smmu->dev, "ignoring unknown CMDQ opcode 0x%x\n",
			 ent->opcode);
		return -EINVAL;
	}

	return arm_smmu_cmdq_issue_cmdlist(smmu, cmd, 1, false);
}

static int arm_smmu_cmdq_issue_sync(struct arm_smmu_device *smmu)
{
	return arm_smmu_cmdq_issue_cmdlist(smmu, NULL, 0, true);
}

/* Context descriptor manipulation functions */
static u64 arm_smmu_cpu_tcr_to_cd(u64 tcr)
{
	u64 val = 0;

	/* Repack the TCR. Just care about TTBR0 for now */
	val |= ARM_SMMU_TCR2CD(tcr, T0SZ);
	val |= ARM_SMMU_TCR2CD(tcr, TG0);
	val |= ARM_SMMU_TCR2CD(tcr, IRGN0);
	val |= ARM_SMMU_TCR2CD(tcr, ORGN0);
	val |= ARM_SMMU_TCR2CD(tcr, SH0);
	val |= ARM_SMMU_TCR2CD(tcr, EPD0);
	val |= ARM_SMMU_TCR2CD(tcr, EPD1);
	val |= ARM_SMMU_TCR2CD(tcr, IPS);

	return val;
}

static void arm_smmu_write_ctx_desc(struct arm_smmu_device *smmu,
				    struct arm_smmu_s1_cfg *cfg)
{
	u64 val;

	/*
	 * We don't need to issue any invalidation here, as we'll invalidate
	 * the STE when installing the new entry anyway.
	 */
	val = arm_smmu_cpu_tcr_to_cd(cfg->cd.tcr) |
#ifdef __BIG_ENDIAN
	      CTXDESC_CD_0_ENDI |
#endif
	      CTXDESC_CD_0_R | CTXDESC_CD_0_A | CTXDESC_CD_0_ASET |
	      CTXDESC_CD_0_AA64 | FIELD_PREP(CTXDESC_CD_0_ASID, cfg->cd.asid) |
	      CTXDESC_CD_0_V;

	/* STALL_MODEL==0b10 && CD.S==0 is ILLEGAL */
	if (smmu->features & ARM_SMMU_FEAT_STALL_FORCE)
		val |= CTXDESC_CD_0_S;

	cfg->cdptr[0] = cpu_to_le64(val);

	val = cfg->cd.ttbr & CTXDESC_CD_1_TTB0_MASK;
	cfg->cdptr[1] = cpu_to_le64(val);

	cfg->cdptr[3] = cpu_to_le64(cfg->cd.mair);
}

/* Stream table manipulation functions */
static void
arm_smmu_write_strtab_l1_desc(__le64 *dst, struct arm_smmu_strtab_l1_desc *desc)
{
	u64 val = 0;

	val |= FIELD_PREP(STRTAB_L1_DESC_SPAN, desc->span);
	val |= desc->l2ptr_dma & STRTAB_L1_DESC_L2PTR_MASK;

	*dst = cpu_to_le64(val);
}

static void arm_smmu_sync_ste_for_sid(struct arm_smmu_device *smmu, u32 sid)
{
	struct arm_smmu_cmdq_ent cmd = {
		.opcode	= CMDQ_OP_CFGI_STE,
		.cfgi	= {
			.sid	= sid,
			.leaf	= true,
		},
	};

	arm_smmu_cmdq_issue_cmd(smmu, &cmd);
	arm_smmu_cmdq_issue_sync(smmu);
}

static void arm_smmu_write_strtab_ent(struct arm_smmu_master *master, u32 sid,
				      __le64 *dst)
{
	/*
	 * This is hideously complicated, but we only really care about
	 * three cases at the moment:
	 *
	 * 1. Invalid (all zero) -> bypass/fault (init)
	 * 2. Bypass/fault -> translation/bypass (attach)
	 * 3. Translation/bypass -> bypass/fault (detach)
	 *
	 * Given that we can't update the STE atomically and the SMMU
	 * doesn't read the thing in a defined order, that leaves us
	 * with the following maintenance requirements:
	 *
	 * 1. Update Config, return (init time STEs aren't live)
	 * 2. Write everything apart from dword 0, sync, write dword 0, sync
	 * 3. Update Config, sync
	 */
	u64 val = le64_to_cpu(dst[0]);
	bool ste_live = false;
	struct arm_smmu_device *smmu = NULL;
	struct arm_smmu_s1_cfg *s1_cfg = NULL;
	struct arm_smmu_s2_cfg *s2_cfg = NULL;
	struct arm_smmu_domain *smmu_domain = NULL;
	struct arm_smmu_cmdq_ent prefetch_cmd = {
		.opcode		= CMDQ_OP_PREFETCH_CFG,
		.prefetch	= {
			.sid	= sid,
		},
	};

	if (master) {
		smmu_domain = master->domain;
		smmu = master->smmu;
	}

	if (smmu_domain) {
		switch (smmu_domain->stage) {
		case ARM_SMMU_DOMAIN_S1:
			s1_cfg = &smmu_domain->s1_cfg;
			break;
		case ARM_SMMU_DOMAIN_S2:
		case ARM_SMMU_DOMAIN_NESTED:
			s2_cfg = &smmu_domain->s2_cfg;
			break;
		default:
			break;
		}
	}

	if (val & STRTAB_STE_0_V) {
		switch (FIELD_GET(STRTAB_STE_0_CFG, val)) {
		case STRTAB_STE_0_CFG_BYPASS:
			break;
		case STRTAB_STE_0_CFG_S1_TRANS:
		case STRTAB_STE_0_CFG_S2_TRANS:
			ste_live = true;
			break;
		case STRTAB_STE_0_CFG_ABORT:
			BUG_ON(!disable_bypass);
			break;
		default:
			BUG(); /* STE corruption */
		}
	}

	/* Nuke the existing STE_0 value, as we're going to rewrite it */
	val = STRTAB_STE_0_V;

	/* Bypass/fault */
	if (!smmu_domain || !(s1_cfg || s2_cfg)) {
		if (!smmu_domain && disable_bypass)
			val |= FIELD_PREP(STRTAB_STE_0_CFG, STRTAB_STE_0_CFG_ABORT);
		else
			val |= FIELD_PREP(STRTAB_STE_0_CFG, STRTAB_STE_0_CFG_BYPASS);

		dst[0] = cpu_to_le64(val);
		dst[1] = cpu_to_le64(FIELD_PREP(STRTAB_STE_1_SHCFG,
						STRTAB_STE_1_SHCFG_INCOMING));
		dst[2] = 0; /* Nuke the VMID */
		/*
		 * The SMMU can perform negative caching, so we must sync
		 * the STE regardless of whether the old value was live.
		 */
		if (smmu)
			arm_smmu_sync_ste_for_sid(smmu, sid);
		return;
	}

	if (s1_cfg) {
		BUG_ON(ste_live);
		dst[1] = cpu_to_le64(
			 FIELD_PREP(STRTAB_STE_1_S1CIR, STRTAB_STE_1_S1C_CACHE_WBRA) |
			 FIELD_PREP(STRTAB_STE_1_S1COR, STRTAB_STE_1_S1C_CACHE_WBRA) |
			 FIELD_PREP(STRTAB_STE_1_S1CSH, ARM_SMMU_SH_ISH) |
			 FIELD_PREP(STRTAB_STE_1_STRW, STRTAB_STE_1_STRW_NSEL1));

		if (smmu->features & ARM_SMMU_FEAT_STALLS &&
		   !(smmu->features & ARM_SMMU_FEAT_STALL_FORCE))
			dst[1] |= cpu_to_le64(STRTAB_STE_1_S1STALLD);

		val |= (s1_cfg->cdptr_dma & STRTAB_STE_0_S1CTXPTR_MASK) |
			FIELD_PREP(STRTAB_STE_0_CFG, STRTAB_STE_0_CFG_S1_TRANS);
	}

	if (s2_cfg) {
		BUG_ON(ste_live);
		dst[2] = cpu_to_le64(
			 FIELD_PREP(STRTAB_STE_2_S2VMID, s2_cfg->vmid) |
			 FIELD_PREP(STRTAB_STE_2_VTCR, s2_cfg->vtcr) |
#ifdef __BIG_ENDIAN
			 STRTAB_STE_2_S2ENDI |
#endif
			 STRTAB_STE_2_S2PTW | STRTAB_STE_2_S2AA64 |
			 STRTAB_STE_2_S2R);

		dst[3] = cpu_to_le64(s2_cfg->vttbr & STRTAB_STE_3_S2TTB_MASK);

		val |= FIELD_PREP(STRTAB_STE_0_CFG, STRTAB_STE_0_CFG_S2_TRANS);
	}

	if (master->ats_enabled)
		dst[1] |= cpu_to_le64(FIELD_PREP(STRTAB_STE_1_EATS,
						 STRTAB_STE_1_EATS_TRANS));

	arm_smmu_sync_ste_for_sid(smmu, sid);
	dst[0] = cpu_to_le64(val);
	arm_smmu_sync_ste_for_sid(smmu, sid);

	/* It's likely that we'll want to use the new STE soon */
	if (!(smmu->options & ARM_SMMU_OPT_SKIP_PREFETCH))
		arm_smmu_cmdq_issue_cmd(smmu, &prefetch_cmd);
}

static void arm_smmu_init_bypass_stes(u64 *strtab, unsigned int nent)
{
	unsigned int i;

	for (i = 0; i < nent; ++i) {
		arm_smmu_write_strtab_ent(NULL, -1, strtab);
		strtab += STRTAB_STE_DWORDS;
	}
}

static int arm_smmu_init_l2_strtab(struct arm_smmu_device *smmu, u32 sid)
{
	size_t size;
	void *strtab;
	struct arm_smmu_strtab_cfg *cfg = &smmu->strtab_cfg;
	struct arm_smmu_strtab_l1_desc *desc = &cfg->l1_desc[sid >> STRTAB_SPLIT];

	if (desc->l2ptr)
		return 0;

	size = 1 << (STRTAB_SPLIT + ilog2(STRTAB_STE_DWORDS) + 3);
	strtab = &cfg->strtab[(sid >> STRTAB_SPLIT) * STRTAB_L1_DESC_DWORDS];

	desc->span = STRTAB_SPLIT + 1;
	desc->l2ptr = dmam_alloc_coherent(smmu->dev, size, &desc->l2ptr_dma,
					  GFP_KERNEL | __GFP_ZERO);
	if (!desc->l2ptr) {
		dev_err(smmu->dev,
			"failed to allocate l2 stream table for SID %u\n",
			sid);
		return -ENOMEM;
	}

	arm_smmu_init_bypass_stes(desc->l2ptr, 1 << STRTAB_SPLIT);
	arm_smmu_write_strtab_l1_desc(strtab, desc);
	return 0;
}

/* IRQ and event handlers */
static irqreturn_t arm_smmu_evtq_thread(int irq, void *dev)
{
	int i;
	struct arm_smmu_device *smmu = dev;
	struct arm_smmu_queue *q = &smmu->evtq.q;
	struct arm_smmu_ll_queue *llq = &q->llq;
	u64 evt[EVTQ_ENT_DWORDS];

	do {
		while (!queue_remove_raw(q, evt)) {
			u8 id = FIELD_GET(EVTQ_0_ID, evt[0]);

			dev_info(smmu->dev, "event 0x%02x received:\n", id);
			for (i = 0; i < ARRAY_SIZE(evt); ++i)
				dev_info(smmu->dev, "\t0x%016llx\n",
					 (unsigned long long)evt[i]);

		}

		/*
		 * Not much we can do on overflow, so scream and pretend we're
		 * trying harder.
		 */
		if (queue_sync_prod_in(q) == -EOVERFLOW)
			dev_err(smmu->dev, "EVTQ overflow detected -- events lost\n");
	} while (!queue_empty(llq));

	/* Sync our overflow flag, as we believe we're up to speed */
	llq->cons = Q_OVF(llq->prod) | Q_WRP(llq, llq->cons) |
		    Q_IDX(llq, llq->cons);
	return IRQ_HANDLED;
}

static void arm_smmu_handle_ppr(struct arm_smmu_device *smmu, u64 *evt)
{
	u32 sid, ssid;
	u16 grpid;
	bool ssv, last;

	sid = FIELD_GET(PRIQ_0_SID, evt[0]);
	ssv = FIELD_GET(PRIQ_0_SSID_V, evt[0]);
	ssid = ssv ? FIELD_GET(PRIQ_0_SSID, evt[0]) : 0;
	last = FIELD_GET(PRIQ_0_PRG_LAST, evt[0]);
	grpid = FIELD_GET(PRIQ_1_PRG_IDX, evt[1]);

	dev_info(smmu->dev, "unexpected PRI request received:\n");
	dev_info(smmu->dev,
		 "\tsid 0x%08x.0x%05x: [%u%s] %sprivileged %s%s%s access at iova 0x%016llx\n",
		 sid, ssid, grpid, last ? "L" : "",
		 evt[0] & PRIQ_0_PERM_PRIV ? "" : "un",
		 evt[0] & PRIQ_0_PERM_READ ? "R" : "",
		 evt[0] & PRIQ_0_PERM_WRITE ? "W" : "",
		 evt[0] & PRIQ_0_PERM_EXEC ? "X" : "",
		 evt[1] & PRIQ_1_ADDR_MASK);

	if (last) {
		struct arm_smmu_cmdq_ent cmd = {
			.opcode			= CMDQ_OP_PRI_RESP,
			.substream_valid	= ssv,
			.pri			= {
				.sid	= sid,
				.ssid	= ssid,
				.grpid	= grpid,
				.resp	= PRI_RESP_DENY,
			},
		};

		arm_smmu_cmdq_issue_cmd(smmu, &cmd);
	}
}

static irqreturn_t arm_smmu_priq_thread(int irq, void *dev)
{
	struct arm_smmu_device *smmu = dev;
	struct arm_smmu_queue *q = &smmu->priq.q;
	struct arm_smmu_ll_queue *llq = &q->llq;
	u64 evt[PRIQ_ENT_DWORDS];

	do {
		while (!queue_remove_raw(q, evt))
			arm_smmu_handle_ppr(smmu, evt);

		if (queue_sync_prod_in(q) == -EOVERFLOW)
			dev_err(smmu->dev, "PRIQ overflow detected -- requests lost\n");
	} while (!queue_empty(llq));

	/* Sync our overflow flag, as we believe we're up to speed */
	llq->cons = Q_OVF(llq->prod) | Q_WRP(llq, llq->cons) |
		      Q_IDX(llq, llq->cons);
	queue_sync_cons_out(q);
	return IRQ_HANDLED;
}

static int arm_smmu_device_disable(struct arm_smmu_device *smmu);

static irqreturn_t arm_smmu_gerror_handler(int irq, void *dev)
{
	u32 gerror, gerrorn, active;
	struct arm_smmu_device *smmu = dev;

	gerror = readl_relaxed(smmu->base + ARM_SMMU_GERROR);
	gerrorn = readl_relaxed(smmu->base + ARM_SMMU_GERRORN);

	active = gerror ^ gerrorn;
	if (!(active & GERROR_ERR_MASK))
		return IRQ_NONE; /* No errors pending */

	dev_warn(smmu->dev,
		 "unexpected global error reported (0x%08x), this could be serious\n",
		 active);

	if (active & GERROR_SFM_ERR) {
		dev_err(smmu->dev, "device has entered Service Failure Mode!\n");
		arm_smmu_device_disable(smmu);
	}

	if (active & GERROR_MSI_GERROR_ABT_ERR)
		dev_warn(smmu->dev, "GERROR MSI write aborted\n");

	if (active & GERROR_MSI_PRIQ_ABT_ERR)
		dev_warn(smmu->dev, "PRIQ MSI write aborted\n");

	if (active & GERROR_MSI_EVTQ_ABT_ERR)
		dev_warn(smmu->dev, "EVTQ MSI write aborted\n");

	if (active & GERROR_MSI_CMDQ_ABT_ERR)
		dev_warn(smmu->dev, "CMDQ MSI write aborted\n");

	if (active & GERROR_PRIQ_ABT_ERR)
		dev_err(smmu->dev, "PRIQ write aborted -- events may have been lost\n");

	if (active & GERROR_EVTQ_ABT_ERR)
		dev_err(smmu->dev, "EVTQ write aborted -- events may have been lost\n");

	if (active & GERROR_CMDQ_ERR)
		arm_smmu_cmdq_skip_err(smmu);

	writel(gerror, smmu->base + ARM_SMMU_GERRORN);
	return IRQ_HANDLED;
}

static irqreturn_t arm_smmu_combined_irq_thread(int irq, void *dev)
{
	struct arm_smmu_device *smmu = dev;

	arm_smmu_evtq_thread(irq, dev);
	if (smmu->features & ARM_SMMU_FEAT_PRI)
		arm_smmu_priq_thread(irq, dev);

	return IRQ_HANDLED;
}

static irqreturn_t arm_smmu_combined_irq_handler(int irq, void *dev)
{
	arm_smmu_gerror_handler(irq, dev);
	return IRQ_WAKE_THREAD;
}

static void
arm_smmu_atc_inv_to_cmd(int ssid, unsigned long iova, size_t size,
			struct arm_smmu_cmdq_ent *cmd)
{
	size_t log2_span;
	size_t span_mask;
	/* ATC invalidates are always on 4096-bytes pages */
	size_t inval_grain_shift = 12;
	unsigned long page_start, page_end;

	*cmd = (struct arm_smmu_cmdq_ent) {
		.opcode			= CMDQ_OP_ATC_INV,
		.substream_valid	= !!ssid,
		.atc.ssid		= ssid,
	};

	if (!size) {
		cmd->atc.size = ATC_INV_SIZE_ALL;
		return;
	}

	page_start	= iova >> inval_grain_shift;
	page_end	= (iova + size - 1) >> inval_grain_shift;

	/*
	 * In an ATS Invalidate Request, the address must be aligned on the
	 * range size, which must be a power of two number of page sizes. We
	 * thus have to choose between grossly over-invalidating the region, or
	 * splitting the invalidation into multiple commands. For simplicity
	 * we'll go with the first solution, but should refine it in the future
	 * if multiple commands are shown to be more efficient.
	 *
	 * Find the smallest power of two that covers the range. The most
	 * significant differing bit between the start and end addresses,
	 * fls(start ^ end), indicates the required span. For example:
	 *
	 * We want to invalidate pages [8; 11]. This is already the ideal range:
	 *		x = 0b1000 ^ 0b1011 = 0b11
	 *		span = 1 << fls(x) = 4
	 *
	 * To invalidate pages [7; 10], we need to invalidate [0; 15]:
	 *		x = 0b0111 ^ 0b1010 = 0b1101
	 *		span = 1 << fls(x) = 16
	 */
	log2_span	= fls_long(page_start ^ page_end);
	span_mask	= (1ULL << log2_span) - 1;

	page_start	&= ~span_mask;

	cmd->atc.addr	= page_start << inval_grain_shift;
	cmd->atc.size	= log2_span;
}

static int arm_smmu_atc_inv_master(struct arm_smmu_master *master,
				   struct arm_smmu_cmdq_ent *cmd)
{
	int i;

	if (!master->ats_enabled)
		return 0;

	for (i = 0; i < master->num_sids; i++) {
		cmd->atc.sid = master->sids[i];
		arm_smmu_cmdq_issue_cmd(master->smmu, cmd);
	}

	return arm_smmu_cmdq_issue_sync(master->smmu);
}

static int arm_smmu_atc_inv_domain(struct arm_smmu_domain *smmu_domain,
				   int ssid, unsigned long iova, size_t size)
{
	int ret = 0;
	unsigned long flags;
	struct arm_smmu_cmdq_ent cmd;
	struct arm_smmu_master *master;

	if (!(smmu_domain->smmu->features & ARM_SMMU_FEAT_ATS))
		return 0;

	/*
	 * Ensure that we've completed prior invalidation of the main TLBs
	 * before we read 'nr_ats_masters' in case of a concurrent call to
	 * arm_smmu_enable_ats():
	 *
	 *	// unmap()			// arm_smmu_enable_ats()
	 *	TLBI+SYNC			atomic_inc(&nr_ats_masters);
	 *	smp_mb();			[...]
	 *	atomic_read(&nr_ats_masters);	pci_enable_ats() // writel()
	 *
	 * Ensures that we always see the incremented 'nr_ats_masters' count if
	 * ATS was enabled at the PCI device before completion of the TLBI.
	 */
	smp_mb();
	if (!atomic_read(&smmu_domain->nr_ats_masters))
		return 0;

	arm_smmu_atc_inv_to_cmd(ssid, iova, size, &cmd);

	spin_lock_irqsave(&smmu_domain->devices_lock, flags);
	list_for_each_entry(master, &smmu_domain->devices, domain_head)
		ret |= arm_smmu_atc_inv_master(master, &cmd);
	spin_unlock_irqrestore(&smmu_domain->devices_lock, flags);

	return ret ? -ETIMEDOUT : 0;
}

/* IO_PGTABLE API */
static void arm_smmu_tlb_inv_context(void *cookie)
{
	struct arm_smmu_domain *smmu_domain = cookie;
	struct arm_smmu_device *smmu = smmu_domain->smmu;
	struct arm_smmu_cmdq_ent cmd;

	if (smmu_domain->stage == ARM_SMMU_DOMAIN_S1) {
		cmd.opcode	= CMDQ_OP_TLBI_NH_ASID;
		cmd.tlbi.asid	= smmu_domain->s1_cfg.cd.asid;
		cmd.tlbi.vmid	= 0;
	} else {
		cmd.opcode	= CMDQ_OP_TLBI_S12_VMALL;
		cmd.tlbi.vmid	= smmu_domain->s2_cfg.vmid;
	}

	/*
	 * NOTE: when io-pgtable is in non-strict mode, we may get here with
	 * PTEs previously cleared by unmaps on the current CPU not yet visible
	 * to the SMMU. We are relying on the dma_wmb() implicit during cmd
	 * insertion to guarantee those are observed before the TLBI. Do be
	 * careful, 007.
	 */
	arm_smmu_cmdq_issue_cmd(smmu, &cmd);
	arm_smmu_cmdq_issue_sync(smmu);
	arm_smmu_atc_inv_domain(smmu_domain, 0, 0, 0);
}

static void arm_smmu_tlb_inv_range(unsigned long iova, size_t size,
				   size_t granule, bool leaf,
				   struct arm_smmu_domain *smmu_domain)
{
	u64 cmds[CMDQ_BATCH_ENTRIES * CMDQ_ENT_DWORDS];
	struct arm_smmu_device *smmu = smmu_domain->smmu;
	unsigned long start = iova, end = iova + size;
	int i = 0;
	struct arm_smmu_cmdq_ent cmd = {
		.tlbi = {
			.leaf	= leaf,
		},
	};

	if (!size)
		return;

	if (smmu_domain->stage == ARM_SMMU_DOMAIN_S1) {
		cmd.opcode	= CMDQ_OP_TLBI_NH_VA;
		cmd.tlbi.asid	= smmu_domain->s1_cfg.cd.asid;
	} else {
		cmd.opcode	= CMDQ_OP_TLBI_S2_IPA;
		cmd.tlbi.vmid	= smmu_domain->s2_cfg.vmid;
	}

	while (iova < end) {
		if (i == CMDQ_BATCH_ENTRIES) {
			arm_smmu_cmdq_issue_cmdlist(smmu, cmds, i, false);
			i = 0;
		}

		cmd.tlbi.addr = iova;
		arm_smmu_cmdq_build_cmd(&cmds[i * CMDQ_ENT_DWORDS], &cmd);
		iova += granule;
		i++;
	}

	arm_smmu_cmdq_issue_cmdlist(smmu, cmds, i, true);

	/*
	 * Unfortunately, this can't be leaf-only since we may have
	 * zapped an entire table.
	 */
	arm_smmu_atc_inv_domain(smmu_domain, 0, start, size);
}

static void arm_smmu_tlb_inv_page_nosync(struct iommu_iotlb_gather *gather,
					 unsigned long iova, size_t granule,
					 void *cookie)
{
	struct arm_smmu_domain *smmu_domain = cookie;
	struct iommu_domain *domain = &smmu_domain->domain;

	iommu_iotlb_gather_add_page(domain, gather, iova, granule);
}

static void arm_smmu_tlb_inv_walk(unsigned long iova, size_t size,
				  size_t granule, void *cookie)
{
	arm_smmu_tlb_inv_range(iova, size, granule, false, cookie);
}

static void arm_smmu_tlb_inv_leaf(unsigned long iova, size_t size,
				  size_t granule, void *cookie)
{
	arm_smmu_tlb_inv_range(iova, size, granule, true, cookie);
}

static const struct iommu_flush_ops arm_smmu_flush_ops = {
	.tlb_flush_all	= arm_smmu_tlb_inv_context,
	.tlb_flush_walk = arm_smmu_tlb_inv_walk,
	.tlb_flush_leaf = arm_smmu_tlb_inv_leaf,
	.tlb_add_page	= arm_smmu_tlb_inv_page_nosync,
};

/* IOMMU API */
static bool arm_smmu_capable(enum iommu_cap cap)
{
	switch (cap) {
	case IOMMU_CAP_CACHE_COHERENCY:
		return true;
	case IOMMU_CAP_NOEXEC:
		return true;
	default:
		return false;
	}
}

static struct iommu_domain *arm_smmu_domain_alloc(unsigned type)
{
	struct arm_smmu_domain *smmu_domain;

	if (type != IOMMU_DOMAIN_UNMANAGED &&
	    type != IOMMU_DOMAIN_DMA &&
	    type != IOMMU_DOMAIN_IDENTITY)
		return NULL;

	/*
	 * Allocate the domain and initialise some of its data structures.
	 * We can't really do anything meaningful until we've added a
	 * master.
	 */
	smmu_domain = kzalloc(sizeof(*smmu_domain), GFP_KERNEL);
	if (!smmu_domain)
		return NULL;

	if (type == IOMMU_DOMAIN_DMA &&
	    iommu_get_dma_cookie(&smmu_domain->domain)) {
		kfree(smmu_domain);
		return NULL;
	}

	mutex_init(&smmu_domain->init_mutex);
	INIT_LIST_HEAD(&smmu_domain->devices);
	spin_lock_init(&smmu_domain->devices_lock);

	return &smmu_domain->domain;
}

static int arm_smmu_bitmap_alloc(unsigned long *map, int span)
{
	int idx, size = 1 << span;

	do {
		idx = find_first_zero_bit(map, size);
		if (idx == size)
			return -ENOSPC;
	} while (test_and_set_bit(idx, map));

	return idx;
}

static void arm_smmu_bitmap_free(unsigned long *map, int idx)
{
	clear_bit(idx, map);
}

static void arm_smmu_domain_free(struct iommu_domain *domain)
{
	struct arm_smmu_domain *smmu_domain = to_smmu_domain(domain);
	struct arm_smmu_device *smmu = smmu_domain->smmu;

	iommu_put_dma_cookie(domain);
	free_io_pgtable_ops(smmu_domain->pgtbl_ops);

	/* Free the CD and ASID, if we allocated them */
	if (smmu_domain->stage == ARM_SMMU_DOMAIN_S1) {
		struct arm_smmu_s1_cfg *cfg = &smmu_domain->s1_cfg;

		if (cfg->cdptr) {
			dmam_free_coherent(smmu_domain->smmu->dev,
					   CTXDESC_CD_DWORDS << 3,
					   cfg->cdptr,
					   cfg->cdptr_dma);

			arm_smmu_bitmap_free(smmu->asid_map, cfg->cd.asid);
		}
	} else {
		struct arm_smmu_s2_cfg *cfg = &smmu_domain->s2_cfg;
		if (cfg->vmid)
			arm_smmu_bitmap_free(smmu->vmid_map, cfg->vmid);
	}

	kfree(smmu_domain);
}

static int arm_smmu_domain_finalise_s1(struct arm_smmu_domain *smmu_domain,
				       struct io_pgtable_cfg *pgtbl_cfg)
{
	int ret;
	int asid;
	struct arm_smmu_device *smmu = smmu_domain->smmu;
	struct arm_smmu_s1_cfg *cfg = &smmu_domain->s1_cfg;

	asid = arm_smmu_bitmap_alloc(smmu->asid_map, smmu->asid_bits);
	if (asid < 0)
		return asid;

	cfg->cdptr = dmam_alloc_coherent(smmu->dev, CTXDESC_CD_DWORDS << 3,
					 &cfg->cdptr_dma,
					 GFP_KERNEL | __GFP_ZERO);
	if (!cfg->cdptr) {
		dev_warn(smmu->dev, "failed to allocate context descriptor\n");
		ret = -ENOMEM;
		goto out_free_asid;
	}

	cfg->cd.asid	= (u16)asid;
	cfg->cd.ttbr	= pgtbl_cfg->arm_lpae_s1_cfg.ttbr[0];
	cfg->cd.tcr	= pgtbl_cfg->arm_lpae_s1_cfg.tcr;
	cfg->cd.mair	= pgtbl_cfg->arm_lpae_s1_cfg.mair[0];
	return 0;

out_free_asid:
	arm_smmu_bitmap_free(smmu->asid_map, asid);
	return ret;
}

static int arm_smmu_domain_finalise_s2(struct arm_smmu_domain *smmu_domain,
				       struct io_pgtable_cfg *pgtbl_cfg)
{
	int vmid;
	struct arm_smmu_device *smmu = smmu_domain->smmu;
	struct arm_smmu_s2_cfg *cfg = &smmu_domain->s2_cfg;

	vmid = arm_smmu_bitmap_alloc(smmu->vmid_map, smmu->vmid_bits);
	if (vmid < 0)
		return vmid;

	cfg->vmid	= (u16)vmid;
	cfg->vttbr	= pgtbl_cfg->arm_lpae_s2_cfg.vttbr;
	cfg->vtcr	= pgtbl_cfg->arm_lpae_s2_cfg.vtcr;
	return 0;
}

static int arm_smmu_domain_finalise(struct iommu_domain *domain)
{
	int ret;
	unsigned long ias, oas;
	enum io_pgtable_fmt fmt;
	struct io_pgtable_cfg pgtbl_cfg;
	struct io_pgtable_ops *pgtbl_ops;
	int (*finalise_stage_fn)(struct arm_smmu_domain *,
				 struct io_pgtable_cfg *);
	struct arm_smmu_domain *smmu_domain = to_smmu_domain(domain);
	struct arm_smmu_device *smmu = smmu_domain->smmu;

	if (domain->type == IOMMU_DOMAIN_IDENTITY) {
		smmu_domain->stage = ARM_SMMU_DOMAIN_BYPASS;
		return 0;
	}

	/* Restrict the stage to what we can actually support */
	if (!(smmu->features & ARM_SMMU_FEAT_TRANS_S1))
		smmu_domain->stage = ARM_SMMU_DOMAIN_S2;
	if (!(smmu->features & ARM_SMMU_FEAT_TRANS_S2))
		smmu_domain->stage = ARM_SMMU_DOMAIN_S1;

	switch (smmu_domain->stage) {
	case ARM_SMMU_DOMAIN_S1:
		ias = (smmu->features & ARM_SMMU_FEAT_VAX) ? 52 : 48;
		ias = min_t(unsigned long, ias, VA_BITS);
		oas = smmu->ias;
		fmt = ARM_64_LPAE_S1;
		finalise_stage_fn = arm_smmu_domain_finalise_s1;
		break;
	case ARM_SMMU_DOMAIN_NESTED:
	case ARM_SMMU_DOMAIN_S2:
		ias = smmu->ias;
		oas = smmu->oas;
		fmt = ARM_64_LPAE_S2;
		finalise_stage_fn = arm_smmu_domain_finalise_s2;
		break;
	default:
		return -EINVAL;
	}

	pgtbl_cfg = (struct io_pgtable_cfg) {
		.pgsize_bitmap	= smmu->pgsize_bitmap,
		.ias		= ias,
		.oas		= oas,
		.coherent_walk	= smmu->features & ARM_SMMU_FEAT_COHERENCY,
		.tlb		= &arm_smmu_flush_ops,
		.iommu_dev	= smmu->dev,
	};

	if (smmu_domain->non_strict)
		pgtbl_cfg.quirks |= IO_PGTABLE_QUIRK_NON_STRICT;

	pgtbl_ops = alloc_io_pgtable_ops(fmt, &pgtbl_cfg, smmu_domain);
	if (!pgtbl_ops)
		return -ENOMEM;

	domain->pgsize_bitmap = pgtbl_cfg.pgsize_bitmap;
	domain->geometry.aperture_end = (1UL << pgtbl_cfg.ias) - 1;
	domain->geometry.force_aperture = true;

	ret = finalise_stage_fn(smmu_domain, &pgtbl_cfg);
	if (ret < 0) {
		free_io_pgtable_ops(pgtbl_ops);
		return ret;
	}

	smmu_domain->pgtbl_ops = pgtbl_ops;
	return 0;
}

static __le64 *arm_smmu_get_step_for_sid(struct arm_smmu_device *smmu, u32 sid)
{
	__le64 *step;
	struct arm_smmu_strtab_cfg *cfg = &smmu->strtab_cfg;

	if (smmu->features & ARM_SMMU_FEAT_2_LVL_STRTAB) {
		struct arm_smmu_strtab_l1_desc *l1_desc;
		int idx;

		/* Two-level walk */
		idx = (sid >> STRTAB_SPLIT) * STRTAB_L1_DESC_DWORDS;
		l1_desc = &cfg->l1_desc[idx];
		idx = (sid & ((1 << STRTAB_SPLIT) - 1)) * STRTAB_STE_DWORDS;
		step = &l1_desc->l2ptr[idx];
	} else {
		/* Simple linear lookup */
		step = &cfg->strtab[sid * STRTAB_STE_DWORDS];
	}

	return step;
}

static void arm_smmu_install_ste_for_dev(struct arm_smmu_master *master)
{
	int i, j;
	struct arm_smmu_device *smmu = master->smmu;

	for (i = 0; i < master->num_sids; ++i) {
		u32 sid = master->sids[i];
		__le64 *step = arm_smmu_get_step_for_sid(smmu, sid);

		/* Bridged PCI devices may end up with duplicated IDs */
		for (j = 0; j < i; j++)
			if (master->sids[j] == sid)
				break;
		if (j < i)
			continue;

		arm_smmu_write_strtab_ent(master, sid, step);
	}
}

#ifdef CONFIG_PCI_ATS
static bool arm_smmu_ats_supported(struct arm_smmu_master *master)
{
	struct pci_dev *pdev;
	struct arm_smmu_device *smmu = master->smmu;
	struct iommu_fwspec *fwspec = dev_iommu_fwspec_get(master->dev);

	if (!(smmu->features & ARM_SMMU_FEAT_ATS) || !dev_is_pci(master->dev) ||
	    !(fwspec->flags & IOMMU_FWSPEC_PCI_RC_ATS) || pci_ats_disabled())
		return false;

	pdev = to_pci_dev(master->dev);
	return !pdev->untrusted && pdev->ats_cap;
}
#else
static bool arm_smmu_ats_supported(struct arm_smmu_master *master)
{
	return false;
}
#endif

static void arm_smmu_enable_ats(struct arm_smmu_master *master)
{
	size_t stu;
	struct pci_dev *pdev;
	struct arm_smmu_device *smmu = master->smmu;
	struct arm_smmu_domain *smmu_domain = master->domain;

	/* Don't enable ATS at the endpoint if it's not enabled in the STE */
	if (!master->ats_enabled)
		return;

	/* Smallest Translation Unit: log2 of the smallest supported granule */
	stu = __ffs(smmu->pgsize_bitmap);
	pdev = to_pci_dev(master->dev);

	atomic_inc(&smmu_domain->nr_ats_masters);
	arm_smmu_atc_inv_domain(smmu_domain, 0, 0, 0);
	if (pci_enable_ats(pdev, stu))
		dev_err(master->dev, "Failed to enable ATS (STU %zu)\n", stu);
}

static void arm_smmu_disable_ats(struct arm_smmu_master *master)
{
	struct arm_smmu_cmdq_ent cmd;
	struct arm_smmu_domain *smmu_domain = master->domain;

	if (!master->ats_enabled)
		return;

	pci_disable_ats(to_pci_dev(master->dev));
	/*
	 * Ensure ATS is disabled at the endpoint before we issue the
	 * ATC invalidation via the SMMU.
	 */
	wmb();
	arm_smmu_atc_inv_to_cmd(0, 0, 0, &cmd);
	arm_smmu_atc_inv_master(master, &cmd);
	atomic_dec(&smmu_domain->nr_ats_masters);
}

static void arm_smmu_detach_dev(struct arm_smmu_master *master)
{
	unsigned long flags;
	struct arm_smmu_domain *smmu_domain = master->domain;

	if (!smmu_domain)
		return;

	arm_smmu_disable_ats(master);

	spin_lock_irqsave(&smmu_domain->devices_lock, flags);
	list_del(&master->domain_head);
	spin_unlock_irqrestore(&smmu_domain->devices_lock, flags);

	master->domain = NULL;
	master->ats_enabled = false;
	arm_smmu_install_ste_for_dev(master);
}

static int arm_smmu_attach_dev(struct iommu_domain *domain, struct device *dev)
{
	int ret = 0;
	unsigned long flags;
	struct iommu_fwspec *fwspec = dev_iommu_fwspec_get(dev);
	struct arm_smmu_device *smmu;
	struct arm_smmu_domain *smmu_domain = to_smmu_domain(domain);
	struct arm_smmu_master *master;

	if (!fwspec)
		return -ENOENT;

	master = fwspec->iommu_priv;
	smmu = master->smmu;

	arm_smmu_detach_dev(master);

	mutex_lock(&smmu_domain->init_mutex);

	if (!smmu_domain->smmu) {
		smmu_domain->smmu = smmu;
		ret = arm_smmu_domain_finalise(domain);
		if (ret) {
			smmu_domain->smmu = NULL;
			goto out_unlock;
		}
	} else if (smmu_domain->smmu != smmu) {
		dev_err(dev,
			"cannot attach to SMMU %s (upstream of %s)\n",
			dev_name(smmu_domain->smmu->dev),
			dev_name(smmu->dev));
		ret = -ENXIO;
		goto out_unlock;
	}

	master->domain = smmu_domain;

	if (smmu_domain->stage != ARM_SMMU_DOMAIN_BYPASS)
		master->ats_enabled = arm_smmu_ats_supported(master);

	if (smmu_domain->stage == ARM_SMMU_DOMAIN_S1)
		arm_smmu_write_ctx_desc(smmu, &smmu_domain->s1_cfg);

	arm_smmu_install_ste_for_dev(master);

	spin_lock_irqsave(&smmu_domain->devices_lock, flags);
	list_add(&master->domain_head, &smmu_domain->devices);
	spin_unlock_irqrestore(&smmu_domain->devices_lock, flags);

	arm_smmu_enable_ats(master);

out_unlock:
	mutex_unlock(&smmu_domain->init_mutex);
	return ret;
}

static int arm_smmu_map(struct iommu_domain *domain, unsigned long iova,
			phys_addr_t paddr, size_t size, int prot)
{
	struct io_pgtable_ops *ops = to_smmu_domain(domain)->pgtbl_ops;

	if (!ops)
		return -ENODEV;

	return ops->map(ops, iova, paddr, size, prot);
}

static size_t arm_smmu_unmap(struct iommu_domain *domain, unsigned long iova,
			     size_t size, struct iommu_iotlb_gather *gather)
{
	struct arm_smmu_domain *smmu_domain = to_smmu_domain(domain);
	struct io_pgtable_ops *ops = smmu_domain->pgtbl_ops;

	if (!ops)
		return 0;

	return ops->unmap(ops, iova, size, gather);
}

static void arm_smmu_flush_iotlb_all(struct iommu_domain *domain)
{
	struct arm_smmu_domain *smmu_domain = to_smmu_domain(domain);

	if (smmu_domain->smmu)
		arm_smmu_tlb_inv_context(smmu_domain);
}

static void arm_smmu_iotlb_sync(struct iommu_domain *domain,
				struct iommu_iotlb_gather *gather)
{
	struct arm_smmu_domain *smmu_domain = to_smmu_domain(domain);

	arm_smmu_tlb_inv_range(gather->start, gather->end - gather->start,
			       gather->pgsize, true, smmu_domain);
}

static phys_addr_t
arm_smmu_iova_to_phys(struct iommu_domain *domain, dma_addr_t iova)
{
	struct io_pgtable_ops *ops = to_smmu_domain(domain)->pgtbl_ops;

	if (domain->type == IOMMU_DOMAIN_IDENTITY)
		return iova;

	if (!ops)
		return 0;

	return ops->iova_to_phys(ops, iova);
}

static struct platform_driver arm_smmu_driver;

static
struct arm_smmu_device *arm_smmu_get_by_fwnode(struct fwnode_handle *fwnode)
{
	struct device *dev = driver_find_device_by_fwnode(&arm_smmu_driver.driver,
							  fwnode);
	put_device(dev);
	return dev ? dev_get_drvdata(dev) : NULL;
}

static bool arm_smmu_sid_in_range(struct arm_smmu_device *smmu, u32 sid)
{
	unsigned long limit = smmu->strtab_cfg.num_l1_ents;

	if (smmu->features & ARM_SMMU_FEAT_2_LVL_STRTAB)
		limit *= 1UL << STRTAB_SPLIT;

	return sid < limit;
}

static struct iommu_ops arm_smmu_ops;

static int arm_smmu_add_device(struct device *dev)
{
	int i, ret;
	struct arm_smmu_device *smmu;
	struct arm_smmu_master *master;
	struct iommu_fwspec *fwspec = dev_iommu_fwspec_get(dev);
	struct iommu_group *group;

	if (!fwspec || fwspec->ops != &arm_smmu_ops)
		return -ENODEV;
	/*
	 * We _can_ actually withstand dodgy bus code re-calling add_device()
	 * without an intervening remove_device()/of_xlate() sequence, but
	 * we're not going to do so quietly...
	 */
	if (WARN_ON_ONCE(fwspec->iommu_priv)) {
		master = fwspec->iommu_priv;
		smmu = master->smmu;
	} else {
		smmu = arm_smmu_get_by_fwnode(fwspec->iommu_fwnode);
		if (!smmu)
			return -ENODEV;
		master = kzalloc(sizeof(*master), GFP_KERNEL);
		if (!master)
			return -ENOMEM;

		master->dev = dev;
		master->smmu = smmu;
		master->sids = fwspec->ids;
		master->num_sids = fwspec->num_ids;
		fwspec->iommu_priv = master;
	}

	/* Check the SIDs are in range of the SMMU and our stream table */
	for (i = 0; i < master->num_sids; i++) {
		u32 sid = master->sids[i];

		if (!arm_smmu_sid_in_range(smmu, sid))
			return -ERANGE;

		/* Ensure l2 strtab is initialised */
		if (smmu->features & ARM_SMMU_FEAT_2_LVL_STRTAB) {
			ret = arm_smmu_init_l2_strtab(smmu, sid);
			if (ret)
				return ret;
		}
	}

	group = iommu_group_get_for_dev(dev);
	if (!IS_ERR(group)) {
		iommu_group_put(group);
		iommu_device_link(&smmu->iommu, dev);
	}

	return PTR_ERR_OR_ZERO(group);
}

static void arm_smmu_remove_device(struct device *dev)
{
	struct iommu_fwspec *fwspec = dev_iommu_fwspec_get(dev);
	struct arm_smmu_master *master;
	struct arm_smmu_device *smmu;

	if (!fwspec || fwspec->ops != &arm_smmu_ops)
		return;

	master = fwspec->iommu_priv;
	smmu = master->smmu;
	arm_smmu_detach_dev(master);
	iommu_group_remove_device(dev);
	iommu_device_unlink(&smmu->iommu, dev);
	kfree(master);
	iommu_fwspec_free(dev);
}

static struct iommu_group *arm_smmu_device_group(struct device *dev)
{
	struct iommu_group *group;

	/*
	 * We don't support devices sharing stream IDs other than PCI RID
	 * aliases, since the necessary ID-to-device lookup becomes rather
	 * impractical given a potential sparse 32-bit stream ID space.
	 */
	if (dev_is_pci(dev))
		group = pci_device_group(dev);
	else
		group = generic_device_group(dev);

	return group;
}

static int arm_smmu_domain_get_attr(struct iommu_domain *domain,
				    enum iommu_attr attr, void *data)
{
	struct arm_smmu_domain *smmu_domain = to_smmu_domain(domain);

	switch (domain->type) {
	case IOMMU_DOMAIN_UNMANAGED:
		switch (attr) {
		case DOMAIN_ATTR_NESTING:
			*(int *)data = (smmu_domain->stage == ARM_SMMU_DOMAIN_NESTED);
			return 0;
		default:
			return -ENODEV;
		}
		break;
	case IOMMU_DOMAIN_DMA:
		switch (attr) {
		case DOMAIN_ATTR_DMA_USE_FLUSH_QUEUE:
			*(int *)data = smmu_domain->non_strict;
			return 0;
		default:
			return -ENODEV;
		}
		break;
	default:
		return -EINVAL;
	}
}

static int arm_smmu_domain_set_attr(struct iommu_domain *domain,
				    enum iommu_attr attr, void *data)
{
	int ret = 0;
	struct arm_smmu_domain *smmu_domain = to_smmu_domain(domain);

	mutex_lock(&smmu_domain->init_mutex);

	switch (domain->type) {
	case IOMMU_DOMAIN_UNMANAGED:
		switch (attr) {
		case DOMAIN_ATTR_NESTING:
			if (smmu_domain->smmu) {
				ret = -EPERM;
				goto out_unlock;
			}

			if (*(int *)data)
				smmu_domain->stage = ARM_SMMU_DOMAIN_NESTED;
			else
				smmu_domain->stage = ARM_SMMU_DOMAIN_S1;
			break;
		default:
			ret = -ENODEV;
		}
		break;
	case IOMMU_DOMAIN_DMA:
		switch(attr) {
		case DOMAIN_ATTR_DMA_USE_FLUSH_QUEUE:
			smmu_domain->non_strict = *(int *)data;
			break;
		default:
			ret = -ENODEV;
		}
		break;
	default:
		ret = -EINVAL;
	}

out_unlock:
	mutex_unlock(&smmu_domain->init_mutex);
	return ret;
}

static int arm_smmu_of_xlate(struct device *dev, struct of_phandle_args *args)
{
	return iommu_fwspec_add_ids(dev, args->args, 1);
}

static void arm_smmu_get_resv_regions(struct device *dev,
				      struct list_head *head)
{
	struct iommu_resv_region *region;
	int prot = IOMMU_WRITE | IOMMU_NOEXEC | IOMMU_MMIO;

	region = iommu_alloc_resv_region(MSI_IOVA_BASE, MSI_IOVA_LENGTH,
					 prot, IOMMU_RESV_SW_MSI);
	if (!region)
		return;

	list_add_tail(&region->list, head);

	iommu_dma_get_resv_regions(dev, head);
}

static void arm_smmu_put_resv_regions(struct device *dev,
				      struct list_head *head)
{
	struct iommu_resv_region *entry, *next;

	list_for_each_entry_safe(entry, next, head, list)
		kfree(entry);
}

static struct iommu_ops arm_smmu_ops = {
	.capable		= arm_smmu_capable,
	.domain_alloc		= arm_smmu_domain_alloc,
	.domain_free		= arm_smmu_domain_free,
	.attach_dev		= arm_smmu_attach_dev,
	.map			= arm_smmu_map,
	.unmap			= arm_smmu_unmap,
	.flush_iotlb_all	= arm_smmu_flush_iotlb_all,
	.iotlb_sync		= arm_smmu_iotlb_sync,
	.iova_to_phys		= arm_smmu_iova_to_phys,
	.add_device		= arm_smmu_add_device,
	.remove_device		= arm_smmu_remove_device,
	.device_group		= arm_smmu_device_group,
	.domain_get_attr	= arm_smmu_domain_get_attr,
	.domain_set_attr	= arm_smmu_domain_set_attr,
	.of_xlate		= arm_smmu_of_xlate,
	.get_resv_regions	= arm_smmu_get_resv_regions,
	.put_resv_regions	= arm_smmu_put_resv_regions,
	.pgsize_bitmap		= -1UL, /* Restricted during device attach */
};

/* Probing and initialisation functions */
static int arm_smmu_init_one_queue(struct arm_smmu_device *smmu,
				   struct arm_smmu_queue *q,
				   unsigned long prod_off,
				   unsigned long cons_off,
				   size_t dwords, const char *name)
{
	size_t qsz;

	do {
		qsz = ((1 << q->llq.max_n_shift) * dwords) << 3;
		q->base = dmam_alloc_coherent(smmu->dev, qsz, &q->base_dma,
					      GFP_KERNEL);
		if (q->base || qsz < PAGE_SIZE)
			break;

		q->llq.max_n_shift--;
	} while (1);

	if (!q->base) {
		dev_err(smmu->dev,
			"failed to allocate queue (0x%zx bytes) for %s\n",
			qsz, name);
		return -ENOMEM;
	}

	if (!WARN_ON(q->base_dma & (qsz - 1))) {
		dev_info(smmu->dev, "allocated %u entries for %s\n",
			 1 << q->llq.max_n_shift, name);
	}

	q->prod_reg	= arm_smmu_page1_fixup(prod_off, smmu);
	q->cons_reg	= arm_smmu_page1_fixup(cons_off, smmu);
	q->ent_dwords	= dwords;

	q->q_base  = Q_BASE_RWA;
	q->q_base |= q->base_dma & Q_BASE_ADDR_MASK;
	q->q_base |= FIELD_PREP(Q_BASE_LOG2SIZE, q->llq.max_n_shift);

	q->llq.prod = q->llq.cons = 0;
	return 0;
}

static void arm_smmu_cmdq_free_bitmap(void *data)
{
	unsigned long *bitmap = data;
	bitmap_free(bitmap);
}

static int arm_smmu_cmdq_init(struct arm_smmu_device *smmu)
{
	int ret = 0;
	struct arm_smmu_cmdq *cmdq = &smmu->cmdq;
	unsigned int nents = 1 << cmdq->q.llq.max_n_shift;
	atomic_long_t *bitmap;

	atomic_set(&cmdq->owner_prod, 0);
	atomic_set(&cmdq->lock, 0);

	bitmap = (atomic_long_t *)bitmap_zalloc(nents, GFP_KERNEL);
	if (!bitmap) {
		dev_err(smmu->dev, "failed to allocate cmdq bitmap\n");
		ret = -ENOMEM;
	} else {
		cmdq->valid_map = bitmap;
		devm_add_action(smmu->dev, arm_smmu_cmdq_free_bitmap, bitmap);
	}

	return ret;
}

static int arm_smmu_init_queues(struct arm_smmu_device *smmu)
{
	int ret;

	/* cmdq */
	ret = arm_smmu_init_one_queue(smmu, &smmu->cmdq.q, ARM_SMMU_CMDQ_PROD,
				      ARM_SMMU_CMDQ_CONS, CMDQ_ENT_DWORDS,
				      "cmdq");
	if (ret)
		return ret;

	ret = arm_smmu_cmdq_init(smmu);
	if (ret)
		return ret;

	/* evtq */
	ret = arm_smmu_init_one_queue(smmu, &smmu->evtq.q, ARM_SMMU_EVTQ_PROD,
				      ARM_SMMU_EVTQ_CONS, EVTQ_ENT_DWORDS,
				      "evtq");
	if (ret)
		return ret;

	/* priq */
	if (!(smmu->features & ARM_SMMU_FEAT_PRI))
		return 0;

	return arm_smmu_init_one_queue(smmu, &smmu->priq.q, ARM_SMMU_PRIQ_PROD,
				       ARM_SMMU_PRIQ_CONS, PRIQ_ENT_DWORDS,
				       "priq");
}

static int arm_smmu_init_l1_strtab(struct arm_smmu_device *smmu)
{
	unsigned int i;
	struct arm_smmu_strtab_cfg *cfg = &smmu->strtab_cfg;
	size_t size = sizeof(*cfg->l1_desc) * cfg->num_l1_ents;
	void *strtab = smmu->strtab_cfg.strtab;

	cfg->l1_desc = devm_kzalloc(smmu->dev, size, GFP_KERNEL);
	if (!cfg->l1_desc) {
		dev_err(smmu->dev, "failed to allocate l1 stream table desc\n");
		return -ENOMEM;
	}

	for (i = 0; i < cfg->num_l1_ents; ++i) {
		arm_smmu_write_strtab_l1_desc(strtab, &cfg->l1_desc[i]);
		strtab += STRTAB_L1_DESC_DWORDS << 3;
	}

	return 0;
}

static int arm_smmu_init_strtab_2lvl(struct arm_smmu_device *smmu)
{
	void *strtab;
	u64 reg;
	u32 size, l1size;
	struct arm_smmu_strtab_cfg *cfg = &smmu->strtab_cfg;

	/* Calculate the L1 size, capped to the SIDSIZE. */
	size = STRTAB_L1_SZ_SHIFT - (ilog2(STRTAB_L1_DESC_DWORDS) + 3);
	size = min(size, smmu->sid_bits - STRTAB_SPLIT);
	cfg->num_l1_ents = 1 << size;

	size += STRTAB_SPLIT;
	if (size < smmu->sid_bits)
		dev_warn(smmu->dev,
			 "2-level strtab only covers %u/%u bits of SID\n",
			 size, smmu->sid_bits);

	l1size = cfg->num_l1_ents * (STRTAB_L1_DESC_DWORDS << 3);
	strtab = dmam_alloc_coherent(smmu->dev, l1size, &cfg->strtab_dma,
				     GFP_KERNEL | __GFP_ZERO);
	if (!strtab) {
		dev_err(smmu->dev,
			"failed to allocate l1 stream table (%u bytes)\n",
			size);
		return -ENOMEM;
	}
	cfg->strtab = strtab;

	/* Configure strtab_base_cfg for 2 levels */
	reg  = FIELD_PREP(STRTAB_BASE_CFG_FMT, STRTAB_BASE_CFG_FMT_2LVL);
	reg |= FIELD_PREP(STRTAB_BASE_CFG_LOG2SIZE, size);
	reg |= FIELD_PREP(STRTAB_BASE_CFG_SPLIT, STRTAB_SPLIT);
	cfg->strtab_base_cfg = reg;

	return arm_smmu_init_l1_strtab(smmu);
}

static int arm_smmu_init_strtab_linear(struct arm_smmu_device *smmu)
{
	void *strtab;
	u64 reg;
	u32 size;
	struct arm_smmu_strtab_cfg *cfg = &smmu->strtab_cfg;

	size = (1 << smmu->sid_bits) * (STRTAB_STE_DWORDS << 3);
	strtab = dmam_alloc_coherent(smmu->dev, size, &cfg->strtab_dma,
				     GFP_KERNEL | __GFP_ZERO);
	if (!strtab) {
		dev_err(smmu->dev,
			"failed to allocate linear stream table (%u bytes)\n",
			size);
		return -ENOMEM;
	}
	cfg->strtab = strtab;
	cfg->num_l1_ents = 1 << smmu->sid_bits;

	/* Configure strtab_base_cfg for a linear table covering all SIDs */
	reg  = FIELD_PREP(STRTAB_BASE_CFG_FMT, STRTAB_BASE_CFG_FMT_LINEAR);
	reg |= FIELD_PREP(STRTAB_BASE_CFG_LOG2SIZE, smmu->sid_bits);
	cfg->strtab_base_cfg = reg;

	arm_smmu_init_bypass_stes(strtab, cfg->num_l1_ents);
	return 0;
}

static int arm_smmu_init_strtab(struct arm_smmu_device *smmu)
{
	u64 reg;
	int ret;

	if (smmu->features & ARM_SMMU_FEAT_2_LVL_STRTAB)
		ret = arm_smmu_init_strtab_2lvl(smmu);
	else
		ret = arm_smmu_init_strtab_linear(smmu);

	if (ret)
		return ret;

	/* Set the strtab base address */
	reg  = smmu->strtab_cfg.strtab_dma & STRTAB_BASE_ADDR_MASK;
	reg |= STRTAB_BASE_RA;
	smmu->strtab_cfg.strtab_base = reg;

	/* Allocate the first VMID for stage-2 bypass STEs */
	set_bit(0, smmu->vmid_map);
	return 0;
}

static int arm_smmu_init_structures(struct arm_smmu_device *smmu)
{
	int ret;

	ret = arm_smmu_init_queues(smmu);
	if (ret)
		return ret;

	return arm_smmu_init_strtab(smmu);
}

static int arm_smmu_write_reg_sync(struct arm_smmu_device *smmu, u32 val,
				   unsigned int reg_off, unsigned int ack_off)
{
	u32 reg;

	writel_relaxed(val, smmu->base + reg_off);
	return readl_relaxed_poll_timeout(smmu->base + ack_off, reg, reg == val,
					  1, ARM_SMMU_POLL_TIMEOUT_US);
}

/* GBPA is "special" */
static int arm_smmu_update_gbpa(struct arm_smmu_device *smmu, u32 set, u32 clr)
{
	int ret;
	u32 reg, __iomem *gbpa = smmu->base + ARM_SMMU_GBPA;

	ret = readl_relaxed_poll_timeout(gbpa, reg, !(reg & GBPA_UPDATE),
					 1, ARM_SMMU_POLL_TIMEOUT_US);
	if (ret)
		return ret;

	reg &= ~clr;
	reg |= set;
	writel_relaxed(reg | GBPA_UPDATE, gbpa);
	ret = readl_relaxed_poll_timeout(gbpa, reg, !(reg & GBPA_UPDATE),
					 1, ARM_SMMU_POLL_TIMEOUT_US);

	if (ret)
		dev_err(smmu->dev, "GBPA not responding to update\n");
	return ret;
}

static void arm_smmu_free_msis(void *data)
{
	struct device *dev = data;
	platform_msi_domain_free_irqs(dev);
}

static void arm_smmu_write_msi_msg(struct msi_desc *desc, struct msi_msg *msg)
{
	phys_addr_t doorbell;
	struct device *dev = msi_desc_to_dev(desc);
	struct arm_smmu_device *smmu = dev_get_drvdata(dev);
	phys_addr_t *cfg = arm_smmu_msi_cfg[desc->platform.msi_index];

	doorbell = (((u64)msg->address_hi) << 32) | msg->address_lo;
	doorbell &= MSI_CFG0_ADDR_MASK;

	writeq_relaxed(doorbell, smmu->base + cfg[0]);
	writel_relaxed(msg->data, smmu->base + cfg[1]);
	writel_relaxed(ARM_SMMU_MEMATTR_DEVICE_nGnRE, smmu->base + cfg[2]);
}

static void arm_smmu_setup_msis(struct arm_smmu_device *smmu)
{
	struct msi_desc *desc;
	int ret, nvec = ARM_SMMU_MAX_MSIS;
	struct device *dev = smmu->dev;

	/* Clear the MSI address regs */
	writeq_relaxed(0, smmu->base + ARM_SMMU_GERROR_IRQ_CFG0);
	writeq_relaxed(0, smmu->base + ARM_SMMU_EVTQ_IRQ_CFG0);

	if (smmu->features & ARM_SMMU_FEAT_PRI)
		writeq_relaxed(0, smmu->base + ARM_SMMU_PRIQ_IRQ_CFG0);
	else
		nvec--;

	if (!(smmu->features & ARM_SMMU_FEAT_MSI))
		return;

	if (!dev->msi_domain) {
		dev_info(smmu->dev, "msi_domain absent - falling back to wired irqs\n");
		return;
	}

	/* Allocate MSIs for evtq, gerror and priq. Ignore cmdq */
	ret = platform_msi_domain_alloc_irqs(dev, nvec, arm_smmu_write_msi_msg);
	if (ret) {
		dev_warn(dev, "failed to allocate MSIs - falling back to wired irqs\n");
		return;
	}

	for_each_msi_entry(desc, dev) {
		switch (desc->platform.msi_index) {
		case EVTQ_MSI_INDEX:
			smmu->evtq.q.irq = desc->irq;
			break;
		case GERROR_MSI_INDEX:
			smmu->gerr_irq = desc->irq;
			break;
		case PRIQ_MSI_INDEX:
			smmu->priq.q.irq = desc->irq;
			break;
		default:	/* Unknown */
			continue;
		}
	}

	/* Add callback to free MSIs on teardown */
	devm_add_action(dev, arm_smmu_free_msis, dev);
}

static void arm_smmu_setup_unique_irqs(struct arm_smmu_device *smmu)
{
	int irq, ret;

	arm_smmu_setup_msis(smmu);

	/* Request interrupt lines */
	irq = smmu->evtq.q.irq;
	if (irq) {
		ret = devm_request_threaded_irq(smmu->dev, irq, NULL,
						arm_smmu_evtq_thread,
						IRQF_ONESHOT,
						"arm-smmu-v3-evtq", smmu);
		if (ret < 0)
			dev_warn(smmu->dev, "failed to enable evtq irq\n");
	} else {
		dev_warn(smmu->dev, "no evtq irq - events will not be reported!\n");
	}

	irq = smmu->gerr_irq;
	if (irq) {
		ret = devm_request_irq(smmu->dev, irq, arm_smmu_gerror_handler,
				       0, "arm-smmu-v3-gerror", smmu);
		if (ret < 0)
			dev_warn(smmu->dev, "failed to enable gerror irq\n");
	} else {
		dev_warn(smmu->dev, "no gerr irq - errors will not be reported!\n");
	}

	if (smmu->features & ARM_SMMU_FEAT_PRI) {
		irq = smmu->priq.q.irq;
		if (irq) {
			ret = devm_request_threaded_irq(smmu->dev, irq, NULL,
							arm_smmu_priq_thread,
							IRQF_ONESHOT,
							"arm-smmu-v3-priq",
							smmu);
			if (ret < 0)
				dev_warn(smmu->dev,
					 "failed to enable priq irq\n");
		} else {
			dev_warn(smmu->dev, "no priq irq - PRI will be broken\n");
		}
	}
}

static int arm_smmu_setup_irqs(struct arm_smmu_device *smmu)
{
	int ret, irq;
	u32 irqen_flags = IRQ_CTRL_EVTQ_IRQEN | IRQ_CTRL_GERROR_IRQEN;

	/* Disable IRQs first */
	ret = arm_smmu_write_reg_sync(smmu, 0, ARM_SMMU_IRQ_CTRL,
				      ARM_SMMU_IRQ_CTRLACK);
	if (ret) {
		dev_err(smmu->dev, "failed to disable irqs\n");
		return ret;
	}

	irq = smmu->combined_irq;
	if (irq) {
		/*
		 * Cavium ThunderX2 implementation doesn't support unique irq
		 * lines. Use a single irq line for all the SMMUv3 interrupts.
		 */
		ret = devm_request_threaded_irq(smmu->dev, irq,
					arm_smmu_combined_irq_handler,
					arm_smmu_combined_irq_thread,
					IRQF_ONESHOT,
					"arm-smmu-v3-combined-irq", smmu);
		if (ret < 0)
			dev_warn(smmu->dev, "failed to enable combined irq\n");
	} else
		arm_smmu_setup_unique_irqs(smmu);

	if (smmu->features & ARM_SMMU_FEAT_PRI)
		irqen_flags |= IRQ_CTRL_PRIQ_IRQEN;

	/* Enable interrupt generation on the SMMU */
	ret = arm_smmu_write_reg_sync(smmu, irqen_flags,
				      ARM_SMMU_IRQ_CTRL, ARM_SMMU_IRQ_CTRLACK);
	if (ret)
		dev_warn(smmu->dev, "failed to enable irqs\n");

	return 0;
}

static int arm_smmu_device_disable(struct arm_smmu_device *smmu)
{
	int ret;

	ret = arm_smmu_write_reg_sync(smmu, 0, ARM_SMMU_CR0, ARM_SMMU_CR0ACK);
	if (ret)
		dev_err(smmu->dev, "failed to clear cr0\n");

	return ret;
}

static int arm_smmu_device_reset(struct arm_smmu_device *smmu, bool bypass)
{
	int ret;
	u32 reg, enables;
	struct arm_smmu_cmdq_ent cmd;

	/* Clear CR0 and sync (disables SMMU and queue processing) */
	reg = readl_relaxed(smmu->base + ARM_SMMU_CR0);
	if (reg & CR0_SMMUEN) {
		dev_warn(smmu->dev, "SMMU currently enabled! Resetting...\n");
		WARN_ON(is_kdump_kernel() && !disable_bypass);
		arm_smmu_update_gbpa(smmu, GBPA_ABORT, 0);
	}

	ret = arm_smmu_device_disable(smmu);
	if (ret)
		return ret;

	/* CR1 (table and queue memory attributes) */
	reg = FIELD_PREP(CR1_TABLE_SH, ARM_SMMU_SH_ISH) |
	      FIELD_PREP(CR1_TABLE_OC, CR1_CACHE_WB) |
	      FIELD_PREP(CR1_TABLE_IC, CR1_CACHE_WB) |
	      FIELD_PREP(CR1_QUEUE_SH, ARM_SMMU_SH_ISH) |
	      FIELD_PREP(CR1_QUEUE_OC, CR1_CACHE_WB) |
	      FIELD_PREP(CR1_QUEUE_IC, CR1_CACHE_WB);
	writel_relaxed(reg, smmu->base + ARM_SMMU_CR1);

	/* CR2 (random crap) */
	reg = CR2_PTM | CR2_RECINVSID | CR2_E2H;
	writel_relaxed(reg, smmu->base + ARM_SMMU_CR2);

	/* Stream table */
	writeq_relaxed(smmu->strtab_cfg.strtab_base,
		       smmu->base + ARM_SMMU_STRTAB_BASE);
	writel_relaxed(smmu->strtab_cfg.strtab_base_cfg,
		       smmu->base + ARM_SMMU_STRTAB_BASE_CFG);

	/* Command queue */
	writeq_relaxed(smmu->cmdq.q.q_base, smmu->base + ARM_SMMU_CMDQ_BASE);
	writel_relaxed(smmu->cmdq.q.llq.prod, smmu->base + ARM_SMMU_CMDQ_PROD);
	writel_relaxed(smmu->cmdq.q.llq.cons, smmu->base + ARM_SMMU_CMDQ_CONS);

	enables = CR0_CMDQEN;
	ret = arm_smmu_write_reg_sync(smmu, enables, ARM_SMMU_CR0,
				      ARM_SMMU_CR0ACK);
	if (ret) {
		dev_err(smmu->dev, "failed to enable command queue\n");
		return ret;
	}

	/* Invalidate any cached configuration */
	cmd.opcode = CMDQ_OP_CFGI_ALL;
	arm_smmu_cmdq_issue_cmd(smmu, &cmd);
	arm_smmu_cmdq_issue_sync(smmu);

	/* Invalidate any stale TLB entries */
	if (smmu->features & ARM_SMMU_FEAT_HYP) {
		cmd.opcode = CMDQ_OP_TLBI_EL2_ALL;
		arm_smmu_cmdq_issue_cmd(smmu, &cmd);
	}

	cmd.opcode = CMDQ_OP_TLBI_NSNH_ALL;
	arm_smmu_cmdq_issue_cmd(smmu, &cmd);
	arm_smmu_cmdq_issue_sync(smmu);

	/* Event queue */
	writeq_relaxed(smmu->evtq.q.q_base, smmu->base + ARM_SMMU_EVTQ_BASE);
	writel_relaxed(smmu->evtq.q.llq.prod,
		       arm_smmu_page1_fixup(ARM_SMMU_EVTQ_PROD, smmu));
	writel_relaxed(smmu->evtq.q.llq.cons,
		       arm_smmu_page1_fixup(ARM_SMMU_EVTQ_CONS, smmu));

	enables |= CR0_EVTQEN;
	ret = arm_smmu_write_reg_sync(smmu, enables, ARM_SMMU_CR0,
				      ARM_SMMU_CR0ACK);
	if (ret) {
		dev_err(smmu->dev, "failed to enable event queue\n");
		return ret;
	}

	/* PRI queue */
	if (smmu->features & ARM_SMMU_FEAT_PRI) {
		writeq_relaxed(smmu->priq.q.q_base,
			       smmu->base + ARM_SMMU_PRIQ_BASE);
		writel_relaxed(smmu->priq.q.llq.prod,
			       arm_smmu_page1_fixup(ARM_SMMU_PRIQ_PROD, smmu));
		writel_relaxed(smmu->priq.q.llq.cons,
			       arm_smmu_page1_fixup(ARM_SMMU_PRIQ_CONS, smmu));

		enables |= CR0_PRIQEN;
		ret = arm_smmu_write_reg_sync(smmu, enables, ARM_SMMU_CR0,
					      ARM_SMMU_CR0ACK);
		if (ret) {
			dev_err(smmu->dev, "failed to enable PRI queue\n");
			return ret;
		}
	}

	if (smmu->features & ARM_SMMU_FEAT_ATS) {
		enables |= CR0_ATSCHK;
		ret = arm_smmu_write_reg_sync(smmu, enables, ARM_SMMU_CR0,
					      ARM_SMMU_CR0ACK);
		if (ret) {
			dev_err(smmu->dev, "failed to enable ATS check\n");
			return ret;
		}
	}

	ret = arm_smmu_setup_irqs(smmu);
	if (ret) {
		dev_err(smmu->dev, "failed to setup irqs\n");
		return ret;
	}

	if (is_kdump_kernel())
		enables &= ~(CR0_EVTQEN | CR0_PRIQEN);

	/* Enable the SMMU interface, or ensure bypass */
	if (!bypass || disable_bypass) {
		enables |= CR0_SMMUEN;
	} else {
		ret = arm_smmu_update_gbpa(smmu, 0, GBPA_ABORT);
		if (ret)
			return ret;
	}
	ret = arm_smmu_write_reg_sync(smmu, enables, ARM_SMMU_CR0,
				      ARM_SMMU_CR0ACK);
	if (ret) {
		dev_err(smmu->dev, "failed to enable SMMU interface\n");
		return ret;
	}

	return 0;
}

static int arm_smmu_device_hw_probe(struct arm_smmu_device *smmu)
{
	u32 reg;
	bool coherent = smmu->features & ARM_SMMU_FEAT_COHERENCY;

	/* IDR0 */
	reg = readl_relaxed(smmu->base + ARM_SMMU_IDR0);

	/* 2-level structures */
	if (FIELD_GET(IDR0_ST_LVL, reg) == IDR0_ST_LVL_2LVL)
		smmu->features |= ARM_SMMU_FEAT_2_LVL_STRTAB;

	if (reg & IDR0_CD2L)
		smmu->features |= ARM_SMMU_FEAT_2_LVL_CDTAB;

	/*
	 * Translation table endianness.
	 * We currently require the same endianness as the CPU, but this
	 * could be changed later by adding a new IO_PGTABLE_QUIRK.
	 */
	switch (FIELD_GET(IDR0_TTENDIAN, reg)) {
	case IDR0_TTENDIAN_MIXED:
		smmu->features |= ARM_SMMU_FEAT_TT_LE | ARM_SMMU_FEAT_TT_BE;
		break;
#ifdef __BIG_ENDIAN
	case IDR0_TTENDIAN_BE:
		smmu->features |= ARM_SMMU_FEAT_TT_BE;
		break;
#else
	case IDR0_TTENDIAN_LE:
		smmu->features |= ARM_SMMU_FEAT_TT_LE;
		break;
#endif
	default:
		dev_err(smmu->dev, "unknown/unsupported TT endianness!\n");
		return -ENXIO;
	}

	/* Boolean feature flags */
	if (IS_ENABLED(CONFIG_PCI_PRI) && reg & IDR0_PRI)
		smmu->features |= ARM_SMMU_FEAT_PRI;

	if (IS_ENABLED(CONFIG_PCI_ATS) && reg & IDR0_ATS)
		smmu->features |= ARM_SMMU_FEAT_ATS;

	if (reg & IDR0_SEV)
		smmu->features |= ARM_SMMU_FEAT_SEV;

	if (reg & IDR0_MSI)
		smmu->features |= ARM_SMMU_FEAT_MSI;

	if (reg & IDR0_HYP)
		smmu->features |= ARM_SMMU_FEAT_HYP;

	/*
	 * The coherency feature as set by FW is used in preference to the ID
	 * register, but warn on mismatch.
	 */
	if (!!(reg & IDR0_COHACC) != coherent)
		dev_warn(smmu->dev, "IDR0.COHACC overridden by FW configuration (%s)\n",
			 coherent ? "true" : "false");

	switch (FIELD_GET(IDR0_STALL_MODEL, reg)) {
	case IDR0_STALL_MODEL_FORCE:
		smmu->features |= ARM_SMMU_FEAT_STALL_FORCE;
		/* Fallthrough */
	case IDR0_STALL_MODEL_STALL:
		smmu->features |= ARM_SMMU_FEAT_STALLS;
	}

	if (reg & IDR0_S1P)
		smmu->features |= ARM_SMMU_FEAT_TRANS_S1;

	if (reg & IDR0_S2P)
		smmu->features |= ARM_SMMU_FEAT_TRANS_S2;

	if (!(reg & (IDR0_S1P | IDR0_S2P))) {
		dev_err(smmu->dev, "no translation support!\n");
		return -ENXIO;
	}

	/* We only support the AArch64 table format at present */
	switch (FIELD_GET(IDR0_TTF, reg)) {
	case IDR0_TTF_AARCH32_64:
		smmu->ias = 40;
		/* Fallthrough */
	case IDR0_TTF_AARCH64:
		break;
	default:
		dev_err(smmu->dev, "AArch64 table format not supported!\n");
		return -ENXIO;
	}

	/* ASID/VMID sizes */
	smmu->asid_bits = reg & IDR0_ASID16 ? 16 : 8;
	smmu->vmid_bits = reg & IDR0_VMID16 ? 16 : 8;

	/* IDR1 */
	reg = readl_relaxed(smmu->base + ARM_SMMU_IDR1);
	if (reg & (IDR1_TABLES_PRESET | IDR1_QUEUES_PRESET | IDR1_REL)) {
		dev_err(smmu->dev, "embedded implementation not supported\n");
		return -ENXIO;
	}

	/* Queue sizes, capped to ensure natural alignment */
	smmu->cmdq.q.llq.max_n_shift = min_t(u32, CMDQ_MAX_SZ_SHIFT,
					     FIELD_GET(IDR1_CMDQS, reg));
	if (smmu->cmdq.q.llq.max_n_shift <= ilog2(CMDQ_BATCH_ENTRIES)) {
		/*
		 * We don't support splitting up batches, so one batch of
		 * commands plus an extra sync needs to fit inside the command
		 * queue. There's also no way we can handle the weird alignment
		 * restrictions on the base pointer for a unit-length queue.
		 */
		dev_err(smmu->dev, "command queue size <= %d entries not supported\n",
			CMDQ_BATCH_ENTRIES);
		return -ENXIO;
	}

	smmu->evtq.q.llq.max_n_shift = min_t(u32, EVTQ_MAX_SZ_SHIFT,
					     FIELD_GET(IDR1_EVTQS, reg));
	smmu->priq.q.llq.max_n_shift = min_t(u32, PRIQ_MAX_SZ_SHIFT,
					     FIELD_GET(IDR1_PRIQS, reg));

	/* SID/SSID sizes */
	smmu->ssid_bits = FIELD_GET(IDR1_SSIDSIZE, reg);
	smmu->sid_bits = FIELD_GET(IDR1_SIDSIZE, reg);

	/*
	 * If the SMMU supports fewer bits than would fill a single L2 stream
	 * table, use a linear table instead.
	 */
	if (smmu->sid_bits <= STRTAB_SPLIT)
		smmu->features &= ~ARM_SMMU_FEAT_2_LVL_STRTAB;

	/* IDR5 */
	reg = readl_relaxed(smmu->base + ARM_SMMU_IDR5);

	/* Maximum number of outstanding stalls */
	smmu->evtq.max_stalls = FIELD_GET(IDR5_STALL_MAX, reg);

	/* Page sizes */
	if (reg & IDR5_GRAN64K)
		smmu->pgsize_bitmap |= SZ_64K | SZ_512M;
	if (reg & IDR5_GRAN16K)
		smmu->pgsize_bitmap |= SZ_16K | SZ_32M;
	if (reg & IDR5_GRAN4K)
		smmu->pgsize_bitmap |= SZ_4K | SZ_2M | SZ_1G;

	/* Input address size */
	if (FIELD_GET(IDR5_VAX, reg) == IDR5_VAX_52_BIT)
		smmu->features |= ARM_SMMU_FEAT_VAX;

	/* Output address size */
	switch (FIELD_GET(IDR5_OAS, reg)) {
	case IDR5_OAS_32_BIT:
		smmu->oas = 32;
		break;
	case IDR5_OAS_36_BIT:
		smmu->oas = 36;
		break;
	case IDR5_OAS_40_BIT:
		smmu->oas = 40;
		break;
	case IDR5_OAS_42_BIT:
		smmu->oas = 42;
		break;
	case IDR5_OAS_44_BIT:
		smmu->oas = 44;
		break;
	case IDR5_OAS_52_BIT:
		smmu->oas = 52;
		smmu->pgsize_bitmap |= 1ULL << 42; /* 4TB */
		break;
	default:
		dev_info(smmu->dev,
			"unknown output address size. Truncating to 48-bit\n");
		/* Fallthrough */
	case IDR5_OAS_48_BIT:
		smmu->oas = 48;
	}

	if (arm_smmu_ops.pgsize_bitmap == -1UL)
		arm_smmu_ops.pgsize_bitmap = smmu->pgsize_bitmap;
	else
		arm_smmu_ops.pgsize_bitmap |= smmu->pgsize_bitmap;

	/* Set the DMA mask for our table walker */
	if (dma_set_mask_and_coherent(smmu->dev, DMA_BIT_MASK(smmu->oas)))
		dev_warn(smmu->dev,
			 "failed to set DMA mask for table walker\n");

	smmu->ias = max(smmu->ias, smmu->oas);

	dev_info(smmu->dev, "ias %lu-bit, oas %lu-bit (features 0x%08x)\n",
		 smmu->ias, smmu->oas, smmu->features);
	return 0;
}

#ifdef CONFIG_ACPI
static void acpi_smmu_get_options(u32 model, struct arm_smmu_device *smmu)
{
	switch (model) {
	case ACPI_IORT_SMMU_V3_CAVIUM_CN99XX:
		smmu->options |= ARM_SMMU_OPT_PAGE0_REGS_ONLY;
		break;
	case ACPI_IORT_SMMU_V3_HISILICON_HI161X:
		smmu->options |= ARM_SMMU_OPT_SKIP_PREFETCH;
		break;
	}

	dev_notice(smmu->dev, "option mask 0x%x\n", smmu->options);
}

static int arm_smmu_device_acpi_probe(struct platform_device *pdev,
				      struct arm_smmu_device *smmu)
{
	struct acpi_iort_smmu_v3 *iort_smmu;
	struct device *dev = smmu->dev;
	struct acpi_iort_node *node;

	node = *(struct acpi_iort_node **)dev_get_platdata(dev);

	/* Retrieve SMMUv3 specific data */
	iort_smmu = (struct acpi_iort_smmu_v3 *)node->node_data;

	acpi_smmu_get_options(iort_smmu->model, smmu);

	if (iort_smmu->flags & ACPI_IORT_SMMU_V3_COHACC_OVERRIDE)
		smmu->features |= ARM_SMMU_FEAT_COHERENCY;

	return 0;
}
#else
static inline int arm_smmu_device_acpi_probe(struct platform_device *pdev,
					     struct arm_smmu_device *smmu)
{
	return -ENODEV;
}
#endif

static int arm_smmu_device_dt_probe(struct platform_device *pdev,
				    struct arm_smmu_device *smmu)
{
	struct device *dev = &pdev->dev;
	u32 cells;
	int ret = -EINVAL;

	if (of_property_read_u32(dev->of_node, "#iommu-cells", &cells))
		dev_err(dev, "missing #iommu-cells property\n");
	else if (cells != 1)
		dev_err(dev, "invalid #iommu-cells value (%d)\n", cells);
	else
		ret = 0;

	parse_driver_options(smmu);

	if (of_dma_is_coherent(dev->of_node))
		smmu->features |= ARM_SMMU_FEAT_COHERENCY;

	return ret;
}

static unsigned long arm_smmu_resource_size(struct arm_smmu_device *smmu)
{
	if (smmu->options & ARM_SMMU_OPT_PAGE0_REGS_ONLY)
		return SZ_64K;
	else
		return SZ_128K;
}

static int arm_smmu_device_probe(struct platform_device *pdev)
{
	int irq, ret;
	struct resource *res;
	resource_size_t ioaddr;
	struct arm_smmu_device *smmu;
	struct device *dev = &pdev->dev;
	bool bypass;

	smmu = devm_kzalloc(dev, sizeof(*smmu), GFP_KERNEL);
	if (!smmu) {
		dev_err(dev, "failed to allocate arm_smmu_device\n");
		return -ENOMEM;
	}
	smmu->dev = dev;

	if (dev->of_node) {
		ret = arm_smmu_device_dt_probe(pdev, smmu);
	} else {
		ret = arm_smmu_device_acpi_probe(pdev, smmu);
		if (ret == -ENODEV)
			return ret;
	}

	/* Set bypass mode according to firmware probing result */
	bypass = !!ret;

	/* Base address */
	res = platform_get_resource(pdev, IORESOURCE_MEM, 0);
	if (resource_size(res) + 1 < arm_smmu_resource_size(smmu)) {
		dev_err(dev, "MMIO region too small (%pr)\n", res);
		return -EINVAL;
	}
	ioaddr = res->start;

	smmu->base = devm_ioremap_resource(dev, res);
	if (IS_ERR(smmu->base))
		return PTR_ERR(smmu->base);

	/* Interrupt lines */

	irq = platform_get_irq_byname(pdev, "combined");
	if (irq > 0)
		smmu->combined_irq = irq;
	else {
		irq = platform_get_irq_byname(pdev, "eventq");
		if (irq > 0)
			smmu->evtq.q.irq = irq;

		irq = platform_get_irq_byname(pdev, "priq");
		if (irq > 0)
			smmu->priq.q.irq = irq;

		irq = platform_get_irq_byname(pdev, "gerror");
		if (irq > 0)
			smmu->gerr_irq = irq;
	}
	/* Probe the h/w */
	ret = arm_smmu_device_hw_probe(smmu);
	if (ret)
		return ret;

	/* Initialise in-memory data structures */
	ret = arm_smmu_init_structures(smmu);
	if (ret)
		return ret;

	/* Record our private device structure */
	platform_set_drvdata(pdev, smmu);

	/* Reset the device */
	ret = arm_smmu_device_reset(smmu, bypass);
	if (ret)
		return ret;

	/* And we're up. Go go go! */
	ret = iommu_device_sysfs_add(&smmu->iommu, dev, NULL,
				     "smmu3.%pa", &ioaddr);
	if (ret)
		return ret;

	iommu_device_set_ops(&smmu->iommu, &arm_smmu_ops);
	iommu_device_set_fwnode(&smmu->iommu, dev->fwnode);

	ret = iommu_device_register(&smmu->iommu);
	if (ret) {
		dev_err(dev, "Failed to register iommu\n");
		return ret;
	}

#ifdef CONFIG_PCI
	if (pci_bus_type.iommu_ops != &arm_smmu_ops) {
		pci_request_acs();
		ret = bus_set_iommu(&pci_bus_type, &arm_smmu_ops);
		if (ret)
			return ret;
	}
#endif
#ifdef CONFIG_ARM_AMBA
	if (amba_bustype.iommu_ops != &arm_smmu_ops) {
		ret = bus_set_iommu(&amba_bustype, &arm_smmu_ops);
		if (ret)
			return ret;
	}
#endif
	if (platform_bus_type.iommu_ops != &arm_smmu_ops) {
		ret = bus_set_iommu(&platform_bus_type, &arm_smmu_ops);
		if (ret)
			return ret;
	}
	return 0;
}

static void arm_smmu_device_shutdown(struct platform_device *pdev)
{
	struct arm_smmu_device *smmu = platform_get_drvdata(pdev);

	arm_smmu_device_disable(smmu);
}

static const struct of_device_id arm_smmu_of_match[] = {
	{ .compatible = "arm,smmu-v3", },
	{ },
};

static struct platform_driver arm_smmu_driver = {
	.driver	= {
		.name		= "arm-smmu-v3",
		.of_match_table	= of_match_ptr(arm_smmu_of_match),
		.suppress_bind_attrs = true,
	},
	.probe	= arm_smmu_device_probe,
	.shutdown = arm_smmu_device_shutdown,
};
builtin_platform_driver(arm_smmu_driver);<|MERGE_RESOLUTION|>--- conflicted
+++ resolved
@@ -607,10 +607,6 @@
 
 	int				gerr_irq;
 	int				combined_irq;
-<<<<<<< HEAD
-	u32				sync_nr;
-=======
->>>>>>> f7688b48
 
 	unsigned long			ias; /* IPA */
 	unsigned long			oas; /* PA */
@@ -629,15 +625,6 @@
 
 	struct arm_smmu_strtab_cfg	strtab_cfg;
 
-<<<<<<< HEAD
-	/* Hi16xx adds an extra 32 bits of goodness to its MSI payload */
-	union {
-		u32			sync_count;
-		u64			padding;
-	};
-
-=======
->>>>>>> f7688b48
 	/* IOMMU core code handle */
 	struct iommu_device		iommu;
 };
@@ -767,21 +754,10 @@
 	writel_relaxed(q->llq.cons, q->cons_reg);
 }
 
-<<<<<<< HEAD
-	q->cons = Q_OVF(q, q->cons) | Q_WRP(q, cons) | Q_IDX(q, cons);
-
-	/*
-	 * Ensure that all CPU accesses (reads and writes) to the queue
-	 * are complete before we update the cons pointer.
-	 */
-	mb();
-	writel_relaxed(q->cons, q->cons_reg);
-=======
 static void queue_inc_cons(struct arm_smmu_ll_queue *q)
 {
 	u32 cons = (Q_WRP(q, q->cons) | Q_IDX(q, q->cons)) + 1;
 	q->cons = Q_OVF(q->cons) | Q_WRP(q, cons) | Q_IDX(q, cons);
->>>>>>> f7688b48
 }
 
 static int queue_sync_prod_in(struct arm_smmu_queue *q)
@@ -927,17 +903,6 @@
 		}
 		cmd[0] |= FIELD_PREP(CMDQ_SYNC_0_MSH, ARM_SMMU_SH_ISH);
 		cmd[0] |= FIELD_PREP(CMDQ_SYNC_0_MSIATTR, ARM_SMMU_MEMATTR_OIWB);
-<<<<<<< HEAD
-		/*
-		 * Commands are written little-endian, but we want the SMMU to
-		 * receive MSIData, and thus write it back to memory, in CPU
-		 * byte order, so big-endian needs an extra byteswap here.
-		 */
-		cmd[0] |= FIELD_PREP(CMDQ_SYNC_0_MSIDATA,
-				     cpu_to_le32(ent->sync.msidata));
-		cmd[1] |= ent->sync.msiaddr & CMDQ_SYNC_1_MSIADDR_MASK;
-=======
->>>>>>> f7688b48
 		break;
 	default:
 		return -ENOENT;
@@ -1248,22 +1213,6 @@
 static int __arm_smmu_cmdq_poll_until_consumed(struct arm_smmu_device *smmu,
 					       struct arm_smmu_ll_queue *llq)
 {
-<<<<<<< HEAD
-	u64 cmd[CMDQ_ENT_DWORDS];
-	unsigned long flags;
-	struct arm_smmu_cmdq_ent ent = {
-		.opcode = CMDQ_OP_CMD_SYNC,
-		.sync	= {
-			.msiaddr = virt_to_phys(&smmu->sync_count),
-		},
-	};
-
-	spin_lock_irqsave(&smmu->cmdq.lock, flags);
-	ent.sync.msidata = ++smmu->sync_nr;
-	arm_smmu_cmdq_build_cmd(cmd, &ent);
-	arm_smmu_cmdq_insert_cmd(smmu, cmd);
-	spin_unlock_irqrestore(&smmu->cmdq.lock, flags);
-=======
 	struct arm_smmu_queue_poll qp;
 	struct arm_smmu_cmdq *cmdq = &smmu->cmdq;
 	u32 prod = llq->prod;
@@ -1307,7 +1256,6 @@
 		 */
 		llq->cons = readl(cmdq->q.cons_reg);
 	} while (!ret);
->>>>>>> f7688b48
 
 	return ret;
 }
