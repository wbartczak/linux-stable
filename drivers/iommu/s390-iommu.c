--- conflicted
+++ resolved
@@ -171,15 +171,9 @@
 				     struct device *dev)
 {
 	struct zpci_dev *zdev = to_zpci_dev(dev);
-<<<<<<< HEAD
 
 	WARN_ON(zdev->s390_domain != to_s390_domain(domain));
 
-=======
-
-	WARN_ON(zdev->s390_domain != to_s390_domain(domain));
-
->>>>>>> 2cb8e624
 	__s390_iommu_detach_device(zdev);
 	zpci_dma_init_device(zdev);
 }
