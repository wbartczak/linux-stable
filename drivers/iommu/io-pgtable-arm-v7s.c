// SPDX-License-Identifier: GPL-2.0-only
/*
 * CPU-agnostic ARM page table allocator.
 *
 * ARMv7 Short-descriptor format, supporting
 * - Basic memory attributes
 * - Simplified access permissions (AP[2:1] model)
 * - Backwards-compatible TEX remap
 * - Large pages/supersections (if indicated by the caller)
 *
 * Not supporting:
 * - Legacy access permissions (AP[2:0] model)
 *
 * Almost certainly never supporting:
 * - PXN
 * - Domains
 *
 * Copyright (C) 2014-2015 ARM Limited
 * Copyright (c) 2014-2015 MediaTek Inc.
 */

#define pr_fmt(fmt)	"arm-v7s io-pgtable: " fmt

#include <linux/atomic.h>
#include <linux/dma-mapping.h>
#include <linux/gfp.h>
#include <linux/io-pgtable.h>
#include <linux/iommu.h>
#include <linux/kernel.h>
#include <linux/kmemleak.h>
#include <linux/sizes.h>
#include <linux/slab.h>
#include <linux/spinlock.h>
#include <linux/types.h>

#include <asm/barrier.h>

/* Struct accessors */
#define io_pgtable_to_data(x)						\
	container_of((x), struct arm_v7s_io_pgtable, iop)

#define io_pgtable_ops_to_data(x)					\
	io_pgtable_to_data(io_pgtable_ops_to_pgtable(x))

/*
 * We have 32 bits total; 12 bits resolved at level 1, 8 bits at level 2,
 * and 12 bits in a page. With some carefully-chosen coefficients we can
 * hide the ugly inconsistencies behind these macros and at least let the
 * rest of the code pretend to be somewhat sane.
 */
#define ARM_V7S_ADDR_BITS		32
#define _ARM_V7S_LVL_BITS(lvl)		(16 - (lvl) * 4)
#define ARM_V7S_LVL_SHIFT(lvl)		(ARM_V7S_ADDR_BITS - (4 + 8 * (lvl)))
#define ARM_V7S_TABLE_SHIFT		10

#define ARM_V7S_PTES_PER_LVL(lvl)	(1 << _ARM_V7S_LVL_BITS(lvl))
#define ARM_V7S_TABLE_SIZE(lvl)						\
	(ARM_V7S_PTES_PER_LVL(lvl) * sizeof(arm_v7s_iopte))

#define ARM_V7S_BLOCK_SIZE(lvl)		(1UL << ARM_V7S_LVL_SHIFT(lvl))
#define ARM_V7S_LVL_MASK(lvl)		((u32)(~0U << ARM_V7S_LVL_SHIFT(lvl)))
#define ARM_V7S_TABLE_MASK		((u32)(~0U << ARM_V7S_TABLE_SHIFT))
#define _ARM_V7S_IDX_MASK(lvl)		(ARM_V7S_PTES_PER_LVL(lvl) - 1)
#define ARM_V7S_LVL_IDX(addr, lvl)	({				\
	int _l = lvl;							\
	((u32)(addr) >> ARM_V7S_LVL_SHIFT(_l)) & _ARM_V7S_IDX_MASK(_l); \
})

/*
 * Large page/supersection entries are effectively a block of 16 page/section
 * entries, along the lines of the LPAE contiguous hint, but all with the
 * same output address. For want of a better common name we'll call them
 * "contiguous" versions of their respective page/section entries here, but
 * noting the distinction (WRT to TLB maintenance) that they represent *one*
 * entry repeated 16 times, not 16 separate entries (as in the LPAE case).
 */
#define ARM_V7S_CONT_PAGES		16

/* PTE type bits: these are all mixed up with XN/PXN bits in most cases */
#define ARM_V7S_PTE_TYPE_TABLE		0x1
#define ARM_V7S_PTE_TYPE_PAGE		0x2
#define ARM_V7S_PTE_TYPE_CONT_PAGE	0x1

#define ARM_V7S_PTE_IS_VALID(pte)	(((pte) & 0x3) != 0)
#define ARM_V7S_PTE_IS_TABLE(pte, lvl) \
	((lvl) == 1 && (((pte) & 0x3) == ARM_V7S_PTE_TYPE_TABLE))

/* Page table bits */
#define ARM_V7S_ATTR_XN(lvl)		BIT(4 * (2 - (lvl)))
#define ARM_V7S_ATTR_B			BIT(2)
#define ARM_V7S_ATTR_C			BIT(3)
#define ARM_V7S_ATTR_NS_TABLE		BIT(3)
#define ARM_V7S_ATTR_NS_SECTION		BIT(19)

#define ARM_V7S_CONT_SECTION		BIT(18)
#define ARM_V7S_CONT_PAGE_XN_SHIFT	15

/*
 * The attribute bits are consistently ordered*, but occupy bits [17:10] of
 * a level 1 PTE vs. bits [11:4] at level 2. Thus we define the individual
 * fields relative to that 8-bit block, plus a total shift relative to the PTE.
 */
#define ARM_V7S_ATTR_SHIFT(lvl)		(16 - (lvl) * 6)

#define ARM_V7S_ATTR_MASK		0xff
#define ARM_V7S_ATTR_AP0		BIT(0)
#define ARM_V7S_ATTR_AP1		BIT(1)
#define ARM_V7S_ATTR_AP2		BIT(5)
#define ARM_V7S_ATTR_S			BIT(6)
#define ARM_V7S_ATTR_NG			BIT(7)
#define ARM_V7S_TEX_SHIFT		2
#define ARM_V7S_TEX_MASK		0x7
#define ARM_V7S_ATTR_TEX(val)		(((val) & ARM_V7S_TEX_MASK) << ARM_V7S_TEX_SHIFT)

/* MediaTek extend the two bits for PA 32bit/33bit */
#define ARM_V7S_ATTR_MTK_PA_BIT32	BIT(9)
#define ARM_V7S_ATTR_MTK_PA_BIT33	BIT(4)

/* *well, except for TEX on level 2 large pages, of course :( */
#define ARM_V7S_CONT_PAGE_TEX_SHIFT	6
#define ARM_V7S_CONT_PAGE_TEX_MASK	(ARM_V7S_TEX_MASK << ARM_V7S_CONT_PAGE_TEX_SHIFT)

/* Simplified access permissions */
#define ARM_V7S_PTE_AF			ARM_V7S_ATTR_AP0
#define ARM_V7S_PTE_AP_UNPRIV		ARM_V7S_ATTR_AP1
#define ARM_V7S_PTE_AP_RDONLY		ARM_V7S_ATTR_AP2

/* Register bits */
#define ARM_V7S_RGN_NC			0
#define ARM_V7S_RGN_WBWA		1
#define ARM_V7S_RGN_WT			2
#define ARM_V7S_RGN_WB			3

#define ARM_V7S_PRRR_TYPE_DEVICE	1
#define ARM_V7S_PRRR_TYPE_NORMAL	2
#define ARM_V7S_PRRR_TR(n, type)	(((type) & 0x3) << ((n) * 2))
#define ARM_V7S_PRRR_DS0		BIT(16)
#define ARM_V7S_PRRR_DS1		BIT(17)
#define ARM_V7S_PRRR_NS0		BIT(18)
#define ARM_V7S_PRRR_NS1		BIT(19)
#define ARM_V7S_PRRR_NOS(n)		BIT((n) + 24)

#define ARM_V7S_NMRR_IR(n, attr)	(((attr) & 0x3) << ((n) * 2))
#define ARM_V7S_NMRR_OR(n, attr)	(((attr) & 0x3) << ((n) * 2 + 16))

#define ARM_V7S_TTBR_S			BIT(1)
#define ARM_V7S_TTBR_NOS		BIT(5)
#define ARM_V7S_TTBR_ORGN_ATTR(attr)	(((attr) & 0x3) << 3)
#define ARM_V7S_TTBR_IRGN_ATTR(attr)					\
	((((attr) & 0x1) << 6) | (((attr) & 0x2) >> 1))

#define ARM_V7S_TCR_PD1			BIT(5)

#ifdef CONFIG_ZONE_DMA32
#define ARM_V7S_TABLE_GFP_DMA GFP_DMA32
#define ARM_V7S_TABLE_SLAB_FLAGS SLAB_CACHE_DMA32
#else
#define ARM_V7S_TABLE_GFP_DMA GFP_DMA
#define ARM_V7S_TABLE_SLAB_FLAGS SLAB_CACHE_DMA
#endif

typedef u32 arm_v7s_iopte;

static bool selftest_running;

struct arm_v7s_io_pgtable {
	struct io_pgtable	iop;

	arm_v7s_iopte		*pgd;
	struct kmem_cache	*l2_tables;
	spinlock_t		split_lock;
};

static bool arm_v7s_pte_is_cont(arm_v7s_iopte pte, int lvl);

static dma_addr_t __arm_v7s_dma_addr(void *pages)
{
	return (dma_addr_t)virt_to_phys(pages);
}

static bool arm_v7s_is_mtk_enabled(struct io_pgtable_cfg *cfg)
{
	return IS_ENABLED(CONFIG_PHYS_ADDR_T_64BIT) &&
		(cfg->quirks & IO_PGTABLE_QUIRK_ARM_MTK_EXT);
}

static arm_v7s_iopte paddr_to_iopte(phys_addr_t paddr, int lvl,
				    struct io_pgtable_cfg *cfg)
{
	arm_v7s_iopte pte = paddr & ARM_V7S_LVL_MASK(lvl);

	if (!arm_v7s_is_mtk_enabled(cfg))
		return pte;

	if (paddr & BIT_ULL(32))
		pte |= ARM_V7S_ATTR_MTK_PA_BIT32;
	if (paddr & BIT_ULL(33))
		pte |= ARM_V7S_ATTR_MTK_PA_BIT33;
	return pte;
}

static phys_addr_t iopte_to_paddr(arm_v7s_iopte pte, int lvl,
				  struct io_pgtable_cfg *cfg)
{
	arm_v7s_iopte mask;
	phys_addr_t paddr;

	if (ARM_V7S_PTE_IS_TABLE(pte, lvl))
		mask = ARM_V7S_TABLE_MASK;
	else if (arm_v7s_pte_is_cont(pte, lvl))
		mask = ARM_V7S_LVL_MASK(lvl) * ARM_V7S_CONT_PAGES;
	else
		mask = ARM_V7S_LVL_MASK(lvl);

	paddr = pte & mask;
	if (!arm_v7s_is_mtk_enabled(cfg))
		return paddr;

	if (pte & ARM_V7S_ATTR_MTK_PA_BIT32)
		paddr |= BIT_ULL(32);
	if (pte & ARM_V7S_ATTR_MTK_PA_BIT33)
		paddr |= BIT_ULL(33);
	return paddr;
}

static arm_v7s_iopte *iopte_deref(arm_v7s_iopte pte, int lvl,
				  struct arm_v7s_io_pgtable *data)
{
	return phys_to_virt(iopte_to_paddr(pte, lvl, &data->iop.cfg));
}

static void *__arm_v7s_alloc_table(int lvl, gfp_t gfp,
				   struct arm_v7s_io_pgtable *data)
{
	struct io_pgtable_cfg *cfg = &data->iop.cfg;
	struct device *dev = cfg->iommu_dev;
	phys_addr_t phys;
	dma_addr_t dma;
	size_t size = ARM_V7S_TABLE_SIZE(lvl);
	void *table = NULL;

	if (lvl == 1)
		table = (void *)__get_free_pages(
			__GFP_ZERO | ARM_V7S_TABLE_GFP_DMA, get_order(size));
	else if (lvl == 2)
		table = kmem_cache_zalloc(data->l2_tables, gfp);
	phys = virt_to_phys(table);
	if (phys != (arm_v7s_iopte)phys) {
		/* Doesn't fit in PTE */
		dev_err(dev, "Page table does not fit in PTE: %pa", &phys);
		goto out_free;
	}
<<<<<<< HEAD
	if (table && !(cfg->quirks & IO_PGTABLE_QUIRK_NO_DMA)) {
=======
	if (table && !cfg->coherent_walk) {
>>>>>>> f7688b48
		dma = dma_map_single(dev, table, size, DMA_TO_DEVICE);
		if (dma_mapping_error(dev, dma))
			goto out_free;
		/*
		 * We depend on the IOMMU being able to work with any physical
		 * address directly, so if the DMA layer suggests otherwise by
		 * translating or truncating them, that bodes very badly...
		 */
		if (dma != phys)
			goto out_unmap;
	}
	if (lvl == 2)
		kmemleak_ignore(table);
	return table;

out_unmap:
	dev_err(dev, "Cannot accommodate DMA translation for IOMMU page tables\n");
	dma_unmap_single(dev, dma, size, DMA_TO_DEVICE);
out_free:
	if (lvl == 1)
		free_pages((unsigned long)table, get_order(size));
	else
		kmem_cache_free(data->l2_tables, table);
	return NULL;
}

static void __arm_v7s_free_table(void *table, int lvl,
				 struct arm_v7s_io_pgtable *data)
{
	struct io_pgtable_cfg *cfg = &data->iop.cfg;
	struct device *dev = cfg->iommu_dev;
	size_t size = ARM_V7S_TABLE_SIZE(lvl);

	if (!cfg->coherent_walk)
		dma_unmap_single(dev, __arm_v7s_dma_addr(table), size,
				 DMA_TO_DEVICE);
	if (lvl == 1)
		free_pages((unsigned long)table, get_order(size));
	else
		kmem_cache_free(data->l2_tables, table);
}

static void __arm_v7s_pte_sync(arm_v7s_iopte *ptep, int num_entries,
			       struct io_pgtable_cfg *cfg)
{
	if (cfg->coherent_walk)
		return;

	dma_sync_single_for_device(cfg->iommu_dev, __arm_v7s_dma_addr(ptep),
				   num_entries * sizeof(*ptep), DMA_TO_DEVICE);
}
static void __arm_v7s_set_pte(arm_v7s_iopte *ptep, arm_v7s_iopte pte,
			      int num_entries, struct io_pgtable_cfg *cfg)
{
	int i;

	for (i = 0; i < num_entries; i++)
		ptep[i] = pte;

	__arm_v7s_pte_sync(ptep, num_entries, cfg);
}

static arm_v7s_iopte arm_v7s_prot_to_pte(int prot, int lvl,
					 struct io_pgtable_cfg *cfg)
{
	bool ap = !(cfg->quirks & IO_PGTABLE_QUIRK_NO_PERMS);
	arm_v7s_iopte pte = ARM_V7S_ATTR_NG | ARM_V7S_ATTR_S;

	if (!(prot & IOMMU_MMIO))
		pte |= ARM_V7S_ATTR_TEX(1);
	if (ap) {
		pte |= ARM_V7S_PTE_AF;
		if (!(prot & IOMMU_PRIV))
			pte |= ARM_V7S_PTE_AP_UNPRIV;
		if (!(prot & IOMMU_WRITE))
			pte |= ARM_V7S_PTE_AP_RDONLY;
	}
	pte <<= ARM_V7S_ATTR_SHIFT(lvl);

	if ((prot & IOMMU_NOEXEC) && ap)
		pte |= ARM_V7S_ATTR_XN(lvl);
	if (prot & IOMMU_MMIO)
		pte |= ARM_V7S_ATTR_B;
	else if (prot & IOMMU_CACHE)
		pte |= ARM_V7S_ATTR_B | ARM_V7S_ATTR_C;

	pte |= ARM_V7S_PTE_TYPE_PAGE;
	if (lvl == 1 && (cfg->quirks & IO_PGTABLE_QUIRK_ARM_NS))
		pte |= ARM_V7S_ATTR_NS_SECTION;

	return pte;
}

static int arm_v7s_pte_to_prot(arm_v7s_iopte pte, int lvl)
{
	int prot = IOMMU_READ;
	arm_v7s_iopte attr = pte >> ARM_V7S_ATTR_SHIFT(lvl);

	if (!(attr & ARM_V7S_PTE_AP_RDONLY))
		prot |= IOMMU_WRITE;
	if (!(attr & ARM_V7S_PTE_AP_UNPRIV))
		prot |= IOMMU_PRIV;
	if ((attr & (ARM_V7S_TEX_MASK << ARM_V7S_TEX_SHIFT)) == 0)
		prot |= IOMMU_MMIO;
	else if (pte & ARM_V7S_ATTR_C)
		prot |= IOMMU_CACHE;
	if (pte & ARM_V7S_ATTR_XN(lvl))
		prot |= IOMMU_NOEXEC;

	return prot;
}

static arm_v7s_iopte arm_v7s_pte_to_cont(arm_v7s_iopte pte, int lvl)
{
	if (lvl == 1) {
		pte |= ARM_V7S_CONT_SECTION;
	} else if (lvl == 2) {
		arm_v7s_iopte xn = pte & ARM_V7S_ATTR_XN(lvl);
		arm_v7s_iopte tex = pte & ARM_V7S_CONT_PAGE_TEX_MASK;

		pte ^= xn | tex | ARM_V7S_PTE_TYPE_PAGE;
		pte |= (xn << ARM_V7S_CONT_PAGE_XN_SHIFT) |
		       (tex << ARM_V7S_CONT_PAGE_TEX_SHIFT) |
		       ARM_V7S_PTE_TYPE_CONT_PAGE;
	}
	return pte;
}

static arm_v7s_iopte arm_v7s_cont_to_pte(arm_v7s_iopte pte, int lvl)
{
	if (lvl == 1) {
		pte &= ~ARM_V7S_CONT_SECTION;
	} else if (lvl == 2) {
		arm_v7s_iopte xn = pte & BIT(ARM_V7S_CONT_PAGE_XN_SHIFT);
		arm_v7s_iopte tex = pte & (ARM_V7S_CONT_PAGE_TEX_MASK <<
					   ARM_V7S_CONT_PAGE_TEX_SHIFT);

		pte ^= xn | tex | ARM_V7S_PTE_TYPE_CONT_PAGE;
		pte |= (xn >> ARM_V7S_CONT_PAGE_XN_SHIFT) |
		       (tex >> ARM_V7S_CONT_PAGE_TEX_SHIFT) |
		       ARM_V7S_PTE_TYPE_PAGE;
	}
	return pte;
}

static bool arm_v7s_pte_is_cont(arm_v7s_iopte pte, int lvl)
{
	if (lvl == 1 && !ARM_V7S_PTE_IS_TABLE(pte, lvl))
		return pte & ARM_V7S_CONT_SECTION;
	else if (lvl == 2)
		return !(pte & ARM_V7S_PTE_TYPE_PAGE);
	return false;
}

static size_t __arm_v7s_unmap(struct arm_v7s_io_pgtable *,
			      struct iommu_iotlb_gather *, unsigned long,
			      size_t, int, arm_v7s_iopte *);

static int arm_v7s_init_pte(struct arm_v7s_io_pgtable *data,
			    unsigned long iova, phys_addr_t paddr, int prot,
			    int lvl, int num_entries, arm_v7s_iopte *ptep)
{
	struct io_pgtable_cfg *cfg = &data->iop.cfg;
	arm_v7s_iopte pte;
	int i;

	for (i = 0; i < num_entries; i++)
		if (ARM_V7S_PTE_IS_TABLE(ptep[i], lvl)) {
			/*
			 * We need to unmap and free the old table before
			 * overwriting it with a block entry.
			 */
			arm_v7s_iopte *tblp;
			size_t sz = ARM_V7S_BLOCK_SIZE(lvl);

			tblp = ptep - ARM_V7S_LVL_IDX(iova, lvl);
			if (WARN_ON(__arm_v7s_unmap(data, NULL, iova + i * sz,
						    sz, lvl, tblp) != sz))
				return -EINVAL;
		} else if (ptep[i]) {
			/* We require an unmap first */
			WARN_ON(!selftest_running);
			return -EEXIST;
		}

	pte = arm_v7s_prot_to_pte(prot, lvl, cfg);
	if (num_entries > 1)
		pte = arm_v7s_pte_to_cont(pte, lvl);

	pte |= paddr_to_iopte(paddr, lvl, cfg);

	__arm_v7s_set_pte(ptep, pte, num_entries, cfg);
	return 0;
}

static arm_v7s_iopte arm_v7s_install_table(arm_v7s_iopte *table,
					   arm_v7s_iopte *ptep,
					   arm_v7s_iopte curr,
					   struct io_pgtable_cfg *cfg)
{
	arm_v7s_iopte old, new;

	new = virt_to_phys(table) | ARM_V7S_PTE_TYPE_TABLE;
	if (cfg->quirks & IO_PGTABLE_QUIRK_ARM_NS)
		new |= ARM_V7S_ATTR_NS_TABLE;

	/*
	 * Ensure the table itself is visible before its PTE can be.
	 * Whilst we could get away with cmpxchg64_release below, this
	 * doesn't have any ordering semantics when !CONFIG_SMP.
	 */
	dma_wmb();

	old = cmpxchg_relaxed(ptep, curr, new);
	__arm_v7s_pte_sync(ptep, 1, cfg);

	return old;
}

static int __arm_v7s_map(struct arm_v7s_io_pgtable *data, unsigned long iova,
			 phys_addr_t paddr, size_t size, int prot,
			 int lvl, arm_v7s_iopte *ptep)
{
	struct io_pgtable_cfg *cfg = &data->iop.cfg;
	arm_v7s_iopte pte, *cptep;
	int num_entries = size >> ARM_V7S_LVL_SHIFT(lvl);

	/* Find our entry at the current level */
	ptep += ARM_V7S_LVL_IDX(iova, lvl);

	/* If we can install a leaf entry at this level, then do so */
	if (num_entries)
		return arm_v7s_init_pte(data, iova, paddr, prot,
					lvl, num_entries, ptep);

	/* We can't allocate tables at the final level */
	if (WARN_ON(lvl == 2))
		return -EINVAL;

	/* Grab a pointer to the next level */
	pte = READ_ONCE(*ptep);
	if (!pte) {
		cptep = __arm_v7s_alloc_table(lvl + 1, GFP_ATOMIC, data);
		if (!cptep)
			return -ENOMEM;

		pte = arm_v7s_install_table(cptep, ptep, 0, cfg);
		if (pte)
			__arm_v7s_free_table(cptep, lvl + 1, data);
	} else {
		/* We've no easy way of knowing if it's synced yet, so... */
		__arm_v7s_pte_sync(ptep, 1, cfg);
	}

	if (ARM_V7S_PTE_IS_TABLE(pte, lvl)) {
		cptep = iopte_deref(pte, lvl, data);
	} else if (pte) {
		/* We require an unmap first */
		WARN_ON(!selftest_running);
		return -EEXIST;
	}

	/* Rinse, repeat */
	return __arm_v7s_map(data, iova, paddr, size, prot, lvl + 1, cptep);
}

static int arm_v7s_map(struct io_pgtable_ops *ops, unsigned long iova,
			phys_addr_t paddr, size_t size, int prot)
{
	struct arm_v7s_io_pgtable *data = io_pgtable_ops_to_data(ops);
	struct io_pgtable *iop = &data->iop;
	int ret;

	/* If no access, then nothing to do */
	if (!(prot & (IOMMU_READ | IOMMU_WRITE)))
		return 0;

	if (WARN_ON(iova >= (1ULL << data->iop.cfg.ias) ||
		    paddr >= (1ULL << data->iop.cfg.oas)))
		return -ERANGE;

	ret = __arm_v7s_map(data, iova, paddr, size, prot, 1, data->pgd);
	/*
	 * Synchronise all PTE updates for the new mapping before there's
	 * a chance for anything to kick off a table walk for the new iova.
	 */
	if (iop->cfg.quirks & IO_PGTABLE_QUIRK_TLBI_ON_MAP) {
		io_pgtable_tlb_flush_walk(iop, iova, size,
					  ARM_V7S_BLOCK_SIZE(2));
	} else {
		wmb();
	}

	return ret;
}

static void arm_v7s_free_pgtable(struct io_pgtable *iop)
{
	struct arm_v7s_io_pgtable *data = io_pgtable_to_data(iop);
	int i;

	for (i = 0; i < ARM_V7S_PTES_PER_LVL(1); i++) {
		arm_v7s_iopte pte = data->pgd[i];

		if (ARM_V7S_PTE_IS_TABLE(pte, 1))
			__arm_v7s_free_table(iopte_deref(pte, 1, data),
					     2, data);
	}
	__arm_v7s_free_table(data->pgd, 1, data);
	kmem_cache_destroy(data->l2_tables);
	kfree(data);
}

static arm_v7s_iopte arm_v7s_split_cont(struct arm_v7s_io_pgtable *data,
					unsigned long iova, int idx, int lvl,
					arm_v7s_iopte *ptep)
{
	struct io_pgtable *iop = &data->iop;
	arm_v7s_iopte pte;
	size_t size = ARM_V7S_BLOCK_SIZE(lvl);
	int i;

	/* Check that we didn't lose a race to get the lock */
	pte = *ptep;
	if (!arm_v7s_pte_is_cont(pte, lvl))
		return pte;

	ptep -= idx & (ARM_V7S_CONT_PAGES - 1);
	pte = arm_v7s_cont_to_pte(pte, lvl);
	for (i = 0; i < ARM_V7S_CONT_PAGES; i++)
		ptep[i] = pte + i * size;

	__arm_v7s_pte_sync(ptep, ARM_V7S_CONT_PAGES, &iop->cfg);

	size *= ARM_V7S_CONT_PAGES;
	io_pgtable_tlb_flush_leaf(iop, iova, size, size);
	return pte;
}

static size_t arm_v7s_split_blk_unmap(struct arm_v7s_io_pgtable *data,
				      struct iommu_iotlb_gather *gather,
				      unsigned long iova, size_t size,
				      arm_v7s_iopte blk_pte,
				      arm_v7s_iopte *ptep)
{
	struct io_pgtable_cfg *cfg = &data->iop.cfg;
	arm_v7s_iopte pte, *tablep;
	int i, unmap_idx, num_entries, num_ptes;

	tablep = __arm_v7s_alloc_table(2, GFP_ATOMIC, data);
	if (!tablep)
		return 0; /* Bytes unmapped */

	num_ptes = ARM_V7S_PTES_PER_LVL(2);
	num_entries = size >> ARM_V7S_LVL_SHIFT(2);
	unmap_idx = ARM_V7S_LVL_IDX(iova, 2);

	pte = arm_v7s_prot_to_pte(arm_v7s_pte_to_prot(blk_pte, 1), 2, cfg);
	if (num_entries > 1)
		pte = arm_v7s_pte_to_cont(pte, 2);

	for (i = 0; i < num_ptes; i += num_entries, pte += size) {
		/* Unmap! */
		if (i == unmap_idx)
			continue;

		__arm_v7s_set_pte(&tablep[i], pte, num_entries, cfg);
	}

	pte = arm_v7s_install_table(tablep, ptep, blk_pte, cfg);
	if (pte != blk_pte) {
		__arm_v7s_free_table(tablep, 2, data);

		if (!ARM_V7S_PTE_IS_TABLE(pte, 1))
			return 0;

		tablep = iopte_deref(pte, 1, data);
		return __arm_v7s_unmap(data, gather, iova, size, 2, tablep);
	}

	io_pgtable_tlb_add_page(&data->iop, gather, iova, size);
	return size;
}

static size_t __arm_v7s_unmap(struct arm_v7s_io_pgtable *data,
			      struct iommu_iotlb_gather *gather,
			      unsigned long iova, size_t size, int lvl,
			      arm_v7s_iopte *ptep)
{
	arm_v7s_iopte pte[ARM_V7S_CONT_PAGES];
	struct io_pgtable *iop = &data->iop;
	int idx, i = 0, num_entries = size >> ARM_V7S_LVL_SHIFT(lvl);

	/* Something went horribly wrong and we ran out of page table */
	if (WARN_ON(lvl > 2))
		return 0;

	idx = ARM_V7S_LVL_IDX(iova, lvl);
	ptep += idx;
	do {
		pte[i] = READ_ONCE(ptep[i]);
		if (WARN_ON(!ARM_V7S_PTE_IS_VALID(pte[i])))
			return 0;
	} while (++i < num_entries);

	/*
	 * If we've hit a contiguous 'large page' entry at this level, it
	 * needs splitting first, unless we're unmapping the whole lot.
	 *
	 * For splitting, we can't rewrite 16 PTEs atomically, and since we
	 * can't necessarily assume TEX remap we don't have a software bit to
	 * mark live entries being split. In practice (i.e. DMA API code), we
	 * will never be splitting large pages anyway, so just wrap this edge
	 * case in a lock for the sake of correctness and be done with it.
	 */
	if (num_entries <= 1 && arm_v7s_pte_is_cont(pte[0], lvl)) {
		unsigned long flags;

		spin_lock_irqsave(&data->split_lock, flags);
		pte[0] = arm_v7s_split_cont(data, iova, idx, lvl, ptep);
		spin_unlock_irqrestore(&data->split_lock, flags);
	}

	/* If the size matches this level, we're in the right place */
	if (num_entries) {
		size_t blk_size = ARM_V7S_BLOCK_SIZE(lvl);

		__arm_v7s_set_pte(ptep, 0, num_entries, &iop->cfg);

		for (i = 0; i < num_entries; i++) {
			if (ARM_V7S_PTE_IS_TABLE(pte[i], lvl)) {
				/* Also flush any partial walks */
				io_pgtable_tlb_flush_walk(iop, iova, blk_size,
						ARM_V7S_BLOCK_SIZE(lvl + 1));
				ptep = iopte_deref(pte[i], lvl, data);
				__arm_v7s_free_table(ptep, lvl + 1, data);
			} else if (iop->cfg.quirks & IO_PGTABLE_QUIRK_NON_STRICT) {
				/*
				 * Order the PTE update against queueing the IOVA, to
				 * guarantee that a flush callback from a different CPU
				 * has observed it before the TLBIALL can be issued.
				 */
				smp_wmb();
			} else {
				io_pgtable_tlb_add_page(iop, gather, iova, blk_size);
			}
			iova += blk_size;
		}
		return size;
	} else if (lvl == 1 && !ARM_V7S_PTE_IS_TABLE(pte[0], lvl)) {
		/*
		 * Insert a table at the next level to map the old region,
		 * minus the part we want to unmap
		 */
		return arm_v7s_split_blk_unmap(data, gather, iova, size, pte[0],
					       ptep);
	}

	/* Keep on walkin' */
	ptep = iopte_deref(pte[0], lvl, data);
	return __arm_v7s_unmap(data, gather, iova, size, lvl + 1, ptep);
}

static size_t arm_v7s_unmap(struct io_pgtable_ops *ops, unsigned long iova,
			    size_t size, struct iommu_iotlb_gather *gather)
{
	struct arm_v7s_io_pgtable *data = io_pgtable_ops_to_data(ops);

	if (WARN_ON(upper_32_bits(iova)))
		return 0;

	return __arm_v7s_unmap(data, gather, iova, size, 1, data->pgd);
}

static phys_addr_t arm_v7s_iova_to_phys(struct io_pgtable_ops *ops,
					unsigned long iova)
{
	struct arm_v7s_io_pgtable *data = io_pgtable_ops_to_data(ops);
	arm_v7s_iopte *ptep = data->pgd, pte;
	int lvl = 0;
	u32 mask;

	do {
		ptep += ARM_V7S_LVL_IDX(iova, ++lvl);
		pte = READ_ONCE(*ptep);
		ptep = iopte_deref(pte, lvl, data);
	} while (ARM_V7S_PTE_IS_TABLE(pte, lvl));

	if (!ARM_V7S_PTE_IS_VALID(pte))
		return 0;

	mask = ARM_V7S_LVL_MASK(lvl);
	if (arm_v7s_pte_is_cont(pte, lvl))
		mask *= ARM_V7S_CONT_PAGES;
	return iopte_to_paddr(pte, lvl, &data->iop.cfg) | (iova & ~mask);
}

static struct io_pgtable *arm_v7s_alloc_pgtable(struct io_pgtable_cfg *cfg,
						void *cookie)
{
	struct arm_v7s_io_pgtable *data;

	if (cfg->ias > ARM_V7S_ADDR_BITS)
		return NULL;

	if (cfg->oas > (arm_v7s_is_mtk_enabled(cfg) ? 34 : ARM_V7S_ADDR_BITS))
		return NULL;

	if (cfg->quirks & ~(IO_PGTABLE_QUIRK_ARM_NS |
			    IO_PGTABLE_QUIRK_NO_PERMS |
			    IO_PGTABLE_QUIRK_TLBI_ON_MAP |
			    IO_PGTABLE_QUIRK_ARM_MTK_EXT |
			    IO_PGTABLE_QUIRK_NON_STRICT))
		return NULL;

	/* If ARM_MTK_4GB is enabled, the NO_PERMS is also expected. */
	if (cfg->quirks & IO_PGTABLE_QUIRK_ARM_MTK_EXT &&
	    !(cfg->quirks & IO_PGTABLE_QUIRK_NO_PERMS))
			return NULL;

	data = kmalloc(sizeof(*data), GFP_KERNEL);
	if (!data)
		return NULL;

	spin_lock_init(&data->split_lock);
	data->l2_tables = kmem_cache_create("io-pgtable_armv7s_l2",
					    ARM_V7S_TABLE_SIZE(2),
					    ARM_V7S_TABLE_SIZE(2),
					    ARM_V7S_TABLE_SLAB_FLAGS, NULL);
	if (!data->l2_tables)
		goto out_free_data;

	data->iop.ops = (struct io_pgtable_ops) {
		.map		= arm_v7s_map,
		.unmap		= arm_v7s_unmap,
		.iova_to_phys	= arm_v7s_iova_to_phys,
	};

	/* We have to do this early for __arm_v7s_alloc_table to work... */
	data->iop.cfg = *cfg;

	/*
	 * Unless the IOMMU driver indicates supersection support by
	 * having SZ_16M set in the initial bitmap, they won't be used.
	 */
	cfg->pgsize_bitmap &= SZ_4K | SZ_64K | SZ_1M | SZ_16M;

	/* TCR: T0SZ=0, disable TTBR1 */
	cfg->arm_v7s_cfg.tcr = ARM_V7S_TCR_PD1;

	/*
	 * TEX remap: the indices used map to the closest equivalent types
	 * under the non-TEX-remap interpretation of those attribute bits,
	 * excepting various implementation-defined aspects of shareability.
	 */
	cfg->arm_v7s_cfg.prrr = ARM_V7S_PRRR_TR(1, ARM_V7S_PRRR_TYPE_DEVICE) |
				ARM_V7S_PRRR_TR(4, ARM_V7S_PRRR_TYPE_NORMAL) |
				ARM_V7S_PRRR_TR(7, ARM_V7S_PRRR_TYPE_NORMAL) |
				ARM_V7S_PRRR_DS0 | ARM_V7S_PRRR_DS1 |
				ARM_V7S_PRRR_NS1 | ARM_V7S_PRRR_NOS(7);
	cfg->arm_v7s_cfg.nmrr = ARM_V7S_NMRR_IR(7, ARM_V7S_RGN_WBWA) |
				ARM_V7S_NMRR_OR(7, ARM_V7S_RGN_WBWA);

	/* Looking good; allocate a pgd */
	data->pgd = __arm_v7s_alloc_table(1, GFP_KERNEL, data);
	if (!data->pgd)
		goto out_free_data;

	/* Ensure the empty pgd is visible before any actual TTBR write */
	wmb();

	/* TTBRs */
	cfg->arm_v7s_cfg.ttbr[0] = virt_to_phys(data->pgd) |
				   ARM_V7S_TTBR_S | ARM_V7S_TTBR_NOS |
				   (cfg->coherent_walk ?
				   (ARM_V7S_TTBR_IRGN_ATTR(ARM_V7S_RGN_WBWA) |
				    ARM_V7S_TTBR_ORGN_ATTR(ARM_V7S_RGN_WBWA)) :
				   (ARM_V7S_TTBR_IRGN_ATTR(ARM_V7S_RGN_NC) |
				    ARM_V7S_TTBR_ORGN_ATTR(ARM_V7S_RGN_NC)));
	cfg->arm_v7s_cfg.ttbr[1] = 0;
	return &data->iop;

out_free_data:
	kmem_cache_destroy(data->l2_tables);
	kfree(data);
	return NULL;
}

struct io_pgtable_init_fns io_pgtable_arm_v7s_init_fns = {
	.alloc	= arm_v7s_alloc_pgtable,
	.free	= arm_v7s_free_pgtable,
};

#ifdef CONFIG_IOMMU_IO_PGTABLE_ARMV7S_SELFTEST

static struct io_pgtable_cfg *cfg_cookie;

static void dummy_tlb_flush_all(void *cookie)
{
	WARN_ON(cookie != cfg_cookie);
}

static void dummy_tlb_flush(unsigned long iova, size_t size, size_t granule,
			    void *cookie)
{
	WARN_ON(cookie != cfg_cookie);
	WARN_ON(!(size & cfg_cookie->pgsize_bitmap));
}

static void dummy_tlb_add_page(struct iommu_iotlb_gather *gather,
			       unsigned long iova, size_t granule, void *cookie)
{
	dummy_tlb_flush(iova, granule, granule, cookie);
}

static const struct iommu_flush_ops dummy_tlb_ops = {
	.tlb_flush_all	= dummy_tlb_flush_all,
	.tlb_flush_walk	= dummy_tlb_flush,
	.tlb_flush_leaf	= dummy_tlb_flush,
	.tlb_add_page	= dummy_tlb_add_page,
};

#define __FAIL(ops)	({				\
		WARN(1, "selftest: test failed\n");	\
		selftest_running = false;		\
		-EFAULT;				\
})

static int __init arm_v7s_do_selftests(void)
{
	struct io_pgtable_ops *ops;
	struct io_pgtable_cfg cfg = {
		.tlb = &dummy_tlb_ops,
		.oas = 32,
		.ias = 32,
		.coherent_walk = true,
		.quirks = IO_PGTABLE_QUIRK_ARM_NS,
		.pgsize_bitmap = SZ_4K | SZ_64K | SZ_1M | SZ_16M,
	};
	unsigned int iova, size, iova_start;
	unsigned int i, loopnr = 0;

	selftest_running = true;

	cfg_cookie = &cfg;

	ops = alloc_io_pgtable_ops(ARM_V7S, &cfg, &cfg);
	if (!ops) {
		pr_err("selftest: failed to allocate io pgtable ops\n");
		return -EINVAL;
	}

	/*
	 * Initial sanity checks.
	 * Empty page tables shouldn't provide any translations.
	 */
	if (ops->iova_to_phys(ops, 42))
		return __FAIL(ops);

	if (ops->iova_to_phys(ops, SZ_1G + 42))
		return __FAIL(ops);

	if (ops->iova_to_phys(ops, SZ_2G + 42))
		return __FAIL(ops);

	/*
	 * Distinct mappings of different granule sizes.
	 */
	iova = 0;
	for_each_set_bit(i, &cfg.pgsize_bitmap, BITS_PER_LONG) {
		size = 1UL << i;
		if (ops->map(ops, iova, iova, size, IOMMU_READ |
						    IOMMU_WRITE |
						    IOMMU_NOEXEC |
						    IOMMU_CACHE))
			return __FAIL(ops);

		/* Overlapping mappings */
		if (!ops->map(ops, iova, iova + size, size,
			      IOMMU_READ | IOMMU_NOEXEC))
			return __FAIL(ops);

		if (ops->iova_to_phys(ops, iova + 42) != (iova + 42))
			return __FAIL(ops);

		iova += SZ_16M;
		loopnr++;
	}

	/* Partial unmap */
	i = 1;
	size = 1UL << __ffs(cfg.pgsize_bitmap);
	while (i < loopnr) {
		iova_start = i * SZ_16M;
		if (ops->unmap(ops, iova_start + size, size, NULL) != size)
			return __FAIL(ops);

		/* Remap of partial unmap */
		if (ops->map(ops, iova_start + size, size, size, IOMMU_READ))
			return __FAIL(ops);

		if (ops->iova_to_phys(ops, iova_start + size + 42)
		    != (size + 42))
			return __FAIL(ops);
		i++;
	}

	/* Full unmap */
	iova = 0;
	for_each_set_bit(i, &cfg.pgsize_bitmap, BITS_PER_LONG) {
		size = 1UL << i;

		if (ops->unmap(ops, iova, size, NULL) != size)
			return __FAIL(ops);

		if (ops->iova_to_phys(ops, iova + 42))
			return __FAIL(ops);

		/* Remap full block */
		if (ops->map(ops, iova, iova, size, IOMMU_WRITE))
			return __FAIL(ops);

		if (ops->iova_to_phys(ops, iova + 42) != (iova + 42))
			return __FAIL(ops);

		iova += SZ_16M;
	}

	free_io_pgtable_ops(ops);

	selftest_running = false;

	pr_info("self test ok\n");
	return 0;
}
subsys_initcall(arm_v7s_do_selftests);
#endif<|MERGE_RESOLUTION|>--- conflicted
+++ resolved
@@ -250,11 +250,7 @@
 		dev_err(dev, "Page table does not fit in PTE: %pa", &phys);
 		goto out_free;
 	}
-<<<<<<< HEAD
-	if (table && !(cfg->quirks & IO_PGTABLE_QUIRK_NO_DMA)) {
-=======
 	if (table && !cfg->coherent_walk) {
->>>>>>> f7688b48
 		dma = dma_map_single(dev, table, size, DMA_TO_DEVICE);
 		if (dma_mapping_error(dev, dma))
 			goto out_free;
