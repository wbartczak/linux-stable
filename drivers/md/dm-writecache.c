// SPDX-License-Identifier: GPL-2.0
/*
 * Copyright (C) 2018 Red Hat. All rights reserved.
 *
 * This file is released under the GPL.
 */

#include <linux/device-mapper.h>
#include <linux/module.h>
#include <linux/init.h>
#include <linux/vmalloc.h>
#include <linux/kthread.h>
#include <linux/dm-io.h>
#include <linux/dm-kcopyd.h>
#include <linux/dax.h>
#include <linux/pfn_t.h>
#include <linux/libnvdimm.h>
#include <linux/delay.h>
#include "dm-io-tracker.h"

#define DM_MSG_PREFIX "writecache"

#define HIGH_WATERMARK			50
#define LOW_WATERMARK			45
#define MAX_WRITEBACK_JOBS		0
#define ENDIO_LATENCY			16
#define WRITEBACK_LATENCY		64
#define AUTOCOMMIT_BLOCKS_SSD		65536
#define AUTOCOMMIT_BLOCKS_PMEM		64
#define AUTOCOMMIT_MSEC			1000
#define MAX_AGE_DIV			16
#define MAX_AGE_UNSPECIFIED		-1UL
#define PAUSE_WRITEBACK			(HZ * 3)

#define BITMAP_GRANULARITY	65536
#if BITMAP_GRANULARITY < PAGE_SIZE
#undef BITMAP_GRANULARITY
#define BITMAP_GRANULARITY	PAGE_SIZE
#endif

#if IS_ENABLED(CONFIG_ARCH_HAS_PMEM_API) && IS_ENABLED(CONFIG_DAX_DRIVER)
#define DM_WRITECACHE_HAS_PMEM
#endif

#ifdef DM_WRITECACHE_HAS_PMEM
#define pmem_assign(dest, src)					\
do {								\
	typeof(dest) uniq = (src);				\
	memcpy_flushcache(&(dest), &uniq, sizeof(dest));	\
} while (0)
#else
#define pmem_assign(dest, src)	((dest) = (src))
#endif

#if IS_ENABLED(CONFIG_ARCH_HAS_COPY_MC) && defined(DM_WRITECACHE_HAS_PMEM)
#define DM_WRITECACHE_HANDLE_HARDWARE_ERRORS
#endif

#define MEMORY_SUPERBLOCK_MAGIC		0x23489321
#define MEMORY_SUPERBLOCK_VERSION	1

struct wc_memory_entry {
	__le64 original_sector;
	__le64 seq_count;
};

struct wc_memory_superblock {
	union {
		struct {
			__le32 magic;
			__le32 version;
			__le32 block_size;
			__le32 pad;
			__le64 n_blocks;
			__le64 seq_count;
		};
		__le64 padding[8];
	};
	struct wc_memory_entry entries[];
};

struct wc_entry {
	struct rb_node rb_node;
	struct list_head lru;
	unsigned short wc_list_contiguous;
	bool write_in_progress
#if BITS_PER_LONG == 64
		:1
#endif
	;
	unsigned long index
#if BITS_PER_LONG == 64
		:47
#endif
	;
	unsigned long age;
#ifdef DM_WRITECACHE_HANDLE_HARDWARE_ERRORS
	uint64_t original_sector;
	uint64_t seq_count;
#endif
};

#ifdef DM_WRITECACHE_HAS_PMEM
#define WC_MODE_PMEM(wc)			((wc)->pmem_mode)
#define WC_MODE_FUA(wc)				((wc)->writeback_fua)
#else
#define WC_MODE_PMEM(wc)			false
#define WC_MODE_FUA(wc)				false
#endif
#define WC_MODE_SORT_FREELIST(wc)		(!WC_MODE_PMEM(wc))

struct dm_writecache {
	struct mutex lock;
	struct list_head lru;
	union {
		struct list_head freelist;
		struct {
			struct rb_root freetree;
			struct wc_entry *current_free;
		};
	};
	struct rb_root tree;

	size_t freelist_size;
	size_t writeback_size;
	size_t freelist_high_watermark;
	size_t freelist_low_watermark;
	unsigned long max_age;
	unsigned long pause;

	unsigned uncommitted_blocks;
	unsigned autocommit_blocks;
	unsigned max_writeback_jobs;

	int error;

	unsigned long autocommit_jiffies;
	struct timer_list autocommit_timer;
	struct wait_queue_head freelist_wait;

	struct timer_list max_age_timer;

	atomic_t bio_in_progress[2];
	struct wait_queue_head bio_in_progress_wait[2];

	struct dm_target *ti;
	struct dm_dev *dev;
	struct dm_dev *ssd_dev;
	sector_t start_sector;
	void *memory_map;
	uint64_t memory_map_size;
	size_t metadata_sectors;
	size_t n_blocks;
	uint64_t seq_count;
	sector_t data_device_sectors;
	void *block_start;
	struct wc_entry *entries;
	unsigned block_size;
	unsigned char block_size_bits;

	bool pmem_mode:1;
	bool writeback_fua:1;

	bool overwrote_committed:1;
	bool memory_vmapped:1;

	bool start_sector_set:1;
	bool high_wm_percent_set:1;
	bool low_wm_percent_set:1;
	bool max_writeback_jobs_set:1;
	bool autocommit_blocks_set:1;
	bool autocommit_time_set:1;
	bool max_age_set:1;
	bool writeback_fua_set:1;
	bool flush_on_suspend:1;
	bool cleaner:1;
	bool cleaner_set:1;
<<<<<<< HEAD
=======
	bool metadata_only:1;
	bool pause_set:1;
>>>>>>> 3b17187f

	unsigned high_wm_percent_value;
	unsigned low_wm_percent_value;
	unsigned autocommit_time_value;
	unsigned max_age_value;
<<<<<<< HEAD
=======
	unsigned pause_value;
>>>>>>> 3b17187f

	unsigned writeback_all;
	struct workqueue_struct *writeback_wq;
	struct work_struct writeback_work;
	struct work_struct flush_work;

	struct dm_io_tracker iot;

	struct dm_io_client *dm_io;

	raw_spinlock_t endio_list_lock;
	struct list_head endio_list;
	struct task_struct *endio_thread;

	struct task_struct *flush_thread;
	struct bio_list flush_list;

	struct dm_kcopyd_client *dm_kcopyd;
	unsigned long *dirty_bitmap;
	unsigned dirty_bitmap_size;

	struct bio_set bio_set;
	mempool_t copy_pool;

	struct {
		unsigned long long reads;
		unsigned long long read_hits;
		unsigned long long writes;
		unsigned long long write_hits_uncommitted;
		unsigned long long write_hits_committed;
		unsigned long long writes_around;
		unsigned long long writes_allocate;
		unsigned long long writes_blocked_on_freelist;
		unsigned long long flushes;
		unsigned long long discards;
	} stats;
};

#define WB_LIST_INLINE		16

struct writeback_struct {
	struct list_head endio_entry;
	struct dm_writecache *wc;
	struct wc_entry **wc_list;
	unsigned wc_list_n;
	struct wc_entry *wc_list_inline[WB_LIST_INLINE];
	struct bio bio;
};

struct copy_struct {
	struct list_head endio_entry;
	struct dm_writecache *wc;
	struct wc_entry *e;
	unsigned n_entries;
	int error;
};

DECLARE_DM_KCOPYD_THROTTLE_WITH_MODULE_PARM(dm_writecache_throttle,
					    "A percentage of time allocated for data copying");

static void wc_lock(struct dm_writecache *wc)
{
	mutex_lock(&wc->lock);
}

static void wc_unlock(struct dm_writecache *wc)
{
	mutex_unlock(&wc->lock);
}

#ifdef DM_WRITECACHE_HAS_PMEM
static int persistent_memory_claim(struct dm_writecache *wc)
{
	int r;
	loff_t s;
	long p, da;
	pfn_t pfn;
	int id;
	struct page **pages;
	sector_t offset;

	wc->memory_vmapped = false;

	s = wc->memory_map_size;
	p = s >> PAGE_SHIFT;
	if (!p) {
		r = -EINVAL;
		goto err1;
	}
	if (p != s >> PAGE_SHIFT) {
		r = -EOVERFLOW;
		goto err1;
	}

	offset = get_start_sect(wc->ssd_dev->bdev);
	if (offset & (PAGE_SIZE / 512 - 1)) {
		r = -EINVAL;
		goto err1;
	}
	offset >>= PAGE_SHIFT - 9;

	id = dax_read_lock();

	da = dax_direct_access(wc->ssd_dev->dax_dev, offset, p, &wc->memory_map, &pfn);
	if (da < 0) {
		wc->memory_map = NULL;
		r = da;
		goto err2;
	}
	if (!pfn_t_has_page(pfn)) {
		wc->memory_map = NULL;
		r = -EOPNOTSUPP;
		goto err2;
	}
	if (da != p) {
		long i;
		wc->memory_map = NULL;
		pages = kvmalloc_array(p, sizeof(struct page *), GFP_KERNEL);
		if (!pages) {
			r = -ENOMEM;
			goto err2;
		}
		i = 0;
		do {
			long daa;
			daa = dax_direct_access(wc->ssd_dev->dax_dev, offset + i, p - i,
						NULL, &pfn);
			if (daa <= 0) {
				r = daa ? daa : -EINVAL;
				goto err3;
			}
			if (!pfn_t_has_page(pfn)) {
				r = -EOPNOTSUPP;
				goto err3;
			}
			while (daa-- && i < p) {
				pages[i++] = pfn_t_to_page(pfn);
				pfn.val++;
				if (!(i & 15))
					cond_resched();
			}
		} while (i < p);
		wc->memory_map = vmap(pages, p, VM_MAP, PAGE_KERNEL);
		if (!wc->memory_map) {
			r = -ENOMEM;
			goto err3;
		}
		kvfree(pages);
		wc->memory_vmapped = true;
	}

	dax_read_unlock(id);

	wc->memory_map += (size_t)wc->start_sector << SECTOR_SHIFT;
	wc->memory_map_size -= (size_t)wc->start_sector << SECTOR_SHIFT;

	return 0;
err3:
	kvfree(pages);
err2:
	dax_read_unlock(id);
err1:
	return r;
}
#else
static int persistent_memory_claim(struct dm_writecache *wc)
{
	return -EOPNOTSUPP;
}
#endif

static void persistent_memory_release(struct dm_writecache *wc)
{
	if (wc->memory_vmapped)
		vunmap(wc->memory_map - ((size_t)wc->start_sector << SECTOR_SHIFT));
}

static struct page *persistent_memory_page(void *addr)
{
	if (is_vmalloc_addr(addr))
		return vmalloc_to_page(addr);
	else
		return virt_to_page(addr);
}

static unsigned persistent_memory_page_offset(void *addr)
{
	return (unsigned long)addr & (PAGE_SIZE - 1);
}

static void persistent_memory_flush_cache(void *ptr, size_t size)
{
	if (is_vmalloc_addr(ptr))
		flush_kernel_vmap_range(ptr, size);
}

static void persistent_memory_invalidate_cache(void *ptr, size_t size)
{
	if (is_vmalloc_addr(ptr))
		invalidate_kernel_vmap_range(ptr, size);
}

static struct wc_memory_superblock *sb(struct dm_writecache *wc)
{
	return wc->memory_map;
}

static struct wc_memory_entry *memory_entry(struct dm_writecache *wc, struct wc_entry *e)
{
	return &sb(wc)->entries[e->index];
}

static void *memory_data(struct dm_writecache *wc, struct wc_entry *e)
{
	return (char *)wc->block_start + (e->index << wc->block_size_bits);
}

static sector_t cache_sector(struct dm_writecache *wc, struct wc_entry *e)
{
	return wc->start_sector + wc->metadata_sectors +
		((sector_t)e->index << (wc->block_size_bits - SECTOR_SHIFT));
}

static uint64_t read_original_sector(struct dm_writecache *wc, struct wc_entry *e)
{
#ifdef DM_WRITECACHE_HANDLE_HARDWARE_ERRORS
	return e->original_sector;
#else
	return le64_to_cpu(memory_entry(wc, e)->original_sector);
#endif
}

static uint64_t read_seq_count(struct dm_writecache *wc, struct wc_entry *e)
{
#ifdef DM_WRITECACHE_HANDLE_HARDWARE_ERRORS
	return e->seq_count;
#else
	return le64_to_cpu(memory_entry(wc, e)->seq_count);
#endif
}

static void clear_seq_count(struct dm_writecache *wc, struct wc_entry *e)
{
#ifdef DM_WRITECACHE_HANDLE_HARDWARE_ERRORS
	e->seq_count = -1;
#endif
	pmem_assign(memory_entry(wc, e)->seq_count, cpu_to_le64(-1));
}

static void write_original_sector_seq_count(struct dm_writecache *wc, struct wc_entry *e,
					    uint64_t original_sector, uint64_t seq_count)
{
	struct wc_memory_entry me;
#ifdef DM_WRITECACHE_HANDLE_HARDWARE_ERRORS
	e->original_sector = original_sector;
	e->seq_count = seq_count;
#endif
	me.original_sector = cpu_to_le64(original_sector);
	me.seq_count = cpu_to_le64(seq_count);
	pmem_assign(*memory_entry(wc, e), me);
}

#define writecache_error(wc, err, msg, arg...)				\
do {									\
	if (!cmpxchg(&(wc)->error, 0, err))				\
		DMERR(msg, ##arg);					\
	wake_up(&(wc)->freelist_wait);					\
} while (0)

#define writecache_has_error(wc)	(unlikely(READ_ONCE((wc)->error)))

static void writecache_flush_all_metadata(struct dm_writecache *wc)
{
	if (!WC_MODE_PMEM(wc))
		memset(wc->dirty_bitmap, -1, wc->dirty_bitmap_size);
}

static void writecache_flush_region(struct dm_writecache *wc, void *ptr, size_t size)
{
	if (!WC_MODE_PMEM(wc))
		__set_bit(((char *)ptr - (char *)wc->memory_map) / BITMAP_GRANULARITY,
			  wc->dirty_bitmap);
}

static void writecache_disk_flush(struct dm_writecache *wc, struct dm_dev *dev);

struct io_notify {
	struct dm_writecache *wc;
	struct completion c;
	atomic_t count;
};

static void writecache_notify_io(unsigned long error, void *context)
{
	struct io_notify *endio = context;

	if (unlikely(error != 0))
		writecache_error(endio->wc, -EIO, "error writing metadata");
	BUG_ON(atomic_read(&endio->count) <= 0);
	if (atomic_dec_and_test(&endio->count))
		complete(&endio->c);
}

static void writecache_wait_for_ios(struct dm_writecache *wc, int direction)
{
	wait_event(wc->bio_in_progress_wait[direction],
		   !atomic_read(&wc->bio_in_progress[direction]));
}

static void ssd_commit_flushed(struct dm_writecache *wc, bool wait_for_ios)
{
	struct dm_io_region region;
	struct dm_io_request req;
	struct io_notify endio = {
		wc,
		COMPLETION_INITIALIZER_ONSTACK(endio.c),
		ATOMIC_INIT(1),
	};
	unsigned bitmap_bits = wc->dirty_bitmap_size * 8;
	unsigned i = 0;

	while (1) {
		unsigned j;
		i = find_next_bit(wc->dirty_bitmap, bitmap_bits, i);
		if (unlikely(i == bitmap_bits))
			break;
		j = find_next_zero_bit(wc->dirty_bitmap, bitmap_bits, i);

		region.bdev = wc->ssd_dev->bdev;
		region.sector = (sector_t)i * (BITMAP_GRANULARITY >> SECTOR_SHIFT);
		region.count = (sector_t)(j - i) * (BITMAP_GRANULARITY >> SECTOR_SHIFT);

		if (unlikely(region.sector >= wc->metadata_sectors))
			break;
		if (unlikely(region.sector + region.count > wc->metadata_sectors))
			region.count = wc->metadata_sectors - region.sector;

		region.sector += wc->start_sector;
		atomic_inc(&endio.count);
		req.bi_op = REQ_OP_WRITE;
		req.bi_op_flags = REQ_SYNC;
		req.mem.type = DM_IO_VMA;
		req.mem.ptr.vma = (char *)wc->memory_map + (size_t)i * BITMAP_GRANULARITY;
		req.client = wc->dm_io;
		req.notify.fn = writecache_notify_io;
		req.notify.context = &endio;

		/* writing via async dm-io (implied by notify.fn above) won't return an error */
	        (void) dm_io(&req, 1, &region, NULL);
		i = j;
	}

	writecache_notify_io(0, &endio);
	wait_for_completion_io(&endio.c);

	if (wait_for_ios)
		writecache_wait_for_ios(wc, WRITE);

	writecache_disk_flush(wc, wc->ssd_dev);

	memset(wc->dirty_bitmap, 0, wc->dirty_bitmap_size);
}

static void ssd_commit_superblock(struct dm_writecache *wc)
{
	int r;
	struct dm_io_region region;
	struct dm_io_request req;

	region.bdev = wc->ssd_dev->bdev;
	region.sector = 0;
	region.count = max(4096U, wc->block_size) >> SECTOR_SHIFT;

	if (unlikely(region.sector + region.count > wc->metadata_sectors))
		region.count = wc->metadata_sectors - region.sector;

	region.sector += wc->start_sector;

	req.bi_op = REQ_OP_WRITE;
	req.bi_op_flags = REQ_SYNC | REQ_FUA;
	req.mem.type = DM_IO_VMA;
	req.mem.ptr.vma = (char *)wc->memory_map;
	req.client = wc->dm_io;
	req.notify.fn = NULL;
	req.notify.context = NULL;

	r = dm_io(&req, 1, &region, NULL);
	if (unlikely(r))
		writecache_error(wc, r, "error writing superblock");
}

static void writecache_commit_flushed(struct dm_writecache *wc, bool wait_for_ios)
{
	if (WC_MODE_PMEM(wc))
		pmem_wmb();
	else
		ssd_commit_flushed(wc, wait_for_ios);
}

static void writecache_disk_flush(struct dm_writecache *wc, struct dm_dev *dev)
{
	int r;
	struct dm_io_region region;
	struct dm_io_request req;

	region.bdev = dev->bdev;
	region.sector = 0;
	region.count = 0;
	req.bi_op = REQ_OP_WRITE;
	req.bi_op_flags = REQ_PREFLUSH;
	req.mem.type = DM_IO_KMEM;
	req.mem.ptr.addr = NULL;
	req.client = wc->dm_io;
	req.notify.fn = NULL;

	r = dm_io(&req, 1, &region, NULL);
	if (unlikely(r))
		writecache_error(wc, r, "error flushing metadata: %d", r);
}

#define WFE_RETURN_FOLLOWING	1
#define WFE_LOWEST_SEQ		2

static struct wc_entry *writecache_find_entry(struct dm_writecache *wc,
					      uint64_t block, int flags)
{
	struct wc_entry *e;
	struct rb_node *node = wc->tree.rb_node;

	if (unlikely(!node))
		return NULL;

	while (1) {
		e = container_of(node, struct wc_entry, rb_node);
		if (read_original_sector(wc, e) == block)
			break;

		node = (read_original_sector(wc, e) >= block ?
			e->rb_node.rb_left : e->rb_node.rb_right);
		if (unlikely(!node)) {
			if (!(flags & WFE_RETURN_FOLLOWING))
				return NULL;
			if (read_original_sector(wc, e) >= block) {
				return e;
			} else {
				node = rb_next(&e->rb_node);
				if (unlikely(!node))
					return NULL;
				e = container_of(node, struct wc_entry, rb_node);
				return e;
			}
		}
	}

	while (1) {
		struct wc_entry *e2;
		if (flags & WFE_LOWEST_SEQ)
			node = rb_prev(&e->rb_node);
		else
			node = rb_next(&e->rb_node);
		if (unlikely(!node))
			return e;
		e2 = container_of(node, struct wc_entry, rb_node);
		if (read_original_sector(wc, e2) != block)
			return e;
		e = e2;
	}
}

static void writecache_insert_entry(struct dm_writecache *wc, struct wc_entry *ins)
{
	struct wc_entry *e;
	struct rb_node **node = &wc->tree.rb_node, *parent = NULL;

	while (*node) {
		e = container_of(*node, struct wc_entry, rb_node);
		parent = &e->rb_node;
		if (read_original_sector(wc, e) > read_original_sector(wc, ins))
			node = &parent->rb_left;
		else
			node = &parent->rb_right;
	}
	rb_link_node(&ins->rb_node, parent, node);
	rb_insert_color(&ins->rb_node, &wc->tree);
	list_add(&ins->lru, &wc->lru);
	ins->age = jiffies;
}

static void writecache_unlink(struct dm_writecache *wc, struct wc_entry *e)
{
	list_del(&e->lru);
	rb_erase(&e->rb_node, &wc->tree);
}

static void writecache_add_to_freelist(struct dm_writecache *wc, struct wc_entry *e)
{
	if (WC_MODE_SORT_FREELIST(wc)) {
		struct rb_node **node = &wc->freetree.rb_node, *parent = NULL;
		if (unlikely(!*node))
			wc->current_free = e;
		while (*node) {
			parent = *node;
			if (&e->rb_node < *node)
				node = &parent->rb_left;
			else
				node = &parent->rb_right;
		}
		rb_link_node(&e->rb_node, parent, node);
		rb_insert_color(&e->rb_node, &wc->freetree);
	} else {
		list_add_tail(&e->lru, &wc->freelist);
	}
	wc->freelist_size++;
}

static inline void writecache_verify_watermark(struct dm_writecache *wc)
{
	if (unlikely(wc->freelist_size + wc->writeback_size <= wc->freelist_high_watermark))
		queue_work(wc->writeback_wq, &wc->writeback_work);
}

static void writecache_max_age_timer(struct timer_list *t)
{
	struct dm_writecache *wc = from_timer(wc, t, max_age_timer);

	if (!dm_suspended(wc->ti) && !writecache_has_error(wc)) {
		queue_work(wc->writeback_wq, &wc->writeback_work);
		mod_timer(&wc->max_age_timer, jiffies + wc->max_age / MAX_AGE_DIV);
	}
}

static struct wc_entry *writecache_pop_from_freelist(struct dm_writecache *wc, sector_t expected_sector)
{
	struct wc_entry *e;

	if (WC_MODE_SORT_FREELIST(wc)) {
		struct rb_node *next;
		if (unlikely(!wc->current_free))
			return NULL;
		e = wc->current_free;
		if (expected_sector != (sector_t)-1 && unlikely(cache_sector(wc, e) != expected_sector))
			return NULL;
		next = rb_next(&e->rb_node);
		rb_erase(&e->rb_node, &wc->freetree);
		if (unlikely(!next))
			next = rb_first(&wc->freetree);
		wc->current_free = next ? container_of(next, struct wc_entry, rb_node) : NULL;
	} else {
		if (unlikely(list_empty(&wc->freelist)))
			return NULL;
		e = container_of(wc->freelist.next, struct wc_entry, lru);
		if (expected_sector != (sector_t)-1 && unlikely(cache_sector(wc, e) != expected_sector))
			return NULL;
		list_del(&e->lru);
	}
	wc->freelist_size--;

	writecache_verify_watermark(wc);

	return e;
}

static void writecache_free_entry(struct dm_writecache *wc, struct wc_entry *e)
{
	writecache_unlink(wc, e);
	writecache_add_to_freelist(wc, e);
	clear_seq_count(wc, e);
	writecache_flush_region(wc, memory_entry(wc, e), sizeof(struct wc_memory_entry));
	if (unlikely(waitqueue_active(&wc->freelist_wait)))
		wake_up(&wc->freelist_wait);
}

static void writecache_wait_on_freelist(struct dm_writecache *wc)
{
	DEFINE_WAIT(wait);

	prepare_to_wait(&wc->freelist_wait, &wait, TASK_UNINTERRUPTIBLE);
	wc_unlock(wc);
	io_schedule();
	finish_wait(&wc->freelist_wait, &wait);
	wc_lock(wc);
}

static void writecache_poison_lists(struct dm_writecache *wc)
{
	/*
	 * Catch incorrect access to these values while the device is suspended.
	 */
	memset(&wc->tree, -1, sizeof wc->tree);
	wc->lru.next = LIST_POISON1;
	wc->lru.prev = LIST_POISON2;
	wc->freelist.next = LIST_POISON1;
	wc->freelist.prev = LIST_POISON2;
}

static void writecache_flush_entry(struct dm_writecache *wc, struct wc_entry *e)
{
	writecache_flush_region(wc, memory_entry(wc, e), sizeof(struct wc_memory_entry));
	if (WC_MODE_PMEM(wc))
		writecache_flush_region(wc, memory_data(wc, e), wc->block_size);
}

static bool writecache_entry_is_committed(struct dm_writecache *wc, struct wc_entry *e)
{
	return read_seq_count(wc, e) < wc->seq_count;
}

static void writecache_flush(struct dm_writecache *wc)
{
	struct wc_entry *e, *e2;
	bool need_flush_after_free;

	wc->uncommitted_blocks = 0;
	del_timer(&wc->autocommit_timer);

	if (list_empty(&wc->lru))
		return;

	e = container_of(wc->lru.next, struct wc_entry, lru);
	if (writecache_entry_is_committed(wc, e)) {
		if (wc->overwrote_committed) {
			writecache_wait_for_ios(wc, WRITE);
			writecache_disk_flush(wc, wc->ssd_dev);
			wc->overwrote_committed = false;
		}
		return;
	}
	while (1) {
		writecache_flush_entry(wc, e);
		if (unlikely(e->lru.next == &wc->lru))
			break;
		e2 = container_of(e->lru.next, struct wc_entry, lru);
		if (writecache_entry_is_committed(wc, e2))
			break;
		e = e2;
		cond_resched();
	}
	writecache_commit_flushed(wc, true);

	wc->seq_count++;
	pmem_assign(sb(wc)->seq_count, cpu_to_le64(wc->seq_count));
	if (WC_MODE_PMEM(wc))
		writecache_commit_flushed(wc, false);
	else
		ssd_commit_superblock(wc);

	wc->overwrote_committed = false;

	need_flush_after_free = false;
	while (1) {
		/* Free another committed entry with lower seq-count */
		struct rb_node *rb_node = rb_prev(&e->rb_node);

		if (rb_node) {
			e2 = container_of(rb_node, struct wc_entry, rb_node);
			if (read_original_sector(wc, e2) == read_original_sector(wc, e) &&
			    likely(!e2->write_in_progress)) {
				writecache_free_entry(wc, e2);
				need_flush_after_free = true;
			}
		}
		if (unlikely(e->lru.prev == &wc->lru))
			break;
		e = container_of(e->lru.prev, struct wc_entry, lru);
		cond_resched();
	}

	if (need_flush_after_free)
		writecache_commit_flushed(wc, false);
}

static void writecache_flush_work(struct work_struct *work)
{
	struct dm_writecache *wc = container_of(work, struct dm_writecache, flush_work);

	wc_lock(wc);
	writecache_flush(wc);
	wc_unlock(wc);
}

static void writecache_autocommit_timer(struct timer_list *t)
{
	struct dm_writecache *wc = from_timer(wc, t, autocommit_timer);
	if (!writecache_has_error(wc))
		queue_work(wc->writeback_wq, &wc->flush_work);
}

static void writecache_schedule_autocommit(struct dm_writecache *wc)
{
	if (!timer_pending(&wc->autocommit_timer))
		mod_timer(&wc->autocommit_timer, jiffies + wc->autocommit_jiffies);
}

static void writecache_discard(struct dm_writecache *wc, sector_t start, sector_t end)
{
	struct wc_entry *e;
	bool discarded_something = false;

	e = writecache_find_entry(wc, start, WFE_RETURN_FOLLOWING | WFE_LOWEST_SEQ);
	if (unlikely(!e))
		return;

	while (read_original_sector(wc, e) < end) {
		struct rb_node *node = rb_next(&e->rb_node);

		if (likely(!e->write_in_progress)) {
			if (!discarded_something) {
				if (!WC_MODE_PMEM(wc)) {
					writecache_wait_for_ios(wc, READ);
					writecache_wait_for_ios(wc, WRITE);
				}
				discarded_something = true;
			}
			if (!writecache_entry_is_committed(wc, e))
				wc->uncommitted_blocks--;
			writecache_free_entry(wc, e);
		}

		if (unlikely(!node))
			break;

		e = container_of(node, struct wc_entry, rb_node);
	}

	if (discarded_something)
		writecache_commit_flushed(wc, false);
}

static bool writecache_wait_for_writeback(struct dm_writecache *wc)
{
	if (wc->writeback_size) {
		writecache_wait_on_freelist(wc);
		return true;
	}
	return false;
}

static void writecache_suspend(struct dm_target *ti)
{
	struct dm_writecache *wc = ti->private;
	bool flush_on_suspend;

	del_timer_sync(&wc->autocommit_timer);
	del_timer_sync(&wc->max_age_timer);

	wc_lock(wc);
	writecache_flush(wc);
	flush_on_suspend = wc->flush_on_suspend;
	if (flush_on_suspend) {
		wc->flush_on_suspend = false;
		wc->writeback_all++;
		queue_work(wc->writeback_wq, &wc->writeback_work);
	}
	wc_unlock(wc);

	drain_workqueue(wc->writeback_wq);

	wc_lock(wc);
	if (flush_on_suspend)
		wc->writeback_all--;
	while (writecache_wait_for_writeback(wc));

	if (WC_MODE_PMEM(wc))
		persistent_memory_flush_cache(wc->memory_map, wc->memory_map_size);

	writecache_poison_lists(wc);

	wc_unlock(wc);
}

static int writecache_alloc_entries(struct dm_writecache *wc)
{
	size_t b;

	if (wc->entries)
		return 0;
	wc->entries = vmalloc(array_size(sizeof(struct wc_entry), wc->n_blocks));
	if (!wc->entries)
		return -ENOMEM;
	for (b = 0; b < wc->n_blocks; b++) {
		struct wc_entry *e = &wc->entries[b];
		e->index = b;
		e->write_in_progress = false;
		cond_resched();
	}

	return 0;
}

static int writecache_read_metadata(struct dm_writecache *wc, sector_t n_sectors)
{
	struct dm_io_region region;
	struct dm_io_request req;

	region.bdev = wc->ssd_dev->bdev;
	region.sector = wc->start_sector;
	region.count = n_sectors;
	req.bi_op = REQ_OP_READ;
	req.bi_op_flags = REQ_SYNC;
	req.mem.type = DM_IO_VMA;
	req.mem.ptr.vma = (char *)wc->memory_map;
	req.client = wc->dm_io;
	req.notify.fn = NULL;

	return dm_io(&req, 1, &region, NULL);
}

static void writecache_resume(struct dm_target *ti)
{
	struct dm_writecache *wc = ti->private;
	size_t b;
	bool need_flush = false;
	__le64 sb_seq_count;
	int r;

	wc_lock(wc);

<<<<<<< HEAD
	wc->data_device_sectors = i_size_read(wc->dev->bdev->bd_inode) >> SECTOR_SHIFT;
=======
	wc->data_device_sectors = bdev_nr_sectors(wc->dev->bdev);
>>>>>>> 3b17187f

	if (WC_MODE_PMEM(wc)) {
		persistent_memory_invalidate_cache(wc->memory_map, wc->memory_map_size);
	} else {
		r = writecache_read_metadata(wc, wc->metadata_sectors);
		if (r) {
			size_t sb_entries_offset;
			writecache_error(wc, r, "unable to read metadata: %d", r);
			sb_entries_offset = offsetof(struct wc_memory_superblock, entries);
			memset((char *)wc->memory_map + sb_entries_offset, -1,
			       (wc->metadata_sectors << SECTOR_SHIFT) - sb_entries_offset);
		}
	}

	wc->tree = RB_ROOT;
	INIT_LIST_HEAD(&wc->lru);
	if (WC_MODE_SORT_FREELIST(wc)) {
		wc->freetree = RB_ROOT;
		wc->current_free = NULL;
	} else {
		INIT_LIST_HEAD(&wc->freelist);
	}
	wc->freelist_size = 0;

	r = copy_mc_to_kernel(&sb_seq_count, &sb(wc)->seq_count,
			      sizeof(uint64_t));
	if (r) {
		writecache_error(wc, r, "hardware memory error when reading superblock: %d", r);
		sb_seq_count = cpu_to_le64(0);
	}
	wc->seq_count = le64_to_cpu(sb_seq_count);

#ifdef DM_WRITECACHE_HANDLE_HARDWARE_ERRORS
	for (b = 0; b < wc->n_blocks; b++) {
		struct wc_entry *e = &wc->entries[b];
		struct wc_memory_entry wme;
		if (writecache_has_error(wc)) {
			e->original_sector = -1;
			e->seq_count = -1;
			continue;
		}
		r = copy_mc_to_kernel(&wme, memory_entry(wc, e),
				      sizeof(struct wc_memory_entry));
		if (r) {
			writecache_error(wc, r, "hardware memory error when reading metadata entry %lu: %d",
					 (unsigned long)b, r);
			e->original_sector = -1;
			e->seq_count = -1;
		} else {
			e->original_sector = le64_to_cpu(wme.original_sector);
			e->seq_count = le64_to_cpu(wme.seq_count);
		}
		cond_resched();
	}
#endif
	for (b = 0; b < wc->n_blocks; b++) {
		struct wc_entry *e = &wc->entries[b];
		if (!writecache_entry_is_committed(wc, e)) {
			if (read_seq_count(wc, e) != -1) {
erase_this:
				clear_seq_count(wc, e);
				need_flush = true;
			}
			writecache_add_to_freelist(wc, e);
		} else {
			struct wc_entry *old;

			old = writecache_find_entry(wc, read_original_sector(wc, e), 0);
			if (!old) {
				writecache_insert_entry(wc, e);
			} else {
				if (read_seq_count(wc, old) == read_seq_count(wc, e)) {
					writecache_error(wc, -EINVAL,
						 "two identical entries, position %llu, sector %llu, sequence %llu",
						 (unsigned long long)b, (unsigned long long)read_original_sector(wc, e),
						 (unsigned long long)read_seq_count(wc, e));
				}
				if (read_seq_count(wc, old) > read_seq_count(wc, e)) {
					goto erase_this;
				} else {
					writecache_free_entry(wc, old);
					writecache_insert_entry(wc, e);
					need_flush = true;
				}
			}
		}
		cond_resched();
	}

	if (need_flush) {
		writecache_flush_all_metadata(wc);
		writecache_commit_flushed(wc, false);
	}

	writecache_verify_watermark(wc);

	if (wc->max_age != MAX_AGE_UNSPECIFIED)
		mod_timer(&wc->max_age_timer, jiffies + wc->max_age / MAX_AGE_DIV);

	wc_unlock(wc);
}

static int process_flush_mesg(unsigned argc, char **argv, struct dm_writecache *wc)
{
	if (argc != 1)
		return -EINVAL;

	wc_lock(wc);
	if (dm_suspended(wc->ti)) {
		wc_unlock(wc);
		return -EBUSY;
	}
	if (writecache_has_error(wc)) {
		wc_unlock(wc);
		return -EIO;
	}

	writecache_flush(wc);
	wc->writeback_all++;
	queue_work(wc->writeback_wq, &wc->writeback_work);
	wc_unlock(wc);

	flush_workqueue(wc->writeback_wq);

	wc_lock(wc);
	wc->writeback_all--;
	if (writecache_has_error(wc)) {
		wc_unlock(wc);
		return -EIO;
	}
	wc_unlock(wc);

	return 0;
}

static int process_flush_on_suspend_mesg(unsigned argc, char **argv, struct dm_writecache *wc)
{
	if (argc != 1)
		return -EINVAL;

	wc_lock(wc);
	wc->flush_on_suspend = true;
	wc_unlock(wc);

	return 0;
}

static void activate_cleaner(struct dm_writecache *wc)
{
	wc->flush_on_suspend = true;
	wc->cleaner = true;
	wc->freelist_high_watermark = wc->n_blocks;
	wc->freelist_low_watermark = wc->n_blocks;
}

static int process_cleaner_mesg(unsigned argc, char **argv, struct dm_writecache *wc)
{
	if (argc != 1)
		return -EINVAL;

	wc_lock(wc);
	activate_cleaner(wc);
	if (!dm_suspended(wc->ti))
		writecache_verify_watermark(wc);
	wc_unlock(wc);

	return 0;
}

static int process_clear_stats_mesg(unsigned argc, char **argv, struct dm_writecache *wc)
{
	if (argc != 1)
		return -EINVAL;

	wc_lock(wc);
	memset(&wc->stats, 0, sizeof wc->stats);
	wc_unlock(wc);

	return 0;
}

static int writecache_message(struct dm_target *ti, unsigned argc, char **argv,
			      char *result, unsigned maxlen)
{
	int r = -EINVAL;
	struct dm_writecache *wc = ti->private;

	if (!strcasecmp(argv[0], "flush"))
		r = process_flush_mesg(argc, argv, wc);
	else if (!strcasecmp(argv[0], "flush_on_suspend"))
		r = process_flush_on_suspend_mesg(argc, argv, wc);
	else if (!strcasecmp(argv[0], "cleaner"))
		r = process_cleaner_mesg(argc, argv, wc);
	else if (!strcasecmp(argv[0], "clear_stats"))
		r = process_clear_stats_mesg(argc, argv, wc);
	else
		DMERR("unrecognised message received: %s", argv[0]);

	return r;
}

static void memcpy_flushcache_optimized(void *dest, void *source, size_t size)
{
	/*
	 * clflushopt performs better with block size 1024, 2048, 4096
	 * non-temporal stores perform better with block size 512
	 *
	 * block size   512             1024            2048            4096
	 * movnti       496 MB/s        642 MB/s        725 MB/s        744 MB/s
	 * clflushopt   373 MB/s        688 MB/s        1.1 GB/s        1.2 GB/s
	 *
	 * We see that movnti performs better for 512-byte blocks, and
	 * clflushopt performs better for 1024-byte and larger blocks. So, we
	 * prefer clflushopt for sizes >= 768.
	 *
	 * NOTE: this happens to be the case now (with dm-writecache's single
	 * threaded model) but re-evaluate this once memcpy_flushcache() is
	 * enabled to use movdir64b which might invalidate this performance
	 * advantage seen with cache-allocating-writes plus flushing.
	 */
#ifdef CONFIG_X86
	if (static_cpu_has(X86_FEATURE_CLFLUSHOPT) &&
	    likely(boot_cpu_data.x86_clflush_size == 64) &&
	    likely(size >= 768)) {
		do {
			memcpy((void *)dest, (void *)source, 64);
			clflushopt((void *)dest);
			dest += 64;
			source += 64;
			size -= 64;
		} while (size >= 64);
		return;
	}
#endif
	memcpy_flushcache(dest, source, size);
}

static void bio_copy_block(struct dm_writecache *wc, struct bio *bio, void *data)
{
	void *buf;
	unsigned size;
	int rw = bio_data_dir(bio);
	unsigned remaining_size = wc->block_size;

	do {
		struct bio_vec bv = bio_iter_iovec(bio, bio->bi_iter);
		buf = bvec_kmap_local(&bv);
		size = bv.bv_len;
		if (unlikely(size > remaining_size))
			size = remaining_size;

		if (rw == READ) {
			int r;
			r = copy_mc_to_kernel(buf, data, size);
			flush_dcache_page(bio_page(bio));
			if (unlikely(r)) {
				writecache_error(wc, r, "hardware memory error when reading data: %d", r);
				bio->bi_status = BLK_STS_IOERR;
			}
		} else {
			flush_dcache_page(bio_page(bio));
			memcpy_flushcache_optimized(data, buf, size);
		}

		kunmap_local(buf);

		data = (char *)data + size;
		remaining_size -= size;
		bio_advance(bio, size);
	} while (unlikely(remaining_size));
}

static int writecache_flush_thread(void *data)
{
	struct dm_writecache *wc = data;

	while (1) {
		struct bio *bio;

		wc_lock(wc);
		bio = bio_list_pop(&wc->flush_list);
		if (!bio) {
			set_current_state(TASK_INTERRUPTIBLE);
			wc_unlock(wc);

			if (unlikely(kthread_should_stop())) {
				set_current_state(TASK_RUNNING);
				break;
			}

			schedule();
			continue;
		}

		if (bio_op(bio) == REQ_OP_DISCARD) {
			writecache_discard(wc, bio->bi_iter.bi_sector,
					   bio_end_sector(bio));
			wc_unlock(wc);
			bio_set_dev(bio, wc->dev->bdev);
			submit_bio_noacct(bio);
		} else {
			writecache_flush(wc);
			wc_unlock(wc);
			if (writecache_has_error(wc))
				bio->bi_status = BLK_STS_IOERR;
			bio_endio(bio);
		}
	}

	return 0;
}

static void writecache_offload_bio(struct dm_writecache *wc, struct bio *bio)
{
	if (bio_list_empty(&wc->flush_list))
		wake_up_process(wc->flush_thread);
	bio_list_add(&wc->flush_list, bio);
}

enum wc_map_op {
	WC_MAP_SUBMIT,
	WC_MAP_REMAP,
	WC_MAP_REMAP_ORIGIN,
	WC_MAP_RETURN,
	WC_MAP_ERROR,
};

static enum wc_map_op writecache_map_remap_origin(struct dm_writecache *wc, struct bio *bio,
						  struct wc_entry *e)
{
	if (e) {
		sector_t next_boundary =
			read_original_sector(wc, e) - bio->bi_iter.bi_sector;
		if (next_boundary < bio->bi_iter.bi_size >> SECTOR_SHIFT)
			dm_accept_partial_bio(bio, next_boundary);
	}

	return WC_MAP_REMAP_ORIGIN;
}

static enum wc_map_op writecache_map_read(struct dm_writecache *wc, struct bio *bio)
{
	enum wc_map_op map_op;
	struct wc_entry *e;

read_next_block:
	wc->stats.reads++;
	e = writecache_find_entry(wc, bio->bi_iter.bi_sector, WFE_RETURN_FOLLOWING);
	if (e && read_original_sector(wc, e) == bio->bi_iter.bi_sector) {
		wc->stats.read_hits++;
		if (WC_MODE_PMEM(wc)) {
<<<<<<< HEAD
			writecache_flush(wc);
			if (writecache_has_error(wc))
				goto unlock_error;
			if (unlikely(wc->cleaner))
				goto unlock_remap_origin;
			goto unlock_submit;
		} else {
			if (dm_bio_get_target_bio_nr(bio))
				goto unlock_remap_origin;
			writecache_offload_bio(wc, bio);
			goto unlock_return;
=======
			bio_copy_block(wc, bio, memory_data(wc, e));
			if (bio->bi_iter.bi_size)
				goto read_next_block;
			map_op = WC_MAP_SUBMIT;
		} else {
			dm_accept_partial_bio(bio, wc->block_size >> SECTOR_SHIFT);
			bio_set_dev(bio, wc->ssd_dev->bdev);
			bio->bi_iter.bi_sector = cache_sector(wc, e);
			if (!writecache_entry_is_committed(wc, e))
				writecache_wait_for_ios(wc, WRITE);
			map_op = WC_MAP_REMAP;
>>>>>>> 3b17187f
		}
	} else {
		map_op = writecache_map_remap_origin(wc, bio, e);
	}

	return map_op;
}

static enum wc_map_op writecache_bio_copy_ssd(struct dm_writecache *wc, struct bio *bio,
					      struct wc_entry *e, bool search_used)
{
	unsigned bio_size = wc->block_size;
	sector_t start_cache_sec = cache_sector(wc, e);
	sector_t current_cache_sec = start_cache_sec + (bio_size >> SECTOR_SHIFT);

	while (bio_size < bio->bi_iter.bi_size) {
		if (!search_used) {
			struct wc_entry *f = writecache_pop_from_freelist(wc, current_cache_sec);
			if (!f)
				break;
			write_original_sector_seq_count(wc, f, bio->bi_iter.bi_sector +
							(bio_size >> SECTOR_SHIFT), wc->seq_count);
			writecache_insert_entry(wc, f);
			wc->uncommitted_blocks++;
		} else {
			struct wc_entry *f;
			struct rb_node *next = rb_next(&e->rb_node);
			if (!next)
				break;
			f = container_of(next, struct wc_entry, rb_node);
			if (f != e + 1)
				break;
			if (read_original_sector(wc, f) !=
			    read_original_sector(wc, e) + (wc->block_size >> SECTOR_SHIFT))
				break;
			if (unlikely(f->write_in_progress))
				break;
			if (writecache_entry_is_committed(wc, f))
				wc->overwrote_committed = true;
			e = f;
		}
		bio_size += wc->block_size;
		current_cache_sec += wc->block_size >> SECTOR_SHIFT;
	}

	bio_set_dev(bio, wc->ssd_dev->bdev);
	bio->bi_iter.bi_sector = start_cache_sec;
	dm_accept_partial_bio(bio, bio_size >> SECTOR_SHIFT);

	if (unlikely(wc->uncommitted_blocks >= wc->autocommit_blocks)) {
		wc->uncommitted_blocks = 0;
		queue_work(wc->writeback_wq, &wc->flush_work);
	} else {
		writecache_schedule_autocommit(wc);
	}

	return WC_MAP_REMAP;
}

static enum wc_map_op writecache_map_write(struct dm_writecache *wc, struct bio *bio)
{
	struct wc_entry *e;

	do {
		bool found_entry = false;
		bool search_used = false;
		wc->stats.writes++;
		if (writecache_has_error(wc))
			return WC_MAP_ERROR;
		e = writecache_find_entry(wc, bio->bi_iter.bi_sector, 0);
		if (e) {
			if (!writecache_entry_is_committed(wc, e)) {
				wc->stats.write_hits_uncommitted++;
				search_used = true;
				goto bio_copy;
			}
			wc->stats.write_hits_committed++;
			if (!WC_MODE_PMEM(wc) && !e->write_in_progress) {
				wc->overwrote_committed = true;
				search_used = true;
				goto bio_copy;
			}
			found_entry = true;
		} else {
			if (unlikely(wc->cleaner) ||
			    (wc->metadata_only && !(bio->bi_opf & REQ_META)))
				goto direct_write;
		}
<<<<<<< HEAD
	} else {
		do {
			bool found_entry = false;
			bool search_used = false;
			if (writecache_has_error(wc))
				goto unlock_error;
			e = writecache_find_entry(wc, bio->bi_iter.bi_sector, 0);
			if (e) {
				if (!writecache_entry_is_committed(wc, e)) {
					search_used = true;
					goto bio_copy;
				}
				if (!WC_MODE_PMEM(wc) && !e->write_in_progress) {
					wc->overwrote_committed = true;
					search_used = true;
					goto bio_copy;
				}
				found_entry = true;
			} else {
				if (unlikely(wc->cleaner))
					goto direct_write;
			}
			e = writecache_pop_from_freelist(wc, (sector_t)-1);
			if (unlikely(!e)) {
				if (!WC_MODE_PMEM(wc) && !found_entry) {
=======
		e = writecache_pop_from_freelist(wc, (sector_t)-1);
		if (unlikely(!e)) {
			if (!WC_MODE_PMEM(wc) && !found_entry) {
>>>>>>> 3b17187f
direct_write:
				wc->stats.writes_around++;
				e = writecache_find_entry(wc, bio->bi_iter.bi_sector, WFE_RETURN_FOLLOWING);
				return writecache_map_remap_origin(wc, bio, e);
			}
			wc->stats.writes_blocked_on_freelist++;
			writecache_wait_on_freelist(wc);
			continue;
		}
		write_original_sector_seq_count(wc, e, bio->bi_iter.bi_sector, wc->seq_count);
		writecache_insert_entry(wc, e);
		wc->uncommitted_blocks++;
		wc->stats.writes_allocate++;
bio_copy:
<<<<<<< HEAD
			if (WC_MODE_PMEM(wc)) {
				bio_copy_block(wc, bio, memory_data(wc, e));
			} else {
				unsigned bio_size = wc->block_size;
				sector_t start_cache_sec = cache_sector(wc, e);
				sector_t current_cache_sec = start_cache_sec + (bio_size >> SECTOR_SHIFT);

				while (bio_size < bio->bi_iter.bi_size) {
					if (!search_used) {
						struct wc_entry *f = writecache_pop_from_freelist(wc, current_cache_sec);
						if (!f)
							break;
						write_original_sector_seq_count(wc, f, bio->bi_iter.bi_sector +
										(bio_size >> SECTOR_SHIFT), wc->seq_count);
						writecache_insert_entry(wc, f);
						wc->uncommitted_blocks++;
					} else {
						struct wc_entry *f;
						struct rb_node *next = rb_next(&e->rb_node);
						if (!next)
							break;
						f = container_of(next, struct wc_entry, rb_node);
						if (f != e + 1)
							break;
						if (read_original_sector(wc, f) !=
						    read_original_sector(wc, e) + (wc->block_size >> SECTOR_SHIFT))
							break;
						if (unlikely(f->write_in_progress))
							break;
						if (writecache_entry_is_committed(wc, f))
							wc->overwrote_committed = true;
						e = f;
					}
					bio_size += wc->block_size;
					current_cache_sec += wc->block_size >> SECTOR_SHIFT;
				}
=======
		if (WC_MODE_PMEM(wc))
			bio_copy_block(wc, bio, memory_data(wc, e));
		else
			return writecache_bio_copy_ssd(wc, bio, e, search_used);
	} while (bio->bi_iter.bi_size);
>>>>>>> 3b17187f

	if (unlikely(bio->bi_opf & REQ_FUA || wc->uncommitted_blocks >= wc->autocommit_blocks))
		writecache_flush(wc);
	else
		writecache_schedule_autocommit(wc);

	return WC_MAP_SUBMIT;
}

static enum wc_map_op writecache_map_flush(struct dm_writecache *wc, struct bio *bio)
{
	if (writecache_has_error(wc))
		return WC_MAP_ERROR;

	if (WC_MODE_PMEM(wc)) {
		wc->stats.flushes++;
		writecache_flush(wc);
		if (writecache_has_error(wc))
			return WC_MAP_ERROR;
		else if (unlikely(wc->cleaner) || unlikely(wc->metadata_only))
			return WC_MAP_REMAP_ORIGIN;
		return WC_MAP_SUBMIT;
	}
	/* SSD: */
	if (dm_bio_get_target_bio_nr(bio))
		return WC_MAP_REMAP_ORIGIN;
	wc->stats.flushes++;
	writecache_offload_bio(wc, bio);
	return WC_MAP_RETURN;
}

static enum wc_map_op writecache_map_discard(struct dm_writecache *wc, struct bio *bio)
{
	wc->stats.discards++;

	if (writecache_has_error(wc))
		return WC_MAP_ERROR;

	if (WC_MODE_PMEM(wc)) {
		writecache_discard(wc, bio->bi_iter.bi_sector, bio_end_sector(bio));
		return WC_MAP_REMAP_ORIGIN;
	}
	/* SSD: */
	writecache_offload_bio(wc, bio);
	return WC_MAP_RETURN;
}

static int writecache_map(struct dm_target *ti, struct bio *bio)
{
	struct dm_writecache *wc = ti->private;
	enum wc_map_op map_op;

	bio->bi_private = NULL;

	wc_lock(wc);

	if (unlikely(bio->bi_opf & REQ_PREFLUSH)) {
		map_op = writecache_map_flush(wc, bio);
		goto done;
	}

	bio->bi_iter.bi_sector = dm_target_offset(ti, bio->bi_iter.bi_sector);

	if (unlikely((((unsigned)bio->bi_iter.bi_sector | bio_sectors(bio)) &
				(wc->block_size / 512 - 1)) != 0)) {
		DMERR("I/O is not aligned, sector %llu, size %u, block size %u",
		      (unsigned long long)bio->bi_iter.bi_sector,
		      bio->bi_iter.bi_size, wc->block_size);
		map_op = WC_MAP_ERROR;
		goto done;
	}

	if (unlikely(bio_op(bio) == REQ_OP_DISCARD)) {
		map_op = writecache_map_discard(wc, bio);
		goto done;
	}

	if (bio_data_dir(bio) == READ)
		map_op = writecache_map_read(wc, bio);
	else
		map_op = writecache_map_write(wc, bio);
done:
	switch (map_op) {
	case WC_MAP_REMAP_ORIGIN:
		if (likely(wc->pause != 0)) {
			if (bio_op(bio) == REQ_OP_WRITE) {
				dm_iot_io_begin(&wc->iot, 1);
				bio->bi_private = (void *)2;
			}
		}
		bio_set_dev(bio, wc->dev->bdev);
		wc_unlock(wc);
		return DM_MAPIO_REMAPPED;

	case WC_MAP_REMAP:
		/* make sure that writecache_end_io decrements bio_in_progress: */
		bio->bi_private = (void *)1;
		atomic_inc(&wc->bio_in_progress[bio_data_dir(bio)]);
		wc_unlock(wc);
		return DM_MAPIO_REMAPPED;

	case WC_MAP_SUBMIT:
		wc_unlock(wc);
		bio_endio(bio);
		return DM_MAPIO_SUBMITTED;

	case WC_MAP_RETURN:
		wc_unlock(wc);
		return DM_MAPIO_SUBMITTED;

	case WC_MAP_ERROR:
		wc_unlock(wc);
		bio_io_error(bio);
		return DM_MAPIO_SUBMITTED;

	default:
		BUG();
		return -1;
	}
}

static int writecache_end_io(struct dm_target *ti, struct bio *bio, blk_status_t *status)
{
	struct dm_writecache *wc = ti->private;

	if (bio->bi_private == (void *)1) {
		int dir = bio_data_dir(bio);
		if (atomic_dec_and_test(&wc->bio_in_progress[dir]))
			if (unlikely(waitqueue_active(&wc->bio_in_progress_wait[dir])))
				wake_up(&wc->bio_in_progress_wait[dir]);
	} else if (bio->bi_private == (void *)2) {
		dm_iot_io_end(&wc->iot, 1);
	}
	return 0;
}

static int writecache_iterate_devices(struct dm_target *ti,
				      iterate_devices_callout_fn fn, void *data)
{
	struct dm_writecache *wc = ti->private;

	return fn(ti, wc->dev, 0, ti->len, data);
}

static void writecache_io_hints(struct dm_target *ti, struct queue_limits *limits)
{
	struct dm_writecache *wc = ti->private;

	if (limits->logical_block_size < wc->block_size)
		limits->logical_block_size = wc->block_size;

	if (limits->physical_block_size < wc->block_size)
		limits->physical_block_size = wc->block_size;

	if (limits->io_min < wc->block_size)
		limits->io_min = wc->block_size;
}


static void writecache_writeback_endio(struct bio *bio)
{
	struct writeback_struct *wb = container_of(bio, struct writeback_struct, bio);
	struct dm_writecache *wc = wb->wc;
	unsigned long flags;

	raw_spin_lock_irqsave(&wc->endio_list_lock, flags);
	if (unlikely(list_empty(&wc->endio_list)))
		wake_up_process(wc->endio_thread);
	list_add_tail(&wb->endio_entry, &wc->endio_list);
	raw_spin_unlock_irqrestore(&wc->endio_list_lock, flags);
}

static void writecache_copy_endio(int read_err, unsigned long write_err, void *ptr)
{
	struct copy_struct *c = ptr;
	struct dm_writecache *wc = c->wc;

	c->error = likely(!(read_err | write_err)) ? 0 : -EIO;

	raw_spin_lock_irq(&wc->endio_list_lock);
	if (unlikely(list_empty(&wc->endio_list)))
		wake_up_process(wc->endio_thread);
	list_add_tail(&c->endio_entry, &wc->endio_list);
	raw_spin_unlock_irq(&wc->endio_list_lock);
}

static void __writecache_endio_pmem(struct dm_writecache *wc, struct list_head *list)
{
	unsigned i;
	struct writeback_struct *wb;
	struct wc_entry *e;
	unsigned long n_walked = 0;

	do {
		wb = list_entry(list->next, struct writeback_struct, endio_entry);
		list_del(&wb->endio_entry);

		if (unlikely(wb->bio.bi_status != BLK_STS_OK))
			writecache_error(wc, blk_status_to_errno(wb->bio.bi_status),
					"write error %d", wb->bio.bi_status);
		i = 0;
		do {
			e = wb->wc_list[i];
			BUG_ON(!e->write_in_progress);
			e->write_in_progress = false;
			INIT_LIST_HEAD(&e->lru);
			if (!writecache_has_error(wc))
				writecache_free_entry(wc, e);
			BUG_ON(!wc->writeback_size);
			wc->writeback_size--;
			n_walked++;
			if (unlikely(n_walked >= ENDIO_LATENCY)) {
				writecache_commit_flushed(wc, false);
				wc_unlock(wc);
				wc_lock(wc);
				n_walked = 0;
			}
		} while (++i < wb->wc_list_n);

		if (wb->wc_list != wb->wc_list_inline)
			kfree(wb->wc_list);
		bio_put(&wb->bio);
	} while (!list_empty(list));
}

static void __writecache_endio_ssd(struct dm_writecache *wc, struct list_head *list)
{
	struct copy_struct *c;
	struct wc_entry *e;

	do {
		c = list_entry(list->next, struct copy_struct, endio_entry);
		list_del(&c->endio_entry);

		if (unlikely(c->error))
			writecache_error(wc, c->error, "copy error");

		e = c->e;
		do {
			BUG_ON(!e->write_in_progress);
			e->write_in_progress = false;
			INIT_LIST_HEAD(&e->lru);
			if (!writecache_has_error(wc))
				writecache_free_entry(wc, e);

			BUG_ON(!wc->writeback_size);
			wc->writeback_size--;
			e++;
		} while (--c->n_entries);
		mempool_free(c, &wc->copy_pool);
	} while (!list_empty(list));
}

static int writecache_endio_thread(void *data)
{
	struct dm_writecache *wc = data;

	while (1) {
		struct list_head list;

		raw_spin_lock_irq(&wc->endio_list_lock);
		if (!list_empty(&wc->endio_list))
			goto pop_from_list;
		set_current_state(TASK_INTERRUPTIBLE);
		raw_spin_unlock_irq(&wc->endio_list_lock);

		if (unlikely(kthread_should_stop())) {
			set_current_state(TASK_RUNNING);
			break;
		}

		schedule();

		continue;

pop_from_list:
		list = wc->endio_list;
		list.next->prev = list.prev->next = &list;
		INIT_LIST_HEAD(&wc->endio_list);
		raw_spin_unlock_irq(&wc->endio_list_lock);

		if (!WC_MODE_FUA(wc))
			writecache_disk_flush(wc, wc->dev);

		wc_lock(wc);

		if (WC_MODE_PMEM(wc)) {
			__writecache_endio_pmem(wc, &list);
		} else {
			__writecache_endio_ssd(wc, &list);
			writecache_wait_for_ios(wc, READ);
		}

		writecache_commit_flushed(wc, false);

		wc_unlock(wc);
	}

	return 0;
}

static bool wc_add_block(struct writeback_struct *wb, struct wc_entry *e)
{
	struct dm_writecache *wc = wb->wc;
	unsigned block_size = wc->block_size;
	void *address = memory_data(wc, e);

	persistent_memory_flush_cache(address, block_size);

	if (unlikely(bio_end_sector(&wb->bio) >= wc->data_device_sectors))
		return true;

	return bio_add_page(&wb->bio, persistent_memory_page(address),
			    block_size, persistent_memory_page_offset(address)) != 0;
}

struct writeback_list {
	struct list_head list;
	size_t size;
};

static void __writeback_throttle(struct dm_writecache *wc, struct writeback_list *wbl)
{
	if (unlikely(wc->max_writeback_jobs)) {
		if (READ_ONCE(wc->writeback_size) - wbl->size >= wc->max_writeback_jobs) {
			wc_lock(wc);
			while (wc->writeback_size - wbl->size >= wc->max_writeback_jobs)
				writecache_wait_on_freelist(wc);
			wc_unlock(wc);
		}
	}
	cond_resched();
}

static void __writecache_writeback_pmem(struct dm_writecache *wc, struct writeback_list *wbl)
{
	struct wc_entry *e, *f;
	struct bio *bio;
	struct writeback_struct *wb;
	unsigned max_pages;

	while (wbl->size) {
		wbl->size--;
		e = container_of(wbl->list.prev, struct wc_entry, lru);
		list_del(&e->lru);

		max_pages = e->wc_list_contiguous;

		bio = bio_alloc_bioset(GFP_NOIO, max_pages, &wc->bio_set);
		wb = container_of(bio, struct writeback_struct, bio);
		wb->wc = wc;
		bio->bi_end_io = writecache_writeback_endio;
		bio_set_dev(bio, wc->dev->bdev);
		bio->bi_iter.bi_sector = read_original_sector(wc, e);
		if (max_pages <= WB_LIST_INLINE ||
		    unlikely(!(wb->wc_list = kmalloc_array(max_pages, sizeof(struct wc_entry *),
							   GFP_NOIO | __GFP_NORETRY |
							   __GFP_NOMEMALLOC | __GFP_NOWARN)))) {
			wb->wc_list = wb->wc_list_inline;
			max_pages = WB_LIST_INLINE;
		}

		BUG_ON(!wc_add_block(wb, e));

		wb->wc_list[0] = e;
		wb->wc_list_n = 1;

		while (wbl->size && wb->wc_list_n < max_pages) {
			f = container_of(wbl->list.prev, struct wc_entry, lru);
			if (read_original_sector(wc, f) !=
			    read_original_sector(wc, e) + (wc->block_size >> SECTOR_SHIFT))
				break;
			if (!wc_add_block(wb, f))
				break;
			wbl->size--;
			list_del(&f->lru);
			wb->wc_list[wb->wc_list_n++] = f;
			e = f;
		}
		bio_set_op_attrs(bio, REQ_OP_WRITE, WC_MODE_FUA(wc) * REQ_FUA);
		if (writecache_has_error(wc)) {
			bio->bi_status = BLK_STS_IOERR;
			bio_endio(bio);
		} else if (unlikely(!bio_sectors(bio))) {
			bio->bi_status = BLK_STS_OK;
			bio_endio(bio);
		} else {
			submit_bio(bio);
		}

		__writeback_throttle(wc, wbl);
	}
}

static void __writecache_writeback_ssd(struct dm_writecache *wc, struct writeback_list *wbl)
{
	struct wc_entry *e, *f;
	struct dm_io_region from, to;
	struct copy_struct *c;

	while (wbl->size) {
		unsigned n_sectors;

		wbl->size--;
		e = container_of(wbl->list.prev, struct wc_entry, lru);
		list_del(&e->lru);

		n_sectors = e->wc_list_contiguous << (wc->block_size_bits - SECTOR_SHIFT);

		from.bdev = wc->ssd_dev->bdev;
		from.sector = cache_sector(wc, e);
		from.count = n_sectors;
		to.bdev = wc->dev->bdev;
		to.sector = read_original_sector(wc, e);
		to.count = n_sectors;

		c = mempool_alloc(&wc->copy_pool, GFP_NOIO);
		c->wc = wc;
		c->e = e;
		c->n_entries = e->wc_list_contiguous;

		while ((n_sectors -= wc->block_size >> SECTOR_SHIFT)) {
			wbl->size--;
			f = container_of(wbl->list.prev, struct wc_entry, lru);
			BUG_ON(f != e + 1);
			list_del(&f->lru);
			e = f;
		}

		if (unlikely(to.sector + to.count > wc->data_device_sectors)) {
			if (to.sector >= wc->data_device_sectors) {
				writecache_copy_endio(0, 0, c);
				continue;
			}
			from.count = to.count = wc->data_device_sectors - to.sector;
		}

		dm_kcopyd_copy(wc->dm_kcopyd, &from, 1, &to, 0, writecache_copy_endio, c);

		__writeback_throttle(wc, wbl);
	}
}

static void writecache_writeback(struct work_struct *work)
{
	struct dm_writecache *wc = container_of(work, struct dm_writecache, writeback_work);
	struct blk_plug plug;
	struct wc_entry *f, *g, *e = NULL;
	struct rb_node *node, *next_node;
	struct list_head skipped;
	struct writeback_list wbl;
	unsigned long n_walked;

	if (!WC_MODE_PMEM(wc)) {
		/* Wait for any active kcopyd work on behalf of ssd writeback */
		dm_kcopyd_client_flush(wc->dm_kcopyd);
	}

	if (likely(wc->pause != 0)) {
		while (1) {
			unsigned long idle;
			if (unlikely(wc->cleaner) || unlikely(wc->writeback_all) ||
			    unlikely(dm_suspended(wc->ti)))
				break;
			idle = dm_iot_idle_time(&wc->iot);
			if (idle >= wc->pause)
				break;
			idle = wc->pause - idle;
			if (idle > HZ)
				idle = HZ;
			schedule_timeout_idle(idle);
		}
	}

	wc_lock(wc);
restart:
	if (writecache_has_error(wc)) {
		wc_unlock(wc);
		return;
	}

	if (unlikely(wc->writeback_all)) {
		if (writecache_wait_for_writeback(wc))
			goto restart;
	}

	if (wc->overwrote_committed) {
		writecache_wait_for_ios(wc, WRITE);
	}

	n_walked = 0;
	INIT_LIST_HEAD(&skipped);
	INIT_LIST_HEAD(&wbl.list);
	wbl.size = 0;
	while (!list_empty(&wc->lru) &&
	       (wc->writeback_all ||
		wc->freelist_size + wc->writeback_size <= wc->freelist_low_watermark ||
		(jiffies - container_of(wc->lru.prev, struct wc_entry, lru)->age >=
		 wc->max_age - wc->max_age / MAX_AGE_DIV))) {

		n_walked++;
		if (unlikely(n_walked > WRITEBACK_LATENCY) &&
		    likely(!wc->writeback_all)) {
			if (likely(!dm_suspended(wc->ti)))
				queue_work(wc->writeback_wq, &wc->writeback_work);
			break;
		}

		if (unlikely(wc->writeback_all)) {
			if (unlikely(!e)) {
				writecache_flush(wc);
				e = container_of(rb_first(&wc->tree), struct wc_entry, rb_node);
			} else
				e = g;
		} else
			e = container_of(wc->lru.prev, struct wc_entry, lru);
		BUG_ON(e->write_in_progress);
		if (unlikely(!writecache_entry_is_committed(wc, e))) {
			writecache_flush(wc);
		}
		node = rb_prev(&e->rb_node);
		if (node) {
			f = container_of(node, struct wc_entry, rb_node);
			if (unlikely(read_original_sector(wc, f) ==
				     read_original_sector(wc, e))) {
				BUG_ON(!f->write_in_progress);
				list_move(&e->lru, &skipped);
				cond_resched();
				continue;
			}
		}
		wc->writeback_size++;
		list_move(&e->lru, &wbl.list);
		wbl.size++;
		e->write_in_progress = true;
		e->wc_list_contiguous = 1;

		f = e;

		while (1) {
			next_node = rb_next(&f->rb_node);
			if (unlikely(!next_node))
				break;
			g = container_of(next_node, struct wc_entry, rb_node);
			if (unlikely(read_original_sector(wc, g) ==
			    read_original_sector(wc, f))) {
				f = g;
				continue;
			}
			if (read_original_sector(wc, g) !=
			    read_original_sector(wc, f) + (wc->block_size >> SECTOR_SHIFT))
				break;
			if (unlikely(g->write_in_progress))
				break;
			if (unlikely(!writecache_entry_is_committed(wc, g)))
				break;

			if (!WC_MODE_PMEM(wc)) {
				if (g != f + 1)
					break;
			}

			n_walked++;
			//if (unlikely(n_walked > WRITEBACK_LATENCY) && likely(!wc->writeback_all))
			//	break;

			wc->writeback_size++;
			list_move(&g->lru, &wbl.list);
			wbl.size++;
			g->write_in_progress = true;
			g->wc_list_contiguous = BIO_MAX_VECS;
			f = g;
			e->wc_list_contiguous++;
			if (unlikely(e->wc_list_contiguous == BIO_MAX_VECS)) {
				if (unlikely(wc->writeback_all)) {
					next_node = rb_next(&f->rb_node);
					if (likely(next_node))
						g = container_of(next_node, struct wc_entry, rb_node);
				}
				break;
			}
		}
		cond_resched();
	}

	if (!list_empty(&skipped)) {
		list_splice_tail(&skipped, &wc->lru);
		/*
		 * If we didn't do any progress, we must wait until some
		 * writeback finishes to avoid burning CPU in a loop
		 */
		if (unlikely(!wbl.size))
			writecache_wait_for_writeback(wc);
	}

	wc_unlock(wc);

	blk_start_plug(&plug);

	if (WC_MODE_PMEM(wc))
		__writecache_writeback_pmem(wc, &wbl);
	else
		__writecache_writeback_ssd(wc, &wbl);

	blk_finish_plug(&plug);

	if (unlikely(wc->writeback_all)) {
		wc_lock(wc);
		while (writecache_wait_for_writeback(wc));
		wc_unlock(wc);
	}
}

static int calculate_memory_size(uint64_t device_size, unsigned block_size,
				 size_t *n_blocks_p, size_t *n_metadata_blocks_p)
{
	uint64_t n_blocks, offset;
	struct wc_entry e;

	n_blocks = device_size;
	do_div(n_blocks, block_size + sizeof(struct wc_memory_entry));

	while (1) {
		if (!n_blocks)
			return -ENOSPC;
		/* Verify the following entries[n_blocks] won't overflow */
		if (n_blocks >= ((size_t)-sizeof(struct wc_memory_superblock) /
				 sizeof(struct wc_memory_entry)))
			return -EFBIG;
		offset = offsetof(struct wc_memory_superblock, entries[n_blocks]);
		offset = (offset + block_size - 1) & ~(uint64_t)(block_size - 1);
		if (offset + n_blocks * block_size <= device_size)
			break;
		n_blocks--;
	}

	/* check if the bit field overflows */
	e.index = n_blocks;
	if (e.index != n_blocks)
		return -EFBIG;

	if (n_blocks_p)
		*n_blocks_p = n_blocks;
	if (n_metadata_blocks_p)
		*n_metadata_blocks_p = offset >> __ffs(block_size);
	return 0;
}

static int init_memory(struct dm_writecache *wc)
{
	size_t b;
	int r;

	r = calculate_memory_size(wc->memory_map_size, wc->block_size, &wc->n_blocks, NULL);
	if (r)
		return r;

	r = writecache_alloc_entries(wc);
	if (r)
		return r;

	for (b = 0; b < ARRAY_SIZE(sb(wc)->padding); b++)
		pmem_assign(sb(wc)->padding[b], cpu_to_le64(0));
	pmem_assign(sb(wc)->version, cpu_to_le32(MEMORY_SUPERBLOCK_VERSION));
	pmem_assign(sb(wc)->block_size, cpu_to_le32(wc->block_size));
	pmem_assign(sb(wc)->n_blocks, cpu_to_le64(wc->n_blocks));
	pmem_assign(sb(wc)->seq_count, cpu_to_le64(0));

	for (b = 0; b < wc->n_blocks; b++) {
		write_original_sector_seq_count(wc, &wc->entries[b], -1, -1);
		cond_resched();
	}

	writecache_flush_all_metadata(wc);
	writecache_commit_flushed(wc, false);
	pmem_assign(sb(wc)->magic, cpu_to_le32(MEMORY_SUPERBLOCK_MAGIC));
	writecache_flush_region(wc, &sb(wc)->magic, sizeof sb(wc)->magic);
	writecache_commit_flushed(wc, false);

	return 0;
}

static void writecache_dtr(struct dm_target *ti)
{
	struct dm_writecache *wc = ti->private;

	if (!wc)
		return;

	if (wc->endio_thread)
		kthread_stop(wc->endio_thread);

	if (wc->flush_thread)
		kthread_stop(wc->flush_thread);

	bioset_exit(&wc->bio_set);

	mempool_exit(&wc->copy_pool);

	if (wc->writeback_wq)
		destroy_workqueue(wc->writeback_wq);

	if (wc->dev)
		dm_put_device(ti, wc->dev);

	if (wc->ssd_dev)
		dm_put_device(ti, wc->ssd_dev);

	vfree(wc->entries);

	if (wc->memory_map) {
		if (WC_MODE_PMEM(wc))
			persistent_memory_release(wc);
		else
			vfree(wc->memory_map);
	}

	if (wc->dm_kcopyd)
		dm_kcopyd_client_destroy(wc->dm_kcopyd);

	if (wc->dm_io)
		dm_io_client_destroy(wc->dm_io);

	vfree(wc->dirty_bitmap);

	kfree(wc);
}

static int writecache_ctr(struct dm_target *ti, unsigned argc, char **argv)
{
	struct dm_writecache *wc;
	struct dm_arg_set as;
	const char *string;
	unsigned opt_params;
	size_t offset, data_size;
	int i, r;
	char dummy;
	int high_wm_percent = HIGH_WATERMARK;
	int low_wm_percent = LOW_WATERMARK;
	uint64_t x;
	struct wc_memory_superblock s;

	static struct dm_arg _args[] = {
		{0, 18, "Invalid number of feature args"},
	};

	as.argc = argc;
	as.argv = argv;

	wc = kzalloc(sizeof(struct dm_writecache), GFP_KERNEL);
	if (!wc) {
		ti->error = "Cannot allocate writecache structure";
		r = -ENOMEM;
		goto bad;
	}
	ti->private = wc;
	wc->ti = ti;

	mutex_init(&wc->lock);
	wc->max_age = MAX_AGE_UNSPECIFIED;
	writecache_poison_lists(wc);
	init_waitqueue_head(&wc->freelist_wait);
	timer_setup(&wc->autocommit_timer, writecache_autocommit_timer, 0);
	timer_setup(&wc->max_age_timer, writecache_max_age_timer, 0);

	for (i = 0; i < 2; i++) {
		atomic_set(&wc->bio_in_progress[i], 0);
		init_waitqueue_head(&wc->bio_in_progress_wait[i]);
	}

	wc->dm_io = dm_io_client_create();
	if (IS_ERR(wc->dm_io)) {
		r = PTR_ERR(wc->dm_io);
		ti->error = "Unable to allocate dm-io client";
		wc->dm_io = NULL;
		goto bad;
	}

	wc->writeback_wq = alloc_workqueue("writecache-writeback", WQ_MEM_RECLAIM, 1);
	if (!wc->writeback_wq) {
		r = -ENOMEM;
		ti->error = "Could not allocate writeback workqueue";
		goto bad;
	}
	INIT_WORK(&wc->writeback_work, writecache_writeback);
	INIT_WORK(&wc->flush_work, writecache_flush_work);

	dm_iot_init(&wc->iot);

	raw_spin_lock_init(&wc->endio_list_lock);
	INIT_LIST_HEAD(&wc->endio_list);
	wc->endio_thread = kthread_create(writecache_endio_thread, wc, "writecache_endio");
	if (IS_ERR(wc->endio_thread)) {
		r = PTR_ERR(wc->endio_thread);
		wc->endio_thread = NULL;
		ti->error = "Couldn't spawn endio thread";
		goto bad;
	}
	wake_up_process(wc->endio_thread);

	/*
	 * Parse the mode (pmem or ssd)
	 */
	string = dm_shift_arg(&as);
	if (!string)
		goto bad_arguments;

	if (!strcasecmp(string, "s")) {
		wc->pmem_mode = false;
	} else if (!strcasecmp(string, "p")) {
#ifdef DM_WRITECACHE_HAS_PMEM
		wc->pmem_mode = true;
		wc->writeback_fua = true;
#else
		/*
		 * If the architecture doesn't support persistent memory or
		 * the kernel doesn't support any DAX drivers, this driver can
		 * only be used in SSD-only mode.
		 */
		r = -EOPNOTSUPP;
		ti->error = "Persistent memory or DAX not supported on this system";
		goto bad;
#endif
	} else {
		goto bad_arguments;
	}

	if (WC_MODE_PMEM(wc)) {
		r = bioset_init(&wc->bio_set, BIO_POOL_SIZE,
				offsetof(struct writeback_struct, bio),
				BIOSET_NEED_BVECS);
		if (r) {
			ti->error = "Could not allocate bio set";
			goto bad;
		}
	} else {
		wc->pause = PAUSE_WRITEBACK;
		r = mempool_init_kmalloc_pool(&wc->copy_pool, 1, sizeof(struct copy_struct));
		if (r) {
			ti->error = "Could not allocate mempool";
			goto bad;
		}
	}

	/*
	 * Parse the origin data device
	 */
	string = dm_shift_arg(&as);
	if (!string)
		goto bad_arguments;
	r = dm_get_device(ti, string, dm_table_get_mode(ti->table), &wc->dev);
	if (r) {
		ti->error = "Origin data device lookup failed";
		goto bad;
	}

	/*
	 * Parse cache data device (be it pmem or ssd)
	 */
	string = dm_shift_arg(&as);
	if (!string)
		goto bad_arguments;

	r = dm_get_device(ti, string, dm_table_get_mode(ti->table), &wc->ssd_dev);
	if (r) {
		ti->error = "Cache data device lookup failed";
		goto bad;
	}
	wc->memory_map_size = i_size_read(wc->ssd_dev->bdev->bd_inode);

	/*
	 * Parse the cache block size
	 */
	string = dm_shift_arg(&as);
	if (!string)
		goto bad_arguments;
	if (sscanf(string, "%u%c", &wc->block_size, &dummy) != 1 ||
	    wc->block_size < 512 || wc->block_size > PAGE_SIZE ||
	    (wc->block_size & (wc->block_size - 1))) {
		r = -EINVAL;
		ti->error = "Invalid block size";
		goto bad;
	}
	if (wc->block_size < bdev_logical_block_size(wc->dev->bdev) ||
	    wc->block_size < bdev_logical_block_size(wc->ssd_dev->bdev)) {
		r = -EINVAL;
		ti->error = "Block size is smaller than device logical block size";
		goto bad;
	}
	wc->block_size_bits = __ffs(wc->block_size);

	wc->max_writeback_jobs = MAX_WRITEBACK_JOBS;
	wc->autocommit_blocks = !WC_MODE_PMEM(wc) ? AUTOCOMMIT_BLOCKS_SSD : AUTOCOMMIT_BLOCKS_PMEM;
	wc->autocommit_jiffies = msecs_to_jiffies(AUTOCOMMIT_MSEC);

	/*
	 * Parse optional arguments
	 */
	r = dm_read_arg_group(_args, &as, &opt_params, &ti->error);
	if (r)
		goto bad;

	while (opt_params) {
		string = dm_shift_arg(&as), opt_params--;
		if (!strcasecmp(string, "start_sector") && opt_params >= 1) {
			unsigned long long start_sector;
			string = dm_shift_arg(&as), opt_params--;
			if (sscanf(string, "%llu%c", &start_sector, &dummy) != 1)
				goto invalid_optional;
			wc->start_sector = start_sector;
			wc->start_sector_set = true;
			if (wc->start_sector != start_sector ||
			    wc->start_sector >= wc->memory_map_size >> SECTOR_SHIFT)
				goto invalid_optional;
		} else if (!strcasecmp(string, "high_watermark") && opt_params >= 1) {
			string = dm_shift_arg(&as), opt_params--;
			if (sscanf(string, "%d%c", &high_wm_percent, &dummy) != 1)
				goto invalid_optional;
			if (high_wm_percent < 0 || high_wm_percent > 100)
				goto invalid_optional;
			wc->high_wm_percent_value = high_wm_percent;
			wc->high_wm_percent_set = true;
		} else if (!strcasecmp(string, "low_watermark") && opt_params >= 1) {
			string = dm_shift_arg(&as), opt_params--;
			if (sscanf(string, "%d%c", &low_wm_percent, &dummy) != 1)
				goto invalid_optional;
			if (low_wm_percent < 0 || low_wm_percent > 100)
				goto invalid_optional;
			wc->low_wm_percent_value = low_wm_percent;
			wc->low_wm_percent_set = true;
		} else if (!strcasecmp(string, "writeback_jobs") && opt_params >= 1) {
			string = dm_shift_arg(&as), opt_params--;
			if (sscanf(string, "%u%c", &wc->max_writeback_jobs, &dummy) != 1)
				goto invalid_optional;
			wc->max_writeback_jobs_set = true;
		} else if (!strcasecmp(string, "autocommit_blocks") && opt_params >= 1) {
			string = dm_shift_arg(&as), opt_params--;
			if (sscanf(string, "%u%c", &wc->autocommit_blocks, &dummy) != 1)
				goto invalid_optional;
			wc->autocommit_blocks_set = true;
		} else if (!strcasecmp(string, "autocommit_time") && opt_params >= 1) {
			unsigned autocommit_msecs;
			string = dm_shift_arg(&as), opt_params--;
			if (sscanf(string, "%u%c", &autocommit_msecs, &dummy) != 1)
				goto invalid_optional;
			if (autocommit_msecs > 3600000)
				goto invalid_optional;
			wc->autocommit_jiffies = msecs_to_jiffies(autocommit_msecs);
			wc->autocommit_time_value = autocommit_msecs;
			wc->autocommit_time_set = true;
		} else if (!strcasecmp(string, "max_age") && opt_params >= 1) {
			unsigned max_age_msecs;
			string = dm_shift_arg(&as), opt_params--;
			if (sscanf(string, "%u%c", &max_age_msecs, &dummy) != 1)
				goto invalid_optional;
			if (max_age_msecs > 86400000)
				goto invalid_optional;
			wc->max_age = msecs_to_jiffies(max_age_msecs);
			wc->max_age_set = true;
			wc->max_age_value = max_age_msecs;
		} else if (!strcasecmp(string, "cleaner")) {
			wc->cleaner_set = true;
			wc->cleaner = true;
		} else if (!strcasecmp(string, "fua")) {
			if (WC_MODE_PMEM(wc)) {
				wc->writeback_fua = true;
				wc->writeback_fua_set = true;
			} else goto invalid_optional;
		} else if (!strcasecmp(string, "nofua")) {
			if (WC_MODE_PMEM(wc)) {
				wc->writeback_fua = false;
				wc->writeback_fua_set = true;
			} else goto invalid_optional;
		} else if (!strcasecmp(string, "metadata_only")) {
			wc->metadata_only = true;
		} else if (!strcasecmp(string, "pause_writeback") && opt_params >= 1) {
			unsigned pause_msecs;
			if (WC_MODE_PMEM(wc))
				goto invalid_optional;
			string = dm_shift_arg(&as), opt_params--;
			if (sscanf(string, "%u%c", &pause_msecs, &dummy) != 1)
				goto invalid_optional;
			if (pause_msecs > 60000)
				goto invalid_optional;
			wc->pause = msecs_to_jiffies(pause_msecs);
			wc->pause_set = true;
			wc->pause_value = pause_msecs;
		} else {
invalid_optional:
			r = -EINVAL;
			ti->error = "Invalid optional argument";
			goto bad;
		}
	}

	if (high_wm_percent < low_wm_percent) {
		r = -EINVAL;
		ti->error = "High watermark must be greater than or equal to low watermark";
		goto bad;
	}

	if (WC_MODE_PMEM(wc)) {
		if (!dax_synchronous(wc->ssd_dev->dax_dev)) {
			r = -EOPNOTSUPP;
			ti->error = "Asynchronous persistent memory not supported as pmem cache";
			goto bad;
		}

		r = persistent_memory_claim(wc);
		if (r) {
			ti->error = "Unable to map persistent memory for cache";
			goto bad;
		}
	} else {
		size_t n_blocks, n_metadata_blocks;
		uint64_t n_bitmap_bits;

		wc->memory_map_size -= (uint64_t)wc->start_sector << SECTOR_SHIFT;

		bio_list_init(&wc->flush_list);
		wc->flush_thread = kthread_create(writecache_flush_thread, wc, "dm_writecache_flush");
		if (IS_ERR(wc->flush_thread)) {
			r = PTR_ERR(wc->flush_thread);
			wc->flush_thread = NULL;
			ti->error = "Couldn't spawn flush thread";
			goto bad;
		}
		wake_up_process(wc->flush_thread);

		r = calculate_memory_size(wc->memory_map_size, wc->block_size,
					  &n_blocks, &n_metadata_blocks);
		if (r) {
			ti->error = "Invalid device size";
			goto bad;
		}

		n_bitmap_bits = (((uint64_t)n_metadata_blocks << wc->block_size_bits) +
				 BITMAP_GRANULARITY - 1) / BITMAP_GRANULARITY;
		/* this is limitation of test_bit functions */
		if (n_bitmap_bits > 1U << 31) {
			r = -EFBIG;
			ti->error = "Invalid device size";
			goto bad;
		}

		wc->memory_map = vmalloc(n_metadata_blocks << wc->block_size_bits);
		if (!wc->memory_map) {
			r = -ENOMEM;
			ti->error = "Unable to allocate memory for metadata";
			goto bad;
		}

		wc->dm_kcopyd = dm_kcopyd_client_create(&dm_kcopyd_throttle);
		if (IS_ERR(wc->dm_kcopyd)) {
			r = PTR_ERR(wc->dm_kcopyd);
			ti->error = "Unable to allocate dm-kcopyd client";
			wc->dm_kcopyd = NULL;
			goto bad;
		}

		wc->metadata_sectors = n_metadata_blocks << (wc->block_size_bits - SECTOR_SHIFT);
		wc->dirty_bitmap_size = (n_bitmap_bits + BITS_PER_LONG - 1) /
			BITS_PER_LONG * sizeof(unsigned long);
		wc->dirty_bitmap = vzalloc(wc->dirty_bitmap_size);
		if (!wc->dirty_bitmap) {
			r = -ENOMEM;
			ti->error = "Unable to allocate dirty bitmap";
			goto bad;
		}

		r = writecache_read_metadata(wc, wc->block_size >> SECTOR_SHIFT);
		if (r) {
			ti->error = "Unable to read first block of metadata";
			goto bad;
		}
	}

	r = copy_mc_to_kernel(&s, sb(wc), sizeof(struct wc_memory_superblock));
	if (r) {
		ti->error = "Hardware memory error when reading superblock";
		goto bad;
	}
	if (!le32_to_cpu(s.magic) && !le32_to_cpu(s.version)) {
		r = init_memory(wc);
		if (r) {
			ti->error = "Unable to initialize device";
			goto bad;
		}
		r = copy_mc_to_kernel(&s, sb(wc),
				      sizeof(struct wc_memory_superblock));
		if (r) {
			ti->error = "Hardware memory error when reading superblock";
			goto bad;
		}
	}

	if (le32_to_cpu(s.magic) != MEMORY_SUPERBLOCK_MAGIC) {
		ti->error = "Invalid magic in the superblock";
		r = -EINVAL;
		goto bad;
	}

	if (le32_to_cpu(s.version) != MEMORY_SUPERBLOCK_VERSION) {
		ti->error = "Invalid version in the superblock";
		r = -EINVAL;
		goto bad;
	}

	if (le32_to_cpu(s.block_size) != wc->block_size) {
		ti->error = "Block size does not match superblock";
		r = -EINVAL;
		goto bad;
	}

	wc->n_blocks = le64_to_cpu(s.n_blocks);

	offset = wc->n_blocks * sizeof(struct wc_memory_entry);
	if (offset / sizeof(struct wc_memory_entry) != le64_to_cpu(sb(wc)->n_blocks)) {
overflow:
		ti->error = "Overflow in size calculation";
		r = -EINVAL;
		goto bad;
	}
	offset += sizeof(struct wc_memory_superblock);
	if (offset < sizeof(struct wc_memory_superblock))
		goto overflow;
	offset = (offset + wc->block_size - 1) & ~(size_t)(wc->block_size - 1);
	data_size = wc->n_blocks * (size_t)wc->block_size;
	if (!offset || (data_size / wc->block_size != wc->n_blocks) ||
	    (offset + data_size < offset))
		goto overflow;
	if (offset + data_size > wc->memory_map_size) {
		ti->error = "Memory area is too small";
		r = -EINVAL;
		goto bad;
	}

	wc->metadata_sectors = offset >> SECTOR_SHIFT;
	wc->block_start = (char *)sb(wc) + offset;

	x = (uint64_t)wc->n_blocks * (100 - high_wm_percent);
	x += 50;
	do_div(x, 100);
	wc->freelist_high_watermark = x;
	x = (uint64_t)wc->n_blocks * (100 - low_wm_percent);
	x += 50;
	do_div(x, 100);
	wc->freelist_low_watermark = x;

	if (wc->cleaner)
		activate_cleaner(wc);

	r = writecache_alloc_entries(wc);
	if (r) {
		ti->error = "Cannot allocate memory";
		goto bad;
	}

	ti->num_flush_bios = WC_MODE_PMEM(wc) ? 1 : 2;
	ti->flush_supported = true;
	ti->num_discard_bios = 1;

	if (WC_MODE_PMEM(wc))
		persistent_memory_flush_cache(wc->memory_map, wc->memory_map_size);

	return 0;

bad_arguments:
	r = -EINVAL;
	ti->error = "Bad arguments";
bad:
	writecache_dtr(ti);
	return r;
}

static void writecache_status(struct dm_target *ti, status_type_t type,
			      unsigned status_flags, char *result, unsigned maxlen)
{
	struct dm_writecache *wc = ti->private;
	unsigned extra_args;
	unsigned sz = 0;

	switch (type) {
	case STATUSTYPE_INFO:
		DMEMIT("%ld %llu %llu %llu %llu %llu %llu %llu %llu %llu %llu %llu %llu %llu",
		       writecache_has_error(wc),
		       (unsigned long long)wc->n_blocks, (unsigned long long)wc->freelist_size,
		       (unsigned long long)wc->writeback_size,
		       wc->stats.reads,
		       wc->stats.read_hits,
		       wc->stats.writes,
		       wc->stats.write_hits_uncommitted,
		       wc->stats.write_hits_committed,
		       wc->stats.writes_around,
		       wc->stats.writes_allocate,
		       wc->stats.writes_blocked_on_freelist,
		       wc->stats.flushes,
		       wc->stats.discards);
		break;
	case STATUSTYPE_TABLE:
		DMEMIT("%c %s %s %u ", WC_MODE_PMEM(wc) ? 'p' : 's',
				wc->dev->name, wc->ssd_dev->name, wc->block_size);
		extra_args = 0;
		if (wc->start_sector_set)
			extra_args += 2;
		if (wc->high_wm_percent_set)
			extra_args += 2;
		if (wc->low_wm_percent_set)
			extra_args += 2;
		if (wc->max_writeback_jobs_set)
			extra_args += 2;
		if (wc->autocommit_blocks_set)
			extra_args += 2;
		if (wc->autocommit_time_set)
			extra_args += 2;
		if (wc->max_age_set)
			extra_args += 2;
		if (wc->cleaner_set)
			extra_args++;
		if (wc->writeback_fua_set)
			extra_args++;
		if (wc->metadata_only)
			extra_args++;
		if (wc->pause_set)
			extra_args += 2;

		DMEMIT("%u", extra_args);
		if (wc->start_sector_set)
			DMEMIT(" start_sector %llu", (unsigned long long)wc->start_sector);
		if (wc->high_wm_percent_set)
			DMEMIT(" high_watermark %u", wc->high_wm_percent_value);
		if (wc->low_wm_percent_set)
			DMEMIT(" low_watermark %u", wc->low_wm_percent_value);
		if (wc->max_writeback_jobs_set)
			DMEMIT(" writeback_jobs %u", wc->max_writeback_jobs);
		if (wc->autocommit_blocks_set)
			DMEMIT(" autocommit_blocks %u", wc->autocommit_blocks);
		if (wc->autocommit_time_set)
			DMEMIT(" autocommit_time %u", wc->autocommit_time_value);
		if (wc->max_age_set)
			DMEMIT(" max_age %u", wc->max_age_value);
		if (wc->cleaner_set)
			DMEMIT(" cleaner");
		if (wc->writeback_fua_set)
			DMEMIT(" %sfua", wc->writeback_fua ? "" : "no");
		if (wc->metadata_only)
			DMEMIT(" metadata_only");
		if (wc->pause_set)
			DMEMIT(" pause_writeback %u", wc->pause_value);
		break;
	case STATUSTYPE_IMA:
		*result = '\0';
		break;
	}
}

static struct target_type writecache_target = {
	.name			= "writecache",
<<<<<<< HEAD
	.version		= {1, 4, 0},
=======
	.version		= {1, 6, 0},
>>>>>>> 3b17187f
	.module			= THIS_MODULE,
	.ctr			= writecache_ctr,
	.dtr			= writecache_dtr,
	.status			= writecache_status,
	.postsuspend		= writecache_suspend,
	.resume			= writecache_resume,
	.message		= writecache_message,
	.map			= writecache_map,
	.end_io			= writecache_end_io,
	.iterate_devices	= writecache_iterate_devices,
	.io_hints		= writecache_io_hints,
};

static int __init dm_writecache_init(void)
{
	int r;

	r = dm_register_target(&writecache_target);
	if (r < 0) {
		DMERR("register failed %d", r);
		return r;
	}

	return 0;
}

static void __exit dm_writecache_exit(void)
{
	dm_unregister_target(&writecache_target);
}

module_init(dm_writecache_init);
module_exit(dm_writecache_exit);

MODULE_DESCRIPTION(DM_NAME " writecache target");
MODULE_AUTHOR("Mikulas Patocka <dm-devel@redhat.com>");
MODULE_LICENSE("GPL");<|MERGE_RESOLUTION|>--- conflicted
+++ resolved
@@ -175,20 +175,14 @@
 	bool flush_on_suspend:1;
 	bool cleaner:1;
 	bool cleaner_set:1;
-<<<<<<< HEAD
-=======
 	bool metadata_only:1;
 	bool pause_set:1;
->>>>>>> 3b17187f
 
 	unsigned high_wm_percent_value;
 	unsigned low_wm_percent_value;
 	unsigned autocommit_time_value;
 	unsigned max_age_value;
-<<<<<<< HEAD
-=======
 	unsigned pause_value;
->>>>>>> 3b17187f
 
 	unsigned writeback_all;
 	struct workqueue_struct *writeback_wq;
@@ -1006,11 +1000,7 @@
 
 	wc_lock(wc);
 
-<<<<<<< HEAD
-	wc->data_device_sectors = i_size_read(wc->dev->bdev->bd_inode) >> SECTOR_SHIFT;
-=======
 	wc->data_device_sectors = bdev_nr_sectors(wc->dev->bdev);
->>>>>>> 3b17187f
 
 	if (WC_MODE_PMEM(wc)) {
 		persistent_memory_invalidate_cache(wc->memory_map, wc->memory_map_size);
@@ -1362,19 +1352,6 @@
 	if (e && read_original_sector(wc, e) == bio->bi_iter.bi_sector) {
 		wc->stats.read_hits++;
 		if (WC_MODE_PMEM(wc)) {
-<<<<<<< HEAD
-			writecache_flush(wc);
-			if (writecache_has_error(wc))
-				goto unlock_error;
-			if (unlikely(wc->cleaner))
-				goto unlock_remap_origin;
-			goto unlock_submit;
-		} else {
-			if (dm_bio_get_target_bio_nr(bio))
-				goto unlock_remap_origin;
-			writecache_offload_bio(wc, bio);
-			goto unlock_return;
-=======
 			bio_copy_block(wc, bio, memory_data(wc, e));
 			if (bio->bi_iter.bi_size)
 				goto read_next_block;
@@ -1386,7 +1363,6 @@
 			if (!writecache_entry_is_committed(wc, e))
 				writecache_wait_for_ios(wc, WRITE);
 			map_op = WC_MAP_REMAP;
->>>>>>> 3b17187f
 		}
 	} else {
 		map_op = writecache_map_remap_origin(wc, bio, e);
@@ -1475,37 +1451,9 @@
 			    (wc->metadata_only && !(bio->bi_opf & REQ_META)))
 				goto direct_write;
 		}
-<<<<<<< HEAD
-	} else {
-		do {
-			bool found_entry = false;
-			bool search_used = false;
-			if (writecache_has_error(wc))
-				goto unlock_error;
-			e = writecache_find_entry(wc, bio->bi_iter.bi_sector, 0);
-			if (e) {
-				if (!writecache_entry_is_committed(wc, e)) {
-					search_used = true;
-					goto bio_copy;
-				}
-				if (!WC_MODE_PMEM(wc) && !e->write_in_progress) {
-					wc->overwrote_committed = true;
-					search_used = true;
-					goto bio_copy;
-				}
-				found_entry = true;
-			} else {
-				if (unlikely(wc->cleaner))
-					goto direct_write;
-			}
-			e = writecache_pop_from_freelist(wc, (sector_t)-1);
-			if (unlikely(!e)) {
-				if (!WC_MODE_PMEM(wc) && !found_entry) {
-=======
 		e = writecache_pop_from_freelist(wc, (sector_t)-1);
 		if (unlikely(!e)) {
 			if (!WC_MODE_PMEM(wc) && !found_entry) {
->>>>>>> 3b17187f
 direct_write:
 				wc->stats.writes_around++;
 				e = writecache_find_entry(wc, bio->bi_iter.bi_sector, WFE_RETURN_FOLLOWING);
@@ -1520,50 +1468,11 @@
 		wc->uncommitted_blocks++;
 		wc->stats.writes_allocate++;
 bio_copy:
-<<<<<<< HEAD
-			if (WC_MODE_PMEM(wc)) {
-				bio_copy_block(wc, bio, memory_data(wc, e));
-			} else {
-				unsigned bio_size = wc->block_size;
-				sector_t start_cache_sec = cache_sector(wc, e);
-				sector_t current_cache_sec = start_cache_sec + (bio_size >> SECTOR_SHIFT);
-
-				while (bio_size < bio->bi_iter.bi_size) {
-					if (!search_used) {
-						struct wc_entry *f = writecache_pop_from_freelist(wc, current_cache_sec);
-						if (!f)
-							break;
-						write_original_sector_seq_count(wc, f, bio->bi_iter.bi_sector +
-										(bio_size >> SECTOR_SHIFT), wc->seq_count);
-						writecache_insert_entry(wc, f);
-						wc->uncommitted_blocks++;
-					} else {
-						struct wc_entry *f;
-						struct rb_node *next = rb_next(&e->rb_node);
-						if (!next)
-							break;
-						f = container_of(next, struct wc_entry, rb_node);
-						if (f != e + 1)
-							break;
-						if (read_original_sector(wc, f) !=
-						    read_original_sector(wc, e) + (wc->block_size >> SECTOR_SHIFT))
-							break;
-						if (unlikely(f->write_in_progress))
-							break;
-						if (writecache_entry_is_committed(wc, f))
-							wc->overwrote_committed = true;
-						e = f;
-					}
-					bio_size += wc->block_size;
-					current_cache_sec += wc->block_size >> SECTOR_SHIFT;
-				}
-=======
 		if (WC_MODE_PMEM(wc))
 			bio_copy_block(wc, bio, memory_data(wc, e));
 		else
 			return writecache_bio_copy_ssd(wc, bio, e, search_used);
 	} while (bio->bi_iter.bi_size);
->>>>>>> 3b17187f
 
 	if (unlikely(bio->bi_opf & REQ_FUA || wc->uncommitted_blocks >= wc->autocommit_blocks))
 		writecache_flush(wc);
@@ -2822,11 +2731,7 @@
 
 static struct target_type writecache_target = {
 	.name			= "writecache",
-<<<<<<< HEAD
-	.version		= {1, 4, 0},
-=======
 	.version		= {1, 6, 0},
->>>>>>> 3b17187f
 	.module			= THIS_MODULE,
 	.ctr			= writecache_ctr,
 	.dtr			= writecache_dtr,
