// SPDX-License-Identifier: GPL-2.0-only
/*
 *  Bluetooth Software UART Qualcomm protocol
 *
 *  HCI_IBS (HCI In-Band Sleep) is Qualcomm's power management
 *  protocol extension to H4.
 *
 *  Copyright (C) 2007 Texas Instruments, Inc.
 *  Copyright (c) 2010, 2012, 2018 The Linux Foundation. All rights reserved.
 *
 *  Acknowledgements:
 *  This file is based on hci_ll.c, which was...
 *  Written by Ohad Ben-Cohen <ohad@bencohen.org>
 *  which was in turn based on hci_h4.c, which was written
 *  by Maxim Krasnyansky and Marcel Holtmann.
 */

#include <linux/kernel.h>
#include <linux/clk.h>
#include <linux/completion.h>
#include <linux/debugfs.h>
#include <linux/delay.h>
#include <linux/devcoredump.h>
#include <linux/device.h>
#include <linux/gpio/consumer.h>
#include <linux/mod_devicetable.h>
#include <linux/module.h>
#include <linux/of_device.h>
#include <linux/acpi.h>
#include <linux/platform_device.h>
#include <linux/regulator/consumer.h>
#include <linux/serdev.h>
#include <linux/mutex.h>
#include <asm/unaligned.h>

#include <net/bluetooth/bluetooth.h>
#include <net/bluetooth/hci_core.h>

#include "hci_uart.h"
#include "btqca.h"

/* HCI_IBS protocol messages */
#define HCI_IBS_SLEEP_IND	0xFE
#define HCI_IBS_WAKE_IND	0xFD
#define HCI_IBS_WAKE_ACK	0xFC
#define HCI_MAX_IBS_SIZE	10

#define IBS_WAKE_RETRANS_TIMEOUT_MS	100
#define IBS_BTSOC_TX_IDLE_TIMEOUT_MS	200
#define IBS_HOST_TX_IDLE_TIMEOUT_MS	2000
#define CMD_TRANS_TIMEOUT_MS		100
#define MEMDUMP_TIMEOUT_MS		8000
#define IBS_DISABLE_SSR_TIMEOUT_MS \
	(MEMDUMP_TIMEOUT_MS + FW_DOWNLOAD_TIMEOUT_MS)
#define FW_DOWNLOAD_TIMEOUT_MS		3000

/* susclk rate */
#define SUSCLK_RATE_32KHZ	32768

/* Controller debug log header */
#define QCA_DEBUG_HANDLE	0x2EDC

/* max retry count when init fails */
#define MAX_INIT_RETRIES 3

/* Controller dump header */
#define QCA_SSR_DUMP_HANDLE		0x0108
#define QCA_DUMP_PACKET_SIZE		255
#define QCA_LAST_SEQUENCE_NUM		0xFFFF
#define QCA_CRASHBYTE_PACKET_LEN	1096
#define QCA_MEMDUMP_BYTE		0xFB

enum qca_flags {
	QCA_IBS_DISABLED,
	QCA_DROP_VENDOR_EVENT,
	QCA_SUSPENDING,
	QCA_MEMDUMP_COLLECTION,
	QCA_HW_ERROR_EVENT,
	QCA_SSR_TRIGGERED,
	QCA_BT_OFF,
	QCA_ROM_FW
};

enum qca_capabilities {
	QCA_CAP_WIDEBAND_SPEECH = BIT(0),
	QCA_CAP_VALID_LE_STATES = BIT(1),
};

/* HCI_IBS transmit side sleep protocol states */
enum tx_ibs_states {
	HCI_IBS_TX_ASLEEP,
	HCI_IBS_TX_WAKING,
	HCI_IBS_TX_AWAKE,
};

/* HCI_IBS receive side sleep protocol states */
enum rx_states {
	HCI_IBS_RX_ASLEEP,
	HCI_IBS_RX_AWAKE,
};

/* HCI_IBS transmit and receive side clock state vote */
enum hci_ibs_clock_state_vote {
	HCI_IBS_VOTE_STATS_UPDATE,
	HCI_IBS_TX_VOTE_CLOCK_ON,
	HCI_IBS_TX_VOTE_CLOCK_OFF,
	HCI_IBS_RX_VOTE_CLOCK_ON,
	HCI_IBS_RX_VOTE_CLOCK_OFF,
};

/* Controller memory dump states */
enum qca_memdump_states {
	QCA_MEMDUMP_IDLE,
	QCA_MEMDUMP_COLLECTING,
	QCA_MEMDUMP_COLLECTED,
	QCA_MEMDUMP_TIMEOUT,
};

struct qca_memdump_data {
	char *memdump_buf_head;
	char *memdump_buf_tail;
	u32 current_seq_no;
	u32 received_dump;
	u32 ram_dump_size;
};

struct qca_memdump_event_hdr {
	__u8    evt;
	__u8    plen;
	__u16   opcode;
	__u16   seq_no;
	__u8    reserved;
} __packed;


struct qca_dump_size {
	u32 dump_size;
} __packed;

struct qca_data {
	struct hci_uart *hu;
	struct sk_buff *rx_skb;
	struct sk_buff_head txq;
	struct sk_buff_head tx_wait_q;	/* HCI_IBS wait queue	*/
	struct sk_buff_head rx_memdump_q;	/* Memdump wait queue	*/
	spinlock_t hci_ibs_lock;	/* HCI_IBS state lock	*/
	u8 tx_ibs_state;	/* HCI_IBS transmit side power state*/
	u8 rx_ibs_state;	/* HCI_IBS receive side power state */
	bool tx_vote;		/* Clock must be on for TX */
	bool rx_vote;		/* Clock must be on for RX */
	struct timer_list tx_idle_timer;
	u32 tx_idle_delay;
	struct timer_list wake_retrans_timer;
	u32 wake_retrans;
	struct workqueue_struct *workqueue;
	struct work_struct ws_awake_rx;
	struct work_struct ws_awake_device;
	struct work_struct ws_rx_vote_off;
	struct work_struct ws_tx_vote_off;
	struct work_struct ctrl_memdump_evt;
	struct delayed_work ctrl_memdump_timeout;
	struct qca_memdump_data *qca_memdump;
	unsigned long flags;
	struct completion drop_ev_comp;
	wait_queue_head_t suspend_wait_q;
	enum qca_memdump_states memdump_state;
	struct mutex hci_memdump_lock;

	/* For debugging purpose */
	u64 ibs_sent_wacks;
	u64 ibs_sent_slps;
	u64 ibs_sent_wakes;
	u64 ibs_recv_wacks;
	u64 ibs_recv_slps;
	u64 ibs_recv_wakes;
	u64 vote_last_jif;
	u32 vote_on_ms;
	u32 vote_off_ms;
	u64 tx_votes_on;
	u64 rx_votes_on;
	u64 tx_votes_off;
	u64 rx_votes_off;
	u64 votes_on;
	u64 votes_off;
};

enum qca_speed_type {
	QCA_INIT_SPEED = 1,
	QCA_OPER_SPEED
};

/*
 * Voltage regulator information required for configuring the
 * QCA Bluetooth chipset
 */
struct qca_vreg {
	const char *name;
	unsigned int load_uA;
};

struct qca_device_data {
	enum qca_btsoc_type soc_type;
	struct qca_vreg *vregs;
	size_t num_vregs;
	uint32_t capabilities;
};

/*
 * Platform data for the QCA Bluetooth power driver.
 */
struct qca_power {
	struct device *dev;
	struct regulator_bulk_data *vreg_bulk;
	int num_vregs;
	bool vregs_on;
};

struct qca_serdev {
	struct hci_uart	 serdev_hu;
	struct gpio_desc *bt_en;
	struct gpio_desc *sw_ctrl;
	struct clk	 *susclk;
	enum qca_btsoc_type btsoc_type;
	struct qca_power *bt_power;
	u32 init_speed;
	u32 oper_speed;
	const char *firmware_name;
};

static int qca_regulator_enable(struct qca_serdev *qcadev);
static void qca_regulator_disable(struct qca_serdev *qcadev);
static void qca_power_shutdown(struct hci_uart *hu);
static int qca_power_off(struct hci_dev *hdev);
static void qca_controller_memdump(struct work_struct *work);

static enum qca_btsoc_type qca_soc_type(struct hci_uart *hu)
{
	enum qca_btsoc_type soc_type;

	if (hu->serdev) {
		struct qca_serdev *qsd = serdev_device_get_drvdata(hu->serdev);

		soc_type = qsd->btsoc_type;
	} else {
		soc_type = QCA_ROME;
	}

	return soc_type;
}

static const char *qca_get_firmware_name(struct hci_uart *hu)
{
	if (hu->serdev) {
		struct qca_serdev *qsd = serdev_device_get_drvdata(hu->serdev);

		return qsd->firmware_name;
	} else {
		return NULL;
	}
}

static void __serial_clock_on(struct tty_struct *tty)
{
	/* TODO: Some chipset requires to enable UART clock on client
	 * side to save power consumption or manual work is required.
	 * Please put your code to control UART clock here if needed
	 */
}

static void __serial_clock_off(struct tty_struct *tty)
{
	/* TODO: Some chipset requires to disable UART clock on client
	 * side to save power consumption or manual work is required.
	 * Please put your code to control UART clock off here if needed
	 */
}

/* serial_clock_vote needs to be called with the ibs lock held */
static void serial_clock_vote(unsigned long vote, struct hci_uart *hu)
{
	struct qca_data *qca = hu->priv;
	unsigned int diff;

	bool old_vote = (qca->tx_vote | qca->rx_vote);
	bool new_vote;

	switch (vote) {
	case HCI_IBS_VOTE_STATS_UPDATE:
		diff = jiffies_to_msecs(jiffies - qca->vote_last_jif);

		if (old_vote)
			qca->vote_off_ms += diff;
		else
			qca->vote_on_ms += diff;
		return;

	case HCI_IBS_TX_VOTE_CLOCK_ON:
		qca->tx_vote = true;
		qca->tx_votes_on++;
		break;

	case HCI_IBS_RX_VOTE_CLOCK_ON:
		qca->rx_vote = true;
		qca->rx_votes_on++;
		break;

	case HCI_IBS_TX_VOTE_CLOCK_OFF:
		qca->tx_vote = false;
		qca->tx_votes_off++;
		break;

	case HCI_IBS_RX_VOTE_CLOCK_OFF:
		qca->rx_vote = false;
		qca->rx_votes_off++;
		break;

	default:
		BT_ERR("Voting irregularity");
		return;
	}

	new_vote = qca->rx_vote | qca->tx_vote;

	if (new_vote != old_vote) {
		if (new_vote)
			__serial_clock_on(hu->tty);
		else
			__serial_clock_off(hu->tty);

		BT_DBG("Vote serial clock %s(%s)", new_vote ? "true" : "false",
		       vote ? "true" : "false");

		diff = jiffies_to_msecs(jiffies - qca->vote_last_jif);

		if (new_vote) {
			qca->votes_on++;
			qca->vote_off_ms += diff;
		} else {
			qca->votes_off++;
			qca->vote_on_ms += diff;
		}
		qca->vote_last_jif = jiffies;
	}
}

/* Builds and sends an HCI_IBS command packet.
 * These are very simple packets with only 1 cmd byte.
 */
static int send_hci_ibs_cmd(u8 cmd, struct hci_uart *hu)
{
	int err = 0;
	struct sk_buff *skb = NULL;
	struct qca_data *qca = hu->priv;

	BT_DBG("hu %p send hci ibs cmd 0x%x", hu, cmd);

	skb = bt_skb_alloc(1, GFP_ATOMIC);
	if (!skb) {
		BT_ERR("Failed to allocate memory for HCI_IBS packet");
		return -ENOMEM;
	}

	/* Assign HCI_IBS type */
	skb_put_u8(skb, cmd);

	skb_queue_tail(&qca->txq, skb);

	return err;
}

static void qca_wq_awake_device(struct work_struct *work)
{
	struct qca_data *qca = container_of(work, struct qca_data,
					    ws_awake_device);
	struct hci_uart *hu = qca->hu;
	unsigned long retrans_delay;
	unsigned long flags;

	BT_DBG("hu %p wq awake device", hu);

	/* Vote for serial clock */
	serial_clock_vote(HCI_IBS_TX_VOTE_CLOCK_ON, hu);

	spin_lock_irqsave(&qca->hci_ibs_lock, flags);

	/* Send wake indication to device */
	if (send_hci_ibs_cmd(HCI_IBS_WAKE_IND, hu) < 0)
		BT_ERR("Failed to send WAKE to device");

	qca->ibs_sent_wakes++;

	/* Start retransmit timer */
	retrans_delay = msecs_to_jiffies(qca->wake_retrans);
	mod_timer(&qca->wake_retrans_timer, jiffies + retrans_delay);

	spin_unlock_irqrestore(&qca->hci_ibs_lock, flags);

	/* Actually send the packets */
	hci_uart_tx_wakeup(hu);
}

static void qca_wq_awake_rx(struct work_struct *work)
{
	struct qca_data *qca = container_of(work, struct qca_data,
					    ws_awake_rx);
	struct hci_uart *hu = qca->hu;
	unsigned long flags;

	BT_DBG("hu %p wq awake rx", hu);

	serial_clock_vote(HCI_IBS_RX_VOTE_CLOCK_ON, hu);

	spin_lock_irqsave(&qca->hci_ibs_lock, flags);
	qca->rx_ibs_state = HCI_IBS_RX_AWAKE;

	/* Always acknowledge device wake up,
	 * sending IBS message doesn't count as TX ON.
	 */
	if (send_hci_ibs_cmd(HCI_IBS_WAKE_ACK, hu) < 0)
		BT_ERR("Failed to acknowledge device wake up");

	qca->ibs_sent_wacks++;

	spin_unlock_irqrestore(&qca->hci_ibs_lock, flags);

	/* Actually send the packets */
	hci_uart_tx_wakeup(hu);
}

static void qca_wq_serial_rx_clock_vote_off(struct work_struct *work)
{
	struct qca_data *qca = container_of(work, struct qca_data,
					    ws_rx_vote_off);
	struct hci_uart *hu = qca->hu;

	BT_DBG("hu %p rx clock vote off", hu);

	serial_clock_vote(HCI_IBS_RX_VOTE_CLOCK_OFF, hu);
}

static void qca_wq_serial_tx_clock_vote_off(struct work_struct *work)
{
	struct qca_data *qca = container_of(work, struct qca_data,
					    ws_tx_vote_off);
	struct hci_uart *hu = qca->hu;

	BT_DBG("hu %p tx clock vote off", hu);

	/* Run HCI tx handling unlocked */
	hci_uart_tx_wakeup(hu);

	/* Now that message queued to tty driver, vote for tty clocks off.
	 * It is up to the tty driver to pend the clocks off until tx done.
	 */
	serial_clock_vote(HCI_IBS_TX_VOTE_CLOCK_OFF, hu);
}

static void hci_ibs_tx_idle_timeout(struct timer_list *t)
{
	struct qca_data *qca = from_timer(qca, t, tx_idle_timer);
	struct hci_uart *hu = qca->hu;
	unsigned long flags;

	BT_DBG("hu %p idle timeout in %d state", hu, qca->tx_ibs_state);

	spin_lock_irqsave_nested(&qca->hci_ibs_lock,
				 flags, SINGLE_DEPTH_NESTING);

	switch (qca->tx_ibs_state) {
	case HCI_IBS_TX_AWAKE:
		/* TX_IDLE, go to SLEEP */
		if (send_hci_ibs_cmd(HCI_IBS_SLEEP_IND, hu) < 0) {
			BT_ERR("Failed to send SLEEP to device");
			break;
		}
		qca->tx_ibs_state = HCI_IBS_TX_ASLEEP;
		qca->ibs_sent_slps++;
		queue_work(qca->workqueue, &qca->ws_tx_vote_off);
		break;

	case HCI_IBS_TX_ASLEEP:
	case HCI_IBS_TX_WAKING:
	default:
		BT_ERR("Spurious timeout tx state %d", qca->tx_ibs_state);
		break;
	}

	spin_unlock_irqrestore(&qca->hci_ibs_lock, flags);
}

static void hci_ibs_wake_retrans_timeout(struct timer_list *t)
{
	struct qca_data *qca = from_timer(qca, t, wake_retrans_timer);
	struct hci_uart *hu = qca->hu;
	unsigned long flags, retrans_delay;
	bool retransmit = false;

	BT_DBG("hu %p wake retransmit timeout in %d state",
		hu, qca->tx_ibs_state);

	spin_lock_irqsave_nested(&qca->hci_ibs_lock,
				 flags, SINGLE_DEPTH_NESTING);

	/* Don't retransmit the HCI_IBS_WAKE_IND when suspending. */
	if (test_bit(QCA_SUSPENDING, &qca->flags)) {
		spin_unlock_irqrestore(&qca->hci_ibs_lock, flags);
		return;
	}

	switch (qca->tx_ibs_state) {
	case HCI_IBS_TX_WAKING:
		/* No WAKE_ACK, retransmit WAKE */
		retransmit = true;
		if (send_hci_ibs_cmd(HCI_IBS_WAKE_IND, hu) < 0) {
			BT_ERR("Failed to acknowledge device wake up");
			break;
		}
		qca->ibs_sent_wakes++;
		retrans_delay = msecs_to_jiffies(qca->wake_retrans);
		mod_timer(&qca->wake_retrans_timer, jiffies + retrans_delay);
		break;

	case HCI_IBS_TX_ASLEEP:
	case HCI_IBS_TX_AWAKE:
	default:
		BT_ERR("Spurious timeout tx state %d", qca->tx_ibs_state);
		break;
	}

	spin_unlock_irqrestore(&qca->hci_ibs_lock, flags);

	if (retransmit)
		hci_uart_tx_wakeup(hu);
}


static void qca_controller_memdump_timeout(struct work_struct *work)
{
	struct qca_data *qca = container_of(work, struct qca_data,
					ctrl_memdump_timeout.work);
	struct hci_uart *hu = qca->hu;

	mutex_lock(&qca->hci_memdump_lock);
	if (test_bit(QCA_MEMDUMP_COLLECTION, &qca->flags)) {
		qca->memdump_state = QCA_MEMDUMP_TIMEOUT;
		if (!test_bit(QCA_HW_ERROR_EVENT, &qca->flags)) {
			/* Inject hw error event to reset the device
			 * and driver.
			 */
			hci_reset_dev(hu->hdev);
		}
	}

	mutex_unlock(&qca->hci_memdump_lock);
}


/* Initialize protocol */
static int qca_open(struct hci_uart *hu)
{
	struct qca_serdev *qcadev;
	struct qca_data *qca;

	BT_DBG("hu %p qca_open", hu);

	if (!hci_uart_has_flow_control(hu))
		return -EOPNOTSUPP;

	qca = kzalloc(sizeof(struct qca_data), GFP_KERNEL);
	if (!qca)
		return -ENOMEM;

	skb_queue_head_init(&qca->txq);
	skb_queue_head_init(&qca->tx_wait_q);
	skb_queue_head_init(&qca->rx_memdump_q);
	spin_lock_init(&qca->hci_ibs_lock);
	mutex_init(&qca->hci_memdump_lock);
	qca->workqueue = alloc_ordered_workqueue("qca_wq", 0);
	if (!qca->workqueue) {
		BT_ERR("QCA Workqueue not initialized properly");
		kfree(qca);
		return -ENOMEM;
	}

	INIT_WORK(&qca->ws_awake_rx, qca_wq_awake_rx);
	INIT_WORK(&qca->ws_awake_device, qca_wq_awake_device);
	INIT_WORK(&qca->ws_rx_vote_off, qca_wq_serial_rx_clock_vote_off);
	INIT_WORK(&qca->ws_tx_vote_off, qca_wq_serial_tx_clock_vote_off);
	INIT_WORK(&qca->ctrl_memdump_evt, qca_controller_memdump);
	INIT_DELAYED_WORK(&qca->ctrl_memdump_timeout,
			  qca_controller_memdump_timeout);
	init_waitqueue_head(&qca->suspend_wait_q);

	qca->hu = hu;
	init_completion(&qca->drop_ev_comp);

	/* Assume we start with both sides asleep -- extra wakes OK */
	qca->tx_ibs_state = HCI_IBS_TX_ASLEEP;
	qca->rx_ibs_state = HCI_IBS_RX_ASLEEP;

	qca->vote_last_jif = jiffies;

	hu->priv = qca;

	if (hu->serdev) {
		qcadev = serdev_device_get_drvdata(hu->serdev);

		if (qca_is_wcn399x(qcadev->btsoc_type) ||
		    qca_is_wcn6750(qcadev->btsoc_type))
			hu->init_speed = qcadev->init_speed;

		if (qcadev->oper_speed)
			hu->oper_speed = qcadev->oper_speed;
	}

	timer_setup(&qca->wake_retrans_timer, hci_ibs_wake_retrans_timeout, 0);
	qca->wake_retrans = IBS_WAKE_RETRANS_TIMEOUT_MS;

	timer_setup(&qca->tx_idle_timer, hci_ibs_tx_idle_timeout, 0);
	qca->tx_idle_delay = IBS_HOST_TX_IDLE_TIMEOUT_MS;

	BT_DBG("HCI_UART_QCA open, tx_idle_delay=%u, wake_retrans=%u",
	       qca->tx_idle_delay, qca->wake_retrans);

	return 0;
}

static void qca_debugfs_init(struct hci_dev *hdev)
{
	struct hci_uart *hu = hci_get_drvdata(hdev);
	struct qca_data *qca = hu->priv;
	struct dentry *ibs_dir;
	umode_t mode;

	if (!hdev->debugfs)
		return;

	ibs_dir = debugfs_create_dir("ibs", hdev->debugfs);

	/* read only */
	mode = 0444;
	debugfs_create_u8("tx_ibs_state", mode, ibs_dir, &qca->tx_ibs_state);
	debugfs_create_u8("rx_ibs_state", mode, ibs_dir, &qca->rx_ibs_state);
	debugfs_create_u64("ibs_sent_sleeps", mode, ibs_dir,
			   &qca->ibs_sent_slps);
	debugfs_create_u64("ibs_sent_wakes", mode, ibs_dir,
			   &qca->ibs_sent_wakes);
	debugfs_create_u64("ibs_sent_wake_acks", mode, ibs_dir,
			   &qca->ibs_sent_wacks);
	debugfs_create_u64("ibs_recv_sleeps", mode, ibs_dir,
			   &qca->ibs_recv_slps);
	debugfs_create_u64("ibs_recv_wakes", mode, ibs_dir,
			   &qca->ibs_recv_wakes);
	debugfs_create_u64("ibs_recv_wake_acks", mode, ibs_dir,
			   &qca->ibs_recv_wacks);
	debugfs_create_bool("tx_vote", mode, ibs_dir, &qca->tx_vote);
	debugfs_create_u64("tx_votes_on", mode, ibs_dir, &qca->tx_votes_on);
	debugfs_create_u64("tx_votes_off", mode, ibs_dir, &qca->tx_votes_off);
	debugfs_create_bool("rx_vote", mode, ibs_dir, &qca->rx_vote);
	debugfs_create_u64("rx_votes_on", mode, ibs_dir, &qca->rx_votes_on);
	debugfs_create_u64("rx_votes_off", mode, ibs_dir, &qca->rx_votes_off);
	debugfs_create_u64("votes_on", mode, ibs_dir, &qca->votes_on);
	debugfs_create_u64("votes_off", mode, ibs_dir, &qca->votes_off);
	debugfs_create_u32("vote_on_ms", mode, ibs_dir, &qca->vote_on_ms);
	debugfs_create_u32("vote_off_ms", mode, ibs_dir, &qca->vote_off_ms);

	/* read/write */
	mode = 0644;
	debugfs_create_u32("wake_retrans", mode, ibs_dir, &qca->wake_retrans);
	debugfs_create_u32("tx_idle_delay", mode, ibs_dir,
			   &qca->tx_idle_delay);
}

/* Flush protocol data */
static int qca_flush(struct hci_uart *hu)
{
	struct qca_data *qca = hu->priv;

	BT_DBG("hu %p qca flush", hu);

	skb_queue_purge(&qca->tx_wait_q);
	skb_queue_purge(&qca->txq);

	return 0;
}

/* Close protocol */
static int qca_close(struct hci_uart *hu)
{
	struct qca_data *qca = hu->priv;

	BT_DBG("hu %p qca close", hu);

	serial_clock_vote(HCI_IBS_VOTE_STATS_UPDATE, hu);

	skb_queue_purge(&qca->tx_wait_q);
	skb_queue_purge(&qca->txq);
	skb_queue_purge(&qca->rx_memdump_q);
	del_timer(&qca->tx_idle_timer);
	del_timer(&qca->wake_retrans_timer);
	destroy_workqueue(qca->workqueue);
	qca->hu = NULL;

	kfree_skb(qca->rx_skb);

	hu->priv = NULL;

	kfree(qca);

	return 0;
}

/* Called upon a wake-up-indication from the device.
 */
static void device_want_to_wakeup(struct hci_uart *hu)
{
	unsigned long flags;
	struct qca_data *qca = hu->priv;

	BT_DBG("hu %p want to wake up", hu);

	spin_lock_irqsave(&qca->hci_ibs_lock, flags);

	qca->ibs_recv_wakes++;

	/* Don't wake the rx up when suspending. */
	if (test_bit(QCA_SUSPENDING, &qca->flags)) {
		spin_unlock_irqrestore(&qca->hci_ibs_lock, flags);
		return;
	}

	switch (qca->rx_ibs_state) {
	case HCI_IBS_RX_ASLEEP:
		/* Make sure clock is on - we may have turned clock off since
		 * receiving the wake up indicator awake rx clock.
		 */
		queue_work(qca->workqueue, &qca->ws_awake_rx);
		spin_unlock_irqrestore(&qca->hci_ibs_lock, flags);
		return;

	case HCI_IBS_RX_AWAKE:
		/* Always acknowledge device wake up,
		 * sending IBS message doesn't count as TX ON.
		 */
		if (send_hci_ibs_cmd(HCI_IBS_WAKE_ACK, hu) < 0) {
			BT_ERR("Failed to acknowledge device wake up");
			break;
		}
		qca->ibs_sent_wacks++;
		break;

	default:
		/* Any other state is illegal */
		BT_ERR("Received HCI_IBS_WAKE_IND in rx state %d",
		       qca->rx_ibs_state);
		break;
	}

	spin_unlock_irqrestore(&qca->hci_ibs_lock, flags);

	/* Actually send the packets */
	hci_uart_tx_wakeup(hu);
}

/* Called upon a sleep-indication from the device.
 */
static void device_want_to_sleep(struct hci_uart *hu)
{
	unsigned long flags;
	struct qca_data *qca = hu->priv;

	BT_DBG("hu %p want to sleep in %d state", hu, qca->rx_ibs_state);

	spin_lock_irqsave(&qca->hci_ibs_lock, flags);

	qca->ibs_recv_slps++;

	switch (qca->rx_ibs_state) {
	case HCI_IBS_RX_AWAKE:
		/* Update state */
		qca->rx_ibs_state = HCI_IBS_RX_ASLEEP;
		/* Vote off rx clock under workqueue */
		queue_work(qca->workqueue, &qca->ws_rx_vote_off);
		break;

	case HCI_IBS_RX_ASLEEP:
		break;

	default:
		/* Any other state is illegal */
		BT_ERR("Received HCI_IBS_SLEEP_IND in rx state %d",
		       qca->rx_ibs_state);
		break;
	}

	wake_up_interruptible(&qca->suspend_wait_q);

	spin_unlock_irqrestore(&qca->hci_ibs_lock, flags);
}

/* Called upon wake-up-acknowledgement from the device
 */
static void device_woke_up(struct hci_uart *hu)
{
	unsigned long flags, idle_delay;
	struct qca_data *qca = hu->priv;
	struct sk_buff *skb = NULL;

	BT_DBG("hu %p woke up", hu);

	spin_lock_irqsave(&qca->hci_ibs_lock, flags);

	qca->ibs_recv_wacks++;

	/* Don't react to the wake-up-acknowledgment when suspending. */
	if (test_bit(QCA_SUSPENDING, &qca->flags)) {
		spin_unlock_irqrestore(&qca->hci_ibs_lock, flags);
		return;
	}

	switch (qca->tx_ibs_state) {
	case HCI_IBS_TX_AWAKE:
		/* Expect one if we send 2 WAKEs */
		BT_DBG("Received HCI_IBS_WAKE_ACK in tx state %d",
		       qca->tx_ibs_state);
		break;

	case HCI_IBS_TX_WAKING:
		/* Send pending packets */
		while ((skb = skb_dequeue(&qca->tx_wait_q)))
			skb_queue_tail(&qca->txq, skb);

		/* Switch timers and change state to HCI_IBS_TX_AWAKE */
		del_timer(&qca->wake_retrans_timer);
		idle_delay = msecs_to_jiffies(qca->tx_idle_delay);
		mod_timer(&qca->tx_idle_timer, jiffies + idle_delay);
		qca->tx_ibs_state = HCI_IBS_TX_AWAKE;
		break;

	case HCI_IBS_TX_ASLEEP:
	default:
		BT_ERR("Received HCI_IBS_WAKE_ACK in tx state %d",
		       qca->tx_ibs_state);
		break;
	}

	spin_unlock_irqrestore(&qca->hci_ibs_lock, flags);

	/* Actually send the packets */
	hci_uart_tx_wakeup(hu);
}

/* Enqueue frame for transmittion (padding, crc, etc) may be called from
 * two simultaneous tasklets.
 */
static int qca_enqueue(struct hci_uart *hu, struct sk_buff *skb)
{
	unsigned long flags = 0, idle_delay;
	struct qca_data *qca = hu->priv;

	BT_DBG("hu %p qca enq skb %p tx_ibs_state %d", hu, skb,
	       qca->tx_ibs_state);

	if (test_bit(QCA_SSR_TRIGGERED, &qca->flags)) {
		/* As SSR is in progress, ignore the packets */
		bt_dev_dbg(hu->hdev, "SSR is in progress");
		kfree_skb(skb);
		return 0;
	}

	/* Prepend skb with frame type */
	memcpy(skb_push(skb, 1), &hci_skb_pkt_type(skb), 1);

	spin_lock_irqsave(&qca->hci_ibs_lock, flags);

	/* Don't go to sleep in middle of patch download or
	 * Out-Of-Band(GPIOs control) sleep is selected.
	 * Don't wake the device up when suspending.
	 */
	if (test_bit(QCA_IBS_DISABLED, &qca->flags) ||
	    test_bit(QCA_SUSPENDING, &qca->flags)) {
		skb_queue_tail(&qca->txq, skb);
		spin_unlock_irqrestore(&qca->hci_ibs_lock, flags);
		return 0;
	}

	/* Act according to current state */
	switch (qca->tx_ibs_state) {
	case HCI_IBS_TX_AWAKE:
		BT_DBG("Device awake, sending normally");
		skb_queue_tail(&qca->txq, skb);
		idle_delay = msecs_to_jiffies(qca->tx_idle_delay);
		mod_timer(&qca->tx_idle_timer, jiffies + idle_delay);
		break;

	case HCI_IBS_TX_ASLEEP:
		BT_DBG("Device asleep, waking up and queueing packet");
		/* Save packet for later */
		skb_queue_tail(&qca->tx_wait_q, skb);

		qca->tx_ibs_state = HCI_IBS_TX_WAKING;
		/* Schedule a work queue to wake up device */
		queue_work(qca->workqueue, &qca->ws_awake_device);
		break;

	case HCI_IBS_TX_WAKING:
		BT_DBG("Device waking up, queueing packet");
		/* Transient state; just keep packet for later */
		skb_queue_tail(&qca->tx_wait_q, skb);
		break;

	default:
		BT_ERR("Illegal tx state: %d (losing packet)",
		       qca->tx_ibs_state);
		kfree_skb(skb);
		break;
	}

	spin_unlock_irqrestore(&qca->hci_ibs_lock, flags);

	return 0;
}

static int qca_ibs_sleep_ind(struct hci_dev *hdev, struct sk_buff *skb)
{
	struct hci_uart *hu = hci_get_drvdata(hdev);

	BT_DBG("hu %p recv hci ibs cmd 0x%x", hu, HCI_IBS_SLEEP_IND);

	device_want_to_sleep(hu);

	kfree_skb(skb);
	return 0;
}

static int qca_ibs_wake_ind(struct hci_dev *hdev, struct sk_buff *skb)
{
	struct hci_uart *hu = hci_get_drvdata(hdev);

	BT_DBG("hu %p recv hci ibs cmd 0x%x", hu, HCI_IBS_WAKE_IND);

	device_want_to_wakeup(hu);

	kfree_skb(skb);
	return 0;
}

static int qca_ibs_wake_ack(struct hci_dev *hdev, struct sk_buff *skb)
{
	struct hci_uart *hu = hci_get_drvdata(hdev);

	BT_DBG("hu %p recv hci ibs cmd 0x%x", hu, HCI_IBS_WAKE_ACK);

	device_woke_up(hu);

	kfree_skb(skb);
	return 0;
}

static int qca_recv_acl_data(struct hci_dev *hdev, struct sk_buff *skb)
{
	/* We receive debug logs from chip as an ACL packets.
	 * Instead of sending the data to ACL to decode the
	 * received data, we are pushing them to the above layers
	 * as a diagnostic packet.
	 */
	if (get_unaligned_le16(skb->data) == QCA_DEBUG_HANDLE)
		return hci_recv_diag(hdev, skb);

	return hci_recv_frame(hdev, skb);
}

static void qca_controller_memdump(struct work_struct *work)
{
	struct qca_data *qca = container_of(work, struct qca_data,
					    ctrl_memdump_evt);
	struct hci_uart *hu = qca->hu;
	struct sk_buff *skb;
	struct qca_memdump_event_hdr *cmd_hdr;
	struct qca_memdump_data *qca_memdump = qca->qca_memdump;
	struct qca_dump_size *dump;
	char *memdump_buf;
	char nullBuff[QCA_DUMP_PACKET_SIZE] = { 0 };
	u16 seq_no;
	u32 dump_size;
	u32 rx_size;
	enum qca_btsoc_type soc_type = qca_soc_type(hu);

	while ((skb = skb_dequeue(&qca->rx_memdump_q))) {

		mutex_lock(&qca->hci_memdump_lock);
		/* Skip processing the received packets if timeout detected
		 * or memdump collection completed.
		 */
		if (qca->memdump_state == QCA_MEMDUMP_TIMEOUT ||
		    qca->memdump_state == QCA_MEMDUMP_COLLECTED) {
			mutex_unlock(&qca->hci_memdump_lock);
			return;
		}

		if (!qca_memdump) {
			qca_memdump = kzalloc(sizeof(struct qca_memdump_data),
					      GFP_ATOMIC);
			if (!qca_memdump) {
				mutex_unlock(&qca->hci_memdump_lock);
				return;
			}

			qca->qca_memdump = qca_memdump;
		}

		qca->memdump_state = QCA_MEMDUMP_COLLECTING;
		cmd_hdr = (void *) skb->data;
		seq_no = __le16_to_cpu(cmd_hdr->seq_no);
		skb_pull(skb, sizeof(struct qca_memdump_event_hdr));

		if (!seq_no) {

			/* This is the first frame of memdump packet from
			 * the controller, Disable IBS to recevie dump
			 * with out any interruption, ideally time required for
			 * the controller to send the dump is 8 seconds. let us
			 * start timer to handle this asynchronous activity.
			 */
			set_bit(QCA_IBS_DISABLED, &qca->flags);
			set_bit(QCA_MEMDUMP_COLLECTION, &qca->flags);
			dump = (void *) skb->data;
			dump_size = __le32_to_cpu(dump->dump_size);
			if (!(dump_size)) {
				bt_dev_err(hu->hdev, "Rx invalid memdump size");
				kfree(qca_memdump);
				kfree_skb(skb);
				qca->qca_memdump = NULL;
				mutex_unlock(&qca->hci_memdump_lock);
				return;
			}

			bt_dev_info(hu->hdev, "QCA collecting dump of size:%u",
				    dump_size);
			queue_delayed_work(qca->workqueue,
					   &qca->ctrl_memdump_timeout,
					   msecs_to_jiffies(MEMDUMP_TIMEOUT_MS)
					  );

			skb_pull(skb, sizeof(dump_size));
			memdump_buf = vmalloc(dump_size);
			qca_memdump->ram_dump_size = dump_size;
			qca_memdump->memdump_buf_head = memdump_buf;
			qca_memdump->memdump_buf_tail = memdump_buf;
		}

		memdump_buf = qca_memdump->memdump_buf_tail;

		/* If sequence no 0 is missed then there is no point in
		 * accepting the other sequences.
		 */
		if (!memdump_buf) {
			bt_dev_err(hu->hdev, "QCA: Discarding other packets");
			kfree(qca_memdump);
			kfree_skb(skb);
			qca->qca_memdump = NULL;
			mutex_unlock(&qca->hci_memdump_lock);
			return;
		}

		/* There could be chance of missing some packets from
		 * the controller. In such cases let us store the dummy
		 * packets in the buffer.
		 */
		/* For QCA6390, controller does not lost packets but
		 * sequence number field of packet sometimes has error
		 * bits, so skip this checking for missing packet.
		 */
		while ((seq_no > qca_memdump->current_seq_no + 1) &&
		       (soc_type != QCA_QCA6390) &&
		       seq_no != QCA_LAST_SEQUENCE_NUM) {
			bt_dev_err(hu->hdev, "QCA controller missed packet:%d",
				   qca_memdump->current_seq_no);
			rx_size = qca_memdump->received_dump;
			rx_size += QCA_DUMP_PACKET_SIZE;
			if (rx_size > qca_memdump->ram_dump_size) {
				bt_dev_err(hu->hdev,
					   "QCA memdump received %d, no space for missed packet",
					   qca_memdump->received_dump);
				break;
			}
			memcpy(memdump_buf, nullBuff, QCA_DUMP_PACKET_SIZE);
			memdump_buf = memdump_buf + QCA_DUMP_PACKET_SIZE;
			qca_memdump->received_dump += QCA_DUMP_PACKET_SIZE;
			qca_memdump->current_seq_no++;
		}

		rx_size = qca_memdump->received_dump + skb->len;
		if (rx_size <= qca_memdump->ram_dump_size) {
			if ((seq_no != QCA_LAST_SEQUENCE_NUM) &&
			    (seq_no != qca_memdump->current_seq_no))
				bt_dev_err(hu->hdev,
					   "QCA memdump unexpected packet %d",
					   seq_no);
			bt_dev_dbg(hu->hdev,
				   "QCA memdump packet %d with length %d",
				   seq_no, skb->len);
			memcpy(memdump_buf, (unsigned char *)skb->data,
			       skb->len);
			memdump_buf = memdump_buf + skb->len;
			qca_memdump->memdump_buf_tail = memdump_buf;
			qca_memdump->current_seq_no = seq_no + 1;
			qca_memdump->received_dump += skb->len;
		} else {
			bt_dev_err(hu->hdev,
				   "QCA memdump received %d, no space for packet %d",
				   qca_memdump->received_dump, seq_no);
		}
		qca->qca_memdump = qca_memdump;
		kfree_skb(skb);
		if (seq_no == QCA_LAST_SEQUENCE_NUM) {
			bt_dev_info(hu->hdev,
				    "QCA memdump Done, received %d, total %d",
				    qca_memdump->received_dump,
				    qca_memdump->ram_dump_size);
			memdump_buf = qca_memdump->memdump_buf_head;
			dev_coredumpv(&hu->serdev->dev, memdump_buf,
				      qca_memdump->received_dump, GFP_KERNEL);
			cancel_delayed_work(&qca->ctrl_memdump_timeout);
			kfree(qca->qca_memdump);
			qca->qca_memdump = NULL;
			qca->memdump_state = QCA_MEMDUMP_COLLECTED;
			clear_bit(QCA_MEMDUMP_COLLECTION, &qca->flags);
		}

		mutex_unlock(&qca->hci_memdump_lock);
	}

}

static int qca_controller_memdump_event(struct hci_dev *hdev,
					struct sk_buff *skb)
{
	struct hci_uart *hu = hci_get_drvdata(hdev);
	struct qca_data *qca = hu->priv;

	set_bit(QCA_SSR_TRIGGERED, &qca->flags);
	skb_queue_tail(&qca->rx_memdump_q, skb);
	queue_work(qca->workqueue, &qca->ctrl_memdump_evt);

	return 0;
}

static int qca_recv_event(struct hci_dev *hdev, struct sk_buff *skb)
{
	struct hci_uart *hu = hci_get_drvdata(hdev);
	struct qca_data *qca = hu->priv;

	if (test_bit(QCA_DROP_VENDOR_EVENT, &qca->flags)) {
		struct hci_event_hdr *hdr = (void *)skb->data;

		/* For the WCN3990 the vendor command for a baudrate change
		 * isn't sent as synchronous HCI command, because the
		 * controller sends the corresponding vendor event with the
		 * new baudrate. The event is received and properly decoded
		 * after changing the baudrate of the host port. It needs to
		 * be dropped, otherwise it can be misinterpreted as
		 * response to a later firmware download command (also a
		 * vendor command).
		 */

		if (hdr->evt == HCI_EV_VENDOR)
			complete(&qca->drop_ev_comp);

		kfree_skb(skb);

		return 0;
	}
	/* We receive chip memory dump as an event packet, With a dedicated
	 * handler followed by a hardware error event. When this event is
	 * received we store dump into a file before closing hci. This
	 * dump will help in triaging the issues.
	 */
	if ((skb->data[0] == HCI_VENDOR_PKT) &&
	    (get_unaligned_be16(skb->data + 2) == QCA_SSR_DUMP_HANDLE))
		return qca_controller_memdump_event(hdev, skb);

	return hci_recv_frame(hdev, skb);
}

#define QCA_IBS_SLEEP_IND_EVENT \
	.type = HCI_IBS_SLEEP_IND, \
	.hlen = 0, \
	.loff = 0, \
	.lsize = 0, \
	.maxlen = HCI_MAX_IBS_SIZE

#define QCA_IBS_WAKE_IND_EVENT \
	.type = HCI_IBS_WAKE_IND, \
	.hlen = 0, \
	.loff = 0, \
	.lsize = 0, \
	.maxlen = HCI_MAX_IBS_SIZE

#define QCA_IBS_WAKE_ACK_EVENT \
	.type = HCI_IBS_WAKE_ACK, \
	.hlen = 0, \
	.loff = 0, \
	.lsize = 0, \
	.maxlen = HCI_MAX_IBS_SIZE

static const struct h4_recv_pkt qca_recv_pkts[] = {
	{ H4_RECV_ACL,             .recv = qca_recv_acl_data },
	{ H4_RECV_SCO,             .recv = hci_recv_frame    },
	{ H4_RECV_EVENT,           .recv = qca_recv_event    },
	{ QCA_IBS_WAKE_IND_EVENT,  .recv = qca_ibs_wake_ind  },
	{ QCA_IBS_WAKE_ACK_EVENT,  .recv = qca_ibs_wake_ack  },
	{ QCA_IBS_SLEEP_IND_EVENT, .recv = qca_ibs_sleep_ind },
};

static int qca_recv(struct hci_uart *hu, const void *data, int count)
{
	struct qca_data *qca = hu->priv;

	if (!test_bit(HCI_UART_REGISTERED, &hu->flags))
		return -EUNATCH;

	qca->rx_skb = h4_recv_buf(hu->hdev, qca->rx_skb, data, count,
				  qca_recv_pkts, ARRAY_SIZE(qca_recv_pkts));
	if (IS_ERR(qca->rx_skb)) {
		int err = PTR_ERR(qca->rx_skb);
		bt_dev_err(hu->hdev, "Frame reassembly failed (%d)", err);
		qca->rx_skb = NULL;
		return err;
	}

	return count;
}

static struct sk_buff *qca_dequeue(struct hci_uart *hu)
{
	struct qca_data *qca = hu->priv;

	return skb_dequeue(&qca->txq);
}

static uint8_t qca_get_baudrate_value(int speed)
{
	switch (speed) {
	case 9600:
		return QCA_BAUDRATE_9600;
	case 19200:
		return QCA_BAUDRATE_19200;
	case 38400:
		return QCA_BAUDRATE_38400;
	case 57600:
		return QCA_BAUDRATE_57600;
	case 115200:
		return QCA_BAUDRATE_115200;
	case 230400:
		return QCA_BAUDRATE_230400;
	case 460800:
		return QCA_BAUDRATE_460800;
	case 500000:
		return QCA_BAUDRATE_500000;
	case 921600:
		return QCA_BAUDRATE_921600;
	case 1000000:
		return QCA_BAUDRATE_1000000;
	case 2000000:
		return QCA_BAUDRATE_2000000;
	case 3000000:
		return QCA_BAUDRATE_3000000;
	case 3200000:
		return QCA_BAUDRATE_3200000;
	case 3500000:
		return QCA_BAUDRATE_3500000;
	default:
		return QCA_BAUDRATE_115200;
	}
}

static int qca_set_baudrate(struct hci_dev *hdev, uint8_t baudrate)
{
	struct hci_uart *hu = hci_get_drvdata(hdev);
	struct qca_data *qca = hu->priv;
	struct sk_buff *skb;
	u8 cmd[] = { 0x01, 0x48, 0xFC, 0x01, 0x00 };

	if (baudrate > QCA_BAUDRATE_3200000)
		return -EINVAL;

	cmd[4] = baudrate;

	skb = bt_skb_alloc(sizeof(cmd), GFP_KERNEL);
	if (!skb) {
		bt_dev_err(hdev, "Failed to allocate baudrate packet");
		return -ENOMEM;
	}

	/* Assign commands to change baudrate and packet type. */
	skb_put_data(skb, cmd, sizeof(cmd));
	hci_skb_pkt_type(skb) = HCI_COMMAND_PKT;

	skb_queue_tail(&qca->txq, skb);
	hci_uart_tx_wakeup(hu);

	/* Wait for the baudrate change request to be sent */

	while (!skb_queue_empty(&qca->txq))
		usleep_range(100, 200);

	if (hu->serdev)
		serdev_device_wait_until_sent(hu->serdev,
		      msecs_to_jiffies(CMD_TRANS_TIMEOUT_MS));

	/* Give the controller time to process the request */
	if (qca_is_wcn399x(qca_soc_type(hu)) ||
	    qca_is_wcn6750(qca_soc_type(hu)))
		usleep_range(1000, 10000);
	else
		msleep(300);

	return 0;
}

static inline void host_set_baudrate(struct hci_uart *hu, unsigned int speed)
{
	if (hu->serdev)
		serdev_device_set_baudrate(hu->serdev, speed);
	else
		hci_uart_set_baudrate(hu, speed);
}

static int qca_send_power_pulse(struct hci_uart *hu, bool on)
{
	int ret;
	int timeout = msecs_to_jiffies(CMD_TRANS_TIMEOUT_MS);
	u8 cmd = on ? QCA_WCN3990_POWERON_PULSE : QCA_WCN3990_POWEROFF_PULSE;

	/* These power pulses are single byte command which are sent
	 * at required baudrate to wcn3990. On wcn3990, we have an external
	 * circuit at Tx pin which decodes the pulse sent at specific baudrate.
	 * For example, wcn3990 supports RF COEX antenna for both Wi-Fi/BT
	 * and also we use the same power inputs to turn on and off for
	 * Wi-Fi/BT. Powering up the power sources will not enable BT, until
	 * we send a power on pulse at 115200 bps. This algorithm will help to
	 * save power. Disabling hardware flow control is mandatory while
	 * sending power pulses to SoC.
	 */
	bt_dev_dbg(hu->hdev, "sending power pulse %02x to controller", cmd);

	serdev_device_write_flush(hu->serdev);
	hci_uart_set_flow_control(hu, true);
	ret = serdev_device_write_buf(hu->serdev, &cmd, sizeof(cmd));
	if (ret < 0) {
		bt_dev_err(hu->hdev, "failed to send power pulse %02x", cmd);
		return ret;
	}

	serdev_device_wait_until_sent(hu->serdev, timeout);
	hci_uart_set_flow_control(hu, false);

	/* Give to controller time to boot/shutdown */
	if (on)
		msleep(100);
	else
		usleep_range(1000, 10000);

	return 0;
}

static unsigned int qca_get_speed(struct hci_uart *hu,
				  enum qca_speed_type speed_type)
{
	unsigned int speed = 0;

	if (speed_type == QCA_INIT_SPEED) {
		if (hu->init_speed)
			speed = hu->init_speed;
		else if (hu->proto->init_speed)
			speed = hu->proto->init_speed;
	} else {
		if (hu->oper_speed)
			speed = hu->oper_speed;
		else if (hu->proto->oper_speed)
			speed = hu->proto->oper_speed;
	}

	return speed;
}

static int qca_check_speeds(struct hci_uart *hu)
{
	if (qca_is_wcn399x(qca_soc_type(hu)) ||
	    qca_is_wcn6750(qca_soc_type(hu))) {
		if (!qca_get_speed(hu, QCA_INIT_SPEED) &&
		    !qca_get_speed(hu, QCA_OPER_SPEED))
			return -EINVAL;
	} else {
		if (!qca_get_speed(hu, QCA_INIT_SPEED) ||
		    !qca_get_speed(hu, QCA_OPER_SPEED))
			return -EINVAL;
	}

	return 0;
}

static int qca_set_speed(struct hci_uart *hu, enum qca_speed_type speed_type)
{
	unsigned int speed, qca_baudrate;
	struct qca_data *qca = hu->priv;
	int ret = 0;

	if (speed_type == QCA_INIT_SPEED) {
		speed = qca_get_speed(hu, QCA_INIT_SPEED);
		if (speed)
			host_set_baudrate(hu, speed);
	} else {
		enum qca_btsoc_type soc_type = qca_soc_type(hu);

		speed = qca_get_speed(hu, QCA_OPER_SPEED);
		if (!speed)
			return 0;

		/* Disable flow control for wcn3990 to deassert RTS while
		 * changing the baudrate of chip and host.
		 */
		if (qca_is_wcn399x(soc_type) ||
		    qca_is_wcn6750(soc_type))
			hci_uart_set_flow_control(hu, true);

		if (soc_type == QCA_WCN3990) {
			reinit_completion(&qca->drop_ev_comp);
			set_bit(QCA_DROP_VENDOR_EVENT, &qca->flags);
		}

		qca_baudrate = qca_get_baudrate_value(speed);
		bt_dev_dbg(hu->hdev, "Set UART speed to %d", speed);
		ret = qca_set_baudrate(hu->hdev, qca_baudrate);
		if (ret)
			goto error;

		host_set_baudrate(hu, speed);

error:
		if (qca_is_wcn399x(soc_type) ||
		    qca_is_wcn6750(soc_type))
			hci_uart_set_flow_control(hu, false);

		if (soc_type == QCA_WCN3990) {
			/* Wait for the controller to send the vendor event
			 * for the baudrate change command.
			 */
			if (!wait_for_completion_timeout(&qca->drop_ev_comp,
						 msecs_to_jiffies(100))) {
				bt_dev_err(hu->hdev,
					   "Failed to change controller baudrate\n");
				ret = -ETIMEDOUT;
			}

			clear_bit(QCA_DROP_VENDOR_EVENT, &qca->flags);
		}
	}

	return ret;
}

static int qca_send_crashbuffer(struct hci_uart *hu)
{
	struct qca_data *qca = hu->priv;
	struct sk_buff *skb;

	skb = bt_skb_alloc(QCA_CRASHBYTE_PACKET_LEN, GFP_KERNEL);
	if (!skb) {
		bt_dev_err(hu->hdev, "Failed to allocate memory for skb packet");
		return -ENOMEM;
	}

	/* We forcefully crash the controller, by sending 0xfb byte for
	 * 1024 times. We also might have chance of losing data, To be
	 * on safer side we send 1096 bytes to the SoC.
	 */
	memset(skb_put(skb, QCA_CRASHBYTE_PACKET_LEN), QCA_MEMDUMP_BYTE,
	       QCA_CRASHBYTE_PACKET_LEN);
	hci_skb_pkt_type(skb) = HCI_COMMAND_PKT;
	bt_dev_info(hu->hdev, "crash the soc to collect controller dump");
	skb_queue_tail(&qca->txq, skb);
	hci_uart_tx_wakeup(hu);

	return 0;
}

static void qca_wait_for_dump_collection(struct hci_dev *hdev)
{
	struct hci_uart *hu = hci_get_drvdata(hdev);
	struct qca_data *qca = hu->priv;

	wait_on_bit_timeout(&qca->flags, QCA_MEMDUMP_COLLECTION,
			    TASK_UNINTERRUPTIBLE, MEMDUMP_TIMEOUT_MS);

	clear_bit(QCA_MEMDUMP_COLLECTION, &qca->flags);
}

static void qca_hw_error(struct hci_dev *hdev, u8 code)
{
	struct hci_uart *hu = hci_get_drvdata(hdev);
	struct qca_data *qca = hu->priv;

	set_bit(QCA_SSR_TRIGGERED, &qca->flags);
	set_bit(QCA_HW_ERROR_EVENT, &qca->flags);
	bt_dev_info(hdev, "mem_dump_status: %d", qca->memdump_state);

	if (qca->memdump_state == QCA_MEMDUMP_IDLE) {
		/* If hardware error event received for other than QCA
		 * soc memory dump event, then we need to crash the SOC
		 * and wait here for 8 seconds to get the dump packets.
		 * This will block main thread to be on hold until we
		 * collect dump.
		 */
		set_bit(QCA_MEMDUMP_COLLECTION, &qca->flags);
		qca_send_crashbuffer(hu);
		qca_wait_for_dump_collection(hdev);
	} else if (qca->memdump_state == QCA_MEMDUMP_COLLECTING) {
		/* Let us wait here until memory dump collected or
		 * memory dump timer expired.
		 */
		bt_dev_info(hdev, "waiting for dump to complete");
		qca_wait_for_dump_collection(hdev);
	}

	mutex_lock(&qca->hci_memdump_lock);
	if (qca->memdump_state != QCA_MEMDUMP_COLLECTED) {
		bt_dev_err(hu->hdev, "clearing allocated memory due to memdump timeout");
		if (qca->qca_memdump) {
			vfree(qca->qca_memdump->memdump_buf_head);
			kfree(qca->qca_memdump);
			qca->qca_memdump = NULL;
		}
		qca->memdump_state = QCA_MEMDUMP_TIMEOUT;
		cancel_delayed_work(&qca->ctrl_memdump_timeout);
	}
	mutex_unlock(&qca->hci_memdump_lock);

	if (qca->memdump_state == QCA_MEMDUMP_TIMEOUT ||
	    qca->memdump_state == QCA_MEMDUMP_COLLECTED) {
		cancel_work_sync(&qca->ctrl_memdump_evt);
		skb_queue_purge(&qca->rx_memdump_q);
	}

	clear_bit(QCA_HW_ERROR_EVENT, &qca->flags);
}

static void qca_cmd_timeout(struct hci_dev *hdev)
{
	struct hci_uart *hu = hci_get_drvdata(hdev);
	struct qca_data *qca = hu->priv;

	set_bit(QCA_SSR_TRIGGERED, &qca->flags);
	if (qca->memdump_state == QCA_MEMDUMP_IDLE) {
		set_bit(QCA_MEMDUMP_COLLECTION, &qca->flags);
		qca_send_crashbuffer(hu);
		qca_wait_for_dump_collection(hdev);
	} else if (qca->memdump_state == QCA_MEMDUMP_COLLECTING) {
		/* Let us wait here until memory dump collected or
		 * memory dump timer expired.
		 */
		bt_dev_info(hdev, "waiting for dump to complete");
		qca_wait_for_dump_collection(hdev);
	}

	mutex_lock(&qca->hci_memdump_lock);
	if (qca->memdump_state != QCA_MEMDUMP_COLLECTED) {
		qca->memdump_state = QCA_MEMDUMP_TIMEOUT;
		if (!test_bit(QCA_HW_ERROR_EVENT, &qca->flags)) {
			/* Inject hw error event to reset the device
			 * and driver.
			 */
			hci_reset_dev(hu->hdev);
		}
	}
	mutex_unlock(&qca->hci_memdump_lock);
}

static bool qca_prevent_wake(struct hci_dev *hdev)
{
	struct hci_uart *hu = hci_get_drvdata(hdev);
	bool wakeup;

	/* UART driver handles the interrupt from BT SoC.So we need to use
	 * device handle of UART driver to get the status of device may wakeup.
	 */
	wakeup = device_may_wakeup(hu->serdev->ctrl->dev.parent);
	bt_dev_dbg(hu->hdev, "wakeup status : %d", wakeup);

	return !wakeup;
}

static int qca_regulator_init(struct hci_uart *hu)
{
	enum qca_btsoc_type soc_type = qca_soc_type(hu);
	struct qca_serdev *qcadev;
	int ret;
	bool sw_ctrl_state;

	/* Check for vregs status, may be hci down has turned
	 * off the voltage regulator.
	 */
	qcadev = serdev_device_get_drvdata(hu->serdev);
	if (!qcadev->bt_power->vregs_on) {
		serdev_device_close(hu->serdev);
		ret = qca_regulator_enable(qcadev);
		if (ret)
			return ret;

		ret = serdev_device_open(hu->serdev);
		if (ret) {
			bt_dev_err(hu->hdev, "failed to open port");
			return ret;
		}
	}

	if (qca_is_wcn399x(soc_type)) {
		/* Forcefully enable wcn399x to enter in to boot mode. */
		host_set_baudrate(hu, 2400);
		ret = qca_send_power_pulse(hu, false);
		if (ret)
			return ret;
	}

	/* For wcn6750 need to enable gpio bt_en */
	if (qcadev->bt_en) {
		gpiod_set_value_cansleep(qcadev->bt_en, 0);
		msleep(50);
		gpiod_set_value_cansleep(qcadev->bt_en, 1);
		msleep(50);
		if (qcadev->sw_ctrl) {
			sw_ctrl_state = gpiod_get_value_cansleep(qcadev->sw_ctrl);
			bt_dev_dbg(hu->hdev, "SW_CTRL is %d", sw_ctrl_state);
		}
	}

	qca_set_speed(hu, QCA_INIT_SPEED);

	if (qca_is_wcn399x(soc_type)) {
		ret = qca_send_power_pulse(hu, true);
		if (ret)
			return ret;
	}

	/* Now the device is in ready state to communicate with host.
	 * To sync host with device we need to reopen port.
	 * Without this, we will have RTS and CTS synchronization
	 * issues.
	 */
	serdev_device_close(hu->serdev);
	ret = serdev_device_open(hu->serdev);
	if (ret) {
		bt_dev_err(hu->hdev, "failed to open port");
		return ret;
	}

	hci_uart_set_flow_control(hu, false);

	return 0;
}

static int qca_power_on(struct hci_dev *hdev)
{
	struct hci_uart *hu = hci_get_drvdata(hdev);
	enum qca_btsoc_type soc_type = qca_soc_type(hu);
	struct qca_serdev *qcadev;
	struct qca_data *qca = hu->priv;
	int ret = 0;

	/* Non-serdev device usually is powered by external power
	 * and don't need additional action in driver for power on
	 */
	if (!hu->serdev)
		return 0;

	if (qca_is_wcn399x(soc_type) ||
	    qca_is_wcn6750(soc_type)) {
		ret = qca_regulator_init(hu);
	} else {
		qcadev = serdev_device_get_drvdata(hu->serdev);
		if (qcadev->bt_en) {
			gpiod_set_value_cansleep(qcadev->bt_en, 1);
			/* Controller needs time to bootup. */
			msleep(150);
		}
	}

	clear_bit(QCA_BT_OFF, &qca->flags);
	return ret;
}

static int qca_setup(struct hci_uart *hu)
{
	struct hci_dev *hdev = hu->hdev;
	struct qca_data *qca = hu->priv;
	unsigned int speed, qca_baudrate = QCA_BAUDRATE_115200;
	unsigned int retries = 0;
	enum qca_btsoc_type soc_type = qca_soc_type(hu);
	const char *firmware_name = qca_get_firmware_name(hu);
	int ret;
	struct qca_btsoc_version ver;

	ret = qca_check_speeds(hu);
	if (ret)
		return ret;

	clear_bit(QCA_ROM_FW, &qca->flags);
	/* Patch downloading has to be done without IBS mode */
	set_bit(QCA_IBS_DISABLED, &qca->flags);

	/* Enable controller to do both LE scan and BR/EDR inquiry
	 * simultaneously.
	 */
	set_bit(HCI_QUIRK_SIMULTANEOUS_DISCOVERY, &hdev->quirks);

	bt_dev_info(hdev, "setting up %s",
		qca_is_wcn399x(soc_type) ? "wcn399x" :
		(soc_type == QCA_WCN6750) ? "wcn6750" : "ROME/QCA6390");

	qca->memdump_state = QCA_MEMDUMP_IDLE;

retry:
	ret = qca_power_on(hdev);
	if (ret)
		goto out;

	clear_bit(QCA_SSR_TRIGGERED, &qca->flags);

	if (qca_is_wcn399x(soc_type) ||
	    qca_is_wcn6750(soc_type)) {
		set_bit(HCI_QUIRK_USE_BDADDR_PROPERTY, &hdev->quirks);

		ret = qca_read_soc_version(hdev, &ver, soc_type);
		if (ret)
			goto out;
	} else {
		qca_set_speed(hu, QCA_INIT_SPEED);
	}

	/* Setup user speed if needed */
	speed = qca_get_speed(hu, QCA_OPER_SPEED);
	if (speed) {
		ret = qca_set_speed(hu, QCA_OPER_SPEED);
		if (ret)
			goto out;

		qca_baudrate = qca_get_baudrate_value(speed);
	}

	if (!(qca_is_wcn399x(soc_type) ||
	     qca_is_wcn6750(soc_type))) {
		/* Get QCA version information */
		ret = qca_read_soc_version(hdev, &ver, soc_type);
		if (ret)
			goto out;
	}

	/* Setup patch / NVM configurations */
	ret = qca_uart_setup(hdev, qca_baudrate, soc_type, ver,
			firmware_name);
	if (!ret) {
		clear_bit(QCA_IBS_DISABLED, &qca->flags);
		qca_debugfs_init(hdev);
		hu->hdev->hw_error = qca_hw_error;
		hu->hdev->cmd_timeout = qca_cmd_timeout;
		hu->hdev->prevent_wake = qca_prevent_wake;
	} else if (ret == -ENOENT) {
		/* No patch/nvm-config found, run with original fw/config */
		set_bit(QCA_ROM_FW, &qca->flags);
		ret = 0;
	} else if (ret == -EAGAIN) {
		/*
		 * Userspace firmware loader will return -EAGAIN in case no
		 * patch/nvm-config is found, so run with original fw/config.
		 */
		set_bit(QCA_ROM_FW, &qca->flags);
		ret = 0;
	}

out:
	if (ret && retries < MAX_INIT_RETRIES) {
		bt_dev_warn(hdev, "Retry BT power ON:%d", retries);
		qca_power_shutdown(hu);
		if (hu->serdev) {
			serdev_device_close(hu->serdev);
			ret = serdev_device_open(hu->serdev);
			if (ret) {
				bt_dev_err(hdev, "failed to open port");
				return ret;
			}
		}
		retries++;
		goto retry;
	}

	/* Setup bdaddr */
	if (soc_type == QCA_ROME)
		hu->hdev->set_bdaddr = qca_set_bdaddr_rome;
	else
		hu->hdev->set_bdaddr = qca_set_bdaddr;

	return ret;
}

static const struct hci_uart_proto qca_proto = {
	.id		= HCI_UART_QCA,
	.name		= "QCA",
	.manufacturer	= 29,
	.init_speed	= 115200,
	.oper_speed	= 3000000,
	.open		= qca_open,
	.close		= qca_close,
	.flush		= qca_flush,
	.setup		= qca_setup,
	.recv		= qca_recv,
	.enqueue	= qca_enqueue,
	.dequeue	= qca_dequeue,
};

static const struct qca_device_data qca_soc_data_wcn3990 = {
	.soc_type = QCA_WCN3990,
	.vregs = (struct qca_vreg []) {
		{ "vddio", 15000  },
		{ "vddxo", 80000  },
		{ "vddrf", 300000 },
		{ "vddch0", 450000 },
	},
	.num_vregs = 4,
};

static const struct qca_device_data qca_soc_data_wcn3991 = {
	.soc_type = QCA_WCN3991,
	.vregs = (struct qca_vreg []) {
		{ "vddio", 15000  },
		{ "vddxo", 80000  },
		{ "vddrf", 300000 },
		{ "vddch0", 450000 },
	},
	.num_vregs = 4,
	.capabilities = QCA_CAP_WIDEBAND_SPEECH | QCA_CAP_VALID_LE_STATES,
};

static const struct qca_device_data qca_soc_data_wcn3998 = {
	.soc_type = QCA_WCN3998,
	.vregs = (struct qca_vreg []) {
		{ "vddio", 10000  },
		{ "vddxo", 80000  },
		{ "vddrf", 300000 },
		{ "vddch0", 450000 },
	},
	.num_vregs = 4,
};

static const struct qca_device_data qca_soc_data_qca6390 = {
	.soc_type = QCA_QCA6390,
	.num_vregs = 0,
};

static const struct qca_device_data qca_soc_data_wcn6750 = {
	.soc_type = QCA_WCN6750,
	.vregs = (struct qca_vreg []) {
		{ "vddio", 5000 },
		{ "vddaon", 26000 },
		{ "vddbtcxmx", 126000 },
		{ "vddrfacmn", 12500 },
		{ "vddrfa0p8", 102000 },
		{ "vddrfa1p7", 302000 },
		{ "vddrfa1p2", 257000 },
		{ "vddrfa2p2", 1700000 },
		{ "vddasd", 200 },
	},
	.num_vregs = 9,
	.capabilities = QCA_CAP_WIDEBAND_SPEECH | QCA_CAP_VALID_LE_STATES,
};

static void qca_power_shutdown(struct hci_uart *hu)
{
	struct qca_serdev *qcadev;
	struct qca_data *qca = hu->priv;
	unsigned long flags;
	enum qca_btsoc_type soc_type = qca_soc_type(hu);
<<<<<<< HEAD
=======
	bool sw_ctrl_state;
>>>>>>> 3b17187f

	/* From this point we go into power off state. But serial port is
	 * still open, stop queueing the IBS data and flush all the buffered
	 * data in skb's.
	 */
	spin_lock_irqsave(&qca->hci_ibs_lock, flags);
	set_bit(QCA_IBS_DISABLED, &qca->flags);
	qca_flush(hu);
	spin_unlock_irqrestore(&qca->hci_ibs_lock, flags);

	/* Non-serdev device usually is powered by external power
	 * and don't need additional action in driver for power down
	 */
	if (!hu->serdev)
		return;

	qcadev = serdev_device_get_drvdata(hu->serdev);

	if (qca_is_wcn399x(soc_type)) {
		host_set_baudrate(hu, 2400);
		qca_send_power_pulse(hu, false);
		qca_regulator_disable(qcadev);
	} else if (soc_type == QCA_WCN6750) {
		gpiod_set_value_cansleep(qcadev->bt_en, 0);
		msleep(100);
		qca_regulator_disable(qcadev);
		if (qcadev->sw_ctrl) {
			sw_ctrl_state = gpiod_get_value_cansleep(qcadev->sw_ctrl);
			bt_dev_dbg(hu->hdev, "SW_CTRL is %d", sw_ctrl_state);
		}
	} else if (qcadev->bt_en) {
		gpiod_set_value_cansleep(qcadev->bt_en, 0);
	}

	set_bit(QCA_BT_OFF, &qca->flags);
}

static int qca_power_off(struct hci_dev *hdev)
{
	struct hci_uart *hu = hci_get_drvdata(hdev);
	struct qca_data *qca = hu->priv;
	enum qca_btsoc_type soc_type = qca_soc_type(hu);

	hu->hdev->hw_error = NULL;
	hu->hdev->cmd_timeout = NULL;

	/* Stop sending shutdown command if soc crashes. */
	if (soc_type != QCA_ROME
		&& qca->memdump_state == QCA_MEMDUMP_IDLE) {
		qca_send_pre_shutdown_cmd(hdev);
		usleep_range(8000, 10000);
	}

	qca_power_shutdown(hu);
	return 0;
}

static int qca_regulator_enable(struct qca_serdev *qcadev)
{
	struct qca_power *power = qcadev->bt_power;
	int ret;

	/* Already enabled */
	if (power->vregs_on)
		return 0;

	BT_DBG("enabling %d regulators)", power->num_vregs);

	ret = regulator_bulk_enable(power->num_vregs, power->vreg_bulk);
	if (ret)
		return ret;

	power->vregs_on = true;

	ret = clk_prepare_enable(qcadev->susclk);
	if (ret)
		qca_regulator_disable(qcadev);

	return ret;
}

static void qca_regulator_disable(struct qca_serdev *qcadev)
{
	struct qca_power *power;

	if (!qcadev)
		return;

	power = qcadev->bt_power;

	/* Already disabled? */
	if (!power->vregs_on)
		return;

	regulator_bulk_disable(power->num_vregs, power->vreg_bulk);
	power->vregs_on = false;

	clk_disable_unprepare(qcadev->susclk);
}

static int qca_init_regulators(struct qca_power *qca,
				const struct qca_vreg *vregs, size_t num_vregs)
{
	struct regulator_bulk_data *bulk;
	int ret;
	int i;

	bulk = devm_kcalloc(qca->dev, num_vregs, sizeof(*bulk), GFP_KERNEL);
	if (!bulk)
		return -ENOMEM;

	for (i = 0; i < num_vregs; i++)
		bulk[i].supply = vregs[i].name;

	ret = devm_regulator_bulk_get(qca->dev, num_vregs, bulk);
	if (ret < 0)
		return ret;

	for (i = 0; i < num_vregs; i++) {
		ret = regulator_set_load(bulk[i].consumer, vregs[i].load_uA);
		if (ret)
			return ret;
	}

	qca->vreg_bulk = bulk;
	qca->num_vregs = num_vregs;

	return 0;
}

static int qca_serdev_probe(struct serdev_device *serdev)
{
	struct qca_serdev *qcadev;
	struct hci_dev *hdev;
	const struct qca_device_data *data;
	int err;
	bool power_ctrl_enabled = true;

	qcadev = devm_kzalloc(&serdev->dev, sizeof(*qcadev), GFP_KERNEL);
	if (!qcadev)
		return -ENOMEM;

	qcadev->serdev_hu.serdev = serdev;
	data = device_get_match_data(&serdev->dev);
	serdev_device_set_drvdata(serdev, qcadev);
	device_property_read_string(&serdev->dev, "firmware-name",
					 &qcadev->firmware_name);
	device_property_read_u32(&serdev->dev, "max-speed",
				 &qcadev->oper_speed);
	if (!qcadev->oper_speed)
		BT_DBG("UART will pick default operating speed");

	if (data &&
	    (qca_is_wcn399x(data->soc_type) ||
	    qca_is_wcn6750(data->soc_type))) {
		qcadev->btsoc_type = data->soc_type;
		qcadev->bt_power = devm_kzalloc(&serdev->dev,
						sizeof(struct qca_power),
						GFP_KERNEL);
		if (!qcadev->bt_power)
			return -ENOMEM;

		qcadev->bt_power->dev = &serdev->dev;
		err = qca_init_regulators(qcadev->bt_power, data->vregs,
					  data->num_vregs);
		if (err) {
			BT_ERR("Failed to init regulators:%d", err);
			return err;
		}

		qcadev->bt_power->vregs_on = false;

		qcadev->bt_en = devm_gpiod_get_optional(&serdev->dev, "enable",
					       GPIOD_OUT_LOW);
		if (!qcadev->bt_en && data->soc_type == QCA_WCN6750) {
			dev_err(&serdev->dev, "failed to acquire BT_EN gpio\n");
			power_ctrl_enabled = false;
		}

		qcadev->sw_ctrl = devm_gpiod_get_optional(&serdev->dev, "swctrl",
					       GPIOD_IN);
		if (!qcadev->sw_ctrl && data->soc_type == QCA_WCN6750)
			dev_warn(&serdev->dev, "failed to acquire SW_CTRL gpio\n");

		qcadev->susclk = devm_clk_get_optional(&serdev->dev, NULL);
		if (IS_ERR(qcadev->susclk)) {
			dev_err(&serdev->dev, "failed to acquire clk\n");
			return PTR_ERR(qcadev->susclk);
		}

		err = hci_uart_register_device(&qcadev->serdev_hu, &qca_proto);
		if (err) {
			BT_ERR("wcn3990 serdev registration failed");
			return err;
		}
	} else {
		if (data)
			qcadev->btsoc_type = data->soc_type;
		else
			qcadev->btsoc_type = QCA_ROME;

		qcadev->bt_en = devm_gpiod_get_optional(&serdev->dev, "enable",
					       GPIOD_OUT_LOW);
		if (!qcadev->bt_en) {
			dev_warn(&serdev->dev, "failed to acquire enable gpio\n");
			power_ctrl_enabled = false;
		}

		qcadev->susclk = devm_clk_get_optional(&serdev->dev, NULL);
		if (IS_ERR(qcadev->susclk)) {
			dev_warn(&serdev->dev, "failed to acquire clk\n");
			return PTR_ERR(qcadev->susclk);
		}
		err = clk_set_rate(qcadev->susclk, SUSCLK_RATE_32KHZ);
		if (err)
			return err;

		err = clk_prepare_enable(qcadev->susclk);
		if (err)
			return err;

		err = hci_uart_register_device(&qcadev->serdev_hu, &qca_proto);
		if (err) {
			BT_ERR("Rome serdev registration failed");
			clk_disable_unprepare(qcadev->susclk);
			return err;
		}
	}

	hdev = qcadev->serdev_hu.hdev;

	if (power_ctrl_enabled) {
		set_bit(HCI_QUIRK_NON_PERSISTENT_SETUP, &hdev->quirks);
		hdev->shutdown = qca_power_off;
	}

	if (data) {
		/* Wideband speech support must be set per driver since it can't
		 * be queried via hci. Same with the valid le states quirk.
		 */
		if (data->capabilities & QCA_CAP_WIDEBAND_SPEECH)
			set_bit(HCI_QUIRK_WIDEBAND_SPEECH_SUPPORTED,
				&hdev->quirks);

		if (data->capabilities & QCA_CAP_VALID_LE_STATES)
			set_bit(HCI_QUIRK_VALID_LE_STATES, &hdev->quirks);
	}

	return 0;
}

static void qca_serdev_remove(struct serdev_device *serdev)
{
	struct qca_serdev *qcadev = serdev_device_get_drvdata(serdev);
	struct qca_power *power = qcadev->bt_power;

	if ((qca_is_wcn399x(qcadev->btsoc_type) ||
	     qca_is_wcn6750(qcadev->btsoc_type)) &&
	     power->vregs_on)
		qca_power_shutdown(&qcadev->serdev_hu);
	else if (qcadev->susclk)
		clk_disable_unprepare(qcadev->susclk);

	hci_uart_unregister_device(&qcadev->serdev_hu);
}

static void qca_serdev_shutdown(struct device *dev)
{
	int ret;
	int timeout = msecs_to_jiffies(CMD_TRANS_TIMEOUT_MS);
	struct serdev_device *serdev = to_serdev_device(dev);
	struct qca_serdev *qcadev = serdev_device_get_drvdata(serdev);
	const u8 ibs_wake_cmd[] = { 0xFD };
	const u8 edl_reset_soc_cmd[] = { 0x01, 0x00, 0xFC, 0x01, 0x05 };

	if (qcadev->btsoc_type == QCA_QCA6390) {
		serdev_device_write_flush(serdev);
		ret = serdev_device_write_buf(serdev, ibs_wake_cmd,
					      sizeof(ibs_wake_cmd));
		if (ret < 0) {
			BT_ERR("QCA send IBS_WAKE_IND error: %d", ret);
			return;
		}
		serdev_device_wait_until_sent(serdev, timeout);
		usleep_range(8000, 10000);

		serdev_device_write_flush(serdev);
		ret = serdev_device_write_buf(serdev, edl_reset_soc_cmd,
					      sizeof(edl_reset_soc_cmd));
		if (ret < 0) {
			BT_ERR("QCA send EDL_RESET_REQ error: %d", ret);
			return;
		}
		serdev_device_wait_until_sent(serdev, timeout);
		usleep_range(8000, 10000);
	}
}

static int __maybe_unused qca_suspend(struct device *dev)
{
	struct serdev_device *serdev = to_serdev_device(dev);
	struct qca_serdev *qcadev = serdev_device_get_drvdata(serdev);
	struct hci_uart *hu = &qcadev->serdev_hu;
	struct qca_data *qca = hu->priv;
	unsigned long flags;
	bool tx_pending = false;
	int ret = 0;
	u8 cmd;
	u32 wait_timeout = 0;

	set_bit(QCA_SUSPENDING, &qca->flags);

	/* if BT SoC is running with default firmware then it does not
	 * support in-band sleep
	 */
	if (test_bit(QCA_ROM_FW, &qca->flags))
		return 0;

	/* During SSR after memory dump collection, controller will be
	 * powered off and then powered on.If controller is powered off
	 * during SSR then we should wait until SSR is completed.
	 */
	if (test_bit(QCA_BT_OFF, &qca->flags) &&
	    !test_bit(QCA_SSR_TRIGGERED, &qca->flags))
		return 0;

	if (test_bit(QCA_IBS_DISABLED, &qca->flags) ||
	    test_bit(QCA_SSR_TRIGGERED, &qca->flags)) {
		wait_timeout = test_bit(QCA_SSR_TRIGGERED, &qca->flags) ?
					IBS_DISABLE_SSR_TIMEOUT_MS :
					FW_DOWNLOAD_TIMEOUT_MS;

		/* QCA_IBS_DISABLED flag is set to true, During FW download
		 * and during memory dump collection. It is reset to false,
		 * After FW download complete.
		 */
		wait_on_bit_timeout(&qca->flags, QCA_IBS_DISABLED,
			    TASK_UNINTERRUPTIBLE, msecs_to_jiffies(wait_timeout));

		if (test_bit(QCA_IBS_DISABLED, &qca->flags)) {
			bt_dev_err(hu->hdev, "SSR or FW download time out");
			ret = -ETIMEDOUT;
			goto error;
		}
	}

	cancel_work_sync(&qca->ws_awake_device);
	cancel_work_sync(&qca->ws_awake_rx);

	spin_lock_irqsave_nested(&qca->hci_ibs_lock,
				 flags, SINGLE_DEPTH_NESTING);

	switch (qca->tx_ibs_state) {
	case HCI_IBS_TX_WAKING:
		del_timer(&qca->wake_retrans_timer);
		fallthrough;
	case HCI_IBS_TX_AWAKE:
		del_timer(&qca->tx_idle_timer);

		serdev_device_write_flush(hu->serdev);
		cmd = HCI_IBS_SLEEP_IND;
		ret = serdev_device_write_buf(hu->serdev, &cmd, sizeof(cmd));

		if (ret < 0) {
			BT_ERR("Failed to send SLEEP to device");
			break;
		}

		qca->tx_ibs_state = HCI_IBS_TX_ASLEEP;
		qca->ibs_sent_slps++;
		tx_pending = true;
		break;

	case HCI_IBS_TX_ASLEEP:
		break;

	default:
		BT_ERR("Spurious tx state %d", qca->tx_ibs_state);
		ret = -EINVAL;
		break;
	}

	spin_unlock_irqrestore(&qca->hci_ibs_lock, flags);

	if (ret < 0)
		goto error;

	if (tx_pending) {
		serdev_device_wait_until_sent(hu->serdev,
					      msecs_to_jiffies(CMD_TRANS_TIMEOUT_MS));
		serial_clock_vote(HCI_IBS_TX_VOTE_CLOCK_OFF, hu);
	}

	/* Wait for HCI_IBS_SLEEP_IND sent by device to indicate its Tx is going
	 * to sleep, so that the packet does not wake the system later.
	 */
	ret = wait_event_interruptible_timeout(qca->suspend_wait_q,
			qca->rx_ibs_state == HCI_IBS_RX_ASLEEP,
			msecs_to_jiffies(IBS_BTSOC_TX_IDLE_TIMEOUT_MS));
	if (ret == 0) {
		ret = -ETIMEDOUT;
		goto error;
	}

	return 0;

error:
	clear_bit(QCA_SUSPENDING, &qca->flags);

	return ret;
}

static int __maybe_unused qca_resume(struct device *dev)
{
	struct serdev_device *serdev = to_serdev_device(dev);
	struct qca_serdev *qcadev = serdev_device_get_drvdata(serdev);
	struct hci_uart *hu = &qcadev->serdev_hu;
	struct qca_data *qca = hu->priv;

	clear_bit(QCA_SUSPENDING, &qca->flags);

	return 0;
}

static SIMPLE_DEV_PM_OPS(qca_pm_ops, qca_suspend, qca_resume);

#ifdef CONFIG_OF
static const struct of_device_id qca_bluetooth_of_match[] = {
	{ .compatible = "qcom,qca6174-bt" },
	{ .compatible = "qcom,qca6390-bt", .data = &qca_soc_data_qca6390},
	{ .compatible = "qcom,qca9377-bt" },
	{ .compatible = "qcom,wcn3990-bt", .data = &qca_soc_data_wcn3990},
	{ .compatible = "qcom,wcn3991-bt", .data = &qca_soc_data_wcn3991},
	{ .compatible = "qcom,wcn3998-bt", .data = &qca_soc_data_wcn3998},
	{ .compatible = "qcom,wcn6750-bt", .data = &qca_soc_data_wcn6750},
	{ /* sentinel */ }
};
MODULE_DEVICE_TABLE(of, qca_bluetooth_of_match);
#endif

#ifdef CONFIG_ACPI
static const struct acpi_device_id qca_bluetooth_acpi_match[] = {
	{ "QCOM6390", (kernel_ulong_t)&qca_soc_data_qca6390 },
	{ "DLA16390", (kernel_ulong_t)&qca_soc_data_qca6390 },
	{ "DLB16390", (kernel_ulong_t)&qca_soc_data_qca6390 },
	{ "DLB26390", (kernel_ulong_t)&qca_soc_data_qca6390 },
	{ },
};
MODULE_DEVICE_TABLE(acpi, qca_bluetooth_acpi_match);
#endif


static struct serdev_device_driver qca_serdev_driver = {
	.probe = qca_serdev_probe,
	.remove = qca_serdev_remove,
	.driver = {
		.name = "hci_uart_qca",
		.of_match_table = of_match_ptr(qca_bluetooth_of_match),
		.acpi_match_table = ACPI_PTR(qca_bluetooth_acpi_match),
		.shutdown = qca_serdev_shutdown,
		.pm = &qca_pm_ops,
	},
};

int __init qca_init(void)
{
	serdev_device_driver_register(&qca_serdev_driver);

	return hci_uart_register_proto(&qca_proto);
}

int __exit qca_deinit(void)
{
	serdev_device_driver_unregister(&qca_serdev_driver);

	return hci_uart_unregister_proto(&qca_proto);
}<|MERGE_RESOLUTION|>--- conflicted
+++ resolved
@@ -1880,10 +1880,7 @@
 	struct qca_data *qca = hu->priv;
 	unsigned long flags;
 	enum qca_btsoc_type soc_type = qca_soc_type(hu);
-<<<<<<< HEAD
-=======
 	bool sw_ctrl_state;
->>>>>>> 3b17187f
 
 	/* From this point we go into power off state. But serial port is
 	 * still open, stop queueing the IBS data and flush all the buffered
