--- conflicted
+++ resolved
@@ -36,35 +36,6 @@
 
 static struct usb_driver btusb_driver;
 
-<<<<<<< HEAD
-#define BTUSB_IGNORE		0x01
-#define BTUSB_DIGIANSWER	0x02
-#define BTUSB_CSR		0x04
-#define BTUSB_SNIFFER		0x08
-#define BTUSB_BCM92035		0x10
-#define BTUSB_BROKEN_ISOC	0x20
-#define BTUSB_WRONG_SCO_MTU	0x40
-#define BTUSB_ATH3012		0x80
-#define BTUSB_INTEL_COMBINED	0x100
-#define BTUSB_INTEL_BOOT	0x200
-#define BTUSB_BCM_PATCHRAM	0x400
-#define BTUSB_MARVELL		0x800
-#define BTUSB_SWAVE		0x1000
-#define BTUSB_AMP		0x4000
-#define BTUSB_QCA_ROME		0x8000
-#define BTUSB_BCM_APPLE		0x10000
-#define BTUSB_REALTEK		0x20000
-#define BTUSB_BCM2045		0x40000
-#define BTUSB_IFNUM_2		0x80000
-#define BTUSB_CW6622		0x100000
-#define BTUSB_MEDIATEK		0x200000
-#define BTUSB_WIDEBAND_SPEECH	0x400000
-#define BTUSB_VALID_LE_STATES   0x800000
-#define BTUSB_QCA_WCN6855	0x1000000
-#define BTUSB_INTEL_BROKEN_SHUTDOWN_LED	0x2000000
-#define BTUSB_INTEL_BROKEN_INITIAL_NCMD 0x4000000
-#define BTUSB_INTEL_NO_WBS_SUPPORT	0x8000000
-=======
 #define BTUSB_IGNORE			BIT(0)
 #define BTUSB_DIGIANSWER		BIT(1)
 #define BTUSB_CSR			BIT(2)
@@ -92,7 +63,6 @@
 #define BTUSB_INTEL_BROKEN_SHUTDOWN_LED	BIT(24)
 #define BTUSB_INTEL_BROKEN_INITIAL_NCMD BIT(25)
 #define BTUSB_INTEL_NO_WBS_SUPPORT	BIT(26)
->>>>>>> 3a82f341
 
 static const struct usb_device_id btusb_table[] = {
 	/* Generic Bluetooth USB device */
