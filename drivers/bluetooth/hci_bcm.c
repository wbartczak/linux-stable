// SPDX-License-Identifier: GPL-2.0-or-later
/*
 *
 *  Bluetooth HCI UART driver for Broadcom devices
 *
 *  Copyright (C) 2015  Intel Corporation
 */

#include <linux/kernel.h>
#include <linux/errno.h>
#include <linux/skbuff.h>
#include <linux/firmware.h>
#include <linux/module.h>
#include <linux/acpi.h>
#include <linux/of.h>
#include <linux/of_irq.h>
#include <linux/property.h>
#include <linux/platform_data/x86/apple.h>
#include <linux/platform_device.h>
#include <linux/regulator/consumer.h>
#include <linux/clk.h>
#include <linux/gpio/consumer.h>
#include <linux/gpio/machine.h>
#include <linux/tty.h>
#include <linux/interrupt.h>
#include <linux/dmi.h>
#include <linux/pm_runtime.h>
#include <linux/serdev.h>

#include <net/bluetooth/bluetooth.h>
#include <net/bluetooth/hci_core.h>

#include "btbcm.h"
#include "hci_uart.h"

#define BCM_NULL_PKT 0x00
#define BCM_NULL_SIZE 0

#define BCM_LM_DIAG_PKT 0x07
#define BCM_LM_DIAG_SIZE 63

#define BCM_TYPE49_PKT 0x31
#define BCM_TYPE49_SIZE 0

#define BCM_TYPE52_PKT 0x34
#define BCM_TYPE52_SIZE 0

#define BCM_AUTOSUSPEND_DELAY	5000 /* default autosleep delay */

#define BCM_NUM_SUPPLIES 2

/**
 * struct bcm_device_data - device specific data
 * @no_early_set_baudrate: Disallow set baudrate before driver setup()
 * @drive_rts_on_open: drive RTS signal on ->open() when platform requires it
 * @max_autobaud_speed: max baudrate supported by device in autobaud mode
 */
struct bcm_device_data {
	bool	no_early_set_baudrate;
	bool	drive_rts_on_open;
	u32	max_autobaud_speed;
};

/**
 * struct bcm_device - device driver resources
 * @serdev_hu: HCI UART controller struct
 * @list: bcm_device_list node
 * @dev: physical UART slave
 * @name: device name logged by bt_dev_*() functions
 * @device_wakeup: BT_WAKE pin,
 *	assert = Bluetooth device must wake up or remain awake,
 *	deassert = Bluetooth device may sleep when sleep criteria are met
 * @shutdown: BT_REG_ON pin,
 *	power up or power down Bluetooth device internal regulators
 * @reset: BT_RST_N pin,
 *	active low resets the Bluetooth logic core
 * @set_device_wakeup: callback to toggle BT_WAKE pin
 *	either by accessing @device_wakeup or by calling @btlp
 * @set_shutdown: callback to toggle BT_REG_ON pin
 *	either by accessing @shutdown or by calling @btpu/@btpd
 * @btlp: Apple ACPI method to toggle BT_WAKE pin ("Bluetooth Low Power")
 * @btpu: Apple ACPI method to drive BT_REG_ON pin high ("Bluetooth Power Up")
 * @btpd: Apple ACPI method to drive BT_REG_ON pin low ("Bluetooth Power Down")
 * @gpio_count: internal counter for GPIO resources associated with ACPI device
 * @gpio_int_idx: index in _CRS for GpioInt() resource
 * @txco_clk: external reference frequency clock used by Bluetooth device
 * @lpo_clk: external LPO clock used by Bluetooth device
 * @supplies: VBAT and VDDIO supplies used by Bluetooth device
 * @res_enabled: whether clocks and supplies are prepared and enabled
 * @init_speed: default baudrate of Bluetooth device;
 *	the host UART is initially set to this baudrate so that
 *	it can configure the Bluetooth device for @oper_speed
 * @oper_speed: preferred baudrate of Bluetooth device;
 *	set to 0 if @init_speed is already the preferred baudrate
 * @irq: interrupt triggered by HOST_WAKE_BT pin
 * @irq_active_low: whether @irq is active low
 * @irq_acquired: flag to show if IRQ handler has been assigned
 * @hu: pointer to HCI UART controller struct,
 *	used to disable flow control during runtime suspend and system sleep
 * @is_suspended: whether flow control is currently disabled
 * @no_early_set_baudrate: don't set_baudrate before setup()
 * @drive_rts_on_open: drive RTS signal on ->open() when platform requires it
 * @pcm_int_params: keep the initial PCM configuration
 * @use_autobaud_mode: start Bluetooth device in autobaud mode
 * @max_autobaud_speed: max baudrate supported by device in autobaud mode
 */
struct bcm_device {
	/* Must be the first member, hci_serdev.c expects this. */
	struct hci_uart		serdev_hu;
	struct list_head	list;

	struct device		*dev;

	const char		*name;
	struct gpio_desc	*device_wakeup;
	struct gpio_desc	*shutdown;
	struct gpio_desc	*reset;
	int			(*set_device_wakeup)(struct bcm_device *, bool);
	int			(*set_shutdown)(struct bcm_device *, bool);
#ifdef CONFIG_ACPI
	acpi_handle		btlp, btpu, btpd;
	int			gpio_count;
	int			gpio_int_idx;
#endif

	struct clk		*txco_clk;
	struct clk		*lpo_clk;
	struct regulator_bulk_data supplies[BCM_NUM_SUPPLIES];
	bool			res_enabled;

	u32			init_speed;
	u32			oper_speed;
	int			irq;
	bool			irq_active_low;
	bool			irq_acquired;

#ifdef CONFIG_PM
	struct hci_uart		*hu;
	bool			is_suspended;
#endif
	bool			no_early_set_baudrate;
	bool			drive_rts_on_open;
	bool			use_autobaud_mode;
	u8			pcm_int_params[5];
	u32			max_autobaud_speed;
};

/* generic bcm uart resources */
struct bcm_data {
	struct sk_buff		*rx_skb;
	struct sk_buff_head	txq;

	struct bcm_device	*dev;
};

/* List of BCM BT UART devices */
static DEFINE_MUTEX(bcm_device_lock);
static LIST_HEAD(bcm_device_list);

static int irq_polarity = -1;
module_param(irq_polarity, int, 0444);
MODULE_PARM_DESC(irq_polarity, "IRQ polarity 0: active-high 1: active-low");

static inline void host_set_baudrate(struct hci_uart *hu, unsigned int speed)
{
	if (hu->serdev)
		serdev_device_set_baudrate(hu->serdev, speed);
	else
		hci_uart_set_baudrate(hu, speed);
}

static int bcm_set_baudrate(struct hci_uart *hu, unsigned int speed)
{
	struct hci_dev *hdev = hu->hdev;
	struct sk_buff *skb;
	struct bcm_update_uart_baud_rate param;

	if (speed > 3000000) {
		struct bcm_write_uart_clock_setting clock;

		clock.type = BCM_UART_CLOCK_48MHZ;

		bt_dev_dbg(hdev, "Set Controller clock (%d)", clock.type);

		/* This Broadcom specific command changes the UART's controller
		 * clock for baud rate > 3000000.
		 */
		skb = __hci_cmd_sync(hdev, 0xfc45, 1, &clock, HCI_INIT_TIMEOUT);
		if (IS_ERR(skb)) {
			int err = PTR_ERR(skb);
			bt_dev_err(hdev, "BCM: failed to write clock (%d)",
				   err);
			return err;
		}

		kfree_skb(skb);
	}

	bt_dev_dbg(hdev, "Set Controller UART speed to %d bit/s", speed);

	param.zero = cpu_to_le16(0);
	param.baud_rate = cpu_to_le32(speed);

	/* This Broadcom specific command changes the UART's controller baud
	 * rate.
	 */
	skb = __hci_cmd_sync(hdev, 0xfc18, sizeof(param), &param,
			     HCI_INIT_TIMEOUT);
	if (IS_ERR(skb)) {
		int err = PTR_ERR(skb);
		bt_dev_err(hdev, "BCM: failed to write update baudrate (%d)",
			   err);
		return err;
	}

	kfree_skb(skb);

	return 0;
}

/* bcm_device_exists should be protected by bcm_device_lock */
static bool bcm_device_exists(struct bcm_device *device)
{
	struct list_head *p;

#ifdef CONFIG_PM
	/* Devices using serdev always exist */
	if (device && device->hu && device->hu->serdev)
		return true;
#endif

	list_for_each(p, &bcm_device_list) {
		struct bcm_device *dev = list_entry(p, struct bcm_device, list);

		if (device == dev)
			return true;
	}

	return false;
}

static int bcm_gpio_set_power(struct bcm_device *dev, bool powered)
{
	int err;

	if (powered && !dev->res_enabled) {
		/* Intel Macs use bcm_apple_get_resources() and don't
		 * have regulator supplies configured.
		 */
		if (dev->supplies[0].supply) {
			err = regulator_bulk_enable(BCM_NUM_SUPPLIES,
						    dev->supplies);
			if (err)
				return err;
		}

		/* LPO clock needs to be 32.768 kHz */
		err = clk_set_rate(dev->lpo_clk, 32768);
		if (err) {
			dev_err(dev->dev, "Could not set LPO clock rate\n");
			goto err_regulator_disable;
		}

		err = clk_prepare_enable(dev->lpo_clk);
		if (err)
			goto err_regulator_disable;

		err = clk_prepare_enable(dev->txco_clk);
		if (err)
			goto err_lpo_clk_disable;
	}

	err = dev->set_shutdown(dev, powered);
	if (err)
		goto err_txco_clk_disable;

	err = dev->set_device_wakeup(dev, powered);
	if (err)
		goto err_revert_shutdown;

	if (!powered && dev->res_enabled) {
		clk_disable_unprepare(dev->txco_clk);
		clk_disable_unprepare(dev->lpo_clk);

		/* Intel Macs use bcm_apple_get_resources() and don't
		 * have regulator supplies configured.
		 */
		if (dev->supplies[0].supply)
			regulator_bulk_disable(BCM_NUM_SUPPLIES,
					       dev->supplies);
	}

	/* wait for device to power on and come out of reset */
	usleep_range(100000, 120000);

	dev->res_enabled = powered;

	return 0;

err_revert_shutdown:
	dev->set_shutdown(dev, !powered);
err_txco_clk_disable:
	if (powered && !dev->res_enabled)
		clk_disable_unprepare(dev->txco_clk);
err_lpo_clk_disable:
	if (powered && !dev->res_enabled)
		clk_disable_unprepare(dev->lpo_clk);
err_regulator_disable:
	if (powered && !dev->res_enabled)
		regulator_bulk_disable(BCM_NUM_SUPPLIES, dev->supplies);
	return err;
}

#ifdef CONFIG_PM
static irqreturn_t bcm_host_wake(int irq, void *data)
{
	struct bcm_device *bdev = data;

	bt_dev_dbg(bdev, "Host wake IRQ");

	pm_runtime_get(bdev->dev);
	pm_runtime_mark_last_busy(bdev->dev);
	pm_runtime_put_autosuspend(bdev->dev);

	return IRQ_HANDLED;
}

static int bcm_request_irq(struct bcm_data *bcm)
{
	struct bcm_device *bdev = bcm->dev;
	int err;

	mutex_lock(&bcm_device_lock);
	if (!bcm_device_exists(bdev)) {
		err = -ENODEV;
		goto unlock;
	}

	if (bdev->irq <= 0) {
		err = -EOPNOTSUPP;
		goto unlock;
	}

	err = devm_request_irq(bdev->dev, bdev->irq, bcm_host_wake,
			       bdev->irq_active_low ? IRQF_TRIGGER_FALLING :
						      IRQF_TRIGGER_RISING,
			       "host_wake", bdev);
	if (err) {
		bdev->irq = err;
		goto unlock;
	}

	bdev->irq_acquired = true;

	device_init_wakeup(bdev->dev, true);

	pm_runtime_set_autosuspend_delay(bdev->dev,
					 BCM_AUTOSUSPEND_DELAY);
	pm_runtime_use_autosuspend(bdev->dev);
	pm_runtime_set_active(bdev->dev);
	pm_runtime_enable(bdev->dev);

unlock:
	mutex_unlock(&bcm_device_lock);

	return err;
}

static const struct bcm_set_sleep_mode default_sleep_params = {
	.sleep_mode = 1,	/* 0=Disabled, 1=UART, 2=Reserved, 3=USB */
	.idle_host = 2,		/* idle threshold HOST, in 300ms */
	.idle_dev = 2,		/* idle threshold device, in 300ms */
	.bt_wake_active = 1,	/* BT_WAKE active mode: 1 = high, 0 = low */
	.host_wake_active = 0,	/* HOST_WAKE active mode: 1 = high, 0 = low */
	.allow_host_sleep = 1,	/* Allow host sleep in SCO flag */
	.combine_modes = 1,	/* Combine sleep and LPM flag */
	.tristate_control = 0,	/* Allow tri-state control of UART tx flag */
	/* Irrelevant USB flags */
	.usb_auto_sleep = 0,
	.usb_resume_timeout = 0,
	.break_to_host = 0,
	.pulsed_host_wake = 1,
};

static int bcm_setup_sleep(struct hci_uart *hu)
{
	struct bcm_data *bcm = hu->priv;
	struct sk_buff *skb;
	struct bcm_set_sleep_mode sleep_params = default_sleep_params;

	sleep_params.host_wake_active = !bcm->dev->irq_active_low;

	skb = __hci_cmd_sync(hu->hdev, 0xfc27, sizeof(sleep_params),
			     &sleep_params, HCI_INIT_TIMEOUT);
	if (IS_ERR(skb)) {
		int err = PTR_ERR(skb);
		bt_dev_err(hu->hdev, "Sleep VSC failed (%d)", err);
		return err;
	}
	kfree_skb(skb);

	bt_dev_dbg(hu->hdev, "Set Sleep Parameters VSC succeeded");

	return 0;
}
#else
static inline int bcm_request_irq(struct bcm_data *bcm) { return 0; }
static inline int bcm_setup_sleep(struct hci_uart *hu) { return 0; }
#endif

static int bcm_set_diag(struct hci_dev *hdev, bool enable)
{
	struct hci_uart *hu = hci_get_drvdata(hdev);
	struct bcm_data *bcm = hu->priv;
	struct sk_buff *skb;

	if (!test_bit(HCI_RUNNING, &hdev->flags))
		return -ENETDOWN;

	skb = bt_skb_alloc(3, GFP_KERNEL);
	if (!skb)
		return -ENOMEM;

	skb_put_u8(skb, BCM_LM_DIAG_PKT);
	skb_put_u8(skb, 0xf0);
	skb_put_u8(skb, enable);

	skb_queue_tail(&bcm->txq, skb);
	hci_uart_tx_wakeup(hu);

	return 0;
}

static int bcm_open(struct hci_uart *hu)
{
	struct bcm_data *bcm;
	struct list_head *p;
	int err;

	bt_dev_dbg(hu->hdev, "hu %p", hu);

	if (!hci_uart_has_flow_control(hu))
		return -EOPNOTSUPP;

	bcm = kzalloc(sizeof(*bcm), GFP_KERNEL);
	if (!bcm)
		return -ENOMEM;

	skb_queue_head_init(&bcm->txq);

	hu->priv = bcm;

	mutex_lock(&bcm_device_lock);

	if (hu->serdev) {
		bcm->dev = serdev_device_get_drvdata(hu->serdev);
		goto out;
	}

	if (!hu->tty->dev)
		goto out;

	list_for_each(p, &bcm_device_list) {
		struct bcm_device *dev = list_entry(p, struct bcm_device, list);

		/* Retrieve saved bcm_device based on parent of the
		 * platform device (saved during device probe) and
		 * parent of tty device used by hci_uart
		 */
		if (hu->tty->dev->parent == dev->dev->parent) {
			bcm->dev = dev;
#ifdef CONFIG_PM
			dev->hu = hu;
#endif
			break;
		}
	}

out:
	if (bcm->dev) {
		if (bcm->dev->use_autobaud_mode)
			hci_uart_set_flow_control(hu, false);	/* Assert BT_UART_CTS_N */
		else if (bcm->dev->drive_rts_on_open)
			hci_uart_set_flow_control(hu, true);

		if (bcm->dev->use_autobaud_mode && bcm->dev->max_autobaud_speed)
			hu->init_speed = min(bcm->dev->oper_speed, bcm->dev->max_autobaud_speed);
		else
			hu->init_speed = bcm->dev->init_speed;

		/* If oper_speed is set, ldisc/serdev will set the baudrate
		 * before calling setup()
		 */
		if (!bcm->dev->no_early_set_baudrate && !bcm->dev->use_autobaud_mode)
			hu->oper_speed = bcm->dev->oper_speed;

		err = bcm_gpio_set_power(bcm->dev, true);

		if (bcm->dev->drive_rts_on_open)
			hci_uart_set_flow_control(hu, false);

		if (err)
			goto err_unset_hu;
	}

	mutex_unlock(&bcm_device_lock);
	return 0;

err_unset_hu:
#ifdef CONFIG_PM
	if (!hu->serdev)
		bcm->dev->hu = NULL;
#endif
	mutex_unlock(&bcm_device_lock);
	hu->priv = NULL;
	kfree(bcm);
	return err;
}

static int bcm_close(struct hci_uart *hu)
{
	struct bcm_data *bcm = hu->priv;
	struct bcm_device *bdev = NULL;
	int err;

	bt_dev_dbg(hu->hdev, "hu %p", hu);

	/* Protect bcm->dev against removal of the device or driver */
	mutex_lock(&bcm_device_lock);

	if (hu->serdev) {
		bdev = serdev_device_get_drvdata(hu->serdev);
	} else if (bcm_device_exists(bcm->dev)) {
		bdev = bcm->dev;
#ifdef CONFIG_PM
		bdev->hu = NULL;
#endif
	}

	if (bdev) {
		if (IS_ENABLED(CONFIG_PM) && bdev->irq_acquired) {
			devm_free_irq(bdev->dev, bdev->irq, bdev);
			device_init_wakeup(bdev->dev, false);
			pm_runtime_disable(bdev->dev);
		}

		err = bcm_gpio_set_power(bdev, false);
		if (err)
			bt_dev_err(hu->hdev, "Failed to power down");
		else
			pm_runtime_set_suspended(bdev->dev);
	}
	mutex_unlock(&bcm_device_lock);

	skb_queue_purge(&bcm->txq);
	kfree_skb(bcm->rx_skb);
	kfree(bcm);

	hu->priv = NULL;
	return 0;
}

static int bcm_flush(struct hci_uart *hu)
{
	struct bcm_data *bcm = hu->priv;

	bt_dev_dbg(hu->hdev, "hu %p", hu);

	skb_queue_purge(&bcm->txq);

	return 0;
}

static int bcm_setup(struct hci_uart *hu)
{
	struct bcm_data *bcm = hu->priv;
	bool fw_load_done = false;
	bool use_autobaud_mode = (bcm->dev ? bcm->dev->use_autobaud_mode : 0);
	unsigned int speed;
	int err;

	bt_dev_dbg(hu->hdev, "hu %p", hu);

	hu->hdev->set_diag = bcm_set_diag;
	hu->hdev->set_bdaddr = btbcm_set_bdaddr;

	err = btbcm_initialize(hu->hdev, &fw_load_done, use_autobaud_mode);
	if (err)
		return err;

	if (!fw_load_done)
		return 0;

	/* Init speed if any */
	if (bcm->dev && bcm->dev->init_speed)
		speed = bcm->dev->init_speed;
	else if (hu->proto->init_speed)
		speed = hu->proto->init_speed;
	else
		speed = 0;

	if (speed)
		host_set_baudrate(hu, speed);

	/* Operational speed if any */
	if (hu->oper_speed)
		speed = hu->oper_speed;
	else if (bcm->dev && bcm->dev->oper_speed)
		speed = bcm->dev->oper_speed;
	else if (hu->proto->oper_speed)
		speed = hu->proto->oper_speed;
	else
		speed = 0;

	if (speed) {
		err = bcm_set_baudrate(hu, speed);
		if (!err)
			host_set_baudrate(hu, speed);
	}

	/* PCM parameters if provided */
	if (bcm->dev && bcm->dev->pcm_int_params[0] != 0xff) {
		struct bcm_set_pcm_int_params params;

		btbcm_read_pcm_int_params(hu->hdev, &params);

		memcpy(&params, bcm->dev->pcm_int_params, 5);
		btbcm_write_pcm_int_params(hu->hdev, &params);
	}

	err = btbcm_finalize(hu->hdev, &fw_load_done, use_autobaud_mode);
	if (err)
		return err;

	/* Some devices ship with the controller default address.
	 * Allow the bootloader to set a valid address through the
	 * device tree.
	 */
	set_bit(HCI_QUIRK_USE_BDADDR_PROPERTY, &hu->hdev->quirks);

	if (!bcm_request_irq(bcm))
		err = bcm_setup_sleep(hu);

	return err;
}

#define BCM_RECV_LM_DIAG \
	.type = BCM_LM_DIAG_PKT, \
	.hlen = BCM_LM_DIAG_SIZE, \
	.loff = 0, \
	.lsize = 0, \
	.maxlen = BCM_LM_DIAG_SIZE

#define BCM_RECV_NULL \
	.type = BCM_NULL_PKT, \
	.hlen = BCM_NULL_SIZE, \
	.loff = 0, \
	.lsize = 0, \
	.maxlen = BCM_NULL_SIZE

#define BCM_RECV_TYPE49 \
	.type = BCM_TYPE49_PKT, \
	.hlen = BCM_TYPE49_SIZE, \
	.loff = 0, \
	.lsize = 0, \
	.maxlen = BCM_TYPE49_SIZE

#define BCM_RECV_TYPE52 \
	.type = BCM_TYPE52_PKT, \
	.hlen = BCM_TYPE52_SIZE, \
	.loff = 0, \
	.lsize = 0, \
	.maxlen = BCM_TYPE52_SIZE

static const struct h4_recv_pkt bcm_recv_pkts[] = {
	{ H4_RECV_ACL,      .recv = hci_recv_frame },
	{ H4_RECV_SCO,      .recv = hci_recv_frame },
	{ H4_RECV_EVENT,    .recv = hci_recv_frame },
	{ H4_RECV_ISO,      .recv = hci_recv_frame },
	{ BCM_RECV_LM_DIAG, .recv = hci_recv_diag  },
	{ BCM_RECV_NULL,    .recv = hci_recv_diag  },
	{ BCM_RECV_TYPE49,  .recv = hci_recv_diag  },
	{ BCM_RECV_TYPE52,  .recv = hci_recv_diag  },
};

static int bcm_recv(struct hci_uart *hu, const void *data, int count)
{
	struct bcm_data *bcm = hu->priv;

	if (!test_bit(HCI_UART_REGISTERED, &hu->flags))
		return -EUNATCH;

	bcm->rx_skb = h4_recv_buf(hu->hdev, bcm->rx_skb, data, count,
				  bcm_recv_pkts, ARRAY_SIZE(bcm_recv_pkts));
	if (IS_ERR(bcm->rx_skb)) {
		int err = PTR_ERR(bcm->rx_skb);
		bt_dev_err(hu->hdev, "Frame reassembly failed (%d)", err);
		bcm->rx_skb = NULL;
		return err;
	} else if (!bcm->rx_skb) {
		/* Delay auto-suspend when receiving completed packet */
		mutex_lock(&bcm_device_lock);
		if (bcm->dev && bcm_device_exists(bcm->dev)) {
			pm_runtime_get(bcm->dev->dev);
			pm_runtime_mark_last_busy(bcm->dev->dev);
			pm_runtime_put_autosuspend(bcm->dev->dev);
		}
		mutex_unlock(&bcm_device_lock);
	}

	return count;
}

static int bcm_enqueue(struct hci_uart *hu, struct sk_buff *skb)
{
	struct bcm_data *bcm = hu->priv;

	bt_dev_dbg(hu->hdev, "hu %p skb %p", hu, skb);

	/* Prepend skb with frame type */
	memcpy(skb_push(skb, 1), &hci_skb_pkt_type(skb), 1);
	skb_queue_tail(&bcm->txq, skb);

	return 0;
}

static struct sk_buff *bcm_dequeue(struct hci_uart *hu)
{
	struct bcm_data *bcm = hu->priv;
	struct sk_buff *skb = NULL;
	struct bcm_device *bdev = NULL;

	mutex_lock(&bcm_device_lock);

	if (bcm_device_exists(bcm->dev)) {
		bdev = bcm->dev;
		pm_runtime_get_sync(bdev->dev);
		/* Shall be resumed here */
	}

	skb = skb_dequeue(&bcm->txq);

	if (bdev) {
		pm_runtime_mark_last_busy(bdev->dev);
		pm_runtime_put_autosuspend(bdev->dev);
	}

	mutex_unlock(&bcm_device_lock);

	return skb;
}

#ifdef CONFIG_PM
static int bcm_suspend_device(struct device *dev)
{
	struct bcm_device *bdev = dev_get_drvdata(dev);
	int err;

	bt_dev_dbg(bdev, "");

	if (!bdev->is_suspended && bdev->hu) {
		hci_uart_set_flow_control(bdev->hu, true);

		/* Once this returns, driver suspends BT via GPIO */
		bdev->is_suspended = true;
	}

	/* Suspend the device */
	err = bdev->set_device_wakeup(bdev, false);
	if (err) {
		if (bdev->is_suspended && bdev->hu) {
			bdev->is_suspended = false;
			hci_uart_set_flow_control(bdev->hu, false);
		}
		return -EBUSY;
	}

	bt_dev_dbg(bdev, "suspend, delaying 15 ms");
	msleep(15);

	return 0;
}

static int bcm_resume_device(struct device *dev)
{
	struct bcm_device *bdev = dev_get_drvdata(dev);
	int err;

	bt_dev_dbg(bdev, "");

	err = bdev->set_device_wakeup(bdev, true);
	if (err) {
		dev_err(dev, "Failed to power up\n");
		return err;
	}

	bt_dev_dbg(bdev, "resume, delaying 15 ms");
	msleep(15);

	/* When this executes, the device has woken up already */
	if (bdev->is_suspended && bdev->hu) {
		bdev->is_suspended = false;

		hci_uart_set_flow_control(bdev->hu, false);
	}

	return 0;
}
#endif

#ifdef CONFIG_PM_SLEEP
/* suspend callback */
static int bcm_suspend(struct device *dev)
{
	struct bcm_device *bdev = dev_get_drvdata(dev);
	int error;

	bt_dev_dbg(bdev, "suspend: is_suspended %d", bdev->is_suspended);

	/*
	 * When used with a device instantiated as platform_device, bcm_suspend
	 * can be called at any time as long as the platform device is bound,
	 * so it should use bcm_device_lock to protect access to hci_uart
	 * and device_wake-up GPIO.
	 */
	mutex_lock(&bcm_device_lock);

	if (!bdev->hu)
		goto unlock;

	if (pm_runtime_active(dev))
		bcm_suspend_device(dev);

	if (device_may_wakeup(dev) && bdev->irq > 0) {
		error = enable_irq_wake(bdev->irq);
		if (!error)
			bt_dev_dbg(bdev, "BCM irq: enabled");
	}

unlock:
	mutex_unlock(&bcm_device_lock);

	return 0;
}

/* resume callback */
static int bcm_resume(struct device *dev)
{
	struct bcm_device *bdev = dev_get_drvdata(dev);
	int err = 0;

	bt_dev_dbg(bdev, "resume: is_suspended %d", bdev->is_suspended);

	/*
	 * When used with a device instantiated as platform_device, bcm_resume
	 * can be called at any time as long as platform device is bound,
	 * so it should use bcm_device_lock to protect access to hci_uart
	 * and device_wake-up GPIO.
	 */
	mutex_lock(&bcm_device_lock);

	if (!bdev->hu)
		goto unlock;

	if (device_may_wakeup(dev) && bdev->irq > 0) {
		disable_irq_wake(bdev->irq);
		bt_dev_dbg(bdev, "BCM irq: disabled");
	}

	err = bcm_resume_device(dev);

unlock:
	mutex_unlock(&bcm_device_lock);

	if (!err) {
		pm_runtime_disable(dev);
		pm_runtime_set_active(dev);
		pm_runtime_enable(dev);
	}

	return 0;
}
#endif

/* Some firmware reports an IRQ which does not work (wrong pin in fw table?) */
static struct gpiod_lookup_table asus_tf103c_irq_gpios = {
	.dev_id = "serial0-0",
	.table = {
		GPIO_LOOKUP("INT33FC:02", 17, "host-wakeup-alt", GPIO_ACTIVE_HIGH),
		{ }
	},
};

static const struct dmi_system_id bcm_broken_irq_dmi_table[] = {
	{
		.ident = "Asus TF103C",
		.matches = {
			DMI_MATCH(DMI_SYS_VENDOR, "ASUSTeK COMPUTER INC."),
			DMI_MATCH(DMI_PRODUCT_NAME, "TF103C"),
		},
		.driver_data = &asus_tf103c_irq_gpios,
	},
	{
		.ident = "Meegopad T08",
		.matches = {
			DMI_EXACT_MATCH(DMI_BOARD_VENDOR,
					"To be filled by OEM."),
			DMI_EXACT_MATCH(DMI_BOARD_NAME, "T3 MRD"),
			DMI_EXACT_MATCH(DMI_BOARD_VERSION, "V1.1"),
		},
	},
	{ }
};

#ifdef CONFIG_ACPI
static const struct acpi_gpio_params first_gpio = { 0, 0, false };
static const struct acpi_gpio_params second_gpio = { 1, 0, false };
static const struct acpi_gpio_params third_gpio = { 2, 0, false };

static const struct acpi_gpio_mapping acpi_bcm_int_last_gpios[] = {
	{ "device-wakeup-gpios", &first_gpio, 1 },
	{ "shutdown-gpios", &second_gpio, 1 },
	{ "host-wakeup-gpios", &third_gpio, 1 },
	{ },
};

static const struct acpi_gpio_mapping acpi_bcm_int_first_gpios[] = {
	{ "host-wakeup-gpios", &first_gpio, 1 },
	{ "device-wakeup-gpios", &second_gpio, 1 },
	{ "shutdown-gpios", &third_gpio, 1 },
	{ },
};

static int bcm_resource(struct acpi_resource *ares, void *data)
{
	struct bcm_device *dev = data;
	struct acpi_resource_extended_irq *irq;
	struct acpi_resource_gpio *gpio;
	struct acpi_resource_uart_serialbus *sb;

	switch (ares->type) {
	case ACPI_RESOURCE_TYPE_EXTENDED_IRQ:
		irq = &ares->data.extended_irq;
		if (irq->polarity != ACPI_ACTIVE_LOW)
			dev_info(dev->dev, "ACPI Interrupt resource is active-high, this is usually wrong, treating the IRQ as active-low\n");
		dev->irq_active_low = true;
		break;

	case ACPI_RESOURCE_TYPE_GPIO:
		gpio = &ares->data.gpio;
		if (gpio->connection_type == ACPI_RESOURCE_GPIO_TYPE_INT) {
			dev->gpio_int_idx = dev->gpio_count;
			dev->irq_active_low = gpio->polarity == ACPI_ACTIVE_LOW;
		}
		dev->gpio_count++;
		break;

	case ACPI_RESOURCE_TYPE_SERIAL_BUS:
		sb = &ares->data.uart_serial_bus;
		if (sb->type == ACPI_RESOURCE_SERIAL_TYPE_UART) {
			dev->init_speed = sb->default_baud_rate;
			dev->oper_speed = 4000000;
		}
		break;

	default:
		break;
	}

	return 0;
}

static int bcm_apple_set_device_wakeup(struct bcm_device *dev, bool awake)
{
	if (ACPI_FAILURE(acpi_execute_simple_method(dev->btlp, NULL, !awake)))
		return -EIO;

	return 0;
}

static int bcm_apple_set_shutdown(struct bcm_device *dev, bool powered)
{
	if (ACPI_FAILURE(acpi_evaluate_object(powered ? dev->btpu : dev->btpd,
					      NULL, NULL, NULL)))
		return -EIO;

	return 0;
}

static int bcm_apple_get_resources(struct bcm_device *dev)
{
	struct acpi_device *adev = ACPI_COMPANION(dev->dev);
	const union acpi_object *obj;

	if (!adev ||
	    ACPI_FAILURE(acpi_get_handle(adev->handle, "BTLP", &dev->btlp)) ||
	    ACPI_FAILURE(acpi_get_handle(adev->handle, "BTPU", &dev->btpu)) ||
	    ACPI_FAILURE(acpi_get_handle(adev->handle, "BTPD", &dev->btpd)))
		return -ENODEV;

	if (!acpi_dev_get_property(adev, "baud", ACPI_TYPE_BUFFER, &obj) &&
	    obj->buffer.length == 8)
		dev->init_speed = *(u64 *)obj->buffer.pointer;

	dev->set_device_wakeup = bcm_apple_set_device_wakeup;
	dev->set_shutdown = bcm_apple_set_shutdown;

	return 0;
}
#else
static inline int bcm_apple_get_resources(struct bcm_device *dev)
{
	return -EOPNOTSUPP;
}
#endif /* CONFIG_ACPI */

static int bcm_gpio_set_device_wakeup(struct bcm_device *dev, bool awake)
{
	gpiod_set_value_cansleep(dev->device_wakeup, awake);
	return 0;
}

static int bcm_gpio_set_shutdown(struct bcm_device *dev, bool powered)
{
	gpiod_set_value_cansleep(dev->shutdown, powered);
	if (dev->reset)
		/*
		 * The reset line is asserted on powerdown and deasserted
		 * on poweron so the inverse of powered is used. Notice
		 * that the GPIO line BT_RST_N needs to be specified as
		 * active low in the device tree or similar system
		 * description.
		 */
		gpiod_set_value_cansleep(dev->reset, !powered);
	return 0;
}

/* Try a bunch of names for TXCO */
static struct clk *bcm_get_txco(struct device *dev)
{
	struct clk *clk;

	/* New explicit name */
	clk = devm_clk_get(dev, "txco");
	if (!IS_ERR(clk) || PTR_ERR(clk) == -EPROBE_DEFER)
		return clk;

	/* Deprecated name */
	clk = devm_clk_get(dev, "extclk");
	if (!IS_ERR(clk) || PTR_ERR(clk) == -EPROBE_DEFER)
		return clk;

	/* Original code used no name at all */
	return devm_clk_get(dev, NULL);
}

static int bcm_get_resources(struct bcm_device *dev)
{
	const struct dmi_system_id *broken_irq_dmi_id;
	const char *irq_con_id = "host-wakeup";
	int err;

	dev->name = dev_name(dev->dev);

	if (x86_apple_machine && !bcm_apple_get_resources(dev))
		return 0;

	dev->txco_clk = bcm_get_txco(dev->dev);

	/* Handle deferred probing */
	if (dev->txco_clk == ERR_PTR(-EPROBE_DEFER))
		return PTR_ERR(dev->txco_clk);

	/* Ignore all other errors as before */
	if (IS_ERR(dev->txco_clk))
		dev->txco_clk = NULL;

	dev->lpo_clk = devm_clk_get(dev->dev, "lpo");
	if (dev->lpo_clk == ERR_PTR(-EPROBE_DEFER))
		return PTR_ERR(dev->lpo_clk);

	if (IS_ERR(dev->lpo_clk))
		dev->lpo_clk = NULL;

	/* Check if we accidentally fetched the lpo clock twice */
	if (dev->lpo_clk && clk_is_match(dev->lpo_clk, dev->txco_clk)) {
		devm_clk_put(dev->dev, dev->txco_clk);
		dev->txco_clk = NULL;
	}

	dev->device_wakeup = devm_gpiod_get_optional(dev->dev, "device-wakeup",
						     GPIOD_OUT_LOW);
	if (IS_ERR(dev->device_wakeup))
		return PTR_ERR(dev->device_wakeup);

	dev->shutdown = devm_gpiod_get_optional(dev->dev, "shutdown",
						GPIOD_OUT_LOW);
	if (IS_ERR(dev->shutdown))
		return PTR_ERR(dev->shutdown);

	dev->reset = devm_gpiod_get_optional(dev->dev, "reset",
					     GPIOD_OUT_LOW);
	if (IS_ERR(dev->reset))
		return PTR_ERR(dev->reset);

	dev->set_device_wakeup = bcm_gpio_set_device_wakeup;
	dev->set_shutdown = bcm_gpio_set_shutdown;

	dev->supplies[0].supply = "vbat";
	dev->supplies[1].supply = "vddio";
	err = devm_regulator_bulk_get(dev->dev, BCM_NUM_SUPPLIES,
				      dev->supplies);
	if (err)
		return err;

	broken_irq_dmi_id = dmi_first_match(bcm_broken_irq_dmi_table);
	if (broken_irq_dmi_id && broken_irq_dmi_id->driver_data) {
		gpiod_add_lookup_table(broken_irq_dmi_id->driver_data);
		irq_con_id = "host-wakeup-alt";
		dev->irq_active_low = false;
		dev->irq = 0;
	}

	/* IRQ can be declared in ACPI table as Interrupt or GpioInt */
	if (dev->irq <= 0) {
		struct gpio_desc *gpio;

		gpio = devm_gpiod_get_optional(dev->dev, irq_con_id, GPIOD_IN);
		if (IS_ERR(gpio))
			return PTR_ERR(gpio);

		dev->irq = gpiod_to_irq(gpio);
	}

	if (broken_irq_dmi_id) {
		if (broken_irq_dmi_id->driver_data) {
			gpiod_remove_lookup_table(broken_irq_dmi_id->driver_data);
		} else {
			dev_info(dev->dev, "%s: Has a broken IRQ config, disabling IRQ support / runtime-pm\n",
				 broken_irq_dmi_id->ident);
			dev->irq = 0;
		}
	}

	dev_dbg(dev->dev, "BCM irq: %d\n", dev->irq);
	return 0;
}

#ifdef CONFIG_ACPI
static int bcm_acpi_probe(struct bcm_device *dev)
{
	LIST_HEAD(resources);
	const struct acpi_gpio_mapping *gpio_mapping = acpi_bcm_int_last_gpios;
	struct resource_entry *entry;
	int ret;

	/* Retrieve UART ACPI info */
	dev->gpio_int_idx = -1;
	ret = acpi_dev_get_resources(ACPI_COMPANION(dev->dev),
				     &resources, bcm_resource, dev);
	if (ret < 0)
		return ret;

	resource_list_for_each_entry(entry, &resources) {
		if (resource_type(entry->res) == IORESOURCE_IRQ) {
			dev->irq = entry->res->start;
			break;
		}
	}
	acpi_dev_free_resource_list(&resources);

	/* If the DSDT uses an Interrupt resource for the IRQ, then there are
	 * only 2 GPIO resources, we use the irq-last mapping for this, since
	 * we already have an irq the 3th / last mapping will not be used.
	 */
	if (dev->irq)
		gpio_mapping = acpi_bcm_int_last_gpios;
	else if (dev->gpio_int_idx == 0)
		gpio_mapping = acpi_bcm_int_first_gpios;
	else if (dev->gpio_int_idx == 2)
		gpio_mapping = acpi_bcm_int_last_gpios;
	else
		dev_warn(dev->dev, "Unexpected ACPI gpio_int_idx: %d\n",
			 dev->gpio_int_idx);

	/* Warn if our expectations are not met. */
	if (dev->gpio_count != (dev->irq ? 2 : 3))
		dev_warn(dev->dev, "Unexpected number of ACPI GPIOs: %d\n",
			 dev->gpio_count);

	ret = devm_acpi_dev_add_driver_gpios(dev->dev, gpio_mapping);
	if (ret)
		return ret;

	if (irq_polarity != -1) {
		dev->irq_active_low = irq_polarity;
		dev_warn(dev->dev, "Overwriting IRQ polarity to active %s by module-param\n",
			 dev->irq_active_low ? "low" : "high");
	}

	return 0;
}
#else
static int bcm_acpi_probe(struct bcm_device *dev)
{
	return -EINVAL;
}
#endif /* CONFIG_ACPI */

static int bcm_of_probe(struct bcm_device *bdev)
{
	bdev->use_autobaud_mode = device_property_read_bool(bdev->dev,
							    "brcm,requires-autobaud-mode");
	device_property_read_u32(bdev->dev, "max-speed", &bdev->oper_speed);
	device_property_read_u8_array(bdev->dev, "brcm,bt-pcm-int-params",
				      bdev->pcm_int_params, 5);
	bdev->irq = of_irq_get_byname(bdev->dev->of_node, "host-wakeup");
	bdev->irq_active_low = irq_get_trigger_type(bdev->irq)
			     & (IRQ_TYPE_EDGE_FALLING | IRQ_TYPE_LEVEL_LOW);
	return 0;
}

static int bcm_probe(struct platform_device *pdev)
{
	struct bcm_device *dev;
	int ret;

	dev = devm_kzalloc(&pdev->dev, sizeof(*dev), GFP_KERNEL);
	if (!dev)
		return -ENOMEM;

	dev->dev = &pdev->dev;

	ret = platform_get_irq(pdev, 0);
	if (ret < 0)
		return ret;

	dev->irq = ret;

	/* Initialize routing field to an unused value */
	dev->pcm_int_params[0] = 0xff;

	if (has_acpi_companion(&pdev->dev)) {
		ret = bcm_acpi_probe(dev);
		if (ret)
			return ret;
	}

	ret = bcm_get_resources(dev);
	if (ret)
		return ret;

	platform_set_drvdata(pdev, dev);

	dev_info(&pdev->dev, "%s device registered.\n", dev->name);

	/* Place this instance on the device list */
	mutex_lock(&bcm_device_lock);
	list_add_tail(&dev->list, &bcm_device_list);
	mutex_unlock(&bcm_device_lock);

	ret = bcm_gpio_set_power(dev, false);
	if (ret)
		dev_err(&pdev->dev, "Failed to power down\n");

	return 0;
}

static int bcm_remove(struct platform_device *pdev)
{
	struct bcm_device *dev = platform_get_drvdata(pdev);

	mutex_lock(&bcm_device_lock);
	list_del(&dev->list);
	mutex_unlock(&bcm_device_lock);

	dev_info(&pdev->dev, "%s device unregistered.\n", dev->name);

	return 0;
}

static const struct hci_uart_proto bcm_proto = {
	.id		= HCI_UART_BCM,
	.name		= "Broadcom",
	.manufacturer	= 15,
	.init_speed	= 115200,
	.open		= bcm_open,
	.close		= bcm_close,
	.flush		= bcm_flush,
	.setup		= bcm_setup,
	.set_baudrate	= bcm_set_baudrate,
	.recv		= bcm_recv,
	.enqueue	= bcm_enqueue,
	.dequeue	= bcm_dequeue,
};

#ifdef CONFIG_ACPI
static const struct acpi_device_id bcm_acpi_match[] = {
	{ "BCM2E00" },
	{ "BCM2E01" },
	{ "BCM2E02" },
	{ "BCM2E03" },
	{ "BCM2E04" },
	{ "BCM2E05" },
	{ "BCM2E06" },
	{ "BCM2E07" },
	{ "BCM2E08" },
	{ "BCM2E09" },
	{ "BCM2E0A" },
	{ "BCM2E0B" },
	{ "BCM2E0C" },
	{ "BCM2E0D" },
	{ "BCM2E0E" },
	{ "BCM2E0F" },
	{ "BCM2E10" },
	{ "BCM2E11" },
	{ "BCM2E12" },
	{ "BCM2E13" },
	{ "BCM2E14" },
	{ "BCM2E15" },
	{ "BCM2E16" },
	{ "BCM2E17" },
	{ "BCM2E18" },
	{ "BCM2E19" },
	{ "BCM2E1A" },
	{ "BCM2E1B" },
	{ "BCM2E1C" },
	{ "BCM2E1D" },
	{ "BCM2E1F" },
	{ "BCM2E20" },
	{ "BCM2E21" },
	{ "BCM2E22" },
	{ "BCM2E23" },
	{ "BCM2E24" },
	{ "BCM2E25" },
	{ "BCM2E26" },
	{ "BCM2E27" },
	{ "BCM2E28" },
	{ "BCM2E29" },
	{ "BCM2E2A" },
	{ "BCM2E2B" },
	{ "BCM2E2C" },
	{ "BCM2E2D" },
	{ "BCM2E2E" },
	{ "BCM2E2F" },
	{ "BCM2E30" },
	{ "BCM2E31" },
	{ "BCM2E32" },
	{ "BCM2E33" },
	{ "BCM2E34" },
	{ "BCM2E35" },
	{ "BCM2E36" },
	{ "BCM2E37" },
	{ "BCM2E38" },
	{ "BCM2E39" },
	{ "BCM2E3A" },
	{ "BCM2E3B" },
	{ "BCM2E3C" },
	{ "BCM2E3D" },
	{ "BCM2E3E" },
	{ "BCM2E3F" },
	{ "BCM2E40" },
	{ "BCM2E41" },
	{ "BCM2E42" },
	{ "BCM2E43" },
	{ "BCM2E44" },
	{ "BCM2E45" },
	{ "BCM2E46" },
	{ "BCM2E47" },
	{ "BCM2E48" },
	{ "BCM2E49" },
	{ "BCM2E4A" },
	{ "BCM2E4B" },
	{ "BCM2E4C" },
	{ "BCM2E4D" },
	{ "BCM2E4E" },
	{ "BCM2E4F" },
	{ "BCM2E50" },
	{ "BCM2E51" },
	{ "BCM2E52" },
	{ "BCM2E53" },
	{ "BCM2E54" },
	{ "BCM2E55" },
	{ "BCM2E56" },
	{ "BCM2E57" },
	{ "BCM2E58" },
	{ "BCM2E59" },
	{ "BCM2E5A" },
	{ "BCM2E5B" },
	{ "BCM2E5C" },
	{ "BCM2E5D" },
	{ "BCM2E5E" },
	{ "BCM2E5F" },
	{ "BCM2E60" },
	{ "BCM2E61" },
	{ "BCM2E62" },
	{ "BCM2E63" },
	{ "BCM2E64" },
	{ "BCM2E65" },
	{ "BCM2E66" },
	{ "BCM2E67" },
	{ "BCM2E68" },
	{ "BCM2E69" },
	{ "BCM2E6B" },
	{ "BCM2E6D" },
	{ "BCM2E6E" },
	{ "BCM2E6F" },
	{ "BCM2E70" },
	{ "BCM2E71" },
	{ "BCM2E72" },
	{ "BCM2E73" },
	{ "BCM2E74" },
	{ "BCM2E75" },
	{ "BCM2E76" },
	{ "BCM2E77" },
	{ "BCM2E78" },
	{ "BCM2E79" },
	{ "BCM2E7A" },
	{ "BCM2E7B" },
	{ "BCM2E7C" },
	{ "BCM2E7D" },
	{ "BCM2E7E" },
	{ "BCM2E7F" },
	{ "BCM2E80" },
	{ "BCM2E81" },
	{ "BCM2E82" },
	{ "BCM2E83" },
	{ "BCM2E84" },
	{ "BCM2E85" },
	{ "BCM2E86" },
	{ "BCM2E87" },
	{ "BCM2E88" },
	{ "BCM2E89" },
	{ "BCM2E8A" },
	{ "BCM2E8B" },
	{ "BCM2E8C" },
	{ "BCM2E8D" },
	{ "BCM2E8E" },
	{ "BCM2E90" },
	{ "BCM2E92" },
	{ "BCM2E93" },
	{ "BCM2E94" },
	{ "BCM2E95" },
	{ "BCM2E96" },
	{ "BCM2E97" },
	{ "BCM2E98" },
	{ "BCM2E99" },
	{ "BCM2E9A" },
	{ "BCM2E9B" },
	{ "BCM2E9C" },
	{ "BCM2E9D" },
	{ "BCM2EA0" },
	{ "BCM2EA1" },
	{ "BCM2EA2" },
	{ "BCM2EA3" },
	{ "BCM2EA4" },
	{ "BCM2EA5" },
	{ "BCM2EA6" },
	{ "BCM2EA7" },
	{ "BCM2EA8" },
	{ "BCM2EA9" },
	{ "BCM2EAA" },
	{ "BCM2EAB" },
	{ "BCM2EAC" },
	{ },
};
MODULE_DEVICE_TABLE(acpi, bcm_acpi_match);
#endif

/* suspend and resume callbacks */
static const struct dev_pm_ops bcm_pm_ops = {
	SET_SYSTEM_SLEEP_PM_OPS(bcm_suspend, bcm_resume)
	SET_RUNTIME_PM_OPS(bcm_suspend_device, bcm_resume_device, NULL)
};

static struct platform_driver bcm_driver = {
	.probe = bcm_probe,
	.remove = bcm_remove,
	.driver = {
		.name = "hci_bcm",
		.acpi_match_table = ACPI_PTR(bcm_acpi_match),
		.pm = &bcm_pm_ops,
	},
};

static int bcm_serdev_probe(struct serdev_device *serdev)
{
	struct bcm_device *bcmdev;
	const struct bcm_device_data *data;
	int err;

	bcmdev = devm_kzalloc(&serdev->dev, sizeof(*bcmdev), GFP_KERNEL);
	if (!bcmdev)
		return -ENOMEM;

	bcmdev->dev = &serdev->dev;
#ifdef CONFIG_PM
	bcmdev->hu = &bcmdev->serdev_hu;
#endif
	bcmdev->serdev_hu.serdev = serdev;
	serdev_device_set_drvdata(serdev, bcmdev);

	/* Initialize routing field to an unused value */
	bcmdev->pcm_int_params[0] = 0xff;

	if (has_acpi_companion(&serdev->dev))
		err = bcm_acpi_probe(bcmdev);
	else
		err = bcm_of_probe(bcmdev);
	if (err)
		return err;

	err = bcm_get_resources(bcmdev);
	if (err)
		return err;

	if (!bcmdev->shutdown) {
		dev_warn(&serdev->dev,
			 "No reset resource, using default baud rate\n");
		bcmdev->oper_speed = bcmdev->init_speed;
	}

	err = bcm_gpio_set_power(bcmdev, false);
	if (err)
		dev_err(&serdev->dev, "Failed to power down\n");

	data = device_get_match_data(bcmdev->dev);
	if (data) {
		bcmdev->max_autobaud_speed = data->max_autobaud_speed;
		bcmdev->no_early_set_baudrate = data->no_early_set_baudrate;
		bcmdev->drive_rts_on_open = data->drive_rts_on_open;
	}

	return hci_uart_register_device(&bcmdev->serdev_hu, &bcm_proto);
}

static void bcm_serdev_remove(struct serdev_device *serdev)
{
	struct bcm_device *bcmdev = serdev_device_get_drvdata(serdev);

	hci_uart_unregister_device(&bcmdev->serdev_hu);
}

#ifdef CONFIG_OF
static struct bcm_device_data bcm4354_device_data = {
	.no_early_set_baudrate = true,
};

static struct bcm_device_data bcm43438_device_data = {
	.drive_rts_on_open = true,
};

static struct bcm_device_data cyw55572_device_data = {
	.max_autobaud_speed = 921600,
};

static const struct of_device_id bcm_bluetooth_of_match[] = {
	{ .compatible = "brcm,bcm20702a1" },
	{ .compatible = "brcm,bcm4329-bt" },
	{ .compatible = "brcm,bcm4330-bt" },
	{ .compatible = "brcm,bcm4334-bt" },
	{ .compatible = "brcm,bcm4345c5" },
	{ .compatible = "brcm,bcm43430a0-bt" },
	{ .compatible = "brcm,bcm43430a1-bt" },
	{ .compatible = "brcm,bcm43438-bt", .data = &bcm43438_device_data },
	{ .compatible = "brcm,bcm4349-bt", .data = &bcm43438_device_data },
	{ .compatible = "brcm,bcm43540-bt", .data = &bcm4354_device_data },
	{ .compatible = "brcm,bcm4335a0" },
<<<<<<< HEAD
	{ .compatible = "infineon,cyw55572-bt" },
=======
	{ .compatible = "infineon,cyw55572-bt", .data = &cyw55572_device_data },
>>>>>>> e6f4ff3f
	{ },
};
MODULE_DEVICE_TABLE(of, bcm_bluetooth_of_match);
#endif

static struct serdev_device_driver bcm_serdev_driver = {
	.probe = bcm_serdev_probe,
	.remove = bcm_serdev_remove,
	.driver = {
		.name = "hci_uart_bcm",
		.of_match_table = of_match_ptr(bcm_bluetooth_of_match),
		.acpi_match_table = ACPI_PTR(bcm_acpi_match),
		.pm = &bcm_pm_ops,
	},
};

int __init bcm_init(void)
{
	/* For now, we need to keep both platform device
	 * driver (ACPI generated) and serdev driver (DT).
	 */
	platform_driver_register(&bcm_driver);
	serdev_device_driver_register(&bcm_serdev_driver);

	return hci_uart_register_proto(&bcm_proto);
}

int __exit bcm_deinit(void)
{
	platform_driver_unregister(&bcm_driver);
	serdev_device_driver_unregister(&bcm_serdev_driver);

	return hci_uart_unregister_proto(&bcm_proto);
}<|MERGE_RESOLUTION|>--- conflicted
+++ resolved
@@ -1566,11 +1566,7 @@
 	{ .compatible = "brcm,bcm4349-bt", .data = &bcm43438_device_data },
 	{ .compatible = "brcm,bcm43540-bt", .data = &bcm4354_device_data },
 	{ .compatible = "brcm,bcm4335a0" },
-<<<<<<< HEAD
-	{ .compatible = "infineon,cyw55572-bt" },
-=======
 	{ .compatible = "infineon,cyw55572-bt", .data = &cyw55572_device_data },
->>>>>>> e6f4ff3f
 	{ },
 };
 MODULE_DEVICE_TABLE(of, bcm_bluetooth_of_match);
