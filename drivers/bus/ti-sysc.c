// SPDX-License-Identifier: GPL-2.0
/*
 * ti-sysc.c - Texas Instruments sysc interconnect target driver
 */

#include <linux/io.h>
#include <linux/clk.h>
#include <linux/clkdev.h>
#include <linux/delay.h>
#include <linux/list.h>
#include <linux/module.h>
#include <linux/platform_device.h>
#include <linux/pm_domain.h>
#include <linux/pm_runtime.h>
#include <linux/reset.h>
#include <linux/of_address.h>
#include <linux/of_platform.h>
#include <linux/slab.h>
#include <linux/sys_soc.h>
#include <linux/timekeeping.h>
#include <linux/iopoll.h>

#include <linux/platform_data/ti-sysc.h>

#include <dt-bindings/bus/ti-sysc.h>

#define DIS_ISP		BIT(2)
#define DIS_IVA		BIT(1)
#define DIS_SGX		BIT(0)

#define SOC_FLAG(match, flag)	{ .machine = match, .data = (void *)(flag), }

#define MAX_MODULE_SOFTRESET_WAIT		10000

enum sysc_soc {
	SOC_UNKNOWN,
	SOC_2420,
	SOC_2430,
	SOC_3430,
	SOC_3630,
	SOC_4430,
	SOC_4460,
	SOC_4470,
	SOC_5430,
	SOC_AM3,
	SOC_AM4,
	SOC_DRA7,
};

struct sysc_address {
	unsigned long base;
	struct list_head node;
};

struct sysc_soc_info {
	unsigned long general_purpose:1;
	enum sysc_soc soc;
	struct mutex list_lock;			/* disabled modules list lock */
	struct list_head disabled_modules;
};

enum sysc_clocks {
	SYSC_FCK,
	SYSC_ICK,
	SYSC_OPTFCK0,
	SYSC_OPTFCK1,
	SYSC_OPTFCK2,
	SYSC_OPTFCK3,
	SYSC_OPTFCK4,
	SYSC_OPTFCK5,
	SYSC_OPTFCK6,
	SYSC_OPTFCK7,
	SYSC_MAX_CLOCKS,
};

static struct sysc_soc_info *sysc_soc;
static const char * const reg_names[] = { "rev", "sysc", "syss", };
static const char * const clock_names[SYSC_MAX_CLOCKS] = {
	"fck", "ick", "opt0", "opt1", "opt2", "opt3", "opt4",
	"opt5", "opt6", "opt7",
};

#define SYSC_IDLEMODE_MASK		3
#define SYSC_CLOCKACTIVITY_MASK		3

/**
 * struct sysc - TI sysc interconnect target module registers and capabilities
 * @dev: struct device pointer
 * @module_pa: physical address of the interconnect target module
 * @module_size: size of the interconnect target module
 * @module_va: virtual address of the interconnect target module
 * @offsets: register offsets from module base
 * @mdata: ti-sysc to hwmod translation data for a module
 * @clocks: clocks used by the interconnect target module
 * @clock_roles: clock role names for the found clocks
 * @nr_clocks: number of clocks used by the interconnect target module
 * @rsts: resets used by the interconnect target module
 * @legacy_mode: configured for legacy mode if set
 * @cap: interconnect target module capabilities
 * @cfg: interconnect target module configuration
 * @cookie: data used by legacy platform callbacks
 * @name: name if available
 * @revision: interconnect target module revision
 * @reserved: target module is reserved and already in use
 * @enabled: sysc runtime enabled status
 * @needs_resume: runtime resume needed on resume from suspend
 * @child_needs_resume: runtime resume needed for child on resume from suspend
 * @disable_on_idle: status flag used for disabling modules with resets
 * @idle_work: work structure used to perform delayed idle on a module
 * @pre_reset_quirk: module specific pre-reset quirk
 * @post_reset_quirk: module specific post-reset quirk
 * @reset_done_quirk: module specific reset done quirk
 * @module_enable_quirk: module specific enable quirk
 * @module_disable_quirk: module specific disable quirk
 * @module_unlock_quirk: module specific sysconfig unlock quirk
 * @module_lock_quirk: module specific sysconfig lock quirk
 */
struct sysc {
	struct device *dev;
	u64 module_pa;
	u32 module_size;
	void __iomem *module_va;
	int offsets[SYSC_MAX_REGS];
	struct ti_sysc_module_data *mdata;
	struct clk **clocks;
	const char **clock_roles;
	int nr_clocks;
	struct reset_control *rsts;
	const char *legacy_mode;
	const struct sysc_capabilities *cap;
	struct sysc_config cfg;
	struct ti_sysc_cookie cookie;
	const char *name;
	u32 revision;
	unsigned int reserved:1;
	unsigned int enabled:1;
	unsigned int needs_resume:1;
	unsigned int child_needs_resume:1;
	struct delayed_work idle_work;
	void (*pre_reset_quirk)(struct sysc *sysc);
	void (*post_reset_quirk)(struct sysc *sysc);
	void (*reset_done_quirk)(struct sysc *sysc);
	void (*module_enable_quirk)(struct sysc *sysc);
	void (*module_disable_quirk)(struct sysc *sysc);
	void (*module_unlock_quirk)(struct sysc *sysc);
	void (*module_lock_quirk)(struct sysc *sysc);
};

static void sysc_parse_dts_quirks(struct sysc *ddata, struct device_node *np,
				  bool is_child);

static void sysc_write(struct sysc *ddata, int offset, u32 value)
{
	if (ddata->cfg.quirks & SYSC_QUIRK_16BIT) {
		writew_relaxed(value & 0xffff, ddata->module_va + offset);

		/* Only i2c revision has LO and HI register with stride of 4 */
		if (ddata->offsets[SYSC_REVISION] >= 0 &&
		    offset == ddata->offsets[SYSC_REVISION]) {
			u16 hi = value >> 16;

			writew_relaxed(hi, ddata->module_va + offset + 4);
		}

		return;
	}

	writel_relaxed(value, ddata->module_va + offset);
}

static u32 sysc_read(struct sysc *ddata, int offset)
{
	if (ddata->cfg.quirks & SYSC_QUIRK_16BIT) {
		u32 val;

		val = readw_relaxed(ddata->module_va + offset);

		/* Only i2c revision has LO and HI register with stride of 4 */
		if (ddata->offsets[SYSC_REVISION] >= 0 &&
		    offset == ddata->offsets[SYSC_REVISION]) {
			u16 tmp = readw_relaxed(ddata->module_va + offset + 4);

			val |= tmp << 16;
		}

		return val;
	}

	return readl_relaxed(ddata->module_va + offset);
}

static bool sysc_opt_clks_needed(struct sysc *ddata)
{
	return !!(ddata->cfg.quirks & SYSC_QUIRK_OPT_CLKS_NEEDED);
}

static u32 sysc_read_revision(struct sysc *ddata)
{
	int offset = ddata->offsets[SYSC_REVISION];

	if (offset < 0)
		return 0;

	return sysc_read(ddata, offset);
}

static u32 sysc_read_sysconfig(struct sysc *ddata)
{
	int offset = ddata->offsets[SYSC_SYSCONFIG];

	if (offset < 0)
		return 0;

	return sysc_read(ddata, offset);
}

static u32 sysc_read_sysstatus(struct sysc *ddata)
{
	int offset = ddata->offsets[SYSC_SYSSTATUS];

	if (offset < 0)
		return 0;

	return sysc_read(ddata, offset);
}

static int sysc_poll_reset_sysstatus(struct sysc *ddata)
{
	int error, retries;
	u32 syss_done, rstval;

	if (ddata->cfg.quirks & SYSS_QUIRK_RESETDONE_INVERTED)
		syss_done = 0;
	else
		syss_done = ddata->cfg.syss_mask;

	if (likely(!timekeeping_suspended)) {
		error = readx_poll_timeout_atomic(sysc_read_sysstatus, ddata,
				rstval, (rstval & ddata->cfg.syss_mask) ==
				syss_done, 100, MAX_MODULE_SOFTRESET_WAIT);
	} else {
		retries = MAX_MODULE_SOFTRESET_WAIT;
		while (retries--) {
			rstval = sysc_read_sysstatus(ddata);
			if ((rstval & ddata->cfg.syss_mask) == syss_done)
				return 0;
			udelay(2); /* Account for udelay flakeyness */
		}
		error = -ETIMEDOUT;
	}

	return error;
}
<<<<<<< HEAD

static int sysc_poll_reset_sysconfig(struct sysc *ddata)
{
	int error, retries;
	u32 sysc_mask, rstval;

	sysc_mask = BIT(ddata->cap->regbits->srst_shift);

=======

static int sysc_poll_reset_sysconfig(struct sysc *ddata)
{
	int error, retries;
	u32 sysc_mask, rstval;

	sysc_mask = BIT(ddata->cap->regbits->srst_shift);

>>>>>>> 3b17187f
	if (likely(!timekeeping_suspended)) {
		error = readx_poll_timeout_atomic(sysc_read_sysconfig, ddata,
				rstval, !(rstval & sysc_mask),
				100, MAX_MODULE_SOFTRESET_WAIT);
	} else {
		retries = MAX_MODULE_SOFTRESET_WAIT;
		while (retries--) {
			rstval = sysc_read_sysconfig(ddata);
			if (!(rstval & sysc_mask))
				return 0;
			udelay(2); /* Account for udelay flakeyness */
		}
		error = -ETIMEDOUT;
	}

	return error;
}

/* Poll on reset status */
static int sysc_wait_softreset(struct sysc *ddata)
{
	int syss_offset, error = 0;

	if (ddata->cap->regbits->srst_shift < 0)
		return 0;

	syss_offset = ddata->offsets[SYSC_SYSSTATUS];

	if (syss_offset >= 0)
		error = sysc_poll_reset_sysstatus(ddata);
	else if (ddata->cfg.quirks & SYSC_QUIRK_RESET_STATUS)
		error = sysc_poll_reset_sysconfig(ddata);

	return error;
}

static int sysc_add_named_clock_from_child(struct sysc *ddata,
					   const char *name,
					   const char *optfck_name)
{
	struct device_node *np = ddata->dev->of_node;
	struct device_node *child;
	struct clk_lookup *cl;
	struct clk *clock;
	const char *n;

	if (name)
		n = name;
	else
		n = optfck_name;

	/* Does the clock alias already exist? */
	clock = of_clk_get_by_name(np, n);
	if (!IS_ERR(clock)) {
		clk_put(clock);

		return 0;
	}

	child = of_get_next_available_child(np, NULL);
	if (!child)
		return -ENODEV;

	clock = devm_get_clk_from_child(ddata->dev, child, name);
	if (IS_ERR(clock))
		return PTR_ERR(clock);

	/*
	 * Use clkdev_add() instead of clkdev_alloc() to avoid the MAX_DEV_ID
	 * limit for clk_get(). If cl ever needs to be freed, it should be done
	 * with clkdev_drop().
	 */
	cl = kzalloc(sizeof(*cl), GFP_KERNEL);
	if (!cl)
		return -ENOMEM;

	cl->con_id = n;
	cl->dev_id = dev_name(ddata->dev);
	cl->clk = clock;
	clkdev_add(cl);

	clk_put(clock);

	return 0;
}

static int sysc_init_ext_opt_clock(struct sysc *ddata, const char *name)
{
	const char *optfck_name;
	int error, index;

	if (ddata->nr_clocks < SYSC_OPTFCK0)
		index = SYSC_OPTFCK0;
	else
		index = ddata->nr_clocks;

	if (name)
		optfck_name = name;
	else
		optfck_name = clock_names[index];

	error = sysc_add_named_clock_from_child(ddata, name, optfck_name);
	if (error)
		return error;

	ddata->clock_roles[index] = optfck_name;
	ddata->nr_clocks++;

	return 0;
}

static int sysc_get_one_clock(struct sysc *ddata, const char *name)
{
	int error, i, index = -ENODEV;

	if (!strncmp(clock_names[SYSC_FCK], name, 3))
		index = SYSC_FCK;
	else if (!strncmp(clock_names[SYSC_ICK], name, 3))
		index = SYSC_ICK;

	if (index < 0) {
		for (i = SYSC_OPTFCK0; i < SYSC_MAX_CLOCKS; i++) {
			if (!ddata->clocks[i]) {
				index = i;
				break;
			}
		}
	}

	if (index < 0) {
		dev_err(ddata->dev, "clock %s not added\n", name);
		return index;
	}

	ddata->clocks[index] = devm_clk_get(ddata->dev, name);
	if (IS_ERR(ddata->clocks[index])) {
		dev_err(ddata->dev, "clock get error for %s: %li\n",
			name, PTR_ERR(ddata->clocks[index]));

		return PTR_ERR(ddata->clocks[index]);
	}

	error = clk_prepare(ddata->clocks[index]);
	if (error) {
		dev_err(ddata->dev, "clock prepare error for %s: %i\n",
			name, error);

		return error;
	}

	return 0;
}

static int sysc_get_clocks(struct sysc *ddata)
{
	struct device_node *np = ddata->dev->of_node;
	struct property *prop;
	const char *name;
	int nr_fck = 0, nr_ick = 0, i, error = 0;

	ddata->clock_roles = devm_kcalloc(ddata->dev,
					  SYSC_MAX_CLOCKS,
					  sizeof(*ddata->clock_roles),
					  GFP_KERNEL);
	if (!ddata->clock_roles)
		return -ENOMEM;

	of_property_for_each_string(np, "clock-names", prop, name) {
		if (!strncmp(clock_names[SYSC_FCK], name, 3))
			nr_fck++;
		if (!strncmp(clock_names[SYSC_ICK], name, 3))
			nr_ick++;
		ddata->clock_roles[ddata->nr_clocks] = name;
		ddata->nr_clocks++;
	}

	if (ddata->nr_clocks < 1)
		return 0;

	if ((ddata->cfg.quirks & SYSC_QUIRK_EXT_OPT_CLOCK)) {
		error = sysc_init_ext_opt_clock(ddata, NULL);
		if (error)
			return error;
	}

	if (ddata->nr_clocks > SYSC_MAX_CLOCKS) {
		dev_err(ddata->dev, "too many clocks for %pOF\n", np);

		return -EINVAL;
	}

	if (nr_fck > 1 || nr_ick > 1) {
		dev_err(ddata->dev, "max one fck and ick for %pOF\n", np);

		return -EINVAL;
	}

	/* Always add a slot for main clocks fck and ick even if unused */
	if (!nr_fck)
		ddata->nr_clocks++;
	if (!nr_ick)
		ddata->nr_clocks++;

	ddata->clocks = devm_kcalloc(ddata->dev,
				     ddata->nr_clocks, sizeof(*ddata->clocks),
				     GFP_KERNEL);
	if (!ddata->clocks)
		return -ENOMEM;

	for (i = 0; i < SYSC_MAX_CLOCKS; i++) {
		const char *name = ddata->clock_roles[i];

		if (!name)
			continue;

		error = sysc_get_one_clock(ddata, name);
		if (error)
			return error;
	}

	return 0;
}

static int sysc_enable_main_clocks(struct sysc *ddata)
{
	struct clk *clock;
	int i, error;

	if (!ddata->clocks)
		return 0;

	for (i = 0; i < SYSC_OPTFCK0; i++) {
		clock = ddata->clocks[i];

		/* Main clocks may not have ick */
		if (IS_ERR_OR_NULL(clock))
			continue;

		error = clk_enable(clock);
		if (error)
			goto err_disable;
	}

	return 0;

err_disable:
	for (i--; i >= 0; i--) {
		clock = ddata->clocks[i];

		/* Main clocks may not have ick */
		if (IS_ERR_OR_NULL(clock))
			continue;

		clk_disable(clock);
	}

	return error;
}

static void sysc_disable_main_clocks(struct sysc *ddata)
{
	struct clk *clock;
	int i;

	if (!ddata->clocks)
		return;

	for (i = 0; i < SYSC_OPTFCK0; i++) {
		clock = ddata->clocks[i];
		if (IS_ERR_OR_NULL(clock))
			continue;

		clk_disable(clock);
	}
}

static int sysc_enable_opt_clocks(struct sysc *ddata)
{
	struct clk *clock;
	int i, error;

	if (!ddata->clocks || ddata->nr_clocks < SYSC_OPTFCK0 + 1)
		return 0;

	for (i = SYSC_OPTFCK0; i < SYSC_MAX_CLOCKS; i++) {
		clock = ddata->clocks[i];

		/* Assume no holes for opt clocks */
		if (IS_ERR_OR_NULL(clock))
			return 0;

		error = clk_enable(clock);
		if (error)
			goto err_disable;
	}

	return 0;

err_disable:
	for (i--; i >= 0; i--) {
		clock = ddata->clocks[i];
		if (IS_ERR_OR_NULL(clock))
			continue;

		clk_disable(clock);
	}

	return error;
}

static void sysc_disable_opt_clocks(struct sysc *ddata)
{
	struct clk *clock;
	int i;

	if (!ddata->clocks || ddata->nr_clocks < SYSC_OPTFCK0 + 1)
		return;

	for (i = SYSC_OPTFCK0; i < SYSC_MAX_CLOCKS; i++) {
		clock = ddata->clocks[i];

		/* Assume no holes for opt clocks */
		if (IS_ERR_OR_NULL(clock))
			return;

		clk_disable(clock);
	}
}

static void sysc_clkdm_deny_idle(struct sysc *ddata)
{
	struct ti_sysc_platform_data *pdata;

	if (ddata->legacy_mode || (ddata->cfg.quirks & SYSC_QUIRK_CLKDM_NOAUTO))
		return;

	pdata = dev_get_platdata(ddata->dev);
	if (pdata && pdata->clkdm_deny_idle)
		pdata->clkdm_deny_idle(ddata->dev, &ddata->cookie);
}

static void sysc_clkdm_allow_idle(struct sysc *ddata)
{
	struct ti_sysc_platform_data *pdata;

	if (ddata->legacy_mode || (ddata->cfg.quirks & SYSC_QUIRK_CLKDM_NOAUTO))
		return;

	pdata = dev_get_platdata(ddata->dev);
	if (pdata && pdata->clkdm_allow_idle)
		pdata->clkdm_allow_idle(ddata->dev, &ddata->cookie);
}

/**
 * sysc_init_resets - init rstctrl reset line if configured
 * @ddata: device driver data
 *
 * See sysc_rstctrl_reset_deassert().
 */
static int sysc_init_resets(struct sysc *ddata)
{
	ddata->rsts =
		devm_reset_control_get_optional_shared(ddata->dev, "rstctrl");

	return PTR_ERR_OR_ZERO(ddata->rsts);
}

/**
 * sysc_parse_and_check_child_range - parses module IO region from ranges
 * @ddata: device driver data
 *
 * In general we only need rev, syss, and sysc registers and not the whole
 * module range. But we do want the offsets for these registers from the
 * module base. This allows us to check them against the legacy hwmod
 * platform data. Let's also check the ranges are configured properly.
 */
static int sysc_parse_and_check_child_range(struct sysc *ddata)
{
	struct device_node *np = ddata->dev->of_node;
	const __be32 *ranges;
	u32 nr_addr, nr_size;
	int len, error;

	ranges = of_get_property(np, "ranges", &len);
	if (!ranges) {
		dev_err(ddata->dev, "missing ranges for %pOF\n", np);

		return -ENOENT;
	}

	len /= sizeof(*ranges);

	if (len < 3) {
		dev_err(ddata->dev, "incomplete ranges for %pOF\n", np);

		return -EINVAL;
	}

	error = of_property_read_u32(np, "#address-cells", &nr_addr);
	if (error)
		return -ENOENT;

	error = of_property_read_u32(np, "#size-cells", &nr_size);
	if (error)
		return -ENOENT;

	if (nr_addr != 1 || nr_size != 1) {
		dev_err(ddata->dev, "invalid ranges for %pOF\n", np);

		return -EINVAL;
	}

	ranges++;
	ddata->module_pa = of_translate_address(np, ranges++);
	ddata->module_size = be32_to_cpup(ranges);

	return 0;
}

/* Interconnect instances to probe before l4_per instances */
static struct resource early_bus_ranges[] = {
	/* am3/4 l4_wkup */
	{ .start = 0x44c00000, .end = 0x44c00000 + 0x300000, },
	/* omap4/5 and dra7 l4_cfg */
	{ .start = 0x4a000000, .end = 0x4a000000 + 0x300000, },
	/* omap4 l4_wkup */
	{ .start = 0x4a300000, .end = 0x4a300000 + 0x30000,  },
	/* omap5 and dra7 l4_wkup without dra7 dcan segment */
	{ .start = 0x4ae00000, .end = 0x4ae00000 + 0x30000,  },
};

static atomic_t sysc_defer = ATOMIC_INIT(10);

/**
 * sysc_defer_non_critical - defer non_critical interconnect probing
 * @ddata: device driver data
 *
 * We want to probe l4_cfg and l4_wkup interconnect instances before any
 * l4_per instances as l4_per instances depend on resources on l4_cfg and
 * l4_wkup interconnects.
 */
static int sysc_defer_non_critical(struct sysc *ddata)
{
	struct resource *res;
	int i;

	if (!atomic_read(&sysc_defer))
		return 0;

	for (i = 0; i < ARRAY_SIZE(early_bus_ranges); i++) {
		res = &early_bus_ranges[i];
		if (ddata->module_pa >= res->start &&
		    ddata->module_pa <= res->end) {
			atomic_set(&sysc_defer, 0);

			return 0;
		}
	}

	atomic_dec_if_positive(&sysc_defer);

	return -EPROBE_DEFER;
}

static struct device_node *stdout_path;

static void sysc_init_stdout_path(struct sysc *ddata)
{
	struct device_node *np = NULL;
	const char *uart;

	if (IS_ERR(stdout_path))
		return;

	if (stdout_path)
		return;

	np = of_find_node_by_path("/chosen");
	if (!np)
		goto err;

	uart = of_get_property(np, "stdout-path", NULL);
	if (!uart)
		goto err;

	np = of_find_node_by_path(uart);
	if (!np)
		goto err;

	stdout_path = np;

	return;

err:
	stdout_path = ERR_PTR(-ENODEV);
}

static void sysc_check_quirk_stdout(struct sysc *ddata,
				    struct device_node *np)
{
	sysc_init_stdout_path(ddata);
	if (np != stdout_path)
		return;

	ddata->cfg.quirks |= SYSC_QUIRK_NO_IDLE_ON_INIT |
				SYSC_QUIRK_NO_RESET_ON_INIT;
}

/**
 * sysc_check_one_child - check child configuration
 * @ddata: device driver data
 * @np: child device node
 *
 * Let's avoid messy situations where we have new interconnect target
 * node but children have "ti,hwmods". These belong to the interconnect
 * target node and are managed by this driver.
 */
static void sysc_check_one_child(struct sysc *ddata,
				 struct device_node *np)
{
	const char *name;

	name = of_get_property(np, "ti,hwmods", NULL);
	if (name && !of_device_is_compatible(np, "ti,sysc"))
		dev_warn(ddata->dev, "really a child ti,hwmods property?");

	sysc_check_quirk_stdout(ddata, np);
	sysc_parse_dts_quirks(ddata, np, true);
}

static void sysc_check_children(struct sysc *ddata)
{
	struct device_node *child;

	for_each_child_of_node(ddata->dev->of_node, child)
		sysc_check_one_child(ddata, child);
}

/*
 * So far only I2C uses 16-bit read access with clockactivity with revision
 * in two registers with stride of 4. We can detect this based on the rev
 * register size to configure things far enough to be able to properly read
 * the revision register.
 */
static void sysc_check_quirk_16bit(struct sysc *ddata, struct resource *res)
{
	if (resource_size(res) == 8)
		ddata->cfg.quirks |= SYSC_QUIRK_16BIT | SYSC_QUIRK_USE_CLOCKACT;
}

/**
 * sysc_parse_one - parses the interconnect target module registers
 * @ddata: device driver data
 * @reg: register to parse
 */
static int sysc_parse_one(struct sysc *ddata, enum sysc_registers reg)
{
	struct resource *res;
	const char *name;

	switch (reg) {
	case SYSC_REVISION:
	case SYSC_SYSCONFIG:
	case SYSC_SYSSTATUS:
		name = reg_names[reg];
		break;
	default:
		return -EINVAL;
	}

	res = platform_get_resource_byname(to_platform_device(ddata->dev),
					   IORESOURCE_MEM, name);
	if (!res) {
		ddata->offsets[reg] = -ENODEV;

		return 0;
	}

	ddata->offsets[reg] = res->start - ddata->module_pa;
	if (reg == SYSC_REVISION)
		sysc_check_quirk_16bit(ddata, res);

	return 0;
}

static int sysc_parse_registers(struct sysc *ddata)
{
	int i, error;

	for (i = 0; i < SYSC_MAX_REGS; i++) {
		error = sysc_parse_one(ddata, i);
		if (error)
			return error;
	}

	return 0;
}

/**
 * sysc_check_registers - check for misconfigured register overlaps
 * @ddata: device driver data
 */
static int sysc_check_registers(struct sysc *ddata)
{
	int i, j, nr_regs = 0, nr_matches = 0;

	for (i = 0; i < SYSC_MAX_REGS; i++) {
		if (ddata->offsets[i] < 0)
			continue;

		if (ddata->offsets[i] > (ddata->module_size - 4)) {
			dev_err(ddata->dev, "register outside module range");

				return -EINVAL;
		}

		for (j = 0; j < SYSC_MAX_REGS; j++) {
			if (ddata->offsets[j] < 0)
				continue;

			if (ddata->offsets[i] == ddata->offsets[j])
				nr_matches++;
		}
		nr_regs++;
	}

	if (nr_matches > nr_regs) {
		dev_err(ddata->dev, "overlapping registers: (%i/%i)",
			nr_regs, nr_matches);

		return -EINVAL;
	}

	return 0;
}

/**
 * sysc_ioremap - ioremap register space for the interconnect target module
 * @ddata: device driver data
 *
 * Note that the interconnect target module registers can be anywhere
 * within the interconnect target module range. For example, SGX has
 * them at offset 0x1fc00 in the 32MB module address space. And cpsw
 * has them at offset 0x1200 in the CPSW_WR child. Usually the
 * the interconnect target module registers are at the beginning of
 * the module range though.
 */
static int sysc_ioremap(struct sysc *ddata)
{
	int size;

	if (ddata->offsets[SYSC_REVISION] < 0 &&
	    ddata->offsets[SYSC_SYSCONFIG] < 0 &&
	    ddata->offsets[SYSC_SYSSTATUS] < 0) {
		size = ddata->module_size;
	} else {
		size = max3(ddata->offsets[SYSC_REVISION],
			    ddata->offsets[SYSC_SYSCONFIG],
			    ddata->offsets[SYSC_SYSSTATUS]);

		if (size < SZ_1K)
			size = SZ_1K;

		if ((size + sizeof(u32)) > ddata->module_size)
			size = ddata->module_size;
	}

	ddata->module_va = devm_ioremap(ddata->dev,
					ddata->module_pa,
					size + sizeof(u32));
	if (!ddata->module_va)
		return -EIO;

	return 0;
}

/**
 * sysc_map_and_check_registers - ioremap and check device registers
 * @ddata: device driver data
 */
static int sysc_map_and_check_registers(struct sysc *ddata)
{
	struct device_node *np = ddata->dev->of_node;
	int error;

	error = sysc_parse_and_check_child_range(ddata);
	if (error)
		return error;

	error = sysc_defer_non_critical(ddata);
	if (error)
		return error;

	sysc_check_children(ddata);

	if (!of_get_property(np, "reg", NULL))
		return 0;

	error = sysc_parse_registers(ddata);
	if (error)
		return error;

	error = sysc_ioremap(ddata);
	if (error)
		return error;

	error = sysc_check_registers(ddata);
	if (error)
		return error;

	return 0;
}

/**
 * sysc_show_rev - read and show interconnect target module revision
 * @bufp: buffer to print the information to
 * @ddata: device driver data
 */
static int sysc_show_rev(char *bufp, struct sysc *ddata)
{
	int len;

	if (ddata->offsets[SYSC_REVISION] < 0)
		return sprintf(bufp, ":NA");

	len = sprintf(bufp, ":%08x", ddata->revision);

	return len;
}

static int sysc_show_reg(struct sysc *ddata,
			 char *bufp, enum sysc_registers reg)
{
	if (ddata->offsets[reg] < 0)
		return sprintf(bufp, ":NA");

	return sprintf(bufp, ":%x", ddata->offsets[reg]);
}

static int sysc_show_name(char *bufp, struct sysc *ddata)
{
	if (!ddata->name)
		return 0;

	return sprintf(bufp, ":%s", ddata->name);
}

/**
 * sysc_show_registers - show information about interconnect target module
 * @ddata: device driver data
 */
static void sysc_show_registers(struct sysc *ddata)
{
	char buf[128];
	char *bufp = buf;
	int i;

	for (i = 0; i < SYSC_MAX_REGS; i++)
		bufp += sysc_show_reg(ddata, bufp, i);

	bufp += sysc_show_rev(bufp, ddata);
	bufp += sysc_show_name(bufp, ddata);

	dev_dbg(ddata->dev, "%llx:%x%s\n",
		ddata->module_pa, ddata->module_size,
		buf);
}

/**
 * sysc_write_sysconfig - handle sysconfig quirks for register write
 * @ddata: device driver data
 * @value: register value
 */
static void sysc_write_sysconfig(struct sysc *ddata, u32 value)
{
	if (ddata->module_unlock_quirk)
		ddata->module_unlock_quirk(ddata);

	sysc_write(ddata, ddata->offsets[SYSC_SYSCONFIG], value);

	if (ddata->module_lock_quirk)
		ddata->module_lock_quirk(ddata);
}

#define SYSC_IDLE_MASK	(SYSC_NR_IDLEMODES - 1)
#define SYSC_CLOCACT_ICK	2

/* Caller needs to manage sysc_clkdm_deny_idle() and sysc_clkdm_allow_idle() */
static int sysc_enable_module(struct device *dev)
{
	struct sysc *ddata;
	const struct sysc_regbits *regbits;
	u32 reg, idlemodes, best_mode;
	int error;

	ddata = dev_get_drvdata(dev);

	/*
	 * Some modules like DSS reset automatically on idle. Enable optional
	 * reset clocks and wait for OCP softreset to complete.
	 */
	if (ddata->cfg.quirks & SYSC_QUIRK_OPT_CLKS_IN_RESET) {
		error = sysc_enable_opt_clocks(ddata);
		if (error) {
			dev_err(ddata->dev,
				"Optional clocks failed for enable: %i\n",
				error);
			return error;
		}
	}
	/*
	 * Some modules like i2c and hdq1w have unusable reset status unless
	 * the module reset quirk is enabled. Skip status check on enable.
	 */
	if (!(ddata->cfg.quirks & SYSC_MODULE_QUIRK_ENA_RESETDONE)) {
		error = sysc_wait_softreset(ddata);
		if (error)
			dev_warn(ddata->dev, "OCP softreset timed out\n");
	}
	if (ddata->cfg.quirks & SYSC_QUIRK_OPT_CLKS_IN_RESET)
		sysc_disable_opt_clocks(ddata);

	/*
	 * Some subsystem private interconnects, like DSS top level module,
	 * need only the automatic OCP softreset handling with no sysconfig
	 * register bits to configure.
	 */
	if (ddata->offsets[SYSC_SYSCONFIG] == -ENODEV)
		return 0;

	regbits = ddata->cap->regbits;
	reg = sysc_read(ddata, ddata->offsets[SYSC_SYSCONFIG]);

	/*
	 * Set CLOCKACTIVITY, we only use it for ick. And we only configure it
	 * based on the SYSC_QUIRK_USE_CLOCKACT flag, not based on the hardware
	 * capabilities. See the old HWMOD_SET_DEFAULT_CLOCKACT flag.
	 */
	if (regbits->clkact_shift >= 0 &&
	    (ddata->cfg.quirks & SYSC_QUIRK_USE_CLOCKACT))
		reg |= SYSC_CLOCACT_ICK << regbits->clkact_shift;

	/* Set SIDLE mode */
	idlemodes = ddata->cfg.sidlemodes;
	if (!idlemodes || regbits->sidle_shift < 0)
		goto set_midle;

	if (ddata->cfg.quirks & (SYSC_QUIRK_SWSUP_SIDLE |
				 SYSC_QUIRK_SWSUP_SIDLE_ACT)) {
		best_mode = SYSC_IDLE_NO;
	} else {
		best_mode = fls(ddata->cfg.sidlemodes) - 1;
		if (best_mode > SYSC_IDLE_MASK) {
			dev_err(dev, "%s: invalid sidlemode\n", __func__);
			return -EINVAL;
		}

		/* Set WAKEUP */
		if (regbits->enwkup_shift >= 0 &&
		    ddata->cfg.sysc_val & BIT(regbits->enwkup_shift))
			reg |= BIT(regbits->enwkup_shift);
	}

	reg &= ~(SYSC_IDLE_MASK << regbits->sidle_shift);
	reg |= best_mode << regbits->sidle_shift;
	sysc_write_sysconfig(ddata, reg);

set_midle:
	/* Set MIDLE mode */
	idlemodes = ddata->cfg.midlemodes;
	if (!idlemodes || regbits->midle_shift < 0)
		goto set_autoidle;

	best_mode = fls(ddata->cfg.midlemodes) - 1;
	if (best_mode > SYSC_IDLE_MASK) {
		dev_err(dev, "%s: invalid midlemode\n", __func__);
		return -EINVAL;
	}

	if (ddata->cfg.quirks & SYSC_QUIRK_SWSUP_MSTANDBY)
		best_mode = SYSC_IDLE_NO;

	reg &= ~(SYSC_IDLE_MASK << regbits->midle_shift);
	reg |= best_mode << regbits->midle_shift;
	sysc_write_sysconfig(ddata, reg);

set_autoidle:
	/* Autoidle bit must enabled separately if available */
	if (regbits->autoidle_shift >= 0 &&
	    ddata->cfg.sysc_val & BIT(regbits->autoidle_shift)) {
		reg |= 1 << regbits->autoidle_shift;
		sysc_write_sysconfig(ddata, reg);
	}

	/* Flush posted write */
	sysc_read(ddata, ddata->offsets[SYSC_SYSCONFIG]);

	if (ddata->module_enable_quirk)
		ddata->module_enable_quirk(ddata);

	return 0;
}

static int sysc_best_idle_mode(u32 idlemodes, u32 *best_mode)
{
	if (idlemodes & BIT(SYSC_IDLE_SMART_WKUP))
		*best_mode = SYSC_IDLE_SMART_WKUP;
	else if (idlemodes & BIT(SYSC_IDLE_SMART))
		*best_mode = SYSC_IDLE_SMART;
	else if (idlemodes & BIT(SYSC_IDLE_FORCE))
		*best_mode = SYSC_IDLE_FORCE;
	else
		return -EINVAL;

	return 0;
}

/* Caller needs to manage sysc_clkdm_deny_idle() and sysc_clkdm_allow_idle() */
static int sysc_disable_module(struct device *dev)
{
	struct sysc *ddata;
	const struct sysc_regbits *regbits;
	u32 reg, idlemodes, best_mode;
	int ret;

	ddata = dev_get_drvdata(dev);
	if (ddata->offsets[SYSC_SYSCONFIG] == -ENODEV)
		return 0;

	if (ddata->module_disable_quirk)
		ddata->module_disable_quirk(ddata);

	regbits = ddata->cap->regbits;
	reg = sysc_read(ddata, ddata->offsets[SYSC_SYSCONFIG]);

	/* Set MIDLE mode */
	idlemodes = ddata->cfg.midlemodes;
	if (!idlemodes || regbits->midle_shift < 0)
		goto set_sidle;

	ret = sysc_best_idle_mode(idlemodes, &best_mode);
	if (ret) {
		dev_err(dev, "%s: invalid midlemode\n", __func__);
		return ret;
	}

	if (ddata->cfg.quirks & (SYSC_QUIRK_SWSUP_MSTANDBY) ||
	    ddata->cfg.quirks & (SYSC_QUIRK_FORCE_MSTANDBY))
		best_mode = SYSC_IDLE_FORCE;

	reg &= ~(SYSC_IDLE_MASK << regbits->midle_shift);
	reg |= best_mode << regbits->midle_shift;
	sysc_write_sysconfig(ddata, reg);

set_sidle:
	/* Set SIDLE mode */
	idlemodes = ddata->cfg.sidlemodes;
	if (!idlemodes || regbits->sidle_shift < 0)
		return 0;

	if (ddata->cfg.quirks & SYSC_QUIRK_SWSUP_SIDLE) {
		best_mode = SYSC_IDLE_FORCE;
	} else {
		ret = sysc_best_idle_mode(idlemodes, &best_mode);
		if (ret) {
			dev_err(dev, "%s: invalid sidlemode\n", __func__);
			return ret;
		}
	}

	reg &= ~(SYSC_IDLE_MASK << regbits->sidle_shift);
	reg |= best_mode << regbits->sidle_shift;
	if (regbits->autoidle_shift >= 0 &&
	    ddata->cfg.sysc_val & BIT(regbits->autoidle_shift))
		reg |= 1 << regbits->autoidle_shift;
	sysc_write_sysconfig(ddata, reg);

	/* Flush posted write */
	sysc_read(ddata, ddata->offsets[SYSC_SYSCONFIG]);

	return 0;
}

static int __maybe_unused sysc_runtime_suspend_legacy(struct device *dev,
						      struct sysc *ddata)
{
	struct ti_sysc_platform_data *pdata;
	int error;

	pdata = dev_get_platdata(ddata->dev);
	if (!pdata)
		return 0;

	if (!pdata->idle_module)
		return -ENODEV;

	error = pdata->idle_module(dev, &ddata->cookie);
	if (error)
		dev_err(dev, "%s: could not idle: %i\n",
			__func__, error);

	reset_control_assert(ddata->rsts);

	return 0;
}

static int __maybe_unused sysc_runtime_resume_legacy(struct device *dev,
						     struct sysc *ddata)
{
	struct ti_sysc_platform_data *pdata;
	int error;

	pdata = dev_get_platdata(ddata->dev);
	if (!pdata)
		return 0;

	if (!pdata->enable_module)
		return -ENODEV;

	error = pdata->enable_module(dev, &ddata->cookie);
	if (error)
		dev_err(dev, "%s: could not enable: %i\n",
			__func__, error);

	reset_control_deassert(ddata->rsts);

	return 0;
}

static int __maybe_unused sysc_runtime_suspend(struct device *dev)
{
	struct sysc *ddata;
	int error = 0;

	ddata = dev_get_drvdata(dev);

	if (!ddata->enabled)
		return 0;

	sysc_clkdm_deny_idle(ddata);

	if (ddata->legacy_mode) {
		error = sysc_runtime_suspend_legacy(dev, ddata);
		if (error)
			goto err_allow_idle;
	} else {
		error = sysc_disable_module(dev);
		if (error)
			goto err_allow_idle;
	}

	sysc_disable_main_clocks(ddata);

	if (sysc_opt_clks_needed(ddata))
		sysc_disable_opt_clocks(ddata);

	ddata->enabled = false;

err_allow_idle:
	sysc_clkdm_allow_idle(ddata);

	reset_control_assert(ddata->rsts);

	return error;
}

static int __maybe_unused sysc_runtime_resume(struct device *dev)
{
	struct sysc *ddata;
	int error = 0;

	ddata = dev_get_drvdata(dev);

	if (ddata->enabled)
		return 0;


	sysc_clkdm_deny_idle(ddata);

	if (sysc_opt_clks_needed(ddata)) {
		error = sysc_enable_opt_clocks(ddata);
		if (error)
			goto err_allow_idle;
	}

	error = sysc_enable_main_clocks(ddata);
	if (error)
		goto err_opt_clocks;

	reset_control_deassert(ddata->rsts);

	if (ddata->legacy_mode) {
		error = sysc_runtime_resume_legacy(dev, ddata);
		if (error)
			goto err_main_clocks;
	} else {
		error = sysc_enable_module(dev);
		if (error)
			goto err_main_clocks;
	}

	ddata->enabled = true;

	sysc_clkdm_allow_idle(ddata);

	return 0;

err_main_clocks:
	sysc_disable_main_clocks(ddata);
err_opt_clocks:
	if (sysc_opt_clks_needed(ddata))
		sysc_disable_opt_clocks(ddata);
err_allow_idle:
	sysc_clkdm_allow_idle(ddata);

	return error;
}

static int sysc_reinit_module(struct sysc *ddata, bool leave_enabled)
{
	struct device *dev = ddata->dev;
	int error;

	/* Disable target module if it is enabled */
	if (ddata->enabled) {
		error = sysc_runtime_suspend(dev);
		if (error)
			dev_warn(dev, "reinit suspend failed: %i\n", error);
	}

	/* Enable target module */
	error = sysc_runtime_resume(dev);
	if (error)
		dev_warn(dev, "reinit resume failed: %i\n", error);

	if (leave_enabled)
		return error;

	/* Disable target module if no leave_enabled was set */
	error = sysc_runtime_suspend(dev);
	if (error)
		dev_warn(dev, "reinit suspend failed: %i\n", error);

	return error;
}

static int __maybe_unused sysc_noirq_suspend(struct device *dev)
{
	struct sysc *ddata;

	ddata = dev_get_drvdata(dev);

	if (ddata->cfg.quirks &
	    (SYSC_QUIRK_LEGACY_IDLE | SYSC_QUIRK_NO_IDLE))
		return 0;

	if (!ddata->enabled)
		return 0;

	ddata->needs_resume = 1;

	return sysc_runtime_suspend(dev);
}

static int __maybe_unused sysc_noirq_resume(struct device *dev)
{
	struct sysc *ddata;
	int error = 0;

	ddata = dev_get_drvdata(dev);

	if (ddata->cfg.quirks &
	    (SYSC_QUIRK_LEGACY_IDLE | SYSC_QUIRK_NO_IDLE))
		return 0;

	if (ddata->cfg.quirks & SYSC_QUIRK_REINIT_ON_RESUME) {
		error = sysc_reinit_module(ddata, ddata->needs_resume);
		if (error)
			dev_warn(dev, "noirq_resume failed: %i\n", error);
	} else if (ddata->needs_resume) {
		error = sysc_runtime_resume(dev);
		if (error)
			dev_warn(dev, "noirq_resume failed: %i\n", error);
	}

	ddata->needs_resume = 0;

	return error;
}

static const struct dev_pm_ops sysc_pm_ops = {
	SET_NOIRQ_SYSTEM_SLEEP_PM_OPS(sysc_noirq_suspend, sysc_noirq_resume)
	SET_RUNTIME_PM_OPS(sysc_runtime_suspend,
			   sysc_runtime_resume,
			   NULL)
};

/* Module revision register based quirks */
struct sysc_revision_quirk {
	const char *name;
	u32 base;
	int rev_offset;
	int sysc_offset;
	int syss_offset;
	u32 revision;
	u32 revision_mask;
	u32 quirks;
};

#define SYSC_QUIRK(optname, optbase, optrev, optsysc, optsyss,		\
		   optrev_val, optrevmask, optquirkmask)		\
	{								\
		.name = (optname),					\
		.base = (optbase),					\
		.rev_offset = (optrev),					\
		.sysc_offset = (optsysc),				\
		.syss_offset = (optsyss),				\
		.revision = (optrev_val),				\
		.revision_mask = (optrevmask),				\
		.quirks = (optquirkmask),				\
	}

static const struct sysc_revision_quirk sysc_revision_quirks[] = {
	/* These drivers need to be fixed to not use pm_runtime_irq_safe() */
	SYSC_QUIRK("gpio", 0, 0, 0x10, 0x114, 0x50600801, 0xffff00ff,
		   SYSC_QUIRK_LEGACY_IDLE | SYSC_QUIRK_OPT_CLKS_IN_RESET),
	SYSC_QUIRK("sham", 0, 0x100, 0x110, 0x114, 0x40000c03, 0xffffffff,
		   SYSC_QUIRK_LEGACY_IDLE),
	SYSC_QUIRK("uart", 0, 0x50, 0x54, 0x58, 0x00000046, 0xffffffff,
		   SYSC_QUIRK_SWSUP_SIDLE | SYSC_QUIRK_LEGACY_IDLE),
	SYSC_QUIRK("uart", 0, 0x50, 0x54, 0x58, 0x00000052, 0xffffffff,
		   SYSC_QUIRK_SWSUP_SIDLE | SYSC_QUIRK_LEGACY_IDLE),
	/* Uarts on omap4 and later */
	SYSC_QUIRK("uart", 0, 0x50, 0x54, 0x58, 0x50411e03, 0xffff00ff,
		   SYSC_QUIRK_SWSUP_SIDLE | SYSC_QUIRK_LEGACY_IDLE),
	SYSC_QUIRK("uart", 0, 0x50, 0x54, 0x58, 0x47422e03, 0xffffffff,
		   SYSC_QUIRK_SWSUP_SIDLE | SYSC_QUIRK_LEGACY_IDLE),

	/* Quirks that need to be set based on the module address */
	SYSC_QUIRK("mcpdm", 0x40132000, 0, 0x10, -ENODEV, 0x50000800, 0xffffffff,
		   SYSC_QUIRK_EXT_OPT_CLOCK | SYSC_QUIRK_NO_RESET_ON_INIT |
		   SYSC_QUIRK_SWSUP_SIDLE),

	/* Quirks that need to be set based on detected module */
	SYSC_QUIRK("aess", 0, 0, 0x10, -ENODEV, 0x40000000, 0xffffffff,
		   SYSC_MODULE_QUIRK_AESS),
	/* Errata i893 handling for dra7 dcan1 and 2 */
	SYSC_QUIRK("dcan", 0x4ae3c000, 0x20, -ENODEV, -ENODEV, 0xa3170504, 0xffffffff,
		   SYSC_QUIRK_CLKDM_NOAUTO),
	SYSC_QUIRK("dcan", 0x48480000, 0x20, -ENODEV, -ENODEV, 0xa3170504, 0xffffffff,
		   SYSC_QUIRK_CLKDM_NOAUTO),
	SYSC_QUIRK("dss", 0x4832a000, 0, 0x10, 0x14, 0x00000020, 0xffffffff,
		   SYSC_QUIRK_OPT_CLKS_IN_RESET | SYSC_MODULE_QUIRK_DSS_RESET),
	SYSC_QUIRK("dss", 0x58000000, 0, -ENODEV, 0x14, 0x00000040, 0xffffffff,
		   SYSC_QUIRK_OPT_CLKS_IN_RESET | SYSC_MODULE_QUIRK_DSS_RESET),
	SYSC_QUIRK("dss", 0x58000000, 0, -ENODEV, 0x14, 0x00000061, 0xffffffff,
		   SYSC_QUIRK_OPT_CLKS_IN_RESET | SYSC_MODULE_QUIRK_DSS_RESET),
	SYSC_QUIRK("dwc3", 0x48880000, 0, 0x10, -ENODEV, 0x500a0200, 0xffffffff,
		   SYSC_QUIRK_CLKDM_NOAUTO),
	SYSC_QUIRK("dwc3", 0x488c0000, 0, 0x10, -ENODEV, 0x500a0200, 0xffffffff,
		   SYSC_QUIRK_CLKDM_NOAUTO),
	SYSC_QUIRK("gpmc", 0, 0, 0x10, 0x14, 0x00000060, 0xffffffff,
		   SYSC_QUIRK_GPMC_DEBUG),
	SYSC_QUIRK("hdmi", 0, 0, 0x10, -ENODEV, 0x50030200, 0xffffffff,
		   SYSC_QUIRK_OPT_CLKS_NEEDED),
	SYSC_QUIRK("hdq1w", 0, 0, 0x14, 0x18, 0x00000006, 0xffffffff,
		   SYSC_MODULE_QUIRK_HDQ1W | SYSC_MODULE_QUIRK_ENA_RESETDONE),
	SYSC_QUIRK("hdq1w", 0, 0, 0x14, 0x18, 0x0000000a, 0xffffffff,
		   SYSC_MODULE_QUIRK_HDQ1W | SYSC_MODULE_QUIRK_ENA_RESETDONE),
	SYSC_QUIRK("i2c", 0, 0, 0x20, 0x10, 0x00000036, 0x000000ff,
		   SYSC_MODULE_QUIRK_I2C | SYSC_MODULE_QUIRK_ENA_RESETDONE),
	SYSC_QUIRK("i2c", 0, 0, 0x20, 0x10, 0x0000003c, 0x000000ff,
		   SYSC_MODULE_QUIRK_I2C | SYSC_MODULE_QUIRK_ENA_RESETDONE),
	SYSC_QUIRK("i2c", 0, 0, 0x20, 0x10, 0x00000040, 0x000000ff,
		   SYSC_MODULE_QUIRK_I2C | SYSC_MODULE_QUIRK_ENA_RESETDONE),
	SYSC_QUIRK("i2c", 0, 0, 0x10, 0x90, 0x5040000a, 0xfffff0f0,
		   SYSC_MODULE_QUIRK_I2C | SYSC_MODULE_QUIRK_ENA_RESETDONE),
	SYSC_QUIRK("gpu", 0x50000000, 0x14, -ENODEV, -ENODEV, 0x00010201, 0xffffffff, 0),
	SYSC_QUIRK("gpu", 0x50000000, 0xfe00, 0xfe10, -ENODEV, 0x40000000 , 0xffffffff,
		   SYSC_MODULE_QUIRK_SGX),
	SYSC_QUIRK("lcdc", 0, 0, 0x54, -ENODEV, 0x4f201000, 0xffffffff,
		   SYSC_QUIRK_SWSUP_SIDLE | SYSC_QUIRK_SWSUP_MSTANDBY),
	SYSC_QUIRK("mcasp", 0, 0, 0x4, -ENODEV, 0x44306302, 0xffffffff,
		   SYSC_QUIRK_SWSUP_SIDLE),
	SYSC_QUIRK("rtc", 0, 0x74, 0x78, -ENODEV, 0x4eb01908, 0xffff00f0,
		   SYSC_MODULE_QUIRK_RTC_UNLOCK),
	SYSC_QUIRK("tptc", 0, 0, 0x10, -ENODEV, 0x40006c00, 0xffffefff,
		   SYSC_QUIRK_SWSUP_SIDLE | SYSC_QUIRK_SWSUP_MSTANDBY),
	SYSC_QUIRK("tptc", 0, 0, -ENODEV, -ENODEV, 0x40007c00, 0xffffffff,
		   SYSC_QUIRK_SWSUP_SIDLE | SYSC_QUIRK_SWSUP_MSTANDBY),
	SYSC_QUIRK("sata", 0, 0xfc, 0x1100, -ENODEV, 0x5e412000, 0xffffffff,
		   SYSC_QUIRK_SWSUP_SIDLE | SYSC_QUIRK_SWSUP_MSTANDBY),
	SYSC_QUIRK("usb_host_hs", 0, 0, 0x10, 0x14, 0x50700100, 0xffffffff,
		   SYSC_QUIRK_SWSUP_SIDLE | SYSC_QUIRK_SWSUP_MSTANDBY),
	SYSC_QUIRK("usb_host_hs", 0, 0, 0x10, -ENODEV, 0x50700101, 0xffffffff,
		   SYSC_QUIRK_SWSUP_SIDLE | SYSC_QUIRK_SWSUP_MSTANDBY),
	SYSC_QUIRK("usb_otg_hs", 0, 0x400, 0x404, 0x408, 0x00000050,
		   0xffffffff, SYSC_QUIRK_SWSUP_SIDLE | SYSC_QUIRK_SWSUP_MSTANDBY),
	SYSC_QUIRK("usb_otg_hs", 0, 0, 0x10, -ENODEV, 0x4ea2080d, 0xffffffff,
		   SYSC_QUIRK_SWSUP_SIDLE | SYSC_QUIRK_SWSUP_MSTANDBY |
		   SYSC_QUIRK_REINIT_ON_RESUME),
	SYSC_QUIRK("wdt", 0, 0, 0x10, 0x14, 0x502a0500, 0xfffff0f0,
		   SYSC_MODULE_QUIRK_WDT),
	/* PRUSS on am3, am4 and am5 */
	SYSC_QUIRK("pruss", 0, 0x26000, 0x26004, -ENODEV, 0x47000000, 0xff000000,
		   SYSC_MODULE_QUIRK_PRUSS),
	/* Watchdog on am3 and am4 */
	SYSC_QUIRK("wdt", 0x44e35000, 0, 0x10, 0x14, 0x502a0500, 0xfffff0f0,
		   SYSC_MODULE_QUIRK_WDT | SYSC_QUIRK_SWSUP_SIDLE),

#ifdef DEBUG
	SYSC_QUIRK("adc", 0, 0, 0x10, -ENODEV, 0x47300001, 0xffffffff, 0),
	SYSC_QUIRK("atl", 0, 0, -ENODEV, -ENODEV, 0x0a070100, 0xffffffff, 0),
	SYSC_QUIRK("cm", 0, 0, -ENODEV, -ENODEV, 0x40000301, 0xffffffff, 0),
	SYSC_QUIRK("control", 0, 0, 0x10, -ENODEV, 0x40000900, 0xffffffff, 0),
	SYSC_QUIRK("cpgmac", 0, 0x1200, 0x1208, 0x1204, 0x4edb1902,
		   0xffff00f0, 0),
	SYSC_QUIRK("dcan", 0, 0x20, -ENODEV, -ENODEV, 0xa3170504, 0xffffffff, 0),
	SYSC_QUIRK("dcan", 0, 0x20, -ENODEV, -ENODEV, 0x4edb1902, 0xffffffff, 0),
	SYSC_QUIRK("dispc", 0x4832a400, 0, 0x10, 0x14, 0x00000030, 0xffffffff, 0),
	SYSC_QUIRK("dispc", 0x58001000, 0, 0x10, 0x14, 0x00000040, 0xffffffff, 0),
	SYSC_QUIRK("dispc", 0x58001000, 0, 0x10, 0x14, 0x00000051, 0xffffffff, 0),
	SYSC_QUIRK("dmic", 0, 0, 0x10, -ENODEV, 0x50010000, 0xffffffff, 0),
	SYSC_QUIRK("dsi", 0x58004000, 0, 0x10, 0x14, 0x00000030, 0xffffffff, 0),
	SYSC_QUIRK("dsi", 0x58005000, 0, 0x10, 0x14, 0x00000030, 0xffffffff, 0),
	SYSC_QUIRK("dsi", 0x58005000, 0, 0x10, 0x14, 0x00000040, 0xffffffff, 0),
	SYSC_QUIRK("dsi", 0x58009000, 0, 0x10, 0x14, 0x00000040, 0xffffffff, 0),
	SYSC_QUIRK("dwc3", 0, 0, 0x10, -ENODEV, 0x500a0200, 0xffffffff, 0),
	SYSC_QUIRK("d2d", 0x4a0b6000, 0, 0x10, 0x14, 0x00000010, 0xffffffff, 0),
	SYSC_QUIRK("d2d", 0x4a0cd000, 0, 0x10, 0x14, 0x00000010, 0xffffffff, 0),
	SYSC_QUIRK("elm", 0x48080000, 0, 0x10, 0x14, 0x00000020, 0xffffffff, 0),
	SYSC_QUIRK("emif", 0, 0, -ENODEV, -ENODEV, 0x40441403, 0xffff0fff, 0),
	SYSC_QUIRK("emif", 0, 0, -ENODEV, -ENODEV, 0x50440500, 0xffffffff, 0),
	SYSC_QUIRK("epwmss", 0, 0, 0x4, -ENODEV, 0x47400001, 0xffffffff, 0),
	SYSC_QUIRK("gpu", 0, 0x1fc00, 0x1fc10, -ENODEV, 0, 0, 0),
	SYSC_QUIRK("gpu", 0, 0xfe00, 0xfe10, -ENODEV, 0x40000000 , 0xffffffff, 0),
	SYSC_QUIRK("hdmi", 0, 0, 0x10, -ENODEV, 0x50031d00, 0xffffffff, 0),
	SYSC_QUIRK("hsi", 0, 0, 0x10, 0x14, 0x50043101, 0xffffffff, 0),
	SYSC_QUIRK("iss", 0, 0, 0x10, -ENODEV, 0x40000101, 0xffffffff, 0),
	SYSC_QUIRK("keypad", 0x4a31c000, 0, 0x10, 0x14, 0x00000020, 0xffffffff, 0),
	SYSC_QUIRK("mcasp", 0, 0, 0x4, -ENODEV, 0x44307b02, 0xffffffff, 0),
	SYSC_QUIRK("mcbsp", 0, -ENODEV, 0x8c, -ENODEV, 0, 0, 0),
	SYSC_QUIRK("mcspi", 0, 0, 0x10, -ENODEV, 0x40300a0b, 0xffff00ff, 0),
	SYSC_QUIRK("mcspi", 0, 0, 0x110, 0x114, 0x40300a0b, 0xffffffff, 0),
	SYSC_QUIRK("mailbox", 0, 0, 0x10, -ENODEV, 0x00000400, 0xffffffff, 0),
	SYSC_QUIRK("m3", 0, 0, -ENODEV, -ENODEV, 0x5f580105, 0x0fff0f00, 0),
	SYSC_QUIRK("ocp2scp", 0, 0, 0x10, 0x14, 0x50060005, 0xfffffff0, 0),
	SYSC_QUIRK("ocp2scp", 0, 0, -ENODEV, -ENODEV, 0x50060007, 0xffffffff, 0),
	SYSC_QUIRK("padconf", 0, 0, 0x10, -ENODEV, 0x4fff0800, 0xffffffff, 0),
	SYSC_QUIRK("padconf", 0, 0, -ENODEV, -ENODEV, 0x40001100, 0xffffffff, 0),
	SYSC_QUIRK("pcie", 0x51000000, -ENODEV, -ENODEV, -ENODEV, 0, 0, 0),
	SYSC_QUIRK("pcie", 0x51800000, -ENODEV, -ENODEV, -ENODEV, 0, 0, 0),
	SYSC_QUIRK("prcm", 0, 0, -ENODEV, -ENODEV, 0x40000100, 0xffffffff, 0),
	SYSC_QUIRK("prcm", 0, 0, -ENODEV, -ENODEV, 0x00004102, 0xffffffff, 0),
	SYSC_QUIRK("prcm", 0, 0, -ENODEV, -ENODEV, 0x40000400, 0xffffffff, 0),
	SYSC_QUIRK("rfbi", 0x4832a800, 0, 0x10, 0x14, 0x00000010, 0xffffffff, 0),
	SYSC_QUIRK("rfbi", 0x58002000, 0, 0x10, 0x14, 0x00000010, 0xffffffff, 0),
	SYSC_QUIRK("scm", 0, 0, 0x10, -ENODEV, 0x40000900, 0xffffffff, 0),
	SYSC_QUIRK("scm", 0, 0, -ENODEV, -ENODEV, 0x4e8b0100, 0xffffffff, 0),
	SYSC_QUIRK("scm", 0, 0, -ENODEV, -ENODEV, 0x4f000100, 0xffffffff, 0),
	SYSC_QUIRK("scm", 0, 0, -ENODEV, -ENODEV, 0x40000900, 0xffffffff, 0),
	SYSC_QUIRK("scrm", 0, 0, -ENODEV, -ENODEV, 0x00000010, 0xffffffff, 0),
	SYSC_QUIRK("sdio", 0, 0, 0x10, -ENODEV, 0x40202301, 0xffff0ff0, 0),
	SYSC_QUIRK("sdio", 0, 0x2fc, 0x110, 0x114, 0x31010000, 0xffffffff, 0),
	SYSC_QUIRK("sdma", 0, 0, 0x2c, 0x28, 0x00010900, 0xffffffff, 0),
	SYSC_QUIRK("slimbus", 0, 0, 0x10, -ENODEV, 0x40000902, 0xffffffff, 0),
	SYSC_QUIRK("slimbus", 0, 0, 0x10, -ENODEV, 0x40002903, 0xffffffff, 0),
	SYSC_QUIRK("smartreflex", 0, -ENODEV, 0x24, -ENODEV, 0x00000000, 0xffffffff, 0),
	SYSC_QUIRK("smartreflex", 0, -ENODEV, 0x38, -ENODEV, 0x00000000, 0xffffffff, 0),
	SYSC_QUIRK("spinlock", 0, 0, 0x10, -ENODEV, 0x50020000, 0xffffffff, 0),
	SYSC_QUIRK("rng", 0, 0x1fe0, 0x1fe4, -ENODEV, 0x00000020, 0xffffffff, 0),
	SYSC_QUIRK("timer", 0, 0, 0x10, 0x14, 0x00000013, 0xffffffff, 0),
	SYSC_QUIRK("timer", 0, 0, 0x10, 0x14, 0x00000015, 0xffffffff, 0),
	/* Some timers on omap4 and later */
	SYSC_QUIRK("timer", 0, 0, 0x10, -ENODEV, 0x50002100, 0xffffffff, 0),
	SYSC_QUIRK("timer", 0, 0, 0x10, -ENODEV, 0x4fff1301, 0xffff00ff, 0),
	SYSC_QUIRK("timer32k", 0, 0, 0x4, -ENODEV, 0x00000040, 0xffffffff, 0),
	SYSC_QUIRK("timer32k", 0, 0, 0x4, -ENODEV, 0x00000011, 0xffffffff, 0),
	SYSC_QUIRK("timer32k", 0, 0, 0x4, -ENODEV, 0x00000060, 0xffffffff, 0),
	SYSC_QUIRK("tpcc", 0, 0, -ENODEV, -ENODEV, 0x40014c00, 0xffffffff, 0),
	SYSC_QUIRK("usbhstll", 0, 0, 0x10, 0x14, 0x00000004, 0xffffffff, 0),
	SYSC_QUIRK("usbhstll", 0, 0, 0x10, 0x14, 0x00000008, 0xffffffff, 0),
	SYSC_QUIRK("venc", 0x58003000, 0, -ENODEV, -ENODEV, 0x00000002, 0xffffffff, 0),
	SYSC_QUIRK("vfpe", 0, 0, 0x104, -ENODEV, 0x4d001200, 0xffffffff, 0),
#endif
};

/*
 * Early quirks based on module base and register offsets only that are
 * needed before the module revision can be read
 */
static void sysc_init_early_quirks(struct sysc *ddata)
{
	const struct sysc_revision_quirk *q;
	int i;

	for (i = 0; i < ARRAY_SIZE(sysc_revision_quirks); i++) {
		q = &sysc_revision_quirks[i];

		if (!q->base)
			continue;

		if (q->base != ddata->module_pa)
			continue;

		if (q->rev_offset != ddata->offsets[SYSC_REVISION])
			continue;

		if (q->sysc_offset != ddata->offsets[SYSC_SYSCONFIG])
			continue;

		if (q->syss_offset != ddata->offsets[SYSC_SYSSTATUS])
			continue;

		ddata->name = q->name;
		ddata->cfg.quirks |= q->quirks;
	}
}

/* Quirks that also consider the revision register value */
static void sysc_init_revision_quirks(struct sysc *ddata)
{
	const struct sysc_revision_quirk *q;
	int i;

	for (i = 0; i < ARRAY_SIZE(sysc_revision_quirks); i++) {
		q = &sysc_revision_quirks[i];

		if (q->base && q->base != ddata->module_pa)
			continue;

		if (q->rev_offset != ddata->offsets[SYSC_REVISION])
			continue;

		if (q->sysc_offset != ddata->offsets[SYSC_SYSCONFIG])
			continue;

		if (q->syss_offset != ddata->offsets[SYSC_SYSSTATUS])
			continue;

		if (q->revision == ddata->revision ||
		    (q->revision & q->revision_mask) ==
		    (ddata->revision & q->revision_mask)) {
			ddata->name = q->name;
			ddata->cfg.quirks |= q->quirks;
		}
	}
}

/*
 * DSS needs dispc outputs disabled to reset modules. Returns mask of
 * enabled DSS interrupts. Eventually we may be able to do this on
 * dispc init rather than top-level DSS init.
 */
static u32 sysc_quirk_dispc(struct sysc *ddata, int dispc_offset,
			    bool disable)
{
	bool lcd_en, digit_en, lcd2_en = false, lcd3_en = false;
	const int lcd_en_mask = BIT(0), digit_en_mask = BIT(1);
	int manager_count;
	bool framedonetv_irq = true;
	u32 val, irq_mask = 0;

	switch (sysc_soc->soc) {
	case SOC_2420 ... SOC_3630:
		manager_count = 2;
		framedonetv_irq = false;
		break;
	case SOC_4430 ... SOC_4470:
		manager_count = 3;
		break;
	case SOC_5430:
	case SOC_DRA7:
		manager_count = 4;
		break;
	case SOC_AM4:
		manager_count = 1;
		framedonetv_irq = false;
		break;
	case SOC_UNKNOWN:
	default:
		return 0;
	}

	/* Remap the whole module range to be able to reset dispc outputs */
	devm_iounmap(ddata->dev, ddata->module_va);
	ddata->module_va = devm_ioremap(ddata->dev,
					ddata->module_pa,
					ddata->module_size);
	if (!ddata->module_va)
		return -EIO;

	/* DISP_CONTROL */
	val = sysc_read(ddata, dispc_offset + 0x40);
	lcd_en = val & lcd_en_mask;
	digit_en = val & digit_en_mask;
	if (lcd_en)
		irq_mask |= BIT(0);			/* FRAMEDONE */
	if (digit_en) {
		if (framedonetv_irq)
			irq_mask |= BIT(24);		/* FRAMEDONETV */
		else
			irq_mask |= BIT(2) | BIT(3);	/* EVSYNC bits */
	}
	if (disable & (lcd_en | digit_en))
		sysc_write(ddata, dispc_offset + 0x40,
			   val & ~(lcd_en_mask | digit_en_mask));

	if (manager_count <= 2)
		return irq_mask;

	/* DISPC_CONTROL2 */
	val = sysc_read(ddata, dispc_offset + 0x238);
	lcd2_en = val & lcd_en_mask;
	if (lcd2_en)
		irq_mask |= BIT(22);			/* FRAMEDONE2 */
	if (disable && lcd2_en)
		sysc_write(ddata, dispc_offset + 0x238,
			   val & ~lcd_en_mask);

	if (manager_count <= 3)
		return irq_mask;

	/* DISPC_CONTROL3 */
	val = sysc_read(ddata, dispc_offset + 0x848);
	lcd3_en = val & lcd_en_mask;
	if (lcd3_en)
		irq_mask |= BIT(30);			/* FRAMEDONE3 */
	if (disable && lcd3_en)
		sysc_write(ddata, dispc_offset + 0x848,
			   val & ~lcd_en_mask);

	return irq_mask;
}

/* DSS needs child outputs disabled and SDI registers cleared for reset */
static void sysc_pre_reset_quirk_dss(struct sysc *ddata)
{
	const int dispc_offset = 0x1000;
	int error;
	u32 irq_mask, val;

	/* Get enabled outputs */
	irq_mask = sysc_quirk_dispc(ddata, dispc_offset, false);
	if (!irq_mask)
		return;

	/* Clear IRQSTATUS */
	sysc_write(ddata, dispc_offset + 0x18, irq_mask);

	/* Disable outputs */
	val = sysc_quirk_dispc(ddata, dispc_offset, true);

	/* Poll IRQSTATUS */
	error = readl_poll_timeout(ddata->module_va + dispc_offset + 0x18,
				   val, val != irq_mask, 100, 50);
	if (error)
		dev_warn(ddata->dev, "%s: timed out %08x !+ %08x\n",
			 __func__, val, irq_mask);

	if (sysc_soc->soc == SOC_3430) {
		/* Clear DSS_SDI_CONTROL */
		sysc_write(ddata, 0x44, 0);

		/* Clear DSS_PLL_CONTROL */
		sysc_write(ddata, 0x48, 0);
	}

	/* Clear DSS_CONTROL to switch DSS clock sources to PRCM if not */
	sysc_write(ddata, 0x40, 0);
}

/* 1-wire needs module's internal clocks enabled for reset */
static void sysc_pre_reset_quirk_hdq1w(struct sysc *ddata)
{
	int offset = 0x0c;	/* HDQ_CTRL_STATUS */
	u16 val;

	val = sysc_read(ddata, offset);
	val |= BIT(5);
	sysc_write(ddata, offset, val);
}

/* AESS (Audio Engine SubSystem) needs autogating set after enable */
static void sysc_module_enable_quirk_aess(struct sysc *ddata)
{
	int offset = 0x7c;	/* AESS_AUTO_GATING_ENABLE */

	sysc_write(ddata, offset, 1);
}

/* I2C needs to be disabled for reset */
static void sysc_clk_quirk_i2c(struct sysc *ddata, bool enable)
{
	int offset;
	u16 val;

	/* I2C_CON, omap2/3 is different from omap4 and later */
	if ((ddata->revision & 0xffffff00) == 0x001f0000)
		offset = 0x24;
	else
		offset = 0xa4;

	/* I2C_EN */
	val = sysc_read(ddata, offset);
	if (enable)
		val |= BIT(15);
	else
		val &= ~BIT(15);
	sysc_write(ddata, offset, val);
}

static void sysc_pre_reset_quirk_i2c(struct sysc *ddata)
{
	sysc_clk_quirk_i2c(ddata, false);
}

static void sysc_post_reset_quirk_i2c(struct sysc *ddata)
{
	sysc_clk_quirk_i2c(ddata, true);
}

/* RTC on am3 and 4 needs to be unlocked and locked for sysconfig */
static void sysc_quirk_rtc(struct sysc *ddata, bool lock)
{
	u32 val, kick0_val = 0, kick1_val = 0;
	unsigned long flags;
	int error;

	if (!lock) {
		kick0_val = 0x83e70b13;
		kick1_val = 0x95a4f1e0;
	}

	local_irq_save(flags);
	/* RTC_STATUS BUSY bit may stay active for 1/32768 seconds (~30 usec) */
	error = readl_poll_timeout_atomic(ddata->module_va + 0x44, val,
					  !(val & BIT(0)), 100, 50);
	if (error)
		dev_warn(ddata->dev, "rtc busy timeout\n");
	/* Now we have ~15 microseconds to read/write various registers */
	sysc_write(ddata, 0x6c, kick0_val);
	sysc_write(ddata, 0x70, kick1_val);
	local_irq_restore(flags);
}

static void sysc_module_unlock_quirk_rtc(struct sysc *ddata)
{
	sysc_quirk_rtc(ddata, false);
}

static void sysc_module_lock_quirk_rtc(struct sysc *ddata)
{
	sysc_quirk_rtc(ddata, true);
}

/* 36xx SGX needs a quirk for to bypass OCP IPG interrupt logic */
static void sysc_module_enable_quirk_sgx(struct sysc *ddata)
{
	int offset = 0xff08;	/* OCP_DEBUG_CONFIG */
	u32 val = BIT(31);	/* THALIA_INT_BYPASS */

	sysc_write(ddata, offset, val);
}

/* Watchdog timer needs a disable sequence after reset */
static void sysc_reset_done_quirk_wdt(struct sysc *ddata)
{
	int wps, spr, error;
	u32 val;

	wps = 0x34;
	spr = 0x48;

	sysc_write(ddata, spr, 0xaaaa);
	error = readl_poll_timeout(ddata->module_va + wps, val,
				   !(val & 0x10), 100,
				   MAX_MODULE_SOFTRESET_WAIT);
	if (error)
		dev_warn(ddata->dev, "wdt disable step1 failed\n");

	sysc_write(ddata, spr, 0x5555);
	error = readl_poll_timeout(ddata->module_va + wps, val,
				   !(val & 0x10), 100,
				   MAX_MODULE_SOFTRESET_WAIT);
	if (error)
		dev_warn(ddata->dev, "wdt disable step2 failed\n");
}

/* PRUSS needs to set MSTANDBY_INIT inorder to idle properly */
static void sysc_module_disable_quirk_pruss(struct sysc *ddata)
{
	u32 reg;

	reg = sysc_read(ddata, ddata->offsets[SYSC_SYSCONFIG]);
	reg |= SYSC_PRUSS_STANDBY_INIT;
	sysc_write(ddata, ddata->offsets[SYSC_SYSCONFIG], reg);
}

static void sysc_init_module_quirks(struct sysc *ddata)
{
	if (ddata->legacy_mode || !ddata->name)
		return;

	if (ddata->cfg.quirks & SYSC_MODULE_QUIRK_HDQ1W) {
		ddata->pre_reset_quirk = sysc_pre_reset_quirk_hdq1w;

		return;
	}

#ifdef CONFIG_OMAP_GPMC_DEBUG
	if (ddata->cfg.quirks & SYSC_QUIRK_GPMC_DEBUG) {
		ddata->cfg.quirks |= SYSC_QUIRK_NO_RESET_ON_INIT;

		return;
	}
#endif

	if (ddata->cfg.quirks & SYSC_MODULE_QUIRK_I2C) {
		ddata->pre_reset_quirk = sysc_pre_reset_quirk_i2c;
		ddata->post_reset_quirk = sysc_post_reset_quirk_i2c;

		return;
	}

	if (ddata->cfg.quirks & SYSC_MODULE_QUIRK_AESS)
		ddata->module_enable_quirk = sysc_module_enable_quirk_aess;

	if (ddata->cfg.quirks & SYSC_MODULE_QUIRK_DSS_RESET)
		ddata->pre_reset_quirk = sysc_pre_reset_quirk_dss;

	if (ddata->cfg.quirks & SYSC_MODULE_QUIRK_RTC_UNLOCK) {
		ddata->module_unlock_quirk = sysc_module_unlock_quirk_rtc;
		ddata->module_lock_quirk = sysc_module_lock_quirk_rtc;

		return;
	}

	if (ddata->cfg.quirks & SYSC_MODULE_QUIRK_SGX)
		ddata->module_enable_quirk = sysc_module_enable_quirk_sgx;

	if (ddata->cfg.quirks & SYSC_MODULE_QUIRK_WDT) {
		ddata->reset_done_quirk = sysc_reset_done_quirk_wdt;
		ddata->module_disable_quirk = sysc_reset_done_quirk_wdt;
	}

	if (ddata->cfg.quirks & SYSC_MODULE_QUIRK_PRUSS)
		ddata->module_disable_quirk = sysc_module_disable_quirk_pruss;
}

static int sysc_clockdomain_init(struct sysc *ddata)
{
	struct ti_sysc_platform_data *pdata = dev_get_platdata(ddata->dev);
	struct clk *fck = NULL, *ick = NULL;
	int error;

	if (!pdata || !pdata->init_clockdomain)
		return 0;

	switch (ddata->nr_clocks) {
	case 2:
		ick = ddata->clocks[SYSC_ICK];
		fallthrough;
	case 1:
		fck = ddata->clocks[SYSC_FCK];
		break;
	case 0:
		return 0;
	}

	error = pdata->init_clockdomain(ddata->dev, fck, ick, &ddata->cookie);
	if (!error || error == -ENODEV)
		return 0;

	return error;
}

/*
 * Note that pdata->init_module() typically does a reset first. After
 * pdata->init_module() is done, PM runtime can be used for the interconnect
 * target module.
 */
static int sysc_legacy_init(struct sysc *ddata)
{
	struct ti_sysc_platform_data *pdata = dev_get_platdata(ddata->dev);
	int error;

	if (!pdata || !pdata->init_module)
		return 0;

	error = pdata->init_module(ddata->dev, ddata->mdata, &ddata->cookie);
	if (error == -EEXIST)
		error = 0;

	return error;
}

/*
 * Note that the caller must ensure the interconnect target module is enabled
 * before calling reset. Otherwise reset will not complete.
 */
static int sysc_reset(struct sysc *ddata)
{
	int sysc_offset, sysc_val, error;
	u32 sysc_mask;

	sysc_offset = ddata->offsets[SYSC_SYSCONFIG];

	if (ddata->legacy_mode ||
	    ddata->cap->regbits->srst_shift < 0 ||
	    ddata->cfg.quirks & SYSC_QUIRK_NO_RESET_ON_INIT)
		return 0;

	sysc_mask = BIT(ddata->cap->regbits->srst_shift);

	if (ddata->pre_reset_quirk)
		ddata->pre_reset_quirk(ddata);

	if (sysc_offset >= 0) {
		sysc_val = sysc_read_sysconfig(ddata);
		sysc_val |= sysc_mask;
		sysc_write(ddata, sysc_offset, sysc_val);
	}

	if (ddata->cfg.srst_udelay)
		usleep_range(ddata->cfg.srst_udelay,
			     ddata->cfg.srst_udelay * 2);

	if (ddata->post_reset_quirk)
		ddata->post_reset_quirk(ddata);

	error = sysc_wait_softreset(ddata);
	if (error)
		dev_warn(ddata->dev, "OCP softreset timed out\n");

	if (ddata->reset_done_quirk)
		ddata->reset_done_quirk(ddata);

	return error;
}

/*
 * At this point the module is configured enough to read the revision but
 * module may not be completely configured yet to use PM runtime. Enable
 * all clocks directly during init to configure the quirks needed for PM
 * runtime based on the revision register.
 */
static int sysc_init_module(struct sysc *ddata)
{
	bool rstctrl_deasserted = false;
	int error = 0;

	error = sysc_clockdomain_init(ddata);
	if (error)
		return error;

	sysc_clkdm_deny_idle(ddata);

	/*
	 * Always enable clocks. The bootloader may or may not have enabled
	 * the related clocks.
	 */
	error = sysc_enable_opt_clocks(ddata);
	if (error)
		return error;

	error = sysc_enable_main_clocks(ddata);
	if (error)
		goto err_opt_clocks;

	if (!(ddata->cfg.quirks & SYSC_QUIRK_NO_RESET_ON_INIT)) {
		error = reset_control_deassert(ddata->rsts);
		if (error)
			goto err_main_clocks;
		rstctrl_deasserted = true;
	}

	ddata->revision = sysc_read_revision(ddata);
	sysc_init_revision_quirks(ddata);
	sysc_init_module_quirks(ddata);

	if (ddata->legacy_mode) {
		error = sysc_legacy_init(ddata);
		if (error)
			goto err_main_clocks;
	}

	if (!ddata->legacy_mode) {
		error = sysc_enable_module(ddata->dev);
		if (error)
			goto err_main_clocks;
	}

	error = sysc_reset(ddata);
	if (error)
		dev_err(ddata->dev, "Reset failed with %d\n", error);

	if (error && !ddata->legacy_mode)
		sysc_disable_module(ddata->dev);

err_main_clocks:
	if (error)
		sysc_disable_main_clocks(ddata);
err_opt_clocks:
	/* No re-enable of clockdomain autoidle to prevent module autoidle */
	if (error) {
		sysc_disable_opt_clocks(ddata);
		sysc_clkdm_allow_idle(ddata);
	}

	if (error && rstctrl_deasserted &&
	    !(ddata->cfg.quirks & SYSC_QUIRK_NO_RESET_ON_INIT))
		reset_control_assert(ddata->rsts);

	return error;
}

static int sysc_init_sysc_mask(struct sysc *ddata)
{
	struct device_node *np = ddata->dev->of_node;
	int error;
	u32 val;

	error = of_property_read_u32(np, "ti,sysc-mask", &val);
	if (error)
		return 0;

	ddata->cfg.sysc_val = val & ddata->cap->sysc_mask;

	return 0;
}

static int sysc_init_idlemode(struct sysc *ddata, u8 *idlemodes,
			      const char *name)
{
	struct device_node *np = ddata->dev->of_node;
	struct property *prop;
	const __be32 *p;
	u32 val;

	of_property_for_each_u32(np, name, prop, p, val) {
		if (val >= SYSC_NR_IDLEMODES) {
			dev_err(ddata->dev, "invalid idlemode: %i\n", val);
			return -EINVAL;
		}
		*idlemodes |=  (1 << val);
	}

	return 0;
}

static int sysc_init_idlemodes(struct sysc *ddata)
{
	int error;

	error = sysc_init_idlemode(ddata, &ddata->cfg.midlemodes,
				   "ti,sysc-midle");
	if (error)
		return error;

	error = sysc_init_idlemode(ddata, &ddata->cfg.sidlemodes,
				   "ti,sysc-sidle");
	if (error)
		return error;

	return 0;
}

/*
 * Only some devices on omap4 and later have SYSCONFIG reset done
 * bit. We can detect this if there is no SYSSTATUS at all, or the
 * SYSTATUS bit 0 is not used. Note that some SYSSTATUS registers
 * have multiple bits for the child devices like OHCI and EHCI.
 * Depends on SYSC being parsed first.
 */
static int sysc_init_syss_mask(struct sysc *ddata)
{
	struct device_node *np = ddata->dev->of_node;
	int error;
	u32 val;

	error = of_property_read_u32(np, "ti,syss-mask", &val);
	if (error) {
		if ((ddata->cap->type == TI_SYSC_OMAP4 ||
		     ddata->cap->type == TI_SYSC_OMAP4_TIMER) &&
		    (ddata->cfg.sysc_val & SYSC_OMAP4_SOFTRESET))
			ddata->cfg.quirks |= SYSC_QUIRK_RESET_STATUS;

		return 0;
	}

	if (!(val & 1) && (ddata->cfg.sysc_val & SYSC_OMAP4_SOFTRESET))
		ddata->cfg.quirks |= SYSC_QUIRK_RESET_STATUS;

	ddata->cfg.syss_mask = val;

	return 0;
}

/*
 * Many child device drivers need to have fck and opt clocks available
 * to get the clock rate for device internal configuration etc.
 */
static int sysc_child_add_named_clock(struct sysc *ddata,
				      struct device *child,
				      const char *name)
{
	struct clk *clk;
	struct clk_lookup *l;
	int error = 0;

	if (!name)
		return 0;

	clk = clk_get(child, name);
	if (!IS_ERR(clk)) {
		error = -EEXIST;
		goto put_clk;
	}

	clk = clk_get(ddata->dev, name);
	if (IS_ERR(clk))
		return -ENODEV;

	l = clkdev_create(clk, name, dev_name(child));
	if (!l)
		error = -ENOMEM;
put_clk:
	clk_put(clk);

	return error;
}

static int sysc_child_add_clocks(struct sysc *ddata,
				 struct device *child)
{
	int i, error;

	for (i = 0; i < ddata->nr_clocks; i++) {
		error = sysc_child_add_named_clock(ddata,
						   child,
						   ddata->clock_roles[i]);
		if (error && error != -EEXIST) {
			dev_err(ddata->dev, "could not add child clock %s: %i\n",
				ddata->clock_roles[i], error);

			return error;
		}
	}

	return 0;
}

static struct device_type sysc_device_type = {
};

static struct sysc *sysc_child_to_parent(struct device *dev)
{
	struct device *parent = dev->parent;

	if (!parent || parent->type != &sysc_device_type)
		return NULL;

	return dev_get_drvdata(parent);
}

static int __maybe_unused sysc_child_runtime_suspend(struct device *dev)
{
	struct sysc *ddata;
	int error;

	ddata = sysc_child_to_parent(dev);

	error = pm_generic_runtime_suspend(dev);
	if (error)
		return error;

	if (!ddata->enabled)
		return 0;

	return sysc_runtime_suspend(ddata->dev);
}

static int __maybe_unused sysc_child_runtime_resume(struct device *dev)
{
	struct sysc *ddata;
	int error;

	ddata = sysc_child_to_parent(dev);

	if (!ddata->enabled) {
		error = sysc_runtime_resume(ddata->dev);
		if (error < 0)
			dev_err(ddata->dev,
				"%s error: %i\n", __func__, error);
	}

	return pm_generic_runtime_resume(dev);
}

#ifdef CONFIG_PM_SLEEP
static int sysc_child_suspend_noirq(struct device *dev)
{
	struct sysc *ddata;
	int error;

	ddata = sysc_child_to_parent(dev);

	dev_dbg(ddata->dev, "%s %s\n", __func__,
		ddata->name ? ddata->name : "");

	error = pm_generic_suspend_noirq(dev);
	if (error) {
		dev_err(dev, "%s error at %i: %i\n",
			__func__, __LINE__, error);

		return error;
	}

	if (!pm_runtime_status_suspended(dev)) {
		error = pm_generic_runtime_suspend(dev);
		if (error) {
			dev_dbg(dev, "%s busy at %i: %i\n",
				__func__, __LINE__, error);

			return 0;
		}

		error = sysc_runtime_suspend(ddata->dev);
		if (error) {
			dev_err(dev, "%s error at %i: %i\n",
				__func__, __LINE__, error);

			return error;
		}

		ddata->child_needs_resume = true;
	}

	return 0;
}

static int sysc_child_resume_noirq(struct device *dev)
{
	struct sysc *ddata;
	int error;

	ddata = sysc_child_to_parent(dev);

	dev_dbg(ddata->dev, "%s %s\n", __func__,
		ddata->name ? ddata->name : "");

	if (ddata->child_needs_resume) {
		ddata->child_needs_resume = false;

		error = sysc_runtime_resume(ddata->dev);
		if (error)
			dev_err(ddata->dev,
				"%s runtime resume error: %i\n",
				__func__, error);

		error = pm_generic_runtime_resume(dev);
		if (error)
			dev_err(ddata->dev,
				"%s generic runtime resume: %i\n",
				__func__, error);
	}

	return pm_generic_resume_noirq(dev);
}
#endif

static struct dev_pm_domain sysc_child_pm_domain = {
	.ops = {
		SET_RUNTIME_PM_OPS(sysc_child_runtime_suspend,
				   sysc_child_runtime_resume,
				   NULL)
		USE_PLATFORM_PM_SLEEP_OPS
		SET_NOIRQ_SYSTEM_SLEEP_PM_OPS(sysc_child_suspend_noirq,
					      sysc_child_resume_noirq)
	}
};

/**
 * sysc_legacy_idle_quirk - handle children in omap_device compatible way
 * @ddata: device driver data
 * @child: child device driver
 *
 * Allow idle for child devices as done with _od_runtime_suspend().
 * Otherwise many child devices will not idle because of the permanent
 * parent usecount set in pm_runtime_irq_safe().
 *
 * Note that the long term solution is to just modify the child device
 * drivers to not set pm_runtime_irq_safe() and then this can be just
 * dropped.
 */
static void sysc_legacy_idle_quirk(struct sysc *ddata, struct device *child)
{
	if (ddata->cfg.quirks & SYSC_QUIRK_LEGACY_IDLE)
		dev_pm_domain_set(child, &sysc_child_pm_domain);
}

static int sysc_notifier_call(struct notifier_block *nb,
			      unsigned long event, void *device)
{
	struct device *dev = device;
	struct sysc *ddata;
	int error;

	ddata = sysc_child_to_parent(dev);
	if (!ddata)
		return NOTIFY_DONE;

	switch (event) {
	case BUS_NOTIFY_ADD_DEVICE:
		error = sysc_child_add_clocks(ddata, dev);
		if (error)
			return error;
		sysc_legacy_idle_quirk(ddata, dev);
		break;
	default:
		break;
	}

	return NOTIFY_DONE;
}

static struct notifier_block sysc_nb = {
	.notifier_call = sysc_notifier_call,
};

/* Device tree configured quirks */
struct sysc_dts_quirk {
	const char *name;
	u32 mask;
};

static const struct sysc_dts_quirk sysc_dts_quirks[] = {
	{ .name = "ti,no-idle-on-init",
	  .mask = SYSC_QUIRK_NO_IDLE_ON_INIT, },
	{ .name = "ti,no-reset-on-init",
	  .mask = SYSC_QUIRK_NO_RESET_ON_INIT, },
	{ .name = "ti,no-idle",
	  .mask = SYSC_QUIRK_NO_IDLE, },
};

static void sysc_parse_dts_quirks(struct sysc *ddata, struct device_node *np,
				  bool is_child)
{
	const struct property *prop;
	int i, len;

	for (i = 0; i < ARRAY_SIZE(sysc_dts_quirks); i++) {
		const char *name = sysc_dts_quirks[i].name;

		prop = of_get_property(np, name, &len);
		if (!prop)
			continue;

		ddata->cfg.quirks |= sysc_dts_quirks[i].mask;
		if (is_child) {
			dev_warn(ddata->dev,
				 "dts flag should be at module level for %s\n",
				 name);
		}
	}
}

static int sysc_init_dts_quirks(struct sysc *ddata)
{
	struct device_node *np = ddata->dev->of_node;
	int error;
	u32 val;

	ddata->legacy_mode = of_get_property(np, "ti,hwmods", NULL);

	sysc_parse_dts_quirks(ddata, np, false);
	error = of_property_read_u32(np, "ti,sysc-delay-us", &val);
	if (!error) {
		if (val > 255) {
			dev_warn(ddata->dev, "bad ti,sysc-delay-us: %i\n",
				 val);
		}

		ddata->cfg.srst_udelay = (u8)val;
	}

	return 0;
}

static void sysc_unprepare(struct sysc *ddata)
{
	int i;

	if (!ddata->clocks)
		return;

	for (i = 0; i < SYSC_MAX_CLOCKS; i++) {
		if (!IS_ERR_OR_NULL(ddata->clocks[i]))
			clk_unprepare(ddata->clocks[i]);
	}
}

/*
 * Common sysc register bits found on omap2, also known as type1
 */
static const struct sysc_regbits sysc_regbits_omap2 = {
	.dmadisable_shift = -ENODEV,
	.midle_shift = 12,
	.sidle_shift = 3,
	.clkact_shift = 8,
	.emufree_shift = 5,
	.enwkup_shift = 2,
	.srst_shift = 1,
	.autoidle_shift = 0,
};

static const struct sysc_capabilities sysc_omap2 = {
	.type = TI_SYSC_OMAP2,
	.sysc_mask = SYSC_OMAP2_CLOCKACTIVITY | SYSC_OMAP2_EMUFREE |
		     SYSC_OMAP2_ENAWAKEUP | SYSC_OMAP2_SOFTRESET |
		     SYSC_OMAP2_AUTOIDLE,
	.regbits = &sysc_regbits_omap2,
};

/* All omap2 and 3 timers, and timers 1, 2 & 10 on omap 4 and 5 */
static const struct sysc_capabilities sysc_omap2_timer = {
	.type = TI_SYSC_OMAP2_TIMER,
	.sysc_mask = SYSC_OMAP2_CLOCKACTIVITY | SYSC_OMAP2_EMUFREE |
		     SYSC_OMAP2_ENAWAKEUP | SYSC_OMAP2_SOFTRESET |
		     SYSC_OMAP2_AUTOIDLE,
	.regbits = &sysc_regbits_omap2,
	.mod_quirks = SYSC_QUIRK_USE_CLOCKACT,
};

/*
 * SHAM2 (SHA1/MD5) sysc found on omap3, a variant of sysc_regbits_omap2
 * with different sidle position
 */
static const struct sysc_regbits sysc_regbits_omap3_sham = {
	.dmadisable_shift = -ENODEV,
	.midle_shift = -ENODEV,
	.sidle_shift = 4,
	.clkact_shift = -ENODEV,
	.enwkup_shift = -ENODEV,
	.srst_shift = 1,
	.autoidle_shift = 0,
	.emufree_shift = -ENODEV,
};

static const struct sysc_capabilities sysc_omap3_sham = {
	.type = TI_SYSC_OMAP3_SHAM,
	.sysc_mask = SYSC_OMAP2_SOFTRESET | SYSC_OMAP2_AUTOIDLE,
	.regbits = &sysc_regbits_omap3_sham,
};

/*
 * AES register bits found on omap3 and later, a variant of
 * sysc_regbits_omap2 with different sidle position
 */
static const struct sysc_regbits sysc_regbits_omap3_aes = {
	.dmadisable_shift = -ENODEV,
	.midle_shift = -ENODEV,
	.sidle_shift = 6,
	.clkact_shift = -ENODEV,
	.enwkup_shift = -ENODEV,
	.srst_shift = 1,
	.autoidle_shift = 0,
	.emufree_shift = -ENODEV,
};

static const struct sysc_capabilities sysc_omap3_aes = {
	.type = TI_SYSC_OMAP3_AES,
	.sysc_mask = SYSC_OMAP2_SOFTRESET | SYSC_OMAP2_AUTOIDLE,
	.regbits = &sysc_regbits_omap3_aes,
};

/*
 * Common sysc register bits found on omap4, also known as type2
 */
static const struct sysc_regbits sysc_regbits_omap4 = {
	.dmadisable_shift = 16,
	.midle_shift = 4,
	.sidle_shift = 2,
	.clkact_shift = -ENODEV,
	.enwkup_shift = -ENODEV,
	.emufree_shift = 1,
	.srst_shift = 0,
	.autoidle_shift = -ENODEV,
};

static const struct sysc_capabilities sysc_omap4 = {
	.type = TI_SYSC_OMAP4,
	.sysc_mask = SYSC_OMAP4_DMADISABLE | SYSC_OMAP4_FREEEMU |
		     SYSC_OMAP4_SOFTRESET,
	.regbits = &sysc_regbits_omap4,
};

static const struct sysc_capabilities sysc_omap4_timer = {
	.type = TI_SYSC_OMAP4_TIMER,
	.sysc_mask = SYSC_OMAP4_DMADISABLE | SYSC_OMAP4_FREEEMU |
		     SYSC_OMAP4_SOFTRESET,
	.regbits = &sysc_regbits_omap4,
};

/*
 * Common sysc register bits found on omap4, also known as type3
 */
static const struct sysc_regbits sysc_regbits_omap4_simple = {
	.dmadisable_shift = -ENODEV,
	.midle_shift = 2,
	.sidle_shift = 0,
	.clkact_shift = -ENODEV,
	.enwkup_shift = -ENODEV,
	.srst_shift = -ENODEV,
	.emufree_shift = -ENODEV,
	.autoidle_shift = -ENODEV,
};

static const struct sysc_capabilities sysc_omap4_simple = {
	.type = TI_SYSC_OMAP4_SIMPLE,
	.regbits = &sysc_regbits_omap4_simple,
};

/*
 * SmartReflex sysc found on omap34xx
 */
static const struct sysc_regbits sysc_regbits_omap34xx_sr = {
	.dmadisable_shift = -ENODEV,
	.midle_shift = -ENODEV,
	.sidle_shift = -ENODEV,
	.clkact_shift = 20,
	.enwkup_shift = -ENODEV,
	.srst_shift = -ENODEV,
	.emufree_shift = -ENODEV,
	.autoidle_shift = -ENODEV,
};

static const struct sysc_capabilities sysc_34xx_sr = {
	.type = TI_SYSC_OMAP34XX_SR,
	.sysc_mask = SYSC_OMAP2_CLOCKACTIVITY,
	.regbits = &sysc_regbits_omap34xx_sr,
	.mod_quirks = SYSC_QUIRK_USE_CLOCKACT | SYSC_QUIRK_UNCACHED |
		      SYSC_QUIRK_LEGACY_IDLE,
};

/*
 * SmartReflex sysc found on omap36xx and later
 */
static const struct sysc_regbits sysc_regbits_omap36xx_sr = {
	.dmadisable_shift = -ENODEV,
	.midle_shift = -ENODEV,
	.sidle_shift = 24,
	.clkact_shift = -ENODEV,
	.enwkup_shift = 26,
	.srst_shift = -ENODEV,
	.emufree_shift = -ENODEV,
	.autoidle_shift = -ENODEV,
};

static const struct sysc_capabilities sysc_36xx_sr = {
	.type = TI_SYSC_OMAP36XX_SR,
	.sysc_mask = SYSC_OMAP3_SR_ENAWAKEUP,
	.regbits = &sysc_regbits_omap36xx_sr,
	.mod_quirks = SYSC_QUIRK_UNCACHED | SYSC_QUIRK_LEGACY_IDLE,
};

static const struct sysc_capabilities sysc_omap4_sr = {
	.type = TI_SYSC_OMAP4_SR,
	.regbits = &sysc_regbits_omap36xx_sr,
	.mod_quirks = SYSC_QUIRK_LEGACY_IDLE,
};

/*
 * McASP register bits found on omap4 and later
 */
static const struct sysc_regbits sysc_regbits_omap4_mcasp = {
	.dmadisable_shift = -ENODEV,
	.midle_shift = -ENODEV,
	.sidle_shift = 0,
	.clkact_shift = -ENODEV,
	.enwkup_shift = -ENODEV,
	.srst_shift = -ENODEV,
	.emufree_shift = -ENODEV,
	.autoidle_shift = -ENODEV,
};

static const struct sysc_capabilities sysc_omap4_mcasp = {
	.type = TI_SYSC_OMAP4_MCASP,
	.regbits = &sysc_regbits_omap4_mcasp,
	.mod_quirks = SYSC_QUIRK_OPT_CLKS_NEEDED,
};

/*
 * McASP found on dra7 and later
 */
static const struct sysc_capabilities sysc_dra7_mcasp = {
	.type = TI_SYSC_OMAP4_SIMPLE,
	.regbits = &sysc_regbits_omap4_simple,
	.mod_quirks = SYSC_QUIRK_OPT_CLKS_NEEDED,
};

/*
 * FS USB host found on omap4 and later
 */
static const struct sysc_regbits sysc_regbits_omap4_usb_host_fs = {
	.dmadisable_shift = -ENODEV,
	.midle_shift = -ENODEV,
	.sidle_shift = 24,
	.clkact_shift = -ENODEV,
	.enwkup_shift = 26,
	.srst_shift = -ENODEV,
	.emufree_shift = -ENODEV,
	.autoidle_shift = -ENODEV,
};

static const struct sysc_capabilities sysc_omap4_usb_host_fs = {
	.type = TI_SYSC_OMAP4_USB_HOST_FS,
	.sysc_mask = SYSC_OMAP2_ENAWAKEUP,
	.regbits = &sysc_regbits_omap4_usb_host_fs,
};

static const struct sysc_regbits sysc_regbits_dra7_mcan = {
	.dmadisable_shift = -ENODEV,
	.midle_shift = -ENODEV,
	.sidle_shift = -ENODEV,
	.clkact_shift = -ENODEV,
	.enwkup_shift = 4,
	.srst_shift = 0,
	.emufree_shift = -ENODEV,
	.autoidle_shift = -ENODEV,
};

static const struct sysc_capabilities sysc_dra7_mcan = {
	.type = TI_SYSC_DRA7_MCAN,
	.sysc_mask = SYSC_DRA7_MCAN_ENAWAKEUP | SYSC_OMAP4_SOFTRESET,
	.regbits = &sysc_regbits_dra7_mcan,
	.mod_quirks = SYSS_QUIRK_RESETDONE_INVERTED,
};

/*
 * PRUSS found on some AM33xx, AM437x and AM57xx SoCs
 */
static const struct sysc_capabilities sysc_pruss = {
	.type = TI_SYSC_PRUSS,
	.sysc_mask = SYSC_PRUSS_STANDBY_INIT | SYSC_PRUSS_SUB_MWAIT,
	.regbits = &sysc_regbits_omap4_simple,
	.mod_quirks = SYSC_MODULE_QUIRK_PRUSS,
};

static int sysc_init_pdata(struct sysc *ddata)
{
	struct ti_sysc_platform_data *pdata = dev_get_platdata(ddata->dev);
	struct ti_sysc_module_data *mdata;

	if (!pdata)
		return 0;

	mdata = devm_kzalloc(ddata->dev, sizeof(*mdata), GFP_KERNEL);
	if (!mdata)
		return -ENOMEM;

	if (ddata->legacy_mode) {
		mdata->name = ddata->legacy_mode;
		mdata->module_pa = ddata->module_pa;
		mdata->module_size = ddata->module_size;
		mdata->offsets = ddata->offsets;
		mdata->nr_offsets = SYSC_MAX_REGS;
		mdata->cap = ddata->cap;
		mdata->cfg = &ddata->cfg;
	}

	ddata->mdata = mdata;

	return 0;
}

static int sysc_init_match(struct sysc *ddata)
{
	const struct sysc_capabilities *cap;

	cap = of_device_get_match_data(ddata->dev);
	if (!cap)
		return -EINVAL;

	ddata->cap = cap;
	if (ddata->cap)
		ddata->cfg.quirks |= ddata->cap->mod_quirks;

	return 0;
}

static void ti_sysc_idle(struct work_struct *work)
{
	struct sysc *ddata;

	ddata = container_of(work, struct sysc, idle_work.work);

	/*
	 * One time decrement of clock usage counts if left on from init.
	 * Note that we disable opt clocks unconditionally in this case
	 * as they are enabled unconditionally during init without
	 * considering sysc_opt_clks_needed() at that point.
	 */
	if (ddata->cfg.quirks & (SYSC_QUIRK_NO_IDLE |
				 SYSC_QUIRK_NO_IDLE_ON_INIT)) {
		sysc_disable_main_clocks(ddata);
		sysc_disable_opt_clocks(ddata);
		sysc_clkdm_allow_idle(ddata);
	}

	/* Keep permanent PM runtime usage count for SYSC_QUIRK_NO_IDLE */
	if (ddata->cfg.quirks & SYSC_QUIRK_NO_IDLE)
		return;

	/*
	 * Decrement PM runtime usage count for SYSC_QUIRK_NO_IDLE_ON_INIT
	 * and SYSC_QUIRK_NO_RESET_ON_INIT
	 */
	if (pm_runtime_active(ddata->dev))
		pm_runtime_put_sync(ddata->dev);
}

/*
 * SoC model and features detection. Only needed for SoCs that need
 * special handling for quirks, no need to list others.
 */
static const struct soc_device_attribute sysc_soc_match[] = {
	SOC_FLAG("OMAP242*", SOC_2420),
	SOC_FLAG("OMAP243*", SOC_2430),
	SOC_FLAG("OMAP3[45]*", SOC_3430),
	SOC_FLAG("OMAP3[67]*", SOC_3630),
	SOC_FLAG("OMAP443*", SOC_4430),
	SOC_FLAG("OMAP446*", SOC_4460),
	SOC_FLAG("OMAP447*", SOC_4470),
	SOC_FLAG("OMAP54*", SOC_5430),
	SOC_FLAG("AM433", SOC_AM3),
	SOC_FLAG("AM43*", SOC_AM4),
	SOC_FLAG("DRA7*", SOC_DRA7),

	{ /* sentinel */ },
};

/*
 * List of SoCs variants with disabled features. By default we assume all
 * devices in the device tree are available so no need to list those SoCs.
 */
static const struct soc_device_attribute sysc_soc_feat_match[] = {
	/* OMAP3430/3530 and AM3517 variants with some accelerators disabled */
	SOC_FLAG("AM3505", DIS_SGX),
	SOC_FLAG("OMAP3525", DIS_SGX),
	SOC_FLAG("OMAP3515", DIS_IVA | DIS_SGX),
	SOC_FLAG("OMAP3503", DIS_ISP | DIS_IVA | DIS_SGX),

	/* OMAP3630/DM3730 variants with some accelerators disabled */
	SOC_FLAG("AM3703", DIS_IVA | DIS_SGX),
	SOC_FLAG("DM3725", DIS_SGX),
	SOC_FLAG("OMAP3611", DIS_ISP | DIS_IVA | DIS_SGX),
	SOC_FLAG("OMAP3615/AM3715", DIS_IVA),
	SOC_FLAG("OMAP3621", DIS_ISP),

	{ /* sentinel */ },
};

static int sysc_add_disabled(unsigned long base)
{
	struct sysc_address *disabled_module;

	disabled_module = kzalloc(sizeof(*disabled_module), GFP_KERNEL);
	if (!disabled_module)
		return -ENOMEM;

	disabled_module->base = base;

	mutex_lock(&sysc_soc->list_lock);
	list_add(&disabled_module->node, &sysc_soc->disabled_modules);
	mutex_unlock(&sysc_soc->list_lock);

	return 0;
}

/*
 * One time init to detect the booted SoC and disable unavailable features.
 * Note that we initialize static data shared across all ti-sysc instances
 * so ddata is only used for SoC type. This can be called from module_init
 * once we no longer need to rely on platform data.
 */
static int sysc_init_soc(struct sysc *ddata)
{
	const struct soc_device_attribute *match;
	struct ti_sysc_platform_data *pdata;
	unsigned long features = 0;
	struct device_node *np;

	if (sysc_soc)
		return 0;

	sysc_soc = kzalloc(sizeof(*sysc_soc), GFP_KERNEL);
	if (!sysc_soc)
		return -ENOMEM;

	mutex_init(&sysc_soc->list_lock);
	INIT_LIST_HEAD(&sysc_soc->disabled_modules);
	sysc_soc->general_purpose = true;

	pdata = dev_get_platdata(ddata->dev);
	if (pdata && pdata->soc_type_gp)
		sysc_soc->general_purpose = pdata->soc_type_gp();

	match = soc_device_match(sysc_soc_match);
	if (match && match->data)
		sysc_soc->soc = (int)match->data;

	/*
	 * Check and warn about possible old incomplete dtb. We now want to see
	 * simple-pm-bus instead of simple-bus in the dtb for genpd using SoCs.
	 */
	switch (sysc_soc->soc) {
	case SOC_AM3:
	case SOC_AM4:
	case SOC_4430 ... SOC_4470:
	case SOC_5430:
	case SOC_DRA7:
		np = of_find_node_by_path("/ocp");
		WARN_ONCE(np && of_device_is_compatible(np, "simple-bus"),
			  "ti-sysc: Incomplete old dtb, please update\n");
		break;
	default:
		break;
	}

	/* Ignore devices that are not available on HS and EMU SoCs */
	if (!sysc_soc->general_purpose) {
		switch (sysc_soc->soc) {
		case SOC_3430 ... SOC_3630:
			sysc_add_disabled(0x48304000);	/* timer12 */
			break;
		case SOC_AM3:
			sysc_add_disabled(0x48310000);  /* rng */
			break;
		default:
			break;
		}
	}

	match = soc_device_match(sysc_soc_feat_match);
	if (!match)
		return 0;

	if (match->data)
		features = (unsigned long)match->data;

	/*
	 * Add disabled devices to the list based on the module base.
	 * Note that this must be done before we attempt to access the
	 * device and have module revision checks working.
	 */
	if (features & DIS_ISP)
		sysc_add_disabled(0x480bd400);
	if (features & DIS_IVA)
		sysc_add_disabled(0x5d000000);
	if (features & DIS_SGX)
		sysc_add_disabled(0x50000000);

	return 0;
}

static void sysc_cleanup_soc(void)
{
	struct sysc_address *disabled_module;
	struct list_head *pos, *tmp;

	if (!sysc_soc)
		return;

	mutex_lock(&sysc_soc->list_lock);
	list_for_each_safe(pos, tmp, &sysc_soc->disabled_modules) {
		disabled_module = list_entry(pos, struct sysc_address, node);
		list_del(pos);
		kfree(disabled_module);
	}
	mutex_unlock(&sysc_soc->list_lock);
}

static int sysc_check_disabled_devices(struct sysc *ddata)
{
	struct sysc_address *disabled_module;
	struct list_head *pos;
	int error = 0;

	mutex_lock(&sysc_soc->list_lock);
	list_for_each(pos, &sysc_soc->disabled_modules) {
		disabled_module = list_entry(pos, struct sysc_address, node);
		if (ddata->module_pa == disabled_module->base) {
			dev_dbg(ddata->dev, "module disabled for this SoC\n");
			error = -ENODEV;
			break;
		}
	}
	mutex_unlock(&sysc_soc->list_lock);

	return error;
}

/*
 * Ignore timers tagged with no-reset and no-idle. These are likely in use,
 * for example by drivers/clocksource/timer-ti-dm-systimer.c. If more checks
 * are needed, we could also look at the timer register configuration.
 */
static int sysc_check_active_timer(struct sysc *ddata)
{
	if (ddata->cap->type != TI_SYSC_OMAP2_TIMER &&
	    ddata->cap->type != TI_SYSC_OMAP4_TIMER)
		return 0;

	if ((ddata->cfg.quirks & SYSC_QUIRK_NO_RESET_ON_INIT) &&
	    (ddata->cfg.quirks & SYSC_QUIRK_NO_IDLE))
		return -ENXIO;

	return 0;
}

static const struct of_device_id sysc_match_table[] = {
	{ .compatible = "simple-bus", },
	{ /* sentinel */ },
};

static int sysc_probe(struct platform_device *pdev)
{
	struct ti_sysc_platform_data *pdata = dev_get_platdata(&pdev->dev);
	struct sysc *ddata;
	int error;

	ddata = devm_kzalloc(&pdev->dev, sizeof(*ddata), GFP_KERNEL);
	if (!ddata)
		return -ENOMEM;

	ddata->offsets[SYSC_REVISION] = -ENODEV;
	ddata->offsets[SYSC_SYSCONFIG] = -ENODEV;
	ddata->offsets[SYSC_SYSSTATUS] = -ENODEV;
	ddata->dev = &pdev->dev;
	platform_set_drvdata(pdev, ddata);

	error = sysc_init_soc(ddata);
	if (error)
		return error;

	error = sysc_init_match(ddata);
	if (error)
		return error;

	error = sysc_init_dts_quirks(ddata);
	if (error)
		return error;

	error = sysc_map_and_check_registers(ddata);
	if (error)
		return error;

	error = sysc_init_sysc_mask(ddata);
	if (error)
		return error;

	error = sysc_init_idlemodes(ddata);
	if (error)
		return error;

	error = sysc_init_syss_mask(ddata);
	if (error)
		return error;

	error = sysc_init_pdata(ddata);
	if (error)
		return error;

	sysc_init_early_quirks(ddata);

	error = sysc_check_disabled_devices(ddata);
	if (error)
		return error;

	error = sysc_check_active_timer(ddata);
	if (error == -ENXIO)
		ddata->reserved = true;
	else if (error)
		return error;

	error = sysc_get_clocks(ddata);
	if (error)
		return error;

	error = sysc_init_resets(ddata);
	if (error)
		goto unprepare;

	error = sysc_init_module(ddata);
	if (error)
		goto unprepare;

	pm_runtime_enable(ddata->dev);
	error = pm_runtime_resume_and_get(ddata->dev);
	if (error < 0) {
		pm_runtime_disable(ddata->dev);
		goto unprepare;
	}

	/* Balance use counts as PM runtime should have enabled these all */
	if (!(ddata->cfg.quirks &
	      (SYSC_QUIRK_NO_IDLE | SYSC_QUIRK_NO_IDLE_ON_INIT))) {
		sysc_disable_main_clocks(ddata);
		sysc_disable_opt_clocks(ddata);
		sysc_clkdm_allow_idle(ddata);
	}

	if (!(ddata->cfg.quirks & SYSC_QUIRK_NO_RESET_ON_INIT))
		reset_control_assert(ddata->rsts);

	sysc_show_registers(ddata);

	ddata->dev->type = &sysc_device_type;

	if (!ddata->reserved) {
		error = of_platform_populate(ddata->dev->of_node,
					     sysc_match_table,
					     pdata ? pdata->auxdata : NULL,
					     ddata->dev);
		if (error)
			goto err;
	}

	INIT_DELAYED_WORK(&ddata->idle_work, ti_sysc_idle);

	/* At least earlycon won't survive without deferred idle */
	if (ddata->cfg.quirks & (SYSC_QUIRK_NO_IDLE |
				 SYSC_QUIRK_NO_IDLE_ON_INIT |
				 SYSC_QUIRK_NO_RESET_ON_INIT)) {
		schedule_delayed_work(&ddata->idle_work, 3000);
	} else {
		pm_runtime_put(&pdev->dev);
	}

	return 0;

err:
	pm_runtime_put_sync(&pdev->dev);
	pm_runtime_disable(&pdev->dev);
unprepare:
	sysc_unprepare(ddata);

	return error;
}

static int sysc_remove(struct platform_device *pdev)
{
	struct sysc *ddata = platform_get_drvdata(pdev);
	int error;

	cancel_delayed_work_sync(&ddata->idle_work);

	error = pm_runtime_resume_and_get(ddata->dev);
	if (error < 0) {
		pm_runtime_disable(ddata->dev);
		goto unprepare;
	}

	of_platform_depopulate(&pdev->dev);

	pm_runtime_put_sync(&pdev->dev);
	pm_runtime_disable(&pdev->dev);

	if (!reset_control_status(ddata->rsts))
		reset_control_assert(ddata->rsts);

unprepare:
	sysc_unprepare(ddata);

	return 0;
}

static const struct of_device_id sysc_match[] = {
	{ .compatible = "ti,sysc-omap2", .data = &sysc_omap2, },
	{ .compatible = "ti,sysc-omap2-timer", .data = &sysc_omap2_timer, },
	{ .compatible = "ti,sysc-omap4", .data = &sysc_omap4, },
	{ .compatible = "ti,sysc-omap4-timer", .data = &sysc_omap4_timer, },
	{ .compatible = "ti,sysc-omap4-simple", .data = &sysc_omap4_simple, },
	{ .compatible = "ti,sysc-omap3430-sr", .data = &sysc_34xx_sr, },
	{ .compatible = "ti,sysc-omap3630-sr", .data = &sysc_36xx_sr, },
	{ .compatible = "ti,sysc-omap4-sr", .data = &sysc_omap4_sr, },
	{ .compatible = "ti,sysc-omap3-sham", .data = &sysc_omap3_sham, },
	{ .compatible = "ti,sysc-omap-aes", .data = &sysc_omap3_aes, },
	{ .compatible = "ti,sysc-mcasp", .data = &sysc_omap4_mcasp, },
	{ .compatible = "ti,sysc-dra7-mcasp", .data = &sysc_dra7_mcasp, },
	{ .compatible = "ti,sysc-usb-host-fs",
	  .data = &sysc_omap4_usb_host_fs, },
	{ .compatible = "ti,sysc-dra7-mcan", .data = &sysc_dra7_mcan, },
	{ .compatible = "ti,sysc-pruss", .data = &sysc_pruss, },
	{  },
};
MODULE_DEVICE_TABLE(of, sysc_match);

static struct platform_driver sysc_driver = {
	.probe		= sysc_probe,
	.remove		= sysc_remove,
	.driver         = {
		.name   = "ti-sysc",
		.of_match_table	= sysc_match,
		.pm = &sysc_pm_ops,
	},
};

static int __init sysc_init(void)
{
	bus_register_notifier(&platform_bus_type, &sysc_nb);

	return platform_driver_register(&sysc_driver);
}
module_init(sysc_init);

static void __exit sysc_exit(void)
{
	bus_unregister_notifier(&platform_bus_type, &sysc_nb);
	platform_driver_unregister(&sysc_driver);
	sysc_cleanup_soc();
}
module_exit(sysc_exit);

MODULE_DESCRIPTION("TI sysc interconnect target driver");
MODULE_LICENSE("GPL v2");<|MERGE_RESOLUTION|>--- conflicted
+++ resolved
@@ -251,7 +251,6 @@
 
 	return error;
 }
-<<<<<<< HEAD
 
 static int sysc_poll_reset_sysconfig(struct sysc *ddata)
 {
@@ -260,16 +259,6 @@
 
 	sysc_mask = BIT(ddata->cap->regbits->srst_shift);
 
-=======
-
-static int sysc_poll_reset_sysconfig(struct sysc *ddata)
-{
-	int error, retries;
-	u32 sysc_mask, rstval;
-
-	sysc_mask = BIT(ddata->cap->regbits->srst_shift);
-
->>>>>>> 3b17187f
 	if (likely(!timekeeping_suspended)) {
 		error = readx_poll_timeout_atomic(sysc_read_sysconfig, ddata,
 				rstval, !(rstval & sysc_mask),
