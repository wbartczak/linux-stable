--- conflicted
+++ resolved
@@ -1644,10 +1644,10 @@
 		goto out;
 
 	if (!(ndev->mvdev.actual_features & BIT_ULL(VIRTIO_NET_F_CTRL_VQ)))
-		return;
+		goto out;
 
 	if (!cvq->ready)
-		return;
+		goto out;
 
 	while (true) {
 		err = vringh_getdesc_iotlb(&cvq->vring, &cvq->riov, &cvq->wiov, &cvq->head,
@@ -1685,12 +1685,9 @@
 		queue_work(mvdev->wq, &wqent->work);
 		break;
 	}
-<<<<<<< HEAD
-=======
 
 out:
 	mutex_unlock(&ndev->reslock);
->>>>>>> 3a82f341
 }
 
 static void mlx5_vdpa_kick_vq(struct vdpa_device *vdev, u16 idx)
