// SPDX-License-Identifier: GPL-2.0-only
/*
 * V4L2 subdevice driver for OmniVision OV6650 Camera Sensor
 *
 * Copyright (C) 2010 Janusz Krzysztofik <jkrzyszt@tis.icnet.pl>
 *
 * Based on OmniVision OV96xx Camera Driver
 * Copyright (C) 2009 Marek Vasut <marek.vasut@gmail.com>
 *
 * Based on ov772x camera driver:
 * Copyright (C) 2008 Renesas Solutions Corp.
 * Kuninori Morimoto <morimoto.kuninori@renesas.com>
 *
 * Based on ov7670 and soc_camera_platform driver,
 * Copyright 2006-7 Jonathan Corbet <corbet@lwn.net>
 * Copyright (C) 2008 Magnus Damm
 * Copyright (C) 2008, Guennadi Liakhovetski <kernel@pengutronix.de>
 *
 * Hardware specific bits initially based on former work by Matt Callow
 * drivers/media/video/omap/sensor_ov6650.c
 * Copyright (C) 2006 Matt Callow
 */

#include <linux/bitops.h>
#include <linux/clk.h>
#include <linux/delay.h>
#include <linux/i2c.h>
#include <linux/slab.h>
#include <linux/v4l2-mediabus.h>
#include <linux/module.h>

#include <media/v4l2-ctrls.h>
#include <media/v4l2-device.h>

/* Register definitions */
#define REG_GAIN		0x00	/* range 00 - 3F */
#define REG_BLUE		0x01
#define REG_RED			0x02
#define REG_SAT			0x03	/* [7:4] saturation [0:3] reserved */
#define REG_HUE			0x04	/* [7:6] rsrvd [5] hue en [4:0] hue */

#define REG_BRT			0x06

#define REG_PIDH		0x0a
#define REG_PIDL		0x0b

#define REG_AECH		0x10
#define REG_CLKRC		0x11	/* Data Format and Internal Clock */
					/* [7:6] Input system clock (MHz)*/
					/*   00=8, 01=12, 10=16, 11=24 */
					/* [5:0]: Internal Clock Pre-Scaler */
#define REG_COMA		0x12	/* [7] Reset */
#define REG_COMB		0x13
#define REG_COMC		0x14
#define REG_COMD		0x15
#define REG_COML		0x16
#define REG_HSTRT		0x17
#define REG_HSTOP		0x18
#define REG_VSTRT		0x19
#define REG_VSTOP		0x1a
#define REG_PSHFT		0x1b
#define REG_MIDH		0x1c
#define REG_MIDL		0x1d
#define REG_HSYNS		0x1e
#define REG_HSYNE		0x1f
#define REG_COME		0x20
#define REG_YOFF		0x21
#define REG_UOFF		0x22
#define REG_VOFF		0x23
#define REG_AEW			0x24
#define REG_AEB			0x25
#define REG_COMF		0x26
#define REG_COMG		0x27
#define REG_COMH		0x28
#define REG_COMI		0x29

#define REG_FRARL		0x2b
#define REG_COMJ		0x2c
#define REG_COMK		0x2d
#define REG_AVGY		0x2e
#define REG_REF0		0x2f
#define REG_REF1		0x30
#define REG_REF2		0x31
#define REG_FRAJH		0x32
#define REG_FRAJL		0x33
#define REG_FACT		0x34
#define REG_L1AEC		0x35
#define REG_AVGU		0x36
#define REG_AVGV		0x37

#define REG_SPCB		0x60
#define REG_SPCC		0x61
#define REG_GAM1		0x62
#define REG_GAM2		0x63
#define REG_GAM3		0x64
#define REG_SPCD		0x65

#define REG_SPCE		0x68
#define REG_ADCL		0x69

#define REG_RMCO		0x6c
#define REG_GMCO		0x6d
#define REG_BMCO		0x6e


/* Register bits, values, etc. */
#define OV6650_PIDH		0x66	/* high byte of product ID number */
#define OV6650_PIDL		0x50	/* low byte of product ID number */
#define OV6650_MIDH		0x7F	/* high byte of mfg ID */
#define OV6650_MIDL		0xA2	/* low byte of mfg ID */

#define DEF_GAIN		0x00
#define DEF_BLUE		0x80
#define DEF_RED			0x80

#define SAT_SHIFT		4
#define SAT_MASK		(0xf << SAT_SHIFT)
#define SET_SAT(x)		(((x) << SAT_SHIFT) & SAT_MASK)

#define HUE_EN			BIT(5)
#define HUE_MASK		0x1f
#define DEF_HUE			0x10
#define SET_HUE(x)		(HUE_EN | ((x) & HUE_MASK))

#define DEF_AECH		0x4D

#define CLKRC_8MHz		0x00
#define CLKRC_12MHz		0x40
#define CLKRC_16MHz		0x80
#define CLKRC_24MHz		0xc0
#define CLKRC_DIV_MASK		0x3f
#define GET_CLKRC_DIV(x)	(((x) & CLKRC_DIV_MASK) + 1)
#define DEF_CLKRC		0x00

#define COMA_RESET		BIT(7)
#define COMA_QCIF		BIT(5)
#define COMA_RAW_RGB		BIT(4)
#define COMA_RGB		BIT(3)
#define COMA_BW			BIT(2)
#define COMA_WORD_SWAP		BIT(1)
#define COMA_BYTE_SWAP		BIT(0)
#define DEF_COMA		0x00

#define COMB_FLIP_V		BIT(7)
#define COMB_FLIP_H		BIT(5)
#define COMB_BAND_FILTER	BIT(4)
#define COMB_AWB		BIT(2)
#define COMB_AGC		BIT(1)
#define COMB_AEC		BIT(0)
#define DEF_COMB		0x5f

#define COML_ONE_CHANNEL	BIT(7)

#define DEF_HSTRT		0x24
#define DEF_HSTOP		0xd4
#define DEF_VSTRT		0x04
#define DEF_VSTOP		0x94

#define COMF_HREF_LOW		BIT(4)

#define COMJ_PCLK_RISING	BIT(4)
#define COMJ_VSYNC_HIGH		BIT(0)

/* supported resolutions */
#define W_QCIF			(DEF_HSTOP - DEF_HSTRT)
#define W_CIF			(W_QCIF << 1)
#define H_QCIF			(DEF_VSTOP - DEF_VSTRT)
#define H_CIF			(H_QCIF << 1)

#define FRAME_RATE_MAX		30


struct ov6650_reg {
	u8	reg;
	u8	val;
};

struct ov6650 {
	struct v4l2_subdev	subdev;
	struct v4l2_ctrl_handler hdl;
	struct {
		/* exposure/autoexposure cluster */
		struct v4l2_ctrl *autoexposure;
		struct v4l2_ctrl *exposure;
	};
	struct {
		/* gain/autogain cluster */
		struct v4l2_ctrl *autogain;
		struct v4l2_ctrl *gain;
	};
	struct {
		/* blue/red/autowhitebalance cluster */
		struct v4l2_ctrl *autowb;
		struct v4l2_ctrl *blue;
		struct v4l2_ctrl *red;
	};
	struct clk		*clk;
	bool			half_scale;	/* scale down output by 2 */
	struct v4l2_rect	rect;		/* sensor cropping window */
	struct v4l2_fract	tpf;		/* as requested with s_frame_interval */
	u32 code;
};

struct ov6650_xclk {
	unsigned long	rate;
	u8		clkrc;
};

static const struct ov6650_xclk ov6650_xclk[] = {
{
	.rate	= 8000000,
	.clkrc	= CLKRC_8MHz,
},
{
	.rate	= 12000000,
	.clkrc	= CLKRC_12MHz,
},
{
	.rate	= 16000000,
	.clkrc	= CLKRC_16MHz,
},
{
	.rate	= 24000000,
	.clkrc	= CLKRC_24MHz,
},
};

static u32 ov6650_codes[] = {
	MEDIA_BUS_FMT_YUYV8_2X8,
	MEDIA_BUS_FMT_UYVY8_2X8,
	MEDIA_BUS_FMT_YVYU8_2X8,
	MEDIA_BUS_FMT_VYUY8_2X8,
	MEDIA_BUS_FMT_SBGGR8_1X8,
	MEDIA_BUS_FMT_Y8_1X8,
};

static const struct v4l2_mbus_framefmt ov6650_def_fmt = {
	.width		= W_CIF,
	.height		= H_CIF,
	.code		= MEDIA_BUS_FMT_SBGGR8_1X8,
	.colorspace	= V4L2_COLORSPACE_SRGB,
	.field		= V4L2_FIELD_NONE,
	.ycbcr_enc	= V4L2_YCBCR_ENC_DEFAULT,
	.quantization	= V4L2_QUANTIZATION_DEFAULT,
	.xfer_func	= V4L2_XFER_FUNC_DEFAULT,
};

/* read a register */
static int ov6650_reg_read(struct i2c_client *client, u8 reg, u8 *val)
{
	int ret;
	u8 data = reg;
	struct i2c_msg msg = {
		.addr	= client->addr,
		.flags	= 0,
		.len	= 1,
		.buf	= &data,
	};

	ret = i2c_transfer(client->adapter, &msg, 1);
	if (ret < 0)
		goto err;

	msg.flags = I2C_M_RD;
	ret = i2c_transfer(client->adapter, &msg, 1);
	if (ret < 0)
		goto err;

	*val = data;
	return 0;

err:
	dev_err(&client->dev, "Failed reading register 0x%02x!\n", reg);
	return ret;
}

/* write a register */
static int ov6650_reg_write(struct i2c_client *client, u8 reg, u8 val)
{
	int ret;
	unsigned char data[2] = { reg, val };
	struct i2c_msg msg = {
		.addr	= client->addr,
		.flags	= 0,
		.len	= 2,
		.buf	= data,
	};

	ret = i2c_transfer(client->adapter, &msg, 1);
	udelay(100);

	if (ret < 0) {
		dev_err(&client->dev, "Failed writing register 0x%02x!\n", reg);
		return ret;
	}
	return 0;
}


/* Read a register, alter its bits, write it back */
static int ov6650_reg_rmw(struct i2c_client *client, u8 reg, u8 set, u8 mask)
{
	u8 val;
	int ret;

	ret = ov6650_reg_read(client, reg, &val);
	if (ret) {
		dev_err(&client->dev,
			"[Read]-Modify-Write of register 0x%02x failed!\n",
			reg);
		return ret;
	}

	val &= ~mask;
	val |= set;

	ret = ov6650_reg_write(client, reg, val);
	if (ret)
		dev_err(&client->dev,
			"Read-Modify-[Write] of register 0x%02x failed!\n",
			reg);

	return ret;
}

static struct ov6650 *to_ov6650(const struct i2c_client *client)
{
	return container_of(i2c_get_clientdata(client), struct ov6650, subdev);
}

/* Start/Stop streaming from the device */
static int ov6650_s_stream(struct v4l2_subdev *sd, int enable)
{
	return 0;
}

/* Get status of additional camera capabilities */
static int ov6550_g_volatile_ctrl(struct v4l2_ctrl *ctrl)
{
	struct ov6650 *priv = container_of(ctrl->handler, struct ov6650, hdl);
	struct v4l2_subdev *sd = &priv->subdev;
	struct i2c_client *client = v4l2_get_subdevdata(sd);
	uint8_t reg, reg2;
	int ret;

	switch (ctrl->id) {
	case V4L2_CID_AUTOGAIN:
		ret = ov6650_reg_read(client, REG_GAIN, &reg);
		if (!ret)
			priv->gain->val = reg;
		return ret;
	case V4L2_CID_AUTO_WHITE_BALANCE:
		ret = ov6650_reg_read(client, REG_BLUE, &reg);
		if (!ret)
			ret = ov6650_reg_read(client, REG_RED, &reg2);
		if (!ret) {
			priv->blue->val = reg;
			priv->red->val = reg2;
		}
		return ret;
	case V4L2_CID_EXPOSURE_AUTO:
		ret = ov6650_reg_read(client, REG_AECH, &reg);
		if (!ret)
			priv->exposure->val = reg;
		return ret;
	}
	return -EINVAL;
}

/* Set status of additional camera capabilities */
static int ov6550_s_ctrl(struct v4l2_ctrl *ctrl)
{
	struct ov6650 *priv = container_of(ctrl->handler, struct ov6650, hdl);
	struct v4l2_subdev *sd = &priv->subdev;
	struct i2c_client *client = v4l2_get_subdevdata(sd);
	int ret;

	switch (ctrl->id) {
	case V4L2_CID_AUTOGAIN:
		ret = ov6650_reg_rmw(client, REG_COMB,
				ctrl->val ? COMB_AGC : 0, COMB_AGC);
		if (!ret && !ctrl->val)
			ret = ov6650_reg_write(client, REG_GAIN, priv->gain->val);
		return ret;
	case V4L2_CID_AUTO_WHITE_BALANCE:
		ret = ov6650_reg_rmw(client, REG_COMB,
				ctrl->val ? COMB_AWB : 0, COMB_AWB);
		if (!ret && !ctrl->val) {
			ret = ov6650_reg_write(client, REG_BLUE, priv->blue->val);
			if (!ret)
				ret = ov6650_reg_write(client, REG_RED,
							priv->red->val);
		}
		return ret;
	case V4L2_CID_SATURATION:
		return ov6650_reg_rmw(client, REG_SAT, SET_SAT(ctrl->val),
				SAT_MASK);
	case V4L2_CID_HUE:
		return ov6650_reg_rmw(client, REG_HUE, SET_HUE(ctrl->val),
				HUE_MASK);
	case V4L2_CID_BRIGHTNESS:
		return ov6650_reg_write(client, REG_BRT, ctrl->val);
	case V4L2_CID_EXPOSURE_AUTO:
		ret = ov6650_reg_rmw(client, REG_COMB, ctrl->val ==
				V4L2_EXPOSURE_AUTO ? COMB_AEC : 0, COMB_AEC);
		if (!ret && ctrl->val == V4L2_EXPOSURE_MANUAL)
			ret = ov6650_reg_write(client, REG_AECH,
						priv->exposure->val);
		return ret;
	case V4L2_CID_GAMMA:
		return ov6650_reg_write(client, REG_GAM1, ctrl->val);
	case V4L2_CID_VFLIP:
		return ov6650_reg_rmw(client, REG_COMB,
				ctrl->val ? COMB_FLIP_V : 0, COMB_FLIP_V);
	case V4L2_CID_HFLIP:
		return ov6650_reg_rmw(client, REG_COMB,
				ctrl->val ? COMB_FLIP_H : 0, COMB_FLIP_H);
	}

	return -EINVAL;
}

#ifdef CONFIG_VIDEO_ADV_DEBUG
static int ov6650_get_register(struct v4l2_subdev *sd,
				struct v4l2_dbg_register *reg)
{
	struct i2c_client *client = v4l2_get_subdevdata(sd);
	int ret;
	u8 val;

	if (reg->reg & ~0xff)
		return -EINVAL;

	reg->size = 1;

	ret = ov6650_reg_read(client, reg->reg, &val);
	if (!ret)
		reg->val = (__u64)val;

	return ret;
}

static int ov6650_set_register(struct v4l2_subdev *sd,
				const struct v4l2_dbg_register *reg)
{
	struct i2c_client *client = v4l2_get_subdevdata(sd);

	if (reg->reg & ~0xff || reg->val & ~0xff)
		return -EINVAL;

	return ov6650_reg_write(client, reg->reg, reg->val);
}
#endif

static int ov6650_s_power(struct v4l2_subdev *sd, int on)
{
	struct i2c_client *client = v4l2_get_subdevdata(sd);
	struct ov6650 *priv = to_ov6650(client);
	int ret = 0;

	if (on)
		ret = clk_prepare_enable(priv->clk);
	else
		clk_disable_unprepare(priv->clk);

	return ret;
}

static int ov6650_get_selection(struct v4l2_subdev *sd,
		struct v4l2_subdev_state *sd_state,
		struct v4l2_subdev_selection *sel)
{
	struct i2c_client *client = v4l2_get_subdevdata(sd);
	struct ov6650 *priv = to_ov6650(client);
	struct v4l2_rect *rect;

	if (sel->which == V4L2_SUBDEV_FORMAT_TRY) {
		/* pre-select try crop rectangle */
		rect = &sd_state->pads->try_crop;

	} else {
		/* pre-select active crop rectangle */
		rect = &priv->rect;
	}

	switch (sel->target) {
	case V4L2_SEL_TGT_CROP_BOUNDS:
		sel->r.left = DEF_HSTRT << 1;
		sel->r.top = DEF_VSTRT << 1;
		sel->r.width = W_CIF;
		sel->r.height = H_CIF;
		return 0;

	case V4L2_SEL_TGT_CROP:
		/* use selected crop rectangle */
		sel->r = *rect;
		return 0;

	default:
		return -EINVAL;
	}
}

static bool is_unscaled_ok(int width, int height, struct v4l2_rect *rect)
{
	return width > rect->width >> 1 || height > rect->height >> 1;
}

static void ov6650_bind_align_crop_rectangle(struct v4l2_rect *rect)
{
	v4l_bound_align_image(&rect->width, 2, W_CIF, 1,
			      &rect->height, 2, H_CIF, 1, 0);
	v4l_bound_align_image(&rect->left, DEF_HSTRT << 1,
			      (DEF_HSTRT << 1) + W_CIF - (__s32)rect->width, 1,
			      &rect->top, DEF_VSTRT << 1,
			      (DEF_VSTRT << 1) + H_CIF - (__s32)rect->height,
			      1, 0);
}

static int ov6650_set_selection(struct v4l2_subdev *sd,
		struct v4l2_subdev_state *sd_state,
		struct v4l2_subdev_selection *sel)
{
	struct i2c_client *client = v4l2_get_subdevdata(sd);
	struct ov6650 *priv = to_ov6650(client);
	int ret;

	if (sel->target != V4L2_SEL_TGT_CROP)
		return -EINVAL;

	ov6650_bind_align_crop_rectangle(&sel->r);

	if (sel->which == V4L2_SUBDEV_FORMAT_TRY) {
		struct v4l2_rect *crop = &sd_state->pads->try_crop;
		struct v4l2_mbus_framefmt *mf = &sd_state->pads->try_fmt;
		/* detect current pad config scaling factor */
		bool half_scale = !is_unscaled_ok(mf->width, mf->height, crop);
<<<<<<< HEAD

		/* store new crop rectangle */
		*crop = sel->r;

=======

		/* store new crop rectangle */
		*crop = sel->r;

>>>>>>> d60c95ef
		/* adjust frame size */
		mf->width = crop->width >> half_scale;
		mf->height = crop->height >> half_scale;

		return 0;
	}

	/* V4L2_SUBDEV_FORMAT_ACTIVE */

	/* apply new crop rectangle */
	ret = ov6650_reg_write(client, REG_HSTRT, sel->r.left >> 1);
	if (!ret) {
		priv->rect.width += priv->rect.left - sel->r.left;
		priv->rect.left = sel->r.left;
		ret = ov6650_reg_write(client, REG_HSTOP,
				       (sel->r.left + sel->r.width) >> 1);
	}
	if (!ret) {
		priv->rect.width = sel->r.width;
		ret = ov6650_reg_write(client, REG_VSTRT, sel->r.top >> 1);
	}
	if (!ret) {
		priv->rect.height += priv->rect.top - sel->r.top;
		priv->rect.top = sel->r.top;
		ret = ov6650_reg_write(client, REG_VSTOP,
				       (sel->r.top + sel->r.height) >> 1);
	}
	if (!ret)
		priv->rect.height = sel->r.height;

	return ret;
}

static int ov6650_get_fmt(struct v4l2_subdev *sd,
		struct v4l2_subdev_state *sd_state,
		struct v4l2_subdev_format *format)
{
	struct v4l2_mbus_framefmt *mf = &format->format;
	struct i2c_client *client = v4l2_get_subdevdata(sd);
	struct ov6650 *priv = to_ov6650(client);

	if (format->pad)
		return -EINVAL;

	/* initialize response with default media bus frame format */
	*mf = ov6650_def_fmt;

	/* update media bus format code and frame size */
	if (format->which == V4L2_SUBDEV_FORMAT_TRY) {
		mf->width = sd_state->pads->try_fmt.width;
		mf->height = sd_state->pads->try_fmt.height;
		mf->code = sd_state->pads->try_fmt.code;

	} else {
		mf->width = priv->rect.width >> priv->half_scale;
		mf->height = priv->rect.height >> priv->half_scale;
		mf->code = priv->code;
	}
	return 0;
}

#define to_clkrc(div)	((div) - 1)

/* set the format we will capture in */
static int ov6650_s_fmt(struct v4l2_subdev *sd, u32 code, bool half_scale)
{
	struct i2c_client *client = v4l2_get_subdevdata(sd);
	struct ov6650 *priv = to_ov6650(client);
	u8 coma_set = 0, coma_mask = 0, coml_set, coml_mask;
	int ret;

	/* select color matrix configuration for given color encoding */
	switch (code) {
	case MEDIA_BUS_FMT_Y8_1X8:
		dev_dbg(&client->dev, "pixel format GREY8_1X8\n");
		coma_mask |= COMA_RGB | COMA_WORD_SWAP | COMA_BYTE_SWAP;
		coma_set |= COMA_BW;
		break;
	case MEDIA_BUS_FMT_YUYV8_2X8:
		dev_dbg(&client->dev, "pixel format YUYV8_2X8_LE\n");
		coma_mask |= COMA_RGB | COMA_BW | COMA_BYTE_SWAP;
		coma_set |= COMA_WORD_SWAP;
		break;
	case MEDIA_BUS_FMT_YVYU8_2X8:
		dev_dbg(&client->dev, "pixel format YVYU8_2X8_LE (untested)\n");
		coma_mask |= COMA_RGB | COMA_BW | COMA_WORD_SWAP |
				COMA_BYTE_SWAP;
		break;
	case MEDIA_BUS_FMT_UYVY8_2X8:
		dev_dbg(&client->dev, "pixel format YUYV8_2X8_BE\n");
		if (half_scale) {
			coma_mask |= COMA_RGB | COMA_BW | COMA_WORD_SWAP;
			coma_set |= COMA_BYTE_SWAP;
		} else {
			coma_mask |= COMA_RGB | COMA_BW;
			coma_set |= COMA_BYTE_SWAP | COMA_WORD_SWAP;
		}
		break;
	case MEDIA_BUS_FMT_VYUY8_2X8:
		dev_dbg(&client->dev, "pixel format YVYU8_2X8_BE (untested)\n");
		if (half_scale) {
			coma_mask |= COMA_RGB | COMA_BW;
			coma_set |= COMA_BYTE_SWAP | COMA_WORD_SWAP;
		} else {
			coma_mask |= COMA_RGB | COMA_BW | COMA_WORD_SWAP;
			coma_set |= COMA_BYTE_SWAP;
		}
		break;
	case MEDIA_BUS_FMT_SBGGR8_1X8:
		dev_dbg(&client->dev, "pixel format SBGGR8_1X8 (untested)\n");
		coma_mask |= COMA_BW | COMA_BYTE_SWAP | COMA_WORD_SWAP;
		coma_set |= COMA_RAW_RGB | COMA_RGB;
		break;
	default:
		dev_err(&client->dev, "Pixel format not handled: 0x%x\n", code);
		return -EINVAL;
	}

	if (code == MEDIA_BUS_FMT_Y8_1X8 ||
			code == MEDIA_BUS_FMT_SBGGR8_1X8) {
		coml_mask = COML_ONE_CHANNEL;
		coml_set = 0;
	} else {
		coml_mask = 0;
		coml_set = COML_ONE_CHANNEL;
	}

	if (half_scale) {
		dev_dbg(&client->dev, "max resolution: QCIF\n");
		coma_set |= COMA_QCIF;
	} else {
		dev_dbg(&client->dev, "max resolution: CIF\n");
		coma_mask |= COMA_QCIF;
	}

	ret = ov6650_reg_rmw(client, REG_COMA, coma_set, coma_mask);
	if (!ret) {
		priv->half_scale = half_scale;

		ret = ov6650_reg_rmw(client, REG_COML, coml_set, coml_mask);
	}
	if (!ret)
		priv->code = code;

	return ret;
}

static int ov6650_set_fmt(struct v4l2_subdev *sd,
		struct v4l2_subdev_state *sd_state,
		struct v4l2_subdev_format *format)
{
	struct v4l2_mbus_framefmt *mf = &format->format;
	struct i2c_client *client = v4l2_get_subdevdata(sd);
	struct ov6650 *priv = to_ov6650(client);
	struct v4l2_rect *crop;
	bool half_scale;

	if (format->pad)
		return -EINVAL;

	switch (mf->code) {
	case MEDIA_BUS_FMT_Y10_1X10:
		mf->code = MEDIA_BUS_FMT_Y8_1X8;
		fallthrough;
	case MEDIA_BUS_FMT_Y8_1X8:
	case MEDIA_BUS_FMT_YVYU8_2X8:
	case MEDIA_BUS_FMT_YUYV8_2X8:
	case MEDIA_BUS_FMT_VYUY8_2X8:
	case MEDIA_BUS_FMT_UYVY8_2X8:
		break;
	default:
		mf->code = MEDIA_BUS_FMT_SBGGR8_1X8;
		fallthrough;
	case MEDIA_BUS_FMT_SBGGR8_1X8:
		break;
	}

	if (format->which == V4L2_SUBDEV_FORMAT_TRY)
		crop = &sd_state->pads->try_crop;
	else
		crop = &priv->rect;

	half_scale = !is_unscaled_ok(mf->width, mf->height, crop);

	if (format->which == V4L2_SUBDEV_FORMAT_TRY) {
		/* store new mbus frame format code and size in pad config */
		sd_state->pads->try_fmt.width = crop->width >> half_scale;
		sd_state->pads->try_fmt.height = crop->height >> half_scale;
		sd_state->pads->try_fmt.code = mf->code;

		/* return default mbus frame format updated with pad config */
		*mf = ov6650_def_fmt;
		mf->width = sd_state->pads->try_fmt.width;
		mf->height = sd_state->pads->try_fmt.height;
		mf->code = sd_state->pads->try_fmt.code;

	} else {
		int ret = 0;

		/* apply new media bus frame format and scaling if changed */
		if (mf->code != priv->code || half_scale != priv->half_scale)
			ret = ov6650_s_fmt(sd, mf->code, half_scale);
		if (ret)
			return ret;

		/* return default format updated with active size and code */
		*mf = ov6650_def_fmt;
		mf->width = priv->rect.width >> priv->half_scale;
		mf->height = priv->rect.height >> priv->half_scale;
		mf->code = priv->code;
	}
	return 0;
}

static int ov6650_enum_mbus_code(struct v4l2_subdev *sd,
		struct v4l2_subdev_state *sd_state,
		struct v4l2_subdev_mbus_code_enum *code)
{
	if (code->pad || code->index >= ARRAY_SIZE(ov6650_codes))
		return -EINVAL;

	code->code = ov6650_codes[code->index];
	return 0;
}

static int ov6650_enum_frame_interval(struct v4l2_subdev *sd,
				    struct v4l2_subdev_state *sd_state,
				    struct v4l2_subdev_frame_interval_enum *fie)
{
	int i;

	/* enumerate supported frame intervals not exceeding 1 second */
	if (fie->index > CLKRC_DIV_MASK ||
	    GET_CLKRC_DIV(fie->index) > FRAME_RATE_MAX)
		return -EINVAL;

	for (i = 0; i < ARRAY_SIZE(ov6650_codes); i++)
		if (fie->code == ov6650_codes[i])
			break;
	if (i == ARRAY_SIZE(ov6650_codes))
		return -EINVAL;

	if (!fie->width || fie->width > W_CIF ||
	    !fie->height || fie->height > H_CIF)
		return -EINVAL;

	fie->interval.numerator = GET_CLKRC_DIV(fie->index);
	fie->interval.denominator = FRAME_RATE_MAX;

	return 0;
}

static int ov6650_g_frame_interval(struct v4l2_subdev *sd,
				   struct v4l2_subdev_frame_interval *ival)
{
	struct i2c_client *client = v4l2_get_subdevdata(sd);
	struct ov6650 *priv = to_ov6650(client);

	ival->interval = priv->tpf;

	dev_dbg(&client->dev, "Frame interval: %u/%u s\n",
		ival->interval.numerator, ival->interval.denominator);

	return 0;
}

static int ov6650_s_frame_interval(struct v4l2_subdev *sd,
				   struct v4l2_subdev_frame_interval *ival)
{
	struct i2c_client *client = v4l2_get_subdevdata(sd);
	struct ov6650 *priv = to_ov6650(client);
	struct v4l2_fract *tpf = &ival->interval;
	int div, ret;

	if (tpf->numerator == 0 || tpf->denominator == 0)
		div = 1;  /* Reset to full rate */
	else
		div = (tpf->numerator * FRAME_RATE_MAX) / tpf->denominator;

	if (div == 0)
		div = 1;
	else if (div > GET_CLKRC_DIV(CLKRC_DIV_MASK))
		div = GET_CLKRC_DIV(CLKRC_DIV_MASK);

	ret = ov6650_reg_rmw(client, REG_CLKRC, to_clkrc(div), CLKRC_DIV_MASK);
	if (!ret) {
		priv->tpf.numerator = div;
		priv->tpf.denominator = FRAME_RATE_MAX;

		*tpf = priv->tpf;
	}

	return ret;
}

/* Soft reset the camera. This has nothing to do with the RESET pin! */
static int ov6650_reset(struct i2c_client *client)
{
	int ret;

	dev_dbg(&client->dev, "reset\n");

	ret = ov6650_reg_rmw(client, REG_COMA, COMA_RESET, 0);
	if (ret)
		dev_err(&client->dev,
			"An error occurred while entering soft reset!\n");

	return ret;
}

/* program default register values */
static int ov6650_prog_dflt(struct i2c_client *client, u8 clkrc)
{
	int ret;

	dev_dbg(&client->dev, "initializing\n");

	ret = ov6650_reg_write(client, REG_COMA, 0);	/* ~COMA_RESET */
	if (!ret)
		ret = ov6650_reg_write(client, REG_CLKRC, clkrc);
	if (!ret)
		ret = ov6650_reg_rmw(client, REG_COMB, 0, COMB_BAND_FILTER);

	return ret;
}

static int ov6650_video_probe(struct v4l2_subdev *sd)
{
	struct i2c_client *client = v4l2_get_subdevdata(sd);
	struct ov6650 *priv = to_ov6650(client);
	const struct ov6650_xclk *xclk = NULL;
	unsigned long rate;
	u8 pidh, pidl, midh, midl;
	int i, ret = 0;

	priv->clk = devm_clk_get(&client->dev, NULL);
	if (IS_ERR(priv->clk)) {
		ret = PTR_ERR(priv->clk);
		dev_err(&client->dev, "clk request err: %d\n", ret);
		return ret;
	}

	rate = clk_get_rate(priv->clk);
	for (i = 0; rate && i < ARRAY_SIZE(ov6650_xclk); i++) {
		if (rate != ov6650_xclk[i].rate)
			continue;

		xclk = &ov6650_xclk[i];
		dev_info(&client->dev, "using host default clock rate %lukHz\n",
			 rate / 1000);
		break;
	}
	for (i = 0; !xclk && i < ARRAY_SIZE(ov6650_xclk); i++) {
		ret = clk_set_rate(priv->clk, ov6650_xclk[i].rate);
		if (ret || clk_get_rate(priv->clk) != ov6650_xclk[i].rate)
			continue;

		xclk = &ov6650_xclk[i];
		dev_info(&client->dev, "using negotiated clock rate %lukHz\n",
			 xclk->rate / 1000);
		break;
	}
	if (!xclk) {
		dev_err(&client->dev, "unable to get supported clock rate\n");
		if (!ret)
			ret = -EINVAL;
		return ret;
	}

	ret = ov6650_s_power(sd, 1);
	if (ret < 0)
		return ret;

	msleep(20);

	/*
	 * check and show product ID and manufacturer ID
	 */
	ret = ov6650_reg_read(client, REG_PIDH, &pidh);
	if (!ret)
		ret = ov6650_reg_read(client, REG_PIDL, &pidl);
	if (!ret)
		ret = ov6650_reg_read(client, REG_MIDH, &midh);
	if (!ret)
		ret = ov6650_reg_read(client, REG_MIDL, &midl);

	if (ret)
		goto done;

	if ((pidh != OV6650_PIDH) || (pidl != OV6650_PIDL)) {
		dev_err(&client->dev, "Product ID error 0x%02x:0x%02x\n",
				pidh, pidl);
		ret = -ENODEV;
		goto done;
	}

	dev_info(&client->dev,
		"ov6650 Product ID 0x%02x:0x%02x Manufacturer ID 0x%02x:0x%02x\n",
		pidh, pidl, midh, midl);

	ret = ov6650_reset(client);
	if (!ret)
		ret = ov6650_prog_dflt(client, xclk->clkrc);
	if (!ret) {
		/* driver default frame format, no scaling */
		ret = ov6650_s_fmt(sd, ov6650_def_fmt.code, false);
	}
	if (!ret)
		ret = v4l2_ctrl_handler_setup(&priv->hdl);

done:
	ov6650_s_power(sd, 0);
	return ret;
}

static const struct v4l2_ctrl_ops ov6550_ctrl_ops = {
	.g_volatile_ctrl = ov6550_g_volatile_ctrl,
	.s_ctrl = ov6550_s_ctrl,
};

static const struct v4l2_subdev_core_ops ov6650_core_ops = {
#ifdef CONFIG_VIDEO_ADV_DEBUG
	.g_register		= ov6650_get_register,
	.s_register		= ov6650_set_register,
#endif
	.s_power		= ov6650_s_power,
};

/* Request bus settings on camera side */
static int ov6650_get_mbus_config(struct v4l2_subdev *sd,
				  unsigned int pad,
				  struct v4l2_mbus_config *cfg)
{
	struct i2c_client *client = v4l2_get_subdevdata(sd);
	u8 comj, comf;
	int ret;

	ret = ov6650_reg_read(client, REG_COMJ, &comj);
	if (ret)
		return ret;

	ret = ov6650_reg_read(client, REG_COMF, &comf);
	if (ret)
		return ret;

	cfg->type = V4L2_MBUS_PARALLEL;

	cfg->bus.parallel.flags = V4L2_MBUS_MASTER | V4L2_MBUS_DATA_ACTIVE_HIGH
		| ((comj & COMJ_VSYNC_HIGH)  ? V4L2_MBUS_VSYNC_ACTIVE_HIGH
					     : V4L2_MBUS_VSYNC_ACTIVE_LOW)
		| ((comf & COMF_HREF_LOW)    ? V4L2_MBUS_HSYNC_ACTIVE_LOW
					     : V4L2_MBUS_HSYNC_ACTIVE_HIGH)
		| ((comj & COMJ_PCLK_RISING) ? V4L2_MBUS_PCLK_SAMPLE_RISING
					     : V4L2_MBUS_PCLK_SAMPLE_FALLING);
	return 0;
}

static const struct v4l2_subdev_video_ops ov6650_video_ops = {
	.s_stream	= ov6650_s_stream,
	.g_frame_interval = ov6650_g_frame_interval,
	.s_frame_interval = ov6650_s_frame_interval,
};

static const struct v4l2_subdev_pad_ops ov6650_pad_ops = {
	.enum_mbus_code		= ov6650_enum_mbus_code,
	.enum_frame_interval	= ov6650_enum_frame_interval,
	.get_selection		= ov6650_get_selection,
	.set_selection		= ov6650_set_selection,
	.get_fmt		= ov6650_get_fmt,
	.set_fmt		= ov6650_set_fmt,
	.get_mbus_config	= ov6650_get_mbus_config,
};

static const struct v4l2_subdev_ops ov6650_subdev_ops = {
	.core	= &ov6650_core_ops,
	.video	= &ov6650_video_ops,
	.pad	= &ov6650_pad_ops,
};

static const struct v4l2_subdev_internal_ops ov6650_internal_ops = {
	.registered = ov6650_video_probe,
};

/*
 * i2c_driver function
 */
static int ov6650_probe(struct i2c_client *client,
			const struct i2c_device_id *did)
{
	struct ov6650 *priv;
	int ret;

	priv = devm_kzalloc(&client->dev, sizeof(*priv), GFP_KERNEL);
	if (!priv)
		return -ENOMEM;

	v4l2_i2c_subdev_init(&priv->subdev, client, &ov6650_subdev_ops);
	v4l2_ctrl_handler_init(&priv->hdl, 13);
	v4l2_ctrl_new_std(&priv->hdl, &ov6550_ctrl_ops,
			V4L2_CID_VFLIP, 0, 1, 1, 0);
	v4l2_ctrl_new_std(&priv->hdl, &ov6550_ctrl_ops,
			V4L2_CID_HFLIP, 0, 1, 1, 0);
	priv->autogain = v4l2_ctrl_new_std(&priv->hdl, &ov6550_ctrl_ops,
			V4L2_CID_AUTOGAIN, 0, 1, 1, 1);
	priv->gain = v4l2_ctrl_new_std(&priv->hdl, &ov6550_ctrl_ops,
			V4L2_CID_GAIN, 0, 0x3f, 1, DEF_GAIN);
	priv->autowb = v4l2_ctrl_new_std(&priv->hdl, &ov6550_ctrl_ops,
			V4L2_CID_AUTO_WHITE_BALANCE, 0, 1, 1, 1);
	priv->blue = v4l2_ctrl_new_std(&priv->hdl, &ov6550_ctrl_ops,
			V4L2_CID_BLUE_BALANCE, 0, 0xff, 1, DEF_BLUE);
	priv->red = v4l2_ctrl_new_std(&priv->hdl, &ov6550_ctrl_ops,
			V4L2_CID_RED_BALANCE, 0, 0xff, 1, DEF_RED);
	v4l2_ctrl_new_std(&priv->hdl, &ov6550_ctrl_ops,
			V4L2_CID_SATURATION, 0, 0xf, 1, 0x8);
	v4l2_ctrl_new_std(&priv->hdl, &ov6550_ctrl_ops,
			V4L2_CID_HUE, 0, HUE_MASK, 1, DEF_HUE);
	v4l2_ctrl_new_std(&priv->hdl, &ov6550_ctrl_ops,
			V4L2_CID_BRIGHTNESS, 0, 0xff, 1, 0x80);
	priv->autoexposure = v4l2_ctrl_new_std_menu(&priv->hdl,
			&ov6550_ctrl_ops, V4L2_CID_EXPOSURE_AUTO,
			V4L2_EXPOSURE_MANUAL, 0, V4L2_EXPOSURE_AUTO);
	priv->exposure = v4l2_ctrl_new_std(&priv->hdl, &ov6550_ctrl_ops,
			V4L2_CID_EXPOSURE, 0, 0xff, 1, DEF_AECH);
	v4l2_ctrl_new_std(&priv->hdl, &ov6550_ctrl_ops,
			V4L2_CID_GAMMA, 0, 0xff, 1, 0x12);

	priv->subdev.ctrl_handler = &priv->hdl;
	if (priv->hdl.error) {
		ret = priv->hdl.error;
		goto ectlhdlfree;
	}

	v4l2_ctrl_auto_cluster(2, &priv->autogain, 0, true);
	v4l2_ctrl_auto_cluster(3, &priv->autowb, 0, true);
	v4l2_ctrl_auto_cluster(2, &priv->autoexposure,
				V4L2_EXPOSURE_MANUAL, true);

	priv->rect.left	  = DEF_HSTRT << 1;
	priv->rect.top	  = DEF_VSTRT << 1;
	priv->rect.width  = W_CIF;
	priv->rect.height = H_CIF;

	/* Hardware default frame interval */
	priv->tpf.numerator   = GET_CLKRC_DIV(DEF_CLKRC);
	priv->tpf.denominator = FRAME_RATE_MAX;

	priv->subdev.internal_ops = &ov6650_internal_ops;

	ret = v4l2_async_register_subdev(&priv->subdev);
	if (!ret)
		return 0;
ectlhdlfree:
	v4l2_ctrl_handler_free(&priv->hdl);

	return ret;
}

static void ov6650_remove(struct i2c_client *client)
{
	struct ov6650 *priv = to_ov6650(client);

	v4l2_async_unregister_subdev(&priv->subdev);
	v4l2_ctrl_handler_free(&priv->hdl);
}

static const struct i2c_device_id ov6650_id[] = {
	{ "ov6650", 0 },
	{ }
};
MODULE_DEVICE_TABLE(i2c, ov6650_id);

static struct i2c_driver ov6650_i2c_driver = {
	.driver = {
		.name = "ov6650",
	},
	.probe    = ov6650_probe,
	.remove   = ov6650_remove,
	.id_table = ov6650_id,
};

module_i2c_driver(ov6650_i2c_driver);

MODULE_DESCRIPTION("V4L2 subdevice driver for OmniVision OV6650 camera sensor");
MODULE_AUTHOR("Janusz Krzysztofik <jmkrzyszt@gmail.com");
MODULE_LICENSE("GPL v2");<|MERGE_RESOLUTION|>--- conflicted
+++ resolved
@@ -535,17 +535,10 @@
 		struct v4l2_mbus_framefmt *mf = &sd_state->pads->try_fmt;
 		/* detect current pad config scaling factor */
 		bool half_scale = !is_unscaled_ok(mf->width, mf->height, crop);
-<<<<<<< HEAD
 
 		/* store new crop rectangle */
 		*crop = sel->r;
 
-=======
-
-		/* store new crop rectangle */
-		*crop = sel->r;
-
->>>>>>> d60c95ef
 		/* adjust frame size */
 		mf->width = crop->width >> half_scale;
 		mf->height = crop->height >> half_scale;
