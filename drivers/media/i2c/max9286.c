--- conflicted
+++ resolved
@@ -1114,7 +1114,6 @@
 		}
 
 		return 0;
-<<<<<<< HEAD
 	}
 
 	/* If the property is specified make sure it is well formed. */
@@ -1125,18 +1124,6 @@
 		return -EINVAL;
 	}
 
-=======
-	}
-
-	/* If the property is specified make sure it is well formed. */
-	if (ret || priv->gpio_poc[0] > 1 ||
-	    (priv->gpio_poc[1] != GPIO_ACTIVE_HIGH &&
-	     priv->gpio_poc[1] != GPIO_ACTIVE_LOW)) {
-		dev_err(dev, "Invalid 'gpio-poc' property\n");
-		return -EINVAL;
-	}
-
->>>>>>> 3a82f341
 	return 0;
 }
 
