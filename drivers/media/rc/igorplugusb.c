--- conflicted
+++ resolved
@@ -67,11 +67,7 @@
 		if (overflow > 0) {
 			dev_warn(ir->dev, "receive overflow, at least %u lost",
 								overflow);
-<<<<<<< HEAD
-			ir_raw_event_reset(ir->rc);
-=======
 			ir_raw_event_overflow(ir->rc);
->>>>>>> d60c95ef
 		}
 
 		do {
