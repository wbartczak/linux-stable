#ifndef _HFI1_USER_SDMA_H
#define _HFI1_USER_SDMA_H
/*
 * Copyright(c) 2015 - 2018 Intel Corporation.
 *
 * This file is provided under a dual BSD/GPLv2 license.  When using or
 * redistributing this file, you may do so under either license.
 *
 * GPL LICENSE SUMMARY
 *
 * This program is free software; you can redistribute it and/or modify
 * it under the terms of version 2 of the GNU General Public License as
 * published by the Free Software Foundation.
 *
 * This program is distributed in the hope that it will be useful, but
 * WITHOUT ANY WARRANTY; without even the implied warranty of
 * MERCHANTABILITY or FITNESS FOR A PARTICULAR PURPOSE.  See the GNU
 * General Public License for more details.
 *
 * BSD LICENSE
 *
 * Redistribution and use in source and binary forms, with or without
 * modification, are permitted provided that the following conditions
 * are met:
 *
 *  - Redistributions of source code must retain the above copyright
 *    notice, this list of conditions and the following disclaimer.
 *  - Redistributions in binary form must reproduce the above copyright
 *    notice, this list of conditions and the following disclaimer in
 *    the documentation and/or other materials provided with the
 *    distribution.
 *  - Neither the name of Intel Corporation nor the names of its
 *    contributors may be used to endorse or promote products derived
 *    from this software without specific prior written permission.
 *
 * THIS SOFTWARE IS PROVIDED BY THE COPYRIGHT HOLDERS AND CONTRIBUTORS
 * "AS IS" AND ANY EXPRESS OR IMPLIED WARRANTIES, INCLUDING, BUT NOT
 * LIMITED TO, THE IMPLIED WARRANTIES OF MERCHANTABILITY AND FITNESS FOR
 * A PARTICULAR PURPOSE ARE DISCLAIMED. IN NO EVENT SHALL THE COPYRIGHT
 * OWNER OR CONTRIBUTORS BE LIABLE FOR ANY DIRECT, INDIRECT, INCIDENTAL,
 * SPECIAL, EXEMPLARY, OR CONSEQUENTIAL DAMAGES (INCLUDING, BUT NOT
 * LIMITED TO, PROCUREMENT OF SUBSTITUTE GOODS OR SERVICES; LOSS OF USE,
 * DATA, OR PROFITS; OR BUSINESS INTERRUPTION) HOWEVER CAUSED AND ON ANY
 * THEORY OF LIABILITY, WHETHER IN CONTRACT, STRICT LIABILITY, OR TORT
 * (INCLUDING NEGLIGENCE OR OTHERWISE) ARISING IN ANY WAY OUT OF THE USE
 * OF THIS SOFTWARE, EVEN IF ADVISED OF THE POSSIBILITY OF SUCH DAMAGE.
 *
 */
#include <linux/device.h>
#include <linux/wait.h>

#include "common.h"
#include "iowait.h"
#include "user_exp_rcv.h"

/* The maximum number of Data io vectors per message/request */
#define MAX_VECTORS_PER_REQ 8
/*
 * Maximum number of packet to send from each message/request
 * before moving to the next one.
 */
#define MAX_PKTS_PER_QUEUE 16

#define num_pages(x) (1 + ((((x) - 1) & PAGE_MASK) >> PAGE_SHIFT))

#define req_opcode(x) \
	(((x) >> HFI1_SDMA_REQ_OPCODE_SHIFT) & HFI1_SDMA_REQ_OPCODE_MASK)
#define req_version(x) \
	(((x) >> HFI1_SDMA_REQ_VERSION_SHIFT) & HFI1_SDMA_REQ_OPCODE_MASK)
#define req_iovcnt(x) \
	(((x) >> HFI1_SDMA_REQ_IOVCNT_SHIFT) & HFI1_SDMA_REQ_IOVCNT_MASK)

/* Number of BTH.PSN bits used for sequence number in expected rcvs */
#define BTH_SEQ_MASK 0x7ffull

#define AHG_KDETH_INTR_SHIFT 12
#define AHG_KDETH_SH_SHIFT   13
#define AHG_KDETH_ARRAY_SIZE  9

#define PBC2LRH(x) ((((x) & 0xfff) << 2) - 4)
#define LRH2PBC(x) ((((x) >> 2) + 1) & 0xfff)

/**
 * Build an SDMA AHG header update descriptor and save it to an array.
 * @arr        - Array to save the descriptor to.
 * @idx        - Index of the array at which the descriptor will be saved.
 * @array_size - Size of the array arr.
 * @dw         - Update index into the header in DWs.
 * @bit        - Start bit.
 * @width      - Field width.
 * @value      - 16 bits of immediate data to write into the field.
 * Returns -ERANGE if idx is invalid. If successful, returns the next index
 * (idx + 1) of the array to be used for the next descriptor.
 */
static inline int ahg_header_set(u32 *arr, int idx, size_t array_size,
				 u8 dw, u8 bit, u8 width, u16 value)
{
	if ((size_t)idx >= array_size)
		return -ERANGE;
	arr[idx++] = sdma_build_ahg_descriptor(value, dw, bit, width);
	return idx;
}

/* Tx request flag bits */
#define TXREQ_FLAGS_REQ_ACK   BIT(0)      /* Set the ACK bit in the header */
#define TXREQ_FLAGS_REQ_DISABLE_SH BIT(1) /* Disable header suppression */

enum pkt_q_sdma_state {
	SDMA_PKT_Q_ACTIVE,
	SDMA_PKT_Q_DEFERRED,
};
<<<<<<< HEAD

/*
 * Maximum retry attempts to submit a TX request
 * before putting the process to sleep.
 */
#define MAX_DEFER_RETRY_COUNT 1
=======
>>>>>>> f7688b48

#define SDMA_IOWAIT_TIMEOUT 1000 /* in milliseconds */

#define SDMA_DBG(req, fmt, ...)				     \
	hfi1_cdbg(SDMA, "[%u:%u:%u:%u] " fmt, (req)->pq->dd->unit, \
		 (req)->pq->ctxt, (req)->pq->subctxt, (req)->info.comp_idx, \
		 ##__VA_ARGS__)

struct hfi1_user_sdma_pkt_q {
	u16 ctxt;
	u16 subctxt;
	u16 n_max_reqs;
	atomic_t n_reqs;
	u16 reqidx;
	struct hfi1_devdata *dd;
	struct kmem_cache *txreq_cache;
	struct user_sdma_request *reqs;
	unsigned long *req_in_use;
	struct iowait busy;
	enum pkt_q_sdma_state state;
	wait_queue_head_t wait;
	unsigned long unpinned;
	struct mmu_rb_handler *handler;
	atomic_t n_locked;
	struct mm_struct *mm;
};

struct hfi1_user_sdma_comp_q {
	u16 nentries;
	struct hfi1_sdma_comp_entry *comps;
};

struct sdma_mmu_node {
	struct mmu_rb_node rb;
	struct hfi1_user_sdma_pkt_q *pq;
	atomic_t refcount;
	struct page **pages;
	unsigned int npages;
};

struct user_sdma_iovec {
	struct list_head list;
	struct iovec iov;
	/* number of pages in this vector */
	unsigned int npages;
	/* array of pinned pages for this vector */
	struct page **pages;
	/*
	 * offset into the virtual address space of the vector at
	 * which we last left off.
	 */
	u64 offset;
	struct sdma_mmu_node *node;
};

/* evict operation argument */
struct evict_data {
	u32 cleared;	/* count evicted so far */
	u32 target;	/* target count to evict */
};

struct user_sdma_request {
	/* This is the original header from user space */
	struct hfi1_pkt_header hdr;

	/* Read mostly fields */
	struct hfi1_user_sdma_pkt_q *pq ____cacheline_aligned_in_smp;
	struct hfi1_user_sdma_comp_q *cq;
	/*
	 * Pointer to the SDMA engine for this request.
	 * Since different request could be on different VLs,
	 * each request will need it's own engine pointer.
	 */
	struct sdma_engine *sde;
	struct sdma_req_info info;
	/* TID array values copied from the tid_iov vector */
	u32 *tids;
	/* total length of the data in the request */
	u32 data_len;
	/* number of elements copied to the tids array */
	u16 n_tids;
	/*
	 * We copy the iovs for this request (based on
	 * info.iovcnt). These are only the data vectors
	 */
	u8 data_iovs;
	s8 ahg_idx;

	/* Writeable fields shared with interrupt */
<<<<<<< HEAD
	u64 seqcomp ____cacheline_aligned_in_smp;
	u64 seqsubmitted;
=======
	u16 seqcomp ____cacheline_aligned_in_smp;
	u16 seqsubmitted;
>>>>>>> f7688b48

	/* Send side fields */
	struct list_head txps ____cacheline_aligned_in_smp;
	u16 seqnum;
	/*
	 * KDETH.OFFSET (TID) field
	 * The offset can cover multiple packets, depending on the
	 * size of the TID entry.
	 */
	u32 tidoffset;
	/*
	 * KDETH.Offset (Eager) field
	 * We need to remember the initial value so the headers
	 * can be updated properly.
	 */
	u32 koffset;
	u32 sent;
	/* TID index copied from the tid_iov vector */
	u16 tididx;
	/* progress index moving along the iovs array */
	u8 iov_idx;
	u8 has_error;

	struct user_sdma_iovec iovs[MAX_VECTORS_PER_REQ];
} ____cacheline_aligned_in_smp;

/*
 * A single txreq could span up to 3 physical pages when the MTU
 * is sufficiently large (> 4K). Each of the IOV pointers also
 * needs it's own set of flags so the vector has been handled
 * independently of each other.
 */
struct user_sdma_txreq {
	/* Packet header for the txreq */
	struct hfi1_pkt_header hdr;
	struct sdma_txreq txreq;
	struct list_head list;
	struct user_sdma_request *req;
	u16 flags;
<<<<<<< HEAD
	u64 seqnum;
=======
	u16 seqnum;
>>>>>>> f7688b48
};

int hfi1_user_sdma_alloc_queues(struct hfi1_ctxtdata *uctxt,
				struct hfi1_filedata *fd);
int hfi1_user_sdma_free_queues(struct hfi1_filedata *fd,
			       struct hfi1_ctxtdata *uctxt);
int hfi1_user_sdma_process_request(struct hfi1_filedata *fd,
				   struct iovec *iovec, unsigned long dim,
				   unsigned long *count);

#endif /* _HFI1_USER_SDMA_H */<|MERGE_RESOLUTION|>--- conflicted
+++ resolved
@@ -109,15 +109,6 @@
 	SDMA_PKT_Q_ACTIVE,
 	SDMA_PKT_Q_DEFERRED,
 };
-<<<<<<< HEAD
-
-/*
- * Maximum retry attempts to submit a TX request
- * before putting the process to sleep.
- */
-#define MAX_DEFER_RETRY_COUNT 1
-=======
->>>>>>> f7688b48
 
 #define SDMA_IOWAIT_TIMEOUT 1000 /* in milliseconds */
 
@@ -207,13 +198,8 @@
 	s8 ahg_idx;
 
 	/* Writeable fields shared with interrupt */
-<<<<<<< HEAD
-	u64 seqcomp ____cacheline_aligned_in_smp;
-	u64 seqsubmitted;
-=======
 	u16 seqcomp ____cacheline_aligned_in_smp;
 	u16 seqsubmitted;
->>>>>>> f7688b48
 
 	/* Send side fields */
 	struct list_head txps ____cacheline_aligned_in_smp;
@@ -253,11 +239,7 @@
 	struct list_head list;
 	struct user_sdma_request *req;
 	u16 flags;
-<<<<<<< HEAD
-	u64 seqnum;
-=======
 	u16 seqnum;
->>>>>>> f7688b48
 };
 
 int hfi1_user_sdma_alloc_queues(struct hfi1_ctxtdata *uctxt,
