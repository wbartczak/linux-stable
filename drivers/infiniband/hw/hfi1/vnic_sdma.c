--- conflicted
+++ resolved
@@ -231,35 +231,20 @@
 				bool pkts_sent)
 {
 	struct hfi1_vnic_sdma *vnic_sdma =
-<<<<<<< HEAD
-		container_of(wait, struct hfi1_vnic_sdma, wait);
-	struct hfi1_ibdev *dev = &vnic_sdma->dd->verbs_dev;
-
-	write_seqlock(&dev->iowait_lock);
-	if (sdma_progress(sde, seq, txreq)) {
-		write_sequnlock(&dev->iowait_lock);
-=======
 		container_of(wait->iow, struct hfi1_vnic_sdma, wait);
 
 	write_seqlock(&sde->waitlock);
 	if (sdma_progress(sde, seq, txreq)) {
 		write_sequnlock(&sde->waitlock);
->>>>>>> f7688b48
 		return -EAGAIN;
 	}
 
 	vnic_sdma->state = HFI1_VNIC_SDMA_Q_DEFERRED;
-<<<<<<< HEAD
-	if (list_empty(&vnic_sdma->wait.list))
-		iowait_queue(pkts_sent, wait, &sde->dmawait);
-	write_sequnlock(&dev->iowait_lock);
-=======
 	if (list_empty(&vnic_sdma->wait.list)) {
 		iowait_get_priority(wait->iow);
 		iowait_queue(pkts_sent, wait->iow, &sde->dmawait);
 	}
 	write_sequnlock(&sde->waitlock);
->>>>>>> f7688b48
 	return -EBUSY;
 }
 
