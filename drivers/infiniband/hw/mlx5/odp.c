--- conflicted
+++ resolved
@@ -197,34 +197,12 @@
 
 	mlx5r_deref_wait_odp_mkey(&mr->mmkey);
 
-<<<<<<< HEAD
-	if (need_imr_xlt) {
-		mutex_lock(&odp_imr->umem_mutex);
-		mlx5_ib_update_xlt(mr->parent, idx, 1, 0,
-				   MLX5_IB_UPD_XLT_INDIRECT |
-				   MLX5_IB_UPD_XLT_ATOMIC);
-		mutex_unlock(&odp_imr->umem_mutex);
-	}
-
-	dma_fence_odp_mr(mr);
-
-	mlx5_mr_cache_free(mr_to_mdev(mr), mr);
-	ib_umem_odp_release(odp);
-}
-
-static void free_implicit_child_mr_work(struct work_struct *work)
-{
-	struct mlx5_ib_mr *mr =
-		container_of(work, struct mlx5_ib_mr, odp_destroy.work);
-	struct mlx5_ib_mr *imr = mr->parent;
-=======
 	mutex_lock(&odp_imr->umem_mutex);
 	mlx5_ib_update_xlt(mr->parent, ib_umem_start(odp) >> MLX5_IMR_MTT_SHIFT,
 			   1, 0,
 			   MLX5_IB_UPD_XLT_INDIRECT | MLX5_IB_UPD_XLT_ATOMIC);
 	mutex_unlock(&odp_imr->umem_mutex);
 	mlx5_ib_dereg_mr(&mr->ibmr, NULL);
->>>>>>> 25423f4b
 
 	mlx5r_deref_odp_mkey(&imr->mmkey);
 }
