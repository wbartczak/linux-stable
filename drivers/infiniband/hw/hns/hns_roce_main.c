/*
 * Copyright (c) 2016 Hisilicon Limited.
 * Copyright (c) 2007, 2008 Mellanox Technologies. All rights reserved.
 *
 * This software is available to you under a choice of one of two
 * licenses.  You may choose to be licensed under the terms of the GNU
 * General Public License (GPL) Version 2, available from the file
 * COPYING in the main directory of this source tree, or the
 * OpenIB.org BSD license below:
 *
 *     Redistribution and use in source and binary forms, with or
 *     without modification, are permitted provided that the following
 *     conditions are met:
 *
 *      - Redistributions of source code must retain the above
 *        copyright notice, this list of conditions and the following
 *        disclaimer.
 *
 *      - Redistributions in binary form must reproduce the above
 *        copyright notice, this list of conditions and the following
 *        disclaimer in the documentation and/or other materials
 *        provided with the distribution.
 *
 * THE SOFTWARE IS PROVIDED "AS IS", WITHOUT WARRANTY OF ANY KIND,
 * EXPRESS OR IMPLIED, INCLUDING BUT NOT LIMITED TO THE WARRANTIES OF
 * MERCHANTABILITY, FITNESS FOR A PARTICULAR PURPOSE AND
 * NONINFRINGEMENT. IN NO EVENT SHALL THE AUTHORS OR COPYRIGHT HOLDERS
 * BE LIABLE FOR ANY CLAIM, DAMAGES OR OTHER LIABILITY, WHETHER IN AN
 * ACTION OF CONTRACT, TORT OR OTHERWISE, ARISING FROM, OUT OF OR IN
 * CONNECTION WITH THE SOFTWARE OR THE USE OR OTHER DEALINGS IN THE
 * SOFTWARE.
 */
#include <linux/acpi.h>
#include <linux/module.h>
#include <linux/pci.h>
#include <rdma/ib_addr.h>
#include <rdma/ib_smi.h>
#include <rdma/ib_user_verbs.h>
#include <rdma/ib_cache.h>
#include "hns_roce_common.h"
#include "hns_roce_device.h"
#include "hns_roce_hem.h"

static int hns_roce_set_mac(struct hns_roce_dev *hr_dev, u32 port,
			    const u8 *addr)
{
	u8 phy_port;
	u32 i;

	if (hr_dev->pci_dev->revision >= PCI_REVISION_ID_HIP09)
		return 0;

	if (!memcmp(hr_dev->dev_addr[port], addr, ETH_ALEN))
		return 0;

	for (i = 0; i < ETH_ALEN; i++)
		hr_dev->dev_addr[port][i] = addr[i];

	phy_port = hr_dev->iboe.phy_port[port];
	return hr_dev->hw->set_mac(hr_dev, phy_port, addr);
}

static int hns_roce_add_gid(const struct ib_gid_attr *attr, void **context)
{
	struct hns_roce_dev *hr_dev = to_hr_dev(attr->device);
	u32 port = attr->port_num - 1;
	int ret;

	if (port >= hr_dev->caps.num_ports)
		return -EINVAL;

	ret = hr_dev->hw->set_gid(hr_dev, attr->index, &attr->gid, attr);

	return ret;
}

static int hns_roce_del_gid(const struct ib_gid_attr *attr, void **context)
{
	struct hns_roce_dev *hr_dev = to_hr_dev(attr->device);
	u32 port = attr->port_num - 1;
	int ret;

	if (port >= hr_dev->caps.num_ports)
		return -EINVAL;

	ret = hr_dev->hw->set_gid(hr_dev, attr->index, NULL, NULL);

	return ret;
}

static int handle_en_event(struct hns_roce_dev *hr_dev, u32 port,
			   unsigned long event)
{
	struct device *dev = hr_dev->dev;
	struct net_device *netdev;
	int ret = 0;

	netdev = hr_dev->iboe.netdevs[port];
	if (!netdev) {
		dev_err(dev, "Can't find netdev on port(%u)!\n", port);
		return -ENODEV;
	}

	switch (event) {
	case NETDEV_UP:
	case NETDEV_CHANGE:
	case NETDEV_REGISTER:
	case NETDEV_CHANGEADDR:
		ret = hns_roce_set_mac(hr_dev, port, netdev->dev_addr);
		break;
	case NETDEV_DOWN:
		/*
		 * In v1 engine, only support all ports closed together.
		 */
		break;
	default:
		dev_dbg(dev, "NETDEV event = 0x%x!\n", (u32)(event));
		break;
	}

	return ret;
}

static int hns_roce_netdev_event(struct notifier_block *self,
				 unsigned long event, void *ptr)
{
	struct net_device *dev = netdev_notifier_info_to_dev(ptr);
	struct hns_roce_ib_iboe *iboe = NULL;
	struct hns_roce_dev *hr_dev = NULL;
	int ret;
	u32 port;

	hr_dev = container_of(self, struct hns_roce_dev, iboe.nb);
	iboe = &hr_dev->iboe;

	for (port = 0; port < hr_dev->caps.num_ports; port++) {
		if (dev == iboe->netdevs[port]) {
			ret = handle_en_event(hr_dev, port, event);
			if (ret)
				return NOTIFY_DONE;
			break;
		}
	}

	return NOTIFY_DONE;
}

static int hns_roce_setup_mtu_mac(struct hns_roce_dev *hr_dev)
{
	int ret;
	u8 i;

	for (i = 0; i < hr_dev->caps.num_ports; i++) {
		ret = hns_roce_set_mac(hr_dev, i,
				       hr_dev->iboe.netdevs[i]->dev_addr);
		if (ret)
			return ret;
	}

	return 0;
}

static int hns_roce_query_device(struct ib_device *ib_dev,
				 struct ib_device_attr *props,
				 struct ib_udata *uhw)
{
	struct hns_roce_dev *hr_dev = to_hr_dev(ib_dev);

	memset(props, 0, sizeof(*props));

	props->fw_ver = hr_dev->caps.fw_ver;
	props->sys_image_guid = cpu_to_be64(hr_dev->sys_image_guid);
	props->max_mr_size = (u64)(~(0ULL));
	props->page_size_cap = hr_dev->caps.page_size_cap;
	props->vendor_id = hr_dev->vendor_id;
	props->vendor_part_id = hr_dev->vendor_part_id;
	props->hw_ver = hr_dev->hw_rev;
	props->max_qp = hr_dev->caps.num_qps;
	props->max_qp_wr = hr_dev->caps.max_wqes;
	props->device_cap_flags = IB_DEVICE_PORT_ACTIVE_EVENT |
				  IB_DEVICE_RC_RNR_NAK_GEN;
	props->max_send_sge = hr_dev->caps.max_sq_sg;
	props->max_recv_sge = hr_dev->caps.max_rq_sg;
	props->max_sge_rd = 1;
	props->max_cq = hr_dev->caps.num_cqs;
	props->max_cqe = hr_dev->caps.max_cqes;
	props->max_mr = hr_dev->caps.num_mtpts;
	props->max_pd = hr_dev->caps.num_pds;
	props->max_qp_rd_atom = hr_dev->caps.max_qp_dest_rdma;
	props->max_qp_init_rd_atom = hr_dev->caps.max_qp_init_rdma;
	props->atomic_cap = hr_dev->caps.flags & HNS_ROCE_CAP_FLAG_ATOMIC ?
			    IB_ATOMIC_HCA : IB_ATOMIC_NONE;
	props->max_pkeys = 1;
	props->local_ca_ack_delay = hr_dev->caps.local_ca_ack_delay;
	if (hr_dev->caps.flags & HNS_ROCE_CAP_FLAG_SRQ) {
		props->max_srq = hr_dev->caps.num_srqs;
		props->max_srq_wr = hr_dev->caps.max_srq_wrs;
		props->max_srq_sge = hr_dev->caps.max_srq_sges;
	}

	if (hr_dev->caps.flags & HNS_ROCE_CAP_FLAG_FRMR &&
	    hr_dev->pci_dev->revision >= PCI_REVISION_ID_HIP09) {
		props->device_cap_flags |= IB_DEVICE_MEM_MGT_EXTENSIONS;
		props->max_fast_reg_page_list_len = HNS_ROCE_FRMR_MAX_PA;
	}

	if (hr_dev->caps.flags & HNS_ROCE_CAP_FLAG_XRC)
		props->device_cap_flags |= IB_DEVICE_XRC;

	return 0;
}

static int hns_roce_query_port(struct ib_device *ib_dev, u32 port_num,
			       struct ib_port_attr *props)
{
	struct hns_roce_dev *hr_dev = to_hr_dev(ib_dev);
	struct device *dev = hr_dev->dev;
	struct net_device *net_dev;
	unsigned long flags;
	enum ib_mtu mtu;
	u32 port;

	port = port_num - 1;

	/* props being zeroed by the caller, avoid zeroing it here */

	props->max_mtu = hr_dev->caps.max_mtu;
	props->gid_tbl_len = hr_dev->caps.gid_table_len[port];
	props->port_cap_flags = IB_PORT_CM_SUP | IB_PORT_REINIT_SUP |
				IB_PORT_VENDOR_CLASS_SUP |
				IB_PORT_BOOT_MGMT_SUP;
	props->max_msg_sz = HNS_ROCE_MAX_MSG_LEN;
	props->pkey_tbl_len = 1;
	props->active_width = IB_WIDTH_4X;
	props->active_speed = 1;

	spin_lock_irqsave(&hr_dev->iboe.lock, flags);

	net_dev = hr_dev->iboe.netdevs[port];
	if (!net_dev) {
		spin_unlock_irqrestore(&hr_dev->iboe.lock, flags);
		dev_err(dev, "Find netdev %u failed!\n", port);
		return -EINVAL;
	}

	mtu = iboe_get_mtu(net_dev->mtu);
	props->active_mtu = mtu ? min(props->max_mtu, mtu) : IB_MTU_256;
	props->state = netif_running(net_dev) && netif_carrier_ok(net_dev) ?
			       IB_PORT_ACTIVE :
			       IB_PORT_DOWN;
	props->phys_state = props->state == IB_PORT_ACTIVE ?
				    IB_PORT_PHYS_STATE_LINK_UP :
				    IB_PORT_PHYS_STATE_DISABLED;

	spin_unlock_irqrestore(&hr_dev->iboe.lock, flags);

	return 0;
}

static enum rdma_link_layer hns_roce_get_link_layer(struct ib_device *device,
						    u32 port_num)
{
	return IB_LINK_LAYER_ETHERNET;
}

static int hns_roce_query_pkey(struct ib_device *ib_dev, u32 port, u16 index,
			       u16 *pkey)
{
	if (index > 0)
		return -EINVAL;

	*pkey = PKEY_ID;

	return 0;
}

static int hns_roce_modify_device(struct ib_device *ib_dev, int mask,
				  struct ib_device_modify *props)
{
	unsigned long flags;

	if (mask & ~IB_DEVICE_MODIFY_NODE_DESC)
		return -EOPNOTSUPP;

	if (mask & IB_DEVICE_MODIFY_NODE_DESC) {
		spin_lock_irqsave(&to_hr_dev(ib_dev)->sm_lock, flags);
		memcpy(ib_dev->node_desc, props->node_desc, NODE_DESC_SIZE);
		spin_unlock_irqrestore(&to_hr_dev(ib_dev)->sm_lock, flags);
	}

	return 0;
}

struct hns_user_mmap_entry *
hns_roce_user_mmap_entry_insert(struct ib_ucontext *ucontext, u64 address,
				size_t length,
				enum hns_roce_mmap_type mmap_type)
{
	struct hns_user_mmap_entry *entry;
	int ret;

	entry = kzalloc(sizeof(*entry), GFP_KERNEL);
	if (!entry)
		return NULL;

	entry->address = address;
	entry->mmap_type = mmap_type;

	switch (mmap_type) {
	/* pgoff 0 must be used by DB for compatibility */
	case HNS_ROCE_MMAP_TYPE_DB:
		ret = rdma_user_mmap_entry_insert_exact(
				ucontext, &entry->rdma_entry, length, 0);
		break;
	case HNS_ROCE_MMAP_TYPE_DWQE:
		ret = rdma_user_mmap_entry_insert_range(
				ucontext, &entry->rdma_entry, length, 1,
				U32_MAX);
		break;
	default:
		ret = -EINVAL;
		break;
	}

	if (ret) {
		kfree(entry);
		return NULL;
	}

	return entry;
}

static void hns_roce_dealloc_uar_entry(struct hns_roce_ucontext *context)
{
	if (context->db_mmap_entry)
		rdma_user_mmap_entry_remove(
			&context->db_mmap_entry->rdma_entry);
}

static int hns_roce_alloc_uar_entry(struct ib_ucontext *uctx)
{
	struct hns_roce_ucontext *context = to_hr_ucontext(uctx);
	u64 address;

	address = context->uar.pfn << PAGE_SHIFT;
	context->db_mmap_entry = hns_roce_user_mmap_entry_insert(
		uctx, address, PAGE_SIZE, HNS_ROCE_MMAP_TYPE_DB);
	if (!context->db_mmap_entry)
		return -ENOMEM;

	return 0;
}

static int hns_roce_alloc_ucontext(struct ib_ucontext *uctx,
				   struct ib_udata *udata)
{
	int ret;
	struct hns_roce_ucontext *context = to_hr_ucontext(uctx);
	struct hns_roce_ib_alloc_ucontext_resp resp = {};
	struct hns_roce_dev *hr_dev = to_hr_dev(uctx->device);

	if (!hr_dev->active)
		return -EAGAIN;

	resp.qp_tab_size = hr_dev->caps.num_qps;
	resp.srq_tab_size = hr_dev->caps.num_srqs;

	ret = hns_roce_uar_alloc(hr_dev, &context->uar);
	if (ret)
		goto error_fail_uar_alloc;

	ret = hns_roce_alloc_uar_entry(uctx);
	if (ret)
		goto error_fail_uar_entry;

	if (hr_dev->caps.flags & HNS_ROCE_CAP_FLAG_CQ_RECORD_DB ||
	    hr_dev->caps.flags & HNS_ROCE_CAP_FLAG_QP_RECORD_DB) {
		INIT_LIST_HEAD(&context->page_list);
		mutex_init(&context->page_mutex);
	}

	resp.cqe_size = hr_dev->caps.cqe_sz;

	ret = ib_copy_to_udata(udata, &resp,
			       min(udata->outlen, sizeof(resp)));
	if (ret)
		goto error_fail_copy_to_udata;

	return 0;

error_fail_copy_to_udata:
	hns_roce_dealloc_uar_entry(context);

error_fail_uar_entry:
	ida_free(&hr_dev->uar_ida.ida, (int)context->uar.logic_idx);

error_fail_uar_alloc:
	return ret;
}

static void hns_roce_dealloc_ucontext(struct ib_ucontext *ibcontext)
{
	struct hns_roce_ucontext *context = to_hr_ucontext(ibcontext);
	struct hns_roce_dev *hr_dev = to_hr_dev(ibcontext->device);

	hns_roce_dealloc_uar_entry(context);

	ida_free(&hr_dev->uar_ida.ida, (int)context->uar.logic_idx);
}

static int hns_roce_mmap(struct ib_ucontext *uctx, struct vm_area_struct *vma)
{
	struct rdma_user_mmap_entry *rdma_entry;
	struct hns_user_mmap_entry *entry;
	phys_addr_t pfn;
	pgprot_t prot;
	int ret;

	rdma_entry = rdma_user_mmap_entry_get_pgoff(uctx, vma->vm_pgoff);
	if (!rdma_entry)
		return -EINVAL;

	entry = to_hns_mmap(rdma_entry);
	pfn = entry->address >> PAGE_SHIFT;

<<<<<<< HEAD
	if (entry->mmap_type != HNS_ROCE_MMAP_TYPE_TPTR)
		prot = pgprot_device(prot);
=======
	switch (entry->mmap_type) {
	case HNS_ROCE_MMAP_TYPE_DB:
	case HNS_ROCE_MMAP_TYPE_DWQE:
		prot = pgprot_device(vma->vm_page_prot);
		break;
	default:
		return -EINVAL;
	}
>>>>>>> 77b5472d

	ret = rdma_user_mmap_io(uctx, vma, pfn, rdma_entry->npages * PAGE_SIZE,
				prot, rdma_entry);

	rdma_user_mmap_entry_put(rdma_entry);

	return ret;
}

static void hns_roce_free_mmap(struct rdma_user_mmap_entry *rdma_entry)
{
	struct hns_user_mmap_entry *entry = to_hns_mmap(rdma_entry);

	kfree(entry);
}

static int hns_roce_port_immutable(struct ib_device *ib_dev, u32 port_num,
				   struct ib_port_immutable *immutable)
{
	struct ib_port_attr attr;
	int ret;

	ret = ib_query_port(ib_dev, port_num, &attr);
	if (ret)
		return ret;

	immutable->pkey_tbl_len = attr.pkey_tbl_len;
	immutable->gid_tbl_len = attr.gid_tbl_len;

	immutable->max_mad_size = IB_MGMT_MAD_SIZE;
	immutable->core_cap_flags = RDMA_CORE_PORT_IBA_ROCE;
	if (to_hr_dev(ib_dev)->caps.flags & HNS_ROCE_CAP_FLAG_ROCE_V1_V2)
		immutable->core_cap_flags |= RDMA_CORE_PORT_IBA_ROCE_UDP_ENCAP;

	return 0;
}

static void hns_roce_disassociate_ucontext(struct ib_ucontext *ibcontext)
{
}

static void hns_roce_get_fw_ver(struct ib_device *device, char *str)
{
	u64 fw_ver = to_hr_dev(device)->caps.fw_ver;
	unsigned int major, minor, sub_minor;

	major = upper_32_bits(fw_ver);
	minor = high_16_bits(lower_32_bits(fw_ver));
	sub_minor = low_16_bits(fw_ver);

	snprintf(str, IB_FW_VERSION_NAME_MAX, "%u.%u.%04u", major, minor,
		 sub_minor);
}

static void hns_roce_unregister_device(struct hns_roce_dev *hr_dev)
{
	struct hns_roce_ib_iboe *iboe = &hr_dev->iboe;

	hr_dev->active = false;
	unregister_netdevice_notifier(&iboe->nb);
	ib_unregister_device(&hr_dev->ib_dev);
}

static const struct ib_device_ops hns_roce_dev_ops = {
	.owner = THIS_MODULE,
	.driver_id = RDMA_DRIVER_HNS,
	.uverbs_abi_ver = 1,
	.uverbs_no_driver_id_binding = 1,

	.get_dev_fw_str = hns_roce_get_fw_ver,
	.add_gid = hns_roce_add_gid,
	.alloc_pd = hns_roce_alloc_pd,
	.alloc_ucontext = hns_roce_alloc_ucontext,
	.create_ah = hns_roce_create_ah,
	.create_user_ah = hns_roce_create_ah,
	.create_cq = hns_roce_create_cq,
	.create_qp = hns_roce_create_qp,
	.dealloc_pd = hns_roce_dealloc_pd,
	.dealloc_ucontext = hns_roce_dealloc_ucontext,
	.del_gid = hns_roce_del_gid,
	.dereg_mr = hns_roce_dereg_mr,
	.destroy_ah = hns_roce_destroy_ah,
	.destroy_cq = hns_roce_destroy_cq,
	.disassociate_ucontext = hns_roce_disassociate_ucontext,
	.fill_res_cq_entry = hns_roce_fill_res_cq_entry,
	.get_dma_mr = hns_roce_get_dma_mr,
	.get_link_layer = hns_roce_get_link_layer,
	.get_port_immutable = hns_roce_port_immutable,
	.mmap = hns_roce_mmap,
	.mmap_free = hns_roce_free_mmap,
	.modify_device = hns_roce_modify_device,
	.modify_qp = hns_roce_modify_qp,
	.query_ah = hns_roce_query_ah,
	.query_device = hns_roce_query_device,
	.query_pkey = hns_roce_query_pkey,
	.query_port = hns_roce_query_port,
	.reg_user_mr = hns_roce_reg_user_mr,

	INIT_RDMA_OBJ_SIZE(ib_ah, hns_roce_ah, ibah),
	INIT_RDMA_OBJ_SIZE(ib_cq, hns_roce_cq, ib_cq),
	INIT_RDMA_OBJ_SIZE(ib_pd, hns_roce_pd, ibpd),
	INIT_RDMA_OBJ_SIZE(ib_qp, hns_roce_qp, ibqp),
	INIT_RDMA_OBJ_SIZE(ib_ucontext, hns_roce_ucontext, ibucontext),
};

static const struct ib_device_ops hns_roce_dev_mr_ops = {
	.rereg_user_mr = hns_roce_rereg_user_mr,
};

static const struct ib_device_ops hns_roce_dev_mw_ops = {
	.alloc_mw = hns_roce_alloc_mw,
	.dealloc_mw = hns_roce_dealloc_mw,

	INIT_RDMA_OBJ_SIZE(ib_mw, hns_roce_mw, ibmw),
};

static const struct ib_device_ops hns_roce_dev_frmr_ops = {
	.alloc_mr = hns_roce_alloc_mr,
	.map_mr_sg = hns_roce_map_mr_sg,
};

static const struct ib_device_ops hns_roce_dev_srq_ops = {
	.create_srq = hns_roce_create_srq,
	.destroy_srq = hns_roce_destroy_srq,

	INIT_RDMA_OBJ_SIZE(ib_srq, hns_roce_srq, ibsrq),
};

static const struct ib_device_ops hns_roce_dev_xrcd_ops = {
	.alloc_xrcd = hns_roce_alloc_xrcd,
	.dealloc_xrcd = hns_roce_dealloc_xrcd,

	INIT_RDMA_OBJ_SIZE(ib_xrcd, hns_roce_xrcd, ibxrcd),
};

static int hns_roce_register_device(struct hns_roce_dev *hr_dev)
{
	int ret;
	struct hns_roce_ib_iboe *iboe = NULL;
	struct ib_device *ib_dev = NULL;
	struct device *dev = hr_dev->dev;
	unsigned int i;

	iboe = &hr_dev->iboe;
	spin_lock_init(&iboe->lock);

	ib_dev = &hr_dev->ib_dev;

	ib_dev->node_type = RDMA_NODE_IB_CA;
	ib_dev->dev.parent = dev;

	ib_dev->phys_port_cnt = hr_dev->caps.num_ports;
	ib_dev->local_dma_lkey = hr_dev->caps.reserved_lkey;
	ib_dev->num_comp_vectors = hr_dev->caps.num_comp_vectors;

	if (hr_dev->caps.flags & HNS_ROCE_CAP_FLAG_REREG_MR)
		ib_set_device_ops(ib_dev, &hns_roce_dev_mr_ops);

	if (hr_dev->caps.flags & HNS_ROCE_CAP_FLAG_MW)
		ib_set_device_ops(ib_dev, &hns_roce_dev_mw_ops);

	if (hr_dev->caps.flags & HNS_ROCE_CAP_FLAG_FRMR)
		ib_set_device_ops(ib_dev, &hns_roce_dev_frmr_ops);

	if (hr_dev->caps.flags & HNS_ROCE_CAP_FLAG_SRQ) {
		ib_set_device_ops(ib_dev, &hns_roce_dev_srq_ops);
		ib_set_device_ops(ib_dev, hr_dev->hw->hns_roce_dev_srq_ops);
	}

	if (hr_dev->caps.flags & HNS_ROCE_CAP_FLAG_XRC)
		ib_set_device_ops(ib_dev, &hns_roce_dev_xrcd_ops);

	ib_set_device_ops(ib_dev, hr_dev->hw->hns_roce_dev_ops);
	ib_set_device_ops(ib_dev, &hns_roce_dev_ops);
	for (i = 0; i < hr_dev->caps.num_ports; i++) {
		if (!hr_dev->iboe.netdevs[i])
			continue;

		ret = ib_device_set_netdev(ib_dev, hr_dev->iboe.netdevs[i],
					   i + 1);
		if (ret)
			return ret;
	}
	dma_set_max_seg_size(dev, UINT_MAX);
	ret = ib_register_device(ib_dev, "hns_%d", dev);
	if (ret) {
		dev_err(dev, "ib_register_device failed!\n");
		return ret;
	}

	ret = hns_roce_setup_mtu_mac(hr_dev);
	if (ret) {
		dev_err(dev, "setup_mtu_mac failed!\n");
		goto error_failed_setup_mtu_mac;
	}

	iboe->nb.notifier_call = hns_roce_netdev_event;
	ret = register_netdevice_notifier(&iboe->nb);
	if (ret) {
		dev_err(dev, "register_netdevice_notifier failed!\n");
		goto error_failed_setup_mtu_mac;
	}

	hr_dev->active = true;
	return 0;

error_failed_setup_mtu_mac:
	ib_unregister_device(ib_dev);

	return ret;
}

static int hns_roce_init_hem(struct hns_roce_dev *hr_dev)
{
	struct device *dev = hr_dev->dev;
	int ret;

	ret = hns_roce_init_hem_table(hr_dev, &hr_dev->mr_table.mtpt_table,
				      HEM_TYPE_MTPT, hr_dev->caps.mtpt_entry_sz,
				      hr_dev->caps.num_mtpts, 1);
	if (ret) {
		dev_err(dev, "Failed to init MTPT context memory, aborting.\n");
		return ret;
	}

	ret = hns_roce_init_hem_table(hr_dev, &hr_dev->qp_table.qp_table,
				      HEM_TYPE_QPC, hr_dev->caps.qpc_sz,
				      hr_dev->caps.num_qps, 1);
	if (ret) {
		dev_err(dev, "Failed to init QP context memory, aborting.\n");
		goto err_unmap_dmpt;
	}

	ret = hns_roce_init_hem_table(hr_dev, &hr_dev->qp_table.irrl_table,
				      HEM_TYPE_IRRL,
				      hr_dev->caps.irrl_entry_sz *
				      hr_dev->caps.max_qp_init_rdma,
				      hr_dev->caps.num_qps, 1);
	if (ret) {
		dev_err(dev, "Failed to init irrl_table memory, aborting.\n");
		goto err_unmap_qp;
	}

	if (hr_dev->caps.trrl_entry_sz) {
		ret = hns_roce_init_hem_table(hr_dev,
					      &hr_dev->qp_table.trrl_table,
					      HEM_TYPE_TRRL,
					      hr_dev->caps.trrl_entry_sz *
					      hr_dev->caps.max_qp_dest_rdma,
					      hr_dev->caps.num_qps, 1);
		if (ret) {
			dev_err(dev,
				"Failed to init trrl_table memory, aborting.\n");
			goto err_unmap_irrl;
		}
	}

	ret = hns_roce_init_hem_table(hr_dev, &hr_dev->cq_table.table,
				      HEM_TYPE_CQC, hr_dev->caps.cqc_entry_sz,
				      hr_dev->caps.num_cqs, 1);
	if (ret) {
		dev_err(dev, "Failed to init CQ context memory, aborting.\n");
		goto err_unmap_trrl;
	}

	if (hr_dev->caps.flags & HNS_ROCE_CAP_FLAG_SRQ) {
		ret = hns_roce_init_hem_table(hr_dev, &hr_dev->srq_table.table,
					      HEM_TYPE_SRQC,
					      hr_dev->caps.srqc_entry_sz,
					      hr_dev->caps.num_srqs, 1);
		if (ret) {
			dev_err(dev,
				"Failed to init SRQ context memory, aborting.\n");
			goto err_unmap_cq;
		}
	}

	if (hr_dev->caps.flags & HNS_ROCE_CAP_FLAG_QP_FLOW_CTRL) {
		ret = hns_roce_init_hem_table(hr_dev,
					      &hr_dev->qp_table.sccc_table,
					      HEM_TYPE_SCCC,
					      hr_dev->caps.sccc_sz,
					      hr_dev->caps.num_qps, 1);
		if (ret) {
			dev_err(dev,
				"Failed to init SCC context memory, aborting.\n");
			goto err_unmap_srq;
		}
	}

	if (hr_dev->caps.qpc_timer_entry_sz) {
		ret = hns_roce_init_hem_table(hr_dev, &hr_dev->qpc_timer_table,
					      HEM_TYPE_QPC_TIMER,
					      hr_dev->caps.qpc_timer_entry_sz,
					      hr_dev->caps.num_qpc_timer, 1);
		if (ret) {
			dev_err(dev,
				"Failed to init QPC timer memory, aborting.\n");
			goto err_unmap_ctx;
		}
	}

	if (hr_dev->caps.cqc_timer_entry_sz) {
		ret = hns_roce_init_hem_table(hr_dev, &hr_dev->cqc_timer_table,
					      HEM_TYPE_CQC_TIMER,
					      hr_dev->caps.cqc_timer_entry_sz,
					      hr_dev->caps.num_cqc_timer, 1);
		if (ret) {
			dev_err(dev,
				"Failed to init CQC timer memory, aborting.\n");
			goto err_unmap_qpc_timer;
		}
	}

	if (hr_dev->caps.gmv_entry_sz) {
		ret = hns_roce_init_hem_table(hr_dev, &hr_dev->gmv_table,
					      HEM_TYPE_GMV,
					      hr_dev->caps.gmv_entry_sz,
					      hr_dev->caps.gmv_entry_num, 1);
		if (ret) {
			dev_err(dev,
				"failed to init gmv table memory, ret = %d\n",
				ret);
			goto err_unmap_cqc_timer;
		}
	}

	return 0;

err_unmap_cqc_timer:
	if (hr_dev->caps.cqc_timer_entry_sz)
		hns_roce_cleanup_hem_table(hr_dev, &hr_dev->cqc_timer_table);

err_unmap_qpc_timer:
	if (hr_dev->caps.qpc_timer_entry_sz)
		hns_roce_cleanup_hem_table(hr_dev, &hr_dev->qpc_timer_table);

err_unmap_ctx:
	if (hr_dev->caps.flags & HNS_ROCE_CAP_FLAG_QP_FLOW_CTRL)
		hns_roce_cleanup_hem_table(hr_dev,
					   &hr_dev->qp_table.sccc_table);
err_unmap_srq:
	if (hr_dev->caps.flags & HNS_ROCE_CAP_FLAG_SRQ)
		hns_roce_cleanup_hem_table(hr_dev, &hr_dev->srq_table.table);

err_unmap_cq:
	hns_roce_cleanup_hem_table(hr_dev, &hr_dev->cq_table.table);

err_unmap_trrl:
	if (hr_dev->caps.trrl_entry_sz)
		hns_roce_cleanup_hem_table(hr_dev,
					   &hr_dev->qp_table.trrl_table);

err_unmap_irrl:
	hns_roce_cleanup_hem_table(hr_dev, &hr_dev->qp_table.irrl_table);

err_unmap_qp:
	hns_roce_cleanup_hem_table(hr_dev, &hr_dev->qp_table.qp_table);

err_unmap_dmpt:
	hns_roce_cleanup_hem_table(hr_dev, &hr_dev->mr_table.mtpt_table);

	return ret;
}

/**
 * hns_roce_setup_hca - setup host channel adapter
 * @hr_dev: pointer to hns roce device
 * Return : int
 */
static int hns_roce_setup_hca(struct hns_roce_dev *hr_dev)
{
	struct device *dev = hr_dev->dev;
	int ret;

	spin_lock_init(&hr_dev->sm_lock);

	if (hr_dev->caps.flags & HNS_ROCE_CAP_FLAG_CQ_RECORD_DB ||
	    hr_dev->caps.flags & HNS_ROCE_CAP_FLAG_QP_RECORD_DB) {
		INIT_LIST_HEAD(&hr_dev->pgdir_list);
		mutex_init(&hr_dev->pgdir_mutex);
	}

	hns_roce_init_uar_table(hr_dev);

	ret = hns_roce_uar_alloc(hr_dev, &hr_dev->priv_uar);
	if (ret) {
		dev_err(dev, "Failed to allocate priv_uar.\n");
		goto err_uar_table_free;
	}

	ret = hns_roce_init_qp_table(hr_dev);
	if (ret) {
		dev_err(dev, "Failed to init qp_table.\n");
		goto err_uar_table_free;
	}

	hns_roce_init_pd_table(hr_dev);

	if (hr_dev->caps.flags & HNS_ROCE_CAP_FLAG_XRC)
		hns_roce_init_xrcd_table(hr_dev);

	hns_roce_init_mr_table(hr_dev);

	hns_roce_init_cq_table(hr_dev);

	if (hr_dev->caps.flags & HNS_ROCE_CAP_FLAG_SRQ) {
		hns_roce_init_srq_table(hr_dev);
	}

	return 0;

err_uar_table_free:
	ida_destroy(&hr_dev->uar_ida.ida);
	return ret;
}

static void check_and_get_armed_cq(struct list_head *cq_list, struct ib_cq *cq)
{
	struct hns_roce_cq *hr_cq = to_hr_cq(cq);
	unsigned long flags;

	spin_lock_irqsave(&hr_cq->lock, flags);
	if (cq->comp_handler) {
		if (!hr_cq->is_armed) {
			hr_cq->is_armed = 1;
			list_add_tail(&hr_cq->node, cq_list);
		}
	}
	spin_unlock_irqrestore(&hr_cq->lock, flags);
}

void hns_roce_handle_device_err(struct hns_roce_dev *hr_dev)
{
	struct hns_roce_qp *hr_qp;
	struct hns_roce_cq *hr_cq;
	struct list_head cq_list;
	unsigned long flags_qp;
	unsigned long flags;

	INIT_LIST_HEAD(&cq_list);

	spin_lock_irqsave(&hr_dev->qp_list_lock, flags);
	list_for_each_entry(hr_qp, &hr_dev->qp_list, node) {
		spin_lock_irqsave(&hr_qp->sq.lock, flags_qp);
		if (hr_qp->sq.tail != hr_qp->sq.head)
			check_and_get_armed_cq(&cq_list, hr_qp->ibqp.send_cq);
		spin_unlock_irqrestore(&hr_qp->sq.lock, flags_qp);

		spin_lock_irqsave(&hr_qp->rq.lock, flags_qp);
		if ((!hr_qp->ibqp.srq) && (hr_qp->rq.tail != hr_qp->rq.head))
			check_and_get_armed_cq(&cq_list, hr_qp->ibqp.recv_cq);
		spin_unlock_irqrestore(&hr_qp->rq.lock, flags_qp);
	}

	list_for_each_entry(hr_cq, &cq_list, node)
		hns_roce_cq_completion(hr_dev, hr_cq->cqn);

	spin_unlock_irqrestore(&hr_dev->qp_list_lock, flags);
}

int hns_roce_init(struct hns_roce_dev *hr_dev)
{
	struct device *dev = hr_dev->dev;
	int ret;

	hr_dev->is_reset = false;

	if (hr_dev->hw->cmq_init) {
		ret = hr_dev->hw->cmq_init(hr_dev);
		if (ret) {
			dev_err(dev, "Init RoCE Command Queue failed!\n");
			return ret;
		}
	}

	ret = hr_dev->hw->hw_profile(hr_dev);
	if (ret) {
		dev_err(dev, "Get RoCE engine profile failed!\n");
		goto error_failed_cmd_init;
	}

	ret = hns_roce_cmd_init(hr_dev);
	if (ret) {
		dev_err(dev, "cmd init failed!\n");
		goto error_failed_cmd_init;
	}

	/* EQ depends on poll mode, event mode depends on EQ */
	ret = hr_dev->hw->init_eq(hr_dev);
	if (ret) {
		dev_err(dev, "eq init failed!\n");
		goto error_failed_eq_table;
	}

	if (hr_dev->cmd_mod) {
		ret = hns_roce_cmd_use_events(hr_dev);
		if (ret)
			dev_warn(dev,
				 "Cmd event  mode failed, set back to poll!\n");
	}

	ret = hns_roce_init_hem(hr_dev);
	if (ret) {
		dev_err(dev, "init HEM(Hardware Entry Memory) failed!\n");
		goto error_failed_init_hem;
	}

	ret = hns_roce_setup_hca(hr_dev);
	if (ret) {
		dev_err(dev, "setup hca failed!\n");
		goto error_failed_setup_hca;
	}

	if (hr_dev->hw->hw_init) {
		ret = hr_dev->hw->hw_init(hr_dev);
		if (ret) {
			dev_err(dev, "hw_init failed!\n");
			goto error_failed_engine_init;
		}
	}

	INIT_LIST_HEAD(&hr_dev->qp_list);
	spin_lock_init(&hr_dev->qp_list_lock);
	INIT_LIST_HEAD(&hr_dev->dip_list);
	spin_lock_init(&hr_dev->dip_list_lock);

	ret = hns_roce_register_device(hr_dev);
	if (ret)
		goto error_failed_register_device;

	return 0;

error_failed_register_device:
	if (hr_dev->hw->hw_exit)
		hr_dev->hw->hw_exit(hr_dev);

error_failed_engine_init:
	hns_roce_cleanup_bitmap(hr_dev);

error_failed_setup_hca:
	hns_roce_cleanup_hem(hr_dev);

error_failed_init_hem:
	if (hr_dev->cmd_mod)
		hns_roce_cmd_use_polling(hr_dev);
	hr_dev->hw->cleanup_eq(hr_dev);

error_failed_eq_table:
	hns_roce_cmd_cleanup(hr_dev);

error_failed_cmd_init:
	if (hr_dev->hw->cmq_exit)
		hr_dev->hw->cmq_exit(hr_dev);

	return ret;
}

void hns_roce_exit(struct hns_roce_dev *hr_dev)
{
	hns_roce_unregister_device(hr_dev);

	if (hr_dev->hw->hw_exit)
		hr_dev->hw->hw_exit(hr_dev);
	hns_roce_cleanup_bitmap(hr_dev);
	hns_roce_cleanup_hem(hr_dev);

	if (hr_dev->cmd_mod)
		hns_roce_cmd_use_polling(hr_dev);

	hr_dev->hw->cleanup_eq(hr_dev);
	hns_roce_cmd_cleanup(hr_dev);
	if (hr_dev->hw->cmq_exit)
		hr_dev->hw->cmq_exit(hr_dev);
}

MODULE_LICENSE("Dual BSD/GPL");
MODULE_AUTHOR("Wei Hu <xavier.huwei@huawei.com>");
MODULE_AUTHOR("Nenglong Zhao <zhaonenglong@hisilicon.com>");
MODULE_AUTHOR("Lijun Ou <oulijun@huawei.com>");
MODULE_DESCRIPTION("HNS RoCE Driver");<|MERGE_RESOLUTION|>--- conflicted
+++ resolved
@@ -423,10 +423,6 @@
 	entry = to_hns_mmap(rdma_entry);
 	pfn = entry->address >> PAGE_SHIFT;
 
-<<<<<<< HEAD
-	if (entry->mmap_type != HNS_ROCE_MMAP_TYPE_TPTR)
-		prot = pgprot_device(prot);
-=======
 	switch (entry->mmap_type) {
 	case HNS_ROCE_MMAP_TYPE_DB:
 	case HNS_ROCE_MMAP_TYPE_DWQE:
@@ -435,7 +431,6 @@
 	default:
 		return -EINVAL;
 	}
->>>>>>> 77b5472d
 
 	ret = rdma_user_mmap_io(uctx, vma, pfn, rdma_entry->npages * PAGE_SIZE,
 				prot, rdma_entry);
