--- conflicted
+++ resolved
@@ -860,15 +860,9 @@
  */
 static struct rtrs_clt_path *get_next_path_min_latency(struct path_it *it)
 {
-<<<<<<< HEAD
-	struct rtrs_clt_sess *min_path = NULL;
-	struct rtrs_clt *clt = it->clt;
-	struct rtrs_clt_sess *sess;
-=======
 	struct rtrs_clt_path *min_path = NULL;
 	struct rtrs_clt_sess *clt = it->clt;
 	struct rtrs_clt_path *clt_path;
->>>>>>> 77b5472d
 	ktime_t min_latency = KTIME_MAX;
 	ktime_t latency;
 
