/*
 * Copyright(c) 2016 - 2019 Intel Corporation.
 *
 * This file is provided under a dual BSD/GPLv2 license.  When using or
 * redistributing this file, you may do so under either license.
 *
 * GPL LICENSE SUMMARY
 *
 * This program is free software; you can redistribute it and/or modify
 * it under the terms of version 2 of the GNU General Public License as
 * published by the Free Software Foundation.
 *
 * This program is distributed in the hope that it will be useful, but
 * WITHOUT ANY WARRANTY; without even the implied warranty of
 * MERCHANTABILITY or FITNESS FOR A PARTICULAR PURPOSE.  See the GNU
 * General Public License for more details.
 *
 * BSD LICENSE
 *
 * Redistribution and use in source and binary forms, with or without
 * modification, are permitted provided that the following conditions
 * are met:
 *
 *  - Redistributions of source code must retain the above copyright
 *    notice, this list of conditions and the following disclaimer.
 *  - Redistributions in binary form must reproduce the above copyright
 *    notice, this list of conditions and the following disclaimer in
 *    the documentation and/or other materials provided with the
 *    distribution.
 *  - Neither the name of Intel Corporation nor the names of its
 *    contributors may be used to endorse or promote products derived
 *    from this software without specific prior written permission.
 *
 * THIS SOFTWARE IS PROVIDED BY THE COPYRIGHT HOLDERS AND CONTRIBUTORS
 * "AS IS" AND ANY EXPRESS OR IMPLIED WARRANTIES, INCLUDING, BUT NOT
 * LIMITED TO, THE IMPLIED WARRANTIES OF MERCHANTABILITY AND FITNESS FOR
 * A PARTICULAR PURPOSE ARE DISCLAIMED. IN NO EVENT SHALL THE COPYRIGHT
 * OWNER OR CONTRIBUTORS BE LIABLE FOR ANY DIRECT, INDIRECT, INCIDENTAL,
 * SPECIAL, EXEMPLARY, OR CONSEQUENTIAL DAMAGES (INCLUDING, BUT NOT
 * LIMITED TO, PROCUREMENT OF SUBSTITUTE GOODS OR SERVICES; LOSS OF USE,
 * DATA, OR PROFITS; OR BUSINESS INTERRUPTION) HOWEVER CAUSED AND ON ANY
 * THEORY OF LIABILITY, WHETHER IN CONTRACT, STRICT LIABILITY, OR TORT
 * (INCLUDING NEGLIGENCE OR OTHERWISE) ARISING IN ANY WAY OUT OF THE USE
 * OF THIS SOFTWARE, EVEN IF ADVISED OF THE POSSIBILITY OF SUCH DAMAGE.
 *
 */

#include <linux/slab.h>
#include "ah.h"
#include "vt.h" /* for prints */

/**
 * rvt_check_ah - validate the attributes of AH
 * @ibdev: the ib device
 * @ah_attr: the attributes of the AH
 *
 * If driver supports a more detailed check_ah function call back to it
 * otherwise just check the basics.
 *
 * Return: 0 on success
 */
int rvt_check_ah(struct ib_device *ibdev,
		 struct rdma_ah_attr *ah_attr)
{
	int err;
	int port_num = rdma_ah_get_port_num(ah_attr);
	struct ib_port_attr port_attr;
	struct rvt_dev_info *rdi = ib_to_rvt(ibdev);
	u8 ah_flags = rdma_ah_get_ah_flags(ah_attr);
	u8 static_rate = rdma_ah_get_static_rate(ah_attr);

	err = ib_query_port(ibdev, port_num, &port_attr);
	if (err)
		return -EINVAL;
	if (port_num < 1 ||
	    port_num > ibdev->phys_port_cnt)
		return -EINVAL;
	if (static_rate != IB_RATE_PORT_CURRENT &&
	    ib_rate_to_mbps(static_rate) < 0)
		return -EINVAL;
	if ((ah_flags & IB_AH_GRH) &&
	    rdma_ah_read_grh(ah_attr)->sgid_index >= port_attr.gid_tbl_len)
		return -EINVAL;
	if (rdi->driver_f.check_ah)
		return rdi->driver_f.check_ah(ibdev, ah_attr);
	return 0;
}
EXPORT_SYMBOL(rvt_check_ah);

/**
 * rvt_create_ah - create an address handle
 * @ibah: the IB address handle
 * @ah_attr: the attributes of the AH
<<<<<<< HEAD
=======
 * @create_flags: create address handle flags (see enum rdma_create_ah_flags)
>>>>>>> f7688b48
 * @udata: pointer to user's input output buffer information.
 *
 * This may be called from interrupt context.
 *
 * Return: 0 on success
 */
<<<<<<< HEAD
struct ib_ah *rvt_create_ah(struct ib_pd *pd,
			    struct rdma_ah_attr *ah_attr,
			    struct ib_udata *udata)
=======
int rvt_create_ah(struct ib_ah *ibah, struct rdma_ah_attr *ah_attr,
		  u32 create_flags, struct ib_udata *udata)
>>>>>>> f7688b48
{
	struct rvt_ah *ah = ibah_to_rvtah(ibah);
	struct rvt_dev_info *dev = ib_to_rvt(ibah->device);
	unsigned long flags;

	if (rvt_check_ah(ibah->device, ah_attr))
		return -EINVAL;

	spin_lock_irqsave(&dev->n_ahs_lock, flags);
	if (dev->n_ahs_allocated == dev->dparms.props.max_ah) {
		spin_unlock_irqrestore(&dev->n_ahs_lock, flags);
		return -ENOMEM;
	}

	dev->n_ahs_allocated++;
	spin_unlock_irqrestore(&dev->n_ahs_lock, flags);

	rdma_copy_ah_attr(&ah->attr, ah_attr);

	if (dev->driver_f.notify_new_ah)
		dev->driver_f.notify_new_ah(ibah->device, ah_attr, ah);

	return 0;
}

/**
 * rvt_destory_ah - Destory an address handle
 * @ibah: address handle
 * @destroy_flags: destroy address handle flags (see enum rdma_destroy_ah_flags)
 * @udata: user data or NULL for kernel object
 *
 * Return: 0 on success
 */
void rvt_destroy_ah(struct ib_ah *ibah, u32 destroy_flags)
{
	struct rvt_dev_info *dev = ib_to_rvt(ibah->device);
	struct rvt_ah *ah = ibah_to_rvtah(ibah);
	unsigned long flags;

	spin_lock_irqsave(&dev->n_ahs_lock, flags);
	dev->n_ahs_allocated--;
	spin_unlock_irqrestore(&dev->n_ahs_lock, flags);

	rdma_destroy_ah_attr(&ah->attr);
}

/**
 * rvt_modify_ah - modify an ah with given attrs
 * @ibah: address handle to modify
 * @ah_attr: attrs to apply
 *
 * Return: 0 on success
 */
int rvt_modify_ah(struct ib_ah *ibah, struct rdma_ah_attr *ah_attr)
{
	struct rvt_ah *ah = ibah_to_rvtah(ibah);

	if (rvt_check_ah(ibah->device, ah_attr))
		return -EINVAL;

	ah->attr = *ah_attr;

	return 0;
}

/**
 * rvt_query_ah - return attrs for ah
 * @ibah: address handle to query
 * @ah_attr: return info in this
 *
 * Return: always 0
 */
int rvt_query_ah(struct ib_ah *ibah, struct rdma_ah_attr *ah_attr)
{
	struct rvt_ah *ah = ibah_to_rvtah(ibah);

	*ah_attr = ah->attr;

	return 0;
}<|MERGE_RESOLUTION|>--- conflicted
+++ resolved
@@ -91,24 +91,15 @@
  * rvt_create_ah - create an address handle
  * @ibah: the IB address handle
  * @ah_attr: the attributes of the AH
-<<<<<<< HEAD
-=======
  * @create_flags: create address handle flags (see enum rdma_create_ah_flags)
->>>>>>> f7688b48
  * @udata: pointer to user's input output buffer information.
  *
  * This may be called from interrupt context.
  *
  * Return: 0 on success
  */
-<<<<<<< HEAD
-struct ib_ah *rvt_create_ah(struct ib_pd *pd,
-			    struct rdma_ah_attr *ah_attr,
-			    struct ib_udata *udata)
-=======
 int rvt_create_ah(struct ib_ah *ibah, struct rdma_ah_attr *ah_attr,
 		  u32 create_flags, struct ib_udata *udata)
->>>>>>> f7688b48
 {
 	struct rvt_ah *ah = ibah_to_rvtah(ibah);
 	struct rvt_dev_info *dev = ib_to_rvt(ibah->device);
