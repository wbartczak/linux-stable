// SPDX-License-Identifier: GPL-2.0-or-later
/*
 * Driver for the Micron P320 SSD
 *   Copyright (C) 2011 Micron Technology, Inc.
 *
 * Portions of this code were derived from works subjected to the
 * following copyright:
 *    Copyright (C) 2009 Integrated Device Technology, Inc.
 */

#include <linux/pci.h>
#include <linux/interrupt.h>
#include <linux/ata.h>
#include <linux/delay.h>
#include <linux/hdreg.h>
#include <linux/uaccess.h>
#include <linux/random.h>
#include <linux/smp.h>
#include <linux/compat.h>
#include <linux/fs.h>
#include <linux/module.h>
#include <linux/blkdev.h>
#include <linux/blk-mq.h>
#include <linux/bio.h>
#include <linux/dma-mapping.h>
#include <linux/idr.h>
#include <linux/kthread.h>
#include <../drivers/ata/ahci.h>
#include <linux/export.h>
#include <linux/debugfs.h>
#include <linux/prefetch.h>
#include <linux/numa.h>
#include "mtip32xx.h"

#define HW_CMD_SLOT_SZ		(MTIP_MAX_COMMAND_SLOTS * 32)

/* DMA region containing RX Fis, Identify, RLE10, and SMART buffers */
#define AHCI_RX_FIS_SZ          0x100
#define AHCI_RX_FIS_OFFSET      0x0
#define AHCI_IDFY_SZ            ATA_SECT_SIZE
#define AHCI_IDFY_OFFSET        0x400
#define AHCI_SECTBUF_SZ         ATA_SECT_SIZE
#define AHCI_SECTBUF_OFFSET     0x800
#define AHCI_SMARTBUF_SZ        ATA_SECT_SIZE
#define AHCI_SMARTBUF_OFFSET    0xC00
/* 0x100 + 0x200 + 0x200 + 0x200 is smaller than 4k but we pad it out */
#define BLOCK_DMA_ALLOC_SZ      4096

/* DMA region containing command table (should be 8192 bytes) */
#define AHCI_CMD_SLOT_SZ        sizeof(struct mtip_cmd_hdr)
#define AHCI_CMD_TBL_SZ         (MTIP_MAX_COMMAND_SLOTS * AHCI_CMD_SLOT_SZ)
#define AHCI_CMD_TBL_OFFSET     0x0

/* DMA region per command (contains header and SGL) */
#define AHCI_CMD_TBL_HDR_SZ     0x80
#define AHCI_CMD_TBL_HDR_OFFSET 0x0
#define AHCI_CMD_TBL_SGL_SZ     (MTIP_MAX_SG * sizeof(struct mtip_cmd_sg))
#define AHCI_CMD_TBL_SGL_OFFSET AHCI_CMD_TBL_HDR_SZ
#define CMD_DMA_ALLOC_SZ        (AHCI_CMD_TBL_SGL_SZ + AHCI_CMD_TBL_HDR_SZ)


#define HOST_CAP_NZDMA		(1 << 19)
#define HOST_HSORG		0xFC
#define HSORG_DISABLE_SLOTGRP_INTR (1<<24)
#define HSORG_DISABLE_SLOTGRP_PXIS (1<<16)
#define HSORG_HWREV		0xFF00
#define HSORG_STYLE		0x8
#define HSORG_SLOTGROUPS	0x7

#define PORT_COMMAND_ISSUE	0x38
#define PORT_SDBV		0x7C

#define PORT_OFFSET		0x100
#define PORT_MEM_SIZE		0x80

#define PORT_IRQ_ERR \
	(PORT_IRQ_HBUS_ERR | PORT_IRQ_IF_ERR | PORT_IRQ_CONNECT | \
	 PORT_IRQ_PHYRDY | PORT_IRQ_UNK_FIS | PORT_IRQ_BAD_PMP | \
	 PORT_IRQ_TF_ERR | PORT_IRQ_HBUS_DATA_ERR | PORT_IRQ_IF_NONFATAL | \
	 PORT_IRQ_OVERFLOW)
#define PORT_IRQ_LEGACY \
	(PORT_IRQ_PIOS_FIS | PORT_IRQ_D2H_REG_FIS)
#define PORT_IRQ_HANDLED \
	(PORT_IRQ_SDB_FIS | PORT_IRQ_LEGACY | \
	 PORT_IRQ_TF_ERR | PORT_IRQ_IF_ERR | \
	 PORT_IRQ_CONNECT | PORT_IRQ_PHYRDY)
#define DEF_PORT_IRQ \
	(PORT_IRQ_ERR | PORT_IRQ_LEGACY | PORT_IRQ_SDB_FIS)

/* product numbers */
#define MTIP_PRODUCT_UNKNOWN	0x00
#define MTIP_PRODUCT_ASICFPGA	0x11

/* Device instance number, incremented each time a device is probed. */
static int instance;

/*
 * Global variable used to hold the major block device number
 * allocated in mtip_init().
 */
static int mtip_major;
static struct dentry *dfs_parent;

static u32 cpu_use[NR_CPUS];

static DEFINE_IDA(rssd_index_ida);

static int mtip_block_initialize(struct driver_data *dd);

#ifdef CONFIG_COMPAT
struct mtip_compat_ide_task_request_s {
	__u8		io_ports[8];
	__u8		hob_ports[8];
	ide_reg_valid_t	out_flags;
	ide_reg_valid_t	in_flags;
	int		data_phase;
	int		req_cmd;
	compat_ulong_t	out_size;
	compat_ulong_t	in_size;
};
#endif

/*
 * This function check_for_surprise_removal is called
 * while card is removed from the system and it will
 * read the vendor id from the configuration space
 *
 * @pdev Pointer to the pci_dev structure.
 *
 * return value
 *	 true if device removed, else false
 */
static bool mtip_check_surprise_removal(struct driver_data *dd)
{
	u16 vendor_id = 0;

	if (dd->sr)
		return true;

       /* Read the vendorID from the configuration space */
	pci_read_config_word(dd->pdev, 0x00, &vendor_id);
	if (vendor_id == 0xFFFF) {
		dd->sr = true;
		if (dd->disk)
			blk_mark_disk_dead(dd->disk);
		return true; /* device removed */
	}

	return false; /* device present */
}

static struct mtip_cmd *mtip_cmd_from_tag(struct driver_data *dd,
					  unsigned int tag)
{
	return blk_mq_rq_to_pdu(blk_mq_tag_to_rq(dd->tags.tags[0], tag));
}

/*
 * Reset the HBA (without sleeping)
 *
 * @dd Pointer to the driver data structure.
 *
 * return value
 *	0	The reset was successful.
 *	-1	The HBA Reset bit did not clear.
 */
static int mtip_hba_reset(struct driver_data *dd)
{
	unsigned long timeout;

	/* Set the reset bit */
	writel(HOST_RESET, dd->mmio + HOST_CTL);

	/* Flush */
	readl(dd->mmio + HOST_CTL);

	/*
	 * Spin for up to 10 seconds waiting for reset acknowledgement. Spec
	 * is 1 sec but in LUN failure conditions, up to 10 secs are required
	 */
	timeout = jiffies + msecs_to_jiffies(10000);
	do {
		mdelay(10);
		if (test_bit(MTIP_DDF_REMOVE_PENDING_BIT, &dd->dd_flag))
			return -1;

	} while ((readl(dd->mmio + HOST_CTL) & HOST_RESET)
		 && time_before(jiffies, timeout));

	if (readl(dd->mmio + HOST_CTL) & HOST_RESET)
		return -1;

	return 0;
}

/*
 * Issue a command to the hardware.
 *
 * Set the appropriate bit in the s_active and Command Issue hardware
 * registers, causing hardware command processing to begin.
 *
 * @port Pointer to the port structure.
 * @tag  The tag of the command to be issued.
 *
 * return value
 *      None
 */
static inline void mtip_issue_ncq_command(struct mtip_port *port, int tag)
{
	int group = tag >> 5;

	/* guard SACT and CI registers */
	spin_lock(&port->cmd_issue_lock[group]);
	writel((1 << MTIP_TAG_BIT(tag)),
			port->s_active[MTIP_TAG_INDEX(tag)]);
	writel((1 << MTIP_TAG_BIT(tag)),
			port->cmd_issue[MTIP_TAG_INDEX(tag)]);
	spin_unlock(&port->cmd_issue_lock[group]);
}

/*
 * Enable/disable the reception of FIS
 *
 * @port   Pointer to the port data structure
 * @enable 1 to enable, 0 to disable
 *
 * return value
 *	Previous state: 1 enabled, 0 disabled
 */
static int mtip_enable_fis(struct mtip_port *port, int enable)
{
	u32 tmp;

	/* enable FIS reception */
	tmp = readl(port->mmio + PORT_CMD);
	if (enable)
		writel(tmp | PORT_CMD_FIS_RX, port->mmio + PORT_CMD);
	else
		writel(tmp & ~PORT_CMD_FIS_RX, port->mmio + PORT_CMD);

	/* Flush */
	readl(port->mmio + PORT_CMD);

	return (((tmp & PORT_CMD_FIS_RX) == PORT_CMD_FIS_RX));
}

/*
 * Enable/disable the DMA engine
 *
 * @port   Pointer to the port data structure
 * @enable 1 to enable, 0 to disable
 *
 * return value
 *	Previous state: 1 enabled, 0 disabled.
 */
static int mtip_enable_engine(struct mtip_port *port, int enable)
{
	u32 tmp;

	/* enable FIS reception */
	tmp = readl(port->mmio + PORT_CMD);
	if (enable)
		writel(tmp | PORT_CMD_START, port->mmio + PORT_CMD);
	else
		writel(tmp & ~PORT_CMD_START, port->mmio + PORT_CMD);

	readl(port->mmio + PORT_CMD);
	return (((tmp & PORT_CMD_START) == PORT_CMD_START));
}

/*
 * Enables the port DMA engine and FIS reception.
 *
 * return value
 *	None
 */
static inline void mtip_start_port(struct mtip_port *port)
{
	/* Enable FIS reception */
	mtip_enable_fis(port, 1);

	/* Enable the DMA engine */
	mtip_enable_engine(port, 1);
}

/*
 * Deinitialize a port by disabling port interrupts, the DMA engine,
 * and FIS reception.
 *
 * @port Pointer to the port structure
 *
 * return value
 *	None
 */
static inline void mtip_deinit_port(struct mtip_port *port)
{
	/* Disable interrupts on this port */
	writel(0, port->mmio + PORT_IRQ_MASK);

	/* Disable the DMA engine */
	mtip_enable_engine(port, 0);

	/* Disable FIS reception */
	mtip_enable_fis(port, 0);
}

/*
 * Initialize a port.
 *
 * This function deinitializes the port by calling mtip_deinit_port() and
 * then initializes it by setting the command header and RX FIS addresses,
 * clearing the SError register and any pending port interrupts before
 * re-enabling the default set of port interrupts.
 *
 * @port Pointer to the port structure.
 *
 * return value
 *	None
 */
static void mtip_init_port(struct mtip_port *port)
{
	int i;
	mtip_deinit_port(port);

	/* Program the command list base and FIS base addresses */
	if (readl(port->dd->mmio + HOST_CAP) & HOST_CAP_64) {
		writel((port->command_list_dma >> 16) >> 16,
			 port->mmio + PORT_LST_ADDR_HI);
		writel((port->rxfis_dma >> 16) >> 16,
			 port->mmio + PORT_FIS_ADDR_HI);
		set_bit(MTIP_PF_HOST_CAP_64, &port->flags);
	}

	writel(port->command_list_dma & 0xFFFFFFFF,
			port->mmio + PORT_LST_ADDR);
	writel(port->rxfis_dma & 0xFFFFFFFF, port->mmio + PORT_FIS_ADDR);

	/* Clear SError */
	writel(readl(port->mmio + PORT_SCR_ERR), port->mmio + PORT_SCR_ERR);

	/* reset the completed registers.*/
	for (i = 0; i < port->dd->slot_groups; i++)
		writel(0xFFFFFFFF, port->completed[i]);

	/* Clear any pending interrupts for this port */
	writel(readl(port->mmio + PORT_IRQ_STAT), port->mmio + PORT_IRQ_STAT);

	/* Clear any pending interrupts on the HBA. */
	writel(readl(port->dd->mmio + HOST_IRQ_STAT),
					port->dd->mmio + HOST_IRQ_STAT);

	/* Enable port interrupts */
	writel(DEF_PORT_IRQ, port->mmio + PORT_IRQ_MASK);
}

/*
 * Restart a port
 *
 * @port Pointer to the port data structure.
 *
 * return value
 *	None
 */
static void mtip_restart_port(struct mtip_port *port)
{
	unsigned long timeout;

	/* Disable the DMA engine */
	mtip_enable_engine(port, 0);

	/* Chip quirk: wait up to 500ms for PxCMD.CR == 0 */
	timeout = jiffies + msecs_to_jiffies(500);
	while ((readl(port->mmio + PORT_CMD) & PORT_CMD_LIST_ON)
		 && time_before(jiffies, timeout))
		;

	if (test_bit(MTIP_DDF_REMOVE_PENDING_BIT, &port->dd->dd_flag))
		return;

	/*
	 * Chip quirk: escalate to hba reset if
	 * PxCMD.CR not clear after 500 ms
	 */
	if (readl(port->mmio + PORT_CMD) & PORT_CMD_LIST_ON) {
		dev_warn(&port->dd->pdev->dev,
			"PxCMD.CR not clear, escalating reset\n");

		if (mtip_hba_reset(port->dd))
			dev_err(&port->dd->pdev->dev,
				"HBA reset escalation failed.\n");

		/* 30 ms delay before com reset to quiesce chip */
		mdelay(30);
	}

	dev_warn(&port->dd->pdev->dev, "Issuing COM reset\n");

	/* Set PxSCTL.DET */
	writel(readl(port->mmio + PORT_SCR_CTL) |
			 1, port->mmio + PORT_SCR_CTL);
	readl(port->mmio + PORT_SCR_CTL);

	/* Wait 1 ms to quiesce chip function */
	timeout = jiffies + msecs_to_jiffies(1);
	while (time_before(jiffies, timeout))
		;

	if (test_bit(MTIP_DDF_REMOVE_PENDING_BIT, &port->dd->dd_flag))
		return;

	/* Clear PxSCTL.DET */
	writel(readl(port->mmio + PORT_SCR_CTL) & ~1,
			 port->mmio + PORT_SCR_CTL);
	readl(port->mmio + PORT_SCR_CTL);

	/* Wait 500 ms for bit 0 of PORT_SCR_STS to be set */
	timeout = jiffies + msecs_to_jiffies(500);
	while (((readl(port->mmio + PORT_SCR_STAT) & 0x01) == 0)
			 && time_before(jiffies, timeout))
		;

	if (test_bit(MTIP_DDF_REMOVE_PENDING_BIT, &port->dd->dd_flag))
		return;

	if ((readl(port->mmio + PORT_SCR_STAT) & 0x01) == 0)
		dev_warn(&port->dd->pdev->dev,
			"COM reset failed\n");

	mtip_init_port(port);
	mtip_start_port(port);

}

static int mtip_device_reset(struct driver_data *dd)
{
	int rv = 0;

	if (mtip_check_surprise_removal(dd))
		return 0;

	if (mtip_hba_reset(dd) < 0)
		rv = -EFAULT;

	mdelay(1);
	mtip_init_port(dd->port);
	mtip_start_port(dd->port);

	/* Enable interrupts on the HBA. */
	writel(readl(dd->mmio + HOST_CTL) | HOST_IRQ_EN,
					dd->mmio + HOST_CTL);
	return rv;
}

/*
 * Helper function for tag logging
 */
static void print_tags(struct driver_data *dd,
			char *msg,
			unsigned long *tagbits,
			int cnt)
{
	unsigned char tagmap[128];
	int group, tagmap_len = 0;

	memset(tagmap, 0, sizeof(tagmap));
	for (group = SLOTBITS_IN_LONGS; group > 0; group--)
		tagmap_len += sprintf(tagmap + tagmap_len, "%016lX ",
						tagbits[group-1]);
	dev_warn(&dd->pdev->dev,
			"%d command(s) %s: tagmap [%s]", cnt, msg, tagmap);
}

static int mtip_read_log_page(struct mtip_port *port, u8 page, u16 *buffer,
				dma_addr_t buffer_dma, unsigned int sectors);
static int mtip_get_smart_attr(struct mtip_port *port, unsigned int id,
						struct smart_attr *attrib);

static void mtip_complete_command(struct mtip_cmd *cmd, blk_status_t status)
{
	struct request *req = blk_mq_rq_from_pdu(cmd);

	cmd->status = status;
	if (likely(!blk_should_fake_timeout(req->q)))
		blk_mq_complete_request(req);
}

/*
 * Handle an error.
 *
 * @dd Pointer to the DRIVER_DATA structure.
 *
 * return value
 *	None
 */
static void mtip_handle_tfe(struct driver_data *dd)
{
	int group, tag, bit, reissue, rv;
	struct mtip_port *port;
	struct mtip_cmd  *cmd;
	u32 completed;
	struct host_to_dev_fis *fis;
	unsigned long tagaccum[SLOTBITS_IN_LONGS];
	unsigned int cmd_cnt = 0;
	unsigned char *buf;
	char *fail_reason = NULL;
	int fail_all_ncq_write = 0, fail_all_ncq_cmds = 0;

	dev_warn(&dd->pdev->dev, "Taskfile error\n");

	port = dd->port;

	if (test_bit(MTIP_PF_IC_ACTIVE_BIT, &port->flags)) {
		cmd = mtip_cmd_from_tag(dd, MTIP_TAG_INTERNAL);
		dbg_printk(MTIP_DRV_NAME " TFE for the internal command\n");
		mtip_complete_command(cmd, BLK_STS_IOERR);
		return;
	}

	/* clear the tag accumulator */
	memset(tagaccum, 0, SLOTBITS_IN_LONGS * sizeof(long));

	/* Loop through all the groups */
	for (group = 0; group < dd->slot_groups; group++) {
		completed = readl(port->completed[group]);

		dev_warn(&dd->pdev->dev, "g=%u, comp=%x\n", group, completed);

		/* clear completed status register in the hardware.*/
		writel(completed, port->completed[group]);

		/* Process successfully completed commands */
		for (bit = 0; bit < 32 && completed; bit++) {
			if (!(completed & (1<<bit)))
				continue;
			tag = (group << 5) + bit;

			/* Skip the internal command slot */
			if (tag == MTIP_TAG_INTERNAL)
				continue;

			cmd = mtip_cmd_from_tag(dd, tag);
			mtip_complete_command(cmd, 0);
			set_bit(tag, tagaccum);
			cmd_cnt++;
		}
	}

	print_tags(dd, "completed (TFE)", tagaccum, cmd_cnt);

	/* Restart the port */
	mdelay(20);
	mtip_restart_port(port);

	/* Trying to determine the cause of the error */
	rv = mtip_read_log_page(dd->port, ATA_LOG_SATA_NCQ,
				dd->port->log_buf,
				dd->port->log_buf_dma, 1);
	if (rv) {
		dev_warn(&dd->pdev->dev,
			"Error in READ LOG EXT (10h) command\n");
		/* non-critical error, don't fail the load */
	} else {
		buf = (unsigned char *)dd->port->log_buf;
		if (buf[259] & 0x1) {
			dev_info(&dd->pdev->dev,
				"Write protect bit is set.\n");
			set_bit(MTIP_DDF_WRITE_PROTECT_BIT, &dd->dd_flag);
			fail_all_ncq_write = 1;
			fail_reason = "write protect";
		}
		if (buf[288] == 0xF7) {
			dev_info(&dd->pdev->dev,
				"Exceeded Tmax, drive in thermal shutdown.\n");
			set_bit(MTIP_DDF_OVER_TEMP_BIT, &dd->dd_flag);
			fail_all_ncq_cmds = 1;
			fail_reason = "thermal shutdown";
		}
		if (buf[288] == 0xBF) {
			set_bit(MTIP_DDF_REBUILD_FAILED_BIT, &dd->dd_flag);
			dev_info(&dd->pdev->dev,
				"Drive indicates rebuild has failed. Secure erase required.\n");
			fail_all_ncq_cmds = 1;
			fail_reason = "rebuild failed";
		}
	}

	/* clear the tag accumulator */
	memset(tagaccum, 0, SLOTBITS_IN_LONGS * sizeof(long));

	/* Loop through all the groups */
	for (group = 0; group < dd->slot_groups; group++) {
		for (bit = 0; bit < 32; bit++) {
			reissue = 1;
			tag = (group << 5) + bit;
			cmd = mtip_cmd_from_tag(dd, tag);

			fis = (struct host_to_dev_fis *)cmd->command;

			/* Should re-issue? */
			if (tag == MTIP_TAG_INTERNAL ||
			    fis->command == ATA_CMD_SET_FEATURES)
				reissue = 0;
			else {
				if (fail_all_ncq_cmds ||
					(fail_all_ncq_write &&
					fis->command == ATA_CMD_FPDMA_WRITE)) {
					dev_warn(&dd->pdev->dev,
					"  Fail: %s w/tag %d [%s].\n",
					fis->command == ATA_CMD_FPDMA_WRITE ?
						"write" : "read",
					tag,
					fail_reason != NULL ?
						fail_reason : "unknown");
					mtip_complete_command(cmd, BLK_STS_MEDIUM);
					continue;
				}
			}

			/*
			 * First check if this command has
			 *  exceeded its retries.
			 */
			if (reissue && (cmd->retries-- > 0)) {

				set_bit(tag, tagaccum);

				/* Re-issue the command. */
				mtip_issue_ncq_command(port, tag);

				continue;
			}

			/* Retire a command that will not be reissued */
			dev_warn(&port->dd->pdev->dev,
				"retiring tag %d\n", tag);

			mtip_complete_command(cmd, BLK_STS_IOERR);
		}
	}
	print_tags(dd, "reissued (TFE)", tagaccum, cmd_cnt);
}

/*
 * Handle a set device bits interrupt
 */
static inline void mtip_workq_sdbfx(struct mtip_port *port, int group,
							u32 completed)
{
	struct driver_data *dd = port->dd;
	int tag, bit;
	struct mtip_cmd *command;

	if (!completed) {
		WARN_ON_ONCE(!completed);
		return;
	}
	/* clear completed status register in the hardware.*/
	writel(completed, port->completed[group]);

	/* Process completed commands. */
	for (bit = 0; (bit < 32) && completed; bit++) {
		if (completed & 0x01) {
			tag = (group << 5) | bit;

			/* skip internal command slot. */
			if (unlikely(tag == MTIP_TAG_INTERNAL))
				continue;

			command = mtip_cmd_from_tag(dd, tag);
			mtip_complete_command(command, 0);
		}
		completed >>= 1;
	}

	/* If last, re-enable interrupts */
	if (atomic_dec_return(&dd->irq_workers_active) == 0)
		writel(0xffffffff, dd->mmio + HOST_IRQ_STAT);
}

/*
 * Process legacy pio and d2h interrupts
 */
static inline void mtip_process_legacy(struct driver_data *dd, u32 port_stat)
{
	struct mtip_port *port = dd->port;
	struct mtip_cmd *cmd = mtip_cmd_from_tag(dd, MTIP_TAG_INTERNAL);

	if (test_bit(MTIP_PF_IC_ACTIVE_BIT, &port->flags) && cmd) {
		int group = MTIP_TAG_INDEX(MTIP_TAG_INTERNAL);
		int status = readl(port->cmd_issue[group]);

		if (!(status & (1 << MTIP_TAG_BIT(MTIP_TAG_INTERNAL))))
			mtip_complete_command(cmd, 0);
	}
}

/*
 * Demux and handle errors
 */
static inline void mtip_process_errors(struct driver_data *dd, u32 port_stat)
{
	if (unlikely(port_stat & PORT_IRQ_CONNECT)) {
		dev_warn(&dd->pdev->dev,
			"Clearing PxSERR.DIAG.x\n");
		writel((1 << 26), dd->port->mmio + PORT_SCR_ERR);
	}

	if (unlikely(port_stat & PORT_IRQ_PHYRDY)) {
		dev_warn(&dd->pdev->dev,
			"Clearing PxSERR.DIAG.n\n");
		writel((1 << 16), dd->port->mmio + PORT_SCR_ERR);
	}

	if (unlikely(port_stat & ~PORT_IRQ_HANDLED)) {
		dev_warn(&dd->pdev->dev,
			"Port stat errors %x unhandled\n",
			(port_stat & ~PORT_IRQ_HANDLED));
		if (mtip_check_surprise_removal(dd))
			return;
	}
	if (likely(port_stat & (PORT_IRQ_TF_ERR | PORT_IRQ_IF_ERR))) {
		set_bit(MTIP_PF_EH_ACTIVE_BIT, &dd->port->flags);
		wake_up_interruptible(&dd->port->svc_wait);
	}
}

static inline irqreturn_t mtip_handle_irq(struct driver_data *data)
{
	struct driver_data *dd = (struct driver_data *) data;
	struct mtip_port *port = dd->port;
	u32 hba_stat, port_stat;
	int rv = IRQ_NONE;
	int do_irq_enable = 1, i, workers;
	struct mtip_work *twork;

	hba_stat = readl(dd->mmio + HOST_IRQ_STAT);
	if (hba_stat) {
		rv = IRQ_HANDLED;

		/* Acknowledge the interrupt status on the port.*/
		port_stat = readl(port->mmio + PORT_IRQ_STAT);
		if (unlikely(port_stat == 0xFFFFFFFF)) {
			mtip_check_surprise_removal(dd);
			return IRQ_HANDLED;
		}
		writel(port_stat, port->mmio + PORT_IRQ_STAT);

		/* Demux port status */
		if (likely(port_stat & PORT_IRQ_SDB_FIS)) {
			do_irq_enable = 0;
			WARN_ON_ONCE(atomic_read(&dd->irq_workers_active) != 0);

			/* Start at 1: group zero is always local? */
			for (i = 0, workers = 0; i < MTIP_MAX_SLOT_GROUPS;
									i++) {
				twork = &dd->work[i];
				twork->completed = readl(port->completed[i]);
				if (twork->completed)
					workers++;
			}

			atomic_set(&dd->irq_workers_active, workers);
			if (workers) {
				for (i = 1; i < MTIP_MAX_SLOT_GROUPS; i++) {
					twork = &dd->work[i];
					if (twork->completed)
						queue_work_on(
							twork->cpu_binding,
							dd->isr_workq,
							&twork->work);
				}

				if (likely(dd->work[0].completed))
					mtip_workq_sdbfx(port, 0,
							dd->work[0].completed);

			} else {
				/*
				 * Chip quirk: SDB interrupt but nothing
				 * to complete
				 */
				do_irq_enable = 1;
			}
		}

		if (unlikely(port_stat & PORT_IRQ_ERR)) {
			if (unlikely(mtip_check_surprise_removal(dd))) {
				/* don't proceed further */
				return IRQ_HANDLED;
			}
			if (test_bit(MTIP_DDF_REMOVE_PENDING_BIT,
							&dd->dd_flag))
				return rv;

			mtip_process_errors(dd, port_stat & PORT_IRQ_ERR);
		}

		if (unlikely(port_stat & PORT_IRQ_LEGACY))
			mtip_process_legacy(dd, port_stat & PORT_IRQ_LEGACY);
	}

	/* acknowledge interrupt */
	if (unlikely(do_irq_enable))
		writel(hba_stat, dd->mmio + HOST_IRQ_STAT);

	return rv;
}

/*
 * HBA interrupt subroutine.
 *
 * @irq		IRQ number.
 * @instance	Pointer to the driver data structure.
 *
 * return value
 *	IRQ_HANDLED	A HBA interrupt was pending and handled.
 *	IRQ_NONE	This interrupt was not for the HBA.
 */
static irqreturn_t mtip_irq_handler(int irq, void *instance)
{
	struct driver_data *dd = instance;

	return mtip_handle_irq(dd);
}

static void mtip_issue_non_ncq_command(struct mtip_port *port, int tag)
{
	writel(1 << MTIP_TAG_BIT(tag), port->cmd_issue[MTIP_TAG_INDEX(tag)]);
}

static bool mtip_pause_ncq(struct mtip_port *port,
				struct host_to_dev_fis *fis)
{
	unsigned long task_file_data;

	task_file_data = readl(port->mmio+PORT_TFDATA);
	if ((task_file_data & 1))
		return false;

	if (fis->command == ATA_CMD_SEC_ERASE_PREP) {
		port->ic_pause_timer = jiffies;
		return true;
	} else if ((fis->command == ATA_CMD_DOWNLOAD_MICRO) &&
					(fis->features == 0x03)) {
		set_bit(MTIP_PF_DM_ACTIVE_BIT, &port->flags);
		port->ic_pause_timer = jiffies;
		return true;
	} else if ((fis->command == ATA_CMD_SEC_ERASE_UNIT) ||
		((fis->command == 0xFC) &&
			(fis->features == 0x27 || fis->features == 0x72 ||
			 fis->features == 0x62 || fis->features == 0x26))) {
		clear_bit(MTIP_DDF_SEC_LOCK_BIT, &port->dd->dd_flag);
		clear_bit(MTIP_DDF_REBUILD_FAILED_BIT, &port->dd->dd_flag);
		/* Com reset after secure erase or lowlevel format */
		mtip_restart_port(port);
		clear_bit(MTIP_PF_SE_ACTIVE_BIT, &port->flags);
		return false;
	}

	return false;
}

static bool mtip_commands_active(struct mtip_port *port)
{
	unsigned int active;
	unsigned int n;

	/*
	 * Ignore s_active bit 0 of array element 0.
	 * This bit will always be set
	 */
	active = readl(port->s_active[0]) & 0xFFFFFFFE;
	for (n = 1; n < port->dd->slot_groups; n++)
		active |= readl(port->s_active[n]);

	return active != 0;
}

/*
 * Wait for port to quiesce
 *
 * @port    Pointer to port data structure
 * @timeout Max duration to wait (ms)
 *
 * return value
 *	0	Success
 *	-EBUSY  Commands still active
 */
static int mtip_quiesce_io(struct mtip_port *port, unsigned long timeout)
{
	unsigned long to;
	bool active = true;

	blk_mq_quiesce_queue(port->dd->queue);

	to = jiffies + msecs_to_jiffies(timeout);
	do {
		if (test_bit(MTIP_PF_SVC_THD_ACTIVE_BIT, &port->flags) &&
			test_bit(MTIP_PF_ISSUE_CMDS_BIT, &port->flags)) {
			msleep(20);
			continue; /* svc thd is actively issuing commands */
		}

		msleep(100);

		if (mtip_check_surprise_removal(port->dd))
			goto err_fault;

		active = mtip_commands_active(port);
		if (!active)
			break;
	} while (time_before(jiffies, to));

	blk_mq_unquiesce_queue(port->dd->queue);
	return active ? -EBUSY : 0;
err_fault:
	blk_mq_unquiesce_queue(port->dd->queue);
	return -EFAULT;
}

struct mtip_int_cmd {
	int fis_len;
	dma_addr_t buffer;
	int buf_len;
	u32 opts;
};

/*
 * Execute an internal command and wait for the completion.
 *
 * @port    Pointer to the port data structure.
 * @fis     Pointer to the FIS that describes the command.
 * @fis_len  Length in WORDS of the FIS.
 * @buffer  DMA accessible for command data.
 * @buf_len  Length, in bytes, of the data buffer.
 * @opts    Command header options, excluding the FIS length
 *             and the number of PRD entries.
 * @timeout Time in ms to wait for the command to complete.
 *
 * return value
 *	0	 Command completed successfully.
 *	-EFAULT  The buffer address is not correctly aligned.
 *	-EBUSY   Internal command or other IO in progress.
 *	-EAGAIN  Time out waiting for command to complete.
 */
static int mtip_exec_internal_command(struct mtip_port *port,
					struct host_to_dev_fis *fis,
					int fis_len,
					dma_addr_t buffer,
					int buf_len,
					u32 opts,
					unsigned long timeout)
{
	struct mtip_cmd *int_cmd;
	struct driver_data *dd = port->dd;
	struct request *rq;
	struct mtip_int_cmd icmd = {
		.fis_len = fis_len,
		.buffer = buffer,
		.buf_len = buf_len,
		.opts = opts
	};
	int rv = 0;

	/* Make sure the buffer is 8 byte aligned. This is asic specific. */
	if (buffer & 0x00000007) {
		dev_err(&dd->pdev->dev, "SG buffer is not 8 byte aligned\n");
		return -EFAULT;
	}

	if (mtip_check_surprise_removal(dd))
		return -EFAULT;

	rq = blk_mq_alloc_request(dd->queue, REQ_OP_DRV_IN, BLK_MQ_REQ_RESERVED);
	if (IS_ERR(rq)) {
		dbg_printk(MTIP_DRV_NAME "Unable to allocate tag for PIO cmd\n");
		return -EFAULT;
	}

	set_bit(MTIP_PF_IC_ACTIVE_BIT, &port->flags);

	if (fis->command == ATA_CMD_SEC_ERASE_PREP)
		set_bit(MTIP_PF_SE_ACTIVE_BIT, &port->flags);

	clear_bit(MTIP_PF_DM_ACTIVE_BIT, &port->flags);

	if (fis->command != ATA_CMD_STANDBYNOW1) {
		/* wait for io to complete if non atomic */
		if (mtip_quiesce_io(port, MTIP_QUIESCE_IO_TIMEOUT_MS) < 0) {
			dev_warn(&dd->pdev->dev, "Failed to quiesce IO\n");
			blk_mq_free_request(rq);
			clear_bit(MTIP_PF_IC_ACTIVE_BIT, &port->flags);
			wake_up_interruptible(&port->svc_wait);
			return -EBUSY;
		}
	}

	/* Copy the command to the command table */
	int_cmd = blk_mq_rq_to_pdu(rq);
	int_cmd->icmd = &icmd;
	memcpy(int_cmd->command, fis, fis_len*4);

	rq->timeout = timeout;

	/* insert request and run queue */
	blk_execute_rq(rq, true);

	if (int_cmd->status) {
		dev_err(&dd->pdev->dev, "Internal command [%02X] failed %d\n",
				fis->command, int_cmd->status);
		rv = -EIO;

		if (mtip_check_surprise_removal(dd) ||
			test_bit(MTIP_DDF_REMOVE_PENDING_BIT,
					&dd->dd_flag)) {
			dev_err(&dd->pdev->dev,
				"Internal command [%02X] wait returned due to SR\n",
				fis->command);
			rv = -ENXIO;
			goto exec_ic_exit;
		}
		mtip_device_reset(dd); /* recover from timeout issue */
		rv = -EAGAIN;
		goto exec_ic_exit;
	}

	if (readl(port->cmd_issue[MTIP_TAG_INDEX(MTIP_TAG_INTERNAL)])
			& (1 << MTIP_TAG_BIT(MTIP_TAG_INTERNAL))) {
		rv = -ENXIO;
		if (!test_bit(MTIP_DDF_REMOVE_PENDING_BIT, &dd->dd_flag)) {
			mtip_device_reset(dd);
			rv = -EAGAIN;
		}
	}
exec_ic_exit:
	/* Clear the allocated and active bits for the internal command. */
	blk_mq_free_request(rq);
	clear_bit(MTIP_PF_IC_ACTIVE_BIT, &port->flags);
	if (rv >= 0 && mtip_pause_ncq(port, fis)) {
		/* NCQ paused */
		return rv;
	}
	wake_up_interruptible(&port->svc_wait);

	return rv;
}

/*
 * Byte-swap ATA ID strings.
 *
 * ATA identify data contains strings in byte-swapped 16-bit words.
 * They must be swapped (on all architectures) to be usable as C strings.
 * This function swaps bytes in-place.
 *
 * @buf The buffer location of the string
 * @len The number of bytes to swap
 *
 * return value
 *	None
 */
static inline void ata_swap_string(u16 *buf, unsigned int len)
{
	int i;
	for (i = 0; i < (len/2); i++)
		be16_to_cpus(&buf[i]);
}

static void mtip_set_timeout(struct driver_data *dd,
					struct host_to_dev_fis *fis,
					unsigned int *timeout, u8 erasemode)
{
	switch (fis->command) {
	case ATA_CMD_DOWNLOAD_MICRO:
		*timeout = 120000; /* 2 minutes */
		break;
	case ATA_CMD_SEC_ERASE_UNIT:
	case 0xFC:
		if (erasemode)
			*timeout = ((*(dd->port->identify + 90) * 2) * 60000);
		else
			*timeout = ((*(dd->port->identify + 89) * 2) * 60000);
		break;
	case ATA_CMD_STANDBYNOW1:
		*timeout = 120000;  /* 2 minutes */
		break;
	case 0xF7:
	case 0xFA:
		*timeout = 60000;  /* 60 seconds */
		break;
	case ATA_CMD_SMART:
		*timeout = 15000;  /* 15 seconds */
		break;
	default:
		*timeout = MTIP_IOCTL_CMD_TIMEOUT_MS;
		break;
	}
}

/*
 * Request the device identity information.
 *
 * If a user space buffer is not specified, i.e. is NULL, the
 * identify information is still read from the drive and placed
 * into the identify data buffer (@e port->identify) in the
 * port data structure.
 * When the identify buffer contains valid identify information @e
 * port->identify_valid is non-zero.
 *
 * @port	 Pointer to the port structure.
 * @user_buffer  A user space buffer where the identify data should be
 *                    copied.
 *
 * return value
 *	0	Command completed successfully.
 *	-EFAULT An error occurred while coping data to the user buffer.
 *	-1	Command failed.
 */
static int mtip_get_identify(struct mtip_port *port, void __user *user_buffer)
{
	int rv = 0;
	struct host_to_dev_fis fis;

	if (test_bit(MTIP_DDF_REMOVE_PENDING_BIT, &port->dd->dd_flag))
		return -EFAULT;

	/* Build the FIS. */
	memset(&fis, 0, sizeof(struct host_to_dev_fis));
	fis.type	= 0x27;
	fis.opts	= 1 << 7;
	fis.command	= ATA_CMD_ID_ATA;

	/* Set the identify information as invalid. */
	port->identify_valid = 0;

	/* Clear the identify information. */
	memset(port->identify, 0, sizeof(u16) * ATA_ID_WORDS);

	/* Execute the command. */
	if (mtip_exec_internal_command(port,
				&fis,
				5,
				port->identify_dma,
				sizeof(u16) * ATA_ID_WORDS,
				0,
				MTIP_INT_CMD_TIMEOUT_MS)
				< 0) {
		rv = -1;
		goto out;
	}

	/*
	 * Perform any necessary byte-swapping.  Yes, the kernel does in fact
	 * perform field-sensitive swapping on the string fields.
	 * See the kernel use of ata_id_string() for proof of this.
	 */
#ifdef __LITTLE_ENDIAN
	ata_swap_string(port->identify + 27, 40);  /* model string*/
	ata_swap_string(port->identify + 23, 8);   /* firmware string*/
	ata_swap_string(port->identify + 10, 20);  /* serial# string*/
#else
	{
		int i;
		for (i = 0; i < ATA_ID_WORDS; i++)
			port->identify[i] = le16_to_cpu(port->identify[i]);
	}
#endif

	/* Check security locked state */
	if (port->identify[128] & 0x4)
		set_bit(MTIP_DDF_SEC_LOCK_BIT, &port->dd->dd_flag);
	else
		clear_bit(MTIP_DDF_SEC_LOCK_BIT, &port->dd->dd_flag);

	/* Set the identify buffer as valid. */
	port->identify_valid = 1;

	if (user_buffer) {
		if (copy_to_user(
			user_buffer,
			port->identify,
			ATA_ID_WORDS * sizeof(u16))) {
			rv = -EFAULT;
			goto out;
		}
	}

out:
	return rv;
}

/*
 * Issue a standby immediate command to the device.
 *
 * @port Pointer to the port structure.
 *
 * return value
 *	0	Command was executed successfully.
 *	-1	An error occurred while executing the command.
 */
static int mtip_standby_immediate(struct mtip_port *port)
{
	int rv;
	struct host_to_dev_fis	fis;
	unsigned long __maybe_unused start;
	unsigned int timeout;

	/* Build the FIS. */
	memset(&fis, 0, sizeof(struct host_to_dev_fis));
	fis.type	= 0x27;
	fis.opts	= 1 << 7;
	fis.command	= ATA_CMD_STANDBYNOW1;

	mtip_set_timeout(port->dd, &fis, &timeout, 0);

	start = jiffies;
	rv = mtip_exec_internal_command(port,
					&fis,
					5,
					0,
					0,
					0,
					timeout);
	dbg_printk(MTIP_DRV_NAME "Time taken to complete standby cmd: %d ms\n",
			jiffies_to_msecs(jiffies - start));
	if (rv)
		dev_warn(&port->dd->pdev->dev,
			"STANDBY IMMEDIATE command failed.\n");

	return rv;
}

/*
 * Issue a READ LOG EXT command to the device.
 *
 * @port	pointer to the port structure.
 * @page	page number to fetch
 * @buffer	pointer to buffer
 * @buffer_dma	dma address corresponding to @buffer
 * @sectors	page length to fetch, in sectors
 *
 * return value
 *	@rv	return value from mtip_exec_internal_command()
 */
static int mtip_read_log_page(struct mtip_port *port, u8 page, u16 *buffer,
				dma_addr_t buffer_dma, unsigned int sectors)
{
	struct host_to_dev_fis fis;

	memset(&fis, 0, sizeof(struct host_to_dev_fis));
	fis.type	= 0x27;
	fis.opts	= 1 << 7;
	fis.command	= ATA_CMD_READ_LOG_EXT;
	fis.sect_count	= sectors & 0xFF;
	fis.sect_cnt_ex	= (sectors >> 8) & 0xFF;
	fis.lba_low	= page;
	fis.lba_mid	= 0;
	fis.device	= ATA_DEVICE_OBS;

	memset(buffer, 0, sectors * ATA_SECT_SIZE);

	return mtip_exec_internal_command(port,
					&fis,
					5,
					buffer_dma,
					sectors * ATA_SECT_SIZE,
					0,
					MTIP_INT_CMD_TIMEOUT_MS);
}

/*
 * Issue a SMART READ DATA command to the device.
 *
 * @port	pointer to the port structure.
 * @buffer	pointer to buffer
 * @buffer_dma	dma address corresponding to @buffer
 *
 * return value
 *	@rv	return value from mtip_exec_internal_command()
 */
static int mtip_get_smart_data(struct mtip_port *port, u8 *buffer,
					dma_addr_t buffer_dma)
{
	struct host_to_dev_fis fis;

	memset(&fis, 0, sizeof(struct host_to_dev_fis));
	fis.type	= 0x27;
	fis.opts	= 1 << 7;
	fis.command	= ATA_CMD_SMART;
	fis.features	= 0xD0;
	fis.sect_count	= 1;
	fis.lba_mid	= 0x4F;
	fis.lba_hi	= 0xC2;
	fis.device	= ATA_DEVICE_OBS;

	return mtip_exec_internal_command(port,
					&fis,
					5,
					buffer_dma,
					ATA_SECT_SIZE,
					0,
					15000);
}

/*
 * Get the value of a smart attribute
 *
 * @port	pointer to the port structure
 * @id		attribute number
 * @attrib	pointer to return attrib information corresponding to @id
 *
 * return value
 *	-EINVAL	NULL buffer passed or unsupported attribute @id.
 *	-EPERM	Identify data not valid, SMART not supported or not enabled
 */
static int mtip_get_smart_attr(struct mtip_port *port, unsigned int id,
						struct smart_attr *attrib)
{
	int rv, i;
	struct smart_attr *pattr;

	if (!attrib)
		return -EINVAL;

	if (!port->identify_valid) {
		dev_warn(&port->dd->pdev->dev, "IDENTIFY DATA not valid\n");
		return -EPERM;
	}
	if (!(port->identify[82] & 0x1)) {
		dev_warn(&port->dd->pdev->dev, "SMART not supported\n");
		return -EPERM;
	}
	if (!(port->identify[85] & 0x1)) {
		dev_warn(&port->dd->pdev->dev, "SMART not enabled\n");
		return -EPERM;
	}

	memset(port->smart_buf, 0, ATA_SECT_SIZE);
	rv = mtip_get_smart_data(port, port->smart_buf, port->smart_buf_dma);
	if (rv) {
		dev_warn(&port->dd->pdev->dev, "Failed to ge SMART data\n");
		return rv;
	}

	pattr = (struct smart_attr *)(port->smart_buf + 2);
	for (i = 0; i < 29; i++, pattr++)
		if (pattr->attr_id == id) {
			memcpy(attrib, pattr, sizeof(struct smart_attr));
			break;
		}

	if (i == 29) {
		dev_warn(&port->dd->pdev->dev,
			"Query for invalid SMART attribute ID\n");
		rv = -EINVAL;
	}

	return rv;
}

/*
 * Get the drive capacity.
 *
 * @dd      Pointer to the device data structure.
 * @sectors Pointer to the variable that will receive the sector count.
 *
 * return value
 *	1 Capacity was returned successfully.
 *	0 The identify information is invalid.
 */
static bool mtip_hw_get_capacity(struct driver_data *dd, sector_t *sectors)
{
	struct mtip_port *port = dd->port;
	u64 total, raw0, raw1, raw2, raw3;
	raw0 = port->identify[100];
	raw1 = port->identify[101];
	raw2 = port->identify[102];
	raw3 = port->identify[103];
	total = raw0 | raw1<<16 | raw2<<32 | raw3<<48;
	*sectors = total;
	return (bool) !!port->identify_valid;
}

/*
 * Display the identify command data.
 *
 * @port Pointer to the port data structure.
 *
 * return value
 *	None
 */
static void mtip_dump_identify(struct mtip_port *port)
{
	sector_t sectors;
	unsigned short revid;
	char cbuf[42];

	if (!port->identify_valid)
		return;

	strlcpy(cbuf, (char *)(port->identify+10), 21);
	dev_info(&port->dd->pdev->dev,
		"Serial No.: %s\n", cbuf);

	strlcpy(cbuf, (char *)(port->identify+23), 9);
	dev_info(&port->dd->pdev->dev,
		"Firmware Ver.: %s\n", cbuf);

	strlcpy(cbuf, (char *)(port->identify+27), 41);
	dev_info(&port->dd->pdev->dev, "Model: %s\n", cbuf);

	dev_info(&port->dd->pdev->dev, "Security: %04x %s\n",
		port->identify[128],
		port->identify[128] & 0x4 ? "(LOCKED)" : "");

	if (mtip_hw_get_capacity(port->dd, &sectors))
		dev_info(&port->dd->pdev->dev,
			"Capacity: %llu sectors (%llu MB)\n",
			 (u64)sectors,
			 ((u64)sectors) * ATA_SECT_SIZE >> 20);

	pci_read_config_word(port->dd->pdev, PCI_REVISION_ID, &revid);
	switch (revid & 0xFF) {
	case 0x1:
		strlcpy(cbuf, "A0", 3);
		break;
	case 0x3:
		strlcpy(cbuf, "A2", 3);
		break;
	default:
		strlcpy(cbuf, "?", 2);
		break;
	}
	dev_info(&port->dd->pdev->dev,
		"Card Type: %s\n", cbuf);
}

/*
 * Map the commands scatter list into the command table.
 *
 * @command Pointer to the command.
 * @nents Number of scatter list entries.
 *
 * return value
 *	None
 */
static inline void fill_command_sg(struct driver_data *dd,
				struct mtip_cmd *command,
				int nents)
{
	int n;
	unsigned int dma_len;
	struct mtip_cmd_sg *command_sg;
	struct scatterlist *sg;

	command_sg = command->command + AHCI_CMD_TBL_HDR_SZ;

	for_each_sg(command->sg, sg, nents, n) {
		dma_len = sg_dma_len(sg);
		if (dma_len > 0x400000)
			dev_err(&dd->pdev->dev,
				"DMA segment length truncated\n");
		command_sg->info = cpu_to_le32((dma_len-1) & 0x3FFFFF);
		command_sg->dba	=  cpu_to_le32(sg_dma_address(sg));
		command_sg->dba_upper =
			cpu_to_le32((sg_dma_address(sg) >> 16) >> 16);
		command_sg++;
	}
}

/*
 * @brief Execute a drive command.
 *
 * return value 0 The command completed successfully.
 * return value -1 An error occurred while executing the command.
 */
static int exec_drive_task(struct mtip_port *port, u8 *command)
{
	struct host_to_dev_fis	fis;
	struct host_to_dev_fis *reply = (port->rxfis + RX_FIS_D2H_REG);
	unsigned int to;

	/* Build the FIS. */
	memset(&fis, 0, sizeof(struct host_to_dev_fis));
	fis.type	= 0x27;
	fis.opts	= 1 << 7;
	fis.command	= command[0];
	fis.features	= command[1];
	fis.sect_count	= command[2];
	fis.sector	= command[3];
	fis.cyl_low	= command[4];
	fis.cyl_hi	= command[5];
	fis.device	= command[6] & ~0x10; /* Clear the dev bit*/

	mtip_set_timeout(port->dd, &fis, &to, 0);

	dbg_printk(MTIP_DRV_NAME " %s: User Command: cmd %x, feat %x, nsect %x, sect %x, lcyl %x, hcyl %x, sel %x\n",
		__func__,
		command[0],
		command[1],
		command[2],
		command[3],
		command[4],
		command[5],
		command[6]);

	/* Execute the command. */
	if (mtip_exec_internal_command(port,
				 &fis,
				 5,
				 0,
				 0,
				 0,
				 to) < 0) {
		return -1;
	}

	command[0] = reply->command; /* Status*/
	command[1] = reply->features; /* Error*/
	command[4] = reply->cyl_low;
	command[5] = reply->cyl_hi;

	dbg_printk(MTIP_DRV_NAME " %s: Completion Status: stat %x, err %x , cyl_lo %x cyl_hi %x\n",
		__func__,
		command[0],
		command[1],
		command[4],
		command[5]);

	return 0;
}

/*
 * @brief Execute a drive command.
 *
 * @param port Pointer to the port data structure.
 * @param command Pointer to the user specified command parameters.
 * @param user_buffer Pointer to the user space buffer where read sector
 *                   data should be copied.
 *
 * return value 0 The command completed successfully.
 * return value -EFAULT An error occurred while copying the completion
 *                 data to the user space buffer.
 * return value -1 An error occurred while executing the command.
 */
static int exec_drive_command(struct mtip_port *port, u8 *command,
				void __user *user_buffer)
{
	struct host_to_dev_fis	fis;
	struct host_to_dev_fis *reply;
	u8 *buf = NULL;
	dma_addr_t dma_addr = 0;
	int rv = 0, xfer_sz = command[3];
	unsigned int to;

	if (xfer_sz) {
		if (!user_buffer)
			return -EFAULT;

		buf = dma_alloc_coherent(&port->dd->pdev->dev,
				ATA_SECT_SIZE * xfer_sz,
				&dma_addr,
				GFP_KERNEL);
		if (!buf) {
			dev_err(&port->dd->pdev->dev,
				"Memory allocation failed (%d bytes)\n",
				ATA_SECT_SIZE * xfer_sz);
			return -ENOMEM;
		}
	}

	/* Build the FIS. */
	memset(&fis, 0, sizeof(struct host_to_dev_fis));
	fis.type	= 0x27;
	fis.opts	= 1 << 7;
	fis.command	= command[0];
	fis.features	= command[2];
	fis.sect_count	= command[3];
	if (fis.command == ATA_CMD_SMART) {
		fis.sector	= command[1];
		fis.cyl_low	= 0x4F;
		fis.cyl_hi	= 0xC2;
	}

	mtip_set_timeout(port->dd, &fis, &to, 0);

	if (xfer_sz)
		reply = (port->rxfis + RX_FIS_PIO_SETUP);
	else
		reply = (port->rxfis + RX_FIS_D2H_REG);

	dbg_printk(MTIP_DRV_NAME
		" %s: User Command: cmd %x, sect %x, "
		"feat %x, sectcnt %x\n",
		__func__,
		command[0],
		command[1],
		command[2],
		command[3]);

	/* Execute the command. */
	if (mtip_exec_internal_command(port,
				&fis,
				 5,
				 (xfer_sz ? dma_addr : 0),
				 (xfer_sz ? ATA_SECT_SIZE * xfer_sz : 0),
				 0,
				 to)
				 < 0) {
		rv = -EFAULT;
		goto exit_drive_command;
	}

	/* Collect the completion status. */
	command[0] = reply->command; /* Status*/
	command[1] = reply->features; /* Error*/
	command[2] = reply->sect_count;

	dbg_printk(MTIP_DRV_NAME
		" %s: Completion Status: stat %x, "
		"err %x, nsect %x\n",
		__func__,
		command[0],
		command[1],
		command[2]);

	if (xfer_sz) {
		if (copy_to_user(user_buffer,
				 buf,
				 ATA_SECT_SIZE * command[3])) {
			rv = -EFAULT;
			goto exit_drive_command;
		}
	}
exit_drive_command:
	if (buf)
		dma_free_coherent(&port->dd->pdev->dev,
				ATA_SECT_SIZE * xfer_sz, buf, dma_addr);
	return rv;
}

/*
 *  Indicates whether a command has a single sector payload.
 *
 *  @command passed to the device to perform the certain event.
 *  @features passed to the device to perform the certain event.
 *
 *  return value
 *	1	command is one that always has a single sector payload,
 *		regardless of the value in the Sector Count field.
 *      0       otherwise
 *
 */
static unsigned int implicit_sector(unsigned char command,
				    unsigned char features)
{
	unsigned int rv = 0;

	/* list of commands that have an implicit sector count of 1 */
	switch (command) {
	case ATA_CMD_SEC_SET_PASS:
	case ATA_CMD_SEC_UNLOCK:
	case ATA_CMD_SEC_ERASE_PREP:
	case ATA_CMD_SEC_ERASE_UNIT:
	case ATA_CMD_SEC_FREEZE_LOCK:
	case ATA_CMD_SEC_DISABLE_PASS:
	case ATA_CMD_PMP_READ:
	case ATA_CMD_PMP_WRITE:
		rv = 1;
		break;
	case ATA_CMD_SET_MAX:
		if (features == ATA_SET_MAX_UNLOCK)
			rv = 1;
		break;
	case ATA_CMD_SMART:
		if ((features == ATA_SMART_READ_VALUES) ||
				(features == ATA_SMART_READ_THRESHOLDS))
			rv = 1;
		break;
	case ATA_CMD_CONF_OVERLAY:
		if ((features == ATA_DCO_IDENTIFY) ||
				(features == ATA_DCO_SET))
			rv = 1;
		break;
	}
	return rv;
}

/*
 * Executes a taskfile
 * See ide_taskfile_ioctl() for derivation
 */
static int exec_drive_taskfile(struct driver_data *dd,
			       void __user *buf,
			       ide_task_request_t *req_task,
			       int outtotal)
{
	struct host_to_dev_fis	fis;
	struct host_to_dev_fis *reply;
	u8 *outbuf = NULL;
	u8 *inbuf = NULL;
	dma_addr_t outbuf_dma = 0;
	dma_addr_t inbuf_dma = 0;
	dma_addr_t dma_buffer = 0;
	int err = 0;
	unsigned int taskin = 0;
	unsigned int taskout = 0;
	u8 nsect = 0;
	unsigned int timeout;
	unsigned int force_single_sector;
	unsigned int transfer_size;
	unsigned long task_file_data;
	int intotal = outtotal + req_task->out_size;
	int erasemode = 0;

	taskout = req_task->out_size;
	taskin = req_task->in_size;
	/* 130560 = 512 * 0xFF*/
	if (taskin > 130560 || taskout > 130560)
		return -EINVAL;

	if (taskout) {
		outbuf = memdup_user(buf + outtotal, taskout);
		if (IS_ERR(outbuf))
			return PTR_ERR(outbuf);

		outbuf_dma = dma_map_single(&dd->pdev->dev, outbuf,
					    taskout, DMA_TO_DEVICE);
		if (dma_mapping_error(&dd->pdev->dev, outbuf_dma)) {
			err = -ENOMEM;
			goto abort;
		}
		dma_buffer = outbuf_dma;
	}

	if (taskin) {
		inbuf = memdup_user(buf + intotal, taskin);
		if (IS_ERR(inbuf)) {
			err = PTR_ERR(inbuf);
			inbuf = NULL;
			goto abort;
		}
		inbuf_dma = dma_map_single(&dd->pdev->dev, inbuf,
					   taskin, DMA_FROM_DEVICE);
		if (dma_mapping_error(&dd->pdev->dev, inbuf_dma)) {
			err = -ENOMEM;
			goto abort;
		}
		dma_buffer = inbuf_dma;
	}

	/* only supports PIO and non-data commands from this ioctl. */
	switch (req_task->data_phase) {
	case TASKFILE_OUT:
		nsect = taskout / ATA_SECT_SIZE;
		reply = (dd->port->rxfis + RX_FIS_PIO_SETUP);
		break;
	case TASKFILE_IN:
		reply = (dd->port->rxfis + RX_FIS_PIO_SETUP);
		break;
	case TASKFILE_NO_DATA:
		reply = (dd->port->rxfis + RX_FIS_D2H_REG);
		break;
	default:
		err = -EINVAL;
		goto abort;
	}

	/* Build the FIS. */
	memset(&fis, 0, sizeof(struct host_to_dev_fis));

	fis.type	= 0x27;
	fis.opts	= 1 << 7;
	fis.command	= req_task->io_ports[7];
	fis.features	= req_task->io_ports[1];
	fis.sect_count	= req_task->io_ports[2];
	fis.lba_low	= req_task->io_ports[3];
	fis.lba_mid	= req_task->io_ports[4];
	fis.lba_hi	= req_task->io_ports[5];
	 /* Clear the dev bit*/
	fis.device	= req_task->io_ports[6] & ~0x10;

	if ((req_task->in_flags.all == 0) && (req_task->out_flags.all & 1)) {
		req_task->in_flags.all	=
			IDE_TASKFILE_STD_IN_FLAGS |
			(IDE_HOB_STD_IN_FLAGS << 8);
		fis.lba_low_ex		= req_task->hob_ports[3];
		fis.lba_mid_ex		= req_task->hob_ports[4];
		fis.lba_hi_ex		= req_task->hob_ports[5];
		fis.features_ex		= req_task->hob_ports[1];
		fis.sect_cnt_ex		= req_task->hob_ports[2];

	} else {
		req_task->in_flags.all = IDE_TASKFILE_STD_IN_FLAGS;
	}

	force_single_sector = implicit_sector(fis.command, fis.features);

	if ((taskin || taskout) && (!fis.sect_count)) {
		if (nsect)
			fis.sect_count = nsect;
		else {
			if (!force_single_sector) {
				dev_warn(&dd->pdev->dev,
					"data movement but "
					"sect_count is 0\n");
				err = -EINVAL;
				goto abort;
			}
		}
	}

	dbg_printk(MTIP_DRV_NAME
		" %s: cmd %x, feat %x, nsect %x,"
		" sect/lbal %x, lcyl/lbam %x, hcyl/lbah %x,"
		" head/dev %x\n",
		__func__,
		fis.command,
		fis.features,
		fis.sect_count,
		fis.lba_low,
		fis.lba_mid,
		fis.lba_hi,
		fis.device);

	/* check for erase mode support during secure erase.*/
	if ((fis.command == ATA_CMD_SEC_ERASE_UNIT) && outbuf &&
					(outbuf[0] & MTIP_SEC_ERASE_MODE)) {
		erasemode = 1;
	}

	mtip_set_timeout(dd, &fis, &timeout, erasemode);

	/* Determine the correct transfer size.*/
	if (force_single_sector)
		transfer_size = ATA_SECT_SIZE;
	else
		transfer_size = ATA_SECT_SIZE * fis.sect_count;

	/* Execute the command.*/
	if (mtip_exec_internal_command(dd->port,
				 &fis,
				 5,
				 dma_buffer,
				 transfer_size,
				 0,
				 timeout) < 0) {
		err = -EIO;
		goto abort;
	}

	task_file_data = readl(dd->port->mmio+PORT_TFDATA);

	if ((req_task->data_phase == TASKFILE_IN) && !(task_file_data & 1)) {
		reply = dd->port->rxfis + RX_FIS_PIO_SETUP;
		req_task->io_ports[7] = reply->control;
	} else {
		reply = dd->port->rxfis + RX_FIS_D2H_REG;
		req_task->io_ports[7] = reply->command;
	}

	/* reclaim the DMA buffers.*/
	if (inbuf_dma)
		dma_unmap_single(&dd->pdev->dev, inbuf_dma, taskin,
				 DMA_FROM_DEVICE);
	if (outbuf_dma)
		dma_unmap_single(&dd->pdev->dev, outbuf_dma, taskout,
				 DMA_TO_DEVICE);
	inbuf_dma  = 0;
	outbuf_dma = 0;

	/* return the ATA registers to the caller.*/
	req_task->io_ports[1] = reply->features;
	req_task->io_ports[2] = reply->sect_count;
	req_task->io_ports[3] = reply->lba_low;
	req_task->io_ports[4] = reply->lba_mid;
	req_task->io_ports[5] = reply->lba_hi;
	req_task->io_ports[6] = reply->device;

	if (req_task->out_flags.all & 1)  {

		req_task->hob_ports[3] = reply->lba_low_ex;
		req_task->hob_ports[4] = reply->lba_mid_ex;
		req_task->hob_ports[5] = reply->lba_hi_ex;
		req_task->hob_ports[1] = reply->features_ex;
		req_task->hob_ports[2] = reply->sect_cnt_ex;
	}
	dbg_printk(MTIP_DRV_NAME
		" %s: Completion: stat %x,"
		"err %x, sect_cnt %x, lbalo %x,"
		"lbamid %x, lbahi %x, dev %x\n",
		__func__,
		req_task->io_ports[7],
		req_task->io_ports[1],
		req_task->io_ports[2],
		req_task->io_ports[3],
		req_task->io_ports[4],
		req_task->io_ports[5],
		req_task->io_ports[6]);

	if (taskout) {
		if (copy_to_user(buf + outtotal, outbuf, taskout)) {
			err = -EFAULT;
			goto abort;
		}
	}
	if (taskin) {
		if (copy_to_user(buf + intotal, inbuf, taskin)) {
			err = -EFAULT;
			goto abort;
		}
	}
abort:
	if (inbuf_dma)
		dma_unmap_single(&dd->pdev->dev, inbuf_dma, taskin,
				 DMA_FROM_DEVICE);
	if (outbuf_dma)
		dma_unmap_single(&dd->pdev->dev, outbuf_dma, taskout,
				 DMA_TO_DEVICE);
	kfree(outbuf);
	kfree(inbuf);

	return err;
}

/*
 * Handle IOCTL calls from the Block Layer.
 *
 * This function is called by the Block Layer when it receives an IOCTL
 * command that it does not understand. If the IOCTL command is not supported
 * this function returns -ENOTTY.
 *
 * @dd  Pointer to the driver data structure.
 * @cmd IOCTL command passed from the Block Layer.
 * @arg IOCTL argument passed from the Block Layer.
 *
 * return value
 *	0	The IOCTL completed successfully.
 *	-ENOTTY The specified command is not supported.
 *	-EFAULT An error occurred copying data to a user space buffer.
 *	-EIO	An error occurred while executing the command.
 */
static int mtip_hw_ioctl(struct driver_data *dd, unsigned int cmd,
			 unsigned long arg)
{
	switch (cmd) {
	case HDIO_GET_IDENTITY:
	{
		if (copy_to_user((void __user *)arg, dd->port->identify,
						sizeof(u16) * ATA_ID_WORDS))
			return -EFAULT;
		break;
	}
	case HDIO_DRIVE_CMD:
	{
		u8 drive_command[4];

		/* Copy the user command info to our buffer. */
		if (copy_from_user(drive_command,
					 (void __user *) arg,
					 sizeof(drive_command)))
			return -EFAULT;

		/* Execute the drive command. */
		if (exec_drive_command(dd->port,
					 drive_command,
					 (void __user *) (arg+4)))
			return -EIO;

		/* Copy the status back to the users buffer. */
		if (copy_to_user((void __user *) arg,
					 drive_command,
					 sizeof(drive_command)))
			return -EFAULT;

		break;
	}
	case HDIO_DRIVE_TASK:
	{
		u8 drive_command[7];

		/* Copy the user command info to our buffer. */
		if (copy_from_user(drive_command,
					 (void __user *) arg,
					 sizeof(drive_command)))
			return -EFAULT;

		/* Execute the drive command. */
		if (exec_drive_task(dd->port, drive_command))
			return -EIO;

		/* Copy the status back to the users buffer. */
		if (copy_to_user((void __user *) arg,
					 drive_command,
					 sizeof(drive_command)))
			return -EFAULT;

		break;
	}
	case HDIO_DRIVE_TASKFILE: {
		ide_task_request_t req_task;
		int ret, outtotal;

		if (copy_from_user(&req_task, (void __user *) arg,
					sizeof(req_task)))
			return -EFAULT;

		outtotal = sizeof(req_task);

		ret = exec_drive_taskfile(dd, (void __user *) arg,
						&req_task, outtotal);

		if (copy_to_user((void __user *) arg, &req_task,
							sizeof(req_task)))
			return -EFAULT;

		return ret;
	}

	default:
		return -EINVAL;
	}
	return 0;
}

/*
 * Submit an IO to the hw
 *
 * This function is called by the block layer to issue an io
 * to the device. Upon completion, the callback function will
 * be called with the data parameter passed as the callback data.
 *
 * @dd       Pointer to the driver data structure.
 * @start    First sector to read.
 * @nsect    Number of sectors to read.
 * @tag      The tag of this read command.
 * @callback Pointer to the function that should be called
 *	     when the read completes.
 * @data     Callback data passed to the callback function
 *	     when the read completes.
 * @dir      Direction (read or write)
 *
 * return value
 *	None
 */
static void mtip_hw_submit_io(struct driver_data *dd, struct request *rq,
			      struct mtip_cmd *command,
			      struct blk_mq_hw_ctx *hctx)
{
	struct mtip_cmd_hdr *hdr =
		dd->port->command_list + sizeof(struct mtip_cmd_hdr) * rq->tag;
	struct host_to_dev_fis	*fis;
	struct mtip_port *port = dd->port;
	int dma_dir = rq_data_dir(rq) == READ ? DMA_FROM_DEVICE : DMA_TO_DEVICE;
	u64 start = blk_rq_pos(rq);
	unsigned int nsect = blk_rq_sectors(rq);
	unsigned int nents;

	/* Map the scatter list for DMA access */
	nents = blk_rq_map_sg(hctx->queue, rq, command->sg);
	nents = dma_map_sg(&dd->pdev->dev, command->sg, nents, dma_dir);

	prefetch(&port->flags);

	command->scatter_ents = nents;

	/*
	 * The number of retries for this command before it is
	 * reported as a failure to the upper layers.
	 */
	command->retries = MTIP_MAX_RETRIES;

	/* Fill out fis */
	fis = command->command;
	fis->type        = 0x27;
	fis->opts        = 1 << 7;
	if (dma_dir == DMA_FROM_DEVICE)
		fis->command = ATA_CMD_FPDMA_READ;
	else
		fis->command = ATA_CMD_FPDMA_WRITE;
	fis->lba_low     = start & 0xFF;
	fis->lba_mid     = (start >> 8) & 0xFF;
	fis->lba_hi      = (start >> 16) & 0xFF;
	fis->lba_low_ex  = (start >> 24) & 0xFF;
	fis->lba_mid_ex  = (start >> 32) & 0xFF;
	fis->lba_hi_ex   = (start >> 40) & 0xFF;
	fis->device	 = 1 << 6;
	fis->features    = nsect & 0xFF;
	fis->features_ex = (nsect >> 8) & 0xFF;
	fis->sect_count  = ((rq->tag << 3) | (rq->tag >> 5));
	fis->sect_cnt_ex = 0;
	fis->control     = 0;
	fis->res2        = 0;
	fis->res3        = 0;
	fill_command_sg(dd, command, nents);

	if (unlikely(command->unaligned))
		fis->device |= 1 << 7;

	/* Populate the command header */
	hdr->ctba = cpu_to_le32(command->command_dma & 0xFFFFFFFF);
	if (test_bit(MTIP_PF_HOST_CAP_64, &dd->port->flags))
		hdr->ctbau = cpu_to_le32((command->command_dma >> 16) >> 16);
	hdr->opts = cpu_to_le32((nents << 16) | 5 | AHCI_CMD_PREFETCH);
	hdr->byte_count = 0;

	command->direction = dma_dir;

	/*
	 * To prevent this command from being issued
	 * if an internal command is in progress or error handling is active.
	 */
	if (unlikely(port->flags & MTIP_PF_PAUSE_IO)) {
		set_bit(rq->tag, port->cmds_to_issue);
		set_bit(MTIP_PF_ISSUE_CMDS_BIT, &port->flags);
		return;
	}

	/* Issue the command to the hardware */
	mtip_issue_ncq_command(port, rq->tag);
}

/*
 * Sysfs status dump.
 *
 * @dev  Pointer to the device structure, passed by the kernrel.
 * @attr Pointer to the device_attribute structure passed by the kernel.
 * @buf  Pointer to the char buffer that will receive the stats info.
 *
 * return value
 *	The size, in bytes, of the data copied into buf.
 */
static ssize_t mtip_hw_show_status(struct device *dev,
				struct device_attribute *attr,
				char *buf)
{
	struct driver_data *dd = dev_to_disk(dev)->private_data;
	int size = 0;

	if (test_bit(MTIP_DDF_OVER_TEMP_BIT, &dd->dd_flag))
		size += sprintf(buf, "%s", "thermal_shutdown\n");
	else if (test_bit(MTIP_DDF_WRITE_PROTECT_BIT, &dd->dd_flag))
		size += sprintf(buf, "%s", "write_protect\n");
	else
		size += sprintf(buf, "%s", "online\n");

	return size;
}

static DEVICE_ATTR(status, 0444, mtip_hw_show_status, NULL);

static struct attribute *mtip_disk_attrs[] = {
	&dev_attr_status.attr,
	NULL,
};

static const struct attribute_group mtip_disk_attr_group = {
	.attrs = mtip_disk_attrs,
};

static const struct attribute_group *mtip_disk_attr_groups[] = {
	&mtip_disk_attr_group,
	NULL,
};

static ssize_t mtip_hw_read_registers(struct file *f, char __user *ubuf,
				  size_t len, loff_t *offset)
{
	struct driver_data *dd =  (struct driver_data *)f->private_data;
	char *buf;
	u32 group_allocated;
	int size = *offset;
	int n, rv = 0;

	if (!len || size)
		return 0;

	buf = kzalloc(MTIP_DFS_MAX_BUF_SIZE, GFP_KERNEL);
	if (!buf)
		return -ENOMEM;

	size += sprintf(&buf[size], "H/ S ACTive      : [ 0x");

	for (n = dd->slot_groups-1; n >= 0; n--)
		size += sprintf(&buf[size], "%08X ",
					 readl(dd->port->s_active[n]));

	size += sprintf(&buf[size], "]\n");
	size += sprintf(&buf[size], "H/ Command Issue : [ 0x");

	for (n = dd->slot_groups-1; n >= 0; n--)
		size += sprintf(&buf[size], "%08X ",
					readl(dd->port->cmd_issue[n]));

	size += sprintf(&buf[size], "]\n");
	size += sprintf(&buf[size], "H/ Completed     : [ 0x");

	for (n = dd->slot_groups-1; n >= 0; n--)
		size += sprintf(&buf[size], "%08X ",
				readl(dd->port->completed[n]));

	size += sprintf(&buf[size], "]\n");
	size += sprintf(&buf[size], "H/ PORT IRQ STAT : [ 0x%08X ]\n",
				readl(dd->port->mmio + PORT_IRQ_STAT));
	size += sprintf(&buf[size], "H/ HOST IRQ STAT : [ 0x%08X ]\n",
				readl(dd->mmio + HOST_IRQ_STAT));
	size += sprintf(&buf[size], "\n");

	size += sprintf(&buf[size], "L/ Commands in Q : [ 0x");

	for (n = dd->slot_groups-1; n >= 0; n--) {
		if (sizeof(long) > sizeof(u32))
			group_allocated =
				dd->port->cmds_to_issue[n/2] >> (32*(n&1));
		else
			group_allocated = dd->port->cmds_to_issue[n];
		size += sprintf(&buf[size], "%08X ", group_allocated);
	}
	size += sprintf(&buf[size], "]\n");

	*offset = size <= len ? size : len;
	size = copy_to_user(ubuf, buf, *offset);
	if (size)
		rv = -EFAULT;

	kfree(buf);
	return rv ? rv : *offset;
}

static ssize_t mtip_hw_read_flags(struct file *f, char __user *ubuf,
				  size_t len, loff_t *offset)
{
	struct driver_data *dd =  (struct driver_data *)f->private_data;
	char *buf;
	int size = *offset;
	int rv = 0;

	if (!len || size)
		return 0;

	buf = kzalloc(MTIP_DFS_MAX_BUF_SIZE, GFP_KERNEL);
	if (!buf)
		return -ENOMEM;

	size += sprintf(&buf[size], "Flag-port : [ %08lX ]\n",
							dd->port->flags);
	size += sprintf(&buf[size], "Flag-dd   : [ %08lX ]\n",
							dd->dd_flag);

	*offset = size <= len ? size : len;
	size = copy_to_user(ubuf, buf, *offset);
	if (size)
		rv = -EFAULT;

	kfree(buf);
	return rv ? rv : *offset;
}

static const struct file_operations mtip_regs_fops = {
	.owner  = THIS_MODULE,
	.open   = simple_open,
	.read   = mtip_hw_read_registers,
	.llseek = no_llseek,
};

static const struct file_operations mtip_flags_fops = {
	.owner  = THIS_MODULE,
	.open   = simple_open,
	.read   = mtip_hw_read_flags,
	.llseek = no_llseek,
};

static int mtip_hw_debugfs_init(struct driver_data *dd)
{
	if (!dfs_parent)
		return -1;

	dd->dfs_node = debugfs_create_dir(dd->disk->disk_name, dfs_parent);
	if (IS_ERR_OR_NULL(dd->dfs_node)) {
		dev_warn(&dd->pdev->dev,
			"Error creating node %s under debugfs\n",
						dd->disk->disk_name);
		dd->dfs_node = NULL;
		return -1;
	}

	debugfs_create_file("flags", 0444, dd->dfs_node, dd, &mtip_flags_fops);
	debugfs_create_file("registers", 0444, dd->dfs_node, dd,
			    &mtip_regs_fops);

	return 0;
}

static void mtip_hw_debugfs_exit(struct driver_data *dd)
{
	debugfs_remove_recursive(dd->dfs_node);
}

/*
 * Perform any init/resume time hardware setup
 *
 * @dd Pointer to the driver data structure.
 *
 * return value
 *	None
 */
static inline void hba_setup(struct driver_data *dd)
{
	u32 hwdata;
	hwdata = readl(dd->mmio + HOST_HSORG);

	/* interrupt bug workaround: use only 1 IS bit.*/
	writel(hwdata |
		HSORG_DISABLE_SLOTGRP_INTR |
		HSORG_DISABLE_SLOTGRP_PXIS,
		dd->mmio + HOST_HSORG);
}

static int mtip_device_unaligned_constrained(struct driver_data *dd)
{
	return (dd->pdev->device == P420M_DEVICE_ID ? 1 : 0);
}

/*
 * Detect the details of the product, and store anything needed
 * into the driver data structure.  This includes product type and
 * version and number of slot groups.
 *
 * @dd Pointer to the driver data structure.
 *
 * return value
 *	None
 */
static void mtip_detect_product(struct driver_data *dd)
{
	u32 hwdata;
	unsigned int rev, slotgroups;

	/*
	 * HBA base + 0xFC [15:0] - vendor-specific hardware interface
	 * info register:
	 * [15:8] hardware/software interface rev#
	 * [   3] asic-style interface
	 * [ 2:0] number of slot groups, minus 1 (only valid for asic-style).
	 */
	hwdata = readl(dd->mmio + HOST_HSORG);

	dd->product_type = MTIP_PRODUCT_UNKNOWN;
	dd->slot_groups = 1;

	if (hwdata & 0x8) {
		dd->product_type = MTIP_PRODUCT_ASICFPGA;
		rev = (hwdata & HSORG_HWREV) >> 8;
		slotgroups = (hwdata & HSORG_SLOTGROUPS) + 1;
		dev_info(&dd->pdev->dev,
			"ASIC-FPGA design, HS rev 0x%x, "
			"%i slot groups [%i slots]\n",
			 rev,
			 slotgroups,
			 slotgroups * 32);

		if (slotgroups > MTIP_MAX_SLOT_GROUPS) {
			dev_warn(&dd->pdev->dev,
				"Warning: driver only supports "
				"%i slot groups.\n", MTIP_MAX_SLOT_GROUPS);
			slotgroups = MTIP_MAX_SLOT_GROUPS;
		}
		dd->slot_groups = slotgroups;
		return;
	}

	dev_warn(&dd->pdev->dev, "Unrecognized product id\n");
}

/*
 * Blocking wait for FTL rebuild to complete
 *
 * @dd Pointer to the DRIVER_DATA structure.
 *
 * return value
 *	0	FTL rebuild completed successfully
 *	-EFAULT FTL rebuild error/timeout/interruption
 */
static int mtip_ftl_rebuild_poll(struct driver_data *dd)
{
	unsigned long timeout, cnt = 0, start;

	dev_warn(&dd->pdev->dev,
		"FTL rebuild in progress. Polling for completion.\n");

	start = jiffies;
	timeout = jiffies + msecs_to_jiffies(MTIP_FTL_REBUILD_TIMEOUT_MS);

	do {
		if (unlikely(test_bit(MTIP_DDF_REMOVE_PENDING_BIT,
				&dd->dd_flag)))
			return -EFAULT;
		if (mtip_check_surprise_removal(dd))
			return -EFAULT;

		if (mtip_get_identify(dd->port, NULL) < 0)
			return -EFAULT;

		if (*(dd->port->identify + MTIP_FTL_REBUILD_OFFSET) ==
			MTIP_FTL_REBUILD_MAGIC) {
			ssleep(1);
			/* Print message every 3 minutes */
			if (cnt++ >= 180) {
				dev_warn(&dd->pdev->dev,
				"FTL rebuild in progress (%d secs).\n",
				jiffies_to_msecs(jiffies - start) / 1000);
				cnt = 0;
			}
		} else {
			dev_warn(&dd->pdev->dev,
				"FTL rebuild complete (%d secs).\n",
			jiffies_to_msecs(jiffies - start) / 1000);
			mtip_block_initialize(dd);
			return 0;
		}
	} while (time_before(jiffies, timeout));

	/* Check for timeout */
	dev_err(&dd->pdev->dev,
		"Timed out waiting for FTL rebuild to complete (%d secs).\n",
		jiffies_to_msecs(jiffies - start) / 1000);
	return -EFAULT;
}

static void mtip_softirq_done_fn(struct request *rq)
{
	struct mtip_cmd *cmd = blk_mq_rq_to_pdu(rq);
	struct driver_data *dd = rq->q->queuedata;

	/* Unmap the DMA scatter list entries */
	dma_unmap_sg(&dd->pdev->dev, cmd->sg, cmd->scatter_ents,
							cmd->direction);

	if (unlikely(cmd->unaligned))
		atomic_inc(&dd->port->cmd_slot_unal);

	blk_mq_end_request(rq, cmd->status);
}

static bool mtip_abort_cmd(struct request *req, void *data)
{
	struct mtip_cmd *cmd = blk_mq_rq_to_pdu(req);
	struct driver_data *dd = data;

	dbg_printk(MTIP_DRV_NAME " Aborting request, tag = %d\n", req->tag);

	clear_bit(req->tag, dd->port->cmds_to_issue);
	cmd->status = BLK_STS_IOERR;
	mtip_softirq_done_fn(req);
	return true;
}

static bool mtip_queue_cmd(struct request *req, void *data)
{
	struct driver_data *dd = data;

	set_bit(req->tag, dd->port->cmds_to_issue);
	blk_abort_request(req);
	return true;
}

/*
 * service thread to issue queued commands
 *
 * @data Pointer to the driver data structure.
 *
 * return value
 *	0
 */

static int mtip_service_thread(void *data)
{
	struct driver_data *dd = (struct driver_data *)data;
	unsigned long slot, slot_start, slot_wrap, to;
	unsigned int num_cmd_slots = dd->slot_groups * 32;
	struct mtip_port *port = dd->port;

	while (1) {
		if (kthread_should_stop() ||
			test_bit(MTIP_PF_SVC_THD_STOP_BIT, &port->flags))
			goto st_out;
		clear_bit(MTIP_PF_SVC_THD_ACTIVE_BIT, &port->flags);

		/*
		 * the condition is to check neither an internal command is
		 * is in progress nor error handling is active
		 */
		wait_event_interruptible(port->svc_wait, (port->flags) &&
			(port->flags & MTIP_PF_SVC_THD_WORK));

		if (kthread_should_stop() ||
			test_bit(MTIP_PF_SVC_THD_STOP_BIT, &port->flags))
			goto st_out;

		if (unlikely(test_bit(MTIP_DDF_REMOVE_PENDING_BIT,
				&dd->dd_flag)))
			goto st_out;

		set_bit(MTIP_PF_SVC_THD_ACTIVE_BIT, &port->flags);

restart_eh:
		/* Demux bits: start with error handling */
		if (test_bit(MTIP_PF_EH_ACTIVE_BIT, &port->flags)) {
			mtip_handle_tfe(dd);
			clear_bit(MTIP_PF_EH_ACTIVE_BIT, &port->flags);
		}

		if (test_bit(MTIP_PF_EH_ACTIVE_BIT, &port->flags))
			goto restart_eh;

		if (test_bit(MTIP_PF_TO_ACTIVE_BIT, &port->flags)) {
			to = jiffies + msecs_to_jiffies(5000);

			do {
				mdelay(100);
			} while (atomic_read(&dd->irq_workers_active) != 0 &&
				time_before(jiffies, to));

			if (atomic_read(&dd->irq_workers_active) != 0)
				dev_warn(&dd->pdev->dev,
					"Completion workers still active!");

			blk_mq_quiesce_queue(dd->queue);

			blk_mq_tagset_busy_iter(&dd->tags, mtip_queue_cmd, dd);

			set_bit(MTIP_PF_ISSUE_CMDS_BIT, &dd->port->flags);

			if (mtip_device_reset(dd))
				blk_mq_tagset_busy_iter(&dd->tags,
							mtip_abort_cmd, dd);

			clear_bit(MTIP_PF_TO_ACTIVE_BIT, &dd->port->flags);

			blk_mq_unquiesce_queue(dd->queue);
		}

		if (test_bit(MTIP_PF_ISSUE_CMDS_BIT, &port->flags)) {
			slot = 1;
			/* used to restrict the loop to one iteration */
			slot_start = num_cmd_slots;
			slot_wrap = 0;
			while (1) {
				slot = find_next_bit(port->cmds_to_issue,
						num_cmd_slots, slot);
				if (slot_wrap == 1) {
					if ((slot_start >= slot) ||
						(slot >= num_cmd_slots))
						break;
				}
				if (unlikely(slot_start == num_cmd_slots))
					slot_start = slot;

				if (unlikely(slot == num_cmd_slots)) {
					slot = 1;
					slot_wrap = 1;
					continue;
				}

				/* Issue the command to the hardware */
				mtip_issue_ncq_command(port, slot);

				clear_bit(slot, port->cmds_to_issue);
			}

			clear_bit(MTIP_PF_ISSUE_CMDS_BIT, &port->flags);
		}

		if (test_bit(MTIP_PF_REBUILD_BIT, &port->flags)) {
			if (mtip_ftl_rebuild_poll(dd) == 0)
				clear_bit(MTIP_PF_REBUILD_BIT, &port->flags);
		}
	}

st_out:
	return 0;
}

/*
 * DMA region teardown
 *
 * @dd Pointer to driver_data structure
 *
 * return value
 *      None
 */
static void mtip_dma_free(struct driver_data *dd)
{
	struct mtip_port *port = dd->port;

	if (port->block1)
		dma_free_coherent(&dd->pdev->dev, BLOCK_DMA_ALLOC_SZ,
					port->block1, port->block1_dma);

	if (port->command_list) {
		dma_free_coherent(&dd->pdev->dev, AHCI_CMD_TBL_SZ,
				port->command_list, port->command_list_dma);
	}
}

/*
 * DMA region setup
 *
 * @dd Pointer to driver_data structure
 *
 * return value
 *      -ENOMEM Not enough free DMA region space to initialize driver
 */
static int mtip_dma_alloc(struct driver_data *dd)
{
	struct mtip_port *port = dd->port;

	/* Allocate dma memory for RX Fis, Identify, and Sector Buffer */
	port->block1 =
		dma_alloc_coherent(&dd->pdev->dev, BLOCK_DMA_ALLOC_SZ,
					&port->block1_dma, GFP_KERNEL);
	if (!port->block1)
		return -ENOMEM;

	/* Allocate dma memory for command list */
	port->command_list =
		dma_alloc_coherent(&dd->pdev->dev, AHCI_CMD_TBL_SZ,
					&port->command_list_dma, GFP_KERNEL);
	if (!port->command_list) {
		dma_free_coherent(&dd->pdev->dev, BLOCK_DMA_ALLOC_SZ,
					port->block1, port->block1_dma);
		port->block1 = NULL;
		port->block1_dma = 0;
		return -ENOMEM;
	}

	/* Setup all pointers into first DMA region */
	port->rxfis         = port->block1 + AHCI_RX_FIS_OFFSET;
	port->rxfis_dma     = port->block1_dma + AHCI_RX_FIS_OFFSET;
	port->identify      = port->block1 + AHCI_IDFY_OFFSET;
	port->identify_dma  = port->block1_dma + AHCI_IDFY_OFFSET;
	port->log_buf       = port->block1 + AHCI_SECTBUF_OFFSET;
	port->log_buf_dma   = port->block1_dma + AHCI_SECTBUF_OFFSET;
	port->smart_buf     = port->block1 + AHCI_SMARTBUF_OFFSET;
	port->smart_buf_dma = port->block1_dma + AHCI_SMARTBUF_OFFSET;

	return 0;
}

static int mtip_hw_get_identify(struct driver_data *dd)
{
	struct smart_attr attr242;
	unsigned char *buf;
	int rv;

	if (mtip_get_identify(dd->port, NULL) < 0)
		return -EFAULT;

	if (*(dd->port->identify + MTIP_FTL_REBUILD_OFFSET) ==
		MTIP_FTL_REBUILD_MAGIC) {
		set_bit(MTIP_PF_REBUILD_BIT, &dd->port->flags);
		return MTIP_FTL_REBUILD_MAGIC;
	}
	mtip_dump_identify(dd->port);

	/* check write protect, over temp and rebuild statuses */
	rv = mtip_read_log_page(dd->port, ATA_LOG_SATA_NCQ,
				dd->port->log_buf,
				dd->port->log_buf_dma, 1);
	if (rv) {
		dev_warn(&dd->pdev->dev,
			"Error in READ LOG EXT (10h) command\n");
		/* non-critical error, don't fail the load */
	} else {
		buf = (unsigned char *)dd->port->log_buf;
		if (buf[259] & 0x1) {
			dev_info(&dd->pdev->dev,
				"Write protect bit is set.\n");
			set_bit(MTIP_DDF_WRITE_PROTECT_BIT, &dd->dd_flag);
		}
		if (buf[288] == 0xF7) {
			dev_info(&dd->pdev->dev,
				"Exceeded Tmax, drive in thermal shutdown.\n");
			set_bit(MTIP_DDF_OVER_TEMP_BIT, &dd->dd_flag);
		}
		if (buf[288] == 0xBF) {
			dev_info(&dd->pdev->dev,
				"Drive indicates rebuild has failed.\n");
			set_bit(MTIP_DDF_REBUILD_FAILED_BIT, &dd->dd_flag);
		}
	}

	/* get write protect progess */
	memset(&attr242, 0, sizeof(struct smart_attr));
	if (mtip_get_smart_attr(dd->port, 242, &attr242))
		dev_warn(&dd->pdev->dev,
				"Unable to check write protect progress\n");
	else
		dev_info(&dd->pdev->dev,
				"Write protect progress: %u%% (%u blocks)\n",
				attr242.cur, le32_to_cpu(attr242.data));

	return rv;
}

/*
 * Called once for each card.
 *
 * @dd Pointer to the driver data structure.
 *
 * return value
 *	0 on success, else an error code.
 */
static int mtip_hw_init(struct driver_data *dd)
{
	int i;
	int rv;
	unsigned long timeout, timetaken;

	dd->mmio = pcim_iomap_table(dd->pdev)[MTIP_ABAR];

	mtip_detect_product(dd);
	if (dd->product_type == MTIP_PRODUCT_UNKNOWN) {
		rv = -EIO;
		goto out1;
	}

	hba_setup(dd);

	dd->port = kzalloc_node(sizeof(struct mtip_port), GFP_KERNEL,
				dd->numa_node);
	if (!dd->port)
		return -ENOMEM;

	/* Continue workqueue setup */
	for (i = 0; i < MTIP_MAX_SLOT_GROUPS; i++)
		dd->work[i].port = dd->port;

	/* Enable unaligned IO constraints for some devices */
	if (mtip_device_unaligned_constrained(dd))
		dd->unal_qdepth = MTIP_MAX_UNALIGNED_SLOTS;
	else
		dd->unal_qdepth = 0;

	atomic_set(&dd->port->cmd_slot_unal, dd->unal_qdepth);

	/* Spinlock to prevent concurrent issue */
	for (i = 0; i < MTIP_MAX_SLOT_GROUPS; i++)
		spin_lock_init(&dd->port->cmd_issue_lock[i]);

	/* Set the port mmio base address. */
	dd->port->mmio	= dd->mmio + PORT_OFFSET;
	dd->port->dd	= dd;

	/* DMA allocations */
	rv = mtip_dma_alloc(dd);
	if (rv < 0)
		goto out1;

	/* Setup the pointers to the extended s_active and CI registers. */
	for (i = 0; i < dd->slot_groups; i++) {
		dd->port->s_active[i] =
			dd->port->mmio + i*0x80 + PORT_SCR_ACT;
		dd->port->cmd_issue[i] =
			dd->port->mmio + i*0x80 + PORT_COMMAND_ISSUE;
		dd->port->completed[i] =
			dd->port->mmio + i*0x80 + PORT_SDBV;
	}

	timetaken = jiffies;
	timeout = jiffies + msecs_to_jiffies(30000);
	while (((readl(dd->port->mmio + PORT_SCR_STAT) & 0x0F) != 0x03) &&
		 time_before(jiffies, timeout)) {
		mdelay(100);
	}
	if (unlikely(mtip_check_surprise_removal(dd))) {
		timetaken = jiffies - timetaken;
		dev_warn(&dd->pdev->dev,
			"Surprise removal detected at %u ms\n",
			jiffies_to_msecs(timetaken));
		rv = -ENODEV;
		goto out2 ;
	}
	if (unlikely(test_bit(MTIP_DDF_REMOVE_PENDING_BIT, &dd->dd_flag))) {
		timetaken = jiffies - timetaken;
		dev_warn(&dd->pdev->dev,
			"Removal detected at %u ms\n",
			jiffies_to_msecs(timetaken));
		rv = -EFAULT;
		goto out2;
	}

	/* Conditionally reset the HBA. */
	if (!(readl(dd->mmio + HOST_CAP) & HOST_CAP_NZDMA)) {
		if (mtip_hba_reset(dd) < 0) {
			dev_err(&dd->pdev->dev,
				"Card did not reset within timeout\n");
			rv = -EIO;
			goto out2;
		}
	} else {
		/* Clear any pending interrupts on the HBA */
		writel(readl(dd->mmio + HOST_IRQ_STAT),
			dd->mmio + HOST_IRQ_STAT);
	}

	mtip_init_port(dd->port);
	mtip_start_port(dd->port);

	/* Setup the ISR and enable interrupts. */
	rv = request_irq(dd->pdev->irq, mtip_irq_handler, IRQF_SHARED,
			 dev_driver_string(&dd->pdev->dev), dd);
	if (rv) {
		dev_err(&dd->pdev->dev,
			"Unable to allocate IRQ %d\n", dd->pdev->irq);
		goto out2;
	}
	irq_set_affinity_hint(dd->pdev->irq, get_cpu_mask(dd->isr_binding));

	/* Enable interrupts on the HBA. */
	writel(readl(dd->mmio + HOST_CTL) | HOST_IRQ_EN,
					dd->mmio + HOST_CTL);

	init_waitqueue_head(&dd->port->svc_wait);

	if (test_bit(MTIP_DDF_REMOVE_PENDING_BIT, &dd->dd_flag)) {
		rv = -EFAULT;
		goto out3;
	}

	return rv;

out3:
	/* Disable interrupts on the HBA. */
	writel(readl(dd->mmio + HOST_CTL) & ~HOST_IRQ_EN,
			dd->mmio + HOST_CTL);

	/* Release the IRQ. */
	irq_set_affinity_hint(dd->pdev->irq, NULL);
	free_irq(dd->pdev->irq, dd);

out2:
	mtip_deinit_port(dd->port);
	mtip_dma_free(dd);

out1:
	/* Free the memory allocated for the for structure. */
	kfree(dd->port);

	return rv;
}

static int mtip_standby_drive(struct driver_data *dd)
{
	int rv = 0;

	if (dd->sr || !dd->port)
		return -ENODEV;
	/*
	 * Send standby immediate (E0h) to the drive so that it
	 * saves its state.
	 */
	if (!test_bit(MTIP_PF_REBUILD_BIT, &dd->port->flags) &&
	    !test_bit(MTIP_DDF_REBUILD_FAILED_BIT, &dd->dd_flag) &&
	    !test_bit(MTIP_DDF_SEC_LOCK_BIT, &dd->dd_flag)) {
		rv = mtip_standby_immediate(dd->port);
		if (rv)
			dev_warn(&dd->pdev->dev,
				"STANDBY IMMEDIATE failed\n");
	}
	return rv;
}

/*
 * Called to deinitialize an interface.
 *
 * @dd Pointer to the driver data structure.
 *
 * return value
 *	0
 */
static int mtip_hw_exit(struct driver_data *dd)
{
	if (!dd->sr) {
		/* de-initialize the port. */
		mtip_deinit_port(dd->port);

		/* Disable interrupts on the HBA. */
		writel(readl(dd->mmio + HOST_CTL) & ~HOST_IRQ_EN,
				dd->mmio + HOST_CTL);
	}

	/* Release the IRQ. */
	irq_set_affinity_hint(dd->pdev->irq, NULL);
	free_irq(dd->pdev->irq, dd);
	msleep(1000);

	/* Free dma regions */
	mtip_dma_free(dd);

	/* Free the memory allocated for the for structure. */
	kfree(dd->port);
	dd->port = NULL;

	return 0;
}

/*
 * Issue a Standby Immediate command to the device.
 *
 * This function is called by the Block Layer just before the
 * system powers off during a shutdown.
 *
 * @dd Pointer to the driver data structure.
 *
 * return value
 *	0
 */
static int mtip_hw_shutdown(struct driver_data *dd)
{
	/*
	 * Send standby immediate (E0h) to the drive so that it
	 * saves its state.
	 */
	mtip_standby_drive(dd);

	return 0;
}

/*
 * Suspend function
 *
 * This function is called by the Block Layer just before the
 * system hibernates.
 *
 * @dd Pointer to the driver data structure.
 *
 * return value
 *	0	Suspend was successful
 *	-EFAULT Suspend was not successful
 */
static int mtip_hw_suspend(struct driver_data *dd)
{
	/*
	 * Send standby immediate (E0h) to the drive
	 * so that it saves its state.
	 */
	if (mtip_standby_drive(dd) != 0) {
		dev_err(&dd->pdev->dev,
			"Failed standby-immediate command\n");
		return -EFAULT;
	}

	/* Disable interrupts on the HBA.*/
	writel(readl(dd->mmio + HOST_CTL) & ~HOST_IRQ_EN,
			dd->mmio + HOST_CTL);
	mtip_deinit_port(dd->port);

	return 0;
}

/*
 * Resume function
 *
 * This function is called by the Block Layer as the
 * system resumes.
 *
 * @dd Pointer to the driver data structure.
 *
 * return value
 *	0	Resume was successful
 *      -EFAULT Resume was not successful
 */
static int mtip_hw_resume(struct driver_data *dd)
{
	/* Perform any needed hardware setup steps */
	hba_setup(dd);

	/* Reset the HBA */
	if (mtip_hba_reset(dd) != 0) {
		dev_err(&dd->pdev->dev,
			"Unable to reset the HBA\n");
		return -EFAULT;
	}

	/*
	 * Enable the port, DMA engine, and FIS reception specific
	 * h/w in controller.
	 */
	mtip_init_port(dd->port);
	mtip_start_port(dd->port);

	/* Enable interrupts on the HBA.*/
	writel(readl(dd->mmio + HOST_CTL) | HOST_IRQ_EN,
			dd->mmio + HOST_CTL);

	return 0;
}

/*
 * Helper function for reusing disk name
 * upon hot insertion.
 */
static int rssd_disk_name_format(char *prefix,
				 int index,
				 char *buf,
				 int buflen)
{
	const int base = 'z' - 'a' + 1;
	char *begin = buf + strlen(prefix);
	char *end = buf + buflen;
	char *p;
	int unit;

	p = end - 1;
	*p = '\0';
	unit = base;
	do {
		if (p == begin)
			return -EINVAL;
		*--p = 'a' + (index % unit);
		index = (index / unit) - 1;
	} while (index >= 0);

	memmove(begin, p, end - p);
	memcpy(buf, prefix, strlen(prefix));

	return 0;
}

/*
 * Block layer IOCTL handler.
 *
 * @dev Pointer to the block_device structure.
 * @mode ignored
 * @cmd IOCTL command passed from the user application.
 * @arg Argument passed from the user application.
 *
 * return value
 *	0        IOCTL completed successfully.
 *	-ENOTTY  IOCTL not supported or invalid driver data
 *                 structure pointer.
 */
static int mtip_block_ioctl(struct block_device *dev,
			    fmode_t mode,
			    unsigned cmd,
			    unsigned long arg)
{
	struct driver_data *dd = dev->bd_disk->private_data;

	if (!capable(CAP_SYS_ADMIN))
		return -EACCES;

	if (!dd)
		return -ENOTTY;

	if (unlikely(test_bit(MTIP_DDF_REMOVE_PENDING_BIT, &dd->dd_flag)))
		return -ENOTTY;

	switch (cmd) {
	case BLKFLSBUF:
		return -ENOTTY;
	default:
		return mtip_hw_ioctl(dd, cmd, arg);
	}
}

#ifdef CONFIG_COMPAT
/*
 * Block layer compat IOCTL handler.
 *
 * @dev Pointer to the block_device structure.
 * @mode ignored
 * @cmd IOCTL command passed from the user application.
 * @arg Argument passed from the user application.
 *
 * return value
 *	0        IOCTL completed successfully.
 *	-ENOTTY  IOCTL not supported or invalid driver data
 *                 structure pointer.
 */
static int mtip_block_compat_ioctl(struct block_device *dev,
			    fmode_t mode,
			    unsigned cmd,
			    unsigned long arg)
{
	struct driver_data *dd = dev->bd_disk->private_data;

	if (!capable(CAP_SYS_ADMIN))
		return -EACCES;

	if (!dd)
		return -ENOTTY;

	if (unlikely(test_bit(MTIP_DDF_REMOVE_PENDING_BIT, &dd->dd_flag)))
		return -ENOTTY;

	switch (cmd) {
	case BLKFLSBUF:
		return -ENOTTY;
	case HDIO_DRIVE_TASKFILE: {
		struct mtip_compat_ide_task_request_s __user *compat_req_task;
		ide_task_request_t req_task;
		int compat_tasksize, outtotal, ret;

		compat_tasksize =
			sizeof(struct mtip_compat_ide_task_request_s);

		compat_req_task =
			(struct mtip_compat_ide_task_request_s __user *) arg;

		if (copy_from_user(&req_task, (void __user *) arg,
			compat_tasksize - (2 * sizeof(compat_long_t))))
			return -EFAULT;

		if (get_user(req_task.out_size, &compat_req_task->out_size))
			return -EFAULT;

		if (get_user(req_task.in_size, &compat_req_task->in_size))
			return -EFAULT;

		outtotal = sizeof(struct mtip_compat_ide_task_request_s);

		ret = exec_drive_taskfile(dd, (void __user *) arg,
						&req_task, outtotal);

		if (copy_to_user((void __user *) arg, &req_task,
				compat_tasksize -
				(2 * sizeof(compat_long_t))))
			return -EFAULT;

		if (put_user(req_task.out_size, &compat_req_task->out_size))
			return -EFAULT;

		if (put_user(req_task.in_size, &compat_req_task->in_size))
			return -EFAULT;

		return ret;
	}
	default:
		return mtip_hw_ioctl(dd, cmd, arg);
	}
}
#endif

/*
 * Obtain the geometry of the device.
 *
 * You may think that this function is obsolete, but some applications,
 * fdisk for example still used CHS values. This function describes the
 * device as having 224 heads and 56 sectors per cylinder. These values are
 * chosen so that each cylinder is aligned on a 4KB boundary. Since a
 * partition is described in terms of a start and end cylinder this means
 * that each partition is also 4KB aligned. Non-aligned partitions adversely
 * affects performance.
 *
 * @dev Pointer to the block_device strucutre.
 * @geo Pointer to a hd_geometry structure.
 *
 * return value
 *	0       Operation completed successfully.
 *	-ENOTTY An error occurred while reading the drive capacity.
 */
static int mtip_block_getgeo(struct block_device *dev,
				struct hd_geometry *geo)
{
	struct driver_data *dd = dev->bd_disk->private_data;
	sector_t capacity;

	if (!dd)
		return -ENOTTY;

	if (!(mtip_hw_get_capacity(dd, &capacity))) {
		dev_warn(&dd->pdev->dev,
			"Could not get drive capacity.\n");
		return -ENOTTY;
	}

	geo->heads = 224;
	geo->sectors = 56;
	sector_div(capacity, (geo->heads * geo->sectors));
	geo->cylinders = capacity;
	return 0;
}

static void mtip_block_free_disk(struct gendisk *disk)
{
	struct driver_data *dd = disk->private_data;

	ida_free(&rssd_index_ida, dd->index);
	kfree(dd);
}

/*
 * Block device operation function.
 *
 * This structure contains pointers to the functions required by the block
 * layer.
 */
static const struct block_device_operations mtip_block_ops = {
	.ioctl		= mtip_block_ioctl,
#ifdef CONFIG_COMPAT
	.compat_ioctl	= mtip_block_compat_ioctl,
#endif
	.getgeo		= mtip_block_getgeo,
	.free_disk	= mtip_block_free_disk,
	.owner		= THIS_MODULE
};

static inline bool is_se_active(struct driver_data *dd)
{
	if (unlikely(test_bit(MTIP_PF_SE_ACTIVE_BIT, &dd->port->flags))) {
		if (dd->port->ic_pause_timer) {
			unsigned long to = dd->port->ic_pause_timer +
							msecs_to_jiffies(1000);
			if (time_after(jiffies, to)) {
				clear_bit(MTIP_PF_SE_ACTIVE_BIT,
							&dd->port->flags);
				clear_bit(MTIP_DDF_SEC_LOCK_BIT, &dd->dd_flag);
				dd->port->ic_pause_timer = 0;
				wake_up_interruptible(&dd->port->svc_wait);
				return false;
			}
		}
		return true;
	}
	return false;
}

static inline bool is_stopped(struct driver_data *dd, struct request *rq)
{
	if (likely(!(dd->dd_flag & MTIP_DDF_STOP_IO)))
		return false;

	if (test_bit(MTIP_DDF_REMOVE_PENDING_BIT, &dd->dd_flag))
		return true;
	if (test_bit(MTIP_DDF_OVER_TEMP_BIT, &dd->dd_flag))
		return true;
	if (test_bit(MTIP_DDF_WRITE_PROTECT_BIT, &dd->dd_flag) &&
	    rq_data_dir(rq))
		return true;
	if (test_bit(MTIP_DDF_SEC_LOCK_BIT, &dd->dd_flag))
		return true;
	if (test_bit(MTIP_DDF_REBUILD_FAILED_BIT, &dd->dd_flag))
		return true;

	return false;
}

static bool mtip_check_unal_depth(struct blk_mq_hw_ctx *hctx,
				  struct request *rq)
{
	struct driver_data *dd = hctx->queue->queuedata;
	struct mtip_cmd *cmd = blk_mq_rq_to_pdu(rq);

	if (rq_data_dir(rq) == READ || !dd->unal_qdepth)
		return false;

	/*
	 * If unaligned depth must be limited on this controller, mark it
	 * as unaligned if the IO isn't on a 4k boundary (start of length).
	 */
	if (blk_rq_sectors(rq) <= 64) {
		if ((blk_rq_pos(rq) & 7) || (blk_rq_sectors(rq) & 7))
			cmd->unaligned = 1;
	}

	if (cmd->unaligned && atomic_dec_if_positive(&dd->port->cmd_slot_unal) >= 0)
		return true;

	return false;
}

static blk_status_t mtip_issue_reserved_cmd(struct blk_mq_hw_ctx *hctx,
		struct request *rq)
{
	struct driver_data *dd = hctx->queue->queuedata;
	struct mtip_cmd *cmd = blk_mq_rq_to_pdu(rq);
	struct mtip_int_cmd *icmd = cmd->icmd;
	struct mtip_cmd_hdr *hdr =
		dd->port->command_list + sizeof(struct mtip_cmd_hdr) * rq->tag;
	struct mtip_cmd_sg *command_sg;

	if (mtip_commands_active(dd->port))
		return BLK_STS_DEV_RESOURCE;

	hdr->ctba = cpu_to_le32(cmd->command_dma & 0xFFFFFFFF);
	if (test_bit(MTIP_PF_HOST_CAP_64, &dd->port->flags))
		hdr->ctbau = cpu_to_le32((cmd->command_dma >> 16) >> 16);
	/* Populate the SG list */
	hdr->opts = cpu_to_le32(icmd->opts | icmd->fis_len);
	if (icmd->buf_len) {
		command_sg = cmd->command + AHCI_CMD_TBL_HDR_SZ;

		command_sg->info = cpu_to_le32((icmd->buf_len-1) & 0x3FFFFF);
		command_sg->dba	= cpu_to_le32(icmd->buffer & 0xFFFFFFFF);
		command_sg->dba_upper =
			cpu_to_le32((icmd->buffer >> 16) >> 16);

		hdr->opts |= cpu_to_le32((1 << 16));
	}

	/* Populate the command header */
	hdr->byte_count = 0;

	blk_mq_start_request(rq);
	mtip_issue_non_ncq_command(dd->port, rq->tag);
	return 0;
}

static blk_status_t mtip_queue_rq(struct blk_mq_hw_ctx *hctx,
			 const struct blk_mq_queue_data *bd)
{
	struct driver_data *dd = hctx->queue->queuedata;
	struct request *rq = bd->rq;
	struct mtip_cmd *cmd = blk_mq_rq_to_pdu(rq);

	if (blk_rq_is_passthrough(rq))
		return mtip_issue_reserved_cmd(hctx, rq);

	if (unlikely(mtip_check_unal_depth(hctx, rq)))
		return BLK_STS_DEV_RESOURCE;

	if (is_se_active(dd) || is_stopped(dd, rq))
		return BLK_STS_IOERR;

	blk_mq_start_request(rq);

	mtip_hw_submit_io(dd, rq, cmd, hctx);
	return BLK_STS_OK;
}

static void mtip_free_cmd(struct blk_mq_tag_set *set, struct request *rq,
			  unsigned int hctx_idx)
{
	struct driver_data *dd = set->driver_data;
	struct mtip_cmd *cmd = blk_mq_rq_to_pdu(rq);

	if (!cmd->command)
		return;

	dma_free_coherent(&dd->pdev->dev, CMD_DMA_ALLOC_SZ, cmd->command,
			  cmd->command_dma);
}

static int mtip_init_cmd(struct blk_mq_tag_set *set, struct request *rq,
			 unsigned int hctx_idx, unsigned int numa_node)
{
	struct driver_data *dd = set->driver_data;
	struct mtip_cmd *cmd = blk_mq_rq_to_pdu(rq);

	cmd->command = dma_alloc_coherent(&dd->pdev->dev, CMD_DMA_ALLOC_SZ,
			&cmd->command_dma, GFP_KERNEL);
	if (!cmd->command)
		return -ENOMEM;

	sg_init_table(cmd->sg, MTIP_MAX_SG);
	return 0;
}

static enum blk_eh_timer_return mtip_cmd_timeout(struct request *req)
{
	struct driver_data *dd = req->q->queuedata;

	if (blk_mq_is_reserved_rq(req)) {
		struct mtip_cmd *cmd = blk_mq_rq_to_pdu(req);

		cmd->status = BLK_STS_TIMEOUT;
		blk_mq_complete_request(req);
		return BLK_EH_DONE;
	}

	if (test_bit(req->tag, dd->port->cmds_to_issue))
		goto exit_handler;

	if (test_and_set_bit(MTIP_PF_TO_ACTIVE_BIT, &dd->port->flags))
		goto exit_handler;

	wake_up_interruptible(&dd->port->svc_wait);
exit_handler:
	return BLK_EH_RESET_TIMER;
}

static const struct blk_mq_ops mtip_mq_ops = {
	.queue_rq	= mtip_queue_rq,
	.init_request	= mtip_init_cmd,
	.exit_request	= mtip_free_cmd,
	.complete	= mtip_softirq_done_fn,
	.timeout        = mtip_cmd_timeout,
};

/*
 * Block layer initialization function.
 *
 * This function is called once by the PCI layer for each P320
 * device that is connected to the system.
 *
 * @dd Pointer to the driver data structure.
 *
 * return value
 *	0 on success else an error code.
 */
static int mtip_block_initialize(struct driver_data *dd)
{
	int rv = 0, wait_for_rebuild = 0;
	sector_t capacity;
	unsigned int index = 0;

	if (dd->disk)
		goto skip_create_disk; /* hw init done, before rebuild */

	if (mtip_hw_init(dd)) {
		rv = -EINVAL;
		goto protocol_init_error;
	}

	memset(&dd->tags, 0, sizeof(dd->tags));
	dd->tags.ops = &mtip_mq_ops;
	dd->tags.nr_hw_queues = 1;
	dd->tags.queue_depth = MTIP_MAX_COMMAND_SLOTS;
	dd->tags.reserved_tags = 1;
	dd->tags.cmd_size = sizeof(struct mtip_cmd);
	dd->tags.numa_node = dd->numa_node;
	dd->tags.flags = BLK_MQ_F_SHOULD_MERGE;
	dd->tags.driver_data = dd;
	dd->tags.timeout = MTIP_NCQ_CMD_TIMEOUT_MS;

	rv = blk_mq_alloc_tag_set(&dd->tags);
	if (rv) {
		dev_err(&dd->pdev->dev,
			"Unable to allocate request queue\n");
		goto block_queue_alloc_tag_error;
	}

	dd->disk = blk_mq_alloc_disk(&dd->tags, dd);
	if (IS_ERR(dd->disk)) {
		dev_err(&dd->pdev->dev,
			"Unable to allocate request queue\n");
		rv = -ENOMEM;
		goto block_queue_alloc_init_error;
	}
	dd->queue		= dd->disk->queue;

	rv = ida_alloc(&rssd_index_ida, GFP_KERNEL);
	if (rv < 0)
		goto ida_get_error;
	index = rv;

	rv = rssd_disk_name_format("rssd",
				index,
				dd->disk->disk_name,
				DISK_NAME_LEN);
	if (rv)
		goto disk_index_error;

	dd->disk->major		= dd->major;
	dd->disk->first_minor	= index * MTIP_MAX_MINORS;
	dd->disk->minors 	= MTIP_MAX_MINORS;
	dd->disk->fops		= &mtip_block_ops;
	dd->disk->private_data	= dd;
	dd->index		= index;

	mtip_hw_debugfs_init(dd);

skip_create_disk:
	/* Initialize the protocol layer. */
	wait_for_rebuild = mtip_hw_get_identify(dd);
	if (wait_for_rebuild < 0) {
		dev_err(&dd->pdev->dev,
			"Protocol layer initialization failed\n");
		rv = -EINVAL;
		goto init_hw_cmds_error;
	}

	/*
	 * if rebuild pending, start the service thread, and delay the block
	 * queue creation and device_add_disk()
	 */
	if (wait_for_rebuild == MTIP_FTL_REBUILD_MAGIC)
		goto start_service_thread;

	/* Set device limits. */
	blk_queue_flag_set(QUEUE_FLAG_NONROT, dd->queue);
	blk_queue_flag_clear(QUEUE_FLAG_ADD_RANDOM, dd->queue);
	blk_queue_max_segments(dd->queue, MTIP_MAX_SG);
	blk_queue_physical_block_size(dd->queue, 4096);
	blk_queue_max_hw_sectors(dd->queue, 0xffff);
	blk_queue_max_segment_size(dd->queue, 0x400000);
	dma_set_max_seg_size(&dd->pdev->dev, 0x400000);
	blk_queue_io_min(dd->queue, 4096);

	/* Set the capacity of the device in 512 byte sectors. */
	if (!(mtip_hw_get_capacity(dd, &capacity))) {
		dev_warn(&dd->pdev->dev,
			"Could not read drive capacity\n");
		rv = -EIO;
		goto read_capacity_error;
	}
	set_capacity(dd->disk, capacity);

	/* Enable the block device and add it to /dev */
	rv = device_add_disk(&dd->pdev->dev, dd->disk, mtip_disk_attr_groups);
	if (rv)
		goto read_capacity_error;

	if (dd->mtip_svc_handler) {
		set_bit(MTIP_DDF_INIT_DONE_BIT, &dd->dd_flag);
		return rv; /* service thread created for handling rebuild */
	}

start_service_thread:
	dd->mtip_svc_handler = kthread_create_on_node(mtip_service_thread,
						dd, dd->numa_node,
						"mtip_svc_thd_%02d", index);

	if (IS_ERR(dd->mtip_svc_handler)) {
		dev_err(&dd->pdev->dev, "service thread failed to start\n");
		dd->mtip_svc_handler = NULL;
		rv = -EFAULT;
		goto kthread_run_error;
	}
	wake_up_process(dd->mtip_svc_handler);
	if (wait_for_rebuild == MTIP_FTL_REBUILD_MAGIC)
		rv = wait_for_rebuild;

	return rv;

kthread_run_error:
	/* Delete our gendisk. This also removes the device from /dev */
	del_gendisk(dd->disk);
read_capacity_error:
init_hw_cmds_error:
	mtip_hw_debugfs_exit(dd);
disk_index_error:
	ida_free(&rssd_index_ida, index);
ida_get_error:
	put_disk(dd->disk);
block_queue_alloc_init_error:
	blk_mq_free_tag_set(&dd->tags);
block_queue_alloc_tag_error:
	mtip_hw_exit(dd); /* De-initialize the protocol layer. */
protocol_init_error:
	return rv;
}

/*
 * Function called by the PCI layer when just before the
 * machine shuts down.
 *
 * If a protocol layer shutdown function is present it will be called
 * by this function.
 *
 * @dd Pointer to the driver data structure.
 *
 * return value
 *	0
 */
static int mtip_block_shutdown(struct driver_data *dd)
{
	mtip_hw_shutdown(dd);

	dev_info(&dd->pdev->dev,
		"Shutting down %s ...\n", dd->disk->disk_name);

	if (test_bit(MTIP_DDF_INIT_DONE_BIT, &dd->dd_flag))
		del_gendisk(dd->disk);

	blk_mq_free_tag_set(&dd->tags);
	put_disk(dd->disk);
	return 0;
}

static int mtip_block_suspend(struct driver_data *dd)
{
	dev_info(&dd->pdev->dev,
		"Suspending %s ...\n", dd->disk->disk_name);
	mtip_hw_suspend(dd);
	return 0;
}

static int mtip_block_resume(struct driver_data *dd)
{
	dev_info(&dd->pdev->dev, "Resuming %s ...\n",
		dd->disk->disk_name);
	mtip_hw_resume(dd);
	return 0;
}

static void drop_cpu(int cpu)
{
	cpu_use[cpu]--;
}

static int get_least_used_cpu_on_node(int node)
{
	int cpu, least_used_cpu, least_cnt;
	const struct cpumask *node_mask;

	node_mask = cpumask_of_node(node);
	least_used_cpu = cpumask_first(node_mask);
	least_cnt = cpu_use[least_used_cpu];
	cpu = least_used_cpu;

	for_each_cpu(cpu, node_mask) {
		if (cpu_use[cpu] < least_cnt) {
			least_used_cpu = cpu;
			least_cnt = cpu_use[cpu];
		}
	}
	cpu_use[least_used_cpu]++;
	return least_used_cpu;
}

/* Helper for selecting a node in round robin mode */
static inline int mtip_get_next_rr_node(void)
{
	static int next_node = NUMA_NO_NODE;

	if (next_node == NUMA_NO_NODE) {
		next_node = first_online_node;
		return next_node;
	}

	next_node = next_online_node(next_node);
	if (next_node == MAX_NUMNODES)
		next_node = first_online_node;
	return next_node;
}

static DEFINE_HANDLER(0);
static DEFINE_HANDLER(1);
static DEFINE_HANDLER(2);
static DEFINE_HANDLER(3);
static DEFINE_HANDLER(4);
static DEFINE_HANDLER(5);
static DEFINE_HANDLER(6);
static DEFINE_HANDLER(7);

static void mtip_disable_link_opts(struct driver_data *dd, struct pci_dev *pdev)
{
	unsigned short pcie_dev_ctrl;

	if (pci_is_pcie(pdev)) {
		pcie_capability_read_word(pdev, PCI_EXP_DEVCTL, &pcie_dev_ctrl);
		if (pcie_dev_ctrl & PCI_EXP_DEVCTL_NOSNOOP_EN ||
		    pcie_dev_ctrl & PCI_EXP_DEVCTL_RELAX_EN) {
			dev_info(&dd->pdev->dev,
				"Disabling ERO/No-Snoop on bridge device %04x:%04x\n",
					pdev->vendor, pdev->device);
			pcie_dev_ctrl &= ~(PCI_EXP_DEVCTL_NOSNOOP_EN |
						PCI_EXP_DEVCTL_RELAX_EN);
			pcie_capability_write_word(pdev, PCI_EXP_DEVCTL,
				pcie_dev_ctrl);
		}
	}
}

static void mtip_fix_ero_nosnoop(struct driver_data *dd, struct pci_dev *pdev)
{
	/*
	 * This workaround is specific to AMD/ATI chipset with a PCI upstream
	 * device with device id 0x5aXX
	 */
	if (pdev->bus && pdev->bus->self) {
		if (pdev->bus->self->vendor == PCI_VENDOR_ID_ATI &&
		    ((pdev->bus->self->device & 0xff00) == 0x5a00)) {
			mtip_disable_link_opts(dd, pdev->bus->self);
		} else {
			/* Check further up the topology */
			struct pci_dev *parent_dev = pdev->bus->self;
			if (parent_dev->bus &&
				parent_dev->bus->parent &&
				parent_dev->bus->parent->self &&
				parent_dev->bus->parent->self->vendor ==
					 PCI_VENDOR_ID_ATI &&
				(parent_dev->bus->parent->self->device &
					0xff00) == 0x5a00) {
				mtip_disable_link_opts(dd,
					parent_dev->bus->parent->self);
			}
		}
	}
}

/*
 * Called for each supported PCI device detected.
 *
 * This function allocates the private data structure, enables the
 * PCI device and then calls the block layer initialization function.
 *
 * return value
 *	0 on success else an error code.
 */
static int mtip_pci_probe(struct pci_dev *pdev,
			const struct pci_device_id *ent)
{
	int rv = 0;
	struct driver_data *dd = NULL;
	char cpu_list[256];
	const struct cpumask *node_mask;
	int cpu, i = 0, j = 0;
	int my_node = NUMA_NO_NODE;

	/* Allocate memory for this devices private data. */
	my_node = pcibus_to_node(pdev->bus);
	if (my_node != NUMA_NO_NODE) {
		if (!node_online(my_node))
			my_node = mtip_get_next_rr_node();
	} else {
		dev_info(&pdev->dev, "Kernel not reporting proximity, choosing a node\n");
		my_node = mtip_get_next_rr_node();
	}
	dev_info(&pdev->dev, "NUMA node %d (closest: %d,%d, probe on %d:%d)\n",
		my_node, pcibus_to_node(pdev->bus), dev_to_node(&pdev->dev),
		cpu_to_node(raw_smp_processor_id()), raw_smp_processor_id());

	dd = kzalloc_node(sizeof(struct driver_data), GFP_KERNEL, my_node);
	if (!dd)
		return -ENOMEM;

	/* Attach the private data to this PCI device.  */
	pci_set_drvdata(pdev, dd);

	rv = pcim_enable_device(pdev);
	if (rv < 0) {
		dev_err(&pdev->dev, "Unable to enable device\n");
		goto iomap_err;
	}

	/* Map BAR5 to memory. */
	rv = pcim_iomap_regions(pdev, 1 << MTIP_ABAR, MTIP_DRV_NAME);
	if (rv < 0) {
		dev_err(&pdev->dev, "Unable to map regions\n");
		goto iomap_err;
	}

	rv = dma_set_mask_and_coherent(&pdev->dev, DMA_BIT_MASK(64));
	if (rv) {
		dev_warn(&pdev->dev, "64-bit DMA enable failed\n");
		goto setmask_err;
	}

	/* Copy the info we may need later into the private data structure. */
	dd->major	= mtip_major;
	dd->instance	= instance;
	dd->pdev	= pdev;
	dd->numa_node	= my_node;

	memset(dd->workq_name, 0, 32);
	snprintf(dd->workq_name, 31, "mtipq%d", dd->instance);

	dd->isr_workq = create_workqueue(dd->workq_name);
	if (!dd->isr_workq) {
		dev_warn(&pdev->dev, "Can't create wq %d\n", dd->instance);
		rv = -ENOMEM;
		goto setmask_err;
	}

	memset(cpu_list, 0, sizeof(cpu_list));

	node_mask = cpumask_of_node(dd->numa_node);
	if (!cpumask_empty(node_mask)) {
		for_each_cpu(cpu, node_mask)
		{
			snprintf(&cpu_list[j], 256 - j, "%d ", cpu);
			j = strlen(cpu_list);
		}

		dev_info(&pdev->dev, "Node %d on package %d has %d cpu(s): %s\n",
			dd->numa_node,
			topology_physical_package_id(cpumask_first(node_mask)),
			nr_cpus_node(dd->numa_node),
			cpu_list);
	} else
		dev_dbg(&pdev->dev, "mtip32xx: node_mask empty\n");

	dd->isr_binding = get_least_used_cpu_on_node(dd->numa_node);
	dev_info(&pdev->dev, "Initial IRQ binding node:cpu %d:%d\n",
		cpu_to_node(dd->isr_binding), dd->isr_binding);

	/* first worker context always runs in ISR */
	dd->work[0].cpu_binding = dd->isr_binding;
	dd->work[1].cpu_binding = get_least_used_cpu_on_node(dd->numa_node);
	dd->work[2].cpu_binding = get_least_used_cpu_on_node(dd->numa_node);
	dd->work[3].cpu_binding = dd->work[0].cpu_binding;
	dd->work[4].cpu_binding = dd->work[1].cpu_binding;
	dd->work[5].cpu_binding = dd->work[2].cpu_binding;
	dd->work[6].cpu_binding = dd->work[2].cpu_binding;
	dd->work[7].cpu_binding = dd->work[1].cpu_binding;

	/* Log the bindings */
	for_each_present_cpu(cpu) {
		memset(cpu_list, 0, sizeof(cpu_list));
		for (i = 0, j = 0; i < MTIP_MAX_SLOT_GROUPS; i++) {
			if (dd->work[i].cpu_binding == cpu) {
				snprintf(&cpu_list[j], 256 - j, "%d ", i);
				j = strlen(cpu_list);
			}
		}
		if (j)
			dev_info(&pdev->dev, "CPU %d: WQs %s\n", cpu, cpu_list);
	}

	INIT_WORK(&dd->work[0].work, mtip_workq_sdbf0);
	INIT_WORK(&dd->work[1].work, mtip_workq_sdbf1);
	INIT_WORK(&dd->work[2].work, mtip_workq_sdbf2);
	INIT_WORK(&dd->work[3].work, mtip_workq_sdbf3);
	INIT_WORK(&dd->work[4].work, mtip_workq_sdbf4);
	INIT_WORK(&dd->work[5].work, mtip_workq_sdbf5);
	INIT_WORK(&dd->work[6].work, mtip_workq_sdbf6);
	INIT_WORK(&dd->work[7].work, mtip_workq_sdbf7);

	pci_set_master(pdev);
	rv = pci_enable_msi(pdev);
	if (rv) {
		dev_warn(&pdev->dev,
			"Unable to enable MSI interrupt.\n");
		goto msi_initialize_err;
	}

	mtip_fix_ero_nosnoop(dd, pdev);

	/* Initialize the block layer. */
	rv = mtip_block_initialize(dd);
	if (rv < 0) {
		dev_err(&pdev->dev,
			"Unable to initialize block layer\n");
		goto block_initialize_err;
	}

	/*
	 * Increment the instance count so that each device has a unique
	 * instance number.
	 */
	instance++;
	if (rv != MTIP_FTL_REBUILD_MAGIC)
		set_bit(MTIP_DDF_INIT_DONE_BIT, &dd->dd_flag);
	else
		rv = 0; /* device in rebuild state, return 0 from probe */

	goto done;

block_initialize_err:
	pci_disable_msi(pdev);

msi_initialize_err:
	if (dd->isr_workq) {
		destroy_workqueue(dd->isr_workq);
		drop_cpu(dd->work[0].cpu_binding);
		drop_cpu(dd->work[1].cpu_binding);
		drop_cpu(dd->work[2].cpu_binding);
	}
setmask_err:
	pcim_iounmap_regions(pdev, 1 << MTIP_ABAR);

iomap_err:
	kfree(dd);
	pci_set_drvdata(pdev, NULL);
	return rv;
done:
	return rv;
}

/*
 * Called for each probed device when the device is removed or the
 * driver is unloaded.
 *
 * return value
 *	None
 */
static void mtip_pci_remove(struct pci_dev *pdev)
{
	struct driver_data *dd = pci_get_drvdata(pdev);
<<<<<<< HEAD
	unsigned long flags, to;

	spin_lock_irqsave(&dev_lock, flags);
	list_del_init(&dd->online_list);
	list_add(&dd->remove_list, &removing_list);
	spin_unlock_irqrestore(&dev_lock, flags);
=======
	unsigned long to;
>>>>>>> e6f4ff3f

	mtip_check_surprise_removal(dd);
	synchronize_irq(dd->pdev->irq);

	/* Spin until workers are done */
	to = jiffies + msecs_to_jiffies(4000);
	do {
		msleep(20);
	} while (atomic_read(&dd->irq_workers_active) != 0 &&
		time_before(jiffies, to));

	if (atomic_read(&dd->irq_workers_active) != 0) {
		dev_warn(&dd->pdev->dev,
			"Completion workers still active!\n");
	}

	set_bit(MTIP_DDF_REMOVE_PENDING_BIT, &dd->dd_flag);

	if (test_bit(MTIP_DDF_INIT_DONE_BIT, &dd->dd_flag))
		del_gendisk(dd->disk);

	mtip_hw_debugfs_exit(dd);

	if (dd->mtip_svc_handler) {
		set_bit(MTIP_PF_SVC_THD_STOP_BIT, &dd->port->flags);
		wake_up_interruptible(&dd->port->svc_wait);
		kthread_stop(dd->mtip_svc_handler);
	}

	if (!dd->sr) {
		/*
		 * Explicitly wait here for IOs to quiesce,
		 * as mtip_standby_drive usually won't wait for IOs.
		 */
		if (!mtip_quiesce_io(dd->port, MTIP_QUIESCE_IO_TIMEOUT_MS))
			mtip_standby_drive(dd);
	}
	else
		dev_info(&dd->pdev->dev, "device %s surprise removal\n",
						dd->disk->disk_name);

	blk_mq_free_tag_set(&dd->tags);

	/* De-initialize the protocol layer. */
	mtip_hw_exit(dd);

	if (dd->isr_workq) {
		destroy_workqueue(dd->isr_workq);
		drop_cpu(dd->work[0].cpu_binding);
		drop_cpu(dd->work[1].cpu_binding);
		drop_cpu(dd->work[2].cpu_binding);
	}

	pci_disable_msi(pdev);

<<<<<<< HEAD
	spin_lock_irqsave(&dev_lock, flags);
	list_del_init(&dd->remove_list);
	spin_unlock_irqrestore(&dev_lock, flags);

=======
>>>>>>> e6f4ff3f
	pcim_iounmap_regions(pdev, 1 << MTIP_ABAR);
	pci_set_drvdata(pdev, NULL);

	put_disk(dd->disk);
}

/*
 * Called for each probed device when the device is suspended.
 *
 * return value
 *	0  Success
 *	<0 Error
 */
static int __maybe_unused mtip_pci_suspend(struct device *dev)
{
	int rv = 0;
	struct driver_data *dd = dev_get_drvdata(dev);

	set_bit(MTIP_DDF_RESUME_BIT, &dd->dd_flag);

	/* Disable ports & interrupts then send standby immediate */
	rv = mtip_block_suspend(dd);
	if (rv < 0)
		dev_err(dev, "Failed to suspend controller\n");

	return rv;
}

/*
 * Called for each probed device when the device is resumed.
 *
 * return value
 *      0  Success
 *      <0 Error
 */
static int __maybe_unused mtip_pci_resume(struct device *dev)
{
	int rv = 0;
	struct driver_data *dd = dev_get_drvdata(dev);

	/*
	 * Calls hbaReset, initPort, & startPort function
	 * then enables interrupts
	 */
	rv = mtip_block_resume(dd);
	if (rv < 0)
		dev_err(dev, "Unable to resume\n");

	clear_bit(MTIP_DDF_RESUME_BIT, &dd->dd_flag);

	return rv;
}

/*
 * Shutdown routine
 *
 * return value
 *      None
 */
static void mtip_pci_shutdown(struct pci_dev *pdev)
{
	struct driver_data *dd = pci_get_drvdata(pdev);
	if (dd)
		mtip_block_shutdown(dd);
}

/* Table of device ids supported by this driver. */
static const struct pci_device_id mtip_pci_tbl[] = {
	{ PCI_DEVICE(PCI_VENDOR_ID_MICRON, P320H_DEVICE_ID) },
	{ PCI_DEVICE(PCI_VENDOR_ID_MICRON, P320M_DEVICE_ID) },
	{ PCI_DEVICE(PCI_VENDOR_ID_MICRON, P320S_DEVICE_ID) },
	{ PCI_DEVICE(PCI_VENDOR_ID_MICRON, P325M_DEVICE_ID) },
	{ PCI_DEVICE(PCI_VENDOR_ID_MICRON, P420H_DEVICE_ID) },
	{ PCI_DEVICE(PCI_VENDOR_ID_MICRON, P420M_DEVICE_ID) },
	{ PCI_DEVICE(PCI_VENDOR_ID_MICRON, P425M_DEVICE_ID) },
	{ 0 }
};

static SIMPLE_DEV_PM_OPS(mtip_pci_pm_ops, mtip_pci_suspend, mtip_pci_resume);

/* Structure that describes the PCI driver functions. */
static struct pci_driver mtip_pci_driver = {
	.name			= MTIP_DRV_NAME,
	.id_table		= mtip_pci_tbl,
	.probe			= mtip_pci_probe,
	.remove			= mtip_pci_remove,
	.driver.pm		= &mtip_pci_pm_ops,
	.shutdown		= mtip_pci_shutdown,
};

MODULE_DEVICE_TABLE(pci, mtip_pci_tbl);

/*
 * Module initialization function.
 *
 * Called once when the module is loaded. This function allocates a major
 * block device number to the Cyclone devices and registers the PCI layer
 * of the driver.
 *
 * Return value
 *      0 on success else error code.
 */
static int __init mtip_init(void)
{
	int error;

	pr_info(MTIP_DRV_NAME " Version " MTIP_DRV_VERSION "\n");

	/* Allocate a major block device number to use with this driver. */
	error = register_blkdev(0, MTIP_DRV_NAME);
	if (error <= 0) {
		pr_err("Unable to register block device (%d)\n",
		error);
		return -EBUSY;
	}
	mtip_major = error;

	dfs_parent = debugfs_create_dir("rssd", NULL);
	if (IS_ERR_OR_NULL(dfs_parent)) {
		pr_warn("Error creating debugfs parent\n");
		dfs_parent = NULL;
	}

	/* Register our PCI operations. */
	error = pci_register_driver(&mtip_pci_driver);
	if (error) {
		debugfs_remove(dfs_parent);
		unregister_blkdev(mtip_major, MTIP_DRV_NAME);
	}

	return error;
}

/*
 * Module de-initialization function.
 *
 * Called once when the module is unloaded. This function deallocates
 * the major block device number allocated by mtip_init() and
 * unregisters the PCI layer of the driver.
 *
 * Return value
 *      none
 */
static void __exit mtip_exit(void)
{
	/* Release the allocated major block device number. */
	unregister_blkdev(mtip_major, MTIP_DRV_NAME);

	/* Unregister the PCI driver. */
	pci_unregister_driver(&mtip_pci_driver);

	debugfs_remove_recursive(dfs_parent);
}

MODULE_AUTHOR("Micron Technology, Inc");
MODULE_DESCRIPTION("Micron RealSSD PCIe Block Driver");
MODULE_LICENSE("GPL");
MODULE_VERSION(MTIP_DRV_VERSION);

module_init(mtip_init);
module_exit(mtip_exit);<|MERGE_RESOLUTION|>--- conflicted
+++ resolved
@@ -3870,16 +3870,7 @@
 static void mtip_pci_remove(struct pci_dev *pdev)
 {
 	struct driver_data *dd = pci_get_drvdata(pdev);
-<<<<<<< HEAD
-	unsigned long flags, to;
-
-	spin_lock_irqsave(&dev_lock, flags);
-	list_del_init(&dd->online_list);
-	list_add(&dd->remove_list, &removing_list);
-	spin_unlock_irqrestore(&dev_lock, flags);
-=======
 	unsigned long to;
->>>>>>> e6f4ff3f
 
 	mtip_check_surprise_removal(dd);
 	synchronize_irq(dd->pdev->irq);
@@ -3935,13 +3926,6 @@
 
 	pci_disable_msi(pdev);
 
-<<<<<<< HEAD
-	spin_lock_irqsave(&dev_lock, flags);
-	list_del_init(&dd->remove_list);
-	spin_unlock_irqrestore(&dev_lock, flags);
-
-=======
->>>>>>> e6f4ff3f
 	pcim_iounmap_regions(pdev, 1 << MTIP_ABAR);
 	pci_set_drvdata(pdev, NULL);
 
