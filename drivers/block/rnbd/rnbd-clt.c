--- conflicted
+++ resolved
@@ -1473,10 +1473,7 @@
 	dev->clt_device_id	= ret;
 	dev->sess		= sess;
 	dev->access_mode	= access_mode;
-<<<<<<< HEAD
-=======
 	dev->nr_poll_queues	= nr_poll_queues;
->>>>>>> 3b17187f
 	mutex_init(&dev->lock);
 	refcount_set(&dev->refcount, 1);
 	dev->dev_state = DEV_STATE_INIT;
