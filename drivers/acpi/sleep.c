// SPDX-License-Identifier: GPL-2.0-only
/*
 * sleep.c - ACPI sleep support.
 *
 * Copyright (c) 2005 Alexey Starikovskiy <alexey.y.starikovskiy@intel.com>
 * Copyright (c) 2004 David Shaohua Li <shaohua.li@intel.com>
 * Copyright (c) 2000-2003 Patrick Mochel
 * Copyright (c) 2003 Open Source Development Lab
 */

#define pr_fmt(fmt) "ACPI: PM: " fmt

#include <linux/delay.h>
#include <linux/irq.h>
#include <linux/dmi.h>
#include <linux/device.h>
#include <linux/interrupt.h>
#include <linux/suspend.h>
#include <linux/reboot.h>
#include <linux/acpi.h>
#include <linux/module.h>
#include <linux/syscore_ops.h>
#include <asm/io.h>
#include <trace/events/power.h>

#include "internal.h"
#include "sleep.h"

/*
 * Some HW-full platforms do not have _S5, so they may need
 * to leverage efi power off for a shutdown.
 */
bool acpi_no_s5;
static u8 sleep_states[ACPI_S_STATE_COUNT];

static void acpi_sleep_tts_switch(u32 acpi_state)
{
	acpi_status status;

	status = acpi_execute_simple_method(NULL, "\\_TTS", acpi_state);
	if (ACPI_FAILURE(status) && status != AE_NOT_FOUND) {
		/*
		 * OS can't evaluate the _TTS object correctly. Some warning
		 * message will be printed. But it won't break anything.
		 */
		pr_notice("Failure in evaluating _TTS object\n");
	}
}

static int tts_notify_reboot(struct notifier_block *this,
			unsigned long code, void *x)
{
	acpi_sleep_tts_switch(ACPI_STATE_S5);
	return NOTIFY_DONE;
}

static struct notifier_block tts_notifier = {
	.notifier_call	= tts_notify_reboot,
	.next		= NULL,
	.priority	= 0,
};

#ifndef acpi_skip_set_wakeup_address
#define acpi_skip_set_wakeup_address() false
#endif

static int acpi_sleep_prepare(u32 acpi_state)
{
#ifdef CONFIG_ACPI_SLEEP
	unsigned long acpi_wakeup_address;

	/* do we have a wakeup address for S2 and S3? */
	if (acpi_state == ACPI_STATE_S3 && !acpi_skip_set_wakeup_address()) {
		acpi_wakeup_address = acpi_get_wakeup_address();
		if (!acpi_wakeup_address)
			return -EFAULT;
		acpi_set_waking_vector(acpi_wakeup_address);

	}
#endif
	pr_info("Preparing to enter system sleep state S%d\n", acpi_state);
	acpi_enable_wakeup_devices(acpi_state);
	acpi_enter_sleep_state_prep(acpi_state);
	return 0;
}

bool acpi_sleep_state_supported(u8 sleep_state)
{
	acpi_status status;
	u8 type_a, type_b;

	status = acpi_get_sleep_type_data(sleep_state, &type_a, &type_b);
	return ACPI_SUCCESS(status) && (!acpi_gbl_reduced_hardware
		|| (acpi_gbl_FADT.sleep_control.address
			&& acpi_gbl_FADT.sleep_status.address));
}

#ifdef CONFIG_ACPI_SLEEP
static u32 acpi_target_sleep_state = ACPI_STATE_S0;

u32 acpi_target_system_state(void)
{
	return acpi_target_sleep_state;
}
EXPORT_SYMBOL_GPL(acpi_target_system_state);

static bool pwr_btn_event_pending;

/*
 * The ACPI specification wants us to save NVS memory regions during hibernation
 * and to restore them during the subsequent resume.  Windows does that also for
 * suspend to RAM.  However, it is known that this mechanism does not work on
 * all machines, so we allow the user to disable it with the help of the
 * 'acpi_sleep=nonvs' kernel command line option.
 */
static bool nvs_nosave;

void __init acpi_nvs_nosave(void)
{
	nvs_nosave = true;
}

/*
 * The ACPI specification wants us to save NVS memory regions during hibernation
 * but says nothing about saving NVS during S3.  Not all versions of Windows
 * save NVS on S3 suspend either, and it is clear that not all systems need
 * NVS to be saved at S3 time.  To improve suspend/resume time, allow the
 * user to disable saving NVS on S3 if their system does not require it, but
 * continue to save/restore NVS for S4 as specified.
 */
static bool nvs_nosave_s3;

void __init acpi_nvs_nosave_s3(void)
{
	nvs_nosave_s3 = true;
}

static int __init init_nvs_save_s3(const struct dmi_system_id *d)
{
	nvs_nosave_s3 = false;
	return 0;
}

/*
 * ACPI 1.0 wants us to execute _PTS before suspending devices, so we allow the
 * user to request that behavior by using the 'acpi_old_suspend_ordering'
 * kernel command line option that causes the following variable to be set.
 */
static bool old_suspend_ordering;

void __init acpi_old_suspend_ordering(void)
{
	old_suspend_ordering = true;
}

static int __init init_old_suspend_ordering(const struct dmi_system_id *d)
{
	acpi_old_suspend_ordering();
	return 0;
}

static int __init init_nvs_nosave(const struct dmi_system_id *d)
{
	acpi_nvs_nosave();
	return 0;
}

bool acpi_sleep_default_s3;

static int __init init_default_s3(const struct dmi_system_id *d)
{
	acpi_sleep_default_s3 = true;
	return 0;
}

static const struct dmi_system_id acpisleep_dmi_table[] __initconst = {
	{
	.callback = init_old_suspend_ordering,
	.ident = "Abit KN9 (nForce4 variant)",
	.matches = {
		DMI_MATCH(DMI_BOARD_VENDOR, "http://www.abit.com.tw/"),
		DMI_MATCH(DMI_BOARD_NAME, "KN9 Series(NF-CK804)"),
		},
	},
	{
	.callback = init_old_suspend_ordering,
	.ident = "HP xw4600 Workstation",
	.matches = {
		DMI_MATCH(DMI_SYS_VENDOR, "Hewlett-Packard"),
		DMI_MATCH(DMI_PRODUCT_NAME, "HP xw4600 Workstation"),
		},
	},
	{
	.callback = init_old_suspend_ordering,
	.ident = "Asus Pundit P1-AH2 (M2N8L motherboard)",
	.matches = {
		DMI_MATCH(DMI_BOARD_VENDOR, "ASUSTek Computer INC."),
		DMI_MATCH(DMI_BOARD_NAME, "M2N8L"),
		},
	},
	{
	.callback = init_old_suspend_ordering,
	.ident = "Panasonic CF51-2L",
	.matches = {
		DMI_MATCH(DMI_BOARD_VENDOR,
				"Matsushita Electric Industrial Co.,Ltd."),
		DMI_MATCH(DMI_BOARD_NAME, "CF51-2L"),
		},
	},
	{
	.callback = init_nvs_nosave,
	.ident = "Sony Vaio VGN-FW41E_H",
	.matches = {
		DMI_MATCH(DMI_SYS_VENDOR, "Sony Corporation"),
		DMI_MATCH(DMI_PRODUCT_NAME, "VGN-FW41E_H"),
		},
	},
	{
	.callback = init_nvs_nosave,
	.ident = "Sony Vaio VGN-FW21E",
	.matches = {
		DMI_MATCH(DMI_SYS_VENDOR, "Sony Corporation"),
		DMI_MATCH(DMI_PRODUCT_NAME, "VGN-FW21E"),
		},
	},
	{
	.callback = init_nvs_nosave,
	.ident = "Sony Vaio VGN-FW21M",
	.matches = {
		DMI_MATCH(DMI_SYS_VENDOR, "Sony Corporation"),
		DMI_MATCH(DMI_PRODUCT_NAME, "VGN-FW21M"),
		},
	},
	{
	.callback = init_nvs_nosave,
	.ident = "Sony Vaio VPCEB17FX",
	.matches = {
		DMI_MATCH(DMI_SYS_VENDOR, "Sony Corporation"),
		DMI_MATCH(DMI_PRODUCT_NAME, "VPCEB17FX"),
		},
	},
	{
	.callback = init_nvs_nosave,
	.ident = "Sony Vaio VGN-SR11M",
	.matches = {
		DMI_MATCH(DMI_SYS_VENDOR, "Sony Corporation"),
		DMI_MATCH(DMI_PRODUCT_NAME, "VGN-SR11M"),
		},
	},
	{
	.callback = init_nvs_nosave,
	.ident = "Everex StepNote Series",
	.matches = {
		DMI_MATCH(DMI_SYS_VENDOR, "Everex Systems, Inc."),
		DMI_MATCH(DMI_PRODUCT_NAME, "Everex StepNote Series"),
		},
	},
	{
	.callback = init_nvs_nosave,
	.ident = "Sony Vaio VPCEB1Z1E",
	.matches = {
		DMI_MATCH(DMI_SYS_VENDOR, "Sony Corporation"),
		DMI_MATCH(DMI_PRODUCT_NAME, "VPCEB1Z1E"),
		},
	},
	{
	.callback = init_nvs_nosave,
	.ident = "Sony Vaio VGN-NW130D",
	.matches = {
		DMI_MATCH(DMI_SYS_VENDOR, "Sony Corporation"),
		DMI_MATCH(DMI_PRODUCT_NAME, "VGN-NW130D"),
		},
	},
	{
	.callback = init_nvs_nosave,
	.ident = "Sony Vaio VPCCW29FX",
	.matches = {
		DMI_MATCH(DMI_SYS_VENDOR, "Sony Corporation"),
		DMI_MATCH(DMI_PRODUCT_NAME, "VPCCW29FX"),
		},
	},
	{
	.callback = init_nvs_nosave,
	.ident = "Averatec AV1020-ED2",
	.matches = {
		DMI_MATCH(DMI_SYS_VENDOR, "AVERATEC"),
		DMI_MATCH(DMI_PRODUCT_NAME, "1000 Series"),
		},
	},
	{
	.callback = init_old_suspend_ordering,
	.ident = "Asus A8N-SLI DELUXE",
	.matches = {
		DMI_MATCH(DMI_BOARD_VENDOR, "ASUSTeK Computer INC."),
		DMI_MATCH(DMI_BOARD_NAME, "A8N-SLI DELUXE"),
		},
	},
	{
	.callback = init_old_suspend_ordering,
	.ident = "Asus A8N-SLI Premium",
	.matches = {
		DMI_MATCH(DMI_BOARD_VENDOR, "ASUSTeK Computer INC."),
		DMI_MATCH(DMI_BOARD_NAME, "A8N-SLI Premium"),
		},
	},
	{
	.callback = init_nvs_nosave,
	.ident = "Sony Vaio VGN-SR26GN_P",
	.matches = {
		DMI_MATCH(DMI_SYS_VENDOR, "Sony Corporation"),
		DMI_MATCH(DMI_PRODUCT_NAME, "VGN-SR26GN_P"),
		},
	},
	{
	.callback = init_nvs_nosave,
	.ident = "Sony Vaio VPCEB1S1E",
	.matches = {
		DMI_MATCH(DMI_SYS_VENDOR, "Sony Corporation"),
		DMI_MATCH(DMI_PRODUCT_NAME, "VPCEB1S1E"),
		},
	},
	{
	.callback = init_nvs_nosave,
	.ident = "Sony Vaio VGN-FW520F",
	.matches = {
		DMI_MATCH(DMI_SYS_VENDOR, "Sony Corporation"),
		DMI_MATCH(DMI_PRODUCT_NAME, "VGN-FW520F"),
		},
	},
	{
	.callback = init_nvs_nosave,
	.ident = "Asus K54C",
	.matches = {
		DMI_MATCH(DMI_SYS_VENDOR, "ASUSTeK Computer Inc."),
		DMI_MATCH(DMI_PRODUCT_NAME, "K54C"),
		},
	},
	{
	.callback = init_nvs_nosave,
	.ident = "Asus K54HR",
	.matches = {
		DMI_MATCH(DMI_SYS_VENDOR, "ASUSTeK Computer Inc."),
		DMI_MATCH(DMI_PRODUCT_NAME, "K54HR"),
		},
	},
	{
	.callback = init_nvs_save_s3,
	.ident = "Asus 1025C",
	.matches = {
		DMI_MATCH(DMI_SYS_VENDOR, "ASUSTeK COMPUTER INC."),
		DMI_MATCH(DMI_PRODUCT_NAME, "1025C"),
		},
	},
	/*
	 * https://bugzilla.kernel.org/show_bug.cgi?id=189431
	 * Lenovo G50-45 is a platform later than 2012, but needs nvs memory
	 * saving during S3.
	 */
	{
	.callback = init_nvs_save_s3,
	.ident = "Lenovo G50-45",
	.matches = {
		DMI_MATCH(DMI_SYS_VENDOR, "LENOVO"),
		DMI_MATCH(DMI_PRODUCT_NAME, "80E3"),
		},
	},
	{
	.callback = init_nvs_save_s3,
	.ident = "Lenovo G40-45",
	.matches = {
		DMI_MATCH(DMI_SYS_VENDOR, "LENOVO"),
		DMI_MATCH(DMI_PRODUCT_NAME, "80E1"),
		},
	},
	/*
	 * ThinkPad X1 Tablet(2016) cannot do suspend-to-idle using
	 * the Low Power S0 Idle firmware interface (see
	 * https://bugzilla.kernel.org/show_bug.cgi?id=199057).
	 */
	{
	.callback = init_default_s3,
	.ident = "ThinkPad X1 Tablet(2016)",
	.matches = {
		DMI_MATCH(DMI_SYS_VENDOR, "LENOVO"),
		DMI_MATCH(DMI_PRODUCT_NAME, "20GGA00L00"),
		},
	},
	/*
	 * ASUS B1400CEAE hangs on resume from suspend (see
	 * https://bugzilla.kernel.org/show_bug.cgi?id=215742).
	 */
	{
	.callback = init_default_s3,
	.ident = "ASUS B1400CEAE",
	.matches = {
		DMI_MATCH(DMI_SYS_VENDOR, "ASUSTeK COMPUTER INC."),
		DMI_MATCH(DMI_PRODUCT_NAME, "ASUS EXPERTBOOK B1400CEAE"),
		},
	},
	{},
};

static bool ignore_blacklist;

void __init acpi_sleep_no_blacklist(void)
{
	ignore_blacklist = true;
}

static void __init acpi_sleep_dmi_check(void)
{
	if (ignore_blacklist)
		return;

	if (dmi_get_bios_year() >= 2012)
		acpi_nvs_nosave_s3();

	dmi_check_system(acpisleep_dmi_table);
}

/**
 * acpi_pm_freeze - Disable the GPEs and suspend EC transactions.
 */
static int acpi_pm_freeze(void)
{
	acpi_disable_all_gpes();
	acpi_os_wait_events_complete();
	acpi_ec_block_transactions();
	return 0;
}

/**
 * acpi_pm_pre_suspend - Enable wakeup devices, "freeze" EC and save NVS.
 */
static int acpi_pm_pre_suspend(void)
{
	acpi_pm_freeze();
	return suspend_nvs_save();
}

/**
 *	__acpi_pm_prepare - Prepare the platform to enter the target state.
 *
 *	If necessary, set the firmware waking vector and do arch-specific
 *	nastiness to get the wakeup code to the waking vector.
 */
static int __acpi_pm_prepare(void)
{
	int error = acpi_sleep_prepare(acpi_target_sleep_state);
	if (error)
		acpi_target_sleep_state = ACPI_STATE_S0;

	return error;
}

/**
 *	acpi_pm_prepare - Prepare the platform to enter the target sleep
 *		state and disable the GPEs.
 */
static int acpi_pm_prepare(void)
{
	int error = __acpi_pm_prepare();
	if (!error)
		error = acpi_pm_pre_suspend();

	return error;
}

/**
 *	acpi_pm_finish - Instruct the platform to leave a sleep state.
 *
 *	This is called after we wake back up (or if entering the sleep state
 *	failed).
 */
static void acpi_pm_finish(void)
{
	struct acpi_device *pwr_btn_adev;
	u32 acpi_state = acpi_target_sleep_state;

	acpi_ec_unblock_transactions();
	suspend_nvs_free();

	if (acpi_state == ACPI_STATE_S0)
		return;

	pr_info("Waking up from system sleep state S%d\n", acpi_state);
	acpi_disable_wakeup_devices(acpi_state);
	acpi_leave_sleep_state(acpi_state);

	/* reset firmware waking vector */
	acpi_set_waking_vector(0);

	acpi_target_sleep_state = ACPI_STATE_S0;

	acpi_resume_power_resources();

	/* If we were woken with the fixed power button, provide a small
	 * hint to userspace in the form of a wakeup event on the fixed power
	 * button device (if it can be found).
	 *
	 * We delay the event generation til now, as the PM layer requires
	 * timekeeping to be running before we generate events. */
	if (!pwr_btn_event_pending)
		return;

	pwr_btn_event_pending = false;
	pwr_btn_adev = acpi_dev_get_first_match_dev(ACPI_BUTTON_HID_POWERF,
						    NULL, -1);
	if (pwr_btn_adev) {
		pm_wakeup_event(&pwr_btn_adev->dev, 0);
		acpi_dev_put(pwr_btn_adev);
	}
}

/**
 * acpi_pm_start - Start system PM transition.
 */
static void acpi_pm_start(u32 acpi_state)
{
	acpi_target_sleep_state = acpi_state;
	acpi_sleep_tts_switch(acpi_target_sleep_state);
	acpi_scan_lock_acquire();
}

/**
 * acpi_pm_end - Finish up system PM transition.
 */
static void acpi_pm_end(void)
{
	acpi_turn_off_unused_power_resources();
	acpi_scan_lock_release();
	/*
	 * This is necessary in case acpi_pm_finish() is not called during a
	 * failing transition to a sleep state.
	 */
	acpi_target_sleep_state = ACPI_STATE_S0;
	acpi_sleep_tts_switch(acpi_target_sleep_state);
}
#else /* !CONFIG_ACPI_SLEEP */
#define sleep_no_lps0	(1)
#define acpi_target_sleep_state	ACPI_STATE_S0
#define acpi_sleep_default_s3	(1)
static inline void acpi_sleep_dmi_check(void) {}
#endif /* CONFIG_ACPI_SLEEP */

#ifdef CONFIG_SUSPEND
static u32 acpi_suspend_states[] = {
	[PM_SUSPEND_ON] = ACPI_STATE_S0,
	[PM_SUSPEND_STANDBY] = ACPI_STATE_S1,
	[PM_SUSPEND_MEM] = ACPI_STATE_S3,
	[PM_SUSPEND_MAX] = ACPI_STATE_S5
};

/**
 *	acpi_suspend_begin - Set the target system sleep state to the state
 *		associated with given @pm_state, if supported.
 */
static int acpi_suspend_begin(suspend_state_t pm_state)
{
	u32 acpi_state = acpi_suspend_states[pm_state];
	int error;

	error = (nvs_nosave || nvs_nosave_s3) ? 0 : suspend_nvs_alloc();
	if (error)
		return error;

	if (!sleep_states[acpi_state]) {
		pr_err("ACPI does not support sleep state S%u\n", acpi_state);
		return -ENOSYS;
	}
	if (acpi_state > ACPI_STATE_S1)
		pm_set_suspend_via_firmware();

	acpi_pm_start(acpi_state);
	return 0;
}

/**
 *	acpi_suspend_enter - Actually enter a sleep state.
 *	@pm_state: ignored
 *
 *	Flush caches and go to sleep. For STR we have to call arch-specific
 *	assembly, which in turn call acpi_enter_sleep_state().
 *	It's unfortunate, but it works. Please fix if you're feeling frisky.
 */
static int acpi_suspend_enter(suspend_state_t pm_state)
{
	acpi_status status = AE_OK;
	u32 acpi_state = acpi_target_sleep_state;
	int error;

	trace_suspend_resume(TPS("acpi_suspend"), acpi_state, true);
	switch (acpi_state) {
	case ACPI_STATE_S1:
		barrier();
		status = acpi_enter_sleep_state(acpi_state);
		break;

	case ACPI_STATE_S3:
		if (!acpi_suspend_lowlevel)
			return -ENOSYS;
		error = acpi_suspend_lowlevel();
		if (error)
			return error;
		pr_info("Low-level resume complete\n");
		pm_set_resume_via_firmware();
		break;
	}
	trace_suspend_resume(TPS("acpi_suspend"), acpi_state, false);

	/* This violates the spec but is required for bug compatibility. */
	acpi_write_bit_register(ACPI_BITREG_SCI_ENABLE, 1);

	/* Reprogram control registers */
	acpi_leave_sleep_state_prep(acpi_state);

	/* ACPI 3.0 specs (P62) says that it's the responsibility
	 * of the OSPM to clear the status bit [ implying that the
	 * POWER_BUTTON event should not reach userspace ]
	 *
	 * However, we do generate a small hint for userspace in the form of
	 * a wakeup event. We flag this condition for now and generate the
	 * event later, as we're currently too early in resume to be able to
	 * generate wakeup events.
	 */
	if (ACPI_SUCCESS(status) && (acpi_state == ACPI_STATE_S3)) {
		acpi_event_status pwr_btn_status = ACPI_EVENT_FLAG_DISABLED;

		acpi_get_event_status(ACPI_EVENT_POWER_BUTTON, &pwr_btn_status);

		if (pwr_btn_status & ACPI_EVENT_FLAG_STATUS_SET) {
			acpi_clear_event(ACPI_EVENT_POWER_BUTTON);
			/* Flag for later */
			pwr_btn_event_pending = true;
		}
	}

	/*
	 * Disable and clear GPE status before interrupt is enabled. Some GPEs
	 * (like wakeup GPE) haven't handler, this can avoid such GPE misfire.
	 * acpi_leave_sleep_state will reenable specific GPEs later
	 */
	acpi_disable_all_gpes();
	/* Allow EC transactions to happen. */
	acpi_ec_unblock_transactions();

	suspend_nvs_restore();

	return ACPI_SUCCESS(status) ? 0 : -EFAULT;
}

static int acpi_suspend_state_valid(suspend_state_t pm_state)
{
	u32 acpi_state;

	switch (pm_state) {
	case PM_SUSPEND_ON:
	case PM_SUSPEND_STANDBY:
	case PM_SUSPEND_MEM:
		acpi_state = acpi_suspend_states[pm_state];

		return sleep_states[acpi_state];
	default:
		return 0;
	}
}

static const struct platform_suspend_ops acpi_suspend_ops = {
	.valid = acpi_suspend_state_valid,
	.begin = acpi_suspend_begin,
	.prepare_late = acpi_pm_prepare,
	.enter = acpi_suspend_enter,
	.wake = acpi_pm_finish,
	.end = acpi_pm_end,
};

/**
 *	acpi_suspend_begin_old - Set the target system sleep state to the
 *		state associated with given @pm_state, if supported, and
 *		execute the _PTS control method.  This function is used if the
 *		pre-ACPI 2.0 suspend ordering has been requested.
 */
static int acpi_suspend_begin_old(suspend_state_t pm_state)
{
	int error = acpi_suspend_begin(pm_state);
	if (!error)
		error = __acpi_pm_prepare();

	return error;
}

/*
 * The following callbacks are used if the pre-ACPI 2.0 suspend ordering has
 * been requested.
 */
static const struct platform_suspend_ops acpi_suspend_ops_old = {
	.valid = acpi_suspend_state_valid,
	.begin = acpi_suspend_begin_old,
	.prepare_late = acpi_pm_pre_suspend,
	.enter = acpi_suspend_enter,
	.wake = acpi_pm_finish,
	.end = acpi_pm_end,
	.recover = acpi_pm_finish,
};

static bool s2idle_wakeup;

int acpi_s2idle_begin(void)
{
	acpi_scan_lock_acquire();
	return 0;
}

int acpi_s2idle_prepare(void)
{
	if (acpi_sci_irq_valid()) {
		enable_irq_wake(acpi_sci_irq);
		acpi_ec_set_gpe_wake_mask(ACPI_GPE_ENABLE);
	}

	acpi_enable_wakeup_devices(ACPI_STATE_S0);

	/* Change the configuration of GPEs to avoid spurious wakeup. */
	acpi_enable_all_wakeup_gpes();
	acpi_os_wait_events_complete();

	s2idle_wakeup = true;
	return 0;
}

bool acpi_s2idle_wake(void)
{
	if (!acpi_sci_irq_valid())
		return pm_wakeup_pending();

	while (pm_wakeup_pending()) {
		/*
		 * If IRQD_WAKEUP_ARMED is set for the SCI at this point, the
		 * SCI has not triggered while suspended, so bail out (the
		 * wakeup is pending anyway and the SCI is not the source of
		 * it).
		 */
		if (irqd_is_wakeup_armed(irq_get_irq_data(acpi_sci_irq))) {
			pm_pr_dbg("Wakeup unrelated to ACPI SCI\n");
			return true;
		}

		/*
		 * If the status bit of any enabled fixed event is set, the
		 * wakeup is regarded as valid.
		 */
		if (acpi_any_fixed_event_status_set()) {
			pm_pr_dbg("ACPI fixed event wakeup\n");
			return true;
		}

		/* Check wakeups from drivers sharing the SCI. */
		if (acpi_check_wakeup_handlers()) {
			pm_pr_dbg("ACPI custom handler wakeup\n");
			return true;
		}

		/*
		 * Check non-EC GPE wakeups and if there are none, cancel the
		 * SCI-related wakeup and dispatch the EC GPE.
		 */
		if (acpi_ec_dispatch_gpe()) {
			pm_pr_dbg("ACPI non-EC GPE wakeup\n");
			return true;
		}

		acpi_os_wait_events_complete();

		/*
		 * The SCI is in the "suspended" state now and it cannot produce
		 * new wakeup events till the rearming below, so if any of them
		 * are pending here, they must be resulting from the processing
		 * of EC events above or coming from somewhere else.
		 */
		if (pm_wakeup_pending()) {
			pm_pr_dbg("Wakeup after ACPI Notify sync\n");
			return true;
		}

<<<<<<< HEAD
=======
		pm_pr_dbg("Rearming ACPI SCI for wakeup\n");

>>>>>>> d60c95ef
		pm_wakeup_clear(acpi_sci_irq);
		rearm_wake_irq(acpi_sci_irq);
	}

	return false;
}

void acpi_s2idle_restore(void)
{
	/*
	 * Drain pending events before restoring the working-state configuration
	 * of GPEs.
	 */
	acpi_os_wait_events_complete(); /* synchronize GPE processing */
	acpi_ec_flush_work(); /* flush the EC driver's workqueues */
	acpi_os_wait_events_complete(); /* synchronize Notify handling */

	s2idle_wakeup = false;

	acpi_enable_all_runtime_gpes();

	acpi_disable_wakeup_devices(ACPI_STATE_S0);

	if (acpi_sci_irq_valid()) {
		acpi_ec_set_gpe_wake_mask(ACPI_GPE_DISABLE);
		disable_irq_wake(acpi_sci_irq);
	}
}

void acpi_s2idle_end(void)
{
	acpi_scan_lock_release();
}

static const struct platform_s2idle_ops acpi_s2idle_ops = {
	.begin = acpi_s2idle_begin,
	.prepare = acpi_s2idle_prepare,
	.wake = acpi_s2idle_wake,
	.restore = acpi_s2idle_restore,
	.end = acpi_s2idle_end,
};

void __weak acpi_s2idle_setup(void)
{
	if (acpi_gbl_FADT.flags & ACPI_FADT_LOW_POWER_S0)
		pr_info("Efficient low-power S0 idle declared\n");

	s2idle_set_ops(&acpi_s2idle_ops);
}

static void acpi_sleep_suspend_setup(void)
{
	bool suspend_ops_needed = false;
	int i;

	for (i = ACPI_STATE_S1; i < ACPI_STATE_S4; i++)
		if (acpi_sleep_state_supported(i)) {
			sleep_states[i] = 1;
			suspend_ops_needed = true;
		}

	if (suspend_ops_needed)
		suspend_set_ops(old_suspend_ordering ?
				&acpi_suspend_ops_old : &acpi_suspend_ops);

	acpi_s2idle_setup();
}

#else /* !CONFIG_SUSPEND */
#define s2idle_wakeup		(false)
static inline void acpi_sleep_suspend_setup(void) {}
#endif /* !CONFIG_SUSPEND */

bool acpi_s2idle_wakeup(void)
{
	return s2idle_wakeup;
}

#ifdef CONFIG_PM_SLEEP
static u32 saved_bm_rld;

static int  acpi_save_bm_rld(void)
{
	acpi_read_bit_register(ACPI_BITREG_BUS_MASTER_RLD, &saved_bm_rld);
	return 0;
}

static void  acpi_restore_bm_rld(void)
{
	u32 resumed_bm_rld = 0;

	acpi_read_bit_register(ACPI_BITREG_BUS_MASTER_RLD, &resumed_bm_rld);
	if (resumed_bm_rld == saved_bm_rld)
		return;

	acpi_write_bit_register(ACPI_BITREG_BUS_MASTER_RLD, saved_bm_rld);
}

static struct syscore_ops acpi_sleep_syscore_ops = {
	.suspend = acpi_save_bm_rld,
	.resume = acpi_restore_bm_rld,
};

static void acpi_sleep_syscore_init(void)
{
	register_syscore_ops(&acpi_sleep_syscore_ops);
}
#else
static inline void acpi_sleep_syscore_init(void) {}
#endif /* CONFIG_PM_SLEEP */

#ifdef CONFIG_HIBERNATION
static unsigned long s4_hardware_signature;
static struct acpi_table_facs *facs;
int acpi_check_s4_hw_signature = -1; /* Default behaviour is just to warn */

static int acpi_hibernation_begin(pm_message_t stage)
{
	if (!nvs_nosave) {
		int error = suspend_nvs_alloc();
		if (error)
			return error;
	}

	if (stage.event == PM_EVENT_HIBERNATE)
		pm_set_suspend_via_firmware();

	acpi_pm_start(ACPI_STATE_S4);
	return 0;
}

static int acpi_hibernation_enter(void)
{
	acpi_status status = AE_OK;

	/* This shouldn't return.  If it returns, we have a problem */
	status = acpi_enter_sleep_state(ACPI_STATE_S4);
	/* Reprogram control registers */
	acpi_leave_sleep_state_prep(ACPI_STATE_S4);

	return ACPI_SUCCESS(status) ? 0 : -EFAULT;
}

static void acpi_hibernation_leave(void)
{
	pm_set_resume_via_firmware();
	/*
	 * If ACPI is not enabled by the BIOS and the boot kernel, we need to
	 * enable it here.
	 */
	acpi_enable();
	/* Reprogram control registers */
	acpi_leave_sleep_state_prep(ACPI_STATE_S4);
	/* Check the hardware signature */
	if (facs && s4_hardware_signature != facs->hardware_signature)
		pr_crit("Hardware changed while hibernated, success doubtful!\n");
	/* Restore the NVS memory area */
	suspend_nvs_restore();
	/* Allow EC transactions to happen. */
	acpi_ec_unblock_transactions();
}

static void acpi_pm_thaw(void)
{
	acpi_ec_unblock_transactions();
	acpi_enable_all_runtime_gpes();
}

static const struct platform_hibernation_ops acpi_hibernation_ops = {
	.begin = acpi_hibernation_begin,
	.end = acpi_pm_end,
	.pre_snapshot = acpi_pm_prepare,
	.finish = acpi_pm_finish,
	.prepare = acpi_pm_prepare,
	.enter = acpi_hibernation_enter,
	.leave = acpi_hibernation_leave,
	.pre_restore = acpi_pm_freeze,
	.restore_cleanup = acpi_pm_thaw,
};

/**
 *	acpi_hibernation_begin_old - Set the target system sleep state to
 *		ACPI_STATE_S4 and execute the _PTS control method.  This
 *		function is used if the pre-ACPI 2.0 suspend ordering has been
 *		requested.
 */
static int acpi_hibernation_begin_old(pm_message_t stage)
{
	int error;
	/*
	 * The _TTS object should always be evaluated before the _PTS object.
	 * When the old_suspended_ordering is true, the _PTS object is
	 * evaluated in the acpi_sleep_prepare.
	 */
	acpi_sleep_tts_switch(ACPI_STATE_S4);

	error = acpi_sleep_prepare(ACPI_STATE_S4);
	if (error)
		return error;

	if (!nvs_nosave) {
		error = suspend_nvs_alloc();
		if (error)
			return error;
	}

	if (stage.event == PM_EVENT_HIBERNATE)
		pm_set_suspend_via_firmware();

	acpi_target_sleep_state = ACPI_STATE_S4;
	acpi_scan_lock_acquire();
	return 0;
}

/*
 * The following callbacks are used if the pre-ACPI 2.0 suspend ordering has
 * been requested.
 */
static const struct platform_hibernation_ops acpi_hibernation_ops_old = {
	.begin = acpi_hibernation_begin_old,
	.end = acpi_pm_end,
	.pre_snapshot = acpi_pm_pre_suspend,
	.prepare = acpi_pm_freeze,
	.finish = acpi_pm_finish,
	.enter = acpi_hibernation_enter,
	.leave = acpi_hibernation_leave,
	.pre_restore = acpi_pm_freeze,
	.restore_cleanup = acpi_pm_thaw,
	.recover = acpi_pm_finish,
};

static void acpi_sleep_hibernate_setup(void)
{
	if (!acpi_sleep_state_supported(ACPI_STATE_S4))
		return;

	hibernation_set_ops(old_suspend_ordering ?
			&acpi_hibernation_ops_old : &acpi_hibernation_ops);
	sleep_states[ACPI_STATE_S4] = 1;
	if (!acpi_check_s4_hw_signature)
		return;

	acpi_get_table(ACPI_SIG_FACS, 1, (struct acpi_table_header **)&facs);
	if (facs) {
		/*
		 * s4_hardware_signature is the local variable which is just
		 * used to warn about mismatch after we're attempting to
		 * resume (in violation of the ACPI specification.)
		 */
		s4_hardware_signature = facs->hardware_signature;

		if (acpi_check_s4_hw_signature > 0) {
			/*
			 * If we're actually obeying the ACPI specification
			 * then the signature is written out as part of the
			 * swsusp header, in order to allow the boot kernel
			 * to gracefully decline to resume.
			 */
			swsusp_hardware_signature = facs->hardware_signature;
		}
	}
}
#else /* !CONFIG_HIBERNATION */
static inline void acpi_sleep_hibernate_setup(void) {}
#endif /* !CONFIG_HIBERNATION */

static int acpi_power_off_prepare(struct sys_off_data *data)
{
	/* Prepare to power off the system */
	acpi_sleep_prepare(ACPI_STATE_S5);
	acpi_disable_all_gpes();
	acpi_os_wait_events_complete();
	return NOTIFY_DONE;
}

static int acpi_power_off(struct sys_off_data *data)
{
	/* acpi_sleep_prepare(ACPI_STATE_S5) should have already been called */
	pr_debug("%s called\n", __func__);
	local_irq_disable();
	acpi_enter_sleep_state(ACPI_STATE_S5);
	return NOTIFY_DONE;
}

int __init acpi_sleep_init(void)
{
	char supported[ACPI_S_STATE_COUNT * 3 + 1];
	char *pos = supported;
	int i;

	acpi_sleep_dmi_check();

	sleep_states[ACPI_STATE_S0] = 1;

	acpi_sleep_syscore_init();
	acpi_sleep_suspend_setup();
	acpi_sleep_hibernate_setup();

	if (acpi_sleep_state_supported(ACPI_STATE_S5)) {
		sleep_states[ACPI_STATE_S5] = 1;

		register_sys_off_handler(SYS_OFF_MODE_POWER_OFF_PREPARE,
					 SYS_OFF_PRIO_FIRMWARE,
					 acpi_power_off_prepare, NULL);

		register_sys_off_handler(SYS_OFF_MODE_POWER_OFF,
					 SYS_OFF_PRIO_FIRMWARE,
					 acpi_power_off, NULL);

		/*
		 * Windows uses S5 for reboot, so some BIOSes depend on it to
		 * perform proper reboot.
		 */
		register_sys_off_handler(SYS_OFF_MODE_RESTART_PREPARE,
					 SYS_OFF_PRIO_FIRMWARE,
					 acpi_power_off_prepare, NULL);
	} else {
		acpi_no_s5 = true;
	}

	supported[0] = 0;
	for (i = 0; i < ACPI_S_STATE_COUNT; i++) {
		if (sleep_states[i])
			pos += sprintf(pos, " S%d", i);
	}
	pr_info("(supports%s)\n", supported);

	/*
	 * Register the tts_notifier to reboot notifier list so that the _TTS
	 * object can also be evaluated when the system enters S5.
	 */
	register_reboot_notifier(&tts_notifier);
	return 0;
}<|MERGE_RESOLUTION|>--- conflicted
+++ resolved
@@ -782,11 +782,8 @@
 			return true;
 		}
 
-<<<<<<< HEAD
-=======
 		pm_pr_dbg("Rearming ACPI SCI for wakeup\n");
 
->>>>>>> d60c95ef
 		pm_wakeup_clear(acpi_sci_irq);
 		rearm_wake_irq(acpi_sci_irq);
 	}
