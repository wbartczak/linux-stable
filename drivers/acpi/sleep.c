// SPDX-License-Identifier: GPL-2.0-only
/*
 * sleep.c - ACPI sleep support.
 *
 * Copyright (c) 2005 Alexey Starikovskiy <alexey.y.starikovskiy@intel.com>
 * Copyright (c) 2004 David Shaohua Li <shaohua.li@intel.com>
 * Copyright (c) 2000-2003 Patrick Mochel
 * Copyright (c) 2003 Open Source Development Lab
 */

#include <linux/delay.h>
#include <linux/irq.h>
#include <linux/dmi.h>
#include <linux/device.h>
#include <linux/interrupt.h>
#include <linux/suspend.h>
#include <linux/reboot.h>
#include <linux/acpi.h>
#include <linux/module.h>
#include <linux/syscore_ops.h>
#include <asm/io.h>
#include <trace/events/power.h>

#include "internal.h"
#include "sleep.h"

/*
 * Some HW-full platforms do not have _S5, so they may need
 * to leverage efi power off for a shutdown.
 */
bool acpi_no_s5;
static u8 sleep_states[ACPI_S_STATE_COUNT];

static void acpi_sleep_tts_switch(u32 acpi_state)
{
	acpi_status status;

	status = acpi_execute_simple_method(NULL, "\\_TTS", acpi_state);
	if (ACPI_FAILURE(status) && status != AE_NOT_FOUND) {
		/*
		 * OS can't evaluate the _TTS object correctly. Some warning
		 * message will be printed. But it won't break anything.
		 */
		printk(KERN_NOTICE "Failure in evaluating _TTS object\n");
	}
}

static int tts_notify_reboot(struct notifier_block *this,
			unsigned long code, void *x)
{
	acpi_sleep_tts_switch(ACPI_STATE_S5);
	return NOTIFY_DONE;
}

static struct notifier_block tts_notifier = {
	.notifier_call	= tts_notify_reboot,
	.next		= NULL,
	.priority	= 0,
};

static int acpi_sleep_prepare(u32 acpi_state)
{
#ifdef CONFIG_ACPI_SLEEP
	/* do we have a wakeup address for S2 and S3? */
	if (acpi_state == ACPI_STATE_S3) {
		if (!acpi_wakeup_address)
			return -EFAULT;
		acpi_set_waking_vector(acpi_wakeup_address);

	}
	ACPI_FLUSH_CPU_CACHE();
#endif
	printk(KERN_INFO PREFIX "Preparing to enter system sleep state S%d\n",
		acpi_state);
	acpi_enable_wakeup_devices(acpi_state);
	acpi_enter_sleep_state_prep(acpi_state);
	return 0;
}

bool acpi_sleep_state_supported(u8 sleep_state)
{
	acpi_status status;
	u8 type_a, type_b;

	status = acpi_get_sleep_type_data(sleep_state, &type_a, &type_b);
	return ACPI_SUCCESS(status) && (!acpi_gbl_reduced_hardware
		|| (acpi_gbl_FADT.sleep_control.address
			&& acpi_gbl_FADT.sleep_status.address));
}

#ifdef CONFIG_ACPI_SLEEP
static bool sleep_no_lps0 __read_mostly;
module_param(sleep_no_lps0, bool, 0644);
MODULE_PARM_DESC(sleep_no_lps0, "Do not use the special LPS0 device interface");

static u32 acpi_target_sleep_state = ACPI_STATE_S0;

u32 acpi_target_system_state(void)
{
	return acpi_target_sleep_state;
}
EXPORT_SYMBOL_GPL(acpi_target_system_state);

static bool pwr_btn_event_pending;

/*
 * The ACPI specification wants us to save NVS memory regions during hibernation
 * and to restore them during the subsequent resume.  Windows does that also for
 * suspend to RAM.  However, it is known that this mechanism does not work on
 * all machines, so we allow the user to disable it with the help of the
 * 'acpi_sleep=nonvs' kernel command line option.
 */
static bool nvs_nosave;

void __init acpi_nvs_nosave(void)
{
	nvs_nosave = true;
}

/*
 * The ACPI specification wants us to save NVS memory regions during hibernation
 * but says nothing about saving NVS during S3.  Not all versions of Windows
 * save NVS on S3 suspend either, and it is clear that not all systems need
 * NVS to be saved at S3 time.  To improve suspend/resume time, allow the
 * user to disable saving NVS on S3 if their system does not require it, but
 * continue to save/restore NVS for S4 as specified.
 */
static bool nvs_nosave_s3;

void __init acpi_nvs_nosave_s3(void)
{
	nvs_nosave_s3 = true;
}

static int __init init_nvs_save_s3(const struct dmi_system_id *d)
{
	nvs_nosave_s3 = false;
	return 0;
}

/*
 * ACPI 1.0 wants us to execute _PTS before suspending devices, so we allow the
 * user to request that behavior by using the 'acpi_old_suspend_ordering'
 * kernel command line option that causes the following variable to be set.
 */
static bool old_suspend_ordering;

void __init acpi_old_suspend_ordering(void)
{
	old_suspend_ordering = true;
}

static int __init init_old_suspend_ordering(const struct dmi_system_id *d)
{
	acpi_old_suspend_ordering();
	return 0;
}

static int __init init_nvs_nosave(const struct dmi_system_id *d)
{
	acpi_nvs_nosave();
	return 0;
}

static bool acpi_sleep_default_s3;

static int __init init_default_s3(const struct dmi_system_id *d)
{
	acpi_sleep_default_s3 = true;
	return 0;
}

static const struct dmi_system_id acpisleep_dmi_table[] __initconst = {
	{
	.callback = init_old_suspend_ordering,
	.ident = "Abit KN9 (nForce4 variant)",
	.matches = {
		DMI_MATCH(DMI_BOARD_VENDOR, "http://www.abit.com.tw/"),
		DMI_MATCH(DMI_BOARD_NAME, "KN9 Series(NF-CK804)"),
		},
	},
	{
	.callback = init_old_suspend_ordering,
	.ident = "HP xw4600 Workstation",
	.matches = {
		DMI_MATCH(DMI_SYS_VENDOR, "Hewlett-Packard"),
		DMI_MATCH(DMI_PRODUCT_NAME, "HP xw4600 Workstation"),
		},
	},
	{
	.callback = init_old_suspend_ordering,
	.ident = "Asus Pundit P1-AH2 (M2N8L motherboard)",
	.matches = {
		DMI_MATCH(DMI_BOARD_VENDOR, "ASUSTek Computer INC."),
		DMI_MATCH(DMI_BOARD_NAME, "M2N8L"),
		},
	},
	{
	.callback = init_old_suspend_ordering,
	.ident = "Panasonic CF51-2L",
	.matches = {
		DMI_MATCH(DMI_BOARD_VENDOR,
				"Matsushita Electric Industrial Co.,Ltd."),
		DMI_MATCH(DMI_BOARD_NAME, "CF51-2L"),
		},
	},
	{
	.callback = init_nvs_nosave,
	.ident = "Sony Vaio VGN-FW41E_H",
	.matches = {
		DMI_MATCH(DMI_SYS_VENDOR, "Sony Corporation"),
		DMI_MATCH(DMI_PRODUCT_NAME, "VGN-FW41E_H"),
		},
	},
	{
	.callback = init_nvs_nosave,
	.ident = "Sony Vaio VGN-FW21E",
	.matches = {
		DMI_MATCH(DMI_SYS_VENDOR, "Sony Corporation"),
		DMI_MATCH(DMI_PRODUCT_NAME, "VGN-FW21E"),
		},
	},
	{
	.callback = init_nvs_nosave,
	.ident = "Sony Vaio VGN-FW21M",
	.matches = {
		DMI_MATCH(DMI_SYS_VENDOR, "Sony Corporation"),
		DMI_MATCH(DMI_PRODUCT_NAME, "VGN-FW21M"),
		},
	},
	{
	.callback = init_nvs_nosave,
	.ident = "Sony Vaio VPCEB17FX",
	.matches = {
		DMI_MATCH(DMI_SYS_VENDOR, "Sony Corporation"),
		DMI_MATCH(DMI_PRODUCT_NAME, "VPCEB17FX"),
		},
	},
	{
	.callback = init_nvs_nosave,
	.ident = "Sony Vaio VGN-SR11M",
	.matches = {
		DMI_MATCH(DMI_SYS_VENDOR, "Sony Corporation"),
		DMI_MATCH(DMI_PRODUCT_NAME, "VGN-SR11M"),
		},
	},
	{
	.callback = init_nvs_nosave,
	.ident = "Everex StepNote Series",
	.matches = {
		DMI_MATCH(DMI_SYS_VENDOR, "Everex Systems, Inc."),
		DMI_MATCH(DMI_PRODUCT_NAME, "Everex StepNote Series"),
		},
	},
	{
	.callback = init_nvs_nosave,
	.ident = "Sony Vaio VPCEB1Z1E",
	.matches = {
		DMI_MATCH(DMI_SYS_VENDOR, "Sony Corporation"),
		DMI_MATCH(DMI_PRODUCT_NAME, "VPCEB1Z1E"),
		},
	},
	{
	.callback = init_nvs_nosave,
	.ident = "Sony Vaio VGN-NW130D",
	.matches = {
		DMI_MATCH(DMI_SYS_VENDOR, "Sony Corporation"),
		DMI_MATCH(DMI_PRODUCT_NAME, "VGN-NW130D"),
		},
	},
	{
	.callback = init_nvs_nosave,
	.ident = "Sony Vaio VPCCW29FX",
	.matches = {
		DMI_MATCH(DMI_SYS_VENDOR, "Sony Corporation"),
		DMI_MATCH(DMI_PRODUCT_NAME, "VPCCW29FX"),
		},
	},
	{
	.callback = init_nvs_nosave,
	.ident = "Averatec AV1020-ED2",
	.matches = {
		DMI_MATCH(DMI_SYS_VENDOR, "AVERATEC"),
		DMI_MATCH(DMI_PRODUCT_NAME, "1000 Series"),
		},
	},
	{
	.callback = init_old_suspend_ordering,
	.ident = "Asus A8N-SLI DELUXE",
	.matches = {
		DMI_MATCH(DMI_BOARD_VENDOR, "ASUSTeK Computer INC."),
		DMI_MATCH(DMI_BOARD_NAME, "A8N-SLI DELUXE"),
		},
	},
	{
	.callback = init_old_suspend_ordering,
	.ident = "Asus A8N-SLI Premium",
	.matches = {
		DMI_MATCH(DMI_BOARD_VENDOR, "ASUSTeK Computer INC."),
		DMI_MATCH(DMI_BOARD_NAME, "A8N-SLI Premium"),
		},
	},
	{
	.callback = init_nvs_nosave,
	.ident = "Sony Vaio VGN-SR26GN_P",
	.matches = {
		DMI_MATCH(DMI_SYS_VENDOR, "Sony Corporation"),
		DMI_MATCH(DMI_PRODUCT_NAME, "VGN-SR26GN_P"),
		},
	},
	{
	.callback = init_nvs_nosave,
	.ident = "Sony Vaio VPCEB1S1E",
	.matches = {
		DMI_MATCH(DMI_SYS_VENDOR, "Sony Corporation"),
		DMI_MATCH(DMI_PRODUCT_NAME, "VPCEB1S1E"),
		},
	},
	{
	.callback = init_nvs_nosave,
	.ident = "Sony Vaio VGN-FW520F",
	.matches = {
		DMI_MATCH(DMI_SYS_VENDOR, "Sony Corporation"),
		DMI_MATCH(DMI_PRODUCT_NAME, "VGN-FW520F"),
		},
	},
	{
	.callback = init_nvs_nosave,
	.ident = "Asus K54C",
	.matches = {
		DMI_MATCH(DMI_SYS_VENDOR, "ASUSTeK Computer Inc."),
		DMI_MATCH(DMI_PRODUCT_NAME, "K54C"),
		},
	},
	{
	.callback = init_nvs_nosave,
	.ident = "Asus K54HR",
	.matches = {
		DMI_MATCH(DMI_SYS_VENDOR, "ASUSTeK Computer Inc."),
		DMI_MATCH(DMI_PRODUCT_NAME, "K54HR"),
		},
	},
	{
	.callback = init_nvs_save_s3,
	.ident = "Asus 1025C",
	.matches = {
		DMI_MATCH(DMI_SYS_VENDOR, "ASUSTeK COMPUTER INC."),
		DMI_MATCH(DMI_PRODUCT_NAME, "1025C"),
		},
	},
	/*
	 * https://bugzilla.kernel.org/show_bug.cgi?id=189431
	 * Lenovo G50-45 is a platform later than 2012, but needs nvs memory
	 * saving during S3.
	 */
	{
	.callback = init_nvs_save_s3,
	.ident = "Lenovo G50-45",
	.matches = {
		DMI_MATCH(DMI_SYS_VENDOR, "LENOVO"),
		DMI_MATCH(DMI_PRODUCT_NAME, "80E3"),
		},
	},
	/*
	 * ThinkPad X1 Tablet(2016) cannot do suspend-to-idle using
	 * the Low Power S0 Idle firmware interface (see
	 * https://bugzilla.kernel.org/show_bug.cgi?id=199057).
	 */
	{
	.callback = init_default_s3,
	.ident = "ThinkPad X1 Tablet(2016)",
	.matches = {
		DMI_MATCH(DMI_SYS_VENDOR, "LENOVO"),
		DMI_MATCH(DMI_PRODUCT_NAME, "20GGA00L00"),
		},
	},
	{},
};

static bool ignore_blacklist;

void __init acpi_sleep_no_blacklist(void)
{
	ignore_blacklist = true;
}

static void __init acpi_sleep_dmi_check(void)
{
	if (ignore_blacklist)
		return;

	if (dmi_get_bios_year() >= 2012)
		acpi_nvs_nosave_s3();

	dmi_check_system(acpisleep_dmi_table);
}

/**
 * acpi_pm_freeze - Disable the GPEs and suspend EC transactions.
 */
static int acpi_pm_freeze(void)
{
	acpi_disable_all_gpes();
	acpi_os_wait_events_complete();
	acpi_ec_block_transactions();
	return 0;
}

/**
 * acpi_pre_suspend - Enable wakeup devices, "freeze" EC and save NVS.
 */
static int acpi_pm_pre_suspend(void)
{
	acpi_pm_freeze();
	return suspend_nvs_save();
}

/**
 *	__acpi_pm_prepare - Prepare the platform to enter the target state.
 *
 *	If necessary, set the firmware waking vector and do arch-specific
 *	nastiness to get the wakeup code to the waking vector.
 */
static int __acpi_pm_prepare(void)
{
	int error = acpi_sleep_prepare(acpi_target_sleep_state);
	if (error)
		acpi_target_sleep_state = ACPI_STATE_S0;

	return error;
}

/**
 *	acpi_pm_prepare - Prepare the platform to enter the target sleep
 *		state and disable the GPEs.
 */
static int acpi_pm_prepare(void)
{
	int error = __acpi_pm_prepare();
	if (!error)
		error = acpi_pm_pre_suspend();

	return error;
}

/**
 *	acpi_pm_finish - Instruct the platform to leave a sleep state.
 *
 *	This is called after we wake back up (or if entering the sleep state
 *	failed).
 */
static void acpi_pm_finish(void)
{
	struct acpi_device *pwr_btn_adev;
	u32 acpi_state = acpi_target_sleep_state;

	acpi_ec_unblock_transactions();
	suspend_nvs_free();

	if (acpi_state == ACPI_STATE_S0)
		return;

	printk(KERN_INFO PREFIX "Waking up from system sleep state S%d\n",
		acpi_state);
	acpi_disable_wakeup_devices(acpi_state);
	acpi_leave_sleep_state(acpi_state);

	/* reset firmware waking vector */
	acpi_set_waking_vector(0);

	acpi_target_sleep_state = ACPI_STATE_S0;

	acpi_resume_power_resources();

	/* If we were woken with the fixed power button, provide a small
	 * hint to userspace in the form of a wakeup event on the fixed power
	 * button device (if it can be found).
	 *
	 * We delay the event generation til now, as the PM layer requires
	 * timekeeping to be running before we generate events. */
	if (!pwr_btn_event_pending)
		return;

	pwr_btn_event_pending = false;
	pwr_btn_adev = acpi_dev_get_first_match_dev(ACPI_BUTTON_HID_POWERF,
						    NULL, -1);
	if (pwr_btn_adev) {
		pm_wakeup_event(&pwr_btn_adev->dev, 0);
		acpi_dev_put(pwr_btn_adev);
	}
}

/**
 * acpi_pm_start - Start system PM transition.
 */
static void acpi_pm_start(u32 acpi_state)
{
	acpi_target_sleep_state = acpi_state;
	acpi_sleep_tts_switch(acpi_target_sleep_state);
	acpi_scan_lock_acquire();
}

/**
 * acpi_pm_end - Finish up system PM transition.
 */
static void acpi_pm_end(void)
{
	acpi_turn_off_unused_power_resources();
	acpi_scan_lock_release();
	/*
	 * This is necessary in case acpi_pm_finish() is not called during a
	 * failing transition to a sleep state.
	 */
	acpi_target_sleep_state = ACPI_STATE_S0;
	acpi_sleep_tts_switch(acpi_target_sleep_state);
}
#else /* !CONFIG_ACPI_SLEEP */
#define sleep_no_lps0	(1)
#define acpi_target_sleep_state	ACPI_STATE_S0
#define acpi_sleep_default_s3	(1)
static inline void acpi_sleep_dmi_check(void) {}
#endif /* CONFIG_ACPI_SLEEP */

#ifdef CONFIG_SUSPEND
static u32 acpi_suspend_states[] = {
	[PM_SUSPEND_ON] = ACPI_STATE_S0,
	[PM_SUSPEND_STANDBY] = ACPI_STATE_S1,
	[PM_SUSPEND_MEM] = ACPI_STATE_S3,
	[PM_SUSPEND_MAX] = ACPI_STATE_S5
};

/**
 *	acpi_suspend_begin - Set the target system sleep state to the state
 *		associated with given @pm_state, if supported.
 */
static int acpi_suspend_begin(suspend_state_t pm_state)
{
	u32 acpi_state = acpi_suspend_states[pm_state];
	int error;

	error = (nvs_nosave || nvs_nosave_s3) ? 0 : suspend_nvs_alloc();
	if (error)
		return error;

	if (!sleep_states[acpi_state]) {
		pr_err("ACPI does not support sleep state S%u\n", acpi_state);
		return -ENOSYS;
	}
	if (acpi_state > ACPI_STATE_S1)
		pm_set_suspend_via_firmware();

	acpi_pm_start(acpi_state);
	return 0;
}

/**
 *	acpi_suspend_enter - Actually enter a sleep state.
 *	@pm_state: ignored
 *
 *	Flush caches and go to sleep. For STR we have to call arch-specific
 *	assembly, which in turn call acpi_enter_sleep_state().
 *	It's unfortunate, but it works. Please fix if you're feeling frisky.
 */
static int acpi_suspend_enter(suspend_state_t pm_state)
{
	acpi_status status = AE_OK;
	u32 acpi_state = acpi_target_sleep_state;
	int error;

	ACPI_FLUSH_CPU_CACHE();

	trace_suspend_resume(TPS("acpi_suspend"), acpi_state, true);
	switch (acpi_state) {
	case ACPI_STATE_S1:
		barrier();
		status = acpi_enter_sleep_state(acpi_state);
		break;

	case ACPI_STATE_S3:
		if (!acpi_suspend_lowlevel)
			return -ENOSYS;
		error = acpi_suspend_lowlevel();
		if (error)
			return error;
		pr_info(PREFIX "Low-level resume complete\n");
		pm_set_resume_via_firmware();
		break;
	}
	trace_suspend_resume(TPS("acpi_suspend"), acpi_state, false);

	/* This violates the spec but is required for bug compatibility. */
	acpi_write_bit_register(ACPI_BITREG_SCI_ENABLE, 1);

	/* Reprogram control registers */
	acpi_leave_sleep_state_prep(acpi_state);

	/* ACPI 3.0 specs (P62) says that it's the responsibility
	 * of the OSPM to clear the status bit [ implying that the
	 * POWER_BUTTON event should not reach userspace ]
	 *
	 * However, we do generate a small hint for userspace in the form of
	 * a wakeup event. We flag this condition for now and generate the
	 * event later, as we're currently too early in resume to be able to
	 * generate wakeup events.
	 */
	if (ACPI_SUCCESS(status) && (acpi_state == ACPI_STATE_S3)) {
		acpi_event_status pwr_btn_status = ACPI_EVENT_FLAG_DISABLED;

		acpi_get_event_status(ACPI_EVENT_POWER_BUTTON, &pwr_btn_status);

		if (pwr_btn_status & ACPI_EVENT_FLAG_STATUS_SET) {
			acpi_clear_event(ACPI_EVENT_POWER_BUTTON);
			/* Flag for later */
			pwr_btn_event_pending = true;
		}
	}

	/*
	 * Disable and clear GPE status before interrupt is enabled. Some GPEs
	 * (like wakeup GPE) haven't handler, this can avoid such GPE misfire.
	 * acpi_leave_sleep_state will reenable specific GPEs later
	 */
	acpi_disable_all_gpes();
	/* Allow EC transactions to happen. */
	acpi_ec_unblock_transactions();

	suspend_nvs_restore();

	return ACPI_SUCCESS(status) ? 0 : -EFAULT;
}

static int acpi_suspend_state_valid(suspend_state_t pm_state)
{
	u32 acpi_state;

	switch (pm_state) {
	case PM_SUSPEND_ON:
	case PM_SUSPEND_STANDBY:
	case PM_SUSPEND_MEM:
		acpi_state = acpi_suspend_states[pm_state];

		return sleep_states[acpi_state];
	default:
		return 0;
	}
}

static const struct platform_suspend_ops acpi_suspend_ops = {
	.valid = acpi_suspend_state_valid,
	.begin = acpi_suspend_begin,
	.prepare_late = acpi_pm_prepare,
	.enter = acpi_suspend_enter,
	.wake = acpi_pm_finish,
	.end = acpi_pm_end,
};

/**
 *	acpi_suspend_begin_old - Set the target system sleep state to the
 *		state associated with given @pm_state, if supported, and
 *		execute the _PTS control method.  This function is used if the
 *		pre-ACPI 2.0 suspend ordering has been requested.
 */
static int acpi_suspend_begin_old(suspend_state_t pm_state)
{
	int error = acpi_suspend_begin(pm_state);
	if (!error)
		error = __acpi_pm_prepare();

	return error;
}

/*
 * The following callbacks are used if the pre-ACPI 2.0 suspend ordering has
 * been requested.
 */
static const struct platform_suspend_ops acpi_suspend_ops_old = {
	.valid = acpi_suspend_state_valid,
	.begin = acpi_suspend_begin_old,
	.prepare_late = acpi_pm_pre_suspend,
	.enter = acpi_suspend_enter,
	.wake = acpi_pm_finish,
	.end = acpi_pm_end,
	.recover = acpi_pm_finish,
};

static bool s2idle_wakeup;

/*
 * On platforms supporting the Low Power S0 Idle interface there is an ACPI
 * device object with the PNP0D80 compatible device ID (System Power Management
 * Controller) and a specific _DSM method under it.  That method, if present,
 * can be used to indicate to the platform that the OS is transitioning into a
 * low-power state in which certain types of activity are not desirable or that
 * it is leaving such a state, which allows the platform to adjust its operation
 * mode accordingly.
 */
static const struct acpi_device_id lps0_device_ids[] = {
	{"PNP0D80", },
	{"", },
};

#define ACPI_LPS0_DSM_UUID	"c4eb40a0-6cd2-11e2-bcfd-0800200c9a66"

#define ACPI_LPS0_GET_DEVICE_CONSTRAINTS	1
#define ACPI_LPS0_SCREEN_OFF	3
#define ACPI_LPS0_SCREEN_ON	4
#define ACPI_LPS0_ENTRY		5
#define ACPI_LPS0_EXIT		6

static acpi_handle lps0_device_handle;
static guid_t lps0_dsm_guid;
static char lps0_dsm_func_mask;

/* Device constraint entry structure */
struct lpi_device_info {
	char *name;
	int enabled;
	union acpi_object *package;
};

/* Constraint package structure */
struct lpi_device_constraint {
	int uid;
	int min_dstate;
	int function_states;
};

struct lpi_constraints {
	acpi_handle handle;
	int min_dstate;
};

static struct lpi_constraints *lpi_constraints_table;
static int lpi_constraints_table_size;

static void lpi_device_get_constraints(void)
{
	union acpi_object *out_obj;
	int i;

	out_obj = acpi_evaluate_dsm_typed(lps0_device_handle, &lps0_dsm_guid,
					  1, ACPI_LPS0_GET_DEVICE_CONSTRAINTS,
					  NULL, ACPI_TYPE_PACKAGE);

	acpi_handle_debug(lps0_device_handle, "_DSM function 1 eval %s\n",
			  out_obj ? "successful" : "failed");

	if (!out_obj)
		return;

	lpi_constraints_table = kcalloc(out_obj->package.count,
					sizeof(*lpi_constraints_table),
					GFP_KERNEL);
	if (!lpi_constraints_table)
		goto free_acpi_buffer;

	acpi_handle_debug(lps0_device_handle, "LPI: constraints list begin:\n");

	for (i = 0; i < out_obj->package.count; i++) {
		struct lpi_constraints *constraint;
		acpi_status status;
		union acpi_object *package = &out_obj->package.elements[i];
		struct lpi_device_info info = { };
		int package_count = 0, j;

		if (!package)
			continue;

		for (j = 0; j < package->package.count; ++j) {
			union acpi_object *element =
					&(package->package.elements[j]);

			switch (element->type) {
			case ACPI_TYPE_INTEGER:
				info.enabled = element->integer.value;
				break;
			case ACPI_TYPE_STRING:
				info.name = element->string.pointer;
				break;
			case ACPI_TYPE_PACKAGE:
				package_count = element->package.count;
				info.package = element->package.elements;
				break;
			}
		}

		if (!info.enabled || !info.package || !info.name)
			continue;

		constraint = &lpi_constraints_table[lpi_constraints_table_size];

		status = acpi_get_handle(NULL, info.name, &constraint->handle);
		if (ACPI_FAILURE(status))
			continue;

		acpi_handle_debug(lps0_device_handle,
				  "index:%d Name:%s\n", i, info.name);

		constraint->min_dstate = -1;

		for (j = 0; j < package_count; ++j) {
			union acpi_object *info_obj = &info.package[j];
			union acpi_object *cnstr_pkg;
			union acpi_object *obj;
			struct lpi_device_constraint dev_info;

			switch (info_obj->type) {
			case ACPI_TYPE_INTEGER:
				/* version */
				break;
			case ACPI_TYPE_PACKAGE:
				if (info_obj->package.count < 2)
					break;

				cnstr_pkg = info_obj->package.elements;
				obj = &cnstr_pkg[0];
				dev_info.uid = obj->integer.value;
				obj = &cnstr_pkg[1];
				dev_info.min_dstate = obj->integer.value;

				acpi_handle_debug(lps0_device_handle,
					"uid:%d min_dstate:%s\n",
					dev_info.uid,
					acpi_power_state_string(dev_info.min_dstate));

				constraint->min_dstate = dev_info.min_dstate;
				break;
			}
		}

		if (constraint->min_dstate < 0) {
			acpi_handle_debug(lps0_device_handle,
					  "Incomplete constraint defined\n");
			continue;
		}

		lpi_constraints_table_size++;
	}

	acpi_handle_debug(lps0_device_handle, "LPI: constraints list end\n");

free_acpi_buffer:
	ACPI_FREE(out_obj);
}

static void lpi_check_constraints(void)
{
	int i;

	for (i = 0; i < lpi_constraints_table_size; ++i) {
		acpi_handle handle = lpi_constraints_table[i].handle;
		struct acpi_device *adev;

		if (!handle || acpi_bus_get_device(handle, &adev))
			continue;

		acpi_handle_debug(handle,
			"LPI: required min power state:%s current power state:%s\n",
			acpi_power_state_string(lpi_constraints_table[i].min_dstate),
			acpi_power_state_string(adev->power.state));

		if (!adev->flags.power_manageable) {
			acpi_handle_info(handle, "LPI: Device not power manageable\n");
			lpi_constraints_table[i].handle = NULL;
			continue;
		}

		if (adev->power.state < lpi_constraints_table[i].min_dstate)
			acpi_handle_info(handle,
				"LPI: Constraint not met; min power state:%s current power state:%s\n",
				acpi_power_state_string(lpi_constraints_table[i].min_dstate),
				acpi_power_state_string(adev->power.state));
	}
}

static void acpi_sleep_run_lps0_dsm(unsigned int func)
{
	union acpi_object *out_obj;

	if (!(lps0_dsm_func_mask & (1 << func)))
		return;

	out_obj = acpi_evaluate_dsm(lps0_device_handle, &lps0_dsm_guid, 1, func, NULL);
	ACPI_FREE(out_obj);

	acpi_handle_debug(lps0_device_handle, "_DSM function %u evaluation %s\n",
			  func, out_obj ? "successful" : "failed");
}

static int lps0_device_attach(struct acpi_device *adev,
			      const struct acpi_device_id *not_used)
{
	union acpi_object *out_obj;

	if (lps0_device_handle)
		return 0;

	if (!(acpi_gbl_FADT.flags & ACPI_FADT_LOW_POWER_S0))
		return 0;

	guid_parse(ACPI_LPS0_DSM_UUID, &lps0_dsm_guid);
	/* Check if the _DSM is present and as expected. */
	out_obj = acpi_evaluate_dsm(adev->handle, &lps0_dsm_guid, 1, 0, NULL);
<<<<<<< HEAD
	if (out_obj && out_obj->type == ACPI_TYPE_BUFFER) {
		char bitmask = *(char *)out_obj->buffer.pointer;

		lps0_dsm_func_mask = bitmask;
		lps0_device_handle = adev->handle;
		/*
		 * Use suspend-to-idle by default if the default
		 * suspend mode was not set from the command line.
		 */
		if (mem_sleep_default > PM_SUSPEND_MEM)
			mem_sleep_current = PM_SUSPEND_TO_IDLE;

		acpi_handle_debug(adev->handle, "_DSM function mask: 0x%x\n",
				  bitmask);

		acpi_ec_mark_gpe_for_wake();
	} else {
=======
	if (!out_obj || out_obj->type != ACPI_TYPE_BUFFER) {
>>>>>>> f7688b48
		acpi_handle_debug(adev->handle,
				  "_DSM function 0 evaluation failed\n");
		return 0;
	}

	lps0_dsm_func_mask = *(char *)out_obj->buffer.pointer;

	ACPI_FREE(out_obj);

	acpi_handle_debug(adev->handle, "_DSM function mask: 0x%x\n",
			  lps0_dsm_func_mask);

	lps0_device_handle = adev->handle;

	lpi_device_get_constraints();

	/*
	 * Use suspend-to-idle by default if the default suspend mode was not
	 * set from the command line.
	 */
	if (mem_sleep_default > PM_SUSPEND_MEM && !acpi_sleep_default_s3)
		mem_sleep_current = PM_SUSPEND_TO_IDLE;

	/*
	 * Some LPS0 systems, like ASUS Zenbook UX430UNR/i7-8550U, require the
	 * EC GPE to be enabled while suspended for certain wakeup devices to
	 * work, so mark it as wakeup-capable.
	 */
	acpi_ec_mark_gpe_for_wake();

	return 0;
}

static struct acpi_scan_handler lps0_handler = {
	.ids = lps0_device_ids,
	.attach = lps0_device_attach,
};

static int acpi_s2idle_begin(void)
{
	acpi_scan_lock_acquire();
	return 0;
}

static int acpi_s2idle_prepare(void)
{
<<<<<<< HEAD
	if (lps0_device_handle) {
		acpi_sleep_run_lps0_dsm(ACPI_LPS0_SCREEN_OFF);
		acpi_sleep_run_lps0_dsm(ACPI_LPS0_ENTRY);

=======
	if (acpi_sci_irq_valid()) {
		enable_irq_wake(acpi_sci_irq);
>>>>>>> f7688b48
		acpi_ec_set_gpe_wake_mask(ACPI_GPE_ENABLE);
	}

	acpi_enable_wakeup_devices(ACPI_STATE_S0);

	/* Change the configuration of GPEs to avoid spurious wakeup. */
	acpi_enable_all_wakeup_gpes();
	acpi_os_wait_events_complete();

<<<<<<< HEAD
	acpi_enable_wakeup_devices(ACPI_STATE_S0);

	/* Change the configuration of GPEs to avoid spurious wakeup. */
	acpi_enable_all_wakeup_gpes();
	acpi_os_wait_events_complete();
=======
	s2idle_wakeup = true;
>>>>>>> f7688b48
	return 0;
}

static int acpi_s2idle_prepare_late(void)
{
	if (!lps0_device_handle || sleep_no_lps0)
		return 0;

	if (pm_debug_messages_on)
		lpi_check_constraints();

	acpi_sleep_run_lps0_dsm(ACPI_LPS0_SCREEN_OFF);
	acpi_sleep_run_lps0_dsm(ACPI_LPS0_ENTRY);

	return 0;
}

static void acpi_s2idle_wake(void)
{
	/*
	 * If IRQD_WAKEUP_ARMED is set for the SCI at this point, the SCI has
	 * not triggered while suspended, so bail out.
	 */
	if (!acpi_sci_irq_valid() ||
	    irqd_is_wakeup_armed(irq_get_irq_data(acpi_sci_irq)))
		return;

	/*
	 * If there are EC events to process, the wakeup may be a spurious one
	 * coming from the EC.
	 */
	if (acpi_ec_dispatch_gpe()) {
		/*
		 * Cancel the wakeup and process all pending events in case
		 * there are any wakeup ones in there.
		 *
		 * Note that if any non-EC GPEs are active at this point, the
		 * SCI will retrigger after the rearming below, so no events
		 * should be missed by canceling the wakeup here.
		 */
		pm_system_cancel_wakeup();
		/*
		 * The EC driver uses the system workqueue and an additional
		 * special one, so those need to be flushed too.
		 */
		acpi_os_wait_events_complete(); /* synchronize EC GPE processing */
		acpi_ec_flush_work();
		acpi_os_wait_events_complete(); /* synchronize Notify handling */

		rearm_wake_irq(acpi_sci_irq);
	}
}

static void acpi_s2idle_restore_early(void)
{
	if (!lps0_device_handle || sleep_no_lps0)
		return;

	acpi_sleep_run_lps0_dsm(ACPI_LPS0_EXIT);
	acpi_sleep_run_lps0_dsm(ACPI_LPS0_SCREEN_ON);
}

static void acpi_s2idle_restore(void)
{
<<<<<<< HEAD
	acpi_enable_all_runtime_gpes();

	acpi_disable_wakeup_devices(ACPI_STATE_S0);

	if (acpi_sci_irq_valid())
		disable_irq_wake(acpi_sci_irq);

	if (lps0_device_handle) {
		acpi_ec_set_gpe_wake_mask(ACPI_GPE_DISABLE);

		acpi_sleep_run_lps0_dsm(ACPI_LPS0_EXIT);
		acpi_sleep_run_lps0_dsm(ACPI_LPS0_SCREEN_ON);
=======
	s2idle_wakeup = false;

	acpi_enable_all_runtime_gpes();

	acpi_disable_wakeup_devices(ACPI_STATE_S0);

	if (acpi_sci_irq_valid()) {
		acpi_ec_set_gpe_wake_mask(ACPI_GPE_DISABLE);
		disable_irq_wake(acpi_sci_irq);
>>>>>>> f7688b48
	}
}

static void acpi_s2idle_end(void)
{
	acpi_scan_lock_release();
}

static const struct platform_s2idle_ops acpi_s2idle_ops = {
	.begin = acpi_s2idle_begin,
	.prepare = acpi_s2idle_prepare,
	.prepare_late = acpi_s2idle_prepare_late,
	.wake = acpi_s2idle_wake,
	.restore_early = acpi_s2idle_restore_early,
	.restore = acpi_s2idle_restore,
	.end = acpi_s2idle_end,
};

static void acpi_sleep_suspend_setup(void)
{
	int i;

	for (i = ACPI_STATE_S1; i < ACPI_STATE_S4; i++)
		if (acpi_sleep_state_supported(i))
			sleep_states[i] = 1;

	suspend_set_ops(old_suspend_ordering ?
		&acpi_suspend_ops_old : &acpi_suspend_ops);

	acpi_scan_add_handler(&lps0_handler);
	s2idle_set_ops(&acpi_s2idle_ops);
}

#else /* !CONFIG_SUSPEND */
#define s2idle_wakeup		(false)
#define lps0_device_handle	(NULL)
static inline void acpi_sleep_suspend_setup(void) {}
#endif /* !CONFIG_SUSPEND */

bool acpi_s2idle_wakeup(void)
{
	return s2idle_wakeup;
}

#ifdef CONFIG_PM_SLEEP
static u32 saved_bm_rld;

static int  acpi_save_bm_rld(void)
{
	acpi_read_bit_register(ACPI_BITREG_BUS_MASTER_RLD, &saved_bm_rld);
	return 0;
}

static void  acpi_restore_bm_rld(void)
{
	u32 resumed_bm_rld = 0;

	acpi_read_bit_register(ACPI_BITREG_BUS_MASTER_RLD, &resumed_bm_rld);
	if (resumed_bm_rld == saved_bm_rld)
		return;

	acpi_write_bit_register(ACPI_BITREG_BUS_MASTER_RLD, saved_bm_rld);
}

static struct syscore_ops acpi_sleep_syscore_ops = {
	.suspend = acpi_save_bm_rld,
	.resume = acpi_restore_bm_rld,
};

static void acpi_sleep_syscore_init(void)
{
	register_syscore_ops(&acpi_sleep_syscore_ops);
}
#else
static inline void acpi_sleep_syscore_init(void) {}
#endif /* CONFIG_PM_SLEEP */

#ifdef CONFIG_HIBERNATION
static unsigned long s4_hardware_signature;
static struct acpi_table_facs *facs;
static bool nosigcheck;

void __init acpi_no_s4_hw_signature(void)
{
	nosigcheck = true;
}

static int acpi_hibernation_begin(pm_message_t stage)
{
	if (!nvs_nosave) {
		int error = suspend_nvs_alloc();
		if (error)
			return error;
	}

	if (stage.event == PM_EVENT_HIBERNATE)
		pm_set_suspend_via_firmware();

	acpi_pm_start(ACPI_STATE_S4);
	return 0;
}

static int acpi_hibernation_enter(void)
{
	acpi_status status = AE_OK;

	ACPI_FLUSH_CPU_CACHE();

	/* This shouldn't return.  If it returns, we have a problem */
	status = acpi_enter_sleep_state(ACPI_STATE_S4);
	/* Reprogram control registers */
	acpi_leave_sleep_state_prep(ACPI_STATE_S4);

	return ACPI_SUCCESS(status) ? 0 : -EFAULT;
}

static void acpi_hibernation_leave(void)
{
	pm_set_resume_via_firmware();
	/*
	 * If ACPI is not enabled by the BIOS and the boot kernel, we need to
	 * enable it here.
	 */
	acpi_enable();
	/* Reprogram control registers */
	acpi_leave_sleep_state_prep(ACPI_STATE_S4);
	/* Check the hardware signature */
	if (facs && s4_hardware_signature != facs->hardware_signature)
		pr_crit("ACPI: Hardware changed while hibernated, success doubtful!\n");
	/* Restore the NVS memory area */
	suspend_nvs_restore();
	/* Allow EC transactions to happen. */
	acpi_ec_unblock_transactions();
}

static void acpi_pm_thaw(void)
{
	acpi_ec_unblock_transactions();
	acpi_enable_all_runtime_gpes();
}

static const struct platform_hibernation_ops acpi_hibernation_ops = {
	.begin = acpi_hibernation_begin,
	.end = acpi_pm_end,
	.pre_snapshot = acpi_pm_prepare,
	.finish = acpi_pm_finish,
	.prepare = acpi_pm_prepare,
	.enter = acpi_hibernation_enter,
	.leave = acpi_hibernation_leave,
	.pre_restore = acpi_pm_freeze,
	.restore_cleanup = acpi_pm_thaw,
};

/**
 *	acpi_hibernation_begin_old - Set the target system sleep state to
 *		ACPI_STATE_S4 and execute the _PTS control method.  This
 *		function is used if the pre-ACPI 2.0 suspend ordering has been
 *		requested.
 */
static int acpi_hibernation_begin_old(pm_message_t stage)
{
	int error;
	/*
	 * The _TTS object should always be evaluated before the _PTS object.
	 * When the old_suspended_ordering is true, the _PTS object is
	 * evaluated in the acpi_sleep_prepare.
	 */
	acpi_sleep_tts_switch(ACPI_STATE_S4);

	error = acpi_sleep_prepare(ACPI_STATE_S4);
	if (error)
		return error;

	if (!nvs_nosave) {
		error = suspend_nvs_alloc();
		if (error)
			return error;
	}

	if (stage.event == PM_EVENT_HIBERNATE)
		pm_set_suspend_via_firmware();

	acpi_target_sleep_state = ACPI_STATE_S4;
	acpi_scan_lock_acquire();
	return 0;
}

/*
 * The following callbacks are used if the pre-ACPI 2.0 suspend ordering has
 * been requested.
 */
static const struct platform_hibernation_ops acpi_hibernation_ops_old = {
	.begin = acpi_hibernation_begin_old,
	.end = acpi_pm_end,
	.pre_snapshot = acpi_pm_pre_suspend,
	.prepare = acpi_pm_freeze,
	.finish = acpi_pm_finish,
	.enter = acpi_hibernation_enter,
	.leave = acpi_hibernation_leave,
	.pre_restore = acpi_pm_freeze,
	.restore_cleanup = acpi_pm_thaw,
	.recover = acpi_pm_finish,
};

static void acpi_sleep_hibernate_setup(void)
{
	if (!acpi_sleep_state_supported(ACPI_STATE_S4))
		return;

	hibernation_set_ops(old_suspend_ordering ?
			&acpi_hibernation_ops_old : &acpi_hibernation_ops);
	sleep_states[ACPI_STATE_S4] = 1;
	if (nosigcheck)
		return;

	acpi_get_table(ACPI_SIG_FACS, 1, (struct acpi_table_header **)&facs);
	if (facs)
		s4_hardware_signature = facs->hardware_signature;
}
#else /* !CONFIG_HIBERNATION */
static inline void acpi_sleep_hibernate_setup(void) {}
#endif /* !CONFIG_HIBERNATION */

static void acpi_power_off_prepare(void)
{
	/* Prepare to power off the system */
	acpi_sleep_prepare(ACPI_STATE_S5);
	acpi_disable_all_gpes();
	acpi_os_wait_events_complete();
}

static void acpi_power_off(void)
{
	/* acpi_sleep_prepare(ACPI_STATE_S5) should have already been called */
	printk(KERN_DEBUG "%s called\n", __func__);
	local_irq_disable();
	acpi_enter_sleep_state(ACPI_STATE_S5);
}

int __init acpi_sleep_init(void)
{
	char supported[ACPI_S_STATE_COUNT * 3 + 1];
	char *pos = supported;
	int i;

	acpi_sleep_dmi_check();

	sleep_states[ACPI_STATE_S0] = 1;

	acpi_sleep_syscore_init();
	acpi_sleep_suspend_setup();
	acpi_sleep_hibernate_setup();

	if (acpi_sleep_state_supported(ACPI_STATE_S5)) {
		sleep_states[ACPI_STATE_S5] = 1;
		pm_power_off_prepare = acpi_power_off_prepare;
		pm_power_off = acpi_power_off;
	} else {
		acpi_no_s5 = true;
	}

	supported[0] = 0;
	for (i = 0; i < ACPI_S_STATE_COUNT; i++) {
		if (sleep_states[i])
			pos += sprintf(pos, " S%d", i);
	}
	pr_info(PREFIX "(supports%s)\n", supported);

	/*
	 * Register the tts_notifier to reboot notifier list so that the _TTS
	 * object can also be evaluated when the system enters S5.
	 */
	register_reboot_notifier(&tts_notifier);
	return 0;
}<|MERGE_RESOLUTION|>--- conflicted
+++ resolved
@@ -901,27 +901,7 @@
 	guid_parse(ACPI_LPS0_DSM_UUID, &lps0_dsm_guid);
 	/* Check if the _DSM is present and as expected. */
 	out_obj = acpi_evaluate_dsm(adev->handle, &lps0_dsm_guid, 1, 0, NULL);
-<<<<<<< HEAD
-	if (out_obj && out_obj->type == ACPI_TYPE_BUFFER) {
-		char bitmask = *(char *)out_obj->buffer.pointer;
-
-		lps0_dsm_func_mask = bitmask;
-		lps0_device_handle = adev->handle;
-		/*
-		 * Use suspend-to-idle by default if the default
-		 * suspend mode was not set from the command line.
-		 */
-		if (mem_sleep_default > PM_SUSPEND_MEM)
-			mem_sleep_current = PM_SUSPEND_TO_IDLE;
-
-		acpi_handle_debug(adev->handle, "_DSM function mask: 0x%x\n",
-				  bitmask);
-
-		acpi_ec_mark_gpe_for_wake();
-	} else {
-=======
 	if (!out_obj || out_obj->type != ACPI_TYPE_BUFFER) {
->>>>>>> f7688b48
 		acpi_handle_debug(adev->handle,
 				  "_DSM function 0 evaluation failed\n");
 		return 0;
@@ -968,15 +948,8 @@
 
 static int acpi_s2idle_prepare(void)
 {
-<<<<<<< HEAD
-	if (lps0_device_handle) {
-		acpi_sleep_run_lps0_dsm(ACPI_LPS0_SCREEN_OFF);
-		acpi_sleep_run_lps0_dsm(ACPI_LPS0_ENTRY);
-
-=======
 	if (acpi_sci_irq_valid()) {
 		enable_irq_wake(acpi_sci_irq);
->>>>>>> f7688b48
 		acpi_ec_set_gpe_wake_mask(ACPI_GPE_ENABLE);
 	}
 
@@ -986,15 +959,7 @@
 	acpi_enable_all_wakeup_gpes();
 	acpi_os_wait_events_complete();
 
-<<<<<<< HEAD
-	acpi_enable_wakeup_devices(ACPI_STATE_S0);
-
-	/* Change the configuration of GPEs to avoid spurious wakeup. */
-	acpi_enable_all_wakeup_gpes();
-	acpi_os_wait_events_complete();
-=======
 	s2idle_wakeup = true;
->>>>>>> f7688b48
 	return 0;
 }
 
@@ -1059,20 +1024,6 @@
 
 static void acpi_s2idle_restore(void)
 {
-<<<<<<< HEAD
-	acpi_enable_all_runtime_gpes();
-
-	acpi_disable_wakeup_devices(ACPI_STATE_S0);
-
-	if (acpi_sci_irq_valid())
-		disable_irq_wake(acpi_sci_irq);
-
-	if (lps0_device_handle) {
-		acpi_ec_set_gpe_wake_mask(ACPI_GPE_DISABLE);
-
-		acpi_sleep_run_lps0_dsm(ACPI_LPS0_EXIT);
-		acpi_sleep_run_lps0_dsm(ACPI_LPS0_SCREEN_ON);
-=======
 	s2idle_wakeup = false;
 
 	acpi_enable_all_runtime_gpes();
@@ -1082,7 +1033,6 @@
 	if (acpi_sci_irq_valid()) {
 		acpi_ec_set_gpe_wake_mask(ACPI_GPE_DISABLE);
 		disable_irq_wake(acpi_sci_irq);
->>>>>>> f7688b48
 	}
 }
 
