// SPDX-License-Identifier: GPL-2.0-only
/*
 * X86 ACPI Utility Functions
 *
 * Copyright (C) 2017 Hans de Goede <hdegoede@redhat.com>
 *
 * Based on various non upstream patches to support the CHT Whiskey Cove PMIC:
 * Copyright (C) 2013-2015 Intel Corporation. All rights reserved.
 */

#define pr_fmt(fmt) "ACPI: " fmt

#include <linux/acpi.h>
#include <linux/dmi.h>
#include <linux/platform_device.h>
#include <asm/cpu_device_id.h>
#include <asm/intel-family.h>
#include "../internal.h"

/*
 * Some ACPI devices are hidden (status == 0x0) in recent BIOS-es because
 * some recent Windows drivers bind to one device but poke at multiple
 * devices at the same time, so the others get hidden.
 *
 * Some BIOS-es (temporarily) hide specific APCI devices to work around Windows
 * driver bugs. We use DMI matching to match known cases of this.
 *
 * Likewise sometimes some not-actually present devices are sometimes
 * reported as present, which may cause issues.
<<<<<<< HEAD
 *
 * We work around this by using the below quirk list to override the status
 * reported by the _STA method with a fixed value (ACPI_STA_DEFAULT or 0).
 * Note this MUST only be done for devices where this is safe.
 *
=======
 *
 * We work around this by using the below quirk list to override the status
 * reported by the _STA method with a fixed value (ACPI_STA_DEFAULT or 0).
 * Note this MUST only be done for devices where this is safe.
 *
>>>>>>> d60c95ef
 * This status overriding is limited to specific CPU (SoC) models both to
 * avoid potentially causing trouble on other models and because some HIDs
 * are re-used on different SoCs for completely different devices.
 */
struct override_status_id {
	struct acpi_device_id hid[2];
	struct x86_cpu_id cpu_ids[2];
	struct dmi_system_id dmi_ids[2]; /* Optional */
	const char *uid;
	const char *path;
	unsigned long long status;
};

#define ENTRY(status, hid, uid, path, cpu_model, dmi...) {		\
	{ { hid, }, {} },						\
	{ X86_MATCH_INTEL_FAM6_MODEL(cpu_model, NULL), {} },		\
	{ { .matches = dmi }, {} },					\
	uid,								\
	path,								\
	status,								\
}

#define PRESENT_ENTRY_HID(hid, uid, cpu_model, dmi...) \
	ENTRY(ACPI_STA_DEFAULT, hid, uid, NULL, cpu_model, dmi)

#define NOT_PRESENT_ENTRY_HID(hid, uid, cpu_model, dmi...) \
	ENTRY(0, hid, uid, NULL, cpu_model, dmi)

#define PRESENT_ENTRY_PATH(path, cpu_model, dmi...) \
	ENTRY(ACPI_STA_DEFAULT, "", NULL, path, cpu_model, dmi)

#define NOT_PRESENT_ENTRY_PATH(path, cpu_model, dmi...) \
	ENTRY(0, "", NULL, path, cpu_model, dmi)

static const struct override_status_id override_status_ids[] = {
	/*
	 * Bay / Cherry Trail PWM directly poked by GPU driver in win10,
	 * but Linux uses a separate PWM driver, harmless if not used.
	 */
	PRESENT_ENTRY_HID("80860F09", "1", ATOM_SILVERMONT, {}),
	PRESENT_ENTRY_HID("80862288", "1", ATOM_AIRMONT, {}),
<<<<<<< HEAD
=======

	/* The Xiaomi Mi Pad 2 uses PWM2 for touchkeys backlight control */
	PRESENT_ENTRY_HID("80862289", "2", ATOM_AIRMONT, {
		DMI_MATCH(DMI_SYS_VENDOR, "Xiaomi Inc"),
		DMI_MATCH(DMI_PRODUCT_NAME, "Mipad2"),
	      }),
>>>>>>> d60c95ef

	/*
	 * The INT0002 device is necessary to clear wakeup interrupt sources
	 * on Cherry Trail devices, without it we get nobody cared IRQ msgs.
	 */
	PRESENT_ENTRY_HID("INT0002", "1", ATOM_AIRMONT, {}),
	/*
	 * On the Dell Venue 11 Pro 7130 and 7139, the DSDT hides
	 * the touchscreen ACPI device until a certain time
	 * after _SB.PCI0.GFX0.LCD.LCD1._ON gets called has passed
	 * *and* _STA has been called at least 3 times since.
	 */
	PRESENT_ENTRY_HID("SYNA7500", "1", HASWELL_L, {
		DMI_MATCH(DMI_SYS_VENDOR, "Dell Inc."),
		DMI_MATCH(DMI_PRODUCT_NAME, "Venue 11 Pro 7130"),
	      }),
	PRESENT_ENTRY_HID("SYNA7500", "1", HASWELL_L, {
		DMI_MATCH(DMI_SYS_VENDOR, "Dell Inc."),
		DMI_MATCH(DMI_PRODUCT_NAME, "Venue 11 Pro 7139"),
	      }),

	/*
	 * The GPD win BIOS dated 20170221 has disabled the accelerometer, the
	 * drivers sometimes cause crashes under Windows and this is how the
	 * manufacturer has solved this :|  The DMI match may not seem unique,
	 * but it is. In the 67000+ DMI decode dumps from linux-hardware.org
	 * only 116 have board_vendor set to "AMI Corporation" and of those 116
	 * only the GPD win and pocket entries' board_name is "Default string".
	 *
	 * Unfortunately the GPD pocket also uses these strings and its BIOS
	 * was copy-pasted from the GPD win, so it has a disabled KIOX000A
	 * node which we should not enable, thus we also check the BIOS date.
	 */
	PRESENT_ENTRY_HID("KIOX000A", "1", ATOM_AIRMONT, {
		DMI_MATCH(DMI_BOARD_VENDOR, "AMI Corporation"),
		DMI_MATCH(DMI_BOARD_NAME, "Default string"),
		DMI_MATCH(DMI_PRODUCT_NAME, "Default string"),
		DMI_MATCH(DMI_BIOS_DATE, "02/21/2017")
	      }),
	PRESENT_ENTRY_HID("KIOX000A", "1", ATOM_AIRMONT, {
		DMI_MATCH(DMI_BOARD_VENDOR, "AMI Corporation"),
		DMI_MATCH(DMI_BOARD_NAME, "Default string"),
		DMI_MATCH(DMI_PRODUCT_NAME, "Default string"),
		DMI_MATCH(DMI_BIOS_DATE, "03/20/2017")
	      }),
	PRESENT_ENTRY_HID("KIOX000A", "1", ATOM_AIRMONT, {
		DMI_MATCH(DMI_BOARD_VENDOR, "AMI Corporation"),
		DMI_MATCH(DMI_BOARD_NAME, "Default string"),
		DMI_MATCH(DMI_PRODUCT_NAME, "Default string"),
		DMI_MATCH(DMI_BIOS_DATE, "05/25/2017")
	      }),

	/*
	 * The GPD win/pocket have a PCI wifi card, but its DSDT has the SDIO
	 * mmc controller enabled and that has a child-device which _PS3
	 * method sets a GPIO causing the PCI wifi card to turn off.
	 * See above remark about uniqueness of the DMI match.
	 */
	NOT_PRESENT_ENTRY_PATH("\\_SB_.PCI0.SDHB.BRC1", ATOM_AIRMONT, {
		DMI_EXACT_MATCH(DMI_BOARD_VENDOR, "AMI Corporation"),
		DMI_EXACT_MATCH(DMI_BOARD_NAME, "Default string"),
		DMI_EXACT_MATCH(DMI_BOARD_SERIAL, "Default string"),
		DMI_EXACT_MATCH(DMI_PRODUCT_NAME, "Default string"),
	      }),
};

bool acpi_device_override_status(struct acpi_device *adev, unsigned long long *status)
{
	bool ret = false;
	unsigned int i;

	for (i = 0; i < ARRAY_SIZE(override_status_ids); i++) {
		if (!x86_match_cpu(override_status_ids[i].cpu_ids))
			continue;

		if (override_status_ids[i].dmi_ids[0].matches[0].slot &&
		    !dmi_check_system(override_status_ids[i].dmi_ids))
			continue;

		if (override_status_ids[i].path) {
			struct acpi_buffer path = { ACPI_ALLOCATE_BUFFER, NULL };
			bool match;

			if (acpi_get_name(adev->handle, ACPI_FULL_PATHNAME, &path))
				continue;

			match = strcmp((char *)path.pointer, override_status_ids[i].path) == 0;
			kfree(path.pointer);

			if (!match)
				continue;
		} else {
			if (acpi_match_device_ids(adev, override_status_ids[i].hid))
				continue;

			if (!adev->pnp.unique_id ||
			    strcmp(adev->pnp.unique_id, override_status_ids[i].uid))
				continue;
		}

		*status = override_status_ids[i].status;
		ret = true;
		break;
	}

	return ret;
}

/*
 * AMD systems from Renoir and Lucienne *require* that the NVME controller
 * is put into D3 over a Modern Standby / suspend-to-idle cycle.
 *
 * This is "typically" accomplished using the `StorageD3Enable`
 * property in the _DSD that is checked via the `acpi_storage_d3` function
 * but this property was introduced after many of these systems launched
 * and most OEM systems don't have it in their BIOS.
 *
 * The Microsoft documentation for StorageD3Enable mentioned that Windows has
 * a hardcoded allowlist for D3 support, which was used for these platforms.
 *
 * This allows quirking on Linux in a similar fashion.
 */
static const struct x86_cpu_id storage_d3_cpu_ids[] = {
	X86_MATCH_VENDOR_FAM_MODEL(AMD, 23, 96, NULL),	/* Renoir */
	X86_MATCH_VENDOR_FAM_MODEL(AMD, 23, 104, NULL),	/* Lucienne */
	{}
};

static const struct dmi_system_id force_storage_d3_dmi[] = {
	{
		/*
		 * _ADR is ambiguous between GPP1.DEV0 and GPP1.NVME
		 * but .NVME is needed to get StorageD3Enable node
		 * https://bugzilla.kernel.org/show_bug.cgi?id=216440
		 */
		.matches = {
			DMI_MATCH(DMI_SYS_VENDOR, "Dell Inc."),
			DMI_MATCH(DMI_PRODUCT_NAME, "Inspiron 14 7425 2-in-1"),
		}
	},
	{
		.matches = {
			DMI_MATCH(DMI_SYS_VENDOR, "Dell Inc."),
			DMI_MATCH(DMI_PRODUCT_NAME, "Inspiron 16 5625"),
		}
	},
	{}
};

bool force_storage_d3(void)
{
	const struct dmi_system_id *dmi_id = dmi_first_match(force_storage_d3_dmi);

	return dmi_id || x86_match_cpu(storage_d3_cpu_ids);
<<<<<<< HEAD
}
=======
}

/*
 * x86 ACPI boards which ship with only Android as their factory image usually
 * declare a whole bunch of bogus I2C devices in their ACPI tables and sometimes
 * there are issues with serdev devices on these boards too, e.g. the resource
 * points to the wrong serdev_controller.
 *
 * Instantiating I2C / serdev devs for these bogus devs causes various issues,
 * e.g. GPIO/IRQ resource conflicts because sometimes drivers do bind to them.
 * The Android x86 kernel fork shipped on these devices has some special code
 * to remove the bogus I2C clients (and AFAICT serdevs are ignored completely).
 *
 * The acpi_quirk_skip_*_enumeration() functions below are used by the I2C or
 * serdev code to skip instantiating any I2C or serdev devs on broken boards.
 *
 * In case of I2C an exception is made for HIDs on the i2c_acpi_known_good_ids
 * list. These are known to always be correct (and in case of the audio-codecs
 * the drivers heavily rely on the codec being enumerated through ACPI).
 *
 * Note these boards typically do actually have I2C and serdev devices,
 * just different ones then the ones described in their DSDT. The devices
 * which are actually present are manually instantiated by the
 * drivers/platform/x86/x86-android-tablets.c kernel module.
 */
#define ACPI_QUIRK_SKIP_I2C_CLIENTS				BIT(0)
#define ACPI_QUIRK_UART1_TTY_UART2_SKIP				BIT(1)
#define ACPI_QUIRK_SKIP_ACPI_AC_AND_BATTERY			BIT(2)
#define ACPI_QUIRK_USE_ACPI_AC_AND_BATTERY			BIT(3)

static const struct dmi_system_id acpi_quirk_skip_dmi_ids[] = {
	/*
	 * 1. Devices with only the skip / don't-skip AC and battery quirks,
	 *    sorted alphabetically.
	 */
	{
		/* ECS EF20EA, AXP288 PMIC but uses separate fuel-gauge */
		.matches = {
			DMI_MATCH(DMI_PRODUCT_NAME, "EF20EA"),
		},
		.driver_data = (void *)ACPI_QUIRK_USE_ACPI_AC_AND_BATTERY
	},
	{
		/* Lenovo Ideapad Miix 320, AXP288 PMIC, separate fuel-gauge */
		.matches = {
			DMI_MATCH(DMI_SYS_VENDOR, "LENOVO"),
			DMI_MATCH(DMI_PRODUCT_NAME, "80XF"),
			DMI_MATCH(DMI_PRODUCT_VERSION, "Lenovo MIIX 320-10ICR"),
		},
		.driver_data = (void *)ACPI_QUIRK_USE_ACPI_AC_AND_BATTERY
	},

	/*
	 * 2. Devices which also have the skip i2c/serdev quirks and which
	 *    need the x86-android-tablets module to properly work.
	 */
#if IS_ENABLED(CONFIG_X86_ANDROID_TABLETS)
	{
		.matches = {
			DMI_EXACT_MATCH(DMI_SYS_VENDOR, "ASUSTeK COMPUTER INC."),
			DMI_EXACT_MATCH(DMI_PRODUCT_NAME, "ME176C"),
		},
		.driver_data = (void *)(ACPI_QUIRK_SKIP_I2C_CLIENTS |
					ACPI_QUIRK_UART1_TTY_UART2_SKIP |
					ACPI_QUIRK_SKIP_ACPI_AC_AND_BATTERY),
	},
	{
		.matches = {
			DMI_MATCH(DMI_SYS_VENDOR, "ASUSTeK COMPUTER INC."),
			DMI_MATCH(DMI_PRODUCT_NAME, "TF103C"),
		},
		.driver_data = (void *)(ACPI_QUIRK_SKIP_I2C_CLIENTS |
					ACPI_QUIRK_SKIP_ACPI_AC_AND_BATTERY),
	},
	{
		/* Lenovo Yoga Tablet 2 1050F/L */
		.matches = {
			DMI_MATCH(DMI_SYS_VENDOR, "Intel Corp."),
			DMI_MATCH(DMI_PRODUCT_NAME, "VALLEYVIEW C0 PLATFORM"),
			DMI_MATCH(DMI_BOARD_NAME, "BYT-T FFD8"),
			/* Partial match on beginning of BIOS version */
			DMI_MATCH(DMI_BIOS_VERSION, "BLADE_21"),
		},
		.driver_data = (void *)(ACPI_QUIRK_SKIP_I2C_CLIENTS |
					ACPI_QUIRK_SKIP_ACPI_AC_AND_BATTERY),
	},
	{
		/* Lenovo Yoga Tab 3 Pro X90F */
		.matches = {
			DMI_MATCH(DMI_SYS_VENDOR, "Intel Corporation"),
			DMI_MATCH(DMI_PRODUCT_NAME, "CHERRYVIEW D1 PLATFORM"),
			DMI_MATCH(DMI_PRODUCT_VERSION, "Blade3-10A-001"),
		},
		.driver_data = (void *)(ACPI_QUIRK_SKIP_I2C_CLIENTS |
					ACPI_QUIRK_SKIP_ACPI_AC_AND_BATTERY),
	},
	{
		/* Medion Lifetab S10346 */
		.matches = {
			DMI_MATCH(DMI_BOARD_VENDOR, "AMI Corporation"),
			DMI_MATCH(DMI_BOARD_NAME, "Aptio CRB"),
			/* Way too generic, also match on BIOS data */
			DMI_MATCH(DMI_BIOS_DATE, "10/22/2015"),
		},
		.driver_data = (void *)(ACPI_QUIRK_SKIP_I2C_CLIENTS |
					ACPI_QUIRK_SKIP_ACPI_AC_AND_BATTERY),
	},
	{
		/* Nextbook Ares 8 */
		.matches = {
			DMI_MATCH(DMI_SYS_VENDOR, "Insyde"),
			DMI_MATCH(DMI_PRODUCT_NAME, "M890BAP"),
		},
		.driver_data = (void *)(ACPI_QUIRK_SKIP_I2C_CLIENTS |
					ACPI_QUIRK_SKIP_ACPI_AC_AND_BATTERY),
	},
	{
		/* Whitelabel (sold as various brands) TM800A550L */
		.matches = {
			DMI_MATCH(DMI_BOARD_VENDOR, "AMI Corporation"),
			DMI_MATCH(DMI_BOARD_NAME, "Aptio CRB"),
			/* Above strings are too generic, also match on BIOS version */
			DMI_MATCH(DMI_BIOS_VERSION, "ZY-8-BI-PX4S70VTR400-X423B-005-D"),
		},
		.driver_data = (void *)(ACPI_QUIRK_SKIP_I2C_CLIENTS |
					ACPI_QUIRK_SKIP_ACPI_AC_AND_BATTERY),
	},
#endif
	{}
};

#if IS_ENABLED(CONFIG_X86_ANDROID_TABLETS)
static const struct acpi_device_id i2c_acpi_known_good_ids[] = {
	{ "10EC5640", 0 }, /* RealTek ALC5640 audio codec */
	{ "INT33F4", 0 },  /* X-Powers AXP288 PMIC */
	{ "INT33FD", 0 },  /* Intel Crystal Cove PMIC */
	{ "INT34D3", 0 },  /* Intel Whiskey Cove PMIC */
	{ "NPCE69A", 0 },  /* Asus Transformer keyboard dock */
	{}
};

bool acpi_quirk_skip_i2c_client_enumeration(struct acpi_device *adev)
{
	const struct dmi_system_id *dmi_id;
	long quirks;

	dmi_id = dmi_first_match(acpi_quirk_skip_dmi_ids);
	if (!dmi_id)
		return false;

	quirks = (unsigned long)dmi_id->driver_data;
	if (!(quirks & ACPI_QUIRK_SKIP_I2C_CLIENTS))
		return false;

	return acpi_match_device_ids(adev, i2c_acpi_known_good_ids);
}
EXPORT_SYMBOL_GPL(acpi_quirk_skip_i2c_client_enumeration);

int acpi_quirk_skip_serdev_enumeration(struct device *controller_parent, bool *skip)
{
	struct acpi_device *adev = ACPI_COMPANION(controller_parent);
	const struct dmi_system_id *dmi_id;
	long quirks = 0;
	u64 uid;
	int ret;

	*skip = false;

	ret = acpi_dev_uid_to_integer(adev, &uid);
	if (ret)
		return 0;

	/* to not match on PNP enumerated debug UARTs */
	if (!dev_is_platform(controller_parent))
		return 0;

	dmi_id = dmi_first_match(acpi_quirk_skip_dmi_ids);
	if (dmi_id)
		quirks = (unsigned long)dmi_id->driver_data;

	if (quirks & ACPI_QUIRK_UART1_TTY_UART2_SKIP) {
		if (uid == 1)
			return -ENODEV; /* Create tty cdev instead of serdev */

		if (uid == 2)
			*skip = true;
	}

	return 0;
}
EXPORT_SYMBOL_GPL(acpi_quirk_skip_serdev_enumeration);
#endif

/* Lists of PMIC ACPI HIDs with an (often better) native charger driver */
static const struct {
	const char *hid;
	int hrv;
} acpi_skip_ac_and_battery_pmic_ids[] = {
	{ "INT33F4", -1 }, /* X-Powers AXP288 PMIC */
	{ "INT34D3",  3 }, /* Intel Cherrytrail Whiskey Cove PMIC */
};

bool acpi_quirk_skip_acpi_ac_and_battery(void)
{
	const struct dmi_system_id *dmi_id;
	long quirks = 0;
	int i;

	dmi_id = dmi_first_match(acpi_quirk_skip_dmi_ids);
	if (dmi_id)
		quirks = (unsigned long)dmi_id->driver_data;

	if (quirks & ACPI_QUIRK_SKIP_ACPI_AC_AND_BATTERY)
		return true;

	if (quirks & ACPI_QUIRK_USE_ACPI_AC_AND_BATTERY)
		return false;

	for (i = 0; i < ARRAY_SIZE(acpi_skip_ac_and_battery_pmic_ids); i++) {
		if (acpi_dev_present(acpi_skip_ac_and_battery_pmic_ids[i].hid, "1",
				     acpi_skip_ac_and_battery_pmic_ids[i].hrv)) {
			pr_info_once("found native %s PMIC, skipping ACPI AC and battery devices\n",
				     acpi_skip_ac_and_battery_pmic_ids[i].hid);
			return true;
		}
	}

	return false;
}
EXPORT_SYMBOL_GPL(acpi_quirk_skip_acpi_ac_and_battery);
>>>>>>> d60c95ef
<|MERGE_RESOLUTION|>--- conflicted
+++ resolved
@@ -27,19 +27,11 @@
  *
  * Likewise sometimes some not-actually present devices are sometimes
  * reported as present, which may cause issues.
-<<<<<<< HEAD
  *
  * We work around this by using the below quirk list to override the status
  * reported by the _STA method with a fixed value (ACPI_STA_DEFAULT or 0).
  * Note this MUST only be done for devices where this is safe.
  *
-=======
- *
- * We work around this by using the below quirk list to override the status
- * reported by the _STA method with a fixed value (ACPI_STA_DEFAULT or 0).
- * Note this MUST only be done for devices where this is safe.
- *
->>>>>>> d60c95ef
  * This status overriding is limited to specific CPU (SoC) models both to
  * avoid potentially causing trouble on other models and because some HIDs
  * are re-used on different SoCs for completely different devices.
@@ -81,15 +73,12 @@
 	 */
 	PRESENT_ENTRY_HID("80860F09", "1", ATOM_SILVERMONT, {}),
 	PRESENT_ENTRY_HID("80862288", "1", ATOM_AIRMONT, {}),
-<<<<<<< HEAD
-=======
 
 	/* The Xiaomi Mi Pad 2 uses PWM2 for touchkeys backlight control */
 	PRESENT_ENTRY_HID("80862289", "2", ATOM_AIRMONT, {
 		DMI_MATCH(DMI_SYS_VENDOR, "Xiaomi Inc"),
 		DMI_MATCH(DMI_PRODUCT_NAME, "Mipad2"),
 	      }),
->>>>>>> d60c95ef
 
 	/*
 	 * The INT0002 device is necessary to clear wakeup interrupt sources
@@ -244,9 +233,6 @@
 	const struct dmi_system_id *dmi_id = dmi_first_match(force_storage_d3_dmi);
 
 	return dmi_id || x86_match_cpu(storage_d3_cpu_ids);
-<<<<<<< HEAD
-}
-=======
 }
 
 /*
@@ -476,5 +462,4 @@
 
 	return false;
 }
-EXPORT_SYMBOL_GPL(acpi_quirk_skip_acpi_ac_and_battery);
->>>>>>> d60c95ef
+EXPORT_SYMBOL_GPL(acpi_quirk_skip_acpi_ac_and_battery);