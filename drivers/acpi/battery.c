// SPDX-License-Identifier: GPL-2.0-or-later
/*
 *  battery.c - ACPI Battery Driver (Revision: 2.0)
 *
 *  Copyright (C) 2007 Alexey Starikovskiy <astarikovskiy@suse.de>
 *  Copyright (C) 2004-2007 Vladimir Lebedev <vladimir.p.lebedev@intel.com>
 *  Copyright (C) 2001, 2002 Andy Grover <andrew.grover@intel.com>
 *  Copyright (C) 2001, 2002 Paul Diefenbaugh <paul.s.diefenbaugh@intel.com>
 */

#define pr_fmt(fmt) "ACPI: battery: " fmt

#include <linux/async.h>
#include <linux/delay.h>
#include <linux/dmi.h>
#include <linux/jiffies.h>
#include <linux/kernel.h>
#include <linux/list.h>
#include <linux/module.h>
#include <linux/mutex.h>
#include <linux/slab.h>
#include <linux/suspend.h>
#include <linux/types.h>

#include <asm/unaligned.h>

#include <linux/acpi.h>
#include <linux/power_supply.h>

#include <acpi/battery.h>

#define ACPI_BATTERY_VALUE_UNKNOWN 0xFFFFFFFF
#define ACPI_BATTERY_CAPACITY_VALID(capacity) \
	((capacity) != 0 && (capacity) != ACPI_BATTERY_VALUE_UNKNOWN)

#define ACPI_BATTERY_DEVICE_NAME	"Battery"

/* Battery power unit: 0 means mW, 1 means mA */
#define ACPI_BATTERY_POWER_UNIT_MA	1

#define ACPI_BATTERY_STATE_DISCHARGING	0x1
#define ACPI_BATTERY_STATE_CHARGING	0x2
#define ACPI_BATTERY_STATE_CRITICAL	0x4

MODULE_AUTHOR("Paul Diefenbaugh");
MODULE_AUTHOR("Alexey Starikovskiy <astarikovskiy@suse.de>");
MODULE_DESCRIPTION("ACPI Battery Driver");
MODULE_LICENSE("GPL");

static async_cookie_t async_cookie;
static bool battery_driver_registered;
static int battery_bix_broken_package;
static int battery_notification_delay_ms;
static int battery_ac_is_broken;
<<<<<<< HEAD
static int battery_check_pmic = 1;
=======
>>>>>>> 77b5472d
static int battery_quirk_notcharging;
static unsigned int cache_time = 1000;
module_param(cache_time, uint, 0644);
MODULE_PARM_DESC(cache_time, "cache time in milliseconds");

static const struct acpi_device_id battery_device_ids[] = {
	{"PNP0C0A", 0},

	/* Microsoft Surface Go 3 */
	{"MSHW0146", 0},

	{"", 0},
};

MODULE_DEVICE_TABLE(acpi, battery_device_ids);

enum {
	ACPI_BATTERY_ALARM_PRESENT,
	ACPI_BATTERY_XINFO_PRESENT,
	ACPI_BATTERY_QUIRK_PERCENTAGE_CAPACITY,
	/* On Lenovo Thinkpad models from 2010 and 2011, the power unit
	 * switches between mWh and mAh depending on whether the system
	 * is running on battery or not.  When mAh is the unit, most
	 * reported values are incorrect and need to be adjusted by
	 * 10000/design_voltage.  Verified on x201, t410, t410s, and x220.
	 * Pre-2010 and 2012 models appear to always report in mWh and
	 * are thus unaffected (tested with t42, t61, t500, x200, x300,
	 * and x230).  Also, in mid-2012 Lenovo issued a BIOS update for
	 *  the 2011 models that fixes the issue (tested on x220 with a
	 * post-1.29 BIOS), but as of Nov. 2012, no such update is
	 * available for the 2010 models.
	 */
	ACPI_BATTERY_QUIRK_THINKPAD_MAH,
	/* for batteries reporting current capacity with design capacity
	 * on a full charge, but showing degradation in full charge cap.
	 */
	ACPI_BATTERY_QUIRK_DEGRADED_FULL_CHARGE,
};

struct acpi_battery {
	struct mutex lock;
	struct mutex sysfs_lock;
	struct power_supply *bat;
	struct power_supply_desc bat_desc;
	struct acpi_device *device;
	struct notifier_block pm_nb;
	struct list_head list;
	unsigned long update_time;
	int revision;
	int rate_now;
	int capacity_now;
	int voltage_now;
	int design_capacity;
	int full_charge_capacity;
	int technology;
	int design_voltage;
	int design_capacity_warning;
	int design_capacity_low;
	int cycle_count;
	int measurement_accuracy;
	int max_sampling_time;
	int min_sampling_time;
	int max_averaging_interval;
	int min_averaging_interval;
	int capacity_granularity_1;
	int capacity_granularity_2;
	int alarm;
	char model_number[32];
	char serial_number[32];
	char type[32];
	char oem_info[32];
	int state;
	int power_unit;
	unsigned long flags;
};

#define to_acpi_battery(x) power_supply_get_drvdata(x)

static inline int acpi_battery_present(struct acpi_battery *battery)
{
	return battery->device->status.battery_present;
}

static int acpi_battery_technology(struct acpi_battery *battery)
{
	if (!strcasecmp("NiCd", battery->type))
		return POWER_SUPPLY_TECHNOLOGY_NiCd;
	if (!strcasecmp("NiMH", battery->type))
		return POWER_SUPPLY_TECHNOLOGY_NiMH;
	if (!strcasecmp("LION", battery->type))
		return POWER_SUPPLY_TECHNOLOGY_LION;
	if (!strncasecmp("LI-ION", battery->type, 6))
		return POWER_SUPPLY_TECHNOLOGY_LION;
	if (!strcasecmp("LiP", battery->type))
		return POWER_SUPPLY_TECHNOLOGY_LIPO;
	return POWER_SUPPLY_TECHNOLOGY_UNKNOWN;
}

static int acpi_battery_get_state(struct acpi_battery *battery);

static int acpi_battery_is_charged(struct acpi_battery *battery)
{
	/* charging, discharging or critical low */
	if (battery->state != 0)
		return 0;

	/* battery not reporting charge */
	if (battery->capacity_now == ACPI_BATTERY_VALUE_UNKNOWN ||
	    battery->capacity_now == 0)
		return 0;

	/* good batteries update full_charge as the batteries degrade */
	if (battery->full_charge_capacity == battery->capacity_now)
		return 1;

	/* fallback to using design values for broken batteries */
	if (battery->design_capacity <= battery->capacity_now)
		return 1;

	/* we don't do any sort of metric based on percentages */
	return 0;
}

static bool acpi_battery_is_degraded(struct acpi_battery *battery)
{
	return ACPI_BATTERY_CAPACITY_VALID(battery->full_charge_capacity) &&
		ACPI_BATTERY_CAPACITY_VALID(battery->design_capacity) &&
		battery->full_charge_capacity < battery->design_capacity;
}

static int acpi_battery_handle_discharging(struct acpi_battery *battery)
{
	/*
	 * Some devices wrongly report discharging if the battery's charge level
	 * was above the device's start charging threshold atm the AC adapter
	 * was plugged in and the device thus did not start a new charge cycle.
	 */
	if ((battery_ac_is_broken || power_supply_is_system_supplied()) &&
	    battery->rate_now == 0)
		return POWER_SUPPLY_STATUS_NOT_CHARGING;

	return POWER_SUPPLY_STATUS_DISCHARGING;
}

static int acpi_battery_get_property(struct power_supply *psy,
				     enum power_supply_property psp,
				     union power_supply_propval *val)
{
	int full_capacity = ACPI_BATTERY_VALUE_UNKNOWN, ret = 0;
	struct acpi_battery *battery = to_acpi_battery(psy);

	if (acpi_battery_present(battery)) {
		/* run battery update only if it is present */
		acpi_battery_get_state(battery);
	} else if (psp != POWER_SUPPLY_PROP_PRESENT)
		return -ENODEV;
	switch (psp) {
	case POWER_SUPPLY_PROP_STATUS:
		if (battery->state & ACPI_BATTERY_STATE_DISCHARGING)
			val->intval = acpi_battery_handle_discharging(battery);
		else if (battery->state & ACPI_BATTERY_STATE_CHARGING)
			val->intval = POWER_SUPPLY_STATUS_CHARGING;
		else if (acpi_battery_is_charged(battery))
			val->intval = POWER_SUPPLY_STATUS_FULL;
		else if (battery_quirk_notcharging)
			val->intval = POWER_SUPPLY_STATUS_NOT_CHARGING;
		else
			val->intval = POWER_SUPPLY_STATUS_UNKNOWN;
		break;
	case POWER_SUPPLY_PROP_PRESENT:
		val->intval = acpi_battery_present(battery);
		break;
	case POWER_SUPPLY_PROP_TECHNOLOGY:
		val->intval = acpi_battery_technology(battery);
		break;
	case POWER_SUPPLY_PROP_CYCLE_COUNT:
		val->intval = battery->cycle_count;
		break;
	case POWER_SUPPLY_PROP_VOLTAGE_MIN_DESIGN:
		if (battery->design_voltage == ACPI_BATTERY_VALUE_UNKNOWN)
			ret = -ENODEV;
		else
			val->intval = battery->design_voltage * 1000;
		break;
	case POWER_SUPPLY_PROP_VOLTAGE_NOW:
		if (battery->voltage_now == ACPI_BATTERY_VALUE_UNKNOWN)
			ret = -ENODEV;
		else
			val->intval = battery->voltage_now * 1000;
		break;
	case POWER_SUPPLY_PROP_CURRENT_NOW:
	case POWER_SUPPLY_PROP_POWER_NOW:
		if (battery->rate_now == ACPI_BATTERY_VALUE_UNKNOWN)
			ret = -ENODEV;
		else
			val->intval = battery->rate_now * 1000;
		break;
	case POWER_SUPPLY_PROP_CHARGE_FULL_DESIGN:
	case POWER_SUPPLY_PROP_ENERGY_FULL_DESIGN:
		if (!ACPI_BATTERY_CAPACITY_VALID(battery->design_capacity))
			ret = -ENODEV;
		else
			val->intval = battery->design_capacity * 1000;
		break;
	case POWER_SUPPLY_PROP_CHARGE_FULL:
	case POWER_SUPPLY_PROP_ENERGY_FULL:
		if (!ACPI_BATTERY_CAPACITY_VALID(battery->full_charge_capacity))
			ret = -ENODEV;
		else
			val->intval = battery->full_charge_capacity * 1000;
		break;
	case POWER_SUPPLY_PROP_CHARGE_NOW:
	case POWER_SUPPLY_PROP_ENERGY_NOW:
		if (battery->capacity_now == ACPI_BATTERY_VALUE_UNKNOWN)
			ret = -ENODEV;
		else
			val->intval = battery->capacity_now * 1000;
		break;
	case POWER_SUPPLY_PROP_CAPACITY:
		if (ACPI_BATTERY_CAPACITY_VALID(battery->full_charge_capacity))
			full_capacity = battery->full_charge_capacity;
		else if (ACPI_BATTERY_CAPACITY_VALID(battery->design_capacity))
			full_capacity = battery->design_capacity;

		if (battery->capacity_now == ACPI_BATTERY_VALUE_UNKNOWN ||
		    full_capacity == ACPI_BATTERY_VALUE_UNKNOWN)
			ret = -ENODEV;
		else
			val->intval = battery->capacity_now * 100/
					full_capacity;
		break;
	case POWER_SUPPLY_PROP_CAPACITY_LEVEL:
		if (battery->state & ACPI_BATTERY_STATE_CRITICAL)
			val->intval = POWER_SUPPLY_CAPACITY_LEVEL_CRITICAL;
		else if (test_bit(ACPI_BATTERY_ALARM_PRESENT, &battery->flags) &&
			(battery->capacity_now <= battery->alarm))
			val->intval = POWER_SUPPLY_CAPACITY_LEVEL_LOW;
		else if (acpi_battery_is_charged(battery))
			val->intval = POWER_SUPPLY_CAPACITY_LEVEL_FULL;
		else
			val->intval = POWER_SUPPLY_CAPACITY_LEVEL_NORMAL;
		break;
	case POWER_SUPPLY_PROP_MODEL_NAME:
		val->strval = battery->model_number;
		break;
	case POWER_SUPPLY_PROP_MANUFACTURER:
		val->strval = battery->oem_info;
		break;
	case POWER_SUPPLY_PROP_SERIAL_NUMBER:
		val->strval = battery->serial_number;
		break;
	default:
		ret = -EINVAL;
	}
	return ret;
}

static enum power_supply_property charge_battery_props[] = {
	POWER_SUPPLY_PROP_STATUS,
	POWER_SUPPLY_PROP_PRESENT,
	POWER_SUPPLY_PROP_TECHNOLOGY,
	POWER_SUPPLY_PROP_CYCLE_COUNT,
	POWER_SUPPLY_PROP_VOLTAGE_MIN_DESIGN,
	POWER_SUPPLY_PROP_VOLTAGE_NOW,
	POWER_SUPPLY_PROP_CURRENT_NOW,
	POWER_SUPPLY_PROP_CHARGE_FULL_DESIGN,
	POWER_SUPPLY_PROP_CHARGE_FULL,
	POWER_SUPPLY_PROP_CHARGE_NOW,
	POWER_SUPPLY_PROP_CAPACITY,
	POWER_SUPPLY_PROP_CAPACITY_LEVEL,
	POWER_SUPPLY_PROP_MODEL_NAME,
	POWER_SUPPLY_PROP_MANUFACTURER,
	POWER_SUPPLY_PROP_SERIAL_NUMBER,
};

static enum power_supply_property charge_battery_full_cap_broken_props[] = {
	POWER_SUPPLY_PROP_STATUS,
	POWER_SUPPLY_PROP_PRESENT,
	POWER_SUPPLY_PROP_TECHNOLOGY,
	POWER_SUPPLY_PROP_CYCLE_COUNT,
	POWER_SUPPLY_PROP_VOLTAGE_MIN_DESIGN,
	POWER_SUPPLY_PROP_VOLTAGE_NOW,
	POWER_SUPPLY_PROP_CURRENT_NOW,
	POWER_SUPPLY_PROP_CHARGE_NOW,
	POWER_SUPPLY_PROP_MODEL_NAME,
	POWER_SUPPLY_PROP_MANUFACTURER,
	POWER_SUPPLY_PROP_SERIAL_NUMBER,
};

static enum power_supply_property energy_battery_props[] = {
	POWER_SUPPLY_PROP_STATUS,
	POWER_SUPPLY_PROP_PRESENT,
	POWER_SUPPLY_PROP_TECHNOLOGY,
	POWER_SUPPLY_PROP_CYCLE_COUNT,
	POWER_SUPPLY_PROP_VOLTAGE_MIN_DESIGN,
	POWER_SUPPLY_PROP_VOLTAGE_NOW,
	POWER_SUPPLY_PROP_POWER_NOW,
	POWER_SUPPLY_PROP_ENERGY_FULL_DESIGN,
	POWER_SUPPLY_PROP_ENERGY_FULL,
	POWER_SUPPLY_PROP_ENERGY_NOW,
	POWER_SUPPLY_PROP_CAPACITY,
	POWER_SUPPLY_PROP_CAPACITY_LEVEL,
	POWER_SUPPLY_PROP_MODEL_NAME,
	POWER_SUPPLY_PROP_MANUFACTURER,
	POWER_SUPPLY_PROP_SERIAL_NUMBER,
};

static enum power_supply_property energy_battery_full_cap_broken_props[] = {
	POWER_SUPPLY_PROP_STATUS,
	POWER_SUPPLY_PROP_PRESENT,
	POWER_SUPPLY_PROP_TECHNOLOGY,
	POWER_SUPPLY_PROP_CYCLE_COUNT,
	POWER_SUPPLY_PROP_VOLTAGE_MIN_DESIGN,
	POWER_SUPPLY_PROP_VOLTAGE_NOW,
	POWER_SUPPLY_PROP_POWER_NOW,
	POWER_SUPPLY_PROP_ENERGY_NOW,
	POWER_SUPPLY_PROP_MODEL_NAME,
	POWER_SUPPLY_PROP_MANUFACTURER,
	POWER_SUPPLY_PROP_SERIAL_NUMBER,
};

/* Battery Management */
struct acpi_offsets {
	size_t offset;		/* offset inside struct acpi_sbs_battery */
	u8 mode;		/* int or string? */
};

static const struct acpi_offsets state_offsets[] = {
	{offsetof(struct acpi_battery, state), 0},
	{offsetof(struct acpi_battery, rate_now), 0},
	{offsetof(struct acpi_battery, capacity_now), 0},
	{offsetof(struct acpi_battery, voltage_now), 0},
};

static const struct acpi_offsets info_offsets[] = {
	{offsetof(struct acpi_battery, power_unit), 0},
	{offsetof(struct acpi_battery, design_capacity), 0},
	{offsetof(struct acpi_battery, full_charge_capacity), 0},
	{offsetof(struct acpi_battery, technology), 0},
	{offsetof(struct acpi_battery, design_voltage), 0},
	{offsetof(struct acpi_battery, design_capacity_warning), 0},
	{offsetof(struct acpi_battery, design_capacity_low), 0},
	{offsetof(struct acpi_battery, capacity_granularity_1), 0},
	{offsetof(struct acpi_battery, capacity_granularity_2), 0},
	{offsetof(struct acpi_battery, model_number), 1},
	{offsetof(struct acpi_battery, serial_number), 1},
	{offsetof(struct acpi_battery, type), 1},
	{offsetof(struct acpi_battery, oem_info), 1},
};

static const struct acpi_offsets extended_info_offsets[] = {
	{offsetof(struct acpi_battery, revision), 0},
	{offsetof(struct acpi_battery, power_unit), 0},
	{offsetof(struct acpi_battery, design_capacity), 0},
	{offsetof(struct acpi_battery, full_charge_capacity), 0},
	{offsetof(struct acpi_battery, technology), 0},
	{offsetof(struct acpi_battery, design_voltage), 0},
	{offsetof(struct acpi_battery, design_capacity_warning), 0},
	{offsetof(struct acpi_battery, design_capacity_low), 0},
	{offsetof(struct acpi_battery, cycle_count), 0},
	{offsetof(struct acpi_battery, measurement_accuracy), 0},
	{offsetof(struct acpi_battery, max_sampling_time), 0},
	{offsetof(struct acpi_battery, min_sampling_time), 0},
	{offsetof(struct acpi_battery, max_averaging_interval), 0},
	{offsetof(struct acpi_battery, min_averaging_interval), 0},
	{offsetof(struct acpi_battery, capacity_granularity_1), 0},
	{offsetof(struct acpi_battery, capacity_granularity_2), 0},
	{offsetof(struct acpi_battery, model_number), 1},
	{offsetof(struct acpi_battery, serial_number), 1},
	{offsetof(struct acpi_battery, type), 1},
	{offsetof(struct acpi_battery, oem_info), 1},
};

static int extract_package(struct acpi_battery *battery,
			   union acpi_object *package,
			   const struct acpi_offsets *offsets, int num)
{
	int i;
	union acpi_object *element;

	if (package->type != ACPI_TYPE_PACKAGE)
		return -EFAULT;
	for (i = 0; i < num; ++i) {
		if (package->package.count <= i)
			return -EFAULT;
		element = &package->package.elements[i];
		if (offsets[i].mode) {
			u8 *ptr = (u8 *)battery + offsets[i].offset;

			if (element->type == ACPI_TYPE_STRING ||
			    element->type == ACPI_TYPE_BUFFER)
				strncpy(ptr, element->string.pointer, 32);
			else if (element->type == ACPI_TYPE_INTEGER) {
				strncpy(ptr, (u8 *)&element->integer.value,
					sizeof(u64));
				ptr[sizeof(u64)] = 0;
			} else
				*ptr = 0; /* don't have value */
		} else {
			int *x = (int *)((u8 *)battery + offsets[i].offset);
			*x = (element->type == ACPI_TYPE_INTEGER) ?
				element->integer.value : -1;
		}
	}
	return 0;
}

static int acpi_battery_get_status(struct acpi_battery *battery)
{
	if (acpi_bus_get_status(battery->device)) {
		acpi_handle_info(battery->device->handle,
				 "_STA evaluation failed\n");
		return -ENODEV;
	}
	return 0;
}


static int extract_battery_info(const int use_bix,
			 struct acpi_battery *battery,
			 const struct acpi_buffer *buffer)
{
	int result = -EFAULT;

	if (use_bix && battery_bix_broken_package)
		result = extract_package(battery, buffer->pointer,
				extended_info_offsets + 1,
				ARRAY_SIZE(extended_info_offsets) - 1);
	else if (use_bix)
		result = extract_package(battery, buffer->pointer,
				extended_info_offsets,
				ARRAY_SIZE(extended_info_offsets));
	else
		result = extract_package(battery, buffer->pointer,
				info_offsets, ARRAY_SIZE(info_offsets));
	if (test_bit(ACPI_BATTERY_QUIRK_PERCENTAGE_CAPACITY, &battery->flags))
		battery->full_charge_capacity = battery->design_capacity;
	if (test_bit(ACPI_BATTERY_QUIRK_THINKPAD_MAH, &battery->flags) &&
	    battery->power_unit && battery->design_voltage) {
		battery->design_capacity = battery->design_capacity *
		    10000 / battery->design_voltage;
		battery->full_charge_capacity = battery->full_charge_capacity *
		    10000 / battery->design_voltage;
		battery->design_capacity_warning =
		    battery->design_capacity_warning *
		    10000 / battery->design_voltage;
		/* Curiously, design_capacity_low, unlike the rest of them,
		 *  is correct.
		 */
		/* capacity_granularity_* equal 1 on the systems tested, so
		 * it's impossible to tell if they would need an adjustment
		 * or not if their values were higher.
		 */
	}
	if (test_bit(ACPI_BATTERY_QUIRK_DEGRADED_FULL_CHARGE, &battery->flags) &&
	    battery->capacity_now > battery->full_charge_capacity)
		battery->capacity_now = battery->full_charge_capacity;

	return result;
}

static int acpi_battery_get_info(struct acpi_battery *battery)
{
	const int xinfo = test_bit(ACPI_BATTERY_XINFO_PRESENT, &battery->flags);
	int use_bix;
	int result = -ENODEV;

	if (!acpi_battery_present(battery))
		return 0;


	for (use_bix = xinfo ? 1 : 0; use_bix >= 0; use_bix--) {
		struct acpi_buffer buffer = { ACPI_ALLOCATE_BUFFER, NULL };
		acpi_status status = AE_ERROR;

		mutex_lock(&battery->lock);
		status = acpi_evaluate_object(battery->device->handle,
					      use_bix ? "_BIX":"_BIF",
					      NULL, &buffer);
		mutex_unlock(&battery->lock);

		if (ACPI_FAILURE(status)) {
			acpi_handle_info(battery->device->handle,
					 "%s evaluation failed: %s\n",
					 use_bix ? "_BIX":"_BIF",
					 acpi_format_exception(status));
		} else {
			result = extract_battery_info(use_bix,
						      battery,
						      &buffer);

			kfree(buffer.pointer);
			break;
		}
	}

	if (!result && !use_bix && xinfo)
		pr_warn(FW_BUG "The _BIX method is broken, using _BIF.\n");

	return result;
}

static int acpi_battery_get_state(struct acpi_battery *battery)
{
	int result = 0;
	acpi_status status = 0;
	struct acpi_buffer buffer = { ACPI_ALLOCATE_BUFFER, NULL };

	if (!acpi_battery_present(battery))
		return 0;

	if (battery->update_time &&
	    time_before(jiffies, battery->update_time +
			msecs_to_jiffies(cache_time)))
		return 0;

	mutex_lock(&battery->lock);
	status = acpi_evaluate_object(battery->device->handle, "_BST",
				      NULL, &buffer);
	mutex_unlock(&battery->lock);

	if (ACPI_FAILURE(status)) {
		acpi_handle_info(battery->device->handle,
				 "_BST evaluation failed: %s",
				 acpi_format_exception(status));
		return -ENODEV;
	}

	result = extract_package(battery, buffer.pointer,
				 state_offsets, ARRAY_SIZE(state_offsets));
	battery->update_time = jiffies;
	kfree(buffer.pointer);

	/* For buggy DSDTs that report negative 16-bit values for either
	 * charging or discharging current and/or report 0 as 65536
	 * due to bad math.
	 */
	if (battery->power_unit == ACPI_BATTERY_POWER_UNIT_MA &&
		battery->rate_now != ACPI_BATTERY_VALUE_UNKNOWN &&
		(s16)(battery->rate_now) < 0) {
		battery->rate_now = abs((s16)battery->rate_now);
		pr_warn_once(FW_BUG "(dis)charge rate invalid.\n");
	}

	if (test_bit(ACPI_BATTERY_QUIRK_PERCENTAGE_CAPACITY, &battery->flags)
	    && battery->capacity_now >= 0 && battery->capacity_now <= 100)
		battery->capacity_now = (battery->capacity_now *
				battery->full_charge_capacity) / 100;
	if (test_bit(ACPI_BATTERY_QUIRK_THINKPAD_MAH, &battery->flags) &&
	    battery->power_unit && battery->design_voltage) {
		battery->capacity_now = battery->capacity_now *
		    10000 / battery->design_voltage;
	}
	if (test_bit(ACPI_BATTERY_QUIRK_DEGRADED_FULL_CHARGE, &battery->flags) &&
	    battery->capacity_now > battery->full_charge_capacity)
		battery->capacity_now = battery->full_charge_capacity;

	return result;
}

static int acpi_battery_set_alarm(struct acpi_battery *battery)
{
	acpi_status status = 0;

	if (!acpi_battery_present(battery) ||
	    !test_bit(ACPI_BATTERY_ALARM_PRESENT, &battery->flags))
		return -ENODEV;

	mutex_lock(&battery->lock);
	status = acpi_execute_simple_method(battery->device->handle, "_BTP",
					    battery->alarm);
	mutex_unlock(&battery->lock);

	if (ACPI_FAILURE(status))
		return -ENODEV;

	acpi_handle_debug(battery->device->handle, "Alarm set to %d\n",
			  battery->alarm);

	return 0;
}

static int acpi_battery_init_alarm(struct acpi_battery *battery)
{
	/* See if alarms are supported, and if so, set default */
	if (!acpi_has_method(battery->device->handle, "_BTP")) {
		clear_bit(ACPI_BATTERY_ALARM_PRESENT, &battery->flags);
		return 0;
	}
	set_bit(ACPI_BATTERY_ALARM_PRESENT, &battery->flags);
	if (!battery->alarm)
		battery->alarm = battery->design_capacity_warning;
	return acpi_battery_set_alarm(battery);
}

static ssize_t acpi_battery_alarm_show(struct device *dev,
					struct device_attribute *attr,
					char *buf)
{
	struct acpi_battery *battery = to_acpi_battery(dev_get_drvdata(dev));

	return sprintf(buf, "%d\n", battery->alarm * 1000);
}

static ssize_t acpi_battery_alarm_store(struct device *dev,
					struct device_attribute *attr,
					const char *buf, size_t count)
{
	unsigned long x;
	struct acpi_battery *battery = to_acpi_battery(dev_get_drvdata(dev));

	if (sscanf(buf, "%lu\n", &x) == 1)
		battery->alarm = x/1000;
	if (acpi_battery_present(battery))
		acpi_battery_set_alarm(battery);
	return count;
}

static const struct device_attribute alarm_attr = {
	.attr = {.name = "alarm", .mode = 0644},
	.show = acpi_battery_alarm_show,
	.store = acpi_battery_alarm_store,
};

/*
 * The Battery Hooking API
 *
 * This API is used inside other drivers that need to expose
 * platform-specific behaviour within the generic driver in a
 * generic way.
 *
 */

static LIST_HEAD(acpi_battery_list);
static LIST_HEAD(battery_hook_list);
static DEFINE_MUTEX(hook_mutex);

static void __battery_hook_unregister(struct acpi_battery_hook *hook, int lock)
{
	struct acpi_battery *battery;
	/*
	 * In order to remove a hook, we first need to
	 * de-register all the batteries that are registered.
	 */
	if (lock)
		mutex_lock(&hook_mutex);
	list_for_each_entry(battery, &acpi_battery_list, list) {
		hook->remove_battery(battery->bat);
	}
	list_del(&hook->list);
	if (lock)
		mutex_unlock(&hook_mutex);
	pr_info("extension unregistered: %s\n", hook->name);
}

void battery_hook_unregister(struct acpi_battery_hook *hook)
{
	__battery_hook_unregister(hook, 1);
}
EXPORT_SYMBOL_GPL(battery_hook_unregister);

void battery_hook_register(struct acpi_battery_hook *hook)
{
	struct acpi_battery *battery;

	mutex_lock(&hook_mutex);
	INIT_LIST_HEAD(&hook->list);
	list_add(&hook->list, &battery_hook_list);
	/*
	 * Now that the driver is registered, we need
	 * to notify the hook that a battery is available
	 * for each battery, so that the driver may add
	 * its attributes.
	 */
	list_for_each_entry(battery, &acpi_battery_list, list) {
		if (hook->add_battery(battery->bat)) {
			/*
			 * If a add-battery returns non-zero,
			 * the registration of the extension has failed,
			 * and we will not add it to the list of loaded
			 * hooks.
			 */
			pr_err("extension failed to load: %s", hook->name);
			__battery_hook_unregister(hook, 0);
			goto end;
		}
	}
	pr_info("new extension: %s\n", hook->name);
end:
	mutex_unlock(&hook_mutex);
}
EXPORT_SYMBOL_GPL(battery_hook_register);

/*
 * This function gets called right after the battery sysfs
 * attributes have been added, so that the drivers that
 * define custom sysfs attributes can add their own.
 */
static void battery_hook_add_battery(struct acpi_battery *battery)
{
	struct acpi_battery_hook *hook_node, *tmp;

	mutex_lock(&hook_mutex);
	INIT_LIST_HEAD(&battery->list);
	list_add(&battery->list, &acpi_battery_list);
	/*
	 * Since we added a new battery to the list, we need to
	 * iterate over the hooks and call add_battery for each
	 * hook that was registered. This usually happens
	 * when a battery gets hotplugged or initialized
	 * during the battery module initialization.
	 */
	list_for_each_entry_safe(hook_node, tmp, &battery_hook_list, list) {
		if (hook_node->add_battery(battery->bat)) {
			/*
			 * The notification of the extensions has failed, to
			 * prevent further errors we will unload the extension.
			 */
			pr_err("error in extension, unloading: %s",
					hook_node->name);
			__battery_hook_unregister(hook_node, 0);
		}
	}
	mutex_unlock(&hook_mutex);
}

static void battery_hook_remove_battery(struct acpi_battery *battery)
{
	struct acpi_battery_hook *hook;

	mutex_lock(&hook_mutex);
	/*
	 * Before removing the hook, we need to remove all
	 * custom attributes from the battery.
	 */
	list_for_each_entry(hook, &battery_hook_list, list) {
		hook->remove_battery(battery->bat);
	}
	/* Then, just remove the battery from the list */
	list_del(&battery->list);
	mutex_unlock(&hook_mutex);
}

static void __exit battery_hook_exit(void)
{
	struct acpi_battery_hook *hook;
	struct acpi_battery_hook *ptr;
	/*
	 * At this point, the acpi_bus_unregister_driver()
	 * has called remove for all batteries. We just
	 * need to remove the hooks.
	 */
	list_for_each_entry_safe(hook, ptr, &battery_hook_list, list) {
		__battery_hook_unregister(hook, 1);
	}
	mutex_destroy(&hook_mutex);
}

static int sysfs_add_battery(struct acpi_battery *battery)
{
	struct power_supply_config psy_cfg = { .drv_data = battery, };
	bool full_cap_broken = false;

	if (!ACPI_BATTERY_CAPACITY_VALID(battery->full_charge_capacity) &&
	    !ACPI_BATTERY_CAPACITY_VALID(battery->design_capacity))
		full_cap_broken = true;

	if (battery->power_unit == ACPI_BATTERY_POWER_UNIT_MA) {
		if (full_cap_broken) {
			battery->bat_desc.properties =
			    charge_battery_full_cap_broken_props;
			battery->bat_desc.num_properties =
			    ARRAY_SIZE(charge_battery_full_cap_broken_props);
		} else {
			battery->bat_desc.properties = charge_battery_props;
			battery->bat_desc.num_properties =
			    ARRAY_SIZE(charge_battery_props);
		}
	} else {
		if (full_cap_broken) {
			battery->bat_desc.properties =
			    energy_battery_full_cap_broken_props;
			battery->bat_desc.num_properties =
			    ARRAY_SIZE(energy_battery_full_cap_broken_props);
		} else {
			battery->bat_desc.properties = energy_battery_props;
			battery->bat_desc.num_properties =
			    ARRAY_SIZE(energy_battery_props);
		}
	}

	battery->bat_desc.name = acpi_device_bid(battery->device);
	battery->bat_desc.type = POWER_SUPPLY_TYPE_BATTERY;
	battery->bat_desc.get_property = acpi_battery_get_property;

	battery->bat = power_supply_register_no_ws(&battery->device->dev,
				&battery->bat_desc, &psy_cfg);

	if (IS_ERR(battery->bat)) {
		int result = PTR_ERR(battery->bat);

		battery->bat = NULL;
		return result;
	}
	battery_hook_add_battery(battery);
	return device_create_file(&battery->bat->dev, &alarm_attr);
}

static void sysfs_remove_battery(struct acpi_battery *battery)
{
	mutex_lock(&battery->sysfs_lock);
	if (!battery->bat) {
		mutex_unlock(&battery->sysfs_lock);
		return;
	}
	battery_hook_remove_battery(battery);
	device_remove_file(&battery->bat->dev, &alarm_attr);
	power_supply_unregister(battery->bat);
	battery->bat = NULL;
	mutex_unlock(&battery->sysfs_lock);
}

static void find_battery(const struct dmi_header *dm, void *private)
{
	struct acpi_battery *battery = (struct acpi_battery *)private;
	/* Note: the hardcoded offsets below have been extracted from
	 * the source code of dmidecode.
	 */
	if (dm->type == DMI_ENTRY_PORTABLE_BATTERY && dm->length >= 8) {
		const u8 *dmi_data = (const u8 *)(dm + 1);
		int dmi_capacity = get_unaligned((const u16 *)(dmi_data + 6));

		if (dm->length >= 18)
			dmi_capacity *= dmi_data[17];
		if (battery->design_capacity * battery->design_voltage / 1000
		    != dmi_capacity &&
		    battery->design_capacity * 10 == dmi_capacity)
			set_bit(ACPI_BATTERY_QUIRK_THINKPAD_MAH,
				&battery->flags);
	}
}

/*
 * According to the ACPI spec, some kinds of primary batteries can
 * report percentage battery remaining capacity directly to OS.
 * In this case, it reports the Last Full Charged Capacity == 100
 * and BatteryPresentRate == 0xFFFFFFFF.
 *
 * Now we found some battery reports percentage remaining capacity
 * even if it's rechargeable.
 * https://bugzilla.kernel.org/show_bug.cgi?id=15979
 *
 * Handle this correctly so that they won't break userspace.
 */
static void acpi_battery_quirks(struct acpi_battery *battery)
{
	if (test_bit(ACPI_BATTERY_QUIRK_PERCENTAGE_CAPACITY, &battery->flags))
		return;

	if (battery->full_charge_capacity == 100 &&
		battery->rate_now == ACPI_BATTERY_VALUE_UNKNOWN &&
		battery->capacity_now >= 0 && battery->capacity_now <= 100) {
		set_bit(ACPI_BATTERY_QUIRK_PERCENTAGE_CAPACITY, &battery->flags);
		battery->full_charge_capacity = battery->design_capacity;
		battery->capacity_now = (battery->capacity_now *
				battery->full_charge_capacity) / 100;
	}

	if (test_bit(ACPI_BATTERY_QUIRK_THINKPAD_MAH, &battery->flags))
		return;

	if (battery->power_unit && dmi_name_in_vendors("LENOVO")) {
		const char *s;

		s = dmi_get_system_info(DMI_PRODUCT_VERSION);
		if (s && !strncasecmp(s, "ThinkPad", 8)) {
			dmi_walk(find_battery, battery);
			if (test_bit(ACPI_BATTERY_QUIRK_THINKPAD_MAH,
				     &battery->flags) &&
			    battery->design_voltage) {
				battery->design_capacity =
				    battery->design_capacity *
				    10000 / battery->design_voltage;
				battery->full_charge_capacity =
				    battery->full_charge_capacity *
				    10000 / battery->design_voltage;
				battery->design_capacity_warning =
				    battery->design_capacity_warning *
				    10000 / battery->design_voltage;
				battery->capacity_now = battery->capacity_now *
				    10000 / battery->design_voltage;
			}
		}
	}

	if (test_bit(ACPI_BATTERY_QUIRK_DEGRADED_FULL_CHARGE, &battery->flags))
		return;

	if (acpi_battery_is_degraded(battery) &&
	    battery->capacity_now > battery->full_charge_capacity) {
		set_bit(ACPI_BATTERY_QUIRK_DEGRADED_FULL_CHARGE, &battery->flags);
		battery->capacity_now = battery->full_charge_capacity;
	}
}

static int acpi_battery_update(struct acpi_battery *battery, bool resume)
{
	int result = acpi_battery_get_status(battery);

	if (result)
		return result;

	if (!acpi_battery_present(battery)) {
		sysfs_remove_battery(battery);
		battery->update_time = 0;
		return 0;
	}

	if (resume)
		return 0;

	if (!battery->update_time) {
		result = acpi_battery_get_info(battery);
		if (result)
			return result;
		acpi_battery_init_alarm(battery);
	}

	result = acpi_battery_get_state(battery);
	if (result)
		return result;
	acpi_battery_quirks(battery);

	if (!battery->bat) {
		result = sysfs_add_battery(battery);
		if (result)
			return result;
	}

	/*
	 * Wakeup the system if battery is critical low
	 * or lower than the alarm level
	 */
	if ((battery->state & ACPI_BATTERY_STATE_CRITICAL) ||
	    (test_bit(ACPI_BATTERY_ALARM_PRESENT, &battery->flags) &&
	     (battery->capacity_now <= battery->alarm)))
		acpi_pm_wakeup_event(&battery->device->dev);

	return result;
}

static void acpi_battery_refresh(struct acpi_battery *battery)
{
	int power_unit;

	if (!battery->bat)
		return;

	power_unit = battery->power_unit;

	acpi_battery_get_info(battery);

	if (power_unit == battery->power_unit)
		return;

	/* The battery has changed its reporting units. */
	sysfs_remove_battery(battery);
	sysfs_add_battery(battery);
}

/* Driver Interface */
static void acpi_battery_notify(struct acpi_device *device, u32 event)
{
	struct acpi_battery *battery = acpi_driver_data(device);
	struct power_supply *old;

	if (!battery)
		return;
	old = battery->bat;
	/*
	 * On Acer Aspire V5-573G notifications are sometimes triggered too
	 * early. For example, when AC is unplugged and notification is
	 * triggered, battery state is still reported as "Full", and changes to
	 * "Discharging" only after short delay, without any notification.
	 */
	if (battery_notification_delay_ms > 0)
		msleep(battery_notification_delay_ms);
	if (event == ACPI_BATTERY_NOTIFY_INFO)
		acpi_battery_refresh(battery);
	acpi_battery_update(battery, false);
	acpi_bus_generate_netlink_event(device->pnp.device_class,
					dev_name(&device->dev), event,
					acpi_battery_present(battery));
	acpi_notifier_call_chain(device, event, acpi_battery_present(battery));
	/* acpi_battery_update could remove power_supply object */
	if (old && battery->bat)
		power_supply_changed(battery->bat);
}

static int battery_notify(struct notifier_block *nb,
			       unsigned long mode, void *_unused)
{
	struct acpi_battery *battery = container_of(nb, struct acpi_battery,
						    pm_nb);
	int result;

	switch (mode) {
	case PM_POST_HIBERNATION:
	case PM_POST_SUSPEND:
		if (!acpi_battery_present(battery))
			return 0;

		if (battery->bat) {
			acpi_battery_refresh(battery);
		} else {
			result = acpi_battery_get_info(battery);
			if (result)
				return result;

			result = sysfs_add_battery(battery);
			if (result)
				return result;
		}

		acpi_battery_init_alarm(battery);
		acpi_battery_get_state(battery);
		break;
	}

	return 0;
}

static int __init
battery_bix_broken_package_quirk(const struct dmi_system_id *d)
{
	battery_bix_broken_package = 1;
	return 0;
}

static int __init
battery_notification_delay_quirk(const struct dmi_system_id *d)
{
	battery_notification_delay_ms = 1000;
	return 0;
}

static int __init
battery_ac_is_broken_quirk(const struct dmi_system_id *d)
{
	battery_ac_is_broken = 1;
	return 0;
}

static int __init battery_quirk_not_charging(const struct dmi_system_id *d)
{
	battery_quirk_notcharging = 1;
	return 0;
}

static int __init battery_quirk_not_charging(const struct dmi_system_id *d)
{
	battery_quirk_notcharging = 1;
	return 0;
}

static const struct dmi_system_id bat_dmi_table[] __initconst = {
	{
		/* NEC LZ750/LS */
		.callback = battery_bix_broken_package_quirk,
		.matches = {
			DMI_MATCH(DMI_SYS_VENDOR, "NEC"),
			DMI_MATCH(DMI_PRODUCT_NAME, "PC-LZ750LS"),
		},
	},
	{
		/* Acer Aspire V5-573G */
		.callback = battery_notification_delay_quirk,
		.matches = {
			DMI_MATCH(DMI_SYS_VENDOR, "Acer"),
			DMI_MATCH(DMI_PRODUCT_NAME, "Aspire V5-573G"),
		},
	},
	{
		/* Point of View mobii wintab p800w */
		.callback = battery_ac_is_broken_quirk,
		.matches = {
			DMI_MATCH(DMI_BOARD_VENDOR, "AMI Corporation"),
			DMI_MATCH(DMI_BOARD_NAME, "Aptio CRB"),
			DMI_MATCH(DMI_BIOS_VERSION, "3BAIR1013"),
			/* Above matches are too generic, add bios-date match */
			DMI_MATCH(DMI_BIOS_DATE, "08/22/2014"),
		},
	},
	{
		/*
		 * On Lenovo ThinkPads the BIOS specification defines
		 * a state when the bits for charging and discharging
		 * are both set to 0. That state is "Not Charging".
		 */
		.callback = battery_quirk_not_charging,
		.ident = "Lenovo ThinkPad",
		.matches = {
			DMI_MATCH(DMI_SYS_VENDOR, "LENOVO"),
			DMI_MATCH(DMI_PRODUCT_VERSION, "ThinkPad"),
		},
	},
	{
		/* Microsoft Surface Go 3 */
		.callback = battery_notification_delay_quirk,
		.matches = {
			DMI_MATCH(DMI_SYS_VENDOR, "Microsoft Corporation"),
			DMI_MATCH(DMI_PRODUCT_NAME, "Surface Go 3"),
		},
	},
	{
		/*
		 * On Lenovo ThinkPads the BIOS specification defines
		 * a state when the bits for charging and discharging
		 * are both set to 0. That state is "Not Charging".
		 */
		.callback = battery_quirk_not_charging,
		.ident = "Lenovo ThinkPad",
		.matches = {
			DMI_MATCH(DMI_SYS_VENDOR, "LENOVO"),
			DMI_MATCH(DMI_PRODUCT_VERSION, "ThinkPad"),
		},
	},
	{
		/* Microsoft Surface Go 3 */
		.callback = battery_notification_delay_quirk,
		.matches = {
			DMI_MATCH(DMI_SYS_VENDOR, "Microsoft Corporation"),
			DMI_MATCH(DMI_PRODUCT_NAME, "Surface Go 3"),
		},
	},
	{},
};

/*
 * Some machines'(E,G Lenovo Z480) ECs are not stable
 * during boot up and this causes battery driver fails to be
 * probed due to failure of getting battery information
 * from EC sometimes. After several retries, the operation
 * may work. So add retry code here and 20ms sleep between
 * every retries.
 */
static int acpi_battery_update_retry(struct acpi_battery *battery)
{
	int retry, ret;

	for (retry = 5; retry; retry--) {
		ret = acpi_battery_update(battery, false);
		if (!ret)
			break;

		msleep(20);
	}
	return ret;
}

static int acpi_battery_add(struct acpi_device *device)
{
	int result = 0;
	struct acpi_battery *battery = NULL;

	if (!device)
		return -EINVAL;

	if (device->dep_unmet)
		return -EPROBE_DEFER;

	battery = kzalloc(sizeof(struct acpi_battery), GFP_KERNEL);
	if (!battery)
		return -ENOMEM;
	battery->device = device;
	strcpy(acpi_device_name(device), ACPI_BATTERY_DEVICE_NAME);
	strcpy(acpi_device_class(device), ACPI_BATTERY_CLASS);
	device->driver_data = battery;
	mutex_init(&battery->lock);
	mutex_init(&battery->sysfs_lock);
	if (acpi_has_method(battery->device->handle, "_BIX"))
		set_bit(ACPI_BATTERY_XINFO_PRESENT, &battery->flags);

	result = acpi_battery_update_retry(battery);
	if (result)
		goto fail;

	pr_info("Slot [%s] (battery %s)\n", acpi_device_bid(device),
		device->status.battery_present ? "present" : "absent");

	battery->pm_nb.notifier_call = battery_notify;
	register_pm_notifier(&battery->pm_nb);

	device_init_wakeup(&device->dev, 1);

	return result;

fail:
	sysfs_remove_battery(battery);
	mutex_destroy(&battery->lock);
	mutex_destroy(&battery->sysfs_lock);
	kfree(battery);
	return result;
}

static int acpi_battery_remove(struct acpi_device *device)
{
	struct acpi_battery *battery = NULL;

	if (!device || !acpi_driver_data(device))
		return -EINVAL;
	device_init_wakeup(&device->dev, 0);
	battery = acpi_driver_data(device);
	unregister_pm_notifier(&battery->pm_nb);
	sysfs_remove_battery(battery);
	mutex_destroy(&battery->lock);
	mutex_destroy(&battery->sysfs_lock);
	kfree(battery);
	return 0;
}

#ifdef CONFIG_PM_SLEEP
/* this is needed to learn about changes made in suspended state */
static int acpi_battery_resume(struct device *dev)
{
	struct acpi_battery *battery;

	if (!dev)
		return -EINVAL;

	battery = acpi_driver_data(to_acpi_device(dev));
	if (!battery)
		return -EINVAL;

	battery->update_time = 0;
	acpi_battery_update(battery, true);
	return 0;
}
#else
#define acpi_battery_resume NULL
#endif

static SIMPLE_DEV_PM_OPS(acpi_battery_pm, NULL, acpi_battery_resume);

static struct acpi_driver acpi_battery_driver = {
	.name = "battery",
	.class = ACPI_BATTERY_CLASS,
	.ids = battery_device_ids,
	.flags = ACPI_DRIVER_ALL_NOTIFY_EVENTS,
	.ops = {
		.add = acpi_battery_add,
		.remove = acpi_battery_remove,
		.notify = acpi_battery_notify,
		},
	.drv.pm = &acpi_battery_pm,
};

static void __init acpi_battery_init_async(void *unused, async_cookie_t cookie)
{
	int result;

	if (acpi_quirk_skip_acpi_ac_and_battery())
		return;

	dmi_check_system(bat_dmi_table);

	result = acpi_bus_register_driver(&acpi_battery_driver);
	battery_driver_registered = (result == 0);
}

static int __init acpi_battery_init(void)
{
	if (acpi_disabled)
		return -ENODEV;

	async_cookie = async_schedule(acpi_battery_init_async, NULL);
	return 0;
}

static void __exit acpi_battery_exit(void)
{
	async_synchronize_cookie(async_cookie + 1);
	if (battery_driver_registered) {
		acpi_bus_unregister_driver(&acpi_battery_driver);
		battery_hook_exit();
	}
}

module_init(acpi_battery_init);
module_exit(acpi_battery_exit);<|MERGE_RESOLUTION|>--- conflicted
+++ resolved
@@ -52,10 +52,6 @@
 static int battery_bix_broken_package;
 static int battery_notification_delay_ms;
 static int battery_ac_is_broken;
-<<<<<<< HEAD
-static int battery_check_pmic = 1;
-=======
->>>>>>> 77b5472d
 static int battery_quirk_notcharging;
 static unsigned int cache_time = 1000;
 module_param(cache_time, uint, 0644);
@@ -1106,12 +1102,6 @@
 battery_ac_is_broken_quirk(const struct dmi_system_id *d)
 {
 	battery_ac_is_broken = 1;
-	return 0;
-}
-
-static int __init battery_quirk_not_charging(const struct dmi_system_id *d)
-{
-	battery_quirk_notcharging = 1;
 	return 0;
 }
 
@@ -1170,27 +1160,6 @@
 			DMI_MATCH(DMI_PRODUCT_NAME, "Surface Go 3"),
 		},
 	},
-	{
-		/*
-		 * On Lenovo ThinkPads the BIOS specification defines
-		 * a state when the bits for charging and discharging
-		 * are both set to 0. That state is "Not Charging".
-		 */
-		.callback = battery_quirk_not_charging,
-		.ident = "Lenovo ThinkPad",
-		.matches = {
-			DMI_MATCH(DMI_SYS_VENDOR, "LENOVO"),
-			DMI_MATCH(DMI_PRODUCT_VERSION, "ThinkPad"),
-		},
-	},
-	{
-		/* Microsoft Surface Go 3 */
-		.callback = battery_notification_delay_quirk,
-		.matches = {
-			DMI_MATCH(DMI_SYS_VENDOR, "Microsoft Corporation"),
-			DMI_MATCH(DMI_PRODUCT_NAME, "Surface Go 3"),
-		},
-	},
 	{},
 };
 
