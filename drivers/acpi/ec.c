// SPDX-License-Identifier: GPL-2.0-or-later
/*
 *  ec.c - ACPI Embedded Controller Driver (v3)
 *
 *  Copyright (C) 2001-2015 Intel Corporation
 *    Author: 2014, 2015 Lv Zheng <lv.zheng@intel.com>
 *            2006, 2007 Alexey Starikovskiy <alexey.y.starikovskiy@intel.com>
 *            2006       Denis Sadykov <denis.m.sadykov@intel.com>
 *            2004       Luming Yu <luming.yu@intel.com>
 *            2001, 2002 Andy Grover <andrew.grover@intel.com>
 *            2001, 2002 Paul Diefenbaugh <paul.s.diefenbaugh@intel.com>
 *  Copyright (C) 2008      Alexey Starikovskiy <astarikovskiy@suse.de>
 */

/* Uncomment next line to get verbose printout */
/* #define DEBUG */
#define pr_fmt(fmt) "ACPI: EC: " fmt

#include <linux/kernel.h>
#include <linux/module.h>
#include <linux/init.h>
#include <linux/types.h>
#include <linux/delay.h>
#include <linux/interrupt.h>
#include <linux/list.h>
#include <linux/spinlock.h>
#include <linux/slab.h>
#include <linux/suspend.h>
#include <linux/acpi.h>
#include <linux/dmi.h>
#include <asm/io.h>

#include "internal.h"

#define ACPI_EC_CLASS			"embedded_controller"
#define ACPI_EC_DEVICE_NAME		"Embedded Controller"

/* EC status register */
#define ACPI_EC_FLAG_OBF	0x01	/* Output buffer full */
#define ACPI_EC_FLAG_IBF	0x02	/* Input buffer full */
#define ACPI_EC_FLAG_CMD	0x08	/* Input buffer contains a command */
#define ACPI_EC_FLAG_BURST	0x10	/* burst mode */
#define ACPI_EC_FLAG_SCI	0x20	/* EC-SCI occurred */

/*
 * The SCI_EVT clearing timing is not defined by the ACPI specification.
 * This leads to lots of practical timing issues for the host EC driver.
 * The following variations are defined (from the target EC firmware's
 * perspective):
 * STATUS: After indicating SCI_EVT edge triggered IRQ to the host, the
 *         target can clear SCI_EVT at any time so long as the host can see
 *         the indication by reading the status register (EC_SC). So the
 *         host should re-check SCI_EVT after the first time the SCI_EVT
 *         indication is seen, which is the same time the query request
 *         (QR_EC) is written to the command register (EC_CMD). SCI_EVT set
 *         at any later time could indicate another event. Normally such
 *         kind of EC firmware has implemented an event queue and will
 *         return 0x00 to indicate "no outstanding event".
 * QUERY: After seeing the query request (QR_EC) written to the command
 *        register (EC_CMD) by the host and having prepared the responding
 *        event value in the data register (EC_DATA), the target can safely
 *        clear SCI_EVT because the target can confirm that the current
 *        event is being handled by the host. The host then should check
 *        SCI_EVT right after reading the event response from the data
 *        register (EC_DATA).
 * EVENT: After seeing the event response read from the data register
 *        (EC_DATA) by the host, the target can clear SCI_EVT. As the
 *        target requires time to notice the change in the data register
 *        (EC_DATA), the host may be required to wait additional guarding
 *        time before checking the SCI_EVT again. Such guarding may not be
 *        necessary if the host is notified via another IRQ.
 */
#define ACPI_EC_EVT_TIMING_STATUS	0x00
#define ACPI_EC_EVT_TIMING_QUERY	0x01
#define ACPI_EC_EVT_TIMING_EVENT	0x02

/* EC commands */
enum ec_command {
	ACPI_EC_COMMAND_READ = 0x80,
	ACPI_EC_COMMAND_WRITE = 0x81,
	ACPI_EC_BURST_ENABLE = 0x82,
	ACPI_EC_BURST_DISABLE = 0x83,
	ACPI_EC_COMMAND_QUERY = 0x84,
};

#define ACPI_EC_DELAY		500	/* Wait 500ms max. during EC ops */
#define ACPI_EC_UDELAY_GLK	1000	/* Wait 1ms max. to get global lock */
#define ACPI_EC_UDELAY_POLL	550	/* Wait 1ms for EC transaction polling */
#define ACPI_EC_CLEAR_MAX	100	/* Maximum number of events to query
					 * when trying to clear the EC */
#define ACPI_EC_MAX_QUERIES	16	/* Maximum number of parallel queries */

enum {
	EC_FLAGS_QUERY_ENABLED,		/* Query is enabled */
	EC_FLAGS_EVENT_HANDLER_INSTALLED,	/* Event handler installed */
	EC_FLAGS_EC_HANDLER_INSTALLED,	/* OpReg handler installed */
	EC_FLAGS_QUERY_METHODS_INSTALLED, /* _Qxx handlers installed */
	EC_FLAGS_STARTED,		/* Driver is started */
	EC_FLAGS_STOPPED,		/* Driver is stopped */
	EC_FLAGS_EVENTS_MASKED,		/* Events masked */
};

#define ACPI_EC_COMMAND_POLL		0x01 /* Available for command byte */
#define ACPI_EC_COMMAND_COMPLETE	0x02 /* Completed last byte */

/* ec.c is compiled in acpi namespace so this shows up as acpi.ec_delay param */
static unsigned int ec_delay __read_mostly = ACPI_EC_DELAY;
module_param(ec_delay, uint, 0644);
MODULE_PARM_DESC(ec_delay, "Timeout(ms) waited until an EC command completes");

static unsigned int ec_max_queries __read_mostly = ACPI_EC_MAX_QUERIES;
module_param(ec_max_queries, uint, 0644);
MODULE_PARM_DESC(ec_max_queries, "Maximum parallel _Qxx evaluations");

static bool ec_busy_polling __read_mostly;
module_param(ec_busy_polling, bool, 0644);
MODULE_PARM_DESC(ec_busy_polling, "Use busy polling to advance EC transaction");

static unsigned int ec_polling_guard __read_mostly = ACPI_EC_UDELAY_POLL;
module_param(ec_polling_guard, uint, 0644);
MODULE_PARM_DESC(ec_polling_guard, "Guard time(us) between EC accesses in polling modes");

static unsigned int ec_event_clearing __read_mostly = ACPI_EC_EVT_TIMING_QUERY;

/*
 * If the number of false interrupts per one transaction exceeds
 * this threshold, will think there is a GPE storm happened and
 * will disable the GPE for normal transaction.
 */
static unsigned int ec_storm_threshold  __read_mostly = 8;
module_param(ec_storm_threshold, uint, 0644);
MODULE_PARM_DESC(ec_storm_threshold, "Maxim false GPE numbers not considered as GPE storm");

static bool ec_freeze_events __read_mostly;
module_param(ec_freeze_events, bool, 0644);
MODULE_PARM_DESC(ec_freeze_events, "Disabling event handling during suspend/resume");

static bool ec_no_wakeup __read_mostly;
module_param(ec_no_wakeup, bool, 0644);
MODULE_PARM_DESC(ec_no_wakeup, "Do not wake up from suspend-to-idle");

struct acpi_ec_query_handler {
	struct list_head node;
	acpi_ec_query_func func;
	acpi_handle handle;
	void *data;
	u8 query_bit;
	struct kref kref;
};

struct transaction {
	const u8 *wdata;
	u8 *rdata;
	unsigned short irq_count;
	u8 command;
	u8 wi;
	u8 ri;
	u8 wlen;
	u8 rlen;
	u8 flags;
};

struct acpi_ec_query {
	struct transaction transaction;
	struct work_struct work;
	struct acpi_ec_query_handler *handler;
	struct acpi_ec *ec;
};

static int acpi_ec_submit_query(struct acpi_ec *ec);
static void advance_transaction(struct acpi_ec *ec, bool interrupt);
static void acpi_ec_event_handler(struct work_struct *work);

struct acpi_ec *first_ec;
EXPORT_SYMBOL(first_ec);

static struct acpi_ec *boot_ec;
static bool boot_ec_is_ecdt;
static struct workqueue_struct *ec_wq;
static struct workqueue_struct *ec_query_wq;

static int EC_FLAGS_CORRECT_ECDT; /* Needs ECDT port address correction */
static int EC_FLAGS_TRUST_DSDT_GPE; /* Needs DSDT GPE as correction setting */
static int EC_FLAGS_CLEAR_ON_RESUME; /* Needs acpi_ec_clear() on boot/resume */

/* --------------------------------------------------------------------------
 *                           Logging/Debugging
 * -------------------------------------------------------------------------- */

/*
 * Splitters used by the developers to track the boundary of the EC
 * handling processes.
 */
#ifdef DEBUG
#define EC_DBG_SEP	" "
#define EC_DBG_DRV	"+++++"
#define EC_DBG_STM	"====="
#define EC_DBG_REQ	"*****"
#define EC_DBG_EVT	"#####"
#else
#define EC_DBG_SEP	""
#define EC_DBG_DRV
#define EC_DBG_STM
#define EC_DBG_REQ
#define EC_DBG_EVT
#endif

#define ec_log_raw(fmt, ...) \
	pr_info(fmt "\n", ##__VA_ARGS__)
#define ec_dbg_raw(fmt, ...) \
	pr_debug(fmt "\n", ##__VA_ARGS__)
#define ec_log(filter, fmt, ...) \
	ec_log_raw(filter EC_DBG_SEP fmt EC_DBG_SEP filter, ##__VA_ARGS__)
#define ec_dbg(filter, fmt, ...) \
	ec_dbg_raw(filter EC_DBG_SEP fmt EC_DBG_SEP filter, ##__VA_ARGS__)

#define ec_log_drv(fmt, ...) \
	ec_log(EC_DBG_DRV, fmt, ##__VA_ARGS__)
#define ec_dbg_drv(fmt, ...) \
	ec_dbg(EC_DBG_DRV, fmt, ##__VA_ARGS__)
#define ec_dbg_stm(fmt, ...) \
	ec_dbg(EC_DBG_STM, fmt, ##__VA_ARGS__)
#define ec_dbg_req(fmt, ...) \
	ec_dbg(EC_DBG_REQ, fmt, ##__VA_ARGS__)
#define ec_dbg_evt(fmt, ...) \
	ec_dbg(EC_DBG_EVT, fmt, ##__VA_ARGS__)
#define ec_dbg_ref(ec, fmt, ...) \
	ec_dbg_raw("%lu: " fmt, ec->reference_count, ## __VA_ARGS__)

/* --------------------------------------------------------------------------
 *                           Device Flags
 * -------------------------------------------------------------------------- */

static bool acpi_ec_started(struct acpi_ec *ec)
{
	return test_bit(EC_FLAGS_STARTED, &ec->flags) &&
	       !test_bit(EC_FLAGS_STOPPED, &ec->flags);
}

static bool acpi_ec_event_enabled(struct acpi_ec *ec)
{
	/*
	 * There is an OSPM early stage logic. During the early stages
	 * (boot/resume), OSPMs shouldn't enable the event handling, only
	 * the EC transactions are allowed to be performed.
	 */
	if (!test_bit(EC_FLAGS_QUERY_ENABLED, &ec->flags))
		return false;
	/*
	 * However, disabling the event handling is experimental for late
	 * stage (suspend), and is controlled by the boot parameter of
	 * "ec_freeze_events":
	 * 1. true:  The EC event handling is disabled before entering
	 *           the noirq stage.
	 * 2. false: The EC event handling is automatically disabled as
	 *           soon as the EC driver is stopped.
	 */
	if (ec_freeze_events)
		return acpi_ec_started(ec);
	else
		return test_bit(EC_FLAGS_STARTED, &ec->flags);
}

static bool acpi_ec_flushed(struct acpi_ec *ec)
{
	return ec->reference_count == 1;
}

/* --------------------------------------------------------------------------
 *                           EC Registers
 * -------------------------------------------------------------------------- */

static inline u8 acpi_ec_read_status(struct acpi_ec *ec)
{
	u8 x = inb(ec->command_addr);

	ec_dbg_raw("EC_SC(R) = 0x%2.2x "
		   "SCI_EVT=%d BURST=%d CMD=%d IBF=%d OBF=%d",
		   x,
		   !!(x & ACPI_EC_FLAG_SCI),
		   !!(x & ACPI_EC_FLAG_BURST),
		   !!(x & ACPI_EC_FLAG_CMD),
		   !!(x & ACPI_EC_FLAG_IBF),
		   !!(x & ACPI_EC_FLAG_OBF));
	return x;
}

static inline u8 acpi_ec_read_data(struct acpi_ec *ec)
{
	u8 x = inb(ec->data_addr);

	ec->timestamp = jiffies;
	ec_dbg_raw("EC_DATA(R) = 0x%2.2x", x);
	return x;
}

static inline void acpi_ec_write_cmd(struct acpi_ec *ec, u8 command)
{
	ec_dbg_raw("EC_SC(W) = 0x%2.2x", command);
	outb(command, ec->command_addr);
	ec->timestamp = jiffies;
}

static inline void acpi_ec_write_data(struct acpi_ec *ec, u8 data)
{
	ec_dbg_raw("EC_DATA(W) = 0x%2.2x", data);
	outb(data, ec->data_addr);
	ec->timestamp = jiffies;
}

#if defined(DEBUG) || defined(CONFIG_DYNAMIC_DEBUG)
static const char *acpi_ec_cmd_string(u8 cmd)
{
	switch (cmd) {
	case 0x80:
		return "RD_EC";
	case 0x81:
		return "WR_EC";
	case 0x82:
		return "BE_EC";
	case 0x83:
		return "BD_EC";
	case 0x84:
		return "QR_EC";
	}
	return "UNKNOWN";
}
#else
#define acpi_ec_cmd_string(cmd)		"UNDEF"
#endif

/* --------------------------------------------------------------------------
 *                           GPE Registers
 * -------------------------------------------------------------------------- */

static inline bool acpi_ec_gpe_status_set(struct acpi_ec *ec)
{
	acpi_event_status gpe_status = 0;

	(void)acpi_get_gpe_status(NULL, ec->gpe, &gpe_status);
	return !!(gpe_status & ACPI_EVENT_FLAG_STATUS_SET);
}

static inline void acpi_ec_enable_gpe(struct acpi_ec *ec, bool open)
{
	if (open)
		acpi_enable_gpe(NULL, ec->gpe);
	else {
		BUG_ON(ec->reference_count < 1);
		acpi_set_gpe(NULL, ec->gpe, ACPI_GPE_ENABLE);
	}
	if (acpi_ec_gpe_status_set(ec)) {
		/*
		 * On some platforms, EN=1 writes cannot trigger GPE. So
		 * software need to manually trigger a pseudo GPE event on
		 * EN=1 writes.
		 */
		ec_dbg_raw("Polling quirk");
		advance_transaction(ec, false);
	}
}

static inline void acpi_ec_disable_gpe(struct acpi_ec *ec, bool close)
{
	if (close)
		acpi_disable_gpe(NULL, ec->gpe);
	else {
		BUG_ON(ec->reference_count < 1);
		acpi_set_gpe(NULL, ec->gpe, ACPI_GPE_DISABLE);
	}
}

/* --------------------------------------------------------------------------
 *                           Transaction Management
 * -------------------------------------------------------------------------- */

static void acpi_ec_submit_request(struct acpi_ec *ec)
{
	ec->reference_count++;
	if (test_bit(EC_FLAGS_EVENT_HANDLER_INSTALLED, &ec->flags) &&
	    ec->gpe >= 0 && ec->reference_count == 1)
		acpi_ec_enable_gpe(ec, true);
}

static void acpi_ec_complete_request(struct acpi_ec *ec)
{
	bool flushed = false;

	ec->reference_count--;
	if (test_bit(EC_FLAGS_EVENT_HANDLER_INSTALLED, &ec->flags) &&
	    ec->gpe >= 0 && ec->reference_count == 0)
		acpi_ec_disable_gpe(ec, true);
	flushed = acpi_ec_flushed(ec);
	if (flushed)
		wake_up(&ec->wait);
}

static void acpi_ec_mask_events(struct acpi_ec *ec)
{
	if (!test_bit(EC_FLAGS_EVENTS_MASKED, &ec->flags)) {
		if (ec->gpe >= 0)
			acpi_ec_disable_gpe(ec, false);
		else
			disable_irq_nosync(ec->irq);

		ec_dbg_drv("Polling enabled");
		set_bit(EC_FLAGS_EVENTS_MASKED, &ec->flags);
	}
}

static void acpi_ec_unmask_events(struct acpi_ec *ec)
{
	if (test_bit(EC_FLAGS_EVENTS_MASKED, &ec->flags)) {
		clear_bit(EC_FLAGS_EVENTS_MASKED, &ec->flags);
		if (ec->gpe >= 0)
			acpi_ec_enable_gpe(ec, false);
		else
			enable_irq(ec->irq);

		ec_dbg_drv("Polling disabled");
	}
}

/*
 * acpi_ec_submit_flushable_request() - Increase the reference count unless
 *                                      the flush operation is not in
 *                                      progress
 * @ec: the EC device
 *
 * This function must be used before taking a new action that should hold
 * the reference count.  If this function returns false, then the action
 * must be discarded or it will prevent the flush operation from being
 * completed.
 */
static bool acpi_ec_submit_flushable_request(struct acpi_ec *ec)
{
	if (!acpi_ec_started(ec))
		return false;
	acpi_ec_submit_request(ec);
	return true;
}

static void acpi_ec_submit_event(struct acpi_ec *ec)
{
	/*
	 * It is safe to mask the events here, because acpi_ec_close_event()
	 * will run at least once after this.
	 */
	acpi_ec_mask_events(ec);
	if (!acpi_ec_event_enabled(ec))
		return;
<<<<<<< HEAD
	if (!test_and_set_bit(EC_FLAGS_QUERY_PENDING, &ec->flags)) {
		ec_dbg_evt("Command(%s) submitted/blocked",
			   acpi_ec_cmd_string(ACPI_EC_COMMAND_QUERY));
		ec->nr_pending_queries++;
		ec->events_in_progress++;
		queue_work(ec_wq, &ec->work);
	}
=======

	if (ec->event_state != EC_EVENT_READY)
		return;

	ec_dbg_evt("Command(%s) submitted/blocked",
		   acpi_ec_cmd_string(ACPI_EC_COMMAND_QUERY));

	ec->event_state = EC_EVENT_IN_PROGRESS;
	/*
	 * If events_to_process is greater than 0 at this point, the while ()
	 * loop in acpi_ec_event_handler() is still running and incrementing
	 * events_to_process will cause it to invoke acpi_ec_submit_query() once
	 * more, so it is not necessary to queue up the event work to start the
	 * same loop again.
	 */
	if (ec->events_to_process++ > 0)
		return;

	ec->events_in_progress++;
	queue_work(ec_wq, &ec->work);
>>>>>>> d60c95ef
}

static void acpi_ec_complete_event(struct acpi_ec *ec)
{
	if (ec->event_state == EC_EVENT_IN_PROGRESS)
		ec->event_state = EC_EVENT_COMPLETE;
}

static void acpi_ec_close_event(struct acpi_ec *ec)
{
	if (ec->event_state != EC_EVENT_READY)
		ec_dbg_evt("Command(%s) unblocked",
			   acpi_ec_cmd_string(ACPI_EC_COMMAND_QUERY));

	ec->event_state = EC_EVENT_READY;
	acpi_ec_unmask_events(ec);
}

static inline void __acpi_ec_enable_event(struct acpi_ec *ec)
{
	if (!test_and_set_bit(EC_FLAGS_QUERY_ENABLED, &ec->flags))
		ec_log_drv("event unblocked");
	/*
	 * Unconditionally invoke this once after enabling the event
	 * handling mechanism to detect the pending events.
	 */
	advance_transaction(ec, false);
}

static inline void __acpi_ec_disable_event(struct acpi_ec *ec)
{
	if (test_and_clear_bit(EC_FLAGS_QUERY_ENABLED, &ec->flags))
		ec_log_drv("event blocked");
}

/*
 * Process _Q events that might have accumulated in the EC.
 * Run with locked ec mutex.
 */
static void acpi_ec_clear(struct acpi_ec *ec)
{
	int i;

	for (i = 0; i < ACPI_EC_CLEAR_MAX; i++) {
		if (acpi_ec_submit_query(ec))
			break;
	}
	if (unlikely(i == ACPI_EC_CLEAR_MAX))
		pr_warn("Warning: Maximum of %d stale EC events cleared\n", i);
	else
		pr_info("%d stale EC events cleared\n", i);
}

static void acpi_ec_enable_event(struct acpi_ec *ec)
{
	unsigned long flags;

	spin_lock_irqsave(&ec->lock, flags);
	if (acpi_ec_started(ec))
		__acpi_ec_enable_event(ec);
	spin_unlock_irqrestore(&ec->lock, flags);

	/* Drain additional events if hardware requires that */
	if (EC_FLAGS_CLEAR_ON_RESUME)
		acpi_ec_clear(ec);
}

#ifdef CONFIG_PM_SLEEP
static void __acpi_ec_flush_work(void)
{
	flush_workqueue(ec_wq); /* flush ec->work */
	flush_workqueue(ec_query_wq); /* flush queries */
}

static void acpi_ec_disable_event(struct acpi_ec *ec)
{
	unsigned long flags;

	spin_lock_irqsave(&ec->lock, flags);
	__acpi_ec_disable_event(ec);
	spin_unlock_irqrestore(&ec->lock, flags);

	/*
	 * When ec_freeze_events is true, we need to flush events in
	 * the proper position before entering the noirq stage.
	 */
	__acpi_ec_flush_work();
}

void acpi_ec_flush_work(void)
{
	/* Without ec_wq there is nothing to flush. */
	if (!ec_wq)
		return;

	__acpi_ec_flush_work();
}
#endif /* CONFIG_PM_SLEEP */

static bool acpi_ec_guard_event(struct acpi_ec *ec)
{
	unsigned long flags;
	bool guarded;

	spin_lock_irqsave(&ec->lock, flags);
	/*
	 * If firmware SCI_EVT clearing timing is "event", we actually
	 * don't know when the SCI_EVT will be cleared by firmware after
	 * evaluating _Qxx, so we need to re-check SCI_EVT after waiting an
	 * acceptable period.
	 *
	 * The guarding period is applicable if the event state is not
	 * EC_EVENT_READY, but otherwise if the current transaction is of the
	 * ACPI_EC_COMMAND_QUERY type, the guarding should have elapsed already
	 * and it should not be applied to let the transaction transition into
	 * the ACPI_EC_COMMAND_POLL state immediately.
	 */
	guarded = ec_event_clearing == ACPI_EC_EVT_TIMING_EVENT &&
		ec->event_state != EC_EVENT_READY &&
		(!ec->curr || ec->curr->command != ACPI_EC_COMMAND_QUERY);
	spin_unlock_irqrestore(&ec->lock, flags);
	return guarded;
}

static int ec_transaction_polled(struct acpi_ec *ec)
{
	unsigned long flags;
	int ret = 0;

	spin_lock_irqsave(&ec->lock, flags);
	if (ec->curr && (ec->curr->flags & ACPI_EC_COMMAND_POLL))
		ret = 1;
	spin_unlock_irqrestore(&ec->lock, flags);
	return ret;
}

static int ec_transaction_completed(struct acpi_ec *ec)
{
	unsigned long flags;
	int ret = 0;

	spin_lock_irqsave(&ec->lock, flags);
	if (ec->curr && (ec->curr->flags & ACPI_EC_COMMAND_COMPLETE))
		ret = 1;
	spin_unlock_irqrestore(&ec->lock, flags);
	return ret;
}

static inline void ec_transaction_transition(struct acpi_ec *ec, unsigned long flag)
{
	ec->curr->flags |= flag;

	if (ec->curr->command != ACPI_EC_COMMAND_QUERY)
		return;

	switch (ec_event_clearing) {
	case ACPI_EC_EVT_TIMING_STATUS:
		if (flag == ACPI_EC_COMMAND_POLL)
			acpi_ec_close_event(ec);

		return;

	case ACPI_EC_EVT_TIMING_QUERY:
		if (flag == ACPI_EC_COMMAND_COMPLETE)
			acpi_ec_close_event(ec);

		return;

	case ACPI_EC_EVT_TIMING_EVENT:
		if (flag == ACPI_EC_COMMAND_COMPLETE)
			acpi_ec_complete_event(ec);
	}
}

static void acpi_ec_spurious_interrupt(struct acpi_ec *ec, struct transaction *t)
{
	if (t->irq_count < ec_storm_threshold)
		++t->irq_count;

	/* Trigger if the threshold is 0 too. */
	if (t->irq_count == ec_storm_threshold)
		acpi_ec_mask_events(ec);
}

static void advance_transaction(struct acpi_ec *ec, bool interrupt)
{
	struct transaction *t = ec->curr;
	bool wakeup = false;
	u8 status;

	ec_dbg_stm("%s (%d)", interrupt ? "IRQ" : "TASK", smp_processor_id());

	/*
	 * Clear GPE_STS upfront to allow subsequent hardware GPE_STS 0->1
	 * changes to always trigger a GPE interrupt.
	 *
	 * GPE STS is a W1C register, which means:
	 *
	 * 1. Software can clear it without worrying about clearing the other
	 *    GPEs' STS bits when the hardware sets them in parallel.
	 *
	 * 2. As long as software can ensure only clearing it when it is set,
	 *    hardware won't set it in parallel.
	 */
	if (ec->gpe >= 0 && acpi_ec_gpe_status_set(ec))
		acpi_clear_gpe(NULL, ec->gpe);

	status = acpi_ec_read_status(ec);

	/*
	 * Another IRQ or a guarded polling mode advancement is detected,
	 * the next QR_EC submission is then allowed.
	 */
	if (!t || !(t->flags & ACPI_EC_COMMAND_POLL)) {
		if (ec_event_clearing == ACPI_EC_EVT_TIMING_EVENT &&
		    ec->event_state == EC_EVENT_COMPLETE)
			acpi_ec_close_event(ec);

		if (!t)
			goto out;
	}

	if (t->flags & ACPI_EC_COMMAND_POLL) {
		if (t->wlen > t->wi) {
			if (!(status & ACPI_EC_FLAG_IBF))
				acpi_ec_write_data(ec, t->wdata[t->wi++]);
			else if (interrupt && !(status & ACPI_EC_FLAG_SCI))
				acpi_ec_spurious_interrupt(ec, t);
		} else if (t->rlen > t->ri) {
			if (status & ACPI_EC_FLAG_OBF) {
				t->rdata[t->ri++] = acpi_ec_read_data(ec);
				if (t->rlen == t->ri) {
					ec_transaction_transition(ec, ACPI_EC_COMMAND_COMPLETE);
					wakeup = true;
					if (t->command == ACPI_EC_COMMAND_QUERY)
						ec_dbg_evt("Command(%s) completed by hardware",
							   acpi_ec_cmd_string(ACPI_EC_COMMAND_QUERY));
				}
			} else if (interrupt && !(status & ACPI_EC_FLAG_SCI)) {
				acpi_ec_spurious_interrupt(ec, t);
			}
		} else if (t->wlen == t->wi && !(status & ACPI_EC_FLAG_IBF)) {
			ec_transaction_transition(ec, ACPI_EC_COMMAND_COMPLETE);
			wakeup = true;
		}
	} else if (!(status & ACPI_EC_FLAG_IBF)) {
		acpi_ec_write_cmd(ec, t->command);
		ec_transaction_transition(ec, ACPI_EC_COMMAND_POLL);
	}

out:
	if (status & ACPI_EC_FLAG_SCI)
		acpi_ec_submit_event(ec);

	if (wakeup && interrupt)
		wake_up(&ec->wait);
}

static void start_transaction(struct acpi_ec *ec)
{
	ec->curr->irq_count = ec->curr->wi = ec->curr->ri = 0;
	ec->curr->flags = 0;
}

static int ec_guard(struct acpi_ec *ec)
{
	unsigned long guard = usecs_to_jiffies(ec->polling_guard);
	unsigned long timeout = ec->timestamp + guard;

	/* Ensure guarding period before polling EC status */
	do {
		if (ec->busy_polling) {
			/* Perform busy polling */
			if (ec_transaction_completed(ec))
				return 0;
			udelay(jiffies_to_usecs(guard));
		} else {
			/*
			 * Perform wait polling
			 * 1. Wait the transaction to be completed by the
			 *    GPE handler after the transaction enters
			 *    ACPI_EC_COMMAND_POLL state.
			 * 2. A special guarding logic is also required
			 *    for event clearing mode "event" before the
			 *    transaction enters ACPI_EC_COMMAND_POLL
			 *    state.
			 */
			if (!ec_transaction_polled(ec) &&
			    !acpi_ec_guard_event(ec))
				break;
			if (wait_event_timeout(ec->wait,
					       ec_transaction_completed(ec),
					       guard))
				return 0;
		}
	} while (time_before(jiffies, timeout));
	return -ETIME;
}

static int ec_poll(struct acpi_ec *ec)
{
	unsigned long flags;
	int repeat = 5; /* number of command restarts */

	while (repeat--) {
		unsigned long delay = jiffies +
			msecs_to_jiffies(ec_delay);
		do {
			if (!ec_guard(ec))
				return 0;
			spin_lock_irqsave(&ec->lock, flags);
			advance_transaction(ec, false);
			spin_unlock_irqrestore(&ec->lock, flags);
		} while (time_before(jiffies, delay));
		pr_debug("controller reset, restart transaction\n");
		spin_lock_irqsave(&ec->lock, flags);
		start_transaction(ec);
		spin_unlock_irqrestore(&ec->lock, flags);
	}
	return -ETIME;
}

static int acpi_ec_transaction_unlocked(struct acpi_ec *ec,
					struct transaction *t)
{
	unsigned long tmp;
	int ret = 0;

	/* start transaction */
	spin_lock_irqsave(&ec->lock, tmp);
	/* Enable GPE for command processing (IBF=0/OBF=1) */
	if (!acpi_ec_submit_flushable_request(ec)) {
		ret = -EINVAL;
		goto unlock;
	}
	ec_dbg_ref(ec, "Increase command");
	/* following two actions should be kept atomic */
	ec->curr = t;
	ec_dbg_req("Command(%s) started", acpi_ec_cmd_string(t->command));
	start_transaction(ec);
	spin_unlock_irqrestore(&ec->lock, tmp);

	ret = ec_poll(ec);

	spin_lock_irqsave(&ec->lock, tmp);
	if (t->irq_count == ec_storm_threshold)
		acpi_ec_unmask_events(ec);
	ec_dbg_req("Command(%s) stopped", acpi_ec_cmd_string(t->command));
	ec->curr = NULL;
	/* Disable GPE for command processing (IBF=0/OBF=1) */
	acpi_ec_complete_request(ec);
	ec_dbg_ref(ec, "Decrease command");
unlock:
	spin_unlock_irqrestore(&ec->lock, tmp);
	return ret;
}

static int acpi_ec_transaction(struct acpi_ec *ec, struct transaction *t)
{
	int status;
	u32 glk;

	if (!ec || (!t) || (t->wlen && !t->wdata) || (t->rlen && !t->rdata))
		return -EINVAL;
	if (t->rdata)
		memset(t->rdata, 0, t->rlen);

	mutex_lock(&ec->mutex);
	if (ec->global_lock) {
		status = acpi_acquire_global_lock(ACPI_EC_UDELAY_GLK, &glk);
		if (ACPI_FAILURE(status)) {
			status = -ENODEV;
			goto unlock;
		}
	}

	status = acpi_ec_transaction_unlocked(ec, t);

	if (ec->global_lock)
		acpi_release_global_lock(glk);
unlock:
	mutex_unlock(&ec->mutex);
	return status;
}

static int acpi_ec_burst_enable(struct acpi_ec *ec)
{
	u8 d;
	struct transaction t = {.command = ACPI_EC_BURST_ENABLE,
				.wdata = NULL, .rdata = &d,
				.wlen = 0, .rlen = 1};

	return acpi_ec_transaction(ec, &t);
}

static int acpi_ec_burst_disable(struct acpi_ec *ec)
{
	struct transaction t = {.command = ACPI_EC_BURST_DISABLE,
				.wdata = NULL, .rdata = NULL,
				.wlen = 0, .rlen = 0};

	return (acpi_ec_read_status(ec) & ACPI_EC_FLAG_BURST) ?
				acpi_ec_transaction(ec, &t) : 0;
}

static int acpi_ec_read(struct acpi_ec *ec, u8 address, u8 *data)
{
	int result;
	u8 d;
	struct transaction t = {.command = ACPI_EC_COMMAND_READ,
				.wdata = &address, .rdata = &d,
				.wlen = 1, .rlen = 1};

	result = acpi_ec_transaction(ec, &t);
	*data = d;
	return result;
}

static int acpi_ec_write(struct acpi_ec *ec, u8 address, u8 data)
{
	u8 wdata[2] = { address, data };
	struct transaction t = {.command = ACPI_EC_COMMAND_WRITE,
				.wdata = wdata, .rdata = NULL,
				.wlen = 2, .rlen = 0};

	return acpi_ec_transaction(ec, &t);
}

int ec_read(u8 addr, u8 *val)
{
	int err;
	u8 temp_data;

	if (!first_ec)
		return -ENODEV;

	err = acpi_ec_read(first_ec, addr, &temp_data);

	if (!err) {
		*val = temp_data;
		return 0;
	}
	return err;
}
EXPORT_SYMBOL(ec_read);

int ec_write(u8 addr, u8 val)
{
	if (!first_ec)
		return -ENODEV;

	return acpi_ec_write(first_ec, addr, val);
}
EXPORT_SYMBOL(ec_write);

int ec_transaction(u8 command,
		   const u8 *wdata, unsigned wdata_len,
		   u8 *rdata, unsigned rdata_len)
{
	struct transaction t = {.command = command,
				.wdata = wdata, .rdata = rdata,
				.wlen = wdata_len, .rlen = rdata_len};

	if (!first_ec)
		return -ENODEV;

	return acpi_ec_transaction(first_ec, &t);
}
EXPORT_SYMBOL(ec_transaction);

/* Get the handle to the EC device */
acpi_handle ec_get_handle(void)
{
	if (!first_ec)
		return NULL;
	return first_ec->handle;
}
EXPORT_SYMBOL(ec_get_handle);

static void acpi_ec_start(struct acpi_ec *ec, bool resuming)
{
	unsigned long flags;

	spin_lock_irqsave(&ec->lock, flags);
	if (!test_and_set_bit(EC_FLAGS_STARTED, &ec->flags)) {
		ec_dbg_drv("Starting EC");
		/* Enable GPE for event processing (SCI_EVT=1) */
		if (!resuming) {
			acpi_ec_submit_request(ec);
			ec_dbg_ref(ec, "Increase driver");
		}
		ec_log_drv("EC started");
	}
	spin_unlock_irqrestore(&ec->lock, flags);
}

static bool acpi_ec_stopped(struct acpi_ec *ec)
{
	unsigned long flags;
	bool flushed;

	spin_lock_irqsave(&ec->lock, flags);
	flushed = acpi_ec_flushed(ec);
	spin_unlock_irqrestore(&ec->lock, flags);
	return flushed;
}

static void acpi_ec_stop(struct acpi_ec *ec, bool suspending)
{
	unsigned long flags;

	spin_lock_irqsave(&ec->lock, flags);
	if (acpi_ec_started(ec)) {
		ec_dbg_drv("Stopping EC");
		set_bit(EC_FLAGS_STOPPED, &ec->flags);
		spin_unlock_irqrestore(&ec->lock, flags);
		wait_event(ec->wait, acpi_ec_stopped(ec));
		spin_lock_irqsave(&ec->lock, flags);
		/* Disable GPE for event processing (SCI_EVT=1) */
		if (!suspending) {
			acpi_ec_complete_request(ec);
			ec_dbg_ref(ec, "Decrease driver");
		} else if (!ec_freeze_events)
			__acpi_ec_disable_event(ec);
		clear_bit(EC_FLAGS_STARTED, &ec->flags);
		clear_bit(EC_FLAGS_STOPPED, &ec->flags);
		ec_log_drv("EC stopped");
	}
	spin_unlock_irqrestore(&ec->lock, flags);
}

static void acpi_ec_enter_noirq(struct acpi_ec *ec)
{
	unsigned long flags;

	spin_lock_irqsave(&ec->lock, flags);
	ec->busy_polling = true;
	ec->polling_guard = 0;
	ec_log_drv("interrupt blocked");
	spin_unlock_irqrestore(&ec->lock, flags);
}

static void acpi_ec_leave_noirq(struct acpi_ec *ec)
{
	unsigned long flags;

	spin_lock_irqsave(&ec->lock, flags);
	ec->busy_polling = ec_busy_polling;
	ec->polling_guard = ec_polling_guard;
	ec_log_drv("interrupt unblocked");
	spin_unlock_irqrestore(&ec->lock, flags);
}

void acpi_ec_block_transactions(void)
{
	struct acpi_ec *ec = first_ec;

	if (!ec)
		return;

	mutex_lock(&ec->mutex);
	/* Prevent transactions from being carried out */
	acpi_ec_stop(ec, true);
	mutex_unlock(&ec->mutex);
}

void acpi_ec_unblock_transactions(void)
{
	/*
	 * Allow transactions to happen again (this function is called from
	 * atomic context during wakeup, so we don't need to acquire the mutex).
	 */
	if (first_ec)
		acpi_ec_start(first_ec, true);
}

/* --------------------------------------------------------------------------
                                Event Management
   -------------------------------------------------------------------------- */
static struct acpi_ec_query_handler *
acpi_ec_get_query_handler_by_value(struct acpi_ec *ec, u8 value)
{
	struct acpi_ec_query_handler *handler;

	mutex_lock(&ec->mutex);
	list_for_each_entry(handler, &ec->list, node) {
		if (value == handler->query_bit) {
			kref_get(&handler->kref);
			mutex_unlock(&ec->mutex);
			return handler;
		}
	}
	mutex_unlock(&ec->mutex);
	return NULL;
}

static void acpi_ec_query_handler_release(struct kref *kref)
{
	struct acpi_ec_query_handler *handler =
		container_of(kref, struct acpi_ec_query_handler, kref);

	kfree(handler);
}

static void acpi_ec_put_query_handler(struct acpi_ec_query_handler *handler)
{
	kref_put(&handler->kref, acpi_ec_query_handler_release);
}

int acpi_ec_add_query_handler(struct acpi_ec *ec, u8 query_bit,
			      acpi_handle handle, acpi_ec_query_func func,
			      void *data)
{
	struct acpi_ec_query_handler *handler =
	    kzalloc(sizeof(struct acpi_ec_query_handler), GFP_KERNEL);

	if (!handler)
		return -ENOMEM;

	handler->query_bit = query_bit;
	handler->handle = handle;
	handler->func = func;
	handler->data = data;
	mutex_lock(&ec->mutex);
	kref_init(&handler->kref);
	list_add(&handler->node, &ec->list);
	mutex_unlock(&ec->mutex);
	return 0;
}
EXPORT_SYMBOL_GPL(acpi_ec_add_query_handler);

static void acpi_ec_remove_query_handlers(struct acpi_ec *ec,
					  bool remove_all, u8 query_bit)
{
	struct acpi_ec_query_handler *handler, *tmp;
	LIST_HEAD(free_list);

	mutex_lock(&ec->mutex);
	list_for_each_entry_safe(handler, tmp, &ec->list, node) {
		if (remove_all || query_bit == handler->query_bit) {
			list_del_init(&handler->node);
			list_add(&handler->node, &free_list);
		}
	}
	mutex_unlock(&ec->mutex);
	list_for_each_entry_safe(handler, tmp, &free_list, node)
		acpi_ec_put_query_handler(handler);
}

void acpi_ec_remove_query_handler(struct acpi_ec *ec, u8 query_bit)
{
	acpi_ec_remove_query_handlers(ec, false, query_bit);
}
EXPORT_SYMBOL_GPL(acpi_ec_remove_query_handler);

<<<<<<< HEAD
=======
static void acpi_ec_event_processor(struct work_struct *work)
{
	struct acpi_ec_query *q = container_of(work, struct acpi_ec_query, work);
	struct acpi_ec_query_handler *handler = q->handler;
	struct acpi_ec *ec = q->ec;

	ec_dbg_evt("Query(0x%02x) started", handler->query_bit);

	if (handler->func)
		handler->func(handler->data);
	else if (handler->handle)
		acpi_evaluate_object(handler->handle, NULL, NULL, NULL);

	ec_dbg_evt("Query(0x%02x) stopped", handler->query_bit);

	spin_lock_irq(&ec->lock);
	ec->queries_in_progress--;
	spin_unlock_irq(&ec->lock);

	acpi_ec_put_query_handler(handler);
	kfree(q);
}

>>>>>>> d60c95ef
static struct acpi_ec_query *acpi_ec_create_query(struct acpi_ec *ec, u8 *pval)
{
	struct acpi_ec_query *q;
	struct transaction *t;

	q = kzalloc(sizeof (struct acpi_ec_query), GFP_KERNEL);
	if (!q)
		return NULL;

	INIT_WORK(&q->work, acpi_ec_event_processor);
	t = &q->transaction;
	t->command = ACPI_EC_COMMAND_QUERY;
	t->rdata = pval;
	t->rlen = 1;
	q->ec = ec;
	return q;
}

<<<<<<< HEAD
static void acpi_ec_delete_query(struct acpi_ec_query *q)
{
	if (q) {
		if (q->handler)
			acpi_ec_put_query_handler(q->handler);
		kfree(q);
	}
}

static void acpi_ec_event_processor(struct work_struct *work)
{
	struct acpi_ec_query *q = container_of(work, struct acpi_ec_query, work);
	struct acpi_ec_query_handler *handler = q->handler;
	struct acpi_ec *ec = q->ec;

	ec_dbg_evt("Query(0x%02x) started", handler->query_bit);

	if (handler->func)
		handler->func(handler->data);
	else if (handler->handle)
		acpi_evaluate_object(handler->handle, NULL, NULL, NULL);

	ec_dbg_evt("Query(0x%02x) stopped", handler->query_bit);

	spin_lock_irq(&ec->lock);
	ec->queries_in_progress--;
	spin_unlock_irq(&ec->lock);

	acpi_ec_delete_query(q);
}

static int acpi_ec_query(struct acpi_ec *ec, u8 *data)
=======
static int acpi_ec_submit_query(struct acpi_ec *ec)
>>>>>>> d60c95ef
{
	struct acpi_ec_query *q;
	u8 value = 0;
	int result;

	q = acpi_ec_create_query(ec, &value);
	if (!q)
		return -ENOMEM;

	/*
	 * Query the EC to find out which _Qxx method we need to evaluate.
	 * Note that successful completion of the query causes the ACPI_EC_SCI
	 * bit to be cleared (and thus clearing the interrupt source).
	 */
	result = acpi_ec_transaction(ec, &q->transaction);
	if (result)
		goto err_exit;

	if (!value) {
		result = -ENODATA;
		goto err_exit;
	}

	q->handler = acpi_ec_get_query_handler_by_value(ec, value);
	if (!q->handler) {
		result = -ENODATA;
		goto err_exit;
	}

	/*
	 * It is reported that _Qxx are evaluated in a parallel way on Windows:
	 * https://bugzilla.kernel.org/show_bug.cgi?id=94411
	 *
	 * Put this log entry before queue_work() to make it appear in the log
	 * before any other messages emitted during workqueue handling.
	 */
	ec_dbg_evt("Query(0x%02x) scheduled", value);
<<<<<<< HEAD

	spin_lock_irq(&ec->lock);

	ec->queries_in_progress++;
	queue_work(ec_query_wq, &q->work);

	spin_unlock_irq(&ec->lock);
=======
>>>>>>> d60c95ef

	spin_lock_irq(&ec->lock);

	ec->queries_in_progress++;
	queue_work(ec_query_wq, &q->work);

	spin_unlock_irq(&ec->lock);

	return 0;

err_exit:
	kfree(q);

	return result;
}

static void acpi_ec_event_handler(struct work_struct *work)
{
	struct acpi_ec *ec = container_of(work, struct acpi_ec, work);

	ec_dbg_evt("Event started");

	spin_lock_irq(&ec->lock);

	while (ec->events_to_process) {
		spin_unlock_irq(&ec->lock);

		acpi_ec_submit_query(ec);

		spin_lock_irq(&ec->lock);

		ec->events_to_process--;
	}

	/*
	 * Before exit, make sure that the it will be possible to queue up the
	 * event handling work again regardless of whether or not the query
	 * queued up above is processed successfully.
	 */
	if (ec_event_clearing == ACPI_EC_EVT_TIMING_EVENT) {
		bool guard_timeout;

		acpi_ec_complete_event(ec);

		ec_dbg_evt("Event stopped");

		spin_unlock_irq(&ec->lock);

		guard_timeout = !!ec_guard(ec);

		spin_lock_irq(&ec->lock);

<<<<<<< HEAD
	acpi_ec_check_event(ec);

	spin_lock_irqsave(&ec->lock, flags);
	ec->events_in_progress--;
	spin_unlock_irqrestore(&ec->lock, flags);
=======
		/* Take care of SCI_EVT unless someone else is doing that. */
		if (guard_timeout && !ec->curr)
			advance_transaction(ec, false);
	} else {
		acpi_ec_close_event(ec);

		ec_dbg_evt("Event stopped");
	}

	ec->events_in_progress--;

	spin_unlock_irq(&ec->lock);
>>>>>>> d60c95ef
}

static void acpi_ec_handle_interrupt(struct acpi_ec *ec)
{
	unsigned long flags;

	spin_lock_irqsave(&ec->lock, flags);
	advance_transaction(ec, true);
	spin_unlock_irqrestore(&ec->lock, flags);
}

static u32 acpi_ec_gpe_handler(acpi_handle gpe_device,
			       u32 gpe_number, void *data)
{
	acpi_ec_handle_interrupt(data);
	return ACPI_INTERRUPT_HANDLED;
}

static irqreturn_t acpi_ec_irq_handler(int irq, void *data)
{
	acpi_ec_handle_interrupt(data);
	return IRQ_HANDLED;
}

/* --------------------------------------------------------------------------
 *                           Address Space Management
 * -------------------------------------------------------------------------- */

static acpi_status
acpi_ec_space_handler(u32 function, acpi_physical_address address,
		      u32 bits, u64 *value64,
		      void *handler_context, void *region_context)
{
	struct acpi_ec *ec = handler_context;
	int result = 0, i, bytes = bits / 8;
	u8 *value = (u8 *)value64;

	if ((address > 0xFF) || !value || !handler_context)
		return AE_BAD_PARAMETER;

	if (function != ACPI_READ && function != ACPI_WRITE)
		return AE_BAD_PARAMETER;

	if (ec->busy_polling || bits > 8)
		acpi_ec_burst_enable(ec);

	for (i = 0; i < bytes; ++i, ++address, ++value)
		result = (function == ACPI_READ) ?
			acpi_ec_read(ec, address, value) :
			acpi_ec_write(ec, address, *value);

	if (ec->busy_polling || bits > 8)
		acpi_ec_burst_disable(ec);

	switch (result) {
	case -EINVAL:
		return AE_BAD_PARAMETER;
	case -ENODEV:
		return AE_NOT_FOUND;
	case -ETIME:
		return AE_TIME;
	default:
		return AE_OK;
	}
}

/* --------------------------------------------------------------------------
 *                             Driver Interface
 * -------------------------------------------------------------------------- */

static acpi_status
ec_parse_io_ports(struct acpi_resource *resource, void *context);

static void acpi_ec_free(struct acpi_ec *ec)
{
	if (first_ec == ec)
		first_ec = NULL;
	if (boot_ec == ec)
		boot_ec = NULL;
	kfree(ec);
}

static struct acpi_ec *acpi_ec_alloc(void)
{
	struct acpi_ec *ec = kzalloc(sizeof(struct acpi_ec), GFP_KERNEL);

	if (!ec)
		return NULL;
	mutex_init(&ec->mutex);
	init_waitqueue_head(&ec->wait);
	INIT_LIST_HEAD(&ec->list);
	spin_lock_init(&ec->lock);
	INIT_WORK(&ec->work, acpi_ec_event_handler);
	ec->timestamp = jiffies;
	ec->busy_polling = true;
	ec->polling_guard = 0;
	ec->gpe = -1;
	ec->irq = -1;
	return ec;
}

static acpi_status
acpi_ec_register_query_methods(acpi_handle handle, u32 level,
			       void *context, void **return_value)
{
	char node_name[5];
	struct acpi_buffer buffer = { sizeof(node_name), node_name };
	struct acpi_ec *ec = context;
	int value = 0;
	acpi_status status;

	status = acpi_get_name(handle, ACPI_SINGLE_NAME, &buffer);

	if (ACPI_SUCCESS(status) && sscanf(node_name, "_Q%x", &value) == 1)
		acpi_ec_add_query_handler(ec, value, handle, NULL, NULL);
	return AE_OK;
}

static acpi_status
ec_parse_device(acpi_handle handle, u32 Level, void *context, void **retval)
{
	acpi_status status;
	unsigned long long tmp = 0;
	struct acpi_ec *ec = context;

	/* clear addr values, ec_parse_io_ports depend on it */
	ec->command_addr = ec->data_addr = 0;

	status = acpi_walk_resources(handle, METHOD_NAME__CRS,
				     ec_parse_io_ports, ec);
	if (ACPI_FAILURE(status))
		return status;
	if (ec->data_addr == 0 || ec->command_addr == 0)
		return AE_OK;

	/* Get GPE bit assignment (EC events). */
	/* TODO: Add support for _GPE returning a package */
	status = acpi_evaluate_integer(handle, "_GPE", NULL, &tmp);
	if (ACPI_SUCCESS(status))
		ec->gpe = tmp;
	/*
	 * Errors are non-fatal, allowing for ACPI Reduced Hardware
	 * platforms which use GpioInt instead of GPE.
	 */

	/* Use the global lock for all EC transactions? */
	tmp = 0;
	acpi_evaluate_integer(handle, "_GLK", NULL, &tmp);
	ec->global_lock = tmp;
	ec->handle = handle;
	return AE_CTRL_TERMINATE;
}

static bool install_gpe_event_handler(struct acpi_ec *ec)
{
	acpi_status status;

	status = acpi_install_gpe_raw_handler(NULL, ec->gpe,
					      ACPI_GPE_EDGE_TRIGGERED,
					      &acpi_ec_gpe_handler, ec);
	if (ACPI_FAILURE(status))
		return false;

	if (test_bit(EC_FLAGS_STARTED, &ec->flags) && ec->reference_count >= 1)
		acpi_ec_enable_gpe(ec, true);

	return true;
}

static bool install_gpio_irq_event_handler(struct acpi_ec *ec)
{
	return request_irq(ec->irq, acpi_ec_irq_handler, IRQF_SHARED,
			   "ACPI EC", ec) >= 0;
}

/**
 * ec_install_handlers - Install service callbacks and register query methods.
 * @ec: Target EC.
 * @device: ACPI device object corresponding to @ec.
 *
 * Install a handler for the EC address space type unless it has been installed
 * already.  If @device is not NULL, also look for EC query methods in the
 * namespace and register them, and install an event (either GPE or GPIO IRQ)
 * handler for the EC, if possible.
 *
 * Return:
 * -ENODEV if the address space handler cannot be installed, which means
 *  "unable to handle transactions",
 * -EPROBE_DEFER if GPIO IRQ acquisition needs to be deferred,
 * or 0 (success) otherwise.
 */
static int ec_install_handlers(struct acpi_ec *ec, struct acpi_device *device)
{
	acpi_status status;

	acpi_ec_start(ec, false);

	if (!test_bit(EC_FLAGS_EC_HANDLER_INSTALLED, &ec->flags)) {
		acpi_ec_enter_noirq(ec);
		status = acpi_install_address_space_handler(ec->handle,
							    ACPI_ADR_SPACE_EC,
							    &acpi_ec_space_handler,
							    NULL, ec);
		if (ACPI_FAILURE(status)) {
			acpi_ec_stop(ec, false);
			return -ENODEV;
		}
		set_bit(EC_FLAGS_EC_HANDLER_INSTALLED, &ec->flags);
	}

	if (!device)
		return 0;

	if (ec->gpe < 0) {
		/* ACPI reduced hardware platforms use a GpioInt from _CRS. */
		int irq = acpi_dev_gpio_irq_get(device, 0);
		/*
		 * Bail out right away for deferred probing or complete the
		 * initialization regardless of any other errors.
		 */
		if (irq == -EPROBE_DEFER)
			return -EPROBE_DEFER;
		else if (irq >= 0)
			ec->irq = irq;
	}

	if (!test_bit(EC_FLAGS_QUERY_METHODS_INSTALLED, &ec->flags)) {
		/* Find and register all query methods */
		acpi_walk_namespace(ACPI_TYPE_METHOD, ec->handle, 1,
				    acpi_ec_register_query_methods,
				    NULL, ec, NULL);
		set_bit(EC_FLAGS_QUERY_METHODS_INSTALLED, &ec->flags);
	}
	if (!test_bit(EC_FLAGS_EVENT_HANDLER_INSTALLED, &ec->flags)) {
		bool ready = false;

		if (ec->gpe >= 0)
			ready = install_gpe_event_handler(ec);
		else if (ec->irq >= 0)
			ready = install_gpio_irq_event_handler(ec);

		if (ready) {
			set_bit(EC_FLAGS_EVENT_HANDLER_INSTALLED, &ec->flags);
			acpi_ec_leave_noirq(ec);
		}
		/*
		 * Failures to install an event handler are not fatal, because
		 * the EC can be polled for events.
		 */
	}
	/* EC is fully operational, allow queries */
	acpi_ec_enable_event(ec);

	return 0;
}

static void ec_remove_handlers(struct acpi_ec *ec)
{
	if (test_bit(EC_FLAGS_EC_HANDLER_INSTALLED, &ec->flags)) {
		if (ACPI_FAILURE(acpi_remove_address_space_handler(ec->handle,
					ACPI_ADR_SPACE_EC, &acpi_ec_space_handler)))
			pr_err("failed to remove space handler\n");
		clear_bit(EC_FLAGS_EC_HANDLER_INSTALLED, &ec->flags);
	}

	/*
	 * Stops handling the EC transactions after removing the operation
	 * region handler. This is required because _REG(DISCONNECT)
	 * invoked during the removal can result in new EC transactions.
	 *
	 * Flushes the EC requests and thus disables the GPE before
	 * removing the GPE handler. This is required by the current ACPICA
	 * GPE core. ACPICA GPE core will automatically disable a GPE when
	 * it is indicated but there is no way to handle it. So the drivers
	 * must disable the GPEs prior to removing the GPE handlers.
	 */
	acpi_ec_stop(ec, false);

	if (test_bit(EC_FLAGS_EVENT_HANDLER_INSTALLED, &ec->flags)) {
		if (ec->gpe >= 0 &&
		    ACPI_FAILURE(acpi_remove_gpe_handler(NULL, ec->gpe,
				 &acpi_ec_gpe_handler)))
			pr_err("failed to remove gpe handler\n");

		if (ec->irq >= 0)
			free_irq(ec->irq, ec);

		clear_bit(EC_FLAGS_EVENT_HANDLER_INSTALLED, &ec->flags);
	}
	if (test_bit(EC_FLAGS_QUERY_METHODS_INSTALLED, &ec->flags)) {
		acpi_ec_remove_query_handlers(ec, true, 0);
		clear_bit(EC_FLAGS_QUERY_METHODS_INSTALLED, &ec->flags);
	}
}

static int acpi_ec_setup(struct acpi_ec *ec, struct acpi_device *device)
{
	int ret;

	ret = ec_install_handlers(ec, device);
	if (ret)
		return ret;

	/* First EC capable of handling transactions */
	if (!first_ec)
		first_ec = ec;

	pr_info("EC_CMD/EC_SC=0x%lx, EC_DATA=0x%lx\n", ec->command_addr,
		ec->data_addr);

	if (test_bit(EC_FLAGS_EVENT_HANDLER_INSTALLED, &ec->flags)) {
		if (ec->gpe >= 0)
			pr_info("GPE=0x%x\n", ec->gpe);
		else
			pr_info("IRQ=%d\n", ec->irq);
	}

	return ret;
}

static int acpi_ec_add(struct acpi_device *device)
{
	struct acpi_ec *ec;
	int ret;

	strcpy(acpi_device_name(device), ACPI_EC_DEVICE_NAME);
	strcpy(acpi_device_class(device), ACPI_EC_CLASS);

	if (boot_ec && (boot_ec->handle == device->handle ||
	    !strcmp(acpi_device_hid(device), ACPI_ECDT_HID))) {
		/* Fast path: this device corresponds to the boot EC. */
		ec = boot_ec;
	} else {
		acpi_status status;

		ec = acpi_ec_alloc();
		if (!ec)
			return -ENOMEM;

		status = ec_parse_device(device->handle, 0, ec, NULL);
		if (status != AE_CTRL_TERMINATE) {
			ret = -EINVAL;
			goto err;
		}

		if (boot_ec && ec->command_addr == boot_ec->command_addr &&
		    ec->data_addr == boot_ec->data_addr) {
			/*
			 * Trust PNP0C09 namespace location rather than ECDT ID.
			 * But trust ECDT GPE rather than _GPE because of ASUS
			 * quirks. So do not change boot_ec->gpe to ec->gpe,
			 * except when the TRUST_DSDT_GPE quirk is set.
			 */
			boot_ec->handle = ec->handle;

			if (EC_FLAGS_TRUST_DSDT_GPE)
				boot_ec->gpe = ec->gpe;

			acpi_handle_debug(ec->handle, "duplicated.\n");
			acpi_ec_free(ec);
			ec = boot_ec;
		}
	}

	ret = acpi_ec_setup(ec, device);
	if (ret)
		goto err;

	if (ec == boot_ec)
		acpi_handle_info(boot_ec->handle,
				 "Boot %s EC initialization complete\n",
				 boot_ec_is_ecdt ? "ECDT" : "DSDT");

	acpi_handle_info(ec->handle,
			 "EC: Used to handle transactions and events\n");

	device->driver_data = ec;

	ret = !!request_region(ec->data_addr, 1, "EC data");
	WARN(!ret, "Could not request EC data io port 0x%lx", ec->data_addr);
	ret = !!request_region(ec->command_addr, 1, "EC cmd");
	WARN(!ret, "Could not request EC cmd io port 0x%lx", ec->command_addr);

	/* Reprobe devices depending on the EC */
	acpi_dev_clear_dependencies(device);

	acpi_handle_debug(ec->handle, "enumerated.\n");
	return 0;

err:
	if (ec != boot_ec)
		acpi_ec_free(ec);

	return ret;
}

static int acpi_ec_remove(struct acpi_device *device)
{
	struct acpi_ec *ec;

	if (!device)
		return -EINVAL;

	ec = acpi_driver_data(device);
	release_region(ec->data_addr, 1);
	release_region(ec->command_addr, 1);
	device->driver_data = NULL;
	if (ec != boot_ec) {
		ec_remove_handlers(ec);
		acpi_ec_free(ec);
	}
	return 0;
}

static acpi_status
ec_parse_io_ports(struct acpi_resource *resource, void *context)
{
	struct acpi_ec *ec = context;

	if (resource->type != ACPI_RESOURCE_TYPE_IO)
		return AE_OK;

	/*
	 * The first address region returned is the data port, and
	 * the second address region returned is the status/command
	 * port.
	 */
	if (ec->data_addr == 0)
		ec->data_addr = resource->data.io.minimum;
	else if (ec->command_addr == 0)
		ec->command_addr = resource->data.io.minimum;
	else
		return AE_CTRL_TERMINATE;

	return AE_OK;
}

static const struct acpi_device_id ec_device_ids[] = {
	{"PNP0C09", 0},
	{ACPI_ECDT_HID, 0},
	{"", 0},
};

/*
 * This function is not Windows-compatible as Windows never enumerates the
 * namespace EC before the main ACPI device enumeration process. It is
 * retained for historical reason and will be deprecated in the future.
 */
void __init acpi_ec_dsdt_probe(void)
{
	struct acpi_ec *ec;
	acpi_status status;
	int ret;

	/*
	 * If a platform has ECDT, there is no need to proceed as the
	 * following probe is not a part of the ACPI device enumeration,
	 * executing _STA is not safe, and thus this probe may risk of
	 * picking up an invalid EC device.
	 */
	if (boot_ec)
		return;

	ec = acpi_ec_alloc();
	if (!ec)
		return;

	/*
	 * At this point, the namespace is initialized, so start to find
	 * the namespace objects.
	 */
	status = acpi_get_devices(ec_device_ids[0].id, ec_parse_device, ec, NULL);
	if (ACPI_FAILURE(status) || !ec->handle) {
		acpi_ec_free(ec);
		return;
	}

	/*
	 * When the DSDT EC is available, always re-configure boot EC to
	 * have _REG evaluated. _REG can only be evaluated after the
	 * namespace initialization.
	 * At this point, the GPE is not fully initialized, so do not to
	 * handle the events.
	 */
	ret = acpi_ec_setup(ec, NULL);
	if (ret) {
		acpi_ec_free(ec);
		return;
	}

	boot_ec = ec;

	acpi_handle_info(ec->handle,
			 "Boot DSDT EC used to handle transactions\n");
}

/*
 * acpi_ec_ecdt_start - Finalize the boot ECDT EC initialization.
 *
 * First, look for an ACPI handle for the boot ECDT EC if acpi_ec_add() has not
 * found a matching object in the namespace.
 *
 * Next, in case the DSDT EC is not functioning, it is still necessary to
 * provide a functional ECDT EC to handle events, so add an extra device object
 * to represent it (see https://bugzilla.kernel.org/show_bug.cgi?id=115021).
 *
 * This is useful on platforms with valid ECDT and invalid DSDT EC settings,
 * like ASUS X550ZE (see https://bugzilla.kernel.org/show_bug.cgi?id=196847).
 */
static void __init acpi_ec_ecdt_start(void)
{
	struct acpi_table_ecdt *ecdt_ptr;
	acpi_handle handle;
	acpi_status status;

	/* Bail out if a matching EC has been found in the namespace. */
	if (!boot_ec || boot_ec->handle != ACPI_ROOT_OBJECT)
		return;

	/* Look up the object pointed to from the ECDT in the namespace. */
	status = acpi_get_table(ACPI_SIG_ECDT, 1,
				(struct acpi_table_header **)&ecdt_ptr);
	if (ACPI_FAILURE(status))
		return;

	status = acpi_get_handle(NULL, ecdt_ptr->id, &handle);
	if (ACPI_SUCCESS(status)) {
		boot_ec->handle = handle;

		/* Add a special ACPI device object to represent the boot EC. */
		acpi_bus_register_early_device(ACPI_BUS_TYPE_ECDT_EC);
	}

	acpi_put_table((struct acpi_table_header *)ecdt_ptr);
}

/*
 * On some hardware it is necessary to clear events accumulated by the EC during
 * sleep. These ECs stop reporting GPEs until they are manually polled, if too
 * many events are accumulated. (e.g. Samsung Series 5/9 notebooks)
 *
 * https://bugzilla.kernel.org/show_bug.cgi?id=44161
 *
 * Ideally, the EC should also be instructed NOT to accumulate events during
 * sleep (which Windows seems to do somehow), but the interface to control this
 * behaviour is not known at this time.
 *
 * Models known to be affected are Samsung 530Uxx/535Uxx/540Uxx/550Pxx/900Xxx,
 * however it is very likely that other Samsung models are affected.
 *
 * On systems which don't accumulate _Q events during sleep, this extra check
 * should be harmless.
 */
static int ec_clear_on_resume(const struct dmi_system_id *id)
{
	pr_debug("Detected system needing EC poll on resume.\n");
	EC_FLAGS_CLEAR_ON_RESUME = 1;
	ec_event_clearing = ACPI_EC_EVT_TIMING_STATUS;
	return 0;
}

/*
 * Some ECDTs contain wrong register addresses.
 * MSI MS-171F
 * https://bugzilla.kernel.org/show_bug.cgi?id=12461
 */
static int ec_correct_ecdt(const struct dmi_system_id *id)
{
	pr_debug("Detected system needing ECDT address correction.\n");
	EC_FLAGS_CORRECT_ECDT = 1;
	return 0;
}

/*
 * Some ECDTs contain wrong GPE setting, but they share the same port addresses
 * with DSDT EC, don't duplicate the DSDT EC with ECDT EC in this case.
 * https://bugzilla.kernel.org/show_bug.cgi?id=209989
 */
static int ec_honor_dsdt_gpe(const struct dmi_system_id *id)
{
	pr_debug("Detected system needing DSDT GPE setting.\n");
	EC_FLAGS_TRUST_DSDT_GPE = 1;
	return 0;
}

static const struct dmi_system_id ec_dmi_table[] __initconst = {
	{
<<<<<<< HEAD
	ec_correct_ecdt, "MSI MS-171F", {
	DMI_MATCH(DMI_SYS_VENDOR, "Micro-Star"),
	DMI_MATCH(DMI_PRODUCT_NAME, "MS-171F"),}, NULL},
	{
	/* https://bugzilla.kernel.org/show_bug.cgi?id=209989 */
	ec_honor_dsdt_gpe, "HP Pavilion Gaming Laptop 15-cx0xxx", {
	DMI_MATCH(DMI_SYS_VENDOR, "HP"),
	DMI_MATCH(DMI_PRODUCT_NAME, "HP Pavilion Gaming Laptop 15-cx0xxx"),}, NULL},
=======
		/*
		 * MSI MS-171F
		 * https://bugzilla.kernel.org/show_bug.cgi?id=12461
		 */
		.callback = ec_correct_ecdt,
		.matches = {
			DMI_MATCH(DMI_SYS_VENDOR, "Micro-Star"),
			DMI_MATCH(DMI_PRODUCT_NAME, "MS-171F"),
		},
	},
	{
		/*
		 * HP Pavilion Gaming Laptop 15-cx0xxx
		 * https://bugzilla.kernel.org/show_bug.cgi?id=209989
		 */
		.callback = ec_honor_dsdt_gpe,
		.matches = {
			DMI_MATCH(DMI_SYS_VENDOR, "HP"),
			DMI_MATCH(DMI_PRODUCT_NAME, "HP Pavilion Gaming Laptop 15-cx0xxx"),
		},
	},
	{
		/*
		 * HP Pavilion Gaming Laptop 15-cx0041ur
		 */
		.callback = ec_honor_dsdt_gpe,
		.matches = {
			DMI_MATCH(DMI_SYS_VENDOR, "HP"),
			DMI_MATCH(DMI_PRODUCT_NAME, "HP 15-cx0041ur"),
		},
	},
>>>>>>> d60c95ef
	{
		/*
		 * Samsung hardware
		 * https://bugzilla.kernel.org/show_bug.cgi?id=44161
		 */
		.callback = ec_clear_on_resume,
		.matches = {
			DMI_MATCH(DMI_SYS_VENDOR, "SAMSUNG ELECTRONICS CO., LTD."),
		},
	},
	{}
};

void __init acpi_ec_ecdt_probe(void)
{
	struct acpi_table_ecdt *ecdt_ptr;
	struct acpi_ec *ec;
	acpi_status status;
	int ret;

	/* Generate a boot ec context. */
	dmi_check_system(ec_dmi_table);
	status = acpi_get_table(ACPI_SIG_ECDT, 1,
				(struct acpi_table_header **)&ecdt_ptr);
	if (ACPI_FAILURE(status))
		return;

	if (!ecdt_ptr->control.address || !ecdt_ptr->data.address) {
		/*
		 * Asus X50GL:
		 * https://bugzilla.kernel.org/show_bug.cgi?id=11880
		 */
		goto out;
	}

	ec = acpi_ec_alloc();
	if (!ec)
		goto out;

	if (EC_FLAGS_CORRECT_ECDT) {
		ec->command_addr = ecdt_ptr->data.address;
		ec->data_addr = ecdt_ptr->control.address;
	} else {
		ec->command_addr = ecdt_ptr->control.address;
		ec->data_addr = ecdt_ptr->data.address;
	}

	/*
	 * Ignore the GPE value on Reduced Hardware platforms.
	 * Some products have this set to an erroneous value.
	 */
	if (!acpi_gbl_reduced_hardware)
		ec->gpe = ecdt_ptr->gpe;

	ec->handle = ACPI_ROOT_OBJECT;

	/*
	 * At this point, the namespace is not initialized, so do not find
	 * the namespace objects, or handle the events.
	 */
	ret = acpi_ec_setup(ec, NULL);
	if (ret) {
		acpi_ec_free(ec);
		goto out;
	}

	boot_ec = ec;
	boot_ec_is_ecdt = true;

	pr_info("Boot ECDT EC used to handle transactions\n");

out:
	acpi_put_table((struct acpi_table_header *)ecdt_ptr);
}

#ifdef CONFIG_PM_SLEEP
static int acpi_ec_suspend(struct device *dev)
{
	struct acpi_ec *ec =
		acpi_driver_data(to_acpi_device(dev));

	if (!pm_suspend_no_platform() && ec_freeze_events)
		acpi_ec_disable_event(ec);
	return 0;
}

static int acpi_ec_suspend_noirq(struct device *dev)
{
	struct acpi_ec *ec = acpi_driver_data(to_acpi_device(dev));

	/*
	 * The SCI handler doesn't run at this point, so the GPE can be
	 * masked at the low level without side effects.
	 */
	if (ec_no_wakeup && test_bit(EC_FLAGS_STARTED, &ec->flags) &&
	    ec->gpe >= 0 && ec->reference_count >= 1)
		acpi_set_gpe(NULL, ec->gpe, ACPI_GPE_DISABLE);

	acpi_ec_enter_noirq(ec);

	return 0;
}

static int acpi_ec_resume_noirq(struct device *dev)
{
	struct acpi_ec *ec = acpi_driver_data(to_acpi_device(dev));

	acpi_ec_leave_noirq(ec);

	if (ec_no_wakeup && test_bit(EC_FLAGS_STARTED, &ec->flags) &&
	    ec->gpe >= 0 && ec->reference_count >= 1)
		acpi_set_gpe(NULL, ec->gpe, ACPI_GPE_ENABLE);

	return 0;
}

static int acpi_ec_resume(struct device *dev)
{
	struct acpi_ec *ec =
		acpi_driver_data(to_acpi_device(dev));

	acpi_ec_enable_event(ec);
	return 0;
}

void acpi_ec_mark_gpe_for_wake(void)
{
	if (first_ec && !ec_no_wakeup)
		acpi_mark_gpe_for_wake(NULL, first_ec->gpe);
}
EXPORT_SYMBOL_GPL(acpi_ec_mark_gpe_for_wake);

void acpi_ec_set_gpe_wake_mask(u8 action)
{
	if (pm_suspend_no_platform() && first_ec && !ec_no_wakeup)
		acpi_set_gpe_wake_mask(NULL, first_ec->gpe, action);
}

static bool acpi_ec_work_in_progress(struct acpi_ec *ec)
{
	return ec->events_in_progress + ec->queries_in_progress > 0;
}

bool acpi_ec_dispatch_gpe(void)
{
<<<<<<< HEAD
	bool work_in_progress;
	u32 ret;
=======
	bool work_in_progress = false;
>>>>>>> d60c95ef

	if (!first_ec)
		return acpi_any_gpe_status_set(U32_MAX);

	/*
	 * Report wakeup if the status bit is set for any enabled GPE other
	 * than the EC one.
	 */
	if (acpi_any_gpe_status_set(first_ec->gpe))
		return true;

	/*
	 * Cancel the SCI wakeup and process all pending events in case there
	 * are any wakeup ones in there.
	 *
	 * Note that if any non-EC GPEs are active at this point, the SCI will
	 * retrigger after the rearming in acpi_s2idle_wake(), so no events
	 * should be missed by canceling the wakeup here.
	 */
	pm_system_cancel_wakeup();

	/*
	 * Dispatch the EC GPE in-band, but do not report wakeup in any case
	 * to allow the caller to process events properly after that.
	 */
	spin_lock_irq(&first_ec->lock);

	if (acpi_ec_gpe_status_set(first_ec)) {
		pm_pr_dbg("ACPI EC GPE status set\n");

		advance_transaction(first_ec, false);
		work_in_progress = acpi_ec_work_in_progress(first_ec);
	}

<<<<<<< HEAD
=======
	spin_unlock_irq(&first_ec->lock);

	if (!work_in_progress)
		return false;

	pm_pr_dbg("ACPI EC GPE dispatched\n");

>>>>>>> d60c95ef
	/* Drain EC work. */
	do {
		acpi_ec_flush_work();

		pm_pr_dbg("ACPI EC work flushed\n");

		spin_lock_irq(&first_ec->lock);

<<<<<<< HEAD
		work_in_progress = first_ec->events_in_progress +
			first_ec->queries_in_progress > 0;
=======
		work_in_progress = acpi_ec_work_in_progress(first_ec);
>>>>>>> d60c95ef

		spin_unlock_irq(&first_ec->lock);
	} while (work_in_progress && !pm_wakeup_pending());

	return false;
}
#endif /* CONFIG_PM_SLEEP */

static const struct dev_pm_ops acpi_ec_pm = {
	SET_NOIRQ_SYSTEM_SLEEP_PM_OPS(acpi_ec_suspend_noirq, acpi_ec_resume_noirq)
	SET_SYSTEM_SLEEP_PM_OPS(acpi_ec_suspend, acpi_ec_resume)
};

static int param_set_event_clearing(const char *val,
				    const struct kernel_param *kp)
{
	int result = 0;

	if (!strncmp(val, "status", sizeof("status") - 1)) {
		ec_event_clearing = ACPI_EC_EVT_TIMING_STATUS;
		pr_info("Assuming SCI_EVT clearing on EC_SC accesses\n");
	} else if (!strncmp(val, "query", sizeof("query") - 1)) {
		ec_event_clearing = ACPI_EC_EVT_TIMING_QUERY;
		pr_info("Assuming SCI_EVT clearing on QR_EC writes\n");
	} else if (!strncmp(val, "event", sizeof("event") - 1)) {
		ec_event_clearing = ACPI_EC_EVT_TIMING_EVENT;
		pr_info("Assuming SCI_EVT clearing on event reads\n");
	} else
		result = -EINVAL;
	return result;
}

static int param_get_event_clearing(char *buffer,
				    const struct kernel_param *kp)
{
	switch (ec_event_clearing) {
	case ACPI_EC_EVT_TIMING_STATUS:
		return sprintf(buffer, "status\n");
	case ACPI_EC_EVT_TIMING_QUERY:
		return sprintf(buffer, "query\n");
	case ACPI_EC_EVT_TIMING_EVENT:
		return sprintf(buffer, "event\n");
	default:
		return sprintf(buffer, "invalid\n");
	}
	return 0;
}

module_param_call(ec_event_clearing, param_set_event_clearing, param_get_event_clearing,
		  NULL, 0644);
MODULE_PARM_DESC(ec_event_clearing, "Assumed SCI_EVT clearing timing");

static struct acpi_driver acpi_ec_driver = {
	.name = "ec",
	.class = ACPI_EC_CLASS,
	.ids = ec_device_ids,
	.ops = {
		.add = acpi_ec_add,
		.remove = acpi_ec_remove,
		},
	.drv.pm = &acpi_ec_pm,
};

static void acpi_ec_destroy_workqueues(void)
{
	if (ec_wq) {
		destroy_workqueue(ec_wq);
		ec_wq = NULL;
	}
	if (ec_query_wq) {
		destroy_workqueue(ec_query_wq);
		ec_query_wq = NULL;
	}
}

static int acpi_ec_init_workqueues(void)
{
	if (!ec_wq)
		ec_wq = alloc_ordered_workqueue("kec", 0);

	if (!ec_query_wq)
		ec_query_wq = alloc_workqueue("kec_query", 0, ec_max_queries);

	if (!ec_wq || !ec_query_wq) {
		acpi_ec_destroy_workqueues();
		return -ENODEV;
	}
	return 0;
}

static const struct dmi_system_id acpi_ec_no_wakeup[] = {
	{
		.matches = {
			DMI_MATCH(DMI_SYS_VENDOR, "LENOVO"),
			DMI_MATCH(DMI_PRODUCT_FAMILY, "Thinkpad X1 Carbon 6th"),
		},
	},
	{
<<<<<<< HEAD
		.ident = "ThinkPad X1 Yoga 3rd",
=======
		.matches = {
			DMI_MATCH(DMI_SYS_VENDOR, "LENOVO"),
			DMI_MATCH(DMI_PRODUCT_FAMILY, "ThinkPad X1 Yoga 3rd"),
		},
	},
	{
>>>>>>> d60c95ef
		.matches = {
			DMI_MATCH(DMI_SYS_VENDOR, "HP"),
			DMI_MATCH(DMI_PRODUCT_FAMILY, "103C_5336AN HP ZHAN 66 Pro"),
		},
	},
	{ },
};

void __init acpi_ec_init(void)
{
	int result;

	result = acpi_ec_init_workqueues();
	if (result)
		return;

	/*
	 * Disable EC wakeup on following systems to prevent periodic
	 * wakeup from EC GPE.
	 */
	if (dmi_check_system(acpi_ec_no_wakeup)) {
		ec_no_wakeup = true;
		pr_debug("Disabling EC wakeup on suspend-to-idle\n");
	}

	/* Driver must be registered after acpi_ec_init_workqueues(). */
	acpi_bus_register_driver(&acpi_ec_driver);

	acpi_ec_ecdt_start();
}

/* EC driver currently not unloadable */
#if 0
static void __exit acpi_ec_exit(void)
{

	acpi_bus_unregister_driver(&acpi_ec_driver);
	acpi_ec_destroy_workqueues();
}
#endif	/* 0 */<|MERGE_RESOLUTION|>--- conflicted
+++ resolved
@@ -449,15 +449,6 @@
 	acpi_ec_mask_events(ec);
 	if (!acpi_ec_event_enabled(ec))
 		return;
-<<<<<<< HEAD
-	if (!test_and_set_bit(EC_FLAGS_QUERY_PENDING, &ec->flags)) {
-		ec_dbg_evt("Command(%s) submitted/blocked",
-			   acpi_ec_cmd_string(ACPI_EC_COMMAND_QUERY));
-		ec->nr_pending_queries++;
-		ec->events_in_progress++;
-		queue_work(ec_wq, &ec->work);
-	}
-=======
 
 	if (ec->event_state != EC_EVENT_READY)
 		return;
@@ -478,7 +469,6 @@
 
 	ec->events_in_progress++;
 	queue_work(ec_wq, &ec->work);
->>>>>>> d60c95ef
 }
 
 static void acpi_ec_complete_event(struct acpi_ec *ec)
@@ -1134,8 +1124,6 @@
 }
 EXPORT_SYMBOL_GPL(acpi_ec_remove_query_handler);
 
-<<<<<<< HEAD
-=======
 static void acpi_ec_event_processor(struct work_struct *work)
 {
 	struct acpi_ec_query *q = container_of(work, struct acpi_ec_query, work);
@@ -1159,7 +1147,6 @@
 	kfree(q);
 }
 
->>>>>>> d60c95ef
 static struct acpi_ec_query *acpi_ec_create_query(struct acpi_ec *ec, u8 *pval)
 {
 	struct acpi_ec_query *q;
@@ -1178,42 +1165,7 @@
 	return q;
 }
 
-<<<<<<< HEAD
-static void acpi_ec_delete_query(struct acpi_ec_query *q)
-{
-	if (q) {
-		if (q->handler)
-			acpi_ec_put_query_handler(q->handler);
-		kfree(q);
-	}
-}
-
-static void acpi_ec_event_processor(struct work_struct *work)
-{
-	struct acpi_ec_query *q = container_of(work, struct acpi_ec_query, work);
-	struct acpi_ec_query_handler *handler = q->handler;
-	struct acpi_ec *ec = q->ec;
-
-	ec_dbg_evt("Query(0x%02x) started", handler->query_bit);
-
-	if (handler->func)
-		handler->func(handler->data);
-	else if (handler->handle)
-		acpi_evaluate_object(handler->handle, NULL, NULL, NULL);
-
-	ec_dbg_evt("Query(0x%02x) stopped", handler->query_bit);
-
-	spin_lock_irq(&ec->lock);
-	ec->queries_in_progress--;
-	spin_unlock_irq(&ec->lock);
-
-	acpi_ec_delete_query(q);
-}
-
-static int acpi_ec_query(struct acpi_ec *ec, u8 *data)
-=======
 static int acpi_ec_submit_query(struct acpi_ec *ec)
->>>>>>> d60c95ef
 {
 	struct acpi_ec_query *q;
 	u8 value = 0;
@@ -1251,16 +1203,6 @@
 	 * before any other messages emitted during workqueue handling.
 	 */
 	ec_dbg_evt("Query(0x%02x) scheduled", value);
-<<<<<<< HEAD
-
-	spin_lock_irq(&ec->lock);
-
-	ec->queries_in_progress++;
-	queue_work(ec_query_wq, &q->work);
-
-	spin_unlock_irq(&ec->lock);
-=======
->>>>>>> d60c95ef
 
 	spin_lock_irq(&ec->lock);
 
@@ -1313,13 +1255,6 @@
 
 		spin_lock_irq(&ec->lock);
 
-<<<<<<< HEAD
-	acpi_ec_check_event(ec);
-
-	spin_lock_irqsave(&ec->lock, flags);
-	ec->events_in_progress--;
-	spin_unlock_irqrestore(&ec->lock, flags);
-=======
 		/* Take care of SCI_EVT unless someone else is doing that. */
 		if (guard_timeout && !ec->curr)
 			advance_transaction(ec, false);
@@ -1332,7 +1267,6 @@
 	ec->events_in_progress--;
 
 	spin_unlock_irq(&ec->lock);
->>>>>>> d60c95ef
 }
 
 static void acpi_ec_handle_interrupt(struct acpi_ec *ec)
@@ -1920,16 +1854,6 @@
 
 static const struct dmi_system_id ec_dmi_table[] __initconst = {
 	{
-<<<<<<< HEAD
-	ec_correct_ecdt, "MSI MS-171F", {
-	DMI_MATCH(DMI_SYS_VENDOR, "Micro-Star"),
-	DMI_MATCH(DMI_PRODUCT_NAME, "MS-171F"),}, NULL},
-	{
-	/* https://bugzilla.kernel.org/show_bug.cgi?id=209989 */
-	ec_honor_dsdt_gpe, "HP Pavilion Gaming Laptop 15-cx0xxx", {
-	DMI_MATCH(DMI_SYS_VENDOR, "HP"),
-	DMI_MATCH(DMI_PRODUCT_NAME, "HP Pavilion Gaming Laptop 15-cx0xxx"),}, NULL},
-=======
 		/*
 		 * MSI MS-171F
 		 * https://bugzilla.kernel.org/show_bug.cgi?id=12461
@@ -1961,7 +1885,6 @@
 			DMI_MATCH(DMI_PRODUCT_NAME, "HP 15-cx0041ur"),
 		},
 	},
->>>>>>> d60c95ef
 	{
 		/*
 		 * Samsung hardware
@@ -2107,12 +2030,7 @@
 
 bool acpi_ec_dispatch_gpe(void)
 {
-<<<<<<< HEAD
-	bool work_in_progress;
-	u32 ret;
-=======
 	bool work_in_progress = false;
->>>>>>> d60c95ef
 
 	if (!first_ec)
 		return acpi_any_gpe_status_set(U32_MAX);
@@ -2147,8 +2065,6 @@
 		work_in_progress = acpi_ec_work_in_progress(first_ec);
 	}
 
-<<<<<<< HEAD
-=======
 	spin_unlock_irq(&first_ec->lock);
 
 	if (!work_in_progress)
@@ -2156,7 +2072,6 @@
 
 	pm_pr_dbg("ACPI EC GPE dispatched\n");
 
->>>>>>> d60c95ef
 	/* Drain EC work. */
 	do {
 		acpi_ec_flush_work();
@@ -2165,12 +2080,7 @@
 
 		spin_lock_irq(&first_ec->lock);
 
-<<<<<<< HEAD
-		work_in_progress = first_ec->events_in_progress +
-			first_ec->queries_in_progress > 0;
-=======
 		work_in_progress = acpi_ec_work_in_progress(first_ec);
->>>>>>> d60c95ef
 
 		spin_unlock_irq(&first_ec->lock);
 	} while (work_in_progress && !pm_wakeup_pending());
@@ -2269,16 +2179,12 @@
 		},
 	},
 	{
-<<<<<<< HEAD
-		.ident = "ThinkPad X1 Yoga 3rd",
-=======
 		.matches = {
 			DMI_MATCH(DMI_SYS_VENDOR, "LENOVO"),
 			DMI_MATCH(DMI_PRODUCT_FAMILY, "ThinkPad X1 Yoga 3rd"),
 		},
 	},
 	{
->>>>>>> d60c95ef
 		.matches = {
 			DMI_MATCH(DMI_SYS_VENDOR, "HP"),
 			DMI_MATCH(DMI_PRODUCT_FAMILY, "103C_5336AN HP ZHAN 66 Pro"),
