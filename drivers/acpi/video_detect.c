/*
 *  Copyright (C) 2015       Red Hat Inc.
 *                           Hans de Goede <hdegoede@redhat.com>
 *  Copyright (C) 2008       SuSE Linux Products GmbH
 *                           Thomas Renninger <trenn@suse.de>
 *
 *  May be copied or modified under the terms of the GNU General Public License
 *
 * video_detect.c:
 * After PCI devices are glued with ACPI devices
 * acpi_get_pci_dev() can be called to identify ACPI graphics
 * devices for which a real graphics card is plugged in
 *
 * Depending on whether ACPI graphics extensions (cmp. ACPI spec Appendix B)
 * are available, video.ko should be used to handle the device.
 *
 * Otherwise vendor specific drivers like thinkpad_acpi, asus-laptop,
 * sony_acpi,... can take care about backlight brightness.
 *
 * Backlight drivers can use acpi_video_get_backlight_type() to determine which
 * driver should handle the backlight. RAW/GPU-driver backlight drivers must
 * use the acpi_video_backlight_use_native() helper for this.
 *
 * If CONFIG_ACPI_VIDEO is neither set as "compiled in" (y) nor as a module (m)
 * this file will not be compiled and acpi_video_get_backlight_type() will
 * always return acpi_backlight_vendor.
 */

#include <linux/export.h>
#include <linux/acpi.h>
#include <linux/apple-gmux.h>
#include <linux/backlight.h>
#include <linux/dmi.h>
#include <linux/module.h>
#include <linux/pci.h>
#include <linux/platform_data/x86/nvidia-wmi-ec-backlight.h>
#include <linux/pnp.h>
#include <linux/types.h>
#include <linux/workqueue.h>
#include <acpi/video.h>

static enum acpi_backlight_type acpi_backlight_cmdline = acpi_backlight_undef;
static enum acpi_backlight_type acpi_backlight_dmi = acpi_backlight_undef;

static void acpi_video_parse_cmdline(void)
{
	if (!strcmp("vendor", acpi_video_backlight_string))
		acpi_backlight_cmdline = acpi_backlight_vendor;
	if (!strcmp("video", acpi_video_backlight_string))
		acpi_backlight_cmdline = acpi_backlight_video;
	if (!strcmp("native", acpi_video_backlight_string))
		acpi_backlight_cmdline = acpi_backlight_native;
	if (!strcmp("nvidia_wmi_ec", acpi_video_backlight_string))
		acpi_backlight_cmdline = acpi_backlight_nvidia_wmi_ec;
	if (!strcmp("apple_gmux", acpi_video_backlight_string))
		acpi_backlight_cmdline = acpi_backlight_apple_gmux;
	if (!strcmp("none", acpi_video_backlight_string))
		acpi_backlight_cmdline = acpi_backlight_none;
}

static acpi_status
find_video(acpi_handle handle, u32 lvl, void *context, void **rv)
{
	struct acpi_device *acpi_dev = acpi_fetch_acpi_dev(handle);
	long *cap = context;
	struct pci_dev *dev;

	static const struct acpi_device_id video_ids[] = {
		{ACPI_VIDEO_HID, 0},
		{"", 0},
	};

	if (acpi_dev && !acpi_match_device_ids(acpi_dev, video_ids)) {
		dev = acpi_get_pci_dev(handle);
		if (!dev)
			return AE_OK;
		pci_dev_put(dev);
		*cap |= acpi_is_video_device(handle);
	}
	return AE_OK;
}

/* This depends on ACPI_WMI which is X86 only */
#ifdef CONFIG_X86
static bool nvidia_wmi_ec_supported(void)
{
	struct wmi_brightness_args args = {
		.mode = WMI_BRIGHTNESS_MODE_GET,
		.val = 0,
		.ret = 0,
	};
	struct acpi_buffer buf = { (acpi_size)sizeof(args), &args };
	acpi_status status;

	status = wmi_evaluate_method(WMI_BRIGHTNESS_GUID, 0,
				     WMI_BRIGHTNESS_METHOD_SOURCE, &buf, &buf);
	if (ACPI_FAILURE(status))
		return false;

	/*
	 * If brightness is handled by the EC then nvidia-wmi-ec-backlight
	 * should be used, else the GPU driver(s) should be used.
	 */
	return args.ret == WMI_BRIGHTNESS_SOURCE_EC;
}
#else
static bool nvidia_wmi_ec_supported(void)
{
	return false;
}
#endif

/* Force to use vendor driver when the ACPI device is known to be
 * buggy */
static int video_detect_force_vendor(const struct dmi_system_id *d)
{
	acpi_backlight_dmi = acpi_backlight_vendor;
	return 0;
}

static int video_detect_force_video(const struct dmi_system_id *d)
{
	acpi_backlight_dmi = acpi_backlight_video;
	return 0;
}

static int video_detect_force_native(const struct dmi_system_id *d)
{
	acpi_backlight_dmi = acpi_backlight_native;
	return 0;
}

static int video_detect_force_none(const struct dmi_system_id *d)
{
	acpi_backlight_dmi = acpi_backlight_none;
	return 0;
}

static const struct dmi_system_id video_detect_dmi_table[] = {
	/*
	 * Models which should use the vendor backlight interface,
	 * because of broken ACPI video backlight control.
	 */
	{
	 /* https://bugzilla.redhat.com/show_bug.cgi?id=1128309 */
	 .callback = video_detect_force_vendor,
	 /* Acer KAV80 */
	 .matches = {
		DMI_MATCH(DMI_SYS_VENDOR, "Acer"),
		DMI_MATCH(DMI_PRODUCT_NAME, "KAV80"),
		},
	},
	{
	 .callback = video_detect_force_vendor,
	 /* Asus UL30VT */
	 .matches = {
		DMI_MATCH(DMI_SYS_VENDOR, "ASUSTeK Computer Inc."),
		DMI_MATCH(DMI_PRODUCT_NAME, "UL30VT"),
		},
	},
	{
	 .callback = video_detect_force_vendor,
	 /* Asus UL30A */
	 .matches = {
		DMI_MATCH(DMI_SYS_VENDOR, "ASUSTeK Computer Inc."),
		DMI_MATCH(DMI_PRODUCT_NAME, "UL30A"),
		},
	},
	{
	 .callback = video_detect_force_vendor,
	 /* Asus X55U */
	 .matches = {
		DMI_MATCH(DMI_SYS_VENDOR, "ASUSTeK COMPUTER INC."),
		DMI_MATCH(DMI_PRODUCT_NAME, "X55U"),
		},
	},
	{
	 .callback = video_detect_force_vendor,
	 /* Asus X101CH */
	 .matches = {
		DMI_MATCH(DMI_SYS_VENDOR, "ASUSTeK COMPUTER INC."),
		DMI_MATCH(DMI_PRODUCT_NAME, "X101CH"),
		},
	},
	{
	 .callback = video_detect_force_vendor,
	 /* Asus X401U */
	 .matches = {
		DMI_MATCH(DMI_SYS_VENDOR, "ASUSTeK COMPUTER INC."),
		DMI_MATCH(DMI_PRODUCT_NAME, "X401U"),
		},
	},
	{
	 .callback = video_detect_force_vendor,
	 /* Asus X501U */
	 .matches = {
		DMI_MATCH(DMI_SYS_VENDOR, "ASUSTeK COMPUTER INC."),
		DMI_MATCH(DMI_PRODUCT_NAME, "X501U"),
		},
	},
	{
	 .callback = video_detect_force_vendor,
	 /* Asus 1015CX */
	 .matches = {
		DMI_MATCH(DMI_SYS_VENDOR, "ASUSTeK COMPUTER INC."),
		DMI_MATCH(DMI_PRODUCT_NAME, "1015CX"),
		},
	},
	{
	 .callback = video_detect_force_vendor,
	 /* Samsung N150/N210/N220 */
	 .matches = {
		DMI_MATCH(DMI_SYS_VENDOR, "SAMSUNG ELECTRONICS CO., LTD."),
		DMI_MATCH(DMI_PRODUCT_NAME, "N150/N210/N220"),
		DMI_MATCH(DMI_BOARD_NAME, "N150/N210/N220"),
		},
	},
	{
	 .callback = video_detect_force_vendor,
	 /* Samsung NF110/NF210/NF310 */
	 .matches = {
		DMI_MATCH(DMI_SYS_VENDOR, "SAMSUNG ELECTRONICS CO., LTD."),
		DMI_MATCH(DMI_PRODUCT_NAME, "NF110/NF210/NF310"),
		DMI_MATCH(DMI_BOARD_NAME, "NF110/NF210/NF310"),
		},
	},
	{
	 .callback = video_detect_force_vendor,
	 /* Samsung NC210 */
	 .matches = {
		DMI_MATCH(DMI_SYS_VENDOR, "SAMSUNG ELECTRONICS CO., LTD."),
		DMI_MATCH(DMI_PRODUCT_NAME, "NC210/NC110"),
		DMI_MATCH(DMI_BOARD_NAME, "NC210/NC110"),
		},
	},
	{
	 .callback = video_detect_force_vendor,
	 /* Xiaomi Mi Pad 2 */
	 .matches = {
			DMI_MATCH(DMI_SYS_VENDOR, "Xiaomi Inc"),
			DMI_MATCH(DMI_PRODUCT_NAME, "Mipad2"),
		},
	},

	/*
	 * Models which should use the vendor backlight interface,
	 * because of broken native backlight control.
	 */
	{
	 .callback = video_detect_force_vendor,
	 /* Sony Vaio PCG-FRV35 */
	 .matches = {
		DMI_MATCH(DMI_SYS_VENDOR, "Sony Corporation"),
		DMI_MATCH(DMI_PRODUCT_NAME, "PCG-FRV35"),
		},
	},

	/*
	 * Toshiba models with Transflective display, these need to use
	 * the toshiba_acpi vendor driver for proper Transflective handling.
	 */
	{
	 .callback = video_detect_force_vendor,
	 .matches = {
		DMI_MATCH(DMI_SYS_VENDOR, "TOSHIBA"),
		DMI_MATCH(DMI_PRODUCT_NAME, "PORTEGE R500"),
		},
	},
	{
	 .callback = video_detect_force_vendor,
	 .matches = {
		DMI_MATCH(DMI_SYS_VENDOR, "TOSHIBA"),
		DMI_MATCH(DMI_PRODUCT_NAME, "PORTEGE R600"),
		},
	},

	/*
	 * These models have a working acpi_video backlight control, and using
	 * native backlight causes a regression where backlight does not work
	 * when userspace is not handling brightness key events. Disable
	 * native_backlight on these to fix this:
	 * https://bugzilla.kernel.org/show_bug.cgi?id=81691
	 */
	{
	 .callback = video_detect_force_video,
	 /* ThinkPad T420 */
	 .matches = {
		DMI_MATCH(DMI_SYS_VENDOR, "LENOVO"),
		DMI_MATCH(DMI_PRODUCT_VERSION, "ThinkPad T420"),
		},
	},
	{
	 .callback = video_detect_force_video,
	 /* ThinkPad T520 */
	 .matches = {
		DMI_MATCH(DMI_SYS_VENDOR, "LENOVO"),
		DMI_MATCH(DMI_PRODUCT_VERSION, "ThinkPad T520"),
		},
	},
	{
	 .callback = video_detect_force_video,
	 /* ThinkPad X201s */
	 .matches = {
		DMI_MATCH(DMI_SYS_VENDOR, "LENOVO"),
		DMI_MATCH(DMI_PRODUCT_VERSION, "ThinkPad X201s"),
		},
	},
	{
	 .callback = video_detect_force_video,
	 /* ThinkPad X201T */
	 .matches = {
		DMI_MATCH(DMI_SYS_VENDOR, "LENOVO"),
		DMI_MATCH(DMI_PRODUCT_VERSION, "ThinkPad X201T"),
		},
	},

	/* The native backlight controls do not work on some older machines */
	{
	 /* https://bugs.freedesktop.org/show_bug.cgi?id=81515 */
	 .callback = video_detect_force_video,
	 /* HP ENVY 15 Notebook */
	 .matches = {
		DMI_MATCH(DMI_SYS_VENDOR, "Hewlett-Packard"),
		DMI_MATCH(DMI_PRODUCT_NAME, "HP ENVY 15 Notebook PC"),
		},
	},
	{
	 .callback = video_detect_force_video,
	 /* SAMSUNG 870Z5E/880Z5E/680Z5E */
	 .matches = {
		DMI_MATCH(DMI_SYS_VENDOR, "SAMSUNG ELECTRONICS CO., LTD."),
		DMI_MATCH(DMI_PRODUCT_NAME, "870Z5E/880Z5E/680Z5E"),
		},
	},
	{
	 .callback = video_detect_force_video,
	 /* SAMSUNG 370R4E/370R4V/370R5E/3570RE/370R5V */
	 .matches = {
		DMI_MATCH(DMI_SYS_VENDOR, "SAMSUNG ELECTRONICS CO., LTD."),
		DMI_MATCH(DMI_PRODUCT_NAME,
			  "370R4E/370R4V/370R5E/3570RE/370R5V"),
		},
	},
	{
	 /* https://bugzilla.redhat.com/show_bug.cgi?id=1186097 */
	 .callback = video_detect_force_video,
	 /* SAMSUNG 3570R/370R/470R/450R/510R/4450RV */
	 .matches = {
		DMI_MATCH(DMI_SYS_VENDOR, "SAMSUNG ELECTRONICS CO., LTD."),
		DMI_MATCH(DMI_PRODUCT_NAME,
			  "3570R/370R/470R/450R/510R/4450RV"),
		},
	},
	{
	 /* https://bugzilla.redhat.com/show_bug.cgi?id=1557060 */
	 .callback = video_detect_force_video,
	 /* SAMSUNG 670Z5E */
	 .matches = {
		DMI_MATCH(DMI_SYS_VENDOR, "SAMSUNG ELECTRONICS CO., LTD."),
		DMI_MATCH(DMI_PRODUCT_NAME, "670Z5E"),
		},
	},
	{
	 /* https://bugzilla.redhat.com/show_bug.cgi?id=1094948 */
	 .callback = video_detect_force_video,
	 /* SAMSUNG 730U3E/740U3E */
	 .matches = {
		DMI_MATCH(DMI_SYS_VENDOR, "SAMSUNG ELECTRONICS CO., LTD."),
		DMI_MATCH(DMI_PRODUCT_NAME, "730U3E/740U3E"),
		},
	},
	{
	 /* https://bugs.freedesktop.org/show_bug.cgi?id=87286 */
	 .callback = video_detect_force_video,
	 /* SAMSUNG 900X3C/900X3D/900X3E/900X4C/900X4D */
	 .matches = {
		DMI_MATCH(DMI_SYS_VENDOR, "SAMSUNG ELECTRONICS CO., LTD."),
		DMI_MATCH(DMI_PRODUCT_NAME,
			  "900X3C/900X3D/900X3E/900X4C/900X4D"),
		},
	},
	{
	 /* https://bugzilla.redhat.com/show_bug.cgi?id=1272633 */
	 .callback = video_detect_force_video,
	 /* Dell XPS14 L421X */
	 .matches = {
		DMI_MATCH(DMI_SYS_VENDOR, "Dell Inc."),
		DMI_MATCH(DMI_PRODUCT_NAME, "XPS L421X"),
		},
	},
	{
	 /* https://bugzilla.redhat.com/show_bug.cgi?id=1163574 */
	 .callback = video_detect_force_video,
	 /* Dell XPS15 L521X */
	 .matches = {
		DMI_MATCH(DMI_SYS_VENDOR, "Dell Inc."),
		DMI_MATCH(DMI_PRODUCT_NAME, "XPS L521X"),
		},
	},
	{
	 /* https://bugzilla.kernel.org/show_bug.cgi?id=108971 */
	 .callback = video_detect_force_video,
	 /* SAMSUNG 530U4E/540U4E */
	 .matches = {
		DMI_MATCH(DMI_SYS_VENDOR, "SAMSUNG ELECTRONICS CO., LTD."),
		DMI_MATCH(DMI_PRODUCT_NAME, "530U4E/540U4E"),
		},
	},
	/* https://bugs.launchpad.net/bugs/1894667 */
	{
	 .callback = video_detect_force_video,
	 /* HP 635 Notebook */
	 .matches = {
		DMI_MATCH(DMI_SYS_VENDOR, "Hewlett-Packard"),
		DMI_MATCH(DMI_PRODUCT_NAME, "HP 635 Notebook PC"),
		},
	},

	/* Non win8 machines which need native backlight nevertheless */
	{
	 /* https://bugzilla.redhat.com/show_bug.cgi?id=1201530 */
	 .callback = video_detect_force_native,
	 /* Lenovo Ideapad S405 */
	 .matches = {
		DMI_MATCH(DMI_SYS_VENDOR, "LENOVO"),
		DMI_MATCH(DMI_BOARD_NAME, "Lenovo IdeaPad S405"),
		},
	},
	{
	 /* https://bugzilla.redhat.com/show_bug.cgi?id=1187004 */
	 .callback = video_detect_force_native,
	 /* Lenovo Ideapad Z570 */
	 .matches = {
		DMI_MATCH(DMI_SYS_VENDOR, "LENOVO"),
		DMI_MATCH(DMI_PRODUCT_NAME, "102434U"),
		},
	},
	{
	 .callback = video_detect_force_native,
	 /* Lenovo E41-25 */
	 .matches = {
		DMI_MATCH(DMI_SYS_VENDOR, "LENOVO"),
		DMI_MATCH(DMI_PRODUCT_NAME, "81FS"),
		},
	},
	{
	 .callback = video_detect_force_native,
	 /* Lenovo E41-45 */
	 .matches = {
		DMI_MATCH(DMI_SYS_VENDOR, "LENOVO"),
		DMI_MATCH(DMI_PRODUCT_NAME, "82BK"),
		},
	},
	{
	 /* https://bugzilla.redhat.com/show_bug.cgi?id=1217249 */
	 .callback = video_detect_force_native,
	 /* Apple MacBook Pro 12,1 */
	 .matches = {
		DMI_MATCH(DMI_SYS_VENDOR, "Apple Inc."),
		DMI_MATCH(DMI_PRODUCT_NAME, "MacBookPro12,1"),
		},
	},
	{
	 .callback = video_detect_force_native,
	 /* Dell Inspiron N4010 */
	 .matches = {
		DMI_MATCH(DMI_SYS_VENDOR, "Dell Inc."),
		DMI_MATCH(DMI_PRODUCT_NAME, "Inspiron N4010"),
		},
	},
	{
	 .callback = video_detect_force_native,
	 /* Dell Vostro V131 */
	 .matches = {
		DMI_MATCH(DMI_SYS_VENDOR, "Dell Inc."),
		DMI_MATCH(DMI_PRODUCT_NAME, "Vostro V131"),
		},
	},
	{
	 /* https://bugzilla.redhat.com/show_bug.cgi?id=1123661 */
	 .callback = video_detect_force_native,
	 /* Dell XPS 17 L702X */
	 .matches = {
		DMI_MATCH(DMI_SYS_VENDOR, "Dell Inc."),
		DMI_MATCH(DMI_PRODUCT_NAME, "Dell System XPS L702X"),
		},
	},
	{
	 .callback = video_detect_force_native,
	 /* Dell Precision 7510 */
	 .matches = {
		DMI_MATCH(DMI_SYS_VENDOR, "Dell Inc."),
		DMI_MATCH(DMI_PRODUCT_NAME, "Precision 7510"),
		},
	},
	{
	 .callback = video_detect_force_native,
	 /* Acer Aspire 4810T */
	 .matches = {
		DMI_MATCH(DMI_SYS_VENDOR, "Acer"),
		DMI_MATCH(DMI_PRODUCT_NAME, "Aspire 4810T"),
		},
	},
	{
	 .callback = video_detect_force_native,
	 /* Acer Aspire 5738z */
	 .matches = {
		DMI_MATCH(DMI_SYS_VENDOR, "Acer"),
		DMI_MATCH(DMI_PRODUCT_NAME, "Aspire 5738"),
		DMI_MATCH(DMI_BOARD_NAME, "JV50"),
		},
	},
	{
	 /* https://bugzilla.redhat.com/show_bug.cgi?id=1012674 */
	 .callback = video_detect_force_native,
	 /* Acer Aspire 5741 */
	 .matches = {
		DMI_MATCH(DMI_BOARD_VENDOR, "Acer"),
		DMI_MATCH(DMI_PRODUCT_NAME, "Aspire 5741"),
		},
	},
	{
	 /* https://bugzilla.kernel.org/show_bug.cgi?id=42993 */
	 .callback = video_detect_force_native,
	 /* Acer Aspire 5750 */
	 .matches = {
		DMI_MATCH(DMI_BOARD_VENDOR, "Acer"),
		DMI_MATCH(DMI_PRODUCT_NAME, "Aspire 5750"),
		},
	},
	{
	 /* https://bugzilla.kernel.org/show_bug.cgi?id=42833 */
	 .callback = video_detect_force_native,
	 /* Acer Extensa 5235 */
	 .matches = {
		DMI_MATCH(DMI_BOARD_VENDOR, "Acer"),
		DMI_MATCH(DMI_PRODUCT_NAME, "Extensa 5235"),
		},
	},
	{
	 .callback = video_detect_force_native,
	 /* Acer TravelMate 4750 */
	 .matches = {
		DMI_MATCH(DMI_BOARD_VENDOR, "Acer"),
		DMI_MATCH(DMI_PRODUCT_NAME, "TravelMate 4750"),
		},
	},
	{
	 /* https://bugzilla.kernel.org/show_bug.cgi?id=207835 */
	 .callback = video_detect_force_native,
	 /* Acer TravelMate 5735Z */
	 .matches = {
		DMI_MATCH(DMI_SYS_VENDOR, "Acer"),
		DMI_MATCH(DMI_PRODUCT_NAME, "TravelMate 5735Z"),
		DMI_MATCH(DMI_BOARD_NAME, "BA51_MV"),
		},
	},
	{
	 /* https://bugzilla.kernel.org/show_bug.cgi?id=36322 */
	 .callback = video_detect_force_native,
	 /* Acer TravelMate 5760 */
	 .matches = {
		DMI_MATCH(DMI_BOARD_VENDOR, "Acer"),
		DMI_MATCH(DMI_PRODUCT_NAME, "TravelMate 5760"),
		},
	},
	{
	 .callback = video_detect_force_native,
	 /* ASUSTeK COMPUTER INC. GA401 */
	 .matches = {
		DMI_MATCH(DMI_SYS_VENDOR, "ASUSTeK COMPUTER INC."),
		DMI_MATCH(DMI_PRODUCT_NAME, "GA401"),
		},
	},
	{
	 .callback = video_detect_force_native,
	 /* ASUSTeK COMPUTER INC. GA502 */
	 .matches = {
		DMI_MATCH(DMI_SYS_VENDOR, "ASUSTeK COMPUTER INC."),
		DMI_MATCH(DMI_PRODUCT_NAME, "GA502"),
		},
	},
	{
	 .callback = video_detect_force_native,
	 /* ASUSTeK COMPUTER INC. GA503 */
	 .matches = {
		DMI_MATCH(DMI_SYS_VENDOR, "ASUSTeK COMPUTER INC."),
		DMI_MATCH(DMI_PRODUCT_NAME, "GA503"),
		},
	},
<<<<<<< HEAD
	/*
	 * Clevo NL5xRU and NL5xNU/TUXEDO Aura 15 Gen1 and Gen2 have both a
	 * working native and video interface. However the default detection
	 * mechanism first registers the video interface before unregistering
	 * it again and switching to the native interface during boot. This
	 * results in a dangling SBIOS request for backlight change for some
	 * reason, causing the backlight to switch to ~2% once per boot on the
	 * first power cord connect or disconnect event. Setting the native
	 * interface explicitly circumvents this buggy behaviour, by avoiding
	 * the unregistering process.
	 */
	{
	.callback = video_detect_force_native,
	.ident = "Clevo NL5xRU",
	.matches = {
		DMI_MATCH(DMI_BOARD_NAME, "NL5xRU"),
		},
	},
	{
	.callback = video_detect_force_native,
	.ident = "Clevo NL5xRU",
	.matches = {
		DMI_MATCH(DMI_SYS_VENDOR, "TUXEDO"),
		DMI_MATCH(DMI_BOARD_NAME, "AURA1501"),
		},
	},
	{
	.callback = video_detect_force_native,
	.ident = "Clevo NL5xRU",
	.matches = {
		DMI_MATCH(DMI_SYS_VENDOR, "TUXEDO"),
		DMI_MATCH(DMI_BOARD_NAME, "EDUBOOK1502"),
		},
	},
	{
	.callback = video_detect_force_native,
	.ident = "Clevo NL5xNU",
	.matches = {
		DMI_MATCH(DMI_BOARD_NAME, "NL5xNU"),
		},
	},
	/*
	 * The TongFang PF5PU1G, PF4NU1F, PF5NU1G, and PF5LUXG/TUXEDO BA15 Gen10,
	 * Pulse 14/15 Gen1, and Pulse 15 Gen2 have the same problem as the Clevo
	 * NL5xRU and NL5xNU/TUXEDO Aura 15 Gen1 and Gen2. See the description
	 * above.
	 */
	{
	.callback = video_detect_force_native,
	.ident = "TongFang PF5PU1G",
	.matches = {
		DMI_MATCH(DMI_BOARD_NAME, "PF5PU1G"),
		},
	},
	{
	.callback = video_detect_force_native,
	.ident = "TongFang PF4NU1F",
	.matches = {
		DMI_MATCH(DMI_BOARD_NAME, "PF4NU1F"),
		},
	},
	{
	.callback = video_detect_force_native,
	.ident = "TongFang PF4NU1F",
	.matches = {
		DMI_MATCH(DMI_SYS_VENDOR, "TUXEDO"),
		DMI_MATCH(DMI_BOARD_NAME, "PULSE1401"),
		},
	},
	{
	.callback = video_detect_force_native,
	.ident = "TongFang PF5NU1G",
	.matches = {
		DMI_MATCH(DMI_BOARD_NAME, "PF5NU1G"),
		},
	},
	{
	.callback = video_detect_force_native,
	.ident = "TongFang PF5NU1G",
	.matches = {
		DMI_MATCH(DMI_SYS_VENDOR, "TUXEDO"),
		DMI_MATCH(DMI_BOARD_NAME, "PULSE1501"),
		},
	},
	{
	.callback = video_detect_force_native,
	.ident = "TongFang PF5LUXG",
	.matches = {
		DMI_MATCH(DMI_BOARD_NAME, "PF5LUXG"),
		},
	},
	/*
	 * More Tongfang devices with the same issue as the Clevo NL5xRU and
	 * NL5xNU/TUXEDO Aura 15 Gen1 and Gen2. See the description above.
	 */
	{
	.callback = video_detect_force_native,
	.ident = "TongFang GKxNRxx",
	.matches = {
		DMI_MATCH(DMI_BOARD_NAME, "GKxNRxx"),
		},
	},
	{
	.callback = video_detect_force_native,
	.ident = "TongFang GKxNRxx",
	.matches = {
		DMI_MATCH(DMI_SYS_VENDOR, "TUXEDO"),
		DMI_MATCH(DMI_BOARD_NAME, "POLARIS1501A1650TI"),
		},
	},
	{
	.callback = video_detect_force_native,
	.ident = "TongFang GKxNRxx",
	.matches = {
		DMI_MATCH(DMI_SYS_VENDOR, "TUXEDO"),
		DMI_MATCH(DMI_BOARD_NAME, "POLARIS1501A2060"),
		},
	},
	{
	.callback = video_detect_force_native,
	.ident = "TongFang GKxNRxx",
	.matches = {
		DMI_MATCH(DMI_SYS_VENDOR, "TUXEDO"),
		DMI_MATCH(DMI_BOARD_NAME, "POLARIS1701A1650TI"),
		},
	},
	{
	.callback = video_detect_force_native,
	.ident = "TongFang GKxNRxx",
	.matches = {
		DMI_MATCH(DMI_SYS_VENDOR, "TUXEDO"),
		DMI_MATCH(DMI_BOARD_NAME, "POLARIS1701A2060"),
		},
	},
	{
	.callback = video_detect_force_native,
	.ident = "TongFang GMxNGxx",
	.matches = {
		DMI_MATCH(DMI_BOARD_NAME, "GMxNGxx"),
		},
	},
	{
	.callback = video_detect_force_native,
	.ident = "TongFang GMxZGxx",
	.matches = {
		DMI_MATCH(DMI_BOARD_NAME, "GMxZGxx"),
		},
	},
	{
	.callback = video_detect_force_native,
	.ident = "TongFang GMxRGxx",
	.matches = {
		DMI_MATCH(DMI_BOARD_NAME, "GMxRGxx"),
		},
	},
=======
	{
	 .callback = video_detect_force_native,
	 /* Asus U46E */
	 .matches = {
		DMI_MATCH(DMI_SYS_VENDOR, "ASUSTeK Computer Inc."),
		DMI_MATCH(DMI_PRODUCT_NAME, "U46E"),
		},
	},
	{
	 .callback = video_detect_force_native,
	 /* Asus UX303UB */
	 .matches = {
		DMI_MATCH(DMI_SYS_VENDOR, "ASUSTeK COMPUTER INC."),
		DMI_MATCH(DMI_PRODUCT_NAME, "UX303UB"),
		},
	},
	{
	 .callback = video_detect_force_native,
	 /* HP EliteBook 8460p */
	 .matches = {
		DMI_MATCH(DMI_SYS_VENDOR, "Hewlett-Packard"),
		DMI_MATCH(DMI_PRODUCT_NAME, "HP EliteBook 8460p"),
		},
	},
	{
	 .callback = video_detect_force_native,
	 /* HP Pavilion g6-1d80nr / B4U19UA */
	 .matches = {
		DMI_MATCH(DMI_SYS_VENDOR, "Hewlett-Packard"),
		DMI_MATCH(DMI_PRODUCT_NAME, "HP Pavilion g6 Notebook PC"),
		DMI_MATCH(DMI_PRODUCT_SKU, "B4U19UA"),
		},
	},
	{
	 .callback = video_detect_force_native,
	 /* Samsung N150P */
	 .matches = {
		DMI_MATCH(DMI_SYS_VENDOR, "SAMSUNG ELECTRONICS CO., LTD."),
		DMI_MATCH(DMI_PRODUCT_NAME, "N150P"),
		DMI_MATCH(DMI_BOARD_NAME, "N150P"),
		},
	},
	{
	 .callback = video_detect_force_native,
	 /* Samsung N145P/N250P/N260P */
	 .matches = {
		DMI_MATCH(DMI_SYS_VENDOR, "SAMSUNG ELECTRONICS CO., LTD."),
		DMI_MATCH(DMI_PRODUCT_NAME, "N145P/N250P/N260P"),
		DMI_MATCH(DMI_BOARD_NAME, "N145P/N250P/N260P"),
		},
	},
	{
	 .callback = video_detect_force_native,
	 /* Samsung N250P */
	 .matches = {
		DMI_MATCH(DMI_SYS_VENDOR, "SAMSUNG ELECTRONICS CO., LTD."),
		DMI_MATCH(DMI_PRODUCT_NAME, "N250P"),
		DMI_MATCH(DMI_BOARD_NAME, "N250P"),
		},
	},
	{
	 /* https://bugzilla.kernel.org/show_bug.cgi?id=202401 */
	 .callback = video_detect_force_native,
	 /* Sony Vaio VPCEH3U1E */
	 .matches = {
		DMI_MATCH(DMI_SYS_VENDOR, "Sony Corporation"),
		DMI_MATCH(DMI_PRODUCT_NAME, "VPCEH3U1E"),
		},
	},
	{
	 .callback = video_detect_force_native,
	 /* Sony Vaio VPCY11S1E */
	 .matches = {
		DMI_MATCH(DMI_SYS_VENDOR, "Sony Corporation"),
		DMI_MATCH(DMI_PRODUCT_NAME, "VPCY11S1E"),
		},
	},

	/*
	 * These Toshibas have a broken acpi-video interface for brightness
	 * control. They also have an issue where the panel is off after
	 * suspend until a special firmware call is made to turn it back
	 * on. This is handled by the toshiba_acpi kernel module, so that
	 * module must be enabled for these models to work correctly.
	 */
	{
	 /* https://bugzilla.kernel.org/show_bug.cgi?id=21012 */
	 .callback = video_detect_force_native,
	 /* Toshiba Portégé R700 */
	 .matches = {
		DMI_MATCH(DMI_SYS_VENDOR, "TOSHIBA"),
		DMI_MATCH(DMI_PRODUCT_NAME, "PORTEGE R700"),
		},
	},
	{
	 /* Portégé: https://bugs.freedesktop.org/show_bug.cgi?id=82634 */
	 /* Satellite: https://bugzilla.kernel.org/show_bug.cgi?id=21012 */
	 .callback = video_detect_force_native,
	 /* Toshiba Satellite/Portégé R830 */
	 .matches = {
		DMI_MATCH(DMI_SYS_VENDOR, "TOSHIBA"),
		DMI_MATCH(DMI_PRODUCT_NAME, "R830"),
		},
	},
	{
	 .callback = video_detect_force_native,
	 /* Toshiba Satellite/Portégé Z830 */
	 .matches = {
		DMI_MATCH(DMI_SYS_VENDOR, "TOSHIBA"),
		DMI_MATCH(DMI_PRODUCT_NAME, "Z830"),
		},
	},

	/*
	 * Models which have nvidia-ec-wmi support, but should not use it.
	 * Note this indicates a likely firmware bug on these models and should
	 * be revisited if/when Linux gets support for dynamic mux mode.
	 */
	{
	 .callback = video_detect_force_native,
	 /* Dell G15 5515 */
	 .matches = {
		DMI_MATCH(DMI_SYS_VENDOR, "Dell Inc."),
		DMI_MATCH(DMI_PRODUCT_NAME, "Dell G15 5515"),
		},
	},

>>>>>>> d60c95ef
	/*
	 * Desktops which falsely report a backlight and which our heuristics
	 * for this do not catch.
	 */
	{
	 .callback = video_detect_force_none,
	 /* Dell OptiPlex 9020M */
	 .matches = {
		DMI_MATCH(DMI_SYS_VENDOR, "Dell Inc."),
		DMI_MATCH(DMI_PRODUCT_NAME, "OptiPlex 9020M"),
		},
	},
	{
	 .callback = video_detect_force_none,
	 /* GIGABYTE GB-BXBT-2807 */
	 .matches = {
		DMI_MATCH(DMI_SYS_VENDOR, "GIGABYTE"),
		DMI_MATCH(DMI_PRODUCT_NAME, "GB-BXBT-2807"),
		},
	},
	{
	 .callback = video_detect_force_none,
	 /* MSI MS-7721 */
	 .matches = {
		DMI_MATCH(DMI_SYS_VENDOR, "MSI"),
		DMI_MATCH(DMI_PRODUCT_NAME, "MS-7721"),
		},
	},
	{ },
};

static bool google_cros_ec_present(void)
{
	return acpi_dev_found("GOOG0004") || acpi_dev_found("GOOG000C");
}

/*
 * Windows 8 and newer no longer use the ACPI video interface, so it often
 * does not work. So on win8+ systems prefer native brightness control.
 * Chromebooks should always prefer native backlight control.
 */
static bool prefer_native_over_acpi_video(void)
{
	return acpi_osi_is_win8() || google_cros_ec_present();
}

/*
 * Determine which type of backlight interface to use on this system,
 * First check cmdline, then dmi quirks, then do autodetect.
 */
static enum acpi_backlight_type __acpi_video_get_backlight_type(bool native)
{
	static DEFINE_MUTEX(init_mutex);
	static bool nvidia_wmi_ec_present;
	static bool apple_gmux_present;
	static bool native_available;
	static bool init_done;
	static long video_caps;

	/* Parse cmdline, dmi and acpi only once */
	mutex_lock(&init_mutex);
	if (!init_done) {
		acpi_video_parse_cmdline();
		dmi_check_system(video_detect_dmi_table);
		acpi_walk_namespace(ACPI_TYPE_DEVICE, ACPI_ROOT_OBJECT,
				    ACPI_UINT32_MAX, find_video, NULL,
				    &video_caps, NULL);
		nvidia_wmi_ec_present = nvidia_wmi_ec_supported();
		apple_gmux_present = apple_gmux_detect(NULL, NULL);
		init_done = true;
	}
	if (native)
		native_available = true;
	mutex_unlock(&init_mutex);

	/*
	 * The below heuristics / detection steps are in order of descending
	 * presedence. The commandline takes presedence over anything else.
	 */
	if (acpi_backlight_cmdline != acpi_backlight_undef)
		return acpi_backlight_cmdline;

	/* DMI quirks override any autodetection. */
	if (acpi_backlight_dmi != acpi_backlight_undef)
		return acpi_backlight_dmi;

	/* Special cases such as nvidia_wmi_ec and apple gmux. */
	if (nvidia_wmi_ec_present)
		return acpi_backlight_nvidia_wmi_ec;

	if (apple_gmux_present)
		return acpi_backlight_apple_gmux;

	/* Use ACPI video if available, except when native should be preferred. */
	if ((video_caps & ACPI_VIDEO_BACKLIGHT) &&
	     !(native_available && prefer_native_over_acpi_video()))
		return acpi_backlight_video;

	/* Use native if available */
	if (native_available)
		return acpi_backlight_native;

	/* No ACPI video/native (old hw), use vendor specific fw methods. */
	return acpi_backlight_vendor;
}

enum acpi_backlight_type acpi_video_get_backlight_type(void)
{
	return __acpi_video_get_backlight_type(false);
}
EXPORT_SYMBOL(acpi_video_get_backlight_type);

bool acpi_video_backlight_use_native(void)
{
	return __acpi_video_get_backlight_type(true) == acpi_backlight_native;
}
EXPORT_SYMBOL(acpi_video_backlight_use_native);<|MERGE_RESOLUTION|>--- conflicted
+++ resolved
@@ -588,163 +588,6 @@
 		DMI_MATCH(DMI_PRODUCT_NAME, "GA503"),
 		},
 	},
-<<<<<<< HEAD
-	/*
-	 * Clevo NL5xRU and NL5xNU/TUXEDO Aura 15 Gen1 and Gen2 have both a
-	 * working native and video interface. However the default detection
-	 * mechanism first registers the video interface before unregistering
-	 * it again and switching to the native interface during boot. This
-	 * results in a dangling SBIOS request for backlight change for some
-	 * reason, causing the backlight to switch to ~2% once per boot on the
-	 * first power cord connect or disconnect event. Setting the native
-	 * interface explicitly circumvents this buggy behaviour, by avoiding
-	 * the unregistering process.
-	 */
-	{
-	.callback = video_detect_force_native,
-	.ident = "Clevo NL5xRU",
-	.matches = {
-		DMI_MATCH(DMI_BOARD_NAME, "NL5xRU"),
-		},
-	},
-	{
-	.callback = video_detect_force_native,
-	.ident = "Clevo NL5xRU",
-	.matches = {
-		DMI_MATCH(DMI_SYS_VENDOR, "TUXEDO"),
-		DMI_MATCH(DMI_BOARD_NAME, "AURA1501"),
-		},
-	},
-	{
-	.callback = video_detect_force_native,
-	.ident = "Clevo NL5xRU",
-	.matches = {
-		DMI_MATCH(DMI_SYS_VENDOR, "TUXEDO"),
-		DMI_MATCH(DMI_BOARD_NAME, "EDUBOOK1502"),
-		},
-	},
-	{
-	.callback = video_detect_force_native,
-	.ident = "Clevo NL5xNU",
-	.matches = {
-		DMI_MATCH(DMI_BOARD_NAME, "NL5xNU"),
-		},
-	},
-	/*
-	 * The TongFang PF5PU1G, PF4NU1F, PF5NU1G, and PF5LUXG/TUXEDO BA15 Gen10,
-	 * Pulse 14/15 Gen1, and Pulse 15 Gen2 have the same problem as the Clevo
-	 * NL5xRU and NL5xNU/TUXEDO Aura 15 Gen1 and Gen2. See the description
-	 * above.
-	 */
-	{
-	.callback = video_detect_force_native,
-	.ident = "TongFang PF5PU1G",
-	.matches = {
-		DMI_MATCH(DMI_BOARD_NAME, "PF5PU1G"),
-		},
-	},
-	{
-	.callback = video_detect_force_native,
-	.ident = "TongFang PF4NU1F",
-	.matches = {
-		DMI_MATCH(DMI_BOARD_NAME, "PF4NU1F"),
-		},
-	},
-	{
-	.callback = video_detect_force_native,
-	.ident = "TongFang PF4NU1F",
-	.matches = {
-		DMI_MATCH(DMI_SYS_VENDOR, "TUXEDO"),
-		DMI_MATCH(DMI_BOARD_NAME, "PULSE1401"),
-		},
-	},
-	{
-	.callback = video_detect_force_native,
-	.ident = "TongFang PF5NU1G",
-	.matches = {
-		DMI_MATCH(DMI_BOARD_NAME, "PF5NU1G"),
-		},
-	},
-	{
-	.callback = video_detect_force_native,
-	.ident = "TongFang PF5NU1G",
-	.matches = {
-		DMI_MATCH(DMI_SYS_VENDOR, "TUXEDO"),
-		DMI_MATCH(DMI_BOARD_NAME, "PULSE1501"),
-		},
-	},
-	{
-	.callback = video_detect_force_native,
-	.ident = "TongFang PF5LUXG",
-	.matches = {
-		DMI_MATCH(DMI_BOARD_NAME, "PF5LUXG"),
-		},
-	},
-	/*
-	 * More Tongfang devices with the same issue as the Clevo NL5xRU and
-	 * NL5xNU/TUXEDO Aura 15 Gen1 and Gen2. See the description above.
-	 */
-	{
-	.callback = video_detect_force_native,
-	.ident = "TongFang GKxNRxx",
-	.matches = {
-		DMI_MATCH(DMI_BOARD_NAME, "GKxNRxx"),
-		},
-	},
-	{
-	.callback = video_detect_force_native,
-	.ident = "TongFang GKxNRxx",
-	.matches = {
-		DMI_MATCH(DMI_SYS_VENDOR, "TUXEDO"),
-		DMI_MATCH(DMI_BOARD_NAME, "POLARIS1501A1650TI"),
-		},
-	},
-	{
-	.callback = video_detect_force_native,
-	.ident = "TongFang GKxNRxx",
-	.matches = {
-		DMI_MATCH(DMI_SYS_VENDOR, "TUXEDO"),
-		DMI_MATCH(DMI_BOARD_NAME, "POLARIS1501A2060"),
-		},
-	},
-	{
-	.callback = video_detect_force_native,
-	.ident = "TongFang GKxNRxx",
-	.matches = {
-		DMI_MATCH(DMI_SYS_VENDOR, "TUXEDO"),
-		DMI_MATCH(DMI_BOARD_NAME, "POLARIS1701A1650TI"),
-		},
-	},
-	{
-	.callback = video_detect_force_native,
-	.ident = "TongFang GKxNRxx",
-	.matches = {
-		DMI_MATCH(DMI_SYS_VENDOR, "TUXEDO"),
-		DMI_MATCH(DMI_BOARD_NAME, "POLARIS1701A2060"),
-		},
-	},
-	{
-	.callback = video_detect_force_native,
-	.ident = "TongFang GMxNGxx",
-	.matches = {
-		DMI_MATCH(DMI_BOARD_NAME, "GMxNGxx"),
-		},
-	},
-	{
-	.callback = video_detect_force_native,
-	.ident = "TongFang GMxZGxx",
-	.matches = {
-		DMI_MATCH(DMI_BOARD_NAME, "GMxZGxx"),
-		},
-	},
-	{
-	.callback = video_detect_force_native,
-	.ident = "TongFang GMxRGxx",
-	.matches = {
-		DMI_MATCH(DMI_BOARD_NAME, "GMxRGxx"),
-		},
-	},
-=======
 	{
 	 .callback = video_detect_force_native,
 	 /* Asus U46E */
@@ -872,7 +715,6 @@
 		},
 	},
 
->>>>>>> d60c95ef
 	/*
 	 * Desktops which falsely report a backlight and which our heuristics
 	 * for this do not catch.
