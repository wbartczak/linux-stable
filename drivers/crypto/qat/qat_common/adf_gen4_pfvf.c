--- conflicted
+++ resolved
@@ -37,10 +37,6 @@
 	return ADF_4XXX_VM2PF_OFFSET(i);
 }
 
-<<<<<<< HEAD
-static void adf_gen4_enable_vf2pf_interrupts(void __iomem *pmisc_addr,
-					     u32 vf_mask)
-=======
 static void adf_gen4_enable_vf2pf_interrupts(void __iomem *pmisc_addr, u32 vf_mask)
 {
 	u32 val;
@@ -50,40 +46,8 @@
 }
 
 static void adf_gen4_disable_all_vf2pf_interrupts(void __iomem *pmisc_addr)
->>>>>>> bf44eed7
 {
 	ADF_CSR_WR(pmisc_addr, ADF_4XXX_VM2PF_MSK, ADF_GEN4_VF_MSK);
-}
-
-static u32 adf_gen4_disable_pending_vf2pf_interrupts(void __iomem *pmisc_addr)
-{
-	u32 sources, disabled, pending;
-
-	/* Get the interrupt sources triggered by VFs */
-	sources = ADF_CSR_RD(pmisc_addr, ADF_4XXX_VM2PF_SOU);
-	if (!sources)
-		return 0;
-
-	/* Get the already disabled interrupts */
-	disabled = ADF_CSR_RD(pmisc_addr, ADF_4XXX_VM2PF_MSK);
-
-	pending = sources & ~disabled;
-	if (!pending)
-		return 0;
-
-	/* Due to HW limitations, when disabling the interrupts, we can't
-	 * just disable the requested sources, as this would lead to missed
-	 * interrupts if VM2PF_SOU changes just before writing to VM2PF_MSK.
-	 * To work around it, disable all and re-enable only the sources that
-	 * are not in vf_mask and were not already disabled. Re-enabling will
-	 * trigger a new interrupt for the sources that have changed in the
-	 * meantime, if any.
-	 */
-	ADF_CSR_WR(pmisc_addr, ADF_4XXX_VM2PF_MSK, ADF_GEN4_VF_MSK);
-	ADF_CSR_WR(pmisc_addr, ADF_4XXX_VM2PF_MSK, disabled | sources);
-
-	/* Return the sources of the (new) interrupt(s) */
-	return pending;
 }
 
 static u32 adf_gen4_disable_pending_vf2pf_interrupts(void __iomem *pmisc_addr)
@@ -175,11 +139,7 @@
 	pfvf_ops->get_pf2vf_offset = adf_gen4_pf_get_pf2vf_offset;
 	pfvf_ops->get_vf2pf_offset = adf_gen4_pf_get_vf2pf_offset;
 	pfvf_ops->enable_vf2pf_interrupts = adf_gen4_enable_vf2pf_interrupts;
-<<<<<<< HEAD
-	pfvf_ops->disable_vf2pf_interrupts = adf_gen4_disable_vf2pf_interrupts;
-=======
 	pfvf_ops->disable_all_vf2pf_interrupts = adf_gen4_disable_all_vf2pf_interrupts;
->>>>>>> bf44eed7
 	pfvf_ops->disable_pending_vf2pf_interrupts = adf_gen4_disable_pending_vf2pf_interrupts;
 	pfvf_ops->send_msg = adf_gen4_pfvf_send;
 	pfvf_ops->recv_msg = adf_gen4_pfvf_recv;
