--- conflicted
+++ resolved
@@ -224,16 +224,10 @@
 	struct qat_asym_request *qat_req =
 			PTR_ALIGN(kpp_request_ctx(req), 64);
 	struct icp_qat_fw_pke_request *msg = &qat_req->req;
-<<<<<<< HEAD
-	int ret;
-	int n_input_params = 0;
-	u8 *vaddr;
-=======
 	gfp_t flags = qat_algs_alloc_flags(&req->base);
 	int n_input_params = 0;
 	u8 *vaddr;
 	int ret;
->>>>>>> bf44eed7
 
 	if (unlikely(!ctx->xa))
 		return -EINVAL;
@@ -298,11 +292,7 @@
 		} else {
 			int shift = ctx->p_size - req->src_len;
 
-<<<<<<< HEAD
-			qat_req->src_align = kzalloc(ctx->p_size, GFP_KERNEL);
-=======
 			qat_req->src_align = kzalloc(ctx->p_size, flags);
->>>>>>> bf44eed7
 			if (unlikely(!qat_req->src_align))
 				return ret;
 
@@ -328,11 +318,7 @@
 		qat_req->dst_align = NULL;
 		vaddr = sg_virt(req->dst);
 	} else {
-<<<<<<< HEAD
-		qat_req->dst_align = kzalloc(ctx->p_size, GFP_KERNEL);
-=======
 		qat_req->dst_align = kzalloc(ctx->p_size, flags);
->>>>>>> bf44eed7
 		if (unlikely(!qat_req->dst_align))
 			goto unmap_src;
 
@@ -665,10 +651,7 @@
 	struct qat_asym_request *qat_req =
 			PTR_ALIGN(akcipher_request_ctx(req), 64);
 	struct icp_qat_fw_pke_request *msg = &qat_req->req;
-<<<<<<< HEAD
-=======
 	gfp_t flags = qat_algs_alloc_flags(&req->base);
->>>>>>> bf44eed7
 	u8 *vaddr;
 	int ret;
 
@@ -715,11 +698,7 @@
 	} else {
 		int shift = ctx->key_sz - req->src_len;
 
-<<<<<<< HEAD
-		qat_req->src_align = kzalloc(ctx->key_sz, GFP_KERNEL);
-=======
 		qat_req->src_align = kzalloc(ctx->key_sz, flags);
->>>>>>> bf44eed7
 		if (unlikely(!qat_req->src_align))
 			return ret;
 
@@ -737,11 +716,7 @@
 		qat_req->dst_align = NULL;
 		vaddr = sg_virt(req->dst);
 	} else {
-<<<<<<< HEAD
-		qat_req->dst_align = kzalloc(ctx->key_sz, GFP_KERNEL);
-=======
 		qat_req->dst_align = kzalloc(ctx->key_sz, flags);
->>>>>>> bf44eed7
 		if (unlikely(!qat_req->dst_align))
 			goto unmap_src;
 		vaddr = qat_req->dst_align;
@@ -810,10 +785,7 @@
 	struct qat_asym_request *qat_req =
 			PTR_ALIGN(akcipher_request_ctx(req), 64);
 	struct icp_qat_fw_pke_request *msg = &qat_req->req;
-<<<<<<< HEAD
-=======
 	gfp_t flags = qat_algs_alloc_flags(&req->base);
->>>>>>> bf44eed7
 	u8 *vaddr;
 	int ret;
 
@@ -870,11 +842,7 @@
 	} else {
 		int shift = ctx->key_sz - req->src_len;
 
-<<<<<<< HEAD
-		qat_req->src_align = kzalloc(ctx->key_sz, GFP_KERNEL);
-=======
 		qat_req->src_align = kzalloc(ctx->key_sz, flags);
->>>>>>> bf44eed7
 		if (unlikely(!qat_req->src_align))
 			return ret;
 
@@ -892,11 +860,7 @@
 		qat_req->dst_align = NULL;
 		vaddr = sg_virt(req->dst);
 	} else {
-<<<<<<< HEAD
-		qat_req->dst_align = kzalloc(ctx->key_sz, GFP_KERNEL);
-=======
 		qat_req->dst_align = kzalloc(ctx->key_sz, flags);
->>>>>>> bf44eed7
 		if (unlikely(!qat_req->dst_align))
 			goto unmap_src;
 		vaddr = qat_req->dst_align;
