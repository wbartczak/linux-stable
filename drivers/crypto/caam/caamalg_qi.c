// SPDX-License-Identifier: GPL-2.0+
/*
 * Freescale FSL CAAM support for crypto API over QI backend.
 * Based on caamalg.c
 *
 * Copyright 2013-2016 Freescale Semiconductor, Inc.
 * Copyright 2016-2019 NXP
 */

#include "compat.h"
#include "ctrl.h"
#include "regs.h"
#include "intern.h"
#include "desc_constr.h"
#include "error.h"
#include "sg_sw_qm.h"
#include "key_gen.h"
#include "qi.h"
#include "jr.h"
#include "caamalg_desc.h"
<<<<<<< HEAD
=======
#include <crypto/xts.h>
>>>>>>> d1988041
#include <asm/unaligned.h>

/*
 * crypto alg
 */
#define CAAM_CRA_PRIORITY		2000
/* max key is sum of AES_MAX_KEY_SIZE, max split key size */
#define CAAM_MAX_KEY_SIZE		(AES_MAX_KEY_SIZE + \
					 SHA512_DIGEST_SIZE * 2)

#define DESC_MAX_USED_BYTES		(DESC_QI_AEAD_GIVENC_LEN + \
					 CAAM_MAX_KEY_SIZE)
#define DESC_MAX_USED_LEN		(DESC_MAX_USED_BYTES / CAAM_CMD_SZ)

struct caam_alg_entry {
	int class1_alg_type;
	int class2_alg_type;
	bool rfc3686;
	bool geniv;
	bool nodkp;
};

struct caam_aead_alg {
	struct aead_alg aead;
	struct caam_alg_entry caam;
	bool registered;
};

struct caam_skcipher_alg {
	struct skcipher_alg skcipher;
	struct caam_alg_entry caam;
	bool registered;
};

/*
 * per-session context
 */
struct caam_ctx {
	struct device *jrdev;
	u32 sh_desc_enc[DESC_MAX_USED_LEN];
	u32 sh_desc_dec[DESC_MAX_USED_LEN];
	u8 key[CAAM_MAX_KEY_SIZE];
	dma_addr_t key_dma;
	enum dma_data_direction dir;
	struct alginfo adata;
	struct alginfo cdata;
	unsigned int authsize;
	struct device *qidev;
	spinlock_t lock;	/* Protects multiple init of driver context */
	struct caam_drv_ctx *drv_ctx[NUM_OP];
<<<<<<< HEAD
=======
	bool xts_key_fallback;
>>>>>>> d1988041
	struct crypto_skcipher *fallback;
};

struct caam_skcipher_req_ctx {
	struct skcipher_request fallback_req;
};

static int aead_set_sh_desc(struct crypto_aead *aead)
{
	struct caam_aead_alg *alg = container_of(crypto_aead_alg(aead),
						 typeof(*alg), aead);
	struct caam_ctx *ctx = crypto_aead_ctx(aead);
	unsigned int ivsize = crypto_aead_ivsize(aead);
	u32 ctx1_iv_off = 0;
	u32 *nonce = NULL;
	unsigned int data_len[2];
	u32 inl_mask;
	const bool ctr_mode = ((ctx->cdata.algtype & OP_ALG_AAI_MASK) ==
			       OP_ALG_AAI_CTR_MOD128);
	const bool is_rfc3686 = alg->caam.rfc3686;
	struct caam_drv_private *ctrlpriv = dev_get_drvdata(ctx->jrdev->parent);

	if (!ctx->cdata.keylen || !ctx->authsize)
		return 0;

	/*
	 * AES-CTR needs to load IV in CONTEXT1 reg
	 * at an offset of 128bits (16bytes)
	 * CONTEXT1[255:128] = IV
	 */
	if (ctr_mode)
		ctx1_iv_off = 16;

	/*
	 * RFC3686 specific:
	 *	CONTEXT1[255:128] = {NONCE, IV, COUNTER}
	 */
	if (is_rfc3686) {
		ctx1_iv_off = 16 + CTR_RFC3686_NONCE_SIZE;
		nonce = (u32 *)((void *)ctx->key + ctx->adata.keylen_pad +
				ctx->cdata.keylen - CTR_RFC3686_NONCE_SIZE);
	}

	/*
	 * In case |user key| > |derived key|, using DKP<imm,imm> would result
	 * in invalid opcodes (last bytes of user key) in the resulting
	 * descriptor. Use DKP<ptr,imm> instead => both virtual and dma key
	 * addresses are needed.
	 */
	ctx->adata.key_virt = ctx->key;
	ctx->adata.key_dma = ctx->key_dma;

	ctx->cdata.key_virt = ctx->key + ctx->adata.keylen_pad;
	ctx->cdata.key_dma = ctx->key_dma + ctx->adata.keylen_pad;

	data_len[0] = ctx->adata.keylen_pad;
	data_len[1] = ctx->cdata.keylen;

	if (alg->caam.geniv)
		goto skip_enc;

	/* aead_encrypt shared descriptor */
	if (desc_inline_query(DESC_QI_AEAD_ENC_LEN +
			      (is_rfc3686 ? DESC_AEAD_CTR_RFC3686_LEN : 0),
			      DESC_JOB_IO_LEN, data_len, &inl_mask,
			      ARRAY_SIZE(data_len)) < 0)
		return -EINVAL;

	ctx->adata.key_inline = !!(inl_mask & 1);
	ctx->cdata.key_inline = !!(inl_mask & 2);

	cnstr_shdsc_aead_encap(ctx->sh_desc_enc, &ctx->cdata, &ctx->adata,
			       ivsize, ctx->authsize, is_rfc3686, nonce,
			       ctx1_iv_off, true, ctrlpriv->era);

skip_enc:
	/* aead_decrypt shared descriptor */
	if (desc_inline_query(DESC_QI_AEAD_DEC_LEN +
			      (is_rfc3686 ? DESC_AEAD_CTR_RFC3686_LEN : 0),
			      DESC_JOB_IO_LEN, data_len, &inl_mask,
			      ARRAY_SIZE(data_len)) < 0)
		return -EINVAL;

	ctx->adata.key_inline = !!(inl_mask & 1);
	ctx->cdata.key_inline = !!(inl_mask & 2);

	cnstr_shdsc_aead_decap(ctx->sh_desc_dec, &ctx->cdata, &ctx->adata,
			       ivsize, ctx->authsize, alg->caam.geniv,
			       is_rfc3686, nonce, ctx1_iv_off, true,
			       ctrlpriv->era);

	if (!alg->caam.geniv)
		goto skip_givenc;

	/* aead_givencrypt shared descriptor */
	if (desc_inline_query(DESC_QI_AEAD_GIVENC_LEN +
			      (is_rfc3686 ? DESC_AEAD_CTR_RFC3686_LEN : 0),
			      DESC_JOB_IO_LEN, data_len, &inl_mask,
			      ARRAY_SIZE(data_len)) < 0)
		return -EINVAL;

	ctx->adata.key_inline = !!(inl_mask & 1);
	ctx->cdata.key_inline = !!(inl_mask & 2);

	cnstr_shdsc_aead_givencap(ctx->sh_desc_enc, &ctx->cdata, &ctx->adata,
				  ivsize, ctx->authsize, is_rfc3686, nonce,
				  ctx1_iv_off, true, ctrlpriv->era);

skip_givenc:
	return 0;
}

static int aead_setauthsize(struct crypto_aead *authenc, unsigned int authsize)
{
	struct caam_ctx *ctx = crypto_aead_ctx(authenc);

	ctx->authsize = authsize;
	aead_set_sh_desc(authenc);

	return 0;
}

static int aead_setkey(struct crypto_aead *aead, const u8 *key,
		       unsigned int keylen)
{
	struct caam_ctx *ctx = crypto_aead_ctx(aead);
	struct device *jrdev = ctx->jrdev;
	struct caam_drv_private *ctrlpriv = dev_get_drvdata(jrdev->parent);
	struct crypto_authenc_keys keys;
	int ret = 0;

	if (crypto_authenc_extractkeys(&keys, key, keylen) != 0)
		goto badkey;

	dev_dbg(jrdev, "keylen %d enckeylen %d authkeylen %d\n",
		keys.authkeylen + keys.enckeylen, keys.enckeylen,
		keys.authkeylen);
	print_hex_dump_debug("key in @" __stringify(__LINE__)": ",
			     DUMP_PREFIX_ADDRESS, 16, 4, key, keylen, 1);

	/*
	 * If DKP is supported, use it in the shared descriptor to generate
	 * the split key.
	 */
	if (ctrlpriv->era >= 6) {
		ctx->adata.keylen = keys.authkeylen;
		ctx->adata.keylen_pad = split_key_len(ctx->adata.algtype &
						      OP_ALG_ALGSEL_MASK);

		if (ctx->adata.keylen_pad + keys.enckeylen > CAAM_MAX_KEY_SIZE)
			goto badkey;

		memcpy(ctx->key, keys.authkey, keys.authkeylen);
		memcpy(ctx->key + ctx->adata.keylen_pad, keys.enckey,
		       keys.enckeylen);
		dma_sync_single_for_device(jrdev->parent, ctx->key_dma,
					   ctx->adata.keylen_pad +
					   keys.enckeylen, ctx->dir);
		goto skip_split_key;
	}

	ret = gen_split_key(jrdev, ctx->key, &ctx->adata, keys.authkey,
			    keys.authkeylen, CAAM_MAX_KEY_SIZE -
			    keys.enckeylen);
	if (ret)
		goto badkey;

	/* postpend encryption key to auth split key */
	memcpy(ctx->key + ctx->adata.keylen_pad, keys.enckey, keys.enckeylen);
	dma_sync_single_for_device(jrdev->parent, ctx->key_dma,
				   ctx->adata.keylen_pad + keys.enckeylen,
				   ctx->dir);

	print_hex_dump_debug("ctx.key@" __stringify(__LINE__)": ",
			     DUMP_PREFIX_ADDRESS, 16, 4, ctx->key,
			     ctx->adata.keylen_pad + keys.enckeylen, 1);

skip_split_key:
	ctx->cdata.keylen = keys.enckeylen;

	ret = aead_set_sh_desc(aead);
	if (ret)
		goto badkey;

	/* Now update the driver contexts with the new shared descriptor */
	if (ctx->drv_ctx[ENCRYPT]) {
		ret = caam_drv_ctx_update(ctx->drv_ctx[ENCRYPT],
					  ctx->sh_desc_enc);
		if (ret) {
			dev_err(jrdev, "driver enc context update failed\n");
			goto badkey;
		}
	}

	if (ctx->drv_ctx[DECRYPT]) {
		ret = caam_drv_ctx_update(ctx->drv_ctx[DECRYPT],
					  ctx->sh_desc_dec);
		if (ret) {
			dev_err(jrdev, "driver dec context update failed\n");
			goto badkey;
		}
	}

	memzero_explicit(&keys, sizeof(keys));
	return ret;
badkey:
	memzero_explicit(&keys, sizeof(keys));
	return -EINVAL;
}

static int des3_aead_setkey(struct crypto_aead *aead, const u8 *key,
			    unsigned int keylen)
{
	struct crypto_authenc_keys keys;
	int err;

	err = crypto_authenc_extractkeys(&keys, key, keylen);
	if (unlikely(err))
		return err;

	err = verify_aead_des3_key(aead, keys.enckey, keys.enckeylen) ?:
	      aead_setkey(aead, key, keylen);

	memzero_explicit(&keys, sizeof(keys));
	return err;
}

static int gcm_set_sh_desc(struct crypto_aead *aead)
{
	struct caam_ctx *ctx = crypto_aead_ctx(aead);
	unsigned int ivsize = crypto_aead_ivsize(aead);
	int rem_bytes = CAAM_DESC_BYTES_MAX - DESC_JOB_IO_LEN -
			ctx->cdata.keylen;

	if (!ctx->cdata.keylen || !ctx->authsize)
		return 0;

	/*
	 * Job Descriptor and Shared Descriptor
	 * must fit into the 64-word Descriptor h/w Buffer
	 */
	if (rem_bytes >= DESC_QI_GCM_ENC_LEN) {
		ctx->cdata.key_inline = true;
		ctx->cdata.key_virt = ctx->key;
	} else {
		ctx->cdata.key_inline = false;
		ctx->cdata.key_dma = ctx->key_dma;
	}

	cnstr_shdsc_gcm_encap(ctx->sh_desc_enc, &ctx->cdata, ivsize,
			      ctx->authsize, true);

	/*
	 * Job Descriptor and Shared Descriptor
	 * must fit into the 64-word Descriptor h/w Buffer
	 */
	if (rem_bytes >= DESC_QI_GCM_DEC_LEN) {
		ctx->cdata.key_inline = true;
		ctx->cdata.key_virt = ctx->key;
	} else {
		ctx->cdata.key_inline = false;
		ctx->cdata.key_dma = ctx->key_dma;
	}

	cnstr_shdsc_gcm_decap(ctx->sh_desc_dec, &ctx->cdata, ivsize,
			      ctx->authsize, true);

	return 0;
}

static int gcm_setauthsize(struct crypto_aead *authenc, unsigned int authsize)
{
	struct caam_ctx *ctx = crypto_aead_ctx(authenc);
	int err;

	err = crypto_gcm_check_authsize(authsize);
	if (err)
		return err;

	ctx->authsize = authsize;
	gcm_set_sh_desc(authenc);

	return 0;
}

static int gcm_setkey(struct crypto_aead *aead,
		      const u8 *key, unsigned int keylen)
{
	struct caam_ctx *ctx = crypto_aead_ctx(aead);
	struct device *jrdev = ctx->jrdev;
	int ret;

	ret = aes_check_keylen(keylen);
	if (ret)
		return ret;

	print_hex_dump_debug("key in @" __stringify(__LINE__)": ",
			     DUMP_PREFIX_ADDRESS, 16, 4, key, keylen, 1);

	memcpy(ctx->key, key, keylen);
	dma_sync_single_for_device(jrdev->parent, ctx->key_dma, keylen,
				   ctx->dir);
	ctx->cdata.keylen = keylen;

	ret = gcm_set_sh_desc(aead);
	if (ret)
		return ret;

	/* Now update the driver contexts with the new shared descriptor */
	if (ctx->drv_ctx[ENCRYPT]) {
		ret = caam_drv_ctx_update(ctx->drv_ctx[ENCRYPT],
					  ctx->sh_desc_enc);
		if (ret) {
			dev_err(jrdev, "driver enc context update failed\n");
			return ret;
		}
	}

	if (ctx->drv_ctx[DECRYPT]) {
		ret = caam_drv_ctx_update(ctx->drv_ctx[DECRYPT],
					  ctx->sh_desc_dec);
		if (ret) {
			dev_err(jrdev, "driver dec context update failed\n");
			return ret;
		}
	}

	return 0;
}

static int rfc4106_set_sh_desc(struct crypto_aead *aead)
{
	struct caam_ctx *ctx = crypto_aead_ctx(aead);
	unsigned int ivsize = crypto_aead_ivsize(aead);
	int rem_bytes = CAAM_DESC_BYTES_MAX - DESC_JOB_IO_LEN -
			ctx->cdata.keylen;

	if (!ctx->cdata.keylen || !ctx->authsize)
		return 0;

	ctx->cdata.key_virt = ctx->key;

	/*
	 * Job Descriptor and Shared Descriptor
	 * must fit into the 64-word Descriptor h/w Buffer
	 */
	if (rem_bytes >= DESC_QI_RFC4106_ENC_LEN) {
		ctx->cdata.key_inline = true;
	} else {
		ctx->cdata.key_inline = false;
		ctx->cdata.key_dma = ctx->key_dma;
	}

	cnstr_shdsc_rfc4106_encap(ctx->sh_desc_enc, &ctx->cdata, ivsize,
				  ctx->authsize, true);

	/*
	 * Job Descriptor and Shared Descriptor
	 * must fit into the 64-word Descriptor h/w Buffer
	 */
	if (rem_bytes >= DESC_QI_RFC4106_DEC_LEN) {
		ctx->cdata.key_inline = true;
	} else {
		ctx->cdata.key_inline = false;
		ctx->cdata.key_dma = ctx->key_dma;
	}

	cnstr_shdsc_rfc4106_decap(ctx->sh_desc_dec, &ctx->cdata, ivsize,
				  ctx->authsize, true);

	return 0;
}

static int rfc4106_setauthsize(struct crypto_aead *authenc,
			       unsigned int authsize)
{
	struct caam_ctx *ctx = crypto_aead_ctx(authenc);
	int err;

	err = crypto_rfc4106_check_authsize(authsize);
	if (err)
		return err;

	ctx->authsize = authsize;
	rfc4106_set_sh_desc(authenc);

	return 0;
}

static int rfc4106_setkey(struct crypto_aead *aead,
			  const u8 *key, unsigned int keylen)
{
	struct caam_ctx *ctx = crypto_aead_ctx(aead);
	struct device *jrdev = ctx->jrdev;
	int ret;

	ret = aes_check_keylen(keylen - 4);
	if (ret)
		return ret;

	print_hex_dump_debug("key in @" __stringify(__LINE__)": ",
			     DUMP_PREFIX_ADDRESS, 16, 4, key, keylen, 1);

	memcpy(ctx->key, key, keylen);
	/*
	 * The last four bytes of the key material are used as the salt value
	 * in the nonce. Update the AES key length.
	 */
	ctx->cdata.keylen = keylen - 4;
	dma_sync_single_for_device(jrdev->parent, ctx->key_dma,
				   ctx->cdata.keylen, ctx->dir);

	ret = rfc4106_set_sh_desc(aead);
	if (ret)
		return ret;

	/* Now update the driver contexts with the new shared descriptor */
	if (ctx->drv_ctx[ENCRYPT]) {
		ret = caam_drv_ctx_update(ctx->drv_ctx[ENCRYPT],
					  ctx->sh_desc_enc);
		if (ret) {
			dev_err(jrdev, "driver enc context update failed\n");
			return ret;
		}
	}

	if (ctx->drv_ctx[DECRYPT]) {
		ret = caam_drv_ctx_update(ctx->drv_ctx[DECRYPT],
					  ctx->sh_desc_dec);
		if (ret) {
			dev_err(jrdev, "driver dec context update failed\n");
			return ret;
		}
	}

	return 0;
}

static int rfc4543_set_sh_desc(struct crypto_aead *aead)
{
	struct caam_ctx *ctx = crypto_aead_ctx(aead);
	unsigned int ivsize = crypto_aead_ivsize(aead);
	int rem_bytes = CAAM_DESC_BYTES_MAX - DESC_JOB_IO_LEN -
			ctx->cdata.keylen;

	if (!ctx->cdata.keylen || !ctx->authsize)
		return 0;

	ctx->cdata.key_virt = ctx->key;

	/*
	 * Job Descriptor and Shared Descriptor
	 * must fit into the 64-word Descriptor h/w Buffer
	 */
	if (rem_bytes >= DESC_QI_RFC4543_ENC_LEN) {
		ctx->cdata.key_inline = true;
	} else {
		ctx->cdata.key_inline = false;
		ctx->cdata.key_dma = ctx->key_dma;
	}

	cnstr_shdsc_rfc4543_encap(ctx->sh_desc_enc, &ctx->cdata, ivsize,
				  ctx->authsize, true);

	/*
	 * Job Descriptor and Shared Descriptor
	 * must fit into the 64-word Descriptor h/w Buffer
	 */
	if (rem_bytes >= DESC_QI_RFC4543_DEC_LEN) {
		ctx->cdata.key_inline = true;
	} else {
		ctx->cdata.key_inline = false;
		ctx->cdata.key_dma = ctx->key_dma;
	}

	cnstr_shdsc_rfc4543_decap(ctx->sh_desc_dec, &ctx->cdata, ivsize,
				  ctx->authsize, true);

	return 0;
}

static int rfc4543_setauthsize(struct crypto_aead *authenc,
			       unsigned int authsize)
{
	struct caam_ctx *ctx = crypto_aead_ctx(authenc);

	if (authsize != 16)
		return -EINVAL;

	ctx->authsize = authsize;
	rfc4543_set_sh_desc(authenc);

	return 0;
}

static int rfc4543_setkey(struct crypto_aead *aead,
			  const u8 *key, unsigned int keylen)
{
	struct caam_ctx *ctx = crypto_aead_ctx(aead);
	struct device *jrdev = ctx->jrdev;
	int ret;

	ret = aes_check_keylen(keylen - 4);
	if (ret)
		return ret;

	print_hex_dump_debug("key in @" __stringify(__LINE__)": ",
			     DUMP_PREFIX_ADDRESS, 16, 4, key, keylen, 1);

	memcpy(ctx->key, key, keylen);
	/*
	 * The last four bytes of the key material are used as the salt value
	 * in the nonce. Update the AES key length.
	 */
	ctx->cdata.keylen = keylen - 4;
	dma_sync_single_for_device(jrdev->parent, ctx->key_dma,
				   ctx->cdata.keylen, ctx->dir);

	ret = rfc4543_set_sh_desc(aead);
	if (ret)
		return ret;

	/* Now update the driver contexts with the new shared descriptor */
	if (ctx->drv_ctx[ENCRYPT]) {
		ret = caam_drv_ctx_update(ctx->drv_ctx[ENCRYPT],
					  ctx->sh_desc_enc);
		if (ret) {
			dev_err(jrdev, "driver enc context update failed\n");
			return ret;
		}
	}

	if (ctx->drv_ctx[DECRYPT]) {
		ret = caam_drv_ctx_update(ctx->drv_ctx[DECRYPT],
					  ctx->sh_desc_dec);
		if (ret) {
			dev_err(jrdev, "driver dec context update failed\n");
			return ret;
		}
	}

	return 0;
}

static int skcipher_setkey(struct crypto_skcipher *skcipher, const u8 *key,
			   unsigned int keylen, const u32 ctx1_iv_off)
{
	struct caam_ctx *ctx = crypto_skcipher_ctx(skcipher);
	struct caam_skcipher_alg *alg =
		container_of(crypto_skcipher_alg(skcipher), typeof(*alg),
			     skcipher);
	struct device *jrdev = ctx->jrdev;
	unsigned int ivsize = crypto_skcipher_ivsize(skcipher);
	const bool is_rfc3686 = alg->caam.rfc3686;
	int ret = 0;

	print_hex_dump_debug("key in @" __stringify(__LINE__)": ",
			     DUMP_PREFIX_ADDRESS, 16, 4, key, keylen, 1);

	ctx->cdata.keylen = keylen;
	ctx->cdata.key_virt = key;
	ctx->cdata.key_inline = true;

	/* skcipher encrypt, decrypt shared descriptors */
	cnstr_shdsc_skcipher_encap(ctx->sh_desc_enc, &ctx->cdata, ivsize,
				   is_rfc3686, ctx1_iv_off);
	cnstr_shdsc_skcipher_decap(ctx->sh_desc_dec, &ctx->cdata, ivsize,
				   is_rfc3686, ctx1_iv_off);

	/* Now update the driver contexts with the new shared descriptor */
	if (ctx->drv_ctx[ENCRYPT]) {
		ret = caam_drv_ctx_update(ctx->drv_ctx[ENCRYPT],
					  ctx->sh_desc_enc);
		if (ret) {
			dev_err(jrdev, "driver enc context update failed\n");
			return -EINVAL;
		}
	}

	if (ctx->drv_ctx[DECRYPT]) {
		ret = caam_drv_ctx_update(ctx->drv_ctx[DECRYPT],
					  ctx->sh_desc_dec);
		if (ret) {
			dev_err(jrdev, "driver dec context update failed\n");
			return -EINVAL;
		}
	}

	return ret;
}

static int aes_skcipher_setkey(struct crypto_skcipher *skcipher,
			       const u8 *key, unsigned int keylen)
{
	int err;

	err = aes_check_keylen(keylen);
	if (err)
		return err;

	return skcipher_setkey(skcipher, key, keylen, 0);
}

static int rfc3686_skcipher_setkey(struct crypto_skcipher *skcipher,
				   const u8 *key, unsigned int keylen)
{
	u32 ctx1_iv_off;
	int err;

	/*
	 * RFC3686 specific:
	 *	| CONTEXT1[255:128] = {NONCE, IV, COUNTER}
	 *	| *key = {KEY, NONCE}
	 */
	ctx1_iv_off = 16 + CTR_RFC3686_NONCE_SIZE;
	keylen -= CTR_RFC3686_NONCE_SIZE;

	err = aes_check_keylen(keylen);
	if (err)
		return err;

	return skcipher_setkey(skcipher, key, keylen, ctx1_iv_off);
}

static int ctr_skcipher_setkey(struct crypto_skcipher *skcipher,
			       const u8 *key, unsigned int keylen)
{
	u32 ctx1_iv_off;
	int err;

	/*
	 * AES-CTR needs to load IV in CONTEXT1 reg
	 * at an offset of 128bits (16bytes)
	 * CONTEXT1[255:128] = IV
	 */
	ctx1_iv_off = 16;

	err = aes_check_keylen(keylen);
	if (err)
		return err;

	return skcipher_setkey(skcipher, key, keylen, ctx1_iv_off);
}

static int des3_skcipher_setkey(struct crypto_skcipher *skcipher,
				const u8 *key, unsigned int keylen)
{
	return verify_skcipher_des3_key(skcipher, key) ?:
	       skcipher_setkey(skcipher, key, keylen, 0);
}

static int des_skcipher_setkey(struct crypto_skcipher *skcipher,
			       const u8 *key, unsigned int keylen)
{
	return verify_skcipher_des_key(skcipher, key) ?:
	       skcipher_setkey(skcipher, key, keylen, 0);
}

static int xts_skcipher_setkey(struct crypto_skcipher *skcipher, const u8 *key,
			       unsigned int keylen)
{
	struct caam_ctx *ctx = crypto_skcipher_ctx(skcipher);
	struct device *jrdev = ctx->jrdev;
	struct caam_drv_private *ctrlpriv = dev_get_drvdata(jrdev->parent);
	int ret = 0;
	int err;

	err = xts_verify_key(skcipher, key, keylen);
	if (err) {
		dev_dbg(jrdev, "key size mismatch\n");
		return err;
	}

	if (keylen != 2 * AES_KEYSIZE_128 && keylen != 2 * AES_KEYSIZE_256)
		ctx->xts_key_fallback = true;

	if (ctrlpriv->era <= 8 || ctx->xts_key_fallback) {
		err = crypto_skcipher_setkey(ctx->fallback, key, keylen);
		if (err)
			return err;
	}

	err = crypto_skcipher_setkey(ctx->fallback, key, keylen);
	if (err)
		return err;

	ctx->cdata.keylen = keylen;
	ctx->cdata.key_virt = key;
	ctx->cdata.key_inline = true;

	/* xts skcipher encrypt, decrypt shared descriptors */
	cnstr_shdsc_xts_skcipher_encap(ctx->sh_desc_enc, &ctx->cdata);
	cnstr_shdsc_xts_skcipher_decap(ctx->sh_desc_dec, &ctx->cdata);

	/* Now update the driver contexts with the new shared descriptor */
	if (ctx->drv_ctx[ENCRYPT]) {
		ret = caam_drv_ctx_update(ctx->drv_ctx[ENCRYPT],
					  ctx->sh_desc_enc);
		if (ret) {
			dev_err(jrdev, "driver enc context update failed\n");
			return -EINVAL;
		}
	}

	if (ctx->drv_ctx[DECRYPT]) {
		ret = caam_drv_ctx_update(ctx->drv_ctx[DECRYPT],
					  ctx->sh_desc_dec);
		if (ret) {
			dev_err(jrdev, "driver dec context update failed\n");
			return -EINVAL;
		}
	}

	return ret;
}

/*
 * aead_edesc - s/w-extended aead descriptor
 * @src_nents: number of segments in input scatterlist
 * @dst_nents: number of segments in output scatterlist
 * @iv_dma: dma address of iv for checking continuity and link table
 * @qm_sg_bytes: length of dma mapped h/w link table
 * @qm_sg_dma: bus physical mapped address of h/w link table
 * @assoclen: associated data length, in CAAM endianness
 * @assoclen_dma: bus physical mapped address of req->assoclen
 * @drv_req: driver-specific request structure
 * @sgt: the h/w link table, followed by IV
 */
struct aead_edesc {
	int src_nents;
	int dst_nents;
	dma_addr_t iv_dma;
	int qm_sg_bytes;
	dma_addr_t qm_sg_dma;
	unsigned int assoclen;
	dma_addr_t assoclen_dma;
	struct caam_drv_req drv_req;
	struct qm_sg_entry sgt[];
};

/*
 * skcipher_edesc - s/w-extended skcipher descriptor
 * @src_nents: number of segments in input scatterlist
 * @dst_nents: number of segments in output scatterlist
 * @iv_dma: dma address of iv for checking continuity and link table
 * @qm_sg_bytes: length of dma mapped h/w link table
 * @qm_sg_dma: bus physical mapped address of h/w link table
 * @drv_req: driver-specific request structure
 * @sgt: the h/w link table, followed by IV
 */
struct skcipher_edesc {
	int src_nents;
	int dst_nents;
	dma_addr_t iv_dma;
	int qm_sg_bytes;
	dma_addr_t qm_sg_dma;
	struct caam_drv_req drv_req;
	struct qm_sg_entry sgt[];
};

static struct caam_drv_ctx *get_drv_ctx(struct caam_ctx *ctx,
					enum optype type)
{
	/*
	 * This function is called on the fast path with values of 'type'
	 * known at compile time. Invalid arguments are not expected and
	 * thus no checks are made.
	 */
	struct caam_drv_ctx *drv_ctx = ctx->drv_ctx[type];
	u32 *desc;

	if (unlikely(!drv_ctx)) {
		spin_lock(&ctx->lock);

		/* Read again to check if some other core init drv_ctx */
		drv_ctx = ctx->drv_ctx[type];
		if (!drv_ctx) {
			int cpu;

			if (type == ENCRYPT)
				desc = ctx->sh_desc_enc;
			else /* (type == DECRYPT) */
				desc = ctx->sh_desc_dec;

			cpu = smp_processor_id();
			drv_ctx = caam_drv_ctx_init(ctx->qidev, &cpu, desc);
			if (!IS_ERR_OR_NULL(drv_ctx))
				drv_ctx->op_type = type;

			ctx->drv_ctx[type] = drv_ctx;
		}

		spin_unlock(&ctx->lock);
	}

	return drv_ctx;
}

static void caam_unmap(struct device *dev, struct scatterlist *src,
		       struct scatterlist *dst, int src_nents,
		       int dst_nents, dma_addr_t iv_dma, int ivsize,
		       enum dma_data_direction iv_dir, dma_addr_t qm_sg_dma,
		       int qm_sg_bytes)
{
	if (dst != src) {
		if (src_nents)
			dma_unmap_sg(dev, src, src_nents, DMA_TO_DEVICE);
		if (dst_nents)
			dma_unmap_sg(dev, dst, dst_nents, DMA_FROM_DEVICE);
	} else {
		dma_unmap_sg(dev, src, src_nents, DMA_BIDIRECTIONAL);
	}

	if (iv_dma)
		dma_unmap_single(dev, iv_dma, ivsize, iv_dir);
	if (qm_sg_bytes)
		dma_unmap_single(dev, qm_sg_dma, qm_sg_bytes, DMA_TO_DEVICE);
}

static void aead_unmap(struct device *dev,
		       struct aead_edesc *edesc,
		       struct aead_request *req)
{
	struct crypto_aead *aead = crypto_aead_reqtfm(req);
	int ivsize = crypto_aead_ivsize(aead);

	caam_unmap(dev, req->src, req->dst, edesc->src_nents, edesc->dst_nents,
		   edesc->iv_dma, ivsize, DMA_TO_DEVICE, edesc->qm_sg_dma,
		   edesc->qm_sg_bytes);
	dma_unmap_single(dev, edesc->assoclen_dma, 4, DMA_TO_DEVICE);
}

static void skcipher_unmap(struct device *dev, struct skcipher_edesc *edesc,
			   struct skcipher_request *req)
{
	struct crypto_skcipher *skcipher = crypto_skcipher_reqtfm(req);
	int ivsize = crypto_skcipher_ivsize(skcipher);

	caam_unmap(dev, req->src, req->dst, edesc->src_nents, edesc->dst_nents,
		   edesc->iv_dma, ivsize, DMA_BIDIRECTIONAL, edesc->qm_sg_dma,
		   edesc->qm_sg_bytes);
}

static void aead_done(struct caam_drv_req *drv_req, u32 status)
{
	struct device *qidev;
	struct aead_edesc *edesc;
	struct aead_request *aead_req = drv_req->app_ctx;
	struct crypto_aead *aead = crypto_aead_reqtfm(aead_req);
	struct caam_ctx *caam_ctx = crypto_aead_ctx(aead);
	int ecode = 0;

	qidev = caam_ctx->qidev;

	if (unlikely(status))
		ecode = caam_jr_strstatus(qidev, status);

	edesc = container_of(drv_req, typeof(*edesc), drv_req);
	aead_unmap(qidev, edesc, aead_req);

	aead_request_complete(aead_req, ecode);
	qi_cache_free(edesc);
}

/*
 * allocate and map the aead extended descriptor
 */
static struct aead_edesc *aead_edesc_alloc(struct aead_request *req,
					   bool encrypt)
{
	struct crypto_aead *aead = crypto_aead_reqtfm(req);
	struct caam_ctx *ctx = crypto_aead_ctx(aead);
	struct caam_aead_alg *alg = container_of(crypto_aead_alg(aead),
						 typeof(*alg), aead);
	struct device *qidev = ctx->qidev;
	gfp_t flags = (req->base.flags & CRYPTO_TFM_REQ_MAY_SLEEP) ?
		       GFP_KERNEL : GFP_ATOMIC;
	int src_nents, mapped_src_nents, dst_nents = 0, mapped_dst_nents = 0;
	int src_len, dst_len = 0;
	struct aead_edesc *edesc;
	dma_addr_t qm_sg_dma, iv_dma = 0;
	int ivsize = 0;
	unsigned int authsize = ctx->authsize;
	int qm_sg_index = 0, qm_sg_ents = 0, qm_sg_bytes;
	int in_len, out_len;
	struct qm_sg_entry *sg_table, *fd_sgt;
	struct caam_drv_ctx *drv_ctx;

	drv_ctx = get_drv_ctx(ctx, encrypt ? ENCRYPT : DECRYPT);
	if (IS_ERR_OR_NULL(drv_ctx))
		return (struct aead_edesc *)drv_ctx;

	/* allocate space for base edesc and hw desc commands, link tables */
	edesc = qi_cache_alloc(GFP_DMA | flags);
	if (unlikely(!edesc)) {
		dev_err(qidev, "could not allocate extended descriptor\n");
		return ERR_PTR(-ENOMEM);
	}

	if (likely(req->src == req->dst)) {
		src_len = req->assoclen + req->cryptlen +
			  (encrypt ? authsize : 0);

		src_nents = sg_nents_for_len(req->src, src_len);
		if (unlikely(src_nents < 0)) {
			dev_err(qidev, "Insufficient bytes (%d) in src S/G\n",
				src_len);
			qi_cache_free(edesc);
			return ERR_PTR(src_nents);
		}

		mapped_src_nents = dma_map_sg(qidev, req->src, src_nents,
					      DMA_BIDIRECTIONAL);
		if (unlikely(!mapped_src_nents)) {
			dev_err(qidev, "unable to map source\n");
			qi_cache_free(edesc);
			return ERR_PTR(-ENOMEM);
		}
	} else {
		src_len = req->assoclen + req->cryptlen;
		dst_len = src_len + (encrypt ? authsize : (-authsize));

		src_nents = sg_nents_for_len(req->src, src_len);
		if (unlikely(src_nents < 0)) {
			dev_err(qidev, "Insufficient bytes (%d) in src S/G\n",
				src_len);
			qi_cache_free(edesc);
			return ERR_PTR(src_nents);
		}

		dst_nents = sg_nents_for_len(req->dst, dst_len);
		if (unlikely(dst_nents < 0)) {
			dev_err(qidev, "Insufficient bytes (%d) in dst S/G\n",
				dst_len);
			qi_cache_free(edesc);
			return ERR_PTR(dst_nents);
		}

		if (src_nents) {
			mapped_src_nents = dma_map_sg(qidev, req->src,
						      src_nents, DMA_TO_DEVICE);
			if (unlikely(!mapped_src_nents)) {
				dev_err(qidev, "unable to map source\n");
				qi_cache_free(edesc);
				return ERR_PTR(-ENOMEM);
			}
		} else {
			mapped_src_nents = 0;
		}

		if (dst_nents) {
			mapped_dst_nents = dma_map_sg(qidev, req->dst,
						      dst_nents,
						      DMA_FROM_DEVICE);
			if (unlikely(!mapped_dst_nents)) {
				dev_err(qidev, "unable to map destination\n");
				dma_unmap_sg(qidev, req->src, src_nents,
					     DMA_TO_DEVICE);
				qi_cache_free(edesc);
				return ERR_PTR(-ENOMEM);
			}
		} else {
			mapped_dst_nents = 0;
		}
	}

	if ((alg->caam.rfc3686 && encrypt) || !alg->caam.geniv)
		ivsize = crypto_aead_ivsize(aead);

	/*
	 * Create S/G table: req->assoclen, [IV,] req->src [, req->dst].
	 * Input is not contiguous.
	 * HW reads 4 S/G entries at a time; make sure the reads don't go beyond
	 * the end of the table by allocating more S/G entries. Logic:
	 * if (src != dst && output S/G)
	 *      pad output S/G, if needed
	 * else if (src == dst && S/G)
	 *      overlapping S/Gs; pad one of them
	 * else if (input S/G) ...
	 *      pad input S/G, if needed
	 */
	qm_sg_ents = 1 + !!ivsize + mapped_src_nents;
	if (mapped_dst_nents > 1)
		qm_sg_ents += pad_sg_nents(mapped_dst_nents);
	else if ((req->src == req->dst) && (mapped_src_nents > 1))
		qm_sg_ents = max(pad_sg_nents(qm_sg_ents),
				 1 + !!ivsize + pad_sg_nents(mapped_src_nents));
	else
		qm_sg_ents = pad_sg_nents(qm_sg_ents);

	sg_table = &edesc->sgt[0];
	qm_sg_bytes = qm_sg_ents * sizeof(*sg_table);
	if (unlikely(offsetof(struct aead_edesc, sgt) + qm_sg_bytes + ivsize >
		     CAAM_QI_MEMCACHE_SIZE)) {
		dev_err(qidev, "No space for %d S/G entries and/or %dB IV\n",
			qm_sg_ents, ivsize);
		caam_unmap(qidev, req->src, req->dst, src_nents, dst_nents, 0,
			   0, DMA_NONE, 0, 0);
		qi_cache_free(edesc);
		return ERR_PTR(-ENOMEM);
	}

	if (ivsize) {
		u8 *iv = (u8 *)(sg_table + qm_sg_ents);

		/* Make sure IV is located in a DMAable area */
		memcpy(iv, req->iv, ivsize);

		iv_dma = dma_map_single(qidev, iv, ivsize, DMA_TO_DEVICE);
		if (dma_mapping_error(qidev, iv_dma)) {
			dev_err(qidev, "unable to map IV\n");
			caam_unmap(qidev, req->src, req->dst, src_nents,
				   dst_nents, 0, 0, DMA_NONE, 0, 0);
			qi_cache_free(edesc);
			return ERR_PTR(-ENOMEM);
		}
	}

	edesc->src_nents = src_nents;
	edesc->dst_nents = dst_nents;
	edesc->iv_dma = iv_dma;
	edesc->drv_req.app_ctx = req;
	edesc->drv_req.cbk = aead_done;
	edesc->drv_req.drv_ctx = drv_ctx;

	edesc->assoclen = cpu_to_caam32(req->assoclen);
	edesc->assoclen_dma = dma_map_single(qidev, &edesc->assoclen, 4,
					     DMA_TO_DEVICE);
	if (dma_mapping_error(qidev, edesc->assoclen_dma)) {
		dev_err(qidev, "unable to map assoclen\n");
		caam_unmap(qidev, req->src, req->dst, src_nents, dst_nents,
			   iv_dma, ivsize, DMA_TO_DEVICE, 0, 0);
		qi_cache_free(edesc);
		return ERR_PTR(-ENOMEM);
	}

	dma_to_qm_sg_one(sg_table, edesc->assoclen_dma, 4, 0);
	qm_sg_index++;
	if (ivsize) {
		dma_to_qm_sg_one(sg_table + qm_sg_index, iv_dma, ivsize, 0);
		qm_sg_index++;
	}
	sg_to_qm_sg_last(req->src, src_len, sg_table + qm_sg_index, 0);
	qm_sg_index += mapped_src_nents;

	if (mapped_dst_nents > 1)
		sg_to_qm_sg_last(req->dst, dst_len, sg_table + qm_sg_index, 0);

	qm_sg_dma = dma_map_single(qidev, sg_table, qm_sg_bytes, DMA_TO_DEVICE);
	if (dma_mapping_error(qidev, qm_sg_dma)) {
		dev_err(qidev, "unable to map S/G table\n");
		dma_unmap_single(qidev, edesc->assoclen_dma, 4, DMA_TO_DEVICE);
		caam_unmap(qidev, req->src, req->dst, src_nents, dst_nents,
			   iv_dma, ivsize, DMA_TO_DEVICE, 0, 0);
		qi_cache_free(edesc);
		return ERR_PTR(-ENOMEM);
	}

	edesc->qm_sg_dma = qm_sg_dma;
	edesc->qm_sg_bytes = qm_sg_bytes;

	out_len = req->assoclen + req->cryptlen +
		  (encrypt ? ctx->authsize : (-ctx->authsize));
	in_len = 4 + ivsize + req->assoclen + req->cryptlen;

	fd_sgt = &edesc->drv_req.fd_sgt[0];
	dma_to_qm_sg_one_last_ext(&fd_sgt[1], qm_sg_dma, in_len, 0);

	if (req->dst == req->src) {
		if (mapped_src_nents == 1)
			dma_to_qm_sg_one(&fd_sgt[0], sg_dma_address(req->src),
					 out_len, 0);
		else
			dma_to_qm_sg_one_ext(&fd_sgt[0], qm_sg_dma +
					     (1 + !!ivsize) * sizeof(*sg_table),
					     out_len, 0);
	} else if (mapped_dst_nents <= 1) {
		dma_to_qm_sg_one(&fd_sgt[0], sg_dma_address(req->dst), out_len,
				 0);
	} else {
		dma_to_qm_sg_one_ext(&fd_sgt[0], qm_sg_dma + sizeof(*sg_table) *
				     qm_sg_index, out_len, 0);
	}

	return edesc;
}

static inline int aead_crypt(struct aead_request *req, bool encrypt)
{
	struct aead_edesc *edesc;
	struct crypto_aead *aead = crypto_aead_reqtfm(req);
	struct caam_ctx *ctx = crypto_aead_ctx(aead);
	int ret;

	if (unlikely(caam_congested))
		return -EAGAIN;

	/* allocate extended descriptor */
	edesc = aead_edesc_alloc(req, encrypt);
	if (IS_ERR_OR_NULL(edesc))
		return PTR_ERR(edesc);

	/* Create and submit job descriptor */
	ret = caam_qi_enqueue(ctx->qidev, &edesc->drv_req);
	if (!ret) {
		ret = -EINPROGRESS;
	} else {
		aead_unmap(ctx->qidev, edesc, req);
		qi_cache_free(edesc);
	}

	return ret;
}

static int aead_encrypt(struct aead_request *req)
{
	return aead_crypt(req, true);
}

static int aead_decrypt(struct aead_request *req)
{
	return aead_crypt(req, false);
}

static int ipsec_gcm_encrypt(struct aead_request *req)
{
	return crypto_ipsec_check_assoclen(req->assoclen) ? : aead_crypt(req,
					   true);
}

static int ipsec_gcm_decrypt(struct aead_request *req)
{
	return crypto_ipsec_check_assoclen(req->assoclen) ? : aead_crypt(req,
					   false);
}

static void skcipher_done(struct caam_drv_req *drv_req, u32 status)
{
	struct skcipher_edesc *edesc;
	struct skcipher_request *req = drv_req->app_ctx;
	struct crypto_skcipher *skcipher = crypto_skcipher_reqtfm(req);
	struct caam_ctx *caam_ctx = crypto_skcipher_ctx(skcipher);
	struct device *qidev = caam_ctx->qidev;
	int ivsize = crypto_skcipher_ivsize(skcipher);
	int ecode = 0;

	dev_dbg(qidev, "%s %d: status 0x%x\n", __func__, __LINE__, status);

	edesc = container_of(drv_req, typeof(*edesc), drv_req);

	if (status)
		ecode = caam_jr_strstatus(qidev, status);

	print_hex_dump_debug("dstiv  @" __stringify(__LINE__)": ",
			     DUMP_PREFIX_ADDRESS, 16, 4, req->iv,
			     edesc->src_nents > 1 ? 100 : ivsize, 1);
	caam_dump_sg("dst    @" __stringify(__LINE__)": ",
		     DUMP_PREFIX_ADDRESS, 16, 4, req->dst,
		     edesc->dst_nents > 1 ? 100 : req->cryptlen, 1);

	skcipher_unmap(qidev, edesc, req);

	/*
	 * The crypto API expects us to set the IV (req->iv) to the last
	 * ciphertext block (CBC mode) or last counter (CTR mode).
	 * This is used e.g. by the CTS mode.
	 */
	if (!ecode)
		memcpy(req->iv, (u8 *)&edesc->sgt[0] + edesc->qm_sg_bytes,
		       ivsize);

	qi_cache_free(edesc);
	skcipher_request_complete(req, ecode);
}

static struct skcipher_edesc *skcipher_edesc_alloc(struct skcipher_request *req,
						   bool encrypt)
{
	struct crypto_skcipher *skcipher = crypto_skcipher_reqtfm(req);
	struct caam_ctx *ctx = crypto_skcipher_ctx(skcipher);
	struct device *qidev = ctx->qidev;
	gfp_t flags = (req->base.flags & CRYPTO_TFM_REQ_MAY_SLEEP) ?
		       GFP_KERNEL : GFP_ATOMIC;
	int src_nents, mapped_src_nents, dst_nents = 0, mapped_dst_nents = 0;
	struct skcipher_edesc *edesc;
	dma_addr_t iv_dma;
	u8 *iv;
	int ivsize = crypto_skcipher_ivsize(skcipher);
	int dst_sg_idx, qm_sg_ents, qm_sg_bytes;
	struct qm_sg_entry *sg_table, *fd_sgt;
	struct caam_drv_ctx *drv_ctx;

	drv_ctx = get_drv_ctx(ctx, encrypt ? ENCRYPT : DECRYPT);
	if (IS_ERR_OR_NULL(drv_ctx))
		return (struct skcipher_edesc *)drv_ctx;

	src_nents = sg_nents_for_len(req->src, req->cryptlen);
	if (unlikely(src_nents < 0)) {
		dev_err(qidev, "Insufficient bytes (%d) in src S/G\n",
			req->cryptlen);
		return ERR_PTR(src_nents);
	}

	if (unlikely(req->src != req->dst)) {
		dst_nents = sg_nents_for_len(req->dst, req->cryptlen);
		if (unlikely(dst_nents < 0)) {
			dev_err(qidev, "Insufficient bytes (%d) in dst S/G\n",
				req->cryptlen);
			return ERR_PTR(dst_nents);
		}

		mapped_src_nents = dma_map_sg(qidev, req->src, src_nents,
					      DMA_TO_DEVICE);
		if (unlikely(!mapped_src_nents)) {
			dev_err(qidev, "unable to map source\n");
			return ERR_PTR(-ENOMEM);
		}

		mapped_dst_nents = dma_map_sg(qidev, req->dst, dst_nents,
					      DMA_FROM_DEVICE);
		if (unlikely(!mapped_dst_nents)) {
			dev_err(qidev, "unable to map destination\n");
			dma_unmap_sg(qidev, req->src, src_nents, DMA_TO_DEVICE);
			return ERR_PTR(-ENOMEM);
		}
	} else {
		mapped_src_nents = dma_map_sg(qidev, req->src, src_nents,
					      DMA_BIDIRECTIONAL);
		if (unlikely(!mapped_src_nents)) {
			dev_err(qidev, "unable to map source\n");
			return ERR_PTR(-ENOMEM);
		}
	}

	qm_sg_ents = 1 + mapped_src_nents;
	dst_sg_idx = qm_sg_ents;

	/*
	 * Input, output HW S/G tables: [IV, src][dst, IV]
	 * IV entries point to the same buffer
	 * If src == dst, S/G entries are reused (S/G tables overlap)
	 *
	 * HW reads 4 S/G entries at a time; make sure the reads don't go beyond
	 * the end of the table by allocating more S/G entries.
	 */
	if (req->src != req->dst)
		qm_sg_ents += pad_sg_nents(mapped_dst_nents + 1);
	else
		qm_sg_ents = 1 + pad_sg_nents(qm_sg_ents);

	qm_sg_bytes = qm_sg_ents * sizeof(struct qm_sg_entry);
	if (unlikely(offsetof(struct skcipher_edesc, sgt) + qm_sg_bytes +
		     ivsize > CAAM_QI_MEMCACHE_SIZE)) {
		dev_err(qidev, "No space for %d S/G entries and/or %dB IV\n",
			qm_sg_ents, ivsize);
		caam_unmap(qidev, req->src, req->dst, src_nents, dst_nents, 0,
			   0, DMA_NONE, 0, 0);
		return ERR_PTR(-ENOMEM);
	}

	/* allocate space for base edesc, link tables and IV */
	edesc = qi_cache_alloc(GFP_DMA | flags);
	if (unlikely(!edesc)) {
		dev_err(qidev, "could not allocate extended descriptor\n");
		caam_unmap(qidev, req->src, req->dst, src_nents, dst_nents, 0,
			   0, DMA_NONE, 0, 0);
		return ERR_PTR(-ENOMEM);
	}

	/* Make sure IV is located in a DMAable area */
	sg_table = &edesc->sgt[0];
	iv = (u8 *)(sg_table + qm_sg_ents);
	memcpy(iv, req->iv, ivsize);

	iv_dma = dma_map_single(qidev, iv, ivsize, DMA_BIDIRECTIONAL);
	if (dma_mapping_error(qidev, iv_dma)) {
		dev_err(qidev, "unable to map IV\n");
		caam_unmap(qidev, req->src, req->dst, src_nents, dst_nents, 0,
			   0, DMA_NONE, 0, 0);
		qi_cache_free(edesc);
		return ERR_PTR(-ENOMEM);
	}

	edesc->src_nents = src_nents;
	edesc->dst_nents = dst_nents;
	edesc->iv_dma = iv_dma;
	edesc->qm_sg_bytes = qm_sg_bytes;
	edesc->drv_req.app_ctx = req;
	edesc->drv_req.cbk = skcipher_done;
	edesc->drv_req.drv_ctx = drv_ctx;

	dma_to_qm_sg_one(sg_table, iv_dma, ivsize, 0);
	sg_to_qm_sg(req->src, req->cryptlen, sg_table + 1, 0);

	if (req->src != req->dst)
		sg_to_qm_sg(req->dst, req->cryptlen, sg_table + dst_sg_idx, 0);

	dma_to_qm_sg_one(sg_table + dst_sg_idx + mapped_dst_nents, iv_dma,
			 ivsize, 0);

	edesc->qm_sg_dma = dma_map_single(qidev, sg_table, edesc->qm_sg_bytes,
					  DMA_TO_DEVICE);
	if (dma_mapping_error(qidev, edesc->qm_sg_dma)) {
		dev_err(qidev, "unable to map S/G table\n");
		caam_unmap(qidev, req->src, req->dst, src_nents, dst_nents,
			   iv_dma, ivsize, DMA_BIDIRECTIONAL, 0, 0);
		qi_cache_free(edesc);
		return ERR_PTR(-ENOMEM);
	}

	fd_sgt = &edesc->drv_req.fd_sgt[0];

	dma_to_qm_sg_one_last_ext(&fd_sgt[1], edesc->qm_sg_dma,
				  ivsize + req->cryptlen, 0);

	if (req->src == req->dst)
		dma_to_qm_sg_one_ext(&fd_sgt[0], edesc->qm_sg_dma +
				     sizeof(*sg_table), req->cryptlen + ivsize,
				     0);
	else
		dma_to_qm_sg_one_ext(&fd_sgt[0], edesc->qm_sg_dma + dst_sg_idx *
				     sizeof(*sg_table), req->cryptlen + ivsize,
				     0);

	return edesc;
}

static inline bool xts_skcipher_ivsize(struct skcipher_request *req)
{
	struct crypto_skcipher *skcipher = crypto_skcipher_reqtfm(req);
	unsigned int ivsize = crypto_skcipher_ivsize(skcipher);

	return !!get_unaligned((u64 *)(req->iv + (ivsize / 2)));
}

static inline int skcipher_crypt(struct skcipher_request *req, bool encrypt)
{
	struct skcipher_edesc *edesc;
	struct crypto_skcipher *skcipher = crypto_skcipher_reqtfm(req);
	struct caam_ctx *ctx = crypto_skcipher_ctx(skcipher);
	struct caam_drv_private *ctrlpriv = dev_get_drvdata(ctx->jrdev->parent);
	int ret;

	/*
	 * XTS is expected to return an error even for input length = 0
	 * Note that the case input length < block size will be caught during
	 * HW offloading and return an error.
	 */
	if (!req->cryptlen && !ctx->fallback)
		return 0;

<<<<<<< HEAD
	if (ctx->fallback && xts_skcipher_ivsize(req)) {
=======
	if (ctx->fallback && ((ctrlpriv->era <= 8 && xts_skcipher_ivsize(req)) ||
			      ctx->xts_key_fallback)) {
>>>>>>> d1988041
		struct caam_skcipher_req_ctx *rctx = skcipher_request_ctx(req);

		skcipher_request_set_tfm(&rctx->fallback_req, ctx->fallback);
		skcipher_request_set_callback(&rctx->fallback_req,
					      req->base.flags,
					      req->base.complete,
					      req->base.data);
		skcipher_request_set_crypt(&rctx->fallback_req, req->src,
					   req->dst, req->cryptlen, req->iv);

		return encrypt ? crypto_skcipher_encrypt(&rctx->fallback_req) :
				 crypto_skcipher_decrypt(&rctx->fallback_req);
	}

	if (unlikely(caam_congested))
		return -EAGAIN;

	/* allocate extended descriptor */
	edesc = skcipher_edesc_alloc(req, encrypt);
	if (IS_ERR(edesc))
		return PTR_ERR(edesc);

	ret = caam_qi_enqueue(ctx->qidev, &edesc->drv_req);
	if (!ret) {
		ret = -EINPROGRESS;
	} else {
		skcipher_unmap(ctx->qidev, edesc, req);
		qi_cache_free(edesc);
	}

	return ret;
}

static int skcipher_encrypt(struct skcipher_request *req)
{
	return skcipher_crypt(req, true);
}

static int skcipher_decrypt(struct skcipher_request *req)
{
	return skcipher_crypt(req, false);
}

static struct caam_skcipher_alg driver_algs[] = {
	{
		.skcipher = {
			.base = {
				.cra_name = "cbc(aes)",
				.cra_driver_name = "cbc-aes-caam-qi",
				.cra_blocksize = AES_BLOCK_SIZE,
			},
			.setkey = aes_skcipher_setkey,
			.encrypt = skcipher_encrypt,
			.decrypt = skcipher_decrypt,
			.min_keysize = AES_MIN_KEY_SIZE,
			.max_keysize = AES_MAX_KEY_SIZE,
			.ivsize = AES_BLOCK_SIZE,
		},
		.caam.class1_alg_type = OP_ALG_ALGSEL_AES | OP_ALG_AAI_CBC,
	},
	{
		.skcipher = {
			.base = {
				.cra_name = "cbc(des3_ede)",
				.cra_driver_name = "cbc-3des-caam-qi",
				.cra_blocksize = DES3_EDE_BLOCK_SIZE,
			},
			.setkey = des3_skcipher_setkey,
			.encrypt = skcipher_encrypt,
			.decrypt = skcipher_decrypt,
			.min_keysize = DES3_EDE_KEY_SIZE,
			.max_keysize = DES3_EDE_KEY_SIZE,
			.ivsize = DES3_EDE_BLOCK_SIZE,
		},
		.caam.class1_alg_type = OP_ALG_ALGSEL_3DES | OP_ALG_AAI_CBC,
	},
	{
		.skcipher = {
			.base = {
				.cra_name = "cbc(des)",
				.cra_driver_name = "cbc-des-caam-qi",
				.cra_blocksize = DES_BLOCK_SIZE,
			},
			.setkey = des_skcipher_setkey,
			.encrypt = skcipher_encrypt,
			.decrypt = skcipher_decrypt,
			.min_keysize = DES_KEY_SIZE,
			.max_keysize = DES_KEY_SIZE,
			.ivsize = DES_BLOCK_SIZE,
		},
		.caam.class1_alg_type = OP_ALG_ALGSEL_DES | OP_ALG_AAI_CBC,
	},
	{
		.skcipher = {
			.base = {
				.cra_name = "ctr(aes)",
				.cra_driver_name = "ctr-aes-caam-qi",
				.cra_blocksize = 1,
			},
			.setkey = ctr_skcipher_setkey,
			.encrypt = skcipher_encrypt,
			.decrypt = skcipher_decrypt,
			.min_keysize = AES_MIN_KEY_SIZE,
			.max_keysize = AES_MAX_KEY_SIZE,
			.ivsize = AES_BLOCK_SIZE,
			.chunksize = AES_BLOCK_SIZE,
		},
		.caam.class1_alg_type = OP_ALG_ALGSEL_AES |
					OP_ALG_AAI_CTR_MOD128,
	},
	{
		.skcipher = {
			.base = {
				.cra_name = "rfc3686(ctr(aes))",
				.cra_driver_name = "rfc3686-ctr-aes-caam-qi",
				.cra_blocksize = 1,
			},
			.setkey = rfc3686_skcipher_setkey,
			.encrypt = skcipher_encrypt,
			.decrypt = skcipher_decrypt,
			.min_keysize = AES_MIN_KEY_SIZE +
				       CTR_RFC3686_NONCE_SIZE,
			.max_keysize = AES_MAX_KEY_SIZE +
				       CTR_RFC3686_NONCE_SIZE,
			.ivsize = CTR_RFC3686_IV_SIZE,
			.chunksize = AES_BLOCK_SIZE,
		},
		.caam = {
			.class1_alg_type = OP_ALG_ALGSEL_AES |
					   OP_ALG_AAI_CTR_MOD128,
			.rfc3686 = true,
		},
	},
	{
		.skcipher = {
			.base = {
				.cra_name = "xts(aes)",
				.cra_driver_name = "xts-aes-caam-qi",
				.cra_flags = CRYPTO_ALG_NEED_FALLBACK,
				.cra_blocksize = AES_BLOCK_SIZE,
			},
			.setkey = xts_skcipher_setkey,
			.encrypt = skcipher_encrypt,
			.decrypt = skcipher_decrypt,
			.min_keysize = 2 * AES_MIN_KEY_SIZE,
			.max_keysize = 2 * AES_MAX_KEY_SIZE,
			.ivsize = AES_BLOCK_SIZE,
		},
		.caam.class1_alg_type = OP_ALG_ALGSEL_AES | OP_ALG_AAI_XTS,
	},
};

static struct caam_aead_alg driver_aeads[] = {
	{
		.aead = {
			.base = {
				.cra_name = "rfc4106(gcm(aes))",
				.cra_driver_name = "rfc4106-gcm-aes-caam-qi",
				.cra_blocksize = 1,
			},
			.setkey = rfc4106_setkey,
			.setauthsize = rfc4106_setauthsize,
			.encrypt = ipsec_gcm_encrypt,
			.decrypt = ipsec_gcm_decrypt,
			.ivsize = 8,
			.maxauthsize = AES_BLOCK_SIZE,
		},
		.caam = {
			.class1_alg_type = OP_ALG_ALGSEL_AES | OP_ALG_AAI_GCM,
			.nodkp = true,
		},
	},
	{
		.aead = {
			.base = {
				.cra_name = "rfc4543(gcm(aes))",
				.cra_driver_name = "rfc4543-gcm-aes-caam-qi",
				.cra_blocksize = 1,
			},
			.setkey = rfc4543_setkey,
			.setauthsize = rfc4543_setauthsize,
			.encrypt = ipsec_gcm_encrypt,
			.decrypt = ipsec_gcm_decrypt,
			.ivsize = 8,
			.maxauthsize = AES_BLOCK_SIZE,
		},
		.caam = {
			.class1_alg_type = OP_ALG_ALGSEL_AES | OP_ALG_AAI_GCM,
			.nodkp = true,
		},
	},
	/* Galois Counter Mode */
	{
		.aead = {
			.base = {
				.cra_name = "gcm(aes)",
				.cra_driver_name = "gcm-aes-caam-qi",
				.cra_blocksize = 1,
			},
			.setkey = gcm_setkey,
			.setauthsize = gcm_setauthsize,
			.encrypt = aead_encrypt,
			.decrypt = aead_decrypt,
			.ivsize = 12,
			.maxauthsize = AES_BLOCK_SIZE,
		},
		.caam = {
			.class1_alg_type = OP_ALG_ALGSEL_AES | OP_ALG_AAI_GCM,
			.nodkp = true,
		}
	},
	/* single-pass ipsec_esp descriptor */
	{
		.aead = {
			.base = {
				.cra_name = "authenc(hmac(md5),cbc(aes))",
				.cra_driver_name = "authenc-hmac-md5-"
						   "cbc-aes-caam-qi",
				.cra_blocksize = AES_BLOCK_SIZE,
			},
			.setkey = aead_setkey,
			.setauthsize = aead_setauthsize,
			.encrypt = aead_encrypt,
			.decrypt = aead_decrypt,
			.ivsize = AES_BLOCK_SIZE,
			.maxauthsize = MD5_DIGEST_SIZE,
		},
		.caam = {
			.class1_alg_type = OP_ALG_ALGSEL_AES | OP_ALG_AAI_CBC,
			.class2_alg_type = OP_ALG_ALGSEL_MD5 |
					   OP_ALG_AAI_HMAC_PRECOMP,
		}
	},
	{
		.aead = {
			.base = {
				.cra_name = "echainiv(authenc(hmac(md5),"
					    "cbc(aes)))",
				.cra_driver_name = "echainiv-authenc-hmac-md5-"
						   "cbc-aes-caam-qi",
				.cra_blocksize = AES_BLOCK_SIZE,
			},
			.setkey = aead_setkey,
			.setauthsize = aead_setauthsize,
			.encrypt = aead_encrypt,
			.decrypt = aead_decrypt,
			.ivsize = AES_BLOCK_SIZE,
			.maxauthsize = MD5_DIGEST_SIZE,
		},
		.caam = {
			.class1_alg_type = OP_ALG_ALGSEL_AES | OP_ALG_AAI_CBC,
			.class2_alg_type = OP_ALG_ALGSEL_MD5 |
					   OP_ALG_AAI_HMAC_PRECOMP,
			.geniv = true,
		}
	},
	{
		.aead = {
			.base = {
				.cra_name = "authenc(hmac(sha1),cbc(aes))",
				.cra_driver_name = "authenc-hmac-sha1-"
						   "cbc-aes-caam-qi",
				.cra_blocksize = AES_BLOCK_SIZE,
			},
			.setkey = aead_setkey,
			.setauthsize = aead_setauthsize,
			.encrypt = aead_encrypt,
			.decrypt = aead_decrypt,
			.ivsize = AES_BLOCK_SIZE,
			.maxauthsize = SHA1_DIGEST_SIZE,
		},
		.caam = {
			.class1_alg_type = OP_ALG_ALGSEL_AES | OP_ALG_AAI_CBC,
			.class2_alg_type = OP_ALG_ALGSEL_SHA1 |
					   OP_ALG_AAI_HMAC_PRECOMP,
		}
	},
	{
		.aead = {
			.base = {
				.cra_name = "echainiv(authenc(hmac(sha1),"
					    "cbc(aes)))",
				.cra_driver_name = "echainiv-authenc-"
						   "hmac-sha1-cbc-aes-caam-qi",
				.cra_blocksize = AES_BLOCK_SIZE,
			},
			.setkey = aead_setkey,
			.setauthsize = aead_setauthsize,
			.encrypt = aead_encrypt,
			.decrypt = aead_decrypt,
			.ivsize = AES_BLOCK_SIZE,
			.maxauthsize = SHA1_DIGEST_SIZE,
		},
		.caam = {
			.class1_alg_type = OP_ALG_ALGSEL_AES | OP_ALG_AAI_CBC,
			.class2_alg_type = OP_ALG_ALGSEL_SHA1 |
					   OP_ALG_AAI_HMAC_PRECOMP,
			.geniv = true,
		},
	},
	{
		.aead = {
			.base = {
				.cra_name = "authenc(hmac(sha224),cbc(aes))",
				.cra_driver_name = "authenc-hmac-sha224-"
						   "cbc-aes-caam-qi",
				.cra_blocksize = AES_BLOCK_SIZE,
			},
			.setkey = aead_setkey,
			.setauthsize = aead_setauthsize,
			.encrypt = aead_encrypt,
			.decrypt = aead_decrypt,
			.ivsize = AES_BLOCK_SIZE,
			.maxauthsize = SHA224_DIGEST_SIZE,
		},
		.caam = {
			.class1_alg_type = OP_ALG_ALGSEL_AES | OP_ALG_AAI_CBC,
			.class2_alg_type = OP_ALG_ALGSEL_SHA224 |
					   OP_ALG_AAI_HMAC_PRECOMP,
		}
	},
	{
		.aead = {
			.base = {
				.cra_name = "echainiv(authenc(hmac(sha224),"
					    "cbc(aes)))",
				.cra_driver_name = "echainiv-authenc-"
						   "hmac-sha224-cbc-aes-caam-qi",
				.cra_blocksize = AES_BLOCK_SIZE,
			},
			.setkey = aead_setkey,
			.setauthsize = aead_setauthsize,
			.encrypt = aead_encrypt,
			.decrypt = aead_decrypt,
			.ivsize = AES_BLOCK_SIZE,
			.maxauthsize = SHA224_DIGEST_SIZE,
		},
		.caam = {
			.class1_alg_type = OP_ALG_ALGSEL_AES | OP_ALG_AAI_CBC,
			.class2_alg_type = OP_ALG_ALGSEL_SHA224 |
					   OP_ALG_AAI_HMAC_PRECOMP,
			.geniv = true,
		}
	},
	{
		.aead = {
			.base = {
				.cra_name = "authenc(hmac(sha256),cbc(aes))",
				.cra_driver_name = "authenc-hmac-sha256-"
						   "cbc-aes-caam-qi",
				.cra_blocksize = AES_BLOCK_SIZE,
			},
			.setkey = aead_setkey,
			.setauthsize = aead_setauthsize,
			.encrypt = aead_encrypt,
			.decrypt = aead_decrypt,
			.ivsize = AES_BLOCK_SIZE,
			.maxauthsize = SHA256_DIGEST_SIZE,
		},
		.caam = {
			.class1_alg_type = OP_ALG_ALGSEL_AES | OP_ALG_AAI_CBC,
			.class2_alg_type = OP_ALG_ALGSEL_SHA256 |
					   OP_ALG_AAI_HMAC_PRECOMP,
		}
	},
	{
		.aead = {
			.base = {
				.cra_name = "echainiv(authenc(hmac(sha256),"
					    "cbc(aes)))",
				.cra_driver_name = "echainiv-authenc-"
						   "hmac-sha256-cbc-aes-"
						   "caam-qi",
				.cra_blocksize = AES_BLOCK_SIZE,
			},
			.setkey = aead_setkey,
			.setauthsize = aead_setauthsize,
			.encrypt = aead_encrypt,
			.decrypt = aead_decrypt,
			.ivsize = AES_BLOCK_SIZE,
			.maxauthsize = SHA256_DIGEST_SIZE,
		},
		.caam = {
			.class1_alg_type = OP_ALG_ALGSEL_AES | OP_ALG_AAI_CBC,
			.class2_alg_type = OP_ALG_ALGSEL_SHA256 |
					   OP_ALG_AAI_HMAC_PRECOMP,
			.geniv = true,
		}
	},
	{
		.aead = {
			.base = {
				.cra_name = "authenc(hmac(sha384),cbc(aes))",
				.cra_driver_name = "authenc-hmac-sha384-"
						   "cbc-aes-caam-qi",
				.cra_blocksize = AES_BLOCK_SIZE,
			},
			.setkey = aead_setkey,
			.setauthsize = aead_setauthsize,
			.encrypt = aead_encrypt,
			.decrypt = aead_decrypt,
			.ivsize = AES_BLOCK_SIZE,
			.maxauthsize = SHA384_DIGEST_SIZE,
		},
		.caam = {
			.class1_alg_type = OP_ALG_ALGSEL_AES | OP_ALG_AAI_CBC,
			.class2_alg_type = OP_ALG_ALGSEL_SHA384 |
					   OP_ALG_AAI_HMAC_PRECOMP,
		}
	},
	{
		.aead = {
			.base = {
				.cra_name = "echainiv(authenc(hmac(sha384),"
					    "cbc(aes)))",
				.cra_driver_name = "echainiv-authenc-"
						   "hmac-sha384-cbc-aes-"
						   "caam-qi",
				.cra_blocksize = AES_BLOCK_SIZE,
			},
			.setkey = aead_setkey,
			.setauthsize = aead_setauthsize,
			.encrypt = aead_encrypt,
			.decrypt = aead_decrypt,
			.ivsize = AES_BLOCK_SIZE,
			.maxauthsize = SHA384_DIGEST_SIZE,
		},
		.caam = {
			.class1_alg_type = OP_ALG_ALGSEL_AES | OP_ALG_AAI_CBC,
			.class2_alg_type = OP_ALG_ALGSEL_SHA384 |
					   OP_ALG_AAI_HMAC_PRECOMP,
			.geniv = true,
		}
	},
	{
		.aead = {
			.base = {
				.cra_name = "authenc(hmac(sha512),cbc(aes))",
				.cra_driver_name = "authenc-hmac-sha512-"
						   "cbc-aes-caam-qi",
				.cra_blocksize = AES_BLOCK_SIZE,
			},
			.setkey = aead_setkey,
			.setauthsize = aead_setauthsize,
			.encrypt = aead_encrypt,
			.decrypt = aead_decrypt,
			.ivsize = AES_BLOCK_SIZE,
			.maxauthsize = SHA512_DIGEST_SIZE,
		},
		.caam = {
			.class1_alg_type = OP_ALG_ALGSEL_AES | OP_ALG_AAI_CBC,
			.class2_alg_type = OP_ALG_ALGSEL_SHA512 |
					   OP_ALG_AAI_HMAC_PRECOMP,
		}
	},
	{
		.aead = {
			.base = {
				.cra_name = "echainiv(authenc(hmac(sha512),"
					    "cbc(aes)))",
				.cra_driver_name = "echainiv-authenc-"
						   "hmac-sha512-cbc-aes-"
						   "caam-qi",
				.cra_blocksize = AES_BLOCK_SIZE,
			},
			.setkey = aead_setkey,
			.setauthsize = aead_setauthsize,
			.encrypt = aead_encrypt,
			.decrypt = aead_decrypt,
			.ivsize = AES_BLOCK_SIZE,
			.maxauthsize = SHA512_DIGEST_SIZE,
		},
		.caam = {
			.class1_alg_type = OP_ALG_ALGSEL_AES | OP_ALG_AAI_CBC,
			.class2_alg_type = OP_ALG_ALGSEL_SHA512 |
					   OP_ALG_AAI_HMAC_PRECOMP,
			.geniv = true,
		}
	},
	{
		.aead = {
			.base = {
				.cra_name = "authenc(hmac(md5),cbc(des3_ede))",
				.cra_driver_name = "authenc-hmac-md5-"
						   "cbc-des3_ede-caam-qi",
				.cra_blocksize = DES3_EDE_BLOCK_SIZE,
			},
			.setkey = des3_aead_setkey,
			.setauthsize = aead_setauthsize,
			.encrypt = aead_encrypt,
			.decrypt = aead_decrypt,
			.ivsize = DES3_EDE_BLOCK_SIZE,
			.maxauthsize = MD5_DIGEST_SIZE,
		},
		.caam = {
			.class1_alg_type = OP_ALG_ALGSEL_3DES | OP_ALG_AAI_CBC,
			.class2_alg_type = OP_ALG_ALGSEL_MD5 |
					   OP_ALG_AAI_HMAC_PRECOMP,
		}
	},
	{
		.aead = {
			.base = {
				.cra_name = "echainiv(authenc(hmac(md5),"
					    "cbc(des3_ede)))",
				.cra_driver_name = "echainiv-authenc-hmac-md5-"
						   "cbc-des3_ede-caam-qi",
				.cra_blocksize = DES3_EDE_BLOCK_SIZE,
			},
			.setkey = des3_aead_setkey,
			.setauthsize = aead_setauthsize,
			.encrypt = aead_encrypt,
			.decrypt = aead_decrypt,
			.ivsize = DES3_EDE_BLOCK_SIZE,
			.maxauthsize = MD5_DIGEST_SIZE,
		},
		.caam = {
			.class1_alg_type = OP_ALG_ALGSEL_3DES | OP_ALG_AAI_CBC,
			.class2_alg_type = OP_ALG_ALGSEL_MD5 |
					   OP_ALG_AAI_HMAC_PRECOMP,
			.geniv = true,
		}
	},
	{
		.aead = {
			.base = {
				.cra_name = "authenc(hmac(sha1),"
					    "cbc(des3_ede))",
				.cra_driver_name = "authenc-hmac-sha1-"
						   "cbc-des3_ede-caam-qi",
				.cra_blocksize = DES3_EDE_BLOCK_SIZE,
			},
			.setkey = des3_aead_setkey,
			.setauthsize = aead_setauthsize,
			.encrypt = aead_encrypt,
			.decrypt = aead_decrypt,
			.ivsize = DES3_EDE_BLOCK_SIZE,
			.maxauthsize = SHA1_DIGEST_SIZE,
		},
		.caam = {
			.class1_alg_type = OP_ALG_ALGSEL_3DES | OP_ALG_AAI_CBC,
			.class2_alg_type = OP_ALG_ALGSEL_SHA1 |
					   OP_ALG_AAI_HMAC_PRECOMP,
		},
	},
	{
		.aead = {
			.base = {
				.cra_name = "echainiv(authenc(hmac(sha1),"
					    "cbc(des3_ede)))",
				.cra_driver_name = "echainiv-authenc-"
						   "hmac-sha1-"
						   "cbc-des3_ede-caam-qi",
				.cra_blocksize = DES3_EDE_BLOCK_SIZE,
			},
			.setkey = des3_aead_setkey,
			.setauthsize = aead_setauthsize,
			.encrypt = aead_encrypt,
			.decrypt = aead_decrypt,
			.ivsize = DES3_EDE_BLOCK_SIZE,
			.maxauthsize = SHA1_DIGEST_SIZE,
		},
		.caam = {
			.class1_alg_type = OP_ALG_ALGSEL_3DES | OP_ALG_AAI_CBC,
			.class2_alg_type = OP_ALG_ALGSEL_SHA1 |
					   OP_ALG_AAI_HMAC_PRECOMP,
			.geniv = true,
		}
	},
	{
		.aead = {
			.base = {
				.cra_name = "authenc(hmac(sha224),"
					    "cbc(des3_ede))",
				.cra_driver_name = "authenc-hmac-sha224-"
						   "cbc-des3_ede-caam-qi",
				.cra_blocksize = DES3_EDE_BLOCK_SIZE,
			},
			.setkey = des3_aead_setkey,
			.setauthsize = aead_setauthsize,
			.encrypt = aead_encrypt,
			.decrypt = aead_decrypt,
			.ivsize = DES3_EDE_BLOCK_SIZE,
			.maxauthsize = SHA224_DIGEST_SIZE,
		},
		.caam = {
			.class1_alg_type = OP_ALG_ALGSEL_3DES | OP_ALG_AAI_CBC,
			.class2_alg_type = OP_ALG_ALGSEL_SHA224 |
					   OP_ALG_AAI_HMAC_PRECOMP,
		},
	},
	{
		.aead = {
			.base = {
				.cra_name = "echainiv(authenc(hmac(sha224),"
					    "cbc(des3_ede)))",
				.cra_driver_name = "echainiv-authenc-"
						   "hmac-sha224-"
						   "cbc-des3_ede-caam-qi",
				.cra_blocksize = DES3_EDE_BLOCK_SIZE,
			},
			.setkey = des3_aead_setkey,
			.setauthsize = aead_setauthsize,
			.encrypt = aead_encrypt,
			.decrypt = aead_decrypt,
			.ivsize = DES3_EDE_BLOCK_SIZE,
			.maxauthsize = SHA224_DIGEST_SIZE,
		},
		.caam = {
			.class1_alg_type = OP_ALG_ALGSEL_3DES | OP_ALG_AAI_CBC,
			.class2_alg_type = OP_ALG_ALGSEL_SHA224 |
					   OP_ALG_AAI_HMAC_PRECOMP,
			.geniv = true,
		}
	},
	{
		.aead = {
			.base = {
				.cra_name = "authenc(hmac(sha256),"
					    "cbc(des3_ede))",
				.cra_driver_name = "authenc-hmac-sha256-"
						   "cbc-des3_ede-caam-qi",
				.cra_blocksize = DES3_EDE_BLOCK_SIZE,
			},
			.setkey = des3_aead_setkey,
			.setauthsize = aead_setauthsize,
			.encrypt = aead_encrypt,
			.decrypt = aead_decrypt,
			.ivsize = DES3_EDE_BLOCK_SIZE,
			.maxauthsize = SHA256_DIGEST_SIZE,
		},
		.caam = {
			.class1_alg_type = OP_ALG_ALGSEL_3DES | OP_ALG_AAI_CBC,
			.class2_alg_type = OP_ALG_ALGSEL_SHA256 |
					   OP_ALG_AAI_HMAC_PRECOMP,
		},
	},
	{
		.aead = {
			.base = {
				.cra_name = "echainiv(authenc(hmac(sha256),"
					    "cbc(des3_ede)))",
				.cra_driver_name = "echainiv-authenc-"
						   "hmac-sha256-"
						   "cbc-des3_ede-caam-qi",
				.cra_blocksize = DES3_EDE_BLOCK_SIZE,
			},
			.setkey = des3_aead_setkey,
			.setauthsize = aead_setauthsize,
			.encrypt = aead_encrypt,
			.decrypt = aead_decrypt,
			.ivsize = DES3_EDE_BLOCK_SIZE,
			.maxauthsize = SHA256_DIGEST_SIZE,
		},
		.caam = {
			.class1_alg_type = OP_ALG_ALGSEL_3DES | OP_ALG_AAI_CBC,
			.class2_alg_type = OP_ALG_ALGSEL_SHA256 |
					   OP_ALG_AAI_HMAC_PRECOMP,
			.geniv = true,
		}
	},
	{
		.aead = {
			.base = {
				.cra_name = "authenc(hmac(sha384),"
					    "cbc(des3_ede))",
				.cra_driver_name = "authenc-hmac-sha384-"
						   "cbc-des3_ede-caam-qi",
				.cra_blocksize = DES3_EDE_BLOCK_SIZE,
			},
			.setkey = des3_aead_setkey,
			.setauthsize = aead_setauthsize,
			.encrypt = aead_encrypt,
			.decrypt = aead_decrypt,
			.ivsize = DES3_EDE_BLOCK_SIZE,
			.maxauthsize = SHA384_DIGEST_SIZE,
		},
		.caam = {
			.class1_alg_type = OP_ALG_ALGSEL_3DES | OP_ALG_AAI_CBC,
			.class2_alg_type = OP_ALG_ALGSEL_SHA384 |
					   OP_ALG_AAI_HMAC_PRECOMP,
		},
	},
	{
		.aead = {
			.base = {
				.cra_name = "echainiv(authenc(hmac(sha384),"
					    "cbc(des3_ede)))",
				.cra_driver_name = "echainiv-authenc-"
						   "hmac-sha384-"
						   "cbc-des3_ede-caam-qi",
				.cra_blocksize = DES3_EDE_BLOCK_SIZE,
			},
			.setkey = des3_aead_setkey,
			.setauthsize = aead_setauthsize,
			.encrypt = aead_encrypt,
			.decrypt = aead_decrypt,
			.ivsize = DES3_EDE_BLOCK_SIZE,
			.maxauthsize = SHA384_DIGEST_SIZE,
		},
		.caam = {
			.class1_alg_type = OP_ALG_ALGSEL_3DES | OP_ALG_AAI_CBC,
			.class2_alg_type = OP_ALG_ALGSEL_SHA384 |
					   OP_ALG_AAI_HMAC_PRECOMP,
			.geniv = true,
		}
	},
	{
		.aead = {
			.base = {
				.cra_name = "authenc(hmac(sha512),"
					    "cbc(des3_ede))",
				.cra_driver_name = "authenc-hmac-sha512-"
						   "cbc-des3_ede-caam-qi",
				.cra_blocksize = DES3_EDE_BLOCK_SIZE,
			},
			.setkey = des3_aead_setkey,
			.setauthsize = aead_setauthsize,
			.encrypt = aead_encrypt,
			.decrypt = aead_decrypt,
			.ivsize = DES3_EDE_BLOCK_SIZE,
			.maxauthsize = SHA512_DIGEST_SIZE,
		},
		.caam = {
			.class1_alg_type = OP_ALG_ALGSEL_3DES | OP_ALG_AAI_CBC,
			.class2_alg_type = OP_ALG_ALGSEL_SHA512 |
					   OP_ALG_AAI_HMAC_PRECOMP,
		},
	},
	{
		.aead = {
			.base = {
				.cra_name = "echainiv(authenc(hmac(sha512),"
					    "cbc(des3_ede)))",
				.cra_driver_name = "echainiv-authenc-"
						   "hmac-sha512-"
						   "cbc-des3_ede-caam-qi",
				.cra_blocksize = DES3_EDE_BLOCK_SIZE,
			},
			.setkey = des3_aead_setkey,
			.setauthsize = aead_setauthsize,
			.encrypt = aead_encrypt,
			.decrypt = aead_decrypt,
			.ivsize = DES3_EDE_BLOCK_SIZE,
			.maxauthsize = SHA512_DIGEST_SIZE,
		},
		.caam = {
			.class1_alg_type = OP_ALG_ALGSEL_3DES | OP_ALG_AAI_CBC,
			.class2_alg_type = OP_ALG_ALGSEL_SHA512 |
					   OP_ALG_AAI_HMAC_PRECOMP,
			.geniv = true,
		}
	},
	{
		.aead = {
			.base = {
				.cra_name = "authenc(hmac(md5),cbc(des))",
				.cra_driver_name = "authenc-hmac-md5-"
						   "cbc-des-caam-qi",
				.cra_blocksize = DES_BLOCK_SIZE,
			},
			.setkey = aead_setkey,
			.setauthsize = aead_setauthsize,
			.encrypt = aead_encrypt,
			.decrypt = aead_decrypt,
			.ivsize = DES_BLOCK_SIZE,
			.maxauthsize = MD5_DIGEST_SIZE,
		},
		.caam = {
			.class1_alg_type = OP_ALG_ALGSEL_DES | OP_ALG_AAI_CBC,
			.class2_alg_type = OP_ALG_ALGSEL_MD5 |
					   OP_ALG_AAI_HMAC_PRECOMP,
		},
	},
	{
		.aead = {
			.base = {
				.cra_name = "echainiv(authenc(hmac(md5),"
					    "cbc(des)))",
				.cra_driver_name = "echainiv-authenc-hmac-md5-"
						   "cbc-des-caam-qi",
				.cra_blocksize = DES_BLOCK_SIZE,
			},
			.setkey = aead_setkey,
			.setauthsize = aead_setauthsize,
			.encrypt = aead_encrypt,
			.decrypt = aead_decrypt,
			.ivsize = DES_BLOCK_SIZE,
			.maxauthsize = MD5_DIGEST_SIZE,
		},
		.caam = {
			.class1_alg_type = OP_ALG_ALGSEL_DES | OP_ALG_AAI_CBC,
			.class2_alg_type = OP_ALG_ALGSEL_MD5 |
					   OP_ALG_AAI_HMAC_PRECOMP,
			.geniv = true,
		}
	},
	{
		.aead = {
			.base = {
				.cra_name = "authenc(hmac(sha1),cbc(des))",
				.cra_driver_name = "authenc-hmac-sha1-"
						   "cbc-des-caam-qi",
				.cra_blocksize = DES_BLOCK_SIZE,
			},
			.setkey = aead_setkey,
			.setauthsize = aead_setauthsize,
			.encrypt = aead_encrypt,
			.decrypt = aead_decrypt,
			.ivsize = DES_BLOCK_SIZE,
			.maxauthsize = SHA1_DIGEST_SIZE,
		},
		.caam = {
			.class1_alg_type = OP_ALG_ALGSEL_DES | OP_ALG_AAI_CBC,
			.class2_alg_type = OP_ALG_ALGSEL_SHA1 |
					   OP_ALG_AAI_HMAC_PRECOMP,
		},
	},
	{
		.aead = {
			.base = {
				.cra_name = "echainiv(authenc(hmac(sha1),"
					    "cbc(des)))",
				.cra_driver_name = "echainiv-authenc-"
						   "hmac-sha1-cbc-des-caam-qi",
				.cra_blocksize = DES_BLOCK_SIZE,
			},
			.setkey = aead_setkey,
			.setauthsize = aead_setauthsize,
			.encrypt = aead_encrypt,
			.decrypt = aead_decrypt,
			.ivsize = DES_BLOCK_SIZE,
			.maxauthsize = SHA1_DIGEST_SIZE,
		},
		.caam = {
			.class1_alg_type = OP_ALG_ALGSEL_DES | OP_ALG_AAI_CBC,
			.class2_alg_type = OP_ALG_ALGSEL_SHA1 |
					   OP_ALG_AAI_HMAC_PRECOMP,
			.geniv = true,
		}
	},
	{
		.aead = {
			.base = {
				.cra_name = "authenc(hmac(sha224),cbc(des))",
				.cra_driver_name = "authenc-hmac-sha224-"
						   "cbc-des-caam-qi",
				.cra_blocksize = DES_BLOCK_SIZE,
			},
			.setkey = aead_setkey,
			.setauthsize = aead_setauthsize,
			.encrypt = aead_encrypt,
			.decrypt = aead_decrypt,
			.ivsize = DES_BLOCK_SIZE,
			.maxauthsize = SHA224_DIGEST_SIZE,
		},
		.caam = {
			.class1_alg_type = OP_ALG_ALGSEL_DES | OP_ALG_AAI_CBC,
			.class2_alg_type = OP_ALG_ALGSEL_SHA224 |
					   OP_ALG_AAI_HMAC_PRECOMP,
		},
	},
	{
		.aead = {
			.base = {
				.cra_name = "echainiv(authenc(hmac(sha224),"
					    "cbc(des)))",
				.cra_driver_name = "echainiv-authenc-"
						   "hmac-sha224-cbc-des-"
						   "caam-qi",
				.cra_blocksize = DES_BLOCK_SIZE,
			},
			.setkey = aead_setkey,
			.setauthsize = aead_setauthsize,
			.encrypt = aead_encrypt,
			.decrypt = aead_decrypt,
			.ivsize = DES_BLOCK_SIZE,
			.maxauthsize = SHA224_DIGEST_SIZE,
		},
		.caam = {
			.class1_alg_type = OP_ALG_ALGSEL_DES | OP_ALG_AAI_CBC,
			.class2_alg_type = OP_ALG_ALGSEL_SHA224 |
					   OP_ALG_AAI_HMAC_PRECOMP,
			.geniv = true,
		}
	},
	{
		.aead = {
			.base = {
				.cra_name = "authenc(hmac(sha256),cbc(des))",
				.cra_driver_name = "authenc-hmac-sha256-"
						   "cbc-des-caam-qi",
				.cra_blocksize = DES_BLOCK_SIZE,
			},
			.setkey = aead_setkey,
			.setauthsize = aead_setauthsize,
			.encrypt = aead_encrypt,
			.decrypt = aead_decrypt,
			.ivsize = DES_BLOCK_SIZE,
			.maxauthsize = SHA256_DIGEST_SIZE,
		},
		.caam = {
			.class1_alg_type = OP_ALG_ALGSEL_DES | OP_ALG_AAI_CBC,
			.class2_alg_type = OP_ALG_ALGSEL_SHA256 |
					   OP_ALG_AAI_HMAC_PRECOMP,
		},
	},
	{
		.aead = {
			.base = {
				.cra_name = "echainiv(authenc(hmac(sha256),"
					    "cbc(des)))",
				.cra_driver_name = "echainiv-authenc-"
						   "hmac-sha256-cbc-des-"
						   "caam-qi",
				.cra_blocksize = DES_BLOCK_SIZE,
			},
			.setkey = aead_setkey,
			.setauthsize = aead_setauthsize,
			.encrypt = aead_encrypt,
			.decrypt = aead_decrypt,
			.ivsize = DES_BLOCK_SIZE,
			.maxauthsize = SHA256_DIGEST_SIZE,
		},
		.caam = {
			.class1_alg_type = OP_ALG_ALGSEL_DES | OP_ALG_AAI_CBC,
			.class2_alg_type = OP_ALG_ALGSEL_SHA256 |
					   OP_ALG_AAI_HMAC_PRECOMP,
			.geniv = true,
		},
	},
	{
		.aead = {
			.base = {
				.cra_name = "authenc(hmac(sha384),cbc(des))",
				.cra_driver_name = "authenc-hmac-sha384-"
						   "cbc-des-caam-qi",
				.cra_blocksize = DES_BLOCK_SIZE,
			},
			.setkey = aead_setkey,
			.setauthsize = aead_setauthsize,
			.encrypt = aead_encrypt,
			.decrypt = aead_decrypt,
			.ivsize = DES_BLOCK_SIZE,
			.maxauthsize = SHA384_DIGEST_SIZE,
		},
		.caam = {
			.class1_alg_type = OP_ALG_ALGSEL_DES | OP_ALG_AAI_CBC,
			.class2_alg_type = OP_ALG_ALGSEL_SHA384 |
					   OP_ALG_AAI_HMAC_PRECOMP,
		},
	},
	{
		.aead = {
			.base = {
				.cra_name = "echainiv(authenc(hmac(sha384),"
					    "cbc(des)))",
				.cra_driver_name = "echainiv-authenc-"
						   "hmac-sha384-cbc-des-"
						   "caam-qi",
				.cra_blocksize = DES_BLOCK_SIZE,
			},
			.setkey = aead_setkey,
			.setauthsize = aead_setauthsize,
			.encrypt = aead_encrypt,
			.decrypt = aead_decrypt,
			.ivsize = DES_BLOCK_SIZE,
			.maxauthsize = SHA384_DIGEST_SIZE,
		},
		.caam = {
			.class1_alg_type = OP_ALG_ALGSEL_DES | OP_ALG_AAI_CBC,
			.class2_alg_type = OP_ALG_ALGSEL_SHA384 |
					   OP_ALG_AAI_HMAC_PRECOMP,
			.geniv = true,
		}
	},
	{
		.aead = {
			.base = {
				.cra_name = "authenc(hmac(sha512),cbc(des))",
				.cra_driver_name = "authenc-hmac-sha512-"
						   "cbc-des-caam-qi",
				.cra_blocksize = DES_BLOCK_SIZE,
			},
			.setkey = aead_setkey,
			.setauthsize = aead_setauthsize,
			.encrypt = aead_encrypt,
			.decrypt = aead_decrypt,
			.ivsize = DES_BLOCK_SIZE,
			.maxauthsize = SHA512_DIGEST_SIZE,
		},
		.caam = {
			.class1_alg_type = OP_ALG_ALGSEL_DES | OP_ALG_AAI_CBC,
			.class2_alg_type = OP_ALG_ALGSEL_SHA512 |
					   OP_ALG_AAI_HMAC_PRECOMP,
		}
	},
	{
		.aead = {
			.base = {
				.cra_name = "echainiv(authenc(hmac(sha512),"
					    "cbc(des)))",
				.cra_driver_name = "echainiv-authenc-"
						   "hmac-sha512-cbc-des-"
						   "caam-qi",
				.cra_blocksize = DES_BLOCK_SIZE,
			},
			.setkey = aead_setkey,
			.setauthsize = aead_setauthsize,
			.encrypt = aead_encrypt,
			.decrypt = aead_decrypt,
			.ivsize = DES_BLOCK_SIZE,
			.maxauthsize = SHA512_DIGEST_SIZE,
		},
		.caam = {
			.class1_alg_type = OP_ALG_ALGSEL_DES | OP_ALG_AAI_CBC,
			.class2_alg_type = OP_ALG_ALGSEL_SHA512 |
					   OP_ALG_AAI_HMAC_PRECOMP,
			.geniv = true,
		}
	},
};

static int caam_init_common(struct caam_ctx *ctx, struct caam_alg_entry *caam,
			    bool uses_dkp)
{
	struct caam_drv_private *priv;
	struct device *dev;

	/*
	 * distribute tfms across job rings to ensure in-order
	 * crypto request processing per tfm
	 */
	ctx->jrdev = caam_jr_alloc();
	if (IS_ERR(ctx->jrdev)) {
		pr_err("Job Ring Device allocation for transform failed\n");
		return PTR_ERR(ctx->jrdev);
	}

	dev = ctx->jrdev->parent;
	priv = dev_get_drvdata(dev);
	if (priv->era >= 6 && uses_dkp)
		ctx->dir = DMA_BIDIRECTIONAL;
	else
		ctx->dir = DMA_TO_DEVICE;

	ctx->key_dma = dma_map_single(dev, ctx->key, sizeof(ctx->key),
				      ctx->dir);
	if (dma_mapping_error(dev, ctx->key_dma)) {
		dev_err(dev, "unable to map key\n");
		caam_jr_free(ctx->jrdev);
		return -ENOMEM;
	}

	/* copy descriptor header template value */
	ctx->cdata.algtype = OP_TYPE_CLASS1_ALG | caam->class1_alg_type;
	ctx->adata.algtype = OP_TYPE_CLASS2_ALG | caam->class2_alg_type;

	ctx->qidev = dev;

	spin_lock_init(&ctx->lock);
	ctx->drv_ctx[ENCRYPT] = NULL;
	ctx->drv_ctx[DECRYPT] = NULL;

	return 0;
}

static int caam_cra_init(struct crypto_skcipher *tfm)
{
	struct skcipher_alg *alg = crypto_skcipher_alg(tfm);
	struct caam_skcipher_alg *caam_alg =
		container_of(alg, typeof(*caam_alg), skcipher);
	struct caam_ctx *ctx = crypto_skcipher_ctx(tfm);
	u32 alg_aai = caam_alg->caam.class1_alg_type & OP_ALG_AAI_MASK;
	int ret = 0;

	if (alg_aai == OP_ALG_AAI_XTS) {
		const char *tfm_name = crypto_tfm_alg_name(&tfm->base);
		struct crypto_skcipher *fallback;
<<<<<<< HEAD

		fallback = crypto_alloc_skcipher(tfm_name, 0,
						 CRYPTO_ALG_NEED_FALLBACK);
		if (IS_ERR(fallback)) {
			dev_err(ctx->jrdev, "Failed to allocate %s fallback: %ld\n",
				tfm_name, PTR_ERR(fallback));
			return PTR_ERR(fallback);
		}

=======

		fallback = crypto_alloc_skcipher(tfm_name, 0,
						 CRYPTO_ALG_NEED_FALLBACK);
		if (IS_ERR(fallback)) {
			dev_err(ctx->jrdev, "Failed to allocate %s fallback: %ld\n",
				tfm_name, PTR_ERR(fallback));
			return PTR_ERR(fallback);
		}

>>>>>>> d1988041
		ctx->fallback = fallback;
		crypto_skcipher_set_reqsize(tfm, sizeof(struct caam_skcipher_req_ctx) +
					    crypto_skcipher_reqsize(fallback));
	}

	ret = caam_init_common(ctx, &caam_alg->caam, false);
	if (ret && ctx->fallback)
		crypto_free_skcipher(ctx->fallback);

	return ret;
}

static int caam_aead_init(struct crypto_aead *tfm)
{
	struct aead_alg *alg = crypto_aead_alg(tfm);
	struct caam_aead_alg *caam_alg = container_of(alg, typeof(*caam_alg),
						      aead);
	struct caam_ctx *ctx = crypto_aead_ctx(tfm);

	return caam_init_common(ctx, &caam_alg->caam, !caam_alg->caam.nodkp);
}

static void caam_exit_common(struct caam_ctx *ctx)
{
	caam_drv_ctx_rel(ctx->drv_ctx[ENCRYPT]);
	caam_drv_ctx_rel(ctx->drv_ctx[DECRYPT]);

	dma_unmap_single(ctx->jrdev->parent, ctx->key_dma, sizeof(ctx->key),
			 ctx->dir);

	caam_jr_free(ctx->jrdev);
}

static void caam_cra_exit(struct crypto_skcipher *tfm)
{
	struct caam_ctx *ctx = crypto_skcipher_ctx(tfm);

	if (ctx->fallback)
		crypto_free_skcipher(ctx->fallback);
	caam_exit_common(ctx);
}

static void caam_aead_exit(struct crypto_aead *tfm)
{
	caam_exit_common(crypto_aead_ctx(tfm));
}

void caam_qi_algapi_exit(void)
{
	int i;

	for (i = 0; i < ARRAY_SIZE(driver_aeads); i++) {
		struct caam_aead_alg *t_alg = driver_aeads + i;

		if (t_alg->registered)
			crypto_unregister_aead(&t_alg->aead);
	}

	for (i = 0; i < ARRAY_SIZE(driver_algs); i++) {
		struct caam_skcipher_alg *t_alg = driver_algs + i;

		if (t_alg->registered)
			crypto_unregister_skcipher(&t_alg->skcipher);
	}
}

static void caam_skcipher_alg_init(struct caam_skcipher_alg *t_alg)
{
	struct skcipher_alg *alg = &t_alg->skcipher;

	alg->base.cra_module = THIS_MODULE;
	alg->base.cra_priority = CAAM_CRA_PRIORITY;
	alg->base.cra_ctxsize = sizeof(struct caam_ctx);
<<<<<<< HEAD
	alg->base.cra_flags |= CRYPTO_ALG_ASYNC | CRYPTO_ALG_KERN_DRIVER_ONLY;
=======
	alg->base.cra_flags |= (CRYPTO_ALG_ASYNC | CRYPTO_ALG_ALLOCATES_MEMORY |
				CRYPTO_ALG_KERN_DRIVER_ONLY);
>>>>>>> d1988041

	alg->init = caam_cra_init;
	alg->exit = caam_cra_exit;
}

static void caam_aead_alg_init(struct caam_aead_alg *t_alg)
{
	struct aead_alg *alg = &t_alg->aead;

	alg->base.cra_module = THIS_MODULE;
	alg->base.cra_priority = CAAM_CRA_PRIORITY;
	alg->base.cra_ctxsize = sizeof(struct caam_ctx);
	alg->base.cra_flags = CRYPTO_ALG_ASYNC | CRYPTO_ALG_ALLOCATES_MEMORY |
			      CRYPTO_ALG_KERN_DRIVER_ONLY;

	alg->init = caam_aead_init;
	alg->exit = caam_aead_exit;
}

int caam_qi_algapi_init(struct device *ctrldev)
{
	struct caam_drv_private *priv = dev_get_drvdata(ctrldev);
	int i = 0, err = 0;
	u32 aes_vid, aes_inst, des_inst, md_vid, md_inst;
	unsigned int md_limit = SHA512_DIGEST_SIZE;
	bool registered = false;

	/* Make sure this runs only on (DPAA 1.x) QI */
	if (!priv->qi_present || caam_dpaa2)
		return 0;

	/*
	 * Register crypto algorithms the device supports.
	 * First, detect presence and attributes of DES, AES, and MD blocks.
	 */
	if (priv->era < 10) {
		u32 cha_vid, cha_inst;

		cha_vid = rd_reg32(&priv->ctrl->perfmon.cha_id_ls);
		aes_vid = cha_vid & CHA_ID_LS_AES_MASK;
		md_vid = (cha_vid & CHA_ID_LS_MD_MASK) >> CHA_ID_LS_MD_SHIFT;

		cha_inst = rd_reg32(&priv->ctrl->perfmon.cha_num_ls);
		des_inst = (cha_inst & CHA_ID_LS_DES_MASK) >>
			   CHA_ID_LS_DES_SHIFT;
		aes_inst = cha_inst & CHA_ID_LS_AES_MASK;
		md_inst = (cha_inst & CHA_ID_LS_MD_MASK) >> CHA_ID_LS_MD_SHIFT;
	} else {
		u32 aesa, mdha;

		aesa = rd_reg32(&priv->ctrl->vreg.aesa);
		mdha = rd_reg32(&priv->ctrl->vreg.mdha);

		aes_vid = (aesa & CHA_VER_VID_MASK) >> CHA_VER_VID_SHIFT;
		md_vid = (mdha & CHA_VER_VID_MASK) >> CHA_VER_VID_SHIFT;

		des_inst = rd_reg32(&priv->ctrl->vreg.desa) & CHA_VER_NUM_MASK;
		aes_inst = aesa & CHA_VER_NUM_MASK;
		md_inst = mdha & CHA_VER_NUM_MASK;
	}

	/* If MD is present, limit digest size based on LP256 */
	if (md_inst && md_vid  == CHA_VER_VID_MD_LP256)
		md_limit = SHA256_DIGEST_SIZE;

	for (i = 0; i < ARRAY_SIZE(driver_algs); i++) {
		struct caam_skcipher_alg *t_alg = driver_algs + i;
		u32 alg_sel = t_alg->caam.class1_alg_type & OP_ALG_ALGSEL_MASK;

		/* Skip DES algorithms if not supported by device */
		if (!des_inst &&
		    ((alg_sel == OP_ALG_ALGSEL_3DES) ||
		     (alg_sel == OP_ALG_ALGSEL_DES)))
			continue;

		/* Skip AES algorithms if not supported by device */
		if (!aes_inst && (alg_sel == OP_ALG_ALGSEL_AES))
			continue;

		caam_skcipher_alg_init(t_alg);

		err = crypto_register_skcipher(&t_alg->skcipher);
		if (err) {
			dev_warn(ctrldev, "%s alg registration failed\n",
				 t_alg->skcipher.base.cra_driver_name);
			continue;
		}

		t_alg->registered = true;
		registered = true;
	}

	for (i = 0; i < ARRAY_SIZE(driver_aeads); i++) {
		struct caam_aead_alg *t_alg = driver_aeads + i;
		u32 c1_alg_sel = t_alg->caam.class1_alg_type &
				 OP_ALG_ALGSEL_MASK;
		u32 c2_alg_sel = t_alg->caam.class2_alg_type &
				 OP_ALG_ALGSEL_MASK;
		u32 alg_aai = t_alg->caam.class1_alg_type & OP_ALG_AAI_MASK;

		/* Skip DES algorithms if not supported by device */
		if (!des_inst &&
		    ((c1_alg_sel == OP_ALG_ALGSEL_3DES) ||
		     (c1_alg_sel == OP_ALG_ALGSEL_DES)))
			continue;

		/* Skip AES algorithms if not supported by device */
		if (!aes_inst && (c1_alg_sel == OP_ALG_ALGSEL_AES))
			continue;

		/*
		 * Check support for AES algorithms not available
		 * on LP devices.
		 */
		if (aes_vid  == CHA_VER_VID_AES_LP && alg_aai == OP_ALG_AAI_GCM)
			continue;

		/*
		 * Skip algorithms requiring message digests
		 * if MD or MD size is not supported by device.
		 */
		if (c2_alg_sel &&
		    (!md_inst || (t_alg->aead.maxauthsize > md_limit)))
			continue;

		caam_aead_alg_init(t_alg);

		err = crypto_register_aead(&t_alg->aead);
		if (err) {
			pr_warn("%s alg registration failed\n",
				t_alg->aead.base.cra_driver_name);
			continue;
		}

		t_alg->registered = true;
		registered = true;
	}

	if (registered)
		dev_info(ctrldev, "algorithms registered in /proc/crypto\n");

	return err;
}<|MERGE_RESOLUTION|>--- conflicted
+++ resolved
@@ -18,10 +18,7 @@
 #include "qi.h"
 #include "jr.h"
 #include "caamalg_desc.h"
-<<<<<<< HEAD
-=======
 #include <crypto/xts.h>
->>>>>>> d1988041
 #include <asm/unaligned.h>
 
 /*
@@ -72,10 +69,7 @@
 	struct device *qidev;
 	spinlock_t lock;	/* Protects multiple init of driver context */
 	struct caam_drv_ctx *drv_ctx[NUM_OP];
-<<<<<<< HEAD
-=======
 	bool xts_key_fallback;
->>>>>>> d1988041
 	struct crypto_skcipher *fallback;
 };
 
@@ -757,10 +751,6 @@
 		if (err)
 			return err;
 	}
-
-	err = crypto_skcipher_setkey(ctx->fallback, key, keylen);
-	if (err)
-		return err;
 
 	ctx->cdata.keylen = keylen;
 	ctx->cdata.key_virt = key;
@@ -1427,12 +1417,8 @@
 	if (!req->cryptlen && !ctx->fallback)
 		return 0;
 
-<<<<<<< HEAD
-	if (ctx->fallback && xts_skcipher_ivsize(req)) {
-=======
 	if (ctx->fallback && ((ctrlpriv->era <= 8 && xts_skcipher_ivsize(req)) ||
 			      ctx->xts_key_fallback)) {
->>>>>>> d1988041
 		struct caam_skcipher_req_ctx *rctx = skcipher_request_ctx(req);
 
 		skcipher_request_set_tfm(&rctx->fallback_req, ctx->fallback);
@@ -2512,7 +2498,6 @@
 	if (alg_aai == OP_ALG_AAI_XTS) {
 		const char *tfm_name = crypto_tfm_alg_name(&tfm->base);
 		struct crypto_skcipher *fallback;
-<<<<<<< HEAD
 
 		fallback = crypto_alloc_skcipher(tfm_name, 0,
 						 CRYPTO_ALG_NEED_FALLBACK);
@@ -2522,17 +2507,6 @@
 			return PTR_ERR(fallback);
 		}
 
-=======
-
-		fallback = crypto_alloc_skcipher(tfm_name, 0,
-						 CRYPTO_ALG_NEED_FALLBACK);
-		if (IS_ERR(fallback)) {
-			dev_err(ctx->jrdev, "Failed to allocate %s fallback: %ld\n",
-				tfm_name, PTR_ERR(fallback));
-			return PTR_ERR(fallback);
-		}
-
->>>>>>> d1988041
 		ctx->fallback = fallback;
 		crypto_skcipher_set_reqsize(tfm, sizeof(struct caam_skcipher_req_ctx) +
 					    crypto_skcipher_reqsize(fallback));
@@ -2606,12 +2580,8 @@
 	alg->base.cra_module = THIS_MODULE;
 	alg->base.cra_priority = CAAM_CRA_PRIORITY;
 	alg->base.cra_ctxsize = sizeof(struct caam_ctx);
-<<<<<<< HEAD
-	alg->base.cra_flags |= CRYPTO_ALG_ASYNC | CRYPTO_ALG_KERN_DRIVER_ONLY;
-=======
 	alg->base.cra_flags |= (CRYPTO_ALG_ASYNC | CRYPTO_ALG_ALLOCATES_MEMORY |
 				CRYPTO_ALG_KERN_DRIVER_ONLY);
->>>>>>> d1988041
 
 	alg->init = caam_cra_init;
 	alg->exit = caam_cra_exit;
