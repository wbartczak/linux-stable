--- conflicted
+++ resolved
@@ -500,15 +500,6 @@
 		goto post_buf_mgr_err;
 	}
 
-<<<<<<< HEAD
-	rc = cc_ivgen_init(new_drvdata);
-	if (rc) {
-		dev_err(dev, "cc_ivgen_init failed\n");
-		goto post_buf_mgr_err;
-	}
-
-=======
->>>>>>> f7688b48
 	/* Allocate crypto algs */
 	rc = cc_cipher_alloc(new_drvdata);
 	if (rc) {
@@ -544,11 +535,6 @@
 	cc_hash_free(new_drvdata);
 post_cipher_err:
 	cc_cipher_free(new_drvdata);
-<<<<<<< HEAD
-post_ivgen_err:
-	cc_ivgen_fini(new_drvdata);
-=======
->>>>>>> f7688b48
 post_buf_mgr_err:
 	 cc_buffer_mgr_fini(new_drvdata);
 post_req_mgr_err:
