/*
 * Copyright (C) 2015 Red Hat, Inc.
 * All Rights Reserved.
 *
 * Permission is hereby granted, free of charge, to any person obtaining
 * a copy of this software and associated documentation files (the
 * "Software"), to deal in the Software without restriction, including
 * without limitation the rights to use, copy, modify, merge, publish,
 * distribute, sublicense, and/or sell copies of the Software, and to
 * permit persons to whom the Software is furnished to do so, subject to
 * the following conditions:
 *
 * The above copyright notice and this permission notice (including the
 * next paragraph) shall be included in all copies or substantial
 * portions of the Software.
 *
 * THE SOFTWARE IS PROVIDED "AS IS", WITHOUT WARRANTY OF ANY KIND,
 * EXPRESS OR IMPLIED, INCLUDING BUT NOT LIMITED TO THE WARRANTIES OF
 * MERCHANTABILITY, FITNESS FOR A PARTICULAR PURPOSE AND NONINFRINGEMENT.
 * IN NO EVENT SHALL THE COPYRIGHT OWNER(S) AND/OR ITS SUPPLIERS BE
 * LIABLE FOR ANY CLAIM, DAMAGES OR OTHER LIABILITY, WHETHER IN AN ACTION
 * OF CONTRACT, TORT OR OTHERWISE, ARISING FROM, OUT OF OR IN CONNECTION
 * WITH THE SOFTWARE OR THE USE OR OTHER DEALINGS IN THE SOFTWARE.
 */

#include <linux/dma-mapping.h>
#include <linux/moduleparam.h>

#include "virtgpu_drv.h"

static int virtio_gpu_virglrenderer_workaround = 1;
module_param_named(virglhack, virtio_gpu_virglrenderer_workaround, int, 0400);

int virtio_gpu_resource_id_get(struct virtio_gpu_device *vgdev, uint32_t *resid)
{
	if (virtio_gpu_virglrenderer_workaround) {
		/*
		 * Hack to avoid re-using resource IDs.
		 *
		 * virglrenderer versions up to (and including) 0.7.0
		 * can't deal with that.  virglrenderer commit
		 * "f91a9dd35715 Fix unlinking resources from hash
		 * table." (Feb 2019) fixes the bug.
		 */
		static atomic_t seqno = ATOMIC_INIT(0);
		int handle = atomic_inc_return(&seqno);
		*resid = handle + 1;
	} else {
		int handle = ida_alloc(&vgdev->resource_ida, GFP_KERNEL);
		if (handle < 0)
			return handle;
		*resid = handle + 1;
	}
	return 0;
}

static void virtio_gpu_resource_id_put(struct virtio_gpu_device *vgdev, uint32_t id)
{
	if (!virtio_gpu_virglrenderer_workaround) {
		ida_free(&vgdev->resource_ida, id - 1);
	}
}

void virtio_gpu_cleanup_object(struct virtio_gpu_object *bo)
{
	struct virtio_gpu_device *vgdev = bo->base.base.dev->dev_private;

	virtio_gpu_resource_id_put(vgdev, bo->hw_res_handle);
	if (virtio_gpu_is_shmem(bo)) {
<<<<<<< HEAD
		struct virtio_gpu_object_shmem *shmem = to_virtio_gpu_shmem(bo);

		if (shmem->pages) {
			if (shmem->mapped) {
				dma_unmap_sgtable(vgdev->vdev->dev.parent,
					     shmem->pages, DMA_TO_DEVICE, 0);
				shmem->mapped = 0;
			}

			sg_free_table(shmem->pages);
			kfree(shmem->pages);
			shmem->pages = NULL;
			drm_gem_shmem_unpin(&bo->base);
		}

=======
>>>>>>> d60c95ef
		drm_gem_shmem_free(&bo->base);
	} else if (virtio_gpu_is_vram(bo)) {
		struct virtio_gpu_object_vram *vram = to_virtio_gpu_vram(bo);

		spin_lock(&vgdev->host_visible_lock);
		if (drm_mm_node_allocated(&vram->vram_node))
			drm_mm_remove_node(&vram->vram_node);

		spin_unlock(&vgdev->host_visible_lock);

		drm_gem_free_mmap_offset(&vram->base.base.base);
		drm_gem_object_release(&vram->base.base.base);
		kfree(vram);
	}
}

static void virtio_gpu_free_object(struct drm_gem_object *obj)
{
	struct virtio_gpu_object *bo = gem_to_virtio_gpu_obj(obj);
	struct virtio_gpu_device *vgdev = bo->base.base.dev->dev_private;

	if (bo->created) {
		virtio_gpu_cmd_unref_resource(vgdev, bo);
		virtio_gpu_notify(vgdev);
		/* completion handler calls virtio_gpu_cleanup_object() */
		return;
	}
	virtio_gpu_cleanup_object(bo);
}

static const struct drm_gem_object_funcs virtio_gpu_shmem_funcs = {
	.free = virtio_gpu_free_object,
	.open = virtio_gpu_gem_object_open,
	.close = virtio_gpu_gem_object_close,
	.print_info = drm_gem_shmem_object_print_info,
	.export = virtgpu_gem_prime_export,
	.pin = drm_gem_shmem_object_pin,
	.unpin = drm_gem_shmem_object_unpin,
	.get_sg_table = drm_gem_shmem_object_get_sg_table,
	.vmap = drm_gem_shmem_object_vmap,
	.vunmap = drm_gem_shmem_object_vunmap,
	.mmap = drm_gem_shmem_object_mmap,
<<<<<<< HEAD
=======
	.vm_ops = &drm_gem_shmem_vm_ops,
>>>>>>> d60c95ef
};

bool virtio_gpu_is_shmem(struct virtio_gpu_object *bo)
{
	return bo->base.base.funcs == &virtio_gpu_shmem_funcs;
}

struct drm_gem_object *virtio_gpu_create_object(struct drm_device *dev,
						size_t size)
{
	struct virtio_gpu_object_shmem *shmem;
	struct drm_gem_shmem_object *dshmem;

	shmem = kzalloc(sizeof(*shmem), GFP_KERNEL);
	if (!shmem)
		return ERR_PTR(-ENOMEM);

	dshmem = &shmem->base.base;
	dshmem->base.funcs = &virtio_gpu_shmem_funcs;
	return &dshmem->base;
}

static int virtio_gpu_object_shmem_init(struct virtio_gpu_device *vgdev,
					struct virtio_gpu_object *bo,
					struct virtio_gpu_mem_entry **ents,
					unsigned int *nents)
{
	bool use_dma_api = !virtio_has_dma_quirk(vgdev->vdev);
	struct scatterlist *sg;
	struct sg_table *pages;
	int si;

<<<<<<< HEAD
	ret = drm_gem_shmem_pin(&bo->base);
	if (ret < 0)
		return -EINVAL;

	/*
	 * virtio_gpu uses drm_gem_shmem_get_sg_table instead of
	 * drm_gem_shmem_get_pages_sgt because virtio has it's own set of
	 * dma-ops. This is discouraged for other drivers, but should be fine
	 * since virtio_gpu doesn't support dma-buf import from other devices.
	 */
	shmem->pages = drm_gem_shmem_get_sg_table(&bo->base);
	if (IS_ERR(shmem->pages)) {
		drm_gem_shmem_unpin(&bo->base);
		shmem->pages = NULL;
		return PTR_ERR(shmem->pages);
	}
=======
	pages = drm_gem_shmem_get_pages_sgt(&bo->base);
	if (IS_ERR(pages))
		return PTR_ERR(pages);
>>>>>>> d60c95ef

	if (use_dma_api)
		*nents = pages->nents;
	else
		*nents = pages->orig_nents;

	*ents = kvmalloc_array(*nents,
			       sizeof(struct virtio_gpu_mem_entry),
			       GFP_KERNEL);
	if (!(*ents)) {
		DRM_ERROR("failed to allocate ent list\n");
		return -ENOMEM;
	}

	if (use_dma_api) {
		for_each_sgtable_dma_sg(pages, sg, si) {
			(*ents)[si].addr = cpu_to_le64(sg_dma_address(sg));
			(*ents)[si].length = cpu_to_le32(sg_dma_len(sg));
			(*ents)[si].padding = 0;
		}
	} else {
		for_each_sgtable_sg(pages, sg, si) {
			(*ents)[si].addr = cpu_to_le64(sg_phys(sg));
			(*ents)[si].length = cpu_to_le32(sg->length);
			(*ents)[si].padding = 0;
		}
	}

	return 0;
}

int virtio_gpu_object_create(struct virtio_gpu_device *vgdev,
			     struct virtio_gpu_object_params *params,
			     struct virtio_gpu_object **bo_ptr,
			     struct virtio_gpu_fence *fence)
{
	struct virtio_gpu_object_array *objs = NULL;
	struct drm_gem_shmem_object *shmem_obj;
	struct virtio_gpu_object *bo;
	struct virtio_gpu_mem_entry *ents = NULL;
	unsigned int nents;
	int ret;

	*bo_ptr = NULL;

	params->size = roundup(params->size, PAGE_SIZE);
	shmem_obj = drm_gem_shmem_create(vgdev->ddev, params->size);
	if (IS_ERR(shmem_obj))
		return PTR_ERR(shmem_obj);
	bo = gem_to_virtio_gpu_obj(&shmem_obj->base);

	ret = virtio_gpu_resource_id_get(vgdev, &bo->hw_res_handle);
	if (ret < 0)
		goto err_free_gem;

	bo->dumb = params->dumb;

	ret = virtio_gpu_object_shmem_init(vgdev, bo, &ents, &nents);
	if (ret != 0)
		goto err_put_id;

	if (fence) {
		ret = -ENOMEM;
		objs = virtio_gpu_array_alloc(1);
		if (!objs)
			goto err_free_entry;
		virtio_gpu_array_add_obj(objs, &bo->base.base);

		ret = virtio_gpu_array_lock_resv(objs);
		if (ret != 0)
			goto err_put_objs;
	}

<<<<<<< HEAD
	ret = virtio_gpu_object_shmem_init(vgdev, bo, &ents, &nents);
	if (ret != 0) {
		if (fence)
			virtio_gpu_array_unlock_resv(objs);
		virtio_gpu_array_put_free(objs);
		virtio_gpu_free_object(&shmem_obj->base);
		return ret;
	}

=======
>>>>>>> d60c95ef
	if (params->blob) {
		if (params->blob_mem == VIRTGPU_BLOB_MEM_GUEST)
			bo->guest_blob = true;

		virtio_gpu_cmd_resource_create_blob(vgdev, bo, params,
						    ents, nents);
	} else if (params->virgl) {
		virtio_gpu_cmd_resource_create_3d(vgdev, bo, params,
						  objs, fence);
		virtio_gpu_object_attach(vgdev, bo, ents, nents);
	} else {
		virtio_gpu_cmd_create_resource(vgdev, bo, params,
					       objs, fence);
		virtio_gpu_object_attach(vgdev, bo, ents, nents);
	}

	*bo_ptr = bo;
	return 0;

err_put_objs:
	virtio_gpu_array_put_free(objs);
err_free_entry:
	kvfree(ents);
err_put_id:
	virtio_gpu_resource_id_put(vgdev, bo->hw_res_handle);
err_free_gem:
	drm_gem_shmem_free(shmem_obj);
	return ret;
}<|MERGE_RESOLUTION|>--- conflicted
+++ resolved
@@ -67,24 +67,6 @@
 
 	virtio_gpu_resource_id_put(vgdev, bo->hw_res_handle);
 	if (virtio_gpu_is_shmem(bo)) {
-<<<<<<< HEAD
-		struct virtio_gpu_object_shmem *shmem = to_virtio_gpu_shmem(bo);
-
-		if (shmem->pages) {
-			if (shmem->mapped) {
-				dma_unmap_sgtable(vgdev->vdev->dev.parent,
-					     shmem->pages, DMA_TO_DEVICE, 0);
-				shmem->mapped = 0;
-			}
-
-			sg_free_table(shmem->pages);
-			kfree(shmem->pages);
-			shmem->pages = NULL;
-			drm_gem_shmem_unpin(&bo->base);
-		}
-
-=======
->>>>>>> d60c95ef
 		drm_gem_shmem_free(&bo->base);
 	} else if (virtio_gpu_is_vram(bo)) {
 		struct virtio_gpu_object_vram *vram = to_virtio_gpu_vram(bo);
@@ -127,10 +109,7 @@
 	.vmap = drm_gem_shmem_object_vmap,
 	.vunmap = drm_gem_shmem_object_vunmap,
 	.mmap = drm_gem_shmem_object_mmap,
-<<<<<<< HEAD
-=======
 	.vm_ops = &drm_gem_shmem_vm_ops,
->>>>>>> d60c95ef
 };
 
 bool virtio_gpu_is_shmem(struct virtio_gpu_object *bo)
@@ -163,28 +142,9 @@
 	struct sg_table *pages;
 	int si;
 
-<<<<<<< HEAD
-	ret = drm_gem_shmem_pin(&bo->base);
-	if (ret < 0)
-		return -EINVAL;
-
-	/*
-	 * virtio_gpu uses drm_gem_shmem_get_sg_table instead of
-	 * drm_gem_shmem_get_pages_sgt because virtio has it's own set of
-	 * dma-ops. This is discouraged for other drivers, but should be fine
-	 * since virtio_gpu doesn't support dma-buf import from other devices.
-	 */
-	shmem->pages = drm_gem_shmem_get_sg_table(&bo->base);
-	if (IS_ERR(shmem->pages)) {
-		drm_gem_shmem_unpin(&bo->base);
-		shmem->pages = NULL;
-		return PTR_ERR(shmem->pages);
-	}
-=======
 	pages = drm_gem_shmem_get_pages_sgt(&bo->base);
 	if (IS_ERR(pages))
 		return PTR_ERR(pages);
->>>>>>> d60c95ef
 
 	if (use_dma_api)
 		*nents = pages->nents;
@@ -258,18 +218,6 @@
 			goto err_put_objs;
 	}
 
-<<<<<<< HEAD
-	ret = virtio_gpu_object_shmem_init(vgdev, bo, &ents, &nents);
-	if (ret != 0) {
-		if (fence)
-			virtio_gpu_array_unlock_resv(objs);
-		virtio_gpu_array_put_free(objs);
-		virtio_gpu_free_object(&shmem_obj->base);
-		return ret;
-	}
-
-=======
->>>>>>> d60c95ef
 	if (params->blob) {
 		if (params->blob_mem == VIRTGPU_BLOB_MEM_GUEST)
 			bo->guest_blob = true;
