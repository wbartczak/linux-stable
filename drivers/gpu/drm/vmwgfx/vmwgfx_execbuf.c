--- conflicted
+++ resolved
@@ -3917,12 +3917,7 @@
 	 * handle.
 	 */
 	if (unlikely(ret != 0) && (fence_rep.error == 0)) {
-<<<<<<< HEAD
-		ttm_ref_object_base_unref(vmw_fp->tfile, fence_handle,
-					  TTM_REF_USAGE);
-=======
 		ttm_ref_object_base_unref(vmw_fp->tfile, fence_handle);
->>>>>>> 77b5472d
 		VMW_DEBUG_USER("Fence copy error. Syncing.\n");
 		(void) vmw_fence_obj_wait(fence, false, false,
 					  VMW_FENCE_WAIT_TIMEOUT);
