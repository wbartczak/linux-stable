// SPDX-License-Identifier: GPL-2.0-only
/*
 * Copyright (c) 2014 MediaTek Inc.
 * Author: Jie Qiu <jie.qiu@mediatek.com>
 */

#include <linux/clk.h>
#include <linux/component.h>
#include <linux/interrupt.h>
#include <linux/kernel.h>
#include <linux/media-bus-format.h>
#include <linux/of.h>
#include <linux/of_device.h>
#include <linux/of_gpio.h>
#include <linux/of_graph.h>
#include <linux/pinctrl/consumer.h>
#include <linux/platform_device.h>
#include <linux/types.h>

#include <video/videomode.h>

#include <drm/drm_atomic_helper.h>
#include <drm/drm_bridge.h>
#include <drm/drm_bridge_connector.h>
#include <drm/drm_crtc.h>
#include <drm/drm_edid.h>
#include <drm/drm_of.h>
#include <drm/drm_simple_kms_helper.h>

#include "mtk_disp_drv.h"
#include "mtk_dpi_regs.h"
#include "mtk_drm_ddp_comp.h"

enum mtk_dpi_out_bit_num {
	MTK_DPI_OUT_BIT_NUM_8BITS,
	MTK_DPI_OUT_BIT_NUM_10BITS,
	MTK_DPI_OUT_BIT_NUM_12BITS,
	MTK_DPI_OUT_BIT_NUM_16BITS
};

enum mtk_dpi_out_yc_map {
	MTK_DPI_OUT_YC_MAP_RGB,
	MTK_DPI_OUT_YC_MAP_CYCY,
	MTK_DPI_OUT_YC_MAP_YCYC,
	MTK_DPI_OUT_YC_MAP_CY,
	MTK_DPI_OUT_YC_MAP_YC
};

enum mtk_dpi_out_channel_swap {
	MTK_DPI_OUT_CHANNEL_SWAP_RGB,
	MTK_DPI_OUT_CHANNEL_SWAP_GBR,
	MTK_DPI_OUT_CHANNEL_SWAP_BRG,
	MTK_DPI_OUT_CHANNEL_SWAP_RBG,
	MTK_DPI_OUT_CHANNEL_SWAP_GRB,
	MTK_DPI_OUT_CHANNEL_SWAP_BGR
};

enum mtk_dpi_out_color_format {
<<<<<<< HEAD
	MTK_DPI_COLOR_FORMAT_RGB
=======
	MTK_DPI_COLOR_FORMAT_RGB,
	MTK_DPI_COLOR_FORMAT_YCBCR_422
>>>>>>> e6f4ff3f
};

struct mtk_dpi {
	struct drm_encoder encoder;
	struct drm_bridge bridge;
	struct drm_bridge *next_bridge;
	struct drm_connector *connector;
	void __iomem *regs;
	struct device *dev;
	struct clk *engine_clk;
	struct clk *pixel_clk;
	struct clk *tvd_clk;
	int irq;
	struct drm_display_mode mode;
	const struct mtk_dpi_conf *conf;
	enum mtk_dpi_out_color_format color_format;
	enum mtk_dpi_out_yc_map yc_map;
	enum mtk_dpi_out_bit_num bit_num;
	enum mtk_dpi_out_channel_swap channel_swap;
	struct pinctrl *pinctrl;
	struct pinctrl_state *pins_gpio;
	struct pinctrl_state *pins_dpi;
	u32 output_fmt;
	int refcount;
};

static inline struct mtk_dpi *bridge_to_dpi(struct drm_bridge *b)
{
	return container_of(b, struct mtk_dpi, bridge);
}

enum mtk_dpi_polarity {
	MTK_DPI_POLARITY_RISING,
	MTK_DPI_POLARITY_FALLING,
};

struct mtk_dpi_polarities {
	enum mtk_dpi_polarity de_pol;
	enum mtk_dpi_polarity ck_pol;
	enum mtk_dpi_polarity hsync_pol;
	enum mtk_dpi_polarity vsync_pol;
};

struct mtk_dpi_sync_param {
	u32 sync_width;
	u32 front_porch;
	u32 back_porch;
	bool shift_half_line;
};

struct mtk_dpi_yc_limit {
	u16 y_top;
	u16 y_bottom;
	u16 c_top;
	u16 c_bottom;
};

/**
 * struct mtk_dpi_conf - Configuration of mediatek dpi.
 * @cal_factor: Callback function to calculate factor value.
 * @reg_h_fre_con: Register address of frequency control.
 * @max_clock_khz: Max clock frequency supported for this SoCs in khz units.
 * @edge_sel_en: Enable of edge selection.
 * @output_fmts: Array of supported output formats.
 * @num_output_fmts: Quantity of supported output formats.
 * @is_ck_de_pol: Support CK/DE polarity.
 * @swap_input_support: Support input swap function.
 * @support_direct_pin: IP supports direct connection to dpi panels.
 * @input_2pixel: Input pixel of dp_intf is 2 pixel per round, so enable this
 *		  config to enable this feature.
 * @dimension_mask: Mask used for HWIDTH, HPORCH, VSYNC_WIDTH and VSYNC_PORCH
 *		    (no shift).
 * @hvsize_mask: Mask of HSIZE and VSIZE mask (no shift).
 * @channel_swap_shift: Shift value of channel swap.
 * @yuv422_en_bit: Enable bit of yuv422.
 * @csc_enable_bit: Enable bit of CSC.
 * @pixels_per_iter: Quantity of transferred pixels per iteration.
 */
struct mtk_dpi_conf {
	unsigned int (*cal_factor)(int clock);
	u32 reg_h_fre_con;
	u32 max_clock_khz;
	bool edge_sel_en;
	const u32 *output_fmts;
	u32 num_output_fmts;
	bool is_ck_de_pol;
	bool swap_input_support;
	bool support_direct_pin;
	bool input_2pixel;
	u32 dimension_mask;
	u32 hvsize_mask;
	u32 channel_swap_shift;
	u32 yuv422_en_bit;
	u32 csc_enable_bit;
	u32 pixels_per_iter;
};

static void mtk_dpi_mask(struct mtk_dpi *dpi, u32 offset, u32 val, u32 mask)
{
	u32 tmp = readl(dpi->regs + offset) & ~mask;

	tmp |= (val & mask);
	writel(tmp, dpi->regs + offset);
}

static void mtk_dpi_sw_reset(struct mtk_dpi *dpi, bool reset)
{
	mtk_dpi_mask(dpi, DPI_RET, reset ? RST : 0, RST);
}

static void mtk_dpi_enable(struct mtk_dpi *dpi)
{
	mtk_dpi_mask(dpi, DPI_EN, EN, EN);
}

static void mtk_dpi_disable(struct mtk_dpi *dpi)
{
	mtk_dpi_mask(dpi, DPI_EN, 0, EN);
}

static void mtk_dpi_config_hsync(struct mtk_dpi *dpi,
				 struct mtk_dpi_sync_param *sync)
{
	mtk_dpi_mask(dpi, DPI_TGEN_HWIDTH, sync->sync_width << HPW,
		     dpi->conf->dimension_mask << HPW);
	mtk_dpi_mask(dpi, DPI_TGEN_HPORCH, sync->back_porch << HBP,
		     dpi->conf->dimension_mask << HBP);
	mtk_dpi_mask(dpi, DPI_TGEN_HPORCH, sync->front_porch << HFP,
		     dpi->conf->dimension_mask << HFP);
}

static void mtk_dpi_config_vsync(struct mtk_dpi *dpi,
				 struct mtk_dpi_sync_param *sync,
				 u32 width_addr, u32 porch_addr)
{
	mtk_dpi_mask(dpi, width_addr,
		     sync->shift_half_line << VSYNC_HALF_LINE_SHIFT,
		     VSYNC_HALF_LINE_MASK);
	mtk_dpi_mask(dpi, width_addr,
		     sync->sync_width << VSYNC_WIDTH_SHIFT,
		     dpi->conf->dimension_mask << VSYNC_WIDTH_SHIFT);
	mtk_dpi_mask(dpi, porch_addr,
		     sync->back_porch << VSYNC_BACK_PORCH_SHIFT,
		     dpi->conf->dimension_mask << VSYNC_BACK_PORCH_SHIFT);
	mtk_dpi_mask(dpi, porch_addr,
		     sync->front_porch << VSYNC_FRONT_PORCH_SHIFT,
		     dpi->conf->dimension_mask << VSYNC_FRONT_PORCH_SHIFT);
}

static void mtk_dpi_config_vsync_lodd(struct mtk_dpi *dpi,
				      struct mtk_dpi_sync_param *sync)
{
	mtk_dpi_config_vsync(dpi, sync, DPI_TGEN_VWIDTH, DPI_TGEN_VPORCH);
}

static void mtk_dpi_config_vsync_leven(struct mtk_dpi *dpi,
				       struct mtk_dpi_sync_param *sync)
{
	mtk_dpi_config_vsync(dpi, sync, DPI_TGEN_VWIDTH_LEVEN,
			     DPI_TGEN_VPORCH_LEVEN);
}

static void mtk_dpi_config_vsync_rodd(struct mtk_dpi *dpi,
				      struct mtk_dpi_sync_param *sync)
{
	mtk_dpi_config_vsync(dpi, sync, DPI_TGEN_VWIDTH_RODD,
			     DPI_TGEN_VPORCH_RODD);
}

static void mtk_dpi_config_vsync_reven(struct mtk_dpi *dpi,
				       struct mtk_dpi_sync_param *sync)
{
	mtk_dpi_config_vsync(dpi, sync, DPI_TGEN_VWIDTH_REVEN,
			     DPI_TGEN_VPORCH_REVEN);
}

static void mtk_dpi_config_pol(struct mtk_dpi *dpi,
			       struct mtk_dpi_polarities *dpi_pol)
{
	unsigned int pol;
	unsigned int mask;

	mask = HSYNC_POL | VSYNC_POL;
	pol = (dpi_pol->hsync_pol == MTK_DPI_POLARITY_RISING ? 0 : HSYNC_POL) |
	      (dpi_pol->vsync_pol == MTK_DPI_POLARITY_RISING ? 0 : VSYNC_POL);
	if (dpi->conf->is_ck_de_pol) {
		mask |= CK_POL | DE_POL;
		pol |= (dpi_pol->ck_pol == MTK_DPI_POLARITY_RISING ?
			0 : CK_POL) |
		       (dpi_pol->de_pol == MTK_DPI_POLARITY_RISING ?
			0 : DE_POL);
	}

	mtk_dpi_mask(dpi, DPI_OUTPUT_SETTING, pol, mask);
}

static void mtk_dpi_config_3d(struct mtk_dpi *dpi, bool en_3d)
{
	mtk_dpi_mask(dpi, DPI_CON, en_3d ? TDFP_EN : 0, TDFP_EN);
}

static void mtk_dpi_config_interface(struct mtk_dpi *dpi, bool inter)
{
	mtk_dpi_mask(dpi, DPI_CON, inter ? INTL_EN : 0, INTL_EN);
}

static void mtk_dpi_config_fb_size(struct mtk_dpi *dpi, u32 width, u32 height)
{
	mtk_dpi_mask(dpi, DPI_SIZE, width << HSIZE,
		     dpi->conf->hvsize_mask << HSIZE);
	mtk_dpi_mask(dpi, DPI_SIZE, height << VSIZE,
		     dpi->conf->hvsize_mask << VSIZE);
}

static void mtk_dpi_config_channel_limit(struct mtk_dpi *dpi)
{
	struct mtk_dpi_yc_limit limit;

	if (drm_default_rgb_quant_range(&dpi->mode) ==
	    HDMI_QUANTIZATION_RANGE_LIMITED) {
		limit.y_bottom = 0x10;
		limit.y_top = 0xfe0;
		limit.c_bottom = 0x10;
		limit.c_top = 0xfe0;
	} else {
		limit.y_bottom = 0;
		limit.y_top = 0xfff;
		limit.c_bottom = 0;
		limit.c_top = 0xfff;
	}

	mtk_dpi_mask(dpi, DPI_Y_LIMIT, limit.y_bottom << Y_LIMINT_BOT,
		     Y_LIMINT_BOT_MASK);
	mtk_dpi_mask(dpi, DPI_Y_LIMIT, limit.y_top << Y_LIMINT_TOP,
		     Y_LIMINT_TOP_MASK);
	mtk_dpi_mask(dpi, DPI_C_LIMIT, limit.c_bottom << C_LIMIT_BOT,
		     C_LIMIT_BOT_MASK);
	mtk_dpi_mask(dpi, DPI_C_LIMIT, limit.c_top << C_LIMIT_TOP,
		     C_LIMIT_TOP_MASK);
}

static void mtk_dpi_config_bit_num(struct mtk_dpi *dpi,
				   enum mtk_dpi_out_bit_num num)
{
	u32 val;

	switch (num) {
	case MTK_DPI_OUT_BIT_NUM_8BITS:
		val = OUT_BIT_8;
		break;
	case MTK_DPI_OUT_BIT_NUM_10BITS:
		val = OUT_BIT_10;
		break;
	case MTK_DPI_OUT_BIT_NUM_12BITS:
		val = OUT_BIT_12;
		break;
	case MTK_DPI_OUT_BIT_NUM_16BITS:
		val = OUT_BIT_16;
		break;
	default:
		val = OUT_BIT_8;
		break;
	}
	mtk_dpi_mask(dpi, DPI_OUTPUT_SETTING, val << OUT_BIT,
		     OUT_BIT_MASK);
}

static void mtk_dpi_config_yc_map(struct mtk_dpi *dpi,
				  enum mtk_dpi_out_yc_map map)
{
	u32 val;

	switch (map) {
	case MTK_DPI_OUT_YC_MAP_RGB:
		val = YC_MAP_RGB;
		break;
	case MTK_DPI_OUT_YC_MAP_CYCY:
		val = YC_MAP_CYCY;
		break;
	case MTK_DPI_OUT_YC_MAP_YCYC:
		val = YC_MAP_YCYC;
		break;
	case MTK_DPI_OUT_YC_MAP_CY:
		val = YC_MAP_CY;
		break;
	case MTK_DPI_OUT_YC_MAP_YC:
		val = YC_MAP_YC;
		break;
	default:
		val = YC_MAP_RGB;
		break;
	}

	mtk_dpi_mask(dpi, DPI_OUTPUT_SETTING, val << YC_MAP, YC_MAP_MASK);
}

static void mtk_dpi_config_channel_swap(struct mtk_dpi *dpi,
					enum mtk_dpi_out_channel_swap swap)
{
	u32 val;

	switch (swap) {
	case MTK_DPI_OUT_CHANNEL_SWAP_RGB:
		val = SWAP_RGB;
		break;
	case MTK_DPI_OUT_CHANNEL_SWAP_GBR:
		val = SWAP_GBR;
		break;
	case MTK_DPI_OUT_CHANNEL_SWAP_BRG:
		val = SWAP_BRG;
		break;
	case MTK_DPI_OUT_CHANNEL_SWAP_RBG:
		val = SWAP_RBG;
		break;
	case MTK_DPI_OUT_CHANNEL_SWAP_GRB:
		val = SWAP_GRB;
		break;
	case MTK_DPI_OUT_CHANNEL_SWAP_BGR:
		val = SWAP_BGR;
		break;
	default:
		val = SWAP_RGB;
		break;
	}

	mtk_dpi_mask(dpi, DPI_OUTPUT_SETTING,
		     val << dpi->conf->channel_swap_shift,
		     CH_SWAP_MASK << dpi->conf->channel_swap_shift);
}

static void mtk_dpi_config_yuv422_enable(struct mtk_dpi *dpi, bool enable)
{
	mtk_dpi_mask(dpi, DPI_CON, enable ? dpi->conf->yuv422_en_bit : 0,
		     dpi->conf->yuv422_en_bit);
}

static void mtk_dpi_config_csc_enable(struct mtk_dpi *dpi, bool enable)
{
	mtk_dpi_mask(dpi, DPI_CON, enable ? dpi->conf->csc_enable_bit : 0,
		     dpi->conf->csc_enable_bit);
}

static void mtk_dpi_config_swap_input(struct mtk_dpi *dpi, bool enable)
{
	mtk_dpi_mask(dpi, DPI_CON, enable ? IN_RB_SWAP : 0, IN_RB_SWAP);
}

static void mtk_dpi_config_2n_h_fre(struct mtk_dpi *dpi)
{
	mtk_dpi_mask(dpi, dpi->conf->reg_h_fre_con, H_FRE_2N, H_FRE_2N);
}

static void mtk_dpi_config_disable_edge(struct mtk_dpi *dpi)
{
	if (dpi->conf->edge_sel_en)
		mtk_dpi_mask(dpi, dpi->conf->reg_h_fre_con, 0, EDGE_SEL_EN);
}

static void mtk_dpi_config_color_format(struct mtk_dpi *dpi,
					enum mtk_dpi_out_color_format format)
{
<<<<<<< HEAD
	/* only support RGB888 */
	mtk_dpi_config_yuv422_enable(dpi, false);
	mtk_dpi_config_csc_enable(dpi, false);
	mtk_dpi_config_swap_input(dpi, false);
	mtk_dpi_config_channel_swap(dpi, MTK_DPI_OUT_CHANNEL_SWAP_RGB);
=======
	mtk_dpi_config_channel_swap(dpi, MTK_DPI_OUT_CHANNEL_SWAP_RGB);

	if (format == MTK_DPI_COLOR_FORMAT_YCBCR_422) {
		mtk_dpi_config_yuv422_enable(dpi, true);
		mtk_dpi_config_csc_enable(dpi, true);

		/*
		 * If height is smaller than 720, we need to use RGB_TO_BT601
		 * to transfer to yuv422. Otherwise, we use RGB_TO_JPEG.
		 */
		mtk_dpi_mask(dpi, DPI_MATRIX_SET, dpi->mode.hdisplay <= 720 ?
			     MATRIX_SEL_RGB_TO_BT601 : MATRIX_SEL_RGB_TO_JPEG,
			     INT_MATRIX_SEL_MASK);
	} else {
		mtk_dpi_config_yuv422_enable(dpi, false);
		mtk_dpi_config_csc_enable(dpi, false);
		if (dpi->conf->swap_input_support)
			mtk_dpi_config_swap_input(dpi, false);
	}
>>>>>>> e6f4ff3f
}

static void mtk_dpi_dual_edge(struct mtk_dpi *dpi)
{
	if ((dpi->output_fmt == MEDIA_BUS_FMT_RGB888_2X12_LE) ||
	    (dpi->output_fmt == MEDIA_BUS_FMT_RGB888_2X12_BE)) {
		mtk_dpi_mask(dpi, DPI_DDR_SETTING, DDR_EN | DDR_4PHASE,
			     DDR_EN | DDR_4PHASE);
		mtk_dpi_mask(dpi, DPI_OUTPUT_SETTING,
			     dpi->output_fmt == MEDIA_BUS_FMT_RGB888_2X12_LE ?
			     EDGE_SEL : 0, EDGE_SEL);
	} else {
		mtk_dpi_mask(dpi, DPI_DDR_SETTING, DDR_EN | DDR_4PHASE, 0);
	}
}

static void mtk_dpi_power_off(struct mtk_dpi *dpi)
{
	if (WARN_ON(dpi->refcount == 0))
		return;

	if (--dpi->refcount != 0)
		return;

	if (dpi->pinctrl && dpi->pins_gpio)
		pinctrl_select_state(dpi->pinctrl, dpi->pins_gpio);

	mtk_dpi_disable(dpi);
	clk_disable_unprepare(dpi->pixel_clk);
	clk_disable_unprepare(dpi->engine_clk);
}

static int mtk_dpi_power_on(struct mtk_dpi *dpi)
{
	int ret;

	if (++dpi->refcount != 1)
		return 0;

	ret = clk_prepare_enable(dpi->engine_clk);
	if (ret) {
		dev_err(dpi->dev, "Failed to enable engine clock: %d\n", ret);
		goto err_refcount;
	}

	ret = clk_prepare_enable(dpi->pixel_clk);
	if (ret) {
		dev_err(dpi->dev, "Failed to enable pixel clock: %d\n", ret);
		goto err_pixel;
	}

	if (dpi->pinctrl && dpi->pins_dpi)
		pinctrl_select_state(dpi->pinctrl, dpi->pins_dpi);

	return 0;

err_pixel:
	clk_disable_unprepare(dpi->engine_clk);
err_refcount:
	dpi->refcount--;
	return ret;
}

static int mtk_dpi_set_display_mode(struct mtk_dpi *dpi,
				    struct drm_display_mode *mode)
{
	struct mtk_dpi_polarities dpi_pol;
	struct mtk_dpi_sync_param hsync;
	struct mtk_dpi_sync_param vsync_lodd = { 0 };
	struct mtk_dpi_sync_param vsync_leven = { 0 };
	struct mtk_dpi_sync_param vsync_rodd = { 0 };
	struct mtk_dpi_sync_param vsync_reven = { 0 };
	struct videomode vm = { 0 };
	unsigned long pll_rate;
	unsigned int factor;

	/* let pll_rate can fix the valid range of tvdpll (1G~2GHz) */
	factor = dpi->conf->cal_factor(mode->clock);
	drm_display_mode_to_videomode(mode, &vm);
	pll_rate = vm.pixelclock * factor;

	dev_dbg(dpi->dev, "Want PLL %lu Hz, pixel clock %lu Hz\n",
		pll_rate, vm.pixelclock);

	clk_set_rate(dpi->tvd_clk, pll_rate);
	pll_rate = clk_get_rate(dpi->tvd_clk);

	/*
	 * Depending on the IP version, we may output a different amount of
	 * pixels for each iteration: divide the clock by this number and
	 * adjust the display porches accordingly.
	 */
	vm.pixelclock = pll_rate / factor;
	vm.pixelclock /= dpi->conf->pixels_per_iter;

	if ((dpi->output_fmt == MEDIA_BUS_FMT_RGB888_2X12_LE) ||
	    (dpi->output_fmt == MEDIA_BUS_FMT_RGB888_2X12_BE))
		clk_set_rate(dpi->pixel_clk, vm.pixelclock * 2);
	else
		clk_set_rate(dpi->pixel_clk, vm.pixelclock);


	vm.pixelclock = clk_get_rate(dpi->pixel_clk);

	dev_dbg(dpi->dev, "Got  PLL %lu Hz, pixel clock %lu Hz\n",
		pll_rate, vm.pixelclock);

	dpi_pol.ck_pol = MTK_DPI_POLARITY_FALLING;
	dpi_pol.de_pol = MTK_DPI_POLARITY_RISING;
	dpi_pol.hsync_pol = vm.flags & DISPLAY_FLAGS_HSYNC_HIGH ?
			    MTK_DPI_POLARITY_FALLING : MTK_DPI_POLARITY_RISING;
	dpi_pol.vsync_pol = vm.flags & DISPLAY_FLAGS_VSYNC_HIGH ?
			    MTK_DPI_POLARITY_FALLING : MTK_DPI_POLARITY_RISING;

	/*
	 * Depending on the IP version, we may output a different amount of
	 * pixels for each iteration: divide the clock by this number and
	 * adjust the display porches accordingly.
	 */
	hsync.sync_width = vm.hsync_len / dpi->conf->pixels_per_iter;
	hsync.back_porch = vm.hback_porch / dpi->conf->pixels_per_iter;
	hsync.front_porch = vm.hfront_porch / dpi->conf->pixels_per_iter;

	hsync.shift_half_line = false;
	vsync_lodd.sync_width = vm.vsync_len;
	vsync_lodd.back_porch = vm.vback_porch;
	vsync_lodd.front_porch = vm.vfront_porch;
	vsync_lodd.shift_half_line = false;

	if (vm.flags & DISPLAY_FLAGS_INTERLACED &&
	    mode->flags & DRM_MODE_FLAG_3D_MASK) {
		vsync_leven = vsync_lodd;
		vsync_rodd = vsync_lodd;
		vsync_reven = vsync_lodd;
		vsync_leven.shift_half_line = true;
		vsync_reven.shift_half_line = true;
	} else if (vm.flags & DISPLAY_FLAGS_INTERLACED &&
		   !(mode->flags & DRM_MODE_FLAG_3D_MASK)) {
		vsync_leven = vsync_lodd;
		vsync_leven.shift_half_line = true;
	} else if (!(vm.flags & DISPLAY_FLAGS_INTERLACED) &&
		   mode->flags & DRM_MODE_FLAG_3D_MASK) {
		vsync_rodd = vsync_lodd;
	}
	mtk_dpi_sw_reset(dpi, true);
	mtk_dpi_config_pol(dpi, &dpi_pol);

	mtk_dpi_config_hsync(dpi, &hsync);
	mtk_dpi_config_vsync_lodd(dpi, &vsync_lodd);
	mtk_dpi_config_vsync_rodd(dpi, &vsync_rodd);
	mtk_dpi_config_vsync_leven(dpi, &vsync_leven);
	mtk_dpi_config_vsync_reven(dpi, &vsync_reven);

	mtk_dpi_config_3d(dpi, !!(mode->flags & DRM_MODE_FLAG_3D_MASK));
	mtk_dpi_config_interface(dpi, !!(vm.flags &
					 DISPLAY_FLAGS_INTERLACED));
	if (vm.flags & DISPLAY_FLAGS_INTERLACED)
		mtk_dpi_config_fb_size(dpi, vm.hactive, vm.vactive >> 1);
	else
		mtk_dpi_config_fb_size(dpi, vm.hactive, vm.vactive);

	mtk_dpi_config_channel_limit(dpi);
	mtk_dpi_config_bit_num(dpi, dpi->bit_num);
	mtk_dpi_config_channel_swap(dpi, dpi->channel_swap);
	mtk_dpi_config_color_format(dpi, dpi->color_format);
	if (dpi->conf->support_direct_pin) {
		mtk_dpi_config_yc_map(dpi, dpi->yc_map);
		mtk_dpi_config_2n_h_fre(dpi);
		mtk_dpi_dual_edge(dpi);
		mtk_dpi_config_disable_edge(dpi);
	}
	if (dpi->conf->input_2pixel) {
		mtk_dpi_mask(dpi, DPI_CON, DPINTF_INPUT_2P_EN,
			     DPINTF_INPUT_2P_EN);
	}
	mtk_dpi_sw_reset(dpi, false);

	return 0;
}

static u32 *mtk_dpi_bridge_atomic_get_output_bus_fmts(struct drm_bridge *bridge,
						      struct drm_bridge_state *bridge_state,
						      struct drm_crtc_state *crtc_state,
						      struct drm_connector_state *conn_state,
						      unsigned int *num_output_fmts)
{
	struct mtk_dpi *dpi = bridge_to_dpi(bridge);
	u32 *output_fmts;

	*num_output_fmts = 0;

	if (!dpi->conf->output_fmts) {
		dev_err(dpi->dev, "output_fmts should not be null\n");
		return NULL;
	}

	output_fmts = kcalloc(dpi->conf->num_output_fmts, sizeof(*output_fmts),
			     GFP_KERNEL);
	if (!output_fmts)
		return NULL;

	*num_output_fmts = dpi->conf->num_output_fmts;

	memcpy(output_fmts, dpi->conf->output_fmts,
	       sizeof(*output_fmts) * dpi->conf->num_output_fmts);

	return output_fmts;
}

static u32 *mtk_dpi_bridge_atomic_get_input_bus_fmts(struct drm_bridge *bridge,
						     struct drm_bridge_state *bridge_state,
						     struct drm_crtc_state *crtc_state,
						     struct drm_connector_state *conn_state,
						     u32 output_fmt,
						     unsigned int *num_input_fmts)
{
	u32 *input_fmts;

	*num_input_fmts = 0;

	input_fmts = kcalloc(1, sizeof(*input_fmts),
			     GFP_KERNEL);
	if (!input_fmts)
		return NULL;

	*num_input_fmts = 1;
	input_fmts[0] = MEDIA_BUS_FMT_RGB888_1X24;

	return input_fmts;
}

static int mtk_dpi_bridge_atomic_check(struct drm_bridge *bridge,
				       struct drm_bridge_state *bridge_state,
				       struct drm_crtc_state *crtc_state,
				       struct drm_connector_state *conn_state)
{
	struct mtk_dpi *dpi = bridge_to_dpi(bridge);
	unsigned int out_bus_format;

	out_bus_format = bridge_state->output_bus_cfg.format;

	if (out_bus_format == MEDIA_BUS_FMT_FIXED)
		if (dpi->conf->num_output_fmts)
			out_bus_format = dpi->conf->output_fmts[0];

	dev_dbg(dpi->dev, "input format 0x%04x, output format 0x%04x\n",
		bridge_state->input_bus_cfg.format,
		bridge_state->output_bus_cfg.format);

	dpi->output_fmt = out_bus_format;
	dpi->bit_num = MTK_DPI_OUT_BIT_NUM_8BITS;
	dpi->channel_swap = MTK_DPI_OUT_CHANNEL_SWAP_RGB;
	dpi->yc_map = MTK_DPI_OUT_YC_MAP_RGB;
	if (out_bus_format == MEDIA_BUS_FMT_YUYV8_1X16)
		dpi->color_format = MTK_DPI_COLOR_FORMAT_YCBCR_422;
	else
		dpi->color_format = MTK_DPI_COLOR_FORMAT_RGB;

	return 0;
}

static int mtk_dpi_bridge_attach(struct drm_bridge *bridge,
				 enum drm_bridge_attach_flags flags)
{
	struct mtk_dpi *dpi = bridge_to_dpi(bridge);

	return drm_bridge_attach(bridge->encoder, dpi->next_bridge,
				 &dpi->bridge, flags);
}

static void mtk_dpi_bridge_mode_set(struct drm_bridge *bridge,
				const struct drm_display_mode *mode,
				const struct drm_display_mode *adjusted_mode)
{
	struct mtk_dpi *dpi = bridge_to_dpi(bridge);

	drm_mode_copy(&dpi->mode, adjusted_mode);
}

static void mtk_dpi_bridge_disable(struct drm_bridge *bridge)
{
	struct mtk_dpi *dpi = bridge_to_dpi(bridge);

	mtk_dpi_power_off(dpi);
}

static void mtk_dpi_bridge_enable(struct drm_bridge *bridge)
{
	struct mtk_dpi *dpi = bridge_to_dpi(bridge);

	mtk_dpi_power_on(dpi);
	mtk_dpi_set_display_mode(dpi, &dpi->mode);
	mtk_dpi_enable(dpi);
}

static enum drm_mode_status
mtk_dpi_bridge_mode_valid(struct drm_bridge *bridge,
			  const struct drm_display_info *info,
			  const struct drm_display_mode *mode)
{
	struct mtk_dpi *dpi = bridge_to_dpi(bridge);

	if (mode->clock > dpi->conf->max_clock_khz)
		return MODE_CLOCK_HIGH;

	return MODE_OK;
}

static const struct drm_bridge_funcs mtk_dpi_bridge_funcs = {
	.attach = mtk_dpi_bridge_attach,
	.mode_set = mtk_dpi_bridge_mode_set,
	.mode_valid = mtk_dpi_bridge_mode_valid,
	.disable = mtk_dpi_bridge_disable,
	.enable = mtk_dpi_bridge_enable,
	.atomic_check = mtk_dpi_bridge_atomic_check,
	.atomic_get_output_bus_fmts = mtk_dpi_bridge_atomic_get_output_bus_fmts,
	.atomic_get_input_bus_fmts = mtk_dpi_bridge_atomic_get_input_bus_fmts,
	.atomic_duplicate_state = drm_atomic_helper_bridge_duplicate_state,
	.atomic_destroy_state = drm_atomic_helper_bridge_destroy_state,
	.atomic_reset = drm_atomic_helper_bridge_reset,
};

void mtk_dpi_start(struct device *dev)
{
	struct mtk_dpi *dpi = dev_get_drvdata(dev);

	mtk_dpi_power_on(dpi);
}

void mtk_dpi_stop(struct device *dev)
{
	struct mtk_dpi *dpi = dev_get_drvdata(dev);

	mtk_dpi_power_off(dpi);
}

static int mtk_dpi_bind(struct device *dev, struct device *master, void *data)
{
	struct mtk_dpi *dpi = dev_get_drvdata(dev);
	struct drm_device *drm_dev = data;
	int ret;

	ret = drm_simple_encoder_init(drm_dev, &dpi->encoder,
				      DRM_MODE_ENCODER_TMDS);
	if (ret) {
		dev_err(dev, "Failed to initialize decoder: %d\n", ret);
		return ret;
	}

	dpi->encoder.possible_crtcs = mtk_drm_find_possible_crtc_by_comp(drm_dev, dpi->dev);

	ret = drm_bridge_attach(&dpi->encoder, &dpi->bridge, NULL,
				DRM_BRIDGE_ATTACH_NO_CONNECTOR);
	if (ret)
		goto err_cleanup;

	dpi->connector = drm_bridge_connector_init(drm_dev, &dpi->encoder);
	if (IS_ERR(dpi->connector)) {
		dev_err(dev, "Unable to create bridge connector\n");
		ret = PTR_ERR(dpi->connector);
		goto err_cleanup;
	}
	drm_connector_attach_encoder(dpi->connector, &dpi->encoder);

	return 0;

err_cleanup:
	drm_encoder_cleanup(&dpi->encoder);
	return ret;
}

static void mtk_dpi_unbind(struct device *dev, struct device *master,
			   void *data)
{
	struct mtk_dpi *dpi = dev_get_drvdata(dev);

	drm_encoder_cleanup(&dpi->encoder);
}

static const struct component_ops mtk_dpi_component_ops = {
	.bind = mtk_dpi_bind,
	.unbind = mtk_dpi_unbind,
};

static unsigned int mt8173_calculate_factor(int clock)
{
	if (clock <= 27000)
		return 3 << 4;
	else if (clock <= 84000)
		return 3 << 3;
	else if (clock <= 167000)
		return 3 << 2;
	else
		return 3 << 1;
}

static unsigned int mt2701_calculate_factor(int clock)
{
	if (clock <= 64000)
		return 4;
	else if (clock <= 128000)
		return 2;
	else
		return 1;
}

static unsigned int mt8183_calculate_factor(int clock)
{
	if (clock <= 27000)
		return 8;
	else if (clock <= 167000)
		return 4;
	else
		return 2;
}

static unsigned int mt8195_dpintf_calculate_factor(int clock)
{
	if (clock < 70000)
		return 4;
	else if (clock < 200000)
		return 2;
	else
		return 1;
}

static const u32 mt8173_output_fmts[] = {
	MEDIA_BUS_FMT_RGB888_1X24,
};

static const u32 mt8183_output_fmts[] = {
	MEDIA_BUS_FMT_RGB888_2X12_LE,
	MEDIA_BUS_FMT_RGB888_2X12_BE,
};

static const u32 mt8195_output_fmts[] = {
	MEDIA_BUS_FMT_RGB888_1X24,
	MEDIA_BUS_FMT_YUYV8_1X16,
};

static const struct mtk_dpi_conf mt8173_conf = {
	.cal_factor = mt8173_calculate_factor,
	.reg_h_fre_con = 0xe0,
	.max_clock_khz = 300000,
	.output_fmts = mt8173_output_fmts,
	.num_output_fmts = ARRAY_SIZE(mt8173_output_fmts),
	.pixels_per_iter = 1,
	.is_ck_de_pol = true,
	.swap_input_support = true,
	.support_direct_pin = true,
	.dimension_mask = HPW_MASK,
	.hvsize_mask = HSIZE_MASK,
	.channel_swap_shift = CH_SWAP,
	.yuv422_en_bit = YUV422_EN,
	.csc_enable_bit = CSC_ENABLE,
};

static const struct mtk_dpi_conf mt2701_conf = {
	.cal_factor = mt2701_calculate_factor,
	.reg_h_fre_con = 0xb0,
	.edge_sel_en = true,
	.max_clock_khz = 150000,
	.output_fmts = mt8173_output_fmts,
	.num_output_fmts = ARRAY_SIZE(mt8173_output_fmts),
	.pixels_per_iter = 1,
	.is_ck_de_pol = true,
	.swap_input_support = true,
	.support_direct_pin = true,
	.dimension_mask = HPW_MASK,
	.hvsize_mask = HSIZE_MASK,
	.channel_swap_shift = CH_SWAP,
	.yuv422_en_bit = YUV422_EN,
	.csc_enable_bit = CSC_ENABLE,
};

static const struct mtk_dpi_conf mt8183_conf = {
	.cal_factor = mt8183_calculate_factor,
	.reg_h_fre_con = 0xe0,
	.max_clock_khz = 100000,
	.output_fmts = mt8183_output_fmts,
	.num_output_fmts = ARRAY_SIZE(mt8183_output_fmts),
	.pixels_per_iter = 1,
	.is_ck_de_pol = true,
	.swap_input_support = true,
	.support_direct_pin = true,
	.dimension_mask = HPW_MASK,
	.hvsize_mask = HSIZE_MASK,
	.channel_swap_shift = CH_SWAP,
	.yuv422_en_bit = YUV422_EN,
	.csc_enable_bit = CSC_ENABLE,
};

static const struct mtk_dpi_conf mt8192_conf = {
	.cal_factor = mt8183_calculate_factor,
	.reg_h_fre_con = 0xe0,
	.max_clock_khz = 150000,
	.output_fmts = mt8183_output_fmts,
	.num_output_fmts = ARRAY_SIZE(mt8183_output_fmts),
	.pixels_per_iter = 1,
	.is_ck_de_pol = true,
	.swap_input_support = true,
	.support_direct_pin = true,
	.dimension_mask = HPW_MASK,
	.hvsize_mask = HSIZE_MASK,
	.channel_swap_shift = CH_SWAP,
	.yuv422_en_bit = YUV422_EN,
	.csc_enable_bit = CSC_ENABLE,
};

static const struct mtk_dpi_conf mt8195_dpintf_conf = {
	.cal_factor = mt8195_dpintf_calculate_factor,
	.max_clock_khz = 600000,
	.output_fmts = mt8195_output_fmts,
	.num_output_fmts = ARRAY_SIZE(mt8195_output_fmts),
	.pixels_per_iter = 4,
	.input_2pixel = true,
	.dimension_mask = DPINTF_HPW_MASK,
	.hvsize_mask = DPINTF_HSIZE_MASK,
	.channel_swap_shift = DPINTF_CH_SWAP,
	.yuv422_en_bit = DPINTF_YUV422_EN,
	.csc_enable_bit = DPINTF_CSC_ENABLE,
};

static int mtk_dpi_probe(struct platform_device *pdev)
{
	struct device *dev = &pdev->dev;
	struct mtk_dpi *dpi;
	struct resource *mem;
	int ret;

	dpi = devm_kzalloc(dev, sizeof(*dpi), GFP_KERNEL);
	if (!dpi)
		return -ENOMEM;

	dpi->dev = dev;
	dpi->conf = (struct mtk_dpi_conf *)of_device_get_match_data(dev);
	dpi->output_fmt = MEDIA_BUS_FMT_RGB888_1X24;

	dpi->pinctrl = devm_pinctrl_get(&pdev->dev);
	if (IS_ERR(dpi->pinctrl)) {
		dpi->pinctrl = NULL;
		dev_dbg(&pdev->dev, "Cannot find pinctrl!\n");
	}
	if (dpi->pinctrl) {
		dpi->pins_gpio = pinctrl_lookup_state(dpi->pinctrl, "sleep");
		if (IS_ERR(dpi->pins_gpio)) {
			dpi->pins_gpio = NULL;
			dev_dbg(&pdev->dev, "Cannot find pinctrl idle!\n");
		}
		if (dpi->pins_gpio)
			pinctrl_select_state(dpi->pinctrl, dpi->pins_gpio);

		dpi->pins_dpi = pinctrl_lookup_state(dpi->pinctrl, "default");
		if (IS_ERR(dpi->pins_dpi)) {
			dpi->pins_dpi = NULL;
			dev_dbg(&pdev->dev, "Cannot find pinctrl active!\n");
		}
	}
	mem = platform_get_resource(pdev, IORESOURCE_MEM, 0);
	dpi->regs = devm_ioremap_resource(dev, mem);
	if (IS_ERR(dpi->regs)) {
		ret = PTR_ERR(dpi->regs);
		dev_err(dev, "Failed to ioremap mem resource: %d\n", ret);
		return ret;
	}

	dpi->engine_clk = devm_clk_get(dev, "engine");
	if (IS_ERR(dpi->engine_clk)) {
		ret = PTR_ERR(dpi->engine_clk);
		if (ret != -EPROBE_DEFER)
			dev_err(dev, "Failed to get engine clock: %d\n", ret);

		return ret;
	}

	dpi->pixel_clk = devm_clk_get(dev, "pixel");
	if (IS_ERR(dpi->pixel_clk)) {
		ret = PTR_ERR(dpi->pixel_clk);
		if (ret != -EPROBE_DEFER)
			dev_err(dev, "Failed to get pixel clock: %d\n", ret);

		return ret;
	}

	dpi->tvd_clk = devm_clk_get(dev, "pll");
	if (IS_ERR(dpi->tvd_clk)) {
		ret = PTR_ERR(dpi->tvd_clk);
		if (ret != -EPROBE_DEFER)
			dev_err(dev, "Failed to get tvdpll clock: %d\n", ret);

		return ret;
	}

	dpi->irq = platform_get_irq(pdev, 0);
	if (dpi->irq <= 0)
		return -EINVAL;

	ret = drm_of_find_panel_or_bridge(dev->of_node, 0, 0,
					  NULL, &dpi->next_bridge);
	if (ret)
		return ret;

	dev_info(dev, "Found bridge node: %pOF\n", dpi->next_bridge->of_node);

	platform_set_drvdata(pdev, dpi);

	dpi->bridge.funcs = &mtk_dpi_bridge_funcs;
	dpi->bridge.of_node = dev->of_node;
	dpi->bridge.type = DRM_MODE_CONNECTOR_DPI;

	drm_bridge_add(&dpi->bridge);

	ret = component_add(dev, &mtk_dpi_component_ops);
	if (ret) {
		drm_bridge_remove(&dpi->bridge);
		dev_err(dev, "Failed to add component: %d\n", ret);
		return ret;
	}

	return 0;
}

static int mtk_dpi_remove(struct platform_device *pdev)
{
	struct mtk_dpi *dpi = platform_get_drvdata(pdev);

	component_del(&pdev->dev, &mtk_dpi_component_ops);
	drm_bridge_remove(&dpi->bridge);

	return 0;
}

static const struct of_device_id mtk_dpi_of_ids[] = {
	{ .compatible = "mediatek,mt2701-dpi",
	  .data = &mt2701_conf,
	},
	{ .compatible = "mediatek,mt8173-dpi",
	  .data = &mt8173_conf,
	},
	{ .compatible = "mediatek,mt8183-dpi",
	  .data = &mt8183_conf,
	},
	{ .compatible = "mediatek,mt8192-dpi",
	  .data = &mt8192_conf,
	},
	{ .compatible = "mediatek,mt8195-dp-intf",
	  .data = &mt8195_dpintf_conf,
	},
	{ },
};
MODULE_DEVICE_TABLE(of, mtk_dpi_of_ids);

struct platform_driver mtk_dpi_driver = {
	.probe = mtk_dpi_probe,
	.remove = mtk_dpi_remove,
	.driver = {
		.name = "mediatek-dpi",
		.of_match_table = mtk_dpi_of_ids,
	},
};<|MERGE_RESOLUTION|>--- conflicted
+++ resolved
@@ -56,12 +56,8 @@
 };
 
 enum mtk_dpi_out_color_format {
-<<<<<<< HEAD
-	MTK_DPI_COLOR_FORMAT_RGB
-=======
 	MTK_DPI_COLOR_FORMAT_RGB,
 	MTK_DPI_COLOR_FORMAT_YCBCR_422
->>>>>>> e6f4ff3f
 };
 
 struct mtk_dpi {
@@ -423,13 +419,6 @@
 static void mtk_dpi_config_color_format(struct mtk_dpi *dpi,
 					enum mtk_dpi_out_color_format format)
 {
-<<<<<<< HEAD
-	/* only support RGB888 */
-	mtk_dpi_config_yuv422_enable(dpi, false);
-	mtk_dpi_config_csc_enable(dpi, false);
-	mtk_dpi_config_swap_input(dpi, false);
-	mtk_dpi_config_channel_swap(dpi, MTK_DPI_OUT_CHANNEL_SWAP_RGB);
-=======
 	mtk_dpi_config_channel_swap(dpi, MTK_DPI_OUT_CHANNEL_SWAP_RGB);
 
 	if (format == MTK_DPI_COLOR_FORMAT_YCBCR_422) {
@@ -449,7 +438,6 @@
 		if (dpi->conf->swap_input_support)
 			mtk_dpi_config_swap_input(dpi, false);
 	}
->>>>>>> e6f4ff3f
 }
 
 static void mtk_dpi_dual_edge(struct mtk_dpi *dpi)
