// SPDX-License-Identifier: GPL-2.0-or-later
/*
 * Copyright © 2017 Keith Packard <keithp@keithp.com>
 */
#include <linux/file.h>
#include <linux/uaccess.h>

#include <drm/drm_auth.h>
#include <drm/drm_crtc_helper.h>
#include <drm/drm_drv.h>
#include <drm/drm_file.h>
#include <drm/drm_lease.h>
#include <drm/drm_print.h>

#include "drm_crtc_internal.h"
#include "drm_internal.h"

/**
 * DOC: drm leasing
 *
 * DRM leases provide information about whether a DRM master may control a DRM
 * mode setting object. This enables the creation of multiple DRM masters that
 * manage subsets of display resources.
 *
 * The original DRM master of a device 'owns' the available drm resources. It
 * may create additional DRM masters and 'lease' resources which it controls
 * to the new DRM master. This gives the new DRM master control over the
 * leased resources until the owner revokes the lease, or the new DRM master
 * is closed. Some helpful terminology:
 *
 * - An 'owner' is a &struct drm_master that is not leasing objects from
 *   another &struct drm_master, and hence 'owns' the objects. The owner can be
 *   identified as the &struct drm_master for which &drm_master.lessor is NULL.
 *
 * - A 'lessor' is a &struct drm_master which is leasing objects to one or more
 *   other &struct drm_master. Currently, lessees are not allowed to
 *   create sub-leases, hence the lessor is the same as the owner.
 *
 * - A 'lessee' is a &struct drm_master which is leasing objects from some
 *   other &struct drm_master. Each lessee only leases resources from a single
 *   lessor recorded in &drm_master.lessor, and holds the set of objects that
 *   it is leasing in &drm_master.leases.
 *
 * - A 'lease' is a contract between the lessor and lessee that identifies
 *   which resources may be controlled by the lessee. All of the resources
 *   that are leased must be owned by or leased to the lessor, and lessors are
 *   not permitted to lease the same object to multiple lessees.
 *
 * The set of objects any &struct drm_master 'controls' is limited to the set
 * of objects it leases (for lessees) or all objects (for owners).
 *
 * Objects not controlled by a &struct drm_master cannot be modified through
 * the various state manipulating ioctls, and any state reported back to user
 * space will be edited to make them appear idle and/or unusable. For
 * instance, connectors always report 'disconnected', while encoders
 * report no possible crtcs or clones.
 *
 * Since each lessee may lease objects from a single lessor, display resource
 * leases form a tree of &struct drm_master. As lessees are currently not
 * allowed to create sub-leases, the tree depth is limited to 1. All of
 * these get activated simultaneously when the top level device owner changes
 * through the SETMASTER or DROPMASTER IOCTL, so &drm_device.master points to
 * the owner at the top of the lease tree (i.e. the &struct drm_master for which
 * &drm_master.lessor is NULL). The full list of lessees that are leasing
 * objects from the owner can be searched via the owner's
 * &drm_master.lessee_idr.
 */

#define drm_for_each_lessee(lessee, lessor) \
	list_for_each_entry((lessee), &(lessor)->lessees, lessee_list)

static uint64_t drm_lease_idr_object;

struct drm_master *drm_lease_owner(struct drm_master *master)
{
	while (master->lessor != NULL)
		master = master->lessor;
	return master;
}

static struct drm_master*
_drm_find_lessee(struct drm_master *master, int lessee_id)
{
	lockdep_assert_held(&master->dev->mode_config.idr_mutex);
	return idr_find(&drm_lease_owner(master)->lessee_idr, lessee_id);
}

static int _drm_lease_held_master(struct drm_master *master, int id)
{
	lockdep_assert_held(&master->dev->mode_config.idr_mutex);
	if (master->lessor)
		return idr_find(&master->leases, id) != NULL;
	return true;
}

/* Checks if the given object has been leased to some lessee of drm_master */
static bool _drm_has_leased(struct drm_master *master, int id)
{
	struct drm_master *lessee;

	lockdep_assert_held(&master->dev->mode_config.idr_mutex);
	drm_for_each_lessee(lessee, master)
		if (_drm_lease_held_master(lessee, id))
			return true;
	return false;
}

/* Called with idr_mutex held */
bool _drm_lease_held(struct drm_file *file_priv, int id)
{
	bool ret;
	struct drm_master *master;

	if (!file_priv)
<<<<<<< HEAD
=======
		return true;

	master = drm_file_get_master(file_priv);
	if (!master)
>>>>>>> 3b17187f
		return true;
	ret = _drm_lease_held_master(master, id);
	drm_master_put(&master);

<<<<<<< HEAD
	master = drm_file_get_master(file_priv);
	if (!master)
		return true;
	ret = _drm_lease_held_master(master, id);
	drm_master_put(&master);

=======
>>>>>>> 3b17187f
	return ret;
}

bool drm_lease_held(struct drm_file *file_priv, int id)
{
	struct drm_master *master;
	bool ret;

	if (!file_priv)
		return true;

	master = drm_file_get_master(file_priv);
	if (!master)
		return true;
	if (!master->lessor) {
		ret = true;
		goto out;
	}
	mutex_lock(&master->dev->mode_config.idr_mutex);
	ret = _drm_lease_held_master(master, id);
	mutex_unlock(&master->dev->mode_config.idr_mutex);

out:
	drm_master_put(&master);
	return ret;
}

/*
 * Given a bitmask of crtcs to check, reconstructs a crtc mask based on the
 * crtcs which are visible through the specified file.
 */
uint32_t drm_lease_filter_crtcs(struct drm_file *file_priv, uint32_t crtcs_in)
{
	struct drm_master *master;
	struct drm_device *dev;
	struct drm_crtc *crtc;
	int count_in, count_out;
	uint32_t crtcs_out = 0;

	if (!file_priv)
		return crtcs_in;

	master = drm_file_get_master(file_priv);
	if (!master)
		return crtcs_in;
	if (!master->lessor) {
		crtcs_out = crtcs_in;
		goto out;
	}
	dev = master->dev;

	count_in = count_out = 0;
	mutex_lock(&master->dev->mode_config.idr_mutex);
	list_for_each_entry(crtc, &dev->mode_config.crtc_list, head) {
		if (_drm_lease_held_master(master, crtc->base.id)) {
			uint32_t mask_in = 1ul << count_in;

			if ((crtcs_in & mask_in) != 0) {
				uint32_t mask_out = 1ul << count_out;

				crtcs_out |= mask_out;
			}
			count_out++;
		}
		count_in++;
	}
	mutex_unlock(&master->dev->mode_config.idr_mutex);

out:
	drm_master_put(&master);
	return crtcs_out;
}

/*
 * Uses drm_master_create to allocate a new drm_master, then checks to
 * make sure all of the desired objects can be leased, atomically
 * leasing them to the new drmmaster.
 *
 * 	ERR_PTR(-EACCES)	some other master holds the title to any object
 * 	ERR_PTR(-ENOENT)	some object is not a valid DRM object for this device
 * 	ERR_PTR(-EBUSY)		some other lessee holds title to this object
 *	ERR_PTR(-EEXIST)	same object specified more than once in the provided list
 *	ERR_PTR(-ENOMEM)	allocation failed
 */
static struct drm_master *drm_lease_create(struct drm_master *lessor, struct idr *leases)
{
	struct drm_device *dev = lessor->dev;
	int error;
	struct drm_master *lessee;
	int object;
	int id;
	void *entry;

	DRM_DEBUG_LEASE("lessor %d\n", lessor->lessee_id);

	lessee = drm_master_create(lessor->dev);
	if (!lessee) {
		DRM_DEBUG_LEASE("drm_master_create failed\n");
		return ERR_PTR(-ENOMEM);
	}

	mutex_lock(&dev->mode_config.idr_mutex);

	idr_for_each_entry(leases, entry, object) {
		error = 0;
		if (!idr_find(&dev->mode_config.object_idr, object))
			error = -ENOENT;
		else if (_drm_has_leased(lessor, object))
			error = -EBUSY;

		if (error != 0) {
			DRM_DEBUG_LEASE("object %d failed %d\n", object, error);
			goto out_lessee;
		}
	}

	/* Insert the new lessee into the tree */
	id = idr_alloc(&(drm_lease_owner(lessor)->lessee_idr), lessee, 1, 0, GFP_KERNEL);
	if (id < 0) {
		error = id;
		goto out_lessee;
	}

	lessee->lessee_id = id;
	lessee->lessor = drm_master_get(lessor);
	list_add_tail(&lessee->lessee_list, &lessor->lessees);

	/* Move the leases over */
	lessee->leases = *leases;
	DRM_DEBUG_LEASE("new lessee %d %p, lessor %d %p\n", lessee->lessee_id, lessee, lessor->lessee_id, lessor);

	mutex_unlock(&dev->mode_config.idr_mutex);
	return lessee;

out_lessee:
	mutex_unlock(&dev->mode_config.idr_mutex);

	drm_master_put(&lessee);

	return ERR_PTR(error);
}

void drm_lease_destroy(struct drm_master *master)
{
	struct drm_device *dev = master->dev;

	mutex_lock(&dev->mode_config.idr_mutex);

	DRM_DEBUG_LEASE("drm_lease_destroy %d\n", master->lessee_id);

	/* This master is referenced by all lessees, hence it cannot be destroyed
	 * until all of them have been
	 */
	WARN_ON(!list_empty(&master->lessees));

	/* Remove this master from the lessee idr in the owner */
	if (master->lessee_id != 0) {
		DRM_DEBUG_LEASE("remove master %d from device list of lessees\n", master->lessee_id);
		idr_remove(&(drm_lease_owner(master)->lessee_idr), master->lessee_id);
	}

	/* Remove this master from any lessee list it may be on */
	list_del(&master->lessee_list);

	mutex_unlock(&dev->mode_config.idr_mutex);

	if (master->lessor) {
		/* Tell the master to check the lessee list */
		drm_sysfs_lease_event(dev);
		drm_master_put(&master->lessor);
	}

	DRM_DEBUG_LEASE("drm_lease_destroy done %d\n", master->lessee_id);
}

static void _drm_lease_revoke(struct drm_master *top)
{
	int object;
	void *entry;
	struct drm_master *master = top;

	lockdep_assert_held(&top->dev->mode_config.idr_mutex);

	/*
	 * Walk the tree starting at 'top' emptying all leases. Because
	 * the tree is fully connected, we can do this without recursing
	 */
	for (;;) {
		DRM_DEBUG_LEASE("revoke leases for %p %d\n", master, master->lessee_id);

		/* Evacuate the lease */
		idr_for_each_entry(&master->leases, entry, object)
			idr_remove(&master->leases, object);

		/* Depth-first list walk */

		/* Down */
		if (!list_empty(&master->lessees)) {
			master = list_first_entry(&master->lessees, struct drm_master, lessee_list);
		} else {
			/* Up */
			while (master != top && master == list_last_entry(&master->lessor->lessees, struct drm_master, lessee_list))
				master = master->lessor;

			if (master == top)
				break;

			/* Over */
			master = list_next_entry(master, lessee_list);
		}
	}
}

void drm_lease_revoke(struct drm_master *top)
{
	mutex_lock(&top->dev->mode_config.idr_mutex);
	_drm_lease_revoke(top);
	mutex_unlock(&top->dev->mode_config.idr_mutex);
}

static int validate_lease(struct drm_device *dev,
			  int object_count,
			  struct drm_mode_object **objects,
			  bool universal_planes)
{
	int o;
	int has_crtc = -1;
	int has_connector = -1;
	int has_plane = -1;

	/* we want to confirm that there is at least one crtc, plane
	   connector object. */

	for (o = 0; o < object_count; o++) {
		if (objects[o]->type == DRM_MODE_OBJECT_CRTC && has_crtc == -1) {
			has_crtc = o;
		}
		if (objects[o]->type == DRM_MODE_OBJECT_CONNECTOR && has_connector == -1)
			has_connector = o;

		if (universal_planes) {
			if (objects[o]->type == DRM_MODE_OBJECT_PLANE && has_plane == -1)
				has_plane = o;
		}
	}
	if (has_crtc == -1 || has_connector == -1)
		return -EINVAL;
	if (universal_planes && has_plane == -1)
		return -EINVAL;
	return 0;
}

static int fill_object_idr(struct drm_device *dev,
			   struct drm_file *lessor_priv,
			   struct idr *leases,
			   int object_count,
			   u32 *object_ids)
{
	struct drm_mode_object **objects;
	u32 o;
	int ret;
	bool universal_planes = READ_ONCE(lessor_priv->universal_planes);

	objects = kcalloc(object_count, sizeof(struct drm_mode_object *),
			  GFP_KERNEL);
	if (!objects)
		return -ENOMEM;

	/* step one - get references to all the mode objects
	   and check for validity. */
	for (o = 0; o < object_count; o++) {
		objects[o] = drm_mode_object_find(dev, lessor_priv,
						  object_ids[o],
						  DRM_MODE_OBJECT_ANY);
		if (!objects[o]) {
			ret = -ENOENT;
			goto out_free_objects;
		}

		if (!drm_mode_object_lease_required(objects[o]->type)) {
			DRM_DEBUG_KMS("invalid object for lease\n");
			ret = -EINVAL;
			goto out_free_objects;
		}
	}

	ret = validate_lease(dev, object_count, objects, universal_planes);
	if (ret) {
		DRM_DEBUG_LEASE("lease validation failed\n");
		goto out_free_objects;
	}

	/* add their IDs to the lease request - taking into account
	   universal planes */
	for (o = 0; o < object_count; o++) {
		struct drm_mode_object *obj = objects[o];
		u32 object_id = objects[o]->id;

		DRM_DEBUG_LEASE("Adding object %d to lease\n", object_id);

		/*
		 * We're using an IDR to hold the set of leased
		 * objects, but we don't need to point at the object's
		 * data structure from the lease as the main object_idr
		 * will be used to actually find that. Instead, all we
		 * really want is a 'leased/not-leased' result, for
		 * which any non-NULL pointer will work fine.
		 */
		ret = idr_alloc(leases, &drm_lease_idr_object , object_id, object_id + 1, GFP_KERNEL);
		if (ret < 0) {
			DRM_DEBUG_LEASE("Object %d cannot be inserted into leases (%d)\n",
					object_id, ret);
			goto out_free_objects;
		}
		if (obj->type == DRM_MODE_OBJECT_CRTC && !universal_planes) {
			struct drm_crtc *crtc = obj_to_crtc(obj);

			ret = idr_alloc(leases, &drm_lease_idr_object, crtc->primary->base.id, crtc->primary->base.id + 1, GFP_KERNEL);
			if (ret < 0) {
				DRM_DEBUG_LEASE("Object primary plane %d cannot be inserted into leases (%d)\n",
						object_id, ret);
				goto out_free_objects;
			}
			if (crtc->cursor) {
				ret = idr_alloc(leases, &drm_lease_idr_object, crtc->cursor->base.id, crtc->cursor->base.id + 1, GFP_KERNEL);
				if (ret < 0) {
					DRM_DEBUG_LEASE("Object cursor plane %d cannot be inserted into leases (%d)\n",
							object_id, ret);
					goto out_free_objects;
				}
			}
		}
	}

	ret = 0;
out_free_objects:
	for (o = 0; o < object_count; o++) {
		if (objects[o])
			drm_mode_object_put(objects[o]);
	}
	kfree(objects);
	return ret;
}

/*
 * The master associated with the specified file will have a lease
 * created containing the objects specified in the ioctl structure.
 * A file descriptor will be allocated for that and returned to the
 * application.
 */
int drm_mode_create_lease_ioctl(struct drm_device *dev,
				void *data, struct drm_file *lessor_priv)
{
	struct drm_mode_create_lease *cl = data;
	size_t object_count;
	int ret = 0;
	struct idr leases;
	struct drm_master *lessor;
	struct drm_master *lessee = NULL;
	struct file *lessee_file = NULL;
	struct file *lessor_file = lessor_priv->filp;
	struct drm_file *lessee_priv;
	int fd = -1;
	uint32_t *object_ids;

	/* Can't lease without MODESET */
	if (!drm_core_check_feature(dev, DRIVER_MODESET))
		return -EOPNOTSUPP;

	/* need some objects */
	if (cl->object_count == 0) {
		DRM_DEBUG_LEASE("no objects in lease\n");
		return -EINVAL;
	}

	if (cl->flags && (cl->flags & ~(O_CLOEXEC | O_NONBLOCK))) {
		DRM_DEBUG_LEASE("invalid flags\n");
		return -EINVAL;
	}

	lessor = drm_file_get_master(lessor_priv);
	/* Do not allow sub-leases */
	if (lessor->lessor) {
		DRM_DEBUG_LEASE("recursive leasing not allowed\n");
		ret = -EINVAL;
		goto out_lessor;
	}

	object_count = cl->object_count;

	object_ids = memdup_user(u64_to_user_ptr(cl->object_ids),
			array_size(object_count, sizeof(__u32)));
	if (IS_ERR(object_ids)) {
		ret = PTR_ERR(object_ids);
		goto out_lessor;
	}

	idr_init(&leases);

	/* fill and validate the object idr */
	ret = fill_object_idr(dev, lessor_priv, &leases,
			      object_count, object_ids);
	kfree(object_ids);
	if (ret) {
		DRM_DEBUG_LEASE("lease object lookup failed: %i\n", ret);
		idr_destroy(&leases);
		goto out_lessor;
	}

	/* Allocate a file descriptor for the lease */
	fd = get_unused_fd_flags(cl->flags & (O_CLOEXEC | O_NONBLOCK));
	if (fd < 0) {
		idr_destroy(&leases);
		ret = fd;
		goto out_lessor;
	}

	DRM_DEBUG_LEASE("Creating lease\n");
	/* lessee will take the ownership of leases */
	lessee = drm_lease_create(lessor, &leases);

	if (IS_ERR(lessee)) {
		ret = PTR_ERR(lessee);
		idr_destroy(&leases);
		goto out_leases;
	}

	/* Clone the lessor file to create a new file for us */
	DRM_DEBUG_LEASE("Allocating lease file\n");
	lessee_file = file_clone_open(lessor_file);
	if (IS_ERR(lessee_file)) {
		ret = PTR_ERR(lessee_file);
		goto out_lessee;
	}

	lessee_priv = lessee_file->private_data;
	/* Change the file to a master one */
	drm_master_put(&lessee_priv->master);
	lessee_priv->master = lessee;
	lessee_priv->is_master = 1;
	lessee_priv->authenticated = 1;

	/* Pass fd back to userspace */
	DRM_DEBUG_LEASE("Returning fd %d id %d\n", fd, lessee->lessee_id);
	cl->fd = fd;
	cl->lessee_id = lessee->lessee_id;

	/* Hook up the fd */
	fd_install(fd, lessee_file);

	drm_master_put(&lessor);
	DRM_DEBUG_LEASE("drm_mode_create_lease_ioctl succeeded\n");
	return 0;

out_lessee:
	drm_master_put(&lessee);

out_leases:
	put_unused_fd(fd);

out_lessor:
	drm_master_put(&lessor);
	DRM_DEBUG_LEASE("drm_mode_create_lease_ioctl failed: %d\n", ret);
	return ret;
}

int drm_mode_list_lessees_ioctl(struct drm_device *dev,
			       void *data, struct drm_file *lessor_priv)
{
	struct drm_mode_list_lessees *arg = data;
	__u32 __user *lessee_ids = (__u32 __user *) (uintptr_t) (arg->lessees_ptr);
	__u32 count_lessees = arg->count_lessees;
	struct drm_master *lessor, *lessee;
	int count;
	int ret = 0;

	if (arg->pad)
		return -EINVAL;

	/* Can't lease without MODESET */
	if (!drm_core_check_feature(dev, DRIVER_MODESET))
		return -EOPNOTSUPP;

	lessor = drm_file_get_master(lessor_priv);
	DRM_DEBUG_LEASE("List lessees for %d\n", lessor->lessee_id);

	mutex_lock(&dev->mode_config.idr_mutex);

	count = 0;
	drm_for_each_lessee(lessee, lessor) {
		/* Only list un-revoked leases */
		if (!idr_is_empty(&lessee->leases)) {
			if (count_lessees > count) {
				DRM_DEBUG_LEASE("Add lessee %d\n", lessee->lessee_id);
				ret = put_user(lessee->lessee_id, lessee_ids + count);
				if (ret)
					break;
			}
			count++;
		}
	}

	DRM_DEBUG_LEASE("Lessor leases to %d\n", count);
	if (ret == 0)
		arg->count_lessees = count;

	mutex_unlock(&dev->mode_config.idr_mutex);
	drm_master_put(&lessor);

	return ret;
}

/* Return the list of leased objects for the specified lessee */
int drm_mode_get_lease_ioctl(struct drm_device *dev,
			     void *data, struct drm_file *lessee_priv)
{
	struct drm_mode_get_lease *arg = data;
	__u32 __user *object_ids = (__u32 __user *) (uintptr_t) (arg->objects_ptr);
	__u32 count_objects = arg->count_objects;
	struct drm_master *lessee;
	struct idr *object_idr;
	int count;
	void *entry;
	int object;
	int ret = 0;

	if (arg->pad)
		return -EINVAL;

	/* Can't lease without MODESET */
	if (!drm_core_check_feature(dev, DRIVER_MODESET))
		return -EOPNOTSUPP;

	lessee = drm_file_get_master(lessee_priv);
	DRM_DEBUG_LEASE("get lease for %d\n", lessee->lessee_id);

	mutex_lock(&dev->mode_config.idr_mutex);

	if (lessee->lessor == NULL)
		/* owner can use all objects */
		object_idr = &lessee->dev->mode_config.object_idr;
	else
		/* lessee can only use allowed object */
		object_idr = &lessee->leases;

	count = 0;
	idr_for_each_entry(object_idr, entry, object) {
		if (count_objects > count) {
			DRM_DEBUG_LEASE("adding object %d\n", object);
			ret = put_user(object, object_ids + count);
			if (ret)
				break;
		}
		count++;
	}

	DRM_DEBUG("lease holds %d objects\n", count);
	if (ret == 0)
		arg->count_objects = count;

	mutex_unlock(&dev->mode_config.idr_mutex);
	drm_master_put(&lessee);

	return ret;
}

/*
 * This removes all of the objects from the lease without
 * actually getting rid of the lease itself; that way all
 * references to it still work correctly
 */
int drm_mode_revoke_lease_ioctl(struct drm_device *dev,
				void *data, struct drm_file *lessor_priv)
{
	struct drm_mode_revoke_lease *arg = data;
	struct drm_master *lessor;
	struct drm_master *lessee;
	int ret = 0;

	DRM_DEBUG_LEASE("revoke lease for %d\n", arg->lessee_id);

	/* Can't lease without MODESET */
	if (!drm_core_check_feature(dev, DRIVER_MODESET))
		return -EOPNOTSUPP;

	lessor = drm_file_get_master(lessor_priv);
	mutex_lock(&dev->mode_config.idr_mutex);

	lessee = _drm_find_lessee(lessor, arg->lessee_id);

	/* No such lessee */
	if (!lessee) {
		ret = -ENOENT;
		goto fail;
	}

	/* Lease is not held by lessor */
	if (lessee->lessor != lessor) {
		ret = -EACCES;
		goto fail;
	}

	_drm_lease_revoke(lessee);

fail:
	mutex_unlock(&dev->mode_config.idr_mutex);
	drm_master_put(&lessor);

	return ret;
}<|MERGE_RESOLUTION|>--- conflicted
+++ resolved
@@ -112,26 +112,14 @@
 	struct drm_master *master;
 
 	if (!file_priv)
-<<<<<<< HEAD
-=======
 		return true;
 
-	master = drm_file_get_master(file_priv);
-	if (!master)
->>>>>>> 3b17187f
-		return true;
-	ret = _drm_lease_held_master(master, id);
-	drm_master_put(&master);
-
-<<<<<<< HEAD
 	master = drm_file_get_master(file_priv);
 	if (!master)
 		return true;
 	ret = _drm_lease_held_master(master, id);
 	drm_master_put(&master);
 
-=======
->>>>>>> 3b17187f
 	return ret;
 }
 
