/* SPDX-License-Identifier: GPL-2.0 */
/* Copyright 2018 Marty E. Plummer <hanetzer@startmail.com> */
/* Copyright 2019 Linaro, Ltd, Rob Herring <robh@kernel.org> */

#ifndef __PANFROST_DEVICE_H__
#define __PANFROST_DEVICE_H__

#include <linux/atomic.h>
#include <linux/io-pgtable.h>
#include <linux/regulator/consumer.h>
#include <linux/spinlock.h>
#include <drm/drm_device.h>
#include <drm/drm_mm.h>
#include <drm/gpu_scheduler.h>

#include "panfrost_devfreq.h"

struct panfrost_device;
struct panfrost_mmu;
struct panfrost_job_slot;
struct panfrost_job;
struct panfrost_perfcnt;

#define NUM_JOB_SLOTS 3
#define MAX_PM_DOMAINS 3

struct panfrost_features {
	u16 id;
	u16 revision;

	u64 shader_present;
	u64 tiler_present;
	u64 l2_present;
	u64 stack_present;
	u32 as_present;
	u32 js_present;

	u32 l2_features;
	u32 core_features;
	u32 tiler_features;
	u32 mem_features;
	u32 mmu_features;
	u32 thread_features;
	u32 max_threads;
	u32 thread_max_workgroup_sz;
	u32 thread_max_barrier_sz;
	u32 coherency_features;
	u32 afbc_features;
	u32 texture_features[4];
	u32 js_features[16];

	u32 nr_core_groups;
	u32 thread_tls_alloc;

	unsigned long hw_features[64 / BITS_PER_LONG];
	unsigned long hw_issues[64 / BITS_PER_LONG];
};

/*
 * Features that cannot be automatically detected and need matching using the
 * compatible string, typically SoC-specific.
 */
struct panfrost_compatible {
	/* Supplies count and names. */
	int num_supplies;
	const char * const *supply_names;
	/*
	 * Number of power domains required, note that values 0 and 1 are
	 * handled identically, as only values > 1 need special handling.
	 */
	int num_pm_domains;
	/* Only required if num_pm_domains > 1. */
	const char * const *pm_domain_names;

	/* Vendor implementation quirks callback */
	void (*vendor_quirk)(struct panfrost_device *pfdev);
};

struct panfrost_device {
	struct device *dev;
	struct drm_device *ddev;
	struct platform_device *pdev;

	void __iomem *iomem;
	struct clk *clock;
	struct clk *bus_clock;
	struct regulator_bulk_data *regulators;
	struct reset_control *rstc;
	/* pm_domains for devices with more than one. */
	struct device *pm_domain_devs[MAX_PM_DOMAINS];
	struct device_link *pm_domain_links[MAX_PM_DOMAINS];
	bool coherent;

	struct panfrost_features features;
	const struct panfrost_compatible *comp;

	spinlock_t as_lock;
	unsigned long as_in_use_mask;
	unsigned long as_alloc_mask;
	unsigned long as_faulty_mask;
	struct list_head as_lru_list;

	struct panfrost_job_slot *js;

	struct panfrost_job *jobs[NUM_JOB_SLOTS][2];
	struct list_head scheduled_jobs;

	struct panfrost_perfcnt *perfcnt;

	struct mutex sched_lock;

	struct {
<<<<<<< HEAD
=======
		struct workqueue_struct *wq;
>>>>>>> 3b17187f
		struct work_struct work;
		atomic_t pending;
	} reset;

	struct mutex shrinker_lock;
	struct list_head shrinker_list;
	struct shrinker shrinker;

	struct panfrost_devfreq pfdevfreq;
};

struct panfrost_mmu {
	struct panfrost_device *pfdev;
	struct kref refcount;
	struct io_pgtable_cfg pgtbl_cfg;
	struct io_pgtable_ops *pgtbl_ops;
	struct drm_mm mm;
	spinlock_t mm_lock;
	int as;
	atomic_t as_count;
	struct list_head list;
};

struct panfrost_file_priv {
	struct panfrost_device *pfdev;

	struct drm_sched_entity sched_entity[NUM_JOB_SLOTS];

	struct panfrost_mmu *mmu;
};

static inline struct panfrost_device *to_panfrost_device(struct drm_device *ddev)
{
	return ddev->dev_private;
}

static inline int panfrost_model_cmp(struct panfrost_device *pfdev, s32 id)
{
	s32 match_id = pfdev->features.id;

	if (match_id & 0xf000)
		match_id &= 0xf00f;
	return match_id - id;
}

static inline bool panfrost_model_is_bifrost(struct panfrost_device *pfdev)
{
	return panfrost_model_cmp(pfdev, 0x1000) >= 0;
}

static inline bool panfrost_model_eq(struct panfrost_device *pfdev, s32 id)
{
	return !panfrost_model_cmp(pfdev, id);
}

int panfrost_unstable_ioctl_check(void);

int panfrost_device_init(struct panfrost_device *pfdev);
void panfrost_device_fini(struct panfrost_device *pfdev);
void panfrost_device_reset(struct panfrost_device *pfdev);

int panfrost_device_resume(struct device *dev);
int panfrost_device_suspend(struct device *dev);

enum drm_panfrost_exception_type {
	DRM_PANFROST_EXCEPTION_OK = 0x00,
	DRM_PANFROST_EXCEPTION_DONE = 0x01,
	DRM_PANFROST_EXCEPTION_INTERRUPTED = 0x02,
	DRM_PANFROST_EXCEPTION_STOPPED = 0x03,
	DRM_PANFROST_EXCEPTION_TERMINATED = 0x04,
	DRM_PANFROST_EXCEPTION_KABOOM = 0x05,
	DRM_PANFROST_EXCEPTION_EUREKA = 0x06,
	DRM_PANFROST_EXCEPTION_ACTIVE = 0x08,
	DRM_PANFROST_EXCEPTION_MAX_NON_FAULT = 0x3f,
	DRM_PANFROST_EXCEPTION_JOB_CONFIG_FAULT = 0x40,
	DRM_PANFROST_EXCEPTION_JOB_POWER_FAULT = 0x41,
	DRM_PANFROST_EXCEPTION_JOB_READ_FAULT = 0x42,
	DRM_PANFROST_EXCEPTION_JOB_WRITE_FAULT = 0x43,
	DRM_PANFROST_EXCEPTION_JOB_AFFINITY_FAULT = 0x44,
	DRM_PANFROST_EXCEPTION_JOB_BUS_FAULT = 0x48,
	DRM_PANFROST_EXCEPTION_INSTR_INVALID_PC = 0x50,
	DRM_PANFROST_EXCEPTION_INSTR_INVALID_ENC = 0x51,
	DRM_PANFROST_EXCEPTION_INSTR_TYPE_MISMATCH = 0x52,
	DRM_PANFROST_EXCEPTION_INSTR_OPERAND_FAULT = 0x53,
	DRM_PANFROST_EXCEPTION_INSTR_TLS_FAULT = 0x54,
	DRM_PANFROST_EXCEPTION_INSTR_BARRIER_FAULT = 0x55,
	DRM_PANFROST_EXCEPTION_INSTR_ALIGN_FAULT = 0x56,
	DRM_PANFROST_EXCEPTION_DATA_INVALID_FAULT = 0x58,
	DRM_PANFROST_EXCEPTION_TILE_RANGE_FAULT = 0x59,
	DRM_PANFROST_EXCEPTION_ADDR_RANGE_FAULT = 0x5a,
	DRM_PANFROST_EXCEPTION_IMPRECISE_FAULT = 0x5b,
	DRM_PANFROST_EXCEPTION_OOM = 0x60,
	DRM_PANFROST_EXCEPTION_OOM_AFBC = 0x61,
	DRM_PANFROST_EXCEPTION_UNKNOWN = 0x7f,
	DRM_PANFROST_EXCEPTION_DELAYED_BUS_FAULT = 0x80,
	DRM_PANFROST_EXCEPTION_GPU_SHAREABILITY_FAULT = 0x88,
	DRM_PANFROST_EXCEPTION_SYS_SHAREABILITY_FAULT = 0x89,
	DRM_PANFROST_EXCEPTION_GPU_CACHEABILITY_FAULT = 0x8a,
	DRM_PANFROST_EXCEPTION_TRANSLATION_FAULT_0 = 0xc0,
	DRM_PANFROST_EXCEPTION_TRANSLATION_FAULT_1 = 0xc1,
	DRM_PANFROST_EXCEPTION_TRANSLATION_FAULT_2 = 0xc2,
	DRM_PANFROST_EXCEPTION_TRANSLATION_FAULT_3 = 0xc3,
	DRM_PANFROST_EXCEPTION_TRANSLATION_FAULT_4 = 0xc4,
	DRM_PANFROST_EXCEPTION_TRANSLATION_FAULT_IDENTITY = 0xc7,
	DRM_PANFROST_EXCEPTION_PERM_FAULT_0 = 0xc8,
	DRM_PANFROST_EXCEPTION_PERM_FAULT_1 = 0xc9,
	DRM_PANFROST_EXCEPTION_PERM_FAULT_2 = 0xca,
	DRM_PANFROST_EXCEPTION_PERM_FAULT_3 = 0xcb,
	DRM_PANFROST_EXCEPTION_TRANSTAB_BUS_FAULT_0 = 0xd0,
	DRM_PANFROST_EXCEPTION_TRANSTAB_BUS_FAULT_1 = 0xd1,
	DRM_PANFROST_EXCEPTION_TRANSTAB_BUS_FAULT_2 = 0xd2,
	DRM_PANFROST_EXCEPTION_TRANSTAB_BUS_FAULT_3 = 0xd3,
	DRM_PANFROST_EXCEPTION_ACCESS_FLAG_0 = 0xd8,
	DRM_PANFROST_EXCEPTION_ACCESS_FLAG_1 = 0xd9,
	DRM_PANFROST_EXCEPTION_ACCESS_FLAG_2 = 0xda,
	DRM_PANFROST_EXCEPTION_ACCESS_FLAG_3 = 0xdb,
	DRM_PANFROST_EXCEPTION_ADDR_SIZE_FAULT_IN0 = 0xe0,
	DRM_PANFROST_EXCEPTION_ADDR_SIZE_FAULT_IN1 = 0xe1,
	DRM_PANFROST_EXCEPTION_ADDR_SIZE_FAULT_IN2 = 0xe2,
	DRM_PANFROST_EXCEPTION_ADDR_SIZE_FAULT_IN3 = 0xe3,
	DRM_PANFROST_EXCEPTION_ADDR_SIZE_FAULT_OUT0 = 0xe4,
	DRM_PANFROST_EXCEPTION_ADDR_SIZE_FAULT_OUT1 = 0xe5,
	DRM_PANFROST_EXCEPTION_ADDR_SIZE_FAULT_OUT2 = 0xe6,
	DRM_PANFROST_EXCEPTION_ADDR_SIZE_FAULT_OUT3 = 0xe7,
	DRM_PANFROST_EXCEPTION_MEM_ATTR_FAULT_0 = 0xe8,
	DRM_PANFROST_EXCEPTION_MEM_ATTR_FAULT_1 = 0xe9,
	DRM_PANFROST_EXCEPTION_MEM_ATTR_FAULT_2 = 0xea,
	DRM_PANFROST_EXCEPTION_MEM_ATTR_FAULT_3 = 0xeb,
	DRM_PANFROST_EXCEPTION_MEM_ATTR_NONCACHE_0 = 0xec,
	DRM_PANFROST_EXCEPTION_MEM_ATTR_NONCACHE_1 = 0xed,
	DRM_PANFROST_EXCEPTION_MEM_ATTR_NONCACHE_2 = 0xee,
	DRM_PANFROST_EXCEPTION_MEM_ATTR_NONCACHE_3 = 0xef,
};

static inline bool
panfrost_exception_is_fault(u32 exception_code)
{
	return exception_code > DRM_PANFROST_EXCEPTION_MAX_NON_FAULT;
}

const char *panfrost_exception_name(u32 exception_code);
bool panfrost_exception_needs_reset(const struct panfrost_device *pfdev,
				    u32 exception_code);

static inline void
panfrost_device_schedule_reset(struct panfrost_device *pfdev)
{
	atomic_set(&pfdev->reset.pending, 1);
	queue_work(pfdev->reset.wq, &pfdev->reset.work);
}

#endif<|MERGE_RESOLUTION|>--- conflicted
+++ resolved
@@ -110,10 +110,7 @@
 	struct mutex sched_lock;
 
 	struct {
-<<<<<<< HEAD
-=======
 		struct workqueue_struct *wq;
->>>>>>> 3b17187f
 		struct work_struct work;
 		atomic_t pending;
 	} reset;
