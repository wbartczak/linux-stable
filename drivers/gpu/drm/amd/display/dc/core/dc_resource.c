/*
 * Copyright 2012-15 Advanced Micro Devices, Inc.
 *
 * Permission is hereby granted, free of charge, to any person obtaining a
 * copy of this software and associated documentation files (the "Software"),
 * to deal in the Software without restriction, including without limitation
 * the rights to use, copy, modify, merge, publish, distribute, sublicense,
 * and/or sell copies of the Software, and to permit persons to whom the
 * Software is furnished to do so, subject to the following conditions:
 *
 * The above copyright notice and this permission notice shall be included in
 * all copies or substantial portions of the Software.
 *
 * THE SOFTWARE IS PROVIDED "AS IS", WITHOUT WARRANTY OF ANY KIND, EXPRESS OR
 * IMPLIED, INCLUDING BUT NOT LIMITED TO THE WARRANTIES OF MERCHANTABILITY,
 * FITNESS FOR A PARTICULAR PURPOSE AND NONINFRINGEMENT.  IN NO EVENT SHALL
 * THE COPYRIGHT HOLDER(S) OR AUTHOR(S) BE LIABLE FOR ANY CLAIM, DAMAGES OR
 * OTHER LIABILITY, WHETHER IN AN ACTION OF CONTRACT, TORT OR OTHERWISE,
 * ARISING FROM, OUT OF OR IN CONNECTION WITH THE SOFTWARE OR THE USE OR
 * OTHER DEALINGS IN THE SOFTWARE.
 *
 * Authors: AMD
 *
 */

#include "dm_services.h"

#include "resource.h"
#include "include/irq_service_interface.h"
#include "link_encoder.h"
#include "stream_encoder.h"
#include "opp.h"
#include "timing_generator.h"
#include "transform.h"
#include "dccg.h"
#include "dchubbub.h"
#include "dpp.h"
#include "core_types.h"
#include "set_mode_types.h"
#include "virtual/virtual_stream_encoder.h"
#include "dpcd_defs.h"
#include "link_enc_cfg.h"
#include "dc_link_dp.h"
#include "virtual/virtual_link_hwss.h"
#include "link/link_hwss_dio.h"
#include "link/link_hwss_dpia.h"
#include "link/link_hwss_hpo_dp.h"

#if defined(CONFIG_DRM_AMD_DC_SI)
#include "dce60/dce60_resource.h"
#endif
#include "dce80/dce80_resource.h"
#include "dce100/dce100_resource.h"
#include "dce110/dce110_resource.h"
#include "dce112/dce112_resource.h"
#include "dce120/dce120_resource.h"
#include "dcn10/dcn10_resource.h"
#include "dcn20/dcn20_resource.h"
#include "dcn21/dcn21_resource.h"
#include "dcn201/dcn201_resource.h"
#include "dcn30/dcn30_resource.h"
#include "dcn301/dcn301_resource.h"
#include "dcn302/dcn302_resource.h"
#include "dcn303/dcn303_resource.h"
#include "dcn31/dcn31_resource.h"
#include "dcn314/dcn314_resource.h"
#include "dcn315/dcn315_resource.h"
#include "dcn316/dcn316_resource.h"
#include "../dcn32/dcn32_resource.h"
#include "../dcn321/dcn321_resource.h"

#define DC_LOGGER_INIT(logger)

enum dce_version resource_parse_asic_id(struct hw_asic_id asic_id)
{
	enum dce_version dc_version = DCE_VERSION_UNKNOWN;

	switch (asic_id.chip_family) {

#if defined(CONFIG_DRM_AMD_DC_SI)
	case FAMILY_SI:
		if (ASIC_REV_IS_TAHITI_P(asic_id.hw_internal_rev) ||
		    ASIC_REV_IS_PITCAIRN_PM(asic_id.hw_internal_rev) ||
		    ASIC_REV_IS_CAPEVERDE_M(asic_id.hw_internal_rev))
			dc_version = DCE_VERSION_6_0;
		else if (ASIC_REV_IS_OLAND_M(asic_id.hw_internal_rev))
			dc_version = DCE_VERSION_6_4;
		else
			dc_version = DCE_VERSION_6_1;
		break;
#endif
	case FAMILY_CI:
		dc_version = DCE_VERSION_8_0;
		break;
	case FAMILY_KV:
		if (ASIC_REV_IS_KALINDI(asic_id.hw_internal_rev) ||
		    ASIC_REV_IS_BHAVANI(asic_id.hw_internal_rev) ||
		    ASIC_REV_IS_GODAVARI(asic_id.hw_internal_rev))
			dc_version = DCE_VERSION_8_3;
		else
			dc_version = DCE_VERSION_8_1;
		break;
	case FAMILY_CZ:
		dc_version = DCE_VERSION_11_0;
		break;

	case FAMILY_VI:
		if (ASIC_REV_IS_TONGA_P(asic_id.hw_internal_rev) ||
				ASIC_REV_IS_FIJI_P(asic_id.hw_internal_rev)) {
			dc_version = DCE_VERSION_10_0;
			break;
		}
		if (ASIC_REV_IS_POLARIS10_P(asic_id.hw_internal_rev) ||
				ASIC_REV_IS_POLARIS11_M(asic_id.hw_internal_rev) ||
				ASIC_REV_IS_POLARIS12_V(asic_id.hw_internal_rev)) {
			dc_version = DCE_VERSION_11_2;
		}
		if (ASIC_REV_IS_VEGAM(asic_id.hw_internal_rev))
			dc_version = DCE_VERSION_11_22;
		break;
	case FAMILY_AI:
		if (ASICREV_IS_VEGA20_P(asic_id.hw_internal_rev))
			dc_version = DCE_VERSION_12_1;
		else
			dc_version = DCE_VERSION_12_0;
		break;
	case FAMILY_RV:
		dc_version = DCN_VERSION_1_0;
		if (ASICREV_IS_RAVEN2(asic_id.hw_internal_rev))
			dc_version = DCN_VERSION_1_01;
		if (ASICREV_IS_RENOIR(asic_id.hw_internal_rev))
			dc_version = DCN_VERSION_2_1;
		if (ASICREV_IS_GREEN_SARDINE(asic_id.hw_internal_rev))
			dc_version = DCN_VERSION_2_1;
		break;

	case FAMILY_NV:
		dc_version = DCN_VERSION_2_0;
		if (asic_id.chip_id == DEVICE_ID_NV_13FE || asic_id.chip_id == DEVICE_ID_NV_143F) {
			dc_version = DCN_VERSION_2_01;
			break;
		}
		if (ASICREV_IS_SIENNA_CICHLID_P(asic_id.hw_internal_rev))
			dc_version = DCN_VERSION_3_0;
		if (ASICREV_IS_DIMGREY_CAVEFISH_P(asic_id.hw_internal_rev))
			dc_version = DCN_VERSION_3_02;
		if (ASICREV_IS_BEIGE_GOBY_P(asic_id.hw_internal_rev))
			dc_version = DCN_VERSION_3_03;
		break;

	case FAMILY_VGH:
		dc_version = DCN_VERSION_3_01;
		break;

	case FAMILY_YELLOW_CARP:
		if (ASICREV_IS_YELLOW_CARP(asic_id.hw_internal_rev))
			dc_version = DCN_VERSION_3_1;
		break;
	case AMDGPU_FAMILY_GC_10_3_6:
		if (ASICREV_IS_GC_10_3_6(asic_id.hw_internal_rev))
			dc_version = DCN_VERSION_3_15;
		break;
	case AMDGPU_FAMILY_GC_10_3_7:
		if (ASICREV_IS_GC_10_3_7(asic_id.hw_internal_rev))
			dc_version = DCN_VERSION_3_16;
		break;
	case AMDGPU_FAMILY_GC_11_0_0:
		dc_version = DCN_VERSION_3_2;
		if (ASICREV_IS_GC_11_0_2(asic_id.hw_internal_rev))
			dc_version = DCN_VERSION_3_21;
		break;
	case AMDGPU_FAMILY_GC_11_0_1:
		dc_version = DCN_VERSION_3_14;
		break;
	default:
		dc_version = DCE_VERSION_UNKNOWN;
		break;
	}
	return dc_version;
}

struct resource_pool *dc_create_resource_pool(struct dc  *dc,
					      const struct dc_init_data *init_data,
					      enum dce_version dc_version)
{
	struct resource_pool *res_pool = NULL;

	switch (dc_version) {
#if defined(CONFIG_DRM_AMD_DC_SI)
	case DCE_VERSION_6_0:
		res_pool = dce60_create_resource_pool(
			init_data->num_virtual_links, dc);
		break;
	case DCE_VERSION_6_1:
		res_pool = dce61_create_resource_pool(
			init_data->num_virtual_links, dc);
		break;
	case DCE_VERSION_6_4:
		res_pool = dce64_create_resource_pool(
			init_data->num_virtual_links, dc);
		break;
#endif
	case DCE_VERSION_8_0:
		res_pool = dce80_create_resource_pool(
				init_data->num_virtual_links, dc);
		break;
	case DCE_VERSION_8_1:
		res_pool = dce81_create_resource_pool(
				init_data->num_virtual_links, dc);
		break;
	case DCE_VERSION_8_3:
		res_pool = dce83_create_resource_pool(
				init_data->num_virtual_links, dc);
		break;
	case DCE_VERSION_10_0:
		res_pool = dce100_create_resource_pool(
				init_data->num_virtual_links, dc);
		break;
	case DCE_VERSION_11_0:
		res_pool = dce110_create_resource_pool(
				init_data->num_virtual_links, dc,
				init_data->asic_id);
		break;
	case DCE_VERSION_11_2:
	case DCE_VERSION_11_22:
		res_pool = dce112_create_resource_pool(
				init_data->num_virtual_links, dc);
		break;
	case DCE_VERSION_12_0:
	case DCE_VERSION_12_1:
		res_pool = dce120_create_resource_pool(
				init_data->num_virtual_links, dc);
		break;

#if defined(CONFIG_DRM_AMD_DC_DCN)
	case DCN_VERSION_1_0:
	case DCN_VERSION_1_01:
		res_pool = dcn10_create_resource_pool(init_data, dc);
		break;
	case DCN_VERSION_2_0:
		res_pool = dcn20_create_resource_pool(init_data, dc);
		break;
	case DCN_VERSION_2_1:
		res_pool = dcn21_create_resource_pool(init_data, dc);
		break;
	case DCN_VERSION_2_01:
		res_pool = dcn201_create_resource_pool(init_data, dc);
		break;
	case DCN_VERSION_3_0:
		res_pool = dcn30_create_resource_pool(init_data, dc);
		break;
	case DCN_VERSION_3_01:
		res_pool = dcn301_create_resource_pool(init_data, dc);
		break;
	case DCN_VERSION_3_02:
		res_pool = dcn302_create_resource_pool(init_data, dc);
		break;
	case DCN_VERSION_3_03:
		res_pool = dcn303_create_resource_pool(init_data, dc);
		break;
	case DCN_VERSION_3_1:
		res_pool = dcn31_create_resource_pool(init_data, dc);
		break;
	case DCN_VERSION_3_14:
		res_pool = dcn314_create_resource_pool(init_data, dc);
		break;
	case DCN_VERSION_3_15:
		res_pool = dcn315_create_resource_pool(init_data, dc);
		break;
	case DCN_VERSION_3_16:
		res_pool = dcn316_create_resource_pool(init_data, dc);
		break;
	case DCN_VERSION_3_2:
		res_pool = dcn32_create_resource_pool(init_data, dc);
		break;
	case DCN_VERSION_3_21:
		res_pool = dcn321_create_resource_pool(init_data, dc);
		break;
#endif
	default:
		break;
	}

	if (res_pool != NULL) {
		if (dc->ctx->dc_bios->fw_info_valid) {
			res_pool->ref_clocks.xtalin_clock_inKhz =
				dc->ctx->dc_bios->fw_info.pll_info.crystal_frequency;
			/* initialize with firmware data first, no all
			 * ASIC have DCCG SW component. FPGA or
			 * simulation need initialization of
			 * dccg_ref_clock_inKhz, dchub_ref_clock_inKhz
			 * with xtalin_clock_inKhz
			 */
			res_pool->ref_clocks.dccg_ref_clock_inKhz =
				res_pool->ref_clocks.xtalin_clock_inKhz;
			res_pool->ref_clocks.dchub_ref_clock_inKhz =
				res_pool->ref_clocks.xtalin_clock_inKhz;
		} else
			ASSERT_CRITICAL(false);
	}

	return res_pool;
}

void dc_destroy_resource_pool(struct dc  *dc)
{
	if (dc) {
		if (dc->res_pool)
			dc->res_pool->funcs->destroy(&dc->res_pool);

		kfree(dc->hwseq);
	}
}

static void update_num_audio(
	const struct resource_straps *straps,
	unsigned int *num_audio,
	struct audio_support *aud_support)
{
	aud_support->dp_audio = true;
	aud_support->hdmi_audio_native = false;
	aud_support->hdmi_audio_on_dongle = false;

	if (straps->hdmi_disable == 0) {
		if (straps->dc_pinstraps_audio & 0x2) {
			aud_support->hdmi_audio_on_dongle = true;
			aud_support->hdmi_audio_native = true;
		}
	}

	switch (straps->audio_stream_number) {
	case 0: /* multi streams supported */
		break;
	case 1: /* multi streams not supported */
		*num_audio = 1;
		break;
	default:
		DC_ERR("DC: unexpected audio fuse!\n");
	}
}

bool resource_construct(
	unsigned int num_virtual_links,
	struct dc  *dc,
	struct resource_pool *pool,
	const struct resource_create_funcs *create_funcs)
{
	struct dc_context *ctx = dc->ctx;
	const struct resource_caps *caps = pool->res_cap;
	int i;
	unsigned int num_audio = caps->num_audio;
	struct resource_straps straps = {0};

	if (create_funcs->read_dce_straps)
		create_funcs->read_dce_straps(dc->ctx, &straps);

	pool->audio_count = 0;
	if (create_funcs->create_audio) {
		/* find the total number of streams available via the
		 * AZALIA_F0_CODEC_PIN_CONTROL_RESPONSE_CONFIGURATION_DEFAULT
		 * registers (one for each pin) starting from pin 1
		 * up to the max number of audio pins.
		 * We stop on the first pin where
		 * PORT_CONNECTIVITY == 1 (as instructed by HW team).
		 */
		update_num_audio(&straps, &num_audio, &pool->audio_support);
		for (i = 0; i < caps->num_audio; i++) {
			struct audio *aud = create_funcs->create_audio(ctx, i);

			if (aud == NULL) {
				DC_ERR("DC: failed to create audio!\n");
				return false;
			}
			if (!aud->funcs->endpoint_valid(aud)) {
				aud->funcs->destroy(&aud);
				break;
			}
			pool->audios[i] = aud;
			pool->audio_count++;
		}
	}

	pool->stream_enc_count = 0;
	if (create_funcs->create_stream_encoder) {
		for (i = 0; i < caps->num_stream_encoder; i++) {
			pool->stream_enc[i] = create_funcs->create_stream_encoder(i, ctx);
			if (pool->stream_enc[i] == NULL)
				DC_ERR("DC: failed to create stream_encoder!\n");
			pool->stream_enc_count++;
		}
	}

	pool->hpo_dp_stream_enc_count = 0;
	if (create_funcs->create_hpo_dp_stream_encoder) {
		for (i = 0; i < caps->num_hpo_dp_stream_encoder; i++) {
			pool->hpo_dp_stream_enc[i] = create_funcs->create_hpo_dp_stream_encoder(i+ENGINE_ID_HPO_DP_0, ctx);
			if (pool->hpo_dp_stream_enc[i] == NULL)
				DC_ERR("DC: failed to create HPO DP stream encoder!\n");
			pool->hpo_dp_stream_enc_count++;

		}
	}

	pool->hpo_dp_link_enc_count = 0;
	if (create_funcs->create_hpo_dp_link_encoder) {
		for (i = 0; i < caps->num_hpo_dp_link_encoder; i++) {
			pool->hpo_dp_link_enc[i] = create_funcs->create_hpo_dp_link_encoder(i, ctx);
			if (pool->hpo_dp_link_enc[i] == NULL)
				DC_ERR("DC: failed to create HPO DP link encoder!\n");
			pool->hpo_dp_link_enc_count++;
		}
	}

	for (i = 0; i < caps->num_mpc_3dlut; i++) {
		pool->mpc_lut[i] = dc_create_3dlut_func();
		if (pool->mpc_lut[i] == NULL)
			DC_ERR("DC: failed to create MPC 3dlut!\n");
		pool->mpc_shaper[i] = dc_create_transfer_func();
		if (pool->mpc_shaper[i] == NULL)
			DC_ERR("DC: failed to create MPC shaper!\n");
	}

	dc->caps.dynamic_audio = false;
	if (pool->audio_count < pool->stream_enc_count) {
		dc->caps.dynamic_audio = true;
	}
	for (i = 0; i < num_virtual_links; i++) {
		pool->stream_enc[pool->stream_enc_count] =
			virtual_stream_encoder_create(
					ctx, ctx->dc_bios);
		if (pool->stream_enc[pool->stream_enc_count] == NULL) {
			DC_ERR("DC: failed to create stream_encoder!\n");
			return false;
		}
		pool->stream_enc_count++;
	}

	dc->hwseq = create_funcs->create_hwseq(ctx);

	return true;
}
static int find_matching_clock_source(
		const struct resource_pool *pool,
		struct clock_source *clock_source)
{

	int i;

	for (i = 0; i < pool->clk_src_count; i++) {
		if (pool->clock_sources[i] == clock_source)
			return i;
	}
	return -1;
}

void resource_unreference_clock_source(
		struct resource_context *res_ctx,
		const struct resource_pool *pool,
		struct clock_source *clock_source)
{
	int i = find_matching_clock_source(pool, clock_source);

	if (i > -1)
		res_ctx->clock_source_ref_count[i]--;

	if (pool->dp_clock_source == clock_source)
		res_ctx->dp_clock_source_ref_count--;
}

void resource_reference_clock_source(
		struct resource_context *res_ctx,
		const struct resource_pool *pool,
		struct clock_source *clock_source)
{
	int i = find_matching_clock_source(pool, clock_source);

	if (i > -1)
		res_ctx->clock_source_ref_count[i]++;

	if (pool->dp_clock_source == clock_source)
		res_ctx->dp_clock_source_ref_count++;
}

int resource_get_clock_source_reference(
		struct resource_context *res_ctx,
		const struct resource_pool *pool,
		struct clock_source *clock_source)
{
	int i = find_matching_clock_source(pool, clock_source);

	if (i > -1)
		return res_ctx->clock_source_ref_count[i];

	if (pool->dp_clock_source == clock_source)
		return res_ctx->dp_clock_source_ref_count;

	return -1;
}

bool resource_are_vblanks_synchronizable(
	struct dc_stream_state *stream1,
	struct dc_stream_state *stream2)
{
	uint32_t base60_refresh_rates[] = {10, 20, 5};
	uint8_t i;
	uint8_t rr_count = ARRAY_SIZE(base60_refresh_rates);
	uint64_t frame_time_diff;

	if (stream1->ctx->dc->config.vblank_alignment_dto_params &&
		stream1->ctx->dc->config.vblank_alignment_max_frame_time_diff > 0 &&
		dc_is_dp_signal(stream1->signal) &&
		dc_is_dp_signal(stream2->signal) &&
		false == stream1->has_non_synchronizable_pclk &&
		false == stream2->has_non_synchronizable_pclk &&
		stream1->timing.flags.VBLANK_SYNCHRONIZABLE &&
		stream2->timing.flags.VBLANK_SYNCHRONIZABLE) {
		/* disable refresh rates higher than 60Hz for now */
		if (stream1->timing.pix_clk_100hz*100/stream1->timing.h_total/
				stream1->timing.v_total > 60)
			return false;
		if (stream2->timing.pix_clk_100hz*100/stream2->timing.h_total/
				stream2->timing.v_total > 60)
			return false;
		frame_time_diff = (uint64_t)10000 *
			stream1->timing.h_total *
			stream1->timing.v_total *
			stream2->timing.pix_clk_100hz;
		frame_time_diff = div_u64(frame_time_diff, stream1->timing.pix_clk_100hz);
		frame_time_diff = div_u64(frame_time_diff, stream2->timing.h_total);
		frame_time_diff = div_u64(frame_time_diff, stream2->timing.v_total);
		for (i = 0; i < rr_count; i++) {
			int64_t diff = (int64_t)div_u64(frame_time_diff * base60_refresh_rates[i], 10) - 10000;

			if (diff < 0)
				diff = -diff;
			if (diff < stream1->ctx->dc->config.vblank_alignment_max_frame_time_diff)
				return true;
		}
	}
	return false;
}

bool resource_are_streams_timing_synchronizable(
	struct dc_stream_state *stream1,
	struct dc_stream_state *stream2)
{
	if (stream1->timing.h_total != stream2->timing.h_total)
		return false;

	if (stream1->timing.v_total != stream2->timing.v_total)
		return false;

	if (stream1->timing.h_addressable
				!= stream2->timing.h_addressable)
		return false;

	if (stream1->timing.v_addressable
				!= stream2->timing.v_addressable)
		return false;

	if (stream1->timing.v_front_porch
				!= stream2->timing.v_front_porch)
		return false;

	if (stream1->timing.pix_clk_100hz
				!= stream2->timing.pix_clk_100hz)
		return false;

	if (stream1->clamping.c_depth != stream2->clamping.c_depth)
		return false;

	if (stream1->phy_pix_clk != stream2->phy_pix_clk
			&& (!dc_is_dp_signal(stream1->signal)
			|| !dc_is_dp_signal(stream2->signal)))
		return false;

	if (stream1->view_format != stream2->view_format)
		return false;

	if (stream1->ignore_msa_timing_param || stream2->ignore_msa_timing_param)
		return false;

	return true;
}
static bool is_dp_and_hdmi_sharable(
		struct dc_stream_state *stream1,
		struct dc_stream_state *stream2)
{
	if (stream1->ctx->dc->caps.disable_dp_clk_share)
		return false;

	if (stream1->clamping.c_depth != COLOR_DEPTH_888 ||
		stream2->clamping.c_depth != COLOR_DEPTH_888)
		return false;

	return true;

}

static bool is_sharable_clk_src(
	const struct pipe_ctx *pipe_with_clk_src,
	const struct pipe_ctx *pipe)
{
	if (pipe_with_clk_src->clock_source == NULL)
		return false;

	if (pipe_with_clk_src->stream->signal == SIGNAL_TYPE_VIRTUAL)
		return false;

	if (dc_is_dp_signal(pipe_with_clk_src->stream->signal) ||
		(dc_is_dp_signal(pipe->stream->signal) &&
		!is_dp_and_hdmi_sharable(pipe_with_clk_src->stream,
				     pipe->stream)))
		return false;

	if (dc_is_hdmi_signal(pipe_with_clk_src->stream->signal)
			&& dc_is_dual_link_signal(pipe->stream->signal))
		return false;

	if (dc_is_hdmi_signal(pipe->stream->signal)
			&& dc_is_dual_link_signal(pipe_with_clk_src->stream->signal))
		return false;

	if (!resource_are_streams_timing_synchronizable(
			pipe_with_clk_src->stream, pipe->stream))
		return false;

	return true;
}

struct clock_source *resource_find_used_clk_src_for_sharing(
					struct resource_context *res_ctx,
					struct pipe_ctx *pipe_ctx)
{
	int i;

	for (i = 0; i < MAX_PIPES; i++) {
		if (is_sharable_clk_src(&res_ctx->pipe_ctx[i], pipe_ctx))
			return res_ctx->pipe_ctx[i].clock_source;
	}

	return NULL;
}

static enum pixel_format convert_pixel_format_to_dalsurface(
		enum surface_pixel_format surface_pixel_format)
{
	enum pixel_format dal_pixel_format = PIXEL_FORMAT_UNKNOWN;

	switch (surface_pixel_format) {
	case SURFACE_PIXEL_FORMAT_GRPH_PALETA_256_COLORS:
		dal_pixel_format = PIXEL_FORMAT_INDEX8;
		break;
	case SURFACE_PIXEL_FORMAT_GRPH_ARGB1555:
		dal_pixel_format = PIXEL_FORMAT_RGB565;
		break;
	case SURFACE_PIXEL_FORMAT_GRPH_RGB565:
		dal_pixel_format = PIXEL_FORMAT_RGB565;
		break;
	case SURFACE_PIXEL_FORMAT_GRPH_ARGB8888:
		dal_pixel_format = PIXEL_FORMAT_ARGB8888;
		break;
	case SURFACE_PIXEL_FORMAT_GRPH_ABGR8888:
		dal_pixel_format = PIXEL_FORMAT_ARGB8888;
		break;
	case SURFACE_PIXEL_FORMAT_GRPH_ARGB2101010:
		dal_pixel_format = PIXEL_FORMAT_ARGB2101010;
		break;
	case SURFACE_PIXEL_FORMAT_GRPH_ABGR2101010:
		dal_pixel_format = PIXEL_FORMAT_ARGB2101010;
		break;
	case SURFACE_PIXEL_FORMAT_GRPH_ABGR2101010_XR_BIAS:
		dal_pixel_format = PIXEL_FORMAT_ARGB2101010_XRBIAS;
		break;
	case SURFACE_PIXEL_FORMAT_GRPH_ABGR16161616F:
	case SURFACE_PIXEL_FORMAT_GRPH_ARGB16161616F:
		dal_pixel_format = PIXEL_FORMAT_FP16;
		break;
	case SURFACE_PIXEL_FORMAT_VIDEO_420_YCbCr:
	case SURFACE_PIXEL_FORMAT_VIDEO_420_YCrCb:
		dal_pixel_format = PIXEL_FORMAT_420BPP8;
		break;
	case SURFACE_PIXEL_FORMAT_VIDEO_420_10bpc_YCbCr:
	case SURFACE_PIXEL_FORMAT_VIDEO_420_10bpc_YCrCb:
		dal_pixel_format = PIXEL_FORMAT_420BPP10;
		break;
	case SURFACE_PIXEL_FORMAT_GRPH_ARGB16161616:
	case SURFACE_PIXEL_FORMAT_GRPH_ABGR16161616:
	default:
		dal_pixel_format = PIXEL_FORMAT_UNKNOWN;
		break;
	}
	return dal_pixel_format;
}

static inline void get_vp_scan_direction(
	enum dc_rotation_angle rotation,
	bool horizontal_mirror,
	bool *orthogonal_rotation,
	bool *flip_vert_scan_dir,
	bool *flip_horz_scan_dir)
{
	*orthogonal_rotation = false;
	*flip_vert_scan_dir = false;
	*flip_horz_scan_dir = false;
	if (rotation == ROTATION_ANGLE_180) {
		*flip_vert_scan_dir = true;
		*flip_horz_scan_dir = true;
	} else if (rotation == ROTATION_ANGLE_90) {
		*orthogonal_rotation = true;
		*flip_horz_scan_dir = true;
	} else if (rotation == ROTATION_ANGLE_270) {
		*orthogonal_rotation = true;
		*flip_vert_scan_dir = true;
	}

	if (horizontal_mirror)
		*flip_horz_scan_dir = !*flip_horz_scan_dir;
}

int get_num_mpc_splits(struct pipe_ctx *pipe)
{
	int mpc_split_count = 0;
	struct pipe_ctx *other_pipe = pipe->bottom_pipe;

	while (other_pipe && other_pipe->plane_state == pipe->plane_state) {
		mpc_split_count++;
		other_pipe = other_pipe->bottom_pipe;
	}
	other_pipe = pipe->top_pipe;
	while (other_pipe && other_pipe->plane_state == pipe->plane_state) {
		mpc_split_count++;
		other_pipe = other_pipe->top_pipe;
	}

	return mpc_split_count;
}

int get_num_odm_splits(struct pipe_ctx *pipe)
{
	int odm_split_count = 0;
	struct pipe_ctx *next_pipe = pipe->next_odm_pipe;
	while (next_pipe) {
		odm_split_count++;
		next_pipe = next_pipe->next_odm_pipe;
	}
	pipe = pipe->prev_odm_pipe;
	while (pipe) {
		odm_split_count++;
		pipe = pipe->prev_odm_pipe;
	}
	return odm_split_count;
}

static void calculate_split_count_and_index(struct pipe_ctx *pipe_ctx, int *split_count, int *split_idx)
{
	*split_count = get_num_odm_splits(pipe_ctx);
	*split_idx = 0;
	if (*split_count == 0) {
		/*Check for mpc split*/
		struct pipe_ctx *split_pipe = pipe_ctx->top_pipe;

		*split_count = get_num_mpc_splits(pipe_ctx);
		while (split_pipe && split_pipe->plane_state == pipe_ctx->plane_state) {
			(*split_idx)++;
			split_pipe = split_pipe->top_pipe;
		}

		/* MPO window on right side of ODM split */
		if (split_pipe && split_pipe->prev_odm_pipe && !pipe_ctx->prev_odm_pipe)
			(*split_idx)++;
	} else {
		/*Get odm split index*/
		struct pipe_ctx *split_pipe = pipe_ctx->prev_odm_pipe;

		while (split_pipe) {
			(*split_idx)++;
			split_pipe = split_pipe->prev_odm_pipe;
		}
	}
}

/*
 * This is a preliminary vp size calculation to allow us to check taps support.
 * The result is completely overridden afterwards.
 */
static void calculate_viewport_size(struct pipe_ctx *pipe_ctx)
{
	struct scaler_data *data = &pipe_ctx->plane_res.scl_data;

	data->viewport.width = dc_fixpt_ceil(dc_fixpt_mul_int(data->ratios.horz, data->recout.width));
	data->viewport.height = dc_fixpt_ceil(dc_fixpt_mul_int(data->ratios.vert, data->recout.height));
	data->viewport_c.width = dc_fixpt_ceil(dc_fixpt_mul_int(data->ratios.horz_c, data->recout.width));
	data->viewport_c.height = dc_fixpt_ceil(dc_fixpt_mul_int(data->ratios.vert_c, data->recout.height));
	if (pipe_ctx->plane_state->rotation == ROTATION_ANGLE_90 ||
			pipe_ctx->plane_state->rotation == ROTATION_ANGLE_270) {
		swap(data->viewport.width, data->viewport.height);
		swap(data->viewport_c.width, data->viewport_c.height);
	}
}

static void calculate_recout(struct pipe_ctx *pipe_ctx)
{
	const struct dc_plane_state *plane_state = pipe_ctx->plane_state;
	const struct dc_stream_state *stream = pipe_ctx->stream;
	struct scaler_data *data = &pipe_ctx->plane_res.scl_data;
	struct rect surf_clip = plane_state->clip_rect;
	bool split_tb = stream->view_format == VIEW_3D_FORMAT_TOP_AND_BOTTOM;
	int split_count, split_idx;

	calculate_split_count_and_index(pipe_ctx, &split_count, &split_idx);
	if (stream->view_format == VIEW_3D_FORMAT_SIDE_BY_SIDE)
		split_idx = 0;

	/*
	 * Only the leftmost ODM pipe should be offset by a nonzero distance
	 */
	if (pipe_ctx->top_pipe && pipe_ctx->top_pipe->prev_odm_pipe && !pipe_ctx->prev_odm_pipe) {
		/* MPO window on right side of ODM split */
		data->recout.x = stream->dst.x + (surf_clip.x - stream->src.x - stream->src.width/2) *
				stream->dst.width / stream->src.width;
	} else if (!pipe_ctx->prev_odm_pipe || split_idx == split_count) {
		data->recout.x = stream->dst.x;
		if (stream->src.x < surf_clip.x)
			data->recout.x += (surf_clip.x - stream->src.x) * stream->dst.width
						/ stream->src.width;
	} else
		data->recout.x = 0;

	if (stream->src.x > surf_clip.x)
		surf_clip.width -= stream->src.x - surf_clip.x;
	data->recout.width = surf_clip.width * stream->dst.width / stream->src.width;
	if (data->recout.width + data->recout.x > stream->dst.x + stream->dst.width)
		data->recout.width = stream->dst.x + stream->dst.width - data->recout.x;

	data->recout.y = stream->dst.y;
	if (stream->src.y < surf_clip.y)
		data->recout.y += (surf_clip.y - stream->src.y) * stream->dst.height
						/ stream->src.height;
	else if (stream->src.y > surf_clip.y)
		surf_clip.height -= stream->src.y - surf_clip.y;

	data->recout.height = surf_clip.height * stream->dst.height / stream->src.height;
	if (data->recout.height + data->recout.y > stream->dst.y + stream->dst.height)
		data->recout.height = stream->dst.y + stream->dst.height - data->recout.y;

	/* Handle h & v split */
	if (split_tb) {
		ASSERT(data->recout.height % 2 == 0);
		data->recout.height /= 2;
	} else if (split_count) {
		if (!pipe_ctx->next_odm_pipe && !pipe_ctx->prev_odm_pipe) {
			/* extra pixels in the division remainder need to go to pipes after
			 * the extra pixel index minus one(epimo) defined here as:
			 */
			int epimo = split_count - data->recout.width % (split_count + 1);

			data->recout.x += (data->recout.width / (split_count + 1)) * split_idx;
			if (split_idx > epimo)
				data->recout.x += split_idx - epimo - 1;
			ASSERT(stream->view_format != VIEW_3D_FORMAT_SIDE_BY_SIDE || data->recout.width % 2 == 0);
			data->recout.width = data->recout.width / (split_count + 1) + (split_idx > epimo ? 1 : 0);
		} else {
			/* odm */
			if (split_idx == split_count) {
				/* rightmost pipe is the remainder recout */
				data->recout.width -= data->h_active * split_count - data->recout.x;

				/* ODM combine cases with MPO we can get negative widths */
				if (data->recout.width < 0)
					data->recout.width = 0;

				data->recout.x = 0;
			} else
				data->recout.width = data->h_active - data->recout.x;
		}
	}
}

static void calculate_scaling_ratios(struct pipe_ctx *pipe_ctx)
{
	const struct dc_plane_state *plane_state = pipe_ctx->plane_state;
	const struct dc_stream_state *stream = pipe_ctx->stream;
	struct rect surf_src = plane_state->src_rect;
	const int in_w = stream->src.width;
	const int in_h = stream->src.height;
	const int out_w = stream->dst.width;
	const int out_h = stream->dst.height;

	/*Swap surf_src height and width since scaling ratios are in recout rotation*/
	if (pipe_ctx->plane_state->rotation == ROTATION_ANGLE_90 ||
			pipe_ctx->plane_state->rotation == ROTATION_ANGLE_270)
		swap(surf_src.height, surf_src.width);

	pipe_ctx->plane_res.scl_data.ratios.horz = dc_fixpt_from_fraction(
					surf_src.width,
					plane_state->dst_rect.width);
	pipe_ctx->plane_res.scl_data.ratios.vert = dc_fixpt_from_fraction(
					surf_src.height,
					plane_state->dst_rect.height);

	if (stream->view_format == VIEW_3D_FORMAT_SIDE_BY_SIDE)
		pipe_ctx->plane_res.scl_data.ratios.horz.value *= 2;
	else if (stream->view_format == VIEW_3D_FORMAT_TOP_AND_BOTTOM)
		pipe_ctx->plane_res.scl_data.ratios.vert.value *= 2;

	pipe_ctx->plane_res.scl_data.ratios.vert.value = div64_s64(
		pipe_ctx->plane_res.scl_data.ratios.vert.value * in_h, out_h);
	pipe_ctx->plane_res.scl_data.ratios.horz.value = div64_s64(
		pipe_ctx->plane_res.scl_data.ratios.horz.value * in_w, out_w);

	pipe_ctx->plane_res.scl_data.ratios.horz_c = pipe_ctx->plane_res.scl_data.ratios.horz;
	pipe_ctx->plane_res.scl_data.ratios.vert_c = pipe_ctx->plane_res.scl_data.ratios.vert;

	if (pipe_ctx->plane_res.scl_data.format == PIXEL_FORMAT_420BPP8
			|| pipe_ctx->plane_res.scl_data.format == PIXEL_FORMAT_420BPP10) {
		pipe_ctx->plane_res.scl_data.ratios.horz_c.value /= 2;
		pipe_ctx->plane_res.scl_data.ratios.vert_c.value /= 2;
	}
	pipe_ctx->plane_res.scl_data.ratios.horz = dc_fixpt_truncate(
			pipe_ctx->plane_res.scl_data.ratios.horz, 19);
	pipe_ctx->plane_res.scl_data.ratios.vert = dc_fixpt_truncate(
			pipe_ctx->plane_res.scl_data.ratios.vert, 19);
	pipe_ctx->plane_res.scl_data.ratios.horz_c = dc_fixpt_truncate(
			pipe_ctx->plane_res.scl_data.ratios.horz_c, 19);
	pipe_ctx->plane_res.scl_data.ratios.vert_c = dc_fixpt_truncate(
			pipe_ctx->plane_res.scl_data.ratios.vert_c, 19);
}


/*
 * We completely calculate vp offset, size and inits here based entirely on scaling
 * ratios and recout for pixel perfect pipe combine.
 */
static void calculate_init_and_vp(
		bool flip_scan_dir,
		int recout_offset_within_recout_full,
		int recout_size,
		int src_size,
		int taps,
		struct fixed31_32 ratio,
		struct fixed31_32 *init,
		int *vp_offset,
		int *vp_size)
{
	struct fixed31_32 temp;
	int int_part;

	/*
	 * First of the taps starts sampling pixel number <init_int_part> corresponding to recout
	 * pixel 1. Next recout pixel samples int part of <init + scaling ratio> and so on.
	 * All following calculations are based on this logic.
	 *
	 * Init calculated according to formula:
	 * 	init = (scaling_ratio + number_of_taps + 1) / 2
	 * 	init_bot = init + scaling_ratio
	 * 	to get pixel perfect combine add the fraction from calculating vp offset
	 */
	temp = dc_fixpt_mul_int(ratio, recout_offset_within_recout_full);
	*vp_offset = dc_fixpt_floor(temp);
	temp.value &= 0xffffffff;
	*init = dc_fixpt_truncate(dc_fixpt_add(dc_fixpt_div_int(
			dc_fixpt_add_int(ratio, taps + 1), 2), temp), 19);
	/*
	 * If viewport has non 0 offset and there are more taps than covered by init then
	 * we should decrease the offset and increase init so we are never sampling
	 * outside of viewport.
	 */
	int_part = dc_fixpt_floor(*init);
	if (int_part < taps) {
		int_part = taps - int_part;
		if (int_part > *vp_offset)
			int_part = *vp_offset;
		*vp_offset -= int_part;
		*init = dc_fixpt_add_int(*init, int_part);
	}
	/*
	 * If taps are sampling outside of viewport at end of recout and there are more pixels
	 * available in the surface we should increase the viewport size, regardless set vp to
	 * only what is used.
	 */
	temp = dc_fixpt_add(*init, dc_fixpt_mul_int(ratio, recout_size - 1));
	*vp_size = dc_fixpt_floor(temp);
	if (*vp_size + *vp_offset > src_size)
		*vp_size = src_size - *vp_offset;

	/* We did all the math assuming we are scanning same direction as display does,
	 * however mirror/rotation changes how vp scans vs how it is offset. If scan direction
	 * is flipped we simply need to calculate offset from the other side of plane.
	 * Note that outside of viewport all scaling hardware works in recout space.
	 */
	if (flip_scan_dir)
		*vp_offset = src_size - *vp_offset - *vp_size;
}

static void calculate_inits_and_viewports(struct pipe_ctx *pipe_ctx)
{
	const struct dc_plane_state *plane_state = pipe_ctx->plane_state;
	const struct dc_stream_state *stream = pipe_ctx->stream;
	struct scaler_data *data = &pipe_ctx->plane_res.scl_data;
	struct rect src = plane_state->src_rect;
	int vpc_div = (data->format == PIXEL_FORMAT_420BPP8
				|| data->format == PIXEL_FORMAT_420BPP10) ? 2 : 1;
	int split_count, split_idx, ro_lb, ro_tb, recout_full_x, recout_full_y;
	bool orthogonal_rotation, flip_vert_scan_dir, flip_horz_scan_dir;

	calculate_split_count_and_index(pipe_ctx, &split_count, &split_idx);
	/*
	 * recout full is what the recout would have been if we didnt clip
	 * the source plane at all. We only care about left(ro_lb) and top(ro_tb)
	 * offsets of recout within recout full because those are the directions
	 * we scan from and therefore the only ones that affect inits.
	 */
	recout_full_x = stream->dst.x + (plane_state->dst_rect.x - stream->src.x)
			* stream->dst.width / stream->src.width;
	recout_full_y = stream->dst.y + (plane_state->dst_rect.y - stream->src.y)
			* stream->dst.height / stream->src.height;
	if (pipe_ctx->prev_odm_pipe && split_idx)
		ro_lb = data->h_active * split_idx - recout_full_x;
	else if (pipe_ctx->top_pipe && pipe_ctx->top_pipe->prev_odm_pipe)
		ro_lb = data->h_active * split_idx - recout_full_x + data->recout.x;
	else
		ro_lb = data->recout.x - recout_full_x;
	ro_tb = data->recout.y - recout_full_y;
	ASSERT(ro_lb >= 0 && ro_tb >= 0);

	/*
	 * Work in recout rotation since that requires less transformations
	 */
	get_vp_scan_direction(
			plane_state->rotation,
			plane_state->horizontal_mirror,
			&orthogonal_rotation,
			&flip_vert_scan_dir,
			&flip_horz_scan_dir);

	if (orthogonal_rotation) {
		swap(src.width, src.height);
		swap(flip_vert_scan_dir, flip_horz_scan_dir);
	}

	calculate_init_and_vp(
			flip_horz_scan_dir,
			ro_lb,
			data->recout.width,
			src.width,
			data->taps.h_taps,
			data->ratios.horz,
			&data->inits.h,
			&data->viewport.x,
			&data->viewport.width);
	calculate_init_and_vp(
			flip_horz_scan_dir,
			ro_lb,
			data->recout.width,
			src.width / vpc_div,
			data->taps.h_taps_c,
			data->ratios.horz_c,
			&data->inits.h_c,
			&data->viewport_c.x,
			&data->viewport_c.width);
	calculate_init_and_vp(
			flip_vert_scan_dir,
			ro_tb,
			data->recout.height,
			src.height,
			data->taps.v_taps,
			data->ratios.vert,
			&data->inits.v,
			&data->viewport.y,
			&data->viewport.height);
	calculate_init_and_vp(
			flip_vert_scan_dir,
			ro_tb,
			data->recout.height,
			src.height / vpc_div,
			data->taps.v_taps_c,
			data->ratios.vert_c,
			&data->inits.v_c,
			&data->viewport_c.y,
			&data->viewport_c.height);
	if (orthogonal_rotation) {
		swap(data->viewport.x, data->viewport.y);
		swap(data->viewport.width, data->viewport.height);
		swap(data->viewport_c.x, data->viewport_c.y);
		swap(data->viewport_c.width, data->viewport_c.height);
	}
	data->viewport.x += src.x;
	data->viewport.y += src.y;
	ASSERT(src.x % vpc_div == 0 && src.y % vpc_div == 0);
	data->viewport_c.x += src.x / vpc_div;
	data->viewport_c.y += src.y / vpc_div;
}

bool resource_build_scaling_params(struct pipe_ctx *pipe_ctx)
{
	const struct dc_plane_state *plane_state = pipe_ctx->plane_state;
	struct dc_crtc_timing *timing = &pipe_ctx->stream->timing;
	bool res = false;
	DC_LOGGER_INIT(pipe_ctx->stream->ctx->logger);

	/* Invalid input */
	if (!plane_state->dst_rect.width ||
			!plane_state->dst_rect.height ||
			!plane_state->src_rect.width ||
			!plane_state->src_rect.height) {
		ASSERT(0);
		return false;
	}

	pipe_ctx->plane_res.scl_data.format = convert_pixel_format_to_dalsurface(
			pipe_ctx->plane_state->format);

	/* Timing borders are part of vactive that we are also supposed to skip in addition
	 * to any stream dst offset. Since dm logic assumes dst is in addressable
	 * space we need to add the left and top borders to dst offsets temporarily.
	 * TODO: fix in DM, stream dst is supposed to be in vactive
	 */
	pipe_ctx->stream->dst.x += timing->h_border_left;
	pipe_ctx->stream->dst.y += timing->v_border_top;

	/* Calculate H and V active size */
	pipe_ctx->plane_res.scl_data.h_active = timing->h_addressable +
			timing->h_border_left + timing->h_border_right;
	pipe_ctx->plane_res.scl_data.v_active = timing->v_addressable +
		timing->v_border_top + timing->v_border_bottom;
	if (pipe_ctx->next_odm_pipe || pipe_ctx->prev_odm_pipe) {
		pipe_ctx->plane_res.scl_data.h_active /= get_num_odm_splits(pipe_ctx) + 1;

		DC_LOG_SCALER("%s pipe %d: next_odm_pipe:%d   prev_odm_pipe:%d\n",
				__func__,
				pipe_ctx->pipe_idx,
				pipe_ctx->next_odm_pipe ? pipe_ctx->next_odm_pipe->pipe_idx : -1,
				pipe_ctx->prev_odm_pipe ? pipe_ctx->prev_odm_pipe->pipe_idx : -1);
	}	/* ODM + windows MPO, where window is on either right or left ODM half */
	else if (pipe_ctx->top_pipe && (pipe_ctx->top_pipe->next_odm_pipe || pipe_ctx->top_pipe->prev_odm_pipe)) {

		pipe_ctx->plane_res.scl_data.h_active /= get_num_odm_splits(pipe_ctx->top_pipe) + 1;

		DC_LOG_SCALER("%s ODM + windows MPO: pipe:%d top_pipe:%d   top_pipe->next_odm_pipe:%d   top_pipe->prev_odm_pipe:%d\n",
				__func__,
				pipe_ctx->pipe_idx,
				pipe_ctx->top_pipe->pipe_idx,
				pipe_ctx->top_pipe->next_odm_pipe ? pipe_ctx->top_pipe->next_odm_pipe->pipe_idx : -1,
				pipe_ctx->top_pipe->prev_odm_pipe ? pipe_ctx->top_pipe->prev_odm_pipe->pipe_idx : -1);
	}
	/* depends on h_active */
	calculate_recout(pipe_ctx);
	/* depends on pixel format */
	calculate_scaling_ratios(pipe_ctx);
	/* depends on scaling ratios and recout, does not calculate offset yet */
	calculate_viewport_size(pipe_ctx);

	if (!pipe_ctx->stream->ctx->dc->config.enable_windowed_mpo_odm) {
		/* Stopgap for validation of ODM + MPO on one side of screen case */
		if (pipe_ctx->plane_res.scl_data.viewport.height < 1 ||
				pipe_ctx->plane_res.scl_data.viewport.width < 1)
			return false;
	}

	/*
	 * LB calculations depend on vp size, h/v_active and scaling ratios
	 * Setting line buffer pixel depth to 24bpp yields banding
	 * on certain displays, such as the Sharp 4k. 36bpp is needed
	 * to support SURFACE_PIXEL_FORMAT_GRPH_ARGB16161616 and
	 * SURFACE_PIXEL_FORMAT_GRPH_ABGR16161616 with actual > 10 bpc
	 * precision on DCN display engines, but apparently not for DCE, as
	 * far as testing on DCE-11.2 and DCE-8 showed. Various DCE parts have
	 * problems: Carrizo with DCE_VERSION_11_0 does not like 36 bpp lb depth,
	 * neither do DCE-8 at 4k resolution, or DCE-11.2 (broken identify pixel
	 * passthrough). Therefore only use 36 bpp on DCN where it is actually needed.
	 */
	if (plane_state->ctx->dce_version > DCE_VERSION_MAX)
		pipe_ctx->plane_res.scl_data.lb_params.depth = LB_PIXEL_DEPTH_36BPP;
	else
		pipe_ctx->plane_res.scl_data.lb_params.depth = LB_PIXEL_DEPTH_30BPP;

	pipe_ctx->plane_res.scl_data.lb_params.alpha_en = plane_state->per_pixel_alpha;

	if (pipe_ctx->plane_res.xfm != NULL)
		res = pipe_ctx->plane_res.xfm->funcs->transform_get_optimal_number_of_taps(
				pipe_ctx->plane_res.xfm, &pipe_ctx->plane_res.scl_data, &plane_state->scaling_quality);

	if (pipe_ctx->plane_res.dpp != NULL)
		res = pipe_ctx->plane_res.dpp->funcs->dpp_get_optimal_number_of_taps(
				pipe_ctx->plane_res.dpp, &pipe_ctx->plane_res.scl_data, &plane_state->scaling_quality);


	if (!res) {
		/* Try 24 bpp linebuffer */
		pipe_ctx->plane_res.scl_data.lb_params.depth = LB_PIXEL_DEPTH_24BPP;

		if (pipe_ctx->plane_res.xfm != NULL)
			res = pipe_ctx->plane_res.xfm->funcs->transform_get_optimal_number_of_taps(
					pipe_ctx->plane_res.xfm,
					&pipe_ctx->plane_res.scl_data,
					&plane_state->scaling_quality);

		if (pipe_ctx->plane_res.dpp != NULL)
			res = pipe_ctx->plane_res.dpp->funcs->dpp_get_optimal_number_of_taps(
					pipe_ctx->plane_res.dpp,
					&pipe_ctx->plane_res.scl_data,
					&plane_state->scaling_quality);
	}

	/*
	 * Depends on recout, scaling ratios, h_active and taps
	 * May need to re-check lb size after this in some obscure scenario
	 */
	if (res)
		calculate_inits_and_viewports(pipe_ctx);

	/*
	 * Handle side by side and top bottom 3d recout offsets after vp calculation
	 * since 3d is special and needs to calculate vp as if there is no recout offset
	 * This may break with rotation, good thing we aren't mixing hw rotation and 3d
	 */
	if (pipe_ctx->top_pipe && pipe_ctx->top_pipe->plane_state == plane_state) {
		ASSERT(plane_state->rotation == ROTATION_ANGLE_0 ||
			(pipe_ctx->stream->view_format != VIEW_3D_FORMAT_TOP_AND_BOTTOM &&
				pipe_ctx->stream->view_format != VIEW_3D_FORMAT_SIDE_BY_SIDE));
		if (pipe_ctx->stream->view_format == VIEW_3D_FORMAT_TOP_AND_BOTTOM)
			pipe_ctx->plane_res.scl_data.recout.y += pipe_ctx->plane_res.scl_data.recout.height;
		else if (pipe_ctx->stream->view_format == VIEW_3D_FORMAT_SIDE_BY_SIDE)
			pipe_ctx->plane_res.scl_data.recout.x += pipe_ctx->plane_res.scl_data.recout.width;
	}

	if (!pipe_ctx->stream->ctx->dc->config.enable_windowed_mpo_odm) {
		if (pipe_ctx->plane_res.scl_data.viewport.height < MIN_VIEWPORT_SIZE ||
				pipe_ctx->plane_res.scl_data.viewport.width < MIN_VIEWPORT_SIZE)
			res = false;
	} else {
		/* Clamp minimum viewport size */
		if (pipe_ctx->plane_res.scl_data.viewport.height < MIN_VIEWPORT_SIZE)
			pipe_ctx->plane_res.scl_data.viewport.height = MIN_VIEWPORT_SIZE;
		if (pipe_ctx->plane_res.scl_data.viewport.width < MIN_VIEWPORT_SIZE)
			pipe_ctx->plane_res.scl_data.viewport.width = MIN_VIEWPORT_SIZE;
	}

	DC_LOG_SCALER("%s pipe %d:\nViewport: height:%d width:%d x:%d y:%d  Recout: height:%d width:%d x:%d y:%d  HACTIVE:%d VACTIVE:%d\n"
			"src_rect: height:%d width:%d x:%d y:%d  dst_rect: height:%d width:%d x:%d y:%d  clip_rect: height:%d width:%d x:%d y:%d\n",
			__func__,
			pipe_ctx->pipe_idx,
			pipe_ctx->plane_res.scl_data.viewport.height,
			pipe_ctx->plane_res.scl_data.viewport.width,
			pipe_ctx->plane_res.scl_data.viewport.x,
			pipe_ctx->plane_res.scl_data.viewport.y,
			pipe_ctx->plane_res.scl_data.recout.height,
			pipe_ctx->plane_res.scl_data.recout.width,
			pipe_ctx->plane_res.scl_data.recout.x,
			pipe_ctx->plane_res.scl_data.recout.y,
			pipe_ctx->plane_res.scl_data.h_active,
			pipe_ctx->plane_res.scl_data.v_active,
			plane_state->src_rect.height,
			plane_state->src_rect.width,
			plane_state->src_rect.x,
			plane_state->src_rect.y,
			plane_state->dst_rect.height,
			plane_state->dst_rect.width,
			plane_state->dst_rect.x,
			plane_state->dst_rect.y,
			plane_state->clip_rect.height,
			plane_state->clip_rect.width,
			plane_state->clip_rect.x,
			plane_state->clip_rect.y);

	pipe_ctx->stream->dst.x -= timing->h_border_left;
	pipe_ctx->stream->dst.y -= timing->v_border_top;

	return res;
}


enum dc_status resource_build_scaling_params_for_context(
	const struct dc  *dc,
	struct dc_state *context)
{
	int i;

	for (i = 0; i < MAX_PIPES; i++) {
		if (context->res_ctx.pipe_ctx[i].plane_state != NULL &&
				context->res_ctx.pipe_ctx[i].stream != NULL)
			if (!resource_build_scaling_params(&context->res_ctx.pipe_ctx[i]))
				return DC_FAIL_SCALING;
	}

	return DC_OK;
}

struct pipe_ctx *find_idle_secondary_pipe(
		struct resource_context *res_ctx,
		const struct resource_pool *pool,
		const struct pipe_ctx *primary_pipe)
{
	int i;
	struct pipe_ctx *secondary_pipe = NULL;

	/*
	 * We add a preferred pipe mapping to avoid the chance that
	 * MPCCs already in use will need to be reassigned to other trees.
	 * For example, if we went with the strict, assign backwards logic:
	 *
	 * (State 1)
	 * Display A on, no surface, top pipe = 0
	 * Display B on, no surface, top pipe = 1
	 *
	 * (State 2)
	 * Display A on, no surface, top pipe = 0
	 * Display B on, surface enable, top pipe = 1, bottom pipe = 5
	 *
	 * (State 3)
	 * Display A on, surface enable, top pipe = 0, bottom pipe = 5
	 * Display B on, surface enable, top pipe = 1, bottom pipe = 4
	 *
	 * The state 2->3 transition requires remapping MPCC 5 from display B
	 * to display A.
	 *
	 * However, with the preferred pipe logic, state 2 would look like:
	 *
	 * (State 2)
	 * Display A on, no surface, top pipe = 0
	 * Display B on, surface enable, top pipe = 1, bottom pipe = 4
	 *
	 * This would then cause 2->3 to not require remapping any MPCCs.
	 */
	if (primary_pipe) {
		int preferred_pipe_idx = (pool->pipe_count - 1) - primary_pipe->pipe_idx;
		if (res_ctx->pipe_ctx[preferred_pipe_idx].stream == NULL) {
			secondary_pipe = &res_ctx->pipe_ctx[preferred_pipe_idx];
			secondary_pipe->pipe_idx = preferred_pipe_idx;
		}
	}

	/*
	 * search backwards for the second pipe to keep pipe
	 * assignment more consistent
	 */
	if (!secondary_pipe)
		for (i = pool->pipe_count - 1; i >= 0; i--) {
			if (res_ctx->pipe_ctx[i].stream == NULL) {
				secondary_pipe = &res_ctx->pipe_ctx[i];
				secondary_pipe->pipe_idx = i;
				break;
			}
		}

	return secondary_pipe;
}

struct pipe_ctx *resource_get_head_pipe_for_stream(
		struct resource_context *res_ctx,
		struct dc_stream_state *stream)
{
	int i;

	for (i = 0; i < MAX_PIPES; i++) {
		if (res_ctx->pipe_ctx[i].stream == stream
				&& !res_ctx->pipe_ctx[i].top_pipe
				&& !res_ctx->pipe_ctx[i].prev_odm_pipe)
			return &res_ctx->pipe_ctx[i];
	}
	return NULL;
}

static struct pipe_ctx *resource_get_tail_pipe(
		struct resource_context *res_ctx,
		struct pipe_ctx *head_pipe)
{
	struct pipe_ctx *tail_pipe;

	tail_pipe = head_pipe->bottom_pipe;

	while (tail_pipe) {
		head_pipe = tail_pipe;
		tail_pipe = tail_pipe->bottom_pipe;
	}

	return head_pipe;
}

/*
 * A free_pipe for a stream is defined here as a pipe
 * that has no surface attached yet
 */
static struct pipe_ctx *acquire_free_pipe_for_head(
		struct dc_state *context,
		const struct resource_pool *pool,
		struct pipe_ctx *head_pipe)
{
	int i;
	struct resource_context *res_ctx = &context->res_ctx;

	if (!head_pipe->plane_state)
		return head_pipe;

	/* Re-use pipe already acquired for this stream if available*/
	for (i = pool->pipe_count - 1; i >= 0; i--) {
		if (res_ctx->pipe_ctx[i].stream == head_pipe->stream &&
				!res_ctx->pipe_ctx[i].plane_state) {
			return &res_ctx->pipe_ctx[i];
		}
	}

	/*
	 * At this point we have no re-useable pipe for this stream and we need
	 * to acquire an idle one to satisfy the request
	 */

	if (!pool->funcs->acquire_idle_pipe_for_layer) {
		if (!pool->funcs->acquire_idle_pipe_for_head_pipe_in_layer)
			return NULL;
		else
			return pool->funcs->acquire_idle_pipe_for_head_pipe_in_layer(context, pool, head_pipe->stream, head_pipe);
	}

	return pool->funcs->acquire_idle_pipe_for_layer(context, pool, head_pipe->stream);
}

static int acquire_first_split_pipe(
		struct resource_context *res_ctx,
		const struct resource_pool *pool,
		struct dc_stream_state *stream)
{
	int i;

	for (i = 0; i < pool->pipe_count; i++) {
		struct pipe_ctx *split_pipe = &res_ctx->pipe_ctx[i];

		if (split_pipe->top_pipe &&
				split_pipe->top_pipe->plane_state == split_pipe->plane_state) {
			split_pipe->top_pipe->bottom_pipe = split_pipe->bottom_pipe;
			if (split_pipe->bottom_pipe)
				split_pipe->bottom_pipe->top_pipe = split_pipe->top_pipe;

			if (split_pipe->top_pipe->plane_state)
				resource_build_scaling_params(split_pipe->top_pipe);

			memset(split_pipe, 0, sizeof(*split_pipe));
			split_pipe->stream_res.tg = pool->timing_generators[i];
			split_pipe->plane_res.hubp = pool->hubps[i];
			split_pipe->plane_res.ipp = pool->ipps[i];
			split_pipe->plane_res.dpp = pool->dpps[i];
			split_pipe->stream_res.opp = pool->opps[i];
			split_pipe->plane_res.mpcc_inst = pool->dpps[i]->inst;
			split_pipe->pipe_idx = i;

			split_pipe->stream = stream;
			return i;
		}
	}
	return -1;
}

bool dc_add_plane_to_context(
		const struct dc *dc,
		struct dc_stream_state *stream,
		struct dc_plane_state *plane_state,
		struct dc_state *context)
{
	int i;
	struct resource_pool *pool = dc->res_pool;
	struct pipe_ctx *head_pipe, *tail_pipe, *free_pipe;
	struct dc_stream_status *stream_status = NULL;
	struct pipe_ctx *prev_right_head = NULL;
	struct pipe_ctx *free_right_pipe = NULL;
	struct pipe_ctx *prev_left_head = NULL;

	DC_LOGGER_INIT(stream->ctx->logger);
	for (i = 0; i < context->stream_count; i++)
		if (context->streams[i] == stream) {
			stream_status = &context->stream_status[i];
			break;
		}
	if (stream_status == NULL) {
		dm_error("Existing stream not found; failed to attach surface!\n");
		return false;
	}


	if (stream_status->plane_count == MAX_SURFACE_NUM) {
		dm_error("Surface: can not attach plane_state %p! Maximum is: %d\n",
				plane_state, MAX_SURFACE_NUM);
		return false;
	}

	head_pipe = resource_get_head_pipe_for_stream(&context->res_ctx, stream);

	if (!head_pipe) {
		dm_error("Head pipe not found for stream_state %p !\n", stream);
		return false;
	}

	/* retain new surface, but only once per stream */
	dc_plane_state_retain(plane_state);

	while (head_pipe) {
		free_pipe = acquire_free_pipe_for_head(context, pool, head_pipe);

		if (!free_pipe) {
			int pipe_idx = acquire_first_split_pipe(&context->res_ctx, pool, stream);
			if (pipe_idx >= 0)
				free_pipe = &context->res_ctx.pipe_ctx[pipe_idx];
		}

		if (!free_pipe) {
			dc_plane_state_release(plane_state);
			return false;
		}

		free_pipe->plane_state = plane_state;

		if (head_pipe != free_pipe) {
			tail_pipe = resource_get_tail_pipe(&context->res_ctx, head_pipe);
			ASSERT(tail_pipe);

			/* ODM + window MPO, where MPO window is on right half only */
			if (free_pipe->plane_state &&
				(free_pipe->plane_state->clip_rect.x >= free_pipe->stream->src.x + free_pipe->stream->src.width/2) &&
				tail_pipe->next_odm_pipe) {

				/* For ODM + window MPO, in 3 plane case, if we already have a MPO window on
				 *  the right side, then we will invalidate a 2nd one on the right side
				 */
				if (head_pipe->next_odm_pipe && tail_pipe->next_odm_pipe->bottom_pipe) {
					dc_plane_state_release(plane_state);
					return false;
				}

				DC_LOG_SCALER("%s - ODM + window MPO(right). free_pipe:%d  tail_pipe->next_odm_pipe:%d\n",
						__func__,
						free_pipe->pipe_idx,
						tail_pipe->next_odm_pipe ? tail_pipe->next_odm_pipe->pipe_idx : -1);

				/*
				 * We want to avoid the case where the right side already has a pipe assigned to
				 *  it and is different from free_pipe ( which would cause trigger a pipe
				 *  reallocation ).
				 * Check the old context to see if the right side already has a pipe allocated
				 * - If not, continue to use free_pipe
				 * - If the right side already has a pipe, use that pipe instead if its available
				 */

				/*
				 * We also want to avoid the case where with three plane ( 2 MPO videos ), we have
				 *  both videos on the left side so one of the videos is invalidated.  Then we
				 *  move the invalidated video back to the right side.  If the order of the plane
				 *  states is such that the right MPO plane is processed first, the free pipe
				 *  selected by the head will be the left MPO pipe. But since there was no right
				 *  MPO pipe, it will assign the free pipe to the right MPO pipe instead and
				 *  a pipe reallocation will occur.
				 * Check the old context to see if the left side already has a pipe allocated
				 * - If not, continue to use free_pipe
				 * - If the left side is already using this pipe, then pick another pipe for right
				 */

				prev_right_head = &dc->current_state->res_ctx.pipe_ctx[tail_pipe->next_odm_pipe->pipe_idx];
				if ((prev_right_head->bottom_pipe) &&
					(free_pipe->pipe_idx != prev_right_head->bottom_pipe->pipe_idx)) {
					free_right_pipe = acquire_free_pipe_for_head(context, pool, tail_pipe->next_odm_pipe);
				} else {
					prev_left_head = &dc->current_state->res_ctx.pipe_ctx[head_pipe->pipe_idx];
					if ((prev_left_head->bottom_pipe) &&
						(free_pipe->pipe_idx == prev_left_head->bottom_pipe->pipe_idx)) {
						free_right_pipe = acquire_free_pipe_for_head(context, pool, head_pipe);
					}
				}

				if (free_right_pipe) {
					free_pipe->stream = NULL;
					memset(&free_pipe->stream_res, 0, sizeof(struct stream_resource));
					memset(&free_pipe->plane_res, 0, sizeof(struct plane_resource));
					free_pipe->plane_state = NULL;
					free_pipe->pipe_idx = 0;
					free_right_pipe->plane_state = plane_state;
					free_pipe = free_right_pipe;
				}

				free_pipe->stream_res.tg = tail_pipe->next_odm_pipe->stream_res.tg;
				free_pipe->stream_res.abm = tail_pipe->next_odm_pipe->stream_res.abm;
				free_pipe->stream_res.opp = tail_pipe->next_odm_pipe->stream_res.opp;
				free_pipe->stream_res.stream_enc = tail_pipe->next_odm_pipe->stream_res.stream_enc;
				free_pipe->stream_res.audio = tail_pipe->next_odm_pipe->stream_res.audio;
				free_pipe->clock_source = tail_pipe->next_odm_pipe->clock_source;

				free_pipe->top_pipe = tail_pipe->next_odm_pipe;
				tail_pipe->next_odm_pipe->bottom_pipe = free_pipe;
			} else if (free_pipe->plane_state &&
				(free_pipe->plane_state->clip_rect.x >= free_pipe->stream->src.x + free_pipe->stream->src.width/2)
				&& head_pipe->next_odm_pipe) {

				/* For ODM + window MPO, support 3 plane ( 2 MPO ) case.
				 * Here we have a desktop ODM + left window MPO and a new MPO window appears
				 *  on the right side only.  It fails the first case, because tail_pipe is the
				 *  left window MPO, so it has no next_odm_pipe.  So in this scenario, we check
				 *  for head_pipe->next_odm_pipe instead
				 */
				DC_LOG_SCALER("%s - ODM + win MPO (left) + win MPO (right). free_pipe:%d  head_pipe->next_odm:%d\n",
						__func__,
						free_pipe->pipe_idx,
						head_pipe->next_odm_pipe ? head_pipe->next_odm_pipe->pipe_idx : -1);

				/*
				 * We want to avoid the case where the right side already has a pipe assigned to
				 *  it and is different from free_pipe ( which would cause trigger a pipe
				 *  reallocation ).
				 * Check the old context to see if the right side already has a pipe allocated
				 * - If not, continue to use free_pipe
				 * - If the right side already has a pipe, use that pipe instead if its available
				 */
				prev_right_head = &dc->current_state->res_ctx.pipe_ctx[head_pipe->next_odm_pipe->pipe_idx];
				if ((prev_right_head->bottom_pipe) &&
					(free_pipe->pipe_idx != prev_right_head->bottom_pipe->pipe_idx)) {
					free_right_pipe = acquire_free_pipe_for_head(context, pool, head_pipe->next_odm_pipe);
					if (free_right_pipe) {
						free_pipe->stream = NULL;
						memset(&free_pipe->stream_res, 0, sizeof(struct stream_resource));
						memset(&free_pipe->plane_res, 0, sizeof(struct plane_resource));
						free_pipe->plane_state = NULL;
						free_pipe->pipe_idx = 0;
						free_right_pipe->plane_state = plane_state;
						free_pipe = free_right_pipe;
					}
				}

				free_pipe->stream_res.tg = head_pipe->next_odm_pipe->stream_res.tg;
				free_pipe->stream_res.abm = head_pipe->next_odm_pipe->stream_res.abm;
				free_pipe->stream_res.opp = head_pipe->next_odm_pipe->stream_res.opp;
				free_pipe->stream_res.stream_enc = head_pipe->next_odm_pipe->stream_res.stream_enc;
				free_pipe->stream_res.audio = head_pipe->next_odm_pipe->stream_res.audio;
				free_pipe->clock_source = head_pipe->next_odm_pipe->clock_source;

				free_pipe->top_pipe = head_pipe->next_odm_pipe;
				head_pipe->next_odm_pipe->bottom_pipe = free_pipe;
			} else {

				/* For ODM + window MPO, in 3 plane case, if we already have a MPO window on
				 *  the left side, then we will invalidate a 2nd one on the left side
				 */
				if (head_pipe->next_odm_pipe && tail_pipe->top_pipe) {
					dc_plane_state_release(plane_state);
					return false;
				}

				free_pipe->stream_res.tg = tail_pipe->stream_res.tg;
				free_pipe->stream_res.abm = tail_pipe->stream_res.abm;
				free_pipe->stream_res.opp = tail_pipe->stream_res.opp;
				free_pipe->stream_res.stream_enc = tail_pipe->stream_res.stream_enc;
				free_pipe->stream_res.audio = tail_pipe->stream_res.audio;
				free_pipe->clock_source = tail_pipe->clock_source;

				free_pipe->top_pipe = tail_pipe;
				tail_pipe->bottom_pipe = free_pipe;

				/* Connect MPO pipes together if MPO window is in the centre */
				if (!(free_pipe->plane_state &&
						(free_pipe->plane_state->clip_rect.x + free_pipe->plane_state->clip_rect.width <=
						free_pipe->stream->src.x + free_pipe->stream->src.width/2))) {
					if (!free_pipe->next_odm_pipe &&
						tail_pipe->next_odm_pipe && tail_pipe->next_odm_pipe->bottom_pipe) {
						free_pipe->next_odm_pipe = tail_pipe->next_odm_pipe->bottom_pipe;
						tail_pipe->next_odm_pipe->bottom_pipe->prev_odm_pipe = free_pipe;
					}
					if (!free_pipe->prev_odm_pipe &&
						tail_pipe->prev_odm_pipe && tail_pipe->prev_odm_pipe->bottom_pipe) {
						free_pipe->prev_odm_pipe = tail_pipe->prev_odm_pipe->bottom_pipe;
						tail_pipe->prev_odm_pipe->bottom_pipe->next_odm_pipe = free_pipe;
					}
				}
			}
		}

		/* ODM + window MPO, where MPO window is on left half only */
		if (free_pipe->plane_state &&
			(free_pipe->plane_state->clip_rect.x + free_pipe->plane_state->clip_rect.width <=
			free_pipe->stream->src.x + free_pipe->stream->src.width/2)) {
			DC_LOG_SCALER("%s - ODM + window MPO(left). free_pipe:%d\n",
					__func__,
					free_pipe->pipe_idx);
			break;
		}
		/* ODM + window MPO, where MPO window is on right half only */
		if (free_pipe->plane_state &&
			(free_pipe->plane_state->clip_rect.x >= free_pipe->stream->src.x + free_pipe->stream->src.width/2)) {
			DC_LOG_SCALER("%s - ODM + window MPO(right). free_pipe:%d\n",
					__func__,
					free_pipe->pipe_idx);
			break;
		}

		head_pipe = head_pipe->next_odm_pipe;
	}
	/* assign new surfaces*/
	stream_status->plane_states[stream_status->plane_count] = plane_state;

	stream_status->plane_count++;

	return true;
}

bool dc_remove_plane_from_context(
		const struct dc *dc,
		struct dc_stream_state *stream,
		struct dc_plane_state *plane_state,
		struct dc_state *context)
{
	int i;
	struct dc_stream_status *stream_status = NULL;
	struct resource_pool *pool = dc->res_pool;

	for (i = 0; i < context->stream_count; i++)
		if (context->streams[i] == stream) {
			stream_status = &context->stream_status[i];
			break;
		}

	if (stream_status == NULL) {
		dm_error("Existing stream not found; failed to remove plane.\n");
		return false;
	}

	/* release pipe for plane*/
	for (i = pool->pipe_count - 1; i >= 0; i--) {
		struct pipe_ctx *pipe_ctx = &context->res_ctx.pipe_ctx[i];

		if (pipe_ctx->plane_state == plane_state) {
			if (pipe_ctx->top_pipe)
				pipe_ctx->top_pipe->bottom_pipe = pipe_ctx->bottom_pipe;

			/* Second condition is to avoid setting NULL to top pipe
			 * of tail pipe making it look like head pipe in subsequent
			 * deletes
			 */
			if (pipe_ctx->bottom_pipe && pipe_ctx->top_pipe)
				pipe_ctx->bottom_pipe->top_pipe = pipe_ctx->top_pipe;

			/*
			 * For head pipe detach surfaces from pipe for tail
			 * pipe just zero it out
			 */
			if (!pipe_ctx->top_pipe)
				pipe_ctx->plane_state = NULL;
			else
				memset(pipe_ctx, 0, sizeof(*pipe_ctx));
		}
	}


	for (i = 0; i < stream_status->plane_count; i++) {
		if (stream_status->plane_states[i] == plane_state) {
			dc_plane_state_release(stream_status->plane_states[i]);
			break;
		}
	}

	if (i == stream_status->plane_count) {
		dm_error("Existing plane_state not found; failed to detach it!\n");
		return false;
	}

	stream_status->plane_count--;

	/* Start at the plane we've just released, and move all the planes one index forward to "trim" the array */
	for (; i < stream_status->plane_count; i++)
		stream_status->plane_states[i] = stream_status->plane_states[i + 1];

	stream_status->plane_states[stream_status->plane_count] = NULL;

	return true;
}

bool dc_rem_all_planes_for_stream(
		const struct dc *dc,
		struct dc_stream_state *stream,
		struct dc_state *context)
{
	int i, old_plane_count;
	struct dc_stream_status *stream_status = NULL;
	struct dc_plane_state *del_planes[MAX_SURFACE_NUM] = { 0 };

	for (i = 0; i < context->stream_count; i++)
			if (context->streams[i] == stream) {
				stream_status = &context->stream_status[i];
				break;
			}

	if (stream_status == NULL) {
		dm_error("Existing stream %p not found!\n", stream);
		return false;
	}

	old_plane_count = stream_status->plane_count;

	for (i = 0; i < old_plane_count; i++)
		del_planes[i] = stream_status->plane_states[i];

	for (i = 0; i < old_plane_count; i++)
		if (!dc_remove_plane_from_context(dc, stream, del_planes[i], context))
			return false;

	return true;
}

static bool add_all_planes_for_stream(
		const struct dc *dc,
		struct dc_stream_state *stream,
		const struct dc_validation_set set[],
		int set_count,
		struct dc_state *context)
{
	int i, j;

	for (i = 0; i < set_count; i++)
		if (set[i].stream == stream)
			break;

	if (i == set_count) {
		dm_error("Stream %p not found in set!\n", stream);
		return false;
	}

	for (j = 0; j < set[i].plane_count; j++)
		if (!dc_add_plane_to_context(dc, stream, set[i].plane_states[j], context))
			return false;

	return true;
}

bool dc_add_all_planes_for_stream(
		const struct dc *dc,
		struct dc_stream_state *stream,
		struct dc_plane_state * const *plane_states,
		int plane_count,
		struct dc_state *context)
{
	struct dc_validation_set set;
	int i;

	set.stream = stream;
	set.plane_count = plane_count;

	for (i = 0; i < plane_count; i++)
		set.plane_states[i] = plane_states[i];

	return add_all_planes_for_stream(dc, stream, &set, 1, context);
}

bool is_timing_changed(struct dc_stream_state *cur_stream,
		       struct dc_stream_state *new_stream)
{
	if (cur_stream == NULL)
		return true;

	/* If output color space is changed, need to reprogram info frames */
	if (cur_stream->output_color_space != new_stream->output_color_space)
		return true;

	return memcmp(
		&cur_stream->timing,
		&new_stream->timing,
		sizeof(struct dc_crtc_timing)) != 0;
}

static bool are_stream_backends_same(
	struct dc_stream_state *stream_a, struct dc_stream_state *stream_b)
{
	if (stream_a == stream_b)
		return true;

	if (stream_a == NULL || stream_b == NULL)
		return false;

	if (is_timing_changed(stream_a, stream_b))
		return false;

	if (stream_a->signal != stream_b->signal)
		return false;

	if (stream_a->dpms_off != stream_b->dpms_off)
		return false;

	return true;
}

/*
 * dc_is_stream_unchanged() - Compare two stream states for equivalence.
 *
 * Checks if there a difference between the two states
 * that would require a mode change.
 *
 * Does not compare cursor position or attributes.
 */
bool dc_is_stream_unchanged(
	struct dc_stream_state *old_stream, struct dc_stream_state *stream)
{

	if (!are_stream_backends_same(old_stream, stream))
		return false;

	if (old_stream->ignore_msa_timing_param != stream->ignore_msa_timing_param)
		return false;

	/*compare audio info*/
	if (memcmp(&old_stream->audio_info, &stream->audio_info, sizeof(stream->audio_info)) != 0)
		return false;

	return true;
}

/*
 * dc_is_stream_scaling_unchanged() - Compare scaling rectangles of two streams.
 */
bool dc_is_stream_scaling_unchanged(struct dc_stream_state *old_stream,
				    struct dc_stream_state *stream)
{
	if (old_stream == stream)
		return true;

	if (old_stream == NULL || stream == NULL)
		return false;

	if (memcmp(&old_stream->src,
			&stream->src,
			sizeof(struct rect)) != 0)
		return false;

	if (memcmp(&old_stream->dst,
			&stream->dst,
			sizeof(struct rect)) != 0)
		return false;

	return true;
}

static void update_stream_engine_usage(
		struct resource_context *res_ctx,
		const struct resource_pool *pool,
		struct stream_encoder *stream_enc,
		bool acquired)
{
	int i;

	for (i = 0; i < pool->stream_enc_count; i++) {
		if (pool->stream_enc[i] == stream_enc)
			res_ctx->is_stream_enc_acquired[i] = acquired;
	}
}

static void update_hpo_dp_stream_engine_usage(
		struct resource_context *res_ctx,
		const struct resource_pool *pool,
		struct hpo_dp_stream_encoder *hpo_dp_stream_enc,
		bool acquired)
{
	int i;

	for (i = 0; i < pool->hpo_dp_stream_enc_count; i++) {
		if (pool->hpo_dp_stream_enc[i] == hpo_dp_stream_enc)
			res_ctx->is_hpo_dp_stream_enc_acquired[i] = acquired;
	}
}

static inline int find_acquired_hpo_dp_link_enc_for_link(
		const struct resource_context *res_ctx,
		const struct dc_link *link)
{
	int i;

	for (i = 0; i < ARRAY_SIZE(res_ctx->hpo_dp_link_enc_to_link_idx); i++)
		if (res_ctx->hpo_dp_link_enc_ref_cnts[i] > 0 &&
				res_ctx->hpo_dp_link_enc_to_link_idx[i] == link->link_index)
			return i;

	return -1;
}

static inline int find_free_hpo_dp_link_enc(const struct resource_context *res_ctx,
		const struct resource_pool *pool)
{
	int i;

	for (i = 0; i < ARRAY_SIZE(res_ctx->hpo_dp_link_enc_ref_cnts); i++)
		if (res_ctx->hpo_dp_link_enc_ref_cnts[i] == 0)
			break;

	return (i < ARRAY_SIZE(res_ctx->hpo_dp_link_enc_ref_cnts) &&
			i < pool->hpo_dp_link_enc_count) ? i : -1;
}

static inline void acquire_hpo_dp_link_enc(
		struct resource_context *res_ctx,
		unsigned int link_index,
		int enc_index)
{
	res_ctx->hpo_dp_link_enc_to_link_idx[enc_index] = link_index;
	res_ctx->hpo_dp_link_enc_ref_cnts[enc_index] = 1;
}

static inline void retain_hpo_dp_link_enc(
		struct resource_context *res_ctx,
		int enc_index)
{
	res_ctx->hpo_dp_link_enc_ref_cnts[enc_index]++;
}

static inline void release_hpo_dp_link_enc(
		struct resource_context *res_ctx,
		int enc_index)
{
	ASSERT(res_ctx->hpo_dp_link_enc_ref_cnts[enc_index] > 0);
	res_ctx->hpo_dp_link_enc_ref_cnts[enc_index]--;
}

static bool add_hpo_dp_link_enc_to_ctx(struct resource_context *res_ctx,
		const struct resource_pool *pool,
		struct pipe_ctx *pipe_ctx,
		struct dc_stream_state *stream)
{
	int enc_index;

	enc_index = find_acquired_hpo_dp_link_enc_for_link(res_ctx, stream->link);

	if (enc_index >= 0) {
		retain_hpo_dp_link_enc(res_ctx, enc_index);
	} else {
		enc_index = find_free_hpo_dp_link_enc(res_ctx, pool);
		if (enc_index >= 0)
			acquire_hpo_dp_link_enc(res_ctx, stream->link->link_index, enc_index);
	}

	if (enc_index >= 0)
		pipe_ctx->link_res.hpo_dp_link_enc = pool->hpo_dp_link_enc[enc_index];

	return pipe_ctx->link_res.hpo_dp_link_enc != NULL;
}

static void remove_hpo_dp_link_enc_from_ctx(struct resource_context *res_ctx,
		struct pipe_ctx *pipe_ctx,
		struct dc_stream_state *stream)
{
	int enc_index;

	enc_index = find_acquired_hpo_dp_link_enc_for_link(res_ctx, stream->link);

	if (enc_index >= 0) {
		release_hpo_dp_link_enc(res_ctx, enc_index);
		pipe_ctx->link_res.hpo_dp_link_enc = NULL;
	}
}

/* TODO: release audio object */
void update_audio_usage(
		struct resource_context *res_ctx,
		const struct resource_pool *pool,
		struct audio *audio,
		bool acquired)
{
	int i;
	for (i = 0; i < pool->audio_count; i++) {
		if (pool->audios[i] == audio)
			res_ctx->is_audio_acquired[i] = acquired;
	}
}

static int acquire_first_free_pipe(
		struct resource_context *res_ctx,
		const struct resource_pool *pool,
		struct dc_stream_state *stream)
{
	int i;

	for (i = 0; i < pool->pipe_count; i++) {
		if (!res_ctx->pipe_ctx[i].stream) {
			struct pipe_ctx *pipe_ctx = &res_ctx->pipe_ctx[i];

			pipe_ctx->stream_res.tg = pool->timing_generators[i];
			pipe_ctx->plane_res.mi = pool->mis[i];
			pipe_ctx->plane_res.hubp = pool->hubps[i];
			pipe_ctx->plane_res.ipp = pool->ipps[i];
			pipe_ctx->plane_res.xfm = pool->transforms[i];
			pipe_ctx->plane_res.dpp = pool->dpps[i];
			pipe_ctx->stream_res.opp = pool->opps[i];
			if (pool->dpps[i])
				pipe_ctx->plane_res.mpcc_inst = pool->dpps[i]->inst;
			pipe_ctx->pipe_idx = i;

			if (i >= pool->timing_generator_count) {
				int tg_inst = pool->timing_generator_count - 1;

				pipe_ctx->stream_res.tg = pool->timing_generators[tg_inst];
				pipe_ctx->stream_res.opp = pool->opps[tg_inst];
			}

			pipe_ctx->stream = stream;
			return i;
		}
	}
	return -1;
}

static struct hpo_dp_stream_encoder *find_first_free_match_hpo_dp_stream_enc_for_link(
		struct resource_context *res_ctx,
		const struct resource_pool *pool,
		struct dc_stream_state *stream)
{
	int i;

	for (i = 0; i < pool->hpo_dp_stream_enc_count; i++) {
		if (!res_ctx->is_hpo_dp_stream_enc_acquired[i] &&
				pool->hpo_dp_stream_enc[i]) {

			return pool->hpo_dp_stream_enc[i];
		}
	}

	return NULL;
}

static struct audio *find_first_free_audio(
		struct resource_context *res_ctx,
		const struct resource_pool *pool,
		enum engine_id id,
		enum dce_version dc_version)
{
	int i, available_audio_count;

	available_audio_count = pool->audio_count;

	for (i = 0; i < available_audio_count; i++) {
		if ((res_ctx->is_audio_acquired[i] == false) && (res_ctx->is_stream_enc_acquired[i] == true)) {
			/*we have enough audio endpoint, find the matching inst*/
			if (id != i)
				continue;
			return pool->audios[i];
		}
	}

	/* use engine id to find free audio */
	if ((id < available_audio_count) && (res_ctx->is_audio_acquired[id] == false)) {
		return pool->audios[id];
	}
	/*not found the matching one, first come first serve*/
	for (i = 0; i < available_audio_count; i++) {
		if (res_ctx->is_audio_acquired[i] == false) {
			return pool->audios[i];
		}
	}
	return NULL;
}

/*
 * dc_add_stream_to_ctx() - Add a new dc_stream_state to a dc_state.
 */
enum dc_status dc_add_stream_to_ctx(
		struct dc *dc,
		struct dc_state *new_ctx,
		struct dc_stream_state *stream)
{
	enum dc_status res;
	DC_LOGGER_INIT(dc->ctx->logger);

	if (new_ctx->stream_count >= dc->res_pool->timing_generator_count) {
		DC_LOG_WARNING("Max streams reached, can't add stream %p !\n", stream);
		return DC_ERROR_UNEXPECTED;
	}

	new_ctx->streams[new_ctx->stream_count] = stream;
	dc_stream_retain(stream);
	new_ctx->stream_count++;

	res = dc->res_pool->funcs->add_stream_to_ctx(dc, new_ctx, stream);
	if (res != DC_OK)
		DC_LOG_WARNING("Adding stream %p to context failed with err %d!\n", stream, res);

	return res;
}

/*
 * dc_remove_stream_from_ctx() - Remove a stream from a dc_state.
 */
enum dc_status dc_remove_stream_from_ctx(
			struct dc *dc,
			struct dc_state *new_ctx,
			struct dc_stream_state *stream)
{
	int i;
	struct dc_context *dc_ctx = dc->ctx;
	struct pipe_ctx *del_pipe = resource_get_head_pipe_for_stream(&new_ctx->res_ctx, stream);
	struct pipe_ctx *odm_pipe;

	if (!del_pipe) {
		DC_ERROR("Pipe not found for stream %p !\n", stream);
		return DC_ERROR_UNEXPECTED;
	}

	odm_pipe = del_pipe->next_odm_pipe;

	/* Release primary pipe */
	ASSERT(del_pipe->stream_res.stream_enc);
	update_stream_engine_usage(
			&new_ctx->res_ctx,
				dc->res_pool,
			del_pipe->stream_res.stream_enc,
			false);
<<<<<<< HEAD
=======

	if (is_dp_128b_132b_signal(del_pipe)) {
		update_hpo_dp_stream_engine_usage(
			&new_ctx->res_ctx, dc->res_pool,
			del_pipe->stream_res.hpo_dp_stream_enc,
			false);
		remove_hpo_dp_link_enc_from_ctx(&new_ctx->res_ctx, del_pipe, del_pipe->stream);
	}
>>>>>>> d60c95ef

	if (del_pipe->stream_res.audio)
		update_audio_usage(
			&new_ctx->res_ctx,
			dc->res_pool,
			del_pipe->stream_res.audio,
			false);

	resource_unreference_clock_source(&new_ctx->res_ctx,
					  dc->res_pool,
					  del_pipe->clock_source);

	if (dc->res_pool->funcs->remove_stream_from_ctx)
		dc->res_pool->funcs->remove_stream_from_ctx(dc, new_ctx, stream);

	while (odm_pipe) {
		struct pipe_ctx *next_odm_pipe = odm_pipe->next_odm_pipe;

		memset(odm_pipe, 0, sizeof(*odm_pipe));
		odm_pipe = next_odm_pipe;
	}
	memset(del_pipe, 0, sizeof(*del_pipe));

	for (i = 0; i < new_ctx->stream_count; i++)
		if (new_ctx->streams[i] == stream)
			break;

	if (new_ctx->streams[i] != stream) {
		DC_ERROR("Context doesn't have stream %p !\n", stream);
		return DC_ERROR_UNEXPECTED;
	}

	dc_stream_release(new_ctx->streams[i]);
	new_ctx->stream_count--;

	/* Trim back arrays */
	for (; i < new_ctx->stream_count; i++) {
		new_ctx->streams[i] = new_ctx->streams[i + 1];
		new_ctx->stream_status[i] = new_ctx->stream_status[i + 1];
	}

	new_ctx->streams[new_ctx->stream_count] = NULL;
	memset(
			&new_ctx->stream_status[new_ctx->stream_count],
			0,
			sizeof(new_ctx->stream_status[0]));

	return DC_OK;
}

static struct dc_stream_state *find_pll_sharable_stream(
		struct dc_stream_state *stream_needs_pll,
		struct dc_state *context)
{
	int i;

	for (i = 0; i < context->stream_count; i++) {
		struct dc_stream_state *stream_has_pll = context->streams[i];

		/* We are looking for non dp, non virtual stream */
		if (resource_are_streams_timing_synchronizable(
			stream_needs_pll, stream_has_pll)
			&& !dc_is_dp_signal(stream_has_pll->signal)
			&& stream_has_pll->link->connector_signal
			!= SIGNAL_TYPE_VIRTUAL)
			return stream_has_pll;

	}

	return NULL;
}

static int get_norm_pix_clk(const struct dc_crtc_timing *timing)
{
	uint32_t pix_clk = timing->pix_clk_100hz;
	uint32_t normalized_pix_clk = pix_clk;

	if (timing->pixel_encoding == PIXEL_ENCODING_YCBCR420)
		pix_clk /= 2;
	if (timing->pixel_encoding != PIXEL_ENCODING_YCBCR422) {
		switch (timing->display_color_depth) {
		case COLOR_DEPTH_666:
		case COLOR_DEPTH_888:
			normalized_pix_clk = pix_clk;
			break;
		case COLOR_DEPTH_101010:
			normalized_pix_clk = (pix_clk * 30) / 24;
			break;
		case COLOR_DEPTH_121212:
			normalized_pix_clk = (pix_clk * 36) / 24;
		break;
		case COLOR_DEPTH_161616:
			normalized_pix_clk = (pix_clk * 48) / 24;
		break;
		default:
			ASSERT(0);
		break;
		}
	}
	return normalized_pix_clk;
}

static void calculate_phy_pix_clks(struct dc_stream_state *stream)
{
	/* update actual pixel clock on all streams */
	if (dc_is_hdmi_signal(stream->signal))
		stream->phy_pix_clk = get_norm_pix_clk(
			&stream->timing) / 10;
	else
		stream->phy_pix_clk =
			stream->timing.pix_clk_100hz / 10;

	if (stream->timing.timing_3d_format == TIMING_3D_FORMAT_HW_FRAME_PACKING)
		stream->phy_pix_clk *= 2;
}

static int acquire_resource_from_hw_enabled_state(
		struct resource_context *res_ctx,
		const struct resource_pool *pool,
		struct dc_stream_state *stream)
{
	struct dc_link *link = stream->link;
	unsigned int i, inst, tg_inst = 0;
	uint32_t numPipes = 1;
	uint32_t id_src[4] = {0};

	/* Check for enabled DIG to identify enabled display */
	if (!link->link_enc->funcs->is_dig_enabled(link->link_enc))
		return -1;

	inst = link->link_enc->funcs->get_dig_frontend(link->link_enc);

	if (inst == ENGINE_ID_UNKNOWN)
		return -1;

	for (i = 0; i < pool->stream_enc_count; i++) {
		if (pool->stream_enc[i]->id == inst) {
			tg_inst = pool->stream_enc[i]->funcs->dig_source_otg(
				pool->stream_enc[i]);
			break;
		}
	}

	// tg_inst not found
	if (i == pool->stream_enc_count)
		return -1;

	if (tg_inst >= pool->timing_generator_count)
		return -1;

	if (!res_ctx->pipe_ctx[tg_inst].stream) {
		struct pipe_ctx *pipe_ctx = &res_ctx->pipe_ctx[tg_inst];

		pipe_ctx->stream_res.tg = pool->timing_generators[tg_inst];
		id_src[0] = tg_inst;

		if (pipe_ctx->stream_res.tg->funcs->get_optc_source)
			pipe_ctx->stream_res.tg->funcs->get_optc_source(pipe_ctx->stream_res.tg,
						&numPipes, &id_src[0], &id_src[1]);

		if (id_src[0] == 0xf && id_src[1] == 0xf) {
			id_src[0] = tg_inst;
			numPipes = 1;
		}

		for (i = 0; i < numPipes; i++) {
			//Check if src id invalid
			if (id_src[i] == 0xf)
				return -1;

			pipe_ctx = &res_ctx->pipe_ctx[id_src[i]];

			pipe_ctx->stream_res.tg = pool->timing_generators[tg_inst];
			pipe_ctx->plane_res.mi = pool->mis[id_src[i]];
			pipe_ctx->plane_res.hubp = pool->hubps[id_src[i]];
			pipe_ctx->plane_res.ipp = pool->ipps[id_src[i]];
			pipe_ctx->plane_res.xfm = pool->transforms[id_src[i]];
			pipe_ctx->plane_res.dpp = pool->dpps[id_src[i]];
			pipe_ctx->stream_res.opp = pool->opps[id_src[i]];

			if (pool->dpps[id_src[i]]) {
				pipe_ctx->plane_res.mpcc_inst = pool->dpps[id_src[i]]->inst;

				if (pool->mpc->funcs->read_mpcc_state) {
					struct mpcc_state s = {0};

					pool->mpc->funcs->read_mpcc_state(pool->mpc, pipe_ctx->plane_res.mpcc_inst, &s);

					if (s.dpp_id < MAX_MPCC)
						pool->mpc->mpcc_array[pipe_ctx->plane_res.mpcc_inst].dpp_id =
								s.dpp_id;

					if (s.bot_mpcc_id < MAX_MPCC)
						pool->mpc->mpcc_array[pipe_ctx->plane_res.mpcc_inst].mpcc_bot =
								&pool->mpc->mpcc_array[s.bot_mpcc_id];

					if (s.opp_id < MAX_OPP)
						pipe_ctx->stream_res.opp->mpc_tree_params.opp_id = s.opp_id;
				}
			}
			pipe_ctx->pipe_idx = id_src[i];

			if (id_src[i] >= pool->timing_generator_count) {
				id_src[i] = pool->timing_generator_count - 1;

				pipe_ctx->stream_res.tg = pool->timing_generators[id_src[i]];
				pipe_ctx->stream_res.opp = pool->opps[id_src[i]];
			}

			pipe_ctx->stream = stream;
		}

		if (numPipes == 2) {
			stream->apply_boot_odm_mode = dm_odm_combine_policy_2to1;
			res_ctx->pipe_ctx[id_src[0]].next_odm_pipe = &res_ctx->pipe_ctx[id_src[1]];
			res_ctx->pipe_ctx[id_src[0]].prev_odm_pipe = NULL;
			res_ctx->pipe_ctx[id_src[1]].next_odm_pipe = NULL;
			res_ctx->pipe_ctx[id_src[1]].prev_odm_pipe = &res_ctx->pipe_ctx[id_src[0]];
		} else
			stream->apply_boot_odm_mode = dm_odm_combine_mode_disabled;

		return id_src[0];
	}

	return -1;
}

static void mark_seamless_boot_stream(
		const struct dc  *dc,
		struct dc_stream_state *stream)
{
	struct dc_bios *dcb = dc->ctx->dc_bios;

	if (dc->config.allow_seamless_boot_optimization &&
			!dcb->funcs->is_accelerated_mode(dcb)) {
		if (dc_validate_boot_timing(dc, stream->sink, &stream->timing))
			stream->apply_seamless_boot_optimization = true;
	}
}

enum dc_status resource_map_pool_resources(
		const struct dc  *dc,
		struct dc_state *context,
		struct dc_stream_state *stream)
{
	const struct resource_pool *pool = dc->res_pool;
	int i;
	struct dc_context *dc_ctx = dc->ctx;
	struct pipe_ctx *pipe_ctx = NULL;
	int pipe_idx = -1;

	calculate_phy_pix_clks(stream);

	mark_seamless_boot_stream(dc, stream);

	if (stream->apply_seamless_boot_optimization) {
		pipe_idx = acquire_resource_from_hw_enabled_state(
				&context->res_ctx,
				pool,
				stream);
		if (pipe_idx < 0)
			/* hw resource was assigned to other stream */
			stream->apply_seamless_boot_optimization = false;
	}

	if (pipe_idx < 0)
		/* acquire new resources */
		pipe_idx = acquire_first_free_pipe(&context->res_ctx, pool, stream);

	if (pipe_idx < 0)
		pipe_idx = acquire_first_split_pipe(&context->res_ctx, pool, stream);

	if (pipe_idx < 0 || context->res_ctx.pipe_ctx[pipe_idx].stream_res.tg == NULL)
		return DC_NO_CONTROLLER_RESOURCE;

	pipe_ctx = &context->res_ctx.pipe_ctx[pipe_idx];

	pipe_ctx->stream_res.stream_enc =
		dc->res_pool->funcs->find_first_free_match_stream_enc_for_link(
			&context->res_ctx, pool, stream);

	if (!pipe_ctx->stream_res.stream_enc)
		return DC_NO_STREAM_ENC_RESOURCE;

	update_stream_engine_usage(
		&context->res_ctx, pool,
		pipe_ctx->stream_res.stream_enc,
		true);

	/* Allocate DP HPO Stream Encoder based on signal, hw capabilities
	 * and link settings
	 */
	if (dc_is_dp_signal(stream->signal)) {
		if (!decide_link_settings(stream, &pipe_ctx->link_config.dp_link_settings))
			return DC_FAIL_DP_LINK_BANDWIDTH;
		if (dp_get_link_encoding_format(&pipe_ctx->link_config.dp_link_settings) == DP_128b_132b_ENCODING) {
			pipe_ctx->stream_res.hpo_dp_stream_enc =
					find_first_free_match_hpo_dp_stream_enc_for_link(
							&context->res_ctx, pool, stream);

			if (!pipe_ctx->stream_res.hpo_dp_stream_enc)
				return DC_NO_STREAM_ENC_RESOURCE;

			update_hpo_dp_stream_engine_usage(
					&context->res_ctx, pool,
					pipe_ctx->stream_res.hpo_dp_stream_enc,
					true);
			if (!add_hpo_dp_link_enc_to_ctx(&context->res_ctx, pool, pipe_ctx, stream))
				return DC_NO_LINK_ENC_RESOURCE;
		}
	}

	/* TODO: Add check if ASIC support and EDID audio */
	if (!stream->converter_disable_audio &&
	    dc_is_audio_capable_signal(pipe_ctx->stream->signal) &&
	    stream->audio_info.mode_count && stream->audio_info.flags.all) {
		pipe_ctx->stream_res.audio = find_first_free_audio(
		&context->res_ctx, pool, pipe_ctx->stream_res.stream_enc->id, dc_ctx->dce_version);

		/*
		 * Audio assigned in order first come first get.
		 * There are asics which has number of audio
		 * resources less then number of pipes
		 */
		if (pipe_ctx->stream_res.audio)
			update_audio_usage(&context->res_ctx, pool,
					   pipe_ctx->stream_res.audio, true);
	}

	/* Add ABM to the resource if on EDP */
	if (pipe_ctx->stream && dc_is_embedded_signal(pipe_ctx->stream->signal)) {
		if (pool->abm)
			pipe_ctx->stream_res.abm = pool->abm;
		else
			pipe_ctx->stream_res.abm = pool->multiple_abms[pipe_ctx->stream_res.tg->inst];
	}

	for (i = 0; i < context->stream_count; i++)
		if (context->streams[i] == stream) {
			context->stream_status[i].primary_otg_inst = pipe_ctx->stream_res.tg->inst;
			context->stream_status[i].stream_enc_inst = pipe_ctx->stream_res.stream_enc->stream_enc_inst;
			context->stream_status[i].audio_inst =
				pipe_ctx->stream_res.audio ? pipe_ctx->stream_res.audio->inst : -1;

			return DC_OK;
		}

	DC_ERROR("Stream %p not found in new ctx!\n", stream);
	return DC_ERROR_UNEXPECTED;
}

/**
 * dc_resource_state_copy_construct_current() - Creates a new dc_state from existing state
 * Is a shallow copy.  Increments refcounts on existing streams and planes.
 * @dc: copy out of dc->current_state
 * @dst_ctx: copy into this
 */
void dc_resource_state_copy_construct_current(
		const struct dc *dc,
		struct dc_state *dst_ctx)
{
	dc_resource_state_copy_construct(dc->current_state, dst_ctx);
}


void dc_resource_state_construct(
		const struct dc *dc,
		struct dc_state *dst_ctx)
{
	dst_ctx->clk_mgr = dc->clk_mgr;

	/* Initialise DIG link encoder resource tracking variables. */
	link_enc_cfg_init(dc, dst_ctx);
}


bool dc_resource_is_dsc_encoding_supported(const struct dc *dc)
{
	if (dc->res_pool == NULL)
		return false;

	return dc->res_pool->res_cap->num_dsc > 0;
}


/**
 * dc_validate_global_state() - Determine if HW can support a given state
 * Checks HW resource availability and bandwidth requirement.
 * @dc: dc struct for this driver
 * @new_ctx: state to be validated
 * @fast_validate: set to true if only yes/no to support matters
 *
 * Return: DC_OK if the result can be programmed.  Otherwise, an error code.
 */
enum dc_status dc_validate_global_state(
		struct dc *dc,
		struct dc_state *new_ctx,
		bool fast_validate)
{
	enum dc_status result = DC_ERROR_UNEXPECTED;
	int i, j;

	if (!new_ctx)
		return DC_ERROR_UNEXPECTED;

	if (dc->res_pool->funcs->validate_global) {
		result = dc->res_pool->funcs->validate_global(dc, new_ctx);
		if (result != DC_OK)
			return result;
	}

	for (i = 0; i < new_ctx->stream_count; i++) {
		struct dc_stream_state *stream = new_ctx->streams[i];

		for (j = 0; j < dc->res_pool->pipe_count; j++) {
			struct pipe_ctx *pipe_ctx = &new_ctx->res_ctx.pipe_ctx[j];

			if (pipe_ctx->stream != stream)
				continue;

			if (dc->res_pool->funcs->patch_unknown_plane_state &&
					pipe_ctx->plane_state &&
					pipe_ctx->plane_state->tiling_info.gfx9.swizzle == DC_SW_UNKNOWN) {
				result = dc->res_pool->funcs->patch_unknown_plane_state(pipe_ctx->plane_state);
				if (result != DC_OK)
					return result;
			}

			/* Switch to dp clock source only if there is
			 * no non dp stream that shares the same timing
			 * with the dp stream.
			 */
			if (dc_is_dp_signal(pipe_ctx->stream->signal) &&
				!find_pll_sharable_stream(stream, new_ctx)) {

				resource_unreference_clock_source(
						&new_ctx->res_ctx,
						dc->res_pool,
						pipe_ctx->clock_source);

				pipe_ctx->clock_source = dc->res_pool->dp_clock_source;
				resource_reference_clock_source(
						&new_ctx->res_ctx,
						dc->res_pool,
						 pipe_ctx->clock_source);
			}
		}
	}

	result = resource_build_scaling_params_for_context(dc, new_ctx);

	if (result == DC_OK)
		if (!dc->res_pool->funcs->validate_bandwidth(dc, new_ctx, fast_validate))
			result = DC_FAIL_BANDWIDTH_VALIDATE;

	/*
	 * Only update link encoder to stream assignment after bandwidth validation passed.
	 * TODO: Split out assignment and validation.
	 */
	if (result == DC_OK && dc->res_pool->funcs->link_encs_assign && fast_validate == false)
		dc->res_pool->funcs->link_encs_assign(
			dc, new_ctx, new_ctx->streams, new_ctx->stream_count);

	return result;
}

static void patch_gamut_packet_checksum(
		struct dc_info_packet *gamut_packet)
{
	/* For gamut we recalc checksum */
	if (gamut_packet->valid) {
		uint8_t chk_sum = 0;
		uint8_t *ptr;
		uint8_t i;

		/*start of the Gamut data. */
		ptr = &gamut_packet->sb[3];

		for (i = 0; i <= gamut_packet->sb[1]; i++)
			chk_sum += ptr[i];

		gamut_packet->sb[2] = (uint8_t) (0x100 - chk_sum);
	}
}

static void set_avi_info_frame(
		struct dc_info_packet *info_packet,
		struct pipe_ctx *pipe_ctx)
{
	struct dc_stream_state *stream = pipe_ctx->stream;
	enum dc_color_space color_space = COLOR_SPACE_UNKNOWN;
	uint32_t pixel_encoding = 0;
	enum scanning_type scan_type = SCANNING_TYPE_NODATA;
	enum dc_aspect_ratio aspect = ASPECT_RATIO_NO_DATA;
	bool itc = false;
	uint8_t itc_value = 0;
	uint8_t cn0_cn1 = 0;
	unsigned int cn0_cn1_value = 0;
	uint8_t *check_sum = NULL;
	uint8_t byte_index = 0;
	union hdmi_info_packet hdmi_info;
	union display_content_support support = {0};
	unsigned int vic = pipe_ctx->stream->timing.vic;
	unsigned int rid = pipe_ctx->stream->timing.rid;
	unsigned int fr_ind = pipe_ctx->stream->timing.fr_index;
	enum dc_timing_3d_format format;

	memset(&hdmi_info, 0, sizeof(union hdmi_info_packet));

	color_space = pipe_ctx->stream->output_color_space;
	if (color_space == COLOR_SPACE_UNKNOWN)
		color_space = (stream->timing.pixel_encoding == PIXEL_ENCODING_RGB) ?
			COLOR_SPACE_SRGB:COLOR_SPACE_YCBCR709;

	/* Initialize header */
	hdmi_info.bits.header.info_frame_type = HDMI_INFOFRAME_TYPE_AVI;
	/* InfoFrameVersion_3 is defined by CEA861F (Section 6.4), but shall
	* not be used in HDMI 2.0 (Section 10.1) */
	hdmi_info.bits.header.version = 2;
	hdmi_info.bits.header.length = HDMI_AVI_INFOFRAME_SIZE;

	/*
	 * IDO-defined (Y2,Y1,Y0 = 1,1,1) shall not be used by devices built
	 * according to HDMI 2.0 spec (Section 10.1)
	 */

	switch (stream->timing.pixel_encoding) {
	case PIXEL_ENCODING_YCBCR422:
		pixel_encoding = 1;
		break;

	case PIXEL_ENCODING_YCBCR444:
		pixel_encoding = 2;
		break;
	case PIXEL_ENCODING_YCBCR420:
		pixel_encoding = 3;
		break;

	case PIXEL_ENCODING_RGB:
	default:
		pixel_encoding = 0;
	}

	/* Y0_Y1_Y2 : The pixel encoding */
	/* H14b AVI InfoFrame has extension on Y-field from 2 bits to 3 bits */
	hdmi_info.bits.Y0_Y1_Y2 = pixel_encoding;

	/* A0 = 1 Active Format Information valid */
	hdmi_info.bits.A0 = ACTIVE_FORMAT_VALID;

	/* B0, B1 = 3; Bar info data is valid */
	hdmi_info.bits.B0_B1 = BAR_INFO_BOTH_VALID;

	hdmi_info.bits.SC0_SC1 = PICTURE_SCALING_UNIFORM;

	/* S0, S1 : Underscan / Overscan */
	/* TODO: un-hardcode scan type */
	scan_type = SCANNING_TYPE_UNDERSCAN;
	hdmi_info.bits.S0_S1 = scan_type;

	/* C0, C1 : Colorimetry */
	if (color_space == COLOR_SPACE_YCBCR709 ||
			color_space == COLOR_SPACE_YCBCR709_LIMITED)
		hdmi_info.bits.C0_C1 = COLORIMETRY_ITU709;
	else if (color_space == COLOR_SPACE_YCBCR601 ||
			color_space == COLOR_SPACE_YCBCR601_LIMITED)
		hdmi_info.bits.C0_C1 = COLORIMETRY_ITU601;
	else {
		hdmi_info.bits.C0_C1 = COLORIMETRY_NO_DATA;
	}
	if (color_space == COLOR_SPACE_2020_RGB_FULLRANGE ||
			color_space == COLOR_SPACE_2020_RGB_LIMITEDRANGE ||
			color_space == COLOR_SPACE_2020_YCBCR) {
		hdmi_info.bits.EC0_EC2 = COLORIMETRYEX_BT2020RGBYCBCR;
		hdmi_info.bits.C0_C1   = COLORIMETRY_EXTENDED;
	} else if (color_space == COLOR_SPACE_ADOBERGB) {
		hdmi_info.bits.EC0_EC2 = COLORIMETRYEX_ADOBERGB;
		hdmi_info.bits.C0_C1   = COLORIMETRY_EXTENDED;
	}

	/* TODO: un-hardcode aspect ratio */
	aspect = stream->timing.aspect_ratio;

	switch (aspect) {
	case ASPECT_RATIO_4_3:
	case ASPECT_RATIO_16_9:
		hdmi_info.bits.M0_M1 = aspect;
		break;

	case ASPECT_RATIO_NO_DATA:
	case ASPECT_RATIO_64_27:
	case ASPECT_RATIO_256_135:
	default:
		hdmi_info.bits.M0_M1 = 0;
	}

	/* Active Format Aspect ratio - same as Picture Aspect Ratio. */
	hdmi_info.bits.R0_R3 = ACTIVE_FORMAT_ASPECT_RATIO_SAME_AS_PICTURE;

	/* TODO: un-hardcode cn0_cn1 and itc */

	cn0_cn1 = 0;
	cn0_cn1_value = 0;

	itc = true;
	itc_value = 1;

	support = stream->content_support;

	if (itc) {
		if (!support.bits.valid_content_type) {
			cn0_cn1_value = 0;
		} else {
			if (cn0_cn1 == DISPLAY_CONTENT_TYPE_GRAPHICS) {
				if (support.bits.graphics_content == 1) {
					cn0_cn1_value = 0;
				}
			} else if (cn0_cn1 == DISPLAY_CONTENT_TYPE_PHOTO) {
				if (support.bits.photo_content == 1) {
					cn0_cn1_value = 1;
				} else {
					cn0_cn1_value = 0;
					itc_value = 0;
				}
			} else if (cn0_cn1 == DISPLAY_CONTENT_TYPE_CINEMA) {
				if (support.bits.cinema_content == 1) {
					cn0_cn1_value = 2;
				} else {
					cn0_cn1_value = 0;
					itc_value = 0;
				}
			} else if (cn0_cn1 == DISPLAY_CONTENT_TYPE_GAME) {
				if (support.bits.game_content == 1) {
					cn0_cn1_value = 3;
				} else {
					cn0_cn1_value = 0;
					itc_value = 0;
				}
			}
		}
		hdmi_info.bits.CN0_CN1 = cn0_cn1_value;
		hdmi_info.bits.ITC = itc_value;
	}

	if (stream->qs_bit == 1) {
		if (color_space == COLOR_SPACE_SRGB ||
			color_space == COLOR_SPACE_2020_RGB_FULLRANGE)
			hdmi_info.bits.Q0_Q1   = RGB_QUANTIZATION_FULL_RANGE;
		else if (color_space == COLOR_SPACE_SRGB_LIMITED ||
					color_space == COLOR_SPACE_2020_RGB_LIMITEDRANGE)
			hdmi_info.bits.Q0_Q1   = RGB_QUANTIZATION_LIMITED_RANGE;
		else
			hdmi_info.bits.Q0_Q1   = RGB_QUANTIZATION_DEFAULT_RANGE;
	} else
		hdmi_info.bits.Q0_Q1   = RGB_QUANTIZATION_DEFAULT_RANGE;

	/* TODO : We should handle YCC quantization */
	/* but we do not have matrix calculation */
	hdmi_info.bits.YQ0_YQ1 = YYC_QUANTIZATION_LIMITED_RANGE;

	///VIC
	if (pipe_ctx->stream->timing.hdmi_vic != 0)
		vic = 0;
	format = stream->timing.timing_3d_format;
	/*todo, add 3DStereo support*/
	if (format != TIMING_3D_FORMAT_NONE) {
		// Based on HDMI specs hdmi vic needs to be converted to cea vic when 3D is enabled
		switch (pipe_ctx->stream->timing.hdmi_vic) {
		case 1:
			vic = 95;
			break;
		case 2:
			vic = 94;
			break;
		case 3:
			vic = 93;
			break;
		case 4:
			vic = 98;
			break;
		default:
			break;
		}
	}
	/* If VIC >= 128, the Source shall use AVI InfoFrame Version 3*/
	hdmi_info.bits.VIC0_VIC7 = vic;
	if (vic >= 128)
		hdmi_info.bits.header.version = 3;
	/* If (C1, C0)=(1, 1) and (EC2, EC1, EC0)=(1, 1, 1),
	 * the Source shall use 20 AVI InfoFrame Version 4
	 */
	if (hdmi_info.bits.C0_C1 == COLORIMETRY_EXTENDED &&
			hdmi_info.bits.EC0_EC2 == COLORIMETRYEX_RESERVED) {
		hdmi_info.bits.header.version = 4;
		hdmi_info.bits.header.length = 14;
	}

	if (rid != 0 && fr_ind != 0) {
		hdmi_info.bits.header.version = 5;
		hdmi_info.bits.header.length = 15;

		hdmi_info.bits.FR0_FR3 = fr_ind & 0xF;
		hdmi_info.bits.FR4 = (fr_ind >> 4) & 0x1;
		hdmi_info.bits.RID0_RID5 = rid;
	}

	/* pixel repetition
	 * PR0 - PR3 start from 0 whereas pHwPathMode->mode.timing.flags.pixel
	 * repetition start from 1 */
	hdmi_info.bits.PR0_PR3 = 0;

	/* Bar Info
	 * barTop:    Line Number of End of Top Bar.
	 * barBottom: Line Number of Start of Bottom Bar.
	 * barLeft:   Pixel Number of End of Left Bar.
	 * barRight:  Pixel Number of Start of Right Bar. */
	hdmi_info.bits.bar_top = stream->timing.v_border_top;
	hdmi_info.bits.bar_bottom = (stream->timing.v_total
			- stream->timing.v_border_bottom + 1);
	hdmi_info.bits.bar_left  = stream->timing.h_border_left;
	hdmi_info.bits.bar_right = (stream->timing.h_total
			- stream->timing.h_border_right + 1);

    /* Additional Colorimetry Extension
     * Used in conduction with C0-C1 and EC0-EC2
     * 0 = DCI-P3 RGB (D65)
     * 1 = DCI-P3 RGB (theater)
     */
	hdmi_info.bits.ACE0_ACE3 = 0;

	/* check_sum - Calculate AFMT_AVI_INFO0 ~ AFMT_AVI_INFO3 */
	check_sum = &hdmi_info.packet_raw_data.sb[0];

	*check_sum = HDMI_INFOFRAME_TYPE_AVI + hdmi_info.bits.header.length + hdmi_info.bits.header.version;

	for (byte_index = 1; byte_index <= hdmi_info.bits.header.length; byte_index++)
		*check_sum += hdmi_info.packet_raw_data.sb[byte_index];

	/* one byte complement */
	*check_sum = (uint8_t) (0x100 - *check_sum);

	/* Store in hw_path_mode */
	info_packet->hb0 = hdmi_info.packet_raw_data.hb0;
	info_packet->hb1 = hdmi_info.packet_raw_data.hb1;
	info_packet->hb2 = hdmi_info.packet_raw_data.hb2;

	for (byte_index = 0; byte_index < sizeof(hdmi_info.packet_raw_data.sb); byte_index++)
		info_packet->sb[byte_index] = hdmi_info.packet_raw_data.sb[byte_index];

	info_packet->valid = true;
}

static void set_vendor_info_packet(
		struct dc_info_packet *info_packet,
		struct dc_stream_state *stream)
{
	/* SPD info packet for FreeSync */

	/* Check if Freesync is supported. Return if false. If true,
	 * set the corresponding bit in the info packet
	 */
	if (!stream->vsp_infopacket.valid)
		return;

	*info_packet = stream->vsp_infopacket;
}

static void set_spd_info_packet(
		struct dc_info_packet *info_packet,
		struct dc_stream_state *stream)
{
	/* SPD info packet for FreeSync */

	/* Check if Freesync is supported. Return if false. If true,
	 * set the corresponding bit in the info packet
	 */
	if (!stream->vrr_infopacket.valid)
		return;

	*info_packet = stream->vrr_infopacket;
}

static void set_hdr_static_info_packet(
		struct dc_info_packet *info_packet,
		struct dc_stream_state *stream)
{
	/* HDR Static Metadata info packet for HDR10 */

	if (!stream->hdr_static_metadata.valid ||
			stream->use_dynamic_meta)
		return;

	*info_packet = stream->hdr_static_metadata;
}

static void set_vsc_info_packet(
		struct dc_info_packet *info_packet,
		struct dc_stream_state *stream)
{
	if (!stream->vsc_infopacket.valid)
		return;

	*info_packet = stream->vsc_infopacket;
}
static void set_hfvs_info_packet(
		struct dc_info_packet *info_packet,
		struct dc_stream_state *stream)
{
	if (!stream->hfvsif_infopacket.valid)
		return;

	*info_packet = stream->hfvsif_infopacket;
}


static void set_vtem_info_packet(
		struct dc_info_packet *info_packet,
		struct dc_stream_state *stream)
{
	if (!stream->vtem_infopacket.valid)
		return;

	*info_packet = stream->vtem_infopacket;
}

void dc_resource_state_destruct(struct dc_state *context)
{
	int i, j;

	for (i = 0; i < context->stream_count; i++) {
		for (j = 0; j < context->stream_status[i].plane_count; j++)
			dc_plane_state_release(
				context->stream_status[i].plane_states[j]);

		context->stream_status[i].plane_count = 0;
		dc_stream_release(context->streams[i]);
		context->streams[i] = NULL;
	}
	context->stream_count = 0;
}

void dc_resource_state_copy_construct(
		const struct dc_state *src_ctx,
		struct dc_state *dst_ctx)
{
	int i, j;
	struct kref refcount = dst_ctx->refcount;

	*dst_ctx = *src_ctx;

	for (i = 0; i < MAX_PIPES; i++) {
		struct pipe_ctx *cur_pipe = &dst_ctx->res_ctx.pipe_ctx[i];

		if (cur_pipe->top_pipe)
			cur_pipe->top_pipe =  &dst_ctx->res_ctx.pipe_ctx[cur_pipe->top_pipe->pipe_idx];

		if (cur_pipe->bottom_pipe)
			cur_pipe->bottom_pipe = &dst_ctx->res_ctx.pipe_ctx[cur_pipe->bottom_pipe->pipe_idx];

		if (cur_pipe->next_odm_pipe)
			cur_pipe->next_odm_pipe =  &dst_ctx->res_ctx.pipe_ctx[cur_pipe->next_odm_pipe->pipe_idx];

		if (cur_pipe->prev_odm_pipe)
			cur_pipe->prev_odm_pipe = &dst_ctx->res_ctx.pipe_ctx[cur_pipe->prev_odm_pipe->pipe_idx];
	}

	for (i = 0; i < dst_ctx->stream_count; i++) {
		dc_stream_retain(dst_ctx->streams[i]);
		for (j = 0; j < dst_ctx->stream_status[i].plane_count; j++)
			dc_plane_state_retain(
				dst_ctx->stream_status[i].plane_states[j]);
	}

	/* context refcount should not be overridden */
	dst_ctx->refcount = refcount;

}

struct clock_source *dc_resource_find_first_free_pll(
		struct resource_context *res_ctx,
		const struct resource_pool *pool)
{
	int i;

	for (i = 0; i < pool->clk_src_count; ++i) {
		if (res_ctx->clock_source_ref_count[i] == 0)
			return pool->clock_sources[i];
	}

	return NULL;
}

void resource_build_info_frame(struct pipe_ctx *pipe_ctx)
{
	enum signal_type signal = SIGNAL_TYPE_NONE;
	struct encoder_info_frame *info = &pipe_ctx->stream_res.encoder_info_frame;

	/* default all packets to invalid */
	info->avi.valid = false;
	info->gamut.valid = false;
	info->vendor.valid = false;
	info->spd.valid = false;
	info->hdrsmd.valid = false;
	info->vsc.valid = false;
	info->hfvsif.valid = false;
	info->vtem.valid = false;
	signal = pipe_ctx->stream->signal;

	/* HDMi and DP have different info packets*/
	if (dc_is_hdmi_signal(signal)) {
		set_avi_info_frame(&info->avi, pipe_ctx);

		set_vendor_info_packet(&info->vendor, pipe_ctx->stream);
		set_hfvs_info_packet(&info->hfvsif, pipe_ctx->stream);
		set_vtem_info_packet(&info->vtem, pipe_ctx->stream);

		set_spd_info_packet(&info->spd, pipe_ctx->stream);

		set_hdr_static_info_packet(&info->hdrsmd, pipe_ctx->stream);

	} else if (dc_is_dp_signal(signal)) {
		set_vsc_info_packet(&info->vsc, pipe_ctx->stream);

		set_spd_info_packet(&info->spd, pipe_ctx->stream);

		set_hdr_static_info_packet(&info->hdrsmd, pipe_ctx->stream);
	}

	patch_gamut_packet_checksum(&info->gamut);
}

enum dc_status resource_map_clock_resources(
		const struct dc  *dc,
		struct dc_state *context,
		struct dc_stream_state *stream)
{
	/* acquire new resources */
	const struct resource_pool *pool = dc->res_pool;
	struct pipe_ctx *pipe_ctx = resource_get_head_pipe_for_stream(
				&context->res_ctx, stream);

	if (!pipe_ctx)
		return DC_ERROR_UNEXPECTED;

	if (dc_is_dp_signal(pipe_ctx->stream->signal)
		|| pipe_ctx->stream->signal == SIGNAL_TYPE_VIRTUAL)
		pipe_ctx->clock_source = pool->dp_clock_source;
	else {
		pipe_ctx->clock_source = NULL;

		if (!dc->config.disable_disp_pll_sharing)
			pipe_ctx->clock_source = resource_find_used_clk_src_for_sharing(
				&context->res_ctx,
				pipe_ctx);

		if (pipe_ctx->clock_source == NULL)
			pipe_ctx->clock_source =
				dc_resource_find_first_free_pll(
					&context->res_ctx,
					pool);
	}

	if (pipe_ctx->clock_source == NULL)
		return DC_NO_CLOCK_SOURCE_RESOURCE;

	resource_reference_clock_source(
		&context->res_ctx, pool,
		pipe_ctx->clock_source);

	return DC_OK;
}

/*
 * Note: We need to disable output if clock sources change,
 * since bios does optimization and doesn't apply if changing
 * PHY when not already disabled.
 */
bool pipe_need_reprogram(
		struct pipe_ctx *pipe_ctx_old,
		struct pipe_ctx *pipe_ctx)
{
	if (!pipe_ctx_old->stream)
		return false;

	if (pipe_ctx_old->stream->sink != pipe_ctx->stream->sink)
		return true;

	if (pipe_ctx_old->stream->signal != pipe_ctx->stream->signal)
		return true;

	if (pipe_ctx_old->stream_res.audio != pipe_ctx->stream_res.audio)
		return true;

	if (pipe_ctx_old->clock_source != pipe_ctx->clock_source
			&& pipe_ctx_old->stream != pipe_ctx->stream)
		return true;

	if (pipe_ctx_old->stream_res.stream_enc != pipe_ctx->stream_res.stream_enc)
		return true;

	if (is_timing_changed(pipe_ctx_old->stream, pipe_ctx->stream))
		return true;

	if (pipe_ctx_old->stream->dpms_off != pipe_ctx->stream->dpms_off)
		return true;

	if (false == pipe_ctx_old->stream->link->link_state_valid &&
		false == pipe_ctx_old->stream->dpms_off)
		return true;

	if (pipe_ctx_old->stream_res.dsc != pipe_ctx->stream_res.dsc)
		return true;

	if (pipe_ctx_old->stream_res.hpo_dp_stream_enc != pipe_ctx->stream_res.hpo_dp_stream_enc)
		return true;
	if (pipe_ctx_old->link_res.hpo_dp_link_enc != pipe_ctx->link_res.hpo_dp_link_enc)
		return true;

	/* DIG link encoder resource assignment for stream changed. */
	if (pipe_ctx_old->stream->ctx->dc->res_pool->funcs->link_encs_assign) {
		bool need_reprogram = false;
		struct dc *dc = pipe_ctx_old->stream->ctx->dc;
		struct link_encoder *link_enc_prev =
			link_enc_cfg_get_link_enc_used_by_stream_current(dc, pipe_ctx_old->stream);

		if (link_enc_prev != pipe_ctx->stream->link_enc)
			need_reprogram = true;

		return need_reprogram;
	}

	return false;
}

void resource_build_bit_depth_reduction_params(struct dc_stream_state *stream,
		struct bit_depth_reduction_params *fmt_bit_depth)
{
	enum dc_dither_option option = stream->dither_option;
	enum dc_pixel_encoding pixel_encoding =
			stream->timing.pixel_encoding;

	memset(fmt_bit_depth, 0, sizeof(*fmt_bit_depth));

	if (option == DITHER_OPTION_DEFAULT) {
		switch (stream->timing.display_color_depth) {
		case COLOR_DEPTH_666:
			option = DITHER_OPTION_SPATIAL6;
			break;
		case COLOR_DEPTH_888:
			option = DITHER_OPTION_SPATIAL8;
			break;
		case COLOR_DEPTH_101010:
			option = DITHER_OPTION_SPATIAL10;
			break;
		default:
			option = DITHER_OPTION_DISABLE;
		}
	}

	if (option == DITHER_OPTION_DISABLE)
		return;

	if (option == DITHER_OPTION_TRUN6) {
		fmt_bit_depth->flags.TRUNCATE_ENABLED = 1;
		fmt_bit_depth->flags.TRUNCATE_DEPTH = 0;
	} else if (option == DITHER_OPTION_TRUN8 ||
			option == DITHER_OPTION_TRUN8_SPATIAL6 ||
			option == DITHER_OPTION_TRUN8_FM6) {
		fmt_bit_depth->flags.TRUNCATE_ENABLED = 1;
		fmt_bit_depth->flags.TRUNCATE_DEPTH = 1;
	} else if (option == DITHER_OPTION_TRUN10        ||
			option == DITHER_OPTION_TRUN10_SPATIAL6   ||
			option == DITHER_OPTION_TRUN10_SPATIAL8   ||
			option == DITHER_OPTION_TRUN10_FM8     ||
			option == DITHER_OPTION_TRUN10_FM6     ||
			option == DITHER_OPTION_TRUN10_SPATIAL8_FM6) {
		fmt_bit_depth->flags.TRUNCATE_ENABLED = 1;
		fmt_bit_depth->flags.TRUNCATE_DEPTH = 2;
	}

	/* special case - Formatter can only reduce by 4 bits at most.
	 * When reducing from 12 to 6 bits,
	 * HW recommends we use trunc with round mode
	 * (if we did nothing, trunc to 10 bits would be used)
	 * note that any 12->10 bit reduction is ignored prior to DCE8,
	 * as the input was 10 bits.
	 */
	if (option == DITHER_OPTION_SPATIAL6_FRAME_RANDOM ||
			option == DITHER_OPTION_SPATIAL6 ||
			option == DITHER_OPTION_FM6) {
		fmt_bit_depth->flags.TRUNCATE_ENABLED = 1;
		fmt_bit_depth->flags.TRUNCATE_DEPTH = 2;
		fmt_bit_depth->flags.TRUNCATE_MODE = 1;
	}

	/* spatial dither
	 * note that spatial modes 1-3 are never used
	 */
	if (option == DITHER_OPTION_SPATIAL6_FRAME_RANDOM            ||
			option == DITHER_OPTION_SPATIAL6 ||
			option == DITHER_OPTION_TRUN10_SPATIAL6      ||
			option == DITHER_OPTION_TRUN8_SPATIAL6) {
		fmt_bit_depth->flags.SPATIAL_DITHER_ENABLED = 1;
		fmt_bit_depth->flags.SPATIAL_DITHER_DEPTH = 0;
		fmt_bit_depth->flags.HIGHPASS_RANDOM = 1;
		fmt_bit_depth->flags.RGB_RANDOM =
				(pixel_encoding == PIXEL_ENCODING_RGB) ? 1 : 0;
	} else if (option == DITHER_OPTION_SPATIAL8_FRAME_RANDOM            ||
			option == DITHER_OPTION_SPATIAL8 ||
			option == DITHER_OPTION_SPATIAL8_FM6        ||
			option == DITHER_OPTION_TRUN10_SPATIAL8      ||
			option == DITHER_OPTION_TRUN10_SPATIAL8_FM6) {
		fmt_bit_depth->flags.SPATIAL_DITHER_ENABLED = 1;
		fmt_bit_depth->flags.SPATIAL_DITHER_DEPTH = 1;
		fmt_bit_depth->flags.HIGHPASS_RANDOM = 1;
		fmt_bit_depth->flags.RGB_RANDOM =
				(pixel_encoding == PIXEL_ENCODING_RGB) ? 1 : 0;
	} else if (option == DITHER_OPTION_SPATIAL10_FRAME_RANDOM ||
			option == DITHER_OPTION_SPATIAL10 ||
			option == DITHER_OPTION_SPATIAL10_FM8 ||
			option == DITHER_OPTION_SPATIAL10_FM6) {
		fmt_bit_depth->flags.SPATIAL_DITHER_ENABLED = 1;
		fmt_bit_depth->flags.SPATIAL_DITHER_DEPTH = 2;
		fmt_bit_depth->flags.HIGHPASS_RANDOM = 1;
		fmt_bit_depth->flags.RGB_RANDOM =
				(pixel_encoding == PIXEL_ENCODING_RGB) ? 1 : 0;
	}

	if (option == DITHER_OPTION_SPATIAL6 ||
			option == DITHER_OPTION_SPATIAL8 ||
			option == DITHER_OPTION_SPATIAL10) {
		fmt_bit_depth->flags.FRAME_RANDOM = 0;
	} else {
		fmt_bit_depth->flags.FRAME_RANDOM = 1;
	}

	//////////////////////
	//// temporal dither
	//////////////////////
	if (option == DITHER_OPTION_FM6           ||
			option == DITHER_OPTION_SPATIAL8_FM6     ||
			option == DITHER_OPTION_SPATIAL10_FM6     ||
			option == DITHER_OPTION_TRUN10_FM6     ||
			option == DITHER_OPTION_TRUN8_FM6      ||
			option == DITHER_OPTION_TRUN10_SPATIAL8_FM6) {
		fmt_bit_depth->flags.FRAME_MODULATION_ENABLED = 1;
		fmt_bit_depth->flags.FRAME_MODULATION_DEPTH = 0;
	} else if (option == DITHER_OPTION_FM8        ||
			option == DITHER_OPTION_SPATIAL10_FM8  ||
			option == DITHER_OPTION_TRUN10_FM8) {
		fmt_bit_depth->flags.FRAME_MODULATION_ENABLED = 1;
		fmt_bit_depth->flags.FRAME_MODULATION_DEPTH = 1;
	} else if (option == DITHER_OPTION_FM10) {
		fmt_bit_depth->flags.FRAME_MODULATION_ENABLED = 1;
		fmt_bit_depth->flags.FRAME_MODULATION_DEPTH = 2;
	}

	fmt_bit_depth->pixel_encoding = pixel_encoding;
}

enum dc_status dc_validate_stream(struct dc *dc, struct dc_stream_state *stream)
{
	struct dc_link *link = stream->link;
	struct timing_generator *tg = dc->res_pool->timing_generators[0];
	enum dc_status res = DC_OK;

	calculate_phy_pix_clks(stream);

	if (!tg->funcs->validate_timing(tg, &stream->timing))
		res = DC_FAIL_CONTROLLER_VALIDATE;

	if (res == DC_OK) {
		if (link->ep_type == DISPLAY_ENDPOINT_PHY &&
				!link->link_enc->funcs->validate_output_with_stream(
						link->link_enc, stream))
			res = DC_FAIL_ENC_VALIDATE;
	}

	/* TODO: validate audio ASIC caps, encoder */

	if (res == DC_OK)
		res = dc_link_validate_mode_timing(stream,
		      link,
		      &stream->timing);

	return res;
}

enum dc_status dc_validate_plane(struct dc *dc, const struct dc_plane_state *plane_state)
{
	enum dc_status res = DC_OK;

	/* check if surface has invalid dimensions */
	if (plane_state->src_rect.width == 0 || plane_state->src_rect.height == 0 ||
		plane_state->dst_rect.width == 0 || plane_state->dst_rect.height == 0)
		return DC_FAIL_SURFACE_VALIDATE;

	/* TODO For now validates pixel format only */
	if (dc->res_pool->funcs->validate_plane)
		return dc->res_pool->funcs->validate_plane(plane_state, &dc->caps);

	return res;
}

unsigned int resource_pixel_format_to_bpp(enum surface_pixel_format format)
{
	switch (format) {
	case SURFACE_PIXEL_FORMAT_GRPH_PALETA_256_COLORS:
		return 8;
	case SURFACE_PIXEL_FORMAT_VIDEO_420_YCbCr:
	case SURFACE_PIXEL_FORMAT_VIDEO_420_YCrCb:
		return 12;
	case SURFACE_PIXEL_FORMAT_GRPH_ARGB1555:
	case SURFACE_PIXEL_FORMAT_GRPH_RGB565:
	case SURFACE_PIXEL_FORMAT_VIDEO_420_10bpc_YCbCr:
	case SURFACE_PIXEL_FORMAT_VIDEO_420_10bpc_YCrCb:
		return 16;
	case SURFACE_PIXEL_FORMAT_GRPH_ARGB8888:
	case SURFACE_PIXEL_FORMAT_GRPH_ABGR8888:
	case SURFACE_PIXEL_FORMAT_GRPH_ARGB2101010:
	case SURFACE_PIXEL_FORMAT_GRPH_ABGR2101010:
	case SURFACE_PIXEL_FORMAT_GRPH_ABGR2101010_XR_BIAS:
	case SURFACE_PIXEL_FORMAT_GRPH_RGBE:
	case SURFACE_PIXEL_FORMAT_GRPH_RGBE_ALPHA:
		return 32;
	case SURFACE_PIXEL_FORMAT_GRPH_ARGB16161616:
	case SURFACE_PIXEL_FORMAT_GRPH_ABGR16161616:
	case SURFACE_PIXEL_FORMAT_GRPH_ARGB16161616F:
	case SURFACE_PIXEL_FORMAT_GRPH_ABGR16161616F:
		return 64;
	default:
		ASSERT_CRITICAL(false);
		return -1;
	}
}
static unsigned int get_max_audio_sample_rate(struct audio_mode *modes)
{
	if (modes) {
		if (modes->sample_rates.rate.RATE_192)
			return 192000;
		if (modes->sample_rates.rate.RATE_176_4)
			return 176400;
		if (modes->sample_rates.rate.RATE_96)
			return 96000;
		if (modes->sample_rates.rate.RATE_88_2)
			return 88200;
		if (modes->sample_rates.rate.RATE_48)
			return 48000;
		if (modes->sample_rates.rate.RATE_44_1)
			return 44100;
		if (modes->sample_rates.rate.RATE_32)
			return 32000;
	}
	/*original logic when no audio info*/
	return 441000;
}

void get_audio_check(struct audio_info *aud_modes,
	struct audio_check *audio_chk)
{
	unsigned int i;
	unsigned int max_sample_rate = 0;

	if (aud_modes) {
		audio_chk->audio_packet_type = 0x2;/*audio sample packet AP = .25 for layout0, 1 for layout1*/

		audio_chk->max_audiosample_rate = 0;
		for (i = 0; i < aud_modes->mode_count; i++) {
			max_sample_rate = get_max_audio_sample_rate(&aud_modes->modes[i]);
			if (audio_chk->max_audiosample_rate < max_sample_rate)
				audio_chk->max_audiosample_rate = max_sample_rate;
			/*dts takes the same as type 2: AP = 0.25*/
		}
		/*check which one take more bandwidth*/
		if (audio_chk->max_audiosample_rate > 192000)
			audio_chk->audio_packet_type = 0x9;/*AP =1*/
		audio_chk->acat = 0;/*not support*/
	}
}

static struct hpo_dp_link_encoder *get_temp_hpo_dp_link_enc(
		const struct resource_context *res_ctx,
		const struct resource_pool *const pool,
		const struct dc_link *link)
{
	struct hpo_dp_link_encoder *hpo_dp_link_enc = NULL;
	int enc_index;

	enc_index = find_acquired_hpo_dp_link_enc_for_link(res_ctx, link);

	if (enc_index < 0)
		enc_index = find_free_hpo_dp_link_enc(res_ctx, pool);

	if (enc_index >= 0)
		hpo_dp_link_enc = pool->hpo_dp_link_enc[enc_index];

	return hpo_dp_link_enc;
}

bool get_temp_dp_link_res(struct dc_link *link,
		struct link_resource *link_res,
		struct dc_link_settings *link_settings)
{
	const struct dc *dc  = link->dc;
	const struct resource_context *res_ctx = &dc->current_state->res_ctx;

	memset(link_res, 0, sizeof(*link_res));

	if (dp_get_link_encoding_format(link_settings) == DP_128b_132b_ENCODING) {
		link_res->hpo_dp_link_enc = get_temp_hpo_dp_link_enc(res_ctx,
				dc->res_pool, link);
		if (!link_res->hpo_dp_link_enc)
			return false;
	}
	return true;
}

void reset_syncd_pipes_from_disabled_pipes(struct dc *dc,
		struct dc_state *context)
{
	int i, j;
	struct pipe_ctx *pipe_ctx_old, *pipe_ctx, *pipe_ctx_syncd;

	/* If pipe backend is reset, need to reset pipe syncd status */
	for (i = 0; i < dc->res_pool->pipe_count; i++) {
		pipe_ctx_old =	&dc->current_state->res_ctx.pipe_ctx[i];
		pipe_ctx = &context->res_ctx.pipe_ctx[i];

		if (!pipe_ctx_old->stream)
			continue;

		if (pipe_ctx_old->top_pipe || pipe_ctx_old->prev_odm_pipe)
			continue;

		if (!pipe_ctx->stream ||
				pipe_need_reprogram(pipe_ctx_old, pipe_ctx)) {

			/* Reset all the syncd pipes from the disabled pipe */
			for (j = 0; j < dc->res_pool->pipe_count; j++) {
				pipe_ctx_syncd = &context->res_ctx.pipe_ctx[j];
				if ((GET_PIPE_SYNCD_FROM_PIPE(pipe_ctx_syncd) == pipe_ctx_old->pipe_idx) ||
					!IS_PIPE_SYNCD_VALID(pipe_ctx_syncd))
					SET_PIPE_SYNCD_TO_PIPE(pipe_ctx_syncd, j);
			}
		}
	}
}

void check_syncd_pipes_for_disabled_master_pipe(struct dc *dc,
	struct dc_state *context,
	uint8_t disabled_master_pipe_idx)
{
	int i;
	struct pipe_ctx *pipe_ctx, *pipe_ctx_check;

	pipe_ctx = &context->res_ctx.pipe_ctx[disabled_master_pipe_idx];
	if ((GET_PIPE_SYNCD_FROM_PIPE(pipe_ctx) != disabled_master_pipe_idx) ||
		!IS_PIPE_SYNCD_VALID(pipe_ctx))
		SET_PIPE_SYNCD_TO_PIPE(pipe_ctx, disabled_master_pipe_idx);

	/* for the pipe disabled, check if any slave pipe exists and assert */
	for (i = 0; i < dc->res_pool->pipe_count; i++) {
		pipe_ctx_check = &context->res_ctx.pipe_ctx[i];

		if ((GET_PIPE_SYNCD_FROM_PIPE(pipe_ctx_check) == disabled_master_pipe_idx) &&
			IS_PIPE_SYNCD_VALID(pipe_ctx_check) && (i != disabled_master_pipe_idx))
			DC_ERR("DC: Failure: pipe_idx[%d] syncd with disabled master pipe_idx[%d]\n",
				i, disabled_master_pipe_idx);
	}
}

void reset_sync_context_for_pipe(const struct dc *dc,
	struct dc_state *context,
	uint8_t pipe_idx)
{
	int i;
	struct pipe_ctx *pipe_ctx_reset;

	/* reset the otg sync context for the pipe and its slave pipes if any */
	for (i = 0; i < dc->res_pool->pipe_count; i++) {
		pipe_ctx_reset = &context->res_ctx.pipe_ctx[i];

		if (((GET_PIPE_SYNCD_FROM_PIPE(pipe_ctx_reset) == pipe_idx) &&
			IS_PIPE_SYNCD_VALID(pipe_ctx_reset)) || (i == pipe_idx))
			SET_PIPE_SYNCD_TO_PIPE(pipe_ctx_reset, i);
	}
}

uint8_t resource_transmitter_to_phy_idx(const struct dc *dc, enum transmitter transmitter)
{
	/* TODO - get transmitter to phy idx mapping from DMUB */
	uint8_t phy_idx = transmitter - TRANSMITTER_UNIPHY_A;

	if (dc->ctx->dce_version == DCN_VERSION_3_1 &&
			dc->ctx->asic_id.hw_internal_rev == YELLOW_CARP_B0) {
		switch (transmitter) {
		case TRANSMITTER_UNIPHY_A:
			phy_idx = 0;
			break;
		case TRANSMITTER_UNIPHY_B:
			phy_idx = 1;
			break;
		case TRANSMITTER_UNIPHY_C:
			phy_idx = 5;
			break;
		case TRANSMITTER_UNIPHY_D:
			phy_idx = 6;
			break;
		case TRANSMITTER_UNIPHY_E:
			phy_idx = 4;
			break;
		default:
			phy_idx = 0;
			break;
		}
	}

	return phy_idx;
}

const struct link_hwss *get_link_hwss(const struct dc_link *link,
		const struct link_resource *link_res)
{
	/* Link_hwss is only accessible by getter function instead of accessing
	 * by pointers in dc with the intent to protect against breaking polymorphism.
	 */
	if (can_use_hpo_dp_link_hwss(link, link_res))
		/* TODO: some assumes that if decided link settings is 128b/132b
		 * channel coding format hpo_dp_link_enc should be used.
		 * Others believe that if hpo_dp_link_enc is available in link
		 * resource then hpo_dp_link_enc must be used. This bound between
		 * hpo_dp_link_enc != NULL and decided link settings is loosely coupled
		 * with a premise that both hpo_dp_link_enc pointer and decided link
		 * settings are determined based on single policy function like
		 * "decide_link_settings" from upper layer. This "convention"
		 * cannot be maintained and enforced at current level.
		 * Therefore a refactor is due so we can enforce a strong bound
		 * between those two parameters at this level.
		 *
		 * To put it simple, we want to make enforcement at low level so that
		 * we will not return link hwss if caller plans to do 8b/10b
		 * with an hpo encoder. Or we can return a very dummy one that doesn't
		 * do work for all functions
		 */
		return get_hpo_dp_link_hwss();
	else if (can_use_dpia_link_hwss(link, link_res))
		return get_dpia_link_hwss();
	else if (can_use_dio_link_hwss(link, link_res))
		return get_dio_link_hwss();
	else
		return get_virtual_link_hwss();
}

bool is_h_timing_divisible_by_2(struct dc_stream_state *stream)
{
	bool divisible = false;
	uint16_t h_blank_start = 0;
	uint16_t h_blank_end = 0;

	if (stream) {
		h_blank_start = stream->timing.h_total - stream->timing.h_front_porch;
		h_blank_end = h_blank_start - stream->timing.h_addressable;

		/* HTOTAL, Hblank start/end, and Hsync start/end all must be
		 * divisible by 2 in order for the horizontal timing params
		 * to be considered divisible by 2. Hsync start is always 0.
		 */
		divisible = (stream->timing.h_total % 2 == 0) &&
				(h_blank_start % 2 == 0) &&
				(h_blank_end % 2 == 0) &&
				(stream->timing.h_sync_width % 2 == 0);
	}
	return divisible;
}

bool dc_resource_acquire_secondary_pipe_for_mpc_odm(
		const struct dc *dc,
		struct dc_state *state,
		struct pipe_ctx *pri_pipe,
		struct pipe_ctx *sec_pipe,
		bool odm)
{
	int pipe_idx = sec_pipe->pipe_idx;
	struct pipe_ctx *sec_top, *sec_bottom, *sec_next, *sec_prev;
	const struct resource_pool *pool = dc->res_pool;

	sec_top = sec_pipe->top_pipe;
	sec_bottom = sec_pipe->bottom_pipe;
	sec_next = sec_pipe->next_odm_pipe;
	sec_prev = sec_pipe->prev_odm_pipe;

	*sec_pipe = *pri_pipe;

	sec_pipe->top_pipe = sec_top;
	sec_pipe->bottom_pipe = sec_bottom;
	sec_pipe->next_odm_pipe = sec_next;
	sec_pipe->prev_odm_pipe = sec_prev;

	sec_pipe->pipe_idx = pipe_idx;
	sec_pipe->plane_res.mi = pool->mis[pipe_idx];
	sec_pipe->plane_res.hubp = pool->hubps[pipe_idx];
	sec_pipe->plane_res.ipp = pool->ipps[pipe_idx];
	sec_pipe->plane_res.xfm = pool->transforms[pipe_idx];
	sec_pipe->plane_res.dpp = pool->dpps[pipe_idx];
	sec_pipe->plane_res.mpcc_inst = pool->dpps[pipe_idx]->inst;
	sec_pipe->stream_res.dsc = NULL;
	if (odm) {
		if (!sec_pipe->top_pipe)
			sec_pipe->stream_res.opp = pool->opps[pipe_idx];
		else
			sec_pipe->stream_res.opp = sec_pipe->top_pipe->stream_res.opp;
		if (sec_pipe->stream->timing.flags.DSC == 1) {
#if defined(CONFIG_DRM_AMD_DC_DCN)
			dcn20_acquire_dsc(dc, &state->res_ctx, &sec_pipe->stream_res.dsc, pipe_idx);
#endif
			ASSERT(sec_pipe->stream_res.dsc);
			if (sec_pipe->stream_res.dsc == NULL)
				return false;
		}
#if defined(CONFIG_DRM_AMD_DC_DCN)
		dcn20_build_mapped_resource(dc, state, sec_pipe->stream);
#endif
	}

	return true;
}<|MERGE_RESOLUTION|>--- conflicted
+++ resolved
@@ -2201,8 +2201,6 @@
 				dc->res_pool,
 			del_pipe->stream_res.stream_enc,
 			false);
-<<<<<<< HEAD
-=======
 
 	if (is_dp_128b_132b_signal(del_pipe)) {
 		update_hpo_dp_stream_engine_usage(
@@ -2211,7 +2209,6 @@
 			false);
 		remove_hpo_dp_link_enc_from_ctx(&new_ctx->res_ctx, del_pipe, del_pipe->stream);
 	}
->>>>>>> d60c95ef
 
 	if (del_pipe->stream_res.audio)
 		update_audio_usage(
