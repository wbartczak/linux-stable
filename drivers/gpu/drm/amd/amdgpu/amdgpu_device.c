--- conflicted
+++ resolved
@@ -83,11 +83,8 @@
 MODULE_FIRMWARE("amdgpu/navi10_gpu_info.bin");
 MODULE_FIRMWARE("amdgpu/navi14_gpu_info.bin");
 MODULE_FIRMWARE("amdgpu/navi12_gpu_info.bin");
-<<<<<<< HEAD
-=======
 MODULE_FIRMWARE("amdgpu/vangogh_gpu_info.bin");
 MODULE_FIRMWARE("amdgpu/yellow_carp_gpu_info.bin");
->>>>>>> 3b17187f
 
 #define AMDGPU_RESUME_MS		2000
 
@@ -2713,15 +2710,10 @@
 		}
 	}
 
-<<<<<<< HEAD
-=======
 	amdgpu_amdkfd_suspend(adev, false);
 
->>>>>>> 3b17187f
 	amdgpu_device_set_pg_state(adev, AMD_PG_STATE_UNGATE);
 	amdgpu_device_set_cg_state(adev, AMD_CG_STATE_UNGATE);
-
-	amdgpu_amdkfd_device_fini(adev);
 
 	/* need to disable SMC first */
 	for (i = 0; i < adev->num_ip_blocks; i++) {
@@ -3807,8 +3799,6 @@
 	amdgpu_vf_error_trans_all(adev);
 
 	return r;
-<<<<<<< HEAD
-=======
 }
 
 static void amdgpu_device_unmap_mmio(struct amdgpu_device *adev)
@@ -3830,7 +3820,6 @@
 		arch_phys_wc_del(adev->gmc.vram_mtrr);
 		arch_io_free_memtype_wc(adev->gmc.aper_base, adev->gmc.aper_size);
 	}
->>>>>>> 3b17187f
 }
 
 /**
@@ -3845,14 +3834,10 @@
 {
 	dev_info(adev->dev, "amdgpu: finishing device.\n");
 	flush_delayed_work(&adev->delayed_init_work);
-<<<<<<< HEAD
-	ttm_bo_lock_delayed_workqueue(&adev->mman.bdev);
-=======
 	if (adev->mman.initialized) {
 		flush_delayed_work(&adev->mman.bdev.wq);
 		ttm_bo_lock_delayed_workqueue(&adev->mman.bdev);
 	}
->>>>>>> 3b17187f
 	adev->shutdown = true;
 
 	/* make sure IB test finished before entering exclusive mode
