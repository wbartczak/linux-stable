--- conflicted
+++ resolved
@@ -166,19 +166,8 @@
 		    (adev->pg_flags & AMD_PG_SUPPORT_VCN_DPG))
 			adev->vcn.indirect_sram = true;
 		break;
-<<<<<<< HEAD
-	case CHIP_VANGOGH:
-		fw_name = FIRMWARE_VANGOGH;
-		if ((adev->firmware.load_type == AMDGPU_FW_LOAD_PSP) &&
-		    (adev->pg_flags & AMD_PG_SUPPORT_VCN_DPG))
-			adev->vcn.indirect_sram = true;
-		break;
-	case CHIP_DIMGREY_CAVEFISH:
-		fw_name = FIRMWARE_DIMGREY_CAVEFISH;
-=======
 	case IP_VERSION(3, 0, 33):
 		fw_name = FIRMWARE_BEIGE_GOBY;
->>>>>>> d60c95ef
 		if ((adev->firmware.load_type == AMDGPU_FW_LOAD_PSP) &&
 		    (adev->pg_flags & AMD_PG_SUPPORT_VCN_DPG))
 			adev->vcn.indirect_sram = true;
