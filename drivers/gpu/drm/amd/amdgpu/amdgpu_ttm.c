/*
 * Copyright 2009 Jerome Glisse.
 * All Rights Reserved.
 *
 * Permission is hereby granted, free of charge, to any person obtaining a
 * copy of this software and associated documentation files (the
 * "Software"), to deal in the Software without restriction, including
 * without limitation the rights to use, copy, modify, merge, publish,
 * distribute, sub license, and/or sell copies of the Software, and to
 * permit persons to whom the Software is furnished to do so, subject to
 * the following conditions:
 *
 * THE SOFTWARE IS PROVIDED "AS IS", WITHOUT WARRANTY OF ANY KIND, EXPRESS OR
 * IMPLIED, INCLUDING BUT NOT LIMITED TO THE WARRANTIES OF MERCHANTABILITY,
 * FITNESS FOR A PARTICULAR PURPOSE AND NON-INFRINGEMENT. IN NO EVENT SHALL
 * THE COPYRIGHT HOLDERS, AUTHORS AND/OR ITS SUPPLIERS BE LIABLE FOR ANY CLAIM,
 * DAMAGES OR OTHER LIABILITY, WHETHER IN AN ACTION OF CONTRACT, TORT OR
 * OTHERWISE, ARISING FROM, OUT OF OR IN CONNECTION WITH THE SOFTWARE OR THE
 * USE OR OTHER DEALINGS IN THE SOFTWARE.
 *
 * The above copyright notice and this permission notice (including the
 * next paragraph) shall be included in all copies or substantial portions
 * of the Software.
 *
 */
/*
 * Authors:
 *    Jerome Glisse <glisse@freedesktop.org>
 *    Thomas Hellstrom <thomas-at-tungstengraphics-dot-com>
 *    Dave Airlie
 */

#include <linux/dma-mapping.h>
#include <linux/iommu.h>
#include <linux/pagemap.h>
#include <linux/sched/task.h>
#include <linux/sched/mm.h>
#include <linux/seq_file.h>
#include <linux/slab.h>
#include <linux/swap.h>
#include <linux/swiotlb.h>
#include <linux/dma-buf.h>
#include <linux/sizes.h>
#include <linux/module.h>

#include <drm/drm_drv.h>
#include <drm/ttm/ttm_bo_api.h>
#include <drm/ttm/ttm_bo_driver.h>
#include <drm/ttm/ttm_placement.h>
#include <drm/ttm/ttm_range_manager.h>

#include <drm/amdgpu_drm.h>
#include <drm/drm_drv.h>

#include "amdgpu.h"
#include "amdgpu_object.h"
#include "amdgpu_trace.h"
#include "amdgpu_amdkfd.h"
#include "amdgpu_sdma.h"
#include "amdgpu_ras.h"
#include "amdgpu_atomfirmware.h"
#include "amdgpu_res_cursor.h"
#include "bif/bif_4_1_d.h"

MODULE_IMPORT_NS(DMA_BUF);

#define AMDGPU_TTM_VRAM_MAX_DW_READ	(size_t)128

static int amdgpu_ttm_backend_bind(struct ttm_device *bdev,
				   struct ttm_tt *ttm,
				   struct ttm_resource *bo_mem);
static void amdgpu_ttm_backend_unbind(struct ttm_device *bdev,
				      struct ttm_tt *ttm);

static int amdgpu_ttm_init_on_chip(struct amdgpu_device *adev,
				    unsigned int type,
				    uint64_t size_in_page)
{
	return ttm_range_man_init(&adev->mman.bdev, type,
				  false, size_in_page);
}

/**
 * amdgpu_evict_flags - Compute placement flags
 *
 * @bo: The buffer object to evict
 * @placement: Possible destination(s) for evicted BO
 *
 * Fill in placement data when ttm_bo_evict() is called
 */
static void amdgpu_evict_flags(struct ttm_buffer_object *bo,
				struct ttm_placement *placement)
{
	struct amdgpu_device *adev = amdgpu_ttm_adev(bo->bdev);
	struct amdgpu_bo *abo;
	static const struct ttm_place placements = {
		.fpfn = 0,
		.lpfn = 0,
		.mem_type = TTM_PL_SYSTEM,
		.flags = 0
	};

	/* Don't handle scatter gather BOs */
	if (bo->type == ttm_bo_type_sg) {
		placement->num_placement = 0;
		placement->num_busy_placement = 0;
		return;
	}

	/* Object isn't an AMDGPU object so ignore */
	if (!amdgpu_bo_is_amdgpu_bo(bo)) {
		placement->placement = &placements;
		placement->busy_placement = &placements;
		placement->num_placement = 1;
		placement->num_busy_placement = 1;
		return;
	}

	abo = ttm_to_amdgpu_bo(bo);
	if (abo->flags & AMDGPU_GEM_CREATE_DISCARDABLE) {
		placement->num_placement = 0;
		placement->num_busy_placement = 0;
		return;
	}

	switch (bo->resource->mem_type) {
	case AMDGPU_PL_GDS:
	case AMDGPU_PL_GWS:
	case AMDGPU_PL_OA:
		placement->num_placement = 0;
		placement->num_busy_placement = 0;
		return;

	case TTM_PL_VRAM:
		if (!adev->mman.buffer_funcs_enabled) {
			/* Move to system memory */
			amdgpu_bo_placement_from_domain(abo, AMDGPU_GEM_DOMAIN_CPU);
		} else if (!amdgpu_gmc_vram_full_visible(&adev->gmc) &&
			   !(abo->flags & AMDGPU_GEM_CREATE_CPU_ACCESS_REQUIRED) &&
			   amdgpu_bo_in_cpu_visible_vram(abo)) {

			/* Try evicting to the CPU inaccessible part of VRAM
			 * first, but only set GTT as busy placement, so this
			 * BO will be evicted to GTT rather than causing other
			 * BOs to be evicted from VRAM
			 */
			amdgpu_bo_placement_from_domain(abo, AMDGPU_GEM_DOMAIN_VRAM |
							AMDGPU_GEM_DOMAIN_GTT |
							AMDGPU_GEM_DOMAIN_CPU);
			abo->placements[0].fpfn = adev->gmc.visible_vram_size >> PAGE_SHIFT;
			abo->placements[0].lpfn = 0;
			abo->placement.busy_placement = &abo->placements[1];
			abo->placement.num_busy_placement = 1;
		} else {
			/* Move to GTT memory */
			amdgpu_bo_placement_from_domain(abo, AMDGPU_GEM_DOMAIN_GTT |
							AMDGPU_GEM_DOMAIN_CPU);
		}
		break;
	case TTM_PL_TT:
	case AMDGPU_PL_PREEMPT:
	default:
		amdgpu_bo_placement_from_domain(abo, AMDGPU_GEM_DOMAIN_CPU);
		break;
	}
	*placement = abo->placement;
}

/**
 * amdgpu_ttm_map_buffer - Map memory into the GART windows
 * @bo: buffer object to map
 * @mem: memory object to map
 * @mm_cur: range to map
 * @window: which GART window to use
 * @ring: DMA ring to use for the copy
 * @tmz: if we should setup a TMZ enabled mapping
 * @size: in number of bytes to map, out number of bytes mapped
 * @addr: resulting address inside the MC address space
 *
 * Setup one of the GART windows to access a specific piece of memory or return
 * the physical address for local memory.
 */
static int amdgpu_ttm_map_buffer(struct ttm_buffer_object *bo,
				 struct ttm_resource *mem,
				 struct amdgpu_res_cursor *mm_cur,
				 unsigned window, struct amdgpu_ring *ring,
				 bool tmz, uint64_t *size, uint64_t *addr)
{
	struct amdgpu_device *adev = ring->adev;
	unsigned offset, num_pages, num_dw, num_bytes;
	uint64_t src_addr, dst_addr;
	struct dma_fence *fence;
	struct amdgpu_job *job;
	void *cpu_addr;
	uint64_t flags;
	unsigned int i;
	int r;

	BUG_ON(adev->mman.buffer_funcs->copy_max_bytes <
	       AMDGPU_GTT_MAX_TRANSFER_SIZE * 8);

	if (WARN_ON(mem->mem_type == AMDGPU_PL_PREEMPT))
		return -EINVAL;

	/* Map only what can't be accessed directly */
	if (!tmz && mem->start != AMDGPU_BO_INVALID_OFFSET) {
		*addr = amdgpu_ttm_domain_start(adev, mem->mem_type) +
			mm_cur->start;
		return 0;
	}


	/*
	 * If start begins at an offset inside the page, then adjust the size
	 * and addr accordingly
	 */
	offset = mm_cur->start & ~PAGE_MASK;

	num_pages = PFN_UP(*size + offset);
	num_pages = min_t(uint32_t, num_pages, AMDGPU_GTT_MAX_TRANSFER_SIZE);

	*size = min(*size, (uint64_t)num_pages * PAGE_SIZE - offset);

	*addr = adev->gmc.gart_start;
	*addr += (u64)window * AMDGPU_GTT_MAX_TRANSFER_SIZE *
		AMDGPU_GPU_PAGE_SIZE;
	*addr += offset;

	num_dw = ALIGN(adev->mman.buffer_funcs->copy_num_dw, 8);
	num_bytes = num_pages * 8 * AMDGPU_GPU_PAGES_IN_CPU_PAGE;

	r = amdgpu_job_alloc_with_ib(adev, num_dw * 4 + num_bytes,
				     AMDGPU_IB_POOL_DELAYED, &job);
	if (r)
		return r;

	src_addr = num_dw * 4;
	src_addr += job->ibs[0].gpu_addr;

	dst_addr = amdgpu_bo_gpu_offset(adev->gart.bo);
	dst_addr += window * AMDGPU_GTT_MAX_TRANSFER_SIZE * 8;
	amdgpu_emit_copy_buffer(adev, &job->ibs[0], src_addr,
				dst_addr, num_bytes, false);

	amdgpu_ring_pad_ib(ring, &job->ibs[0]);
	WARN_ON(job->ibs[0].length_dw > num_dw);

	flags = amdgpu_ttm_tt_pte_flags(adev, bo->ttm, mem);
	if (tmz)
		flags |= AMDGPU_PTE_TMZ;

	cpu_addr = &job->ibs[0].ptr[num_dw];

	if (mem->mem_type == TTM_PL_TT) {
		dma_addr_t *dma_addr;

		dma_addr = &bo->ttm->dma_address[mm_cur->start >> PAGE_SHIFT];
		amdgpu_gart_map(adev, 0, num_pages, dma_addr, flags, cpu_addr);
	} else {
		dma_addr_t dma_address;

		dma_address = mm_cur->start;
		dma_address += adev->vm_manager.vram_base_offset;

		for (i = 0; i < num_pages; ++i) {
			amdgpu_gart_map(adev, i << PAGE_SHIFT, 1, &dma_address,
					flags, cpu_addr);
			dma_address += PAGE_SIZE;
		}
	}

	r = amdgpu_job_submit(job, &adev->mman.entity,
			      AMDGPU_FENCE_OWNER_UNDEFINED, &fence);
	if (r)
		goto error_free;

	dma_fence_put(fence);

	return r;

error_free:
	amdgpu_job_free(job);
	return r;
}

/**
 * amdgpu_ttm_copy_mem_to_mem - Helper function for copy
 * @adev: amdgpu device
 * @src: buffer/address where to read from
 * @dst: buffer/address where to write to
 * @size: number of bytes to copy
 * @tmz: if a secure copy should be used
 * @resv: resv object to sync to
 * @f: Returns the last fence if multiple jobs are submitted.
 *
 * The function copies @size bytes from {src->mem + src->offset} to
 * {dst->mem + dst->offset}. src->bo and dst->bo could be same BO for a
 * move and different for a BO to BO copy.
 *
 */
int amdgpu_ttm_copy_mem_to_mem(struct amdgpu_device *adev,
			       const struct amdgpu_copy_mem *src,
			       const struct amdgpu_copy_mem *dst,
			       uint64_t size, bool tmz,
			       struct dma_resv *resv,
			       struct dma_fence **f)
{
	struct amdgpu_ring *ring = adev->mman.buffer_funcs_ring;
	struct amdgpu_res_cursor src_mm, dst_mm;
	struct dma_fence *fence = NULL;
	int r = 0;

	if (!adev->mman.buffer_funcs_enabled) {
		DRM_ERROR("Trying to move memory with ring turned off.\n");
		return -EINVAL;
	}

	amdgpu_res_first(src->mem, src->offset, size, &src_mm);
	amdgpu_res_first(dst->mem, dst->offset, size, &dst_mm);

	mutex_lock(&adev->mman.gtt_window_lock);
	while (src_mm.remaining) {
		uint64_t from, to, cur_size;
		struct dma_fence *next;

		/* Never copy more than 256MiB at once to avoid a timeout */
		cur_size = min3(src_mm.size, dst_mm.size, 256ULL << 20);

		/* Map src to window 0 and dst to window 1. */
		r = amdgpu_ttm_map_buffer(src->bo, src->mem, &src_mm,
					  0, ring, tmz, &cur_size, &from);
		if (r)
			goto error;

		r = amdgpu_ttm_map_buffer(dst->bo, dst->mem, &dst_mm,
					  1, ring, tmz, &cur_size, &to);
		if (r)
			goto error;

		r = amdgpu_copy_buffer(ring, from, to, cur_size,
				       resv, &next, false, true, tmz);
		if (r)
			goto error;

		dma_fence_put(fence);
		fence = next;

		amdgpu_res_next(&src_mm, cur_size);
		amdgpu_res_next(&dst_mm, cur_size);
	}
error:
	mutex_unlock(&adev->mman.gtt_window_lock);
	if (f)
		*f = dma_fence_get(fence);
	dma_fence_put(fence);
	return r;
}

/*
 * amdgpu_move_blit - Copy an entire buffer to another buffer
 *
 * This is a helper called by amdgpu_bo_move() and amdgpu_move_vram_ram() to
 * help move buffers to and from VRAM.
 */
static int amdgpu_move_blit(struct ttm_buffer_object *bo,
			    bool evict,
			    struct ttm_resource *new_mem,
			    struct ttm_resource *old_mem)
{
	struct amdgpu_device *adev = amdgpu_ttm_adev(bo->bdev);
	struct amdgpu_bo *abo = ttm_to_amdgpu_bo(bo);
	struct amdgpu_copy_mem src, dst;
	struct dma_fence *fence = NULL;
	int r;

	src.bo = bo;
	dst.bo = bo;
	src.mem = old_mem;
	dst.mem = new_mem;
	src.offset = 0;
	dst.offset = 0;

	r = amdgpu_ttm_copy_mem_to_mem(adev, &src, &dst,
				       new_mem->num_pages << PAGE_SHIFT,
				       amdgpu_bo_encrypted(abo),
				       bo->base.resv, &fence);
	if (r)
		goto error;

	/* clear the space being freed */
	if (old_mem->mem_type == TTM_PL_VRAM &&
	    (abo->flags & AMDGPU_GEM_CREATE_VRAM_WIPE_ON_RELEASE)) {
		struct dma_fence *wipe_fence = NULL;

		r = amdgpu_fill_buffer(abo, AMDGPU_POISON, NULL, &wipe_fence);
		if (r) {
			goto error;
		} else if (wipe_fence) {
			dma_fence_put(fence);
			fence = wipe_fence;
		}
	}

	/* Always block for VM page tables before committing the new location */
	if (bo->type == ttm_bo_type_kernel)
		r = ttm_bo_move_accel_cleanup(bo, fence, true, false, new_mem);
	else
		r = ttm_bo_move_accel_cleanup(bo, fence, evict, true, new_mem);
	dma_fence_put(fence);
	return r;

error:
	if (fence)
		dma_fence_wait(fence, false);
	dma_fence_put(fence);
	return r;
}

/*
 * amdgpu_mem_visible - Check that memory can be accessed by ttm_bo_move_memcpy
 *
 * Called by amdgpu_bo_move()
 */
static bool amdgpu_mem_visible(struct amdgpu_device *adev,
			       struct ttm_resource *mem)
{
	u64 mem_size = (u64)mem->num_pages << PAGE_SHIFT;
	struct amdgpu_res_cursor cursor;
	u64 end;

	if (mem->mem_type == TTM_PL_SYSTEM ||
	    mem->mem_type == TTM_PL_TT)
		return true;
	if (mem->mem_type != TTM_PL_VRAM)
		return false;

	amdgpu_res_first(mem, 0, mem_size, &cursor);
	end = cursor.start + cursor.size;
	while (cursor.remaining) {
		amdgpu_res_next(&cursor, cursor.size);

		if (!cursor.remaining)
			break;
<<<<<<< HEAD

		/* ttm_resource_ioremap only supports contiguous memory */
		if (end != cursor.start)
			return false;

=======

		/* ttm_resource_ioremap only supports contiguous memory */
		if (end != cursor.start)
			return false;

>>>>>>> 2cb8e624
		end = cursor.start + cursor.size;
	}

	return end <= adev->gmc.visible_vram_size;
}

/*
 * amdgpu_bo_move - Move a buffer object to a new memory location
 *
 * Called by ttm_bo_handle_move_mem()
 */
static int amdgpu_bo_move(struct ttm_buffer_object *bo, bool evict,
			  struct ttm_operation_ctx *ctx,
			  struct ttm_resource *new_mem,
			  struct ttm_place *hop)
{
	struct amdgpu_device *adev;
	struct amdgpu_bo *abo;
	struct ttm_resource *old_mem = bo->resource;
	int r;

	if (new_mem->mem_type == TTM_PL_TT ||
	    new_mem->mem_type == AMDGPU_PL_PREEMPT) {
		r = amdgpu_ttm_backend_bind(bo->bdev, bo->ttm, new_mem);
		if (r)
			return r;
	}

	/* Can't move a pinned BO */
	abo = ttm_to_amdgpu_bo(bo);
	if (WARN_ON_ONCE(abo->tbo.pin_count > 0))
		return -EINVAL;

	adev = amdgpu_ttm_adev(bo->bdev);

	if (!old_mem || (old_mem->mem_type == TTM_PL_SYSTEM &&
			 bo->ttm == NULL)) {
		ttm_bo_move_null(bo, new_mem);
		goto out;
	}
	if (old_mem->mem_type == TTM_PL_SYSTEM &&
	    (new_mem->mem_type == TTM_PL_TT ||
	     new_mem->mem_type == AMDGPU_PL_PREEMPT)) {
		ttm_bo_move_null(bo, new_mem);
		goto out;
	}
	if ((old_mem->mem_type == TTM_PL_TT ||
	     old_mem->mem_type == AMDGPU_PL_PREEMPT) &&
	    new_mem->mem_type == TTM_PL_SYSTEM) {
		r = ttm_bo_wait_ctx(bo, ctx);
		if (r)
			return r;

		amdgpu_ttm_backend_unbind(bo->bdev, bo->ttm);
		ttm_resource_free(bo, &bo->resource);
		ttm_bo_assign_mem(bo, new_mem);
		goto out;
	}

	if (old_mem->mem_type == AMDGPU_PL_GDS ||
	    old_mem->mem_type == AMDGPU_PL_GWS ||
	    old_mem->mem_type == AMDGPU_PL_OA ||
	    new_mem->mem_type == AMDGPU_PL_GDS ||
	    new_mem->mem_type == AMDGPU_PL_GWS ||
	    new_mem->mem_type == AMDGPU_PL_OA) {
		/* Nothing to save here */
		ttm_bo_move_null(bo, new_mem);
		goto out;
	}

	if (bo->type == ttm_bo_type_device &&
	    new_mem->mem_type == TTM_PL_VRAM &&
	    old_mem->mem_type != TTM_PL_VRAM) {
		/* amdgpu_bo_fault_reserve_notify will re-set this if the CPU
		 * accesses the BO after it's moved.
		 */
		abo->flags &= ~AMDGPU_GEM_CREATE_CPU_ACCESS_REQUIRED;
	}

	if (adev->mman.buffer_funcs_enabled) {
		if (((old_mem->mem_type == TTM_PL_SYSTEM &&
		      new_mem->mem_type == TTM_PL_VRAM) ||
		     (old_mem->mem_type == TTM_PL_VRAM &&
		      new_mem->mem_type == TTM_PL_SYSTEM))) {
			hop->fpfn = 0;
			hop->lpfn = 0;
			hop->mem_type = TTM_PL_TT;
			hop->flags = TTM_PL_FLAG_TEMPORARY;
			return -EMULTIHOP;
		}

		r = amdgpu_move_blit(bo, evict, new_mem, old_mem);
	} else {
		r = -ENODEV;
	}

	if (r) {
		/* Check that all memory is CPU accessible */
		if (!amdgpu_mem_visible(adev, old_mem) ||
		    !amdgpu_mem_visible(adev, new_mem)) {
			pr_err("Move buffer fallback to memcpy unavailable\n");
			return r;
		}

		r = ttm_bo_move_memcpy(bo, ctx, new_mem);
		if (r)
			return r;
	}

out:
	/* update statistics */
	atomic64_add(bo->base.size, &adev->num_bytes_moved);
	amdgpu_bo_move_notify(bo, evict, new_mem);
	return 0;
}

/*
 * amdgpu_ttm_io_mem_reserve - Reserve a block of memory during a fault
 *
 * Called by ttm_mem_io_reserve() ultimately via ttm_bo_vm_fault()
 */
static int amdgpu_ttm_io_mem_reserve(struct ttm_device *bdev,
				     struct ttm_resource *mem)
{
	struct amdgpu_device *adev = amdgpu_ttm_adev(bdev);
	size_t bus_size = (size_t)mem->num_pages << PAGE_SHIFT;

	switch (mem->mem_type) {
	case TTM_PL_SYSTEM:
		/* system memory */
		return 0;
	case TTM_PL_TT:
	case AMDGPU_PL_PREEMPT:
		break;
	case TTM_PL_VRAM:
		mem->bus.offset = mem->start << PAGE_SHIFT;
		/* check if it's visible */
		if ((mem->bus.offset + bus_size) > adev->gmc.visible_vram_size)
			return -EINVAL;

		if (adev->mman.aper_base_kaddr &&
		    mem->placement & TTM_PL_FLAG_CONTIGUOUS)
			mem->bus.addr = (u8 *)adev->mman.aper_base_kaddr +
					mem->bus.offset;

		mem->bus.offset += adev->gmc.aper_base;
		mem->bus.is_iomem = true;
		break;
	default:
		return -EINVAL;
	}
	return 0;
}

static unsigned long amdgpu_ttm_io_mem_pfn(struct ttm_buffer_object *bo,
					   unsigned long page_offset)
{
	struct amdgpu_device *adev = amdgpu_ttm_adev(bo->bdev);
	struct amdgpu_res_cursor cursor;

	amdgpu_res_first(bo->resource, (u64)page_offset << PAGE_SHIFT, 0,
			 &cursor);
	return (adev->gmc.aper_base + cursor.start) >> PAGE_SHIFT;
}

/**
 * amdgpu_ttm_domain_start - Returns GPU start address
 * @adev: amdgpu device object
 * @type: type of the memory
 *
 * Returns:
 * GPU start address of a memory domain
 */

uint64_t amdgpu_ttm_domain_start(struct amdgpu_device *adev, uint32_t type)
{
	switch (type) {
	case TTM_PL_TT:
		return adev->gmc.gart_start;
	case TTM_PL_VRAM:
		return adev->gmc.vram_start;
	}

	return 0;
}

/*
 * TTM backend functions.
 */
struct amdgpu_ttm_tt {
	struct ttm_tt	ttm;
	struct drm_gem_object	*gobj;
	u64			offset;
	uint64_t		userptr;
	struct task_struct	*usertask;
	uint32_t		userflags;
	bool			bound;
};

#define ttm_to_amdgpu_ttm_tt(ptr)	container_of(ptr, struct amdgpu_ttm_tt, ttm)

#ifdef CONFIG_DRM_AMDGPU_USERPTR
/*
 * amdgpu_ttm_tt_get_user_pages - get device accessible pages that back user
 * memory and start HMM tracking CPU page table update
 *
 * Calling function must call amdgpu_ttm_tt_userptr_range_done() once and only
 * once afterwards to stop HMM tracking
 */
int amdgpu_ttm_tt_get_user_pages(struct amdgpu_bo *bo, struct page **pages,
				 struct hmm_range **range)
{
	struct ttm_tt *ttm = bo->tbo.ttm;
	struct amdgpu_ttm_tt *gtt = ttm_to_amdgpu_ttm_tt(ttm);
	unsigned long start = gtt->userptr;
	struct vm_area_struct *vma;
	struct mm_struct *mm;
	bool readonly;
	int r = 0;

	/* Make sure get_user_pages_done() can cleanup gracefully */
	*range = NULL;

	mm = bo->notifier.mm;
	if (unlikely(!mm)) {
		DRM_DEBUG_DRIVER("BO is not registered?\n");
		return -EFAULT;
	}

	if (!mmget_not_zero(mm)) /* Happens during process shutdown */
		return -ESRCH;

	mmap_read_lock(mm);
	vma = vma_lookup(mm, start);
	if (unlikely(!vma)) {
		r = -EFAULT;
		goto out_unlock;
	}
	if (unlikely((gtt->userflags & AMDGPU_GEM_USERPTR_ANONONLY) &&
		vma->vm_file)) {
		r = -EPERM;
		goto out_unlock;
	}

	readonly = amdgpu_ttm_tt_is_readonly(ttm);
	r = amdgpu_hmm_range_get_pages(&bo->notifier, mm, pages, start,
				       ttm->num_pages, range, readonly,
				       true, NULL);
out_unlock:
	mmap_read_unlock(mm);
	if (r)
		pr_debug("failed %d to get user pages 0x%lx\n", r, start);

	mmput(mm);

	return r;
}

/*
 * amdgpu_ttm_tt_userptr_range_done - stop HMM track the CPU page table change
 * Check if the pages backing this ttm range have been invalidated
 *
 * Returns: true if pages are still valid
 */
bool amdgpu_ttm_tt_get_user_pages_done(struct ttm_tt *ttm,
				       struct hmm_range *range)
{
	struct amdgpu_ttm_tt *gtt = ttm_to_amdgpu_ttm_tt(ttm);

	if (!gtt || !gtt->userptr || !range)
		return false;

	DRM_DEBUG_DRIVER("user_pages_done 0x%llx pages 0x%x\n",
		gtt->userptr, ttm->num_pages);

	WARN_ONCE(!range->hmm_pfns, "No user pages to check\n");

	/*
	 * FIXME: Must always hold notifier_lock for this, and must
	 * not ignore the return code.
	 */
	return !amdgpu_hmm_range_get_pages_done(range);
}
#endif

/*
 * amdgpu_ttm_tt_set_user_pages - Copy pages in, putting old pages as necessary.
 *
 * Called by amdgpu_cs_list_validate(). This creates the page list
 * that backs user memory and will ultimately be mapped into the device
 * address space.
 */
void amdgpu_ttm_tt_set_user_pages(struct ttm_tt *ttm, struct page **pages)
{
	unsigned long i;

	for (i = 0; i < ttm->num_pages; ++i)
		ttm->pages[i] = pages ? pages[i] : NULL;
}

/*
 * amdgpu_ttm_tt_pin_userptr - prepare the sg table with the user pages
 *
 * Called by amdgpu_ttm_backend_bind()
 **/
static int amdgpu_ttm_tt_pin_userptr(struct ttm_device *bdev,
				     struct ttm_tt *ttm)
{
	struct amdgpu_device *adev = amdgpu_ttm_adev(bdev);
	struct amdgpu_ttm_tt *gtt = ttm_to_amdgpu_ttm_tt(ttm);
	int write = !(gtt->userflags & AMDGPU_GEM_USERPTR_READONLY);
	enum dma_data_direction direction = write ?
		DMA_BIDIRECTIONAL : DMA_TO_DEVICE;
	int r;

	/* Allocate an SG array and squash pages into it */
	r = sg_alloc_table_from_pages(ttm->sg, ttm->pages, ttm->num_pages, 0,
				      (u64)ttm->num_pages << PAGE_SHIFT,
				      GFP_KERNEL);
	if (r)
		goto release_sg;

	/* Map SG to device */
	r = dma_map_sgtable(adev->dev, ttm->sg, direction, 0);
	if (r)
		goto release_sg;

	/* convert SG to linear array of pages and dma addresses */
	drm_prime_sg_to_dma_addr_array(ttm->sg, gtt->ttm.dma_address,
				       ttm->num_pages);

	return 0;

release_sg:
	kfree(ttm->sg);
	ttm->sg = NULL;
	return r;
}

/*
 * amdgpu_ttm_tt_unpin_userptr - Unpin and unmap userptr pages
 */
static void amdgpu_ttm_tt_unpin_userptr(struct ttm_device *bdev,
					struct ttm_tt *ttm)
{
	struct amdgpu_device *adev = amdgpu_ttm_adev(bdev);
	struct amdgpu_ttm_tt *gtt = ttm_to_amdgpu_ttm_tt(ttm);
	int write = !(gtt->userflags & AMDGPU_GEM_USERPTR_READONLY);
	enum dma_data_direction direction = write ?
		DMA_BIDIRECTIONAL : DMA_TO_DEVICE;

	/* double check that we don't free the table twice */
	if (!ttm->sg || !ttm->sg->sgl)
		return;

	/* unmap the pages mapped to the device */
	dma_unmap_sgtable(adev->dev, ttm->sg, direction, 0);
	sg_free_table(ttm->sg);
}

static void amdgpu_ttm_gart_bind(struct amdgpu_device *adev,
				 struct ttm_buffer_object *tbo,
				 uint64_t flags)
{
	struct amdgpu_bo *abo = ttm_to_amdgpu_bo(tbo);
	struct ttm_tt *ttm = tbo->ttm;
	struct amdgpu_ttm_tt *gtt = ttm_to_amdgpu_ttm_tt(ttm);

	if (amdgpu_bo_encrypted(abo))
		flags |= AMDGPU_PTE_TMZ;

	if (abo->flags & AMDGPU_GEM_CREATE_CP_MQD_GFX9) {
		uint64_t page_idx = 1;

		amdgpu_gart_bind(adev, gtt->offset, page_idx,
				 gtt->ttm.dma_address, flags);

		/* The memory type of the first page defaults to UC. Now
		 * modify the memory type to NC from the second page of
		 * the BO onward.
		 */
		flags &= ~AMDGPU_PTE_MTYPE_VG10_MASK;
		flags |= AMDGPU_PTE_MTYPE_VG10(AMDGPU_MTYPE_NC);

		amdgpu_gart_bind(adev, gtt->offset + (page_idx << PAGE_SHIFT),
				 ttm->num_pages - page_idx,
				 &(gtt->ttm.dma_address[page_idx]), flags);
	} else {
		amdgpu_gart_bind(adev, gtt->offset, ttm->num_pages,
				 gtt->ttm.dma_address, flags);
	}
}

/*
 * amdgpu_ttm_backend_bind - Bind GTT memory
 *
 * Called by ttm_tt_bind() on behalf of ttm_bo_handle_move_mem().
 * This handles binding GTT memory to the device address space.
 */
static int amdgpu_ttm_backend_bind(struct ttm_device *bdev,
				   struct ttm_tt *ttm,
				   struct ttm_resource *bo_mem)
{
	struct amdgpu_device *adev = amdgpu_ttm_adev(bdev);
	struct amdgpu_ttm_tt *gtt = ttm_to_amdgpu_ttm_tt(ttm);
	uint64_t flags;
	int r;

	if (!bo_mem)
		return -EINVAL;

	if (gtt->bound)
		return 0;

	if (gtt->userptr) {
		r = amdgpu_ttm_tt_pin_userptr(bdev, ttm);
		if (r) {
			DRM_ERROR("failed to pin userptr\n");
			return r;
		}
	} else if (ttm->page_flags & TTM_TT_FLAG_EXTERNAL) {
		if (!ttm->sg) {
			struct dma_buf_attachment *attach;
			struct sg_table *sgt;

			attach = gtt->gobj->import_attach;
			sgt = dma_buf_map_attachment(attach, DMA_BIDIRECTIONAL);
			if (IS_ERR(sgt))
				return PTR_ERR(sgt);

			ttm->sg = sgt;
		}

		drm_prime_sg_to_dma_addr_array(ttm->sg, gtt->ttm.dma_address,
					       ttm->num_pages);
	}

	if (!ttm->num_pages) {
		WARN(1, "nothing to bind %u pages for mreg %p back %p!\n",
		     ttm->num_pages, bo_mem, ttm);
	}

	if (bo_mem->mem_type != TTM_PL_TT ||
	    !amdgpu_gtt_mgr_has_gart_addr(bo_mem)) {
		gtt->offset = AMDGPU_BO_INVALID_OFFSET;
		return 0;
	}

	/* compute PTE flags relevant to this BO memory */
	flags = amdgpu_ttm_tt_pte_flags(adev, ttm, bo_mem);

	/* bind pages into GART page tables */
	gtt->offset = (u64)bo_mem->start << PAGE_SHIFT;
	amdgpu_gart_bind(adev, gtt->offset, ttm->num_pages,
			 gtt->ttm.dma_address, flags);
	gtt->bound = true;
	return 0;
}

/*
 * amdgpu_ttm_alloc_gart - Make sure buffer object is accessible either
 * through AGP or GART aperture.
 *
 * If bo is accessible through AGP aperture, then use AGP aperture
 * to access bo; otherwise allocate logical space in GART aperture
 * and map bo to GART aperture.
 */
int amdgpu_ttm_alloc_gart(struct ttm_buffer_object *bo)
{
	struct amdgpu_device *adev = amdgpu_ttm_adev(bo->bdev);
	struct ttm_operation_ctx ctx = { false, false };
	struct amdgpu_ttm_tt *gtt = ttm_to_amdgpu_ttm_tt(bo->ttm);
	struct ttm_placement placement;
	struct ttm_place placements;
	struct ttm_resource *tmp;
	uint64_t addr, flags;
	int r;

	if (bo->resource->start != AMDGPU_BO_INVALID_OFFSET)
		return 0;

	addr = amdgpu_gmc_agp_addr(bo);
	if (addr != AMDGPU_BO_INVALID_OFFSET) {
		bo->resource->start = addr >> PAGE_SHIFT;
		return 0;
	}

	/* allocate GART space */
	placement.num_placement = 1;
	placement.placement = &placements;
	placement.num_busy_placement = 1;
	placement.busy_placement = &placements;
	placements.fpfn = 0;
	placements.lpfn = adev->gmc.gart_size >> PAGE_SHIFT;
	placements.mem_type = TTM_PL_TT;
	placements.flags = bo->resource->placement;

	r = ttm_bo_mem_space(bo, &placement, &tmp, &ctx);
	if (unlikely(r))
		return r;

	/* compute PTE flags for this buffer object */
	flags = amdgpu_ttm_tt_pte_flags(adev, bo->ttm, tmp);

	/* Bind pages */
	gtt->offset = (u64)tmp->start << PAGE_SHIFT;
	amdgpu_ttm_gart_bind(adev, bo, flags);
	amdgpu_gart_invalidate_tlb(adev);
	ttm_resource_free(bo, &bo->resource);
	ttm_bo_assign_mem(bo, tmp);

	return 0;
}

/*
 * amdgpu_ttm_recover_gart - Rebind GTT pages
 *
 * Called by amdgpu_gtt_mgr_recover() from amdgpu_device_reset() to
 * rebind GTT pages during a GPU reset.
 */
void amdgpu_ttm_recover_gart(struct ttm_buffer_object *tbo)
{
	struct amdgpu_device *adev = amdgpu_ttm_adev(tbo->bdev);
	uint64_t flags;

	if (!tbo->ttm)
		return;

	flags = amdgpu_ttm_tt_pte_flags(adev, tbo->ttm, tbo->resource);
	amdgpu_ttm_gart_bind(adev, tbo, flags);
}

/*
 * amdgpu_ttm_backend_unbind - Unbind GTT mapped pages
 *
 * Called by ttm_tt_unbind() on behalf of ttm_bo_move_ttm() and
 * ttm_tt_destroy().
 */
static void amdgpu_ttm_backend_unbind(struct ttm_device *bdev,
				      struct ttm_tt *ttm)
{
	struct amdgpu_device *adev = amdgpu_ttm_adev(bdev);
	struct amdgpu_ttm_tt *gtt = ttm_to_amdgpu_ttm_tt(ttm);

	/* if the pages have userptr pinning then clear that first */
	if (gtt->userptr) {
		amdgpu_ttm_tt_unpin_userptr(bdev, ttm);
	} else if (ttm->sg && gtt->gobj->import_attach) {
		struct dma_buf_attachment *attach;

		attach = gtt->gobj->import_attach;
		dma_buf_unmap_attachment(attach, ttm->sg, DMA_BIDIRECTIONAL);
		ttm->sg = NULL;
	}

	if (!gtt->bound)
		return;

	if (gtt->offset == AMDGPU_BO_INVALID_OFFSET)
		return;

	/* unbind shouldn't be done for GDS/GWS/OA in ttm_bo_clean_mm */
	amdgpu_gart_unbind(adev, gtt->offset, ttm->num_pages);
	gtt->bound = false;
}

static void amdgpu_ttm_backend_destroy(struct ttm_device *bdev,
				       struct ttm_tt *ttm)
{
	struct amdgpu_ttm_tt *gtt = ttm_to_amdgpu_ttm_tt(ttm);

	if (gtt->usertask)
		put_task_struct(gtt->usertask);

	ttm_tt_fini(&gtt->ttm);
	kfree(gtt);
}

/**
 * amdgpu_ttm_tt_create - Create a ttm_tt object for a given BO
 *
 * @bo: The buffer object to create a GTT ttm_tt object around
 * @page_flags: Page flags to be added to the ttm_tt object
 *
 * Called by ttm_tt_create().
 */
static struct ttm_tt *amdgpu_ttm_tt_create(struct ttm_buffer_object *bo,
					   uint32_t page_flags)
{
	struct amdgpu_bo *abo = ttm_to_amdgpu_bo(bo);
	struct amdgpu_ttm_tt *gtt;
	enum ttm_caching caching;

	gtt = kzalloc(sizeof(struct amdgpu_ttm_tt), GFP_KERNEL);
	if (gtt == NULL) {
		return NULL;
	}
	gtt->gobj = &bo->base;

	if (abo->flags & AMDGPU_GEM_CREATE_CPU_GTT_USWC)
		caching = ttm_write_combined;
	else
		caching = ttm_cached;

	/* allocate space for the uninitialized page entries */
	if (ttm_sg_tt_init(&gtt->ttm, bo, page_flags, caching)) {
		kfree(gtt);
		return NULL;
	}
	return &gtt->ttm;
}

/*
 * amdgpu_ttm_tt_populate - Map GTT pages visible to the device
 *
 * Map the pages of a ttm_tt object to an address space visible
 * to the underlying device.
 */
static int amdgpu_ttm_tt_populate(struct ttm_device *bdev,
				  struct ttm_tt *ttm,
				  struct ttm_operation_ctx *ctx)
{
	struct amdgpu_device *adev = amdgpu_ttm_adev(bdev);
	struct amdgpu_ttm_tt *gtt = ttm_to_amdgpu_ttm_tt(ttm);
	pgoff_t i;
	int ret;

	/* user pages are bound by amdgpu_ttm_tt_pin_userptr() */
	if (gtt->userptr) {
		ttm->sg = kzalloc(sizeof(struct sg_table), GFP_KERNEL);
		if (!ttm->sg)
			return -ENOMEM;
		return 0;
	}

	if (ttm->page_flags & TTM_TT_FLAG_EXTERNAL)
		return 0;

	ret = ttm_pool_alloc(&adev->mman.bdev.pool, ttm, ctx);
	if (ret)
		return ret;

	for (i = 0; i < ttm->num_pages; ++i)
		ttm->pages[i]->mapping = bdev->dev_mapping;

	return 0;
}

/*
 * amdgpu_ttm_tt_unpopulate - unmap GTT pages and unpopulate page arrays
 *
 * Unmaps pages of a ttm_tt object from the device address space and
 * unpopulates the page array backing it.
 */
static void amdgpu_ttm_tt_unpopulate(struct ttm_device *bdev,
				     struct ttm_tt *ttm)
{
	struct amdgpu_ttm_tt *gtt = ttm_to_amdgpu_ttm_tt(ttm);
	struct amdgpu_device *adev;
	pgoff_t i;

	amdgpu_ttm_backend_unbind(bdev, ttm);

	if (gtt->userptr) {
		amdgpu_ttm_tt_set_user_pages(ttm, NULL);
		kfree(ttm->sg);
		ttm->sg = NULL;
		return;
	}

	if (ttm->page_flags & TTM_TT_FLAG_EXTERNAL)
		return;

	for (i = 0; i < ttm->num_pages; ++i)
		ttm->pages[i]->mapping = NULL;

	adev = amdgpu_ttm_adev(bdev);
	return ttm_pool_free(&adev->mman.bdev.pool, ttm);
}

/**
 * amdgpu_ttm_tt_get_userptr - Return the userptr GTT ttm_tt for the current
 * task
 *
 * @tbo: The ttm_buffer_object that contains the userptr
 * @user_addr:  The returned value
 */
int amdgpu_ttm_tt_get_userptr(const struct ttm_buffer_object *tbo,
			      uint64_t *user_addr)
{
	struct amdgpu_ttm_tt *gtt;

	if (!tbo->ttm)
		return -EINVAL;

	gtt = (void *)tbo->ttm;
	*user_addr = gtt->userptr;
	return 0;
}

/**
 * amdgpu_ttm_tt_set_userptr - Initialize userptr GTT ttm_tt for the current
 * task
 *
 * @bo: The ttm_buffer_object to bind this userptr to
 * @addr:  The address in the current tasks VM space to use
 * @flags: Requirements of userptr object.
 *
 * Called by amdgpu_gem_userptr_ioctl() to bind userptr pages
 * to current task
 */
int amdgpu_ttm_tt_set_userptr(struct ttm_buffer_object *bo,
			      uint64_t addr, uint32_t flags)
{
	struct amdgpu_ttm_tt *gtt;

	if (!bo->ttm) {
		/* TODO: We want a separate TTM object type for userptrs */
		bo->ttm = amdgpu_ttm_tt_create(bo, 0);
		if (bo->ttm == NULL)
			return -ENOMEM;
	}

	/* Set TTM_TT_FLAG_EXTERNAL before populate but after create. */
	bo->ttm->page_flags |= TTM_TT_FLAG_EXTERNAL;

	gtt = ttm_to_amdgpu_ttm_tt(bo->ttm);
	gtt->userptr = addr;
	gtt->userflags = flags;

	if (gtt->usertask)
		put_task_struct(gtt->usertask);
	gtt->usertask = current->group_leader;
	get_task_struct(gtt->usertask);

	return 0;
}

/*
 * amdgpu_ttm_tt_get_usermm - Return memory manager for ttm_tt object
 */
struct mm_struct *amdgpu_ttm_tt_get_usermm(struct ttm_tt *ttm)
{
	struct amdgpu_ttm_tt *gtt = ttm_to_amdgpu_ttm_tt(ttm);

	if (gtt == NULL)
		return NULL;

	if (gtt->usertask == NULL)
		return NULL;

	return gtt->usertask->mm;
}

/*
 * amdgpu_ttm_tt_affect_userptr - Determine if a ttm_tt object lays inside an
 * address range for the current task.
 *
 */
bool amdgpu_ttm_tt_affect_userptr(struct ttm_tt *ttm, unsigned long start,
				  unsigned long end, unsigned long *userptr)
{
	struct amdgpu_ttm_tt *gtt = ttm_to_amdgpu_ttm_tt(ttm);
	unsigned long size;

	if (gtt == NULL || !gtt->userptr)
		return false;

	/* Return false if no part of the ttm_tt object lies within
	 * the range
	 */
	size = (unsigned long)gtt->ttm.num_pages * PAGE_SIZE;
	if (gtt->userptr > end || gtt->userptr + size <= start)
		return false;

	if (userptr)
		*userptr = gtt->userptr;
	return true;
}

/*
 * amdgpu_ttm_tt_is_userptr - Have the pages backing by userptr?
 */
bool amdgpu_ttm_tt_is_userptr(struct ttm_tt *ttm)
{
	struct amdgpu_ttm_tt *gtt = ttm_to_amdgpu_ttm_tt(ttm);

	if (gtt == NULL || !gtt->userptr)
		return false;

	return true;
}

/*
 * amdgpu_ttm_tt_is_readonly - Is the ttm_tt object read only?
 */
bool amdgpu_ttm_tt_is_readonly(struct ttm_tt *ttm)
{
	struct amdgpu_ttm_tt *gtt = ttm_to_amdgpu_ttm_tt(ttm);

	if (gtt == NULL)
		return false;

	return !!(gtt->userflags & AMDGPU_GEM_USERPTR_READONLY);
}

/**
 * amdgpu_ttm_tt_pde_flags - Compute PDE flags for ttm_tt object
 *
 * @ttm: The ttm_tt object to compute the flags for
 * @mem: The memory registry backing this ttm_tt object
 *
 * Figure out the flags to use for a VM PDE (Page Directory Entry).
 */
uint64_t amdgpu_ttm_tt_pde_flags(struct ttm_tt *ttm, struct ttm_resource *mem)
{
	uint64_t flags = 0;

	if (mem && mem->mem_type != TTM_PL_SYSTEM)
		flags |= AMDGPU_PTE_VALID;

	if (mem && (mem->mem_type == TTM_PL_TT ||
		    mem->mem_type == AMDGPU_PL_PREEMPT)) {
		flags |= AMDGPU_PTE_SYSTEM;

		if (ttm->caching == ttm_cached)
			flags |= AMDGPU_PTE_SNOOPED;
	}

	if (mem && mem->mem_type == TTM_PL_VRAM &&
			mem->bus.caching == ttm_cached)
		flags |= AMDGPU_PTE_SNOOPED;

	return flags;
}

/**
 * amdgpu_ttm_tt_pte_flags - Compute PTE flags for ttm_tt object
 *
 * @adev: amdgpu_device pointer
 * @ttm: The ttm_tt object to compute the flags for
 * @mem: The memory registry backing this ttm_tt object
 *
 * Figure out the flags to use for a VM PTE (Page Table Entry).
 */
uint64_t amdgpu_ttm_tt_pte_flags(struct amdgpu_device *adev, struct ttm_tt *ttm,
				 struct ttm_resource *mem)
{
	uint64_t flags = amdgpu_ttm_tt_pde_flags(ttm, mem);

	flags |= adev->gart.gart_pte_flags;
	flags |= AMDGPU_PTE_READABLE;

	if (!amdgpu_ttm_tt_is_readonly(ttm))
		flags |= AMDGPU_PTE_WRITEABLE;

	return flags;
}

/*
 * amdgpu_ttm_bo_eviction_valuable - Check to see if we can evict a buffer
 * object.
 *
 * Return true if eviction is sensible. Called by ttm_mem_evict_first() on
 * behalf of ttm_bo_mem_force_space() which tries to evict buffer objects until
 * it can find space for a new object and by ttm_bo_force_list_clean() which is
 * used to clean out a memory space.
 */
static bool amdgpu_ttm_bo_eviction_valuable(struct ttm_buffer_object *bo,
					    const struct ttm_place *place)
{
	struct dma_resv_iter resv_cursor;
	struct dma_fence *f;

	if (!amdgpu_bo_is_amdgpu_bo(bo))
		return ttm_bo_eviction_valuable(bo, place);

	/* Swapout? */
	if (bo->resource->mem_type == TTM_PL_SYSTEM)
		return true;

	if (bo->type == ttm_bo_type_kernel &&
	    !amdgpu_vm_evictable(ttm_to_amdgpu_bo(bo)))
		return false;

	/* If bo is a KFD BO, check if the bo belongs to the current process.
	 * If true, then return false as any KFD process needs all its BOs to
	 * be resident to run successfully
	 */
	dma_resv_for_each_fence(&resv_cursor, bo->base.resv,
				DMA_RESV_USAGE_BOOKKEEP, f) {
		if (amdkfd_fence_check_mm(f, current->mm))
			return false;
	}

	/* Preemptible BOs don't own system resources managed by the
	 * driver (pages, VRAM, GART space). They point to resources
	 * owned by someone else (e.g. pageable memory in user mode
	 * or a DMABuf). They are used in a preemptible context so we
	 * can guarantee no deadlocks and good QoS in case of MMU
	 * notifiers or DMABuf move notifiers from the resource owner.
	 */
	if (bo->resource->mem_type == AMDGPU_PL_PREEMPT)
		return false;

	if (bo->resource->mem_type == TTM_PL_TT &&
	    amdgpu_bo_encrypted(ttm_to_amdgpu_bo(bo)))
		return false;

	return ttm_bo_eviction_valuable(bo, place);
}

static void amdgpu_ttm_vram_mm_access(struct amdgpu_device *adev, loff_t pos,
				      void *buf, size_t size, bool write)
{
	while (size) {
		uint64_t aligned_pos = ALIGN_DOWN(pos, 4);
		uint64_t bytes = 4 - (pos & 0x3);
		uint32_t shift = (pos & 0x3) * 8;
		uint32_t mask = 0xffffffff << shift;
		uint32_t value = 0;

		if (size < bytes) {
			mask &= 0xffffffff >> (bytes - size) * 8;
			bytes = size;
		}

		if (mask != 0xffffffff) {
			amdgpu_device_mm_access(adev, aligned_pos, &value, 4, false);
			if (write) {
				value &= ~mask;
				value |= (*(uint32_t *)buf << shift) & mask;
				amdgpu_device_mm_access(adev, aligned_pos, &value, 4, true);
			} else {
				value = (value & mask) >> shift;
				memcpy(buf, &value, bytes);
			}
		} else {
			amdgpu_device_mm_access(adev, aligned_pos, buf, 4, write);
		}

		pos += bytes;
		buf += bytes;
		size -= bytes;
	}
}

static int amdgpu_ttm_access_memory_sdma(struct ttm_buffer_object *bo,
					unsigned long offset, void *buf, int len, int write)
{
	struct amdgpu_bo *abo = ttm_to_amdgpu_bo(bo);
	struct amdgpu_device *adev = amdgpu_ttm_adev(abo->tbo.bdev);
	struct amdgpu_res_cursor src_mm;
	struct amdgpu_job *job;
	struct dma_fence *fence;
	uint64_t src_addr, dst_addr;
	unsigned int num_dw;
	int r, idx;

	if (len != PAGE_SIZE)
		return -EINVAL;

	if (!adev->mman.sdma_access_ptr)
		return -EACCES;

	if (!drm_dev_enter(adev_to_drm(adev), &idx))
		return -ENODEV;

	if (write)
		memcpy(adev->mman.sdma_access_ptr, buf, len);

	num_dw = ALIGN(adev->mman.buffer_funcs->copy_num_dw, 8);
	r = amdgpu_job_alloc_with_ib(adev, num_dw * 4, AMDGPU_IB_POOL_DELAYED, &job);
	if (r)
		goto out;

	amdgpu_res_first(abo->tbo.resource, offset, len, &src_mm);
	src_addr = amdgpu_ttm_domain_start(adev, bo->resource->mem_type) + src_mm.start;
	dst_addr = amdgpu_bo_gpu_offset(adev->mman.sdma_access_bo);
	if (write)
		swap(src_addr, dst_addr);

	amdgpu_emit_copy_buffer(adev, &job->ibs[0], src_addr, dst_addr, PAGE_SIZE, false);

	amdgpu_ring_pad_ib(adev->mman.buffer_funcs_ring, &job->ibs[0]);
	WARN_ON(job->ibs[0].length_dw > num_dw);

	r = amdgpu_job_submit(job, &adev->mman.entity, AMDGPU_FENCE_OWNER_UNDEFINED, &fence);
	if (r) {
		amdgpu_job_free(job);
		goto out;
	}

	if (!dma_fence_wait_timeout(fence, false, adev->sdma_timeout))
		r = -ETIMEDOUT;
	dma_fence_put(fence);

	if (!(r || write))
		memcpy(buf, adev->mman.sdma_access_ptr, len);
out:
	drm_dev_exit(idx);
	return r;
}

/**
 * amdgpu_ttm_access_memory - Read or Write memory that backs a buffer object.
 *
 * @bo:  The buffer object to read/write
 * @offset:  Offset into buffer object
 * @buf:  Secondary buffer to write/read from
 * @len: Length in bytes of access
 * @write:  true if writing
 *
 * This is used to access VRAM that backs a buffer object via MMIO
 * access for debugging purposes.
 */
static int amdgpu_ttm_access_memory(struct ttm_buffer_object *bo,
				    unsigned long offset, void *buf, int len,
				    int write)
{
	struct amdgpu_bo *abo = ttm_to_amdgpu_bo(bo);
	struct amdgpu_device *adev = amdgpu_ttm_adev(abo->tbo.bdev);
	struct amdgpu_res_cursor cursor;
	int ret = 0;

	if (bo->resource->mem_type != TTM_PL_VRAM)
		return -EIO;

	if (amdgpu_device_has_timeouts_enabled(adev) &&
			!amdgpu_ttm_access_memory_sdma(bo, offset, buf, len, write))
		return len;

	amdgpu_res_first(bo->resource, offset, len, &cursor);
	while (cursor.remaining) {
		size_t count, size = cursor.size;
		loff_t pos = cursor.start;

		count = amdgpu_device_aper_access(adev, pos, buf, size, write);
		size -= count;
		if (size) {
			/* using MM to access rest vram and handle un-aligned address */
			pos += count;
			buf += count;
			amdgpu_ttm_vram_mm_access(adev, pos, buf, size, write);
		}

		ret += cursor.size;
		buf += cursor.size;
		amdgpu_res_next(&cursor, cursor.size);
	}

	return ret;
}

static void
amdgpu_bo_delete_mem_notify(struct ttm_buffer_object *bo)
{
	amdgpu_bo_move_notify(bo, false, NULL);
}

static struct ttm_device_funcs amdgpu_bo_driver = {
	.ttm_tt_create = &amdgpu_ttm_tt_create,
	.ttm_tt_populate = &amdgpu_ttm_tt_populate,
	.ttm_tt_unpopulate = &amdgpu_ttm_tt_unpopulate,
	.ttm_tt_destroy = &amdgpu_ttm_backend_destroy,
	.eviction_valuable = amdgpu_ttm_bo_eviction_valuable,
	.evict_flags = &amdgpu_evict_flags,
	.move = &amdgpu_bo_move,
	.delete_mem_notify = &amdgpu_bo_delete_mem_notify,
	.release_notify = &amdgpu_bo_release_notify,
	.io_mem_reserve = &amdgpu_ttm_io_mem_reserve,
	.io_mem_pfn = amdgpu_ttm_io_mem_pfn,
	.access_memory = &amdgpu_ttm_access_memory,
};

/*
 * Firmware Reservation functions
 */
/**
 * amdgpu_ttm_fw_reserve_vram_fini - free fw reserved vram
 *
 * @adev: amdgpu_device pointer
 *
 * free fw reserved vram if it has been reserved.
 */
static void amdgpu_ttm_fw_reserve_vram_fini(struct amdgpu_device *adev)
{
	amdgpu_bo_free_kernel(&adev->mman.fw_vram_usage_reserved_bo,
		NULL, &adev->mman.fw_vram_usage_va);
}

/**
 * amdgpu_ttm_fw_reserve_vram_init - create bo vram reservation from fw
 *
 * @adev: amdgpu_device pointer
 *
 * create bo vram reservation from fw.
 */
static int amdgpu_ttm_fw_reserve_vram_init(struct amdgpu_device *adev)
{
	uint64_t vram_size = adev->gmc.visible_vram_size;

	adev->mman.fw_vram_usage_va = NULL;
	adev->mman.fw_vram_usage_reserved_bo = NULL;

	if (adev->mman.fw_vram_usage_size == 0 ||
	    adev->mman.fw_vram_usage_size > vram_size)
		return 0;

	return amdgpu_bo_create_kernel_at(adev,
					  adev->mman.fw_vram_usage_start_offset,
					  adev->mman.fw_vram_usage_size,
					  AMDGPU_GEM_DOMAIN_VRAM,
					  &adev->mman.fw_vram_usage_reserved_bo,
					  &adev->mman.fw_vram_usage_va);
}

/*
 * Memoy training reservation functions
 */

/**
 * amdgpu_ttm_training_reserve_vram_fini - free memory training reserved vram
 *
 * @adev: amdgpu_device pointer
 *
 * free memory training reserved vram if it has been reserved.
 */
static int amdgpu_ttm_training_reserve_vram_fini(struct amdgpu_device *adev)
{
	struct psp_memory_training_context *ctx = &adev->psp.mem_train_ctx;

	ctx->init = PSP_MEM_TRAIN_NOT_SUPPORT;
	amdgpu_bo_free_kernel(&ctx->c2p_bo, NULL, NULL);
	ctx->c2p_bo = NULL;

	return 0;
}

static void amdgpu_ttm_training_data_block_init(struct amdgpu_device *adev)
{
	struct psp_memory_training_context *ctx = &adev->psp.mem_train_ctx;

	memset(ctx, 0, sizeof(*ctx));

	ctx->c2p_train_data_offset =
		ALIGN((adev->gmc.mc_vram_size - adev->mman.discovery_tmr_size - SZ_1M), SZ_1M);
	ctx->p2c_train_data_offset =
		(adev->gmc.mc_vram_size - GDDR6_MEM_TRAINING_OFFSET);
	ctx->train_data_size =
		GDDR6_MEM_TRAINING_DATA_SIZE_IN_BYTES;

	DRM_DEBUG("train_data_size:%llx,p2c_train_data_offset:%llx,c2p_train_data_offset:%llx.\n",
			ctx->train_data_size,
			ctx->p2c_train_data_offset,
			ctx->c2p_train_data_offset);
}

/*
 * reserve TMR memory at the top of VRAM which holds
 * IP Discovery data and is protected by PSP.
 */
static int amdgpu_ttm_reserve_tmr(struct amdgpu_device *adev)
{
	int ret;
	struct psp_memory_training_context *ctx = &adev->psp.mem_train_ctx;
	bool mem_train_support = false;

	if (!amdgpu_sriov_vf(adev)) {
		if (amdgpu_atomfirmware_mem_training_supported(adev))
			mem_train_support = true;
		else
			DRM_DEBUG("memory training does not support!\n");
	}

	/*
	 * Query reserved tmr size through atom firmwareinfo for Sienna_Cichlid and onwards for all
	 * the use cases (IP discovery/G6 memory training/profiling/diagnostic data.etc)
	 *
	 * Otherwise, fallback to legacy approach to check and reserve tmr block for ip
	 * discovery data and G6 memory training data respectively
	 */
	adev->mman.discovery_tmr_size =
		amdgpu_atomfirmware_get_fw_reserved_fb_size(adev);
	if (!adev->mman.discovery_tmr_size)
		adev->mman.discovery_tmr_size = DISCOVERY_TMR_OFFSET;

	if (mem_train_support) {
		/* reserve vram for mem train according to TMR location */
		amdgpu_ttm_training_data_block_init(adev);
		ret = amdgpu_bo_create_kernel_at(adev,
					 ctx->c2p_train_data_offset,
					 ctx->train_data_size,
					 AMDGPU_GEM_DOMAIN_VRAM,
					 &ctx->c2p_bo,
					 NULL);
		if (ret) {
			DRM_ERROR("alloc c2p_bo failed(%d)!\n", ret);
			amdgpu_ttm_training_reserve_vram_fini(adev);
			return ret;
		}
		ctx->init = PSP_MEM_TRAIN_RESERVE_SUCCESS;
	}

	ret = amdgpu_bo_create_kernel_at(adev,
				adev->gmc.real_vram_size - adev->mman.discovery_tmr_size,
				adev->mman.discovery_tmr_size,
				AMDGPU_GEM_DOMAIN_VRAM,
				&adev->mman.discovery_memory,
				NULL);
	if (ret) {
		DRM_ERROR("alloc tmr failed(%d)!\n", ret);
		amdgpu_bo_free_kernel(&adev->mman.discovery_memory, NULL, NULL);
		return ret;
	}

	return 0;
}

/*
 * amdgpu_ttm_init - Init the memory management (ttm) as well as various
 * gtt/vram related fields.
 *
 * This initializes all of the memory space pools that the TTM layer
 * will need such as the GTT space (system memory mapped to the device),
 * VRAM (on-board memory), and on-chip memories (GDS, GWS, OA) which
 * can be mapped per VMID.
 */
int amdgpu_ttm_init(struct amdgpu_device *adev)
{
	uint64_t gtt_size;
	int r;
	u64 vis_vram_limit;

	mutex_init(&adev->mman.gtt_window_lock);

	/* No others user of address space so set it to 0 */
	r = ttm_device_init(&adev->mman.bdev, &amdgpu_bo_driver, adev->dev,
			       adev_to_drm(adev)->anon_inode->i_mapping,
			       adev_to_drm(adev)->vma_offset_manager,
			       adev->need_swiotlb,
			       dma_addressing_limited(adev->dev));
	if (r) {
		DRM_ERROR("failed initializing buffer object driver(%d).\n", r);
		return r;
	}
	adev->mman.initialized = true;

	/* Initialize VRAM pool with all of VRAM divided into pages */
	r = amdgpu_vram_mgr_init(adev);
	if (r) {
		DRM_ERROR("Failed initializing VRAM heap.\n");
		return r;
	}

	/* Reduce size of CPU-visible VRAM if requested */
	vis_vram_limit = (u64)amdgpu_vis_vram_limit * 1024 * 1024;
	if (amdgpu_vis_vram_limit > 0 &&
	    vis_vram_limit <= adev->gmc.visible_vram_size)
		adev->gmc.visible_vram_size = vis_vram_limit;

	/* Change the size here instead of the init above so only lpfn is affected */
	amdgpu_ttm_set_buffer_funcs_status(adev, false);
#ifdef CONFIG_64BIT
#ifdef CONFIG_X86
	if (adev->gmc.xgmi.connected_to_cpu)
		adev->mman.aper_base_kaddr = ioremap_cache(adev->gmc.aper_base,
				adev->gmc.visible_vram_size);

	else
#endif
		adev->mman.aper_base_kaddr = ioremap_wc(adev->gmc.aper_base,
				adev->gmc.visible_vram_size);
#endif

	/*
	 *The reserved vram for firmware must be pinned to the specified
	 *place on the VRAM, so reserve it early.
	 */
	r = amdgpu_ttm_fw_reserve_vram_init(adev);
	if (r) {
		return r;
	}

	/*
	 * only NAVI10 and onwards ASIC support for IP discovery.
	 * If IP discovery enabled, a block of memory should be
	 * reserved for IP discovey.
	 */
	if (adev->mman.discovery_bin) {
		r = amdgpu_ttm_reserve_tmr(adev);
		if (r)
			return r;
	}

	/* allocate memory as required for VGA
	 * This is used for VGA emulation and pre-OS scanout buffers to
	 * avoid display artifacts while transitioning between pre-OS
	 * and driver.  */
	r = amdgpu_bo_create_kernel_at(adev, 0, adev->mman.stolen_vga_size,
				       AMDGPU_GEM_DOMAIN_VRAM,
				       &adev->mman.stolen_vga_memory,
				       NULL);
	if (r)
		return r;
	r = amdgpu_bo_create_kernel_at(adev, adev->mman.stolen_vga_size,
				       adev->mman.stolen_extended_size,
				       AMDGPU_GEM_DOMAIN_VRAM,
				       &adev->mman.stolen_extended_memory,
				       NULL);
	if (r)
		return r;
	r = amdgpu_bo_create_kernel_at(adev, adev->mman.stolen_reserved_offset,
				       adev->mman.stolen_reserved_size,
				       AMDGPU_GEM_DOMAIN_VRAM,
				       &adev->mman.stolen_reserved_memory,
				       NULL);
	if (r)
		return r;

	DRM_INFO("amdgpu: %uM of VRAM memory ready\n",
		 (unsigned) (adev->gmc.real_vram_size / (1024 * 1024)));

	/* Compute GTT size, either based on 1/2 the size of RAM size
	 * or whatever the user passed on module init */
	if (amdgpu_gtt_size == -1) {
		struct sysinfo si;

		si_meminfo(&si);
		/* Certain GL unit tests for large textures can cause problems
		 * with the OOM killer since there is no way to link this memory
		 * to a process.  This was originally mitigated (but not necessarily
		 * eliminated) by limiting the GTT size.  The problem is this limit
		 * is often too low for many modern games so just make the limit 1/2
		 * of system memory which aligns with TTM. The OOM accounting needs
		 * to be addressed, but we shouldn't prevent common 3D applications
		 * from being usable just to potentially mitigate that corner case.
		 */
		gtt_size = max((AMDGPU_DEFAULT_GTT_SIZE_MB << 20),
			       (u64)si.totalram * si.mem_unit / 2);
	} else {
		gtt_size = (uint64_t)amdgpu_gtt_size << 20;
	}

	/* Initialize GTT memory pool */
	r = amdgpu_gtt_mgr_init(adev, gtt_size);
	if (r) {
		DRM_ERROR("Failed initializing GTT heap.\n");
		return r;
	}
	DRM_INFO("amdgpu: %uM of GTT memory ready.\n",
		 (unsigned)(gtt_size / (1024 * 1024)));

	/* Initialize preemptible memory pool */
	r = amdgpu_preempt_mgr_init(adev);
	if (r) {
		DRM_ERROR("Failed initializing PREEMPT heap.\n");
		return r;
	}

	/* Initialize various on-chip memory pools */
	r = amdgpu_ttm_init_on_chip(adev, AMDGPU_PL_GDS, adev->gds.gds_size);
	if (r) {
		DRM_ERROR("Failed initializing GDS heap.\n");
		return r;
	}

	r = amdgpu_ttm_init_on_chip(adev, AMDGPU_PL_GWS, adev->gds.gws_size);
	if (r) {
		DRM_ERROR("Failed initializing gws heap.\n");
		return r;
	}

	r = amdgpu_ttm_init_on_chip(adev, AMDGPU_PL_OA, adev->gds.oa_size);
	if (r) {
		DRM_ERROR("Failed initializing oa heap.\n");
		return r;
	}

	if (amdgpu_bo_create_kernel(adev, PAGE_SIZE, PAGE_SIZE,
				AMDGPU_GEM_DOMAIN_GTT,
				&adev->mman.sdma_access_bo, NULL,
				&adev->mman.sdma_access_ptr))
		DRM_WARN("Debug VRAM access will use slowpath MM access\n");

	return 0;
}

/*
 * amdgpu_ttm_fini - De-initialize the TTM memory pools
 */
void amdgpu_ttm_fini(struct amdgpu_device *adev)
{
	int idx;
	if (!adev->mman.initialized)
		return;

	amdgpu_ttm_training_reserve_vram_fini(adev);
	/* return the stolen vga memory back to VRAM */
	amdgpu_bo_free_kernel(&adev->mman.stolen_vga_memory, NULL, NULL);
	amdgpu_bo_free_kernel(&adev->mman.stolen_extended_memory, NULL, NULL);
	/* return the IP Discovery TMR memory back to VRAM */
	amdgpu_bo_free_kernel(&adev->mman.discovery_memory, NULL, NULL);
	if (adev->mman.stolen_reserved_size)
		amdgpu_bo_free_kernel(&adev->mman.stolen_reserved_memory,
				      NULL, NULL);
	amdgpu_bo_free_kernel(&adev->mman.sdma_access_bo, NULL,
					&adev->mman.sdma_access_ptr);
	amdgpu_ttm_fw_reserve_vram_fini(adev);

	if (drm_dev_enter(adev_to_drm(adev), &idx)) {

		if (adev->mman.aper_base_kaddr)
			iounmap(adev->mman.aper_base_kaddr);
		adev->mman.aper_base_kaddr = NULL;

		drm_dev_exit(idx);
	}

	amdgpu_vram_mgr_fini(adev);
	amdgpu_gtt_mgr_fini(adev);
	amdgpu_preempt_mgr_fini(adev);
	ttm_range_man_fini(&adev->mman.bdev, AMDGPU_PL_GDS);
	ttm_range_man_fini(&adev->mman.bdev, AMDGPU_PL_GWS);
	ttm_range_man_fini(&adev->mman.bdev, AMDGPU_PL_OA);
	ttm_device_fini(&adev->mman.bdev);
	adev->mman.initialized = false;
	DRM_INFO("amdgpu: ttm finalized\n");
}

/**
 * amdgpu_ttm_set_buffer_funcs_status - enable/disable use of buffer functions
 *
 * @adev: amdgpu_device pointer
 * @enable: true when we can use buffer functions.
 *
 * Enable/disable use of buffer functions during suspend/resume. This should
 * only be called at bootup or when userspace isn't running.
 */
void amdgpu_ttm_set_buffer_funcs_status(struct amdgpu_device *adev, bool enable)
{
	struct ttm_resource_manager *man = ttm_manager_type(&adev->mman.bdev, TTM_PL_VRAM);
	uint64_t size;
	int r;

	if (!adev->mman.initialized || amdgpu_in_reset(adev) ||
	    adev->mman.buffer_funcs_enabled == enable)
		return;

	if (enable) {
		struct amdgpu_ring *ring;
		struct drm_gpu_scheduler *sched;

		ring = adev->mman.buffer_funcs_ring;
		sched = &ring->sched;
		r = drm_sched_entity_init(&adev->mman.entity,
					  DRM_SCHED_PRIORITY_KERNEL, &sched,
					  1, NULL);
		if (r) {
			DRM_ERROR("Failed setting up TTM BO move entity (%d)\n",
				  r);
			return;
		}
	} else {
		drm_sched_entity_destroy(&adev->mman.entity);
		dma_fence_put(man->move);
		man->move = NULL;
	}

	/* this just adjusts TTM size idea, which sets lpfn to the correct value */
	if (enable)
		size = adev->gmc.real_vram_size;
	else
		size = adev->gmc.visible_vram_size;
	man->size = size;
	adev->mman.buffer_funcs_enabled = enable;
}

static int amdgpu_ttm_prepare_job(struct amdgpu_device *adev,
				  bool direct_submit,
				  unsigned int num_dw,
				  struct dma_resv *resv,
				  bool vm_needs_flush,
				  struct amdgpu_job **job)
{
	enum amdgpu_ib_pool_type pool = direct_submit ?
		AMDGPU_IB_POOL_DIRECT :
		AMDGPU_IB_POOL_DELAYED;
	int r;

	r = amdgpu_job_alloc_with_ib(adev, num_dw * 4, pool, job);
	if (r)
		return r;

	if (vm_needs_flush) {
		(*job)->vm_pd_addr = amdgpu_gmc_pd_addr(adev->gmc.pdb0_bo ?
							adev->gmc.pdb0_bo :
							adev->gart.bo);
		(*job)->vm_needs_flush = true;
	}
	if (resv) {
		r = amdgpu_sync_resv(adev, &(*job)->sync, resv,
				     AMDGPU_SYNC_ALWAYS,
				     AMDGPU_FENCE_OWNER_UNDEFINED);
		if (r) {
			DRM_ERROR("sync failed (%d).\n", r);
			amdgpu_job_free(*job);
			return r;
		}
	}
	return 0;
}

int amdgpu_copy_buffer(struct amdgpu_ring *ring, uint64_t src_offset,
		       uint64_t dst_offset, uint32_t byte_count,
		       struct dma_resv *resv,
		       struct dma_fence **fence, bool direct_submit,
		       bool vm_needs_flush, bool tmz)
{
	struct amdgpu_device *adev = ring->adev;
	unsigned num_loops, num_dw;
	struct amdgpu_job *job;
	uint32_t max_bytes;
	unsigned i;
	int r;

	if (!direct_submit && !ring->sched.ready) {
		DRM_ERROR("Trying to move memory with ring turned off.\n");
		return -EINVAL;
	}

	max_bytes = adev->mman.buffer_funcs->copy_max_bytes;
	num_loops = DIV_ROUND_UP(byte_count, max_bytes);
	num_dw = ALIGN(num_loops * adev->mman.buffer_funcs->copy_num_dw, 8);
	r = amdgpu_ttm_prepare_job(adev, direct_submit, num_dw,
				   resv, vm_needs_flush, &job);
	if (r)
		return r;

	for (i = 0; i < num_loops; i++) {
		uint32_t cur_size_in_bytes = min(byte_count, max_bytes);

		amdgpu_emit_copy_buffer(adev, &job->ibs[0], src_offset,
					dst_offset, cur_size_in_bytes, tmz);

		src_offset += cur_size_in_bytes;
		dst_offset += cur_size_in_bytes;
		byte_count -= cur_size_in_bytes;
	}

	amdgpu_ring_pad_ib(ring, &job->ibs[0]);
	WARN_ON(job->ibs[0].length_dw > num_dw);
	if (direct_submit)
		r = amdgpu_job_submit_direct(job, ring, fence);
	else
		r = amdgpu_job_submit(job, &adev->mman.entity,
				      AMDGPU_FENCE_OWNER_UNDEFINED, fence);
	if (r)
		goto error_free;

	return r;

error_free:
	amdgpu_job_free(job);
	DRM_ERROR("Error scheduling IBs (%d)\n", r);
	return r;
}

static int amdgpu_ttm_fill_mem(struct amdgpu_ring *ring, uint32_t src_data,
			       uint64_t dst_addr, uint32_t byte_count,
			       struct dma_resv *resv,
			       struct dma_fence **fence,
			       bool vm_needs_flush)
{
	struct amdgpu_device *adev = ring->adev;
	unsigned int num_loops, num_dw;
	struct amdgpu_job *job;
	uint32_t max_bytes;
	unsigned int i;
	int r;

	max_bytes = adev->mman.buffer_funcs->fill_max_bytes;
	num_loops = DIV_ROUND_UP_ULL(byte_count, max_bytes);
	num_dw = ALIGN(num_loops * adev->mman.buffer_funcs->fill_num_dw, 8);
	r = amdgpu_ttm_prepare_job(adev, false, num_dw, resv, vm_needs_flush,
				   &job);
	if (r)
		return r;

	for (i = 0; i < num_loops; i++) {
		uint32_t cur_size = min(byte_count, max_bytes);

		amdgpu_emit_fill_buffer(adev, &job->ibs[0], src_data, dst_addr,
					cur_size);

		dst_addr += cur_size;
		byte_count -= cur_size;
	}

	amdgpu_ring_pad_ib(ring, &job->ibs[0]);
	WARN_ON(job->ibs[0].length_dw > num_dw);
	r = amdgpu_job_submit(job, &adev->mman.entity,
			      AMDGPU_FENCE_OWNER_UNDEFINED, fence);
	if (r)
		goto error_free;

	return 0;

error_free:
	amdgpu_job_free(job);
	return r;
}

int amdgpu_fill_buffer(struct amdgpu_bo *bo,
			uint32_t src_data,
			struct dma_resv *resv,
			struct dma_fence **f)
{
	struct amdgpu_device *adev = amdgpu_ttm_adev(bo->tbo.bdev);
	struct amdgpu_ring *ring = adev->mman.buffer_funcs_ring;
	struct dma_fence *fence = NULL;
	struct amdgpu_res_cursor dst;
	int r;

	if (!adev->mman.buffer_funcs_enabled) {
		DRM_ERROR("Trying to clear memory with ring turned off.\n");
		return -EINVAL;
	}

	amdgpu_res_first(bo->tbo.resource, 0, amdgpu_bo_size(bo), &dst);

	mutex_lock(&adev->mman.gtt_window_lock);
	while (dst.remaining) {
		struct dma_fence *next;
		uint64_t cur_size, to;

		/* Never fill more than 256MiB at once to avoid timeouts */
		cur_size = min(dst.size, 256ULL << 20);

		r = amdgpu_ttm_map_buffer(&bo->tbo, bo->tbo.resource, &dst,
					  1, ring, false, &cur_size, &to);
		if (r)
			goto error;

		r = amdgpu_ttm_fill_mem(ring, src_data, to, cur_size, resv,
					&next, true);
		if (r)
			goto error;

		dma_fence_put(fence);
		fence = next;

		amdgpu_res_next(&dst, cur_size);
	}
error:
	mutex_unlock(&adev->mman.gtt_window_lock);
	if (f)
		*f = dma_fence_get(fence);
	dma_fence_put(fence);
	return r;
}

/**
 * amdgpu_ttm_evict_resources - evict memory buffers
 * @adev: amdgpu device object
 * @mem_type: evicted BO's memory type
 *
 * Evicts all @mem_type buffers on the lru list of the memory type.
 *
 * Returns:
 * 0 for success or a negative error code on failure.
 */
int amdgpu_ttm_evict_resources(struct amdgpu_device *adev, int mem_type)
{
	struct ttm_resource_manager *man;

	switch (mem_type) {
	case TTM_PL_VRAM:
	case TTM_PL_TT:
	case AMDGPU_PL_GWS:
	case AMDGPU_PL_GDS:
	case AMDGPU_PL_OA:
		man = ttm_manager_type(&adev->mman.bdev, mem_type);
		break;
	default:
		DRM_ERROR("Trying to evict invalid memory type\n");
		return -EINVAL;
	}

	return ttm_resource_manager_evict_all(&adev->mman.bdev, man);
}

#if defined(CONFIG_DEBUG_FS)

static int amdgpu_ttm_page_pool_show(struct seq_file *m, void *unused)
{
	struct amdgpu_device *adev = (struct amdgpu_device *)m->private;

	return ttm_pool_debugfs(&adev->mman.bdev.pool, m);
}

DEFINE_SHOW_ATTRIBUTE(amdgpu_ttm_page_pool);

/*
 * amdgpu_ttm_vram_read - Linear read access to VRAM
 *
 * Accesses VRAM via MMIO for debugging purposes.
 */
static ssize_t amdgpu_ttm_vram_read(struct file *f, char __user *buf,
				    size_t size, loff_t *pos)
{
	struct amdgpu_device *adev = file_inode(f)->i_private;
	ssize_t result = 0;

	if (size & 0x3 || *pos & 0x3)
		return -EINVAL;

	if (*pos >= adev->gmc.mc_vram_size)
		return -ENXIO;

	size = min(size, (size_t)(adev->gmc.mc_vram_size - *pos));
	while (size) {
		size_t bytes = min(size, AMDGPU_TTM_VRAM_MAX_DW_READ * 4);
		uint32_t value[AMDGPU_TTM_VRAM_MAX_DW_READ];

		amdgpu_device_vram_access(adev, *pos, value, bytes, false);
		if (copy_to_user(buf, value, bytes))
			return -EFAULT;

		result += bytes;
		buf += bytes;
		*pos += bytes;
		size -= bytes;
	}

	return result;
}

/*
 * amdgpu_ttm_vram_write - Linear write access to VRAM
 *
 * Accesses VRAM via MMIO for debugging purposes.
 */
static ssize_t amdgpu_ttm_vram_write(struct file *f, const char __user *buf,
				    size_t size, loff_t *pos)
{
	struct amdgpu_device *adev = file_inode(f)->i_private;
	ssize_t result = 0;
	int r;

	if (size & 0x3 || *pos & 0x3)
		return -EINVAL;

	if (*pos >= adev->gmc.mc_vram_size)
		return -ENXIO;

	while (size) {
		uint32_t value;

		if (*pos >= adev->gmc.mc_vram_size)
			return result;

		r = get_user(value, (uint32_t *)buf);
		if (r)
			return r;

		amdgpu_device_mm_access(adev, *pos, &value, 4, true);

		result += 4;
		buf += 4;
		*pos += 4;
		size -= 4;
	}

	return result;
}

static const struct file_operations amdgpu_ttm_vram_fops = {
	.owner = THIS_MODULE,
	.read = amdgpu_ttm_vram_read,
	.write = amdgpu_ttm_vram_write,
	.llseek = default_llseek,
};

/*
 * amdgpu_iomem_read - Virtual read access to GPU mapped memory
 *
 * This function is used to read memory that has been mapped to the
 * GPU and the known addresses are not physical addresses but instead
 * bus addresses (e.g., what you'd put in an IB or ring buffer).
 */
static ssize_t amdgpu_iomem_read(struct file *f, char __user *buf,
				 size_t size, loff_t *pos)
{
	struct amdgpu_device *adev = file_inode(f)->i_private;
	struct iommu_domain *dom;
	ssize_t result = 0;
	int r;

	/* retrieve the IOMMU domain if any for this device */
	dom = iommu_get_domain_for_dev(adev->dev);

	while (size) {
		phys_addr_t addr = *pos & PAGE_MASK;
		loff_t off = *pos & ~PAGE_MASK;
		size_t bytes = PAGE_SIZE - off;
		unsigned long pfn;
		struct page *p;
		void *ptr;

		bytes = bytes < size ? bytes : size;

		/* Translate the bus address to a physical address.  If
		 * the domain is NULL it means there is no IOMMU active
		 * and the address translation is the identity
		 */
		addr = dom ? iommu_iova_to_phys(dom, addr) : addr;

		pfn = addr >> PAGE_SHIFT;
		if (!pfn_valid(pfn))
			return -EPERM;

		p = pfn_to_page(pfn);
		if (p->mapping != adev->mman.bdev.dev_mapping)
			return -EPERM;

		ptr = kmap(p);
		r = copy_to_user(buf, ptr + off, bytes);
		kunmap(p);
		if (r)
			return -EFAULT;

		size -= bytes;
		*pos += bytes;
		result += bytes;
	}

	return result;
}

/*
 * amdgpu_iomem_write - Virtual write access to GPU mapped memory
 *
 * This function is used to write memory that has been mapped to the
 * GPU and the known addresses are not physical addresses but instead
 * bus addresses (e.g., what you'd put in an IB or ring buffer).
 */
static ssize_t amdgpu_iomem_write(struct file *f, const char __user *buf,
				 size_t size, loff_t *pos)
{
	struct amdgpu_device *adev = file_inode(f)->i_private;
	struct iommu_domain *dom;
	ssize_t result = 0;
	int r;

	dom = iommu_get_domain_for_dev(adev->dev);

	while (size) {
		phys_addr_t addr = *pos & PAGE_MASK;
		loff_t off = *pos & ~PAGE_MASK;
		size_t bytes = PAGE_SIZE - off;
		unsigned long pfn;
		struct page *p;
		void *ptr;

		bytes = bytes < size ? bytes : size;

		addr = dom ? iommu_iova_to_phys(dom, addr) : addr;

		pfn = addr >> PAGE_SHIFT;
		if (!pfn_valid(pfn))
			return -EPERM;

		p = pfn_to_page(pfn);
		if (p->mapping != adev->mman.bdev.dev_mapping)
			return -EPERM;

		ptr = kmap(p);
		r = copy_from_user(ptr + off, buf, bytes);
		kunmap(p);
		if (r)
			return -EFAULT;

		size -= bytes;
		*pos += bytes;
		result += bytes;
	}

	return result;
}

static const struct file_operations amdgpu_ttm_iomem_fops = {
	.owner = THIS_MODULE,
	.read = amdgpu_iomem_read,
	.write = amdgpu_iomem_write,
	.llseek = default_llseek
};

#endif

void amdgpu_ttm_debugfs_init(struct amdgpu_device *adev)
{
#if defined(CONFIG_DEBUG_FS)
	struct drm_minor *minor = adev_to_drm(adev)->primary;
	struct dentry *root = minor->debugfs_root;

	debugfs_create_file_size("amdgpu_vram", 0444, root, adev,
				 &amdgpu_ttm_vram_fops, adev->gmc.mc_vram_size);
	debugfs_create_file("amdgpu_iomem", 0444, root, adev,
			    &amdgpu_ttm_iomem_fops);
	debugfs_create_file("ttm_page_pool", 0444, root, adev,
			    &amdgpu_ttm_page_pool_fops);
	ttm_resource_manager_create_debugfs(ttm_manager_type(&adev->mman.bdev,
							     TTM_PL_VRAM),
					    root, "amdgpu_vram_mm");
	ttm_resource_manager_create_debugfs(ttm_manager_type(&adev->mman.bdev,
							     TTM_PL_TT),
					    root, "amdgpu_gtt_mm");
	ttm_resource_manager_create_debugfs(ttm_manager_type(&adev->mman.bdev,
							     AMDGPU_PL_GDS),
					    root, "amdgpu_gds_mm");
	ttm_resource_manager_create_debugfs(ttm_manager_type(&adev->mman.bdev,
							     AMDGPU_PL_GWS),
					    root, "amdgpu_gws_mm");
	ttm_resource_manager_create_debugfs(ttm_manager_type(&adev->mman.bdev,
							     AMDGPU_PL_OA),
					    root, "amdgpu_oa_mm");

#endif
}<|MERGE_RESOLUTION|>--- conflicted
+++ resolved
@@ -441,19 +441,11 @@
 
 		if (!cursor.remaining)
 			break;
-<<<<<<< HEAD
 
 		/* ttm_resource_ioremap only supports contiguous memory */
 		if (end != cursor.start)
 			return false;
 
-=======
-
-		/* ttm_resource_ioremap only supports contiguous memory */
-		if (end != cursor.start)
-			return false;
-
->>>>>>> 2cb8e624
 		end = cursor.start + cursor.size;
 	}
 
