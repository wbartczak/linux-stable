/*
 * Copyright 2018 Advanced Micro Devices, Inc.
 *
 * Permission is hereby granted, free of charge, to any person obtaining a
 * copy of this software and associated documentation files (the "Software"),
 * to deal in the Software without restriction, including without limitation
 * the rights to use, copy, modify, merge, publish, distribute, sublicense,
 * and/or sell copies of the Software, and to permit persons to whom the
 * Software is furnished to do so, subject to the following conditions:
 *
 * The above copyright notice and this permission notice shall be included in
 * all copies or substantial portions of the Software.
 *
 * THE SOFTWARE IS PROVIDED "AS IS", WITHOUT WARRANTY OF ANY KIND, EXPRESS OR
 * IMPLIED, INCLUDING BUT NOT LIMITED TO THE WARRANTIES OF MERCHANTABILITY,
 * FITNESS FOR A PARTICULAR PURPOSE AND NONINFRINGEMENT.  IN NO EVENT SHALL
 * THE COPYRIGHT HOLDER(S) OR AUTHOR(S) BE LIABLE FOR ANY CLAIM, DAMAGES OR
 * OTHER LIABILITY, WHETHER IN AN ACTION OF CONTRACT, TORT OR OTHERWISE,
 * ARISING FROM, OUT OF OR IN CONNECTION WITH THE SOFTWARE OR THE USE OR
 * OTHER DEALINGS IN THE SOFTWARE.
 *
 *
 */
#include <linux/debugfs.h>
#include <linux/list.h>
#include <linux/module.h>
#include <linux/uaccess.h>
#include <linux/reboot.h>
#include <linux/syscalls.h>
#include <linux/pm_runtime.h>

#include "amdgpu.h"
#include "amdgpu_ras.h"
#include "amdgpu_atomfirmware.h"
#include "amdgpu_xgmi.h"
#include "ivsrcid/nbio/irqsrcs_nbif_7_4.h"
#include "atom.h"

static const char *RAS_FS_NAME = "ras";

const char *ras_error_string[] = {
	"none",
	"parity",
	"single_correctable",
	"multi_uncorrectable",
	"poison",
};

const char *ras_block_string[] = {
	"umc",
	"sdma",
	"gfx",
	"mmhub",
	"athub",
	"pcie_bif",
	"hdp",
	"xgmi_wafl",
	"df",
	"smn",
	"sem",
	"mp0",
	"mp1",
	"fuse",
};

#define ras_err_str(i) (ras_error_string[ffs(i)])

#define RAS_DEFAULT_FLAGS (AMDGPU_RAS_FLAG_INIT_BY_VBIOS)

/* inject address is 52 bits */
#define	RAS_UMC_INJECT_ADDR_LIMIT	(0x1ULL << 52)

/* typical ECC bad page rate is 1 bad page per 100MB VRAM */
#define RAS_BAD_PAGE_COVER              (100 * 1024 * 1024ULL)

enum amdgpu_ras_retire_page_reservation {
	AMDGPU_RAS_RETIRE_PAGE_RESERVED,
	AMDGPU_RAS_RETIRE_PAGE_PENDING,
	AMDGPU_RAS_RETIRE_PAGE_FAULT,
};

atomic_t amdgpu_ras_in_intr = ATOMIC_INIT(0);

static bool amdgpu_ras_check_bad_page_unlock(struct amdgpu_ras *con,
				uint64_t addr);
static bool amdgpu_ras_check_bad_page(struct amdgpu_device *adev,
				uint64_t addr);

void amdgpu_ras_set_error_query_ready(struct amdgpu_device *adev, bool ready)
{
	if (adev && amdgpu_ras_get_context(adev))
		amdgpu_ras_get_context(adev)->error_query_ready = ready;
}

static bool amdgpu_ras_get_error_query_ready(struct amdgpu_device *adev)
{
	if (adev && amdgpu_ras_get_context(adev))
		return amdgpu_ras_get_context(adev)->error_query_ready;

	return false;
}

static int amdgpu_reserve_page_direct(struct amdgpu_device *adev, uint64_t address)
{
	struct ras_err_data err_data = {0, 0, 0, NULL};
	struct eeprom_table_record err_rec;

	if ((address >= adev->gmc.mc_vram_size) ||
	    (address >= RAS_UMC_INJECT_ADDR_LIMIT)) {
		dev_warn(adev->dev,
		         "RAS WARN: input address 0x%llx is invalid.\n",
		         address);
		return -EINVAL;
	}

	if (amdgpu_ras_check_bad_page(adev, address)) {
		dev_warn(adev->dev,
			 "RAS WARN: 0x%llx has already been marked as bad page!\n",
			 address);
		return 0;
	}

	memset(&err_rec, 0x0, sizeof(struct eeprom_table_record));

	err_rec.address = address;
	err_rec.retired_page = address >> AMDGPU_GPU_PAGE_SHIFT;
	err_rec.ts = (uint64_t)ktime_get_real_seconds();
	err_rec.err_type = AMDGPU_RAS_EEPROM_ERR_NON_RECOVERABLE;

	err_data.err_addr = &err_rec;
	err_data.err_addr_cnt = 1;

	if (amdgpu_bad_page_threshold != 0) {
		amdgpu_ras_add_bad_pages(adev, err_data.err_addr,
					 err_data.err_addr_cnt);
		amdgpu_ras_save_bad_pages(adev);
	}

	dev_warn(adev->dev, "WARNING: THIS IS ONLY FOR TEST PURPOSES AND WILL CORRUPT RAS EEPROM\n");
	dev_warn(adev->dev, "Clear EEPROM:\n");
	dev_warn(adev->dev, "    echo 1 > /sys/kernel/debug/dri/0/ras/ras_eeprom_reset\n");

	return 0;
}

static ssize_t amdgpu_ras_debugfs_read(struct file *f, char __user *buf,
					size_t size, loff_t *pos)
{
	struct ras_manager *obj = (struct ras_manager *)file_inode(f)->i_private;
	struct ras_query_if info = {
		.head = obj->head,
	};
	ssize_t s;
	char val[128];

	if (amdgpu_ras_query_error_status(obj->adev, &info))
		return -EINVAL;

	s = snprintf(val, sizeof(val), "%s: %lu\n%s: %lu\n",
			"ue", info.ue_count,
			"ce", info.ce_count);
	if (*pos >= s)
		return 0;

	s -= *pos;
	s = min_t(u64, s, size);


	if (copy_to_user(buf, &val[*pos], s))
		return -EINVAL;

	*pos += s;

	return s;
}

static const struct file_operations amdgpu_ras_debugfs_ops = {
	.owner = THIS_MODULE,
	.read = amdgpu_ras_debugfs_read,
	.write = NULL,
	.llseek = default_llseek
};

static int amdgpu_ras_find_block_id_by_name(const char *name, int *block_id)
{
	int i;

	for (i = 0; i < ARRAY_SIZE(ras_block_string); i++) {
		*block_id = i;
		if (strcmp(name, ras_block_str(i)) == 0)
			return 0;
	}
	return -EINVAL;
}

static int amdgpu_ras_debugfs_ctrl_parse_data(struct file *f,
		const char __user *buf, size_t size,
		loff_t *pos, struct ras_debug_if *data)
{
	ssize_t s = min_t(u64, 64, size);
	char str[65];
	char block_name[33];
	char err[9] = "ue";
	int op = -1;
	int block_id;
	uint32_t sub_block;
	u64 address, value;

	if (*pos)
		return -EINVAL;
	*pos = size;

	memset(str, 0, sizeof(str));
	memset(data, 0, sizeof(*data));

	if (copy_from_user(str, buf, s))
		return -EINVAL;

	if (sscanf(str, "disable %32s", block_name) == 1)
		op = 0;
	else if (sscanf(str, "enable %32s %8s", block_name, err) == 2)
		op = 1;
	else if (sscanf(str, "inject %32s %8s", block_name, err) == 2)
		op = 2;
	else if (strstr(str, "retire_page") != NULL)
		op = 3;
	else if (str[0] && str[1] && str[2] && str[3])
		/* ascii string, but commands are not matched. */
		return -EINVAL;

	if (op != -1) {
		if (op == 3) {
			if (sscanf(str, "%*s 0x%llx", &address) != 1 &&
			    sscanf(str, "%*s %llu", &address) != 1)
				return -EINVAL;

			data->op = op;
			data->inject.address = address;

			return 0;
		}

		if (amdgpu_ras_find_block_id_by_name(block_name, &block_id))
			return -EINVAL;

		data->head.block = block_id;
		/* only ue and ce errors are supported */
		if (!memcmp("ue", err, 2))
			data->head.type = AMDGPU_RAS_ERROR__MULTI_UNCORRECTABLE;
		else if (!memcmp("ce", err, 2))
			data->head.type = AMDGPU_RAS_ERROR__SINGLE_CORRECTABLE;
		else
			return -EINVAL;

		data->op = op;

		if (op == 2) {
			if (sscanf(str, "%*s %*s %*s 0x%x 0x%llx 0x%llx",
				   &sub_block, &address, &value) != 3 &&
			    sscanf(str, "%*s %*s %*s %u %llu %llu",
				   &sub_block, &address, &value) != 3)
				return -EINVAL;
			data->head.sub_block_index = sub_block;
			data->inject.address = address;
			data->inject.value = value;
		}
	} else {
		if (size < sizeof(*data))
			return -EINVAL;

		if (copy_from_user(data, buf, sizeof(*data)))
			return -EINVAL;
	}

	return 0;
}

/**
 * DOC: AMDGPU RAS debugfs control interface
 *
 * The control interface accepts struct ras_debug_if which has two members.
 *
 * First member: ras_debug_if::head or ras_debug_if::inject.
 *
 * head is used to indicate which IP block will be under control.
 *
 * head has four members, they are block, type, sub_block_index, name.
 * block: which IP will be under control.
 * type: what kind of error will be enabled/disabled/injected.
 * sub_block_index: some IPs have subcomponets. say, GFX, sDMA.
 * name: the name of IP.
 *
 * inject has two more members than head, they are address, value.
 * As their names indicate, inject operation will write the
 * value to the address.
 *
 * The second member: struct ras_debug_if::op.
 * It has three kinds of operations.
 *
 * - 0: disable RAS on the block. Take ::head as its data.
 * - 1: enable RAS on the block. Take ::head as its data.
 * - 2: inject errors on the block. Take ::inject as its data.
 *
 * How to use the interface?
 *
 * In a program
 *
 * Copy the struct ras_debug_if in your code and initialize it.
 * Write the struct to the control interface.
 *
 * From shell
 *
 * .. code-block:: bash
 *
 *	echo "disable <block>" > /sys/kernel/debug/dri/<N>/ras/ras_ctrl
 *	echo "enable  <block> <error>" > /sys/kernel/debug/dri/<N>/ras/ras_ctrl
 *	echo "inject  <block> <error> <sub-block> <address> <value> > /sys/kernel/debug/dri/<N>/ras/ras_ctrl
 *
 * Where N, is the card which you want to affect.
 *
 * "disable" requires only the block.
 * "enable" requires the block and error type.
 * "inject" requires the block, error type, address, and value.
 *
 * The block is one of: umc, sdma, gfx, etc.
 *	see ras_block_string[] for details
 *
 * The error type is one of: ue, ce, where,
 *	ue is multi-uncorrectable
 *	ce is single-correctable
 *
 * The sub-block is a the sub-block index, pass 0 if there is no sub-block.
 * The address and value are hexadecimal numbers, leading 0x is optional.
 *
 * For instance,
 *
 * .. code-block:: bash
 *
 *	echo inject umc ue 0x0 0x0 0x0 > /sys/kernel/debug/dri/0/ras/ras_ctrl
 *	echo inject umc ce 0 0 0 > /sys/kernel/debug/dri/0/ras/ras_ctrl
 *	echo disable umc > /sys/kernel/debug/dri/0/ras/ras_ctrl
 *
 * How to check the result of the operation?
 *
 * To check disable/enable, see "ras" features at,
 * /sys/class/drm/card[0/1/2...]/device/ras/features
 *
 * To check inject, see the corresponding error count at,
 * /sys/class/drm/card[0/1/2...]/device/ras/[gfx|sdma|umc|...]_err_count
 *
 * .. note::
 *	Operations are only allowed on blocks which are supported.
 *	Check the "ras" mask at /sys/module/amdgpu/parameters/ras_mask
 *	to see which blocks support RAS on a particular asic.
 *
 */
static ssize_t amdgpu_ras_debugfs_ctrl_write(struct file *f,
					     const char __user *buf,
					     size_t size, loff_t *pos)
{
	struct amdgpu_device *adev = (struct amdgpu_device *)file_inode(f)->i_private;
	struct ras_debug_if data;
	int ret = 0;

	if (!amdgpu_ras_get_error_query_ready(adev)) {
		dev_warn(adev->dev, "RAS WARN: error injection "
				"currently inaccessible\n");
		return size;
	}

	ret = amdgpu_ras_debugfs_ctrl_parse_data(f, buf, size, pos, &data);
	if (ret)
		return ret;

	if (data.op == 3) {
		ret = amdgpu_reserve_page_direct(adev, data.inject.address);
		if (!ret)
			return size;
		else
			return ret;
	}

	if (!amdgpu_ras_is_supported(adev, data.head.block))
		return -EINVAL;

	switch (data.op) {
	case 0:
		ret = amdgpu_ras_feature_enable(adev, &data.head, 0);
		break;
	case 1:
		ret = amdgpu_ras_feature_enable(adev, &data.head, 1);
		break;
	case 2:
		if ((data.inject.address >= adev->gmc.mc_vram_size) ||
		    (data.inject.address >= RAS_UMC_INJECT_ADDR_LIMIT)) {
			dev_warn(adev->dev, "RAS WARN: input address "
					"0x%llx is invalid.",
					data.inject.address);
			ret = -EINVAL;
			break;
		}

		/* umc ce/ue error injection for a bad page is not allowed */
		if ((data.head.block == AMDGPU_RAS_BLOCK__UMC) &&
		    amdgpu_ras_check_bad_page(adev, data.inject.address)) {
			dev_warn(adev->dev, "RAS WARN: inject: 0x%llx has "
				 "already been marked as bad!\n",
				 data.inject.address);
			break;
		}

		/* data.inject.address is offset instead of absolute gpu address */
		ret = amdgpu_ras_error_inject(adev, &data.inject);
		break;
	default:
		ret = -EINVAL;
		break;
	}

	if (ret)
		return -EINVAL;

	return size;
}

/**
 * DOC: AMDGPU RAS debugfs EEPROM table reset interface
 *
 * Some boards contain an EEPROM which is used to persistently store a list of
 * bad pages which experiences ECC errors in vram.  This interface provides
 * a way to reset the EEPROM, e.g., after testing error injection.
 *
 * Usage:
 *
 * .. code-block:: bash
 *
 *	echo 1 > ../ras/ras_eeprom_reset
 *
 * will reset EEPROM table to 0 entries.
 *
 */
static ssize_t amdgpu_ras_debugfs_eeprom_write(struct file *f,
					       const char __user *buf,
					       size_t size, loff_t *pos)
{
	struct amdgpu_device *adev =
		(struct amdgpu_device *)file_inode(f)->i_private;
	int ret;

	ret = amdgpu_ras_eeprom_reset_table(
		&(amdgpu_ras_get_context(adev)->eeprom_control));

	if (!ret) {
		/* Something was written to EEPROM.
		 */
		amdgpu_ras_get_context(adev)->flags = RAS_DEFAULT_FLAGS;
		return size;
	} else {
		return ret;
	}
}

static const struct file_operations amdgpu_ras_debugfs_ctrl_ops = {
	.owner = THIS_MODULE,
	.read = NULL,
	.write = amdgpu_ras_debugfs_ctrl_write,
	.llseek = default_llseek
};

static const struct file_operations amdgpu_ras_debugfs_eeprom_ops = {
	.owner = THIS_MODULE,
	.read = NULL,
	.write = amdgpu_ras_debugfs_eeprom_write,
	.llseek = default_llseek
};

/**
 * DOC: AMDGPU RAS sysfs Error Count Interface
 *
 * It allows the user to read the error count for each IP block on the gpu through
 * /sys/class/drm/card[0/1/2...]/device/ras/[gfx/sdma/...]_err_count
 *
 * It outputs the multiple lines which report the uncorrected (ue) and corrected
 * (ce) error counts.
 *
 * The format of one line is below,
 *
 * [ce|ue]: count
 *
 * Example:
 *
 * .. code-block:: bash
 *
 *	ue: 0
 *	ce: 1
 *
 */
static ssize_t amdgpu_ras_sysfs_read(struct device *dev,
		struct device_attribute *attr, char *buf)
{
	struct ras_manager *obj = container_of(attr, struct ras_manager, sysfs_attr);
	struct ras_query_if info = {
		.head = obj->head,
	};

	if (!amdgpu_ras_get_error_query_ready(obj->adev))
		return sysfs_emit(buf, "Query currently inaccessible\n");

	if (amdgpu_ras_query_error_status(obj->adev, &info))
		return -EINVAL;


	if (obj->adev->asic_type == CHIP_ALDEBARAN) {
		if (amdgpu_ras_reset_error_status(obj->adev, info.head.block))
			DRM_WARN("Failed to reset error counter and error status");
	}

	return sysfs_emit(buf, "%s: %lu\n%s: %lu\n", "ue", info.ue_count,
			  "ce", info.ce_count);
}

/* obj begin */

#define get_obj(obj) do { (obj)->use++; } while (0)
#define alive_obj(obj) ((obj)->use)

static inline void put_obj(struct ras_manager *obj)
{
	if (obj && (--obj->use == 0))
		list_del(&obj->node);
	if (obj && (obj->use < 0))
		DRM_ERROR("RAS ERROR: Unbalance obj(%s) use\n", ras_block_str(obj->head.block));
}

/* make one obj and return it. */
static struct ras_manager *amdgpu_ras_create_obj(struct amdgpu_device *adev,
		struct ras_common_if *head)
{
	struct amdgpu_ras *con = amdgpu_ras_get_context(adev);
	struct ras_manager *obj;

	if (!adev->ras_enabled || !con)
		return NULL;

	if (head->block >= AMDGPU_RAS_BLOCK_COUNT)
		return NULL;

	obj = &con->objs[head->block];
	/* already exist. return obj? */
	if (alive_obj(obj))
		return NULL;

	obj->head = *head;
	obj->adev = adev;
	list_add(&obj->node, &con->head);
	get_obj(obj);

	return obj;
}

/* return an obj equal to head, or the first when head is NULL */
struct ras_manager *amdgpu_ras_find_obj(struct amdgpu_device *adev,
		struct ras_common_if *head)
{
	struct amdgpu_ras *con = amdgpu_ras_get_context(adev);
	struct ras_manager *obj;
	int i;

	if (!adev->ras_enabled || !con)
		return NULL;

	if (head) {
		if (head->block >= AMDGPU_RAS_BLOCK_COUNT)
			return NULL;

		obj = &con->objs[head->block];

		if (alive_obj(obj)) {
			WARN_ON(head->block != obj->head.block);
			return obj;
		}
	} else {
		for (i = 0; i < AMDGPU_RAS_BLOCK_COUNT; i++) {
			obj = &con->objs[i];
			if (alive_obj(obj)) {
				WARN_ON(i != obj->head.block);
				return obj;
			}
		}
	}

	return NULL;
}
/* obj end */

/* feature ctl begin */
static int amdgpu_ras_is_feature_allowed(struct amdgpu_device *adev,
					 struct ras_common_if *head)
{
	return adev->ras_hw_enabled & BIT(head->block);
}

static int amdgpu_ras_is_feature_enabled(struct amdgpu_device *adev,
		struct ras_common_if *head)
{
	struct amdgpu_ras *con = amdgpu_ras_get_context(adev);

	return con->features & BIT(head->block);
}

/*
 * if obj is not created, then create one.
 * set feature enable flag.
 */
static int __amdgpu_ras_feature_enable(struct amdgpu_device *adev,
		struct ras_common_if *head, int enable)
{
	struct amdgpu_ras *con = amdgpu_ras_get_context(adev);
	struct ras_manager *obj = amdgpu_ras_find_obj(adev, head);

	/* If hardware does not support ras, then do not create obj.
	 * But if hardware support ras, we can create the obj.
	 * Ras framework checks con->hw_supported to see if it need do
	 * corresponding initialization.
	 * IP checks con->support to see if it need disable ras.
	 */
	if (!amdgpu_ras_is_feature_allowed(adev, head))
		return 0;
	if (!(!!enable ^ !!amdgpu_ras_is_feature_enabled(adev, head)))
		return 0;

	if (enable) {
		if (!obj) {
			obj = amdgpu_ras_create_obj(adev, head);
			if (!obj)
				return -EINVAL;
		} else {
			/* In case we create obj somewhere else */
			get_obj(obj);
		}
		con->features |= BIT(head->block);
	} else {
		if (obj && amdgpu_ras_is_feature_enabled(adev, head)) {
			con->features &= ~BIT(head->block);
			put_obj(obj);
		}
	}

	return 0;
}

/* wrapper of psp_ras_enable_features */
int amdgpu_ras_feature_enable(struct amdgpu_device *adev,
		struct ras_common_if *head, bool enable)
{
	struct amdgpu_ras *con = amdgpu_ras_get_context(adev);
	union ta_ras_cmd_input *info;
	int ret;

	if (!con)
		return -EINVAL;

	info = kzalloc(sizeof(union ta_ras_cmd_input), GFP_KERNEL);
	if (!info)
		return -ENOMEM;

	if (!enable) {
		info->disable_features = (struct ta_ras_disable_features_input) {
			.block_id =  amdgpu_ras_block_to_ta(head->block),
			.error_type = amdgpu_ras_error_to_ta(head->type),
		};
	} else {
		info->enable_features = (struct ta_ras_enable_features_input) {
			.block_id =  amdgpu_ras_block_to_ta(head->block),
			.error_type = amdgpu_ras_error_to_ta(head->type),
		};
	}

	/* Do not enable if it is not allowed. */
	WARN_ON(enable && !amdgpu_ras_is_feature_allowed(adev, head));
	/* Are we alerady in that state we are going to set? */
	if (!(!!enable ^ !!amdgpu_ras_is_feature_enabled(adev, head))) {
		ret = 0;
		goto out;
	}

	if (!amdgpu_ras_intr_triggered()) {
		ret = psp_ras_enable_features(&adev->psp, info, enable);
		if (ret) {
			dev_err(adev->dev, "ras %s %s failed %d\n",
				enable ? "enable":"disable",
				ras_block_str(head->block),
				ret);
			goto out;
		}
	}

	/* setup the obj */
	__amdgpu_ras_feature_enable(adev, head, enable);
	ret = 0;
out:
	kfree(info);
	return ret;
}

/* Only used in device probe stage and called only once. */
int amdgpu_ras_feature_enable_on_boot(struct amdgpu_device *adev,
		struct ras_common_if *head, bool enable)
{
	struct amdgpu_ras *con = amdgpu_ras_get_context(adev);
	int ret;

	if (!con)
		return -EINVAL;

	if (con->flags & AMDGPU_RAS_FLAG_INIT_BY_VBIOS) {
		if (enable) {
			/* There is no harm to issue a ras TA cmd regardless of
			 * the currecnt ras state.
			 * If current state == target state, it will do nothing
			 * But sometimes it requests driver to reset and repost
			 * with error code -EAGAIN.
			 */
			ret = amdgpu_ras_feature_enable(adev, head, 1);
			/* With old ras TA, we might fail to enable ras.
			 * Log it and just setup the object.
			 * TODO need remove this WA in the future.
			 */
			if (ret == -EINVAL) {
				ret = __amdgpu_ras_feature_enable(adev, head, 1);
				if (!ret)
					dev_info(adev->dev,
						"RAS INFO: %s setup object\n",
						ras_block_str(head->block));
			}
		} else {
			/* setup the object then issue a ras TA disable cmd.*/
			ret = __amdgpu_ras_feature_enable(adev, head, 1);
			if (ret)
				return ret;

			/* gfx block ras dsiable cmd must send to ras-ta */
			if (head->block == AMDGPU_RAS_BLOCK__GFX)
				con->features |= BIT(head->block);

			ret = amdgpu_ras_feature_enable(adev, head, 0);

			/* clean gfx block ras features flag */
			if (adev->ras_enabled && head->block == AMDGPU_RAS_BLOCK__GFX)
				con->features &= ~BIT(head->block);
		}
	} else
		ret = amdgpu_ras_feature_enable(adev, head, enable);

	return ret;
}

static int amdgpu_ras_disable_all_features(struct amdgpu_device *adev,
		bool bypass)
{
	struct amdgpu_ras *con = amdgpu_ras_get_context(adev);
	struct ras_manager *obj, *tmp;

	list_for_each_entry_safe(obj, tmp, &con->head, node) {
		/* bypass psp.
		 * aka just release the obj and corresponding flags
		 */
		if (bypass) {
			if (__amdgpu_ras_feature_enable(adev, &obj->head, 0))
				break;
		} else {
			if (amdgpu_ras_feature_enable(adev, &obj->head, 0))
				break;
		}
	}

	return con->features;
}

static int amdgpu_ras_enable_all_features(struct amdgpu_device *adev,
		bool bypass)
{
	struct amdgpu_ras *con = amdgpu_ras_get_context(adev);
	int ras_block_count = AMDGPU_RAS_BLOCK_COUNT;
	int i;
	const enum amdgpu_ras_error_type default_ras_type =
		AMDGPU_RAS_ERROR__NONE;

	for (i = 0; i < ras_block_count; i++) {
		struct ras_common_if head = {
			.block = i,
			.type = default_ras_type,
			.sub_block_index = 0,
		};
		if (bypass) {
			/*
			 * bypass psp. vbios enable ras for us.
			 * so just create the obj
			 */
			if (__amdgpu_ras_feature_enable(adev, &head, 1))
				break;
		} else {
			if (amdgpu_ras_feature_enable(adev, &head, 1))
				break;
		}
	}

	return con->features;
}
/* feature ctl end */

/* query/inject/cure begin */
int amdgpu_ras_query_error_status(struct amdgpu_device *adev,
				  struct ras_query_if *info)
{
	struct ras_manager *obj = amdgpu_ras_find_obj(adev, &info->head);
	struct ras_err_data err_data = {0, 0, 0, NULL};
	int i;

	if (!obj)
		return -EINVAL;

	switch (info->head.block) {
	case AMDGPU_RAS_BLOCK__UMC:
		if (adev->umc.ras_funcs &&
		    adev->umc.ras_funcs->query_ras_error_count)
			adev->umc.ras_funcs->query_ras_error_count(adev, &err_data);
		/* umc query_ras_error_address is also responsible for clearing
		 * error status
		 */
		if (adev->umc.ras_funcs &&
		    adev->umc.ras_funcs->query_ras_error_address)
			adev->umc.ras_funcs->query_ras_error_address(adev, &err_data);
		break;
	case AMDGPU_RAS_BLOCK__SDMA:
		if (adev->sdma.funcs->query_ras_error_count) {
			for (i = 0; i < adev->sdma.num_instances; i++)
				adev->sdma.funcs->query_ras_error_count(adev, i,
									&err_data);
		}
		break;
	case AMDGPU_RAS_BLOCK__GFX:
		if (adev->gfx.ras_funcs &&
		    adev->gfx.ras_funcs->query_ras_error_count)
			adev->gfx.ras_funcs->query_ras_error_count(adev, &err_data);

		if (adev->gfx.ras_funcs &&
		    adev->gfx.ras_funcs->query_ras_error_status)
			adev->gfx.ras_funcs->query_ras_error_status(adev);
		break;
	case AMDGPU_RAS_BLOCK__MMHUB:
		if (adev->mmhub.ras_funcs &&
		    adev->mmhub.ras_funcs->query_ras_error_count)
			adev->mmhub.ras_funcs->query_ras_error_count(adev, &err_data);

		if (adev->mmhub.ras_funcs &&
		    adev->mmhub.ras_funcs->query_ras_error_status)
			adev->mmhub.ras_funcs->query_ras_error_status(adev);
		break;
	case AMDGPU_RAS_BLOCK__PCIE_BIF:
		if (adev->nbio.ras_funcs &&
		    adev->nbio.ras_funcs->query_ras_error_count)
			adev->nbio.ras_funcs->query_ras_error_count(adev, &err_data);
		break;
	case AMDGPU_RAS_BLOCK__XGMI_WAFL:
		if (adev->gmc.xgmi.ras_funcs &&
		    adev->gmc.xgmi.ras_funcs->query_ras_error_count)
			adev->gmc.xgmi.ras_funcs->query_ras_error_count(adev, &err_data);
		break;
	case AMDGPU_RAS_BLOCK__HDP:
		if (adev->hdp.ras_funcs &&
		    adev->hdp.ras_funcs->query_ras_error_count)
			adev->hdp.ras_funcs->query_ras_error_count(adev, &err_data);
		break;
	default:
		break;
	}

	obj->err_data.ue_count += err_data.ue_count;
	obj->err_data.ce_count += err_data.ce_count;

	info->ue_count = obj->err_data.ue_count;
	info->ce_count = obj->err_data.ce_count;

	if (err_data.ce_count) {
		if (adev->smuio.funcs &&
		    adev->smuio.funcs->get_socket_id &&
		    adev->smuio.funcs->get_die_id) {
			dev_info(adev->dev, "socket: %d, die: %d "
					"%ld correctable hardware errors "
					"detected in %s block, no user "
					"action is needed.\n",
					adev->smuio.funcs->get_socket_id(adev),
					adev->smuio.funcs->get_die_id(adev),
					obj->err_data.ce_count,
					ras_block_str(info->head.block));
		} else {
			dev_info(adev->dev, "%ld correctable hardware errors "
					"detected in %s block, no user "
					"action is needed.\n",
					obj->err_data.ce_count,
					ras_block_str(info->head.block));
		}
	}
	if (err_data.ue_count) {
		if (adev->smuio.funcs &&
		    adev->smuio.funcs->get_socket_id &&
		    adev->smuio.funcs->get_die_id) {
			dev_info(adev->dev, "socket: %d, die: %d "
					"%ld uncorrectable hardware errors "
					"detected in %s block\n",
					adev->smuio.funcs->get_socket_id(adev),
					adev->smuio.funcs->get_die_id(adev),
					obj->err_data.ue_count,
					ras_block_str(info->head.block));
		} else {
			dev_info(adev->dev, "%ld uncorrectable hardware errors "
					"detected in %s block\n",
					obj->err_data.ue_count,
					ras_block_str(info->head.block));
		}
	}

	return 0;
}

int amdgpu_ras_reset_error_status(struct amdgpu_device *adev,
		enum amdgpu_ras_block block)
{
	if (!amdgpu_ras_is_supported(adev, block))
		return -EINVAL;

	switch (block) {
	case AMDGPU_RAS_BLOCK__GFX:
		if (adev->gfx.ras_funcs &&
		    adev->gfx.ras_funcs->reset_ras_error_count)
			adev->gfx.ras_funcs->reset_ras_error_count(adev);

		if (adev->gfx.ras_funcs &&
		    adev->gfx.ras_funcs->reset_ras_error_status)
			adev->gfx.ras_funcs->reset_ras_error_status(adev);
		break;
	case AMDGPU_RAS_BLOCK__MMHUB:
		if (adev->mmhub.ras_funcs &&
		    adev->mmhub.ras_funcs->reset_ras_error_count)
			adev->mmhub.ras_funcs->reset_ras_error_count(adev);

		if (adev->mmhub.ras_funcs &&
		    adev->mmhub.ras_funcs->reset_ras_error_status)
			adev->mmhub.ras_funcs->reset_ras_error_status(adev);
		break;
	case AMDGPU_RAS_BLOCK__SDMA:
		if (adev->sdma.funcs->reset_ras_error_count)
			adev->sdma.funcs->reset_ras_error_count(adev);
		break;
	case AMDGPU_RAS_BLOCK__HDP:
		if (adev->hdp.ras_funcs &&
		    adev->hdp.ras_funcs->reset_ras_error_count)
			adev->hdp.ras_funcs->reset_ras_error_count(adev);
		break;
	default:
		break;
	}

	return 0;
}

/* Trigger XGMI/WAFL error */
static int amdgpu_ras_error_inject_xgmi(struct amdgpu_device *adev,
				 struct ta_ras_trigger_error_input *block_info)
{
	int ret;

	if (amdgpu_dpm_set_df_cstate(adev, DF_CSTATE_DISALLOW))
		dev_warn(adev->dev, "Failed to disallow df cstate");

	if (amdgpu_dpm_allow_xgmi_power_down(adev, false))
		dev_warn(adev->dev, "Failed to disallow XGMI power down");

	ret = psp_ras_trigger_error(&adev->psp, block_info);

	if (amdgpu_ras_intr_triggered())
		return ret;

	if (amdgpu_dpm_allow_xgmi_power_down(adev, true))
		dev_warn(adev->dev, "Failed to allow XGMI power down");

	if (amdgpu_dpm_set_df_cstate(adev, DF_CSTATE_ALLOW))
		dev_warn(adev->dev, "Failed to allow df cstate");

	return ret;
}

/* wrapper of psp_ras_trigger_error */
int amdgpu_ras_error_inject(struct amdgpu_device *adev,
		struct ras_inject_if *info)
{
	struct ras_manager *obj = amdgpu_ras_find_obj(adev, &info->head);
	struct ta_ras_trigger_error_input block_info = {
		.block_id =  amdgpu_ras_block_to_ta(info->head.block),
		.inject_error_type = amdgpu_ras_error_to_ta(info->head.type),
		.sub_block_index = info->head.sub_block_index,
		.address = info->address,
		.value = info->value,
	};
	int ret = 0;

	if (!obj)
		return -EINVAL;

	/* Calculate XGMI relative offset */
	if (adev->gmc.xgmi.num_physical_nodes > 1) {
		block_info.address =
			amdgpu_xgmi_get_relative_phy_addr(adev,
							  block_info.address);
	}

	switch (info->head.block) {
	case AMDGPU_RAS_BLOCK__GFX:
		if (adev->gfx.ras_funcs &&
		    adev->gfx.ras_funcs->ras_error_inject)
			ret = adev->gfx.ras_funcs->ras_error_inject(adev, info);
		else
			ret = -EINVAL;
		break;
	case AMDGPU_RAS_BLOCK__UMC:
	case AMDGPU_RAS_BLOCK__SDMA:
	case AMDGPU_RAS_BLOCK__MMHUB:
	case AMDGPU_RAS_BLOCK__PCIE_BIF:
		ret = psp_ras_trigger_error(&adev->psp, &block_info);
		break;
	case AMDGPU_RAS_BLOCK__XGMI_WAFL:
		ret = amdgpu_ras_error_inject_xgmi(adev, &block_info);
		break;
	default:
		dev_info(adev->dev, "%s error injection is not supported yet\n",
			 ras_block_str(info->head.block));
		ret = -EINVAL;
	}

	if (ret)
		dev_err(adev->dev, "ras inject %s failed %d\n",
			ras_block_str(info->head.block), ret);

	return ret;
}

/**
 * amdgpu_ras_query_error_count -- Get error counts of all IPs
 * adev: pointer to AMD GPU device
 * ce_count: pointer to an integer to be set to the count of correctible errors.
 * ue_count: pointer to an integer to be set to the count of uncorrectible
 * errors.
 *
 * If set, @ce_count or @ue_count, count and return the corresponding
 * error counts in those integer pointers. Return 0 if the device
 * supports RAS. Return -EOPNOTSUPP if the device doesn't support RAS.
 */
int amdgpu_ras_query_error_count(struct amdgpu_device *adev,
				 unsigned long *ce_count,
				 unsigned long *ue_count)
{
	struct amdgpu_ras *con = amdgpu_ras_get_context(adev);
	struct ras_manager *obj;
	unsigned long ce, ue;

	if (!adev->ras_enabled || !con)
		return -EOPNOTSUPP;

	/* Don't count since no reporting.
	 */
	if (!ce_count && !ue_count)
		return 0;

	ce = 0;
	ue = 0;
	list_for_each_entry(obj, &con->head, node) {
		struct ras_query_if info = {
			.head = obj->head,
		};
		int res;

		res = amdgpu_ras_query_error_status(adev, &info);
		if (res)
			return res;

		ce += info.ce_count;
		ue += info.ue_count;
	}

	if (ce_count)
		*ce_count = ce;

	if (ue_count)
		*ue_count = ue;

	return 0;
}
/* query/inject/cure end */


/* sysfs begin */

static int amdgpu_ras_badpages_read(struct amdgpu_device *adev,
		struct ras_badpage **bps, unsigned int *count);

static char *amdgpu_ras_badpage_flags_str(unsigned int flags)
{
	switch (flags) {
	case AMDGPU_RAS_RETIRE_PAGE_RESERVED:
		return "R";
	case AMDGPU_RAS_RETIRE_PAGE_PENDING:
		return "P";
	case AMDGPU_RAS_RETIRE_PAGE_FAULT:
	default:
		return "F";
	}
}

/**
 * DOC: AMDGPU RAS sysfs gpu_vram_bad_pages Interface
 *
 * It allows user to read the bad pages of vram on the gpu through
 * /sys/class/drm/card[0/1/2...]/device/ras/gpu_vram_bad_pages
 *
 * It outputs multiple lines, and each line stands for one gpu page.
 *
 * The format of one line is below,
 * gpu pfn : gpu page size : flags
 *
 * gpu pfn and gpu page size are printed in hex format.
 * flags can be one of below character,
 *
 * R: reserved, this gpu page is reserved and not able to use.
 *
 * P: pending for reserve, this gpu page is marked as bad, will be reserved
 * in next window of page_reserve.
 *
 * F: unable to reserve. this gpu page can't be reserved due to some reasons.
 *
 * Examples:
 *
 * .. code-block:: bash
 *
 *	0x00000001 : 0x00001000 : R
 *	0x00000002 : 0x00001000 : P
 *
 */

static ssize_t amdgpu_ras_sysfs_badpages_read(struct file *f,
		struct kobject *kobj, struct bin_attribute *attr,
		char *buf, loff_t ppos, size_t count)
{
	struct amdgpu_ras *con =
		container_of(attr, struct amdgpu_ras, badpages_attr);
	struct amdgpu_device *adev = con->adev;
	const unsigned int element_size =
		sizeof("0xabcdabcd : 0x12345678 : R\n") - 1;
	unsigned int start = div64_ul(ppos + element_size - 1, element_size);
	unsigned int end = div64_ul(ppos + count - 1, element_size);
	ssize_t s = 0;
	struct ras_badpage *bps = NULL;
	unsigned int bps_count = 0;

	memset(buf, 0, count);

	if (amdgpu_ras_badpages_read(adev, &bps, &bps_count))
		return 0;

	for (; start < end && start < bps_count; start++)
		s += scnprintf(&buf[s], element_size + 1,
				"0x%08x : 0x%08x : %1s\n",
				bps[start].bp,
				bps[start].size,
				amdgpu_ras_badpage_flags_str(bps[start].flags));

	kfree(bps);

	return s;
}

static ssize_t amdgpu_ras_sysfs_features_read(struct device *dev,
		struct device_attribute *attr, char *buf)
{
	struct amdgpu_ras *con =
		container_of(attr, struct amdgpu_ras, features_attr);

	return scnprintf(buf, PAGE_SIZE, "feature mask: 0x%x\n", con->features);
}

static void amdgpu_ras_sysfs_remove_bad_page_node(struct amdgpu_device *adev)
{
	struct amdgpu_ras *con = amdgpu_ras_get_context(adev);

	sysfs_remove_file_from_group(&adev->dev->kobj,
				&con->badpages_attr.attr,
				RAS_FS_NAME);
}

static int amdgpu_ras_sysfs_remove_feature_node(struct amdgpu_device *adev)
{
	struct amdgpu_ras *con = amdgpu_ras_get_context(adev);
	struct attribute *attrs[] = {
		&con->features_attr.attr,
		NULL
	};
	struct attribute_group group = {
		.name = RAS_FS_NAME,
		.attrs = attrs,
	};

	sysfs_remove_group(&adev->dev->kobj, &group);

	return 0;
}

int amdgpu_ras_sysfs_create(struct amdgpu_device *adev,
		struct ras_fs_if *head)
{
	struct ras_manager *obj = amdgpu_ras_find_obj(adev, &head->head);

	if (!obj || obj->attr_inuse)
		return -EINVAL;

	get_obj(obj);

	memcpy(obj->fs_data.sysfs_name,
			head->sysfs_name,
			sizeof(obj->fs_data.sysfs_name));

	obj->sysfs_attr = (struct device_attribute){
		.attr = {
			.name = obj->fs_data.sysfs_name,
			.mode = S_IRUGO,
		},
			.show = amdgpu_ras_sysfs_read,
	};
	sysfs_attr_init(&obj->sysfs_attr.attr);

	if (sysfs_add_file_to_group(&adev->dev->kobj,
				&obj->sysfs_attr.attr,
				RAS_FS_NAME)) {
		put_obj(obj);
		return -EINVAL;
	}

	obj->attr_inuse = 1;

	return 0;
}

int amdgpu_ras_sysfs_remove(struct amdgpu_device *adev,
		struct ras_common_if *head)
{
	struct ras_manager *obj = amdgpu_ras_find_obj(adev, head);

	if (!obj || !obj->attr_inuse)
		return -EINVAL;

	sysfs_remove_file_from_group(&adev->dev->kobj,
				&obj->sysfs_attr.attr,
				RAS_FS_NAME);
	obj->attr_inuse = 0;
	put_obj(obj);

	return 0;
}

static int amdgpu_ras_sysfs_remove_all(struct amdgpu_device *adev)
{
	struct amdgpu_ras *con = amdgpu_ras_get_context(adev);
	struct ras_manager *obj, *tmp;

	list_for_each_entry_safe(obj, tmp, &con->head, node) {
		amdgpu_ras_sysfs_remove(adev, &obj->head);
	}

	if (amdgpu_bad_page_threshold != 0)
		amdgpu_ras_sysfs_remove_bad_page_node(adev);

	amdgpu_ras_sysfs_remove_feature_node(adev);

	return 0;
}
/* sysfs end */

/**
 * DOC: AMDGPU RAS Reboot Behavior for Unrecoverable Errors
 *
 * Normally when there is an uncorrectable error, the driver will reset
 * the GPU to recover.  However, in the event of an unrecoverable error,
 * the driver provides an interface to reboot the system automatically
 * in that event.
 *
 * The following file in debugfs provides that interface:
 * /sys/kernel/debug/dri/[0/1/2...]/ras/auto_reboot
 *
 * Usage:
 *
 * .. code-block:: bash
 *
 *	echo true > .../ras/auto_reboot
 *
 */
/* debugfs begin */
static struct dentry *amdgpu_ras_debugfs_create_ctrl_node(struct amdgpu_device *adev)
{
	struct amdgpu_ras *con = amdgpu_ras_get_context(adev);
	struct drm_minor  *minor = adev_to_drm(adev)->primary;
	struct dentry     *dir;

	dir = debugfs_create_dir(RAS_FS_NAME, minor->debugfs_root);
	debugfs_create_file("ras_ctrl", S_IWUGO | S_IRUGO, dir, adev,
			    &amdgpu_ras_debugfs_ctrl_ops);
	debugfs_create_file("ras_eeprom_reset", S_IWUGO | S_IRUGO, dir, adev,
			    &amdgpu_ras_debugfs_eeprom_ops);
	debugfs_create_u32("bad_page_cnt_threshold", 0444, dir,
			   &con->bad_page_cnt_threshold);
	debugfs_create_x32("ras_hw_enabled", 0444, dir, &adev->ras_hw_enabled);
	debugfs_create_x32("ras_enabled", 0444, dir, &adev->ras_enabled);
	debugfs_create_file("ras_eeprom_size", S_IRUGO, dir, adev,
			    &amdgpu_ras_debugfs_eeprom_size_ops);
	con->de_ras_eeprom_table = debugfs_create_file("ras_eeprom_table",
						       S_IRUGO, dir, adev,
						       &amdgpu_ras_debugfs_eeprom_table_ops);
	amdgpu_ras_debugfs_set_ret_size(&con->eeprom_control);

	/*
	 * After one uncorrectable error happens, usually GPU recovery will
	 * be scheduled. But due to the known problem in GPU recovery failing
	 * to bring GPU back, below interface provides one direct way to
	 * user to reboot system automatically in such case within
	 * ERREVENT_ATHUB_INTERRUPT generated. Normal GPU recovery routine
	 * will never be called.
	 */
	debugfs_create_bool("auto_reboot", S_IWUGO | S_IRUGO, dir, &con->reboot);

	/*
	 * User could set this not to clean up hardware's error count register
	 * of RAS IPs during ras recovery.
	 */
	debugfs_create_bool("disable_ras_err_cnt_harvest", 0644, dir,
			    &con->disable_ras_err_cnt_harvest);
	return dir;
}

static void amdgpu_ras_debugfs_create(struct amdgpu_device *adev,
				      struct ras_fs_if *head,
				      struct dentry *dir)
{
	struct ras_manager *obj = amdgpu_ras_find_obj(adev, &head->head);

	if (!obj || !dir)
		return;

	get_obj(obj);

	memcpy(obj->fs_data.debugfs_name,
			head->debugfs_name,
			sizeof(obj->fs_data.debugfs_name));

	debugfs_create_file(obj->fs_data.debugfs_name, S_IWUGO | S_IRUGO, dir,
			    obj, &amdgpu_ras_debugfs_ops);
}

void amdgpu_ras_debugfs_create_all(struct amdgpu_device *adev)
{
	struct amdgpu_ras *con = amdgpu_ras_get_context(adev);
	struct dentry *dir;
	struct ras_manager *obj;
	struct ras_fs_if fs_info;

	/*
	 * it won't be called in resume path, no need to check
	 * suspend and gpu reset status
	 */
	if (!IS_ENABLED(CONFIG_DEBUG_FS) || !con)
		return;

	dir = amdgpu_ras_debugfs_create_ctrl_node(adev);

	list_for_each_entry(obj, &con->head, node) {
		if (amdgpu_ras_is_supported(adev, obj->head.block) &&
			(obj->attr_inuse == 1)) {
			sprintf(fs_info.debugfs_name, "%s_err_inject",
					ras_block_str(obj->head.block));
			fs_info.head = obj->head;
			amdgpu_ras_debugfs_create(adev, &fs_info, dir);
		}
	}
}

/* debugfs end */

/* ras fs */
static BIN_ATTR(gpu_vram_bad_pages, S_IRUGO,
		amdgpu_ras_sysfs_badpages_read, NULL, 0);
static DEVICE_ATTR(features, S_IRUGO,
		amdgpu_ras_sysfs_features_read, NULL);
static int amdgpu_ras_fs_init(struct amdgpu_device *adev)
{
	struct amdgpu_ras *con = amdgpu_ras_get_context(adev);
	struct attribute_group group = {
		.name = RAS_FS_NAME,
	};
	struct attribute *attrs[] = {
		&con->features_attr.attr,
		NULL
	};
	struct bin_attribute *bin_attrs[] = {
		NULL,
		NULL,
	};
	int r;

	/* add features entry */
	con->features_attr = dev_attr_features;
	group.attrs = attrs;
	sysfs_attr_init(attrs[0]);

	if (amdgpu_bad_page_threshold != 0) {
		/* add bad_page_features entry */
		bin_attr_gpu_vram_bad_pages.private = NULL;
		con->badpages_attr = bin_attr_gpu_vram_bad_pages;
		bin_attrs[0] = &con->badpages_attr;
		group.bin_attrs = bin_attrs;
		sysfs_bin_attr_init(bin_attrs[0]);
	}

	r = sysfs_create_group(&adev->dev->kobj, &group);
	if (r)
		dev_err(adev->dev, "Failed to create RAS sysfs group!");

	return 0;
}

static int amdgpu_ras_fs_fini(struct amdgpu_device *adev)
{
	struct amdgpu_ras *con = amdgpu_ras_get_context(adev);
	struct ras_manager *con_obj, *ip_obj, *tmp;

	if (IS_ENABLED(CONFIG_DEBUG_FS)) {
		list_for_each_entry_safe(con_obj, tmp, &con->head, node) {
			ip_obj = amdgpu_ras_find_obj(adev, &con_obj->head);
			if (ip_obj)
				put_obj(ip_obj);
		}
	}

	amdgpu_ras_sysfs_remove_all(adev);
	return 0;
}
/* ras fs end */

/* ih begin */
static void amdgpu_ras_interrupt_handler(struct ras_manager *obj)
{
	struct ras_ih_data *data = &obj->ih_data;
	struct amdgpu_iv_entry entry;
	int ret;
	struct ras_err_data err_data = {0, 0, 0, NULL};

	while (data->rptr != data->wptr) {
		rmb();
		memcpy(&entry, &data->ring[data->rptr],
				data->element_size);

		wmb();
		data->rptr = (data->aligned_element_size +
				data->rptr) % data->ring_size;

		/* Let IP handle its data, maybe we need get the output
		 * from the callback to udpate the error type/count, etc
		 */
		if (data->cb) {
			ret = data->cb(obj->adev, &err_data, &entry);
			/* ue will trigger an interrupt, and in that case
			 * we need do a reset to recovery the whole system.
			 * But leave IP do that recovery, here we just dispatch
			 * the error.
			 */
			if (ret == AMDGPU_RAS_SUCCESS) {
				/* these counts could be left as 0 if
				 * some blocks do not count error number
				 */
				obj->err_data.ue_count += err_data.ue_count;
				obj->err_data.ce_count += err_data.ce_count;
			}
		}
	}
}

static void amdgpu_ras_interrupt_process_handler(struct work_struct *work)
{
	struct ras_ih_data *data =
		container_of(work, struct ras_ih_data, ih_work);
	struct ras_manager *obj =
		container_of(data, struct ras_manager, ih_data);

	amdgpu_ras_interrupt_handler(obj);
}

int amdgpu_ras_interrupt_dispatch(struct amdgpu_device *adev,
		struct ras_dispatch_if *info)
{
	struct ras_manager *obj = amdgpu_ras_find_obj(adev, &info->head);
	struct ras_ih_data *data = &obj->ih_data;

	if (!obj)
		return -EINVAL;

	if (data->inuse == 0)
		return 0;

	/* Might be overflow... */
	memcpy(&data->ring[data->wptr], info->entry,
			data->element_size);

	wmb();
	data->wptr = (data->aligned_element_size +
			data->wptr) % data->ring_size;

	schedule_work(&data->ih_work);

	return 0;
}

int amdgpu_ras_interrupt_remove_handler(struct amdgpu_device *adev,
		struct ras_ih_if *info)
{
	struct ras_manager *obj = amdgpu_ras_find_obj(adev, &info->head);
	struct ras_ih_data *data;

	if (!obj)
		return -EINVAL;

	data = &obj->ih_data;
	if (data->inuse == 0)
		return 0;

	cancel_work_sync(&data->ih_work);

	kfree(data->ring);
	memset(data, 0, sizeof(*data));
	put_obj(obj);

	return 0;
}

int amdgpu_ras_interrupt_add_handler(struct amdgpu_device *adev,
		struct ras_ih_if *info)
{
	struct ras_manager *obj = amdgpu_ras_find_obj(adev, &info->head);
	struct ras_ih_data *data;

	if (!obj) {
		/* in case we registe the IH before enable ras feature */
		obj = amdgpu_ras_create_obj(adev, &info->head);
		if (!obj)
			return -EINVAL;
	} else
		get_obj(obj);

	data = &obj->ih_data;
	/* add the callback.etc */
	*data = (struct ras_ih_data) {
		.inuse = 0,
		.cb = info->cb,
		.element_size = sizeof(struct amdgpu_iv_entry),
		.rptr = 0,
		.wptr = 0,
	};

	INIT_WORK(&data->ih_work, amdgpu_ras_interrupt_process_handler);

	data->aligned_element_size = ALIGN(data->element_size, 8);
	/* the ring can store 64 iv entries. */
	data->ring_size = 64 * data->aligned_element_size;
	data->ring = kmalloc(data->ring_size, GFP_KERNEL);
	if (!data->ring) {
		put_obj(obj);
		return -ENOMEM;
	}

	/* IH is ready */
	data->inuse = 1;

	return 0;
}

static int amdgpu_ras_interrupt_remove_all(struct amdgpu_device *adev)
{
	struct amdgpu_ras *con = amdgpu_ras_get_context(adev);
	struct ras_manager *obj, *tmp;

	list_for_each_entry_safe(obj, tmp, &con->head, node) {
		struct ras_ih_if info = {
			.head = obj->head,
		};
		amdgpu_ras_interrupt_remove_handler(adev, &info);
	}

	return 0;
}
/* ih end */

/* traversal all IPs except NBIO to query error counter */
static void amdgpu_ras_log_on_err_counter(struct amdgpu_device *adev)
{
	struct amdgpu_ras *con = amdgpu_ras_get_context(adev);
	struct ras_manager *obj;

	if (!adev->ras_enabled || !con)
		return;

	list_for_each_entry(obj, &con->head, node) {
		struct ras_query_if info = {
			.head = obj->head,
		};

		/*
		 * PCIE_BIF IP has one different isr by ras controller
		 * interrupt, the specific ras counter query will be
		 * done in that isr. So skip such block from common
		 * sync flood interrupt isr calling.
		 */
		if (info.head.block == AMDGPU_RAS_BLOCK__PCIE_BIF)
			continue;

		amdgpu_ras_query_error_status(adev, &info);
	}
}

/* Parse RdRspStatus and WrRspStatus */
static void amdgpu_ras_error_status_query(struct amdgpu_device *adev,
					  struct ras_query_if *info)
{
	/*
	 * Only two block need to query read/write
	 * RspStatus at current state
	 */
	switch (info->head.block) {
	case AMDGPU_RAS_BLOCK__GFX:
		if (adev->gfx.ras_funcs &&
		    adev->gfx.ras_funcs->query_ras_error_status)
			adev->gfx.ras_funcs->query_ras_error_status(adev);
		break;
	case AMDGPU_RAS_BLOCK__MMHUB:
		if (adev->mmhub.ras_funcs &&
		    adev->mmhub.ras_funcs->query_ras_error_status)
			adev->mmhub.ras_funcs->query_ras_error_status(adev);
		break;
	default:
		break;
	}
}

static void amdgpu_ras_query_err_status(struct amdgpu_device *adev)
{
	struct amdgpu_ras *con = amdgpu_ras_get_context(adev);
	struct ras_manager *obj;

	if (!adev->ras_enabled || !con)
		return;

	list_for_each_entry(obj, &con->head, node) {
		struct ras_query_if info = {
			.head = obj->head,
		};

		amdgpu_ras_error_status_query(adev, &info);
	}
}

/* recovery begin */

/* return 0 on success.
 * caller need free bps.
 */
static int amdgpu_ras_badpages_read(struct amdgpu_device *adev,
		struct ras_badpage **bps, unsigned int *count)
{
	struct amdgpu_ras *con = amdgpu_ras_get_context(adev);
	struct ras_err_handler_data *data;
	int i = 0;
	int ret = 0, status;

	if (!con || !con->eh_data || !bps || !count)
		return -EINVAL;

	mutex_lock(&con->recovery_lock);
	data = con->eh_data;
	if (!data || data->count == 0) {
		*bps = NULL;
		ret = -EINVAL;
		goto out;
	}

	*bps = kmalloc(sizeof(struct ras_badpage) * data->count, GFP_KERNEL);
	if (!*bps) {
		ret = -ENOMEM;
		goto out;
	}

	for (; i < data->count; i++) {
		(*bps)[i] = (struct ras_badpage){
			.bp = data->bps[i].retired_page,
			.size = AMDGPU_GPU_PAGE_SIZE,
			.flags = AMDGPU_RAS_RETIRE_PAGE_RESERVED,
		};
		status = amdgpu_vram_mgr_query_page_status(
				ttm_manager_type(&adev->mman.bdev, TTM_PL_VRAM),
				data->bps[i].retired_page);
		if (status == -EBUSY)
			(*bps)[i].flags = AMDGPU_RAS_RETIRE_PAGE_PENDING;
		else if (status == -ENOENT)
			(*bps)[i].flags = AMDGPU_RAS_RETIRE_PAGE_FAULT;
	}

	*count = data->count;
out:
	mutex_unlock(&con->recovery_lock);
	return ret;
}

static void amdgpu_ras_do_recovery(struct work_struct *work)
{
	struct amdgpu_ras *ras =
		container_of(work, struct amdgpu_ras, recovery_work);
	struct amdgpu_device *remote_adev = NULL;
	struct amdgpu_device *adev = ras->adev;
	struct list_head device_list, *device_list_handle =  NULL;

	if (!ras->disable_ras_err_cnt_harvest) {
		struct amdgpu_hive_info *hive = amdgpu_get_xgmi_hive(adev);

		/* Build list of devices to query RAS related errors */
		if  (hive && adev->gmc.xgmi.num_physical_nodes > 1) {
			device_list_handle = &hive->device_list;
		} else {
			INIT_LIST_HEAD(&device_list);
			list_add_tail(&adev->gmc.xgmi.head, &device_list);
			device_list_handle = &device_list;
		}

		list_for_each_entry(remote_adev,
				device_list_handle, gmc.xgmi.head) {
			amdgpu_ras_query_err_status(remote_adev);
			amdgpu_ras_log_on_err_counter(remote_adev);
		}

		amdgpu_put_xgmi_hive(hive);
	}

	if (amdgpu_device_should_recover_gpu(ras->adev))
		amdgpu_device_gpu_recover(ras->adev, NULL);
	atomic_set(&ras->in_recovery, 0);
}

/* alloc/realloc bps array */
static int amdgpu_ras_realloc_eh_data_space(struct amdgpu_device *adev,
		struct ras_err_handler_data *data, int pages)
{
	unsigned int old_space = data->count + data->space_left;
	unsigned int new_space = old_space + pages;
	unsigned int align_space = ALIGN(new_space, 512);
	void *bps = kmalloc(align_space * sizeof(*data->bps), GFP_KERNEL);

	if (!bps) {
		kfree(bps);
		return -ENOMEM;
	}

	if (data->bps) {
		memcpy(bps, data->bps,
				data->count * sizeof(*data->bps));
		kfree(data->bps);
	}

	data->bps = bps;
	data->space_left += align_space - old_space;
	return 0;
}

/* it deal with vram only. */
int amdgpu_ras_add_bad_pages(struct amdgpu_device *adev,
		struct eeprom_table_record *bps, int pages)
{
	struct amdgpu_ras *con = amdgpu_ras_get_context(adev);
	struct ras_err_handler_data *data;
	int ret = 0;
	uint32_t i;

	if (!con || !con->eh_data || !bps || pages <= 0)
		return 0;

	mutex_lock(&con->recovery_lock);
	data = con->eh_data;
	if (!data)
		goto out;

	for (i = 0; i < pages; i++) {
		if (amdgpu_ras_check_bad_page_unlock(con,
			bps[i].retired_page << AMDGPU_GPU_PAGE_SHIFT))
			continue;

		if (!data->space_left &&
			amdgpu_ras_realloc_eh_data_space(adev, data, 256)) {
			ret = -ENOMEM;
			goto out;
		}

		amdgpu_vram_mgr_reserve_range(
			ttm_manager_type(&adev->mman.bdev, TTM_PL_VRAM),
			bps[i].retired_page << AMDGPU_GPU_PAGE_SHIFT,
			AMDGPU_GPU_PAGE_SIZE);

		memcpy(&data->bps[data->count], &bps[i], sizeof(*data->bps));
		data->count++;
		data->space_left--;
	}
out:
	mutex_unlock(&con->recovery_lock);

	return ret;
}

/*
 * write error record array to eeprom, the function should be
 * protected by recovery_lock
 */
int amdgpu_ras_save_bad_pages(struct amdgpu_device *adev)
{
	struct amdgpu_ras *con = amdgpu_ras_get_context(adev);
	struct ras_err_handler_data *data;
	struct amdgpu_ras_eeprom_control *control;
	int save_count;

	if (!con || !con->eh_data)
		return 0;

	control = &con->eeprom_control;
	data = con->eh_data;
	save_count = data->count - control->ras_num_recs;
	/* only new entries are saved */
	if (save_count > 0) {
		if (amdgpu_ras_eeprom_append(control,
					     &data->bps[control->ras_num_recs],
					     save_count)) {
			dev_err(adev->dev, "Failed to save EEPROM table data!");
			return -EIO;
		}

		dev_info(adev->dev, "Saved %d pages to EEPROM table.\n", save_count);
	}

	return 0;
}

/*
 * read error record array in eeprom and reserve enough space for
 * storing new bad pages
 */
static int amdgpu_ras_load_bad_pages(struct amdgpu_device *adev)
{
	struct amdgpu_ras_eeprom_control *control =
		&adev->psp.ras_context.ras->eeprom_control;
	struct eeprom_table_record *bps;
	int ret;

	/* no bad page record, skip eeprom access */
	if (control->ras_num_recs == 0 || amdgpu_bad_page_threshold == 0)
		return 0;

	bps = kcalloc(control->ras_num_recs, sizeof(*bps), GFP_KERNEL);
	if (!bps)
		return -ENOMEM;

	ret = amdgpu_ras_eeprom_read(control, bps, control->ras_num_recs);
	if (ret)
		dev_err(adev->dev, "Failed to load EEPROM table records!");
	else
		ret = amdgpu_ras_add_bad_pages(adev, bps, control->ras_num_recs);

	kfree(bps);
	return ret;
}

static bool amdgpu_ras_check_bad_page_unlock(struct amdgpu_ras *con,
				uint64_t addr)
{
	struct ras_err_handler_data *data = con->eh_data;
	int i;

	addr >>= AMDGPU_GPU_PAGE_SHIFT;
	for (i = 0; i < data->count; i++)
		if (addr == data->bps[i].retired_page)
			return true;

	return false;
}

/*
 * check if an address belongs to bad page
 *
 * Note: this check is only for umc block
 */
static bool amdgpu_ras_check_bad_page(struct amdgpu_device *adev,
				uint64_t addr)
{
	struct amdgpu_ras *con = amdgpu_ras_get_context(adev);
	bool ret = false;

	if (!con || !con->eh_data)
		return ret;

	mutex_lock(&con->recovery_lock);
	ret = amdgpu_ras_check_bad_page_unlock(con, addr);
	mutex_unlock(&con->recovery_lock);
	return ret;
}

static void amdgpu_ras_validate_threshold(struct amdgpu_device *adev,
					  uint32_t max_count)
{
	struct amdgpu_ras *con = amdgpu_ras_get_context(adev);

	/*
	 * Justification of value bad_page_cnt_threshold in ras structure
	 *
	 * Generally, -1 <= amdgpu_bad_page_threshold <= max record length
	 * in eeprom, and introduce two scenarios accordingly.
	 *
	 * Bad page retirement enablement:
	 *    - If amdgpu_bad_page_threshold = -1,
	 *      bad_page_cnt_threshold = typical value by formula.
	 *
	 *    - When the value from user is 0 < amdgpu_bad_page_threshold <
	 *      max record length in eeprom, use it directly.
	 *
	 * Bad page retirement disablement:
	 *    - If amdgpu_bad_page_threshold = 0, bad page retirement
	 *      functionality is disabled, and bad_page_cnt_threshold will
	 *      take no effect.
	 */

	if (amdgpu_bad_page_threshold < 0) {
		u64 val = adev->gmc.mc_vram_size;

		do_div(val, RAS_BAD_PAGE_COVER);
		con->bad_page_cnt_threshold = min(lower_32_bits(val),
						  max_count);
	} else {
		con->bad_page_cnt_threshold = min_t(int, max_count,
						    amdgpu_bad_page_threshold);
	}
}

int amdgpu_ras_recovery_init(struct amdgpu_device *adev)
{
	struct amdgpu_ras *con = amdgpu_ras_get_context(adev);
	struct ras_err_handler_data **data;
	u32  max_eeprom_records_count = 0;
	bool exc_err_limit = false;
	int ret;

	if (!con)
<<<<<<< HEAD
		return 0;

	/* Allow access to RAS EEPROM via debugfs, when the ASIC
	 * supports RAS and debugfs is enabled, but when
	 * adev->ras_enabled is unset, i.e. when "ras_enable"
	 * module parameter is set to 0.
	 */
	con->adev = adev;

	if (!adev->ras_enabled)
		return 0;

=======
		return 0;

	/* Allow access to RAS EEPROM via debugfs, when the ASIC
	 * supports RAS and debugfs is enabled, but when
	 * adev->ras_enabled is unset, i.e. when "ras_enable"
	 * module parameter is set to 0.
	 */
	con->adev = adev;

	if (!adev->ras_enabled)
		return 0;

>>>>>>> 3b17187f
	data = &con->eh_data;
	*data = kmalloc(sizeof(**data), GFP_KERNEL | __GFP_ZERO);
	if (!*data) {
		ret = -ENOMEM;
		goto out;
	}

	mutex_init(&con->recovery_lock);
	INIT_WORK(&con->recovery_work, amdgpu_ras_do_recovery);
	atomic_set(&con->in_recovery, 0);

	max_eeprom_records_count = amdgpu_ras_eeprom_max_record_count();
	amdgpu_ras_validate_threshold(adev, max_eeprom_records_count);

	/* Todo: During test the SMU might fail to read the eeprom through I2C
	 * when the GPU is pending on XGMI reset during probe time
	 * (Mostly after second bus reset), skip it now
	 */
	if (adev->gmc.xgmi.pending_reset)
		return 0;
	ret = amdgpu_ras_eeprom_init(&con->eeprom_control, &exc_err_limit);
	/*
	 * This calling fails when exc_err_limit is true or
	 * ret != 0.
	 */
	if (exc_err_limit || ret)
		goto free;

	if (con->eeprom_control.ras_num_recs) {
		ret = amdgpu_ras_load_bad_pages(adev);
		if (ret)
			goto free;

		if (adev->smu.ppt_funcs && adev->smu.ppt_funcs->send_hbm_bad_pages_num)
			adev->smu.ppt_funcs->send_hbm_bad_pages_num(&adev->smu, con->eeprom_control.ras_num_recs);
	}

	return 0;

free:
	kfree((*data)->bps);
	kfree(*data);
	con->eh_data = NULL;
out:
	dev_warn(adev->dev, "Failed to initialize ras recovery! (%d)\n", ret);

	/*
	 * Except error threshold exceeding case, other failure cases in this
	 * function would not fail amdgpu driver init.
	 */
	if (!exc_err_limit)
		ret = 0;
	else
		ret = -EINVAL;

	return ret;
}

static int amdgpu_ras_recovery_fini(struct amdgpu_device *adev)
{
	struct amdgpu_ras *con = amdgpu_ras_get_context(adev);
	struct ras_err_handler_data *data = con->eh_data;

	/* recovery_init failed to init it, fini is useless */
	if (!data)
		return 0;

	cancel_work_sync(&con->recovery_work);

	mutex_lock(&con->recovery_lock);
	con->eh_data = NULL;
	kfree(data->bps);
	kfree(data);
	mutex_unlock(&con->recovery_lock);

	return 0;
}
/* recovery end */

/* return 0 if ras will reset gpu and repost.*/
int amdgpu_ras_request_reset_on_boot(struct amdgpu_device *adev,
		unsigned int block)
{
	struct amdgpu_ras *ras = amdgpu_ras_get_context(adev);

	if (!ras)
		return -EINVAL;

	ras->flags |= AMDGPU_RAS_FLAG_INIT_NEED_RESET;
	return 0;
}

static bool amdgpu_ras_asic_supported(struct amdgpu_device *adev)
{
	return adev->asic_type == CHIP_VEGA10 ||
		adev->asic_type == CHIP_VEGA20 ||
		adev->asic_type == CHIP_ARCTURUS ||
		adev->asic_type == CHIP_ALDEBARAN ||
		adev->asic_type == CHIP_SIENNA_CICHLID;
}

/*
 * this is workaround for vega20 workstation sku,
 * force enable gfx ras, ignore vbios gfx ras flag
 * due to GC EDC can not write
 */
static void amdgpu_ras_get_quirks(struct amdgpu_device *adev)
{
	struct atom_context *ctx = adev->mode_info.atom_context;

	if (!ctx)
		return;

	if (strnstr(ctx->vbios_version, "D16406",
		    sizeof(ctx->vbios_version)) ||
		strnstr(ctx->vbios_version, "D36002",
			sizeof(ctx->vbios_version)))
		adev->ras_hw_enabled |= (1 << AMDGPU_RAS_BLOCK__GFX);
}

/*
 * check hardware's ras ability which will be saved in hw_supported.
 * if hardware does not support ras, we can skip some ras initializtion and
 * forbid some ras operations from IP.
 * if software itself, say boot parameter, limit the ras ability. We still
 * need allow IP do some limited operations, like disable. In such case,
 * we have to initialize ras as normal. but need check if operation is
 * allowed or not in each function.
 */
static void amdgpu_ras_check_supported(struct amdgpu_device *adev)
{
	adev->ras_hw_enabled = adev->ras_enabled = 0;

	if (amdgpu_sriov_vf(adev) || !adev->is_atom_fw ||
	    !amdgpu_ras_asic_supported(adev))
		return;

	if (!adev->gmc.xgmi.connected_to_cpu) {
		if (amdgpu_atomfirmware_mem_ecc_supported(adev)) {
			dev_info(adev->dev, "MEM ECC is active.\n");
			adev->ras_hw_enabled |= (1 << AMDGPU_RAS_BLOCK__UMC |
						   1 << AMDGPU_RAS_BLOCK__DF);
		} else {
			dev_info(adev->dev, "MEM ECC is not presented.\n");
		}

		if (amdgpu_atomfirmware_sram_ecc_supported(adev)) {
			dev_info(adev->dev, "SRAM ECC is active.\n");
			adev->ras_hw_enabled |= ~(1 << AMDGPU_RAS_BLOCK__UMC |
						    1 << AMDGPU_RAS_BLOCK__DF);
		} else {
			dev_info(adev->dev, "SRAM ECC is not presented.\n");
		}
	} else {
		/* driver only manages a few IP blocks RAS feature
		 * when GPU is connected cpu through XGMI */
		adev->ras_hw_enabled |= (1 << AMDGPU_RAS_BLOCK__GFX |
					   1 << AMDGPU_RAS_BLOCK__SDMA |
					   1 << AMDGPU_RAS_BLOCK__MMHUB);
	}

	amdgpu_ras_get_quirks(adev);

	/* hw_supported needs to be aligned with RAS block mask. */
	adev->ras_hw_enabled &= AMDGPU_RAS_BLOCK_MASK;

	adev->ras_enabled = amdgpu_ras_enable == 0 ? 0 :
		adev->ras_hw_enabled & amdgpu_ras_mask;
}

static void amdgpu_ras_counte_dw(struct work_struct *work)
{
	struct amdgpu_ras *con = container_of(work, struct amdgpu_ras,
					      ras_counte_delay_work.work);
	struct amdgpu_device *adev = con->adev;
	struct drm_device *dev = adev_to_drm(adev);
	unsigned long ce_count, ue_count;
	int res;

	res = pm_runtime_get_sync(dev->dev);
	if (res < 0)
		goto Out;

	/* Cache new values.
	 */
	if (amdgpu_ras_query_error_count(adev, &ce_count, &ue_count) == 0) {
		atomic_set(&con->ras_ce_count, ce_count);
		atomic_set(&con->ras_ue_count, ue_count);
	}

	pm_runtime_mark_last_busy(dev->dev);
Out:
	pm_runtime_put_autosuspend(dev->dev);
}

int amdgpu_ras_init(struct amdgpu_device *adev)
{
	struct amdgpu_ras *con = amdgpu_ras_get_context(adev);
	int r;

	if (con)
		return 0;

	con = kmalloc(sizeof(struct amdgpu_ras) +
			sizeof(struct ras_manager) * AMDGPU_RAS_BLOCK_COUNT,
			GFP_KERNEL|__GFP_ZERO);
	if (!con)
		return -ENOMEM;

	con->adev = adev;
	INIT_DELAYED_WORK(&con->ras_counte_delay_work, amdgpu_ras_counte_dw);
	atomic_set(&con->ras_ce_count, 0);
	atomic_set(&con->ras_ue_count, 0);

	con->objs = (struct ras_manager *)(con + 1);

	amdgpu_ras_set_context(adev, con);

	amdgpu_ras_check_supported(adev);

	if (!adev->ras_enabled || adev->asic_type == CHIP_VEGA10) {
		/* set gfx block ras context feature for VEGA20 Gaming
		 * send ras disable cmd to ras ta during ras late init.
		 */
		if (!adev->ras_enabled && adev->asic_type == CHIP_VEGA20) {
			con->features |= BIT(AMDGPU_RAS_BLOCK__GFX);

			return 0;
		}

		r = 0;
		goto release_con;
	}

	con->features = 0;
	INIT_LIST_HEAD(&con->head);
	/* Might need get this flag from vbios. */
	con->flags = RAS_DEFAULT_FLAGS;

	/* initialize nbio ras function ahead of any other
	 * ras functions so hardware fatal error interrupt
	 * can be enabled as early as possible */
	switch (adev->asic_type) {
	case CHIP_VEGA20:
	case CHIP_ARCTURUS:
	case CHIP_ALDEBARAN:
		if (!adev->gmc.xgmi.connected_to_cpu)
			adev->nbio.ras_funcs = &nbio_v7_4_ras_funcs;
		break;
	default:
		/* nbio ras is not available */
		break;
	}

	if (adev->nbio.ras_funcs &&
	    adev->nbio.ras_funcs->init_ras_controller_interrupt) {
		r = adev->nbio.ras_funcs->init_ras_controller_interrupt(adev);
		if (r)
			goto release_con;
	}

	if (adev->nbio.ras_funcs &&
	    adev->nbio.ras_funcs->init_ras_err_event_athub_interrupt) {
		r = adev->nbio.ras_funcs->init_ras_err_event_athub_interrupt(adev);
		if (r)
			goto release_con;
	}

	if (amdgpu_ras_fs_init(adev)) {
		r = -EINVAL;
		goto release_con;
	}

	dev_info(adev->dev, "RAS INFO: ras initialized successfully, "
		 "hardware ability[%x] ras_mask[%x]\n",
		 adev->ras_hw_enabled, adev->ras_enabled);

	return 0;
release_con:
	amdgpu_ras_set_context(adev, NULL);
	kfree(con);

	return r;
}

int amdgpu_persistent_edc_harvesting_supported(struct amdgpu_device *adev)
{
	if (adev->gmc.xgmi.connected_to_cpu)
		return 1;
	return 0;
}

static int amdgpu_persistent_edc_harvesting(struct amdgpu_device *adev,
					struct ras_common_if *ras_block)
{
	struct ras_query_if info = {
		.head = *ras_block,
	};

	if (!amdgpu_persistent_edc_harvesting_supported(adev))
		return 0;

	if (amdgpu_ras_query_error_status(adev, &info) != 0)
		DRM_WARN("RAS init harvest failure");

	if (amdgpu_ras_reset_error_status(adev, ras_block->block) != 0)
		DRM_WARN("RAS init harvest reset failure");

	return 0;
}

/* helper function to handle common stuff in ip late init phase */
int amdgpu_ras_late_init(struct amdgpu_device *adev,
			 struct ras_common_if *ras_block,
			 struct ras_fs_if *fs_info,
			 struct ras_ih_if *ih_info)
{
	struct amdgpu_ras *con = amdgpu_ras_get_context(adev);
	unsigned long ue_count, ce_count;
	int r;

	/* disable RAS feature per IP block if it is not supported */
	if (!amdgpu_ras_is_supported(adev, ras_block->block)) {
		amdgpu_ras_feature_enable_on_boot(adev, ras_block, 0);
		return 0;
	}

	r = amdgpu_ras_feature_enable_on_boot(adev, ras_block, 1);
	if (r) {
		if (r == -EAGAIN) {
			/* request gpu reset. will run again */
			amdgpu_ras_request_reset_on_boot(adev,
					ras_block->block);
			return 0;
		} else if (adev->in_suspend || amdgpu_in_reset(adev)) {
			/* in resume phase, if fail to enable ras,
			 * clean up all ras fs nodes, and disable ras */
			goto cleanup;
		} else
			return r;
	}

	/* check for errors on warm reset edc persisant supported ASIC */
	amdgpu_persistent_edc_harvesting(adev, ras_block);

	/* in resume phase, no need to create ras fs node */
	if (adev->in_suspend || amdgpu_in_reset(adev))
		return 0;

	if (ih_info->cb) {
		r = amdgpu_ras_interrupt_add_handler(adev, ih_info);
		if (r)
			goto interrupt;
	}

	r = amdgpu_ras_sysfs_create(adev, fs_info);
	if (r)
		goto sysfs;

	/* Those are the cached values at init.
	 */
	if (amdgpu_ras_query_error_count(adev, &ce_count, &ue_count) == 0) {
		atomic_set(&con->ras_ce_count, ce_count);
		atomic_set(&con->ras_ue_count, ue_count);
	}

	return 0;
cleanup:
	amdgpu_ras_sysfs_remove(adev, ras_block);
sysfs:
	if (ih_info->cb)
		amdgpu_ras_interrupt_remove_handler(adev, ih_info);
interrupt:
	amdgpu_ras_feature_enable(adev, ras_block, 0);
	return r;
}

/* helper function to remove ras fs node and interrupt handler */
void amdgpu_ras_late_fini(struct amdgpu_device *adev,
			  struct ras_common_if *ras_block,
			  struct ras_ih_if *ih_info)
{
	if (!ras_block || !ih_info)
		return;

	amdgpu_ras_sysfs_remove(adev, ras_block);
	if (ih_info->cb)
		amdgpu_ras_interrupt_remove_handler(adev, ih_info);
	amdgpu_ras_feature_enable(adev, ras_block, 0);
}

/* do some init work after IP late init as dependence.
 * and it runs in resume/gpu reset/booting up cases.
 */
void amdgpu_ras_resume(struct amdgpu_device *adev)
{
	struct amdgpu_ras *con = amdgpu_ras_get_context(adev);
	struct ras_manager *obj, *tmp;

	if (!adev->ras_enabled || !con) {
		/* clean ras context for VEGA20 Gaming after send ras disable cmd */
		amdgpu_release_ras_context(adev);

		return;
	}

	if (con->flags & AMDGPU_RAS_FLAG_INIT_BY_VBIOS) {
		/* Set up all other IPs which are not implemented. There is a
		 * tricky thing that IP's actual ras error type should be
		 * MULTI_UNCORRECTABLE, but as driver does not handle it, so
		 * ERROR_NONE make sense anyway.
		 */
		amdgpu_ras_enable_all_features(adev, 1);

		/* We enable ras on all hw_supported block, but as boot
		 * parameter might disable some of them and one or more IP has
		 * not implemented yet. So we disable them on behalf.
		 */
		list_for_each_entry_safe(obj, tmp, &con->head, node) {
			if (!amdgpu_ras_is_supported(adev, obj->head.block)) {
				amdgpu_ras_feature_enable(adev, &obj->head, 0);
				/* there should be no any reference. */
				WARN_ON(alive_obj(obj));
			}
		}
	}

	if (con->flags & AMDGPU_RAS_FLAG_INIT_NEED_RESET) {
		con->flags &= ~AMDGPU_RAS_FLAG_INIT_NEED_RESET;
		/* setup ras obj state as disabled.
		 * for init_by_vbios case.
		 * if we want to enable ras, just enable it in a normal way.
		 * If we want do disable it, need setup ras obj as enabled,
		 * then issue another TA disable cmd.
		 * See feature_enable_on_boot
		 */
		amdgpu_ras_disable_all_features(adev, 1);
		amdgpu_ras_reset_gpu(adev);
	}
}

void amdgpu_ras_suspend(struct amdgpu_device *adev)
{
	struct amdgpu_ras *con = amdgpu_ras_get_context(adev);

	if (!adev->ras_enabled || !con)
		return;

	amdgpu_ras_disable_all_features(adev, 0);
	/* Make sure all ras objects are disabled. */
	if (con->features)
		amdgpu_ras_disable_all_features(adev, 1);
}

/* do some fini work before IP fini as dependence */
int amdgpu_ras_pre_fini(struct amdgpu_device *adev)
{
	struct amdgpu_ras *con = amdgpu_ras_get_context(adev);

	if (!adev->ras_enabled || !con)
		return 0;


	/* Need disable ras on all IPs here before ip [hw/sw]fini */
	amdgpu_ras_disable_all_features(adev, 0);
	amdgpu_ras_recovery_fini(adev);
	return 0;
}

int amdgpu_ras_fini(struct amdgpu_device *adev)
{
	struct amdgpu_ras *con = amdgpu_ras_get_context(adev);

	if (!adev->ras_enabled || !con)
		return 0;

	amdgpu_ras_fs_fini(adev);
	amdgpu_ras_interrupt_remove_all(adev);

	WARN(con->features, "Feature mask is not cleared");

	if (con->features)
		amdgpu_ras_disable_all_features(adev, 1);

	cancel_delayed_work_sync(&con->ras_counte_delay_work);

	amdgpu_ras_set_context(adev, NULL);
	kfree(con);

	return 0;
}

void amdgpu_ras_global_ras_isr(struct amdgpu_device *adev)
{
	amdgpu_ras_check_supported(adev);
	if (!adev->ras_hw_enabled)
		return;

	if (atomic_cmpxchg(&amdgpu_ras_in_intr, 0, 1) == 0) {
		dev_info(adev->dev, "uncorrectable hardware error"
			"(ERREVENT_ATHUB_INTERRUPT) detected!\n");

		amdgpu_ras_reset_gpu(adev);
	}
}

bool amdgpu_ras_need_emergency_restart(struct amdgpu_device *adev)
{
	if (adev->asic_type == CHIP_VEGA20 &&
	    adev->pm.fw_version <= 0x283400) {
		return !(amdgpu_asic_reset_method(adev) == AMD_RESET_METHOD_BACO) &&
				amdgpu_ras_intr_triggered();
	}

	return false;
}

void amdgpu_release_ras_context(struct amdgpu_device *adev)
{
	struct amdgpu_ras *con = amdgpu_ras_get_context(adev);

	if (!con)
		return;

	if (!adev->ras_enabled && con->features & BIT(AMDGPU_RAS_BLOCK__GFX)) {
		con->features &= ~BIT(AMDGPU_RAS_BLOCK__GFX);
		amdgpu_ras_set_context(adev, NULL);
		kfree(con);
	}
}<|MERGE_RESOLUTION|>--- conflicted
+++ resolved
@@ -1965,7 +1965,6 @@
 	int ret;
 
 	if (!con)
-<<<<<<< HEAD
 		return 0;
 
 	/* Allow access to RAS EEPROM via debugfs, when the ASIC
@@ -1978,20 +1977,6 @@
 	if (!adev->ras_enabled)
 		return 0;
 
-=======
-		return 0;
-
-	/* Allow access to RAS EEPROM via debugfs, when the ASIC
-	 * supports RAS and debugfs is enabled, but when
-	 * adev->ras_enabled is unset, i.e. when "ras_enable"
-	 * module parameter is set to 0.
-	 */
-	con->adev = adev;
-
-	if (!adev->ras_enabled)
-		return 0;
-
->>>>>>> 3b17187f
 	data = &con->eh_data;
 	*data = kmalloc(sizeof(**data), GFP_KERNEL | __GFP_ZERO);
 	if (!*data) {
