--- conflicted
+++ resolved
@@ -240,19 +240,11 @@
 	struct amdgpu_device *adev = (struct amdgpu_device *)handle;
 	volatile struct amdgpu_fw_shared *fw_shared;
 
-<<<<<<< HEAD
-	if (drm_dev_enter(&adev->ddev, &idx)) {
-		for (i = 0; i < adev->vcn.num_vcn_inst; i++) {
-			if (adev->vcn.harvest_config & (1 << i))
-				continue;
-			fw_shared = adev->vcn.inst[i].fw_shared_cpu_addr;
-=======
 	if (drm_dev_enter(adev_to_drm(adev), &idx)) {
 		for (i = 0; i < adev->vcn.num_vcn_inst; i++) {
 			if (adev->vcn.harvest_config & (1 << i))
 				continue;
 			fw_shared = adev->vcn.inst[i].fw_shared.cpu_addr;
->>>>>>> d60c95ef
 			fw_shared->present_flag_0 = 0;
 		}
 		drm_dev_exit(idx);
