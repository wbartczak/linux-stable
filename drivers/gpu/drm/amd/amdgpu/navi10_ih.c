/*
 * Copyright 2019 Advanced Micro Devices, Inc.
 *
 * Permission is hereby granted, free of charge, to any person obtaining a
 * copy of this software and associated documentation files (the "Software"),
 * to deal in the Software without restriction, including without limitation
 * the rights to use, copy, modify, merge, publish, distribute, sublicense,
 * and/or sell copies of the Software, and to permit persons to whom the
 * Software is furnished to do so, subject to the following conditions:
 *
 * The above copyright notice and this permission notice shall be included in
 * all copies or substantial portions of the Software.
 *
 * THE SOFTWARE IS PROVIDED "AS IS", WITHOUT WARRANTY OF ANY KIND, EXPRESS OR
 * IMPLIED, INCLUDING BUT NOT LIMITED TO THE WARRANTIES OF MERCHANTABILITY,
 * FITNESS FOR A PARTICULAR PURPOSE AND NONINFRINGEMENT.  IN NO EVENT SHALL
 * THE COPYRIGHT HOLDER(S) OR AUTHOR(S) BE LIABLE FOR ANY CLAIM, DAMAGES OR
 * OTHER LIABILITY, WHETHER IN AN ACTION OF CONTRACT, TORT OR OTHERWISE,
 * ARISING FROM, OUT OF OR IN CONNECTION WITH THE SOFTWARE OR THE USE OR
 * OTHER DEALINGS IN THE SOFTWARE.
 *
 */

#include <linux/pci.h>

#include "amdgpu.h"
#include "amdgpu_ih.h"

#include "oss/osssys_5_0_0_offset.h"
#include "oss/osssys_5_0_0_sh_mask.h"

#include "soc15_common.h"
#include "navi10_ih.h"

#define MAX_REARM_RETRY 10

#define mmIH_CHICKEN_Sienna_Cichlid                 0x018d
#define mmIH_CHICKEN_Sienna_Cichlid_BASE_IDX        0

static void navi10_ih_set_interrupt_funcs(struct amdgpu_device *adev);

/**
 * navi10_ih_init_register_offset - Initialize register offset for ih rings
 *
 * @adev: amdgpu_device pointer
 *
 * Initialize register offset ih rings (NAVI10).
 */
static void navi10_ih_init_register_offset(struct amdgpu_device *adev)
{
	struct amdgpu_ih_regs *ih_regs;

	if (adev->irq.ih.ring_size) {
		ih_regs = &adev->irq.ih.ih_regs;
		ih_regs->ih_rb_base = SOC15_REG_OFFSET(OSSSYS, 0, mmIH_RB_BASE);
		ih_regs->ih_rb_base_hi = SOC15_REG_OFFSET(OSSSYS, 0, mmIH_RB_BASE_HI);
		ih_regs->ih_rb_cntl = SOC15_REG_OFFSET(OSSSYS, 0, mmIH_RB_CNTL);
		ih_regs->ih_rb_wptr = SOC15_REG_OFFSET(OSSSYS, 0, mmIH_RB_WPTR);
		ih_regs->ih_rb_rptr = SOC15_REG_OFFSET(OSSSYS, 0, mmIH_RB_RPTR);
		ih_regs->ih_doorbell_rptr = SOC15_REG_OFFSET(OSSSYS, 0, mmIH_DOORBELL_RPTR);
		ih_regs->ih_rb_wptr_addr_lo = SOC15_REG_OFFSET(OSSSYS, 0, mmIH_RB_WPTR_ADDR_LO);
		ih_regs->ih_rb_wptr_addr_hi = SOC15_REG_OFFSET(OSSSYS, 0, mmIH_RB_WPTR_ADDR_HI);
		ih_regs->psp_reg_id = PSP_REG_IH_RB_CNTL;
	}

	if (adev->irq.ih1.ring_size) {
		ih_regs = &adev->irq.ih1.ih_regs;
		ih_regs->ih_rb_base = SOC15_REG_OFFSET(OSSSYS, 0, mmIH_RB_BASE_RING1);
		ih_regs->ih_rb_base_hi = SOC15_REG_OFFSET(OSSSYS, 0, mmIH_RB_BASE_HI_RING1);
		ih_regs->ih_rb_cntl = SOC15_REG_OFFSET(OSSSYS, 0, mmIH_RB_CNTL_RING1);
		ih_regs->ih_rb_wptr = SOC15_REG_OFFSET(OSSSYS, 0, mmIH_RB_WPTR_RING1);
		ih_regs->ih_rb_rptr = SOC15_REG_OFFSET(OSSSYS, 0, mmIH_RB_RPTR_RING1);
		ih_regs->ih_doorbell_rptr = SOC15_REG_OFFSET(OSSSYS, 0, mmIH_DOORBELL_RPTR_RING1);
		ih_regs->psp_reg_id = PSP_REG_IH_RB_CNTL_RING1;
	}

	if (adev->irq.ih2.ring_size) {
		ih_regs = &adev->irq.ih2.ih_regs;
		ih_regs->ih_rb_base = SOC15_REG_OFFSET(OSSSYS, 0, mmIH_RB_BASE_RING2);
		ih_regs->ih_rb_base_hi = SOC15_REG_OFFSET(OSSSYS, 0, mmIH_RB_BASE_HI_RING2);
		ih_regs->ih_rb_cntl = SOC15_REG_OFFSET(OSSSYS, 0, mmIH_RB_CNTL_RING2);
		ih_regs->ih_rb_wptr = SOC15_REG_OFFSET(OSSSYS, 0, mmIH_RB_WPTR_RING2);
		ih_regs->ih_rb_rptr = SOC15_REG_OFFSET(OSSSYS, 0, mmIH_RB_RPTR_RING2);
		ih_regs->ih_doorbell_rptr = SOC15_REG_OFFSET(OSSSYS, 0, mmIH_DOORBELL_RPTR_RING2);
		ih_regs->psp_reg_id = PSP_REG_IH_RB_CNTL_RING2;
	}
}

/**
 * force_update_wptr_for_self_int - Force update the wptr for self interrupt
 *
 * @adev: amdgpu_device pointer
 * @threshold: threshold to trigger the wptr reporting
 * @timeout: timeout to trigger the wptr reporting
 * @enabled: Enable/disable timeout flush mechanism
 *
 * threshold input range: 0 ~ 15, default 0,
 * real_threshold = 2^threshold
 * timeout input range: 0 ~ 20, default 8,
 * real_timeout = (2^timeout) * 1024 / (socclk_freq)
 *
 * Force update wptr for self interrupt ( >= SIENNA_CICHLID).
 */
static void
force_update_wptr_for_self_int(struct amdgpu_device *adev,
			       u32 threshold, u32 timeout, bool enabled)
{
	u32 ih_cntl, ih_rb_cntl;

	if (adev->ip_versions[OSSSYS_HWIP][0] < IP_VERSION(5, 0, 3))
		return;

	ih_cntl = RREG32_SOC15(OSSSYS, 0, mmIH_CNTL2);
	ih_rb_cntl = RREG32_SOC15(OSSSYS, 0, mmIH_RB_CNTL_RING1);

	ih_cntl = REG_SET_FIELD(ih_cntl, IH_CNTL2,
				SELF_IV_FORCE_WPTR_UPDATE_TIMEOUT, timeout);
	ih_cntl = REG_SET_FIELD(ih_cntl, IH_CNTL2,
				SELF_IV_FORCE_WPTR_UPDATE_ENABLE, enabled);
	ih_rb_cntl = REG_SET_FIELD(ih_rb_cntl, IH_RB_CNTL_RING1,
				   RB_USED_INT_THRESHOLD, threshold);

	if (amdgpu_sriov_vf(adev) && amdgpu_sriov_reg_indirect_ih(adev)) {
		if (psp_reg_program(&adev->psp, PSP_REG_IH_RB_CNTL_RING1, ih_rb_cntl))
			return;
	} else {
		WREG32_SOC15(OSSSYS, 0, mmIH_RB_CNTL_RING1, ih_rb_cntl);
	}

	ih_rb_cntl = RREG32_SOC15(OSSSYS, 0, mmIH_RB_CNTL_RING2);
	ih_rb_cntl = REG_SET_FIELD(ih_rb_cntl, IH_RB_CNTL_RING2,
				   RB_USED_INT_THRESHOLD, threshold);
	if (amdgpu_sriov_vf(adev) && amdgpu_sriov_reg_indirect_ih(adev)) {
		if (psp_reg_program(&adev->psp, PSP_REG_IH_RB_CNTL_RING2, ih_rb_cntl))
			return;
	} else {
		WREG32_SOC15(OSSSYS, 0, mmIH_RB_CNTL_RING2, ih_rb_cntl);
	}

	WREG32_SOC15(OSSSYS, 0, mmIH_CNTL2, ih_cntl);
}

/**
 * navi10_ih_toggle_ring_interrupts - toggle the interrupt ring buffer
 *
 * @adev: amdgpu_device pointer
 * @ih: amdgpu_ih_ring pointet
 * @enable: true - enable the interrupts, false - disable the interrupts
 *
 * Toggle the interrupt ring buffer (NAVI10)
 */
static int navi10_ih_toggle_ring_interrupts(struct amdgpu_device *adev,
					    struct amdgpu_ih_ring *ih,
					    bool enable)
{
	struct amdgpu_ih_regs *ih_regs;
	uint32_t tmp;

	ih_regs = &ih->ih_regs;

	tmp = RREG32(ih_regs->ih_rb_cntl);
	tmp = REG_SET_FIELD(tmp, IH_RB_CNTL, RB_ENABLE, (enable ? 1 : 0));
	tmp = REG_SET_FIELD(tmp, IH_RB_CNTL, RB_GPU_TS_ENABLE, 1);
	/* enable_intr field is only valid in ring0 */
	if (ih == &adev->irq.ih)
		tmp = REG_SET_FIELD(tmp, IH_RB_CNTL, ENABLE_INTR, (enable ? 1 : 0));

	if (amdgpu_sriov_vf(adev) && amdgpu_sriov_reg_indirect_ih(adev)) {
		if (psp_reg_program(&adev->psp, ih_regs->psp_reg_id, tmp))
			return -ETIMEDOUT;
	} else {
		WREG32(ih_regs->ih_rb_cntl, tmp);
	}

	if (enable) {
		ih->enabled = true;
	} else {
		/* set rptr, wptr to 0 */
		WREG32(ih_regs->ih_rb_rptr, 0);
		WREG32(ih_regs->ih_rb_wptr, 0);
		ih->enabled = false;
		ih->rptr = 0;
	}

	return 0;
}

/**
 * navi10_ih_toggle_interrupts - Toggle all the available interrupt ring buffers
 *
 * @adev: amdgpu_device pointer
 * @enable: enable or disable interrupt ring buffers
 *
 * Toggle all the available interrupt ring buffers (NAVI10).
 */
static int navi10_ih_toggle_interrupts(struct amdgpu_device *adev, bool enable)
{
	struct amdgpu_ih_ring *ih[] = {&adev->irq.ih, &adev->irq.ih1, &adev->irq.ih2};
	int i;
	int r;

	for (i = 0; i < ARRAY_SIZE(ih); i++) {
		if (ih[i]->ring_size) {
			r = navi10_ih_toggle_ring_interrupts(adev, ih[i], enable);
			if (r)
				return r;
		}
	}

	return 0;
}

static uint32_t navi10_ih_rb_cntl(struct amdgpu_ih_ring *ih, uint32_t ih_rb_cntl)
{
	int rb_bufsz = order_base_2(ih->ring_size / 4);

	ih_rb_cntl = REG_SET_FIELD(ih_rb_cntl, IH_RB_CNTL,
				   MC_SPACE, ih->use_bus_addr ? 1 : 4);
	ih_rb_cntl = REG_SET_FIELD(ih_rb_cntl, IH_RB_CNTL,
				   WPTR_OVERFLOW_CLEAR, 1);
	ih_rb_cntl = REG_SET_FIELD(ih_rb_cntl, IH_RB_CNTL,
				   WPTR_OVERFLOW_ENABLE, 1);
	ih_rb_cntl = REG_SET_FIELD(ih_rb_cntl, IH_RB_CNTL, RB_SIZE, rb_bufsz);
	/* Ring Buffer write pointer writeback. If enabled, IH_RB_WPTR register
	 * value is written to memory
	 */
	ih_rb_cntl = REG_SET_FIELD(ih_rb_cntl, IH_RB_CNTL,
				   WPTR_WRITEBACK_ENABLE, 1);
	ih_rb_cntl = REG_SET_FIELD(ih_rb_cntl, IH_RB_CNTL, MC_SNOOP, 1);
	ih_rb_cntl = REG_SET_FIELD(ih_rb_cntl, IH_RB_CNTL, MC_RO, 0);
	ih_rb_cntl = REG_SET_FIELD(ih_rb_cntl, IH_RB_CNTL, MC_VMID, 0);

	return ih_rb_cntl;
}

static uint32_t navi10_ih_doorbell_rptr(struct amdgpu_ih_ring *ih)
{
	u32 ih_doorbell_rtpr = 0;

	if (ih->use_doorbell) {
		ih_doorbell_rtpr = REG_SET_FIELD(ih_doorbell_rtpr,
						 IH_DOORBELL_RPTR, OFFSET,
						 ih->doorbell_index);
		ih_doorbell_rtpr = REG_SET_FIELD(ih_doorbell_rtpr,
						 IH_DOORBELL_RPTR,
						 ENABLE, 1);
	} else {
		ih_doorbell_rtpr = REG_SET_FIELD(ih_doorbell_rtpr,
						 IH_DOORBELL_RPTR,
						 ENABLE, 0);
	}
	return ih_doorbell_rtpr;
}

/**
 * navi10_ih_enable_ring - enable an ih ring buffer
 *
 * @adev: amdgpu_device pointer
 * @ih: amdgpu_ih_ring pointer
 *
 * Enable an ih ring buffer (NAVI10)
 */
static int navi10_ih_enable_ring(struct amdgpu_device *adev,
				 struct amdgpu_ih_ring *ih)
{
	struct amdgpu_ih_regs *ih_regs;
	uint32_t tmp;

	ih_regs = &ih->ih_regs;

	/* Ring Buffer base. [39:8] of 40-bit address of the beginning of the ring buffer*/
	WREG32(ih_regs->ih_rb_base, ih->gpu_addr >> 8);
	WREG32(ih_regs->ih_rb_base_hi, (ih->gpu_addr >> 40) & 0xff);

	tmp = RREG32(ih_regs->ih_rb_cntl);
	tmp = navi10_ih_rb_cntl(ih, tmp);
	if (ih == &adev->irq.ih)
		tmp = REG_SET_FIELD(tmp, IH_RB_CNTL, RPTR_REARM, !!adev->irq.msi_enabled);
	if (ih == &adev->irq.ih1)
		tmp = REG_SET_FIELD(tmp, IH_RB_CNTL, RB_FULL_DRAIN_ENABLE, 1);

	if (amdgpu_sriov_vf(adev) && amdgpu_sriov_reg_indirect_ih(adev)) {
		if (psp_reg_program(&adev->psp, ih_regs->psp_reg_id, tmp)) {
			DRM_ERROR("PSP program IH_RB_CNTL failed!\n");
			return -ETIMEDOUT;
		}
	} else {
		WREG32(ih_regs->ih_rb_cntl, tmp);
	}
<<<<<<< HEAD

	if (amdgpu_sriov_vf(adev) && amdgpu_sriov_reg_indirect_ih(adev)) {
		if (psp_reg_program(&adev->psp, ih_regs->psp_reg_id, tmp)) {
			DRM_ERROR("PSP program IH_RB_CNTL failed!\n");
			return -ETIMEDOUT;
		}
	} else {
		WREG32(ih_regs->ih_rb_cntl, tmp);
	}
=======
>>>>>>> df0cc57e

	if (ih == &adev->irq.ih) {
		/* set the ih ring 0 writeback address whether it's enabled or not */
		WREG32(ih_regs->ih_rb_wptr_addr_lo, lower_32_bits(ih->wptr_addr));
		WREG32(ih_regs->ih_rb_wptr_addr_hi, upper_32_bits(ih->wptr_addr) & 0xFFFF);
	}

	/* set rptr, wptr to 0 */
	WREG32(ih_regs->ih_rb_wptr, 0);
	WREG32(ih_regs->ih_rb_rptr, 0);

	WREG32(ih_regs->ih_doorbell_rptr, navi10_ih_doorbell_rptr(ih));

	return 0;
}

/**
 * navi10_ih_irq_init - init and enable the interrupt ring
 *
 * @adev: amdgpu_device pointer
 *
 * Allocate a ring buffer for the interrupt controller,
 * enable the RLC, disable interrupts, enable the IH
 * ring buffer and enable it (NAVI).
 * Called at device load and reume.
 * Returns 0 for success, errors for failure.
 */
static int navi10_ih_irq_init(struct amdgpu_device *adev)
{
	struct amdgpu_ih_ring *ih[] = {&adev->irq.ih, &adev->irq.ih1, &adev->irq.ih2};
	u32 ih_chicken;
	int ret;
	int i;

	/* disable irqs */
	ret = navi10_ih_toggle_interrupts(adev, false);
	if (ret)
		return ret;

	adev->nbio.funcs->ih_control(adev);

	if (unlikely(adev->firmware.load_type == AMDGPU_FW_LOAD_DIRECT)) {
		if (ih[0]->use_bus_addr) {
<<<<<<< HEAD
			switch (adev->asic_type) {
			case CHIP_SIENNA_CICHLID:
			case CHIP_NAVY_FLOUNDER:
			case CHIP_VANGOGH:
			case CHIP_DIMGREY_CAVEFISH:
			case CHIP_BEIGE_GOBY:
			case CHIP_YELLOW_CARP:
=======
			switch (adev->ip_versions[OSSSYS_HWIP][0]) {
			case IP_VERSION(5, 0, 3):
			case IP_VERSION(5, 2, 0):
			case IP_VERSION(5, 2, 1):
>>>>>>> df0cc57e
				ih_chicken = RREG32_SOC15(OSSSYS, 0, mmIH_CHICKEN_Sienna_Cichlid);
				ih_chicken = REG_SET_FIELD(ih_chicken,
						IH_CHICKEN, MC_SPACE_GPA_ENABLE, 1);
				WREG32_SOC15(OSSSYS, 0, mmIH_CHICKEN_Sienna_Cichlid, ih_chicken);
				break;
			default:
				ih_chicken = RREG32_SOC15(OSSSYS, 0, mmIH_CHICKEN);
				ih_chicken = REG_SET_FIELD(ih_chicken,
						IH_CHICKEN, MC_SPACE_GPA_ENABLE, 1);
				WREG32_SOC15(OSSSYS, 0, mmIH_CHICKEN, ih_chicken);
				break;
			}
		}
	}

	for (i = 0; i < ARRAY_SIZE(ih); i++) {
		if (ih[i]->ring_size) {
			ret = navi10_ih_enable_ring(adev, ih[i]);
			if (ret)
				return ret;
		}
	}

	/* update doorbell range for ih ring 0*/
	adev->nbio.funcs->ih_doorbell_range(adev, ih[0]->use_doorbell,
					    ih[0]->doorbell_index);

	pci_set_master(adev->pdev);

	/* enable interrupts */
	ret = navi10_ih_toggle_interrupts(adev, true);
	if (ret)
		return ret;
	/* enable wptr force update for self int */
	force_update_wptr_for_self_int(adev, 0, 8, true);

	if (adev->irq.ih_soft.ring_size)
		adev->irq.ih_soft.enabled = true;

	return 0;
}

/**
 * navi10_ih_irq_disable - disable interrupts
 *
 * @adev: amdgpu_device pointer
 *
 * Disable interrupts on the hw (NAVI10).
 */
static void navi10_ih_irq_disable(struct amdgpu_device *adev)
{
	force_update_wptr_for_self_int(adev, 0, 8, false);
	navi10_ih_toggle_interrupts(adev, false);

	/* Wait and acknowledge irq */
	mdelay(1);
}

/**
 * navi10_ih_get_wptr - get the IH ring buffer wptr
 *
 * @adev: amdgpu_device pointer
 * @ih: IH ring buffer to fetch wptr
 *
 * Get the IH ring buffer wptr from either the register
 * or the writeback memory buffer (NAVI10).  Also check for
 * ring buffer overflow and deal with it.
 * Returns the value of the wptr.
 */
static u32 navi10_ih_get_wptr(struct amdgpu_device *adev,
			      struct amdgpu_ih_ring *ih)
{
	u32 wptr, tmp;
	struct amdgpu_ih_regs *ih_regs;

	if (ih == &adev->irq.ih) {
		/* Only ring0 supports writeback. On other rings fall back
		 * to register-based code with overflow checking below.
		 */
		wptr = le32_to_cpu(*ih->wptr_cpu);

		if (!REG_GET_FIELD(wptr, IH_RB_WPTR, RB_OVERFLOW))
			goto out;
	}

	ih_regs = &ih->ih_regs;

	/* Double check that the overflow wasn't already cleared. */
	wptr = RREG32_NO_KIQ(ih_regs->ih_rb_wptr);
	if (!REG_GET_FIELD(wptr, IH_RB_WPTR, RB_OVERFLOW))
		goto out;
	wptr = REG_SET_FIELD(wptr, IH_RB_WPTR, RB_OVERFLOW, 0);

	/* When a ring buffer overflow happen start parsing interrupt
	 * from the last not overwritten vector (wptr + 32). Hopefully
	 * this should allow us to catch up.
	 */
	tmp = (wptr + 32) & ih->ptr_mask;
	dev_warn(adev->dev, "IH ring buffer overflow "
		 "(0x%08X, 0x%08X, 0x%08X)\n",
		 wptr, ih->rptr, tmp);
	ih->rptr = tmp;

	tmp = RREG32_NO_KIQ(ih_regs->ih_rb_cntl);
	tmp = REG_SET_FIELD(tmp, IH_RB_CNTL, WPTR_OVERFLOW_CLEAR, 1);
	WREG32_NO_KIQ(ih_regs->ih_rb_cntl, tmp);
out:
	return (wptr & ih->ptr_mask);
}

/**
 * navi10_ih_irq_rearm - rearm IRQ if lost
 *
 * @adev: amdgpu_device pointer
 * @ih: IH ring to match
 *
 */
static void navi10_ih_irq_rearm(struct amdgpu_device *adev,
			       struct amdgpu_ih_ring *ih)
{
	uint32_t v = 0;
	uint32_t i = 0;
	struct amdgpu_ih_regs *ih_regs;

	ih_regs = &ih->ih_regs;

	/* Rearm IRQ / re-write doorbell if doorbell write is lost */
	for (i = 0; i < MAX_REARM_RETRY; i++) {
		v = RREG32_NO_KIQ(ih_regs->ih_rb_rptr);
		if ((v < ih->ring_size) && (v != ih->rptr))
			WDOORBELL32(ih->doorbell_index, ih->rptr);
		else
			break;
	}
}

/**
 * navi10_ih_set_rptr - set the IH ring buffer rptr
 *
 * @adev: amdgpu_device pointer
 *
 * @ih: IH ring buffer to set rptr
 * Set the IH ring buffer rptr.
 */
static void navi10_ih_set_rptr(struct amdgpu_device *adev,
			       struct amdgpu_ih_ring *ih)
{
	struct amdgpu_ih_regs *ih_regs;

	if (ih->use_doorbell) {
		/* XXX check if swapping is necessary on BE */
		*ih->rptr_cpu = ih->rptr;
		WDOORBELL32(ih->doorbell_index, ih->rptr);

		if (amdgpu_sriov_vf(adev))
			navi10_ih_irq_rearm(adev, ih);
	} else {
		ih_regs = &ih->ih_regs;
		WREG32(ih_regs->ih_rb_rptr, ih->rptr);
	}
}

/**
 * navi10_ih_self_irq - dispatch work for ring 1 and 2
 *
 * @adev: amdgpu_device pointer
 * @source: irq source
 * @entry: IV with WPTR update
 *
 * Update the WPTR from the IV and schedule work to handle the entries.
 */
static int navi10_ih_self_irq(struct amdgpu_device *adev,
			      struct amdgpu_irq_src *source,
			      struct amdgpu_iv_entry *entry)
{
	switch (entry->ring_id) {
	case 1:
		schedule_work(&adev->irq.ih1_work);
		break;
	case 2:
		schedule_work(&adev->irq.ih2_work);
		break;
	default: break;
	}
	return 0;
}

static const struct amdgpu_irq_src_funcs navi10_ih_self_irq_funcs = {
	.process = navi10_ih_self_irq,
};

static void navi10_ih_set_self_irq_funcs(struct amdgpu_device *adev)
{
	adev->irq.self_irq.num_types = 0;
	adev->irq.self_irq.funcs = &navi10_ih_self_irq_funcs;
}

static int navi10_ih_early_init(void *handle)
{
	struct amdgpu_device *adev = (struct amdgpu_device *)handle;

	navi10_ih_set_interrupt_funcs(adev);
	navi10_ih_set_self_irq_funcs(adev);
	return 0;
}

static int navi10_ih_sw_init(void *handle)
{
	int r;
	struct amdgpu_device *adev = (struct amdgpu_device *)handle;
	bool use_bus_addr;

	r = amdgpu_irq_add_id(adev, SOC15_IH_CLIENTID_IH, 0,
				&adev->irq.self_irq);

	if (r)
		return r;

	/* use gpu virtual address for ih ring
	 * until ih_checken is programmed to allow
	 * use bus address for ih ring by psp bl */
	if ((adev->flags & AMD_IS_APU) ||
	    (adev->firmware.load_type == AMDGPU_FW_LOAD_PSP))
		use_bus_addr = false;
	else
		use_bus_addr = true;
	r = amdgpu_ih_ring_init(adev, &adev->irq.ih, 256 * 1024, use_bus_addr);
	if (r)
		return r;

	adev->irq.ih.use_doorbell = true;
	adev->irq.ih.doorbell_index = adev->doorbell_index.ih << 1;

	adev->irq.ih1.ring_size = 0;
	adev->irq.ih2.ring_size = 0;

	/* initialize ih control registers offset */
	navi10_ih_init_register_offset(adev);

	r = amdgpu_ih_ring_init(adev, &adev->irq.ih_soft, PAGE_SIZE, true);
	if (r)
		return r;

	r = amdgpu_irq_init(adev);

	return r;
}

static int navi10_ih_sw_fini(void *handle)
{
	struct amdgpu_device *adev = (struct amdgpu_device *)handle;

	amdgpu_irq_fini_sw(adev);

	return 0;
}

static int navi10_ih_hw_init(void *handle)
{
	int r;
	struct amdgpu_device *adev = (struct amdgpu_device *)handle;

	r = navi10_ih_irq_init(adev);
	if (r)
		return r;

	return 0;
}

static int navi10_ih_hw_fini(void *handle)
{
	struct amdgpu_device *adev = (struct amdgpu_device *)handle;

	navi10_ih_irq_disable(adev);

	return 0;
}

static int navi10_ih_suspend(void *handle)
{
	struct amdgpu_device *adev = (struct amdgpu_device *)handle;

	return navi10_ih_hw_fini(adev);
}

static int navi10_ih_resume(void *handle)
{
	struct amdgpu_device *adev = (struct amdgpu_device *)handle;

	return navi10_ih_hw_init(adev);
}

static bool navi10_ih_is_idle(void *handle)
{
	/* todo */
	return true;
}

static int navi10_ih_wait_for_idle(void *handle)
{
	/* todo */
	return -ETIMEDOUT;
}

static int navi10_ih_soft_reset(void *handle)
{
	/* todo */
	return 0;
}

static void navi10_ih_update_clockgating_state(struct amdgpu_device *adev,
					       bool enable)
{
	uint32_t data, def, field_val;

	if (adev->cg_flags & AMD_CG_SUPPORT_IH_CG) {
		def = data = RREG32_SOC15(OSSSYS, 0, mmIH_CLK_CTRL);
		field_val = enable ? 0 : 1;
		data = REG_SET_FIELD(data, IH_CLK_CTRL,
				     DBUS_MUX_CLK_SOFT_OVERRIDE, field_val);
		data = REG_SET_FIELD(data, IH_CLK_CTRL,
				     OSSSYS_SHARE_CLK_SOFT_OVERRIDE, field_val);
		data = REG_SET_FIELD(data, IH_CLK_CTRL,
				     LIMIT_SMN_CLK_SOFT_OVERRIDE, field_val);
		data = REG_SET_FIELD(data, IH_CLK_CTRL,
				     DYN_CLK_SOFT_OVERRIDE, field_val);
		data = REG_SET_FIELD(data, IH_CLK_CTRL,
				     REG_CLK_SOFT_OVERRIDE, field_val);
		if (def != data)
			WREG32_SOC15(OSSSYS, 0, mmIH_CLK_CTRL, data);
	}

	return;
}

static int navi10_ih_set_clockgating_state(void *handle,
					   enum amd_clockgating_state state)
{
	struct amdgpu_device *adev = (struct amdgpu_device *)handle;

	navi10_ih_update_clockgating_state(adev,
				state == AMD_CG_STATE_GATE);
	return 0;
}

static int navi10_ih_set_powergating_state(void *handle,
					   enum amd_powergating_state state)
{
	return 0;
}

static void navi10_ih_get_clockgating_state(void *handle, u32 *flags)
{
	struct amdgpu_device *adev = (struct amdgpu_device *)handle;

	if (!RREG32_SOC15(OSSSYS, 0, mmIH_CLK_CTRL))
		*flags |= AMD_CG_SUPPORT_IH_CG;

	return;
}

static const struct amd_ip_funcs navi10_ih_ip_funcs = {
	.name = "navi10_ih",
	.early_init = navi10_ih_early_init,
	.late_init = NULL,
	.sw_init = navi10_ih_sw_init,
	.sw_fini = navi10_ih_sw_fini,
	.hw_init = navi10_ih_hw_init,
	.hw_fini = navi10_ih_hw_fini,
	.suspend = navi10_ih_suspend,
	.resume = navi10_ih_resume,
	.is_idle = navi10_ih_is_idle,
	.wait_for_idle = navi10_ih_wait_for_idle,
	.soft_reset = navi10_ih_soft_reset,
	.set_clockgating_state = navi10_ih_set_clockgating_state,
	.set_powergating_state = navi10_ih_set_powergating_state,
	.get_clockgating_state = navi10_ih_get_clockgating_state,
};

static const struct amdgpu_ih_funcs navi10_ih_funcs = {
	.get_wptr = navi10_ih_get_wptr,
	.decode_iv = amdgpu_ih_decode_iv_helper,
	.set_rptr = navi10_ih_set_rptr
};

static void navi10_ih_set_interrupt_funcs(struct amdgpu_device *adev)
{
	if (adev->irq.ih_funcs == NULL)
		adev->irq.ih_funcs = &navi10_ih_funcs;
}

const struct amdgpu_ip_block_version navi10_ih_ip_block =
{
	.type = AMD_IP_BLOCK_TYPE_IH,
	.major = 5,
	.minor = 0,
	.rev = 0,
	.funcs = &navi10_ih_ip_funcs,
};<|MERGE_RESOLUTION|>--- conflicted
+++ resolved
@@ -287,18 +287,6 @@
 	} else {
 		WREG32(ih_regs->ih_rb_cntl, tmp);
 	}
-<<<<<<< HEAD
-
-	if (amdgpu_sriov_vf(adev) && amdgpu_sriov_reg_indirect_ih(adev)) {
-		if (psp_reg_program(&adev->psp, ih_regs->psp_reg_id, tmp)) {
-			DRM_ERROR("PSP program IH_RB_CNTL failed!\n");
-			return -ETIMEDOUT;
-		}
-	} else {
-		WREG32(ih_regs->ih_rb_cntl, tmp);
-	}
-=======
->>>>>>> df0cc57e
 
 	if (ih == &adev->irq.ih) {
 		/* set the ih ring 0 writeback address whether it's enabled or not */
@@ -342,20 +330,10 @@
 
 	if (unlikely(adev->firmware.load_type == AMDGPU_FW_LOAD_DIRECT)) {
 		if (ih[0]->use_bus_addr) {
-<<<<<<< HEAD
-			switch (adev->asic_type) {
-			case CHIP_SIENNA_CICHLID:
-			case CHIP_NAVY_FLOUNDER:
-			case CHIP_VANGOGH:
-			case CHIP_DIMGREY_CAVEFISH:
-			case CHIP_BEIGE_GOBY:
-			case CHIP_YELLOW_CARP:
-=======
 			switch (adev->ip_versions[OSSSYS_HWIP][0]) {
 			case IP_VERSION(5, 0, 3):
 			case IP_VERSION(5, 2, 0):
 			case IP_VERSION(5, 2, 1):
->>>>>>> df0cc57e
 				ih_chicken = RREG32_SOC15(OSSSYS, 0, mmIH_CHICKEN_Sienna_Cichlid);
 				ih_chicken = REG_SET_FIELD(ih_chicken,
 						IH_CHICKEN, MC_SPACE_GPA_ENABLE, 1);
