// SPDX-License-Identifier: GPL-2.0-or-later
/*
 * Copyright (C) 2016 BayLibre, SAS
 * Author: Neil Armstrong <narmstrong@baylibre.com>
 * Copyright (C) 2015 Amlogic, Inc. All rights reserved.
 */

#include <linux/clk.h>
#include <linux/component.h>
#include <linux/kernel.h>
#include <linux/module.h>
#include <linux/of_device.h>
#include <linux/of_graph.h>
#include <linux/regulator/consumer.h>
#include <linux/reset.h>

#include <drm/bridge/dw_hdmi.h>
#include <drm/drm_atomic_helper.h>
#include <drm/drm_device.h>
#include <drm/drm_edid.h>
#include <drm/drm_probe_helper.h>
#include <drm/drm_print.h>

#include <linux/media-bus-format.h>
#include <linux/videodev2.h>

#include "meson_drv.h"
#include "meson_dw_hdmi.h"
#include "meson_registers.h"
#include "meson_vclk.h"
#include "meson_venc.h"

#define DRIVER_NAME "meson-dw-hdmi"
#define DRIVER_DESC "Amlogic Meson HDMI-TX DRM driver"

/**
 * DOC: HDMI Output
 *
 * HDMI Output is composed of :
 *
 * - A Synopsys DesignWare HDMI Controller IP
 * - A TOP control block controlling the Clocks and PHY
 * - A custom HDMI PHY in order convert video to TMDS signal
 *
 * .. code::
 *
 *    ___________________________________
 *   |            HDMI TOP               |<= HPD
 *   |___________________________________|
 *   |                  |                |
 *   |  Synopsys HDMI   |   HDMI PHY     |=> TMDS
 *   |    Controller    |________________|
 *   |___________________________________|<=> DDC
 *
 *
 * The HDMI TOP block only supports HPD sensing.
 * The Synopsys HDMI Controller interrupt is routed
 * through the TOP Block interrupt.
 * Communication to the TOP Block and the Synopsys
 * HDMI Controller is done a pair of addr+read/write
 * registers.
 * The HDMI PHY is configured by registers in the
 * HHI register block.
 *
 * Pixel data arrives in 4:4:4 format from the VENC
 * block and the VPU HDMI mux selects either the ENCI
 * encoder for the 576i or 480i formats or the ENCP
 * encoder for all the other formats including
 * interlaced HD formats.
 * The VENC uses a DVI encoder on top of the ENCI
 * or ENCP encoders to generate DVI timings for the
 * HDMI controller.
 *
 * GXBB, GXL and GXM embeds the Synopsys DesignWare
 * HDMI TX IP version 2.01a with HDCP and I2C & S/PDIF
 * audio source interfaces.
 *
 * We handle the following features :
 *
 * - HPD Rise & Fall interrupt
 * - HDMI Controller Interrupt
 * - HDMI PHY Init for 480i to 1080p60
 * - VENC & HDMI Clock setup for 480i to 1080p60
 * - VENC Mode setup for 480i to 1080p60
 *
 * What is missing :
 *
 * - PHY, Clock and Mode setup for 2k && 4k modes
 * - SDDC Scrambling mode for HDMI 2.0a
 * - HDCP Setup
 * - CEC Management
 */

/* TOP Block Communication Channel */
#define HDMITX_TOP_ADDR_REG	0x0
#define HDMITX_TOP_DATA_REG	0x4
#define HDMITX_TOP_CTRL_REG	0x8
#define HDMITX_TOP_G12A_OFFSET	0x8000

/* Controller Communication Channel */
#define HDMITX_DWC_ADDR_REG	0x10
#define HDMITX_DWC_DATA_REG	0x14
#define HDMITX_DWC_CTRL_REG	0x18

/* HHI Registers */
#define HHI_MEM_PD_REG0		0x100 /* 0x40 */
#define HHI_HDMI_CLK_CNTL	0x1cc /* 0x73 */
#define HHI_HDMI_PHY_CNTL0	0x3a0 /* 0xe8 */
#define HHI_HDMI_PHY_CNTL1	0x3a4 /* 0xe9 */
#define HHI_HDMI_PHY_CNTL2	0x3a8 /* 0xea */
#define HHI_HDMI_PHY_CNTL3	0x3ac /* 0xeb */
#define HHI_HDMI_PHY_CNTL4	0x3b0 /* 0xec */
#define HHI_HDMI_PHY_CNTL5	0x3b4 /* 0xed */

static DEFINE_SPINLOCK(reg_lock);

enum meson_venc_source {
	MESON_VENC_SOURCE_NONE = 0,
	MESON_VENC_SOURCE_ENCI = 1,
	MESON_VENC_SOURCE_ENCP = 2,
};

struct meson_dw_hdmi;

struct meson_dw_hdmi_data {
	unsigned int	(*top_read)(struct meson_dw_hdmi *dw_hdmi,
				    unsigned int addr);
	void		(*top_write)(struct meson_dw_hdmi *dw_hdmi,
				     unsigned int addr, unsigned int data);
	unsigned int	(*dwc_read)(struct meson_dw_hdmi *dw_hdmi,
				    unsigned int addr);
	void		(*dwc_write)(struct meson_dw_hdmi *dw_hdmi,
				     unsigned int addr, unsigned int data);
};

struct meson_dw_hdmi {
	struct drm_encoder encoder;
	struct dw_hdmi_plat_data dw_plat_data;
	struct meson_drm *priv;
	struct device *dev;
	void __iomem *hdmitx;
	const struct meson_dw_hdmi_data *data;
	struct reset_control *hdmitx_apb;
	struct reset_control *hdmitx_ctrl;
	struct reset_control *hdmitx_phy;
	struct clk *hdmi_pclk;
	struct clk *venci_clk;
	struct regulator *hdmi_supply;
	u32 irq_stat;
	struct dw_hdmi *hdmi;
};
#define encoder_to_meson_dw_hdmi(x) \
	container_of(x, struct meson_dw_hdmi, encoder)

static inline int dw_hdmi_is_compatible(struct meson_dw_hdmi *dw_hdmi,
					const char *compat)
{
	return of_device_is_compatible(dw_hdmi->dev->of_node, compat);
}

/* PHY (via TOP bridge) and Controller dedicated register interface */

static unsigned int dw_hdmi_top_read(struct meson_dw_hdmi *dw_hdmi,
				     unsigned int addr)
{
	unsigned long flags;
	unsigned int data;

	spin_lock_irqsave(&reg_lock, flags);

	/* ADDR must be written twice */
	writel(addr & 0xffff, dw_hdmi->hdmitx + HDMITX_TOP_ADDR_REG);
	writel(addr & 0xffff, dw_hdmi->hdmitx + HDMITX_TOP_ADDR_REG);

	/* Read needs a second DATA read */
	data = readl(dw_hdmi->hdmitx + HDMITX_TOP_DATA_REG);
	data = readl(dw_hdmi->hdmitx + HDMITX_TOP_DATA_REG);

	spin_unlock_irqrestore(&reg_lock, flags);

	return data;
}

static unsigned int dw_hdmi_g12a_top_read(struct meson_dw_hdmi *dw_hdmi,
					  unsigned int addr)
{
	return readl(dw_hdmi->hdmitx + HDMITX_TOP_G12A_OFFSET + (addr << 2));
}

static inline void dw_hdmi_top_write(struct meson_dw_hdmi *dw_hdmi,
				     unsigned int addr, unsigned int data)
{
	unsigned long flags;

	spin_lock_irqsave(&reg_lock, flags);

	/* ADDR must be written twice */
	writel(addr & 0xffff, dw_hdmi->hdmitx + HDMITX_TOP_ADDR_REG);
	writel(addr & 0xffff, dw_hdmi->hdmitx + HDMITX_TOP_ADDR_REG);

	/* Write needs single DATA write */
	writel(data, dw_hdmi->hdmitx + HDMITX_TOP_DATA_REG);

	spin_unlock_irqrestore(&reg_lock, flags);
}

static inline void dw_hdmi_g12a_top_write(struct meson_dw_hdmi *dw_hdmi,
					  unsigned int addr, unsigned int data)
{
	writel(data, dw_hdmi->hdmitx + HDMITX_TOP_G12A_OFFSET + (addr << 2));
}

/* Helper to change specific bits in PHY registers */
static inline void dw_hdmi_top_write_bits(struct meson_dw_hdmi *dw_hdmi,
					  unsigned int addr,
					  unsigned int mask,
					  unsigned int val)
{
	unsigned int data = dw_hdmi->data->top_read(dw_hdmi, addr);

	data &= ~mask;
	data |= val;

	dw_hdmi->data->top_write(dw_hdmi, addr, data);
}

static unsigned int dw_hdmi_dwc_read(struct meson_dw_hdmi *dw_hdmi,
				     unsigned int addr)
{
	unsigned long flags;
	unsigned int data;

	spin_lock_irqsave(&reg_lock, flags);

	/* ADDR must be written twice */
	writel(addr & 0xffff, dw_hdmi->hdmitx + HDMITX_DWC_ADDR_REG);
	writel(addr & 0xffff, dw_hdmi->hdmitx + HDMITX_DWC_ADDR_REG);

	/* Read needs a second DATA read */
	data = readl(dw_hdmi->hdmitx + HDMITX_DWC_DATA_REG);
	data = readl(dw_hdmi->hdmitx + HDMITX_DWC_DATA_REG);

	spin_unlock_irqrestore(&reg_lock, flags);

	return data;
}

static unsigned int dw_hdmi_g12a_dwc_read(struct meson_dw_hdmi *dw_hdmi,
					  unsigned int addr)
{
	return readb(dw_hdmi->hdmitx + addr);
}

static inline void dw_hdmi_dwc_write(struct meson_dw_hdmi *dw_hdmi,
				     unsigned int addr, unsigned int data)
{
	unsigned long flags;

	spin_lock_irqsave(&reg_lock, flags);

	/* ADDR must be written twice */
	writel(addr & 0xffff, dw_hdmi->hdmitx + HDMITX_DWC_ADDR_REG);
	writel(addr & 0xffff, dw_hdmi->hdmitx + HDMITX_DWC_ADDR_REG);

	/* Write needs single DATA write */
	writel(data, dw_hdmi->hdmitx + HDMITX_DWC_DATA_REG);

	spin_unlock_irqrestore(&reg_lock, flags);
}

static inline void dw_hdmi_g12a_dwc_write(struct meson_dw_hdmi *dw_hdmi,
					  unsigned int addr, unsigned int data)
{
	writeb(data, dw_hdmi->hdmitx + addr);
}

/* Helper to change specific bits in controller registers */
static inline void dw_hdmi_dwc_write_bits(struct meson_dw_hdmi *dw_hdmi,
					  unsigned int addr,
					  unsigned int mask,
					  unsigned int val)
{
	unsigned int data = dw_hdmi->data->dwc_read(dw_hdmi, addr);

	data &= ~mask;
	data |= val;

	dw_hdmi->data->dwc_write(dw_hdmi, addr, data);
}

/* Bridge */

/* Setup PHY bandwidth modes */
static void meson_hdmi_phy_setup_mode(struct meson_dw_hdmi *dw_hdmi,
				      struct drm_display_mode *mode)
{
	struct meson_drm *priv = dw_hdmi->priv;
	unsigned int pixel_clock = mode->clock;

	if (dw_hdmi_is_compatible(dw_hdmi, "amlogic,meson-gxl-dw-hdmi") ||
	    dw_hdmi_is_compatible(dw_hdmi, "amlogic,meson-gxm-dw-hdmi")) {
		if (pixel_clock >= 371250) {
			/* 5.94Gbps, 3.7125Gbps */
			regmap_write(priv->hhi, HHI_HDMI_PHY_CNTL0, 0x333d3282);
			regmap_write(priv->hhi, HHI_HDMI_PHY_CNTL3, 0x2136315b);
		} else if (pixel_clock >= 297000) {
			/* 2.97Gbps */
			regmap_write(priv->hhi, HHI_HDMI_PHY_CNTL0, 0x33303382);
			regmap_write(priv->hhi, HHI_HDMI_PHY_CNTL3, 0x2036315b);
		} else if (pixel_clock >= 148500) {
			/* 1.485Gbps */
			regmap_write(priv->hhi, HHI_HDMI_PHY_CNTL0, 0x33303362);
			regmap_write(priv->hhi, HHI_HDMI_PHY_CNTL3, 0x2016315b);
		} else {
			/* 742.5Mbps, and below */
			regmap_write(priv->hhi, HHI_HDMI_PHY_CNTL0, 0x33604142);
			regmap_write(priv->hhi, HHI_HDMI_PHY_CNTL3, 0x0016315b);
		}
	} else if (dw_hdmi_is_compatible(dw_hdmi,
					 "amlogic,meson-gxbb-dw-hdmi")) {
		if (pixel_clock >= 371250) {
			/* 5.94Gbps, 3.7125Gbps */
			regmap_write(priv->hhi, HHI_HDMI_PHY_CNTL0, 0x33353245);
			regmap_write(priv->hhi, HHI_HDMI_PHY_CNTL3, 0x2100115b);
		} else if (pixel_clock >= 297000) {
			/* 2.97Gbps */
			regmap_write(priv->hhi, HHI_HDMI_PHY_CNTL0, 0x33634283);
			regmap_write(priv->hhi, HHI_HDMI_PHY_CNTL3, 0xb000115b);
		} else {
			/* 1.485Gbps, and below */
			regmap_write(priv->hhi, HHI_HDMI_PHY_CNTL0, 0x33632122);
			regmap_write(priv->hhi, HHI_HDMI_PHY_CNTL3, 0x2000115b);
		}
	} else if (dw_hdmi_is_compatible(dw_hdmi,
					 "amlogic,meson-g12a-dw-hdmi")) {
		if (pixel_clock >= 371250) {
			/* 5.94Gbps, 3.7125Gbps */
			regmap_write(priv->hhi, HHI_HDMI_PHY_CNTL0, 0x37eb65c4);
			regmap_write(priv->hhi, HHI_HDMI_PHY_CNTL3, 0x2ab0ff3b);
			regmap_write(priv->hhi, HHI_HDMI_PHY_CNTL5, 0x0000080b);
		} else if (pixel_clock >= 297000) {
			/* 2.97Gbps */
			regmap_write(priv->hhi, HHI_HDMI_PHY_CNTL0, 0x33eb6262);
			regmap_write(priv->hhi, HHI_HDMI_PHY_CNTL3, 0x2ab0ff3b);
			regmap_write(priv->hhi, HHI_HDMI_PHY_CNTL5, 0x00000003);
		} else {
			/* 1.485Gbps, and below */
			regmap_write(priv->hhi, HHI_HDMI_PHY_CNTL0, 0x33eb4242);
			regmap_write(priv->hhi, HHI_HDMI_PHY_CNTL3, 0x2ab0ff3b);
			regmap_write(priv->hhi, HHI_HDMI_PHY_CNTL5, 0x00000003);
		}
	}
}

static inline void meson_dw_hdmi_phy_reset(struct meson_dw_hdmi *dw_hdmi)
{
	struct meson_drm *priv = dw_hdmi->priv;

	/* Enable and software reset */
	regmap_update_bits(priv->hhi, HHI_HDMI_PHY_CNTL1, 0xf, 0xf);

	mdelay(2);

	/* Enable and unreset */
	regmap_update_bits(priv->hhi, HHI_HDMI_PHY_CNTL1, 0xf, 0xe);

	mdelay(2);
}

static void dw_hdmi_set_vclk(struct meson_dw_hdmi *dw_hdmi,
			     struct drm_display_mode *mode)
{
	struct meson_drm *priv = dw_hdmi->priv;
	int vic = drm_match_cea_mode(mode);
	unsigned int vclk_freq;
	unsigned int venc_freq;
	unsigned int hdmi_freq;

	vclk_freq = mode->clock;

	if (!vic) {
		meson_vclk_setup(priv, MESON_VCLK_TARGET_DMT, vclk_freq,
				 vclk_freq, vclk_freq, false);
		return;
	}

	if (mode->flags & DRM_MODE_FLAG_DBLCLK)
		vclk_freq *= 2;

	venc_freq = vclk_freq;
	hdmi_freq = vclk_freq;

	if (meson_venc_hdmi_venc_repeat(vic))
		venc_freq *= 2;

	vclk_freq = max(venc_freq, hdmi_freq);

	if (mode->flags & DRM_MODE_FLAG_DBLCLK)
		venc_freq /= 2;

	DRM_DEBUG_DRIVER("vclk:%d venc=%d hdmi=%d enci=%d\n",
		vclk_freq, venc_freq, hdmi_freq,
		priv->venc.hdmi_use_enci);

	meson_vclk_setup(priv, MESON_VCLK_TARGET_HDMI, vclk_freq,
			 venc_freq, hdmi_freq, priv->venc.hdmi_use_enci);
}

static int dw_hdmi_phy_init(struct dw_hdmi *hdmi, void *data,
			    struct drm_display_mode *mode)
{
	struct meson_dw_hdmi *dw_hdmi = (struct meson_dw_hdmi *)data;
	struct meson_drm *priv = dw_hdmi->priv;
	unsigned int wr_clk =
		readl_relaxed(priv->io_base + _REG(VPU_HDMI_SETTING));

	DRM_DEBUG_DRIVER("\"%s\" div%d\n", mode->name,
			 mode->clock > 340000 ? 40 : 10);

	/* Enable clocks */
	regmap_update_bits(priv->hhi, HHI_HDMI_CLK_CNTL, 0xffff, 0x100);

	/* Bring HDMITX MEM output of power down */
	regmap_update_bits(priv->hhi, HHI_MEM_PD_REG0, 0xff << 8, 0);

	/* Bring out of reset */
	dw_hdmi->data->top_write(dw_hdmi, HDMITX_TOP_SW_RESET,  0);

	/* Enable internal pixclk, tmds_clk, spdif_clk, i2s_clk, cecclk */
	dw_hdmi_top_write_bits(dw_hdmi, HDMITX_TOP_CLK_CNTL,
			       0x3, 0x3);

	/* Enable cec_clk and hdcp22_tmdsclk_en */
	dw_hdmi_top_write_bits(dw_hdmi, HDMITX_TOP_CLK_CNTL,
			       0x3 << 4, 0x3 << 4);

	/* Enable normal output to PHY */
	dw_hdmi->data->top_write(dw_hdmi, HDMITX_TOP_BIST_CNTL, BIT(12));

	/* TMDS pattern setup (TOFIX Handle the YUV420 case) */
	if (mode->clock > 340000) {
		dw_hdmi->data->top_write(dw_hdmi, HDMITX_TOP_TMDS_CLK_PTTN_01,
				  0);
		dw_hdmi->data->top_write(dw_hdmi, HDMITX_TOP_TMDS_CLK_PTTN_23,
				  0x03ff03ff);
	} else {
		dw_hdmi->data->top_write(dw_hdmi, HDMITX_TOP_TMDS_CLK_PTTN_01,
				  0x001f001f);
		dw_hdmi->data->top_write(dw_hdmi, HDMITX_TOP_TMDS_CLK_PTTN_23,
				  0x001f001f);
	}

	/* Load TMDS pattern */
	dw_hdmi->data->top_write(dw_hdmi, HDMITX_TOP_TMDS_CLK_PTTN_CNTL, 0x1);
	msleep(20);
	dw_hdmi->data->top_write(dw_hdmi, HDMITX_TOP_TMDS_CLK_PTTN_CNTL, 0x2);

	/* Setup PHY parameters */
	meson_hdmi_phy_setup_mode(dw_hdmi, mode);

	/* Setup PHY */
	regmap_update_bits(priv->hhi, HHI_HDMI_PHY_CNTL1,
			   0xffff << 16, 0x0390 << 16);

	/* BIT_INVERT */
	if (dw_hdmi_is_compatible(dw_hdmi, "amlogic,meson-gxl-dw-hdmi") ||
	    dw_hdmi_is_compatible(dw_hdmi, "amlogic,meson-gxm-dw-hdmi") ||
	    dw_hdmi_is_compatible(dw_hdmi, "amlogic,meson-g12a-dw-hdmi"))
		regmap_update_bits(priv->hhi, HHI_HDMI_PHY_CNTL1,
				   BIT(17), 0);
	else
		regmap_update_bits(priv->hhi, HHI_HDMI_PHY_CNTL1,
				   BIT(17), BIT(17));

	/* Disable clock, fifo, fifo_wr */
	regmap_update_bits(priv->hhi, HHI_HDMI_PHY_CNTL1, 0xf, 0);

	dw_hdmi_set_high_tmds_clock_ratio(hdmi);

	msleep(100);

	/* Reset PHY 3 times in a row */
	meson_dw_hdmi_phy_reset(dw_hdmi);
	meson_dw_hdmi_phy_reset(dw_hdmi);
	meson_dw_hdmi_phy_reset(dw_hdmi);

	/* Temporary Disable VENC video stream */
	if (priv->venc.hdmi_use_enci)
		writel_relaxed(0, priv->io_base + _REG(ENCI_VIDEO_EN));
	else
		writel_relaxed(0, priv->io_base + _REG(ENCP_VIDEO_EN));

	/* Temporary Disable HDMI video stream to HDMI-TX */
	writel_bits_relaxed(0x3, 0,
			    priv->io_base + _REG(VPU_HDMI_SETTING));
	writel_bits_relaxed(0xf << 8, 0,
			    priv->io_base + _REG(VPU_HDMI_SETTING));

	/* Re-Enable VENC video stream */
	if (priv->venc.hdmi_use_enci)
		writel_relaxed(1, priv->io_base + _REG(ENCI_VIDEO_EN));
	else
		writel_relaxed(1, priv->io_base + _REG(ENCP_VIDEO_EN));

	/* Push back HDMI clock settings */
	writel_bits_relaxed(0xf << 8, wr_clk & (0xf << 8),
			    priv->io_base + _REG(VPU_HDMI_SETTING));

	/* Enable and Select HDMI video source for HDMI-TX */
	if (priv->venc.hdmi_use_enci)
		writel_bits_relaxed(0x3, MESON_VENC_SOURCE_ENCI,
				    priv->io_base + _REG(VPU_HDMI_SETTING));
	else
		writel_bits_relaxed(0x3, MESON_VENC_SOURCE_ENCP,
				    priv->io_base + _REG(VPU_HDMI_SETTING));

	return 0;
}

static void dw_hdmi_phy_disable(struct dw_hdmi *hdmi,
				void *data)
{
	struct meson_dw_hdmi *dw_hdmi = (struct meson_dw_hdmi *)data;
	struct meson_drm *priv = dw_hdmi->priv;

	DRM_DEBUG_DRIVER("\n");

	regmap_write(priv->hhi, HHI_HDMI_PHY_CNTL0, 0);
}

static enum drm_connector_status dw_hdmi_read_hpd(struct dw_hdmi *hdmi,
			     void *data)
{
	struct meson_dw_hdmi *dw_hdmi = (struct meson_dw_hdmi *)data;

	return !!dw_hdmi->data->top_read(dw_hdmi, HDMITX_TOP_STAT0) ?
		connector_status_connected : connector_status_disconnected;
}

static void dw_hdmi_setup_hpd(struct dw_hdmi *hdmi,
			      void *data)
{
	struct meson_dw_hdmi *dw_hdmi = (struct meson_dw_hdmi *)data;

	/* Setup HPD Filter */
	dw_hdmi->data->top_write(dw_hdmi, HDMITX_TOP_HPD_FILTER,
			  (0xa << 12) | 0xa0);

	/* Clear interrupts */
	dw_hdmi->data->top_write(dw_hdmi, HDMITX_TOP_INTR_STAT_CLR,
			  HDMITX_TOP_INTR_HPD_RISE | HDMITX_TOP_INTR_HPD_FALL);

	/* Unmask interrupts */
	dw_hdmi_top_write_bits(dw_hdmi, HDMITX_TOP_INTR_MASKN,
			HDMITX_TOP_INTR_HPD_RISE | HDMITX_TOP_INTR_HPD_FALL,
			HDMITX_TOP_INTR_HPD_RISE | HDMITX_TOP_INTR_HPD_FALL);
}

static const struct dw_hdmi_phy_ops meson_dw_hdmi_phy_ops = {
	.init = dw_hdmi_phy_init,
	.disable = dw_hdmi_phy_disable,
	.read_hpd = dw_hdmi_read_hpd,
	.setup_hpd = dw_hdmi_setup_hpd,
};

static irqreturn_t dw_hdmi_top_irq(int irq, void *dev_id)
{
	struct meson_dw_hdmi *dw_hdmi = dev_id;
	u32 stat;

	stat = dw_hdmi->data->top_read(dw_hdmi, HDMITX_TOP_INTR_STAT);
	dw_hdmi->data->top_write(dw_hdmi, HDMITX_TOP_INTR_STAT_CLR, stat);

	/* HPD Events, handle in the threaded interrupt handler */
	if (stat & (HDMITX_TOP_INTR_HPD_RISE | HDMITX_TOP_INTR_HPD_FALL)) {
		dw_hdmi->irq_stat = stat;
		return IRQ_WAKE_THREAD;
	}

	/* HDMI Controller Interrupt */
	if (stat & 1)
		return IRQ_NONE;

	/* TOFIX Handle HDCP Interrupts */

	return IRQ_HANDLED;
}

/* Threaded interrupt handler to manage HPD events */
static irqreturn_t dw_hdmi_top_thread_irq(int irq, void *dev_id)
{
	struct meson_dw_hdmi *dw_hdmi = dev_id;
	u32 stat = dw_hdmi->irq_stat;

	/* HPD Events */
	if (stat & (HDMITX_TOP_INTR_HPD_RISE | HDMITX_TOP_INTR_HPD_FALL)) {
		bool hpd_connected = false;

		if (stat & HDMITX_TOP_INTR_HPD_RISE)
			hpd_connected = true;

		dw_hdmi_setup_rx_sense(dw_hdmi->hdmi, hpd_connected,
				       hpd_connected);

		drm_helper_hpd_irq_event(dw_hdmi->encoder.dev);
	}

	return IRQ_HANDLED;
}

static enum drm_mode_status
dw_hdmi_mode_valid(struct drm_connector *connector,
		   const struct drm_display_mode *mode)
{
	struct meson_drm *priv = connector->dev->dev_private;
	unsigned int vclk_freq;
	unsigned int venc_freq;
	unsigned int hdmi_freq;
	int vic = drm_match_cea_mode(mode);
	enum drm_mode_status status;

	DRM_DEBUG_DRIVER("Modeline " DRM_MODE_FMT "\n", DRM_MODE_ARG(mode));

	/* If sink max TMDS clock, we reject the mode */
	if (connector->display_info.max_tmds_clock &&
	    mode->clock > connector->display_info.max_tmds_clock)
		return MODE_BAD;

	/* Check against non-VIC supported modes */
	if (!vic) {
		status = meson_venc_hdmi_supported_mode(mode);
		if (status != MODE_OK)
			return status;

		return meson_vclk_dmt_supported_freq(priv, mode->clock);
	/* Check against supported VIC modes */
	} else if (!meson_venc_hdmi_supported_vic(vic))
		return MODE_BAD;

	vclk_freq = mode->clock;

	/* 480i/576i needs global pixel doubling */
	if (mode->flags & DRM_MODE_FLAG_DBLCLK)
		vclk_freq *= 2;

	venc_freq = vclk_freq;
	hdmi_freq = vclk_freq;

	/* VENC double pixels for 1080i and 720p modes */
	if (meson_venc_hdmi_venc_repeat(vic))
		venc_freq *= 2;

	vclk_freq = max(venc_freq, hdmi_freq);

	if (mode->flags & DRM_MODE_FLAG_DBLCLK)
		venc_freq /= 2;

	dev_dbg(connector->dev->dev, "%s: vclk:%d venc=%d hdmi=%d\n", __func__,
		vclk_freq, venc_freq, hdmi_freq);

	return meson_vclk_vic_supported_freq(vclk_freq);
}

/* Encoder */

static void meson_venc_hdmi_encoder_destroy(struct drm_encoder *encoder)
{
	drm_encoder_cleanup(encoder);
}

static const struct drm_encoder_funcs meson_venc_hdmi_encoder_funcs = {
	.destroy        = meson_venc_hdmi_encoder_destroy,
};

static int meson_venc_hdmi_encoder_atomic_check(struct drm_encoder *encoder,
					struct drm_crtc_state *crtc_state,
					struct drm_connector_state *conn_state)
{
	return 0;
}

static void meson_venc_hdmi_encoder_disable(struct drm_encoder *encoder)
{
	struct meson_dw_hdmi *dw_hdmi = encoder_to_meson_dw_hdmi(encoder);
	struct meson_drm *priv = dw_hdmi->priv;

	DRM_DEBUG_DRIVER("\n");

	writel_bits_relaxed(0x3, 0,
			    priv->io_base + _REG(VPU_HDMI_SETTING));

	writel_relaxed(0, priv->io_base + _REG(ENCI_VIDEO_EN));
	writel_relaxed(0, priv->io_base + _REG(ENCP_VIDEO_EN));
}

static void meson_venc_hdmi_encoder_enable(struct drm_encoder *encoder)
{
	struct meson_dw_hdmi *dw_hdmi = encoder_to_meson_dw_hdmi(encoder);
	struct meson_drm *priv = dw_hdmi->priv;

	DRM_DEBUG_DRIVER("%s\n", priv->venc.hdmi_use_enci ? "VENCI" : "VENCP");

	if (priv->venc.hdmi_use_enci)
		writel_relaxed(1, priv->io_base + _REG(ENCI_VIDEO_EN));
	else
		writel_relaxed(1, priv->io_base + _REG(ENCP_VIDEO_EN));
}

static void meson_venc_hdmi_encoder_mode_set(struct drm_encoder *encoder,
				   struct drm_display_mode *mode,
				   struct drm_display_mode *adjusted_mode)
{
	struct meson_dw_hdmi *dw_hdmi = encoder_to_meson_dw_hdmi(encoder);
	struct meson_drm *priv = dw_hdmi->priv;
	int vic = drm_match_cea_mode(mode);

	DRM_DEBUG_DRIVER("\"%s\" vic %d\n", mode->name, vic);

	/* VENC + VENC-DVI Mode setup */
	meson_venc_hdmi_mode_set(priv, vic, mode);

	/* VCLK Set clock */
	dw_hdmi_set_vclk(dw_hdmi, mode);

	/* Setup YUV444 to HDMI-TX, no 10bit diphering */
	writel_relaxed(0, priv->io_base + _REG(VPU_HDMI_FMT_CTRL));
}

static const struct drm_encoder_helper_funcs
				meson_venc_hdmi_encoder_helper_funcs = {
	.atomic_check	= meson_venc_hdmi_encoder_atomic_check,
	.disable	= meson_venc_hdmi_encoder_disable,
	.enable		= meson_venc_hdmi_encoder_enable,
	.mode_set	= meson_venc_hdmi_encoder_mode_set,
};

/* DW HDMI Regmap */

static int meson_dw_hdmi_reg_read(void *context, unsigned int reg,
				  unsigned int *result)
{
	struct meson_dw_hdmi *dw_hdmi = context;

	*result = dw_hdmi->data->dwc_read(dw_hdmi, reg);

	return 0;

}

static int meson_dw_hdmi_reg_write(void *context, unsigned int reg,
				   unsigned int val)
{
	struct meson_dw_hdmi *dw_hdmi = context;

	dw_hdmi->data->dwc_write(dw_hdmi, reg, val);

	return 0;
}

static const struct regmap_config meson_dw_hdmi_regmap_config = {
	.reg_bits = 32,
	.val_bits = 8,
	.reg_read = meson_dw_hdmi_reg_read,
	.reg_write = meson_dw_hdmi_reg_write,
	.max_register = 0x10000,
	.fast_io = true,
<<<<<<< HEAD
=======
};

static const struct meson_dw_hdmi_data meson_dw_hdmi_gx_data = {
	.top_read = dw_hdmi_top_read,
	.top_write = dw_hdmi_top_write,
	.dwc_read = dw_hdmi_dwc_read,
	.dwc_write = dw_hdmi_dwc_write,
};

static const struct meson_dw_hdmi_data meson_dw_hdmi_g12a_data = {
	.top_read = dw_hdmi_g12a_top_read,
	.top_write = dw_hdmi_g12a_top_write,
	.dwc_read = dw_hdmi_g12a_dwc_read,
	.dwc_write = dw_hdmi_g12a_dwc_write,
>>>>>>> f7688b48
};

static bool meson_hdmi_connector_is_available(struct device *dev)
{
	struct device_node *ep, *remote;

	/* HDMI Connector is on the second port, first endpoint */
	ep = of_graph_get_endpoint_by_regs(dev->of_node, 1, 0);
	if (!ep)
		return false;

	/* If the endpoint node exists, consider it enabled */
	remote = of_graph_get_remote_port(ep);
	if (remote) {
		of_node_put(ep);
		return true;
	}

	of_node_put(ep);
	of_node_put(remote);

	return false;
}

static int meson_dw_hdmi_bind(struct device *dev, struct device *master,
				void *data)
{
	struct platform_device *pdev = to_platform_device(dev);
	const struct meson_dw_hdmi_data *match;
	struct meson_dw_hdmi *meson_dw_hdmi;
	struct drm_device *drm = data;
	struct meson_drm *priv = drm->dev_private;
	struct dw_hdmi_plat_data *dw_plat_data;
	struct drm_encoder *encoder;
	struct resource *res;
	int irq;
	int ret;

	DRM_DEBUG_DRIVER("\n");

	if (!meson_hdmi_connector_is_available(dev)) {
		dev_info(drm->dev, "HDMI Output connector not available\n");
		return -ENODEV;
	}

	match = of_device_get_match_data(&pdev->dev);
	if (!match) {
		dev_err(&pdev->dev, "failed to get match data\n");
		return -ENODEV;
	}

	meson_dw_hdmi = devm_kzalloc(dev, sizeof(*meson_dw_hdmi),
				     GFP_KERNEL);
	if (!meson_dw_hdmi)
		return -ENOMEM;

	meson_dw_hdmi->priv = priv;
	meson_dw_hdmi->dev = dev;
	meson_dw_hdmi->data = match;
	dw_plat_data = &meson_dw_hdmi->dw_plat_data;
	encoder = &meson_dw_hdmi->encoder;

	meson_dw_hdmi->hdmi_supply = devm_regulator_get_optional(dev, "hdmi");
	if (IS_ERR(meson_dw_hdmi->hdmi_supply)) {
		if (PTR_ERR(meson_dw_hdmi->hdmi_supply) == -EPROBE_DEFER)
			return -EPROBE_DEFER;
		meson_dw_hdmi->hdmi_supply = NULL;
	} else {
		ret = regulator_enable(meson_dw_hdmi->hdmi_supply);
		if (ret)
			return ret;
	}

	meson_dw_hdmi->hdmitx_apb = devm_reset_control_get_exclusive(dev,
						"hdmitx_apb");
	if (IS_ERR(meson_dw_hdmi->hdmitx_apb)) {
		dev_err(dev, "Failed to get hdmitx_apb reset\n");
		return PTR_ERR(meson_dw_hdmi->hdmitx_apb);
	}

	meson_dw_hdmi->hdmitx_ctrl = devm_reset_control_get_exclusive(dev,
						"hdmitx");
	if (IS_ERR(meson_dw_hdmi->hdmitx_ctrl)) {
		dev_err(dev, "Failed to get hdmitx reset\n");
		return PTR_ERR(meson_dw_hdmi->hdmitx_ctrl);
	}

	meson_dw_hdmi->hdmitx_phy = devm_reset_control_get_exclusive(dev,
						"hdmitx_phy");
	if (IS_ERR(meson_dw_hdmi->hdmitx_phy)) {
		dev_err(dev, "Failed to get hdmitx_phy reset\n");
		return PTR_ERR(meson_dw_hdmi->hdmitx_phy);
	}

	res = platform_get_resource(pdev, IORESOURCE_MEM, 0);
	meson_dw_hdmi->hdmitx = devm_ioremap_resource(dev, res);
	if (IS_ERR(meson_dw_hdmi->hdmitx))
		return PTR_ERR(meson_dw_hdmi->hdmitx);

	meson_dw_hdmi->hdmi_pclk = devm_clk_get(dev, "isfr");
	if (IS_ERR(meson_dw_hdmi->hdmi_pclk)) {
		dev_err(dev, "Unable to get HDMI pclk\n");
		return PTR_ERR(meson_dw_hdmi->hdmi_pclk);
	}
	clk_prepare_enable(meson_dw_hdmi->hdmi_pclk);

	meson_dw_hdmi->venci_clk = devm_clk_get(dev, "venci");
	if (IS_ERR(meson_dw_hdmi->venci_clk)) {
		dev_err(dev, "Unable to get venci clk\n");
		return PTR_ERR(meson_dw_hdmi->venci_clk);
	}
	clk_prepare_enable(meson_dw_hdmi->venci_clk);

	dw_plat_data->regm = devm_regmap_init(dev, NULL, meson_dw_hdmi,
					      &meson_dw_hdmi_regmap_config);
	if (IS_ERR(dw_plat_data->regm))
		return PTR_ERR(dw_plat_data->regm);

	irq = platform_get_irq(pdev, 0);
	if (irq < 0) {
		dev_err(dev, "Failed to get hdmi top irq\n");
		return irq;
	}

	ret = devm_request_threaded_irq(dev, irq, dw_hdmi_top_irq,
					dw_hdmi_top_thread_irq, IRQF_SHARED,
					"dw_hdmi_top_irq", meson_dw_hdmi);
	if (ret) {
		dev_err(dev, "Failed to request hdmi top irq\n");
		return ret;
	}

	/* Encoder */

	drm_encoder_helper_add(encoder, &meson_venc_hdmi_encoder_helper_funcs);

	ret = drm_encoder_init(drm, encoder, &meson_venc_hdmi_encoder_funcs,
			       DRM_MODE_ENCODER_TMDS, "meson_hdmi");
	if (ret) {
		dev_err(priv->dev, "Failed to init HDMI encoder\n");
		return ret;
	}

	encoder->possible_crtcs = BIT(0);

	DRM_DEBUG_DRIVER("encoder initialized\n");

	/* Enable clocks */
	regmap_update_bits(priv->hhi, HHI_HDMI_CLK_CNTL, 0xffff, 0x100);

	/* Bring HDMITX MEM output of power down */
	regmap_update_bits(priv->hhi, HHI_MEM_PD_REG0, 0xff << 8, 0);

	/* Reset HDMITX APB & TX & PHY */
	reset_control_reset(meson_dw_hdmi->hdmitx_apb);
	reset_control_reset(meson_dw_hdmi->hdmitx_ctrl);
	reset_control_reset(meson_dw_hdmi->hdmitx_phy);

	/* Enable APB3 fail on error */
	if (!meson_vpu_is_compatible(priv, VPU_COMPATIBLE_G12A)) {
		writel_bits_relaxed(BIT(15), BIT(15),
				    meson_dw_hdmi->hdmitx + HDMITX_TOP_CTRL_REG);
		writel_bits_relaxed(BIT(15), BIT(15),
				    meson_dw_hdmi->hdmitx + HDMITX_DWC_CTRL_REG);
	}

	/* Bring out of reset */
	meson_dw_hdmi->data->top_write(meson_dw_hdmi,
				       HDMITX_TOP_SW_RESET,  0);

	msleep(20);

	meson_dw_hdmi->data->top_write(meson_dw_hdmi,
				       HDMITX_TOP_CLK_CNTL, 0xff);

	/* Enable HDMI-TX Interrupt */
	meson_dw_hdmi->data->top_write(meson_dw_hdmi, HDMITX_TOP_INTR_STAT_CLR,
				       HDMITX_TOP_INTR_CORE);

	meson_dw_hdmi->data->top_write(meson_dw_hdmi, HDMITX_TOP_INTR_MASKN,
				       HDMITX_TOP_INTR_CORE);

	/* Bridge / Connector */

	dw_plat_data->mode_valid = dw_hdmi_mode_valid;
	dw_plat_data->phy_ops = &meson_dw_hdmi_phy_ops;
	dw_plat_data->phy_name = "meson_dw_hdmi_phy";
	dw_plat_data->phy_data = meson_dw_hdmi;
	dw_plat_data->input_bus_format = MEDIA_BUS_FMT_YUV8_1X24;
	dw_plat_data->input_bus_encoding = V4L2_YCBCR_ENC_709;

	platform_set_drvdata(pdev, meson_dw_hdmi);

	meson_dw_hdmi->hdmi = dw_hdmi_bind(pdev, encoder,
					   &meson_dw_hdmi->dw_plat_data);
	if (IS_ERR(meson_dw_hdmi->hdmi))
		return PTR_ERR(meson_dw_hdmi->hdmi);

	DRM_DEBUG_DRIVER("HDMI controller initialized\n");

	return 0;
}

static void meson_dw_hdmi_unbind(struct device *dev, struct device *master,
				   void *data)
{
	struct meson_dw_hdmi *meson_dw_hdmi = dev_get_drvdata(dev);

	dw_hdmi_unbind(meson_dw_hdmi->hdmi);
}

static const struct component_ops meson_dw_hdmi_ops = {
	.bind	= meson_dw_hdmi_bind,
	.unbind	= meson_dw_hdmi_unbind,
};

static int meson_dw_hdmi_probe(struct platform_device *pdev)
{
	return component_add(&pdev->dev, &meson_dw_hdmi_ops);
}

static int meson_dw_hdmi_remove(struct platform_device *pdev)
{
	component_del(&pdev->dev, &meson_dw_hdmi_ops);

	return 0;
}

static const struct of_device_id meson_dw_hdmi_of_table[] = {
	{ .compatible = "amlogic,meson-gxbb-dw-hdmi",
	  .data = &meson_dw_hdmi_gx_data },
	{ .compatible = "amlogic,meson-gxl-dw-hdmi",
	  .data = &meson_dw_hdmi_gx_data },
	{ .compatible = "amlogic,meson-gxm-dw-hdmi",
	  .data = &meson_dw_hdmi_gx_data },
	{ .compatible = "amlogic,meson-g12a-dw-hdmi",
	  .data = &meson_dw_hdmi_g12a_data },
	{ }
};
MODULE_DEVICE_TABLE(of, meson_dw_hdmi_of_table);

static struct platform_driver meson_dw_hdmi_platform_driver = {
	.probe		= meson_dw_hdmi_probe,
	.remove		= meson_dw_hdmi_remove,
	.driver		= {
		.name		= DRIVER_NAME,
		.of_match_table	= meson_dw_hdmi_of_table,
	},
};
module_platform_driver(meson_dw_hdmi_platform_driver);

MODULE_AUTHOR("Neil Armstrong <narmstrong@baylibre.com>");
MODULE_DESCRIPTION(DRIVER_DESC);
MODULE_LICENSE("GPL");<|MERGE_RESOLUTION|>--- conflicted
+++ resolved
@@ -764,8 +764,6 @@
 	.reg_write = meson_dw_hdmi_reg_write,
 	.max_register = 0x10000,
 	.fast_io = true,
-<<<<<<< HEAD
-=======
 };
 
 static const struct meson_dw_hdmi_data meson_dw_hdmi_gx_data = {
@@ -780,7 +778,6 @@
 	.top_write = dw_hdmi_g12a_top_write,
 	.dwc_read = dw_hdmi_g12a_dwc_read,
 	.dwc_write = dw_hdmi_g12a_dwc_write,
->>>>>>> f7688b48
 };
 
 static bool meson_hdmi_connector_is_available(struct device *dev)
