--- conflicted
+++ resolved
@@ -988,25 +988,8 @@
 {
 	struct msm_gem_address_space *aspace;
 
-<<<<<<< HEAD
-	domain = iommu_domain_alloc(&platform_bus_type);
-	if (!domain)
-		return 0;
-
-	mmu = msm_iommu_new(dpu_kms->dev->dev, domain);
-	if (IS_ERR(mmu)) {
-		iommu_domain_free(domain);
-		return PTR_ERR(mmu);
-	}
-	aspace = msm_gem_address_space_create(mmu, "dpu1",
-		0x1000, 0x100000000 - 0x1000);
-
-	if (IS_ERR(aspace)) {
-		mmu->funcs->destroy(mmu);
-=======
 	aspace = msm_kms_init_aspace(dpu_kms->dev);
 	if (IS_ERR(aspace))
->>>>>>> d60c95ef
 		return PTR_ERR(aspace);
 
 	dpu_kms->base.aspace = aspace;
@@ -1242,27 +1225,12 @@
 
 	priv->kms = &dpu_kms->base;
 
-<<<<<<< HEAD
-	return 0;
-}
-
-static void dpu_unbind(struct device *dev, struct device *master, void *data)
-{
-	struct platform_device *pdev = to_platform_device(dev);
-	struct dpu_kms *dpu_kms = platform_get_drvdata(pdev);
-	struct dss_module_power *mp = &dpu_kms->mp;
-
-	msm_dss_put_clk(mp->clk_config, mp->num_clk);
-	devm_kfree(&pdev->dev, mp->clk_config);
-	mp->num_clk = 0;
-=======
 	irq = irq_of_parse_and_map(dpu_kms->pdev->dev.of_node, 0);
 	if (!irq) {
 		DPU_ERROR("failed to get irq\n");
 		return -EINVAL;
 	}
 	dpu_kms->base.irq = irq;
->>>>>>> d60c95ef
 
 	return 0;
 }
