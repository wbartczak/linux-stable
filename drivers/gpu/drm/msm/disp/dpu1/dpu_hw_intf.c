--- conflicted
+++ resolved
@@ -181,12 +181,6 @@
 		active_v_start = display_v_start;
 		active_v_end = active_v_start + (p->yres * hsync_period) - 1;
 
-<<<<<<< HEAD
-		display_v_start += p->hsync_pulse_width + p->h_back_porch;
-		display_v_end   -= p->h_front_porch; 
-
-=======
->>>>>>> bf44eed7
 		active_hctl = (active_h_end << 16) | active_h_start;
 		display_hctl = active_hctl;
 
