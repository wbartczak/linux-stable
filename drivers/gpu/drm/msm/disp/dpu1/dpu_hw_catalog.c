// SPDX-License-Identifier: GPL-2.0-only
/* Copyright (c) 2015-2018, The Linux Foundation. All rights reserved.
 */

#define pr_fmt(fmt)	"[drm:%s:%d] " fmt, __func__, __LINE__
#include <linux/slab.h>
#include <linux/of_address.h>
#include <linux/platform_device.h>
#include "dpu_hw_mdss.h"
#include "dpu_hw_catalog.h"
#include "dpu_hw_catalog_format.h"
#include "dpu_kms.h"

#define VIG_MASK \
	(BIT(DPU_SSPP_SRC) | BIT(DPU_SSPP_QOS) |\
	BIT(DPU_SSPP_CSC_10BIT) | BIT(DPU_SSPP_CDP) | BIT(DPU_SSPP_QOS_8LVL) |\
	BIT(DPU_SSPP_TS_PREFILL) | BIT(DPU_SSPP_EXCL_RECT))

#define VIG_SDM845_MASK \
	(VIG_MASK | BIT(DPU_SSPP_SCALER_QSEED3))

#define VIG_SC7180_MASK \
	(VIG_MASK | BIT(DPU_SSPP_SCALER_QSEED4))

#define DMA_SDM845_MASK \
	(BIT(DPU_SSPP_SRC) | BIT(DPU_SSPP_QOS) | BIT(DPU_SSPP_QOS_8LVL) |\
	BIT(DPU_SSPP_TS_PREFILL) | BIT(DPU_SSPP_TS_PREFILL_REC1) |\
	BIT(DPU_SSPP_CDP) | BIT(DPU_SSPP_EXCL_RECT))

#define DMA_CURSOR_SDM845_MASK \
	(DMA_SDM845_MASK | BIT(DPU_SSPP_CURSOR))

#define MIXER_SDM845_MASK \
	(BIT(DPU_MIXER_SOURCESPLIT) | BIT(DPU_DIM_LAYER))

#define MIXER_SC7180_MASK \
	(BIT(DPU_DIM_LAYER))

#define PINGPONG_SDM845_MASK BIT(DPU_PINGPONG_DITHER)

#define PINGPONG_SDM845_SPLIT_MASK \
	(PINGPONG_SDM845_MASK | BIT(DPU_PINGPONG_TE2))

#define DSPP_SC7180_MASK BIT(DPU_DSPP_PCC)

#define INTF_SDM845_MASK (0)

#define INTF_SC7180_MASK BIT(DPU_INTF_INPUT_CTRL) | BIT(DPU_INTF_TE)

#define DEFAULT_PIXEL_RAM_SIZE		(50 * 1024)
#define DEFAULT_DPU_LINE_WIDTH		2048
#define DEFAULT_DPU_OUTPUT_LINE_WIDTH	2560

#define MAX_HORZ_DECIMATION	4
#define MAX_VERT_DECIMATION	4

#define MAX_UPSCALE_RATIO	20
#define MAX_DOWNSCALE_RATIO	4
#define SSPP_UNITY_SCALE	1

#define STRCAT(X, Y) (X Y)

/*************************************************************
 * DPU sub blocks config
 *************************************************************/
/* DPU top level caps */
static const struct dpu_caps sdm845_dpu_caps = {
	.max_mixer_width = DEFAULT_DPU_OUTPUT_LINE_WIDTH,
	.max_mixer_blendstages = 0xb,
	.qseed_type = DPU_SSPP_SCALER_QSEED3,
	.smart_dma_rev = DPU_SSPP_SMART_DMA_V2,
	.ubwc_version = DPU_HW_UBWC_VER_20,
	.has_src_split = true,
	.has_dim_layer = true,
	.has_idle_pc = true,
	.has_3d_merge = true,
	.max_linewidth = DEFAULT_DPU_OUTPUT_LINE_WIDTH,
	.pixel_ram_size = DEFAULT_PIXEL_RAM_SIZE,
	.max_hdeci_exp = MAX_HORZ_DECIMATION,
	.max_vdeci_exp = MAX_VERT_DECIMATION,
};

static const struct dpu_caps sc7180_dpu_caps = {
	.max_mixer_width = DEFAULT_DPU_OUTPUT_LINE_WIDTH,
	.max_mixer_blendstages = 0x9,
	.qseed_type = DPU_SSPP_SCALER_QSEED4,
	.smart_dma_rev = DPU_SSPP_SMART_DMA_V2,
	.ubwc_version = DPU_HW_UBWC_VER_20,
	.has_dim_layer = true,
	.has_idle_pc = true,
	.max_linewidth = DEFAULT_DPU_OUTPUT_LINE_WIDTH,
	.pixel_ram_size = DEFAULT_PIXEL_RAM_SIZE,
};

static const struct dpu_caps sm8150_dpu_caps = {
	.max_mixer_width = DEFAULT_DPU_OUTPUT_LINE_WIDTH,
	.max_mixer_blendstages = 0xb,
	.qseed_type = DPU_SSPP_SCALER_QSEED3,
	.smart_dma_rev = DPU_SSPP_SMART_DMA_V2, /* TODO: v2.5 */
	.ubwc_version = DPU_HW_UBWC_VER_30,
	.has_src_split = true,
	.has_dim_layer = true,
	.has_idle_pc = true,
	.has_3d_merge = true,
	.max_linewidth = 4096,
	.pixel_ram_size = DEFAULT_PIXEL_RAM_SIZE,
	.max_hdeci_exp = MAX_HORZ_DECIMATION,
	.max_vdeci_exp = MAX_VERT_DECIMATION,
};

static const struct dpu_caps sm8250_dpu_caps = {
	.max_mixer_width = DEFAULT_DPU_OUTPUT_LINE_WIDTH,
	.max_mixer_blendstages = 0xb,
	.max_linewidth = 4096,
	.qseed_type = DPU_SSPP_SCALER_QSEED3, /* TODO: qseed3 lite */
	.smart_dma_rev = DPU_SSPP_SMART_DMA_V2, /* TODO: v2.5 */
	.ubwc_version = DPU_HW_UBWC_VER_40,
	.has_src_split = true,
	.has_dim_layer = true,
	.has_idle_pc = true,
	.has_3d_merge = true,
	.max_linewidth = 4096,
	.pixel_ram_size = DEFAULT_PIXEL_RAM_SIZE,
};

static const struct dpu_mdp_cfg sdm845_mdp[] = {
	{
	.name = "top_0", .id = MDP_TOP,
	.base = 0x0, .len = 0x45C,
	.features = 0,
	.highest_bank_bit = 0x2,
	.clk_ctrls[DPU_CLK_CTRL_VIG0] = {
			.reg_off = 0x2AC, .bit_off = 0},
	.clk_ctrls[DPU_CLK_CTRL_VIG1] = {
			.reg_off = 0x2B4, .bit_off = 0},
	.clk_ctrls[DPU_CLK_CTRL_VIG2] = {
			.reg_off = 0x2BC, .bit_off = 0},
	.clk_ctrls[DPU_CLK_CTRL_VIG3] = {
			.reg_off = 0x2C4, .bit_off = 0},
	.clk_ctrls[DPU_CLK_CTRL_DMA0] = {
			.reg_off = 0x2AC, .bit_off = 8},
	.clk_ctrls[DPU_CLK_CTRL_DMA1] = {
			.reg_off = 0x2B4, .bit_off = 8},
	.clk_ctrls[DPU_CLK_CTRL_CURSOR0] = {
			.reg_off = 0x2BC, .bit_off = 8},
	.clk_ctrls[DPU_CLK_CTRL_CURSOR1] = {
			.reg_off = 0x2C4, .bit_off = 8},
	},
};

static const struct dpu_mdp_cfg sc7180_mdp[] = {
	{
	.name = "top_0", .id = MDP_TOP,
	.base = 0x0, .len = 0x494,
	.features = 0,
	.highest_bank_bit = 0x3,
	.clk_ctrls[DPU_CLK_CTRL_VIG0] = {
		.reg_off = 0x2AC, .bit_off = 0},
	.clk_ctrls[DPU_CLK_CTRL_DMA0] = {
		.reg_off = 0x2AC, .bit_off = 8},
	.clk_ctrls[DPU_CLK_CTRL_CURSOR0] = {
		.reg_off = 0x2B4, .bit_off = 8},
	.clk_ctrls[DPU_CLK_CTRL_CURSOR1] = {
		.reg_off = 0x2C4, .bit_off = 8},
	},
};

static const struct dpu_mdp_cfg sm8250_mdp[] = {
	{
	.name = "top_0", .id = MDP_TOP,
	.base = 0x0, .len = 0x45C,
	.features = 0,
	.highest_bank_bit = 0x3, /* TODO: 2 for LP_DDR4 */
	.clk_ctrls[DPU_CLK_CTRL_VIG0] = {
			.reg_off = 0x2AC, .bit_off = 0},
	.clk_ctrls[DPU_CLK_CTRL_VIG1] = {
			.reg_off = 0x2B4, .bit_off = 0},
	.clk_ctrls[DPU_CLK_CTRL_VIG2] = {
			.reg_off = 0x2BC, .bit_off = 0},
	.clk_ctrls[DPU_CLK_CTRL_VIG3] = {
			.reg_off = 0x2C4, .bit_off = 0},
	.clk_ctrls[DPU_CLK_CTRL_DMA0] = {
			.reg_off = 0x2AC, .bit_off = 8},
	.clk_ctrls[DPU_CLK_CTRL_DMA1] = {
			.reg_off = 0x2B4, .bit_off = 8},
	.clk_ctrls[DPU_CLK_CTRL_CURSOR0] = {
			.reg_off = 0x2BC, .bit_off = 8},
	.clk_ctrls[DPU_CLK_CTRL_CURSOR1] = {
			.reg_off = 0x2C4, .bit_off = 8},
	.clk_ctrls[DPU_CLK_CTRL_REG_DMA] = {
			.reg_off = 0x2BC, .bit_off = 20},
	},
};

/*************************************************************
 * CTL sub blocks config
 *************************************************************/
static const struct dpu_ctl_cfg sdm845_ctl[] = {
	{
	.name = "ctl_0", .id = CTL_0,
	.base = 0x1000, .len = 0xE4,
	.features = BIT(DPU_CTL_SPLIT_DISPLAY)
	},
	{
	.name = "ctl_1", .id = CTL_1,
	.base = 0x1200, .len = 0xE4,
	.features = BIT(DPU_CTL_SPLIT_DISPLAY)
	},
	{
	.name = "ctl_2", .id = CTL_2,
	.base = 0x1400, .len = 0xE4,
	.features = 0
	},
	{
	.name = "ctl_3", .id = CTL_3,
	.base = 0x1600, .len = 0xE4,
	.features = 0
	},
	{
	.name = "ctl_4", .id = CTL_4,
	.base = 0x1800, .len = 0xE4,
	.features = 0
	},
};

static const struct dpu_ctl_cfg sc7180_ctl[] = {
	{
	.name = "ctl_0", .id = CTL_0,
	.base = 0x1000, .len = 0xE4,
	.features = BIT(DPU_CTL_ACTIVE_CFG)
	},
	{
	.name = "ctl_1", .id = CTL_1,
	.base = 0x1200, .len = 0xE4,
	.features = BIT(DPU_CTL_ACTIVE_CFG)
	},
	{
	.name = "ctl_2", .id = CTL_2,
	.base = 0x1400, .len = 0xE4,
	.features = BIT(DPU_CTL_ACTIVE_CFG)
	},
};

static const struct dpu_ctl_cfg sm8150_ctl[] = {
	{
	.name = "ctl_0", .id = CTL_0,
	.base = 0x1000, .len = 0x1e0,
	.features = BIT(DPU_CTL_ACTIVE_CFG) | BIT(DPU_CTL_SPLIT_DISPLAY)
	},
	{
	.name = "ctl_1", .id = CTL_1,
	.base = 0x1200, .len = 0x1e0,
	.features = BIT(DPU_CTL_ACTIVE_CFG) | BIT(DPU_CTL_SPLIT_DISPLAY)
	},
	{
	.name = "ctl_2", .id = CTL_2,
	.base = 0x1400, .len = 0x1e0,
	.features = BIT(DPU_CTL_ACTIVE_CFG)
	},
	{
	.name = "ctl_3", .id = CTL_3,
	.base = 0x1600, .len = 0x1e0,
	.features = BIT(DPU_CTL_ACTIVE_CFG)
	},
	{
	.name = "ctl_4", .id = CTL_4,
	.base = 0x1800, .len = 0x1e0,
	.features = BIT(DPU_CTL_ACTIVE_CFG)
	},
	{
	.name = "ctl_5", .id = CTL_5,
	.base = 0x1a00, .len = 0x1e0,
	.features = BIT(DPU_CTL_ACTIVE_CFG)
	},
};

/*************************************************************
 * SSPP sub blocks config
 *************************************************************/

/* SSPP common configuration */

#define _VIG_SBLK(num, sdma_pri, qseed_ver) \
	{ \
	.maxdwnscale = MAX_DOWNSCALE_RATIO, \
	.maxupscale = MAX_UPSCALE_RATIO, \
	.smart_dma_priority = sdma_pri, \
	.src_blk = {.name = STRCAT("sspp_src_", num), \
		.id = DPU_SSPP_SRC, .base = 0x00, .len = 0x150,}, \
	.scaler_blk = {.name = STRCAT("sspp_scaler", num), \
		.id = qseed_ver, \
		.base = 0xa00, .len = 0xa0,}, \
	.csc_blk = {.name = STRCAT("sspp_csc", num), \
		.id = DPU_SSPP_CSC_10BIT, \
		.base = 0x1a00, .len = 0x100,}, \
	.format_list = plane_formats_yuv, \
	.num_formats = ARRAY_SIZE(plane_formats_yuv), \
	.virt_format_list = plane_formats, \
	.virt_num_formats = ARRAY_SIZE(plane_formats), \
	}

#define _DMA_SBLK(num, sdma_pri) \
	{ \
	.maxdwnscale = SSPP_UNITY_SCALE, \
	.maxupscale = SSPP_UNITY_SCALE, \
	.smart_dma_priority = sdma_pri, \
	.src_blk = {.name = STRCAT("sspp_src_", num), \
		.id = DPU_SSPP_SRC, .base = 0x00, .len = 0x150,}, \
	.format_list = plane_formats, \
	.num_formats = ARRAY_SIZE(plane_formats), \
	.virt_format_list = plane_formats, \
	.virt_num_formats = ARRAY_SIZE(plane_formats), \
	}

static const struct dpu_sspp_sub_blks sdm845_vig_sblk_0 =
				_VIG_SBLK("0", 5, DPU_SSPP_SCALER_QSEED3);
static const struct dpu_sspp_sub_blks sdm845_vig_sblk_1 =
				_VIG_SBLK("1", 6, DPU_SSPP_SCALER_QSEED3);
static const struct dpu_sspp_sub_blks sdm845_vig_sblk_2 =
				_VIG_SBLK("2", 7, DPU_SSPP_SCALER_QSEED3);
static const struct dpu_sspp_sub_blks sdm845_vig_sblk_3 =
				_VIG_SBLK("3", 8, DPU_SSPP_SCALER_QSEED3);

static const struct dpu_sspp_sub_blks sdm845_dma_sblk_0 = _DMA_SBLK("8", 1);
static const struct dpu_sspp_sub_blks sdm845_dma_sblk_1 = _DMA_SBLK("9", 2);
static const struct dpu_sspp_sub_blks sdm845_dma_sblk_2 = _DMA_SBLK("10", 3);
static const struct dpu_sspp_sub_blks sdm845_dma_sblk_3 = _DMA_SBLK("11", 4);

#define SSPP_BLK(_name, _id, _base, _features, \
		_sblk, _xinid, _type, _clkctrl) \
	{ \
	.name = _name, .id = _id, \
	.base = _base, .len = 0x1c8, \
	.features = _features, \
	.sblk = &_sblk, \
	.xin_id = _xinid, \
	.type = _type, \
	.clk_ctrl = _clkctrl \
	}

static const struct dpu_sspp_cfg sdm845_sspp[] = {
	SSPP_BLK("sspp_0", SSPP_VIG0, 0x4000, VIG_SDM845_MASK,
		sdm845_vig_sblk_0, 0,  SSPP_TYPE_VIG, DPU_CLK_CTRL_VIG0),
	SSPP_BLK("sspp_1", SSPP_VIG1, 0x6000, VIG_SDM845_MASK,
		sdm845_vig_sblk_1, 4,  SSPP_TYPE_VIG, DPU_CLK_CTRL_VIG1),
	SSPP_BLK("sspp_2", SSPP_VIG2, 0x8000, VIG_SDM845_MASK,
		sdm845_vig_sblk_2, 8, SSPP_TYPE_VIG, DPU_CLK_CTRL_VIG2),
	SSPP_BLK("sspp_3", SSPP_VIG3, 0xa000, VIG_SDM845_MASK,
		sdm845_vig_sblk_3, 12,  SSPP_TYPE_VIG, DPU_CLK_CTRL_VIG3),
	SSPP_BLK("sspp_8", SSPP_DMA0, 0x24000,  DMA_SDM845_MASK,
		sdm845_dma_sblk_0, 1, SSPP_TYPE_DMA, DPU_CLK_CTRL_DMA0),
	SSPP_BLK("sspp_9", SSPP_DMA1, 0x26000,  DMA_SDM845_MASK,
		sdm845_dma_sblk_1, 5, SSPP_TYPE_DMA, DPU_CLK_CTRL_DMA1),
	SSPP_BLK("sspp_10", SSPP_DMA2, 0x28000,  DMA_CURSOR_SDM845_MASK,
		sdm845_dma_sblk_2, 9, SSPP_TYPE_DMA, DPU_CLK_CTRL_CURSOR0),
	SSPP_BLK("sspp_11", SSPP_DMA3, 0x2a000,  DMA_CURSOR_SDM845_MASK,
		sdm845_dma_sblk_3, 13, SSPP_TYPE_DMA, DPU_CLK_CTRL_CURSOR1),
};

static const struct dpu_sspp_sub_blks sc7180_vig_sblk_0 =
				_VIG_SBLK("0", 4, DPU_SSPP_SCALER_QSEED4);

static const struct dpu_sspp_cfg sc7180_sspp[] = {
	SSPP_BLK("sspp_0", SSPP_VIG0, 0x4000, VIG_SC7180_MASK,
		sc7180_vig_sblk_0, 0,  SSPP_TYPE_VIG, DPU_CLK_CTRL_VIG0),
	SSPP_BLK("sspp_8", SSPP_DMA0, 0x24000,  DMA_SDM845_MASK,
		sdm845_dma_sblk_0, 1, SSPP_TYPE_DMA, DPU_CLK_CTRL_DMA0),
	SSPP_BLK("sspp_9", SSPP_DMA1, 0x26000,  DMA_CURSOR_SDM845_MASK,
		sdm845_dma_sblk_1, 5, SSPP_TYPE_DMA, DPU_CLK_CTRL_CURSOR0),
	SSPP_BLK("sspp_10", SSPP_DMA2, 0x28000,  DMA_CURSOR_SDM845_MASK,
		sdm845_dma_sblk_2, 9, SSPP_TYPE_DMA, DPU_CLK_CTRL_CURSOR1),
};

/*************************************************************
 * MIXER sub blocks config
 *************************************************************/

/* SDM845 */

static const struct dpu_lm_sub_blks sdm845_lm_sblk = {
	.maxwidth = DEFAULT_DPU_OUTPUT_LINE_WIDTH,
	.maxblendstages = 11, /* excluding base layer */
	.blendstage_base = { /* offsets relative to mixer base */
		0x20, 0x38, 0x50, 0x68, 0x80, 0x98,
		0xb0, 0xc8, 0xe0, 0xf8, 0x110
	},
};

#define LM_BLK(_name, _id, _base, _fmask, _sblk, _pp, _lmpair, _dspp) \
	{ \
	.name = _name, .id = _id, \
	.base = _base, .len = 0x320, \
	.features = _fmask, \
	.sblk = _sblk, \
	.pingpong = _pp, \
	.lm_pair_mask = (1 << _lmpair), \
	.dspp = _dspp \
	}

static const struct dpu_lm_cfg sdm845_lm[] = {
	LM_BLK("lm_0", LM_0, 0x44000, MIXER_SDM845_MASK,
		&sdm845_lm_sblk, PINGPONG_0, LM_1, 0),
	LM_BLK("lm_1", LM_1, 0x45000, MIXER_SDM845_MASK,
		&sdm845_lm_sblk, PINGPONG_1, LM_0, 0),
	LM_BLK("lm_2", LM_2, 0x46000, MIXER_SDM845_MASK,
		&sdm845_lm_sblk, PINGPONG_2, LM_5, 0),
	LM_BLK("lm_3", LM_3, 0x0, MIXER_SDM845_MASK,
		&sdm845_lm_sblk, PINGPONG_MAX, 0, 0),
	LM_BLK("lm_4", LM_4, 0x0, MIXER_SDM845_MASK,
		&sdm845_lm_sblk, PINGPONG_MAX, 0, 0),
	LM_BLK("lm_5", LM_5, 0x49000, MIXER_SDM845_MASK,
		&sdm845_lm_sblk, PINGPONG_3, LM_2, 0),
};

/* SC7180 */

static const struct dpu_lm_sub_blks sc7180_lm_sblk = {
	.maxwidth = DEFAULT_DPU_OUTPUT_LINE_WIDTH,
	.maxblendstages = 7, /* excluding base layer */
	.blendstage_base = { /* offsets relative to mixer base */
		0x20, 0x38, 0x50, 0x68, 0x80, 0x98, 0xb0
	},
};

static const struct dpu_lm_cfg sc7180_lm[] = {
	LM_BLK("lm_0", LM_0, 0x44000, MIXER_SC7180_MASK,
		&sc7180_lm_sblk, PINGPONG_0, LM_1, DSPP_0),
	LM_BLK("lm_1", LM_1, 0x45000, MIXER_SC7180_MASK,
		&sc7180_lm_sblk, PINGPONG_1, LM_0, 0),
};

/* SM8150 */

static const struct dpu_lm_cfg sm8150_lm[] = {
	LM_BLK("lm_0", LM_0, 0x44000, MIXER_SDM845_MASK,
		&sdm845_lm_sblk, PINGPONG_0, LM_1, 0),
	LM_BLK("lm_1", LM_1, 0x45000, MIXER_SDM845_MASK,
		&sdm845_lm_sblk, PINGPONG_1, LM_0, 0),
	LM_BLK("lm_2", LM_2, 0x46000, MIXER_SDM845_MASK,
		&sdm845_lm_sblk, PINGPONG_2, LM_3, 0),
	LM_BLK("lm_3", LM_3, 0x47000, MIXER_SDM845_MASK,
		&sdm845_lm_sblk, PINGPONG_3, LM_2, 0),
	LM_BLK("lm_4", LM_4, 0x48000, MIXER_SDM845_MASK,
		&sdm845_lm_sblk, PINGPONG_4, LM_5, 0),
	LM_BLK("lm_5", LM_5, 0x49000, MIXER_SDM845_MASK,
		&sdm845_lm_sblk, PINGPONG_5, LM_4, 0),
};

/*************************************************************
 * DSPP sub blocks config
 *************************************************************/
static const struct dpu_dspp_sub_blks sc7180_dspp_sblk = {
	.pcc = {.id = DPU_DSPP_PCC, .base = 0x1700,
		.len = 0x90, .version = 0x10000},
};

#define DSPP_BLK(_name, _id, _base) \
		{\
		.name = _name, .id = _id, \
		.base = _base, .len = 0x1800, \
		.features = DSPP_SC7180_MASK, \
		.sblk = &sc7180_dspp_sblk \
		}

static const struct dpu_dspp_cfg sc7180_dspp[] = {
	DSPP_BLK("dspp_0", DSPP_0, 0x54000),
};

/*************************************************************
 * PINGPONG sub blocks config
 *************************************************************/
static const struct dpu_pingpong_sub_blks sdm845_pp_sblk_te = {
	.te2 = {.id = DPU_PINGPONG_TE2, .base = 0x2000, .len = 0x0,
		.version = 0x1},
	.dither = {.id = DPU_PINGPONG_DITHER, .base = 0x30e0,
		.len = 0x20, .version = 0x10000},
};

static const struct dpu_pingpong_sub_blks sdm845_pp_sblk = {
	.dither = {.id = DPU_PINGPONG_DITHER, .base = 0x30e0,
		.len = 0x20, .version = 0x10000},
};

#define PP_BLK_TE(_name, _id, _base) \
	{\
	.name = _name, .id = _id, \
	.base = _base, .len = 0xd4, \
	.features = PINGPONG_SDM845_SPLIT_MASK, \
	.sblk = &sdm845_pp_sblk_te \
	}
#define PP_BLK(_name, _id, _base) \
	{\
	.name = _name, .id = _id, \
	.base = _base, .len = 0xd4, \
	.features = PINGPONG_SDM845_MASK, \
	.sblk = &sdm845_pp_sblk \
	}

static const struct dpu_pingpong_cfg sdm845_pp[] = {
	PP_BLK_TE("pingpong_0", PINGPONG_0, 0x70000),
	PP_BLK_TE("pingpong_1", PINGPONG_1, 0x70800),
	PP_BLK("pingpong_2", PINGPONG_2, 0x71000),
	PP_BLK("pingpong_3", PINGPONG_3, 0x71800),
};

static struct dpu_pingpong_cfg sc7180_pp[] = {
	PP_BLK_TE("pingpong_0", PINGPONG_0, 0x70000),
	PP_BLK_TE("pingpong_1", PINGPONG_1, 0x70800),
};

static const struct dpu_pingpong_cfg sm8150_pp[] = {
	PP_BLK_TE("pingpong_0", PINGPONG_0, 0x70000),
	PP_BLK_TE("pingpong_1", PINGPONG_1, 0x70800),
	PP_BLK("pingpong_2", PINGPONG_2, 0x71000),
	PP_BLK("pingpong_3", PINGPONG_3, 0x71800),
	PP_BLK("pingpong_4", PINGPONG_4, 0x72000),
	PP_BLK("pingpong_5", PINGPONG_5, 0x72800),
};

/*************************************************************
 * INTF sub blocks config
 *************************************************************/
#define INTF_BLK(_name, _id, _base, _type, _ctrl_id, _features) \
	{\
	.name = _name, .id = _id, \
	.base = _base, .len = 0x280, \
	.features = _features, \
	.type = _type, \
	.controller_id = _ctrl_id, \
	.prog_fetch_lines_worst_case = 24 \
	}

static const struct dpu_intf_cfg sdm845_intf[] = {
	INTF_BLK("intf_0", INTF_0, 0x6A000, INTF_DP, 0, INTF_SDM845_MASK),
	INTF_BLK("intf_1", INTF_1, 0x6A800, INTF_DSI, 0, INTF_SDM845_MASK),
	INTF_BLK("intf_2", INTF_2, 0x6B000, INTF_DSI, 1, INTF_SDM845_MASK),
	INTF_BLK("intf_3", INTF_3, 0x6B800, INTF_DP, 1, INTF_SDM845_MASK),
};

static const struct dpu_intf_cfg sc7180_intf[] = {
	INTF_BLK("intf_0", INTF_0, 0x6A000, INTF_DP, 0, INTF_SC7180_MASK),
	INTF_BLK("intf_1", INTF_1, 0x6A800, INTF_DSI, 0, INTF_SC7180_MASK),
<<<<<<< HEAD
=======
};

static const struct dpu_intf_cfg sm8150_intf[] = {
	INTF_BLK("intf_0", INTF_0, 0x6A000, INTF_DP, 0, INTF_SC7180_MASK),
	INTF_BLK("intf_1", INTF_1, 0x6A800, INTF_DSI, 0, INTF_SC7180_MASK),
	INTF_BLK("intf_2", INTF_2, 0x6B000, INTF_DSI, 1, INTF_SC7180_MASK),
	INTF_BLK("intf_3", INTF_3, 0x6B800, INTF_DP, 1, INTF_SC7180_MASK),
>>>>>>> 85b047c6
};

/*************************************************************
 * VBIF sub blocks config
 *************************************************************/
/* VBIF QOS remap */
static const u32 sdm845_rt_pri_lvl[] = {3, 3, 4, 4, 5, 5, 6, 6};
static const u32 sdm845_nrt_pri_lvl[] = {3, 3, 3, 3, 3, 3, 3, 3};

static const struct dpu_vbif_cfg sdm845_vbif[] = {
	{
	.name = "vbif_0", .id = VBIF_0,
	.base = 0, .len = 0x1040,
	.features = BIT(DPU_VBIF_QOS_REMAP),
	.xin_halt_timeout = 0x4000,
	.qos_rt_tbl = {
		.npriority_lvl = ARRAY_SIZE(sdm845_rt_pri_lvl),
		.priority_lvl = sdm845_rt_pri_lvl,
		},
	.qos_nrt_tbl = {
		.npriority_lvl = ARRAY_SIZE(sdm845_nrt_pri_lvl),
		.priority_lvl = sdm845_nrt_pri_lvl,
		},
	.memtype_count = 14,
	.memtype = {3, 3, 3, 3, 3, 3, 3, 3, 3, 3, 3, 3, 3, 3},
	},
};

static const struct dpu_reg_dma_cfg sdm845_regdma = {
	.base = 0x0, .version = 0x1, .trigger_sel_off = 0x119c
};

static const struct dpu_reg_dma_cfg sm8150_regdma = {
	.base = 0x0, .version = 0x00010001, .trigger_sel_off = 0x119c
};

static const struct dpu_reg_dma_cfg sm8250_regdma = {
	.base = 0x0,
	.version = 0x00010002,
	.trigger_sel_off = 0x119c,
	.xin_id = 7,
	.clk_ctrl = DPU_CLK_CTRL_REG_DMA,
};

/*************************************************************
 * PERF data config
 *************************************************************/

/* SSPP QOS LUTs */
static const struct dpu_qos_lut_entry sdm845_qos_linear[] = {
	{.fl = 4, .lut = 0x357},
	{.fl = 5, .lut = 0x3357},
	{.fl = 6, .lut = 0x23357},
	{.fl = 7, .lut = 0x223357},
	{.fl = 8, .lut = 0x2223357},
	{.fl = 9, .lut = 0x22223357},
	{.fl = 10, .lut = 0x222223357},
	{.fl = 11, .lut = 0x2222223357},
	{.fl = 12, .lut = 0x22222223357},
	{.fl = 13, .lut = 0x222222223357},
	{.fl = 14, .lut = 0x1222222223357},
	{.fl = 0, .lut = 0x11222222223357}
};

static const struct dpu_qos_lut_entry sc7180_qos_linear[] = {
	{.fl = 0, .lut = 0x0011222222335777},
};

static const struct dpu_qos_lut_entry sm8150_qos_linear[] = {
	{.fl = 0, .lut = 0x0011222222223357 },
};

static const struct dpu_qos_lut_entry sdm845_qos_macrotile[] = {
	{.fl = 10, .lut = 0x344556677},
	{.fl = 11, .lut = 0x3344556677},
	{.fl = 12, .lut = 0x23344556677},
	{.fl = 13, .lut = 0x223344556677},
	{.fl = 14, .lut = 0x1223344556677},
	{.fl = 0, .lut = 0x112233344556677},
};

static const struct dpu_qos_lut_entry sc7180_qos_macrotile[] = {
	{.fl = 0, .lut = 0x0011223344556677},
};

static const struct dpu_qos_lut_entry sdm845_qos_nrt[] = {
	{.fl = 0, .lut = 0x0},
};

static const struct dpu_qos_lut_entry sc7180_qos_nrt[] = {
	{.fl = 0, .lut = 0x0},
};

static const struct dpu_perf_cfg sdm845_perf_data = {
	.max_bw_low = 6800000,
	.max_bw_high = 6800000,
	.min_core_ib = 2400000,
	.min_llcc_ib = 800000,
	.min_dram_ib = 800000,
	.core_ib_ff = "6.0",
	.core_clk_ff = "1.0",
	.comp_ratio_rt =
	"NV12/5/1/1.23 AB24/5/1/1.23 XB24/5/1/1.23",
	.comp_ratio_nrt =
	"NV12/5/1/1.25 AB24/5/1/1.25 XB24/5/1/1.25",
	.undersized_prefill_lines = 2,
	.xtra_prefill_lines = 2,
	.dest_scale_prefill_lines = 3,
	.macrotile_prefill_lines = 4,
	.yuv_nv12_prefill_lines = 8,
	.linear_prefill_lines = 1,
	.downscaling_prefill_lines = 1,
	.amortizable_threshold = 25,
	.min_prefill_lines = 24,
	.danger_lut_tbl = {0xf, 0xffff, 0x0},
	.qos_lut_tbl = {
		{.nentry = ARRAY_SIZE(sdm845_qos_linear),
		.entries = sdm845_qos_linear
		},
		{.nentry = ARRAY_SIZE(sdm845_qos_macrotile),
		.entries = sdm845_qos_macrotile
		},
		{.nentry = ARRAY_SIZE(sdm845_qos_nrt),
		.entries = sdm845_qos_nrt
		},
	},
	.cdp_cfg = {
		{.rd_enable = 1, .wr_enable = 1},
		{.rd_enable = 1, .wr_enable = 0}
	},
};

static const struct dpu_perf_cfg sc7180_perf_data = {
	.max_bw_low = 6800000,
	.max_bw_high = 6800000,
	.min_core_ib = 2400000,
	.min_llcc_ib = 800000,
	.min_dram_ib = 800000,
	.danger_lut_tbl = {0xff, 0xffff, 0x0},
	.qos_lut_tbl = {
		{.nentry = ARRAY_SIZE(sc7180_qos_linear),
		.entries = sc7180_qos_linear
		},
		{.nentry = ARRAY_SIZE(sc7180_qos_macrotile),
		.entries = sc7180_qos_macrotile
		},
		{.nentry = ARRAY_SIZE(sc7180_qos_nrt),
		.entries = sc7180_qos_nrt
		},
	},
	.cdp_cfg = {
		{.rd_enable = 1, .wr_enable = 1},
		{.rd_enable = 1, .wr_enable = 0}
	},
};

static const struct dpu_perf_cfg sm8150_perf_data = {
	.max_bw_low = 12800000,
	.max_bw_high = 12800000,
	.min_core_ib = 2400000,
	.min_llcc_ib = 800000,
	.min_dram_ib = 800000,
	.danger_lut_tbl = {0xf, 0xffff, 0x0},
	.qos_lut_tbl = {
		{.nentry = ARRAY_SIZE(sm8150_qos_linear),
		.entries = sm8150_qos_linear
		},
		{.nentry = ARRAY_SIZE(sc7180_qos_macrotile),
		.entries = sc7180_qos_macrotile
		},
		{.nentry = ARRAY_SIZE(sc7180_qos_nrt),
		.entries = sc7180_qos_nrt
		},
		/* TODO: macrotile-qseed is different from macrotile */
	},
	.cdp_cfg = {
		{.rd_enable = 1, .wr_enable = 1},
		{.rd_enable = 1, .wr_enable = 0}
	},
};

static const struct dpu_perf_cfg sm8250_perf_data = {
	.max_bw_low = 13700000,
	.max_bw_high = 16600000,
	.min_core_ib = 4800000,
	.min_llcc_ib = 0,
	.min_dram_ib = 800000,
	.danger_lut_tbl = {0xf, 0xffff, 0x0},
	.qos_lut_tbl = {
		{.nentry = ARRAY_SIZE(sc7180_qos_linear),
		.entries = sc7180_qos_linear
		},
		{.nentry = ARRAY_SIZE(sc7180_qos_macrotile),
		.entries = sc7180_qos_macrotile
		},
		{.nentry = ARRAY_SIZE(sc7180_qos_nrt),
		.entries = sc7180_qos_nrt
		},
		/* TODO: macrotile-qseed is different from macrotile */
	},
	.cdp_cfg = {
		{.rd_enable = 1, .wr_enable = 1},
		{.rd_enable = 1, .wr_enable = 0}
	},
};

/*************************************************************
 * Hardware catalog init
 *************************************************************/

/*
 * sdm845_cfg_init(): populate sdm845 dpu sub-blocks reg offsets
 * and instance counts.
 */
static void sdm845_cfg_init(struct dpu_mdss_cfg *dpu_cfg)
{
	*dpu_cfg = (struct dpu_mdss_cfg){
		.caps = &sdm845_dpu_caps,
		.mdp_count = ARRAY_SIZE(sdm845_mdp),
		.mdp = sdm845_mdp,
		.ctl_count = ARRAY_SIZE(sdm845_ctl),
		.ctl = sdm845_ctl,
		.sspp_count = ARRAY_SIZE(sdm845_sspp),
		.sspp = sdm845_sspp,
		.mixer_count = ARRAY_SIZE(sdm845_lm),
		.mixer = sdm845_lm,
		.pingpong_count = ARRAY_SIZE(sdm845_pp),
		.pingpong = sdm845_pp,
		.intf_count = ARRAY_SIZE(sdm845_intf),
		.intf = sdm845_intf,
		.vbif_count = ARRAY_SIZE(sdm845_vbif),
		.vbif = sdm845_vbif,
		.reg_dma_count = 1,
		.dma_cfg = sdm845_regdma,
		.perf = sdm845_perf_data,
		.mdss_irqs = 0x3ff,
	};
}

/*
 * sc7180_cfg_init(): populate sc7180 dpu sub-blocks reg offsets
 * and instance counts.
 */
static void sc7180_cfg_init(struct dpu_mdss_cfg *dpu_cfg)
{
	*dpu_cfg = (struct dpu_mdss_cfg){
		.caps = &sc7180_dpu_caps,
		.mdp_count = ARRAY_SIZE(sc7180_mdp),
		.mdp = sc7180_mdp,
		.ctl_count = ARRAY_SIZE(sc7180_ctl),
		.ctl = sc7180_ctl,
		.sspp_count = ARRAY_SIZE(sc7180_sspp),
		.sspp = sc7180_sspp,
		.mixer_count = ARRAY_SIZE(sc7180_lm),
		.mixer = sc7180_lm,
		.dspp_count = ARRAY_SIZE(sc7180_dspp),
		.dspp = sc7180_dspp,
		.pingpong_count = ARRAY_SIZE(sc7180_pp),
		.pingpong = sc7180_pp,
		.intf_count = ARRAY_SIZE(sc7180_intf),
		.intf = sc7180_intf,
		.vbif_count = ARRAY_SIZE(sdm845_vbif),
		.vbif = sdm845_vbif,
		.reg_dma_count = 1,
		.dma_cfg = sdm845_regdma,
		.perf = sc7180_perf_data,
		.mdss_irqs = 0x3f,
	};
}

/*
 * sm8150_cfg_init(): populate sm8150 dpu sub-blocks reg offsets
 * and instance counts.
 */
static void sm8150_cfg_init(struct dpu_mdss_cfg *dpu_cfg)
{
	*dpu_cfg = (struct dpu_mdss_cfg){
		.caps = &sm8150_dpu_caps,
		.mdp_count = ARRAY_SIZE(sdm845_mdp),
		.mdp = sdm845_mdp,
		.ctl_count = ARRAY_SIZE(sm8150_ctl),
		.ctl = sm8150_ctl,
		.sspp_count = ARRAY_SIZE(sdm845_sspp),
		.sspp = sdm845_sspp,
		.mixer_count = ARRAY_SIZE(sm8150_lm),
		.mixer = sm8150_lm,
		.pingpong_count = ARRAY_SIZE(sm8150_pp),
		.pingpong = sm8150_pp,
		.intf_count = ARRAY_SIZE(sm8150_intf),
		.intf = sm8150_intf,
		.vbif_count = ARRAY_SIZE(sdm845_vbif),
		.vbif = sdm845_vbif,
		.reg_dma_count = 1,
		.dma_cfg = sm8150_regdma,
		.perf = sm8150_perf_data,
		.mdss_irqs = 0x3ff,
	};
}

/*
 * sm8250_cfg_init(): populate sm8250 dpu sub-blocks reg offsets
 * and instance counts.
 */
static void sm8250_cfg_init(struct dpu_mdss_cfg *dpu_cfg)
{
	*dpu_cfg = (struct dpu_mdss_cfg){
		.caps = &sm8250_dpu_caps,
		.mdp_count = ARRAY_SIZE(sm8250_mdp),
		.mdp = sm8250_mdp,
		.ctl_count = ARRAY_SIZE(sm8150_ctl),
		.ctl = sm8150_ctl,
		/* TODO: sspp qseed version differs from 845 */
		.sspp_count = ARRAY_SIZE(sdm845_sspp),
		.sspp = sdm845_sspp,
		.mixer_count = ARRAY_SIZE(sm8150_lm),
		.mixer = sm8150_lm,
		.pingpong_count = ARRAY_SIZE(sm8150_pp),
		.pingpong = sm8150_pp,
		.intf_count = ARRAY_SIZE(sm8150_intf),
		.intf = sm8150_intf,
		.vbif_count = ARRAY_SIZE(sdm845_vbif),
		.vbif = sdm845_vbif,
		.reg_dma_count = 1,
		.dma_cfg = sm8250_regdma,
		.perf = sm8250_perf_data,
		.mdss_irqs = 0xff,
	};
}

static const struct dpu_mdss_hw_cfg_handler cfg_handler[] = {
	{ .hw_rev = DPU_HW_VER_400, .cfg_init = sdm845_cfg_init},
	{ .hw_rev = DPU_HW_VER_401, .cfg_init = sdm845_cfg_init},
	{ .hw_rev = DPU_HW_VER_500, .cfg_init = sm8150_cfg_init},
	{ .hw_rev = DPU_HW_VER_501, .cfg_init = sm8150_cfg_init},
	{ .hw_rev = DPU_HW_VER_600, .cfg_init = sm8250_cfg_init},
	{ .hw_rev = DPU_HW_VER_620, .cfg_init = sc7180_cfg_init},
};

void dpu_hw_catalog_deinit(struct dpu_mdss_cfg *dpu_cfg)
{
	kfree(dpu_cfg);
}

struct dpu_mdss_cfg *dpu_hw_catalog_init(u32 hw_rev)
{
	int i;
	struct dpu_mdss_cfg *dpu_cfg;

	dpu_cfg = kzalloc(sizeof(*dpu_cfg), GFP_KERNEL);
	if (!dpu_cfg)
		return ERR_PTR(-ENOMEM);

	for (i = 0; i < ARRAY_SIZE(cfg_handler); i++) {
		if (cfg_handler[i].hw_rev == hw_rev) {
			cfg_handler[i].cfg_init(dpu_cfg);
			dpu_cfg->hwversion = hw_rev;
			return dpu_cfg;
		}
	}

	DPU_ERROR("unsupported chipset id:%X\n", hw_rev);
	dpu_hw_catalog_deinit(dpu_cfg);
	return ERR_PTR(-ENODEV);
}
<|MERGE_RESOLUTION|>--- conflicted
+++ resolved
@@ -540,8 +540,6 @@
 static const struct dpu_intf_cfg sc7180_intf[] = {
 	INTF_BLK("intf_0", INTF_0, 0x6A000, INTF_DP, 0, INTF_SC7180_MASK),
 	INTF_BLK("intf_1", INTF_1, 0x6A800, INTF_DSI, 0, INTF_SC7180_MASK),
-<<<<<<< HEAD
-=======
 };
 
 static const struct dpu_intf_cfg sm8150_intf[] = {
@@ -549,7 +547,6 @@
 	INTF_BLK("intf_1", INTF_1, 0x6A800, INTF_DSI, 0, INTF_SC7180_MASK),
 	INTF_BLK("intf_2", INTF_2, 0x6B000, INTF_DSI, 1, INTF_SC7180_MASK),
 	INTF_BLK("intf_3", INTF_3, 0x6B800, INTF_DP, 1, INTF_SC7180_MASK),
->>>>>>> 85b047c6
 };
 
 /*************************************************************
