--- conflicted
+++ resolved
@@ -967,45 +967,6 @@
 
 static void dpu_plane_sspp_atomic_update(struct drm_plane *plane)
 {
-<<<<<<< HEAD
-	uint32_t nplanes, src_flags;
-	struct dpu_plane *pdpu;
-	struct drm_plane_state *state;
-	struct dpu_plane_state *pstate;
-	struct dpu_plane_state *old_pstate;
-	const struct dpu_format *fmt;
-	struct drm_crtc *crtc;
-	struct drm_framebuffer *fb;
-	int ret, min_scale;
-
-	if (!plane) {
-		DPU_ERROR("invalid plane\n");
-		return -EINVAL;
-	} else if (!plane->state) {
-		DPU_ERROR("invalid plane state\n");
-		return -EINVAL;
-	} else if (!old_state) {
-		DPU_ERROR("invalid old state\n");
-		return -EINVAL;
-	}
-
-	pdpu = to_dpu_plane(plane);
-	state = plane->state;
-
-	pstate = to_dpu_plane_state(state);
-
-	old_pstate = to_dpu_plane_state(old_state);
-
-	crtc = state->crtc;
-	fb = state->fb;
-	if (!crtc || !fb) {
-		DPU_ERROR_PLANE(pdpu, "invalid crtc %d or fb %d\n",
-				crtc != 0, fb != 0);
-		return -EINVAL;
-	}
-	fmt = to_dpu_format(msm_framebuffer_format(fb));
-	nplanes = fmt->num_planes;
-=======
 	uint32_t src_flags;
 	struct dpu_plane *pdpu = to_dpu_plane(plane);
 	struct drm_plane_state *state = plane->state;
@@ -1014,7 +975,6 @@
 	struct drm_framebuffer *fb = state->fb;
 	const struct dpu_format *fmt =
 		to_dpu_format(msm_framebuffer_format(fb));
->>>>>>> f7688b48
 
 	memset(&(pdpu->pipe_cfg), 0, sizeof(struct dpu_hw_pipe_cfg));
 
@@ -1024,16 +984,6 @@
 
 	pdpu->is_rt_pipe = (dpu_crtc_get_client_type(crtc) != NRT_CLIENT);
 	_dpu_plane_set_qos_ctrl(plane, false, DPU_PLANE_QOS_PANIC_CTRL);
-
-<<<<<<< HEAD
-	min_scale = FRAC_16_16(1, pdpu->pipe_sblk->maxdwnscale);
-	ret = drm_atomic_helper_check_plane_state(state, crtc->state, min_scale,
-					  pdpu->pipe_sblk->maxupscale << 16,
-					  true, false);
-	if (ret) {
-		DPU_ERROR_PLANE(pdpu, "Check plane state failed (%d)\n", ret);
-		return ret;
-	}
 
 	DPU_DEBUG_PLANE(pdpu, "FB[%u] " DRM_RECT_FP_FMT "->crtc%u " DRM_RECT_FMT
 			", %4.4s ubwc %d\n", fb->base.id, DRM_RECT_FP_ARG(&state->src),
@@ -1042,15 +992,6 @@
 
 	pdpu->pipe_cfg.src_rect = state->src;
 
-=======
-	DPU_DEBUG_PLANE(pdpu, "FB[%u] " DRM_RECT_FP_FMT "->crtc%u " DRM_RECT_FMT
-			", %4.4s ubwc %d\n", fb->base.id, DRM_RECT_FP_ARG(&state->src),
-			crtc->base.id, DRM_RECT_ARG(&state->dst),
-			(char *)&fmt->base.pixel_format, DPU_FORMAT_IS_UBWC(fmt));
-
-	pdpu->pipe_cfg.src_rect = state->src;
-
->>>>>>> f7688b48
 	/* state->src is 16.16, src_rect is not */
 	pdpu->pipe_cfg.src_rect.x1 >>= 16;
 	pdpu->pipe_cfg.src_rect.x2 >>= 16;
