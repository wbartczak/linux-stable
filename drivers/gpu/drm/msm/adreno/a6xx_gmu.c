--- conflicted
+++ resolved
@@ -937,14 +937,7 @@
 	enable_irq(gmu->hfi_irq);
 
 	/* Set the GPU to the current freq */
-<<<<<<< HEAD
-	if (gmu->legacy)
-		__a6xx_gmu_set_freq(gmu, gmu->current_perf_index);
-	else
-		a6xx_hfi_set_freq(gmu, gmu->current_perf_index);
-=======
 	a6xx_gmu_set_initial_freq(gpu, gmu);
->>>>>>> 85b047c6
 
 out:
 	/* On failure, shut down the GMU to leave it in a good state */
