/*
 * Copyright(c) 2011-2016 Intel Corporation. All rights reserved.
 *
 * Permission is hereby granted, free of charge, to any person obtaining a
 * copy of this software and associated documentation files (the "Software"),
 * to deal in the Software without restriction, including without limitation
 * the rights to use, copy, modify, merge, publish, distribute, sublicense,
 * and/or sell copies of the Software, and to permit persons to whom the
 * Software is furnished to do so, subject to the following conditions:
 *
 * The above copyright notice and this permission notice (including the next
 * paragraph) shall be included in all copies or substantial portions of the
 * Software.
 *
 * THE SOFTWARE IS PROVIDED "AS IS", WITHOUT WARRANTY OF ANY KIND, EXPRESS OR
 * IMPLIED, INCLUDING BUT NOT LIMITED TO THE WARRANTIES OF MERCHANTABILITY,
 * FITNESS FOR A PARTICULAR PURPOSE AND NONINFRINGEMENT.  IN NO EVENT SHALL
 * THE AUTHORS OR COPYRIGHT HOLDERS BE LIABLE FOR ANY CLAIM, DAMAGES OR OTHER
 * LIABILITY, WHETHER IN AN ACTION OF CONTRACT, TORT OR OTHERWISE, ARISING FROM,
 * OUT OF OR IN CONNECTION WITH THE SOFTWARE OR THE USE OR OTHER DEALINGS IN THE
 * SOFTWARE.
 *
 * Authors:
 *    Ke Yu
 *    Kevin Tian <kevin.tian@intel.com>
 *    Zhiyuan Lv <zhiyuan.lv@intel.com>
 *
 * Contributors:
 *    Min He <min.he@intel.com>
 *    Ping Gao <ping.a.gao@intel.com>
 *    Tina Zhang <tina.zhang@intel.com>
 *    Yulei Zhang <yulei.zhang@intel.com>
 *    Zhi Wang <zhi.a.wang@intel.com>
 *
 */

#include <linux/slab.h>

#include "i915_drv.h"
#include "gt/intel_ring.h"
#include "gvt.h"
#include "i915_pvinfo.h"
#include "trace.h"

#define INVALID_OP    (~0U)

#define OP_LEN_MI           9
#define OP_LEN_2D           10
#define OP_LEN_3D_MEDIA     16
#define OP_LEN_MFX_VC       16
#define OP_LEN_VEBOX	    16

#define CMD_TYPE(cmd)	(((cmd) >> 29) & 7)

struct sub_op_bits {
	int hi;
	int low;
};
struct decode_info {
	const char *name;
	int op_len;
	int nr_sub_op;
	const struct sub_op_bits *sub_op;
};

#define   MAX_CMD_BUDGET			0x7fffffff
#define   MI_WAIT_FOR_PLANE_C_FLIP_PENDING      (1<<15)
#define   MI_WAIT_FOR_PLANE_B_FLIP_PENDING      (1<<9)
#define   MI_WAIT_FOR_PLANE_A_FLIP_PENDING      (1<<1)

#define   MI_WAIT_FOR_SPRITE_C_FLIP_PENDING      (1<<20)
#define   MI_WAIT_FOR_SPRITE_B_FLIP_PENDING      (1<<10)
#define   MI_WAIT_FOR_SPRITE_A_FLIP_PENDING      (1<<2)

/* Render Command Map */

/* MI_* command Opcode (28:23) */
#define OP_MI_NOOP                          0x0
#define OP_MI_SET_PREDICATE                 0x1  /* HSW+ */
#define OP_MI_USER_INTERRUPT                0x2
#define OP_MI_WAIT_FOR_EVENT                0x3
#define OP_MI_FLUSH                         0x4
#define OP_MI_ARB_CHECK                     0x5
#define OP_MI_RS_CONTROL                    0x6  /* HSW+ */
#define OP_MI_REPORT_HEAD                   0x7
#define OP_MI_ARB_ON_OFF                    0x8
#define OP_MI_URB_ATOMIC_ALLOC              0x9  /* HSW+ */
#define OP_MI_BATCH_BUFFER_END              0xA
#define OP_MI_SUSPEND_FLUSH                 0xB
#define OP_MI_PREDICATE                     0xC  /* IVB+ */
#define OP_MI_TOPOLOGY_FILTER               0xD  /* IVB+ */
#define OP_MI_SET_APPID                     0xE  /* IVB+ */
#define OP_MI_RS_CONTEXT                    0xF  /* HSW+ */
#define OP_MI_LOAD_SCAN_LINES_INCL          0x12 /* HSW+ */
#define OP_MI_DISPLAY_FLIP                  0x14
#define OP_MI_SEMAPHORE_MBOX                0x16
#define OP_MI_SET_CONTEXT                   0x18
#define OP_MI_MATH                          0x1A
#define OP_MI_URB_CLEAR                     0x19
#define OP_MI_SEMAPHORE_SIGNAL		    0x1B  /* BDW+ */
#define OP_MI_SEMAPHORE_WAIT		    0x1C  /* BDW+ */

#define OP_MI_STORE_DATA_IMM                0x20
#define OP_MI_STORE_DATA_INDEX              0x21
#define OP_MI_LOAD_REGISTER_IMM             0x22
#define OP_MI_UPDATE_GTT                    0x23
#define OP_MI_STORE_REGISTER_MEM            0x24
#define OP_MI_FLUSH_DW                      0x26
#define OP_MI_CLFLUSH                       0x27
#define OP_MI_REPORT_PERF_COUNT             0x28
#define OP_MI_LOAD_REGISTER_MEM             0x29  /* HSW+ */
#define OP_MI_LOAD_REGISTER_REG             0x2A  /* HSW+ */
#define OP_MI_RS_STORE_DATA_IMM             0x2B  /* HSW+ */
#define OP_MI_LOAD_URB_MEM                  0x2C  /* HSW+ */
#define OP_MI_STORE_URM_MEM                 0x2D  /* HSW+ */
#define OP_MI_2E			    0x2E  /* BDW+ */
#define OP_MI_2F			    0x2F  /* BDW+ */
#define OP_MI_BATCH_BUFFER_START            0x31

/* Bit definition for dword 0 */
#define _CMDBIT_BB_START_IN_PPGTT	(1UL << 8)

#define OP_MI_CONDITIONAL_BATCH_BUFFER_END  0x36

#define BATCH_BUFFER_ADDR_MASK ((1UL << 32) - (1U << 2))
#define BATCH_BUFFER_ADDR_HIGH_MASK ((1UL << 16) - (1U))
#define BATCH_BUFFER_ADR_SPACE_BIT(x)	(((x) >> 8) & 1U)
#define BATCH_BUFFER_2ND_LEVEL_BIT(x)   ((x) >> 22 & 1U)

/* 2D command: Opcode (28:22) */
#define OP_2D(x)    ((2<<7) | x)

#define OP_XY_SETUP_BLT                             OP_2D(0x1)
#define OP_XY_SETUP_CLIP_BLT                        OP_2D(0x3)
#define OP_XY_SETUP_MONO_PATTERN_SL_BLT             OP_2D(0x11)
#define OP_XY_PIXEL_BLT                             OP_2D(0x24)
#define OP_XY_SCANLINES_BLT                         OP_2D(0x25)
#define OP_XY_TEXT_BLT                              OP_2D(0x26)
#define OP_XY_TEXT_IMMEDIATE_BLT                    OP_2D(0x31)
#define OP_XY_COLOR_BLT                             OP_2D(0x50)
#define OP_XY_PAT_BLT                               OP_2D(0x51)
#define OP_XY_MONO_PAT_BLT                          OP_2D(0x52)
#define OP_XY_SRC_COPY_BLT                          OP_2D(0x53)
#define OP_XY_MONO_SRC_COPY_BLT                     OP_2D(0x54)
#define OP_XY_FULL_BLT                              OP_2D(0x55)
#define OP_XY_FULL_MONO_SRC_BLT                     OP_2D(0x56)
#define OP_XY_FULL_MONO_PATTERN_BLT                 OP_2D(0x57)
#define OP_XY_FULL_MONO_PATTERN_MONO_SRC_BLT        OP_2D(0x58)
#define OP_XY_MONO_PAT_FIXED_BLT                    OP_2D(0x59)
#define OP_XY_MONO_SRC_COPY_IMMEDIATE_BLT           OP_2D(0x71)
#define OP_XY_PAT_BLT_IMMEDIATE                     OP_2D(0x72)
#define OP_XY_SRC_COPY_CHROMA_BLT                   OP_2D(0x73)
#define OP_XY_FULL_IMMEDIATE_PATTERN_BLT            OP_2D(0x74)
#define OP_XY_FULL_MONO_SRC_IMMEDIATE_PATTERN_BLT   OP_2D(0x75)
#define OP_XY_PAT_CHROMA_BLT                        OP_2D(0x76)
#define OP_XY_PAT_CHROMA_BLT_IMMEDIATE              OP_2D(0x77)

/* 3D/Media Command: Pipeline Type(28:27) Opcode(26:24) Sub Opcode(23:16) */
#define OP_3D_MEDIA(sub_type, opcode, sub_opcode) \
	((3 << 13) | ((sub_type) << 11) | ((opcode) << 8) | (sub_opcode))

#define OP_STATE_PREFETCH                       OP_3D_MEDIA(0x0, 0x0, 0x03)

#define OP_STATE_BASE_ADDRESS                   OP_3D_MEDIA(0x0, 0x1, 0x01)
#define OP_STATE_SIP                            OP_3D_MEDIA(0x0, 0x1, 0x02)
#define OP_3D_MEDIA_0_1_4			OP_3D_MEDIA(0x0, 0x1, 0x04)
#define OP_SWTESS_BASE_ADDRESS			OP_3D_MEDIA(0x0, 0x1, 0x03)

#define OP_3DSTATE_VF_STATISTICS_GM45           OP_3D_MEDIA(0x1, 0x0, 0x0B)

#define OP_PIPELINE_SELECT                      OP_3D_MEDIA(0x1, 0x1, 0x04)

#define OP_MEDIA_VFE_STATE                      OP_3D_MEDIA(0x2, 0x0, 0x0)
#define OP_MEDIA_CURBE_LOAD                     OP_3D_MEDIA(0x2, 0x0, 0x1)
#define OP_MEDIA_INTERFACE_DESCRIPTOR_LOAD      OP_3D_MEDIA(0x2, 0x0, 0x2)
#define OP_MEDIA_GATEWAY_STATE                  OP_3D_MEDIA(0x2, 0x0, 0x3)
#define OP_MEDIA_STATE_FLUSH                    OP_3D_MEDIA(0x2, 0x0, 0x4)
#define OP_MEDIA_POOL_STATE                     OP_3D_MEDIA(0x2, 0x0, 0x5)

#define OP_MEDIA_OBJECT                         OP_3D_MEDIA(0x2, 0x1, 0x0)
#define OP_MEDIA_OBJECT_PRT                     OP_3D_MEDIA(0x2, 0x1, 0x2)
#define OP_MEDIA_OBJECT_WALKER                  OP_3D_MEDIA(0x2, 0x1, 0x3)
#define OP_GPGPU_WALKER                         OP_3D_MEDIA(0x2, 0x1, 0x5)

#define OP_3DSTATE_CLEAR_PARAMS                 OP_3D_MEDIA(0x3, 0x0, 0x04) /* IVB+ */
#define OP_3DSTATE_DEPTH_BUFFER                 OP_3D_MEDIA(0x3, 0x0, 0x05) /* IVB+ */
#define OP_3DSTATE_STENCIL_BUFFER               OP_3D_MEDIA(0x3, 0x0, 0x06) /* IVB+ */
#define OP_3DSTATE_HIER_DEPTH_BUFFER            OP_3D_MEDIA(0x3, 0x0, 0x07) /* IVB+ */
#define OP_3DSTATE_VERTEX_BUFFERS               OP_3D_MEDIA(0x3, 0x0, 0x08)
#define OP_3DSTATE_VERTEX_ELEMENTS              OP_3D_MEDIA(0x3, 0x0, 0x09)
#define OP_3DSTATE_INDEX_BUFFER                 OP_3D_MEDIA(0x3, 0x0, 0x0A)
#define OP_3DSTATE_VF_STATISTICS                OP_3D_MEDIA(0x3, 0x0, 0x0B)
#define OP_3DSTATE_VF                           OP_3D_MEDIA(0x3, 0x0, 0x0C)  /* HSW+ */
#define OP_3DSTATE_CC_STATE_POINTERS            OP_3D_MEDIA(0x3, 0x0, 0x0E)
#define OP_3DSTATE_SCISSOR_STATE_POINTERS       OP_3D_MEDIA(0x3, 0x0, 0x0F)
#define OP_3DSTATE_VS                           OP_3D_MEDIA(0x3, 0x0, 0x10)
#define OP_3DSTATE_GS                           OP_3D_MEDIA(0x3, 0x0, 0x11)
#define OP_3DSTATE_CLIP                         OP_3D_MEDIA(0x3, 0x0, 0x12)
#define OP_3DSTATE_SF                           OP_3D_MEDIA(0x3, 0x0, 0x13)
#define OP_3DSTATE_WM                           OP_3D_MEDIA(0x3, 0x0, 0x14)
#define OP_3DSTATE_CONSTANT_VS                  OP_3D_MEDIA(0x3, 0x0, 0x15)
#define OP_3DSTATE_CONSTANT_GS                  OP_3D_MEDIA(0x3, 0x0, 0x16)
#define OP_3DSTATE_CONSTANT_PS                  OP_3D_MEDIA(0x3, 0x0, 0x17)
#define OP_3DSTATE_SAMPLE_MASK                  OP_3D_MEDIA(0x3, 0x0, 0x18)
#define OP_3DSTATE_CONSTANT_HS                  OP_3D_MEDIA(0x3, 0x0, 0x19) /* IVB+ */
#define OP_3DSTATE_CONSTANT_DS                  OP_3D_MEDIA(0x3, 0x0, 0x1A) /* IVB+ */
#define OP_3DSTATE_HS                           OP_3D_MEDIA(0x3, 0x0, 0x1B) /* IVB+ */
#define OP_3DSTATE_TE                           OP_3D_MEDIA(0x3, 0x0, 0x1C) /* IVB+ */
#define OP_3DSTATE_DS                           OP_3D_MEDIA(0x3, 0x0, 0x1D) /* IVB+ */
#define OP_3DSTATE_STREAMOUT                    OP_3D_MEDIA(0x3, 0x0, 0x1E) /* IVB+ */
#define OP_3DSTATE_SBE                          OP_3D_MEDIA(0x3, 0x0, 0x1F) /* IVB+ */
#define OP_3DSTATE_PS                           OP_3D_MEDIA(0x3, 0x0, 0x20) /* IVB+ */
#define OP_3DSTATE_VIEWPORT_STATE_POINTERS_SF_CLIP OP_3D_MEDIA(0x3, 0x0, 0x21) /* IVB+ */
#define OP_3DSTATE_VIEWPORT_STATE_POINTERS_CC   OP_3D_MEDIA(0x3, 0x0, 0x23) /* IVB+ */
#define OP_3DSTATE_BLEND_STATE_POINTERS         OP_3D_MEDIA(0x3, 0x0, 0x24) /* IVB+ */
#define OP_3DSTATE_DEPTH_STENCIL_STATE_POINTERS OP_3D_MEDIA(0x3, 0x0, 0x25) /* IVB+ */
#define OP_3DSTATE_BINDING_TABLE_POINTERS_VS    OP_3D_MEDIA(0x3, 0x0, 0x26) /* IVB+ */
#define OP_3DSTATE_BINDING_TABLE_POINTERS_HS    OP_3D_MEDIA(0x3, 0x0, 0x27) /* IVB+ */
#define OP_3DSTATE_BINDING_TABLE_POINTERS_DS    OP_3D_MEDIA(0x3, 0x0, 0x28) /* IVB+ */
#define OP_3DSTATE_BINDING_TABLE_POINTERS_GS    OP_3D_MEDIA(0x3, 0x0, 0x29) /* IVB+ */
#define OP_3DSTATE_BINDING_TABLE_POINTERS_PS    OP_3D_MEDIA(0x3, 0x0, 0x2A) /* IVB+ */
#define OP_3DSTATE_SAMPLER_STATE_POINTERS_VS    OP_3D_MEDIA(0x3, 0x0, 0x2B) /* IVB+ */
#define OP_3DSTATE_SAMPLER_STATE_POINTERS_HS    OP_3D_MEDIA(0x3, 0x0, 0x2C) /* IVB+ */
#define OP_3DSTATE_SAMPLER_STATE_POINTERS_DS    OP_3D_MEDIA(0x3, 0x0, 0x2D) /* IVB+ */
#define OP_3DSTATE_SAMPLER_STATE_POINTERS_GS    OP_3D_MEDIA(0x3, 0x0, 0x2E) /* IVB+ */
#define OP_3DSTATE_SAMPLER_STATE_POINTERS_PS    OP_3D_MEDIA(0x3, 0x0, 0x2F) /* IVB+ */
#define OP_3DSTATE_URB_VS                       OP_3D_MEDIA(0x3, 0x0, 0x30) /* IVB+ */
#define OP_3DSTATE_URB_HS                       OP_3D_MEDIA(0x3, 0x0, 0x31) /* IVB+ */
#define OP_3DSTATE_URB_DS                       OP_3D_MEDIA(0x3, 0x0, 0x32) /* IVB+ */
#define OP_3DSTATE_URB_GS                       OP_3D_MEDIA(0x3, 0x0, 0x33) /* IVB+ */
#define OP_3DSTATE_GATHER_CONSTANT_VS           OP_3D_MEDIA(0x3, 0x0, 0x34) /* HSW+ */
#define OP_3DSTATE_GATHER_CONSTANT_GS           OP_3D_MEDIA(0x3, 0x0, 0x35) /* HSW+ */
#define OP_3DSTATE_GATHER_CONSTANT_HS           OP_3D_MEDIA(0x3, 0x0, 0x36) /* HSW+ */
#define OP_3DSTATE_GATHER_CONSTANT_DS           OP_3D_MEDIA(0x3, 0x0, 0x37) /* HSW+ */
#define OP_3DSTATE_GATHER_CONSTANT_PS           OP_3D_MEDIA(0x3, 0x0, 0x38) /* HSW+ */
#define OP_3DSTATE_DX9_CONSTANTF_VS             OP_3D_MEDIA(0x3, 0x0, 0x39) /* HSW+ */
#define OP_3DSTATE_DX9_CONSTANTF_PS             OP_3D_MEDIA(0x3, 0x0, 0x3A) /* HSW+ */
#define OP_3DSTATE_DX9_CONSTANTI_VS             OP_3D_MEDIA(0x3, 0x0, 0x3B) /* HSW+ */
#define OP_3DSTATE_DX9_CONSTANTI_PS             OP_3D_MEDIA(0x3, 0x0, 0x3C) /* HSW+ */
#define OP_3DSTATE_DX9_CONSTANTB_VS             OP_3D_MEDIA(0x3, 0x0, 0x3D) /* HSW+ */
#define OP_3DSTATE_DX9_CONSTANTB_PS             OP_3D_MEDIA(0x3, 0x0, 0x3E) /* HSW+ */
#define OP_3DSTATE_DX9_LOCAL_VALID_VS           OP_3D_MEDIA(0x3, 0x0, 0x3F) /* HSW+ */
#define OP_3DSTATE_DX9_LOCAL_VALID_PS           OP_3D_MEDIA(0x3, 0x0, 0x40) /* HSW+ */
#define OP_3DSTATE_DX9_GENERATE_ACTIVE_VS       OP_3D_MEDIA(0x3, 0x0, 0x41) /* HSW+ */
#define OP_3DSTATE_DX9_GENERATE_ACTIVE_PS       OP_3D_MEDIA(0x3, 0x0, 0x42) /* HSW+ */
#define OP_3DSTATE_BINDING_TABLE_EDIT_VS        OP_3D_MEDIA(0x3, 0x0, 0x43) /* HSW+ */
#define OP_3DSTATE_BINDING_TABLE_EDIT_GS        OP_3D_MEDIA(0x3, 0x0, 0x44) /* HSW+ */
#define OP_3DSTATE_BINDING_TABLE_EDIT_HS        OP_3D_MEDIA(0x3, 0x0, 0x45) /* HSW+ */
#define OP_3DSTATE_BINDING_TABLE_EDIT_DS        OP_3D_MEDIA(0x3, 0x0, 0x46) /* HSW+ */
#define OP_3DSTATE_BINDING_TABLE_EDIT_PS        OP_3D_MEDIA(0x3, 0x0, 0x47) /* HSW+ */

#define OP_3DSTATE_VF_INSTANCING 		OP_3D_MEDIA(0x3, 0x0, 0x49) /* BDW+ */
#define OP_3DSTATE_VF_SGVS  			OP_3D_MEDIA(0x3, 0x0, 0x4A) /* BDW+ */
#define OP_3DSTATE_VF_TOPOLOGY   		OP_3D_MEDIA(0x3, 0x0, 0x4B) /* BDW+ */
#define OP_3DSTATE_WM_CHROMAKEY   		OP_3D_MEDIA(0x3, 0x0, 0x4C) /* BDW+ */
#define OP_3DSTATE_PS_BLEND   			OP_3D_MEDIA(0x3, 0x0, 0x4D) /* BDW+ */
#define OP_3DSTATE_WM_DEPTH_STENCIL   		OP_3D_MEDIA(0x3, 0x0, 0x4E) /* BDW+ */
#define OP_3DSTATE_PS_EXTRA   			OP_3D_MEDIA(0x3, 0x0, 0x4F) /* BDW+ */
#define OP_3DSTATE_RASTER   			OP_3D_MEDIA(0x3, 0x0, 0x50) /* BDW+ */
#define OP_3DSTATE_SBE_SWIZ   			OP_3D_MEDIA(0x3, 0x0, 0x51) /* BDW+ */
#define OP_3DSTATE_WM_HZ_OP   			OP_3D_MEDIA(0x3, 0x0, 0x52) /* BDW+ */
#define OP_3DSTATE_COMPONENT_PACKING		OP_3D_MEDIA(0x3, 0x0, 0x55) /* SKL+ */

#define OP_3DSTATE_DRAWING_RECTANGLE            OP_3D_MEDIA(0x3, 0x1, 0x00)
#define OP_3DSTATE_SAMPLER_PALETTE_LOAD0        OP_3D_MEDIA(0x3, 0x1, 0x02)
#define OP_3DSTATE_CHROMA_KEY                   OP_3D_MEDIA(0x3, 0x1, 0x04)
#define OP_SNB_3DSTATE_DEPTH_BUFFER             OP_3D_MEDIA(0x3, 0x1, 0x05)
#define OP_3DSTATE_POLY_STIPPLE_OFFSET          OP_3D_MEDIA(0x3, 0x1, 0x06)
#define OP_3DSTATE_POLY_STIPPLE_PATTERN         OP_3D_MEDIA(0x3, 0x1, 0x07)
#define OP_3DSTATE_LINE_STIPPLE                 OP_3D_MEDIA(0x3, 0x1, 0x08)
#define OP_3DSTATE_AA_LINE_PARAMS               OP_3D_MEDIA(0x3, 0x1, 0x0A)
#define OP_3DSTATE_GS_SVB_INDEX                 OP_3D_MEDIA(0x3, 0x1, 0x0B)
#define OP_3DSTATE_SAMPLER_PALETTE_LOAD1        OP_3D_MEDIA(0x3, 0x1, 0x0C)
#define OP_3DSTATE_MULTISAMPLE_BDW		OP_3D_MEDIA(0x3, 0x0, 0x0D)
#define OP_SNB_3DSTATE_STENCIL_BUFFER           OP_3D_MEDIA(0x3, 0x1, 0x0E)
#define OP_SNB_3DSTATE_HIER_DEPTH_BUFFER        OP_3D_MEDIA(0x3, 0x1, 0x0F)
#define OP_SNB_3DSTATE_CLEAR_PARAMS             OP_3D_MEDIA(0x3, 0x1, 0x10)
#define OP_3DSTATE_MONOFILTER_SIZE              OP_3D_MEDIA(0x3, 0x1, 0x11)
#define OP_3DSTATE_PUSH_CONSTANT_ALLOC_VS       OP_3D_MEDIA(0x3, 0x1, 0x12) /* IVB+ */
#define OP_3DSTATE_PUSH_CONSTANT_ALLOC_HS       OP_3D_MEDIA(0x3, 0x1, 0x13) /* IVB+ */
#define OP_3DSTATE_PUSH_CONSTANT_ALLOC_DS       OP_3D_MEDIA(0x3, 0x1, 0x14) /* IVB+ */
#define OP_3DSTATE_PUSH_CONSTANT_ALLOC_GS       OP_3D_MEDIA(0x3, 0x1, 0x15) /* IVB+ */
#define OP_3DSTATE_PUSH_CONSTANT_ALLOC_PS       OP_3D_MEDIA(0x3, 0x1, 0x16) /* IVB+ */
#define OP_3DSTATE_SO_DECL_LIST                 OP_3D_MEDIA(0x3, 0x1, 0x17)
#define OP_3DSTATE_SO_BUFFER                    OP_3D_MEDIA(0x3, 0x1, 0x18)
#define OP_3DSTATE_BINDING_TABLE_POOL_ALLOC     OP_3D_MEDIA(0x3, 0x1, 0x19) /* HSW+ */
#define OP_3DSTATE_GATHER_POOL_ALLOC            OP_3D_MEDIA(0x3, 0x1, 0x1A) /* HSW+ */
#define OP_3DSTATE_DX9_CONSTANT_BUFFER_POOL_ALLOC OP_3D_MEDIA(0x3, 0x1, 0x1B) /* HSW+ */
#define OP_3DSTATE_SAMPLE_PATTERN               OP_3D_MEDIA(0x3, 0x1, 0x1C)
#define OP_PIPE_CONTROL                         OP_3D_MEDIA(0x3, 0x2, 0x00)
#define OP_3DPRIMITIVE                          OP_3D_MEDIA(0x3, 0x3, 0x00)

/* VCCP Command Parser */

/*
 * Below MFX and VBE cmd definition is from vaapi intel driver project (BSD License)
 * git://anongit.freedesktop.org/vaapi/intel-driver
 * src/i965_defines.h
 *
 */

#define OP_MFX(pipeline, op, sub_opa, sub_opb)     \
	(3 << 13 | \
	 (pipeline) << 11 | \
	 (op) << 8 | \
	 (sub_opa) << 5 | \
	 (sub_opb))

#define OP_MFX_PIPE_MODE_SELECT                    OP_MFX(2, 0, 0, 0)  /* ALL */
#define OP_MFX_SURFACE_STATE                       OP_MFX(2, 0, 0, 1)  /* ALL */
#define OP_MFX_PIPE_BUF_ADDR_STATE                 OP_MFX(2, 0, 0, 2)  /* ALL */
#define OP_MFX_IND_OBJ_BASE_ADDR_STATE             OP_MFX(2, 0, 0, 3)  /* ALL */
#define OP_MFX_BSP_BUF_BASE_ADDR_STATE             OP_MFX(2, 0, 0, 4)  /* ALL */
#define OP_2_0_0_5                                 OP_MFX(2, 0, 0, 5)  /* ALL */
#define OP_MFX_STATE_POINTER                       OP_MFX(2, 0, 0, 6)  /* ALL */
#define OP_MFX_QM_STATE                            OP_MFX(2, 0, 0, 7)  /* IVB+ */
#define OP_MFX_FQM_STATE                           OP_MFX(2, 0, 0, 8)  /* IVB+ */
#define OP_MFX_PAK_INSERT_OBJECT                   OP_MFX(2, 0, 2, 8)  /* IVB+ */
#define OP_MFX_STITCH_OBJECT                       OP_MFX(2, 0, 2, 0xA)  /* IVB+ */

#define OP_MFD_IT_OBJECT                           OP_MFX(2, 0, 1, 9) /* ALL */

#define OP_MFX_WAIT                                OP_MFX(1, 0, 0, 0) /* IVB+ */
#define OP_MFX_AVC_IMG_STATE                       OP_MFX(2, 1, 0, 0) /* ALL */
#define OP_MFX_AVC_QM_STATE                        OP_MFX(2, 1, 0, 1) /* ALL */
#define OP_MFX_AVC_DIRECTMODE_STATE                OP_MFX(2, 1, 0, 2) /* ALL */
#define OP_MFX_AVC_SLICE_STATE                     OP_MFX(2, 1, 0, 3) /* ALL */
#define OP_MFX_AVC_REF_IDX_STATE                   OP_MFX(2, 1, 0, 4) /* ALL */
#define OP_MFX_AVC_WEIGHTOFFSET_STATE              OP_MFX(2, 1, 0, 5) /* ALL */
#define OP_MFD_AVC_PICID_STATE                     OP_MFX(2, 1, 1, 5) /* HSW+ */
#define OP_MFD_AVC_DPB_STATE			   OP_MFX(2, 1, 1, 6) /* IVB+ */
#define OP_MFD_AVC_SLICEADDR                       OP_MFX(2, 1, 1, 7) /* IVB+ */
#define OP_MFD_AVC_BSD_OBJECT                      OP_MFX(2, 1, 1, 8) /* ALL */
#define OP_MFC_AVC_PAK_OBJECT                      OP_MFX(2, 1, 2, 9) /* ALL */

#define OP_MFX_VC1_PRED_PIPE_STATE                 OP_MFX(2, 2, 0, 1) /* ALL */
#define OP_MFX_VC1_DIRECTMODE_STATE                OP_MFX(2, 2, 0, 2) /* ALL */
#define OP_MFD_VC1_SHORT_PIC_STATE                 OP_MFX(2, 2, 1, 0) /* IVB+ */
#define OP_MFD_VC1_LONG_PIC_STATE                  OP_MFX(2, 2, 1, 1) /* IVB+ */
#define OP_MFD_VC1_BSD_OBJECT                      OP_MFX(2, 2, 1, 8) /* ALL */

#define OP_MFX_MPEG2_PIC_STATE                     OP_MFX(2, 3, 0, 0) /* ALL */
#define OP_MFX_MPEG2_QM_STATE                      OP_MFX(2, 3, 0, 1) /* ALL */
#define OP_MFD_MPEG2_BSD_OBJECT                    OP_MFX(2, 3, 1, 8) /* ALL */
#define OP_MFC_MPEG2_SLICEGROUP_STATE              OP_MFX(2, 3, 2, 3) /* ALL */
#define OP_MFC_MPEG2_PAK_OBJECT                    OP_MFX(2, 3, 2, 9) /* ALL */

#define OP_MFX_2_6_0_0                             OP_MFX(2, 6, 0, 0) /* IVB+ */
#define OP_MFX_2_6_0_8                             OP_MFX(2, 6, 0, 8) /* IVB+ */
#define OP_MFX_2_6_0_9                             OP_MFX(2, 6, 0, 9) /* IVB+ */

#define OP_MFX_JPEG_PIC_STATE                      OP_MFX(2, 7, 0, 0)
#define OP_MFX_JPEG_HUFF_TABLE_STATE               OP_MFX(2, 7, 0, 2)
#define OP_MFD_JPEG_BSD_OBJECT                     OP_MFX(2, 7, 1, 8)

#define OP_VEB(pipeline, op, sub_opa, sub_opb) \
	(3 << 13 | \
	 (pipeline) << 11 | \
	 (op) << 8 | \
	 (sub_opa) << 5 | \
	 (sub_opb))

#define OP_VEB_SURFACE_STATE                       OP_VEB(2, 4, 0, 0)
#define OP_VEB_STATE                               OP_VEB(2, 4, 0, 2)
#define OP_VEB_DNDI_IECP_STATE                     OP_VEB(2, 4, 0, 3)

struct parser_exec_state;

typedef int (*parser_cmd_handler)(struct parser_exec_state *s);

#define GVT_CMD_HASH_BITS   7

/* which DWords need address fix */
#define ADDR_FIX_1(x1)			(1 << (x1))
#define ADDR_FIX_2(x1, x2)		(ADDR_FIX_1(x1) | ADDR_FIX_1(x2))
#define ADDR_FIX_3(x1, x2, x3)		(ADDR_FIX_1(x1) | ADDR_FIX_2(x2, x3))
#define ADDR_FIX_4(x1, x2, x3, x4)	(ADDR_FIX_1(x1) | ADDR_FIX_3(x2, x3, x4))
#define ADDR_FIX_5(x1, x2, x3, x4, x5)  (ADDR_FIX_1(x1) | ADDR_FIX_4(x2, x3, x4, x5))

#define DWORD_FIELD(dword, end, start) \
	FIELD_GET(GENMASK(end, start), cmd_val(s, dword))

#define OP_LENGTH_BIAS 2
#define CMD_LEN(value)  (value + OP_LENGTH_BIAS)

static int gvt_check_valid_cmd_length(int len, int valid_len)
{
	if (valid_len != len) {
		gvt_err("len is not valid:  len=%u  valid_len=%u\n",
			len, valid_len);
		return -EFAULT;
	}
	return 0;
}

struct cmd_info {
	const char *name;
	u32 opcode;

#define F_LEN_MASK	3U
#define F_LEN_CONST  1U
#define F_LEN_VAR    0U
/* value is const although LEN maybe variable */
#define F_LEN_VAR_FIXED    (1<<1)

/*
 * command has its own ip advance logic
 * e.g. MI_BATCH_START, MI_BATCH_END
 */
#define F_IP_ADVANCE_CUSTOM (1<<2)
	u32 flag;

#define R_RCS	BIT(RCS0)
#define R_VCS1  BIT(VCS0)
#define R_VCS2  BIT(VCS1)
#define R_VCS	(R_VCS1 | R_VCS2)
#define R_BCS	BIT(BCS0)
#define R_VECS	BIT(VECS0)
#define R_ALL (R_RCS | R_VCS | R_BCS | R_VECS)
	/* rings that support this cmd: BLT/RCS/VCS/VECS */
	u16 rings;

	/* devices that support this cmd: SNB/IVB/HSW/... */
	u16 devices;

	/* which DWords are address that need fix up.
	 * bit 0 means a 32-bit non address operand in command
	 * bit 1 means address operand, which could be 32-bit
	 * or 64-bit depending on different architectures.(
	 * defined by "gmadr_bytes_in_cmd" in intel_gvt.
	 * No matter the address length, each address only takes
	 * one bit in the bitmap.
	 */
	u16 addr_bitmap;

	/* flag == F_LEN_CONST : command length
	 * flag == F_LEN_VAR : length bias bits
	 * Note: length is in DWord
	 */
	u32 len;

	parser_cmd_handler handler;

	/* valid length in DWord */
	u32 valid_len;
};

struct cmd_entry {
	struct hlist_node hlist;
	const struct cmd_info *info;
};

enum {
	RING_BUFFER_INSTRUCTION,
	BATCH_BUFFER_INSTRUCTION,
	BATCH_BUFFER_2ND_LEVEL,
};

enum {
	GTT_BUFFER,
	PPGTT_BUFFER
};

struct parser_exec_state {
	struct intel_vgpu *vgpu;
	const struct intel_engine_cs *engine;

	int buf_type;

	/* batch buffer address type */
	int buf_addr_type;

	/* graphics memory address of ring buffer start */
	unsigned long ring_start;
	unsigned long ring_size;
	unsigned long ring_head;
	unsigned long ring_tail;

	/* instruction graphics memory address */
	unsigned long ip_gma;

	/* mapped va of the instr_gma */
	void *ip_va;
	void *rb_va;

	void *ret_bb_va;
	/* next instruction when return from  batch buffer to ring buffer */
	unsigned long ret_ip_gma_ring;

	/* next instruction when return from 2nd batch buffer to batch buffer */
	unsigned long ret_ip_gma_bb;

	/* batch buffer address type (GTT or PPGTT)
	 * used when ret from 2nd level batch buffer
	 */
	int saved_buf_addr_type;
	bool is_ctx_wa;

	const struct cmd_info *info;

	struct intel_vgpu_workload *workload;
};

#define gmadr_dw_number(s)	\
	(s->vgpu->gvt->device_info.gmadr_bytes_in_cmd >> 2)

static unsigned long bypass_scan_mask = 0;

/* ring ALL, type = 0 */
static const struct sub_op_bits sub_op_mi[] = {
	{31, 29},
	{28, 23},
};

static const struct decode_info decode_info_mi = {
	"MI",
	OP_LEN_MI,
	ARRAY_SIZE(sub_op_mi),
	sub_op_mi,
};

/* ring RCS, command type 2 */
static const struct sub_op_bits sub_op_2d[] = {
	{31, 29},
	{28, 22},
};

static const struct decode_info decode_info_2d = {
	"2D",
	OP_LEN_2D,
	ARRAY_SIZE(sub_op_2d),
	sub_op_2d,
};

/* ring RCS, command type 3 */
static const struct sub_op_bits sub_op_3d_media[] = {
	{31, 29},
	{28, 27},
	{26, 24},
	{23, 16},
};

static const struct decode_info decode_info_3d_media = {
	"3D_Media",
	OP_LEN_3D_MEDIA,
	ARRAY_SIZE(sub_op_3d_media),
	sub_op_3d_media,
};

/* ring VCS, command type 3 */
static const struct sub_op_bits sub_op_mfx_vc[] = {
	{31, 29},
	{28, 27},
	{26, 24},
	{23, 21},
	{20, 16},
};

static const struct decode_info decode_info_mfx_vc = {
	"MFX_VC",
	OP_LEN_MFX_VC,
	ARRAY_SIZE(sub_op_mfx_vc),
	sub_op_mfx_vc,
};

/* ring VECS, command type 3 */
static const struct sub_op_bits sub_op_vebox[] = {
	{31, 29},
	{28, 27},
	{26, 24},
	{23, 21},
	{20, 16},
};

static const struct decode_info decode_info_vebox = {
	"VEBOX",
	OP_LEN_VEBOX,
	ARRAY_SIZE(sub_op_vebox),
	sub_op_vebox,
};

static const struct decode_info *ring_decode_info[I915_NUM_ENGINES][8] = {
	[RCS0] = {
		&decode_info_mi,
		NULL,
		NULL,
		&decode_info_3d_media,
		NULL,
		NULL,
		NULL,
		NULL,
	},

	[VCS0] = {
		&decode_info_mi,
		NULL,
		NULL,
		&decode_info_mfx_vc,
		NULL,
		NULL,
		NULL,
		NULL,
	},

	[BCS0] = {
		&decode_info_mi,
		NULL,
		&decode_info_2d,
		NULL,
		NULL,
		NULL,
		NULL,
		NULL,
	},

	[VECS0] = {
		&decode_info_mi,
		NULL,
		NULL,
		&decode_info_vebox,
		NULL,
		NULL,
		NULL,
		NULL,
	},

	[VCS1] = {
		&decode_info_mi,
		NULL,
		NULL,
		&decode_info_mfx_vc,
		NULL,
		NULL,
		NULL,
		NULL,
	},
};

static inline u32 get_opcode(u32 cmd, const struct intel_engine_cs *engine)
{
	const struct decode_info *d_info;

	d_info = ring_decode_info[engine->id][CMD_TYPE(cmd)];
	if (d_info == NULL)
		return INVALID_OP;

	return cmd >> (32 - d_info->op_len);
}

static inline const struct cmd_info *
find_cmd_entry(struct intel_gvt *gvt, unsigned int opcode,
	       const struct intel_engine_cs *engine)
{
	struct cmd_entry *e;

	hash_for_each_possible(gvt->cmd_table, e, hlist, opcode) {
		if (opcode == e->info->opcode &&
		    e->info->rings & engine->mask)
			return e->info;
	}
	return NULL;
}

static inline const struct cmd_info *
get_cmd_info(struct intel_gvt *gvt, u32 cmd,
	     const struct intel_engine_cs *engine)
{
	u32 opcode;

	opcode = get_opcode(cmd, engine);
	if (opcode == INVALID_OP)
		return NULL;

	return find_cmd_entry(gvt, opcode, engine);
}

static inline u32 sub_op_val(u32 cmd, u32 hi, u32 low)
{
	return (cmd >> low) & ((1U << (hi - low + 1)) - 1);
}

static inline void print_opcode(u32 cmd, const struct intel_engine_cs *engine)
{
	const struct decode_info *d_info;
	int i;

	d_info = ring_decode_info[engine->id][CMD_TYPE(cmd)];
	if (d_info == NULL)
		return;

	gvt_dbg_cmd("opcode=0x%x %s sub_ops:",
			cmd >> (32 - d_info->op_len), d_info->name);

	for (i = 0; i < d_info->nr_sub_op; i++)
		pr_err("0x%x ", sub_op_val(cmd, d_info->sub_op[i].hi,
					d_info->sub_op[i].low));

	pr_err("\n");
}

static inline u32 *cmd_ptr(struct parser_exec_state *s, int index)
{
	return s->ip_va + (index << 2);
}

static inline u32 cmd_val(struct parser_exec_state *s, int index)
{
	return *cmd_ptr(s, index);
}

static void parser_exec_state_dump(struct parser_exec_state *s)
{
	int cnt = 0;
	int i;

	gvt_dbg_cmd("  vgpu%d RING%s: ring_start(%08lx) ring_end(%08lx)"
		    " ring_head(%08lx) ring_tail(%08lx)\n",
		    s->vgpu->id, s->engine->name,
		    s->ring_start, s->ring_start + s->ring_size,
		    s->ring_head, s->ring_tail);

	gvt_dbg_cmd("  %s %s ip_gma(%08lx) ",
			s->buf_type == RING_BUFFER_INSTRUCTION ?
			"RING_BUFFER" : "BATCH_BUFFER",
			s->buf_addr_type == GTT_BUFFER ?
			"GTT" : "PPGTT", s->ip_gma);

	if (s->ip_va == NULL) {
		gvt_dbg_cmd(" ip_va(NULL)");
		return;
	}

	gvt_dbg_cmd("  ip_va=%p: %08x %08x %08x %08x\n",
			s->ip_va, cmd_val(s, 0), cmd_val(s, 1),
			cmd_val(s, 2), cmd_val(s, 3));

	print_opcode(cmd_val(s, 0), s->engine);

	s->ip_va = (u32 *)((((u64)s->ip_va) >> 12) << 12);

	while (cnt < 1024) {
		gvt_dbg_cmd("ip_va=%p: ", s->ip_va);
		for (i = 0; i < 8; i++)
			gvt_dbg_cmd("%08x ", cmd_val(s, i));
		gvt_dbg_cmd("\n");

		s->ip_va += 8 * sizeof(u32);
		cnt += 8;
	}
}

static inline void update_ip_va(struct parser_exec_state *s)
{
	unsigned long len = 0;

	if (WARN_ON(s->ring_head == s->ring_tail))
		return;

	if (s->buf_type == RING_BUFFER_INSTRUCTION) {
		unsigned long ring_top = s->ring_start + s->ring_size;

		if (s->ring_head > s->ring_tail) {
			if (s->ip_gma >= s->ring_head && s->ip_gma < ring_top)
				len = (s->ip_gma - s->ring_head);
			else if (s->ip_gma >= s->ring_start &&
					s->ip_gma <= s->ring_tail)
				len = (ring_top - s->ring_head) +
					(s->ip_gma - s->ring_start);
		} else
			len = (s->ip_gma - s->ring_head);

		s->ip_va = s->rb_va + len;
	} else {/* shadow batch buffer */
		s->ip_va = s->ret_bb_va;
	}
}

static inline int ip_gma_set(struct parser_exec_state *s,
		unsigned long ip_gma)
{
	WARN_ON(!IS_ALIGNED(ip_gma, 4));

	s->ip_gma = ip_gma;
	update_ip_va(s);
	return 0;
}

static inline int ip_gma_advance(struct parser_exec_state *s,
		unsigned int dw_len)
{
	s->ip_gma += (dw_len << 2);

	if (s->buf_type == RING_BUFFER_INSTRUCTION) {
		if (s->ip_gma >= s->ring_start + s->ring_size)
			s->ip_gma -= s->ring_size;
		update_ip_va(s);
	} else {
		s->ip_va += (dw_len << 2);
	}

	return 0;
}

static inline int get_cmd_length(const struct cmd_info *info, u32 cmd)
{
	if ((info->flag & F_LEN_MASK) == F_LEN_CONST)
		return info->len;
	else
		return (cmd & ((1U << info->len) - 1)) + 2;
	return 0;
}

static inline int cmd_length(struct parser_exec_state *s)
{
	return get_cmd_length(s->info, cmd_val(s, 0));
}

/* do not remove this, some platform may need clflush here */
#define patch_value(s, addr, val) do { \
	*addr = val; \
} while (0)

static bool is_shadowed_mmio(unsigned int offset)
{
	bool ret = false;

	if ((offset == 0x2168) || /*BB current head register UDW */
	    (offset == 0x2140) || /*BB current header register */
	    (offset == 0x211c) || /*second BB header register UDW */
	    (offset == 0x2114)) { /*second BB header register UDW */
		ret = true;
	}
	return ret;
}

static inline bool is_force_nonpriv_mmio(unsigned int offset)
{
	return (offset >= 0x24d0 && offset < 0x2500);
}

static int force_nonpriv_reg_handler(struct parser_exec_state *s,
		unsigned int offset, unsigned int index, char *cmd)
{
	struct intel_gvt *gvt = s->vgpu->gvt;
	unsigned int data;
	u32 ring_base;
	u32 nopid;

	if (!strcmp(cmd, "lri"))
		data = cmd_val(s, index + 1);
	else {
		gvt_err("Unexpected forcenonpriv 0x%x write from cmd %s\n",
			offset, cmd);
		return -EINVAL;
	}

	ring_base = s->engine->mmio_base;
	nopid = i915_mmio_reg_offset(RING_NOPID(ring_base));

	if (!intel_gvt_in_force_nonpriv_whitelist(gvt, data) &&
			data != nopid) {
		gvt_err("Unexpected forcenonpriv 0x%x LRI write, value=0x%x\n",
			offset, data);
		patch_value(s, cmd_ptr(s, index), nopid);
		return 0;
	}
	return 0;
}

static inline bool is_mocs_mmio(unsigned int offset)
{
	return ((offset >= 0xc800) && (offset <= 0xcff8)) ||
		((offset >= 0xb020) && (offset <= 0xb0a0));
}

static int mocs_cmd_reg_handler(struct parser_exec_state *s,
				unsigned int offset, unsigned int index)
{
	if (!is_mocs_mmio(offset))
		return -EINVAL;
	vgpu_vreg(s->vgpu, offset) = cmd_val(s, index + 1);
	return 0;
}

static int is_cmd_update_pdps(unsigned int offset,
			      struct parser_exec_state *s)
{
	u32 base = s->workload->engine->mmio_base;
	return i915_mmio_reg_equal(_MMIO(offset), GEN8_RING_PDP_UDW(base, 0));
}

static int cmd_pdp_mmio_update_handler(struct parser_exec_state *s,
				       unsigned int offset, unsigned int index)
{
	struct intel_vgpu *vgpu = s->vgpu;
	struct intel_vgpu_mm *shadow_mm = s->workload->shadow_mm;
	struct intel_vgpu_mm *mm;
	u64 pdps[GEN8_3LVL_PDPES];

	if (shadow_mm->ppgtt_mm.root_entry_type ==
	    GTT_TYPE_PPGTT_ROOT_L4_ENTRY) {
		pdps[0] = (u64)cmd_val(s, 2) << 32;
		pdps[0] |= cmd_val(s, 4);

		mm = intel_vgpu_find_ppgtt_mm(vgpu, pdps);
		if (!mm) {
			gvt_vgpu_err("failed to get the 4-level shadow vm\n");
			return -EINVAL;
		}
		intel_vgpu_mm_get(mm);
		list_add_tail(&mm->ppgtt_mm.link,
			      &s->workload->lri_shadow_mm);
		*cmd_ptr(s, 2) = upper_32_bits(mm->ppgtt_mm.shadow_pdps[0]);
		*cmd_ptr(s, 4) = lower_32_bits(mm->ppgtt_mm.shadow_pdps[0]);
	} else {
		/* Currently all guests use PML4 table and now can't
		 * have a guest with 3-level table but uses LRI for
		 * PPGTT update. So this is simply un-testable. */
		GEM_BUG_ON(1);
		gvt_vgpu_err("invalid shared shadow vm type\n");
		return -EINVAL;
	}
	return 0;
}

static int cmd_reg_handler(struct parser_exec_state *s,
	unsigned int offset, unsigned int index, char *cmd)
{
	struct intel_vgpu *vgpu = s->vgpu;
	struct intel_gvt *gvt = vgpu->gvt;
	u32 ctx_sr_ctl;

	if (offset + 4 > gvt->device_info.mmio_size) {
		gvt_vgpu_err("%s access to (%x) outside of MMIO range\n",
				cmd, offset);
		return -EFAULT;
	}

	if (!intel_gvt_mmio_is_cmd_accessible(gvt, offset)) {
		gvt_vgpu_err("%s access to non-render register (%x)\n",
				cmd, offset);
		return -EBADRQC;
	}

	if (is_shadowed_mmio(offset)) {
		gvt_vgpu_err("found access of shadowed MMIO %x\n", offset);
		return 0;
	}

	if (is_mocs_mmio(offset) &&
	    mocs_cmd_reg_handler(s, offset, index))
		return -EINVAL;

	if (is_force_nonpriv_mmio(offset) &&
		force_nonpriv_reg_handler(s, offset, index, cmd))
		return -EPERM;

	if (offset == i915_mmio_reg_offset(DERRMR) ||
		offset == i915_mmio_reg_offset(FORCEWAKE_MT)) {
		/* Writing to HW VGT_PVINFO_PAGE offset will be discarded */
		patch_value(s, cmd_ptr(s, index), VGT_PVINFO_PAGE);
	}

	if (is_cmd_update_pdps(offset, s) &&
	    cmd_pdp_mmio_update_handler(s, offset, index))
		return -EINVAL;

	/* TODO
	 * In order to let workload with inhibit context to generate
	 * correct image data into memory, vregs values will be loaded to
	 * hw via LRIs in the workload with inhibit context. But as
	 * indirect context is loaded prior to LRIs in workload, we don't
	 * want reg values specified in indirect context overwritten by
	 * LRIs in workloads. So, when scanning an indirect context, we
	 * update reg values in it into vregs, so LRIs in workload with
	 * inhibit context will restore with correct values
	 */
	if (IS_GEN(s->engine->i915, 9) &&
	    intel_gvt_mmio_is_sr_in_ctx(gvt, offset) &&
	    !strncmp(cmd, "lri", 3)) {
		intel_gvt_hypervisor_read_gpa(s->vgpu,
			s->workload->ring_context_gpa + 12, &ctx_sr_ctl, 4);
		/* check inhibit context */
		if (ctx_sr_ctl & 1) {
			u32 data = cmd_val(s, index + 1);

			if (intel_gvt_mmio_has_mode_mask(s->vgpu->gvt, offset))
				intel_vgpu_mask_mmio_write(vgpu,
							offset, &data, 4);
			else
				vgpu_vreg(vgpu, offset) = data;
		}
	}

	return 0;
}

#define cmd_reg(s, i) \
	(cmd_val(s, i) & GENMASK(22, 2))

#define cmd_reg_inhibit(s, i) \
	(cmd_val(s, i) & GENMASK(22, 18))

#define cmd_gma(s, i) \
	(cmd_val(s, i) & GENMASK(31, 2))

#define cmd_gma_hi(s, i) \
	(cmd_val(s, i) & GENMASK(15, 0))

static int cmd_handler_lri(struct parser_exec_state *s)
{
	int i, ret = 0;
	int cmd_len = cmd_length(s);
<<<<<<< HEAD
	struct intel_gvt *gvt = s->vgpu->gvt;
=======
>>>>>>> d1988041

	for (i = 1; i < cmd_len; i += 2) {
		if (IS_BROADWELL(s->engine->i915) && s->engine->id != RCS0) {
			if (s->engine->id == BCS0 &&
			    cmd_reg(s, i) == i915_mmio_reg_offset(DERRMR))
				ret |= 0;
			else
				ret |= cmd_reg_inhibit(s, i) ? -EBADRQC : 0;
		}
		if (ret)
			break;
		ret |= cmd_reg_handler(s, cmd_reg(s, i), i, "lri");
		if (ret)
			break;
	}
	return ret;
}

static int cmd_handler_lrr(struct parser_exec_state *s)
{
	int i, ret = 0;
	int cmd_len = cmd_length(s);

	for (i = 1; i < cmd_len; i += 2) {
		if (IS_BROADWELL(s->engine->i915))
			ret |= ((cmd_reg_inhibit(s, i) ||
				 (cmd_reg_inhibit(s, i + 1)))) ?
				-EBADRQC : 0;
		if (ret)
			break;
		ret |= cmd_reg_handler(s, cmd_reg(s, i), i, "lrr-src");
		if (ret)
			break;
		ret |= cmd_reg_handler(s, cmd_reg(s, i + 1), i, "lrr-dst");
		if (ret)
			break;
	}
	return ret;
}

static inline int cmd_address_audit(struct parser_exec_state *s,
		unsigned long guest_gma, int op_size, bool index_mode);

static int cmd_handler_lrm(struct parser_exec_state *s)
{
	struct intel_gvt *gvt = s->vgpu->gvt;
	int gmadr_bytes = gvt->device_info.gmadr_bytes_in_cmd;
	unsigned long gma;
	int i, ret = 0;
	int cmd_len = cmd_length(s);

	for (i = 1; i < cmd_len;) {
		if (IS_BROADWELL(s->engine->i915))
			ret |= (cmd_reg_inhibit(s, i)) ? -EBADRQC : 0;
		if (ret)
			break;
		ret |= cmd_reg_handler(s, cmd_reg(s, i), i, "lrm");
		if (ret)
			break;
		if (cmd_val(s, 0) & (1 << 22)) {
			gma = cmd_gma(s, i + 1);
			if (gmadr_bytes == 8)
				gma |= (cmd_gma_hi(s, i + 2)) << 32;
			ret |= cmd_address_audit(s, gma, sizeof(u32), false);
			if (ret)
				break;
		}
		i += gmadr_dw_number(s) + 1;
	}
	return ret;
}

static int cmd_handler_srm(struct parser_exec_state *s)
{
	int gmadr_bytes = s->vgpu->gvt->device_info.gmadr_bytes_in_cmd;
	unsigned long gma;
	int i, ret = 0;
	int cmd_len = cmd_length(s);

	for (i = 1; i < cmd_len;) {
		ret |= cmd_reg_handler(s, cmd_reg(s, i), i, "srm");
		if (ret)
			break;
		if (cmd_val(s, 0) & (1 << 22)) {
			gma = cmd_gma(s, i + 1);
			if (gmadr_bytes == 8)
				gma |= (cmd_gma_hi(s, i + 2)) << 32;
			ret |= cmd_address_audit(s, gma, sizeof(u32), false);
			if (ret)
				break;
		}
		i += gmadr_dw_number(s) + 1;
	}
	return ret;
}

struct cmd_interrupt_event {
	int pipe_control_notify;
	int mi_flush_dw;
	int mi_user_interrupt;
};

static struct cmd_interrupt_event cmd_interrupt_events[] = {
	[RCS0] = {
		.pipe_control_notify = RCS_PIPE_CONTROL,
		.mi_flush_dw = INTEL_GVT_EVENT_RESERVED,
		.mi_user_interrupt = RCS_MI_USER_INTERRUPT,
	},
	[BCS0] = {
		.pipe_control_notify = INTEL_GVT_EVENT_RESERVED,
		.mi_flush_dw = BCS_MI_FLUSH_DW,
		.mi_user_interrupt = BCS_MI_USER_INTERRUPT,
	},
	[VCS0] = {
		.pipe_control_notify = INTEL_GVT_EVENT_RESERVED,
		.mi_flush_dw = VCS_MI_FLUSH_DW,
		.mi_user_interrupt = VCS_MI_USER_INTERRUPT,
	},
	[VCS1] = {
		.pipe_control_notify = INTEL_GVT_EVENT_RESERVED,
		.mi_flush_dw = VCS2_MI_FLUSH_DW,
		.mi_user_interrupt = VCS2_MI_USER_INTERRUPT,
	},
	[VECS0] = {
		.pipe_control_notify = INTEL_GVT_EVENT_RESERVED,
		.mi_flush_dw = VECS_MI_FLUSH_DW,
		.mi_user_interrupt = VECS_MI_USER_INTERRUPT,
	},
};

static int cmd_handler_pipe_control(struct parser_exec_state *s)
{
	int gmadr_bytes = s->vgpu->gvt->device_info.gmadr_bytes_in_cmd;
	unsigned long gma;
	bool index_mode = false;
	unsigned int post_sync;
	int ret = 0;
	u32 hws_pga, val;

	post_sync = (cmd_val(s, 1) & PIPE_CONTROL_POST_SYNC_OP_MASK) >> 14;

	/* LRI post sync */
	if (cmd_val(s, 1) & PIPE_CONTROL_MMIO_WRITE)
		ret = cmd_reg_handler(s, cmd_reg(s, 2), 1, "pipe_ctrl");
	/* post sync */
	else if (post_sync) {
		if (post_sync == 2)
			ret = cmd_reg_handler(s, 0x2350, 1, "pipe_ctrl");
		else if (post_sync == 3)
			ret = cmd_reg_handler(s, 0x2358, 1, "pipe_ctrl");
		else if (post_sync == 1) {
			/* check ggtt*/
			if ((cmd_val(s, 1) & PIPE_CONTROL_GLOBAL_GTT_IVB)) {
				gma = cmd_val(s, 2) & GENMASK(31, 3);
				if (gmadr_bytes == 8)
					gma |= (cmd_gma_hi(s, 3)) << 32;
				/* Store Data Index */
				if (cmd_val(s, 1) & (1 << 21))
					index_mode = true;
				ret |= cmd_address_audit(s, gma, sizeof(u64),
						index_mode);
				if (ret)
					return ret;
				if (index_mode) {
					hws_pga = s->vgpu->hws_pga[s->engine->id];
					gma = hws_pga + gma;
					patch_value(s, cmd_ptr(s, 2), gma);
					val = cmd_val(s, 1) & (~(1 << 21));
					patch_value(s, cmd_ptr(s, 1), val);
				}
			}
		}
	}

	if (ret)
		return ret;

	if (cmd_val(s, 1) & PIPE_CONTROL_NOTIFY)
		set_bit(cmd_interrupt_events[s->engine->id].pipe_control_notify,
			s->workload->pending_events);
	return 0;
}

static int cmd_handler_mi_user_interrupt(struct parser_exec_state *s)
{
	set_bit(cmd_interrupt_events[s->engine->id].mi_user_interrupt,
		s->workload->pending_events);
	patch_value(s, cmd_ptr(s, 0), MI_NOOP);
	return 0;
}

static int cmd_advance_default(struct parser_exec_state *s)
{
	return ip_gma_advance(s, cmd_length(s));
}

static int cmd_handler_mi_batch_buffer_end(struct parser_exec_state *s)
{
	int ret;

	if (s->buf_type == BATCH_BUFFER_2ND_LEVEL) {
		s->buf_type = BATCH_BUFFER_INSTRUCTION;
		ret = ip_gma_set(s, s->ret_ip_gma_bb);
		s->buf_addr_type = s->saved_buf_addr_type;
	} else {
		s->buf_type = RING_BUFFER_INSTRUCTION;
		s->buf_addr_type = GTT_BUFFER;
		if (s->ret_ip_gma_ring >= s->ring_start + s->ring_size)
			s->ret_ip_gma_ring -= s->ring_size;
		ret = ip_gma_set(s, s->ret_ip_gma_ring);
	}
	return ret;
}

struct mi_display_flip_command_info {
	int pipe;
	int plane;
	int event;
	i915_reg_t stride_reg;
	i915_reg_t ctrl_reg;
	i915_reg_t surf_reg;
	u64 stride_val;
	u64 tile_val;
	u64 surf_val;
	bool async_flip;
};

struct plane_code_mapping {
	int pipe;
	int plane;
	int event;
};

static int gen8_decode_mi_display_flip(struct parser_exec_state *s,
		struct mi_display_flip_command_info *info)
{
	struct drm_i915_private *dev_priv = s->engine->i915;
	struct plane_code_mapping gen8_plane_code[] = {
		[0] = {PIPE_A, PLANE_A, PRIMARY_A_FLIP_DONE},
		[1] = {PIPE_B, PLANE_A, PRIMARY_B_FLIP_DONE},
		[2] = {PIPE_A, PLANE_B, SPRITE_A_FLIP_DONE},
		[3] = {PIPE_B, PLANE_B, SPRITE_B_FLIP_DONE},
		[4] = {PIPE_C, PLANE_A, PRIMARY_C_FLIP_DONE},
		[5] = {PIPE_C, PLANE_B, SPRITE_C_FLIP_DONE},
	};
	u32 dword0, dword1, dword2;
	u32 v;

	dword0 = cmd_val(s, 0);
	dword1 = cmd_val(s, 1);
	dword2 = cmd_val(s, 2);

	v = (dword0 & GENMASK(21, 19)) >> 19;
	if (drm_WARN_ON(&dev_priv->drm, v >= ARRAY_SIZE(gen8_plane_code)))
		return -EBADRQC;

	info->pipe = gen8_plane_code[v].pipe;
	info->plane = gen8_plane_code[v].plane;
	info->event = gen8_plane_code[v].event;
	info->stride_val = (dword1 & GENMASK(15, 6)) >> 6;
	info->tile_val = (dword1 & 0x1);
	info->surf_val = (dword2 & GENMASK(31, 12)) >> 12;
	info->async_flip = ((dword2 & GENMASK(1, 0)) == 0x1);

	if (info->plane == PLANE_A) {
		info->ctrl_reg = DSPCNTR(info->pipe);
		info->stride_reg = DSPSTRIDE(info->pipe);
		info->surf_reg = DSPSURF(info->pipe);
	} else if (info->plane == PLANE_B) {
		info->ctrl_reg = SPRCTL(info->pipe);
		info->stride_reg = SPRSTRIDE(info->pipe);
		info->surf_reg = SPRSURF(info->pipe);
	} else {
		drm_WARN_ON(&dev_priv->drm, 1);
		return -EBADRQC;
	}
	return 0;
}

static int skl_decode_mi_display_flip(struct parser_exec_state *s,
		struct mi_display_flip_command_info *info)
{
	struct drm_i915_private *dev_priv = s->engine->i915;
	struct intel_vgpu *vgpu = s->vgpu;
	u32 dword0 = cmd_val(s, 0);
	u32 dword1 = cmd_val(s, 1);
	u32 dword2 = cmd_val(s, 2);
	u32 plane = (dword0 & GENMASK(12, 8)) >> 8;

	info->plane = PRIMARY_PLANE;

	switch (plane) {
	case MI_DISPLAY_FLIP_SKL_PLANE_1_A:
		info->pipe = PIPE_A;
		info->event = PRIMARY_A_FLIP_DONE;
		break;
	case MI_DISPLAY_FLIP_SKL_PLANE_1_B:
		info->pipe = PIPE_B;
		info->event = PRIMARY_B_FLIP_DONE;
		break;
	case MI_DISPLAY_FLIP_SKL_PLANE_1_C:
		info->pipe = PIPE_C;
		info->event = PRIMARY_C_FLIP_DONE;
		break;

	case MI_DISPLAY_FLIP_SKL_PLANE_2_A:
		info->pipe = PIPE_A;
		info->event = SPRITE_A_FLIP_DONE;
		info->plane = SPRITE_PLANE;
		break;
	case MI_DISPLAY_FLIP_SKL_PLANE_2_B:
		info->pipe = PIPE_B;
		info->event = SPRITE_B_FLIP_DONE;
		info->plane = SPRITE_PLANE;
		break;
	case MI_DISPLAY_FLIP_SKL_PLANE_2_C:
		info->pipe = PIPE_C;
		info->event = SPRITE_C_FLIP_DONE;
		info->plane = SPRITE_PLANE;
		break;

	default:
		gvt_vgpu_err("unknown plane code %d\n", plane);
		return -EBADRQC;
	}

	info->stride_val = (dword1 & GENMASK(15, 6)) >> 6;
	info->tile_val = (dword1 & GENMASK(2, 0));
	info->surf_val = (dword2 & GENMASK(31, 12)) >> 12;
	info->async_flip = ((dword2 & GENMASK(1, 0)) == 0x1);

	info->ctrl_reg = DSPCNTR(info->pipe);
	info->stride_reg = DSPSTRIDE(info->pipe);
	info->surf_reg = DSPSURF(info->pipe);

	return 0;
}

static int gen8_check_mi_display_flip(struct parser_exec_state *s,
		struct mi_display_flip_command_info *info)
{
	u32 stride, tile;

	if (!info->async_flip)
		return 0;

	if (INTEL_GEN(s->engine->i915) >= 9) {
		stride = vgpu_vreg_t(s->vgpu, info->stride_reg) & GENMASK(9, 0);
		tile = (vgpu_vreg_t(s->vgpu, info->ctrl_reg) &
				GENMASK(12, 10)) >> 10;
	} else {
		stride = (vgpu_vreg_t(s->vgpu, info->stride_reg) &
				GENMASK(15, 6)) >> 6;
		tile = (vgpu_vreg_t(s->vgpu, info->ctrl_reg) & (1 << 10)) >> 10;
	}

	if (stride != info->stride_val)
		gvt_dbg_cmd("cannot change stride during async flip\n");

	if (tile != info->tile_val)
		gvt_dbg_cmd("cannot change tile during async flip\n");

	return 0;
}

static int gen8_update_plane_mmio_from_mi_display_flip(
		struct parser_exec_state *s,
		struct mi_display_flip_command_info *info)
{
	struct drm_i915_private *dev_priv = s->engine->i915;
	struct intel_vgpu *vgpu = s->vgpu;

	set_mask_bits(&vgpu_vreg_t(vgpu, info->surf_reg), GENMASK(31, 12),
		      info->surf_val << 12);
	if (INTEL_GEN(dev_priv) >= 9) {
		set_mask_bits(&vgpu_vreg_t(vgpu, info->stride_reg), GENMASK(9, 0),
			      info->stride_val);
		set_mask_bits(&vgpu_vreg_t(vgpu, info->ctrl_reg), GENMASK(12, 10),
			      info->tile_val << 10);
	} else {
		set_mask_bits(&vgpu_vreg_t(vgpu, info->stride_reg), GENMASK(15, 6),
			      info->stride_val << 6);
		set_mask_bits(&vgpu_vreg_t(vgpu, info->ctrl_reg), GENMASK(10, 10),
			      info->tile_val << 10);
	}

	if (info->plane == PLANE_PRIMARY)
		vgpu_vreg_t(vgpu, PIPE_FLIPCOUNT_G4X(info->pipe))++;

	if (info->async_flip)
		intel_vgpu_trigger_virtual_event(vgpu, info->event);
	else
		set_bit(info->event, vgpu->irq.flip_done_event[info->pipe]);

	return 0;
}

static int decode_mi_display_flip(struct parser_exec_state *s,
		struct mi_display_flip_command_info *info)
{
	if (IS_BROADWELL(s->engine->i915))
		return gen8_decode_mi_display_flip(s, info);
	if (INTEL_GEN(s->engine->i915) >= 9)
		return skl_decode_mi_display_flip(s, info);

	return -ENODEV;
}

static int check_mi_display_flip(struct parser_exec_state *s,
		struct mi_display_flip_command_info *info)
{
	return gen8_check_mi_display_flip(s, info);
}

static int update_plane_mmio_from_mi_display_flip(
		struct parser_exec_state *s,
		struct mi_display_flip_command_info *info)
{
	return gen8_update_plane_mmio_from_mi_display_flip(s, info);
}

static int cmd_handler_mi_display_flip(struct parser_exec_state *s)
{
	struct mi_display_flip_command_info info;
	struct intel_vgpu *vgpu = s->vgpu;
	int ret;
	int i;
	int len = cmd_length(s);
	u32 valid_len = CMD_LEN(1);

	/* Flip Type == Stereo 3D Flip */
	if (DWORD_FIELD(2, 1, 0) == 2)
		valid_len++;
	ret = gvt_check_valid_cmd_length(cmd_length(s),
			valid_len);
	if (ret)
		return ret;

	ret = decode_mi_display_flip(s, &info);
	if (ret) {
		gvt_vgpu_err("fail to decode MI display flip command\n");
		return ret;
	}

	ret = check_mi_display_flip(s, &info);
	if (ret) {
		gvt_vgpu_err("invalid MI display flip command\n");
		return ret;
	}

	ret = update_plane_mmio_from_mi_display_flip(s, &info);
	if (ret) {
		gvt_vgpu_err("fail to update plane mmio\n");
		return ret;
	}

	for (i = 0; i < len; i++)
		patch_value(s, cmd_ptr(s, i), MI_NOOP);
	return 0;
}

static bool is_wait_for_flip_pending(u32 cmd)
{
	return cmd & (MI_WAIT_FOR_PLANE_A_FLIP_PENDING |
			MI_WAIT_FOR_PLANE_B_FLIP_PENDING |
			MI_WAIT_FOR_PLANE_C_FLIP_PENDING |
			MI_WAIT_FOR_SPRITE_A_FLIP_PENDING |
			MI_WAIT_FOR_SPRITE_B_FLIP_PENDING |
			MI_WAIT_FOR_SPRITE_C_FLIP_PENDING);
}

static int cmd_handler_mi_wait_for_event(struct parser_exec_state *s)
{
	u32 cmd = cmd_val(s, 0);

	if (!is_wait_for_flip_pending(cmd))
		return 0;

	patch_value(s, cmd_ptr(s, 0), MI_NOOP);
	return 0;
}

static unsigned long get_gma_bb_from_cmd(struct parser_exec_state *s, int index)
{
	unsigned long addr;
	unsigned long gma_high, gma_low;
	struct intel_vgpu *vgpu = s->vgpu;
	int gmadr_bytes = vgpu->gvt->device_info.gmadr_bytes_in_cmd;

	if (WARN_ON(gmadr_bytes != 4 && gmadr_bytes != 8)) {
		gvt_vgpu_err("invalid gma bytes %d\n", gmadr_bytes);
		return INTEL_GVT_INVALID_ADDR;
	}

	gma_low = cmd_val(s, index) & BATCH_BUFFER_ADDR_MASK;
	if (gmadr_bytes == 4) {
		addr = gma_low;
	} else {
		gma_high = cmd_val(s, index + 1) & BATCH_BUFFER_ADDR_HIGH_MASK;
		addr = (((unsigned long)gma_high) << 32) | gma_low;
	}
	return addr;
}

static inline int cmd_address_audit(struct parser_exec_state *s,
		unsigned long guest_gma, int op_size, bool index_mode)
{
	struct intel_vgpu *vgpu = s->vgpu;
	u32 max_surface_size = vgpu->gvt->device_info.max_surface_size;
	int i;
	int ret;

	if (op_size > max_surface_size) {
		gvt_vgpu_err("command address audit fail name %s\n",
			s->info->name);
		return -EFAULT;
	}

	if (index_mode)	{
		if (guest_gma >= I915_GTT_PAGE_SIZE) {
			ret = -EFAULT;
			goto err;
		}
	} else if (!intel_gvt_ggtt_validate_range(vgpu, guest_gma, op_size)) {
		ret = -EFAULT;
		goto err;
	}

	return 0;

err:
	gvt_vgpu_err("cmd_parser: Malicious %s detected, addr=0x%lx, len=%d!\n",
			s->info->name, guest_gma, op_size);

	pr_err("cmd dump: ");
	for (i = 0; i < cmd_length(s); i++) {
		if (!(i % 4))
			pr_err("\n%08x ", cmd_val(s, i));
		else
			pr_err("%08x ", cmd_val(s, i));
	}
	pr_err("\nvgpu%d: aperture 0x%llx - 0x%llx, hidden 0x%llx - 0x%llx\n",
			vgpu->id,
			vgpu_aperture_gmadr_base(vgpu),
			vgpu_aperture_gmadr_end(vgpu),
			vgpu_hidden_gmadr_base(vgpu),
			vgpu_hidden_gmadr_end(vgpu));
	return ret;
}

static int cmd_handler_mi_store_data_imm(struct parser_exec_state *s)
{
	int gmadr_bytes = s->vgpu->gvt->device_info.gmadr_bytes_in_cmd;
	int op_size = (cmd_length(s) - 3) * sizeof(u32);
	int core_id = (cmd_val(s, 2) & (1 << 0)) ? 1 : 0;
	unsigned long gma, gma_low, gma_high;
	u32 valid_len = CMD_LEN(2);
	int ret = 0;

	/* check ppggt */
	if (!(cmd_val(s, 0) & (1 << 22)))
		return 0;

	/* check if QWORD */
	if (DWORD_FIELD(0, 21, 21))
		valid_len++;
	ret = gvt_check_valid_cmd_length(cmd_length(s),
			valid_len);
	if (ret)
		return ret;

	gma = cmd_val(s, 2) & GENMASK(31, 2);

	if (gmadr_bytes == 8) {
		gma_low = cmd_val(s, 1) & GENMASK(31, 2);
		gma_high = cmd_val(s, 2) & GENMASK(15, 0);
		gma = (gma_high << 32) | gma_low;
		core_id = (cmd_val(s, 1) & (1 << 0)) ? 1 : 0;
	}
	ret = cmd_address_audit(s, gma + op_size * core_id, op_size, false);
	return ret;
}

static inline int unexpected_cmd(struct parser_exec_state *s)
{
	struct intel_vgpu *vgpu = s->vgpu;

	gvt_vgpu_err("Unexpected %s in command buffer!\n", s->info->name);

	return -EBADRQC;
}

static int cmd_handler_mi_semaphore_wait(struct parser_exec_state *s)
{
	return unexpected_cmd(s);
}

static int cmd_handler_mi_report_perf_count(struct parser_exec_state *s)
{
	return unexpected_cmd(s);
}

static int cmd_handler_mi_op_2e(struct parser_exec_state *s)
{
	return unexpected_cmd(s);
}

static int cmd_handler_mi_op_2f(struct parser_exec_state *s)
{
	int gmadr_bytes = s->vgpu->gvt->device_info.gmadr_bytes_in_cmd;
	int op_size = (1 << ((cmd_val(s, 0) & GENMASK(20, 19)) >> 19)) *
			sizeof(u32);
	unsigned long gma, gma_high;
	u32 valid_len = CMD_LEN(1);
	int ret = 0;

	if (!(cmd_val(s, 0) & (1 << 22)))
		return ret;

	/* check inline data */
	if (cmd_val(s, 0) & BIT(18))
		valid_len = CMD_LEN(9);
	ret = gvt_check_valid_cmd_length(cmd_length(s),
			valid_len);
	if (ret)
		return ret;

	gma = cmd_val(s, 1) & GENMASK(31, 2);
	if (gmadr_bytes == 8) {
		gma_high = cmd_val(s, 2) & GENMASK(15, 0);
		gma = (gma_high << 32) | gma;
	}
	ret = cmd_address_audit(s, gma, op_size, false);
	return ret;
}

static int cmd_handler_mi_store_data_index(struct parser_exec_state *s)
{
	return unexpected_cmd(s);
}

static int cmd_handler_mi_clflush(struct parser_exec_state *s)
{
	return unexpected_cmd(s);
}

static int cmd_handler_mi_conditional_batch_buffer_end(
		struct parser_exec_state *s)
{
	return unexpected_cmd(s);
}

static int cmd_handler_mi_update_gtt(struct parser_exec_state *s)
{
	return unexpected_cmd(s);
}

static int cmd_handler_mi_flush_dw(struct parser_exec_state *s)
{
	int gmadr_bytes = s->vgpu->gvt->device_info.gmadr_bytes_in_cmd;
	unsigned long gma;
	bool index_mode = false;
	int ret = 0;
	u32 hws_pga, val;
	u32 valid_len = CMD_LEN(2);

	ret = gvt_check_valid_cmd_length(cmd_length(s),
			valid_len);
	if (ret) {
		/* Check again for Qword */
		ret = gvt_check_valid_cmd_length(cmd_length(s),
			++valid_len);
		return ret;
	}

	/* Check post-sync and ppgtt bit */
	if (((cmd_val(s, 0) >> 14) & 0x3) && (cmd_val(s, 1) & (1 << 2))) {
		gma = cmd_val(s, 1) & GENMASK(31, 3);
		if (gmadr_bytes == 8)
			gma |= (cmd_val(s, 2) & GENMASK(15, 0)) << 32;
		/* Store Data Index */
		if (cmd_val(s, 0) & (1 << 21))
			index_mode = true;
		ret = cmd_address_audit(s, gma, sizeof(u64), index_mode);
		if (ret)
			return ret;
		if (index_mode) {
			hws_pga = s->vgpu->hws_pga[s->engine->id];
			gma = hws_pga + gma;
			patch_value(s, cmd_ptr(s, 1), gma);
			val = cmd_val(s, 0) & (~(1 << 21));
			patch_value(s, cmd_ptr(s, 0), val);
		}
	}
	/* Check notify bit */
	if ((cmd_val(s, 0) & (1 << 8)))
		set_bit(cmd_interrupt_events[s->engine->id].mi_flush_dw,
			s->workload->pending_events);
	return ret;
}

static void addr_type_update_snb(struct parser_exec_state *s)
{
	if ((s->buf_type == RING_BUFFER_INSTRUCTION) &&
			(BATCH_BUFFER_ADR_SPACE_BIT(cmd_val(s, 0)) == 1)) {
		s->buf_addr_type = PPGTT_BUFFER;
	}
}


static int copy_gma_to_hva(struct intel_vgpu *vgpu, struct intel_vgpu_mm *mm,
		unsigned long gma, unsigned long end_gma, void *va)
{
	unsigned long copy_len, offset;
	unsigned long len = 0;
	unsigned long gpa;

	while (gma != end_gma) {
		gpa = intel_vgpu_gma_to_gpa(mm, gma);
		if (gpa == INTEL_GVT_INVALID_ADDR) {
			gvt_vgpu_err("invalid gma address: %lx\n", gma);
			return -EFAULT;
		}

		offset = gma & (I915_GTT_PAGE_SIZE - 1);

		copy_len = (end_gma - gma) >= (I915_GTT_PAGE_SIZE - offset) ?
			I915_GTT_PAGE_SIZE - offset : end_gma - gma;

		intel_gvt_hypervisor_read_gpa(vgpu, gpa, va + len, copy_len);

		len += copy_len;
		gma += copy_len;
	}
	return len;
}


/*
 * Check whether a batch buffer needs to be scanned. Currently
 * the only criteria is based on privilege.
 */
static int batch_buffer_needs_scan(struct parser_exec_state *s)
{
	/* Decide privilege based on address space */
	if (cmd_val(s, 0) & BIT(8) &&
	    !(s->vgpu->scan_nonprivbb & s->engine->mask))
		return 0;

	return 1;
}

static const char *repr_addr_type(unsigned int type)
{
	return type == PPGTT_BUFFER ? "ppgtt" : "ggtt";
}

static int find_bb_size(struct parser_exec_state *s,
			unsigned long *bb_size,
			unsigned long *bb_end_cmd_offset)
{
	unsigned long gma = 0;
	const struct cmd_info *info;
	u32 cmd_len = 0;
	bool bb_end = false;
	struct intel_vgpu *vgpu = s->vgpu;
	u32 cmd;
	struct intel_vgpu_mm *mm = (s->buf_addr_type == GTT_BUFFER) ?
		s->vgpu->gtt.ggtt_mm : s->workload->shadow_mm;

	*bb_size = 0;
	*bb_end_cmd_offset = 0;

	/* get the start gm address of the batch buffer */
	gma = get_gma_bb_from_cmd(s, 1);
	if (gma == INTEL_GVT_INVALID_ADDR)
		return -EFAULT;

	cmd = cmd_val(s, 0);
	info = get_cmd_info(s->vgpu->gvt, cmd, s->engine);
	if (info == NULL) {
		gvt_vgpu_err("unknown cmd 0x%x, opcode=0x%x, addr_type=%s, ring %s, workload=%p\n",
			     cmd, get_opcode(cmd, s->engine),
			     repr_addr_type(s->buf_addr_type),
			     s->engine->name, s->workload);
		return -EBADRQC;
	}
	do {
		if (copy_gma_to_hva(s->vgpu, mm,
				    gma, gma + 4, &cmd) < 0)
			return -EFAULT;
		info = get_cmd_info(s->vgpu->gvt, cmd, s->engine);
		if (info == NULL) {
			gvt_vgpu_err("unknown cmd 0x%x, opcode=0x%x, addr_type=%s, ring %s, workload=%p\n",
				     cmd, get_opcode(cmd, s->engine),
				     repr_addr_type(s->buf_addr_type),
				     s->engine->name, s->workload);
			return -EBADRQC;
		}

		if (info->opcode == OP_MI_BATCH_BUFFER_END) {
			bb_end = true;
		} else if (info->opcode == OP_MI_BATCH_BUFFER_START) {
			if (BATCH_BUFFER_2ND_LEVEL_BIT(cmd) == 0)
				/* chained batch buffer */
				bb_end = true;
		}

		if (bb_end)
			*bb_end_cmd_offset = *bb_size;

		cmd_len = get_cmd_length(info, cmd) << 2;
		*bb_size += cmd_len;
		gma += cmd_len;
	} while (!bb_end);

	return 0;
}

static int audit_bb_end(struct parser_exec_state *s, void *va)
{
	struct intel_vgpu *vgpu = s->vgpu;
	u32 cmd = *(u32 *)va;
	const struct cmd_info *info;

	info = get_cmd_info(s->vgpu->gvt, cmd, s->engine);
	if (info == NULL) {
		gvt_vgpu_err("unknown cmd 0x%x, opcode=0x%x, addr_type=%s, ring %s, workload=%p\n",
			     cmd, get_opcode(cmd, s->engine),
			     repr_addr_type(s->buf_addr_type),
			     s->engine->name, s->workload);
		return -EBADRQC;
	}

	if ((info->opcode == OP_MI_BATCH_BUFFER_END) ||
	    ((info->opcode == OP_MI_BATCH_BUFFER_START) &&
	     (BATCH_BUFFER_2ND_LEVEL_BIT(cmd) == 0)))
		return 0;

	return -EBADRQC;
}

static int perform_bb_shadow(struct parser_exec_state *s)
{
	struct intel_vgpu *vgpu = s->vgpu;
	struct intel_vgpu_shadow_bb *bb;
	unsigned long gma = 0;
	unsigned long bb_size;
	unsigned long bb_end_cmd_offset;
	int ret = 0;
	struct intel_vgpu_mm *mm = (s->buf_addr_type == GTT_BUFFER) ?
		s->vgpu->gtt.ggtt_mm : s->workload->shadow_mm;
	unsigned long start_offset = 0;

	/* get the start gm address of the batch buffer */
	gma = get_gma_bb_from_cmd(s, 1);
	if (gma == INTEL_GVT_INVALID_ADDR)
		return -EFAULT;

	ret = find_bb_size(s, &bb_size, &bb_end_cmd_offset);
	if (ret)
		return ret;

	bb = kzalloc(sizeof(*bb), GFP_KERNEL);
	if (!bb)
		return -ENOMEM;

	bb->ppgtt = (s->buf_addr_type == GTT_BUFFER) ? false : true;

	/* the start_offset stores the batch buffer's start gma's
	 * offset relative to page boundary. so for non-privileged batch
	 * buffer, the shadowed gem object holds exactly the same page
	 * layout as original gem object. This is for the convience of
	 * replacing the whole non-privilged batch buffer page to this
	 * shadowed one in PPGTT at the same gma address. (this replacing
	 * action is not implemented yet now, but may be necessary in
	 * future).
	 * for prileged batch buffer, we just change start gma address to
	 * that of shadowed page.
	 */
	if (bb->ppgtt)
		start_offset = gma & ~I915_GTT_PAGE_MASK;

	bb->obj = i915_gem_object_create_shmem(s->engine->i915,
					       round_up(bb_size + start_offset,
							PAGE_SIZE));
	if (IS_ERR(bb->obj)) {
		ret = PTR_ERR(bb->obj);
		goto err_free_bb;
	}

	bb->va = i915_gem_object_pin_map(bb->obj, I915_MAP_WB);
	if (IS_ERR(bb->va)) {
		ret = PTR_ERR(bb->va);
		goto err_free_obj;
	}

	ret = copy_gma_to_hva(s->vgpu, mm,
			      gma, gma + bb_size,
			      bb->va + start_offset);
	if (ret < 0) {
		gvt_vgpu_err("fail to copy guest ring buffer\n");
		ret = -EFAULT;
		goto err_unmap;
	}

	ret = audit_bb_end(s, bb->va + start_offset + bb_end_cmd_offset);
	if (ret)
		goto err_unmap;

	i915_gem_object_unlock(bb->obj);
	INIT_LIST_HEAD(&bb->list);
	list_add(&bb->list, &s->workload->shadow_bb);

	bb->bb_start_cmd_va = s->ip_va;

	if ((s->buf_type == BATCH_BUFFER_INSTRUCTION) && (!s->is_ctx_wa))
		bb->bb_offset = s->ip_va - s->rb_va;
	else
		bb->bb_offset = 0;

	/*
	 * ip_va saves the virtual address of the shadow batch buffer, while
	 * ip_gma saves the graphics address of the original batch buffer.
	 * As the shadow batch buffer is just a copy from the originial one,
	 * it should be right to use shadow batch buffer'va and original batch
	 * buffer's gma in pair. After all, we don't want to pin the shadow
	 * buffer here (too early).
	 */
	s->ip_va = bb->va + start_offset;
	s->ip_gma = gma;
	return 0;
err_unmap:
	i915_gem_object_unpin_map(bb->obj);
err_free_obj:
	i915_gem_object_put(bb->obj);
err_free_bb:
	kfree(bb);
	return ret;
}

static int cmd_handler_mi_batch_buffer_start(struct parser_exec_state *s)
{
	bool second_level;
	int ret = 0;
	struct intel_vgpu *vgpu = s->vgpu;

	if (s->buf_type == BATCH_BUFFER_2ND_LEVEL) {
		gvt_vgpu_err("Found MI_BATCH_BUFFER_START in 2nd level BB\n");
		return -EFAULT;
	}

	second_level = BATCH_BUFFER_2ND_LEVEL_BIT(cmd_val(s, 0)) == 1;
	if (second_level && (s->buf_type != BATCH_BUFFER_INSTRUCTION)) {
		gvt_vgpu_err("Jumping to 2nd level BB from RB is not allowed\n");
		return -EFAULT;
	}

	s->saved_buf_addr_type = s->buf_addr_type;
	addr_type_update_snb(s);
	if (s->buf_type == RING_BUFFER_INSTRUCTION) {
		s->ret_ip_gma_ring = s->ip_gma + cmd_length(s) * sizeof(u32);
		s->buf_type = BATCH_BUFFER_INSTRUCTION;
	} else if (second_level) {
		s->buf_type = BATCH_BUFFER_2ND_LEVEL;
		s->ret_ip_gma_bb = s->ip_gma + cmd_length(s) * sizeof(u32);
		s->ret_bb_va = s->ip_va + cmd_length(s) * sizeof(u32);
	}

	if (batch_buffer_needs_scan(s)) {
		ret = perform_bb_shadow(s);
		if (ret < 0)
			gvt_vgpu_err("invalid shadow batch buffer\n");
	} else {
		/* emulate a batch buffer end to do return right */
		ret = cmd_handler_mi_batch_buffer_end(s);
		if (ret < 0)
			return ret;
	}
	return ret;
}

static int mi_noop_index;

static const struct cmd_info cmd_info[] = {
	{"MI_NOOP", OP_MI_NOOP, F_LEN_CONST, R_ALL, D_ALL, 0, 1, NULL},

	{"MI_SET_PREDICATE", OP_MI_SET_PREDICATE, F_LEN_CONST, R_ALL, D_ALL,
		0, 1, NULL},

	{"MI_USER_INTERRUPT", OP_MI_USER_INTERRUPT, F_LEN_CONST, R_ALL, D_ALL,
		0, 1, cmd_handler_mi_user_interrupt},

	{"MI_WAIT_FOR_EVENT", OP_MI_WAIT_FOR_EVENT, F_LEN_CONST, R_RCS | R_BCS,
		D_ALL, 0, 1, cmd_handler_mi_wait_for_event},

	{"MI_FLUSH", OP_MI_FLUSH, F_LEN_CONST, R_ALL, D_ALL, 0, 1, NULL},

	{"MI_ARB_CHECK", OP_MI_ARB_CHECK, F_LEN_CONST, R_ALL, D_ALL, 0, 1,
		NULL},

	{"MI_RS_CONTROL", OP_MI_RS_CONTROL, F_LEN_CONST, R_RCS, D_ALL, 0, 1,
		NULL},

	{"MI_REPORT_HEAD", OP_MI_REPORT_HEAD, F_LEN_CONST, R_ALL, D_ALL, 0, 1,
		NULL},

	{"MI_ARB_ON_OFF", OP_MI_ARB_ON_OFF, F_LEN_CONST, R_ALL, D_ALL, 0, 1,
		NULL},

	{"MI_URB_ATOMIC_ALLOC", OP_MI_URB_ATOMIC_ALLOC, F_LEN_CONST, R_RCS,
		D_ALL, 0, 1, NULL},

	{"MI_BATCH_BUFFER_END", OP_MI_BATCH_BUFFER_END,
		F_IP_ADVANCE_CUSTOM | F_LEN_CONST, R_ALL, D_ALL, 0, 1,
		cmd_handler_mi_batch_buffer_end},

	{"MI_SUSPEND_FLUSH", OP_MI_SUSPEND_FLUSH, F_LEN_CONST, R_ALL, D_ALL,
		0, 1, NULL},

	{"MI_PREDICATE", OP_MI_PREDICATE, F_LEN_CONST, R_RCS, D_ALL, 0, 1,
		NULL},

	{"MI_TOPOLOGY_FILTER", OP_MI_TOPOLOGY_FILTER, F_LEN_CONST, R_ALL,
		D_ALL, 0, 1, NULL},

	{"MI_SET_APPID", OP_MI_SET_APPID, F_LEN_CONST, R_ALL, D_ALL, 0, 1,
		NULL},

	{"MI_RS_CONTEXT", OP_MI_RS_CONTEXT, F_LEN_CONST, R_RCS, D_ALL, 0, 1,
		NULL},

	{"MI_DISPLAY_FLIP", OP_MI_DISPLAY_FLIP, F_LEN_VAR,
		R_RCS | R_BCS, D_ALL, 0, 8, cmd_handler_mi_display_flip},

	{"MI_SEMAPHORE_MBOX", OP_MI_SEMAPHORE_MBOX, F_LEN_VAR | F_LEN_VAR_FIXED,
		R_ALL, D_ALL, 0, 8, NULL, CMD_LEN(1)},

	{"MI_MATH", OP_MI_MATH, F_LEN_VAR, R_ALL, D_ALL, 0, 8, NULL},

	{"MI_URB_CLEAR", OP_MI_URB_CLEAR, F_LEN_VAR | F_LEN_VAR_FIXED, R_RCS,
		D_ALL, 0, 8, NULL, CMD_LEN(0)},

	{"MI_SEMAPHORE_SIGNAL", OP_MI_SEMAPHORE_SIGNAL,
		F_LEN_VAR | F_LEN_VAR_FIXED, R_ALL, D_BDW_PLUS, 0, 8,
		NULL, CMD_LEN(0)},

	{"MI_SEMAPHORE_WAIT", OP_MI_SEMAPHORE_WAIT,
		F_LEN_VAR | F_LEN_VAR_FIXED, R_ALL, D_BDW_PLUS, ADDR_FIX_1(2),
		8, cmd_handler_mi_semaphore_wait, CMD_LEN(2)},

	{"MI_STORE_DATA_IMM", OP_MI_STORE_DATA_IMM, F_LEN_VAR, R_ALL, D_BDW_PLUS,
		ADDR_FIX_1(1), 10, cmd_handler_mi_store_data_imm},

	{"MI_STORE_DATA_INDEX", OP_MI_STORE_DATA_INDEX, F_LEN_VAR, R_ALL, D_ALL,
		0, 8, cmd_handler_mi_store_data_index},

	{"MI_LOAD_REGISTER_IMM", OP_MI_LOAD_REGISTER_IMM, F_LEN_VAR, R_ALL,
		D_ALL, 0, 8, cmd_handler_lri},

	{"MI_UPDATE_GTT", OP_MI_UPDATE_GTT, F_LEN_VAR, R_ALL, D_BDW_PLUS, 0, 10,
		cmd_handler_mi_update_gtt},

	{"MI_STORE_REGISTER_MEM", OP_MI_STORE_REGISTER_MEM,
		F_LEN_VAR | F_LEN_VAR_FIXED, R_ALL, D_ALL, ADDR_FIX_1(2), 8,
		cmd_handler_srm, CMD_LEN(2)},

	{"MI_FLUSH_DW", OP_MI_FLUSH_DW, F_LEN_VAR, R_ALL, D_ALL, 0, 6,
		cmd_handler_mi_flush_dw},

	{"MI_CLFLUSH", OP_MI_CLFLUSH, F_LEN_VAR, R_ALL, D_ALL, ADDR_FIX_1(1),
		10, cmd_handler_mi_clflush},

	{"MI_REPORT_PERF_COUNT", OP_MI_REPORT_PERF_COUNT,
		F_LEN_VAR | F_LEN_VAR_FIXED, R_ALL, D_ALL, ADDR_FIX_1(1), 6,
		cmd_handler_mi_report_perf_count, CMD_LEN(2)},

	{"MI_LOAD_REGISTER_MEM", OP_MI_LOAD_REGISTER_MEM,
		F_LEN_VAR | F_LEN_VAR_FIXED, R_ALL, D_ALL, ADDR_FIX_1(2), 8,
		cmd_handler_lrm, CMD_LEN(2)},

	{"MI_LOAD_REGISTER_REG", OP_MI_LOAD_REGISTER_REG,
		F_LEN_VAR | F_LEN_VAR_FIXED, R_ALL, D_ALL, 0, 8,
		cmd_handler_lrr, CMD_LEN(1)},

	{"MI_RS_STORE_DATA_IMM", OP_MI_RS_STORE_DATA_IMM,
		F_LEN_VAR | F_LEN_VAR_FIXED, R_RCS, D_ALL, 0,
		8, NULL, CMD_LEN(2)},

	{"MI_LOAD_URB_MEM", OP_MI_LOAD_URB_MEM, F_LEN_VAR | F_LEN_VAR_FIXED,
		R_RCS, D_ALL, ADDR_FIX_1(2), 8, NULL, CMD_LEN(2)},

	{"MI_STORE_URM_MEM", OP_MI_STORE_URM_MEM, F_LEN_VAR, R_RCS, D_ALL,
		ADDR_FIX_1(2), 8, NULL},

	{"MI_OP_2E", OP_MI_2E, F_LEN_VAR | F_LEN_VAR_FIXED, R_ALL, D_BDW_PLUS,
		ADDR_FIX_2(1, 2), 8, cmd_handler_mi_op_2e, CMD_LEN(3)},

	{"MI_OP_2F", OP_MI_2F, F_LEN_VAR, R_ALL, D_BDW_PLUS, ADDR_FIX_1(1),
		8, cmd_handler_mi_op_2f},

	{"MI_BATCH_BUFFER_START", OP_MI_BATCH_BUFFER_START,
		F_IP_ADVANCE_CUSTOM, R_ALL, D_ALL, 0, 8,
		cmd_handler_mi_batch_buffer_start},

	{"MI_CONDITIONAL_BATCH_BUFFER_END", OP_MI_CONDITIONAL_BATCH_BUFFER_END,
		F_LEN_VAR | F_LEN_VAR_FIXED, R_ALL, D_ALL, ADDR_FIX_1(2), 8,
		cmd_handler_mi_conditional_batch_buffer_end, CMD_LEN(2)},

	{"MI_LOAD_SCAN_LINES_INCL", OP_MI_LOAD_SCAN_LINES_INCL, F_LEN_CONST,
		R_RCS | R_BCS, D_ALL, 0, 2, NULL},

	{"XY_SETUP_BLT", OP_XY_SETUP_BLT, F_LEN_VAR, R_BCS, D_ALL,
		ADDR_FIX_2(4, 7), 8, NULL},

	{"XY_SETUP_CLIP_BLT", OP_XY_SETUP_CLIP_BLT, F_LEN_VAR, R_BCS, D_ALL,
		0, 8, NULL},

	{"XY_SETUP_MONO_PATTERN_SL_BLT", OP_XY_SETUP_MONO_PATTERN_SL_BLT,
		F_LEN_VAR, R_BCS, D_ALL, ADDR_FIX_1(4), 8, NULL},

	{"XY_PIXEL_BLT", OP_XY_PIXEL_BLT, F_LEN_VAR, R_BCS, D_ALL, 0, 8, NULL},

	{"XY_SCANLINES_BLT", OP_XY_SCANLINES_BLT, F_LEN_VAR, R_BCS, D_ALL,
		0, 8, NULL},

	{"XY_TEXT_BLT", OP_XY_TEXT_BLT, F_LEN_VAR, R_BCS, D_ALL,
		ADDR_FIX_1(3), 8, NULL},

	{"XY_TEXT_IMMEDIATE_BLT", OP_XY_TEXT_IMMEDIATE_BLT, F_LEN_VAR, R_BCS,
		D_ALL, 0, 8, NULL},

	{"XY_COLOR_BLT", OP_XY_COLOR_BLT, F_LEN_VAR, R_BCS, D_ALL,
		ADDR_FIX_1(4), 8, NULL},

	{"XY_PAT_BLT", OP_XY_PAT_BLT, F_LEN_VAR, R_BCS, D_ALL,
		ADDR_FIX_2(4, 5), 8, NULL},

	{"XY_MONO_PAT_BLT", OP_XY_MONO_PAT_BLT, F_LEN_VAR, R_BCS, D_ALL,
		ADDR_FIX_1(4), 8, NULL},

	{"XY_SRC_COPY_BLT", OP_XY_SRC_COPY_BLT, F_LEN_VAR, R_BCS, D_ALL,
		ADDR_FIX_2(4, 7), 8, NULL},

	{"XY_MONO_SRC_COPY_BLT", OP_XY_MONO_SRC_COPY_BLT, F_LEN_VAR, R_BCS,
		D_ALL, ADDR_FIX_2(4, 5), 8, NULL},

	{"XY_FULL_BLT", OP_XY_FULL_BLT, F_LEN_VAR, R_BCS, D_ALL, 0, 8, NULL},

	{"XY_FULL_MONO_SRC_BLT", OP_XY_FULL_MONO_SRC_BLT, F_LEN_VAR, R_BCS,
		D_ALL, ADDR_FIX_3(4, 5, 8), 8, NULL},

	{"XY_FULL_MONO_PATTERN_BLT", OP_XY_FULL_MONO_PATTERN_BLT, F_LEN_VAR,
		R_BCS, D_ALL, ADDR_FIX_2(4, 7), 8, NULL},

	{"XY_FULL_MONO_PATTERN_MONO_SRC_BLT",
		OP_XY_FULL_MONO_PATTERN_MONO_SRC_BLT,
		F_LEN_VAR, R_BCS, D_ALL, ADDR_FIX_2(4, 5), 8, NULL},

	{"XY_MONO_PAT_FIXED_BLT", OP_XY_MONO_PAT_FIXED_BLT, F_LEN_VAR, R_BCS,
		D_ALL, ADDR_FIX_1(4), 8, NULL},

	{"XY_MONO_SRC_COPY_IMMEDIATE_BLT", OP_XY_MONO_SRC_COPY_IMMEDIATE_BLT,
		F_LEN_VAR, R_BCS, D_ALL, ADDR_FIX_1(4), 8, NULL},

	{"XY_PAT_BLT_IMMEDIATE", OP_XY_PAT_BLT_IMMEDIATE, F_LEN_VAR, R_BCS,
		D_ALL, ADDR_FIX_1(4), 8, NULL},

	{"XY_SRC_COPY_CHROMA_BLT", OP_XY_SRC_COPY_CHROMA_BLT, F_LEN_VAR, R_BCS,
		D_ALL, ADDR_FIX_2(4, 7), 8, NULL},

	{"XY_FULL_IMMEDIATE_PATTERN_BLT", OP_XY_FULL_IMMEDIATE_PATTERN_BLT,
		F_LEN_VAR, R_BCS, D_ALL, ADDR_FIX_2(4, 7), 8, NULL},

	{"XY_FULL_MONO_SRC_IMMEDIATE_PATTERN_BLT",
		OP_XY_FULL_MONO_SRC_IMMEDIATE_PATTERN_BLT,
		F_LEN_VAR, R_BCS, D_ALL, ADDR_FIX_2(4, 5), 8, NULL},

	{"XY_PAT_CHROMA_BLT", OP_XY_PAT_CHROMA_BLT, F_LEN_VAR, R_BCS, D_ALL,
		ADDR_FIX_2(4, 5), 8, NULL},

	{"XY_PAT_CHROMA_BLT_IMMEDIATE", OP_XY_PAT_CHROMA_BLT_IMMEDIATE,
		F_LEN_VAR, R_BCS, D_ALL, ADDR_FIX_1(4), 8, NULL},

	{"3DSTATE_VIEWPORT_STATE_POINTERS_SF_CLIP",
		OP_3DSTATE_VIEWPORT_STATE_POINTERS_SF_CLIP,
		F_LEN_VAR, R_RCS, D_ALL, 0, 8, NULL},

	{"3DSTATE_VIEWPORT_STATE_POINTERS_CC",
		OP_3DSTATE_VIEWPORT_STATE_POINTERS_CC,
		F_LEN_VAR, R_RCS, D_ALL, 0, 8, NULL},

	{"3DSTATE_BLEND_STATE_POINTERS",
		OP_3DSTATE_BLEND_STATE_POINTERS,
		F_LEN_VAR, R_RCS, D_ALL, 0, 8, NULL},

	{"3DSTATE_DEPTH_STENCIL_STATE_POINTERS",
		OP_3DSTATE_DEPTH_STENCIL_STATE_POINTERS,
		F_LEN_VAR, R_RCS, D_ALL, 0, 8, NULL},

	{"3DSTATE_BINDING_TABLE_POINTERS_VS",
		OP_3DSTATE_BINDING_TABLE_POINTERS_VS,
		F_LEN_VAR, R_RCS, D_ALL, 0, 8, NULL},

	{"3DSTATE_BINDING_TABLE_POINTERS_HS",
		OP_3DSTATE_BINDING_TABLE_POINTERS_HS,
		F_LEN_VAR, R_RCS, D_ALL, 0, 8, NULL},

	{"3DSTATE_BINDING_TABLE_POINTERS_DS",
		OP_3DSTATE_BINDING_TABLE_POINTERS_DS,
		F_LEN_VAR, R_RCS, D_ALL, 0, 8, NULL},

	{"3DSTATE_BINDING_TABLE_POINTERS_GS",
		OP_3DSTATE_BINDING_TABLE_POINTERS_GS,
		F_LEN_VAR, R_RCS, D_ALL, 0, 8, NULL},

	{"3DSTATE_BINDING_TABLE_POINTERS_PS",
		OP_3DSTATE_BINDING_TABLE_POINTERS_PS,
		F_LEN_VAR, R_RCS, D_ALL, 0, 8, NULL},

	{"3DSTATE_SAMPLER_STATE_POINTERS_VS",
		OP_3DSTATE_SAMPLER_STATE_POINTERS_VS,
		F_LEN_VAR, R_RCS, D_ALL, 0, 8, NULL},

	{"3DSTATE_SAMPLER_STATE_POINTERS_HS",
		OP_3DSTATE_SAMPLER_STATE_POINTERS_HS,
		F_LEN_VAR, R_RCS, D_ALL, 0, 8, NULL},

	{"3DSTATE_SAMPLER_STATE_POINTERS_DS",
		OP_3DSTATE_SAMPLER_STATE_POINTERS_DS,
		F_LEN_VAR, R_RCS, D_ALL, 0, 8, NULL},

	{"3DSTATE_SAMPLER_STATE_POINTERS_GS",
		OP_3DSTATE_SAMPLER_STATE_POINTERS_GS,
		F_LEN_VAR, R_RCS, D_ALL, 0, 8, NULL},

	{"3DSTATE_SAMPLER_STATE_POINTERS_PS",
		OP_3DSTATE_SAMPLER_STATE_POINTERS_PS,
		F_LEN_VAR, R_RCS, D_ALL, 0, 8, NULL},

	{"3DSTATE_URB_VS", OP_3DSTATE_URB_VS, F_LEN_VAR, R_RCS, D_ALL,
		0, 8, NULL},

	{"3DSTATE_URB_HS", OP_3DSTATE_URB_HS, F_LEN_VAR, R_RCS, D_ALL,
		0, 8, NULL},

	{"3DSTATE_URB_DS", OP_3DSTATE_URB_DS, F_LEN_VAR, R_RCS, D_ALL,
		0, 8, NULL},

	{"3DSTATE_URB_GS", OP_3DSTATE_URB_GS, F_LEN_VAR, R_RCS, D_ALL,
		0, 8, NULL},

	{"3DSTATE_GATHER_CONSTANT_VS", OP_3DSTATE_GATHER_CONSTANT_VS,
		F_LEN_VAR, R_RCS, D_ALL, 0, 8, NULL},

	{"3DSTATE_GATHER_CONSTANT_GS", OP_3DSTATE_GATHER_CONSTANT_GS,
		F_LEN_VAR, R_RCS, D_ALL, 0, 8, NULL},

	{"3DSTATE_GATHER_CONSTANT_HS", OP_3DSTATE_GATHER_CONSTANT_HS,
		F_LEN_VAR, R_RCS, D_ALL, 0, 8, NULL},

	{"3DSTATE_GATHER_CONSTANT_DS", OP_3DSTATE_GATHER_CONSTANT_DS,
		F_LEN_VAR, R_RCS, D_ALL, 0, 8, NULL},

	{"3DSTATE_GATHER_CONSTANT_PS", OP_3DSTATE_GATHER_CONSTANT_PS,
		F_LEN_VAR, R_RCS, D_ALL, 0, 8, NULL},

	{"3DSTATE_DX9_CONSTANTF_VS", OP_3DSTATE_DX9_CONSTANTF_VS,
		F_LEN_VAR, R_RCS, D_ALL, 0, 11, NULL},

	{"3DSTATE_DX9_CONSTANTF_PS", OP_3DSTATE_DX9_CONSTANTF_PS,
		F_LEN_VAR, R_RCS, D_ALL, 0, 11, NULL},

	{"3DSTATE_DX9_CONSTANTI_VS", OP_3DSTATE_DX9_CONSTANTI_VS,
		F_LEN_VAR, R_RCS, D_ALL, 0, 8, NULL},

	{"3DSTATE_DX9_CONSTANTI_PS", OP_3DSTATE_DX9_CONSTANTI_PS,
		F_LEN_VAR, R_RCS, D_ALL, 0, 8, NULL},

	{"3DSTATE_DX9_CONSTANTB_VS", OP_3DSTATE_DX9_CONSTANTB_VS,
		F_LEN_VAR, R_RCS, D_ALL, 0, 8, NULL},

	{"3DSTATE_DX9_CONSTANTB_PS", OP_3DSTATE_DX9_CONSTANTB_PS,
		F_LEN_VAR, R_RCS, D_ALL, 0, 8, NULL},

	{"3DSTATE_DX9_LOCAL_VALID_VS", OP_3DSTATE_DX9_LOCAL_VALID_VS,
		F_LEN_VAR, R_RCS, D_ALL, 0, 8, NULL},

	{"3DSTATE_DX9_LOCAL_VALID_PS", OP_3DSTATE_DX9_LOCAL_VALID_PS,
		F_LEN_VAR, R_RCS, D_ALL, 0, 8, NULL},

	{"3DSTATE_DX9_GENERATE_ACTIVE_VS", OP_3DSTATE_DX9_GENERATE_ACTIVE_VS,
		F_LEN_VAR, R_RCS, D_ALL, 0, 8, NULL},

	{"3DSTATE_DX9_GENERATE_ACTIVE_PS", OP_3DSTATE_DX9_GENERATE_ACTIVE_PS,
		F_LEN_VAR, R_RCS, D_ALL, 0, 8, NULL},

	{"3DSTATE_BINDING_TABLE_EDIT_VS", OP_3DSTATE_BINDING_TABLE_EDIT_VS,
		F_LEN_VAR, R_RCS, D_ALL, 0, 9, NULL},

	{"3DSTATE_BINDING_TABLE_EDIT_GS", OP_3DSTATE_BINDING_TABLE_EDIT_GS,
		F_LEN_VAR, R_RCS, D_ALL, 0, 9, NULL},

	{"3DSTATE_BINDING_TABLE_EDIT_HS", OP_3DSTATE_BINDING_TABLE_EDIT_HS,
		F_LEN_VAR, R_RCS, D_ALL, 0, 9, NULL},

	{"3DSTATE_BINDING_TABLE_EDIT_DS", OP_3DSTATE_BINDING_TABLE_EDIT_DS,
		F_LEN_VAR, R_RCS, D_ALL, 0, 9, NULL},

	{"3DSTATE_BINDING_TABLE_EDIT_PS", OP_3DSTATE_BINDING_TABLE_EDIT_PS,
		F_LEN_VAR, R_RCS, D_ALL, 0, 9, NULL},

	{"3DSTATE_VF_INSTANCING", OP_3DSTATE_VF_INSTANCING, F_LEN_VAR, R_RCS,
		D_BDW_PLUS, 0, 8, NULL},

	{"3DSTATE_VF_SGVS", OP_3DSTATE_VF_SGVS, F_LEN_VAR, R_RCS, D_BDW_PLUS, 0, 8,
		NULL},

	{"3DSTATE_VF_TOPOLOGY", OP_3DSTATE_VF_TOPOLOGY, F_LEN_VAR, R_RCS,
		D_BDW_PLUS, 0, 8, NULL},

	{"3DSTATE_WM_CHROMAKEY", OP_3DSTATE_WM_CHROMAKEY, F_LEN_VAR, R_RCS,
		D_BDW_PLUS, 0, 8, NULL},

	{"3DSTATE_PS_BLEND", OP_3DSTATE_PS_BLEND, F_LEN_VAR, R_RCS, D_BDW_PLUS, 0,
		8, NULL},

	{"3DSTATE_WM_DEPTH_STENCIL", OP_3DSTATE_WM_DEPTH_STENCIL, F_LEN_VAR,
		R_RCS, D_BDW_PLUS, 0, 8, NULL},

	{"3DSTATE_PS_EXTRA", OP_3DSTATE_PS_EXTRA, F_LEN_VAR, R_RCS, D_BDW_PLUS, 0,
		8, NULL},

	{"3DSTATE_RASTER", OP_3DSTATE_RASTER, F_LEN_VAR, R_RCS, D_BDW_PLUS, 0, 8,
		NULL},

	{"3DSTATE_SBE_SWIZ", OP_3DSTATE_SBE_SWIZ, F_LEN_VAR, R_RCS, D_BDW_PLUS, 0, 8,
		NULL},

	{"3DSTATE_WM_HZ_OP", OP_3DSTATE_WM_HZ_OP, F_LEN_VAR, R_RCS, D_BDW_PLUS, 0, 8,
		NULL},

	{"3DSTATE_VERTEX_BUFFERS", OP_3DSTATE_VERTEX_BUFFERS, F_LEN_VAR, R_RCS,
		D_BDW_PLUS, 0, 8, NULL},

	{"3DSTATE_VERTEX_ELEMENTS", OP_3DSTATE_VERTEX_ELEMENTS, F_LEN_VAR,
		R_RCS, D_ALL, 0, 8, NULL},

	{"3DSTATE_INDEX_BUFFER", OP_3DSTATE_INDEX_BUFFER, F_LEN_VAR, R_RCS,
		D_BDW_PLUS, ADDR_FIX_1(2), 8, NULL},

	{"3DSTATE_VF_STATISTICS", OP_3DSTATE_VF_STATISTICS, F_LEN_CONST,
		R_RCS, D_ALL, 0, 1, NULL},

	{"3DSTATE_VF", OP_3DSTATE_VF, F_LEN_VAR, R_RCS, D_ALL, 0, 8, NULL},

	{"3DSTATE_CC_STATE_POINTERS", OP_3DSTATE_CC_STATE_POINTERS, F_LEN_VAR,
		R_RCS, D_ALL, 0, 8, NULL},

	{"3DSTATE_SCISSOR_STATE_POINTERS", OP_3DSTATE_SCISSOR_STATE_POINTERS,
		F_LEN_VAR, R_RCS, D_ALL, 0, 8, NULL},

	{"3DSTATE_GS", OP_3DSTATE_GS, F_LEN_VAR, R_RCS, D_ALL, 0, 8, NULL},

	{"3DSTATE_CLIP", OP_3DSTATE_CLIP, F_LEN_VAR, R_RCS, D_ALL, 0, 8, NULL},

	{"3DSTATE_WM", OP_3DSTATE_WM, F_LEN_VAR, R_RCS, D_ALL, 0, 8, NULL},

	{"3DSTATE_CONSTANT_GS", OP_3DSTATE_CONSTANT_GS, F_LEN_VAR, R_RCS,
		D_BDW_PLUS, 0, 8, NULL},

	{"3DSTATE_CONSTANT_PS", OP_3DSTATE_CONSTANT_PS, F_LEN_VAR, R_RCS,
		D_BDW_PLUS, 0, 8, NULL},

	{"3DSTATE_SAMPLE_MASK", OP_3DSTATE_SAMPLE_MASK, F_LEN_VAR, R_RCS,
		D_ALL, 0, 8, NULL},

	{"3DSTATE_CONSTANT_HS", OP_3DSTATE_CONSTANT_HS, F_LEN_VAR, R_RCS,
		D_BDW_PLUS, 0, 8, NULL},

	{"3DSTATE_CONSTANT_DS", OP_3DSTATE_CONSTANT_DS, F_LEN_VAR, R_RCS,
		D_BDW_PLUS, 0, 8, NULL},

	{"3DSTATE_HS", OP_3DSTATE_HS, F_LEN_VAR, R_RCS, D_ALL, 0, 8, NULL},

	{"3DSTATE_TE", OP_3DSTATE_TE, F_LEN_VAR, R_RCS, D_ALL, 0, 8, NULL},

	{"3DSTATE_DS", OP_3DSTATE_DS, F_LEN_VAR, R_RCS, D_ALL, 0, 8, NULL},

	{"3DSTATE_STREAMOUT", OP_3DSTATE_STREAMOUT, F_LEN_VAR, R_RCS,
		D_ALL, 0, 8, NULL},

	{"3DSTATE_SBE", OP_3DSTATE_SBE, F_LEN_VAR, R_RCS, D_ALL, 0, 8, NULL},

	{"3DSTATE_PS", OP_3DSTATE_PS, F_LEN_VAR, R_RCS, D_ALL, 0, 8, NULL},

	{"3DSTATE_DRAWING_RECTANGLE", OP_3DSTATE_DRAWING_RECTANGLE, F_LEN_VAR,
		R_RCS, D_ALL, 0, 8, NULL},

	{"3DSTATE_SAMPLER_PALETTE_LOAD0", OP_3DSTATE_SAMPLER_PALETTE_LOAD0,
		F_LEN_VAR, R_RCS, D_ALL, 0, 8, NULL},

	{"3DSTATE_CHROMA_KEY", OP_3DSTATE_CHROMA_KEY, F_LEN_VAR, R_RCS, D_ALL,
		0, 8, NULL},

	{"3DSTATE_DEPTH_BUFFER", OP_3DSTATE_DEPTH_BUFFER, F_LEN_VAR, R_RCS,
		D_ALL, ADDR_FIX_1(2), 8, NULL},

	{"3DSTATE_POLY_STIPPLE_OFFSET", OP_3DSTATE_POLY_STIPPLE_OFFSET,
		F_LEN_VAR, R_RCS, D_ALL, 0, 8, NULL},

	{"3DSTATE_POLY_STIPPLE_PATTERN", OP_3DSTATE_POLY_STIPPLE_PATTERN,
		F_LEN_VAR, R_RCS, D_ALL, 0, 8, NULL},

	{"3DSTATE_LINE_STIPPLE", OP_3DSTATE_LINE_STIPPLE, F_LEN_VAR, R_RCS,
		D_ALL, 0, 8, NULL},

	{"3DSTATE_AA_LINE_PARAMS", OP_3DSTATE_AA_LINE_PARAMS, F_LEN_VAR, R_RCS,
		D_ALL, 0, 8, NULL},

	{"3DSTATE_GS_SVB_INDEX", OP_3DSTATE_GS_SVB_INDEX, F_LEN_VAR, R_RCS,
		D_ALL, 0, 8, NULL},

	{"3DSTATE_SAMPLER_PALETTE_LOAD1", OP_3DSTATE_SAMPLER_PALETTE_LOAD1,
		F_LEN_VAR, R_RCS, D_ALL, 0, 8, NULL},

	{"3DSTATE_MULTISAMPLE", OP_3DSTATE_MULTISAMPLE_BDW, F_LEN_VAR, R_RCS,
		D_BDW_PLUS, 0, 8, NULL},

	{"3DSTATE_STENCIL_BUFFER", OP_3DSTATE_STENCIL_BUFFER, F_LEN_VAR, R_RCS,
		D_ALL, ADDR_FIX_1(2), 8, NULL},

	{"3DSTATE_HIER_DEPTH_BUFFER", OP_3DSTATE_HIER_DEPTH_BUFFER, F_LEN_VAR,
		R_RCS, D_ALL, ADDR_FIX_1(2), 8, NULL},

	{"3DSTATE_CLEAR_PARAMS", OP_3DSTATE_CLEAR_PARAMS, F_LEN_VAR,
		R_RCS, D_ALL, 0, 8, NULL},

	{"3DSTATE_PUSH_CONSTANT_ALLOC_VS", OP_3DSTATE_PUSH_CONSTANT_ALLOC_VS,
		F_LEN_VAR, R_RCS, D_ALL, 0, 8, NULL},

	{"3DSTATE_PUSH_CONSTANT_ALLOC_HS", OP_3DSTATE_PUSH_CONSTANT_ALLOC_HS,
		F_LEN_VAR, R_RCS, D_ALL, 0, 8, NULL},

	{"3DSTATE_PUSH_CONSTANT_ALLOC_DS", OP_3DSTATE_PUSH_CONSTANT_ALLOC_DS,
		F_LEN_VAR, R_RCS, D_ALL, 0, 8, NULL},

	{"3DSTATE_PUSH_CONSTANT_ALLOC_GS", OP_3DSTATE_PUSH_CONSTANT_ALLOC_GS,
		F_LEN_VAR, R_RCS, D_ALL, 0, 8, NULL},

	{"3DSTATE_PUSH_CONSTANT_ALLOC_PS", OP_3DSTATE_PUSH_CONSTANT_ALLOC_PS,
		F_LEN_VAR, R_RCS, D_ALL, 0, 8, NULL},

	{"3DSTATE_MONOFILTER_SIZE", OP_3DSTATE_MONOFILTER_SIZE, F_LEN_VAR,
		R_RCS, D_ALL, 0, 8, NULL},

	{"3DSTATE_SO_DECL_LIST", OP_3DSTATE_SO_DECL_LIST, F_LEN_VAR, R_RCS,
		D_ALL, 0, 9, NULL},

	{"3DSTATE_SO_BUFFER", OP_3DSTATE_SO_BUFFER, F_LEN_VAR, R_RCS, D_BDW_PLUS,
		ADDR_FIX_2(2, 4), 8, NULL},

	{"3DSTATE_BINDING_TABLE_POOL_ALLOC",
		OP_3DSTATE_BINDING_TABLE_POOL_ALLOC,
		F_LEN_VAR, R_RCS, D_BDW_PLUS, ADDR_FIX_1(1), 8, NULL},

	{"3DSTATE_GATHER_POOL_ALLOC", OP_3DSTATE_GATHER_POOL_ALLOC,
		F_LEN_VAR, R_RCS, D_BDW_PLUS, ADDR_FIX_1(1), 8, NULL},

	{"3DSTATE_DX9_CONSTANT_BUFFER_POOL_ALLOC",
		OP_3DSTATE_DX9_CONSTANT_BUFFER_POOL_ALLOC,
		F_LEN_VAR, R_RCS, D_BDW_PLUS, ADDR_FIX_1(1), 8, NULL},

	{"3DSTATE_SAMPLE_PATTERN", OP_3DSTATE_SAMPLE_PATTERN, F_LEN_VAR, R_RCS,
		D_BDW_PLUS, 0, 8, NULL},

	{"PIPE_CONTROL", OP_PIPE_CONTROL, F_LEN_VAR, R_RCS, D_ALL,
		ADDR_FIX_1(2), 8, cmd_handler_pipe_control},

	{"3DPRIMITIVE", OP_3DPRIMITIVE, F_LEN_VAR, R_RCS, D_ALL, 0, 8, NULL},

	{"PIPELINE_SELECT", OP_PIPELINE_SELECT, F_LEN_CONST, R_RCS, D_ALL, 0,
		1, NULL},

	{"STATE_PREFETCH", OP_STATE_PREFETCH, F_LEN_VAR, R_RCS, D_ALL,
		ADDR_FIX_1(1), 8, NULL},

	{"STATE_SIP", OP_STATE_SIP, F_LEN_VAR, R_RCS, D_ALL, 0, 8, NULL},

	{"STATE_BASE_ADDRESS", OP_STATE_BASE_ADDRESS, F_LEN_VAR, R_RCS, D_BDW_PLUS,
		ADDR_FIX_5(1, 3, 4, 5, 6), 8, NULL},

	{"OP_3D_MEDIA_0_1_4", OP_3D_MEDIA_0_1_4, F_LEN_VAR, R_RCS, D_ALL,
		ADDR_FIX_1(1), 8, NULL},

	{"OP_SWTESS_BASE_ADDRESS", OP_SWTESS_BASE_ADDRESS,
		F_LEN_VAR, R_RCS, D_ALL, ADDR_FIX_2(1, 2), 3, NULL},

	{"3DSTATE_VS", OP_3DSTATE_VS, F_LEN_VAR, R_RCS, D_ALL, 0, 8, NULL},

	{"3DSTATE_SF", OP_3DSTATE_SF, F_LEN_VAR, R_RCS, D_ALL, 0, 8, NULL},

	{"3DSTATE_CONSTANT_VS", OP_3DSTATE_CONSTANT_VS, F_LEN_VAR, R_RCS, D_BDW_PLUS,
		0, 8, NULL},

	{"3DSTATE_COMPONENT_PACKING", OP_3DSTATE_COMPONENT_PACKING, F_LEN_VAR, R_RCS,
		D_SKL_PLUS, 0, 8, NULL},

	{"MEDIA_INTERFACE_DESCRIPTOR_LOAD", OP_MEDIA_INTERFACE_DESCRIPTOR_LOAD,
		F_LEN_VAR, R_RCS, D_ALL, 0, 16, NULL},

	{"MEDIA_GATEWAY_STATE", OP_MEDIA_GATEWAY_STATE, F_LEN_VAR, R_RCS, D_ALL,
		0, 16, NULL},

	{"MEDIA_STATE_FLUSH", OP_MEDIA_STATE_FLUSH, F_LEN_VAR, R_RCS, D_ALL,
		0, 16, NULL},

	{"MEDIA_POOL_STATE", OP_MEDIA_POOL_STATE, F_LEN_VAR, R_RCS, D_ALL,
		0, 16, NULL},

	{"MEDIA_OBJECT", OP_MEDIA_OBJECT, F_LEN_VAR, R_RCS, D_ALL, 0, 16, NULL},

	{"MEDIA_CURBE_LOAD", OP_MEDIA_CURBE_LOAD, F_LEN_VAR, R_RCS, D_ALL,
		0, 16, NULL},

	{"MEDIA_OBJECT_PRT", OP_MEDIA_OBJECT_PRT, F_LEN_VAR, R_RCS, D_ALL,
		0, 16, NULL},

	{"MEDIA_OBJECT_WALKER", OP_MEDIA_OBJECT_WALKER, F_LEN_VAR, R_RCS, D_ALL,
		0, 16, NULL},

	{"GPGPU_WALKER", OP_GPGPU_WALKER, F_LEN_VAR, R_RCS, D_ALL,
		0, 8, NULL},

	{"MEDIA_VFE_STATE", OP_MEDIA_VFE_STATE, F_LEN_VAR, R_RCS, D_ALL, 0, 16,
		NULL},

	{"3DSTATE_VF_STATISTICS_GM45", OP_3DSTATE_VF_STATISTICS_GM45,
		F_LEN_CONST, R_ALL, D_ALL, 0, 1, NULL},

	{"MFX_PIPE_MODE_SELECT", OP_MFX_PIPE_MODE_SELECT, F_LEN_VAR,
		R_VCS, D_ALL, 0, 12, NULL},

	{"MFX_SURFACE_STATE", OP_MFX_SURFACE_STATE, F_LEN_VAR,
		R_VCS, D_ALL, 0, 12, NULL},

	{"MFX_PIPE_BUF_ADDR_STATE", OP_MFX_PIPE_BUF_ADDR_STATE, F_LEN_VAR,
		R_VCS, D_BDW_PLUS, 0, 12, NULL},

	{"MFX_IND_OBJ_BASE_ADDR_STATE", OP_MFX_IND_OBJ_BASE_ADDR_STATE,
		F_LEN_VAR, R_VCS, D_BDW_PLUS, 0, 12, NULL},

	{"MFX_BSP_BUF_BASE_ADDR_STATE", OP_MFX_BSP_BUF_BASE_ADDR_STATE,
		F_LEN_VAR, R_VCS, D_BDW_PLUS, ADDR_FIX_3(1, 3, 5), 12, NULL},

	{"OP_2_0_0_5", OP_2_0_0_5, F_LEN_VAR, R_VCS, D_BDW_PLUS, 0, 12, NULL},

	{"MFX_STATE_POINTER", OP_MFX_STATE_POINTER, F_LEN_VAR,
		R_VCS, D_ALL, 0, 12, NULL},

	{"MFX_QM_STATE", OP_MFX_QM_STATE, F_LEN_VAR,
		R_VCS, D_ALL, 0, 12, NULL},

	{"MFX_FQM_STATE", OP_MFX_FQM_STATE, F_LEN_VAR,
		R_VCS, D_ALL, 0, 12, NULL},

	{"MFX_PAK_INSERT_OBJECT", OP_MFX_PAK_INSERT_OBJECT, F_LEN_VAR,
		R_VCS, D_ALL, 0, 12, NULL},

	{"MFX_STITCH_OBJECT", OP_MFX_STITCH_OBJECT, F_LEN_VAR,
		R_VCS, D_ALL, 0, 12, NULL},

	{"MFD_IT_OBJECT", OP_MFD_IT_OBJECT, F_LEN_VAR,
		R_VCS, D_ALL, 0, 12, NULL},

	{"MFX_WAIT", OP_MFX_WAIT, F_LEN_VAR,
		R_VCS, D_ALL, 0, 6, NULL},

	{"MFX_AVC_IMG_STATE", OP_MFX_AVC_IMG_STATE, F_LEN_VAR,
		R_VCS, D_ALL, 0, 12, NULL},

	{"MFX_AVC_QM_STATE", OP_MFX_AVC_QM_STATE, F_LEN_VAR,
		R_VCS, D_ALL, 0, 12, NULL},

	{"MFX_AVC_DIRECTMODE_STATE", OP_MFX_AVC_DIRECTMODE_STATE, F_LEN_VAR,
		R_VCS, D_ALL, 0, 12, NULL},

	{"MFX_AVC_SLICE_STATE", OP_MFX_AVC_SLICE_STATE, F_LEN_VAR,
		R_VCS, D_ALL, 0, 12, NULL},

	{"MFX_AVC_REF_IDX_STATE", OP_MFX_AVC_REF_IDX_STATE, F_LEN_VAR,
		R_VCS, D_ALL, 0, 12, NULL},

	{"MFX_AVC_WEIGHTOFFSET_STATE", OP_MFX_AVC_WEIGHTOFFSET_STATE, F_LEN_VAR,
		R_VCS, D_ALL, 0, 12, NULL},

	{"MFD_AVC_PICID_STATE", OP_MFD_AVC_PICID_STATE, F_LEN_VAR,
		R_VCS, D_ALL, 0, 12, NULL},
	{"MFD_AVC_DPB_STATE", OP_MFD_AVC_DPB_STATE, F_LEN_VAR,
		R_VCS, D_ALL, 0, 12, NULL},

	{"MFD_AVC_BSD_OBJECT", OP_MFD_AVC_BSD_OBJECT, F_LEN_VAR,
		R_VCS, D_ALL, 0, 12, NULL},

	{"MFD_AVC_SLICEADDR", OP_MFD_AVC_SLICEADDR, F_LEN_VAR,
		R_VCS, D_ALL, ADDR_FIX_1(2), 12, NULL},

	{"MFC_AVC_PAK_OBJECT", OP_MFC_AVC_PAK_OBJECT, F_LEN_VAR,
		R_VCS, D_ALL, 0, 12, NULL},

	{"MFX_VC1_PRED_PIPE_STATE", OP_MFX_VC1_PRED_PIPE_STATE, F_LEN_VAR,
		R_VCS, D_ALL, 0, 12, NULL},

	{"MFX_VC1_DIRECTMODE_STATE", OP_MFX_VC1_DIRECTMODE_STATE, F_LEN_VAR,
		R_VCS, D_ALL, 0, 12, NULL},

	{"MFD_VC1_SHORT_PIC_STATE", OP_MFD_VC1_SHORT_PIC_STATE, F_LEN_VAR,
		R_VCS, D_ALL, 0, 12, NULL},

	{"MFD_VC1_LONG_PIC_STATE", OP_MFD_VC1_LONG_PIC_STATE, F_LEN_VAR,
		R_VCS, D_ALL, 0, 12, NULL},

	{"MFD_VC1_BSD_OBJECT", OP_MFD_VC1_BSD_OBJECT, F_LEN_VAR,
		R_VCS, D_ALL, 0, 12, NULL},

	{"MFC_MPEG2_SLICEGROUP_STATE", OP_MFC_MPEG2_SLICEGROUP_STATE, F_LEN_VAR,
		R_VCS, D_ALL, 0, 12, NULL},

	{"MFC_MPEG2_PAK_OBJECT", OP_MFC_MPEG2_PAK_OBJECT, F_LEN_VAR,
		R_VCS, D_ALL, 0, 12, NULL},

	{"MFX_MPEG2_PIC_STATE", OP_MFX_MPEG2_PIC_STATE, F_LEN_VAR,
		R_VCS, D_ALL, 0, 12, NULL},

	{"MFX_MPEG2_QM_STATE", OP_MFX_MPEG2_QM_STATE, F_LEN_VAR,
		R_VCS, D_ALL, 0, 12, NULL},

	{"MFD_MPEG2_BSD_OBJECT", OP_MFD_MPEG2_BSD_OBJECT, F_LEN_VAR,
		R_VCS, D_ALL, 0, 12, NULL},

	{"MFX_2_6_0_0", OP_MFX_2_6_0_0, F_LEN_VAR, R_VCS, D_ALL,
		0, 16, NULL},

	{"MFX_2_6_0_9", OP_MFX_2_6_0_9, F_LEN_VAR, R_VCS, D_ALL, 0, 16, NULL},

	{"MFX_2_6_0_8", OP_MFX_2_6_0_8, F_LEN_VAR, R_VCS, D_ALL, 0, 16, NULL},

	{"MFX_JPEG_PIC_STATE", OP_MFX_JPEG_PIC_STATE, F_LEN_VAR,
		R_VCS, D_ALL, 0, 12, NULL},

	{"MFX_JPEG_HUFF_TABLE_STATE", OP_MFX_JPEG_HUFF_TABLE_STATE, F_LEN_VAR,
		R_VCS, D_ALL, 0, 12, NULL},

	{"MFD_JPEG_BSD_OBJECT", OP_MFD_JPEG_BSD_OBJECT, F_LEN_VAR,
		R_VCS, D_ALL, 0, 12, NULL},

	{"VEBOX_STATE", OP_VEB_STATE, F_LEN_VAR, R_VECS, D_ALL, 0, 12, NULL},

	{"VEBOX_SURFACE_STATE", OP_VEB_SURFACE_STATE, F_LEN_VAR, R_VECS, D_ALL,
		0, 12, NULL},

	{"VEB_DI_IECP", OP_VEB_DNDI_IECP_STATE, F_LEN_VAR, R_VECS, D_BDW_PLUS,
		0, 12, NULL},
};

static void add_cmd_entry(struct intel_gvt *gvt, struct cmd_entry *e)
{
	hash_add(gvt->cmd_table, &e->hlist, e->info->opcode);
}

/* call the cmd handler, and advance ip */
static int cmd_parser_exec(struct parser_exec_state *s)
{
	struct intel_vgpu *vgpu = s->vgpu;
	const struct cmd_info *info;
	u32 cmd;
	int ret = 0;

	cmd = cmd_val(s, 0);

	/* fastpath for MI_NOOP */
	if (cmd == MI_NOOP)
		info = &cmd_info[mi_noop_index];
	else
		info = get_cmd_info(s->vgpu->gvt, cmd, s->engine);

	if (info == NULL) {
		gvt_vgpu_err("unknown cmd 0x%x, opcode=0x%x, addr_type=%s, ring %s, workload=%p\n",
			     cmd, get_opcode(cmd, s->engine),
			     repr_addr_type(s->buf_addr_type),
			     s->engine->name, s->workload);
		return -EBADRQC;
	}

	s->info = info;

	trace_gvt_command(vgpu->id, s->engine->id, s->ip_gma, s->ip_va,
			  cmd_length(s), s->buf_type, s->buf_addr_type,
			  s->workload, info->name);

	if ((info->flag & F_LEN_MASK) == F_LEN_VAR_FIXED) {
		ret = gvt_check_valid_cmd_length(cmd_length(s),
						 info->valid_len);
		if (ret)
			return ret;
	}

	if (info->handler) {
		ret = info->handler(s);
		if (ret < 0) {
			gvt_vgpu_err("%s handler error\n", info->name);
			return ret;
		}
	}

	if (!(info->flag & F_IP_ADVANCE_CUSTOM)) {
		ret = cmd_advance_default(s);
		if (ret) {
			gvt_vgpu_err("%s IP advance error\n", info->name);
			return ret;
		}
	}
	return 0;
}

static inline bool gma_out_of_range(unsigned long gma,
		unsigned long gma_head, unsigned int gma_tail)
{
	if (gma_tail >= gma_head)
		return (gma < gma_head) || (gma > gma_tail);
	else
		return (gma > gma_tail) && (gma < gma_head);
}

/* Keep the consistent return type, e.g EBADRQC for unknown
 * cmd, EFAULT for invalid address, EPERM for nonpriv. later
 * works as the input of VM healthy status.
 */
static int command_scan(struct parser_exec_state *s,
		unsigned long rb_head, unsigned long rb_tail,
		unsigned long rb_start, unsigned long rb_len)
{

	unsigned long gma_head, gma_tail, gma_bottom;
	int ret = 0;
	struct intel_vgpu *vgpu = s->vgpu;

	gma_head = rb_start + rb_head;
	gma_tail = rb_start + rb_tail;
	gma_bottom = rb_start +  rb_len;

	while (s->ip_gma != gma_tail) {
		if (s->buf_type == RING_BUFFER_INSTRUCTION) {
			if (!(s->ip_gma >= rb_start) ||
				!(s->ip_gma < gma_bottom)) {
				gvt_vgpu_err("ip_gma %lx out of ring scope."
					"(base:0x%lx, bottom: 0x%lx)\n",
					s->ip_gma, rb_start,
					gma_bottom);
				parser_exec_state_dump(s);
				return -EFAULT;
			}
			if (gma_out_of_range(s->ip_gma, gma_head, gma_tail)) {
				gvt_vgpu_err("ip_gma %lx out of range."
					"base 0x%lx head 0x%lx tail 0x%lx\n",
					s->ip_gma, rb_start,
					rb_head, rb_tail);
				parser_exec_state_dump(s);
				break;
			}
		}
		ret = cmd_parser_exec(s);
		if (ret) {
			gvt_vgpu_err("cmd parser error\n");
			parser_exec_state_dump(s);
			break;
		}
	}

	return ret;
}

static int scan_workload(struct intel_vgpu_workload *workload)
{
	unsigned long gma_head, gma_tail, gma_bottom;
	struct parser_exec_state s;
	int ret = 0;

	/* ring base is page aligned */
	if (WARN_ON(!IS_ALIGNED(workload->rb_start, I915_GTT_PAGE_SIZE)))
		return -EINVAL;

	gma_head = workload->rb_start + workload->rb_head;
	gma_tail = workload->rb_start + workload->rb_tail;
	gma_bottom = workload->rb_start +  _RING_CTL_BUF_SIZE(workload->rb_ctl);

	s.buf_type = RING_BUFFER_INSTRUCTION;
	s.buf_addr_type = GTT_BUFFER;
	s.vgpu = workload->vgpu;
	s.engine = workload->engine;
	s.ring_start = workload->rb_start;
	s.ring_size = _RING_CTL_BUF_SIZE(workload->rb_ctl);
	s.ring_head = gma_head;
	s.ring_tail = gma_tail;
	s.rb_va = workload->shadow_ring_buffer_va;
	s.workload = workload;
	s.is_ctx_wa = false;

	if (bypass_scan_mask & workload->engine->mask || gma_head == gma_tail)
		return 0;

	ret = ip_gma_set(&s, gma_head);
	if (ret)
		goto out;

	ret = command_scan(&s, workload->rb_head, workload->rb_tail,
		workload->rb_start, _RING_CTL_BUF_SIZE(workload->rb_ctl));

out:
	return ret;
}

static int scan_wa_ctx(struct intel_shadow_wa_ctx *wa_ctx)
{

	unsigned long gma_head, gma_tail, gma_bottom, ring_size, ring_tail;
	struct parser_exec_state s;
	int ret = 0;
	struct intel_vgpu_workload *workload = container_of(wa_ctx,
				struct intel_vgpu_workload,
				wa_ctx);

	/* ring base is page aligned */
	if (WARN_ON(!IS_ALIGNED(wa_ctx->indirect_ctx.guest_gma,
					I915_GTT_PAGE_SIZE)))
		return -EINVAL;

	ring_tail = wa_ctx->indirect_ctx.size + 3 * sizeof(u32);
	ring_size = round_up(wa_ctx->indirect_ctx.size + CACHELINE_BYTES,
			PAGE_SIZE);
	gma_head = wa_ctx->indirect_ctx.guest_gma;
	gma_tail = wa_ctx->indirect_ctx.guest_gma + ring_tail;
	gma_bottom = wa_ctx->indirect_ctx.guest_gma + ring_size;

	s.buf_type = RING_BUFFER_INSTRUCTION;
	s.buf_addr_type = GTT_BUFFER;
	s.vgpu = workload->vgpu;
	s.engine = workload->engine;
	s.ring_start = wa_ctx->indirect_ctx.guest_gma;
	s.ring_size = ring_size;
	s.ring_head = gma_head;
	s.ring_tail = gma_tail;
	s.rb_va = wa_ctx->indirect_ctx.shadow_va;
	s.workload = workload;
	s.is_ctx_wa = true;

	ret = ip_gma_set(&s, gma_head);
	if (ret)
		goto out;

	ret = command_scan(&s, 0, ring_tail,
		wa_ctx->indirect_ctx.guest_gma, ring_size);
out:
	return ret;
}

static int shadow_workload_ring_buffer(struct intel_vgpu_workload *workload)
{
	struct intel_vgpu *vgpu = workload->vgpu;
	struct intel_vgpu_submission *s = &vgpu->submission;
	unsigned long gma_head, gma_tail, gma_top, guest_rb_size;
	void *shadow_ring_buffer_va;
	int ret;

	guest_rb_size = _RING_CTL_BUF_SIZE(workload->rb_ctl);

	/* calculate workload ring buffer size */
	workload->rb_len = (workload->rb_tail + guest_rb_size -
			workload->rb_head) % guest_rb_size;

	gma_head = workload->rb_start + workload->rb_head;
	gma_tail = workload->rb_start + workload->rb_tail;
	gma_top = workload->rb_start + guest_rb_size;

	if (workload->rb_len > s->ring_scan_buffer_size[workload->engine->id]) {
		void *p;

		/* realloc the new ring buffer if needed */
		p = krealloc(s->ring_scan_buffer[workload->engine->id],
			     workload->rb_len, GFP_KERNEL);
		if (!p) {
			gvt_vgpu_err("fail to re-alloc ring scan buffer\n");
			return -ENOMEM;
		}
		s->ring_scan_buffer[workload->engine->id] = p;
		s->ring_scan_buffer_size[workload->engine->id] = workload->rb_len;
	}

	shadow_ring_buffer_va = s->ring_scan_buffer[workload->engine->id];

	/* get shadow ring buffer va */
	workload->shadow_ring_buffer_va = shadow_ring_buffer_va;

	/* head > tail --> copy head <-> top */
	if (gma_head > gma_tail) {
		ret = copy_gma_to_hva(vgpu, vgpu->gtt.ggtt_mm,
				      gma_head, gma_top, shadow_ring_buffer_va);
		if (ret < 0) {
			gvt_vgpu_err("fail to copy guest ring buffer\n");
			return ret;
		}
		shadow_ring_buffer_va += ret;
		gma_head = workload->rb_start;
	}

	/* copy head or start <-> tail */
	ret = copy_gma_to_hva(vgpu, vgpu->gtt.ggtt_mm, gma_head, gma_tail,
				shadow_ring_buffer_va);
	if (ret < 0) {
		gvt_vgpu_err("fail to copy guest ring buffer\n");
		return ret;
	}
	return 0;
}

int intel_gvt_scan_and_shadow_ringbuffer(struct intel_vgpu_workload *workload)
{
	int ret;
	struct intel_vgpu *vgpu = workload->vgpu;

	ret = shadow_workload_ring_buffer(workload);
	if (ret) {
		gvt_vgpu_err("fail to shadow workload ring_buffer\n");
		return ret;
	}

	ret = scan_workload(workload);
	if (ret) {
		gvt_vgpu_err("scan workload error\n");
		return ret;
	}
	return 0;
}

static int shadow_indirect_ctx(struct intel_shadow_wa_ctx *wa_ctx)
{
	int ctx_size = wa_ctx->indirect_ctx.size;
	unsigned long guest_gma = wa_ctx->indirect_ctx.guest_gma;
	struct intel_vgpu_workload *workload = container_of(wa_ctx,
					struct intel_vgpu_workload,
					wa_ctx);
	struct intel_vgpu *vgpu = workload->vgpu;
	struct drm_i915_gem_object *obj;
	int ret = 0;
	void *map;

	obj = i915_gem_object_create_shmem(workload->engine->i915,
					   roundup(ctx_size + CACHELINE_BYTES,
						   PAGE_SIZE));
	if (IS_ERR(obj))
		return PTR_ERR(obj);

	/* get the va of the shadow batch buffer */
	map = i915_gem_object_pin_map(obj, I915_MAP_WB);
	if (IS_ERR(map)) {
		gvt_vgpu_err("failed to vmap shadow indirect ctx\n");
		ret = PTR_ERR(map);
		goto put_obj;
	}

	i915_gem_object_lock(obj, NULL);
	ret = i915_gem_object_set_to_cpu_domain(obj, false);
	i915_gem_object_unlock(obj);
	if (ret) {
		gvt_vgpu_err("failed to set shadow indirect ctx to CPU\n");
		goto unmap_src;
	}

	ret = copy_gma_to_hva(workload->vgpu,
				workload->vgpu->gtt.ggtt_mm,
				guest_gma, guest_gma + ctx_size,
				map);
	if (ret < 0) {
		gvt_vgpu_err("fail to copy guest indirect ctx\n");
		goto unmap_src;
	}

	wa_ctx->indirect_ctx.obj = obj;
	wa_ctx->indirect_ctx.shadow_va = map;
	return 0;

unmap_src:
	i915_gem_object_unpin_map(obj);
put_obj:
	i915_gem_object_put(obj);
	return ret;
}

static int combine_wa_ctx(struct intel_shadow_wa_ctx *wa_ctx)
{
	u32 per_ctx_start[CACHELINE_DWORDS] = {0};
	unsigned char *bb_start_sva;

	if (!wa_ctx->per_ctx.valid)
		return 0;

	per_ctx_start[0] = 0x18800001;
	per_ctx_start[1] = wa_ctx->per_ctx.guest_gma;

	bb_start_sva = (unsigned char *)wa_ctx->indirect_ctx.shadow_va +
				wa_ctx->indirect_ctx.size;

	memcpy(bb_start_sva, per_ctx_start, CACHELINE_BYTES);

	return 0;
}

int intel_gvt_scan_and_shadow_wa_ctx(struct intel_shadow_wa_ctx *wa_ctx)
{
	int ret;
	struct intel_vgpu_workload *workload = container_of(wa_ctx,
					struct intel_vgpu_workload,
					wa_ctx);
	struct intel_vgpu *vgpu = workload->vgpu;

	if (wa_ctx->indirect_ctx.size == 0)
		return 0;

	ret = shadow_indirect_ctx(wa_ctx);
	if (ret) {
		gvt_vgpu_err("fail to shadow indirect ctx\n");
		return ret;
	}

	combine_wa_ctx(wa_ctx);

	ret = scan_wa_ctx(wa_ctx);
	if (ret) {
		gvt_vgpu_err("scan wa ctx error\n");
		return ret;
	}

	return 0;
}

static int init_cmd_table(struct intel_gvt *gvt)
{
	unsigned int gen_type = intel_gvt_get_device_type(gvt);
	int i;

	for (i = 0; i < ARRAY_SIZE(cmd_info); i++) {
		struct cmd_entry *e;

		if (!(cmd_info[i].devices & gen_type))
			continue;

		e = kzalloc(sizeof(*e), GFP_KERNEL);
		if (!e)
			return -ENOMEM;

		e->info = &cmd_info[i];
		if (cmd_info[i].opcode == OP_MI_NOOP)
			mi_noop_index = i;

		INIT_HLIST_NODE(&e->hlist);
		add_cmd_entry(gvt, e);
		gvt_dbg_cmd("add %-30s op %04x flag %x devs %02x rings %02x\n",
			    e->info->name, e->info->opcode, e->info->flag,
			    e->info->devices, e->info->rings);
	}

	return 0;
}

static void clean_cmd_table(struct intel_gvt *gvt)
{
	struct hlist_node *tmp;
	struct cmd_entry *e;
	int i;

	hash_for_each_safe(gvt->cmd_table, i, tmp, e, hlist)
		kfree(e);

	hash_init(gvt->cmd_table);
}

void intel_gvt_clean_cmd_parser(struct intel_gvt *gvt)
{
	clean_cmd_table(gvt);
}

int intel_gvt_init_cmd_parser(struct intel_gvt *gvt)
{
	int ret;

	ret = init_cmd_table(gvt);
	if (ret) {
		intel_gvt_clean_cmd_parser(gvt);
		return ret;
	}
	return 0;
}<|MERGE_RESOLUTION|>--- conflicted
+++ resolved
@@ -1011,10 +1011,6 @@
 {
 	int i, ret = 0;
 	int cmd_len = cmd_length(s);
-<<<<<<< HEAD
-	struct intel_gvt *gvt = s->vgpu->gvt;
-=======
->>>>>>> d1988041
 
 	for (i = 1; i < cmd_len; i += 2) {
 		if (IS_BROADWELL(s->engine->i915) && s->engine->id != RCS0) {
