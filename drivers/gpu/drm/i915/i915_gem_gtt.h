/*
 * Copyright © 2014 Intel Corporation
 *
 * Permission is hereby granted, free of charge, to any person obtaining a
 * copy of this software and associated documentation files (the "Software"),
 * to deal in the Software without restriction, including without limitation
 * the rights to use, copy, modify, merge, publish, distribute, sublicense,
 * and/or sell copies of the Software, and to permit persons to whom the
 * Software is furnished to do so, subject to the following conditions:
 *
 * The above copyright notice and this permission notice (including the next
 * paragraph) shall be included in all copies or substantial portions of the
 * Software.
 *
 * THE SOFTWARE IS PROVIDED "AS IS", WITHOUT WARRANTY OF ANY KIND, EXPRESS OR
 * IMPLIED, INCLUDING BUT NOT LIMITED TO THE WARRANTIES OF MERCHANTABILITY,
 * FITNESS FOR A PARTICULAR PURPOSE AND NONINFRINGEMENT.  IN NO EVENT SHALL
 * THE AUTHORS OR COPYRIGHT HOLDERS BE LIABLE FOR ANY CLAIM, DAMAGES OR OTHER
 * LIABILITY, WHETHER IN AN ACTION OF CONTRACT, TORT OR OTHERWISE, ARISING
 * FROM, OUT OF OR IN CONNECTION WITH THE SOFTWARE OR THE USE OR OTHER DEALINGS
 * IN THE SOFTWARE.
 *
 * Please try to maintain the following order within this file unless it makes
 * sense to do otherwise. From top to bottom:
 * 1. typedefs
 * 2. #defines, and macros
 * 3. structure definitions
 * 4. function prototypes
 *
 * Within each section, please try to order by generation in ascending order,
 * from top to bottom (ie. gen6 on the top, gen8 on the bottom).
 */

#ifndef __I915_GEM_GTT_H__
#define __I915_GEM_GTT_H__

#include <linux/io-mapping.h>
#include <linux/kref.h>
#include <linux/mm.h>
#include <linux/pagevec.h>
#include <linux/workqueue.h>

#include <drm/drm_mm.h>

#include "gt/intel_reset.h"
#include "i915_gem_fence_reg.h"
#include "i915_request.h"
#include "i915_scatterlist.h"
#include "i915_selftest.h"
#include "gt/intel_timeline.h"

#define I915_GTT_PAGE_SIZE_4K	BIT_ULL(12)
#define I915_GTT_PAGE_SIZE_64K	BIT_ULL(16)
#define I915_GTT_PAGE_SIZE_2M	BIT_ULL(21)

#define I915_GTT_PAGE_SIZE I915_GTT_PAGE_SIZE_4K
#define I915_GTT_MAX_PAGE_SIZE I915_GTT_PAGE_SIZE_2M

#define I915_GTT_PAGE_MASK -I915_GTT_PAGE_SIZE

#define I915_GTT_MIN_ALIGNMENT I915_GTT_PAGE_SIZE

#define I915_FENCE_REG_NONE -1
#define I915_MAX_NUM_FENCES 32
/* 32 fences + sign bit for FENCE_REG_NONE */
#define I915_MAX_NUM_FENCE_BITS 6

struct drm_i915_file_private;
struct drm_i915_gem_object;
struct i915_vma;
struct intel_gt;

typedef u32 gen6_pte_t;
typedef u64 gen8_pte_t;

#define ggtt_total_entries(ggtt) ((ggtt)->vm.total >> PAGE_SHIFT)

/* gen6-hsw has bit 11-4 for physical addr bit 39-32 */
#define GEN6_GTT_ADDR_ENCODE(addr)	((addr) | (((addr) >> 28) & 0xff0))
#define GEN6_PTE_ADDR_ENCODE(addr)	GEN6_GTT_ADDR_ENCODE(addr)
#define GEN6_PDE_ADDR_ENCODE(addr)	GEN6_GTT_ADDR_ENCODE(addr)
#define GEN6_PTE_CACHE_LLC		(2 << 1)
#define GEN6_PTE_UNCACHED		(1 << 1)
#define GEN6_PTE_VALID			(1 << 0)

#define I915_PTES(pte_len)		((unsigned int)(PAGE_SIZE / (pte_len)))
#define I915_PTE_MASK(pte_len)		(I915_PTES(pte_len) - 1)
#define I915_PDES			512
#define I915_PDE_MASK			(I915_PDES - 1)
#define NUM_PTE(pde_shift)     (1 << (pde_shift - PAGE_SHIFT))

#define GEN6_PTES			I915_PTES(sizeof(gen6_pte_t))
#define GEN6_PD_SIZE		        (I915_PDES * PAGE_SIZE)
#define GEN6_PD_ALIGN			(PAGE_SIZE * 16)
#define GEN6_PDE_SHIFT			22
#define GEN6_PDE_VALID			(1 << 0)

#define GEN7_PTE_CACHE_L3_LLC		(3 << 1)

#define BYT_PTE_SNOOPED_BY_CPU_CACHES	(1 << 2)
#define BYT_PTE_WRITEABLE		(1 << 1)

/* Cacheability Control is a 4-bit value. The low three bits are stored in bits
 * 3:1 of the PTE, while the fourth bit is stored in bit 11 of the PTE.
 */
#define HSW_CACHEABILITY_CONTROL(bits)	((((bits) & 0x7) << 1) | \
					 (((bits) & 0x8) << (11 - 3)))
#define HSW_WB_LLC_AGE3			HSW_CACHEABILITY_CONTROL(0x2)
#define HSW_WB_LLC_AGE0			HSW_CACHEABILITY_CONTROL(0x3)
#define HSW_WB_ELLC_LLC_AGE3		HSW_CACHEABILITY_CONTROL(0x8)
#define HSW_WB_ELLC_LLC_AGE0		HSW_CACHEABILITY_CONTROL(0xb)
#define HSW_WT_ELLC_LLC_AGE3		HSW_CACHEABILITY_CONTROL(0x7)
#define HSW_WT_ELLC_LLC_AGE0		HSW_CACHEABILITY_CONTROL(0x6)
#define HSW_PTE_UNCACHED		(0)
#define HSW_GTT_ADDR_ENCODE(addr)	((addr) | (((addr) >> 28) & 0x7f0))
#define HSW_PTE_ADDR_ENCODE(addr)	HSW_GTT_ADDR_ENCODE(addr)

/*
 * GEN8 32b style address is defined as a 3 level page table:
 * 31:30 | 29:21 | 20:12 |  11:0
 * PDPE  |  PDE  |  PTE  | offset
 * The difference as compared to normal x86 3 level page table is the PDPEs are
 * programmed via register.
 *
 * GEN8 48b style address is defined as a 4 level page table:
 * 47:39 | 38:30 | 29:21 | 20:12 |  11:0
 * PML4E | PDPE  |  PDE  |  PTE  | offset
 */
#define GEN8_3LVL_PDPES			4

#define PPAT_UNCACHED			(_PAGE_PWT | _PAGE_PCD)
#define PPAT_CACHED_PDE			0 /* WB LLC */
#define PPAT_CACHED			_PAGE_PAT /* WB LLCeLLC */
#define PPAT_DISPLAY_ELLC		_PAGE_PCD /* WT eLLC */

#define CHV_PPAT_SNOOP			(1<<6)
#define GEN8_PPAT_AGE(x)		((x)<<4)
#define GEN8_PPAT_LLCeLLC		(3<<2)
#define GEN8_PPAT_LLCELLC		(2<<2)
#define GEN8_PPAT_LLC			(1<<2)
#define GEN8_PPAT_WB			(3<<0)
#define GEN8_PPAT_WT			(2<<0)
#define GEN8_PPAT_WC			(1<<0)
#define GEN8_PPAT_UC			(0<<0)
#define GEN8_PPAT_ELLC_OVERRIDE		(0<<2)
#define GEN8_PPAT(i, x)			((u64)(x) << ((i) * 8))

#define GEN8_PDE_IPS_64K BIT(11)
#define GEN8_PDE_PS_2M   BIT(7)

#define for_each_sgt_dma(__dmap, __iter, __sgt) \
	__for_each_sgt_dma(__dmap, __iter, __sgt, I915_GTT_PAGE_SIZE)

struct intel_remapped_plane_info {
	/* in gtt pages */
	unsigned int width, height, stride, offset;
} __packed;

struct intel_remapped_info {
	struct intel_remapped_plane_info plane[2];
	unsigned int unused_mbz;
} __packed;

struct intel_rotation_info {
	struct intel_remapped_plane_info plane[2];
} __packed;

struct intel_partial_info {
	u64 offset;
	unsigned int size;
} __packed;

enum i915_ggtt_view_type {
	I915_GGTT_VIEW_NORMAL = 0,
	I915_GGTT_VIEW_ROTATED = sizeof(struct intel_rotation_info),
	I915_GGTT_VIEW_PARTIAL = sizeof(struct intel_partial_info),
	I915_GGTT_VIEW_REMAPPED = sizeof(struct intel_remapped_info),
};

static inline void assert_i915_gem_gtt_types(void)
{
	BUILD_BUG_ON(sizeof(struct intel_rotation_info) != 8*sizeof(unsigned int));
	BUILD_BUG_ON(sizeof(struct intel_partial_info) != sizeof(u64) + sizeof(unsigned int));
	BUILD_BUG_ON(sizeof(struct intel_remapped_info) != 9*sizeof(unsigned int));

	/* Check that rotation/remapped shares offsets for simplicity */
	BUILD_BUG_ON(offsetof(struct intel_remapped_info, plane[0]) !=
		     offsetof(struct intel_rotation_info, plane[0]));
	BUILD_BUG_ON(offsetofend(struct intel_remapped_info, plane[1]) !=
		     offsetofend(struct intel_rotation_info, plane[1]));

	/* As we encode the size of each branch inside the union into its type,
	 * we have to be careful that each branch has a unique size.
	 */
	switch ((enum i915_ggtt_view_type)0) {
	case I915_GGTT_VIEW_NORMAL:
	case I915_GGTT_VIEW_PARTIAL:
	case I915_GGTT_VIEW_ROTATED:
	case I915_GGTT_VIEW_REMAPPED:
		/* gcc complains if these are identical cases */
		break;
	}
}

struct i915_ggtt_view {
	enum i915_ggtt_view_type type;
	union {
		/* Members need to contain no holes/padding */
		struct intel_partial_info partial;
		struct intel_rotation_info rotated;
		struct intel_remapped_info remapped;
	};
};

enum i915_cache_level;

struct i915_vma;

struct i915_page_dma {
	struct page *page;
	union {
		dma_addr_t daddr;

		/* For gen6/gen7 only. This is the offset in the GGTT
		 * where the page directory entries for PPGTT begin
		 */
		u32 ggtt_offset;
	};
};

struct i915_page_scratch {
	struct i915_page_dma base;
	u64 encode;
};

struct i915_page_table {
	struct i915_page_dma base;
	atomic_t used;
};

struct i915_page_directory {
	struct i915_page_table pt;
	spinlock_t lock;
	void *entry[512];
};

#define __px_choose_expr(x, type, expr, other) \
	__builtin_choose_expr( \
	__builtin_types_compatible_p(typeof(x), type) || \
	__builtin_types_compatible_p(typeof(x), const type), \
	({ type __x = (type)(x); expr; }), \
	other)

#define px_base(px) \
	__px_choose_expr(px, struct i915_page_dma *, __x, \
	__px_choose_expr(px, struct i915_page_scratch *, &__x->base, \
	__px_choose_expr(px, struct i915_page_table *, &__x->base, \
	__px_choose_expr(px, struct i915_page_directory *, &__x->pt.base, \
	(void)0))))
#define px_dma(px) (px_base(px)->daddr)

#define px_pt(px) \
	__px_choose_expr(px, struct i915_page_table *, __x, \
	__px_choose_expr(px, struct i915_page_directory *, &__x->pt, \
	(void)0))
#define px_used(px) (&px_pt(px)->used)

struct i915_vma_ops {
	/* Map an object into an address space with the given cache flags. */
	int (*bind_vma)(struct i915_vma *vma,
			enum i915_cache_level cache_level,
			u32 flags);
	/*
	 * Unmap an object from an address space. This usually consists of
	 * setting the valid PTE entries to a reserved scratch page.
	 */
	void (*unbind_vma)(struct i915_vma *vma);

	int (*set_pages)(struct i915_vma *vma);
	void (*clear_pages)(struct i915_vma *vma);
};

struct pagestash {
	spinlock_t lock;
	struct pagevec pvec;
};

struct i915_address_space {
	struct kref ref;
	struct rcu_work rcu;

	struct drm_mm mm;
	struct intel_gt *gt;
	struct drm_i915_private *i915;
	struct device *dma;
	/* Every address space belongs to a struct file - except for the global
	 * GTT that is owned by the driver (and so @file is set to NULL). In
	 * principle, no information should leak from one context to another
	 * (or between files/processes etc) unless explicitly shared by the
	 * owner. Tracking the owner is important in order to free up per-file
	 * objects along with the file, to aide resource tracking, and to
	 * assign blame.
	 */
	struct drm_i915_file_private *file;
	u64 total;		/* size addr space maps (ex. 2GB for ggtt) */
	u64 reserved;		/* size addr space reserved */

	bool closed;

	struct mutex mutex; /* protects vma and our lists */
#define VM_CLASS_GGTT 0
#define VM_CLASS_PPGTT 1

	struct i915_page_scratch scratch[4];
	unsigned int scratch_order;
	unsigned int top;

	/**
	 * List of vma currently bound.
	 */
	struct list_head bound_list;

	/**
	 * List of vma that are not unbound.
	 */
	struct list_head unbound_list;

	struct pagestash free_pages;

	/* Global GTT */
	bool is_ggtt:1;

	/* Some systems require uncached updates of the page directories */
	bool pt_kmap_wc:1;

	/* Some systems support read-only mappings for GGTT and/or PPGTT */
	bool has_read_only:1;

	u64 (*pte_encode)(dma_addr_t addr,
			  enum i915_cache_level level,
			  u32 flags); /* Create a valid PTE */
#define PTE_READ_ONLY	(1<<0)

	int (*allocate_va_range)(struct i915_address_space *vm,
				 u64 start, u64 length);
	void (*clear_range)(struct i915_address_space *vm,
			    u64 start, u64 length);
	void (*insert_page)(struct i915_address_space *vm,
			    dma_addr_t addr,
			    u64 offset,
			    enum i915_cache_level cache_level,
			    u32 flags);
	void (*insert_entries)(struct i915_address_space *vm,
			       struct i915_vma *vma,
			       enum i915_cache_level cache_level,
			       u32 flags);
	void (*cleanup)(struct i915_address_space *vm);

	struct i915_vma_ops vma_ops;

	I915_SELFTEST_DECLARE(struct fault_attr fault_attr);
	I915_SELFTEST_DECLARE(bool scrub_64K);
};

#define i915_is_ggtt(vm) ((vm)->is_ggtt)

static inline bool
i915_vm_is_4lvl(const struct i915_address_space *vm)
{
	return (vm->total - 1) >> 32;
}

static inline bool
i915_vm_has_scratch_64K(struct i915_address_space *vm)
{
	return vm->scratch_order == get_order(I915_GTT_PAGE_SIZE_64K);
}

/* The Graphics Translation Table is the way in which GEN hardware translates a
 * Graphics Virtual Address into a Physical Address. In addition to the normal
 * collateral associated with any va->pa translations GEN hardware also has a
 * portion of the GTT which can be mapped by the CPU and remain both coherent
 * and correct (in cases like swizzling). That region is referred to as GMADR in
 * the spec.
 */
struct i915_ggtt {
	struct i915_address_space vm;

	struct io_mapping iomap;	/* Mapping to our CPU mappable region */
	struct resource gmadr;          /* GMADR resource */
	resource_size_t mappable_end;	/* End offset that we can CPU map */

	/** "Graphics Stolen Memory" holds the global PTEs */
	void __iomem *gsm;
	void (*invalidate)(struct i915_ggtt *ggtt);

	/** PPGTT used for aliasing the PPGTT with the GTT */
	struct i915_ppgtt *alias;

	bool do_idle_maps;

	int mtrr;

	u32 pin_bias;

	unsigned int num_fences;
	struct i915_fence_reg fence_regs[I915_MAX_NUM_FENCES];
	struct list_head fence_list;

	/** List of all objects in gtt_space, currently mmaped by userspace.
	 * All objects within this list must also be on bound_list.
	 */
	struct list_head userfault_list;

	/* Manual runtime pm autosuspend delay for user GGTT mmaps */
	struct intel_wakeref_auto userfault_wakeref;

	struct drm_mm_node error_capture;
	struct drm_mm_node uc_fw;
};

struct i915_ppgtt {
	struct i915_address_space vm;

	intel_engine_mask_t pd_dirty_engines;
	struct i915_page_directory *pd;
};

struct gen6_ppgtt {
	struct i915_ppgtt base;

	struct i915_vma *vma;
	gen6_pte_t __iomem *pd_addr;

	unsigned int pin_count;
	bool scan_for_unused_pt;
};

#define __to_gen6_ppgtt(base) container_of(base, struct gen6_ppgtt, base)

static inline struct gen6_ppgtt *to_gen6_ppgtt(struct i915_ppgtt *base)
{
	BUILD_BUG_ON(offsetof(struct gen6_ppgtt, base));
	return __to_gen6_ppgtt(base);
}

/*
 * gen6_for_each_pde() iterates over every pde from start until start+length.
 * If start and start+length are not perfectly divisible, the macro will round
 * down and up as needed. Start=0 and length=2G effectively iterates over
 * every PDE in the system. The macro modifies ALL its parameters except 'pd',
 * so each of the other parameters should preferably be a simple variable, or
 * at most an lvalue with no side-effects!
 */
#define gen6_for_each_pde(pt, pd, start, length, iter)			\
	for (iter = gen6_pde_index(start);				\
	     length > 0 && iter < I915_PDES &&				\
		     (pt = i915_pt_entry(pd, iter), true);		\
	     ({ u32 temp = ALIGN(start+1, 1 << GEN6_PDE_SHIFT);		\
		    temp = min(temp - start, length);			\
		    start += temp, length -= temp; }), ++iter)

#define gen6_for_all_pdes(pt, pd, iter)					\
	for (iter = 0;							\
	     iter < I915_PDES &&					\
		     (pt = i915_pt_entry(pd, iter), true);		\
	     ++iter)

static inline u32 i915_pte_index(u64 address, unsigned int pde_shift)
{
	const u32 mask = NUM_PTE(pde_shift) - 1;

	return (address >> PAGE_SHIFT) & mask;
}

/* Helper to counts the number of PTEs within the given length. This count
 * does not cross a page table boundary, so the max value would be
 * GEN6_PTES for GEN6, and GEN8_PTES for GEN8.
*/
static inline u32 i915_pte_count(u64 addr, u64 length, unsigned int pde_shift)
{
	const u64 mask = ~((1ULL << pde_shift) - 1);
	u64 end;

	GEM_BUG_ON(length == 0);
	GEM_BUG_ON(offset_in_page(addr | length));

	end = addr + length;

	if ((addr & mask) != (end & mask))
		return NUM_PTE(pde_shift) - i915_pte_index(addr, pde_shift);

	return i915_pte_index(end, pde_shift) - i915_pte_index(addr, pde_shift);
}

static inline u32 i915_pde_index(u64 addr, u32 shift)
{
	return (addr >> shift) & I915_PDE_MASK;
}

static inline u32 gen6_pte_index(u32 addr)
{
	return i915_pte_index(addr, GEN6_PDE_SHIFT);
}

static inline u32 gen6_pte_count(u32 addr, u32 length)
{
	return i915_pte_count(addr, length, GEN6_PDE_SHIFT);
}

static inline u32 gen6_pde_index(u32 addr)
{
	return i915_pde_index(addr, GEN6_PDE_SHIFT);
}

static inline struct i915_page_table *
i915_pt_entry(const struct i915_page_directory * const pd,
	      const unsigned short n)
{
	return pd->entry[n];
}

static inline struct i915_page_directory *
i915_pd_entry(const struct i915_page_directory * const pdp,
	      const unsigned short n)
{
	return pdp->entry[n];
}

static inline dma_addr_t
i915_page_dir_dma_addr(const struct i915_ppgtt *ppgtt, const unsigned int n)
{
	struct i915_page_dma *pt = ppgtt->pd->entry[n];

	return px_dma(pt ?: px_base(&ppgtt->vm.scratch[ppgtt->vm.top]));
}

static inline struct i915_ggtt *
i915_vm_to_ggtt(struct i915_address_space *vm)
{
	BUILD_BUG_ON(offsetof(struct i915_ggtt, vm));
	GEM_BUG_ON(!i915_is_ggtt(vm));
	return container_of(vm, struct i915_ggtt, vm);
}

static inline struct i915_ppgtt *
i915_vm_to_ppgtt(struct i915_address_space *vm)
{
	BUILD_BUG_ON(offsetof(struct i915_ppgtt, vm));
	GEM_BUG_ON(i915_is_ggtt(vm));
	return container_of(vm, struct i915_ppgtt, vm);
}

int i915_ggtt_probe_hw(struct drm_i915_private *dev_priv);
int i915_ggtt_init_hw(struct drm_i915_private *dev_priv);
int i915_ggtt_enable_hw(struct drm_i915_private *dev_priv);
void i915_ggtt_enable_guc(struct i915_ggtt *ggtt);
void i915_ggtt_disable_guc(struct i915_ggtt *ggtt);
int i915_init_ggtt(struct drm_i915_private *dev_priv);
void i915_ggtt_driver_release(struct drm_i915_private *dev_priv);

int i915_ppgtt_init_hw(struct intel_gt *gt);

struct i915_ppgtt *i915_ppgtt_create(struct drm_i915_private *dev_priv);

static inline struct i915_address_space *
i915_vm_get(struct i915_address_space *vm)
{
	kref_get(&vm->ref);
	return vm;
}

void i915_vm_release(struct kref *kref);

static inline void i915_vm_put(struct i915_address_space *vm)
{
	kref_put(&vm->ref, i915_vm_release);
}

int gen6_ppgtt_pin(struct i915_ppgtt *base);
void gen6_ppgtt_unpin(struct i915_ppgtt *base);
void gen6_ppgtt_unpin_all(struct i915_ppgtt *base);

void i915_gem_suspend_gtt_mappings(struct drm_i915_private *dev_priv);
void i915_gem_restore_gtt_mappings(struct drm_i915_private *dev_priv);

int __must_check i915_gem_gtt_prepare_pages(struct drm_i915_gem_object *obj,
					    struct sg_table *pages);
void i915_gem_gtt_finish_pages(struct drm_i915_gem_object *obj,
			       struct sg_table *pages);

int i915_gem_gtt_reserve(struct i915_address_space *vm,
			 struct drm_mm_node *node,
			 u64 size, u64 offset, unsigned long color,
			 unsigned int flags);

int i915_gem_gtt_insert(struct i915_address_space *vm,
			struct drm_mm_node *node,
			u64 size, u64 alignment, unsigned long color,
			u64 start, u64 end, unsigned int flags);

/* Flags used by pin/bind&friends. */
<<<<<<< HEAD
#define PIN_NONBLOCK		BIT_ULL(0)
#define PIN_MAPPABLE		BIT_ULL(1)
#define PIN_ZONE_4G		BIT_ULL(2)
#define PIN_NONFAULT		BIT_ULL(3)
#define PIN_NOEVICT		BIT_ULL(4)

#define PIN_MBZ			BIT_ULL(5) /* I915_VMA_PIN_OVERFLOW */
#define PIN_GLOBAL		BIT_ULL(6) /* I915_VMA_GLOBAL_BIND */
#define PIN_USER		BIT_ULL(7) /* I915_VMA_LOCAL_BIND */
#define PIN_UPDATE		BIT_ULL(8)

#define PIN_HIGH		BIT_ULL(9)
#define PIN_OFFSET_BIAS		BIT_ULL(10)
#define PIN_OFFSET_FIXED	BIT_ULL(11)
=======
#define PIN_NOEVICT		BIT_ULL(0)
#define PIN_NOSEARCH		BIT_ULL(1)
#define PIN_NONBLOCK		BIT_ULL(2)
#define PIN_MAPPABLE		BIT_ULL(3)
#define PIN_ZONE_4G		BIT_ULL(4)
#define PIN_HIGH		BIT_ULL(5)
#define PIN_OFFSET_BIAS		BIT_ULL(6)
#define PIN_OFFSET_FIXED	BIT_ULL(7)

#define PIN_MBZ			BIT_ULL(8) /* I915_VMA_PIN_OVERFLOW */
#define PIN_GLOBAL		BIT_ULL(9) /* I915_VMA_GLOBAL_BIND */
#define PIN_USER		BIT_ULL(10) /* I915_VMA_LOCAL_BIND */
#define PIN_UPDATE		BIT_ULL(11)

>>>>>>> f7688b48
#define PIN_OFFSET_MASK		(-I915_GTT_PAGE_SIZE)

#endif<|MERGE_RESOLUTION|>--- conflicted
+++ resolved
@@ -600,22 +600,6 @@
 			u64 start, u64 end, unsigned int flags);
 
 /* Flags used by pin/bind&friends. */
-<<<<<<< HEAD
-#define PIN_NONBLOCK		BIT_ULL(0)
-#define PIN_MAPPABLE		BIT_ULL(1)
-#define PIN_ZONE_4G		BIT_ULL(2)
-#define PIN_NONFAULT		BIT_ULL(3)
-#define PIN_NOEVICT		BIT_ULL(4)
-
-#define PIN_MBZ			BIT_ULL(5) /* I915_VMA_PIN_OVERFLOW */
-#define PIN_GLOBAL		BIT_ULL(6) /* I915_VMA_GLOBAL_BIND */
-#define PIN_USER		BIT_ULL(7) /* I915_VMA_LOCAL_BIND */
-#define PIN_UPDATE		BIT_ULL(8)
-
-#define PIN_HIGH		BIT_ULL(9)
-#define PIN_OFFSET_BIAS		BIT_ULL(10)
-#define PIN_OFFSET_FIXED	BIT_ULL(11)
-=======
 #define PIN_NOEVICT		BIT_ULL(0)
 #define PIN_NOSEARCH		BIT_ULL(1)
 #define PIN_NONBLOCK		BIT_ULL(2)
@@ -630,7 +614,6 @@
 #define PIN_USER		BIT_ULL(10) /* I915_VMA_LOCAL_BIND */
 #define PIN_UPDATE		BIT_ULL(11)
 
->>>>>>> f7688b48
 #define PIN_OFFSET_MASK		(-I915_GTT_PAGE_SIZE)
 
 #endif