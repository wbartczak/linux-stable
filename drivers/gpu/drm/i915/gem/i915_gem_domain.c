/*
 * SPDX-License-Identifier: MIT
 *
 * Copyright © 2014-2016 Intel Corporation
 */

#include "display/intel_frontbuffer.h"
#include "gt/intel_gt.h"

#include "i915_drv.h"
#include "i915_gem_clflush.h"
#include "i915_gem_gtt.h"
#include "i915_gem_ioctls.h"
#include "i915_gem_object.h"
#include "i915_vma.h"
#include "i915_gem_lmem.h"
#include "i915_gem_mman.h"

static bool gpu_write_needs_clflush(struct drm_i915_gem_object *obj)
{
	return !(obj->cache_level == I915_CACHE_NONE ||
		 obj->cache_level == I915_CACHE_WT);
}

static void
flush_write_domain(struct drm_i915_gem_object *obj, unsigned int flush_domains)
{
	struct i915_vma *vma;

	assert_object_held(obj);

	if (!(obj->write_domain & flush_domains))
		return;

	switch (obj->write_domain) {
	case I915_GEM_DOMAIN_GTT:
		spin_lock(&obj->vma.lock);
		for_each_ggtt_vma(vma, obj) {
			if (i915_vma_unset_ggtt_write(vma))
				intel_gt_flush_ggtt_writes(vma->vm->gt);
		}
		spin_unlock(&obj->vma.lock);

		i915_gem_object_flush_frontbuffer(obj, ORIGIN_CPU);
		break;

	case I915_GEM_DOMAIN_WC:
		wmb();
		break;

	case I915_GEM_DOMAIN_CPU:
		i915_gem_clflush_object(obj, I915_CLFLUSH_SYNC);
		break;

	case I915_GEM_DOMAIN_RENDER:
		if (gpu_write_needs_clflush(obj))
			obj->cache_dirty = true;
		break;
	}

	obj->write_domain = 0;
}

static void __i915_gem_object_flush_for_display(struct drm_i915_gem_object *obj)
{
	/*
	 * We manually flush the CPU domain so that we can override and
	 * force the flush for the display, and perform it asyncrhonously.
	 */
	flush_write_domain(obj, ~I915_GEM_DOMAIN_CPU);
	if (obj->cache_dirty)
		i915_gem_clflush_object(obj, I915_CLFLUSH_FORCE);
	obj->write_domain = 0;
}

void i915_gem_object_flush_if_display(struct drm_i915_gem_object *obj)
{
	if (!i915_gem_object_is_framebuffer(obj))
		return;

	i915_gem_object_lock(obj, NULL);
	__i915_gem_object_flush_for_display(obj);
	i915_gem_object_unlock(obj);
}

void i915_gem_object_flush_if_display_locked(struct drm_i915_gem_object *obj)
{
	if (i915_gem_object_is_framebuffer(obj))
		__i915_gem_object_flush_for_display(obj);
}

/**
 * Moves a single object to the WC read, and possibly write domain.
 * @obj: object to act on
 * @write: ask for write access or read only
 *
 * This function returns when the move is complete, including waiting on
 * flushes to occur.
 */
int
i915_gem_object_set_to_wc_domain(struct drm_i915_gem_object *obj, bool write)
{
	int ret;

	assert_object_held(obj);

	ret = i915_gem_object_wait(obj,
				   I915_WAIT_INTERRUPTIBLE |
				   (write ? I915_WAIT_ALL : 0),
				   MAX_SCHEDULE_TIMEOUT);
	if (ret)
		return ret;

	if (obj->write_domain == I915_GEM_DOMAIN_WC)
		return 0;

	/* Flush and acquire obj->pages so that we are coherent through
	 * direct access in memory with previous cached writes through
	 * shmemfs and that our cache domain tracking remains valid.
	 * For example, if the obj->filp was moved to swap without us
	 * being notified and releasing the pages, we would mistakenly
	 * continue to assume that the obj remained out of the CPU cached
	 * domain.
	 */
	ret = i915_gem_object_pin_pages(obj);
	if (ret)
		return ret;

	flush_write_domain(obj, ~I915_GEM_DOMAIN_WC);

	/* Serialise direct access to this object with the barriers for
	 * coherent writes from the GPU, by effectively invalidating the
	 * WC domain upon first access.
	 */
	if ((obj->read_domains & I915_GEM_DOMAIN_WC) == 0)
		mb();

	/* It should now be out of any other write domains, and we can update
	 * the domain values for our changes.
	 */
	GEM_BUG_ON((obj->write_domain & ~I915_GEM_DOMAIN_WC) != 0);
	obj->read_domains |= I915_GEM_DOMAIN_WC;
	if (write) {
		obj->read_domains = I915_GEM_DOMAIN_WC;
		obj->write_domain = I915_GEM_DOMAIN_WC;
		obj->mm.dirty = true;
	}

	i915_gem_object_unpin_pages(obj);
	return 0;
}

/**
 * Moves a single object to the GTT read, and possibly write domain.
 * @obj: object to act on
 * @write: ask for write access or read only
 *
 * This function returns when the move is complete, including waiting on
 * flushes to occur.
 */
int
i915_gem_object_set_to_gtt_domain(struct drm_i915_gem_object *obj, bool write)
{
	int ret;

	assert_object_held(obj);

	ret = i915_gem_object_wait(obj,
				   I915_WAIT_INTERRUPTIBLE |
				   (write ? I915_WAIT_ALL : 0),
				   MAX_SCHEDULE_TIMEOUT);
	if (ret)
		return ret;

	if (obj->write_domain == I915_GEM_DOMAIN_GTT)
		return 0;

	/* Flush and acquire obj->pages so that we are coherent through
	 * direct access in memory with previous cached writes through
	 * shmemfs and that our cache domain tracking remains valid.
	 * For example, if the obj->filp was moved to swap without us
	 * being notified and releasing the pages, we would mistakenly
	 * continue to assume that the obj remained out of the CPU cached
	 * domain.
	 */
	ret = i915_gem_object_pin_pages(obj);
	if (ret)
		return ret;

	flush_write_domain(obj, ~I915_GEM_DOMAIN_GTT);

	/* Serialise direct access to this object with the barriers for
	 * coherent writes from the GPU, by effectively invalidating the
	 * GTT domain upon first access.
	 */
	if ((obj->read_domains & I915_GEM_DOMAIN_GTT) == 0)
		mb();

	/* It should now be out of any other write domains, and we can update
	 * the domain values for our changes.
	 */
	GEM_BUG_ON((obj->write_domain & ~I915_GEM_DOMAIN_GTT) != 0);
	obj->read_domains |= I915_GEM_DOMAIN_GTT;
	if (write) {
		struct i915_vma *vma;

		obj->read_domains = I915_GEM_DOMAIN_GTT;
		obj->write_domain = I915_GEM_DOMAIN_GTT;
		obj->mm.dirty = true;

		spin_lock(&obj->vma.lock);
		for_each_ggtt_vma(vma, obj)
			if (i915_vma_is_bound(vma, I915_VMA_GLOBAL_BIND))
				i915_vma_set_ggtt_write(vma);
		spin_unlock(&obj->vma.lock);
	}

	i915_gem_object_unpin_pages(obj);
	return 0;
}

/**
 * Changes the cache-level of an object across all VMA.
 * @obj: object to act on
 * @cache_level: new cache level to set for the object
 *
 * After this function returns, the object will be in the new cache-level
 * across all GTT and the contents of the backing storage will be coherent,
 * with respect to the new cache-level. In order to keep the backing storage
 * coherent for all users, we only allow a single cache level to be set
 * globally on the object and prevent it from being changed whilst the
 * hardware is reading from the object. That is if the object is currently
 * on the scanout it will be set to uncached (or equivalent display
 * cache coherency) and all non-MOCS GPU access will also be uncached so
 * that all direct access to the scanout remains coherent.
 */
int i915_gem_object_set_cache_level(struct drm_i915_gem_object *obj,
				    enum i915_cache_level cache_level)
{
	int ret;

	if (obj->cache_level == cache_level)
		return 0;

	ret = i915_gem_object_wait(obj,
				   I915_WAIT_INTERRUPTIBLE |
				   I915_WAIT_ALL,
				   MAX_SCHEDULE_TIMEOUT);
	if (ret)
		return ret;

	/* Always invalidate stale cachelines */
	if (obj->cache_level != cache_level) {
		i915_gem_object_set_cache_coherency(obj, cache_level);
		obj->cache_dirty = true;
	}

	/* The cache-level will be applied when each vma is rebound. */
	return i915_gem_object_unbind(obj,
				      I915_GEM_OBJECT_UNBIND_ACTIVE |
				      I915_GEM_OBJECT_UNBIND_BARRIER);
}

int i915_gem_get_caching_ioctl(struct drm_device *dev, void *data,
			       struct drm_file *file)
{
	struct drm_i915_gem_caching *args = data;
	struct drm_i915_gem_object *obj;
	int err = 0;

	if (IS_DGFX(to_i915(dev)))
		return -ENODEV;

	rcu_read_lock();
	obj = i915_gem_object_lookup_rcu(file, args->handle);
	if (!obj) {
		err = -ENOENT;
		goto out;
	}

	switch (obj->cache_level) {
	case I915_CACHE_LLC:
	case I915_CACHE_L3_LLC:
		args->caching = I915_CACHING_CACHED;
		break;

	case I915_CACHE_WT:
		args->caching = I915_CACHING_DISPLAY;
		break;

	default:
		args->caching = I915_CACHING_NONE;
		break;
	}
out:
	rcu_read_unlock();
	return err;
}

int i915_gem_set_caching_ioctl(struct drm_device *dev, void *data,
			       struct drm_file *file)
{
	struct drm_i915_private *i915 = to_i915(dev);
	struct drm_i915_gem_caching *args = data;
	struct drm_i915_gem_object *obj;
	enum i915_cache_level level;
	int ret = 0;

	if (IS_DGFX(i915))
		return -ENODEV;

	switch (args->caching) {
	case I915_CACHING_NONE:
		level = I915_CACHE_NONE;
		break;
	case I915_CACHING_CACHED:
		/*
		 * Due to a HW issue on BXT A stepping, GPU stores via a
		 * snooped mapping may leave stale data in a corresponding CPU
		 * cacheline, whereas normally such cachelines would get
		 * invalidated.
		 */
		if (!HAS_LLC(i915) && !HAS_SNOOP(i915))
			return -ENODEV;

		level = I915_CACHE_LLC;
		break;
	case I915_CACHING_DISPLAY:
		level = HAS_WT(i915) ? I915_CACHE_WT : I915_CACHE_NONE;
		break;
	default:
		return -EINVAL;
	}

	obj = i915_gem_object_lookup(file, args->handle);
	if (!obj)
		return -ENOENT;

	/*
	 * The caching mode of proxy object is handled by its generator, and
	 * not allowed to be changed by userspace.
	 */
	if (i915_gem_object_is_proxy(obj)) {
		/*
		 * Silently allow cached for userptr; the vulkan driver
		 * sets all objects to cached
		 */
		if (!i915_gem_object_is_userptr(obj) ||
		    args->caching != I915_CACHING_CACHED)
			ret = -ENXIO;

		goto out;
	}

	ret = i915_gem_object_lock_interruptible(obj, NULL);
	if (ret)
		goto out;

	ret = i915_gem_object_set_cache_level(obj, level);
	i915_gem_object_unlock(obj);

out:
	i915_gem_object_put(obj);
	return ret;
}

/*
 * Prepare buffer for display plane (scanout, cursors, etc). Can be called from
 * an uninterruptible phase (modesetting) and allows any flushes to be pipelined
 * (for pageflips). We only flush the caches while preparing the buffer for
 * display, the callers are responsible for frontbuffer flush.
 */
struct i915_vma *
i915_gem_object_pin_to_display_plane(struct drm_i915_gem_object *obj,
				     struct i915_gem_ww_ctx *ww,
				     u32 alignment,
				     const struct i915_ggtt_view *view,
				     unsigned int flags)
{
	struct drm_i915_private *i915 = to_i915(obj->base.dev);
	struct i915_vma *vma;
	int ret;

	/* Frame buffer must be in LMEM */
	if (HAS_LMEM(i915) && !i915_gem_object_is_lmem(obj))
		return ERR_PTR(-EINVAL);

	/*
	 * The display engine is not coherent with the LLC cache on gen6.  As
	 * a result, we make sure that the pinning that is about to occur is
	 * done with uncached PTEs. This is lowest common denominator for all
	 * chipsets.
	 *
	 * However for gen6+, we could do better by using the GFDT bit instead
	 * of uncaching, which would allow us to flush all the LLC-cached data
	 * with that bit in the PTE to main memory with just one PIPE_CONTROL.
	 */
	ret = i915_gem_object_set_cache_level(obj,
					      HAS_WT(i915) ?
					      I915_CACHE_WT : I915_CACHE_NONE);
	if (ret)
		return ERR_PTR(ret);

	/*
	 * As the user may map the buffer once pinned in the display plane
	 * (e.g. libkms for the bootup splash), we have to ensure that we
	 * always use map_and_fenceable for all scanout buffers. However,
	 * it may simply be too big to fit into mappable, in which case
	 * put it anyway and hope that userspace can cope (but always first
	 * try to preserve the existing ABI).
	 */
	vma = ERR_PTR(-ENOSPC);
	if ((flags & PIN_MAPPABLE) == 0 &&
	    (!view || view->type == I915_GGTT_VIEW_NORMAL))
		vma = i915_gem_object_ggtt_pin_ww(obj, ww, view, 0, alignment,
						  flags | PIN_MAPPABLE |
						  PIN_NONBLOCK);
	if (IS_ERR(vma) && vma != ERR_PTR(-EDEADLK))
		vma = i915_gem_object_ggtt_pin_ww(obj, ww, view, 0,
						  alignment, flags);
	if (IS_ERR(vma))
		return vma;

	vma->display_alignment = max_t(u64, vma->display_alignment, alignment);
	i915_vma_mark_scanout(vma);

	i915_gem_object_flush_if_display_locked(obj);

	return vma;
}

/**
 * Moves a single object to the CPU read, and possibly write domain.
 * @obj: object to act on
 * @write: requesting write or read-only access
 *
 * This function returns when the move is complete, including waiting on
 * flushes to occur.
 */
int
i915_gem_object_set_to_cpu_domain(struct drm_i915_gem_object *obj, bool write)
{
	int ret;

	assert_object_held(obj);

	ret = i915_gem_object_wait(obj,
				   I915_WAIT_INTERRUPTIBLE |
				   (write ? I915_WAIT_ALL : 0),
				   MAX_SCHEDULE_TIMEOUT);
	if (ret)
		return ret;

	flush_write_domain(obj, ~I915_GEM_DOMAIN_CPU);

	/* Flush the CPU cache if it's still invalid. */
	if ((obj->read_domains & I915_GEM_DOMAIN_CPU) == 0) {
		i915_gem_clflush_object(obj, I915_CLFLUSH_SYNC);
		obj->read_domains |= I915_GEM_DOMAIN_CPU;
	}

	/* It should now be out of any other write domains, and we can update
	 * the domain values for our changes.
	 */
	GEM_BUG_ON(obj->write_domain & ~I915_GEM_DOMAIN_CPU);

	/* If we're writing through the CPU, then the GPU read domains will
	 * need to be invalidated at next use.
	 */
	if (write)
		__start_cpu_write(obj);

	return 0;
}

/**
 * Called when user space prepares to use an object with the CPU, either
 * through the mmap ioctl's mapping or a GTT mapping.
 * @dev: drm device
 * @data: ioctl data blob
 * @file: drm file
 */
int
i915_gem_set_domain_ioctl(struct drm_device *dev, void *data,
			  struct drm_file *file)
{
	struct drm_i915_gem_set_domain *args = data;
	struct drm_i915_gem_object *obj;
	u32 read_domains = args->read_domains;
	u32 write_domain = args->write_domain;
	int err;

	if (IS_DGFX(to_i915(dev)))
		return -ENODEV;

	/* Only handle setting domains to types used by the CPU. */
	if ((write_domain | read_domains) & I915_GEM_GPU_DOMAINS)
		return -EINVAL;

	/*
	 * Having something in the write domain implies it's in the read
	 * domain, and only that read domain.  Enforce that in the request.
	 */
	if (write_domain && read_domains != write_domain)
		return -EINVAL;

	if (!read_domains)
		return 0;

	obj = i915_gem_object_lookup(file, args->handle);
	if (!obj)
		return -ENOENT;

	/*
	 * Try to flush the object off the GPU without holding the lock.
	 * We will repeat the flush holding the lock in the normal manner
	 * to catch cases where we are gazumped.
	 */
	err = i915_gem_object_wait(obj,
				   I915_WAIT_INTERRUPTIBLE |
				   I915_WAIT_PRIORITY |
				   (write_domain ? I915_WAIT_ALL : 0),
				   MAX_SCHEDULE_TIMEOUT);
	if (err)
		goto out;

	if (i915_gem_object_is_userptr(obj)) {
		/*
		 * Try to grab userptr pages, iris uses set_domain to check
		 * userptr validity
		 */
		err = i915_gem_object_userptr_validate(obj);
		if (!err)
			err = i915_gem_object_wait(obj,
						   I915_WAIT_INTERRUPTIBLE |
						   I915_WAIT_PRIORITY |
						   (write_domain ? I915_WAIT_ALL : 0),
						   MAX_SCHEDULE_TIMEOUT);
		goto out;
	}

	/*
	 * Proxy objects do not control access to the backing storage, ergo
	 * they cannot be used as a means to manipulate the cache domain
	 * tracking for that backing storage. The proxy object is always
	 * considered to be outside of any cache domain.
	 */
	if (i915_gem_object_is_proxy(obj)) {
		err = -ENXIO;
		goto out;
	}

	err = i915_gem_object_lock_interruptible(obj, NULL);
	if (err)
		goto out;

	/*
	 * Flush and acquire obj->pages so that we are coherent through
	 * direct access in memory with previous cached writes through
	 * shmemfs and that our cache domain tracking remains valid.
	 * For example, if the obj->filp was moved to swap without us
	 * being notified and releasing the pages, we would mistakenly
	 * continue to assume that the obj remained out of the CPU cached
	 * domain.
	 */
	err = i915_gem_object_pin_pages(obj);
	if (err)
		goto out_unlock;

	/*
	 * Already in the desired write domain? Nothing for us to do!
	 *
	 * We apply a little bit of cunning here to catch a broader set of
	 * no-ops. If obj->write_domain is set, we must be in the same
	 * obj->read_domains, and only that domain. Therefore, if that
	 * obj->write_domain matches the request read_domains, we are
	 * already in the same read/write domain and can skip the operation,
	 * without having to further check the requested write_domain.
	 */
	if (READ_ONCE(obj->write_domain) == read_domains)
		goto out_unpin;

	if (read_domains & I915_GEM_DOMAIN_WC)
		err = i915_gem_object_set_to_wc_domain(obj, write_domain);
	else if (read_domains & I915_GEM_DOMAIN_GTT)
		err = i915_gem_object_set_to_gtt_domain(obj, write_domain);
	else
		err = i915_gem_object_set_to_cpu_domain(obj, write_domain);

<<<<<<< HEAD
=======
out_unpin:
	i915_gem_object_unpin_pages(obj);

out_unlock:
>>>>>>> 3b17187f
	i915_gem_object_unlock(obj);

	if (!err && write_domain)
		i915_gem_object_invalidate_frontbuffer(obj, ORIGIN_CPU);

out:
	i915_gem_object_put(obj);
	return err;
}

/*
 * Pins the specified object's pages and synchronizes the object with
 * GPU accesses. Sets needs_clflush to non-zero if the caller should
 * flush the object from the CPU cache.
 */
int i915_gem_object_prepare_read(struct drm_i915_gem_object *obj,
				 unsigned int *needs_clflush)
{
	int ret;

	*needs_clflush = 0;
	if (!i915_gem_object_has_struct_page(obj))
		return -ENODEV;

	assert_object_held(obj);

	ret = i915_gem_object_wait(obj,
				   I915_WAIT_INTERRUPTIBLE,
				   MAX_SCHEDULE_TIMEOUT);
	if (ret)
		return ret;

	ret = i915_gem_object_pin_pages(obj);
	if (ret)
		return ret;

	if (obj->cache_coherent & I915_BO_CACHE_COHERENT_FOR_READ ||
	    !static_cpu_has(X86_FEATURE_CLFLUSH)) {
		ret = i915_gem_object_set_to_cpu_domain(obj, false);
		if (ret)
			goto err_unpin;
		else
			goto out;
	}

	flush_write_domain(obj, ~I915_GEM_DOMAIN_CPU);

	/* If we're not in the cpu read domain, set ourself into the gtt
	 * read domain and manually flush cachelines (if required). This
	 * optimizes for the case when the gpu will dirty the data
	 * anyway again before the next pread happens.
	 */
	if (!obj->cache_dirty &&
	    !(obj->read_domains & I915_GEM_DOMAIN_CPU))
		*needs_clflush = CLFLUSH_BEFORE;

out:
	/* return with the pages pinned */
	return 0;

err_unpin:
	i915_gem_object_unpin_pages(obj);
	return ret;
}

int i915_gem_object_prepare_write(struct drm_i915_gem_object *obj,
				  unsigned int *needs_clflush)
{
	int ret;

	*needs_clflush = 0;
	if (!i915_gem_object_has_struct_page(obj))
		return -ENODEV;

	assert_object_held(obj);

	ret = i915_gem_object_wait(obj,
				   I915_WAIT_INTERRUPTIBLE |
				   I915_WAIT_ALL,
				   MAX_SCHEDULE_TIMEOUT);
	if (ret)
		return ret;

	ret = i915_gem_object_pin_pages(obj);
	if (ret)
		return ret;

	if (obj->cache_coherent & I915_BO_CACHE_COHERENT_FOR_WRITE ||
	    !static_cpu_has(X86_FEATURE_CLFLUSH)) {
		ret = i915_gem_object_set_to_cpu_domain(obj, true);
		if (ret)
			goto err_unpin;
		else
			goto out;
	}

	flush_write_domain(obj, ~I915_GEM_DOMAIN_CPU);

	/* If we're not in the cpu write domain, set ourself into the
	 * gtt write domain and manually flush cachelines (as required).
	 * This optimizes for the case when the gpu will use the data
	 * right away and we therefore have to clflush anyway.
	 */
	if (!obj->cache_dirty) {
		*needs_clflush |= CLFLUSH_AFTER;

		/*
		 * Same trick applies to invalidate partially written
		 * cachelines read before writing.
		 */
		if (!(obj->read_domains & I915_GEM_DOMAIN_CPU))
			*needs_clflush |= CLFLUSH_BEFORE;
	}

out:
	i915_gem_object_invalidate_frontbuffer(obj, ORIGIN_CPU);
	obj->mm.dirty = true;
	/* return with the pages pinned */
	return 0;

err_unpin:
	i915_gem_object_unpin_pages(obj);
	return ret;
}<|MERGE_RESOLUTION|>--- conflicted
+++ resolved
@@ -587,13 +587,10 @@
 	else
 		err = i915_gem_object_set_to_cpu_domain(obj, write_domain);
 
-<<<<<<< HEAD
-=======
 out_unpin:
 	i915_gem_object_unpin_pages(obj);
 
 out_unlock:
->>>>>>> 3b17187f
 	i915_gem_object_unlock(obj);
 
 	if (!err && write_domain)
