--- conflicted
+++ resolved
@@ -182,26 +182,7 @@
 	if (i915_gem_object_needs_bit17_swizzle(obj))
 		i915_gem_object_do_bit_17_swizzle(obj, st);
 
-<<<<<<< HEAD
-	/*
-	 * EHL and JSL add the 'Bypass LLC' MOCS entry, which should make it
-	 * possible for userspace to bypass the GTT caching bits set by the
-	 * kernel, as per the given object cache_level. This is troublesome
-	 * since the heavy flush we apply when first gathering the pages is
-	 * skipped if the kernel thinks the object is coherent with the GPU. As
-	 * a result it might be possible to bypass the cache and read the
-	 * contents of the page directly, which could be stale data. If it's
-	 * just a case of userspace shooting themselves in the foot then so be
-	 * it, but since i915 takes the stance of always zeroing memory before
-	 * handing it to userspace, we need to prevent this.
-	 *
-	 * By setting cache_dirty here we make the clflush in set_pages
-	 * unconditional on such platforms.
-	 */
-	if (IS_JSL_EHL(i915) && obj->flags & I915_BO_ALLOC_USER)
-=======
 	if (i915_gem_object_can_bypass_llc(obj))
->>>>>>> df0cc57e
 		obj->cache_dirty = true;
 
 	__i915_gem_object_set_pages(obj, st, sg_page_sizes);
