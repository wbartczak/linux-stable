/*
 * Copyright © 2016 Intel Corporation
 *
 * Permission is hereby granted, free of charge, to any person obtaining a
 * copy of this software and associated documentation files (the "Software"),
 * to deal in the Software without restriction, including without limitation
 * the rights to use, copy, modify, merge, publish, distribute, sublicense,
 * and/or sell copies of the Software, and to permit persons to whom the
 * Software is furnished to do so, subject to the following conditions:
 *
 * The above copyright notice and this permission notice (including the next
 * paragraph) shall be included in all copies or substantial portions of the
 * Software.
 *
 * THE SOFTWARE IS PROVIDED "AS IS", WITHOUT WARRANTY OF ANY KIND, EXPRESS OR
 * IMPLIED, INCLUDING BUT NOT LIMITED TO THE WARRANTIES OF MERCHANTABILITY,
 * FITNESS FOR A PARTICULAR PURPOSE AND NONINFRINGEMENT.  IN NO EVENT SHALL
 * THE AUTHORS OR COPYRIGHT HOLDERS BE LIABLE FOR ANY CLAIM, DAMAGES OR OTHER
 * LIABILITY, WHETHER IN AN ACTION OF CONTRACT, TORT OR OTHERWISE, ARISING
 * FROM, OUT OF OR IN CONNECTION WITH THE SOFTWARE OR THE USE OR OTHER DEALINGS
 * IN THE SOFTWARE.
 *
 */

#ifndef __I915_GEM_H__
#define __I915_GEM_H__

#include <linux/bug.h>

#include <drm/drm_drv.h>

#include "i915_utils.h"

struct drm_i915_private;

#ifdef CONFIG_DRM_I915_DEBUG_GEM

#define GEM_SHOW_DEBUG() drm_debug_enabled(DRM_UT_DRIVER)

#ifdef CONFIG_DRM_I915_DEBUG_GEM_ONCE
#define __GEM_BUG(cond) BUG()
#else
#define __GEM_BUG(cond) \
	WARN(1, "%s:%d GEM_BUG_ON(%s)\n", __func__, __LINE__, __stringify(cond))
#endif

#define GEM_BUG_ON(condition) do { if (unlikely((condition))) {	\
		GEM_TRACE_ERR("%s:%d GEM_BUG_ON(%s)\n", \
			      __func__, __LINE__, __stringify(condition)); \
		GEM_TRACE_DUMP(); \
		__GEM_BUG(condition); \
		} \
	} while(0)
#define GEM_WARN_ON(expr) WARN_ON(expr)

<<<<<<< HEAD
#define GEM_DEBUG_EXEC(expr) expr
=======
>>>>>>> e6f4ff3f
#define GEM_DEBUG_WARN_ON(expr) GEM_WARN_ON(expr)

#else

#define GEM_SHOW_DEBUG() (0)

#define GEM_BUG_ON(expr) BUILD_BUG_ON_INVALID(expr)
#define GEM_WARN_ON(expr) ({ unlikely(!!(expr)); })

<<<<<<< HEAD
#define GEM_DEBUG_EXEC(expr) do { } while (0)
=======
>>>>>>> e6f4ff3f
#define GEM_DEBUG_WARN_ON(expr) ({ BUILD_BUG_ON_INVALID(expr); 0; })
#endif

#if IS_ENABLED(CONFIG_DRM_I915_TRACE_GEM)
#define GEM_TRACE(...) trace_printk(__VA_ARGS__)
#define GEM_TRACE_ERR(...) do {						\
	pr_err(__VA_ARGS__);						\
	trace_printk(__VA_ARGS__);					\
} while (0)
#define GEM_TRACE_DUMP() \
	do { ftrace_dump(DUMP_ALL); __add_taint_for_CI(TAINT_WARN); } while (0)
#define GEM_TRACE_DUMP_ON(expr) \
	do { if (expr) GEM_TRACE_DUMP(); } while (0)
#else
#define GEM_TRACE(...) do { } while (0)
#define GEM_TRACE_ERR(...) do { } while (0)
#define GEM_TRACE_DUMP() do { } while (0)
#define GEM_TRACE_DUMP_ON(expr) BUILD_BUG_ON_INVALID(expr)
#endif

#define I915_GEM_IDLE_TIMEOUT (HZ / 5)

#endif /* __I915_GEM_H__ */<|MERGE_RESOLUTION|>--- conflicted
+++ resolved
@@ -53,10 +53,6 @@
 	} while(0)
 #define GEM_WARN_ON(expr) WARN_ON(expr)
 
-<<<<<<< HEAD
-#define GEM_DEBUG_EXEC(expr) expr
-=======
->>>>>>> e6f4ff3f
 #define GEM_DEBUG_WARN_ON(expr) GEM_WARN_ON(expr)
 
 #else
@@ -66,10 +62,6 @@
 #define GEM_BUG_ON(expr) BUILD_BUG_ON_INVALID(expr)
 #define GEM_WARN_ON(expr) ({ unlikely(!!(expr)); })
 
-<<<<<<< HEAD
-#define GEM_DEBUG_EXEC(expr) do { } while (0)
-=======
->>>>>>> e6f4ff3f
 #define GEM_DEBUG_WARN_ON(expr) ({ BUILD_BUG_ON_INVALID(expr); 0; })
 #endif
 
