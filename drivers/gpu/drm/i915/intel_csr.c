--- conflicted
+++ resolved
@@ -336,49 +336,18 @@
 			      const struct stepping_info *si,
 			      u8 package_ver)
 {
-<<<<<<< HEAD
-	struct intel_css_header *css_header;
-	struct intel_package_header *package_header;
-	struct intel_dmc_header *dmc_header;
-	struct intel_csr *csr = &dev_priv->csr;
-	const struct stepping_info *si = intel_get_stepping_info(dev_priv);
-	uint32_t dmc_offset = CSR_DEFAULT_FW_OFFSET, readcount = 0, nbytes;
-	uint32_t i;
-	uint32_t *dmc_payload;
-	uint32_t required_version;
-	size_t fsize;
-=======
 	u32 dmc_offset = CSR_DEFAULT_FW_OFFSET;
 	unsigned int i;
->>>>>>> f7688b48
 
 	for (i = 0; i < num_entries; i++) {
 		if (package_ver > 1 && fw_info[i].dmc_id != 0)
 			continue;
 
-<<<<<<< HEAD
-	fsize = sizeof(struct intel_css_header) +
-		sizeof(struct intel_package_header) +
-		sizeof(struct intel_dmc_header);
-	if (fsize > fw->size)
-		goto error_truncated;
-
-	/* Extract CSS Header information*/
-	css_header = (struct intel_css_header *)fw->data;
-	if (sizeof(struct intel_css_header) !=
-	    (css_header->header_len * 4)) {
-		DRM_ERROR("DMC firmware has wrong CSS header length "
-			  "(%u bytes)\n",
-			  (css_header->header_len * 4));
-		return NULL;
-	}
-=======
 		if (fw_info[i].substepping == '*' &&
 		    si->stepping == fw_info[i].stepping) {
 			dmc_offset = fw_info[i].offset;
 			break;
 		}
->>>>>>> f7688b48
 
 		if (si->stepping == fw_info[i].stepping &&
 		    si->substepping == fw_info[i].substepping) {
@@ -454,13 +423,6 @@
 			  dmc_header->header_ver);
 		return 0;
 	}
-<<<<<<< HEAD
-	readcount += dmc_offset;
-	fsize += dmc_offset;
-	if (fsize > fw->size)
-		goto error_truncated;
-=======
->>>>>>> f7688b48
 
 	if (header_len_bytes != dmc_header_size) {
 		DRM_ERROR("DMC firmware has wrong dmc header length "
@@ -489,16 +451,6 @@
 	rem_size -= header_len_bytes;
 
 	/* fw_size is in dwords, so multiplied by 4 to convert into bytes. */
-<<<<<<< HEAD
-	nbytes = dmc_header->fw_size * 4;
-	fsize += nbytes;
-	if (fsize > fw->size)
-		goto error_truncated;
-
-	if (nbytes > CSR_MAX_FW_SIZE) {
-		DRM_ERROR("DMC firmware too big (%u bytes)\n", nbytes);
-		return NULL;
-=======
 	payload_size = dmc_header->fw_size * 4;
 	if (rem_size < payload_size)
 		goto error_truncated;
@@ -506,7 +458,6 @@
 	if (payload_size > csr->max_fw_size) {
 		DRM_ERROR("DMC FW too big (%u bytes)\n", payload_size);
 		return 0;
->>>>>>> f7688b48
 	}
 	csr->dmc_fw_size = dmc_header->fw_size;
 
@@ -516,13 +467,6 @@
 		return 0;
 	}
 
-<<<<<<< HEAD
-	return memcpy(dmc_payload, &fw->data[readcount], nbytes);
-
-error_truncated:
-	DRM_ERROR("Truncated DMC firmware, rejecting.\n");
-	return NULL;
-=======
 	payload = (u8 *)(dmc_header) + header_len_bytes;
 	memcpy(csr->dmc_payload, payload, payload_size);
 
@@ -674,7 +618,6 @@
 		fetch_and_zero(&dev_priv->csr.wakeref);
 
 	intel_display_power_put(dev_priv, POWER_DOMAIN_INIT, wakeref);
->>>>>>> f7688b48
 }
 
 static void csr_load_work_fn(struct work_struct *work)
