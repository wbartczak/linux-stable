--- conflicted
+++ resolved
@@ -312,15 +312,8 @@
 
 		dss_ctl1 &= ~LEFT_DL_BUF_TARGET_DEPTH_MASK;
 		dss_ctl1 |= LEFT_DL_BUF_TARGET_DEPTH(dl_buffer_depth);
-<<<<<<< HEAD
-		dss_ctl2 = intel_de_read(dev_priv, dss_ctl2_reg);
-		dss_ctl2 &= ~RIGHT_DL_BUF_TARGET_DEPTH_MASK;
-		dss_ctl2 |= RIGHT_DL_BUF_TARGET_DEPTH(dl_buffer_depth);
-		intel_de_write(dev_priv, dss_ctl2_reg, dss_ctl2);
-=======
 		intel_de_rmw(dev_priv, dss_ctl2_reg, RIGHT_DL_BUF_TARGET_DEPTH_MASK,
 			     RIGHT_DL_BUF_TARGET_DEPTH(dl_buffer_depth));
->>>>>>> 289af455
 	} else {
 		/* Interleave */
 		dss_ctl1 |= DUAL_LINK_MODE_INTERLEAVE;
