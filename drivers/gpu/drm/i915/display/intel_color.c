/*
 * Copyright © 2016 Intel Corporation
 *
 * Permission is hereby granted, free of charge, to any person obtaining a
 * copy of this software and associated documentation files (the "Software"),
 * to deal in the Software without restriction, including without limitation
 * the rights to use, copy, modify, merge, publish, distribute, sublicense,
 * and/or sell copies of the Software, and to permit persons to whom the
 * Software is furnished to do so, subject to the following conditions:
 *
 * The above copyright notice and this permission notice (including the next
 * paragraph) shall be included in all copies or substantial portions of the
 * Software.
 *
 * THE SOFTWARE IS PROVIDED "AS IS", WITHOUT WARRANTY OF ANY KIND, EXPRESS OR
 * IMPLIED, INCLUDING BUT NOT LIMITED TO THE WARRANTIES OF MERCHANTABILITY,
 * FITNESS FOR A PARTICULAR PURPOSE AND NONINFRINGEMENT.  IN NO EVENT SHALL
 * THE AUTHORS OR COPYRIGHT HOLDERS BE LIABLE FOR ANY CLAIM, DAMAGES OR OTHER
 * LIABILITY, WHETHER IN AN ACTION OF CONTRACT, TORT OR OTHERWISE, ARISING
 * FROM, OUT OF OR IN CONNECTION WITH THE SOFTWARE OR THE USE OR OTHER
 * DEALINGS IN THE SOFTWARE.
 *
 */

#include "i915_reg.h"
#include "intel_color.h"
#include "intel_de.h"
#include "intel_display_types.h"
#include "intel_dsb.h"

struct intel_color_funcs {
	int (*color_check)(struct intel_crtc_state *crtc_state);
	/*
	 * Program non-arming double buffered color management registers
	 * before vblank evasion. The registers should then latch after
	 * the arming register is written (by color_commit_arm()) during
	 * the next vblank start, alongside any other double buffered
	 * registers involved with the same commit. This hook is optional.
	 */
	void (*color_commit_noarm)(const struct intel_crtc_state *crtc_state);
	/*
	 * Program arming double buffered color management registers
	 * during vblank evasion. The registers (and whatever other registers
	 * they arm that were written by color_commit_noarm) should then latch
	 * during the next vblank start, alongside any other double buffered
	 * registers involved with the same commit.
	 */
	void (*color_commit_arm)(const struct intel_crtc_state *crtc_state);
	/*
	 * Perform any extra tasks needed after all the
	 * double buffered registers have been latched.
	 */
	void (*color_post_update)(const struct intel_crtc_state *crtc_state);
	/*
	 * Load LUTs (and other single buffered color management
	 * registers). Will (hopefully) be called during the vblank
	 * following the latching of any double buffered registers
	 * involved with the same commit.
	 */
	void (*load_luts)(const struct intel_crtc_state *crtc_state);
	/*
	 * Read out the LUTs from the hardware into the software state.
	 * Used by eg. the hardware state checker.
	 */
	void (*read_luts)(struct intel_crtc_state *crtc_state);
	/*
	 * Compare the LUTs
	 */
	bool (*lut_equal)(const struct intel_crtc_state *crtc_state,
			  const struct drm_property_blob *blob1,
			  const struct drm_property_blob *blob2,
			  bool is_pre_csc_lut);
};

#define CTM_COEFF_SIGN	(1ULL << 63)

#define CTM_COEFF_1_0	(1ULL << 32)
#define CTM_COEFF_2_0	(CTM_COEFF_1_0 << 1)
#define CTM_COEFF_4_0	(CTM_COEFF_2_0 << 1)
#define CTM_COEFF_8_0	(CTM_COEFF_4_0 << 1)
#define CTM_COEFF_0_5	(CTM_COEFF_1_0 >> 1)
#define CTM_COEFF_0_25	(CTM_COEFF_0_5 >> 1)
#define CTM_COEFF_0_125	(CTM_COEFF_0_25 >> 1)

#define CTM_COEFF_LIMITED_RANGE ((235ULL - 16ULL) * CTM_COEFF_1_0 / 255)

#define CTM_COEFF_NEGATIVE(coeff)	(((coeff) & CTM_COEFF_SIGN) != 0)
#define CTM_COEFF_ABS(coeff)		((coeff) & (CTM_COEFF_SIGN - 1))

#define LEGACY_LUT_LENGTH		256

/*
 * ILK+ csc matrix:
 *
 * |R/Cr|   | c0 c1 c2 |   ( |R/Cr|   |preoff0| )   |postoff0|
 * |G/Y | = | c3 c4 c5 | x ( |G/Y | + |preoff1| ) + |postoff1|
 * |B/Cb|   | c6 c7 c8 |   ( |B/Cb|   |preoff2| )   |postoff2|
 *
 * ILK/SNB don't have explicit post offsets, and instead
 * CSC_MODE_YUV_TO_RGB and CSC_BLACK_SCREEN_OFFSET are used:
 *  CSC_MODE_YUV_TO_RGB=0 + CSC_BLACK_SCREEN_OFFSET=0 -> 1/2, 0, 1/2
 *  CSC_MODE_YUV_TO_RGB=0 + CSC_BLACK_SCREEN_OFFSET=1 -> 1/2, 1/16, 1/2
 *  CSC_MODE_YUV_TO_RGB=1 + CSC_BLACK_SCREEN_OFFSET=0 -> 0, 0, 0
 *  CSC_MODE_YUV_TO_RGB=1 + CSC_BLACK_SCREEN_OFFSET=1 -> 1/16, 1/16, 1/16
 */

/*
 * Extract the CSC coefficient from a CTM coefficient (in U32.32 fixed point
 * format). This macro takes the coefficient we want transformed and the
 * number of fractional bits.
 *
 * We only have a 9 bits precision window which slides depending on the value
 * of the CTM coefficient and we write the value from bit 3. We also round the
 * value.
 */
#define ILK_CSC_COEFF_FP(coeff, fbits)	\
	(clamp_val(((coeff) >> (32 - (fbits) - 3)) + 4, 0, 0xfff) & 0xff8)

#define ILK_CSC_COEFF_LIMITED_RANGE 0x0dc0
#define ILK_CSC_COEFF_1_0 0x7800

#define ILK_CSC_POSTOFF_LIMITED_RANGE (16 * (1 << 12) / 255)

/* Nop pre/post offsets */
static const u16 ilk_csc_off_zero[3] = {};

/* Identity matrix */
static const u16 ilk_csc_coeff_identity[9] = {
	ILK_CSC_COEFF_1_0, 0, 0,
	0, ILK_CSC_COEFF_1_0, 0,
	0, 0, ILK_CSC_COEFF_1_0,
};

/* Limited range RGB post offsets */
static const u16 ilk_csc_postoff_limited_range[3] = {
	ILK_CSC_POSTOFF_LIMITED_RANGE,
	ILK_CSC_POSTOFF_LIMITED_RANGE,
	ILK_CSC_POSTOFF_LIMITED_RANGE,
};

/* Full range RGB -> limited range RGB matrix */
static const u16 ilk_csc_coeff_limited_range[9] = {
	ILK_CSC_COEFF_LIMITED_RANGE, 0, 0,
	0, ILK_CSC_COEFF_LIMITED_RANGE, 0,
	0, 0, ILK_CSC_COEFF_LIMITED_RANGE,
};

/* BT.709 full range RGB -> limited range YCbCr matrix */
static const u16 ilk_csc_coeff_rgb_to_ycbcr[9] = {
	0x1e08, 0x9cc0, 0xb528,
	0x2ba8, 0x09d8, 0x37e8,
	0xbce8, 0x9ad8, 0x1e08,
};

/* Limited range YCbCr post offsets */
static const u16 ilk_csc_postoff_rgb_to_ycbcr[3] = {
	0x0800, 0x0100, 0x0800,
};

static bool lut_is_legacy(const struct drm_property_blob *lut)
{
	return lut && drm_color_lut_size(lut) == LEGACY_LUT_LENGTH;
}

/*
 * When using limited range, multiply the matrix given by userspace by
 * the matrix that we would use for the limited range.
 */
static u64 *ctm_mult_by_limited(u64 *result, const u64 *input)
{
	int i;

	for (i = 0; i < 9; i++) {
		u64 user_coeff = input[i];
		u32 limited_coeff = CTM_COEFF_LIMITED_RANGE;
		u32 abs_coeff = clamp_val(CTM_COEFF_ABS(user_coeff), 0,
					  CTM_COEFF_4_0 - 1) >> 2;

		/*
		 * By scaling every co-efficient with limited range (16-235)
		 * vs full range (0-255) the final o/p will be scaled down to
		 * fit in the limited range supported by the panel.
		 */
		result[i] = mul_u32_u32(limited_coeff, abs_coeff) >> 30;
		result[i] |= user_coeff & CTM_COEFF_SIGN;
	}

	return result;
}

static void ilk_update_pipe_csc(struct intel_crtc *crtc,
				const u16 preoff[3],
				const u16 coeff[9],
				const u16 postoff[3])
{
	struct drm_i915_private *i915 = to_i915(crtc->base.dev);
	enum pipe pipe = crtc->pipe;

	intel_de_write_fw(i915, PIPE_CSC_PREOFF_HI(pipe), preoff[0]);
	intel_de_write_fw(i915, PIPE_CSC_PREOFF_ME(pipe), preoff[1]);
	intel_de_write_fw(i915, PIPE_CSC_PREOFF_LO(pipe), preoff[2]);

	intel_de_write_fw(i915, PIPE_CSC_COEFF_RY_GY(pipe),
			  coeff[0] << 16 | coeff[1]);
	intel_de_write_fw(i915, PIPE_CSC_COEFF_BY(pipe), coeff[2] << 16);

	intel_de_write_fw(i915, PIPE_CSC_COEFF_RU_GU(pipe),
			  coeff[3] << 16 | coeff[4]);
	intel_de_write_fw(i915, PIPE_CSC_COEFF_BU(pipe), coeff[5] << 16);

	intel_de_write_fw(i915, PIPE_CSC_COEFF_RV_GV(pipe),
			  coeff[6] << 16 | coeff[7]);
	intel_de_write_fw(i915, PIPE_CSC_COEFF_BV(pipe), coeff[8] << 16);

	if (DISPLAY_VER(i915) >= 7) {
		intel_de_write_fw(i915, PIPE_CSC_POSTOFF_HI(pipe),
				  postoff[0]);
		intel_de_write_fw(i915, PIPE_CSC_POSTOFF_ME(pipe),
				  postoff[1]);
		intel_de_write_fw(i915, PIPE_CSC_POSTOFF_LO(pipe),
				  postoff[2]);
	}
}

static void icl_update_output_csc(struct intel_crtc *crtc,
				  const u16 preoff[3],
				  const u16 coeff[9],
				  const u16 postoff[3])
{
	struct drm_i915_private *i915 = to_i915(crtc->base.dev);
	enum pipe pipe = crtc->pipe;

	intel_de_write_fw(i915, PIPE_CSC_OUTPUT_PREOFF_HI(pipe), preoff[0]);
	intel_de_write_fw(i915, PIPE_CSC_OUTPUT_PREOFF_ME(pipe), preoff[1]);
	intel_de_write_fw(i915, PIPE_CSC_OUTPUT_PREOFF_LO(pipe), preoff[2]);

	intel_de_write_fw(i915, PIPE_CSC_OUTPUT_COEFF_RY_GY(pipe),
			  coeff[0] << 16 | coeff[1]);
	intel_de_write_fw(i915, PIPE_CSC_OUTPUT_COEFF_BY(pipe),
			  coeff[2] << 16);

	intel_de_write_fw(i915, PIPE_CSC_OUTPUT_COEFF_RU_GU(pipe),
			  coeff[3] << 16 | coeff[4]);
	intel_de_write_fw(i915, PIPE_CSC_OUTPUT_COEFF_BU(pipe),
			  coeff[5] << 16);

	intel_de_write_fw(i915, PIPE_CSC_OUTPUT_COEFF_RV_GV(pipe),
			  coeff[6] << 16 | coeff[7]);
	intel_de_write_fw(i915, PIPE_CSC_OUTPUT_COEFF_BV(pipe),
			  coeff[8] << 16);

	intel_de_write_fw(i915, PIPE_CSC_OUTPUT_POSTOFF_HI(pipe), postoff[0]);
	intel_de_write_fw(i915, PIPE_CSC_OUTPUT_POSTOFF_ME(pipe), postoff[1]);
	intel_de_write_fw(i915, PIPE_CSC_OUTPUT_POSTOFF_LO(pipe), postoff[2]);
}

static bool ilk_limited_range(const struct intel_crtc_state *crtc_state)
{
	struct drm_i915_private *i915 = to_i915(crtc_state->uapi.crtc->dev);

	/* icl+ have dedicated output CSC */
	if (DISPLAY_VER(i915) >= 11)
		return false;

	/* pre-hsw have PIPECONF_COLOR_RANGE_SELECT */
	if (DISPLAY_VER(i915) < 7 || IS_IVYBRIDGE(i915))
		return false;

	return crtc_state->limited_color_range;
}

static bool ilk_lut_limited_range(const struct intel_crtc_state *crtc_state)
{
	struct drm_i915_private *i915 = to_i915(crtc_state->uapi.crtc->dev);

	if (!ilk_limited_range(crtc_state))
		return false;

	if (crtc_state->c8_planes)
		return false;

	if (DISPLAY_VER(i915) == 10)
		return crtc_state->hw.gamma_lut;
	else
		return crtc_state->hw.gamma_lut &&
			(crtc_state->hw.degamma_lut || crtc_state->hw.ctm);
}

static bool ilk_csc_limited_range(const struct intel_crtc_state *crtc_state)
{
	if (!ilk_limited_range(crtc_state))
		return false;

	return !ilk_lut_limited_range(crtc_state);
}

static void ilk_csc_convert_ctm(const struct intel_crtc_state *crtc_state,
				u16 coeffs[9], bool limited_color_range)
{
	const struct drm_color_ctm *ctm = crtc_state->hw.ctm->data;
	const u64 *input;
	u64 temp[9];
	int i;

	if (limited_color_range)
		input = ctm_mult_by_limited(temp, ctm->matrix);
	else
		input = ctm->matrix;

	/*
	 * Convert fixed point S31.32 input to format supported by the
	 * hardware.
	 */
	for (i = 0; i < 9; i++) {
		u64 abs_coeff = ((1ULL << 63) - 1) & input[i];

		/*
		 * Clamp input value to min/max supported by
		 * hardware.
		 */
		abs_coeff = clamp_val(abs_coeff, 0, CTM_COEFF_4_0 - 1);

		coeffs[i] = 0;

		/* sign bit */
		if (CTM_COEFF_NEGATIVE(input[i]))
			coeffs[i] |= 1 << 15;

		if (abs_coeff < CTM_COEFF_0_125)
			coeffs[i] |= (3 << 12) |
				ILK_CSC_COEFF_FP(abs_coeff, 12);
		else if (abs_coeff < CTM_COEFF_0_25)
			coeffs[i] |= (2 << 12) |
				ILK_CSC_COEFF_FP(abs_coeff, 11);
		else if (abs_coeff < CTM_COEFF_0_5)
			coeffs[i] |= (1 << 12) |
				ILK_CSC_COEFF_FP(abs_coeff, 10);
		else if (abs_coeff < CTM_COEFF_1_0)
			coeffs[i] |= ILK_CSC_COEFF_FP(abs_coeff, 9);
		else if (abs_coeff < CTM_COEFF_2_0)
			coeffs[i] |= (7 << 12) |
				ILK_CSC_COEFF_FP(abs_coeff, 8);
		else
			coeffs[i] |= (6 << 12) |
				ILK_CSC_COEFF_FP(abs_coeff, 7);
	}
}

static void ilk_load_csc_matrix(const struct intel_crtc_state *crtc_state)
{
	struct intel_crtc *crtc = to_intel_crtc(crtc_state->uapi.crtc);
	struct drm_i915_private *i915 = to_i915(crtc->base.dev);
	bool limited_color_range = ilk_csc_limited_range(crtc_state);

	if (crtc_state->hw.ctm) {
		u16 coeff[9];

		ilk_csc_convert_ctm(crtc_state, coeff, limited_color_range);
		ilk_update_pipe_csc(crtc, ilk_csc_off_zero, coeff,
				    limited_color_range ?
				    ilk_csc_postoff_limited_range :
				    ilk_csc_off_zero);
	} else if (crtc_state->output_format != INTEL_OUTPUT_FORMAT_RGB) {
		ilk_update_pipe_csc(crtc, ilk_csc_off_zero,
				    ilk_csc_coeff_rgb_to_ycbcr,
				    ilk_csc_postoff_rgb_to_ycbcr);
	} else if (limited_color_range) {
		ilk_update_pipe_csc(crtc, ilk_csc_off_zero,
				    ilk_csc_coeff_limited_range,
				    ilk_csc_postoff_limited_range);
	} else if (crtc_state->csc_enable) {
		/*
		 * On GLK both pipe CSC and degamma LUT are controlled
		 * by csc_enable. Hence for the cases where the degama
		 * LUT is needed but CSC is not we need to load an
		 * identity matrix.
		 */
		drm_WARN_ON(&i915->drm, !IS_GEMINILAKE(i915));

		ilk_update_pipe_csc(crtc, ilk_csc_off_zero,
				    ilk_csc_coeff_identity,
				    ilk_csc_off_zero);
	}
}

static void icl_load_csc_matrix(const struct intel_crtc_state *crtc_state)
{
	struct intel_crtc *crtc = to_intel_crtc(crtc_state->uapi.crtc);

	if (crtc_state->hw.ctm) {
		u16 coeff[9];

		ilk_csc_convert_ctm(crtc_state, coeff, false);
		ilk_update_pipe_csc(crtc, ilk_csc_off_zero,
				    coeff, ilk_csc_off_zero);
	}

	if (crtc_state->output_format != INTEL_OUTPUT_FORMAT_RGB) {
		icl_update_output_csc(crtc, ilk_csc_off_zero,
				      ilk_csc_coeff_rgb_to_ycbcr,
				      ilk_csc_postoff_rgb_to_ycbcr);
	} else if (crtc_state->limited_color_range) {
		icl_update_output_csc(crtc, ilk_csc_off_zero,
				      ilk_csc_coeff_limited_range,
				      ilk_csc_postoff_limited_range);
	}
}

static void chv_load_cgm_csc(struct intel_crtc *crtc,
			     const struct drm_property_blob *blob)
{
	struct drm_i915_private *i915 = to_i915(crtc->base.dev);
	const struct drm_color_ctm *ctm = blob->data;
	enum pipe pipe = crtc->pipe;
	u16 coeffs[9];
	int i;

	for (i = 0; i < ARRAY_SIZE(coeffs); i++) {
		u64 abs_coeff = ((1ULL << 63) - 1) & ctm->matrix[i];

		/* Round coefficient. */
		abs_coeff += 1 << (32 - 13);
		/* Clamp to hardware limits. */
		abs_coeff = clamp_val(abs_coeff, 0, CTM_COEFF_8_0 - 1);

		coeffs[i] = 0;

		/* Write coefficients in S3.12 format. */
		if (ctm->matrix[i] & (1ULL << 63))
			coeffs[i] |= 1 << 15;

		coeffs[i] |= ((abs_coeff >> 32) & 7) << 12;
		coeffs[i] |= (abs_coeff >> 20) & 0xfff;
	}

	intel_de_write_fw(i915, CGM_PIPE_CSC_COEFF01(pipe),
			  coeffs[1] << 16 | coeffs[0]);
	intel_de_write_fw(i915, CGM_PIPE_CSC_COEFF23(pipe),
			  coeffs[3] << 16 | coeffs[2]);
	intel_de_write_fw(i915, CGM_PIPE_CSC_COEFF45(pipe),
			  coeffs[5] << 16 | coeffs[4]);
	intel_de_write_fw(i915, CGM_PIPE_CSC_COEFF67(pipe),
			  coeffs[7] << 16 | coeffs[6]);
	intel_de_write_fw(i915, CGM_PIPE_CSC_COEFF8(pipe),
			  coeffs[8]);
}

/* convert hw value with given bit_precision to lut property val */
static u32 intel_color_lut_pack(u32 val, int bit_precision)
{
	u32 max = 0xffff >> (16 - bit_precision);

	val = clamp_val(val, 0, max);

	if (bit_precision < 16)
		val <<= 16 - bit_precision;

	return val;
}

static u32 i9xx_lut_8(const struct drm_color_lut *color)
{
	return REG_FIELD_PREP(PALETTE_RED_MASK, drm_color_lut_extract(color->red, 8)) |
		REG_FIELD_PREP(PALETTE_GREEN_MASK, drm_color_lut_extract(color->green, 8)) |
		REG_FIELD_PREP(PALETTE_BLUE_MASK, drm_color_lut_extract(color->blue, 8));
}

static void i9xx_lut_8_pack(struct drm_color_lut *entry, u32 val)
{
	entry->red = intel_color_lut_pack(REG_FIELD_GET(PALETTE_RED_MASK, val), 8);
	entry->green = intel_color_lut_pack(REG_FIELD_GET(PALETTE_GREEN_MASK, val), 8);
	entry->blue = intel_color_lut_pack(REG_FIELD_GET(PALETTE_BLUE_MASK, val), 8);
}

/* i8xx/i9xx+ 10bit slope format "even DW" (low 8 bits) */
static u32 _i9xx_lut_10_ldw(u16 a)
{
	return drm_color_lut_extract(a, 10) & 0xff;
}

static u32 i9xx_lut_10_ldw(const struct drm_color_lut *color)
{
	return REG_FIELD_PREP(PALETTE_RED_MASK, _i9xx_lut_10_ldw(color[0].red)) |
		REG_FIELD_PREP(PALETTE_GREEN_MASK, _i9xx_lut_10_ldw(color[0].green)) |
		REG_FIELD_PREP(PALETTE_BLUE_MASK, _i9xx_lut_10_ldw(color[0].blue));
}

/* i8xx/i9xx+ 10bit slope format "odd DW" (high 2 bits + slope) */
static u32 _i9xx_lut_10_udw(u16 a, u16 b)
{
	unsigned int mantissa, exponent;

	a = drm_color_lut_extract(a, 10);
	b = drm_color_lut_extract(b, 10);

	/* b = a + 8 * m * 2 ^ -e */
	mantissa = clamp(b - a, 0, 0x7f);
	exponent = 3;
	while (mantissa > 0xf) {
		mantissa >>= 1;
		exponent--;
	}

	return (exponent << 6) |
		(mantissa << 2) |
		(a >> 8);
}

static u32 i9xx_lut_10_udw(const struct drm_color_lut *color)
{
	return REG_FIELD_PREP(PALETTE_RED_MASK, _i9xx_lut_10_udw(color[0].red, color[1].red)) |
		REG_FIELD_PREP(PALETTE_GREEN_MASK, _i9xx_lut_10_udw(color[0].green, color[1].green)) |
		REG_FIELD_PREP(PALETTE_BLUE_MASK, _i9xx_lut_10_udw(color[0].blue, color[1].blue));
}

static void i9xx_lut_10_pack(struct drm_color_lut *color,
			     u32 ldw, u32 udw)
{
	u16 red = REG_FIELD_GET(PALETTE_10BIT_RED_LDW_MASK, ldw) |
		REG_FIELD_GET(PALETTE_10BIT_RED_UDW_MASK, udw) << 8;
	u16 green = REG_FIELD_GET(PALETTE_10BIT_GREEN_LDW_MASK, ldw) |
		REG_FIELD_GET(PALETTE_10BIT_GREEN_UDW_MASK, udw) << 8;
	u16 blue = REG_FIELD_GET(PALETTE_10BIT_BLUE_LDW_MASK, ldw) |
		REG_FIELD_GET(PALETTE_10BIT_BLUE_UDW_MASK, udw) << 8;

	color->red = intel_color_lut_pack(red, 10);
	color->green = intel_color_lut_pack(green, 10);
	color->blue = intel_color_lut_pack(blue, 10);
}

static void i9xx_lut_10_pack_slope(struct drm_color_lut *color,
				   u32 ldw, u32 udw)
{
	int r_exp = REG_FIELD_GET(PALETTE_10BIT_RED_EXP_MASK, udw);
	int r_mant = REG_FIELD_GET(PALETTE_10BIT_RED_MANT_MASK, udw);
	int g_exp = REG_FIELD_GET(PALETTE_10BIT_GREEN_EXP_MASK, udw);
	int g_mant = REG_FIELD_GET(PALETTE_10BIT_GREEN_MANT_MASK, udw);
	int b_exp = REG_FIELD_GET(PALETTE_10BIT_BLUE_EXP_MASK, udw);
	int b_mant = REG_FIELD_GET(PALETTE_10BIT_BLUE_MANT_MASK, udw);

	i9xx_lut_10_pack(color, ldw, udw);

	color->red += r_mant << (3 - r_exp);
	color->green += g_mant << (3 - g_exp);
	color->blue += b_mant << (3 - b_exp);
}

/* i965+ "10.6" bit interpolated format "even DW" (low 8 bits) */
static u32 i965_lut_10p6_ldw(const struct drm_color_lut *color)
{
	return REG_FIELD_PREP(PALETTE_RED_MASK, color->red & 0xff) |
		REG_FIELD_PREP(PALETTE_GREEN_MASK, color->green & 0xff) |
		REG_FIELD_PREP(PALETTE_BLUE_MASK, color->blue & 0xff);
}

/* i965+ "10.6" interpolated format "odd DW" (high 8 bits) */
static u32 i965_lut_10p6_udw(const struct drm_color_lut *color)
{
	return REG_FIELD_PREP(PALETTE_RED_MASK, color->red >> 8) |
		REG_FIELD_PREP(PALETTE_GREEN_MASK, color->green >> 8) |
		REG_FIELD_PREP(PALETTE_BLUE_MASK, color->blue >> 8);
}

static void i965_lut_10p6_pack(struct drm_color_lut *entry, u32 ldw, u32 udw)
{
	entry->red = REG_FIELD_GET(PALETTE_RED_MASK, udw) << 8 |
		REG_FIELD_GET(PALETTE_RED_MASK, ldw);
	entry->green = REG_FIELD_GET(PALETTE_GREEN_MASK, udw) << 8 |
		REG_FIELD_GET(PALETTE_GREEN_MASK, ldw);
	entry->blue = REG_FIELD_GET(PALETTE_BLUE_MASK, udw) << 8 |
		REG_FIELD_GET(PALETTE_BLUE_MASK, ldw);
}

static u16 i965_lut_11p6_max_pack(u32 val)
{
	/* PIPEGCMAX is 11.6, clamp to 10.6 */
	return clamp_val(val, 0, 0xffff);
}

static u32 ilk_lut_10(const struct drm_color_lut *color)
{
	return REG_FIELD_PREP(PREC_PALETTE_10_RED_MASK, drm_color_lut_extract(color->red, 10)) |
		REG_FIELD_PREP(PREC_PALETTE_10_GREEN_MASK, drm_color_lut_extract(color->green, 10)) |
		REG_FIELD_PREP(PREC_PALETTE_10_BLUE_MASK, drm_color_lut_extract(color->blue, 10));
}

static void ilk_lut_10_pack(struct drm_color_lut *entry, u32 val)
{
	entry->red = intel_color_lut_pack(REG_FIELD_GET(PREC_PALETTE_10_RED_MASK, val), 10);
	entry->green = intel_color_lut_pack(REG_FIELD_GET(PREC_PALETTE_10_GREEN_MASK, val), 10);
	entry->blue = intel_color_lut_pack(REG_FIELD_GET(PREC_PALETTE_10_BLUE_MASK, val), 10);
}

/* ilk+ "12.4" interpolated format (low 6 bits) */
static u32 ilk_lut_12p4_ldw(const struct drm_color_lut *color)
{
	return REG_FIELD_PREP(PREC_PALETTE_12P4_RED_LDW_MASK, color->red & 0x3f) |
		REG_FIELD_PREP(PREC_PALETTE_12P4_GREEN_LDW_MASK, color->green & 0x3f) |
		REG_FIELD_PREP(PREC_PALETTE_12P4_BLUE_LDW_MASK, color->blue & 0x3f);
}

/* ilk+ "12.4" interpolated format (high 10 bits) */
static u32 ilk_lut_12p4_udw(const struct drm_color_lut *color)
{
	return REG_FIELD_PREP(PREC_PALETTE_12P4_RED_UDW_MASK, color->red >> 6) |
		REG_FIELD_PREP(PREC_PALETTE_12P4_GREEN_UDW_MASK, color->green >> 6) |
		REG_FIELD_PREP(PREC_PALETTE_12P4_BLUE_UDW_MASK, color->blue >> 6);
}

static void ilk_lut_12p4_pack(struct drm_color_lut *entry, u32 ldw, u32 udw)
{
	entry->red = REG_FIELD_GET(PREC_PALETTE_12P4_RED_UDW_MASK, udw) << 6 |
		REG_FIELD_GET(PREC_PALETTE_12P4_RED_LDW_MASK, ldw);
	entry->green = REG_FIELD_GET(PREC_PALETTE_12P4_GREEN_UDW_MASK, udw) << 6 |
		REG_FIELD_GET(PREC_PALETTE_12P4_GREEN_LDW_MASK, ldw);
	entry->blue = REG_FIELD_GET(PREC_PALETTE_12P4_BLUE_UDW_MASK, udw) << 6 |
		REG_FIELD_GET(PREC_PALETTE_12P4_BLUE_LDW_MASK, ldw);
}

static void icl_color_commit_noarm(const struct intel_crtc_state *crtc_state)
{
	/*
	 * Despite Wa_1406463849, ICL no longer suffers from the SKL
	 * DC5/PSR CSC black screen issue (see skl_color_commit_noarm()).
	 * Possibly due to the extra sticky CSC arming
	 * (see icl_color_post_update()).
	 *
	 * On TGL+ all CSC arming issues have been properly fixed.
	 */
	icl_load_csc_matrix(crtc_state);
}

static void skl_color_commit_noarm(const struct intel_crtc_state *crtc_state)
{
	/*
	 * Possibly related to display WA #1184, SKL CSC loses the latched
	 * CSC coeff/offset register values if the CSC registers are disarmed
	 * between DC5 exit and PSR exit. This will cause the plane(s) to
	 * output all black (until CSC_MODE is rearmed and properly latched).
	 * Once PSR exit (and proper register latching) has occurred the
	 * danger is over. Thus when PSR is enabled the CSC coeff/offset
	 * register programming will be peformed from skl_color_commit_arm()
	 * which is called after PSR exit.
	 */
	if (!crtc_state->has_psr)
		ilk_load_csc_matrix(crtc_state);
}

static void ilk_color_commit_noarm(const struct intel_crtc_state *crtc_state)
{
	ilk_load_csc_matrix(crtc_state);
}

static void i9xx_color_commit_arm(const struct intel_crtc_state *crtc_state)
{
	/* update PIPECONF GAMMA_MODE */
	i9xx_set_pipeconf(crtc_state);
}

static void ilk_color_commit_arm(const struct intel_crtc_state *crtc_state)
{
	struct intel_crtc *crtc = to_intel_crtc(crtc_state->uapi.crtc);
	struct drm_i915_private *i915 = to_i915(crtc->base.dev);

	/* update PIPECONF GAMMA_MODE */
	ilk_set_pipeconf(crtc_state);

	intel_de_write_fw(i915, PIPE_CSC_MODE(crtc->pipe),
			  crtc_state->csc_mode);
}

static void hsw_color_commit_arm(const struct intel_crtc_state *crtc_state)
{
	struct intel_crtc *crtc = to_intel_crtc(crtc_state->uapi.crtc);
	struct drm_i915_private *i915 = to_i915(crtc->base.dev);

	intel_de_write(i915, GAMMA_MODE(crtc->pipe),
		       crtc_state->gamma_mode);

	intel_de_write_fw(i915, PIPE_CSC_MODE(crtc->pipe),
			  crtc_state->csc_mode);
}

static void skl_color_commit_arm(const struct intel_crtc_state *crtc_state)
{
	struct intel_crtc *crtc = to_intel_crtc(crtc_state->uapi.crtc);
	struct drm_i915_private *i915 = to_i915(crtc->base.dev);
	enum pipe pipe = crtc->pipe;
	u32 val = 0;

	if (crtc_state->has_psr)
		ilk_load_csc_matrix(crtc_state);

	/*
	 * We don't (yet) allow userspace to control the pipe background color,
	 * so force it to black, but apply pipe gamma and CSC appropriately
	 * so that its handling will match how we program our planes.
	 */
	if (crtc_state->gamma_enable)
		val |= SKL_BOTTOM_COLOR_GAMMA_ENABLE;
	if (crtc_state->csc_enable)
		val |= SKL_BOTTOM_COLOR_CSC_ENABLE;
	intel_de_write(i915, SKL_BOTTOM_COLOR(pipe), val);

	intel_de_write(i915, GAMMA_MODE(crtc->pipe),
		       crtc_state->gamma_mode);

	intel_de_write_fw(i915, PIPE_CSC_MODE(crtc->pipe),
			  crtc_state->csc_mode);
}

static void icl_color_commit_arm(const struct intel_crtc_state *crtc_state)
{
	struct intel_crtc *crtc = to_intel_crtc(crtc_state->uapi.crtc);
	struct drm_i915_private *i915 = to_i915(crtc->base.dev);
	enum pipe pipe = crtc->pipe;

	/*
	 * We don't (yet) allow userspace to control the pipe background color,
	 * so force it to black.
	 */
	intel_de_write(i915, SKL_BOTTOM_COLOR(pipe), 0);

	intel_de_write(i915, GAMMA_MODE(crtc->pipe),
		       crtc_state->gamma_mode);

	intel_de_write_fw(i915, PIPE_CSC_MODE(crtc->pipe),
			  crtc_state->csc_mode);
}

static void icl_color_post_update(const struct intel_crtc_state *crtc_state)
{
	struct intel_crtc *crtc = to_intel_crtc(crtc_state->uapi.crtc);
	struct drm_i915_private *i915 = to_i915(crtc->base.dev);

	/*
	 * Despite Wa_1406463849, ICL CSC is no longer disarmed by
	 * coeff/offset register *writes*. Instead, once CSC_MODE
	 * is armed it stays armed, even after it has been latched.
	 * Afterwards the coeff/offset registers become effectively
	 * self-arming. That self-arming must be disabled before the
	 * next icl_color_commit_noarm() tries to write the next set
	 * of coeff/offset registers. Fortunately register *reads*
	 * do still disarm the CSC. Naturally this must not be done
	 * until the previously written CSC registers have actually
	 * been latched.
	 *
	 * TGL+ no longer need this workaround.
	 */
	intel_de_read_fw(i915, PIPE_CSC_PREOFF_HI(crtc->pipe));
}

static struct drm_property_blob *
create_linear_lut(struct drm_i915_private *i915, int lut_size)
{
	struct drm_property_blob *blob;
	struct drm_color_lut *lut;
	int i;

	blob = drm_property_create_blob(&i915->drm,
					sizeof(lut[0]) * lut_size,
					NULL);
	if (IS_ERR(blob))
		return blob;

	lut = blob->data;

	for (i = 0; i < lut_size; i++) {
		u16 val = 0xffff * i / (lut_size - 1);

		lut[i].red = val;
		lut[i].green = val;
		lut[i].blue = val;
	}

	return blob;
}

static u16 lut_limited_range(unsigned int value)
{
	unsigned int min = 16 << 8;
	unsigned int max = 235 << 8;

	return value * (max - min) / 0xffff + min;
}

static struct drm_property_blob *
create_resized_lut(struct drm_i915_private *i915,
		   const struct drm_property_blob *blob_in, int lut_out_size,
		   bool limited_color_range)
{
	int i, lut_in_size = drm_color_lut_size(blob_in);
	struct drm_property_blob *blob_out;
	const struct drm_color_lut *lut_in;
	struct drm_color_lut *lut_out;

	blob_out = drm_property_create_blob(&i915->drm,
					    sizeof(lut_out[0]) * lut_out_size,
					    NULL);
	if (IS_ERR(blob_out))
		return blob_out;

	lut_in = blob_in->data;
	lut_out = blob_out->data;

	for (i = 0; i < lut_out_size; i++) {
		const struct drm_color_lut *entry =
			&lut_in[i * (lut_in_size - 1) / (lut_out_size - 1)];

		if (limited_color_range) {
			lut_out[i].red = lut_limited_range(entry->red);
			lut_out[i].green = lut_limited_range(entry->green);
			lut_out[i].blue = lut_limited_range(entry->blue);
		} else {
			lut_out[i] = *entry;
		}
	}

	return blob_out;
}

static void i9xx_load_lut_8(struct intel_crtc *crtc,
			    const struct drm_property_blob *blob)
{
	struct drm_i915_private *dev_priv = to_i915(crtc->base.dev);
	const struct drm_color_lut *lut;
	enum pipe pipe = crtc->pipe;
	int i;

	if (!blob)
		return;

	lut = blob->data;

	for (i = 0; i < 256; i++)
		intel_de_write_fw(dev_priv, PALETTE(pipe, i),
				  i9xx_lut_8(&lut[i]));
}

static void i9xx_load_lut_10(struct intel_crtc *crtc,
			     const struct drm_property_blob *blob)
{
	struct drm_i915_private *dev_priv = to_i915(crtc->base.dev);
	const struct drm_color_lut *lut = blob->data;
	int i, lut_size = drm_color_lut_size(blob);
	enum pipe pipe = crtc->pipe;

	for (i = 0; i < lut_size - 1; i++) {
		intel_de_write_fw(dev_priv, PALETTE(pipe, 2 * i + 0),
				  i9xx_lut_10_ldw(&lut[i]));
		intel_de_write_fw(dev_priv, PALETTE(pipe, 2 * i + 1),
				  i9xx_lut_10_udw(&lut[i]));
	}
}

static void i9xx_load_luts(const struct intel_crtc_state *crtc_state)
{
	struct intel_crtc *crtc = to_intel_crtc(crtc_state->uapi.crtc);
	const struct drm_property_blob *post_csc_lut = crtc_state->post_csc_lut;

	switch (crtc_state->gamma_mode) {
	case GAMMA_MODE_MODE_8BIT:
		i9xx_load_lut_8(crtc, post_csc_lut);
		break;
	case GAMMA_MODE_MODE_10BIT:
		i9xx_load_lut_10(crtc, post_csc_lut);
		break;
	default:
		MISSING_CASE(crtc_state->gamma_mode);
		break;
	}
}

static void i965_load_lut_10p6(struct intel_crtc *crtc,
			       const struct drm_property_blob *blob)
{
	struct drm_i915_private *dev_priv = to_i915(crtc->base.dev);
	const struct drm_color_lut *lut = blob->data;
	int i, lut_size = drm_color_lut_size(blob);
	enum pipe pipe = crtc->pipe;

	for (i = 0; i < lut_size - 1; i++) {
		intel_de_write_fw(dev_priv, PALETTE(pipe, 2 * i + 0),
				  i965_lut_10p6_ldw(&lut[i]));
		intel_de_write_fw(dev_priv, PALETTE(pipe, 2 * i + 1),
				  i965_lut_10p6_udw(&lut[i]));
	}

	intel_de_write_fw(dev_priv, PIPEGCMAX(pipe, 0), lut[i].red);
	intel_de_write_fw(dev_priv, PIPEGCMAX(pipe, 1), lut[i].green);
	intel_de_write_fw(dev_priv, PIPEGCMAX(pipe, 2), lut[i].blue);
}

static void i965_load_luts(const struct intel_crtc_state *crtc_state)
{
	struct intel_crtc *crtc = to_intel_crtc(crtc_state->uapi.crtc);
	const struct drm_property_blob *post_csc_lut = crtc_state->post_csc_lut;

	switch (crtc_state->gamma_mode) {
	case GAMMA_MODE_MODE_8BIT:
		i9xx_load_lut_8(crtc, post_csc_lut);
		break;
	case GAMMA_MODE_MODE_10BIT:
		i965_load_lut_10p6(crtc, post_csc_lut);
		break;
	default:
		MISSING_CASE(crtc_state->gamma_mode);
		break;
	}
}

static void ilk_lut_write(const struct intel_crtc_state *crtc_state,
			  i915_reg_t reg, u32 val)
{
	struct drm_i915_private *i915 = to_i915(crtc_state->uapi.crtc->dev);

	if (crtc_state->dsb)
		intel_dsb_reg_write(crtc_state->dsb, reg, val);
	else
		intel_de_write_fw(i915, reg, val);
}

static void ilk_load_lut_8(const struct intel_crtc_state *crtc_state,
			   const struct drm_property_blob *blob)
{
	struct intel_crtc *crtc = to_intel_crtc(crtc_state->uapi.crtc);
	const struct drm_color_lut *lut;
	enum pipe pipe = crtc->pipe;
	int i;

	if (!blob)
		return;

	lut = blob->data;

	for (i = 0; i < 256; i++)
		ilk_lut_write(crtc_state, LGC_PALETTE(pipe, i),
			      i9xx_lut_8(&lut[i]));
}

static void ilk_load_lut_10(const struct intel_crtc_state *crtc_state,
			    const struct drm_property_blob *blob)
{
	struct intel_crtc *crtc = to_intel_crtc(crtc_state->uapi.crtc);
	const struct drm_color_lut *lut = blob->data;
	int i, lut_size = drm_color_lut_size(blob);
	enum pipe pipe = crtc->pipe;

	for (i = 0; i < lut_size; i++)
		ilk_lut_write(crtc_state, PREC_PALETTE(pipe, i),
			      ilk_lut_10(&lut[i]));
}

static void ilk_load_luts(const struct intel_crtc_state *crtc_state)
{
	const struct drm_property_blob *post_csc_lut = crtc_state->post_csc_lut;
	const struct drm_property_blob *pre_csc_lut = crtc_state->pre_csc_lut;
	const struct drm_property_blob *blob = post_csc_lut ?: pre_csc_lut;

	switch (crtc_state->gamma_mode) {
	case GAMMA_MODE_MODE_8BIT:
		ilk_load_lut_8(crtc_state, blob);
		break;
	case GAMMA_MODE_MODE_10BIT:
		ilk_load_lut_10(crtc_state, blob);
		break;
	default:
		MISSING_CASE(crtc_state->gamma_mode);
		break;
	}
}

static int ivb_lut_10_size(u32 prec_index)
{
	if (prec_index & PAL_PREC_SPLIT_MODE)
		return 512;
	else
		return 1024;
}

/*
 * IVB/HSW Bspec / PAL_PREC_INDEX:
 * "Restriction : Index auto increment mode is not
 *  supported and must not be enabled."
 */
static void ivb_load_lut_10(const struct intel_crtc_state *crtc_state,
			    const struct drm_property_blob *blob,
			    u32 prec_index)
{
	const struct intel_crtc *crtc = to_intel_crtc(crtc_state->uapi.crtc);
	const struct drm_color_lut *lut = blob->data;
	int i, lut_size = drm_color_lut_size(blob);
	enum pipe pipe = crtc->pipe;

	for (i = 0; i < lut_size; i++) {
		ilk_lut_write(crtc_state, PREC_PAL_INDEX(pipe),
			      prec_index + i);
		ilk_lut_write(crtc_state, PREC_PAL_DATA(pipe),
			      ilk_lut_10(&lut[i]));
	}

	/*
	 * Reset the index, otherwise it prevents the legacy palette to be
	 * written properly.
	 */
	ilk_lut_write(crtc_state, PREC_PAL_INDEX(pipe),
		      PAL_PREC_INDEX_VALUE(0));
}

/* On BDW+ the index auto increment mode actually works */
static void bdw_load_lut_10(const struct intel_crtc_state *crtc_state,
			    const struct drm_property_blob *blob,
			    u32 prec_index)
{
	struct intel_crtc *crtc = to_intel_crtc(crtc_state->uapi.crtc);
	const struct drm_color_lut *lut = blob->data;
	int i, lut_size = drm_color_lut_size(blob);
	enum pipe pipe = crtc->pipe;

	ilk_lut_write(crtc_state, PREC_PAL_INDEX(pipe),
		      prec_index);
	ilk_lut_write(crtc_state, PREC_PAL_INDEX(pipe),
		      PAL_PREC_AUTO_INCREMENT |
		      prec_index);

	for (i = 0; i < lut_size; i++)
		ilk_lut_write(crtc_state, PREC_PAL_DATA(pipe),
			      ilk_lut_10(&lut[i]));

	/*
	 * Reset the index, otherwise it prevents the legacy palette to be
	 * written properly.
	 */
	ilk_lut_write(crtc_state, PREC_PAL_INDEX(pipe),
		      PAL_PREC_INDEX_VALUE(0));
}

static void ivb_load_lut_ext_max(const struct intel_crtc_state *crtc_state)
{
	struct intel_crtc *crtc = to_intel_crtc(crtc_state->uapi.crtc);
	enum pipe pipe = crtc->pipe;

	/* Program the max register to clamp values > 1.0. */
	ilk_lut_write(crtc_state, PREC_PAL_EXT_GC_MAX(pipe, 0), 1 << 16);
	ilk_lut_write(crtc_state, PREC_PAL_EXT_GC_MAX(pipe, 1), 1 << 16);
	ilk_lut_write(crtc_state, PREC_PAL_EXT_GC_MAX(pipe, 2), 1 << 16);
}

static void glk_load_lut_ext2_max(const struct intel_crtc_state *crtc_state)
{
	struct intel_crtc *crtc = to_intel_crtc(crtc_state->uapi.crtc);
	enum pipe pipe = crtc->pipe;

	/* Program the max register to clamp values > 1.0. */
	ilk_lut_write(crtc_state, PREC_PAL_EXT2_GC_MAX(pipe, 0), 1 << 16);
	ilk_lut_write(crtc_state, PREC_PAL_EXT2_GC_MAX(pipe, 1), 1 << 16);
	ilk_lut_write(crtc_state, PREC_PAL_EXT2_GC_MAX(pipe, 2), 1 << 16);
}

static void ivb_load_luts(const struct intel_crtc_state *crtc_state)
{
	const struct drm_property_blob *post_csc_lut = crtc_state->post_csc_lut;
	const struct drm_property_blob *pre_csc_lut = crtc_state->pre_csc_lut;
	const struct drm_property_blob *blob = post_csc_lut ?: pre_csc_lut;

	switch (crtc_state->gamma_mode) {
	case GAMMA_MODE_MODE_8BIT:
		ilk_load_lut_8(crtc_state, blob);
		break;
	case GAMMA_MODE_MODE_SPLIT:
		ivb_load_lut_10(crtc_state, pre_csc_lut, PAL_PREC_SPLIT_MODE |
				PAL_PREC_INDEX_VALUE(0));
		ivb_load_lut_ext_max(crtc_state);
		ivb_load_lut_10(crtc_state, post_csc_lut, PAL_PREC_SPLIT_MODE |
				PAL_PREC_INDEX_VALUE(512));
		break;
	case GAMMA_MODE_MODE_10BIT:
		ivb_load_lut_10(crtc_state, blob,
				PAL_PREC_INDEX_VALUE(0));
		ivb_load_lut_ext_max(crtc_state);
		break;
	default:
		MISSING_CASE(crtc_state->gamma_mode);
		break;
	}
}

static void bdw_load_luts(const struct intel_crtc_state *crtc_state)
{
	const struct drm_property_blob *post_csc_lut = crtc_state->post_csc_lut;
	const struct drm_property_blob *pre_csc_lut = crtc_state->pre_csc_lut;
	const struct drm_property_blob *blob = post_csc_lut ?: pre_csc_lut;

	switch (crtc_state->gamma_mode) {
	case GAMMA_MODE_MODE_8BIT:
		ilk_load_lut_8(crtc_state, blob);
		break;
	case GAMMA_MODE_MODE_SPLIT:
		bdw_load_lut_10(crtc_state, pre_csc_lut, PAL_PREC_SPLIT_MODE |
				PAL_PREC_INDEX_VALUE(0));
		ivb_load_lut_ext_max(crtc_state);
		bdw_load_lut_10(crtc_state, post_csc_lut, PAL_PREC_SPLIT_MODE |
				PAL_PREC_INDEX_VALUE(512));
		break;
	case GAMMA_MODE_MODE_10BIT:
		bdw_load_lut_10(crtc_state, blob,
				PAL_PREC_INDEX_VALUE(0));
		ivb_load_lut_ext_max(crtc_state);
		break;
	default:
		MISSING_CASE(crtc_state->gamma_mode);
		break;
	}
}

static int glk_degamma_lut_size(struct drm_i915_private *i915)
{
	if (DISPLAY_VER(i915) >= 13)
		return 131;
	else
		return 35;
}

static void glk_load_degamma_lut(const struct intel_crtc_state *crtc_state,
				 const struct drm_property_blob *blob)
{
	struct intel_crtc *crtc = to_intel_crtc(crtc_state->uapi.crtc);
	struct drm_i915_private *i915 = to_i915(crtc->base.dev);
	const struct drm_color_lut *lut = blob->data;
	int i, lut_size = drm_color_lut_size(blob);
	enum pipe pipe = crtc->pipe;

	/*
	 * When setting the auto-increment bit, the hardware seems to
	 * ignore the index bits, so we need to reset it to index 0
	 * separately.
	 */
	ilk_lut_write(crtc_state, PRE_CSC_GAMC_INDEX(pipe),
		      PRE_CSC_GAMC_INDEX_VALUE(0));
	ilk_lut_write(crtc_state, PRE_CSC_GAMC_INDEX(pipe),
		      PRE_CSC_GAMC_AUTO_INCREMENT |
		      PRE_CSC_GAMC_INDEX_VALUE(0));

	for (i = 0; i < lut_size; i++) {
		/*
		 * First lut_size entries represent range from 0 to 1.0
		 * 3 additional lut entries will represent extended range
		 * inputs 3.0 and 7.0 respectively, currently clamped
		 * at 1.0. Since the precision is 16bit, the user
		 * value can be directly filled to register.
		 * The pipe degamma table in GLK+ onwards doesn't
		 * support different values per channel, so this just
		 * programs green value which will be equal to Red and
		 * Blue into the lut registers.
		 * ToDo: Extend to max 7.0. Enable 32 bit input value
		 * as compared to just 16 to achieve this.
		 */
		ilk_lut_write(crtc_state, PRE_CSC_GAMC_DATA(pipe),
			      lut[i].green);
	}

	/* Clamp values > 1.0. */
	while (i++ < glk_degamma_lut_size(i915))
		ilk_lut_write(crtc_state, PRE_CSC_GAMC_DATA(pipe), 1 << 16);

	ilk_lut_write(crtc_state, PRE_CSC_GAMC_INDEX(pipe), 0);
}

static void glk_load_luts(const struct intel_crtc_state *crtc_state)
{
	const struct drm_property_blob *pre_csc_lut = crtc_state->pre_csc_lut;
	const struct drm_property_blob *post_csc_lut = crtc_state->post_csc_lut;

	if (pre_csc_lut)
		glk_load_degamma_lut(crtc_state, pre_csc_lut);

	switch (crtc_state->gamma_mode) {
	case GAMMA_MODE_MODE_8BIT:
		ilk_load_lut_8(crtc_state, post_csc_lut);
		break;
	case GAMMA_MODE_MODE_10BIT:
		bdw_load_lut_10(crtc_state, post_csc_lut, PAL_PREC_INDEX_VALUE(0));
		ivb_load_lut_ext_max(crtc_state);
		glk_load_lut_ext2_max(crtc_state);
		break;
	default:
		MISSING_CASE(crtc_state->gamma_mode);
		break;
	}
}

static void
ivb_load_lut_max(const struct intel_crtc_state *crtc_state,
		 const struct drm_color_lut *color)
{
	struct intel_crtc *crtc = to_intel_crtc(crtc_state->uapi.crtc);
	enum pipe pipe = crtc->pipe;

	/* FIXME LUT entries are 16 bit only, so we can prog 0xFFFF max */
	ilk_lut_write(crtc_state, PREC_PAL_GC_MAX(pipe, 0), color->red);
	ilk_lut_write(crtc_state, PREC_PAL_GC_MAX(pipe, 1), color->green);
	ilk_lut_write(crtc_state, PREC_PAL_GC_MAX(pipe, 2), color->blue);
}

static void
icl_program_gamma_superfine_segment(const struct intel_crtc_state *crtc_state)
{
	struct intel_crtc *crtc = to_intel_crtc(crtc_state->uapi.crtc);
	const struct drm_property_blob *blob = crtc_state->post_csc_lut;
	const struct drm_color_lut *lut = blob->data;
	enum pipe pipe = crtc->pipe;
	int i;

	/*
	 * Program Super Fine segment (let's call it seg1)...
	 *
	 * Super Fine segment's step is 1/(8 * 128 * 256) and it has
	 * 9 entries, corresponding to values 0, 1/(8 * 128 * 256),
	 * 2/(8 * 128 * 256) ... 8/(8 * 128 * 256).
	 */
	ilk_lut_write(crtc_state, PREC_PAL_MULTI_SEG_INDEX(pipe),
		      PAL_PREC_MULTI_SEG_INDEX_VALUE(0));
	ilk_lut_write(crtc_state, PREC_PAL_MULTI_SEG_INDEX(pipe),
		      PAL_PREC_AUTO_INCREMENT |
		      PAL_PREC_MULTI_SEG_INDEX_VALUE(0));

	for (i = 0; i < 9; i++) {
		const struct drm_color_lut *entry = &lut[i];

		ilk_lut_write(crtc_state, PREC_PAL_MULTI_SEG_DATA(pipe),
			      ilk_lut_12p4_ldw(entry));
		ilk_lut_write(crtc_state, PREC_PAL_MULTI_SEG_DATA(pipe),
			      ilk_lut_12p4_udw(entry));
	}

	ilk_lut_write(crtc_state, PREC_PAL_MULTI_SEG_INDEX(pipe),
		      PAL_PREC_MULTI_SEG_INDEX_VALUE(0));
}

static void
icl_program_gamma_multi_segment(const struct intel_crtc_state *crtc_state)
{
	struct intel_crtc *crtc = to_intel_crtc(crtc_state->uapi.crtc);
	const struct drm_property_blob *blob = crtc_state->post_csc_lut;
	const struct drm_color_lut *lut = blob->data;
	const struct drm_color_lut *entry;
	enum pipe pipe = crtc->pipe;
	int i;

	/*
	 * Program Fine segment (let's call it seg2)...
	 *
	 * Fine segment's step is 1/(128 * 256) i.e. 1/(128 * 256), 2/(128 * 256)
	 * ... 256/(128 * 256). So in order to program fine segment of LUT we
	 * need to pick every 8th entry in the LUT, and program 256 indexes.
	 *
	 * PAL_PREC_INDEX[0] and PAL_PREC_INDEX[1] map to seg2[1],
	 * seg2[0] being unused by the hardware.
	 */
	ilk_lut_write(crtc_state, PREC_PAL_INDEX(pipe),
		      PAL_PREC_INDEX_VALUE(0));
	ilk_lut_write(crtc_state, PREC_PAL_INDEX(pipe),
		      PAL_PREC_AUTO_INCREMENT |
		      PAL_PREC_INDEX_VALUE(0));

	for (i = 1; i < 257; i++) {
		entry = &lut[i * 8];

		ilk_lut_write(crtc_state, PREC_PAL_DATA(pipe),
			      ilk_lut_12p4_ldw(entry));
		ilk_lut_write(crtc_state, PREC_PAL_DATA(pipe),
			      ilk_lut_12p4_udw(entry));
	}

	/*
	 * Program Coarse segment (let's call it seg3)...
	 *
	 * Coarse segment starts from index 0 and it's step is 1/256 ie 0,
	 * 1/256, 2/256 ... 256/256. As per the description of each entry in LUT
	 * above, we need to pick every (8 * 128)th entry in LUT, and
	 * program 256 of those.
	 *
	 * Spec is not very clear about if entries seg3[0] and seg3[1] are
	 * being used or not, but we still need to program these to advance
	 * the index.
	 */
	for (i = 0; i < 256; i++) {
		entry = &lut[i * 8 * 128];

		ilk_lut_write(crtc_state, PREC_PAL_DATA(pipe),
			      ilk_lut_12p4_ldw(entry));
		ilk_lut_write(crtc_state, PREC_PAL_DATA(pipe),
			      ilk_lut_12p4_udw(entry));
	}

	ilk_lut_write(crtc_state, PREC_PAL_INDEX(pipe),
		      PAL_PREC_INDEX_VALUE(0));

	/* The last entry in the LUT is to be programmed in GCMAX */
	entry = &lut[256 * 8 * 128];
	ivb_load_lut_max(crtc_state, entry);
}

static void icl_load_luts(const struct intel_crtc_state *crtc_state)
{
	const struct drm_property_blob *pre_csc_lut = crtc_state->pre_csc_lut;
	const struct drm_property_blob *post_csc_lut = crtc_state->post_csc_lut;

	if (pre_csc_lut)
		glk_load_degamma_lut(crtc_state, pre_csc_lut);

	switch (crtc_state->gamma_mode & GAMMA_MODE_MODE_MASK) {
	case GAMMA_MODE_MODE_8BIT:
		ilk_load_lut_8(crtc_state, post_csc_lut);
		break;
	case GAMMA_MODE_MODE_12BIT_MULTI_SEG:
		icl_program_gamma_superfine_segment(crtc_state);
		icl_program_gamma_multi_segment(crtc_state);
		ivb_load_lut_ext_max(crtc_state);
		glk_load_lut_ext2_max(crtc_state);
		break;
	case GAMMA_MODE_MODE_10BIT:
		bdw_load_lut_10(crtc_state, post_csc_lut, PAL_PREC_INDEX_VALUE(0));
		ivb_load_lut_ext_max(crtc_state);
		glk_load_lut_ext2_max(crtc_state);
		break;
	default:
		MISSING_CASE(crtc_state->gamma_mode);
		break;
	}

	if (crtc_state->dsb)
		intel_dsb_commit(crtc_state->dsb);
}

static u32 chv_cgm_degamma_ldw(const struct drm_color_lut *color)
{
	return REG_FIELD_PREP(CGM_PIPE_DEGAMMA_GREEN_LDW_MASK, drm_color_lut_extract(color->green, 14)) |
		REG_FIELD_PREP(CGM_PIPE_DEGAMMA_BLUE_LDW_MASK, drm_color_lut_extract(color->blue, 14));
}

static u32 chv_cgm_degamma_udw(const struct drm_color_lut *color)
{
	return REG_FIELD_PREP(CGM_PIPE_DEGAMMA_RED_UDW_MASK, drm_color_lut_extract(color->red, 14));
}

static void chv_cgm_degamma_pack(struct drm_color_lut *entry, u32 ldw, u32 udw)
{
	entry->green = intel_color_lut_pack(REG_FIELD_GET(CGM_PIPE_DEGAMMA_GREEN_LDW_MASK, ldw), 14);
	entry->blue = intel_color_lut_pack(REG_FIELD_GET(CGM_PIPE_DEGAMMA_BLUE_LDW_MASK, ldw), 14);
	entry->red = intel_color_lut_pack(REG_FIELD_GET(CGM_PIPE_DEGAMMA_RED_UDW_MASK, udw), 14);
}

static void chv_load_cgm_degamma(struct intel_crtc *crtc,
				 const struct drm_property_blob *blob)
{
	struct drm_i915_private *i915 = to_i915(crtc->base.dev);
	const struct drm_color_lut *lut = blob->data;
	int i, lut_size = drm_color_lut_size(blob);
	enum pipe pipe = crtc->pipe;

	for (i = 0; i < lut_size; i++) {
		intel_de_write_fw(i915, CGM_PIPE_DEGAMMA(pipe, i, 0),
				  chv_cgm_degamma_ldw(&lut[i]));
		intel_de_write_fw(i915, CGM_PIPE_DEGAMMA(pipe, i, 1),
				  chv_cgm_degamma_udw(&lut[i]));
	}
}

static u32 chv_cgm_gamma_ldw(const struct drm_color_lut *color)
{
	return REG_FIELD_PREP(CGM_PIPE_GAMMA_GREEN_LDW_MASK, drm_color_lut_extract(color->green, 10)) |
		REG_FIELD_PREP(CGM_PIPE_GAMMA_BLUE_LDW_MASK, drm_color_lut_extract(color->blue, 10));
}

static u32 chv_cgm_gamma_udw(const struct drm_color_lut *color)
{
	return REG_FIELD_PREP(CGM_PIPE_GAMMA_RED_UDW_MASK, drm_color_lut_extract(color->red, 10));
}

static void chv_cgm_gamma_pack(struct drm_color_lut *entry, u32 ldw, u32 udw)
{
	entry->green = intel_color_lut_pack(REG_FIELD_GET(CGM_PIPE_GAMMA_GREEN_LDW_MASK, ldw), 10);
	entry->blue = intel_color_lut_pack(REG_FIELD_GET(CGM_PIPE_GAMMA_BLUE_LDW_MASK, ldw), 10);
	entry->red = intel_color_lut_pack(REG_FIELD_GET(CGM_PIPE_GAMMA_RED_UDW_MASK, udw), 10);
}

static void chv_load_cgm_gamma(struct intel_crtc *crtc,
			       const struct drm_property_blob *blob)
{
	struct drm_i915_private *i915 = to_i915(crtc->base.dev);
	const struct drm_color_lut *lut = blob->data;
	int i, lut_size = drm_color_lut_size(blob);
	enum pipe pipe = crtc->pipe;

	for (i = 0; i < lut_size; i++) {
		intel_de_write_fw(i915, CGM_PIPE_GAMMA(pipe, i, 0),
				  chv_cgm_gamma_ldw(&lut[i]));
		intel_de_write_fw(i915, CGM_PIPE_GAMMA(pipe, i, 1),
				  chv_cgm_gamma_udw(&lut[i]));
	}
}

static void chv_load_luts(const struct intel_crtc_state *crtc_state)
{
	struct intel_crtc *crtc = to_intel_crtc(crtc_state->uapi.crtc);
	struct drm_i915_private *i915 = to_i915(crtc->base.dev);
	const struct drm_property_blob *pre_csc_lut = crtc_state->pre_csc_lut;
	const struct drm_property_blob *post_csc_lut = crtc_state->post_csc_lut;
	const struct drm_property_blob *ctm = crtc_state->hw.ctm;

	if (crtc_state->cgm_mode & CGM_PIPE_MODE_CSC)
		chv_load_cgm_csc(crtc, ctm);

	if (crtc_state->cgm_mode & CGM_PIPE_MODE_DEGAMMA)
		chv_load_cgm_degamma(crtc, pre_csc_lut);

	if (crtc_state->cgm_mode & CGM_PIPE_MODE_GAMMA)
		chv_load_cgm_gamma(crtc, post_csc_lut);
	else
		i965_load_luts(crtc_state);

	intel_de_write_fw(i915, CGM_PIPE_MODE(crtc->pipe),
			  crtc_state->cgm_mode);
}

void intel_color_load_luts(const struct intel_crtc_state *crtc_state)
{
	struct drm_i915_private *i915 = to_i915(crtc_state->uapi.crtc->dev);

	i915->display.funcs.color->load_luts(crtc_state);
}

void intel_color_commit_noarm(const struct intel_crtc_state *crtc_state)
{
	struct drm_i915_private *i915 = to_i915(crtc_state->uapi.crtc->dev);

	if (i915->display.funcs.color->color_commit_noarm)
		i915->display.funcs.color->color_commit_noarm(crtc_state);
}

void intel_color_commit_arm(const struct intel_crtc_state *crtc_state)
{
	struct drm_i915_private *i915 = to_i915(crtc_state->uapi.crtc->dev);

	i915->display.funcs.color->color_commit_arm(crtc_state);
}

void intel_color_post_update(const struct intel_crtc_state *crtc_state)
{
	struct drm_i915_private *i915 = to_i915(crtc_state->uapi.crtc->dev);

	if (i915->display.funcs.color->color_post_update)
		i915->display.funcs.color->color_post_update(crtc_state);
}

void intel_color_prepare_commit(struct intel_crtc_state *crtc_state)
{
<<<<<<< HEAD
	intel_dsb_prepare(crtc_state);
=======
	struct intel_crtc *crtc = to_intel_crtc(crtc_state->uapi.crtc);

	/* FIXME DSB has issues loading LUTs, disable it for now */
	return;

	crtc_state->dsb = intel_dsb_prepare(crtc, 1024);
>>>>>>> 5729a900
}

void intel_color_cleanup_commit(struct intel_crtc_state *crtc_state)
{
<<<<<<< HEAD
	intel_dsb_cleanup(crtc_state);
=======
	if (!crtc_state->dsb)
		return;

	intel_dsb_cleanup(crtc_state->dsb);
	crtc_state->dsb = NULL;
>>>>>>> 5729a900
}

static bool intel_can_preload_luts(const struct intel_crtc_state *new_crtc_state)
{
	struct intel_crtc *crtc = to_intel_crtc(new_crtc_state->uapi.crtc);
	struct intel_atomic_state *state =
		to_intel_atomic_state(new_crtc_state->uapi.state);
	const struct intel_crtc_state *old_crtc_state =
		intel_atomic_get_old_crtc_state(state, crtc);

	return !old_crtc_state->post_csc_lut &&
		!old_crtc_state->pre_csc_lut;
}

static bool chv_can_preload_luts(const struct intel_crtc_state *new_crtc_state)
{
	struct intel_crtc *crtc = to_intel_crtc(new_crtc_state->uapi.crtc);
	struct intel_atomic_state *state =
		to_intel_atomic_state(new_crtc_state->uapi.state);
	const struct intel_crtc_state *old_crtc_state =
		intel_atomic_get_old_crtc_state(state, crtc);

	/*
	 * CGM_PIPE_MODE is itself single buffered. We'd have to
	 * somehow split it out from chv_load_luts() if we wanted
	 * the ability to preload the CGM LUTs/CSC without tearing.
	 */
	if (old_crtc_state->cgm_mode || new_crtc_state->cgm_mode)
		return false;

	return !old_crtc_state->post_csc_lut;
}

int intel_color_check(struct intel_crtc_state *crtc_state)
{
	struct drm_i915_private *i915 = to_i915(crtc_state->uapi.crtc->dev);

	return i915->display.funcs.color->color_check(crtc_state);
}

void intel_color_get_config(struct intel_crtc_state *crtc_state)
{
	struct drm_i915_private *i915 = to_i915(crtc_state->uapi.crtc->dev);

	i915->display.funcs.color->read_luts(crtc_state);
}

bool intel_color_lut_equal(const struct intel_crtc_state *crtc_state,
			   const struct drm_property_blob *blob1,
			   const struct drm_property_blob *blob2,
			   bool is_pre_csc_lut)
{
	struct drm_i915_private *i915 = to_i915(crtc_state->uapi.crtc->dev);

	/*
	 * FIXME c8_planes readout missing thus
	 * .read_luts() doesn't read out post_csc_lut.
	 */
	if (!is_pre_csc_lut && crtc_state->c8_planes)
		return true;

	return i915->display.funcs.color->lut_equal(crtc_state, blob1, blob2,
						    is_pre_csc_lut);
}

static bool need_plane_update(struct intel_plane *plane,
			      const struct intel_crtc_state *crtc_state)
{
	struct drm_i915_private *i915 = to_i915(plane->base.dev);

	/*
	 * On pre-SKL the pipe gamma enable and pipe csc enable for
	 * the pipe bottom color are configured via the primary plane.
	 * We have to reconfigure that even if the plane is inactive.
	 */
	return crtc_state->active_planes & BIT(plane->id) ||
		(DISPLAY_VER(i915) < 9 &&
		 plane->id == PLANE_PRIMARY);
}

static int
intel_color_add_affected_planes(struct intel_crtc_state *new_crtc_state)
{
	struct intel_crtc *crtc = to_intel_crtc(new_crtc_state->uapi.crtc);
	struct drm_i915_private *i915 = to_i915(crtc->base.dev);
	struct intel_atomic_state *state =
		to_intel_atomic_state(new_crtc_state->uapi.state);
	const struct intel_crtc_state *old_crtc_state =
		intel_atomic_get_old_crtc_state(state, crtc);
	struct intel_plane *plane;

	if (!new_crtc_state->hw.active ||
	    intel_crtc_needs_modeset(new_crtc_state))
		return 0;

	if (new_crtc_state->gamma_enable == old_crtc_state->gamma_enable &&
	    new_crtc_state->csc_enable == old_crtc_state->csc_enable)
		return 0;

	for_each_intel_plane_on_crtc(&i915->drm, crtc, plane) {
		struct intel_plane_state *plane_state;

		if (!need_plane_update(plane, new_crtc_state))
			continue;

		plane_state = intel_atomic_get_plane_state(state, plane);
		if (IS_ERR(plane_state))
			return PTR_ERR(plane_state);

		new_crtc_state->update_planes |= BIT(plane->id);

		/* plane control register changes blocked by CxSR */
		if (HAS_GMCH(i915))
			new_crtc_state->disable_cxsr = true;
	}

	return 0;
}

static u32 intel_gamma_lut_tests(const struct intel_crtc_state *crtc_state)
{
	struct drm_i915_private *i915 = to_i915(crtc_state->uapi.crtc->dev);
	const struct drm_property_blob *gamma_lut = crtc_state->hw.gamma_lut;

	if (lut_is_legacy(gamma_lut))
		return 0;

	return INTEL_INFO(i915)->display.color.gamma_lut_tests;
}

static u32 intel_degamma_lut_tests(const struct intel_crtc_state *crtc_state)
{
	struct drm_i915_private *i915 = to_i915(crtc_state->uapi.crtc->dev);

	return INTEL_INFO(i915)->display.color.degamma_lut_tests;
}

static int intel_gamma_lut_size(const struct intel_crtc_state *crtc_state)
{
	struct drm_i915_private *i915 = to_i915(crtc_state->uapi.crtc->dev);
	const struct drm_property_blob *gamma_lut = crtc_state->hw.gamma_lut;

	if (lut_is_legacy(gamma_lut))
		return LEGACY_LUT_LENGTH;

	return INTEL_INFO(i915)->display.color.gamma_lut_size;
}

static u32 intel_degamma_lut_size(const struct intel_crtc_state *crtc_state)
{
	struct drm_i915_private *i915 = to_i915(crtc_state->uapi.crtc->dev);

	return INTEL_INFO(i915)->display.color.degamma_lut_size;
}

static int check_lut_size(const struct drm_property_blob *lut, int expected)
{
	int len;

	if (!lut)
		return 0;

	len = drm_color_lut_size(lut);
	if (len != expected) {
		DRM_DEBUG_KMS("Invalid LUT size; got %d, expected %d\n",
			      len, expected);
		return -EINVAL;
	}

	return 0;
}

static int _check_luts(const struct intel_crtc_state *crtc_state,
		       u32 degamma_tests, u32 gamma_tests)
{
	struct drm_i915_private *i915 = to_i915(crtc_state->uapi.crtc->dev);
	const struct drm_property_blob *gamma_lut = crtc_state->hw.gamma_lut;
	const struct drm_property_blob *degamma_lut = crtc_state->hw.degamma_lut;
	int gamma_length, degamma_length;

	/* C8 relies on its palette being stored in the legacy LUT */
	if (crtc_state->c8_planes && !lut_is_legacy(crtc_state->hw.gamma_lut)) {
		drm_dbg_kms(&i915->drm,
			    "C8 pixelformat requires the legacy LUT\n");
		return -EINVAL;
	}

	degamma_length = intel_degamma_lut_size(crtc_state);
	gamma_length = intel_gamma_lut_size(crtc_state);

	if (check_lut_size(degamma_lut, degamma_length) ||
	    check_lut_size(gamma_lut, gamma_length))
		return -EINVAL;

	if (drm_color_lut_check(degamma_lut, degamma_tests) ||
	    drm_color_lut_check(gamma_lut, gamma_tests))
		return -EINVAL;

	return 0;
}

static int check_luts(const struct intel_crtc_state *crtc_state)
{
	return _check_luts(crtc_state,
			   intel_degamma_lut_tests(crtc_state),
			   intel_gamma_lut_tests(crtc_state));
}

static u32 i9xx_gamma_mode(struct intel_crtc_state *crtc_state)
{
	if (!crtc_state->gamma_enable ||
	    lut_is_legacy(crtc_state->hw.gamma_lut))
		return GAMMA_MODE_MODE_8BIT;
	else
		return GAMMA_MODE_MODE_10BIT;
}

static int i9xx_lut_10_diff(u16 a, u16 b)
{
	return drm_color_lut_extract(a, 10) -
		drm_color_lut_extract(b, 10);
}

static int i9xx_check_lut_10(struct drm_i915_private *dev_priv,
			     const struct drm_property_blob *blob)
{
	const struct drm_color_lut *lut = blob->data;
	int lut_size = drm_color_lut_size(blob);
	const struct drm_color_lut *a = &lut[lut_size - 2];
	const struct drm_color_lut *b = &lut[lut_size - 1];

	if (i9xx_lut_10_diff(b->red, a->red) > 0x7f ||
	    i9xx_lut_10_diff(b->green, a->green) > 0x7f ||
	    i9xx_lut_10_diff(b->blue, a->blue) > 0x7f) {
		drm_dbg_kms(&dev_priv->drm, "Last gamma LUT entry exceeds max slope\n");
		return -EINVAL;
	}

	return 0;
}

void intel_color_assert_luts(const struct intel_crtc_state *crtc_state)
{
	struct drm_i915_private *i915 = to_i915(crtc_state->uapi.crtc->dev);

	/* make sure {pre,post}_csc_lut were correctly assigned */
	if (DISPLAY_VER(i915) >= 11 || HAS_GMCH(i915)) {
		drm_WARN_ON(&i915->drm,
			    crtc_state->pre_csc_lut != crtc_state->hw.degamma_lut);
		drm_WARN_ON(&i915->drm,
			    crtc_state->post_csc_lut != crtc_state->hw.gamma_lut);
	} else if (DISPLAY_VER(i915) == 10) {
		drm_WARN_ON(&i915->drm,
			    crtc_state->post_csc_lut == crtc_state->hw.gamma_lut &&
			    crtc_state->pre_csc_lut != crtc_state->hw.degamma_lut &&
			    crtc_state->pre_csc_lut != i915->display.color.glk_linear_degamma_lut);
		drm_WARN_ON(&i915->drm,
			    !ilk_lut_limited_range(crtc_state) &&
			    crtc_state->post_csc_lut != NULL &&
			    crtc_state->post_csc_lut != crtc_state->hw.gamma_lut);
	} else if (crtc_state->gamma_mode != GAMMA_MODE_MODE_SPLIT) {
		drm_WARN_ON(&i915->drm,
			    crtc_state->pre_csc_lut != crtc_state->hw.degamma_lut &&
			    crtc_state->pre_csc_lut != crtc_state->hw.gamma_lut);
		drm_WARN_ON(&i915->drm,
			    !ilk_lut_limited_range(crtc_state) &&
			    crtc_state->post_csc_lut != crtc_state->hw.degamma_lut &&
			    crtc_state->post_csc_lut != crtc_state->hw.gamma_lut);
	}
}

static void intel_assign_luts(struct intel_crtc_state *crtc_state)
{
	drm_property_replace_blob(&crtc_state->pre_csc_lut,
				  crtc_state->hw.degamma_lut);
	drm_property_replace_blob(&crtc_state->post_csc_lut,
				  crtc_state->hw.gamma_lut);
}

static int i9xx_color_check(struct intel_crtc_state *crtc_state)
{
	struct drm_i915_private *i915 = to_i915(crtc_state->uapi.crtc->dev);
	int ret;

	ret = check_luts(crtc_state);
	if (ret)
		return ret;

	crtc_state->gamma_enable =
		crtc_state->hw.gamma_lut &&
		!crtc_state->c8_planes;

	crtc_state->gamma_mode = i9xx_gamma_mode(crtc_state);

	if (DISPLAY_VER(i915) < 4 &&
	    crtc_state->gamma_mode == GAMMA_MODE_MODE_10BIT) {
		ret = i9xx_check_lut_10(i915, crtc_state->hw.gamma_lut);
		if (ret)
			return ret;
	}

	ret = intel_color_add_affected_planes(crtc_state);
	if (ret)
		return ret;

	intel_assign_luts(crtc_state);

	crtc_state->preload_luts = intel_can_preload_luts(crtc_state);

	return 0;
}

static u32 chv_cgm_mode(const struct intel_crtc_state *crtc_state)
{
	u32 cgm_mode = 0;

	if (crtc_state->hw.degamma_lut)
		cgm_mode |= CGM_PIPE_MODE_DEGAMMA;
	if (crtc_state->hw.ctm)
		cgm_mode |= CGM_PIPE_MODE_CSC;
	if (crtc_state->hw.gamma_lut &&
	    !lut_is_legacy(crtc_state->hw.gamma_lut))
		cgm_mode |= CGM_PIPE_MODE_GAMMA;

	return cgm_mode;
}

/*
 * CHV color pipeline:
 * u0.10 -> CGM degamma -> u0.14 -> CGM csc -> u0.14 -> CGM gamma ->
 * u0.10 -> WGC csc -> u0.10 -> pipe gamma -> u0.10
 *
 * We always bypass the WGC csc and use the CGM csc
 * instead since it has degamma and better precision.
 */
static int chv_color_check(struct intel_crtc_state *crtc_state)
{
	int ret;

	ret = check_luts(crtc_state);
	if (ret)
		return ret;

	/*
	 * Pipe gamma will be used only for the legacy LUT.
	 * Otherwise we bypass it and use the CGM gamma instead.
	 */
	crtc_state->gamma_enable =
		lut_is_legacy(crtc_state->hw.gamma_lut) &&
		!crtc_state->c8_planes;

	crtc_state->gamma_mode = GAMMA_MODE_MODE_8BIT;

	crtc_state->cgm_mode = chv_cgm_mode(crtc_state);

	ret = intel_color_add_affected_planes(crtc_state);
	if (ret)
		return ret;

	intel_assign_luts(crtc_state);

	crtc_state->preload_luts = chv_can_preload_luts(crtc_state);

	return 0;
}

static bool ilk_gamma_enable(const struct intel_crtc_state *crtc_state)
{
	return (crtc_state->hw.gamma_lut ||
		crtc_state->hw.degamma_lut) &&
		!crtc_state->c8_planes;
}

static bool ilk_csc_enable(const struct intel_crtc_state *crtc_state)
{
	return crtc_state->output_format != INTEL_OUTPUT_FORMAT_RGB ||
		ilk_csc_limited_range(crtc_state) ||
		crtc_state->hw.ctm;
}

static u32 ilk_gamma_mode(const struct intel_crtc_state *crtc_state)
{
	if (!crtc_state->gamma_enable ||
	    lut_is_legacy(crtc_state->hw.gamma_lut))
		return GAMMA_MODE_MODE_8BIT;
	else
		return GAMMA_MODE_MODE_10BIT;
}

static u32 ilk_csc_mode(const struct intel_crtc_state *crtc_state)
{
	/*
	 * CSC comes after the LUT in RGB->YCbCr mode.
	 * RGB->YCbCr needs the limited range offsets added to
	 * the output. RGB limited range output is handled by
	 * the hw automagically elsewhere.
	 */
	if (crtc_state->output_format != INTEL_OUTPUT_FORMAT_RGB)
		return CSC_BLACK_SCREEN_OFFSET;

	if (crtc_state->hw.degamma_lut)
		return CSC_MODE_YUV_TO_RGB;

	return CSC_MODE_YUV_TO_RGB |
		CSC_POSITION_BEFORE_GAMMA;
}

static int ilk_assign_luts(struct intel_crtc_state *crtc_state)
{
	struct drm_i915_private *i915 = to_i915(crtc_state->uapi.crtc->dev);

	if (ilk_lut_limited_range(crtc_state)) {
		struct drm_property_blob *gamma_lut;

		gamma_lut = create_resized_lut(i915, crtc_state->hw.gamma_lut,
					       drm_color_lut_size(crtc_state->hw.gamma_lut),
					       true);
		if (IS_ERR(gamma_lut))
			return PTR_ERR(gamma_lut);

		drm_property_replace_blob(&crtc_state->post_csc_lut, gamma_lut);

		drm_property_blob_put(gamma_lut);

		drm_property_replace_blob(&crtc_state->pre_csc_lut, crtc_state->hw.degamma_lut);

		return 0;
	}

	if (crtc_state->hw.degamma_lut ||
	    crtc_state->csc_mode & CSC_POSITION_BEFORE_GAMMA) {
		drm_property_replace_blob(&crtc_state->pre_csc_lut,
					  crtc_state->hw.degamma_lut);
		drm_property_replace_blob(&crtc_state->post_csc_lut,
					  crtc_state->hw.gamma_lut);
	} else {
		drm_property_replace_blob(&crtc_state->pre_csc_lut,
					  crtc_state->hw.gamma_lut);
		drm_property_replace_blob(&crtc_state->post_csc_lut,
					  NULL);
	}

	return 0;
}

static int ilk_color_check(struct intel_crtc_state *crtc_state)
{
	struct drm_i915_private *i915 = to_i915(crtc_state->uapi.crtc->dev);
	int ret;

	ret = check_luts(crtc_state);
	if (ret)
		return ret;

	if (crtc_state->hw.degamma_lut && crtc_state->hw.gamma_lut) {
		drm_dbg_kms(&i915->drm,
			    "Degamma and gamma together are not possible\n");
		return -EINVAL;
	}

	if (crtc_state->output_format != INTEL_OUTPUT_FORMAT_RGB &&
	    crtc_state->hw.ctm) {
		drm_dbg_kms(&i915->drm,
			    "YCbCr and CTM together are not possible\n");
		return -EINVAL;
	}

	crtc_state->gamma_enable = ilk_gamma_enable(crtc_state);

	crtc_state->csc_enable = ilk_csc_enable(crtc_state);

	crtc_state->gamma_mode = ilk_gamma_mode(crtc_state);

	crtc_state->csc_mode = ilk_csc_mode(crtc_state);

	ret = intel_color_add_affected_planes(crtc_state);
	if (ret)
		return ret;

	ret = ilk_assign_luts(crtc_state);
	if (ret)
		return ret;

	crtc_state->preload_luts = intel_can_preload_luts(crtc_state);

	return 0;
}

static u32 ivb_gamma_mode(const struct intel_crtc_state *crtc_state)
{
	if (crtc_state->hw.degamma_lut && crtc_state->hw.gamma_lut)
		return GAMMA_MODE_MODE_SPLIT;

	return ilk_gamma_mode(crtc_state);
}

static u32 ivb_csc_mode(const struct intel_crtc_state *crtc_state)
{
	bool limited_color_range = ilk_csc_limited_range(crtc_state);

	/*
	 * CSC comes after the LUT in degamma, RGB->YCbCr,
	 * and RGB full->limited range mode.
	 */
	if (crtc_state->hw.degamma_lut ||
	    crtc_state->output_format != INTEL_OUTPUT_FORMAT_RGB ||
	    limited_color_range)
		return 0;

	return CSC_POSITION_BEFORE_GAMMA;
}

static int ivb_assign_luts(struct intel_crtc_state *crtc_state)
{
	struct drm_i915_private *i915 = to_i915(crtc_state->uapi.crtc->dev);
	struct drm_property_blob *degamma_lut, *gamma_lut;

	if (crtc_state->gamma_mode != GAMMA_MODE_MODE_SPLIT)
		return ilk_assign_luts(crtc_state);

	drm_WARN_ON(&i915->drm, drm_color_lut_size(crtc_state->hw.degamma_lut) != 1024);
	drm_WARN_ON(&i915->drm, drm_color_lut_size(crtc_state->hw.gamma_lut) != 1024);

	degamma_lut = create_resized_lut(i915, crtc_state->hw.degamma_lut, 512,
					 false);
	if (IS_ERR(degamma_lut))
		return PTR_ERR(degamma_lut);

	gamma_lut = create_resized_lut(i915, crtc_state->hw.gamma_lut, 512,
				       ilk_lut_limited_range(crtc_state));
	if (IS_ERR(gamma_lut)) {
		drm_property_blob_put(degamma_lut);
		return PTR_ERR(gamma_lut);
	}

	drm_property_replace_blob(&crtc_state->pre_csc_lut, degamma_lut);
	drm_property_replace_blob(&crtc_state->post_csc_lut, gamma_lut);

	drm_property_blob_put(degamma_lut);
	drm_property_blob_put(gamma_lut);

	return 0;
}

static int ivb_color_check(struct intel_crtc_state *crtc_state)
{
	struct drm_i915_private *i915 = to_i915(crtc_state->uapi.crtc->dev);
	int ret;

	ret = check_luts(crtc_state);
	if (ret)
		return ret;

	if (crtc_state->c8_planes && crtc_state->hw.degamma_lut) {
		drm_dbg_kms(&i915->drm,
			    "C8 pixelformat and degamma together are not possible\n");
		return -EINVAL;
	}

	if (crtc_state->output_format != INTEL_OUTPUT_FORMAT_RGB &&
	    crtc_state->hw.ctm) {
		drm_dbg_kms(&i915->drm,
			    "YCbCr and CTM together are not possible\n");
		return -EINVAL;
	}

	if (crtc_state->output_format != INTEL_OUTPUT_FORMAT_RGB &&
	    crtc_state->hw.degamma_lut && crtc_state->hw.gamma_lut) {
		drm_dbg_kms(&i915->drm,
			    "YCbCr and degamma+gamma together are not possible\n");
		return -EINVAL;
	}

	crtc_state->gamma_enable = ilk_gamma_enable(crtc_state);

	crtc_state->csc_enable = ilk_csc_enable(crtc_state);

	crtc_state->gamma_mode = ivb_gamma_mode(crtc_state);

	crtc_state->csc_mode = ivb_csc_mode(crtc_state);

	ret = intel_color_add_affected_planes(crtc_state);
	if (ret)
		return ret;

	ret = ivb_assign_luts(crtc_state);
	if (ret)
		return ret;

	crtc_state->preload_luts = intel_can_preload_luts(crtc_state);

	return 0;
}

static u32 glk_gamma_mode(const struct intel_crtc_state *crtc_state)
{
	if (!crtc_state->gamma_enable ||
	    lut_is_legacy(crtc_state->hw.gamma_lut))
		return GAMMA_MODE_MODE_8BIT;
	else
		return GAMMA_MODE_MODE_10BIT;
}

static bool glk_use_pre_csc_lut_for_gamma(const struct intel_crtc_state *crtc_state)
{
	return crtc_state->hw.gamma_lut &&
		!crtc_state->c8_planes &&
		crtc_state->output_format != INTEL_OUTPUT_FORMAT_RGB;
}

static int glk_assign_luts(struct intel_crtc_state *crtc_state)
{
	struct drm_i915_private *i915 = to_i915(crtc_state->uapi.crtc->dev);

	if (glk_use_pre_csc_lut_for_gamma(crtc_state)) {
		struct drm_property_blob *gamma_lut;

		gamma_lut = create_resized_lut(i915, crtc_state->hw.gamma_lut,
					       INTEL_INFO(i915)->display.color.degamma_lut_size,
					       false);
		if (IS_ERR(gamma_lut))
			return PTR_ERR(gamma_lut);

		drm_property_replace_blob(&crtc_state->pre_csc_lut, gamma_lut);
		drm_property_replace_blob(&crtc_state->post_csc_lut, NULL);

		drm_property_blob_put(gamma_lut);

		return 0;
	}

	if (ilk_lut_limited_range(crtc_state)) {
		struct drm_property_blob *gamma_lut;

		gamma_lut = create_resized_lut(i915, crtc_state->hw.gamma_lut,
					       drm_color_lut_size(crtc_state->hw.gamma_lut),
					       true);
		if (IS_ERR(gamma_lut))
			return PTR_ERR(gamma_lut);

		drm_property_replace_blob(&crtc_state->post_csc_lut, gamma_lut);

		drm_property_blob_put(gamma_lut);
	} else {
		drm_property_replace_blob(&crtc_state->post_csc_lut, crtc_state->hw.gamma_lut);
	}

	drm_property_replace_blob(&crtc_state->pre_csc_lut, crtc_state->hw.degamma_lut);

	/*
	 * On GLK+ both pipe CSC and degamma LUT are controlled
	 * by csc_enable. Hence for the cases where the CSC is
	 * needed but degamma LUT is not we need to load a
	 * linear degamma LUT.
	 */
	if (crtc_state->csc_enable && !crtc_state->pre_csc_lut)
		drm_property_replace_blob(&crtc_state->pre_csc_lut,
					  i915->display.color.glk_linear_degamma_lut);

	return 0;
}

static int glk_check_luts(const struct intel_crtc_state *crtc_state)
{
	u32 degamma_tests = intel_degamma_lut_tests(crtc_state);
	u32 gamma_tests = intel_gamma_lut_tests(crtc_state);

	if (glk_use_pre_csc_lut_for_gamma(crtc_state))
		gamma_tests |= degamma_tests;

	return _check_luts(crtc_state, degamma_tests, gamma_tests);
}

static int glk_color_check(struct intel_crtc_state *crtc_state)
{
	struct drm_i915_private *i915 = to_i915(crtc_state->uapi.crtc->dev);
	int ret;

	ret = glk_check_luts(crtc_state);
	if (ret)
		return ret;

	if (crtc_state->output_format != INTEL_OUTPUT_FORMAT_RGB &&
	    crtc_state->hw.ctm) {
		drm_dbg_kms(&i915->drm,
			    "YCbCr and CTM together are not possible\n");
		return -EINVAL;
	}

	if (crtc_state->output_format != INTEL_OUTPUT_FORMAT_RGB &&
	    crtc_state->hw.degamma_lut && crtc_state->hw.gamma_lut) {
		drm_dbg_kms(&i915->drm,
			    "YCbCr and degamma+gamma together are not possible\n");
		return -EINVAL;
	}

	crtc_state->gamma_enable =
		!glk_use_pre_csc_lut_for_gamma(crtc_state) &&
		crtc_state->hw.gamma_lut &&
		!crtc_state->c8_planes;

	/* On GLK+ degamma LUT is controlled by csc_enable */
	crtc_state->csc_enable =
		glk_use_pre_csc_lut_for_gamma(crtc_state) ||
		crtc_state->hw.degamma_lut ||
		crtc_state->output_format != INTEL_OUTPUT_FORMAT_RGB ||
		crtc_state->hw.ctm || ilk_csc_limited_range(crtc_state);

	crtc_state->gamma_mode = glk_gamma_mode(crtc_state);

	crtc_state->csc_mode = 0;

	ret = intel_color_add_affected_planes(crtc_state);
	if (ret)
		return ret;

	ret = glk_assign_luts(crtc_state);
	if (ret)
		return ret;

	crtc_state->preload_luts = intel_can_preload_luts(crtc_state);

	return 0;
}

static u32 icl_gamma_mode(const struct intel_crtc_state *crtc_state)
{
	struct intel_crtc *crtc = to_intel_crtc(crtc_state->uapi.crtc);
	struct drm_i915_private *i915 = to_i915(crtc->base.dev);
	u32 gamma_mode = 0;

	if (crtc_state->hw.degamma_lut)
		gamma_mode |= PRE_CSC_GAMMA_ENABLE;

	if (crtc_state->hw.gamma_lut &&
	    !crtc_state->c8_planes)
		gamma_mode |= POST_CSC_GAMMA_ENABLE;

	if (!crtc_state->hw.gamma_lut ||
	    lut_is_legacy(crtc_state->hw.gamma_lut))
		gamma_mode |= GAMMA_MODE_MODE_8BIT;
	/*
	 * Enable 10bit gamma for D13
	 * ToDo: Extend to Logarithmic Gamma once the new UAPI
	 * is accepted and implemented by a userspace consumer
	 */
	else if (DISPLAY_VER(i915) >= 13)
		gamma_mode |= GAMMA_MODE_MODE_10BIT;
	else
		gamma_mode |= GAMMA_MODE_MODE_12BIT_MULTI_SEG;

	return gamma_mode;
}

static u32 icl_csc_mode(const struct intel_crtc_state *crtc_state)
{
	u32 csc_mode = 0;

	if (crtc_state->hw.ctm)
		csc_mode |= ICL_CSC_ENABLE;

	if (crtc_state->output_format != INTEL_OUTPUT_FORMAT_RGB ||
	    crtc_state->limited_color_range)
		csc_mode |= ICL_OUTPUT_CSC_ENABLE;

	return csc_mode;
}

static int icl_color_check(struct intel_crtc_state *crtc_state)
{
	int ret;

	ret = check_luts(crtc_state);
	if (ret)
		return ret;

	crtc_state->gamma_mode = icl_gamma_mode(crtc_state);

	crtc_state->csc_mode = icl_csc_mode(crtc_state);

	intel_assign_luts(crtc_state);

	crtc_state->preload_luts = intel_can_preload_luts(crtc_state);

	return 0;
}

static int i9xx_post_csc_lut_precision(const struct intel_crtc_state *crtc_state)
{
	if (!crtc_state->gamma_enable && !crtc_state->c8_planes)
		return 0;

	switch (crtc_state->gamma_mode) {
	case GAMMA_MODE_MODE_8BIT:
		return 8;
	case GAMMA_MODE_MODE_10BIT:
		return 10;
	default:
		MISSING_CASE(crtc_state->gamma_mode);
		return 0;
	}
}

static int i9xx_pre_csc_lut_precision(const struct intel_crtc_state *crtc_state)
{
	return 0;
}

static int i965_post_csc_lut_precision(const struct intel_crtc_state *crtc_state)
{
	if (!crtc_state->gamma_enable && !crtc_state->c8_planes)
		return 0;

	switch (crtc_state->gamma_mode) {
	case GAMMA_MODE_MODE_8BIT:
		return 8;
	case GAMMA_MODE_MODE_10BIT:
		return 16;
	default:
		MISSING_CASE(crtc_state->gamma_mode);
		return 0;
	}
}

static int ilk_gamma_mode_precision(u32 gamma_mode)
{
	switch (gamma_mode) {
	case GAMMA_MODE_MODE_8BIT:
		return 8;
	case GAMMA_MODE_MODE_10BIT:
		return 10;
	default:
		MISSING_CASE(gamma_mode);
		return 0;
	}
}

static bool ilk_has_post_csc_lut(const struct intel_crtc_state *crtc_state)
{
	if (crtc_state->c8_planes)
		return true;

	return crtc_state->gamma_enable &&
		(crtc_state->csc_mode & CSC_POSITION_BEFORE_GAMMA) != 0;
}

static bool ilk_has_pre_csc_lut(const struct intel_crtc_state *crtc_state)
{
	return crtc_state->gamma_enable &&
		(crtc_state->csc_mode & CSC_POSITION_BEFORE_GAMMA) == 0;
}

static int ilk_post_csc_lut_precision(const struct intel_crtc_state *crtc_state)
{
	if (!ilk_has_post_csc_lut(crtc_state))
		return 0;

	return ilk_gamma_mode_precision(crtc_state->gamma_mode);
}

static int ilk_pre_csc_lut_precision(const struct intel_crtc_state *crtc_state)
{
	if (!ilk_has_pre_csc_lut(crtc_state))
		return 0;

	return ilk_gamma_mode_precision(crtc_state->gamma_mode);
}

static int ivb_post_csc_lut_precision(const struct intel_crtc_state *crtc_state)
{
	if (crtc_state->gamma_enable &&
	    crtc_state->gamma_mode == GAMMA_MODE_MODE_SPLIT)
		return 10;

	return ilk_post_csc_lut_precision(crtc_state);
}

static int ivb_pre_csc_lut_precision(const struct intel_crtc_state *crtc_state)
{
	if (crtc_state->gamma_enable &&
	    crtc_state->gamma_mode == GAMMA_MODE_MODE_SPLIT)
		return 10;

	return ilk_pre_csc_lut_precision(crtc_state);
}

static int chv_post_csc_lut_precision(const struct intel_crtc_state *crtc_state)
{
	if (crtc_state->cgm_mode & CGM_PIPE_MODE_GAMMA)
		return 10;

	return i965_post_csc_lut_precision(crtc_state);
}

static int chv_pre_csc_lut_precision(const struct intel_crtc_state *crtc_state)
{
	if (crtc_state->cgm_mode & CGM_PIPE_MODE_DEGAMMA)
		return 14;

	return 0;
}

static int glk_post_csc_lut_precision(const struct intel_crtc_state *crtc_state)
{
	if (!crtc_state->gamma_enable && !crtc_state->c8_planes)
		return 0;

	return ilk_gamma_mode_precision(crtc_state->gamma_mode);
}

static int glk_pre_csc_lut_precision(const struct intel_crtc_state *crtc_state)
{
	if (!crtc_state->csc_enable)
		return 0;

	return 16;
}

static bool icl_has_post_csc_lut(const struct intel_crtc_state *crtc_state)
{
	if (crtc_state->c8_planes)
		return true;

	return crtc_state->gamma_mode & POST_CSC_GAMMA_ENABLE;
}

static bool icl_has_pre_csc_lut(const struct intel_crtc_state *crtc_state)
{
	return crtc_state->gamma_mode & PRE_CSC_GAMMA_ENABLE;
}

static int icl_post_csc_lut_precision(const struct intel_crtc_state *crtc_state)
{
	if (!icl_has_post_csc_lut(crtc_state))
		return 0;

	switch (crtc_state->gamma_mode & GAMMA_MODE_MODE_MASK) {
	case GAMMA_MODE_MODE_8BIT:
		return 8;
	case GAMMA_MODE_MODE_10BIT:
		return 10;
	case GAMMA_MODE_MODE_12BIT_MULTI_SEG:
		return 16;
	default:
		MISSING_CASE(crtc_state->gamma_mode);
		return 0;
	}
}

static int icl_pre_csc_lut_precision(const struct intel_crtc_state *crtc_state)
{
	if (!icl_has_pre_csc_lut(crtc_state))
		return 0;

	return 16;
}

static bool err_check(struct drm_color_lut *lut1,
		      struct drm_color_lut *lut2, u32 err)
{
	return ((abs((long)lut2->red - lut1->red)) <= err) &&
		((abs((long)lut2->blue - lut1->blue)) <= err) &&
		((abs((long)lut2->green - lut1->green)) <= err);
}

static bool intel_lut_entries_equal(struct drm_color_lut *lut1,
				    struct drm_color_lut *lut2,
				    int lut_size, u32 err)
{
	int i;

	for (i = 0; i < lut_size; i++) {
		if (!err_check(&lut1[i], &lut2[i], err))
			return false;
	}

	return true;
}

static bool intel_lut_equal(const struct drm_property_blob *blob1,
			    const struct drm_property_blob *blob2,
			    int check_size, int precision)
{
	struct drm_color_lut *lut1, *lut2;
	int lut_size1, lut_size2;
	u32 err;

	if (!blob1 != !blob2)
		return false;

	if (!blob1 != !precision)
		return false;

	if (!blob1)
		return true;

	lut_size1 = drm_color_lut_size(blob1);
	lut_size2 = drm_color_lut_size(blob2);

	if (lut_size1 != lut_size2)
		return false;

	if (check_size > lut_size1)
		return false;

	lut1 = blob1->data;
	lut2 = blob2->data;

	err = 0xffff >> precision;

	if (!check_size)
		check_size = lut_size1;

	return intel_lut_entries_equal(lut1, lut2, check_size, err);
}

static bool i9xx_lut_equal(const struct intel_crtc_state *crtc_state,
			   const struct drm_property_blob *blob1,
			   const struct drm_property_blob *blob2,
			   bool is_pre_csc_lut)
{
	int check_size = 0;

	if (is_pre_csc_lut)
		return intel_lut_equal(blob1, blob2, 0,
				       i9xx_pre_csc_lut_precision(crtc_state));

	/* 10bit mode last entry is implicit, just skip it */
	if (crtc_state->gamma_mode == GAMMA_MODE_MODE_10BIT)
		check_size = 128;

	return intel_lut_equal(blob1, blob2, check_size,
			       i9xx_post_csc_lut_precision(crtc_state));
}

static bool i965_lut_equal(const struct intel_crtc_state *crtc_state,
			   const struct drm_property_blob *blob1,
			   const struct drm_property_blob *blob2,
			   bool is_pre_csc_lut)
{
	if (is_pre_csc_lut)
		return intel_lut_equal(blob1, blob2, 0,
				       i9xx_pre_csc_lut_precision(crtc_state));
	else
		return intel_lut_equal(blob1, blob2, 0,
				       i965_post_csc_lut_precision(crtc_state));
}

static bool chv_lut_equal(const struct intel_crtc_state *crtc_state,
			  const struct drm_property_blob *blob1,
			  const struct drm_property_blob *blob2,
			  bool is_pre_csc_lut)
{
	if (is_pre_csc_lut)
		return intel_lut_equal(blob1, blob2, 0,
				       chv_pre_csc_lut_precision(crtc_state));
	else
		return intel_lut_equal(blob1, blob2, 0,
				       chv_post_csc_lut_precision(crtc_state));
}

static bool ilk_lut_equal(const struct intel_crtc_state *crtc_state,
			  const struct drm_property_blob *blob1,
			  const struct drm_property_blob *blob2,
			  bool is_pre_csc_lut)
{
	if (is_pre_csc_lut)
		return intel_lut_equal(blob1, blob2, 0,
				       ilk_pre_csc_lut_precision(crtc_state));
	else
		return intel_lut_equal(blob1, blob2, 0,
				       ilk_post_csc_lut_precision(crtc_state));
}

static bool ivb_lut_equal(const struct intel_crtc_state *crtc_state,
			  const struct drm_property_blob *blob1,
			  const struct drm_property_blob *blob2,
			  bool is_pre_csc_lut)
{
	if (is_pre_csc_lut)
		return intel_lut_equal(blob1, blob2, 0,
				       ivb_pre_csc_lut_precision(crtc_state));
	else
		return intel_lut_equal(blob1, blob2, 0,
				       ivb_post_csc_lut_precision(crtc_state));
}

static bool glk_lut_equal(const struct intel_crtc_state *crtc_state,
			  const struct drm_property_blob *blob1,
			  const struct drm_property_blob *blob2,
			  bool is_pre_csc_lut)
{
	if (is_pre_csc_lut)
		return intel_lut_equal(blob1, blob2, 0,
				       glk_pre_csc_lut_precision(crtc_state));
	else
		return intel_lut_equal(blob1, blob2, 0,
				       glk_post_csc_lut_precision(crtc_state));
}

static bool icl_lut_equal(const struct intel_crtc_state *crtc_state,
			  const struct drm_property_blob *blob1,
			  const struct drm_property_blob *blob2,
			  bool is_pre_csc_lut)
{
	int check_size = 0;

	if (is_pre_csc_lut)
		return intel_lut_equal(blob1, blob2, 0,
				       icl_pre_csc_lut_precision(crtc_state));

	/* hw readout broken except for the super fine segment :( */
	if ((crtc_state->gamma_mode & GAMMA_MODE_MODE_MASK) ==
	    GAMMA_MODE_MODE_12BIT_MULTI_SEG)
		check_size = 9;

	return intel_lut_equal(blob1, blob2, check_size,
			       icl_post_csc_lut_precision(crtc_state));
}

static struct drm_property_blob *i9xx_read_lut_8(struct intel_crtc *crtc)
{
	struct drm_i915_private *dev_priv = to_i915(crtc->base.dev);
	enum pipe pipe = crtc->pipe;
	struct drm_property_blob *blob;
	struct drm_color_lut *lut;
	int i;

	blob = drm_property_create_blob(&dev_priv->drm,
					sizeof(lut[0]) * LEGACY_LUT_LENGTH,
					NULL);
	if (IS_ERR(blob))
		return NULL;

	lut = blob->data;

	for (i = 0; i < LEGACY_LUT_LENGTH; i++) {
		u32 val = intel_de_read_fw(dev_priv, PALETTE(pipe, i));

		i9xx_lut_8_pack(&lut[i], val);
	}

	return blob;
}

static struct drm_property_blob *i9xx_read_lut_10(struct intel_crtc *crtc)
{
	struct drm_i915_private *dev_priv = to_i915(crtc->base.dev);
	u32 lut_size = INTEL_INFO(dev_priv)->display.color.gamma_lut_size;
	enum pipe pipe = crtc->pipe;
	struct drm_property_blob *blob;
	struct drm_color_lut *lut;
	u32 ldw, udw;
	int i;

	blob = drm_property_create_blob(&dev_priv->drm,
					lut_size * sizeof(lut[0]), NULL);
	if (IS_ERR(blob))
		return NULL;

	lut = blob->data;

	for (i = 0; i < lut_size - 1; i++) {
		ldw = intel_de_read_fw(dev_priv, PALETTE(pipe, 2 * i + 0));
		udw = intel_de_read_fw(dev_priv, PALETTE(pipe, 2 * i + 1));

		i9xx_lut_10_pack(&lut[i], ldw, udw);
	}

	i9xx_lut_10_pack_slope(&lut[i], ldw, udw);

	return blob;
}

static void i9xx_read_luts(struct intel_crtc_state *crtc_state)
{
	struct intel_crtc *crtc = to_intel_crtc(crtc_state->uapi.crtc);

	if (!crtc_state->gamma_enable && !crtc_state->c8_planes)
		return;

	switch (crtc_state->gamma_mode) {
	case GAMMA_MODE_MODE_8BIT:
		crtc_state->post_csc_lut = i9xx_read_lut_8(crtc);
		break;
	case GAMMA_MODE_MODE_10BIT:
		crtc_state->post_csc_lut = i9xx_read_lut_10(crtc);
		break;
	default:
		MISSING_CASE(crtc_state->gamma_mode);
		break;
	}
}

static struct drm_property_blob *i965_read_lut_10p6(struct intel_crtc *crtc)
{
	struct drm_i915_private *dev_priv = to_i915(crtc->base.dev);
	int i, lut_size = INTEL_INFO(dev_priv)->display.color.gamma_lut_size;
	enum pipe pipe = crtc->pipe;
	struct drm_property_blob *blob;
	struct drm_color_lut *lut;

	blob = drm_property_create_blob(&dev_priv->drm,
					sizeof(lut[0]) * lut_size,
					NULL);
	if (IS_ERR(blob))
		return NULL;

	lut = blob->data;

	for (i = 0; i < lut_size - 1; i++) {
		u32 ldw = intel_de_read_fw(dev_priv, PALETTE(pipe, 2 * i + 0));
		u32 udw = intel_de_read_fw(dev_priv, PALETTE(pipe, 2 * i + 1));

		i965_lut_10p6_pack(&lut[i], ldw, udw);
	}

	lut[i].red = i965_lut_11p6_max_pack(intel_de_read_fw(dev_priv, PIPEGCMAX(pipe, 0)));
	lut[i].green = i965_lut_11p6_max_pack(intel_de_read_fw(dev_priv, PIPEGCMAX(pipe, 1)));
	lut[i].blue = i965_lut_11p6_max_pack(intel_de_read_fw(dev_priv, PIPEGCMAX(pipe, 2)));

	return blob;
}

static void i965_read_luts(struct intel_crtc_state *crtc_state)
{
	struct intel_crtc *crtc = to_intel_crtc(crtc_state->uapi.crtc);

	if (!crtc_state->gamma_enable && !crtc_state->c8_planes)
		return;

	switch (crtc_state->gamma_mode) {
	case GAMMA_MODE_MODE_8BIT:
		crtc_state->post_csc_lut = i9xx_read_lut_8(crtc);
		break;
	case GAMMA_MODE_MODE_10BIT:
		crtc_state->post_csc_lut = i965_read_lut_10p6(crtc);
		break;
	default:
		MISSING_CASE(crtc_state->gamma_mode);
		break;
	}
}

static struct drm_property_blob *chv_read_cgm_degamma(struct intel_crtc *crtc)
{
	struct drm_i915_private *dev_priv = to_i915(crtc->base.dev);
	int i, lut_size = INTEL_INFO(dev_priv)->display.color.degamma_lut_size;
	enum pipe pipe = crtc->pipe;
	struct drm_property_blob *blob;
	struct drm_color_lut *lut;

	blob = drm_property_create_blob(&dev_priv->drm,
					sizeof(lut[0]) * lut_size,
					NULL);
	if (IS_ERR(blob))
		return NULL;

	lut = blob->data;

	for (i = 0; i < lut_size; i++) {
		u32 ldw = intel_de_read_fw(dev_priv, CGM_PIPE_DEGAMMA(pipe, i, 0));
		u32 udw = intel_de_read_fw(dev_priv, CGM_PIPE_DEGAMMA(pipe, i, 1));

		chv_cgm_degamma_pack(&lut[i], ldw, udw);
	}

	return blob;
}

static struct drm_property_blob *chv_read_cgm_gamma(struct intel_crtc *crtc)
{
	struct drm_i915_private *i915 = to_i915(crtc->base.dev);
	int i, lut_size = INTEL_INFO(i915)->display.color.gamma_lut_size;
	enum pipe pipe = crtc->pipe;
	struct drm_property_blob *blob;
	struct drm_color_lut *lut;

	blob = drm_property_create_blob(&i915->drm,
					sizeof(lut[0]) * lut_size,
					NULL);
	if (IS_ERR(blob))
		return NULL;

	lut = blob->data;

	for (i = 0; i < lut_size; i++) {
		u32 ldw = intel_de_read_fw(i915, CGM_PIPE_GAMMA(pipe, i, 0));
		u32 udw = intel_de_read_fw(i915, CGM_PIPE_GAMMA(pipe, i, 1));

		chv_cgm_gamma_pack(&lut[i], ldw, udw);
	}

	return blob;
}

static void chv_read_luts(struct intel_crtc_state *crtc_state)
{
	struct intel_crtc *crtc = to_intel_crtc(crtc_state->uapi.crtc);

	if (crtc_state->cgm_mode & CGM_PIPE_MODE_DEGAMMA)
		crtc_state->pre_csc_lut = chv_read_cgm_degamma(crtc);

	if (crtc_state->cgm_mode & CGM_PIPE_MODE_GAMMA)
		crtc_state->post_csc_lut = chv_read_cgm_gamma(crtc);
	else
		i965_read_luts(crtc_state);
}

static struct drm_property_blob *ilk_read_lut_8(struct intel_crtc *crtc)
{
	struct drm_i915_private *i915 = to_i915(crtc->base.dev);
	enum pipe pipe = crtc->pipe;
	struct drm_property_blob *blob;
	struct drm_color_lut *lut;
	int i;

	blob = drm_property_create_blob(&i915->drm,
					sizeof(lut[0]) * LEGACY_LUT_LENGTH,
					NULL);
	if (IS_ERR(blob))
		return NULL;

	lut = blob->data;

	for (i = 0; i < LEGACY_LUT_LENGTH; i++) {
		u32 val = intel_de_read_fw(i915, LGC_PALETTE(pipe, i));

		i9xx_lut_8_pack(&lut[i], val);
	}

	return blob;
}

static struct drm_property_blob *ilk_read_lut_10(struct intel_crtc *crtc)
{
	struct drm_i915_private *i915 = to_i915(crtc->base.dev);
	int i, lut_size = INTEL_INFO(i915)->display.color.gamma_lut_size;
	enum pipe pipe = crtc->pipe;
	struct drm_property_blob *blob;
	struct drm_color_lut *lut;

	blob = drm_property_create_blob(&i915->drm,
					sizeof(lut[0]) * lut_size,
					NULL);
	if (IS_ERR(blob))
		return NULL;

	lut = blob->data;

	for (i = 0; i < lut_size; i++) {
		u32 val = intel_de_read_fw(i915, PREC_PALETTE(pipe, i));

		ilk_lut_10_pack(&lut[i], val);
	}

	return blob;
}

static void ilk_read_luts(struct intel_crtc_state *crtc_state)
{
	struct intel_crtc *crtc = to_intel_crtc(crtc_state->uapi.crtc);
	struct drm_property_blob **blob =
		ilk_has_post_csc_lut(crtc_state) ?
		&crtc_state->post_csc_lut : &crtc_state->pre_csc_lut;

	if (!crtc_state->gamma_enable && !crtc_state->c8_planes)
		return;

	switch (crtc_state->gamma_mode) {
	case GAMMA_MODE_MODE_8BIT:
		*blob = ilk_read_lut_8(crtc);
		break;
	case GAMMA_MODE_MODE_10BIT:
		*blob = ilk_read_lut_10(crtc);
		break;
	default:
		MISSING_CASE(crtc_state->gamma_mode);
		break;
	}
}

/*
 * IVB/HSW Bspec / PAL_PREC_INDEX:
 * "Restriction : Index auto increment mode is not
 *  supported and must not be enabled."
 */
static struct drm_property_blob *ivb_read_lut_10(struct intel_crtc *crtc,
						 u32 prec_index)
{
	struct drm_i915_private *dev_priv = to_i915(crtc->base.dev);
	int i, lut_size = ivb_lut_10_size(prec_index);
	enum pipe pipe = crtc->pipe;
	struct drm_property_blob *blob;
	struct drm_color_lut *lut;

	blob = drm_property_create_blob(&dev_priv->drm,
					sizeof(lut[0]) * lut_size,
					NULL);
	if (IS_ERR(blob))
		return NULL;

	lut = blob->data;

	for (i = 0; i < lut_size; i++) {
		u32 val;

		intel_de_write_fw(dev_priv, PREC_PAL_INDEX(pipe),
				  prec_index + i);
		val = intel_de_read_fw(dev_priv, PREC_PAL_DATA(pipe));

		ilk_lut_10_pack(&lut[i], val);
	}

	intel_de_write_fw(dev_priv, PREC_PAL_INDEX(pipe),
			  PAL_PREC_INDEX_VALUE(0));

	return blob;
}

static void ivb_read_luts(struct intel_crtc_state *crtc_state)
{
	struct intel_crtc *crtc = to_intel_crtc(crtc_state->uapi.crtc);
	struct drm_property_blob **blob =
		ilk_has_post_csc_lut(crtc_state) ?
		&crtc_state->post_csc_lut : &crtc_state->pre_csc_lut;

	if (!crtc_state->gamma_enable && !crtc_state->c8_planes)
		return;

	switch (crtc_state->gamma_mode) {
	case GAMMA_MODE_MODE_8BIT:
		*blob = ilk_read_lut_8(crtc);
		break;
	case GAMMA_MODE_MODE_SPLIT:
		crtc_state->pre_csc_lut =
			ivb_read_lut_10(crtc, PAL_PREC_SPLIT_MODE |
					PAL_PREC_INDEX_VALUE(0));
		crtc_state->post_csc_lut =
			ivb_read_lut_10(crtc, PAL_PREC_SPLIT_MODE |
					PAL_PREC_INDEX_VALUE(512));
		break;
	case GAMMA_MODE_MODE_10BIT:
		*blob = ivb_read_lut_10(crtc, PAL_PREC_INDEX_VALUE(0));
		break;
	default:
		MISSING_CASE(crtc_state->gamma_mode);
		break;
	}
}

/* On BDW+ the index auto increment mode actually works */
static struct drm_property_blob *bdw_read_lut_10(struct intel_crtc *crtc,
						 u32 prec_index)
{
	struct drm_i915_private *i915 = to_i915(crtc->base.dev);
	int i, lut_size = ivb_lut_10_size(prec_index);
	enum pipe pipe = crtc->pipe;
	struct drm_property_blob *blob;
	struct drm_color_lut *lut;

	blob = drm_property_create_blob(&i915->drm,
					sizeof(lut[0]) * lut_size,
					NULL);
	if (IS_ERR(blob))
		return NULL;

	lut = blob->data;

	intel_de_write_fw(i915, PREC_PAL_INDEX(pipe),
			  prec_index);
	intel_de_write_fw(i915, PREC_PAL_INDEX(pipe),
			  PAL_PREC_AUTO_INCREMENT |
			  prec_index);

	for (i = 0; i < lut_size; i++) {
		u32 val = intel_de_read_fw(i915, PREC_PAL_DATA(pipe));

		ilk_lut_10_pack(&lut[i], val);
	}

	intel_de_write_fw(i915, PREC_PAL_INDEX(pipe),
			  PAL_PREC_INDEX_VALUE(0));

	return blob;
}

static void bdw_read_luts(struct intel_crtc_state *crtc_state)
{
	struct intel_crtc *crtc = to_intel_crtc(crtc_state->uapi.crtc);
	struct drm_property_blob **blob =
		ilk_has_post_csc_lut(crtc_state) ?
		&crtc_state->post_csc_lut : &crtc_state->pre_csc_lut;

	if (!crtc_state->gamma_enable && !crtc_state->c8_planes)
		return;

	switch (crtc_state->gamma_mode) {
	case GAMMA_MODE_MODE_8BIT:
		*blob = ilk_read_lut_8(crtc);
		break;
	case GAMMA_MODE_MODE_SPLIT:
		crtc_state->pre_csc_lut =
			bdw_read_lut_10(crtc, PAL_PREC_SPLIT_MODE |
					PAL_PREC_INDEX_VALUE(0));
		crtc_state->post_csc_lut =
			bdw_read_lut_10(crtc, PAL_PREC_SPLIT_MODE |
					PAL_PREC_INDEX_VALUE(512));
		break;
	case GAMMA_MODE_MODE_10BIT:
		*blob = bdw_read_lut_10(crtc, PAL_PREC_INDEX_VALUE(0));
		break;
	default:
		MISSING_CASE(crtc_state->gamma_mode);
		break;
	}
}

static struct drm_property_blob *glk_read_degamma_lut(struct intel_crtc *crtc)
{
	struct drm_i915_private *dev_priv = to_i915(crtc->base.dev);
	int i, lut_size = INTEL_INFO(dev_priv)->display.color.degamma_lut_size;
	enum pipe pipe = crtc->pipe;
	struct drm_property_blob *blob;
	struct drm_color_lut *lut;

	blob = drm_property_create_blob(&dev_priv->drm,
					sizeof(lut[0]) * lut_size,
					NULL);
	if (IS_ERR(blob))
		return NULL;

	lut = blob->data;

	/*
	 * When setting the auto-increment bit, the hardware seems to
	 * ignore the index bits, so we need to reset it to index 0
	 * separately.
	 */
	intel_de_write_fw(dev_priv, PRE_CSC_GAMC_INDEX(pipe),
			  PRE_CSC_GAMC_INDEX_VALUE(0));
	intel_de_write_fw(dev_priv, PRE_CSC_GAMC_INDEX(pipe),
			  PRE_CSC_GAMC_AUTO_INCREMENT |
			  PRE_CSC_GAMC_INDEX_VALUE(0));

	for (i = 0; i < lut_size; i++) {
		u32 val = intel_de_read_fw(dev_priv, PRE_CSC_GAMC_DATA(pipe));

		lut[i].red = val;
		lut[i].green = val;
		lut[i].blue = val;
	}

	intel_de_write_fw(dev_priv, PRE_CSC_GAMC_INDEX(pipe),
			  PRE_CSC_GAMC_INDEX_VALUE(0));

	return blob;
}

static void glk_read_luts(struct intel_crtc_state *crtc_state)
{
	struct intel_crtc *crtc = to_intel_crtc(crtc_state->uapi.crtc);

	if (crtc_state->csc_enable)
		crtc_state->pre_csc_lut = glk_read_degamma_lut(crtc);

	if (!crtc_state->gamma_enable && !crtc_state->c8_planes)
		return;

	switch (crtc_state->gamma_mode) {
	case GAMMA_MODE_MODE_8BIT:
		crtc_state->post_csc_lut = ilk_read_lut_8(crtc);
		break;
	case GAMMA_MODE_MODE_10BIT:
		crtc_state->post_csc_lut = bdw_read_lut_10(crtc, PAL_PREC_INDEX_VALUE(0));
		break;
	default:
		MISSING_CASE(crtc_state->gamma_mode);
		break;
	}
}

static struct drm_property_blob *
icl_read_lut_multi_segment(struct intel_crtc *crtc)
{
	struct drm_i915_private *i915 = to_i915(crtc->base.dev);
	int i, lut_size = INTEL_INFO(i915)->display.color.gamma_lut_size;
	enum pipe pipe = crtc->pipe;
	struct drm_property_blob *blob;
	struct drm_color_lut *lut;

	blob = drm_property_create_blob(&i915->drm,
					sizeof(lut[0]) * lut_size,
					NULL);
	if (IS_ERR(blob))
		return NULL;

	lut = blob->data;

	intel_de_write_fw(i915, PREC_PAL_MULTI_SEG_INDEX(pipe),
			  PAL_PREC_MULTI_SEG_INDEX_VALUE(0));
	intel_de_write_fw(i915, PREC_PAL_MULTI_SEG_INDEX(pipe),
			  PAL_PREC_MULTI_SEG_AUTO_INCREMENT |
			  PAL_PREC_MULTI_SEG_INDEX_VALUE(0));

	for (i = 0; i < 9; i++) {
		u32 ldw = intel_de_read_fw(i915, PREC_PAL_MULTI_SEG_DATA(pipe));
		u32 udw = intel_de_read_fw(i915, PREC_PAL_MULTI_SEG_DATA(pipe));

		ilk_lut_12p4_pack(&lut[i], ldw, udw);
	}

	intel_de_write_fw(i915, PREC_PAL_MULTI_SEG_INDEX(pipe),
			  PAL_PREC_MULTI_SEG_INDEX_VALUE(0));

	/*
	 * FIXME readouts from PAL_PREC_DATA register aren't giving
	 * correct values in the case of fine and coarse segments.
	 * Restricting readouts only for super fine segment as of now.
	 */

	return blob;
}

static void icl_read_luts(struct intel_crtc_state *crtc_state)
{
	struct intel_crtc *crtc = to_intel_crtc(crtc_state->uapi.crtc);

	if (icl_has_pre_csc_lut(crtc_state))
		crtc_state->pre_csc_lut = glk_read_degamma_lut(crtc);

	if (!icl_has_post_csc_lut(crtc_state))
		return;

	switch (crtc_state->gamma_mode & GAMMA_MODE_MODE_MASK) {
	case GAMMA_MODE_MODE_8BIT:
		crtc_state->post_csc_lut = ilk_read_lut_8(crtc);
		break;
	case GAMMA_MODE_MODE_10BIT:
		crtc_state->post_csc_lut = bdw_read_lut_10(crtc, PAL_PREC_INDEX_VALUE(0));
		break;
	case GAMMA_MODE_MODE_12BIT_MULTI_SEG:
		crtc_state->post_csc_lut = icl_read_lut_multi_segment(crtc);
		break;
	default:
		MISSING_CASE(crtc_state->gamma_mode);
		break;
	}
}

static const struct intel_color_funcs chv_color_funcs = {
	.color_check = chv_color_check,
	.color_commit_arm = i9xx_color_commit_arm,
	.load_luts = chv_load_luts,
	.read_luts = chv_read_luts,
	.lut_equal = chv_lut_equal,
};

static const struct intel_color_funcs i965_color_funcs = {
	.color_check = i9xx_color_check,
	.color_commit_arm = i9xx_color_commit_arm,
	.load_luts = i965_load_luts,
	.read_luts = i965_read_luts,
	.lut_equal = i965_lut_equal,
};

static const struct intel_color_funcs i9xx_color_funcs = {
	.color_check = i9xx_color_check,
	.color_commit_arm = i9xx_color_commit_arm,
	.load_luts = i9xx_load_luts,
	.read_luts = i9xx_read_luts,
	.lut_equal = i9xx_lut_equal,
};

static const struct intel_color_funcs tgl_color_funcs = {
	.color_check = icl_color_check,
	.color_commit_noarm = icl_color_commit_noarm,
	.color_commit_arm = icl_color_commit_arm,
	.load_luts = icl_load_luts,
	.read_luts = icl_read_luts,
	.lut_equal = icl_lut_equal,
};

static const struct intel_color_funcs tgl_color_funcs = {
	.color_check = icl_color_check,
	.color_commit_noarm = icl_color_commit_noarm,
	.color_commit_arm = icl_color_commit_arm,
	.load_luts = icl_load_luts,
	.read_luts = icl_read_luts,
};

static const struct intel_color_funcs icl_color_funcs = {
	.color_check = icl_color_check,
	.color_commit_noarm = icl_color_commit_noarm,
	.color_commit_arm = icl_color_commit_arm,
	.color_post_update = icl_color_post_update,
	.load_luts = icl_load_luts,
	.read_luts = icl_read_luts,
	.lut_equal = icl_lut_equal,
};

static const struct intel_color_funcs glk_color_funcs = {
	.color_check = glk_color_check,
	.color_commit_noarm = skl_color_commit_noarm,
	.color_commit_arm = skl_color_commit_arm,
	.load_luts = glk_load_luts,
	.read_luts = glk_read_luts,
	.lut_equal = glk_lut_equal,
};

static const struct intel_color_funcs skl_color_funcs = {
	.color_check = ivb_color_check,
	.color_commit_noarm = skl_color_commit_noarm,
	.color_commit_arm = skl_color_commit_arm,
	.load_luts = bdw_load_luts,
	.read_luts = bdw_read_luts,
	.lut_equal = ivb_lut_equal,
};

static const struct intel_color_funcs bdw_color_funcs = {
	.color_check = ivb_color_check,
	.color_commit_noarm = ilk_color_commit_noarm,
	.color_commit_arm = hsw_color_commit_arm,
	.load_luts = bdw_load_luts,
	.read_luts = bdw_read_luts,
	.lut_equal = ivb_lut_equal,
};

static const struct intel_color_funcs hsw_color_funcs = {
	.color_check = ivb_color_check,
	.color_commit_noarm = ilk_color_commit_noarm,
	.color_commit_arm = hsw_color_commit_arm,
	.load_luts = ivb_load_luts,
	.read_luts = ivb_read_luts,
	.lut_equal = ivb_lut_equal,
};

static const struct intel_color_funcs ivb_color_funcs = {
	.color_check = ivb_color_check,
	.color_commit_noarm = ilk_color_commit_noarm,
	.color_commit_arm = ilk_color_commit_arm,
	.load_luts = ivb_load_luts,
	.read_luts = ivb_read_luts,
	.lut_equal = ivb_lut_equal,
};

static const struct intel_color_funcs ilk_color_funcs = {
	.color_check = ilk_color_check,
	.color_commit_noarm = ilk_color_commit_noarm,
	.color_commit_arm = ilk_color_commit_arm,
	.load_luts = ilk_load_luts,
	.read_luts = ilk_read_luts,
	.lut_equal = ilk_lut_equal,
};

void intel_color_crtc_init(struct intel_crtc *crtc)
{
	struct drm_i915_private *i915 = to_i915(crtc->base.dev);
	int degamma_lut_size, gamma_lut_size;
	bool has_ctm;

	drm_mode_crtc_set_gamma_size(&crtc->base, 256);

	gamma_lut_size = INTEL_INFO(i915)->display.color.gamma_lut_size;
	degamma_lut_size = INTEL_INFO(i915)->display.color.degamma_lut_size;
	has_ctm = degamma_lut_size != 0;

	/*
	 * "DPALETTE_A: NOTE: The 8-bit (non-10-bit) mode is the
	 *  only mode supported by Alviso and Grantsdale."
	 *
	 * Actually looks like this affects all of gen3.
	 * Confirmed on alv,cst,pnv. Mobile gen2 parts (alm,mgm)
	 * are confirmed not to suffer from this restriction.
	 */
	if (DISPLAY_VER(i915) == 3 && crtc->pipe == PIPE_A)
		gamma_lut_size = 256;

	drm_crtc_enable_color_mgmt(&crtc->base, degamma_lut_size,
				   has_ctm, gamma_lut_size);
}

int intel_color_init(struct drm_i915_private *i915)
{
	struct drm_property_blob *blob;

	if (DISPLAY_VER(i915) != 10)
		return 0;

	blob = create_linear_lut(i915, INTEL_INFO(i915)->display.color.degamma_lut_size);
	if (IS_ERR(blob))
		return PTR_ERR(blob);

	i915->display.color.glk_linear_degamma_lut = blob;

	return 0;
}

void intel_color_init_hooks(struct drm_i915_private *i915)
{
	if (HAS_GMCH(i915)) {
		if (IS_CHERRYVIEW(i915))
			i915->display.funcs.color = &chv_color_funcs;
		else if (DISPLAY_VER(i915) >= 4)
			i915->display.funcs.color = &i965_color_funcs;
		else
			i915->display.funcs.color = &i9xx_color_funcs;
	} else {
		if (DISPLAY_VER(i915) >= 12)
			i915->display.funcs.color = &tgl_color_funcs;
		else if (DISPLAY_VER(i915) == 11)
			i915->display.funcs.color = &icl_color_funcs;
		else if (DISPLAY_VER(i915) == 10)
			i915->display.funcs.color = &glk_color_funcs;
		else if (DISPLAY_VER(i915) == 9)
			i915->display.funcs.color = &skl_color_funcs;
		else if (DISPLAY_VER(i915) == 8)
			i915->display.funcs.color = &bdw_color_funcs;
		else if (IS_HASWELL(i915))
			i915->display.funcs.color = &hsw_color_funcs;
		else if (DISPLAY_VER(i915) == 7)
			i915->display.funcs.color = &ivb_color_funcs;
		else
			i915->display.funcs.color = &ilk_color_funcs;
	}
}<|MERGE_RESOLUTION|>--- conflicted
+++ resolved
@@ -1456,29 +1456,21 @@
 
 void intel_color_prepare_commit(struct intel_crtc_state *crtc_state)
 {
-<<<<<<< HEAD
-	intel_dsb_prepare(crtc_state);
-=======
 	struct intel_crtc *crtc = to_intel_crtc(crtc_state->uapi.crtc);
 
 	/* FIXME DSB has issues loading LUTs, disable it for now */
 	return;
 
 	crtc_state->dsb = intel_dsb_prepare(crtc, 1024);
->>>>>>> 5729a900
 }
 
 void intel_color_cleanup_commit(struct intel_crtc_state *crtc_state)
 {
-<<<<<<< HEAD
-	intel_dsb_cleanup(crtc_state);
-=======
 	if (!crtc_state->dsb)
 		return;
 
 	intel_dsb_cleanup(crtc_state->dsb);
 	crtc_state->dsb = NULL;
->>>>>>> 5729a900
 }
 
 static bool intel_can_preload_luts(const struct intel_crtc_state *new_crtc_state)
@@ -3160,14 +3152,6 @@
 	.load_luts = icl_load_luts,
 	.read_luts = icl_read_luts,
 	.lut_equal = icl_lut_equal,
-};
-
-static const struct intel_color_funcs tgl_color_funcs = {
-	.color_check = icl_color_check,
-	.color_commit_noarm = icl_color_commit_noarm,
-	.color_commit_arm = icl_color_commit_arm,
-	.load_luts = icl_load_luts,
-	.read_luts = icl_read_luts,
 };
 
 static const struct intel_color_funcs icl_color_funcs = {
