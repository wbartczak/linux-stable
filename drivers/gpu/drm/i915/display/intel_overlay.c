/*
 * Copyright © 2009
 *
 * Permission is hereby granted, free of charge, to any person obtaining a
 * copy of this software and associated documentation files (the "Software"),
 * to deal in the Software without restriction, including without limitation
 * the rights to use, copy, modify, merge, publish, distribute, sublicense,
 * and/or sell copies of the Software, and to permit persons to whom the
 * Software is furnished to do so, subject to the following conditions:
 *
 * The above copyright notice and this permission notice (including the next
 * paragraph) shall be included in all copies or substantial portions of the
 * Software.
 *
 * THE SOFTWARE IS PROVIDED "AS IS", WITHOUT WARRANTY OF ANY KIND, EXPRESS OR
 * IMPLIED, INCLUDING BUT NOT LIMITED TO THE WARRANTIES OF MERCHANTABILITY,
 * FITNESS FOR A PARTICULAR PURPOSE AND NONINFRINGEMENT.  IN NO EVENT SHALL
 * THE AUTHORS OR COPYRIGHT HOLDERS BE LIABLE FOR ANY CLAIM, DAMAGES OR OTHER
 * LIABILITY, WHETHER IN AN ACTION OF CONTRACT, TORT OR OTHERWISE, ARISING FROM,
 * OUT OF OR IN CONNECTION WITH THE SOFTWARE OR THE USE OR OTHER DEALINGS IN THE
 * SOFTWARE.
 *
 * Authors:
 *    Daniel Vetter <daniel@ffwll.ch>
 *
 * Derived from Xorg ddx, xf86-video-intel, src/i830_video.c
 */

#include <drm/drm_fourcc.h>

#include "gem/i915_gem_internal.h"
#include "gem/i915_gem_pm.h"
#include "gt/intel_gpu_commands.h"
#include "gt/intel_ring.h"

#include "i915_drv.h"
#include "i915_reg.h"
#include "intel_de.h"
#include "intel_display_types.h"
#include "intel_frontbuffer.h"
#include "intel_overlay.h"
#include "intel_pci_config.h"

/* Limits for overlay size. According to intel doc, the real limits are:
 * Y width: 4095, UV width (planar): 2047, Y height: 2047,
 * UV width (planar): * 1023. But the xorg thinks 2048 for height and width. Use
 * the mininum of both.  */
#define IMAGE_MAX_WIDTH		2048
#define IMAGE_MAX_HEIGHT	2046 /* 2 * 1023 */
/* on 830 and 845 these large limits result in the card hanging */
#define IMAGE_MAX_WIDTH_LEGACY	1024
#define IMAGE_MAX_HEIGHT_LEGACY	1088

/* overlay register definitions */
/* OCMD register */
#define OCMD_TILED_SURFACE	(0x1<<19)
#define OCMD_MIRROR_MASK	(0x3<<17)
#define OCMD_MIRROR_MODE	(0x3<<17)
#define OCMD_MIRROR_HORIZONTAL	(0x1<<17)
#define OCMD_MIRROR_VERTICAL	(0x2<<17)
#define OCMD_MIRROR_BOTH	(0x3<<17)
#define OCMD_BYTEORDER_MASK	(0x3<<14) /* zero for YUYV or FOURCC YUY2 */
#define OCMD_UV_SWAP		(0x1<<14) /* YVYU */
#define OCMD_Y_SWAP		(0x2<<14) /* UYVY or FOURCC UYVY */
#define OCMD_Y_AND_UV_SWAP	(0x3<<14) /* VYUY */
#define OCMD_SOURCE_FORMAT_MASK (0xf<<10)
#define OCMD_RGB_888		(0x1<<10) /* not in i965 Intel docs */
#define OCMD_RGB_555		(0x2<<10) /* not in i965 Intel docs */
#define OCMD_RGB_565		(0x3<<10) /* not in i965 Intel docs */
#define OCMD_YUV_422_PACKED	(0x8<<10)
#define OCMD_YUV_411_PACKED	(0x9<<10) /* not in i965 Intel docs */
#define OCMD_YUV_420_PLANAR	(0xc<<10)
#define OCMD_YUV_422_PLANAR	(0xd<<10)
#define OCMD_YUV_410_PLANAR	(0xe<<10) /* also 411 */
#define OCMD_TVSYNCFLIP_PARITY	(0x1<<9)
#define OCMD_TVSYNCFLIP_ENABLE	(0x1<<7)
#define OCMD_BUF_TYPE_MASK	(0x1<<5)
#define OCMD_BUF_TYPE_FRAME	(0x0<<5)
#define OCMD_BUF_TYPE_FIELD	(0x1<<5)
#define OCMD_TEST_MODE		(0x1<<4)
#define OCMD_BUFFER_SELECT	(0x3<<2)
#define OCMD_BUFFER0		(0x0<<2)
#define OCMD_BUFFER1		(0x1<<2)
#define OCMD_FIELD_SELECT	(0x1<<2)
#define OCMD_FIELD0		(0x0<<1)
#define OCMD_FIELD1		(0x1<<1)
#define OCMD_ENABLE		(0x1<<0)

/* OCONFIG register */
#define OCONF_PIPE_MASK		(0x1<<18)
#define OCONF_PIPE_A		(0x0<<18)
#define OCONF_PIPE_B		(0x1<<18)
#define OCONF_GAMMA2_ENABLE	(0x1<<16)
#define OCONF_CSC_MODE_BT601	(0x0<<5)
#define OCONF_CSC_MODE_BT709	(0x1<<5)
#define OCONF_CSC_BYPASS	(0x1<<4)
#define OCONF_CC_OUT_8BIT	(0x1<<3)
#define OCONF_TEST_MODE		(0x1<<2)
#define OCONF_THREE_LINE_BUFFER	(0x1<<0)
#define OCONF_TWO_LINE_BUFFER	(0x0<<0)

/* DCLRKM (dst-key) register */
#define DST_KEY_ENABLE		(0x1<<31)
#define CLK_RGB24_MASK		0x0
#define CLK_RGB16_MASK		0x070307
#define CLK_RGB15_MASK		0x070707

#define RGB30_TO_COLORKEY(c) \
	((((c) & 0x3fc00000) >> 6) | (((c) & 0x000ff000) >> 4) | (((c) & 0x000003fc) >> 2))
#define RGB16_TO_COLORKEY(c) \
	((((c) & 0xf800) << 8) | (((c) & 0x07e0) << 5) | (((c) & 0x001f) << 3))
#define RGB15_TO_COLORKEY(c) \
	((((c) & 0x7c00) << 9) | (((c) & 0x03e0) << 6) | (((c) & 0x001f) << 3))
#define RGB8I_TO_COLORKEY(c) \
	((((c) & 0xff) << 16) | (((c) & 0xff) << 8) | (((c) & 0xff) << 0))

/* overlay flip addr flag */
#define OFC_UPDATE		0x1

/* polyphase filter coefficients */
#define N_HORIZ_Y_TAPS          5
#define N_VERT_Y_TAPS           3
#define N_HORIZ_UV_TAPS         3
#define N_VERT_UV_TAPS          3
#define N_PHASES                17
#define MAX_TAPS                5

/* memory bufferd overlay registers */
struct overlay_registers {
	u32 OBUF_0Y;
	u32 OBUF_1Y;
	u32 OBUF_0U;
	u32 OBUF_0V;
	u32 OBUF_1U;
	u32 OBUF_1V;
	u32 OSTRIDE;
	u32 YRGB_VPH;
	u32 UV_VPH;
	u32 HORZ_PH;
	u32 INIT_PHS;
	u32 DWINPOS;
	u32 DWINSZ;
	u32 SWIDTH;
	u32 SWIDTHSW;
	u32 SHEIGHT;
	u32 YRGBSCALE;
	u32 UVSCALE;
	u32 OCLRC0;
	u32 OCLRC1;
	u32 DCLRKV;
	u32 DCLRKM;
	u32 SCLRKVH;
	u32 SCLRKVL;
	u32 SCLRKEN;
	u32 OCONFIG;
	u32 OCMD;
	u32 RESERVED1; /* 0x6C */
	u32 OSTART_0Y;
	u32 OSTART_1Y;
	u32 OSTART_0U;
	u32 OSTART_0V;
	u32 OSTART_1U;
	u32 OSTART_1V;
	u32 OTILEOFF_0Y;
	u32 OTILEOFF_1Y;
	u32 OTILEOFF_0U;
	u32 OTILEOFF_0V;
	u32 OTILEOFF_1U;
	u32 OTILEOFF_1V;
	u32 FASTHSCALE; /* 0xA0 */
	u32 UVSCALEV; /* 0xA4 */
	u32 RESERVEDC[(0x200 - 0xA8) / 4]; /* 0xA8 - 0x1FC */
	u16 Y_VCOEFS[N_VERT_Y_TAPS * N_PHASES]; /* 0x200 */
	u16 RESERVEDD[0x100 / 2 - N_VERT_Y_TAPS * N_PHASES];
	u16 Y_HCOEFS[N_HORIZ_Y_TAPS * N_PHASES]; /* 0x300 */
	u16 RESERVEDE[0x200 / 2 - N_HORIZ_Y_TAPS * N_PHASES];
	u16 UV_VCOEFS[N_VERT_UV_TAPS * N_PHASES]; /* 0x500 */
	u16 RESERVEDF[0x100 / 2 - N_VERT_UV_TAPS * N_PHASES];
	u16 UV_HCOEFS[N_HORIZ_UV_TAPS * N_PHASES]; /* 0x600 */
	u16 RESERVEDG[0x100 / 2 - N_HORIZ_UV_TAPS * N_PHASES];
};

struct intel_overlay {
	struct drm_i915_private *i915;
	struct intel_context *context;
	struct intel_crtc *crtc;
	struct i915_vma *vma;
	struct i915_vma *old_vma;
	struct intel_frontbuffer *frontbuffer;
	bool active;
	bool pfit_active;
	u32 pfit_vscale_ratio; /* shifted-point number, (1<<12) == 1.0 */
	u32 color_key:24;
	u32 color_key_enabled:1;
	u32 brightness, contrast, saturation;
	u32 old_xscale, old_yscale;
	/* register access */
	struct drm_i915_gem_object *reg_bo;
	struct overlay_registers __iomem *regs;
	u32 flip_addr;
	/* flip handling */
	struct i915_active last_flip;
	void (*flip_complete)(struct intel_overlay *ovl);
};

static void i830_overlay_clock_gating(struct drm_i915_private *dev_priv,
				      bool enable)
{
	struct pci_dev *pdev = to_pci_dev(dev_priv->drm.dev);
	u8 val;

	/* WA_OVERLAY_CLKGATE:alm */
	if (enable)
		intel_de_write(dev_priv, DSPCLK_GATE_D(dev_priv), 0);
	else
		intel_de_write(dev_priv, DSPCLK_GATE_D(dev_priv),
			       OVRUNIT_CLOCK_GATE_DISABLE);

	/* WA_DISABLE_L2CACHE_CLOCK_GATING:alm */
	pci_bus_read_config_byte(pdev->bus,
				 PCI_DEVFN(0, 0), I830_CLOCK_GATE, &val);
	if (enable)
		val &= ~I830_L2_CACHE_CLOCK_GATE_DISABLE;
	else
		val |= I830_L2_CACHE_CLOCK_GATE_DISABLE;
	pci_bus_write_config_byte(pdev->bus,
				  PCI_DEVFN(0, 0), I830_CLOCK_GATE, val);
}

static struct i915_request *
alloc_request(struct intel_overlay *overlay, void (*fn)(struct intel_overlay *))
{
	struct i915_request *rq;
	int err;

	overlay->flip_complete = fn;

	rq = i915_request_create(overlay->context);
	if (IS_ERR(rq))
		return rq;

	err = i915_active_add_request(&overlay->last_flip, rq);
	if (err) {
		i915_request_add(rq);
		return ERR_PTR(err);
	}

	return rq;
}

/* overlay needs to be disable in OCMD reg */
static int intel_overlay_on(struct intel_overlay *overlay)
{
	struct drm_i915_private *dev_priv = overlay->i915;
	struct i915_request *rq;
	u32 *cs;

	drm_WARN_ON(&dev_priv->drm, overlay->active);

	rq = alloc_request(overlay, NULL);
	if (IS_ERR(rq))
		return PTR_ERR(rq);

	cs = intel_ring_begin(rq, 4);
	if (IS_ERR(cs)) {
		i915_request_add(rq);
		return PTR_ERR(cs);
	}

	overlay->active = true;

	if (IS_I830(dev_priv))
		i830_overlay_clock_gating(dev_priv, false);

	*cs++ = MI_OVERLAY_FLIP | MI_OVERLAY_ON;
	*cs++ = overlay->flip_addr | OFC_UPDATE;
	*cs++ = MI_WAIT_FOR_EVENT | MI_WAIT_FOR_OVERLAY_FLIP;
	*cs++ = MI_NOOP;
	intel_ring_advance(rq, cs);

	i915_request_add(rq);

	return i915_active_wait(&overlay->last_flip);
}

static void intel_overlay_flip_prepare(struct intel_overlay *overlay,
				       struct i915_vma *vma)
{
	enum pipe pipe = overlay->crtc->pipe;
	struct intel_frontbuffer *frontbuffer = NULL;

	drm_WARN_ON(&overlay->i915->drm, overlay->old_vma);

	if (vma)
		frontbuffer = intel_frontbuffer_get(vma->obj);

	intel_frontbuffer_track(overlay->frontbuffer, frontbuffer,
				INTEL_FRONTBUFFER_OVERLAY(pipe));

	if (overlay->frontbuffer)
		intel_frontbuffer_put(overlay->frontbuffer);
	overlay->frontbuffer = frontbuffer;

	intel_frontbuffer_flip_prepare(overlay->i915,
				       INTEL_FRONTBUFFER_OVERLAY(pipe));

	overlay->old_vma = overlay->vma;
	if (vma)
		overlay->vma = i915_vma_get(vma);
	else
		overlay->vma = NULL;
}

/* overlay needs to be enabled in OCMD reg */
static int intel_overlay_continue(struct intel_overlay *overlay,
				  struct i915_vma *vma,
				  bool load_polyphase_filter)
{
	struct drm_i915_private *dev_priv = overlay->i915;
	struct i915_request *rq;
	u32 flip_addr = overlay->flip_addr;
	u32 tmp, *cs;

	drm_WARN_ON(&dev_priv->drm, !overlay->active);

	if (load_polyphase_filter)
		flip_addr |= OFC_UPDATE;

	/* check for underruns */
	tmp = intel_de_read(dev_priv, DOVSTA);
	if (tmp & (1 << 17))
		drm_dbg(&dev_priv->drm, "overlay underrun, DOVSTA: %x\n", tmp);

	rq = alloc_request(overlay, NULL);
	if (IS_ERR(rq))
		return PTR_ERR(rq);

	cs = intel_ring_begin(rq, 2);
	if (IS_ERR(cs)) {
		i915_request_add(rq);
		return PTR_ERR(cs);
	}

	*cs++ = MI_OVERLAY_FLIP | MI_OVERLAY_CONTINUE;
	*cs++ = flip_addr;
	intel_ring_advance(rq, cs);

	intel_overlay_flip_prepare(overlay, vma);
	i915_request_add(rq);

	return 0;
}

static void intel_overlay_release_old_vma(struct intel_overlay *overlay)
{
	struct i915_vma *vma;

	vma = fetch_and_zero(&overlay->old_vma);
	if (drm_WARN_ON(&overlay->i915->drm, !vma))
		return;

	intel_frontbuffer_flip_complete(overlay->i915,
					INTEL_FRONTBUFFER_OVERLAY(overlay->crtc->pipe));

	i915_vma_unpin(vma);
	i915_vma_put(vma);
}

static void
intel_overlay_release_old_vid_tail(struct intel_overlay *overlay)
{
	intel_overlay_release_old_vma(overlay);
}

static void intel_overlay_off_tail(struct intel_overlay *overlay)
{
	struct drm_i915_private *dev_priv = overlay->i915;

	intel_overlay_release_old_vma(overlay);

	overlay->crtc->overlay = NULL;
	overlay->crtc = NULL;
	overlay->active = false;

	if (IS_I830(dev_priv))
		i830_overlay_clock_gating(dev_priv, true);
}

static void intel_overlay_last_flip_retire(struct i915_active *active)
{
	struct intel_overlay *overlay =
		container_of(active, typeof(*overlay), last_flip);

	if (overlay->flip_complete)
		overlay->flip_complete(overlay);
}

/* overlay needs to be disabled in OCMD reg */
static int intel_overlay_off(struct intel_overlay *overlay)
{
	struct i915_request *rq;
	u32 *cs, flip_addr = overlay->flip_addr;

	drm_WARN_ON(&overlay->i915->drm, !overlay->active);

	/* According to intel docs the overlay hw may hang (when switching
	 * off) without loading the filter coeffs. It is however unclear whether
	 * this applies to the disabling of the overlay or to the switching off
	 * of the hw. Do it in both cases */
	flip_addr |= OFC_UPDATE;

	rq = alloc_request(overlay, intel_overlay_off_tail);
	if (IS_ERR(rq))
		return PTR_ERR(rq);

	cs = intel_ring_begin(rq, 6);
	if (IS_ERR(cs)) {
		i915_request_add(rq);
		return PTR_ERR(cs);
	}

	/* wait for overlay to go idle */
	*cs++ = MI_OVERLAY_FLIP | MI_OVERLAY_CONTINUE;
	*cs++ = flip_addr;
	*cs++ = MI_WAIT_FOR_EVENT | MI_WAIT_FOR_OVERLAY_FLIP;

	/* turn overlay off */
	*cs++ = MI_OVERLAY_FLIP | MI_OVERLAY_OFF;
	*cs++ = flip_addr;
	*cs++ = MI_WAIT_FOR_EVENT | MI_WAIT_FOR_OVERLAY_FLIP;

	intel_ring_advance(rq, cs);

	intel_overlay_flip_prepare(overlay, NULL);
	i915_request_add(rq);

	return i915_active_wait(&overlay->last_flip);
}

/* recover from an interruption due to a signal
 * We have to be careful not to repeat work forever an make forward progess. */
static int intel_overlay_recover_from_interrupt(struct intel_overlay *overlay)
{
	return i915_active_wait(&overlay->last_flip);
}

/* Wait for pending overlay flip and release old frame.
 * Needs to be called before the overlay register are changed
 * via intel_overlay_(un)map_regs
 */
static int intel_overlay_release_old_vid(struct intel_overlay *overlay)
{
	struct drm_i915_private *dev_priv = overlay->i915;
	struct i915_request *rq;
	u32 *cs;

	/*
	 * Only wait if there is actually an old frame to release to
	 * guarantee forward progress.
	 */
	if (!overlay->old_vma)
		return 0;

	if (!(intel_de_read(dev_priv, GEN2_ISR) & I915_OVERLAY_PLANE_FLIP_PENDING_INTERRUPT)) {
		intel_overlay_release_old_vid_tail(overlay);
		return 0;
	}

	rq = alloc_request(overlay, intel_overlay_release_old_vid_tail);
	if (IS_ERR(rq))
		return PTR_ERR(rq);

	cs = intel_ring_begin(rq, 2);
	if (IS_ERR(cs)) {
		i915_request_add(rq);
		return PTR_ERR(cs);
	}

	*cs++ = MI_WAIT_FOR_EVENT | MI_WAIT_FOR_OVERLAY_FLIP;
	*cs++ = MI_NOOP;
	intel_ring_advance(rq, cs);

	i915_request_add(rq);

	return i915_active_wait(&overlay->last_flip);
}

void intel_overlay_reset(struct drm_i915_private *dev_priv)
{
	struct intel_overlay *overlay = dev_priv->display.overlay;

	if (!overlay)
		return;

	overlay->old_xscale = 0;
	overlay->old_yscale = 0;
	overlay->crtc = NULL;
	overlay->active = false;
}

static int packed_depth_bytes(u32 format)
{
	switch (format & I915_OVERLAY_DEPTH_MASK) {
	case I915_OVERLAY_YUV422:
		return 4;
	case I915_OVERLAY_YUV411:
		/* return 6; not implemented */
	default:
		return -EINVAL;
	}
}

static int packed_width_bytes(u32 format, short width)
{
	switch (format & I915_OVERLAY_DEPTH_MASK) {
	case I915_OVERLAY_YUV422:
		return width << 1;
	default:
		return -EINVAL;
	}
}

static int uv_hsubsampling(u32 format)
{
	switch (format & I915_OVERLAY_DEPTH_MASK) {
	case I915_OVERLAY_YUV422:
	case I915_OVERLAY_YUV420:
		return 2;
	case I915_OVERLAY_YUV411:
	case I915_OVERLAY_YUV410:
		return 4;
	default:
		return -EINVAL;
	}
}

static int uv_vsubsampling(u32 format)
{
	switch (format & I915_OVERLAY_DEPTH_MASK) {
	case I915_OVERLAY_YUV420:
	case I915_OVERLAY_YUV410:
		return 2;
	case I915_OVERLAY_YUV422:
	case I915_OVERLAY_YUV411:
		return 1;
	default:
		return -EINVAL;
	}
}

static u32 calc_swidthsw(struct drm_i915_private *dev_priv, u32 offset, u32 width)
{
	u32 sw;

	if (DISPLAY_VER(dev_priv) == 2)
		sw = ALIGN((offset & 31) + width, 32);
	else
		sw = ALIGN((offset & 63) + width, 64);

	if (sw == 0)
		return 0;

	return (sw - 32) >> 3;
}

static const u16 y_static_hcoeffs[N_PHASES][N_HORIZ_Y_TAPS] = {
	[ 0] = { 0x3000, 0xb4a0, 0x1930, 0x1920, 0xb4a0, },
	[ 1] = { 0x3000, 0xb500, 0x19d0, 0x1880, 0xb440, },
	[ 2] = { 0x3000, 0xb540, 0x1a88, 0x2f80, 0xb3e0, },
	[ 3] = { 0x3000, 0xb580, 0x1b30, 0x2e20, 0xb380, },
	[ 4] = { 0x3000, 0xb5c0, 0x1bd8, 0x2cc0, 0xb320, },
	[ 5] = { 0x3020, 0xb5e0, 0x1c60, 0x2b80, 0xb2c0, },
	[ 6] = { 0x3020, 0xb5e0, 0x1cf8, 0x2a20, 0xb260, },
	[ 7] = { 0x3020, 0xb5e0, 0x1d80, 0x28e0, 0xb200, },
	[ 8] = { 0x3020, 0xb5c0, 0x1e08, 0x3f40, 0xb1c0, },
	[ 9] = { 0x3020, 0xb580, 0x1e78, 0x3ce0, 0xb160, },
	[10] = { 0x3040, 0xb520, 0x1ed8, 0x3aa0, 0xb120, },
	[11] = { 0x3040, 0xb4a0, 0x1f30, 0x3880, 0xb0e0, },
	[12] = { 0x3040, 0xb400, 0x1f78, 0x3680, 0xb0a0, },
	[13] = { 0x3020, 0xb340, 0x1fb8, 0x34a0, 0xb060, },
	[14] = { 0x3020, 0xb240, 0x1fe0, 0x32e0, 0xb040, },
	[15] = { 0x3020, 0xb140, 0x1ff8, 0x3160, 0xb020, },
	[16] = { 0xb000, 0x3000, 0x0800, 0x3000, 0xb000, },
};

static const u16 uv_static_hcoeffs[N_PHASES][N_HORIZ_UV_TAPS] = {
	[ 0] = { 0x3000, 0x1800, 0x1800, },
	[ 1] = { 0xb000, 0x18d0, 0x2e60, },
	[ 2] = { 0xb000, 0x1990, 0x2ce0, },
	[ 3] = { 0xb020, 0x1a68, 0x2b40, },
	[ 4] = { 0xb040, 0x1b20, 0x29e0, },
	[ 5] = { 0xb060, 0x1bd8, 0x2880, },
	[ 6] = { 0xb080, 0x1c88, 0x3e60, },
	[ 7] = { 0xb0a0, 0x1d28, 0x3c00, },
	[ 8] = { 0xb0c0, 0x1db8, 0x39e0, },
	[ 9] = { 0xb0e0, 0x1e40, 0x37e0, },
	[10] = { 0xb100, 0x1eb8, 0x3620, },
	[11] = { 0xb100, 0x1f18, 0x34a0, },
	[12] = { 0xb100, 0x1f68, 0x3360, },
	[13] = { 0xb0e0, 0x1fa8, 0x3240, },
	[14] = { 0xb0c0, 0x1fe0, 0x3140, },
	[15] = { 0xb060, 0x1ff0, 0x30a0, },
	[16] = { 0x3000, 0x0800, 0x3000, },
};

static void update_polyphase_filter(struct overlay_registers __iomem *regs)
{
	memcpy_toio(regs->Y_HCOEFS, y_static_hcoeffs, sizeof(y_static_hcoeffs));
	memcpy_toio(regs->UV_HCOEFS, uv_static_hcoeffs,
		    sizeof(uv_static_hcoeffs));
}

static bool update_scaling_factors(struct intel_overlay *overlay,
				   struct overlay_registers __iomem *regs,
				   struct drm_intel_overlay_put_image *params)
{
	/* fixed point with a 12 bit shift */
	u32 xscale, yscale, xscale_UV, yscale_UV;
#define FP_SHIFT 12
#define FRACT_MASK 0xfff
	bool scale_changed = false;
	int uv_hscale = uv_hsubsampling(params->flags);
	int uv_vscale = uv_vsubsampling(params->flags);

	if (params->dst_width > 1)
		xscale = ((params->src_scan_width - 1) << FP_SHIFT) /
			params->dst_width;
	else
		xscale = 1 << FP_SHIFT;

	if (params->dst_height > 1)
		yscale = ((params->src_scan_height - 1) << FP_SHIFT) /
			params->dst_height;
	else
		yscale = 1 << FP_SHIFT;

	/*if (params->format & I915_OVERLAY_YUV_PLANAR) {*/
	xscale_UV = xscale/uv_hscale;
	yscale_UV = yscale/uv_vscale;
	/* make the Y scale to UV scale ratio an exact multiply */
	xscale = xscale_UV * uv_hscale;
	yscale = yscale_UV * uv_vscale;
	/*} else {
	  xscale_UV = 0;
	  yscale_UV = 0;
	  }*/

	if (xscale != overlay->old_xscale || yscale != overlay->old_yscale)
		scale_changed = true;
	overlay->old_xscale = xscale;
	overlay->old_yscale = yscale;

	iowrite32(((yscale & FRACT_MASK) << 20) |
		  ((xscale >> FP_SHIFT)  << 16) |
		  ((xscale & FRACT_MASK) << 3),
		 &regs->YRGBSCALE);

	iowrite32(((yscale_UV & FRACT_MASK) << 20) |
		  ((xscale_UV >> FP_SHIFT)  << 16) |
		  ((xscale_UV & FRACT_MASK) << 3),
		 &regs->UVSCALE);

	iowrite32((((yscale    >> FP_SHIFT) << 16) |
		   ((yscale_UV >> FP_SHIFT) << 0)),
		 &regs->UVSCALEV);

	if (scale_changed)
		update_polyphase_filter(regs);

	return scale_changed;
}

static void update_colorkey(struct intel_overlay *overlay,
			    struct overlay_registers __iomem *regs)
{
	const struct intel_plane_state *state =
		to_intel_plane_state(overlay->crtc->base.primary->state);
	u32 key = overlay->color_key;
	u32 format = 0;
	u32 flags = 0;

	if (overlay->color_key_enabled)
		flags |= DST_KEY_ENABLE;

	if (state->uapi.visible)
		format = state->hw.fb->format->format;

	switch (format) {
	case DRM_FORMAT_C8:
		key = RGB8I_TO_COLORKEY(key);
		flags |= CLK_RGB24_MASK;
		break;
	case DRM_FORMAT_XRGB1555:
		key = RGB15_TO_COLORKEY(key);
		flags |= CLK_RGB15_MASK;
		break;
	case DRM_FORMAT_RGB565:
		key = RGB16_TO_COLORKEY(key);
		flags |= CLK_RGB16_MASK;
		break;
	case DRM_FORMAT_XRGB2101010:
	case DRM_FORMAT_XBGR2101010:
		key = RGB30_TO_COLORKEY(key);
		flags |= CLK_RGB24_MASK;
		break;
	default:
		flags |= CLK_RGB24_MASK;
		break;
	}

	iowrite32(key, &regs->DCLRKV);
	iowrite32(flags, &regs->DCLRKM);
}

static u32 overlay_cmd_reg(struct drm_intel_overlay_put_image *params)
{
	u32 cmd = OCMD_ENABLE | OCMD_BUF_TYPE_FRAME | OCMD_BUFFER0;

	if (params->flags & I915_OVERLAY_YUV_PLANAR) {
		switch (params->flags & I915_OVERLAY_DEPTH_MASK) {
		case I915_OVERLAY_YUV422:
			cmd |= OCMD_YUV_422_PLANAR;
			break;
		case I915_OVERLAY_YUV420:
			cmd |= OCMD_YUV_420_PLANAR;
			break;
		case I915_OVERLAY_YUV411:
		case I915_OVERLAY_YUV410:
			cmd |= OCMD_YUV_410_PLANAR;
			break;
		}
	} else { /* YUV packed */
		switch (params->flags & I915_OVERLAY_DEPTH_MASK) {
		case I915_OVERLAY_YUV422:
			cmd |= OCMD_YUV_422_PACKED;
			break;
		case I915_OVERLAY_YUV411:
			cmd |= OCMD_YUV_411_PACKED;
			break;
		}

		switch (params->flags & I915_OVERLAY_SWAP_MASK) {
		case I915_OVERLAY_NO_SWAP:
			break;
		case I915_OVERLAY_UV_SWAP:
			cmd |= OCMD_UV_SWAP;
			break;
		case I915_OVERLAY_Y_SWAP:
			cmd |= OCMD_Y_SWAP;
			break;
		case I915_OVERLAY_Y_AND_UV_SWAP:
			cmd |= OCMD_Y_AND_UV_SWAP;
			break;
		}
	}

	return cmd;
}

static struct i915_vma *intel_overlay_pin_fb(struct drm_i915_gem_object *new_bo)
{
	struct i915_gem_ww_ctx ww;
	struct i915_vma *vma;
	int ret;

	i915_gem_ww_ctx_init(&ww, true);
retry:
	ret = i915_gem_object_lock(new_bo, &ww);
	if (!ret) {
		vma = i915_gem_object_pin_to_display_plane(new_bo, &ww, 0,
							   NULL, PIN_MAPPABLE);
		ret = PTR_ERR_OR_ZERO(vma);
	}
	if (ret == -EDEADLK) {
		ret = i915_gem_ww_ctx_backoff(&ww);
		if (!ret)
			goto retry;
	}
	i915_gem_ww_ctx_fini(&ww);
	if (ret)
		return ERR_PTR(ret);

	return vma;
}

static int intel_overlay_do_put_image(struct intel_overlay *overlay,
				      struct drm_i915_gem_object *new_bo,
				      struct drm_intel_overlay_put_image *params)
{
	struct overlay_registers __iomem *regs = overlay->regs;
	struct drm_i915_private *dev_priv = overlay->i915;
	u32 swidth, swidthsw, sheight, ostride;
	enum pipe pipe = overlay->crtc->pipe;
	bool scale_changed = false;
	struct i915_vma *vma;
	int ret, tmp_width;

	drm_WARN_ON(&dev_priv->drm,
		    !drm_modeset_is_locked(&dev_priv->drm.mode_config.connection_mutex));

	ret = intel_overlay_release_old_vid(overlay);
	if (ret != 0)
		return ret;

	atomic_inc(&dev_priv->gpu_error.pending_fb_pin);

	vma = intel_overlay_pin_fb(new_bo);
	if (IS_ERR(vma)) {
		ret = PTR_ERR(vma);
		goto out_pin_section;
	}

	i915_gem_object_flush_frontbuffer(new_bo, ORIGIN_DIRTYFB);

	if (!overlay->active) {
		const struct intel_crtc_state *crtc_state =
			overlay->crtc->config;
		u32 oconfig = 0;

		if (crtc_state->gamma_enable &&
		    crtc_state->gamma_mode == GAMMA_MODE_MODE_8BIT)
			oconfig |= OCONF_CC_OUT_8BIT;
		if (crtc_state->gamma_enable)
			oconfig |= OCONF_GAMMA2_ENABLE;
		if (DISPLAY_VER(dev_priv) == 4)
			oconfig |= OCONF_CSC_MODE_BT709;
		oconfig |= pipe == 0 ?
			OCONF_PIPE_A : OCONF_PIPE_B;
		iowrite32(oconfig, &regs->OCONFIG);

		ret = intel_overlay_on(overlay);
		if (ret != 0)
			goto out_unpin;
	}

	iowrite32(params->dst_y << 16 | params->dst_x, &regs->DWINPOS);
	iowrite32(params->dst_height << 16 | params->dst_width, &regs->DWINSZ);

	if (params->flags & I915_OVERLAY_YUV_PACKED)
		tmp_width = packed_width_bytes(params->flags,
					       params->src_width);
	else
		tmp_width = params->src_width;

	swidth = params->src_width;
	swidthsw = calc_swidthsw(dev_priv, params->offset_Y, tmp_width);
	sheight = params->src_height;
	iowrite32(i915_ggtt_offset(vma) + params->offset_Y, &regs->OBUF_0Y);
	ostride = params->stride_Y;

	if (params->flags & I915_OVERLAY_YUV_PLANAR) {
		int uv_hscale = uv_hsubsampling(params->flags);
		int uv_vscale = uv_vsubsampling(params->flags);
		u32 tmp_U, tmp_V;

		swidth |= (params->src_width / uv_hscale) << 16;
		sheight |= (params->src_height / uv_vscale) << 16;

		tmp_U = calc_swidthsw(dev_priv, params->offset_U,
				      params->src_width / uv_hscale);
		tmp_V = calc_swidthsw(dev_priv, params->offset_V,
				      params->src_width / uv_hscale);
		swidthsw |= max(tmp_U, tmp_V) << 16;

		iowrite32(i915_ggtt_offset(vma) + params->offset_U,
			  &regs->OBUF_0U);
		iowrite32(i915_ggtt_offset(vma) + params->offset_V,
			  &regs->OBUF_0V);

		ostride |= params->stride_UV << 16;
	}

	iowrite32(swidth, &regs->SWIDTH);
	iowrite32(swidthsw, &regs->SWIDTHSW);
	iowrite32(sheight, &regs->SHEIGHT);
	iowrite32(ostride, &regs->OSTRIDE);

	scale_changed = update_scaling_factors(overlay, regs, params);

	update_colorkey(overlay, regs);

	iowrite32(overlay_cmd_reg(params), &regs->OCMD);

	ret = intel_overlay_continue(overlay, vma, scale_changed);
	if (ret)
		goto out_unpin;

	return 0;

out_unpin:
	i915_vma_unpin(vma);
out_pin_section:
	atomic_dec(&dev_priv->gpu_error.pending_fb_pin);

	return ret;
}

int intel_overlay_switch_off(struct intel_overlay *overlay)
{
	struct drm_i915_private *dev_priv = overlay->i915;
	int ret;

	drm_WARN_ON(&dev_priv->drm,
		    !drm_modeset_is_locked(&dev_priv->drm.mode_config.connection_mutex));

	ret = intel_overlay_recover_from_interrupt(overlay);
	if (ret != 0)
		return ret;

	if (!overlay->active)
		return 0;

	ret = intel_overlay_release_old_vid(overlay);
	if (ret != 0)
		return ret;

	iowrite32(0, &overlay->regs->OCMD);

	return intel_overlay_off(overlay);
}

static int check_overlay_possible_on_crtc(struct intel_overlay *overlay,
					  struct intel_crtc *crtc)
{
	if (!crtc->active)
		return -EINVAL;

	/* can't use the overlay with double wide pipe */
	if (crtc->config->double_wide)
		return -EINVAL;

	return 0;
}

static void update_pfit_vscale_ratio(struct intel_overlay *overlay)
{
	struct drm_i915_private *dev_priv = overlay->i915;
	u32 pfit_control = intel_de_read(dev_priv, PFIT_CONTROL);
	u32 ratio;

	/* XXX: This is not the same logic as in the xorg driver, but more in
	 * line with the intel documentation for the i965
	 */
	if (DISPLAY_VER(dev_priv) >= 4) {
		/* on i965 use the PGM reg to read out the autoscaler values */
		ratio = intel_de_read(dev_priv, PFIT_PGM_RATIOS) >> PFIT_VERT_SCALE_SHIFT_965;
	} else {
		if (pfit_control & VERT_AUTO_SCALE)
			ratio = intel_de_read(dev_priv, PFIT_AUTO_RATIOS);
		else
			ratio = intel_de_read(dev_priv, PFIT_PGM_RATIOS);
		ratio >>= PFIT_VERT_SCALE_SHIFT;
	}

	overlay->pfit_vscale_ratio = ratio;
}

static int check_overlay_dst(struct intel_overlay *overlay,
			     struct drm_intel_overlay_put_image *rec)
{
	const struct intel_crtc_state *crtc_state =
		overlay->crtc->config;
	struct drm_rect req, clipped;

<<<<<<< HEAD
	if (rec->dst_height == 0 || rec->dst_width == 0)
		return -EINVAL;

	if (rec->dst_x < pipe_config->pipe_src_w &&
	    rec->dst_x + rec->dst_width <= pipe_config->pipe_src_w &&
	    rec->dst_y < pipe_config->pipe_src_h &&
	    rec->dst_y + rec->dst_height <= pipe_config->pipe_src_h)
		return 0;
	else
=======
	drm_rect_init(&req, rec->dst_x, rec->dst_y,
		      rec->dst_width, rec->dst_height);

	clipped = req;
	drm_rect_intersect(&clipped, &crtc_state->pipe_src);

	if (!drm_rect_visible(&clipped) ||
	    !drm_rect_equals(&clipped, &req))
>>>>>>> d60c95ef
		return -EINVAL;

	return 0;
}

static int check_overlay_scaling(struct drm_intel_overlay_put_image *rec)
{
	u32 tmp;

	/* downscaling limit is 8.0 */
	tmp = ((rec->src_scan_height << 16) / rec->dst_height) >> 16;
	if (tmp > 7)
		return -EINVAL;

	tmp = ((rec->src_scan_width << 16) / rec->dst_width) >> 16;
	if (tmp > 7)
		return -EINVAL;

	return 0;
}

static int check_overlay_src(struct drm_i915_private *dev_priv,
			     struct drm_intel_overlay_put_image *rec,
			     struct drm_i915_gem_object *new_bo)
{
	int uv_hscale = uv_hsubsampling(rec->flags);
	int uv_vscale = uv_vsubsampling(rec->flags);
	u32 stride_mask;
	int depth;
	u32 tmp;

	/* check src dimensions */
	if (IS_I845G(dev_priv) || IS_I830(dev_priv)) {
		if (rec->src_height > IMAGE_MAX_HEIGHT_LEGACY ||
		    rec->src_width  > IMAGE_MAX_WIDTH_LEGACY)
			return -EINVAL;
	} else {
		if (rec->src_height > IMAGE_MAX_HEIGHT ||
		    rec->src_width  > IMAGE_MAX_WIDTH)
			return -EINVAL;
	}

	/* better safe than sorry, use 4 as the maximal subsampling ratio */
	if (rec->src_height < N_VERT_Y_TAPS*4 ||
	    rec->src_width  < N_HORIZ_Y_TAPS*4)
		return -EINVAL;

	/* check alignment constraints */
	switch (rec->flags & I915_OVERLAY_TYPE_MASK) {
	case I915_OVERLAY_RGB:
		/* not implemented */
		return -EINVAL;

	case I915_OVERLAY_YUV_PACKED:
		if (uv_vscale != 1)
			return -EINVAL;

		depth = packed_depth_bytes(rec->flags);
		if (depth < 0)
			return depth;

		/* ignore UV planes */
		rec->stride_UV = 0;
		rec->offset_U = 0;
		rec->offset_V = 0;
		/* check pixel alignment */
		if (rec->offset_Y % depth)
			return -EINVAL;
		break;

	case I915_OVERLAY_YUV_PLANAR:
		if (uv_vscale < 0 || uv_hscale < 0)
			return -EINVAL;
		/* no offset restrictions for planar formats */
		break;

	default:
		return -EINVAL;
	}

	if (rec->src_width % uv_hscale)
		return -EINVAL;

	/* stride checking */
	if (IS_I830(dev_priv) || IS_I845G(dev_priv))
		stride_mask = 255;
	else
		stride_mask = 63;

	if (rec->stride_Y & stride_mask || rec->stride_UV & stride_mask)
		return -EINVAL;
	if (DISPLAY_VER(dev_priv) == 4 && rec->stride_Y < 512)
		return -EINVAL;

	tmp = (rec->flags & I915_OVERLAY_TYPE_MASK) == I915_OVERLAY_YUV_PLANAR ?
		4096 : 8192;
	if (rec->stride_Y > tmp || rec->stride_UV > 2*1024)
		return -EINVAL;

	/* check buffer dimensions */
	switch (rec->flags & I915_OVERLAY_TYPE_MASK) {
	case I915_OVERLAY_RGB:
	case I915_OVERLAY_YUV_PACKED:
		/* always 4 Y values per depth pixels */
		if (packed_width_bytes(rec->flags, rec->src_width) > rec->stride_Y)
			return -EINVAL;

		tmp = rec->stride_Y*rec->src_height;
		if (rec->offset_Y + tmp > new_bo->base.size)
			return -EINVAL;
		break;

	case I915_OVERLAY_YUV_PLANAR:
		if (rec->src_width > rec->stride_Y)
			return -EINVAL;
		if (rec->src_width/uv_hscale > rec->stride_UV)
			return -EINVAL;

		tmp = rec->stride_Y * rec->src_height;
		if (rec->offset_Y + tmp > new_bo->base.size)
			return -EINVAL;

		tmp = rec->stride_UV * (rec->src_height / uv_vscale);
		if (rec->offset_U + tmp > new_bo->base.size ||
		    rec->offset_V + tmp > new_bo->base.size)
			return -EINVAL;
		break;
	}

	return 0;
}

int intel_overlay_put_image_ioctl(struct drm_device *dev, void *data,
				  struct drm_file *file_priv)
{
	struct drm_intel_overlay_put_image *params = data;
	struct drm_i915_private *dev_priv = to_i915(dev);
	struct intel_overlay *overlay;
	struct drm_crtc *drmmode_crtc;
	struct intel_crtc *crtc;
	struct drm_i915_gem_object *new_bo;
	int ret;

	overlay = dev_priv->display.overlay;
	if (!overlay) {
		drm_dbg(&dev_priv->drm, "userspace bug: no overlay\n");
		return -ENODEV;
	}

	if (!(params->flags & I915_OVERLAY_ENABLE)) {
		drm_modeset_lock_all(dev);
		ret = intel_overlay_switch_off(overlay);
		drm_modeset_unlock_all(dev);

		return ret;
	}

	drmmode_crtc = drm_crtc_find(dev, file_priv, params->crtc_id);
	if (!drmmode_crtc)
		return -ENOENT;
	crtc = to_intel_crtc(drmmode_crtc);

	new_bo = i915_gem_object_lookup(file_priv, params->bo_handle);
	if (!new_bo)
		return -ENOENT;

	drm_modeset_lock_all(dev);

	if (i915_gem_object_is_tiled(new_bo)) {
		drm_dbg_kms(&dev_priv->drm,
			    "buffer used for overlay image can not be tiled\n");
		ret = -EINVAL;
		goto out_unlock;
	}

	ret = intel_overlay_recover_from_interrupt(overlay);
	if (ret != 0)
		goto out_unlock;

	if (overlay->crtc != crtc) {
		ret = intel_overlay_switch_off(overlay);
		if (ret != 0)
			goto out_unlock;

		ret = check_overlay_possible_on_crtc(overlay, crtc);
		if (ret != 0)
			goto out_unlock;

		overlay->crtc = crtc;
		crtc->overlay = overlay;

		/* line too wide, i.e. one-line-mode */
		if (drm_rect_width(&crtc->config->pipe_src) > 1024 &&
		    crtc->config->gmch_pfit.control & PFIT_ENABLE) {
			overlay->pfit_active = true;
			update_pfit_vscale_ratio(overlay);
		} else
			overlay->pfit_active = false;
	}

	ret = check_overlay_dst(overlay, params);
	if (ret != 0)
		goto out_unlock;

	if (overlay->pfit_active) {
		params->dst_y = (((u32)params->dst_y << 12) /
				 overlay->pfit_vscale_ratio);
		/* shifting right rounds downwards, so add 1 */
		params->dst_height = (((u32)params->dst_height << 12) /
				 overlay->pfit_vscale_ratio) + 1;
	}

	if (params->src_scan_height > params->src_height ||
	    params->src_scan_width > params->src_width) {
		ret = -EINVAL;
		goto out_unlock;
	}

	ret = check_overlay_src(dev_priv, params, new_bo);
	if (ret != 0)
		goto out_unlock;

	/* Check scaling after src size to prevent a divide-by-zero. */
	ret = check_overlay_scaling(params);
	if (ret != 0)
		goto out_unlock;

	ret = intel_overlay_do_put_image(overlay, new_bo, params);
	if (ret != 0)
		goto out_unlock;

	drm_modeset_unlock_all(dev);
	i915_gem_object_put(new_bo);

	return 0;

out_unlock:
	drm_modeset_unlock_all(dev);
	i915_gem_object_put(new_bo);

	return ret;
}

static void update_reg_attrs(struct intel_overlay *overlay,
			     struct overlay_registers __iomem *regs)
{
	iowrite32((overlay->contrast << 18) | (overlay->brightness & 0xff),
		  &regs->OCLRC0);
	iowrite32(overlay->saturation, &regs->OCLRC1);
}

static bool check_gamma_bounds(u32 gamma1, u32 gamma2)
{
	int i;

	if (gamma1 & 0xff000000 || gamma2 & 0xff000000)
		return false;

	for (i = 0; i < 3; i++) {
		if (((gamma1 >> i*8) & 0xff) >= ((gamma2 >> i*8) & 0xff))
			return false;
	}

	return true;
}

static bool check_gamma5_errata(u32 gamma5)
{
	int i;

	for (i = 0; i < 3; i++) {
		if (((gamma5 >> i*8) & 0xff) == 0x80)
			return false;
	}

	return true;
}

static int check_gamma(struct drm_intel_overlay_attrs *attrs)
{
	if (!check_gamma_bounds(0, attrs->gamma0) ||
	    !check_gamma_bounds(attrs->gamma0, attrs->gamma1) ||
	    !check_gamma_bounds(attrs->gamma1, attrs->gamma2) ||
	    !check_gamma_bounds(attrs->gamma2, attrs->gamma3) ||
	    !check_gamma_bounds(attrs->gamma3, attrs->gamma4) ||
	    !check_gamma_bounds(attrs->gamma4, attrs->gamma5) ||
	    !check_gamma_bounds(attrs->gamma5, 0x00ffffff))
		return -EINVAL;

	if (!check_gamma5_errata(attrs->gamma5))
		return -EINVAL;

	return 0;
}

int intel_overlay_attrs_ioctl(struct drm_device *dev, void *data,
			      struct drm_file *file_priv)
{
	struct drm_intel_overlay_attrs *attrs = data;
	struct drm_i915_private *dev_priv = to_i915(dev);
	struct intel_overlay *overlay;
	int ret;

	overlay = dev_priv->display.overlay;
	if (!overlay) {
		drm_dbg(&dev_priv->drm, "userspace bug: no overlay\n");
		return -ENODEV;
	}

	drm_modeset_lock_all(dev);

	ret = -EINVAL;
	if (!(attrs->flags & I915_OVERLAY_UPDATE_ATTRS)) {
		attrs->color_key  = overlay->color_key;
		attrs->brightness = overlay->brightness;
		attrs->contrast   = overlay->contrast;
		attrs->saturation = overlay->saturation;

		if (DISPLAY_VER(dev_priv) != 2) {
			attrs->gamma0 = intel_de_read(dev_priv, OGAMC0);
			attrs->gamma1 = intel_de_read(dev_priv, OGAMC1);
			attrs->gamma2 = intel_de_read(dev_priv, OGAMC2);
			attrs->gamma3 = intel_de_read(dev_priv, OGAMC3);
			attrs->gamma4 = intel_de_read(dev_priv, OGAMC4);
			attrs->gamma5 = intel_de_read(dev_priv, OGAMC5);
		}
	} else {
		if (attrs->brightness < -128 || attrs->brightness > 127)
			goto out_unlock;
		if (attrs->contrast > 255)
			goto out_unlock;
		if (attrs->saturation > 1023)
			goto out_unlock;

		overlay->color_key  = attrs->color_key;
		overlay->brightness = attrs->brightness;
		overlay->contrast   = attrs->contrast;
		overlay->saturation = attrs->saturation;

		update_reg_attrs(overlay, overlay->regs);

		if (attrs->flags & I915_OVERLAY_UPDATE_GAMMA) {
			if (DISPLAY_VER(dev_priv) == 2)
				goto out_unlock;

			if (overlay->active) {
				ret = -EBUSY;
				goto out_unlock;
			}

			ret = check_gamma(attrs);
			if (ret)
				goto out_unlock;

			intel_de_write(dev_priv, OGAMC0, attrs->gamma0);
			intel_de_write(dev_priv, OGAMC1, attrs->gamma1);
			intel_de_write(dev_priv, OGAMC2, attrs->gamma2);
			intel_de_write(dev_priv, OGAMC3, attrs->gamma3);
			intel_de_write(dev_priv, OGAMC4, attrs->gamma4);
			intel_de_write(dev_priv, OGAMC5, attrs->gamma5);
		}
	}
	overlay->color_key_enabled = (attrs->flags & I915_OVERLAY_DISABLE_DEST_COLORKEY) == 0;

	ret = 0;
out_unlock:
	drm_modeset_unlock_all(dev);

	return ret;
}

static int get_registers(struct intel_overlay *overlay, bool use_phys)
{
	struct drm_i915_private *i915 = overlay->i915;
	struct drm_i915_gem_object *obj;
	struct i915_vma *vma;
	int err;

	obj = i915_gem_object_create_stolen(i915, PAGE_SIZE);
	if (IS_ERR(obj))
		obj = i915_gem_object_create_internal(i915, PAGE_SIZE);
	if (IS_ERR(obj))
		return PTR_ERR(obj);

	vma = i915_gem_object_ggtt_pin(obj, NULL, 0, 0, PIN_MAPPABLE);
	if (IS_ERR(vma)) {
		err = PTR_ERR(vma);
		goto err_put_bo;
	}

	if (use_phys)
		overlay->flip_addr = sg_dma_address(obj->mm.pages->sgl);
	else
		overlay->flip_addr = i915_ggtt_offset(vma);
	overlay->regs = i915_vma_pin_iomap(vma);
	i915_vma_unpin(vma);

	if (IS_ERR(overlay->regs)) {
		err = PTR_ERR(overlay->regs);
		goto err_put_bo;
	}

	overlay->reg_bo = obj;
	return 0;

err_put_bo:
	i915_gem_object_put(obj);
	return err;
}

void intel_overlay_setup(struct drm_i915_private *dev_priv)
{
	struct intel_overlay *overlay;
	struct intel_engine_cs *engine;
	int ret;

	if (!HAS_OVERLAY(dev_priv))
		return;

	engine = to_gt(dev_priv)->engine[RCS0];
	if (!engine || !engine->kernel_context)
		return;

	overlay = kzalloc(sizeof(*overlay), GFP_KERNEL);
	if (!overlay)
		return;

	overlay->i915 = dev_priv;
	overlay->context = engine->kernel_context;
	overlay->color_key = 0x0101fe;
	overlay->color_key_enabled = true;
	overlay->brightness = -19;
	overlay->contrast = 75;
	overlay->saturation = 146;

	i915_active_init(&overlay->last_flip,
			 NULL, intel_overlay_last_flip_retire, 0);

	ret = get_registers(overlay, OVERLAY_NEEDS_PHYSICAL(dev_priv));
	if (ret)
		goto out_free;

	memset_io(overlay->regs, 0, sizeof(struct overlay_registers));
	update_polyphase_filter(overlay->regs);
	update_reg_attrs(overlay, overlay->regs);

	dev_priv->display.overlay = overlay;
	drm_info(&dev_priv->drm, "Initialized overlay support.\n");
	return;

out_free:
	kfree(overlay);
}

void intel_overlay_cleanup(struct drm_i915_private *dev_priv)
{
	struct intel_overlay *overlay;

	overlay = fetch_and_zero(&dev_priv->display.overlay);
	if (!overlay)
		return;

	/*
	 * The bo's should be free'd by the generic code already.
	 * Furthermore modesetting teardown happens beforehand so the
	 * hardware should be off already.
	 */
	drm_WARN_ON(&dev_priv->drm, overlay->active);

	i915_gem_object_put(overlay->reg_bo);
	i915_active_fini(&overlay->last_flip);

	kfree(overlay);
}

#if IS_ENABLED(CONFIG_DRM_I915_CAPTURE_ERROR)

struct intel_overlay_error_state {
	struct overlay_registers regs;
	unsigned long base;
	u32 dovsta;
	u32 isr;
};

struct intel_overlay_error_state *
intel_overlay_capture_error_state(struct drm_i915_private *dev_priv)
{
	struct intel_overlay *overlay = dev_priv->display.overlay;
	struct intel_overlay_error_state *error;

	if (!overlay || !overlay->active)
		return NULL;

	error = kmalloc(sizeof(*error), GFP_ATOMIC);
	if (error == NULL)
		return NULL;

	error->dovsta = intel_de_read(dev_priv, DOVSTA);
	error->isr = intel_de_read(dev_priv, GEN2_ISR);
	error->base = overlay->flip_addr;

	memcpy_fromio(&error->regs, overlay->regs, sizeof(error->regs));

	return error;
}

void
intel_overlay_print_error_state(struct drm_i915_error_state_buf *m,
				struct intel_overlay_error_state *error)
{
	i915_error_printf(m, "Overlay, status: 0x%08x, interrupt: 0x%08x\n",
			  error->dovsta, error->isr);
	i915_error_printf(m, "  Register file at 0x%08lx:\n",
			  error->base);

#define P(x) i915_error_printf(m, "    " #x ":	0x%08x\n", error->regs.x)
	P(OBUF_0Y);
	P(OBUF_1Y);
	P(OBUF_0U);
	P(OBUF_0V);
	P(OBUF_1U);
	P(OBUF_1V);
	P(OSTRIDE);
	P(YRGB_VPH);
	P(UV_VPH);
	P(HORZ_PH);
	P(INIT_PHS);
	P(DWINPOS);
	P(DWINSZ);
	P(SWIDTH);
	P(SWIDTHSW);
	P(SHEIGHT);
	P(YRGBSCALE);
	P(UVSCALE);
	P(OCLRC0);
	P(OCLRC1);
	P(DCLRKV);
	P(DCLRKM);
	P(SCLRKVH);
	P(SCLRKVL);
	P(SCLRKEN);
	P(OCONFIG);
	P(OCMD);
	P(OSTART_0Y);
	P(OSTART_1Y);
	P(OSTART_0U);
	P(OSTART_0V);
	P(OSTART_1U);
	P(OSTART_1V);
	P(OTILEOFF_0Y);
	P(OTILEOFF_1Y);
	P(OTILEOFF_0U);
	P(OTILEOFF_0V);
	P(OTILEOFF_1U);
	P(OTILEOFF_1V);
	P(FASTHSCALE);
	P(UVSCALEV);
#undef P
}

#endif<|MERGE_RESOLUTION|>--- conflicted
+++ resolved
@@ -962,17 +962,6 @@
 		overlay->crtc->config;
 	struct drm_rect req, clipped;
 
-<<<<<<< HEAD
-	if (rec->dst_height == 0 || rec->dst_width == 0)
-		return -EINVAL;
-
-	if (rec->dst_x < pipe_config->pipe_src_w &&
-	    rec->dst_x + rec->dst_width <= pipe_config->pipe_src_w &&
-	    rec->dst_y < pipe_config->pipe_src_h &&
-	    rec->dst_y + rec->dst_height <= pipe_config->pipe_src_h)
-		return 0;
-	else
-=======
 	drm_rect_init(&req, rec->dst_x, rec->dst_y,
 		      rec->dst_width, rec->dst_height);
 
@@ -981,7 +970,6 @@
 
 	if (!drm_rect_visible(&clipped) ||
 	    !drm_rect_equals(&clipped, &req))
->>>>>>> d60c95ef
 		return -EINVAL;
 
 	return 0;
