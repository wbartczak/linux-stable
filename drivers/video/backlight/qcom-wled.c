--- conflicted
+++ resolved
@@ -337,21 +337,13 @@
 
 	rc = regmap_update_bits(wled->regmap,
 				wled->sink_addr + WLED3_SINK_REG_SYNC,
-<<<<<<< HEAD
-				mask, mask);
-=======
 				mask, WLED3_SINK_REG_SYNC_CLEAR);
->>>>>>> 25423f4b
 	if (rc < 0)
 		return rc;
 
 	rc = regmap_update_bits(wled->regmap,
 				wled->sink_addr + WLED3_SINK_REG_SYNC,
-<<<<<<< HEAD
-				mask, WLED3_SINK_REG_SYNC_CLEAR);
-=======
 				mask, mask);
->>>>>>> 25423f4b
 
 	return rc;
 }
