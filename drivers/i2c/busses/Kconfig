--- conflicted
+++ resolved
@@ -617,11 +617,7 @@
 	help
 	  High-speed I2C controller on Samsung Exynos5 and newer Samsung SoCs:
 	  Exynos5250, Exynos5260, Exynos5410, Exynos542x, Exynos5800,
-<<<<<<< HEAD
-	  Exynos5433 and Exynos7.
-=======
 	  Exynos5433, Exynos7, Exynos850 and ExynosAutoV9.
->>>>>>> 754e0b0e
 	  Choose Y here only if you build for such Samsung SoC.
 
 config I2C_GPIO
