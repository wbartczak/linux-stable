--- conflicted
+++ resolved
@@ -183,16 +183,6 @@
 	for (i = 0; i < DUMP_NAME_LEN; i++)
 		efi_name[i] = name[i];
 
-<<<<<<< HEAD
-	ret = efivar_entry_set_safe(efi_name, vendor, PSTORE_EFI_ATTRIBUTES,
-			      false, record->size, record->psi->buf);
-
-	if (record->reason == KMSG_DUMP_OOPS && try_module_get(THIS_MODULE))
-		if (!schedule_work(&efivar_work))
-			module_put(THIS_MODULE);
-
-	return ret;
-=======
 	if (efivar_trylock())
 		return -EBUSY;
 	status = efivar_set_variable_locked(efi_name, &LINUX_EFI_CRASH_GUID,
@@ -201,7 +191,6 @@
 					    true);
 	efivar_unlock();
 	return status == EFI_SUCCESS ? 0 : -EIO;
->>>>>>> d60c95ef
 };
 
 static int efi_pstore_erase(struct pstore_record *record)
