--- conflicted
+++ resolved
@@ -55,87 +55,6 @@
 	_cancel_timer_ex(&pLed->BlinkTimer);
 	ResetLedStatus(pLed);
 	SwLedOff(pLed->padapter, pLed);
-<<<<<<< HEAD
-}
-
-/*  */
-/*	Description: */
-/*		Implementation of LED blinking behavior. */
-/*		It toggle off LED and schedule corresponding timer if necessary. */
-/*  */
-
-static void SwLedBlink(struct LED_871x *pLed)
-{
-	struct adapter *padapter = pLed->padapter;
-	struct mlme_priv *pmlmepriv = &padapter->mlmepriv;
-	u8 bStopBlinking = false;
-
-	/*  Change LED according to BlinkingLedState specified. */
-	if (pLed->BlinkingLedState == RTW_LED_ON)
-		SwLedOn(padapter, pLed);
-	else
-		SwLedOff(padapter, pLed);
-
-	/*  Determine if we shall change LED state again. */
-	pLed->BlinkTimes--;
-	switch (pLed->CurrLedState) {
-	case LED_BLINK_NORMAL:
-		if (pLed->BlinkTimes == 0)
-			bStopBlinking = true;
-		break;
-	case LED_BLINK_StartToBlink:
-		if (check_fwstate(pmlmepriv, _FW_LINKED) && check_fwstate(pmlmepriv, WIFI_STATION_STATE))
-			bStopBlinking = true;
-		if (check_fwstate(pmlmepriv, _FW_LINKED) &&
-		    (check_fwstate(pmlmepriv, WIFI_ADHOC_STATE) ||
-		    check_fwstate(pmlmepriv, WIFI_ADHOC_MASTER_STATE)))
-			bStopBlinking = true;
-		else if (pLed->BlinkTimes == 0)
-			bStopBlinking = true;
-		break;
-	case LED_BLINK_WPS:
-		if (pLed->BlinkTimes == 0)
-			bStopBlinking = true;
-		break;
-	default:
-		bStopBlinking = true;
-		break;
-	}
-
-	if (bStopBlinking) {
-		if (check_fwstate(pmlmepriv, _FW_LINKED) && !pLed->bLedOn) {
-			SwLedOn(padapter, pLed);
-		} else if (check_fwstate(pmlmepriv, _FW_LINKED) && pLed->bLedOn) {
-			SwLedOff(padapter, pLed);
-		}
-		pLed->BlinkTimes = 0;
-		pLed->bLedBlinkInProgress = false;
-	} else {
-		/*  Assign LED state to toggle. */
-		if (pLed->BlinkingLedState == RTW_LED_ON)
-			pLed->BlinkingLedState = RTW_LED_OFF;
-		else
-			pLed->BlinkingLedState = RTW_LED_ON;
-
-		/*  Schedule a timer to toggle LED state. */
-		switch (pLed->CurrLedState) {
-		case LED_BLINK_NORMAL:
-			_set_timer(&pLed->BlinkTimer, LED_BLINK_NORMAL_INTERVAL);
-			break;
-		case LED_BLINK_SLOWLY:
-		case LED_BLINK_StartToBlink:
-			_set_timer(&pLed->BlinkTimer, LED_BLINK_SLOWLY_INTERVAL);
-			break;
-		case LED_BLINK_WPS:
-			_set_timer(&pLed->BlinkTimer, LED_BLINK_LONG_INTERVAL);
-			break;
-		default:
-			_set_timer(&pLed->BlinkTimer, LED_BLINK_SLOWLY_INTERVAL);
-			break;
-		}
-	}
-=======
->>>>>>> 92b4b594
 }
 
 static void SwLedBlink1(struct LED_871x *pLed)
