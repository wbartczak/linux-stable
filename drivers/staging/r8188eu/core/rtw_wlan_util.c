// SPDX-License-Identifier: GPL-2.0
/* Copyright(c) 2007 - 2012 Realtek Corporation. */

#define _RTW_WLAN_UTIL_C_

#include "../include/osdep_service.h"
#include "../include/drv_types.h"
#include "../include/wifi.h"

static unsigned char ARTHEROS_OUI1[] = {0x00, 0x03, 0x7f};
static unsigned char ARTHEROS_OUI2[] = {0x00, 0x13, 0x74};

static unsigned char BROADCOM_OUI1[] = {0x00, 0x10, 0x18};
static unsigned char BROADCOM_OUI2[] = {0x00, 0x0a, 0xf7};

static unsigned char CISCO_OUI[] = {0x00, 0x40, 0x96};
static unsigned char MARVELL_OUI[] = {0x00, 0x50, 0x43};
static unsigned char RALINK_OUI[] = {0x00, 0x0c, 0x43};
static unsigned char REALTEK_OUI[] = {0x00, 0xe0, 0x4c};
static unsigned char AIRGOCAP_OUI[] = {0x00, 0x0a, 0xf5};
static unsigned char EPIGRAM_OUI[] = {0x00, 0x90, 0x4c};

unsigned char REALTEK_96B_IE[] = {0x00, 0xe0, 0x4c, 0x02, 0x01, 0x20};

#define R2T_PHY_DELAY	(0)

/* define WAIT_FOR_BCN_TO_M	(3000) */
#define WAIT_FOR_BCN_TO_MIN	(6000)
#define WAIT_FOR_BCN_TO_MAX	(20000)

static u8 rtw_basic_rate_cck[4] = {
	IEEE80211_CCK_RATE_1MB | IEEE80211_BASIC_RATE_MASK, IEEE80211_CCK_RATE_2MB | IEEE80211_BASIC_RATE_MASK,
	IEEE80211_CCK_RATE_5MB | IEEE80211_BASIC_RATE_MASK, IEEE80211_CCK_RATE_11MB | IEEE80211_BASIC_RATE_MASK
};

static u8 rtw_basic_rate_ofdm[3] = {
	IEEE80211_OFDM_RATE_6MB | IEEE80211_BASIC_RATE_MASK, IEEE80211_OFDM_RATE_12MB | IEEE80211_BASIC_RATE_MASK,
	IEEE80211_OFDM_RATE_24MB | IEEE80211_BASIC_RATE_MASK
};

static u8 rtw_basic_rate_mix[7] = {
	IEEE80211_CCK_RATE_1MB | IEEE80211_BASIC_RATE_MASK, IEEE80211_CCK_RATE_2MB | IEEE80211_BASIC_RATE_MASK,
	IEEE80211_CCK_RATE_5MB | IEEE80211_BASIC_RATE_MASK, IEEE80211_CCK_RATE_11MB | IEEE80211_BASIC_RATE_MASK,
	IEEE80211_OFDM_RATE_6MB | IEEE80211_BASIC_RATE_MASK, IEEE80211_OFDM_RATE_12MB | IEEE80211_BASIC_RATE_MASK,
	IEEE80211_OFDM_RATE_24MB | IEEE80211_BASIC_RATE_MASK
};

bool cckrates_included(unsigned char *rate, int ratelen)
{
	int	i;

	for (i = 0; i < ratelen; i++) {
		if  ((((rate[i]) & 0x7f) == 2)	|| (((rate[i]) & 0x7f) == 4) ||
		     (((rate[i]) & 0x7f) == 11)  || (((rate[i]) & 0x7f) == 22))
			return true;
	}
	return false;
}

bool cckratesonly_included(unsigned char *rate, int ratelen)
{
	int	i;

	for (i = 0; i < ratelen; i++) {
		if ((((rate[i]) & 0x7f) != 2) && (((rate[i]) & 0x7f) != 4) &&
		    (((rate[i]) & 0x7f) != 11)  && (((rate[i]) & 0x7f) != 22))
			return false;
	}

	return true;
}

unsigned char networktype_to_raid(unsigned char network_type)
{
	unsigned char raid;

	switch (network_type) {
	case WIRELESS_11B:
		raid = RATR_INX_WIRELESS_B;
		break;
	case WIRELESS_11G:
		raid = RATR_INX_WIRELESS_G;
		break;
	case WIRELESS_11BG:
		raid = RATR_INX_WIRELESS_GB;
		break;
	case WIRELESS_11_24N:
		raid = RATR_INX_WIRELESS_N;
		break;
	case WIRELESS_11G_24N:
		raid = RATR_INX_WIRELESS_NG;
		break;
	case WIRELESS_11BG_24N:
		raid = RATR_INX_WIRELESS_NGB;
		break;
	default:
		raid = RATR_INX_WIRELESS_GB;
		break;
	}
	return raid;
}

u8 judge_network_type(struct adapter *padapter, unsigned char *rate, int ratelen)
{
	u8 network_type = 0;
	struct mlme_ext_priv	*pmlmeext = &padapter->mlmeextpriv;
	struct mlme_ext_info	*pmlmeinfo = &pmlmeext->mlmext_info;

	if (pmlmeext->cur_channel > 14) {
		network_type |= WIRELESS_INVALID;
	} else {
		if (pmlmeinfo->HT_enable)
			network_type = WIRELESS_11_24N;

		if (cckratesonly_included(rate, ratelen))
			network_type |= WIRELESS_11B;
		else if (cckrates_included(rate, ratelen))
			network_type |= WIRELESS_11BG;
		else
			network_type |= WIRELESS_11G;
	}
	return	network_type;
}

static unsigned char ratetbl_val_2wifirate(unsigned char rate)
{
	unsigned char val = 0;

	switch (rate & 0x7f) {
	case 0:
		val = IEEE80211_CCK_RATE_1MB;
		break;
	case 1:
		val = IEEE80211_CCK_RATE_2MB;
		break;
	case 2:
		val = IEEE80211_CCK_RATE_5MB;
		break;
	case 3:
		val = IEEE80211_CCK_RATE_11MB;
		break;
	case 4:
		val = IEEE80211_OFDM_RATE_6MB;
		break;
	case 5:
		val = IEEE80211_OFDM_RATE_9MB;
		break;
	case 6:
		val = IEEE80211_OFDM_RATE_12MB;
		break;
	case 7:
		val = IEEE80211_OFDM_RATE_18MB;
		break;
	case 8:
		val = IEEE80211_OFDM_RATE_24MB;
		break;
	case 9:
		val = IEEE80211_OFDM_RATE_36MB;
		break;
	case 10:
		val = IEEE80211_OFDM_RATE_48MB;
		break;
	case 11:
		val = IEEE80211_OFDM_RATE_54MB;
		break;
	}
	return val;
}

static bool is_basicrate(struct adapter *padapter, unsigned char rate)
{
	int i;
	unsigned char val;
	struct mlme_ext_priv *pmlmeext = &padapter->mlmeextpriv;

	for (i = 0; i < NumRates; i++) {
		val = pmlmeext->basicrate[i];

		if ((val != 0xff) && (val != 0xfe)) {
			if (rate == ratetbl_val_2wifirate(val))
				return true;
		}
	}
	return false;
}

static unsigned int ratetbl2rateset(struct adapter *padapter, unsigned char *rateset)
{
	int i;
	unsigned char rate;
	unsigned int	len = 0;
	struct mlme_ext_priv *pmlmeext = &padapter->mlmeextpriv;

	for (i = 0; i < NumRates; i++) {
		rate = pmlmeext->datarate[i];

		switch (rate) {
		case 0xff:
			return len;
		case 0xfe:
			continue;
		default:
			rate = ratetbl_val_2wifirate(rate);

			if (is_basicrate(padapter, rate))
				rate |= IEEE80211_BASIC_RATE_MASK;

			rateset[len] = rate;
			len++;
			break;
		}
	}
	return len;
}

void get_rate_set(struct adapter *padapter, unsigned char *pbssrate, int *bssrate_len)
{
	unsigned char supportedrates[NumRates];

	memset(supportedrates, 0, NumRates);
	*bssrate_len = ratetbl2rateset(padapter, supportedrates);
	memcpy(pbssrate, supportedrates, *bssrate_len);
}

void UpdateBrateTbl(struct adapter *Adapter, u8 *mbrate)
{
	u8	i;
	u8	rate;

	/*  1M, 2M, 5.5M, 11M, 6M, 12M, 24M are mandatory. */
	for (i = 0; i < NDIS_802_11_LENGTH_RATES_EX; i++) {
		rate = mbrate[i] & 0x7f;
		switch (rate) {
		case IEEE80211_CCK_RATE_1MB:
		case IEEE80211_CCK_RATE_2MB:
		case IEEE80211_CCK_RATE_5MB:
		case IEEE80211_CCK_RATE_11MB:
		case IEEE80211_OFDM_RATE_6MB:
		case IEEE80211_OFDM_RATE_12MB:
		case IEEE80211_OFDM_RATE_24MB:
			mbrate[i] |= IEEE80211_BASIC_RATE_MASK;
			break;
		}
	}
}

void UpdateBrateTblForSoftAP(u8 *bssrateset, u32 bssratelen)
{
	u8	i;
	u8	rate;

	for (i = 0; i < bssratelen; i++) {
		rate = bssrateset[i] & 0x7f;
		switch (rate) {
		case IEEE80211_CCK_RATE_1MB:
		case IEEE80211_CCK_RATE_2MB:
		case IEEE80211_CCK_RATE_5MB:
		case IEEE80211_CCK_RATE_11MB:
			bssrateset[i] |= IEEE80211_BASIC_RATE_MASK;
			break;
		}
	}
}

void Save_DM_Func_Flag(struct adapter *padapter)
{
	struct hal_data_8188e *haldata = &padapter->haldata;
	struct odm_dm_struct *odmpriv = &haldata->odmpriv;

	odmpriv->BK_SupportAbility = odmpriv->SupportAbility;
}

void Restore_DM_Func_Flag(struct adapter *padapter)
{
	struct hal_data_8188e *haldata = &padapter->haldata;
	struct odm_dm_struct *odmpriv = &haldata->odmpriv;

	odmpriv->SupportAbility = odmpriv->BK_SupportAbility;
}

void Set_MSR(struct adapter *padapter, u8 type)
{
	u8 val8;
	int res;
<<<<<<< HEAD

	res = rtw_read8(padapter, MSR, &val8);
	if (res)
		return;

=======

	res = rtw_read8(padapter, MSR, &val8);
	if (res)
		return;

>>>>>>> e6f4ff3f
	val8 &= 0x0c;
	val8 |= type;
	rtw_write8(padapter, MSR, val8);
}

inline u8 rtw_get_oper_ch(struct adapter *adapter)
{
	return adapter->mlmeextpriv.oper_channel;
}

inline void rtw_set_oper_ch(struct adapter *adapter, u8 ch)
{
	adapter->mlmeextpriv.oper_channel = ch;
}

inline void rtw_set_oper_bw(struct adapter *adapter, u8 bw)
{
	adapter->mlmeextpriv.oper_bwmode = bw;
}

inline void rtw_set_oper_choffset(struct adapter *adapter, u8 offset)
{
	adapter->mlmeextpriv.oper_ch_offset = offset;
}

void SelectChannel(struct adapter *padapter, unsigned char channel)
{
	/* saved channel info */
	rtw_set_oper_ch(padapter, channel);
	PHY_SwChnl8188E(padapter, channel);
}

void SetBWMode(struct adapter *padapter, unsigned short bwmode,
	       unsigned char channel_offset)
{
	/* saved bw info */
	rtw_set_oper_bw(padapter, bwmode);
	rtw_set_oper_choffset(padapter, channel_offset);

	PHY_SetBWMode8188E(padapter, (enum ht_channel_width)bwmode, channel_offset);
}

void set_channel_bwmode(struct adapter *padapter, unsigned char channel, unsigned char channel_offset, unsigned short bwmode)
{
	u8 center_ch;

	if ((bwmode == HT_CHANNEL_WIDTH_20) ||
	    (channel_offset == HAL_PRIME_CHNL_OFFSET_DONT_CARE)) {
		/* SelectChannel(padapter, channel); */
		center_ch = channel;
	} else {
		/* switch to the proper channel */
		if (channel_offset == HAL_PRIME_CHNL_OFFSET_LOWER) {
			/* SelectChannel(padapter, channel + 2); */
			center_ch = channel + 2;
		} else {
			/* SelectChannel(padapter, channel - 2); */
			center_ch = channel - 2;
		}
	}

	/* set Channel */
	/* saved channel/bw info */
	rtw_set_oper_ch(padapter, channel);
	rtw_set_oper_bw(padapter, bwmode);
	rtw_set_oper_choffset(padapter, channel_offset);

	PHY_SwChnl8188E(padapter, center_ch); /*  set center channel */
	SetBWMode(padapter, bwmode, channel_offset);
}

__inline u8 *get_my_bssid(struct wlan_bssid_ex *pnetwork)
{
	return pnetwork->MacAddress;
}

u16 get_beacon_interval(struct wlan_bssid_ex *bss)
{
	__le16 val;
	memcpy((unsigned char *)&val, rtw_get_beacon_interval_from_ie(bss->IEs), 2);

	return le16_to_cpu(val);
}

int is_client_associated_to_ap(struct adapter *padapter)
{
	struct mlme_ext_priv	*pmlmeext;
	struct mlme_ext_info	*pmlmeinfo;

	if (!padapter)
		return _FAIL;

	pmlmeext = &padapter->mlmeextpriv;
	pmlmeinfo = &pmlmeext->mlmext_info;

	if ((pmlmeinfo->state & WIFI_FW_ASSOC_SUCCESS) && ((pmlmeinfo->state & 0x03) == WIFI_FW_STATION_STATE))
		return true;
	else
		return _FAIL;
}

int is_client_associated_to_ibss(struct adapter *padapter)
{
	struct mlme_ext_priv	*pmlmeext = &padapter->mlmeextpriv;
	struct mlme_ext_info	*pmlmeinfo = &pmlmeext->mlmext_info;

	if ((pmlmeinfo->state & WIFI_FW_ASSOC_SUCCESS) && ((pmlmeinfo->state & 0x03) == WIFI_FW_ADHOC_STATE))
		return true;
	else
		return _FAIL;
}

int is_IBSS_empty(struct adapter *padapter)
{
	unsigned int i;
	struct mlme_ext_priv	*pmlmeext = &padapter->mlmeextpriv;
	struct mlme_ext_info	*pmlmeinfo = &pmlmeext->mlmext_info;

	for (i = IBSS_START_MAC_ID; i < NUM_STA; i++) {
		if (pmlmeinfo->FW_sta_info[i].status == 1)
			return _FAIL;
	}
	return true;
}

unsigned int decide_wait_for_beacon_timeout(unsigned int bcn_interval)
{
	if ((bcn_interval << 2) < WAIT_FOR_BCN_TO_MIN)
		return WAIT_FOR_BCN_TO_MIN;
	else if ((bcn_interval << 2) > WAIT_FOR_BCN_TO_MAX)
		return WAIT_FOR_BCN_TO_MAX;
	else
		return bcn_interval << 2;
}

void invalidate_cam_all(struct adapter *padapter)
{
	rtw_write32(padapter, RWCAM, BIT(31) | BIT(30));
}

void write_cam(struct adapter *padapter, u8 entry, u16 ctrl, u8 *mac, u8 *key)
{
	unsigned int	i, val, addr;
	int j;
	u32	cam_val[2];

	addr = entry << 3;

	for (j = 5; j >= 0; j--) {
		switch (j) {
		case 0:
			val = (ctrl | (mac[0] << 16) | (mac[1] << 24));
			break;
		case 1:
			val = (mac[2] | (mac[3] << 8) | (mac[4] << 16) | (mac[5] << 24));
			break;
		default:
			i = (j - 2) << 2;
			val = (key[i] | (key[i + 1] << 8) | (key[i + 2] << 16) | (key[i + 3] << 24));
			break;
		}

		cam_val[0] = val;
		cam_val[1] = addr + (unsigned int)j;

		rtw_write32(padapter, WCAMI, cam_val[0]);
		rtw_write32(padapter, RWCAM, CAM_POLLINIG | CAM_WRITE | cam_val[1]);
	}
}

void clear_cam_entry(struct adapter *padapter, u8 entry)
{
	unsigned char null_sta[] = {0x00, 0x00, 0x00, 0x00, 0x00, 0x00};
	unsigned char null_key[] = {0x00, 0x00, 0x00, 0x00, 0x00, 0x00, 0x00,
				    0x00, 0x00, 0x00, 0x00, 0x00, 0x00, 0x00, 0x00, 0x00};

	write_cam(padapter, entry, 0, null_sta, null_key);
}

int allocate_fw_sta_entry(struct adapter *padapter)
{
	unsigned int mac_id;
	struct mlme_ext_priv	*pmlmeext = &padapter->mlmeextpriv;
	struct mlme_ext_info	*pmlmeinfo = &pmlmeext->mlmext_info;

	for (mac_id = IBSS_START_MAC_ID; mac_id < NUM_STA; mac_id++) {
		if (pmlmeinfo->FW_sta_info[mac_id].status == 0) {
			pmlmeinfo->FW_sta_info[mac_id].status = 1;
			pmlmeinfo->FW_sta_info[mac_id].retry = 0;
			break;
		}
	}

	return mac_id;
}

void flush_all_cam_entry(struct adapter *padapter)
{
	struct mlme_ext_priv	*pmlmeext = &padapter->mlmeextpriv;
	struct mlme_ext_info	*pmlmeinfo = &pmlmeext->mlmext_info;

	rtw_write32(padapter, RWCAM, BIT(31) | BIT(30));

	memset((u8 *)(pmlmeinfo->FW_sta_info), 0, sizeof(pmlmeinfo->FW_sta_info));
}

int WMM_param_handler(struct adapter *padapter, struct ndis_802_11_var_ie *pIE)
{
	/* struct registry_priv	*pregpriv = &padapter->registrypriv; */
	struct mlme_priv	*pmlmepriv = &padapter->mlmepriv;
	struct mlme_ext_priv	*pmlmeext = &padapter->mlmeextpriv;
	struct mlme_ext_info	*pmlmeinfo = &pmlmeext->mlmext_info;

	if (pmlmepriv->qospriv.qos_option == 0) {
		pmlmeinfo->WMM_enable = 0;
		return _FAIL;
	}

	pmlmeinfo->WMM_enable = 1;
	memcpy(&pmlmeinfo->WMM_param, pIE->data + 6, sizeof(struct WMM_para_element));
	return true;
}

static void set_acm_ctrl(struct adapter *adapter, u8 acm_mask)
{
	u8 acmctrl;
	int res = rtw_read8(adapter, REG_ACMHWCTRL, &acmctrl);

	if (res)
		return;

	if (acm_mask > 1)
		acmctrl = acmctrl | 0x1;

	if (acm_mask & BIT(3))
		acmctrl |= ACMHW_VOQEN;
	else
		acmctrl &= (~ACMHW_VOQEN);

	if (acm_mask & BIT(2))
		acmctrl |= ACMHW_VIQEN;
	else
		acmctrl &= (~ACMHW_VIQEN);

	if (acm_mask & BIT(1))
		acmctrl |= ACMHW_BEQEN;
	else
		acmctrl &= (~ACMHW_BEQEN);

	rtw_write8(adapter, REG_ACMHWCTRL, acmctrl);
}

void WMMOnAssocRsp(struct adapter *padapter)
{
	u8	ACI, ACM, AIFS, ECWMin, ECWMax, aSifsTime;
	u8	acm_mask;
	u16	TXOP;
	u32	acParm, i;
	u32	edca[4], inx[4];
	struct mlme_ext_priv	*pmlmeext = &padapter->mlmeextpriv;
	struct mlme_ext_info	*pmlmeinfo = &pmlmeext->mlmext_info;
	struct xmit_priv		*pxmitpriv = &padapter->xmitpriv;
	struct registry_priv	*pregpriv = &padapter->registrypriv;
	struct hal_data_8188e *haldata = &padapter->haldata;

	if (pmlmeinfo->WMM_enable == 0) {
		padapter->mlmepriv.acm_mask = 0;
		return;
	}

	acm_mask = 0;

	if (pmlmeext->cur_wireless_mode == WIRELESS_11B)
		aSifsTime = 10;
	else
		aSifsTime = 16;

	for (i = 0; i < 4; i++) {
		ACI = (pmlmeinfo->WMM_param.ac_param[i].ACI_AIFSN >> 5) & 0x03;
		ACM = (pmlmeinfo->WMM_param.ac_param[i].ACI_AIFSN >> 4) & 0x01;

		/* AIFS = AIFSN * slot time + SIFS - r2t phy delay */
		AIFS = (pmlmeinfo->WMM_param.ac_param[i].ACI_AIFSN & 0x0f) * pmlmeinfo->slotTime + aSifsTime;

		ECWMin = (pmlmeinfo->WMM_param.ac_param[i].CW & 0x0f);
		ECWMax = (pmlmeinfo->WMM_param.ac_param[i].CW & 0xf0) >> 4;
		TXOP = le16_to_cpu(pmlmeinfo->WMM_param.ac_param[i].TXOP_limit);

		acParm = AIFS | (ECWMin << 8) | (ECWMax << 12) | (TXOP << 16);

		switch (ACI) {
		case 0x0:
			haldata->AcParam_BE = acParm;
			rtw_write32(padapter, REG_EDCA_BE_PARAM, acParm);
			acm_mask |= (ACM ? BIT(1) : 0);
			edca[XMIT_BE_QUEUE] = acParm;
			break;
		case 0x1:
			rtw_write32(padapter, REG_EDCA_BK_PARAM, acParm);
			edca[XMIT_BK_QUEUE] = acParm;
			break;
		case 0x2:
			rtw_write32(padapter, REG_EDCA_VI_PARAM, acParm);
			acm_mask |= (ACM ? BIT(2) : 0);
			edca[XMIT_VI_QUEUE] = acParm;
			break;
		case 0x3:
			rtw_write32(padapter, REG_EDCA_VO_PARAM, acParm);
			acm_mask |= (ACM ? BIT(3) : 0);
			edca[XMIT_VO_QUEUE] = acParm;
			break;
		}
	}

	if (padapter->registrypriv.acm_method == 1)
		set_acm_ctrl(padapter, acm_mask);
	else
		padapter->mlmepriv.acm_mask = acm_mask;

	inx[0] = 0; inx[1] = 1; inx[2] = 2; inx[3] = 3;

	if (pregpriv->wifi_spec == 1) {
		u32 j, change_inx = false;

		/* entry indx: 0->vo, 1->vi, 2->be, 3->bk. */
		for (i = 0; i < 4; i++) {
			for (j = i + 1; j < 4; j++) {
				/* compare CW and AIFS */
				if ((edca[j] & 0xFFFF) < (edca[i] & 0xFFFF)) {
					change_inx = true;
				} else if ((edca[j] & 0xFFFF) == (edca[i] & 0xFFFF)) {
					/* compare TXOP */
					if ((edca[j] >> 16) > (edca[i] >> 16))
						change_inx = true;
				}

				if (change_inx) {
					swap(edca[i], edca[j]);
					swap(inx[i], inx[j]);

					change_inx = false;
				}
			}
		}
	}

	for (i = 0; i < 4; i++)
		pxmitpriv->wmm_para_seq[i] = inx[i];
}

static void bwmode_update_check(struct adapter *padapter, struct ndis_802_11_var_ie *pIE)
{
	unsigned char	 new_bwmode;
	unsigned char  new_ch_offset;
	struct HT_info_element	 *pHT_info;
	struct mlme_priv	*pmlmepriv = &padapter->mlmepriv;
	struct mlme_ext_priv	*pmlmeext = &padapter->mlmeextpriv;
	struct mlme_ext_info	*pmlmeinfo = &pmlmeext->mlmext_info;
	struct registry_priv *pregistrypriv = &padapter->registrypriv;
	struct ht_priv			*phtpriv = &pmlmepriv->htpriv;

	if (!pIE)
		return;

	if (!phtpriv)
		return;

	if (pIE->Length > sizeof(struct HT_info_element))
		return;

	pHT_info = (struct HT_info_element *)pIE->data;

	if ((pHT_info->infos[0] & BIT(2)) && pregistrypriv->cbw40_enable) {
		new_bwmode = HT_CHANNEL_WIDTH_40;

		switch (pHT_info->infos[0] & 0x3) {
		case 1:
			new_ch_offset = HAL_PRIME_CHNL_OFFSET_LOWER;
			break;
		case 3:
			new_ch_offset = HAL_PRIME_CHNL_OFFSET_UPPER;
			break;
		default:
			new_ch_offset = HAL_PRIME_CHNL_OFFSET_DONT_CARE;
			break;
		}
	} else {
		new_bwmode = HT_CHANNEL_WIDTH_20;
		new_ch_offset = HAL_PRIME_CHNL_OFFSET_DONT_CARE;
	}

	if ((new_bwmode != pmlmeext->cur_bwmode) ||
	    (new_ch_offset != pmlmeext->cur_ch_offset)) {
		pmlmeinfo->bwmode_updated = true;

		pmlmeext->cur_bwmode = new_bwmode;
		pmlmeext->cur_ch_offset = new_ch_offset;

		/* update HT info also */
		HT_info_handler(padapter, pIE);
	} else {
		pmlmeinfo->bwmode_updated = false;
	}

	if (pmlmeinfo->bwmode_updated) {
		struct sta_info *psta;
		struct wlan_bssid_ex	*cur_network = &pmlmeinfo->network;
		struct sta_priv	*pstapriv = &padapter->stapriv;

		/* set_channel_bwmode(padapter, pmlmeext->cur_channel, pmlmeext->cur_ch_offset, pmlmeext->cur_bwmode); */

		/* update ap's stainfo */
		psta = rtw_get_stainfo(pstapriv, cur_network->MacAddress);
		if (psta) {
			struct ht_priv	*phtpriv_sta = &psta->htpriv;

			if (phtpriv_sta->ht_option) {
				/*  bwmode */
				phtpriv_sta->bwmode = pmlmeext->cur_bwmode;
				phtpriv_sta->ch_offset = pmlmeext->cur_ch_offset;
			} else {
				phtpriv_sta->bwmode = HT_CHANNEL_WIDTH_20;
				phtpriv_sta->ch_offset = HAL_PRIME_CHNL_OFFSET_DONT_CARE;
			}
		}
	}
}

void HT_caps_handler(struct adapter *padapter, struct ndis_802_11_var_ie *pIE)
{
	unsigned int	i;
	u8	max_AMPDU_len, min_MPDU_spacing;
	struct mlme_ext_priv	*pmlmeext = &padapter->mlmeextpriv;
	struct mlme_ext_info	*pmlmeinfo = &pmlmeext->mlmext_info;
	struct mlme_priv		*pmlmepriv = &padapter->mlmepriv;
	struct ht_priv			*phtpriv = &pmlmepriv->htpriv;

	if (!pIE)
		return;

	if (!phtpriv->ht_option)
		return;

	pmlmeinfo->HT_caps_enable = 1;

	for (i = 0; i < (pIE->Length); i++) {
		if (i != 2) {
			/* 	Got the endian issue here. */
			pmlmeinfo->HT_caps.u.HT_cap[i] &= (pIE->data[i]);
		} else {
			/* modify from  fw by Thomas 2010/11/17 */
			max_AMPDU_len = min(pmlmeinfo->HT_caps.u.HT_cap_element.AMPDU_para & 0x3,
					    pIE->data[i] & 0x3);

			min_MPDU_spacing = max(pmlmeinfo->HT_caps.u.HT_cap_element.AMPDU_para & 0x1c,
					       pIE->data[i] & 0x1c);

			pmlmeinfo->HT_caps.u.HT_cap_element.AMPDU_para = max_AMPDU_len | min_MPDU_spacing;
		}
	}

	/* update the MCS rates */
	for (i = 0; i < 16; i++)
		pmlmeinfo->HT_caps.u.HT_cap_element.MCS_rate[i] &= MCS_rate_1R[i];
}

void HT_info_handler(struct adapter *padapter, struct ndis_802_11_var_ie *pIE)
{
	struct mlme_ext_priv	*pmlmeext = &padapter->mlmeextpriv;
	struct mlme_ext_info	*pmlmeinfo = &pmlmeext->mlmext_info;
	struct mlme_priv		*pmlmepriv = &padapter->mlmepriv;
	struct ht_priv			*phtpriv = &pmlmepriv->htpriv;

	if (!pIE)
		return;

	if (!phtpriv->ht_option)
		return;

	if (pIE->Length > sizeof(struct HT_info_element))
		return;

	pmlmeinfo->HT_info_enable = 1;
	memcpy(&pmlmeinfo->HT_info, pIE->data, pIE->Length);
}

static void set_min_ampdu_spacing(struct adapter *adapter, u8 spacing)
{
	u8 sec_spacing;
	int res;

	if (spacing <= 7) {
		switch (adapter->securitypriv.dot11PrivacyAlgrthm) {
		case _NO_PRIVACY_:
		case _AES_:
			sec_spacing = 0;
			break;
		case _WEP40_:
		case _WEP104_:
		case _TKIP_:
		case _TKIP_WTMIC_:
			sec_spacing = 6;
			break;
		default:
			sec_spacing = 7;
			break;
		}

		if (spacing < sec_spacing)
			spacing = sec_spacing;

		res = rtw_read8(adapter, REG_AMPDU_MIN_SPACE, &sec_spacing);
		if (res)
			return;

		rtw_write8(adapter, REG_AMPDU_MIN_SPACE,
			   (sec_spacing & 0xf8) | spacing);
<<<<<<< HEAD
=======
	}
}

static void set_ampdu_factor(struct adapter *adapter, u8 factor)
{
	u8 RegToSet_Normal[4] = {0x41, 0xa8, 0x72, 0xb9};
	u8 FactorToSet;
	u8 *pRegToSet;
	u8 index = 0;

	pRegToSet = RegToSet_Normal; /*  0xb972a841; */
	FactorToSet = factor;
	if (FactorToSet <= 3) {
		FactorToSet = (1 << (FactorToSet + 2));
		if (FactorToSet > 0xf)
			FactorToSet = 0xf;

		for (index = 0; index < 4; index++) {
			if ((pRegToSet[index] & 0xf0) > (FactorToSet << 4))
				pRegToSet[index] = (pRegToSet[index] & 0x0f) | (FactorToSet << 4);

			if ((pRegToSet[index] & 0x0f) > FactorToSet)
				pRegToSet[index] = (pRegToSet[index] & 0xf0) | (FactorToSet);

			rtw_write8(adapter, (REG_AGGLEN_LMT + index), pRegToSet[index]);
		}
>>>>>>> e6f4ff3f
	}
}

void HTOnAssocRsp(struct adapter *padapter)
{
	unsigned char		max_AMPDU_len;
	unsigned char		min_MPDU_spacing;
	/* struct registry_priv	 *pregpriv = &padapter->registrypriv; */
	struct mlme_ext_priv	*pmlmeext = &padapter->mlmeextpriv;
	struct mlme_ext_info	*pmlmeinfo = &pmlmeext->mlmext_info;

	if ((pmlmeinfo->HT_info_enable) && (pmlmeinfo->HT_caps_enable)) {
		pmlmeinfo->HT_enable = 1;
	} else {
		pmlmeinfo->HT_enable = 0;
		return;
	}

	/* handle A-MPDU parameter field */
	/*
		AMPDU_para [1:0]:Max AMPDU Len => 0:8k , 1:16k, 2:32k, 3:64k
		AMPDU_para [4:2]:Min MPDU Start Spacing
	*/
	max_AMPDU_len = pmlmeinfo->HT_caps.u.HT_cap_element.AMPDU_para & 0x03;

	min_MPDU_spacing = (pmlmeinfo->HT_caps.u.HT_cap_element.AMPDU_para & 0x1c) >> 2;

	set_min_ampdu_spacing(padapter, min_MPDU_spacing);

	set_ampdu_factor(padapter, max_AMPDU_len);
}

void ERP_IE_handler(struct adapter *padapter, struct ndis_802_11_var_ie *pIE)
{
	struct mlme_ext_priv	*pmlmeext = &padapter->mlmeextpriv;
	struct mlme_ext_info	*pmlmeinfo = &pmlmeext->mlmext_info;

	if (pIE->Length > 1)
		return;

	pmlmeinfo->ERP_enable = 1;
	memcpy(&pmlmeinfo->ERP_IE, pIE->data, pIE->Length);
}

void VCS_update(struct adapter *padapter, struct sta_info *psta)
{
	struct registry_priv	 *pregpriv = &padapter->registrypriv;
	struct mlme_ext_priv	*pmlmeext = &padapter->mlmeextpriv;
	struct mlme_ext_info	*pmlmeinfo = &pmlmeext->mlmext_info;

	switch (pregpriv->vrtl_carrier_sense) { /* 0:off 1:on 2:auto */
	case 0: /* off */
		psta->rtsen = 0;
		psta->cts2self = 0;
		break;
	case 1: /* on */
		if (pregpriv->vcs_type == 1) { /* 1:RTS/CTS 2:CTS to self */
			psta->rtsen = 1;
			psta->cts2self = 0;
		} else {
			psta->rtsen = 0;
			psta->cts2self = 1;
		}
		break;
	case 2: /* auto */
	default:
		if ((pmlmeinfo->ERP_enable) && (pmlmeinfo->ERP_IE & BIT(1))) {
			if (pregpriv->vcs_type == 1) {
				psta->rtsen = 1;
				psta->cts2self = 0;
			} else {
				psta->rtsen = 0;
				psta->cts2self = 1;
			}
		} else {
			psta->rtsen = 0;
			psta->cts2self = 0;
		}
		break;
	}
}

int rtw_check_bcn_info(struct adapter  *Adapter, u8 *pframe, u32 packet_len)
{
	unsigned int		len;
	unsigned char		*p;
	unsigned short	val16, subtype;
	struct wlan_network *cur_network = &Adapter->mlmepriv.cur_network;
	/* u8 wpa_ie[255], rsn_ie[255]; */
	u16 wpa_len = 0, rsn_len = 0;
	u8 encryp_protocol = 0;
	struct wlan_bssid_ex *bssid;
	int group_cipher = 0, pairwise_cipher = 0, is_8021x = 0;
	unsigned char *pbuf;
	u32 wpa_ielen = 0;
	u8 *pbssid = GetAddr3Ptr(pframe);
	u32 hidden_ssid = 0;
	struct HT_info_element *pht_info = NULL;
	struct ieee80211_ht_cap *pht_cap = NULL;
	u32 bcn_channel;
	unsigned short	ht_cap_info;
	unsigned char	ht_info_infos_0;

	if (!is_client_associated_to_ap(Adapter))
		return true;

	len = packet_len - sizeof(struct ieee80211_hdr_3addr);

	if (len > MAX_IE_SZ)
		return _FAIL;

	if (memcmp(cur_network->network.MacAddress, pbssid, 6))
		return true;

	bssid = kzalloc(sizeof(struct wlan_bssid_ex), GFP_ATOMIC);
	if (!bssid)
		return _FAIL;

	subtype = GetFrameSubType(pframe) >> 4;

	if (subtype == WIFI_BEACON)
		bssid->Reserved[0] = 1;

	bssid->Length = sizeof(struct wlan_bssid_ex) - MAX_IE_SZ + len;

	/* below is to copy the information element */
	bssid->IELength = len;
	memcpy(bssid->IEs, (pframe + sizeof(struct ieee80211_hdr_3addr)), bssid->IELength);

	/* check bw and channel offset */
	/* parsing HT_CAP_IE */
	p = rtw_get_ie(bssid->IEs + _FIXED_IE_LENGTH_, _HT_CAPABILITY_IE_, &len, bssid->IELength - _FIXED_IE_LENGTH_);
	if (p && len > 0) {
		pht_cap = (struct ieee80211_ht_cap *)(p + 2);
		ht_cap_info = le16_to_cpu(pht_cap->cap_info);
	} else {
		ht_cap_info = 0;
	}
	/* parsing HT_INFO_IE */
	p = rtw_get_ie(bssid->IEs + _FIXED_IE_LENGTH_, _HT_ADD_INFO_IE_, &len, bssid->IELength - _FIXED_IE_LENGTH_);
	if (p && len > 0) {
			pht_info = (struct HT_info_element *)(p + 2);
			ht_info_infos_0 = pht_info->infos[0];
	} else {
			ht_info_infos_0 = 0;
	}
	if (ht_cap_info != cur_network->BcnInfo.ht_cap_info ||
	    ((ht_info_infos_0 & 0x03) != (cur_network->BcnInfo.ht_info_infos_0 & 0x03))) {
			/* bcn_info_update */
			cur_network->BcnInfo.ht_cap_info = ht_cap_info;
			cur_network->BcnInfo.ht_info_infos_0 = ht_info_infos_0;
			/* to do : need to check that whether modify related register of BB or not */
			/* goto _mismatch; */
	}

	/* Checking for channel */
	p = rtw_get_ie(bssid->IEs + _FIXED_IE_LENGTH_, _DSSET_IE_, &len, bssid->IELength - _FIXED_IE_LENGTH_);
	if (p) {
			bcn_channel = *(p + 2);
	} else {/* In 5G, some ap do not have DSSET IE checking HT info for channel */
			p = rtw_get_ie(bssid->IEs + _FIXED_IE_LENGTH_, _HT_ADD_INFO_IE_, &len, bssid->IELength - _FIXED_IE_LENGTH_);
			if (pht_info)
				bcn_channel = pht_info->primary_channel;
			else /* we don't find channel IE, so don't check it */
				bcn_channel = Adapter->mlmeextpriv.cur_channel;
	}
	if (bcn_channel != Adapter->mlmeextpriv.cur_channel)
		goto _mismatch;

	/* checking SSID */
	p = rtw_get_ie(bssid->IEs + _FIXED_IE_LENGTH_, _SSID_IE_, &len, bssid->IELength - _FIXED_IE_LENGTH_);
	if (!p)
		hidden_ssid = true;
	else
		hidden_ssid = false;

	if (p && (!hidden_ssid && (*(p + 1)))) {
		memcpy(bssid->Ssid.Ssid, (p + 2), *(p + 1));
		bssid->Ssid.SsidLength = *(p + 1);
	} else {
		bssid->Ssid.SsidLength = 0;
		bssid->Ssid.Ssid[0] = '\0';
	}

	if (memcmp(bssid->Ssid.Ssid, cur_network->network.Ssid.Ssid, 32) ||
	    bssid->Ssid.SsidLength != cur_network->network.Ssid.SsidLength) {
		/* not hidden ssid */
		if (bssid->Ssid.Ssid[0] != '\0' && bssid->Ssid.SsidLength != 0)
			goto _mismatch;
	}

	/* check encryption info */
	val16 = rtw_get_capability((struct wlan_bssid_ex *)bssid);

	if (val16 & BIT(4))
		bssid->Privacy = 1;
	else
		bssid->Privacy = 0;

	if (cur_network->network.Privacy != bssid->Privacy)
		goto _mismatch;

	rtw_get_sec_ie(bssid->IEs, bssid->IELength, NULL, &rsn_len, NULL, &wpa_len);

	if (rsn_len > 0) {
		encryp_protocol = ENCRYP_PROTOCOL_WPA2;
	} else if (wpa_len > 0) {
		encryp_protocol = ENCRYP_PROTOCOL_WPA;
	} else {
		if (bssid->Privacy)
			encryp_protocol = ENCRYP_PROTOCOL_WEP;
	}

	if (cur_network->BcnInfo.encryp_protocol != encryp_protocol)
		goto _mismatch;

	if (encryp_protocol == ENCRYP_PROTOCOL_WPA || encryp_protocol == ENCRYP_PROTOCOL_WPA2) {
		pbuf = rtw_get_wpa_ie(&bssid->IEs[12], &wpa_ielen, bssid->IELength - 12);
		if (pbuf && (wpa_ielen > 0)) {
			rtw_parse_wpa_ie(pbuf, wpa_ielen + 2, &group_cipher, &pairwise_cipher, &is_8021x);
		} else {
			pbuf = rtw_get_wpa2_ie(&bssid->IEs[12], &wpa_ielen, bssid->IELength - 12);

			if (pbuf && (wpa_ielen > 0))
				rtw_parse_wpa2_ie(pbuf, wpa_ielen + 2, &group_cipher, &pairwise_cipher, &is_8021x);
		}

		if (pairwise_cipher != cur_network->BcnInfo.pairwise_cipher ||
		    group_cipher != cur_network->BcnInfo.group_cipher)
			goto _mismatch;

		if (is_8021x != cur_network->BcnInfo.is_8021x)
			goto _mismatch;
	}

	kfree(bssid);

	return _SUCCESS;

_mismatch:
	kfree(bssid);

	return _FAIL;
}

void update_beacon_info(struct adapter *padapter, u8 *pframe, uint pkt_len, struct sta_info *psta)
{
	unsigned int i;
	unsigned int len;
	struct ndis_802_11_var_ie *pIE;

	len = pkt_len - (_BEACON_IE_OFFSET_ + WLAN_HDR_A3_LEN);

	for (i = 0; i < len;) {
		pIE = (struct ndis_802_11_var_ie *)(pframe + (_BEACON_IE_OFFSET_ + WLAN_HDR_A3_LEN) + i);

		switch (pIE->ElementID) {
		case _HT_EXTRA_INFO_IE_:	/* HT info */
			/* HT_info_handler(padapter, pIE); */
			bwmode_update_check(padapter, pIE);
			break;
		case _ERPINFO_IE_:
			ERP_IE_handler(padapter, pIE);
			VCS_update(padapter, psta);
			break;
		default:
			break;
		}

		i += (pIE->Length + 2);
	}
}

bool is_ap_in_tkip(struct adapter *padapter)
{
	u32 i;
	struct ndis_802_11_var_ie *pIE;
	struct mlme_ext_priv *pmlmeext = &padapter->mlmeextpriv;
	struct mlme_ext_info	*pmlmeinfo = &pmlmeext->mlmext_info;
	struct wlan_bssid_ex		*cur_network = &pmlmeinfo->network;

	if (rtw_get_capability((struct wlan_bssid_ex *)cur_network) & WLAN_CAPABILITY_PRIVACY) {
		for (i = sizeof(struct ndis_802_11_fixed_ie); i < pmlmeinfo->network.IELength;) {
			pIE = (struct ndis_802_11_var_ie *)(pmlmeinfo->network.IEs + i);

			switch (pIE->ElementID) {
			case _VENDOR_SPECIFIC_IE_:
				if ((!memcmp(pIE->data, RTW_WPA_OUI, 4)) && (!memcmp((pIE->data + 12), WPA_TKIP_CIPHER, 4)))
					return true;
				break;
			case _RSN_IE_2_:
				if (!memcmp((pIE->data + 8), RSN_TKIP_CIPHER, 4))
					return true;
				break;
			default:
				break;
			}

			i += (pIE->Length + 2);
		}
		return false;
	} else {
		return false;
	}
}

int wifirate2_ratetbl_inx(unsigned char rate)
{
	int	inx = 0;
	rate = rate & 0x7f;

	switch (rate) {
	case 54 * 2:
		inx = 11;
		break;
	case 48 * 2:
		inx = 10;
		break;
	case 36 * 2:
		inx = 9;
		break;
	case 24 * 2:
		inx = 8;
		break;
	case 18 * 2:
		inx = 7;
		break;
	case 12 * 2:
		inx = 6;
		break;
	case 9 * 2:
		inx = 5;
		break;
	case 6 * 2:
		inx = 4;
		break;
	case 11 * 2:
		inx = 3;
		break;
	case 11:
		inx = 2;
		break;
	case 2 * 2:
		inx = 1;
		break;
	case 1 * 2:
		inx = 0;
		break;
	}
	return inx;
}

unsigned int update_basic_rate(unsigned char *ptn, unsigned int ptn_sz)
{
	unsigned int i, num_of_rate;
	unsigned int mask = 0;

	num_of_rate = (ptn_sz > NumRates) ? NumRates : ptn_sz;

	for (i = 0; i < num_of_rate; i++) {
		if ((*(ptn + i)) & 0x80)
			mask |= 0x1 << wifirate2_ratetbl_inx(*(ptn + i));
	}
	return mask;
}

unsigned int update_supported_rate(unsigned char *ptn, unsigned int ptn_sz)
{
	unsigned int i, num_of_rate;
	unsigned int mask = 0;

	num_of_rate = (ptn_sz > NumRates) ? NumRates : ptn_sz;

	for (i = 0; i < num_of_rate; i++)
		mask |= 0x1 << wifirate2_ratetbl_inx(*(ptn + i));
	return mask;
}

unsigned int update_MSC_rate(struct HT_caps_element *pHT_caps)
{
	unsigned int mask = 0;

	mask = ((pHT_caps->u.HT_cap_element.MCS_rate[0] << 12) | (pHT_caps->u.HT_cap_element.MCS_rate[1] << 20));

	return mask;
}

int support_short_GI(struct adapter *padapter, struct HT_caps_element *pHT_caps)
{
	unsigned char					bit_offset;
	struct mlme_ext_priv	*pmlmeext = &padapter->mlmeextpriv;
	struct mlme_ext_info	*pmlmeinfo = &pmlmeext->mlmext_info;

	if (!(pmlmeinfo->HT_enable))
		return _FAIL;

	if (pmlmeinfo->assoc_AP_vendor == HT_IOT_PEER_RALINK)
		return _FAIL;

	bit_offset = (pmlmeext->cur_bwmode & HT_CHANNEL_WIDTH_40) ? 6 : 5;

	if (__le16_to_cpu(pHT_caps->u.HT_cap_element.HT_caps_info) & (0x1 << bit_offset))
		return _SUCCESS;
	else
		return _FAIL;
}

unsigned char get_highest_rate_idx(u32 mask)
{
	int i;
	unsigned char rate_idx = 0;

	for (i = 27; i >= 0; i--) {
		if (mask & BIT(i)) {
			rate_idx = i;
			break;
		}
	}
	return rate_idx;
}

void Update_RA_Entry(struct adapter *padapter, u32 mac_id)
{
	rtw_hal_update_ra_mask(padapter, mac_id, 0);
}

static void enable_rate_adaptive(struct adapter *padapter, u32 mac_id)
{
	Update_RA_Entry(padapter, mac_id);
}

void set_sta_rate(struct adapter *padapter, struct sta_info *psta)
{
	/* rate adaptive */
	enable_rate_adaptive(padapter, psta->mac_id);
}

void rtw_set_basic_rate(struct adapter *adapter, u8 *rates)
{
	u16 BrateCfg = 0;
	u8 RateIndex = 0;
	int res;
	u8 reg;

	/*  2007.01.16, by Emily */
	/*  Select RRSR (in Legacy-OFDM and CCK) */
	/*  For 8190, we select only 24M, 12M, 6M, 11M, 5.5M, 2M, and 1M from the Basic rate. */
	/*  We do not use other rates. */
	HalSetBrateCfg(adapter, rates, &BrateCfg);

	/* 2011.03.30 add by Luke Lee */
	/* CCK 2M ACK should be disabled for some BCM and Atheros AP IOT */
	/* because CCK 2M has poor TXEVM */
	/* CCK 5.5M & 11M ACK should be enabled for better performance */

	BrateCfg = (BrateCfg | 0xd) & 0x15d;

	BrateCfg |= 0x01; /*  default enable 1M ACK rate */
	/*  Set RRSR rate table. */
	rtw_write8(adapter, REG_RRSR, BrateCfg & 0xff);
	rtw_write8(adapter, REG_RRSR + 1, (BrateCfg >> 8) & 0xff);
	res = rtw_read8(adapter, REG_RRSR + 2, &reg);
	if (res)
		return;

	rtw_write8(adapter, REG_RRSR + 2, reg & 0xf0);

	/*  Set RTS initial rate */
	while (BrateCfg > 0x1) {
		BrateCfg = (BrateCfg >> 1);
		RateIndex++;
	}
	/*  Ziv - Check */
	rtw_write8(adapter, REG_INIRTS_RATE_SEL, RateIndex);
}

/*  Update RRSR and Rate for USERATE */
void update_tx_basic_rate(struct adapter *padapter, u8 wirelessmode)
{
	unsigned char supported_rates[NDIS_802_11_LENGTH_RATES_EX];
	struct wifidirect_info *pwdinfo = &padapter->wdinfo;

	/* 	Added by Albert 2011/03/22 */
	/* 	In the P2P mode, the driver should not support the b mode. */
	/* 	So, the Tx packet shouldn't use the CCK rate */
	if (!rtw_p2p_chk_state(pwdinfo, P2P_STATE_NONE))
		return;
	memset(supported_rates, 0, NDIS_802_11_LENGTH_RATES_EX);

	if ((wirelessmode & WIRELESS_11B) && (wirelessmode == WIRELESS_11B))
		memcpy(supported_rates, rtw_basic_rate_cck, 4);
	else if (wirelessmode & WIRELESS_11B)
		memcpy(supported_rates, rtw_basic_rate_mix, 7);
	else
		memcpy(supported_rates, rtw_basic_rate_ofdm, 3);

	if (wirelessmode & WIRELESS_11B)
		update_mgnt_tx_rate(padapter, IEEE80211_CCK_RATE_1MB);
	else
		update_mgnt_tx_rate(padapter, IEEE80211_OFDM_RATE_6MB);

	rtw_set_basic_rate(padapter, supported_rates);
}

unsigned char check_assoc_AP(u8 *pframe, uint len)
{
	unsigned int i;
	struct ndis_802_11_var_ie *pIE;
	u8	epigram_vendor_flag;
	u8	ralink_vendor_flag;
	epigram_vendor_flag = 0;
	ralink_vendor_flag = 0;

	for (i = sizeof(struct ndis_802_11_fixed_ie); i < len;) {
		pIE = (struct ndis_802_11_var_ie *)(pframe + i);

		switch (pIE->ElementID) {
		case _VENDOR_SPECIFIC_IE_:
			if ((!memcmp(pIE->data, ARTHEROS_OUI1, 3)) ||
			    (!memcmp(pIE->data, ARTHEROS_OUI2, 3))) {
				return HT_IOT_PEER_ATHEROS;
			} else if ((!memcmp(pIE->data, BROADCOM_OUI1, 3)) ||
				   (!memcmp(pIE->data, BROADCOM_OUI2, 3))) {
				return HT_IOT_PEER_BROADCOM;
			} else if (!memcmp(pIE->data, MARVELL_OUI, 3)) {
				return HT_IOT_PEER_MARVELL;
			} else if (!memcmp(pIE->data, RALINK_OUI, 3)) {
				if (!ralink_vendor_flag) {
					ralink_vendor_flag = 1;
				} else {
					return HT_IOT_PEER_RALINK;
				}
			} else if (!memcmp(pIE->data, CISCO_OUI, 3)) {
				return HT_IOT_PEER_CISCO;
			} else if (!memcmp(pIE->data, REALTEK_OUI, 3)) {
				return HT_IOT_PEER_REALTEK;
			} else if (!memcmp(pIE->data, AIRGOCAP_OUI, 3)) {
				return HT_IOT_PEER_AIRGO;
			} else if (!memcmp(pIE->data, EPIGRAM_OUI, 3)) {
				epigram_vendor_flag = 1;
				if (ralink_vendor_flag)
					return HT_IOT_PEER_TENDA;
			} else {
				break;
			}
			break;

		default:
			break;
		}
		i += (pIE->Length + 2);
	}

	if (ralink_vendor_flag && !epigram_vendor_flag)
		return HT_IOT_PEER_RALINK;
	else if (ralink_vendor_flag && epigram_vendor_flag)
		return HT_IOT_PEER_TENDA;
	else
		return HT_IOT_PEER_UNKNOWN;
}

void update_IOT_info(struct adapter *padapter)
{
	struct mlme_ext_priv	*pmlmeext = &padapter->mlmeextpriv;
	struct mlme_ext_info	*pmlmeinfo = &pmlmeext->mlmext_info;

	switch (pmlmeinfo->assoc_AP_vendor) {
	case HT_IOT_PEER_MARVELL:
		pmlmeinfo->turboMode_cts2self = 1;
		pmlmeinfo->turboMode_rtsen = 0;
		break;
	case HT_IOT_PEER_RALINK:
		pmlmeinfo->turboMode_cts2self = 0;
		pmlmeinfo->turboMode_rtsen = 1;
		break;
	case HT_IOT_PEER_REALTEK:
		/* rtw_write16(padapter, 0x4cc, 0xffff); */
		/* rtw_write16(padapter, 0x546, 0x01c0); */
		break;
	default:
		pmlmeinfo->turboMode_cts2self = 0;
		pmlmeinfo->turboMode_rtsen = 1;
		break;
	}
}

static void set_ack_preamble(struct adapter *adapter, bool short_preamble)
{
	struct hal_data_8188e *haldata = &adapter->haldata;
	u8 val8;

	/*  Joseph marked out for Netgear 3500 TKIP channel 7 issue.(Temporarily) */
	val8 = haldata->nCur40MhzPrimeSC << 5;
	if (short_preamble)
		val8 |= 0x80;

	rtw_write8(adapter, REG_RRSR + 2, val8);
};

static void set_slot_time(struct adapter *adapter, u8 slot_time)
{
	u8 u1bAIFS, aSifsTime;
	struct mlme_ext_priv *pmlmeext = &adapter->mlmeextpriv;
	struct mlme_ext_info *pmlmeinfo = &pmlmeext->mlmext_info;

	rtw_write8(adapter, REG_SLOT, slot_time);

	if (pmlmeinfo->WMM_enable == 0) {
		if (pmlmeext->cur_wireless_mode == WIRELESS_11B)
			aSifsTime = 10;
		else
			aSifsTime = 16;

		u1bAIFS = aSifsTime + (2 * pmlmeinfo->slotTime);

		/*  <Roger_EXP> Temporary removed, 2008.06.20. */
		rtw_write8(adapter, REG_EDCA_VO_PARAM, u1bAIFS);
		rtw_write8(adapter, REG_EDCA_VI_PARAM, u1bAIFS);
		rtw_write8(adapter, REG_EDCA_BE_PARAM, u1bAIFS);
		rtw_write8(adapter, REG_EDCA_BK_PARAM, u1bAIFS);
	}
}

void update_capinfo(struct adapter *Adapter, u16 updateCap)
{
	struct mlme_ext_priv	*pmlmeext = &Adapter->mlmeextpriv;
	struct mlme_ext_info	*pmlmeinfo = &pmlmeext->mlmext_info;

	/*  Check preamble mode, 2005.01.06, by rcnjko. */
	/*  Mark to update preamble value forever, 2008.03.18 by lanhsin */

	if (updateCap & cShortPreamble) { /*  Short Preamble */
		if (pmlmeinfo->preamble_mode != PREAMBLE_SHORT) { /*  PREAMBLE_LONG or PREAMBLE_AUTO */
			pmlmeinfo->preamble_mode = PREAMBLE_SHORT;
			set_ack_preamble(Adapter, true);
		}
	} else { /*  Long Preamble */
		if (pmlmeinfo->preamble_mode != PREAMBLE_LONG) {  /*  PREAMBLE_SHORT or PREAMBLE_AUTO */
			pmlmeinfo->preamble_mode = PREAMBLE_LONG;
			set_ack_preamble(Adapter, false);
		}
	}

	if (updateCap & cIBSS) {
		/* Filen: See 802.11-2007 p.91 */
		pmlmeinfo->slotTime = NON_SHORT_SLOT_TIME;
	} else { /* Filen: See 802.11-2007 p.90 */
		if (pmlmeext->cur_wireless_mode & (WIRELESS_11G | WIRELESS_11_24N)) {
			if (updateCap & cShortSlotTime) { /*  Short Slot Time */
				if (pmlmeinfo->slotTime != SHORT_SLOT_TIME)
					pmlmeinfo->slotTime = SHORT_SLOT_TIME;
			} else { /*  Long Slot Time */
				if (pmlmeinfo->slotTime != NON_SHORT_SLOT_TIME)
					pmlmeinfo->slotTime = NON_SHORT_SLOT_TIME;
			}
		} else {
			/* B Mode */
			pmlmeinfo->slotTime = NON_SHORT_SLOT_TIME;
		}
	}

	set_slot_time(Adapter, pmlmeinfo->slotTime);
}

void update_wireless_mode(struct adapter *padapter)
{
	int ratelen, network_type = 0;
	struct mlme_ext_priv	*pmlmeext = &padapter->mlmeextpriv;
	struct mlme_ext_info	*pmlmeinfo = &pmlmeext->mlmext_info;
	struct wlan_bssid_ex	*cur_network = &pmlmeinfo->network;
	unsigned char		*rate = cur_network->SupportedRates;

	ratelen = rtw_get_rateset_len(cur_network->SupportedRates);

	if ((pmlmeinfo->HT_info_enable) && (pmlmeinfo->HT_caps_enable))
		pmlmeinfo->HT_enable = 1;

	if (pmlmeext->cur_channel > 14) {
		network_type |= WIRELESS_INVALID;
	} else {
		if (pmlmeinfo->HT_enable)
			network_type = WIRELESS_11_24N;

		if (cckratesonly_included(rate, ratelen))
			network_type |= WIRELESS_11B;
		else if (cckrates_included(rate, ratelen))
			network_type |= WIRELESS_11BG;
		else
			network_type |= WIRELESS_11G;
	}

	pmlmeext->cur_wireless_mode = network_type & padapter->registrypriv.wireless_mode;

	/* RESP_SIFS for CCK */
	rtw_write8(padapter, REG_R2T_SIFS, 0x08);
	rtw_write8(padapter, REG_R2T_SIFS + 1, 0x08);
	/* RESP_SIFS for OFDM */
	rtw_write8(padapter, REG_T2T_SIFS, 0x0a);
	rtw_write8(padapter, REG_T2T_SIFS + 1, 0x0a);

	if (pmlmeext->cur_wireless_mode & WIRELESS_11B)
		update_mgnt_tx_rate(padapter, IEEE80211_CCK_RATE_1MB);
	 else
		update_mgnt_tx_rate(padapter, IEEE80211_OFDM_RATE_6MB);
}

void update_bmc_sta_support_rate(struct adapter *padapter, u32 mac_id)
{
	struct mlme_ext_priv	*pmlmeext = &padapter->mlmeextpriv;
	struct mlme_ext_info	*pmlmeinfo = &pmlmeext->mlmext_info;

	if (pmlmeext->cur_wireless_mode & WIRELESS_11B) {
		/*  Only B, B/G, and B/G/N AP could use CCK rate */
		memcpy((pmlmeinfo->FW_sta_info[mac_id].SupportedRates), rtw_basic_rate_cck, 4);
	} else {
		memcpy((pmlmeinfo->FW_sta_info[mac_id].SupportedRates), rtw_basic_rate_ofdm, 3);
	}
}

int update_sta_support_rate(struct adapter *padapter, u8 *pvar_ie, uint var_ie_len, int cam_idx)
{
	unsigned int	ie_len;
	struct ndis_802_11_var_ie *pIE;
	int	supportRateNum = 0;
	struct mlme_ext_priv	*pmlmeext = &padapter->mlmeextpriv;
	struct mlme_ext_info	*pmlmeinfo = &pmlmeext->mlmext_info;

	pIE = (struct ndis_802_11_var_ie *)rtw_get_ie(pvar_ie, _SUPPORTEDRATES_IE_, &ie_len, var_ie_len);
	if (!pIE)
		return _FAIL;

	memcpy(pmlmeinfo->FW_sta_info[cam_idx].SupportedRates, pIE->data, ie_len);
	supportRateNum = ie_len;

	pIE = (struct ndis_802_11_var_ie *)rtw_get_ie(pvar_ie, _EXT_SUPPORTEDRATES_IE_, &ie_len, var_ie_len);
	if (pIE)
		memcpy((pmlmeinfo->FW_sta_info[cam_idx].SupportedRates + supportRateNum), pIE->data, ie_len);

	return _SUCCESS;
}

void beacon_timing_control(struct adapter *padapter)
{
	SetBeaconRelatedRegisters8188EUsb(padapter);
}

static struct adapter *pbuddy_padapter;

int rtw_handle_dualmac(struct adapter *adapter, bool init)
{
	int status = _SUCCESS;

	if (init) {
		if (!pbuddy_padapter) {
			pbuddy_padapter = adapter;
		} else {
			adapter->pbuddy_adapter = pbuddy_padapter;
			pbuddy_padapter->pbuddy_adapter = adapter;
			/*  clear global value */
			pbuddy_padapter = NULL;
		}
	} else {
		pbuddy_padapter = NULL;
	}
	return status;
}<|MERGE_RESOLUTION|>--- conflicted
+++ resolved
@@ -282,19 +282,11 @@
 {
 	u8 val8;
 	int res;
-<<<<<<< HEAD
 
 	res = rtw_read8(padapter, MSR, &val8);
 	if (res)
 		return;
 
-=======
-
-	res = rtw_read8(padapter, MSR, &val8);
-	if (res)
-		return;
-
->>>>>>> e6f4ff3f
 	val8 &= 0x0c;
 	val8 |= type;
 	rtw_write8(padapter, MSR, val8);
@@ -812,8 +804,6 @@
 
 		rtw_write8(adapter, REG_AMPDU_MIN_SPACE,
 			   (sec_spacing & 0xf8) | spacing);
-<<<<<<< HEAD
-=======
 	}
 }
 
@@ -840,7 +830,6 @@
 
 			rtw_write8(adapter, (REG_AGGLEN_LMT + index), pRegToSet[index]);
 		}
->>>>>>> e6f4ff3f
 	}
 }
 
