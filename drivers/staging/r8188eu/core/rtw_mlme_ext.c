// SPDX-License-Identifier: GPL-2.0
/* Copyright(c) 2007 - 2012 Realtek Corporation. */

#define _RTW_MLME_EXT_C_

#include <linux/ieee80211.h>
#include "../include/osdep_service.h"
#include "../include/drv_types.h"
#include "../include/wifi.h"
#include "../include/rtw_mlme_ext.h"
#include "../include/wlan_bssdef.h"
#include "../include/mlme_osdep.h"
#include "../include/recv_osdep.h"
#include "../include/rtl8188e_xmit.h"
#include "../include/rtl8188e_dm.h"

/* response function for each management frame subtype, do not reorder */
static mlme_handler mlme_sta_tbl[] = {
	OnAssocReq,
	OnAssocRsp,
	OnAssocReq,
	OnAssocRsp,
	OnProbeReq,
	OnProbeRsp,
	NULL,
	NULL,
	OnBeacon,
	NULL,
	OnDisassoc,
	OnAuthClient,
	OnDeAuth,
	OnAction,
};

static u8 null_addr[ETH_ALEN] = {0, 0, 0, 0, 0, 0};

/**************************************************
OUI definitions for the vendor specific IE
***************************************************/
unsigned char	RTW_WPA_OUI[] = {0x00, 0x50, 0xf2, 0x01};
unsigned char WMM_OUI[] = {0x00, 0x50, 0xf2, 0x02};
unsigned char	WPS_OUI[] = {0x00, 0x50, 0xf2, 0x04};
unsigned char	P2P_OUI[] = {0x50, 0x6F, 0x9A, 0x09};
unsigned char	WFD_OUI[] = {0x50, 0x6F, 0x9A, 0x0A};

unsigned char	WMM_INFO_OUI[] = {0x00, 0x50, 0xf2, 0x02, 0x00, 0x01};
unsigned char	WMM_PARA_OUI[] = {0x00, 0x50, 0xf2, 0x02, 0x01, 0x01};

unsigned char WPA_TKIP_CIPHER[4] = {0x00, 0x50, 0xf2, 0x02};
unsigned char RSN_TKIP_CIPHER[4] = {0x00, 0x0f, 0xac, 0x02};

extern unsigned char REALTEK_96B_IE[];

/********************************************************
MCS rate definitions
*********************************************************/
unsigned char	MCS_rate_1R[16] = {0xff, 0x00, 0x0, 0x0, 0x01, 0x0, 0x0, 0x0, 0x0, 0x0, 0x0, 0x0, 0x0, 0x0, 0x0, 0x0};

/********************************************************
ChannelPlan definitions
*********************************************************/
static struct rt_channel_plan RTW_ChannelPlan2G[RT_CHANNEL_DOMAIN_2G_MAX] = {
	{{1, 2, 3, 4, 5, 6, 7, 8, 9, 10, 11, 12, 13}, 13},		/*  0x00, RT_CHANNEL_DOMAIN_2G_WORLD , Passive scan CH 12, 13 */
	{{1, 2, 3, 4, 5, 6, 7, 8, 9, 10, 11, 12, 13}, 13},		/*  0x01, RT_CHANNEL_DOMAIN_2G_ETSI1 */
	{{1, 2, 3, 4, 5, 6, 7, 8, 9, 10, 11}, 11},			/*  0x02, RT_CHANNEL_DOMAIN_2G_FCC1 */
	{{1, 2, 3, 4, 5, 6, 7, 8, 9, 10, 11, 12, 13, 14}, 14},	/*  0x03, RT_CHANNEL_DOMAIN_2G_MIKK1 */
	{{10, 11, 12, 13}, 4},					/*  0x04, RT_CHANNEL_DOMAIN_2G_ETSI2 */
	{{}, 0},									/*  0x05, RT_CHANNEL_DOMAIN_2G_NULL */
};

static struct rt_channel_plan_map	RTW_ChannelPlanMap[RT_CHANNEL_DOMAIN_MAX] = {
	/*  0x00 ~ 0x1F , Old Define ===== */
	{0x02},	/* 0x00, RT_CHANNEL_DOMAIN_FCC */
	{0x02},	/* 0x01, RT_CHANNEL_DOMAIN_IC */
	{0x01},	/* 0x02, RT_CHANNEL_DOMAIN_ETSI */
	{0x01},	/* 0x03, RT_CHANNEL_DOMAIN_SPAIN */
	{0x01},	/* 0x04, RT_CHANNEL_DOMAIN_FRANCE */
	{0x03},	/* 0x05, RT_CHANNEL_DOMAIN_MKK */
	{0x03},	/* 0x06, RT_CHANNEL_DOMAIN_MKK1 */
	{0x01},	/* 0x07, RT_CHANNEL_DOMAIN_ISRAEL */
	{0x03},	/* 0x08, RT_CHANNEL_DOMAIN_TELEC */
	{0x03},	/* 0x09, RT_CHANNEL_DOMAIN_GLOBAL_DOAMIN */
	{0x00},	/* 0x0A, RT_CHANNEL_DOMAIN_WORLD_WIDE_13 */
	{0x02},	/* 0x0B, RT_CHANNEL_DOMAIN_TAIWAN */
	{0x01},	/* 0x0C, RT_CHANNEL_DOMAIN_CHINA */
	{0x02},	/* 0x0D, RT_CHANNEL_DOMAIN_SINGAPORE_INDIA_MEXICO */
	{0x02},	/* 0x0E, RT_CHANNEL_DOMAIN_KOREA */
	{0x02},	/* 0x0F, RT_CHANNEL_DOMAIN_TURKEY */
	{0x01},	/* 0x10, RT_CHANNEL_DOMAIN_JAPAN */
	{0x02},	/* 0x11, RT_CHANNEL_DOMAIN_FCC_NO_DFS */
	{0x01},	/* 0x12, RT_CHANNEL_DOMAIN_JAPAN_NO_DFS */
	{0x00}, /* 0x13 */
	{0x02},	/* 0x14, RT_CHANNEL_DOMAIN_TAIWAN_NO_DFS */
	{0x00},	/* 0x15, RT_CHANNEL_DOMAIN_ETSI_NO_DFS */
	{0x00},	/* 0x16, RT_CHANNEL_DOMAIN_KOREA_NO_DFS */
	{0x03},	/* 0x17, RT_CHANNEL_DOMAIN_JAPAN_NO_DFS */
	{0x05},	/* 0x18, RT_CHANNEL_DOMAIN_PAKISTAN_NO_DFS */
	{0x02},	/* 0x19, RT_CHANNEL_DOMAIN_TAIWAN2_NO_DFS */
	{0x00},	/* 0x1A, */
	{0x00},	/* 0x1B, */
	{0x00},	/* 0x1C, */
	{0x00},	/* 0x1D, */
	{0x00},	/* 0x1E, */
	{0x00},	/* 0x1F, */
	/*  0x20 ~ 0x7F , New Define ===== */
	{0x00},	/* 0x20, RT_CHANNEL_DOMAIN_WORLD_NULL */
	{0x01},	/* 0x21, RT_CHANNEL_DOMAIN_ETSI1_NULL */
	{0x02},	/* 0x22, RT_CHANNEL_DOMAIN_FCC1_NULL */
	{0x03},	/* 0x23, RT_CHANNEL_DOMAIN_MKK1_NULL */
	{0x04},	/* 0x24, RT_CHANNEL_DOMAIN_ETSI2_NULL */
	{0x02},	/* 0x25, RT_CHANNEL_DOMAIN_FCC1_FCC1 */
	{0x00},	/* 0x26, RT_CHANNEL_DOMAIN_WORLD_ETSI1 */
	{0x03},	/* 0x27, RT_CHANNEL_DOMAIN_MKK1_MKK1 */
	{0x00},	/* 0x28, RT_CHANNEL_DOMAIN_WORLD_KCC1 */
	{0x00},	/* 0x29, RT_CHANNEL_DOMAIN_WORLD_FCC2 */
	{0x00},	/* 0x2A, */
	{0x00},	/* 0x2B, */
	{0x00},	/* 0x2C, */
	{0x00},	/* 0x2D, */
	{0x00},	/* 0x2E, */
	{0x00},	/* 0x2F, */
	{0x00},	/* 0x30, RT_CHANNEL_DOMAIN_WORLD_FCC3 */
	{0x00},	/* 0x31, RT_CHANNEL_DOMAIN_WORLD_FCC4 */
	{0x00},	/* 0x32, RT_CHANNEL_DOMAIN_WORLD_FCC5 */
	{0x00},	/* 0x33, RT_CHANNEL_DOMAIN_WORLD_FCC6 */
	{0x02},	/* 0x34, RT_CHANNEL_DOMAIN_FCC1_FCC7 */
	{0x00},	/* 0x35, RT_CHANNEL_DOMAIN_WORLD_ETSI2 */
	{0x00},	/* 0x36, RT_CHANNEL_DOMAIN_WORLD_ETSI3 */
	{0x03},	/* 0x37, RT_CHANNEL_DOMAIN_MKK1_MKK2 */
	{0x03},	/* 0x38, RT_CHANNEL_DOMAIN_MKK1_MKK3 */
	{0x02},	/* 0x39, RT_CHANNEL_DOMAIN_FCC1_NCC1 */
	{0x00},	/* 0x3A, */
	{0x00},	/* 0x3B, */
	{0x00},	/* 0x3C, */
	{0x00},	/* 0x3D, */
	{0x00},	/* 0x3E, */
	{0x00},	/* 0x3F, */
	{0x02},	/* 0x40, RT_CHANNEL_DOMAIN_FCC1_NCC2 */
	{0x03},	/* 0x41, RT_CHANNEL_DOMAIN_GLOBAL_DOAMIN_2G */
};

static struct rt_channel_plan_map RTW_CHANNEL_PLAN_MAP_REALTEK_DEFINE = {0x03}; /* use the conbination for max channel numbers */

/*
 * Search the @param channel_num in given @param channel_set
 * @ch_set: the given channel set
 * @ch: the given channel number
 *
 * return the index of channel_num in channel_set, -1 if not found
 */
int rtw_ch_set_search_ch(struct rt_channel_info *ch_set, const u32 ch)
{
	int i;
	for (i = 0; ch_set[i].ChannelNum != 0; i++) {
		if (ch == ch_set[i].ChannelNum)
			break;
	}

	if (i >= ch_set[i].ChannelNum)
		return -1;
	return i;
}

/****************************************************************************

Following are the initialization functions for WiFi MLME

*****************************************************************************/

int init_hw_mlme_ext(struct adapter *padapter)
{
	struct	mlme_ext_priv *pmlmeext = &padapter->mlmeextpriv;

	set_channel_bwmode(padapter, pmlmeext->cur_channel, pmlmeext->cur_ch_offset, pmlmeext->cur_bwmode);
	return _SUCCESS;
}

static void init_mlme_ext_priv_value(struct adapter *padapter)
{
	struct mlme_ext_priv	*pmlmeext = &padapter->mlmeextpriv;
	struct mlme_ext_info	*pmlmeinfo = &pmlmeext->mlmext_info;
	unsigned char	mixed_datarate[NumRates] = {
		_1M_RATE_, _2M_RATE_, _5M_RATE_, _11M_RATE_, _6M_RATE_,
		_9M_RATE_, _12M_RATE_, _18M_RATE_, _24M_RATE_, _36M_RATE_,
		 _48M_RATE_, _54M_RATE_, 0xff
	};
	unsigned char	mixed_basicrate[NumRates] = {
		_1M_RATE_, _2M_RATE_, _5M_RATE_, _11M_RATE_, _6M_RATE_,
		_12M_RATE_, _24M_RATE_, 0xff,
	};

	atomic_set(&pmlmeext->event_seq, 0);
	pmlmeext->mgnt_seq = 0;/* reset to zero when disconnect at client mode */

	pmlmeext->cur_channel = padapter->registrypriv.channel;
	pmlmeext->cur_bwmode = HT_CHANNEL_WIDTH_20;
	pmlmeext->cur_ch_offset = HAL_PRIME_CHNL_OFFSET_DONT_CARE;
	pmlmeext->retry = 0;

	pmlmeext->cur_wireless_mode = padapter->registrypriv.wireless_mode;

	memcpy(pmlmeext->datarate, mixed_datarate, NumRates);
	memcpy(pmlmeext->basicrate, mixed_basicrate, NumRates);

	pmlmeext->tx_rate = IEEE80211_CCK_RATE_1MB;

	pmlmeext->sitesurvey_res.state = SCAN_DISABLE;
	pmlmeext->sitesurvey_res.channel_idx = 0;
	pmlmeext->sitesurvey_res.bss_cnt = 0;
	pmlmeext->scan_abort = false;

	pmlmeinfo->state = WIFI_FW_NULL_STATE;
	pmlmeinfo->reauth_count = 0;
	pmlmeinfo->reassoc_count = 0;
	pmlmeinfo->link_count = 0;
	pmlmeinfo->auth_seq = 0;
	pmlmeinfo->auth_algo = dot11AuthAlgrthm_Open;
	pmlmeinfo->key_index = 0;
	pmlmeinfo->iv = 0;

	pmlmeinfo->enc_algo = _NO_PRIVACY_;
	pmlmeinfo->authModeToggle = 0;

	memset(pmlmeinfo->chg_txt, 0, 128);

	pmlmeinfo->slotTime = SHORT_SLOT_TIME;
	pmlmeinfo->preamble_mode = PREAMBLE_AUTO;

	pmlmeinfo->dialogToken = 0;

	pmlmeext->action_public_rxseq = 0xffff;
	pmlmeext->action_public_dialog_token = 0xff;
}

static int has_channel(struct rt_channel_info *channel_set,
					   u8 chanset_size,
					   u8 chan)
{
	int i;

	for (i = 0; i < chanset_size; i++) {
		if (channel_set[i].ChannelNum == chan)
			return 1;
	}
	return 0;
}

static void init_channel_list(struct adapter *padapter, struct rt_channel_info *channel_set,
							  u8 chanset_size,
							  struct p2p_channels *channel_list)
{
	struct p2p_oper_class_map op_class[] = {
		{ IEEE80211G,  81,   1,  13,  1, BW20 },
		{ IEEE80211G,  82,  14,  14,  1, BW20 },
		{ -1, 0, 0, 0, 0, BW20 }
	};

	int cla, op;

	cla = 0;

	for (op = 0; op_class[op].op_class; op++) {
		u8 ch;
		struct p2p_oper_class_map *o = &op_class[op];
		struct p2p_reg_class *reg = NULL;

		for (ch = o->min_chan; ch <= o->max_chan; ch += o->inc) {
			if (!has_channel(channel_set, chanset_size, ch)) {
				continue;
			}

			if ((padapter->registrypriv.ht_enable == 0) && (o->inc == 8))
				continue;

			if (((padapter->registrypriv.cbw40_enable & BIT(1)) == 0) &&
			    ((o->bw == BW40MINUS) || (o->bw == BW40PLUS)))
				continue;

			if (!reg) {
				reg = &channel_list->reg_class[cla];
				cla++;
				reg->reg_class = o->op_class;
				reg->channels = 0;
			}
			reg->channel[reg->channels] = ch;
			reg->channels++;
		}
	}
	channel_list->reg_classes = cla;
}

static u8 init_channel_set(struct adapter *padapter, u8 ChannelPlan, struct rt_channel_info *channel_set)
{
	u8 index, chanset_size = 0;
	u8 b2_4GBand = false;
	u8 Index2G = 0;

	memset(channel_set, 0, sizeof(struct rt_channel_info) * MAX_CHANNEL_NUM);

	if (ChannelPlan >= RT_CHANNEL_DOMAIN_MAX && ChannelPlan != RT_CHANNEL_DOMAIN_REALTEK_DEFINE)
		return chanset_size;

	if (padapter->registrypriv.wireless_mode & WIRELESS_11G) {
		b2_4GBand = true;
		if (ChannelPlan == RT_CHANNEL_DOMAIN_REALTEK_DEFINE)
			Index2G = RTW_CHANNEL_PLAN_MAP_REALTEK_DEFINE.Index2G;
		else
			Index2G = RTW_ChannelPlanMap[ChannelPlan].Index2G;
	}

	if (b2_4GBand) {
		for (index = 0; index < RTW_ChannelPlan2G[Index2G].Len; index++) {
			channel_set[chanset_size].ChannelNum = RTW_ChannelPlan2G[Index2G].Channel[index];

			if ((ChannelPlan == RT_CHANNEL_DOMAIN_GLOBAL_DOAMIN) ||/* Channel 1~11 is active, and 12~14 is passive */
			    (ChannelPlan == RT_CHANNEL_DOMAIN_GLOBAL_DOAMIN_2G)) {
				if (channel_set[chanset_size].ChannelNum >= 1 && channel_set[chanset_size].ChannelNum <= 11)
					channel_set[chanset_size].ScanType = SCAN_ACTIVE;
				else if ((channel_set[chanset_size].ChannelNum  >= 12 && channel_set[chanset_size].ChannelNum  <= 14))
					channel_set[chanset_size].ScanType  = SCAN_PASSIVE;
			} else if (ChannelPlan == RT_CHANNEL_DOMAIN_WORLD_WIDE_13 ||
				   Index2G == RT_CHANNEL_DOMAIN_2G_WORLD) {/*  channel 12~13, passive scan */
				if (channel_set[chanset_size].ChannelNum <= 11)
					channel_set[chanset_size].ScanType = SCAN_ACTIVE;
				else
					channel_set[chanset_size].ScanType = SCAN_PASSIVE;
			} else {
				channel_set[chanset_size].ScanType = SCAN_ACTIVE;
			}

			chanset_size++;
		}
	}
	return chanset_size;
}

void init_mlme_ext_priv(struct adapter *padapter)
{
	struct registry_priv *pregistrypriv = &padapter->registrypriv;
	struct mlme_ext_priv *pmlmeext = &padapter->mlmeextpriv;
	struct mlme_priv *pmlmepriv = &padapter->mlmepriv;
	struct mlme_ext_info	*pmlmeinfo = &pmlmeext->mlmext_info;

	pmlmeext->padapter = padapter;

	init_mlme_ext_priv_value(padapter);
	pmlmeinfo->bAcceptAddbaReq = pregistrypriv->bAcceptAddbaReq;

	init_mlme_ext_timer(padapter);

	init_mlme_ap_info(padapter);

	pmlmeext->max_chan_nums = init_channel_set(padapter, pmlmepriv->ChannelPlan, pmlmeext->channel_set);
	init_channel_list(padapter, pmlmeext->channel_set, pmlmeext->max_chan_nums, &pmlmeext->channel_list);

	pmlmeext->chan_scan_time = SURVEY_TO;
	pmlmeext->mlmeext_init = true;

	pmlmeext->active_keep_alive_check = true;
}

void free_mlme_ext_priv(struct mlme_ext_priv *pmlmeext)
{
	struct adapter *padapter = pmlmeext->padapter;

	if (!padapter)
		return;

	if (padapter->bDriverStopped) {
		_cancel_timer_ex(&pmlmeext->survey_timer);
		_cancel_timer_ex(&pmlmeext->link_timer);
		/* _cancel_timer_ex(&pmlmeext->ADDBA_timer); */
	}
}

void mgt_dispatcher(struct adapter *padapter, struct recv_frame *precv_frame)
{
	int index;
	mlme_handler fct;
	struct mlme_priv *pmlmepriv = &padapter->mlmepriv;
	struct ieee80211_hdr *hdr = (struct ieee80211_hdr *)precv_frame->rx_data;
	struct sta_info *psta = rtw_get_stainfo(&padapter->stapriv, hdr->addr2);

	if (!ieee80211_is_mgmt(hdr->frame_control))
		return;

	/* receive the frames that ra(a1) is my address or ra(a1) is bc address. */
	if (memcmp(hdr->addr1, myid(&padapter->eeprompriv), ETH_ALEN) &&
	    !is_broadcast_ether_addr(hdr->addr1))
		return;

	index = (le16_to_cpu(hdr->frame_control) & IEEE80211_FCTL_STYPE) >> 4;
	if (index >= ARRAY_SIZE(mlme_sta_tbl))
		return;
	fct = mlme_sta_tbl[index];

	if (psta) {
		if (ieee80211_has_retry(hdr->frame_control)) {
			if (precv_frame->attrib.seq_num == psta->RxMgmtFrameSeqNum)
				/* drop the duplicate management frame */
				return;
		}
		psta->RxMgmtFrameSeqNum = precv_frame->attrib.seq_num;
	}

	if (ieee80211_is_auth(hdr->frame_control)) {
		if (check_fwstate(pmlmepriv, WIFI_AP_STATE))
			fct = OnAuth;
		else
			fct = OnAuthClient;
	}

	if (fct)
		fct(padapter, precv_frame);
}

static u32 p2p_listen_state_process(struct adapter *padapter, unsigned char *da)
{
	bool response = true;

	/*	do nothing if the device name is empty */
	if (!padapter->wdinfo.device_name_len)
		response = false;

	if (response)
		issue_probersp_p2p(padapter, da);

	return _SUCCESS;
}

static void update_TSF(struct mlme_ext_priv *pmlmeext, u8 *pframe)
{
	u8 *pIE;
	__le32 *pbuf;

	pIE = pframe + sizeof(struct ieee80211_hdr_3addr);
	pbuf = (__le32 *)pIE;

	pmlmeext->TSFValue = le32_to_cpu(*(pbuf + 1));

	pmlmeext->TSFValue = pmlmeext->TSFValue << 32;

	pmlmeext->TSFValue |= le32_to_cpu(*pbuf);
}

static void correct_TSF(struct adapter *padapter)
{
	u8 reg;
	int res;
	u64 tsf;
	struct mlme_ext_priv *pmlmeext = &padapter->mlmeextpriv;
	struct mlme_ext_info *pmlmeinfo = &pmlmeext->mlmext_info;

	tsf = pmlmeext->TSFValue - do_div(pmlmeext->TSFValue,
					  pmlmeinfo->bcn_interval * 1024) - 1024; /* us */

	if (((pmlmeinfo->state & 0x03) == WIFI_FW_ADHOC_STATE) ||
	    ((pmlmeinfo->state & 0x03) == WIFI_FW_AP_STATE))
		rtw_stop_tx_beacon(padapter);

	/* disable related TSF function */
	res = rtw_read8(padapter, REG_BCN_CTRL, &reg);
	if (res)
		return;

	rtw_write8(padapter, REG_BCN_CTRL, reg & (~BIT(3)));

	rtw_write32(padapter, REG_TSFTR, tsf);
	rtw_write32(padapter, REG_TSFTR + 4, tsf >> 32);

	/* enable related TSF function */
	res = rtw_read8(padapter, REG_BCN_CTRL, &reg);
	if (res)
		return;

	rtw_write8(padapter, REG_BCN_CTRL, reg | BIT(3));

	if (((pmlmeinfo->state & 0x03) == WIFI_FW_ADHOC_STATE) ||
	    ((pmlmeinfo->state & 0x03) == WIFI_FW_AP_STATE))
		rtw_resume_tx_beacon(padapter);
}

/****************************************************************************

Following are the callback functions for each subtype of the management frames

*****************************************************************************/

unsigned int OnProbeReq(struct adapter *padapter, struct recv_frame *precv_frame)
{
	unsigned int	ielen;
	unsigned char	*p;
	struct mlme_priv *pmlmepriv = &padapter->mlmepriv;
	struct mlme_ext_priv *pmlmeext = &padapter->mlmeextpriv;
	struct mlme_ext_info	*pmlmeinfo = &pmlmeext->mlmext_info;
	struct wlan_bssid_ex *cur = &pmlmeinfo->network;
	u8 *pframe = precv_frame->rx_data;
	uint len = precv_frame->len;
	u8 is_valid_p2p_probereq = false;

	struct wifidirect_info	*pwdinfo = &padapter->wdinfo;

	if (!rtw_p2p_chk_state(pwdinfo, P2P_STATE_NONE) &&
	    !rtw_p2p_chk_state(pwdinfo, P2P_STATE_IDLE) &&
	    !rtw_p2p_chk_role(pwdinfo, P2P_ROLE_CLIENT) &&
	    !rtw_p2p_chk_state(pwdinfo, P2P_STATE_FIND_PHASE_SEARCH) &&
	    !rtw_p2p_chk_state(pwdinfo, P2P_STATE_SCAN)) {
		/*	mcs_rate = 0 -> CCK 1M rate */
		/*	mcs_rate = 1 -> CCK 2M rate */
		/*	mcs_rate = 2 -> CCK 5.5M rate */
		/*	mcs_rate = 3 -> CCK 11M rate */
		/*	In the P2P mode, the driver should not support the CCK rate */

		/*	Commented by Kurt 2012/10/16 */
		/*	IOT issue: Google Nexus7 use 1M rate to send p2p_probe_req after GO nego completed and Nexus7 is client */
		is_valid_p2p_probereq = process_probe_req_p2p_ie(pwdinfo, pframe, len);
		if (is_valid_p2p_probereq) {
			if (rtw_p2p_chk_role(pwdinfo, P2P_ROLE_DEVICE)) {
				/*  FIXME */
				report_survey_event(padapter, precv_frame);
				p2p_listen_state_process(padapter,  get_sa(pframe));

				return _SUCCESS;
			}
		}
	}

	if (check_fwstate(pmlmepriv, WIFI_STATION_STATE))
		return _SUCCESS;

	if (!check_fwstate(pmlmepriv, _FW_LINKED) &&
	    !check_fwstate(pmlmepriv, WIFI_ADHOC_MASTER_STATE | WIFI_AP_STATE))
		return _SUCCESS;

	p = rtw_get_ie(pframe + WLAN_HDR_A3_LEN + _PROBEREQ_IE_OFFSET_, _SSID_IE_, (int *)&ielen,
			len - WLAN_HDR_A3_LEN - _PROBEREQ_IE_OFFSET_);

	/* check (wildcard) SSID */
	if (p) {
		if (is_valid_p2p_probereq)
			goto _issue_probersp;

		if ((ielen != 0 && memcmp((void *)(p + 2), (void *)cur->Ssid.Ssid, cur->Ssid.SsidLength)) ||
		    (ielen == 0 && pmlmeinfo->hidden_ssid_mode))
			return _SUCCESS;

_issue_probersp:

		if (check_fwstate(pmlmepriv, _FW_LINKED) &&
		    (pmlmepriv->cur_network.join_res ||
		    check_fwstate(pmlmepriv, WIFI_ADHOC_MASTER_STATE)))
			issue_probersp(padapter, get_sa(pframe), is_valid_p2p_probereq);
	}
	return _SUCCESS;
}

unsigned int OnProbeRsp(struct adapter *padapter, struct recv_frame *precv_frame)
{
	struct mlme_ext_priv	*pmlmeext = &padapter->mlmeextpriv;
	struct wifidirect_info	*pwdinfo = &padapter->wdinfo;
	u8 *pframe = precv_frame->rx_data;

	if (rtw_p2p_chk_state(pwdinfo, P2P_STATE_TX_PROVISION_DIS_REQ)) {
		if (pwdinfo->tx_prov_disc_info.benable) {
			if (!memcmp(pwdinfo->tx_prov_disc_info.peerIFAddr, GetAddr2Ptr(pframe), ETH_ALEN)) {
				if (rtw_p2p_chk_role(pwdinfo, P2P_ROLE_CLIENT)) {
					pwdinfo->tx_prov_disc_info.benable = false;
					issue_p2p_provision_request(padapter,
								    pwdinfo->tx_prov_disc_info.ssid.Ssid,
								    pwdinfo->tx_prov_disc_info.ssid.SsidLength,
								    pwdinfo->tx_prov_disc_info.peerDevAddr);
				} else if (rtw_p2p_chk_role(pwdinfo, P2P_ROLE_DEVICE) || rtw_p2p_chk_role(pwdinfo, P2P_ROLE_GO)) {
					pwdinfo->tx_prov_disc_info.benable = false;
					issue_p2p_provision_request(padapter, NULL, 0,
								    pwdinfo->tx_prov_disc_info.peerDevAddr);
				}
			}
		}
		return _SUCCESS;
	} else if (rtw_p2p_chk_state(pwdinfo, P2P_STATE_GONEGO_ING)) {
		if (pwdinfo->nego_req_info.benable) {
			if (!memcmp(pwdinfo->nego_req_info.peerDevAddr, GetAddr2Ptr(pframe), ETH_ALEN)) {
				pwdinfo->nego_req_info.benable = false;
				issue_p2p_GO_request(padapter, pwdinfo->nego_req_info.peerDevAddr);
			}
		}
	} else if (rtw_p2p_chk_state(pwdinfo, P2P_STATE_TX_INVITE_REQ)) {
		if (pwdinfo->invitereq_info.benable) {
			if (!memcmp(pwdinfo->invitereq_info.peer_macaddr, GetAddr2Ptr(pframe), ETH_ALEN)) {
				pwdinfo->invitereq_info.benable = false;
				issue_p2p_invitation_request(padapter, pwdinfo->invitereq_info.peer_macaddr);
			}
		}
	}
	if (pmlmeext->sitesurvey_res.state == SCAN_PROCESS) {
		report_survey_event(padapter, precv_frame);
		return _SUCCESS;
	}

	return _SUCCESS;
}

unsigned int OnBeacon(struct adapter *padapter, struct recv_frame *precv_frame)
{
	int cam_idx;
	struct sta_info	*psta;
	struct mlme_ext_priv	*pmlmeext = &padapter->mlmeextpriv;
	struct mlme_ext_info	*pmlmeinfo = &pmlmeext->mlmext_info;
	struct mlme_priv *pmlmepriv = &padapter->mlmepriv;
	struct sta_priv	*pstapriv = &padapter->stapriv;
	u8 *pframe = precv_frame->rx_data;
	uint len = precv_frame->len;
	struct wlan_bssid_ex *pbss;
	int ret = _SUCCESS;

	if (pmlmeext->sitesurvey_res.state == SCAN_PROCESS) {
		report_survey_event(padapter, precv_frame);
		return _SUCCESS;
	}

	if (!memcmp(GetAddr3Ptr(pframe), get_my_bssid(&pmlmeinfo->network), ETH_ALEN)) {
		if (pmlmeinfo->state & WIFI_FW_AUTH_NULL) {
			/* we should update current network before auth, or some IE is wrong */
			pbss = kmalloc(sizeof(struct wlan_bssid_ex), GFP_ATOMIC);
			if (pbss) {
				if (collect_bss_info(padapter, precv_frame, pbss) == _SUCCESS) {
					update_network(&pmlmepriv->cur_network.network, pbss, padapter, true);
					rtw_get_bcn_info(&pmlmepriv->cur_network);
				}
				kfree(pbss);
			}

			/* check the vendor of the assoc AP */
			pmlmeinfo->assoc_AP_vendor = check_assoc_AP(pframe + sizeof(struct ieee80211_hdr_3addr), len - sizeof(struct ieee80211_hdr_3addr));

			/* update TSF Value */
			update_TSF(pmlmeext, pframe);

			/* start auth */
			start_clnt_auth(padapter);

			return _SUCCESS;
		}

		if (((pmlmeinfo->state & 0x03) == WIFI_FW_STATION_STATE) && (pmlmeinfo->state & WIFI_FW_ASSOC_SUCCESS)) {
			psta = rtw_get_stainfo(pstapriv, GetAddr2Ptr(pframe));
			if (psta) {
				ret = rtw_check_bcn_info(padapter, pframe, len);
				if (!ret) {
					receive_disconnect(padapter,
							   pmlmeinfo->network.MacAddress, 0);
					return _SUCCESS;
				}
				/* update WMM, ERP in the beacon */
				/* todo: the timer is used instead of the number of the beacon received */
				if ((sta_rx_pkts(psta) & 0xf) == 0)
					update_beacon_info(padapter, pframe, len, psta);
				process_p2p_ps_ie(padapter, (pframe + WLAN_HDR_A3_LEN), (len - WLAN_HDR_A3_LEN));
			}
		} else if ((pmlmeinfo->state & 0x03) == WIFI_FW_ADHOC_STATE) {
			psta = rtw_get_stainfo(pstapriv, GetAddr2Ptr(pframe));
			if (psta) {
				/* update WMM, ERP in the beacon */
				/* todo: the timer is used instead of the number of the beacon received */
				if ((sta_rx_pkts(psta) & 0xf) == 0)
					update_beacon_info(padapter, pframe, len, psta);
			} else {
				/* allocate a new CAM entry for IBSS station */
				cam_idx = allocate_fw_sta_entry(padapter);
				if (cam_idx == NUM_STA)
					goto _END_ONBEACON_;

				/* get supported rate */
				if (update_sta_support_rate(padapter, (pframe + WLAN_HDR_A3_LEN + _BEACON_IE_OFFSET_), (len - WLAN_HDR_A3_LEN - _BEACON_IE_OFFSET_), cam_idx) == _FAIL) {
					pmlmeinfo->FW_sta_info[cam_idx].status = 0;
					goto _END_ONBEACON_;
				}

				/* update TSF Value */
				update_TSF(pmlmeext, pframe);

				/* report sta add event */
				report_add_sta_event(padapter, GetAddr2Ptr(pframe), cam_idx);
			}
		}
	}

_END_ONBEACON_:

	return _SUCCESS;
}

unsigned int OnAuth(struct adapter *padapter, struct recv_frame *precv_frame)
{
	unsigned int	auth_mode, ie_len;
	u16 seq;
	unsigned char	*sa, *p;
	u16 algorithm;
	int	status;
	static struct sta_info stat;
	struct	sta_info	*pstat = NULL;
	struct	sta_priv *pstapriv = &padapter->stapriv;
	struct security_priv *psecuritypriv = &padapter->securitypriv;
	struct mlme_ext_priv	*pmlmeext = &padapter->mlmeextpriv;
	struct mlme_ext_info	*pmlmeinfo = &pmlmeext->mlmext_info;
	u8 *pframe = precv_frame->rx_data;
	uint len = precv_frame->len;

	if ((pmlmeinfo->state & 0x03) != WIFI_FW_AP_STATE)
		return _FAIL;

	sa = GetAddr2Ptr(pframe);

	auth_mode = psecuritypriv->dot11AuthAlgrthm;
	seq = le16_to_cpu(*(__le16 *)((size_t)pframe + WLAN_HDR_A3_LEN + 2));
	algorithm = le16_to_cpu(*(__le16 *)((size_t)pframe + WLAN_HDR_A3_LEN));

	if (auth_mode == 2 && psecuritypriv->dot11PrivacyAlgrthm != _WEP40_ &&
	    psecuritypriv->dot11PrivacyAlgrthm != _WEP104_)
		auth_mode = 0;

	if ((algorithm > 0 && auth_mode == 0) ||	/*  rx a shared-key auth but shared not enabled */
	    (algorithm == 0 && auth_mode == 1)) {	/*  rx a open-system auth but shared-key is enabled */

		status = _STATS_NO_SUPP_ALG_;

		goto auth_fail;
	}

	if (!rtw_access_ctrl(padapter, sa)) {
		status = _STATS_UNABLE_HANDLE_STA_;
		goto auth_fail;
	}

	pstat = rtw_get_stainfo(pstapriv, sa);
	if (!pstat) {
		/*  allocate a new one */
		pstat = rtw_alloc_stainfo(pstapriv, sa);
		if (!pstat) {
			status = _STATS_UNABLE_HANDLE_STA_;
			goto auth_fail;
		}

		pstat->state = WIFI_FW_AUTH_NULL;
		pstat->auth_seq = 0;
	} else {
		spin_lock_bh(&pstapriv->asoc_list_lock);
		if (!list_empty(&pstat->asoc_list)) {
			list_del_init(&pstat->asoc_list);
			pstapriv->asoc_list_cnt--;
		}
		spin_unlock_bh(&pstapriv->asoc_list_lock);

		if (seq == 1) {
			/* TODO: STA re_auth and auth timeout */
		}
	}

	spin_lock_bh(&pstapriv->auth_list_lock);
	if (list_empty(&pstat->auth_list)) {
		list_add_tail(&pstat->auth_list, &pstapriv->auth_list);
		pstapriv->auth_list_cnt++;
	}
	spin_unlock_bh(&pstapriv->auth_list_lock);

	if (pstat->auth_seq == 0)
		pstat->expire_to = pstapriv->auth_to;

	if ((pstat->auth_seq + 1) != seq) {
		status = _STATS_OUT_OF_AUTH_SEQ_;
		goto auth_fail;
	}

	if (algorithm == 0 && (auth_mode == 0 || auth_mode == 2)) {
		if (seq == 1) {
			pstat->state &= ~WIFI_FW_AUTH_NULL;
			pstat->state |= WIFI_FW_AUTH_SUCCESS;
			pstat->expire_to = pstapriv->assoc_to;
			pstat->authalg = algorithm;
		} else {
			status = _STATS_OUT_OF_AUTH_SEQ_;
			goto auth_fail;
		}
	} else { /*  shared system or auto authentication */
		if (seq == 1) {
			/* prepare for the challenging txt... */

			pstat->state &= ~WIFI_FW_AUTH_NULL;
			pstat->state |= WIFI_FW_AUTH_STATE;
			pstat->authalg = algorithm;
			pstat->auth_seq = 2;
		} else if (seq == 3) {
			/* checking for challenging txt... */

			p = rtw_get_ie(pframe + WLAN_HDR_A3_LEN + 4 + _AUTH_IE_OFFSET_, _CHLGETXT_IE_, (int *)&ie_len,
					len - WLAN_HDR_A3_LEN - _AUTH_IE_OFFSET_ - 4);

			if (!p || ie_len <= 0) {
				status = _STATS_CHALLENGE_FAIL_;
				goto auth_fail;
			}

			if (!memcmp((void *)(p + 2), pstat->chg_txt, 128)) {
				pstat->state &= (~WIFI_FW_AUTH_STATE);
				pstat->state |= WIFI_FW_AUTH_SUCCESS;
				/*  challenging txt is correct... */
				pstat->expire_to =  pstapriv->assoc_to;
			} else {
				status = _STATS_CHALLENGE_FAIL_;
				goto auth_fail;
			}
		} else {
			status = _STATS_OUT_OF_AUTH_SEQ_;
			goto auth_fail;
		}
	}

	/*  Now, we are going to issue_auth... */
	pstat->auth_seq = seq + 1;

	issue_auth(padapter, pstat, (unsigned short)(_STATS_SUCCESSFUL_));

	if (pstat->state & WIFI_FW_AUTH_SUCCESS)
		pstat->auth_seq = 0;

	return _SUCCESS;

auth_fail:

	if (pstat)
		rtw_free_stainfo(padapter, pstat);

	pstat = &stat;
	memset((char *)pstat, '\0', sizeof(stat));
	pstat->auth_seq = 2;
	memcpy(pstat->hwaddr, sa, 6);

	issue_auth(padapter, pstat, (unsigned short)status);
	return _FAIL;
}

unsigned int OnAuthClient(struct adapter *padapter, struct recv_frame *precv_frame)
{
	unsigned int	seq, len, status, offset;
	unsigned char	*p;
	unsigned int	go2asoc = 0;
	struct mlme_ext_priv	*pmlmeext = &padapter->mlmeextpriv;
	struct mlme_ext_info	*pmlmeinfo = &pmlmeext->mlmext_info;
	u8 *pframe = precv_frame->rx_data;
	uint pkt_len = precv_frame->len;

	/* check A1 matches or not */
	if (memcmp(myid(&padapter->eeprompriv), get_da(pframe), ETH_ALEN))
		return _SUCCESS;

	if (!(pmlmeinfo->state & WIFI_FW_AUTH_STATE))
		return _SUCCESS;

	offset = (GetPrivacy(pframe)) ? 4 : 0;

	seq	= le16_to_cpu(*(__le16 *)((size_t)pframe + WLAN_HDR_A3_LEN + offset + 2));
	status	= le16_to_cpu(*(__le16 *)((size_t)pframe + WLAN_HDR_A3_LEN + offset + 4));

	if (status != 0) {
		if (status == 13) { /*  pmlmeinfo->auth_algo == dot11AuthAlgrthm_Auto) */
			if (pmlmeinfo->auth_algo == dot11AuthAlgrthm_Shared)
				pmlmeinfo->auth_algo = dot11AuthAlgrthm_Open;
			else
				pmlmeinfo->auth_algo = dot11AuthAlgrthm_Shared;
		}

		set_link_timer(pmlmeext, 1);
		goto authclnt_fail;
	}

	if (seq == 2) {
		if (pmlmeinfo->auth_algo == dot11AuthAlgrthm_Shared) {
			 /*  legendary shared system */
			p = rtw_get_ie(pframe + WLAN_HDR_A3_LEN + _AUTH_IE_OFFSET_, _CHLGETXT_IE_, (int *)&len,
				pkt_len - WLAN_HDR_A3_LEN - _AUTH_IE_OFFSET_);

			if (!p)
				goto authclnt_fail;

			memcpy((void *)(pmlmeinfo->chg_txt), (void *)(p + 2), len);
			pmlmeinfo->auth_seq = 3;
			issue_auth(padapter, NULL, 0);
			set_link_timer(pmlmeext, REAUTH_TO);

			return _SUCCESS;
		} else {
			/*  open system */
			go2asoc = 1;
		}
	} else if (seq == 4) {
		if (pmlmeinfo->auth_algo == dot11AuthAlgrthm_Shared)
			go2asoc = 1;
		else
			goto authclnt_fail;
	} else {
		/*  this is also illegal */
		goto authclnt_fail;
	}

	if (go2asoc) {
		start_clnt_assoc(padapter);
		return _SUCCESS;
	}
authclnt_fail:
	return _FAIL;
}

unsigned int OnAssocReq(struct adapter *padapter, struct recv_frame *precv_frame)
{
	u16 capab_info;
	struct rtw_ieee802_11_elems elems;
	struct sta_info	*pstat;
	unsigned char		*p, *pos, *wpa_ie;
	unsigned char WMM_IE[] = {0x00, 0x50, 0xf2, 0x02, 0x00, 0x01};
	int		i, ie_len, wpa_ie_len, left;
	unsigned char		supportRate[16];
	int					supportRateNum;
	unsigned short		status = _STATS_SUCCESSFUL_;
	unsigned short		frame_type, ie_offset = 0;
	struct mlme_priv *pmlmepriv = &padapter->mlmepriv;
	struct security_priv *psecuritypriv = &padapter->securitypriv;
	struct mlme_ext_priv *pmlmeext = &padapter->mlmeextpriv;
	struct mlme_ext_info	*pmlmeinfo = &pmlmeext->mlmext_info;
	struct wlan_bssid_ex *cur = &pmlmeinfo->network;
	struct sta_priv *pstapriv = &padapter->stapriv;
	u8 *pframe = precv_frame->rx_data;
	uint pkt_len = precv_frame->len;
	struct wifidirect_info	*pwdinfo = &padapter->wdinfo;
	u8 p2p_status_code = P2P_STATUS_SUCCESS;
	u8 *p2pie;
	u32 p2pielen = 0;

	if ((pmlmeinfo->state & 0x03) != WIFI_FW_AP_STATE)
		return _FAIL;

	frame_type = GetFrameSubType(pframe);
	if (frame_type == WIFI_ASSOCREQ)
		ie_offset = _ASOCREQ_IE_OFFSET_;
	else /*  WIFI_REASSOCREQ */
		ie_offset = _REASOCREQ_IE_OFFSET_;

	if (pkt_len < IEEE80211_3ADDR_LEN + ie_offset)
		return _FAIL;

	pstat = rtw_get_stainfo(pstapriv, GetAddr2Ptr(pframe));
	if (pstat == (struct sta_info *)NULL) {
		status = _RSON_CLS2_;
		goto asoc_class2_error;
	}

	capab_info = get_unaligned_le16(pframe + WLAN_HDR_A3_LEN);

	left = pkt_len - (IEEE80211_3ADDR_LEN + ie_offset);
	pos = pframe + (IEEE80211_3ADDR_LEN + ie_offset);

	/*  check if this stat has been successfully authenticated/assocated */
	if (!((pstat->state) & WIFI_FW_AUTH_SUCCESS)) {
		if (!((pstat->state) & WIFI_FW_ASSOC_SUCCESS)) {
			status = _RSON_CLS2_;
			goto asoc_class2_error;
		} else {
			pstat->state &= (~WIFI_FW_ASSOC_SUCCESS);
			pstat->state |= WIFI_FW_ASSOC_STATE;
		}
	} else {
		pstat->state &= (~WIFI_FW_AUTH_SUCCESS);
		pstat->state |= WIFI_FW_ASSOC_STATE;
	}
	pstat->capability = capab_info;
	/* now parse all ieee802_11 ie to point to elems */
	if (rtw_ieee802_11_parse_elems(pos, left, &elems, 1) == ParseFailed ||
	    !elems.ssid) {
		status = _STATS_FAILURE_;
		goto OnAssocReqFail;
	}

	/*  now we should check all the fields... */
	/*  checking SSID */
	p = rtw_get_ie(pframe + WLAN_HDR_A3_LEN + ie_offset, _SSID_IE_, &ie_len,
		pkt_len - WLAN_HDR_A3_LEN - ie_offset);
	if (!p)
		status = _STATS_FAILURE_;

	if (ie_len == 0) { /*  broadcast ssid, however it is not allowed in assocreq */
		status = _STATS_FAILURE_;
	} else {
		/*  check if ssid match */
		if (memcmp((void *)(p + 2), cur->Ssid.Ssid, cur->Ssid.SsidLength))
			status = _STATS_FAILURE_;

		if (ie_len != cur->Ssid.SsidLength)
			status = _STATS_FAILURE_;
	}

	if (status != _STATS_SUCCESSFUL_)
		goto OnAssocReqFail;

	/*  check if the supported rate is ok */
	p = rtw_get_ie(pframe + WLAN_HDR_A3_LEN + ie_offset, _SUPPORTEDRATES_IE_, &ie_len, pkt_len - WLAN_HDR_A3_LEN - ie_offset);
	if (!p) {
		/*  use our own rate set as statoin used */
		/* memcpy(supportRate, AP_BSSRATE, AP_BSSRATE_LEN); */
		/* supportRateNum = AP_BSSRATE_LEN; */

		status = _STATS_FAILURE_;
		goto OnAssocReqFail;
	} else {
		memcpy(supportRate, p + 2, ie_len);
		supportRateNum = ie_len;

		p = rtw_get_ie(pframe + WLAN_HDR_A3_LEN + ie_offset, _EXT_SUPPORTEDRATES_IE_, &ie_len,
				pkt_len - WLAN_HDR_A3_LEN - ie_offset);
		if (p) {
			if (supportRateNum <= sizeof(supportRate)) {
				memcpy(supportRate + supportRateNum, p + 2, ie_len);
				supportRateNum += ie_len;
			}
		}
	}

	/* todo: mask supportRate between AP & STA -> move to update raid */
	/* get_matched_rate(pmlmeext, supportRate, &supportRateNum, 0); */

	/* update station supportRate */
	pstat->bssratelen = supportRateNum;
	memcpy(pstat->bssrateset, supportRate, supportRateNum);
	UpdateBrateTblForSoftAP(pstat->bssrateset, pstat->bssratelen);

	/* check RSN/WPA/WPS */
	pstat->dot8021xalg = 0;
	pstat->wpa_psk = 0;
	pstat->wpa_group_cipher = 0;
	pstat->wpa2_group_cipher = 0;
	pstat->wpa_pairwise_cipher = 0;
	pstat->wpa2_pairwise_cipher = 0;
	memset(pstat->wpa_ie, 0, sizeof(pstat->wpa_ie));
	if ((psecuritypriv->wpa_psk & BIT(1)) && elems.rsn_ie) {
		int group_cipher = 0, pairwise_cipher = 0;

		wpa_ie = elems.rsn_ie;
		wpa_ie_len = elems.rsn_ie_len;

		if (rtw_parse_wpa2_ie(wpa_ie - 2, wpa_ie_len + 2, &group_cipher, &pairwise_cipher, NULL) == _SUCCESS) {
			pstat->dot8021xalg = 1;/* psk,  todo:802.1x */
			pstat->wpa_psk |= BIT(1);

			pstat->wpa2_group_cipher = group_cipher & psecuritypriv->wpa2_group_cipher;
			pstat->wpa2_pairwise_cipher = pairwise_cipher & psecuritypriv->wpa2_pairwise_cipher;

			if (!pstat->wpa2_group_cipher)
				status = WLAN_STATUS_GROUP_CIPHER_NOT_VALID;

			if (!pstat->wpa2_pairwise_cipher)
				status = WLAN_STATUS_PAIRWISE_CIPHER_NOT_VALID;
		} else {
			status = WLAN_STATUS_INVALID_IE;
		}
	} else if ((psecuritypriv->wpa_psk & BIT(0)) && elems.wpa_ie) {
		int group_cipher = 0, pairwise_cipher = 0;

		wpa_ie = elems.wpa_ie;
		wpa_ie_len = elems.wpa_ie_len;

		if (rtw_parse_wpa_ie(wpa_ie - 2, wpa_ie_len + 2, &group_cipher, &pairwise_cipher, NULL) == _SUCCESS) {
			pstat->dot8021xalg = 1;/* psk,  todo:802.1x */
			pstat->wpa_psk |= BIT(0);

			pstat->wpa_group_cipher = group_cipher & psecuritypriv->wpa_group_cipher;
			pstat->wpa_pairwise_cipher = pairwise_cipher & psecuritypriv->wpa_pairwise_cipher;

			if (!pstat->wpa_group_cipher)
				status = WLAN_STATUS_GROUP_CIPHER_NOT_VALID;

			if (!pstat->wpa_pairwise_cipher)
				status = WLAN_STATUS_PAIRWISE_CIPHER_NOT_VALID;
		} else {
			status = WLAN_STATUS_INVALID_IE;
		}
	} else {
		wpa_ie = NULL;
		wpa_ie_len = 0;
	}

	if (status != _STATS_SUCCESSFUL_)
		goto OnAssocReqFail;

	pstat->flags &= ~(WLAN_STA_WPS | WLAN_STA_MAYBE_WPS);
	if (!wpa_ie) {
		if (elems.wps_ie)
			pstat->flags |= WLAN_STA_WPS;
			/* wpabuf_free(sta->wps_ie); */
			/* sta->wps_ie = wpabuf_alloc_copy(elems.wps_ie + 4, */
			/*				elems.wps_ie_len - 4); */
		else
			pstat->flags |= WLAN_STA_MAYBE_WPS;

		/*  AP support WPA/RSN, and sta is going to do WPS, but AP is not ready */
		/*  that the selected registrar of AP is _FLASE */
		if ((psecuritypriv->wpa_psk > 0) && (pstat->flags & (WLAN_STA_WPS | WLAN_STA_MAYBE_WPS))) {
			if (pmlmepriv->wps_beacon_ie) {
				u8 selected_registrar = 0;

				rtw_get_wps_attr_content(pmlmepriv->wps_beacon_ie, pmlmepriv->wps_beacon_ie_len, WPS_ATTR_SELECTED_REGISTRAR, &selected_registrar, NULL);

				if (!selected_registrar) {

					status = _STATS_UNABLE_HANDLE_STA_;

					goto OnAssocReqFail;
				}
			}
		}
	} else {
		int copy_len;

		if (psecuritypriv->wpa_psk == 0) {

			status = WLAN_STATUS_INVALID_IE;

			goto OnAssocReqFail;
		}

		if (elems.wps_ie) {
			pstat->flags |= WLAN_STA_WPS;
			copy_len = 0;
		} else {
			copy_len = ((wpa_ie_len + 2) > sizeof(pstat->wpa_ie)) ? (sizeof(pstat->wpa_ie)) : (wpa_ie_len + 2);
		}
		if (copy_len > 0)
			memcpy(pstat->wpa_ie, wpa_ie - 2, copy_len);
	}
	/*  check if there is WMM IE & support WWM-PS */
	pstat->flags &= ~WLAN_STA_WME;
	pstat->qos_option = 0;
	pstat->qos_info = 0;
	pstat->has_legacy_ac = true;
	pstat->uapsd_vo = 0;
	pstat->uapsd_vi = 0;
	pstat->uapsd_be = 0;
	pstat->uapsd_bk = 0;
	if (pmlmepriv->qospriv.qos_option) {
		p = pframe + WLAN_HDR_A3_LEN + ie_offset; ie_len = 0;
		for (;;) {
			p = rtw_get_ie(p, _VENDOR_SPECIFIC_IE_, &ie_len, pkt_len - WLAN_HDR_A3_LEN - ie_offset);
			if (p) {
				if (!memcmp(p + 2, WMM_IE, 6)) {
					pstat->flags |= WLAN_STA_WME;

					pstat->qos_option = 1;
					pstat->qos_info = *(p + 8);

					pstat->max_sp_len = (pstat->qos_info >> 5) & 0x3;

					if ((pstat->qos_info & 0xf) != 0xf)
						pstat->has_legacy_ac = true;
					else
						pstat->has_legacy_ac = false;

					if (pstat->qos_info & 0xf) {
						if (pstat->qos_info & BIT(0))
							pstat->uapsd_vo = BIT(0) | BIT(1);
						else
							pstat->uapsd_vo = 0;

						if (pstat->qos_info & BIT(1))
							pstat->uapsd_vi = BIT(0) | BIT(1);
						else
							pstat->uapsd_vi = 0;

						if (pstat->qos_info & BIT(2))
							pstat->uapsd_bk = BIT(0) | BIT(1);
						else
							pstat->uapsd_bk = 0;

						if (pstat->qos_info & BIT(3))
							pstat->uapsd_be = BIT(0) | BIT(1);
						else
							pstat->uapsd_be = 0;
					}
					break;
				}
			} else {
				break;
			}
			p = p + ie_len + 2;
		}
	}

	/* save HT capabilities in the sta object */
	memset(&pstat->htpriv.ht_cap, 0, sizeof(struct ieee80211_ht_cap));
	if (elems.ht_capabilities && elems.ht_capabilities_len >= sizeof(struct ieee80211_ht_cap)) {
		pstat->flags |= WLAN_STA_HT;

		pstat->flags |= WLAN_STA_WME;

		memcpy(&pstat->htpriv.ht_cap, elems.ht_capabilities, sizeof(struct ieee80211_ht_cap));
	} else {
		pstat->flags &= ~WLAN_STA_HT;
	}
	if ((!pmlmepriv->htpriv.ht_option) && (pstat->flags & WLAN_STA_HT)) {
		status = _STATS_FAILURE_;
		goto OnAssocReqFail;
	}

	pstat->flags |= WLAN_STA_NONERP;
	for (i = 0; i < pstat->bssratelen; i++) {
		if ((pstat->bssrateset[i] & 0x7f) > 22) {
			pstat->flags &= ~WLAN_STA_NONERP;
			break;
		}
	}

	if (pstat->capability & WLAN_CAPABILITY_SHORT_PREAMBLE)
		pstat->flags |= WLAN_STA_SHORT_PREAMBLE;
	else
		pstat->flags &= ~WLAN_STA_SHORT_PREAMBLE;

	if (status != _STATS_SUCCESSFUL_)
		goto OnAssocReqFail;

	pstat->is_p2p_device = false;
	if (rtw_p2p_chk_role(pwdinfo, P2P_ROLE_GO)) {
		p2pie = rtw_get_p2p_ie(pframe + WLAN_HDR_A3_LEN + ie_offset, pkt_len - WLAN_HDR_A3_LEN - ie_offset, NULL, &p2pielen);
		if (p2pie) {
			pstat->is_p2p_device = true;
			p2p_status_code = (u8)process_assoc_req_p2p_ie(pwdinfo, pframe, pkt_len, pstat);
			if (p2p_status_code > 0) {
				pstat->p2p_status_code = p2p_status_code;
				status = _STATS_CAP_FAIL_;
				goto OnAssocReqFail;
			}
		}
	}
	pstat->p2p_status_code = p2p_status_code;

	/* TODO: identify_proprietary_vendor_ie(); */
	/*  Realtek proprietary IE */
	/*  identify if this is Broadcom sta */
	/*  identify if this is ralink sta */
	/*  Customer proprietary IE */

	/* get a unique AID */
	if (pstat->aid == 0) {
		for (pstat->aid = 1; pstat->aid <= NUM_STA; pstat->aid++)
			if (!pstapriv->sta_aid[pstat->aid - 1])
				break;

		/* if (pstat->aid > NUM_STA) { */
		if (pstat->aid > pstapriv->max_num_sta) {
			pstat->aid = 0;

			status = WLAN_STATUS_AP_UNABLE_TO_HANDLE_NEW_STA;

			goto OnAssocReqFail;
		} else {
			pstapriv->sta_aid[pstat->aid - 1] = pstat;
		}
	}

	pstat->state &= (~WIFI_FW_ASSOC_STATE);
	pstat->state |= WIFI_FW_ASSOC_SUCCESS;

	spin_lock_bh(&pstapriv->auth_list_lock);
	if (!list_empty(&pstat->auth_list)) {
		list_del_init(&pstat->auth_list);
		pstapriv->auth_list_cnt--;
	}
	spin_unlock_bh(&pstapriv->auth_list_lock);

	spin_lock_bh(&pstapriv->asoc_list_lock);
	if (list_empty(&pstat->asoc_list)) {
		pstat->expire_to = pstapriv->expire_to;
		list_add_tail(&pstat->asoc_list, &pstapriv->asoc_list);
		pstapriv->asoc_list_cnt++;
	}
	spin_unlock_bh(&pstapriv->asoc_list_lock);

	/*  now the station is qualified to join our BSS... */
	if (pstat && (pstat->state & WIFI_FW_ASSOC_SUCCESS) && (status == _STATS_SUCCESSFUL_)) {
		/* 1 bss_cap_update & sta_info_update */
		bss_cap_update_on_sta_join(padapter, pstat);
		sta_info_update(padapter, pstat);

		/* issue assoc rsp before notify station join event. */
		if (frame_type == WIFI_ASSOCREQ)
			issue_asocrsp(padapter, status, pstat, WIFI_ASSOCRSP);
		else
			issue_asocrsp(padapter, status, pstat, WIFI_REASSOCRSP);

		/* 2 - report to upper layer */
		rtw_indicate_sta_assoc_event(padapter, pstat);

		/* 3-(1) report sta add event */
		report_add_sta_event(padapter, pstat->hwaddr, pstat->aid);
	}

	return _SUCCESS;

asoc_class2_error:

	issue_deauth(padapter, (void *)GetAddr2Ptr(pframe), status);

	return _FAIL;

OnAssocReqFail:

	pstat->aid = 0;
	if (frame_type == WIFI_ASSOCREQ)
		issue_asocrsp(padapter, status, pstat, WIFI_ASSOCRSP);
	else
		issue_asocrsp(padapter, status, pstat, WIFI_REASSOCRSP);

	return _FAIL;
}

unsigned int OnAssocRsp(struct adapter *padapter, struct recv_frame *precv_frame)
{
	uint i;
	int res;
	unsigned short	status;
	struct ndis_802_11_var_ie *pIE;
	struct mlme_ext_priv	*pmlmeext = &padapter->mlmeextpriv;
	struct mlme_ext_info	*pmlmeinfo = &pmlmeext->mlmext_info;
	/* struct wlan_bssid_ex *cur_network = &(pmlmeinfo->network); */
	u8 *pframe = precv_frame->rx_data;
	uint pkt_len = precv_frame->len;

	/* check A1 matches or not */
	if (memcmp(myid(&padapter->eeprompriv), get_da(pframe), ETH_ALEN))
		return _SUCCESS;

	if (!(pmlmeinfo->state & (WIFI_FW_AUTH_SUCCESS | WIFI_FW_ASSOC_STATE)))
		return _SUCCESS;

	if (pmlmeinfo->state & WIFI_FW_ASSOC_SUCCESS)
		return _SUCCESS;

	_cancel_timer_ex(&pmlmeext->link_timer);

	/* status */
	status = le16_to_cpu(*(__le16 *)(pframe + WLAN_HDR_A3_LEN + 2));
	if (status > 0) {
		pmlmeinfo->state = WIFI_FW_NULL_STATE;
		res = -4;
		goto report_assoc_result;
	}

	/* get capabilities */
	pmlmeinfo->capability = le16_to_cpu(*(__le16 *)(pframe + WLAN_HDR_A3_LEN));

	/* set slot time */
	pmlmeinfo->slotTime = (pmlmeinfo->capability & BIT(10)) ? 9 : 20;

	/* AID */
	pmlmeinfo->aid = (int)(le16_to_cpu(*(__le16 *)(pframe + WLAN_HDR_A3_LEN + 4)) & 0x3fff);
	res = pmlmeinfo->aid;

	/* following are moved to join event callback function */
	/* to handle HT, WMM, rate adaptive, update MAC reg */
	/* for not to handle the synchronous IO in the tasklet */
	for (i = (6 + WLAN_HDR_A3_LEN); i < pkt_len;) {
		pIE = (struct ndis_802_11_var_ie *)(pframe + i);

		switch (pIE->ElementID) {
		case _VENDOR_SPECIFIC_IE_:
			if (!memcmp(pIE->data, WMM_PARA_OUI, 6))	/* WMM */
				WMM_param_handler(padapter, pIE);
			break;
		case _HT_CAPABILITY_IE_:	/* HT caps */
			HT_caps_handler(padapter, pIE);
			break;
		case _HT_EXTRA_INFO_IE_:	/* HT info */
			HT_info_handler(padapter, pIE);
			break;
		case _ERPINFO_IE_:
			ERP_IE_handler(padapter, pIE);
			break;
		default:
			break;
		}

		i += (pIE->Length + 2);
	}

	pmlmeinfo->state &= (~WIFI_FW_ASSOC_STATE);
	pmlmeinfo->state |= WIFI_FW_ASSOC_SUCCESS;

	/* Update Basic Rate Table for spec, 2010-12-28 , by thomas */
	UpdateBrateTbl(padapter, pmlmeinfo->network.SupportedRates);

report_assoc_result:
	report_join_res(padapter, res);

	return _SUCCESS;
}

unsigned int OnDeAuth(struct adapter *padapter, struct recv_frame *precv_frame)
{
	unsigned short	reason;
	struct mlme_priv *pmlmepriv = &padapter->mlmepriv;
	struct mlme_ext_priv	*pmlmeext = &padapter->mlmeextpriv;
	struct mlme_ext_info	*pmlmeinfo = &pmlmeext->mlmext_info;
	u8 *pframe = precv_frame->rx_data;
	struct wifidirect_info *pwdinfo = &padapter->wdinfo;

	/* check A3 */
	if (!(!memcmp(GetAddr3Ptr(pframe), get_my_bssid(&pmlmeinfo->network), ETH_ALEN)))
		return _SUCCESS;

	if (pwdinfo->rx_invitereq_info.scan_op_ch_only) {
		_cancel_timer_ex(&pwdinfo->reset_ch_sitesurvey);
		_set_timer(&pwdinfo->reset_ch_sitesurvey, 10);
	}

	reason = le16_to_cpu(*(__le16 *)(pframe + WLAN_HDR_A3_LEN));

	if (check_fwstate(pmlmepriv, WIFI_AP_STATE)) {
		struct sta_info *psta;
		struct sta_priv *pstapriv = &padapter->stapriv;

		psta = rtw_get_stainfo(pstapriv, GetAddr2Ptr(pframe));
		if (psta) {
			u8 updated = 0;

			spin_lock_bh(&pstapriv->asoc_list_lock);
			if (!list_empty(&psta->asoc_list)) {
				list_del_init(&psta->asoc_list);
				pstapriv->asoc_list_cnt--;
				updated = ap_free_sta(padapter, psta, false, reason);
			}
			spin_unlock_bh(&pstapriv->asoc_list_lock);

			associated_clients_update(padapter, updated);
		}

		return _SUCCESS;
	} else {
		int	ignore_received_deauth = 0;

		/* Before sending the auth frame to start the STA/GC mode connection with AP/GO,
		 *	we will send the deauth first.
		 *	However, the Win8.1 with BRCM Wi-Fi will send the deauth with reason code 6 to us after receieving our deauth.
		 *	Added the following code to avoid this case.
		 */
		if ((pmlmeinfo->state & WIFI_FW_AUTH_STATE) ||
		    (pmlmeinfo->state & WIFI_FW_ASSOC_STATE)) {
			if (reason == WLAN_REASON_CLASS2_FRAME_FROM_NONAUTH_STA) {
				ignore_received_deauth = 1;
			} else if (reason == WLAN_REASON_PREV_AUTH_NOT_VALID) {
				// TODO: 802.11r
				ignore_received_deauth = 1;
			}
		}

		if (!ignore_received_deauth)
			receive_disconnect(padapter, GetAddr3Ptr(pframe), reason);
	}
	pmlmepriv->LinkDetectInfo.bBusyTraffic = false;
	return _SUCCESS;
}

unsigned int OnDisassoc(struct adapter *padapter, struct recv_frame *precv_frame)
{
	u16 reason;
	struct mlme_priv *pmlmepriv = &padapter->mlmepriv;
	struct mlme_ext_priv	*pmlmeext = &padapter->mlmeextpriv;
	struct mlme_ext_info	*pmlmeinfo = &pmlmeext->mlmext_info;
	u8 *pframe = precv_frame->rx_data;
	struct wifidirect_info *pwdinfo = &padapter->wdinfo;

	/* check A3 */
	if (!(!memcmp(GetAddr3Ptr(pframe), get_my_bssid(&pmlmeinfo->network), ETH_ALEN)))
		return _SUCCESS;

	if (pwdinfo->rx_invitereq_info.scan_op_ch_only) {
		_cancel_timer_ex(&pwdinfo->reset_ch_sitesurvey);
		_set_timer(&pwdinfo->reset_ch_sitesurvey, 10);
	}

	reason = le16_to_cpu(*(__le16 *)(pframe + WLAN_HDR_A3_LEN));

	if (check_fwstate(pmlmepriv, WIFI_AP_STATE)) {
		struct sta_info *psta;
		struct sta_priv *pstapriv = &padapter->stapriv;

		psta = rtw_get_stainfo(pstapriv, GetAddr2Ptr(pframe));
		if (psta) {
			u8 updated = 0;

			spin_lock_bh(&pstapriv->asoc_list_lock);
			if (!list_empty(&psta->asoc_list)) {
				list_del_init(&psta->asoc_list);
				pstapriv->asoc_list_cnt--;
				updated = ap_free_sta(padapter, psta, false, reason);
			}
			spin_unlock_bh(&pstapriv->asoc_list_lock);

			associated_clients_update(padapter, updated);
		}

		return _SUCCESS;
	} else {
		receive_disconnect(padapter, GetAddr3Ptr(pframe), reason);
	}
	pmlmepriv->LinkDetectInfo.bBusyTraffic = false;
	return _SUCCESS;
}

unsigned int OnAction_back(struct adapter *padapter, struct recv_frame *precv_frame)
{
	struct ieee80211_mgmt *mgmt = (struct ieee80211_mgmt *)precv_frame->rx_data;
	struct sta_info *psta = NULL;
	struct recv_reorder_ctrl *preorder_ctrl;
	unsigned char		*frame_body;
	unsigned short	tid;
	struct mlme_ext_priv	*pmlmeext = &padapter->mlmeextpriv;
	struct mlme_ext_info	*pmlmeinfo = &pmlmeext->mlmext_info;
	u8 *pframe = precv_frame->rx_data;
	struct sta_priv *pstapriv = &padapter->stapriv;
	/* check RA matches or not */
	if (memcmp(myid(&padapter->eeprompriv), mgmt->da, ETH_ALEN))/* for if1, sta/ap mode */
		return _SUCCESS;

	if ((pmlmeinfo->state & 0x03) != WIFI_FW_AP_STATE)
		if (!(pmlmeinfo->state & WIFI_FW_ASSOC_SUCCESS))
			return _SUCCESS;

	psta = rtw_get_stainfo(pstapriv, mgmt->sa);

	if (!psta)
		return _SUCCESS;

	frame_body = (unsigned char *)(pframe + sizeof(struct ieee80211_hdr_3addr));

	if (!pmlmeinfo->HT_enable)
		return _SUCCESS;
	/* All union members start with an action code, it's ok to use addba_req. */
	switch (mgmt->u.action.u.addba_req.action_code) {
	case WLAN_ACTION_ADDBA_REQ:
		memcpy(&pmlmeinfo->ADDBA_req, &frame_body[2], sizeof(struct ADDBA_request));
		tid = u16_get_bits(le16_to_cpu(mgmt->u.action.u.addba_req.capab),
				   IEEE80211_ADDBA_PARAM_TID_MASK);
		preorder_ctrl = &psta->recvreorder_ctrl[tid];
		preorder_ctrl->indicate_seq = 0xffff;
		preorder_ctrl->enable = pmlmeinfo->bAcceptAddbaReq;

		issue_action_BA(padapter, mgmt->sa, WLAN_ACTION_ADDBA_RESP,
				pmlmeinfo->bAcceptAddbaReq ?
					WLAN_STATUS_SUCCESS : WLAN_STATUS_REQUEST_DECLINED);
		break;
	case WLAN_ACTION_ADDBA_RESP:
		tid = u16_get_bits(le16_to_cpu(mgmt->u.action.u.addba_resp.capab),
				   IEEE80211_ADDBA_PARAM_TID_MASK);
		if (mgmt->u.action.u.addba_resp.status == 0) {	/* successful */
			psta->htpriv.agg_enable_bitmap |= BIT(tid);
			psta->htpriv.candidate_tid_bitmap &= ~BIT(tid);
		} else {
			psta->htpriv.agg_enable_bitmap &= ~BIT(tid);
		}
		break;
	case WLAN_ACTION_DELBA:
		tid = u16_get_bits(le16_to_cpu(mgmt->u.action.u.delba.params),
				   IEEE80211_DELBA_PARAM_TID_MASK);
		if (u16_get_bits(le16_to_cpu(mgmt->u.action.u.delba.params),
				 IEEE80211_DELBA_PARAM_INITIATOR_MASK) == WLAN_BACK_RECIPIENT) {
			psta->htpriv.agg_enable_bitmap &= ~BIT(tid);
			psta->htpriv.candidate_tid_bitmap &= ~BIT(tid);
		} else {
			preorder_ctrl =  &psta->recvreorder_ctrl[tid];
			preorder_ctrl->enable = false;
			preorder_ctrl->indicate_seq = 0xffff;
		}
		/* todo: how to notify the host while receiving DELETE BA */
		break;
	default:
		break;
	}

	return _SUCCESS;
}

static int get_reg_classes_full_count(struct p2p_channels *channel_list)
{
	int cnt = 0;
	int i;

	for (i = 0; i < channel_list->reg_classes; i++) {
		cnt += channel_list->reg_class[i].channels;
	}

	return cnt;
}

void issue_p2p_GO_request(struct adapter *padapter, u8 *raddr)
{
	unsigned char category = WLAN_CATEGORY_PUBLIC;
	u8 action = P2P_PUB_ACTION_ACTION;
	__be32 p2poui = cpu_to_be32(P2POUI);
	u8 oui_subtype = P2P_GO_NEGO_REQ;
	u8 wpsie[255] = { 0x00 }, p2pie[255] = { 0x00 };
	u8 wpsielen = 0, p2pielen = 0;
	u16 len_channellist_attr = 0;
	struct xmit_frame *pmgntframe;
	struct pkt_attrib *pattrib;
	unsigned char *pframe;
	struct ieee80211_hdr *pwlanhdr;
	__le16 *fctrl;
	struct xmit_priv *pxmitpriv = &padapter->xmitpriv;
	struct mlme_ext_priv	*pmlmeext = &padapter->mlmeextpriv;
	struct wifidirect_info	*pwdinfo = &padapter->wdinfo;

	pmgntframe = alloc_mgtxmitframe(pxmitpriv);
	if (!pmgntframe)
		return;

	/* update attribute */
	pattrib = &pmgntframe->attrib;
	update_mgntframe_attrib(padapter, pattrib);

	memset(pmgntframe->buf_addr, 0, WLANHDR_OFFSET + TXDESC_OFFSET);

	pframe = (u8 *)(pmgntframe->buf_addr) + TXDESC_OFFSET;
	pwlanhdr = (struct ieee80211_hdr *)pframe;

	fctrl = &pwlanhdr->frame_control;
	*(fctrl) = 0;

	memcpy(pwlanhdr->addr1, raddr, ETH_ALEN);
	memcpy(pwlanhdr->addr2, myid(&padapter->eeprompriv), ETH_ALEN);
	memcpy(pwlanhdr->addr3, myid(&padapter->eeprompriv), ETH_ALEN);

	SetSeqNum(pwlanhdr, pmlmeext->mgnt_seq);
	pmlmeext->mgnt_seq++;
	SetFrameSubType(pframe, WIFI_ACTION);

	pframe += sizeof(struct ieee80211_hdr_3addr);
	pattrib->pktlen = sizeof(struct ieee80211_hdr_3addr);

	pframe = rtw_set_fixed_ie(pframe, 1, &category, &pattrib->pktlen);
	pframe = rtw_set_fixed_ie(pframe, 1, &action, &pattrib->pktlen);
	pframe = rtw_set_fixed_ie(pframe, 4, (unsigned char *)&p2poui, &pattrib->pktlen);
	pframe = rtw_set_fixed_ie(pframe, 1, &oui_subtype, &pattrib->pktlen);
	pwdinfo->negotiation_dialog_token = 1;	/*	Initialize the dialog value */
	pframe = rtw_set_fixed_ie(pframe, 1, &pwdinfo->negotiation_dialog_token, &pattrib->pktlen);

	/*	WPS Section */
	wpsielen = 0;
	/*	WPS OUI */
	*(__be32 *)(wpsie) = cpu_to_be32(WPSOUI);
	wpsielen += 4;

	/*	WPS version */
	/*	Type: */
	*(__be16 *)(wpsie + wpsielen) = cpu_to_be16(WPS_ATTR_VER1);
	wpsielen += 2;

	/*	Length: */
	*(__be16 *)(wpsie + wpsielen) = cpu_to_be16(0x0001);
	wpsielen += 2;

	/*	Value: */
	wpsie[wpsielen++] = WPS_VERSION_1;	/*	Version 1.0 */

	/*	Device Password ID */
	/*	Type: */
	*(__be16 *)(wpsie + wpsielen) = cpu_to_be16(WPS_ATTR_DEVICE_PWID);
	wpsielen += 2;

	/*	Length: */
	*(__be16 *)(wpsie + wpsielen) = cpu_to_be16(0x0002);
	wpsielen += 2;

	/*	Value: */

	if (pwdinfo->ui_got_wps_info == P2P_GOT_WPSINFO_PEER_DISPLAY_PIN)
		*(__be16 *)(wpsie + wpsielen) = cpu_to_be16(WPS_DPID_USER_SPEC);
	else if (pwdinfo->ui_got_wps_info == P2P_GOT_WPSINFO_SELF_DISPLAY_PIN)
		*(__be16 *)(wpsie + wpsielen) = cpu_to_be16(WPS_DPID_REGISTRAR_SPEC);
	else if (pwdinfo->ui_got_wps_info == P2P_GOT_WPSINFO_PBC)
		*(__be16 *)(wpsie + wpsielen) = cpu_to_be16(WPS_DPID_PBC);

	wpsielen += 2;

	pframe = rtw_set_ie(pframe, _VENDOR_SPECIFIC_IE_, wpsielen, (unsigned char *)wpsie, &pattrib->pktlen);

	/*	P2P IE Section. */

	/*	P2P OUI */
	p2pielen = 0;
	p2pie[p2pielen++] = 0x50;
	p2pie[p2pielen++] = 0x6F;
	p2pie[p2pielen++] = 0x9A;
	p2pie[p2pielen++] = 0x09;	/*	WFA P2P v1.0 */

	/*	Commented by Albert 20110306 */
	/*	According to the P2P Specification, the group negoitation request frame should contain 9 P2P attributes */
	/*	1. P2P Capability */
	/*	2. Group Owner Intent */
	/*	3. Configuration Timeout */
	/*	4. Listen Channel */
	/*	5. Extended Listen Timing */
	/*	6. Intended P2P Interface Address */
	/*	7. Channel List */
	/*	8. P2P Device Info */
	/*	9. Operating Channel */

	/*	P2P Capability */
	/*	Type: */
	p2pie[p2pielen++] = P2P_ATTR_CAPABILITY;

	/*	Length: */
	*(__le16 *)(p2pie + p2pielen) = cpu_to_le16(0x0002);
	p2pielen += 2;

	/*	Value: */
	/*	Device Capability Bitmap, 1 byte */
	p2pie[p2pielen++] = DMP_P2P_DEVCAP_SUPPORT;

	/*	Group Capability Bitmap, 1 byte */
	if (pwdinfo->persistent_supported)
		p2pie[p2pielen++] = P2P_GRPCAP_CROSS_CONN | P2P_GRPCAP_PERSISTENT_GROUP;
	else
		p2pie[p2pielen++] = P2P_GRPCAP_CROSS_CONN;

	/*	Group Owner Intent */
	/*	Type: */
	p2pie[p2pielen++] = P2P_ATTR_GO_INTENT;

	/*	Length: */
	*(__le16 *)(p2pie + p2pielen) = cpu_to_le16(0x0001);
	p2pielen += 2;

	/*	Value: */
	/*	Todo the tie breaker bit. */
	p2pie[p2pielen++] = ((pwdinfo->intent << 1) | BIT(0));

	/*	Configuration Timeout */
	/*	Type: */
	p2pie[p2pielen++] = P2P_ATTR_CONF_TIMEOUT;

	/*	Length: */
	*(__le16 *)(p2pie + p2pielen) = cpu_to_le16(0x0002);
	p2pielen += 2;

	/*	Value: */
	p2pie[p2pielen++] = 200;	/*	2 seconds needed to be the P2P GO */
	p2pie[p2pielen++] = 200;	/*	2 seconds needed to be the P2P Client */

	/*	Listen Channel */
	/*	Type: */
	p2pie[p2pielen++] = P2P_ATTR_LISTEN_CH;

	/*	Length: */
	*(__le16 *)(p2pie + p2pielen) = cpu_to_le16(0x0005);
	p2pielen += 2;

	/*	Value: */
	/*	Country String */
	p2pie[p2pielen++] = 'X';
	p2pie[p2pielen++] = 'X';

	/*	The third byte should be set to 0x04. */
	/*	Described in the "Operating Channel Attribute" section. */
	p2pie[p2pielen++] = 0x04;

	/*	Operating Class */
	p2pie[p2pielen++] = 0x51;	/*	Copy from SD7 */

	/*	Channel Number */
	p2pie[p2pielen++] = pwdinfo->listen_channel;	/*	listening channel number */

	/*	Extended Listen Timing ATTR */
	/*	Type: */
	p2pie[p2pielen++] = P2P_ATTR_EX_LISTEN_TIMING;

	/*	Length: */
	*(__le16 *)(p2pie + p2pielen) = cpu_to_le16(0x0004);
	p2pielen += 2;

	/*	Value: */
	/*	Availability Period */
	*(__le16 *)(p2pie + p2pielen) = cpu_to_le16(0xFFFF);
	p2pielen += 2;

	/*	Availability Interval */
	*(__le16 *)(p2pie + p2pielen) = cpu_to_le16(0xFFFF);
	p2pielen += 2;

	/*	Intended P2P Interface Address */
	/*	Type: */
	p2pie[p2pielen++] = P2P_ATTR_INTENTED_IF_ADDR;

	/*	Length: */
	*(__le16 *)(p2pie + p2pielen) = cpu_to_le16(ETH_ALEN);
	p2pielen += 2;

	/*	Value: */
	memcpy(p2pie + p2pielen, myid(&padapter->eeprompriv), ETH_ALEN);
	p2pielen += ETH_ALEN;

	/*	Channel List */
	/*	Type: */
	p2pie[p2pielen++] = P2P_ATTR_CH_LIST;

	/*  Length: */
	/*  Country String(3) */
	/*  + (Operating Class (1) + Number of Channels(1)) * Operation Classes (?) */
	/*  + number of channels in all classes */
	len_channellist_attr = 3
	   + (1 + 1) * (u16)(pmlmeext->channel_list.reg_classes)
	   + get_reg_classes_full_count(&pmlmeext->channel_list);

	*(__le16 *)(p2pie + p2pielen) = cpu_to_le16(len_channellist_attr);
	p2pielen += 2;

	/*	Value: */
	/*	Country String */
	p2pie[p2pielen++] = 'X';
	p2pie[p2pielen++] = 'X';

	/*	The third byte should be set to 0x04. */
	/*	Described in the "Operating Channel Attribute" section. */
	p2pie[p2pielen++] = 0x04;

	/*	Channel Entry List */

	{
		int i, j;
		for (j = 0; j < pmlmeext->channel_list.reg_classes; j++) {
			/*	Operating Class */
			p2pie[p2pielen++] = pmlmeext->channel_list.reg_class[j].reg_class;

			/*	Number of Channels */
			p2pie[p2pielen++] = pmlmeext->channel_list.reg_class[j].channels;

			/*	Channel List */
			for (i = 0; i < pmlmeext->channel_list.reg_class[j].channels; i++) {
				p2pie[p2pielen++] = pmlmeext->channel_list.reg_class[j].channel[i];
			}
		}
	}

	/*	Device Info */
	/*	Type: */
	p2pie[p2pielen++] = P2P_ATTR_DEVICE_INFO;

	/*	Length: */
	/*	21 -> P2P Device Address (6bytes) + Config Methods (2bytes) + Primary Device Type (8bytes) */
	/*	+ NumofSecondDevType (1byte) + WPS Device Name ID field (2bytes) + WPS Device Name Len field (2bytes) */
	*(__le16 *)(p2pie + p2pielen) = cpu_to_le16(21 + pwdinfo->device_name_len);
	p2pielen += 2;

	/*	Value: */
	/*	P2P Device Address */
	memcpy(p2pie + p2pielen, myid(&padapter->eeprompriv), ETH_ALEN);
	p2pielen += ETH_ALEN;

	/*	Config Method */
	/*	This field should be big endian. Noted by P2P specification. */

	*(__be16 *)(p2pie + p2pielen) = cpu_to_be16(pwdinfo->supported_wps_cm);

	p2pielen += 2;

	/*	Primary Device Type */
	/*	Category ID */
	*(__be16 *)(p2pie + p2pielen) = cpu_to_be16(WPS_PDT_CID_MULIT_MEDIA);
	p2pielen += 2;

	/*	OUI */
	*(__be32 *)(p2pie + p2pielen) = cpu_to_be32(WPSOUI);
	p2pielen += 4;

	/*	Sub Category ID */
	*(__be16 *)(p2pie + p2pielen) = cpu_to_be16(WPS_PDT_SCID_MEDIA_SERVER);
	p2pielen += 2;

	/*	Number of Secondary Device Types */
	p2pie[p2pielen++] = 0x00;	/*	No Secondary Device Type List */

	/*	Device Name */
	/*	Type: */
	*(__be16 *)(p2pie + p2pielen) = cpu_to_be16(WPS_ATTR_DEVICE_NAME);
	p2pielen += 2;

	/*	Length: */
	*(__be16 *)(p2pie + p2pielen) = cpu_to_be16(pwdinfo->device_name_len);
	p2pielen += 2;

	/*	Value: */
	memcpy(p2pie + p2pielen, pwdinfo->device_name, pwdinfo->device_name_len);
	p2pielen += pwdinfo->device_name_len;

	/*	Operating Channel */
	/*	Type: */
	p2pie[p2pielen++] = P2P_ATTR_OPERATING_CH;

	/*	Length: */
	*(__le16 *)(p2pie + p2pielen) = cpu_to_le16(0x0005);
	p2pielen += 2;

	/*	Value: */
	/*	Country String */
	p2pie[p2pielen++] = 'X';
	p2pie[p2pielen++] = 'X';

	/*	The third byte should be set to 0x04. */
	/*	Described in the "Operating Channel Attribute" section. */
	p2pie[p2pielen++] = 0x04;

	/*	Operating Class */
	p2pie[p2pielen++] = 0x51;

	/*	Channel Number */
	p2pie[p2pielen++] = pwdinfo->operating_channel;	/*	operating channel number */

	pframe = rtw_set_ie(pframe, _VENDOR_SPECIFIC_IE_, p2pielen, (unsigned char *)p2pie, &pattrib->pktlen);

	pattrib->last_txcmdsz = pattrib->pktlen;

	dump_mgntframe(padapter, pmgntframe);
}

static void issue_p2p_GO_response(struct adapter *padapter, u8 *raddr, u8 *frame_body, uint len, u8 result)
{
	unsigned char category = WLAN_CATEGORY_PUBLIC;
	u8 action = P2P_PUB_ACTION_ACTION;
	__be32			p2poui = cpu_to_be32(P2POUI);
	u8 oui_subtype = P2P_GO_NEGO_RESP;
	u8 wpsie[255] = { 0x00 }, p2pie[255] = { 0x00 };
	u8 p2pielen = 0;
	uint			wpsielen = 0;
	u16 wps_devicepassword_id = 0x0000;
	__be16			be_tmp;
	uint			wps_devicepassword_id_len = 0;
	u16 len_channellist_attr = 0;

	struct xmit_frame			*pmgntframe;
	struct pkt_attrib			*pattrib;
	unsigned char					*pframe;
	struct ieee80211_hdr *pwlanhdr;
	__le16 *fctrl;
	struct xmit_priv			*pxmitpriv = &padapter->xmitpriv;
	struct mlme_ext_priv	*pmlmeext = &padapter->mlmeextpriv;
	struct wifidirect_info	*pwdinfo = &padapter->wdinfo;

	pmgntframe = alloc_mgtxmitframe(pxmitpriv);
	if (!pmgntframe)
		return;

	/* update attribute */
	pattrib = &pmgntframe->attrib;
	update_mgntframe_attrib(padapter, pattrib);

	memset(pmgntframe->buf_addr, 0, WLANHDR_OFFSET + TXDESC_OFFSET);

	pframe = (u8 *)(pmgntframe->buf_addr) + TXDESC_OFFSET;
	pwlanhdr = (struct ieee80211_hdr *)pframe;

	fctrl = &pwlanhdr->frame_control;
	*(fctrl) = 0;

	memcpy(pwlanhdr->addr1, raddr, ETH_ALEN);
	memcpy(pwlanhdr->addr2, myid(&padapter->eeprompriv), ETH_ALEN);
	memcpy(pwlanhdr->addr3, myid(&padapter->eeprompriv), ETH_ALEN);

	SetSeqNum(pwlanhdr, pmlmeext->mgnt_seq);
	pmlmeext->mgnt_seq++;
	SetFrameSubType(pframe, WIFI_ACTION);

	pframe += sizeof(struct ieee80211_hdr_3addr);
	pattrib->pktlen = sizeof(struct ieee80211_hdr_3addr);

	pframe = rtw_set_fixed_ie(pframe, 1, &category, &pattrib->pktlen);
	pframe = rtw_set_fixed_ie(pframe, 1, &action, &pattrib->pktlen);
	pframe = rtw_set_fixed_ie(pframe, 4, (unsigned char *)&p2poui, &pattrib->pktlen);
	pframe = rtw_set_fixed_ie(pframe, 1, &oui_subtype, &pattrib->pktlen);
	pwdinfo->negotiation_dialog_token = frame_body[7];	/*	The Dialog Token of provisioning discovery request frame. */
	pframe = rtw_set_fixed_ie(pframe, 1, &pwdinfo->negotiation_dialog_token, &pattrib->pktlen);

	/*	Commented by Albert 20110328 */
	/*	Try to get the device password ID from the WPS IE of group negotiation request frame */
	/*	WiFi Direct test plan 5.1.15 */
	rtw_get_wps_ie(frame_body + _PUBLIC_ACTION_IE_OFFSET_, len - _PUBLIC_ACTION_IE_OFFSET_, wpsie, &wpsielen);
	rtw_get_wps_attr_content(wpsie, wpsielen, WPS_ATTR_DEVICE_PWID, (u8 *)&be_tmp, &wps_devicepassword_id_len);
	wps_devicepassword_id = be16_to_cpu(be_tmp);

	memset(wpsie, 0x00, 255);
	wpsielen = 0;

	/*	WPS Section */
	wpsielen = 0;
	/*	WPS OUI */
	*(__be32 *)(wpsie) = cpu_to_be32(WPSOUI);
	wpsielen += 4;

	/*	WPS version */
	/*	Type: */
	*(__be16 *)(wpsie + wpsielen) = cpu_to_be16(WPS_ATTR_VER1);
	wpsielen += 2;

	/*	Length: */
	*(__be16 *)(wpsie + wpsielen) = cpu_to_be16(0x0001);
	wpsielen += 2;

	/*	Value: */
	wpsie[wpsielen++] = WPS_VERSION_1;	/*	Version 1.0 */

	/*	Device Password ID */
	/*	Type: */
	*(__be16 *)(wpsie + wpsielen) = cpu_to_be16(WPS_ATTR_DEVICE_PWID);
	wpsielen += 2;

	/*	Length: */
	*(__be16 *)(wpsie + wpsielen) = cpu_to_be16(0x0002);
	wpsielen += 2;

	/*	Value: */
	if (wps_devicepassword_id == WPS_DPID_USER_SPEC)
		*(__be16 *)(wpsie + wpsielen) = cpu_to_be16(WPS_DPID_REGISTRAR_SPEC);
	else if (wps_devicepassword_id == WPS_DPID_REGISTRAR_SPEC)
		*(__be16 *)(wpsie + wpsielen) = cpu_to_be16(WPS_DPID_USER_SPEC);
	else
		*(__be16 *)(wpsie + wpsielen) = cpu_to_be16(WPS_DPID_PBC);
	wpsielen += 2;

	/*	Commented by Kurt 20120113 */
	/*	If some device wants to do p2p handshake without sending prov_disc_req */
	/*	We have to get peer_req_cm from here. */
	if (!memcmp(pwdinfo->rx_prov_disc_info.strconfig_method_desc_of_prov_disc_req, "000", 3)) {
		if (wps_devicepassword_id == WPS_DPID_USER_SPEC)
			memcpy(pwdinfo->rx_prov_disc_info.strconfig_method_desc_of_prov_disc_req, "dis", 3);
		else if (wps_devicepassword_id == WPS_DPID_REGISTRAR_SPEC)
			memcpy(pwdinfo->rx_prov_disc_info.strconfig_method_desc_of_prov_disc_req, "pad", 3);
		else
			memcpy(pwdinfo->rx_prov_disc_info.strconfig_method_desc_of_prov_disc_req, "pbc", 3);
	}

	pframe = rtw_set_ie(pframe, _VENDOR_SPECIFIC_IE_, wpsielen, (unsigned char *)wpsie, &pattrib->pktlen);

	/*	P2P IE Section. */

	/*	P2P OUI */
	p2pielen = 0;
	p2pie[p2pielen++] = 0x50;
	p2pie[p2pielen++] = 0x6F;
	p2pie[p2pielen++] = 0x9A;
	p2pie[p2pielen++] = 0x09;	/*	WFA P2P v1.0 */

	/*	Commented by Albert 20100908 */
	/*	According to the P2P Specification, the group negoitation response frame should contain 9 P2P attributes */
	/*	1. Status */
	/*	2. P2P Capability */
	/*	3. Group Owner Intent */
	/*	4. Configuration Timeout */
	/*	5. Operating Channel */
	/*	6. Intended P2P Interface Address */
	/*	7. Channel List */
	/*	8. Device Info */
	/*	9. Group ID	(Only GO) */

	/*	ToDo: */

	/*	P2P Status */
	/*	Type: */
	p2pie[p2pielen++] = P2P_ATTR_STATUS;

	/*	Length: */
	*(__le16 *)(p2pie + p2pielen) = cpu_to_le16(0x0001);
	p2pielen += 2;

	/*	Value: */
	p2pie[p2pielen++] = result;

	/*	P2P Capability */
	/*	Type: */
	p2pie[p2pielen++] = P2P_ATTR_CAPABILITY;

	/*	Length: */
	*(__le16 *)(p2pie + p2pielen) = cpu_to_le16(0x0002);
	p2pielen += 2;

	/*	Value: */
	/*	Device Capability Bitmap, 1 byte */

	if (rtw_p2p_chk_role(pwdinfo, P2P_ROLE_CLIENT)) {
		/*	Commented by Albert 2011/03/08 */
		/*	According to the P2P specification */
		/*	if the sending device will be client, the P2P Capability should be reserved of group negotiation response frame */
		p2pie[p2pielen++] = 0;
	} else {
		/*	Be group owner or meet the error case */
		p2pie[p2pielen++] = DMP_P2P_DEVCAP_SUPPORT;
	}

	/*	Group Capability Bitmap, 1 byte */
	if (pwdinfo->persistent_supported) {
		p2pie[p2pielen++] = P2P_GRPCAP_CROSS_CONN | P2P_GRPCAP_PERSISTENT_GROUP;
	} else {
		p2pie[p2pielen++] = P2P_GRPCAP_CROSS_CONN;
	}

	/*	Group Owner Intent */
	/*	Type: */
	p2pie[p2pielen++] = P2P_ATTR_GO_INTENT;

	/*	Length: */
	*(__le16 *)(p2pie + p2pielen) = cpu_to_le16(0x0001);
	p2pielen += 2;

	/*	Value: */
	if (pwdinfo->peer_intent & 0x01) {
		/*	Peer's tie breaker bit is 1, our tie breaker bit should be 0 */
		p2pie[p2pielen++] = (pwdinfo->intent << 1);
	} else {
		/*	Peer's tie breaker bit is 0, our tie breaker bit should be 1 */
		p2pie[p2pielen++] = ((pwdinfo->intent << 1) | BIT(0));
	}

	/*	Configuration Timeout */
	/*	Type: */
	p2pie[p2pielen++] = P2P_ATTR_CONF_TIMEOUT;

	/*	Length: */
	*(__le16 *)(p2pie + p2pielen) = cpu_to_le16(0x0002);
	p2pielen += 2;

	/*	Value: */
	p2pie[p2pielen++] = 200;	/*	2 seconds needed to be the P2P GO */
	p2pie[p2pielen++] = 200;	/*	2 seconds needed to be the P2P Client */

	/*	Operating Channel */
	/*	Type: */
	p2pie[p2pielen++] = P2P_ATTR_OPERATING_CH;

	/*	Length: */
	*(__le16 *)(p2pie + p2pielen) = cpu_to_le16(0x0005);
	p2pielen += 2;

	/*	Value: */
	/*	Country String */
	p2pie[p2pielen++] = 'X';
	p2pie[p2pielen++] = 'X';

	/*	The third byte should be set to 0x04. */
	/*	Described in the "Operating Channel Attribute" section. */
	p2pie[p2pielen++] = 0x04;

	/*	Operating Class */
	p2pie[p2pielen++] = 0x51;

	/*	Channel Number */
	p2pie[p2pielen++] = pwdinfo->operating_channel;	/*	operating channel number */

	/*	Intended P2P Interface Address */
	/*	Type: */
	p2pie[p2pielen++] = P2P_ATTR_INTENTED_IF_ADDR;

	/*	Length: */
	*(__le16 *)(p2pie + p2pielen) = cpu_to_le16(ETH_ALEN);
	p2pielen += 2;

	/*	Value: */
	memcpy(p2pie + p2pielen, myid(&padapter->eeprompriv), ETH_ALEN);
	p2pielen += ETH_ALEN;

	/*	Channel List */
	/*	Type: */
	p2pie[p2pielen++] = P2P_ATTR_CH_LIST;

	/*  Country String(3) */
	/*  + (Operating Class (1) + Number of Channels(1)) * Operation Classes (?) */
	/*  + number of channels in all classes */
	len_channellist_attr = 3
	   + (1 + 1) * (u16)pmlmeext->channel_list.reg_classes
	   + get_reg_classes_full_count(&pmlmeext->channel_list);

	*(__le16 *)(p2pie + p2pielen) = cpu_to_le16(len_channellist_attr);

	p2pielen += 2;

	/*	Value: */
	/*	Country String */
	p2pie[p2pielen++] = 'X';
	p2pie[p2pielen++] = 'X';

	/*	The third byte should be set to 0x04. */
	/*	Described in the "Operating Channel Attribute" section. */
	p2pie[p2pielen++] = 0x04;

	/*	Channel Entry List */

	{
		int i, j;
		for (j = 0; j < pmlmeext->channel_list.reg_classes; j++) {
			/*	Operating Class */
			p2pie[p2pielen++] = pmlmeext->channel_list.reg_class[j].reg_class;

			/*	Number of Channels */
			p2pie[p2pielen++] = pmlmeext->channel_list.reg_class[j].channels;

			/*	Channel List */
			for (i = 0; i < pmlmeext->channel_list.reg_class[j].channels; i++) {
				p2pie[p2pielen++] = pmlmeext->channel_list.reg_class[j].channel[i];
			}
		}
	}

	/*	Device Info */
	/*	Type: */
	p2pie[p2pielen++] = P2P_ATTR_DEVICE_INFO;

	/*	Length: */
	/*	21 -> P2P Device Address (6bytes) + Config Methods (2bytes) + Primary Device Type (8bytes) */
	/*	+ NumofSecondDevType (1byte) + WPS Device Name ID field (2bytes) + WPS Device Name Len field (2bytes) */
	*(__le16 *)(p2pie + p2pielen) = cpu_to_le16(21 + pwdinfo->device_name_len);
	p2pielen += 2;

	/*	Value: */
	/*	P2P Device Address */
	memcpy(p2pie + p2pielen, myid(&padapter->eeprompriv), ETH_ALEN);
	p2pielen += ETH_ALEN;

	/*	Config Method */
	/*	This field should be big endian. Noted by P2P specification. */

	*(__be16 *)(p2pie + p2pielen) = cpu_to_be16(pwdinfo->supported_wps_cm);

	p2pielen += 2;

	/*	Primary Device Type */
	/*	Category ID */
	*(__be16 *)(p2pie + p2pielen) = cpu_to_be16(WPS_PDT_CID_MULIT_MEDIA);
	p2pielen += 2;

	/*	OUI */
	*(__be32 *)(p2pie + p2pielen) = cpu_to_be32(WPSOUI);
	p2pielen += 4;

	/*	Sub Category ID */
	*(__be16 *)(p2pie + p2pielen) = cpu_to_be16(WPS_PDT_SCID_MEDIA_SERVER);
	p2pielen += 2;

	/*	Number of Secondary Device Types */
	p2pie[p2pielen++] = 0x00;	/*	No Secondary Device Type List */

	/*	Device Name */
	/*	Type: */
	*(__be16 *)(p2pie + p2pielen) = cpu_to_be16(WPS_ATTR_DEVICE_NAME);
	p2pielen += 2;

	/*	Length: */
	*(__be16 *)(p2pie + p2pielen) = cpu_to_be16(pwdinfo->device_name_len);
	p2pielen += 2;

	/*	Value: */
	memcpy(p2pie + p2pielen, pwdinfo->device_name, pwdinfo->device_name_len);
	p2pielen += pwdinfo->device_name_len;

	if (rtw_p2p_chk_role(pwdinfo, P2P_ROLE_GO)) {
		/*	Group ID Attribute */
		/*	Type: */
		p2pie[p2pielen++] = P2P_ATTR_GROUP_ID;

		/*	Length: */
		*(__le16 *)(p2pie + p2pielen) = cpu_to_le16(ETH_ALEN + pwdinfo->nego_ssidlen);
		p2pielen += 2;

		/*	Value: */
		/*	p2P Device Address */
		memcpy(p2pie + p2pielen, pwdinfo->device_addr, ETH_ALEN);
		p2pielen += ETH_ALEN;

		/*	SSID */
		memcpy(p2pie + p2pielen, pwdinfo->nego_ssid, pwdinfo->nego_ssidlen);
		p2pielen += pwdinfo->nego_ssidlen;
	}

	pframe = rtw_set_ie(pframe, _VENDOR_SPECIFIC_IE_, p2pielen, (unsigned char *)p2pie, &pattrib->pktlen);

	pattrib->last_txcmdsz = pattrib->pktlen;

	dump_mgntframe(padapter, pmgntframe);
}

static void issue_p2p_GO_confirm(struct adapter *padapter, u8 *raddr, u8 result)
{
	unsigned char category = WLAN_CATEGORY_PUBLIC;
	u8 action = P2P_PUB_ACTION_ACTION;
	__be32			p2poui = cpu_to_be32(P2POUI);
	u8 oui_subtype = P2P_GO_NEGO_CONF;
	u8 p2pie[255] = { 0x00 };
	u8 p2pielen = 0;

	struct xmit_frame			*pmgntframe;
	struct pkt_attrib			*pattrib;
	unsigned char					*pframe;
	struct ieee80211_hdr *pwlanhdr;
	__le16 *fctrl;
	struct xmit_priv			*pxmitpriv = &padapter->xmitpriv;
	struct mlme_ext_priv	*pmlmeext = &padapter->mlmeextpriv;
	struct wifidirect_info	*pwdinfo = &padapter->wdinfo;

	pmgntframe = alloc_mgtxmitframe(pxmitpriv);
	if (!pmgntframe)
		return;

	/* update attribute */
	pattrib = &pmgntframe->attrib;
	update_mgntframe_attrib(padapter, pattrib);

	memset(pmgntframe->buf_addr, 0, WLANHDR_OFFSET + TXDESC_OFFSET);

	pframe = (u8 *)(pmgntframe->buf_addr) + TXDESC_OFFSET;
	pwlanhdr = (struct ieee80211_hdr *)pframe;

	fctrl = &pwlanhdr->frame_control;
	*(fctrl) = 0;

	memcpy(pwlanhdr->addr1, raddr, ETH_ALEN);
	memcpy(pwlanhdr->addr2, myid(&padapter->eeprompriv), ETH_ALEN);
	memcpy(pwlanhdr->addr3, myid(&padapter->eeprompriv), ETH_ALEN);

	SetSeqNum(pwlanhdr, pmlmeext->mgnt_seq);
	pmlmeext->mgnt_seq++;
	SetFrameSubType(pframe, WIFI_ACTION);

	pframe += sizeof(struct ieee80211_hdr_3addr);
	pattrib->pktlen = sizeof(struct ieee80211_hdr_3addr);

	pframe = rtw_set_fixed_ie(pframe, 1, &category, &pattrib->pktlen);
	pframe = rtw_set_fixed_ie(pframe, 1, &action, &pattrib->pktlen);
	pframe = rtw_set_fixed_ie(pframe, 4, (unsigned char *)&p2poui, &pattrib->pktlen);
	pframe = rtw_set_fixed_ie(pframe, 1, &oui_subtype, &pattrib->pktlen);
	pframe = rtw_set_fixed_ie(pframe, 1, &pwdinfo->negotiation_dialog_token, &pattrib->pktlen);

	/*	P2P IE Section. */

	/*	P2P OUI */
	p2pielen = 0;
	p2pie[p2pielen++] = 0x50;
	p2pie[p2pielen++] = 0x6F;
	p2pie[p2pielen++] = 0x9A;
	p2pie[p2pielen++] = 0x09;	/*	WFA P2P v1.0 */

	/*	Commented by Albert 20110306 */
	/*	According to the P2P Specification, the group negoitation request frame should contain 5 P2P attributes */
	/*	1. Status */
	/*	2. P2P Capability */
	/*	3. Operating Channel */
	/*	4. Channel List */
	/*	5. Group ID	(if this WiFi is GO) */

	/*	P2P Status */
	/*	Type: */
	p2pie[p2pielen++] = P2P_ATTR_STATUS;

	/*	Length: */
	*(__le16 *)(p2pie + p2pielen) = cpu_to_le16(0x0001);
	p2pielen += 2;

	/*	Value: */
	p2pie[p2pielen++] = result;

	/*	P2P Capability */
	/*	Type: */
	p2pie[p2pielen++] = P2P_ATTR_CAPABILITY;

	/*	Length: */
	*(__le16 *)(p2pie + p2pielen) = cpu_to_le16(0x0002);
	p2pielen += 2;

	/*	Value: */
	/*	Device Capability Bitmap, 1 byte */
	p2pie[p2pielen++] = DMP_P2P_DEVCAP_SUPPORT;

	/*	Group Capability Bitmap, 1 byte */
	if (pwdinfo->persistent_supported)
		p2pie[p2pielen++] = P2P_GRPCAP_CROSS_CONN | P2P_GRPCAP_PERSISTENT_GROUP;
	else
		p2pie[p2pielen++] = P2P_GRPCAP_CROSS_CONN;

	/*	Operating Channel */
	/*	Type: */
	p2pie[p2pielen++] = P2P_ATTR_OPERATING_CH;

	/*	Length: */
	*(__le16 *)(p2pie + p2pielen) = cpu_to_le16(0x0005);
	p2pielen += 2;

	/*	Value: */
	/*	Country String */
	p2pie[p2pielen++] = 'X';
	p2pie[p2pielen++] = 'X';

	/*	The third byte should be set to 0x04. */
	/*	Described in the "Operating Channel Attribute" section. */
	p2pie[p2pielen++] = 0x04;

	if (rtw_p2p_chk_role(pwdinfo, P2P_ROLE_CLIENT)) {
		/*	Operating Class */
		p2pie[p2pielen++] = 0x51;
		p2pie[p2pielen++] = pwdinfo->peer_operating_ch;
	} else {
		/*	Operating Class */
		p2pie[p2pielen++] = 0x51;

		/*	Channel Number */
		p2pie[p2pielen++] = pwdinfo->operating_channel;		/*	Use the listen channel as the operating channel */
	}

	/*	Channel List */
	/*	Type: */
	p2pie[p2pielen++] = P2P_ATTR_CH_LIST;

	/*	Length: */
	*(__le16 *)(p2pie + p2pielen) = cpu_to_le16(pwdinfo->channel_list_attr_len);
	p2pielen += 2;

	/*	Value: */
	memcpy(p2pie + p2pielen, pwdinfo->channel_list_attr, pwdinfo->channel_list_attr_len);
	p2pielen += pwdinfo->channel_list_attr_len;

	if (rtw_p2p_chk_role(pwdinfo, P2P_ROLE_GO)) {
		/*	Group ID Attribute */
		/*	Type: */
		p2pie[p2pielen++] = P2P_ATTR_GROUP_ID;

		/*	Length: */
		*(__le16 *)(p2pie + p2pielen) = cpu_to_le16(ETH_ALEN + pwdinfo->nego_ssidlen);
		p2pielen += 2;

		/*	Value: */
		/*	p2P Device Address */
		memcpy(p2pie + p2pielen, pwdinfo->device_addr, ETH_ALEN);
		p2pielen += ETH_ALEN;

		/*	SSID */
		memcpy(p2pie + p2pielen, pwdinfo->nego_ssid, pwdinfo->nego_ssidlen);
		p2pielen += pwdinfo->nego_ssidlen;
	}
	pframe = rtw_set_ie(pframe, _VENDOR_SPECIFIC_IE_, p2pielen, (unsigned char *)p2pie, &pattrib->pktlen);
	pattrib->last_txcmdsz = pattrib->pktlen;
	dump_mgntframe(padapter, pmgntframe);
}

void issue_p2p_invitation_request(struct adapter *padapter, u8 *raddr)
{
	unsigned char category = WLAN_CATEGORY_PUBLIC;
	u8 action = P2P_PUB_ACTION_ACTION;
	__be32			p2poui = cpu_to_be32(P2POUI);
	u8 oui_subtype = P2P_INVIT_REQ;
	u8 p2pie[255] = { 0x00 };
	u8 p2pielen = 0;
	u8 dialogToken = 3;
	u16 len_channellist_attr = 0;
	struct xmit_frame			*pmgntframe;
	struct pkt_attrib			*pattrib;
	unsigned char					*pframe;
	struct ieee80211_hdr *pwlanhdr;
	__le16 *fctrl;
	struct xmit_priv			*pxmitpriv = &padapter->xmitpriv;
	struct mlme_ext_priv	*pmlmeext = &padapter->mlmeextpriv;
	struct wifidirect_info	*pwdinfo = &padapter->wdinfo;

	pmgntframe = alloc_mgtxmitframe(pxmitpriv);
	if (!pmgntframe)
		return;

	/* update attribute */
	pattrib = &pmgntframe->attrib;
	update_mgntframe_attrib(padapter, pattrib);

	memset(pmgntframe->buf_addr, 0, WLANHDR_OFFSET + TXDESC_OFFSET);

	pframe = (u8 *)(pmgntframe->buf_addr) + TXDESC_OFFSET;
	pwlanhdr = (struct ieee80211_hdr *)pframe;

	fctrl = &pwlanhdr->frame_control;
	*(fctrl) = 0;

	memcpy(pwlanhdr->addr1, raddr, ETH_ALEN);
	memcpy(pwlanhdr->addr2, myid(&padapter->eeprompriv), ETH_ALEN);
	memcpy(pwlanhdr->addr3, raddr,  ETH_ALEN);

	SetSeqNum(pwlanhdr, pmlmeext->mgnt_seq);
	pmlmeext->mgnt_seq++;
	SetFrameSubType(pframe, WIFI_ACTION);

	pframe += sizeof(struct ieee80211_hdr_3addr);
	pattrib->pktlen = sizeof(struct ieee80211_hdr_3addr);

	pframe = rtw_set_fixed_ie(pframe, 1, &category, &pattrib->pktlen);
	pframe = rtw_set_fixed_ie(pframe, 1, &action, &pattrib->pktlen);
	pframe = rtw_set_fixed_ie(pframe, 4, (unsigned char *)&p2poui, &pattrib->pktlen);
	pframe = rtw_set_fixed_ie(pframe, 1, &oui_subtype, &pattrib->pktlen);
	pframe = rtw_set_fixed_ie(pframe, 1, &dialogToken, &pattrib->pktlen);

	/*	P2P IE Section. */

	/*	P2P OUI */
	p2pielen = 0;
	p2pie[p2pielen++] = 0x50;
	p2pie[p2pielen++] = 0x6F;
	p2pie[p2pielen++] = 0x9A;
	p2pie[p2pielen++] = 0x09;	/*	WFA P2P v1.0 */

	/*	Commented by Albert 20101011 */
	/*	According to the P2P Specification, the P2P Invitation request frame should contain 7 P2P attributes */
	/*	1. Configuration Timeout */
	/*	2. Invitation Flags */
	/*	3. Operating Channel	(Only GO) */
	/*	4. P2P Group BSSID	(Should be included if I am the GO) */
	/*	5. Channel List */
	/*	6. P2P Group ID */
	/*	7. P2P Device Info */

	/*	Configuration Timeout */
	/*	Type: */
	p2pie[p2pielen++] = P2P_ATTR_CONF_TIMEOUT;

	/*	Length: */
	*(__le16 *)(p2pie + p2pielen) = cpu_to_le16(0x0002);
	p2pielen += 2;

	/*	Value: */
	p2pie[p2pielen++] = 200;	/*	2 seconds needed to be the P2P GO */
	p2pie[p2pielen++] = 200;	/*	2 seconds needed to be the P2P Client */

	/*	Invitation Flags */
	/*	Type: */
	p2pie[p2pielen++] = P2P_ATTR_INVITATION_FLAGS;

	/*	Length: */
	*(__le16 *)(p2pie + p2pielen) = cpu_to_le16(0x0001);
	p2pielen += 2;

	/*	Value: */
	p2pie[p2pielen++] = P2P_INVITATION_FLAGS_PERSISTENT;

	/*	Operating Channel */
	/*	Type: */
	p2pie[p2pielen++] = P2P_ATTR_OPERATING_CH;

	/*	Length: */
	*(__le16 *)(p2pie + p2pielen) = cpu_to_le16(0x0005);
	p2pielen += 2;

	/*	Value: */
	/*	Country String */
	p2pie[p2pielen++] = 'X';
	p2pie[p2pielen++] = 'X';

	/*	The third byte should be set to 0x04. */
	/*	Described in the "Operating Channel Attribute" section. */
	p2pie[p2pielen++] = 0x04;

	/*	Operating Class */
	p2pie[p2pielen++] = 0x51;

	/*	Channel Number */
	p2pie[p2pielen++] = pwdinfo->invitereq_info.operating_ch;	/*	operating channel number */

	if (!memcmp(myid(&padapter->eeprompriv), pwdinfo->invitereq_info.go_bssid, ETH_ALEN)) {
		/*	P2P Group BSSID */
		/*	Type: */
		p2pie[p2pielen++] = P2P_ATTR_GROUP_BSSID;

		/*	Length: */
		*(__le16 *)(p2pie + p2pielen) = cpu_to_le16(ETH_ALEN);
		p2pielen += 2;

		/*	Value: */
		/*	P2P Device Address for GO */
		memcpy(p2pie + p2pielen, pwdinfo->invitereq_info.go_bssid, ETH_ALEN);
		p2pielen += ETH_ALEN;
	}

	/*	Channel List */
	/*	Type: */
	p2pie[p2pielen++] = P2P_ATTR_CH_LIST;

	/*	Length: */
	/*  Country String(3) */
	/*  + (Operating Class (1) + Number of Channels(1)) * Operation Classes (?) */
	/*  + number of channels in all classes */
	len_channellist_attr = 3
	   + (1 + 1) * (u16)pmlmeext->channel_list.reg_classes
	   + get_reg_classes_full_count(&pmlmeext->channel_list);

	*(__le16 *)(p2pie + p2pielen) = cpu_to_le16(len_channellist_attr);

	p2pielen += 2;

	/*	Value: */
	/*	Country String */
	p2pie[p2pielen++] = 'X';
	p2pie[p2pielen++] = 'X';

	/*	The third byte should be set to 0x04. */
	/*	Described in the "Operating Channel Attribute" section. */
	p2pie[p2pielen++] = 0x04;

	/*	Channel Entry List */
	{
		int i, j;
		for (j = 0; j < pmlmeext->channel_list.reg_classes; j++) {
			/*	Operating Class */
			p2pie[p2pielen++] = pmlmeext->channel_list.reg_class[j].reg_class;

			/*	Number of Channels */
			p2pie[p2pielen++] = pmlmeext->channel_list.reg_class[j].channels;

			/*	Channel List */
			for (i = 0; i < pmlmeext->channel_list.reg_class[j].channels; i++) {
				p2pie[p2pielen++] = pmlmeext->channel_list.reg_class[j].channel[i];
			}
		}
	}

	/*	P2P Group ID */
	/*	Type: */
	p2pie[p2pielen++] = P2P_ATTR_GROUP_ID;

	/*	Length: */
	*(__le16 *)(p2pie + p2pielen) = cpu_to_le16(6 + pwdinfo->invitereq_info.ssidlen);
	p2pielen += 2;

	/*	Value: */
	/*	P2P Device Address for GO */
	memcpy(p2pie + p2pielen, pwdinfo->invitereq_info.go_bssid, ETH_ALEN);
	p2pielen += ETH_ALEN;

	/*	SSID */
	memcpy(p2pie + p2pielen, pwdinfo->invitereq_info.go_ssid, pwdinfo->invitereq_info.ssidlen);
	p2pielen += pwdinfo->invitereq_info.ssidlen;

	/*	Device Info */
	/*	Type: */
	p2pie[p2pielen++] = P2P_ATTR_DEVICE_INFO;

	/*	Length: */
	/*	21 -> P2P Device Address (6bytes) + Config Methods (2bytes) + Primary Device Type (8bytes) */
	/*	+ NumofSecondDevType (1byte) + WPS Device Name ID field (2bytes) + WPS Device Name Len field (2bytes) */
	*(__le16 *)(p2pie + p2pielen) = cpu_to_le16(21 + pwdinfo->device_name_len);
	p2pielen += 2;

	/*	Value: */
	/*	P2P Device Address */
	memcpy(p2pie + p2pielen, myid(&padapter->eeprompriv), ETH_ALEN);
	p2pielen += ETH_ALEN;

	/*	Config Method */
	/*	This field should be big endian. Noted by P2P specification. */
	*(__be16 *)(p2pie + p2pielen) = cpu_to_be16(WPS_CONFIG_METHOD_DISPLAY);
	p2pielen += 2;

	/*	Primary Device Type */
	/*	Category ID */
	*(__be16 *)(p2pie + p2pielen) = cpu_to_be16(WPS_PDT_CID_MULIT_MEDIA);
	p2pielen += 2;

	/*	OUI */
	*(__be32 *)(p2pie + p2pielen) = cpu_to_be32(WPSOUI);
	p2pielen  += 4;

	/*	Sub Category ID */
	*(__be16 *)(p2pie + p2pielen) = cpu_to_be16(WPS_PDT_SCID_MEDIA_SERVER);
	p2pielen += 2;

	/*	Number of Secondary Device Types */
	p2pie[p2pielen++] = 0x00;	/*	No Secondary Device Type List */

	/*	Device Name */
	/*	Type: */
	*(__be16 *)(p2pie + p2pielen) = cpu_to_be16(WPS_ATTR_DEVICE_NAME);
	p2pielen += 2;

	/*	Length: */
	*(__be16 *)(p2pie + p2pielen) = cpu_to_be16(pwdinfo->device_name_len);
	p2pielen += 2;

	/*	Value: */
	memcpy(p2pie + p2pielen, pwdinfo->device_name, pwdinfo->device_name_len);
	p2pielen += pwdinfo->device_name_len;

	pframe = rtw_set_ie(pframe, _VENDOR_SPECIFIC_IE_, p2pielen, (unsigned char *)p2pie, &pattrib->pktlen);

	pattrib->last_txcmdsz = pattrib->pktlen;

	dump_mgntframe(padapter, pmgntframe);
}

void issue_p2p_invitation_response(struct adapter *padapter, u8 *raddr, u8 dialogToken, u8 status_code)
{
	unsigned char category = WLAN_CATEGORY_PUBLIC;
	u8 action = P2P_PUB_ACTION_ACTION;
	__be32			p2poui = cpu_to_be32(P2POUI);
	u8 oui_subtype = P2P_INVIT_RESP;
	u8 p2pie[255] = { 0x00 };
	u8 p2pielen = 0;
	u16 len_channellist_attr = 0;
	struct xmit_frame			*pmgntframe;
	struct pkt_attrib			*pattrib;
	unsigned char					*pframe;
	struct ieee80211_hdr *pwlanhdr;
	__le16 *fctrl;
	struct xmit_priv			*pxmitpriv = &padapter->xmitpriv;
	struct mlme_ext_priv	*pmlmeext = &padapter->mlmeextpriv;
	struct wifidirect_info	*pwdinfo = &padapter->wdinfo;

	pmgntframe = alloc_mgtxmitframe(pxmitpriv);
	if (!pmgntframe)
		return;

	/* update attribute */
	pattrib = &pmgntframe->attrib;
	update_mgntframe_attrib(padapter, pattrib);

	memset(pmgntframe->buf_addr, 0, WLANHDR_OFFSET + TXDESC_OFFSET);

	pframe = (u8 *)(pmgntframe->buf_addr) + TXDESC_OFFSET;
	pwlanhdr = (struct ieee80211_hdr *)pframe;

	fctrl = &pwlanhdr->frame_control;
	*(fctrl) = 0;

	memcpy(pwlanhdr->addr1, raddr, ETH_ALEN);
	memcpy(pwlanhdr->addr2, myid(&padapter->eeprompriv), ETH_ALEN);
	memcpy(pwlanhdr->addr3, raddr,  ETH_ALEN);

	SetSeqNum(pwlanhdr, pmlmeext->mgnt_seq);
	pmlmeext->mgnt_seq++;
	SetFrameSubType(pframe, WIFI_ACTION);

	pframe += sizeof(struct ieee80211_hdr_3addr);
	pattrib->pktlen = sizeof(struct ieee80211_hdr_3addr);

	pframe = rtw_set_fixed_ie(pframe, 1, &category, &pattrib->pktlen);
	pframe = rtw_set_fixed_ie(pframe, 1, &action, &pattrib->pktlen);
	pframe = rtw_set_fixed_ie(pframe, 4, (unsigned char *)&p2poui, &pattrib->pktlen);
	pframe = rtw_set_fixed_ie(pframe, 1, &oui_subtype, &pattrib->pktlen);
	pframe = rtw_set_fixed_ie(pframe, 1, &dialogToken, &pattrib->pktlen);

	/*	P2P IE Section. */

	/*	P2P OUI */
	p2pielen = 0;
	p2pie[p2pielen++] = 0x50;
	p2pie[p2pielen++] = 0x6F;
	p2pie[p2pielen++] = 0x9A;
	p2pie[p2pielen++] = 0x09;	/*	WFA P2P v1.0 */

	/*	Commented by Albert 20101005 */
	/*	According to the P2P Specification, the P2P Invitation response frame should contain 5 P2P attributes */
	/*	1. Status */
	/*	2. Configuration Timeout */
	/*	3. Operating Channel	(Only GO) */
	/*	4. P2P Group BSSID	(Only GO) */
	/*	5. Channel List */

	/*	P2P Status */
	/*	Type: */
	p2pie[p2pielen++] = P2P_ATTR_STATUS;

	/*	Length: */
	*(__le16  *)(p2pie + p2pielen) = cpu_to_le16(0x0001);
	p2pielen += 2;

	/*	Value: */
	/*	When status code is P2P_STATUS_FAIL_INFO_UNAVAILABLE. */
	/*	Sent the event receiving the P2P Invitation Req frame to DMP UI. */
	/*	DMP had to compare the MAC address to find out the profile. */
	/*	So, the WiFi driver will send the P2P_STATUS_FAIL_INFO_UNAVAILABLE to NB. */
	/*	If the UI found the corresponding profile, the WiFi driver sends the P2P Invitation Req */
	/*	to NB to rebuild the persistent group. */
	p2pie[p2pielen++] = status_code;

	/*	Configuration Timeout */
	/*	Type: */
	p2pie[p2pielen++] = P2P_ATTR_CONF_TIMEOUT;

	/*	Length: */
	*(__le16 *)(p2pie + p2pielen) = cpu_to_le16(0x0002);
	p2pielen += 2;

	/*	Value: */
	p2pie[p2pielen++] = 200;	/*	2 seconds needed to be the P2P GO */
	p2pie[p2pielen++] = 200;	/*	2 seconds needed to be the P2P Client */

	if (status_code == P2P_STATUS_SUCCESS) {
		if (rtw_p2p_chk_role(pwdinfo, P2P_ROLE_GO)) {
			/*	The P2P Invitation request frame asks this Wi-Fi device to be the P2P GO */
			/*	In this case, the P2P Invitation response frame should carry the two more P2P attributes. */
			/*	First one is operating channel attribute. */
			/*	Second one is P2P Group BSSID attribute. */

			/*	Operating Channel */
			/*	Type: */
			p2pie[p2pielen++] = P2P_ATTR_OPERATING_CH;

			/*	Length: */
			*(__le16 *)(p2pie + p2pielen) = cpu_to_le16(0x0005);
			p2pielen += 2;

			/*	Value: */
			/*	Country String */
			p2pie[p2pielen++] = 'X';
			p2pie[p2pielen++] = 'X';

			/*	The third byte should be set to 0x04. */
			/*	Described in the "Operating Channel Attribute" section. */
			p2pie[p2pielen++] = 0x04;

			/*	Operating Class */
			p2pie[p2pielen++] = 0x51;	/*	Copy from SD7 */

			/*	Channel Number */
			p2pie[p2pielen++] = pwdinfo->operating_channel;	/*	operating channel number */

			/*	P2P Group BSSID */
			/*	Type: */
			p2pie[p2pielen++] = P2P_ATTR_GROUP_BSSID;

			/*	Length: */
			*(__le16 *)(p2pie + p2pielen) = cpu_to_le16(ETH_ALEN);
			p2pielen += 2;

			/*	Value: */
			/*	P2P Device Address for GO */
			memcpy(p2pie + p2pielen, myid(&padapter->eeprompriv), ETH_ALEN);
			p2pielen += ETH_ALEN;
		}

		/*	Channel List */
		/*	Type: */
		p2pie[p2pielen++] = P2P_ATTR_CH_LIST;

		/*	Length: */
		/*  Country String(3) */
		/*  + (Operating Class (1) + Number of Channels(1)) * Operation Classes (?) */
		/*  + number of channels in all classes */
		len_channellist_attr = 3
			+ (1 + 1) * (u16)pmlmeext->channel_list.reg_classes
			+ get_reg_classes_full_count(&pmlmeext->channel_list);

		*(__le16 *)(p2pie + p2pielen) = cpu_to_le16(len_channellist_attr);
		p2pielen += 2;

		/*	Value: */
		/*	Country String */
		p2pie[p2pielen++] = 'X';
		p2pie[p2pielen++] = 'X';

		/*	The third byte should be set to 0x04. */
		/*	Described in the "Operating Channel Attribute" section. */
		p2pie[p2pielen++] = 0x04;

		/*	Channel Entry List */
		{
			int i, j;
			for (j = 0; j < pmlmeext->channel_list.reg_classes; j++) {
				/*	Operating Class */
				p2pie[p2pielen++] = pmlmeext->channel_list.reg_class[j].reg_class;

				/*	Number of Channels */
				p2pie[p2pielen++] = pmlmeext->channel_list.reg_class[j].channels;

				/*	Channel List */
				for (i = 0; i < pmlmeext->channel_list.reg_class[j].channels; i++) {
					p2pie[p2pielen++] = pmlmeext->channel_list.reg_class[j].channel[i];
				}
			}
		}
	}

	pframe = rtw_set_ie(pframe, _VENDOR_SPECIFIC_IE_, p2pielen, (unsigned char *)p2pie, &pattrib->pktlen);

	pattrib->last_txcmdsz = pattrib->pktlen;

	dump_mgntframe(padapter, pmgntframe);
}

void issue_p2p_provision_request(struct adapter *padapter, u8 *pssid, u8 ussidlen, u8 *pdev_raddr)
{
	unsigned char category = WLAN_CATEGORY_PUBLIC;
	u8 action = P2P_PUB_ACTION_ACTION;
	u8 dialogToken = 1;
	u8 oui_subtype = P2P_PROVISION_DISC_REQ;
	u8 wpsie[100] = { 0x00 };
	u8 wpsielen = 0;
	__be32 p2poui = cpu_to_be32(P2POUI);
	u32			p2pielen = 0;
	struct xmit_frame			*pmgntframe;
	struct pkt_attrib			*pattrib;
	unsigned char					*pframe;
	struct ieee80211_hdr *pwlanhdr;
	__le16 *fctrl;
	struct xmit_priv			*pxmitpriv = &padapter->xmitpriv;
	struct mlme_ext_priv	*pmlmeext = &padapter->mlmeextpriv;
	struct wifidirect_info	*pwdinfo = &padapter->wdinfo;

	pmgntframe = alloc_mgtxmitframe(pxmitpriv);
	if (!pmgntframe)
		return;

	/* update attribute */
	pattrib = &pmgntframe->attrib;
	update_mgntframe_attrib(padapter, pattrib);

	memset(pmgntframe->buf_addr, 0, WLANHDR_OFFSET + TXDESC_OFFSET);

	pframe = (u8 *)(pmgntframe->buf_addr) + TXDESC_OFFSET;
	pwlanhdr = (struct ieee80211_hdr *)pframe;

	fctrl = &pwlanhdr->frame_control;
	*(fctrl) = 0;

	memcpy(pwlanhdr->addr1, pdev_raddr, ETH_ALEN);
	memcpy(pwlanhdr->addr2, myid(&padapter->eeprompriv), ETH_ALEN);
	memcpy(pwlanhdr->addr3, pdev_raddr, ETH_ALEN);

	SetSeqNum(pwlanhdr, pmlmeext->mgnt_seq);
	pmlmeext->mgnt_seq++;
	SetFrameSubType(pframe, WIFI_ACTION);

	pframe += sizeof(struct ieee80211_hdr_3addr);
	pattrib->pktlen = sizeof(struct ieee80211_hdr_3addr);

	pframe = rtw_set_fixed_ie(pframe, 1, &category, &pattrib->pktlen);
	pframe = rtw_set_fixed_ie(pframe, 1, &action, &pattrib->pktlen);
	pframe = rtw_set_fixed_ie(pframe, 4, (unsigned char *)&p2poui, &pattrib->pktlen);
	pframe = rtw_set_fixed_ie(pframe, 1, &oui_subtype, &pattrib->pktlen);
	pframe = rtw_set_fixed_ie(pframe, 1, &dialogToken, &pattrib->pktlen);

	p2pielen = build_prov_disc_request_p2p_ie(pwdinfo, pframe, pssid, ussidlen, pdev_raddr);

	pframe += p2pielen;
	pattrib->pktlen += p2pielen;

	wpsielen = 0;
	/*	WPS OUI */
	*(__be32 *)(wpsie) = cpu_to_be32(WPSOUI);
	wpsielen += 4;

	/*	WPS version */
	/*	Type: */
	*(__be16 *)(wpsie + wpsielen) = cpu_to_be16(WPS_ATTR_VER1);
	wpsielen += 2;

	/*	Length: */
	*(__be16 *)(wpsie + wpsielen) = cpu_to_be16(0x0001);
	wpsielen += 2;

	/*	Value: */
	wpsie[wpsielen++] = WPS_VERSION_1;	/*	Version 1.0 */

	/*	Config Method */
	/*	Type: */
	*(__be16 *)(wpsie + wpsielen) = cpu_to_be16(WPS_ATTR_CONF_METHOD);
	wpsielen += 2;

	/*	Length: */
	*(__be16 *)(wpsie + wpsielen) = cpu_to_be16(0x0002);
	wpsielen += 2;

	/*	Value: */
	*(__be16 *)(wpsie + wpsielen) = cpu_to_be16(pwdinfo->tx_prov_disc_info.wps_config_method_request);
	wpsielen += 2;

	pframe = rtw_set_ie(pframe, _VENDOR_SPECIFIC_IE_, wpsielen, (unsigned char *)wpsie, &pattrib->pktlen);

	pattrib->last_txcmdsz = pattrib->pktlen;

	dump_mgntframe(padapter, pmgntframe);
}

static u8 is_matched_in_profilelist(u8 *peermacaddr, struct profile_info *profileinfo)
{
	u8 i, match_result = 0;

	for (i = 0; i < P2P_MAX_PERSISTENT_GROUP_NUM; i++, profileinfo++) {
		if (!memcmp(peermacaddr, profileinfo->peermac, ETH_ALEN)) {
			match_result = 1;
			break;
		}
	}
	return match_result;
}

void issue_probersp_p2p(struct adapter *padapter, unsigned char *da)
{
	struct xmit_frame			*pmgntframe;
	struct pkt_attrib			*pattrib;
	unsigned char					*pframe;
	struct ieee80211_hdr *pwlanhdr;
	__le16 *fctrl;
	unsigned char					*mac;
	struct xmit_priv	*pxmitpriv = &padapter->xmitpriv;
	struct mlme_ext_priv	*pmlmeext = &padapter->mlmeextpriv;
	u16 beacon_interval = 100;
	u16 capInfo = 0;
	struct wifidirect_info	*pwdinfo = &padapter->wdinfo;
	u8 wpsie[255] = { 0x00 };
	u32					wpsielen = 0, p2pielen = 0;

	pmgntframe = alloc_mgtxmitframe(pxmitpriv);
	if (!pmgntframe)
		return;

	/* update attribute */
	pattrib = &pmgntframe->attrib;
	update_mgntframe_attrib(padapter, pattrib);

	memset(pmgntframe->buf_addr, 0, WLANHDR_OFFSET + TXDESC_OFFSET);

	pframe = (u8 *)(pmgntframe->buf_addr) + TXDESC_OFFSET;
	pwlanhdr = (struct ieee80211_hdr *)pframe;

	mac = myid(&padapter->eeprompriv);

	fctrl = &pwlanhdr->frame_control;
	*(fctrl) = 0;
	memcpy(pwlanhdr->addr1, da, ETH_ALEN);
	memcpy(pwlanhdr->addr2, mac, ETH_ALEN);

	/*	Use the device address for BSSID field. */
	memcpy(pwlanhdr->addr3, mac, ETH_ALEN);

	SetSeqNum(pwlanhdr, pmlmeext->mgnt_seq);
	pmlmeext->mgnt_seq++;
	SetFrameSubType(fctrl, WIFI_PROBERSP);

	pattrib->hdrlen = sizeof(struct ieee80211_hdr_3addr);
	pattrib->pktlen = pattrib->hdrlen;
	pframe += pattrib->hdrlen;

	/* timestamp will be inserted by hardware */
	pframe += 8;
	pattrib->pktlen += 8;

	/*  beacon interval: 2 bytes */
	memcpy(pframe, (unsigned char *)&beacon_interval, 2);
	pframe += 2;
	pattrib->pktlen += 2;

	/*	capability info: 2 bytes */
	/*	ESS and IBSS bits must be 0 (defined in the 3.1.2.1.1 of WiFi Direct Spec) */
	capInfo |= cap_ShortPremble;
	capInfo |= cap_ShortSlot;

	memcpy(pframe, (unsigned char *)&capInfo, 2);
	pframe += 2;
	pattrib->pktlen += 2;

	/*  SSID */
	pframe = rtw_set_ie(pframe, _SSID_IE_, 7, pwdinfo->p2p_wildcard_ssid, &pattrib->pktlen);

	/*  supported rates... */
	/*	Use the OFDM rate in the P2P probe response frame. (6(B), 9(B), 12, 18, 24, 36, 48, 54) */
	pframe = rtw_set_ie(pframe, _SUPPORTEDRATES_IE_, 8, pwdinfo->support_rate, &pattrib->pktlen);

	/*  DS parameter set */
	pframe = rtw_set_ie(pframe, _DSSET_IE_, 1, (unsigned char *)&pwdinfo->listen_channel, &pattrib->pktlen);

	/*	Todo: WPS IE */
	/*	Noted by Albert 20100907 */
	/*	According to the WPS specification, all the WPS attribute is presented by Big Endian. */

	wpsielen = 0;
	/*	WPS OUI */
	*(__be32 *)(wpsie) = cpu_to_be32(WPSOUI);
	wpsielen += 4;

	/*	WPS version */
	/*	Type: */
	*(__be16 *)(wpsie + wpsielen) = cpu_to_be16(WPS_ATTR_VER1);
	wpsielen += 2;

	/*	Length: */
	*(__be16 *)(wpsie + wpsielen) = cpu_to_be16(0x0001);
	wpsielen += 2;

	/*	Value: */
	wpsie[wpsielen++] = WPS_VERSION_1;	/*	Version 1.0 */

	/*	WiFi Simple Config State */
	/*	Type: */
	*(__be16 *)(wpsie + wpsielen) = cpu_to_be16(WPS_ATTR_SIMPLE_CONF_STATE);
	wpsielen += 2;

	/*	Length: */
	*(__be16 *)(wpsie + wpsielen) = cpu_to_be16(0x0001);
	wpsielen += 2;

	/*	Value: */
	wpsie[wpsielen++] = WPS_WSC_STATE_NOT_CONFIG;	/*	Not Configured. */

	/*	Response Type */
	/*	Type: */
	*(__be16 *)(wpsie + wpsielen) = cpu_to_be16(WPS_ATTR_RESP_TYPE);
	wpsielen += 2;

	/*	Length: */
	*(__be16 *)(wpsie + wpsielen) = cpu_to_be16(0x0001);
	wpsielen += 2;

	/*	Value: */
	wpsie[wpsielen++] = WPS_RESPONSE_TYPE_8021X;

	/*	UUID-E */
	/*	Type: */
	*(__be16 *)(wpsie + wpsielen) = cpu_to_be16(WPS_ATTR_UUID_E);
	wpsielen += 2;

	/*	Length: */
	*(__be16 *)(wpsie + wpsielen) = cpu_to_be16(0x0010);
	wpsielen += 2;

	/*	Value: */
	memcpy(wpsie + wpsielen, myid(&padapter->eeprompriv), ETH_ALEN);
	wpsielen += 0x10;

	/*	Manufacturer */
	/*	Type: */
	*(__be16 *)(wpsie + wpsielen) = cpu_to_be16(WPS_ATTR_MANUFACTURER);
	wpsielen += 2;

	/*	Length: */
	*(__be16 *)(wpsie + wpsielen) = cpu_to_be16(0x0007);
	wpsielen += 2;

	/*	Value: */
	memcpy(wpsie + wpsielen, "Realtek", 7);
	wpsielen += 7;

	/*	Model Name */
	/*	Type: */
	*(__be16 *)(wpsie + wpsielen) = cpu_to_be16(WPS_ATTR_MODEL_NAME);
	wpsielen += 2;

	/*	Length: */
	*(__be16 *)(wpsie + wpsielen) = cpu_to_be16(0x0006);
	wpsielen += 2;

	/*	Value: */
	memcpy(wpsie + wpsielen, "8188EU", 6);
	wpsielen += 6;

	/*	Model Number */
	/*	Type: */
	*(__be16 *)(wpsie + wpsielen) = cpu_to_be16(WPS_ATTR_MODEL_NUMBER);
	wpsielen += 2;

	/*	Length: */
	*(__be16 *)(wpsie + wpsielen) = cpu_to_be16(0x0001);
	wpsielen += 2;

	/*	Value: */
	wpsie[wpsielen++] = 0x31;		/*	character 1 */

	/*	Serial Number */
	/*	Type: */
	*(__be16 *)(wpsie + wpsielen) = cpu_to_be16(WPS_ATTR_SERIAL_NUMBER);
	wpsielen += 2;

	/*	Length: */
	*(__be16 *)(wpsie + wpsielen) = cpu_to_be16(ETH_ALEN);
	wpsielen += 2;

	/*	Value: */
	memcpy(wpsie + wpsielen, "123456", ETH_ALEN);
	wpsielen += ETH_ALEN;

	/*	Primary Device Type */
	/*	Type: */
	*(__be16 *)(wpsie + wpsielen) = cpu_to_be16(WPS_ATTR_PRIMARY_DEV_TYPE);
	wpsielen += 2;

	/*	Length: */
	*(__be16 *)(wpsie + wpsielen) = cpu_to_be16(0x0008);
	wpsielen += 2;

	/*	Value: */
	/*	Category ID */
	*(__be16 *)(wpsie + wpsielen) = cpu_to_be16(WPS_PDT_CID_MULIT_MEDIA);
	wpsielen += 2;

	/*	OUI */
	*(__be32 *)(wpsie + wpsielen) = cpu_to_be32(WPSOUI);
	wpsielen += 4;

	/*	Sub Category ID */
	*(__be16 *)(wpsie + wpsielen) = cpu_to_be16(WPS_PDT_SCID_MEDIA_SERVER);
	wpsielen += 2;

	/*	Device Name */
	/*	Type: */
	*(__be16 *)(wpsie + wpsielen) = cpu_to_be16(WPS_ATTR_DEVICE_NAME);
	wpsielen += 2;

	/*	Length: */
	*(__be16 *)(wpsie + wpsielen) = cpu_to_be16(pwdinfo->device_name_len);
	wpsielen += 2;

	/*	Value: */
	if (pwdinfo->device_name_len) {
		memcpy(wpsie + wpsielen, pwdinfo->device_name, pwdinfo->device_name_len);
		wpsielen += pwdinfo->device_name_len;
	}

	/*	Config Method */
	/*	Type: */
	*(__be16 *)(wpsie + wpsielen) = cpu_to_be16(WPS_ATTR_CONF_METHOD);
	wpsielen += 2;

	/*	Length: */
	*(__be16 *)(wpsie + wpsielen) = cpu_to_be16(0x0002);
	wpsielen += 2;

	/*	Value: */
	*(__be16 *)(wpsie + wpsielen) = cpu_to_be16(pwdinfo->supported_wps_cm);
	wpsielen += 2;

	pframe = rtw_set_ie(pframe, _VENDOR_SPECIFIC_IE_, wpsielen, (unsigned char *)wpsie, &pattrib->pktlen);

	p2pielen = build_probe_resp_p2p_ie(pwdinfo, pframe);
	pframe += p2pielen;
	pattrib->pktlen += p2pielen;

	pattrib->last_txcmdsz = pattrib->pktlen;

	dump_mgntframe(padapter, pmgntframe);
}

static int _issue_probereq_p2p(struct adapter *padapter, u8 *da, int wait_ack)
{
	int ret = _FAIL;
	struct xmit_frame		*pmgntframe;
	struct pkt_attrib		*pattrib;
	unsigned char			*pframe;
	struct ieee80211_hdr *pwlanhdr;
	__le16 *fctrl;
	unsigned char			*mac;
	struct xmit_priv		*pxmitpriv = &padapter->xmitpriv;
	struct mlme_ext_priv	*pmlmeext = &padapter->mlmeextpriv;
	struct wifidirect_info	*pwdinfo = &padapter->wdinfo;
	u8 wpsie[255] = { 0x00 }, p2pie[255] = { 0x00 };
	u16 wpsielen = 0, p2pielen = 0;
	struct mlme_priv *pmlmepriv = &padapter->mlmepriv;

	pmgntframe = alloc_mgtxmitframe(pxmitpriv);
	if (!pmgntframe)
		goto exit;

	/* update attribute */
	pattrib = &pmgntframe->attrib;
	update_mgntframe_attrib(padapter, pattrib);

	memset(pmgntframe->buf_addr, 0, WLANHDR_OFFSET + TXDESC_OFFSET);

	pframe = (u8 *)(pmgntframe->buf_addr) + TXDESC_OFFSET;
	pwlanhdr = (struct ieee80211_hdr *)pframe;

	mac = myid(&padapter->eeprompriv);

	fctrl = &pwlanhdr->frame_control;
	*(fctrl) = 0;

	if (da) {
		memcpy(pwlanhdr->addr1, da, ETH_ALEN);
		memcpy(pwlanhdr->addr3, da, ETH_ALEN);
	} else {
		if ((pwdinfo->p2p_info.scan_op_ch_only) || (pwdinfo->rx_invitereq_info.scan_op_ch_only)) {
			/*	This two flags will be set when this is only the P2P client mode. */
			memcpy(pwlanhdr->addr1, pwdinfo->p2p_peer_interface_addr, ETH_ALEN);
			memcpy(pwlanhdr->addr3, pwdinfo->p2p_peer_interface_addr, ETH_ALEN);
		} else {
			/*	broadcast probe request frame */
			eth_broadcast_addr(pwlanhdr->addr1);
			eth_broadcast_addr(pwlanhdr->addr3);
		}
	}
	memcpy(pwlanhdr->addr2, mac, ETH_ALEN);

	SetSeqNum(pwlanhdr, pmlmeext->mgnt_seq);
	pmlmeext->mgnt_seq++;
	SetFrameSubType(pframe, WIFI_PROBEREQ);

	pframe += sizeof(struct ieee80211_hdr_3addr);
	pattrib->pktlen = sizeof(struct ieee80211_hdr_3addr);

	if (rtw_p2p_chk_state(pwdinfo, P2P_STATE_TX_PROVISION_DIS_REQ))
		pframe = rtw_set_ie(pframe, _SSID_IE_, pwdinfo->tx_prov_disc_info.ssid.SsidLength, pwdinfo->tx_prov_disc_info.ssid.Ssid, &pattrib->pktlen);
	else
		pframe = rtw_set_ie(pframe, _SSID_IE_, P2P_WILDCARD_SSID_LEN, pwdinfo->p2p_wildcard_ssid, &pattrib->pktlen);

	/*	Use the OFDM rate in the P2P probe request frame. (6(B), 9(B), 12(B), 24(B), 36, 48, 54) */
	pframe = rtw_set_ie(pframe, _SUPPORTEDRATES_IE_, 8, pwdinfo->support_rate, &pattrib->pktlen);

	/*	WPS IE */
	/*	Noted by Albert 20110221 */
	/*	According to the WPS specification, all the WPS attribute is presented by Big Endian. */

	wpsielen = 0;
	/*	WPS OUI */
	*(__be32 *)(wpsie) = cpu_to_be32(WPSOUI);
	wpsielen += 4;

	/*	WPS version */
	/*	Type: */
	*(__be16 *)(wpsie + wpsielen) = cpu_to_be16(WPS_ATTR_VER1);
	wpsielen += 2;

	/*	Length: */
	*(__be16 *)(wpsie + wpsielen) = cpu_to_be16(0x0001);
	wpsielen += 2;

	/*	Value: */
	wpsie[wpsielen++] = WPS_VERSION_1;	/*	Version 1.0 */

	if (!pmlmepriv->wps_probe_req_ie) {
		/*	UUID-E */
		/*	Type: */
		*(__be16 *)(wpsie + wpsielen) = cpu_to_be16(WPS_ATTR_UUID_E);
		wpsielen += 2;

		/*	Length: */
		*(__be16 *)(wpsie + wpsielen) = cpu_to_be16(0x0010);
		wpsielen += 2;

		/*	Value: */
		memcpy(wpsie + wpsielen, myid(&padapter->eeprompriv), ETH_ALEN);
		wpsielen += 0x10;

		/*	Config Method */
		/*	Type: */
		*(__be16 *)(wpsie + wpsielen) = cpu_to_be16(WPS_ATTR_CONF_METHOD);
		wpsielen += 2;

		/*	Length: */
		*(__be16 *)(wpsie + wpsielen) = cpu_to_be16(0x0002);
		wpsielen += 2;

		/*	Value: */
		*(__be16 *)(wpsie + wpsielen) = cpu_to_be16(pwdinfo->supported_wps_cm);
		wpsielen += 2;
	}

	/*	Device Name */
	/*	Type: */
	*(__be16 *)(wpsie + wpsielen) = cpu_to_be16(WPS_ATTR_DEVICE_NAME);
	wpsielen += 2;

	/*	Length: */
	*(__be16 *)(wpsie + wpsielen) = cpu_to_be16(pwdinfo->device_name_len);
	wpsielen += 2;

	/*	Value: */
	memcpy(wpsie + wpsielen, pwdinfo->device_name, pwdinfo->device_name_len);
	wpsielen += pwdinfo->device_name_len;

	/*	Primary Device Type */
	/*	Type: */
	*(__be16 *)(wpsie + wpsielen) = cpu_to_be16(WPS_ATTR_PRIMARY_DEV_TYPE);
	wpsielen += 2;

	/*	Length: */
	*(__be16 *)(wpsie + wpsielen) = cpu_to_be16(0x0008);
	wpsielen += 2;

	/*	Value: */
	/*	Category ID */
	*(__be16 *)(wpsie + wpsielen) = cpu_to_be16(WPS_PDT_CID_RTK_WIDI);
	wpsielen += 2;

	/*	OUI */
	*(__be32 *)(wpsie + wpsielen) = cpu_to_be32(WPSOUI);
	wpsielen += 4;

	/*	Sub Category ID */
	*(__be16 *)(wpsie + wpsielen) = cpu_to_be16(WPS_PDT_SCID_RTK_DMP);
	wpsielen += 2;

	/*	Device Password ID */
	/*	Type: */
	*(__be16 *)(wpsie + wpsielen) = cpu_to_be16(WPS_ATTR_DEVICE_PWID);
	wpsielen += 2;

	/*	Length: */
	*(__be16 *)(wpsie + wpsielen) = cpu_to_be16(0x0002);
	wpsielen += 2;

	/*	Value: */
	*(__be16 *)(wpsie + wpsielen) = cpu_to_be16(WPS_DPID_REGISTRAR_SPEC);	/*	Registrar-specified */
	wpsielen += 2;

	pframe = rtw_set_ie(pframe, _VENDOR_SPECIFIC_IE_, wpsielen, (unsigned char *)wpsie, &pattrib->pktlen);

	/*	P2P OUI */
	p2pielen = 0;
	p2pie[p2pielen++] = 0x50;
	p2pie[p2pielen++] = 0x6F;
	p2pie[p2pielen++] = 0x9A;
	p2pie[p2pielen++] = 0x09;	/*	WFA P2P v1.0 */

	/*	Commented by Albert 20110221 */
	/*	According to the P2P Specification, the probe request frame should contain 5 P2P attributes */
	/*	1. P2P Capability */
	/*	2. P2P Device ID if this probe request wants to find the specific P2P device */
	/*	3. Listen Channel */
	/*	4. Extended Listen Timing */
	/*	5. Operating Channel if this WiFi is working as the group owner now */

	/*	P2P Capability */
	/*	Type: */
	p2pie[p2pielen++] = P2P_ATTR_CAPABILITY;

	/*	Length: */
	*(__le16 *)(p2pie + p2pielen) = cpu_to_le16(0x0002);
	p2pielen += 2;

	/*	Value: */
	/*	Device Capability Bitmap, 1 byte */
	p2pie[p2pielen++] = DMP_P2P_DEVCAP_SUPPORT;

	/*	Group Capability Bitmap, 1 byte */
	if (pwdinfo->persistent_supported)
		p2pie[p2pielen++] = P2P_GRPCAP_PERSISTENT_GROUP | DMP_P2P_GRPCAP_SUPPORT;
	else
		p2pie[p2pielen++] = DMP_P2P_GRPCAP_SUPPORT;

	/*	Listen Channel */
	/*	Type: */
	p2pie[p2pielen++] = P2P_ATTR_LISTEN_CH;

	/*	Length: */
	*(__le16 *)(p2pie + p2pielen) = cpu_to_le16(0x0005);
	p2pielen += 2;

	/*	Value: */
	/*	Country String */
	p2pie[p2pielen++] = 'X';
	p2pie[p2pielen++] = 'X';

	/*	The third byte should be set to 0x04. */
	/*	Described in the "Operating Channel Attribute" section. */
	p2pie[p2pielen++] = 0x04;

	/*	Operating Class */
	p2pie[p2pielen++] = 0x51;	/*	Copy from SD7 */

	/*	Channel Number */
	p2pie[p2pielen++] = pwdinfo->listen_channel;	/*	listen channel */

	/*	Extended Listen Timing */
	/*	Type: */
	p2pie[p2pielen++] = P2P_ATTR_EX_LISTEN_TIMING;

	/*	Length: */
	*(__le16 *)(p2pie + p2pielen) = cpu_to_le16(0x0004);
	p2pielen += 2;

	/*	Value: */
	/*	Availability Period */
	*(__le16 *)(p2pie + p2pielen) = cpu_to_le16(0xFFFF);
	p2pielen += 2;

	/*	Availability Interval */
	*(__le16 *)(p2pie + p2pielen) = cpu_to_le16(0xFFFF);
	p2pielen += 2;

	if (rtw_p2p_chk_role(pwdinfo, P2P_ROLE_GO)) {
		/*	Operating Channel (if this WiFi is working as the group owner now) */
		/*	Type: */
		p2pie[p2pielen++] = P2P_ATTR_OPERATING_CH;

		/*	Length: */
		*(__le16 *)(p2pie + p2pielen) = cpu_to_le16(0x0005);
		p2pielen += 2;

		/*	Value: */
		/*	Country String */
		p2pie[p2pielen++] = 'X';
		p2pie[p2pielen++] = 'X';

		/*	The third byte should be set to 0x04. */
		/*	Described in the "Operating Channel Attribute" section. */
		p2pie[p2pielen++] = 0x04;

		/*	Operating Class */
		p2pie[p2pielen++] = 0x51;	/*	Copy from SD7 */

		/*	Channel Number */
		p2pie[p2pielen++] = pwdinfo->operating_channel;	/*	operating channel number */
	}

	pframe = rtw_set_ie(pframe, _VENDOR_SPECIFIC_IE_, p2pielen, (unsigned char *)p2pie, &pattrib->pktlen);

	if (pmlmepriv->wps_probe_req_ie) {
		/* WPS IE */
		memcpy(pframe, pmlmepriv->wps_probe_req_ie, pmlmepriv->wps_probe_req_ie_len);
		pattrib->pktlen += pmlmepriv->wps_probe_req_ie_len;
		pframe += pmlmepriv->wps_probe_req_ie_len;
	}

	pattrib->last_txcmdsz = pattrib->pktlen;

	if (wait_ack) {
		ret = dump_mgntframe_and_wait_ack(padapter, pmgntframe);
	} else {
		dump_mgntframe(padapter, pmgntframe);
		ret = _SUCCESS;
	}

exit:
	return ret;
}

inline void issue_probereq_p2p(struct adapter *adapter, u8 *da)
{
	_issue_probereq_p2p(adapter, da, false);
}

static s32 rtw_action_public_decache(struct recv_frame *recv_frame, s32 token)
{
	struct adapter *adapter = recv_frame->adapter;
	struct mlme_ext_priv *mlmeext = &adapter->mlmeextpriv;
	u8 *frame = recv_frame->rx_data;
	u16 seq_ctrl = ((recv_frame->attrib.seq_num & 0xffff) << 4) |
		(recv_frame->attrib.frag_num & 0xf);

	if (GetRetry(frame)) {
		if (token >= 0) {
			if ((seq_ctrl == mlmeext->action_public_rxseq) &&
			    (token == mlmeext->action_public_dialog_token))
				return _FAIL;
		} else {
			if (seq_ctrl == mlmeext->action_public_rxseq)
				return _FAIL;
		}
	}

	mlmeext->action_public_rxseq = seq_ctrl;

	if (token >= 0)
		mlmeext->action_public_dialog_token = token;

	return _SUCCESS;
}

static unsigned int on_action_public_p2p(struct recv_frame *precv_frame)
{
	u8 *pframe = precv_frame->rx_data;
	u8 *frame_body;
	u8 dialogToken = 0;
	struct adapter *padapter = precv_frame->adapter;
	uint len = precv_frame->len;
	u8 *p2p_ie;
	u32	p2p_ielen;
	struct	wifidirect_info	*pwdinfo = &padapter->wdinfo;
	u8	result = P2P_STATUS_SUCCESS;
	u8	empty_addr[ETH_ALEN] = { 0x00, 0x00, 0x00, 0x00, 0x00, 0x00 };

	frame_body = (unsigned char *)(pframe + sizeof(struct ieee80211_hdr_3addr));

	dialogToken = frame_body[7];

	if (rtw_action_public_decache(precv_frame, dialogToken) == _FAIL)
		return _FAIL;

	_cancel_timer_ex(&pwdinfo->reset_ch_sitesurvey);
	/*	Do nothing if the driver doesn't enable the P2P function. */
	if (rtw_p2p_chk_state(pwdinfo, P2P_STATE_NONE) || rtw_p2p_chk_state(pwdinfo, P2P_STATE_IDLE))
		return _SUCCESS;

	len -= sizeof(struct ieee80211_hdr_3addr);

	switch (frame_body[6]) { /* OUI Subtype */
	case P2P_GO_NEGO_REQ:
		memset(&pwdinfo->groupid_info, 0x00, sizeof(struct group_id_info));

		if (rtw_p2p_chk_state(pwdinfo, P2P_STATE_RX_PROVISION_DIS_REQ))
			rtw_p2p_set_state(pwdinfo, rtw_p2p_pre_state(pwdinfo));

		if (rtw_p2p_chk_state(pwdinfo, P2P_STATE_GONEGO_FAIL)) {
			/*	Commented by Albert 20110526 */
			/*	In this case, this means the previous nego fail doesn't be reset yet. */
			_cancel_timer_ex(&pwdinfo->restore_p2p_state_timer);
			/*	Restore the previous p2p state */
			rtw_p2p_set_state(pwdinfo, rtw_p2p_pre_state(pwdinfo));
		}

		/*	Commented by Kurt 20110902 */
		/* Add if statement to avoid receiving duplicate prov disc req. such that pre_p2p_state would be covered. */
		if (!rtw_p2p_chk_state(pwdinfo, P2P_STATE_GONEGO_ING))
			rtw_p2p_set_pre_state(pwdinfo, rtw_p2p_state(pwdinfo));

		/*	Commented by Kurt 20120113 */
		/*	Get peer_dev_addr here if peer doesn't issue prov_disc frame. */
		if (!memcmp(pwdinfo->rx_prov_disc_info.peerDevAddr, empty_addr, ETH_ALEN))
			memcpy(pwdinfo->rx_prov_disc_info.peerDevAddr, GetAddr2Ptr(pframe), ETH_ALEN);

		result = process_p2p_group_negotation_req(pwdinfo, frame_body, len);
		issue_p2p_GO_response(padapter, GetAddr2Ptr(pframe), frame_body, len, result);

		/*	Commented by Albert 20110718 */
		/*	No matter negotiating or negotiation failure, the driver should set up the restore P2P state timer. */
		_set_timer(&pwdinfo->restore_p2p_state_timer, 5000);
		break;
	case P2P_GO_NEGO_RESP:
		if (rtw_p2p_chk_state(pwdinfo, P2P_STATE_GONEGO_ING)) {
			/*	Commented by Albert 20110425 */
			/*	The restore timer is enabled when issuing the nego request frame of rtw_p2p_connect function. */
			_cancel_timer_ex(&pwdinfo->restore_p2p_state_timer);
			pwdinfo->nego_req_info.benable = false;
			result = process_p2p_group_negotation_resp(pwdinfo, frame_body, len);
			issue_p2p_GO_confirm(pwdinfo->padapter, GetAddr2Ptr(pframe), result);
			if (result == P2P_STATUS_SUCCESS) {
				if (rtw_p2p_role(pwdinfo) == P2P_ROLE_CLIENT) {
					pwdinfo->p2p_info.operation_ch[0] = pwdinfo->peer_operating_ch;
					pwdinfo->p2p_info.scan_op_ch_only = 1;
					_set_timer(&pwdinfo->reset_ch_sitesurvey2, P2P_RESET_SCAN_CH);
				}
			}
			/*	Reset the dialog token for group negotiation frames. */
			pwdinfo->negotiation_dialog_token = 1;
			if (rtw_p2p_chk_state(pwdinfo, P2P_STATE_GONEGO_FAIL))
				_set_timer(&pwdinfo->restore_p2p_state_timer, 5000);
		}
		break;
	case P2P_GO_NEGO_CONF:
		result = process_p2p_group_negotation_confirm(pwdinfo, frame_body, len);
		if (result == P2P_STATUS_SUCCESS) {
			if (rtw_p2p_role(pwdinfo) == P2P_ROLE_CLIENT) {
				pwdinfo->p2p_info.operation_ch[0] = pwdinfo->peer_operating_ch;
				pwdinfo->p2p_info.scan_op_ch_only = 1;
				_set_timer(&pwdinfo->reset_ch_sitesurvey2, P2P_RESET_SCAN_CH);
			}
		}
		break;
	case P2P_INVIT_REQ:
		/*	Added by Albert 2010/10/05 */
		/*	Received the P2P Invite Request frame. */

		p2p_ie = rtw_get_p2p_ie(frame_body + _PUBLIC_ACTION_IE_OFFSET_, len - _PUBLIC_ACTION_IE_OFFSET_, NULL, &p2p_ielen);
		if (p2p_ie) {
			/*	Parse the necessary information from the P2P Invitation Request frame. */
			/*	For example: The MAC address of sending this P2P Invitation Request frame. */
			u32	attr_contentlen = 0;
			u8	status_code = P2P_STATUS_FAIL_INFO_UNAVAILABLE;
			struct group_id_info group_id;
			u8	invitation_flag = 0;

			rtw_get_p2p_attr_content(p2p_ie, p2p_ielen, P2P_ATTR_INVITATION_FLAGS, &invitation_flag, &attr_contentlen);
			if (attr_contentlen) {
				rtw_get_p2p_attr_content(p2p_ie, p2p_ielen, P2P_ATTR_GROUP_BSSID, pwdinfo->p2p_peer_interface_addr, &attr_contentlen);
				/*	Commented by Albert 20120510 */
				/*	Copy to the pwdinfo->p2p_peer_interface_addr. */
				/*	So that the WFD UI (or Sigma) can get the peer interface address by using the following command. */
				/*	#> iwpriv wlan0 p2p_get peer_ifa */
				/*	After having the peer interface address, the sigma can find the correct conf file for wpa_supplicant. */

				if (invitation_flag & P2P_INVITATION_FLAGS_PERSISTENT) {
					/*	Re-invoke the persistent group. */

					memset(&group_id, 0x00, sizeof(struct group_id_info));
					rtw_get_p2p_attr_content(p2p_ie, p2p_ielen, P2P_ATTR_GROUP_ID, (u8 *)&group_id, &attr_contentlen);
					if (attr_contentlen) {
						if (!memcmp(group_id.go_device_addr, myid(&padapter->eeprompriv), ETH_ALEN)) {
							/*	The p2p device sending this p2p invitation request wants this Wi-Fi device to be the persistent GO. */
							rtw_p2p_set_state(pwdinfo, P2P_STATE_RECV_INVITE_REQ_GO);
							rtw_p2p_set_role(pwdinfo, P2P_ROLE_GO);
							status_code = P2P_STATUS_SUCCESS;
						} else {
							/*	The p2p device sending this p2p invitation request wants to be the persistent GO. */
							if (is_matched_in_profilelist(pwdinfo->p2p_peer_interface_addr, &pwdinfo->profileinfo[0])) {
								u8 operatingch_info[5] = { 0x00 };
								if (rtw_get_p2p_attr_content(p2p_ie, p2p_ielen, P2P_ATTR_OPERATING_CH, operatingch_info, &attr_contentlen)) {
									if (rtw_ch_set_search_ch(padapter->mlmeextpriv.channel_set, (u32)operatingch_info[4])) {
										/*	The operating channel is acceptable for this device. */
										pwdinfo->rx_invitereq_info.operation_ch[0] = operatingch_info[4];
										pwdinfo->rx_invitereq_info.scan_op_ch_only = 1;
										_set_timer(&pwdinfo->reset_ch_sitesurvey, P2P_RESET_SCAN_CH);
										rtw_p2p_set_state(pwdinfo, P2P_STATE_RECV_INVITE_REQ_MATCH);
										rtw_p2p_set_role(pwdinfo, P2P_ROLE_CLIENT);
										status_code = P2P_STATUS_SUCCESS;
									} else {
										/*	The operating channel isn't supported by this device. */
										rtw_p2p_set_state(pwdinfo, P2P_STATE_RECV_INVITE_REQ_DISMATCH);
										rtw_p2p_set_role(pwdinfo, P2P_ROLE_DEVICE);
										status_code = P2P_STATUS_FAIL_NO_COMMON_CH;
										_set_timer(&pwdinfo->restore_p2p_state_timer, 3000);
									}
								} else {
									/*	Commented by Albert 20121130 */
									/*	Intel will use the different P2P IE to store the operating channel information */
									/*	Workaround for Intel WiDi 3.5 */
									rtw_p2p_set_state(pwdinfo, P2P_STATE_RECV_INVITE_REQ_MATCH);
									rtw_p2p_set_role(pwdinfo, P2P_ROLE_CLIENT);
									status_code = P2P_STATUS_SUCCESS;
								}
							} else {
								rtw_p2p_set_state(pwdinfo, P2P_STATE_RECV_INVITE_REQ_DISMATCH);
								status_code = P2P_STATUS_FAIL_UNKNOWN_P2PGROUP;
							}
						}
					} else {
						status_code = P2P_STATUS_FAIL_INFO_UNAVAILABLE;
					}
				} else {
					/*	Received the invitation to join a P2P group. */

					memset(&group_id, 0x00, sizeof(struct group_id_info));
					rtw_get_p2p_attr_content(p2p_ie, p2p_ielen, P2P_ATTR_GROUP_ID, (u8 *)&group_id, &attr_contentlen);
					if (attr_contentlen) {
						if (!memcmp(group_id.go_device_addr, myid(&padapter->eeprompriv), ETH_ALEN)) {
							/*	In this case, the GO can't be myself. */
							rtw_p2p_set_state(pwdinfo, P2P_STATE_RECV_INVITE_REQ_DISMATCH);
							status_code = P2P_STATUS_FAIL_INFO_UNAVAILABLE;
						} else {
							/*	The p2p device sending this p2p invitation request wants to join an existing P2P group */
							/*	Commented by Albert 2012/06/28 */
							/*	In this case, this Wi-Fi device should use the iwpriv command to get the peer device address. */
							/*	The peer device address should be the destination address for the provisioning discovery request. */
							/*	Then, this Wi-Fi device should use the iwpriv command to get the peer interface address. */
							/*	The peer interface address should be the address for WPS mac address */
							memcpy(pwdinfo->p2p_peer_device_addr, group_id.go_device_addr, ETH_ALEN);
							rtw_p2p_set_role(pwdinfo, P2P_ROLE_CLIENT);
							rtw_p2p_set_state(pwdinfo, P2P_STATE_RECV_INVITE_REQ_JOIN);
							status_code = P2P_STATUS_SUCCESS;
						}
					} else {
						status_code = P2P_STATUS_FAIL_INFO_UNAVAILABLE;
					}
				}
			} else {
				status_code = P2P_STATUS_FAIL_INFO_UNAVAILABLE;
			}

			pwdinfo->inviteresp_info.token = frame_body[7];
			issue_p2p_invitation_response(padapter, GetAddr2Ptr(pframe), pwdinfo->inviteresp_info.token, status_code);
		}
		break;
	case P2P_INVIT_RESP: {
		u8	attr_content = 0x00;
		u32	attr_contentlen = 0;

		_cancel_timer_ex(&pwdinfo->restore_p2p_state_timer);
		p2p_ie = rtw_get_p2p_ie(frame_body + _PUBLIC_ACTION_IE_OFFSET_, len - _PUBLIC_ACTION_IE_OFFSET_, NULL, &p2p_ielen);
		if (p2p_ie) {
			rtw_get_p2p_attr_content(p2p_ie, p2p_ielen, P2P_ATTR_STATUS, &attr_content, &attr_contentlen);

			if (attr_contentlen == 1) {
				pwdinfo->invitereq_info.benable = false;

				if (attr_content == P2P_STATUS_SUCCESS) {
					if (!memcmp(pwdinfo->invitereq_info.go_bssid, myid(&padapter->eeprompriv), ETH_ALEN)) {
						rtw_p2p_set_role(pwdinfo, P2P_ROLE_GO);
					} else {
						rtw_p2p_set_role(pwdinfo, P2P_ROLE_CLIENT);
					}
					rtw_p2p_set_state(pwdinfo, P2P_STATE_RX_INVITE_RESP_OK);
				} else {
					rtw_p2p_set_role(pwdinfo, P2P_ROLE_DEVICE);
					rtw_p2p_set_state(pwdinfo, P2P_STATE_RX_INVITE_RESP_FAIL);
				}
			} else {
				rtw_p2p_set_role(pwdinfo, P2P_ROLE_DEVICE);
				rtw_p2p_set_state(pwdinfo, P2P_STATE_RX_INVITE_RESP_FAIL);
			}
		} else {
			rtw_p2p_set_role(pwdinfo, P2P_ROLE_DEVICE);
			rtw_p2p_set_state(pwdinfo, P2P_STATE_RX_INVITE_RESP_FAIL);
		}

		if (rtw_p2p_chk_state(pwdinfo, P2P_STATE_RX_INVITE_RESP_FAIL))
			_set_timer(&pwdinfo->restore_p2p_state_timer, 5000);
		break;
	}
	case P2P_DEVDISC_REQ:
		process_p2p_devdisc_req(pwdinfo, pframe, len);
		break;
	case P2P_DEVDISC_RESP:
		process_p2p_devdisc_resp(pwdinfo, pframe, len);
		break;
	case P2P_PROVISION_DISC_REQ:
		process_p2p_provdisc_req(pwdinfo, pframe, len);
		memcpy(pwdinfo->rx_prov_disc_info.peerDevAddr, GetAddr2Ptr(pframe), ETH_ALEN);

		/* 20110902 Kurt */
		/* Add the following statement to avoid receiving duplicate prov disc req. such that pre_p2p_state would be covered. */
		if (!rtw_p2p_chk_state(pwdinfo, P2P_STATE_RX_PROVISION_DIS_REQ))
			rtw_p2p_set_pre_state(pwdinfo, rtw_p2p_state(pwdinfo));

		rtw_p2p_set_state(pwdinfo, P2P_STATE_RX_PROVISION_DIS_REQ);
		_set_timer(&pwdinfo->restore_p2p_state_timer, P2P_PROVISION_TIMEOUT);
		break;
	case P2P_PROVISION_DISC_RESP:
		/*	Commented by Albert 20110707 */
		/*	Should we check the pwdinfo->tx_prov_disc_info.bsent flag here?? */
		/*	Commented by Albert 20110426 */
		/*	The restore timer is enabled when issuing the provisioing request frame in rtw_p2p_prov_disc function. */
		_cancel_timer_ex(&pwdinfo->restore_p2p_state_timer);
		rtw_p2p_set_state(pwdinfo, P2P_STATE_RX_PROVISION_DIS_RSP);
		process_p2p_provdisc_resp(pwdinfo, pframe);
		_set_timer(&pwdinfo->restore_p2p_state_timer, P2P_PROVISION_TIMEOUT);
		break;
	}

	return _SUCCESS;
}

static unsigned int on_action_public_vendor(struct recv_frame *precv_frame)
{
	unsigned int ret = _FAIL;
	u8 *pframe = precv_frame->rx_data;
	u8 *frame_body = pframe + sizeof(struct ieee80211_hdr_3addr);

	if (!memcmp(frame_body + 2, P2P_OUI, 4)) {
		ret = on_action_public_p2p(precv_frame);
	}

	return ret;
}

static unsigned int on_action_public_default(struct recv_frame *precv_frame)
{
	unsigned int ret = _FAIL;
	u8 *pframe = precv_frame->rx_data;
	u8 *frame_body = pframe + sizeof(struct ieee80211_hdr_3addr);
	u8 token;

	token = frame_body[2];

	if (rtw_action_public_decache(precv_frame, token) == _FAIL)
		goto exit;

	ret = _SUCCESS;

exit:
	return ret;
}

unsigned int on_action_public(struct adapter *padapter, struct recv_frame *precv_frame)
{
	unsigned int ret = _FAIL;
	u8 *pframe = precv_frame->rx_data;
	u8 *frame_body = pframe + sizeof(struct ieee80211_hdr_3addr);
	u8 category, action;

	/* check RA matches or not */
	if (memcmp(myid(&padapter->eeprompriv), GetAddr1Ptr(pframe), ETH_ALEN))
		goto exit;

	category = frame_body[0];
	if (category != WLAN_CATEGORY_PUBLIC)
		goto exit;

	action = frame_body[1];
	switch (action) {
	case ACT_PUBLIC_VENDOR:
		ret = on_action_public_vendor(precv_frame);
		break;
	default:
		ret = on_action_public_default(precv_frame);
		break;
	}

exit:
	return ret;
}

unsigned int OnAction_p2p(struct adapter *padapter, struct recv_frame *precv_frame)
{
	u8 *frame_body;
	u8 category, OUI_Subtype;
	u8 *pframe = precv_frame->rx_data;
	uint len = precv_frame->len;
	struct	wifidirect_info	*pwdinfo = &padapter->wdinfo;

	/* check RA matches or not */
	if (memcmp(myid(&padapter->eeprompriv), GetAddr1Ptr(pframe), ETH_ALEN))/* for if1, sta/ap mode */
		return _SUCCESS;

	frame_body = (unsigned char *)(pframe + sizeof(struct ieee80211_hdr_3addr));

	category = frame_body[0];
	if (category != RTW_WLAN_CATEGORY_P2P)
		return _SUCCESS;

	if (be32_to_cpu(*((__be32 *)(frame_body + 1))) != P2POUI)
		return _SUCCESS;

	len -= sizeof(struct ieee80211_hdr_3addr);
	OUI_Subtype = frame_body[5];

	switch (OUI_Subtype) {
	case P2P_NOTICE_OF_ABSENCE:
		break;
	case P2P_PRESENCE_REQUEST:
		process_p2p_presence_req(pwdinfo, pframe, len);
		break;
	case P2P_PRESENCE_RESPONSE:
		break;
	case P2P_GO_DISC_REQUEST:
		break;
	default:
		break;
	}
	return _SUCCESS;
}

unsigned int OnAction(struct adapter *padapter, struct recv_frame *precv_frame)
{
	struct ieee80211_mgmt *mgmt = (struct ieee80211_mgmt *)precv_frame->rx_data;

	switch (mgmt->u.action.category) {
	case WLAN_CATEGORY_BACK:
		OnAction_back(padapter, precv_frame);
		break;
	case WLAN_CATEGORY_PUBLIC:
		on_action_public(padapter, precv_frame);
		break;
	case RTW_WLAN_CATEGORY_P2P:
		OnAction_p2p(padapter, precv_frame);
		break;
	}
	return _SUCCESS;
}

struct xmit_frame *alloc_mgtxmitframe(struct xmit_priv *pxmitpriv)
{
	struct xmit_frame			*pmgntframe;
	struct xmit_buf				*pxmitbuf;

	pmgntframe = rtw_alloc_xmitframe(pxmitpriv);
	if (!pmgntframe)
		return NULL;

	pxmitbuf = rtw_alloc_xmitbuf_ext(pxmitpriv);
	if (!pxmitbuf) {
		rtw_free_xmitframe(pxmitpriv, pmgntframe);
		return NULL;
	}
	pmgntframe->frame_tag = MGNT_FRAMETAG;
	pmgntframe->pxmitbuf = pxmitbuf;
	pmgntframe->buf_addr = pxmitbuf->pbuf;
	pxmitbuf->priv_data = pmgntframe;
	return pmgntframe;
}

/****************************************************************************

Following are some TX fuctions for WiFi MLME

*****************************************************************************/

void update_mgnt_tx_rate(struct adapter *padapter, u8 rate)
{
	struct mlme_ext_priv	*pmlmeext = &padapter->mlmeextpriv;

	pmlmeext->tx_rate = rate;
}

void update_mgntframe_attrib(struct adapter *padapter, struct pkt_attrib *pattrib)
{
	struct mlme_ext_priv	*pmlmeext = &padapter->mlmeextpriv;

	memset((u8 *)(pattrib), 0, sizeof(struct pkt_attrib));

	pattrib->hdrlen = 24;
	pattrib->nr_frags = 1;
	pattrib->priority = 7;
	pattrib->mac_id = 0;
	pattrib->qsel = 0x12;

	pattrib->pktlen = 0;

	if (pmlmeext->cur_wireless_mode & WIRELESS_11B)
		pattrib->raid = 6;/* b mode */
	else
		pattrib->raid = 5;/* a/g mode */

	pattrib->encrypt = _NO_PRIVACY_;
	pattrib->bswenc = false;

	pattrib->qos_en = false;
	pattrib->ht_en = false;
	pattrib->bwmode = HT_CHANNEL_WIDTH_20;
	pattrib->ch_offset = HAL_PRIME_CHNL_OFFSET_DONT_CARE;
	pattrib->sgi = false;

	pattrib->seqnum = pmlmeext->mgnt_seq;

	pattrib->retry_ctrl = true;
}

void dump_mgntframe(struct adapter *padapter, struct xmit_frame *pmgntframe)
{
	if (padapter->bSurpriseRemoved || padapter->bDriverStopped)
		return;

	rtl8188eu_mgnt_xmit(padapter, pmgntframe);
}

s32 dump_mgntframe_and_wait(struct adapter *padapter, struct xmit_frame *pmgntframe, int timeout_ms)
{
	s32 ret = _FAIL;
	struct xmit_buf *pxmitbuf = pmgntframe->pxmitbuf;
	struct submit_ctx sctx;

	if (padapter->bSurpriseRemoved || padapter->bDriverStopped)
		return ret;

	rtw_sctx_init(&sctx, timeout_ms);
	pxmitbuf->sctx = &sctx;

	ret = rtl8188eu_mgnt_xmit(padapter, pmgntframe);

	if (ret == _SUCCESS)
		ret = rtw_sctx_wait(&sctx);

	return ret;
}

s32 dump_mgntframe_and_wait_ack(struct adapter *padapter, struct xmit_frame *pmgntframe)
{
	s32 ret = _FAIL;
	u32 timeout_ms = 500;/*   500ms */
	struct xmit_priv	*pxmitpriv = &padapter->xmitpriv;

	if (padapter->bSurpriseRemoved || padapter->bDriverStopped)
		return -1;

	mutex_lock(&pxmitpriv->ack_tx_mutex);
	pxmitpriv->ack_tx = true;

	pmgntframe->ack_report = 1;
	if (rtl8188eu_mgnt_xmit(padapter, pmgntframe) == _SUCCESS) {
		ret = rtw_ack_tx_wait(pxmitpriv, timeout_ms);
	}

	pxmitpriv->ack_tx = false;
	mutex_unlock(&pxmitpriv->ack_tx_mutex);

	return ret;
}

static int update_hidden_ssid(u8 *ies, u32 ies_len, u8 hidden_ssid_mode)
{
	u8 *ssid_ie;
	int ssid_len_ori;
	int len_diff = 0;

	ssid_ie = rtw_get_ie(ies,  WLAN_EID_SSID, &ssid_len_ori, ies_len);

	if (ssid_ie && ssid_len_ori > 0) {
		switch (hidden_ssid_mode) {
		case 1: {
			u8 *next_ie = ssid_ie + 2 + ssid_len_ori;
			u32 remain_len = 0;

			remain_len = ies_len - (next_ie - ies);

			ssid_ie[1] = 0;
			memcpy(ssid_ie + 2, next_ie, remain_len);
			len_diff -= ssid_len_ori;

			break;
		}
		case 2:
			memset(&ssid_ie[2], 0, ssid_len_ori);
			break;
		default:
			break;
		}
	}

	return len_diff;
}

void issue_beacon(struct adapter *padapter, int timeout_ms)
{
	struct xmit_frame	*pmgntframe;
	struct pkt_attrib	*pattrib;
	unsigned char	*pframe;
	struct ieee80211_hdr *pwlanhdr;
	__le16 *fctrl;
	unsigned int	rate_len;
	struct xmit_priv	*pxmitpriv = &padapter->xmitpriv;
	struct mlme_priv *pmlmepriv = &padapter->mlmepriv;
	struct mlme_ext_priv	*pmlmeext = &padapter->mlmeextpriv;
	struct mlme_ext_info	*pmlmeinfo = &pmlmeext->mlmext_info;
	struct wlan_bssid_ex		*cur_network = &pmlmeinfo->network;
	struct wifidirect_info	*pwdinfo = &padapter->wdinfo;

	pmgntframe = alloc_mgtxmitframe(pxmitpriv);
	if (!pmgntframe)
		return;
	spin_lock_bh(&pmlmepriv->bcn_update_lock);

	/* update attribute */
	pattrib = &pmgntframe->attrib;
	update_mgntframe_attrib(padapter, pattrib);
	pattrib->qsel = 0x10;

	memset(pmgntframe->buf_addr, 0, WLANHDR_OFFSET + TXDESC_OFFSET);

	pframe = (u8 *)(pmgntframe->buf_addr) + TXDESC_OFFSET;
	pwlanhdr = (struct ieee80211_hdr *)pframe;

	fctrl = &pwlanhdr->frame_control;
	*(fctrl) = 0;

	eth_broadcast_addr(pwlanhdr->addr1);
	memcpy(pwlanhdr->addr2, myid(&padapter->eeprompriv), ETH_ALEN);
	memcpy(pwlanhdr->addr3, get_my_bssid(cur_network), ETH_ALEN);

	SetSeqNum(pwlanhdr, 0/*pmlmeext->mgnt_seq*/);
	/* pmlmeext->mgnt_seq++; */
	SetFrameSubType(pframe, WIFI_BEACON);

	pframe += sizeof(struct ieee80211_hdr_3addr);
	pattrib->pktlen = sizeof(struct ieee80211_hdr_3addr);

	if ((pmlmeinfo->state & 0x03) == WIFI_FW_AP_STATE) {
		/*  for P2P : Primary Device Type & Device Name */
		u32 wpsielen = 0, insert_len = 0;
		u8 *wpsie = NULL;
		wpsie = rtw_get_wps_ie(cur_network->IEs + _FIXED_IE_LENGTH_, cur_network->IELength - _FIXED_IE_LENGTH_, NULL, &wpsielen);

		if (rtw_p2p_chk_role(pwdinfo, P2P_ROLE_GO) && wpsie && wpsielen > 0) {
			uint wps_offset, remainder_ielen;
			u8 *premainder_ie, *pframe_wscie;

			wps_offset = (uint)(wpsie - cur_network->IEs);
			premainder_ie = wpsie + wpsielen;
			remainder_ielen = cur_network->IELength - wps_offset - wpsielen;
			pframe_wscie = pframe + wps_offset;
			memcpy(pframe, cur_network->IEs, wps_offset + wpsielen);
			pframe += (wps_offset + wpsielen);
			pattrib->pktlen += (wps_offset + wpsielen);

			/* now pframe is end of wsc ie, insert Primary Device Type & Device Name */
			/*	Primary Device Type */
			/*	Type: */
			*(__be16 *)(pframe + insert_len) = cpu_to_be16(WPS_ATTR_PRIMARY_DEV_TYPE);
			insert_len += 2;

			/*	Length: */
			*(__be16 *)(pframe + insert_len) = cpu_to_be16(0x0008);
			insert_len += 2;

			/*	Value: */
			/*	Category ID */
			*(__be16 *)(pframe + insert_len) = cpu_to_be16(WPS_PDT_CID_MULIT_MEDIA);
			insert_len += 2;

			/*	OUI */
			*(__be32 *)(pframe + insert_len) = cpu_to_be32(WPSOUI);
			insert_len += 4;

			/*	Sub Category ID */
			*(__be16 *)(pframe + insert_len) = cpu_to_be16(WPS_PDT_SCID_MEDIA_SERVER);
			insert_len += 2;

			/*	Device Name */
			/*	Type: */
			*(__be16 *)(pframe + insert_len) = cpu_to_be16(WPS_ATTR_DEVICE_NAME);
			insert_len += 2;

			/*	Length: */
			*(__be16 *)(pframe + insert_len) = cpu_to_be16(pwdinfo->device_name_len);
			insert_len += 2;

			/*	Value: */
			memcpy(pframe + insert_len, pwdinfo->device_name, pwdinfo->device_name_len);
			insert_len += pwdinfo->device_name_len;

			/* update wsc ie length */
			*(pframe_wscie + 1) = (wpsielen - 2) + insert_len;

			/* pframe move to end */
			pframe += insert_len;
			pattrib->pktlen += insert_len;

			/* copy remainder_ie to pframe */
			memcpy(pframe, premainder_ie, remainder_ielen);
			pframe += remainder_ielen;
			pattrib->pktlen += remainder_ielen;
		} else {
			int len_diff;
			memcpy(pframe, cur_network->IEs, cur_network->IELength);
			len_diff = update_hidden_ssid(
				pframe + _BEACON_IE_OFFSET_
				, cur_network->IELength - _BEACON_IE_OFFSET_
				, pmlmeinfo->hidden_ssid_mode
			);
			pframe += (cur_network->IELength + len_diff);
			pattrib->pktlen += (cur_network->IELength + len_diff);
		}

		{
			u8 *wps_ie;
			uint wps_ielen;
			u8 sr = 0;
			wps_ie = rtw_get_wps_ie(pmgntframe->buf_addr + TXDESC_OFFSET + sizeof(struct ieee80211_hdr_3addr) + _BEACON_IE_OFFSET_,
				pattrib->pktlen - sizeof(struct ieee80211_hdr_3addr) - _BEACON_IE_OFFSET_, NULL, &wps_ielen);
			if (wps_ie && wps_ielen > 0)
				rtw_get_wps_attr_content(wps_ie,  wps_ielen, WPS_ATTR_SELECTED_REGISTRAR, (u8 *)(&sr), NULL);
			if (sr != 0)
				set_fwstate(pmlmepriv, WIFI_UNDER_WPS);
			else
				_clr_fwstate_(pmlmepriv, WIFI_UNDER_WPS);
		}

		if (rtw_p2p_chk_role(pwdinfo, P2P_ROLE_GO)) {
			u32 len;
			len = build_beacon_p2p_ie(pwdinfo, pframe);

			pframe += len;
			pattrib->pktlen += len;
		}

		goto _issue_bcn;
	}

	/* below for ad-hoc mode */

	/* timestamp will be inserted by hardware */
	pframe += 8;
	pattrib->pktlen += 8;

	/*  beacon interval: 2 bytes */

	memcpy(pframe, (unsigned char *)(rtw_get_beacon_interval_from_ie(cur_network->IEs)), 2);

	pframe += 2;
	pattrib->pktlen += 2;

	/*  capability info: 2 bytes */

	memcpy(pframe, (unsigned char *)(rtw_get_capability_from_ie(cur_network->IEs)), 2);

	pframe += 2;
	pattrib->pktlen += 2;

	/*  SSID */
	pframe = rtw_set_ie(pframe, _SSID_IE_, cur_network->Ssid.SsidLength, cur_network->Ssid.Ssid, &pattrib->pktlen);

	/*  supported rates... */
	rate_len = rtw_get_rateset_len(cur_network->SupportedRates);
	pframe = rtw_set_ie(pframe, _SUPPORTEDRATES_IE_, ((rate_len > 8) ? 8 : rate_len), cur_network->SupportedRates, &pattrib->pktlen);

	/*  DS parameter set */
	pframe = rtw_set_ie(pframe, _DSSET_IE_, 1, (unsigned char *)&cur_network->Configuration.DSConfig, &pattrib->pktlen);

	{
		u8 erpinfo = 0;
		u32 ATIMWindow;
		/*  IBSS Parameter Set... */
		ATIMWindow = 0;
		pframe = rtw_set_ie(pframe, _IBSS_PARA_IE_, 2, (unsigned char *)(&ATIMWindow), &pattrib->pktlen);

		/* ERP IE */
		pframe = rtw_set_ie(pframe, _ERPINFO_IE_, 1, &erpinfo, &pattrib->pktlen);
	}

	/*  EXTERNDED SUPPORTED RATE */
	if (rate_len > 8)
		pframe = rtw_set_ie(pframe, _EXT_SUPPORTEDRATES_IE_, (rate_len - 8), (cur_network->SupportedRates + 8), &pattrib->pktlen);
	/* todo:HT for adhoc */
_issue_bcn:

	pmlmepriv->update_bcn = false;

	spin_unlock_bh(&pmlmepriv->bcn_update_lock);

	if ((pattrib->pktlen + TXDESC_SIZE) > 512)
		return;

	pattrib->last_txcmdsz = pattrib->pktlen;

	if (timeout_ms > 0)
		dump_mgntframe_and_wait(padapter, pmgntframe, timeout_ms);
	else
		dump_mgntframe(padapter, pmgntframe);
}

void issue_probersp(struct adapter *padapter, unsigned char *da, u8 is_valid_p2p_probereq)
{
	struct xmit_frame			*pmgntframe;
	struct pkt_attrib			*pattrib;
	unsigned char					*pframe;
	struct ieee80211_hdr *pwlanhdr;
	__le16 *fctrl;
	unsigned char					*mac, *bssid;
	struct xmit_priv	*pxmitpriv = &padapter->xmitpriv;
	u8 *pwps_ie;
	uint wps_ielen;
	struct mlme_priv *pmlmepriv = &padapter->mlmepriv;
	struct mlme_ext_priv	*pmlmeext = &padapter->mlmeextpriv;
	struct mlme_ext_info	*pmlmeinfo = &pmlmeext->mlmext_info;
	struct wlan_bssid_ex		*cur_network = &pmlmeinfo->network;
	unsigned int	rate_len;
	struct wifidirect_info	*pwdinfo = &padapter->wdinfo;

	pmgntframe = alloc_mgtxmitframe(pxmitpriv);
	if (!pmgntframe)
		return;

	/* update attribute */
	pattrib = &pmgntframe->attrib;
	update_mgntframe_attrib(padapter, pattrib);

	memset(pmgntframe->buf_addr, 0, WLANHDR_OFFSET + TXDESC_OFFSET);

	pframe = (u8 *)(pmgntframe->buf_addr) + TXDESC_OFFSET;
	pwlanhdr = (struct ieee80211_hdr *)pframe;

	mac = myid(&padapter->eeprompriv);
	bssid = cur_network->MacAddress;

	fctrl = &pwlanhdr->frame_control;
	*(fctrl) = 0;
	memcpy(pwlanhdr->addr1, da, ETH_ALEN);
	memcpy(pwlanhdr->addr2, mac, ETH_ALEN);
	memcpy(pwlanhdr->addr3, bssid, ETH_ALEN);

	SetSeqNum(pwlanhdr, pmlmeext->mgnt_seq);
	pmlmeext->mgnt_seq++;
	SetFrameSubType(fctrl, WIFI_PROBERSP);

	pattrib->hdrlen = sizeof(struct ieee80211_hdr_3addr);
	pattrib->pktlen = pattrib->hdrlen;
	pframe += pattrib->hdrlen;

	if (cur_network->IELength > MAX_IE_SZ)
		return;

	if ((pmlmeinfo->state & 0x03) == WIFI_FW_AP_STATE) {
		pwps_ie = rtw_get_wps_ie(cur_network->IEs + _FIXED_IE_LENGTH_, cur_network->IELength - _FIXED_IE_LENGTH_, NULL, &wps_ielen);

		/* inerset & update wps_probe_resp_ie */
		if (pmlmepriv->wps_probe_resp_ie && pwps_ie && wps_ielen > 0) {
			uint wps_offset, remainder_ielen;
			u8 *premainder_ie;

			wps_offset = (uint)(pwps_ie - cur_network->IEs);

			premainder_ie = pwps_ie + wps_ielen;

			remainder_ielen = cur_network->IELength - wps_offset - wps_ielen;

			memcpy(pframe, cur_network->IEs, wps_offset);
			pframe += wps_offset;
			pattrib->pktlen += wps_offset;

			wps_ielen = (uint)pmlmepriv->wps_probe_resp_ie[1];/* to get ie data len */
			if ((wps_offset + wps_ielen + 2) <= MAX_IE_SZ) {
				memcpy(pframe, pmlmepriv->wps_probe_resp_ie, wps_ielen + 2);
				pframe += wps_ielen + 2;
				pattrib->pktlen += wps_ielen + 2;
			}

			if ((wps_offset + wps_ielen + 2 + remainder_ielen) <= MAX_IE_SZ) {
				memcpy(pframe, premainder_ie, remainder_ielen);
				pframe += remainder_ielen;
				pattrib->pktlen += remainder_ielen;
			}
		} else {
			memcpy(pframe, cur_network->IEs, cur_network->IELength);
			pframe += cur_network->IELength;
			pattrib->pktlen += cur_network->IELength;
		}
	} else {
		/* timestamp will be inserted by hardware */
		pframe += 8;
		pattrib->pktlen += 8;

		/*  beacon interval: 2 bytes */

		memcpy(pframe, (unsigned char *)(rtw_get_beacon_interval_from_ie(cur_network->IEs)), 2);

		pframe += 2;
		pattrib->pktlen += 2;

		/*  capability info: 2 bytes */

		memcpy(pframe, (unsigned char *)(rtw_get_capability_from_ie(cur_network->IEs)), 2);

		pframe += 2;
		pattrib->pktlen += 2;

		/* below for ad-hoc mode */

		/*  SSID */
		pframe = rtw_set_ie(pframe, _SSID_IE_, cur_network->Ssid.SsidLength, cur_network->Ssid.Ssid, &pattrib->pktlen);

		/*  supported rates... */
		rate_len = rtw_get_rateset_len(cur_network->SupportedRates);
		pframe = rtw_set_ie(pframe, _SUPPORTEDRATES_IE_, ((rate_len > 8) ? 8 : rate_len), cur_network->SupportedRates, &pattrib->pktlen);

		/*  DS parameter set */
		pframe = rtw_set_ie(pframe, _DSSET_IE_, 1, (unsigned char *)&cur_network->Configuration.DSConfig, &pattrib->pktlen);

		if ((pmlmeinfo->state & 0x03) == WIFI_FW_ADHOC_STATE) {
			u8 erpinfo = 0;
			u32 ATIMWindow;
			/*  IBSS Parameter Set... */
			/* ATIMWindow = cur->Configuration.ATIMWindow; */
			ATIMWindow = 0;
			pframe = rtw_set_ie(pframe, _IBSS_PARA_IE_, 2, (unsigned char *)(&ATIMWindow), &pattrib->pktlen);

			/* ERP IE */
			pframe = rtw_set_ie(pframe, _ERPINFO_IE_, 1, &erpinfo, &pattrib->pktlen);
		}

		/*  EXTERNDED SUPPORTED RATE */
		if (rate_len > 8)
			pframe = rtw_set_ie(pframe, _EXT_SUPPORTEDRATES_IE_, (rate_len - 8), (cur_network->SupportedRates + 8), &pattrib->pktlen);
		/* todo:HT for adhoc */
	}

	if (rtw_p2p_chk_role(pwdinfo, P2P_ROLE_GO) && is_valid_p2p_probereq) {
		u32 len;
		len = build_probe_resp_p2p_ie(pwdinfo, pframe);

		pframe += len;
		pattrib->pktlen += len;
	}

	pattrib->last_txcmdsz = pattrib->pktlen;

	dump_mgntframe(padapter, pmgntframe);
}

static int _issue_probereq(struct adapter *padapter, struct ndis_802_11_ssid *pssid, u8 *da, int wait_ack)
{
	int ret = _FAIL;
	struct xmit_frame		*pmgntframe;
	struct pkt_attrib		*pattrib;
	unsigned char			*pframe;
	struct ieee80211_hdr *pwlanhdr;
	__le16 *fctrl;
	unsigned char			*mac;
	unsigned char			bssrate[NumRates];
	struct xmit_priv		*pxmitpriv = &padapter->xmitpriv;
	struct mlme_priv *pmlmepriv = &padapter->mlmepriv;
	struct mlme_ext_priv	*pmlmeext = &padapter->mlmeextpriv;
	int	bssrate_len = 0;

	pmgntframe = alloc_mgtxmitframe(pxmitpriv);
	if (!pmgntframe)
		goto exit;

	/* update attribute */
	pattrib = &pmgntframe->attrib;
	update_mgntframe_attrib(padapter, pattrib);

	memset(pmgntframe->buf_addr, 0, WLANHDR_OFFSET + TXDESC_OFFSET);

	pframe = (u8 *)(pmgntframe->buf_addr) + TXDESC_OFFSET;
	pwlanhdr = (struct ieee80211_hdr *)pframe;

	mac = myid(&padapter->eeprompriv);

	fctrl = &pwlanhdr->frame_control;
	*(fctrl) = 0;

	if (da) {
		/*	unicast probe request frame */
		memcpy(pwlanhdr->addr1, da, ETH_ALEN);
		memcpy(pwlanhdr->addr3, da, ETH_ALEN);
	} else {
		/*	broadcast probe request frame */
		eth_broadcast_addr(pwlanhdr->addr1);
		eth_broadcast_addr(pwlanhdr->addr3);
	}

	memcpy(pwlanhdr->addr2, mac, ETH_ALEN);

	SetSeqNum(pwlanhdr, pmlmeext->mgnt_seq);
	pmlmeext->mgnt_seq++;
	SetFrameSubType(pframe, WIFI_PROBEREQ);

	pframe += sizeof(struct ieee80211_hdr_3addr);
	pattrib->pktlen = sizeof(struct ieee80211_hdr_3addr);

	if (pssid)
		pframe = rtw_set_ie(pframe, _SSID_IE_, pssid->SsidLength, pssid->Ssid, &pattrib->pktlen);
	else
		pframe = rtw_set_ie(pframe, _SSID_IE_, 0, NULL, &pattrib->pktlen);

	get_rate_set(padapter, bssrate, &bssrate_len);

	if (bssrate_len > 8) {
		pframe = rtw_set_ie(pframe, _SUPPORTEDRATES_IE_, 8, bssrate, &pattrib->pktlen);
		pframe = rtw_set_ie(pframe, _EXT_SUPPORTEDRATES_IE_, bssrate_len - 8, bssrate + 8, &pattrib->pktlen);
	} else {
		pframe = rtw_set_ie(pframe, _SUPPORTEDRATES_IE_, bssrate_len, bssrate, &pattrib->pktlen);
	}

	/* add wps_ie for wps2.0 */
	if (pmlmepriv->wps_probe_req_ie_len > 0 && pmlmepriv->wps_probe_req_ie) {
		memcpy(pframe, pmlmepriv->wps_probe_req_ie, pmlmepriv->wps_probe_req_ie_len);
		pframe += pmlmepriv->wps_probe_req_ie_len;
		pattrib->pktlen += pmlmepriv->wps_probe_req_ie_len;
	}

	pattrib->last_txcmdsz = pattrib->pktlen;

	if (wait_ack) {
		ret = dump_mgntframe_and_wait_ack(padapter, pmgntframe);
	} else {
		dump_mgntframe(padapter, pmgntframe);
		ret = _SUCCESS;
	}

exit:
	return ret;
}

inline void issue_probereq(struct adapter *padapter, struct ndis_802_11_ssid *pssid, u8 *da)
{
	_issue_probereq(padapter, pssid, da, false);
}

int issue_probereq_ex(struct adapter *padapter, struct ndis_802_11_ssid *pssid, u8 *da,
	int try_cnt, int wait_ms)
{
	int ret;
	int i = 0;

	do {
		ret = _issue_probereq(padapter, pssid, da, wait_ms > 0);

		i++;

		if (padapter->bDriverStopped || padapter->bSurpriseRemoved)
			break;

		if (i < try_cnt && wait_ms > 0 && ret == _FAIL)
			msleep(wait_ms);

	} while ((i < try_cnt) && ((ret == _FAIL) || (wait_ms == 0)));

	if (ret != _FAIL) {
		ret = _SUCCESS;
		goto exit;
	}
exit:
	return ret;
}

/*  if psta == NULL, indiate we are station(client) now... */
void issue_auth(struct adapter *padapter, struct sta_info *psta, unsigned short status)
{
	struct xmit_frame *pmgntframe;
	struct pkt_attrib *pattrib;
	unsigned char *pframe;
	struct ieee80211_hdr *pwlanhdr;
	__le16 *fctrl;
	unsigned int val32;
	u16 val16;
	__le16 le_val16;
	int use_shared_key = 0;
	struct xmit_priv *pxmitpriv = &padapter->xmitpriv;
	struct mlme_ext_priv	*pmlmeext = &padapter->mlmeextpriv;
	struct mlme_ext_info	*pmlmeinfo = &pmlmeext->mlmext_info;

	pmgntframe = alloc_mgtxmitframe(pxmitpriv);
	if (!pmgntframe)
		return;

	/* update attribute */
	pattrib = &pmgntframe->attrib;
	update_mgntframe_attrib(padapter, pattrib);

	memset(pmgntframe->buf_addr, 0, WLANHDR_OFFSET + TXDESC_OFFSET);

	pframe = (u8 *)(pmgntframe->buf_addr) + TXDESC_OFFSET;
	pwlanhdr = (struct ieee80211_hdr *)pframe;

	fctrl = &pwlanhdr->frame_control;
	*(fctrl) = 0;

	SetSeqNum(pwlanhdr, pmlmeext->mgnt_seq);
	pmlmeext->mgnt_seq++;
	SetFrameSubType(pframe, WIFI_AUTH);

	pframe += sizeof(struct ieee80211_hdr_3addr);
	pattrib->pktlen = sizeof(struct ieee80211_hdr_3addr);

	if (psta) {/*  for AP mode */
		memcpy(pwlanhdr->addr1, psta->hwaddr, ETH_ALEN);
		memcpy(pwlanhdr->addr2, myid(&padapter->eeprompriv), ETH_ALEN);
		memcpy(pwlanhdr->addr3, myid(&padapter->eeprompriv), ETH_ALEN);

		/*  setting auth algo number */
		val16 = (u16)psta->authalg;

		if (status != _STATS_SUCCESSFUL_)
			val16 = 0;

		if (val16) {
			le_val16 = cpu_to_le16(val16);
			use_shared_key = 1;
		} else {
			le_val16 = 0;
		}

		pframe = rtw_set_fixed_ie(pframe, _AUTH_ALGM_NUM_, (unsigned char *)&le_val16, &pattrib->pktlen);

		/*  setting auth seq number */
		val16 = (u16)psta->auth_seq;
		le_val16 = cpu_to_le16(val16);
		pframe = rtw_set_fixed_ie(pframe, _AUTH_SEQ_NUM_, (unsigned char *)&le_val16, &pattrib->pktlen);

		/*  setting status code... */
		val16 = status;
		le_val16 = cpu_to_le16(val16);
		pframe = rtw_set_fixed_ie(pframe, _STATUS_CODE_, (unsigned char *)&le_val16, &pattrib->pktlen);

		/*  added challenging text... */
		if ((psta->auth_seq == 2) && (psta->state & WIFI_FW_AUTH_STATE) && (use_shared_key == 1))
			pframe = rtw_set_ie(pframe, _CHLGETXT_IE_, 128, psta->chg_txt, &pattrib->pktlen);
	} else {
		__le32 le_tmp32;
		__le16 le_tmp16;
		memcpy(pwlanhdr->addr1, get_my_bssid(&pmlmeinfo->network), ETH_ALEN);
		memcpy(pwlanhdr->addr2, myid(&padapter->eeprompriv), ETH_ALEN);
		memcpy(pwlanhdr->addr3, get_my_bssid(&pmlmeinfo->network), ETH_ALEN);

		/*  setting auth algo number */
		val16 = (pmlmeinfo->auth_algo == dot11AuthAlgrthm_Shared) ? 1 : 0;/*  0:OPEN System, 1:Shared key */
		if (val16)
			use_shared_key = 1;

		/* setting IV for auth seq #3 */
		if ((pmlmeinfo->auth_seq == 3) && (pmlmeinfo->state & WIFI_FW_AUTH_STATE) && (use_shared_key == 1)) {
			val32 = ((pmlmeinfo->iv++) | (pmlmeinfo->key_index << 30));
			le_tmp32 = cpu_to_le32(val32);
			pframe = rtw_set_fixed_ie(pframe, 4, (unsigned char *)&le_tmp32, &pattrib->pktlen);

			pattrib->iv_len = 4;
		}

		le_tmp16 = cpu_to_le16(val16);
		pframe = rtw_set_fixed_ie(pframe, _AUTH_ALGM_NUM_, (unsigned char *)&le_tmp16, &pattrib->pktlen);

		/*  setting auth seq number */
		val16 = pmlmeinfo->auth_seq;
		le_tmp16 = cpu_to_le16(val16);
		pframe = rtw_set_fixed_ie(pframe, _AUTH_SEQ_NUM_, (unsigned char *)&le_tmp16, &pattrib->pktlen);

		/*  setting status code... */
		le_tmp16 = cpu_to_le16(status);
		pframe = rtw_set_fixed_ie(pframe, _STATUS_CODE_, (unsigned char *)&le_tmp16, &pattrib->pktlen);

		/*  then checking to see if sending challenging text... */
		if ((pmlmeinfo->auth_seq == 3) && (pmlmeinfo->state & WIFI_FW_AUTH_STATE) && (use_shared_key == 1)) {
			pframe = rtw_set_ie(pframe, _CHLGETXT_IE_, 128, pmlmeinfo->chg_txt, &pattrib->pktlen);

			SetPrivacy(fctrl);

			pattrib->hdrlen = sizeof(struct ieee80211_hdr_3addr);

			pattrib->encrypt = _WEP40_;

			pattrib->icv_len = 4;

			pattrib->pktlen += pattrib->icv_len;
		}
	}

	pattrib->last_txcmdsz = pattrib->pktlen;

	rtw_wep_encrypt(padapter, pmgntframe);
	dump_mgntframe(padapter, pmgntframe);
}

void issue_asocrsp(struct adapter *padapter, unsigned short status, struct sta_info *pstat, int pkt_type)
{
	struct xmit_frame	*pmgntframe;
	struct ieee80211_hdr *pwlanhdr;
	struct pkt_attrib *pattrib;
	unsigned char	*pbuf, *pframe;
	unsigned short val;
	__le16 *fctrl;
	struct xmit_priv *pxmitpriv = &padapter->xmitpriv;
	struct mlme_priv *pmlmepriv = &padapter->mlmepriv;
	struct mlme_ext_priv *pmlmeext = &padapter->mlmeextpriv;
	struct mlme_ext_info	*pmlmeinfo = &pmlmeext->mlmext_info;
	struct wlan_bssid_ex *pnetwork = &pmlmeinfo->network;
	u8 *ie = pnetwork->IEs;
	__le16 lestatus, leval;
	struct wifidirect_info	*pwdinfo = &padapter->wdinfo;

	pmgntframe = alloc_mgtxmitframe(pxmitpriv);
	if (!pmgntframe)
		return;

	/* update attribute */
	pattrib = &pmgntframe->attrib;
	update_mgntframe_attrib(padapter, pattrib);

	memset(pmgntframe->buf_addr, 0, WLANHDR_OFFSET + TXDESC_OFFSET);

	pframe = (u8 *)(pmgntframe->buf_addr) + TXDESC_OFFSET;
	pwlanhdr = (struct ieee80211_hdr *)pframe;

	fctrl = &pwlanhdr->frame_control;
	*(fctrl) = 0;

	memcpy((void *)GetAddr1Ptr(pwlanhdr), pstat->hwaddr, ETH_ALEN);
	memcpy((void *)GetAddr2Ptr(pwlanhdr), myid(&padapter->eeprompriv), ETH_ALEN);
	memcpy((void *)GetAddr3Ptr(pwlanhdr), get_my_bssid(&pmlmeinfo->network), ETH_ALEN);

	SetSeqNum(pwlanhdr, pmlmeext->mgnt_seq);
	pmlmeext->mgnt_seq++;
	if ((pkt_type == WIFI_ASSOCRSP) || (pkt_type == WIFI_REASSOCRSP))
		SetFrameSubType(pwlanhdr, pkt_type);
	else
		return;

	pattrib->hdrlen = sizeof(struct ieee80211_hdr_3addr);
	pattrib->pktlen += pattrib->hdrlen;
	pframe += pattrib->hdrlen;

	/* capability */
	val = *(unsigned short *)rtw_get_capability_from_ie(ie);

	pframe = rtw_set_fixed_ie(pframe, _CAPABILITY_, (unsigned char *)&val, &pattrib->pktlen);

	lestatus = cpu_to_le16(status);
	pframe = rtw_set_fixed_ie(pframe, _STATUS_CODE_, (unsigned char *)&lestatus, &pattrib->pktlen);

	leval = cpu_to_le16(pstat->aid | BIT(14) | BIT(15));
	pframe = rtw_set_fixed_ie(pframe, _ASOC_ID_, (unsigned char *)&leval, &pattrib->pktlen);

	if (pstat->bssratelen <= 8) {
		pframe = rtw_set_ie(pframe, _SUPPORTEDRATES_IE_, pstat->bssratelen, pstat->bssrateset, &pattrib->pktlen);
	} else {
		pframe = rtw_set_ie(pframe, _SUPPORTEDRATES_IE_, 8, pstat->bssrateset, &pattrib->pktlen);
		pframe = rtw_set_ie(pframe, _EXT_SUPPORTEDRATES_IE_, pstat->bssratelen - 8, pstat->bssrateset + 8, &pattrib->pktlen);
	}

	if ((pstat->flags & WLAN_STA_HT) && (pmlmepriv->htpriv.ht_option)) {
		uint ie_len = 0;

		/* FILL HT CAP INFO IE */
		pbuf = rtw_get_ie(ie + _BEACON_IE_OFFSET_, _HT_CAPABILITY_IE_, &ie_len, (pnetwork->IELength - _BEACON_IE_OFFSET_));
		if (pbuf && ie_len > 0) {
			memcpy(pframe, pbuf, ie_len + 2);
			pframe += (ie_len + 2);
			pattrib->pktlen += (ie_len + 2);
		}

		/* FILL HT ADD INFO IE */
		pbuf = rtw_get_ie(ie + _BEACON_IE_OFFSET_, _HT_ADD_INFO_IE_, &ie_len, (pnetwork->IELength - _BEACON_IE_OFFSET_));
		if (pbuf && ie_len > 0) {
			memcpy(pframe, pbuf, ie_len + 2);
			pframe += (ie_len + 2);
			pattrib->pktlen += (ie_len + 2);
		}
	}

	/* FILL WMM IE */
	if ((pstat->flags & WLAN_STA_WME) && (pmlmepriv->qospriv.qos_option)) {
		uint ie_len = 0;
		unsigned char WMM_PARA_IE[] = {0x00, 0x50, 0xf2, 0x02, 0x01, 0x01};

		for (pbuf = ie + _BEACON_IE_OFFSET_;; pbuf += (ie_len + 2)) {
			pbuf = rtw_get_ie(pbuf, _VENDOR_SPECIFIC_IE_, &ie_len, (pnetwork->IELength - _BEACON_IE_OFFSET_ - (ie_len + 2)));
			if (pbuf && !memcmp(pbuf + 2, WMM_PARA_IE, 6)) {
				memcpy(pframe, pbuf, ie_len + 2);
				pframe += (ie_len + 2);
				pattrib->pktlen += (ie_len + 2);
				break;
			}

			if (!pbuf || ie_len == 0)
				break;
		}
	}

	if (pmlmeinfo->assoc_AP_vendor == HT_IOT_PEER_REALTEK)
		pframe = rtw_set_ie(pframe, _VENDOR_SPECIFIC_IE_, 6, REALTEK_96B_IE, &pattrib->pktlen);

	/* add WPS IE ie for wps 2.0 */
	if (pmlmepriv->wps_assoc_resp_ie && pmlmepriv->wps_assoc_resp_ie_len > 0) {
		memcpy(pframe, pmlmepriv->wps_assoc_resp_ie, pmlmepriv->wps_assoc_resp_ie_len);

		pframe += pmlmepriv->wps_assoc_resp_ie_len;
		pattrib->pktlen += pmlmepriv->wps_assoc_resp_ie_len;
	}

	if (rtw_p2p_chk_role(pwdinfo, P2P_ROLE_GO) && (pstat->is_p2p_device)) {
		u32 len;

		len = build_assoc_resp_p2p_ie(pwdinfo, pframe, pstat->p2p_status_code);

		pframe += len;
		pattrib->pktlen += len;
	}
	pattrib->last_txcmdsz = pattrib->pktlen;
	dump_mgntframe(padapter, pmgntframe);
}

void issue_assocreq(struct adapter *padapter)
{
	int ret = _FAIL;
	struct xmit_frame	*pmgntframe;
	struct pkt_attrib	*pattrib;
	unsigned char		*pframe, *p;
	struct ieee80211_hdr *pwlanhdr;
	__le16 *fctrl;
	__le16		le_tmp;
	unsigned int	i, j, ie_len, index = 0;
	unsigned char bssrate[NumRates], sta_bssrate[NumRates];
	struct ndis_802_11_var_ie *pIE;
	struct registry_priv	*pregpriv = &padapter->registrypriv;
	struct xmit_priv		*pxmitpriv = &padapter->xmitpriv;
	struct mlme_priv *pmlmepriv = &padapter->mlmepriv;
	struct mlme_ext_priv	*pmlmeext = &padapter->mlmeextpriv;
	struct mlme_ext_info	*pmlmeinfo = &pmlmeext->mlmext_info;
	int	bssrate_len = 0, sta_bssrate_len = 0;
	struct wifidirect_info	*pwdinfo = &padapter->wdinfo;
	u8 p2pie[255] = { 0x00 };
	u16 p2pielen = 0;

	pmgntframe = alloc_mgtxmitframe(pxmitpriv);
	if (!pmgntframe)
		goto exit;

	/* update attribute */
	pattrib = &pmgntframe->attrib;
	update_mgntframe_attrib(padapter, pattrib);

	memset(pmgntframe->buf_addr, 0, WLANHDR_OFFSET + TXDESC_OFFSET);
	pframe = (u8 *)(pmgntframe->buf_addr) + TXDESC_OFFSET;
	pwlanhdr = (struct ieee80211_hdr *)pframe;

	fctrl = &pwlanhdr->frame_control;
	*(fctrl) = 0;
	memcpy(pwlanhdr->addr1, get_my_bssid(&pmlmeinfo->network), ETH_ALEN);
	memcpy(pwlanhdr->addr2, myid(&padapter->eeprompriv), ETH_ALEN);
	memcpy(pwlanhdr->addr3, get_my_bssid(&pmlmeinfo->network), ETH_ALEN);

	SetSeqNum(pwlanhdr, pmlmeext->mgnt_seq);
	pmlmeext->mgnt_seq++;
	SetFrameSubType(pframe, WIFI_ASSOCREQ);

	pframe += sizeof(struct ieee80211_hdr_3addr);
	pattrib->pktlen = sizeof(struct ieee80211_hdr_3addr);

	/* caps */

	memcpy(pframe, rtw_get_capability_from_ie(pmlmeinfo->network.IEs), 2);

	pframe += 2;
	pattrib->pktlen += 2;

	/* listen interval */
	/* todo: listen interval for power saving */
	le_tmp = cpu_to_le16(3);
	memcpy(pframe, (unsigned char *)&le_tmp, 2);
	pframe += 2;
	pattrib->pktlen += 2;

	/* SSID */
	pframe = rtw_set_ie(pframe, _SSID_IE_,  pmlmeinfo->network.Ssid.SsidLength, pmlmeinfo->network.Ssid.Ssid, &pattrib->pktlen);

	/* supported rate & extended supported rate */

	/*  Check if the AP's supported rates are also supported by STA. */
	get_rate_set(padapter, sta_bssrate, &sta_bssrate_len);

	if (pmlmeext->cur_channel == 14)/*  for JAPAN, channel 14 can only uses B Mode(CCK) */
		sta_bssrate_len = 4;

	for (i = 0; i < NDIS_802_11_LENGTH_RATES_EX; i++) {
		if (pmlmeinfo->network.SupportedRates[i] == 0)
			break;

		/*  Check if the AP's supported rates are also supported by STA. */
		for (j = 0; j < sta_bssrate_len; j++) {
			 /*  Avoid the proprietary data rate (22Mbps) of Handlink WSG-4000 AP */
			if ((pmlmeinfo->network.SupportedRates[i] | IEEE80211_BASIC_RATE_MASK)
					== (sta_bssrate[j] | IEEE80211_BASIC_RATE_MASK))
				break;
		}

		if (j != sta_bssrate_len)
			/*  the rate is supported by STA */
			bssrate[index++] = pmlmeinfo->network.SupportedRates[i];
	}

	bssrate_len = index;

	if (bssrate_len == 0) {
		rtw_free_xmitbuf(pxmitpriv, pmgntframe->pxmitbuf);
		rtw_free_xmitframe(pxmitpriv, pmgntframe);
		goto exit; /* don't connect to AP if no joint supported rate */
	}

	if (bssrate_len > 8) {
		pframe = rtw_set_ie(pframe, _SUPPORTEDRATES_IE_, 8, bssrate, &pattrib->pktlen);
		pframe = rtw_set_ie(pframe, _EXT_SUPPORTEDRATES_IE_, bssrate_len - 8, bssrate + 8, &pattrib->pktlen);
	} else {
		pframe = rtw_set_ie(pframe, _SUPPORTEDRATES_IE_, bssrate_len, bssrate, &pattrib->pktlen);
	}

	/* RSN */
	p = rtw_get_ie((pmlmeinfo->network.IEs + sizeof(struct ndis_802_11_fixed_ie)), _RSN_IE_2_, &ie_len, (pmlmeinfo->network.IELength - sizeof(struct ndis_802_11_fixed_ie)));
	if (p)
		pframe = rtw_set_ie(pframe, _RSN_IE_2_, ie_len, p + 2, &pattrib->pktlen);

	/* HT caps */
	if (padapter->mlmepriv.htpriv.ht_option) {
		p = rtw_get_ie((pmlmeinfo->network.IEs + sizeof(struct ndis_802_11_fixed_ie)), _HT_CAPABILITY_IE_, &ie_len, (pmlmeinfo->network.IELength - sizeof(struct ndis_802_11_fixed_ie)));
		if (p && !is_ap_in_tkip(padapter)) {
			memcpy(&pmlmeinfo->HT_caps, p + 2, sizeof(struct HT_caps_element));

			/* to disable 40M Hz support while gd_bw_40MHz_en = 0 */
			if (pregpriv->cbw40_enable == 0)
				pmlmeinfo->HT_caps.u.HT_cap_element.HT_caps_info &= cpu_to_le16(~(BIT(6) | BIT(1)));
			else
				pmlmeinfo->HT_caps.u.HT_cap_element.HT_caps_info |= cpu_to_le16(BIT(1));

			/* todo: disable SM power save mode */
			pmlmeinfo->HT_caps.u.HT_cap_element.HT_caps_info |= cpu_to_le16(0x000c);

			if (pregpriv->rx_stbc)
				pmlmeinfo->HT_caps.u.HT_cap_element.HT_caps_info |= cpu_to_le16(0x0100);/* RX STBC One spatial stream */
			memcpy(pmlmeinfo->HT_caps.u.HT_cap_element.MCS_rate, MCS_rate_1R, 16);

			pframe = rtw_set_ie(pframe, _HT_CAPABILITY_IE_, ie_len, (u8 *)(&pmlmeinfo->HT_caps), &pattrib->pktlen);
		}
	}

	/* vendor specific IE, such as WPA, WMM, WPS */
	for (i = sizeof(struct ndis_802_11_fixed_ie); i < pmlmeinfo->network.IELength;) {
		pIE = (struct ndis_802_11_var_ie *)(pmlmeinfo->network.IEs + i);

		switch (pIE->ElementID) {
		case _VENDOR_SPECIFIC_IE_:
			if ((!memcmp(pIE->data, RTW_WPA_OUI, 4)) ||
			    (!memcmp(pIE->data, WMM_OUI, 4)) ||
			    (!memcmp(pIE->data, WPS_OUI, 4))) {
				if (!padapter->registrypriv.wifi_spec) {
					/* Commented by Kurt 20110629 */
					/* In some older APs, WPS handshake */
					/* would be fail if we append vender extensions informations to AP */
					if (!memcmp(pIE->data, WPS_OUI, 4))
						pIE->Length = 14;
				}
				pframe = rtw_set_ie(pframe, _VENDOR_SPECIFIC_IE_, pIE->Length, pIE->data, &pattrib->pktlen);
			}
			break;
		default:
			break;
		}
		i += (pIE->Length + 2);
	}

	if (pmlmeinfo->assoc_AP_vendor == HT_IOT_PEER_REALTEK)
		pframe = rtw_set_ie(pframe, _VENDOR_SPECIFIC_IE_, 6, REALTEK_96B_IE, &pattrib->pktlen);

	if (!rtw_p2p_chk_state(pwdinfo, P2P_STATE_NONE) && !rtw_p2p_chk_state(pwdinfo, P2P_STATE_IDLE)) {
		/*	Should add the P2P IE in the association request frame. */
		/*	P2P OUI */

		p2pielen = 0;
		p2pie[p2pielen++] = 0x50;
		p2pie[p2pielen++] = 0x6F;
		p2pie[p2pielen++] = 0x9A;
		p2pie[p2pielen++] = 0x09;	/*	WFA P2P v1.0 */

		/*	Commented by Albert 20101109 */
		/*	According to the P2P Specification, the association request frame should contain 3 P2P attributes */
		/*	1. P2P Capability */
		/*	2. Extended Listen Timing */
		/*	3. Device Info */
		/*	Commented by Albert 20110516 */
		/*	4. P2P Interface */

		/*	P2P Capability */
		/*	Type: */
		p2pie[p2pielen++] = P2P_ATTR_CAPABILITY;

		/*	Length: */
		*(__le16 *)(p2pie + p2pielen) = cpu_to_le16(0x0002);
		p2pielen += 2;

		/*	Value: */
		/*	Device Capability Bitmap, 1 byte */
		p2pie[p2pielen++] = DMP_P2P_DEVCAP_SUPPORT;

		/*	Group Capability Bitmap, 1 byte */
		if (pwdinfo->persistent_supported)
			p2pie[p2pielen++] = P2P_GRPCAP_PERSISTENT_GROUP | DMP_P2P_GRPCAP_SUPPORT;
		else
			p2pie[p2pielen++] = DMP_P2P_GRPCAP_SUPPORT;

		/*	Extended Listen Timing */
		/*	Type: */
		p2pie[p2pielen++] = P2P_ATTR_EX_LISTEN_TIMING;

		/*	Length: */
		*(__le16 *)(p2pie + p2pielen) = cpu_to_le16(0x0004);
		p2pielen += 2;

		/*	Value: */
		/*	Availability Period */
		*(__le16 *)(p2pie + p2pielen) = cpu_to_le16(0xFFFF);
		p2pielen += 2;

		/*	Availability Interval */
		*(__le16 *)(p2pie + p2pielen) = cpu_to_le16(0xFFFF);
		p2pielen += 2;

		/*	Device Info */
		/*	Type: */
		p2pie[p2pielen++] = P2P_ATTR_DEVICE_INFO;

		/*	Length: */
		/*	21 -> P2P Device Address (6bytes) + Config Methods (2bytes) + Primary Device Type (8bytes) */
		/*	+ NumofSecondDevType (1byte) + WPS Device Name ID field (2bytes) + WPS Device Name Len field (2bytes) */
		*(__le16 *)(p2pie + p2pielen) = cpu_to_le16(21 + pwdinfo->device_name_len);
		p2pielen += 2;

		/*	Value: */
		/*	P2P Device Address */
		memcpy(p2pie + p2pielen, myid(&padapter->eeprompriv), ETH_ALEN);
		p2pielen += ETH_ALEN;

		/*	Config Method */
		/*	This field should be big endian. Noted by P2P specification. */
		if ((pwdinfo->ui_got_wps_info == P2P_GOT_WPSINFO_PEER_DISPLAY_PIN) ||
		    (pwdinfo->ui_got_wps_info == P2P_GOT_WPSINFO_SELF_DISPLAY_PIN))
			*(__be16 *)(p2pie + p2pielen) = cpu_to_be16(WPS_CONFIG_METHOD_DISPLAY);
		else
			*(__be16 *)(p2pie + p2pielen) = cpu_to_be16(WPS_CONFIG_METHOD_PBC);

		p2pielen += 2;

		/*	Primary Device Type */
		/*	Category ID */
		*(__be16 *)(p2pie + p2pielen) = cpu_to_be16(WPS_PDT_CID_MULIT_MEDIA);
		p2pielen += 2;

		/*	OUI */
		*(__be32 *)(p2pie + p2pielen) = cpu_to_be32(WPSOUI);
		p2pielen += 4;

		/*	Sub Category ID */
		*(__be16 *)(p2pie + p2pielen) = cpu_to_be16(WPS_PDT_SCID_MEDIA_SERVER);
		p2pielen += 2;

		/*	Number of Secondary Device Types */
		p2pie[p2pielen++] = 0x00;	/*	No Secondary Device Type List */

		/*	Device Name */
		/*	Type: */
		*(__be16 *)(p2pie + p2pielen) = cpu_to_be16(WPS_ATTR_DEVICE_NAME);
		p2pielen += 2;

		/*	Length: */
		*(__be16 *)(p2pie + p2pielen) = cpu_to_be16(pwdinfo->device_name_len);
		p2pielen += 2;

		/*	Value: */
		memcpy(p2pie + p2pielen, pwdinfo->device_name, pwdinfo->device_name_len);
		p2pielen += pwdinfo->device_name_len;

		/*	P2P Interface */
		/*	Type: */
		p2pie[p2pielen++] = P2P_ATTR_INTERFACE;

		/*	Length: */
		*(__le16 *)(p2pie + p2pielen) = cpu_to_le16(0x000D);
		p2pielen += 2;

		/*	Value: */
		memcpy(p2pie + p2pielen, pwdinfo->device_addr, ETH_ALEN);	/*	P2P Device Address */
		p2pielen += ETH_ALEN;

		p2pie[p2pielen++] = 1;	/*	P2P Interface Address Count */

		memcpy(p2pie + p2pielen, pwdinfo->device_addr, ETH_ALEN);	/*	P2P Interface Address List */
		p2pielen += ETH_ALEN;

		pframe = rtw_set_ie(pframe, _VENDOR_SPECIFIC_IE_, p2pielen, (unsigned char *)p2pie, &pattrib->pktlen);
	}

	pattrib->last_txcmdsz = pattrib->pktlen;
	dump_mgntframe(padapter, pmgntframe);

	ret = _SUCCESS;

exit:
	if (ret == _SUCCESS)
		rtw_buf_update(&pmlmepriv->assoc_req, &pmlmepriv->assoc_req_len, (u8 *)pwlanhdr, pattrib->pktlen);
	else
		kfree(pmlmepriv->assoc_req);
}

/* when wait_ack is ture, this function shoule be called at process context */
static int _issue_nulldata(struct adapter *padapter, unsigned char *da, unsigned int power_mode, int wait_ack)
{
	int ret = _FAIL;
	struct xmit_frame			*pmgntframe;
	struct pkt_attrib			*pattrib;
	unsigned char					*pframe;
	struct ieee80211_hdr *pwlanhdr;
	__le16 *fctrl;
	struct xmit_priv	*pxmitpriv;
	struct mlme_ext_priv	*pmlmeext;
	struct mlme_ext_info	*pmlmeinfo;

	if (!padapter)
		goto exit;

	pxmitpriv = &padapter->xmitpriv;
	pmlmeext = &padapter->mlmeextpriv;
	pmlmeinfo = &pmlmeext->mlmext_info;

	pmgntframe = alloc_mgtxmitframe(pxmitpriv);
	if (!pmgntframe)
		goto exit;

	/* update attribute */
	pattrib = &pmgntframe->attrib;
	update_mgntframe_attrib(padapter, pattrib);
	pattrib->retry_ctrl = false;

	memset(pmgntframe->buf_addr, 0, WLANHDR_OFFSET + TXDESC_OFFSET);

	pframe = (u8 *)(pmgntframe->buf_addr) + TXDESC_OFFSET;
	pwlanhdr = (struct ieee80211_hdr *)pframe;

	fctrl = &pwlanhdr->frame_control;
	*(fctrl) = 0;

	if ((pmlmeinfo->state & 0x03) == WIFI_FW_AP_STATE)
		SetFrDs(fctrl);
	else if ((pmlmeinfo->state & 0x03) == WIFI_FW_STATION_STATE)
		SetToDs(fctrl);

	if (power_mode)
		SetPwrMgt(fctrl);

	memcpy(pwlanhdr->addr1, da, ETH_ALEN);
	memcpy(pwlanhdr->addr2, myid(&padapter->eeprompriv), ETH_ALEN);
	memcpy(pwlanhdr->addr3, get_my_bssid(&pmlmeinfo->network), ETH_ALEN);

	SetSeqNum(pwlanhdr, pmlmeext->mgnt_seq);
	pmlmeext->mgnt_seq++;
	SetFrameSubType(pframe, WIFI_DATA_NULL);

	pframe += sizeof(struct ieee80211_hdr_3addr);
	pattrib->pktlen = sizeof(struct ieee80211_hdr_3addr);

	pattrib->last_txcmdsz = pattrib->pktlen;

	if (wait_ack) {
		ret = dump_mgntframe_and_wait_ack(padapter, pmgntframe);
	} else {
		dump_mgntframe(padapter, pmgntframe);
		ret = _SUCCESS;
	}

exit:
	return ret;
}

/* when wait_ms > 0 , this function shoule be called at process context */
/* da == NULL for station mode */
int issue_nulldata(struct adapter *padapter, unsigned char *da, unsigned int power_mode, int try_cnt, int wait_ms)
{
	int ret;
	int i = 0;
	struct mlme_ext_priv	*pmlmeext = &padapter->mlmeextpriv;
	struct mlme_ext_info	*pmlmeinfo = &pmlmeext->mlmext_info;

	/* da == NULL, assum it's null data for sta to ap*/
	if (!da)
		da = get_my_bssid(&pmlmeinfo->network);

	do {
		ret = _issue_nulldata(padapter, da, power_mode, wait_ms > 0);

		i++;

		if (padapter->bDriverStopped || padapter->bSurpriseRemoved)
			break;

		if (i < try_cnt && wait_ms > 0 && ret == _FAIL)
			msleep(wait_ms);
	} while ((i < try_cnt) && ((ret == _FAIL) || (wait_ms == 0)));

	if (ret != _FAIL) {
		ret = _SUCCESS;
		goto exit;
	}
exit:
	return ret;
}

/* when wait_ack is ture, this function shoule be called at process context */
static int _issue_qos_nulldata(struct adapter *padapter, unsigned char *da, u16 tid, int wait_ack)
{
	int ret = _FAIL;
	struct xmit_frame			*pmgntframe;
	struct pkt_attrib			*pattrib;
	unsigned char					*pframe;
	struct ieee80211_hdr *pwlanhdr;
	__le16 *fctrl;
	unsigned short *qc;
	struct xmit_priv			*pxmitpriv = &padapter->xmitpriv;
	struct mlme_ext_priv	*pmlmeext = &padapter->mlmeextpriv;
	struct mlme_ext_info	*pmlmeinfo = &pmlmeext->mlmext_info;

	pmgntframe = alloc_mgtxmitframe(pxmitpriv);
	if (!pmgntframe)
		goto exit;

	/* update attribute */
	pattrib = &pmgntframe->attrib;
	update_mgntframe_attrib(padapter, pattrib);

	pattrib->hdrlen += 2;
	pattrib->qos_en = true;
	pattrib->eosp = 1;
	pattrib->ack_policy = 0;
	pattrib->mdata = 0;

	memset(pmgntframe->buf_addr, 0, WLANHDR_OFFSET + TXDESC_OFFSET);

	pframe = (u8 *)(pmgntframe->buf_addr) + TXDESC_OFFSET;
	pwlanhdr = (struct ieee80211_hdr *)pframe;

	fctrl = &pwlanhdr->frame_control;
	*(fctrl) = 0;

	if ((pmlmeinfo->state & 0x03) == WIFI_FW_AP_STATE)
		SetFrDs(fctrl);
	else if ((pmlmeinfo->state & 0x03) == WIFI_FW_STATION_STATE)
		SetToDs(fctrl);

	qc = (unsigned short *)(pframe + pattrib->hdrlen - 2);

	SetPriority(qc, tid);

	SetEOSP(qc, pattrib->eosp);

	SetAckpolicy(qc, pattrib->ack_policy);

	memcpy(pwlanhdr->addr1, da, ETH_ALEN);
	memcpy(pwlanhdr->addr2, myid(&padapter->eeprompriv), ETH_ALEN);
	memcpy(pwlanhdr->addr3, get_my_bssid(&pmlmeinfo->network), ETH_ALEN);

	SetSeqNum(pwlanhdr, pmlmeext->mgnt_seq);
	pmlmeext->mgnt_seq++;
	SetFrameSubType(pframe, WIFI_QOS_DATA_NULL);

	pframe += sizeof(struct ieee80211_qos_hdr);
	pattrib->pktlen = sizeof(struct ieee80211_qos_hdr);

	pattrib->last_txcmdsz = pattrib->pktlen;

	if (wait_ack) {
		ret = dump_mgntframe_and_wait_ack(padapter, pmgntframe);
	} else {
		dump_mgntframe(padapter, pmgntframe);
		ret = _SUCCESS;
	}

exit:
	return ret;
}

/* when wait_ms > 0 , this function shoule be called at process context */
/* da == NULL for station mode */
int issue_qos_nulldata(struct adapter *padapter, unsigned char *da, u16 tid, int try_cnt, int wait_ms)
{
	int ret;
	int i = 0;
	struct mlme_ext_priv	*pmlmeext = &padapter->mlmeextpriv;
	struct mlme_ext_info	*pmlmeinfo = &pmlmeext->mlmext_info;

	/* da == NULL, assum it's null data for sta to ap*/
	if (!da)
		da = get_my_bssid(&pmlmeinfo->network);

	do {
		ret = _issue_qos_nulldata(padapter, da, tid, wait_ms > 0);

		i++;

		if (padapter->bDriverStopped || padapter->bSurpriseRemoved)
			break;

		if (i < try_cnt && wait_ms > 0 && ret == _FAIL)
			msleep(wait_ms);
	} while ((i < try_cnt) && ((ret == _FAIL) || (wait_ms == 0)));

	if (ret != _FAIL) {
		ret = _SUCCESS;
		goto exit;
	}
exit:
	return ret;
}

static int _issue_deauth(struct adapter *padapter, unsigned char *da, unsigned short reason, u8 wait_ack)
{
	struct xmit_frame			*pmgntframe;
	struct pkt_attrib			*pattrib;
	unsigned char					*pframe;
	struct ieee80211_hdr *pwlanhdr;
	__le16 *fctrl;
	struct xmit_priv			*pxmitpriv = &padapter->xmitpriv;
	struct mlme_ext_priv	*pmlmeext = &padapter->mlmeextpriv;
	struct mlme_ext_info	*pmlmeinfo = &pmlmeext->mlmext_info;
	int ret = _FAIL;
	__le16 le_tmp;
	struct wifidirect_info *pwdinfo = &padapter->wdinfo;

	if (!(rtw_p2p_chk_state(pwdinfo, P2P_STATE_NONE)) && (pwdinfo->rx_invitereq_info.scan_op_ch_only)) {
		_cancel_timer_ex(&pwdinfo->reset_ch_sitesurvey);
		_set_timer(&pwdinfo->reset_ch_sitesurvey, 10);
	}

	pmgntframe = alloc_mgtxmitframe(pxmitpriv);
	if (!pmgntframe)
		goto exit;

	/* update attribute */
	pattrib = &pmgntframe->attrib;
	update_mgntframe_attrib(padapter, pattrib);
	pattrib->retry_ctrl = false;

	memset(pmgntframe->buf_addr, 0, WLANHDR_OFFSET + TXDESC_OFFSET);

	pframe = (u8 *)(pmgntframe->buf_addr) + TXDESC_OFFSET;
	pwlanhdr = (struct ieee80211_hdr *)pframe;

	fctrl = &pwlanhdr->frame_control;
	*(fctrl) = 0;

	memcpy(pwlanhdr->addr1, da, ETH_ALEN);
	memcpy(pwlanhdr->addr2, myid(&padapter->eeprompriv), ETH_ALEN);
	memcpy(pwlanhdr->addr3, get_my_bssid(&pmlmeinfo->network), ETH_ALEN);

	SetSeqNum(pwlanhdr, pmlmeext->mgnt_seq);
	pmlmeext->mgnt_seq++;
	SetFrameSubType(pframe, WIFI_DEAUTH);

	pframe += sizeof(struct ieee80211_hdr_3addr);
	pattrib->pktlen = sizeof(struct ieee80211_hdr_3addr);

	le_tmp = cpu_to_le16(reason);
	pframe = rtw_set_fixed_ie(pframe, _RSON_CODE_, (unsigned char *)&le_tmp, &pattrib->pktlen);

	pattrib->last_txcmdsz = pattrib->pktlen;

	if (wait_ack) {
		ret = dump_mgntframe_and_wait_ack(padapter, pmgntframe);
	} else {
		dump_mgntframe(padapter, pmgntframe);
		ret = _SUCCESS;
	}

exit:
	return ret;
}

int issue_deauth(struct adapter *padapter, unsigned char *da, unsigned short reason)
{
	return _issue_deauth(padapter, da, reason, false);
}

int issue_deauth_ex(struct adapter *padapter, u8 *da, unsigned short reason, int try_cnt,
	int wait_ms)
{
	int ret;
	int i = 0;

	do {
		ret = _issue_deauth(padapter, da, reason, wait_ms > 0);

		i++;

		if (padapter->bDriverStopped || padapter->bSurpriseRemoved)
			break;

		if (i < try_cnt && wait_ms > 0 && ret == _FAIL)
			msleep(wait_ms);
	} while ((i < try_cnt) && ((ret == _FAIL) || (wait_ms == 0)));

	if (ret != _FAIL) {
		ret = _SUCCESS;
		goto exit;
	}
exit:
	return ret;
}

void issue_action_BA(struct adapter *padapter, unsigned char *raddr, u8 action, u16 status)
{
	u16 start_seq;
	u16 BA_starting_seqctrl = 0;
	struct xmit_frame *pmgntframe;
	struct pkt_attrib *pattrib;
	struct xmit_priv *pxmitpriv = &padapter->xmitpriv;
	struct mlme_ext_priv *pmlmeext = &padapter->mlmeextpriv;
	struct mlme_ext_info *pmlmeinfo = &pmlmeext->mlmext_info;
	struct sta_info *psta;
	struct sta_priv *pstapriv = &padapter->stapriv;
	struct registry_priv *pregpriv = &padapter->registrypriv;
	struct ieee80211_mgmt *mgmt;
	u16 capab, params;

	pmgntframe = alloc_mgtxmitframe(pxmitpriv);
	if (!pmgntframe)
		return;

	/* update attribute */
	pattrib = &pmgntframe->attrib;
	update_mgntframe_attrib(padapter, pattrib);

	memset(pmgntframe->buf_addr, 0, WLANHDR_OFFSET + TXDESC_OFFSET);

	mgmt = (struct ieee80211_mgmt *)(pmgntframe->buf_addr + TXDESC_OFFSET);

	mgmt->frame_control = cpu_to_le16(IEEE80211_STYPE_ACTION | IEEE80211_FTYPE_MGMT);

	memcpy(mgmt->da, raddr, ETH_ALEN);
	memcpy(mgmt->sa, myid(&padapter->eeprompriv), ETH_ALEN);
	memcpy(mgmt->bssid, get_my_bssid(&pmlmeinfo->network), ETH_ALEN);

	mgmt->seq_ctrl = cpu_to_le16(pmlmeext->mgnt_seq);
	pmlmeext->mgnt_seq++;

	mgmt->u.action.category = WLAN_CATEGORY_BACK;

	switch (action) {
	case WLAN_ACTION_ADDBA_REQ:
		mgmt->u.action.u.addba_req.action_code = WLAN_ACTION_ADDBA_REQ;
		do {
			pmlmeinfo->dialogToken++;
		} while (pmlmeinfo->dialogToken == 0);
		mgmt->u.action.u.addba_req.dialog_token = pmlmeinfo->dialogToken;

		/* immediate ack & 64 buffer size */
		capab = u16_encode_bits(64, IEEE80211_ADDBA_PARAM_BUF_SIZE_MASK);
		capab |= u16_encode_bits(1, IEEE80211_ADDBA_PARAM_POLICY_MASK);
		capab |= u16_encode_bits(status, IEEE80211_ADDBA_PARAM_TID_MASK);
		mgmt->u.action.u.addba_req.capab = cpu_to_le16(capab);

		mgmt->u.action.u.addba_req.timeout = cpu_to_le16(5000); /* 5 ms */

		psta = rtw_get_stainfo(pstapriv, raddr);
		if (psta) {
			start_seq = (psta->sta_xmitpriv.txseq_tid[status & 0x07] & 0xfff) + 1;

			psta->BA_starting_seqctrl[status & 0x07] = start_seq;

			BA_starting_seqctrl = start_seq << 4;
		}
		mgmt->u.action.u.addba_req.start_seq_num = cpu_to_le16(BA_starting_seqctrl);

		pattrib->pktlen = offsetofend(struct ieee80211_mgmt,
					      u.action.u.addba_req.start_seq_num);
		break;
	case WLAN_ACTION_ADDBA_RESP:
		mgmt->u.action.u.addba_resp.action_code = WLAN_ACTION_ADDBA_RESP;
		mgmt->u.action.u.addba_resp.dialog_token = pmlmeinfo->ADDBA_req.dialog_token;
		mgmt->u.action.u.addba_resp.status = cpu_to_le16(status);
		capab = le16_to_cpu(pmlmeinfo->ADDBA_req.BA_para_set) & 0x3f;
		capab |= u16_encode_bits(64, IEEE80211_ADDBA_PARAM_BUF_SIZE_MASK);
		capab |= u16_encode_bits(pregpriv->ampdu_amsdu, IEEE80211_ADDBA_PARAM_AMSDU_MASK);
		mgmt->u.action.u.addba_req.capab = cpu_to_le16(capab);
		mgmt->u.action.u.addba_resp.timeout = pmlmeinfo->ADDBA_req.BA_timeout_value;
		pattrib->pktlen = offsetofend(struct ieee80211_mgmt, u.action.u.addba_resp.timeout);
		break;
	case WLAN_ACTION_DELBA:
		mgmt->u.action.u.delba.action_code = WLAN_ACTION_DELBA;
		mgmt->u.action.u.delba.params = cpu_to_le16((status & 0x1F) << 3);
		params = u16_encode_bits((status & 0x1), IEEE80211_DELBA_PARAM_INITIATOR_MASK);
		params |= u16_encode_bits((status >> 1) & 0xF, IEEE80211_DELBA_PARAM_TID_MASK);
		mgmt->u.action.u.delba.params = cpu_to_le16(params);
		mgmt->u.action.u.delba.reason_code = cpu_to_le16(WLAN_STATUS_REQUEST_DECLINED);
		pattrib->pktlen = offsetofend(struct ieee80211_mgmt, u.action.u.delba.reason_code);
		break;
	default:
		break;
	}

	pattrib->last_txcmdsz = pattrib->pktlen;

	dump_mgntframe(padapter, pmgntframe);
}

static void issue_action_BSSCoexistPacket(struct adapter *padapter)
{
	struct list_head *plist, *phead;
	unsigned char category, action;
	struct xmit_frame			*pmgntframe;
	struct pkt_attrib			*pattrib;
	unsigned char				*pframe;
	struct ieee80211_hdr *pwlanhdr;
	__le16 *fctrl;
	struct	wlan_network	*pnetwork = NULL;
	struct xmit_priv			*pxmitpriv = &padapter->xmitpriv;
	struct mlme_priv *pmlmepriv = &padapter->mlmepriv;
	struct mlme_ext_priv	*pmlmeext = &padapter->mlmeextpriv;
	struct mlme_ext_info	*pmlmeinfo = &pmlmeext->mlmext_info;
	struct __queue *queue	= &pmlmepriv->scanned_queue;
	u8 InfoContent[16] = {0};
	u8 ICS[8][15];
	if ((pmlmepriv->num_FortyMHzIntolerant == 0) || (pmlmepriv->num_sta_no_ht == 0))
		return;

	if (pmlmeinfo->bwmode_updated)
		return;

	category = WLAN_CATEGORY_PUBLIC;
	action = ACT_PUBLIC_BSSCOEXIST;

	pmgntframe = alloc_mgtxmitframe(pxmitpriv);
	if (!pmgntframe)
		return;

	/* update attribute */
	pattrib = &pmgntframe->attrib;
	update_mgntframe_attrib(padapter, pattrib);

	memset(pmgntframe->buf_addr, 0, WLANHDR_OFFSET + TXDESC_OFFSET);

	pframe = (u8 *)(pmgntframe->buf_addr) + TXDESC_OFFSET;
	pwlanhdr = (struct ieee80211_hdr *)pframe;

	fctrl = &pwlanhdr->frame_control;
	*(fctrl) = 0;

	memcpy(pwlanhdr->addr1, get_my_bssid(&pmlmeinfo->network), ETH_ALEN);
	memcpy(pwlanhdr->addr2, myid(&padapter->eeprompriv), ETH_ALEN);
	memcpy(pwlanhdr->addr3, get_my_bssid(&pmlmeinfo->network), ETH_ALEN);

	SetSeqNum(pwlanhdr, pmlmeext->mgnt_seq);
	pmlmeext->mgnt_seq++;
	SetFrameSubType(pframe, WIFI_ACTION);

	pframe += sizeof(struct ieee80211_hdr_3addr);
	pattrib->pktlen = sizeof(struct ieee80211_hdr_3addr);

	pframe = rtw_set_fixed_ie(pframe, 1, &category, &pattrib->pktlen);
	pframe = rtw_set_fixed_ie(pframe, 1, &action, &pattrib->pktlen);

	/*  */
	if (pmlmepriv->num_FortyMHzIntolerant > 0) {
		u8 iedata = 0;

		iedata |= BIT(2);/* 20 MHz BSS Width Request */

		pframe = rtw_set_ie(pframe, EID_BSSCoexistence,  1, &iedata, &pattrib->pktlen);
	}

	/*  */
	memset(ICS, 0, sizeof(ICS));
	if (pmlmepriv->num_sta_no_ht > 0) {
		int i;

		spin_lock_bh(&pmlmepriv->scanned_queue.lock);

		phead = get_list_head(queue);
		plist = phead->next;

		while (phead != plist) {
			int len;
			u8 *p;
			struct wlan_bssid_ex *pbss_network;

			pnetwork = container_of(plist, struct wlan_network, list);

			plist = plist->next;

			pbss_network = (struct wlan_bssid_ex *)&pnetwork->network;

			p = rtw_get_ie(pbss_network->IEs + _FIXED_IE_LENGTH_, _HT_CAPABILITY_IE_, &len, pbss_network->IELength - _FIXED_IE_LENGTH_);
			if (!p || len == 0) { /* non-HT */
				if ((pbss_network->Configuration.DSConfig <= 0) || (pbss_network->Configuration.DSConfig > 14))
					continue;

				ICS[0][pbss_network->Configuration.DSConfig] = 1;

				if (ICS[0][0] == 0)
					ICS[0][0] = 1;
			}
		}
		spin_unlock_bh(&pmlmepriv->scanned_queue.lock);

		for (i = 0; i < 8; i++) {
			if (ICS[i][0] == 1) {
				int j, k = 0;

				InfoContent[k] = i;
				/* SET_BSS_INTOLERANT_ELE_REG_CLASS(InfoContent, i); */
				k++;

				for (j = 1; j <= 14; j++) {
					if (ICS[i][j] == 1) {
						if (k < 16) {
							InfoContent[k] = j; /* channel number */
							/* SET_BSS_INTOLERANT_ELE_CHANNEL(InfoContent+k, j); */
							k++;
						}
					}
				}

				pframe = rtw_set_ie(pframe, EID_BSSIntolerantChlReport, k, InfoContent, &pattrib->pktlen);
			}
		}
	}

	pattrib->last_txcmdsz = pattrib->pktlen;

	dump_mgntframe(padapter, pmgntframe);
}

unsigned int send_delba(struct adapter *padapter, u8 initiator, u8 *addr)
{
	struct sta_priv *pstapriv = &padapter->stapriv;
	struct sta_info *psta = NULL;
	/* struct recv_reorder_ctrl *preorder_ctrl; */
	struct mlme_ext_priv	*pmlmeext = &padapter->mlmeextpriv;
	struct mlme_ext_info	*pmlmeinfo = &pmlmeext->mlmext_info;
	u16 tid;

	if ((pmlmeinfo->state & 0x03) != WIFI_FW_AP_STATE)
		if (!(pmlmeinfo->state & WIFI_FW_ASSOC_SUCCESS))
			return _SUCCESS;

	psta = rtw_get_stainfo(pstapriv, addr);
	if (!psta)
		return _SUCCESS;

	if (initiator == 0) { /*  recipient */
		for (tid = 0; tid < MAXTID; tid++) {
			if (psta->recvreorder_ctrl[tid].enable) {
				issue_action_BA(padapter, addr, WLAN_ACTION_DELBA, (((tid << 1) | initiator) & 0x1F));
				psta->recvreorder_ctrl[tid].enable = false;
				psta->recvreorder_ctrl[tid].indicate_seq = 0xffff;
			}
		}
	} else if (initiator == 1) { /*  originator */
		for (tid = 0; tid < MAXTID; tid++) {
			if (psta->htpriv.agg_enable_bitmap & BIT(tid)) {
				issue_action_BA(padapter, addr, WLAN_ACTION_DELBA, (((tid << 1) | initiator) & 0x1F));
				psta->htpriv.agg_enable_bitmap &= ~BIT(tid);
				psta->htpriv.candidate_tid_bitmap &= ~BIT(tid);
			}
		}
	}

	return _SUCCESS;
}

unsigned int send_beacon(struct adapter *padapter)
{
	bool bxmitok = false;
	int	issue = 0;
	int poll = 0;

	clear_beacon_valid_bit(padapter);

	do {
		issue_beacon(padapter, 100);
		issue++;
		do {
			yield();
			bxmitok = get_beacon_valid_bit(padapter);
			poll++;
		} while ((poll % 10) != 0 && !bxmitok && !padapter->bSurpriseRemoved && !padapter->bDriverStopped);
	} while (!bxmitok && issue < 100 && !padapter->bSurpriseRemoved && !padapter->bDriverStopped);

	if (padapter->bSurpriseRemoved || padapter->bDriverStopped || !bxmitok)
		return _FAIL;

	return _SUCCESS;
}

bool get_beacon_valid_bit(struct adapter *adapter)
{
	int res;
	u8 reg;

	res = rtw_read8(adapter, REG_TDECTRL + 2, &reg);
	if (res)
		return false;

	/* BIT(16) of REG_TDECTRL = BIT(0) of REG_TDECTRL+2 */
	return BIT(0) & reg;
}

void clear_beacon_valid_bit(struct adapter *adapter)
{
	int res;
	u8 reg;

	res = rtw_read8(adapter, REG_TDECTRL + 2, &reg);
	if (res)
		return;

	/* BIT(16) of REG_TDECTRL = BIT(0) of REG_TDECTRL+2, write 1 to clear, Clear by sw */
	rtw_write8(adapter, REG_TDECTRL + 2, reg | BIT(0));
<<<<<<< HEAD
=======
}

void rtw_resume_tx_beacon(struct adapter *adapt)
{
	struct hal_data_8188e *haldata = &adapt->haldata;

	/*  2010.03.01. Marked by tynli. No need to call workitem beacause we record the value */
	/*  which should be read from register to a global variable. */

	rtw_write8(adapt, REG_FWHW_TXQ_CTRL + 2, (haldata->RegFwHwTxQCtrl) | BIT(6));
	haldata->RegFwHwTxQCtrl |= BIT(6);
	rtw_write8(adapt, REG_TBTT_PROHIBIT + 1, 0xff);
	haldata->RegReg542 |= BIT(0);
	rtw_write8(adapt, REG_TBTT_PROHIBIT + 2, haldata->RegReg542);
}

void rtw_stop_tx_beacon(struct adapter *adapt)
{
	struct hal_data_8188e *haldata = &adapt->haldata;

	/*  2010.03.01. Marked by tynli. No need to call workitem beacause we record the value */
	/*  which should be read from register to a global variable. */

	rtw_write8(adapt, REG_FWHW_TXQ_CTRL + 2, (haldata->RegFwHwTxQCtrl) & (~BIT(6)));
	haldata->RegFwHwTxQCtrl &= (~BIT(6));
	rtw_write8(adapt, REG_TBTT_PROHIBIT + 1, 0x64);
	haldata->RegReg542 &= ~(BIT(0));
	rtw_write8(adapt, REG_TBTT_PROHIBIT + 2, haldata->RegReg542);

	 /* todo: CheckFwRsvdPageContent(Adapter);  2010.06.23. Added by tynli. */
}

static void rtw_set_opmode(struct adapter *adapter, u8 mode)
{
	u8 val8;
	int res;

	/*  disable Port0 TSF update */
	res = rtw_read8(adapter, REG_BCN_CTRL, &val8);
	if (res)
		return;

	rtw_write8(adapter, REG_BCN_CTRL, val8 | BIT(4));

	/*  set net_type */
	res = rtw_read8(adapter, MSR, &val8);
	if (res)
		return;

	val8 &= 0x0c;
	val8 |= mode;
	rtw_write8(adapter, MSR, val8);

	if ((mode == _HW_STATE_STATION_) || (mode == _HW_STATE_NOLINK_)) {
		rtw_stop_tx_beacon(adapter);

		rtw_write8(adapter, REG_BCN_CTRL, 0x19);/* disable atim wnd */
	} else if (mode == _HW_STATE_ADHOC_) {
		rtw_resume_tx_beacon(adapter);
		rtw_write8(adapter, REG_BCN_CTRL, 0x1a);
	} else if (mode == _HW_STATE_AP_) {
		rtw_resume_tx_beacon(adapter);

		rtw_write8(adapter, REG_BCN_CTRL, 0x12);

		/* Set RCR */
		rtw_write32(adapter, REG_RCR, 0x7000208e);/* CBSSID_DATA must set to 0,reject ICV_ERR packet */
		/* enable to rx data frame */
		rtw_write16(adapter, REG_RXFLTMAP2, 0xFFFF);
		/* enable to rx ps-poll */
		rtw_write16(adapter, REG_RXFLTMAP1, 0x0400);

		/* Beacon Control related register for first time */
		rtw_write8(adapter, REG_BCNDMATIM, 0x02); /*  2ms */

		rtw_write8(adapter, REG_ATIMWND, 0x0a); /*  10ms */
		rtw_write16(adapter, REG_BCNTCFG, 0x00);
		rtw_write16(adapter, REG_TBTT_PROHIBIT, 0xff04);
		rtw_write16(adapter, REG_TSFTR_SYN_OFFSET, 0x7fff);/*  +32767 (~32ms) */

		/* reset TSF */
		rtw_write8(adapter, REG_DUAL_TSF_RST, BIT(0));

		/* BIT(3) - If set 0, hw will clr bcnq when tx becon ok/fail or port 0 */
		res = rtw_read8(adapter, REG_MBID_NUM, &val8);
		if (res)
			return;

		rtw_write8(adapter, REG_MBID_NUM, val8 | BIT(3) | BIT(4));

		/* enable BCN0 Function for if1 */
		/* don't enable update TSF0 for if1 (due to TSF update when beacon/probe rsp are received) */
		rtw_write8(adapter, REG_BCN_CTRL, (DIS_TSF_UDT0_NORMAL_CHIP | EN_BCN_FUNCTION | BIT(1)));

		/* dis BCN1 ATIM  WND if if2 is station */
		res = rtw_read8(adapter, REG_BCN_CTRL_1, &val8);
		if (res)
			return;

		rtw_write8(adapter, REG_BCN_CTRL_1, val8 | BIT(0));
	}
>>>>>>> e6f4ff3f
}

/****************************************************************************

Following are some utitity fuctions for WiFi MLME

*****************************************************************************/

static void rtw_set_initial_gain(struct adapter *adapter, u8 gain)
{
	struct hal_data_8188e *haldata = &adapter->haldata;
	struct odm_dm_struct *odmpriv = &haldata->odmpriv;
	struct rtw_dig *digtable = &odmpriv->DM_DigTable;

	if (gain == 0xff) {
		/* restore rx gain */
		ODM_Write_DIG(odmpriv, digtable->BackupIGValue);
	} else {
		digtable->BackupIGValue = digtable->CurIGValue;
		ODM_Write_DIG(odmpriv, gain);
	}
}

void rtw_mlme_under_site_survey(struct adapter *adapter)
{
	/* config RCR to receive different BSSID & not to receive data frame */

	int res;
	u8 reg;
	u32 v;

	res = rtw_read32(adapter, REG_RCR, &v);
	if (res)
		return;

	v &= ~(RCR_CBSSID_BCN);
	rtw_write32(adapter, REG_RCR, v);
	/* reject all data frame */
	rtw_write16(adapter, REG_RXFLTMAP2, 0x00);

	/* disable update TSF */
	res = rtw_read8(adapter, REG_BCN_CTRL, &reg);
	if (res)
		return;

	rtw_write8(adapter, REG_BCN_CTRL, reg | BIT(4));
}

void rtw_mlme_site_survey_done(struct adapter *adapter)
{
	struct mlme_ext_priv *pmlmeext = &adapter->mlmeextpriv;
	struct mlme_ext_info *pmlmeinfo = &pmlmeext->mlmext_info;
	u32 reg32;
	int res;
	u8 reg;

	if ((is_client_associated_to_ap(adapter)) ||
	    ((pmlmeinfo->state & 0x03) == WIFI_FW_ADHOC_STATE)) {
		/* enable to rx data frame */
		rtw_write16(adapter, REG_RXFLTMAP2, 0xFFFF);

		/* enable update TSF */
		res = rtw_read8(adapter, REG_BCN_CTRL, &reg);
		if (res)
			return;

		rtw_write8(adapter, REG_BCN_CTRL, reg & (~BIT(4)));
	} else if ((pmlmeinfo->state & 0x03) == WIFI_FW_AP_STATE) {
		rtw_write16(adapter, REG_RXFLTMAP2, 0xFFFF);
		/* enable update TSF */
		res = rtw_read8(adapter, REG_BCN_CTRL, &reg);
		if (res)
			return;

		rtw_write8(adapter, REG_BCN_CTRL, reg & (~BIT(4)));
	}

	res = rtw_read32(adapter, REG_RCR, &reg32);
	if (res)
		return;

	rtw_write32(adapter, REG_RCR, reg32 | RCR_CBSSID_BCN);
}

void site_survey(struct adapter *padapter)
{
	unsigned char survey_channel = 0;
	enum rt_scan_type ScanType = SCAN_PASSIVE;
	struct mlme_ext_priv	*pmlmeext = &padapter->mlmeextpriv;
	struct mlme_ext_info	*pmlmeinfo = &pmlmeext->mlmext_info;
	struct wifidirect_info *pwdinfo = &padapter->wdinfo;

	if ((pwdinfo->rx_invitereq_info.scan_op_ch_only) || (pwdinfo->p2p_info.scan_op_ch_only)) {
		if (pwdinfo->rx_invitereq_info.scan_op_ch_only) {
			survey_channel = pwdinfo->rx_invitereq_info.operation_ch[pmlmeext->sitesurvey_res.channel_idx];
		} else {
			survey_channel = pwdinfo->p2p_info.operation_ch[pmlmeext->sitesurvey_res.channel_idx];
		}
		ScanType = SCAN_ACTIVE;
	} else if (rtw_p2p_findphase_ex_is_social(pwdinfo)) {
		/*	Commented by Albert 2011/06/03 */
		/*	The driver is in the find phase, it should go through the social channel. */
		int ch_set_idx;
		survey_channel = pwdinfo->social_chan[pmlmeext->sitesurvey_res.channel_idx];
		ch_set_idx = rtw_ch_set_search_ch(pmlmeext->channel_set, survey_channel);
		if (ch_set_idx >= 0)
			ScanType = pmlmeext->channel_set[ch_set_idx].ScanType;
		else
			ScanType = SCAN_ACTIVE;
	} else {
		struct rtw_ieee80211_channel *ch;
		if (pmlmeext->sitesurvey_res.channel_idx < pmlmeext->sitesurvey_res.ch_num) {
			ch = &pmlmeext->sitesurvey_res.ch[pmlmeext->sitesurvey_res.channel_idx];
			survey_channel = ch->hw_value;
			ScanType = (ch->flags & RTW_IEEE80211_CHAN_PASSIVE_SCAN) ? SCAN_PASSIVE : SCAN_ACTIVE;
		}
	}

	if (survey_channel != 0) {
		if (pmlmeext->sitesurvey_res.channel_idx == 0)
			set_channel_bwmode(padapter, survey_channel, HAL_PRIME_CHNL_OFFSET_DONT_CARE, HT_CHANNEL_WIDTH_20);
		else
			SelectChannel(padapter, survey_channel);

		if (ScanType == SCAN_ACTIVE) { /* obey the channel plan setting... */
			if (rtw_p2p_chk_state(pwdinfo, P2P_STATE_SCAN) ||
			    rtw_p2p_chk_state(pwdinfo, P2P_STATE_FIND_PHASE_SEARCH)) {
				issue_probereq_p2p(padapter, NULL);
				issue_probereq_p2p(padapter, NULL);
				issue_probereq_p2p(padapter, NULL);
			} else {
				int i;
				for (i = 0; i < RTW_SSID_SCAN_AMOUNT; i++) {
					if (pmlmeext->sitesurvey_res.ssid[i].SsidLength) {
						/* todo: to issue two probe req??? */
						issue_probereq(padapter, &pmlmeext->sitesurvey_res.ssid[i], NULL);
						/* msleep(SURVEY_TO>>1); */
						issue_probereq(padapter, &pmlmeext->sitesurvey_res.ssid[i], NULL);
					}
				}

				if (pmlmeext->sitesurvey_res.scan_mode == SCAN_ACTIVE) {
					/* todo: to issue two probe req??? */
					issue_probereq(padapter, NULL, NULL);
					/* msleep(SURVEY_TO>>1); */
					issue_probereq(padapter, NULL, NULL);
				}
			}
		}

		set_survey_timer(pmlmeext, pmlmeext->chan_scan_time);
	} else {
		/*	channel number is 0 or this channel is not valid. */
		if (rtw_p2p_chk_state(pwdinfo, P2P_STATE_SCAN) || rtw_p2p_chk_state(pwdinfo, P2P_STATE_FIND_PHASE_SEARCH)) {
			if ((pwdinfo->rx_invitereq_info.scan_op_ch_only) || (pwdinfo->p2p_info.scan_op_ch_only)) {
				/*	Set the find_phase_state_exchange_cnt to P2P_FINDPHASE_EX_CNT. */
				/*	This will let the following flow to run the scanning end. */
				rtw_p2p_findphase_ex_set(pwdinfo, P2P_FINDPHASE_EX_MAX);
			}
		}

		if (rtw_p2p_findphase_ex_is_needed(pwdinfo)) {
			/*	Set the P2P State to the listen state of find phase and set the current channel to the listen channel */
			set_channel_bwmode(padapter, pwdinfo->listen_channel, HAL_PRIME_CHNL_OFFSET_DONT_CARE, HT_CHANNEL_WIDTH_20);
			rtw_p2p_set_state(pwdinfo, P2P_STATE_FIND_PHASE_LISTEN);
			pmlmeext->sitesurvey_res.state = SCAN_DISABLE;

			/* restore RX GAIN */
			rtw_set_initial_gain(padapter, 0xff);
			/* turn on dynamic functions */
			Restore_DM_Func_Flag(padapter);
			/* Switch_DM_Func(padapter, DYNAMIC_FUNC_DIG|DYNAMIC_FUNC_HP|DYNAMIC_FUNC_SS, true); */

			_set_timer(&pwdinfo->find_phase_timer, (u32)((u32)(pwdinfo->listen_dwell) * 100));
		} else {
			/*  20100721:Interrupt scan operation here. */
			/*  For SW antenna diversity before link, it needs to switch to another antenna and scan again. */
			/*  It compares the scan result and select beter one to do connection. */
			if (AntDivBeforeLink8188E(padapter)) {
				pmlmeext->sitesurvey_res.bss_cnt = 0;
				pmlmeext->sitesurvey_res.channel_idx = -1;
				pmlmeext->chan_scan_time = SURVEY_TO / 2;
				set_survey_timer(pmlmeext, pmlmeext->chan_scan_time);
				return;
			}
			if (rtw_p2p_chk_state(pwdinfo, P2P_STATE_SCAN) || rtw_p2p_chk_state(pwdinfo, P2P_STATE_FIND_PHASE_SEARCH))
				rtw_p2p_set_state(pwdinfo, rtw_p2p_pre_state(pwdinfo));
			rtw_p2p_findphase_ex_set(pwdinfo, P2P_FINDPHASE_EX_NONE);

			pmlmeext->sitesurvey_res.state = SCAN_COMPLETE;

			/* switch back to the original channel */

			if (rtw_p2p_chk_state(pwdinfo, P2P_STATE_LISTEN))
				set_channel_bwmode(padapter, pwdinfo->listen_channel, HAL_PRIME_CHNL_OFFSET_DONT_CARE, HT_CHANNEL_WIDTH_20);
			else
				set_channel_bwmode(padapter, pmlmeext->cur_channel, pmlmeext->cur_ch_offset, pmlmeext->cur_bwmode);

			/* config MSR */
			Set_MSR(padapter, (pmlmeinfo->state & 0x3));

			/* restore RX GAIN */
			rtw_set_initial_gain(padapter, 0xff);
			/* turn on dynamic functions */
			Restore_DM_Func_Flag(padapter);
			/* Switch_DM_Func(padapter, DYNAMIC_ALL_FUNC_ENABLE, true); */

			if (is_client_associated_to_ap(padapter))
				issue_nulldata(padapter, NULL, 0, 3, 500);

			rtw_mlme_site_survey_done(padapter);

			report_surveydone_event(padapter);

			pmlmeext->chan_scan_time = SURVEY_TO;
			pmlmeext->sitesurvey_res.state = SCAN_DISABLE;

			issue_action_BSSCoexistPacket(padapter);
			issue_action_BSSCoexistPacket(padapter);
			issue_action_BSSCoexistPacket(padapter);
		}
	}
}

/* collect bss info from Beacon and Probe request/response frames. */
u8 collect_bss_info(struct adapter *padapter, struct recv_frame *precv_frame, struct wlan_bssid_ex *bssid)
{
	int	i;
	u32	len;
	u8 *p;
	u16 val16, subtype;
	u8 *pframe = precv_frame->rx_data;
	u32	packet_len = precv_frame->len;
	u8 ie_offset;
	struct registry_priv	*pregistrypriv = &padapter->registrypriv;
	struct mlme_ext_priv	*pmlmeext = &padapter->mlmeextpriv;
	struct mlme_ext_info	*pmlmeinfo = &pmlmeext->mlmext_info;
	__le32 le32_tmp;

	len = packet_len - sizeof(struct ieee80211_hdr_3addr);

	if (len > MAX_IE_SZ)
		return _FAIL;

	memset(bssid, 0, sizeof(struct wlan_bssid_ex));

	subtype = GetFrameSubType(pframe);

	if (subtype == WIFI_BEACON) {
		bssid->Reserved[0] = 1;
		ie_offset = _BEACON_IE_OFFSET_;
	} else {
		/*  FIXME : more type */
		if (subtype == WIFI_PROBEREQ) {
			ie_offset = _PROBEREQ_IE_OFFSET_;
			bssid->Reserved[0] = 2;
		} else if (subtype == WIFI_PROBERSP) {
			ie_offset = _PROBERSP_IE_OFFSET_;
			bssid->Reserved[0] = 3;
		} else {
			bssid->Reserved[0] = 0;
			ie_offset = _FIXED_IE_LENGTH_;
		}
	}

	bssid->Length = sizeof(struct wlan_bssid_ex) - MAX_IE_SZ + len;

	/* below is to copy the information element */
	bssid->IELength = len;
	memcpy(bssid->IEs, (pframe + sizeof(struct ieee80211_hdr_3addr)), bssid->IELength);

	/* get the signal strength */
	bssid->Rssi = precv_frame->attrib.phy_info.recvpower; /*  in dBM.raw data */
	bssid->PhyInfo.SignalQuality = precv_frame->attrib.phy_info.SignalQuality;/* in percentage */
	bssid->PhyInfo.SignalStrength = precv_frame->attrib.phy_info.SignalStrength;/* in percentage */
	bssid->PhyInfo.Optimum_antenna = rtw_current_antenna(padapter);

	/*  checking SSID */
	p = rtw_get_ie(bssid->IEs + ie_offset, _SSID_IE_, &len, bssid->IELength - ie_offset);
	if (!p)
		return _FAIL;

	if (*(p + 1)) {
		if (len > NDIS_802_11_LENGTH_SSID)
			return _FAIL;
		memcpy(bssid->Ssid.Ssid, (p + 2), *(p + 1));
		bssid->Ssid.SsidLength = *(p + 1);
	} else {
		bssid->Ssid.SsidLength = 0;
	}

	memset(bssid->SupportedRates, 0, NDIS_802_11_LENGTH_RATES_EX);

	/* checking rate info... */
	i = 0;
	p = rtw_get_ie(bssid->IEs + ie_offset, _SUPPORTEDRATES_IE_, &len, bssid->IELength - ie_offset);
	if (p) {
		if (len > NDIS_802_11_LENGTH_RATES_EX)
			return _FAIL;
		memcpy(bssid->SupportedRates, (p + 2), len);
		i = len;
	}

	p = rtw_get_ie(bssid->IEs + ie_offset, _EXT_SUPPORTEDRATES_IE_, &len, bssid->IELength - ie_offset);
	if (p) {
		if (len > (NDIS_802_11_LENGTH_RATES_EX - i))
			return _FAIL;
		memcpy(bssid->SupportedRates + i, (p + 2), len);
	}

	/* todo: */
	bssid->NetworkTypeInUse = Ndis802_11OFDM24;

	if (bssid->IELength < 12)
		return _FAIL;

	/*  Checking for DSConfig */
	p = rtw_get_ie(bssid->IEs + ie_offset, _DSSET_IE_, &len, bssid->IELength - ie_offset);

	bssid->Configuration.DSConfig = 0;
	bssid->Configuration.Length = 0;

	if (p) {
		bssid->Configuration.DSConfig = *(p + 2);
	} else {/*  In 5G, some ap do not have DSSET IE */
		/*  checking HT info for channel */
		p = rtw_get_ie(bssid->IEs + ie_offset, _HT_ADD_INFO_IE_, &len, bssid->IELength - ie_offset);
		if (p) {
			struct HT_info_element *HT_info = (struct HT_info_element *)(p + 2);
			bssid->Configuration.DSConfig = HT_info->primary_channel;
		} else { /*  use current channel */
			bssid->Configuration.DSConfig = rtw_get_oper_ch(padapter);
		}
	}

	memcpy(&le32_tmp, rtw_get_beacon_interval_from_ie(bssid->IEs), 2);
	bssid->Configuration.BeaconPeriod = le32_to_cpu(le32_tmp);

	val16 = rtw_get_capability((struct wlan_bssid_ex *)bssid);

	if (val16 & BIT(0)) {
		bssid->InfrastructureMode = Ndis802_11Infrastructure;
		memcpy(bssid->MacAddress, GetAddr2Ptr(pframe), ETH_ALEN);
	} else {
		bssid->InfrastructureMode = Ndis802_11IBSS;
		memcpy(bssid->MacAddress, GetAddr3Ptr(pframe), ETH_ALEN);
	}

	if (val16 & BIT(4))
		bssid->Privacy = 1;
	else
		bssid->Privacy = 0;

	bssid->Configuration.ATIMWindow = 0;

	/* 20/40 BSS Coexistence check */
	if ((pregistrypriv->wifi_spec == 1) && (!pmlmeinfo->bwmode_updated)) {
		struct mlme_priv *pmlmepriv = &padapter->mlmepriv;
		p = rtw_get_ie(bssid->IEs + ie_offset, _HT_CAPABILITY_IE_, &len, bssid->IELength - ie_offset);
		if (p && len > 0) {
			struct HT_caps_element	*pHT_caps;
			pHT_caps = (struct HT_caps_element *)(p + 2);

			if (le16_to_cpu(pHT_caps->u.HT_cap_element.HT_caps_info) & BIT(14))
				pmlmepriv->num_FortyMHzIntolerant++;
		} else {
			pmlmepriv->num_sta_no_ht++;
		}
	}

	/*  mark bss info receiving from nearby channel as SignalQuality 101 */
	if (bssid->Configuration.DSConfig != rtw_get_oper_ch(padapter))
		bssid->PhyInfo.SignalQuality = 101;
	return _SUCCESS;
}

static void rtw_set_bssid(struct adapter *adapter, u8 *bssid)
{
	int i;

	for (i = 0; i < ETH_ALEN; i++)
		rtw_write8(adapter, REG_BSSID + i, bssid[i]);
}

static void mlme_join(struct adapter *adapter, int type)
{
	struct mlme_priv *mlmepriv = &adapter->mlmepriv;
	u8 retry_limit = 0x30, reg;
	u32 reg32;
	int res;

	switch (type) {
	case 0:
		/* prepare to join */
		/* enable to rx data frame, accept all data frame */
		rtw_write16(adapter, REG_RXFLTMAP2, 0xFFFF);

		res = rtw_read32(adapter, REG_RCR, &reg32);
		if (res)
			return;

		rtw_write32(adapter, REG_RCR,
			    reg32 | RCR_CBSSID_DATA | RCR_CBSSID_BCN);

		if (check_fwstate(mlmepriv, WIFI_STATION_STATE)) {
			retry_limit = 48;
		} else {
			/* ad-hoc mode */
			retry_limit = 0x7;
		}
		break;
	case 1:
		/* joinbss_event call back when join res < 0 */
		rtw_write16(adapter, REG_RXFLTMAP2, 0x00);
		break;
	case 2:
		/* sta add event call back */
		/* enable update TSF */
		res = rtw_read8(adapter, REG_BCN_CTRL, &reg);
		if (res)
			return;

		rtw_write8(adapter, REG_BCN_CTRL, reg & (~BIT(4)));

		if (check_fwstate(mlmepriv, WIFI_ADHOC_STATE | WIFI_ADHOC_MASTER_STATE))
			retry_limit = 0x7;
		break;
	default:
		break;
	}

	rtw_write16(adapter, REG_RL,
		    retry_limit << RETRY_LIMIT_SHORT_SHIFT | retry_limit << RETRY_LIMIT_LONG_SHIFT);
}

void start_create_ibss(struct adapter *padapter)
{
	unsigned short	caps;
	struct mlme_ext_priv	*pmlmeext = &padapter->mlmeextpriv;
	struct mlme_ext_info	*pmlmeinfo = &pmlmeext->mlmext_info;
	struct wlan_bssid_ex *pnetwork = (struct wlan_bssid_ex *)(&pmlmeinfo->network);
	pmlmeext->cur_channel = (u8)pnetwork->Configuration.DSConfig;
	pmlmeinfo->bcn_interval = get_beacon_interval(pnetwork);

	/* update wireless mode */
	update_wireless_mode(padapter);

	/* udpate capability */
	caps = rtw_get_capability((struct wlan_bssid_ex *)pnetwork);
	update_capinfo(padapter, caps);
	if (caps & cap_IBSS) {/* adhoc master */
		rtw_write8(padapter, REG_SECCFG, 0xcf);

		/* switch channel */
		/* SelectChannel(padapter, pmlmeext->cur_channel, HAL_PRIME_CHNL_OFFSET_DONT_CARE); */
		set_channel_bwmode(padapter, pmlmeext->cur_channel, HAL_PRIME_CHNL_OFFSET_DONT_CARE, HT_CHANNEL_WIDTH_20);

		beacon_timing_control(padapter);

		/* set msr to WIFI_FW_ADHOC_STATE */
		pmlmeinfo->state = WIFI_FW_ADHOC_STATE;
		Set_MSR(padapter, (pmlmeinfo->state & 0x3));

		/* issue beacon */
		if (send_beacon(padapter) == _FAIL) {
			report_join_res(padapter, -1);
			pmlmeinfo->state = WIFI_FW_NULL_STATE;
		} else {
			rtw_set_bssid(padapter, padapter->registrypriv.dev_network.MacAddress);
			mlme_join(padapter, 0);

			report_join_res(padapter, 1);
			pmlmeinfo->state |= WIFI_FW_ASSOC_SUCCESS;
			rtw_indicate_connect(padapter);
		}
	} else {
		return;
	}
	/* update bc/mc sta_info */
	update_bmc_sta(padapter);
}

void start_clnt_join(struct adapter *padapter)
{
	unsigned short	caps;
	u8 val8;
	struct mlme_ext_priv	*pmlmeext = &padapter->mlmeextpriv;
	struct mlme_ext_info	*pmlmeinfo = &pmlmeext->mlmext_info;
	struct wlan_bssid_ex *pnetwork = (struct wlan_bssid_ex *)(&pmlmeinfo->network);
	int beacon_timeout;

	pmlmeext->cur_channel = (u8)pnetwork->Configuration.DSConfig;
	pmlmeinfo->bcn_interval = get_beacon_interval(pnetwork);

	/* update wireless mode */
	update_wireless_mode(padapter);

	/* udpate capability */
	caps = rtw_get_capability((struct wlan_bssid_ex *)pnetwork);
	update_capinfo(padapter, caps);
	if (caps & cap_ESS) {
		Set_MSR(padapter, WIFI_FW_STATION_STATE);

		val8 = (pmlmeinfo->auth_algo == dot11AuthAlgrthm_8021X) ? 0xcc : 0xcf;

		rtw_write8(padapter, REG_SECCFG, val8);

		/* switch channel */
		set_channel_bwmode(padapter, pmlmeext->cur_channel, pmlmeext->cur_ch_offset, pmlmeext->cur_bwmode);

		/* here wait for receiving the beacon to start auth */
		/* and enable a timer */
		beacon_timeout = decide_wait_for_beacon_timeout(pmlmeinfo->bcn_interval);
		set_link_timer(pmlmeext, beacon_timeout);
		_set_timer(&padapter->mlmepriv.assoc_timer,
			   (REAUTH_TO * REAUTH_LIMIT) + (REASSOC_TO * REASSOC_LIMIT) + beacon_timeout);

		pmlmeinfo->state = WIFI_FW_AUTH_NULL | WIFI_FW_STATION_STATE;
	} else if (caps & cap_IBSS) { /* adhoc client */
		Set_MSR(padapter, WIFI_FW_ADHOC_STATE);

		rtw_write8(padapter, REG_SECCFG, 0xcf);

		/* switch channel */
		set_channel_bwmode(padapter, pmlmeext->cur_channel, pmlmeext->cur_ch_offset, pmlmeext->cur_bwmode);

		beacon_timing_control(padapter);

		pmlmeinfo->state = WIFI_FW_ADHOC_STATE;

		report_join_res(padapter, 1);
	} else {
		return;
	}
}

void start_clnt_auth(struct adapter *padapter)
{
	struct mlme_ext_priv	*pmlmeext = &padapter->mlmeextpriv;
	struct mlme_ext_info	*pmlmeinfo = &pmlmeext->mlmext_info;

	_cancel_timer_ex(&pmlmeext->link_timer);

	pmlmeinfo->state &= (~WIFI_FW_AUTH_NULL);
	pmlmeinfo->state |= WIFI_FW_AUTH_STATE;

	pmlmeinfo->auth_seq = 1;
	pmlmeinfo->reauth_count = 0;
	pmlmeinfo->reassoc_count = 0;
	pmlmeinfo->link_count = 0;
	pmlmeext->retry = 0;

	/*  Because of AP's not receiving deauth before */
	/*  AP may: 1)not response auth or 2)deauth us after link is complete */
	/*  issue deauth before issuing auth to deal with the situation */
	/*	Commented by Albert 2012/07/21 */
	/*	For the Win8 P2P connection, it will be hard to have a successful connection if this Wi-Fi doesn't connect to it. */
	issue_deauth(padapter, (&pmlmeinfo->network)->MacAddress, WLAN_REASON_DEAUTH_LEAVING);

	issue_auth(padapter, NULL, 0);

	set_link_timer(pmlmeext, REAUTH_TO);
}

void start_clnt_assoc(struct adapter *padapter)
{
	struct mlme_ext_priv	*pmlmeext = &padapter->mlmeextpriv;
	struct mlme_ext_info	*pmlmeinfo = &pmlmeext->mlmext_info;

	_cancel_timer_ex(&pmlmeext->link_timer);

	pmlmeinfo->state &= (~(WIFI_FW_AUTH_NULL | WIFI_FW_AUTH_STATE));
	pmlmeinfo->state |= (WIFI_FW_AUTH_SUCCESS | WIFI_FW_ASSOC_STATE);

	issue_assocreq(padapter);

	set_link_timer(pmlmeext, REASSOC_TO);
}

void receive_disconnect(struct adapter *padapter, unsigned char *MacAddr, unsigned short reason)
{
	struct mlme_ext_priv	*pmlmeext = &padapter->mlmeextpriv;
	struct mlme_ext_info	*pmlmeinfo = &pmlmeext->mlmext_info;

	/* check A3 */
	if (!(!memcmp(MacAddr, get_my_bssid(&pmlmeinfo->network), ETH_ALEN)))
		return;

	if ((pmlmeinfo->state & 0x03) == WIFI_FW_STATION_STATE) {
		if (pmlmeinfo->state & WIFI_FW_ASSOC_SUCCESS) {
			pmlmeinfo->state = WIFI_FW_NULL_STATE;
			report_del_sta_event(padapter, MacAddr, reason);
		} else if (pmlmeinfo->state & WIFI_FW_LINKING_STATE) {
			pmlmeinfo->state = WIFI_FW_NULL_STATE;
			report_join_res(padapter, -2);
		}
	}
}

static void process_80211d(struct adapter *padapter, struct wlan_bssid_ex *bssid)
{
	struct registry_priv *pregistrypriv;
	struct mlme_ext_priv *pmlmeext;
	struct rt_channel_info *chplan_new;
	u8 channel;
	u8 i;

	pregistrypriv = &padapter->registrypriv;
	pmlmeext = &padapter->mlmeextpriv;

	/*  Adjust channel plan by AP Country IE */
	if (pregistrypriv->enable80211d &&
	    (!pmlmeext->update_channel_plan_by_ap_done)) {
		u8 *ie, *p;
		u32 len;
		struct rt_channel_plan chplan_ap;
		struct rt_channel_info chplan_sta[MAX_CHANNEL_NUM];
		u8 country[4];
		u8 fcn; /*  first channel number */
		u8 noc; /*  number of channel */
		u8 j, k;

		ie = rtw_get_ie(bssid->IEs + _FIXED_IE_LENGTH_, _COUNTRY_IE_, &len, bssid->IELength - _FIXED_IE_LENGTH_);
		if (!ie)
			return;
		if (len < 6)
			return;
		ie += 2;
		p = ie;
		ie += len;

		memset(country, 0, 4);
		memcpy(country, p, 3);
		p += 3;

		i = 0;
		while ((ie - p) >= 3) {
			fcn = *(p++);
			noc = *(p++);
			p++;

			for (j = 0; j < noc; j++) {
				channel = fcn + j;
				chplan_ap.Channel[i++] = channel;
			}
		}
		chplan_ap.Len = i;

		memcpy(chplan_sta, pmlmeext->channel_set, sizeof(chplan_sta));

		memset(pmlmeext->channel_set, 0, sizeof(pmlmeext->channel_set));
		chplan_new = pmlmeext->channel_set;

		i = 0;
		j = 0;
		k = 0;
		if (pregistrypriv->wireless_mode & WIRELESS_11G) {
			do {
				if ((i == MAX_CHANNEL_NUM) ||
				    (chplan_sta[i].ChannelNum == 0))
					break;

				if (j == chplan_ap.Len)
					break;

				if (chplan_sta[i].ChannelNum == chplan_ap.Channel[j]) {
					chplan_new[k].ChannelNum = chplan_ap.Channel[j];
					chplan_new[k].ScanType = SCAN_ACTIVE;
					i++;
					j++;
					k++;
				} else if (chplan_sta[i].ChannelNum < chplan_ap.Channel[j]) {
					chplan_new[k].ChannelNum = chplan_sta[i].ChannelNum;
					chplan_new[k].ScanType = SCAN_PASSIVE;
					i++;
					k++;
				} else if (chplan_sta[i].ChannelNum > chplan_ap.Channel[j]) {
					chplan_new[k].ChannelNum = chplan_ap.Channel[j];
					chplan_new[k].ScanType = SCAN_ACTIVE;
					j++;
					k++;
				}
			} while (1);

			/*  change AP not support channel to Passive scan */
			while ((i < MAX_CHANNEL_NUM) &&
			       (chplan_sta[i].ChannelNum != 0) &&
			       (chplan_sta[i].ChannelNum <= 14)) {
				chplan_new[k].ChannelNum = chplan_sta[i].ChannelNum;
				chplan_new[k].ScanType = SCAN_PASSIVE;
				i++;
				k++;
			}

			/*  add channel AP supported */
			while ((j < chplan_ap.Len) && (chplan_ap.Channel[j] <= 14)) {
				chplan_new[k].ChannelNum = chplan_ap.Channel[j];
				chplan_new[k].ScanType = SCAN_ACTIVE;
				j++;
				k++;
			}
		} else {
			/*  keep original STA 2.4G channel plan */
			while ((i < MAX_CHANNEL_NUM) &&
			       (chplan_sta[i].ChannelNum != 0) &&
			       (chplan_sta[i].ChannelNum <= 14)) {
				chplan_new[k].ChannelNum = chplan_sta[i].ChannelNum;
				chplan_new[k].ScanType = chplan_sta[i].ScanType;
				i++;
				k++;
			}

			/*  skip AP 2.4G channel plan */
			while ((j < chplan_ap.Len) && (chplan_ap.Channel[j] <= 14))
				j++;
		}

		/*  keep original STA 5G channel plan */
		while ((i < MAX_CHANNEL_NUM) && (chplan_sta[i].ChannelNum != 0)) {
			chplan_new[k].ChannelNum = chplan_sta[i].ChannelNum;
			chplan_new[k].ScanType = chplan_sta[i].ScanType;
			i++;
			k++;
		}

		pmlmeext->update_channel_plan_by_ap_done = 1;
	}

	/*  If channel is used by AP, set channel scan type to active */
	channel = bssid->Configuration.DSConfig;
	chplan_new = pmlmeext->channel_set;
	i = 0;
	while ((i < MAX_CHANNEL_NUM) && (chplan_new[i].ChannelNum != 0)) {
		if (chplan_new[i].ChannelNum == channel) {
			if (chplan_new[i].ScanType == SCAN_PASSIVE)
				chplan_new[i].ScanType = SCAN_ACTIVE;
			break;
		}
		i++;
	}
}

/****************************************************************************

Following are the functions to report events

*****************************************************************************/

void report_survey_event(struct adapter *padapter, struct recv_frame *precv_frame)
{
	struct cmd_obj *pcmd_obj;
	u8 *pevtcmd;
	u32 cmdsz;
	struct survey_event	*psurvey_evt;
	struct C2HEvent_Header *pc2h_evt_hdr;
	struct mlme_ext_priv *pmlmeext;
	struct cmd_priv *pcmdpriv;
	/* u8 *pframe = precv_frame->rx_data; */
	/* uint len = precv_frame->len; */

	if (!padapter)
		return;

	pmlmeext = &padapter->mlmeextpriv;
	pcmdpriv = &padapter->cmdpriv;

	pcmd_obj = kzalloc(sizeof(*pcmd_obj), GFP_ATOMIC);
	if (!pcmd_obj)
		return;

	cmdsz = (sizeof(struct survey_event) + sizeof(struct C2HEvent_Header));
	pevtcmd = kzalloc(cmdsz, GFP_ATOMIC);
	if (!pevtcmd) {
		kfree(pcmd_obj);
		return;
	}

	INIT_LIST_HEAD(&pcmd_obj->list);

	pcmd_obj->cmdcode = GEN_CMD_CODE(_Set_MLME_EVT);
	pcmd_obj->cmdsz = cmdsz;
	pcmd_obj->parmbuf = pevtcmd;

	pcmd_obj->rsp = NULL;
	pcmd_obj->rspsz  = 0;

	pc2h_evt_hdr = (struct C2HEvent_Header *)(pevtcmd);
	pc2h_evt_hdr->len = sizeof(struct survey_event);
	pc2h_evt_hdr->ID = GEN_EVT_CODE(_Survey);
	pc2h_evt_hdr->seq = atomic_inc_return(&pmlmeext->event_seq);

	psurvey_evt = (struct survey_event *)(pevtcmd + sizeof(struct C2HEvent_Header));

	if (collect_bss_info(padapter, precv_frame, (struct wlan_bssid_ex *)&psurvey_evt->bss) == _FAIL) {
		kfree(pcmd_obj);
		kfree(pevtcmd);
		return;
	}

	process_80211d(padapter, &psurvey_evt->bss);

	rtw_enqueue_cmd(pcmdpriv, pcmd_obj);

	pmlmeext->sitesurvey_res.bss_cnt++;
}

void report_surveydone_event(struct adapter *padapter)
{
	struct cmd_obj *pcmd_obj;
	u8 *pevtcmd;
	u32 cmdsz;
	struct surveydone_event *psurveydone_evt;
	struct C2HEvent_Header	*pc2h_evt_hdr;
	struct mlme_ext_priv		*pmlmeext = &padapter->mlmeextpriv;
	struct cmd_priv *pcmdpriv = &padapter->cmdpriv;

	pcmd_obj = kzalloc(sizeof(*pcmd_obj), GFP_KERNEL);
	if (!pcmd_obj)
		return;

	cmdsz = (sizeof(struct surveydone_event) + sizeof(struct C2HEvent_Header));
	pevtcmd = kzalloc(cmdsz, GFP_KERNEL);
	if (!pevtcmd) {
		kfree(pcmd_obj);
		return;
	}

	INIT_LIST_HEAD(&pcmd_obj->list);

	pcmd_obj->cmdcode = GEN_CMD_CODE(_Set_MLME_EVT);
	pcmd_obj->cmdsz = cmdsz;
	pcmd_obj->parmbuf = pevtcmd;

	pcmd_obj->rsp = NULL;
	pcmd_obj->rspsz  = 0;

	pc2h_evt_hdr = (struct C2HEvent_Header *)(pevtcmd);
	pc2h_evt_hdr->len = sizeof(struct surveydone_event);
	pc2h_evt_hdr->ID = GEN_EVT_CODE(_SurveyDone);
	pc2h_evt_hdr->seq = atomic_inc_return(&pmlmeext->event_seq);

	psurveydone_evt = (struct surveydone_event *)(pevtcmd + sizeof(struct C2HEvent_Header));
	psurveydone_evt->bss_cnt = pmlmeext->sitesurvey_res.bss_cnt;

	rtw_enqueue_cmd(pcmdpriv, pcmd_obj);
}

void report_join_res(struct adapter *padapter, int res)
{
	struct cmd_obj *pcmd_obj;
	u8 *pevtcmd;
	u32 cmdsz;
	struct joinbss_event		*pjoinbss_evt;
	struct C2HEvent_Header	*pc2h_evt_hdr;
	struct mlme_ext_priv		*pmlmeext = &padapter->mlmeextpriv;
	struct mlme_ext_info	*pmlmeinfo = &pmlmeext->mlmext_info;
	struct cmd_priv *pcmdpriv = &padapter->cmdpriv;

	pcmd_obj = kzalloc(sizeof(*pcmd_obj), GFP_ATOMIC);
	if (!pcmd_obj)
		return;

	cmdsz = (sizeof(struct joinbss_event) + sizeof(struct C2HEvent_Header));
	pevtcmd = kzalloc(cmdsz, GFP_ATOMIC);
	if (!pevtcmd) {
		kfree(pcmd_obj);
		return;
	}

	INIT_LIST_HEAD(&pcmd_obj->list);

	pcmd_obj->cmdcode = GEN_CMD_CODE(_Set_MLME_EVT);
	pcmd_obj->cmdsz = cmdsz;
	pcmd_obj->parmbuf = pevtcmd;

	pcmd_obj->rsp = NULL;
	pcmd_obj->rspsz  = 0;

	pc2h_evt_hdr = (struct C2HEvent_Header *)(pevtcmd);
	pc2h_evt_hdr->len = sizeof(struct joinbss_event);
	pc2h_evt_hdr->ID = GEN_EVT_CODE(_JoinBss);
	pc2h_evt_hdr->seq = atomic_inc_return(&pmlmeext->event_seq);

	pjoinbss_evt = (struct joinbss_event *)(pevtcmd + sizeof(struct C2HEvent_Header));
	memcpy((unsigned char *)(&pjoinbss_evt->network.network), &pmlmeinfo->network, sizeof(struct wlan_bssid_ex));
	pjoinbss_evt->network.join_res	= res;
	pjoinbss_evt->network.aid = res;

	rtw_joinbss_event_prehandle(padapter, (u8 *)&pjoinbss_evt->network);

	rtw_enqueue_cmd(pcmdpriv, pcmd_obj);
}

void report_del_sta_event(struct adapter *padapter, unsigned char *MacAddr, unsigned short reason)
{
	struct cmd_obj *pcmd_obj;
	u8 *pevtcmd;
	u32 cmdsz;
	struct sta_info *psta;
	int	mac_id;
	struct stadel_event			*pdel_sta_evt;
	struct C2HEvent_Header	*pc2h_evt_hdr;
	struct mlme_ext_priv		*pmlmeext = &padapter->mlmeextpriv;
	struct cmd_priv *pcmdpriv = &padapter->cmdpriv;

	pcmd_obj = kzalloc(sizeof(*pcmd_obj), GFP_ATOMIC);
	if (!pcmd_obj)
		return;

	cmdsz = (sizeof(struct stadel_event) + sizeof(struct C2HEvent_Header));
	pevtcmd = kzalloc(cmdsz, GFP_ATOMIC);
	if (!pevtcmd) {
		kfree(pcmd_obj);
		return;
	}

	INIT_LIST_HEAD(&pcmd_obj->list);

	pcmd_obj->cmdcode = GEN_CMD_CODE(_Set_MLME_EVT);
	pcmd_obj->cmdsz = cmdsz;
	pcmd_obj->parmbuf = pevtcmd;

	pcmd_obj->rsp = NULL;
	pcmd_obj->rspsz  = 0;

	pc2h_evt_hdr = (struct C2HEvent_Header *)(pevtcmd);
	pc2h_evt_hdr->len = sizeof(struct stadel_event);
	pc2h_evt_hdr->ID = GEN_EVT_CODE(_DelSTA);
	pc2h_evt_hdr->seq = atomic_inc_return(&pmlmeext->event_seq);

	pdel_sta_evt = (struct stadel_event *)(pevtcmd + sizeof(struct C2HEvent_Header));
	memcpy((unsigned char *)(&pdel_sta_evt->macaddr), MacAddr, ETH_ALEN);
	memcpy((unsigned char *)(pdel_sta_evt->rsvd), (unsigned char *)(&reason), 2);

	psta = rtw_get_stainfo(&padapter->stapriv, MacAddr);
	if (psta)
		mac_id = (int)psta->mac_id;
	else
		mac_id = (-1);

	pdel_sta_evt->mac_id = mac_id;

	rtw_enqueue_cmd(pcmdpriv, pcmd_obj);
}

void report_add_sta_event(struct adapter *padapter, unsigned char *MacAddr, int cam_idx)
{
	struct cmd_obj *pcmd_obj;
	u8 *pevtcmd;
	u32 cmdsz;
	struct stassoc_event		*padd_sta_evt;
	struct C2HEvent_Header	*pc2h_evt_hdr;
	struct mlme_ext_priv		*pmlmeext = &padapter->mlmeextpriv;
	struct cmd_priv *pcmdpriv = &padapter->cmdpriv;

	pcmd_obj = kzalloc(sizeof(*pcmd_obj), GFP_KERNEL);
	if (!pcmd_obj)
		return;

	cmdsz = (sizeof(struct stassoc_event) + sizeof(struct C2HEvent_Header));
	pevtcmd = kzalloc(cmdsz, GFP_KERNEL);
	if (!pevtcmd) {
		kfree(pcmd_obj);
		return;
	}

	INIT_LIST_HEAD(&pcmd_obj->list);

	pcmd_obj->cmdcode = GEN_CMD_CODE(_Set_MLME_EVT);
	pcmd_obj->cmdsz = cmdsz;
	pcmd_obj->parmbuf = pevtcmd;

	pcmd_obj->rsp = NULL;
	pcmd_obj->rspsz  = 0;

	pc2h_evt_hdr = (struct C2HEvent_Header *)(pevtcmd);
	pc2h_evt_hdr->len = sizeof(struct stassoc_event);
	pc2h_evt_hdr->ID = GEN_EVT_CODE(_AddSTA);
	pc2h_evt_hdr->seq = atomic_inc_return(&pmlmeext->event_seq);

	padd_sta_evt = (struct stassoc_event *)(pevtcmd + sizeof(struct C2HEvent_Header));
	memcpy((unsigned char *)(&padd_sta_evt->macaddr), MacAddr, ETH_ALEN);
	padd_sta_evt->cam_id = cam_idx;

	rtw_enqueue_cmd(pcmdpriv, pcmd_obj);
}

/****************************************************************************

Following are the event callback functions

*****************************************************************************/

/* for sta/adhoc mode */
void update_sta_info(struct adapter *padapter, struct sta_info *psta)
{
	struct mlme_priv *pmlmepriv = &padapter->mlmepriv;
	struct mlme_ext_priv	*pmlmeext = &padapter->mlmeextpriv;
	struct mlme_ext_info	*pmlmeinfo = &pmlmeext->mlmext_info;

	/* ERP */
	VCS_update(padapter, psta);

	/* HT */
	if (pmlmepriv->htpriv.ht_option) {
		psta->htpriv.ht_option = true;

		psta->htpriv.ampdu_enable = pmlmepriv->htpriv.ampdu_enable;

		if (support_short_GI(padapter, &pmlmeinfo->HT_caps))
			psta->htpriv.sgi = true;

		psta->qos_option = true;
	} else {
		psta->htpriv.ht_option = false;

		psta->htpriv.ampdu_enable = false;

		psta->htpriv.sgi = false;
		psta->qos_option = false;
	}
	psta->htpriv.bwmode = pmlmeext->cur_bwmode;
	psta->htpriv.ch_offset = pmlmeext->cur_ch_offset;

	psta->htpriv.agg_enable_bitmap = 0x0;/* reset */
	psta->htpriv.candidate_tid_bitmap = 0x0;/* reset */

	/* QoS */
	if (pmlmepriv->qospriv.qos_option)
		psta->qos_option = true;

	psta->state = _FW_LINKED;
}

static void rtw_reset_dm_func_flag(struct adapter *adapter)
{
	struct hal_data_8188e *haldata = &adapter->haldata;
	struct dm_priv *dmpriv = &haldata->dmpriv;
	struct odm_dm_struct *odmpriv = &haldata->odmpriv;

	odmpriv->SupportAbility = dmpriv->InitODMFlag;
}

static void rtw_clear_dm_func_flag(struct adapter *adapter)
{
	struct hal_data_8188e *haldata = &adapter->haldata;
	struct odm_dm_struct *odmpriv = &haldata->odmpriv;

	odmpriv->SupportAbility = 0;
}

void mlmeext_joinbss_event_callback(struct adapter *padapter, int join_res)
{
	struct sta_info		*psta, *psta_bmc;
	struct mlme_ext_priv	*pmlmeext = &padapter->mlmeextpriv;
	struct mlme_ext_info	*pmlmeinfo = &pmlmeext->mlmext_info;
	struct wlan_bssid_ex *cur_network = &pmlmeinfo->network;
	struct sta_priv		*pstapriv = &padapter->stapriv;
	u16 media_status;

	if (join_res < 0) {
		mlme_join(padapter, 1);
		rtw_set_bssid(padapter, null_addr);

		/* restore to initial setting. */
		update_tx_basic_rate(padapter, padapter->registrypriv.wireless_mode);

		return;
	}

	if ((pmlmeinfo->state & 0x03) == WIFI_FW_ADHOC_STATE) {
		/* for bc/mc */
		psta_bmc = rtw_get_bcmc_stainfo(padapter);
		if (psta_bmc) {
			pmlmeinfo->FW_sta_info[psta_bmc->mac_id].psta = psta_bmc;
			update_bmc_sta_support_rate(padapter, psta_bmc->mac_id);
			Update_RA_Entry(padapter, psta_bmc->mac_id);
		}
	}

	/* turn on dynamic functions */
	rtw_reset_dm_func_flag(padapter);

	/*  update IOT-releated issue */
	update_IOT_info(padapter);

	rtw_set_basic_rate(padapter, cur_network->SupportedRates);

	/* BCN interval */
	rtw_write16(padapter, REG_BCN_INTERVAL, pmlmeinfo->bcn_interval);

	/* udpate capability */
	update_capinfo(padapter, pmlmeinfo->capability);

	/* WMM, Update EDCA param */
	WMMOnAssocRsp(padapter);

	/* HT */
	HTOnAssocRsp(padapter);

	set_channel_bwmode(padapter, pmlmeext->cur_channel, pmlmeext->cur_ch_offset, pmlmeext->cur_bwmode);

	psta = rtw_get_stainfo(pstapriv, cur_network->MacAddress);
	if (psta) { /* only for infra. mode */
		pmlmeinfo->FW_sta_info[psta->mac_id].psta = psta;

		psta->wireless_mode = pmlmeext->cur_wireless_mode;

		/* set per sta rate after updating HT cap. */
		set_sta_rate(padapter, psta);
		rtw_set_max_rpt_macid(padapter, psta->mac_id);

		media_status = (psta->mac_id << 8) | 1; /*   MACID|OPMODE: 1 means connect */
		rtl8188e_set_FwMediaStatus_cmd(padapter, media_status);
	}

	mlme_join(padapter, 2);

	if ((pmlmeinfo->state & 0x03) == WIFI_FW_STATION_STATE) {
		/*  correcting TSF */
		correct_TSF(padapter);
	}
	rtw_lps_ctrl_wk_cmd(padapter, LPS_CTRL_CONNECT, 0);
}

void mlmeext_sta_add_event_callback(struct adapter *padapter, struct sta_info *psta)
{
	struct mlme_ext_priv	*pmlmeext = &padapter->mlmeextpriv;
	struct mlme_ext_info	*pmlmeinfo = &pmlmeext->mlmext_info;

	if ((pmlmeinfo->state & 0x03) == WIFI_FW_ADHOC_STATE) {
		if (pmlmeinfo->state & WIFI_FW_ASSOC_SUCCESS) {/* adhoc master or sta_count>1 */
			/* nothing to do */
		} else { /* adhoc client */
			/*  correcting TSF */
			correct_TSF(padapter);

			/* start beacon */
			if (send_beacon(padapter) == _FAIL) {
				pmlmeinfo->FW_sta_info[psta->mac_id].status = 0;
				pmlmeinfo->state ^= WIFI_FW_ADHOC_STATE;
				return;
			}
			pmlmeinfo->state |= WIFI_FW_ASSOC_SUCCESS;
		}
		mlme_join(padapter, 2);
	}

	pmlmeinfo->FW_sta_info[psta->mac_id].psta = psta;

	/* rate radaptive */
	Update_RA_Entry(padapter, psta->mac_id);

	/* update adhoc sta_info */
	update_sta_info(padapter, psta);
}

static void mlme_disconnect(struct adapter *adapter)
{
	int res;
	u8 reg;

	/* Set RCR to not to receive data frame when NO LINK state */
	/* reject all data frames */
	rtw_write16(adapter, REG_RXFLTMAP2, 0x00);

	/* reset TSF */
	rtw_write8(adapter, REG_DUAL_TSF_RST, (BIT(0) | BIT(1)));

	/* disable update TSF */

	res = rtw_read8(adapter, REG_BCN_CTRL, &reg);
	if (res)
		return;

	rtw_write8(adapter, REG_BCN_CTRL, reg | BIT(4));
}

void mlmeext_sta_del_event_callback(struct adapter *padapter)
{
	struct mlme_ext_priv	*pmlmeext = &padapter->mlmeextpriv;
	struct mlme_ext_info	*pmlmeinfo = &pmlmeext->mlmext_info;

	if (is_client_associated_to_ap(padapter) || is_IBSS_empty(padapter)) {
		mlme_disconnect(padapter);
		rtw_set_bssid(padapter, null_addr);

		/* restore to initial setting. */
		update_tx_basic_rate(padapter, padapter->registrypriv.wireless_mode);

		/* switch to the 20M Hz mode after disconnect */
		pmlmeext->cur_bwmode = HT_CHANNEL_WIDTH_20;
		pmlmeext->cur_ch_offset = HAL_PRIME_CHNL_OFFSET_DONT_CARE;

		/* SelectChannel(padapter, pmlmeext->cur_channel, pmlmeext->cur_ch_offset); */
		set_channel_bwmode(padapter, pmlmeext->cur_channel, pmlmeext->cur_ch_offset, pmlmeext->cur_bwmode);

		flush_all_cam_entry(padapter);

		pmlmeinfo->state = WIFI_FW_NULL_STATE;

		/* set MSR to no link state -> infra. mode */
		Set_MSR(padapter, _HW_STATE_STATION_);

		_cancel_timer_ex(&pmlmeext->link_timer);
	}
}

/****************************************************************************

Following are the functions for the timer handlers

*****************************************************************************/
static u8 chk_ap_is_alive(struct sta_info *psta)
{
	u8 ret = false;

	if ((sta_rx_data_pkts(psta) == sta_last_rx_data_pkts(psta)) &&
	    sta_rx_beacon_pkts(psta) == sta_last_rx_beacon_pkts(psta) &&
	    sta_rx_probersp_pkts(psta) == sta_last_rx_probersp_pkts(psta))
		ret = false;
	else
		ret = true;

	sta_update_last_rx_pkts(psta);

	return ret;
}

static int rtl8188e_sreset_linked_status_check(struct adapter *padapter)
{
	u32 rx_dma_status;
	int res;
	u8 reg;

	res = rtw_read32(padapter, REG_RXDMA_STATUS, &rx_dma_status);
	if (res)
		return res;

	if (rx_dma_status != 0x00)
		rtw_write32(padapter, REG_RXDMA_STATUS, rx_dma_status);

	return rtw_read8(padapter, REG_FMETHR, &reg);
}

void linked_status_chk(struct adapter *padapter)
{
	u32	i;
	struct sta_info		*psta;
	struct xmit_priv		*pxmitpriv = &padapter->xmitpriv;
	struct mlme_ext_priv	*pmlmeext = &padapter->mlmeextpriv;
	struct mlme_ext_info	*pmlmeinfo = &pmlmeext->mlmext_info;
	struct sta_priv		*pstapriv = &padapter->stapriv;

	rtl8188e_sreset_linked_status_check(padapter);

	if (is_client_associated_to_ap(padapter)) {
		/* linked infrastructure client mode */

		int tx_chk = _SUCCESS, rx_chk = _SUCCESS;
		int rx_chk_limit;

		rx_chk_limit = 4;
		psta = rtw_get_stainfo(pstapriv, pmlmeinfo->network.MacAddress);
		if (psta) {
			bool is_p2p_enable = false;
			is_p2p_enable = !rtw_p2p_chk_state(&padapter->wdinfo, P2P_STATE_NONE);

			if (!chk_ap_is_alive(psta))
				rx_chk = _FAIL;

			if (pxmitpriv->last_tx_pkts == pxmitpriv->tx_pkts)
				tx_chk = _FAIL;

			if (pmlmeext->active_keep_alive_check && (rx_chk == _FAIL || tx_chk == _FAIL)) {
				u8 backup_oper_channel = 0;

				/* switch to correct channel of current network  before issue keep-alive frames */
				if (rtw_get_oper_ch(padapter) != pmlmeext->cur_channel) {
					backup_oper_channel = rtw_get_oper_ch(padapter);
					SelectChannel(padapter, pmlmeext->cur_channel);
				}

				if (rx_chk != _SUCCESS)
					issue_probereq_ex(padapter, &pmlmeinfo->network.Ssid, psta->hwaddr, 3, 1);

				if ((tx_chk != _SUCCESS && pmlmeinfo->link_count++ == 0xf) || rx_chk != _SUCCESS) {
					tx_chk = issue_nulldata(padapter, psta->hwaddr, 0, 3, 1);
					/* if tx acked and p2p disabled, set rx_chk _SUCCESS to reset retry count */
					if (tx_chk == _SUCCESS && !is_p2p_enable)
						rx_chk = _SUCCESS;
				}

				/* back to the original operation channel */
				if (backup_oper_channel > 0)
					SelectChannel(padapter, backup_oper_channel);
			} else {
				if (rx_chk != _SUCCESS) {
					if (pmlmeext->retry == 0) {
						issue_probereq(padapter, &pmlmeinfo->network.Ssid, pmlmeinfo->network.MacAddress);
						issue_probereq(padapter, &pmlmeinfo->network.Ssid, pmlmeinfo->network.MacAddress);
						issue_probereq(padapter, &pmlmeinfo->network.Ssid, pmlmeinfo->network.MacAddress);
					}
				}

				if (tx_chk != _SUCCESS && pmlmeinfo->link_count++ == 0xf) {
					tx_chk = issue_nulldata(padapter, NULL, 0, 1, 0);
				}
			}

			if (rx_chk == _FAIL) {
				pmlmeext->retry++;
				if (pmlmeext->retry > rx_chk_limit) {
					receive_disconnect(padapter, pmlmeinfo->network.MacAddress,
							   WLAN_REASON_EXPIRATION_CHK);
					return;
				}
			} else {
				pmlmeext->retry = 0;
			}

			if (tx_chk == _FAIL) {
				pmlmeinfo->link_count &= 0xf;
			} else {
				pxmitpriv->last_tx_pkts = pxmitpriv->tx_pkts;
				pmlmeinfo->link_count = 0;
			}
		} /* end of if ((psta = rtw_get_stainfo(pstapriv, passoc_res->network.MacAddress)) != NULL) */
	} else if (is_client_associated_to_ibss(padapter)) {
		/* linked IBSS mode */
		/* for each assoc list entry to check the rx pkt counter */
		for (i = IBSS_START_MAC_ID; i < NUM_STA; i++) {
			if (pmlmeinfo->FW_sta_info[i].status == 1) {
				psta = pmlmeinfo->FW_sta_info[i].psta;

				if (psta == NULL)
					continue;
				if (pmlmeinfo->FW_sta_info[i].rx_pkt == sta_rx_pkts(psta)) {
					if (pmlmeinfo->FW_sta_info[i].retry < 3) {
						pmlmeinfo->FW_sta_info[i].retry++;
					} else {
						pmlmeinfo->FW_sta_info[i].retry = 0;
						pmlmeinfo->FW_sta_info[i].status = 0;
						report_del_sta_event(padapter, psta->hwaddr
							, 65535/*  indicate disconnect caused by no rx */
					);
					}
				} else {
					pmlmeinfo->FW_sta_info[i].retry = 0;
					pmlmeinfo->FW_sta_info[i].rx_pkt = (u32)sta_rx_pkts(psta);
				}
			}
		}
	}
}

void survey_timer_hdl(struct adapter *padapter)
{
	struct cmd_obj	*ph2c;
	struct sitesurvey_parm	*psurveyPara;
	struct cmd_priv					*pcmdpriv = &padapter->cmdpriv;
	struct mlme_ext_priv		*pmlmeext = &padapter->mlmeextpriv;
	struct wifidirect_info *pwdinfo = &padapter->wdinfo;

	/* issue rtw_sitesurvey_cmd */
	if (pmlmeext->sitesurvey_res.state > SCAN_START) {
		if (pmlmeext->sitesurvey_res.state ==  SCAN_PROCESS)
			pmlmeext->sitesurvey_res.channel_idx++;

		if (pmlmeext->scan_abort) {
			if (!rtw_p2p_chk_state(&padapter->wdinfo, P2P_STATE_NONE)) {
				rtw_p2p_findphase_ex_set(pwdinfo, P2P_FINDPHASE_EX_MAX);
				pmlmeext->sitesurvey_res.channel_idx = 3;
			} else {
				pmlmeext->sitesurvey_res.channel_idx = pmlmeext->sitesurvey_res.ch_num;
			}

			pmlmeext->scan_abort = false;/* reset */
		}

		ph2c = kzalloc(sizeof(*ph2c), GFP_ATOMIC);
		if (!ph2c)
			goto exit_survey_timer_hdl;

		psurveyPara = kzalloc(sizeof(*psurveyPara), GFP_ATOMIC);
		if (!psurveyPara) {
			kfree(ph2c);
			goto exit_survey_timer_hdl;
		}

		init_h2fwcmd_w_parm_no_rsp(ph2c, psurveyPara, GEN_CMD_CODE(_SiteSurvey));
		rtw_enqueue_cmd(pcmdpriv, ph2c);
	}

exit_survey_timer_hdl:
	return;
}

void link_timer_hdl(struct adapter *padapter)
{
	struct mlme_ext_priv	*pmlmeext = &padapter->mlmeextpriv;
	struct mlme_ext_info	*pmlmeinfo = &pmlmeext->mlmext_info;

	if (pmlmeinfo->state & WIFI_FW_AUTH_NULL) {
		pmlmeinfo->state = WIFI_FW_NULL_STATE;
		report_join_res(padapter, -3);
	} else if (pmlmeinfo->state & WIFI_FW_AUTH_STATE) {
		/* re-auth timer */
		if (++pmlmeinfo->reauth_count > REAUTH_LIMIT) {
			pmlmeinfo->state = 0;
			report_join_res(padapter, -1);
			return;
		}

		pmlmeinfo->auth_seq = 1;
		issue_auth(padapter, NULL, 0);
		set_link_timer(pmlmeext, REAUTH_TO);
	} else if (pmlmeinfo->state & WIFI_FW_ASSOC_STATE) {
		/* re-assoc timer */
		if (++pmlmeinfo->reassoc_count > REASSOC_LIMIT) {
			pmlmeinfo->state = WIFI_FW_NULL_STATE;
			report_join_res(padapter, -2);
			return;
		}

		issue_assocreq(padapter);
		set_link_timer(pmlmeext, REASSOC_TO);
	}
}

void addba_timer_hdl(struct sta_info *psta)
{
	struct ht_priv	*phtpriv;

	if (!psta)
		return;

	phtpriv = &psta->htpriv;

	if ((phtpriv->ht_option) && (phtpriv->ampdu_enable)) {
		if (phtpriv->candidate_tid_bitmap)
			phtpriv->candidate_tid_bitmap = 0x0;
	}
}

u8 NULL_hdl(struct adapter *padapter, u8 *pbuf)
{
	return H2C_SUCCESS;
}

u8 setopmode_hdl(struct adapter *padapter, u8 *pbuf)
{
	u8 type;
	struct mlme_ext_priv	*pmlmeext = &padapter->mlmeextpriv;
	struct mlme_ext_info	*pmlmeinfo = &pmlmeext->mlmext_info;
	struct setopmode_parm *psetop = (struct setopmode_parm *)pbuf;

	if (psetop->mode == Ndis802_11APMode) {
		pmlmeinfo->state = WIFI_FW_AP_STATE;
		type = _HW_STATE_AP_;
	} else if (psetop->mode == Ndis802_11Infrastructure) {
		pmlmeinfo->state &= ~(BIT(0) | BIT(1));/*  clear state */
		pmlmeinfo->state |= WIFI_FW_STATION_STATE;/* set to	STATION_STATE */
		type = _HW_STATE_STATION_;
	} else if (psetop->mode == Ndis802_11IBSS) {
		type = _HW_STATE_ADHOC_;
	} else {
		type = _HW_STATE_NOLINK_;
	}

	rtw_set_opmode(padapter, type);

	return H2C_SUCCESS;
}

u8 createbss_hdl(struct adapter *padapter, u8 *pbuf)
{
	struct mlme_ext_priv	*pmlmeext = &padapter->mlmeextpriv;
	struct mlme_ext_info	*pmlmeinfo = &pmlmeext->mlmext_info;
	struct wlan_bssid_ex *pnetwork = (struct wlan_bssid_ex *)(&pmlmeinfo->network);
	struct joinbss_parm *pparm = (struct joinbss_parm *)pbuf;
	/* u32	initialgain; */

	if (pparm->network.InfrastructureMode == Ndis802_11APMode) {
		if (pmlmeinfo->state == WIFI_FW_AP_STATE) {
			/* todo: */
			return H2C_SUCCESS;
		}
	}

	/* below is for ad-hoc master */
	if (pparm->network.InfrastructureMode == Ndis802_11IBSS) {
		rtw_joinbss_reset(padapter);

		pmlmeext->cur_bwmode = HT_CHANNEL_WIDTH_20;
		pmlmeext->cur_ch_offset = HAL_PRIME_CHNL_OFFSET_DONT_CARE;
		pmlmeinfo->ERP_enable = 0;
		pmlmeinfo->WMM_enable = 0;
		pmlmeinfo->HT_enable = 0;
		pmlmeinfo->HT_caps_enable = 0;
		pmlmeinfo->HT_info_enable = 0;
		pmlmeinfo->agg_enable_bitmap = 0;
		pmlmeinfo->candidate_tid_bitmap = 0;

		/* disable dynamic functions, such as high power, DIG */
		Save_DM_Func_Flag(padapter);
		rtw_clear_dm_func_flag(padapter);

		/* cancel link timer */
		_cancel_timer_ex(&pmlmeext->link_timer);

		/* clear CAM */
		flush_all_cam_entry(padapter);

		memcpy(pnetwork, pbuf, offsetof(struct wlan_bssid_ex, IELength));
		pnetwork->IELength = ((struct wlan_bssid_ex *)pbuf)->IELength;

		if (pnetwork->IELength > MAX_IE_SZ)/* Check pbuf->IELength */
			return H2C_PARAMETERS_ERROR;

		memcpy(pnetwork->IEs, ((struct wlan_bssid_ex *)pbuf)->IEs, pnetwork->IELength);

		start_create_ibss(padapter);
	}

	return H2C_SUCCESS;
}

u8 join_cmd_hdl(struct adapter *padapter, u8 *pbuf)
{
	struct ndis_802_11_var_ie *pIE;
	struct registry_priv	*pregpriv = &padapter->registrypriv;
	struct mlme_ext_priv	*pmlmeext = &padapter->mlmeextpriv;
	struct mlme_ext_info	*pmlmeinfo = &pmlmeext->mlmext_info;
	struct wlan_bssid_ex *pnetwork = (struct wlan_bssid_ex *)(&pmlmeinfo->network);
	struct joinbss_parm	*pparm = (struct joinbss_parm *)pbuf;
	u32 i;

	/* check already connecting to AP or not */
	if (pmlmeinfo->state & WIFI_FW_ASSOC_SUCCESS) {
		if (pmlmeinfo->state & WIFI_FW_STATION_STATE)
			issue_deauth_ex(padapter, pnetwork->MacAddress, WLAN_REASON_DEAUTH_LEAVING, 5, 100);

		pmlmeinfo->state = WIFI_FW_NULL_STATE;

		/* clear CAM */
		flush_all_cam_entry(padapter);

		_cancel_timer_ex(&pmlmeext->link_timer);

		/* set MSR to nolink -> infra. mode */
		Set_MSR(padapter, _HW_STATE_STATION_);

		mlme_disconnect(padapter);
	}

	rtw_antenna_select_cmd(padapter, pparm->network.PhyInfo.Optimum_antenna, false);

	rtw_joinbss_reset(padapter);

	pmlmeext->cur_bwmode = HT_CHANNEL_WIDTH_20;
	pmlmeext->cur_ch_offset = HAL_PRIME_CHNL_OFFSET_DONT_CARE;
	pmlmeinfo->ERP_enable = 0;
	pmlmeinfo->WMM_enable = 0;
	pmlmeinfo->HT_enable = 0;
	pmlmeinfo->HT_caps_enable = 0;
	pmlmeinfo->HT_info_enable = 0;
	pmlmeinfo->agg_enable_bitmap = 0;
	pmlmeinfo->candidate_tid_bitmap = 0;
	pmlmeinfo->bwmode_updated = false;

	memcpy(pnetwork, pbuf, offsetof(struct wlan_bssid_ex, IELength));
	pnetwork->IELength = ((struct wlan_bssid_ex *)pbuf)->IELength;

	if (pnetwork->IELength > MAX_IE_SZ)/* Check pbuf->IELength */
		return H2C_PARAMETERS_ERROR;

	memcpy(pnetwork->IEs, ((struct wlan_bssid_ex *)pbuf)->IEs, pnetwork->IELength);

	/* Check AP vendor to move rtw_joinbss_cmd() */

	for (i = sizeof(struct ndis_802_11_fixed_ie); i < pnetwork->IELength;) {
		pIE = (struct ndis_802_11_var_ie *)(pnetwork->IEs + i);

		switch (pIE->ElementID) {
		case _VENDOR_SPECIFIC_IE_:/* Get WMM IE. */
			if (!memcmp(pIE->data, WMM_OUI, 4))
				pmlmeinfo->WMM_enable = 1;
			break;
		case _HT_CAPABILITY_IE_:	/* Get HT Cap IE. */
			pmlmeinfo->HT_caps_enable = 1;
			break;
		case _HT_EXTRA_INFO_IE_:	/* Get HT Info IE. */
			pmlmeinfo->HT_info_enable = 1;

			/* spec case only for cisco's ap because cisco's ap issue assoc rsp using mcs rate @40MHz or @20MHz */
			{
				struct HT_info_element *pht_info = (struct HT_info_element *)(pIE->data);

				if ((pregpriv->cbw40_enable) &&	 (pht_info->infos[0] & BIT(2))) {
					/* switch to the 40M Hz mode according to the AP */
					pmlmeext->cur_bwmode = HT_CHANNEL_WIDTH_40;
					switch (pht_info->infos[0] & 0x3) {
					case 1:
						pmlmeext->cur_ch_offset = HAL_PRIME_CHNL_OFFSET_LOWER;
						break;
					case 3:
						pmlmeext->cur_ch_offset = HAL_PRIME_CHNL_OFFSET_UPPER;
						break;
					default:
						pmlmeext->cur_ch_offset = HAL_PRIME_CHNL_OFFSET_DONT_CARE;
						break;
					}
				}
			}
			break;
		default:
			break;
		}

		i += (pIE->Length + 2);
	}
	/* disable dynamic functions, such as high power, DIG */

	/* config the initial gain under linking, need to write the BB registers */

	rtw_set_bssid(padapter, pmlmeinfo->network.MacAddress);
	mlme_join(padapter, 0);

	/* cancel link timer */
	_cancel_timer_ex(&pmlmeext->link_timer);

	start_clnt_join(padapter);

	return H2C_SUCCESS;
}

u8 disconnect_hdl(struct adapter *padapter, unsigned char *pbuf)
{
	struct disconnect_parm *param = (struct disconnect_parm *)pbuf;
	struct mlme_ext_priv	*pmlmeext = &padapter->mlmeextpriv;
	struct mlme_ext_info	*pmlmeinfo = &pmlmeext->mlmext_info;
	struct wlan_bssid_ex *pnetwork = (struct wlan_bssid_ex *)(&pmlmeinfo->network);
	u8 val8;
	int res;

	if (is_client_associated_to_ap(padapter))
		issue_deauth_ex(padapter, pnetwork->MacAddress, WLAN_REASON_DEAUTH_LEAVING, param->deauth_timeout_ms / 100, 100);

	mlme_disconnect(padapter);
	rtw_set_bssid(padapter, null_addr);

	/* restore to initial setting. */
	update_tx_basic_rate(padapter, padapter->registrypriv.wireless_mode);

	if (((pmlmeinfo->state & 0x03) == WIFI_FW_ADHOC_STATE) || ((pmlmeinfo->state & 0x03) == WIFI_FW_AP_STATE)) {
		/* Stop BCN */
		res = rtw_read8(padapter, REG_BCN_CTRL, &val8);
		if (res)
			return H2C_DROPPED;

		rtw_write8(padapter, REG_BCN_CTRL, val8 & (~(EN_BCN_FUNCTION | EN_TXBCN_RPT)));
	}

	/* set MSR to no link state -> infra. mode */
	Set_MSR(padapter, _HW_STATE_STATION_);

	pmlmeinfo->state = WIFI_FW_NULL_STATE;

	/* switch to the 20M Hz mode after disconnect */
	pmlmeext->cur_bwmode = HT_CHANNEL_WIDTH_20;
	pmlmeext->cur_ch_offset = HAL_PRIME_CHNL_OFFSET_DONT_CARE;

	set_channel_bwmode(padapter, pmlmeext->cur_channel, pmlmeext->cur_ch_offset, pmlmeext->cur_bwmode);

	flush_all_cam_entry(padapter);

	_cancel_timer_ex(&pmlmeext->link_timer);

	rtw_free_uc_swdec_pending_queue(padapter);

	return	H2C_SUCCESS;
}

static int rtw_scan_ch_decision(struct adapter *padapter, struct rtw_ieee80211_channel *out,
	u32 out_num, struct rtw_ieee80211_channel *in, u32 in_num)
{
	int i, j;
	int set_idx;
	struct mlme_ext_priv	*pmlmeext = &padapter->mlmeextpriv;

	/* clear out first */
	memset(out, 0, sizeof(struct rtw_ieee80211_channel) * out_num);

	/* acquire channels from in */
	j = 0;
	for (i = 0; i < in_num; i++) {
		set_idx = rtw_ch_set_search_ch(pmlmeext->channel_set, in[i].hw_value);
		if (in[i].hw_value && !(in[i].flags & RTW_IEEE80211_CHAN_DISABLED) &&
		    set_idx >= 0) {
			memcpy(&out[j], &in[i], sizeof(struct rtw_ieee80211_channel));

			if (pmlmeext->channel_set[set_idx].ScanType == SCAN_PASSIVE)
				out[j].flags &= RTW_IEEE80211_CHAN_PASSIVE_SCAN;

			j++;
		}
		if (j >= out_num)
			break;
	}

	/* if out is empty, use channel_set as default */
	if (j == 0) {
		for (i = 0; i < pmlmeext->max_chan_nums; i++) {
			out[i].hw_value = pmlmeext->channel_set[i].ChannelNum;

			if (pmlmeext->channel_set[i].ScanType == SCAN_PASSIVE)
				out[i].flags &= RTW_IEEE80211_CHAN_PASSIVE_SCAN;

			j++;
		}
	}

	return j;
}

u8 sitesurvey_cmd_hdl(struct adapter *padapter, u8 *pbuf)
{
	struct mlme_ext_priv	*pmlmeext = &padapter->mlmeextpriv;
	struct sitesurvey_parm	*pparm = (struct sitesurvey_parm *)pbuf;
	u8 bdelayscan = false;
	u32	i;
	struct wifidirect_info *pwdinfo = &padapter->wdinfo;

	if (pmlmeext->sitesurvey_res.state == SCAN_DISABLE) {
		/* for first time sitesurvey_cmd */

		pmlmeext->sitesurvey_res.state = SCAN_START;
		pmlmeext->sitesurvey_res.bss_cnt = 0;
		pmlmeext->sitesurvey_res.channel_idx = 0;

		for (i = 0; i < RTW_SSID_SCAN_AMOUNT; i++) {
			if (pparm->ssid[i].SsidLength) {
				memcpy(pmlmeext->sitesurvey_res.ssid[i].Ssid, pparm->ssid[i].Ssid, IW_ESSID_MAX_SIZE);
				pmlmeext->sitesurvey_res.ssid[i].SsidLength = pparm->ssid[i].SsidLength;
			} else {
				pmlmeext->sitesurvey_res.ssid[i].SsidLength = 0;
			}
		}

		pmlmeext->sitesurvey_res.ch_num = rtw_scan_ch_decision(padapter
			, pmlmeext->sitesurvey_res.ch, RTW_CHANNEL_SCAN_AMOUNT
			, pparm->ch, pparm->ch_num
	);

		pmlmeext->sitesurvey_res.scan_mode = pparm->scan_mode;

		/* issue null data if associating to the AP */
		if (is_client_associated_to_ap(padapter)) {
			pmlmeext->sitesurvey_res.state = SCAN_TXNULL;

			issue_nulldata(padapter, NULL, 1, 3, 500);

			bdelayscan = true;
		}
		if (bdelayscan) {
			/* delay 50ms to protect nulldata(1). */
			set_survey_timer(pmlmeext, 50);
			return H2C_SUCCESS;
		}
	}

	if ((pmlmeext->sitesurvey_res.state == SCAN_START) || (pmlmeext->sitesurvey_res.state == SCAN_TXNULL)) {
		/* disable dynamic functions, such as high power, DIG */
		Save_DM_Func_Flag(padapter);
		rtw_clear_dm_func_flag(padapter);

		/* config the initial gain under scanning, need to write the BB registers */
		if (rtw_p2p_chk_state(pwdinfo, P2P_STATE_NONE))
			rtw_set_initial_gain(padapter, 0x1e);
		else
			rtw_set_initial_gain(padapter, 0x28);


		/* set MSR to no link state */
		Set_MSR(padapter, _HW_STATE_NOLINK_);

		rtw_mlme_under_site_survey(padapter);

		pmlmeext->sitesurvey_res.state = SCAN_PROCESS;
	}

	site_survey(padapter);

	return H2C_SUCCESS;
}

u8 setauth_hdl(struct adapter *padapter, unsigned char *pbuf)
{
	struct setauth_parm		*pparm = (struct setauth_parm *)pbuf;
	struct mlme_ext_priv	*pmlmeext = &padapter->mlmeextpriv;
	struct mlme_ext_info	*pmlmeinfo = &pmlmeext->mlmext_info;

	if (pparm->mode < 4)
		pmlmeinfo->auth_algo = pparm->mode;
	return	H2C_SUCCESS;
}

u8 setkey_hdl(struct adapter *padapter, u8 *pbuf)
{
	unsigned short				ctrl;
	struct setkey_parm		*pparm = (struct setkey_parm *)pbuf;
	struct mlme_ext_priv	*pmlmeext = &padapter->mlmeextpriv;
	struct mlme_ext_info	*pmlmeinfo = &pmlmeext->mlmext_info;
	unsigned char					null_sta[] = {0x00, 0x00, 0x00, 0x00, 0x00, 0x00};

	/* main tx key for wep. */
	if (pparm->set_tx)
		pmlmeinfo->key_index = pparm->keyid;

	/* write cam */
	ctrl = BIT(15) | ((pparm->algorithm) << 2) | pparm->keyid;

	write_cam(padapter, pparm->keyid, ctrl, null_sta, pparm->key);

	return H2C_SUCCESS;
}

u8 set_stakey_hdl(struct adapter *padapter, u8 *pbuf)
{
	u16 ctrl = 0;
	u8 cam_id;/* cam_entry */
	struct mlme_ext_priv	*pmlmeext = &padapter->mlmeextpriv;
	struct mlme_ext_info	*pmlmeinfo = &pmlmeext->mlmext_info;
	struct set_stakey_parm	*pparm = (struct set_stakey_parm *)pbuf;

	/* cam_entry: */
	/* 0~3 for default key */

	/* for concurrent mode (ap+sta): */
	/* default key is disable, using sw encrypt/decrypt */
	/* cam_entry = 4 for sta mode (macid = 0) */
	/* cam_entry(macid+3) = 5 ~ N for ap mode (aid = 1~N, macid = 2 ~N) */

	/* for concurrent mode (sta+sta): */
	/* default key is disable, using sw encrypt/decrypt */
	/* cam_entry = 4 mapping to macid = 0 */
	/* cam_entry = 5 mapping to macid = 2 */

	cam_id = 4;

	if ((pmlmeinfo->state & 0x03) == WIFI_FW_AP_STATE) {
		struct sta_info *psta;
		struct sta_priv *pstapriv = &padapter->stapriv;

		if (pparm->algorithm == _NO_PRIVACY_)	/*  clear cam entry */ {
			clear_cam_entry(padapter, pparm->id);
			return H2C_SUCCESS_RSP;
		}

		psta = rtw_get_stainfo(pstapriv, pparm->addr);
		if (psta) {
			ctrl = (BIT(15) | ((pparm->algorithm) << 2));

			if ((psta->mac_id < 1) || (psta->mac_id > (NUM_STA - 4)))
				return H2C_REJECTED;

			cam_id = (psta->mac_id + 3);/* 0~3 for default key, cmd_id = macid + 3, macid = aid+1; */

			write_cam(padapter, cam_id, ctrl, pparm->addr, pparm->key);

			return H2C_SUCCESS_RSP;
		} else {
			return H2C_REJECTED;
		}
	}

	/* below for sta mode */

	if (pparm->algorithm == _NO_PRIVACY_) {	/*  clear cam entry */
		clear_cam_entry(padapter, pparm->id);
		return H2C_SUCCESS;
	}
	ctrl = BIT(15) | ((pparm->algorithm) << 2);
	write_cam(padapter, cam_id, ctrl, pparm->addr, pparm->key);
	pmlmeinfo->enc_algo = pparm->algorithm;
	return H2C_SUCCESS;
}

u8 add_ba_hdl(struct adapter *padapter, unsigned char *pbuf)
{
	struct addBaReq_parm	*pparm = (struct addBaReq_parm *)pbuf;
	struct mlme_ext_priv	*pmlmeext = &padapter->mlmeextpriv;
	struct mlme_ext_info	*pmlmeinfo = &pmlmeext->mlmext_info;

	struct sta_info *psta = rtw_get_stainfo(&padapter->stapriv, pparm->addr);

	if (!psta)
		return	H2C_SUCCESS;

	if (((pmlmeinfo->state & WIFI_FW_ASSOC_SUCCESS) && (pmlmeinfo->HT_enable)) ||
	    ((pmlmeinfo->state & 0x03) == WIFI_FW_AP_STATE)) {
		issue_action_BA(padapter, pparm->addr, WLAN_ACTION_ADDBA_REQ, (u16)pparm->tid);
		_set_timer(&psta->addba_retry_timer, ADDBA_TO);
	} else {
		psta->htpriv.candidate_tid_bitmap &= ~BIT(pparm->tid);
	}
	return	H2C_SUCCESS;
}

u8 set_tx_beacon_cmd(struct adapter *padapter)
{
	struct cmd_obj	*ph2c;
	struct Tx_Beacon_param	*ptxBeacon_parm;
	struct cmd_priv	*pcmdpriv = &padapter->cmdpriv;
	struct mlme_ext_priv	*pmlmeext = &padapter->mlmeextpriv;
	struct mlme_ext_info	*pmlmeinfo = &pmlmeext->mlmext_info;
	u8 res = _SUCCESS;
	int len_diff = 0;

	ph2c = kzalloc(sizeof(*ph2c), GFP_ATOMIC);
	if (!ph2c) {
		res = _FAIL;
		goto exit;
	}

	ptxBeacon_parm = kzalloc(sizeof(*ptxBeacon_parm), GFP_ATOMIC);
	if (!ptxBeacon_parm) {
		kfree(ph2c);
		res = _FAIL;
		goto exit;
	}

	memcpy(&ptxBeacon_parm->network, &pmlmeinfo->network, sizeof(struct wlan_bssid_ex));

	len_diff = update_hidden_ssid(ptxBeacon_parm->network.IEs + _BEACON_IE_OFFSET_,
				      ptxBeacon_parm->network.IELength - _BEACON_IE_OFFSET_,
				      pmlmeinfo->hidden_ssid_mode);
	ptxBeacon_parm->network.IELength += len_diff;

	init_h2fwcmd_w_parm_no_rsp(ph2c, ptxBeacon_parm, GEN_CMD_CODE(_TX_Beacon));

	res = rtw_enqueue_cmd(pcmdpriv, ph2c);

exit:

	return res;
}

u8 mlme_evt_hdl(struct adapter *padapter, unsigned char *pbuf)
{
	u8 evt_code;
	u16 evt_sz;
	uint	*peventbuf;
	void (*event_callback)(struct adapter *dev, u8 *pbuf);
	struct evt_priv *pevt_priv = &padapter->evtpriv;

	peventbuf = (uint *)pbuf;
	evt_sz = (u16)(*peventbuf & 0xffff);
	evt_code = (u8)((*peventbuf >> 16) & 0xff);

	/*  checking if event code is valid */
	if (evt_code >= MAX_C2HEVT)
		goto _abort_event_;

	/*  checking if event size match the event parm size */
	if ((wlanevents[evt_code].parmsize != 0) &&
	    (wlanevents[evt_code].parmsize != evt_sz))
		goto _abort_event_;

	atomic_inc(&pevt_priv->event_seq);

	peventbuf += 2;

	if (peventbuf) {
		event_callback = wlanevents[evt_code].event_callback;
		event_callback(padapter, (u8 *)peventbuf);
	}

_abort_event_:
	return H2C_SUCCESS;
}

u8 h2c_msg_hdl(struct adapter *padapter, unsigned char *pbuf)
{
	if (!pbuf)
		return H2C_PARAMETERS_ERROR;

	return H2C_SUCCESS;
}

u8 tx_beacon_hdl(struct adapter *padapter, unsigned char *pbuf)
{
	if (send_beacon(padapter) == _FAIL) {
		return H2C_PARAMETERS_ERROR;
	} else {
		/* tx bc/mc frames after update TIM */
		struct sta_info *psta_bmc;
		struct list_head *xmitframe_plist, *xmitframe_phead;
		struct xmit_frame *pxmitframe = NULL;
		struct sta_priv  *pstapriv = &padapter->stapriv;

		/* for BC/MC Frames */
		psta_bmc = rtw_get_bcmc_stainfo(padapter);
		if (!psta_bmc)
			return H2C_SUCCESS;

		if ((pstapriv->tim_bitmap & BIT(0)) && (psta_bmc->sleepq_len > 0)) {
			msleep(10);/*  10ms, ATIM(HIQ) Windows */
			spin_lock_bh(&psta_bmc->sleep_q.lock);

			xmitframe_phead = get_list_head(&psta_bmc->sleep_q);
			xmitframe_plist = xmitframe_phead->next;

			while (xmitframe_phead != xmitframe_plist) {
				pxmitframe = container_of(xmitframe_plist, struct xmit_frame, list);

				xmitframe_plist = xmitframe_plist->next;

				list_del_init(&pxmitframe->list);

				psta_bmc->sleepq_len--;
				if (psta_bmc->sleepq_len > 0)
					pxmitframe->attrib.mdata = 1;
				else
					pxmitframe->attrib.mdata = 0;

				pxmitframe->attrib.triggered = 1;

				pxmitframe->attrib.qsel = 0x11;/* HIQ */

				spin_unlock_bh(&psta_bmc->sleep_q.lock);
				if (rtl8188eu_hal_xmit(padapter, pxmitframe))
					rtw_os_xmit_complete(padapter, pxmitframe);
				spin_lock_bh(&psta_bmc->sleep_q.lock);
			}
			spin_unlock_bh(&psta_bmc->sleep_q.lock);
		}
	}
	return H2C_SUCCESS;
}

u8 set_ch_hdl(struct adapter *padapter, u8 *pbuf)
{
	struct set_ch_parm *set_ch_parm;
	struct mlme_ext_priv	*pmlmeext = &padapter->mlmeextpriv;

	if (!pbuf)
		return H2C_PARAMETERS_ERROR;

	set_ch_parm = (struct set_ch_parm *)pbuf;

	pmlmeext->cur_channel = set_ch_parm->ch;
	pmlmeext->cur_ch_offset = set_ch_parm->ch_offset;
	pmlmeext->cur_bwmode = set_ch_parm->bw;

	set_channel_bwmode(padapter, set_ch_parm->ch, set_ch_parm->ch_offset, set_ch_parm->bw);

	return	H2C_SUCCESS;
}

u8 set_chplan_hdl(struct adapter *padapter, unsigned char *pbuf)
{
	struct SetChannelPlan_param *setChannelPlan_param;
	struct mlme_ext_priv	*pmlmeext = &padapter->mlmeextpriv;

	if (!pbuf)
		return H2C_PARAMETERS_ERROR;

	setChannelPlan_param = (struct SetChannelPlan_param *)pbuf;

	pmlmeext->max_chan_nums = init_channel_set(padapter, setChannelPlan_param->channel_plan, pmlmeext->channel_set);
	init_channel_list(padapter, pmlmeext->channel_set, pmlmeext->max_chan_nums, &pmlmeext->channel_list);

	return	H2C_SUCCESS;
}

u8 led_blink_hdl(struct adapter *padapter, unsigned char *pbuf)
{
	if (!pbuf)
		return H2C_PARAMETERS_ERROR;
	return	H2C_SUCCESS;
}

u8 set_csa_hdl(struct adapter *padapter, unsigned char *pbuf)
{
	return	H2C_REJECTED;
}

/*  TDLS_WRCR		: write RCR DATA BIT */
/*  TDLS_SD_PTI		: issue peer traffic indication */
/*  TDLS_CS_OFF		: go back to the channel linked with AP, terminating channel switch procedure */
/*  TDLS_INIT_CH_SEN	: init channel sensing, receive all data and mgnt frame */
/*  TDLS_DONE_CH_SEN: channel sensing and report candidate channel */
/*  TDLS_OFF_CH		: first time set channel to off channel */
/*  TDLS_BASE_CH		: go back tp the channel linked with AP when set base channel as target channel */
/*  TDLS_P_OFF_CH	: periodically go to off channel */
/*  TDLS_P_BASE_CH	: periodically go back to base channel */
/*  TDLS_RS_RCR		: restore RCR */
/*  TDLS_CKALV_PH1	: check alive timer phase1 */
/*  TDLS_CKALV_PH2	: check alive timer phase2 */
/*  TDLS_FREE_STA	: free tdls sta */
u8 tdls_hdl(struct adapter *padapter, unsigned char *pbuf)
{
	return H2C_REJECTED;
}<|MERGE_RESOLUTION|>--- conflicted
+++ resolved
@@ -5724,8 +5724,6 @@
 
 	/* BIT(16) of REG_TDECTRL = BIT(0) of REG_TDECTRL+2, write 1 to clear, Clear by sw */
 	rtw_write8(adapter, REG_TDECTRL + 2, reg | BIT(0));
-<<<<<<< HEAD
-=======
 }
 
 void rtw_resume_tx_beacon(struct adapter *adapt)
@@ -5827,7 +5825,6 @@
 
 		rtw_write8(adapter, REG_BCN_CTRL_1, val8 | BIT(0));
 	}
->>>>>>> e6f4ff3f
 }
 
 /****************************************************************************
