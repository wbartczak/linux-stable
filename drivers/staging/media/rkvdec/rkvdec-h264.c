--- conflicted
+++ resolved
@@ -744,11 +744,6 @@
 		struct vb2_queue *cap_q = &m2m_ctx->cap_q_ctx.q;
 		int buf_idx = -1;
 
-<<<<<<< HEAD
-		if (dpb[i].flags & V4L2_H264_DPB_ENTRY_FLAG_ACTIVE)
-			buf_idx = vb2_find_timestamp(cap_q,
-						     dpb[i].reference_ts, 0);
-=======
 		if (dpb[i].flags & V4L2_H264_DPB_ENTRY_FLAG_ACTIVE) {
 			buf_idx = vb2_find_timestamp(cap_q,
 						     dpb[i].reference_ts, 0);
@@ -756,7 +751,6 @@
 				pr_debug("No buffer for reference_ts %llu",
 					 dpb[i].reference_ts);
 		}
->>>>>>> bf44eed7
 
 		run->ref_buf_idx[i] = buf_idx;
 	}
@@ -791,16 +785,10 @@
 	}
 
 	for (j = 0; j < RKVDEC_NUM_REFLIST; j++) {
-<<<<<<< HEAD
-		for (i = 0; i < h264_ctx->reflists.num_valid; i++) {
-			bool dpb_valid = run->ref_buf_idx[i] >= 0;
-			u8 idx = 0;
-=======
 		for (i = 0; i < builder->num_valid; i++) {
 			struct v4l2_h264_reference *ref;
 			bool dpb_valid;
 			bool bottom;
->>>>>>> bf44eed7
 
 			switch (j) {
 			case 0:
@@ -816,12 +804,9 @@
 
 			if (WARN_ON(ref->index >= ARRAY_SIZE(dec_params->dpb)))
 				continue;
-<<<<<<< HEAD
-=======
 
 			dpb_valid = run->ref_buf_idx[ref->index] >= 0;
 			bottom = ref->fields == V4L2_H264_BOTTOM_FIELD_REF;
->>>>>>> bf44eed7
 
 			set_ps_field(hw_rps, DPB_INFO(i, j),
 				     ref->index | dpb_valid << 4);
@@ -1183,11 +1168,7 @@
 	assemble_hw_scaling_list(ctx, &run);
 	assemble_hw_pps(ctx, &run);
 	lookup_ref_buf_idx(ctx, &run);
-<<<<<<< HEAD
-	assemble_hw_rps(ctx, &run);
-=======
 	assemble_hw_rps(ctx, &reflist_builder, &run);
->>>>>>> bf44eed7
 	config_registers(ctx, &run);
 
 	rkvdec_run_postamble(ctx, &run.base);
