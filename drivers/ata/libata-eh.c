--- conflicted
+++ resolved
@@ -93,15 +93,6 @@
 	UINT_MAX,
 };
 
-<<<<<<< HEAD
-static const unsigned long ata_eh_revalidate_timeouts[] = {
-	15000,	/* Some drives are slow to read log pages when waking-up */
-	15000,  /* combined time till here is enough even for media access */
-	ULONG_MAX,
-};
-
-static const unsigned long ata_eh_flush_timeouts[] = {
-=======
 static const unsigned int ata_eh_revalidate_timeouts[] = {
 	15000,	/* Some drives are slow to read log pages when waking-up */
 	15000,  /* combined time till here is enough even for media access */
@@ -109,7 +100,6 @@
 };
 
 static const unsigned int ata_eh_flush_timeouts[] = {
->>>>>>> d60c95ef
 	15000,	/* be generous with flush */
 	15000,  /* ditto */
 	30000,	/* and even more generous */
