/* SPDX-License-Identifier: GPL-2.0-or-later */
/*
 * AMD MP2 Sensors transport driver
 *
 * Copyright 2020-2021 Advanced Micro Devices, Inc.
 * Authors: Nehal Bakulchandra Shah <Nehal-bakulchandra.shah@amd.com>
 *	    Sandeep Singh <sandeep.singh@amd.com>
 *	    Basavaraj Natikar <Basavaraj.Natikar@amd.com>
 */

#ifndef AMDSFH_HID_H
#define AMDSFH_HID_H

#define MAX_HID_DEVICES		5
<<<<<<< HEAD
#define BUS_AMD_SFH		0x20
=======
>>>>>>> d60c95ef
#define AMD_SFH_HID_VENDOR	0x1022
#define AMD_SFH_HID_PRODUCT	0x0001

struct request_list {
	struct hid_device *hid;
	struct list_head list;
	u8 report_id;
	u8 sensor_idx;
	u8 report_type;
	u8 current_index;
};

struct amd_input_data {
	u32 *sensor_virt_addr[MAX_HID_DEVICES];
	u8 *input_report[MAX_HID_DEVICES];
};

struct amdtp_cl_data {
	u8 init_done;
	u32 cur_hid_dev;
	u32 hid_dev_count;
	u32 num_hid_devices;
	struct device_info *hid_devices;
	u8  *report_descr[MAX_HID_DEVICES];
	int report_descr_sz[MAX_HID_DEVICES];
	struct hid_device *hid_sensor_hubs[MAX_HID_DEVICES];
	u8 *hid_descr[MAX_HID_DEVICES];
	int hid_descr_size[MAX_HID_DEVICES];
	phys_addr_t phys_addr_base;
	dma_addr_t sensor_dma_addr[MAX_HID_DEVICES];
	u32 sensor_sts[MAX_HID_DEVICES];
	u32 sensor_requested_cnt[MAX_HID_DEVICES];
	u8 report_type[MAX_HID_DEVICES];
	u8 report_id[MAX_HID_DEVICES];
	u8 sensor_idx[MAX_HID_DEVICES];
	u8 *feature_report[MAX_HID_DEVICES];
	u8 request_done[MAX_HID_DEVICES];
	struct amd_input_data *in_data;
	struct delayed_work work;
	struct delayed_work work_buffer;
	struct request_list req_list;
};

/**
 * struct amdtp_hid_data - Per instance HID data
 * @index:		Device index in the order of enumeration
 * @request_done:	Get Feature/Input report complete flag
 *			used during get/set request from hid core
 * @cli_data:		Link to the client instance
 * @hid_wait:		Completion waitq
 *
 * Used to tie hid->driver data to driver client instance
 */
struct amdtp_hid_data {
	int index;
	struct amdtp_cl_data *cli_data;
	wait_queue_head_t hid_wait;
};

/* Interface functions between HID LL driver and AMD SFH client */
void hid_amdtp_set_feature(struct hid_device *hid, char *buf, u32 len, int report_id);
void hid_amdtp_get_report(struct hid_device *hid, int report_id, int report_type);
int amdtp_hid_probe(u32 cur_hid_dev, struct amdtp_cl_data *cli_data);
void amdtp_hid_remove(struct amdtp_cl_data *cli_data);
int amd_sfh_get_report(struct hid_device *hid, int report_id, int report_type);
void amd_sfh_set_report(struct hid_device *hid, int report_id, int report_type);
void amdtp_hid_wakeup(struct hid_device *hid);
#endif<|MERGE_RESOLUTION|>--- conflicted
+++ resolved
@@ -12,10 +12,6 @@
 #define AMDSFH_HID_H
 
 #define MAX_HID_DEVICES		5
-<<<<<<< HEAD
-#define BUS_AMD_SFH		0x20
-=======
->>>>>>> d60c95ef
 #define AMD_SFH_HID_VENDOR	0x1022
 #define AMD_SFH_HID_PRODUCT	0x0001
 
