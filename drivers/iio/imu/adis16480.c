// SPDX-License-Identifier: GPL-2.0-only
/*
 * ADIS16480 and similar IMUs driver
 *
 * Copyright 2012 Analog Devices Inc.
 */

#include <linux/clk.h>
#include <linux/bitfield.h>
#include <linux/interrupt.h>
#include <linux/irq.h>
#include <linux/math.h>
#include <linux/device.h>
#include <linux/kernel.h>
#include <linux/spi/spi.h>
#include <linux/mod_devicetable.h>
#include <linux/module.h>
#include <linux/lcm.h>
#include <linux/property.h>
#include <linux/swab.h>
#include <linux/crc32.h>

#include <linux/iio/iio.h>
#include <linux/iio/buffer.h>
#include <linux/iio/imu/adis.h>
#include <linux/iio/trigger_consumer.h>

#include <linux/debugfs.h>

#define ADIS16480_PAGE_SIZE 0x80

#define ADIS16480_REG(page, reg) ((page) * ADIS16480_PAGE_SIZE + (reg))

#define ADIS16480_REG_PAGE_ID 0x00 /* Same address on each page */
#define ADIS16480_REG_SEQ_CNT			ADIS16480_REG(0x00, 0x06)
#define ADIS16480_REG_SYS_E_FLA			ADIS16480_REG(0x00, 0x08)
#define ADIS16480_REG_DIAG_STS			ADIS16480_REG(0x00, 0x0A)
#define ADIS16480_REG_ALM_STS			ADIS16480_REG(0x00, 0x0C)
#define ADIS16480_REG_TEMP_OUT			ADIS16480_REG(0x00, 0x0E)
#define ADIS16480_REG_X_GYRO_OUT		ADIS16480_REG(0x00, 0x10)
#define ADIS16480_REG_Y_GYRO_OUT		ADIS16480_REG(0x00, 0x14)
#define ADIS16480_REG_Z_GYRO_OUT		ADIS16480_REG(0x00, 0x18)
#define ADIS16480_REG_X_ACCEL_OUT		ADIS16480_REG(0x00, 0x1C)
#define ADIS16480_REG_Y_ACCEL_OUT		ADIS16480_REG(0x00, 0x20)
#define ADIS16480_REG_Z_ACCEL_OUT		ADIS16480_REG(0x00, 0x24)
#define ADIS16480_REG_X_MAGN_OUT		ADIS16480_REG(0x00, 0x28)
#define ADIS16480_REG_Y_MAGN_OUT		ADIS16480_REG(0x00, 0x2A)
#define ADIS16480_REG_Z_MAGN_OUT		ADIS16480_REG(0x00, 0x2C)
#define ADIS16480_REG_BAROM_OUT			ADIS16480_REG(0x00, 0x2E)
#define ADIS16480_REG_X_DELTAANG_OUT		ADIS16480_REG(0x00, 0x40)
#define ADIS16480_REG_Y_DELTAANG_OUT		ADIS16480_REG(0x00, 0x44)
#define ADIS16480_REG_Z_DELTAANG_OUT		ADIS16480_REG(0x00, 0x48)
#define ADIS16480_REG_X_DELTAVEL_OUT		ADIS16480_REG(0x00, 0x4C)
#define ADIS16480_REG_Y_DELTAVEL_OUT		ADIS16480_REG(0x00, 0x50)
#define ADIS16480_REG_Z_DELTAVEL_OUT		ADIS16480_REG(0x00, 0x54)
#define ADIS16480_REG_PROD_ID			ADIS16480_REG(0x00, 0x7E)

#define ADIS16480_REG_X_GYRO_SCALE		ADIS16480_REG(0x02, 0x04)
#define ADIS16480_REG_Y_GYRO_SCALE		ADIS16480_REG(0x02, 0x06)
#define ADIS16480_REG_Z_GYRO_SCALE		ADIS16480_REG(0x02, 0x08)
#define ADIS16480_REG_X_ACCEL_SCALE		ADIS16480_REG(0x02, 0x0A)
#define ADIS16480_REG_Y_ACCEL_SCALE		ADIS16480_REG(0x02, 0x0C)
#define ADIS16480_REG_Z_ACCEL_SCALE		ADIS16480_REG(0x02, 0x0E)
#define ADIS16480_REG_X_GYRO_BIAS		ADIS16480_REG(0x02, 0x10)
#define ADIS16480_REG_Y_GYRO_BIAS		ADIS16480_REG(0x02, 0x14)
#define ADIS16480_REG_Z_GYRO_BIAS		ADIS16480_REG(0x02, 0x18)
#define ADIS16480_REG_X_ACCEL_BIAS		ADIS16480_REG(0x02, 0x1C)
#define ADIS16480_REG_Y_ACCEL_BIAS		ADIS16480_REG(0x02, 0x20)
#define ADIS16480_REG_Z_ACCEL_BIAS		ADIS16480_REG(0x02, 0x24)
#define ADIS16480_REG_X_HARD_IRON		ADIS16480_REG(0x02, 0x28)
#define ADIS16480_REG_Y_HARD_IRON		ADIS16480_REG(0x02, 0x2A)
#define ADIS16480_REG_Z_HARD_IRON		ADIS16480_REG(0x02, 0x2C)
#define ADIS16480_REG_BAROM_BIAS		ADIS16480_REG(0x02, 0x40)
#define ADIS16480_REG_FLASH_CNT			ADIS16480_REG(0x02, 0x7C)

#define ADIS16480_REG_GLOB_CMD			ADIS16480_REG(0x03, 0x02)
#define ADIS16480_REG_FNCTIO_CTRL		ADIS16480_REG(0x03, 0x06)
#define ADIS16480_REG_GPIO_CTRL			ADIS16480_REG(0x03, 0x08)
#define ADIS16480_REG_CONFIG			ADIS16480_REG(0x03, 0x0A)
#define ADIS16480_REG_DEC_RATE			ADIS16480_REG(0x03, 0x0C)
#define ADIS16480_REG_SLP_CNT			ADIS16480_REG(0x03, 0x10)
#define ADIS16480_REG_FILTER_BNK0		ADIS16480_REG(0x03, 0x16)
#define ADIS16480_REG_FILTER_BNK1		ADIS16480_REG(0x03, 0x18)
#define ADIS16480_REG_ALM_CNFG0			ADIS16480_REG(0x03, 0x20)
#define ADIS16480_REG_ALM_CNFG1			ADIS16480_REG(0x03, 0x22)
#define ADIS16480_REG_ALM_CNFG2			ADIS16480_REG(0x03, 0x24)
#define ADIS16480_REG_XG_ALM_MAGN		ADIS16480_REG(0x03, 0x28)
#define ADIS16480_REG_YG_ALM_MAGN		ADIS16480_REG(0x03, 0x2A)
#define ADIS16480_REG_ZG_ALM_MAGN		ADIS16480_REG(0x03, 0x2C)
#define ADIS16480_REG_XA_ALM_MAGN		ADIS16480_REG(0x03, 0x2E)
#define ADIS16480_REG_YA_ALM_MAGN		ADIS16480_REG(0x03, 0x30)
#define ADIS16480_REG_ZA_ALM_MAGN		ADIS16480_REG(0x03, 0x32)
#define ADIS16480_REG_XM_ALM_MAGN		ADIS16480_REG(0x03, 0x34)
#define ADIS16480_REG_YM_ALM_MAGN		ADIS16480_REG(0x03, 0x36)
#define ADIS16480_REG_ZM_ALM_MAGN		ADIS16480_REG(0x03, 0x38)
#define ADIS16480_REG_BR_ALM_MAGN		ADIS16480_REG(0x03, 0x3A)
#define ADIS16480_REG_FIRM_REV			ADIS16480_REG(0x03, 0x78)
#define ADIS16480_REG_FIRM_DM			ADIS16480_REG(0x03, 0x7A)
#define ADIS16480_REG_FIRM_Y			ADIS16480_REG(0x03, 0x7C)

/*
 * External clock scaling in PPS mode.
 * Available only for ADIS1649x devices
 */
#define ADIS16495_REG_SYNC_SCALE		ADIS16480_REG(0x03, 0x10)
#define ADIS16495_REG_BURST_CMD			ADIS16480_REG(0x00, 0x7C)
#define ADIS16495_BURST_ID			0xA5A5
/* total number of segments in burst */
#define ADIS16495_BURST_MAX_DATA		20
/* spi max speed in burst mode */
#define ADIS16495_BURST_MAX_SPEED              6000000

#define ADIS16480_REG_SERIAL_NUM		ADIS16480_REG(0x04, 0x20)

/* Each filter coefficent bank spans two pages */
#define ADIS16480_FIR_COEF(page) (x < 60 ? ADIS16480_REG(page, (x) + 8) : \
		ADIS16480_REG((page) + 1, (x) - 60 + 8))
#define ADIS16480_FIR_COEF_A(x)			ADIS16480_FIR_COEF(0x05, (x))
#define ADIS16480_FIR_COEF_B(x)			ADIS16480_FIR_COEF(0x07, (x))
#define ADIS16480_FIR_COEF_C(x)			ADIS16480_FIR_COEF(0x09, (x))
#define ADIS16480_FIR_COEF_D(x)			ADIS16480_FIR_COEF(0x0B, (x))

/* ADIS16480_REG_FNCTIO_CTRL */
#define ADIS16480_DRDY_SEL_MSK		GENMASK(1, 0)
#define ADIS16480_DRDY_SEL(x)		FIELD_PREP(ADIS16480_DRDY_SEL_MSK, x)
#define ADIS16480_DRDY_POL_MSK		BIT(2)
#define ADIS16480_DRDY_POL(x)		FIELD_PREP(ADIS16480_DRDY_POL_MSK, x)
#define ADIS16480_DRDY_EN_MSK		BIT(3)
#define ADIS16480_DRDY_EN(x)		FIELD_PREP(ADIS16480_DRDY_EN_MSK, x)
#define ADIS16480_SYNC_SEL_MSK		GENMASK(5, 4)
#define ADIS16480_SYNC_SEL(x)		FIELD_PREP(ADIS16480_SYNC_SEL_MSK, x)
#define ADIS16480_SYNC_EN_MSK		BIT(7)
#define ADIS16480_SYNC_EN(x)		FIELD_PREP(ADIS16480_SYNC_EN_MSK, x)
#define ADIS16480_SYNC_MODE_MSK		BIT(8)
#define ADIS16480_SYNC_MODE(x)		FIELD_PREP(ADIS16480_SYNC_MODE_MSK, x)

struct adis16480_chip_info {
	unsigned int num_channels;
	const struct iio_chan_spec *channels;
	unsigned int gyro_max_val;
	unsigned int gyro_max_scale;
	unsigned int accel_max_val;
	unsigned int accel_max_scale;
	unsigned int temp_scale;
	unsigned int int_clk;
	unsigned int max_dec_rate;
	const unsigned int *filter_freqs;
	bool has_pps_clk_mode;
	bool has_sleep_cnt;
	const struct adis_data adis_data;
};

enum adis16480_int_pin {
	ADIS16480_PIN_DIO1,
	ADIS16480_PIN_DIO2,
	ADIS16480_PIN_DIO3,
	ADIS16480_PIN_DIO4
};

enum adis16480_clock_mode {
	ADIS16480_CLK_SYNC,
	ADIS16480_CLK_PPS,
	ADIS16480_CLK_INT
};

struct adis16480 {
	const struct adis16480_chip_info *chip_info;

	struct adis adis;
	struct clk *ext_clk;
	enum adis16480_clock_mode clk_mode;
	unsigned int clk_freq;
	/* Alignment needed for the timestamp */
	__be16 data[ADIS16495_BURST_MAX_DATA] __aligned(8);
};

static const char * const adis16480_int_pin_names[4] = {
	[ADIS16480_PIN_DIO1] = "DIO1",
	[ADIS16480_PIN_DIO2] = "DIO2",
	[ADIS16480_PIN_DIO3] = "DIO3",
	[ADIS16480_PIN_DIO4] = "DIO4",
};

static bool low_rate_allow;
module_param(low_rate_allow, bool, 0444);
MODULE_PARM_DESC(low_rate_allow,
		 "Allow IMU rates below the minimum advisable when external clk is used in PPS mode (default: N)");

#ifdef CONFIG_DEBUG_FS

static ssize_t adis16480_show_firmware_revision(struct file *file,
		char __user *userbuf, size_t count, loff_t *ppos)
{
	struct adis16480 *adis16480 = file->private_data;
	char buf[7];
	size_t len;
	u16 rev;
	int ret;

	ret = adis_read_reg_16(&adis16480->adis, ADIS16480_REG_FIRM_REV, &rev);
	if (ret)
		return ret;

	len = scnprintf(buf, sizeof(buf), "%x.%x\n", rev >> 8, rev & 0xff);

	return simple_read_from_buffer(userbuf, count, ppos, buf, len);
}

static const struct file_operations adis16480_firmware_revision_fops = {
	.open = simple_open,
	.read = adis16480_show_firmware_revision,
	.llseek = default_llseek,
	.owner = THIS_MODULE,
};

static ssize_t adis16480_show_firmware_date(struct file *file,
		char __user *userbuf, size_t count, loff_t *ppos)
{
	struct adis16480 *adis16480 = file->private_data;
	u16 md, year;
	char buf[12];
	size_t len;
	int ret;

	ret = adis_read_reg_16(&adis16480->adis, ADIS16480_REG_FIRM_Y, &year);
	if (ret)
		return ret;

	ret = adis_read_reg_16(&adis16480->adis, ADIS16480_REG_FIRM_DM, &md);
	if (ret)
		return ret;

	len = snprintf(buf, sizeof(buf), "%.2x-%.2x-%.4x\n",
			md >> 8, md & 0xff, year);

	return simple_read_from_buffer(userbuf, count, ppos, buf, len);
}

static const struct file_operations adis16480_firmware_date_fops = {
	.open = simple_open,
	.read = adis16480_show_firmware_date,
	.llseek = default_llseek,
	.owner = THIS_MODULE,
};

static int adis16480_show_serial_number(void *arg, u64 *val)
{
	struct adis16480 *adis16480 = arg;
	u16 serial;
	int ret;

	ret = adis_read_reg_16(&adis16480->adis, ADIS16480_REG_SERIAL_NUM,
		&serial);
	if (ret)
		return ret;

	*val = serial;

	return 0;
}
DEFINE_DEBUGFS_ATTRIBUTE(adis16480_serial_number_fops,
	adis16480_show_serial_number, NULL, "0x%.4llx\n");

static int adis16480_show_product_id(void *arg, u64 *val)
{
	struct adis16480 *adis16480 = arg;
	u16 prod_id;
	int ret;

	ret = adis_read_reg_16(&adis16480->adis, ADIS16480_REG_PROD_ID,
		&prod_id);
	if (ret)
		return ret;

	*val = prod_id;

	return 0;
}
DEFINE_DEBUGFS_ATTRIBUTE(adis16480_product_id_fops,
	adis16480_show_product_id, NULL, "%llu\n");

static int adis16480_show_flash_count(void *arg, u64 *val)
{
	struct adis16480 *adis16480 = arg;
	u32 flash_count;
	int ret;

	ret = adis_read_reg_32(&adis16480->adis, ADIS16480_REG_FLASH_CNT,
		&flash_count);
	if (ret)
		return ret;

	*val = flash_count;

	return 0;
}
DEFINE_DEBUGFS_ATTRIBUTE(adis16480_flash_count_fops,
	adis16480_show_flash_count, NULL, "%lld\n");

static int adis16480_debugfs_init(struct iio_dev *indio_dev)
{
	struct adis16480 *adis16480 = iio_priv(indio_dev);
	struct dentry *d = iio_get_debugfs_dentry(indio_dev);

	debugfs_create_file_unsafe("firmware_revision", 0400,
		d, adis16480, &adis16480_firmware_revision_fops);
	debugfs_create_file_unsafe("firmware_date", 0400,
		d, adis16480, &adis16480_firmware_date_fops);
	debugfs_create_file_unsafe("serial_number", 0400,
		d, adis16480, &adis16480_serial_number_fops);
	debugfs_create_file_unsafe("product_id", 0400,
		d, adis16480, &adis16480_product_id_fops);
	debugfs_create_file_unsafe("flash_count", 0400,
		d, adis16480, &adis16480_flash_count_fops);

	return 0;
}

#else

static int adis16480_debugfs_init(struct iio_dev *indio_dev)
{
	return 0;
}

#endif

static int adis16480_set_freq(struct iio_dev *indio_dev, int val, int val2)
{
	struct adis16480 *st = iio_priv(indio_dev);
	unsigned int t, sample_rate = st->clk_freq;
	int ret;

	if (val < 0 || val2 < 0)
		return -EINVAL;

	t =  val * 1000 + val2 / 1000;
	if (t == 0)
		return -EINVAL;

	adis_dev_lock(&st->adis);
	/*
	 * When using PPS mode, the input clock needs to be scaled so that we have an IMU
	 * sample rate between (optimally) 4000 and 4250. After this, we can use the
	 * decimation filter to lower the sampling rate in order to get what the user wants.
	 * Optimally, the user sample rate is a multiple of both the IMU sample rate and
	 * the input clock. Hence, calculating the sync_scale dynamically gives us better
	 * chances of achieving a perfect/integer value for DEC_RATE. The math here is:
	 *	1. lcm of the input clock and the desired output rate.
	 *	2. get the highest multiple of the previous result lower than the adis max rate.
	 *	3. The last result becomes the IMU sample rate. Use that to calculate SYNC_SCALE
	 *	   and DEC_RATE (to get the user output rate)
	 */
	if (st->clk_mode == ADIS16480_CLK_PPS) {
		unsigned long scaled_rate = lcm(st->clk_freq, t);
		int sync_scale;

		/*
		 * If lcm is bigger than the IMU maximum sampling rate there's no perfect
		 * solution. In this case, we get the highest multiple of the input clock
		 * lower than the IMU max sample rate.
		 */
		if (scaled_rate > st->chip_info->int_clk)
			scaled_rate = st->chip_info->int_clk / st->clk_freq * st->clk_freq;
		else
			scaled_rate = st->chip_info->int_clk / scaled_rate * scaled_rate;

		/*
		 * This is not an hard requirement but it's not advised to run the IMU
		 * with a sample rate lower than 4000Hz due to possible undersampling
		 * issues. However, there are users that might really want to take the risk.
		 * Hence, we provide a module parameter for them. If set, we allow sample
		 * rates lower than 4KHz. By default, we won't allow this and we just roundup
		 * the rate to the next multiple of the input clock bigger than 4KHz. This
		 * is done like this as in some cases (when DEC_RATE is 0) might give
		 * us the closest value to the one desired by the user...
		 */
		if (scaled_rate < 4000000 && !low_rate_allow)
			scaled_rate = roundup(4000000, st->clk_freq);

		sync_scale = scaled_rate / st->clk_freq;
		ret = __adis_write_reg_16(&st->adis, ADIS16495_REG_SYNC_SCALE, sync_scale);
		if (ret)
			goto error;

		sample_rate = scaled_rate;
	}

	t = DIV_ROUND_CLOSEST(sample_rate, t);
	if (t)
		t--;

	if (t > st->chip_info->max_dec_rate)
		t = st->chip_info->max_dec_rate;

	ret = __adis_write_reg_16(&st->adis, ADIS16480_REG_DEC_RATE, t);
error:
	adis_dev_unlock(&st->adis);
	return ret;
}

static int adis16480_get_freq(struct iio_dev *indio_dev, int *val, int *val2)
{
	struct adis16480 *st = iio_priv(indio_dev);
	uint16_t t;
	int ret;
	unsigned int freq, sample_rate = st->clk_freq;

	adis_dev_lock(&st->adis);

	if (st->clk_mode == ADIS16480_CLK_PPS) {
		u16 sync_scale;

		ret = __adis_read_reg_16(&st->adis, ADIS16495_REG_SYNC_SCALE, &sync_scale);
		if (ret)
			goto error;

		sample_rate = st->clk_freq * sync_scale;
	}

	ret = __adis_read_reg_16(&st->adis, ADIS16480_REG_DEC_RATE, &t);
	if (ret)
		goto error;

	adis_dev_unlock(&st->adis);

	freq = DIV_ROUND_CLOSEST(sample_rate, (t + 1));

	*val = freq / 1000;
	*val2 = (freq % 1000) * 1000;

	return IIO_VAL_INT_PLUS_MICRO;
error:
	adis_dev_unlock(&st->adis);
	return ret;
}

enum {
	ADIS16480_SCAN_GYRO_X,
	ADIS16480_SCAN_GYRO_Y,
	ADIS16480_SCAN_GYRO_Z,
	ADIS16480_SCAN_ACCEL_X,
	ADIS16480_SCAN_ACCEL_Y,
	ADIS16480_SCAN_ACCEL_Z,
	ADIS16480_SCAN_MAGN_X,
	ADIS16480_SCAN_MAGN_Y,
	ADIS16480_SCAN_MAGN_Z,
	ADIS16480_SCAN_BARO,
	ADIS16480_SCAN_TEMP,
};

static const unsigned int adis16480_calibbias_regs[] = {
	[ADIS16480_SCAN_GYRO_X] = ADIS16480_REG_X_GYRO_BIAS,
	[ADIS16480_SCAN_GYRO_Y] = ADIS16480_REG_Y_GYRO_BIAS,
	[ADIS16480_SCAN_GYRO_Z] = ADIS16480_REG_Z_GYRO_BIAS,
	[ADIS16480_SCAN_ACCEL_X] = ADIS16480_REG_X_ACCEL_BIAS,
	[ADIS16480_SCAN_ACCEL_Y] = ADIS16480_REG_Y_ACCEL_BIAS,
	[ADIS16480_SCAN_ACCEL_Z] = ADIS16480_REG_Z_ACCEL_BIAS,
	[ADIS16480_SCAN_MAGN_X] = ADIS16480_REG_X_HARD_IRON,
	[ADIS16480_SCAN_MAGN_Y] = ADIS16480_REG_Y_HARD_IRON,
	[ADIS16480_SCAN_MAGN_Z] = ADIS16480_REG_Z_HARD_IRON,
	[ADIS16480_SCAN_BARO] = ADIS16480_REG_BAROM_BIAS,
};

static const unsigned int adis16480_calibscale_regs[] = {
	[ADIS16480_SCAN_GYRO_X] = ADIS16480_REG_X_GYRO_SCALE,
	[ADIS16480_SCAN_GYRO_Y] = ADIS16480_REG_Y_GYRO_SCALE,
	[ADIS16480_SCAN_GYRO_Z] = ADIS16480_REG_Z_GYRO_SCALE,
	[ADIS16480_SCAN_ACCEL_X] = ADIS16480_REG_X_ACCEL_SCALE,
	[ADIS16480_SCAN_ACCEL_Y] = ADIS16480_REG_Y_ACCEL_SCALE,
	[ADIS16480_SCAN_ACCEL_Z] = ADIS16480_REG_Z_ACCEL_SCALE,
};

static int adis16480_set_calibbias(struct iio_dev *indio_dev,
	const struct iio_chan_spec *chan, int bias)
{
	unsigned int reg = adis16480_calibbias_regs[chan->scan_index];
	struct adis16480 *st = iio_priv(indio_dev);

	switch (chan->type) {
	case IIO_MAGN:
	case IIO_PRESSURE:
		if (bias < -0x8000 || bias >= 0x8000)
			return -EINVAL;
		return adis_write_reg_16(&st->adis, reg, bias);
	case IIO_ANGL_VEL:
	case IIO_ACCEL:
		return adis_write_reg_32(&st->adis, reg, bias);
	default:
		break;
	}

	return -EINVAL;
}

static int adis16480_get_calibbias(struct iio_dev *indio_dev,
	const struct iio_chan_spec *chan, int *bias)
{
	unsigned int reg = adis16480_calibbias_regs[chan->scan_index];
	struct adis16480 *st = iio_priv(indio_dev);
	uint16_t val16;
	uint32_t val32;
	int ret;

	switch (chan->type) {
	case IIO_MAGN:
	case IIO_PRESSURE:
		ret = adis_read_reg_16(&st->adis, reg, &val16);
		if (ret == 0)
			*bias = sign_extend32(val16, 15);
		break;
	case IIO_ANGL_VEL:
	case IIO_ACCEL:
		ret = adis_read_reg_32(&st->adis, reg, &val32);
		if (ret == 0)
			*bias = sign_extend32(val32, 31);
		break;
	default:
		ret = -EINVAL;
	}

	if (ret)
		return ret;

	return IIO_VAL_INT;
}

static int adis16480_set_calibscale(struct iio_dev *indio_dev,
	const struct iio_chan_spec *chan, int scale)
{
	unsigned int reg = adis16480_calibscale_regs[chan->scan_index];
	struct adis16480 *st = iio_priv(indio_dev);

	if (scale < -0x8000 || scale >= 0x8000)
		return -EINVAL;

	return adis_write_reg_16(&st->adis, reg, scale);
}

static int adis16480_get_calibscale(struct iio_dev *indio_dev,
	const struct iio_chan_spec *chan, int *scale)
{
	unsigned int reg = adis16480_calibscale_regs[chan->scan_index];
	struct adis16480 *st = iio_priv(indio_dev);
	uint16_t val16;
	int ret;

	ret = adis_read_reg_16(&st->adis, reg, &val16);
	if (ret)
		return ret;

	*scale = sign_extend32(val16, 15);
	return IIO_VAL_INT;
}

static const unsigned int adis16480_def_filter_freqs[] = {
	310,
	55,
	275,
	63,
};

static const unsigned int adis16495_def_filter_freqs[] = {
	300,
	100,
	300,
	100,
};

static const unsigned int ad16480_filter_data[][2] = {
	[ADIS16480_SCAN_GYRO_X]		= { ADIS16480_REG_FILTER_BNK0, 0 },
	[ADIS16480_SCAN_GYRO_Y]		= { ADIS16480_REG_FILTER_BNK0, 3 },
	[ADIS16480_SCAN_GYRO_Z]		= { ADIS16480_REG_FILTER_BNK0, 6 },
	[ADIS16480_SCAN_ACCEL_X]	= { ADIS16480_REG_FILTER_BNK0, 9 },
	[ADIS16480_SCAN_ACCEL_Y]	= { ADIS16480_REG_FILTER_BNK0, 12 },
	[ADIS16480_SCAN_ACCEL_Z]	= { ADIS16480_REG_FILTER_BNK1, 0 },
	[ADIS16480_SCAN_MAGN_X]		= { ADIS16480_REG_FILTER_BNK1, 3 },
	[ADIS16480_SCAN_MAGN_Y]		= { ADIS16480_REG_FILTER_BNK1, 6 },
	[ADIS16480_SCAN_MAGN_Z]		= { ADIS16480_REG_FILTER_BNK1, 9 },
};

static int adis16480_get_filter_freq(struct iio_dev *indio_dev,
	const struct iio_chan_spec *chan, int *freq)
{
	struct adis16480 *st = iio_priv(indio_dev);
	unsigned int enable_mask, offset, reg;
	uint16_t val;
	int ret;

	reg = ad16480_filter_data[chan->scan_index][0];
	offset = ad16480_filter_data[chan->scan_index][1];
	enable_mask = BIT(offset + 2);

	ret = adis_read_reg_16(&st->adis, reg, &val);
	if (ret)
		return ret;

	if (!(val & enable_mask))
		*freq = 0;
	else
		*freq = st->chip_info->filter_freqs[(val >> offset) & 0x3];

	return IIO_VAL_INT;
}

static int adis16480_set_filter_freq(struct iio_dev *indio_dev,
	const struct iio_chan_spec *chan, unsigned int freq)
{
	struct adis16480 *st = iio_priv(indio_dev);
	unsigned int enable_mask, offset, reg;
	unsigned int diff, best_diff;
	unsigned int i, best_freq;
	uint16_t val;
	int ret;

	reg = ad16480_filter_data[chan->scan_index][0];
	offset = ad16480_filter_data[chan->scan_index][1];
	enable_mask = BIT(offset + 2);

	adis_dev_lock(&st->adis);

	ret = __adis_read_reg_16(&st->adis, reg, &val);
	if (ret)
		goto out_unlock;

	if (freq == 0) {
		val &= ~enable_mask;
	} else {
		best_freq = 0;
		best_diff = st->chip_info->filter_freqs[0];
		for (i = 0; i < ARRAY_SIZE(adis16480_def_filter_freqs); i++) {
			if (st->chip_info->filter_freqs[i] >= freq) {
				diff = st->chip_info->filter_freqs[i] - freq;
				if (diff < best_diff) {
					best_diff = diff;
					best_freq = i;
				}
			}
		}

		val &= ~(0x3 << offset);
		val |= best_freq << offset;
		val |= enable_mask;
	}

	ret = __adis_write_reg_16(&st->adis, reg, val);
out_unlock:
	adis_dev_unlock(&st->adis);

	return ret;
}

static int adis16480_read_raw(struct iio_dev *indio_dev,
	const struct iio_chan_spec *chan, int *val, int *val2, long info)
{
	struct adis16480 *st = iio_priv(indio_dev);
	unsigned int temp;

	switch (info) {
	case IIO_CHAN_INFO_RAW:
		return adis_single_conversion(indio_dev, chan, 0, val);
	case IIO_CHAN_INFO_SCALE:
		switch (chan->type) {
		case IIO_ANGL_VEL:
			*val = st->chip_info->gyro_max_scale;
			*val2 = st->chip_info->gyro_max_val;
			return IIO_VAL_FRACTIONAL;
		case IIO_ACCEL:
			*val = st->chip_info->accel_max_scale;
			*val2 = st->chip_info->accel_max_val;
			return IIO_VAL_FRACTIONAL;
		case IIO_MAGN:
			*val = 0;
			*val2 = 100; /* 0.0001 gauss */
			return IIO_VAL_INT_PLUS_MICRO;
		case IIO_TEMP:
			/*
			 * +85 degrees Celsius = temp_max_scale
			 * +25 degrees Celsius = 0
			 * LSB, 25 degrees Celsius  = 60 / temp_max_scale
			 */
			*val = st->chip_info->temp_scale / 1000;
			*val2 = (st->chip_info->temp_scale % 1000) * 1000;
			return IIO_VAL_INT_PLUS_MICRO;
		case IIO_PRESSURE:
			/*
			 * max scale is 1310 mbar
			 * max raw value is 32767 shifted for 32bits
			 */
			*val = 131; /* 1310mbar = 131 kPa */
			*val2 = 32767 << 16;
			return IIO_VAL_FRACTIONAL;
		default:
			return -EINVAL;
		}
	case IIO_CHAN_INFO_OFFSET:
		/* Only the temperature channel has a offset */
		temp = 25 * 1000000LL; /* 25 degree Celsius = 0x0000 */
		*val = DIV_ROUND_CLOSEST_ULL(temp, st->chip_info->temp_scale);
		return IIO_VAL_INT;
	case IIO_CHAN_INFO_CALIBBIAS:
		return adis16480_get_calibbias(indio_dev, chan, val);
	case IIO_CHAN_INFO_CALIBSCALE:
		return adis16480_get_calibscale(indio_dev, chan, val);
	case IIO_CHAN_INFO_LOW_PASS_FILTER_3DB_FREQUENCY:
		return adis16480_get_filter_freq(indio_dev, chan, val);
	case IIO_CHAN_INFO_SAMP_FREQ:
		return adis16480_get_freq(indio_dev, val, val2);
	default:
		return -EINVAL;
	}
}

static int adis16480_write_raw(struct iio_dev *indio_dev,
	const struct iio_chan_spec *chan, int val, int val2, long info)
{
	switch (info) {
	case IIO_CHAN_INFO_CALIBBIAS:
		return adis16480_set_calibbias(indio_dev, chan, val);
	case IIO_CHAN_INFO_CALIBSCALE:
		return adis16480_set_calibscale(indio_dev, chan, val);
	case IIO_CHAN_INFO_LOW_PASS_FILTER_3DB_FREQUENCY:
		return adis16480_set_filter_freq(indio_dev, chan, val);
	case IIO_CHAN_INFO_SAMP_FREQ:
		return adis16480_set_freq(indio_dev, val, val2);

	default:
		return -EINVAL;
	}
}

#define ADIS16480_MOD_CHANNEL(_type, _mod, _address, _si, _info_sep, _bits) \
	{ \
		.type = (_type), \
		.modified = 1, \
		.channel2 = (_mod), \
		.info_mask_separate = BIT(IIO_CHAN_INFO_RAW) | \
			BIT(IIO_CHAN_INFO_CALIBBIAS) | \
			_info_sep, \
		.info_mask_shared_by_type = BIT(IIO_CHAN_INFO_SCALE), \
		.info_mask_shared_by_all = BIT(IIO_CHAN_INFO_SAMP_FREQ), \
		.address = (_address), \
		.scan_index = (_si), \
		.scan_type = { \
			.sign = 's', \
			.realbits = (_bits), \
			.storagebits = (_bits), \
			.endianness = IIO_BE, \
		}, \
	}

#define ADIS16480_GYRO_CHANNEL(_mod) \
	ADIS16480_MOD_CHANNEL(IIO_ANGL_VEL, IIO_MOD_ ## _mod, \
	ADIS16480_REG_ ## _mod ## _GYRO_OUT, ADIS16480_SCAN_GYRO_ ## _mod, \
	BIT(IIO_CHAN_INFO_LOW_PASS_FILTER_3DB_FREQUENCY) | \
	BIT(IIO_CHAN_INFO_CALIBSCALE), \
	32)

#define ADIS16480_ACCEL_CHANNEL(_mod) \
	ADIS16480_MOD_CHANNEL(IIO_ACCEL, IIO_MOD_ ## _mod, \
	ADIS16480_REG_ ## _mod ## _ACCEL_OUT, ADIS16480_SCAN_ACCEL_ ## _mod, \
	BIT(IIO_CHAN_INFO_LOW_PASS_FILTER_3DB_FREQUENCY) | \
	BIT(IIO_CHAN_INFO_CALIBSCALE), \
	32)

#define ADIS16480_MAGN_CHANNEL(_mod) \
	ADIS16480_MOD_CHANNEL(IIO_MAGN, IIO_MOD_ ## _mod, \
	ADIS16480_REG_ ## _mod ## _MAGN_OUT, ADIS16480_SCAN_MAGN_ ## _mod, \
	BIT(IIO_CHAN_INFO_LOW_PASS_FILTER_3DB_FREQUENCY), \
	16)

#define ADIS16480_PRESSURE_CHANNEL() \
	{ \
		.type = IIO_PRESSURE, \
		.indexed = 1, \
		.channel = 0, \
		.info_mask_separate = BIT(IIO_CHAN_INFO_RAW) | \
			BIT(IIO_CHAN_INFO_CALIBBIAS) | \
			BIT(IIO_CHAN_INFO_SCALE), \
		.info_mask_shared_by_all = BIT(IIO_CHAN_INFO_SAMP_FREQ), \
		.address = ADIS16480_REG_BAROM_OUT, \
		.scan_index = ADIS16480_SCAN_BARO, \
		.scan_type = { \
			.sign = 's', \
			.realbits = 32, \
			.storagebits = 32, \
			.endianness = IIO_BE, \
		}, \
	}

#define ADIS16480_TEMP_CHANNEL() { \
		.type = IIO_TEMP, \
		.indexed = 1, \
		.channel = 0, \
		.info_mask_separate = BIT(IIO_CHAN_INFO_RAW) | \
			BIT(IIO_CHAN_INFO_SCALE) | \
			BIT(IIO_CHAN_INFO_OFFSET), \
		.info_mask_shared_by_all = BIT(IIO_CHAN_INFO_SAMP_FREQ), \
		.address = ADIS16480_REG_TEMP_OUT, \
		.scan_index = ADIS16480_SCAN_TEMP, \
		.scan_type = { \
			.sign = 's', \
			.realbits = 16, \
			.storagebits = 16, \
			.endianness = IIO_BE, \
		}, \
	}

static const struct iio_chan_spec adis16480_channels[] = {
	ADIS16480_GYRO_CHANNEL(X),
	ADIS16480_GYRO_CHANNEL(Y),
	ADIS16480_GYRO_CHANNEL(Z),
	ADIS16480_ACCEL_CHANNEL(X),
	ADIS16480_ACCEL_CHANNEL(Y),
	ADIS16480_ACCEL_CHANNEL(Z),
	ADIS16480_MAGN_CHANNEL(X),
	ADIS16480_MAGN_CHANNEL(Y),
	ADIS16480_MAGN_CHANNEL(Z),
	ADIS16480_PRESSURE_CHANNEL(),
	ADIS16480_TEMP_CHANNEL(),
	IIO_CHAN_SOFT_TIMESTAMP(11)
};

static const struct iio_chan_spec adis16485_channels[] = {
	ADIS16480_GYRO_CHANNEL(X),
	ADIS16480_GYRO_CHANNEL(Y),
	ADIS16480_GYRO_CHANNEL(Z),
	ADIS16480_ACCEL_CHANNEL(X),
	ADIS16480_ACCEL_CHANNEL(Y),
	ADIS16480_ACCEL_CHANNEL(Z),
	ADIS16480_TEMP_CHANNEL(),
	IIO_CHAN_SOFT_TIMESTAMP(7)
};

enum adis16480_variant {
	ADIS16375,
	ADIS16480,
	ADIS16485,
	ADIS16488,
	ADIS16490,
	ADIS16495_1,
	ADIS16495_2,
	ADIS16495_3,
	ADIS16497_1,
	ADIS16497_2,
	ADIS16497_3,
};

#define ADIS16480_DIAG_STAT_XGYRO_FAIL 0
#define ADIS16480_DIAG_STAT_YGYRO_FAIL 1
#define ADIS16480_DIAG_STAT_ZGYRO_FAIL 2
#define ADIS16480_DIAG_STAT_XACCL_FAIL 3
#define ADIS16480_DIAG_STAT_YACCL_FAIL 4
#define ADIS16480_DIAG_STAT_ZACCL_FAIL 5
#define ADIS16480_DIAG_STAT_XMAGN_FAIL 8
#define ADIS16480_DIAG_STAT_YMAGN_FAIL 9
#define ADIS16480_DIAG_STAT_ZMAGN_FAIL 10
#define ADIS16480_DIAG_STAT_BARO_FAIL 11

static const char * const adis16480_status_error_msgs[] = {
	[ADIS16480_DIAG_STAT_XGYRO_FAIL] = "X-axis gyroscope self-test failure",
	[ADIS16480_DIAG_STAT_YGYRO_FAIL] = "Y-axis gyroscope self-test failure",
	[ADIS16480_DIAG_STAT_ZGYRO_FAIL] = "Z-axis gyroscope self-test failure",
	[ADIS16480_DIAG_STAT_XACCL_FAIL] = "X-axis accelerometer self-test failure",
	[ADIS16480_DIAG_STAT_YACCL_FAIL] = "Y-axis accelerometer self-test failure",
	[ADIS16480_DIAG_STAT_ZACCL_FAIL] = "Z-axis accelerometer self-test failure",
	[ADIS16480_DIAG_STAT_XMAGN_FAIL] = "X-axis magnetometer self-test failure",
	[ADIS16480_DIAG_STAT_YMAGN_FAIL] = "Y-axis magnetometer self-test failure",
	[ADIS16480_DIAG_STAT_ZMAGN_FAIL] = "Z-axis magnetometer self-test failure",
	[ADIS16480_DIAG_STAT_BARO_FAIL] = "Barometer self-test failure",
};

static int adis16480_enable_irq(struct adis *adis, bool enable);

#define ADIS16480_DATA(_prod_id, _timeouts, _burst_len)			\
{									\
	.diag_stat_reg = ADIS16480_REG_DIAG_STS,			\
	.glob_cmd_reg = ADIS16480_REG_GLOB_CMD,				\
	.prod_id_reg = ADIS16480_REG_PROD_ID,				\
	.prod_id = (_prod_id),						\
	.has_paging = true,						\
	.read_delay = 5,						\
	.write_delay = 5,						\
	.self_test_mask = BIT(1),					\
	.self_test_reg = ADIS16480_REG_GLOB_CMD,			\
	.status_error_msgs = adis16480_status_error_msgs,		\
	.status_error_mask = BIT(ADIS16480_DIAG_STAT_XGYRO_FAIL) |	\
		BIT(ADIS16480_DIAG_STAT_YGYRO_FAIL) |			\
		BIT(ADIS16480_DIAG_STAT_ZGYRO_FAIL) |			\
		BIT(ADIS16480_DIAG_STAT_XACCL_FAIL) |			\
		BIT(ADIS16480_DIAG_STAT_YACCL_FAIL) |			\
		BIT(ADIS16480_DIAG_STAT_ZACCL_FAIL) |			\
		BIT(ADIS16480_DIAG_STAT_XMAGN_FAIL) |			\
		BIT(ADIS16480_DIAG_STAT_YMAGN_FAIL) |			\
		BIT(ADIS16480_DIAG_STAT_ZMAGN_FAIL) |			\
		BIT(ADIS16480_DIAG_STAT_BARO_FAIL),			\
	.enable_irq = adis16480_enable_irq,				\
	.timeouts = (_timeouts),					\
	.burst_reg_cmd = ADIS16495_REG_BURST_CMD,			\
	.burst_len = (_burst_len),					\
	.burst_max_speed_hz = ADIS16495_BURST_MAX_SPEED			\
}

static const struct adis_timeout adis16485_timeouts = {
	.reset_ms = 560,
	.sw_reset_ms = 120,
	.self_test_ms = 12,
};

static const struct adis_timeout adis16480_timeouts = {
	.reset_ms = 560,
	.sw_reset_ms = 560,
	.self_test_ms = 12,
};

static const struct adis_timeout adis16495_timeouts = {
	.reset_ms = 170,
	.sw_reset_ms = 130,
	.self_test_ms = 40,
};

static const struct adis_timeout adis16495_1_timeouts = {
	.reset_ms = 250,
	.sw_reset_ms = 210,
	.self_test_ms = 20,
};

static const struct adis16480_chip_info adis16480_chip_info[] = {
	[ADIS16375] = {
		.channels = adis16485_channels,
		.num_channels = ARRAY_SIZE(adis16485_channels),
		/*
		 * Typically we do IIO_RAD_TO_DEGREE in the denominator, which
		 * is exactly the same as IIO_DEGREE_TO_RAD in numerator, since
		 * it gives better approximation. However, in this case we
		 * cannot do it since it would not fit in a 32bit variable.
		 */
		.gyro_max_val = 22887 << 16,
		.gyro_max_scale = IIO_DEGREE_TO_RAD(300),
		.accel_max_val = IIO_M_S_2_TO_G(21973 << 16),
		.accel_max_scale = 18,
		.temp_scale = 5650, /* 5.65 milli degree Celsius */
		.int_clk = 2460000,
		.max_dec_rate = 2048,
		.has_sleep_cnt = true,
		.filter_freqs = adis16480_def_filter_freqs,
		.adis_data = ADIS16480_DATA(16375, &adis16485_timeouts, 0),
	},
	[ADIS16480] = {
		.channels = adis16480_channels,
		.num_channels = ARRAY_SIZE(adis16480_channels),
		.gyro_max_val = 22500 << 16,
		.gyro_max_scale = IIO_DEGREE_TO_RAD(450),
		.accel_max_val = IIO_M_S_2_TO_G(12500 << 16),
		.accel_max_scale = 10,
		.temp_scale = 5650, /* 5.65 milli degree Celsius */
		.int_clk = 2460000,
		.max_dec_rate = 2048,
		.has_sleep_cnt = true,
		.filter_freqs = adis16480_def_filter_freqs,
		.adis_data = ADIS16480_DATA(16480, &adis16480_timeouts, 0),
	},
	[ADIS16485] = {
		.channels = adis16485_channels,
		.num_channels = ARRAY_SIZE(adis16485_channels),
		.gyro_max_val = 22500 << 16,
		.gyro_max_scale = IIO_DEGREE_TO_RAD(450),
		.accel_max_val = IIO_M_S_2_TO_G(20000 << 16),
		.accel_max_scale = 5,
		.temp_scale = 5650, /* 5.65 milli degree Celsius */
		.int_clk = 2460000,
		.max_dec_rate = 2048,
		.has_sleep_cnt = true,
		.filter_freqs = adis16480_def_filter_freqs,
		.adis_data = ADIS16480_DATA(16485, &adis16485_timeouts, 0),
	},
	[ADIS16488] = {
		.channels = adis16480_channels,
		.num_channels = ARRAY_SIZE(adis16480_channels),
		.gyro_max_val = 22500 << 16,
		.gyro_max_scale = IIO_DEGREE_TO_RAD(450),
		.accel_max_val = IIO_M_S_2_TO_G(22500 << 16),
		.accel_max_scale = 18,
		.temp_scale = 5650, /* 5.65 milli degree Celsius */
		.int_clk = 2460000,
		.max_dec_rate = 2048,
		.has_sleep_cnt = true,
		.filter_freqs = adis16480_def_filter_freqs,
		.adis_data = ADIS16480_DATA(16488, &adis16485_timeouts, 0),
	},
	[ADIS16490] = {
		.channels = adis16485_channels,
		.num_channels = ARRAY_SIZE(adis16485_channels),
		.gyro_max_val = 20000 << 16,
		.gyro_max_scale = IIO_DEGREE_TO_RAD(100),
		.accel_max_val = IIO_M_S_2_TO_G(16000 << 16),
		.accel_max_scale = 8,
		.temp_scale = 14285, /* 14.285 milli degree Celsius */
		.int_clk = 4250000,
		.max_dec_rate = 4250,
		.filter_freqs = adis16495_def_filter_freqs,
		.has_pps_clk_mode = true,
		.adis_data = ADIS16480_DATA(16490, &adis16495_timeouts, 0),
	},
	[ADIS16495_1] = {
		.channels = adis16485_channels,
		.num_channels = ARRAY_SIZE(adis16485_channels),
		.gyro_max_val = 20000 << 16,
		.gyro_max_scale = IIO_DEGREE_TO_RAD(125),
		.accel_max_val = IIO_M_S_2_TO_G(32000 << 16),
		.accel_max_scale = 8,
		.temp_scale = 12500, /* 12.5 milli degree Celsius */
		.int_clk = 4250000,
		.max_dec_rate = 4250,
		.filter_freqs = adis16495_def_filter_freqs,
		.has_pps_clk_mode = true,
		/* 20 elements of 16bits */
		.adis_data = ADIS16480_DATA(16495, &adis16495_1_timeouts,
					    ADIS16495_BURST_MAX_DATA * 2),
	},
	[ADIS16495_2] = {
		.channels = adis16485_channels,
		.num_channels = ARRAY_SIZE(adis16485_channels),
		.gyro_max_val = 18000 << 16,
		.gyro_max_scale = IIO_DEGREE_TO_RAD(450),
		.accel_max_val = IIO_M_S_2_TO_G(32000 << 16),
		.accel_max_scale = 8,
		.temp_scale = 12500, /* 12.5 milli degree Celsius */
		.int_clk = 4250000,
		.max_dec_rate = 4250,
		.filter_freqs = adis16495_def_filter_freqs,
		.has_pps_clk_mode = true,
		/* 20 elements of 16bits */
		.adis_data = ADIS16480_DATA(16495, &adis16495_1_timeouts,
					    ADIS16495_BURST_MAX_DATA * 2),
	},
	[ADIS16495_3] = {
		.channels = adis16485_channels,
		.num_channels = ARRAY_SIZE(adis16485_channels),
		.gyro_max_val = 20000 << 16,
		.gyro_max_scale = IIO_DEGREE_TO_RAD(2000),
		.accel_max_val = IIO_M_S_2_TO_G(32000 << 16),
		.accel_max_scale = 8,
		.temp_scale = 12500, /* 12.5 milli degree Celsius */
		.int_clk = 4250000,
		.max_dec_rate = 4250,
		.filter_freqs = adis16495_def_filter_freqs,
		.has_pps_clk_mode = true,
		/* 20 elements of 16bits */
		.adis_data = ADIS16480_DATA(16495, &adis16495_1_timeouts,
					    ADIS16495_BURST_MAX_DATA * 2),
	},
	[ADIS16497_1] = {
		.channels = adis16485_channels,
		.num_channels = ARRAY_SIZE(adis16485_channels),
		.gyro_max_val = 20000 << 16,
		.gyro_max_scale = IIO_DEGREE_TO_RAD(125),
		.accel_max_val = IIO_M_S_2_TO_G(32000 << 16),
		.accel_max_scale = 40,
		.temp_scale = 12500, /* 12.5 milli degree Celsius */
		.int_clk = 4250000,
		.max_dec_rate = 4250,
		.filter_freqs = adis16495_def_filter_freqs,
		.has_pps_clk_mode = true,
		/* 20 elements of 16bits */
		.adis_data = ADIS16480_DATA(16497, &adis16495_1_timeouts,
					    ADIS16495_BURST_MAX_DATA * 2),
	},
	[ADIS16497_2] = {
		.channels = adis16485_channels,
		.num_channels = ARRAY_SIZE(adis16485_channels),
		.gyro_max_val = 18000 << 16,
		.gyro_max_scale = IIO_DEGREE_TO_RAD(450),
		.accel_max_val = IIO_M_S_2_TO_G(32000 << 16),
		.accel_max_scale = 40,
		.temp_scale = 12500, /* 12.5 milli degree Celsius */
		.int_clk = 4250000,
		.max_dec_rate = 4250,
		.filter_freqs = adis16495_def_filter_freqs,
		.has_pps_clk_mode = true,
		/* 20 elements of 16bits */
		.adis_data = ADIS16480_DATA(16497, &adis16495_1_timeouts,
					    ADIS16495_BURST_MAX_DATA * 2),
	},
	[ADIS16497_3] = {
		.channels = adis16485_channels,
		.num_channels = ARRAY_SIZE(adis16485_channels),
		.gyro_max_val = 20000 << 16,
		.gyro_max_scale = IIO_DEGREE_TO_RAD(2000),
		.accel_max_val = IIO_M_S_2_TO_G(32000 << 16),
		.accel_max_scale = 40,
		.temp_scale = 12500, /* 12.5 milli degree Celsius */
		.int_clk = 4250000,
		.max_dec_rate = 4250,
		.filter_freqs = adis16495_def_filter_freqs,
		.has_pps_clk_mode = true,
		/* 20 elements of 16bits */
		.adis_data = ADIS16480_DATA(16497, &adis16495_1_timeouts,
					    ADIS16495_BURST_MAX_DATA * 2),
	},
};

static bool adis16480_validate_crc(const u16 *buf, const u8 n_elem, const u32 crc)
{
	u32 crc_calc;
	u16 crc_buf[15];
	int j;

	for (j = 0; j < n_elem; j++)
		crc_buf[j] = swab16(buf[j]);

	crc_calc = crc32(~0, crc_buf, n_elem * 2);
	crc_calc ^= ~0;

	return (crc == crc_calc);
}

static irqreturn_t adis16480_trigger_handler(int irq, void *p)
{
	struct iio_poll_func *pf = p;
	struct iio_dev *indio_dev = pf->indio_dev;
	struct adis16480 *st = iio_priv(indio_dev);
	struct adis *adis = &st->adis;
	struct device *dev = &adis->spi->dev;
	int ret, bit, offset, i = 0;
	__be16 *buffer;
	u32 crc;
	bool valid;

	adis_dev_lock(adis);
	if (adis->current_page != 0) {
		adis->tx[0] = ADIS_WRITE_REG(ADIS_REG_PAGE_ID);
		adis->tx[1] = 0;
		ret = spi_write(adis->spi, adis->tx, 2);
		if (ret) {
			dev_err(dev, "Failed to change device page: %d\n", ret);
			adis_dev_unlock(adis);
			goto irq_done;
		}

		adis->current_page = 0;
	}

	ret = spi_sync(adis->spi, &adis->msg);
	if (ret) {
		dev_err(dev, "Failed to read data: %d\n", ret);
		adis_dev_unlock(adis);
		goto irq_done;
	}

	adis_dev_unlock(adis);

	/*
	 * After making the burst request, the response can have one or two
	 * 16-bit responses containing the BURST_ID depending on the sclk. If
	 * clk > 3.6MHz, then we will have two BURST_ID in a row. If clk < 3MHZ,
	 * we have only one. To manage that variation, we use the transition from the
	 * BURST_ID to the SYS_E_FLAG register, which will not be equal to 0xA5A5. If
	 * we not find this variation in the first 4 segments, then the data should
	 * not be valid.
	 */
	buffer = adis->buffer;
	for (offset = 0; offset < 4; offset++) {
		u16 curr = be16_to_cpu(buffer[offset]);
		u16 next = be16_to_cpu(buffer[offset + 1]);

		if (curr == ADIS16495_BURST_ID && next != ADIS16495_BURST_ID) {
			offset++;
			break;
		}
	}

	if (offset == 4) {
		dev_err(dev, "Invalid burst data\n");
		goto irq_done;
	}

	crc = be16_to_cpu(buffer[offset + 16]) << 16 | be16_to_cpu(buffer[offset + 15]);
	valid = adis16480_validate_crc((u16 *)&buffer[offset], 15, crc);
	if (!valid) {
		dev_err(dev, "Invalid crc\n");
		goto irq_done;
	}

	for_each_set_bit(bit, indio_dev->active_scan_mask, indio_dev->masklength) {
		/*
		 * When burst mode is used, temperature is the first data
		 * channel in the sequence, but the temperature scan index
		 * is 10.
		 */
		switch (bit) {
		case ADIS16480_SCAN_TEMP:
			st->data[i++] = buffer[offset + 1];
			break;
		case ADIS16480_SCAN_GYRO_X ... ADIS16480_SCAN_ACCEL_Z:
			/* The lower register data is sequenced first */
			st->data[i++] = buffer[2 * bit + offset + 3];
			st->data[i++] = buffer[2 * bit + offset + 2];
			break;
		}
	}

	iio_push_to_buffers_with_timestamp(indio_dev, st->data, pf->timestamp);
irq_done:
	iio_trigger_notify_done(indio_dev->trig);

	return IRQ_HANDLED;
}

static const struct iio_info adis16480_info = {
	.read_raw = &adis16480_read_raw,
	.write_raw = &adis16480_write_raw,
	.update_scan_mode = adis_update_scan_mode,
	.debugfs_reg_access = adis_debugfs_reg_access,
};

static int adis16480_stop_device(struct iio_dev *indio_dev)
{
	struct adis16480 *st = iio_priv(indio_dev);
	struct device *dev = &st->adis.spi->dev;
	int ret;

	ret = adis_write_reg_16(&st->adis, ADIS16480_REG_SLP_CNT, BIT(9));
	if (ret)
		dev_err(dev, "Could not power down device: %d\n", ret);

	return ret;
}

static int adis16480_enable_irq(struct adis *adis, bool enable)
{
	uint16_t val;
	int ret;

	ret = __adis_read_reg_16(adis, ADIS16480_REG_FNCTIO_CTRL, &val);
	if (ret)
		return ret;

	val &= ~ADIS16480_DRDY_EN_MSK;
	val |= ADIS16480_DRDY_EN(enable);

	return __adis_write_reg_16(adis, ADIS16480_REG_FNCTIO_CTRL, val);
}

static int adis16480_config_irq_pin(struct adis16480 *st)
{
	struct device *dev = &st->adis.spi->dev;
	struct fwnode_handle *fwnode = dev_fwnode(dev);
	struct irq_data *desc;
	enum adis16480_int_pin pin;
	unsigned int irq_type;
	uint16_t val;
	int i, irq = 0;

	desc = irq_get_irq_data(st->adis.spi->irq);
	if (!desc) {
		dev_err(dev, "Could not find IRQ %d\n", irq);
		return -EINVAL;
	}

	/* Disable data ready since the default after reset is on */
	val = ADIS16480_DRDY_EN(0);

	/*
	 * Get the interrupt from the devicetre by reading the interrupt-names
	 * property. If it is not specified, use DIO1 pin as default.
	 * According to the datasheet, the factory default assigns DIO2 as data
	 * ready signal. However, in the previous versions of the driver, DIO1
	 * pin was used. So, we should leave it as is since some devices might
	 * be expecting the interrupt on the wrong physical pin.
	 */
	pin = ADIS16480_PIN_DIO1;
	for (i = 0; i < ARRAY_SIZE(adis16480_int_pin_names); i++) {
		irq = fwnode_irq_get_byname(fwnode, adis16480_int_pin_names[i]);
		if (irq > 0) {
			pin = i;
			break;
		}
	}

	val |= ADIS16480_DRDY_SEL(pin);

	/*
	 * Get the interrupt line behaviour. The data ready polarity can be
	 * configured as positive or negative, corresponding to
	 * IRQ_TYPE_EDGE_RISING or IRQ_TYPE_EDGE_FALLING respectively.
	 */
	irq_type = irqd_get_trigger_type(desc);
	if (irq_type == IRQ_TYPE_EDGE_RISING) { /* Default */
		val |= ADIS16480_DRDY_POL(1);
	} else if (irq_type == IRQ_TYPE_EDGE_FALLING) {
		val |= ADIS16480_DRDY_POL(0);
	} else {
		dev_err(dev, "Invalid interrupt type 0x%x specified\n", irq_type);
		return -EINVAL;
	}
	/* Write the data ready configuration to the FNCTIO_CTRL register */
	return adis_write_reg_16(&st->adis, ADIS16480_REG_FNCTIO_CTRL, val);
}

static int adis16480_fw_get_ext_clk_pin(struct adis16480 *st)
{
	struct device *dev = &st->adis.spi->dev;
	const char *ext_clk_pin;
	enum adis16480_int_pin pin;
	int i;

	pin = ADIS16480_PIN_DIO2;
	if (device_property_read_string(dev, "adi,ext-clk-pin", &ext_clk_pin))
		goto clk_input_not_found;

	for (i = 0; i < ARRAY_SIZE(adis16480_int_pin_names); i++) {
		if (strcasecmp(ext_clk_pin, adis16480_int_pin_names[i]) == 0)
			return i;
	}

clk_input_not_found:
	dev_info(dev, "clk input line not specified, using DIO2\n");
	return pin;
}

static int adis16480_ext_clk_config(struct adis16480 *st, bool enable)
{
	struct device *dev = &st->adis.spi->dev;
	unsigned int mode, mask;
	enum adis16480_int_pin pin;
	uint16_t val;
	int ret;

	ret = adis_read_reg_16(&st->adis, ADIS16480_REG_FNCTIO_CTRL, &val);
	if (ret)
		return ret;

	pin = adis16480_fw_get_ext_clk_pin(st);
	/*
	 * Each DIOx pin supports only one function at a time. When a single pin
	 * has two assignments, the enable bit for a lower priority function
	 * automatically resets to zero (disabling the lower priority function).
	 */
	if (pin == ADIS16480_DRDY_SEL(val))
		dev_warn(dev, "DIO%x pin supports only one function at a time\n", pin + 1);

	mode = ADIS16480_SYNC_EN(enable) | ADIS16480_SYNC_SEL(pin);
	mask = ADIS16480_SYNC_EN_MSK | ADIS16480_SYNC_SEL_MSK;
	/* Only ADIS1649x devices support pps ext clock mode */
	if (st->chip_info->has_pps_clk_mode) {
		mode |= ADIS16480_SYNC_MODE(st->clk_mode);
		mask |= ADIS16480_SYNC_MODE_MSK;
	}

	val &= ~mask;
	val |= mode;

	ret = adis_write_reg_16(&st->adis, ADIS16480_REG_FNCTIO_CTRL, val);
	if (ret)
		return ret;

	return clk_prepare_enable(st->ext_clk);
}

static int adis16480_get_ext_clocks(struct adis16480 *st)
{
	struct device *dev = &st->adis.spi->dev;

	st->ext_clk = devm_clk_get_optional(dev, "sync");
	if (IS_ERR(st->ext_clk))
		return dev_err_probe(dev, PTR_ERR(st->ext_clk), "failed to get ext clk\n");
	if (st->ext_clk) {
		st->clk_mode = ADIS16480_CLK_SYNC;
		return 0;
	}

	if (st->chip_info->has_pps_clk_mode) {
		st->ext_clk = devm_clk_get_optional(dev, "pps");
		if (IS_ERR(st->ext_clk))
			return dev_err_probe(dev, PTR_ERR(st->ext_clk), "failed to get ext clk\n");
		if (st->ext_clk) {
			st->clk_mode = ADIS16480_CLK_PPS;
			return 0;
		}
	}

	st->clk_mode = ADIS16480_CLK_INT;
	return 0;
}

static void adis16480_stop(void *data)
{
	adis16480_stop_device(data);
}

static void adis16480_clk_disable(void *data)
{
	clk_disable_unprepare(data);
}

static int adis16480_probe(struct spi_device *spi)
{
	const struct spi_device_id *id = spi_get_device_id(spi);
	const struct adis_data *adis16480_data;
	irq_handler_t trigger_handler = NULL;
<<<<<<< HEAD
=======
	struct device *dev = &spi->dev;
>>>>>>> d60c95ef
	struct iio_dev *indio_dev;
	struct adis16480 *st;
	int ret;

	indio_dev = devm_iio_device_alloc(dev, sizeof(*st));
	if (indio_dev == NULL)
		return -ENOMEM;

	st = iio_priv(indio_dev);

	st->chip_info = &adis16480_chip_info[id->driver_data];
	indio_dev->name = spi_get_device_id(spi)->name;
	indio_dev->channels = st->chip_info->channels;
	indio_dev->num_channels = st->chip_info->num_channels;
	indio_dev->info = &adis16480_info;
	indio_dev->modes = INDIO_DIRECT_MODE;

	adis16480_data = &st->chip_info->adis_data;

	ret = adis_init(&st->adis, indio_dev, spi, adis16480_data);
	if (ret)
		return ret;

	ret = __adis_initial_startup(&st->adis);
	if (ret)
		return ret;

	if (st->chip_info->has_sleep_cnt) {
		ret = devm_add_action_or_reset(dev, adis16480_stop, indio_dev);
		if (ret)
			return ret;
	}

	ret = adis16480_config_irq_pin(st);
	if (ret)
		return ret;

	ret = adis16480_get_ext_clocks(st);
	if (ret)
		return ret;

	if (st->ext_clk) {
		ret = adis16480_ext_clk_config(st, true);
		if (ret)
			return ret;

		ret = devm_add_action_or_reset(dev, adis16480_clk_disable, st->ext_clk);
		if (ret)
			return ret;

		st->clk_freq = clk_get_rate(st->ext_clk);
		st->clk_freq *= 1000; /* micro */
		if (st->clk_mode == ADIS16480_CLK_PPS) {
			u16 sync_scale;

			/*
			 * In PPS mode, the IMU sample rate is the clk_freq * sync_scale. Hence,
			 * default the IMU sample rate to the highest multiple of the input clock
			 * lower than the IMU max sample rate. The internal sample rate is the
			 * max...
			 */
			sync_scale = st->chip_info->int_clk / st->clk_freq;
			ret = __adis_write_reg_16(&st->adis, ADIS16495_REG_SYNC_SCALE, sync_scale);
			if (ret)
				return ret;
		}
	} else {
		st->clk_freq = st->chip_info->int_clk;
	}

	/* Only use our trigger handler if burst mode is supported */
	if (adis16480_data->burst_len)
		trigger_handler = adis16480_trigger_handler;

	ret = devm_adis_setup_buffer_and_trigger(&st->adis, indio_dev,
						 trigger_handler);
	if (ret)
		return ret;

	ret = devm_iio_device_register(dev, indio_dev);
	if (ret)
		return ret;

	adis16480_debugfs_init(indio_dev);

	return 0;
}

static const struct spi_device_id adis16480_ids[] = {
	{ "adis16375", ADIS16375 },
	{ "adis16480", ADIS16480 },
	{ "adis16485", ADIS16485 },
	{ "adis16488", ADIS16488 },
	{ "adis16490", ADIS16490 },
	{ "adis16495-1", ADIS16495_1 },
	{ "adis16495-2", ADIS16495_2 },
	{ "adis16495-3", ADIS16495_3 },
	{ "adis16497-1", ADIS16497_1 },
	{ "adis16497-2", ADIS16497_2 },
	{ "adis16497-3", ADIS16497_3 },
	{ }
};
MODULE_DEVICE_TABLE(spi, adis16480_ids);

static const struct of_device_id adis16480_of_match[] = {
	{ .compatible = "adi,adis16375" },
	{ .compatible = "adi,adis16480" },
	{ .compatible = "adi,adis16485" },
	{ .compatible = "adi,adis16488" },
	{ .compatible = "adi,adis16490" },
	{ .compatible = "adi,adis16495-1" },
	{ .compatible = "adi,adis16495-2" },
	{ .compatible = "adi,adis16495-3" },
	{ .compatible = "adi,adis16497-1" },
	{ .compatible = "adi,adis16497-2" },
	{ .compatible = "adi,adis16497-3" },
	{ },
};
MODULE_DEVICE_TABLE(of, adis16480_of_match);

static struct spi_driver adis16480_driver = {
	.driver = {
		.name = "adis16480",
		.of_match_table = adis16480_of_match,
	},
	.id_table = adis16480_ids,
	.probe = adis16480_probe,
};
module_spi_driver(adis16480_driver);

MODULE_AUTHOR("Lars-Peter Clausen <lars@metafoo.de>");
MODULE_DESCRIPTION("Analog Devices ADIS16480 IMU driver");
MODULE_LICENSE("GPL v2");
MODULE_IMPORT_NS(IIO_ADISLIB);<|MERGE_RESOLUTION|>--- conflicted
+++ resolved
@@ -1399,10 +1399,7 @@
 	const struct spi_device_id *id = spi_get_device_id(spi);
 	const struct adis_data *adis16480_data;
 	irq_handler_t trigger_handler = NULL;
-<<<<<<< HEAD
-=======
 	struct device *dev = &spi->dev;
->>>>>>> d60c95ef
 	struct iio_dev *indio_dev;
 	struct adis16480 *st;
 	int ret;
