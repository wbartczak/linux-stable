--- conflicted
+++ resolved
@@ -17,16 +17,10 @@
 	{ "sst25vf016b", INFO(0xbf2541, 0, 64 * 1024, 32,
 			      SECT_4K | SST_WRITE | SPI_NOR_HAS_LOCK | SPI_NOR_SWP_IS_VOLATILE) },
 	{ "sst25vf032b", INFO(0xbf254a, 0, 64 * 1024, 64,
-<<<<<<< HEAD
-			      SECT_4K | SST_WRITE) },
-	{ "sst25vf064c", INFO(0xbf254b, 0, 64 * 1024, 128,
-			      SECT_4K | SPI_NOR_4BIT_BP) },
-=======
 			      SECT_4K | SST_WRITE | SPI_NOR_HAS_LOCK | SPI_NOR_SWP_IS_VOLATILE) },
 	{ "sst25vf064c", INFO(0xbf254b, 0, 64 * 1024, 128,
 			      SECT_4K | SPI_NOR_4BIT_BP | SPI_NOR_HAS_LOCK |
 			      SPI_NOR_SWP_IS_VOLATILE) },
->>>>>>> e0733463
 	{ "sst25wf512",  INFO(0xbf2501, 0, 64 * 1024,  1,
 			      SECT_4K | SST_WRITE | SPI_NOR_HAS_LOCK | SPI_NOR_SWP_IS_VOLATILE) },
 	{ "sst25wf010",  INFO(0xbf2502, 0, 64 * 1024,  2,
