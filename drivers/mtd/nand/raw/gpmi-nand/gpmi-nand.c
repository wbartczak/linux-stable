--- conflicted
+++ resolved
@@ -676,10 +676,6 @@
 		wrn_dly_sel = BV_GPMI_CTRL1_WRN_DLY_SEL_NO_DELAY;
 	}
 
-<<<<<<< HEAD
-	hw->clk_rate = clk_round_rate(r->clock[0], hw->clk_rate);
-
-=======
 	clk_rate = clk_round_rate(r->clock[0], hw->clk_rate);
 	if (clk_rate <= min_rate) {
 		dev_err(this->dev, "clock setting: expected %ld, got %ld\n",
@@ -688,7 +684,6 @@
 	}
 
 	hw->clk_rate = clk_rate;
->>>>>>> 3a82f341
 	/* SDR core timings are given in picoseconds */
 	period_ps = div_u64((u64)NSEC_PER_SEC * 1000, hw->clk_rate);
 
