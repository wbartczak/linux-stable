--- conflicted
+++ resolved
@@ -177,8 +177,6 @@
 
 	if (!err)
 		return 0;
-<<<<<<< HEAD
-=======
 
 	/*
 	 * This case should rarely happen and typically is due to software
@@ -188,7 +186,6 @@
 	    idxd->sw_err.desc_valid &&
 	    idxd->sw_err.fault_addr)
 		idxd_device_schedule_fault_process(idxd, idxd->sw_err.fault_addr);
->>>>>>> e0733463
 
 	gensts.bits = ioread32(idxd->reg_base + IDXD_GENSTATS_OFFSET);
 	if (gensts.state == IDXD_DEVICE_STATE_HALT) {
