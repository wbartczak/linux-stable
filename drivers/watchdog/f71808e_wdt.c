// SPDX-License-Identifier: GPL-2.0-or-later
/***************************************************************************
 *   Copyright (C) 2006 by Hans Edgington <hans@edgington.nl>              *
 *   Copyright (C) 2007-2009 Hans de Goede <hdegoede@redhat.com>           *
 *   Copyright (C) 2010 Giel van Schijndel <me@mortis.eu>                  *
 *                                                                         *
 ***************************************************************************/

#define pr_fmt(fmt) KBUILD_MODNAME ": " fmt

#include <linux/err.h>
#include <linux/init.h>
#include <linux/io.h>
#include <linux/ioport.h>
#include <linux/module.h>
#include <linux/platform_device.h>
#include <linux/watchdog.h>

#define DRVNAME "f71808e_wdt"

#define SIO_F71808FG_LD_WDT	0x07	/* Watchdog timer logical device */
#define SIO_UNLOCK_KEY		0x87	/* Key to enable Super-I/O */
#define SIO_LOCK_KEY		0xAA	/* Key to disable Super-I/O */

#define SIO_REG_LDSEL		0x07	/* Logical device select */
#define SIO_REG_DEVID		0x20	/* Device ID (2 bytes) */
#define SIO_REG_DEVREV		0x22	/* Device revision */
#define SIO_REG_MANID		0x23	/* Fintek ID (2 bytes) */
#define SIO_REG_CLOCK_SEL	0x26	/* Clock select */
#define SIO_REG_ROM_ADDR_SEL	0x27	/* ROM address select */
#define SIO_F81866_REG_PORT_SEL	0x27	/* F81866 Multi-Function Register */
#define SIO_REG_TSI_LEVEL_SEL	0x28	/* TSI Level select */
#define SIO_REG_MFUNCT1		0x29	/* Multi function select 1 */
#define SIO_REG_MFUNCT2		0x2a	/* Multi function select 2 */
#define SIO_REG_MFUNCT3		0x2b	/* Multi function select 3 */
#define SIO_F81866_REG_GPIO1	0x2c	/* F81866 GPIO1 Enable Register */
#define SIO_REG_ENABLE		0x30	/* Logical device enable */
#define SIO_REG_ADDR		0x60	/* Logical device address (2 bytes) */

#define SIO_FINTEK_ID		0x1934	/* Manufacturers ID */
#define SIO_F71808_ID		0x0901	/* Chipset ID */
#define SIO_F71858_ID		0x0507	/* Chipset ID */
#define SIO_F71862_ID		0x0601	/* Chipset ID */
#define SIO_F71868_ID		0x1106	/* Chipset ID */
#define SIO_F71869_ID		0x0814	/* Chipset ID */
#define SIO_F71869A_ID		0x1007	/* Chipset ID */
#define SIO_F71882_ID		0x0541	/* Chipset ID */
#define SIO_F71889_ID		0x0723	/* Chipset ID */
#define SIO_F81803_ID		0x1210	/* Chipset ID */
#define SIO_F81865_ID		0x0704	/* Chipset ID */
#define SIO_F81866_ID		0x1010	/* Chipset ID */
#define SIO_F81966_ID		0x1502  /* F81804 chipset ID, same for f81966 */

#define F71808FG_REG_WDO_CONF		0xf0
#define F71808FG_REG_WDT_CONF		0xf5
#define F71808FG_REG_WD_TIME		0xf6

#define F71808FG_FLAG_WDOUT_EN		7

#define F71808FG_FLAG_WDTMOUT_STS	6
#define F71808FG_FLAG_WD_EN		5
#define F71808FG_FLAG_WD_PULSE		4
#define F71808FG_FLAG_WD_UNIT		3

#define F81865_REG_WDO_CONF		0xfa
#define F81865_FLAG_WDOUT_EN		0

/* Default values */
#define WATCHDOG_TIMEOUT	60	/* 1 minute default timeout */
#define WATCHDOG_MAX_TIMEOUT	(60 * 255)
#define WATCHDOG_PULSE_WIDTH	125	/* 125 ms, default pulse width for
					   watchdog signal */
#define WATCHDOG_F71862FG_PIN	63	/* default watchdog reset output
					   pin number 63 */

static unsigned short force_id;
module_param(force_id, ushort, 0);
MODULE_PARM_DESC(force_id, "Override the detected device ID");

static int timeout = WATCHDOG_TIMEOUT;	/* default timeout in seconds */
module_param(timeout, int, 0);
MODULE_PARM_DESC(timeout,
	"Watchdog timeout in seconds. 1<= timeout <="
			__MODULE_STRING(WATCHDOG_MAX_TIMEOUT) " (default="
			__MODULE_STRING(WATCHDOG_TIMEOUT) ")");

static unsigned int pulse_width = WATCHDOG_PULSE_WIDTH;
module_param(pulse_width, uint, 0);
MODULE_PARM_DESC(pulse_width,
	"Watchdog signal pulse width. 0(=level), 1, 25, 30, 125, 150, 5000 or 6000 ms"
			" (default=" __MODULE_STRING(WATCHDOG_PULSE_WIDTH) ")");

static unsigned int f71862fg_pin = WATCHDOG_F71862FG_PIN;
module_param(f71862fg_pin, uint, 0);
MODULE_PARM_DESC(f71862fg_pin,
	"Watchdog f71862fg reset output pin configuration. Choose pin 56 or 63"
			" (default=" __MODULE_STRING(WATCHDOG_F71862FG_PIN)")");

static bool nowayout = WATCHDOG_NOWAYOUT;
module_param(nowayout, bool, 0444);
MODULE_PARM_DESC(nowayout, "Disable watchdog shutdown on close");

static unsigned int start_withtimeout;
module_param(start_withtimeout, uint, 0);
MODULE_PARM_DESC(start_withtimeout, "Start watchdog timer on module load with"
	" given initial timeout. Zero (default) disables this feature.");

enum chips { f71808fg, f71858fg, f71862fg, f71868, f71869, f71882fg, f71889fg,
	     f81803, f81865, f81866, f81966};

static const char * const fintek_wdt_names[] = {
	"f71808fg",
	"f71858fg",
	"f71862fg",
	"f71868",
	"f71869",
	"f71882fg",
	"f71889fg",
	"f81803",
	"f81865",
	"f81866",
	"f81966"
};

/* Super-I/O Function prototypes */
static inline int superio_inb(int base, int reg);
static inline int superio_inw(int base, int reg);
static inline void superio_outb(int base, int reg, u8 val);
static inline void superio_set_bit(int base, int reg, int bit);
static inline void superio_clear_bit(int base, int reg, int bit);
static inline int superio_enter(int base);
static inline void superio_select(int base, int ld);
static inline void superio_exit(int base);

struct fintek_wdt {
	struct watchdog_device wdd;
	unsigned short	sioaddr;
	enum chips	type;
	struct watchdog_info ident;

	u8		timer_val;	/* content for the wd_time register */
	char		minutes_mode;
	u8		pulse_val;	/* pulse width flag */
	char		pulse_mode;	/* enable pulse output mode? */
};

struct fintek_wdt_pdata {
	enum chips	type;
};

/* Super I/O functions */
static inline int superio_inb(int base, int reg)
{
	outb(reg, base);
	return inb(base + 1);
}

static int superio_inw(int base, int reg)
{
	int val;
	val  = superio_inb(base, reg) << 8;
	val |= superio_inb(base, reg + 1);
	return val;
}

static inline void superio_outb(int base, int reg, u8 val)
{
	outb(reg, base);
	outb(val, base + 1);
}

static inline void superio_set_bit(int base, int reg, int bit)
{
	unsigned long val = superio_inb(base, reg);
	__set_bit(bit, &val);
	superio_outb(base, reg, val);
}

static inline void superio_clear_bit(int base, int reg, int bit)
{
	unsigned long val = superio_inb(base, reg);
	__clear_bit(bit, &val);
	superio_outb(base, reg, val);
}

static inline int superio_enter(int base)
{
	/* Don't step on other drivers' I/O space by accident */
	if (!request_muxed_region(base, 2, DRVNAME)) {
		pr_err("I/O address 0x%04x already in use\n", (int)base);
		return -EBUSY;
	}

	/* according to the datasheet the key must be sent twice! */
	outb(SIO_UNLOCK_KEY, base);
	outb(SIO_UNLOCK_KEY, base);

	return 0;
}

static inline void superio_select(int base, int ld)
{
	outb(SIO_REG_LDSEL, base);
	outb(ld, base + 1);
}

static inline void superio_exit(int base)
{
	outb(SIO_LOCK_KEY, base);
	release_region(base, 2);
}

static int fintek_wdt_set_timeout(struct watchdog_device *wdd, unsigned int timeout)
{
	struct fintek_wdt *wd = watchdog_get_drvdata(wdd);

	if (timeout > 0xff) {
<<<<<<< HEAD
		watchdog.timer_val = DIV_ROUND_UP(timeout, 60);
		watchdog.minutes_mode = true;
		timeout = watchdog.timer_val * 60;
=======
		wd->timer_val = DIV_ROUND_UP(timeout, 60);
		wd->minutes_mode = true;
		timeout = wd->timer_val * 60;
>>>>>>> d60c95ef
	} else {
		wd->timer_val = timeout;
		wd->minutes_mode = false;
	}

<<<<<<< HEAD
	watchdog.timeout = timeout;

	mutex_unlock(&watchdog.lock);
=======
	wdd->timeout = timeout;
>>>>>>> d60c95ef

	return 0;
}

static int fintek_wdt_set_pulse_width(struct fintek_wdt *wd, unsigned int pw)
{
	unsigned int t1 = 25, t2 = 125, t3 = 5000;

	if (wd->type == f71868) {
		t1 = 30;
		t2 = 150;
		t3 = 6000;
	}

	if        (pw <=  1) {
		wd->pulse_val = 0;
	} else if (pw <= t1) {
		wd->pulse_val = 1;
	} else if (pw <= t2) {
		wd->pulse_val = 2;
	} else if (pw <= t3) {
		wd->pulse_val = 3;
	} else {
		pr_err("pulse width out of range\n");
		return -EINVAL;
	}

	wd->pulse_mode = pw;

	return 0;
}

static int fintek_wdt_keepalive(struct watchdog_device *wdd)
{
	struct fintek_wdt *wd = watchdog_get_drvdata(wdd);
	int err;

	err = superio_enter(wd->sioaddr);
	if (err)
		return err;
	superio_select(wd->sioaddr, SIO_F71808FG_LD_WDT);

	if (wd->minutes_mode)
		/* select minutes for timer units */
		superio_set_bit(wd->sioaddr, F71808FG_REG_WDT_CONF,
				F71808FG_FLAG_WD_UNIT);
	else
		/* select seconds for timer units */
		superio_clear_bit(wd->sioaddr, F71808FG_REG_WDT_CONF,
				F71808FG_FLAG_WD_UNIT);

	/* Set timer value */
	superio_outb(wd->sioaddr, F71808FG_REG_WD_TIME,
			   wd->timer_val);

	superio_exit(wd->sioaddr);

	return 0;
}

static int fintek_wdt_start(struct watchdog_device *wdd)
{
	struct fintek_wdt *wd = watchdog_get_drvdata(wdd);
	int err;
	u8 tmp;

	/* Make sure we don't die as soon as the watchdog is enabled below */
	err = fintek_wdt_keepalive(wdd);
	if (err)
		return err;

	err = superio_enter(wd->sioaddr);
	if (err)
		return err;
	superio_select(wd->sioaddr, SIO_F71808FG_LD_WDT);

	/* Watchdog pin configuration */
	switch (wd->type) {
	case f71808fg:
		/* Set pin 21 to GPIO23/WDTRST#, then to WDTRST# */
		superio_clear_bit(wd->sioaddr, SIO_REG_MFUNCT2, 3);
		superio_clear_bit(wd->sioaddr, SIO_REG_MFUNCT3, 3);
		break;

	case f71862fg:
		if (f71862fg_pin == 63) {
			/* SPI must be disabled first to use this pin! */
			superio_clear_bit(wd->sioaddr, SIO_REG_ROM_ADDR_SEL, 6);
			superio_set_bit(wd->sioaddr, SIO_REG_MFUNCT3, 4);
		} else if (f71862fg_pin == 56) {
			superio_set_bit(wd->sioaddr, SIO_REG_MFUNCT1, 1);
		}
		break;

	case f71868:
	case f71869:
		/* GPIO14 --> WDTRST# */
		superio_clear_bit(wd->sioaddr, SIO_REG_MFUNCT1, 4);
		break;

	case f71882fg:
		/* Set pin 56 to WDTRST# */
		superio_set_bit(wd->sioaddr, SIO_REG_MFUNCT1, 1);
		break;

	case f71889fg:
		/* set pin 40 to WDTRST# */
		superio_outb(wd->sioaddr, SIO_REG_MFUNCT3,
			superio_inb(wd->sioaddr, SIO_REG_MFUNCT3) & 0xcf);
		break;

	case f81803:
		/* Enable TSI Level register bank */
		superio_clear_bit(wd->sioaddr, SIO_REG_CLOCK_SEL, 3);
		/* Set pin 27 to WDTRST# */
		superio_outb(wd->sioaddr, SIO_REG_TSI_LEVEL_SEL, 0x5f &
			superio_inb(wd->sioaddr, SIO_REG_TSI_LEVEL_SEL));
		break;

	case f81865:
		/* Set pin 70 to WDTRST# */
		superio_clear_bit(wd->sioaddr, SIO_REG_MFUNCT3, 5);
		break;

	case f81866:
	case f81966:
		/*
		 * GPIO1 Control Register when 27h BIT3:2 = 01 & BIT0 = 0.
		 * The PIN 70(GPIO15/WDTRST) is controlled by 2Ch:
		 *     BIT5: 0 -> WDTRST#
		 *           1 -> GPIO15
		 */
		tmp = superio_inb(wd->sioaddr, SIO_F81866_REG_PORT_SEL);
		tmp &= ~(BIT(3) | BIT(0));
		tmp |= BIT(2);
		superio_outb(wd->sioaddr, SIO_F81866_REG_PORT_SEL, tmp);

		superio_clear_bit(wd->sioaddr, SIO_F81866_REG_GPIO1, 5);
		break;

	default:
		/*
		 * 'default' label to shut up the compiler and catch
		 * programmer errors
		 */
		err = -ENODEV;
		goto exit_superio;
	}

	superio_select(wd->sioaddr, SIO_F71808FG_LD_WDT);
	superio_set_bit(wd->sioaddr, SIO_REG_ENABLE, 0);

	if (wd->type == f81865 || wd->type == f81866 || wd->type == f81966)
		superio_set_bit(wd->sioaddr, F81865_REG_WDO_CONF,
				F81865_FLAG_WDOUT_EN);
	else
		superio_set_bit(wd->sioaddr, F71808FG_REG_WDO_CONF,
				F71808FG_FLAG_WDOUT_EN);

	superio_set_bit(wd->sioaddr, F71808FG_REG_WDT_CONF,
			F71808FG_FLAG_WD_EN);

	if (wd->pulse_mode) {
		/* Select "pulse" output mode with given duration */
		u8 wdt_conf = superio_inb(wd->sioaddr,
				F71808FG_REG_WDT_CONF);

		/* Set WD_PSWIDTH bits (1:0) */
		wdt_conf = (wdt_conf & 0xfc) | (wd->pulse_val & 0x03);
		/* Set WD_PULSE to "pulse" mode */
		wdt_conf |= BIT(F71808FG_FLAG_WD_PULSE);

		superio_outb(wd->sioaddr, F71808FG_REG_WDT_CONF,
				wdt_conf);
	} else {
		/* Select "level" output mode */
		superio_clear_bit(wd->sioaddr, F71808FG_REG_WDT_CONF,
				F71808FG_FLAG_WD_PULSE);
	}

exit_superio:
	superio_exit(wd->sioaddr);

	return err;
}

static int fintek_wdt_stop(struct watchdog_device *wdd)
{
	struct fintek_wdt *wd = watchdog_get_drvdata(wdd);
	int err;

	err = superio_enter(wd->sioaddr);
	if (err)
		return err;
	superio_select(wd->sioaddr, SIO_F71808FG_LD_WDT);

	superio_clear_bit(wd->sioaddr, F71808FG_REG_WDT_CONF,
			F71808FG_FLAG_WD_EN);

	superio_exit(wd->sioaddr);

	return 0;
}

static bool fintek_wdt_is_running(struct fintek_wdt *wd, u8 wdt_conf)
{
	return (superio_inb(wd->sioaddr, SIO_REG_ENABLE) & BIT(0))
		&& (wdt_conf & BIT(F71808FG_FLAG_WD_EN));
}

static const struct watchdog_ops fintek_wdt_ops = {
	.owner = THIS_MODULE,
	.start = fintek_wdt_start,
	.stop = fintek_wdt_stop,
	.ping = fintek_wdt_keepalive,
	.set_timeout = fintek_wdt_set_timeout,
};

static int fintek_wdt_probe(struct platform_device *pdev)
{
	struct device *dev = &pdev->dev;
	struct fintek_wdt_pdata *pdata;
	struct watchdog_device *wdd;
	struct fintek_wdt *wd;
	int wdt_conf, err = 0;
	struct resource *res;
	int sioaddr;

	res = platform_get_resource(pdev, IORESOURCE_IO, 0);
	if (!res)
		return -ENXIO;

	sioaddr = res->start;

	wd = devm_kzalloc(dev, sizeof(*wd), GFP_KERNEL);
	if (!wd)
		return -ENOMEM;

	pdata = dev->platform_data;

	wd->type = pdata->type;
	wd->sioaddr = sioaddr;
	wd->ident.options = WDIOF_SETTIMEOUT
			| WDIOF_MAGICCLOSE
			| WDIOF_KEEPALIVEPING
			| WDIOF_CARDRESET;

	snprintf(wd->ident.identity,
		sizeof(wd->ident.identity), "%s watchdog",
		fintek_wdt_names[wd->type]);

	err = superio_enter(sioaddr);
	if (err)
		return err;
	superio_select(wd->sioaddr, SIO_F71808FG_LD_WDT);

	wdt_conf = superio_inb(sioaddr, F71808FG_REG_WDT_CONF);

	/*
	 * We don't want WDTMOUT_STS to stick around till regular reboot.
	 * Write 1 to the bit to clear it to zero.
	 */
	superio_outb(sioaddr, F71808FG_REG_WDT_CONF,
		     wdt_conf | BIT(F71808FG_FLAG_WDTMOUT_STS));

	wdd = &wd->wdd;

	if (fintek_wdt_is_running(wd, wdt_conf))
		set_bit(WDOG_HW_RUNNING, &wdd->status);

	superio_exit(sioaddr);

	wdd->parent		= dev;
	wdd->info               = &wd->ident;
	wdd->ops                = &fintek_wdt_ops;
	wdd->min_timeout        = 1;
	wdd->max_timeout        = WATCHDOG_MAX_TIMEOUT;

	watchdog_set_drvdata(wdd, wd);
	watchdog_set_nowayout(wdd, nowayout);
	watchdog_stop_on_unregister(wdd);
	watchdog_stop_on_reboot(wdd);
	watchdog_init_timeout(wdd, start_withtimeout ?: timeout, NULL);

	if (wdt_conf & BIT(F71808FG_FLAG_WDTMOUT_STS))
		wdd->bootstatus = WDIOF_CARDRESET;

	/*
	 * WATCHDOG_HANDLE_BOOT_ENABLED can result in keepalive being directly
	 * called without a set_timeout before, so it needs to be done here
	 * unconditionally.
	 */
	fintek_wdt_set_timeout(wdd, wdd->timeout);
	fintek_wdt_set_pulse_width(wd, pulse_width);

	if (start_withtimeout) {
		err = fintek_wdt_start(wdd);
		if (err) {
			dev_err(dev, "cannot start watchdog timer\n");
			return err;
		}

		set_bit(WDOG_HW_RUNNING, &wdd->status);
		dev_info(dev, "watchdog started with initial timeout of %u sec\n",
			 start_withtimeout);
	}

	return devm_watchdog_register_device(dev, wdd);
}

static int __init fintek_wdt_find(int sioaddr)
{
	enum chips type;
	u16 devid;
	int err = superio_enter(sioaddr);
	if (err)
		return err;

	devid = superio_inw(sioaddr, SIO_REG_MANID);
	if (devid != SIO_FINTEK_ID) {
		pr_debug("Not a Fintek device\n");
		err = -ENODEV;
		goto exit;
	}

	devid = force_id ? force_id : superio_inw(sioaddr, SIO_REG_DEVID);
	switch (devid) {
	case SIO_F71808_ID:
		type = f71808fg;
		break;
	case SIO_F71862_ID:
		type = f71862fg;
		break;
	case SIO_F71868_ID:
		type = f71868;
		break;
	case SIO_F71869_ID:
	case SIO_F71869A_ID:
		type = f71869;
		break;
	case SIO_F71882_ID:
		type = f71882fg;
		break;
	case SIO_F71889_ID:
		type = f71889fg;
		break;
	case SIO_F71858_ID:
		/* Confirmed (by datasheet) not to have a watchdog. */
		err = -ENODEV;
		goto exit;
	case SIO_F81803_ID:
		type = f81803;
		break;
	case SIO_F81865_ID:
		type = f81865;
		break;
	case SIO_F81866_ID:
		type = f81866;
		break;
	case SIO_F81966_ID:
		type = f81966;
		break;
	default:
		pr_info("Unrecognized Fintek device: %04x\n",
			(unsigned int)devid);
		err = -ENODEV;
		goto exit;
	}

	pr_info("Found %s watchdog chip, revision %d\n",
		fintek_wdt_names[type],
		(int)superio_inb(sioaddr, SIO_REG_DEVREV));

exit:
	superio_exit(sioaddr);
	return err ? err : type;
}

static struct platform_driver fintek_wdt_driver = {
	.probe          = fintek_wdt_probe,
	.driver         = {
		.name   = DRVNAME,
	},
};

static struct platform_device *fintek_wdt_pdev;

static int __init fintek_wdt_init(void)
{
	static const unsigned short addrs[] = { 0x2e, 0x4e };
	struct fintek_wdt_pdata pdata;
	struct resource wdt_res = {};
	int ret;
	int i;

	if (f71862fg_pin != 63 && f71862fg_pin != 56) {
		pr_err("Invalid argument f71862fg_pin=%d\n", f71862fg_pin);
		return -EINVAL;
	}

	for (i = 0; i < ARRAY_SIZE(addrs); i++) {
		ret = fintek_wdt_find(addrs[i]);
		if (ret >= 0)
			break;
	}
	if (i == ARRAY_SIZE(addrs))
		return ret;

	pdata.type = ret;

	ret = platform_driver_register(&fintek_wdt_driver);
	if (ret)
		return ret;

	wdt_res.name = "superio port";
	wdt_res.flags = IORESOURCE_IO;
	wdt_res.start = addrs[i];
	wdt_res.end   = addrs[i] + 1;

	fintek_wdt_pdev = platform_device_register_resndata(NULL, DRVNAME, -1,
							    &wdt_res, 1,
							    &pdata, sizeof(pdata));
	if (IS_ERR(fintek_wdt_pdev)) {
		platform_driver_unregister(&fintek_wdt_driver);
		return PTR_ERR(fintek_wdt_pdev);
	}

	return 0;
}

static void __exit fintek_wdt_exit(void)
{
	platform_device_unregister(fintek_wdt_pdev);
	platform_driver_unregister(&fintek_wdt_driver);
}

MODULE_DESCRIPTION("F71808E Watchdog Driver");
MODULE_AUTHOR("Giel van Schijndel <me@mortis.eu>");
MODULE_LICENSE("GPL");

module_init(fintek_wdt_init);
module_exit(fintek_wdt_exit);<|MERGE_RESOLUTION|>--- conflicted
+++ resolved
@@ -215,27 +215,15 @@
 	struct fintek_wdt *wd = watchdog_get_drvdata(wdd);
 
 	if (timeout > 0xff) {
-<<<<<<< HEAD
-		watchdog.timer_val = DIV_ROUND_UP(timeout, 60);
-		watchdog.minutes_mode = true;
-		timeout = watchdog.timer_val * 60;
-=======
 		wd->timer_val = DIV_ROUND_UP(timeout, 60);
 		wd->minutes_mode = true;
 		timeout = wd->timer_val * 60;
->>>>>>> d60c95ef
 	} else {
 		wd->timer_val = timeout;
 		wd->minutes_mode = false;
 	}
 
-<<<<<<< HEAD
-	watchdog.timeout = timeout;
-
-	mutex_unlock(&watchdog.lock);
-=======
 	wdd->timeout = timeout;
->>>>>>> d60c95ef
 
 	return 0;
 }
