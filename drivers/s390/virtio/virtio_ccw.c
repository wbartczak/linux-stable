--- conflicted
+++ resolved
@@ -146,8 +146,6 @@
 };
 static struct airq_info *airq_areas[MAX_AIRQ_AREAS];
 static DEFINE_MUTEX(airq_areas_lock);
-<<<<<<< HEAD
-=======
 
 static u8 *summary_indicators;
 
@@ -155,7 +153,6 @@
 {
 	return summary_indicators + info->summary_indicator_idx;
 }
->>>>>>> f7688b48
 
 #define CCW_CMD_SET_VQ 0x13
 #define CCW_CMD_VDEV_RESET 0x33
@@ -443,11 +440,7 @@
 	ret = ccw_io_helper(vcdev, ccw, VIRTIO_CCW_DOING_READ_VQ_CONF);
 	if (ret)
 		return ret;
-<<<<<<< HEAD
-	return vcdev->config_block->num ?: -ENOENT;
-=======
 	return vcdev->dma_area->config_block.num ?: -ENOENT;
->>>>>>> f7688b48
 }
 
 static void virtio_ccw_del_vq(struct virtqueue *vq, struct ccw1 *ccw)
