// SPDX-License-Identifier: GPL-2.0
/*
 *    Copyright IBM Corp. 2007, 2009
 *    Author(s): Utz Bacher <utz.bacher@de.ibm.com>,
 *		 Frank Pavlic <fpavlic@de.ibm.com>,
 *		 Thomas Spatzier <tspat@de.ibm.com>,
 *		 Frank Blaschka <frank.blaschka@de.ibm.com>
 */

#define KMSG_COMPONENT "qeth"
#define pr_fmt(fmt) KMSG_COMPONENT ": " fmt

#include <linux/compat.h>
#include <linux/module.h>
#include <linux/moduleparam.h>
#include <linux/string.h>
#include <linux/errno.h>
#include <linux/kernel.h>
#include <linux/log2.h>
#include <linux/io.h>
#include <linux/ip.h>
#include <linux/tcp.h>
#include <linux/mii.h>
#include <linux/mm.h>
#include <linux/kthread.h>
#include <linux/slab.h>
#include <linux/if_vlan.h>
#include <linux/netdevice.h>
#include <linux/netdev_features.h>
#include <linux/rcutree.h>
#include <linux/skbuff.h>
#include <linux/vmalloc.h>

#include <net/iucv/af_iucv.h>
#include <net/dsfield.h>
#include <net/sock.h>

#include <asm/ebcdic.h>
#include <asm/chpid.h>
#include <asm/sysinfo.h>
#include <asm/diag.h>
#include <asm/cio.h>
#include <asm/ccwdev.h>
#include <asm/cpcmd.h>

#include "qeth_core.h"

struct qeth_dbf_info qeth_dbf[QETH_DBF_INFOS] = {
	/* define dbf - Name, Pages, Areas, Maxlen, Level, View, Handle */
	/*                   N  P  A    M  L  V                      H  */
	[QETH_DBF_SETUP] = {"qeth_setup",
				8, 1,   8, 5, &debug_hex_ascii_view, NULL},
	[QETH_DBF_MSG]	 = {"qeth_msg", 8, 1, 11 * sizeof(long), 3,
			    &debug_sprintf_view, NULL},
	[QETH_DBF_CTRL]  = {"qeth_control",
		8, 1, QETH_DBF_CTRL_LEN, 5, &debug_hex_ascii_view, NULL},
};
EXPORT_SYMBOL_GPL(qeth_dbf);

struct kmem_cache *qeth_core_header_cache;
EXPORT_SYMBOL_GPL(qeth_core_header_cache);
static struct kmem_cache *qeth_qdio_outbuf_cache;

static struct device *qeth_core_root_dev;
static struct dentry *qeth_debugfs_root;
static struct lock_class_key qdio_out_skb_queue_key;

static void qeth_issue_next_read_cb(struct qeth_card *card,
				    struct qeth_cmd_buffer *iob,
				    unsigned int data_length);
static int qeth_qdio_establish(struct qeth_card *);
static void qeth_free_qdio_queues(struct qeth_card *card);
static void qeth_notify_skbs(struct qeth_qdio_out_q *queue,
		struct qeth_qdio_out_buffer *buf,
		enum iucv_tx_notify notification);

static void qeth_close_dev_handler(struct work_struct *work)
{
	struct qeth_card *card;

	card = container_of(work, struct qeth_card, close_dev_work);
	QETH_CARD_TEXT(card, 2, "cldevhdl");
	ccwgroup_set_offline(card->gdev);
}

static const char *qeth_get_cardname(struct qeth_card *card)
{
	if (IS_VM_NIC(card)) {
		switch (card->info.type) {
		case QETH_CARD_TYPE_OSD:
			return " Virtual NIC QDIO";
		case QETH_CARD_TYPE_IQD:
			return " Virtual NIC Hiper";
		case QETH_CARD_TYPE_OSM:
			return " Virtual NIC QDIO - OSM";
		case QETH_CARD_TYPE_OSX:
			return " Virtual NIC QDIO - OSX";
		default:
			return " unknown";
		}
	} else {
		switch (card->info.type) {
		case QETH_CARD_TYPE_OSD:
			return " OSD Express";
		case QETH_CARD_TYPE_IQD:
			return " HiperSockets";
		case QETH_CARD_TYPE_OSN:
			return " OSN QDIO";
		case QETH_CARD_TYPE_OSM:
			return " OSM QDIO";
		case QETH_CARD_TYPE_OSX:
			return " OSX QDIO";
		default:
			return " unknown";
		}
	}
	return " n/a";
}

/* max length to be returned: 14 */
const char *qeth_get_cardname_short(struct qeth_card *card)
{
	if (IS_VM_NIC(card)) {
		switch (card->info.type) {
		case QETH_CARD_TYPE_OSD:
			return "Virt.NIC QDIO";
		case QETH_CARD_TYPE_IQD:
			return "Virt.NIC Hiper";
		case QETH_CARD_TYPE_OSM:
			return "Virt.NIC OSM";
		case QETH_CARD_TYPE_OSX:
			return "Virt.NIC OSX";
		default:
			return "unknown";
		}
	} else {
		switch (card->info.type) {
		case QETH_CARD_TYPE_OSD:
			switch (card->info.link_type) {
			case QETH_LINK_TYPE_FAST_ETH:
				return "OSD_100";
			case QETH_LINK_TYPE_HSTR:
				return "HSTR";
			case QETH_LINK_TYPE_GBIT_ETH:
				return "OSD_1000";
			case QETH_LINK_TYPE_10GBIT_ETH:
				return "OSD_10GIG";
			case QETH_LINK_TYPE_25GBIT_ETH:
				return "OSD_25GIG";
			case QETH_LINK_TYPE_LANE_ETH100:
				return "OSD_FE_LANE";
			case QETH_LINK_TYPE_LANE_TR:
				return "OSD_TR_LANE";
			case QETH_LINK_TYPE_LANE_ETH1000:
				return "OSD_GbE_LANE";
			case QETH_LINK_TYPE_LANE:
				return "OSD_ATM_LANE";
			default:
				return "OSD_Express";
			}
		case QETH_CARD_TYPE_IQD:
			return "HiperSockets";
		case QETH_CARD_TYPE_OSN:
			return "OSN";
		case QETH_CARD_TYPE_OSM:
			return "OSM_1000";
		case QETH_CARD_TYPE_OSX:
			return "OSX_10GIG";
		default:
			return "unknown";
		}
	}
	return "n/a";
}

void qeth_set_allowed_threads(struct qeth_card *card, unsigned long threads,
			 int clear_start_mask)
{
	unsigned long flags;

	spin_lock_irqsave(&card->thread_mask_lock, flags);
	card->thread_allowed_mask = threads;
	if (clear_start_mask)
		card->thread_start_mask &= threads;
	spin_unlock_irqrestore(&card->thread_mask_lock, flags);
	wake_up(&card->wait_q);
}
EXPORT_SYMBOL_GPL(qeth_set_allowed_threads);

int qeth_threads_running(struct qeth_card *card, unsigned long threads)
{
	unsigned long flags;
	int rc = 0;

	spin_lock_irqsave(&card->thread_mask_lock, flags);
	rc = (card->thread_running_mask & threads);
	spin_unlock_irqrestore(&card->thread_mask_lock, flags);
	return rc;
}
EXPORT_SYMBOL_GPL(qeth_threads_running);

static void qeth_clear_working_pool_list(struct qeth_card *card)
{
	struct qeth_buffer_pool_entry *pool_entry, *tmp;
	struct qeth_qdio_q *queue = card->qdio.in_q;
	unsigned int i;

	QETH_CARD_TEXT(card, 5, "clwrklst");
	list_for_each_entry_safe(pool_entry, tmp,
				 &card->qdio.in_buf_pool.entry_list, list)
		list_del(&pool_entry->list);

	for (i = 0; i < ARRAY_SIZE(queue->bufs); i++)
		queue->bufs[i].pool_entry = NULL;
}

static void qeth_free_pool_entry(struct qeth_buffer_pool_entry *entry)
{
	unsigned int i;

	for (i = 0; i < ARRAY_SIZE(entry->elements); i++) {
		if (entry->elements[i])
			__free_page(entry->elements[i]);
	}

	kfree(entry);
}

static void qeth_free_buffer_pool(struct qeth_card *card)
{
	struct qeth_buffer_pool_entry *entry, *tmp;

	list_for_each_entry_safe(entry, tmp, &card->qdio.init_pool.entry_list,
				 init_list) {
		list_del(&entry->init_list);
		qeth_free_pool_entry(entry);
	}
}

static struct qeth_buffer_pool_entry *qeth_alloc_pool_entry(unsigned int pages)
{
	struct qeth_buffer_pool_entry *entry;
	unsigned int i;

	entry = kzalloc(sizeof(*entry), GFP_KERNEL);
	if (!entry)
		return NULL;

	for (i = 0; i < pages; i++) {
		entry->elements[i] = __dev_alloc_page(GFP_KERNEL);

		if (!entry->elements[i]) {
			qeth_free_pool_entry(entry);
			return NULL;
		}
	}

	return entry;
}

static int qeth_alloc_buffer_pool(struct qeth_card *card)
{
	unsigned int buf_elements = QETH_MAX_BUFFER_ELEMENTS(card);
	unsigned int i;

	QETH_CARD_TEXT(card, 5, "alocpool");
	for (i = 0; i < card->qdio.init_pool.buf_count; ++i) {
		struct qeth_buffer_pool_entry *entry;

		entry = qeth_alloc_pool_entry(buf_elements);
		if (!entry) {
			qeth_free_buffer_pool(card);
			return -ENOMEM;
		}

		list_add(&entry->init_list, &card->qdio.init_pool.entry_list);
	}
	return 0;
}

int qeth_resize_buffer_pool(struct qeth_card *card, unsigned int count)
{
	unsigned int buf_elements = QETH_MAX_BUFFER_ELEMENTS(card);
	struct qeth_qdio_buffer_pool *pool = &card->qdio.init_pool;
	struct qeth_buffer_pool_entry *entry, *tmp;
	int delta = count - pool->buf_count;
	LIST_HEAD(entries);

	QETH_CARD_TEXT(card, 2, "realcbp");

	/* Defer until queue is allocated: */
	if (!card->qdio.in_q)
		goto out;

	/* Remove entries from the pool: */
	while (delta < 0) {
		entry = list_first_entry(&pool->entry_list,
					 struct qeth_buffer_pool_entry,
					 init_list);
		list_del(&entry->init_list);
		qeth_free_pool_entry(entry);

		delta++;
	}

	/* Allocate additional entries: */
	while (delta > 0) {
		entry = qeth_alloc_pool_entry(buf_elements);
		if (!entry) {
			list_for_each_entry_safe(entry, tmp, &entries,
						 init_list) {
				list_del(&entry->init_list);
				qeth_free_pool_entry(entry);
			}

			return -ENOMEM;
		}

		list_add(&entry->init_list, &entries);

		delta--;
	}

	list_splice(&entries, &pool->entry_list);

out:
	card->qdio.in_buf_pool.buf_count = count;
	pool->buf_count = count;
	return 0;
}
EXPORT_SYMBOL_GPL(qeth_resize_buffer_pool);

static void qeth_free_qdio_queue(struct qeth_qdio_q *q)
{
	if (!q)
		return;

	qdio_free_buffers(q->qdio_bufs, QDIO_MAX_BUFFERS_PER_Q);
	kfree(q);
}

static struct qeth_qdio_q *qeth_alloc_qdio_queue(void)
{
	struct qeth_qdio_q *q = kzalloc(sizeof(*q), GFP_KERNEL);
	int i;

	if (!q)
		return NULL;

	if (qdio_alloc_buffers(q->qdio_bufs, QDIO_MAX_BUFFERS_PER_Q)) {
		kfree(q);
		return NULL;
	}

	for (i = 0; i < QDIO_MAX_BUFFERS_PER_Q; ++i)
		q->bufs[i].buffer = q->qdio_bufs[i];

	QETH_DBF_HEX(SETUP, 2, &q, sizeof(void *));
	return q;
}

static int qeth_cq_init(struct qeth_card *card)
{
	int rc;

	if (card->options.cq == QETH_CQ_ENABLED) {
		QETH_CARD_TEXT(card, 2, "cqinit");
		qdio_reset_buffers(card->qdio.c_q->qdio_bufs,
				   QDIO_MAX_BUFFERS_PER_Q);
		card->qdio.c_q->next_buf_to_init = 127;
		rc = do_QDIO(CARD_DDEV(card), QDIO_FLAG_SYNC_INPUT,
			     card->qdio.no_in_queues - 1, 0, 127, NULL);
		if (rc) {
			QETH_CARD_TEXT_(card, 2, "1err%d", rc);
			goto out;
		}
	}
	rc = 0;
out:
	return rc;
}

static int qeth_alloc_cq(struct qeth_card *card)
{
	if (card->options.cq == QETH_CQ_ENABLED) {
		QETH_CARD_TEXT(card, 2, "cqon");
		card->qdio.c_q = qeth_alloc_qdio_queue();
		if (!card->qdio.c_q) {
			dev_err(&card->gdev->dev, "Failed to create completion queue\n");
			return -ENOMEM;
		}

		card->qdio.no_in_queues = 2;
	} else {
		QETH_CARD_TEXT(card, 2, "nocq");
		card->qdio.c_q = NULL;
		card->qdio.no_in_queues = 1;
	}
	QETH_CARD_TEXT_(card, 2, "iqc%d", card->qdio.no_in_queues);
	return 0;
}

static void qeth_free_cq(struct qeth_card *card)
{
	if (card->qdio.c_q) {
		--card->qdio.no_in_queues;
		qeth_free_qdio_queue(card->qdio.c_q);
		card->qdio.c_q = NULL;
	}
}

static enum iucv_tx_notify qeth_compute_cq_notification(int sbalf15,
							int delayed)
{
	enum iucv_tx_notify n;

	switch (sbalf15) {
	case 0:
		n = delayed ? TX_NOTIFY_DELAYED_OK : TX_NOTIFY_OK;
		break;
	case 4:
	case 16:
	case 17:
	case 18:
		n = delayed ? TX_NOTIFY_DELAYED_UNREACHABLE :
			TX_NOTIFY_UNREACHABLE;
		break;
	default:
		n = delayed ? TX_NOTIFY_DELAYED_GENERALERROR :
			TX_NOTIFY_GENERALERROR;
		break;
	}

	return n;
}

static void qeth_qdio_handle_aob(struct qeth_card *card,
				 unsigned long phys_aob_addr)
{
	enum qeth_qdio_out_buffer_state new_state = QETH_QDIO_BUF_QAOB_OK;
	struct qaob *aob;
	struct qeth_qdio_out_buffer *buffer;
	enum iucv_tx_notify notification;
	struct qeth_qdio_out_q *queue;
	unsigned int i;

	aob = (struct qaob *) phys_to_virt(phys_aob_addr);
	QETH_CARD_TEXT(card, 5, "haob");
	QETH_CARD_TEXT_(card, 5, "%lx", phys_aob_addr);
	buffer = (struct qeth_qdio_out_buffer *) aob->user1;
	QETH_CARD_TEXT_(card, 5, "%lx", aob->user1);

	if (aob->aorc) {
		QETH_CARD_TEXT_(card, 2, "aorc%02X", aob->aorc);
		new_state = QETH_QDIO_BUF_QAOB_ERROR;
	}

	switch (atomic_xchg(&buffer->state, new_state)) {
	case QETH_QDIO_BUF_PRIMED:
		/* Faster than TX completion code, let it handle the async
		 * completion for us. It will also recycle the QAOB.
		 */
		break;
	case QETH_QDIO_BUF_PENDING:
		/* TX completion code is active and will handle the async
		 * completion for us. It will also recycle the QAOB.
		 */
		break;
	case QETH_QDIO_BUF_NEED_QAOB:
		/* TX completion code is already finished. */
		notification = qeth_compute_cq_notification(aob->aorc, 1);
		qeth_notify_skbs(buffer->q, buffer, notification);

		/* Free dangling allocations. The attached skbs are handled by
<<<<<<< HEAD
		 * qeth_tx_complete_pending_bufs().
=======
		 * qeth_tx_complete_pending_bufs(), and so is the QAOB.
>>>>>>> 4bcf3b75
		 */
		for (i = 0;
		     i < aob->sb_count && i < QETH_MAX_BUFFER_ELEMENTS(card);
		     i++) {
			void *data = phys_to_virt(aob->sba[i]);

			if (data && buffer->is_header[i])
				kmem_cache_free(qeth_core_header_cache, data);
			buffer->is_header[i] = 0;
		}

		queue = buffer->q;
		atomic_set(&buffer->state, QETH_QDIO_BUF_EMPTY);
		napi_schedule(&queue->napi);
		break;
	default:
		WARN_ON_ONCE(1);
	}
}

static void qeth_setup_ccw(struct ccw1 *ccw, u8 cmd_code, u8 flags, u32 len,
			   void *data)
{
	ccw->cmd_code = cmd_code;
	ccw->flags = flags | CCW_FLAG_SLI;
	ccw->count = len;
	ccw->cda = (__u32) __pa(data);
}

static int __qeth_issue_next_read(struct qeth_card *card)
{
	struct qeth_cmd_buffer *iob = card->read_cmd;
	struct qeth_channel *channel = iob->channel;
	struct ccw1 *ccw = __ccw_from_cmd(iob);
	int rc;

	QETH_CARD_TEXT(card, 5, "issnxrd");
	if (channel->state != CH_STATE_UP)
		return -EIO;

	memset(iob->data, 0, iob->length);
	qeth_setup_ccw(ccw, CCW_CMD_READ, 0, iob->length, iob->data);
	iob->callback = qeth_issue_next_read_cb;
	/* keep the cmd alive after completion: */
	qeth_get_cmd(iob);

	QETH_CARD_TEXT(card, 6, "noirqpnd");
	rc = ccw_device_start(channel->ccwdev, ccw, (addr_t) iob, 0, 0);
	if (!rc) {
		channel->active_cmd = iob;
	} else {
		QETH_DBF_MESSAGE(2, "error %i on device %x when starting next read ccw!\n",
				 rc, CARD_DEVID(card));
		qeth_unlock_channel(card, channel);
		qeth_put_cmd(iob);
		card->read_or_write_problem = 1;
		qeth_schedule_recovery(card);
	}
	return rc;
}

static int qeth_issue_next_read(struct qeth_card *card)
{
	int ret;

	spin_lock_irq(get_ccwdev_lock(CARD_RDEV(card)));
	ret = __qeth_issue_next_read(card);
	spin_unlock_irq(get_ccwdev_lock(CARD_RDEV(card)));

	return ret;
}

static void qeth_enqueue_cmd(struct qeth_card *card,
			     struct qeth_cmd_buffer *iob)
{
	spin_lock_irq(&card->lock);
	list_add_tail(&iob->list_entry, &card->cmd_waiter_list);
	spin_unlock_irq(&card->lock);
}

static void qeth_dequeue_cmd(struct qeth_card *card,
			     struct qeth_cmd_buffer *iob)
{
	spin_lock_irq(&card->lock);
	list_del(&iob->list_entry);
	spin_unlock_irq(&card->lock);
}

void qeth_notify_cmd(struct qeth_cmd_buffer *iob, int reason)
{
	iob->rc = reason;
	complete(&iob->done);
}
EXPORT_SYMBOL_GPL(qeth_notify_cmd);

static void qeth_flush_local_addrs4(struct qeth_card *card)
{
	struct qeth_local_addr *addr;
	struct hlist_node *tmp;
	unsigned int i;

	spin_lock_irq(&card->local_addrs4_lock);
	hash_for_each_safe(card->local_addrs4, i, tmp, addr, hnode) {
		hash_del_rcu(&addr->hnode);
		kfree_rcu(addr, rcu);
	}
	spin_unlock_irq(&card->local_addrs4_lock);
}

static void qeth_flush_local_addrs6(struct qeth_card *card)
{
	struct qeth_local_addr *addr;
	struct hlist_node *tmp;
	unsigned int i;

	spin_lock_irq(&card->local_addrs6_lock);
	hash_for_each_safe(card->local_addrs6, i, tmp, addr, hnode) {
		hash_del_rcu(&addr->hnode);
		kfree_rcu(addr, rcu);
	}
	spin_unlock_irq(&card->local_addrs6_lock);
}

static void qeth_flush_local_addrs(struct qeth_card *card)
{
	qeth_flush_local_addrs4(card);
	qeth_flush_local_addrs6(card);
}

static void qeth_add_local_addrs4(struct qeth_card *card,
				  struct qeth_ipacmd_local_addrs4 *cmd)
{
	unsigned int i;

	if (cmd->addr_length !=
	    sizeof_field(struct qeth_ipacmd_local_addr4, addr)) {
		dev_err_ratelimited(&card->gdev->dev,
				    "Dropped IPv4 ADD LOCAL ADDR event with bad length %u\n",
				    cmd->addr_length);
		return;
	}

	spin_lock(&card->local_addrs4_lock);
	for (i = 0; i < cmd->count; i++) {
		unsigned int key = ipv4_addr_hash(cmd->addrs[i].addr);
		struct qeth_local_addr *addr;
		bool duplicate = false;

		hash_for_each_possible(card->local_addrs4, addr, hnode, key) {
			if (addr->addr.s6_addr32[3] == cmd->addrs[i].addr) {
				duplicate = true;
				break;
			}
		}

		if (duplicate)
			continue;

		addr = kmalloc(sizeof(*addr), GFP_ATOMIC);
		if (!addr) {
			dev_err(&card->gdev->dev,
				"Failed to allocate local addr object. Traffic to %pI4 might suffer.\n",
				&cmd->addrs[i].addr);
			continue;
		}

		ipv6_addr_set(&addr->addr, 0, 0, 0, cmd->addrs[i].addr);
		hash_add_rcu(card->local_addrs4, &addr->hnode, key);
	}
	spin_unlock(&card->local_addrs4_lock);
}

static void qeth_add_local_addrs6(struct qeth_card *card,
				  struct qeth_ipacmd_local_addrs6 *cmd)
{
	unsigned int i;

	if (cmd->addr_length !=
	    sizeof_field(struct qeth_ipacmd_local_addr6, addr)) {
		dev_err_ratelimited(&card->gdev->dev,
				    "Dropped IPv6 ADD LOCAL ADDR event with bad length %u\n",
				    cmd->addr_length);
		return;
	}

	spin_lock(&card->local_addrs6_lock);
	for (i = 0; i < cmd->count; i++) {
		u32 key = ipv6_addr_hash(&cmd->addrs[i].addr);
		struct qeth_local_addr *addr;
		bool duplicate = false;

		hash_for_each_possible(card->local_addrs6, addr, hnode, key) {
			if (ipv6_addr_equal(&addr->addr, &cmd->addrs[i].addr)) {
				duplicate = true;
				break;
			}
		}

		if (duplicate)
			continue;

		addr = kmalloc(sizeof(*addr), GFP_ATOMIC);
		if (!addr) {
			dev_err(&card->gdev->dev,
				"Failed to allocate local addr object. Traffic to %pI6c might suffer.\n",
				&cmd->addrs[i].addr);
			continue;
		}

		addr->addr = cmd->addrs[i].addr;
		hash_add_rcu(card->local_addrs6, &addr->hnode, key);
	}
	spin_unlock(&card->local_addrs6_lock);
}

static void qeth_del_local_addrs4(struct qeth_card *card,
				  struct qeth_ipacmd_local_addrs4 *cmd)
{
	unsigned int i;

	if (cmd->addr_length !=
	    sizeof_field(struct qeth_ipacmd_local_addr4, addr)) {
		dev_err_ratelimited(&card->gdev->dev,
				    "Dropped IPv4 DEL LOCAL ADDR event with bad length %u\n",
				    cmd->addr_length);
		return;
	}

	spin_lock(&card->local_addrs4_lock);
	for (i = 0; i < cmd->count; i++) {
		struct qeth_ipacmd_local_addr4 *addr = &cmd->addrs[i];
		unsigned int key = ipv4_addr_hash(addr->addr);
		struct qeth_local_addr *tmp;

		hash_for_each_possible(card->local_addrs4, tmp, hnode, key) {
			if (tmp->addr.s6_addr32[3] == addr->addr) {
				hash_del_rcu(&tmp->hnode);
				kfree_rcu(tmp, rcu);
				break;
			}
		}
	}
	spin_unlock(&card->local_addrs4_lock);
}

static void qeth_del_local_addrs6(struct qeth_card *card,
				  struct qeth_ipacmd_local_addrs6 *cmd)
{
	unsigned int i;

	if (cmd->addr_length !=
	    sizeof_field(struct qeth_ipacmd_local_addr6, addr)) {
		dev_err_ratelimited(&card->gdev->dev,
				    "Dropped IPv6 DEL LOCAL ADDR event with bad length %u\n",
				    cmd->addr_length);
		return;
	}

	spin_lock(&card->local_addrs6_lock);
	for (i = 0; i < cmd->count; i++) {
		struct qeth_ipacmd_local_addr6 *addr = &cmd->addrs[i];
		u32 key = ipv6_addr_hash(&addr->addr);
		struct qeth_local_addr *tmp;

		hash_for_each_possible(card->local_addrs6, tmp, hnode, key) {
			if (ipv6_addr_equal(&tmp->addr, &addr->addr)) {
				hash_del_rcu(&tmp->hnode);
				kfree_rcu(tmp, rcu);
				break;
			}
		}
	}
	spin_unlock(&card->local_addrs6_lock);
}

static bool qeth_next_hop_is_local_v4(struct qeth_card *card,
				      struct sk_buff *skb)
{
	struct qeth_local_addr *tmp;
	bool is_local = false;
	unsigned int key;
	__be32 next_hop;

	if (hash_empty(card->local_addrs4))
		return false;

	rcu_read_lock();
	next_hop = qeth_next_hop_v4_rcu(skb,
					qeth_dst_check_rcu(skb, htons(ETH_P_IP)));
	key = ipv4_addr_hash(next_hop);

	hash_for_each_possible_rcu(card->local_addrs4, tmp, hnode, key) {
		if (tmp->addr.s6_addr32[3] == next_hop) {
			is_local = true;
			break;
		}
	}
	rcu_read_unlock();

	return is_local;
}

static bool qeth_next_hop_is_local_v6(struct qeth_card *card,
				      struct sk_buff *skb)
{
	struct qeth_local_addr *tmp;
	struct in6_addr *next_hop;
	bool is_local = false;
	u32 key;

	if (hash_empty(card->local_addrs6))
		return false;

	rcu_read_lock();
	next_hop = qeth_next_hop_v6_rcu(skb,
					qeth_dst_check_rcu(skb, htons(ETH_P_IPV6)));
	key = ipv6_addr_hash(next_hop);

	hash_for_each_possible_rcu(card->local_addrs6, tmp, hnode, key) {
		if (ipv6_addr_equal(&tmp->addr, next_hop)) {
			is_local = true;
			break;
		}
	}
	rcu_read_unlock();

	return is_local;
}

static int qeth_debugfs_local_addr_show(struct seq_file *m, void *v)
{
	struct qeth_card *card = m->private;
	struct qeth_local_addr *tmp;
	unsigned int i;

	rcu_read_lock();
	hash_for_each_rcu(card->local_addrs4, i, tmp, hnode)
		seq_printf(m, "%pI4\n", &tmp->addr.s6_addr32[3]);
	hash_for_each_rcu(card->local_addrs6, i, tmp, hnode)
		seq_printf(m, "%pI6c\n", &tmp->addr);
	rcu_read_unlock();

	return 0;
}

DEFINE_SHOW_ATTRIBUTE(qeth_debugfs_local_addr);

static void qeth_issue_ipa_msg(struct qeth_ipa_cmd *cmd, int rc,
		struct qeth_card *card)
{
	const char *ipa_name;
	int com = cmd->hdr.command;

	ipa_name = qeth_get_ipa_cmd_name(com);

	if (rc)
		QETH_DBF_MESSAGE(2, "IPA: %s(%#x) for device %x returned %#x \"%s\"\n",
				 ipa_name, com, CARD_DEVID(card), rc,
				 qeth_get_ipa_msg(rc));
	else
		QETH_DBF_MESSAGE(5, "IPA: %s(%#x) for device %x succeeded\n",
				 ipa_name, com, CARD_DEVID(card));
}

static struct qeth_ipa_cmd *qeth_check_ipa_data(struct qeth_card *card,
						struct qeth_ipa_cmd *cmd)
{
	QETH_CARD_TEXT(card, 5, "chkipad");

	if (IS_IPA_REPLY(cmd)) {
		if (cmd->hdr.command != IPA_CMD_SETCCID &&
		    cmd->hdr.command != IPA_CMD_DELCCID &&
		    cmd->hdr.command != IPA_CMD_MODCCID &&
		    cmd->hdr.command != IPA_CMD_SET_DIAG_ASS)
			qeth_issue_ipa_msg(cmd, cmd->hdr.return_code, card);
		return cmd;
	}

	/* handle unsolicited event: */
	switch (cmd->hdr.command) {
	case IPA_CMD_STOPLAN:
		if (cmd->hdr.return_code == IPA_RC_VEPA_TO_VEB_TRANSITION) {
			dev_err(&card->gdev->dev,
				"Interface %s is down because the adjacent port is no longer in reflective relay mode\n",
				netdev_name(card->dev));
			schedule_work(&card->close_dev_work);
		} else {
			dev_warn(&card->gdev->dev,
				 "The link for interface %s on CHPID 0x%X failed\n",
				 netdev_name(card->dev), card->info.chpid);
			qeth_issue_ipa_msg(cmd, cmd->hdr.return_code, card);
			netif_carrier_off(card->dev);
		}
		return NULL;
	case IPA_CMD_STARTLAN:
		dev_info(&card->gdev->dev,
			 "The link for %s on CHPID 0x%X has been restored\n",
			 netdev_name(card->dev), card->info.chpid);
		if (card->info.hwtrap)
			card->info.hwtrap = 2;
		qeth_schedule_recovery(card);
		return NULL;
	case IPA_CMD_SETBRIDGEPORT_IQD:
	case IPA_CMD_SETBRIDGEPORT_OSA:
	case IPA_CMD_ADDRESS_CHANGE_NOTIF:
		if (card->discipline->control_event_handler(card, cmd))
			return cmd;
		return NULL;
	case IPA_CMD_MODCCID:
		return cmd;
	case IPA_CMD_REGISTER_LOCAL_ADDR:
		if (cmd->hdr.prot_version == QETH_PROT_IPV4)
			qeth_add_local_addrs4(card, &cmd->data.local_addrs4);
		else if (cmd->hdr.prot_version == QETH_PROT_IPV6)
			qeth_add_local_addrs6(card, &cmd->data.local_addrs6);

		QETH_CARD_TEXT(card, 3, "irla");
		return NULL;
	case IPA_CMD_UNREGISTER_LOCAL_ADDR:
		if (cmd->hdr.prot_version == QETH_PROT_IPV4)
			qeth_del_local_addrs4(card, &cmd->data.local_addrs4);
		else if (cmd->hdr.prot_version == QETH_PROT_IPV6)
			qeth_del_local_addrs6(card, &cmd->data.local_addrs6);

		QETH_CARD_TEXT(card, 3, "urla");
		return NULL;
	default:
		QETH_DBF_MESSAGE(2, "Received data is IPA but not a reply!\n");
		return cmd;
	}
}

static void qeth_clear_ipacmd_list(struct qeth_card *card)
{
	struct qeth_cmd_buffer *iob;
	unsigned long flags;

	QETH_CARD_TEXT(card, 4, "clipalst");

	spin_lock_irqsave(&card->lock, flags);
	list_for_each_entry(iob, &card->cmd_waiter_list, list_entry)
		qeth_notify_cmd(iob, -ECANCELED);
	spin_unlock_irqrestore(&card->lock, flags);
}

static int qeth_check_idx_response(struct qeth_card *card,
	unsigned char *buffer)
{
	QETH_DBF_HEX(CTRL, 2, buffer, QETH_DBF_CTRL_LEN);
	if ((buffer[2] & QETH_IDX_TERMINATE_MASK) == QETH_IDX_TERMINATE) {
		QETH_DBF_MESSAGE(2, "received an IDX TERMINATE with cause code %#04x\n",
				 buffer[4]);
		QETH_CARD_TEXT(card, 2, "ckidxres");
		QETH_CARD_TEXT(card, 2, " idxterm");
		QETH_CARD_TEXT_(card, 2, "rc%x", buffer[4]);
		if (buffer[4] == QETH_IDX_TERM_BAD_TRANSPORT ||
		    buffer[4] == QETH_IDX_TERM_BAD_TRANSPORT_VM) {
			dev_err(&card->gdev->dev,
				"The device does not support the configured transport mode\n");
			return -EPROTONOSUPPORT;
		}
		return -EIO;
	}
	return 0;
}

void qeth_put_cmd(struct qeth_cmd_buffer *iob)
{
	if (refcount_dec_and_test(&iob->ref_count)) {
		kfree(iob->data);
		kfree(iob);
	}
}
EXPORT_SYMBOL_GPL(qeth_put_cmd);

static void qeth_release_buffer_cb(struct qeth_card *card,
				   struct qeth_cmd_buffer *iob,
				   unsigned int data_length)
{
	qeth_put_cmd(iob);
}

static void qeth_cancel_cmd(struct qeth_cmd_buffer *iob, int rc)
{
	qeth_notify_cmd(iob, rc);
	qeth_put_cmd(iob);
}

struct qeth_cmd_buffer *qeth_alloc_cmd(struct qeth_channel *channel,
				       unsigned int length, unsigned int ccws,
				       long timeout)
{
	struct qeth_cmd_buffer *iob;

	if (length > QETH_BUFSIZE)
		return NULL;

	iob = kzalloc(sizeof(*iob), GFP_KERNEL);
	if (!iob)
		return NULL;

	iob->data = kzalloc(ALIGN(length, 8) + ccws * sizeof(struct ccw1),
			    GFP_KERNEL | GFP_DMA);
	if (!iob->data) {
		kfree(iob);
		return NULL;
	}

	init_completion(&iob->done);
	spin_lock_init(&iob->lock);
	refcount_set(&iob->ref_count, 1);
	iob->channel = channel;
	iob->timeout = timeout;
	iob->length = length;
	return iob;
}
EXPORT_SYMBOL_GPL(qeth_alloc_cmd);

static void qeth_issue_next_read_cb(struct qeth_card *card,
				    struct qeth_cmd_buffer *iob,
				    unsigned int data_length)
{
	struct qeth_cmd_buffer *request = NULL;
	struct qeth_ipa_cmd *cmd = NULL;
	struct qeth_reply *reply = NULL;
	struct qeth_cmd_buffer *tmp;
	unsigned long flags;
	int rc = 0;

	QETH_CARD_TEXT(card, 4, "sndctlcb");
	rc = qeth_check_idx_response(card, iob->data);
	switch (rc) {
	case 0:
		break;
	case -EIO:
		qeth_schedule_recovery(card);
		fallthrough;
	default:
		qeth_clear_ipacmd_list(card);
		goto err_idx;
	}

	cmd = __ipa_reply(iob);
	if (cmd) {
		cmd = qeth_check_ipa_data(card, cmd);
		if (!cmd)
			goto out;
		if (IS_OSN(card) && card->osn_info.assist_cb &&
		    cmd->hdr.command != IPA_CMD_STARTLAN) {
			card->osn_info.assist_cb(card->dev, cmd);
			goto out;
		}
	}

	/* match against pending cmd requests */
	spin_lock_irqsave(&card->lock, flags);
	list_for_each_entry(tmp, &card->cmd_waiter_list, list_entry) {
		if (tmp->match && tmp->match(tmp, iob)) {
			request = tmp;
			/* take the object outside the lock */
			qeth_get_cmd(request);
			break;
		}
	}
	spin_unlock_irqrestore(&card->lock, flags);

	if (!request)
		goto out;

	reply = &request->reply;
	if (!reply->callback) {
		rc = 0;
		goto no_callback;
	}

	spin_lock_irqsave(&request->lock, flags);
	if (request->rc)
		/* Bail out when the requestor has already left: */
		rc = request->rc;
	else
		rc = reply->callback(card, reply, cmd ? (unsigned long)cmd :
							(unsigned long)iob);
	spin_unlock_irqrestore(&request->lock, flags);

no_callback:
	if (rc <= 0)
		qeth_notify_cmd(request, rc);
	qeth_put_cmd(request);
out:
	memcpy(&card->seqno.pdu_hdr_ack,
		QETH_PDU_HEADER_SEQ_NO(iob->data),
		QETH_SEQ_NO_LENGTH);
	__qeth_issue_next_read(card);
err_idx:
	qeth_put_cmd(iob);
}

static int qeth_set_thread_start_bit(struct qeth_card *card,
		unsigned long thread)
{
	unsigned long flags;
	int rc = 0;

	spin_lock_irqsave(&card->thread_mask_lock, flags);
	if (!(card->thread_allowed_mask & thread))
		rc = -EPERM;
	else if (card->thread_start_mask & thread)
		rc = -EBUSY;
	else
		card->thread_start_mask |= thread;
	spin_unlock_irqrestore(&card->thread_mask_lock, flags);

	return rc;
}

static void qeth_clear_thread_start_bit(struct qeth_card *card,
					unsigned long thread)
{
	unsigned long flags;

	spin_lock_irqsave(&card->thread_mask_lock, flags);
	card->thread_start_mask &= ~thread;
	spin_unlock_irqrestore(&card->thread_mask_lock, flags);
	wake_up(&card->wait_q);
}

static void qeth_clear_thread_running_bit(struct qeth_card *card,
					  unsigned long thread)
{
	unsigned long flags;

	spin_lock_irqsave(&card->thread_mask_lock, flags);
	card->thread_running_mask &= ~thread;
	spin_unlock_irqrestore(&card->thread_mask_lock, flags);
	wake_up_all(&card->wait_q);
}

static int __qeth_do_run_thread(struct qeth_card *card, unsigned long thread)
{
	unsigned long flags;
	int rc = 0;

	spin_lock_irqsave(&card->thread_mask_lock, flags);
	if (card->thread_start_mask & thread) {
		if ((card->thread_allowed_mask & thread) &&
		    !(card->thread_running_mask & thread)) {
			rc = 1;
			card->thread_start_mask &= ~thread;
			card->thread_running_mask |= thread;
		} else
			rc = -EPERM;
	}
	spin_unlock_irqrestore(&card->thread_mask_lock, flags);
	return rc;
}

static int qeth_do_run_thread(struct qeth_card *card, unsigned long thread)
{
	int rc = 0;

	wait_event(card->wait_q,
		   (rc = __qeth_do_run_thread(card, thread)) >= 0);
	return rc;
}

int qeth_schedule_recovery(struct qeth_card *card)
{
	int rc;

	QETH_CARD_TEXT(card, 2, "startrec");

	rc = qeth_set_thread_start_bit(card, QETH_RECOVER_THREAD);
	if (!rc)
		schedule_work(&card->kernel_thread_starter);

	return rc;
}

static int qeth_get_problem(struct qeth_card *card, struct ccw_device *cdev,
			    struct irb *irb)
{
	int dstat, cstat;
	char *sense;

	sense = (char *) irb->ecw;
	cstat = irb->scsw.cmd.cstat;
	dstat = irb->scsw.cmd.dstat;

	if (cstat & (SCHN_STAT_CHN_CTRL_CHK | SCHN_STAT_INTF_CTRL_CHK |
		     SCHN_STAT_CHN_DATA_CHK | SCHN_STAT_CHAIN_CHECK |
		     SCHN_STAT_PROT_CHECK | SCHN_STAT_PROG_CHECK)) {
		QETH_CARD_TEXT(card, 2, "CGENCHK");
		dev_warn(&cdev->dev, "The qeth device driver "
			"failed to recover an error on the device\n");
		QETH_DBF_MESSAGE(2, "check on channel %x with dstat=%#x, cstat=%#x\n",
				 CCW_DEVID(cdev), dstat, cstat);
		print_hex_dump(KERN_WARNING, "qeth: irb ", DUMP_PREFIX_OFFSET,
				16, 1, irb, 64, 1);
		return -EIO;
	}

	if (dstat & DEV_STAT_UNIT_CHECK) {
		if (sense[SENSE_RESETTING_EVENT_BYTE] &
		    SENSE_RESETTING_EVENT_FLAG) {
			QETH_CARD_TEXT(card, 2, "REVIND");
			return -EIO;
		}
		if (sense[SENSE_COMMAND_REJECT_BYTE] &
		    SENSE_COMMAND_REJECT_FLAG) {
			QETH_CARD_TEXT(card, 2, "CMDREJi");
			return -EIO;
		}
		if ((sense[2] == 0xaf) && (sense[3] == 0xfe)) {
			QETH_CARD_TEXT(card, 2, "AFFE");
			return -EIO;
		}
		if ((!sense[0]) && (!sense[1]) && (!sense[2]) && (!sense[3])) {
			QETH_CARD_TEXT(card, 2, "ZEROSEN");
			return 0;
		}
		QETH_CARD_TEXT(card, 2, "DGENCHK");
		return -EIO;
	}
	return 0;
}

static int qeth_check_irb_error(struct qeth_card *card, struct ccw_device *cdev,
				struct irb *irb)
{
	if (!IS_ERR(irb))
		return 0;

	switch (PTR_ERR(irb)) {
	case -EIO:
		QETH_DBF_MESSAGE(2, "i/o-error on channel %x\n",
				 CCW_DEVID(cdev));
		QETH_CARD_TEXT(card, 2, "ckirberr");
		QETH_CARD_TEXT_(card, 2, "  rc%d", -EIO);
		return -EIO;
	case -ETIMEDOUT:
		dev_warn(&cdev->dev, "A hardware operation timed out"
			" on the device\n");
		QETH_CARD_TEXT(card, 2, "ckirberr");
		QETH_CARD_TEXT_(card, 2, "  rc%d", -ETIMEDOUT);
		return -ETIMEDOUT;
	default:
		QETH_DBF_MESSAGE(2, "unknown error %ld on channel %x\n",
				 PTR_ERR(irb), CCW_DEVID(cdev));
		QETH_CARD_TEXT(card, 2, "ckirberr");
		QETH_CARD_TEXT(card, 2, "  rc???");
		return PTR_ERR(irb);
	}
}

static void qeth_irq(struct ccw_device *cdev, unsigned long intparm,
		struct irb *irb)
{
	int rc;
	int cstat, dstat;
	struct qeth_cmd_buffer *iob = NULL;
	struct ccwgroup_device *gdev;
	struct qeth_channel *channel;
	struct qeth_card *card;

	/* while we hold the ccwdev lock, this stays valid: */
	gdev = dev_get_drvdata(&cdev->dev);
	card = dev_get_drvdata(&gdev->dev);

	QETH_CARD_TEXT(card, 5, "irq");

	if (card->read.ccwdev == cdev) {
		channel = &card->read;
		QETH_CARD_TEXT(card, 5, "read");
	} else if (card->write.ccwdev == cdev) {
		channel = &card->write;
		QETH_CARD_TEXT(card, 5, "write");
	} else {
		channel = &card->data;
		QETH_CARD_TEXT(card, 5, "data");
	}

	if (intparm == 0) {
		QETH_CARD_TEXT(card, 5, "irqunsol");
	} else if ((addr_t)intparm != (addr_t)channel->active_cmd) {
		QETH_CARD_TEXT(card, 5, "irqunexp");

		dev_err(&cdev->dev,
			"Received IRQ with intparm %lx, expected %px\n",
			intparm, channel->active_cmd);
		if (channel->active_cmd)
			qeth_cancel_cmd(channel->active_cmd, -EIO);
	} else {
		iob = (struct qeth_cmd_buffer *) (addr_t)intparm;
	}

	channel->active_cmd = NULL;
	qeth_unlock_channel(card, channel);

	rc = qeth_check_irb_error(card, cdev, irb);
	if (rc) {
		/* IO was terminated, free its resources. */
		if (iob)
			qeth_cancel_cmd(iob, rc);
		return;
	}

	if (irb->scsw.cmd.fctl & SCSW_FCTL_CLEAR_FUNC) {
		channel->state = CH_STATE_STOPPED;
		wake_up(&card->wait_q);
	}

	if (irb->scsw.cmd.fctl & SCSW_FCTL_HALT_FUNC) {
		channel->state = CH_STATE_HALTED;
		wake_up(&card->wait_q);
	}

	if (iob && (irb->scsw.cmd.fctl & (SCSW_FCTL_CLEAR_FUNC |
					  SCSW_FCTL_HALT_FUNC))) {
		qeth_cancel_cmd(iob, -ECANCELED);
		iob = NULL;
	}

	cstat = irb->scsw.cmd.cstat;
	dstat = irb->scsw.cmd.dstat;

	if ((dstat & DEV_STAT_UNIT_EXCEP) ||
	    (dstat & DEV_STAT_UNIT_CHECK) ||
	    (cstat)) {
		if (irb->esw.esw0.erw.cons) {
			dev_warn(&channel->ccwdev->dev,
				"The qeth device driver failed to recover "
				"an error on the device\n");
			QETH_DBF_MESSAGE(2, "sense data available on channel %x: cstat %#X dstat %#X\n",
					 CCW_DEVID(channel->ccwdev), cstat,
					 dstat);
			print_hex_dump(KERN_WARNING, "qeth: irb ",
				DUMP_PREFIX_OFFSET, 16, 1, irb, 32, 1);
			print_hex_dump(KERN_WARNING, "qeth: sense data ",
				DUMP_PREFIX_OFFSET, 16, 1, irb->ecw, 32, 1);
		}

		rc = qeth_get_problem(card, cdev, irb);
		if (rc) {
			card->read_or_write_problem = 1;
			if (iob)
				qeth_cancel_cmd(iob, rc);
			qeth_clear_ipacmd_list(card);
			qeth_schedule_recovery(card);
			return;
		}
	}

	if (iob) {
		/* sanity check: */
		if (irb->scsw.cmd.count > iob->length) {
			qeth_cancel_cmd(iob, -EIO);
			return;
		}
		if (iob->callback)
			iob->callback(card, iob,
				      iob->length - irb->scsw.cmd.count);
	}
}

static void qeth_notify_skbs(struct qeth_qdio_out_q *q,
		struct qeth_qdio_out_buffer *buf,
		enum iucv_tx_notify notification)
{
	struct sk_buff *skb;

	skb_queue_walk(&buf->skb_list, skb) {
		struct sock *sk = skb->sk;

		QETH_CARD_TEXT_(q->card, 5, "skbn%d", notification);
		QETH_CARD_TEXT_(q->card, 5, "%lx", (long) skb);
		if (sk && sk->sk_family == PF_IUCV)
			iucv_sk(sk)->sk_txnotify(sk, notification);
	}
}

static void qeth_tx_complete_buf(struct qeth_qdio_out_buffer *buf, bool error,
				 int budget)
{
	struct qeth_qdio_out_q *queue = buf->q;
	struct sk_buff *skb;

	/* Empty buffer? */
	if (buf->next_element_to_fill == 0)
		return;

	QETH_TXQ_STAT_INC(queue, bufs);
	QETH_TXQ_STAT_ADD(queue, buf_elements, buf->next_element_to_fill);
	if (error) {
		QETH_TXQ_STAT_ADD(queue, tx_errors, buf->frames);
	} else {
		QETH_TXQ_STAT_ADD(queue, tx_packets, buf->frames);
		QETH_TXQ_STAT_ADD(queue, tx_bytes, buf->bytes);
	}

	while ((skb = __skb_dequeue(&buf->skb_list)) != NULL) {
		unsigned int bytes = qdisc_pkt_len(skb);
		bool is_tso = skb_is_gso(skb);
		unsigned int packets;

		packets = is_tso ? skb_shinfo(skb)->gso_segs : 1;
		if (!error) {
			if (skb->ip_summed == CHECKSUM_PARTIAL)
				QETH_TXQ_STAT_ADD(queue, skbs_csum, packets);
			if (skb_is_nonlinear(skb))
				QETH_TXQ_STAT_INC(queue, skbs_sg);
			if (is_tso) {
				QETH_TXQ_STAT_INC(queue, skbs_tso);
				QETH_TXQ_STAT_ADD(queue, tso_bytes, bytes);
			}
		}

		napi_consume_skb(skb, budget);
	}
}

static void qeth_clear_output_buffer(struct qeth_qdio_out_q *queue,
				     struct qeth_qdio_out_buffer *buf,
				     bool error, int budget)
{
	int i;

	/* is PCI flag set on buffer? */
	if (buf->buffer->element[0].sflags & SBAL_SFLAGS0_PCI_REQ)
		atomic_dec(&queue->set_pci_flags_count);

	qeth_tx_complete_buf(buf, error, budget);

	for (i = 0; i < queue->max_elements; ++i) {
		void *data = phys_to_virt(buf->buffer->element[i].addr);

		if (data && buf->is_header[i])
			kmem_cache_free(qeth_core_header_cache, data);
		buf->is_header[i] = 0;
	}

	qeth_scrub_qdio_buffer(buf->buffer, queue->max_elements);
	buf->next_element_to_fill = 0;
	buf->frames = 0;
	buf->bytes = 0;
	atomic_set(&buf->state, QETH_QDIO_BUF_EMPTY);
}

<<<<<<< HEAD
=======
static void qeth_free_out_buf(struct qeth_qdio_out_buffer *buf)
{
	if (buf->aob)
		qdio_release_aob(buf->aob);
	kmem_cache_free(qeth_qdio_outbuf_cache, buf);
}

>>>>>>> 4bcf3b75
static void qeth_tx_complete_pending_bufs(struct qeth_card *card,
					  struct qeth_qdio_out_q *queue,
					  bool drain)
{
	struct qeth_qdio_out_buffer *buf, *tmp;

	list_for_each_entry_safe(buf, tmp, &queue->pending_bufs, list_entry) {
		if (drain || atomic_read(&buf->state) == QETH_QDIO_BUF_EMPTY) {
			QETH_CARD_TEXT(card, 5, "fp");
			QETH_CARD_TEXT_(card, 5, "%lx", (long) buf);

			if (drain)
				qeth_notify_skbs(queue, buf,
						 TX_NOTIFY_GENERALERROR);
			qeth_tx_complete_buf(buf, drain, 0);

			list_del(&buf->list_entry);
<<<<<<< HEAD
			kmem_cache_free(qeth_qdio_outbuf_cache, buf);
=======
			qeth_free_out_buf(buf);
>>>>>>> 4bcf3b75
		}
	}
}

static void qeth_drain_output_queue(struct qeth_qdio_out_q *q, bool free)
{
	int j;

	qeth_tx_complete_pending_bufs(q->card, q, true);

	for (j = 0; j < QDIO_MAX_BUFFERS_PER_Q; ++j) {
		if (!q->bufs[j])
			continue;

		qeth_clear_output_buffer(q, q->bufs[j], true, 0);
		if (free) {
			qeth_free_out_buf(q->bufs[j]);
			q->bufs[j] = NULL;
		}
	}
}

static void qeth_drain_output_queues(struct qeth_card *card)
{
	int i;

	QETH_CARD_TEXT(card, 2, "clearqdbf");
	/* clear outbound buffers to free skbs */
	for (i = 0; i < card->qdio.no_out_queues; ++i) {
		if (card->qdio.out_qs[i])
			qeth_drain_output_queue(card->qdio.out_qs[i], false);
	}
}

static void qeth_osa_set_output_queues(struct qeth_card *card, bool single)
{
	unsigned int max = single ? 1 : card->dev->num_tx_queues;

	if (card->qdio.no_out_queues == max)
		return;

	if (atomic_read(&card->qdio.state) != QETH_QDIO_UNINITIALIZED)
		qeth_free_qdio_queues(card);

	if (max == 1 && card->qdio.do_prio_queueing != QETH_PRIOQ_DEFAULT)
		dev_info(&card->gdev->dev, "Priority Queueing not supported\n");

	card->qdio.no_out_queues = max;
}

static int qeth_update_from_chp_desc(struct qeth_card *card)
{
	struct ccw_device *ccwdev;
	struct channel_path_desc_fmt0 *chp_dsc;

	QETH_CARD_TEXT(card, 2, "chp_desc");

	ccwdev = card->data.ccwdev;
	chp_dsc = ccw_device_get_chp_desc(ccwdev, 0);
	if (!chp_dsc)
		return -ENOMEM;

	card->info.func_level = 0x4100 + chp_dsc->desc;

	if (IS_OSD(card) || IS_OSX(card))
		/* CHPP field bit 6 == 1 -> single queue */
		qeth_osa_set_output_queues(card, chp_dsc->chpp & 0x02);

	kfree(chp_dsc);
	QETH_CARD_TEXT_(card, 2, "nr:%x", card->qdio.no_out_queues);
	QETH_CARD_TEXT_(card, 2, "lvl:%02x", card->info.func_level);
	return 0;
}

static void qeth_init_qdio_info(struct qeth_card *card)
{
	QETH_CARD_TEXT(card, 4, "intqdinf");
	atomic_set(&card->qdio.state, QETH_QDIO_UNINITIALIZED);
	card->qdio.do_prio_queueing = QETH_PRIOQ_DEFAULT;
	card->qdio.default_out_queue = QETH_DEFAULT_QUEUE;

	/* inbound */
	card->qdio.no_in_queues = 1;
	card->qdio.in_buf_size = QETH_IN_BUF_SIZE_DEFAULT;
	if (IS_IQD(card))
		card->qdio.init_pool.buf_count = QETH_IN_BUF_COUNT_HSDEFAULT;
	else
		card->qdio.init_pool.buf_count = QETH_IN_BUF_COUNT_DEFAULT;
	card->qdio.in_buf_pool.buf_count = card->qdio.init_pool.buf_count;
	INIT_LIST_HEAD(&card->qdio.in_buf_pool.entry_list);
	INIT_LIST_HEAD(&card->qdio.init_pool.entry_list);
}

static void qeth_set_initial_options(struct qeth_card *card)
{
	card->options.route4.type = NO_ROUTER;
	card->options.route6.type = NO_ROUTER;
	card->options.isolation = ISOLATION_MODE_NONE;
	card->options.cq = QETH_CQ_DISABLED;
	card->options.layer = QETH_DISCIPLINE_UNDETERMINED;
}

static int qeth_do_start_thread(struct qeth_card *card, unsigned long thread)
{
	unsigned long flags;
	int rc = 0;

	spin_lock_irqsave(&card->thread_mask_lock, flags);
	QETH_CARD_TEXT_(card, 4, "  %02x%02x%02x",
			(u8) card->thread_start_mask,
			(u8) card->thread_allowed_mask,
			(u8) card->thread_running_mask);
	rc = (card->thread_start_mask & thread);
	spin_unlock_irqrestore(&card->thread_mask_lock, flags);
	return rc;
}

static int qeth_do_reset(void *data);
static void qeth_start_kernel_thread(struct work_struct *work)
{
	struct task_struct *ts;
	struct qeth_card *card = container_of(work, struct qeth_card,
					kernel_thread_starter);
	QETH_CARD_TEXT(card, 2, "strthrd");

	if (card->read.state != CH_STATE_UP &&
	    card->write.state != CH_STATE_UP)
		return;
	if (qeth_do_start_thread(card, QETH_RECOVER_THREAD)) {
		ts = kthread_run(qeth_do_reset, card, "qeth_recover");
		if (IS_ERR(ts)) {
			qeth_clear_thread_start_bit(card, QETH_RECOVER_THREAD);
			qeth_clear_thread_running_bit(card,
				QETH_RECOVER_THREAD);
		}
	}
}

static void qeth_buffer_reclaim_work(struct work_struct *);
static void qeth_setup_card(struct qeth_card *card)
{
	QETH_CARD_TEXT(card, 2, "setupcrd");

	card->info.type = CARD_RDEV(card)->id.driver_info;
	card->state = CARD_STATE_DOWN;
	spin_lock_init(&card->lock);
	spin_lock_init(&card->thread_mask_lock);
	mutex_init(&card->conf_mutex);
	mutex_init(&card->discipline_mutex);
	INIT_WORK(&card->kernel_thread_starter, qeth_start_kernel_thread);
	INIT_LIST_HEAD(&card->cmd_waiter_list);
	init_waitqueue_head(&card->wait_q);
	qeth_set_initial_options(card);
	/* IP address takeover */
	INIT_LIST_HEAD(&card->ipato.entries);
	qeth_init_qdio_info(card);
	INIT_DELAYED_WORK(&card->buffer_reclaim_work, qeth_buffer_reclaim_work);
	INIT_WORK(&card->close_dev_work, qeth_close_dev_handler);
	hash_init(card->rx_mode_addrs);
	hash_init(card->local_addrs4);
	hash_init(card->local_addrs6);
	spin_lock_init(&card->local_addrs4_lock);
	spin_lock_init(&card->local_addrs6_lock);
}

static void qeth_core_sl_print(struct seq_file *m, struct service_level *slr)
{
	struct qeth_card *card = container_of(slr, struct qeth_card,
					qeth_service_level);
	if (card->info.mcl_level[0])
		seq_printf(m, "qeth: %s firmware level %s\n",
			CARD_BUS_ID(card), card->info.mcl_level);
}

static struct qeth_card *qeth_alloc_card(struct ccwgroup_device *gdev)
{
	struct qeth_card *card;

	QETH_DBF_TEXT(SETUP, 2, "alloccrd");
	card = kzalloc(sizeof(*card), GFP_KERNEL);
	if (!card)
		goto out;
	QETH_DBF_HEX(SETUP, 2, &card, sizeof(void *));

	card->gdev = gdev;
	dev_set_drvdata(&gdev->dev, card);
	CARD_RDEV(card) = gdev->cdev[0];
	CARD_WDEV(card) = gdev->cdev[1];
	CARD_DDEV(card) = gdev->cdev[2];

	card->event_wq = alloc_ordered_workqueue("%s_event", 0,
						 dev_name(&gdev->dev));
	if (!card->event_wq)
		goto out_wq;

	card->read_cmd = qeth_alloc_cmd(&card->read, QETH_BUFSIZE, 1, 0);
	if (!card->read_cmd)
		goto out_read_cmd;

	card->debugfs = debugfs_create_dir(dev_name(&gdev->dev),
					   qeth_debugfs_root);
	debugfs_create_file("local_addrs", 0400, card->debugfs, card,
			    &qeth_debugfs_local_addr_fops);

	card->qeth_service_level.seq_print = qeth_core_sl_print;
	register_service_level(&card->qeth_service_level);
	return card;

out_read_cmd:
	destroy_workqueue(card->event_wq);
out_wq:
	dev_set_drvdata(&gdev->dev, NULL);
	kfree(card);
out:
	return NULL;
}

static int qeth_clear_channel(struct qeth_card *card,
			      struct qeth_channel *channel)
{
	int rc;

	QETH_CARD_TEXT(card, 3, "clearch");
	spin_lock_irq(get_ccwdev_lock(channel->ccwdev));
	rc = ccw_device_clear(channel->ccwdev, (addr_t)channel->active_cmd);
	spin_unlock_irq(get_ccwdev_lock(channel->ccwdev));

	if (rc)
		return rc;
	rc = wait_event_interruptible_timeout(card->wait_q,
			channel->state == CH_STATE_STOPPED, QETH_TIMEOUT);
	if (rc == -ERESTARTSYS)
		return rc;
	if (channel->state != CH_STATE_STOPPED)
		return -ETIME;
	channel->state = CH_STATE_DOWN;
	return 0;
}

static int qeth_halt_channel(struct qeth_card *card,
			     struct qeth_channel *channel)
{
	int rc;

	QETH_CARD_TEXT(card, 3, "haltch");
	spin_lock_irq(get_ccwdev_lock(channel->ccwdev));
	rc = ccw_device_halt(channel->ccwdev, (addr_t)channel->active_cmd);
	spin_unlock_irq(get_ccwdev_lock(channel->ccwdev));

	if (rc)
		return rc;
	rc = wait_event_interruptible_timeout(card->wait_q,
			channel->state == CH_STATE_HALTED, QETH_TIMEOUT);
	if (rc == -ERESTARTSYS)
		return rc;
	if (channel->state != CH_STATE_HALTED)
		return -ETIME;
	return 0;
}

static int qeth_stop_channel(struct qeth_channel *channel)
{
	struct ccw_device *cdev = channel->ccwdev;
	int rc;

	rc = ccw_device_set_offline(cdev);

	spin_lock_irq(get_ccwdev_lock(cdev));
	if (channel->active_cmd) {
		dev_err(&cdev->dev, "Stopped channel while cmd %px was still active\n",
			channel->active_cmd);
		channel->active_cmd = NULL;
	}
	cdev->handler = NULL;
	spin_unlock_irq(get_ccwdev_lock(cdev));

	return rc;
}

static int qeth_start_channel(struct qeth_channel *channel)
{
	struct ccw_device *cdev = channel->ccwdev;
	int rc;

	channel->state = CH_STATE_DOWN;
	atomic_set(&channel->irq_pending, 0);

	spin_lock_irq(get_ccwdev_lock(cdev));
	cdev->handler = qeth_irq;
	spin_unlock_irq(get_ccwdev_lock(cdev));

	rc = ccw_device_set_online(cdev);
	if (rc)
		goto err;

	return 0;

err:
	spin_lock_irq(get_ccwdev_lock(cdev));
	cdev->handler = NULL;
	spin_unlock_irq(get_ccwdev_lock(cdev));
	return rc;
}

static int qeth_halt_channels(struct qeth_card *card)
{
	int rc1 = 0, rc2 = 0, rc3 = 0;

	QETH_CARD_TEXT(card, 3, "haltchs");
	rc1 = qeth_halt_channel(card, &card->read);
	rc2 = qeth_halt_channel(card, &card->write);
	rc3 = qeth_halt_channel(card, &card->data);
	if (rc1)
		return rc1;
	if (rc2)
		return rc2;
	return rc3;
}

static int qeth_clear_channels(struct qeth_card *card)
{
	int rc1 = 0, rc2 = 0, rc3 = 0;

	QETH_CARD_TEXT(card, 3, "clearchs");
	rc1 = qeth_clear_channel(card, &card->read);
	rc2 = qeth_clear_channel(card, &card->write);
	rc3 = qeth_clear_channel(card, &card->data);
	if (rc1)
		return rc1;
	if (rc2)
		return rc2;
	return rc3;
}

static int qeth_clear_halt_card(struct qeth_card *card, int halt)
{
	int rc = 0;

	QETH_CARD_TEXT(card, 3, "clhacrd");

	if (halt)
		rc = qeth_halt_channels(card);
	if (rc)
		return rc;
	return qeth_clear_channels(card);
}

static int qeth_qdio_clear_card(struct qeth_card *card, int use_halt)
{
	int rc = 0;

	QETH_CARD_TEXT(card, 3, "qdioclr");
	switch (atomic_cmpxchg(&card->qdio.state, QETH_QDIO_ESTABLISHED,
		QETH_QDIO_CLEANING)) {
	case QETH_QDIO_ESTABLISHED:
		if (IS_IQD(card))
			rc = qdio_shutdown(CARD_DDEV(card),
				QDIO_FLAG_CLEANUP_USING_HALT);
		else
			rc = qdio_shutdown(CARD_DDEV(card),
				QDIO_FLAG_CLEANUP_USING_CLEAR);
		if (rc)
			QETH_CARD_TEXT_(card, 3, "1err%d", rc);
		atomic_set(&card->qdio.state, QETH_QDIO_ALLOCATED);
		break;
	case QETH_QDIO_CLEANING:
		return rc;
	default:
		break;
	}
	rc = qeth_clear_halt_card(card, use_halt);
	if (rc)
		QETH_CARD_TEXT_(card, 3, "2err%d", rc);
	return rc;
}

static enum qeth_discipline_id qeth_vm_detect_layer(struct qeth_card *card)
{
	enum qeth_discipline_id disc = QETH_DISCIPLINE_UNDETERMINED;
	struct diag26c_vnic_resp *response = NULL;
	struct diag26c_vnic_req *request = NULL;
	struct ccw_dev_id id;
	char userid[80];
	int rc = 0;

	QETH_CARD_TEXT(card, 2, "vmlayer");

	cpcmd("QUERY USERID", userid, sizeof(userid), &rc);
	if (rc)
		goto out;

	request = kzalloc(sizeof(*request), GFP_KERNEL | GFP_DMA);
	response = kzalloc(sizeof(*response), GFP_KERNEL | GFP_DMA);
	if (!request || !response) {
		rc = -ENOMEM;
		goto out;
	}

	ccw_device_get_id(CARD_RDEV(card), &id);
	request->resp_buf_len = sizeof(*response);
	request->resp_version = DIAG26C_VERSION6_VM65918;
	request->req_format = DIAG26C_VNIC_INFO;
	ASCEBC(userid, 8);
	memcpy(&request->sys_name, userid, 8);
	request->devno = id.devno;

	QETH_DBF_HEX(CTRL, 2, request, sizeof(*request));
	rc = diag26c(request, response, DIAG26C_PORT_VNIC);
	QETH_DBF_HEX(CTRL, 2, request, sizeof(*request));
	if (rc)
		goto out;
	QETH_DBF_HEX(CTRL, 2, response, sizeof(*response));

	if (request->resp_buf_len < sizeof(*response) ||
	    response->version != request->resp_version) {
		rc = -EIO;
		goto out;
	}

	if (response->protocol == VNIC_INFO_PROT_L2)
		disc = QETH_DISCIPLINE_LAYER2;
	else if (response->protocol == VNIC_INFO_PROT_L3)
		disc = QETH_DISCIPLINE_LAYER3;

out:
	kfree(response);
	kfree(request);
	if (rc)
		QETH_CARD_TEXT_(card, 2, "err%x", rc);
	return disc;
}

/* Determine whether the device requires a specific layer discipline */
static enum qeth_discipline_id qeth_enforce_discipline(struct qeth_card *card)
{
	enum qeth_discipline_id disc = QETH_DISCIPLINE_UNDETERMINED;

	if (IS_OSM(card) || IS_OSN(card))
		disc = QETH_DISCIPLINE_LAYER2;
	else if (IS_VM_NIC(card))
		disc = IS_IQD(card) ? QETH_DISCIPLINE_LAYER3 :
				      qeth_vm_detect_layer(card);

	switch (disc) {
	case QETH_DISCIPLINE_LAYER2:
		QETH_CARD_TEXT(card, 3, "force l2");
		break;
	case QETH_DISCIPLINE_LAYER3:
		QETH_CARD_TEXT(card, 3, "force l3");
		break;
	default:
		QETH_CARD_TEXT(card, 3, "force no");
	}

	return disc;
}

static void qeth_set_blkt_defaults(struct qeth_card *card)
{
	QETH_CARD_TEXT(card, 2, "cfgblkt");

	if (card->info.use_v1_blkt) {
		card->info.blkt.time_total = 0;
		card->info.blkt.inter_packet = 0;
		card->info.blkt.inter_packet_jumbo = 0;
	} else {
		card->info.blkt.time_total = 250;
		card->info.blkt.inter_packet = 5;
		card->info.blkt.inter_packet_jumbo = 15;
	}
}

static void qeth_idx_init(struct qeth_card *card)
{
	memset(&card->seqno, 0, sizeof(card->seqno));

	card->token.issuer_rm_w = 0x00010103UL;
	card->token.cm_filter_w = 0x00010108UL;
	card->token.cm_connection_w = 0x0001010aUL;
	card->token.ulp_filter_w = 0x0001010bUL;
	card->token.ulp_connection_w = 0x0001010dUL;

	switch (card->info.type) {
	case QETH_CARD_TYPE_IQD:
		card->info.func_level =	QETH_IDX_FUNC_LEVEL_IQD;
		break;
	case QETH_CARD_TYPE_OSD:
	case QETH_CARD_TYPE_OSN:
		card->info.func_level = QETH_IDX_FUNC_LEVEL_OSD;
		break;
	default:
		break;
	}
}

static void qeth_idx_finalize_cmd(struct qeth_card *card,
				  struct qeth_cmd_buffer *iob)
{
	memcpy(QETH_TRANSPORT_HEADER_SEQ_NO(iob->data), &card->seqno.trans_hdr,
	       QETH_SEQ_NO_LENGTH);
	if (iob->channel == &card->write)
		card->seqno.trans_hdr++;
}

static int qeth_peer_func_level(int level)
{
	if ((level & 0xff) == 8)
		return (level & 0xff) + 0x400;
	if (((level >> 8) & 3) == 1)
		return (level & 0xff) + 0x200;
	return level;
}

static void qeth_mpc_finalize_cmd(struct qeth_card *card,
				  struct qeth_cmd_buffer *iob)
{
	qeth_idx_finalize_cmd(card, iob);

	memcpy(QETH_PDU_HEADER_SEQ_NO(iob->data),
	       &card->seqno.pdu_hdr, QETH_SEQ_NO_LENGTH);
	card->seqno.pdu_hdr++;
	memcpy(QETH_PDU_HEADER_ACK_SEQ_NO(iob->data),
	       &card->seqno.pdu_hdr_ack, QETH_SEQ_NO_LENGTH);

	iob->callback = qeth_release_buffer_cb;
}

static bool qeth_mpc_match_reply(struct qeth_cmd_buffer *iob,
				 struct qeth_cmd_buffer *reply)
{
	/* MPC cmds are issued strictly in sequence. */
	return !IS_IPA(reply->data);
}

static struct qeth_cmd_buffer *qeth_mpc_alloc_cmd(struct qeth_card *card,
						  const void *data,
						  unsigned int data_length)
{
	struct qeth_cmd_buffer *iob;

	iob = qeth_alloc_cmd(&card->write, data_length, 1, QETH_TIMEOUT);
	if (!iob)
		return NULL;

	memcpy(iob->data, data, data_length);
	qeth_setup_ccw(__ccw_from_cmd(iob), CCW_CMD_WRITE, 0, data_length,
		       iob->data);
	iob->finalize = qeth_mpc_finalize_cmd;
	iob->match = qeth_mpc_match_reply;
	return iob;
}

/**
 * qeth_send_control_data() -	send control command to the card
 * @card:			qeth_card structure pointer
 * @iob:			qeth_cmd_buffer pointer
 * @reply_cb:			callback function pointer
 * @cb_card:			pointer to the qeth_card structure
 * @cb_reply:			pointer to the qeth_reply structure
 * @cb_cmd:			pointer to the original iob for non-IPA
 *				commands, or to the qeth_ipa_cmd structure
 *				for the IPA commands.
 * @reply_param:		private pointer passed to the callback
 *
 * Callback function gets called one or more times, with cb_cmd
 * pointing to the response returned by the hardware. Callback
 * function must return
 *   > 0 if more reply blocks are expected,
 *     0 if the last or only reply block is received, and
 *   < 0 on error.
 * Callback function can get the value of the reply_param pointer from the
 * field 'param' of the structure qeth_reply.
 */

static int qeth_send_control_data(struct qeth_card *card,
				  struct qeth_cmd_buffer *iob,
				  int (*reply_cb)(struct qeth_card *cb_card,
						  struct qeth_reply *cb_reply,
						  unsigned long cb_cmd),
				  void *reply_param)
{
	struct qeth_channel *channel = iob->channel;
	struct qeth_reply *reply = &iob->reply;
	long timeout = iob->timeout;
	int rc;

	QETH_CARD_TEXT(card, 2, "sendctl");

	reply->callback = reply_cb;
	reply->param = reply_param;

	timeout = wait_event_interruptible_timeout(card->wait_q,
						   qeth_trylock_channel(channel),
						   timeout);
	if (timeout <= 0) {
		qeth_put_cmd(iob);
		return (timeout == -ERESTARTSYS) ? -EINTR : -ETIME;
	}

	if (iob->finalize)
		iob->finalize(card, iob);
	QETH_DBF_HEX(CTRL, 2, iob->data, min(iob->length, QETH_DBF_CTRL_LEN));

	qeth_enqueue_cmd(card, iob);

	/* This pairs with iob->callback, and keeps the iob alive after IO: */
	qeth_get_cmd(iob);

	QETH_CARD_TEXT(card, 6, "noirqpnd");
	spin_lock_irq(get_ccwdev_lock(channel->ccwdev));
	rc = ccw_device_start_timeout(channel->ccwdev, __ccw_from_cmd(iob),
				      (addr_t) iob, 0, 0, timeout);
	if (!rc)
		channel->active_cmd = iob;
	spin_unlock_irq(get_ccwdev_lock(channel->ccwdev));
	if (rc) {
		QETH_DBF_MESSAGE(2, "qeth_send_control_data on device %x: ccw_device_start rc = %i\n",
				 CARD_DEVID(card), rc);
		QETH_CARD_TEXT_(card, 2, " err%d", rc);
		qeth_dequeue_cmd(card, iob);
		qeth_put_cmd(iob);
		qeth_unlock_channel(card, channel);
		goto out;
	}

	timeout = wait_for_completion_interruptible_timeout(&iob->done,
							    timeout);
	if (timeout <= 0)
		rc = (timeout == -ERESTARTSYS) ? -EINTR : -ETIME;

	qeth_dequeue_cmd(card, iob);

	if (reply_cb) {
		/* Wait until the callback for a late reply has completed: */
		spin_lock_irq(&iob->lock);
		if (rc)
			/* Zap any callback that's still pending: */
			iob->rc = rc;
		spin_unlock_irq(&iob->lock);
	}

	if (!rc)
		rc = iob->rc;

out:
	qeth_put_cmd(iob);
	return rc;
}

struct qeth_node_desc {
	struct node_descriptor nd1;
	struct node_descriptor nd2;
	struct node_descriptor nd3;
};

static void qeth_read_conf_data_cb(struct qeth_card *card,
				   struct qeth_cmd_buffer *iob,
				   unsigned int data_length)
{
	struct qeth_node_desc *nd = (struct qeth_node_desc *) iob->data;
	int rc = 0;
	u8 *tag;

	QETH_CARD_TEXT(card, 2, "cfgunit");

	if (data_length < sizeof(*nd)) {
		rc = -EINVAL;
		goto out;
	}

	card->info.is_vm_nic = nd->nd1.plant[0] == _ascebc['V'] &&
			       nd->nd1.plant[1] == _ascebc['M'];
	tag = (u8 *)&nd->nd1.tag;
	card->info.chpid = tag[0];
	card->info.unit_addr2 = tag[1];

	tag = (u8 *)&nd->nd2.tag;
	card->info.cula = tag[1];

	card->info.use_v1_blkt = nd->nd3.model[0] == 0xF0 &&
				 nd->nd3.model[1] == 0xF0 &&
				 nd->nd3.model[2] >= 0xF1 &&
				 nd->nd3.model[2] <= 0xF4;

out:
	qeth_notify_cmd(iob, rc);
	qeth_put_cmd(iob);
}

static int qeth_read_conf_data(struct qeth_card *card)
{
	struct qeth_channel *channel = &card->data;
	struct qeth_cmd_buffer *iob;
	struct ciw *ciw;

	/* scan for RCD command in extended SenseID data */
	ciw = ccw_device_get_ciw(channel->ccwdev, CIW_TYPE_RCD);
	if (!ciw || ciw->cmd == 0)
		return -EOPNOTSUPP;
	if (ciw->count < sizeof(struct qeth_node_desc))
		return -EINVAL;

	iob = qeth_alloc_cmd(channel, ciw->count, 1, QETH_RCD_TIMEOUT);
	if (!iob)
		return -ENOMEM;

	iob->callback = qeth_read_conf_data_cb;
	qeth_setup_ccw(__ccw_from_cmd(iob), ciw->cmd, 0, iob->length,
		       iob->data);

	return qeth_send_control_data(card, iob, NULL, NULL);
}

static int qeth_idx_check_activate_response(struct qeth_card *card,
					    struct qeth_channel *channel,
					    struct qeth_cmd_buffer *iob)
{
	int rc;

	rc = qeth_check_idx_response(card, iob->data);
	if (rc)
		return rc;

	if (QETH_IS_IDX_ACT_POS_REPLY(iob->data))
		return 0;

	/* negative reply: */
	QETH_CARD_TEXT_(card, 2, "idxneg%c",
			QETH_IDX_ACT_CAUSE_CODE(iob->data));

	switch (QETH_IDX_ACT_CAUSE_CODE(iob->data)) {
	case QETH_IDX_ACT_ERR_EXCL:
		dev_err(&channel->ccwdev->dev,
			"The adapter is used exclusively by another host\n");
		return -EBUSY;
	case QETH_IDX_ACT_ERR_AUTH:
	case QETH_IDX_ACT_ERR_AUTH_USER:
		dev_err(&channel->ccwdev->dev,
			"Setting the device online failed because of insufficient authorization\n");
		return -EPERM;
	default:
		QETH_DBF_MESSAGE(2, "IDX_ACTIVATE on channel %x: negative reply\n",
				 CCW_DEVID(channel->ccwdev));
		return -EIO;
	}
}

static void qeth_idx_activate_read_channel_cb(struct qeth_card *card,
					      struct qeth_cmd_buffer *iob,
					      unsigned int data_length)
{
	struct qeth_channel *channel = iob->channel;
	u16 peer_level;
	int rc;

	QETH_CARD_TEXT(card, 2, "idxrdcb");

	rc = qeth_idx_check_activate_response(card, channel, iob);
	if (rc)
		goto out;

	memcpy(&peer_level, QETH_IDX_ACT_FUNC_LEVEL(iob->data), 2);
	if (peer_level != qeth_peer_func_level(card->info.func_level)) {
		QETH_DBF_MESSAGE(2, "IDX_ACTIVATE on channel %x: function level mismatch (sent: %#x, received: %#x)\n",
				 CCW_DEVID(channel->ccwdev),
				 card->info.func_level, peer_level);
		rc = -EINVAL;
		goto out;
	}

	memcpy(&card->token.issuer_rm_r,
	       QETH_IDX_ACT_ISSUER_RM_TOKEN(iob->data),
	       QETH_MPC_TOKEN_LENGTH);
	memcpy(&card->info.mcl_level[0],
	       QETH_IDX_REPLY_LEVEL(iob->data), QETH_MCL_LENGTH);

out:
	qeth_notify_cmd(iob, rc);
	qeth_put_cmd(iob);
}

static void qeth_idx_activate_write_channel_cb(struct qeth_card *card,
					       struct qeth_cmd_buffer *iob,
					       unsigned int data_length)
{
	struct qeth_channel *channel = iob->channel;
	u16 peer_level;
	int rc;

	QETH_CARD_TEXT(card, 2, "idxwrcb");

	rc = qeth_idx_check_activate_response(card, channel, iob);
	if (rc)
		goto out;

	memcpy(&peer_level, QETH_IDX_ACT_FUNC_LEVEL(iob->data), 2);
	if ((peer_level & ~0x0100) !=
	    qeth_peer_func_level(card->info.func_level)) {
		QETH_DBF_MESSAGE(2, "IDX_ACTIVATE on channel %x: function level mismatch (sent: %#x, received: %#x)\n",
				 CCW_DEVID(channel->ccwdev),
				 card->info.func_level, peer_level);
		rc = -EINVAL;
	}

out:
	qeth_notify_cmd(iob, rc);
	qeth_put_cmd(iob);
}

static void qeth_idx_setup_activate_cmd(struct qeth_card *card,
					struct qeth_cmd_buffer *iob)
{
	u16 addr = (card->info.cula << 8) + card->info.unit_addr2;
	u8 port = ((u8)card->dev->dev_port) | 0x80;
	struct ccw1 *ccw = __ccw_from_cmd(iob);

	qeth_setup_ccw(&ccw[0], CCW_CMD_WRITE, CCW_FLAG_CC, IDX_ACTIVATE_SIZE,
		       iob->data);
	qeth_setup_ccw(&ccw[1], CCW_CMD_READ, 0, iob->length, iob->data);
	iob->finalize = qeth_idx_finalize_cmd;

	port |= QETH_IDX_ACT_INVAL_FRAME;
	memcpy(QETH_IDX_ACT_PNO(iob->data), &port, 1);
	memcpy(QETH_IDX_ACT_ISSUER_RM_TOKEN(iob->data),
	       &card->token.issuer_rm_w, QETH_MPC_TOKEN_LENGTH);
	memcpy(QETH_IDX_ACT_FUNC_LEVEL(iob->data),
	       &card->info.func_level, 2);
	memcpy(QETH_IDX_ACT_QDIO_DEV_CUA(iob->data), &card->info.ddev_devno, 2);
	memcpy(QETH_IDX_ACT_QDIO_DEV_REALADDR(iob->data), &addr, 2);
}

static int qeth_idx_activate_read_channel(struct qeth_card *card)
{
	struct qeth_channel *channel = &card->read;
	struct qeth_cmd_buffer *iob;
	int rc;

	QETH_CARD_TEXT(card, 2, "idxread");

	iob = qeth_alloc_cmd(channel, QETH_BUFSIZE, 2, QETH_TIMEOUT);
	if (!iob)
		return -ENOMEM;

	memcpy(iob->data, IDX_ACTIVATE_READ, IDX_ACTIVATE_SIZE);
	qeth_idx_setup_activate_cmd(card, iob);
	iob->callback = qeth_idx_activate_read_channel_cb;

	rc = qeth_send_control_data(card, iob, NULL, NULL);
	if (rc)
		return rc;

	channel->state = CH_STATE_UP;
	return 0;
}

static int qeth_idx_activate_write_channel(struct qeth_card *card)
{
	struct qeth_channel *channel = &card->write;
	struct qeth_cmd_buffer *iob;
	int rc;

	QETH_CARD_TEXT(card, 2, "idxwrite");

	iob = qeth_alloc_cmd(channel, QETH_BUFSIZE, 2, QETH_TIMEOUT);
	if (!iob)
		return -ENOMEM;

	memcpy(iob->data, IDX_ACTIVATE_WRITE, IDX_ACTIVATE_SIZE);
	qeth_idx_setup_activate_cmd(card, iob);
	iob->callback = qeth_idx_activate_write_channel_cb;

	rc = qeth_send_control_data(card, iob, NULL, NULL);
	if (rc)
		return rc;

	channel->state = CH_STATE_UP;
	return 0;
}

static int qeth_cm_enable_cb(struct qeth_card *card, struct qeth_reply *reply,
		unsigned long data)
{
	struct qeth_cmd_buffer *iob;

	QETH_CARD_TEXT(card, 2, "cmenblcb");

	iob = (struct qeth_cmd_buffer *) data;
	memcpy(&card->token.cm_filter_r,
	       QETH_CM_ENABLE_RESP_FILTER_TOKEN(iob->data),
	       QETH_MPC_TOKEN_LENGTH);
	return 0;
}

static int qeth_cm_enable(struct qeth_card *card)
{
	struct qeth_cmd_buffer *iob;

	QETH_CARD_TEXT(card, 2, "cmenable");

	iob = qeth_mpc_alloc_cmd(card, CM_ENABLE, CM_ENABLE_SIZE);
	if (!iob)
		return -ENOMEM;

	memcpy(QETH_CM_ENABLE_ISSUER_RM_TOKEN(iob->data),
	       &card->token.issuer_rm_r, QETH_MPC_TOKEN_LENGTH);
	memcpy(QETH_CM_ENABLE_FILTER_TOKEN(iob->data),
	       &card->token.cm_filter_w, QETH_MPC_TOKEN_LENGTH);

	return qeth_send_control_data(card, iob, qeth_cm_enable_cb, NULL);
}

static int qeth_cm_setup_cb(struct qeth_card *card, struct qeth_reply *reply,
		unsigned long data)
{
	struct qeth_cmd_buffer *iob;

	QETH_CARD_TEXT(card, 2, "cmsetpcb");

	iob = (struct qeth_cmd_buffer *) data;
	memcpy(&card->token.cm_connection_r,
	       QETH_CM_SETUP_RESP_DEST_ADDR(iob->data),
	       QETH_MPC_TOKEN_LENGTH);
	return 0;
}

static int qeth_cm_setup(struct qeth_card *card)
{
	struct qeth_cmd_buffer *iob;

	QETH_CARD_TEXT(card, 2, "cmsetup");

	iob = qeth_mpc_alloc_cmd(card, CM_SETUP, CM_SETUP_SIZE);
	if (!iob)
		return -ENOMEM;

	memcpy(QETH_CM_SETUP_DEST_ADDR(iob->data),
	       &card->token.issuer_rm_r, QETH_MPC_TOKEN_LENGTH);
	memcpy(QETH_CM_SETUP_CONNECTION_TOKEN(iob->data),
	       &card->token.cm_connection_w, QETH_MPC_TOKEN_LENGTH);
	memcpy(QETH_CM_SETUP_FILTER_TOKEN(iob->data),
	       &card->token.cm_filter_r, QETH_MPC_TOKEN_LENGTH);
	return qeth_send_control_data(card, iob, qeth_cm_setup_cb, NULL);
}

static bool qeth_is_supported_link_type(struct qeth_card *card, u8 link_type)
{
	if (link_type == QETH_LINK_TYPE_LANE_TR ||
	    link_type == QETH_LINK_TYPE_HSTR) {
		dev_err(&card->gdev->dev, "Unsupported Token Ring device\n");
		return false;
	}

	return true;
}

static int qeth_update_max_mtu(struct qeth_card *card, unsigned int max_mtu)
{
	struct net_device *dev = card->dev;
	unsigned int new_mtu;

	if (!max_mtu) {
		/* IQD needs accurate max MTU to set up its RX buffers: */
		if (IS_IQD(card))
			return -EINVAL;
		/* tolerate quirky HW: */
		max_mtu = ETH_MAX_MTU;
	}

	rtnl_lock();
	if (IS_IQD(card)) {
		/* move any device with default MTU to new max MTU: */
		new_mtu = (dev->mtu == dev->max_mtu) ? max_mtu : dev->mtu;

		/* adjust RX buffer size to new max MTU: */
		card->qdio.in_buf_size = max_mtu + 2 * PAGE_SIZE;
		if (dev->max_mtu && dev->max_mtu != max_mtu)
			qeth_free_qdio_queues(card);
	} else {
		if (dev->mtu)
			new_mtu = dev->mtu;
		/* default MTUs for first setup: */
		else if (IS_LAYER2(card))
			new_mtu = ETH_DATA_LEN;
		else
			new_mtu = ETH_DATA_LEN - 8; /* allow for LLC + SNAP */
	}

	dev->max_mtu = max_mtu;
	dev->mtu = min(new_mtu, max_mtu);
	rtnl_unlock();
	return 0;
}

static int qeth_get_mtu_outof_framesize(int framesize)
{
	switch (framesize) {
	case 0x4000:
		return 8192;
	case 0x6000:
		return 16384;
	case 0xa000:
		return 32768;
	case 0xffff:
		return 57344;
	default:
		return 0;
	}
}

static int qeth_ulp_enable_cb(struct qeth_card *card, struct qeth_reply *reply,
		unsigned long data)
{
	__u16 mtu, framesize;
	__u16 len;
	struct qeth_cmd_buffer *iob;
	u8 link_type = 0;

	QETH_CARD_TEXT(card, 2, "ulpenacb");

	iob = (struct qeth_cmd_buffer *) data;
	memcpy(&card->token.ulp_filter_r,
	       QETH_ULP_ENABLE_RESP_FILTER_TOKEN(iob->data),
	       QETH_MPC_TOKEN_LENGTH);
	if (IS_IQD(card)) {
		memcpy(&framesize, QETH_ULP_ENABLE_RESP_MAX_MTU(iob->data), 2);
		mtu = qeth_get_mtu_outof_framesize(framesize);
	} else {
		mtu = *(__u16 *)QETH_ULP_ENABLE_RESP_MAX_MTU(iob->data);
	}
	*(u16 *)reply->param = mtu;

	memcpy(&len, QETH_ULP_ENABLE_RESP_DIFINFO_LEN(iob->data), 2);
	if (len >= QETH_MPC_DIFINFO_LEN_INDICATES_LINK_TYPE) {
		memcpy(&link_type,
		       QETH_ULP_ENABLE_RESP_LINK_TYPE(iob->data), 1);
		if (!qeth_is_supported_link_type(card, link_type))
			return -EPROTONOSUPPORT;
	}

	card->info.link_type = link_type;
	QETH_CARD_TEXT_(card, 2, "link%d", card->info.link_type);
	return 0;
}

static u8 qeth_mpc_select_prot_type(struct qeth_card *card)
{
	if (IS_OSN(card))
		return QETH_PROT_OSN2;
	return IS_LAYER2(card) ? QETH_PROT_LAYER2 : QETH_PROT_TCPIP;
}

static int qeth_ulp_enable(struct qeth_card *card)
{
	u8 prot_type = qeth_mpc_select_prot_type(card);
	struct qeth_cmd_buffer *iob;
	u16 max_mtu;
	int rc;

	QETH_CARD_TEXT(card, 2, "ulpenabl");

	iob = qeth_mpc_alloc_cmd(card, ULP_ENABLE, ULP_ENABLE_SIZE);
	if (!iob)
		return -ENOMEM;

	*(QETH_ULP_ENABLE_LINKNUM(iob->data)) = (u8) card->dev->dev_port;
	memcpy(QETH_ULP_ENABLE_PROT_TYPE(iob->data), &prot_type, 1);
	memcpy(QETH_ULP_ENABLE_DEST_ADDR(iob->data),
	       &card->token.cm_connection_r, QETH_MPC_TOKEN_LENGTH);
	memcpy(QETH_ULP_ENABLE_FILTER_TOKEN(iob->data),
	       &card->token.ulp_filter_w, QETH_MPC_TOKEN_LENGTH);
	rc = qeth_send_control_data(card, iob, qeth_ulp_enable_cb, &max_mtu);
	if (rc)
		return rc;
	return qeth_update_max_mtu(card, max_mtu);
}

static int qeth_ulp_setup_cb(struct qeth_card *card, struct qeth_reply *reply,
		unsigned long data)
{
	struct qeth_cmd_buffer *iob;

	QETH_CARD_TEXT(card, 2, "ulpstpcb");

	iob = (struct qeth_cmd_buffer *) data;
	memcpy(&card->token.ulp_connection_r,
	       QETH_ULP_SETUP_RESP_CONNECTION_TOKEN(iob->data),
	       QETH_MPC_TOKEN_LENGTH);
	if (!strncmp("00S", QETH_ULP_SETUP_RESP_CONNECTION_TOKEN(iob->data),
		     3)) {
		QETH_CARD_TEXT(card, 2, "olmlimit");
		dev_err(&card->gdev->dev, "A connection could not be "
			"established because of an OLM limit\n");
		return -EMLINK;
	}
	return 0;
}

static int qeth_ulp_setup(struct qeth_card *card)
{
	__u16 temp;
	struct qeth_cmd_buffer *iob;

	QETH_CARD_TEXT(card, 2, "ulpsetup");

	iob = qeth_mpc_alloc_cmd(card, ULP_SETUP, ULP_SETUP_SIZE);
	if (!iob)
		return -ENOMEM;

	memcpy(QETH_ULP_SETUP_DEST_ADDR(iob->data),
	       &card->token.cm_connection_r, QETH_MPC_TOKEN_LENGTH);
	memcpy(QETH_ULP_SETUP_CONNECTION_TOKEN(iob->data),
	       &card->token.ulp_connection_w, QETH_MPC_TOKEN_LENGTH);
	memcpy(QETH_ULP_SETUP_FILTER_TOKEN(iob->data),
	       &card->token.ulp_filter_r, QETH_MPC_TOKEN_LENGTH);

	memcpy(QETH_ULP_SETUP_CUA(iob->data), &card->info.ddev_devno, 2);
	temp = (card->info.cula << 8) + card->info.unit_addr2;
	memcpy(QETH_ULP_SETUP_REAL_DEVADDR(iob->data), &temp, 2);
	return qeth_send_control_data(card, iob, qeth_ulp_setup_cb, NULL);
}

static int qeth_init_qdio_out_buf(struct qeth_qdio_out_q *q, int bidx)
{
	struct qeth_qdio_out_buffer *newbuf;

	newbuf = kmem_cache_zalloc(qeth_qdio_outbuf_cache, GFP_ATOMIC);
	if (!newbuf)
		return -ENOMEM;

	newbuf->buffer = q->qdio_bufs[bidx];
	skb_queue_head_init(&newbuf->skb_list);
	lockdep_set_class(&newbuf->skb_list.lock, &qdio_out_skb_queue_key);
	newbuf->q = q;
	atomic_set(&newbuf->state, QETH_QDIO_BUF_EMPTY);
	q->bufs[bidx] = newbuf;
	return 0;
}

static void qeth_free_output_queue(struct qeth_qdio_out_q *q)
{
	if (!q)
		return;

	qeth_drain_output_queue(q, true);
	qdio_free_buffers(q->qdio_bufs, QDIO_MAX_BUFFERS_PER_Q);
	kfree(q);
}

static struct qeth_qdio_out_q *qeth_alloc_output_queue(void)
{
	struct qeth_qdio_out_q *q = kzalloc(sizeof(*q), GFP_KERNEL);
	unsigned int i;

	if (!q)
		return NULL;

	if (qdio_alloc_buffers(q->qdio_bufs, QDIO_MAX_BUFFERS_PER_Q))
		goto err_qdio_bufs;

	for (i = 0; i < QDIO_MAX_BUFFERS_PER_Q; i++) {
		if (qeth_init_qdio_out_buf(q, i))
			goto err_out_bufs;
	}

	return q;

err_out_bufs:
	while (i > 0)
<<<<<<< HEAD
		kmem_cache_free(qeth_qdio_outbuf_cache, q->bufs[--i]);
=======
		qeth_free_out_buf(q->bufs[--i]);
>>>>>>> 4bcf3b75
	qdio_free_buffers(q->qdio_bufs, QDIO_MAX_BUFFERS_PER_Q);
err_qdio_bufs:
	kfree(q);
	return NULL;
}

static void qeth_tx_completion_timer(struct timer_list *timer)
{
	struct qeth_qdio_out_q *queue = from_timer(queue, timer, timer);

	napi_schedule(&queue->napi);
	QETH_TXQ_STAT_INC(queue, completion_timer);
}

static int qeth_alloc_qdio_queues(struct qeth_card *card)
{
	unsigned int i;

	QETH_CARD_TEXT(card, 2, "allcqdbf");

	if (atomic_cmpxchg(&card->qdio.state, QETH_QDIO_UNINITIALIZED,
		QETH_QDIO_ALLOCATED) != QETH_QDIO_UNINITIALIZED)
		return 0;

	QETH_CARD_TEXT(card, 2, "inq");
	card->qdio.in_q = qeth_alloc_qdio_queue();
	if (!card->qdio.in_q)
		goto out_nomem;

	/* inbound buffer pool */
	if (qeth_alloc_buffer_pool(card))
		goto out_freeinq;

	/* outbound */
	for (i = 0; i < card->qdio.no_out_queues; ++i) {
		struct qeth_qdio_out_q *queue;

		queue = qeth_alloc_output_queue();
		if (!queue)
			goto out_freeoutq;
		QETH_CARD_TEXT_(card, 2, "outq %i", i);
		QETH_CARD_HEX(card, 2, &queue, sizeof(void *));
		card->qdio.out_qs[i] = queue;
		queue->card = card;
		queue->queue_no = i;
		INIT_LIST_HEAD(&queue->pending_bufs);
		spin_lock_init(&queue->lock);
		timer_setup(&queue->timer, qeth_tx_completion_timer, 0);
		queue->coalesce_usecs = QETH_TX_COALESCE_USECS;
		queue->max_coalesced_frames = QETH_TX_MAX_COALESCED_FRAMES;
		queue->priority = QETH_QIB_PQUE_PRIO_DEFAULT;
	}

	/* completion */
	if (qeth_alloc_cq(card))
		goto out_freeoutq;

	return 0;

out_freeoutq:
	while (i > 0) {
		qeth_free_output_queue(card->qdio.out_qs[--i]);
		card->qdio.out_qs[i] = NULL;
	}
	qeth_free_buffer_pool(card);
out_freeinq:
	qeth_free_qdio_queue(card->qdio.in_q);
	card->qdio.in_q = NULL;
out_nomem:
	atomic_set(&card->qdio.state, QETH_QDIO_UNINITIALIZED);
	return -ENOMEM;
}

static void qeth_free_qdio_queues(struct qeth_card *card)
{
	int i, j;

	if (atomic_xchg(&card->qdio.state, QETH_QDIO_UNINITIALIZED) ==
		QETH_QDIO_UNINITIALIZED)
		return;

	qeth_free_cq(card);
	for (j = 0; j < QDIO_MAX_BUFFERS_PER_Q; ++j) {
		if (card->qdio.in_q->bufs[j].rx_skb)
			dev_kfree_skb_any(card->qdio.in_q->bufs[j].rx_skb);
	}
	qeth_free_qdio_queue(card->qdio.in_q);
	card->qdio.in_q = NULL;
	/* inbound buffer pool */
	qeth_free_buffer_pool(card);
	/* free outbound qdio_qs */
	for (i = 0; i < card->qdio.no_out_queues; i++) {
		qeth_free_output_queue(card->qdio.out_qs[i]);
		card->qdio.out_qs[i] = NULL;
	}
}

static void qeth_fill_qib_parms(struct qeth_card *card,
				struct qeth_qib_parms *parms)
{
	struct qeth_qdio_out_q *queue;
	unsigned int i;

	parms->pcit_magic[0] = 'P';
	parms->pcit_magic[1] = 'C';
	parms->pcit_magic[2] = 'I';
	parms->pcit_magic[3] = 'T';
	ASCEBC(parms->pcit_magic, sizeof(parms->pcit_magic));
	parms->pcit_a = QETH_PCI_THRESHOLD_A(card);
	parms->pcit_b = QETH_PCI_THRESHOLD_B(card);
	parms->pcit_c = QETH_PCI_TIMER_VALUE(card);

	parms->blkt_magic[0] = 'B';
	parms->blkt_magic[1] = 'L';
	parms->blkt_magic[2] = 'K';
	parms->blkt_magic[3] = 'T';
	ASCEBC(parms->blkt_magic, sizeof(parms->blkt_magic));
	parms->blkt_total = card->info.blkt.time_total;
	parms->blkt_inter_packet = card->info.blkt.inter_packet;
	parms->blkt_inter_packet_jumbo = card->info.blkt.inter_packet_jumbo;

	/* Prio-queueing implicitly uses the default priorities: */
	if (qeth_uses_tx_prio_queueing(card) || card->qdio.no_out_queues == 1)
		return;

	parms->pque_magic[0] = 'P';
	parms->pque_magic[1] = 'Q';
	parms->pque_magic[2] = 'U';
	parms->pque_magic[3] = 'E';
	ASCEBC(parms->pque_magic, sizeof(parms->pque_magic));
	parms->pque_order = QETH_QIB_PQUE_ORDER_RR;
	parms->pque_units = QETH_QIB_PQUE_UNITS_SBAL;

	qeth_for_each_output_queue(card, queue, i)
		parms->pque_priority[i] = queue->priority;
}

static int qeth_qdio_activate(struct qeth_card *card)
{
	QETH_CARD_TEXT(card, 3, "qdioact");
	return qdio_activate(CARD_DDEV(card));
}

static int qeth_dm_act(struct qeth_card *card)
{
	struct qeth_cmd_buffer *iob;

	QETH_CARD_TEXT(card, 2, "dmact");

	iob = qeth_mpc_alloc_cmd(card, DM_ACT, DM_ACT_SIZE);
	if (!iob)
		return -ENOMEM;

	memcpy(QETH_DM_ACT_DEST_ADDR(iob->data),
	       &card->token.cm_connection_r, QETH_MPC_TOKEN_LENGTH);
	memcpy(QETH_DM_ACT_CONNECTION_TOKEN(iob->data),
	       &card->token.ulp_connection_r, QETH_MPC_TOKEN_LENGTH);
	return qeth_send_control_data(card, iob, NULL, NULL);
}

static int qeth_mpc_initialize(struct qeth_card *card)
{
	int rc;

	QETH_CARD_TEXT(card, 2, "mpcinit");

	rc = qeth_issue_next_read(card);
	if (rc) {
		QETH_CARD_TEXT_(card, 2, "1err%d", rc);
		return rc;
	}
	rc = qeth_cm_enable(card);
	if (rc) {
		QETH_CARD_TEXT_(card, 2, "2err%d", rc);
		return rc;
	}
	rc = qeth_cm_setup(card);
	if (rc) {
		QETH_CARD_TEXT_(card, 2, "3err%d", rc);
		return rc;
	}
	rc = qeth_ulp_enable(card);
	if (rc) {
		QETH_CARD_TEXT_(card, 2, "4err%d", rc);
		return rc;
	}
	rc = qeth_ulp_setup(card);
	if (rc) {
		QETH_CARD_TEXT_(card, 2, "5err%d", rc);
		return rc;
	}
	rc = qeth_alloc_qdio_queues(card);
	if (rc) {
		QETH_CARD_TEXT_(card, 2, "5err%d", rc);
		return rc;
	}
	rc = qeth_qdio_establish(card);
	if (rc) {
		QETH_CARD_TEXT_(card, 2, "6err%d", rc);
		qeth_free_qdio_queues(card);
		return rc;
	}
	rc = qeth_qdio_activate(card);
	if (rc) {
		QETH_CARD_TEXT_(card, 2, "7err%d", rc);
		return rc;
	}
	rc = qeth_dm_act(card);
	if (rc) {
		QETH_CARD_TEXT_(card, 2, "8err%d", rc);
		return rc;
	}

	return 0;
}

static void qeth_print_status_message(struct qeth_card *card)
{
	switch (card->info.type) {
	case QETH_CARD_TYPE_OSD:
	case QETH_CARD_TYPE_OSM:
	case QETH_CARD_TYPE_OSX:
		/* VM will use a non-zero first character
		 * to indicate a HiperSockets like reporting
		 * of the level OSA sets the first character to zero
		 * */
		if (!card->info.mcl_level[0]) {
			sprintf(card->info.mcl_level, "%02x%02x",
				card->info.mcl_level[2],
				card->info.mcl_level[3]);
			break;
		}
		fallthrough;
	case QETH_CARD_TYPE_IQD:
		if (IS_VM_NIC(card) || (card->info.mcl_level[0] & 0x80)) {
			card->info.mcl_level[0] = (char) _ebcasc[(__u8)
				card->info.mcl_level[0]];
			card->info.mcl_level[1] = (char) _ebcasc[(__u8)
				card->info.mcl_level[1]];
			card->info.mcl_level[2] = (char) _ebcasc[(__u8)
				card->info.mcl_level[2]];
			card->info.mcl_level[3] = (char) _ebcasc[(__u8)
				card->info.mcl_level[3]];
			card->info.mcl_level[QETH_MCL_LENGTH] = 0;
		}
		break;
	default:
		memset(&card->info.mcl_level[0], 0, QETH_MCL_LENGTH + 1);
	}
	dev_info(&card->gdev->dev,
		 "Device is a%s card%s%s%s\nwith link type %s.\n",
		 qeth_get_cardname(card),
		 (card->info.mcl_level[0]) ? " (level: " : "",
		 (card->info.mcl_level[0]) ? card->info.mcl_level : "",
		 (card->info.mcl_level[0]) ? ")" : "",
		 qeth_get_cardname_short(card));
}

static void qeth_initialize_working_pool_list(struct qeth_card *card)
{
	struct qeth_buffer_pool_entry *entry;

	QETH_CARD_TEXT(card, 5, "inwrklst");

	list_for_each_entry(entry,
			    &card->qdio.init_pool.entry_list, init_list) {
		qeth_put_buffer_pool_entry(card, entry);
	}
}

static struct qeth_buffer_pool_entry *qeth_find_free_buffer_pool_entry(
					struct qeth_card *card)
{
	struct qeth_buffer_pool_entry *entry;
	int i, free;

	if (list_empty(&card->qdio.in_buf_pool.entry_list))
		return NULL;

	list_for_each_entry(entry, &card->qdio.in_buf_pool.entry_list, list) {
		free = 1;
		for (i = 0; i < QETH_MAX_BUFFER_ELEMENTS(card); ++i) {
			if (page_count(entry->elements[i]) > 1) {
				free = 0;
				break;
			}
		}
		if (free) {
			list_del_init(&entry->list);
			return entry;
		}
	}

	/* no free buffer in pool so take first one and swap pages */
	entry = list_first_entry(&card->qdio.in_buf_pool.entry_list,
				 struct qeth_buffer_pool_entry, list);
	for (i = 0; i < QETH_MAX_BUFFER_ELEMENTS(card); ++i) {
		if (page_count(entry->elements[i]) > 1) {
			struct page *page = dev_alloc_page();

			if (!page)
				return NULL;

			__free_page(entry->elements[i]);
			entry->elements[i] = page;
			QETH_CARD_STAT_INC(card, rx_sg_alloc_page);
		}
	}
	list_del_init(&entry->list);
	return entry;
}

static int qeth_init_input_buffer(struct qeth_card *card,
		struct qeth_qdio_buffer *buf)
{
	struct qeth_buffer_pool_entry *pool_entry = buf->pool_entry;
	int i;

	if ((card->options.cq == QETH_CQ_ENABLED) && (!buf->rx_skb)) {
		buf->rx_skb = netdev_alloc_skb(card->dev,
					       ETH_HLEN +
					       sizeof(struct ipv6hdr));
		if (!buf->rx_skb)
			return -ENOMEM;
	}

	if (!pool_entry) {
		pool_entry = qeth_find_free_buffer_pool_entry(card);
		if (!pool_entry)
			return -ENOBUFS;

		buf->pool_entry = pool_entry;
	}

	/*
	 * since the buffer is accessed only from the input_tasklet
	 * there shouldn't be a need to synchronize; also, since we use
	 * the QETH_IN_BUF_REQUEUE_THRESHOLD we should never run  out off
	 * buffers
	 */
	for (i = 0; i < QETH_MAX_BUFFER_ELEMENTS(card); ++i) {
		buf->buffer->element[i].length = PAGE_SIZE;
		buf->buffer->element[i].addr =
			page_to_phys(pool_entry->elements[i]);
		if (i == QETH_MAX_BUFFER_ELEMENTS(card) - 1)
			buf->buffer->element[i].eflags = SBAL_EFLAGS_LAST_ENTRY;
		else
			buf->buffer->element[i].eflags = 0;
		buf->buffer->element[i].sflags = 0;
	}
	return 0;
}

static unsigned int qeth_tx_select_bulk_max(struct qeth_card *card,
					    struct qeth_qdio_out_q *queue)
{
	if (!IS_IQD(card) ||
	    qeth_iqd_is_mcast_queue(card, queue) ||
	    card->options.cq == QETH_CQ_ENABLED ||
	    qdio_get_ssqd_desc(CARD_DDEV(card), &card->ssqd))
		return 1;

	return card->ssqd.mmwc ? card->ssqd.mmwc : 1;
}

static int qeth_init_qdio_queues(struct qeth_card *card)
{
	unsigned int rx_bufs = card->qdio.in_buf_pool.buf_count;
	unsigned int i;
	int rc;

	QETH_CARD_TEXT(card, 2, "initqdqs");

	/* inbound queue */
	qdio_reset_buffers(card->qdio.in_q->qdio_bufs, QDIO_MAX_BUFFERS_PER_Q);
	memset(&card->rx, 0, sizeof(struct qeth_rx));

	qeth_initialize_working_pool_list(card);
	/*give only as many buffers to hardware as we have buffer pool entries*/
	for (i = 0; i < rx_bufs; i++) {
		rc = qeth_init_input_buffer(card, &card->qdio.in_q->bufs[i]);
		if (rc)
			return rc;
	}

	card->qdio.in_q->next_buf_to_init = QDIO_BUFNR(rx_bufs);
	rc = do_QDIO(CARD_DDEV(card), QDIO_FLAG_SYNC_INPUT, 0, 0, rx_bufs,
		     NULL);
	if (rc) {
		QETH_CARD_TEXT_(card, 2, "1err%d", rc);
		return rc;
	}

	/* completion */
	rc = qeth_cq_init(card);
	if (rc) {
		return rc;
	}

	/* outbound queue */
	for (i = 0; i < card->qdio.no_out_queues; ++i) {
		struct qeth_qdio_out_q *queue = card->qdio.out_qs[i];

		qdio_reset_buffers(queue->qdio_bufs, QDIO_MAX_BUFFERS_PER_Q);
		queue->max_elements = QETH_MAX_BUFFER_ELEMENTS(card);
		queue->next_buf_to_fill = 0;
		queue->do_pack = 0;
		queue->prev_hdr = NULL;
		queue->coalesced_frames = 0;
		queue->bulk_start = 0;
		queue->bulk_count = 0;
		queue->bulk_max = qeth_tx_select_bulk_max(card, queue);
		atomic_set(&queue->used_buffers, 0);
		atomic_set(&queue->set_pci_flags_count, 0);
		netdev_tx_reset_queue(netdev_get_tx_queue(card->dev, i));
	}
	return 0;
}

static void qeth_ipa_finalize_cmd(struct qeth_card *card,
				  struct qeth_cmd_buffer *iob)
{
	qeth_mpc_finalize_cmd(card, iob);

	/* override with IPA-specific values: */
	__ipa_cmd(iob)->hdr.seqno = card->seqno.ipa++;
}

void qeth_prepare_ipa_cmd(struct qeth_card *card, struct qeth_cmd_buffer *iob,
			  u16 cmd_length,
			  bool (*match)(struct qeth_cmd_buffer *iob,
					struct qeth_cmd_buffer *reply))
{
	u8 prot_type = qeth_mpc_select_prot_type(card);
	u16 total_length = iob->length;

	qeth_setup_ccw(__ccw_from_cmd(iob), CCW_CMD_WRITE, 0, total_length,
		       iob->data);
	iob->finalize = qeth_ipa_finalize_cmd;
	iob->match = match;

	memcpy(iob->data, IPA_PDU_HEADER, IPA_PDU_HEADER_SIZE);
	memcpy(QETH_IPA_PDU_LEN_TOTAL(iob->data), &total_length, 2);
	memcpy(QETH_IPA_CMD_PROT_TYPE(iob->data), &prot_type, 1);
	memcpy(QETH_IPA_PDU_LEN_PDU1(iob->data), &cmd_length, 2);
	memcpy(QETH_IPA_PDU_LEN_PDU2(iob->data), &cmd_length, 2);
	memcpy(QETH_IPA_CMD_DEST_ADDR(iob->data),
	       &card->token.ulp_connection_r, QETH_MPC_TOKEN_LENGTH);
	memcpy(QETH_IPA_PDU_LEN_PDU3(iob->data), &cmd_length, 2);
}
EXPORT_SYMBOL_GPL(qeth_prepare_ipa_cmd);

static bool qeth_ipa_match_reply(struct qeth_cmd_buffer *iob,
				 struct qeth_cmd_buffer *reply)
{
	struct qeth_ipa_cmd *ipa_reply = __ipa_reply(reply);

	return ipa_reply && (__ipa_cmd(iob)->hdr.seqno == ipa_reply->hdr.seqno);
}

struct qeth_cmd_buffer *qeth_ipa_alloc_cmd(struct qeth_card *card,
					   enum qeth_ipa_cmds cmd_code,
					   enum qeth_prot_versions prot,
					   unsigned int data_length)
{
	struct qeth_cmd_buffer *iob;
	struct qeth_ipacmd_hdr *hdr;

	data_length += offsetof(struct qeth_ipa_cmd, data);
	iob = qeth_alloc_cmd(&card->write, IPA_PDU_HEADER_SIZE + data_length, 1,
			     QETH_IPA_TIMEOUT);
	if (!iob)
		return NULL;

	qeth_prepare_ipa_cmd(card, iob, data_length, qeth_ipa_match_reply);

	hdr = &__ipa_cmd(iob)->hdr;
	hdr->command = cmd_code;
	hdr->initiator = IPA_CMD_INITIATOR_HOST;
	/* hdr->seqno is set by qeth_send_control_data() */
	hdr->adapter_type = QETH_LINK_TYPE_FAST_ETH;
	hdr->rel_adapter_no = (u8) card->dev->dev_port;
	hdr->prim_version_no = IS_LAYER2(card) ? 2 : 1;
	hdr->param_count = 1;
	hdr->prot_version = prot;
	return iob;
}
EXPORT_SYMBOL_GPL(qeth_ipa_alloc_cmd);

static int qeth_send_ipa_cmd_cb(struct qeth_card *card,
				struct qeth_reply *reply, unsigned long data)
{
	struct qeth_ipa_cmd *cmd = (struct qeth_ipa_cmd *) data;

	return (cmd->hdr.return_code) ? -EIO : 0;
}

/**
 * qeth_send_ipa_cmd() - send an IPA command
 *
 * See qeth_send_control_data() for explanation of the arguments.
 */

int qeth_send_ipa_cmd(struct qeth_card *card, struct qeth_cmd_buffer *iob,
		int (*reply_cb)(struct qeth_card *, struct qeth_reply*,
			unsigned long),
		void *reply_param)
{
	int rc;

	QETH_CARD_TEXT(card, 4, "sendipa");

	if (card->read_or_write_problem) {
		qeth_put_cmd(iob);
		return -EIO;
	}

	if (reply_cb == NULL)
		reply_cb = qeth_send_ipa_cmd_cb;
	rc = qeth_send_control_data(card, iob, reply_cb, reply_param);
	if (rc == -ETIME) {
		qeth_clear_ipacmd_list(card);
		qeth_schedule_recovery(card);
	}
	return rc;
}
EXPORT_SYMBOL_GPL(qeth_send_ipa_cmd);

static int qeth_send_startlan_cb(struct qeth_card *card,
				 struct qeth_reply *reply, unsigned long data)
{
	struct qeth_ipa_cmd *cmd = (struct qeth_ipa_cmd *) data;

	if (cmd->hdr.return_code == IPA_RC_LAN_OFFLINE)
		return -ENETDOWN;

	return (cmd->hdr.return_code) ? -EIO : 0;
}

static int qeth_send_startlan(struct qeth_card *card)
{
	struct qeth_cmd_buffer *iob;

	QETH_CARD_TEXT(card, 2, "strtlan");

	iob = qeth_ipa_alloc_cmd(card, IPA_CMD_STARTLAN, QETH_PROT_NONE, 0);
	if (!iob)
		return -ENOMEM;
	return qeth_send_ipa_cmd(card, iob, qeth_send_startlan_cb, NULL);
}

static int qeth_setadpparms_inspect_rc(struct qeth_ipa_cmd *cmd)
{
	if (!cmd->hdr.return_code)
		cmd->hdr.return_code =
			cmd->data.setadapterparms.hdr.return_code;
	return cmd->hdr.return_code;
}

static int qeth_query_setadapterparms_cb(struct qeth_card *card,
		struct qeth_reply *reply, unsigned long data)
{
	struct qeth_ipa_cmd *cmd = (struct qeth_ipa_cmd *) data;
	struct qeth_query_cmds_supp *query_cmd;

	QETH_CARD_TEXT(card, 3, "quyadpcb");
	if (qeth_setadpparms_inspect_rc(cmd))
		return -EIO;

	query_cmd = &cmd->data.setadapterparms.data.query_cmds_supp;
	if (query_cmd->lan_type & 0x7f) {
		if (!qeth_is_supported_link_type(card, query_cmd->lan_type))
			return -EPROTONOSUPPORT;

		card->info.link_type = query_cmd->lan_type;
		QETH_CARD_TEXT_(card, 2, "lnk %d", card->info.link_type);
	}

	card->options.adp.supported = query_cmd->supported_cmds;
	return 0;
}

static struct qeth_cmd_buffer *qeth_get_adapter_cmd(struct qeth_card *card,
						    enum qeth_ipa_setadp_cmd adp_cmd,
						    unsigned int data_length)
{
	struct qeth_ipacmd_setadpparms_hdr *hdr;
	struct qeth_cmd_buffer *iob;

	iob = qeth_ipa_alloc_cmd(card, IPA_CMD_SETADAPTERPARMS, QETH_PROT_IPV4,
				 data_length +
				 offsetof(struct qeth_ipacmd_setadpparms,
					  data));
	if (!iob)
		return NULL;

	hdr = &__ipa_cmd(iob)->data.setadapterparms.hdr;
	hdr->cmdlength = sizeof(*hdr) + data_length;
	hdr->command_code = adp_cmd;
	hdr->used_total = 1;
	hdr->seq_no = 1;
	return iob;
}

static int qeth_query_setadapterparms(struct qeth_card *card)
{
	int rc;
	struct qeth_cmd_buffer *iob;

	QETH_CARD_TEXT(card, 3, "queryadp");
	iob = qeth_get_adapter_cmd(card, IPA_SETADP_QUERY_COMMANDS_SUPPORTED,
				   SETADP_DATA_SIZEOF(query_cmds_supp));
	if (!iob)
		return -ENOMEM;
	rc = qeth_send_ipa_cmd(card, iob, qeth_query_setadapterparms_cb, NULL);
	return rc;
}

static int qeth_query_ipassists_cb(struct qeth_card *card,
		struct qeth_reply *reply, unsigned long data)
{
	struct qeth_ipa_cmd *cmd;

	QETH_CARD_TEXT(card, 2, "qipasscb");

	cmd = (struct qeth_ipa_cmd *) data;

	switch (cmd->hdr.return_code) {
	case IPA_RC_SUCCESS:
		break;
	case IPA_RC_NOTSUPP:
	case IPA_RC_L2_UNSUPPORTED_CMD:
		QETH_CARD_TEXT(card, 2, "ipaunsup");
		card->options.ipa4.supported |= IPA_SETADAPTERPARMS;
		card->options.ipa6.supported |= IPA_SETADAPTERPARMS;
		return -EOPNOTSUPP;
	default:
		QETH_DBF_MESSAGE(1, "IPA_CMD_QIPASSIST on device %x: Unhandled rc=%#x\n",
				 CARD_DEVID(card), cmd->hdr.return_code);
		return -EIO;
	}

	if (cmd->hdr.prot_version == QETH_PROT_IPV4)
		card->options.ipa4 = cmd->hdr.assists;
	else if (cmd->hdr.prot_version == QETH_PROT_IPV6)
		card->options.ipa6 = cmd->hdr.assists;
	else
		QETH_DBF_MESSAGE(1, "IPA_CMD_QIPASSIST on device %x: Flawed LIC detected\n",
				 CARD_DEVID(card));
	return 0;
}

static int qeth_query_ipassists(struct qeth_card *card,
				enum qeth_prot_versions prot)
{
	int rc;
	struct qeth_cmd_buffer *iob;

	QETH_CARD_TEXT_(card, 2, "qipassi%i", prot);
	iob = qeth_ipa_alloc_cmd(card, IPA_CMD_QIPASSIST, prot, 0);
	if (!iob)
		return -ENOMEM;
	rc = qeth_send_ipa_cmd(card, iob, qeth_query_ipassists_cb, NULL);
	return rc;
}

static int qeth_query_switch_attributes_cb(struct qeth_card *card,
				struct qeth_reply *reply, unsigned long data)
{
	struct qeth_ipa_cmd *cmd = (struct qeth_ipa_cmd *) data;
	struct qeth_query_switch_attributes *attrs;
	struct qeth_switch_info *sw_info;

	QETH_CARD_TEXT(card, 2, "qswiatcb");
	if (qeth_setadpparms_inspect_rc(cmd))
		return -EIO;

	sw_info = (struct qeth_switch_info *)reply->param;
	attrs = &cmd->data.setadapterparms.data.query_switch_attributes;
	sw_info->capabilities = attrs->capabilities;
	sw_info->settings = attrs->settings;
	QETH_CARD_TEXT_(card, 2, "%04x%04x", sw_info->capabilities,
			sw_info->settings);
	return 0;
}

int qeth_query_switch_attributes(struct qeth_card *card,
				 struct qeth_switch_info *sw_info)
{
	struct qeth_cmd_buffer *iob;

	QETH_CARD_TEXT(card, 2, "qswiattr");
	if (!qeth_adp_supported(card, IPA_SETADP_QUERY_SWITCH_ATTRIBUTES))
		return -EOPNOTSUPP;
	if (!netif_carrier_ok(card->dev))
		return -ENOMEDIUM;
	iob = qeth_get_adapter_cmd(card, IPA_SETADP_QUERY_SWITCH_ATTRIBUTES, 0);
	if (!iob)
		return -ENOMEM;
	return qeth_send_ipa_cmd(card, iob,
				qeth_query_switch_attributes_cb, sw_info);
}

struct qeth_cmd_buffer *qeth_get_diag_cmd(struct qeth_card *card,
					  enum qeth_diags_cmds sub_cmd,
					  unsigned int data_length)
{
	struct qeth_ipacmd_diagass *cmd;
	struct qeth_cmd_buffer *iob;

	iob = qeth_ipa_alloc_cmd(card, IPA_CMD_SET_DIAG_ASS, QETH_PROT_NONE,
				 DIAG_HDR_LEN + data_length);
	if (!iob)
		return NULL;

	cmd = &__ipa_cmd(iob)->data.diagass;
	cmd->subcmd_len = DIAG_SUB_HDR_LEN + data_length;
	cmd->subcmd = sub_cmd;
	return iob;
}
EXPORT_SYMBOL_GPL(qeth_get_diag_cmd);

static int qeth_query_setdiagass_cb(struct qeth_card *card,
		struct qeth_reply *reply, unsigned long data)
{
	struct qeth_ipa_cmd *cmd = (struct qeth_ipa_cmd *) data;
	u16 rc = cmd->hdr.return_code;

	if (rc) {
		QETH_CARD_TEXT_(card, 2, "diagq:%x", rc);
		return -EIO;
	}

	card->info.diagass_support = cmd->data.diagass.ext;
	return 0;
}

static int qeth_query_setdiagass(struct qeth_card *card)
{
	struct qeth_cmd_buffer *iob;

	QETH_CARD_TEXT(card, 2, "qdiagass");
	iob = qeth_get_diag_cmd(card, QETH_DIAGS_CMD_QUERY, 0);
	if (!iob)
		return -ENOMEM;
	return qeth_send_ipa_cmd(card, iob, qeth_query_setdiagass_cb, NULL);
}

static void qeth_get_trap_id(struct qeth_card *card, struct qeth_trap_id *tid)
{
	unsigned long info = get_zeroed_page(GFP_KERNEL);
	struct sysinfo_2_2_2 *info222 = (struct sysinfo_2_2_2 *)info;
	struct sysinfo_3_2_2 *info322 = (struct sysinfo_3_2_2 *)info;
	struct ccw_dev_id ccwid;
	int level;

	tid->chpid = card->info.chpid;
	ccw_device_get_id(CARD_RDEV(card), &ccwid);
	tid->ssid = ccwid.ssid;
	tid->devno = ccwid.devno;
	if (!info)
		return;
	level = stsi(NULL, 0, 0, 0);
	if ((level >= 2) && (stsi(info222, 2, 2, 2) == 0))
		tid->lparnr = info222->lpar_number;
	if ((level >= 3) && (stsi(info322, 3, 2, 2) == 0)) {
		EBCASC(info322->vm[0].name, sizeof(info322->vm[0].name));
		memcpy(tid->vmname, info322->vm[0].name, sizeof(tid->vmname));
	}
	free_page(info);
}

static int qeth_hw_trap_cb(struct qeth_card *card,
		struct qeth_reply *reply, unsigned long data)
{
	struct qeth_ipa_cmd *cmd = (struct qeth_ipa_cmd *) data;
	u16 rc = cmd->hdr.return_code;

	if (rc) {
		QETH_CARD_TEXT_(card, 2, "trapc:%x", rc);
		return -EIO;
	}
	return 0;
}

int qeth_hw_trap(struct qeth_card *card, enum qeth_diags_trap_action action)
{
	struct qeth_cmd_buffer *iob;
	struct qeth_ipa_cmd *cmd;

	QETH_CARD_TEXT(card, 2, "diagtrap");
	iob = qeth_get_diag_cmd(card, QETH_DIAGS_CMD_TRAP, 64);
	if (!iob)
		return -ENOMEM;
	cmd = __ipa_cmd(iob);
	cmd->data.diagass.type = 1;
	cmd->data.diagass.action = action;
	switch (action) {
	case QETH_DIAGS_TRAP_ARM:
		cmd->data.diagass.options = 0x0003;
		cmd->data.diagass.ext = 0x00010000 +
			sizeof(struct qeth_trap_id);
		qeth_get_trap_id(card,
			(struct qeth_trap_id *)cmd->data.diagass.cdata);
		break;
	case QETH_DIAGS_TRAP_DISARM:
		cmd->data.diagass.options = 0x0001;
		break;
	case QETH_DIAGS_TRAP_CAPTURE:
		break;
	}
	return qeth_send_ipa_cmd(card, iob, qeth_hw_trap_cb, NULL);
}

static int qeth_check_qdio_errors(struct qeth_card *card,
				  struct qdio_buffer *buf,
				  unsigned int qdio_error,
				  const char *dbftext)
{
	if (qdio_error) {
		QETH_CARD_TEXT(card, 2, dbftext);
		QETH_CARD_TEXT_(card, 2, " F15=%02X",
			       buf->element[15].sflags);
		QETH_CARD_TEXT_(card, 2, " F14=%02X",
			       buf->element[14].sflags);
		QETH_CARD_TEXT_(card, 2, " qerr=%X", qdio_error);
		if ((buf->element[15].sflags) == 0x12) {
			QETH_CARD_STAT_INC(card, rx_fifo_errors);
			return 0;
		} else
			return 1;
	}
	return 0;
}

static unsigned int qeth_rx_refill_queue(struct qeth_card *card,
					 unsigned int count)
{
	struct qeth_qdio_q *queue = card->qdio.in_q;
	struct list_head *lh;
	int i;
	int rc;
	int newcount = 0;

	/* only requeue at a certain threshold to avoid SIGAs */
	if (count >= QETH_IN_BUF_REQUEUE_THRESHOLD(card)) {
		for (i = queue->next_buf_to_init;
		     i < queue->next_buf_to_init + count; ++i) {
			if (qeth_init_input_buffer(card,
				&queue->bufs[QDIO_BUFNR(i)])) {
				break;
			} else {
				newcount++;
			}
		}

		if (newcount < count) {
			/* we are in memory shortage so we switch back to
			   traditional skb allocation and drop packages */
			atomic_set(&card->force_alloc_skb, 3);
			count = newcount;
		} else {
			atomic_add_unless(&card->force_alloc_skb, -1, 0);
		}

		if (!count) {
			i = 0;
			list_for_each(lh, &card->qdio.in_buf_pool.entry_list)
				i++;
			if (i == card->qdio.in_buf_pool.buf_count) {
				QETH_CARD_TEXT(card, 2, "qsarbw");
				schedule_delayed_work(
					&card->buffer_reclaim_work,
					QETH_RECLAIM_WORK_TIME);
			}
			return 0;
		}

		rc = do_QDIO(CARD_DDEV(card), QDIO_FLAG_SYNC_INPUT, 0,
			     queue->next_buf_to_init, count, NULL);
		if (rc) {
			QETH_CARD_TEXT(card, 2, "qinberr");
		}
		queue->next_buf_to_init = QDIO_BUFNR(queue->next_buf_to_init +
						     count);
		return count;
	}

	return 0;
}

static void qeth_buffer_reclaim_work(struct work_struct *work)
{
	struct qeth_card *card = container_of(to_delayed_work(work),
					      struct qeth_card,
					      buffer_reclaim_work);

	local_bh_disable();
	napi_schedule(&card->napi);
	/* kick-start the NAPI softirq: */
	local_bh_enable();
}

static void qeth_handle_send_error(struct qeth_card *card,
		struct qeth_qdio_out_buffer *buffer, unsigned int qdio_err)
{
	int sbalf15 = buffer->buffer->element[15].sflags;

	QETH_CARD_TEXT(card, 6, "hdsnderr");
	qeth_check_qdio_errors(card, buffer->buffer, qdio_err, "qouterr");

	if (!qdio_err)
		return;

	if ((sbalf15 >= 15) && (sbalf15 <= 31))
		return;

	QETH_CARD_TEXT(card, 1, "lnkfail");
	QETH_CARD_TEXT_(card, 1, "%04x %02x",
		       (u16)qdio_err, (u8)sbalf15);
}

/**
 * qeth_prep_flush_pack_buffer - Prepares flushing of a packing buffer.
 * @queue: queue to check for packing buffer
 *
 * Returns number of buffers that were prepared for flush.
 */
static int qeth_prep_flush_pack_buffer(struct qeth_qdio_out_q *queue)
{
	struct qeth_qdio_out_buffer *buffer;

	buffer = queue->bufs[queue->next_buf_to_fill];
	if ((atomic_read(&buffer->state) == QETH_QDIO_BUF_EMPTY) &&
	    (buffer->next_element_to_fill > 0)) {
		/* it's a packing buffer */
		atomic_set(&buffer->state, QETH_QDIO_BUF_PRIMED);
		queue->next_buf_to_fill =
			QDIO_BUFNR(queue->next_buf_to_fill + 1);
		return 1;
	}
	return 0;
}

/*
 * Switched to packing state if the number of used buffers on a queue
 * reaches a certain limit.
 */
static void qeth_switch_to_packing_if_needed(struct qeth_qdio_out_q *queue)
{
	if (!queue->do_pack) {
		if (atomic_read(&queue->used_buffers)
		    >= QETH_HIGH_WATERMARK_PACK){
			/* switch non-PACKING -> PACKING */
			QETH_CARD_TEXT(queue->card, 6, "np->pack");
			QETH_TXQ_STAT_INC(queue, packing_mode_switch);
			queue->do_pack = 1;
		}
	}
}

/*
 * Switches from packing to non-packing mode. If there is a packing
 * buffer on the queue this buffer will be prepared to be flushed.
 * In that case 1 is returned to inform the caller. If no buffer
 * has to be flushed, zero is returned.
 */
static int qeth_switch_to_nonpacking_if_needed(struct qeth_qdio_out_q *queue)
{
	if (queue->do_pack) {
		if (atomic_read(&queue->used_buffers)
		    <= QETH_LOW_WATERMARK_PACK) {
			/* switch PACKING -> non-PACKING */
			QETH_CARD_TEXT(queue->card, 6, "pack->np");
			QETH_TXQ_STAT_INC(queue, packing_mode_switch);
			queue->do_pack = 0;
			return qeth_prep_flush_pack_buffer(queue);
		}
	}
	return 0;
}

static void qeth_flush_buffers(struct qeth_qdio_out_q *queue, int index,
			       int count)
{
	struct qeth_qdio_out_buffer *buf = queue->bufs[index];
	unsigned int qdio_flags = QDIO_FLAG_SYNC_OUTPUT;
	struct qeth_card *card = queue->card;
	struct qaob *aob = NULL;
	int rc;
	int i;

	for (i = index; i < index + count; ++i) {
		unsigned int bidx = QDIO_BUFNR(i);
		struct sk_buff *skb;

		buf = queue->bufs[bidx];
		buf->buffer->element[buf->next_element_to_fill - 1].eflags |=
				SBAL_EFLAGS_LAST_ENTRY;
		queue->coalesced_frames += buf->frames;

		if (IS_IQD(card)) {
			skb_queue_walk(&buf->skb_list, skb)
				skb_tx_timestamp(skb);
		}
	}

	if (IS_IQD(card)) {
		if (card->options.cq == QETH_CQ_ENABLED &&
		    !qeth_iqd_is_mcast_queue(card, queue) &&
		    count == 1) {
			if (!buf->aob)
				buf->aob = qdio_allocate_aob();
			if (buf->aob) {
				aob = buf->aob;
				aob->user1 = (u64) buf;
			}
		}
	} else {
		if (!queue->do_pack) {
			if ((atomic_read(&queue->used_buffers) >=
				(QETH_HIGH_WATERMARK_PACK -
				 QETH_WATERMARK_PACK_FUZZ)) &&
			    !atomic_read(&queue->set_pci_flags_count)) {
				/* it's likely that we'll go to packing
				 * mode soon */
				atomic_inc(&queue->set_pci_flags_count);
				buf->buffer->element[0].sflags |= SBAL_SFLAGS0_PCI_REQ;
			}
		} else {
			if (!atomic_read(&queue->set_pci_flags_count)) {
				/*
				 * there's no outstanding PCI any more, so we
				 * have to request a PCI to be sure the the PCI
				 * will wake at some time in the future then we
				 * can flush packed buffers that might still be
				 * hanging around, which can happen if no
				 * further send was requested by the stack
				 */
				atomic_inc(&queue->set_pci_flags_count);
				buf->buffer->element[0].sflags |= SBAL_SFLAGS0_PCI_REQ;
			}
		}

		if (atomic_read(&queue->set_pci_flags_count))
			qdio_flags |= QDIO_FLAG_PCI_OUT;
	}

	QETH_TXQ_STAT_INC(queue, doorbell);
	rc = do_QDIO(CARD_DDEV(card), qdio_flags, queue->queue_no, index, count,
		     aob);

	switch (rc) {
	case 0:
	case -ENOBUFS:
		/* ignore temporary SIGA errors without busy condition */

		/* Fake the TX completion interrupt: */
		if (IS_IQD(card)) {
			unsigned int frames = READ_ONCE(queue->max_coalesced_frames);
			unsigned int usecs = READ_ONCE(queue->coalesce_usecs);

			if (frames && queue->coalesced_frames >= frames) {
				napi_schedule(&queue->napi);
				queue->coalesced_frames = 0;
				QETH_TXQ_STAT_INC(queue, coal_frames);
			} else if (usecs) {
				qeth_tx_arm_timer(queue, usecs);
			}
		}

		break;
	default:
		QETH_CARD_TEXT(queue->card, 2, "flushbuf");
		QETH_CARD_TEXT_(queue->card, 2, " q%d", queue->queue_no);
		QETH_CARD_TEXT_(queue->card, 2, " idx%d", index);
		QETH_CARD_TEXT_(queue->card, 2, " c%d", count);
		QETH_CARD_TEXT_(queue->card, 2, " err%d", rc);

		/* this must not happen under normal circumstances. if it
		 * happens something is really wrong -> recover */
		qeth_schedule_recovery(queue->card);
	}
}

static void qeth_flush_queue(struct qeth_qdio_out_q *queue)
{
	qeth_flush_buffers(queue, queue->bulk_start, queue->bulk_count);

	queue->bulk_start = QDIO_BUFNR(queue->bulk_start + queue->bulk_count);
	queue->prev_hdr = NULL;
	queue->bulk_count = 0;
}

static void qeth_check_outbound_queue(struct qeth_qdio_out_q *queue)
{
	/*
	 * check if weed have to switch to non-packing mode or if
	 * we have to get a pci flag out on the queue
	 */
	if ((atomic_read(&queue->used_buffers) <= QETH_LOW_WATERMARK_PACK) ||
	    !atomic_read(&queue->set_pci_flags_count)) {
		unsigned int index, flush_cnt;
		bool q_was_packing;

		spin_lock(&queue->lock);

		index = queue->next_buf_to_fill;
		q_was_packing = queue->do_pack;

		flush_cnt = qeth_switch_to_nonpacking_if_needed(queue);
		if (!flush_cnt && !atomic_read(&queue->set_pci_flags_count))
			flush_cnt = qeth_prep_flush_pack_buffer(queue);

		if (flush_cnt) {
			qeth_flush_buffers(queue, index, flush_cnt);
			if (q_was_packing)
				QETH_TXQ_STAT_ADD(queue, bufs_pack, flush_cnt);
		}

		spin_unlock(&queue->lock);
	}
}

static void qeth_qdio_poll(struct ccw_device *cdev, unsigned long card_ptr)
{
	struct qeth_card *card = (struct qeth_card *)card_ptr;

	napi_schedule_irqoff(&card->napi);
}

int qeth_configure_cq(struct qeth_card *card, enum qeth_cq cq)
{
	int rc;

	if (card->options.cq ==  QETH_CQ_NOTAVAILABLE) {
		rc = -1;
		goto out;
	} else {
		if (card->options.cq == cq) {
			rc = 0;
			goto out;
		}

		qeth_free_qdio_queues(card);
		card->options.cq = cq;
		rc = 0;
	}
out:
	return rc;

}
EXPORT_SYMBOL_GPL(qeth_configure_cq);

static void qeth_qdio_cq_handler(struct qeth_card *card, unsigned int qdio_err,
				 unsigned int queue, int first_element,
				 int count)
{
	struct qeth_qdio_q *cq = card->qdio.c_q;
	int i;
	int rc;

	QETH_CARD_TEXT_(card, 5, "qcqhe%d", first_element);
	QETH_CARD_TEXT_(card, 5, "qcqhc%d", count);
	QETH_CARD_TEXT_(card, 5, "qcqherr%d", qdio_err);

	if (qdio_err) {
		netif_tx_stop_all_queues(card->dev);
		qeth_schedule_recovery(card);
		return;
	}

	for (i = first_element; i < first_element + count; ++i) {
		struct qdio_buffer *buffer = cq->qdio_bufs[QDIO_BUFNR(i)];
		int e = 0;

		while ((e < QDIO_MAX_ELEMENTS_PER_BUFFER) &&
		       buffer->element[e].addr) {
			unsigned long phys_aob_addr = buffer->element[e].addr;

			qeth_qdio_handle_aob(card, phys_aob_addr);
			++e;
		}
		qeth_scrub_qdio_buffer(buffer, QDIO_MAX_ELEMENTS_PER_BUFFER);
	}
	rc = do_QDIO(CARD_DDEV(card), QDIO_FLAG_SYNC_INPUT, queue,
		     cq->next_buf_to_init, count, NULL);
	if (rc) {
		dev_warn(&card->gdev->dev,
			"QDIO reported an error, rc=%i\n", rc);
		QETH_CARD_TEXT(card, 2, "qcqherr");
	}

	cq->next_buf_to_init = QDIO_BUFNR(cq->next_buf_to_init + count);
}

static void qeth_qdio_input_handler(struct ccw_device *ccwdev,
				    unsigned int qdio_err, int queue,
				    int first_elem, int count,
				    unsigned long card_ptr)
{
	struct qeth_card *card = (struct qeth_card *)card_ptr;

	QETH_CARD_TEXT_(card, 2, "qihq%d", queue);
	QETH_CARD_TEXT_(card, 2, "qiec%d", qdio_err);

	if (qdio_err)
		qeth_schedule_recovery(card);
}

static void qeth_qdio_output_handler(struct ccw_device *ccwdev,
				     unsigned int qdio_error, int __queue,
				     int first_element, int count,
				     unsigned long card_ptr)
{
	struct qeth_card *card        = (struct qeth_card *) card_ptr;
	struct qeth_qdio_out_q *queue = card->qdio.out_qs[__queue];
	struct net_device *dev = card->dev;
	struct netdev_queue *txq;
	int i;

	QETH_CARD_TEXT(card, 6, "qdouhdl");
	if (qdio_error & QDIO_ERROR_FATAL) {
		QETH_CARD_TEXT(card, 2, "achkcond");
		netif_tx_stop_all_queues(dev);
		qeth_schedule_recovery(card);
		return;
	}

	for (i = first_element; i < (first_element + count); ++i) {
		struct qeth_qdio_out_buffer *buf = queue->bufs[QDIO_BUFNR(i)];

		qeth_handle_send_error(card, buf, qdio_error);
		qeth_clear_output_buffer(queue, buf, qdio_error, 0);
	}

	atomic_sub(count, &queue->used_buffers);
	qeth_check_outbound_queue(queue);

	txq = netdev_get_tx_queue(dev, __queue);
	/* xmit may have observed the full-condition, but not yet stopped the
	 * txq. In which case the code below won't trigger. So before returning,
	 * xmit will re-check the txq's fill level and wake it up if needed.
	 */
	if (netif_tx_queue_stopped(txq) && !qeth_out_queue_is_full(queue))
		netif_tx_wake_queue(txq);
}

/**
 * Note: Function assumes that we have 4 outbound queues.
 */
int qeth_get_priority_queue(struct qeth_card *card, struct sk_buff *skb)
{
	struct vlan_ethhdr *veth = vlan_eth_hdr(skb);
	u8 tos;

	switch (card->qdio.do_prio_queueing) {
	case QETH_PRIO_Q_ING_TOS:
	case QETH_PRIO_Q_ING_PREC:
		switch (vlan_get_protocol(skb)) {
		case htons(ETH_P_IP):
			tos = ipv4_get_dsfield(ip_hdr(skb));
			break;
		case htons(ETH_P_IPV6):
			tos = ipv6_get_dsfield(ipv6_hdr(skb));
			break;
		default:
			return card->qdio.default_out_queue;
		}
		if (card->qdio.do_prio_queueing == QETH_PRIO_Q_ING_PREC)
			return ~tos >> 6 & 3;
		if (tos & IPTOS_MINCOST)
			return 3;
		if (tos & IPTOS_RELIABILITY)
			return 2;
		if (tos & IPTOS_THROUGHPUT)
			return 1;
		if (tos & IPTOS_LOWDELAY)
			return 0;
		break;
	case QETH_PRIO_Q_ING_SKB:
		if (skb->priority > 5)
			return 0;
		return ~skb->priority >> 1 & 3;
	case QETH_PRIO_Q_ING_VLAN:
		if (veth->h_vlan_proto == htons(ETH_P_8021Q))
			return ~ntohs(veth->h_vlan_TCI) >>
			       (VLAN_PRIO_SHIFT + 1) & 3;
		break;
	case QETH_PRIO_Q_ING_FIXED:
		return card->qdio.default_out_queue;
	default:
		break;
	}
	return card->qdio.default_out_queue;
}
EXPORT_SYMBOL_GPL(qeth_get_priority_queue);

/**
 * qeth_get_elements_for_frags() -	find number of SBALEs for skb frags.
 * @skb:				SKB address
 *
 * Returns the number of pages, and thus QDIO buffer elements, needed to cover
 * fragmented part of the SKB. Returns zero for linear SKB.
 */
static int qeth_get_elements_for_frags(struct sk_buff *skb)
{
	int cnt, elements = 0;

	for (cnt = 0; cnt < skb_shinfo(skb)->nr_frags; cnt++) {
		skb_frag_t *frag = &skb_shinfo(skb)->frags[cnt];

		elements += qeth_get_elements_for_range(
			(addr_t)skb_frag_address(frag),
			(addr_t)skb_frag_address(frag) + skb_frag_size(frag));
	}
	return elements;
}

/**
 * qeth_count_elements() -	Counts the number of QDIO buffer elements needed
 *				to transmit an skb.
 * @skb:			the skb to operate on.
 * @data_offset:		skip this part of the skb's linear data
 *
 * Returns the number of pages, and thus QDIO buffer elements, needed to map the
 * skb's data (both its linear part and paged fragments).
 */
unsigned int qeth_count_elements(struct sk_buff *skb, unsigned int data_offset)
{
	unsigned int elements = qeth_get_elements_for_frags(skb);
	addr_t end = (addr_t)skb->data + skb_headlen(skb);
	addr_t start = (addr_t)skb->data + data_offset;

	if (start != end)
		elements += qeth_get_elements_for_range(start, end);
	return elements;
}
EXPORT_SYMBOL_GPL(qeth_count_elements);

#define QETH_HDR_CACHE_OBJ_SIZE		(sizeof(struct qeth_hdr_tso) + \
					 MAX_TCP_HEADER)

/**
 * qeth_add_hw_header() - add a HW header to an skb.
 * @skb: skb that the HW header should be added to.
 * @hdr: double pointer to a qeth_hdr. When returning with >= 0,
 *	 it contains a valid pointer to a qeth_hdr.
 * @hdr_len: length of the HW header.
 * @proto_len: length of protocol headers that need to be in same page as the
 *	       HW header.
 *
 * Returns the pushed length. If the header can't be pushed on
 * (eg. because it would cross a page boundary), it is allocated from
 * the cache instead and 0 is returned.
 * The number of needed buffer elements is returned in @elements.
 * Error to create the hdr is indicated by returning with < 0.
 */
static int qeth_add_hw_header(struct qeth_qdio_out_q *queue,
			      struct sk_buff *skb, struct qeth_hdr **hdr,
			      unsigned int hdr_len, unsigned int proto_len,
			      unsigned int *elements)
{
	gfp_t gfp = GFP_ATOMIC | (skb_pfmemalloc(skb) ? __GFP_MEMALLOC : 0);
	const unsigned int contiguous = proto_len ? proto_len : 1;
	const unsigned int max_elements = queue->max_elements;
	unsigned int __elements;
	addr_t start, end;
	bool push_ok;
	int rc;

check_layout:
	start = (addr_t)skb->data - hdr_len;
	end = (addr_t)skb->data;

	if (qeth_get_elements_for_range(start, end + contiguous) == 1) {
		/* Push HW header into same page as first protocol header. */
		push_ok = true;
		/* ... but TSO always needs a separate element for headers: */
		if (skb_is_gso(skb))
			__elements = 1 + qeth_count_elements(skb, proto_len);
		else
			__elements = qeth_count_elements(skb, 0);
	} else if (!proto_len && PAGE_ALIGNED(skb->data)) {
		/* Push HW header into preceding page, flush with skb->data. */
		push_ok = true;
		__elements = 1 + qeth_count_elements(skb, 0);
	} else {
		/* Use header cache, copy protocol headers up. */
		push_ok = false;
		__elements = 1 + qeth_count_elements(skb, proto_len);
	}

	/* Compress skb to fit into one IO buffer: */
	if (__elements > max_elements) {
		if (!skb_is_nonlinear(skb)) {
			/* Drop it, no easy way of shrinking it further. */
			QETH_DBF_MESSAGE(2, "Dropped an oversized skb (Max Elements=%u / Actual=%u / Length=%u).\n",
					 max_elements, __elements, skb->len);
			return -E2BIG;
		}

		rc = skb_linearize(skb);
		if (rc) {
			QETH_TXQ_STAT_INC(queue, skbs_linearized_fail);
			return rc;
		}

		QETH_TXQ_STAT_INC(queue, skbs_linearized);
		/* Linearization changed the layout, re-evaluate: */
		goto check_layout;
	}

	*elements = __elements;
	/* Add the header: */
	if (push_ok) {
		*hdr = skb_push(skb, hdr_len);
		return hdr_len;
	}

	/* Fall back to cache element with known-good alignment: */
	if (hdr_len + proto_len > QETH_HDR_CACHE_OBJ_SIZE)
		return -E2BIG;
	*hdr = kmem_cache_alloc(qeth_core_header_cache, gfp);
	if (!*hdr)
		return -ENOMEM;
	/* Copy protocol headers behind HW header: */
	skb_copy_from_linear_data(skb, ((char *)*hdr) + hdr_len, proto_len);
	return 0;
}

static bool qeth_iqd_may_bulk(struct qeth_qdio_out_q *queue,
			      struct sk_buff *curr_skb,
			      struct qeth_hdr *curr_hdr)
{
	struct qeth_qdio_out_buffer *buffer = queue->bufs[queue->bulk_start];
	struct qeth_hdr *prev_hdr = queue->prev_hdr;

	if (!prev_hdr)
		return true;

	/* All packets must have the same target: */
	if (curr_hdr->hdr.l2.id == QETH_HEADER_TYPE_LAYER2) {
		struct sk_buff *prev_skb = skb_peek(&buffer->skb_list);

		return ether_addr_equal(eth_hdr(prev_skb)->h_dest,
					eth_hdr(curr_skb)->h_dest) &&
		       qeth_l2_same_vlan(&prev_hdr->hdr.l2, &curr_hdr->hdr.l2);
	}

	return qeth_l3_same_next_hop(&prev_hdr->hdr.l3, &curr_hdr->hdr.l3) &&
	       qeth_l3_iqd_same_vlan(&prev_hdr->hdr.l3, &curr_hdr->hdr.l3);
}

/**
 * qeth_fill_buffer() - map skb into an output buffer
 * @buf:	buffer to transport the skb
 * @skb:	skb to map into the buffer
 * @hdr:	qeth_hdr for this skb. Either at skb->data, or allocated
 *		from qeth_core_header_cache.
 * @offset:	when mapping the skb, start at skb->data + offset
 * @hd_len:	if > 0, build a dedicated header element of this size
 */
static unsigned int qeth_fill_buffer(struct qeth_qdio_out_buffer *buf,
				     struct sk_buff *skb, struct qeth_hdr *hdr,
				     unsigned int offset, unsigned int hd_len)
{
	struct qdio_buffer *buffer = buf->buffer;
	int element = buf->next_element_to_fill;
	int length = skb_headlen(skb) - offset;
	char *data = skb->data + offset;
	unsigned int elem_length, cnt;
	bool is_first_elem = true;

	__skb_queue_tail(&buf->skb_list, skb);

	/* build dedicated element for HW Header */
	if (hd_len) {
		is_first_elem = false;

		buffer->element[element].addr = virt_to_phys(hdr);
		buffer->element[element].length = hd_len;
		buffer->element[element].eflags = SBAL_EFLAGS_FIRST_FRAG;

		/* HW header is allocated from cache: */
		if ((void *)hdr != skb->data)
			buf->is_header[element] = 1;
		/* HW header was pushed and is contiguous with linear part: */
		else if (length > 0 && !PAGE_ALIGNED(data) &&
			 (data == (char *)hdr + hd_len))
			buffer->element[element].eflags |=
				SBAL_EFLAGS_CONTIGUOUS;

		element++;
	}

	/* map linear part into buffer element(s) */
	while (length > 0) {
		elem_length = min_t(unsigned int, length,
				    PAGE_SIZE - offset_in_page(data));

		buffer->element[element].addr = virt_to_phys(data);
		buffer->element[element].length = elem_length;
		length -= elem_length;
		if (is_first_elem) {
			is_first_elem = false;
			if (length || skb_is_nonlinear(skb))
				/* skb needs additional elements */
				buffer->element[element].eflags =
					SBAL_EFLAGS_FIRST_FRAG;
			else
				buffer->element[element].eflags = 0;
		} else {
			buffer->element[element].eflags =
				SBAL_EFLAGS_MIDDLE_FRAG;
		}

		data += elem_length;
		element++;
	}

	/* map page frags into buffer element(s) */
	for (cnt = 0; cnt < skb_shinfo(skb)->nr_frags; cnt++) {
		skb_frag_t *frag = &skb_shinfo(skb)->frags[cnt];

		data = skb_frag_address(frag);
		length = skb_frag_size(frag);
		while (length > 0) {
			elem_length = min_t(unsigned int, length,
					    PAGE_SIZE - offset_in_page(data));

			buffer->element[element].addr = virt_to_phys(data);
			buffer->element[element].length = elem_length;
			buffer->element[element].eflags =
				SBAL_EFLAGS_MIDDLE_FRAG;

			length -= elem_length;
			data += elem_length;
			element++;
		}
	}

	if (buffer->element[element - 1].eflags)
		buffer->element[element - 1].eflags = SBAL_EFLAGS_LAST_FRAG;
	buf->next_element_to_fill = element;
	return element;
}

static int __qeth_xmit(struct qeth_card *card, struct qeth_qdio_out_q *queue,
		       struct sk_buff *skb, unsigned int elements,
		       struct qeth_hdr *hdr, unsigned int offset,
		       unsigned int hd_len)
{
	unsigned int bytes = qdisc_pkt_len(skb);
	struct qeth_qdio_out_buffer *buffer;
	unsigned int next_element;
	struct netdev_queue *txq;
	bool stopped = false;
	bool flush;

	buffer = queue->bufs[QDIO_BUFNR(queue->bulk_start + queue->bulk_count)];
	txq = netdev_get_tx_queue(card->dev, skb_get_queue_mapping(skb));

	/* Just a sanity check, the wake/stop logic should ensure that we always
	 * get a free buffer.
	 */
	if (atomic_read(&buffer->state) != QETH_QDIO_BUF_EMPTY)
		return -EBUSY;

	flush = !qeth_iqd_may_bulk(queue, skb, hdr);

	if (flush ||
	    (buffer->next_element_to_fill + elements > queue->max_elements)) {
		if (buffer->next_element_to_fill > 0) {
			atomic_set(&buffer->state, QETH_QDIO_BUF_PRIMED);
			queue->bulk_count++;
		}

		if (queue->bulk_count >= queue->bulk_max)
			flush = true;

		if (flush)
			qeth_flush_queue(queue);

		buffer = queue->bufs[QDIO_BUFNR(queue->bulk_start +
						queue->bulk_count)];

		/* Sanity-check again: */
		if (atomic_read(&buffer->state) != QETH_QDIO_BUF_EMPTY)
			return -EBUSY;
	}

	if (buffer->next_element_to_fill == 0 &&
	    atomic_inc_return(&queue->used_buffers) >= QDIO_MAX_BUFFERS_PER_Q) {
		/* If a TX completion happens right _here_ and misses to wake
		 * the txq, then our re-check below will catch the race.
		 */
		QETH_TXQ_STAT_INC(queue, stopped);
		netif_tx_stop_queue(txq);
		stopped = true;
	}

	next_element = qeth_fill_buffer(buffer, skb, hdr, offset, hd_len);
	buffer->bytes += bytes;
	buffer->frames += skb_is_gso(skb) ? skb_shinfo(skb)->gso_segs : 1;
	queue->prev_hdr = hdr;

	flush = __netdev_tx_sent_queue(txq, bytes,
				       !stopped && netdev_xmit_more());

	if (flush || next_element >= queue->max_elements) {
		atomic_set(&buffer->state, QETH_QDIO_BUF_PRIMED);
		queue->bulk_count++;

		if (queue->bulk_count >= queue->bulk_max)
			flush = true;

		if (flush)
			qeth_flush_queue(queue);
	}

	if (stopped && !qeth_out_queue_is_full(queue))
		netif_tx_start_queue(txq);
	return 0;
}

int qeth_do_send_packet(struct qeth_card *card, struct qeth_qdio_out_q *queue,
			struct sk_buff *skb, struct qeth_hdr *hdr,
			unsigned int offset, unsigned int hd_len,
			int elements_needed)
{
	unsigned int start_index = queue->next_buf_to_fill;
	struct qeth_qdio_out_buffer *buffer;
	unsigned int next_element;
	struct netdev_queue *txq;
	bool stopped = false;
	int flush_count = 0;
	int do_pack = 0;
	int rc = 0;

	buffer = queue->bufs[queue->next_buf_to_fill];

	/* Just a sanity check, the wake/stop logic should ensure that we always
	 * get a free buffer.
	 */
	if (atomic_read(&buffer->state) != QETH_QDIO_BUF_EMPTY)
		return -EBUSY;

	txq = netdev_get_tx_queue(card->dev, skb_get_queue_mapping(skb));

	/* check if we need to switch packing state of this queue */
	qeth_switch_to_packing_if_needed(queue);
	if (queue->do_pack) {
		do_pack = 1;
		/* does packet fit in current buffer? */
		if (buffer->next_element_to_fill + elements_needed >
		    queue->max_elements) {
			/* ... no -> set state PRIMED */
			atomic_set(&buffer->state, QETH_QDIO_BUF_PRIMED);
			flush_count++;
			queue->next_buf_to_fill =
				QDIO_BUFNR(queue->next_buf_to_fill + 1);
			buffer = queue->bufs[queue->next_buf_to_fill];

			/* We stepped forward, so sanity-check again: */
			if (atomic_read(&buffer->state) !=
			    QETH_QDIO_BUF_EMPTY) {
				qeth_flush_buffers(queue, start_index,
							   flush_count);
				rc = -EBUSY;
				goto out;
			}
		}
	}

	if (buffer->next_element_to_fill == 0 &&
	    atomic_inc_return(&queue->used_buffers) >= QDIO_MAX_BUFFERS_PER_Q) {
		/* If a TX completion happens right _here_ and misses to wake
		 * the txq, then our re-check below will catch the race.
		 */
		QETH_TXQ_STAT_INC(queue, stopped);
		netif_tx_stop_queue(txq);
		stopped = true;
	}

	next_element = qeth_fill_buffer(buffer, skb, hdr, offset, hd_len);
	buffer->bytes += qdisc_pkt_len(skb);
	buffer->frames += skb_is_gso(skb) ? skb_shinfo(skb)->gso_segs : 1;

	if (queue->do_pack)
		QETH_TXQ_STAT_INC(queue, skbs_pack);
	if (!queue->do_pack || stopped || next_element >= queue->max_elements) {
		flush_count++;
		atomic_set(&buffer->state, QETH_QDIO_BUF_PRIMED);
		queue->next_buf_to_fill =
				QDIO_BUFNR(queue->next_buf_to_fill + 1);
	}

	if (flush_count)
		qeth_flush_buffers(queue, start_index, flush_count);

out:
	if (do_pack)
		QETH_TXQ_STAT_ADD(queue, bufs_pack, flush_count);

	if (stopped && !qeth_out_queue_is_full(queue))
		netif_tx_start_queue(txq);
	return rc;
}
EXPORT_SYMBOL_GPL(qeth_do_send_packet);

static void qeth_fill_tso_ext(struct qeth_hdr_tso *hdr,
			      unsigned int payload_len, struct sk_buff *skb,
			      unsigned int proto_len)
{
	struct qeth_hdr_ext_tso *ext = &hdr->ext;

	ext->hdr_tot_len = sizeof(*ext);
	ext->imb_hdr_no = 1;
	ext->hdr_type = 1;
	ext->hdr_version = 1;
	ext->hdr_len = 28;
	ext->payload_len = payload_len;
	ext->mss = skb_shinfo(skb)->gso_size;
	ext->dg_hdr_len = proto_len;
}

int qeth_xmit(struct qeth_card *card, struct sk_buff *skb,
	      struct qeth_qdio_out_q *queue, __be16 proto,
	      void (*fill_header)(struct qeth_qdio_out_q *queue,
				  struct qeth_hdr *hdr, struct sk_buff *skb,
				  __be16 proto, unsigned int data_len))
{
	unsigned int proto_len, hw_hdr_len;
	unsigned int frame_len = skb->len;
	bool is_tso = skb_is_gso(skb);
	unsigned int data_offset = 0;
	struct qeth_hdr *hdr = NULL;
	unsigned int hd_len = 0;
	unsigned int elements;
	int push_len, rc;

	if (is_tso) {
		hw_hdr_len = sizeof(struct qeth_hdr_tso);
		proto_len = skb_transport_offset(skb) + tcp_hdrlen(skb);
	} else {
		hw_hdr_len = sizeof(struct qeth_hdr);
		proto_len = (IS_IQD(card) && IS_LAYER2(card)) ? ETH_HLEN : 0;
	}

	rc = skb_cow_head(skb, hw_hdr_len);
	if (rc)
		return rc;

	push_len = qeth_add_hw_header(queue, skb, &hdr, hw_hdr_len, proto_len,
				      &elements);
	if (push_len < 0)
		return push_len;
	if (is_tso || !push_len) {
		/* HW header needs its own buffer element. */
		hd_len = hw_hdr_len + proto_len;
		data_offset = push_len + proto_len;
	}
	memset(hdr, 0, hw_hdr_len);
	fill_header(queue, hdr, skb, proto, frame_len);
	if (is_tso)
		qeth_fill_tso_ext((struct qeth_hdr_tso *) hdr,
				  frame_len - proto_len, skb, proto_len);

	if (IS_IQD(card)) {
		rc = __qeth_xmit(card, queue, skb, elements, hdr, data_offset,
				 hd_len);
	} else {
		/* TODO: drop skb_orphan() once TX completion is fast enough */
		skb_orphan(skb);
		spin_lock(&queue->lock);
		rc = qeth_do_send_packet(card, queue, skb, hdr, data_offset,
					 hd_len, elements);
		spin_unlock(&queue->lock);
	}

	if (rc && !push_len)
		kmem_cache_free(qeth_core_header_cache, hdr);

	return rc;
}
EXPORT_SYMBOL_GPL(qeth_xmit);

static int qeth_setadp_promisc_mode_cb(struct qeth_card *card,
		struct qeth_reply *reply, unsigned long data)
{
	struct qeth_ipa_cmd *cmd = (struct qeth_ipa_cmd *) data;
	struct qeth_ipacmd_setadpparms *setparms;

	QETH_CARD_TEXT(card, 4, "prmadpcb");

	setparms = &(cmd->data.setadapterparms);
	if (qeth_setadpparms_inspect_rc(cmd)) {
		QETH_CARD_TEXT_(card, 4, "prmrc%x", cmd->hdr.return_code);
		setparms->data.mode = SET_PROMISC_MODE_OFF;
	}
	card->info.promisc_mode = setparms->data.mode;
	return (cmd->hdr.return_code) ? -EIO : 0;
}

void qeth_setadp_promisc_mode(struct qeth_card *card, bool enable)
{
	enum qeth_ipa_promisc_modes mode = enable ? SET_PROMISC_MODE_ON :
						    SET_PROMISC_MODE_OFF;
	struct qeth_cmd_buffer *iob;
	struct qeth_ipa_cmd *cmd;

	QETH_CARD_TEXT(card, 4, "setprom");
	QETH_CARD_TEXT_(card, 4, "mode:%x", mode);

	iob = qeth_get_adapter_cmd(card, IPA_SETADP_SET_PROMISC_MODE,
				   SETADP_DATA_SIZEOF(mode));
	if (!iob)
		return;
	cmd = __ipa_cmd(iob);
	cmd->data.setadapterparms.data.mode = mode;
	qeth_send_ipa_cmd(card, iob, qeth_setadp_promisc_mode_cb, NULL);
}
EXPORT_SYMBOL_GPL(qeth_setadp_promisc_mode);

static int qeth_setadpparms_change_macaddr_cb(struct qeth_card *card,
		struct qeth_reply *reply, unsigned long data)
{
	struct qeth_ipa_cmd *cmd = (struct qeth_ipa_cmd *) data;
	struct qeth_ipacmd_setadpparms *adp_cmd;

	QETH_CARD_TEXT(card, 4, "chgmaccb");
	if (qeth_setadpparms_inspect_rc(cmd))
		return -EIO;

	adp_cmd = &cmd->data.setadapterparms;
	if (!is_valid_ether_addr(adp_cmd->data.change_addr.addr))
		return -EADDRNOTAVAIL;

	if (IS_LAYER2(card) && IS_OSD(card) && !IS_VM_NIC(card) &&
	    !(adp_cmd->hdr.flags & QETH_SETADP_FLAGS_VIRTUAL_MAC))
		return -EADDRNOTAVAIL;

	ether_addr_copy(card->dev->dev_addr, adp_cmd->data.change_addr.addr);
	return 0;
}

int qeth_setadpparms_change_macaddr(struct qeth_card *card)
{
	int rc;
	struct qeth_cmd_buffer *iob;
	struct qeth_ipa_cmd *cmd;

	QETH_CARD_TEXT(card, 4, "chgmac");

	iob = qeth_get_adapter_cmd(card, IPA_SETADP_ALTER_MAC_ADDRESS,
				   SETADP_DATA_SIZEOF(change_addr));
	if (!iob)
		return -ENOMEM;
	cmd = __ipa_cmd(iob);
	cmd->data.setadapterparms.data.change_addr.cmd = CHANGE_ADDR_READ_MAC;
	cmd->data.setadapterparms.data.change_addr.addr_size = ETH_ALEN;
	ether_addr_copy(cmd->data.setadapterparms.data.change_addr.addr,
			card->dev->dev_addr);
	rc = qeth_send_ipa_cmd(card, iob, qeth_setadpparms_change_macaddr_cb,
			       NULL);
	return rc;
}
EXPORT_SYMBOL_GPL(qeth_setadpparms_change_macaddr);

static int qeth_setadpparms_set_access_ctrl_cb(struct qeth_card *card,
		struct qeth_reply *reply, unsigned long data)
{
	struct qeth_ipa_cmd *cmd = (struct qeth_ipa_cmd *) data;
	struct qeth_set_access_ctrl *access_ctrl_req;

	QETH_CARD_TEXT(card, 4, "setaccb");

	access_ctrl_req = &cmd->data.setadapterparms.data.set_access_ctrl;
	QETH_CARD_TEXT_(card, 2, "rc=%d",
			cmd->data.setadapterparms.hdr.return_code);
	if (cmd->data.setadapterparms.hdr.return_code !=
						SET_ACCESS_CTRL_RC_SUCCESS)
		QETH_DBF_MESSAGE(3, "ERR:SET_ACCESS_CTRL(%#x) on device %x: %#x\n",
				 access_ctrl_req->subcmd_code, CARD_DEVID(card),
				 cmd->data.setadapterparms.hdr.return_code);
	switch (qeth_setadpparms_inspect_rc(cmd)) {
	case SET_ACCESS_CTRL_RC_SUCCESS:
		if (access_ctrl_req->subcmd_code == ISOLATION_MODE_NONE)
			dev_info(&card->gdev->dev,
			    "QDIO data connection isolation is deactivated\n");
		else
			dev_info(&card->gdev->dev,
			    "QDIO data connection isolation is activated\n");
		return 0;
	case SET_ACCESS_CTRL_RC_ALREADY_NOT_ISOLATED:
		QETH_DBF_MESSAGE(2, "QDIO data connection isolation on device %x already deactivated\n",
				 CARD_DEVID(card));
		return 0;
	case SET_ACCESS_CTRL_RC_ALREADY_ISOLATED:
		QETH_DBF_MESSAGE(2, "QDIO data connection isolation on device %x already activated\n",
				 CARD_DEVID(card));
		return 0;
	case SET_ACCESS_CTRL_RC_NOT_SUPPORTED:
		dev_err(&card->gdev->dev, "Adapter does not "
			"support QDIO data connection isolation\n");
		return -EOPNOTSUPP;
	case SET_ACCESS_CTRL_RC_NONE_SHARED_ADAPTER:
		dev_err(&card->gdev->dev,
			"Adapter is dedicated. "
			"QDIO data connection isolation not supported\n");
		return -EOPNOTSUPP;
	case SET_ACCESS_CTRL_RC_ACTIVE_CHECKSUM_OFF:
		dev_err(&card->gdev->dev,
			"TSO does not permit QDIO data connection isolation\n");
		return -EPERM;
	case SET_ACCESS_CTRL_RC_REFLREL_UNSUPPORTED:
		dev_err(&card->gdev->dev, "The adjacent switch port does not "
			"support reflective relay mode\n");
		return -EOPNOTSUPP;
	case SET_ACCESS_CTRL_RC_REFLREL_FAILED:
		dev_err(&card->gdev->dev, "The reflective relay mode cannot be "
					"enabled at the adjacent switch port");
		return -EREMOTEIO;
	case SET_ACCESS_CTRL_RC_REFLREL_DEACT_FAILED:
		dev_warn(&card->gdev->dev, "Turning off reflective relay mode "
					"at the adjacent switch failed\n");
		/* benign error while disabling ISOLATION_MODE_FWD */
		return 0;
	default:
		return -EIO;
	}
}

int qeth_setadpparms_set_access_ctrl(struct qeth_card *card,
				     enum qeth_ipa_isolation_modes mode)
{
	int rc;
	struct qeth_cmd_buffer *iob;
	struct qeth_ipa_cmd *cmd;
	struct qeth_set_access_ctrl *access_ctrl_req;

	QETH_CARD_TEXT(card, 4, "setacctl");

	if (!qeth_adp_supported(card, IPA_SETADP_SET_ACCESS_CONTROL)) {
		dev_err(&card->gdev->dev,
			"Adapter does not support QDIO data connection isolation\n");
		return -EOPNOTSUPP;
	}

	iob = qeth_get_adapter_cmd(card, IPA_SETADP_SET_ACCESS_CONTROL,
				   SETADP_DATA_SIZEOF(set_access_ctrl));
	if (!iob)
		return -ENOMEM;
	cmd = __ipa_cmd(iob);
	access_ctrl_req = &cmd->data.setadapterparms.data.set_access_ctrl;
	access_ctrl_req->subcmd_code = mode;

	rc = qeth_send_ipa_cmd(card, iob, qeth_setadpparms_set_access_ctrl_cb,
			       NULL);
	if (rc) {
		QETH_CARD_TEXT_(card, 2, "rc=%d", rc);
		QETH_DBF_MESSAGE(3, "IPA(SET_ACCESS_CTRL(%d) on device %x: sent failed\n",
				 rc, CARD_DEVID(card));
	}

	return rc;
}

void qeth_tx_timeout(struct net_device *dev, unsigned int txqueue)
{
	struct qeth_card *card;

	card = dev->ml_priv;
	QETH_CARD_TEXT(card, 4, "txtimeo");
	qeth_schedule_recovery(card);
}
EXPORT_SYMBOL_GPL(qeth_tx_timeout);

static int qeth_mdio_read(struct net_device *dev, int phy_id, int regnum)
{
	struct qeth_card *card = dev->ml_priv;
	int rc = 0;

	switch (regnum) {
	case MII_BMCR: /* Basic mode control register */
		rc = BMCR_FULLDPLX;
		if ((card->info.link_type != QETH_LINK_TYPE_GBIT_ETH) &&
		    (card->info.link_type != QETH_LINK_TYPE_OSN) &&
		    (card->info.link_type != QETH_LINK_TYPE_10GBIT_ETH) &&
		    (card->info.link_type != QETH_LINK_TYPE_25GBIT_ETH))
			rc |= BMCR_SPEED100;
		break;
	case MII_BMSR: /* Basic mode status register */
		rc = BMSR_ERCAP | BMSR_ANEGCOMPLETE | BMSR_LSTATUS |
		     BMSR_10HALF | BMSR_10FULL | BMSR_100HALF | BMSR_100FULL |
		     BMSR_100BASE4;
		break;
	case MII_PHYSID1: /* PHYS ID 1 */
		rc = (dev->dev_addr[0] << 16) | (dev->dev_addr[1] << 8) |
		     dev->dev_addr[2];
		rc = (rc >> 5) & 0xFFFF;
		break;
	case MII_PHYSID2: /* PHYS ID 2 */
		rc = (dev->dev_addr[2] << 10) & 0xFFFF;
		break;
	case MII_ADVERTISE: /* Advertisement control reg */
		rc = ADVERTISE_ALL;
		break;
	case MII_LPA: /* Link partner ability reg */
		rc = LPA_10HALF | LPA_10FULL | LPA_100HALF | LPA_100FULL |
		     LPA_100BASE4 | LPA_LPACK;
		break;
	case MII_EXPANSION: /* Expansion register */
		break;
	case MII_DCOUNTER: /* disconnect counter */
		break;
	case MII_FCSCOUNTER: /* false carrier counter */
		break;
	case MII_NWAYTEST: /* N-way auto-neg test register */
		break;
	case MII_RERRCOUNTER: /* rx error counter */
		rc = card->stats.rx_length_errors +
		     card->stats.rx_frame_errors +
		     card->stats.rx_fifo_errors;
		break;
	case MII_SREVISION: /* silicon revision */
		break;
	case MII_RESV1: /* reserved 1 */
		break;
	case MII_LBRERROR: /* loopback, rx, bypass error */
		break;
	case MII_PHYADDR: /* physical address */
		break;
	case MII_RESV2: /* reserved 2 */
		break;
	case MII_TPISTATUS: /* TPI status for 10mbps */
		break;
	case MII_NCONFIG: /* network interface config */
		break;
	default:
		break;
	}
	return rc;
}

static int qeth_snmp_command_cb(struct qeth_card *card,
				struct qeth_reply *reply, unsigned long data)
{
	struct qeth_ipa_cmd *cmd = (struct qeth_ipa_cmd *) data;
	struct qeth_arp_query_info *qinfo = reply->param;
	struct qeth_ipacmd_setadpparms *adp_cmd;
	unsigned int data_len;
	void *snmp_data;

	QETH_CARD_TEXT(card, 3, "snpcmdcb");

	if (cmd->hdr.return_code) {
		QETH_CARD_TEXT_(card, 4, "scer1%x", cmd->hdr.return_code);
		return -EIO;
	}
	if (cmd->data.setadapterparms.hdr.return_code) {
		cmd->hdr.return_code =
			cmd->data.setadapterparms.hdr.return_code;
		QETH_CARD_TEXT_(card, 4, "scer2%x", cmd->hdr.return_code);
		return -EIO;
	}

	adp_cmd = &cmd->data.setadapterparms;
	data_len = adp_cmd->hdr.cmdlength - sizeof(adp_cmd->hdr);
	if (adp_cmd->hdr.seq_no == 1) {
		snmp_data = &adp_cmd->data.snmp;
	} else {
		snmp_data = &adp_cmd->data.snmp.request;
		data_len -= offsetof(struct qeth_snmp_cmd, request);
	}

	/* check if there is enough room in userspace */
	if ((qinfo->udata_len - qinfo->udata_offset) < data_len) {
		QETH_CARD_TEXT_(card, 4, "scer3%i", -ENOSPC);
		return -ENOSPC;
	}
	QETH_CARD_TEXT_(card, 4, "snore%i",
			cmd->data.setadapterparms.hdr.used_total);
	QETH_CARD_TEXT_(card, 4, "sseqn%i",
			cmd->data.setadapterparms.hdr.seq_no);
	/*copy entries to user buffer*/
	memcpy(qinfo->udata + qinfo->udata_offset, snmp_data, data_len);
	qinfo->udata_offset += data_len;

	if (cmd->data.setadapterparms.hdr.seq_no <
	    cmd->data.setadapterparms.hdr.used_total)
		return 1;
	return 0;
}

static int qeth_snmp_command(struct qeth_card *card, char __user *udata)
{
	struct qeth_snmp_ureq __user *ureq;
	struct qeth_cmd_buffer *iob;
	unsigned int req_len;
	struct qeth_arp_query_info qinfo = {0, };
	int rc = 0;

	QETH_CARD_TEXT(card, 3, "snmpcmd");

	if (IS_VM_NIC(card))
		return -EOPNOTSUPP;

	if ((!qeth_adp_supported(card, IPA_SETADP_SET_SNMP_CONTROL)) &&
	    IS_LAYER3(card))
		return -EOPNOTSUPP;

	ureq = (struct qeth_snmp_ureq __user *) udata;
	if (get_user(qinfo.udata_len, &ureq->hdr.data_len) ||
	    get_user(req_len, &ureq->hdr.req_len))
		return -EFAULT;

	/* Sanitize user input, to avoid overflows in iob size calculation: */
	if (req_len > QETH_BUFSIZE)
		return -EINVAL;

	iob = qeth_get_adapter_cmd(card, IPA_SETADP_SET_SNMP_CONTROL, req_len);
	if (!iob)
		return -ENOMEM;

	if (copy_from_user(&__ipa_cmd(iob)->data.setadapterparms.data.snmp,
			   &ureq->cmd, req_len)) {
		qeth_put_cmd(iob);
		return -EFAULT;
	}

	qinfo.udata = kzalloc(qinfo.udata_len, GFP_KERNEL);
	if (!qinfo.udata) {
		qeth_put_cmd(iob);
		return -ENOMEM;
	}
	qinfo.udata_offset = sizeof(struct qeth_snmp_ureq_hdr);

	rc = qeth_send_ipa_cmd(card, iob, qeth_snmp_command_cb, &qinfo);
	if (rc)
		QETH_DBF_MESSAGE(2, "SNMP command failed on device %x: (%#x)\n",
				 CARD_DEVID(card), rc);
	else {
		if (copy_to_user(udata, qinfo.udata, qinfo.udata_len))
			rc = -EFAULT;
	}

	kfree(qinfo.udata);
	return rc;
}

static int qeth_setadpparms_query_oat_cb(struct qeth_card *card,
					 struct qeth_reply *reply,
					 unsigned long data)
{
	struct qeth_ipa_cmd *cmd = (struct qeth_ipa_cmd *)data;
	struct qeth_qoat_priv *priv = reply->param;
	int resdatalen;

	QETH_CARD_TEXT(card, 3, "qoatcb");
	if (qeth_setadpparms_inspect_rc(cmd))
		return -EIO;

	resdatalen = cmd->data.setadapterparms.hdr.cmdlength;

	if (resdatalen > (priv->buffer_len - priv->response_len))
		return -ENOSPC;

	memcpy(priv->buffer + priv->response_len,
	       &cmd->data.setadapterparms.hdr, resdatalen);
	priv->response_len += resdatalen;

	if (cmd->data.setadapterparms.hdr.seq_no <
	    cmd->data.setadapterparms.hdr.used_total)
		return 1;
	return 0;
}

static int qeth_query_oat_command(struct qeth_card *card, char __user *udata)
{
	int rc = 0;
	struct qeth_cmd_buffer *iob;
	struct qeth_ipa_cmd *cmd;
	struct qeth_query_oat *oat_req;
	struct qeth_query_oat_data oat_data;
	struct qeth_qoat_priv priv;
	void __user *tmp;

	QETH_CARD_TEXT(card, 3, "qoatcmd");

	if (!qeth_adp_supported(card, IPA_SETADP_QUERY_OAT))
		return -EOPNOTSUPP;

	if (copy_from_user(&oat_data, udata, sizeof(oat_data)))
		return -EFAULT;

	priv.buffer_len = oat_data.buffer_len;
	priv.response_len = 0;
	priv.buffer = vzalloc(oat_data.buffer_len);
	if (!priv.buffer)
		return -ENOMEM;

	iob = qeth_get_adapter_cmd(card, IPA_SETADP_QUERY_OAT,
				   SETADP_DATA_SIZEOF(query_oat));
	if (!iob) {
		rc = -ENOMEM;
		goto out_free;
	}
	cmd = __ipa_cmd(iob);
	oat_req = &cmd->data.setadapterparms.data.query_oat;
	oat_req->subcmd_code = oat_data.command;

	rc = qeth_send_ipa_cmd(card, iob, qeth_setadpparms_query_oat_cb, &priv);
	if (!rc) {
		tmp = is_compat_task() ? compat_ptr(oat_data.ptr) :
					 u64_to_user_ptr(oat_data.ptr);
		oat_data.response_len = priv.response_len;

		if (copy_to_user(tmp, priv.buffer, priv.response_len) ||
		    copy_to_user(udata, &oat_data, sizeof(oat_data)))
			rc = -EFAULT;
	}

out_free:
	vfree(priv.buffer);
	return rc;
}

static int qeth_query_card_info_cb(struct qeth_card *card,
				   struct qeth_reply *reply, unsigned long data)
{
	struct qeth_ipa_cmd *cmd = (struct qeth_ipa_cmd *)data;
	struct qeth_link_info *link_info = reply->param;
	struct qeth_query_card_info *card_info;

	QETH_CARD_TEXT(card, 2, "qcrdincb");
	if (qeth_setadpparms_inspect_rc(cmd))
		return -EIO;

	card_info = &cmd->data.setadapterparms.data.card_info;
	netdev_dbg(card->dev,
		   "card info: card_type=0x%02x, port_mode=0x%04x, port_speed=0x%08x\n",
		   card_info->card_type, card_info->port_mode,
		   card_info->port_speed);

	switch (card_info->port_mode) {
	case CARD_INFO_PORTM_FULLDUPLEX:
		link_info->duplex = DUPLEX_FULL;
		break;
	case CARD_INFO_PORTM_HALFDUPLEX:
		link_info->duplex = DUPLEX_HALF;
		break;
	default:
		link_info->duplex = DUPLEX_UNKNOWN;
	}

	switch (card_info->card_type) {
	case CARD_INFO_TYPE_1G_COPPER_A:
	case CARD_INFO_TYPE_1G_COPPER_B:
		link_info->speed = SPEED_1000;
		link_info->port = PORT_TP;
		break;
	case CARD_INFO_TYPE_1G_FIBRE_A:
	case CARD_INFO_TYPE_1G_FIBRE_B:
		link_info->speed = SPEED_1000;
		link_info->port = PORT_FIBRE;
		break;
	case CARD_INFO_TYPE_10G_FIBRE_A:
	case CARD_INFO_TYPE_10G_FIBRE_B:
		link_info->speed = SPEED_10000;
		link_info->port = PORT_FIBRE;
		break;
	default:
		switch (card_info->port_speed) {
		case CARD_INFO_PORTS_10M:
			link_info->speed = SPEED_10;
			break;
		case CARD_INFO_PORTS_100M:
			link_info->speed = SPEED_100;
			break;
		case CARD_INFO_PORTS_1G:
			link_info->speed = SPEED_1000;
			break;
		case CARD_INFO_PORTS_10G:
			link_info->speed = SPEED_10000;
			break;
		case CARD_INFO_PORTS_25G:
			link_info->speed = SPEED_25000;
			break;
		default:
			link_info->speed = SPEED_UNKNOWN;
		}

		link_info->port = PORT_OTHER;
	}

	return 0;
}

int qeth_query_card_info(struct qeth_card *card,
			 struct qeth_link_info *link_info)
{
	struct qeth_cmd_buffer *iob;

	QETH_CARD_TEXT(card, 2, "qcrdinfo");
	if (!qeth_adp_supported(card, IPA_SETADP_QUERY_CARD_INFO))
		return -EOPNOTSUPP;
	iob = qeth_get_adapter_cmd(card, IPA_SETADP_QUERY_CARD_INFO, 0);
	if (!iob)
		return -ENOMEM;

	return qeth_send_ipa_cmd(card, iob, qeth_query_card_info_cb, link_info);
}

static int qeth_init_link_info_oat_cb(struct qeth_card *card,
				      struct qeth_reply *reply_priv,
				      unsigned long data)
{
	struct qeth_ipa_cmd *cmd = (struct qeth_ipa_cmd *)data;
	struct qeth_link_info *link_info = reply_priv->param;
	struct qeth_query_oat_physical_if *phys_if;
	struct qeth_query_oat_reply *reply;

	if (qeth_setadpparms_inspect_rc(cmd))
		return -EIO;

	/* Multi-part reply is unexpected, don't bother: */
	if (cmd->data.setadapterparms.hdr.used_total > 1)
		return -EINVAL;

	/* Expect the reply to start with phys_if data: */
	reply = &cmd->data.setadapterparms.data.query_oat.reply[0];
	if (reply->type != QETH_QOAT_REPLY_TYPE_PHYS_IF ||
	    reply->length < sizeof(*reply))
		return -EINVAL;

	phys_if = &reply->phys_if;

	switch (phys_if->speed_duplex) {
	case QETH_QOAT_PHYS_SPEED_10M_HALF:
		link_info->speed = SPEED_10;
		link_info->duplex = DUPLEX_HALF;
		break;
	case QETH_QOAT_PHYS_SPEED_10M_FULL:
		link_info->speed = SPEED_10;
		link_info->duplex = DUPLEX_FULL;
		break;
	case QETH_QOAT_PHYS_SPEED_100M_HALF:
		link_info->speed = SPEED_100;
		link_info->duplex = DUPLEX_HALF;
		break;
	case QETH_QOAT_PHYS_SPEED_100M_FULL:
		link_info->speed = SPEED_100;
		link_info->duplex = DUPLEX_FULL;
		break;
	case QETH_QOAT_PHYS_SPEED_1000M_HALF:
		link_info->speed = SPEED_1000;
		link_info->duplex = DUPLEX_HALF;
		break;
	case QETH_QOAT_PHYS_SPEED_1000M_FULL:
		link_info->speed = SPEED_1000;
		link_info->duplex = DUPLEX_FULL;
		break;
	case QETH_QOAT_PHYS_SPEED_10G_FULL:
		link_info->speed = SPEED_10000;
		link_info->duplex = DUPLEX_FULL;
		break;
	case QETH_QOAT_PHYS_SPEED_25G_FULL:
		link_info->speed = SPEED_25000;
		link_info->duplex = DUPLEX_FULL;
		break;
	case QETH_QOAT_PHYS_SPEED_UNKNOWN:
	default:
		link_info->speed = SPEED_UNKNOWN;
		link_info->duplex = DUPLEX_UNKNOWN;
		break;
	}

	switch (phys_if->media_type) {
	case QETH_QOAT_PHYS_MEDIA_COPPER:
		link_info->port = PORT_TP;
		link_info->link_mode = QETH_LINK_MODE_UNKNOWN;
		break;
	case QETH_QOAT_PHYS_MEDIA_FIBRE_SHORT:
		link_info->port = PORT_FIBRE;
		link_info->link_mode = QETH_LINK_MODE_FIBRE_SHORT;
		break;
	case QETH_QOAT_PHYS_MEDIA_FIBRE_LONG:
		link_info->port = PORT_FIBRE;
		link_info->link_mode = QETH_LINK_MODE_FIBRE_LONG;
		break;
	default:
		link_info->port = PORT_OTHER;
		link_info->link_mode = QETH_LINK_MODE_UNKNOWN;
		break;
	}

	return 0;
}

static void qeth_init_link_info(struct qeth_card *card)
{
	card->info.link_info.duplex = DUPLEX_FULL;

	if (IS_IQD(card) || IS_VM_NIC(card)) {
		card->info.link_info.speed = SPEED_10000;
		card->info.link_info.port = PORT_FIBRE;
		card->info.link_info.link_mode = QETH_LINK_MODE_FIBRE_SHORT;
	} else {
		switch (card->info.link_type) {
		case QETH_LINK_TYPE_FAST_ETH:
		case QETH_LINK_TYPE_LANE_ETH100:
			card->info.link_info.speed = SPEED_100;
			card->info.link_info.port = PORT_TP;
			break;
		case QETH_LINK_TYPE_GBIT_ETH:
		case QETH_LINK_TYPE_LANE_ETH1000:
			card->info.link_info.speed = SPEED_1000;
			card->info.link_info.port = PORT_FIBRE;
			break;
		case QETH_LINK_TYPE_10GBIT_ETH:
			card->info.link_info.speed = SPEED_10000;
			card->info.link_info.port = PORT_FIBRE;
			break;
		case QETH_LINK_TYPE_25GBIT_ETH:
			card->info.link_info.speed = SPEED_25000;
			card->info.link_info.port = PORT_FIBRE;
			break;
		default:
			dev_info(&card->gdev->dev, "Unknown link type %x\n",
				 card->info.link_type);
			card->info.link_info.speed = SPEED_UNKNOWN;
			card->info.link_info.port = PORT_OTHER;
		}

		card->info.link_info.link_mode = QETH_LINK_MODE_UNKNOWN;
	}

	/* Get more accurate data via QUERY OAT: */
	if (qeth_adp_supported(card, IPA_SETADP_QUERY_OAT)) {
		struct qeth_link_info link_info;
		struct qeth_cmd_buffer *iob;

		iob = qeth_get_adapter_cmd(card, IPA_SETADP_QUERY_OAT,
					   SETADP_DATA_SIZEOF(query_oat));
		if (iob) {
			struct qeth_ipa_cmd *cmd = __ipa_cmd(iob);
			struct qeth_query_oat *oat_req;

			oat_req = &cmd->data.setadapterparms.data.query_oat;
			oat_req->subcmd_code = QETH_QOAT_SCOPE_INTERFACE;

			if (!qeth_send_ipa_cmd(card, iob,
					       qeth_init_link_info_oat_cb,
					       &link_info)) {
				if (link_info.speed != SPEED_UNKNOWN)
					card->info.link_info.speed = link_info.speed;
				if (link_info.duplex != DUPLEX_UNKNOWN)
					card->info.link_info.duplex = link_info.duplex;
				if (link_info.port != PORT_OTHER)
					card->info.link_info.port = link_info.port;
				if (link_info.link_mode != QETH_LINK_MODE_UNKNOWN)
					card->info.link_info.link_mode = link_info.link_mode;
			}
		}
	}
}

/**
 * qeth_vm_request_mac() - Request a hypervisor-managed MAC address
 * @card: pointer to a qeth_card
 *
 * Returns
 *	0, if a MAC address has been set for the card's netdevice
 *	a return code, for various error conditions
 */
int qeth_vm_request_mac(struct qeth_card *card)
{
	struct diag26c_mac_resp *response;
	struct diag26c_mac_req *request;
	int rc;

	QETH_CARD_TEXT(card, 2, "vmreqmac");

	request = kzalloc(sizeof(*request), GFP_KERNEL | GFP_DMA);
	response = kzalloc(sizeof(*response), GFP_KERNEL | GFP_DMA);
	if (!request || !response) {
		rc = -ENOMEM;
		goto out;
	}

	request->resp_buf_len = sizeof(*response);
	request->resp_version = DIAG26C_VERSION2;
	request->op_code = DIAG26C_GET_MAC;
	request->devno = card->info.ddev_devno;

	QETH_DBF_HEX(CTRL, 2, request, sizeof(*request));
	rc = diag26c(request, response, DIAG26C_MAC_SERVICES);
	QETH_DBF_HEX(CTRL, 2, request, sizeof(*request));
	if (rc)
		goto out;
	QETH_DBF_HEX(CTRL, 2, response, sizeof(*response));

	if (request->resp_buf_len < sizeof(*response) ||
	    response->version != request->resp_version) {
		rc = -EIO;
		QETH_CARD_TEXT(card, 2, "badresp");
		QETH_CARD_HEX(card, 2, &request->resp_buf_len,
			      sizeof(request->resp_buf_len));
	} else if (!is_valid_ether_addr(response->mac)) {
		rc = -EINVAL;
		QETH_CARD_TEXT(card, 2, "badmac");
		QETH_CARD_HEX(card, 2, response->mac, ETH_ALEN);
	} else {
		ether_addr_copy(card->dev->dev_addr, response->mac);
	}

out:
	kfree(response);
	kfree(request);
	return rc;
}
EXPORT_SYMBOL_GPL(qeth_vm_request_mac);

static void qeth_determine_capabilities(struct qeth_card *card)
{
	struct qeth_channel *channel = &card->data;
	struct ccw_device *ddev = channel->ccwdev;
	int rc;
	int ddev_offline = 0;

	QETH_CARD_TEXT(card, 2, "detcapab");
	if (!ddev->online) {
		ddev_offline = 1;
		rc = qeth_start_channel(channel);
		if (rc) {
			QETH_CARD_TEXT_(card, 2, "3err%d", rc);
			goto out;
		}
	}

	rc = qeth_read_conf_data(card);
	if (rc) {
		QETH_DBF_MESSAGE(2, "qeth_read_conf_data on device %x returned %i\n",
				 CARD_DEVID(card), rc);
		QETH_CARD_TEXT_(card, 2, "5err%d", rc);
		goto out_offline;
	}

	rc = qdio_get_ssqd_desc(ddev, &card->ssqd);
	if (rc)
		QETH_CARD_TEXT_(card, 2, "6err%d", rc);

	QETH_CARD_TEXT_(card, 2, "qfmt%d", card->ssqd.qfmt);
	QETH_CARD_TEXT_(card, 2, "ac1:%02x", card->ssqd.qdioac1);
	QETH_CARD_TEXT_(card, 2, "ac2:%04x", card->ssqd.qdioac2);
	QETH_CARD_TEXT_(card, 2, "ac3:%04x", card->ssqd.qdioac3);
	QETH_CARD_TEXT_(card, 2, "icnt%d", card->ssqd.icnt);
	if (!((card->ssqd.qfmt != QDIO_IQDIO_QFMT) ||
	    ((card->ssqd.qdioac1 & CHSC_AC1_INITIATE_INPUTQ) == 0) ||
	    ((card->ssqd.qdioac3 & CHSC_AC3_FORMAT2_CQ_AVAILABLE) == 0))) {
		dev_info(&card->gdev->dev,
			"Completion Queueing supported\n");
	} else {
		card->options.cq = QETH_CQ_NOTAVAILABLE;
	}

out_offline:
	if (ddev_offline == 1)
		qeth_stop_channel(channel);
out:
	return;
}

static void qeth_read_ccw_conf_data(struct qeth_card *card)
{
	struct qeth_card_info *info = &card->info;
	struct ccw_device *cdev = CARD_DDEV(card);
	struct ccw_dev_id dev_id;

	QETH_CARD_TEXT(card, 2, "ccwconfd");
	ccw_device_get_id(cdev, &dev_id);

	info->ddev_devno = dev_id.devno;
	info->ids_valid = !ccw_device_get_cssid(cdev, &info->cssid) &&
			  !ccw_device_get_iid(cdev, &info->iid) &&
			  !ccw_device_get_chid(cdev, 0, &info->chid);
	info->ssid = dev_id.ssid;

	dev_info(&card->gdev->dev, "CHID: %x CHPID: %x\n",
		 info->chid, info->chpid);

	QETH_CARD_TEXT_(card, 3, "devn%x", info->ddev_devno);
	QETH_CARD_TEXT_(card, 3, "cssid:%x", info->cssid);
	QETH_CARD_TEXT_(card, 3, "iid:%x", info->iid);
	QETH_CARD_TEXT_(card, 3, "ssid:%x", info->ssid);
	QETH_CARD_TEXT_(card, 3, "chpid:%x", info->chpid);
	QETH_CARD_TEXT_(card, 3, "chid:%x", info->chid);
	QETH_CARD_TEXT_(card, 3, "idval%x", info->ids_valid);
}

static int qeth_qdio_establish(struct qeth_card *card)
{
	struct qdio_buffer **out_sbal_ptrs[QETH_MAX_OUT_QUEUES];
	struct qdio_buffer **in_sbal_ptrs[QETH_MAX_IN_QUEUES];
	struct qeth_qib_parms *qib_parms = NULL;
	struct qdio_initialize init_data;
	unsigned int i;
	int rc = 0;

	QETH_CARD_TEXT(card, 2, "qdioest");

	if (!IS_IQD(card) && !IS_VM_NIC(card)) {
		qib_parms = kzalloc(sizeof_field(struct qib, parm), GFP_KERNEL);
		if (!qib_parms)
			return -ENOMEM;

		qeth_fill_qib_parms(card, qib_parms);
	}

	in_sbal_ptrs[0] = card->qdio.in_q->qdio_bufs;
	if (card->options.cq == QETH_CQ_ENABLED)
		in_sbal_ptrs[1] = card->qdio.c_q->qdio_bufs;

	for (i = 0; i < card->qdio.no_out_queues; i++)
		out_sbal_ptrs[i] = card->qdio.out_qs[i]->qdio_bufs;

	memset(&init_data, 0, sizeof(struct qdio_initialize));
	init_data.q_format		 = IS_IQD(card) ? QDIO_IQDIO_QFMT :
							  QDIO_QETH_QFMT;
	init_data.qib_param_field_format = 0;
	init_data.qib_param_field	 = (void *)qib_parms;
	init_data.no_input_qs            = card->qdio.no_in_queues;
	init_data.no_output_qs           = card->qdio.no_out_queues;
	init_data.input_handler		 = qeth_qdio_input_handler;
	init_data.output_handler	 = qeth_qdio_output_handler;
	init_data.irq_poll		 = qeth_qdio_poll;
	init_data.int_parm               = (unsigned long) card;
	init_data.input_sbal_addr_array  = in_sbal_ptrs;
	init_data.output_sbal_addr_array = out_sbal_ptrs;
	init_data.scan_threshold	 = IS_IQD(card) ? 0 : 32;

	if (atomic_cmpxchg(&card->qdio.state, QETH_QDIO_ALLOCATED,
		QETH_QDIO_ESTABLISHED) == QETH_QDIO_ALLOCATED) {
		rc = qdio_allocate(CARD_DDEV(card), init_data.no_input_qs,
				   init_data.no_output_qs);
		if (rc) {
			atomic_set(&card->qdio.state, QETH_QDIO_ALLOCATED);
			goto out;
		}
		rc = qdio_establish(CARD_DDEV(card), &init_data);
		if (rc) {
			atomic_set(&card->qdio.state, QETH_QDIO_ALLOCATED);
			qdio_free(CARD_DDEV(card));
		}
	}

	switch (card->options.cq) {
	case QETH_CQ_ENABLED:
		dev_info(&card->gdev->dev, "Completion Queue support enabled");
		break;
	case QETH_CQ_DISABLED:
		dev_info(&card->gdev->dev, "Completion Queue support disabled");
		break;
	default:
		break;
	}

out:
	kfree(qib_parms);
	return rc;
}

static void qeth_core_free_card(struct qeth_card *card)
{
	QETH_CARD_TEXT(card, 2, "freecrd");

	unregister_service_level(&card->qeth_service_level);
	debugfs_remove_recursive(card->debugfs);
	qeth_put_cmd(card->read_cmd);
	destroy_workqueue(card->event_wq);
	dev_set_drvdata(&card->gdev->dev, NULL);
	kfree(card);
}

static void qeth_trace_features(struct qeth_card *card)
{
	QETH_CARD_TEXT(card, 2, "features");
	QETH_CARD_HEX(card, 2, &card->options.ipa4, sizeof(card->options.ipa4));
	QETH_CARD_HEX(card, 2, &card->options.ipa6, sizeof(card->options.ipa6));
	QETH_CARD_HEX(card, 2, &card->options.adp, sizeof(card->options.adp));
	QETH_CARD_HEX(card, 2, &card->info.diagass_support,
		      sizeof(card->info.diagass_support));
}

static struct ccw_device_id qeth_ids[] = {
	{CCW_DEVICE_DEVTYPE(0x1731, 0x01, 0x1732, 0x01),
					.driver_info = QETH_CARD_TYPE_OSD},
	{CCW_DEVICE_DEVTYPE(0x1731, 0x05, 0x1732, 0x05),
					.driver_info = QETH_CARD_TYPE_IQD},
#ifdef CONFIG_QETH_OSN
	{CCW_DEVICE_DEVTYPE(0x1731, 0x06, 0x1732, 0x06),
					.driver_info = QETH_CARD_TYPE_OSN},
#endif
	{CCW_DEVICE_DEVTYPE(0x1731, 0x02, 0x1732, 0x03),
					.driver_info = QETH_CARD_TYPE_OSM},
#ifdef CONFIG_QETH_OSX
	{CCW_DEVICE_DEVTYPE(0x1731, 0x02, 0x1732, 0x02),
					.driver_info = QETH_CARD_TYPE_OSX},
#endif
	{},
};
MODULE_DEVICE_TABLE(ccw, qeth_ids);

static struct ccw_driver qeth_ccw_driver = {
	.driver = {
		.owner = THIS_MODULE,
		.name = "qeth",
	},
	.ids = qeth_ids,
	.probe = ccwgroup_probe_ccwdev,
	.remove = ccwgroup_remove_ccwdev,
};

static int qeth_hardsetup_card(struct qeth_card *card, bool *carrier_ok)
{
	int retries = 3;
	int rc;

	QETH_CARD_TEXT(card, 2, "hrdsetup");
	atomic_set(&card->force_alloc_skb, 0);
	rc = qeth_update_from_chp_desc(card);
	if (rc)
		return rc;
retry:
	if (retries < 3)
		QETH_DBF_MESSAGE(2, "Retrying to do IDX activates on device %x.\n",
				 CARD_DEVID(card));
	rc = qeth_qdio_clear_card(card, !IS_IQD(card));
	qeth_stop_channel(&card->data);
	qeth_stop_channel(&card->write);
	qeth_stop_channel(&card->read);
	qdio_free(CARD_DDEV(card));

	rc = qeth_start_channel(&card->read);
	if (rc)
		goto retriable;
	rc = qeth_start_channel(&card->write);
	if (rc)
		goto retriable;
	rc = qeth_start_channel(&card->data);
	if (rc)
		goto retriable;
retriable:
	if (rc == -ERESTARTSYS) {
		QETH_CARD_TEXT(card, 2, "break1");
		return rc;
	} else if (rc) {
		QETH_CARD_TEXT_(card, 2, "1err%d", rc);
		if (--retries < 0)
			goto out;
		else
			goto retry;
	}

	qeth_determine_capabilities(card);
	qeth_read_ccw_conf_data(card);
	qeth_idx_init(card);

	rc = qeth_idx_activate_read_channel(card);
	if (rc == -EINTR) {
		QETH_CARD_TEXT(card, 2, "break2");
		return rc;
	} else if (rc) {
		QETH_CARD_TEXT_(card, 2, "3err%d", rc);
		if (--retries < 0)
			goto out;
		else
			goto retry;
	}

	rc = qeth_idx_activate_write_channel(card);
	if (rc == -EINTR) {
		QETH_CARD_TEXT(card, 2, "break3");
		return rc;
	} else if (rc) {
		QETH_CARD_TEXT_(card, 2, "4err%d", rc);
		if (--retries < 0)
			goto out;
		else
			goto retry;
	}
	card->read_or_write_problem = 0;
	rc = qeth_mpc_initialize(card);
	if (rc) {
		QETH_CARD_TEXT_(card, 2, "5err%d", rc);
		goto out;
	}

	rc = qeth_send_startlan(card);
	if (rc) {
		QETH_CARD_TEXT_(card, 2, "6err%d", rc);
		if (rc == -ENETDOWN) {
			dev_warn(&card->gdev->dev, "The LAN is offline\n");
			*carrier_ok = false;
		} else {
			goto out;
		}
	} else {
		*carrier_ok = true;
	}

	card->options.ipa4.supported = 0;
	card->options.ipa6.supported = 0;
	card->options.adp.supported = 0;
	card->options.sbp.supported_funcs = 0;
	card->info.diagass_support = 0;
	rc = qeth_query_ipassists(card, QETH_PROT_IPV4);
	if (rc == -ENOMEM)
		goto out;
	if (qeth_is_supported(card, IPA_IPV6)) {
		rc = qeth_query_ipassists(card, QETH_PROT_IPV6);
		if (rc == -ENOMEM)
			goto out;
	}
	if (qeth_is_supported(card, IPA_SETADAPTERPARMS)) {
		rc = qeth_query_setadapterparms(card);
		if (rc < 0) {
			QETH_CARD_TEXT_(card, 2, "7err%d", rc);
			goto out;
		}
	}
	if (qeth_adp_supported(card, IPA_SETADP_SET_DIAG_ASSIST)) {
		rc = qeth_query_setdiagass(card);
		if (rc)
			QETH_CARD_TEXT_(card, 2, "8err%d", rc);
	}

	qeth_trace_features(card);

	if (!qeth_is_diagass_supported(card, QETH_DIAGS_CMD_TRAP) ||
	    (card->info.hwtrap && qeth_hw_trap(card, QETH_DIAGS_TRAP_ARM)))
		card->info.hwtrap = 0;

	if (card->options.isolation != ISOLATION_MODE_NONE) {
		rc = qeth_setadpparms_set_access_ctrl(card,
						      card->options.isolation);
		if (rc)
			goto out;
	}

	qeth_init_link_info(card);

	rc = qeth_init_qdio_queues(card);
	if (rc) {
		QETH_CARD_TEXT_(card, 2, "9err%d", rc);
		goto out;
	}

	return 0;
out:
	dev_warn(&card->gdev->dev, "The qeth device driver failed to recover "
		"an error on the device\n");
	QETH_DBF_MESSAGE(2, "Initialization for device %x failed in hardsetup! rc=%d\n",
			 CARD_DEVID(card), rc);
	return rc;
}

static int qeth_set_online(struct qeth_card *card,
			   const struct qeth_discipline *disc)
{
	bool carrier_ok;
	int rc;

	mutex_lock(&card->conf_mutex);
	QETH_CARD_TEXT(card, 2, "setonlin");

	rc = qeth_hardsetup_card(card, &carrier_ok);
	if (rc) {
		QETH_CARD_TEXT_(card, 2, "2err%04x", rc);
		rc = -ENODEV;
		goto err_hardsetup;
	}

	qeth_print_status_message(card);

	if (card->dev->reg_state != NETREG_REGISTERED)
		/* no need for locking / error handling at this early stage: */
		qeth_set_real_num_tx_queues(card, qeth_tx_actual_queues(card));

	rc = disc->set_online(card, carrier_ok);
	if (rc)
		goto err_online;

	/* let user_space know that device is online */
	kobject_uevent(&card->gdev->dev.kobj, KOBJ_CHANGE);

	mutex_unlock(&card->conf_mutex);
	return 0;

err_online:
err_hardsetup:
	qeth_qdio_clear_card(card, 0);
	qeth_clear_working_pool_list(card);
	qeth_flush_local_addrs(card);

	qeth_stop_channel(&card->data);
	qeth_stop_channel(&card->write);
	qeth_stop_channel(&card->read);
	qdio_free(CARD_DDEV(card));

	mutex_unlock(&card->conf_mutex);
	return rc;
}

int qeth_set_offline(struct qeth_card *card, const struct qeth_discipline *disc,
		     bool resetting)
{
	int rc, rc2, rc3;

	mutex_lock(&card->conf_mutex);
	QETH_CARD_TEXT(card, 3, "setoffl");

	if ((!resetting && card->info.hwtrap) || card->info.hwtrap == 2) {
		qeth_hw_trap(card, QETH_DIAGS_TRAP_DISARM);
		card->info.hwtrap = 1;
	}

	/* cancel any stalled cmd that might block the rtnl: */
	qeth_clear_ipacmd_list(card);

	rtnl_lock();
	card->info.open_when_online = card->dev->flags & IFF_UP;
	dev_close(card->dev);
	netif_device_detach(card->dev);
	netif_carrier_off(card->dev);
	rtnl_unlock();

	cancel_work_sync(&card->rx_mode_work);

	disc->set_offline(card);

	qeth_qdio_clear_card(card, 0);
	qeth_drain_output_queues(card);
	qeth_clear_working_pool_list(card);
	qeth_flush_local_addrs(card);
	card->info.promisc_mode = 0;

	rc  = qeth_stop_channel(&card->data);
	rc2 = qeth_stop_channel(&card->write);
	rc3 = qeth_stop_channel(&card->read);
	if (!rc)
		rc = (rc2) ? rc2 : rc3;
	if (rc)
		QETH_CARD_TEXT_(card, 2, "1err%d", rc);
	qdio_free(CARD_DDEV(card));

	/* let user_space know that device is offline */
	kobject_uevent(&card->gdev->dev.kobj, KOBJ_CHANGE);

	mutex_unlock(&card->conf_mutex);
	return 0;
}
EXPORT_SYMBOL_GPL(qeth_set_offline);

static int qeth_do_reset(void *data)
{
	const struct qeth_discipline *disc;
	struct qeth_card *card = data;
	int rc;

	/* Lock-free, other users will block until we are done. */
	disc = card->discipline;

	QETH_CARD_TEXT(card, 2, "recover1");
	if (!qeth_do_run_thread(card, QETH_RECOVER_THREAD))
		return 0;
	QETH_CARD_TEXT(card, 2, "recover2");
	dev_warn(&card->gdev->dev,
		 "A recovery process has been started for the device\n");

	qeth_set_offline(card, disc, true);
	rc = qeth_set_online(card, disc);
	if (!rc) {
		dev_info(&card->gdev->dev,
			 "Device successfully recovered!\n");
	} else {
		ccwgroup_set_offline(card->gdev);
		dev_warn(&card->gdev->dev,
			 "The qeth device driver failed to recover an error on the device\n");
	}
	qeth_clear_thread_start_bit(card, QETH_RECOVER_THREAD);
	qeth_clear_thread_running_bit(card, QETH_RECOVER_THREAD);
	return 0;
}

#if IS_ENABLED(CONFIG_QETH_L3)
static void qeth_l3_rebuild_skb(struct qeth_card *card, struct sk_buff *skb,
				struct qeth_hdr *hdr)
{
	struct af_iucv_trans_hdr *iucv = (struct af_iucv_trans_hdr *) skb->data;
	struct qeth_hdr_layer3 *l3_hdr = &hdr->hdr.l3;
	struct net_device *dev = skb->dev;

	if (IS_IQD(card) && iucv->magic == ETH_P_AF_IUCV) {
		dev_hard_header(skb, dev, ETH_P_AF_IUCV, dev->dev_addr,
				"FAKELL", skb->len);
		return;
	}

	if (!(l3_hdr->flags & QETH_HDR_PASSTHRU)) {
		u16 prot = (l3_hdr->flags & QETH_HDR_IPV6) ? ETH_P_IPV6 :
							     ETH_P_IP;
		unsigned char tg_addr[ETH_ALEN];

		skb_reset_network_header(skb);
		switch (l3_hdr->flags & QETH_HDR_CAST_MASK) {
		case QETH_CAST_MULTICAST:
			if (prot == ETH_P_IP)
				ip_eth_mc_map(ip_hdr(skb)->daddr, tg_addr);
			else
				ipv6_eth_mc_map(&ipv6_hdr(skb)->daddr, tg_addr);
			QETH_CARD_STAT_INC(card, rx_multicast);
			break;
		case QETH_CAST_BROADCAST:
			ether_addr_copy(tg_addr, dev->broadcast);
			QETH_CARD_STAT_INC(card, rx_multicast);
			break;
		default:
			if (card->options.sniffer)
				skb->pkt_type = PACKET_OTHERHOST;
			ether_addr_copy(tg_addr, dev->dev_addr);
		}

		if (l3_hdr->ext_flags & QETH_HDR_EXT_SRC_MAC_ADDR)
			dev_hard_header(skb, dev, prot, tg_addr,
					&l3_hdr->next_hop.rx.src_mac, skb->len);
		else
			dev_hard_header(skb, dev, prot, tg_addr, "FAKELL",
					skb->len);
	}

	/* copy VLAN tag from hdr into skb */
	if (!card->options.sniffer &&
	    (l3_hdr->ext_flags & (QETH_HDR_EXT_VLAN_FRAME |
				  QETH_HDR_EXT_INCLUDE_VLAN_TAG))) {
		u16 tag = (l3_hdr->ext_flags & QETH_HDR_EXT_VLAN_FRAME) ?
				l3_hdr->vlan_id :
				l3_hdr->next_hop.rx.vlan_id;

		__vlan_hwaccel_put_tag(skb, htons(ETH_P_8021Q), tag);
	}
}
#endif

static void qeth_receive_skb(struct qeth_card *card, struct sk_buff *skb,
			     struct qeth_hdr *hdr, bool uses_frags)
{
	struct napi_struct *napi = &card->napi;
	bool is_cso;

	switch (hdr->hdr.l2.id) {
	case QETH_HEADER_TYPE_OSN:
		skb_push(skb, sizeof(*hdr));
		skb_copy_to_linear_data(skb, hdr, sizeof(*hdr));
		QETH_CARD_STAT_ADD(card, rx_bytes, skb->len);
		QETH_CARD_STAT_INC(card, rx_packets);

		card->osn_info.data_cb(skb);
		return;
#if IS_ENABLED(CONFIG_QETH_L3)
	case QETH_HEADER_TYPE_LAYER3:
		qeth_l3_rebuild_skb(card, skb, hdr);
		is_cso = hdr->hdr.l3.ext_flags & QETH_HDR_EXT_CSUM_TRANSP_REQ;
		break;
#endif
	case QETH_HEADER_TYPE_LAYER2:
		is_cso = hdr->hdr.l2.flags[1] & QETH_HDR_EXT_CSUM_TRANSP_REQ;
		break;
	default:
		/* never happens */
		if (uses_frags)
			napi_free_frags(napi);
		else
			dev_kfree_skb_any(skb);
		return;
	}

	if (is_cso && (card->dev->features & NETIF_F_RXCSUM)) {
		skb->ip_summed = CHECKSUM_UNNECESSARY;
		QETH_CARD_STAT_INC(card, rx_skb_csum);
	} else {
		skb->ip_summed = CHECKSUM_NONE;
	}

	QETH_CARD_STAT_ADD(card, rx_bytes, skb->len);
	QETH_CARD_STAT_INC(card, rx_packets);
	if (skb_is_nonlinear(skb)) {
		QETH_CARD_STAT_INC(card, rx_sg_skbs);
		QETH_CARD_STAT_ADD(card, rx_sg_frags,
				   skb_shinfo(skb)->nr_frags);
	}

	if (uses_frags) {
		napi_gro_frags(napi);
	} else {
		skb->protocol = eth_type_trans(skb, skb->dev);
		napi_gro_receive(napi, skb);
	}
}

static void qeth_create_skb_frag(struct sk_buff *skb, char *data, int data_len)
{
	struct page *page = virt_to_page(data);
	unsigned int next_frag;

	next_frag = skb_shinfo(skb)->nr_frags;
	get_page(page);
	skb_add_rx_frag(skb, next_frag, page, offset_in_page(data), data_len,
			data_len);
}

static inline int qeth_is_last_sbale(struct qdio_buffer_element *sbale)
{
	return (sbale->eflags & SBAL_EFLAGS_LAST_ENTRY);
}

static int qeth_extract_skb(struct qeth_card *card,
			    struct qeth_qdio_buffer *qethbuffer, u8 *element_no,
			    int *__offset)
{
	struct qeth_priv *priv = netdev_priv(card->dev);
	struct qdio_buffer *buffer = qethbuffer->buffer;
	struct napi_struct *napi = &card->napi;
	struct qdio_buffer_element *element;
	unsigned int linear_len = 0;
	bool uses_frags = false;
	int offset = *__offset;
	bool use_rx_sg = false;
	unsigned int headroom;
	struct qeth_hdr *hdr;
	struct sk_buff *skb;
	int skb_len = 0;

	element = &buffer->element[*element_no];

next_packet:
	/* qeth_hdr must not cross element boundaries */
	while (element->length < offset + sizeof(struct qeth_hdr)) {
		if (qeth_is_last_sbale(element))
			return -ENODATA;
		element++;
		offset = 0;
	}

	hdr = phys_to_virt(element->addr) + offset;
	offset += sizeof(*hdr);
	skb = NULL;

	switch (hdr->hdr.l2.id) {
	case QETH_HEADER_TYPE_LAYER2:
		skb_len = hdr->hdr.l2.pkt_length;
		linear_len = ETH_HLEN;
		headroom = 0;
		break;
	case QETH_HEADER_TYPE_LAYER3:
		skb_len = hdr->hdr.l3.length;
		if (!IS_LAYER3(card)) {
			QETH_CARD_STAT_INC(card, rx_dropped_notsupp);
			goto walk_packet;
		}

		if (hdr->hdr.l3.flags & QETH_HDR_PASSTHRU) {
			linear_len = ETH_HLEN;
			headroom = 0;
			break;
		}

		if (hdr->hdr.l3.flags & QETH_HDR_IPV6)
			linear_len = sizeof(struct ipv6hdr);
		else
			linear_len = sizeof(struct iphdr);
		headroom = ETH_HLEN;
		break;
	case QETH_HEADER_TYPE_OSN:
		skb_len = hdr->hdr.osn.pdu_length;
		if (!IS_OSN(card)) {
			QETH_CARD_STAT_INC(card, rx_dropped_notsupp);
			goto walk_packet;
		}

		linear_len = skb_len;
		headroom = sizeof(struct qeth_hdr);
		break;
	default:
		if (hdr->hdr.l2.id & QETH_HEADER_MASK_INVAL)
			QETH_CARD_STAT_INC(card, rx_frame_errors);
		else
			QETH_CARD_STAT_INC(card, rx_dropped_notsupp);

		/* Can't determine packet length, drop the whole buffer. */
		return -EPROTONOSUPPORT;
	}

	if (skb_len < linear_len) {
		QETH_CARD_STAT_INC(card, rx_dropped_runt);
		goto walk_packet;
	}

	use_rx_sg = (card->options.cq == QETH_CQ_ENABLED) ||
		    (skb_len > READ_ONCE(priv->rx_copybreak) &&
		     !atomic_read(&card->force_alloc_skb) &&
		     !IS_OSN(card));

	if (use_rx_sg) {
		/* QETH_CQ_ENABLED only: */
		if (qethbuffer->rx_skb &&
		    skb_tailroom(qethbuffer->rx_skb) >= linear_len + headroom) {
			skb = qethbuffer->rx_skb;
			qethbuffer->rx_skb = NULL;
			goto use_skb;
		}

		skb = napi_get_frags(napi);
		if (!skb) {
			/* -ENOMEM, no point in falling back further. */
			QETH_CARD_STAT_INC(card, rx_dropped_nomem);
			goto walk_packet;
		}

		if (skb_tailroom(skb) >= linear_len + headroom) {
			uses_frags = true;
			goto use_skb;
		}

		netdev_info_once(card->dev,
				 "Insufficient linear space in NAPI frags skb, need %u but have %u\n",
				 linear_len + headroom, skb_tailroom(skb));
		/* Shouldn't happen. Don't optimize, fall back to linear skb. */
	}

	linear_len = skb_len;
	skb = napi_alloc_skb(napi, linear_len + headroom);
	if (!skb) {
		QETH_CARD_STAT_INC(card, rx_dropped_nomem);
		goto walk_packet;
	}

use_skb:
	if (headroom)
		skb_reserve(skb, headroom);
walk_packet:
	while (skb_len) {
		int data_len = min(skb_len, (int)(element->length - offset));
		char *data = phys_to_virt(element->addr) + offset;

		skb_len -= data_len;
		offset += data_len;

		/* Extract data from current element: */
		if (skb && data_len) {
			if (linear_len) {
				unsigned int copy_len;

				copy_len = min_t(unsigned int, linear_len,
						 data_len);

				skb_put_data(skb, data, copy_len);
				linear_len -= copy_len;
				data_len -= copy_len;
				data += copy_len;
			}

			if (data_len)
				qeth_create_skb_frag(skb, data, data_len);
		}

		/* Step forward to next element: */
		if (skb_len) {
			if (qeth_is_last_sbale(element)) {
				QETH_CARD_TEXT(card, 4, "unexeob");
				QETH_CARD_HEX(card, 2, buffer, sizeof(void *));
				if (skb) {
					if (uses_frags)
						napi_free_frags(napi);
					else
						dev_kfree_skb_any(skb);
					QETH_CARD_STAT_INC(card,
							   rx_length_errors);
				}
				return -EMSGSIZE;
			}
			element++;
			offset = 0;
		}
	}

	/* This packet was skipped, go get another one: */
	if (!skb)
		goto next_packet;

	*element_no = element - &buffer->element[0];
	*__offset = offset;

	qeth_receive_skb(card, skb, hdr, uses_frags);
	return 0;
}

static unsigned int qeth_extract_skbs(struct qeth_card *card, int budget,
				      struct qeth_qdio_buffer *buf, bool *done)
{
	unsigned int work_done = 0;

	while (budget) {
		if (qeth_extract_skb(card, buf, &card->rx.buf_element,
				     &card->rx.e_offset)) {
			*done = true;
			break;
		}

		work_done++;
		budget--;
	}

	return work_done;
}

static unsigned int qeth_rx_poll(struct qeth_card *card, int budget)
{
	struct qeth_rx *ctx = &card->rx;
	unsigned int work_done = 0;

	while (budget > 0) {
		struct qeth_qdio_buffer *buffer;
		unsigned int skbs_done = 0;
		bool done = false;

		/* Fetch completed RX buffers: */
		if (!card->rx.b_count) {
			card->rx.qdio_err = 0;
			card->rx.b_count = qdio_get_next_buffers(
				card->data.ccwdev, 0, &card->rx.b_index,
				&card->rx.qdio_err);
			if (card->rx.b_count <= 0) {
				card->rx.b_count = 0;
				break;
			}
		}

		/* Process one completed RX buffer: */
		buffer = &card->qdio.in_q->bufs[card->rx.b_index];
		if (!(card->rx.qdio_err &&
		      qeth_check_qdio_errors(card, buffer->buffer,
					     card->rx.qdio_err, "qinerr")))
			skbs_done = qeth_extract_skbs(card, budget, buffer,
						      &done);
		else
			done = true;

		work_done += skbs_done;
		budget -= skbs_done;

		if (done) {
			QETH_CARD_STAT_INC(card, rx_bufs);
			qeth_put_buffer_pool_entry(card, buffer->pool_entry);
			buffer->pool_entry = NULL;
			card->rx.b_count--;
			ctx->bufs_refill++;
			ctx->bufs_refill -= qeth_rx_refill_queue(card,
								 ctx->bufs_refill);

			/* Step forward to next buffer: */
			card->rx.b_index = QDIO_BUFNR(card->rx.b_index + 1);
			card->rx.buf_element = 0;
			card->rx.e_offset = 0;
		}
	}

	return work_done;
}

static void qeth_cq_poll(struct qeth_card *card)
{
	unsigned int work_done = 0;

	while (work_done < QDIO_MAX_BUFFERS_PER_Q) {
		unsigned int start, error;
		int completed;

		completed = qdio_inspect_queue(CARD_DDEV(card), 1, true, &start,
					       &error);
		if (completed <= 0)
			return;

		qeth_qdio_cq_handler(card, error, 1, start, completed);
		work_done += completed;
	}
}

int qeth_poll(struct napi_struct *napi, int budget)
{
	struct qeth_card *card = container_of(napi, struct qeth_card, napi);
	unsigned int work_done;

	work_done = qeth_rx_poll(card, budget);

	if (card->options.cq == QETH_CQ_ENABLED)
		qeth_cq_poll(card);

	if (budget) {
		struct qeth_rx *ctx = &card->rx;

		/* Process any substantial refill backlog: */
		ctx->bufs_refill -= qeth_rx_refill_queue(card, ctx->bufs_refill);

		/* Exhausted the RX budget. Keep IRQ disabled, we get called again. */
		if (work_done >= budget)
			return work_done;
	}

	if (napi_complete_done(napi, work_done) &&
	    qdio_start_irq(CARD_DDEV(card)))
		napi_schedule(napi);

	return work_done;
}
EXPORT_SYMBOL_GPL(qeth_poll);

static void qeth_iqd_tx_complete(struct qeth_qdio_out_q *queue,
				 unsigned int bidx, unsigned int qdio_error,
				 int budget)
{
	struct qeth_qdio_out_buffer *buffer = queue->bufs[bidx];
	u8 sflags = buffer->buffer->element[15].sflags;
	struct qeth_card *card = queue->card;
	bool error = !!qdio_error;

	if (qdio_error == QDIO_ERROR_SLSB_PENDING) {
		struct qaob *aob = buffer->aob;

		if (!aob) {
			netdev_WARN_ONCE(card->dev,
					 "Pending TX buffer %#x without QAOB on TX queue %u\n",
					 bidx, queue->queue_no);
			qeth_schedule_recovery(card);
			return;
		}

		QETH_CARD_TEXT_(card, 5, "pel%u", bidx);

		switch (atomic_cmpxchg(&buffer->state,
				       QETH_QDIO_BUF_PRIMED,
				       QETH_QDIO_BUF_PENDING)) {
		case QETH_QDIO_BUF_PRIMED:
			/* We have initial ownership, no QAOB (yet): */
			qeth_notify_skbs(queue, buffer, TX_NOTIFY_PENDING);

			/* Handle race with qeth_qdio_handle_aob(): */
			switch (atomic_xchg(&buffer->state,
					    QETH_QDIO_BUF_NEED_QAOB)) {
			case QETH_QDIO_BUF_PENDING:
				/* No concurrent QAOB notification. */

				/* Prepare the queue slot for immediate re-use: */
				qeth_scrub_qdio_buffer(buffer->buffer, queue->max_elements);
				if (qeth_init_qdio_out_buf(queue, bidx)) {
					QETH_CARD_TEXT(card, 2, "outofbuf");
					qeth_schedule_recovery(card);
				}

				list_add(&buffer->list_entry,
					 &queue->pending_bufs);
				/* Skip clearing the buffer: */
				return;
			case QETH_QDIO_BUF_QAOB_OK:
				qeth_notify_skbs(queue, buffer,
						 TX_NOTIFY_DELAYED_OK);
				error = false;
				break;
			case QETH_QDIO_BUF_QAOB_ERROR:
				qeth_notify_skbs(queue, buffer,
						 TX_NOTIFY_DELAYED_GENERALERROR);
				error = true;
				break;
			default:
				WARN_ON_ONCE(1);
			}

			break;
		case QETH_QDIO_BUF_QAOB_OK:
			/* qeth_qdio_handle_aob() already received a QAOB: */
			qeth_notify_skbs(queue, buffer, TX_NOTIFY_OK);
			error = false;
			break;
		case QETH_QDIO_BUF_QAOB_ERROR:
			/* qeth_qdio_handle_aob() already received a QAOB: */
			qeth_notify_skbs(queue, buffer, TX_NOTIFY_GENERALERROR);
			error = true;
			break;
		default:
			WARN_ON_ONCE(1);
		}

		memset(aob, 0, sizeof(*aob));
	} else if (card->options.cq == QETH_CQ_ENABLED) {
		qeth_notify_skbs(queue, buffer,
				 qeth_compute_cq_notification(sflags, 0));
	}

	qeth_clear_output_buffer(queue, buffer, error, budget);
}

static int qeth_tx_poll(struct napi_struct *napi, int budget)
{
	struct qeth_qdio_out_q *queue = qeth_napi_to_out_queue(napi);
	unsigned int queue_no = queue->queue_no;
	struct qeth_card *card = queue->card;
	struct net_device *dev = card->dev;
	unsigned int work_done = 0;
	struct netdev_queue *txq;

	txq = netdev_get_tx_queue(dev, qeth_iqd_translate_txq(dev, queue_no));

	while (1) {
		unsigned int start, error, i;
		unsigned int packets = 0;
		unsigned int bytes = 0;
		int completed;

		qeth_tx_complete_pending_bufs(card, queue, false);

		if (qeth_out_queue_is_empty(queue)) {
			napi_complete(napi);
			return 0;
		}

		/* Give the CPU a breather: */
		if (work_done >= QDIO_MAX_BUFFERS_PER_Q) {
			QETH_TXQ_STAT_INC(queue, completion_yield);
			if (napi_complete_done(napi, 0))
				napi_schedule(napi);
			return 0;
		}

		completed = qdio_inspect_queue(CARD_DDEV(card), queue_no, false,
					       &start, &error);
		if (completed <= 0) {
			/* Ensure we see TX completion for pending work: */
			if (napi_complete_done(napi, 0))
				qeth_tx_arm_timer(queue, QETH_TX_TIMER_USECS);
			return 0;
		}

		for (i = start; i < start + completed; i++) {
			struct qeth_qdio_out_buffer *buffer;
			unsigned int bidx = QDIO_BUFNR(i);

			buffer = queue->bufs[bidx];
			packets += buffer->frames;
			bytes += buffer->bytes;

			qeth_handle_send_error(card, buffer, error);
			qeth_iqd_tx_complete(queue, bidx, error, budget);
		}

		netdev_tx_completed_queue(txq, packets, bytes);
		atomic_sub(completed, &queue->used_buffers);
		work_done += completed;

		/* xmit may have observed the full-condition, but not yet
		 * stopped the txq. In which case the code below won't trigger.
		 * So before returning, xmit will re-check the txq's fill level
		 * and wake it up if needed.
		 */
		if (netif_tx_queue_stopped(txq) &&
		    !qeth_out_queue_is_full(queue))
			netif_tx_wake_queue(txq);
	}
}

static int qeth_setassparms_inspect_rc(struct qeth_ipa_cmd *cmd)
{
	if (!cmd->hdr.return_code)
		cmd->hdr.return_code = cmd->data.setassparms.hdr.return_code;
	return cmd->hdr.return_code;
}

static int qeth_setassparms_get_caps_cb(struct qeth_card *card,
					struct qeth_reply *reply,
					unsigned long data)
{
	struct qeth_ipa_cmd *cmd = (struct qeth_ipa_cmd *) data;
	struct qeth_ipa_caps *caps = reply->param;

	if (qeth_setassparms_inspect_rc(cmd))
		return -EIO;

	caps->supported = cmd->data.setassparms.data.caps.supported;
	caps->enabled = cmd->data.setassparms.data.caps.enabled;
	return 0;
}

int qeth_setassparms_cb(struct qeth_card *card,
			struct qeth_reply *reply, unsigned long data)
{
	struct qeth_ipa_cmd *cmd = (struct qeth_ipa_cmd *) data;

	QETH_CARD_TEXT(card, 4, "defadpcb");

	if (cmd->hdr.return_code)
		return -EIO;

	cmd->hdr.return_code = cmd->data.setassparms.hdr.return_code;
	if (cmd->hdr.prot_version == QETH_PROT_IPV4)
		card->options.ipa4.enabled = cmd->hdr.assists.enabled;
	if (cmd->hdr.prot_version == QETH_PROT_IPV6)
		card->options.ipa6.enabled = cmd->hdr.assists.enabled;
	return 0;
}
EXPORT_SYMBOL_GPL(qeth_setassparms_cb);

struct qeth_cmd_buffer *qeth_get_setassparms_cmd(struct qeth_card *card,
						 enum qeth_ipa_funcs ipa_func,
						 u16 cmd_code,
						 unsigned int data_length,
						 enum qeth_prot_versions prot)
{
	struct qeth_ipacmd_setassparms *setassparms;
	struct qeth_ipacmd_setassparms_hdr *hdr;
	struct qeth_cmd_buffer *iob;

	QETH_CARD_TEXT(card, 4, "getasscm");
	iob = qeth_ipa_alloc_cmd(card, IPA_CMD_SETASSPARMS, prot,
				 data_length +
				 offsetof(struct qeth_ipacmd_setassparms,
					  data));
	if (!iob)
		return NULL;

	setassparms = &__ipa_cmd(iob)->data.setassparms;
	setassparms->assist_no = ipa_func;

	hdr = &setassparms->hdr;
	hdr->length = sizeof(*hdr) + data_length;
	hdr->command_code = cmd_code;
	return iob;
}
EXPORT_SYMBOL_GPL(qeth_get_setassparms_cmd);

int qeth_send_simple_setassparms_prot(struct qeth_card *card,
				      enum qeth_ipa_funcs ipa_func,
				      u16 cmd_code, u32 *data,
				      enum qeth_prot_versions prot)
{
	unsigned int length = data ? SETASS_DATA_SIZEOF(flags_32bit) : 0;
	struct qeth_cmd_buffer *iob;

	QETH_CARD_TEXT_(card, 4, "simassp%i", prot);
	iob = qeth_get_setassparms_cmd(card, ipa_func, cmd_code, length, prot);
	if (!iob)
		return -ENOMEM;

	if (data)
		__ipa_cmd(iob)->data.setassparms.data.flags_32bit = *data;
	return qeth_send_ipa_cmd(card, iob, qeth_setassparms_cb, NULL);
}
EXPORT_SYMBOL_GPL(qeth_send_simple_setassparms_prot);

static void qeth_unregister_dbf_views(void)
{
	int x;

	for (x = 0; x < QETH_DBF_INFOS; x++) {
		debug_unregister(qeth_dbf[x].id);
		qeth_dbf[x].id = NULL;
	}
}

void qeth_dbf_longtext(debug_info_t *id, int level, char *fmt, ...)
{
	char dbf_txt_buf[32];
	va_list args;

	if (!debug_level_enabled(id, level))
		return;
	va_start(args, fmt);
	vsnprintf(dbf_txt_buf, sizeof(dbf_txt_buf), fmt, args);
	va_end(args);
	debug_text_event(id, level, dbf_txt_buf);
}
EXPORT_SYMBOL_GPL(qeth_dbf_longtext);

static int qeth_register_dbf_views(void)
{
	int ret;
	int x;

	for (x = 0; x < QETH_DBF_INFOS; x++) {
		/* register the areas */
		qeth_dbf[x].id = debug_register(qeth_dbf[x].name,
						qeth_dbf[x].pages,
						qeth_dbf[x].areas,
						qeth_dbf[x].len);
		if (qeth_dbf[x].id == NULL) {
			qeth_unregister_dbf_views();
			return -ENOMEM;
		}

		/* register a view */
		ret = debug_register_view(qeth_dbf[x].id, qeth_dbf[x].view);
		if (ret) {
			qeth_unregister_dbf_views();
			return ret;
		}

		/* set a passing level */
		debug_set_level(qeth_dbf[x].id, qeth_dbf[x].level);
	}

	return 0;
}

static DEFINE_MUTEX(qeth_mod_mutex);	/* for synchronized module loading */

int qeth_setup_discipline(struct qeth_card *card,
			  enum qeth_discipline_id discipline)
{
	int rc;

	mutex_lock(&qeth_mod_mutex);
	switch (discipline) {
	case QETH_DISCIPLINE_LAYER3:
		card->discipline = try_then_request_module(
			symbol_get(qeth_l3_discipline), "qeth_l3");
		break;
	case QETH_DISCIPLINE_LAYER2:
		card->discipline = try_then_request_module(
			symbol_get(qeth_l2_discipline), "qeth_l2");
		break;
	default:
		break;
	}
	mutex_unlock(&qeth_mod_mutex);

	if (!card->discipline) {
		dev_err(&card->gdev->dev, "There is no kernel module to "
			"support discipline %d\n", discipline);
		return -EINVAL;
	}

	rc = card->discipline->setup(card->gdev);
	if (rc) {
		if (discipline == QETH_DISCIPLINE_LAYER2)
			symbol_put(qeth_l2_discipline);
		else
			symbol_put(qeth_l3_discipline);
		card->discipline = NULL;

		return rc;
	}

	card->options.layer = discipline;
	return 0;
}

void qeth_remove_discipline(struct qeth_card *card)
{
	card->discipline->remove(card->gdev);

	if (IS_LAYER2(card))
		symbol_put(qeth_l2_discipline);
	else
		symbol_put(qeth_l3_discipline);
	card->options.layer = QETH_DISCIPLINE_UNDETERMINED;
	card->discipline = NULL;
}

const struct device_type qeth_generic_devtype = {
	.name = "qeth_generic",
};
EXPORT_SYMBOL_GPL(qeth_generic_devtype);

static const struct device_type qeth_osn_devtype = {
	.name = "qeth_osn",
};

#define DBF_NAME_LEN	20

struct qeth_dbf_entry {
	char dbf_name[DBF_NAME_LEN];
	debug_info_t *dbf_info;
	struct list_head dbf_list;
};

static LIST_HEAD(qeth_dbf_list);
static DEFINE_MUTEX(qeth_dbf_list_mutex);

static debug_info_t *qeth_get_dbf_entry(char *name)
{
	struct qeth_dbf_entry *entry;
	debug_info_t *rc = NULL;

	mutex_lock(&qeth_dbf_list_mutex);
	list_for_each_entry(entry, &qeth_dbf_list, dbf_list) {
		if (strcmp(entry->dbf_name, name) == 0) {
			rc = entry->dbf_info;
			break;
		}
	}
	mutex_unlock(&qeth_dbf_list_mutex);
	return rc;
}

static int qeth_add_dbf_entry(struct qeth_card *card, char *name)
{
	struct qeth_dbf_entry *new_entry;

	card->debug = debug_register(name, 2, 1, 8);
	if (!card->debug) {
		QETH_DBF_TEXT_(SETUP, 2, "%s", "qcdbf");
		goto err;
	}
	if (debug_register_view(card->debug, &debug_hex_ascii_view))
		goto err_dbg;
	new_entry = kzalloc(sizeof(struct qeth_dbf_entry), GFP_KERNEL);
	if (!new_entry)
		goto err_dbg;
	strncpy(new_entry->dbf_name, name, DBF_NAME_LEN);
	new_entry->dbf_info = card->debug;
	mutex_lock(&qeth_dbf_list_mutex);
	list_add(&new_entry->dbf_list, &qeth_dbf_list);
	mutex_unlock(&qeth_dbf_list_mutex);

	return 0;

err_dbg:
	debug_unregister(card->debug);
err:
	return -ENOMEM;
}

static void qeth_clear_dbf_list(void)
{
	struct qeth_dbf_entry *entry, *tmp;

	mutex_lock(&qeth_dbf_list_mutex);
	list_for_each_entry_safe(entry, tmp, &qeth_dbf_list, dbf_list) {
		list_del(&entry->dbf_list);
		debug_unregister(entry->dbf_info);
		kfree(entry);
	}
	mutex_unlock(&qeth_dbf_list_mutex);
}

static struct net_device *qeth_alloc_netdev(struct qeth_card *card)
{
	struct net_device *dev;
	struct qeth_priv *priv;

	switch (card->info.type) {
	case QETH_CARD_TYPE_IQD:
		dev = alloc_netdev_mqs(sizeof(*priv), "hsi%d", NET_NAME_UNKNOWN,
				       ether_setup, QETH_MAX_OUT_QUEUES, 1);
		break;
	case QETH_CARD_TYPE_OSM:
		dev = alloc_etherdev(sizeof(*priv));
		break;
	case QETH_CARD_TYPE_OSN:
		dev = alloc_netdev(sizeof(*priv), "osn%d", NET_NAME_UNKNOWN,
				   ether_setup);
		break;
	default:
		dev = alloc_etherdev_mqs(sizeof(*priv), QETH_MAX_OUT_QUEUES, 1);
	}

	if (!dev)
		return NULL;

	priv = netdev_priv(dev);
	priv->rx_copybreak = QETH_RX_COPYBREAK;
	priv->tx_wanted_queues = IS_IQD(card) ? QETH_IQD_MIN_TXQ : 1;

	dev->ml_priv = card;
	dev->watchdog_timeo = QETH_TX_TIMEOUT;
	dev->min_mtu = IS_OSN(card) ? 64 : 576;
	 /* initialized when device first goes online: */
	dev->max_mtu = 0;
	dev->mtu = 0;
	SET_NETDEV_DEV(dev, &card->gdev->dev);
	netif_carrier_off(dev);

	if (IS_OSN(card)) {
		dev->ethtool_ops = &qeth_osn_ethtool_ops;
	} else {
		dev->ethtool_ops = &qeth_ethtool_ops;
		dev->priv_flags &= ~IFF_TX_SKB_SHARING;
		dev->hw_features |= NETIF_F_SG;
		dev->vlan_features |= NETIF_F_SG;
		if (IS_IQD(card))
			dev->features |= NETIF_F_SG;
	}

	return dev;
}

struct net_device *qeth_clone_netdev(struct net_device *orig)
{
	struct net_device *clone = qeth_alloc_netdev(orig->ml_priv);

	if (!clone)
		return NULL;

	clone->dev_port = orig->dev_port;
	return clone;
}

static int qeth_core_probe_device(struct ccwgroup_device *gdev)
{
	struct qeth_card *card;
	struct device *dev;
	int rc;
	enum qeth_discipline_id enforced_disc;
	char dbf_name[DBF_NAME_LEN];

	QETH_DBF_TEXT(SETUP, 2, "probedev");

	dev = &gdev->dev;
	if (!get_device(dev))
		return -ENODEV;

	QETH_DBF_TEXT_(SETUP, 2, "%s", dev_name(&gdev->dev));

	card = qeth_alloc_card(gdev);
	if (!card) {
		QETH_DBF_TEXT_(SETUP, 2, "1err%d", -ENOMEM);
		rc = -ENOMEM;
		goto err_dev;
	}

	snprintf(dbf_name, sizeof(dbf_name), "qeth_card_%s",
		dev_name(&gdev->dev));
	card->debug = qeth_get_dbf_entry(dbf_name);
	if (!card->debug) {
		rc = qeth_add_dbf_entry(card, dbf_name);
		if (rc)
			goto err_card;
	}

	qeth_setup_card(card);
	card->dev = qeth_alloc_netdev(card);
	if (!card->dev) {
		rc = -ENOMEM;
		goto err_card;
	}

	qeth_determine_capabilities(card);
	qeth_set_blkt_defaults(card);

	card->qdio.no_out_queues = card->dev->num_tx_queues;
	rc = qeth_update_from_chp_desc(card);
	if (rc)
		goto err_chp_desc;

	if (IS_OSN(card))
		gdev->dev.groups = qeth_osn_dev_groups;
	else
		gdev->dev.groups = qeth_dev_groups;

	enforced_disc = qeth_enforce_discipline(card);
	switch (enforced_disc) {
	case QETH_DISCIPLINE_UNDETERMINED:
		gdev->dev.type = &qeth_generic_devtype;
		break;
	default:
		card->info.layer_enforced = true;
		/* It's so early that we don't need the discipline_mutex yet. */
		rc = qeth_setup_discipline(card, enforced_disc);
		if (rc)
			goto err_setup_disc;

		gdev->dev.type = IS_OSN(card) ? &qeth_osn_devtype :
						card->discipline->devtype;
		break;
	}

	return 0;

err_setup_disc:
err_chp_desc:
	free_netdev(card->dev);
err_card:
	qeth_core_free_card(card);
err_dev:
	put_device(dev);
	return rc;
}

static void qeth_core_remove_device(struct ccwgroup_device *gdev)
{
	struct qeth_card *card = dev_get_drvdata(&gdev->dev);

	QETH_CARD_TEXT(card, 2, "removedv");

	mutex_lock(&card->discipline_mutex);
	if (card->discipline)
		qeth_remove_discipline(card);
	mutex_unlock(&card->discipline_mutex);

	qeth_free_qdio_queues(card);

	free_netdev(card->dev);
	qeth_core_free_card(card);
	put_device(&gdev->dev);
}

static int qeth_core_set_online(struct ccwgroup_device *gdev)
{
	struct qeth_card *card = dev_get_drvdata(&gdev->dev);
	int rc = 0;
	enum qeth_discipline_id def_discipline;

	mutex_lock(&card->discipline_mutex);
	if (!card->discipline) {
		def_discipline = IS_IQD(card) ? QETH_DISCIPLINE_LAYER3 :
						QETH_DISCIPLINE_LAYER2;
		rc = qeth_setup_discipline(card, def_discipline);
		if (rc)
			goto err;
	}

	rc = qeth_set_online(card, card->discipline);

err:
	mutex_unlock(&card->discipline_mutex);
	return rc;
}

static int qeth_core_set_offline(struct ccwgroup_device *gdev)
{
	struct qeth_card *card = dev_get_drvdata(&gdev->dev);
	int rc;

	mutex_lock(&card->discipline_mutex);
	rc = qeth_set_offline(card, card->discipline, false);
	mutex_unlock(&card->discipline_mutex);

	return rc;
}

static void qeth_core_shutdown(struct ccwgroup_device *gdev)
{
	struct qeth_card *card = dev_get_drvdata(&gdev->dev);

	qeth_set_allowed_threads(card, 0, 1);
	if ((gdev->state == CCWGROUP_ONLINE) && card->info.hwtrap)
		qeth_hw_trap(card, QETH_DIAGS_TRAP_DISARM);
	qeth_qdio_clear_card(card, 0);
	qeth_drain_output_queues(card);
	qdio_free(CARD_DDEV(card));
}

static ssize_t group_store(struct device_driver *ddrv, const char *buf,
			   size_t count)
{
	int err;

	err = ccwgroup_create_dev(qeth_core_root_dev, to_ccwgroupdrv(ddrv), 3,
				  buf);

	return err ? err : count;
}
static DRIVER_ATTR_WO(group);

static struct attribute *qeth_drv_attrs[] = {
	&driver_attr_group.attr,
	NULL,
};
static struct attribute_group qeth_drv_attr_group = {
	.attrs = qeth_drv_attrs,
};
static const struct attribute_group *qeth_drv_attr_groups[] = {
	&qeth_drv_attr_group,
	NULL,
};

static struct ccwgroup_driver qeth_core_ccwgroup_driver = {
	.driver = {
		.groups = qeth_drv_attr_groups,
		.owner = THIS_MODULE,
		.name = "qeth",
	},
	.ccw_driver = &qeth_ccw_driver,
	.setup = qeth_core_probe_device,
	.remove = qeth_core_remove_device,
	.set_online = qeth_core_set_online,
	.set_offline = qeth_core_set_offline,
	.shutdown = qeth_core_shutdown,
};

struct qeth_card *qeth_get_card_by_busid(char *bus_id)
{
	struct ccwgroup_device *gdev;
	struct qeth_card *card;

	gdev = get_ccwgroupdev_by_busid(&qeth_core_ccwgroup_driver, bus_id);
	if (!gdev)
		return NULL;

	card = dev_get_drvdata(&gdev->dev);
	put_device(&gdev->dev);
	return card;
}
EXPORT_SYMBOL_GPL(qeth_get_card_by_busid);

int qeth_do_ioctl(struct net_device *dev, struct ifreq *rq, int cmd)
{
	struct qeth_card *card = dev->ml_priv;
	struct mii_ioctl_data *mii_data;
	int rc = 0;

	switch (cmd) {
	case SIOC_QETH_ADP_SET_SNMP_CONTROL:
		rc = qeth_snmp_command(card, rq->ifr_ifru.ifru_data);
		break;
	case SIOC_QETH_GET_CARD_TYPE:
		if ((IS_OSD(card) || IS_OSM(card) || IS_OSX(card)) &&
		    !IS_VM_NIC(card))
			return 1;
		return 0;
	case SIOCGMIIPHY:
		mii_data = if_mii(rq);
		mii_data->phy_id = 0;
		break;
	case SIOCGMIIREG:
		mii_data = if_mii(rq);
		if (mii_data->phy_id != 0)
			rc = -EINVAL;
		else
			mii_data->val_out = qeth_mdio_read(dev,
				mii_data->phy_id, mii_data->reg_num);
		break;
	case SIOC_QETH_QUERY_OAT:
		rc = qeth_query_oat_command(card, rq->ifr_ifru.ifru_data);
		break;
	default:
		if (card->discipline->do_ioctl)
			rc = card->discipline->do_ioctl(dev, rq, cmd);
		else
			rc = -EOPNOTSUPP;
	}
	if (rc)
		QETH_CARD_TEXT_(card, 2, "ioce%x", rc);
	return rc;
}
EXPORT_SYMBOL_GPL(qeth_do_ioctl);

static int qeth_start_csum_cb(struct qeth_card *card, struct qeth_reply *reply,
			      unsigned long data)
{
	struct qeth_ipa_cmd *cmd = (struct qeth_ipa_cmd *) data;
	u32 *features = reply->param;

	if (qeth_setassparms_inspect_rc(cmd))
		return -EIO;

	*features = cmd->data.setassparms.data.flags_32bit;
	return 0;
}

static int qeth_set_csum_off(struct qeth_card *card, enum qeth_ipa_funcs cstype,
			     enum qeth_prot_versions prot)
{
	return qeth_send_simple_setassparms_prot(card, cstype, IPA_CMD_ASS_STOP,
						 NULL, prot);
}

static int qeth_set_csum_on(struct qeth_card *card, enum qeth_ipa_funcs cstype,
			    enum qeth_prot_versions prot, u8 *lp2lp)
{
	u32 required_features = QETH_IPA_CHECKSUM_UDP | QETH_IPA_CHECKSUM_TCP;
	struct qeth_cmd_buffer *iob;
	struct qeth_ipa_caps caps;
	u32 features;
	int rc;

	/* some L3 HW requires combined L3+L4 csum offload: */
	if (IS_LAYER3(card) && prot == QETH_PROT_IPV4 &&
	    cstype == IPA_OUTBOUND_CHECKSUM)
		required_features |= QETH_IPA_CHECKSUM_IP_HDR;

	iob = qeth_get_setassparms_cmd(card, cstype, IPA_CMD_ASS_START, 0,
				       prot);
	if (!iob)
		return -ENOMEM;

	rc = qeth_send_ipa_cmd(card, iob, qeth_start_csum_cb, &features);
	if (rc)
		return rc;

	if ((required_features & features) != required_features) {
		qeth_set_csum_off(card, cstype, prot);
		return -EOPNOTSUPP;
	}

	iob = qeth_get_setassparms_cmd(card, cstype, IPA_CMD_ASS_ENABLE,
				       SETASS_DATA_SIZEOF(flags_32bit),
				       prot);
	if (!iob) {
		qeth_set_csum_off(card, cstype, prot);
		return -ENOMEM;
	}

	if (features & QETH_IPA_CHECKSUM_LP2LP)
		required_features |= QETH_IPA_CHECKSUM_LP2LP;
	__ipa_cmd(iob)->data.setassparms.data.flags_32bit = required_features;
	rc = qeth_send_ipa_cmd(card, iob, qeth_setassparms_get_caps_cb, &caps);
	if (rc) {
		qeth_set_csum_off(card, cstype, prot);
		return rc;
	}

	if (!qeth_ipa_caps_supported(&caps, required_features) ||
	    !qeth_ipa_caps_enabled(&caps, required_features)) {
		qeth_set_csum_off(card, cstype, prot);
		return -EOPNOTSUPP;
	}

	dev_info(&card->gdev->dev, "HW Checksumming (%sbound IPv%d) enabled\n",
		 cstype == IPA_INBOUND_CHECKSUM ? "in" : "out", prot);

	if (lp2lp)
		*lp2lp = qeth_ipa_caps_enabled(&caps, QETH_IPA_CHECKSUM_LP2LP);

	return 0;
}

static int qeth_set_ipa_csum(struct qeth_card *card, bool on, int cstype,
			     enum qeth_prot_versions prot, u8 *lp2lp)
{
	return on ? qeth_set_csum_on(card, cstype, prot, lp2lp) :
		    qeth_set_csum_off(card, cstype, prot);
}

static int qeth_start_tso_cb(struct qeth_card *card, struct qeth_reply *reply,
			     unsigned long data)
{
	struct qeth_ipa_cmd *cmd = (struct qeth_ipa_cmd *) data;
	struct qeth_tso_start_data *tso_data = reply->param;

	if (qeth_setassparms_inspect_rc(cmd))
		return -EIO;

	tso_data->mss = cmd->data.setassparms.data.tso.mss;
	tso_data->supported = cmd->data.setassparms.data.tso.supported;
	return 0;
}

static int qeth_set_tso_off(struct qeth_card *card,
			    enum qeth_prot_versions prot)
{
	return qeth_send_simple_setassparms_prot(card, IPA_OUTBOUND_TSO,
						 IPA_CMD_ASS_STOP, NULL, prot);
}

static int qeth_set_tso_on(struct qeth_card *card,
			   enum qeth_prot_versions prot)
{
	struct qeth_tso_start_data tso_data;
	struct qeth_cmd_buffer *iob;
	struct qeth_ipa_caps caps;
	int rc;

	iob = qeth_get_setassparms_cmd(card, IPA_OUTBOUND_TSO,
				       IPA_CMD_ASS_START, 0, prot);
	if (!iob)
		return -ENOMEM;

	rc = qeth_send_ipa_cmd(card, iob, qeth_start_tso_cb, &tso_data);
	if (rc)
		return rc;

	if (!tso_data.mss || !(tso_data.supported & QETH_IPA_LARGE_SEND_TCP)) {
		qeth_set_tso_off(card, prot);
		return -EOPNOTSUPP;
	}

	iob = qeth_get_setassparms_cmd(card, IPA_OUTBOUND_TSO,
				       IPA_CMD_ASS_ENABLE,
				       SETASS_DATA_SIZEOF(caps), prot);
	if (!iob) {
		qeth_set_tso_off(card, prot);
		return -ENOMEM;
	}

	/* enable TSO capability */
	__ipa_cmd(iob)->data.setassparms.data.caps.enabled =
		QETH_IPA_LARGE_SEND_TCP;
	rc = qeth_send_ipa_cmd(card, iob, qeth_setassparms_get_caps_cb, &caps);
	if (rc) {
		qeth_set_tso_off(card, prot);
		return rc;
	}

	if (!qeth_ipa_caps_supported(&caps, QETH_IPA_LARGE_SEND_TCP) ||
	    !qeth_ipa_caps_enabled(&caps, QETH_IPA_LARGE_SEND_TCP)) {
		qeth_set_tso_off(card, prot);
		return -EOPNOTSUPP;
	}

	dev_info(&card->gdev->dev, "TSOv%u enabled (MSS: %u)\n", prot,
		 tso_data.mss);
	return 0;
}

static int qeth_set_ipa_tso(struct qeth_card *card, bool on,
			    enum qeth_prot_versions prot)
{
	return on ? qeth_set_tso_on(card, prot) : qeth_set_tso_off(card, prot);
}

static int qeth_set_ipa_rx_csum(struct qeth_card *card, bool on)
{
	int rc_ipv4 = (on) ? -EOPNOTSUPP : 0;
	int rc_ipv6;

	if (qeth_is_supported(card, IPA_INBOUND_CHECKSUM))
		rc_ipv4 = qeth_set_ipa_csum(card, on, IPA_INBOUND_CHECKSUM,
					    QETH_PROT_IPV4, NULL);
	if (!qeth_is_supported6(card, IPA_INBOUND_CHECKSUM_V6))
		/* no/one Offload Assist available, so the rc is trivial */
		return rc_ipv4;

	rc_ipv6 = qeth_set_ipa_csum(card, on, IPA_INBOUND_CHECKSUM,
				    QETH_PROT_IPV6, NULL);

	if (on)
		/* enable: success if any Assist is active */
		return (rc_ipv6) ? rc_ipv4 : 0;

	/* disable: failure if any Assist is still active */
	return (rc_ipv6) ? rc_ipv6 : rc_ipv4;
}

/**
 * qeth_enable_hw_features() - (Re-)Enable HW functions for device features
 * @dev:	a net_device
 */
void qeth_enable_hw_features(struct net_device *dev)
{
	struct qeth_card *card = dev->ml_priv;
	netdev_features_t features;

	features = dev->features;
	/* force-off any feature that might need an IPA sequence.
	 * netdev_update_features() will restart them.
	 */
	dev->features &= ~dev->hw_features;
	/* toggle VLAN filter, so that VIDs are re-programmed: */
	if (IS_LAYER2(card) && IS_VM_NIC(card)) {
		dev->features &= ~NETIF_F_HW_VLAN_CTAG_FILTER;
		dev->wanted_features |= NETIF_F_HW_VLAN_CTAG_FILTER;
	}
	netdev_update_features(dev);
	if (features != dev->features)
		dev_warn(&card->gdev->dev,
			 "Device recovery failed to restore all offload features\n");
}
EXPORT_SYMBOL_GPL(qeth_enable_hw_features);

static void qeth_check_restricted_features(struct qeth_card *card,
					   netdev_features_t changed,
					   netdev_features_t actual)
{
	netdev_features_t ipv6_features = NETIF_F_TSO6;
	netdev_features_t ipv4_features = NETIF_F_TSO;

	if (!card->info.has_lp2lp_cso_v6)
		ipv6_features |= NETIF_F_IPV6_CSUM;
	if (!card->info.has_lp2lp_cso_v4)
		ipv4_features |= NETIF_F_IP_CSUM;

	if ((changed & ipv6_features) && !(actual & ipv6_features))
		qeth_flush_local_addrs6(card);
	if ((changed & ipv4_features) && !(actual & ipv4_features))
		qeth_flush_local_addrs4(card);
}

int qeth_set_features(struct net_device *dev, netdev_features_t features)
{
	struct qeth_card *card = dev->ml_priv;
	netdev_features_t changed = dev->features ^ features;
	int rc = 0;

	QETH_CARD_TEXT(card, 2, "setfeat");
	QETH_CARD_HEX(card, 2, &features, sizeof(features));

	if ((changed & NETIF_F_IP_CSUM)) {
		rc = qeth_set_ipa_csum(card, features & NETIF_F_IP_CSUM,
				       IPA_OUTBOUND_CHECKSUM, QETH_PROT_IPV4,
				       &card->info.has_lp2lp_cso_v4);
		if (rc)
			changed ^= NETIF_F_IP_CSUM;
	}
	if (changed & NETIF_F_IPV6_CSUM) {
		rc = qeth_set_ipa_csum(card, features & NETIF_F_IPV6_CSUM,
				       IPA_OUTBOUND_CHECKSUM, QETH_PROT_IPV6,
				       &card->info.has_lp2lp_cso_v6);
		if (rc)
			changed ^= NETIF_F_IPV6_CSUM;
	}
	if (changed & NETIF_F_RXCSUM) {
		rc = qeth_set_ipa_rx_csum(card, features & NETIF_F_RXCSUM);
		if (rc)
			changed ^= NETIF_F_RXCSUM;
	}
	if (changed & NETIF_F_TSO) {
		rc = qeth_set_ipa_tso(card, features & NETIF_F_TSO,
				      QETH_PROT_IPV4);
		if (rc)
			changed ^= NETIF_F_TSO;
	}
	if (changed & NETIF_F_TSO6) {
		rc = qeth_set_ipa_tso(card, features & NETIF_F_TSO6,
				      QETH_PROT_IPV6);
		if (rc)
			changed ^= NETIF_F_TSO6;
	}

	qeth_check_restricted_features(card, dev->features ^ features,
				       dev->features ^ changed);

	/* everything changed successfully? */
	if ((dev->features ^ features) == changed)
		return 0;
	/* something went wrong. save changed features and return error */
	dev->features ^= changed;
	return -EIO;
}
EXPORT_SYMBOL_GPL(qeth_set_features);

netdev_features_t qeth_fix_features(struct net_device *dev,
				    netdev_features_t features)
{
	struct qeth_card *card = dev->ml_priv;

	QETH_CARD_TEXT(card, 2, "fixfeat");
	if (!qeth_is_supported(card, IPA_OUTBOUND_CHECKSUM))
		features &= ~NETIF_F_IP_CSUM;
	if (!qeth_is_supported6(card, IPA_OUTBOUND_CHECKSUM_V6))
		features &= ~NETIF_F_IPV6_CSUM;
	if (!qeth_is_supported(card, IPA_INBOUND_CHECKSUM) &&
	    !qeth_is_supported6(card, IPA_INBOUND_CHECKSUM_V6))
		features &= ~NETIF_F_RXCSUM;
	if (!qeth_is_supported(card, IPA_OUTBOUND_TSO))
		features &= ~NETIF_F_TSO;
	if (!qeth_is_supported6(card, IPA_OUTBOUND_TSO))
		features &= ~NETIF_F_TSO6;

	QETH_CARD_HEX(card, 2, &features, sizeof(features));
	return features;
}
EXPORT_SYMBOL_GPL(qeth_fix_features);

netdev_features_t qeth_features_check(struct sk_buff *skb,
				      struct net_device *dev,
				      netdev_features_t features)
{
	struct qeth_card *card = dev->ml_priv;

	/* Traffic with local next-hop is not eligible for some offloads: */
	if (skb->ip_summed == CHECKSUM_PARTIAL &&
	    READ_ONCE(card->options.isolation) != ISOLATION_MODE_FWD) {
		netdev_features_t restricted = 0;

		if (skb_is_gso(skb) && !netif_needs_gso(skb, features))
			restricted |= NETIF_F_ALL_TSO;

		switch (vlan_get_protocol(skb)) {
		case htons(ETH_P_IP):
			if (!card->info.has_lp2lp_cso_v4)
				restricted |= NETIF_F_IP_CSUM;

			if (restricted && qeth_next_hop_is_local_v4(card, skb))
				features &= ~restricted;
			break;
		case htons(ETH_P_IPV6):
			if (!card->info.has_lp2lp_cso_v6)
				restricted |= NETIF_F_IPV6_CSUM;

			if (restricted && qeth_next_hop_is_local_v6(card, skb))
				features &= ~restricted;
			break;
		default:
			break;
		}
	}

	/* GSO segmentation builds skbs with
	 *	a (small) linear part for the headers, and
	 *	page frags for the data.
	 * Compared to a linear skb, the header-only part consumes an
	 * additional buffer element. This reduces buffer utilization, and
	 * hurts throughput. So compress small segments into one element.
	 */
	if (netif_needs_gso(skb, features)) {
		/* match skb_segment(): */
		unsigned int doffset = skb->data - skb_mac_header(skb);
		unsigned int hsize = skb_shinfo(skb)->gso_size;
		unsigned int hroom = skb_headroom(skb);

		/* linearize only if resulting skb allocations are order-0: */
		if (SKB_DATA_ALIGN(hroom + doffset + hsize) <= SKB_MAX_HEAD(0))
			features &= ~NETIF_F_SG;
	}

	return vlan_features_check(skb, features);
}
EXPORT_SYMBOL_GPL(qeth_features_check);

void qeth_get_stats64(struct net_device *dev, struct rtnl_link_stats64 *stats)
{
	struct qeth_card *card = dev->ml_priv;
	struct qeth_qdio_out_q *queue;
	unsigned int i;

	QETH_CARD_TEXT(card, 5, "getstat");

	stats->rx_packets = card->stats.rx_packets;
	stats->rx_bytes = card->stats.rx_bytes;
	stats->rx_errors = card->stats.rx_length_errors +
			   card->stats.rx_frame_errors +
			   card->stats.rx_fifo_errors;
	stats->rx_dropped = card->stats.rx_dropped_nomem +
			    card->stats.rx_dropped_notsupp +
			    card->stats.rx_dropped_runt;
	stats->multicast = card->stats.rx_multicast;
	stats->rx_length_errors = card->stats.rx_length_errors;
	stats->rx_frame_errors = card->stats.rx_frame_errors;
	stats->rx_fifo_errors = card->stats.rx_fifo_errors;

	for (i = 0; i < card->qdio.no_out_queues; i++) {
		queue = card->qdio.out_qs[i];

		stats->tx_packets += queue->stats.tx_packets;
		stats->tx_bytes += queue->stats.tx_bytes;
		stats->tx_errors += queue->stats.tx_errors;
		stats->tx_dropped += queue->stats.tx_dropped;
	}
}
EXPORT_SYMBOL_GPL(qeth_get_stats64);

#define TC_IQD_UCAST   0
static void qeth_iqd_set_prio_tc_map(struct net_device *dev,
				     unsigned int ucast_txqs)
{
	unsigned int prio;

	/* IQD requires mcast traffic to be placed on a dedicated queue, and
	 * qeth_iqd_select_queue() deals with this.
	 * For unicast traffic, we defer the queue selection to the stack.
	 * By installing a trivial prio map that spans over only the unicast
	 * queues, we can encourage the stack to spread the ucast traffic evenly
	 * without selecting the mcast queue.
	 */

	/* One traffic class, spanning over all active ucast queues: */
	netdev_set_num_tc(dev, 1);
	netdev_set_tc_queue(dev, TC_IQD_UCAST, ucast_txqs,
			    QETH_IQD_MIN_UCAST_TXQ);

	/* Map all priorities to this traffic class: */
	for (prio = 0; prio <= TC_BITMASK; prio++)
		netdev_set_prio_tc_map(dev, prio, TC_IQD_UCAST);
}

int qeth_set_real_num_tx_queues(struct qeth_card *card, unsigned int count)
{
	struct net_device *dev = card->dev;
	int rc;

	/* Per netif_setup_tc(), adjust the mapping first: */
	if (IS_IQD(card))
		qeth_iqd_set_prio_tc_map(dev, count - 1);

	rc = netif_set_real_num_tx_queues(dev, count);

	if (rc && IS_IQD(card))
		qeth_iqd_set_prio_tc_map(dev, dev->real_num_tx_queues - 1);

	return rc;
}
EXPORT_SYMBOL_GPL(qeth_set_real_num_tx_queues);

u16 qeth_iqd_select_queue(struct net_device *dev, struct sk_buff *skb,
			  u8 cast_type, struct net_device *sb_dev)
{
	u16 txq;

	if (cast_type != RTN_UNICAST)
		return QETH_IQD_MCAST_TXQ;
	if (dev->real_num_tx_queues == QETH_IQD_MIN_TXQ)
		return QETH_IQD_MIN_UCAST_TXQ;

	txq = netdev_pick_tx(dev, skb, sb_dev);
	return (txq == QETH_IQD_MCAST_TXQ) ? QETH_IQD_MIN_UCAST_TXQ : txq;
}
EXPORT_SYMBOL_GPL(qeth_iqd_select_queue);

int qeth_open(struct net_device *dev)
{
	struct qeth_card *card = dev->ml_priv;

	QETH_CARD_TEXT(card, 4, "qethopen");

	card->data.state = CH_STATE_UP;
	netif_tx_start_all_queues(dev);

	local_bh_disable();
	if (IS_IQD(card)) {
		struct qeth_qdio_out_q *queue;
		unsigned int i;

		qeth_for_each_output_queue(card, queue, i) {
			netif_tx_napi_add(dev, &queue->napi, qeth_tx_poll,
					  QETH_NAPI_WEIGHT);
			napi_enable(&queue->napi);
			napi_schedule(&queue->napi);
		}
	}

	napi_enable(&card->napi);
	napi_schedule(&card->napi);
	/* kick-start the NAPI softirq: */
	local_bh_enable();

	return 0;
}
EXPORT_SYMBOL_GPL(qeth_open);

int qeth_stop(struct net_device *dev)
{
	struct qeth_card *card = dev->ml_priv;

	QETH_CARD_TEXT(card, 4, "qethstop");

	napi_disable(&card->napi);
	cancel_delayed_work_sync(&card->buffer_reclaim_work);
	qdio_stop_irq(CARD_DDEV(card));

	if (IS_IQD(card)) {
		struct qeth_qdio_out_q *queue;
		unsigned int i;

		/* Quiesce the NAPI instances: */
		qeth_for_each_output_queue(card, queue, i)
			napi_disable(&queue->napi);

		/* Stop .ndo_start_xmit, might still access queue->napi. */
		netif_tx_disable(dev);

		qeth_for_each_output_queue(card, queue, i) {
			del_timer_sync(&queue->timer);
			/* Queues may get re-allocated, so remove the NAPIs. */
			netif_napi_del(&queue->napi);
		}
	} else {
		netif_tx_disable(dev);
	}

	return 0;
}
EXPORT_SYMBOL_GPL(qeth_stop);

static int __init qeth_core_init(void)
{
	int rc;

	pr_info("loading core functions\n");

	qeth_debugfs_root = debugfs_create_dir("qeth", NULL);

	rc = qeth_register_dbf_views();
	if (rc)
		goto dbf_err;
	qeth_core_root_dev = root_device_register("qeth");
	rc = PTR_ERR_OR_ZERO(qeth_core_root_dev);
	if (rc)
		goto register_err;
	qeth_core_header_cache =
		kmem_cache_create("qeth_hdr", QETH_HDR_CACHE_OBJ_SIZE,
				  roundup_pow_of_two(QETH_HDR_CACHE_OBJ_SIZE),
				  0, NULL);
	if (!qeth_core_header_cache) {
		rc = -ENOMEM;
		goto slab_err;
	}
	qeth_qdio_outbuf_cache = kmem_cache_create("qeth_buf",
			sizeof(struct qeth_qdio_out_buffer), 0, 0, NULL);
	if (!qeth_qdio_outbuf_cache) {
		rc = -ENOMEM;
		goto cqslab_err;
	}
	rc = ccw_driver_register(&qeth_ccw_driver);
	if (rc)
		goto ccw_err;
	rc = ccwgroup_driver_register(&qeth_core_ccwgroup_driver);
	if (rc)
		goto ccwgroup_err;

	return 0;

ccwgroup_err:
	ccw_driver_unregister(&qeth_ccw_driver);
ccw_err:
	kmem_cache_destroy(qeth_qdio_outbuf_cache);
cqslab_err:
	kmem_cache_destroy(qeth_core_header_cache);
slab_err:
	root_device_unregister(qeth_core_root_dev);
register_err:
	qeth_unregister_dbf_views();
dbf_err:
	debugfs_remove_recursive(qeth_debugfs_root);
	pr_err("Initializing the qeth device driver failed\n");
	return rc;
}

static void __exit qeth_core_exit(void)
{
	qeth_clear_dbf_list();
	ccwgroup_driver_unregister(&qeth_core_ccwgroup_driver);
	ccw_driver_unregister(&qeth_ccw_driver);
	kmem_cache_destroy(qeth_qdio_outbuf_cache);
	kmem_cache_destroy(qeth_core_header_cache);
	root_device_unregister(qeth_core_root_dev);
	qeth_unregister_dbf_views();
	debugfs_remove_recursive(qeth_debugfs_root);
	pr_info("core functions removed\n");
}

module_init(qeth_core_init);
module_exit(qeth_core_exit);
MODULE_AUTHOR("Frank Blaschka <frank.blaschka@de.ibm.com>");
MODULE_DESCRIPTION("qeth core functions");
MODULE_LICENSE("GPL");<|MERGE_RESOLUTION|>--- conflicted
+++ resolved
@@ -472,11 +472,7 @@
 		qeth_notify_skbs(buffer->q, buffer, notification);
 
 		/* Free dangling allocations. The attached skbs are handled by
-<<<<<<< HEAD
-		 * qeth_tx_complete_pending_bufs().
-=======
 		 * qeth_tx_complete_pending_bufs(), and so is the QAOB.
->>>>>>> 4bcf3b75
 		 */
 		for (i = 0;
 		     i < aob->sb_count && i < QETH_MAX_BUFFER_ELEMENTS(card);
@@ -1424,8 +1420,6 @@
 	atomic_set(&buf->state, QETH_QDIO_BUF_EMPTY);
 }
 
-<<<<<<< HEAD
-=======
 static void qeth_free_out_buf(struct qeth_qdio_out_buffer *buf)
 {
 	if (buf->aob)
@@ -1433,7 +1427,6 @@
 	kmem_cache_free(qeth_qdio_outbuf_cache, buf);
 }
 
->>>>>>> 4bcf3b75
 static void qeth_tx_complete_pending_bufs(struct qeth_card *card,
 					  struct qeth_qdio_out_q *queue,
 					  bool drain)
@@ -1451,11 +1444,7 @@
 			qeth_tx_complete_buf(buf, drain, 0);
 
 			list_del(&buf->list_entry);
-<<<<<<< HEAD
-			kmem_cache_free(qeth_qdio_outbuf_cache, buf);
-=======
 			qeth_free_out_buf(buf);
->>>>>>> 4bcf3b75
 		}
 	}
 }
@@ -2624,11 +2613,7 @@
 
 err_out_bufs:
 	while (i > 0)
-<<<<<<< HEAD
-		kmem_cache_free(qeth_qdio_outbuf_cache, q->bufs[--i]);
-=======
 		qeth_free_out_buf(q->bufs[--i]);
->>>>>>> 4bcf3b75
 	qdio_free_buffers(q->qdio_bufs, QDIO_MAX_BUFFERS_PER_Q);
 err_qdio_bufs:
 	kfree(q);
