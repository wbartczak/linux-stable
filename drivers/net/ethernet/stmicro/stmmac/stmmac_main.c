// SPDX-License-Identifier: GPL-2.0-only
/*******************************************************************************
  This is the driver for the ST MAC 10/100/1000 on-chip Ethernet controllers.
  ST Ethernet IPs are built around a Synopsys IP Core.

	Copyright(C) 2007-2011 STMicroelectronics Ltd


  Author: Giuseppe Cavallaro <peppe.cavallaro@st.com>

  Documentation available at:
	http://www.stlinux.com
  Support available at:
	https://bugzilla.stlinux.com/
*******************************************************************************/

#include <linux/clk.h>
#include <linux/kernel.h>
#include <linux/interrupt.h>
#include <linux/ip.h>
#include <linux/tcp.h>
#include <linux/skbuff.h>
#include <linux/ethtool.h>
#include <linux/if_ether.h>
#include <linux/crc32.h>
#include <linux/mii.h>
#include <linux/if.h>
#include <linux/if_vlan.h>
#include <linux/dma-mapping.h>
#include <linux/slab.h>
#include <linux/pm_runtime.h>
#include <linux/prefetch.h>
#include <linux/pinctrl/consumer.h>
#ifdef CONFIG_DEBUG_FS
#include <linux/debugfs.h>
#include <linux/seq_file.h>
#endif /* CONFIG_DEBUG_FS */
#include <linux/net_tstamp.h>
#include <linux/phylink.h>
#include <linux/udp.h>
#include <linux/bpf_trace.h>
#include <net/pkt_cls.h>
#include <net/xdp_sock_drv.h>
#include "stmmac_ptp.h"
#include "stmmac.h"
#include "stmmac_xdp.h"
#include <linux/reset.h>
#include <linux/of_mdio.h>
#include "dwmac1000.h"
#include "dwxgmac2.h"
#include "hwif.h"

#define	STMMAC_ALIGN(x)		ALIGN(ALIGN(x, SMP_CACHE_BYTES), 16)
#define	TSO_MAX_BUFF_SIZE	(SZ_16K - 1)

/* Module parameters */
#define TX_TIMEO	5000
static int watchdog = TX_TIMEO;
module_param(watchdog, int, 0644);
MODULE_PARM_DESC(watchdog, "Transmit timeout in milliseconds (default 5s)");

static int debug = -1;
module_param(debug, int, 0644);
MODULE_PARM_DESC(debug, "Message Level (-1: default, 0: no output, 16: all)");

static int phyaddr = -1;
module_param(phyaddr, int, 0444);
MODULE_PARM_DESC(phyaddr, "Physical device address");

#define STMMAC_TX_THRESH(x)	((x)->dma_tx_size / 4)
#define STMMAC_RX_THRESH(x)	((x)->dma_rx_size / 4)

/* Limit to make sure XDP TX and slow path can coexist */
#define STMMAC_XSK_TX_BUDGET_MAX	256
#define STMMAC_TX_XSK_AVAIL		16
#define STMMAC_RX_FILL_BATCH		16

#define STMMAC_XDP_PASS		0
#define STMMAC_XDP_CONSUMED	BIT(0)
#define STMMAC_XDP_TX		BIT(1)
#define STMMAC_XDP_REDIRECT	BIT(2)

static int flow_ctrl = FLOW_AUTO;
module_param(flow_ctrl, int, 0644);
MODULE_PARM_DESC(flow_ctrl, "Flow control ability [on/off]");

static int pause = PAUSE_TIME;
module_param(pause, int, 0644);
MODULE_PARM_DESC(pause, "Flow Control Pause Time");

#define TC_DEFAULT 64
static int tc = TC_DEFAULT;
module_param(tc, int, 0644);
MODULE_PARM_DESC(tc, "DMA threshold control value");

#define	DEFAULT_BUFSIZE	1536
static int buf_sz = DEFAULT_BUFSIZE;
module_param(buf_sz, int, 0644);
MODULE_PARM_DESC(buf_sz, "DMA buffer size");

#define	STMMAC_RX_COPYBREAK	256

static const u32 default_msg_level = (NETIF_MSG_DRV | NETIF_MSG_PROBE |
				      NETIF_MSG_LINK | NETIF_MSG_IFUP |
				      NETIF_MSG_IFDOWN | NETIF_MSG_TIMER);

#define STMMAC_DEFAULT_LPI_TIMER	1000
static int eee_timer = STMMAC_DEFAULT_LPI_TIMER;
module_param(eee_timer, int, 0644);
MODULE_PARM_DESC(eee_timer, "LPI tx expiration time in msec");
#define STMMAC_LPI_T(x) (jiffies + usecs_to_jiffies(x))

/* By default the driver will use the ring mode to manage tx and rx descriptors,
 * but allow user to force to use the chain instead of the ring
 */
static unsigned int chain_mode;
module_param(chain_mode, int, 0444);
MODULE_PARM_DESC(chain_mode, "To use chain instead of ring mode");

static irqreturn_t stmmac_interrupt(int irq, void *dev_id);
/* For MSI interrupts handling */
static irqreturn_t stmmac_mac_interrupt(int irq, void *dev_id);
static irqreturn_t stmmac_safety_interrupt(int irq, void *dev_id);
static irqreturn_t stmmac_msi_intr_tx(int irq, void *data);
static irqreturn_t stmmac_msi_intr_rx(int irq, void *data);
static void stmmac_tx_timer_arm(struct stmmac_priv *priv, u32 queue);
static void stmmac_flush_tx_descriptors(struct stmmac_priv *priv, int queue);

#ifdef CONFIG_DEBUG_FS
static const struct net_device_ops stmmac_netdev_ops;
static void stmmac_init_fs(struct net_device *dev);
static void stmmac_exit_fs(struct net_device *dev);
#endif

#define STMMAC_COAL_TIMER(x) (ns_to_ktime((x) * NSEC_PER_USEC))

int stmmac_bus_clks_config(struct stmmac_priv *priv, bool enabled)
{
	int ret = 0;

	if (enabled) {
		ret = clk_prepare_enable(priv->plat->stmmac_clk);
		if (ret)
			return ret;
		ret = clk_prepare_enable(priv->plat->pclk);
		if (ret) {
			clk_disable_unprepare(priv->plat->stmmac_clk);
			return ret;
		}
		if (priv->plat->clks_config) {
			ret = priv->plat->clks_config(priv->plat->bsp_priv, enabled);
			if (ret) {
				clk_disable_unprepare(priv->plat->stmmac_clk);
				clk_disable_unprepare(priv->plat->pclk);
				return ret;
			}
		}
	} else {
		clk_disable_unprepare(priv->plat->stmmac_clk);
		clk_disable_unprepare(priv->plat->pclk);
		if (priv->plat->clks_config)
			priv->plat->clks_config(priv->plat->bsp_priv, enabled);
	}

	return ret;
}
EXPORT_SYMBOL_GPL(stmmac_bus_clks_config);

/**
 * stmmac_verify_args - verify the driver parameters.
 * Description: it checks the driver parameters and set a default in case of
 * errors.
 */
static void stmmac_verify_args(void)
{
	if (unlikely(watchdog < 0))
		watchdog = TX_TIMEO;
	if (unlikely((buf_sz < DEFAULT_BUFSIZE) || (buf_sz > BUF_SIZE_16KiB)))
		buf_sz = DEFAULT_BUFSIZE;
	if (unlikely(flow_ctrl > 1))
		flow_ctrl = FLOW_AUTO;
	else if (likely(flow_ctrl < 0))
		flow_ctrl = FLOW_OFF;
	if (unlikely((pause < 0) || (pause > 0xffff)))
		pause = PAUSE_TIME;
	if (eee_timer < 0)
		eee_timer = STMMAC_DEFAULT_LPI_TIMER;
}

static void __stmmac_disable_all_queues(struct stmmac_priv *priv)
{
	u32 rx_queues_cnt = priv->plat->rx_queues_to_use;
	u32 tx_queues_cnt = priv->plat->tx_queues_to_use;
	u32 maxq = max(rx_queues_cnt, tx_queues_cnt);
	u32 queue;

	for (queue = 0; queue < maxq; queue++) {
		struct stmmac_channel *ch = &priv->channel[queue];

		if (stmmac_xdp_is_enabled(priv) &&
		    test_bit(queue, priv->af_xdp_zc_qps)) {
			napi_disable(&ch->rxtx_napi);
			continue;
		}

		if (queue < rx_queues_cnt)
			napi_disable(&ch->rx_napi);
		if (queue < tx_queues_cnt)
			napi_disable(&ch->tx_napi);
	}
}

/**
 * stmmac_disable_all_queues - Disable all queues
 * @priv: driver private structure
 */
static void stmmac_disable_all_queues(struct stmmac_priv *priv)
{
	u32 rx_queues_cnt = priv->plat->rx_queues_to_use;
	struct stmmac_rx_queue *rx_q;
	u32 queue;

	/* synchronize_rcu() needed for pending XDP buffers to drain */
	for (queue = 0; queue < rx_queues_cnt; queue++) {
		rx_q = &priv->rx_queue[queue];
		if (rx_q->xsk_pool) {
			synchronize_rcu();
			break;
		}
	}

	__stmmac_disable_all_queues(priv);
}

/**
 * stmmac_enable_all_queues - Enable all queues
 * @priv: driver private structure
 */
static void stmmac_enable_all_queues(struct stmmac_priv *priv)
{
	u32 rx_queues_cnt = priv->plat->rx_queues_to_use;
	u32 tx_queues_cnt = priv->plat->tx_queues_to_use;
	u32 maxq = max(rx_queues_cnt, tx_queues_cnt);
	u32 queue;

	for (queue = 0; queue < maxq; queue++) {
		struct stmmac_channel *ch = &priv->channel[queue];

		if (stmmac_xdp_is_enabled(priv) &&
		    test_bit(queue, priv->af_xdp_zc_qps)) {
			napi_enable(&ch->rxtx_napi);
			continue;
		}

		if (queue < rx_queues_cnt)
			napi_enable(&ch->rx_napi);
		if (queue < tx_queues_cnt)
			napi_enable(&ch->tx_napi);
	}
}

static void stmmac_service_event_schedule(struct stmmac_priv *priv)
{
	if (!test_bit(STMMAC_DOWN, &priv->state) &&
	    !test_and_set_bit(STMMAC_SERVICE_SCHED, &priv->state))
		queue_work(priv->wq, &priv->service_task);
}

static void stmmac_global_err(struct stmmac_priv *priv)
{
	netif_carrier_off(priv->dev);
	set_bit(STMMAC_RESET_REQUESTED, &priv->state);
	stmmac_service_event_schedule(priv);
}

/**
 * stmmac_clk_csr_set - dynamically set the MDC clock
 * @priv: driver private structure
 * Description: this is to dynamically set the MDC clock according to the csr
 * clock input.
 * Note:
 *	If a specific clk_csr value is passed from the platform
 *	this means that the CSR Clock Range selection cannot be
 *	changed at run-time and it is fixed (as reported in the driver
 *	documentation). Viceversa the driver will try to set the MDC
 *	clock dynamically according to the actual clock input.
 */
static void stmmac_clk_csr_set(struct stmmac_priv *priv)
{
	u32 clk_rate;

	clk_rate = clk_get_rate(priv->plat->stmmac_clk);

	/* Platform provided default clk_csr would be assumed valid
	 * for all other cases except for the below mentioned ones.
	 * For values higher than the IEEE 802.3 specified frequency
	 * we can not estimate the proper divider as it is not known
	 * the frequency of clk_csr_i. So we do not change the default
	 * divider.
	 */
	if (!(priv->clk_csr & MAC_CSR_H_FRQ_MASK)) {
		if (clk_rate < CSR_F_35M)
			priv->clk_csr = STMMAC_CSR_20_35M;
		else if ((clk_rate >= CSR_F_35M) && (clk_rate < CSR_F_60M))
			priv->clk_csr = STMMAC_CSR_35_60M;
		else if ((clk_rate >= CSR_F_60M) && (clk_rate < CSR_F_100M))
			priv->clk_csr = STMMAC_CSR_60_100M;
		else if ((clk_rate >= CSR_F_100M) && (clk_rate < CSR_F_150M))
			priv->clk_csr = STMMAC_CSR_100_150M;
		else if ((clk_rate >= CSR_F_150M) && (clk_rate < CSR_F_250M))
			priv->clk_csr = STMMAC_CSR_150_250M;
		else if ((clk_rate >= CSR_F_250M) && (clk_rate < CSR_F_300M))
			priv->clk_csr = STMMAC_CSR_250_300M;
	}

	if (priv->plat->has_sun8i) {
		if (clk_rate > 160000000)
			priv->clk_csr = 0x03;
		else if (clk_rate > 80000000)
			priv->clk_csr = 0x02;
		else if (clk_rate > 40000000)
			priv->clk_csr = 0x01;
		else
			priv->clk_csr = 0;
	}

	if (priv->plat->has_xgmac) {
		if (clk_rate > 400000000)
			priv->clk_csr = 0x5;
		else if (clk_rate > 350000000)
			priv->clk_csr = 0x4;
		else if (clk_rate > 300000000)
			priv->clk_csr = 0x3;
		else if (clk_rate > 250000000)
			priv->clk_csr = 0x2;
		else if (clk_rate > 150000000)
			priv->clk_csr = 0x1;
		else
			priv->clk_csr = 0x0;
	}
}

static void print_pkt(unsigned char *buf, int len)
{
	pr_debug("len = %d byte, buf addr: 0x%p\n", len, buf);
	print_hex_dump_bytes("", DUMP_PREFIX_OFFSET, buf, len);
}

static inline u32 stmmac_tx_avail(struct stmmac_priv *priv, u32 queue)
{
	struct stmmac_tx_queue *tx_q = &priv->tx_queue[queue];
	u32 avail;

	if (tx_q->dirty_tx > tx_q->cur_tx)
		avail = tx_q->dirty_tx - tx_q->cur_tx - 1;
	else
		avail = priv->dma_tx_size - tx_q->cur_tx + tx_q->dirty_tx - 1;

	return avail;
}

/**
 * stmmac_rx_dirty - Get RX queue dirty
 * @priv: driver private structure
 * @queue: RX queue index
 */
static inline u32 stmmac_rx_dirty(struct stmmac_priv *priv, u32 queue)
{
	struct stmmac_rx_queue *rx_q = &priv->rx_queue[queue];
	u32 dirty;

	if (rx_q->dirty_rx <= rx_q->cur_rx)
		dirty = rx_q->cur_rx - rx_q->dirty_rx;
	else
		dirty = priv->dma_rx_size - rx_q->dirty_rx + rx_q->cur_rx;

	return dirty;
}

static void stmmac_lpi_entry_timer_config(struct stmmac_priv *priv, bool en)
{
	int tx_lpi_timer;

	/* Clear/set the SW EEE timer flag based on LPI ET enablement */
	priv->eee_sw_timer_en = en ? 0 : 1;
	tx_lpi_timer  = en ? priv->tx_lpi_timer : 0;
	stmmac_set_eee_lpi_timer(priv, priv->hw, tx_lpi_timer);
}

/**
 * stmmac_enable_eee_mode - check and enter in LPI mode
 * @priv: driver private structure
 * Description: this function is to verify and enter in LPI mode in case of
 * EEE.
 */
static void stmmac_enable_eee_mode(struct stmmac_priv *priv)
{
	u32 tx_cnt = priv->plat->tx_queues_to_use;
	u32 queue;

	/* check if all TX queues have the work finished */
	for (queue = 0; queue < tx_cnt; queue++) {
		struct stmmac_tx_queue *tx_q = &priv->tx_queue[queue];

		if (tx_q->dirty_tx != tx_q->cur_tx)
			return; /* still unfinished work */
	}

	/* Check and enter in LPI mode */
	if (!priv->tx_path_in_lpi_mode)
		stmmac_set_eee_mode(priv, priv->hw,
				priv->plat->en_tx_lpi_clockgating);
}

/**
 * stmmac_disable_eee_mode - disable and exit from LPI mode
 * @priv: driver private structure
 * Description: this function is to exit and disable EEE in case of
 * LPI state is true. This is called by the xmit.
 */
void stmmac_disable_eee_mode(struct stmmac_priv *priv)
{
	if (!priv->eee_sw_timer_en) {
		stmmac_lpi_entry_timer_config(priv, 0);
		return;
	}

	stmmac_reset_eee_mode(priv, priv->hw);
	del_timer_sync(&priv->eee_ctrl_timer);
	priv->tx_path_in_lpi_mode = false;
}

/**
 * stmmac_eee_ctrl_timer - EEE TX SW timer.
 * @t:  timer_list struct containing private info
 * Description:
 *  if there is no data transfer and if we are not in LPI state,
 *  then MAC Transmitter can be moved to LPI state.
 */
static void stmmac_eee_ctrl_timer(struct timer_list *t)
{
	struct stmmac_priv *priv = from_timer(priv, t, eee_ctrl_timer);

	stmmac_enable_eee_mode(priv);
	mod_timer(&priv->eee_ctrl_timer, STMMAC_LPI_T(priv->tx_lpi_timer));
}

/**
 * stmmac_eee_init - init EEE
 * @priv: driver private structure
 * Description:
 *  if the GMAC supports the EEE (from the HW cap reg) and the phy device
 *  can also manage EEE, this function enable the LPI state and start related
 *  timer.
 */
bool stmmac_eee_init(struct stmmac_priv *priv)
{
	int eee_tw_timer = priv->eee_tw_timer;

	/* Using PCS we cannot dial with the phy registers at this stage
	 * so we do not support extra feature like EEE.
	 */
	if (priv->hw->pcs == STMMAC_PCS_TBI ||
	    priv->hw->pcs == STMMAC_PCS_RTBI)
		return false;

	/* Check if MAC core supports the EEE feature. */
	if (!priv->dma_cap.eee)
		return false;

	mutex_lock(&priv->lock);

	/* Check if it needs to be deactivated */
	if (!priv->eee_active) {
		if (priv->eee_enabled) {
			netdev_dbg(priv->dev, "disable EEE\n");
			stmmac_lpi_entry_timer_config(priv, 0);
			del_timer_sync(&priv->eee_ctrl_timer);
			stmmac_set_eee_timer(priv, priv->hw, 0, eee_tw_timer);
		}
		mutex_unlock(&priv->lock);
		return false;
	}

	if (priv->eee_active && !priv->eee_enabled) {
		timer_setup(&priv->eee_ctrl_timer, stmmac_eee_ctrl_timer, 0);
		stmmac_set_eee_timer(priv, priv->hw, STMMAC_DEFAULT_LIT_LS,
				     eee_tw_timer);
	}

	if (priv->plat->has_gmac4 && priv->tx_lpi_timer <= STMMAC_ET_MAX) {
		del_timer_sync(&priv->eee_ctrl_timer);
		priv->tx_path_in_lpi_mode = false;
		stmmac_lpi_entry_timer_config(priv, 1);
	} else {
		stmmac_lpi_entry_timer_config(priv, 0);
		mod_timer(&priv->eee_ctrl_timer,
			  STMMAC_LPI_T(priv->tx_lpi_timer));
	}

	mutex_unlock(&priv->lock);
	netdev_dbg(priv->dev, "Energy-Efficient Ethernet initialized\n");
	return true;
}

/* stmmac_get_tx_hwtstamp - get HW TX timestamps
 * @priv: driver private structure
 * @p : descriptor pointer
 * @skb : the socket buffer
 * Description :
 * This function will read timestamp from the descriptor & pass it to stack.
 * and also perform some sanity checks.
 */
static void stmmac_get_tx_hwtstamp(struct stmmac_priv *priv,
				   struct dma_desc *p, struct sk_buff *skb)
{
	struct skb_shared_hwtstamps shhwtstamp;
	bool found = false;
	s64 adjust = 0;
	u64 ns = 0;

	if (!priv->hwts_tx_en)
		return;

	/* exit if skb doesn't support hw tstamp */
	if (likely(!skb || !(skb_shinfo(skb)->tx_flags & SKBTX_IN_PROGRESS)))
		return;

	/* check tx tstamp status */
	if (stmmac_get_tx_timestamp_status(priv, p)) {
		stmmac_get_timestamp(priv, p, priv->adv_ts, &ns);
		found = true;
	} else if (!stmmac_get_mac_tx_timestamp(priv, priv->hw, &ns)) {
		found = true;
	}

	if (found) {
		/* Correct the clk domain crossing(CDC) error */
		if (priv->plat->has_gmac4 && priv->plat->clk_ptp_rate) {
			adjust += -(2 * (NSEC_PER_SEC /
					 priv->plat->clk_ptp_rate));
			ns += adjust;
		}

		memset(&shhwtstamp, 0, sizeof(struct skb_shared_hwtstamps));
		shhwtstamp.hwtstamp = ns_to_ktime(ns);

		netdev_dbg(priv->dev, "get valid TX hw timestamp %llu\n", ns);
		/* pass tstamp to stack */
		skb_tstamp_tx(skb, &shhwtstamp);
	}
}

/* stmmac_get_rx_hwtstamp - get HW RX timestamps
 * @priv: driver private structure
 * @p : descriptor pointer
 * @np : next descriptor pointer
 * @skb : the socket buffer
 * Description :
 * This function will read received packet's timestamp from the descriptor
 * and pass it to stack. It also perform some sanity checks.
 */
static void stmmac_get_rx_hwtstamp(struct stmmac_priv *priv, struct dma_desc *p,
				   struct dma_desc *np, struct sk_buff *skb)
{
	struct skb_shared_hwtstamps *shhwtstamp = NULL;
	struct dma_desc *desc = p;
	u64 adjust = 0;
	u64 ns = 0;

	if (!priv->hwts_rx_en)
		return;
	/* For GMAC4, the valid timestamp is from CTX next desc. */
	if (priv->plat->has_gmac4 || priv->plat->has_xgmac)
		desc = np;

	/* Check if timestamp is available */
	if (stmmac_get_rx_timestamp_status(priv, p, np, priv->adv_ts)) {
		stmmac_get_timestamp(priv, desc, priv->adv_ts, &ns);

		/* Correct the clk domain crossing(CDC) error */
		if (priv->plat->has_gmac4 && priv->plat->clk_ptp_rate) {
			adjust += 2 * (NSEC_PER_SEC / priv->plat->clk_ptp_rate);
			ns -= adjust;
		}

		netdev_dbg(priv->dev, "get valid RX hw timestamp %llu\n", ns);
		shhwtstamp = skb_hwtstamps(skb);
		memset(shhwtstamp, 0, sizeof(struct skb_shared_hwtstamps));
		shhwtstamp->hwtstamp = ns_to_ktime(ns);
	} else  {
		netdev_dbg(priv->dev, "cannot get RX hw timestamp\n");
	}
}

/**
 *  stmmac_hwtstamp_set - control hardware timestamping.
 *  @dev: device pointer.
 *  @ifr: An IOCTL specific structure, that can contain a pointer to
 *  a proprietary structure used to pass information to the driver.
 *  Description:
 *  This function configures the MAC to enable/disable both outgoing(TX)
 *  and incoming(RX) packets time stamping based on user input.
 *  Return Value:
 *  0 on success and an appropriate -ve integer on failure.
 */
static int stmmac_hwtstamp_set(struct net_device *dev, struct ifreq *ifr)
{
	struct stmmac_priv *priv = netdev_priv(dev);
	struct hwtstamp_config config;
	struct timespec64 now;
	u64 temp = 0;
	u32 ptp_v2 = 0;
	u32 tstamp_all = 0;
	u32 ptp_over_ipv4_udp = 0;
	u32 ptp_over_ipv6_udp = 0;
	u32 ptp_over_ethernet = 0;
	u32 snap_type_sel = 0;
	u32 ts_master_en = 0;
	u32 ts_event_en = 0;
	u32 sec_inc = 0;
	u32 value = 0;
	bool xmac;

	xmac = priv->plat->has_gmac4 || priv->plat->has_xgmac;

	if (!(priv->dma_cap.time_stamp || priv->adv_ts)) {
		netdev_alert(priv->dev, "No support for HW time stamping\n");
		priv->hwts_tx_en = 0;
		priv->hwts_rx_en = 0;

		return -EOPNOTSUPP;
	}

	if (copy_from_user(&config, ifr->ifr_data,
			   sizeof(config)))
		return -EFAULT;

	netdev_dbg(priv->dev, "%s config flags:0x%x, tx_type:0x%x, rx_filter:0x%x\n",
		   __func__, config.flags, config.tx_type, config.rx_filter);

	/* reserved for future extensions */
	if (config.flags)
		return -EINVAL;

	if (config.tx_type != HWTSTAMP_TX_OFF &&
	    config.tx_type != HWTSTAMP_TX_ON)
		return -ERANGE;

	if (priv->adv_ts) {
		switch (config.rx_filter) {
		case HWTSTAMP_FILTER_NONE:
			/* time stamp no incoming packet at all */
			config.rx_filter = HWTSTAMP_FILTER_NONE;
			break;

		case HWTSTAMP_FILTER_PTP_V1_L4_EVENT:
			/* PTP v1, UDP, any kind of event packet */
			config.rx_filter = HWTSTAMP_FILTER_PTP_V1_L4_EVENT;
			/* 'xmac' hardware can support Sync, Pdelay_Req and
			 * Pdelay_resp by setting bit14 and bits17/16 to 01
			 * This leaves Delay_Req timestamps out.
			 * Enable all events *and* general purpose message
			 * timestamping
			 */
			snap_type_sel = PTP_TCR_SNAPTYPSEL_1;
			ptp_over_ipv4_udp = PTP_TCR_TSIPV4ENA;
			ptp_over_ipv6_udp = PTP_TCR_TSIPV6ENA;
			break;

		case HWTSTAMP_FILTER_PTP_V1_L4_SYNC:
			/* PTP v1, UDP, Sync packet */
			config.rx_filter = HWTSTAMP_FILTER_PTP_V1_L4_SYNC;
			/* take time stamp for SYNC messages only */
			ts_event_en = PTP_TCR_TSEVNTENA;

			ptp_over_ipv4_udp = PTP_TCR_TSIPV4ENA;
			ptp_over_ipv6_udp = PTP_TCR_TSIPV6ENA;
			break;

		case HWTSTAMP_FILTER_PTP_V1_L4_DELAY_REQ:
			/* PTP v1, UDP, Delay_req packet */
			config.rx_filter = HWTSTAMP_FILTER_PTP_V1_L4_DELAY_REQ;
			/* take time stamp for Delay_Req messages only */
			ts_master_en = PTP_TCR_TSMSTRENA;
			ts_event_en = PTP_TCR_TSEVNTENA;

			ptp_over_ipv4_udp = PTP_TCR_TSIPV4ENA;
			ptp_over_ipv6_udp = PTP_TCR_TSIPV6ENA;
			break;

		case HWTSTAMP_FILTER_PTP_V2_L4_EVENT:
			/* PTP v2, UDP, any kind of event packet */
			config.rx_filter = HWTSTAMP_FILTER_PTP_V2_L4_EVENT;
			ptp_v2 = PTP_TCR_TSVER2ENA;
			/* take time stamp for all event messages */
			snap_type_sel = PTP_TCR_SNAPTYPSEL_1;

			ptp_over_ipv4_udp = PTP_TCR_TSIPV4ENA;
			ptp_over_ipv6_udp = PTP_TCR_TSIPV6ENA;
			break;

		case HWTSTAMP_FILTER_PTP_V2_L4_SYNC:
			/* PTP v2, UDP, Sync packet */
			config.rx_filter = HWTSTAMP_FILTER_PTP_V2_L4_SYNC;
			ptp_v2 = PTP_TCR_TSVER2ENA;
			/* take time stamp for SYNC messages only */
			ts_event_en = PTP_TCR_TSEVNTENA;

			ptp_over_ipv4_udp = PTP_TCR_TSIPV4ENA;
			ptp_over_ipv6_udp = PTP_TCR_TSIPV6ENA;
			break;

		case HWTSTAMP_FILTER_PTP_V2_L4_DELAY_REQ:
			/* PTP v2, UDP, Delay_req packet */
			config.rx_filter = HWTSTAMP_FILTER_PTP_V2_L4_DELAY_REQ;
			ptp_v2 = PTP_TCR_TSVER2ENA;
			/* take time stamp for Delay_Req messages only */
			ts_master_en = PTP_TCR_TSMSTRENA;
			ts_event_en = PTP_TCR_TSEVNTENA;

			ptp_over_ipv4_udp = PTP_TCR_TSIPV4ENA;
			ptp_over_ipv6_udp = PTP_TCR_TSIPV6ENA;
			break;

		case HWTSTAMP_FILTER_PTP_V2_EVENT:
			/* PTP v2/802.AS1 any layer, any kind of event packet */
			config.rx_filter = HWTSTAMP_FILTER_PTP_V2_EVENT;
			ptp_v2 = PTP_TCR_TSVER2ENA;
			snap_type_sel = PTP_TCR_SNAPTYPSEL_1;
			if (priv->synopsys_id != DWMAC_CORE_5_10)
				ts_event_en = PTP_TCR_TSEVNTENA;
			ptp_over_ipv4_udp = PTP_TCR_TSIPV4ENA;
			ptp_over_ipv6_udp = PTP_TCR_TSIPV6ENA;
			ptp_over_ethernet = PTP_TCR_TSIPENA;
			break;

		case HWTSTAMP_FILTER_PTP_V2_SYNC:
			/* PTP v2/802.AS1, any layer, Sync packet */
			config.rx_filter = HWTSTAMP_FILTER_PTP_V2_SYNC;
			ptp_v2 = PTP_TCR_TSVER2ENA;
			/* take time stamp for SYNC messages only */
			ts_event_en = PTP_TCR_TSEVNTENA;

			ptp_over_ipv4_udp = PTP_TCR_TSIPV4ENA;
			ptp_over_ipv6_udp = PTP_TCR_TSIPV6ENA;
			ptp_over_ethernet = PTP_TCR_TSIPENA;
			break;

		case HWTSTAMP_FILTER_PTP_V2_DELAY_REQ:
			/* PTP v2/802.AS1, any layer, Delay_req packet */
			config.rx_filter = HWTSTAMP_FILTER_PTP_V2_DELAY_REQ;
			ptp_v2 = PTP_TCR_TSVER2ENA;
			/* take time stamp for Delay_Req messages only */
			ts_master_en = PTP_TCR_TSMSTRENA;
			ts_event_en = PTP_TCR_TSEVNTENA;

			ptp_over_ipv4_udp = PTP_TCR_TSIPV4ENA;
			ptp_over_ipv6_udp = PTP_TCR_TSIPV6ENA;
			ptp_over_ethernet = PTP_TCR_TSIPENA;
			break;

		case HWTSTAMP_FILTER_NTP_ALL:
		case HWTSTAMP_FILTER_ALL:
			/* time stamp any incoming packet */
			config.rx_filter = HWTSTAMP_FILTER_ALL;
			tstamp_all = PTP_TCR_TSENALL;
			break;

		default:
			return -ERANGE;
		}
	} else {
		switch (config.rx_filter) {
		case HWTSTAMP_FILTER_NONE:
			config.rx_filter = HWTSTAMP_FILTER_NONE;
			break;
		default:
			/* PTP v1, UDP, any kind of event packet */
			config.rx_filter = HWTSTAMP_FILTER_PTP_V1_L4_EVENT;
			break;
		}
	}
	priv->hwts_rx_en = ((config.rx_filter == HWTSTAMP_FILTER_NONE) ? 0 : 1);
	priv->hwts_tx_en = config.tx_type == HWTSTAMP_TX_ON;

	if (!priv->hwts_tx_en && !priv->hwts_rx_en)
		stmmac_config_hw_tstamping(priv, priv->ptpaddr, 0);
	else {
		value = (PTP_TCR_TSENA | PTP_TCR_TSCFUPDT | PTP_TCR_TSCTRLSSR |
			 tstamp_all | ptp_v2 | ptp_over_ethernet |
			 ptp_over_ipv6_udp | ptp_over_ipv4_udp | ts_event_en |
			 ts_master_en | snap_type_sel);
		stmmac_config_hw_tstamping(priv, priv->ptpaddr, value);

		/* program Sub Second Increment reg */
		stmmac_config_sub_second_increment(priv,
				priv->ptpaddr, priv->plat->clk_ptp_rate,
				xmac, &sec_inc);
		temp = div_u64(1000000000ULL, sec_inc);

		/* Store sub second increment and flags for later use */
		priv->sub_second_inc = sec_inc;
		priv->systime_flags = value;

		/* calculate default added value:
		 * formula is :
		 * addend = (2^32)/freq_div_ratio;
		 * where, freq_div_ratio = 1e9ns/sec_inc
		 */
		temp = (u64)(temp << 32);
		priv->default_addend = div_u64(temp, priv->plat->clk_ptp_rate);
		stmmac_config_addend(priv, priv->ptpaddr, priv->default_addend);

		/* initialize system time */
		ktime_get_real_ts64(&now);

		/* lower 32 bits of tv_sec are safe until y2106 */
		stmmac_init_systime(priv, priv->ptpaddr,
				(u32)now.tv_sec, now.tv_nsec);
	}

	memcpy(&priv->tstamp_config, &config, sizeof(config));

	return copy_to_user(ifr->ifr_data, &config,
			    sizeof(config)) ? -EFAULT : 0;
}

/**
 *  stmmac_hwtstamp_get - read hardware timestamping.
 *  @dev: device pointer.
 *  @ifr: An IOCTL specific structure, that can contain a pointer to
 *  a proprietary structure used to pass information to the driver.
 *  Description:
 *  This function obtain the current hardware timestamping settings
 *  as requested.
 */
static int stmmac_hwtstamp_get(struct net_device *dev, struct ifreq *ifr)
{
	struct stmmac_priv *priv = netdev_priv(dev);
	struct hwtstamp_config *config = &priv->tstamp_config;

	if (!(priv->dma_cap.time_stamp || priv->dma_cap.atime_stamp))
		return -EOPNOTSUPP;

	return copy_to_user(ifr->ifr_data, config,
			    sizeof(*config)) ? -EFAULT : 0;
}

/**
 * stmmac_init_ptp - init PTP
 * @priv: driver private structure
 * Description: this is to verify if the HW supports the PTPv1 or PTPv2.
 * This is done by looking at the HW cap. register.
 * This function also registers the ptp driver.
 */
static int stmmac_init_ptp(struct stmmac_priv *priv)
{
	bool xmac = priv->plat->has_gmac4 || priv->plat->has_xgmac;

	if (!(priv->dma_cap.time_stamp || priv->dma_cap.atime_stamp))
		return -EOPNOTSUPP;

	priv->adv_ts = 0;
	/* Check if adv_ts can be enabled for dwmac 4.x / xgmac core */
	if (xmac && priv->dma_cap.atime_stamp)
		priv->adv_ts = 1;
	/* Dwmac 3.x core with extend_desc can support adv_ts */
	else if (priv->extend_desc && priv->dma_cap.atime_stamp)
		priv->adv_ts = 1;

	if (priv->dma_cap.time_stamp)
		netdev_info(priv->dev, "IEEE 1588-2002 Timestamp supported\n");

	if (priv->adv_ts)
		netdev_info(priv->dev,
			    "IEEE 1588-2008 Advanced Timestamp supported\n");

	priv->hwts_tx_en = 0;
	priv->hwts_rx_en = 0;

	stmmac_ptp_register(priv);

	return 0;
}

static void stmmac_release_ptp(struct stmmac_priv *priv)
{
	clk_disable_unprepare(priv->plat->clk_ptp_ref);
	stmmac_ptp_unregister(priv);
}

/**
 *  stmmac_mac_flow_ctrl - Configure flow control in all queues
 *  @priv: driver private structure
 *  @duplex: duplex passed to the next function
 *  Description: It is used for configuring the flow control in all queues
 */
static void stmmac_mac_flow_ctrl(struct stmmac_priv *priv, u32 duplex)
{
	u32 tx_cnt = priv->plat->tx_queues_to_use;

	stmmac_flow_ctrl(priv, priv->hw, duplex, priv->flow_ctrl,
			priv->pause, tx_cnt);
}

static void stmmac_validate(struct phylink_config *config,
			    unsigned long *supported,
			    struct phylink_link_state *state)
{
	struct stmmac_priv *priv = netdev_priv(to_net_dev(config->dev));
	__ETHTOOL_DECLARE_LINK_MODE_MASK(mac_supported) = { 0, };
	__ETHTOOL_DECLARE_LINK_MODE_MASK(mask) = { 0, };
	int tx_cnt = priv->plat->tx_queues_to_use;
	int max_speed = priv->plat->max_speed;

	phylink_set(mac_supported, 10baseT_Half);
	phylink_set(mac_supported, 10baseT_Full);
	phylink_set(mac_supported, 100baseT_Half);
	phylink_set(mac_supported, 100baseT_Full);
	phylink_set(mac_supported, 1000baseT_Half);
	phylink_set(mac_supported, 1000baseT_Full);
	phylink_set(mac_supported, 1000baseKX_Full);

	phylink_set(mac_supported, Autoneg);
	phylink_set(mac_supported, Pause);
	phylink_set(mac_supported, Asym_Pause);
	phylink_set_port_modes(mac_supported);

	/* Cut down 1G if asked to */
	if ((max_speed > 0) && (max_speed < 1000)) {
		phylink_set(mask, 1000baseT_Full);
		phylink_set(mask, 1000baseX_Full);
	} else if (priv->plat->has_xgmac) {
		if (!max_speed || (max_speed >= 2500)) {
			phylink_set(mac_supported, 2500baseT_Full);
			phylink_set(mac_supported, 2500baseX_Full);
		}
		if (!max_speed || (max_speed >= 5000)) {
			phylink_set(mac_supported, 5000baseT_Full);
		}
		if (!max_speed || (max_speed >= 10000)) {
			phylink_set(mac_supported, 10000baseSR_Full);
			phylink_set(mac_supported, 10000baseLR_Full);
			phylink_set(mac_supported, 10000baseER_Full);
			phylink_set(mac_supported, 10000baseLRM_Full);
			phylink_set(mac_supported, 10000baseT_Full);
			phylink_set(mac_supported, 10000baseKX4_Full);
			phylink_set(mac_supported, 10000baseKR_Full);
		}
		if (!max_speed || (max_speed >= 25000)) {
			phylink_set(mac_supported, 25000baseCR_Full);
			phylink_set(mac_supported, 25000baseKR_Full);
			phylink_set(mac_supported, 25000baseSR_Full);
		}
		if (!max_speed || (max_speed >= 40000)) {
			phylink_set(mac_supported, 40000baseKR4_Full);
			phylink_set(mac_supported, 40000baseCR4_Full);
			phylink_set(mac_supported, 40000baseSR4_Full);
			phylink_set(mac_supported, 40000baseLR4_Full);
		}
		if (!max_speed || (max_speed >= 50000)) {
			phylink_set(mac_supported, 50000baseCR2_Full);
			phylink_set(mac_supported, 50000baseKR2_Full);
			phylink_set(mac_supported, 50000baseSR2_Full);
			phylink_set(mac_supported, 50000baseKR_Full);
			phylink_set(mac_supported, 50000baseSR_Full);
			phylink_set(mac_supported, 50000baseCR_Full);
			phylink_set(mac_supported, 50000baseLR_ER_FR_Full);
			phylink_set(mac_supported, 50000baseDR_Full);
		}
		if (!max_speed || (max_speed >= 100000)) {
			phylink_set(mac_supported, 100000baseKR4_Full);
			phylink_set(mac_supported, 100000baseSR4_Full);
			phylink_set(mac_supported, 100000baseCR4_Full);
			phylink_set(mac_supported, 100000baseLR4_ER4_Full);
			phylink_set(mac_supported, 100000baseKR2_Full);
			phylink_set(mac_supported, 100000baseSR2_Full);
			phylink_set(mac_supported, 100000baseCR2_Full);
			phylink_set(mac_supported, 100000baseLR2_ER2_FR2_Full);
			phylink_set(mac_supported, 100000baseDR2_Full);
		}
	}

	/* Half-Duplex can only work with single queue */
	if (tx_cnt > 1) {
		phylink_set(mask, 10baseT_Half);
		phylink_set(mask, 100baseT_Half);
		phylink_set(mask, 1000baseT_Half);
	}

	linkmode_and(supported, supported, mac_supported);
	linkmode_andnot(supported, supported, mask);

	linkmode_and(state->advertising, state->advertising, mac_supported);
	linkmode_andnot(state->advertising, state->advertising, mask);

	/* If PCS is supported, check which modes it supports. */
	stmmac_xpcs_validate(priv, &priv->hw->xpcs_args, supported, state);
}

static void stmmac_mac_pcs_get_state(struct phylink_config *config,
				     struct phylink_link_state *state)
{
	struct stmmac_priv *priv = netdev_priv(to_net_dev(config->dev));

	state->link = 0;
	stmmac_xpcs_get_state(priv, &priv->hw->xpcs_args, state);
}

static void stmmac_mac_config(struct phylink_config *config, unsigned int mode,
			      const struct phylink_link_state *state)
{
	struct stmmac_priv *priv = netdev_priv(to_net_dev(config->dev));

	stmmac_xpcs_config(priv, &priv->hw->xpcs_args, state);
}

static void stmmac_mac_an_restart(struct phylink_config *config)
{
	/* Not Supported */
}

static void stmmac_fpe_link_state_handle(struct stmmac_priv *priv, bool is_up)
{
	struct stmmac_fpe_cfg *fpe_cfg = priv->plat->fpe_cfg;
	enum stmmac_fpe_state *lo_state = &fpe_cfg->lo_fpe_state;
	enum stmmac_fpe_state *lp_state = &fpe_cfg->lp_fpe_state;
	bool *hs_enable = &fpe_cfg->hs_enable;

	if (is_up && *hs_enable) {
		stmmac_fpe_send_mpacket(priv, priv->ioaddr, MPACKET_VERIFY);
	} else {
		*lo_state = FPE_EVENT_UNKNOWN;
		*lp_state = FPE_EVENT_UNKNOWN;
	}
}

static void stmmac_mac_link_down(struct phylink_config *config,
				 unsigned int mode, phy_interface_t interface)
{
	struct stmmac_priv *priv = netdev_priv(to_net_dev(config->dev));

	stmmac_mac_set(priv, priv->ioaddr, false);
	priv->eee_active = false;
	priv->tx_lpi_enabled = false;
	stmmac_eee_init(priv);
	stmmac_set_eee_pls(priv, priv->hw, false);

	if (priv->dma_cap.fpesel)
		stmmac_fpe_link_state_handle(priv, false);
}

static void stmmac_mac_link_up(struct phylink_config *config,
			       struct phy_device *phy,
			       unsigned int mode, phy_interface_t interface,
			       int speed, int duplex,
			       bool tx_pause, bool rx_pause)
{
	struct stmmac_priv *priv = netdev_priv(to_net_dev(config->dev));
	u32 ctrl;

	stmmac_xpcs_link_up(priv, &priv->hw->xpcs_args, speed, interface);

	ctrl = readl(priv->ioaddr + MAC_CTRL_REG);
	ctrl &= ~priv->hw->link.speed_mask;

	if (interface == PHY_INTERFACE_MODE_USXGMII) {
		switch (speed) {
		case SPEED_10000:
			ctrl |= priv->hw->link.xgmii.speed10000;
			break;
		case SPEED_5000:
			ctrl |= priv->hw->link.xgmii.speed5000;
			break;
		case SPEED_2500:
			ctrl |= priv->hw->link.xgmii.speed2500;
			break;
		default:
			return;
		}
	} else if (interface == PHY_INTERFACE_MODE_XLGMII) {
		switch (speed) {
		case SPEED_100000:
			ctrl |= priv->hw->link.xlgmii.speed100000;
			break;
		case SPEED_50000:
			ctrl |= priv->hw->link.xlgmii.speed50000;
			break;
		case SPEED_40000:
			ctrl |= priv->hw->link.xlgmii.speed40000;
			break;
		case SPEED_25000:
			ctrl |= priv->hw->link.xlgmii.speed25000;
			break;
		case SPEED_10000:
			ctrl |= priv->hw->link.xgmii.speed10000;
			break;
		case SPEED_2500:
			ctrl |= priv->hw->link.speed2500;
			break;
		case SPEED_1000:
			ctrl |= priv->hw->link.speed1000;
			break;
		default:
			return;
		}
	} else {
		switch (speed) {
		case SPEED_2500:
			ctrl |= priv->hw->link.speed2500;
			break;
		case SPEED_1000:
			ctrl |= priv->hw->link.speed1000;
			break;
		case SPEED_100:
			ctrl |= priv->hw->link.speed100;
			break;
		case SPEED_10:
			ctrl |= priv->hw->link.speed10;
			break;
		default:
			return;
		}
	}

	priv->speed = speed;

	if (priv->plat->fix_mac_speed)
		priv->plat->fix_mac_speed(priv->plat->bsp_priv, speed);

	if (!duplex)
		ctrl &= ~priv->hw->link.duplex;
	else
		ctrl |= priv->hw->link.duplex;

	/* Flow Control operation */
	if (tx_pause && rx_pause)
		stmmac_mac_flow_ctrl(priv, duplex);

	writel(ctrl, priv->ioaddr + MAC_CTRL_REG);

	stmmac_mac_set(priv, priv->ioaddr, true);
	if (phy && priv->dma_cap.eee) {
		priv->eee_active = phy_init_eee(phy, 1) >= 0;
		priv->eee_enabled = stmmac_eee_init(priv);
		priv->tx_lpi_enabled = priv->eee_enabled;
		stmmac_set_eee_pls(priv, priv->hw, true);
	}

	if (priv->dma_cap.fpesel)
		stmmac_fpe_link_state_handle(priv, true);
}

static const struct phylink_mac_ops stmmac_phylink_mac_ops = {
	.validate = stmmac_validate,
	.mac_pcs_get_state = stmmac_mac_pcs_get_state,
	.mac_config = stmmac_mac_config,
	.mac_an_restart = stmmac_mac_an_restart,
	.mac_link_down = stmmac_mac_link_down,
	.mac_link_up = stmmac_mac_link_up,
};

/**
 * stmmac_check_pcs_mode - verify if RGMII/SGMII is supported
 * @priv: driver private structure
 * Description: this is to verify if the HW supports the PCS.
 * Physical Coding Sublayer (PCS) interface that can be used when the MAC is
 * configured for the TBI, RTBI, or SGMII PHY interface.
 */
static void stmmac_check_pcs_mode(struct stmmac_priv *priv)
{
	int interface = priv->plat->interface;

	if (priv->dma_cap.pcs) {
		if ((interface == PHY_INTERFACE_MODE_RGMII) ||
		    (interface == PHY_INTERFACE_MODE_RGMII_ID) ||
		    (interface == PHY_INTERFACE_MODE_RGMII_RXID) ||
		    (interface == PHY_INTERFACE_MODE_RGMII_TXID)) {
			netdev_dbg(priv->dev, "PCS RGMII support enabled\n");
			priv->hw->pcs = STMMAC_PCS_RGMII;
		} else if (interface == PHY_INTERFACE_MODE_SGMII) {
			netdev_dbg(priv->dev, "PCS SGMII support enabled\n");
			priv->hw->pcs = STMMAC_PCS_SGMII;
		}
	}
}

/**
 * stmmac_init_phy - PHY initialization
 * @dev: net device structure
 * Description: it initializes the driver's PHY state, and attaches the PHY
 * to the mac driver.
 *  Return value:
 *  0 on success
 */
static int stmmac_init_phy(struct net_device *dev)
{
	struct stmmac_priv *priv = netdev_priv(dev);
	struct device_node *node;
	int ret;

	node = priv->plat->phylink_node;

	if (node)
		ret = phylink_of_phy_connect(priv->phylink, node, 0);

	/* Some DT bindings do not set-up the PHY handle. Let's try to
	 * manually parse it
	 */
	if (!node || ret) {
		int addr = priv->plat->phy_addr;
		struct phy_device *phydev;

		phydev = mdiobus_get_phy(priv->mii, addr);
		if (!phydev) {
			netdev_err(priv->dev, "no phy at addr %d\n", addr);
			return -ENODEV;
		}

		ret = phylink_connect_phy(priv->phylink, phydev);
	}

	if (!priv->plat->pmt) {
		struct ethtool_wolinfo wol = { .cmd = ETHTOOL_GWOL };

		phylink_ethtool_get_wol(priv->phylink, &wol);
		device_set_wakeup_capable(priv->device, !!wol.supported);
	}

	return ret;
}

static int stmmac_phy_setup(struct stmmac_priv *priv)
{
	struct fwnode_handle *fwnode = of_fwnode_handle(priv->plat->phylink_node);
	int mode = priv->plat->phy_interface;
	struct phylink *phylink;

	priv->phylink_config.dev = &priv->dev->dev;
	priv->phylink_config.type = PHYLINK_NETDEV;
	priv->phylink_config.pcs_poll = true;
	if (priv->plat->mdio_bus_data)
		priv->phylink_config.ovr_an_inband =
			priv->plat->mdio_bus_data->xpcs_an_inband;

	if (!fwnode)
		fwnode = dev_fwnode(priv->device);

	phylink = phylink_create(&priv->phylink_config, fwnode,
				 mode, &stmmac_phylink_mac_ops);
	if (IS_ERR(phylink))
		return PTR_ERR(phylink);

	priv->phylink = phylink;
	return 0;
}

static void stmmac_display_rx_rings(struct stmmac_priv *priv)
{
	u32 rx_cnt = priv->plat->rx_queues_to_use;
	unsigned int desc_size;
	void *head_rx;
	u32 queue;

	/* Display RX rings */
	for (queue = 0; queue < rx_cnt; queue++) {
		struct stmmac_rx_queue *rx_q = &priv->rx_queue[queue];

		pr_info("\tRX Queue %u rings\n", queue);

		if (priv->extend_desc) {
			head_rx = (void *)rx_q->dma_erx;
			desc_size = sizeof(struct dma_extended_desc);
		} else {
			head_rx = (void *)rx_q->dma_rx;
			desc_size = sizeof(struct dma_desc);
		}

		/* Display RX ring */
		stmmac_display_ring(priv, head_rx, priv->dma_rx_size, true,
				    rx_q->dma_rx_phy, desc_size);
	}
}

static void stmmac_display_tx_rings(struct stmmac_priv *priv)
{
	u32 tx_cnt = priv->plat->tx_queues_to_use;
	unsigned int desc_size;
	void *head_tx;
	u32 queue;

	/* Display TX rings */
	for (queue = 0; queue < tx_cnt; queue++) {
		struct stmmac_tx_queue *tx_q = &priv->tx_queue[queue];

		pr_info("\tTX Queue %d rings\n", queue);

		if (priv->extend_desc) {
			head_tx = (void *)tx_q->dma_etx;
			desc_size = sizeof(struct dma_extended_desc);
		} else if (tx_q->tbs & STMMAC_TBS_AVAIL) {
			head_tx = (void *)tx_q->dma_entx;
			desc_size = sizeof(struct dma_edesc);
		} else {
			head_tx = (void *)tx_q->dma_tx;
			desc_size = sizeof(struct dma_desc);
		}

		stmmac_display_ring(priv, head_tx, priv->dma_tx_size, false,
				    tx_q->dma_tx_phy, desc_size);
	}
}

static void stmmac_display_rings(struct stmmac_priv *priv)
{
	/* Display RX ring */
	stmmac_display_rx_rings(priv);

	/* Display TX ring */
	stmmac_display_tx_rings(priv);
}

static int stmmac_set_bfsize(int mtu, int bufsize)
{
	int ret = bufsize;

	if (mtu >= BUF_SIZE_8KiB)
		ret = BUF_SIZE_16KiB;
	else if (mtu >= BUF_SIZE_4KiB)
		ret = BUF_SIZE_8KiB;
	else if (mtu >= BUF_SIZE_2KiB)
		ret = BUF_SIZE_4KiB;
	else if (mtu > DEFAULT_BUFSIZE)
		ret = BUF_SIZE_2KiB;
	else
		ret = DEFAULT_BUFSIZE;

	return ret;
}

/**
 * stmmac_clear_rx_descriptors - clear RX descriptors
 * @priv: driver private structure
 * @queue: RX queue index
 * Description: this function is called to clear the RX descriptors
 * in case of both basic and extended descriptors are used.
 */
static void stmmac_clear_rx_descriptors(struct stmmac_priv *priv, u32 queue)
{
	struct stmmac_rx_queue *rx_q = &priv->rx_queue[queue];
	int i;

	/* Clear the RX descriptors */
	for (i = 0; i < priv->dma_rx_size; i++)
		if (priv->extend_desc)
			stmmac_init_rx_desc(priv, &rx_q->dma_erx[i].basic,
					priv->use_riwt, priv->mode,
					(i == priv->dma_rx_size - 1),
					priv->dma_buf_sz);
		else
			stmmac_init_rx_desc(priv, &rx_q->dma_rx[i],
					priv->use_riwt, priv->mode,
					(i == priv->dma_rx_size - 1),
					priv->dma_buf_sz);
}

/**
 * stmmac_clear_tx_descriptors - clear tx descriptors
 * @priv: driver private structure
 * @queue: TX queue index.
 * Description: this function is called to clear the TX descriptors
 * in case of both basic and extended descriptors are used.
 */
static void stmmac_clear_tx_descriptors(struct stmmac_priv *priv, u32 queue)
{
	struct stmmac_tx_queue *tx_q = &priv->tx_queue[queue];
	int i;

	/* Clear the TX descriptors */
	for (i = 0; i < priv->dma_tx_size; i++) {
		int last = (i == (priv->dma_tx_size - 1));
		struct dma_desc *p;

		if (priv->extend_desc)
			p = &tx_q->dma_etx[i].basic;
		else if (tx_q->tbs & STMMAC_TBS_AVAIL)
			p = &tx_q->dma_entx[i].basic;
		else
			p = &tx_q->dma_tx[i];

		stmmac_init_tx_desc(priv, p, priv->mode, last);
	}
}

/**
 * stmmac_clear_descriptors - clear descriptors
 * @priv: driver private structure
 * Description: this function is called to clear the TX and RX descriptors
 * in case of both basic and extended descriptors are used.
 */
static void stmmac_clear_descriptors(struct stmmac_priv *priv)
{
	u32 rx_queue_cnt = priv->plat->rx_queues_to_use;
	u32 tx_queue_cnt = priv->plat->tx_queues_to_use;
	u32 queue;

	/* Clear the RX descriptors */
	for (queue = 0; queue < rx_queue_cnt; queue++)
		stmmac_clear_rx_descriptors(priv, queue);

	/* Clear the TX descriptors */
	for (queue = 0; queue < tx_queue_cnt; queue++)
		stmmac_clear_tx_descriptors(priv, queue);
}

/**
 * stmmac_init_rx_buffers - init the RX descriptor buffer.
 * @priv: driver private structure
 * @p: descriptor pointer
 * @i: descriptor index
 * @flags: gfp flag
 * @queue: RX queue index
 * Description: this function is called to allocate a receive buffer, perform
 * the DMA mapping and init the descriptor.
 */
static int stmmac_init_rx_buffers(struct stmmac_priv *priv, struct dma_desc *p,
				  int i, gfp_t flags, u32 queue)
{
	struct stmmac_rx_queue *rx_q = &priv->rx_queue[queue];
	struct stmmac_rx_buffer *buf = &rx_q->buf_pool[i];

	if (!buf->page) {
		buf->page = page_pool_dev_alloc_pages(rx_q->page_pool);
		if (!buf->page)
			return -ENOMEM;
		buf->page_offset = stmmac_rx_offset(priv);
	}

	if (priv->sph && !buf->sec_page) {
		buf->sec_page = page_pool_dev_alloc_pages(rx_q->page_pool);
		if (!buf->sec_page)
			return -ENOMEM;

		buf->sec_addr = page_pool_get_dma_addr(buf->sec_page);
		stmmac_set_desc_sec_addr(priv, p, buf->sec_addr, true);
	} else {
		buf->sec_page = NULL;
		stmmac_set_desc_sec_addr(priv, p, buf->sec_addr, false);
	}

	buf->addr = page_pool_get_dma_addr(buf->page) + buf->page_offset;

	stmmac_set_desc_addr(priv, p, buf->addr);
	if (priv->dma_buf_sz == BUF_SIZE_16KiB)
		stmmac_init_desc3(priv, p);

	return 0;
}

/**
 * stmmac_free_rx_buffer - free RX dma buffers
 * @priv: private structure
 * @queue: RX queue index
 * @i: buffer index.
 */
static void stmmac_free_rx_buffer(struct stmmac_priv *priv, u32 queue, int i)
{
	struct stmmac_rx_queue *rx_q = &priv->rx_queue[queue];
	struct stmmac_rx_buffer *buf = &rx_q->buf_pool[i];

	if (buf->page)
		page_pool_put_full_page(rx_q->page_pool, buf->page, false);
	buf->page = NULL;

	if (buf->sec_page)
		page_pool_put_full_page(rx_q->page_pool, buf->sec_page, false);
	buf->sec_page = NULL;
}

/**
 * stmmac_free_tx_buffer - free RX dma buffers
 * @priv: private structure
 * @queue: RX queue index
 * @i: buffer index.
 */
static void stmmac_free_tx_buffer(struct stmmac_priv *priv, u32 queue, int i)
{
	struct stmmac_tx_queue *tx_q = &priv->tx_queue[queue];

	if (tx_q->tx_skbuff_dma[i].buf &&
	    tx_q->tx_skbuff_dma[i].buf_type != STMMAC_TXBUF_T_XDP_TX) {
		if (tx_q->tx_skbuff_dma[i].map_as_page)
			dma_unmap_page(priv->device,
				       tx_q->tx_skbuff_dma[i].buf,
				       tx_q->tx_skbuff_dma[i].len,
				       DMA_TO_DEVICE);
		else
			dma_unmap_single(priv->device,
					 tx_q->tx_skbuff_dma[i].buf,
					 tx_q->tx_skbuff_dma[i].len,
					 DMA_TO_DEVICE);
	}

	if (tx_q->xdpf[i] &&
	    (tx_q->tx_skbuff_dma[i].buf_type == STMMAC_TXBUF_T_XDP_TX ||
	     tx_q->tx_skbuff_dma[i].buf_type == STMMAC_TXBUF_T_XDP_NDO)) {
		xdp_return_frame(tx_q->xdpf[i]);
		tx_q->xdpf[i] = NULL;
	}

	if (tx_q->tx_skbuff_dma[i].buf_type == STMMAC_TXBUF_T_XSK_TX)
		tx_q->xsk_frames_done++;

	if (tx_q->tx_skbuff[i] &&
	    tx_q->tx_skbuff_dma[i].buf_type == STMMAC_TXBUF_T_SKB) {
		dev_kfree_skb_any(tx_q->tx_skbuff[i]);
		tx_q->tx_skbuff[i] = NULL;
	}

	tx_q->tx_skbuff_dma[i].buf = 0;
	tx_q->tx_skbuff_dma[i].map_as_page = false;
}

/**
 * dma_free_rx_skbufs - free RX dma buffers
 * @priv: private structure
 * @queue: RX queue index
 */
static void dma_free_rx_skbufs(struct stmmac_priv *priv, u32 queue)
{
	int i;

	for (i = 0; i < priv->dma_rx_size; i++)
		stmmac_free_rx_buffer(priv, queue, i);
}

static int stmmac_alloc_rx_buffers(struct stmmac_priv *priv, u32 queue,
				   gfp_t flags)
{
	struct stmmac_rx_queue *rx_q = &priv->rx_queue[queue];
	int i;

	for (i = 0; i < priv->dma_rx_size; i++) {
		struct dma_desc *p;
		int ret;

		if (priv->extend_desc)
			p = &((rx_q->dma_erx + i)->basic);
		else
			p = rx_q->dma_rx + i;

		ret = stmmac_init_rx_buffers(priv, p, i, flags,
					     queue);
		if (ret)
			return ret;

		rx_q->buf_alloc_num++;
	}

	return 0;
}

/**
 * dma_free_rx_xskbufs - free RX dma buffers from XSK pool
 * @priv: private structure
 * @queue: RX queue index
 */
static void dma_free_rx_xskbufs(struct stmmac_priv *priv, u32 queue)
{
	struct stmmac_rx_queue *rx_q = &priv->rx_queue[queue];
	int i;

	for (i = 0; i < priv->dma_rx_size; i++) {
		struct stmmac_rx_buffer *buf = &rx_q->buf_pool[i];

		if (!buf->xdp)
			continue;

		xsk_buff_free(buf->xdp);
		buf->xdp = NULL;
	}
}

static int stmmac_alloc_rx_buffers_zc(struct stmmac_priv *priv, u32 queue)
{
	struct stmmac_rx_queue *rx_q = &priv->rx_queue[queue];
	int i;

	for (i = 0; i < priv->dma_rx_size; i++) {
		struct stmmac_rx_buffer *buf;
		dma_addr_t dma_addr;
		struct dma_desc *p;

		if (priv->extend_desc)
			p = (struct dma_desc *)(rx_q->dma_erx + i);
		else
			p = rx_q->dma_rx + i;

		buf = &rx_q->buf_pool[i];

		buf->xdp = xsk_buff_alloc(rx_q->xsk_pool);
		if (!buf->xdp)
			return -ENOMEM;

		dma_addr = xsk_buff_xdp_get_dma(buf->xdp);
		stmmac_set_desc_addr(priv, p, dma_addr);
		rx_q->buf_alloc_num++;
	}

	return 0;
}

static struct xsk_buff_pool *stmmac_get_xsk_pool(struct stmmac_priv *priv, u32 queue)
{
	if (!stmmac_xdp_is_enabled(priv) || !test_bit(queue, priv->af_xdp_zc_qps))
		return NULL;

	return xsk_get_pool_from_qid(priv->dev, queue);
}

/**
 * __init_dma_rx_desc_rings - init the RX descriptor ring (per queue)
 * @priv: driver private structure
 * @queue: RX queue index
 * @flags: gfp flag.
 * Description: this function initializes the DMA RX descriptors
 * and allocates the socket buffers. It supports the chained and ring
 * modes.
 */
static int __init_dma_rx_desc_rings(struct stmmac_priv *priv, u32 queue, gfp_t flags)
{
	struct stmmac_rx_queue *rx_q = &priv->rx_queue[queue];
	int ret;

	netif_dbg(priv, probe, priv->dev,
		  "(%s) dma_rx_phy=0x%08x\n", __func__,
		  (u32)rx_q->dma_rx_phy);

	stmmac_clear_rx_descriptors(priv, queue);

	xdp_rxq_info_unreg_mem_model(&rx_q->xdp_rxq);

	rx_q->xsk_pool = stmmac_get_xsk_pool(priv, queue);

	if (rx_q->xsk_pool) {
		WARN_ON(xdp_rxq_info_reg_mem_model(&rx_q->xdp_rxq,
						   MEM_TYPE_XSK_BUFF_POOL,
						   NULL));
		netdev_info(priv->dev,
			    "Register MEM_TYPE_XSK_BUFF_POOL RxQ-%d\n",
			    rx_q->queue_index);
		xsk_pool_set_rxq_info(rx_q->xsk_pool, &rx_q->xdp_rxq);
	} else {
		WARN_ON(xdp_rxq_info_reg_mem_model(&rx_q->xdp_rxq,
						   MEM_TYPE_PAGE_POOL,
						   rx_q->page_pool));
		netdev_info(priv->dev,
			    "Register MEM_TYPE_PAGE_POOL RxQ-%d\n",
			    rx_q->queue_index);
	}

	if (rx_q->xsk_pool) {
		/* RX XDP ZC buffer pool may not be populated, e.g.
		 * xdpsock TX-only.
		 */
		stmmac_alloc_rx_buffers_zc(priv, queue);
	} else {
		ret = stmmac_alloc_rx_buffers(priv, queue, flags);
		if (ret < 0)
			return -ENOMEM;
	}

	rx_q->cur_rx = 0;
	rx_q->dirty_rx = 0;

	/* Setup the chained descriptor addresses */
	if (priv->mode == STMMAC_CHAIN_MODE) {
		if (priv->extend_desc)
			stmmac_mode_init(priv, rx_q->dma_erx,
					 rx_q->dma_rx_phy,
					 priv->dma_rx_size, 1);
		else
			stmmac_mode_init(priv, rx_q->dma_rx,
					 rx_q->dma_rx_phy,
					 priv->dma_rx_size, 0);
	}

	return 0;
}

static int init_dma_rx_desc_rings(struct net_device *dev, gfp_t flags)
{
	struct stmmac_priv *priv = netdev_priv(dev);
	u32 rx_count = priv->plat->rx_queues_to_use;
	u32 queue;
	int ret;

	/* RX INITIALIZATION */
	netif_dbg(priv, probe, priv->dev,
		  "SKB addresses:\nskb\t\tskb data\tdma data\n");

	for (queue = 0; queue < rx_count; queue++) {
		ret = __init_dma_rx_desc_rings(priv, queue, flags);
		if (ret)
			goto err_init_rx_buffers;
	}

	return 0;

err_init_rx_buffers:
	while (queue >= 0) {
		struct stmmac_rx_queue *rx_q = &priv->rx_queue[queue];

		if (rx_q->xsk_pool)
			dma_free_rx_xskbufs(priv, queue);
		else
			dma_free_rx_skbufs(priv, queue);

		rx_q->buf_alloc_num = 0;
		rx_q->xsk_pool = NULL;

		if (queue == 0)
			break;

		queue--;
	}

	return ret;
}

/**
 * __init_dma_tx_desc_rings - init the TX descriptor ring (per queue)
 * @priv: driver private structure
 * @queue : TX queue index
 * Description: this function initializes the DMA TX descriptors
 * and allocates the socket buffers. It supports the chained and ring
 * modes.
 */
static int __init_dma_tx_desc_rings(struct stmmac_priv *priv, u32 queue)
{
	struct stmmac_tx_queue *tx_q = &priv->tx_queue[queue];
	int i;

	netif_dbg(priv, probe, priv->dev,
		  "(%s) dma_tx_phy=0x%08x\n", __func__,
		  (u32)tx_q->dma_tx_phy);

	/* Setup the chained descriptor addresses */
	if (priv->mode == STMMAC_CHAIN_MODE) {
		if (priv->extend_desc)
			stmmac_mode_init(priv, tx_q->dma_etx,
					 tx_q->dma_tx_phy,
					 priv->dma_tx_size, 1);
		else if (!(tx_q->tbs & STMMAC_TBS_AVAIL))
			stmmac_mode_init(priv, tx_q->dma_tx,
					 tx_q->dma_tx_phy,
					 priv->dma_tx_size, 0);
	}

	tx_q->xsk_pool = stmmac_get_xsk_pool(priv, queue);

	for (i = 0; i < priv->dma_tx_size; i++) {
		struct dma_desc *p;

		if (priv->extend_desc)
			p = &((tx_q->dma_etx + i)->basic);
		else if (tx_q->tbs & STMMAC_TBS_AVAIL)
			p = &((tx_q->dma_entx + i)->basic);
		else
			p = tx_q->dma_tx + i;

		stmmac_clear_desc(priv, p);

		tx_q->tx_skbuff_dma[i].buf = 0;
		tx_q->tx_skbuff_dma[i].map_as_page = false;
		tx_q->tx_skbuff_dma[i].len = 0;
		tx_q->tx_skbuff_dma[i].last_segment = false;
		tx_q->tx_skbuff[i] = NULL;
	}

	tx_q->dirty_tx = 0;
	tx_q->cur_tx = 0;
	tx_q->mss = 0;

	netdev_tx_reset_queue(netdev_get_tx_queue(priv->dev, queue));

	return 0;
}

static int init_dma_tx_desc_rings(struct net_device *dev)
{
	struct stmmac_priv *priv = netdev_priv(dev);
	u32 tx_queue_cnt;
	u32 queue;

	tx_queue_cnt = priv->plat->tx_queues_to_use;

	for (queue = 0; queue < tx_queue_cnt; queue++)
		__init_dma_tx_desc_rings(priv, queue);

	return 0;
}

/**
 * init_dma_desc_rings - init the RX/TX descriptor rings
 * @dev: net device structure
 * @flags: gfp flag.
 * Description: this function initializes the DMA RX/TX descriptors
 * and allocates the socket buffers. It supports the chained and ring
 * modes.
 */
static int init_dma_desc_rings(struct net_device *dev, gfp_t flags)
{
	struct stmmac_priv *priv = netdev_priv(dev);
	int ret;

	ret = init_dma_rx_desc_rings(dev, flags);
	if (ret)
		return ret;

	ret = init_dma_tx_desc_rings(dev);

	stmmac_clear_descriptors(priv);

	if (netif_msg_hw(priv))
		stmmac_display_rings(priv);

	return ret;
}

/**
 * dma_free_tx_skbufs - free TX dma buffers
 * @priv: private structure
 * @queue: TX queue index
 */
static void dma_free_tx_skbufs(struct stmmac_priv *priv, u32 queue)
{
	struct stmmac_tx_queue *tx_q = &priv->tx_queue[queue];
	int i;

	tx_q->xsk_frames_done = 0;

	for (i = 0; i < priv->dma_tx_size; i++)
		stmmac_free_tx_buffer(priv, queue, i);

	if (tx_q->xsk_pool && tx_q->xsk_frames_done) {
		xsk_tx_completed(tx_q->xsk_pool, tx_q->xsk_frames_done);
		tx_q->xsk_frames_done = 0;
		tx_q->xsk_pool = NULL;
	}
}

/**
 * stmmac_free_tx_skbufs - free TX skb buffers
 * @priv: private structure
 */
static void stmmac_free_tx_skbufs(struct stmmac_priv *priv)
{
	u32 tx_queue_cnt = priv->plat->tx_queues_to_use;
	u32 queue;

	for (queue = 0; queue < tx_queue_cnt; queue++)
		dma_free_tx_skbufs(priv, queue);
}

/**
 * __free_dma_rx_desc_resources - free RX dma desc resources (per queue)
 * @priv: private structure
 * @queue: RX queue index
 */
static void __free_dma_rx_desc_resources(struct stmmac_priv *priv, u32 queue)
{
	struct stmmac_rx_queue *rx_q = &priv->rx_queue[queue];

	/* Release the DMA RX socket buffers */
	if (rx_q->xsk_pool)
		dma_free_rx_xskbufs(priv, queue);
	else
		dma_free_rx_skbufs(priv, queue);

	rx_q->buf_alloc_num = 0;
	rx_q->xsk_pool = NULL;

	/* Free DMA regions of consistent memory previously allocated */
	if (!priv->extend_desc)
		dma_free_coherent(priv->device, priv->dma_rx_size *
				  sizeof(struct dma_desc),
				  rx_q->dma_rx, rx_q->dma_rx_phy);
	else
		dma_free_coherent(priv->device, priv->dma_rx_size *
				  sizeof(struct dma_extended_desc),
				  rx_q->dma_erx, rx_q->dma_rx_phy);

	if (xdp_rxq_info_is_reg(&rx_q->xdp_rxq))
		xdp_rxq_info_unreg(&rx_q->xdp_rxq);

	kfree(rx_q->buf_pool);
	if (rx_q->page_pool)
		page_pool_destroy(rx_q->page_pool);
}

static void free_dma_rx_desc_resources(struct stmmac_priv *priv)
{
	u32 rx_count = priv->plat->rx_queues_to_use;
	u32 queue;

	/* Free RX queue resources */
	for (queue = 0; queue < rx_count; queue++)
		__free_dma_rx_desc_resources(priv, queue);
}

/**
 * __free_dma_tx_desc_resources - free TX dma desc resources (per queue)
 * @priv: private structure
 * @queue: TX queue index
 */
static void __free_dma_tx_desc_resources(struct stmmac_priv *priv, u32 queue)
{
	struct stmmac_tx_queue *tx_q = &priv->tx_queue[queue];
	size_t size;
	void *addr;

	/* Release the DMA TX socket buffers */
	dma_free_tx_skbufs(priv, queue);

	if (priv->extend_desc) {
		size = sizeof(struct dma_extended_desc);
		addr = tx_q->dma_etx;
	} else if (tx_q->tbs & STMMAC_TBS_AVAIL) {
		size = sizeof(struct dma_edesc);
		addr = tx_q->dma_entx;
	} else {
		size = sizeof(struct dma_desc);
		addr = tx_q->dma_tx;
	}

	size *= priv->dma_tx_size;

	dma_free_coherent(priv->device, size, addr, tx_q->dma_tx_phy);

	kfree(tx_q->tx_skbuff_dma);
	kfree(tx_q->tx_skbuff);
}

static void free_dma_tx_desc_resources(struct stmmac_priv *priv)
{
	u32 tx_count = priv->plat->tx_queues_to_use;
	u32 queue;

	/* Free TX queue resources */
	for (queue = 0; queue < tx_count; queue++)
		__free_dma_tx_desc_resources(priv, queue);
}

/**
 * __alloc_dma_rx_desc_resources - alloc RX resources (per queue).
 * @priv: private structure
 * @queue: RX queue index
 * Description: according to which descriptor can be used (extend or basic)
 * this function allocates the resources for TX and RX paths. In case of
 * reception, for example, it pre-allocated the RX socket buffer in order to
 * allow zero-copy mechanism.
 */
static int __alloc_dma_rx_desc_resources(struct stmmac_priv *priv, u32 queue)
{
	struct stmmac_rx_queue *rx_q = &priv->rx_queue[queue];
	struct stmmac_channel *ch = &priv->channel[queue];
	bool xdp_prog = stmmac_xdp_is_enabled(priv);
	struct page_pool_params pp_params = { 0 };
	unsigned int num_pages;
	unsigned int napi_id;
	int ret;

	rx_q->queue_index = queue;
	rx_q->priv_data = priv;

	pp_params.flags = PP_FLAG_DMA_MAP | PP_FLAG_DMA_SYNC_DEV;
	pp_params.pool_size = priv->dma_rx_size;
	num_pages = DIV_ROUND_UP(priv->dma_buf_sz, PAGE_SIZE);
	pp_params.order = ilog2(num_pages);
	pp_params.nid = dev_to_node(priv->device);
	pp_params.dev = priv->device;
	pp_params.dma_dir = xdp_prog ? DMA_BIDIRECTIONAL : DMA_FROM_DEVICE;
	pp_params.offset = stmmac_rx_offset(priv);
	pp_params.max_len = STMMAC_MAX_RX_BUF_SIZE(num_pages);

	rx_q->page_pool = page_pool_create(&pp_params);
	if (IS_ERR(rx_q->page_pool)) {
		ret = PTR_ERR(rx_q->page_pool);
		rx_q->page_pool = NULL;
		return ret;
	}

	rx_q->buf_pool = kcalloc(priv->dma_rx_size,
				 sizeof(*rx_q->buf_pool),
				 GFP_KERNEL);
	if (!rx_q->buf_pool)
		return -ENOMEM;

	if (priv->extend_desc) {
		rx_q->dma_erx = dma_alloc_coherent(priv->device,
						   priv->dma_rx_size *
						   sizeof(struct dma_extended_desc),
						   &rx_q->dma_rx_phy,
						   GFP_KERNEL);
		if (!rx_q->dma_erx)
			return -ENOMEM;

	} else {
		rx_q->dma_rx = dma_alloc_coherent(priv->device,
						  priv->dma_rx_size *
						  sizeof(struct dma_desc),
						  &rx_q->dma_rx_phy,
						  GFP_KERNEL);
		if (!rx_q->dma_rx)
			return -ENOMEM;
	}

	if (stmmac_xdp_is_enabled(priv) &&
	    test_bit(queue, priv->af_xdp_zc_qps))
		napi_id = ch->rxtx_napi.napi_id;
	else
		napi_id = ch->rx_napi.napi_id;

	ret = xdp_rxq_info_reg(&rx_q->xdp_rxq, priv->dev,
			       rx_q->queue_index,
			       napi_id);
	if (ret) {
		netdev_err(priv->dev, "Failed to register xdp rxq info\n");
		return -EINVAL;
	}

	return 0;
}

static int alloc_dma_rx_desc_resources(struct stmmac_priv *priv)
{
	u32 rx_count = priv->plat->rx_queues_to_use;
	u32 queue;
	int ret;

	/* RX queues buffers and DMA */
	for (queue = 0; queue < rx_count; queue++) {
		ret = __alloc_dma_rx_desc_resources(priv, queue);
		if (ret)
			goto err_dma;
	}

	return 0;

err_dma:
	free_dma_rx_desc_resources(priv);

	return ret;
}

/**
 * __alloc_dma_tx_desc_resources - alloc TX resources (per queue).
 * @priv: private structure
 * @queue: TX queue index
 * Description: according to which descriptor can be used (extend or basic)
 * this function allocates the resources for TX and RX paths. In case of
 * reception, for example, it pre-allocated the RX socket buffer in order to
 * allow zero-copy mechanism.
 */
static int __alloc_dma_tx_desc_resources(struct stmmac_priv *priv, u32 queue)
{
	struct stmmac_tx_queue *tx_q = &priv->tx_queue[queue];
	size_t size;
	void *addr;

	tx_q->queue_index = queue;
	tx_q->priv_data = priv;

	tx_q->tx_skbuff_dma = kcalloc(priv->dma_tx_size,
				      sizeof(*tx_q->tx_skbuff_dma),
				      GFP_KERNEL);
	if (!tx_q->tx_skbuff_dma)
		return -ENOMEM;

	tx_q->tx_skbuff = kcalloc(priv->dma_tx_size,
				  sizeof(struct sk_buff *),
				  GFP_KERNEL);
	if (!tx_q->tx_skbuff)
		return -ENOMEM;

	if (priv->extend_desc)
		size = sizeof(struct dma_extended_desc);
	else if (tx_q->tbs & STMMAC_TBS_AVAIL)
		size = sizeof(struct dma_edesc);
	else
		size = sizeof(struct dma_desc);

	size *= priv->dma_tx_size;

	addr = dma_alloc_coherent(priv->device, size,
				  &tx_q->dma_tx_phy, GFP_KERNEL);
	if (!addr)
		return -ENOMEM;

	if (priv->extend_desc)
		tx_q->dma_etx = addr;
	else if (tx_q->tbs & STMMAC_TBS_AVAIL)
		tx_q->dma_entx = addr;
	else
		tx_q->dma_tx = addr;

	return 0;
}

static int alloc_dma_tx_desc_resources(struct stmmac_priv *priv)
{
	u32 tx_count = priv->plat->tx_queues_to_use;
	u32 queue;
	int ret;

	/* TX queues buffers and DMA */
	for (queue = 0; queue < tx_count; queue++) {
		ret = __alloc_dma_tx_desc_resources(priv, queue);
		if (ret)
			goto err_dma;
	}

	return 0;

err_dma:
	free_dma_tx_desc_resources(priv);
	return ret;
}

/**
 * alloc_dma_desc_resources - alloc TX/RX resources.
 * @priv: private structure
 * Description: according to which descriptor can be used (extend or basic)
 * this function allocates the resources for TX and RX paths. In case of
 * reception, for example, it pre-allocated the RX socket buffer in order to
 * allow zero-copy mechanism.
 */
static int alloc_dma_desc_resources(struct stmmac_priv *priv)
{
	/* RX Allocation */
	int ret = alloc_dma_rx_desc_resources(priv);

	if (ret)
		return ret;

	ret = alloc_dma_tx_desc_resources(priv);

	return ret;
}

/**
 * free_dma_desc_resources - free dma desc resources
 * @priv: private structure
 */
static void free_dma_desc_resources(struct stmmac_priv *priv)
{
	/* Release the DMA TX socket buffers */
	free_dma_tx_desc_resources(priv);

	/* Release the DMA RX socket buffers later
	 * to ensure all pending XDP_TX buffers are returned.
	 */
	free_dma_rx_desc_resources(priv);
}

/**
 *  stmmac_mac_enable_rx_queues - Enable MAC rx queues
 *  @priv: driver private structure
 *  Description: It is used for enabling the rx queues in the MAC
 */
static void stmmac_mac_enable_rx_queues(struct stmmac_priv *priv)
{
	u32 rx_queues_count = priv->plat->rx_queues_to_use;
	int queue;
	u8 mode;

	for (queue = 0; queue < rx_queues_count; queue++) {
		mode = priv->plat->rx_queues_cfg[queue].mode_to_use;
		stmmac_rx_queue_enable(priv, priv->hw, mode, queue);
	}
}

/**
 * stmmac_start_rx_dma - start RX DMA channel
 * @priv: driver private structure
 * @chan: RX channel index
 * Description:
 * This starts a RX DMA channel
 */
static void stmmac_start_rx_dma(struct stmmac_priv *priv, u32 chan)
{
	netdev_dbg(priv->dev, "DMA RX processes started in channel %d\n", chan);
	stmmac_start_rx(priv, priv->ioaddr, chan);
}

/**
 * stmmac_start_tx_dma - start TX DMA channel
 * @priv: driver private structure
 * @chan: TX channel index
 * Description:
 * This starts a TX DMA channel
 */
static void stmmac_start_tx_dma(struct stmmac_priv *priv, u32 chan)
{
	netdev_dbg(priv->dev, "DMA TX processes started in channel %d\n", chan);
	stmmac_start_tx(priv, priv->ioaddr, chan);
}

/**
 * stmmac_stop_rx_dma - stop RX DMA channel
 * @priv: driver private structure
 * @chan: RX channel index
 * Description:
 * This stops a RX DMA channel
 */
static void stmmac_stop_rx_dma(struct stmmac_priv *priv, u32 chan)
{
	netdev_dbg(priv->dev, "DMA RX processes stopped in channel %d\n", chan);
	stmmac_stop_rx(priv, priv->ioaddr, chan);
}

/**
 * stmmac_stop_tx_dma - stop TX DMA channel
 * @priv: driver private structure
 * @chan: TX channel index
 * Description:
 * This stops a TX DMA channel
 */
static void stmmac_stop_tx_dma(struct stmmac_priv *priv, u32 chan)
{
	netdev_dbg(priv->dev, "DMA TX processes stopped in channel %d\n", chan);
	stmmac_stop_tx(priv, priv->ioaddr, chan);
}

/**
 * stmmac_start_all_dma - start all RX and TX DMA channels
 * @priv: driver private structure
 * Description:
 * This starts all the RX and TX DMA channels
 */
static void stmmac_start_all_dma(struct stmmac_priv *priv)
{
	u32 rx_channels_count = priv->plat->rx_queues_to_use;
	u32 tx_channels_count = priv->plat->tx_queues_to_use;
	u32 chan = 0;

	for (chan = 0; chan < rx_channels_count; chan++)
		stmmac_start_rx_dma(priv, chan);

	for (chan = 0; chan < tx_channels_count; chan++)
		stmmac_start_tx_dma(priv, chan);
}

/**
 * stmmac_stop_all_dma - stop all RX and TX DMA channels
 * @priv: driver private structure
 * Description:
 * This stops the RX and TX DMA channels
 */
static void stmmac_stop_all_dma(struct stmmac_priv *priv)
{
	u32 rx_channels_count = priv->plat->rx_queues_to_use;
	u32 tx_channels_count = priv->plat->tx_queues_to_use;
	u32 chan = 0;

	for (chan = 0; chan < rx_channels_count; chan++)
		stmmac_stop_rx_dma(priv, chan);

	for (chan = 0; chan < tx_channels_count; chan++)
		stmmac_stop_tx_dma(priv, chan);
}

/**
 *  stmmac_dma_operation_mode - HW DMA operation mode
 *  @priv: driver private structure
 *  Description: it is used for configuring the DMA operation mode register in
 *  order to program the tx/rx DMA thresholds or Store-And-Forward mode.
 */
static void stmmac_dma_operation_mode(struct stmmac_priv *priv)
{
	u32 rx_channels_count = priv->plat->rx_queues_to_use;
	u32 tx_channels_count = priv->plat->tx_queues_to_use;
	int rxfifosz = priv->plat->rx_fifo_size;
	int txfifosz = priv->plat->tx_fifo_size;
	u32 txmode = 0;
	u32 rxmode = 0;
	u32 chan = 0;
	u8 qmode = 0;

	if (rxfifosz == 0)
		rxfifosz = priv->dma_cap.rx_fifo_size;
	if (txfifosz == 0)
		txfifosz = priv->dma_cap.tx_fifo_size;

	/* Adjust for real per queue fifo size */
	rxfifosz /= rx_channels_count;
	txfifosz /= tx_channels_count;

	if (priv->plat->force_thresh_dma_mode) {
		txmode = tc;
		rxmode = tc;
	} else if (priv->plat->force_sf_dma_mode || priv->plat->tx_coe) {
		/*
		 * In case of GMAC, SF mode can be enabled
		 * to perform the TX COE in HW. This depends on:
		 * 1) TX COE if actually supported
		 * 2) There is no bugged Jumbo frame support
		 *    that needs to not insert csum in the TDES.
		 */
		txmode = SF_DMA_MODE;
		rxmode = SF_DMA_MODE;
		priv->xstats.threshold = SF_DMA_MODE;
	} else {
		txmode = tc;
		rxmode = SF_DMA_MODE;
	}

	/* configure all channels */
	for (chan = 0; chan < rx_channels_count; chan++) {
		struct stmmac_rx_queue *rx_q = &priv->rx_queue[chan];
		u32 buf_size;

		qmode = priv->plat->rx_queues_cfg[chan].mode_to_use;

		stmmac_dma_rx_mode(priv, priv->ioaddr, rxmode, chan,
				rxfifosz, qmode);

		if (rx_q->xsk_pool) {
			buf_size = xsk_pool_get_rx_frame_size(rx_q->xsk_pool);
			stmmac_set_dma_bfsize(priv, priv->ioaddr,
					      buf_size,
					      chan);
		} else {
			stmmac_set_dma_bfsize(priv, priv->ioaddr,
					      priv->dma_buf_sz,
					      chan);
		}
	}

	for (chan = 0; chan < tx_channels_count; chan++) {
		qmode = priv->plat->tx_queues_cfg[chan].mode_to_use;

		stmmac_dma_tx_mode(priv, priv->ioaddr, txmode, chan,
				txfifosz, qmode);
	}
}

static bool stmmac_xdp_xmit_zc(struct stmmac_priv *priv, u32 queue, u32 budget)
{
	struct netdev_queue *nq = netdev_get_tx_queue(priv->dev, queue);
	struct stmmac_tx_queue *tx_q = &priv->tx_queue[queue];
	struct xsk_buff_pool *pool = tx_q->xsk_pool;
	unsigned int entry = tx_q->cur_tx;
	struct dma_desc *tx_desc = NULL;
	struct xdp_desc xdp_desc;
	bool work_done = true;

	/* Avoids TX time-out as we are sharing with slow path */
	nq->trans_start = jiffies;

	budget = min(budget, stmmac_tx_avail(priv, queue));

	while (budget-- > 0) {
		dma_addr_t dma_addr;
		bool set_ic;

		/* We are sharing with slow path and stop XSK TX desc submission when
		 * available TX ring is less than threshold.
		 */
		if (unlikely(stmmac_tx_avail(priv, queue) < STMMAC_TX_XSK_AVAIL) ||
		    !netif_carrier_ok(priv->dev)) {
			work_done = false;
			break;
		}

		if (!xsk_tx_peek_desc(pool, &xdp_desc))
			break;

		if (likely(priv->extend_desc))
			tx_desc = (struct dma_desc *)(tx_q->dma_etx + entry);
		else if (tx_q->tbs & STMMAC_TBS_AVAIL)
			tx_desc = &tx_q->dma_entx[entry].basic;
		else
			tx_desc = tx_q->dma_tx + entry;

		dma_addr = xsk_buff_raw_get_dma(pool, xdp_desc.addr);
		xsk_buff_raw_dma_sync_for_device(pool, dma_addr, xdp_desc.len);

		tx_q->tx_skbuff_dma[entry].buf_type = STMMAC_TXBUF_T_XSK_TX;

		/* To return XDP buffer to XSK pool, we simple call
		 * xsk_tx_completed(), so we don't need to fill up
		 * 'buf' and 'xdpf'.
		 */
		tx_q->tx_skbuff_dma[entry].buf = 0;
		tx_q->xdpf[entry] = NULL;

		tx_q->tx_skbuff_dma[entry].map_as_page = false;
		tx_q->tx_skbuff_dma[entry].len = xdp_desc.len;
		tx_q->tx_skbuff_dma[entry].last_segment = true;
		tx_q->tx_skbuff_dma[entry].is_jumbo = false;

		stmmac_set_desc_addr(priv, tx_desc, dma_addr);

		tx_q->tx_count_frames++;

		if (!priv->tx_coal_frames[queue])
			set_ic = false;
		else if (tx_q->tx_count_frames % priv->tx_coal_frames[queue] == 0)
			set_ic = true;
		else
			set_ic = false;

		if (set_ic) {
			tx_q->tx_count_frames = 0;
			stmmac_set_tx_ic(priv, tx_desc);
			priv->xstats.tx_set_ic_bit++;
		}

		stmmac_prepare_tx_desc(priv, tx_desc, 1, xdp_desc.len,
				       true, priv->mode, true, true,
				       xdp_desc.len);

		stmmac_enable_dma_transmission(priv, priv->ioaddr);

		tx_q->cur_tx = STMMAC_GET_ENTRY(tx_q->cur_tx, priv->dma_tx_size);
		entry = tx_q->cur_tx;
	}

	if (tx_desc) {
		stmmac_flush_tx_descriptors(priv, queue);
		xsk_tx_release(pool);
	}

	/* Return true if all of the 3 conditions are met
	 *  a) TX Budget is still available
	 *  b) work_done = true when XSK TX desc peek is empty (no more
	 *     pending XSK TX for transmission)
	 */
	return !!budget && work_done;
}

/**
 * stmmac_tx_clean - to manage the transmission completion
 * @priv: driver private structure
 * @budget: napi budget limiting this functions packet handling
 * @queue: TX queue index
 * Description: it reclaims the transmit resources after transmission completes.
 */
static int stmmac_tx_clean(struct stmmac_priv *priv, int budget, u32 queue)
{
	struct stmmac_tx_queue *tx_q = &priv->tx_queue[queue];
	unsigned int bytes_compl = 0, pkts_compl = 0;
	unsigned int entry, xmits = 0, count = 0;

	__netif_tx_lock_bh(netdev_get_tx_queue(priv->dev, queue));

	priv->xstats.tx_clean++;

	tx_q->xsk_frames_done = 0;

	entry = tx_q->dirty_tx;

	/* Try to clean all TX complete frame in 1 shot */
	while ((entry != tx_q->cur_tx) && count < priv->dma_tx_size) {
		struct xdp_frame *xdpf;
		struct sk_buff *skb;
		struct dma_desc *p;
		int status;

		if (tx_q->tx_skbuff_dma[entry].buf_type == STMMAC_TXBUF_T_XDP_TX ||
		    tx_q->tx_skbuff_dma[entry].buf_type == STMMAC_TXBUF_T_XDP_NDO) {
			xdpf = tx_q->xdpf[entry];
			skb = NULL;
		} else if (tx_q->tx_skbuff_dma[entry].buf_type == STMMAC_TXBUF_T_SKB) {
			xdpf = NULL;
			skb = tx_q->tx_skbuff[entry];
		} else {
			xdpf = NULL;
			skb = NULL;
		}

		if (priv->extend_desc)
			p = (struct dma_desc *)(tx_q->dma_etx + entry);
		else if (tx_q->tbs & STMMAC_TBS_AVAIL)
			p = &tx_q->dma_entx[entry].basic;
		else
			p = tx_q->dma_tx + entry;

		status = stmmac_tx_status(priv, &priv->dev->stats,
				&priv->xstats, p, priv->ioaddr);
		/* Check if the descriptor is owned by the DMA */
		if (unlikely(status & tx_dma_own))
			break;

		count++;

		/* Make sure descriptor fields are read after reading
		 * the own bit.
		 */
		dma_rmb();

		/* Just consider the last segment and ...*/
		if (likely(!(status & tx_not_ls))) {
			/* ... verify the status error condition */
			if (unlikely(status & tx_err)) {
				priv->dev->stats.tx_errors++;
			} else {
				priv->dev->stats.tx_packets++;
				priv->xstats.tx_pkt_n++;
			}
			if (skb)
				stmmac_get_tx_hwtstamp(priv, p, skb);
		}

		if (likely(tx_q->tx_skbuff_dma[entry].buf &&
			   tx_q->tx_skbuff_dma[entry].buf_type != STMMAC_TXBUF_T_XDP_TX)) {
			if (tx_q->tx_skbuff_dma[entry].map_as_page)
				dma_unmap_page(priv->device,
					       tx_q->tx_skbuff_dma[entry].buf,
					       tx_q->tx_skbuff_dma[entry].len,
					       DMA_TO_DEVICE);
			else
				dma_unmap_single(priv->device,
						 tx_q->tx_skbuff_dma[entry].buf,
						 tx_q->tx_skbuff_dma[entry].len,
						 DMA_TO_DEVICE);
			tx_q->tx_skbuff_dma[entry].buf = 0;
			tx_q->tx_skbuff_dma[entry].len = 0;
			tx_q->tx_skbuff_dma[entry].map_as_page = false;
		}

		stmmac_clean_desc3(priv, tx_q, p);

		tx_q->tx_skbuff_dma[entry].last_segment = false;
		tx_q->tx_skbuff_dma[entry].is_jumbo = false;

		if (xdpf &&
		    tx_q->tx_skbuff_dma[entry].buf_type == STMMAC_TXBUF_T_XDP_TX) {
			xdp_return_frame_rx_napi(xdpf);
			tx_q->xdpf[entry] = NULL;
		}

		if (xdpf &&
		    tx_q->tx_skbuff_dma[entry].buf_type == STMMAC_TXBUF_T_XDP_NDO) {
			xdp_return_frame(xdpf);
			tx_q->xdpf[entry] = NULL;
		}

		if (tx_q->tx_skbuff_dma[entry].buf_type == STMMAC_TXBUF_T_XSK_TX)
			tx_q->xsk_frames_done++;

		if (tx_q->tx_skbuff_dma[entry].buf_type == STMMAC_TXBUF_T_SKB) {
			if (likely(skb)) {
				pkts_compl++;
				bytes_compl += skb->len;
				dev_consume_skb_any(skb);
				tx_q->tx_skbuff[entry] = NULL;
			}
		}

		stmmac_release_tx_desc(priv, p, priv->mode);

		entry = STMMAC_GET_ENTRY(entry, priv->dma_tx_size);
	}
	tx_q->dirty_tx = entry;

	netdev_tx_completed_queue(netdev_get_tx_queue(priv->dev, queue),
				  pkts_compl, bytes_compl);

	if (unlikely(netif_tx_queue_stopped(netdev_get_tx_queue(priv->dev,
								queue))) &&
	    stmmac_tx_avail(priv, queue) > STMMAC_TX_THRESH(priv)) {

		netif_dbg(priv, tx_done, priv->dev,
			  "%s: restart transmit\n", __func__);
		netif_tx_wake_queue(netdev_get_tx_queue(priv->dev, queue));
	}

	if (tx_q->xsk_pool) {
		bool work_done;

		if (tx_q->xsk_frames_done)
			xsk_tx_completed(tx_q->xsk_pool, tx_q->xsk_frames_done);

		if (xsk_uses_need_wakeup(tx_q->xsk_pool))
			xsk_set_tx_need_wakeup(tx_q->xsk_pool);

		/* For XSK TX, we try to send as many as possible.
		 * If XSK work done (XSK TX desc empty and budget still
		 * available), return "budget - 1" to reenable TX IRQ.
		 * Else, return "budget" to make NAPI continue polling.
		 */
		work_done = stmmac_xdp_xmit_zc(priv, queue,
					       STMMAC_XSK_TX_BUDGET_MAX);
		if (work_done)
			xmits = budget - 1;
		else
			xmits = budget;
	}

	if (priv->eee_enabled && !priv->tx_path_in_lpi_mode &&
	    priv->eee_sw_timer_en) {
		stmmac_enable_eee_mode(priv);
		mod_timer(&priv->eee_ctrl_timer, STMMAC_LPI_T(priv->tx_lpi_timer));
	}

	/* We still have pending packets, let's call for a new scheduling */
	if (tx_q->dirty_tx != tx_q->cur_tx)
		hrtimer_start(&tx_q->txtimer,
			      STMMAC_COAL_TIMER(priv->tx_coal_timer[queue]),
			      HRTIMER_MODE_REL);

	__netif_tx_unlock_bh(netdev_get_tx_queue(priv->dev, queue));

	/* Combine decisions from TX clean and XSK TX */
	return max(count, xmits);
}

/**
 * stmmac_tx_err - to manage the tx error
 * @priv: driver private structure
 * @chan: channel index
 * Description: it cleans the descriptors and restarts the transmission
 * in case of transmission errors.
 */
static void stmmac_tx_err(struct stmmac_priv *priv, u32 chan)
{
	struct stmmac_tx_queue *tx_q = &priv->tx_queue[chan];

	netif_tx_stop_queue(netdev_get_tx_queue(priv->dev, chan));

	stmmac_stop_tx_dma(priv, chan);
	dma_free_tx_skbufs(priv, chan);
	stmmac_clear_tx_descriptors(priv, chan);
	tx_q->dirty_tx = 0;
	tx_q->cur_tx = 0;
	tx_q->mss = 0;
	netdev_tx_reset_queue(netdev_get_tx_queue(priv->dev, chan));
	stmmac_init_tx_chan(priv, priv->ioaddr, priv->plat->dma_cfg,
			    tx_q->dma_tx_phy, chan);
	stmmac_start_tx_dma(priv, chan);

	priv->dev->stats.tx_errors++;
	netif_tx_wake_queue(netdev_get_tx_queue(priv->dev, chan));
}

/**
 *  stmmac_set_dma_operation_mode - Set DMA operation mode by channel
 *  @priv: driver private structure
 *  @txmode: TX operating mode
 *  @rxmode: RX operating mode
 *  @chan: channel index
 *  Description: it is used for configuring of the DMA operation mode in
 *  runtime in order to program the tx/rx DMA thresholds or Store-And-Forward
 *  mode.
 */
static void stmmac_set_dma_operation_mode(struct stmmac_priv *priv, u32 txmode,
					  u32 rxmode, u32 chan)
{
	u8 rxqmode = priv->plat->rx_queues_cfg[chan].mode_to_use;
	u8 txqmode = priv->plat->tx_queues_cfg[chan].mode_to_use;
	u32 rx_channels_count = priv->plat->rx_queues_to_use;
	u32 tx_channels_count = priv->plat->tx_queues_to_use;
	int rxfifosz = priv->plat->rx_fifo_size;
	int txfifosz = priv->plat->tx_fifo_size;

	if (rxfifosz == 0)
		rxfifosz = priv->dma_cap.rx_fifo_size;
	if (txfifosz == 0)
		txfifosz = priv->dma_cap.tx_fifo_size;

	/* Adjust for real per queue fifo size */
	rxfifosz /= rx_channels_count;
	txfifosz /= tx_channels_count;

	stmmac_dma_rx_mode(priv, priv->ioaddr, rxmode, chan, rxfifosz, rxqmode);
	stmmac_dma_tx_mode(priv, priv->ioaddr, txmode, chan, txfifosz, txqmode);
}

static bool stmmac_safety_feat_interrupt(struct stmmac_priv *priv)
{
	int ret;

	ret = stmmac_safety_feat_irq_status(priv, priv->dev,
			priv->ioaddr, priv->dma_cap.asp, &priv->sstats);
	if (ret && (ret != -EINVAL)) {
		stmmac_global_err(priv);
		return true;
	}

	return false;
}

static int stmmac_napi_check(struct stmmac_priv *priv, u32 chan, u32 dir)
{
	int status = stmmac_dma_interrupt_status(priv, priv->ioaddr,
						 &priv->xstats, chan, dir);
	struct stmmac_rx_queue *rx_q = &priv->rx_queue[chan];
	struct stmmac_tx_queue *tx_q = &priv->tx_queue[chan];
	struct stmmac_channel *ch = &priv->channel[chan];
	struct napi_struct *rx_napi;
	struct napi_struct *tx_napi;
	unsigned long flags;

	rx_napi = rx_q->xsk_pool ? &ch->rxtx_napi : &ch->rx_napi;
	tx_napi = tx_q->xsk_pool ? &ch->rxtx_napi : &ch->tx_napi;

	if ((status & handle_rx) && (chan < priv->plat->rx_queues_to_use)) {
		if (napi_schedule_prep(rx_napi)) {
			spin_lock_irqsave(&ch->lock, flags);
			stmmac_disable_dma_irq(priv, priv->ioaddr, chan, 1, 0);
			spin_unlock_irqrestore(&ch->lock, flags);
			__napi_schedule(rx_napi);
		}
	}

	if ((status & handle_tx) && (chan < priv->plat->tx_queues_to_use)) {
		if (napi_schedule_prep(tx_napi)) {
			spin_lock_irqsave(&ch->lock, flags);
			stmmac_disable_dma_irq(priv, priv->ioaddr, chan, 0, 1);
			spin_unlock_irqrestore(&ch->lock, flags);
			__napi_schedule(tx_napi);
		}
	}

	return status;
}

/**
 * stmmac_dma_interrupt - DMA ISR
 * @priv: driver private structure
 * Description: this is the DMA ISR. It is called by the main ISR.
 * It calls the dwmac dma routine and schedule poll method in case of some
 * work can be done.
 */
static void stmmac_dma_interrupt(struct stmmac_priv *priv)
{
	u32 tx_channel_count = priv->plat->tx_queues_to_use;
	u32 rx_channel_count = priv->plat->rx_queues_to_use;
	u32 channels_to_check = tx_channel_count > rx_channel_count ?
				tx_channel_count : rx_channel_count;
	u32 chan;
	int status[max_t(u32, MTL_MAX_TX_QUEUES, MTL_MAX_RX_QUEUES)];

	/* Make sure we never check beyond our status buffer. */
	if (WARN_ON_ONCE(channels_to_check > ARRAY_SIZE(status)))
		channels_to_check = ARRAY_SIZE(status);

	for (chan = 0; chan < channels_to_check; chan++)
		status[chan] = stmmac_napi_check(priv, chan,
						 DMA_DIR_RXTX);

	for (chan = 0; chan < tx_channel_count; chan++) {
		if (unlikely(status[chan] & tx_hard_error_bump_tc)) {
			/* Try to bump up the dma threshold on this failure */
			if (unlikely(priv->xstats.threshold != SF_DMA_MODE) &&
			    (tc <= 256)) {
				tc += 64;
				if (priv->plat->force_thresh_dma_mode)
					stmmac_set_dma_operation_mode(priv,
								      tc,
								      tc,
								      chan);
				else
					stmmac_set_dma_operation_mode(priv,
								    tc,
								    SF_DMA_MODE,
								    chan);
				priv->xstats.threshold = tc;
			}
		} else if (unlikely(status[chan] == tx_hard_error)) {
			stmmac_tx_err(priv, chan);
		}
	}
}

/**
 * stmmac_mmc_setup: setup the Mac Management Counters (MMC)
 * @priv: driver private structure
 * Description: this masks the MMC irq, in fact, the counters are managed in SW.
 */
static void stmmac_mmc_setup(struct stmmac_priv *priv)
{
	unsigned int mode = MMC_CNTRL_RESET_ON_READ | MMC_CNTRL_COUNTER_RESET |
			    MMC_CNTRL_PRESET | MMC_CNTRL_FULL_HALF_PRESET;

	stmmac_mmc_intr_all_mask(priv, priv->mmcaddr);

	if (priv->dma_cap.rmon) {
		stmmac_mmc_ctrl(priv, priv->mmcaddr, mode);
		memset(&priv->mmc, 0, sizeof(struct stmmac_counters));
	} else
		netdev_info(priv->dev, "No MAC Management Counters available\n");
}

/**
 * stmmac_get_hw_features - get MAC capabilities from the HW cap. register.
 * @priv: driver private structure
 * Description:
 *  new GMAC chip generations have a new register to indicate the
 *  presence of the optional feature/functions.
 *  This can be also used to override the value passed through the
 *  platform and necessary for old MAC10/100 and GMAC chips.
 */
static int stmmac_get_hw_features(struct stmmac_priv *priv)
{
	return stmmac_get_hw_feature(priv, priv->ioaddr, &priv->dma_cap) == 0;
}

/**
 * stmmac_check_ether_addr - check if the MAC addr is valid
 * @priv: driver private structure
 * Description:
 * it is to verify if the MAC address is valid, in case of failures it
 * generates a random MAC address
 */
static void stmmac_check_ether_addr(struct stmmac_priv *priv)
{
	if (!is_valid_ether_addr(priv->dev->dev_addr)) {
		stmmac_get_umac_addr(priv, priv->hw, priv->dev->dev_addr, 0);
		if (!is_valid_ether_addr(priv->dev->dev_addr))
			eth_hw_addr_random(priv->dev);
		dev_info(priv->device, "device MAC address %pM\n",
			 priv->dev->dev_addr);
	}
}

/**
 * stmmac_init_dma_engine - DMA init.
 * @priv: driver private structure
 * Description:
 * It inits the DMA invoking the specific MAC/GMAC callback.
 * Some DMA parameters can be passed from the platform;
 * in case of these are not passed a default is kept for the MAC or GMAC.
 */
static int stmmac_init_dma_engine(struct stmmac_priv *priv)
{
	u32 rx_channels_count = priv->plat->rx_queues_to_use;
	u32 tx_channels_count = priv->plat->tx_queues_to_use;
	u32 dma_csr_ch = max(rx_channels_count, tx_channels_count);
	struct stmmac_rx_queue *rx_q;
	struct stmmac_tx_queue *tx_q;
	u32 chan = 0;
	int atds = 0;
	int ret = 0;

	if (!priv->plat->dma_cfg || !priv->plat->dma_cfg->pbl) {
		dev_err(priv->device, "Invalid DMA configuration\n");
		return -EINVAL;
	}

	if (priv->extend_desc && (priv->mode == STMMAC_RING_MODE))
		atds = 1;

	ret = stmmac_reset(priv, priv->ioaddr);
	if (ret) {
		dev_err(priv->device, "Failed to reset the dma\n");
		return ret;
	}

	/* DMA Configuration */
	stmmac_dma_init(priv, priv->ioaddr, priv->plat->dma_cfg, atds);

	if (priv->plat->axi)
		stmmac_axi(priv, priv->ioaddr, priv->plat->axi);

	/* DMA CSR Channel configuration */
	for (chan = 0; chan < dma_csr_ch; chan++)
		stmmac_init_chan(priv, priv->ioaddr, priv->plat->dma_cfg, chan);

	/* DMA RX Channel Configuration */
	for (chan = 0; chan < rx_channels_count; chan++) {
		rx_q = &priv->rx_queue[chan];

		stmmac_init_rx_chan(priv, priv->ioaddr, priv->plat->dma_cfg,
				    rx_q->dma_rx_phy, chan);

		rx_q->rx_tail_addr = rx_q->dma_rx_phy +
				     (rx_q->buf_alloc_num *
				      sizeof(struct dma_desc));
		stmmac_set_rx_tail_ptr(priv, priv->ioaddr,
				       rx_q->rx_tail_addr, chan);
	}

	/* DMA TX Channel Configuration */
	for (chan = 0; chan < tx_channels_count; chan++) {
		tx_q = &priv->tx_queue[chan];

		stmmac_init_tx_chan(priv, priv->ioaddr, priv->plat->dma_cfg,
				    tx_q->dma_tx_phy, chan);

		tx_q->tx_tail_addr = tx_q->dma_tx_phy;
		stmmac_set_tx_tail_ptr(priv, priv->ioaddr,
				       tx_q->tx_tail_addr, chan);
	}

	return ret;
}

static void stmmac_tx_timer_arm(struct stmmac_priv *priv, u32 queue)
{
	struct stmmac_tx_queue *tx_q = &priv->tx_queue[queue];

	hrtimer_start(&tx_q->txtimer,
		      STMMAC_COAL_TIMER(priv->tx_coal_timer[queue]),
		      HRTIMER_MODE_REL);
}

/**
 * stmmac_tx_timer - mitigation sw timer for tx.
 * @t: data pointer
 * Description:
 * This is the timer handler to directly invoke the stmmac_tx_clean.
 */
static enum hrtimer_restart stmmac_tx_timer(struct hrtimer *t)
{
	struct stmmac_tx_queue *tx_q = container_of(t, struct stmmac_tx_queue, txtimer);
	struct stmmac_priv *priv = tx_q->priv_data;
	struct stmmac_channel *ch;
	struct napi_struct *napi;

	ch = &priv->channel[tx_q->queue_index];
	napi = tx_q->xsk_pool ? &ch->rxtx_napi : &ch->tx_napi;

	if (likely(napi_schedule_prep(napi))) {
		unsigned long flags;

		spin_lock_irqsave(&ch->lock, flags);
		stmmac_disable_dma_irq(priv, priv->ioaddr, ch->index, 0, 1);
		spin_unlock_irqrestore(&ch->lock, flags);
		__napi_schedule(napi);
	}

	return HRTIMER_NORESTART;
}

/**
 * stmmac_init_coalesce - init mitigation options.
 * @priv: driver private structure
 * Description:
 * This inits the coalesce parameters: i.e. timer rate,
 * timer handler and default threshold used for enabling the
 * interrupt on completion bit.
 */
static void stmmac_init_coalesce(struct stmmac_priv *priv)
{
	u32 tx_channel_count = priv->plat->tx_queues_to_use;
	u32 rx_channel_count = priv->plat->rx_queues_to_use;
	u32 chan;

	for (chan = 0; chan < tx_channel_count; chan++) {
		struct stmmac_tx_queue *tx_q = &priv->tx_queue[chan];

		priv->tx_coal_frames[chan] = STMMAC_TX_FRAMES;
		priv->tx_coal_timer[chan] = STMMAC_COAL_TX_TIMER;

		hrtimer_init(&tx_q->txtimer, CLOCK_MONOTONIC, HRTIMER_MODE_REL);
		tx_q->txtimer.function = stmmac_tx_timer;
	}

	for (chan = 0; chan < rx_channel_count; chan++)
		priv->rx_coal_frames[chan] = STMMAC_RX_FRAMES;
}

static void stmmac_set_rings_length(struct stmmac_priv *priv)
{
	u32 rx_channels_count = priv->plat->rx_queues_to_use;
	u32 tx_channels_count = priv->plat->tx_queues_to_use;
	u32 chan;

	/* set TX ring length */
	for (chan = 0; chan < tx_channels_count; chan++)
		stmmac_set_tx_ring_len(priv, priv->ioaddr,
				       (priv->dma_tx_size - 1), chan);

	/* set RX ring length */
	for (chan = 0; chan < rx_channels_count; chan++)
		stmmac_set_rx_ring_len(priv, priv->ioaddr,
				       (priv->dma_rx_size - 1), chan);
}

/**
 *  stmmac_set_tx_queue_weight - Set TX queue weight
 *  @priv: driver private structure
 *  Description: It is used for setting TX queues weight
 */
static void stmmac_set_tx_queue_weight(struct stmmac_priv *priv)
{
	u32 tx_queues_count = priv->plat->tx_queues_to_use;
	u32 weight;
	u32 queue;

	for (queue = 0; queue < tx_queues_count; queue++) {
		weight = priv->plat->tx_queues_cfg[queue].weight;
		stmmac_set_mtl_tx_queue_weight(priv, priv->hw, weight, queue);
	}
}

/**
 *  stmmac_configure_cbs - Configure CBS in TX queue
 *  @priv: driver private structure
 *  Description: It is used for configuring CBS in AVB TX queues
 */
static void stmmac_configure_cbs(struct stmmac_priv *priv)
{
	u32 tx_queues_count = priv->plat->tx_queues_to_use;
	u32 mode_to_use;
	u32 queue;

	/* queue 0 is reserved for legacy traffic */
	for (queue = 1; queue < tx_queues_count; queue++) {
		mode_to_use = priv->plat->tx_queues_cfg[queue].mode_to_use;
		if (mode_to_use == MTL_QUEUE_DCB)
			continue;

		stmmac_config_cbs(priv, priv->hw,
				priv->plat->tx_queues_cfg[queue].send_slope,
				priv->plat->tx_queues_cfg[queue].idle_slope,
				priv->plat->tx_queues_cfg[queue].high_credit,
				priv->plat->tx_queues_cfg[queue].low_credit,
				queue);
	}
}

/**
 *  stmmac_rx_queue_dma_chan_map - Map RX queue to RX dma channel
 *  @priv: driver private structure
 *  Description: It is used for mapping RX queues to RX dma channels
 */
static void stmmac_rx_queue_dma_chan_map(struct stmmac_priv *priv)
{
	u32 rx_queues_count = priv->plat->rx_queues_to_use;
	u32 queue;
	u32 chan;

	for (queue = 0; queue < rx_queues_count; queue++) {
		chan = priv->plat->rx_queues_cfg[queue].chan;
		stmmac_map_mtl_to_dma(priv, priv->hw, queue, chan);
	}
}

/**
 *  stmmac_mac_config_rx_queues_prio - Configure RX Queue priority
 *  @priv: driver private structure
 *  Description: It is used for configuring the RX Queue Priority
 */
static void stmmac_mac_config_rx_queues_prio(struct stmmac_priv *priv)
{
	u32 rx_queues_count = priv->plat->rx_queues_to_use;
	u32 queue;
	u32 prio;

	for (queue = 0; queue < rx_queues_count; queue++) {
		if (!priv->plat->rx_queues_cfg[queue].use_prio)
			continue;

		prio = priv->plat->rx_queues_cfg[queue].prio;
		stmmac_rx_queue_prio(priv, priv->hw, prio, queue);
	}
}

/**
 *  stmmac_mac_config_tx_queues_prio - Configure TX Queue priority
 *  @priv: driver private structure
 *  Description: It is used for configuring the TX Queue Priority
 */
static void stmmac_mac_config_tx_queues_prio(struct stmmac_priv *priv)
{
	u32 tx_queues_count = priv->plat->tx_queues_to_use;
	u32 queue;
	u32 prio;

	for (queue = 0; queue < tx_queues_count; queue++) {
		if (!priv->plat->tx_queues_cfg[queue].use_prio)
			continue;

		prio = priv->plat->tx_queues_cfg[queue].prio;
		stmmac_tx_queue_prio(priv, priv->hw, prio, queue);
	}
}

/**
 *  stmmac_mac_config_rx_queues_routing - Configure RX Queue Routing
 *  @priv: driver private structure
 *  Description: It is used for configuring the RX queue routing
 */
static void stmmac_mac_config_rx_queues_routing(struct stmmac_priv *priv)
{
	u32 rx_queues_count = priv->plat->rx_queues_to_use;
	u32 queue;
	u8 packet;

	for (queue = 0; queue < rx_queues_count; queue++) {
		/* no specific packet type routing specified for the queue */
		if (priv->plat->rx_queues_cfg[queue].pkt_route == 0x0)
			continue;

		packet = priv->plat->rx_queues_cfg[queue].pkt_route;
		stmmac_rx_queue_routing(priv, priv->hw, packet, queue);
	}
}

static void stmmac_mac_config_rss(struct stmmac_priv *priv)
{
	if (!priv->dma_cap.rssen || !priv->plat->rss_en) {
		priv->rss.enable = false;
		return;
	}

	if (priv->dev->features & NETIF_F_RXHASH)
		priv->rss.enable = true;
	else
		priv->rss.enable = false;

	stmmac_rss_configure(priv, priv->hw, &priv->rss,
			     priv->plat->rx_queues_to_use);
}

/**
 *  stmmac_mtl_configuration - Configure MTL
 *  @priv: driver private structure
 *  Description: It is used for configurring MTL
 */
static void stmmac_mtl_configuration(struct stmmac_priv *priv)
{
	u32 rx_queues_count = priv->plat->rx_queues_to_use;
	u32 tx_queues_count = priv->plat->tx_queues_to_use;

	if (tx_queues_count > 1)
		stmmac_set_tx_queue_weight(priv);

	/* Configure MTL RX algorithms */
	if (rx_queues_count > 1)
		stmmac_prog_mtl_rx_algorithms(priv, priv->hw,
				priv->plat->rx_sched_algorithm);

	/* Configure MTL TX algorithms */
	if (tx_queues_count > 1)
		stmmac_prog_mtl_tx_algorithms(priv, priv->hw,
				priv->plat->tx_sched_algorithm);

	/* Configure CBS in AVB TX queues */
	if (tx_queues_count > 1)
		stmmac_configure_cbs(priv);

	/* Map RX MTL to DMA channels */
	stmmac_rx_queue_dma_chan_map(priv);

	/* Enable MAC RX Queues */
	stmmac_mac_enable_rx_queues(priv);

	/* Set RX priorities */
	if (rx_queues_count > 1)
		stmmac_mac_config_rx_queues_prio(priv);

	/* Set TX priorities */
	if (tx_queues_count > 1)
		stmmac_mac_config_tx_queues_prio(priv);

	/* Set RX routing */
	if (rx_queues_count > 1)
		stmmac_mac_config_rx_queues_routing(priv);

	/* Receive Side Scaling */
	if (rx_queues_count > 1)
		stmmac_mac_config_rss(priv);
}

static void stmmac_safety_feat_configuration(struct stmmac_priv *priv)
{
	if (priv->dma_cap.asp) {
		netdev_info(priv->dev, "Enabling Safety Features\n");
		stmmac_safety_feat_config(priv, priv->ioaddr, priv->dma_cap.asp);
	} else {
		netdev_info(priv->dev, "No Safety Features support found\n");
	}
}

static int stmmac_fpe_start_wq(struct stmmac_priv *priv)
{
	char *name;

	clear_bit(__FPE_TASK_SCHED, &priv->fpe_task_state);
	clear_bit(__FPE_REMOVING,  &priv->fpe_task_state);

	name = priv->wq_name;
	sprintf(name, "%s-fpe", priv->dev->name);

	priv->fpe_wq = create_singlethread_workqueue(name);
	if (!priv->fpe_wq) {
		netdev_err(priv->dev, "%s: Failed to create workqueue\n", name);

		return -ENOMEM;
	}
	netdev_info(priv->dev, "FPE workqueue start");

	return 0;
}

/**
 * stmmac_hw_setup - setup mac in a usable state.
 *  @dev : pointer to the device structure.
 *  @init_ptp: initialize PTP if set
 *  Description:
 *  this is the main function to setup the HW in a usable state because the
 *  dma engine is reset, the core registers are configured (e.g. AXI,
 *  Checksum features, timers). The DMA is ready to start receiving and
 *  transmitting.
 *  Return value:
 *  0 on success and an appropriate (-)ve integer as defined in errno.h
 *  file on failure.
 */
static int stmmac_hw_setup(struct net_device *dev, bool init_ptp)
{
	struct stmmac_priv *priv = netdev_priv(dev);
	u32 rx_cnt = priv->plat->rx_queues_to_use;
	u32 tx_cnt = priv->plat->tx_queues_to_use;
	bool sph_en;
	u32 chan;
	int ret;

	/* DMA initialization and SW reset */
	ret = stmmac_init_dma_engine(priv);
	if (ret < 0) {
		netdev_err(priv->dev, "%s: DMA engine initialization failed\n",
			   __func__);
		return ret;
	}

	/* Copy the MAC addr into the HW  */
	stmmac_set_umac_addr(priv, priv->hw, dev->dev_addr, 0);

	/* PS and related bits will be programmed according to the speed */
	if (priv->hw->pcs) {
		int speed = priv->plat->mac_port_sel_speed;

		if ((speed == SPEED_10) || (speed == SPEED_100) ||
		    (speed == SPEED_1000)) {
			priv->hw->ps = speed;
		} else {
			dev_warn(priv->device, "invalid port speed\n");
			priv->hw->ps = 0;
		}
	}

	/* Initialize the MAC Core */
	stmmac_core_init(priv, priv->hw, dev);

	/* Initialize MTL*/
	stmmac_mtl_configuration(priv);

	/* Initialize Safety Features */
	stmmac_safety_feat_configuration(priv);

	ret = stmmac_rx_ipc(priv, priv->hw);
	if (!ret) {
		netdev_warn(priv->dev, "RX IPC Checksum Offload disabled\n");
		priv->plat->rx_coe = STMMAC_RX_COE_NONE;
		priv->hw->rx_csum = 0;
	}

	/* Enable the MAC Rx/Tx */
	stmmac_mac_set(priv, priv->ioaddr, true);

	/* Set the HW DMA mode and the COE */
	stmmac_dma_operation_mode(priv);

	stmmac_mmc_setup(priv);

	if (init_ptp) {
		ret = clk_prepare_enable(priv->plat->clk_ptp_ref);
		if (ret < 0)
			netdev_warn(priv->dev, "failed to enable PTP reference clock: %d\n", ret);

		ret = stmmac_init_ptp(priv);
		if (ret == -EOPNOTSUPP)
			netdev_warn(priv->dev, "PTP not supported by HW\n");
		else if (ret)
			netdev_warn(priv->dev, "PTP init failed\n");
	}

	priv->eee_tw_timer = STMMAC_DEFAULT_TWT_LS;

	/* Convert the timer from msec to usec */
	if (!priv->tx_lpi_timer)
		priv->tx_lpi_timer = eee_timer * 1000;

	if (priv->use_riwt) {
		u32 queue;

		for (queue = 0; queue < rx_cnt; queue++) {
			if (!priv->rx_riwt[queue])
				priv->rx_riwt[queue] = DEF_DMA_RIWT;

			stmmac_rx_watchdog(priv, priv->ioaddr,
					   priv->rx_riwt[queue], queue);
		}
	}

	if (priv->hw->pcs)
		stmmac_pcs_ctrl_ane(priv, priv->ioaddr, 1, priv->hw->ps, 0);

	/* set TX and RX rings length */
	stmmac_set_rings_length(priv);

	/* Enable TSO */
	if (priv->tso) {
		for (chan = 0; chan < tx_cnt; chan++) {
			struct stmmac_tx_queue *tx_q = &priv->tx_queue[chan];

			/* TSO and TBS cannot co-exist */
			if (tx_q->tbs & STMMAC_TBS_AVAIL)
				continue;

			stmmac_enable_tso(priv, priv->ioaddr, 1, chan);
		}
	}

	/* Enable Split Header */
	sph_en = (priv->hw->rx_csum > 0) && priv->sph;
	for (chan = 0; chan < rx_cnt; chan++)
		stmmac_enable_sph(priv, priv->ioaddr, sph_en, chan);


	/* VLAN Tag Insertion */
	if (priv->dma_cap.vlins)
		stmmac_enable_vlan(priv, priv->hw, STMMAC_VLAN_INSERT);

	/* TBS */
	for (chan = 0; chan < tx_cnt; chan++) {
		struct stmmac_tx_queue *tx_q = &priv->tx_queue[chan];
		int enable = tx_q->tbs & STMMAC_TBS_AVAIL;

		stmmac_enable_tbs(priv, priv->ioaddr, enable, chan);
	}

	/* Configure real RX and TX queues */
	netif_set_real_num_rx_queues(dev, priv->plat->rx_queues_to_use);
	netif_set_real_num_tx_queues(dev, priv->plat->tx_queues_to_use);

	/* Start the ball rolling... */
	stmmac_start_all_dma(priv);

	if (priv->dma_cap.fpesel) {
		stmmac_fpe_start_wq(priv);

		if (priv->plat->fpe_cfg->enable)
			stmmac_fpe_handshake(priv, true);
	}

	return 0;
}

static void stmmac_hw_teardown(struct net_device *dev)
{
	struct stmmac_priv *priv = netdev_priv(dev);

	clk_disable_unprepare(priv->plat->clk_ptp_ref);
}

static void stmmac_free_irq(struct net_device *dev,
			    enum request_irq_err irq_err, int irq_idx)
{
	struct stmmac_priv *priv = netdev_priv(dev);
	int j;

	switch (irq_err) {
	case REQ_IRQ_ERR_ALL:
		irq_idx = priv->plat->tx_queues_to_use;
		fallthrough;
	case REQ_IRQ_ERR_TX:
		for (j = irq_idx - 1; j >= 0; j--) {
			if (priv->tx_irq[j] > 0) {
				irq_set_affinity_hint(priv->tx_irq[j], NULL);
				free_irq(priv->tx_irq[j], &priv->tx_queue[j]);
			}
		}
		irq_idx = priv->plat->rx_queues_to_use;
		fallthrough;
	case REQ_IRQ_ERR_RX:
		for (j = irq_idx - 1; j >= 0; j--) {
			if (priv->rx_irq[j] > 0) {
				irq_set_affinity_hint(priv->rx_irq[j], NULL);
				free_irq(priv->rx_irq[j], &priv->rx_queue[j]);
			}
		}

		if (priv->sfty_ue_irq > 0 && priv->sfty_ue_irq != dev->irq)
			free_irq(priv->sfty_ue_irq, dev);
		fallthrough;
	case REQ_IRQ_ERR_SFTY_UE:
		if (priv->sfty_ce_irq > 0 && priv->sfty_ce_irq != dev->irq)
			free_irq(priv->sfty_ce_irq, dev);
		fallthrough;
	case REQ_IRQ_ERR_SFTY_CE:
		if (priv->lpi_irq > 0 && priv->lpi_irq != dev->irq)
			free_irq(priv->lpi_irq, dev);
		fallthrough;
	case REQ_IRQ_ERR_LPI:
		if (priv->wol_irq > 0 && priv->wol_irq != dev->irq)
			free_irq(priv->wol_irq, dev);
		fallthrough;
	case REQ_IRQ_ERR_WOL:
		free_irq(dev->irq, dev);
		fallthrough;
	case REQ_IRQ_ERR_MAC:
	case REQ_IRQ_ERR_NO:
		/* If MAC IRQ request error, no more IRQ to free */
		break;
	}
}

static int stmmac_request_irq_multi_msi(struct net_device *dev)
{
	enum request_irq_err irq_err = REQ_IRQ_ERR_NO;
	struct stmmac_priv *priv = netdev_priv(dev);
	cpumask_t cpu_mask;
	int irq_idx = 0;
	char *int_name;
	int ret;
	int i;

	/* For common interrupt */
	int_name = priv->int_name_mac;
	sprintf(int_name, "%s:%s", dev->name, "mac");
	ret = request_irq(dev->irq, stmmac_mac_interrupt,
			  0, int_name, dev);
	if (unlikely(ret < 0)) {
		netdev_err(priv->dev,
			   "%s: alloc mac MSI %d (error: %d)\n",
			   __func__, dev->irq, ret);
		irq_err = REQ_IRQ_ERR_MAC;
		goto irq_error;
	}

	/* Request the Wake IRQ in case of another line
	 * is used for WoL
	 */
	if (priv->wol_irq > 0 && priv->wol_irq != dev->irq) {
		int_name = priv->int_name_wol;
		sprintf(int_name, "%s:%s", dev->name, "wol");
		ret = request_irq(priv->wol_irq,
				  stmmac_mac_interrupt,
				  0, int_name, dev);
		if (unlikely(ret < 0)) {
			netdev_err(priv->dev,
				   "%s: alloc wol MSI %d (error: %d)\n",
				   __func__, priv->wol_irq, ret);
			irq_err = REQ_IRQ_ERR_WOL;
			goto irq_error;
		}
	}

	/* Request the LPI IRQ in case of another line
	 * is used for LPI
	 */
	if (priv->lpi_irq > 0 && priv->lpi_irq != dev->irq) {
		int_name = priv->int_name_lpi;
		sprintf(int_name, "%s:%s", dev->name, "lpi");
		ret = request_irq(priv->lpi_irq,
				  stmmac_mac_interrupt,
				  0, int_name, dev);
		if (unlikely(ret < 0)) {
			netdev_err(priv->dev,
				   "%s: alloc lpi MSI %d (error: %d)\n",
				   __func__, priv->lpi_irq, ret);
			irq_err = REQ_IRQ_ERR_LPI;
			goto irq_error;
		}
	}

	/* Request the Safety Feature Correctible Error line in
	 * case of another line is used
	 */
	if (priv->sfty_ce_irq > 0 && priv->sfty_ce_irq != dev->irq) {
		int_name = priv->int_name_sfty_ce;
		sprintf(int_name, "%s:%s", dev->name, "safety-ce");
		ret = request_irq(priv->sfty_ce_irq,
				  stmmac_safety_interrupt,
				  0, int_name, dev);
		if (unlikely(ret < 0)) {
			netdev_err(priv->dev,
				   "%s: alloc sfty ce MSI %d (error: %d)\n",
				   __func__, priv->sfty_ce_irq, ret);
			irq_err = REQ_IRQ_ERR_SFTY_CE;
			goto irq_error;
		}
	}

	/* Request the Safety Feature Uncorrectible Error line in
	 * case of another line is used
	 */
	if (priv->sfty_ue_irq > 0 && priv->sfty_ue_irq != dev->irq) {
		int_name = priv->int_name_sfty_ue;
		sprintf(int_name, "%s:%s", dev->name, "safety-ue");
		ret = request_irq(priv->sfty_ue_irq,
				  stmmac_safety_interrupt,
				  0, int_name, dev);
		if (unlikely(ret < 0)) {
			netdev_err(priv->dev,
				   "%s: alloc sfty ue MSI %d (error: %d)\n",
				   __func__, priv->sfty_ue_irq, ret);
			irq_err = REQ_IRQ_ERR_SFTY_UE;
			goto irq_error;
		}
	}

	/* Request Rx MSI irq */
	for (i = 0; i < priv->plat->rx_queues_to_use; i++) {
		if (priv->rx_irq[i] == 0)
			continue;

		int_name = priv->int_name_rx_irq[i];
		sprintf(int_name, "%s:%s-%d", dev->name, "rx", i);
		ret = request_irq(priv->rx_irq[i],
				  stmmac_msi_intr_rx,
				  0, int_name, &priv->rx_queue[i]);
		if (unlikely(ret < 0)) {
			netdev_err(priv->dev,
				   "%s: alloc rx-%d  MSI %d (error: %d)\n",
				   __func__, i, priv->rx_irq[i], ret);
			irq_err = REQ_IRQ_ERR_RX;
			irq_idx = i;
			goto irq_error;
		}
		cpumask_clear(&cpu_mask);
		cpumask_set_cpu(i % num_online_cpus(), &cpu_mask);
		irq_set_affinity_hint(priv->rx_irq[i], &cpu_mask);
	}

	/* Request Tx MSI irq */
	for (i = 0; i < priv->plat->tx_queues_to_use; i++) {
		if (priv->tx_irq[i] == 0)
			continue;

		int_name = priv->int_name_tx_irq[i];
		sprintf(int_name, "%s:%s-%d", dev->name, "tx", i);
		ret = request_irq(priv->tx_irq[i],
				  stmmac_msi_intr_tx,
				  0, int_name, &priv->tx_queue[i]);
		if (unlikely(ret < 0)) {
			netdev_err(priv->dev,
				   "%s: alloc tx-%d  MSI %d (error: %d)\n",
				   __func__, i, priv->tx_irq[i], ret);
			irq_err = REQ_IRQ_ERR_TX;
			irq_idx = i;
			goto irq_error;
		}
		cpumask_clear(&cpu_mask);
		cpumask_set_cpu(i % num_online_cpus(), &cpu_mask);
		irq_set_affinity_hint(priv->tx_irq[i], &cpu_mask);
	}

	return 0;

irq_error:
	stmmac_free_irq(dev, irq_err, irq_idx);
	return ret;
}

static int stmmac_request_irq_single(struct net_device *dev)
{
	enum request_irq_err irq_err = REQ_IRQ_ERR_NO;
	struct stmmac_priv *priv = netdev_priv(dev);
	int ret;

	ret = request_irq(dev->irq, stmmac_interrupt,
			  IRQF_SHARED, dev->name, dev);
	if (unlikely(ret < 0)) {
		netdev_err(priv->dev,
			   "%s: ERROR: allocating the IRQ %d (error: %d)\n",
			   __func__, dev->irq, ret);
		irq_err = REQ_IRQ_ERR_MAC;
		return ret;
	}

	/* Request the Wake IRQ in case of another line
	 * is used for WoL
	 */
	if (priv->wol_irq > 0 && priv->wol_irq != dev->irq) {
		ret = request_irq(priv->wol_irq, stmmac_interrupt,
				  IRQF_SHARED, dev->name, dev);
		if (unlikely(ret < 0)) {
			netdev_err(priv->dev,
				   "%s: ERROR: allocating the WoL IRQ %d (%d)\n",
				   __func__, priv->wol_irq, ret);
			irq_err = REQ_IRQ_ERR_WOL;
			return ret;
		}
	}

	/* Request the IRQ lines */
	if (priv->lpi_irq > 0 && priv->lpi_irq != dev->irq) {
		ret = request_irq(priv->lpi_irq, stmmac_interrupt,
				  IRQF_SHARED, dev->name, dev);
		if (unlikely(ret < 0)) {
			netdev_err(priv->dev,
				   "%s: ERROR: allocating the LPI IRQ %d (%d)\n",
				   __func__, priv->lpi_irq, ret);
			irq_err = REQ_IRQ_ERR_LPI;
			goto irq_error;
		}
	}

	return 0;

irq_error:
	stmmac_free_irq(dev, irq_err, 0);
	return ret;
}

static int stmmac_request_irq(struct net_device *dev)
{
	struct stmmac_priv *priv = netdev_priv(dev);
	int ret;

	/* Request the IRQ lines */
	if (priv->plat->multi_msi_en)
		ret = stmmac_request_irq_multi_msi(dev);
	else
		ret = stmmac_request_irq_single(dev);

	return ret;
}

/**
 *  stmmac_open - open entry point of the driver
 *  @dev : pointer to the device structure.
 *  Description:
 *  This function is the open entry point of the driver.
 *  Return value:
 *  0 on success and an appropriate (-)ve integer as defined in errno.h
 *  file on failure.
 */
int stmmac_open(struct net_device *dev)
{
	struct stmmac_priv *priv = netdev_priv(dev);
	int bfsize = 0;
	u32 chan;
	int ret;

	ret = pm_runtime_get_sync(priv->device);
	if (ret < 0) {
		pm_runtime_put_noidle(priv->device);
		return ret;
	}

	if (priv->hw->pcs != STMMAC_PCS_TBI &&
	    priv->hw->pcs != STMMAC_PCS_RTBI &&
	    priv->hw->xpcs_args.an_mode != DW_AN_C73) {
		ret = stmmac_init_phy(dev);
		if (ret) {
			netdev_err(priv->dev,
				   "%s: Cannot attach to PHY (error: %d)\n",
				   __func__, ret);
			goto init_phy_error;
		}
	}

	/* Extra statistics */
	memset(&priv->xstats, 0, sizeof(struct stmmac_extra_stats));
	priv->xstats.threshold = tc;

	bfsize = stmmac_set_16kib_bfsize(priv, dev->mtu);
	if (bfsize < 0)
		bfsize = 0;

	if (bfsize < BUF_SIZE_16KiB)
		bfsize = stmmac_set_bfsize(dev->mtu, priv->dma_buf_sz);

	priv->dma_buf_sz = bfsize;
	buf_sz = bfsize;

	priv->rx_copybreak = STMMAC_RX_COPYBREAK;

	if (!priv->dma_tx_size)
		priv->dma_tx_size = DMA_DEFAULT_TX_SIZE;
	if (!priv->dma_rx_size)
		priv->dma_rx_size = DMA_DEFAULT_RX_SIZE;

	/* Earlier check for TBS */
	for (chan = 0; chan < priv->plat->tx_queues_to_use; chan++) {
		struct stmmac_tx_queue *tx_q = &priv->tx_queue[chan];
		int tbs_en = priv->plat->tx_queues_cfg[chan].tbs_en;

		/* Setup per-TXQ tbs flag before TX descriptor alloc */
		tx_q->tbs |= tbs_en ? STMMAC_TBS_AVAIL : 0;
	}

	ret = alloc_dma_desc_resources(priv);
	if (ret < 0) {
		netdev_err(priv->dev, "%s: DMA descriptors allocation failed\n",
			   __func__);
		goto dma_desc_error;
	}

	ret = init_dma_desc_rings(dev, GFP_KERNEL);
	if (ret < 0) {
		netdev_err(priv->dev, "%s: DMA descriptors initialization failed\n",
			   __func__);
		goto init_error;
	}

	ret = stmmac_hw_setup(dev, true);
	if (ret < 0) {
		netdev_err(priv->dev, "%s: Hw setup failed\n", __func__);
		goto init_error;
	}

	stmmac_init_coalesce(priv);

	phylink_start(priv->phylink);
	/* We may have called phylink_speed_down before */
	phylink_speed_up(priv->phylink);

	ret = stmmac_request_irq(dev);
	if (ret)
		goto irq_error;

	stmmac_enable_all_queues(priv);
	netif_tx_start_all_queues(priv->dev);

	return 0;

irq_error:
	phylink_stop(priv->phylink);

	for (chan = 0; chan < priv->plat->tx_queues_to_use; chan++)
		hrtimer_cancel(&priv->tx_queue[chan].txtimer);

	stmmac_hw_teardown(dev);
init_error:
	free_dma_desc_resources(priv);
dma_desc_error:
	phylink_disconnect_phy(priv->phylink);
init_phy_error:
	pm_runtime_put(priv->device);
	return ret;
}

static void stmmac_fpe_stop_wq(struct stmmac_priv *priv)
{
	set_bit(__FPE_REMOVING, &priv->fpe_task_state);

	if (priv->fpe_wq)
		destroy_workqueue(priv->fpe_wq);

	netdev_info(priv->dev, "FPE workqueue stop");
}

/**
 *  stmmac_release - close entry point of the driver
 *  @dev : device pointer.
 *  Description:
 *  This is the stop entry point of the driver.
 */
int stmmac_release(struct net_device *dev)
{
	struct stmmac_priv *priv = netdev_priv(dev);
	u32 chan;

	if (device_may_wakeup(priv->device))
		phylink_speed_down(priv->phylink, false);
	/* Stop and disconnect the PHY */
	phylink_stop(priv->phylink);
	phylink_disconnect_phy(priv->phylink);

	stmmac_disable_all_queues(priv);

	for (chan = 0; chan < priv->plat->tx_queues_to_use; chan++)
		hrtimer_cancel(&priv->tx_queue[chan].txtimer);

	/* Free the IRQ lines */
	stmmac_free_irq(dev, REQ_IRQ_ERR_ALL, 0);

	if (priv->eee_enabled) {
		priv->tx_path_in_lpi_mode = false;
		del_timer_sync(&priv->eee_ctrl_timer);
	}

	/* Stop TX/RX DMA and clear the descriptors */
	stmmac_stop_all_dma(priv);

	/* Release and free the Rx/Tx resources */
	free_dma_desc_resources(priv);

	/* Disable the MAC Rx/Tx */
	stmmac_mac_set(priv, priv->ioaddr, false);

	netif_carrier_off(dev);

	stmmac_release_ptp(priv);

	pm_runtime_put(priv->device);

	if (priv->dma_cap.fpesel)
		stmmac_fpe_stop_wq(priv);

	return 0;
}

static bool stmmac_vlan_insert(struct stmmac_priv *priv, struct sk_buff *skb,
			       struct stmmac_tx_queue *tx_q)
{
	u16 tag = 0x0, inner_tag = 0x0;
	u32 inner_type = 0x0;
	struct dma_desc *p;

	if (!priv->dma_cap.vlins)
		return false;
	if (!skb_vlan_tag_present(skb))
		return false;
	if (skb->vlan_proto == htons(ETH_P_8021AD)) {
		inner_tag = skb_vlan_tag_get(skb);
		inner_type = STMMAC_VLAN_INSERT;
	}

	tag = skb_vlan_tag_get(skb);

	if (tx_q->tbs & STMMAC_TBS_AVAIL)
		p = &tx_q->dma_entx[tx_q->cur_tx].basic;
	else
		p = &tx_q->dma_tx[tx_q->cur_tx];

	if (stmmac_set_desc_vlan_tag(priv, p, tag, inner_tag, inner_type))
		return false;

	stmmac_set_tx_owner(priv, p);
	tx_q->cur_tx = STMMAC_GET_ENTRY(tx_q->cur_tx, priv->dma_tx_size);
	return true;
}

/**
 *  stmmac_tso_allocator - close entry point of the driver
 *  @priv: driver private structure
 *  @des: buffer start address
 *  @total_len: total length to fill in descriptors
 *  @last_segment: condition for the last descriptor
 *  @queue: TX queue index
 *  Description:
 *  This function fills descriptor and request new descriptors according to
 *  buffer length to fill
 */
static void stmmac_tso_allocator(struct stmmac_priv *priv, dma_addr_t des,
				 int total_len, bool last_segment, u32 queue)
{
	struct stmmac_tx_queue *tx_q = &priv->tx_queue[queue];
	struct dma_desc *desc;
	u32 buff_size;
	int tmp_len;

	tmp_len = total_len;

	while (tmp_len > 0) {
		dma_addr_t curr_addr;

		tx_q->cur_tx = STMMAC_GET_ENTRY(tx_q->cur_tx,
						priv->dma_tx_size);
		WARN_ON(tx_q->tx_skbuff[tx_q->cur_tx]);

		if (tx_q->tbs & STMMAC_TBS_AVAIL)
			desc = &tx_q->dma_entx[tx_q->cur_tx].basic;
		else
			desc = &tx_q->dma_tx[tx_q->cur_tx];

		curr_addr = des + (total_len - tmp_len);
		if (priv->dma_cap.addr64 <= 32)
			desc->des0 = cpu_to_le32(curr_addr);
		else
			stmmac_set_desc_addr(priv, desc, curr_addr);

		buff_size = tmp_len >= TSO_MAX_BUFF_SIZE ?
			    TSO_MAX_BUFF_SIZE : tmp_len;

		stmmac_prepare_tso_tx_desc(priv, desc, 0, buff_size,
				0, 1,
				(last_segment) && (tmp_len <= TSO_MAX_BUFF_SIZE),
				0, 0);

		tmp_len -= TSO_MAX_BUFF_SIZE;
	}
}

static void stmmac_flush_tx_descriptors(struct stmmac_priv *priv, int queue)
{
	struct stmmac_tx_queue *tx_q = &priv->tx_queue[queue];
	int desc_size;

	if (likely(priv->extend_desc))
		desc_size = sizeof(struct dma_extended_desc);
	else if (tx_q->tbs & STMMAC_TBS_AVAIL)
		desc_size = sizeof(struct dma_edesc);
	else
		desc_size = sizeof(struct dma_desc);

	/* The own bit must be the latest setting done when prepare the
	 * descriptor and then barrier is needed to make sure that
	 * all is coherent before granting the DMA engine.
	 */
	wmb();

	tx_q->tx_tail_addr = tx_q->dma_tx_phy + (tx_q->cur_tx * desc_size);
	stmmac_set_tx_tail_ptr(priv, priv->ioaddr, tx_q->tx_tail_addr, queue);
}

/**
 *  stmmac_tso_xmit - Tx entry point of the driver for oversized frames (TSO)
 *  @skb : the socket buffer
 *  @dev : device pointer
 *  Description: this is the transmit function that is called on TSO frames
 *  (support available on GMAC4 and newer chips).
 *  Diagram below show the ring programming in case of TSO frames:
 *
 *  First Descriptor
 *   --------
 *   | DES0 |---> buffer1 = L2/L3/L4 header
 *   | DES1 |---> TCP Payload (can continue on next descr...)
 *   | DES2 |---> buffer 1 and 2 len
 *   | DES3 |---> must set TSE, TCP hdr len-> [22:19]. TCP payload len [17:0]
 *   --------
 *	|
 *     ...
 *	|
 *   --------
 *   | DES0 | --| Split TCP Payload on Buffers 1 and 2
 *   | DES1 | --|
 *   | DES2 | --> buffer 1 and 2 len
 *   | DES3 |
 *   --------
 *
 * mss is fixed when enable tso, so w/o programming the TDES3 ctx field.
 */
static netdev_tx_t stmmac_tso_xmit(struct sk_buff *skb, struct net_device *dev)
{
	struct dma_desc *desc, *first, *mss_desc = NULL;
	struct stmmac_priv *priv = netdev_priv(dev);
	int nfrags = skb_shinfo(skb)->nr_frags;
	u32 queue = skb_get_queue_mapping(skb);
	unsigned int first_entry, tx_packets;
	int tmp_pay_len = 0, first_tx;
	struct stmmac_tx_queue *tx_q;
	bool has_vlan, set_ic;
	u8 proto_hdr_len, hdr;
	u32 pay_len, mss;
	dma_addr_t des;
	int i;

	tx_q = &priv->tx_queue[queue];
	first_tx = tx_q->cur_tx;

	/* Compute header lengths */
	if (skb_shinfo(skb)->gso_type & SKB_GSO_UDP_L4) {
		proto_hdr_len = skb_transport_offset(skb) + sizeof(struct udphdr);
		hdr = sizeof(struct udphdr);
	} else {
		proto_hdr_len = skb_transport_offset(skb) + tcp_hdrlen(skb);
		hdr = tcp_hdrlen(skb);
	}

	/* Desc availability based on threshold should be enough safe */
	if (unlikely(stmmac_tx_avail(priv, queue) <
		(((skb->len - proto_hdr_len) / TSO_MAX_BUFF_SIZE + 1)))) {
		if (!netif_tx_queue_stopped(netdev_get_tx_queue(dev, queue))) {
			netif_tx_stop_queue(netdev_get_tx_queue(priv->dev,
								queue));
			/* This is a hard error, log it. */
			netdev_err(priv->dev,
				   "%s: Tx Ring full when queue awake\n",
				   __func__);
		}
		return NETDEV_TX_BUSY;
	}

	pay_len = skb_headlen(skb) - proto_hdr_len; /* no frags */

	mss = skb_shinfo(skb)->gso_size;

	/* set new MSS value if needed */
	if (mss != tx_q->mss) {
		if (tx_q->tbs & STMMAC_TBS_AVAIL)
			mss_desc = &tx_q->dma_entx[tx_q->cur_tx].basic;
		else
			mss_desc = &tx_q->dma_tx[tx_q->cur_tx];

		stmmac_set_mss(priv, mss_desc, mss);
		tx_q->mss = mss;
		tx_q->cur_tx = STMMAC_GET_ENTRY(tx_q->cur_tx,
						priv->dma_tx_size);
		WARN_ON(tx_q->tx_skbuff[tx_q->cur_tx]);
	}

	if (netif_msg_tx_queued(priv)) {
		pr_info("%s: hdrlen %d, hdr_len %d, pay_len %d, mss %d\n",
			__func__, hdr, proto_hdr_len, pay_len, mss);
		pr_info("\tskb->len %d, skb->data_len %d\n", skb->len,
			skb->data_len);
	}

	/* Check if VLAN can be inserted by HW */
	has_vlan = stmmac_vlan_insert(priv, skb, tx_q);

	first_entry = tx_q->cur_tx;
	WARN_ON(tx_q->tx_skbuff[first_entry]);

	if (tx_q->tbs & STMMAC_TBS_AVAIL)
		desc = &tx_q->dma_entx[first_entry].basic;
	else
		desc = &tx_q->dma_tx[first_entry];
	first = desc;

	if (has_vlan)
		stmmac_set_desc_vlan(priv, first, STMMAC_VLAN_INSERT);

	/* first descriptor: fill Headers on Buf1 */
	des = dma_map_single(priv->device, skb->data, skb_headlen(skb),
			     DMA_TO_DEVICE);
	if (dma_mapping_error(priv->device, des))
		goto dma_map_err;

	tx_q->tx_skbuff_dma[first_entry].buf = des;
	tx_q->tx_skbuff_dma[first_entry].len = skb_headlen(skb);
	tx_q->tx_skbuff_dma[first_entry].map_as_page = false;
	tx_q->tx_skbuff_dma[first_entry].buf_type = STMMAC_TXBUF_T_SKB;

	if (priv->dma_cap.addr64 <= 32) {
		first->des0 = cpu_to_le32(des);

		/* Fill start of payload in buff2 of first descriptor */
		if (pay_len)
			first->des1 = cpu_to_le32(des + proto_hdr_len);

		/* If needed take extra descriptors to fill the remaining payload */
		tmp_pay_len = pay_len - TSO_MAX_BUFF_SIZE;
	} else {
		stmmac_set_desc_addr(priv, first, des);
		tmp_pay_len = pay_len;
		des += proto_hdr_len;
		pay_len = 0;
	}

	stmmac_tso_allocator(priv, des, tmp_pay_len, (nfrags == 0), queue);

	/* Prepare fragments */
	for (i = 0; i < nfrags; i++) {
		const skb_frag_t *frag = &skb_shinfo(skb)->frags[i];

		des = skb_frag_dma_map(priv->device, frag, 0,
				       skb_frag_size(frag),
				       DMA_TO_DEVICE);
		if (dma_mapping_error(priv->device, des))
			goto dma_map_err;

		stmmac_tso_allocator(priv, des, skb_frag_size(frag),
				     (i == nfrags - 1), queue);

		tx_q->tx_skbuff_dma[tx_q->cur_tx].buf = des;
		tx_q->tx_skbuff_dma[tx_q->cur_tx].len = skb_frag_size(frag);
		tx_q->tx_skbuff_dma[tx_q->cur_tx].map_as_page = true;
		tx_q->tx_skbuff_dma[tx_q->cur_tx].buf_type = STMMAC_TXBUF_T_SKB;
	}

	tx_q->tx_skbuff_dma[tx_q->cur_tx].last_segment = true;

	/* Only the last descriptor gets to point to the skb. */
	tx_q->tx_skbuff[tx_q->cur_tx] = skb;
	tx_q->tx_skbuff_dma[tx_q->cur_tx].buf_type = STMMAC_TXBUF_T_SKB;

	/* Manage tx mitigation */
	tx_packets = (tx_q->cur_tx + 1) - first_tx;
	tx_q->tx_count_frames += tx_packets;

	if ((skb_shinfo(skb)->tx_flags & SKBTX_HW_TSTAMP) && priv->hwts_tx_en)
		set_ic = true;
	else if (!priv->tx_coal_frames[queue])
		set_ic = false;
	else if (tx_packets > priv->tx_coal_frames[queue])
		set_ic = true;
	else if ((tx_q->tx_count_frames %
		  priv->tx_coal_frames[queue]) < tx_packets)
		set_ic = true;
	else
		set_ic = false;

	if (set_ic) {
		if (tx_q->tbs & STMMAC_TBS_AVAIL)
			desc = &tx_q->dma_entx[tx_q->cur_tx].basic;
		else
			desc = &tx_q->dma_tx[tx_q->cur_tx];

		tx_q->tx_count_frames = 0;
		stmmac_set_tx_ic(priv, desc);
		priv->xstats.tx_set_ic_bit++;
	}

	/* We've used all descriptors we need for this skb, however,
	 * advance cur_tx so that it references a fresh descriptor.
	 * ndo_start_xmit will fill this descriptor the next time it's
	 * called and stmmac_tx_clean may clean up to this descriptor.
	 */
	tx_q->cur_tx = STMMAC_GET_ENTRY(tx_q->cur_tx, priv->dma_tx_size);

	if (unlikely(stmmac_tx_avail(priv, queue) <= (MAX_SKB_FRAGS + 1))) {
		netif_dbg(priv, hw, priv->dev, "%s: stop transmitted packets\n",
			  __func__);
		netif_tx_stop_queue(netdev_get_tx_queue(priv->dev, queue));
	}

	dev->stats.tx_bytes += skb->len;
	priv->xstats.tx_tso_frames++;
	priv->xstats.tx_tso_nfrags += nfrags;

	if (priv->sarc_type)
		stmmac_set_desc_sarc(priv, first, priv->sarc_type);

	skb_tx_timestamp(skb);

	if (unlikely((skb_shinfo(skb)->tx_flags & SKBTX_HW_TSTAMP) &&
		     priv->hwts_tx_en)) {
		/* declare that device is doing timestamping */
		skb_shinfo(skb)->tx_flags |= SKBTX_IN_PROGRESS;
		stmmac_enable_tx_timestamp(priv, first);
	}

	/* Complete the first descriptor before granting the DMA */
	stmmac_prepare_tso_tx_desc(priv, first, 1,
			proto_hdr_len,
			pay_len,
			1, tx_q->tx_skbuff_dma[first_entry].last_segment,
			hdr / 4, (skb->len - proto_hdr_len));

	/* If context desc is used to change MSS */
	if (mss_desc) {
		/* Make sure that first descriptor has been completely
		 * written, including its own bit. This is because MSS is
		 * actually before first descriptor, so we need to make
		 * sure that MSS's own bit is the last thing written.
		 */
		dma_wmb();
		stmmac_set_tx_owner(priv, mss_desc);
	}

	if (netif_msg_pktdata(priv)) {
		pr_info("%s: curr=%d dirty=%d f=%d, e=%d, f_p=%p, nfrags %d\n",
			__func__, tx_q->cur_tx, tx_q->dirty_tx, first_entry,
			tx_q->cur_tx, first, nfrags);
		pr_info(">>> frame to be transmitted: ");
		print_pkt(skb->data, skb_headlen(skb));
	}

	netdev_tx_sent_queue(netdev_get_tx_queue(dev, queue), skb->len);

	stmmac_flush_tx_descriptors(priv, queue);
	stmmac_tx_timer_arm(priv, queue);

	return NETDEV_TX_OK;

dma_map_err:
	dev_err(priv->device, "Tx dma map failed\n");
	dev_kfree_skb(skb);
	priv->dev->stats.tx_dropped++;
	return NETDEV_TX_OK;
}

/**
 *  stmmac_xmit - Tx entry point of the driver
 *  @skb : the socket buffer
 *  @dev : device pointer
 *  Description : this is the tx entry point of the driver.
 *  It programs the chain or the ring and supports oversized frames
 *  and SG feature.
 */
static netdev_tx_t stmmac_xmit(struct sk_buff *skb, struct net_device *dev)
{
	unsigned int first_entry, tx_packets, enh_desc;
	struct stmmac_priv *priv = netdev_priv(dev);
	unsigned int nopaged_len = skb_headlen(skb);
	int i, csum_insertion = 0, is_jumbo = 0;
	u32 queue = skb_get_queue_mapping(skb);
	int nfrags = skb_shinfo(skb)->nr_frags;
	int gso = skb_shinfo(skb)->gso_type;
	struct dma_edesc *tbs_desc = NULL;
	struct dma_desc *desc, *first;
	struct stmmac_tx_queue *tx_q;
	bool has_vlan, set_ic;
	int entry, first_tx;
	dma_addr_t des;

	tx_q = &priv->tx_queue[queue];
	first_tx = tx_q->cur_tx;

	if (priv->tx_path_in_lpi_mode && priv->eee_sw_timer_en)
		stmmac_disable_eee_mode(priv);

	/* Manage oversized TCP frames for GMAC4 device */
	if (skb_is_gso(skb) && priv->tso) {
		if (gso & (SKB_GSO_TCPV4 | SKB_GSO_TCPV6))
			return stmmac_tso_xmit(skb, dev);
		if (priv->plat->has_gmac4 && (gso & SKB_GSO_UDP_L4))
			return stmmac_tso_xmit(skb, dev);
	}

	if (unlikely(stmmac_tx_avail(priv, queue) < nfrags + 1)) {
		if (!netif_tx_queue_stopped(netdev_get_tx_queue(dev, queue))) {
			netif_tx_stop_queue(netdev_get_tx_queue(priv->dev,
								queue));
			/* This is a hard error, log it. */
			netdev_err(priv->dev,
				   "%s: Tx Ring full when queue awake\n",
				   __func__);
		}
		return NETDEV_TX_BUSY;
	}

	/* Check if VLAN can be inserted by HW */
	has_vlan = stmmac_vlan_insert(priv, skb, tx_q);

	entry = tx_q->cur_tx;
	first_entry = entry;
	WARN_ON(tx_q->tx_skbuff[first_entry]);

	csum_insertion = (skb->ip_summed == CHECKSUM_PARTIAL);

	if (likely(priv->extend_desc))
		desc = (struct dma_desc *)(tx_q->dma_etx + entry);
	else if (tx_q->tbs & STMMAC_TBS_AVAIL)
		desc = &tx_q->dma_entx[entry].basic;
	else
		desc = tx_q->dma_tx + entry;

	first = desc;

	if (has_vlan)
		stmmac_set_desc_vlan(priv, first, STMMAC_VLAN_INSERT);

	enh_desc = priv->plat->enh_desc;
	/* To program the descriptors according to the size of the frame */
	if (enh_desc)
		is_jumbo = stmmac_is_jumbo_frm(priv, skb->len, enh_desc);

	if (unlikely(is_jumbo)) {
		entry = stmmac_jumbo_frm(priv, tx_q, skb, csum_insertion);
		if (unlikely(entry < 0) && (entry != -EINVAL))
			goto dma_map_err;
	}

	for (i = 0; i < nfrags; i++) {
		const skb_frag_t *frag = &skb_shinfo(skb)->frags[i];
		int len = skb_frag_size(frag);
		bool last_segment = (i == (nfrags - 1));

		entry = STMMAC_GET_ENTRY(entry, priv->dma_tx_size);
		WARN_ON(tx_q->tx_skbuff[entry]);

		if (likely(priv->extend_desc))
			desc = (struct dma_desc *)(tx_q->dma_etx + entry);
		else if (tx_q->tbs & STMMAC_TBS_AVAIL)
			desc = &tx_q->dma_entx[entry].basic;
		else
			desc = tx_q->dma_tx + entry;

		des = skb_frag_dma_map(priv->device, frag, 0, len,
				       DMA_TO_DEVICE);
		if (dma_mapping_error(priv->device, des))
			goto dma_map_err; /* should reuse desc w/o issues */

		tx_q->tx_skbuff_dma[entry].buf = des;

		stmmac_set_desc_addr(priv, desc, des);

		tx_q->tx_skbuff_dma[entry].map_as_page = true;
		tx_q->tx_skbuff_dma[entry].len = len;
		tx_q->tx_skbuff_dma[entry].last_segment = last_segment;
		tx_q->tx_skbuff_dma[entry].buf_type = STMMAC_TXBUF_T_SKB;

		/* Prepare the descriptor and set the own bit too */
		stmmac_prepare_tx_desc(priv, desc, 0, len, csum_insertion,
				priv->mode, 1, last_segment, skb->len);
	}

	/* Only the last descriptor gets to point to the skb. */
	tx_q->tx_skbuff[entry] = skb;
	tx_q->tx_skbuff_dma[entry].buf_type = STMMAC_TXBUF_T_SKB;

	/* According to the coalesce parameter the IC bit for the latest
	 * segment is reset and the timer re-started to clean the tx status.
	 * This approach takes care about the fragments: desc is the first
	 * element in case of no SG.
	 */
	tx_packets = (entry + 1) - first_tx;
	tx_q->tx_count_frames += tx_packets;

	if ((skb_shinfo(skb)->tx_flags & SKBTX_HW_TSTAMP) && priv->hwts_tx_en)
		set_ic = true;
	else if (!priv->tx_coal_frames[queue])
		set_ic = false;
	else if (tx_packets > priv->tx_coal_frames[queue])
		set_ic = true;
	else if ((tx_q->tx_count_frames %
		  priv->tx_coal_frames[queue]) < tx_packets)
		set_ic = true;
	else
		set_ic = false;

	if (set_ic) {
		if (likely(priv->extend_desc))
			desc = &tx_q->dma_etx[entry].basic;
		else if (tx_q->tbs & STMMAC_TBS_AVAIL)
			desc = &tx_q->dma_entx[entry].basic;
		else
			desc = &tx_q->dma_tx[entry];

		tx_q->tx_count_frames = 0;
		stmmac_set_tx_ic(priv, desc);
		priv->xstats.tx_set_ic_bit++;
	}

	/* We've used all descriptors we need for this skb, however,
	 * advance cur_tx so that it references a fresh descriptor.
	 * ndo_start_xmit will fill this descriptor the next time it's
	 * called and stmmac_tx_clean may clean up to this descriptor.
	 */
	entry = STMMAC_GET_ENTRY(entry, priv->dma_tx_size);
	tx_q->cur_tx = entry;

	if (netif_msg_pktdata(priv)) {
		netdev_dbg(priv->dev,
			   "%s: curr=%d dirty=%d f=%d, e=%d, first=%p, nfrags=%d",
			   __func__, tx_q->cur_tx, tx_q->dirty_tx, first_entry,
			   entry, first, nfrags);

		netdev_dbg(priv->dev, ">>> frame to be transmitted: ");
		print_pkt(skb->data, skb->len);
	}

	if (unlikely(stmmac_tx_avail(priv, queue) <= (MAX_SKB_FRAGS + 1))) {
		netif_dbg(priv, hw, priv->dev, "%s: stop transmitted packets\n",
			  __func__);
		netif_tx_stop_queue(netdev_get_tx_queue(priv->dev, queue));
	}

	dev->stats.tx_bytes += skb->len;

	if (priv->sarc_type)
		stmmac_set_desc_sarc(priv, first, priv->sarc_type);

	skb_tx_timestamp(skb);

	/* Ready to fill the first descriptor and set the OWN bit w/o any
	 * problems because all the descriptors are actually ready to be
	 * passed to the DMA engine.
	 */
	if (likely(!is_jumbo)) {
		bool last_segment = (nfrags == 0);

		des = dma_map_single(priv->device, skb->data,
				     nopaged_len, DMA_TO_DEVICE);
		if (dma_mapping_error(priv->device, des))
			goto dma_map_err;

		tx_q->tx_skbuff_dma[first_entry].buf = des;
		tx_q->tx_skbuff_dma[first_entry].buf_type = STMMAC_TXBUF_T_SKB;
		tx_q->tx_skbuff_dma[first_entry].map_as_page = false;

		stmmac_set_desc_addr(priv, first, des);

		tx_q->tx_skbuff_dma[first_entry].len = nopaged_len;
		tx_q->tx_skbuff_dma[first_entry].last_segment = last_segment;

		if (unlikely((skb_shinfo(skb)->tx_flags & SKBTX_HW_TSTAMP) &&
			     priv->hwts_tx_en)) {
			/* declare that device is doing timestamping */
			skb_shinfo(skb)->tx_flags |= SKBTX_IN_PROGRESS;
			stmmac_enable_tx_timestamp(priv, first);
		}

		/* Prepare the first descriptor setting the OWN bit too */
		stmmac_prepare_tx_desc(priv, first, 1, nopaged_len,
				csum_insertion, priv->mode, 0, last_segment,
				skb->len);
	}

	if (tx_q->tbs & STMMAC_TBS_EN) {
		struct timespec64 ts = ns_to_timespec64(skb->tstamp);

		tbs_desc = &tx_q->dma_entx[first_entry];
		stmmac_set_desc_tbs(priv, tbs_desc, ts.tv_sec, ts.tv_nsec);
	}

	stmmac_set_tx_owner(priv, first);

	netdev_tx_sent_queue(netdev_get_tx_queue(dev, queue), skb->len);

	stmmac_enable_dma_transmission(priv, priv->ioaddr);

	stmmac_flush_tx_descriptors(priv, queue);
	stmmac_tx_timer_arm(priv, queue);

	return NETDEV_TX_OK;

dma_map_err:
	netdev_err(priv->dev, "Tx DMA map failed\n");
	dev_kfree_skb(skb);
	priv->dev->stats.tx_dropped++;
	return NETDEV_TX_OK;
}

static void stmmac_rx_vlan(struct net_device *dev, struct sk_buff *skb)
{
	struct vlan_ethhdr *veth;
	__be16 vlan_proto;
	u16 vlanid;

	veth = (struct vlan_ethhdr *)skb->data;
	vlan_proto = veth->h_vlan_proto;

	if ((vlan_proto == htons(ETH_P_8021Q) &&
	     dev->features & NETIF_F_HW_VLAN_CTAG_RX) ||
	    (vlan_proto == htons(ETH_P_8021AD) &&
	     dev->features & NETIF_F_HW_VLAN_STAG_RX)) {
		/* pop the vlan tag */
		vlanid = ntohs(veth->h_vlan_TCI);
		memmove(skb->data + VLAN_HLEN, veth, ETH_ALEN * 2);
		skb_pull(skb, VLAN_HLEN);
		__vlan_hwaccel_put_tag(skb, vlan_proto, vlanid);
	}
}

/**
 * stmmac_rx_refill - refill used skb preallocated buffers
 * @priv: driver private structure
 * @queue: RX queue index
 * Description : this is to reallocate the skb for the reception process
 * that is based on zero-copy.
 */
static inline void stmmac_rx_refill(struct stmmac_priv *priv, u32 queue)
{
	struct stmmac_rx_queue *rx_q = &priv->rx_queue[queue];
	int dirty = stmmac_rx_dirty(priv, queue);
	unsigned int entry = rx_q->dirty_rx;

	while (dirty-- > 0) {
		struct stmmac_rx_buffer *buf = &rx_q->buf_pool[entry];
		struct dma_desc *p;
		bool use_rx_wd;

		if (priv->extend_desc)
			p = (struct dma_desc *)(rx_q->dma_erx + entry);
		else
			p = rx_q->dma_rx + entry;

		if (!buf->page) {
			buf->page = page_pool_dev_alloc_pages(rx_q->page_pool);
			if (!buf->page)
				break;
		}

		if (priv->sph && !buf->sec_page) {
			buf->sec_page = page_pool_dev_alloc_pages(rx_q->page_pool);
			if (!buf->sec_page)
				break;

			buf->sec_addr = page_pool_get_dma_addr(buf->sec_page);
		}

		buf->addr = page_pool_get_dma_addr(buf->page) + buf->page_offset;

		stmmac_set_desc_addr(priv, p, buf->addr);
		if (priv->sph)
			stmmac_set_desc_sec_addr(priv, p, buf->sec_addr, true);
		else
			stmmac_set_desc_sec_addr(priv, p, buf->sec_addr, false);
		stmmac_refill_desc3(priv, rx_q, p);

		rx_q->rx_count_frames++;
		rx_q->rx_count_frames += priv->rx_coal_frames[queue];
		if (rx_q->rx_count_frames > priv->rx_coal_frames[queue])
			rx_q->rx_count_frames = 0;

		use_rx_wd = !priv->rx_coal_frames[queue];
		use_rx_wd |= rx_q->rx_count_frames > 0;
		if (!priv->use_riwt)
			use_rx_wd = false;

		dma_wmb();
		stmmac_set_rx_owner(priv, p, use_rx_wd);

		entry = STMMAC_GET_ENTRY(entry, priv->dma_rx_size);
	}
	rx_q->dirty_rx = entry;
	rx_q->rx_tail_addr = rx_q->dma_rx_phy +
			    (rx_q->dirty_rx * sizeof(struct dma_desc));
	stmmac_set_rx_tail_ptr(priv, priv->ioaddr, rx_q->rx_tail_addr, queue);
}

static unsigned int stmmac_rx_buf1_len(struct stmmac_priv *priv,
				       struct dma_desc *p,
				       int status, unsigned int len)
{
	unsigned int plen = 0, hlen = 0;
	int coe = priv->hw->rx_csum;

	/* Not first descriptor, buffer is always zero */
	if (priv->sph && len)
		return 0;

	/* First descriptor, get split header length */
	stmmac_get_rx_header_len(priv, p, &hlen);
	if (priv->sph && hlen) {
		priv->xstats.rx_split_hdr_pkt_n++;
		return hlen;
	}

	/* First descriptor, not last descriptor and not split header */
	if (status & rx_not_ls)
		return priv->dma_buf_sz;

	plen = stmmac_get_rx_frame_len(priv, p, coe);

	/* First descriptor and last descriptor and not split header */
	return min_t(unsigned int, priv->dma_buf_sz, plen);
}

static unsigned int stmmac_rx_buf2_len(struct stmmac_priv *priv,
				       struct dma_desc *p,
				       int status, unsigned int len)
{
	int coe = priv->hw->rx_csum;
	unsigned int plen = 0;

	/* Not split header, buffer is not available */
	if (!priv->sph)
		return 0;

	/* Not last descriptor */
	if (status & rx_not_ls)
		return priv->dma_buf_sz;

	plen = stmmac_get_rx_frame_len(priv, p, coe);

	/* Last descriptor */
	return plen - len;
}

static int stmmac_xdp_xmit_xdpf(struct stmmac_priv *priv, int queue,
				struct xdp_frame *xdpf, bool dma_map)
{
	struct stmmac_tx_queue *tx_q = &priv->tx_queue[queue];
	unsigned int entry = tx_q->cur_tx;
	struct dma_desc *tx_desc;
	dma_addr_t dma_addr;
	bool set_ic;

	if (stmmac_tx_avail(priv, queue) < STMMAC_TX_THRESH(priv))
		return STMMAC_XDP_CONSUMED;

	if (likely(priv->extend_desc))
		tx_desc = (struct dma_desc *)(tx_q->dma_etx + entry);
	else if (tx_q->tbs & STMMAC_TBS_AVAIL)
		tx_desc = &tx_q->dma_entx[entry].basic;
	else
		tx_desc = tx_q->dma_tx + entry;

	if (dma_map) {
		dma_addr = dma_map_single(priv->device, xdpf->data,
					  xdpf->len, DMA_TO_DEVICE);
		if (dma_mapping_error(priv->device, dma_addr))
			return STMMAC_XDP_CONSUMED;

		tx_q->tx_skbuff_dma[entry].buf_type = STMMAC_TXBUF_T_XDP_NDO;
	} else {
		struct page *page = virt_to_page(xdpf->data);

		dma_addr = page_pool_get_dma_addr(page) + sizeof(*xdpf) +
			   xdpf->headroom;
		dma_sync_single_for_device(priv->device, dma_addr,
					   xdpf->len, DMA_BIDIRECTIONAL);

		tx_q->tx_skbuff_dma[entry].buf_type = STMMAC_TXBUF_T_XDP_TX;
	}

	tx_q->tx_skbuff_dma[entry].buf = dma_addr;
	tx_q->tx_skbuff_dma[entry].map_as_page = false;
	tx_q->tx_skbuff_dma[entry].len = xdpf->len;
	tx_q->tx_skbuff_dma[entry].last_segment = true;
	tx_q->tx_skbuff_dma[entry].is_jumbo = false;

	tx_q->xdpf[entry] = xdpf;

	stmmac_set_desc_addr(priv, tx_desc, dma_addr);

	stmmac_prepare_tx_desc(priv, tx_desc, 1, xdpf->len,
			       true, priv->mode, true, true,
			       xdpf->len);

	tx_q->tx_count_frames++;

	if (tx_q->tx_count_frames % priv->tx_coal_frames[queue] == 0)
		set_ic = true;
	else
		set_ic = false;

	if (set_ic) {
		tx_q->tx_count_frames = 0;
		stmmac_set_tx_ic(priv, tx_desc);
		priv->xstats.tx_set_ic_bit++;
	}

	stmmac_enable_dma_transmission(priv, priv->ioaddr);

	entry = STMMAC_GET_ENTRY(entry, priv->dma_tx_size);
	tx_q->cur_tx = entry;

	return STMMAC_XDP_TX;
}

static int stmmac_xdp_get_tx_queue(struct stmmac_priv *priv,
				   int cpu)
{
	int index = cpu;

	if (unlikely(index < 0))
		index = 0;

	while (index >= priv->plat->tx_queues_to_use)
		index -= priv->plat->tx_queues_to_use;

	return index;
}

static int stmmac_xdp_xmit_back(struct stmmac_priv *priv,
				struct xdp_buff *xdp)
{
	struct xdp_frame *xdpf = xdp_convert_buff_to_frame(xdp);
	int cpu = smp_processor_id();
	struct netdev_queue *nq;
	int queue;
	int res;

	if (unlikely(!xdpf))
		return STMMAC_XDP_CONSUMED;

	queue = stmmac_xdp_get_tx_queue(priv, cpu);
	nq = netdev_get_tx_queue(priv->dev, queue);

	__netif_tx_lock(nq, cpu);
	/* Avoids TX time-out as we are sharing with slow path */
	nq->trans_start = jiffies;

	res = stmmac_xdp_xmit_xdpf(priv, queue, xdpf, false);
	if (res == STMMAC_XDP_TX)
		stmmac_flush_tx_descriptors(priv, queue);

	__netif_tx_unlock(nq);

	return res;
}

/* This function assumes rcu_read_lock() is held by the caller. */
static int __stmmac_xdp_run_prog(struct stmmac_priv *priv,
				 struct bpf_prog *prog,
				 struct xdp_buff *xdp)
{
	u32 act;
	int res;

	act = bpf_prog_run_xdp(prog, xdp);
	switch (act) {
	case XDP_PASS:
		res = STMMAC_XDP_PASS;
		break;
	case XDP_TX:
		res = stmmac_xdp_xmit_back(priv, xdp);
		break;
	case XDP_REDIRECT:
		if (xdp_do_redirect(priv->dev, xdp, prog) < 0)
			res = STMMAC_XDP_CONSUMED;
		else
			res = STMMAC_XDP_REDIRECT;
		break;
	default:
		bpf_warn_invalid_xdp_action(act);
		fallthrough;
	case XDP_ABORTED:
		trace_xdp_exception(priv->dev, prog, act);
		fallthrough;
	case XDP_DROP:
		res = STMMAC_XDP_CONSUMED;
		break;
	}

	return res;
}

static struct sk_buff *stmmac_xdp_run_prog(struct stmmac_priv *priv,
					   struct xdp_buff *xdp)
{
	struct bpf_prog *prog;
	int res;

	rcu_read_lock();

	prog = READ_ONCE(priv->xdp_prog);
	if (!prog) {
		res = STMMAC_XDP_PASS;
		goto unlock;
	}

	res = __stmmac_xdp_run_prog(priv, prog, xdp);
unlock:
	rcu_read_unlock();
	return ERR_PTR(-res);
}

static void stmmac_finalize_xdp_rx(struct stmmac_priv *priv,
				   int xdp_status)
{
	int cpu = smp_processor_id();
	int queue;

	queue = stmmac_xdp_get_tx_queue(priv, cpu);

	if (xdp_status & STMMAC_XDP_TX)
		stmmac_tx_timer_arm(priv, queue);

	if (xdp_status & STMMAC_XDP_REDIRECT)
		xdp_do_flush();
}

static struct sk_buff *stmmac_construct_skb_zc(struct stmmac_channel *ch,
					       struct xdp_buff *xdp)
{
	unsigned int metasize = xdp->data - xdp->data_meta;
	unsigned int datasize = xdp->data_end - xdp->data;
	struct sk_buff *skb;

	skb = __napi_alloc_skb(&ch->rxtx_napi,
			       xdp->data_end - xdp->data_hard_start,
			       GFP_ATOMIC | __GFP_NOWARN);
	if (unlikely(!skb))
		return NULL;

	skb_reserve(skb, xdp->data - xdp->data_hard_start);
	memcpy(__skb_put(skb, datasize), xdp->data, datasize);
	if (metasize)
		skb_metadata_set(skb, metasize);

	return skb;
}

static void stmmac_dispatch_skb_zc(struct stmmac_priv *priv, u32 queue,
				   struct dma_desc *p, struct dma_desc *np,
				   struct xdp_buff *xdp)
{
	struct stmmac_channel *ch = &priv->channel[queue];
	unsigned int len = xdp->data_end - xdp->data;
	enum pkt_hash_types hash_type;
	int coe = priv->hw->rx_csum;
	struct sk_buff *skb;
	u32 hash;

	skb = stmmac_construct_skb_zc(ch, xdp);
	if (!skb) {
		priv->dev->stats.rx_dropped++;
		return;
	}

	stmmac_get_rx_hwtstamp(priv, p, np, skb);
	stmmac_rx_vlan(priv->dev, skb);
	skb->protocol = eth_type_trans(skb, priv->dev);

	if (unlikely(!coe))
		skb_checksum_none_assert(skb);
	else
		skb->ip_summed = CHECKSUM_UNNECESSARY;

	if (!stmmac_get_rx_hash(priv, p, &hash, &hash_type))
		skb_set_hash(skb, hash, hash_type);

	skb_record_rx_queue(skb, queue);
	napi_gro_receive(&ch->rxtx_napi, skb);

	priv->dev->stats.rx_packets++;
	priv->dev->stats.rx_bytes += len;
}

static bool stmmac_rx_refill_zc(struct stmmac_priv *priv, u32 queue, u32 budget)
{
	struct stmmac_rx_queue *rx_q = &priv->rx_queue[queue];
	unsigned int entry = rx_q->dirty_rx;
	struct dma_desc *rx_desc = NULL;
	bool ret = true;

	budget = min(budget, stmmac_rx_dirty(priv, queue));

	while (budget-- > 0 && entry != rx_q->cur_rx) {
		struct stmmac_rx_buffer *buf = &rx_q->buf_pool[entry];
		dma_addr_t dma_addr;
		bool use_rx_wd;

		if (!buf->xdp) {
			buf->xdp = xsk_buff_alloc(rx_q->xsk_pool);
			if (!buf->xdp) {
				ret = false;
				break;
			}
		}

		if (priv->extend_desc)
			rx_desc = (struct dma_desc *)(rx_q->dma_erx + entry);
		else
			rx_desc = rx_q->dma_rx + entry;

		dma_addr = xsk_buff_xdp_get_dma(buf->xdp);
		stmmac_set_desc_addr(priv, rx_desc, dma_addr);
		stmmac_set_desc_sec_addr(priv, rx_desc, 0, false);
		stmmac_refill_desc3(priv, rx_q, rx_desc);

		rx_q->rx_count_frames++;
		rx_q->rx_count_frames += priv->rx_coal_frames[queue];
		if (rx_q->rx_count_frames > priv->rx_coal_frames[queue])
			rx_q->rx_count_frames = 0;

		use_rx_wd = !priv->rx_coal_frames[queue];
		use_rx_wd |= rx_q->rx_count_frames > 0;
		if (!priv->use_riwt)
			use_rx_wd = false;

		dma_wmb();
		stmmac_set_rx_owner(priv, rx_desc, use_rx_wd);

		entry = STMMAC_GET_ENTRY(entry, priv->dma_rx_size);
	}

	if (rx_desc) {
		rx_q->dirty_rx = entry;
		rx_q->rx_tail_addr = rx_q->dma_rx_phy +
				     (rx_q->dirty_rx * sizeof(struct dma_desc));
		stmmac_set_rx_tail_ptr(priv, priv->ioaddr, rx_q->rx_tail_addr, queue);
	}

	return ret;
}

static int stmmac_rx_zc(struct stmmac_priv *priv, int limit, u32 queue)
{
	struct stmmac_rx_queue *rx_q = &priv->rx_queue[queue];
	unsigned int count = 0, error = 0, len = 0;
	int dirty = stmmac_rx_dirty(priv, queue);
	unsigned int next_entry = rx_q->cur_rx;
	unsigned int desc_size;
	struct bpf_prog *prog;
	bool failure = false;
	int xdp_status = 0;
	int status = 0;

	if (netif_msg_rx_status(priv)) {
		void *rx_head;

		netdev_dbg(priv->dev, "%s: descriptor ring:\n", __func__);
		if (priv->extend_desc) {
			rx_head = (void *)rx_q->dma_erx;
			desc_size = sizeof(struct dma_extended_desc);
		} else {
			rx_head = (void *)rx_q->dma_rx;
			desc_size = sizeof(struct dma_desc);
		}

		stmmac_display_ring(priv, rx_head, priv->dma_rx_size, true,
				    rx_q->dma_rx_phy, desc_size);
	}
	while (count < limit) {
		struct stmmac_rx_buffer *buf;
		unsigned int buf1_len = 0;
		struct dma_desc *np, *p;
		int entry;
		int res;

		if (!count && rx_q->state_saved) {
			error = rx_q->state.error;
			len = rx_q->state.len;
		} else {
			rx_q->state_saved = false;
			error = 0;
			len = 0;
		}

		if (count >= limit)
			break;

read_again:
		buf1_len = 0;
		entry = next_entry;
		buf = &rx_q->buf_pool[entry];

		if (dirty >= STMMAC_RX_FILL_BATCH) {
			failure = failure ||
				  !stmmac_rx_refill_zc(priv, queue, dirty);
			dirty = 0;
		}

		if (priv->extend_desc)
			p = (struct dma_desc *)(rx_q->dma_erx + entry);
		else
			p = rx_q->dma_rx + entry;

		/* read the status of the incoming frame */
		status = stmmac_rx_status(priv, &priv->dev->stats,
					  &priv->xstats, p);
		/* check if managed by the DMA otherwise go ahead */
		if (unlikely(status & dma_own))
			break;

		/* Prefetch the next RX descriptor */
		rx_q->cur_rx = STMMAC_GET_ENTRY(rx_q->cur_rx,
						priv->dma_rx_size);
		next_entry = rx_q->cur_rx;

		if (priv->extend_desc)
			np = (struct dma_desc *)(rx_q->dma_erx + next_entry);
		else
			np = rx_q->dma_rx + next_entry;

		prefetch(np);

		if (priv->extend_desc)
			stmmac_rx_extended_status(priv, &priv->dev->stats,
						  &priv->xstats,
						  rx_q->dma_erx + entry);
		if (unlikely(status == discard_frame)) {
			xsk_buff_free(buf->xdp);
			buf->xdp = NULL;
			dirty++;
			error = 1;
			if (!priv->hwts_rx_en)
				priv->dev->stats.rx_errors++;
		}

		if (unlikely(error && (status & rx_not_ls)))
			goto read_again;
		if (unlikely(error)) {
			count++;
			continue;
		}

		/* Ensure a valid XSK buffer before proceed */
		if (!buf->xdp)
			break;

		/* XSK pool expects RX frame 1:1 mapped to XSK buffer */
		if (likely(status & rx_not_ls)) {
			xsk_buff_free(buf->xdp);
			buf->xdp = NULL;
			dirty++;
			count++;
			goto read_again;
		}

		/* XDP ZC Frame only support primary buffers for now */
		buf1_len = stmmac_rx_buf1_len(priv, p, status, len);
		len += buf1_len;

		/* ACS is set; GMAC core strips PAD/FCS for IEEE 802.3
		 * Type frames (LLC/LLC-SNAP)
		 *
		 * llc_snap is never checked in GMAC >= 4, so this ACS
		 * feature is always disabled and packets need to be
		 * stripped manually.
		 */
		if (likely(!(status & rx_not_ls)) &&
		    (likely(priv->synopsys_id >= DWMAC_CORE_4_00) ||
		     unlikely(status != llc_snap))) {
			buf1_len -= ETH_FCS_LEN;
			len -= ETH_FCS_LEN;
		}

		/* RX buffer is good and fit into a XSK pool buffer */
		buf->xdp->data_end = buf->xdp->data + buf1_len;
		xsk_buff_dma_sync_for_cpu(buf->xdp, rx_q->xsk_pool);

		rcu_read_lock();
		prog = READ_ONCE(priv->xdp_prog);
		res = __stmmac_xdp_run_prog(priv, prog, buf->xdp);
		rcu_read_unlock();

		switch (res) {
		case STMMAC_XDP_PASS:
			stmmac_dispatch_skb_zc(priv, queue, p, np, buf->xdp);
			xsk_buff_free(buf->xdp);
			break;
		case STMMAC_XDP_CONSUMED:
			xsk_buff_free(buf->xdp);
			priv->dev->stats.rx_dropped++;
			break;
		case STMMAC_XDP_TX:
		case STMMAC_XDP_REDIRECT:
			xdp_status |= res;
			break;
		}

		buf->xdp = NULL;
		dirty++;
		count++;
	}

	if (status & rx_not_ls) {
		rx_q->state_saved = true;
		rx_q->state.error = error;
		rx_q->state.len = len;
	}

	stmmac_finalize_xdp_rx(priv, xdp_status);

	if (xsk_uses_need_wakeup(rx_q->xsk_pool)) {
		if (failure || stmmac_rx_dirty(priv, queue) > 0)
			xsk_set_rx_need_wakeup(rx_q->xsk_pool);
		else
			xsk_clear_rx_need_wakeup(rx_q->xsk_pool);

		return (int)count;
	}

	return failure ? limit : (int)count;
}

/**
 * stmmac_rx - manage the receive process
 * @priv: driver private structure
 * @limit: napi bugget
 * @queue: RX queue index.
 * Description :  this the function called by the napi poll method.
 * It gets all the frames inside the ring.
 */
static int stmmac_rx(struct stmmac_priv *priv, int limit, u32 queue)
{
	struct stmmac_rx_queue *rx_q = &priv->rx_queue[queue];
	struct stmmac_channel *ch = &priv->channel[queue];
	unsigned int count = 0, error = 0, len = 0;
	int status = 0, coe = priv->hw->rx_csum;
	unsigned int next_entry = rx_q->cur_rx;
	enum dma_data_direction dma_dir;
	unsigned int desc_size;
	struct sk_buff *skb = NULL;
	struct xdp_buff xdp;
	int xdp_status = 0;
	int buf_sz;

	dma_dir = page_pool_get_dma_dir(rx_q->page_pool);
	buf_sz = DIV_ROUND_UP(priv->dma_buf_sz, PAGE_SIZE) * PAGE_SIZE;

	if (netif_msg_rx_status(priv)) {
		void *rx_head;

		netdev_dbg(priv->dev, "%s: descriptor ring:\n", __func__);
		if (priv->extend_desc) {
			rx_head = (void *)rx_q->dma_erx;
			desc_size = sizeof(struct dma_extended_desc);
		} else {
			rx_head = (void *)rx_q->dma_rx;
			desc_size = sizeof(struct dma_desc);
		}

		stmmac_display_ring(priv, rx_head, priv->dma_rx_size, true,
				    rx_q->dma_rx_phy, desc_size);
	}
	while (count < limit) {
		unsigned int buf1_len = 0, buf2_len = 0;
		enum pkt_hash_types hash_type;
		struct stmmac_rx_buffer *buf;
		struct dma_desc *np, *p;
		int entry;
		u32 hash;

		if (!count && rx_q->state_saved) {
			skb = rx_q->state.skb;
			error = rx_q->state.error;
			len = rx_q->state.len;
		} else {
			rx_q->state_saved = false;
			skb = NULL;
			error = 0;
			len = 0;
		}

		if (count >= limit)
			break;

read_again:
		buf1_len = 0;
		buf2_len = 0;
		entry = next_entry;
		buf = &rx_q->buf_pool[entry];

		if (priv->extend_desc)
			p = (struct dma_desc *)(rx_q->dma_erx + entry);
		else
			p = rx_q->dma_rx + entry;

		/* read the status of the incoming frame */
		status = stmmac_rx_status(priv, &priv->dev->stats,
				&priv->xstats, p);
		/* check if managed by the DMA otherwise go ahead */
		if (unlikely(status & dma_own))
			break;

		rx_q->cur_rx = STMMAC_GET_ENTRY(rx_q->cur_rx,
						priv->dma_rx_size);
		next_entry = rx_q->cur_rx;

		if (priv->extend_desc)
			np = (struct dma_desc *)(rx_q->dma_erx + next_entry);
		else
			np = rx_q->dma_rx + next_entry;

		prefetch(np);

		if (priv->extend_desc)
			stmmac_rx_extended_status(priv, &priv->dev->stats,
					&priv->xstats, rx_q->dma_erx + entry);
		if (unlikely(status == discard_frame)) {
			page_pool_recycle_direct(rx_q->page_pool, buf->page);
			buf->page = NULL;
			error = 1;
			if (!priv->hwts_rx_en)
				priv->dev->stats.rx_errors++;
		}

		if (unlikely(error && (status & rx_not_ls)))
			goto read_again;
		if (unlikely(error)) {
			dev_kfree_skb(skb);
			skb = NULL;
			count++;
			continue;
		}

		/* Buffer is good. Go on. */

		prefetch(page_address(buf->page) + buf->page_offset);
		if (buf->sec_page)
			prefetch(page_address(buf->sec_page));

		buf1_len = stmmac_rx_buf1_len(priv, p, status, len);
		len += buf1_len;
		buf2_len = stmmac_rx_buf2_len(priv, p, status, len);
		len += buf2_len;

		/* ACS is set; GMAC core strips PAD/FCS for IEEE 802.3
		 * Type frames (LLC/LLC-SNAP)
		 *
		 * llc_snap is never checked in GMAC >= 4, so this ACS
		 * feature is always disabled and packets need to be
		 * stripped manually.
		 */
		if (likely(!(status & rx_not_ls)) &&
		    (likely(priv->synopsys_id >= DWMAC_CORE_4_00) ||
		     unlikely(status != llc_snap))) {
			if (buf2_len)
				buf2_len -= ETH_FCS_LEN;
			else
				buf1_len -= ETH_FCS_LEN;

			len -= ETH_FCS_LEN;
		}

		if (!skb) {
			unsigned int pre_len, sync_len;

			dma_sync_single_for_cpu(priv->device, buf->addr,
						buf1_len, dma_dir);

			xdp.data = page_address(buf->page) + buf->page_offset;
			xdp.data_end = xdp.data + buf1_len;
			xdp.data_hard_start = page_address(buf->page);
			xdp_set_data_meta_invalid(&xdp);
			xdp.frame_sz = buf_sz;
			xdp.rxq = &rx_q->xdp_rxq;

			pre_len = xdp.data_end - xdp.data_hard_start -
				  buf->page_offset;
			skb = stmmac_xdp_run_prog(priv, &xdp);
			/* Due xdp_adjust_tail: DMA sync for_device
			 * cover max len CPU touch
			 */
			sync_len = xdp.data_end - xdp.data_hard_start -
				   buf->page_offset;
			sync_len = max(sync_len, pre_len);

			/* For Not XDP_PASS verdict */
			if (IS_ERR(skb)) {
				unsigned int xdp_res = -PTR_ERR(skb);

				if (xdp_res & STMMAC_XDP_CONSUMED) {
					page_pool_put_page(rx_q->page_pool,
							   virt_to_head_page(xdp.data),
							   sync_len, true);
					buf->page = NULL;
					priv->dev->stats.rx_dropped++;

					/* Clear skb as it was set as
					 * status by XDP program.
					 */
					skb = NULL;

					if (unlikely((status & rx_not_ls)))
						goto read_again;

					count++;
					continue;
				} else if (xdp_res & (STMMAC_XDP_TX |
						      STMMAC_XDP_REDIRECT)) {
					xdp_status |= xdp_res;
					buf->page = NULL;
					skb = NULL;
					count++;
					continue;
				}
			}
		}

		if (!skb) {
			/* XDP program may expand or reduce tail */
			buf1_len = xdp.data_end - xdp.data;

			skb = napi_alloc_skb(&ch->rx_napi, buf1_len);
			if (!skb) {
				priv->dev->stats.rx_dropped++;
				count++;
				goto drain_data;
			}

			/* XDP program may adjust header */
			skb_copy_to_linear_data(skb, xdp.data, buf1_len);
			skb_put(skb, buf1_len);

			/* Data payload copied into SKB, page ready for recycle */
			page_pool_recycle_direct(rx_q->page_pool, buf->page);
			buf->page = NULL;
		} else if (buf1_len) {
			dma_sync_single_for_cpu(priv->device, buf->addr,
						buf1_len, dma_dir);
			skb_add_rx_frag(skb, skb_shinfo(skb)->nr_frags,
					buf->page, buf->page_offset, buf1_len,
					priv->dma_buf_sz);

			/* Data payload appended into SKB */
			page_pool_release_page(rx_q->page_pool, buf->page);
			buf->page = NULL;
		}

		if (buf2_len) {
			dma_sync_single_for_cpu(priv->device, buf->sec_addr,
						buf2_len, dma_dir);
			skb_add_rx_frag(skb, skb_shinfo(skb)->nr_frags,
					buf->sec_page, 0, buf2_len,
					priv->dma_buf_sz);

			/* Data payload appended into SKB */
			page_pool_release_page(rx_q->page_pool, buf->sec_page);
			buf->sec_page = NULL;
		}

drain_data:
		if (likely(status & rx_not_ls))
			goto read_again;
		if (!skb)
			continue;

		/* Got entire packet into SKB. Finish it. */

		stmmac_get_rx_hwtstamp(priv, p, np, skb);
		stmmac_rx_vlan(priv->dev, skb);
		skb->protocol = eth_type_trans(skb, priv->dev);

		if (unlikely(!coe))
			skb_checksum_none_assert(skb);
		else
			skb->ip_summed = CHECKSUM_UNNECESSARY;

		if (!stmmac_get_rx_hash(priv, p, &hash, &hash_type))
			skb_set_hash(skb, hash, hash_type);

		skb_record_rx_queue(skb, queue);
		napi_gro_receive(&ch->rx_napi, skb);
		skb = NULL;

		priv->dev->stats.rx_packets++;
		priv->dev->stats.rx_bytes += len;
		count++;
	}

	if (status & rx_not_ls || skb) {
		rx_q->state_saved = true;
		rx_q->state.skb = skb;
		rx_q->state.error = error;
		rx_q->state.len = len;
	}

	stmmac_finalize_xdp_rx(priv, xdp_status);

	stmmac_rx_refill(priv, queue);

	priv->xstats.rx_pkt_n += count;

	return count;
}

static int stmmac_napi_poll_rx(struct napi_struct *napi, int budget)
{
	struct stmmac_channel *ch =
		container_of(napi, struct stmmac_channel, rx_napi);
	struct stmmac_priv *priv = ch->priv_data;
	u32 chan = ch->index;
	int work_done;

	priv->xstats.napi_poll++;

	work_done = stmmac_rx(priv, budget, chan);
	if (work_done < budget && napi_complete_done(napi, work_done)) {
		unsigned long flags;

		spin_lock_irqsave(&ch->lock, flags);
		stmmac_enable_dma_irq(priv, priv->ioaddr, chan, 1, 0);
		spin_unlock_irqrestore(&ch->lock, flags);
	}

	return work_done;
}

static int stmmac_napi_poll_tx(struct napi_struct *napi, int budget)
{
	struct stmmac_channel *ch =
		container_of(napi, struct stmmac_channel, tx_napi);
	struct stmmac_priv *priv = ch->priv_data;
	u32 chan = ch->index;
	int work_done;

	priv->xstats.napi_poll++;

	work_done = stmmac_tx_clean(priv, budget, chan);
	work_done = min(work_done, budget);

	if (work_done < budget && napi_complete_done(napi, work_done)) {
		unsigned long flags;

		spin_lock_irqsave(&ch->lock, flags);
		stmmac_enable_dma_irq(priv, priv->ioaddr, chan, 0, 1);
		spin_unlock_irqrestore(&ch->lock, flags);
	}

	return work_done;
}

static int stmmac_napi_poll_rxtx(struct napi_struct *napi, int budget)
{
	struct stmmac_channel *ch =
		container_of(napi, struct stmmac_channel, rxtx_napi);
	struct stmmac_priv *priv = ch->priv_data;
	int rx_done, tx_done;
	u32 chan = ch->index;

	priv->xstats.napi_poll++;

	tx_done = stmmac_tx_clean(priv, budget, chan);
	tx_done = min(tx_done, budget);

	rx_done = stmmac_rx_zc(priv, budget, chan);

	/* If either TX or RX work is not complete, return budget
	 * and keep pooling
	 */
	if (tx_done >= budget || rx_done >= budget)
		return budget;

	/* all work done, exit the polling mode */
	if (napi_complete_done(napi, rx_done)) {
		unsigned long flags;

		spin_lock_irqsave(&ch->lock, flags);
		/* Both RX and TX work done are compelte,
		 * so enable both RX & TX IRQs.
		 */
		stmmac_enable_dma_irq(priv, priv->ioaddr, chan, 1, 1);
		spin_unlock_irqrestore(&ch->lock, flags);
	}

	return min(rx_done, budget - 1);
}

/**
 *  stmmac_tx_timeout
 *  @dev : Pointer to net device structure
 *  @txqueue: the index of the hanging transmit queue
 *  Description: this function is called when a packet transmission fails to
 *   complete within a reasonable time. The driver will mark the error in the
 *   netdev structure and arrange for the device to be reset to a sane state
 *   in order to transmit a new packet.
 */
static void stmmac_tx_timeout(struct net_device *dev, unsigned int txqueue)
{
	struct stmmac_priv *priv = netdev_priv(dev);

	stmmac_global_err(priv);
}

/**
 *  stmmac_set_rx_mode - entry point for multicast addressing
 *  @dev : pointer to the device structure
 *  Description:
 *  This function is a driver entry point which gets called by the kernel
 *  whenever multicast addresses must be enabled/disabled.
 *  Return value:
 *  void.
 */
static void stmmac_set_rx_mode(struct net_device *dev)
{
	struct stmmac_priv *priv = netdev_priv(dev);

	stmmac_set_filter(priv, priv->hw, dev);
}

/**
 *  stmmac_change_mtu - entry point to change MTU size for the device.
 *  @dev : device pointer.
 *  @new_mtu : the new MTU size for the device.
 *  Description: the Maximum Transfer Unit (MTU) is used by the network layer
 *  to drive packet transmission. Ethernet has an MTU of 1500 octets
 *  (ETH_DATA_LEN). This value can be changed with ifconfig.
 *  Return value:
 *  0 on success and an appropriate (-)ve integer as defined in errno.h
 *  file on failure.
 */
static int stmmac_change_mtu(struct net_device *dev, int new_mtu)
{
	struct stmmac_priv *priv = netdev_priv(dev);
	int txfifosz = priv->plat->tx_fifo_size;
	const int mtu = new_mtu;

	if (txfifosz == 0)
		txfifosz = priv->dma_cap.tx_fifo_size;

	txfifosz /= priv->plat->tx_queues_to_use;

	if (netif_running(dev)) {
		netdev_err(priv->dev, "must be stopped to change its MTU\n");
		return -EBUSY;
	}

	if (stmmac_xdp_is_enabled(priv) && new_mtu > ETH_DATA_LEN) {
		netdev_dbg(priv->dev, "Jumbo frames not supported for XDP\n");
		return -EINVAL;
	}

	new_mtu = STMMAC_ALIGN(new_mtu);

	/* If condition true, FIFO is too small or MTU too large */
	if ((txfifosz < new_mtu) || (new_mtu > BUF_SIZE_16KiB))
		return -EINVAL;

	dev->mtu = mtu;

	netdev_update_features(dev);

	return 0;
}

static netdev_features_t stmmac_fix_features(struct net_device *dev,
					     netdev_features_t features)
{
	struct stmmac_priv *priv = netdev_priv(dev);

	if (priv->plat->rx_coe == STMMAC_RX_COE_NONE)
		features &= ~NETIF_F_RXCSUM;

	if (!priv->plat->tx_coe)
		features &= ~NETIF_F_CSUM_MASK;

	/* Some GMAC devices have a bugged Jumbo frame support that
	 * needs to have the Tx COE disabled for oversized frames
	 * (due to limited buffer sizes). In this case we disable
	 * the TX csum insertion in the TDES and not use SF.
	 */
	if (priv->plat->bugged_jumbo && (dev->mtu > ETH_DATA_LEN))
		features &= ~NETIF_F_CSUM_MASK;

	/* Disable tso if asked by ethtool */
	if ((priv->plat->tso_en) && (priv->dma_cap.tsoen)) {
		if (features & NETIF_F_TSO)
			priv->tso = true;
		else
			priv->tso = false;
	}

	return features;
}

static int stmmac_set_features(struct net_device *netdev,
			       netdev_features_t features)
{
	struct stmmac_priv *priv = netdev_priv(netdev);
	bool sph_en;
	u32 chan;

	/* Keep the COE Type in case of csum is supporting */
	if (features & NETIF_F_RXCSUM)
		priv->hw->rx_csum = priv->plat->rx_coe;
	else
		priv->hw->rx_csum = 0;
	/* No check needed because rx_coe has been set before and it will be
	 * fixed in case of issue.
	 */
	stmmac_rx_ipc(priv, priv->hw);

	sph_en = (priv->hw->rx_csum > 0) && priv->sph;

	for (chan = 0; chan < priv->plat->rx_queues_to_use; chan++)
		stmmac_enable_sph(priv, priv->ioaddr, sph_en, chan);

	return 0;
}

static void stmmac_fpe_event_status(struct stmmac_priv *priv, int status)
{
	struct stmmac_fpe_cfg *fpe_cfg = priv->plat->fpe_cfg;
	enum stmmac_fpe_state *lo_state = &fpe_cfg->lo_fpe_state;
	enum stmmac_fpe_state *lp_state = &fpe_cfg->lp_fpe_state;
	bool *hs_enable = &fpe_cfg->hs_enable;

	if (status == FPE_EVENT_UNKNOWN || !*hs_enable)
		return;

	/* If LP has sent verify mPacket, LP is FPE capable */
	if ((status & FPE_EVENT_RVER) == FPE_EVENT_RVER) {
		if (*lp_state < FPE_STATE_CAPABLE)
			*lp_state = FPE_STATE_CAPABLE;

		/* If user has requested FPE enable, quickly response */
		if (*hs_enable)
			stmmac_fpe_send_mpacket(priv, priv->ioaddr,
						MPACKET_RESPONSE);
	}

	/* If Local has sent verify mPacket, Local is FPE capable */
	if ((status & FPE_EVENT_TVER) == FPE_EVENT_TVER) {
		if (*lo_state < FPE_STATE_CAPABLE)
			*lo_state = FPE_STATE_CAPABLE;
	}

	/* If LP has sent response mPacket, LP is entering FPE ON */
	if ((status & FPE_EVENT_RRSP) == FPE_EVENT_RRSP)
		*lp_state = FPE_STATE_ENTERING_ON;

	/* If Local has sent response mPacket, Local is entering FPE ON */
	if ((status & FPE_EVENT_TRSP) == FPE_EVENT_TRSP)
		*lo_state = FPE_STATE_ENTERING_ON;

	if (!test_bit(__FPE_REMOVING, &priv->fpe_task_state) &&
	    !test_and_set_bit(__FPE_TASK_SCHED, &priv->fpe_task_state) &&
	    priv->fpe_wq) {
		queue_work(priv->fpe_wq, &priv->fpe_task);
	}
}

static void stmmac_common_interrupt(struct stmmac_priv *priv)
{
	u32 rx_cnt = priv->plat->rx_queues_to_use;
	u32 tx_cnt = priv->plat->tx_queues_to_use;
	u32 queues_count;
	u32 queue;
	bool xmac;

	xmac = priv->plat->has_gmac4 || priv->plat->has_xgmac;
	queues_count = (rx_cnt > tx_cnt) ? rx_cnt : tx_cnt;

	if (priv->irq_wake)
		pm_wakeup_event(priv->device, 0);

	if (priv->dma_cap.estsel)
		stmmac_est_irq_status(priv, priv->ioaddr, priv->dev,
				      &priv->xstats, tx_cnt);

	if (priv->dma_cap.fpesel) {
		int status = stmmac_fpe_irq_status(priv, priv->ioaddr,
						   priv->dev);

		stmmac_fpe_event_status(priv, status);
	}

	/* To handle GMAC own interrupts */
	if ((priv->plat->has_gmac) || xmac) {
		int status = stmmac_host_irq_status(priv, priv->hw, &priv->xstats);

		if (unlikely(status)) {
			/* For LPI we need to save the tx status */
			if (status & CORE_IRQ_TX_PATH_IN_LPI_MODE)
				priv->tx_path_in_lpi_mode = true;
			if (status & CORE_IRQ_TX_PATH_EXIT_LPI_MODE)
				priv->tx_path_in_lpi_mode = false;
		}

		for (queue = 0; queue < queues_count; queue++) {
			status = stmmac_host_mtl_irq_status(priv, priv->hw,
							    queue);
		}

		/* PCS link status */
		if (priv->hw->pcs) {
			if (priv->xstats.pcs_link)
				netif_carrier_on(priv->dev);
			else
				netif_carrier_off(priv->dev);
		}

		stmmac_timestamp_interrupt(priv, priv);
	}
}

/**
 *  stmmac_interrupt - main ISR
 *  @irq: interrupt number.
 *  @dev_id: to pass the net device pointer.
 *  Description: this is the main driver interrupt service routine.
 *  It can call:
 *  o DMA service routine (to manage incoming frame reception and transmission
 *    status)
 *  o Core interrupts to manage: remote wake-up, management counter, LPI
 *    interrupts.
 */
static irqreturn_t stmmac_interrupt(int irq, void *dev_id)
{
	struct net_device *dev = (struct net_device *)dev_id;
	struct stmmac_priv *priv = netdev_priv(dev);

	/* Check if adapter is up */
	if (test_bit(STMMAC_DOWN, &priv->state))
		return IRQ_HANDLED;

	/* Check if a fatal error happened */
	if (stmmac_safety_feat_interrupt(priv))
		return IRQ_HANDLED;

	/* To handle Common interrupts */
	stmmac_common_interrupt(priv);

	/* To handle DMA interrupts */
	stmmac_dma_interrupt(priv);

	return IRQ_HANDLED;
}

static irqreturn_t stmmac_mac_interrupt(int irq, void *dev_id)
{
	struct net_device *dev = (struct net_device *)dev_id;
	struct stmmac_priv *priv = netdev_priv(dev);

	if (unlikely(!dev)) {
		netdev_err(priv->dev, "%s: invalid dev pointer\n", __func__);
		return IRQ_NONE;
	}

	/* Check if adapter is up */
	if (test_bit(STMMAC_DOWN, &priv->state))
		return IRQ_HANDLED;

	/* To handle Common interrupts */
	stmmac_common_interrupt(priv);

	return IRQ_HANDLED;
}

static irqreturn_t stmmac_safety_interrupt(int irq, void *dev_id)
{
	struct net_device *dev = (struct net_device *)dev_id;
	struct stmmac_priv *priv = netdev_priv(dev);

	if (unlikely(!dev)) {
		netdev_err(priv->dev, "%s: invalid dev pointer\n", __func__);
		return IRQ_NONE;
	}

	/* Check if adapter is up */
	if (test_bit(STMMAC_DOWN, &priv->state))
		return IRQ_HANDLED;

	/* Check if a fatal error happened */
	stmmac_safety_feat_interrupt(priv);

<<<<<<< HEAD
	/* To handle GMAC own interrupts */
	if ((priv->plat->has_gmac) || xmac) {
		int status = stmmac_host_irq_status(priv, priv->hw, &priv->xstats);
=======
	return IRQ_HANDLED;
}
>>>>>>> 25423f4b

static irqreturn_t stmmac_msi_intr_tx(int irq, void *data)
{
	struct stmmac_tx_queue *tx_q = (struct stmmac_tx_queue *)data;
	int chan = tx_q->queue_index;
	struct stmmac_priv *priv;
	int status;

<<<<<<< HEAD
		for (queue = 0; queue < queues_count; queue++) {
			status = stmmac_host_mtl_irq_status(priv, priv->hw,
							    queue);
		}
=======
	priv = container_of(tx_q, struct stmmac_priv, tx_queue[chan]);

	if (unlikely(!data)) {
		netdev_err(priv->dev, "%s: invalid dev pointer\n", __func__);
		return IRQ_NONE;
	}

	/* Check if adapter is up */
	if (test_bit(STMMAC_DOWN, &priv->state))
		return IRQ_HANDLED;
>>>>>>> 25423f4b

	status = stmmac_napi_check(priv, chan, DMA_DIR_TX);

	if (unlikely(status & tx_hard_error_bump_tc)) {
		/* Try to bump up the dma threshold on this failure */
		if (unlikely(priv->xstats.threshold != SF_DMA_MODE) &&
		    tc <= 256) {
			tc += 64;
			if (priv->plat->force_thresh_dma_mode)
				stmmac_set_dma_operation_mode(priv,
							      tc,
							      tc,
							      chan);
			else
				stmmac_set_dma_operation_mode(priv,
							      tc,
							      SF_DMA_MODE,
							      chan);
			priv->xstats.threshold = tc;
		}
	} else if (unlikely(status == tx_hard_error)) {
		stmmac_tx_err(priv, chan);
	}

	return IRQ_HANDLED;
}

static irqreturn_t stmmac_msi_intr_rx(int irq, void *data)
{
	struct stmmac_rx_queue *rx_q = (struct stmmac_rx_queue *)data;
	int chan = rx_q->queue_index;
	struct stmmac_priv *priv;

	priv = container_of(rx_q, struct stmmac_priv, rx_queue[chan]);

	if (unlikely(!data)) {
		netdev_err(priv->dev, "%s: invalid dev pointer\n", __func__);
		return IRQ_NONE;
	}

	/* Check if adapter is up */
	if (test_bit(STMMAC_DOWN, &priv->state))
		return IRQ_HANDLED;

	stmmac_napi_check(priv, chan, DMA_DIR_RX);

	return IRQ_HANDLED;
}

#ifdef CONFIG_NET_POLL_CONTROLLER
/* Polling receive - used by NETCONSOLE and other diagnostic tools
 * to allow network I/O with interrupts disabled.
 */
static void stmmac_poll_controller(struct net_device *dev)
{
	struct stmmac_priv *priv = netdev_priv(dev);
	int i;

	/* If adapter is down, do nothing */
	if (test_bit(STMMAC_DOWN, &priv->state))
		return;

	if (priv->plat->multi_msi_en) {
		for (i = 0; i < priv->plat->rx_queues_to_use; i++)
			stmmac_msi_intr_rx(0, &priv->rx_queue[i]);

		for (i = 0; i < priv->plat->tx_queues_to_use; i++)
			stmmac_msi_intr_tx(0, &priv->tx_queue[i]);
	} else {
		disable_irq(dev->irq);
		stmmac_interrupt(dev->irq, dev);
		enable_irq(dev->irq);
	}
}
#endif

/**
 *  stmmac_ioctl - Entry point for the Ioctl
 *  @dev: Device pointer.
 *  @rq: An IOCTL specefic structure, that can contain a pointer to
 *  a proprietary structure used to pass information to the driver.
 *  @cmd: IOCTL command
 *  Description:
 *  Currently it supports the phy_mii_ioctl(...) and HW time stamping.
 */
static int stmmac_ioctl(struct net_device *dev, struct ifreq *rq, int cmd)
{
	struct stmmac_priv *priv = netdev_priv (dev);
	int ret = -EOPNOTSUPP;

	if (!netif_running(dev))
		return -EINVAL;

	switch (cmd) {
	case SIOCGMIIPHY:
	case SIOCGMIIREG:
	case SIOCSMIIREG:
		ret = phylink_mii_ioctl(priv->phylink, rq, cmd);
		break;
	case SIOCSHWTSTAMP:
		ret = stmmac_hwtstamp_set(dev, rq);
		break;
	case SIOCGHWTSTAMP:
		ret = stmmac_hwtstamp_get(dev, rq);
		break;
	default:
		break;
	}

	return ret;
}

static int stmmac_setup_tc_block_cb(enum tc_setup_type type, void *type_data,
				    void *cb_priv)
{
	struct stmmac_priv *priv = cb_priv;
	int ret = -EOPNOTSUPP;

	if (!tc_cls_can_offload_and_chain0(priv->dev, type_data))
		return ret;

	__stmmac_disable_all_queues(priv);

	switch (type) {
	case TC_SETUP_CLSU32:
		ret = stmmac_tc_setup_cls_u32(priv, priv, type_data);
		break;
	case TC_SETUP_CLSFLOWER:
		ret = stmmac_tc_setup_cls(priv, priv, type_data);
		break;
	default:
		break;
	}

	stmmac_enable_all_queues(priv);
	return ret;
}

static LIST_HEAD(stmmac_block_cb_list);

static int stmmac_setup_tc(struct net_device *ndev, enum tc_setup_type type,
			   void *type_data)
{
	struct stmmac_priv *priv = netdev_priv(ndev);

	switch (type) {
	case TC_SETUP_BLOCK:
		return flow_block_cb_setup_simple(type_data,
						  &stmmac_block_cb_list,
						  stmmac_setup_tc_block_cb,
						  priv, priv, true);
	case TC_SETUP_QDISC_CBS:
		return stmmac_tc_setup_cbs(priv, priv, type_data);
	case TC_SETUP_QDISC_TAPRIO:
		return stmmac_tc_setup_taprio(priv, priv, type_data);
	case TC_SETUP_QDISC_ETF:
		return stmmac_tc_setup_etf(priv, priv, type_data);
	default:
		return -EOPNOTSUPP;
	}
}

static u16 stmmac_select_queue(struct net_device *dev, struct sk_buff *skb,
			       struct net_device *sb_dev)
{
	int gso = skb_shinfo(skb)->gso_type;

	if (gso & (SKB_GSO_TCPV4 | SKB_GSO_TCPV6 | SKB_GSO_UDP_L4)) {
		/*
		 * There is no way to determine the number of TSO/USO
		 * capable Queues. Let's use always the Queue 0
		 * because if TSO/USO is supported then at least this
		 * one will be capable.
		 */
		return 0;
	}

	return netdev_pick_tx(dev, skb, NULL) % dev->real_num_tx_queues;
}

static int stmmac_set_mac_address(struct net_device *ndev, void *addr)
{
	struct stmmac_priv *priv = netdev_priv(ndev);
	int ret = 0;

	ret = pm_runtime_get_sync(priv->device);
	if (ret < 0) {
		pm_runtime_put_noidle(priv->device);
		return ret;
	}

	ret = eth_mac_addr(ndev, addr);
	if (ret)
		goto set_mac_error;

	stmmac_set_umac_addr(priv, priv->hw, ndev->dev_addr, 0);

set_mac_error:
	pm_runtime_put(priv->device);

	return ret;
}

#ifdef CONFIG_DEBUG_FS
static struct dentry *stmmac_fs_dir;

static void sysfs_display_ring(void *head, int size, int extend_desc,
			       struct seq_file *seq, dma_addr_t dma_phy_addr)
{
	int i;
	struct dma_extended_desc *ep = (struct dma_extended_desc *)head;
	struct dma_desc *p = (struct dma_desc *)head;
	dma_addr_t dma_addr;

	for (i = 0; i < size; i++) {
		if (extend_desc) {
			dma_addr = dma_phy_addr + i * sizeof(*ep);
			seq_printf(seq, "%d [%pad]: 0x%x 0x%x 0x%x 0x%x\n",
				   i, &dma_addr,
				   le32_to_cpu(ep->basic.des0),
				   le32_to_cpu(ep->basic.des1),
				   le32_to_cpu(ep->basic.des2),
				   le32_to_cpu(ep->basic.des3));
			ep++;
		} else {
			dma_addr = dma_phy_addr + i * sizeof(*p);
			seq_printf(seq, "%d [%pad]: 0x%x 0x%x 0x%x 0x%x\n",
				   i, &dma_addr,
				   le32_to_cpu(p->des0), le32_to_cpu(p->des1),
				   le32_to_cpu(p->des2), le32_to_cpu(p->des3));
			p++;
		}
		seq_printf(seq, "\n");
	}
}

static int stmmac_rings_status_show(struct seq_file *seq, void *v)
{
	struct net_device *dev = seq->private;
	struct stmmac_priv *priv = netdev_priv(dev);
	u32 rx_count = priv->plat->rx_queues_to_use;
	u32 tx_count = priv->plat->tx_queues_to_use;
	u32 queue;

	if ((dev->flags & IFF_UP) == 0)
		return 0;

	for (queue = 0; queue < rx_count; queue++) {
		struct stmmac_rx_queue *rx_q = &priv->rx_queue[queue];

		seq_printf(seq, "RX Queue %d:\n", queue);

		if (priv->extend_desc) {
			seq_printf(seq, "Extended descriptor ring:\n");
			sysfs_display_ring((void *)rx_q->dma_erx,
					   priv->dma_rx_size, 1, seq, rx_q->dma_rx_phy);
		} else {
			seq_printf(seq, "Descriptor ring:\n");
			sysfs_display_ring((void *)rx_q->dma_rx,
					   priv->dma_rx_size, 0, seq, rx_q->dma_rx_phy);
		}
	}

	for (queue = 0; queue < tx_count; queue++) {
		struct stmmac_tx_queue *tx_q = &priv->tx_queue[queue];

		seq_printf(seq, "TX Queue %d:\n", queue);

		if (priv->extend_desc) {
			seq_printf(seq, "Extended descriptor ring:\n");
			sysfs_display_ring((void *)tx_q->dma_etx,
					   priv->dma_tx_size, 1, seq, tx_q->dma_tx_phy);
		} else if (!(tx_q->tbs & STMMAC_TBS_AVAIL)) {
			seq_printf(seq, "Descriptor ring:\n");
			sysfs_display_ring((void *)tx_q->dma_tx,
					   priv->dma_tx_size, 0, seq, tx_q->dma_tx_phy);
		}
	}

	return 0;
}
DEFINE_SHOW_ATTRIBUTE(stmmac_rings_status);

static int stmmac_dma_cap_show(struct seq_file *seq, void *v)
{
	struct net_device *dev = seq->private;
	struct stmmac_priv *priv = netdev_priv(dev);

	if (!priv->hw_cap_support) {
		seq_printf(seq, "DMA HW features not supported\n");
		return 0;
	}

	seq_printf(seq, "==============================\n");
	seq_printf(seq, "\tDMA HW features\n");
	seq_printf(seq, "==============================\n");

	seq_printf(seq, "\t10/100 Mbps: %s\n",
		   (priv->dma_cap.mbps_10_100) ? "Y" : "N");
	seq_printf(seq, "\t1000 Mbps: %s\n",
		   (priv->dma_cap.mbps_1000) ? "Y" : "N");
	seq_printf(seq, "\tHalf duplex: %s\n",
		   (priv->dma_cap.half_duplex) ? "Y" : "N");
	seq_printf(seq, "\tHash Filter: %s\n",
		   (priv->dma_cap.hash_filter) ? "Y" : "N");
	seq_printf(seq, "\tMultiple MAC address registers: %s\n",
		   (priv->dma_cap.multi_addr) ? "Y" : "N");
	seq_printf(seq, "\tPCS (TBI/SGMII/RTBI PHY interfaces): %s\n",
		   (priv->dma_cap.pcs) ? "Y" : "N");
	seq_printf(seq, "\tSMA (MDIO) Interface: %s\n",
		   (priv->dma_cap.sma_mdio) ? "Y" : "N");
	seq_printf(seq, "\tPMT Remote wake up: %s\n",
		   (priv->dma_cap.pmt_remote_wake_up) ? "Y" : "N");
	seq_printf(seq, "\tPMT Magic Frame: %s\n",
		   (priv->dma_cap.pmt_magic_frame) ? "Y" : "N");
	seq_printf(seq, "\tRMON module: %s\n",
		   (priv->dma_cap.rmon) ? "Y" : "N");
	seq_printf(seq, "\tIEEE 1588-2002 Time Stamp: %s\n",
		   (priv->dma_cap.time_stamp) ? "Y" : "N");
	seq_printf(seq, "\tIEEE 1588-2008 Advanced Time Stamp: %s\n",
		   (priv->dma_cap.atime_stamp) ? "Y" : "N");
	seq_printf(seq, "\t802.3az - Energy-Efficient Ethernet (EEE): %s\n",
		   (priv->dma_cap.eee) ? "Y" : "N");
	seq_printf(seq, "\tAV features: %s\n", (priv->dma_cap.av) ? "Y" : "N");
	seq_printf(seq, "\tChecksum Offload in TX: %s\n",
		   (priv->dma_cap.tx_coe) ? "Y" : "N");
	if (priv->synopsys_id >= DWMAC_CORE_4_00) {
		seq_printf(seq, "\tIP Checksum Offload in RX: %s\n",
			   (priv->dma_cap.rx_coe) ? "Y" : "N");
	} else {
		seq_printf(seq, "\tIP Checksum Offload (type1) in RX: %s\n",
			   (priv->dma_cap.rx_coe_type1) ? "Y" : "N");
		seq_printf(seq, "\tIP Checksum Offload (type2) in RX: %s\n",
			   (priv->dma_cap.rx_coe_type2) ? "Y" : "N");
	}
	seq_printf(seq, "\tRXFIFO > 2048bytes: %s\n",
		   (priv->dma_cap.rxfifo_over_2048) ? "Y" : "N");
	seq_printf(seq, "\tNumber of Additional RX channel: %d\n",
		   priv->dma_cap.number_rx_channel);
	seq_printf(seq, "\tNumber of Additional TX channel: %d\n",
		   priv->dma_cap.number_tx_channel);
	seq_printf(seq, "\tNumber of Additional RX queues: %d\n",
		   priv->dma_cap.number_rx_queues);
	seq_printf(seq, "\tNumber of Additional TX queues: %d\n",
		   priv->dma_cap.number_tx_queues);
	seq_printf(seq, "\tEnhanced descriptors: %s\n",
		   (priv->dma_cap.enh_desc) ? "Y" : "N");
	seq_printf(seq, "\tTX Fifo Size: %d\n", priv->dma_cap.tx_fifo_size);
	seq_printf(seq, "\tRX Fifo Size: %d\n", priv->dma_cap.rx_fifo_size);
	seq_printf(seq, "\tHash Table Size: %d\n", priv->dma_cap.hash_tb_sz);
	seq_printf(seq, "\tTSO: %s\n", priv->dma_cap.tsoen ? "Y" : "N");
	seq_printf(seq, "\tNumber of PPS Outputs: %d\n",
		   priv->dma_cap.pps_out_num);
	seq_printf(seq, "\tSafety Features: %s\n",
		   priv->dma_cap.asp ? "Y" : "N");
	seq_printf(seq, "\tFlexible RX Parser: %s\n",
		   priv->dma_cap.frpsel ? "Y" : "N");
	seq_printf(seq, "\tEnhanced Addressing: %d\n",
		   priv->dma_cap.addr64);
	seq_printf(seq, "\tReceive Side Scaling: %s\n",
		   priv->dma_cap.rssen ? "Y" : "N");
	seq_printf(seq, "\tVLAN Hash Filtering: %s\n",
		   priv->dma_cap.vlhash ? "Y" : "N");
	seq_printf(seq, "\tSplit Header: %s\n",
		   priv->dma_cap.sphen ? "Y" : "N");
	seq_printf(seq, "\tVLAN TX Insertion: %s\n",
		   priv->dma_cap.vlins ? "Y" : "N");
	seq_printf(seq, "\tDouble VLAN: %s\n",
		   priv->dma_cap.dvlan ? "Y" : "N");
	seq_printf(seq, "\tNumber of L3/L4 Filters: %d\n",
		   priv->dma_cap.l3l4fnum);
	seq_printf(seq, "\tARP Offloading: %s\n",
		   priv->dma_cap.arpoffsel ? "Y" : "N");
	seq_printf(seq, "\tEnhancements to Scheduled Traffic (EST): %s\n",
		   priv->dma_cap.estsel ? "Y" : "N");
	seq_printf(seq, "\tFrame Preemption (FPE): %s\n",
		   priv->dma_cap.fpesel ? "Y" : "N");
	seq_printf(seq, "\tTime-Based Scheduling (TBS): %s\n",
		   priv->dma_cap.tbssel ? "Y" : "N");
	return 0;
}
DEFINE_SHOW_ATTRIBUTE(stmmac_dma_cap);

/* Use network device events to rename debugfs file entries.
 */
static int stmmac_device_event(struct notifier_block *unused,
			       unsigned long event, void *ptr)
{
	struct net_device *dev = netdev_notifier_info_to_dev(ptr);
	struct stmmac_priv *priv = netdev_priv(dev);

	if (dev->netdev_ops != &stmmac_netdev_ops)
		goto done;

	switch (event) {
	case NETDEV_CHANGENAME:
		if (priv->dbgfs_dir)
			priv->dbgfs_dir = debugfs_rename(stmmac_fs_dir,
							 priv->dbgfs_dir,
							 stmmac_fs_dir,
							 dev->name);
		break;
	}
done:
	return NOTIFY_DONE;
}

static struct notifier_block stmmac_notifier = {
	.notifier_call = stmmac_device_event,
};

static void stmmac_init_fs(struct net_device *dev)
{
	struct stmmac_priv *priv = netdev_priv(dev);

	rtnl_lock();

	/* Create per netdev entries */
	priv->dbgfs_dir = debugfs_create_dir(dev->name, stmmac_fs_dir);

	/* Entry to report DMA RX/TX rings */
	debugfs_create_file("descriptors_status", 0444, priv->dbgfs_dir, dev,
			    &stmmac_rings_status_fops);

	/* Entry to report the DMA HW features */
	debugfs_create_file("dma_cap", 0444, priv->dbgfs_dir, dev,
			    &stmmac_dma_cap_fops);

	rtnl_unlock();
}

static void stmmac_exit_fs(struct net_device *dev)
{
	struct stmmac_priv *priv = netdev_priv(dev);

	debugfs_remove_recursive(priv->dbgfs_dir);
}
#endif /* CONFIG_DEBUG_FS */

static u32 stmmac_vid_crc32_le(__le16 vid_le)
{
	unsigned char *data = (unsigned char *)&vid_le;
	unsigned char data_byte = 0;
	u32 crc = ~0x0;
	u32 temp = 0;
	int i, bits;

	bits = get_bitmask_order(VLAN_VID_MASK);
	for (i = 0; i < bits; i++) {
		if ((i % 8) == 0)
			data_byte = data[i / 8];

		temp = ((crc & 1) ^ data_byte) & 1;
		crc >>= 1;
		data_byte >>= 1;

		if (temp)
			crc ^= 0xedb88320;
	}

	return crc;
}

static int stmmac_vlan_update(struct stmmac_priv *priv, bool is_double)
{
	u32 crc, hash = 0;
	__le16 pmatch = 0;
	int count = 0;
	u16 vid = 0;

	for_each_set_bit(vid, priv->active_vlans, VLAN_N_VID) {
		__le16 vid_le = cpu_to_le16(vid);
		crc = bitrev32(~stmmac_vid_crc32_le(vid_le)) >> 28;
		hash |= (1 << crc);
		count++;
	}

	if (!priv->dma_cap.vlhash) {
		if (count > 2) /* VID = 0 always passes filter */
			return -EOPNOTSUPP;

		pmatch = cpu_to_le16(vid);
		hash = 0;
	}

	return stmmac_update_vlan_hash(priv, priv->hw, hash, pmatch, is_double);
}

static int stmmac_vlan_rx_add_vid(struct net_device *ndev, __be16 proto, u16 vid)
{
	struct stmmac_priv *priv = netdev_priv(ndev);
	bool is_double = false;
	int ret;

	if (be16_to_cpu(proto) == ETH_P_8021AD)
		is_double = true;

	set_bit(vid, priv->active_vlans);
	ret = stmmac_vlan_update(priv, is_double);
	if (ret) {
		clear_bit(vid, priv->active_vlans);
		return ret;
	}

	if (priv->hw->num_vlan) {
		ret = stmmac_add_hw_vlan_rx_fltr(priv, ndev, priv->hw, proto, vid);
		if (ret)
			return ret;
	}

	return 0;
}

static int stmmac_vlan_rx_kill_vid(struct net_device *ndev, __be16 proto, u16 vid)
{
	struct stmmac_priv *priv = netdev_priv(ndev);
	bool is_double = false;
	int ret;

	ret = pm_runtime_get_sync(priv->device);
	if (ret < 0) {
		pm_runtime_put_noidle(priv->device);
		return ret;
	}

	if (be16_to_cpu(proto) == ETH_P_8021AD)
		is_double = true;

	clear_bit(vid, priv->active_vlans);

	if (priv->hw->num_vlan) {
		ret = stmmac_del_hw_vlan_rx_fltr(priv, ndev, priv->hw, proto, vid);
		if (ret)
			goto del_vlan_error;
	}

	ret = stmmac_vlan_update(priv, is_double);

del_vlan_error:
	pm_runtime_put(priv->device);

	return ret;
}

static int stmmac_bpf(struct net_device *dev, struct netdev_bpf *bpf)
{
	struct stmmac_priv *priv = netdev_priv(dev);

	switch (bpf->command) {
	case XDP_SETUP_PROG:
		return stmmac_xdp_set_prog(priv, bpf->prog, bpf->extack);
	case XDP_SETUP_XSK_POOL:
		return stmmac_xdp_setup_pool(priv, bpf->xsk.pool,
					     bpf->xsk.queue_id);
	default:
		return -EOPNOTSUPP;
	}
}

static int stmmac_xdp_xmit(struct net_device *dev, int num_frames,
			   struct xdp_frame **frames, u32 flags)
{
	struct stmmac_priv *priv = netdev_priv(dev);
	int cpu = smp_processor_id();
	struct netdev_queue *nq;
	int i, nxmit = 0;
	int queue;

	if (unlikely(test_bit(STMMAC_DOWN, &priv->state)))
		return -ENETDOWN;

	if (unlikely(flags & ~XDP_XMIT_FLAGS_MASK))
		return -EINVAL;

	queue = stmmac_xdp_get_tx_queue(priv, cpu);
	nq = netdev_get_tx_queue(priv->dev, queue);

	__netif_tx_lock(nq, cpu);
	/* Avoids TX time-out as we are sharing with slow path */
	nq->trans_start = jiffies;

	for (i = 0; i < num_frames; i++) {
		int res;

		res = stmmac_xdp_xmit_xdpf(priv, queue, frames[i], true);
		if (res == STMMAC_XDP_CONSUMED)
			break;

		nxmit++;
	}

	if (flags & XDP_XMIT_FLUSH) {
		stmmac_flush_tx_descriptors(priv, queue);
		stmmac_tx_timer_arm(priv, queue);
	}

	__netif_tx_unlock(nq);

	return nxmit;
}

void stmmac_disable_rx_queue(struct stmmac_priv *priv, u32 queue)
{
	struct stmmac_channel *ch = &priv->channel[queue];
	unsigned long flags;

	spin_lock_irqsave(&ch->lock, flags);
	stmmac_disable_dma_irq(priv, priv->ioaddr, queue, 1, 0);
	spin_unlock_irqrestore(&ch->lock, flags);

	stmmac_stop_rx_dma(priv, queue);
	__free_dma_rx_desc_resources(priv, queue);
}

void stmmac_enable_rx_queue(struct stmmac_priv *priv, u32 queue)
{
	struct stmmac_rx_queue *rx_q = &priv->rx_queue[queue];
	struct stmmac_channel *ch = &priv->channel[queue];
	unsigned long flags;
	u32 buf_size;
	int ret;

	ret = __alloc_dma_rx_desc_resources(priv, queue);
	if (ret) {
		netdev_err(priv->dev, "Failed to alloc RX desc.\n");
		return;
	}

	ret = __init_dma_rx_desc_rings(priv, queue, GFP_KERNEL);
	if (ret) {
		__free_dma_rx_desc_resources(priv, queue);
		netdev_err(priv->dev, "Failed to init RX desc.\n");
		return;
	}

	stmmac_clear_rx_descriptors(priv, queue);

	stmmac_init_rx_chan(priv, priv->ioaddr, priv->plat->dma_cfg,
			    rx_q->dma_rx_phy, rx_q->queue_index);

	rx_q->rx_tail_addr = rx_q->dma_rx_phy + (rx_q->buf_alloc_num *
			     sizeof(struct dma_desc));
	stmmac_set_rx_tail_ptr(priv, priv->ioaddr,
			       rx_q->rx_tail_addr, rx_q->queue_index);

	if (rx_q->xsk_pool && rx_q->buf_alloc_num) {
		buf_size = xsk_pool_get_rx_frame_size(rx_q->xsk_pool);
		stmmac_set_dma_bfsize(priv, priv->ioaddr,
				      buf_size,
				      rx_q->queue_index);
	} else {
		stmmac_set_dma_bfsize(priv, priv->ioaddr,
				      priv->dma_buf_sz,
				      rx_q->queue_index);
	}

	stmmac_start_rx_dma(priv, queue);

	spin_lock_irqsave(&ch->lock, flags);
	stmmac_enable_dma_irq(priv, priv->ioaddr, queue, 1, 0);
	spin_unlock_irqrestore(&ch->lock, flags);
}

void stmmac_disable_tx_queue(struct stmmac_priv *priv, u32 queue)
{
	struct stmmac_channel *ch = &priv->channel[queue];
	unsigned long flags;

	spin_lock_irqsave(&ch->lock, flags);
	stmmac_disable_dma_irq(priv, priv->ioaddr, queue, 0, 1);
	spin_unlock_irqrestore(&ch->lock, flags);

	stmmac_stop_tx_dma(priv, queue);
	__free_dma_tx_desc_resources(priv, queue);
}

void stmmac_enable_tx_queue(struct stmmac_priv *priv, u32 queue)
{
	struct stmmac_tx_queue *tx_q = &priv->tx_queue[queue];
	struct stmmac_channel *ch = &priv->channel[queue];
	unsigned long flags;
	int ret;

	ret = __alloc_dma_tx_desc_resources(priv, queue);
	if (ret) {
		netdev_err(priv->dev, "Failed to alloc TX desc.\n");
		return;
	}

	ret = __init_dma_tx_desc_rings(priv, queue);
	if (ret) {
		__free_dma_tx_desc_resources(priv, queue);
		netdev_err(priv->dev, "Failed to init TX desc.\n");
		return;
	}

	stmmac_clear_tx_descriptors(priv, queue);

	stmmac_init_tx_chan(priv, priv->ioaddr, priv->plat->dma_cfg,
			    tx_q->dma_tx_phy, tx_q->queue_index);

	if (tx_q->tbs & STMMAC_TBS_AVAIL)
		stmmac_enable_tbs(priv, priv->ioaddr, 1, tx_q->queue_index);

	tx_q->tx_tail_addr = tx_q->dma_tx_phy;
	stmmac_set_tx_tail_ptr(priv, priv->ioaddr,
			       tx_q->tx_tail_addr, tx_q->queue_index);

	stmmac_start_tx_dma(priv, queue);

	spin_lock_irqsave(&ch->lock, flags);
	stmmac_enable_dma_irq(priv, priv->ioaddr, queue, 0, 1);
	spin_unlock_irqrestore(&ch->lock, flags);
}

int stmmac_xsk_wakeup(struct net_device *dev, u32 queue, u32 flags)
{
	struct stmmac_priv *priv = netdev_priv(dev);
	struct stmmac_rx_queue *rx_q;
	struct stmmac_tx_queue *tx_q;
	struct stmmac_channel *ch;

	if (test_bit(STMMAC_DOWN, &priv->state) ||
	    !netif_carrier_ok(priv->dev))
		return -ENETDOWN;

	if (!stmmac_xdp_is_enabled(priv))
		return -ENXIO;

	if (queue >= priv->plat->rx_queues_to_use ||
	    queue >= priv->plat->tx_queues_to_use)
		return -EINVAL;

	rx_q = &priv->rx_queue[queue];
	tx_q = &priv->tx_queue[queue];
	ch = &priv->channel[queue];

	if (!rx_q->xsk_pool && !tx_q->xsk_pool)
		return -ENXIO;

	if (!napi_if_scheduled_mark_missed(&ch->rxtx_napi)) {
		/* EQoS does not have per-DMA channel SW interrupt,
		 * so we schedule RX Napi straight-away.
		 */
		if (likely(napi_schedule_prep(&ch->rxtx_napi)))
			__napi_schedule(&ch->rxtx_napi);
	}

	return 0;
}

static const struct net_device_ops stmmac_netdev_ops = {
	.ndo_open = stmmac_open,
	.ndo_start_xmit = stmmac_xmit,
	.ndo_stop = stmmac_release,
	.ndo_change_mtu = stmmac_change_mtu,
	.ndo_fix_features = stmmac_fix_features,
	.ndo_set_features = stmmac_set_features,
	.ndo_set_rx_mode = stmmac_set_rx_mode,
	.ndo_tx_timeout = stmmac_tx_timeout,
	.ndo_do_ioctl = stmmac_ioctl,
	.ndo_setup_tc = stmmac_setup_tc,
	.ndo_select_queue = stmmac_select_queue,
#ifdef CONFIG_NET_POLL_CONTROLLER
	.ndo_poll_controller = stmmac_poll_controller,
#endif
	.ndo_set_mac_address = stmmac_set_mac_address,
	.ndo_vlan_rx_add_vid = stmmac_vlan_rx_add_vid,
	.ndo_vlan_rx_kill_vid = stmmac_vlan_rx_kill_vid,
	.ndo_bpf = stmmac_bpf,
	.ndo_xdp_xmit = stmmac_xdp_xmit,
	.ndo_xsk_wakeup = stmmac_xsk_wakeup,
};

static void stmmac_reset_subtask(struct stmmac_priv *priv)
{
	if (!test_and_clear_bit(STMMAC_RESET_REQUESTED, &priv->state))
		return;
	if (test_bit(STMMAC_DOWN, &priv->state))
		return;

	netdev_err(priv->dev, "Reset adapter.\n");

	rtnl_lock();
	netif_trans_update(priv->dev);
	while (test_and_set_bit(STMMAC_RESETING, &priv->state))
		usleep_range(1000, 2000);

	set_bit(STMMAC_DOWN, &priv->state);
	dev_close(priv->dev);
	dev_open(priv->dev, NULL);
	clear_bit(STMMAC_DOWN, &priv->state);
	clear_bit(STMMAC_RESETING, &priv->state);
	rtnl_unlock();
}

static void stmmac_service_task(struct work_struct *work)
{
	struct stmmac_priv *priv = container_of(work, struct stmmac_priv,
			service_task);

	stmmac_reset_subtask(priv);
	clear_bit(STMMAC_SERVICE_SCHED, &priv->state);
}

/**
 *  stmmac_hw_init - Init the MAC device
 *  @priv: driver private structure
 *  Description: this function is to configure the MAC device according to
 *  some platform parameters or the HW capability register. It prepares the
 *  driver to use either ring or chain modes and to setup either enhanced or
 *  normal descriptors.
 */
static int stmmac_hw_init(struct stmmac_priv *priv)
{
	int ret;

	/* dwmac-sun8i only work in chain mode */
	if (priv->plat->has_sun8i)
		chain_mode = 1;
	priv->chain_mode = chain_mode;

	/* Initialize HW Interface */
	ret = stmmac_hwif_init(priv);
	if (ret)
		return ret;

	/* Get the HW capability (new GMAC newer than 3.50a) */
	priv->hw_cap_support = stmmac_get_hw_features(priv);
	if (priv->hw_cap_support) {
		dev_info(priv->device, "DMA HW capability register supported\n");

		/* We can override some gmac/dma configuration fields: e.g.
		 * enh_desc, tx_coe (e.g. that are passed through the
		 * platform) with the values from the HW capability
		 * register (if supported).
		 */
		priv->plat->enh_desc = priv->dma_cap.enh_desc;
		priv->plat->pmt = priv->dma_cap.pmt_remote_wake_up;
		priv->hw->pmt = priv->plat->pmt;
		if (priv->dma_cap.hash_tb_sz) {
			priv->hw->multicast_filter_bins =
					(BIT(priv->dma_cap.hash_tb_sz) << 5);
			priv->hw->mcast_bits_log2 =
					ilog2(priv->hw->multicast_filter_bins);
		}

		/* TXCOE doesn't work in thresh DMA mode */
		if (priv->plat->force_thresh_dma_mode)
			priv->plat->tx_coe = 0;
		else
			priv->plat->tx_coe = priv->dma_cap.tx_coe;

		/* In case of GMAC4 rx_coe is from HW cap register. */
		priv->plat->rx_coe = priv->dma_cap.rx_coe;

		if (priv->dma_cap.rx_coe_type2)
			priv->plat->rx_coe = STMMAC_RX_COE_TYPE2;
		else if (priv->dma_cap.rx_coe_type1)
			priv->plat->rx_coe = STMMAC_RX_COE_TYPE1;

	} else {
		dev_info(priv->device, "No HW DMA feature register supported\n");
	}

	if (priv->plat->rx_coe) {
		priv->hw->rx_csum = priv->plat->rx_coe;
		dev_info(priv->device, "RX Checksum Offload Engine supported\n");
		if (priv->synopsys_id < DWMAC_CORE_4_00)
			dev_info(priv->device, "COE Type %d\n", priv->hw->rx_csum);
	}
	if (priv->plat->tx_coe)
		dev_info(priv->device, "TX Checksum insertion supported\n");

	if (priv->plat->pmt) {
		dev_info(priv->device, "Wake-Up On Lan supported\n");
		device_set_wakeup_capable(priv->device, 1);
	}

	if (priv->dma_cap.tsoen)
		dev_info(priv->device, "TSO supported\n");

	priv->hw->vlan_fail_q_en = priv->plat->vlan_fail_q_en;
	priv->hw->vlan_fail_q = priv->plat->vlan_fail_q;

	/* Run HW quirks, if any */
	if (priv->hwif_quirks) {
		ret = priv->hwif_quirks(priv);
		if (ret)
			return ret;
	}

	/* Rx Watchdog is available in the COREs newer than the 3.40.
	 * In some case, for example on bugged HW this feature
	 * has to be disable and this can be done by passing the
	 * riwt_off field from the platform.
	 */
	if (((priv->synopsys_id >= DWMAC_CORE_3_50) ||
	    (priv->plat->has_xgmac)) && (!priv->plat->riwt_off)) {
		priv->use_riwt = 1;
		dev_info(priv->device,
			 "Enable RX Mitigation via HW Watchdog Timer\n");
	}

	return 0;
}

static void stmmac_napi_add(struct net_device *dev)
{
	struct stmmac_priv *priv = netdev_priv(dev);
	u32 queue, maxq;

	maxq = max(priv->plat->rx_queues_to_use, priv->plat->tx_queues_to_use);

	for (queue = 0; queue < maxq; queue++) {
		struct stmmac_channel *ch = &priv->channel[queue];

		ch->priv_data = priv;
		ch->index = queue;
		spin_lock_init(&ch->lock);

		if (queue < priv->plat->rx_queues_to_use) {
			netif_napi_add(dev, &ch->rx_napi, stmmac_napi_poll_rx,
				       NAPI_POLL_WEIGHT);
		}
		if (queue < priv->plat->tx_queues_to_use) {
			netif_tx_napi_add(dev, &ch->tx_napi,
					  stmmac_napi_poll_tx,
					  NAPI_POLL_WEIGHT);
		}
		if (queue < priv->plat->rx_queues_to_use &&
		    queue < priv->plat->tx_queues_to_use) {
			netif_napi_add(dev, &ch->rxtx_napi,
				       stmmac_napi_poll_rxtx,
				       NAPI_POLL_WEIGHT);
		}
	}
}

static void stmmac_napi_del(struct net_device *dev)
{
	struct stmmac_priv *priv = netdev_priv(dev);
	u32 queue, maxq;

	maxq = max(priv->plat->rx_queues_to_use, priv->plat->tx_queues_to_use);

	for (queue = 0; queue < maxq; queue++) {
		struct stmmac_channel *ch = &priv->channel[queue];

		if (queue < priv->plat->rx_queues_to_use)
			netif_napi_del(&ch->rx_napi);
		if (queue < priv->plat->tx_queues_to_use)
			netif_napi_del(&ch->tx_napi);
		if (queue < priv->plat->rx_queues_to_use &&
		    queue < priv->plat->tx_queues_to_use) {
			netif_napi_del(&ch->rxtx_napi);
		}
	}
}

int stmmac_reinit_queues(struct net_device *dev, u32 rx_cnt, u32 tx_cnt)
{
	struct stmmac_priv *priv = netdev_priv(dev);
	int ret = 0;

	if (netif_running(dev))
		stmmac_release(dev);

	stmmac_napi_del(dev);

	priv->plat->rx_queues_to_use = rx_cnt;
	priv->plat->tx_queues_to_use = tx_cnt;

	stmmac_napi_add(dev);

	if (netif_running(dev))
		ret = stmmac_open(dev);

	return ret;
}

int stmmac_reinit_ringparam(struct net_device *dev, u32 rx_size, u32 tx_size)
{
	struct stmmac_priv *priv = netdev_priv(dev);
	int ret = 0;

	if (netif_running(dev))
		stmmac_release(dev);

	priv->dma_rx_size = rx_size;
	priv->dma_tx_size = tx_size;

	if (netif_running(dev))
		ret = stmmac_open(dev);

	return ret;
}

#define SEND_VERIFY_MPAKCET_FMT "Send Verify mPacket lo_state=%d lp_state=%d\n"
static void stmmac_fpe_lp_task(struct work_struct *work)
{
	struct stmmac_priv *priv = container_of(work, struct stmmac_priv,
						fpe_task);
	struct stmmac_fpe_cfg *fpe_cfg = priv->plat->fpe_cfg;
	enum stmmac_fpe_state *lo_state = &fpe_cfg->lo_fpe_state;
	enum stmmac_fpe_state *lp_state = &fpe_cfg->lp_fpe_state;
	bool *hs_enable = &fpe_cfg->hs_enable;
	bool *enable = &fpe_cfg->enable;
	int retries = 20;

	while (retries-- > 0) {
		/* Bail out immediately if FPE handshake is OFF */
		if (*lo_state == FPE_STATE_OFF || !*hs_enable)
			break;

		if (*lo_state == FPE_STATE_ENTERING_ON &&
		    *lp_state == FPE_STATE_ENTERING_ON) {
			stmmac_fpe_configure(priv, priv->ioaddr,
					     priv->plat->tx_queues_to_use,
					     priv->plat->rx_queues_to_use,
					     *enable);

			netdev_info(priv->dev, "configured FPE\n");

			*lo_state = FPE_STATE_ON;
			*lp_state = FPE_STATE_ON;
			netdev_info(priv->dev, "!!! BOTH FPE stations ON\n");
			break;
		}

		if ((*lo_state == FPE_STATE_CAPABLE ||
		     *lo_state == FPE_STATE_ENTERING_ON) &&
		     *lp_state != FPE_STATE_ON) {
			netdev_info(priv->dev, SEND_VERIFY_MPAKCET_FMT,
				    *lo_state, *lp_state);
			stmmac_fpe_send_mpacket(priv, priv->ioaddr,
						MPACKET_VERIFY);
		}
		/* Sleep then retry */
		msleep(500);
	}

	clear_bit(__FPE_TASK_SCHED, &priv->fpe_task_state);
}

void stmmac_fpe_handshake(struct stmmac_priv *priv, bool enable)
{
	if (priv->plat->fpe_cfg->hs_enable != enable) {
		if (enable) {
			stmmac_fpe_send_mpacket(priv, priv->ioaddr,
						MPACKET_VERIFY);
		} else {
			priv->plat->fpe_cfg->lo_fpe_state = FPE_STATE_OFF;
			priv->plat->fpe_cfg->lp_fpe_state = FPE_STATE_OFF;
		}

		priv->plat->fpe_cfg->hs_enable = enable;
	}
}

/**
 * stmmac_dvr_probe
 * @device: device pointer
 * @plat_dat: platform data pointer
 * @res: stmmac resource pointer
 * Description: this is the main probe function used to
 * call the alloc_etherdev, allocate the priv structure.
 * Return:
 * returns 0 on success, otherwise errno.
 */
int stmmac_dvr_probe(struct device *device,
		     struct plat_stmmacenet_data *plat_dat,
		     struct stmmac_resources *res)
{
	struct net_device *ndev = NULL;
	struct stmmac_priv *priv;
	u32 rxq;
	int i, ret = 0;

	ndev = devm_alloc_etherdev_mqs(device, sizeof(struct stmmac_priv),
				       MTL_MAX_TX_QUEUES, MTL_MAX_RX_QUEUES);
	if (!ndev)
		return -ENOMEM;

	SET_NETDEV_DEV(ndev, device);

	priv = netdev_priv(ndev);
	priv->device = device;
	priv->dev = ndev;

	stmmac_set_ethtool_ops(ndev);
	priv->pause = pause;
	priv->plat = plat_dat;
	priv->ioaddr = res->addr;
	priv->dev->base_addr = (unsigned long)res->addr;
	priv->plat->dma_cfg->multi_msi_en = priv->plat->multi_msi_en;

	priv->dev->irq = res->irq;
	priv->wol_irq = res->wol_irq;
	priv->lpi_irq = res->lpi_irq;
	priv->sfty_ce_irq = res->sfty_ce_irq;
	priv->sfty_ue_irq = res->sfty_ue_irq;
	for (i = 0; i < MTL_MAX_RX_QUEUES; i++)
		priv->rx_irq[i] = res->rx_irq[i];
	for (i = 0; i < MTL_MAX_TX_QUEUES; i++)
		priv->tx_irq[i] = res->tx_irq[i];

	if (!is_zero_ether_addr(res->mac))
		memcpy(priv->dev->dev_addr, res->mac, ETH_ALEN);

	dev_set_drvdata(device, priv->dev);

	/* Verify driver arguments */
	stmmac_verify_args();

	priv->af_xdp_zc_qps = bitmap_zalloc(MTL_MAX_TX_QUEUES, GFP_KERNEL);
	if (!priv->af_xdp_zc_qps)
		return -ENOMEM;

	/* Allocate workqueue */
	priv->wq = create_singlethread_workqueue("stmmac_wq");
	if (!priv->wq) {
		dev_err(priv->device, "failed to create workqueue\n");
		return -ENOMEM;
	}

	INIT_WORK(&priv->service_task, stmmac_service_task);

	/* Initialize Link Partner FPE workqueue */
	INIT_WORK(&priv->fpe_task, stmmac_fpe_lp_task);

	/* Override with kernel parameters if supplied XXX CRS XXX
	 * this needs to have multiple instances
	 */
	if ((phyaddr >= 0) && (phyaddr <= 31))
		priv->plat->phy_addr = phyaddr;

	if (priv->plat->stmmac_rst) {
		ret = reset_control_assert(priv->plat->stmmac_rst);
		reset_control_deassert(priv->plat->stmmac_rst);
		/* Some reset controllers have only reset callback instead of
		 * assert + deassert callbacks pair.
		 */
		if (ret == -ENOTSUPP)
			reset_control_reset(priv->plat->stmmac_rst);
	}

	/* Init MAC and get the capabilities */
	ret = stmmac_hw_init(priv);
	if (ret)
		goto error_hw_init;

	/* Only DWMAC core version 5.20 onwards supports HW descriptor prefetch.
	 */
	if (priv->synopsys_id < DWMAC_CORE_5_20)
		priv->plat->dma_cfg->dche = false;

	stmmac_check_ether_addr(priv);

	ndev->netdev_ops = &stmmac_netdev_ops;

	ndev->hw_features = NETIF_F_SG | NETIF_F_IP_CSUM | NETIF_F_IPV6_CSUM |
			    NETIF_F_RXCSUM;

	ret = stmmac_tc_init(priv, priv);
	if (!ret) {
		ndev->hw_features |= NETIF_F_HW_TC;
	}

	if ((priv->plat->tso_en) && (priv->dma_cap.tsoen)) {
		ndev->hw_features |= NETIF_F_TSO | NETIF_F_TSO6;
		if (priv->plat->has_gmac4)
			ndev->hw_features |= NETIF_F_GSO_UDP_L4;
		priv->tso = true;
		dev_info(priv->device, "TSO feature enabled\n");
	}

	if (priv->dma_cap.sphen) {
		ndev->hw_features |= NETIF_F_GRO;
		priv->sph_cap = true;
		priv->sph = priv->sph_cap;
		dev_info(priv->device, "SPH feature enabled\n");
	}

	/* The current IP register MAC_HW_Feature1[ADDR64] only define
	 * 32/40/64 bit width, but some SOC support others like i.MX8MP
	 * support 34 bits but it map to 40 bits width in MAC_HW_Feature1[ADDR64].
	 * So overwrite dma_cap.addr64 according to HW real design.
	 */
	if (priv->plat->addr64)
		priv->dma_cap.addr64 = priv->plat->addr64;

	if (priv->dma_cap.addr64) {
		ret = dma_set_mask_and_coherent(device,
				DMA_BIT_MASK(priv->dma_cap.addr64));
		if (!ret) {
			dev_info(priv->device, "Using %d bits DMA width\n",
				 priv->dma_cap.addr64);

			/*
			 * If more than 32 bits can be addressed, make sure to
			 * enable enhanced addressing mode.
			 */
			if (IS_ENABLED(CONFIG_ARCH_DMA_ADDR_T_64BIT))
				priv->plat->dma_cfg->eame = true;
		} else {
			ret = dma_set_mask_and_coherent(device, DMA_BIT_MASK(32));
			if (ret) {
				dev_err(priv->device, "Failed to set DMA Mask\n");
				goto error_hw_init;
			}

			priv->dma_cap.addr64 = 32;
		}
	}

	ndev->features |= ndev->hw_features | NETIF_F_HIGHDMA;
	ndev->watchdog_timeo = msecs_to_jiffies(watchdog);
#ifdef STMMAC_VLAN_TAG_USED
	/* Both mac100 and gmac support receive VLAN tag detection */
	ndev->features |= NETIF_F_HW_VLAN_CTAG_RX | NETIF_F_HW_VLAN_STAG_RX;
	if (priv->dma_cap.vlhash) {
		ndev->features |= NETIF_F_HW_VLAN_CTAG_FILTER;
		ndev->features |= NETIF_F_HW_VLAN_STAG_FILTER;
	}
	if (priv->dma_cap.vlins) {
		ndev->features |= NETIF_F_HW_VLAN_CTAG_TX;
		if (priv->dma_cap.dvlan)
			ndev->features |= NETIF_F_HW_VLAN_STAG_TX;
	}
#endif
	priv->msg_enable = netif_msg_init(debug, default_msg_level);

	/* Initialize RSS */
	rxq = priv->plat->rx_queues_to_use;
	netdev_rss_key_fill(priv->rss.key, sizeof(priv->rss.key));
	for (i = 0; i < ARRAY_SIZE(priv->rss.table); i++)
		priv->rss.table[i] = ethtool_rxfh_indir_default(i, rxq);

	if (priv->dma_cap.rssen && priv->plat->rss_en)
		ndev->features |= NETIF_F_RXHASH;

	/* MTU range: 46 - hw-specific max */
	ndev->min_mtu = ETH_ZLEN - ETH_HLEN;
	if (priv->plat->has_xgmac)
		ndev->max_mtu = XGMAC_JUMBO_LEN;
	else if ((priv->plat->enh_desc) || (priv->synopsys_id >= DWMAC_CORE_4_00))
		ndev->max_mtu = JUMBO_LEN;
	else
		ndev->max_mtu = SKB_MAX_HEAD(NET_SKB_PAD + NET_IP_ALIGN);
	/* Will not overwrite ndev->max_mtu if plat->maxmtu > ndev->max_mtu
	 * as well as plat->maxmtu < ndev->min_mtu which is a invalid range.
	 */
	if ((priv->plat->maxmtu < ndev->max_mtu) &&
	    (priv->plat->maxmtu >= ndev->min_mtu))
		ndev->max_mtu = priv->plat->maxmtu;
	else if (priv->plat->maxmtu < ndev->min_mtu)
		dev_warn(priv->device,
			 "%s: warning: maxmtu having invalid value (%d)\n",
			 __func__, priv->plat->maxmtu);

	if (flow_ctrl)
		priv->flow_ctrl = FLOW_AUTO;	/* RX/TX pause on */

	/* Setup channels NAPI */
	stmmac_napi_add(ndev);

	mutex_init(&priv->lock);

	/* If a specific clk_csr value is passed from the platform
	 * this means that the CSR Clock Range selection cannot be
	 * changed at run-time and it is fixed. Viceversa the driver'll try to
	 * set the MDC clock dynamically according to the csr actual
	 * clock input.
	 */
	if (priv->plat->clk_csr >= 0)
		priv->clk_csr = priv->plat->clk_csr;
	else
		stmmac_clk_csr_set(priv);

	stmmac_check_pcs_mode(priv);

	pm_runtime_get_noresume(device);
	pm_runtime_set_active(device);
	pm_runtime_enable(device);

	if (priv->hw->pcs != STMMAC_PCS_TBI &&
	    priv->hw->pcs != STMMAC_PCS_RTBI) {
		/* MDIO bus Registration */
		ret = stmmac_mdio_register(ndev);
		if (ret < 0) {
			dev_err(priv->device,
				"%s: MDIO bus (id: %d) registration failed",
				__func__, priv->plat->bus_id);
			goto error_mdio_register;
		}
	}

	ret = stmmac_phy_setup(priv);
	if (ret) {
		netdev_err(ndev, "failed to setup phy (%d)\n", ret);
		goto error_phy_setup;
	}

	ret = register_netdev(ndev);
	if (ret) {
		dev_err(priv->device, "%s: ERROR %i registering the device\n",
			__func__, ret);
		goto error_netdev_register;
	}

	if (priv->plat->serdes_powerup) {
		ret = priv->plat->serdes_powerup(ndev,
						 priv->plat->bsp_priv);

		if (ret < 0)
			goto error_serdes_powerup;
	}

#ifdef CONFIG_DEBUG_FS
	stmmac_init_fs(ndev);
#endif

	/* Let pm_runtime_put() disable the clocks.
	 * If CONFIG_PM is not enabled, the clocks will stay powered.
	 */
	pm_runtime_put(device);

	return ret;

error_serdes_powerup:
	unregister_netdev(ndev);
error_netdev_register:
	phylink_destroy(priv->phylink);
error_phy_setup:
	if (priv->hw->pcs != STMMAC_PCS_TBI &&
	    priv->hw->pcs != STMMAC_PCS_RTBI)
		stmmac_mdio_unregister(ndev);
error_mdio_register:
	stmmac_napi_del(ndev);
error_hw_init:
	destroy_workqueue(priv->wq);
	bitmap_free(priv->af_xdp_zc_qps);

	return ret;
}
EXPORT_SYMBOL_GPL(stmmac_dvr_probe);

/**
 * stmmac_dvr_remove
 * @dev: device pointer
 * Description: this function resets the TX/RX processes, disables the MAC RX/TX
 * changes the link status, releases the DMA descriptor rings.
 */
int stmmac_dvr_remove(struct device *dev)
{
	struct net_device *ndev = dev_get_drvdata(dev);
	struct stmmac_priv *priv = netdev_priv(ndev);

	netdev_info(priv->dev, "%s: removing driver", __func__);

	stmmac_stop_all_dma(priv);
	stmmac_mac_set(priv, priv->ioaddr, false);
	netif_carrier_off(ndev);
	unregister_netdev(ndev);

	/* Serdes power down needs to happen after VLAN filter
	 * is deleted that is triggered by unregister_netdev().
	 */
	if (priv->plat->serdes_powerdown)
		priv->plat->serdes_powerdown(ndev, priv->plat->bsp_priv);

#ifdef CONFIG_DEBUG_FS
	stmmac_exit_fs(ndev);
#endif
	phylink_destroy(priv->phylink);
	if (priv->plat->stmmac_rst)
		reset_control_assert(priv->plat->stmmac_rst);
	pm_runtime_put(dev);
	pm_runtime_disable(dev);
	if (priv->hw->pcs != STMMAC_PCS_TBI &&
	    priv->hw->pcs != STMMAC_PCS_RTBI)
		stmmac_mdio_unregister(ndev);
	destroy_workqueue(priv->wq);
	mutex_destroy(&priv->lock);
	bitmap_free(priv->af_xdp_zc_qps);

	return 0;
}
EXPORT_SYMBOL_GPL(stmmac_dvr_remove);

/**
 * stmmac_suspend - suspend callback
 * @dev: device pointer
 * Description: this is the function to suspend the device and it is called
 * by the platform driver to stop the network queue, release the resources,
 * program the PMT register (for WoL), clean and release driver resources.
 */
int stmmac_suspend(struct device *dev)
{
	struct net_device *ndev = dev_get_drvdata(dev);
	struct stmmac_priv *priv = netdev_priv(ndev);
	u32 chan;
	int ret;

	if (!ndev || !netif_running(ndev))
		return 0;

	phylink_mac_change(priv->phylink, false);

	mutex_lock(&priv->lock);

	netif_device_detach(ndev);

	stmmac_disable_all_queues(priv);

	for (chan = 0; chan < priv->plat->tx_queues_to_use; chan++)
		hrtimer_cancel(&priv->tx_queue[chan].txtimer);

	if (priv->eee_enabled) {
		priv->tx_path_in_lpi_mode = false;
		del_timer_sync(&priv->eee_ctrl_timer);
	}

	/* Stop TX/RX DMA */
	stmmac_stop_all_dma(priv);

	if (priv->plat->serdes_powerdown)
		priv->plat->serdes_powerdown(ndev, priv->plat->bsp_priv);

	/* Enable Power down mode by programming the PMT regs */
	if (device_may_wakeup(priv->device) && priv->plat->pmt) {
		stmmac_pmt(priv, priv->hw, priv->wolopts);
		priv->irq_wake = 1;
	} else {
		mutex_unlock(&priv->lock);
		rtnl_lock();
		if (device_may_wakeup(priv->device))
			phylink_speed_down(priv->phylink, false);
		phylink_stop(priv->phylink);
		rtnl_unlock();
		mutex_lock(&priv->lock);

		stmmac_mac_set(priv, priv->ioaddr, false);
		pinctrl_pm_select_sleep_state(priv->device);
		/* Disable clock in case of PWM is off */
		clk_disable_unprepare(priv->plat->clk_ptp_ref);
		ret = pm_runtime_force_suspend(dev);
		if (ret) {
			mutex_unlock(&priv->lock);
			return ret;
		}
	}

	mutex_unlock(&priv->lock);

	if (priv->dma_cap.fpesel) {
		/* Disable FPE */
		stmmac_fpe_configure(priv, priv->ioaddr,
				     priv->plat->tx_queues_to_use,
				     priv->plat->rx_queues_to_use, false);

		stmmac_fpe_handshake(priv, false);
	}

	priv->speed = SPEED_UNKNOWN;
	return 0;
}
EXPORT_SYMBOL_GPL(stmmac_suspend);

/**
 * stmmac_reset_queues_param - reset queue parameters
 * @priv: device pointer
 */
static void stmmac_reset_queues_param(struct stmmac_priv *priv)
{
	u32 rx_cnt = priv->plat->rx_queues_to_use;
	u32 tx_cnt = priv->plat->tx_queues_to_use;
	u32 queue;

	for (queue = 0; queue < rx_cnt; queue++) {
		struct stmmac_rx_queue *rx_q = &priv->rx_queue[queue];

		rx_q->cur_rx = 0;
		rx_q->dirty_rx = 0;
	}

	for (queue = 0; queue < tx_cnt; queue++) {
		struct stmmac_tx_queue *tx_q = &priv->tx_queue[queue];

		tx_q->cur_tx = 0;
		tx_q->dirty_tx = 0;
		tx_q->mss = 0;

		netdev_tx_reset_queue(netdev_get_tx_queue(priv->dev, queue));
	}
}

/**
 * stmmac_resume - resume callback
 * @dev: device pointer
 * Description: when resume this function is invoked to setup the DMA and CORE
 * in a usable state.
 */
int stmmac_resume(struct device *dev)
{
	struct net_device *ndev = dev_get_drvdata(dev);
	struct stmmac_priv *priv = netdev_priv(ndev);
	int ret;

	if (!netif_running(ndev))
		return 0;

	/* Power Down bit, into the PM register, is cleared
	 * automatically as soon as a magic packet or a Wake-up frame
	 * is received. Anyway, it's better to manually clear
	 * this bit because it can generate problems while resuming
	 * from another devices (e.g. serial console).
	 */
	if (device_may_wakeup(priv->device) && priv->plat->pmt) {
		mutex_lock(&priv->lock);
		stmmac_pmt(priv, priv->hw, 0);
		mutex_unlock(&priv->lock);
		priv->irq_wake = 0;
	} else {
		pinctrl_pm_select_default_state(priv->device);
		/* enable the clk previously disabled */
		ret = pm_runtime_force_resume(dev);
		if (ret)
			return ret;
		if (priv->plat->clk_ptp_ref)
			clk_prepare_enable(priv->plat->clk_ptp_ref);
		/* reset the phy so that it's ready */
		if (priv->mii)
			stmmac_mdio_reset(priv->mii);
	}

	if (priv->plat->serdes_powerup) {
		ret = priv->plat->serdes_powerup(ndev,
						 priv->plat->bsp_priv);

		if (ret < 0)
			return ret;
	}

	if (!device_may_wakeup(priv->device) || !priv->plat->pmt) {
		rtnl_lock();
		phylink_start(priv->phylink);
		/* We may have called phylink_speed_down before */
		phylink_speed_up(priv->phylink);
		rtnl_unlock();
	}

	rtnl_lock();
	mutex_lock(&priv->lock);

	stmmac_reset_queues_param(priv);

	stmmac_free_tx_skbufs(priv);
	stmmac_clear_descriptors(priv);

	stmmac_hw_setup(ndev, false);
	stmmac_init_coalesce(priv);
	stmmac_set_rx_mode(ndev);

	stmmac_restore_hw_vlan_rx_fltr(priv, ndev, priv->hw);

	stmmac_enable_all_queues(priv);

	mutex_unlock(&priv->lock);
	rtnl_unlock();

	phylink_mac_change(priv->phylink, true);

	netif_device_attach(ndev);

	return 0;
}
EXPORT_SYMBOL_GPL(stmmac_resume);

#ifndef MODULE
static int __init stmmac_cmdline_opt(char *str)
{
	char *opt;

	if (!str || !*str)
		return -EINVAL;
	while ((opt = strsep(&str, ",")) != NULL) {
		if (!strncmp(opt, "debug:", 6)) {
			if (kstrtoint(opt + 6, 0, &debug))
				goto err;
		} else if (!strncmp(opt, "phyaddr:", 8)) {
			if (kstrtoint(opt + 8, 0, &phyaddr))
				goto err;
		} else if (!strncmp(opt, "buf_sz:", 7)) {
			if (kstrtoint(opt + 7, 0, &buf_sz))
				goto err;
		} else if (!strncmp(opt, "tc:", 3)) {
			if (kstrtoint(opt + 3, 0, &tc))
				goto err;
		} else if (!strncmp(opt, "watchdog:", 9)) {
			if (kstrtoint(opt + 9, 0, &watchdog))
				goto err;
		} else if (!strncmp(opt, "flow_ctrl:", 10)) {
			if (kstrtoint(opt + 10, 0, &flow_ctrl))
				goto err;
		} else if (!strncmp(opt, "pause:", 6)) {
			if (kstrtoint(opt + 6, 0, &pause))
				goto err;
		} else if (!strncmp(opt, "eee_timer:", 10)) {
			if (kstrtoint(opt + 10, 0, &eee_timer))
				goto err;
		} else if (!strncmp(opt, "chain_mode:", 11)) {
			if (kstrtoint(opt + 11, 0, &chain_mode))
				goto err;
		}
	}
	return 0;

err:
	pr_err("%s: ERROR broken module parameter conversion", __func__);
	return -EINVAL;
}

__setup("stmmaceth=", stmmac_cmdline_opt);
#endif /* MODULE */

static int __init stmmac_init(void)
{
#ifdef CONFIG_DEBUG_FS
	/* Create debugfs main directory if it doesn't exist yet */
	if (!stmmac_fs_dir)
		stmmac_fs_dir = debugfs_create_dir(STMMAC_RESOURCE_NAME, NULL);
	register_netdevice_notifier(&stmmac_notifier);
#endif

	return 0;
}

static void __exit stmmac_exit(void)
{
#ifdef CONFIG_DEBUG_FS
	unregister_netdevice_notifier(&stmmac_notifier);
	debugfs_remove_recursive(stmmac_fs_dir);
#endif
}

module_init(stmmac_init)
module_exit(stmmac_exit)

MODULE_DESCRIPTION("STMMAC 10/100/1000 Ethernet device driver");
MODULE_AUTHOR("Giuseppe Cavallaro <peppe.cavallaro@st.com>");
MODULE_LICENSE("GPL");<|MERGE_RESOLUTION|>--- conflicted
+++ resolved
@@ -5687,14 +5687,8 @@
 	/* Check if a fatal error happened */
 	stmmac_safety_feat_interrupt(priv);
 
-<<<<<<< HEAD
-	/* To handle GMAC own interrupts */
-	if ((priv->plat->has_gmac) || xmac) {
-		int status = stmmac_host_irq_status(priv, priv->hw, &priv->xstats);
-=======
 	return IRQ_HANDLED;
 }
->>>>>>> 25423f4b
 
 static irqreturn_t stmmac_msi_intr_tx(int irq, void *data)
 {
@@ -5703,12 +5697,6 @@
 	struct stmmac_priv *priv;
 	int status;
 
-<<<<<<< HEAD
-		for (queue = 0; queue < queues_count; queue++) {
-			status = stmmac_host_mtl_irq_status(priv, priv->hw,
-							    queue);
-		}
-=======
 	priv = container_of(tx_q, struct stmmac_priv, tx_queue[chan]);
 
 	if (unlikely(!data)) {
@@ -5719,7 +5707,6 @@
 	/* Check if adapter is up */
 	if (test_bit(STMMAC_DOWN, &priv->state))
 		return IRQ_HANDLED;
->>>>>>> 25423f4b
 
 	status = stmmac_napi_check(priv, chan, DMA_DIR_TX);
 
