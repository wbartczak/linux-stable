// SPDX-License-Identifier: (GPL-2.0-only OR BSD-3-Clause)
/* QLogic qede NIC Driver
 * Copyright (c) 2015-2017  QLogic Corporation
 * Copyright (c) 2019-2020 Marvell International Ltd.
 */
<<<<<<< HEAD
=======

>>>>>>> d1988041
#include <linux/crash_dump.h>
#include <linux/module.h>
#include <linux/pci.h>
#include <linux/version.h>
#include <linux/device.h>
#include <linux/netdevice.h>
#include <linux/etherdevice.h>
#include <linux/skbuff.h>
#include <linux/errno.h>
#include <linux/list.h>
#include <linux/string.h>
#include <linux/dma-mapping.h>
#include <linux/interrupt.h>
#include <asm/byteorder.h>
#include <asm/param.h>
#include <linux/io.h>
#include <linux/netdev_features.h>
#include <linux/udp.h>
#include <linux/tcp.h>
#include <net/udp_tunnel.h>
#include <linux/ip.h>
#include <net/ipv6.h>
#include <net/tcp.h>
#include <linux/if_ether.h>
#include <linux/if_vlan.h>
#include <linux/pkt_sched.h>
#include <linux/ethtool.h>
#include <linux/in.h>
#include <linux/random.h>
#include <net/ip6_checksum.h>
#include <linux/bitops.h>
#include <linux/vmalloc.h>
#include <linux/aer.h>
#include "qede.h"
#include "qede_ptp.h"

static char version[] =
	"QLogic FastLinQ 4xxxx Ethernet Driver qede " DRV_MODULE_VERSION "\n";

MODULE_DESCRIPTION("QLogic FastLinQ 4xxxx Ethernet Driver");
MODULE_LICENSE("GPL");
MODULE_VERSION(DRV_MODULE_VERSION);

static uint debug;
module_param(debug, uint, 0);
MODULE_PARM_DESC(debug, " Default debug msglevel");

static const struct qed_eth_ops *qed_ops;

#define CHIP_NUM_57980S_40		0x1634
#define CHIP_NUM_57980S_10		0x1666
#define CHIP_NUM_57980S_MF		0x1636
#define CHIP_NUM_57980S_100		0x1644
#define CHIP_NUM_57980S_50		0x1654
#define CHIP_NUM_57980S_25		0x1656
#define CHIP_NUM_57980S_IOV		0x1664
#define CHIP_NUM_AH			0x8070
#define CHIP_NUM_AH_IOV			0x8090

#ifndef PCI_DEVICE_ID_NX2_57980E
#define PCI_DEVICE_ID_57980S_40		CHIP_NUM_57980S_40
#define PCI_DEVICE_ID_57980S_10		CHIP_NUM_57980S_10
#define PCI_DEVICE_ID_57980S_MF		CHIP_NUM_57980S_MF
#define PCI_DEVICE_ID_57980S_100	CHIP_NUM_57980S_100
#define PCI_DEVICE_ID_57980S_50		CHIP_NUM_57980S_50
#define PCI_DEVICE_ID_57980S_25		CHIP_NUM_57980S_25
#define PCI_DEVICE_ID_57980S_IOV	CHIP_NUM_57980S_IOV
#define PCI_DEVICE_ID_AH		CHIP_NUM_AH
#define PCI_DEVICE_ID_AH_IOV		CHIP_NUM_AH_IOV

#endif

enum qede_pci_private {
	QEDE_PRIVATE_PF,
	QEDE_PRIVATE_VF
};

static const struct pci_device_id qede_pci_tbl[] = {
	{PCI_VDEVICE(QLOGIC, PCI_DEVICE_ID_57980S_40), QEDE_PRIVATE_PF},
	{PCI_VDEVICE(QLOGIC, PCI_DEVICE_ID_57980S_10), QEDE_PRIVATE_PF},
	{PCI_VDEVICE(QLOGIC, PCI_DEVICE_ID_57980S_MF), QEDE_PRIVATE_PF},
	{PCI_VDEVICE(QLOGIC, PCI_DEVICE_ID_57980S_100), QEDE_PRIVATE_PF},
	{PCI_VDEVICE(QLOGIC, PCI_DEVICE_ID_57980S_50), QEDE_PRIVATE_PF},
	{PCI_VDEVICE(QLOGIC, PCI_DEVICE_ID_57980S_25), QEDE_PRIVATE_PF},
#ifdef CONFIG_QED_SRIOV
	{PCI_VDEVICE(QLOGIC, PCI_DEVICE_ID_57980S_IOV), QEDE_PRIVATE_VF},
#endif
	{PCI_VDEVICE(QLOGIC, PCI_DEVICE_ID_AH), QEDE_PRIVATE_PF},
#ifdef CONFIG_QED_SRIOV
	{PCI_VDEVICE(QLOGIC, PCI_DEVICE_ID_AH_IOV), QEDE_PRIVATE_VF},
#endif
	{ 0 }
};

MODULE_DEVICE_TABLE(pci, qede_pci_tbl);

static int qede_probe(struct pci_dev *pdev, const struct pci_device_id *id);
static pci_ers_result_t
qede_io_error_detected(struct pci_dev *pdev, pci_channel_state_t state);

#define TX_TIMEOUT		(5 * HZ)

/* Utilize last protocol index for XDP */
#define XDP_PI	11

static void qede_remove(struct pci_dev *pdev);
static void qede_shutdown(struct pci_dev *pdev);
static void qede_link_update(void *dev, struct qed_link_output *link);
static void qede_schedule_recovery_handler(void *dev);
static void qede_recovery_handler(struct qede_dev *edev);
static void qede_schedule_hw_err_handler(void *dev,
					 enum qed_hw_err_type err_type);
static void qede_get_eth_tlv_data(void *edev, void *data);
static void qede_get_generic_tlv_data(void *edev,
				      struct qed_generic_tlvs *data);
static void qede_generic_hw_err_handler(struct qede_dev *edev);
#ifdef CONFIG_QED_SRIOV
static int qede_set_vf_vlan(struct net_device *ndev, int vf, u16 vlan, u8 qos,
			    __be16 vlan_proto)
{
	struct qede_dev *edev = netdev_priv(ndev);

	if (vlan > 4095) {
		DP_NOTICE(edev, "Illegal vlan value %d\n", vlan);
		return -EINVAL;
	}

	if (vlan_proto != htons(ETH_P_8021Q))
		return -EPROTONOSUPPORT;

	DP_VERBOSE(edev, QED_MSG_IOV, "Setting Vlan 0x%04x to VF [%d]\n",
		   vlan, vf);

	return edev->ops->iov->set_vlan(edev->cdev, vlan, vf);
}

static int qede_set_vf_mac(struct net_device *ndev, int vfidx, u8 *mac)
{
	struct qede_dev *edev = netdev_priv(ndev);

	DP_VERBOSE(edev, QED_MSG_IOV, "Setting MAC %pM to VF [%d]\n", mac, vfidx);

	if (!is_valid_ether_addr(mac)) {
		DP_VERBOSE(edev, QED_MSG_IOV, "MAC address isn't valid\n");
		return -EINVAL;
	}

	return edev->ops->iov->set_mac(edev->cdev, mac, vfidx);
}

static int qede_sriov_configure(struct pci_dev *pdev, int num_vfs_param)
{
	struct qede_dev *edev = netdev_priv(pci_get_drvdata(pdev));
	struct qed_dev_info *qed_info = &edev->dev_info.common;
	struct qed_update_vport_params *vport_params;
	int rc;

	vport_params = vzalloc(sizeof(*vport_params));
	if (!vport_params)
		return -ENOMEM;
	DP_VERBOSE(edev, QED_MSG_IOV, "Requested %d VFs\n", num_vfs_param);

	rc = edev->ops->iov->configure(edev->cdev, num_vfs_param);

	/* Enable/Disable Tx switching for PF */
	if ((rc == num_vfs_param) && netif_running(edev->ndev) &&
	    !qed_info->b_inter_pf_switch && qed_info->tx_switching) {
		vport_params->vport_id = 0;
		vport_params->update_tx_switching_flg = 1;
		vport_params->tx_switching_flg = num_vfs_param ? 1 : 0;
		edev->ops->vport_update(edev->cdev, vport_params);
	}

	vfree(vport_params);
	return rc;
}
#endif

static const struct pci_error_handlers qede_err_handler = {
	.error_detected = qede_io_error_detected,
};

static struct pci_driver qede_pci_driver = {
	.name = "qede",
	.id_table = qede_pci_tbl,
	.probe = qede_probe,
	.remove = qede_remove,
	.shutdown = qede_shutdown,
#ifdef CONFIG_QED_SRIOV
	.sriov_configure = qede_sriov_configure,
#endif
	.err_handler = &qede_err_handler,
};

static struct qed_eth_cb_ops qede_ll_ops = {
	{
#ifdef CONFIG_RFS_ACCEL
		.arfs_filter_op = qede_arfs_filter_op,
#endif
		.link_update = qede_link_update,
		.schedule_recovery_handler = qede_schedule_recovery_handler,
		.schedule_hw_err_handler = qede_schedule_hw_err_handler,
		.get_generic_tlv_data = qede_get_generic_tlv_data,
		.get_protocol_tlv_data = qede_get_eth_tlv_data,
	},
	.force_mac = qede_force_mac,
	.ports_update = qede_udp_ports_update,
};

static int qede_netdev_event(struct notifier_block *this, unsigned long event,
			     void *ptr)
{
	struct net_device *ndev = netdev_notifier_info_to_dev(ptr);
	struct ethtool_drvinfo drvinfo;
	struct qede_dev *edev;

	if (event != NETDEV_CHANGENAME && event != NETDEV_CHANGEADDR)
		goto done;

	/* Check whether this is a qede device */
	if (!ndev || !ndev->ethtool_ops || !ndev->ethtool_ops->get_drvinfo)
		goto done;

	memset(&drvinfo, 0, sizeof(drvinfo));
	ndev->ethtool_ops->get_drvinfo(ndev, &drvinfo);
	if (strcmp(drvinfo.driver, "qede"))
		goto done;
	edev = netdev_priv(ndev);

	switch (event) {
	case NETDEV_CHANGENAME:
		/* Notify qed of the name change */
		if (!edev->ops || !edev->ops->common)
			goto done;
		edev->ops->common->set_name(edev->cdev, edev->ndev->name);
		break;
	case NETDEV_CHANGEADDR:
		edev = netdev_priv(ndev);
		qede_rdma_event_changeaddr(edev);
		break;
	}

done:
	return NOTIFY_DONE;
}

static struct notifier_block qede_netdev_notifier = {
	.notifier_call = qede_netdev_event,
};

static
int __init qede_init(void)
{
	int ret;

	pr_info("qede_init: %s\n", version);

	qede_forced_speed_maps_init();

	qed_ops = qed_get_eth_ops();
	if (!qed_ops) {
		pr_notice("Failed to get qed ethtool operations\n");
		return -EINVAL;
	}

	/* Must register notifier before pci ops, since we might miss
	 * interface rename after pci probe and netdev registration.
	 */
	ret = register_netdevice_notifier(&qede_netdev_notifier);
	if (ret) {
		pr_notice("Failed to register netdevice_notifier\n");
		qed_put_eth_ops();
		return -EINVAL;
	}

	ret = pci_register_driver(&qede_pci_driver);
	if (ret) {
		pr_notice("Failed to register driver\n");
		unregister_netdevice_notifier(&qede_netdev_notifier);
		qed_put_eth_ops();
		return -EINVAL;
	}

	return 0;
}

static void __exit qede_cleanup(void)
{
	if (debug & QED_LOG_INFO_MASK)
		pr_info("qede_cleanup called\n");

	unregister_netdevice_notifier(&qede_netdev_notifier);
	pci_unregister_driver(&qede_pci_driver);
	qed_put_eth_ops();
}

module_init(qede_init);
module_exit(qede_cleanup);

static int qede_open(struct net_device *ndev);
static int qede_close(struct net_device *ndev);

void qede_fill_by_demand_stats(struct qede_dev *edev)
{
	struct qede_stats_common *p_common = &edev->stats.common;
	struct qed_eth_stats stats;

	edev->ops->get_vport_stats(edev->cdev, &stats);

	p_common->no_buff_discards = stats.common.no_buff_discards;
	p_common->packet_too_big_discard = stats.common.packet_too_big_discard;
	p_common->ttl0_discard = stats.common.ttl0_discard;
	p_common->rx_ucast_bytes = stats.common.rx_ucast_bytes;
	p_common->rx_mcast_bytes = stats.common.rx_mcast_bytes;
	p_common->rx_bcast_bytes = stats.common.rx_bcast_bytes;
	p_common->rx_ucast_pkts = stats.common.rx_ucast_pkts;
	p_common->rx_mcast_pkts = stats.common.rx_mcast_pkts;
	p_common->rx_bcast_pkts = stats.common.rx_bcast_pkts;
	p_common->mftag_filter_discards = stats.common.mftag_filter_discards;
	p_common->mac_filter_discards = stats.common.mac_filter_discards;
	p_common->gft_filter_drop = stats.common.gft_filter_drop;

	p_common->tx_ucast_bytes = stats.common.tx_ucast_bytes;
	p_common->tx_mcast_bytes = stats.common.tx_mcast_bytes;
	p_common->tx_bcast_bytes = stats.common.tx_bcast_bytes;
	p_common->tx_ucast_pkts = stats.common.tx_ucast_pkts;
	p_common->tx_mcast_pkts = stats.common.tx_mcast_pkts;
	p_common->tx_bcast_pkts = stats.common.tx_bcast_pkts;
	p_common->tx_err_drop_pkts = stats.common.tx_err_drop_pkts;
	p_common->coalesced_pkts = stats.common.tpa_coalesced_pkts;
	p_common->coalesced_events = stats.common.tpa_coalesced_events;
	p_common->coalesced_aborts_num = stats.common.tpa_aborts_num;
	p_common->non_coalesced_pkts = stats.common.tpa_not_coalesced_pkts;
	p_common->coalesced_bytes = stats.common.tpa_coalesced_bytes;

	p_common->rx_64_byte_packets = stats.common.rx_64_byte_packets;
	p_common->rx_65_to_127_byte_packets =
	    stats.common.rx_65_to_127_byte_packets;
	p_common->rx_128_to_255_byte_packets =
	    stats.common.rx_128_to_255_byte_packets;
	p_common->rx_256_to_511_byte_packets =
	    stats.common.rx_256_to_511_byte_packets;
	p_common->rx_512_to_1023_byte_packets =
	    stats.common.rx_512_to_1023_byte_packets;
	p_common->rx_1024_to_1518_byte_packets =
	    stats.common.rx_1024_to_1518_byte_packets;
	p_common->rx_crc_errors = stats.common.rx_crc_errors;
	p_common->rx_mac_crtl_frames = stats.common.rx_mac_crtl_frames;
	p_common->rx_pause_frames = stats.common.rx_pause_frames;
	p_common->rx_pfc_frames = stats.common.rx_pfc_frames;
	p_common->rx_align_errors = stats.common.rx_align_errors;
	p_common->rx_carrier_errors = stats.common.rx_carrier_errors;
	p_common->rx_oversize_packets = stats.common.rx_oversize_packets;
	p_common->rx_jabbers = stats.common.rx_jabbers;
	p_common->rx_undersize_packets = stats.common.rx_undersize_packets;
	p_common->rx_fragments = stats.common.rx_fragments;
	p_common->tx_64_byte_packets = stats.common.tx_64_byte_packets;
	p_common->tx_65_to_127_byte_packets =
	    stats.common.tx_65_to_127_byte_packets;
	p_common->tx_128_to_255_byte_packets =
	    stats.common.tx_128_to_255_byte_packets;
	p_common->tx_256_to_511_byte_packets =
	    stats.common.tx_256_to_511_byte_packets;
	p_common->tx_512_to_1023_byte_packets =
	    stats.common.tx_512_to_1023_byte_packets;
	p_common->tx_1024_to_1518_byte_packets =
	    stats.common.tx_1024_to_1518_byte_packets;
	p_common->tx_pause_frames = stats.common.tx_pause_frames;
	p_common->tx_pfc_frames = stats.common.tx_pfc_frames;
	p_common->brb_truncates = stats.common.brb_truncates;
	p_common->brb_discards = stats.common.brb_discards;
	p_common->tx_mac_ctrl_frames = stats.common.tx_mac_ctrl_frames;
	p_common->link_change_count = stats.common.link_change_count;
	p_common->ptp_skip_txts = edev->ptp_skip_txts;

	if (QEDE_IS_BB(edev)) {
		struct qede_stats_bb *p_bb = &edev->stats.bb;

		p_bb->rx_1519_to_1522_byte_packets =
		    stats.bb.rx_1519_to_1522_byte_packets;
		p_bb->rx_1519_to_2047_byte_packets =
		    stats.bb.rx_1519_to_2047_byte_packets;
		p_bb->rx_2048_to_4095_byte_packets =
		    stats.bb.rx_2048_to_4095_byte_packets;
		p_bb->rx_4096_to_9216_byte_packets =
		    stats.bb.rx_4096_to_9216_byte_packets;
		p_bb->rx_9217_to_16383_byte_packets =
		    stats.bb.rx_9217_to_16383_byte_packets;
		p_bb->tx_1519_to_2047_byte_packets =
		    stats.bb.tx_1519_to_2047_byte_packets;
		p_bb->tx_2048_to_4095_byte_packets =
		    stats.bb.tx_2048_to_4095_byte_packets;
		p_bb->tx_4096_to_9216_byte_packets =
		    stats.bb.tx_4096_to_9216_byte_packets;
		p_bb->tx_9217_to_16383_byte_packets =
		    stats.bb.tx_9217_to_16383_byte_packets;
		p_bb->tx_lpi_entry_count = stats.bb.tx_lpi_entry_count;
		p_bb->tx_total_collisions = stats.bb.tx_total_collisions;
	} else {
		struct qede_stats_ah *p_ah = &edev->stats.ah;

		p_ah->rx_1519_to_max_byte_packets =
		    stats.ah.rx_1519_to_max_byte_packets;
		p_ah->tx_1519_to_max_byte_packets =
		    stats.ah.tx_1519_to_max_byte_packets;
	}
}

static void qede_get_stats64(struct net_device *dev,
			     struct rtnl_link_stats64 *stats)
{
	struct qede_dev *edev = netdev_priv(dev);
	struct qede_stats_common *p_common;

	qede_fill_by_demand_stats(edev);
	p_common = &edev->stats.common;

	stats->rx_packets = p_common->rx_ucast_pkts + p_common->rx_mcast_pkts +
			    p_common->rx_bcast_pkts;
	stats->tx_packets = p_common->tx_ucast_pkts + p_common->tx_mcast_pkts +
			    p_common->tx_bcast_pkts;

	stats->rx_bytes = p_common->rx_ucast_bytes + p_common->rx_mcast_bytes +
			  p_common->rx_bcast_bytes;
	stats->tx_bytes = p_common->tx_ucast_bytes + p_common->tx_mcast_bytes +
			  p_common->tx_bcast_bytes;

	stats->tx_errors = p_common->tx_err_drop_pkts;
	stats->multicast = p_common->rx_mcast_pkts + p_common->rx_bcast_pkts;

	stats->rx_fifo_errors = p_common->no_buff_discards;

	if (QEDE_IS_BB(edev))
		stats->collisions = edev->stats.bb.tx_total_collisions;
	stats->rx_crc_errors = p_common->rx_crc_errors;
	stats->rx_frame_errors = p_common->rx_align_errors;
}

#ifdef CONFIG_QED_SRIOV
static int qede_get_vf_config(struct net_device *dev, int vfidx,
			      struct ifla_vf_info *ivi)
{
	struct qede_dev *edev = netdev_priv(dev);

	if (!edev->ops)
		return -EINVAL;

	return edev->ops->iov->get_config(edev->cdev, vfidx, ivi);
}

static int qede_set_vf_rate(struct net_device *dev, int vfidx,
			    int min_tx_rate, int max_tx_rate)
{
	struct qede_dev *edev = netdev_priv(dev);

	return edev->ops->iov->set_rate(edev->cdev, vfidx, min_tx_rate,
					max_tx_rate);
}

static int qede_set_vf_spoofchk(struct net_device *dev, int vfidx, bool val)
{
	struct qede_dev *edev = netdev_priv(dev);

	if (!edev->ops)
		return -EINVAL;

	return edev->ops->iov->set_spoof(edev->cdev, vfidx, val);
}

static int qede_set_vf_link_state(struct net_device *dev, int vfidx,
				  int link_state)
{
	struct qede_dev *edev = netdev_priv(dev);

	if (!edev->ops)
		return -EINVAL;

	return edev->ops->iov->set_link_state(edev->cdev, vfidx, link_state);
}

static int qede_set_vf_trust(struct net_device *dev, int vfidx, bool setting)
{
	struct qede_dev *edev = netdev_priv(dev);

	if (!edev->ops)
		return -EINVAL;

	return edev->ops->iov->set_trust(edev->cdev, vfidx, setting);
}
#endif

static int qede_ioctl(struct net_device *dev, struct ifreq *ifr, int cmd)
{
	struct qede_dev *edev = netdev_priv(dev);

	if (!netif_running(dev))
		return -EAGAIN;

	switch (cmd) {
	case SIOCSHWTSTAMP:
		return qede_ptp_hw_ts(edev, ifr);
	default:
		DP_VERBOSE(edev, QED_MSG_DEBUG,
			   "default IOCTL cmd 0x%x\n", cmd);
		return -EOPNOTSUPP;
	}

	return 0;
}

static void qede_tx_log_print(struct qede_dev *edev, struct qede_tx_queue *txq)
{
	DP_NOTICE(edev,
		  "Txq[%d]: FW cons [host] %04x, SW cons %04x, SW prod %04x [Jiffies %lu]\n",
		  txq->index, le16_to_cpu(*txq->hw_cons_ptr),
		  qed_chain_get_cons_idx(&txq->tx_pbl),
		  qed_chain_get_prod_idx(&txq->tx_pbl),
		  jiffies);
}

static void qede_tx_timeout(struct net_device *dev, unsigned int txqueue)
{
	struct qede_dev *edev = netdev_priv(dev);
	struct qede_tx_queue *txq;
	int cos;

	netif_carrier_off(dev);
	DP_NOTICE(edev, "TX timeout on queue %u!\n", txqueue);

	if (!(edev->fp_array[txqueue].type & QEDE_FASTPATH_TX))
		return;

	for_each_cos_in_txq(edev, cos) {
		txq = &edev->fp_array[txqueue].txq[cos];

		if (qed_chain_get_cons_idx(&txq->tx_pbl) !=
		    qed_chain_get_prod_idx(&txq->tx_pbl))
			qede_tx_log_print(edev, txq);
	}

	if (IS_VF(edev))
		return;

	if (test_and_set_bit(QEDE_ERR_IS_HANDLED, &edev->err_flags) ||
	    edev->state == QEDE_STATE_RECOVERY) {
		DP_INFO(edev,
			"Avoid handling a Tx timeout while another HW error is being handled\n");
		return;
	}

	set_bit(QEDE_ERR_GET_DBG_INFO, &edev->err_flags);
	set_bit(QEDE_SP_HW_ERR, &edev->sp_flags);
	schedule_delayed_work(&edev->sp_task, 0);
}

static int qede_setup_tc(struct net_device *ndev, u8 num_tc)
{
	struct qede_dev *edev = netdev_priv(ndev);
	int cos, count, offset;

	if (num_tc > edev->dev_info.num_tc)
		return -EINVAL;

	netdev_reset_tc(ndev);
	netdev_set_num_tc(ndev, num_tc);

	for_each_cos_in_txq(edev, cos) {
		count = QEDE_TSS_COUNT(edev);
		offset = cos * QEDE_TSS_COUNT(edev);
		netdev_set_tc_queue(ndev, cos, count, offset);
	}

	return 0;
}

static int
qede_set_flower(struct qede_dev *edev, struct flow_cls_offload *f,
		__be16 proto)
{
	switch (f->command) {
	case FLOW_CLS_REPLACE:
		return qede_add_tc_flower_fltr(edev, proto, f);
	case FLOW_CLS_DESTROY:
		return qede_delete_flow_filter(edev, f->cookie);
	default:
		return -EOPNOTSUPP;
	}
}

static int qede_setup_tc_block_cb(enum tc_setup_type type, void *type_data,
				  void *cb_priv)
{
	struct flow_cls_offload *f;
	struct qede_dev *edev = cb_priv;

	if (!tc_cls_can_offload_and_chain0(edev->ndev, type_data))
		return -EOPNOTSUPP;

	switch (type) {
	case TC_SETUP_CLSFLOWER:
		f = type_data;
		return qede_set_flower(edev, f, f->common.protocol);
	default:
		return -EOPNOTSUPP;
	}
}

static LIST_HEAD(qede_block_cb_list);

static int
qede_setup_tc_offload(struct net_device *dev, enum tc_setup_type type,
		      void *type_data)
{
	struct qede_dev *edev = netdev_priv(dev);
	struct tc_mqprio_qopt *mqprio;

	switch (type) {
	case TC_SETUP_BLOCK:
		return flow_block_cb_setup_simple(type_data,
						  &qede_block_cb_list,
						  qede_setup_tc_block_cb,
						  edev, edev, true);
	case TC_SETUP_QDISC_MQPRIO:
		mqprio = type_data;

		mqprio->hw = TC_MQPRIO_HW_OFFLOAD_TCS;
		return qede_setup_tc(dev, mqprio->num_tc);
	default:
		return -EOPNOTSUPP;
	}
}

static const struct net_device_ops qede_netdev_ops = {
	.ndo_open		= qede_open,
	.ndo_stop		= qede_close,
	.ndo_start_xmit		= qede_start_xmit,
	.ndo_select_queue	= qede_select_queue,
	.ndo_set_rx_mode	= qede_set_rx_mode,
	.ndo_set_mac_address	= qede_set_mac_addr,
	.ndo_validate_addr	= eth_validate_addr,
	.ndo_change_mtu		= qede_change_mtu,
	.ndo_do_ioctl		= qede_ioctl,
	.ndo_tx_timeout		= qede_tx_timeout,
#ifdef CONFIG_QED_SRIOV
	.ndo_set_vf_mac		= qede_set_vf_mac,
	.ndo_set_vf_vlan	= qede_set_vf_vlan,
	.ndo_set_vf_trust	= qede_set_vf_trust,
#endif
	.ndo_vlan_rx_add_vid	= qede_vlan_rx_add_vid,
	.ndo_vlan_rx_kill_vid	= qede_vlan_rx_kill_vid,
	.ndo_fix_features	= qede_fix_features,
	.ndo_set_features	= qede_set_features,
	.ndo_get_stats64	= qede_get_stats64,
#ifdef CONFIG_QED_SRIOV
	.ndo_set_vf_link_state	= qede_set_vf_link_state,
	.ndo_set_vf_spoofchk	= qede_set_vf_spoofchk,
	.ndo_get_vf_config	= qede_get_vf_config,
	.ndo_set_vf_rate	= qede_set_vf_rate,
#endif
	.ndo_udp_tunnel_add	= udp_tunnel_nic_add_port,
	.ndo_udp_tunnel_del	= udp_tunnel_nic_del_port,
	.ndo_features_check	= qede_features_check,
	.ndo_bpf		= qede_xdp,
#ifdef CONFIG_RFS_ACCEL
	.ndo_rx_flow_steer	= qede_rx_flow_steer,
#endif
	.ndo_xdp_xmit		= qede_xdp_transmit,
	.ndo_setup_tc		= qede_setup_tc_offload,
};

static const struct net_device_ops qede_netdev_vf_ops = {
	.ndo_open		= qede_open,
	.ndo_stop		= qede_close,
	.ndo_start_xmit		= qede_start_xmit,
	.ndo_select_queue	= qede_select_queue,
	.ndo_set_rx_mode	= qede_set_rx_mode,
	.ndo_set_mac_address	= qede_set_mac_addr,
	.ndo_validate_addr	= eth_validate_addr,
	.ndo_change_mtu		= qede_change_mtu,
	.ndo_vlan_rx_add_vid	= qede_vlan_rx_add_vid,
	.ndo_vlan_rx_kill_vid	= qede_vlan_rx_kill_vid,
	.ndo_fix_features	= qede_fix_features,
	.ndo_set_features	= qede_set_features,
	.ndo_get_stats64	= qede_get_stats64,
	.ndo_udp_tunnel_add	= udp_tunnel_nic_add_port,
	.ndo_udp_tunnel_del	= udp_tunnel_nic_del_port,
	.ndo_features_check	= qede_features_check,
};

static const struct net_device_ops qede_netdev_vf_xdp_ops = {
	.ndo_open		= qede_open,
	.ndo_stop		= qede_close,
	.ndo_start_xmit		= qede_start_xmit,
	.ndo_select_queue	= qede_select_queue,
	.ndo_set_rx_mode	= qede_set_rx_mode,
	.ndo_set_mac_address	= qede_set_mac_addr,
	.ndo_validate_addr	= eth_validate_addr,
	.ndo_change_mtu		= qede_change_mtu,
	.ndo_vlan_rx_add_vid	= qede_vlan_rx_add_vid,
	.ndo_vlan_rx_kill_vid	= qede_vlan_rx_kill_vid,
	.ndo_fix_features	= qede_fix_features,
	.ndo_set_features	= qede_set_features,
	.ndo_get_stats64	= qede_get_stats64,
	.ndo_udp_tunnel_add	= udp_tunnel_nic_add_port,
	.ndo_udp_tunnel_del	= udp_tunnel_nic_del_port,
	.ndo_features_check	= qede_features_check,
	.ndo_bpf		= qede_xdp,
	.ndo_xdp_xmit		= qede_xdp_transmit,
};

/* -------------------------------------------------------------------------
 * START OF PROBE / REMOVE
 * -------------------------------------------------------------------------
 */

static struct qede_dev *qede_alloc_etherdev(struct qed_dev *cdev,
					    struct pci_dev *pdev,
					    struct qed_dev_eth_info *info,
					    u32 dp_module, u8 dp_level)
{
	struct net_device *ndev;
	struct qede_dev *edev;

	ndev = alloc_etherdev_mqs(sizeof(*edev),
				  info->num_queues * info->num_tc,
				  info->num_queues);
	if (!ndev) {
		pr_err("etherdev allocation failed\n");
		return NULL;
	}

	edev = netdev_priv(ndev);
	edev->ndev = ndev;
	edev->cdev = cdev;
	edev->pdev = pdev;
	edev->dp_module = dp_module;
	edev->dp_level = dp_level;
	edev->ops = qed_ops;

	if (is_kdump_kernel()) {
		edev->q_num_rx_buffers = NUM_RX_BDS_KDUMP_MIN;
		edev->q_num_tx_buffers = NUM_TX_BDS_KDUMP_MIN;
	} else {
		edev->q_num_rx_buffers = NUM_RX_BDS_DEF;
		edev->q_num_tx_buffers = NUM_TX_BDS_DEF;
	}

	DP_INFO(edev, "Allocated netdev with %d tx queues and %d rx queues\n",
		info->num_queues, info->num_queues);

	SET_NETDEV_DEV(ndev, &pdev->dev);

	memset(&edev->stats, 0, sizeof(edev->stats));
	memcpy(&edev->dev_info, info, sizeof(*info));

	/* As ethtool doesn't have the ability to show WoL behavior as
	 * 'default', if device supports it declare it's enabled.
	 */
	if (edev->dev_info.common.wol_support)
		edev->wol_enabled = true;

	INIT_LIST_HEAD(&edev->vlan_list);

	return edev;
}

static void qede_init_ndev(struct qede_dev *edev)
{
	struct net_device *ndev = edev->ndev;
	struct pci_dev *pdev = edev->pdev;
	bool udp_tunnel_enable = false;
	netdev_features_t hw_features;

	pci_set_drvdata(pdev, ndev);

	ndev->mem_start = edev->dev_info.common.pci_mem_start;
	ndev->base_addr = ndev->mem_start;
	ndev->mem_end = edev->dev_info.common.pci_mem_end;
	ndev->irq = edev->dev_info.common.pci_irq;

	ndev->watchdog_timeo = TX_TIMEOUT;

	if (IS_VF(edev)) {
		if (edev->dev_info.xdp_supported)
			ndev->netdev_ops = &qede_netdev_vf_xdp_ops;
		else
			ndev->netdev_ops = &qede_netdev_vf_ops;
	} else {
		ndev->netdev_ops = &qede_netdev_ops;
	}

	qede_set_ethtool_ops(ndev);

	ndev->priv_flags |= IFF_UNICAST_FLT;

	/* user-changeble features */
	hw_features = NETIF_F_GRO | NETIF_F_GRO_HW | NETIF_F_SG |
		      NETIF_F_IP_CSUM | NETIF_F_IPV6_CSUM |
		      NETIF_F_TSO | NETIF_F_TSO6 | NETIF_F_HW_TC;

	if (edev->dev_info.common.b_arfs_capable)
		hw_features |= NETIF_F_NTUPLE;

	if (edev->dev_info.common.vxlan_enable ||
	    edev->dev_info.common.geneve_enable)
		udp_tunnel_enable = true;

	if (udp_tunnel_enable || edev->dev_info.common.gre_enable) {
		hw_features |= NETIF_F_TSO_ECN;
		ndev->hw_enc_features = NETIF_F_IP_CSUM | NETIF_F_IPV6_CSUM |
					NETIF_F_SG | NETIF_F_TSO |
					NETIF_F_TSO_ECN | NETIF_F_TSO6 |
					NETIF_F_RXCSUM;
	}

	if (udp_tunnel_enable) {
		hw_features |= (NETIF_F_GSO_UDP_TUNNEL |
				NETIF_F_GSO_UDP_TUNNEL_CSUM);
		ndev->hw_enc_features |= (NETIF_F_GSO_UDP_TUNNEL |
					  NETIF_F_GSO_UDP_TUNNEL_CSUM);

		qede_set_udp_tunnels(edev);
	}

	if (edev->dev_info.common.gre_enable) {
		hw_features |= (NETIF_F_GSO_GRE | NETIF_F_GSO_GRE_CSUM);
		ndev->hw_enc_features |= (NETIF_F_GSO_GRE |
					  NETIF_F_GSO_GRE_CSUM);
	}

	ndev->vlan_features = hw_features | NETIF_F_RXHASH | NETIF_F_RXCSUM |
			      NETIF_F_HIGHDMA;
	ndev->features = hw_features | NETIF_F_RXHASH | NETIF_F_RXCSUM |
			 NETIF_F_HW_VLAN_CTAG_RX | NETIF_F_HIGHDMA |
			 NETIF_F_HW_VLAN_CTAG_FILTER | NETIF_F_HW_VLAN_CTAG_TX;

	ndev->hw_features = hw_features;

	/* MTU range: 46 - 9600 */
	ndev->min_mtu = ETH_ZLEN - ETH_HLEN;
	ndev->max_mtu = QEDE_MAX_JUMBO_PACKET_SIZE;

	/* Set network device HW mac */
	ether_addr_copy(edev->ndev->dev_addr, edev->dev_info.common.hw_mac);

	ndev->mtu = edev->dev_info.common.mtu;
}

/* This function converts from 32b param to two params of level and module
 * Input 32b decoding:
 * b31 - enable all NOTICE prints. NOTICE prints are for deviation from the
 * 'happy' flow, e.g. memory allocation failed.
 * b30 - enable all INFO prints. INFO prints are for major steps in the flow
 * and provide important parameters.
 * b29-b0 - per-module bitmap, where each bit enables VERBOSE prints of that
 * module. VERBOSE prints are for tracking the specific flow in low level.
 *
 * Notice that the level should be that of the lowest required logs.
 */
void qede_config_debug(uint debug, u32 *p_dp_module, u8 *p_dp_level)
{
	*p_dp_level = QED_LEVEL_NOTICE;
	*p_dp_module = 0;

	if (debug & QED_LOG_VERBOSE_MASK) {
		*p_dp_level = QED_LEVEL_VERBOSE;
		*p_dp_module = (debug & 0x3FFFFFFF);
	} else if (debug & QED_LOG_INFO_MASK) {
		*p_dp_level = QED_LEVEL_INFO;
	} else if (debug & QED_LOG_NOTICE_MASK) {
		*p_dp_level = QED_LEVEL_NOTICE;
	}
}

static void qede_free_fp_array(struct qede_dev *edev)
{
	if (edev->fp_array) {
		struct qede_fastpath *fp;
		int i;

		for_each_queue(i) {
			fp = &edev->fp_array[i];

			kfree(fp->sb_info);
			/* Handle mem alloc failure case where qede_init_fp
			 * didn't register xdp_rxq_info yet.
			 * Implicit only (fp->type & QEDE_FASTPATH_RX)
			 */
			if (fp->rxq && xdp_rxq_info_is_reg(&fp->rxq->xdp_rxq))
				xdp_rxq_info_unreg(&fp->rxq->xdp_rxq);
			kfree(fp->rxq);
			kfree(fp->xdp_tx);
			kfree(fp->txq);
		}
		kfree(edev->fp_array);
	}

	edev->num_queues = 0;
	edev->fp_num_tx = 0;
	edev->fp_num_rx = 0;
}

static int qede_alloc_fp_array(struct qede_dev *edev)
{
	u8 fp_combined, fp_rx = edev->fp_num_rx;
	struct qede_fastpath *fp;
	int i;

	edev->fp_array = kcalloc(QEDE_QUEUE_CNT(edev),
				 sizeof(*edev->fp_array), GFP_KERNEL);
	if (!edev->fp_array) {
		DP_NOTICE(edev, "fp array allocation failed\n");
		goto err;
	}

	fp_combined = QEDE_QUEUE_CNT(edev) - fp_rx - edev->fp_num_tx;

	/* Allocate the FP elements for Rx queues followed by combined and then
	 * the Tx. This ordering should be maintained so that the respective
	 * queues (Rx or Tx) will be together in the fastpath array and the
	 * associated ids will be sequential.
	 */
	for_each_queue(i) {
		fp = &edev->fp_array[i];

		fp->sb_info = kzalloc(sizeof(*fp->sb_info), GFP_KERNEL);
		if (!fp->sb_info) {
			DP_NOTICE(edev, "sb info struct allocation failed\n");
			goto err;
		}

		if (fp_rx) {
			fp->type = QEDE_FASTPATH_RX;
			fp_rx--;
		} else if (fp_combined) {
			fp->type = QEDE_FASTPATH_COMBINED;
			fp_combined--;
		} else {
			fp->type = QEDE_FASTPATH_TX;
		}

		if (fp->type & QEDE_FASTPATH_TX) {
			fp->txq = kcalloc(edev->dev_info.num_tc,
					  sizeof(*fp->txq), GFP_KERNEL);
			if (!fp->txq)
				goto err;
		}

		if (fp->type & QEDE_FASTPATH_RX) {
			fp->rxq = kzalloc(sizeof(*fp->rxq), GFP_KERNEL);
			if (!fp->rxq)
				goto err;

			if (edev->xdp_prog) {
				fp->xdp_tx = kzalloc(sizeof(*fp->xdp_tx),
						     GFP_KERNEL);
				if (!fp->xdp_tx)
					goto err;
				fp->type |= QEDE_FASTPATH_XDP;
			}
		}
	}

	return 0;
err:
	qede_free_fp_array(edev);
	return -ENOMEM;
}

/* The qede lock is used to protect driver state change and driver flows that
 * are not reentrant.
 */
void __qede_lock(struct qede_dev *edev)
{
	mutex_lock(&edev->qede_lock);
}

void __qede_unlock(struct qede_dev *edev)
{
	mutex_unlock(&edev->qede_lock);
}

/* This version of the lock should be used when acquiring the RTNL lock is also
 * needed in addition to the internal qede lock.
 */
static void qede_lock(struct qede_dev *edev)
{
	rtnl_lock();
	__qede_lock(edev);
}

static void qede_unlock(struct qede_dev *edev)
{
	__qede_unlock(edev);
	rtnl_unlock();
}

static void qede_sp_task(struct work_struct *work)
{
	struct qede_dev *edev = container_of(work, struct qede_dev,
					     sp_task.work);

	/* The locking scheme depends on the specific flag:
	 * In case of QEDE_SP_RECOVERY, acquiring the RTNL lock is required to
	 * ensure that ongoing flows are ended and new ones are not started.
	 * In other cases - only the internal qede lock should be acquired.
	 */

	if (test_and_clear_bit(QEDE_SP_RECOVERY, &edev->sp_flags)) {
#ifdef CONFIG_QED_SRIOV
		/* SRIOV must be disabled outside the lock to avoid a deadlock.
		 * The recovery of the active VFs is currently not supported.
		 */
		if (pci_num_vf(edev->pdev))
			qede_sriov_configure(edev->pdev, 0);
#endif
		qede_lock(edev);
		qede_recovery_handler(edev);
		qede_unlock(edev);
	}

	__qede_lock(edev);

	if (test_and_clear_bit(QEDE_SP_RX_MODE, &edev->sp_flags))
		if (edev->state == QEDE_STATE_OPEN)
			qede_config_rx_mode(edev->ndev);

#ifdef CONFIG_RFS_ACCEL
	if (test_and_clear_bit(QEDE_SP_ARFS_CONFIG, &edev->sp_flags)) {
		if (edev->state == QEDE_STATE_OPEN)
			qede_process_arfs_filters(edev, false);
	}
#endif
	if (test_and_clear_bit(QEDE_SP_HW_ERR, &edev->sp_flags))
		qede_generic_hw_err_handler(edev);
	__qede_unlock(edev);

	if (test_and_clear_bit(QEDE_SP_AER, &edev->sp_flags)) {
#ifdef CONFIG_QED_SRIOV
		/* SRIOV must be disabled outside the lock to avoid a deadlock.
		 * The recovery of the active VFs is currently not supported.
		 */
		if (pci_num_vf(edev->pdev))
			qede_sriov_configure(edev->pdev, 0);
#endif
		edev->ops->common->recovery_process(edev->cdev);
	}
}

static void qede_update_pf_params(struct qed_dev *cdev)
{
	struct qed_pf_params pf_params;
	u16 num_cons;

	/* 64 rx + 64 tx + 64 XDP */
	memset(&pf_params, 0, sizeof(struct qed_pf_params));

	/* 1 rx + 1 xdp + max tx cos */
	num_cons = QED_MIN_L2_CONS;

	pf_params.eth_pf_params.num_cons = (MAX_SB_PER_PF_MIMD - 1) * num_cons;

	/* Same for VFs - make sure they'll have sufficient connections
	 * to support XDP Tx queues.
	 */
	pf_params.eth_pf_params.num_vf_cons = 48;

	pf_params.eth_pf_params.num_arfs_filters = QEDE_RFS_MAX_FLTR;
	qed_ops->common->update_pf_params(cdev, &pf_params);
}

#define QEDE_FW_VER_STR_SIZE	80

static void qede_log_probe(struct qede_dev *edev)
{
	struct qed_dev_info *p_dev_info = &edev->dev_info.common;
	u8 buf[QEDE_FW_VER_STR_SIZE];
	size_t left_size;

	snprintf(buf, QEDE_FW_VER_STR_SIZE,
		 "Storm FW %d.%d.%d.%d, Management FW %d.%d.%d.%d",
		 p_dev_info->fw_major, p_dev_info->fw_minor, p_dev_info->fw_rev,
		 p_dev_info->fw_eng,
		 (p_dev_info->mfw_rev & QED_MFW_VERSION_3_MASK) >>
		 QED_MFW_VERSION_3_OFFSET,
		 (p_dev_info->mfw_rev & QED_MFW_VERSION_2_MASK) >>
		 QED_MFW_VERSION_2_OFFSET,
		 (p_dev_info->mfw_rev & QED_MFW_VERSION_1_MASK) >>
		 QED_MFW_VERSION_1_OFFSET,
		 (p_dev_info->mfw_rev & QED_MFW_VERSION_0_MASK) >>
		 QED_MFW_VERSION_0_OFFSET);

	left_size = QEDE_FW_VER_STR_SIZE - strlen(buf);
	if (p_dev_info->mbi_version && left_size)
		snprintf(buf + strlen(buf), left_size,
			 " [MBI %d.%d.%d]",
			 (p_dev_info->mbi_version & QED_MBI_VERSION_2_MASK) >>
			 QED_MBI_VERSION_2_OFFSET,
			 (p_dev_info->mbi_version & QED_MBI_VERSION_1_MASK) >>
			 QED_MBI_VERSION_1_OFFSET,
			 (p_dev_info->mbi_version & QED_MBI_VERSION_0_MASK) >>
			 QED_MBI_VERSION_0_OFFSET);

	pr_info("qede %02x:%02x.%02x: %s [%s]\n", edev->pdev->bus->number,
		PCI_SLOT(edev->pdev->devfn), PCI_FUNC(edev->pdev->devfn),
		buf, edev->ndev->name);
}

enum qede_probe_mode {
	QEDE_PROBE_NORMAL,
	QEDE_PROBE_RECOVERY,
};

static int __qede_probe(struct pci_dev *pdev, u32 dp_module, u8 dp_level,
			bool is_vf, enum qede_probe_mode mode)
{
	struct qed_probe_params probe_params;
	struct qed_slowpath_params sp_params;
	struct qed_dev_eth_info dev_info;
	struct qede_dev *edev;
	struct qed_dev *cdev;
	int rc;

	if (unlikely(dp_level & QED_LEVEL_INFO))
		pr_notice("Starting qede probe\n");

	memset(&probe_params, 0, sizeof(probe_params));
	probe_params.protocol = QED_PROTOCOL_ETH;
	probe_params.dp_module = dp_module;
	probe_params.dp_level = dp_level;
	probe_params.is_vf = is_vf;
	probe_params.recov_in_prog = (mode == QEDE_PROBE_RECOVERY);
	cdev = qed_ops->common->probe(pdev, &probe_params);
	if (!cdev) {
		rc = -ENODEV;
		goto err0;
	}

	qede_update_pf_params(cdev);

	/* Start the Slowpath-process */
	memset(&sp_params, 0, sizeof(sp_params));
	sp_params.int_mode = QED_INT_MODE_MSIX;
	sp_params.drv_major = QEDE_MAJOR_VERSION;
	sp_params.drv_minor = QEDE_MINOR_VERSION;
	sp_params.drv_rev = QEDE_REVISION_VERSION;
	sp_params.drv_eng = QEDE_ENGINEERING_VERSION;
	strlcpy(sp_params.name, "qede LAN", QED_DRV_VER_STR_SIZE);
	rc = qed_ops->common->slowpath_start(cdev, &sp_params);
	if (rc) {
		pr_notice("Cannot start slowpath\n");
		goto err1;
	}

	/* Learn information crucial for qede to progress */
	rc = qed_ops->fill_dev_info(cdev, &dev_info);
	if (rc)
		goto err2;

	if (mode != QEDE_PROBE_RECOVERY) {
		edev = qede_alloc_etherdev(cdev, pdev, &dev_info, dp_module,
					   dp_level);
		if (!edev) {
			rc = -ENOMEM;
			goto err2;
		}

		edev->devlink = qed_ops->common->devlink_register(cdev);
		if (IS_ERR(edev->devlink)) {
			DP_NOTICE(edev, "Cannot register devlink\n");
			edev->devlink = NULL;
			/* Go on, we can live without devlink */
		}
	} else {
		struct net_device *ndev = pci_get_drvdata(pdev);

		edev = netdev_priv(ndev);

		if (edev->devlink) {
			struct qed_devlink *qdl = devlink_priv(edev->devlink);

			qdl->cdev = cdev;
		}
		edev->cdev = cdev;
		memset(&edev->stats, 0, sizeof(edev->stats));
		memcpy(&edev->dev_info, &dev_info, sizeof(dev_info));
	}

	if (is_vf)
		set_bit(QEDE_FLAGS_IS_VF, &edev->flags);

	qede_init_ndev(edev);

	rc = qede_rdma_dev_add(edev, (mode == QEDE_PROBE_RECOVERY));
	if (rc)
		goto err3;

	if (mode != QEDE_PROBE_RECOVERY) {
		/* Prepare the lock prior to the registration of the netdev,
		 * as once it's registered we might reach flows requiring it
		 * [it's even possible to reach a flow needing it directly
		 * from there, although it's unlikely].
		 */
		INIT_DELAYED_WORK(&edev->sp_task, qede_sp_task);
		mutex_init(&edev->qede_lock);

		rc = register_netdev(edev->ndev);
		if (rc) {
			DP_NOTICE(edev, "Cannot register net-device\n");
			goto err4;
		}
	}

	edev->ops->common->set_name(cdev, edev->ndev->name);

	/* PTP not supported on VFs */
	if (!is_vf)
		qede_ptp_enable(edev);

	edev->ops->register_ops(cdev, &qede_ll_ops, edev);

#ifdef CONFIG_DCB
	if (!IS_VF(edev))
		qede_set_dcbnl_ops(edev->ndev);
#endif

	edev->rx_copybreak = QEDE_RX_HDR_SIZE;

	qede_log_probe(edev);
	return 0;

err4:
	qede_rdma_dev_remove(edev, (mode == QEDE_PROBE_RECOVERY));
err3:
	if (mode != QEDE_PROBE_RECOVERY)
		free_netdev(edev->ndev);
	else
		edev->cdev = NULL;
err2:
	qed_ops->common->slowpath_stop(cdev);
err1:
	qed_ops->common->remove(cdev);
err0:
	return rc;
}

static int qede_probe(struct pci_dev *pdev, const struct pci_device_id *id)
{
	bool is_vf = false;
	u32 dp_module = 0;
	u8 dp_level = 0;

	switch ((enum qede_pci_private)id->driver_data) {
	case QEDE_PRIVATE_VF:
		if (debug & QED_LOG_VERBOSE_MASK)
			dev_err(&pdev->dev, "Probing a VF\n");
		is_vf = true;
		break;
	default:
		if (debug & QED_LOG_VERBOSE_MASK)
			dev_err(&pdev->dev, "Probing a PF\n");
	}

	qede_config_debug(debug, &dp_module, &dp_level);

	return __qede_probe(pdev, dp_module, dp_level, is_vf,
			    QEDE_PROBE_NORMAL);
}

enum qede_remove_mode {
	QEDE_REMOVE_NORMAL,
	QEDE_REMOVE_RECOVERY,
};

static void __qede_remove(struct pci_dev *pdev, enum qede_remove_mode mode)
{
	struct net_device *ndev = pci_get_drvdata(pdev);
	struct qede_dev *edev;
	struct qed_dev *cdev;

	if (!ndev) {
		dev_info(&pdev->dev, "Device has already been removed\n");
		return;
	}

	edev = netdev_priv(ndev);
	cdev = edev->cdev;

	DP_INFO(edev, "Starting qede_remove\n");

	qede_rdma_dev_remove(edev, (mode == QEDE_REMOVE_RECOVERY));

	if (mode != QEDE_REMOVE_RECOVERY) {
		unregister_netdev(ndev);

		cancel_delayed_work_sync(&edev->sp_task);

		edev->ops->common->set_power_state(cdev, PCI_D0);

		pci_set_drvdata(pdev, NULL);
	}

	qede_ptp_disable(edev);

	/* Use global ops since we've freed edev */
	qed_ops->common->slowpath_stop(cdev);
	if (system_state == SYSTEM_POWER_OFF)
		return;

	if (mode != QEDE_REMOVE_RECOVERY && edev->devlink) {
		qed_ops->common->devlink_unregister(edev->devlink);
		edev->devlink = NULL;
	}
	qed_ops->common->remove(cdev);
	edev->cdev = NULL;

	/* Since this can happen out-of-sync with other flows,
	 * don't release the netdevice until after slowpath stop
	 * has been called to guarantee various other contexts
	 * [e.g., QED register callbacks] won't break anything when
	 * accessing the netdevice.
	 */
	if (mode != QEDE_REMOVE_RECOVERY)
		free_netdev(ndev);

	dev_info(&pdev->dev, "Ending qede_remove successfully\n");
}

static void qede_remove(struct pci_dev *pdev)
{
	__qede_remove(pdev, QEDE_REMOVE_NORMAL);
}

static void qede_shutdown(struct pci_dev *pdev)
{
	__qede_remove(pdev, QEDE_REMOVE_NORMAL);
}

/* -------------------------------------------------------------------------
 * START OF LOAD / UNLOAD
 * -------------------------------------------------------------------------
 */

static int qede_set_num_queues(struct qede_dev *edev)
{
	int rc;
	u16 rss_num;

	/* Setup queues according to possible resources*/
	if (edev->req_queues)
		rss_num = edev->req_queues;
	else
		rss_num = netif_get_num_default_rss_queues() *
			  edev->dev_info.common.num_hwfns;

	rss_num = min_t(u16, QEDE_MAX_RSS_CNT(edev), rss_num);

	rc = edev->ops->common->set_fp_int(edev->cdev, rss_num);
	if (rc > 0) {
		/* Managed to request interrupts for our queues */
		edev->num_queues = rc;
		DP_INFO(edev, "Managed %d [of %d] RSS queues\n",
			QEDE_QUEUE_CNT(edev), rss_num);
		rc = 0;
	}

	edev->fp_num_tx = edev->req_num_tx;
	edev->fp_num_rx = edev->req_num_rx;

	return rc;
}

static void qede_free_mem_sb(struct qede_dev *edev, struct qed_sb_info *sb_info,
			     u16 sb_id)
{
	if (sb_info->sb_virt) {
		edev->ops->common->sb_release(edev->cdev, sb_info, sb_id,
					      QED_SB_TYPE_L2_QUEUE);
		dma_free_coherent(&edev->pdev->dev, sizeof(*sb_info->sb_virt),
				  (void *)sb_info->sb_virt, sb_info->sb_phys);
		memset(sb_info, 0, sizeof(*sb_info));
	}
}

/* This function allocates fast-path status block memory */
static int qede_alloc_mem_sb(struct qede_dev *edev,
			     struct qed_sb_info *sb_info, u16 sb_id)
{
	struct status_block_e4 *sb_virt;
	dma_addr_t sb_phys;
	int rc;

	sb_virt = dma_alloc_coherent(&edev->pdev->dev,
				     sizeof(*sb_virt), &sb_phys, GFP_KERNEL);
	if (!sb_virt) {
		DP_ERR(edev, "Status block allocation failed\n");
		return -ENOMEM;
	}

	rc = edev->ops->common->sb_init(edev->cdev, sb_info,
					sb_virt, sb_phys, sb_id,
					QED_SB_TYPE_L2_QUEUE);
	if (rc) {
		DP_ERR(edev, "Status block initialization failed\n");
		dma_free_coherent(&edev->pdev->dev, sizeof(*sb_virt),
				  sb_virt, sb_phys);
		return rc;
	}

	return 0;
}

static void qede_free_rx_buffers(struct qede_dev *edev,
				 struct qede_rx_queue *rxq)
{
	u16 i;

	for (i = rxq->sw_rx_cons; i != rxq->sw_rx_prod; i++) {
		struct sw_rx_data *rx_buf;
		struct page *data;

		rx_buf = &rxq->sw_rx_ring[i & NUM_RX_BDS_MAX];
		data = rx_buf->data;

		dma_unmap_page(&edev->pdev->dev,
			       rx_buf->mapping, PAGE_SIZE, rxq->data_direction);

		rx_buf->data = NULL;
		__free_page(data);
	}
}

static void qede_free_mem_rxq(struct qede_dev *edev, struct qede_rx_queue *rxq)
{
	/* Free rx buffers */
	qede_free_rx_buffers(edev, rxq);

	/* Free the parallel SW ring */
	kfree(rxq->sw_rx_ring);

	/* Free the real RQ ring used by FW */
	edev->ops->common->chain_free(edev->cdev, &rxq->rx_bd_ring);
	edev->ops->common->chain_free(edev->cdev, &rxq->rx_comp_ring);
}

static void qede_set_tpa_param(struct qede_rx_queue *rxq)
{
	int i;

	for (i = 0; i < ETH_TPA_MAX_AGGS_NUM; i++) {
		struct qede_agg_info *tpa_info = &rxq->tpa_info[i];

		tpa_info->state = QEDE_AGG_STATE_NONE;
	}
}

/* This function allocates all memory needed per Rx queue */
static int qede_alloc_mem_rxq(struct qede_dev *edev, struct qede_rx_queue *rxq)
{
	struct qed_chain_init_params params = {
		.cnt_type	= QED_CHAIN_CNT_TYPE_U16,
		.num_elems	= RX_RING_SIZE,
	};
	struct qed_dev *cdev = edev->cdev;
	int i, rc, size;

	rxq->num_rx_buffers = edev->q_num_rx_buffers;

	rxq->rx_buf_size = NET_IP_ALIGN + ETH_OVERHEAD + edev->ndev->mtu;

	rxq->rx_headroom = edev->xdp_prog ? XDP_PACKET_HEADROOM : NET_SKB_PAD;
	size = rxq->rx_headroom +
	       SKB_DATA_ALIGN(sizeof(struct skb_shared_info));

	/* Make sure that the headroom and  payload fit in a single page */
	if (rxq->rx_buf_size + size > PAGE_SIZE)
		rxq->rx_buf_size = PAGE_SIZE - size;

	/* Segment size to split a page in multiple equal parts,
	 * unless XDP is used in which case we'd use the entire page.
	 */
	if (!edev->xdp_prog) {
		size = size + rxq->rx_buf_size;
		rxq->rx_buf_seg_size = roundup_pow_of_two(size);
	} else {
		rxq->rx_buf_seg_size = PAGE_SIZE;
		edev->ndev->features &= ~NETIF_F_GRO_HW;
	}

	/* Allocate the parallel driver ring for Rx buffers */
	size = sizeof(*rxq->sw_rx_ring) * RX_RING_SIZE;
	rxq->sw_rx_ring = kzalloc(size, GFP_KERNEL);
	if (!rxq->sw_rx_ring) {
		DP_ERR(edev, "Rx buffers ring allocation failed\n");
		rc = -ENOMEM;
		goto err;
	}

	/* Allocate FW Rx ring  */
	params.mode = QED_CHAIN_MODE_NEXT_PTR;
	params.intended_use = QED_CHAIN_USE_TO_CONSUME_PRODUCE;
	params.elem_size = sizeof(struct eth_rx_bd);

	rc = edev->ops->common->chain_alloc(cdev, &rxq->rx_bd_ring, &params);
	if (rc)
		goto err;

	/* Allocate FW completion ring */
	params.mode = QED_CHAIN_MODE_PBL;
	params.intended_use = QED_CHAIN_USE_TO_CONSUME;
	params.elem_size = sizeof(union eth_rx_cqe);

	rc = edev->ops->common->chain_alloc(cdev, &rxq->rx_comp_ring, &params);
	if (rc)
		goto err;

	/* Allocate buffers for the Rx ring */
	rxq->filled_buffers = 0;
	for (i = 0; i < rxq->num_rx_buffers; i++) {
		rc = qede_alloc_rx_buffer(rxq, false);
		if (rc) {
			DP_ERR(edev,
			       "Rx buffers allocation failed at index %d\n", i);
			goto err;
		}
	}

	edev->gro_disable = !(edev->ndev->features & NETIF_F_GRO_HW);
	if (!edev->gro_disable)
		qede_set_tpa_param(rxq);
err:
	return rc;
}

static void qede_free_mem_txq(struct qede_dev *edev, struct qede_tx_queue *txq)
{
	/* Free the parallel SW ring */
	if (txq->is_xdp)
		kfree(txq->sw_tx_ring.xdp);
	else
		kfree(txq->sw_tx_ring.skbs);

	/* Free the real RQ ring used by FW */
	edev->ops->common->chain_free(edev->cdev, &txq->tx_pbl);
}

/* This function allocates all memory needed per Tx queue */
static int qede_alloc_mem_txq(struct qede_dev *edev, struct qede_tx_queue *txq)
{
	struct qed_chain_init_params params = {
		.mode		= QED_CHAIN_MODE_PBL,
		.intended_use	= QED_CHAIN_USE_TO_CONSUME_PRODUCE,
		.cnt_type	= QED_CHAIN_CNT_TYPE_U16,
		.num_elems	= edev->q_num_tx_buffers,
		.elem_size	= sizeof(union eth_tx_bd_types),
	};
	int size, rc;

	txq->num_tx_buffers = edev->q_num_tx_buffers;

	/* Allocate the parallel driver ring for Tx buffers */
	if (txq->is_xdp) {
		size = sizeof(*txq->sw_tx_ring.xdp) * txq->num_tx_buffers;
		txq->sw_tx_ring.xdp = kzalloc(size, GFP_KERNEL);
		if (!txq->sw_tx_ring.xdp)
			goto err;
	} else {
		size = sizeof(*txq->sw_tx_ring.skbs) * txq->num_tx_buffers;
		txq->sw_tx_ring.skbs = kzalloc(size, GFP_KERNEL);
		if (!txq->sw_tx_ring.skbs)
			goto err;
	}

	rc = edev->ops->common->chain_alloc(edev->cdev, &txq->tx_pbl, &params);
	if (rc)
		goto err;

	return 0;

err:
	qede_free_mem_txq(edev, txq);
	return -ENOMEM;
}

/* This function frees all memory of a single fp */
static void qede_free_mem_fp(struct qede_dev *edev, struct qede_fastpath *fp)
{
	qede_free_mem_sb(edev, fp->sb_info, fp->id);

	if (fp->type & QEDE_FASTPATH_RX)
		qede_free_mem_rxq(edev, fp->rxq);

	if (fp->type & QEDE_FASTPATH_XDP)
		qede_free_mem_txq(edev, fp->xdp_tx);

	if (fp->type & QEDE_FASTPATH_TX) {
		int cos;

		for_each_cos_in_txq(edev, cos)
			qede_free_mem_txq(edev, &fp->txq[cos]);
	}
}

/* This function allocates all memory needed for a single fp (i.e. an entity
 * which contains status block, one rx queue and/or multiple per-TC tx queues.
 */
static int qede_alloc_mem_fp(struct qede_dev *edev, struct qede_fastpath *fp)
{
	int rc = 0;

	rc = qede_alloc_mem_sb(edev, fp->sb_info, fp->id);
	if (rc)
		goto out;

	if (fp->type & QEDE_FASTPATH_RX) {
		rc = qede_alloc_mem_rxq(edev, fp->rxq);
		if (rc)
			goto out;
	}

	if (fp->type & QEDE_FASTPATH_XDP) {
		rc = qede_alloc_mem_txq(edev, fp->xdp_tx);
		if (rc)
			goto out;
	}

	if (fp->type & QEDE_FASTPATH_TX) {
		int cos;

		for_each_cos_in_txq(edev, cos) {
			rc = qede_alloc_mem_txq(edev, &fp->txq[cos]);
			if (rc)
				goto out;
		}
	}

out:
	return rc;
}

static void qede_free_mem_load(struct qede_dev *edev)
{
	int i;

	for_each_queue(i) {
		struct qede_fastpath *fp = &edev->fp_array[i];

		qede_free_mem_fp(edev, fp);
	}
}

/* This function allocates all qede memory at NIC load. */
static int qede_alloc_mem_load(struct qede_dev *edev)
{
	int rc = 0, queue_id;

	for (queue_id = 0; queue_id < QEDE_QUEUE_CNT(edev); queue_id++) {
		struct qede_fastpath *fp = &edev->fp_array[queue_id];

		rc = qede_alloc_mem_fp(edev, fp);
		if (rc) {
			DP_ERR(edev,
			       "Failed to allocate memory for fastpath - rss id = %d\n",
			       queue_id);
			qede_free_mem_load(edev);
			return rc;
		}
	}

	return 0;
}

static void qede_empty_tx_queue(struct qede_dev *edev,
				struct qede_tx_queue *txq)
{
	unsigned int pkts_compl = 0, bytes_compl = 0;
	struct netdev_queue *netdev_txq;
	int rc, len = 0;

	netdev_txq = netdev_get_tx_queue(edev->ndev, txq->ndev_txq_id);

	while (qed_chain_get_cons_idx(&txq->tx_pbl) !=
	       qed_chain_get_prod_idx(&txq->tx_pbl)) {
		DP_VERBOSE(edev, NETIF_MSG_IFDOWN,
			   "Freeing a packet on tx queue[%d]: chain_cons 0x%x, chain_prod 0x%x\n",
			   txq->index, qed_chain_get_cons_idx(&txq->tx_pbl),
			   qed_chain_get_prod_idx(&txq->tx_pbl));

		rc = qede_free_tx_pkt(edev, txq, &len);
		if (rc) {
			DP_NOTICE(edev,
				  "Failed to free a packet on tx queue[%d]: chain_cons 0x%x, chain_prod 0x%x\n",
				  txq->index,
				  qed_chain_get_cons_idx(&txq->tx_pbl),
				  qed_chain_get_prod_idx(&txq->tx_pbl));
			break;
		}

		bytes_compl += len;
		pkts_compl++;
		txq->sw_tx_cons++;
	}

	netdev_tx_completed_queue(netdev_txq, pkts_compl, bytes_compl);
}

static void qede_empty_tx_queues(struct qede_dev *edev)
{
	int i;

	for_each_queue(i)
		if (edev->fp_array[i].type & QEDE_FASTPATH_TX) {
			int cos;

			for_each_cos_in_txq(edev, cos) {
				struct qede_fastpath *fp;

				fp = &edev->fp_array[i];
				qede_empty_tx_queue(edev,
						    &fp->txq[cos]);
			}
		}
}

/* This function inits fp content and resets the SB, RXQ and TXQ structures */
static void qede_init_fp(struct qede_dev *edev)
{
	int queue_id, rxq_index = 0, txq_index = 0;
	struct qede_fastpath *fp;
	bool init_xdp = false;

	for_each_queue(queue_id) {
		fp = &edev->fp_array[queue_id];

		fp->edev = edev;
		fp->id = queue_id;

		if (fp->type & QEDE_FASTPATH_XDP) {
			fp->xdp_tx->index = QEDE_TXQ_IDX_TO_XDP(edev,
								rxq_index);
			fp->xdp_tx->is_xdp = 1;

			spin_lock_init(&fp->xdp_tx->xdp_tx_lock);
			init_xdp = true;
		}

		if (fp->type & QEDE_FASTPATH_RX) {
			fp->rxq->rxq_id = rxq_index++;

			/* Determine how to map buffers for this queue */
			if (fp->type & QEDE_FASTPATH_XDP)
				fp->rxq->data_direction = DMA_BIDIRECTIONAL;
			else
				fp->rxq->data_direction = DMA_FROM_DEVICE;
			fp->rxq->dev = &edev->pdev->dev;

			/* Driver have no error path from here */
			WARN_ON(xdp_rxq_info_reg(&fp->rxq->xdp_rxq, edev->ndev,
						 fp->rxq->rxq_id) < 0);

			if (xdp_rxq_info_reg_mem_model(&fp->rxq->xdp_rxq,
						       MEM_TYPE_PAGE_ORDER0,
						       NULL)) {
				DP_NOTICE(edev,
					  "Failed to register XDP memory model\n");
			}
		}

		if (fp->type & QEDE_FASTPATH_TX) {
			int cos;

			for_each_cos_in_txq(edev, cos) {
				struct qede_tx_queue *txq = &fp->txq[cos];
				u16 ndev_tx_id;

				txq->cos = cos;
				txq->index = txq_index;
				ndev_tx_id = QEDE_TXQ_TO_NDEV_TXQ_ID(edev, txq);
				txq->ndev_txq_id = ndev_tx_id;

				if (edev->dev_info.is_legacy)
					txq->is_legacy = true;
				txq->dev = &edev->pdev->dev;
			}

			txq_index++;
		}

		snprintf(fp->name, sizeof(fp->name), "%s-fp-%d",
			 edev->ndev->name, queue_id);
	}
<<<<<<< HEAD
=======

	if (init_xdp) {
		edev->total_xdp_queues = QEDE_RSS_COUNT(edev);
		DP_INFO(edev, "Total XDP queues: %u\n", edev->total_xdp_queues);
	}
>>>>>>> d1988041
}

static int qede_set_real_num_queues(struct qede_dev *edev)
{
	int rc = 0;

	rc = netif_set_real_num_tx_queues(edev->ndev,
					  QEDE_TSS_COUNT(edev) *
					  edev->dev_info.num_tc);
	if (rc) {
		DP_NOTICE(edev, "Failed to set real number of Tx queues\n");
		return rc;
	}

	rc = netif_set_real_num_rx_queues(edev->ndev, QEDE_RSS_COUNT(edev));
	if (rc) {
		DP_NOTICE(edev, "Failed to set real number of Rx queues\n");
		return rc;
	}

	return 0;
}

static void qede_napi_disable_remove(struct qede_dev *edev)
{
	int i;

	for_each_queue(i) {
		napi_disable(&edev->fp_array[i].napi);

		netif_napi_del(&edev->fp_array[i].napi);
	}
}

static void qede_napi_add_enable(struct qede_dev *edev)
{
	int i;

	/* Add NAPI objects */
	for_each_queue(i) {
		netif_napi_add(edev->ndev, &edev->fp_array[i].napi,
			       qede_poll, NAPI_POLL_WEIGHT);
		napi_enable(&edev->fp_array[i].napi);
	}
}

static void qede_sync_free_irqs(struct qede_dev *edev)
{
	int i;

	for (i = 0; i < edev->int_info.used_cnt; i++) {
		if (edev->int_info.msix_cnt) {
			synchronize_irq(edev->int_info.msix[i].vector);
			free_irq(edev->int_info.msix[i].vector,
				 &edev->fp_array[i]);
		} else {
			edev->ops->common->simd_handler_clean(edev->cdev, i);
		}
	}

	edev->int_info.used_cnt = 0;
}

static int qede_req_msix_irqs(struct qede_dev *edev)
{
	int i, rc;

	/* Sanitize number of interrupts == number of prepared RSS queues */
	if (QEDE_QUEUE_CNT(edev) > edev->int_info.msix_cnt) {
		DP_ERR(edev,
		       "Interrupt mismatch: %d RSS queues > %d MSI-x vectors\n",
		       QEDE_QUEUE_CNT(edev), edev->int_info.msix_cnt);
		return -EINVAL;
	}

	for (i = 0; i < QEDE_QUEUE_CNT(edev); i++) {
#ifdef CONFIG_RFS_ACCEL
		struct qede_fastpath *fp = &edev->fp_array[i];

		if (edev->ndev->rx_cpu_rmap && (fp->type & QEDE_FASTPATH_RX)) {
			rc = irq_cpu_rmap_add(edev->ndev->rx_cpu_rmap,
					      edev->int_info.msix[i].vector);
			if (rc) {
				DP_ERR(edev, "Failed to add CPU rmap\n");
				qede_free_arfs(edev);
			}
		}
#endif
		rc = request_irq(edev->int_info.msix[i].vector,
				 qede_msix_fp_int, 0, edev->fp_array[i].name,
				 &edev->fp_array[i]);
		if (rc) {
			DP_ERR(edev, "Request fp %d irq failed\n", i);
			qede_sync_free_irqs(edev);
			return rc;
		}
		DP_VERBOSE(edev, NETIF_MSG_INTR,
			   "Requested fp irq for %s [entry %d]. Cookie is at %p\n",
			   edev->fp_array[i].name, i,
			   &edev->fp_array[i]);
		edev->int_info.used_cnt++;
	}

	return 0;
}

static void qede_simd_fp_handler(void *cookie)
{
	struct qede_fastpath *fp = (struct qede_fastpath *)cookie;

	napi_schedule_irqoff(&fp->napi);
}

static int qede_setup_irqs(struct qede_dev *edev)
{
	int i, rc = 0;

	/* Learn Interrupt configuration */
	rc = edev->ops->common->get_fp_int(edev->cdev, &edev->int_info);
	if (rc)
		return rc;

	if (edev->int_info.msix_cnt) {
		rc = qede_req_msix_irqs(edev);
		if (rc)
			return rc;
		edev->ndev->irq = edev->int_info.msix[0].vector;
	} else {
		const struct qed_common_ops *ops;

		/* qed should learn receive the RSS ids and callbacks */
		ops = edev->ops->common;
		for (i = 0; i < QEDE_QUEUE_CNT(edev); i++)
			ops->simd_handler_config(edev->cdev,
						 &edev->fp_array[i], i,
						 qede_simd_fp_handler);
		edev->int_info.used_cnt = QEDE_QUEUE_CNT(edev);
	}
	return 0;
}

static int qede_drain_txq(struct qede_dev *edev,
			  struct qede_tx_queue *txq, bool allow_drain)
{
	int rc, cnt = 1000;

	while (txq->sw_tx_cons != txq->sw_tx_prod) {
		if (!cnt) {
			if (allow_drain) {
				DP_NOTICE(edev,
					  "Tx queue[%d] is stuck, requesting MCP to drain\n",
					  txq->index);
				rc = edev->ops->common->drain(edev->cdev);
				if (rc)
					return rc;
				return qede_drain_txq(edev, txq, false);
			}
			DP_NOTICE(edev,
				  "Timeout waiting for tx queue[%d]: PROD=%d, CONS=%d\n",
				  txq->index, txq->sw_tx_prod,
				  txq->sw_tx_cons);
			return -ENODEV;
		}
		cnt--;
		usleep_range(1000, 2000);
		barrier();
	}

	/* FW finished processing, wait for HW to transmit all tx packets */
	usleep_range(1000, 2000);

	return 0;
}

static int qede_stop_txq(struct qede_dev *edev,
			 struct qede_tx_queue *txq, int rss_id)
{
	/* delete doorbell from doorbell recovery mechanism */
	edev->ops->common->db_recovery_del(edev->cdev, txq->doorbell_addr,
					   &txq->tx_db);

	return edev->ops->q_tx_stop(edev->cdev, rss_id, txq->handle);
}

static int qede_stop_queues(struct qede_dev *edev)
{
	struct qed_update_vport_params *vport_update_params;
	struct qed_dev *cdev = edev->cdev;
	struct qede_fastpath *fp;
	int rc, i;

	/* Disable the vport */
	vport_update_params = vzalloc(sizeof(*vport_update_params));
	if (!vport_update_params)
		return -ENOMEM;

	vport_update_params->vport_id = 0;
	vport_update_params->update_vport_active_flg = 1;
	vport_update_params->vport_active_flg = 0;
	vport_update_params->update_rss_flg = 0;

	rc = edev->ops->vport_update(cdev, vport_update_params);
	vfree(vport_update_params);

	if (rc) {
		DP_ERR(edev, "Failed to update vport\n");
		return rc;
	}

	/* Flush Tx queues. If needed, request drain from MCP */
	for_each_queue(i) {
		fp = &edev->fp_array[i];

		if (fp->type & QEDE_FASTPATH_TX) {
			int cos;

			for_each_cos_in_txq(edev, cos) {
				rc = qede_drain_txq(edev, &fp->txq[cos], true);
				if (rc)
					return rc;
			}
		}

		if (fp->type & QEDE_FASTPATH_XDP) {
			rc = qede_drain_txq(edev, fp->xdp_tx, true);
			if (rc)
				return rc;
		}
	}

	/* Stop all Queues in reverse order */
	for (i = QEDE_QUEUE_CNT(edev) - 1; i >= 0; i--) {
		fp = &edev->fp_array[i];

		/* Stop the Tx Queue(s) */
		if (fp->type & QEDE_FASTPATH_TX) {
			int cos;

			for_each_cos_in_txq(edev, cos) {
				rc = qede_stop_txq(edev, &fp->txq[cos], i);
				if (rc)
					return rc;
			}
		}

		/* Stop the Rx Queue */
		if (fp->type & QEDE_FASTPATH_RX) {
			rc = edev->ops->q_rx_stop(cdev, i, fp->rxq->handle);
			if (rc) {
				DP_ERR(edev, "Failed to stop RXQ #%d\n", i);
				return rc;
			}
		}

		/* Stop the XDP forwarding queue */
		if (fp->type & QEDE_FASTPATH_XDP) {
			rc = qede_stop_txq(edev, fp->xdp_tx, i);
			if (rc)
				return rc;

			bpf_prog_put(fp->rxq->xdp_prog);
		}
	}

	/* Stop the vport */
	rc = edev->ops->vport_stop(cdev, 0);
	if (rc)
		DP_ERR(edev, "Failed to stop VPORT\n");

	return rc;
}

static int qede_start_txq(struct qede_dev *edev,
			  struct qede_fastpath *fp,
			  struct qede_tx_queue *txq, u8 rss_id, u16 sb_idx)
{
	dma_addr_t phys_table = qed_chain_get_pbl_phys(&txq->tx_pbl);
	u32 page_cnt = qed_chain_get_page_cnt(&txq->tx_pbl);
	struct qed_queue_start_common_params params;
	struct qed_txq_start_ret_params ret_params;
	int rc;

	memset(&params, 0, sizeof(params));
	memset(&ret_params, 0, sizeof(ret_params));

	/* Let the XDP queue share the queue-zone with one of the regular txq.
	 * We don't really care about its coalescing.
	 */
	if (txq->is_xdp)
		params.queue_id = QEDE_TXQ_XDP_TO_IDX(edev, txq);
	else
		params.queue_id = txq->index;

	params.p_sb = fp->sb_info;
	params.sb_idx = sb_idx;
	params.tc = txq->cos;

	rc = edev->ops->q_tx_start(edev->cdev, rss_id, &params, phys_table,
				   page_cnt, &ret_params);
	if (rc) {
		DP_ERR(edev, "Start TXQ #%d failed %d\n", txq->index, rc);
		return rc;
	}

	txq->doorbell_addr = ret_params.p_doorbell;
	txq->handle = ret_params.p_handle;

	/* Determine the FW consumer address associated */
	txq->hw_cons_ptr = &fp->sb_info->sb_virt->pi_array[sb_idx];

	/* Prepare the doorbell parameters */
	SET_FIELD(txq->tx_db.data.params, ETH_DB_DATA_DEST, DB_DEST_XCM);
	SET_FIELD(txq->tx_db.data.params, ETH_DB_DATA_AGG_CMD, DB_AGG_CMD_SET);
	SET_FIELD(txq->tx_db.data.params, ETH_DB_DATA_AGG_VAL_SEL,
		  DQ_XCM_ETH_TX_BD_PROD_CMD);
	txq->tx_db.data.agg_flags = DQ_XCM_ETH_DQ_CF_CMD;

	/* register doorbell with doorbell recovery mechanism */
	rc = edev->ops->common->db_recovery_add(edev->cdev, txq->doorbell_addr,
						&txq->tx_db, DB_REC_WIDTH_32B,
						DB_REC_KERNEL);

	return rc;
}

static int qede_start_queues(struct qede_dev *edev, bool clear_stats)
{
	int vlan_removal_en = 1;
	struct qed_dev *cdev = edev->cdev;
	struct qed_dev_info *qed_info = &edev->dev_info.common;
	struct qed_update_vport_params *vport_update_params;
	struct qed_queue_start_common_params q_params;
	struct qed_start_vport_params start = {0};
	int rc, i;

	if (!edev->num_queues) {
		DP_ERR(edev,
		       "Cannot update V-VPORT as active as there are no Rx queues\n");
		return -EINVAL;
	}

	vport_update_params = vzalloc(sizeof(*vport_update_params));
	if (!vport_update_params)
		return -ENOMEM;

	start.handle_ptp_pkts = !!(edev->ptp);
	start.gro_enable = !edev->gro_disable;
	start.mtu = edev->ndev->mtu;
	start.vport_id = 0;
	start.drop_ttl0 = true;
	start.remove_inner_vlan = vlan_removal_en;
	start.clear_stats = clear_stats;

	rc = edev->ops->vport_start(cdev, &start);

	if (rc) {
		DP_ERR(edev, "Start V-PORT failed %d\n", rc);
		goto out;
	}

	DP_VERBOSE(edev, NETIF_MSG_IFUP,
		   "Start vport ramrod passed, vport_id = %d, MTU = %d, vlan_removal_en = %d\n",
		   start.vport_id, edev->ndev->mtu + 0xe, vlan_removal_en);

	for_each_queue(i) {
		struct qede_fastpath *fp = &edev->fp_array[i];
		dma_addr_t p_phys_table;
		u32 page_cnt;

		if (fp->type & QEDE_FASTPATH_RX) {
			struct qed_rxq_start_ret_params ret_params;
			struct qede_rx_queue *rxq = fp->rxq;
			__le16 *val;

			memset(&ret_params, 0, sizeof(ret_params));
			memset(&q_params, 0, sizeof(q_params));
			q_params.queue_id = rxq->rxq_id;
			q_params.vport_id = 0;
			q_params.p_sb = fp->sb_info;
			q_params.sb_idx = RX_PI;

			p_phys_table =
			    qed_chain_get_pbl_phys(&rxq->rx_comp_ring);
			page_cnt = qed_chain_get_page_cnt(&rxq->rx_comp_ring);

			rc = edev->ops->q_rx_start(cdev, i, &q_params,
						   rxq->rx_buf_size,
						   rxq->rx_bd_ring.p_phys_addr,
						   p_phys_table,
						   page_cnt, &ret_params);
			if (rc) {
				DP_ERR(edev, "Start RXQ #%d failed %d\n", i,
				       rc);
				goto out;
			}

			/* Use the return parameters */
			rxq->hw_rxq_prod_addr = ret_params.p_prod;
			rxq->handle = ret_params.p_handle;

			val = &fp->sb_info->sb_virt->pi_array[RX_PI];
			rxq->hw_cons_ptr = val;

			qede_update_rx_prod(edev, rxq);
		}

		if (fp->type & QEDE_FASTPATH_XDP) {
			rc = qede_start_txq(edev, fp, fp->xdp_tx, i, XDP_PI);
			if (rc)
				goto out;

			bpf_prog_add(edev->xdp_prog, 1);
			fp->rxq->xdp_prog = edev->xdp_prog;
		}

		if (fp->type & QEDE_FASTPATH_TX) {
			int cos;

			for_each_cos_in_txq(edev, cos) {
				rc = qede_start_txq(edev, fp, &fp->txq[cos], i,
						    TX_PI(cos));
				if (rc)
					goto out;
			}
		}
	}

	/* Prepare and send the vport enable */
	vport_update_params->vport_id = start.vport_id;
	vport_update_params->update_vport_active_flg = 1;
	vport_update_params->vport_active_flg = 1;

	if ((qed_info->b_inter_pf_switch || pci_num_vf(edev->pdev)) &&
	    qed_info->tx_switching) {
		vport_update_params->update_tx_switching_flg = 1;
		vport_update_params->tx_switching_flg = 1;
	}

	qede_fill_rss_params(edev, &vport_update_params->rss_params,
			     &vport_update_params->update_rss_flg);

	rc = edev->ops->vport_update(cdev, vport_update_params);
	if (rc)
		DP_ERR(edev, "Update V-PORT failed %d\n", rc);

out:
	vfree(vport_update_params);
	return rc;
}

enum qede_unload_mode {
	QEDE_UNLOAD_NORMAL,
	QEDE_UNLOAD_RECOVERY,
};

static void qede_unload(struct qede_dev *edev, enum qede_unload_mode mode,
			bool is_locked)
{
	struct qed_link_params link_params;
	int rc;

	DP_INFO(edev, "Starting qede unload\n");

	if (!is_locked)
		__qede_lock(edev);

	clear_bit(QEDE_FLAGS_LINK_REQUESTED, &edev->flags);

	if (mode != QEDE_UNLOAD_RECOVERY)
		edev->state = QEDE_STATE_CLOSED;

	qede_rdma_dev_event_close(edev);

	/* Close OS Tx */
	netif_tx_disable(edev->ndev);
	netif_carrier_off(edev->ndev);

	if (mode != QEDE_UNLOAD_RECOVERY) {
		/* Reset the link */
		memset(&link_params, 0, sizeof(link_params));
		link_params.link_up = false;
		edev->ops->common->set_link(edev->cdev, &link_params);

		rc = qede_stop_queues(edev);
		if (rc) {
			qede_sync_free_irqs(edev);
			goto out;
		}

		DP_INFO(edev, "Stopped Queues\n");
	}

	qede_vlan_mark_nonconfigured(edev);
	edev->ops->fastpath_stop(edev->cdev);

	if (edev->dev_info.common.b_arfs_capable) {
		qede_poll_for_freeing_arfs_filters(edev);
		qede_free_arfs(edev);
	}

	/* Release the interrupts */
	qede_sync_free_irqs(edev);
	edev->ops->common->set_fp_int(edev->cdev, 0);

	qede_napi_disable_remove(edev);

	if (mode == QEDE_UNLOAD_RECOVERY)
		qede_empty_tx_queues(edev);

	qede_free_mem_load(edev);
	qede_free_fp_array(edev);

out:
	if (!is_locked)
		__qede_unlock(edev);

	if (mode != QEDE_UNLOAD_RECOVERY)
		DP_NOTICE(edev, "Link is down\n");

	edev->ptp_skip_txts = 0;

	DP_INFO(edev, "Ending qede unload\n");
}

enum qede_load_mode {
	QEDE_LOAD_NORMAL,
	QEDE_LOAD_RELOAD,
	QEDE_LOAD_RECOVERY,
};

static int qede_load(struct qede_dev *edev, enum qede_load_mode mode,
		     bool is_locked)
{
	struct qed_link_params link_params;
	u8 num_tc;
	int rc;

	DP_INFO(edev, "Starting qede load\n");

	if (!is_locked)
		__qede_lock(edev);

	rc = qede_set_num_queues(edev);
	if (rc)
		goto out;

	rc = qede_alloc_fp_array(edev);
	if (rc)
		goto out;

	qede_init_fp(edev);

	rc = qede_alloc_mem_load(edev);
	if (rc)
		goto err1;
	DP_INFO(edev, "Allocated %d Rx, %d Tx queues\n",
		QEDE_RSS_COUNT(edev), QEDE_TSS_COUNT(edev));

	rc = qede_set_real_num_queues(edev);
	if (rc)
		goto err2;

	if (qede_alloc_arfs(edev)) {
		edev->ndev->features &= ~NETIF_F_NTUPLE;
		edev->dev_info.common.b_arfs_capable = false;
	}

	qede_napi_add_enable(edev);
	DP_INFO(edev, "Napi added and enabled\n");

	rc = qede_setup_irqs(edev);
	if (rc)
		goto err3;
	DP_INFO(edev, "Setup IRQs succeeded\n");

	rc = qede_start_queues(edev, mode != QEDE_LOAD_RELOAD);
	if (rc)
		goto err4;
	DP_INFO(edev, "Start VPORT, RXQ and TXQ succeeded\n");

	num_tc = netdev_get_num_tc(edev->ndev);
	num_tc = num_tc ? num_tc : edev->dev_info.num_tc;
	qede_setup_tc(edev->ndev, num_tc);

	/* Program un-configured VLANs */
	qede_configure_vlan_filters(edev);

	set_bit(QEDE_FLAGS_LINK_REQUESTED, &edev->flags);

	/* Ask for link-up using current configuration */
	memset(&link_params, 0, sizeof(link_params));
	link_params.link_up = true;
	edev->ops->common->set_link(edev->cdev, &link_params);

	edev->state = QEDE_STATE_OPEN;

	DP_INFO(edev, "Ending successfully qede load\n");

	goto out;
err4:
	qede_sync_free_irqs(edev);
	memset(&edev->int_info.msix_cnt, 0, sizeof(struct qed_int_info));
err3:
	qede_napi_disable_remove(edev);
err2:
	qede_free_mem_load(edev);
err1:
	edev->ops->common->set_fp_int(edev->cdev, 0);
	qede_free_fp_array(edev);
	edev->num_queues = 0;
	edev->fp_num_tx = 0;
	edev->fp_num_rx = 0;
out:
	if (!is_locked)
		__qede_unlock(edev);

	return rc;
}

/* 'func' should be able to run between unload and reload assuming interface
 * is actually running, or afterwards in case it's currently DOWN.
 */
void qede_reload(struct qede_dev *edev,
		 struct qede_reload_args *args, bool is_locked)
{
	if (!is_locked)
		__qede_lock(edev);

	/* Since qede_lock is held, internal state wouldn't change even
	 * if netdev state would start transitioning. Check whether current
	 * internal configuration indicates device is up, then reload.
	 */
	if (edev->state == QEDE_STATE_OPEN) {
		qede_unload(edev, QEDE_UNLOAD_NORMAL, true);
		if (args)
			args->func(edev, args);
		qede_load(edev, QEDE_LOAD_RELOAD, true);

		/* Since no one is going to do it for us, re-configure */
		qede_config_rx_mode(edev->ndev);
	} else if (args) {
		args->func(edev, args);
	}

	if (!is_locked)
		__qede_unlock(edev);
}

/* called with rtnl_lock */
static int qede_open(struct net_device *ndev)
{
	struct qede_dev *edev = netdev_priv(ndev);
	int rc;

	netif_carrier_off(ndev);

	edev->ops->common->set_power_state(edev->cdev, PCI_D0);

	rc = qede_load(edev, QEDE_LOAD_NORMAL, false);
	if (rc)
		return rc;

	udp_tunnel_nic_reset_ntf(ndev);

	edev->ops->common->update_drv_state(edev->cdev, true);

	return 0;
}

static int qede_close(struct net_device *ndev)
{
	struct qede_dev *edev = netdev_priv(ndev);

	qede_unload(edev, QEDE_UNLOAD_NORMAL, false);

	if (edev->cdev)
		edev->ops->common->update_drv_state(edev->cdev, false);

	return 0;
}

static void qede_link_update(void *dev, struct qed_link_output *link)
{
	struct qede_dev *edev = dev;

	if (!test_bit(QEDE_FLAGS_LINK_REQUESTED, &edev->flags)) {
		DP_VERBOSE(edev, NETIF_MSG_LINK, "Interface is not ready\n");
		return;
	}

	if (link->link_up) {
		if (!netif_carrier_ok(edev->ndev)) {
			DP_NOTICE(edev, "Link is up\n");
			netif_tx_start_all_queues(edev->ndev);
			netif_carrier_on(edev->ndev);
			qede_rdma_dev_event_open(edev);
		}
	} else {
		if (netif_carrier_ok(edev->ndev)) {
			DP_NOTICE(edev, "Link is down\n");
			netif_tx_disable(edev->ndev);
			netif_carrier_off(edev->ndev);
			qede_rdma_dev_event_close(edev);
		}
	}
}

static void qede_schedule_recovery_handler(void *dev)
{
	struct qede_dev *edev = dev;

	if (edev->state == QEDE_STATE_RECOVERY) {
		DP_NOTICE(edev,
			  "Avoid scheduling a recovery handling since already in recovery state\n");
		return;
	}

	set_bit(QEDE_SP_RECOVERY, &edev->sp_flags);
	schedule_delayed_work(&edev->sp_task, 0);

	DP_INFO(edev, "Scheduled a recovery handler\n");
}

static void qede_recovery_failed(struct qede_dev *edev)
{
	netdev_err(edev->ndev, "Recovery handling has failed. Power cycle is needed.\n");

	netif_device_detach(edev->ndev);

	if (edev->cdev)
		edev->ops->common->set_power_state(edev->cdev, PCI_D3hot);
}

static void qede_recovery_handler(struct qede_dev *edev)
{
	u32 curr_state = edev->state;
	int rc;

	DP_NOTICE(edev, "Starting a recovery process\n");

	/* No need to acquire first the qede_lock since is done by qede_sp_task
	 * before calling this function.
	 */
	edev->state = QEDE_STATE_RECOVERY;

	edev->ops->common->recovery_prolog(edev->cdev);

	if (curr_state == QEDE_STATE_OPEN)
		qede_unload(edev, QEDE_UNLOAD_RECOVERY, true);

	__qede_remove(edev->pdev, QEDE_REMOVE_RECOVERY);

	rc = __qede_probe(edev->pdev, edev->dp_module, edev->dp_level,
			  IS_VF(edev), QEDE_PROBE_RECOVERY);
	if (rc) {
		edev->cdev = NULL;
		goto err;
	}

	if (curr_state == QEDE_STATE_OPEN) {
		rc = qede_load(edev, QEDE_LOAD_RECOVERY, true);
		if (rc)
			goto err;

		qede_config_rx_mode(edev->ndev);
		udp_tunnel_nic_reset_ntf(edev->ndev);
	}

	edev->state = curr_state;

	DP_NOTICE(edev, "Recovery handling is done\n");

	return;

err:
	qede_recovery_failed(edev);
}

static void qede_atomic_hw_err_handler(struct qede_dev *edev)
{
	struct qed_dev *cdev = edev->cdev;

	DP_NOTICE(edev,
		  "Generic non-sleepable HW error handling started - err_flags 0x%lx\n",
		  edev->err_flags);

	/* Get a call trace of the flow that led to the error */
	WARN_ON(test_bit(QEDE_ERR_WARN, &edev->err_flags));

	/* Prevent HW attentions from being reasserted */
	if (test_bit(QEDE_ERR_ATTN_CLR_EN, &edev->err_flags))
		edev->ops->common->attn_clr_enable(cdev, true);

	DP_NOTICE(edev, "Generic non-sleepable HW error handling is done\n");
}

static void qede_generic_hw_err_handler(struct qede_dev *edev)
{
	DP_NOTICE(edev,
		  "Generic sleepable HW error handling started - err_flags 0x%lx\n",
		  edev->err_flags);

	if (edev->devlink)
		edev->ops->common->report_fatal_error(edev->devlink, edev->last_err_type);

	clear_bit(QEDE_ERR_IS_HANDLED, &edev->err_flags);

	DP_NOTICE(edev, "Generic sleepable HW error handling is done\n");
}

static void qede_set_hw_err_flags(struct qede_dev *edev,
				  enum qed_hw_err_type err_type)
{
	unsigned long err_flags = 0;

	switch (err_type) {
	case QED_HW_ERR_DMAE_FAIL:
		set_bit(QEDE_ERR_WARN, &err_flags);
		fallthrough;
	case QED_HW_ERR_MFW_RESP_FAIL:
	case QED_HW_ERR_HW_ATTN:
	case QED_HW_ERR_RAMROD_FAIL:
	case QED_HW_ERR_FW_ASSERT:
		set_bit(QEDE_ERR_ATTN_CLR_EN, &err_flags);
		set_bit(QEDE_ERR_GET_DBG_INFO, &err_flags);
		break;

	default:
		DP_NOTICE(edev, "Unexpected HW error [%d]\n", err_type);
		break;
	}

	edev->err_flags |= err_flags;
}

static void qede_schedule_hw_err_handler(void *dev,
					 enum qed_hw_err_type err_type)
{
	struct qede_dev *edev = dev;

	/* Fan failure cannot be masked by handling of another HW error or by a
	 * concurrent recovery process.
	 */
	if ((test_and_set_bit(QEDE_ERR_IS_HANDLED, &edev->err_flags) ||
	     edev->state == QEDE_STATE_RECOVERY) &&
	     err_type != QED_HW_ERR_FAN_FAIL) {
		DP_INFO(edev,
			"Avoid scheduling an error handling while another HW error is being handled\n");
		return;
	}

	if (err_type >= QED_HW_ERR_LAST) {
		DP_NOTICE(edev, "Unknown HW error [%d]\n", err_type);
		clear_bit(QEDE_ERR_IS_HANDLED, &edev->err_flags);
		return;
	}

	edev->last_err_type = err_type;
	qede_set_hw_err_flags(edev, err_type);
	qede_atomic_hw_err_handler(edev);
	set_bit(QEDE_SP_HW_ERR, &edev->sp_flags);
	schedule_delayed_work(&edev->sp_task, 0);

	DP_INFO(edev, "Scheduled a error handler [err_type %d]\n", err_type);
}

static bool qede_is_txq_full(struct qede_dev *edev, struct qede_tx_queue *txq)
{
	struct netdev_queue *netdev_txq;

	netdev_txq = netdev_get_tx_queue(edev->ndev, txq->ndev_txq_id);
	if (netif_xmit_stopped(netdev_txq))
		return true;

	return false;
}

static void qede_get_generic_tlv_data(void *dev, struct qed_generic_tlvs *data)
{
	struct qede_dev *edev = dev;
	struct netdev_hw_addr *ha;
	int i;

	if (edev->ndev->features & NETIF_F_IP_CSUM)
		data->feat_flags |= QED_TLV_IP_CSUM;
	if (edev->ndev->features & NETIF_F_TSO)
		data->feat_flags |= QED_TLV_LSO;

	ether_addr_copy(data->mac[0], edev->ndev->dev_addr);
	eth_zero_addr(data->mac[1]);
	eth_zero_addr(data->mac[2]);
	/* Copy the first two UC macs */
	netif_addr_lock_bh(edev->ndev);
	i = 1;
	netdev_for_each_uc_addr(ha, edev->ndev) {
		ether_addr_copy(data->mac[i++], ha->addr);
		if (i == QED_TLV_MAC_COUNT)
			break;
	}

	netif_addr_unlock_bh(edev->ndev);
}

static void qede_get_eth_tlv_data(void *dev, void *data)
{
	struct qed_mfw_tlv_eth *etlv = data;
	struct qede_dev *edev = dev;
	struct qede_fastpath *fp;
	int i;

	etlv->lso_maxoff_size = 0XFFFF;
	etlv->lso_maxoff_size_set = true;
	etlv->lso_minseg_size = (u16)ETH_TX_LSO_WINDOW_MIN_LEN;
	etlv->lso_minseg_size_set = true;
	etlv->prom_mode = !!(edev->ndev->flags & IFF_PROMISC);
	etlv->prom_mode_set = true;
	etlv->tx_descr_size = QEDE_TSS_COUNT(edev);
	etlv->tx_descr_size_set = true;
	etlv->rx_descr_size = QEDE_RSS_COUNT(edev);
	etlv->rx_descr_size_set = true;
	etlv->iov_offload = QED_MFW_TLV_IOV_OFFLOAD_VEB;
	etlv->iov_offload_set = true;

	/* Fill information regarding queues; Should be done under the qede
	 * lock to guarantee those don't change beneath our feet.
	 */
	etlv->txqs_empty = true;
	etlv->rxqs_empty = true;
	etlv->num_txqs_full = 0;
	etlv->num_rxqs_full = 0;

	__qede_lock(edev);
	for_each_queue(i) {
		fp = &edev->fp_array[i];
		if (fp->type & QEDE_FASTPATH_TX) {
			struct qede_tx_queue *txq = QEDE_FP_TC0_TXQ(fp);

			if (txq->sw_tx_cons != txq->sw_tx_prod)
				etlv->txqs_empty = false;
			if (qede_is_txq_full(edev, txq))
				etlv->num_txqs_full++;
		}
		if (fp->type & QEDE_FASTPATH_RX) {
			if (qede_has_rx_work(fp->rxq))
				etlv->rxqs_empty = false;

			/* This one is a bit tricky; Firmware might stop
			 * placing packets if ring is not yet full.
			 * Give an approximation.
			 */
			if (le16_to_cpu(*fp->rxq->hw_cons_ptr) -
			    qed_chain_get_cons_idx(&fp->rxq->rx_comp_ring) >
			    RX_RING_SIZE - 100)
				etlv->num_rxqs_full++;
		}
	}
	__qede_unlock(edev);

	etlv->txqs_empty_set = true;
	etlv->rxqs_empty_set = true;
	etlv->num_txqs_full_set = true;
	etlv->num_rxqs_full_set = true;
}

/**
 * qede_io_error_detected - called when PCI error is detected
 * @pdev: Pointer to PCI device
 * @state: The current pci connection state
 *
 * This function is called after a PCI bus error affecting
 * this device has been detected.
 */
static pci_ers_result_t
qede_io_error_detected(struct pci_dev *pdev, pci_channel_state_t state)
{
	struct net_device *dev = pci_get_drvdata(pdev);
	struct qede_dev *edev = netdev_priv(dev);

	if (!edev)
		return PCI_ERS_RESULT_NONE;

	DP_NOTICE(edev, "IO error detected [%d]\n", state);

	__qede_lock(edev);
	if (edev->state == QEDE_STATE_RECOVERY) {
		DP_NOTICE(edev, "Device already in the recovery state\n");
		__qede_unlock(edev);
		return PCI_ERS_RESULT_NONE;
	}

	/* PF handles the recovery of its VFs */
	if (IS_VF(edev)) {
		DP_VERBOSE(edev, QED_MSG_IOV,
			   "VF recovery is handled by its PF\n");
		__qede_unlock(edev);
		return PCI_ERS_RESULT_RECOVERED;
	}

	/* Close OS Tx */
	netif_tx_disable(edev->ndev);
	netif_carrier_off(edev->ndev);

	set_bit(QEDE_SP_AER, &edev->sp_flags);
	schedule_delayed_work(&edev->sp_task, 0);

	__qede_unlock(edev);

	return PCI_ERS_RESULT_CAN_RECOVER;
}<|MERGE_RESOLUTION|>--- conflicted
+++ resolved
@@ -3,10 +3,7 @@
  * Copyright (c) 2015-2017  QLogic Corporation
  * Copyright (c) 2019-2020 Marvell International Ltd.
  */
-<<<<<<< HEAD
-=======
-
->>>>>>> d1988041
+
 #include <linux/crash_dump.h>
 #include <linux/module.h>
 #include <linux/pci.h>
@@ -1798,14 +1795,11 @@
 		snprintf(fp->name, sizeof(fp->name), "%s-fp-%d",
 			 edev->ndev->name, queue_id);
 	}
-<<<<<<< HEAD
-=======
 
 	if (init_xdp) {
 		edev->total_xdp_queues = QEDE_RSS_COUNT(edev);
 		DP_INFO(edev, "Total XDP queues: %u\n", edev->total_xdp_queues);
 	}
->>>>>>> d1988041
 }
 
 static int qede_set_real_num_queues(struct qede_dev *edev)
