/* Copyright 2008 - 2016 Freescale Semiconductor Inc.
 * Copyright 2020 NXP
 *
 * Redistribution and use in source and binary forms, with or without
 * modification, are permitted provided that the following conditions are met:
 *     * Redistributions of source code must retain the above copyright
 *	 notice, this list of conditions and the following disclaimer.
 *     * Redistributions in binary form must reproduce the above copyright
 *	 notice, this list of conditions and the following disclaimer in the
 *	 documentation and/or other materials provided with the distribution.
 *     * Neither the name of Freescale Semiconductor nor the
 *	 names of its contributors may be used to endorse or promote products
 *	 derived from this software without specific prior written permission.
 *
 * ALTERNATIVELY, this software may be distributed under the terms of the
 * GNU General Public License ("GPL") as published by the Free Software
 * Foundation, either version 2 of that License or (at your option) any
 * later version.
 *
 * THIS SOFTWARE IS PROVIDED BY Freescale Semiconductor ``AS IS'' AND ANY
 * EXPRESS OR IMPLIED WARRANTIES, INCLUDING, BUT NOT LIMITED TO, THE IMPLIED
 * WARRANTIES OF MERCHANTABILITY AND FITNESS FOR A PARTICULAR PURPOSE ARE
 * DISCLAIMED. IN NO EVENT SHALL Freescale Semiconductor BE LIABLE FOR ANY
 * DIRECT, INDIRECT, INCIDENTAL, SPECIAL, EXEMPLARY, OR CONSEQUENTIAL DAMAGES
 * (INCLUDING, BUT NOT LIMITED TO, PROCUREMENT OF SUBSTITUTE GOODS OR SERVICES;
 * LOSS OF USE, DATA, OR PROFITS; OR BUSINESS INTERRUPTION) HOWEVER CAUSED AND
 * ON ANY THEORY OF LIABILITY, WHETHER IN CONTRACT, STRICT LIABILITY, OR TORT
 * (INCLUDING NEGLIGENCE OR OTHERWISE) ARISING IN ANY WAY OUT OF THE USE OF THIS
 * SOFTWARE, EVEN IF ADVISED OF THE POSSIBILITY OF SUCH DAMAGE.
 */

#define pr_fmt(fmt) KBUILD_MODNAME ": " fmt

#include <linux/init.h>
#include <linux/module.h>
#include <linux/of_platform.h>
#include <linux/of_mdio.h>
#include <linux/of_net.h>
#include <linux/io.h>
#include <linux/if_arp.h>
#include <linux/if_vlan.h>
#include <linux/icmp.h>
#include <linux/ip.h>
#include <linux/ipv6.h>
#include <linux/udp.h>
#include <linux/tcp.h>
#include <linux/net.h>
#include <linux/skbuff.h>
#include <linux/etherdevice.h>
#include <linux/if_ether.h>
#include <linux/highmem.h>
#include <linux/percpu.h>
#include <linux/dma-mapping.h>
#include <linux/sort.h>
#include <linux/phy_fixed.h>
#include <soc/fsl/bman.h>
#include <soc/fsl/qman.h>
#include "fman.h"
#include "fman_port.h"
#include "mac.h"
#include "dpaa_eth.h"

/* CREATE_TRACE_POINTS only needs to be defined once. Other dpaa files
 * using trace events only need to #include <trace/events/sched.h>
 */
#define CREATE_TRACE_POINTS
#include "dpaa_eth_trace.h"

static int debug = -1;
module_param(debug, int, 0444);
MODULE_PARM_DESC(debug, "Module/Driver verbosity level (0=none,...,16=all)");

static u16 tx_timeout = 1000;
module_param(tx_timeout, ushort, 0444);
MODULE_PARM_DESC(tx_timeout, "The Tx timeout in ms");

#define FM_FD_STAT_RX_ERRORS						\
	(FM_FD_ERR_DMA | FM_FD_ERR_PHYSICAL	| \
	 FM_FD_ERR_SIZE | FM_FD_ERR_CLS_DISCARD | \
	 FM_FD_ERR_EXTRACTION | FM_FD_ERR_NO_SCHEME	| \
	 FM_FD_ERR_PRS_TIMEOUT | FM_FD_ERR_PRS_ILL_INSTRUCT | \
	 FM_FD_ERR_PRS_HDR_ERR)

#define FM_FD_STAT_TX_ERRORS \
	(FM_FD_ERR_UNSUPPORTED_FORMAT | \
	 FM_FD_ERR_LENGTH | FM_FD_ERR_DMA)

#define DPAA_MSG_DEFAULT (NETIF_MSG_DRV | NETIF_MSG_PROBE | \
			  NETIF_MSG_LINK | NETIF_MSG_IFUP | \
			  NETIF_MSG_IFDOWN | NETIF_MSG_HW)

#define DPAA_INGRESS_CS_THRESHOLD 0x10000000
/* Ingress congestion threshold on FMan ports
 * The size in bytes of the ingress tail-drop threshold on FMan ports.
 * Traffic piling up above this value will be rejected by QMan and discarded
 * by FMan.
 */

/* Size in bytes of the FQ taildrop threshold */
#define DPAA_FQ_TD 0x200000

#define DPAA_CS_THRESHOLD_1G 0x06000000
/* Egress congestion threshold on 1G ports, range 0x1000 .. 0x10000000
 * The size in bytes of the egress Congestion State notification threshold on
 * 1G ports. The 1G dTSECs can quite easily be flooded by cores doing Tx in a
 * tight loop (e.g. by sending UDP datagrams at "while(1) speed"),
 * and the larger the frame size, the more acute the problem.
 * So we have to find a balance between these factors:
 * - avoiding the device staying congested for a prolonged time (risking
 *   the netdev watchdog to fire - see also the tx_timeout module param);
 * - affecting performance of protocols such as TCP, which otherwise
 *   behave well under the congestion notification mechanism;
 * - preventing the Tx cores from tightly-looping (as if the congestion
 *   threshold was too low to be effective);
 * - running out of memory if the CS threshold is set too high.
 */

#define DPAA_CS_THRESHOLD_10G 0x10000000
/* The size in bytes of the egress Congestion State notification threshold on
 * 10G ports, range 0x1000 .. 0x10000000
 */

/* Largest value that the FQD's OAL field can hold */
#define FSL_QMAN_MAX_OAL	127

/* Default alignment for start of data in an Rx FD */
#ifdef CONFIG_DPAA_ERRATUM_A050385
/* aligning data start to 64 avoids DMA transaction splits, unless the buffer
 * is crossing a 4k page boundary
 */
#define DPAA_FD_DATA_ALIGNMENT  (fman_has_errata_a050385() ? 64 : 16)
/* aligning to 256 avoids DMA transaction splits caused by 4k page boundary
 * crossings; also, all SG fragments except the last must have a size multiple
 * of 256 to avoid DMA transaction splits
 */
#define DPAA_A050385_ALIGN 256
#define DPAA_FD_RX_DATA_ALIGNMENT (fman_has_errata_a050385() ? \
				   DPAA_A050385_ALIGN : 16)
#else
#define DPAA_FD_DATA_ALIGNMENT  16
#define DPAA_FD_RX_DATA_ALIGNMENT DPAA_FD_DATA_ALIGNMENT
#endif

/* The DPAA requires 256 bytes reserved and mapped for the SGT */
#define DPAA_SGT_SIZE 256

/* Values for the L3R field of the FM Parse Results
 */
/* L3 Type field: First IP Present IPv4 */
#define FM_L3_PARSE_RESULT_IPV4	0x8000
/* L3 Type field: First IP Present IPv6 */
#define FM_L3_PARSE_RESULT_IPV6	0x4000
/* Values for the L4R field of the FM Parse Results */
/* L4 Type field: UDP */
#define FM_L4_PARSE_RESULT_UDP	0x40
/* L4 Type field: TCP */
#define FM_L4_PARSE_RESULT_TCP	0x20

/* FD status field indicating whether the FM Parser has attempted to validate
 * the L4 csum of the frame.
 * Note that having this bit set doesn't necessarily imply that the checksum
 * is valid. One would have to check the parse results to find that out.
 */
#define FM_FD_STAT_L4CV         0x00000004

#define DPAA_SGT_MAX_ENTRIES 16 /* maximum number of entries in SG Table */
#define DPAA_BUFF_RELEASE_MAX 8 /* maximum number of buffers released at once */

#define FSL_DPAA_BPID_INV		0xff
#define FSL_DPAA_ETH_MAX_BUF_COUNT	128
#define FSL_DPAA_ETH_REFILL_THRESHOLD	80

#define DPAA_TX_PRIV_DATA_SIZE	16
#define DPAA_PARSE_RESULTS_SIZE sizeof(struct fman_prs_result)
#define DPAA_TIME_STAMP_SIZE 8
#define DPAA_HASH_RESULTS_SIZE 8
#define DPAA_HWA_SIZE (DPAA_PARSE_RESULTS_SIZE + DPAA_TIME_STAMP_SIZE \
		       + DPAA_HASH_RESULTS_SIZE)
#define DPAA_RX_PRIV_DATA_DEFAULT_SIZE (DPAA_TX_PRIV_DATA_SIZE + \
					dpaa_rx_extra_headroom)
#ifdef CONFIG_DPAA_ERRATUM_A050385
#define DPAA_RX_PRIV_DATA_A050385_SIZE (DPAA_A050385_ALIGN - DPAA_HWA_SIZE)
#define DPAA_RX_PRIV_DATA_SIZE (fman_has_errata_a050385() ? \
				DPAA_RX_PRIV_DATA_A050385_SIZE : \
				DPAA_RX_PRIV_DATA_DEFAULT_SIZE)
#else
#define DPAA_RX_PRIV_DATA_SIZE DPAA_RX_PRIV_DATA_DEFAULT_SIZE
#endif

#define DPAA_ETH_PCD_RXQ_NUM	128

#define DPAA_ENQUEUE_RETRIES	100000

enum port_type {RX, TX};

struct fm_port_fqs {
	struct dpaa_fq *tx_defq;
	struct dpaa_fq *tx_errq;
	struct dpaa_fq *rx_defq;
	struct dpaa_fq *rx_errq;
	struct dpaa_fq *rx_pcdq;
};

/* All the dpa bps in use at any moment */
static struct dpaa_bp *dpaa_bp_array[BM_MAX_NUM_OF_POOLS];

#define DPAA_BP_RAW_SIZE 4096

#ifdef CONFIG_DPAA_ERRATUM_A050385
#define dpaa_bp_size(raw_size) (SKB_WITH_OVERHEAD(raw_size) & \
				~(DPAA_A050385_ALIGN - 1))
#else
#define dpaa_bp_size(raw_size) SKB_WITH_OVERHEAD(raw_size)
#endif

static int dpaa_max_frm;

static int dpaa_rx_extra_headroom;

#define dpaa_get_max_mtu()	\
	(dpaa_max_frm - (VLAN_ETH_HLEN + ETH_FCS_LEN))

static int dpaa_netdev_init(struct net_device *net_dev,
			    const struct net_device_ops *dpaa_ops,
			    u16 tx_timeout)
{
	struct dpaa_priv *priv = netdev_priv(net_dev);
	struct device *dev = net_dev->dev.parent;
	struct dpaa_percpu_priv *percpu_priv;
	const u8 *mac_addr;
	int i, err;

	/* Although we access another CPU's private data here
	 * we do it at initialization so it is safe
	 */
	for_each_possible_cpu(i) {
		percpu_priv = per_cpu_ptr(priv->percpu_priv, i);
		percpu_priv->net_dev = net_dev;
	}

	net_dev->netdev_ops = dpaa_ops;
	mac_addr = priv->mac_dev->addr;

	net_dev->mem_start = priv->mac_dev->res->start;
	net_dev->mem_end = priv->mac_dev->res->end;

	net_dev->min_mtu = ETH_MIN_MTU;
	net_dev->max_mtu = dpaa_get_max_mtu();

	net_dev->hw_features |= (NETIF_F_IP_CSUM | NETIF_F_IPV6_CSUM |
				 NETIF_F_LLTX | NETIF_F_RXHASH);

	net_dev->hw_features |= NETIF_F_SG | NETIF_F_HIGHDMA;
	/* The kernels enables GSO automatically, if we declare NETIF_F_SG.
	 * For conformity, we'll still declare GSO explicitly.
	 */
	net_dev->features |= NETIF_F_GSO;
	net_dev->features |= NETIF_F_RXCSUM;

	net_dev->priv_flags |= IFF_LIVE_ADDR_CHANGE;
	/* we do not want shared skbs on TX */
	net_dev->priv_flags &= ~IFF_TX_SKB_SHARING;

	net_dev->features |= net_dev->hw_features;
	net_dev->vlan_features = net_dev->features;

	if (is_valid_ether_addr(mac_addr)) {
		memcpy(net_dev->perm_addr, mac_addr, net_dev->addr_len);
		memcpy(net_dev->dev_addr, mac_addr, net_dev->addr_len);
	} else {
		eth_hw_addr_random(net_dev);
		err = priv->mac_dev->change_addr(priv->mac_dev->fman_mac,
			(enet_addr_t *)net_dev->dev_addr);
		if (err) {
			dev_err(dev, "Failed to set random MAC address\n");
			return -EINVAL;
		}
		dev_info(dev, "Using random MAC address: %pM\n",
			 net_dev->dev_addr);
	}

	net_dev->ethtool_ops = &dpaa_ethtool_ops;

	net_dev->needed_headroom = priv->tx_headroom;
	net_dev->watchdog_timeo = msecs_to_jiffies(tx_timeout);

	/* start without the RUNNING flag, phylib controls it later */
	netif_carrier_off(net_dev);

	err = register_netdev(net_dev);
	if (err < 0) {
		dev_err(dev, "register_netdev() = %d\n", err);
		return err;
	}

	return 0;
}

static int dpaa_stop(struct net_device *net_dev)
{
	struct mac_device *mac_dev;
	struct dpaa_priv *priv;
	int i, err, error;

	priv = netdev_priv(net_dev);
	mac_dev = priv->mac_dev;

	netif_tx_stop_all_queues(net_dev);
	/* Allow the Fman (Tx) port to process in-flight frames before we
	 * try switching it off.
	 */
	msleep(200);

	err = mac_dev->stop(mac_dev);
	if (err < 0)
		netif_err(priv, ifdown, net_dev, "mac_dev->stop() = %d\n",
			  err);

	for (i = 0; i < ARRAY_SIZE(mac_dev->port); i++) {
		error = fman_port_disable(mac_dev->port[i]);
		if (error)
			err = error;
	}

	if (net_dev->phydev)
		phy_disconnect(net_dev->phydev);
	net_dev->phydev = NULL;

	msleep(200);

	return err;
}

static void dpaa_tx_timeout(struct net_device *net_dev, unsigned int txqueue)
{
	struct dpaa_percpu_priv *percpu_priv;
	const struct dpaa_priv	*priv;

	priv = netdev_priv(net_dev);
	percpu_priv = this_cpu_ptr(priv->percpu_priv);

	netif_crit(priv, timer, net_dev, "Transmit timeout latency: %u ms\n",
		   jiffies_to_msecs(jiffies - dev_trans_start(net_dev)));

	percpu_priv->stats.tx_errors++;
}

/* Calculates the statistics for the given device by adding the statistics
 * collected by each CPU.
 */
static void dpaa_get_stats64(struct net_device *net_dev,
			     struct rtnl_link_stats64 *s)
{
	int numstats = sizeof(struct rtnl_link_stats64) / sizeof(u64);
	struct dpaa_priv *priv = netdev_priv(net_dev);
	struct dpaa_percpu_priv *percpu_priv;
	u64 *netstats = (u64 *)s;
	u64 *cpustats;
	int i, j;

	for_each_possible_cpu(i) {
		percpu_priv = per_cpu_ptr(priv->percpu_priv, i);

		cpustats = (u64 *)&percpu_priv->stats;

		/* add stats from all CPUs */
		for (j = 0; j < numstats; j++)
			netstats[j] += cpustats[j];
	}
}

static int dpaa_setup_tc(struct net_device *net_dev, enum tc_setup_type type,
			 void *type_data)
{
	struct dpaa_priv *priv = netdev_priv(net_dev);
	struct tc_mqprio_qopt *mqprio = type_data;
	u8 num_tc;
	int i;

	if (type != TC_SETUP_QDISC_MQPRIO)
		return -EOPNOTSUPP;

	mqprio->hw = TC_MQPRIO_HW_OFFLOAD_TCS;
	num_tc = mqprio->num_tc;

	if (num_tc == priv->num_tc)
		return 0;

	if (!num_tc) {
		netdev_reset_tc(net_dev);
		goto out;
	}

	if (num_tc > DPAA_TC_NUM) {
		netdev_err(net_dev, "Too many traffic classes: max %d supported.\n",
			   DPAA_TC_NUM);
		return -EINVAL;
	}

	netdev_set_num_tc(net_dev, num_tc);

	for (i = 0; i < num_tc; i++)
		netdev_set_tc_queue(net_dev, i, DPAA_TC_TXQ_NUM,
				    i * DPAA_TC_TXQ_NUM);

out:
	priv->num_tc = num_tc ? : 1;
	netif_set_real_num_tx_queues(net_dev, priv->num_tc * DPAA_TC_TXQ_NUM);
	return 0;
}

static struct mac_device *dpaa_mac_dev_get(struct platform_device *pdev)
{
	struct dpaa_eth_data *eth_data;
	struct device *dpaa_dev;
	struct mac_device *mac_dev;

	dpaa_dev = &pdev->dev;
	eth_data = dpaa_dev->platform_data;
	if (!eth_data) {
		dev_err(dpaa_dev, "eth_data missing\n");
		return ERR_PTR(-ENODEV);
	}
	mac_dev = eth_data->mac_dev;
	if (!mac_dev) {
		dev_err(dpaa_dev, "mac_dev missing\n");
		return ERR_PTR(-EINVAL);
	}

	return mac_dev;
}

static int dpaa_set_mac_address(struct net_device *net_dev, void *addr)
{
	const struct dpaa_priv *priv;
	struct mac_device *mac_dev;
	struct sockaddr old_addr;
	int err;

	priv = netdev_priv(net_dev);

	memcpy(old_addr.sa_data, net_dev->dev_addr,  ETH_ALEN);

	err = eth_mac_addr(net_dev, addr);
	if (err < 0) {
		netif_err(priv, drv, net_dev, "eth_mac_addr() = %d\n", err);
		return err;
	}

	mac_dev = priv->mac_dev;

	err = mac_dev->change_addr(mac_dev->fman_mac,
				   (enet_addr_t *)net_dev->dev_addr);
	if (err < 0) {
		netif_err(priv, drv, net_dev, "mac_dev->change_addr() = %d\n",
			  err);
		/* reverting to previous address */
		eth_mac_addr(net_dev, &old_addr);

		return err;
	}

	return 0;
}

static void dpaa_set_rx_mode(struct net_device *net_dev)
{
	const struct dpaa_priv	*priv;
	int err;

	priv = netdev_priv(net_dev);

	if (!!(net_dev->flags & IFF_PROMISC) != priv->mac_dev->promisc) {
		priv->mac_dev->promisc = !priv->mac_dev->promisc;
		err = priv->mac_dev->set_promisc(priv->mac_dev->fman_mac,
						 priv->mac_dev->promisc);
		if (err < 0)
			netif_err(priv, drv, net_dev,
				  "mac_dev->set_promisc() = %d\n",
				  err);
	}

	if (!!(net_dev->flags & IFF_ALLMULTI) != priv->mac_dev->allmulti) {
		priv->mac_dev->allmulti = !priv->mac_dev->allmulti;
		err = priv->mac_dev->set_allmulti(priv->mac_dev->fman_mac,
						  priv->mac_dev->allmulti);
		if (err < 0)
			netif_err(priv, drv, net_dev,
				  "mac_dev->set_allmulti() = %d\n",
				  err);
	}

	err = priv->mac_dev->set_multi(net_dev, priv->mac_dev);
	if (err < 0)
		netif_err(priv, drv, net_dev, "mac_dev->set_multi() = %d\n",
			  err);
}

static struct dpaa_bp *dpaa_bpid2pool(int bpid)
{
	if (WARN_ON(bpid < 0 || bpid >= BM_MAX_NUM_OF_POOLS))
		return NULL;

	return dpaa_bp_array[bpid];
}

/* checks if this bpool is already allocated */
static bool dpaa_bpid2pool_use(int bpid)
{
	if (dpaa_bpid2pool(bpid)) {
		refcount_inc(&dpaa_bp_array[bpid]->refs);
		return true;
	}

	return false;
}

/* called only once per bpid by dpaa_bp_alloc_pool() */
static void dpaa_bpid2pool_map(int bpid, struct dpaa_bp *dpaa_bp)
{
	dpaa_bp_array[bpid] = dpaa_bp;
	refcount_set(&dpaa_bp->refs, 1);
}

static int dpaa_bp_alloc_pool(struct dpaa_bp *dpaa_bp)
{
	int err;

	if (dpaa_bp->size == 0 || dpaa_bp->config_count == 0) {
		pr_err("%s: Buffer pool is not properly initialized! Missing size or initial number of buffers\n",
		       __func__);
		return -EINVAL;
	}

	/* If the pool is already specified, we only create one per bpid */
	if (dpaa_bp->bpid != FSL_DPAA_BPID_INV &&
	    dpaa_bpid2pool_use(dpaa_bp->bpid))
		return 0;

	if (dpaa_bp->bpid == FSL_DPAA_BPID_INV) {
		dpaa_bp->pool = bman_new_pool();
		if (!dpaa_bp->pool) {
			pr_err("%s: bman_new_pool() failed\n",
			       __func__);
			return -ENODEV;
		}

		dpaa_bp->bpid = (u8)bman_get_bpid(dpaa_bp->pool);
	}

	if (dpaa_bp->seed_cb) {
		err = dpaa_bp->seed_cb(dpaa_bp);
		if (err)
			goto pool_seed_failed;
	}

	dpaa_bpid2pool_map(dpaa_bp->bpid, dpaa_bp);

	return 0;

pool_seed_failed:
	pr_err("%s: pool seeding failed\n", __func__);
	bman_free_pool(dpaa_bp->pool);

	return err;
}

/* remove and free all the buffers from the given buffer pool */
static void dpaa_bp_drain(struct dpaa_bp *bp)
{
	u8 num = 8;
	int ret;

	do {
		struct bm_buffer bmb[8];
		int i;

		ret = bman_acquire(bp->pool, bmb, num);
		if (ret < 0) {
			if (num == 8) {
				/* we have less than 8 buffers left;
				 * drain them one by one
				 */
				num = 1;
				ret = 1;
				continue;
			} else {
				/* Pool is fully drained */
				break;
			}
		}

		if (bp->free_buf_cb)
			for (i = 0; i < num; i++)
				bp->free_buf_cb(bp, &bmb[i]);
	} while (ret > 0);
}

static void dpaa_bp_free(struct dpaa_bp *dpaa_bp)
{
	struct dpaa_bp *bp = dpaa_bpid2pool(dpaa_bp->bpid);

	/* the mapping between bpid and dpaa_bp is done very late in the
	 * allocation procedure; if something failed before the mapping, the bp
	 * was not configured, therefore we don't need the below instructions
	 */
	if (!bp)
		return;

	if (!refcount_dec_and_test(&bp->refs))
		return;

	if (bp->free_buf_cb)
		dpaa_bp_drain(bp);

	dpaa_bp_array[bp->bpid] = NULL;
	bman_free_pool(bp->pool);
}

static void dpaa_bps_free(struct dpaa_priv *priv)
{
	dpaa_bp_free(priv->dpaa_bp);
}

/* Use multiple WQs for FQ assignment:
 *	- Tx Confirmation queues go to WQ1.
 *	- Rx Error and Tx Error queues go to WQ5 (giving them a better chance
 *	  to be scheduled, in case there are many more FQs in WQ6).
 *	- Rx Default goes to WQ6.
 *	- Tx queues go to different WQs depending on their priority. Equal
 *	  chunks of NR_CPUS queues go to WQ6 (lowest priority), WQ2, WQ1 and
 *	  WQ0 (highest priority).
 * This ensures that Tx-confirmed buffers are timely released. In particular,
 * it avoids congestion on the Tx Confirm FQs, which can pile up PFDRs if they
 * are greatly outnumbered by other FQs in the system, while
 * dequeue scheduling is round-robin.
 */
static inline void dpaa_assign_wq(struct dpaa_fq *fq, int idx)
{
	switch (fq->fq_type) {
	case FQ_TYPE_TX_CONFIRM:
	case FQ_TYPE_TX_CONF_MQ:
		fq->wq = 1;
		break;
	case FQ_TYPE_RX_ERROR:
	case FQ_TYPE_TX_ERROR:
		fq->wq = 5;
		break;
	case FQ_TYPE_RX_DEFAULT:
	case FQ_TYPE_RX_PCD:
		fq->wq = 6;
		break;
	case FQ_TYPE_TX:
		switch (idx / DPAA_TC_TXQ_NUM) {
		case 0:
			/* Low priority (best effort) */
			fq->wq = 6;
			break;
		case 1:
			/* Medium priority */
			fq->wq = 2;
			break;
		case 2:
			/* High priority */
			fq->wq = 1;
			break;
		case 3:
			/* Very high priority */
			fq->wq = 0;
			break;
		default:
			WARN(1, "Too many TX FQs: more than %d!\n",
			     DPAA_ETH_TXQ_NUM);
		}
		break;
	default:
		WARN(1, "Invalid FQ type %d for FQID %d!\n",
		     fq->fq_type, fq->fqid);
	}
}

static struct dpaa_fq *dpaa_fq_alloc(struct device *dev,
				     u32 start, u32 count,
				     struct list_head *list,
				     enum dpaa_fq_type fq_type)
{
	struct dpaa_fq *dpaa_fq;
	int i;

	dpaa_fq = devm_kcalloc(dev, count, sizeof(*dpaa_fq),
			       GFP_KERNEL);
	if (!dpaa_fq)
		return NULL;

	for (i = 0; i < count; i++) {
		dpaa_fq[i].fq_type = fq_type;
		dpaa_fq[i].fqid = start ? start + i : 0;
		list_add_tail(&dpaa_fq[i].list, list);
	}

	for (i = 0; i < count; i++)
		dpaa_assign_wq(dpaa_fq + i, i);

	return dpaa_fq;
}

static int dpaa_alloc_all_fqs(struct device *dev, struct list_head *list,
			      struct fm_port_fqs *port_fqs)
{
	struct dpaa_fq *dpaa_fq;
	u32 fq_base, fq_base_aligned, i;

	dpaa_fq = dpaa_fq_alloc(dev, 0, 1, list, FQ_TYPE_RX_ERROR);
	if (!dpaa_fq)
		goto fq_alloc_failed;

	port_fqs->rx_errq = &dpaa_fq[0];

	dpaa_fq = dpaa_fq_alloc(dev, 0, 1, list, FQ_TYPE_RX_DEFAULT);
	if (!dpaa_fq)
		goto fq_alloc_failed;

	port_fqs->rx_defq = &dpaa_fq[0];

	/* the PCD FQIDs range needs to be aligned for correct operation */
	if (qman_alloc_fqid_range(&fq_base, 2 * DPAA_ETH_PCD_RXQ_NUM))
		goto fq_alloc_failed;

	fq_base_aligned = ALIGN(fq_base, DPAA_ETH_PCD_RXQ_NUM);

	for (i = fq_base; i < fq_base_aligned; i++)
		qman_release_fqid(i);

	for (i = fq_base_aligned + DPAA_ETH_PCD_RXQ_NUM;
	     i < (fq_base + 2 * DPAA_ETH_PCD_RXQ_NUM); i++)
		qman_release_fqid(i);

	dpaa_fq = dpaa_fq_alloc(dev, fq_base_aligned, DPAA_ETH_PCD_RXQ_NUM,
				list, FQ_TYPE_RX_PCD);
	if (!dpaa_fq)
		goto fq_alloc_failed;

	port_fqs->rx_pcdq = &dpaa_fq[0];

	if (!dpaa_fq_alloc(dev, 0, DPAA_ETH_TXQ_NUM, list, FQ_TYPE_TX_CONF_MQ))
		goto fq_alloc_failed;

	dpaa_fq = dpaa_fq_alloc(dev, 0, 1, list, FQ_TYPE_TX_ERROR);
	if (!dpaa_fq)
		goto fq_alloc_failed;

	port_fqs->tx_errq = &dpaa_fq[0];

	dpaa_fq = dpaa_fq_alloc(dev, 0, 1, list, FQ_TYPE_TX_CONFIRM);
	if (!dpaa_fq)
		goto fq_alloc_failed;

	port_fqs->tx_defq = &dpaa_fq[0];

	if (!dpaa_fq_alloc(dev, 0, DPAA_ETH_TXQ_NUM, list, FQ_TYPE_TX))
		goto fq_alloc_failed;

	return 0;

fq_alloc_failed:
	dev_err(dev, "dpaa_fq_alloc() failed\n");
	return -ENOMEM;
}

static u32 rx_pool_channel;
static DEFINE_SPINLOCK(rx_pool_channel_init);

static int dpaa_get_channel(void)
{
	spin_lock(&rx_pool_channel_init);
	if (!rx_pool_channel) {
		u32 pool;
		int ret;

		ret = qman_alloc_pool(&pool);

		if (!ret)
			rx_pool_channel = pool;
	}
	spin_unlock(&rx_pool_channel_init);
	if (!rx_pool_channel)
		return -ENOMEM;
	return rx_pool_channel;
}

static void dpaa_release_channel(void)
{
	qman_release_pool(rx_pool_channel);
}

static void dpaa_eth_add_channel(u16 channel, struct device *dev)
{
	u32 pool = QM_SDQCR_CHANNELS_POOL_CONV(channel);
	const cpumask_t *cpus = qman_affine_cpus();
	struct qman_portal *portal;
	int cpu;

	for_each_cpu_and(cpu, cpus, cpu_online_mask) {
		portal = qman_get_affine_portal(cpu);
		qman_p_static_dequeue_add(portal, pool);
		qman_start_using_portal(portal, dev);
	}
}

/* Congestion group state change notification callback.
 * Stops the device's egress queues while they are congested and
 * wakes them upon exiting congested state.
 * Also updates some CGR-related stats.
 */
static void dpaa_eth_cgscn(struct qman_portal *qm, struct qman_cgr *cgr,
			   int congested)
{
	struct dpaa_priv *priv = (struct dpaa_priv *)container_of(cgr,
		struct dpaa_priv, cgr_data.cgr);

	if (congested) {
		priv->cgr_data.congestion_start_jiffies = jiffies;
		netif_tx_stop_all_queues(priv->net_dev);
		priv->cgr_data.cgr_congested_count++;
	} else {
		priv->cgr_data.congested_jiffies +=
			(jiffies - priv->cgr_data.congestion_start_jiffies);
		netif_tx_wake_all_queues(priv->net_dev);
	}
}

static int dpaa_eth_cgr_init(struct dpaa_priv *priv)
{
	struct qm_mcc_initcgr initcgr;
	u32 cs_th;
	int err;

	err = qman_alloc_cgrid(&priv->cgr_data.cgr.cgrid);
	if (err < 0) {
		if (netif_msg_drv(priv))
			pr_err("%s: Error %d allocating CGR ID\n",
			       __func__, err);
		goto out_error;
	}
	priv->cgr_data.cgr.cb = dpaa_eth_cgscn;

	/* Enable Congestion State Change Notifications and CS taildrop */
	memset(&initcgr, 0, sizeof(initcgr));
	initcgr.we_mask = cpu_to_be16(QM_CGR_WE_CSCN_EN | QM_CGR_WE_CS_THRES);
	initcgr.cgr.cscn_en = QM_CGR_EN;

	/* Set different thresholds based on the MAC speed.
	 * This may turn suboptimal if the MAC is reconfigured at a speed
	 * lower than its max, e.g. if a dTSEC later negotiates a 100Mbps link.
	 * In such cases, we ought to reconfigure the threshold, too.
	 */
	if (priv->mac_dev->if_support & SUPPORTED_10000baseT_Full)
		cs_th = DPAA_CS_THRESHOLD_10G;
	else
		cs_th = DPAA_CS_THRESHOLD_1G;
	qm_cgr_cs_thres_set64(&initcgr.cgr.cs_thres, cs_th, 1);

	initcgr.we_mask |= cpu_to_be16(QM_CGR_WE_CSTD_EN);
	initcgr.cgr.cstd_en = QM_CGR_EN;

	err = qman_create_cgr(&priv->cgr_data.cgr, QMAN_CGR_FLAG_USE_INIT,
			      &initcgr);
	if (err < 0) {
		if (netif_msg_drv(priv))
			pr_err("%s: Error %d creating CGR with ID %d\n",
			       __func__, err, priv->cgr_data.cgr.cgrid);
		qman_release_cgrid(priv->cgr_data.cgr.cgrid);
		goto out_error;
	}
	if (netif_msg_drv(priv))
		pr_debug("Created CGR %d for netdev with hwaddr %pM on QMan channel %d\n",
			 priv->cgr_data.cgr.cgrid, priv->mac_dev->addr,
			 priv->cgr_data.cgr.chan);

out_error:
	return err;
}

static inline void dpaa_setup_ingress(const struct dpaa_priv *priv,
				      struct dpaa_fq *fq,
				      const struct qman_fq *template)
{
	fq->fq_base = *template;
	fq->net_dev = priv->net_dev;

	fq->flags = QMAN_FQ_FLAG_NO_ENQUEUE;
	fq->channel = priv->channel;
}

static inline void dpaa_setup_egress(const struct dpaa_priv *priv,
				     struct dpaa_fq *fq,
				     struct fman_port *port,
				     const struct qman_fq *template)
{
	fq->fq_base = *template;
	fq->net_dev = priv->net_dev;

	if (port) {
		fq->flags = QMAN_FQ_FLAG_TO_DCPORTAL;
		fq->channel = (u16)fman_port_get_qman_channel_id(port);
	} else {
		fq->flags = QMAN_FQ_FLAG_NO_MODIFY;
	}
}

static void dpaa_fq_setup(struct dpaa_priv *priv,
			  const struct dpaa_fq_cbs *fq_cbs,
			  struct fman_port *tx_port)
{
	int egress_cnt = 0, conf_cnt = 0, num_portals = 0, portal_cnt = 0, cpu;
	const cpumask_t *affine_cpus = qman_affine_cpus();
	u16 channels[NR_CPUS];
	struct dpaa_fq *fq;

	for_each_cpu_and(cpu, affine_cpus, cpu_online_mask)
		channels[num_portals++] = qman_affine_channel(cpu);

	if (num_portals == 0)
		dev_err(priv->net_dev->dev.parent,
			"No Qman software (affine) channels found\n");

	/* Initialize each FQ in the list */
	list_for_each_entry(fq, &priv->dpaa_fq_list, list) {
		switch (fq->fq_type) {
		case FQ_TYPE_RX_DEFAULT:
			dpaa_setup_ingress(priv, fq, &fq_cbs->rx_defq);
			break;
		case FQ_TYPE_RX_ERROR:
			dpaa_setup_ingress(priv, fq, &fq_cbs->rx_errq);
			break;
		case FQ_TYPE_RX_PCD:
			if (!num_portals)
				continue;
			dpaa_setup_ingress(priv, fq, &fq_cbs->rx_defq);
			fq->channel = channels[portal_cnt++ % num_portals];
			break;
		case FQ_TYPE_TX:
			dpaa_setup_egress(priv, fq, tx_port,
					  &fq_cbs->egress_ern);
			/* If we have more Tx queues than the number of cores,
			 * just ignore the extra ones.
			 */
			if (egress_cnt < DPAA_ETH_TXQ_NUM)
				priv->egress_fqs[egress_cnt++] = &fq->fq_base;
			break;
		case FQ_TYPE_TX_CONF_MQ:
			priv->conf_fqs[conf_cnt++] = &fq->fq_base;
			fallthrough;
		case FQ_TYPE_TX_CONFIRM:
			dpaa_setup_ingress(priv, fq, &fq_cbs->tx_defq);
			break;
		case FQ_TYPE_TX_ERROR:
			dpaa_setup_ingress(priv, fq, &fq_cbs->tx_errq);
			break;
		default:
			dev_warn(priv->net_dev->dev.parent,
				 "Unknown FQ type detected!\n");
			break;
		}
	}

	 /* Make sure all CPUs receive a corresponding Tx queue. */
	while (egress_cnt < DPAA_ETH_TXQ_NUM) {
		list_for_each_entry(fq, &priv->dpaa_fq_list, list) {
			if (fq->fq_type != FQ_TYPE_TX)
				continue;
			priv->egress_fqs[egress_cnt++] = &fq->fq_base;
			if (egress_cnt == DPAA_ETH_TXQ_NUM)
				break;
		}
	}
}

static inline int dpaa_tx_fq_to_id(const struct dpaa_priv *priv,
				   struct qman_fq *tx_fq)
{
	int i;

	for (i = 0; i < DPAA_ETH_TXQ_NUM; i++)
		if (priv->egress_fqs[i] == tx_fq)
			return i;

	return -EINVAL;
}

static int dpaa_fq_init(struct dpaa_fq *dpaa_fq, bool td_enable)
{
	const struct dpaa_priv	*priv;
	struct qman_fq *confq = NULL;
	struct qm_mcc_initfq initfq;
	struct device *dev;
	struct qman_fq *fq;
	int queue_id;
	int err;

	priv = netdev_priv(dpaa_fq->net_dev);
	dev = dpaa_fq->net_dev->dev.parent;

	if (dpaa_fq->fqid == 0)
		dpaa_fq->flags |= QMAN_FQ_FLAG_DYNAMIC_FQID;

	dpaa_fq->init = !(dpaa_fq->flags & QMAN_FQ_FLAG_NO_MODIFY);

	err = qman_create_fq(dpaa_fq->fqid, dpaa_fq->flags, &dpaa_fq->fq_base);
	if (err) {
		dev_err(dev, "qman_create_fq() failed\n");
		return err;
	}
	fq = &dpaa_fq->fq_base;

	if (dpaa_fq->init) {
		memset(&initfq, 0, sizeof(initfq));

		initfq.we_mask = cpu_to_be16(QM_INITFQ_WE_FQCTRL);
		/* Note: we may get to keep an empty FQ in cache */
		initfq.fqd.fq_ctrl = cpu_to_be16(QM_FQCTRL_PREFERINCACHE);

		/* Try to reduce the number of portal interrupts for
		 * Tx Confirmation FQs.
		 */
		if (dpaa_fq->fq_type == FQ_TYPE_TX_CONFIRM)
			initfq.fqd.fq_ctrl |= cpu_to_be16(QM_FQCTRL_AVOIDBLOCK);

		/* FQ placement */
		initfq.we_mask |= cpu_to_be16(QM_INITFQ_WE_DESTWQ);

		qm_fqd_set_destwq(&initfq.fqd, dpaa_fq->channel, dpaa_fq->wq);

		/* Put all egress queues in a congestion group of their own.
		 * Sensu stricto, the Tx confirmation queues are Rx FQs,
		 * rather than Tx - but they nonetheless account for the
		 * memory footprint on behalf of egress traffic. We therefore
		 * place them in the netdev's CGR, along with the Tx FQs.
		 */
		if (dpaa_fq->fq_type == FQ_TYPE_TX ||
		    dpaa_fq->fq_type == FQ_TYPE_TX_CONFIRM ||
		    dpaa_fq->fq_type == FQ_TYPE_TX_CONF_MQ) {
			initfq.we_mask |= cpu_to_be16(QM_INITFQ_WE_CGID);
			initfq.fqd.fq_ctrl |= cpu_to_be16(QM_FQCTRL_CGE);
			initfq.fqd.cgid = (u8)priv->cgr_data.cgr.cgrid;
			/* Set a fixed overhead accounting, in an attempt to
			 * reduce the impact of fixed-size skb shells and the
			 * driver's needed headroom on system memory. This is
			 * especially the case when the egress traffic is
			 * composed of small datagrams.
			 * Unfortunately, QMan's OAL value is capped to an
			 * insufficient value, but even that is better than
			 * no overhead accounting at all.
			 */
			initfq.we_mask |= cpu_to_be16(QM_INITFQ_WE_OAC);
			qm_fqd_set_oac(&initfq.fqd, QM_OAC_CG);
			qm_fqd_set_oal(&initfq.fqd,
				       min(sizeof(struct sk_buff) +
				       priv->tx_headroom,
				       (size_t)FSL_QMAN_MAX_OAL));
		}

		if (td_enable) {
			initfq.we_mask |= cpu_to_be16(QM_INITFQ_WE_TDTHRESH);
			qm_fqd_set_taildrop(&initfq.fqd, DPAA_FQ_TD, 1);
			initfq.fqd.fq_ctrl = cpu_to_be16(QM_FQCTRL_TDE);
		}

		if (dpaa_fq->fq_type == FQ_TYPE_TX) {
			queue_id = dpaa_tx_fq_to_id(priv, &dpaa_fq->fq_base);
			if (queue_id >= 0)
				confq = priv->conf_fqs[queue_id];
			if (confq) {
				initfq.we_mask |=
					cpu_to_be16(QM_INITFQ_WE_CONTEXTA);
			/* ContextA: OVOM=1(use contextA2 bits instead of ICAD)
			 *	     A2V=1 (contextA A2 field is valid)
			 *	     A0V=1 (contextA A0 field is valid)
			 *	     B0V=1 (contextB field is valid)
			 * ContextA A2: EBD=1 (deallocate buffers inside FMan)
			 * ContextB B0(ASPID): 0 (absolute Virtual Storage ID)
			 */
				qm_fqd_context_a_set64(&initfq.fqd,
						       0x1e00000080000000ULL);
			}
		}

		/* Put all the ingress queues in our "ingress CGR". */
		if (priv->use_ingress_cgr &&
		    (dpaa_fq->fq_type == FQ_TYPE_RX_DEFAULT ||
		     dpaa_fq->fq_type == FQ_TYPE_RX_ERROR ||
		     dpaa_fq->fq_type == FQ_TYPE_RX_PCD)) {
			initfq.we_mask |= cpu_to_be16(QM_INITFQ_WE_CGID);
			initfq.fqd.fq_ctrl |= cpu_to_be16(QM_FQCTRL_CGE);
			initfq.fqd.cgid = (u8)priv->ingress_cgr.cgrid;
			/* Set a fixed overhead accounting, just like for the
			 * egress CGR.
			 */
			initfq.we_mask |= cpu_to_be16(QM_INITFQ_WE_OAC);
			qm_fqd_set_oac(&initfq.fqd, QM_OAC_CG);
			qm_fqd_set_oal(&initfq.fqd,
				       min(sizeof(struct sk_buff) +
				       priv->tx_headroom,
				       (size_t)FSL_QMAN_MAX_OAL));
		}

		/* Initialization common to all ingress queues */
		if (dpaa_fq->flags & QMAN_FQ_FLAG_NO_ENQUEUE) {
			initfq.we_mask |= cpu_to_be16(QM_INITFQ_WE_CONTEXTA);
			initfq.fqd.fq_ctrl |= cpu_to_be16(QM_FQCTRL_HOLDACTIVE |
						QM_FQCTRL_CTXASTASHING);
			initfq.fqd.context_a.stashing.exclusive =
				QM_STASHING_EXCL_DATA | QM_STASHING_EXCL_CTX |
				QM_STASHING_EXCL_ANNOTATION;
			qm_fqd_set_stashing(&initfq.fqd, 1, 2,
					    DIV_ROUND_UP(sizeof(struct qman_fq),
							 64));
		}

		err = qman_init_fq(fq, QMAN_INITFQ_FLAG_SCHED, &initfq);
		if (err < 0) {
			dev_err(dev, "qman_init_fq(%u) = %d\n",
				qman_fq_fqid(fq), err);
			qman_destroy_fq(fq);
			return err;
		}
	}

	dpaa_fq->fqid = qman_fq_fqid(fq);

	return 0;
}

static int dpaa_fq_free_entry(struct device *dev, struct qman_fq *fq)
{
	const struct dpaa_priv  *priv;
	struct dpaa_fq *dpaa_fq;
	int err, error;

	err = 0;

	dpaa_fq = container_of(fq, struct dpaa_fq, fq_base);
	priv = netdev_priv(dpaa_fq->net_dev);

	if (dpaa_fq->init) {
		err = qman_retire_fq(fq, NULL);
		if (err < 0 && netif_msg_drv(priv))
			dev_err(dev, "qman_retire_fq(%u) = %d\n",
				qman_fq_fqid(fq), err);

		error = qman_oos_fq(fq);
		if (error < 0 && netif_msg_drv(priv)) {
			dev_err(dev, "qman_oos_fq(%u) = %d\n",
				qman_fq_fqid(fq), error);
			if (err >= 0)
				err = error;
		}
	}

	qman_destroy_fq(fq);
	list_del(&dpaa_fq->list);

	return err;
}

static int dpaa_fq_free(struct device *dev, struct list_head *list)
{
	struct dpaa_fq *dpaa_fq, *tmp;
	int err, error;

	err = 0;
	list_for_each_entry_safe(dpaa_fq, tmp, list, list) {
		error = dpaa_fq_free_entry(dev, (struct qman_fq *)dpaa_fq);
		if (error < 0 && err >= 0)
			err = error;
	}

	return err;
}

static int dpaa_eth_init_tx_port(struct fman_port *port, struct dpaa_fq *errq,
				 struct dpaa_fq *defq,
				 struct dpaa_buffer_layout *buf_layout)
{
	struct fman_buffer_prefix_content buf_prefix_content;
	struct fman_port_params params;
	int err;

	memset(&params, 0, sizeof(params));
	memset(&buf_prefix_content, 0, sizeof(buf_prefix_content));

	buf_prefix_content.priv_data_size = buf_layout->priv_data_size;
	buf_prefix_content.pass_prs_result = true;
	buf_prefix_content.pass_hash_result = true;
	buf_prefix_content.pass_time_stamp = true;
	buf_prefix_content.data_align = DPAA_FD_DATA_ALIGNMENT;

	params.specific_params.non_rx_params.err_fqid = errq->fqid;
	params.specific_params.non_rx_params.dflt_fqid = defq->fqid;

	err = fman_port_config(port, &params);
	if (err) {
		pr_err("%s: fman_port_config failed\n", __func__);
		return err;
	}

	err = fman_port_cfg_buf_prefix_content(port, &buf_prefix_content);
	if (err) {
		pr_err("%s: fman_port_cfg_buf_prefix_content failed\n",
		       __func__);
		return err;
	}

	err = fman_port_init(port);
	if (err)
		pr_err("%s: fm_port_init failed\n", __func__);

	return err;
}

static int dpaa_eth_init_rx_port(struct fman_port *port, struct dpaa_bp *bp,
				 struct dpaa_fq *errq,
				 struct dpaa_fq *defq, struct dpaa_fq *pcdq,
				 struct dpaa_buffer_layout *buf_layout)
{
	struct fman_buffer_prefix_content buf_prefix_content;
	struct fman_port_rx_params *rx_p;
	struct fman_port_params params;
	int err;

	memset(&params, 0, sizeof(params));
	memset(&buf_prefix_content, 0, sizeof(buf_prefix_content));

	buf_prefix_content.priv_data_size = buf_layout->priv_data_size;
	buf_prefix_content.pass_prs_result = true;
	buf_prefix_content.pass_hash_result = true;
	buf_prefix_content.pass_time_stamp = true;
	buf_prefix_content.data_align = DPAA_FD_RX_DATA_ALIGNMENT;

	rx_p = &params.specific_params.rx_params;
	rx_p->err_fqid = errq->fqid;
	rx_p->dflt_fqid = defq->fqid;
	if (pcdq) {
		rx_p->pcd_base_fqid = pcdq->fqid;
		rx_p->pcd_fqs_count = DPAA_ETH_PCD_RXQ_NUM;
	}

	rx_p->ext_buf_pools.num_of_pools_used = 1;
	rx_p->ext_buf_pools.ext_buf_pool[0].id =  bp->bpid;
	rx_p->ext_buf_pools.ext_buf_pool[0].size = (u16)bp->size;

	err = fman_port_config(port, &params);
	if (err) {
		pr_err("%s: fman_port_config failed\n", __func__);
		return err;
	}

	err = fman_port_cfg_buf_prefix_content(port, &buf_prefix_content);
	if (err) {
		pr_err("%s: fman_port_cfg_buf_prefix_content failed\n",
		       __func__);
		return err;
	}

	err = fman_port_init(port);
	if (err)
		pr_err("%s: fm_port_init failed\n", __func__);

	return err;
}

static int dpaa_eth_init_ports(struct mac_device *mac_dev,
			       struct dpaa_bp *bp,
			       struct fm_port_fqs *port_fqs,
			       struct dpaa_buffer_layout *buf_layout,
			       struct device *dev)
{
	struct fman_port *rxport = mac_dev->port[RX];
	struct fman_port *txport = mac_dev->port[TX];
	int err;

	err = dpaa_eth_init_tx_port(txport, port_fqs->tx_errq,
				    port_fqs->tx_defq, &buf_layout[TX]);
	if (err)
		return err;

	err = dpaa_eth_init_rx_port(rxport, bp, port_fqs->rx_errq,
				    port_fqs->rx_defq, port_fqs->rx_pcdq,
				    &buf_layout[RX]);

	return err;
}

static int dpaa_bman_release(const struct dpaa_bp *dpaa_bp,
			     struct bm_buffer *bmb, int cnt)
{
	int err;

	err = bman_release(dpaa_bp->pool, bmb, cnt);
	/* Should never occur, address anyway to avoid leaking the buffers */
	if (WARN_ON(err) && dpaa_bp->free_buf_cb)
		while (cnt-- > 0)
			dpaa_bp->free_buf_cb(dpaa_bp, &bmb[cnt]);

	return cnt;
}

static void dpaa_release_sgt_members(struct qm_sg_entry *sgt)
{
	struct bm_buffer bmb[DPAA_BUFF_RELEASE_MAX];
	struct dpaa_bp *dpaa_bp;
	int i = 0, j;

	memset(bmb, 0, sizeof(bmb));

	do {
		dpaa_bp = dpaa_bpid2pool(sgt[i].bpid);
		if (!dpaa_bp)
			return;

		j = 0;
		do {
			WARN_ON(qm_sg_entry_is_ext(&sgt[i]));

			bm_buffer_set64(&bmb[j], qm_sg_entry_get64(&sgt[i]));

			j++; i++;
		} while (j < ARRAY_SIZE(bmb) &&
				!qm_sg_entry_is_final(&sgt[i - 1]) &&
				sgt[i - 1].bpid == sgt[i].bpid);

		dpaa_bman_release(dpaa_bp, bmb, j);
	} while (!qm_sg_entry_is_final(&sgt[i - 1]));
}

static void dpaa_fd_release(const struct net_device *net_dev,
			    const struct qm_fd *fd)
{
	struct qm_sg_entry *sgt;
	struct dpaa_bp *dpaa_bp;
	struct bm_buffer bmb;
	dma_addr_t addr;
	void *vaddr;

	bmb.data = 0;
	bm_buffer_set64(&bmb, qm_fd_addr(fd));

	dpaa_bp = dpaa_bpid2pool(fd->bpid);
	if (!dpaa_bp)
		return;

	if (qm_fd_get_format(fd) == qm_fd_sg) {
		vaddr = phys_to_virt(qm_fd_addr(fd));
		sgt = vaddr + qm_fd_get_offset(fd);

		dma_unmap_page(dpaa_bp->priv->rx_dma_dev, qm_fd_addr(fd),
			       DPAA_BP_RAW_SIZE, DMA_FROM_DEVICE);

		dpaa_release_sgt_members(sgt);

		addr = dma_map_page(dpaa_bp->priv->rx_dma_dev,
				    virt_to_page(vaddr), 0, DPAA_BP_RAW_SIZE,
				    DMA_FROM_DEVICE);
		if (dma_mapping_error(dpaa_bp->priv->rx_dma_dev, addr)) {
			netdev_err(net_dev, "DMA mapping failed\n");
			return;
		}
		bm_buffer_set64(&bmb, addr);
	}

	dpaa_bman_release(dpaa_bp, &bmb, 1);
}

static void count_ern(struct dpaa_percpu_priv *percpu_priv,
		      const union qm_mr_entry *msg)
{
	switch (msg->ern.rc & QM_MR_RC_MASK) {
	case QM_MR_RC_CGR_TAILDROP:
		percpu_priv->ern_cnt.cg_tdrop++;
		break;
	case QM_MR_RC_WRED:
		percpu_priv->ern_cnt.wred++;
		break;
	case QM_MR_RC_ERROR:
		percpu_priv->ern_cnt.err_cond++;
		break;
	case QM_MR_RC_ORPWINDOW_EARLY:
		percpu_priv->ern_cnt.early_window++;
		break;
	case QM_MR_RC_ORPWINDOW_LATE:
		percpu_priv->ern_cnt.late_window++;
		break;
	case QM_MR_RC_FQ_TAILDROP:
		percpu_priv->ern_cnt.fq_tdrop++;
		break;
	case QM_MR_RC_ORPWINDOW_RETIRED:
		percpu_priv->ern_cnt.fq_retired++;
		break;
	case QM_MR_RC_ORP_ZERO:
		percpu_priv->ern_cnt.orp_zero++;
		break;
	}
}

/* Turn on HW checksum computation for this outgoing frame.
 * If the current protocol is not something we support in this regard
 * (or if the stack has already computed the SW checksum), we do nothing.
 *
 * Returns 0 if all goes well (or HW csum doesn't apply), and a negative value
 * otherwise.
 *
 * Note that this function may modify the fd->cmd field and the skb data buffer
 * (the Parse Results area).
 */
static int dpaa_enable_tx_csum(struct dpaa_priv *priv,
			       struct sk_buff *skb,
			       struct qm_fd *fd,
			       void *parse_results)
{
	struct fman_prs_result *parse_result;
	u16 ethertype = ntohs(skb->protocol);
	struct ipv6hdr *ipv6h = NULL;
	struct iphdr *iph;
	int retval = 0;
	u8 l4_proto;

	if (skb->ip_summed != CHECKSUM_PARTIAL)
		return 0;

	/* Note: L3 csum seems to be already computed in sw, but we can't choose
	 * L4 alone from the FM configuration anyway.
	 */

	/* Fill in some fields of the Parse Results array, so the FMan
	 * can find them as if they came from the FMan Parser.
	 */
	parse_result = (struct fman_prs_result *)parse_results;

	/* If we're dealing with VLAN, get the real Ethernet type */
	if (ethertype == ETH_P_8021Q) {
		/* We can't always assume the MAC header is set correctly
		 * by the stack, so reset to beginning of skb->data
		 */
		skb_reset_mac_header(skb);
		ethertype = ntohs(vlan_eth_hdr(skb)->h_vlan_encapsulated_proto);
	}

	/* Fill in the relevant L3 parse result fields
	 * and read the L4 protocol type
	 */
	switch (ethertype) {
	case ETH_P_IP:
		parse_result->l3r = cpu_to_be16(FM_L3_PARSE_RESULT_IPV4);
		iph = ip_hdr(skb);
		WARN_ON(!iph);
		l4_proto = iph->protocol;
		break;
	case ETH_P_IPV6:
		parse_result->l3r = cpu_to_be16(FM_L3_PARSE_RESULT_IPV6);
		ipv6h = ipv6_hdr(skb);
		WARN_ON(!ipv6h);
		l4_proto = ipv6h->nexthdr;
		break;
	default:
		/* We shouldn't even be here */
		if (net_ratelimit())
			netif_alert(priv, tx_err, priv->net_dev,
				    "Can't compute HW csum for L3 proto 0x%x\n",
				    ntohs(skb->protocol));
		retval = -EIO;
		goto return_error;
	}

	/* Fill in the relevant L4 parse result fields */
	switch (l4_proto) {
	case IPPROTO_UDP:
		parse_result->l4r = FM_L4_PARSE_RESULT_UDP;
		break;
	case IPPROTO_TCP:
		parse_result->l4r = FM_L4_PARSE_RESULT_TCP;
		break;
	default:
		if (net_ratelimit())
			netif_alert(priv, tx_err, priv->net_dev,
				    "Can't compute HW csum for L4 proto 0x%x\n",
				    l4_proto);
		retval = -EIO;
		goto return_error;
	}

	/* At index 0 is IPOffset_1 as defined in the Parse Results */
	parse_result->ip_off[0] = (u8)skb_network_offset(skb);
	parse_result->l4_off = (u8)skb_transport_offset(skb);

	/* Enable L3 (and L4, if TCP or UDP) HW checksum. */
	fd->cmd |= cpu_to_be32(FM_FD_CMD_RPD | FM_FD_CMD_DTC);

	/* On P1023 and similar platforms fd->cmd interpretation could
	 * be disabled by setting CONTEXT_A bit ICMD; currently this bit
	 * is not set so we do not need to check; in the future, if/when
	 * using context_a we need to check this bit
	 */

return_error:
	return retval;
}

static int dpaa_bp_add_8_bufs(const struct dpaa_bp *dpaa_bp)
{
	struct net_device *net_dev = dpaa_bp->priv->net_dev;
	struct bm_buffer bmb[8];
	dma_addr_t addr;
	struct page *p;
	u8 i;

	for (i = 0; i < 8; i++) {
		p = dev_alloc_pages(0);
		if (unlikely(!p)) {
			netdev_err(net_dev, "dev_alloc_pages() failed\n");
			goto release_previous_buffs;
		}

		addr = dma_map_page(dpaa_bp->priv->rx_dma_dev, p, 0,
				    DPAA_BP_RAW_SIZE, DMA_FROM_DEVICE);
		if (unlikely(dma_mapping_error(dpaa_bp->priv->rx_dma_dev,
					       addr))) {
			netdev_err(net_dev, "DMA map failed\n");
			goto release_previous_buffs;
		}

		bmb[i].data = 0;
		bm_buffer_set64(&bmb[i], addr);
	}

release_bufs:
	return dpaa_bman_release(dpaa_bp, bmb, i);

release_previous_buffs:
	WARN_ONCE(1, "dpaa_eth: failed to add buffers on Rx\n");

	bm_buffer_set64(&bmb[i], 0);
	/* Avoid releasing a completely null buffer; bman_release() requires
	 * at least one buffer.
	 */
	if (likely(i))
		goto release_bufs;

	return 0;
}

static int dpaa_bp_seed(struct dpaa_bp *dpaa_bp)
{
	int i;

	/* Give each CPU an allotment of "config_count" buffers */
	for_each_possible_cpu(i) {
		int *count_ptr = per_cpu_ptr(dpaa_bp->percpu_count, i);
		int j;

		/* Although we access another CPU's counters here
		 * we do it at boot time so it is safe
		 */
		for (j = 0; j < dpaa_bp->config_count; j += 8)
			*count_ptr += dpaa_bp_add_8_bufs(dpaa_bp);
	}
	return 0;
}

/* Add buffers/(pages) for Rx processing whenever bpool count falls below
 * REFILL_THRESHOLD.
 */
static int dpaa_eth_refill_bpool(struct dpaa_bp *dpaa_bp, int *countptr)
{
	int count = *countptr;
	int new_bufs;

	if (unlikely(count < FSL_DPAA_ETH_REFILL_THRESHOLD)) {
		do {
			new_bufs = dpaa_bp_add_8_bufs(dpaa_bp);
			if (unlikely(!new_bufs)) {
				/* Avoid looping forever if we've temporarily
				 * run out of memory. We'll try again at the
				 * next NAPI cycle.
				 */
				break;
			}
			count += new_bufs;
		} while (count < FSL_DPAA_ETH_MAX_BUF_COUNT);

		*countptr = count;
		if (unlikely(count < FSL_DPAA_ETH_MAX_BUF_COUNT))
			return -ENOMEM;
	}

	return 0;
}

static int dpaa_eth_refill_bpools(struct dpaa_priv *priv)
{
	struct dpaa_bp *dpaa_bp;
	int *countptr;
	int res;

	dpaa_bp = priv->dpaa_bp;
	if (!dpaa_bp)
		return -EINVAL;
	countptr = this_cpu_ptr(dpaa_bp->percpu_count);
	res  = dpaa_eth_refill_bpool(dpaa_bp, countptr);
	if (res)
		return res;

	return 0;
}

/* Cleanup function for outgoing frame descriptors that were built on Tx path,
 * either contiguous frames or scatter/gather ones.
 * Skb freeing is not handled here.
 *
 * This function may be called on error paths in the Tx function, so guard
 * against cases when not all fd relevant fields were filled in. To avoid
 * reading the invalid transmission timestamp for the error paths set ts to
 * false.
 *
 * Return the skb backpointer, since for S/G frames the buffer containing it
 * gets freed here.
 */
static struct sk_buff *dpaa_cleanup_tx_fd(const struct dpaa_priv *priv,
					  const struct qm_fd *fd, bool ts)
{
	const enum dma_data_direction dma_dir = DMA_TO_DEVICE;
	struct device *dev = priv->net_dev->dev.parent;
	struct skb_shared_hwtstamps shhwtstamps;
	dma_addr_t addr = qm_fd_addr(fd);
	void *vaddr = phys_to_virt(addr);
	const struct qm_sg_entry *sgt;
	struct sk_buff *skb;
	u64 ns;
<<<<<<< HEAD

	skbh = (struct sk_buff **)phys_to_virt(addr);
	skb = *skbh;
=======
	int i;
>>>>>>> d1988041

	if (unlikely(qm_fd_get_format(fd) == qm_fd_sg)) {
		dma_unmap_page(priv->tx_dma_dev, addr,
			       qm_fd_get_offset(fd) + DPAA_SGT_SIZE,
			       dma_dir);

		/* The sgt buffer has been allocated with netdev_alloc_frag(),
		 * it's from lowmem.
		 */
		sgt = vaddr + qm_fd_get_offset(fd);

		/* sgt[0] is from lowmem, was dma_map_single()-ed */
		dma_unmap_single(priv->tx_dma_dev, qm_sg_addr(&sgt[0]),
				 qm_sg_entry_get_len(&sgt[0]), dma_dir);

		/* remaining pages were mapped with skb_frag_dma_map() */
		for (i = 1; (i < DPAA_SGT_MAX_ENTRIES) &&
		     !qm_sg_entry_is_final(&sgt[i - 1]); i++) {
			WARN_ON(qm_sg_entry_is_ext(&sgt[i]));

			dma_unmap_page(priv->tx_dma_dev, qm_sg_addr(&sgt[i]),
				       qm_sg_entry_get_len(&sgt[i]), dma_dir);
		}
	} else {
		dma_unmap_single(priv->tx_dma_dev, addr,
				 priv->tx_headroom + qm_fd_get_length(fd),
				 dma_dir);
	}

	skb = *(struct sk_buff **)vaddr;

	/* DMA unmapping is required before accessing the HW provided info */
	if (ts && priv->tx_tstamp &&
	    skb_shinfo(skb)->tx_flags & SKBTX_HW_TSTAMP) {
		memset(&shhwtstamps, 0, sizeof(shhwtstamps));

		if (!fman_port_get_tstamp(priv->mac_dev->port[TX], vaddr,
					  &ns)) {
			shhwtstamps.hwtstamp = ns_to_ktime(ns);
			skb_tstamp_tx(skb, &shhwtstamps);
		} else {
			dev_warn(dev, "fman_port_get_tstamp failed!\n");
		}
	}

<<<<<<< HEAD
	/* DMA unmapping is required before accessing the HW provided info */
	if (ts && priv->tx_tstamp &&
	    skb_shinfo(skb)->tx_flags & SKBTX_HW_TSTAMP) {
		memset(&shhwtstamps, 0, sizeof(shhwtstamps));

		if (!fman_port_get_tstamp(priv->mac_dev->port[TX], (void *)skbh,
					  &ns)) {
			shhwtstamps.hwtstamp = ns_to_ktime(ns);
			skb_tstamp_tx(skb, &shhwtstamps);
		} else {
			dev_warn(dev, "fman_port_get_tstamp failed!\n");
		}
	}

	if (qm_fd_get_format(fd) == qm_fd_sg)
		/* Free the page frag that we allocated on Tx */
		skb_free_frag(phys_to_virt(addr));
=======
	if (qm_fd_get_format(fd) == qm_fd_sg)
		/* Free the page that we allocated on Tx for the SGT */
		free_pages((unsigned long)vaddr, 0);
>>>>>>> d1988041

	return skb;
}

static u8 rx_csum_offload(const struct dpaa_priv *priv, const struct qm_fd *fd)
{
	/* The parser has run and performed L4 checksum validation.
	 * We know there were no parser errors (and implicitly no
	 * L4 csum error), otherwise we wouldn't be here.
	 */
	if ((priv->net_dev->features & NETIF_F_RXCSUM) &&
	    (be32_to_cpu(fd->status) & FM_FD_STAT_L4CV))
		return CHECKSUM_UNNECESSARY;

	/* We're here because either the parser didn't run or the L4 checksum
	 * was not verified. This may include the case of a UDP frame with
	 * checksum zero or an L4 proto other than TCP/UDP
	 */
	return CHECKSUM_NONE;
}

#define PTR_IS_ALIGNED(x, a) (IS_ALIGNED((unsigned long)(x), (a)))

/* Build a linear skb around the received buffer.
 * We are guaranteed there is enough room at the end of the data buffer to
 * accommodate the shared info area of the skb.
 */
static struct sk_buff *contig_fd_to_skb(const struct dpaa_priv *priv,
					const struct qm_fd *fd)
{
	ssize_t fd_off = qm_fd_get_offset(fd);
	dma_addr_t addr = qm_fd_addr(fd);
	struct dpaa_bp *dpaa_bp;
	struct sk_buff *skb;
	void *vaddr;

	vaddr = phys_to_virt(addr);
	WARN_ON(!IS_ALIGNED((unsigned long)vaddr, SMP_CACHE_BYTES));

	dpaa_bp = dpaa_bpid2pool(fd->bpid);
	if (!dpaa_bp)
		goto free_buffer;

	skb = build_skb(vaddr, dpaa_bp->size +
			SKB_DATA_ALIGN(sizeof(struct skb_shared_info)));
	if (WARN_ONCE(!skb, "Build skb failure on Rx\n"))
		goto free_buffer;
	WARN_ON(fd_off != priv->rx_headroom);
	skb_reserve(skb, fd_off);
	skb_put(skb, qm_fd_get_length(fd));

	skb->ip_summed = rx_csum_offload(priv, fd);

	return skb;

free_buffer:
	free_pages((unsigned long)vaddr, 0);
	return NULL;
}

/* Build an skb with the data of the first S/G entry in the linear portion and
 * the rest of the frame as skb fragments.
 *
 * The page fragment holding the S/G Table is recycled here.
 */
static struct sk_buff *sg_fd_to_skb(const struct dpaa_priv *priv,
				    const struct qm_fd *fd)
{
	ssize_t fd_off = qm_fd_get_offset(fd);
	dma_addr_t addr = qm_fd_addr(fd);
	const struct qm_sg_entry *sgt;
	struct page *page, *head_page;
	struct dpaa_bp *dpaa_bp;
	void *vaddr, *sg_vaddr;
	int frag_off, frag_len;
	struct sk_buff *skb;
	dma_addr_t sg_addr;
	int page_offset;
	unsigned int sz;
	int *count_ptr;
	int i, j;

	vaddr = phys_to_virt(addr);
	WARN_ON(!IS_ALIGNED((unsigned long)vaddr, SMP_CACHE_BYTES));

	/* Iterate through the SGT entries and add data buffers to the skb */
	sgt = vaddr + fd_off;
	skb = NULL;
	for (i = 0; i < DPAA_SGT_MAX_ENTRIES; i++) {
		/* Extension bit is not supported */
		WARN_ON(qm_sg_entry_is_ext(&sgt[i]));

		sg_addr = qm_sg_addr(&sgt[i]);
		sg_vaddr = phys_to_virt(sg_addr);
		WARN_ON(!PTR_IS_ALIGNED(sg_vaddr, SMP_CACHE_BYTES));

		dma_unmap_page(priv->rx_dma_dev, sg_addr,
			       DPAA_BP_RAW_SIZE, DMA_FROM_DEVICE);

		/* We may use multiple Rx pools */
		dpaa_bp = dpaa_bpid2pool(sgt[i].bpid);
		if (!dpaa_bp)
			goto free_buffers;

		if (!skb) {
			sz = dpaa_bp->size +
				SKB_DATA_ALIGN(sizeof(struct skb_shared_info));
			skb = build_skb(sg_vaddr, sz);
			if (WARN_ON(!skb))
				goto free_buffers;

			skb->ip_summed = rx_csum_offload(priv, fd);

			/* Make sure forwarded skbs will have enough space
			 * on Tx, if extra headers are added.
			 */
			WARN_ON(fd_off != priv->rx_headroom);
			skb_reserve(skb, fd_off);
			skb_put(skb, qm_sg_entry_get_len(&sgt[i]));
		} else {
			/* Not the first S/G entry; all data from buffer will
			 * be added in an skb fragment; fragment index is offset
			 * by one since first S/G entry was incorporated in the
			 * linear part of the skb.
			 *
			 * Caution: 'page' may be a tail page.
			 */
			page = virt_to_page(sg_vaddr);
			head_page = virt_to_head_page(sg_vaddr);

			/* Compute offset in (possibly tail) page */
			page_offset = ((unsigned long)sg_vaddr &
					(PAGE_SIZE - 1)) +
				(page_address(page) - page_address(head_page));
			/* page_offset only refers to the beginning of sgt[i];
			 * but the buffer itself may have an internal offset.
			 */
			frag_off = qm_sg_entry_get_off(&sgt[i]) + page_offset;
			frag_len = qm_sg_entry_get_len(&sgt[i]);
			/* skb_add_rx_frag() does no checking on the page; if
			 * we pass it a tail page, we'll end up with
			 * bad page accounting and eventually with segafults.
			 */
			skb_add_rx_frag(skb, i - 1, head_page, frag_off,
					frag_len, dpaa_bp->size);
		}

		/* Update the pool count for the current {cpu x bpool} */
		count_ptr = this_cpu_ptr(dpaa_bp->percpu_count);
		(*count_ptr)--;

		if (qm_sg_entry_is_final(&sgt[i]))
			break;
	}
	WARN_ONCE(i == DPAA_SGT_MAX_ENTRIES, "No final bit on SGT\n");

	/* free the SG table buffer */
	free_pages((unsigned long)vaddr, 0);

	return skb;

free_buffers:
	/* free all the SG entries */
	for (j = 0; j < DPAA_SGT_MAX_ENTRIES ; j++) {
		sg_addr = qm_sg_addr(&sgt[j]);
		sg_vaddr = phys_to_virt(sg_addr);
		/* all pages 0..i were unmaped */
		if (j > i)
			dma_unmap_page(priv->rx_dma_dev, qm_sg_addr(&sgt[j]),
				       DPAA_BP_RAW_SIZE, DMA_FROM_DEVICE);
		free_pages((unsigned long)sg_vaddr, 0);
		/* counters 0..i-1 were decremented */
		if (j >= i) {
			dpaa_bp = dpaa_bpid2pool(sgt[j].bpid);
			if (dpaa_bp) {
				count_ptr = this_cpu_ptr(dpaa_bp->percpu_count);
				(*count_ptr)--;
			}
		}

		if (qm_sg_entry_is_final(&sgt[j]))
			break;
	}
	/* free the SGT fragment */
	free_pages((unsigned long)vaddr, 0);

	return NULL;
}

static int skb_to_contig_fd(struct dpaa_priv *priv,
			    struct sk_buff *skb, struct qm_fd *fd,
			    int *offset)
{
	struct net_device *net_dev = priv->net_dev;
	enum dma_data_direction dma_dir;
	unsigned char *buff_start;
	struct sk_buff **skbh;
	dma_addr_t addr;
	int err;

	/* We are guaranteed to have at least tx_headroom bytes
	 * available, so just use that for offset.
	 */
	fd->bpid = FSL_DPAA_BPID_INV;
	buff_start = skb->data - priv->tx_headroom;
	dma_dir = DMA_TO_DEVICE;

	skbh = (struct sk_buff **)buff_start;
	*skbh = skb;

	/* Enable L3/L4 hardware checksum computation.
	 *
	 * We must do this before dma_map_single(DMA_TO_DEVICE), because we may
	 * need to write into the skb.
	 */
	err = dpaa_enable_tx_csum(priv, skb, fd,
				  buff_start + DPAA_TX_PRIV_DATA_SIZE);
	if (unlikely(err < 0)) {
		if (net_ratelimit())
			netif_err(priv, tx_err, net_dev, "HW csum error: %d\n",
				  err);
		return err;
	}

	/* Fill in the rest of the FD fields */
	qm_fd_set_contig(fd, priv->tx_headroom, skb->len);
	fd->cmd |= cpu_to_be32(FM_FD_CMD_FCO);

	/* Map the entire buffer size that may be seen by FMan, but no more */
	addr = dma_map_single(priv->tx_dma_dev, buff_start,
			      priv->tx_headroom + skb->len, dma_dir);
	if (unlikely(dma_mapping_error(priv->tx_dma_dev, addr))) {
		if (net_ratelimit())
			netif_err(priv, tx_err, net_dev, "dma_map_single() failed\n");
		return -EINVAL;
	}
	qm_fd_addr_set64(fd, addr);

	return 0;
}

static int skb_to_sg_fd(struct dpaa_priv *priv,
			struct sk_buff *skb, struct qm_fd *fd)
{
	const enum dma_data_direction dma_dir = DMA_TO_DEVICE;
	const int nr_frags = skb_shinfo(skb)->nr_frags;
	struct net_device *net_dev = priv->net_dev;
	struct qm_sg_entry *sgt;
	struct sk_buff **skbh;
	void *buff_start;
	skb_frag_t *frag;
	dma_addr_t addr;
	size_t frag_len;
	struct page *p;
	int i, j, err;

	/* get a page to store the SGTable */
	p = dev_alloc_pages(0);
	if (unlikely(!p)) {
		netdev_err(net_dev, "dev_alloc_pages() failed\n");
		return -ENOMEM;
	}
	buff_start = page_address(p);

	/* Enable L3/L4 hardware checksum computation.
	 *
	 * We must do this before dma_map_single(DMA_TO_DEVICE), because we may
	 * need to write into the skb.
	 */
	err = dpaa_enable_tx_csum(priv, skb, fd,
				  buff_start + DPAA_TX_PRIV_DATA_SIZE);
	if (unlikely(err < 0)) {
		if (net_ratelimit())
			netif_err(priv, tx_err, net_dev, "HW csum error: %d\n",
				  err);
		goto csum_failed;
	}

	/* SGT[0] is used by the linear part */
	sgt = (struct qm_sg_entry *)(buff_start + priv->tx_headroom);
	frag_len = skb_headlen(skb);
	qm_sg_entry_set_len(&sgt[0], frag_len);
	sgt[0].bpid = FSL_DPAA_BPID_INV;
	sgt[0].offset = 0;
	addr = dma_map_single(priv->tx_dma_dev, skb->data,
			      skb_headlen(skb), dma_dir);
	if (unlikely(dma_mapping_error(priv->tx_dma_dev, addr))) {
		netdev_err(priv->net_dev, "DMA mapping failed\n");
		err = -EINVAL;
		goto sg0_map_failed;
	}
	qm_sg_entry_set64(&sgt[0], addr);

	/* populate the rest of SGT entries */
	for (i = 0; i < nr_frags; i++) {
		frag = &skb_shinfo(skb)->frags[i];
		frag_len = skb_frag_size(frag);
		WARN_ON(!skb_frag_page(frag));
		addr = skb_frag_dma_map(priv->tx_dma_dev, frag, 0,
					frag_len, dma_dir);
		if (unlikely(dma_mapping_error(priv->tx_dma_dev, addr))) {
			netdev_err(priv->net_dev, "DMA mapping failed\n");
			err = -EINVAL;
			goto sg_map_failed;
		}

		qm_sg_entry_set_len(&sgt[i + 1], frag_len);
		sgt[i + 1].bpid = FSL_DPAA_BPID_INV;
		sgt[i + 1].offset = 0;

		/* keep the offset in the address */
		qm_sg_entry_set64(&sgt[i + 1], addr);
	}

	/* Set the final bit in the last used entry of the SGT */
	qm_sg_entry_set_f(&sgt[nr_frags], frag_len);

	/* set fd offset to priv->tx_headroom */
	qm_fd_set_sg(fd, priv->tx_headroom, skb->len);

	/* DMA map the SGT page */
	skbh = (struct sk_buff **)buff_start;
	*skbh = skb;

	addr = dma_map_page(priv->tx_dma_dev, p, 0,
			    priv->tx_headroom + DPAA_SGT_SIZE, dma_dir);
	if (unlikely(dma_mapping_error(priv->tx_dma_dev, addr))) {
		netdev_err(priv->net_dev, "DMA mapping failed\n");
		err = -EINVAL;
		goto sgt_map_failed;
	}

	fd->bpid = FSL_DPAA_BPID_INV;
	fd->cmd |= cpu_to_be32(FM_FD_CMD_FCO);
	qm_fd_addr_set64(fd, addr);

	return 0;

sgt_map_failed:
sg_map_failed:
	for (j = 0; j < i; j++)
		dma_unmap_page(priv->tx_dma_dev, qm_sg_addr(&sgt[j]),
			       qm_sg_entry_get_len(&sgt[j]), dma_dir);
sg0_map_failed:
csum_failed:
	free_pages((unsigned long)buff_start, 0);

	return err;
}

static inline int dpaa_xmit(struct dpaa_priv *priv,
			    struct rtnl_link_stats64 *percpu_stats,
			    int queue,
			    struct qm_fd *fd)
{
	struct qman_fq *egress_fq;
	int err, i;

	egress_fq = priv->egress_fqs[queue];
	if (fd->bpid == FSL_DPAA_BPID_INV)
		fd->cmd |= cpu_to_be32(qman_fq_fqid(priv->conf_fqs[queue]));

	/* Trace this Tx fd */
	trace_dpaa_tx_fd(priv->net_dev, egress_fq, fd);

	for (i = 0; i < DPAA_ENQUEUE_RETRIES; i++) {
		err = qman_enqueue(egress_fq, fd);
		if (err != -EBUSY)
			break;
	}

	if (unlikely(err < 0)) {
		percpu_stats->tx_fifo_errors++;
		return err;
	}

	percpu_stats->tx_packets++;
	percpu_stats->tx_bytes += qm_fd_get_length(fd);

	return 0;
}

#ifdef CONFIG_DPAA_ERRATUM_A050385
static int dpaa_a050385_wa(struct net_device *net_dev, struct sk_buff **s)
{
	struct dpaa_priv *priv = netdev_priv(net_dev);
	struct sk_buff *new_skb, *skb = *s;
	unsigned char *start, i;

	/* check linear buffer alignment */
	if (!PTR_IS_ALIGNED(skb->data, DPAA_A050385_ALIGN))
		goto workaround;

	/* linear buffers just need to have an aligned start */
	if (!skb_is_nonlinear(skb))
		return 0;

	/* linear data size for nonlinear skbs needs to be aligned */
	if (!IS_ALIGNED(skb_headlen(skb), DPAA_A050385_ALIGN))
		goto workaround;

	for (i = 0; i < skb_shinfo(skb)->nr_frags; i++) {
		skb_frag_t *frag = &skb_shinfo(skb)->frags[i];

		/* all fragments need to have aligned start addresses */
		if (!IS_ALIGNED(skb_frag_off(frag), DPAA_A050385_ALIGN))
			goto workaround;

		/* all but last fragment need to have aligned sizes */
		if (!IS_ALIGNED(skb_frag_size(frag), DPAA_A050385_ALIGN) &&
		    (i < skb_shinfo(skb)->nr_frags - 1))
			goto workaround;
	}

	return 0;

workaround:
	/* copy all the skb content into a new linear buffer */
	new_skb = netdev_alloc_skb(net_dev, skb->len + DPAA_A050385_ALIGN - 1 +
						priv->tx_headroom);
	if (!new_skb)
		return -ENOMEM;

	/* NET_SKB_PAD bytes already reserved, adding up to tx_headroom */
	skb_reserve(new_skb, priv->tx_headroom - NET_SKB_PAD);

	/* Workaround for DPAA_A050385 requires data start to be aligned */
	start = PTR_ALIGN(new_skb->data, DPAA_A050385_ALIGN);
	if (start - new_skb->data)
		skb_reserve(new_skb, start - new_skb->data);

	skb_put(new_skb, skb->len);
	skb_copy_bits(skb, 0, new_skb->data, skb->len);
	skb_copy_header(new_skb, skb);
	new_skb->dev = skb->dev;

	/* Copy relevant timestamp info from the old skb to the new */
	if (priv->tx_tstamp) {
		skb_shinfo(new_skb)->tx_flags = skb_shinfo(skb)->tx_flags;
		skb_shinfo(new_skb)->hwtstamps = skb_shinfo(skb)->hwtstamps;
		skb_shinfo(new_skb)->tskey = skb_shinfo(skb)->tskey;
		if (skb->sk)
			skb_set_owner_w(new_skb, skb->sk);
	}

	/* We move the headroom when we align it so we have to reset the
	 * network and transport header offsets relative to the new data
	 * pointer. The checksum offload relies on these offsets.
	 */
	skb_set_network_header(new_skb, skb_network_offset(skb));
	skb_set_transport_header(new_skb, skb_transport_offset(skb));

	dev_kfree_skb(skb);
	*s = new_skb;

	return 0;
}
#endif

static netdev_tx_t
dpaa_start_xmit(struct sk_buff *skb, struct net_device *net_dev)
{
	const int queue_mapping = skb_get_queue_mapping(skb);
	bool nonlinear = skb_is_nonlinear(skb);
	struct rtnl_link_stats64 *percpu_stats;
	struct dpaa_percpu_priv *percpu_priv;
	struct netdev_queue *txq;
	struct dpaa_priv *priv;
	struct qm_fd fd;
	int offset = 0;
	int err = 0;

	priv = netdev_priv(net_dev);
	percpu_priv = this_cpu_ptr(priv->percpu_priv);
	percpu_stats = &percpu_priv->stats;

	qm_fd_clear_fd(&fd);

	if (!nonlinear) {
		/* We're going to store the skb backpointer at the beginning
		 * of the data buffer, so we need a privately owned skb
		 *
		 * We've made sure skb is not shared in dev->priv_flags,
		 * we need to verify the skb head is not cloned
		 */
		if (skb_cow_head(skb, priv->tx_headroom))
			goto enomem;

		WARN_ON(skb_is_nonlinear(skb));
	}

	/* MAX_SKB_FRAGS is equal or larger than our dpaa_SGT_MAX_ENTRIES;
	 * make sure we don't feed FMan with more fragments than it supports.
	 */
	if (unlikely(nonlinear &&
		     (skb_shinfo(skb)->nr_frags >= DPAA_SGT_MAX_ENTRIES))) {
		/* If the egress skb contains more fragments than we support
		 * we have no choice but to linearize it ourselves.
		 */
		if (__skb_linearize(skb))
			goto enomem;

		nonlinear = skb_is_nonlinear(skb);
	}

#ifdef CONFIG_DPAA_ERRATUM_A050385
	if (unlikely(fman_has_errata_a050385())) {
		if (dpaa_a050385_wa(net_dev, &skb))
			goto enomem;
		nonlinear = skb_is_nonlinear(skb);
	}
#endif

	if (nonlinear) {
		/* Just create a S/G fd based on the skb */
		err = skb_to_sg_fd(priv, skb, &fd);
		percpu_priv->tx_frag_skbuffs++;
	} else {
		/* Create a contig FD from this skb */
		err = skb_to_contig_fd(priv, skb, &fd, &offset);
	}
	if (unlikely(err < 0))
		goto skb_to_fd_failed;

	txq = netdev_get_tx_queue(net_dev, queue_mapping);

	/* LLTX requires to do our own update of trans_start */
	txq->trans_start = jiffies;

	if (priv->tx_tstamp && skb_shinfo(skb)->tx_flags & SKBTX_HW_TSTAMP) {
		fd.cmd |= cpu_to_be32(FM_FD_CMD_UPD);
		skb_shinfo(skb)->tx_flags |= SKBTX_IN_PROGRESS;
	}

	if (likely(dpaa_xmit(priv, percpu_stats, queue_mapping, &fd) == 0))
		return NETDEV_TX_OK;

	dpaa_cleanup_tx_fd(priv, &fd, false);
skb_to_fd_failed:
enomem:
	percpu_stats->tx_errors++;
	dev_kfree_skb(skb);
	return NETDEV_TX_OK;
}

static void dpaa_rx_error(struct net_device *net_dev,
			  const struct dpaa_priv *priv,
			  struct dpaa_percpu_priv *percpu_priv,
			  const struct qm_fd *fd,
			  u32 fqid)
{
	if (net_ratelimit())
		netif_err(priv, hw, net_dev, "Err FD status = 0x%08x\n",
			  be32_to_cpu(fd->status) & FM_FD_STAT_RX_ERRORS);

	percpu_priv->stats.rx_errors++;

	if (be32_to_cpu(fd->status) & FM_FD_ERR_DMA)
		percpu_priv->rx_errors.dme++;
	if (be32_to_cpu(fd->status) & FM_FD_ERR_PHYSICAL)
		percpu_priv->rx_errors.fpe++;
	if (be32_to_cpu(fd->status) & FM_FD_ERR_SIZE)
		percpu_priv->rx_errors.fse++;
	if (be32_to_cpu(fd->status) & FM_FD_ERR_PRS_HDR_ERR)
		percpu_priv->rx_errors.phe++;

	dpaa_fd_release(net_dev, fd);
}

static void dpaa_tx_error(struct net_device *net_dev,
			  const struct dpaa_priv *priv,
			  struct dpaa_percpu_priv *percpu_priv,
			  const struct qm_fd *fd,
			  u32 fqid)
{
	struct sk_buff *skb;

	if (net_ratelimit())
		netif_warn(priv, hw, net_dev, "FD status = 0x%08x\n",
			   be32_to_cpu(fd->status) & FM_FD_STAT_TX_ERRORS);

	percpu_priv->stats.tx_errors++;

	skb = dpaa_cleanup_tx_fd(priv, fd, false);
	dev_kfree_skb(skb);
}

static int dpaa_eth_poll(struct napi_struct *napi, int budget)
{
	struct dpaa_napi_portal *np =
			container_of(napi, struct dpaa_napi_portal, napi);

	int cleaned = qman_p_poll_dqrr(np->p, budget);

	if (cleaned < budget) {
		napi_complete_done(napi, cleaned);
		qman_p_irqsource_add(np->p, QM_PIRQ_DQRI);
	} else if (np->down) {
		qman_p_irqsource_add(np->p, QM_PIRQ_DQRI);
	}

	return cleaned;
}

static void dpaa_tx_conf(struct net_device *net_dev,
			 const struct dpaa_priv *priv,
			 struct dpaa_percpu_priv *percpu_priv,
			 const struct qm_fd *fd,
			 u32 fqid)
{
	struct sk_buff	*skb;

	if (unlikely(be32_to_cpu(fd->status) & FM_FD_STAT_TX_ERRORS)) {
		if (net_ratelimit())
			netif_warn(priv, hw, net_dev, "FD status = 0x%08x\n",
				   be32_to_cpu(fd->status) &
				   FM_FD_STAT_TX_ERRORS);

		percpu_priv->stats.tx_errors++;
	}

	percpu_priv->tx_confirm++;

	skb = dpaa_cleanup_tx_fd(priv, fd, true);

	consume_skb(skb);
}

static inline int dpaa_eth_napi_schedule(struct dpaa_percpu_priv *percpu_priv,
					 struct qman_portal *portal)
{
	if (unlikely(in_irq() || !in_serving_softirq())) {
		/* Disable QMan IRQ and invoke NAPI */
		qman_p_irqsource_remove(portal, QM_PIRQ_DQRI);

		percpu_priv->np.p = portal;
		napi_schedule(&percpu_priv->np.napi);
		percpu_priv->in_interrupt++;
		return 1;
	}
	return 0;
}

static enum qman_cb_dqrr_result rx_error_dqrr(struct qman_portal *portal,
					      struct qman_fq *fq,
					      const struct qm_dqrr_entry *dq)
{
	struct dpaa_fq *dpaa_fq = container_of(fq, struct dpaa_fq, fq_base);
	struct dpaa_percpu_priv *percpu_priv;
	struct net_device *net_dev;
	struct dpaa_bp *dpaa_bp;
	struct dpaa_priv *priv;

	net_dev = dpaa_fq->net_dev;
	priv = netdev_priv(net_dev);
	dpaa_bp = dpaa_bpid2pool(dq->fd.bpid);
	if (!dpaa_bp)
		return qman_cb_dqrr_consume;

	percpu_priv = this_cpu_ptr(priv->percpu_priv);

	if (dpaa_eth_napi_schedule(percpu_priv, portal))
		return qman_cb_dqrr_stop;

	dpaa_eth_refill_bpools(priv);
	dpaa_rx_error(net_dev, priv, percpu_priv, &dq->fd, fq->fqid);

	return qman_cb_dqrr_consume;
}

static enum qman_cb_dqrr_result rx_default_dqrr(struct qman_portal *portal,
						struct qman_fq *fq,
						const struct qm_dqrr_entry *dq)
{
	struct skb_shared_hwtstamps *shhwtstamps;
	struct rtnl_link_stats64 *percpu_stats;
	struct dpaa_percpu_priv *percpu_priv;
	const struct qm_fd *fd = &dq->fd;
	dma_addr_t addr = qm_fd_addr(fd);
	enum qm_fd_format fd_format;
	struct net_device *net_dev;
	u32 fd_status, hash_offset;
	struct dpaa_bp *dpaa_bp;
	struct dpaa_priv *priv;
	unsigned int skb_len;
	struct sk_buff *skb;
	int *count_ptr;
	void *vaddr;
	u64 ns;

	fd_status = be32_to_cpu(fd->status);
	fd_format = qm_fd_get_format(fd);
	net_dev = ((struct dpaa_fq *)fq)->net_dev;
	priv = netdev_priv(net_dev);
	dpaa_bp = dpaa_bpid2pool(dq->fd.bpid);
	if (!dpaa_bp)
		return qman_cb_dqrr_consume;

	/* Trace the Rx fd */
	trace_dpaa_rx_fd(net_dev, fq, &dq->fd);

	percpu_priv = this_cpu_ptr(priv->percpu_priv);
	percpu_stats = &percpu_priv->stats;

	if (unlikely(dpaa_eth_napi_schedule(percpu_priv, portal)))
		return qman_cb_dqrr_stop;

	/* Make sure we didn't run out of buffers */
	if (unlikely(dpaa_eth_refill_bpools(priv))) {
		/* Unable to refill the buffer pool due to insufficient
		 * system memory. Just release the frame back into the pool,
		 * otherwise we'll soon end up with an empty buffer pool.
		 */
		dpaa_fd_release(net_dev, &dq->fd);
		return qman_cb_dqrr_consume;
	}

	if (unlikely(fd_status & FM_FD_STAT_RX_ERRORS) != 0) {
		if (net_ratelimit())
			netif_warn(priv, hw, net_dev, "FD status = 0x%08x\n",
				   fd_status & FM_FD_STAT_RX_ERRORS);

		percpu_stats->rx_errors++;
		dpaa_fd_release(net_dev, fd);
		return qman_cb_dqrr_consume;
	}

	dma_unmap_page(dpaa_bp->priv->rx_dma_dev, addr, DPAA_BP_RAW_SIZE,
		       DMA_FROM_DEVICE);

	/* prefetch the first 64 bytes of the frame or the SGT start */
	vaddr = phys_to_virt(addr);
	prefetch(vaddr + qm_fd_get_offset(fd));

	/* The only FD types that we may receive are contig and S/G */
	WARN_ON((fd_format != qm_fd_contig) && (fd_format != qm_fd_sg));

	/* Account for either the contig buffer or the SGT buffer (depending on
	 * which case we were in) having been removed from the pool.
	 */
	count_ptr = this_cpu_ptr(dpaa_bp->percpu_count);
	(*count_ptr)--;

	if (likely(fd_format == qm_fd_contig))
		skb = contig_fd_to_skb(priv, fd);
	else
		skb = sg_fd_to_skb(priv, fd);
	if (!skb)
		return qman_cb_dqrr_consume;

	if (priv->rx_tstamp) {
		shhwtstamps = skb_hwtstamps(skb);
		memset(shhwtstamps, 0, sizeof(*shhwtstamps));

		if (!fman_port_get_tstamp(priv->mac_dev->port[RX], vaddr, &ns))
			shhwtstamps->hwtstamp = ns_to_ktime(ns);
		else
			dev_warn(net_dev->dev.parent, "fman_port_get_tstamp failed!\n");
	}

	skb->protocol = eth_type_trans(skb, net_dev);

	if (net_dev->features & NETIF_F_RXHASH && priv->keygen_in_use &&
	    !fman_port_get_hash_result_offset(priv->mac_dev->port[RX],
					      &hash_offset)) {
		enum pkt_hash_types type;

		/* if L4 exists, it was used in the hash generation */
		type = be32_to_cpu(fd->status) & FM_FD_STAT_L4CV ?
			PKT_HASH_TYPE_L4 : PKT_HASH_TYPE_L3;
		skb_set_hash(skb, be32_to_cpu(*(u32 *)(vaddr + hash_offset)),
			     type);
	}

	skb_len = skb->len;

	if (unlikely(netif_receive_skb(skb) == NET_RX_DROP)) {
		percpu_stats->rx_dropped++;
		return qman_cb_dqrr_consume;
	}

	percpu_stats->rx_packets++;
	percpu_stats->rx_bytes += skb_len;

	return qman_cb_dqrr_consume;
}

static enum qman_cb_dqrr_result conf_error_dqrr(struct qman_portal *portal,
						struct qman_fq *fq,
						const struct qm_dqrr_entry *dq)
{
	struct dpaa_percpu_priv *percpu_priv;
	struct net_device *net_dev;
	struct dpaa_priv *priv;

	net_dev = ((struct dpaa_fq *)fq)->net_dev;
	priv = netdev_priv(net_dev);

	percpu_priv = this_cpu_ptr(priv->percpu_priv);

	if (dpaa_eth_napi_schedule(percpu_priv, portal))
		return qman_cb_dqrr_stop;

	dpaa_tx_error(net_dev, priv, percpu_priv, &dq->fd, fq->fqid);

	return qman_cb_dqrr_consume;
}

static enum qman_cb_dqrr_result conf_dflt_dqrr(struct qman_portal *portal,
					       struct qman_fq *fq,
					       const struct qm_dqrr_entry *dq)
{
	struct dpaa_percpu_priv *percpu_priv;
	struct net_device *net_dev;
	struct dpaa_priv *priv;

	net_dev = ((struct dpaa_fq *)fq)->net_dev;
	priv = netdev_priv(net_dev);

	/* Trace the fd */
	trace_dpaa_tx_conf_fd(net_dev, fq, &dq->fd);

	percpu_priv = this_cpu_ptr(priv->percpu_priv);

	if (dpaa_eth_napi_schedule(percpu_priv, portal))
		return qman_cb_dqrr_stop;

	dpaa_tx_conf(net_dev, priv, percpu_priv, &dq->fd, fq->fqid);

	return qman_cb_dqrr_consume;
}

static void egress_ern(struct qman_portal *portal,
		       struct qman_fq *fq,
		       const union qm_mr_entry *msg)
{
	const struct qm_fd *fd = &msg->ern.fd;
	struct dpaa_percpu_priv *percpu_priv;
	const struct dpaa_priv *priv;
	struct net_device *net_dev;
	struct sk_buff *skb;

	net_dev = ((struct dpaa_fq *)fq)->net_dev;
	priv = netdev_priv(net_dev);
	percpu_priv = this_cpu_ptr(priv->percpu_priv);

	percpu_priv->stats.tx_dropped++;
	percpu_priv->stats.tx_fifo_errors++;
	count_ern(percpu_priv, msg);

	skb = dpaa_cleanup_tx_fd(priv, fd, false);
	dev_kfree_skb_any(skb);
}

static const struct dpaa_fq_cbs dpaa_fq_cbs = {
	.rx_defq = { .cb = { .dqrr = rx_default_dqrr } },
	.tx_defq = { .cb = { .dqrr = conf_dflt_dqrr } },
	.rx_errq = { .cb = { .dqrr = rx_error_dqrr } },
	.tx_errq = { .cb = { .dqrr = conf_error_dqrr } },
	.egress_ern = { .cb = { .ern = egress_ern } }
};

static void dpaa_eth_napi_enable(struct dpaa_priv *priv)
{
	struct dpaa_percpu_priv *percpu_priv;
	int i;

	for_each_online_cpu(i) {
		percpu_priv = per_cpu_ptr(priv->percpu_priv, i);

		percpu_priv->np.down = 0;
		napi_enable(&percpu_priv->np.napi);
	}
}

static void dpaa_eth_napi_disable(struct dpaa_priv *priv)
{
	struct dpaa_percpu_priv *percpu_priv;
	int i;

	for_each_online_cpu(i) {
		percpu_priv = per_cpu_ptr(priv->percpu_priv, i);

		percpu_priv->np.down = 1;
		napi_disable(&percpu_priv->np.napi);
	}
}

static void dpaa_adjust_link(struct net_device *net_dev)
{
	struct mac_device *mac_dev;
	struct dpaa_priv *priv;

	priv = netdev_priv(net_dev);
	mac_dev = priv->mac_dev;
	mac_dev->adjust_link(mac_dev);
}

/* The Aquantia PHYs are capable of performing rate adaptation */
#define PHY_VEND_AQUANTIA	0x03a1b400

static int dpaa_phy_init(struct net_device *net_dev)
{
	__ETHTOOL_DECLARE_LINK_MODE_MASK(mask) = { 0, };
	struct mac_device *mac_dev;
	struct phy_device *phy_dev;
	struct dpaa_priv *priv;

	priv = netdev_priv(net_dev);
	mac_dev = priv->mac_dev;

	phy_dev = of_phy_connect(net_dev, mac_dev->phy_node,
				 &dpaa_adjust_link, 0,
				 mac_dev->phy_if);
	if (!phy_dev) {
		netif_err(priv, ifup, net_dev, "init_phy() failed\n");
		return -ENODEV;
	}

	/* Unless the PHY is capable of rate adaptation */
	if (mac_dev->phy_if != PHY_INTERFACE_MODE_XGMII ||
	    ((phy_dev->drv->phy_id & GENMASK(31, 10)) != PHY_VEND_AQUANTIA)) {
		/* remove any features not supported by the controller */
		ethtool_convert_legacy_u32_to_link_mode(mask,
							mac_dev->if_support);
		linkmode_and(phy_dev->supported, phy_dev->supported, mask);
	}

	phy_support_asym_pause(phy_dev);

	mac_dev->phy_dev = phy_dev;
	net_dev->phydev = phy_dev;

	return 0;
}

static int dpaa_open(struct net_device *net_dev)
{
	struct mac_device *mac_dev;
	struct dpaa_priv *priv;
	int err, i;

	priv = netdev_priv(net_dev);
	mac_dev = priv->mac_dev;
	dpaa_eth_napi_enable(priv);

	err = dpaa_phy_init(net_dev);
	if (err)
		goto phy_init_failed;

	for (i = 0; i < ARRAY_SIZE(mac_dev->port); i++) {
		err = fman_port_enable(mac_dev->port[i]);
		if (err)
			goto mac_start_failed;
	}

	err = priv->mac_dev->start(mac_dev);
	if (err < 0) {
		netif_err(priv, ifup, net_dev, "mac_dev->start() = %d\n", err);
		goto mac_start_failed;
	}

	netif_tx_start_all_queues(net_dev);

	return 0;

mac_start_failed:
	for (i = 0; i < ARRAY_SIZE(mac_dev->port); i++)
		fman_port_disable(mac_dev->port[i]);

phy_init_failed:
	dpaa_eth_napi_disable(priv);

	return err;
}

static int dpaa_eth_stop(struct net_device *net_dev)
{
	struct dpaa_priv *priv;
	int err;

	err = dpaa_stop(net_dev);

	priv = netdev_priv(net_dev);
	dpaa_eth_napi_disable(priv);

	return err;
}

static int dpaa_ts_ioctl(struct net_device *dev, struct ifreq *rq, int cmd)
{
	struct dpaa_priv *priv = netdev_priv(dev);
	struct hwtstamp_config config;

	if (copy_from_user(&config, rq->ifr_data, sizeof(config)))
		return -EFAULT;

	switch (config.tx_type) {
	case HWTSTAMP_TX_OFF:
		/* Couldn't disable rx/tx timestamping separately.
		 * Do nothing here.
		 */
		priv->tx_tstamp = false;
		break;
	case HWTSTAMP_TX_ON:
		priv->mac_dev->set_tstamp(priv->mac_dev->fman_mac, true);
		priv->tx_tstamp = true;
		break;
	default:
		return -ERANGE;
	}

	if (config.rx_filter == HWTSTAMP_FILTER_NONE) {
		/* Couldn't disable rx/tx timestamping separately.
		 * Do nothing here.
		 */
		priv->rx_tstamp = false;
	} else {
		priv->mac_dev->set_tstamp(priv->mac_dev->fman_mac, true);
		priv->rx_tstamp = true;
		/* TS is set for all frame types, not only those requested */
		config.rx_filter = HWTSTAMP_FILTER_ALL;
	}

	return copy_to_user(rq->ifr_data, &config, sizeof(config)) ?
			-EFAULT : 0;
}

static int dpaa_ioctl(struct net_device *net_dev, struct ifreq *rq, int cmd)
{
	int ret = -EINVAL;

	if (cmd == SIOCGMIIREG) {
		if (net_dev->phydev)
			return phy_mii_ioctl(net_dev->phydev, rq, cmd);
	}

	if (cmd == SIOCSHWTSTAMP)
		return dpaa_ts_ioctl(net_dev, rq, cmd);

	return ret;
}

static const struct net_device_ops dpaa_ops = {
	.ndo_open = dpaa_open,
	.ndo_start_xmit = dpaa_start_xmit,
	.ndo_stop = dpaa_eth_stop,
	.ndo_tx_timeout = dpaa_tx_timeout,
	.ndo_get_stats64 = dpaa_get_stats64,
	.ndo_change_carrier = fixed_phy_change_carrier,
	.ndo_set_mac_address = dpaa_set_mac_address,
	.ndo_validate_addr = eth_validate_addr,
	.ndo_set_rx_mode = dpaa_set_rx_mode,
	.ndo_do_ioctl = dpaa_ioctl,
	.ndo_setup_tc = dpaa_setup_tc,
};

static int dpaa_napi_add(struct net_device *net_dev)
{
	struct dpaa_priv *priv = netdev_priv(net_dev);
	struct dpaa_percpu_priv *percpu_priv;
	int cpu;

	for_each_possible_cpu(cpu) {
		percpu_priv = per_cpu_ptr(priv->percpu_priv, cpu);

		netif_napi_add(net_dev, &percpu_priv->np.napi,
			       dpaa_eth_poll, NAPI_POLL_WEIGHT);
	}

	return 0;
}

static void dpaa_napi_del(struct net_device *net_dev)
{
	struct dpaa_priv *priv = netdev_priv(net_dev);
	struct dpaa_percpu_priv *percpu_priv;
	int cpu;

	for_each_possible_cpu(cpu) {
		percpu_priv = per_cpu_ptr(priv->percpu_priv, cpu);

		netif_napi_del(&percpu_priv->np.napi);
	}
}

static inline void dpaa_bp_free_pf(const struct dpaa_bp *bp,
				   struct bm_buffer *bmb)
{
	dma_addr_t addr = bm_buf_addr(bmb);

	dma_unmap_page(bp->priv->rx_dma_dev, addr, DPAA_BP_RAW_SIZE,
		       DMA_FROM_DEVICE);

	skb_free_frag(phys_to_virt(addr));
}

/* Alloc the dpaa_bp struct and configure default values */
static struct dpaa_bp *dpaa_bp_alloc(struct device *dev)
{
	struct dpaa_bp *dpaa_bp;

	dpaa_bp = devm_kzalloc(dev, sizeof(*dpaa_bp), GFP_KERNEL);
	if (!dpaa_bp)
		return ERR_PTR(-ENOMEM);

	dpaa_bp->bpid = FSL_DPAA_BPID_INV;
	dpaa_bp->percpu_count = devm_alloc_percpu(dev, *dpaa_bp->percpu_count);
	if (!dpaa_bp->percpu_count)
		return ERR_PTR(-ENOMEM);

	dpaa_bp->config_count = FSL_DPAA_ETH_MAX_BUF_COUNT;

	dpaa_bp->seed_cb = dpaa_bp_seed;
	dpaa_bp->free_buf_cb = dpaa_bp_free_pf;

	return dpaa_bp;
}

/* Place all ingress FQs (Rx Default, Rx Error) in a dedicated CGR.
 * We won't be sending congestion notifications to FMan; for now, we just use
 * this CGR to generate enqueue rejections to FMan in order to drop the frames
 * before they reach our ingress queues and eat up memory.
 */
static int dpaa_ingress_cgr_init(struct dpaa_priv *priv)
{
	struct qm_mcc_initcgr initcgr;
	u32 cs_th;
	int err;

	err = qman_alloc_cgrid(&priv->ingress_cgr.cgrid);
	if (err < 0) {
		if (netif_msg_drv(priv))
			pr_err("Error %d allocating CGR ID\n", err);
		goto out_error;
	}

	/* Enable CS TD, but disable Congestion State Change Notifications. */
	memset(&initcgr, 0, sizeof(initcgr));
	initcgr.we_mask = cpu_to_be16(QM_CGR_WE_CS_THRES);
	initcgr.cgr.cscn_en = QM_CGR_EN;
	cs_th = DPAA_INGRESS_CS_THRESHOLD;
	qm_cgr_cs_thres_set64(&initcgr.cgr.cs_thres, cs_th, 1);

	initcgr.we_mask |= cpu_to_be16(QM_CGR_WE_CSTD_EN);
	initcgr.cgr.cstd_en = QM_CGR_EN;

	/* This CGR will be associated with the SWP affined to the current CPU.
	 * However, we'll place all our ingress FQs in it.
	 */
	err = qman_create_cgr(&priv->ingress_cgr, QMAN_CGR_FLAG_USE_INIT,
			      &initcgr);
	if (err < 0) {
		if (netif_msg_drv(priv))
			pr_err("Error %d creating ingress CGR with ID %d\n",
			       err, priv->ingress_cgr.cgrid);
		qman_release_cgrid(priv->ingress_cgr.cgrid);
		goto out_error;
	}
	if (netif_msg_drv(priv))
		pr_debug("Created ingress CGR %d for netdev with hwaddr %pM\n",
			 priv->ingress_cgr.cgrid, priv->mac_dev->addr);

	priv->use_ingress_cgr = true;

out_error:
	return err;
}

static u16 dpaa_get_headroom(struct dpaa_buffer_layout *bl,
			     enum port_type port)
{
	u16 headroom;

	/* The frame headroom must accommodate:
	 * - the driver private data area
	 * - parse results, hash results, timestamp if selected
	 * If either hash results or time stamp are selected, both will
	 * be copied to/from the frame headroom, as TS is located between PR and
	 * HR in the IC and IC copy size has a granularity of 16bytes
	 * (see description of FMBM_RICP and FMBM_TICP registers in DPAARM)
	 *
	 * Also make sure the headroom is a multiple of data_align bytes
	 */
	headroom = (u16)(bl[port].priv_data_size + DPAA_HWA_SIZE);

<<<<<<< HEAD
	return ALIGN(headroom, DPAA_FD_DATA_ALIGNMENT);
=======
	if (port == RX)
		return ALIGN(headroom, DPAA_FD_RX_DATA_ALIGNMENT);
	else
		return ALIGN(headroom, DPAA_FD_DATA_ALIGNMENT);
>>>>>>> d1988041
}

static int dpaa_eth_probe(struct platform_device *pdev)
{
	struct net_device *net_dev = NULL;
	struct dpaa_bp *dpaa_bp = NULL;
	struct dpaa_fq *dpaa_fq, *tmp;
	struct dpaa_priv *priv = NULL;
	struct fm_port_fqs port_fqs;
	struct mac_device *mac_dev;
	int err = 0, channel;
	struct device *dev;

	dev = &pdev->dev;

	err = bman_is_probed();
	if (!err)
		return -EPROBE_DEFER;
	if (err < 0) {
		dev_err(dev, "failing probe due to bman probe error\n");
		return -ENODEV;
	}
	err = qman_is_probed();
	if (!err)
		return -EPROBE_DEFER;
	if (err < 0) {
		dev_err(dev, "failing probe due to qman probe error\n");
		return -ENODEV;
	}
	err = bman_portals_probed();
	if (!err)
		return -EPROBE_DEFER;
	if (err < 0) {
		dev_err(dev,
			"failing probe due to bman portals probe error\n");
		return -ENODEV;
	}
	err = qman_portals_probed();
	if (!err)
		return -EPROBE_DEFER;
	if (err < 0) {
		dev_err(dev,
			"failing probe due to qman portals probe error\n");
		return -ENODEV;
	}

	/* Allocate this early, so we can store relevant information in
	 * the private area
	 */
	net_dev = alloc_etherdev_mq(sizeof(*priv), DPAA_ETH_TXQ_NUM);
	if (!net_dev) {
		dev_err(dev, "alloc_etherdev_mq() failed\n");
		return -ENOMEM;
	}

	/* Do this here, so we can be verbose early */
	SET_NETDEV_DEV(net_dev, dev->parent);
	dev_set_drvdata(dev, net_dev);

	priv = netdev_priv(net_dev);
	priv->net_dev = net_dev;

	priv->msg_enable = netif_msg_init(debug, DPAA_MSG_DEFAULT);

	mac_dev = dpaa_mac_dev_get(pdev);
	if (IS_ERR(mac_dev)) {
		netdev_err(net_dev, "dpaa_mac_dev_get() failed\n");
		err = PTR_ERR(mac_dev);
		goto free_netdev;
	}

	/* Devices used for DMA mapping */
	priv->rx_dma_dev = fman_port_get_device(mac_dev->port[RX]);
	priv->tx_dma_dev = fman_port_get_device(mac_dev->port[TX]);
	err = dma_coerce_mask_and_coherent(priv->rx_dma_dev, DMA_BIT_MASK(40));
	if (!err)
		err = dma_coerce_mask_and_coherent(priv->tx_dma_dev,
						   DMA_BIT_MASK(40));
	if (err) {
		netdev_err(net_dev, "dma_coerce_mask_and_coherent() failed\n");
		goto free_netdev;
	}

	/* If fsl_fm_max_frm is set to a higher value than the all-common 1500,
	 * we choose conservatively and let the user explicitly set a higher
	 * MTU via ifconfig. Otherwise, the user may end up with different MTUs
	 * in the same LAN.
	 * If on the other hand fsl_fm_max_frm has been chosen below 1500,
	 * start with the maximum allowed.
	 */
	net_dev->mtu = min(dpaa_get_max_mtu(), ETH_DATA_LEN);

	netdev_dbg(net_dev, "Setting initial MTU on net device: %d\n",
		   net_dev->mtu);

	priv->buf_layout[RX].priv_data_size = DPAA_RX_PRIV_DATA_SIZE; /* Rx */
	priv->buf_layout[TX].priv_data_size = DPAA_TX_PRIV_DATA_SIZE; /* Tx */

	/* bp init */
	dpaa_bp = dpaa_bp_alloc(dev);
	if (IS_ERR(dpaa_bp)) {
		err = PTR_ERR(dpaa_bp);
		goto free_dpaa_bps;
	}
	/* the raw size of the buffers used for reception */
	dpaa_bp->raw_size = DPAA_BP_RAW_SIZE;
	/* avoid runtime computations by keeping the usable size here */
	dpaa_bp->size = dpaa_bp_size(dpaa_bp->raw_size);
	dpaa_bp->priv = priv;

	err = dpaa_bp_alloc_pool(dpaa_bp);
	if (err < 0)
		goto free_dpaa_bps;
	priv->dpaa_bp = dpaa_bp;

	INIT_LIST_HEAD(&priv->dpaa_fq_list);

	memset(&port_fqs, 0, sizeof(port_fqs));

	err = dpaa_alloc_all_fqs(dev, &priv->dpaa_fq_list, &port_fqs);
	if (err < 0) {
		dev_err(dev, "dpaa_alloc_all_fqs() failed\n");
		goto free_dpaa_bps;
	}

	priv->mac_dev = mac_dev;

	channel = dpaa_get_channel();
	if (channel < 0) {
		dev_err(dev, "dpaa_get_channel() failed\n");
		err = channel;
		goto free_dpaa_bps;
	}

	priv->channel = (u16)channel;

	/* Walk the CPUs with affine portals
	 * and add this pool channel to each's dequeue mask.
	 */
	dpaa_eth_add_channel(priv->channel, &pdev->dev);

	dpaa_fq_setup(priv, &dpaa_fq_cbs, priv->mac_dev->port[TX]);

	/* Create a congestion group for this netdev, with
	 * dynamically-allocated CGR ID.
	 * Must be executed after probing the MAC, but before
	 * assigning the egress FQs to the CGRs.
	 */
	err = dpaa_eth_cgr_init(priv);
	if (err < 0) {
		dev_err(dev, "Error initializing CGR\n");
		goto free_dpaa_bps;
	}

	err = dpaa_ingress_cgr_init(priv);
	if (err < 0) {
		dev_err(dev, "Error initializing ingress CGR\n");
		goto delete_egress_cgr;
	}

	/* Add the FQs to the interface, and make them active */
	list_for_each_entry_safe(dpaa_fq, tmp, &priv->dpaa_fq_list, list) {
		err = dpaa_fq_init(dpaa_fq, false);
		if (err < 0)
			goto free_dpaa_fqs;
	}

	priv->tx_headroom = dpaa_get_headroom(priv->buf_layout, TX);
	priv->rx_headroom = dpaa_get_headroom(priv->buf_layout, RX);

	/* All real interfaces need their ports initialized */
	err = dpaa_eth_init_ports(mac_dev, dpaa_bp, &port_fqs,
				  &priv->buf_layout[0], dev);
	if (err)
		goto free_dpaa_fqs;

	/* Rx traffic distribution based on keygen hashing defaults to on */
	priv->keygen_in_use = true;

	priv->percpu_priv = devm_alloc_percpu(dev, *priv->percpu_priv);
	if (!priv->percpu_priv) {
		dev_err(dev, "devm_alloc_percpu() failed\n");
		err = -ENOMEM;
		goto free_dpaa_fqs;
	}

	priv->num_tc = 1;
	netif_set_real_num_tx_queues(net_dev, priv->num_tc * DPAA_TC_TXQ_NUM);

	/* Initialize NAPI */
	err = dpaa_napi_add(net_dev);
	if (err < 0)
		goto delete_dpaa_napi;

	err = dpaa_netdev_init(net_dev, &dpaa_ops, tx_timeout);
	if (err < 0)
		goto delete_dpaa_napi;

	dpaa_eth_sysfs_init(&net_dev->dev);

	netif_info(priv, probe, net_dev, "Probed interface %s\n",
		   net_dev->name);

	return 0;

delete_dpaa_napi:
	dpaa_napi_del(net_dev);
free_dpaa_fqs:
	dpaa_fq_free(dev, &priv->dpaa_fq_list);
	qman_delete_cgr_safe(&priv->ingress_cgr);
	qman_release_cgrid(priv->ingress_cgr.cgrid);
delete_egress_cgr:
	qman_delete_cgr_safe(&priv->cgr_data.cgr);
	qman_release_cgrid(priv->cgr_data.cgr.cgrid);
free_dpaa_bps:
	dpaa_bps_free(priv);
free_netdev:
	dev_set_drvdata(dev, NULL);
	free_netdev(net_dev);

	return err;
}

static int dpaa_remove(struct platform_device *pdev)
{
	struct net_device *net_dev;
	struct dpaa_priv *priv;
	struct device *dev;
	int err;

	dev = &pdev->dev;
	net_dev = dev_get_drvdata(dev);

	priv = netdev_priv(net_dev);

	dpaa_eth_sysfs_remove(dev);

	dev_set_drvdata(dev, NULL);
	unregister_netdev(net_dev);

	err = dpaa_fq_free(dev, &priv->dpaa_fq_list);

	qman_delete_cgr_safe(&priv->ingress_cgr);
	qman_release_cgrid(priv->ingress_cgr.cgrid);
	qman_delete_cgr_safe(&priv->cgr_data.cgr);
	qman_release_cgrid(priv->cgr_data.cgr.cgrid);

	dpaa_napi_del(net_dev);

	dpaa_bps_free(priv);

	free_netdev(net_dev);

	return err;
}

static const struct platform_device_id dpaa_devtype[] = {
	{
		.name = "dpaa-ethernet",
		.driver_data = 0,
	}, {
	}
};
MODULE_DEVICE_TABLE(platform, dpaa_devtype);

static struct platform_driver dpaa_driver = {
	.driver = {
		.name = KBUILD_MODNAME,
	},
	.id_table = dpaa_devtype,
	.probe = dpaa_eth_probe,
	.remove = dpaa_remove
};

static int __init dpaa_load(void)
{
	int err;

	pr_debug("FSL DPAA Ethernet driver\n");

	/* initialize dpaa_eth mirror values */
	dpaa_rx_extra_headroom = fman_get_rx_extra_headroom();
	dpaa_max_frm = fman_get_max_frm();

	err = platform_driver_register(&dpaa_driver);
	if (err < 0)
		pr_err("Error, platform_driver_register() = %d\n", err);

	return err;
}
module_init(dpaa_load);

static void __exit dpaa_unload(void)
{
	platform_driver_unregister(&dpaa_driver);

	/* Only one channel is used and needs to be released after all
	 * interfaces are removed
	 */
	dpaa_release_channel();
}
module_exit(dpaa_unload);

MODULE_LICENSE("Dual BSD/GPL");
MODULE_DESCRIPTION("FSL DPAA Ethernet driver");<|MERGE_RESOLUTION|>--- conflicted
+++ resolved
@@ -1635,13 +1635,7 @@
 	const struct qm_sg_entry *sgt;
 	struct sk_buff *skb;
 	u64 ns;
-<<<<<<< HEAD
-
-	skbh = (struct sk_buff **)phys_to_virt(addr);
-	skb = *skbh;
-=======
 	int i;
->>>>>>> d1988041
 
 	if (unlikely(qm_fd_get_format(fd) == qm_fd_sg)) {
 		dma_unmap_page(priv->tx_dma_dev, addr,
@@ -1687,29 +1681,9 @@
 		}
 	}
 
-<<<<<<< HEAD
-	/* DMA unmapping is required before accessing the HW provided info */
-	if (ts && priv->tx_tstamp &&
-	    skb_shinfo(skb)->tx_flags & SKBTX_HW_TSTAMP) {
-		memset(&shhwtstamps, 0, sizeof(shhwtstamps));
-
-		if (!fman_port_get_tstamp(priv->mac_dev->port[TX], (void *)skbh,
-					  &ns)) {
-			shhwtstamps.hwtstamp = ns_to_ktime(ns);
-			skb_tstamp_tx(skb, &shhwtstamps);
-		} else {
-			dev_warn(dev, "fman_port_get_tstamp failed!\n");
-		}
-	}
-
-	if (qm_fd_get_format(fd) == qm_fd_sg)
-		/* Free the page frag that we allocated on Tx */
-		skb_free_frag(phys_to_virt(addr));
-=======
 	if (qm_fd_get_format(fd) == qm_fd_sg)
 		/* Free the page that we allocated on Tx for the SGT */
 		free_pages((unsigned long)vaddr, 0);
->>>>>>> d1988041
 
 	return skb;
 }
@@ -2896,14 +2870,10 @@
 	 */
 	headroom = (u16)(bl[port].priv_data_size + DPAA_HWA_SIZE);
 
-<<<<<<< HEAD
-	return ALIGN(headroom, DPAA_FD_DATA_ALIGNMENT);
-=======
 	if (port == RX)
 		return ALIGN(headroom, DPAA_FD_RX_DATA_ALIGNMENT);
 	else
 		return ALIGN(headroom, DPAA_FD_DATA_ALIGNMENT);
->>>>>>> d1988041
 }
 
 static int dpaa_eth_probe(struct platform_device *pdev)
