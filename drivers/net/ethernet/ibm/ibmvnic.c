--- conflicted
+++ resolved
@@ -5609,20 +5609,6 @@
 	unsigned long flags;
 
 	spin_lock_irqsave(&queue->lock, flags);
-<<<<<<< HEAD
-	while (!done) {
-		/* Pull all the valid messages off the CRQ */
-		while ((crq = ibmvnic_next_crq(adapter)) != NULL) {
-			/* This barrier makes sure ibmvnic_next_crq()'s
-			 * crq->generic.first & IBMVNIC_CRQ_CMD_RSP is loaded
-			 * before ibmvnic_handle_crq()'s
-			 * switch(gen_crq->first) and switch(gen_crq->cmd).
-			 */
-			dma_rmb();
-			ibmvnic_handle_crq(crq, adapter);
-			crq->generic.first = 0;
-		}
-=======
 
 	/* Pull all the valid messages off the CRQ */
 	while ((crq = ibmvnic_next_crq(adapter)) != NULL) {
@@ -5634,7 +5620,6 @@
 		dma_rmb();
 		ibmvnic_handle_crq(crq, adapter);
 		crq->generic.first = 0;
->>>>>>> 77b5472d
 	}
 
 	spin_unlock_irqrestore(&queue->lock, flags);
