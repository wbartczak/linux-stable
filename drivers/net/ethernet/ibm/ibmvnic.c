--- conflicted
+++ resolved
@@ -110,11 +110,8 @@
 static int send_query_phys_parms(struct ibmvnic_adapter *adapter);
 static void ibmvnic_tx_scrq_clean_buffer(struct ibmvnic_adapter *adapter,
 					 struct ibmvnic_sub_crq_queue *tx_scrq);
-<<<<<<< HEAD
-=======
 static void free_long_term_buff(struct ibmvnic_adapter *adapter,
 				struct ibmvnic_long_term_buff *ltb);
->>>>>>> d60c95ef
 static void ibmvnic_disable_irqs(struct ibmvnic_adapter *adapter);
 
 struct ibmvnic_stat {
@@ -1712,11 +1709,8 @@
 
 	if (rc) {
 		release_resources(adapter);
-<<<<<<< HEAD
-=======
 		release_rx_pools(adapter);
 		release_tx_pools(adapter);
->>>>>>> d60c95ef
 	}
 
 	return rc;
@@ -5780,20 +5774,6 @@
 	unsigned long flags;
 
 	spin_lock_irqsave(&queue->lock, flags);
-<<<<<<< HEAD
-	while (!done) {
-		/* Pull all the valid messages off the CRQ */
-		while ((crq = ibmvnic_next_crq(adapter)) != NULL) {
-			/* This barrier makes sure ibmvnic_next_crq()'s
-			 * crq->generic.first & IBMVNIC_CRQ_CMD_RSP is loaded
-			 * before ibmvnic_handle_crq()'s
-			 * switch(gen_crq->first) and switch(gen_crq->cmd).
-			 */
-			dma_rmb();
-			ibmvnic_handle_crq(crq, adapter);
-			crq->generic.first = 0;
-		}
-=======
 
 	/* Pull all the valid messages off the CRQ */
 	while ((crq = ibmvnic_next_crq(adapter)) != NULL) {
@@ -5805,7 +5785,6 @@
 		dma_rmb();
 		ibmvnic_handle_crq(crq, adapter);
 		crq->generic.first = 0;
->>>>>>> d60c95ef
 	}
 
 	spin_unlock_irqrestore(&queue->lock, flags);
@@ -5991,11 +5970,7 @@
 		adapter->state = VNIC_OPEN;
 		adapter->from_passive_init = false;
 		dev_err(dev, "CRQ-init failed, passive-init\n");
-<<<<<<< HEAD
-		return -1;
-=======
 		return -EINVAL;
->>>>>>> d60c95ef
 	}
 
 	if (reset &&
