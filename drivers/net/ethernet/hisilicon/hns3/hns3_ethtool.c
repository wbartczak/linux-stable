--- conflicted
+++ resolved
@@ -119,7 +119,7 @@
 	ret = hns3_lp_setup(ndev, loop_mode, true);
 	usleep_range(HNS3_NIC_LB_SETUP_USEC, HNS3_NIC_LB_SETUP_USEC * 2);
 
-	return 0;
+	return ret;
 }
 
 static int hns3_lp_down(struct net_device *ndev, enum hnae3_loop loop_mode)
@@ -132,11 +132,7 @@
 		return ret;
 	}
 
-<<<<<<< HEAD
-	usleep_range(10000, 20000);
-=======
 	usleep_range(HNS3_NIC_LB_SETUP_USEC, HNS3_NIC_LB_SETUP_USEC * 2);
->>>>>>> f7688b48
 
 	return 0;
 }
@@ -156,9 +152,6 @@
 	packet = skb_put(skb, HNS3_NIC_LB_TEST_PACKET_SIZE);
 
 	memcpy(ethh->h_dest, ndev->dev_addr, ETH_ALEN);
-<<<<<<< HEAD
-	ethh->h_dest[5] += 0x1f;
-=======
 
 	/* The dst mac addr of loopback packet is the same as the host'
 	 * mac addr, the SSU component may loop back the packet to host
@@ -168,7 +161,6 @@
 	handle = hns3_get_handle(ndev);
 	if (handle->pdev->revision == 0x20)
 		ethh->h_dest[5] += HNS3_NIC_LB_DST_MAC_ADDR;
->>>>>>> f7688b48
 	eth_zero_addr(ethh->h_source);
 	ethh->h_proto = htons(ETH_P_ARP);
 	skb_reset_mac_header(skb);
@@ -393,11 +385,8 @@
 
 	if (if_running)
 		ndev->netdev_ops->ndo_open(ndev);
-<<<<<<< HEAD
-=======
 
 	netif_dbg(h, drv, ndev, "self test end\n");
->>>>>>> f7688b48
 }
 
 static int hns3_get_sset_count(struct net_device *netdev, int stringset)
