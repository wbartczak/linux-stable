/* SPDX-License-Identifier: GPL-2.0+ */
// Copyright (c) 2016-2017 Hisilicon Limited.

#ifndef __HNAE3_H
#define __HNAE3_H

/* Names used in this framework:
 *      ae handle (handle):
 *        a set of queues provided by AE
 *      ring buffer queue (rbq):
 *        the channel between upper layer and the AE, can do tx and rx
 *      ring:
 *        a tx or rx channel within a rbq
 *      ring description (desc):
 *        an element in the ring with packet information
 *      buffer:
 *        a memory region referred by desc with the full packet payload
 *
 * "num" means a static number set as a parameter, "count" mean a dynamic
 *   number set while running
 * "cb" means control block
 */

#include <linux/acpi.h>
#include <linux/dcbnl.h>
#include <linux/delay.h>
#include <linux/device.h>
#include <linux/ethtool.h>
#include <linux/module.h>
#include <linux/netdevice.h>
#include <linux/pci.h>
#include <linux/pkt_sched.h>
#include <linux/types.h>
#include <net/pkt_cls.h>

#define HNAE3_MOD_VERSION "1.0"

#define HNAE3_MIN_VECTOR_NUM	2 /* first one for misc, another for IO */

/* Device version */
#define HNAE3_DEVICE_VERSION_V1   0x00020
#define HNAE3_DEVICE_VERSION_V2   0x00021
#define HNAE3_DEVICE_VERSION_V3   0x00030

#define HNAE3_PCI_REVISION_BIT_SIZE		8

/* Device IDs */
#define HNAE3_DEV_ID_GE				0xA220
#define HNAE3_DEV_ID_25GE			0xA221
#define HNAE3_DEV_ID_25GE_RDMA			0xA222
#define HNAE3_DEV_ID_25GE_RDMA_MACSEC		0xA223
#define HNAE3_DEV_ID_50GE_RDMA			0xA224
#define HNAE3_DEV_ID_50GE_RDMA_MACSEC		0xA225
#define HNAE3_DEV_ID_100G_RDMA_MACSEC		0xA226
#define HNAE3_DEV_ID_200G_RDMA			0xA228
#define HNAE3_DEV_ID_VF				0xA22E
#define HNAE3_DEV_ID_RDMA_DCB_PFC_VF		0xA22F

#define HNAE3_CLASS_NAME_SIZE 16

#define HNAE3_DEV_INITED_B			0x0
#define HNAE3_DEV_SUPPORT_ROCE_B		0x1
#define HNAE3_DEV_SUPPORT_DCB_B			0x2
#define HNAE3_KNIC_CLIENT_INITED_B		0x3
#define HNAE3_UNIC_CLIENT_INITED_B		0x4
#define HNAE3_ROCE_CLIENT_INITED_B		0x5

#define HNAE3_DEV_SUPPORT_ROCE_DCB_BITS (BIT(HNAE3_DEV_SUPPORT_DCB_B) | \
		BIT(HNAE3_DEV_SUPPORT_ROCE_B))

#define hnae3_dev_roce_supported(hdev) \
	hnae3_get_bit((hdev)->ae_dev->flag, HNAE3_DEV_SUPPORT_ROCE_B)

#define hnae3_dev_dcb_supported(hdev) \
	hnae3_get_bit((hdev)->ae_dev->flag, HNAE3_DEV_SUPPORT_DCB_B)

enum HNAE3_DEV_CAP_BITS {
	HNAE3_DEV_SUPPORT_FD_B,
	HNAE3_DEV_SUPPORT_GRO_B,
	HNAE3_DEV_SUPPORT_FEC_B,
	HNAE3_DEV_SUPPORT_UDP_GSO_B,
	HNAE3_DEV_SUPPORT_QB_B,
	HNAE3_DEV_SUPPORT_FD_FORWARD_TC_B,
	HNAE3_DEV_SUPPORT_PTP_B,
	HNAE3_DEV_SUPPORT_INT_QL_B,
	HNAE3_DEV_SUPPORT_HW_TX_CSUM_B,
	HNAE3_DEV_SUPPORT_TX_PUSH_B,
	HNAE3_DEV_SUPPORT_PHY_IMP_B,
	HNAE3_DEV_SUPPORT_TQP_TXRX_INDEP_B,
	HNAE3_DEV_SUPPORT_HW_PAD_B,
	HNAE3_DEV_SUPPORT_STASH_B,
	HNAE3_DEV_SUPPORT_UDP_TUNNEL_CSUM_B,
	HNAE3_DEV_SUPPORT_PAUSE_B,
	HNAE3_DEV_SUPPORT_RAS_IMP_B,
	HNAE3_DEV_SUPPORT_RXD_ADV_LAYOUT_B,
	HNAE3_DEV_SUPPORT_PORT_VLAN_BYPASS_B,
	HNAE3_DEV_SUPPORT_VLAN_FLTR_MDF_B,
	HNAE3_DEV_SUPPORT_MC_MAC_MNG_B,
	HNAE3_DEV_SUPPORT_CQ_B,
	HNAE3_DEV_SUPPORT_FEC_STATS_B,
	HNAE3_DEV_SUPPORT_LANE_NUM_B,
};

#define hnae3_ae_dev_fd_supported(ae_dev) \
		test_bit(HNAE3_DEV_SUPPORT_FD_B, (ae_dev)->caps)

#define hnae3_ae_dev_gro_supported(ae_dev) \
		test_bit(HNAE3_DEV_SUPPORT_GRO_B, (ae_dev)->caps)

#define hnae3_dev_fec_supported(hdev) \
	test_bit(HNAE3_DEV_SUPPORT_FEC_B, (hdev)->ae_dev->caps)

#define hnae3_dev_udp_gso_supported(hdev) \
	test_bit(HNAE3_DEV_SUPPORT_UDP_GSO_B, (hdev)->ae_dev->caps)

#define hnae3_dev_qb_supported(hdev) \
	test_bit(HNAE3_DEV_SUPPORT_QB_B, (hdev)->ae_dev->caps)

#define hnae3_dev_fd_forward_tc_supported(hdev) \
	test_bit(HNAE3_DEV_SUPPORT_FD_FORWARD_TC_B, (hdev)->ae_dev->caps)

#define hnae3_dev_ptp_supported(hdev) \
	test_bit(HNAE3_DEV_SUPPORT_PTP_B, (hdev)->ae_dev->caps)

#define hnae3_dev_int_ql_supported(hdev) \
	test_bit(HNAE3_DEV_SUPPORT_INT_QL_B, (hdev)->ae_dev->caps)

#define hnae3_dev_hw_csum_supported(hdev) \
	test_bit(HNAE3_DEV_SUPPORT_HW_TX_CSUM_B, (hdev)->ae_dev->caps)

#define hnae3_dev_tx_push_supported(hdev) \
	test_bit(HNAE3_DEV_SUPPORT_TX_PUSH_B, (hdev)->ae_dev->caps)

#define hnae3_dev_phy_imp_supported(hdev) \
	test_bit(HNAE3_DEV_SUPPORT_PHY_IMP_B, (hdev)->ae_dev->caps)

#define hnae3_dev_ras_imp_supported(hdev) \
	test_bit(HNAE3_DEV_SUPPORT_RAS_IMP_B, (hdev)->ae_dev->caps)

#define hnae3_dev_tqp_txrx_indep_supported(hdev) \
	test_bit(HNAE3_DEV_SUPPORT_TQP_TXRX_INDEP_B, (hdev)->ae_dev->caps)

#define hnae3_dev_hw_pad_supported(hdev) \
	test_bit(HNAE3_DEV_SUPPORT_HW_PAD_B, (hdev)->ae_dev->caps)

#define hnae3_dev_stash_supported(hdev) \
	test_bit(HNAE3_DEV_SUPPORT_STASH_B, (hdev)->ae_dev->caps)

#define hnae3_dev_pause_supported(hdev) \
	test_bit(HNAE3_DEV_SUPPORT_PAUSE_B, (hdev)->ae_dev->caps)

#define hnae3_ae_dev_tqp_txrx_indep_supported(ae_dev) \
	test_bit(HNAE3_DEV_SUPPORT_TQP_TXRX_INDEP_B, (ae_dev)->caps)

#define hnae3_ae_dev_rxd_adv_layout_supported(ae_dev) \
	test_bit(HNAE3_DEV_SUPPORT_RXD_ADV_LAYOUT_B, (ae_dev)->caps)

#define hnae3_ae_dev_mc_mac_mng_supported(ae_dev) \
	test_bit(HNAE3_DEV_SUPPORT_MC_MAC_MNG_B, (ae_dev)->caps)

#define hnae3_ae_dev_cq_supported(ae_dev) \
	test_bit(HNAE3_DEV_SUPPORT_CQ_B, (ae_dev)->caps)

#define hnae3_ae_dev_fec_stats_supported(ae_dev) \
	test_bit(HNAE3_DEV_SUPPORT_FEC_STATS_B, (ae_dev)->caps)

#define hnae3_ae_dev_lane_num_supported(ae_dev) \
	test_bit(HNAE3_DEV_SUPPORT_LANE_NUM_B, (ae_dev)->caps)

enum HNAE3_PF_CAP_BITS {
	HNAE3_PF_SUPPORT_VLAN_FLTR_MDF_B = 0,
};
#define ring_ptr_move_fw(ring, p) \
	((ring)->p = ((ring)->p + 1) % (ring)->desc_num)
#define ring_ptr_move_bw(ring, p) \
	((ring)->p = ((ring)->p - 1 + (ring)->desc_num) % (ring)->desc_num)

struct hnae3_handle;

struct hnae3_queue {
	void __iomem *io_base;
	void __iomem *mem_base;
	struct hnae3_ae_algo *ae_algo;
	struct hnae3_handle *handle;
	int tqp_index;		/* index in a handle */
	u32 buf_size;		/* size for hnae_desc->addr, preset by AE */
	u16 tx_desc_num;	/* total number of tx desc */
	u16 rx_desc_num;	/* total number of rx desc */
};

struct hns3_mac_stats {
	u64 tx_pause_cnt;
	u64 rx_pause_cnt;
};

/* hnae3 loop mode */
enum hnae3_loop {
	HNAE3_LOOP_EXTERNAL,
	HNAE3_LOOP_APP,
	HNAE3_LOOP_SERIAL_SERDES,
	HNAE3_LOOP_PARALLEL_SERDES,
	HNAE3_LOOP_PHY,
	HNAE3_LOOP_NONE,
};

enum hnae3_client_type {
	HNAE3_CLIENT_KNIC,
	HNAE3_CLIENT_ROCE,
};

/* mac media type */
enum hnae3_media_type {
	HNAE3_MEDIA_TYPE_UNKNOWN,
	HNAE3_MEDIA_TYPE_FIBER,
	HNAE3_MEDIA_TYPE_COPPER,
	HNAE3_MEDIA_TYPE_BACKPLANE,
	HNAE3_MEDIA_TYPE_NONE,
};

/* must be consistent with definition in firmware */
enum hnae3_module_type {
	HNAE3_MODULE_TYPE_UNKNOWN	= 0x00,
	HNAE3_MODULE_TYPE_FIBRE_LR	= 0x01,
	HNAE3_MODULE_TYPE_FIBRE_SR	= 0x02,
	HNAE3_MODULE_TYPE_AOC		= 0x03,
	HNAE3_MODULE_TYPE_CR		= 0x04,
	HNAE3_MODULE_TYPE_KR		= 0x05,
	HNAE3_MODULE_TYPE_TP		= 0x06,
};

enum hnae3_fec_mode {
	HNAE3_FEC_AUTO = 0,
	HNAE3_FEC_BASER,
	HNAE3_FEC_RS,
	HNAE3_FEC_LLRS,
	HNAE3_FEC_NONE,
	HNAE3_FEC_USER_DEF,
};

enum hnae3_reset_notify_type {
	HNAE3_UP_CLIENT,
	HNAE3_DOWN_CLIENT,
	HNAE3_INIT_CLIENT,
	HNAE3_UNINIT_CLIENT,
};

enum hnae3_hw_error_type {
	HNAE3_PPU_POISON_ERROR,
	HNAE3_CMDQ_ECC_ERROR,
	HNAE3_IMP_RD_POISON_ERROR,
	HNAE3_ROCEE_AXI_RESP_ERROR,
};

enum hnae3_reset_type {
	HNAE3_VF_RESET,
	HNAE3_VF_FUNC_RESET,
	HNAE3_VF_PF_FUNC_RESET,
	HNAE3_VF_FULL_RESET,
	HNAE3_FLR_RESET,
	HNAE3_FUNC_RESET,
	HNAE3_GLOBAL_RESET,
	HNAE3_IMP_RESET,
	HNAE3_NONE_RESET,
	HNAE3_MAX_RESET,
};

enum hnae3_port_base_vlan_state {
	HNAE3_PORT_BASE_VLAN_DISABLE,
	HNAE3_PORT_BASE_VLAN_ENABLE,
	HNAE3_PORT_BASE_VLAN_MODIFY,
	HNAE3_PORT_BASE_VLAN_NOCHANGE,
};

enum hnae3_dbg_cmd {
	HNAE3_DBG_CMD_TM_NODES,
	HNAE3_DBG_CMD_TM_PRI,
	HNAE3_DBG_CMD_TM_QSET,
	HNAE3_DBG_CMD_TM_MAP,
	HNAE3_DBG_CMD_TM_PG,
	HNAE3_DBG_CMD_TM_PORT,
	HNAE3_DBG_CMD_TC_SCH_INFO,
	HNAE3_DBG_CMD_QOS_PAUSE_CFG,
	HNAE3_DBG_CMD_QOS_PRI_MAP,
	HNAE3_DBG_CMD_QOS_DSCP_MAP,
	HNAE3_DBG_CMD_QOS_BUF_CFG,
	HNAE3_DBG_CMD_DEV_INFO,
	HNAE3_DBG_CMD_TX_BD,
	HNAE3_DBG_CMD_RX_BD,
	HNAE3_DBG_CMD_MAC_UC,
	HNAE3_DBG_CMD_MAC_MC,
	HNAE3_DBG_CMD_MNG_TBL,
	HNAE3_DBG_CMD_LOOPBACK,
	HNAE3_DBG_CMD_PTP_INFO,
	HNAE3_DBG_CMD_INTERRUPT_INFO,
	HNAE3_DBG_CMD_RESET_INFO,
	HNAE3_DBG_CMD_IMP_INFO,
	HNAE3_DBG_CMD_NCL_CONFIG,
	HNAE3_DBG_CMD_REG_BIOS_COMMON,
	HNAE3_DBG_CMD_REG_SSU,
	HNAE3_DBG_CMD_REG_IGU_EGU,
	HNAE3_DBG_CMD_REG_RPU,
	HNAE3_DBG_CMD_REG_NCSI,
	HNAE3_DBG_CMD_REG_RTC,
	HNAE3_DBG_CMD_REG_PPP,
	HNAE3_DBG_CMD_REG_RCB,
	HNAE3_DBG_CMD_REG_TQP,
	HNAE3_DBG_CMD_REG_MAC,
	HNAE3_DBG_CMD_REG_DCB,
	HNAE3_DBG_CMD_VLAN_CONFIG,
	HNAE3_DBG_CMD_QUEUE_MAP,
	HNAE3_DBG_CMD_RX_QUEUE_INFO,
	HNAE3_DBG_CMD_TX_QUEUE_INFO,
	HNAE3_DBG_CMD_FD_TCAM,
	HNAE3_DBG_CMD_FD_COUNTER,
	HNAE3_DBG_CMD_MAC_TNL_STATUS,
	HNAE3_DBG_CMD_SERV_INFO,
	HNAE3_DBG_CMD_UMV_INFO,
	HNAE3_DBG_CMD_PAGE_POOL_INFO,
	HNAE3_DBG_CMD_COAL_INFO,
	HNAE3_DBG_CMD_UNKNOWN,
};

enum hnae3_tc_map_mode {
	HNAE3_TC_MAP_MODE_PRIO,
	HNAE3_TC_MAP_MODE_DSCP,
};

struct hnae3_vector_info {
	u8 __iomem *io_addr;
	int vector;
};

#define HNAE3_RING_TYPE_B 0
#define HNAE3_RING_TYPE_TX 0
#define HNAE3_RING_TYPE_RX 1
#define HNAE3_RING_GL_IDX_S 0
#define HNAE3_RING_GL_IDX_M GENMASK(1, 0)
#define HNAE3_RING_GL_RX 0
#define HNAE3_RING_GL_TX 1

#define HNAE3_FW_VERSION_BYTE3_SHIFT	24
#define HNAE3_FW_VERSION_BYTE3_MASK	GENMASK(31, 24)
#define HNAE3_FW_VERSION_BYTE2_SHIFT	16
#define HNAE3_FW_VERSION_BYTE2_MASK	GENMASK(23, 16)
#define HNAE3_FW_VERSION_BYTE1_SHIFT	8
#define HNAE3_FW_VERSION_BYTE1_MASK	GENMASK(15, 8)
#define HNAE3_FW_VERSION_BYTE0_SHIFT	0
#define HNAE3_FW_VERSION_BYTE0_MASK	GENMASK(7, 0)

struct hnae3_ring_chain_node {
	struct hnae3_ring_chain_node *next;
	u32 tqp_index;
	u32 flag;
	u32 int_gl_idx;
};

#define HNAE3_IS_TX_RING(node) \
	(((node)->flag & 1 << HNAE3_RING_TYPE_B) == HNAE3_RING_TYPE_TX)

/* device specification info from firmware */
struct hnae3_dev_specs {
	u32 mac_entry_num; /* number of mac-vlan table entry */
	u32 mng_entry_num; /* number of manager table entry */
	u32 max_tm_rate;
	u16 rss_ind_tbl_size;
	u16 rss_key_size;
	u16 int_ql_max; /* max value of interrupt coalesce based on INT_QL */
	u16 max_int_gl; /* max value of interrupt coalesce based on INT_GL */
	u8 max_non_tso_bd_num; /* max BD number of one non-TSO packet */
	u16 max_frm_size;
	u16 max_qset_num;
	u16 umv_size;
	u16 mc_mac_size;
	u32 mac_stats_num;
};

struct hnae3_client_ops {
	int (*init_instance)(struct hnae3_handle *handle);
	void (*uninit_instance)(struct hnae3_handle *handle, bool reset);
	void (*link_status_change)(struct hnae3_handle *handle, bool state);
	int (*reset_notify)(struct hnae3_handle *handle,
			    enum hnae3_reset_notify_type type);
	void (*process_hw_error)(struct hnae3_handle *handle,
				 enum hnae3_hw_error_type);
};

#define HNAE3_CLIENT_NAME_LENGTH 16
struct hnae3_client {
	char name[HNAE3_CLIENT_NAME_LENGTH];
	unsigned long state;
	enum hnae3_client_type type;
	const struct hnae3_client_ops *ops;
	struct list_head node;
};

#define HNAE3_DEV_CAPS_MAX_NUM	96
struct hnae3_ae_dev {
	struct pci_dev *pdev;
	const struct hnae3_ae_ops *ops;
	struct list_head node;
	u32 flag;
	unsigned long hw_err_reset_req;
	struct hnae3_dev_specs dev_specs;
	u32 dev_version;
	unsigned long caps[BITS_TO_LONGS(HNAE3_DEV_CAPS_MAX_NUM)];
	void *priv;
};

/* This struct defines the operation on the handle.
 *
 * init_ae_dev(): (mandatory)
 *   Get PF configure from pci_dev and initialize PF hardware
 * uninit_ae_dev()
 *   Disable PF device and release PF resource
 * register_client
 *   Register client to ae_dev
 * unregister_client()
 *   Unregister client from ae_dev
 * start()
 *   Enable the hardware
 * stop()
 *   Disable the hardware
 * start_client()
 *   Inform the hclge that client has been started
 * stop_client()
 *   Inform the hclge that client has been stopped
 * get_status()
 *   Get the carrier state of the back channel of the handle, 1 for ok, 0 for
 *   non-ok
 * get_ksettings_an_result()
 *   Get negotiation status,speed and duplex
 * get_media_type()
 *   Get media type of MAC
 * check_port_speed()
 *   Check target speed whether is supported
 * adjust_link()
 *   Adjust link status
 * set_loopback()
 *   Set loopback
 * set_promisc_mode
 *   Set promisc mode
 * request_update_promisc_mode
 *   request to hclge(vf) to update promisc mode
 * set_mtu()
 *   set mtu
 * get_pauseparam()
 *   get tx and rx of pause frame use
 * set_pauseparam()
 *   set tx and rx of pause frame use
 * set_autoneg()
 *   set auto autonegotiation of pause frame use
 * get_autoneg()
 *   get auto autonegotiation of pause frame use
 * restart_autoneg()
 *   restart autonegotiation
 * halt_autoneg()
 *   halt/resume autonegotiation when autonegotiation on
 * get_coalesce_usecs()
 *   get usecs to delay a TX interrupt after a packet is sent
 * get_rx_max_coalesced_frames()
 *   get Maximum number of packets to be sent before a TX interrupt.
 * set_coalesce_usecs()
 *   set usecs to delay a TX interrupt after a packet is sent
 * set_coalesce_frames()
 *   set Maximum number of packets to be sent before a TX interrupt.
 * get_mac_addr()
 *   get mac address
 * set_mac_addr()
 *   set mac address
 * add_uc_addr
 *   Add unicast addr to mac table
 * rm_uc_addr
 *   Remove unicast addr from mac table
 * set_mc_addr()
 *   Set multicast address
 * add_mc_addr
 *   Add multicast address to mac table
 * rm_mc_addr
 *   Remove multicast address from mac table
 * update_stats()
 *   Update Old network device statistics
 * get_mac_stats()
 *   get mac pause statistics including tx_cnt and rx_cnt
 * get_ethtool_stats()
 *   Get ethtool network device statistics
 * get_strings()
 *   Get a set of strings that describe the requested objects
 * get_sset_count()
 *   Get number of strings that @get_strings will write
 * update_led_status()
 *   Update the led status
 * set_led_id()
 *   Set led id
 * get_regs()
 *   Get regs dump
 * get_regs_len()
 *   Get the len of the regs dump
 * get_rss_key_size()
 *   Get rss key size
 * get_rss()
 *   Get rss table
 * set_rss()
 *   Set rss table
 * get_tc_size()
 *   Get tc size of handle
 * get_vector()
 *   Get vector number and vector information
 * put_vector()
 *   Put the vector in hdev
 * map_ring_to_vector()
 *   Map rings to vector
 * unmap_ring_from_vector()
 *   Unmap rings from vector
 * reset_queue()
 *   Reset queue
 * get_fw_version()
 *   Get firmware version
 * get_mdix_mode()
 *   Get media typr of phy
 * enable_vlan_filter()
 *   Enable vlan filter
 * set_vlan_filter()
 *   Set vlan filter config of Ports
 * set_vf_vlan_filter()
 *   Set vlan filter config of vf
 * enable_hw_strip_rxvtag()
 *   Enable/disable hardware strip vlan tag of packets received
 * set_gro_en
 *   Enable/disable HW GRO
 * add_arfs_entry
 *   Check the 5-tuples of flow, and create flow director rule
 * get_vf_config
 *   Get the VF configuration setting by the host
 * set_vf_link_state
 *   Set VF link status
 * set_vf_spoofchk
 *   Enable/disable spoof check for specified vf
 * set_vf_trust
 *   Enable/disable trust for specified vf, if the vf being trusted, then
 *   it can enable promisc mode
 * set_vf_rate
 *   Set the max tx rate of specified vf.
 * set_vf_mac
 *   Configure the default MAC for specified VF
 * get_module_eeprom
 *   Get the optical module eeprom info.
 * add_cls_flower
 *   Add clsflower rule
 * del_cls_flower
 *   Delete clsflower rule
 * cls_flower_active
 *   Check if any cls flower rule exist
 * dbg_read_cmd
 *   Execute debugfs read command.
 * set_tx_hwts_info
 *   Save information for 1588 tx packet
 * get_rx_hwts
 *   Get 1588 rx hwstamp
 * get_ts_info
 *   Get phc info
 * clean_vf_config
 *   Clean residual vf info after disable sriov
 */
struct hnae3_ae_ops {
	int (*init_ae_dev)(struct hnae3_ae_dev *ae_dev);
	void (*uninit_ae_dev)(struct hnae3_ae_dev *ae_dev);
	void (*reset_prepare)(struct hnae3_ae_dev *ae_dev,
			      enum hnae3_reset_type rst_type);
	void (*reset_done)(struct hnae3_ae_dev *ae_dev);
	int (*init_client_instance)(struct hnae3_client *client,
				    struct hnae3_ae_dev *ae_dev);
	void (*uninit_client_instance)(struct hnae3_client *client,
				       struct hnae3_ae_dev *ae_dev);
	int (*start)(struct hnae3_handle *handle);
	void (*stop)(struct hnae3_handle *handle);
	int (*client_start)(struct hnae3_handle *handle);
	void (*client_stop)(struct hnae3_handle *handle);
	int (*get_status)(struct hnae3_handle *handle);
	void (*get_ksettings_an_result)(struct hnae3_handle *handle,
					u8 *auto_neg, u32 *speed, u8 *duplex,
					u32 *lane_num);

	int (*cfg_mac_speed_dup_h)(struct hnae3_handle *handle, int speed,
				   u8 duplex, u8 lane_num);

	void (*get_media_type)(struct hnae3_handle *handle, u8 *media_type,
			       u8 *module_type);
	int (*check_port_speed)(struct hnae3_handle *handle, u32 speed);
	void (*get_fec_stats)(struct hnae3_handle *handle,
			      struct ethtool_fec_stats *fec_stats);
	void (*get_fec)(struct hnae3_handle *handle, u8 *fec_ability,
			u8 *fec_mode);
	int (*set_fec)(struct hnae3_handle *handle, u32 fec_mode);
	void (*adjust_link)(struct hnae3_handle *handle, int speed, int duplex);
	int (*set_loopback)(struct hnae3_handle *handle,
			    enum hnae3_loop loop_mode, bool en);

	int (*set_promisc_mode)(struct hnae3_handle *handle, bool en_uc_pmc,
				bool en_mc_pmc);
	void (*request_update_promisc_mode)(struct hnae3_handle *handle);
	int (*set_mtu)(struct hnae3_handle *handle, int new_mtu);

	void (*get_pauseparam)(struct hnae3_handle *handle,
			       u32 *auto_neg, u32 *rx_en, u32 *tx_en);
	int (*set_pauseparam)(struct hnae3_handle *handle,
			      u32 auto_neg, u32 rx_en, u32 tx_en);

	int (*set_autoneg)(struct hnae3_handle *handle, bool enable);
	int (*get_autoneg)(struct hnae3_handle *handle);
	int (*restart_autoneg)(struct hnae3_handle *handle);
	int (*halt_autoneg)(struct hnae3_handle *handle, bool halt);

	void (*get_coalesce_usecs)(struct hnae3_handle *handle,
				   u32 *tx_usecs, u32 *rx_usecs);
	void (*get_rx_max_coalesced_frames)(struct hnae3_handle *handle,
					    u32 *tx_frames, u32 *rx_frames);
	int (*set_coalesce_usecs)(struct hnae3_handle *handle, u32 timeout);
	int (*set_coalesce_frames)(struct hnae3_handle *handle,
				   u32 coalesce_frames);
	void (*get_coalesce_range)(struct hnae3_handle *handle,
				   u32 *tx_frames_low, u32 *rx_frames_low,
				   u32 *tx_frames_high, u32 *rx_frames_high,
				   u32 *tx_usecs_low, u32 *rx_usecs_low,
				   u32 *tx_usecs_high, u32 *rx_usecs_high);

	void (*get_mac_addr)(struct hnae3_handle *handle, u8 *p);
	int (*set_mac_addr)(struct hnae3_handle *handle, const void *p,
			    bool is_first);
	int (*do_ioctl)(struct hnae3_handle *handle,
			struct ifreq *ifr, int cmd);
	int (*add_uc_addr)(struct hnae3_handle *handle,
			   const unsigned char *addr);
	int (*rm_uc_addr)(struct hnae3_handle *handle,
			  const unsigned char *addr);
	int (*set_mc_addr)(struct hnae3_handle *handle, void *addr);
	int (*add_mc_addr)(struct hnae3_handle *handle,
			   const unsigned char *addr);
	int (*rm_mc_addr)(struct hnae3_handle *handle,
			  const unsigned char *addr);
	void (*set_tso_stats)(struct hnae3_handle *handle, int enable);
	void (*update_stats)(struct hnae3_handle *handle,
			     struct net_device_stats *net_stats);
	void (*get_stats)(struct hnae3_handle *handle, u64 *data);
	void (*get_mac_stats)(struct hnae3_handle *handle,
			      struct hns3_mac_stats *mac_stats);
	void (*get_strings)(struct hnae3_handle *handle,
			    u32 stringset, u8 *data);
	int (*get_sset_count)(struct hnae3_handle *handle, int stringset);

	void (*get_regs)(struct hnae3_handle *handle, u32 *version,
			 void *data);
	int (*get_regs_len)(struct hnae3_handle *handle);

	u32 (*get_rss_key_size)(struct hnae3_handle *handle);
	int (*get_rss)(struct hnae3_handle *handle, u32 *indir, u8 *key,
		       u8 *hfunc);
	int (*set_rss)(struct hnae3_handle *handle, const u32 *indir,
		       const u8 *key, const u8 hfunc);
	int (*set_rss_tuple)(struct hnae3_handle *handle,
			     struct ethtool_rxnfc *cmd);
	int (*get_rss_tuple)(struct hnae3_handle *handle,
			     struct ethtool_rxnfc *cmd);

	int (*get_tc_size)(struct hnae3_handle *handle);

	int (*get_vector)(struct hnae3_handle *handle, u16 vector_num,
			  struct hnae3_vector_info *vector_info);
	int (*put_vector)(struct hnae3_handle *handle, int vector_num);
	int (*map_ring_to_vector)(struct hnae3_handle *handle,
				  int vector_num,
				  struct hnae3_ring_chain_node *vr_chain);
	int (*unmap_ring_from_vector)(struct hnae3_handle *handle,
				      int vector_num,
				      struct hnae3_ring_chain_node *vr_chain);

	int (*reset_queue)(struct hnae3_handle *handle);
	u32 (*get_fw_version)(struct hnae3_handle *handle);
	void (*get_mdix_mode)(struct hnae3_handle *handle,
			      u8 *tp_mdix_ctrl, u8 *tp_mdix);

	int (*enable_vlan_filter)(struct hnae3_handle *handle, bool enable);
	int (*set_vlan_filter)(struct hnae3_handle *handle, __be16 proto,
			       u16 vlan_id, bool is_kill);
	int (*set_vf_vlan_filter)(struct hnae3_handle *handle, int vfid,
				  u16 vlan, u8 qos, __be16 proto);
	int (*enable_hw_strip_rxvtag)(struct hnae3_handle *handle, bool enable);
	void (*reset_event)(struct pci_dev *pdev, struct hnae3_handle *handle);
	enum hnae3_reset_type (*get_reset_level)(struct hnae3_ae_dev *ae_dev,
						 unsigned long *addr);
	void (*set_default_reset_request)(struct hnae3_ae_dev *ae_dev,
					  enum hnae3_reset_type rst_type);
	void (*get_channels)(struct hnae3_handle *handle,
			     struct ethtool_channels *ch);
	void (*get_tqps_and_rss_info)(struct hnae3_handle *h,
				      u16 *alloc_tqps, u16 *max_rss_size);
	int (*set_channels)(struct hnae3_handle *handle, u32 new_tqps_num,
			    bool rxfh_configured);
	void (*get_flowctrl_adv)(struct hnae3_handle *handle,
				 u32 *flowctrl_adv);
	int (*set_led_id)(struct hnae3_handle *handle,
			  enum ethtool_phys_id_state status);
	void (*get_link_mode)(struct hnae3_handle *handle,
			      unsigned long *supported,
			      unsigned long *advertising);
	int (*add_fd_entry)(struct hnae3_handle *handle,
			    struct ethtool_rxnfc *cmd);
	int (*del_fd_entry)(struct hnae3_handle *handle,
			    struct ethtool_rxnfc *cmd);
	int (*get_fd_rule_cnt)(struct hnae3_handle *handle,
			       struct ethtool_rxnfc *cmd);
	int (*get_fd_rule_info)(struct hnae3_handle *handle,
				struct ethtool_rxnfc *cmd);
	int (*get_fd_all_rules)(struct hnae3_handle *handle,
				struct ethtool_rxnfc *cmd, u32 *rule_locs);
	void (*enable_fd)(struct hnae3_handle *handle, bool enable);
	int (*add_arfs_entry)(struct hnae3_handle *handle, u16 queue_id,
			      u16 flow_id, struct flow_keys *fkeys);
	int (*dbg_read_cmd)(struct hnae3_handle *handle, enum hnae3_dbg_cmd cmd,
			    char *buf, int len);
	pci_ers_result_t (*handle_hw_ras_error)(struct hnae3_ae_dev *ae_dev);
	bool (*get_hw_reset_stat)(struct hnae3_handle *handle);
	bool (*ae_dev_resetting)(struct hnae3_handle *handle);
	unsigned long (*ae_dev_reset_cnt)(struct hnae3_handle *handle);
	int (*set_gro_en)(struct hnae3_handle *handle, bool enable);
	u16 (*get_global_queue_id)(struct hnae3_handle *handle, u16 queue_id);
	void (*set_timer_task)(struct hnae3_handle *handle, bool enable);
	int (*mac_connect_phy)(struct hnae3_handle *handle);
	void (*mac_disconnect_phy)(struct hnae3_handle *handle);
	int (*get_vf_config)(struct hnae3_handle *handle, int vf,
			     struct ifla_vf_info *ivf);
	int (*set_vf_link_state)(struct hnae3_handle *handle, int vf,
				 int link_state);
	int (*set_vf_spoofchk)(struct hnae3_handle *handle, int vf,
			       bool enable);
	int (*set_vf_trust)(struct hnae3_handle *handle, int vf, bool enable);
	int (*set_vf_rate)(struct hnae3_handle *handle, int vf,
			   int min_tx_rate, int max_tx_rate, bool force);
	int (*set_vf_mac)(struct hnae3_handle *handle, int vf, u8 *p);
	int (*get_module_eeprom)(struct hnae3_handle *handle, u32 offset,
				 u32 len, u8 *data);
	bool (*get_cmdq_stat)(struct hnae3_handle *handle);
	int (*add_cls_flower)(struct hnae3_handle *handle,
			      struct flow_cls_offload *cls_flower, int tc);
	int (*del_cls_flower)(struct hnae3_handle *handle,
			      struct flow_cls_offload *cls_flower);
	bool (*cls_flower_active)(struct hnae3_handle *handle);
	int (*get_phy_link_ksettings)(struct hnae3_handle *handle,
				      struct ethtool_link_ksettings *cmd);
	int (*set_phy_link_ksettings)(struct hnae3_handle *handle,
				      const struct ethtool_link_ksettings *cmd);
	bool (*set_tx_hwts_info)(struct hnae3_handle *handle,
				 struct sk_buff *skb);
	void (*get_rx_hwts)(struct hnae3_handle *handle, struct sk_buff *skb,
			    u32 nsec, u32 sec);
	int (*get_ts_info)(struct hnae3_handle *handle,
			   struct ethtool_ts_info *info);
	int (*get_link_diagnosis_info)(struct hnae3_handle *handle,
				       u32 *status_code);
	void (*clean_vf_config)(struct hnae3_ae_dev *ae_dev, int num_vfs);
<<<<<<< HEAD
=======
	int (*get_dscp_prio)(struct hnae3_handle *handle, u8 dscp,
			     u8 *tc_map_mode, u8 *priority);
>>>>>>> d60c95ef
};

struct hnae3_dcb_ops {
	/* IEEE 802.1Qaz std */
	int (*ieee_getets)(struct hnae3_handle *, struct ieee_ets *);
	int (*ieee_setets)(struct hnae3_handle *, struct ieee_ets *);
	int (*ieee_getpfc)(struct hnae3_handle *, struct ieee_pfc *);
	int (*ieee_setpfc)(struct hnae3_handle *, struct ieee_pfc *);
	int (*ieee_setapp)(struct hnae3_handle *h, struct dcb_app *app);
	int (*ieee_delapp)(struct hnae3_handle *h, struct dcb_app *app);

	/* DCBX configuration */
	u8   (*getdcbx)(struct hnae3_handle *);
	u8   (*setdcbx)(struct hnae3_handle *, u8);

	int (*setup_tc)(struct hnae3_handle *handle,
			struct tc_mqprio_qopt_offload *mqprio_qopt);
};

struct hnae3_ae_algo {
	const struct hnae3_ae_ops *ops;
	struct list_head node;
	const struct pci_device_id *pdev_id_table;
};

#define HNAE3_INT_NAME_LEN        32
#define HNAE3_ITR_COUNTDOWN_START 100

#define HNAE3_MAX_TC		8
#define HNAE3_MAX_USER_PRIO	8
struct hnae3_tc_info {
	u8 prio_tc[HNAE3_MAX_USER_PRIO]; /* TC indexed by prio */
	u16 tqp_count[HNAE3_MAX_TC];
	u16 tqp_offset[HNAE3_MAX_TC];
	u8 max_tc; /* Total number of TCs */
	u8 num_tc; /* Total number of enabled TCs */
	bool mqprio_active;
};

#define HNAE3_MAX_DSCP			64
#define HNAE3_PRIO_ID_INVALID		0xff
struct hnae3_knic_private_info {
	struct net_device *netdev; /* Set by KNIC client when init instance */
	u16 rss_size;		   /* Allocated RSS queues */
	u16 req_rss_size;
	u16 rx_buf_len;
	u16 num_tx_desc;
	u16 num_rx_desc;
	u32 tx_spare_buf_size;

	struct hnae3_tc_info tc_info;
	u8 tc_map_mode;
	u8 dscp_app_cnt;
	u8 dscp_prio[HNAE3_MAX_DSCP];

	u16 num_tqps;		  /* total number of TQPs in this handle */
	struct hnae3_queue **tqp;  /* array base of all TQPs in this instance */
	const struct hnae3_dcb_ops *dcb_ops;

	u16 int_rl_setting;
	void __iomem *io_base;
};

struct hnae3_roce_private_info {
	struct net_device *netdev;
	void __iomem *roce_io_base;
	void __iomem *roce_mem_base;
	int base_vector;
	int num_vectors;

	/* The below attributes defined for RoCE client, hnae3 gives
	 * initial values to them, and RoCE client can modify and use
	 * them.
	 */
	unsigned long reset_state;
	unsigned long instance_state;
	unsigned long state;
};

#define HNAE3_SUPPORT_APP_LOOPBACK    BIT(0)
#define HNAE3_SUPPORT_PHY_LOOPBACK    BIT(1)
#define HNAE3_SUPPORT_SERDES_SERIAL_LOOPBACK	BIT(2)
#define HNAE3_SUPPORT_VF	      BIT(3)
#define HNAE3_SUPPORT_SERDES_PARALLEL_LOOPBACK	BIT(4)
#define HNAE3_SUPPORT_EXTERNAL_LOOPBACK	BIT(5)

#define HNAE3_USER_UPE		BIT(0)	/* unicast promisc enabled by user */
#define HNAE3_USER_MPE		BIT(1)	/* mulitcast promisc enabled by user */
#define HNAE3_BPE		BIT(2)	/* broadcast promisc enable */
#define HNAE3_OVERFLOW_UPE	BIT(3)	/* unicast mac vlan overflow */
#define HNAE3_OVERFLOW_MPE	BIT(4)	/* multicast mac vlan overflow */
#define HNAE3_UPE		(HNAE3_USER_UPE | HNAE3_OVERFLOW_UPE)
#define HNAE3_MPE		(HNAE3_USER_MPE | HNAE3_OVERFLOW_MPE)

enum hnae3_pflag {
	HNAE3_PFLAG_LIMIT_PROMISC,
	HNAE3_PFLAG_MAX
};

struct hnae3_handle {
	struct hnae3_client *client;
	struct pci_dev *pdev;
	void *priv;
	struct hnae3_ae_algo *ae_algo;  /* the class who provides this handle */
	u64 flags; /* Indicate the capabilities for this handle */

	union {
		struct net_device *netdev; /* first member */
		struct hnae3_knic_private_info kinfo;
		struct hnae3_roce_private_info rinfo;
	};

	u32 numa_node_mask;	/* for multi-chip support */

	enum hnae3_port_base_vlan_state port_base_vlan_state;

	u8 netdev_flags;
	struct dentry *hnae3_dbgfs;
	/* protects concurrent contention between debugfs commands */
	struct mutex dbgfs_lock;
	char **dbgfs_buf;

	/* Network interface message level enabled bits */
	u32 msg_enable;

	unsigned long supported_pflags;
	unsigned long priv_flags;
};

#define hnae3_set_field(origin, mask, shift, val) \
	do { \
		(origin) &= (~(mask)); \
		(origin) |= ((val) << (shift)) & (mask); \
	} while (0)
#define hnae3_get_field(origin, mask, shift) (((origin) & (mask)) >> (shift))

#define hnae3_set_bit(origin, shift, val) \
	hnae3_set_field(origin, 0x1 << (shift), shift, val)
#define hnae3_get_bit(origin, shift) \
	hnae3_get_field(origin, 0x1 << (shift), shift)

#define HNAE3_FORMAT_MAC_ADDR_LEN	18
#define HNAE3_FORMAT_MAC_ADDR_OFFSET_0	0
#define HNAE3_FORMAT_MAC_ADDR_OFFSET_4	4
#define HNAE3_FORMAT_MAC_ADDR_OFFSET_5	5

static inline void hnae3_format_mac_addr(char *format_mac_addr,
					 const u8 *mac_addr)
{
	snprintf(format_mac_addr, HNAE3_FORMAT_MAC_ADDR_LEN, "%02x:**:**:**:%02x:%02x",
		 mac_addr[HNAE3_FORMAT_MAC_ADDR_OFFSET_0],
		 mac_addr[HNAE3_FORMAT_MAC_ADDR_OFFSET_4],
		 mac_addr[HNAE3_FORMAT_MAC_ADDR_OFFSET_5]);
}

int hnae3_register_ae_dev(struct hnae3_ae_dev *ae_dev);
void hnae3_unregister_ae_dev(struct hnae3_ae_dev *ae_dev);

void hnae3_unregister_ae_algo_prepare(struct hnae3_ae_algo *ae_algo);
void hnae3_unregister_ae_algo(struct hnae3_ae_algo *ae_algo);
void hnae3_register_ae_algo(struct hnae3_ae_algo *ae_algo);

void hnae3_unregister_client(struct hnae3_client *client);
int hnae3_register_client(struct hnae3_client *client);

void hnae3_set_client_init_flag(struct hnae3_client *client,
				struct hnae3_ae_dev *ae_dev,
				unsigned int inited);
#endif<|MERGE_RESOLUTION|>--- conflicted
+++ resolved
@@ -757,11 +757,8 @@
 	int (*get_link_diagnosis_info)(struct hnae3_handle *handle,
 				       u32 *status_code);
 	void (*clean_vf_config)(struct hnae3_ae_dev *ae_dev, int num_vfs);
-<<<<<<< HEAD
-=======
 	int (*get_dscp_prio)(struct hnae3_handle *handle, u8 dscp,
 			     u8 *tc_map_mode, u8 *priority);
->>>>>>> d60c95ef
 };
 
 struct hnae3_dcb_ops {
