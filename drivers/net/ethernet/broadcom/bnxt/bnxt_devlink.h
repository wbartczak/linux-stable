--- conflicted
+++ resolved
@@ -21,8 +21,6 @@
 	return ((struct bnxt_dl *)devlink_priv(dl))->bp;
 }
 
-<<<<<<< HEAD
-=======
 static inline void bnxt_dl_remote_reload(struct bnxt *bp)
 {
 	devlink_remote_reload_actions_performed(bp->dl, 0,
@@ -40,7 +38,6 @@
 	((struct bnxt_dl *)devlink_priv(dl))->remote_reset = value;
 }
 
->>>>>>> 92b4b594
 #define NVM_OFF_MSIX_VEC_PER_PF_MAX	108
 #define NVM_OFF_MSIX_VEC_PER_PF_MIN	114
 #define NVM_OFF_IGNORE_ARI		164
