--- conflicted
+++ resolved
@@ -21,13 +21,10 @@
 
 #define NPC_PARSE_RESULT_DMAC_OFFSET	8
 #define NPC_HW_TSTAMP_OFFSET		8ULL
-<<<<<<< HEAD
-=======
 #define NPC_KEX_CHAN_MASK		0xFFFULL
 #define NPC_KEX_PF_FUNC_MASK		0xFFFFULL
 
 #define ALIGN_8B_CEIL(__a)	(((__a) + 7) & (-8))
->>>>>>> 3b17187f
 
 static const char def_pfl_name[] = "default";
 
@@ -2032,25 +2029,6 @@
 		    rvu_read64(rvu, blkaddr, NPC_AF_PCK_CFG) |
 		    ((u64)NPC_EC_OIP4_CSUM << 32) | (NPC_EC_IIP4_CSUM << 24) |
 		    BIT_ULL(7) | BIT_ULL(6) | BIT_ULL(2) | BIT_ULL(1));
-<<<<<<< HEAD
-
-	/* Set RX and TX side MCAM search key size.
-	 * LA..LD (ltype only) + Channel
-	 */
-	rx_kex = npc_mkex_default.keyx_cfg[NIX_INTF_RX];
-	tx_kex = npc_mkex_default.keyx_cfg[NIX_INTF_TX];
-	nibble_ena = FIELD_GET(NPC_PARSE_NIBBLE, rx_kex);
-	rvu_write64(rvu, blkaddr, NPC_AF_INTFX_KEX_CFG(NIX_INTF_RX), rx_kex);
-	/* Due to an errata (35786) in A0 pass silicon, parse nibble enable
-	 * configuration has to be identical for both Rx and Tx interfaces.
-	 */
-	if (is_rvu_96xx_B0(rvu)) {
-		tx_kex &= ~NPC_PARSE_NIBBLE;
-		tx_kex |= FIELD_PREP(NPC_PARSE_NIBBLE, nibble_ena);
-	}
-	rvu_write64(rvu, blkaddr, NPC_AF_INTFX_KEX_CFG(NIX_INTF_TX), tx_kex);
-=======
->>>>>>> 3b17187f
 
 	rvu_npc_setup_interfaces(rvu, blkaddr);
 
