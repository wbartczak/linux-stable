// SPDX-License-Identifier: GPL-2.0
/* Copyright(c) 2018 Intel Corporation. */

#include <linux/bpf_trace.h>
#include <linux/stringify.h>
#include <net/xdp_sock_drv.h>
#include <net/xdp.h>

#include "i40e.h"
#include "i40e_txrx_common.h"
#include "i40e_xsk.h"

int i40e_alloc_rx_bi_zc(struct i40e_ring *rx_ring)
{
	unsigned long sz = sizeof(*rx_ring->rx_bi_zc) * rx_ring->count;

	rx_ring->rx_bi_zc = kzalloc(sz, GFP_KERNEL);
	return rx_ring->rx_bi_zc ? 0 : -ENOMEM;
}

void i40e_clear_rx_bi_zc(struct i40e_ring *rx_ring)
{
	memset(rx_ring->rx_bi_zc, 0,
	       sizeof(*rx_ring->rx_bi_zc) * rx_ring->count);
}

static struct xdp_buff **i40e_rx_bi(struct i40e_ring *rx_ring, u32 idx)
{
	return &rx_ring->rx_bi_zc[idx];
}

/**
 * i40e_xsk_pool_enable - Enable/associate an AF_XDP buffer pool to a
 * certain ring/qid
 * @vsi: Current VSI
 * @pool: buffer pool
 * @qid: Rx ring to associate buffer pool with
 *
 * Returns 0 on success, <0 on failure
 **/
static int i40e_xsk_pool_enable(struct i40e_vsi *vsi,
				struct xsk_buff_pool *pool,
				u16 qid)
{
	struct net_device *netdev = vsi->netdev;
	bool if_running;
	int err;

	if (vsi->type != I40E_VSI_MAIN)
		return -EINVAL;

	if (qid >= vsi->num_queue_pairs)
		return -EINVAL;

	if (qid >= netdev->real_num_rx_queues ||
	    qid >= netdev->real_num_tx_queues)
		return -EINVAL;

	err = xsk_pool_dma_map(pool, &vsi->back->pdev->dev, I40E_RX_DMA_ATTR);
	if (err)
		return err;

	set_bit(qid, vsi->af_xdp_zc_qps);

	if_running = netif_running(vsi->netdev) && i40e_enabled_xdp_vsi(vsi);

	if (if_running) {
		err = i40e_queue_pair_disable(vsi, qid);
		if (err)
			return err;

		err = i40e_queue_pair_enable(vsi, qid);
		if (err)
			return err;

		/* Kick start the NAPI context so that receiving will start */
		err = i40e_xsk_wakeup(vsi->netdev, qid, XDP_WAKEUP_RX);
		if (err)
			return err;
	}

	return 0;
}

/**
 * i40e_xsk_pool_disable - Disassociate an AF_XDP buffer pool from a
 * certain ring/qid
 * @vsi: Current VSI
 * @qid: Rx ring to associate buffer pool with
 *
 * Returns 0 on success, <0 on failure
 **/
static int i40e_xsk_pool_disable(struct i40e_vsi *vsi, u16 qid)
{
	struct net_device *netdev = vsi->netdev;
	struct xsk_buff_pool *pool;
	bool if_running;
	int err;

	pool = xsk_get_pool_from_qid(netdev, qid);
	if (!pool)
		return -EINVAL;

	if_running = netif_running(vsi->netdev) && i40e_enabled_xdp_vsi(vsi);

	if (if_running) {
		err = i40e_queue_pair_disable(vsi, qid);
		if (err)
			return err;
	}

	clear_bit(qid, vsi->af_xdp_zc_qps);
	xsk_pool_dma_unmap(pool, I40E_RX_DMA_ATTR);

	if (if_running) {
		err = i40e_queue_pair_enable(vsi, qid);
		if (err)
			return err;
	}

	return 0;
}

/**
 * i40e_xsk_pool_setup - Enable/disassociate an AF_XDP buffer pool to/from
 * a ring/qid
 * @vsi: Current VSI
 * @pool: Buffer pool to enable/associate to a ring, or NULL to disable
 * @qid: Rx ring to (dis)associate buffer pool (from)to
 *
 * This function enables or disables a buffer pool to a certain ring.
 *
 * Returns 0 on success, <0 on failure
 **/
int i40e_xsk_pool_setup(struct i40e_vsi *vsi, struct xsk_buff_pool *pool,
			u16 qid)
{
	return pool ? i40e_xsk_pool_enable(vsi, pool, qid) :
		i40e_xsk_pool_disable(vsi, qid);
}

/**
 * i40e_run_xdp_zc - Executes an XDP program on an xdp_buff
 * @rx_ring: Rx ring
 * @xdp: xdp_buff used as input to the XDP program
 *
 * Returns any of I40E_XDP_{PASS, CONSUMED, TX, REDIR}
 **/
static int i40e_run_xdp_zc(struct i40e_ring *rx_ring, struct xdp_buff *xdp)
{
	int err, result = I40E_XDP_PASS;
	struct i40e_ring *xdp_ring;
	struct bpf_prog *xdp_prog;
	u32 act;

	/* NB! xdp_prog will always be !NULL, due to the fact that
	 * this path is enabled by setting an XDP program.
	 */
	xdp_prog = READ_ONCE(rx_ring->xdp_prog);
	act = bpf_prog_run_xdp(xdp_prog, xdp);

	if (likely(act == XDP_REDIRECT)) {
		err = xdp_do_redirect(rx_ring->netdev, xdp, xdp_prog);
		if (err)
			goto out_failure;
<<<<<<< HEAD
		rcu_read_unlock();
=======
>>>>>>> 3b17187f
		return I40E_XDP_REDIR;
	}

	switch (act) {
	case XDP_PASS:
		break;
	case XDP_TX:
		xdp_ring = rx_ring->vsi->xdp_rings[rx_ring->queue_index];
		result = i40e_xmit_xdp_tx_ring(xdp, xdp_ring);
		if (result == I40E_XDP_CONSUMED)
			goto out_failure;
		break;
	default:
		bpf_warn_invalid_xdp_action(act);
		fallthrough;
	case XDP_ABORTED:
out_failure:
		trace_xdp_exception(rx_ring->netdev, xdp_prog, act);
		fallthrough; /* handle aborts by dropping packet */
	case XDP_DROP:
		result = I40E_XDP_CONSUMED;
		break;
	}
	return result;
}

bool i40e_alloc_rx_buffers_zc(struct i40e_ring *rx_ring, u16 count)
{
	u16 ntu = rx_ring->next_to_use;
	union i40e_rx_desc *rx_desc;
	struct xdp_buff **bi, *xdp;
	dma_addr_t dma;
	bool ok = true;

	rx_desc = I40E_RX_DESC(rx_ring, ntu);
	bi = i40e_rx_bi(rx_ring, ntu);
	do {
		xdp = xsk_buff_alloc(rx_ring->xsk_pool);
		if (!xdp) {
			ok = false;
			goto no_buffers;
		}
		*bi = xdp;
		dma = xsk_buff_xdp_get_dma(xdp);
		rx_desc->read.pkt_addr = cpu_to_le64(dma);
		rx_desc->read.hdr_addr = 0;

		rx_desc++;
		bi++;
		ntu++;

		if (unlikely(ntu == rx_ring->count)) {
			rx_desc = I40E_RX_DESC(rx_ring, 0);
			bi = i40e_rx_bi(rx_ring, 0);
			ntu = 0;
		}
	} while (--count);

no_buffers:
	if (rx_ring->next_to_use != ntu) {
		/* clear the status bits for the next_to_use descriptor */
		rx_desc->wb.qword1.status_error_len = 0;
		i40e_release_rx_desc(rx_ring, ntu);
	}

	return ok;
}

/**
 * i40e_construct_skb_zc - Create skbuff from zero-copy Rx buffer
 * @rx_ring: Rx ring
 * @xdp: xdp_buff
 *
 * This functions allocates a new skb from a zero-copy Rx buffer.
 *
 * Returns the skb, or NULL on failure.
 **/
static struct sk_buff *i40e_construct_skb_zc(struct i40e_ring *rx_ring,
					     struct xdp_buff *xdp)
{
	unsigned int metasize = xdp->data - xdp->data_meta;
	unsigned int datasize = xdp->data_end - xdp->data;
	struct sk_buff *skb;

	/* allocate a skb to store the frags */
	skb = __napi_alloc_skb(&rx_ring->q_vector->napi,
			       xdp->data_end - xdp->data_hard_start,
			       GFP_ATOMIC | __GFP_NOWARN);
	if (unlikely(!skb))
		goto out;

	skb_reserve(skb, xdp->data - xdp->data_hard_start);
	memcpy(__skb_put(skb, datasize), xdp->data, datasize);
	if (metasize)
		skb_metadata_set(skb, metasize);

out:
	xsk_buff_free(xdp);
	return skb;
}

static void i40e_handle_xdp_result_zc(struct i40e_ring *rx_ring,
				      struct xdp_buff *xdp_buff,
				      union i40e_rx_desc *rx_desc,
				      unsigned int *rx_packets,
				      unsigned int *rx_bytes,
				      unsigned int size,
				      unsigned int xdp_res)
{
	struct sk_buff *skb;

	*rx_packets = 1;
	*rx_bytes = size;

	if (likely(xdp_res == I40E_XDP_REDIR) || xdp_res == I40E_XDP_TX)
		return;

	if (xdp_res == I40E_XDP_CONSUMED) {
		xsk_buff_free(xdp_buff);
		return;
	}

	if (xdp_res == I40E_XDP_PASS) {
		/* NB! We are not checking for errors using
		 * i40e_test_staterr with
		 * BIT(I40E_RXD_QW1_ERROR_SHIFT). This is due to that
		 * SBP is *not* set in PRT_SBPVSI (default not set).
		 */
		skb = i40e_construct_skb_zc(rx_ring, xdp_buff);
		if (!skb) {
			rx_ring->rx_stats.alloc_buff_failed++;
			*rx_packets = 0;
			*rx_bytes = 0;
			return;
		}

		if (eth_skb_pad(skb)) {
			*rx_packets = 0;
			*rx_bytes = 0;
			return;
		}

		*rx_bytes = skb->len;
		i40e_process_skb_fields(rx_ring, rx_desc, skb);
		napi_gro_receive(&rx_ring->q_vector->napi, skb);
		return;
	}

	/* Should never get here, as all valid cases have been handled already.
	 */
	WARN_ON_ONCE(1);
}

/**
 * i40e_clean_rx_irq_zc - Consumes Rx packets from the hardware ring
 * @rx_ring: Rx ring
 * @budget: NAPI budget
 *
 * Returns amount of work completed
 **/
int i40e_clean_rx_irq_zc(struct i40e_ring *rx_ring, int budget)
{
	unsigned int total_rx_bytes = 0, total_rx_packets = 0;
	u16 cleaned_count = I40E_DESC_UNUSED(rx_ring);
	u16 next_to_clean = rx_ring->next_to_clean;
	u16 count_mask = rx_ring->count - 1;
	unsigned int xdp_res, xdp_xmit = 0;
	bool failure = false;

	while (likely(total_rx_packets < (unsigned int)budget)) {
		union i40e_rx_desc *rx_desc;
		unsigned int rx_packets;
		unsigned int rx_bytes;
		struct xdp_buff *bi;
		unsigned int size;
		u64 qword;

		rx_desc = I40E_RX_DESC(rx_ring, next_to_clean);
		qword = le64_to_cpu(rx_desc->wb.qword1.status_error_len);

		/* This memory barrier is needed to keep us from reading
		 * any other fields out of the rx_desc until we have
		 * verified the descriptor has been written back.
		 */
		dma_rmb();

		if (i40e_rx_is_programming_status(qword)) {
			i40e_clean_programming_status(rx_ring,
						      rx_desc->raw.qword[0],
						      qword);
			bi = *i40e_rx_bi(rx_ring, next_to_clean);
			xsk_buff_free(bi);
			next_to_clean = (next_to_clean + 1) & count_mask;
			continue;
		}

		size = (qword & I40E_RXD_QW1_LENGTH_PBUF_MASK) >>
		       I40E_RXD_QW1_LENGTH_PBUF_SHIFT;
		if (!size)
			break;

<<<<<<< HEAD
		bi = i40e_rx_bi(rx_ring, rx_ring->next_to_clean);
		(*bi)->data_end = (*bi)->data + size;
		xsk_buff_dma_sync_for_cpu(*bi, rx_ring->xsk_pool);

		xdp_res = i40e_run_xdp_zc(rx_ring, *bi);
		if (xdp_res) {
			if (xdp_res & (I40E_XDP_TX | I40E_XDP_REDIR))
				xdp_xmit |= xdp_res;
			else
				xsk_buff_free(*bi);

			*bi = NULL;
			total_rx_bytes += size;
			total_rx_packets++;

			cleaned_count++;
			i40e_inc_ntc(rx_ring);
			continue;
		}

		/* XDP_PASS path */

		/* NB! We are not checking for errors using
		 * i40e_test_staterr with
		 * BIT(I40E_RXD_QW1_ERROR_SHIFT). This is due to that
		 * SBP is *not* set in PRT_SBPVSI (default not set).
		 */
		skb = i40e_construct_skb_zc(rx_ring, *bi);
		if (!skb) {
			rx_ring->rx_stats.alloc_buff_failed++;
			break;
		}

		*bi = NULL;
		cleaned_count++;
		i40e_inc_ntc(rx_ring);

		if (eth_skb_pad(skb))
			continue;

		total_rx_bytes += skb->len;
		total_rx_packets++;

		i40e_process_skb_fields(rx_ring, rx_desc, skb);
		napi_gro_receive(&rx_ring->q_vector->napi, skb);
=======
		bi = *i40e_rx_bi(rx_ring, next_to_clean);
		bi->data_end = bi->data + size;
		xsk_buff_dma_sync_for_cpu(bi, rx_ring->xsk_pool);

		xdp_res = i40e_run_xdp_zc(rx_ring, bi);
		i40e_handle_xdp_result_zc(rx_ring, bi, rx_desc, &rx_packets,
					  &rx_bytes, size, xdp_res);
		total_rx_packets += rx_packets;
		total_rx_bytes += rx_bytes;
		xdp_xmit |= xdp_res & (I40E_XDP_TX | I40E_XDP_REDIR);
		next_to_clean = (next_to_clean + 1) & count_mask;
>>>>>>> 3b17187f
	}

	rx_ring->next_to_clean = next_to_clean;
	cleaned_count = (next_to_clean - rx_ring->next_to_use - 1) & count_mask;

	if (cleaned_count >= I40E_RX_BUFFER_WRITE)
		failure = !i40e_alloc_rx_buffers_zc(rx_ring, cleaned_count);

	i40e_finalize_xdp_rx(rx_ring, xdp_xmit);
	i40e_update_rx_stats(rx_ring, total_rx_bytes, total_rx_packets);

	if (xsk_uses_need_wakeup(rx_ring->xsk_pool)) {
		if (failure || next_to_clean == rx_ring->next_to_use)
			xsk_set_rx_need_wakeup(rx_ring->xsk_pool);
		else
			xsk_clear_rx_need_wakeup(rx_ring->xsk_pool);

		return (int)total_rx_packets;
	}
	return failure ? budget : (int)total_rx_packets;
}

static void i40e_xmit_pkt(struct i40e_ring *xdp_ring, struct xdp_desc *desc,
			  unsigned int *total_bytes)
{
	struct i40e_tx_desc *tx_desc;
	dma_addr_t dma;

	dma = xsk_buff_raw_get_dma(xdp_ring->xsk_pool, desc->addr);
	xsk_buff_raw_dma_sync_for_device(xdp_ring->xsk_pool, dma, desc->len);

	tx_desc = I40E_TX_DESC(xdp_ring, xdp_ring->next_to_use++);
	tx_desc->buffer_addr = cpu_to_le64(dma);
	tx_desc->cmd_type_offset_bsz = build_ctob(I40E_TX_DESC_CMD_ICRC | I40E_TX_DESC_CMD_EOP,
						  0, desc->len, 0);

	*total_bytes += desc->len;
}

static void i40e_xmit_pkt_batch(struct i40e_ring *xdp_ring, struct xdp_desc *desc,
				unsigned int *total_bytes)
{
	u16 ntu = xdp_ring->next_to_use;
	struct i40e_tx_desc *tx_desc;
	dma_addr_t dma;
	u32 i;

	loop_unrolled_for(i = 0; i < PKTS_PER_BATCH; i++) {
		dma = xsk_buff_raw_get_dma(xdp_ring->xsk_pool, desc[i].addr);
		xsk_buff_raw_dma_sync_for_device(xdp_ring->xsk_pool, dma, desc[i].len);

		tx_desc = I40E_TX_DESC(xdp_ring, ntu++);
		tx_desc->buffer_addr = cpu_to_le64(dma);
		tx_desc->cmd_type_offset_bsz = build_ctob(I40E_TX_DESC_CMD_ICRC |
							  I40E_TX_DESC_CMD_EOP,
							  0, desc[i].len, 0);

		*total_bytes += desc[i].len;
	}

	xdp_ring->next_to_use = ntu;
}

static void i40e_fill_tx_hw_ring(struct i40e_ring *xdp_ring, struct xdp_desc *descs, u32 nb_pkts,
				 unsigned int *total_bytes)
{
	u32 batched, leftover, i;

	batched = nb_pkts & ~(PKTS_PER_BATCH - 1);
	leftover = nb_pkts & (PKTS_PER_BATCH - 1);
	for (i = 0; i < batched; i += PKTS_PER_BATCH)
		i40e_xmit_pkt_batch(xdp_ring, &descs[i], total_bytes);
	for (i = batched; i < batched + leftover; i++)
		i40e_xmit_pkt(xdp_ring, &descs[i], total_bytes);
}

static void i40e_set_rs_bit(struct i40e_ring *xdp_ring)
{
	u16 ntu = xdp_ring->next_to_use ? xdp_ring->next_to_use - 1 : xdp_ring->count - 1;
	struct i40e_tx_desc *tx_desc;

	tx_desc = I40E_TX_DESC(xdp_ring, ntu);
	tx_desc->cmd_type_offset_bsz |= cpu_to_le64(I40E_TX_DESC_CMD_RS << I40E_TXD_QW1_CMD_SHIFT);
}

/**
 * i40e_xmit_zc - Performs zero-copy Tx AF_XDP
 * @xdp_ring: XDP Tx ring
 * @budget: NAPI budget
 *
 * Returns true if the work is finished.
 **/
static bool i40e_xmit_zc(struct i40e_ring *xdp_ring, unsigned int budget)
{
	struct xdp_desc *descs = xdp_ring->xsk_descs;
	u32 nb_pkts, nb_processed = 0;
	unsigned int total_bytes = 0;

	nb_pkts = xsk_tx_peek_release_desc_batch(xdp_ring->xsk_pool, descs, budget);
	if (!nb_pkts)
		return true;

	if (xdp_ring->next_to_use + nb_pkts >= xdp_ring->count) {
		nb_processed = xdp_ring->count - xdp_ring->next_to_use;
		i40e_fill_tx_hw_ring(xdp_ring, descs, nb_processed, &total_bytes);
		xdp_ring->next_to_use = 0;
	}

	i40e_fill_tx_hw_ring(xdp_ring, &descs[nb_processed], nb_pkts - nb_processed,
			     &total_bytes);

	/* Request an interrupt for the last frame and bump tail ptr. */
	i40e_set_rs_bit(xdp_ring);
	i40e_xdp_ring_update_tail(xdp_ring);

	i40e_update_tx_stats(xdp_ring, nb_pkts, total_bytes);

	return nb_pkts < budget;
}

/**
 * i40e_clean_xdp_tx_buffer - Frees and unmaps an XDP Tx entry
 * @tx_ring: XDP Tx ring
 * @tx_bi: Tx buffer info to clean
 **/
static void i40e_clean_xdp_tx_buffer(struct i40e_ring *tx_ring,
				     struct i40e_tx_buffer *tx_bi)
{
	xdp_return_frame(tx_bi->xdpf);
	tx_ring->xdp_tx_active--;
	dma_unmap_single(tx_ring->dev,
			 dma_unmap_addr(tx_bi, dma),
			 dma_unmap_len(tx_bi, len), DMA_TO_DEVICE);
	dma_unmap_len_set(tx_bi, len, 0);
}

/**
 * i40e_clean_xdp_tx_irq - Completes AF_XDP entries, and cleans XDP entries
 * @vsi: Current VSI
 * @tx_ring: XDP Tx ring
 *
 * Returns true if cleanup/tranmission is done.
 **/
bool i40e_clean_xdp_tx_irq(struct i40e_vsi *vsi, struct i40e_ring *tx_ring)
{
	struct xsk_buff_pool *bp = tx_ring->xsk_pool;
	u32 i, completed_frames, xsk_frames = 0;
	u32 head_idx = i40e_get_head(tx_ring);
	struct i40e_tx_buffer *tx_bi;
	unsigned int ntc;

	if (head_idx < tx_ring->next_to_clean)
		head_idx += tx_ring->count;
	completed_frames = head_idx - tx_ring->next_to_clean;

	if (completed_frames == 0)
		goto out_xmit;

	if (likely(!tx_ring->xdp_tx_active)) {
		xsk_frames = completed_frames;
		goto skip;
	}

	ntc = tx_ring->next_to_clean;

	for (i = 0; i < completed_frames; i++) {
		tx_bi = &tx_ring->tx_bi[ntc];

		if (tx_bi->xdpf) {
			i40e_clean_xdp_tx_buffer(tx_ring, tx_bi);
			tx_bi->xdpf = NULL;
		} else {
			xsk_frames++;
		}

		if (++ntc >= tx_ring->count)
			ntc = 0;
	}

skip:
	tx_ring->next_to_clean += completed_frames;
	if (unlikely(tx_ring->next_to_clean >= tx_ring->count))
		tx_ring->next_to_clean -= tx_ring->count;

	if (xsk_frames)
		xsk_tx_completed(bp, xsk_frames);

	i40e_arm_wb(tx_ring, vsi, completed_frames);

out_xmit:
	if (xsk_uses_need_wakeup(tx_ring->xsk_pool))
		xsk_set_tx_need_wakeup(tx_ring->xsk_pool);

	return i40e_xmit_zc(tx_ring, I40E_DESC_UNUSED(tx_ring));
}

/**
 * i40e_xsk_wakeup - Implements the ndo_xsk_wakeup
 * @dev: the netdevice
 * @queue_id: queue id to wake up
 * @flags: ignored in our case since we have Rx and Tx in the same NAPI.
 *
 * Returns <0 for errors, 0 otherwise.
 **/
int i40e_xsk_wakeup(struct net_device *dev, u32 queue_id, u32 flags)
{
	struct i40e_netdev_priv *np = netdev_priv(dev);
	struct i40e_vsi *vsi = np->vsi;
	struct i40e_pf *pf = vsi->back;
	struct i40e_ring *ring;

	if (test_bit(__I40E_CONFIG_BUSY, pf->state))
		return -EAGAIN;

	if (test_bit(__I40E_VSI_DOWN, vsi->state))
		return -ENETDOWN;

	if (!i40e_enabled_xdp_vsi(vsi))
		return -ENXIO;

	if (queue_id >= vsi->num_queue_pairs)
		return -ENXIO;

	if (!vsi->xdp_rings[queue_id]->xsk_pool)
		return -ENXIO;

	ring = vsi->xdp_rings[queue_id];

	/* The idea here is that if NAPI is running, mark a miss, so
	 * it will run again. If not, trigger an interrupt and
	 * schedule the NAPI from interrupt context. If NAPI would be
	 * scheduled here, the interrupt affinity would not be
	 * honored.
	 */
	if (!napi_if_scheduled_mark_missed(&ring->q_vector->napi))
		i40e_force_wb(vsi, ring->q_vector);

	return 0;
}

void i40e_xsk_clean_rx_ring(struct i40e_ring *rx_ring)
{
	u16 count_mask = rx_ring->count - 1;
	u16 ntc = rx_ring->next_to_clean;
	u16 ntu = rx_ring->next_to_use;

	for ( ; ntc != ntu; ntc = (ntc + 1)  & count_mask) {
		struct xdp_buff *rx_bi = *i40e_rx_bi(rx_ring, ntc);

		xsk_buff_free(rx_bi);
	}
}

/**
 * i40e_xsk_clean_tx_ring - Clean the XDP Tx ring on shutdown
 * @tx_ring: XDP Tx ring
 **/
void i40e_xsk_clean_tx_ring(struct i40e_ring *tx_ring)
{
	u16 ntc = tx_ring->next_to_clean, ntu = tx_ring->next_to_use;
	struct xsk_buff_pool *bp = tx_ring->xsk_pool;
	struct i40e_tx_buffer *tx_bi;
	u32 xsk_frames = 0;

	while (ntc != ntu) {
		tx_bi = &tx_ring->tx_bi[ntc];

		if (tx_bi->xdpf)
			i40e_clean_xdp_tx_buffer(tx_ring, tx_bi);
		else
			xsk_frames++;

		tx_bi->xdpf = NULL;

		ntc++;
		if (ntc >= tx_ring->count)
			ntc = 0;
	}

	if (xsk_frames)
		xsk_tx_completed(bp, xsk_frames);
}

/**
 * i40e_xsk_any_rx_ring_enabled - Checks if Rx rings have an AF_XDP
 * buffer pool attached
 * @vsi: vsi
 *
 * Returns true if any of the Rx rings has an AF_XDP buffer pool attached
 **/
bool i40e_xsk_any_rx_ring_enabled(struct i40e_vsi *vsi)
{
	struct net_device *netdev = vsi->netdev;
	int i;

	for (i = 0; i < vsi->num_queue_pairs; i++) {
		if (xsk_get_pool_from_qid(netdev, i))
			return true;
	}

	return false;
}<|MERGE_RESOLUTION|>--- conflicted
+++ resolved
@@ -163,10 +163,6 @@
 		err = xdp_do_redirect(rx_ring->netdev, xdp, xdp_prog);
 		if (err)
 			goto out_failure;
-<<<<<<< HEAD
-		rcu_read_unlock();
-=======
->>>>>>> 3b17187f
 		return I40E_XDP_REDIR;
 	}
 
@@ -368,53 +364,6 @@
 		if (!size)
 			break;
 
-<<<<<<< HEAD
-		bi = i40e_rx_bi(rx_ring, rx_ring->next_to_clean);
-		(*bi)->data_end = (*bi)->data + size;
-		xsk_buff_dma_sync_for_cpu(*bi, rx_ring->xsk_pool);
-
-		xdp_res = i40e_run_xdp_zc(rx_ring, *bi);
-		if (xdp_res) {
-			if (xdp_res & (I40E_XDP_TX | I40E_XDP_REDIR))
-				xdp_xmit |= xdp_res;
-			else
-				xsk_buff_free(*bi);
-
-			*bi = NULL;
-			total_rx_bytes += size;
-			total_rx_packets++;
-
-			cleaned_count++;
-			i40e_inc_ntc(rx_ring);
-			continue;
-		}
-
-		/* XDP_PASS path */
-
-		/* NB! We are not checking for errors using
-		 * i40e_test_staterr with
-		 * BIT(I40E_RXD_QW1_ERROR_SHIFT). This is due to that
-		 * SBP is *not* set in PRT_SBPVSI (default not set).
-		 */
-		skb = i40e_construct_skb_zc(rx_ring, *bi);
-		if (!skb) {
-			rx_ring->rx_stats.alloc_buff_failed++;
-			break;
-		}
-
-		*bi = NULL;
-		cleaned_count++;
-		i40e_inc_ntc(rx_ring);
-
-		if (eth_skb_pad(skb))
-			continue;
-
-		total_rx_bytes += skb->len;
-		total_rx_packets++;
-
-		i40e_process_skb_fields(rx_ring, rx_desc, skb);
-		napi_gro_receive(&rx_ring->q_vector->napi, skb);
-=======
 		bi = *i40e_rx_bi(rx_ring, next_to_clean);
 		bi->data_end = bi->data + size;
 		xsk_buff_dma_sync_for_cpu(bi, rx_ring->xsk_pool);
@@ -426,7 +375,6 @@
 		total_rx_bytes += rx_bytes;
 		xdp_xmit |= xdp_res & (I40E_XDP_TX | I40E_XDP_REDIR);
 		next_to_clean = (next_to_clean + 1) & count_mask;
->>>>>>> 3b17187f
 	}
 
 	rx_ring->next_to_clean = next_to_clean;
