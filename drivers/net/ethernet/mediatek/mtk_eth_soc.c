// SPDX-License-Identifier: GPL-2.0-only
/*
 *
 *   Copyright (C) 2009-2016 John Crispin <blogic@openwrt.org>
 *   Copyright (C) 2009-2016 Felix Fietkau <nbd@openwrt.org>
 *   Copyright (C) 2013-2016 Michael Lee <igvtee@gmail.com>
 */

#include <linux/of_device.h>
#include <linux/of_mdio.h>
#include <linux/of_net.h>
#include <linux/of_address.h>
#include <linux/mfd/syscon.h>
#include <linux/regmap.h>
#include <linux/clk.h>
#include <linux/pm_runtime.h>
#include <linux/if_vlan.h>
#include <linux/reset.h>
#include <linux/tcp.h>
#include <linux/interrupt.h>
#include <linux/pinctrl/devinfo.h>
#include <linux/phylink.h>
#include <linux/jhash.h>
#include <linux/bitfield.h>
#include <net/dsa.h>

#include "mtk_eth_soc.h"
#include "mtk_wed.h"

static int mtk_msg_level = -1;
module_param_named(msg_level, mtk_msg_level, int, 0);
MODULE_PARM_DESC(msg_level, "Message level (-1=defaults,0=none,...,16=all)");

#define MTK_ETHTOOL_STAT(x) { #x, \
			      offsetof(struct mtk_hw_stats, x) / sizeof(u64) }

#define MTK_ETHTOOL_XDP_STAT(x) { #x, \
				  offsetof(struct mtk_hw_stats, xdp_stats.x) / \
				  sizeof(u64) }

static const struct mtk_reg_map mtk_reg_map = {
	.tx_irq_mask		= 0x1a1c,
	.tx_irq_status		= 0x1a18,
	.pdma = {
		.rx_ptr		= 0x0900,
		.rx_cnt_cfg	= 0x0904,
		.pcrx_ptr	= 0x0908,
		.glo_cfg	= 0x0a04,
		.rst_idx	= 0x0a08,
		.delay_irq	= 0x0a0c,
		.irq_status	= 0x0a20,
		.irq_mask	= 0x0a28,
		.int_grp	= 0x0a50,
	},
	.qdma = {
		.qtx_cfg	= 0x1800,
		.rx_ptr		= 0x1900,
		.rx_cnt_cfg	= 0x1904,
		.qcrx_ptr	= 0x1908,
		.glo_cfg	= 0x1a04,
		.rst_idx	= 0x1a08,
		.delay_irq	= 0x1a0c,
		.fc_th		= 0x1a10,
		.int_grp	= 0x1a20,
		.hred		= 0x1a44,
		.ctx_ptr	= 0x1b00,
		.dtx_ptr	= 0x1b04,
		.crx_ptr	= 0x1b10,
		.drx_ptr	= 0x1b14,
		.fq_head	= 0x1b20,
		.fq_tail	= 0x1b24,
		.fq_count	= 0x1b28,
		.fq_blen	= 0x1b2c,
	},
	.gdm1_cnt		= 0x2400,
	.gdma_to_ppe		= 0x4444,
	.ppe_base		= 0x0c00,
	.wdma_base = {
		[0]		= 0x2800,
		[1]		= 0x2c00,
	},
};

static const struct mtk_reg_map mt7628_reg_map = {
	.tx_irq_mask		= 0x0a28,
	.tx_irq_status		= 0x0a20,
	.pdma = {
		.rx_ptr		= 0x0900,
		.rx_cnt_cfg	= 0x0904,
		.pcrx_ptr	= 0x0908,
		.glo_cfg	= 0x0a04,
		.rst_idx	= 0x0a08,
		.delay_irq	= 0x0a0c,
		.irq_status	= 0x0a20,
		.irq_mask	= 0x0a28,
		.int_grp	= 0x0a50,
	},
};

static const struct mtk_reg_map mt7986_reg_map = {
	.tx_irq_mask		= 0x461c,
	.tx_irq_status		= 0x4618,
	.pdma = {
		.rx_ptr		= 0x6100,
		.rx_cnt_cfg	= 0x6104,
		.pcrx_ptr	= 0x6108,
		.glo_cfg	= 0x6204,
		.rst_idx	= 0x6208,
		.delay_irq	= 0x620c,
		.irq_status	= 0x6220,
		.irq_mask	= 0x6228,
		.int_grp	= 0x6250,
	},
	.qdma = {
		.qtx_cfg	= 0x4400,
		.rx_ptr		= 0x4500,
		.rx_cnt_cfg	= 0x4504,
		.qcrx_ptr	= 0x4508,
		.glo_cfg	= 0x4604,
		.rst_idx	= 0x4608,
		.delay_irq	= 0x460c,
		.fc_th		= 0x4610,
		.int_grp	= 0x4620,
		.hred		= 0x4644,
		.ctx_ptr	= 0x4700,
		.dtx_ptr	= 0x4704,
		.crx_ptr	= 0x4710,
		.drx_ptr	= 0x4714,
		.fq_head	= 0x4720,
		.fq_tail	= 0x4724,
		.fq_count	= 0x4728,
		.fq_blen	= 0x472c,
	},
	.gdm1_cnt		= 0x1c00,
	.gdma_to_ppe		= 0x3333,
	.ppe_base		= 0x2000,
	.wdma_base = {
		[0]		= 0x4800,
		[1]		= 0x4c00,
	},
};

/* strings used by ethtool */
static const struct mtk_ethtool_stats {
	char str[ETH_GSTRING_LEN];
	u32 offset;
} mtk_ethtool_stats[] = {
	MTK_ETHTOOL_STAT(tx_bytes),
	MTK_ETHTOOL_STAT(tx_packets),
	MTK_ETHTOOL_STAT(tx_skip),
	MTK_ETHTOOL_STAT(tx_collisions),
	MTK_ETHTOOL_STAT(rx_bytes),
	MTK_ETHTOOL_STAT(rx_packets),
	MTK_ETHTOOL_STAT(rx_overflow),
	MTK_ETHTOOL_STAT(rx_fcs_errors),
	MTK_ETHTOOL_STAT(rx_short_errors),
	MTK_ETHTOOL_STAT(rx_long_errors),
	MTK_ETHTOOL_STAT(rx_checksum_errors),
	MTK_ETHTOOL_STAT(rx_flow_control_packets),
	MTK_ETHTOOL_XDP_STAT(rx_xdp_redirect),
	MTK_ETHTOOL_XDP_STAT(rx_xdp_pass),
	MTK_ETHTOOL_XDP_STAT(rx_xdp_drop),
	MTK_ETHTOOL_XDP_STAT(rx_xdp_tx),
	MTK_ETHTOOL_XDP_STAT(rx_xdp_tx_errors),
	MTK_ETHTOOL_XDP_STAT(tx_xdp_xmit),
	MTK_ETHTOOL_XDP_STAT(tx_xdp_xmit_errors),
};

static const char * const mtk_clks_source_name[] = {
	"ethif", "sgmiitop", "esw", "gp0", "gp1", "gp2", "fe", "trgpll",
	"sgmii_tx250m", "sgmii_rx250m", "sgmii_cdr_ref", "sgmii_cdr_fb",
	"sgmii2_tx250m", "sgmii2_rx250m", "sgmii2_cdr_ref", "sgmii2_cdr_fb",
	"sgmii_ck", "eth2pll", "wocpu0", "wocpu1", "netsys0", "netsys1"
};

void mtk_w32(struct mtk_eth *eth, u32 val, unsigned reg)
{
	__raw_writel(val, eth->base + reg);
}

u32 mtk_r32(struct mtk_eth *eth, unsigned reg)
{
	return __raw_readl(eth->base + reg);
}

static u32 mtk_m32(struct mtk_eth *eth, u32 mask, u32 set, unsigned reg)
{
	u32 val;

	val = mtk_r32(eth, reg);
	val &= ~mask;
	val |= set;
	mtk_w32(eth, val, reg);
	return reg;
}

static int mtk_mdio_busy_wait(struct mtk_eth *eth)
{
	unsigned long t_start = jiffies;

	while (1) {
		if (!(mtk_r32(eth, MTK_PHY_IAC) & PHY_IAC_ACCESS))
			return 0;
		if (time_after(jiffies, t_start + PHY_IAC_TIMEOUT))
			break;
		cond_resched();
	}

	dev_err(eth->dev, "mdio: MDIO timeout\n");
	return -ETIMEDOUT;
}

static int _mtk_mdio_write(struct mtk_eth *eth, u32 phy_addr, u32 phy_reg,
			   u32 write_data)
{
	int ret;

	ret = mtk_mdio_busy_wait(eth);
	if (ret < 0)
		return ret;

	if (phy_reg & MII_ADDR_C45) {
		mtk_w32(eth, PHY_IAC_ACCESS |
			     PHY_IAC_START_C45 |
			     PHY_IAC_CMD_C45_ADDR |
			     PHY_IAC_REG(mdiobus_c45_devad(phy_reg)) |
			     PHY_IAC_ADDR(phy_addr) |
			     PHY_IAC_DATA(mdiobus_c45_regad(phy_reg)),
			MTK_PHY_IAC);

		ret = mtk_mdio_busy_wait(eth);
		if (ret < 0)
			return ret;

		mtk_w32(eth, PHY_IAC_ACCESS |
			     PHY_IAC_START_C45 |
			     PHY_IAC_CMD_WRITE |
			     PHY_IAC_REG(mdiobus_c45_devad(phy_reg)) |
			     PHY_IAC_ADDR(phy_addr) |
			     PHY_IAC_DATA(write_data),
			MTK_PHY_IAC);
	} else {
		mtk_w32(eth, PHY_IAC_ACCESS |
			     PHY_IAC_START_C22 |
			     PHY_IAC_CMD_WRITE |
			     PHY_IAC_REG(phy_reg) |
			     PHY_IAC_ADDR(phy_addr) |
			     PHY_IAC_DATA(write_data),
			MTK_PHY_IAC);
	}

	ret = mtk_mdio_busy_wait(eth);
	if (ret < 0)
		return ret;

	return 0;
}

static int _mtk_mdio_read(struct mtk_eth *eth, u32 phy_addr, u32 phy_reg)
{
	int ret;

	ret = mtk_mdio_busy_wait(eth);
	if (ret < 0)
		return ret;

	if (phy_reg & MII_ADDR_C45) {
		mtk_w32(eth, PHY_IAC_ACCESS |
			     PHY_IAC_START_C45 |
			     PHY_IAC_CMD_C45_ADDR |
			     PHY_IAC_REG(mdiobus_c45_devad(phy_reg)) |
			     PHY_IAC_ADDR(phy_addr) |
			     PHY_IAC_DATA(mdiobus_c45_regad(phy_reg)),
			MTK_PHY_IAC);

		ret = mtk_mdio_busy_wait(eth);
		if (ret < 0)
			return ret;

		mtk_w32(eth, PHY_IAC_ACCESS |
			     PHY_IAC_START_C45 |
			     PHY_IAC_CMD_C45_READ |
			     PHY_IAC_REG(mdiobus_c45_devad(phy_reg)) |
			     PHY_IAC_ADDR(phy_addr),
			MTK_PHY_IAC);
	} else {
		mtk_w32(eth, PHY_IAC_ACCESS |
			     PHY_IAC_START_C22 |
			     PHY_IAC_CMD_C22_READ |
			     PHY_IAC_REG(phy_reg) |
			     PHY_IAC_ADDR(phy_addr),
			MTK_PHY_IAC);
	}

	ret = mtk_mdio_busy_wait(eth);
	if (ret < 0)
		return ret;

	return mtk_r32(eth, MTK_PHY_IAC) & PHY_IAC_DATA_MASK;
}

static int mtk_mdio_write(struct mii_bus *bus, int phy_addr,
			  int phy_reg, u16 val)
{
	struct mtk_eth *eth = bus->priv;

	return _mtk_mdio_write(eth, phy_addr, phy_reg, val);
}

static int mtk_mdio_read(struct mii_bus *bus, int phy_addr, int phy_reg)
{
	struct mtk_eth *eth = bus->priv;

	return _mtk_mdio_read(eth, phy_addr, phy_reg);
}

static int mt7621_gmac0_rgmii_adjust(struct mtk_eth *eth,
				     phy_interface_t interface)
{
	u32 val;

	/* Check DDR memory type.
	 * Currently TRGMII mode with DDR2 memory is not supported.
	 */
	regmap_read(eth->ethsys, ETHSYS_SYSCFG, &val);
	if (interface == PHY_INTERFACE_MODE_TRGMII &&
	    val & SYSCFG_DRAM_TYPE_DDR2) {
		dev_err(eth->dev,
			"TRGMII mode with DDR2 memory is not supported!\n");
		return -EOPNOTSUPP;
	}

	val = (interface == PHY_INTERFACE_MODE_TRGMII) ?
		ETHSYS_TRGMII_MT7621_DDR_PLL : 0;

	regmap_update_bits(eth->ethsys, ETHSYS_CLKCFG0,
			   ETHSYS_TRGMII_MT7621_MASK, val);

	return 0;
}

static void mtk_gmac0_rgmii_adjust(struct mtk_eth *eth,
				   phy_interface_t interface, int speed)
{
	u32 val;
	int ret;

	if (interface == PHY_INTERFACE_MODE_TRGMII) {
		mtk_w32(eth, TRGMII_MODE, INTF_MODE);
		val = 500000000;
		ret = clk_set_rate(eth->clks[MTK_CLK_TRGPLL], val);
		if (ret)
			dev_err(eth->dev, "Failed to set trgmii pll: %d\n", ret);
		return;
	}

	val = (speed == SPEED_1000) ?
		INTF_MODE_RGMII_1000 : INTF_MODE_RGMII_10_100;
	mtk_w32(eth, val, INTF_MODE);

	regmap_update_bits(eth->ethsys, ETHSYS_CLKCFG0,
			   ETHSYS_TRGMII_CLK_SEL362_5,
			   ETHSYS_TRGMII_CLK_SEL362_5);

	val = (speed == SPEED_1000) ? 250000000 : 500000000;
	ret = clk_set_rate(eth->clks[MTK_CLK_TRGPLL], val);
	if (ret)
		dev_err(eth->dev, "Failed to set trgmii pll: %d\n", ret);

	val = (speed == SPEED_1000) ?
		RCK_CTRL_RGMII_1000 : RCK_CTRL_RGMII_10_100;
	mtk_w32(eth, val, TRGMII_RCK_CTRL);

	val = (speed == SPEED_1000) ?
		TCK_CTRL_RGMII_1000 : TCK_CTRL_RGMII_10_100;
	mtk_w32(eth, val, TRGMII_TCK_CTRL);
}

static struct phylink_pcs *mtk_mac_select_pcs(struct phylink_config *config,
					      phy_interface_t interface)
{
	struct mtk_mac *mac = container_of(config, struct mtk_mac,
					   phylink_config);
	struct mtk_eth *eth = mac->hw;
	unsigned int sid;

	if (interface == PHY_INTERFACE_MODE_SGMII ||
	    phy_interface_mode_is_8023z(interface)) {
		sid = (MTK_HAS_CAPS(eth->soc->caps, MTK_SHARED_SGMII)) ?
		       0 : mac->id;

		return mtk_sgmii_select_pcs(eth->sgmii, sid);
	}

	return NULL;
}

static void mtk_mac_config(struct phylink_config *config, unsigned int mode,
			   const struct phylink_link_state *state)
{
	struct mtk_mac *mac = container_of(config, struct mtk_mac,
					   phylink_config);
	struct mtk_eth *eth = mac->hw;
	int val, ge_mode, err = 0;
	u32 i;

	/* MT76x8 has no hardware settings between for the MAC */
	if (!MTK_HAS_CAPS(eth->soc->caps, MTK_SOC_MT7628) &&
	    mac->interface != state->interface) {
		/* Setup soc pin functions */
		switch (state->interface) {
		case PHY_INTERFACE_MODE_TRGMII:
			if (mac->id)
				goto err_phy;
			if (!MTK_HAS_CAPS(mac->hw->soc->caps,
					  MTK_GMAC1_TRGMII))
				goto err_phy;
			fallthrough;
		case PHY_INTERFACE_MODE_RGMII_TXID:
		case PHY_INTERFACE_MODE_RGMII_RXID:
		case PHY_INTERFACE_MODE_RGMII_ID:
		case PHY_INTERFACE_MODE_RGMII:
		case PHY_INTERFACE_MODE_MII:
		case PHY_INTERFACE_MODE_REVMII:
		case PHY_INTERFACE_MODE_RMII:
			if (MTK_HAS_CAPS(eth->soc->caps, MTK_RGMII)) {
				err = mtk_gmac_rgmii_path_setup(eth, mac->id);
				if (err)
					goto init_err;
			}
			break;
		case PHY_INTERFACE_MODE_1000BASEX:
		case PHY_INTERFACE_MODE_2500BASEX:
		case PHY_INTERFACE_MODE_SGMII:
			if (MTK_HAS_CAPS(eth->soc->caps, MTK_SGMII)) {
				err = mtk_gmac_sgmii_path_setup(eth, mac->id);
				if (err)
					goto init_err;
			}
			break;
		case PHY_INTERFACE_MODE_GMII:
			if (MTK_HAS_CAPS(eth->soc->caps, MTK_GEPHY)) {
				err = mtk_gmac_gephy_path_setup(eth, mac->id);
				if (err)
					goto init_err;
			}
			break;
		default:
			goto err_phy;
		}

		/* Setup clock for 1st gmac */
		if (!mac->id && state->interface != PHY_INTERFACE_MODE_SGMII &&
		    !phy_interface_mode_is_8023z(state->interface) &&
		    MTK_HAS_CAPS(mac->hw->soc->caps, MTK_GMAC1_TRGMII)) {
			if (MTK_HAS_CAPS(mac->hw->soc->caps,
					 MTK_TRGMII_MT7621_CLK)) {
				if (mt7621_gmac0_rgmii_adjust(mac->hw,
							      state->interface))
					goto err_phy;
			} else {
				/* FIXME: this is incorrect. Not only does it
				 * use state->speed (which is not guaranteed
				 * to be correct) but it also makes use of it
				 * in a code path that will only be reachable
				 * when the PHY interface mode changes, not
				 * when the speed changes. Consequently, RGMII
				 * is probably broken.
				 */
				mtk_gmac0_rgmii_adjust(mac->hw,
						       state->interface,
						       state->speed);

				/* mt7623_pad_clk_setup */
				for (i = 0 ; i < NUM_TRGMII_CTRL; i++)
					mtk_w32(mac->hw,
						TD_DM_DRVP(8) | TD_DM_DRVN(8),
						TRGMII_TD_ODT(i));

				/* Assert/release MT7623 RXC reset */
				mtk_m32(mac->hw, 0, RXC_RST | RXC_DQSISEL,
					TRGMII_RCK_CTRL);
				mtk_m32(mac->hw, RXC_RST, 0, TRGMII_RCK_CTRL);
			}
		}

		ge_mode = 0;
		switch (state->interface) {
		case PHY_INTERFACE_MODE_MII:
		case PHY_INTERFACE_MODE_GMII:
			ge_mode = 1;
			break;
		case PHY_INTERFACE_MODE_REVMII:
			ge_mode = 2;
			break;
		case PHY_INTERFACE_MODE_RMII:
			if (mac->id)
				goto err_phy;
			ge_mode = 3;
			break;
		default:
			break;
		}

		/* put the gmac into the right mode */
		regmap_read(eth->ethsys, ETHSYS_SYSCFG0, &val);
		val &= ~SYSCFG0_GE_MODE(SYSCFG0_GE_MASK, mac->id);
		val |= SYSCFG0_GE_MODE(ge_mode, mac->id);
		regmap_write(eth->ethsys, ETHSYS_SYSCFG0, val);

		mac->interface = state->interface;
	}

	/* SGMII */
	if (state->interface == PHY_INTERFACE_MODE_SGMII ||
	    phy_interface_mode_is_8023z(state->interface)) {
		/* The path GMAC to SGMII will be enabled once the SGMIISYS is
		 * being setup done.
		 */
		regmap_read(eth->ethsys, ETHSYS_SYSCFG0, &val);

		regmap_update_bits(eth->ethsys, ETHSYS_SYSCFG0,
				   SYSCFG0_SGMII_MASK,
				   ~(u32)SYSCFG0_SGMII_MASK);

		/* Save the syscfg0 value for mac_finish */
		mac->syscfg0 = val;
	} else if (phylink_autoneg_inband(mode)) {
		dev_err(eth->dev,
			"In-band mode not supported in non SGMII mode!\n");
		return;
	}

	return;

err_phy:
	dev_err(eth->dev, "%s: GMAC%d mode %s not supported!\n", __func__,
		mac->id, phy_modes(state->interface));
	return;

init_err:
	dev_err(eth->dev, "%s: GMAC%d mode %s err: %d!\n", __func__,
		mac->id, phy_modes(state->interface), err);
}

static int mtk_mac_finish(struct phylink_config *config, unsigned int mode,
			  phy_interface_t interface)
{
	struct mtk_mac *mac = container_of(config, struct mtk_mac,
					   phylink_config);
	struct mtk_eth *eth = mac->hw;
	u32 mcr_cur, mcr_new;

	/* Enable SGMII */
	if (interface == PHY_INTERFACE_MODE_SGMII ||
	    phy_interface_mode_is_8023z(interface))
		regmap_update_bits(eth->ethsys, ETHSYS_SYSCFG0,
				   SYSCFG0_SGMII_MASK, mac->syscfg0);

	/* Setup gmac */
	mcr_cur = mtk_r32(mac->hw, MTK_MAC_MCR(mac->id));
	mcr_new = mcr_cur;
	mcr_new |= MAC_MCR_IPG_CFG | MAC_MCR_FORCE_MODE |
		   MAC_MCR_BACKOFF_EN | MAC_MCR_BACKPR_EN | MAC_MCR_FORCE_LINK;

	/* Only update control register when needed! */
	if (mcr_new != mcr_cur)
		mtk_w32(mac->hw, mcr_new, MTK_MAC_MCR(mac->id));

	return 0;
}

static void mtk_mac_pcs_get_state(struct phylink_config *config,
				  struct phylink_link_state *state)
{
	struct mtk_mac *mac = container_of(config, struct mtk_mac,
					   phylink_config);
	u32 pmsr = mtk_r32(mac->hw, MTK_MAC_MSR(mac->id));

	state->link = (pmsr & MAC_MSR_LINK);
	state->duplex = (pmsr & MAC_MSR_DPX) >> 1;

	switch (pmsr & (MAC_MSR_SPEED_1000 | MAC_MSR_SPEED_100)) {
	case 0:
		state->speed = SPEED_10;
		break;
	case MAC_MSR_SPEED_100:
		state->speed = SPEED_100;
		break;
	case MAC_MSR_SPEED_1000:
		state->speed = SPEED_1000;
		break;
	default:
		state->speed = SPEED_UNKNOWN;
		break;
	}

	state->pause &= (MLO_PAUSE_RX | MLO_PAUSE_TX);
	if (pmsr & MAC_MSR_RX_FC)
		state->pause |= MLO_PAUSE_RX;
	if (pmsr & MAC_MSR_TX_FC)
		state->pause |= MLO_PAUSE_TX;
}

static void mtk_mac_link_down(struct phylink_config *config, unsigned int mode,
			      phy_interface_t interface)
{
	struct mtk_mac *mac = container_of(config, struct mtk_mac,
					   phylink_config);
	u32 mcr = mtk_r32(mac->hw, MTK_MAC_MCR(mac->id));

	mcr &= ~(MAC_MCR_TX_EN | MAC_MCR_RX_EN);
	mtk_w32(mac->hw, mcr, MTK_MAC_MCR(mac->id));
}

static void mtk_mac_link_up(struct phylink_config *config,
			    struct phy_device *phy,
			    unsigned int mode, phy_interface_t interface,
			    int speed, int duplex, bool tx_pause, bool rx_pause)
{
	struct mtk_mac *mac = container_of(config, struct mtk_mac,
					   phylink_config);
	u32 mcr;

	mcr = mtk_r32(mac->hw, MTK_MAC_MCR(mac->id));
	mcr &= ~(MAC_MCR_SPEED_100 | MAC_MCR_SPEED_1000 |
		 MAC_MCR_FORCE_DPX | MAC_MCR_FORCE_TX_FC |
		 MAC_MCR_FORCE_RX_FC);

	/* Configure speed */
	switch (speed) {
	case SPEED_2500:
	case SPEED_1000:
		mcr |= MAC_MCR_SPEED_1000;
		break;
	case SPEED_100:
		mcr |= MAC_MCR_SPEED_100;
		break;
	}

	/* Configure duplex */
	if (duplex == DUPLEX_FULL)
		mcr |= MAC_MCR_FORCE_DPX;

	/* Configure pause modes - phylink will avoid these for half duplex */
	if (tx_pause)
		mcr |= MAC_MCR_FORCE_TX_FC;
	if (rx_pause)
		mcr |= MAC_MCR_FORCE_RX_FC;

	mcr |= MAC_MCR_TX_EN | MAC_MCR_RX_EN;
	mtk_w32(mac->hw, mcr, MTK_MAC_MCR(mac->id));
}

static const struct phylink_mac_ops mtk_phylink_ops = {
	.validate = phylink_generic_validate,
	.mac_select_pcs = mtk_mac_select_pcs,
	.mac_pcs_get_state = mtk_mac_pcs_get_state,
	.mac_config = mtk_mac_config,
	.mac_finish = mtk_mac_finish,
	.mac_link_down = mtk_mac_link_down,
	.mac_link_up = mtk_mac_link_up,
};

static int mtk_mdio_init(struct mtk_eth *eth)
{
	struct device_node *mii_np;
	int ret;

	mii_np = of_get_child_by_name(eth->dev->of_node, "mdio-bus");
	if (!mii_np) {
		dev_err(eth->dev, "no %s child node found", "mdio-bus");
		return -ENODEV;
	}

	if (!of_device_is_available(mii_np)) {
		ret = -ENODEV;
		goto err_put_node;
	}

	eth->mii_bus = devm_mdiobus_alloc(eth->dev);
	if (!eth->mii_bus) {
		ret = -ENOMEM;
		goto err_put_node;
	}

	eth->mii_bus->name = "mdio";
	eth->mii_bus->read = mtk_mdio_read;
	eth->mii_bus->write = mtk_mdio_write;
	eth->mii_bus->probe_capabilities = MDIOBUS_C22_C45;
	eth->mii_bus->priv = eth;
	eth->mii_bus->parent = eth->dev;

	snprintf(eth->mii_bus->id, MII_BUS_ID_SIZE, "%pOFn", mii_np);
	ret = of_mdiobus_register(eth->mii_bus, mii_np);

err_put_node:
	of_node_put(mii_np);
	return ret;
}

static void mtk_mdio_cleanup(struct mtk_eth *eth)
{
	if (!eth->mii_bus)
		return;

	mdiobus_unregister(eth->mii_bus);
}

static inline void mtk_tx_irq_disable(struct mtk_eth *eth, u32 mask)
{
	unsigned long flags;
	u32 val;

	spin_lock_irqsave(&eth->tx_irq_lock, flags);
	val = mtk_r32(eth, eth->soc->reg_map->tx_irq_mask);
	mtk_w32(eth, val & ~mask, eth->soc->reg_map->tx_irq_mask);
	spin_unlock_irqrestore(&eth->tx_irq_lock, flags);
}

static inline void mtk_tx_irq_enable(struct mtk_eth *eth, u32 mask)
{
	unsigned long flags;
	u32 val;

	spin_lock_irqsave(&eth->tx_irq_lock, flags);
	val = mtk_r32(eth, eth->soc->reg_map->tx_irq_mask);
	mtk_w32(eth, val | mask, eth->soc->reg_map->tx_irq_mask);
	spin_unlock_irqrestore(&eth->tx_irq_lock, flags);
}

static inline void mtk_rx_irq_disable(struct mtk_eth *eth, u32 mask)
{
	unsigned long flags;
	u32 val;

	spin_lock_irqsave(&eth->rx_irq_lock, flags);
	val = mtk_r32(eth, eth->soc->reg_map->pdma.irq_mask);
	mtk_w32(eth, val & ~mask, eth->soc->reg_map->pdma.irq_mask);
	spin_unlock_irqrestore(&eth->rx_irq_lock, flags);
}

static inline void mtk_rx_irq_enable(struct mtk_eth *eth, u32 mask)
{
	unsigned long flags;
	u32 val;

	spin_lock_irqsave(&eth->rx_irq_lock, flags);
	val = mtk_r32(eth, eth->soc->reg_map->pdma.irq_mask);
	mtk_w32(eth, val | mask, eth->soc->reg_map->pdma.irq_mask);
	spin_unlock_irqrestore(&eth->rx_irq_lock, flags);
}

static int mtk_set_mac_address(struct net_device *dev, void *p)
{
	int ret = eth_mac_addr(dev, p);
	struct mtk_mac *mac = netdev_priv(dev);
	struct mtk_eth *eth = mac->hw;
	const char *macaddr = dev->dev_addr;

	if (ret)
		return ret;

	if (unlikely(test_bit(MTK_RESETTING, &mac->hw->state)))
		return -EBUSY;

	spin_lock_bh(&mac->hw->page_lock);
	if (MTK_HAS_CAPS(eth->soc->caps, MTK_SOC_MT7628)) {
		mtk_w32(mac->hw, (macaddr[0] << 8) | macaddr[1],
			MT7628_SDM_MAC_ADRH);
		mtk_w32(mac->hw, (macaddr[2] << 24) | (macaddr[3] << 16) |
			(macaddr[4] << 8) | macaddr[5],
			MT7628_SDM_MAC_ADRL);
	} else {
		mtk_w32(mac->hw, (macaddr[0] << 8) | macaddr[1],
			MTK_GDMA_MAC_ADRH(mac->id));
		mtk_w32(mac->hw, (macaddr[2] << 24) | (macaddr[3] << 16) |
			(macaddr[4] << 8) | macaddr[5],
			MTK_GDMA_MAC_ADRL(mac->id));
	}
	spin_unlock_bh(&mac->hw->page_lock);

	return 0;
}

void mtk_stats_update_mac(struct mtk_mac *mac)
{
	struct mtk_hw_stats *hw_stats = mac->hw_stats;
	struct mtk_eth *eth = mac->hw;

	u64_stats_update_begin(&hw_stats->syncp);

	if (MTK_HAS_CAPS(eth->soc->caps, MTK_SOC_MT7628)) {
		hw_stats->tx_packets += mtk_r32(mac->hw, MT7628_SDM_TPCNT);
		hw_stats->tx_bytes += mtk_r32(mac->hw, MT7628_SDM_TBCNT);
		hw_stats->rx_packets += mtk_r32(mac->hw, MT7628_SDM_RPCNT);
		hw_stats->rx_bytes += mtk_r32(mac->hw, MT7628_SDM_RBCNT);
		hw_stats->rx_checksum_errors +=
			mtk_r32(mac->hw, MT7628_SDM_CS_ERR);
	} else {
		const struct mtk_reg_map *reg_map = eth->soc->reg_map;
		unsigned int offs = hw_stats->reg_offset;
		u64 stats;

		hw_stats->rx_bytes += mtk_r32(mac->hw, reg_map->gdm1_cnt + offs);
		stats = mtk_r32(mac->hw, reg_map->gdm1_cnt + 0x4 + offs);
		if (stats)
			hw_stats->rx_bytes += (stats << 32);
		hw_stats->rx_packets +=
			mtk_r32(mac->hw, reg_map->gdm1_cnt + 0x8 + offs);
		hw_stats->rx_overflow +=
			mtk_r32(mac->hw, reg_map->gdm1_cnt + 0x10 + offs);
		hw_stats->rx_fcs_errors +=
			mtk_r32(mac->hw, reg_map->gdm1_cnt + 0x14 + offs);
		hw_stats->rx_short_errors +=
			mtk_r32(mac->hw, reg_map->gdm1_cnt + 0x18 + offs);
		hw_stats->rx_long_errors +=
			mtk_r32(mac->hw, reg_map->gdm1_cnt + 0x1c + offs);
		hw_stats->rx_checksum_errors +=
			mtk_r32(mac->hw, reg_map->gdm1_cnt + 0x20 + offs);
		hw_stats->rx_flow_control_packets +=
			mtk_r32(mac->hw, reg_map->gdm1_cnt + 0x24 + offs);
		hw_stats->tx_skip +=
			mtk_r32(mac->hw, reg_map->gdm1_cnt + 0x28 + offs);
		hw_stats->tx_collisions +=
			mtk_r32(mac->hw, reg_map->gdm1_cnt + 0x2c + offs);
		hw_stats->tx_bytes +=
			mtk_r32(mac->hw, reg_map->gdm1_cnt + 0x30 + offs);
		stats =  mtk_r32(mac->hw, reg_map->gdm1_cnt + 0x34 + offs);
		if (stats)
			hw_stats->tx_bytes += (stats << 32);
		hw_stats->tx_packets +=
			mtk_r32(mac->hw, reg_map->gdm1_cnt + 0x38 + offs);
	}

	u64_stats_update_end(&hw_stats->syncp);
}

static void mtk_stats_update(struct mtk_eth *eth)
{
	int i;

	for (i = 0; i < MTK_MAC_COUNT; i++) {
		if (!eth->mac[i] || !eth->mac[i]->hw_stats)
			continue;
		if (spin_trylock(&eth->mac[i]->hw_stats->stats_lock)) {
			mtk_stats_update_mac(eth->mac[i]);
			spin_unlock(&eth->mac[i]->hw_stats->stats_lock);
		}
	}
}

static void mtk_get_stats64(struct net_device *dev,
			    struct rtnl_link_stats64 *storage)
{
	struct mtk_mac *mac = netdev_priv(dev);
	struct mtk_hw_stats *hw_stats = mac->hw_stats;
	unsigned int start;

	if (netif_running(dev) && netif_device_present(dev)) {
		if (spin_trylock_bh(&hw_stats->stats_lock)) {
			mtk_stats_update_mac(mac);
			spin_unlock_bh(&hw_stats->stats_lock);
		}
	}

	do {
		start = u64_stats_fetch_begin_irq(&hw_stats->syncp);
		storage->rx_packets = hw_stats->rx_packets;
		storage->tx_packets = hw_stats->tx_packets;
		storage->rx_bytes = hw_stats->rx_bytes;
		storage->tx_bytes = hw_stats->tx_bytes;
		storage->collisions = hw_stats->tx_collisions;
		storage->rx_length_errors = hw_stats->rx_short_errors +
			hw_stats->rx_long_errors;
		storage->rx_over_errors = hw_stats->rx_overflow;
		storage->rx_crc_errors = hw_stats->rx_fcs_errors;
		storage->rx_errors = hw_stats->rx_checksum_errors;
		storage->tx_aborted_errors = hw_stats->tx_skip;
	} while (u64_stats_fetch_retry_irq(&hw_stats->syncp, start));

	storage->tx_errors = dev->stats.tx_errors;
	storage->rx_dropped = dev->stats.rx_dropped;
	storage->tx_dropped = dev->stats.tx_dropped;
}

static inline int mtk_max_frag_size(int mtu)
{
	/* make sure buf_size will be at least MTK_MAX_RX_LENGTH */
	if (mtu + MTK_RX_ETH_HLEN < MTK_MAX_RX_LENGTH_2K)
		mtu = MTK_MAX_RX_LENGTH_2K - MTK_RX_ETH_HLEN;

	return SKB_DATA_ALIGN(MTK_RX_HLEN + mtu) +
		SKB_DATA_ALIGN(sizeof(struct skb_shared_info));
}

static inline int mtk_max_buf_size(int frag_size)
{
	int buf_size = frag_size - NET_SKB_PAD - NET_IP_ALIGN -
		       SKB_DATA_ALIGN(sizeof(struct skb_shared_info));

	WARN_ON(buf_size < MTK_MAX_RX_LENGTH_2K);

	return buf_size;
}

static bool mtk_rx_get_desc(struct mtk_eth *eth, struct mtk_rx_dma_v2 *rxd,
			    struct mtk_rx_dma_v2 *dma_rxd)
{
	rxd->rxd2 = READ_ONCE(dma_rxd->rxd2);
	if (!(rxd->rxd2 & RX_DMA_DONE))
		return false;

	rxd->rxd1 = READ_ONCE(dma_rxd->rxd1);
	rxd->rxd3 = READ_ONCE(dma_rxd->rxd3);
	rxd->rxd4 = READ_ONCE(dma_rxd->rxd4);
	if (MTK_HAS_CAPS(eth->soc->caps, MTK_NETSYS_V2)) {
		rxd->rxd5 = READ_ONCE(dma_rxd->rxd5);
		rxd->rxd6 = READ_ONCE(dma_rxd->rxd6);
	}

	return true;
}

static void *mtk_max_lro_buf_alloc(gfp_t gfp_mask)
{
	unsigned int size = mtk_max_frag_size(MTK_MAX_LRO_RX_LENGTH);
	unsigned long data;

	data = __get_free_pages(gfp_mask | __GFP_COMP | __GFP_NOWARN,
				get_order(size));

	return (void *)data;
}

/* the qdma core needs scratch memory to be setup */
static int mtk_init_fq_dma(struct mtk_eth *eth)
{
	const struct mtk_soc_data *soc = eth->soc;
	dma_addr_t phy_ring_tail;
	int cnt = MTK_DMA_SIZE;
	dma_addr_t dma_addr;
	int i;

	eth->scratch_ring = dma_alloc_coherent(eth->dma_dev,
					       cnt * soc->txrx.txd_size,
					       &eth->phy_scratch_ring,
					       GFP_KERNEL);
	if (unlikely(!eth->scratch_ring))
		return -ENOMEM;

	eth->scratch_head = kcalloc(cnt, MTK_QDMA_PAGE_SIZE, GFP_KERNEL);
	if (unlikely(!eth->scratch_head))
		return -ENOMEM;

	dma_addr = dma_map_single(eth->dma_dev,
				  eth->scratch_head, cnt * MTK_QDMA_PAGE_SIZE,
				  DMA_FROM_DEVICE);
	if (unlikely(dma_mapping_error(eth->dma_dev, dma_addr)))
		return -ENOMEM;

	phy_ring_tail = eth->phy_scratch_ring + soc->txrx.txd_size * (cnt - 1);

	for (i = 0; i < cnt; i++) {
		struct mtk_tx_dma_v2 *txd;

		txd = eth->scratch_ring + i * soc->txrx.txd_size;
		txd->txd1 = dma_addr + i * MTK_QDMA_PAGE_SIZE;
		if (i < cnt - 1)
			txd->txd2 = eth->phy_scratch_ring +
				    (i + 1) * soc->txrx.txd_size;

		txd->txd3 = TX_DMA_PLEN0(MTK_QDMA_PAGE_SIZE);
		txd->txd4 = 0;
		if (MTK_HAS_CAPS(soc->caps, MTK_NETSYS_V2)) {
			txd->txd5 = 0;
			txd->txd6 = 0;
			txd->txd7 = 0;
			txd->txd8 = 0;
		}
	}

	mtk_w32(eth, eth->phy_scratch_ring, soc->reg_map->qdma.fq_head);
	mtk_w32(eth, phy_ring_tail, soc->reg_map->qdma.fq_tail);
	mtk_w32(eth, (cnt << 16) | cnt, soc->reg_map->qdma.fq_count);
	mtk_w32(eth, MTK_QDMA_PAGE_SIZE << 16, soc->reg_map->qdma.fq_blen);

	return 0;
}

static void *mtk_qdma_phys_to_virt(struct mtk_tx_ring *ring, u32 desc)
{
	return ring->dma + (desc - ring->phys);
}

static struct mtk_tx_buf *mtk_desc_to_tx_buf(struct mtk_tx_ring *ring,
					     void *txd, u32 txd_size)
{
	int idx = (txd - ring->dma) / txd_size;

	return &ring->buf[idx];
}

static struct mtk_tx_dma *qdma_to_pdma(struct mtk_tx_ring *ring,
				       struct mtk_tx_dma *dma)
{
	return ring->dma_pdma - (struct mtk_tx_dma *)ring->dma + dma;
}

static int txd_to_idx(struct mtk_tx_ring *ring, void *dma, u32 txd_size)
{
	return (dma - ring->dma) / txd_size;
}

static void mtk_tx_unmap(struct mtk_eth *eth, struct mtk_tx_buf *tx_buf,
			 struct xdp_frame_bulk *bq, bool napi)
{
	if (MTK_HAS_CAPS(eth->soc->caps, MTK_QDMA)) {
		if (tx_buf->flags & MTK_TX_FLAGS_SINGLE0) {
			dma_unmap_single(eth->dma_dev,
					 dma_unmap_addr(tx_buf, dma_addr0),
					 dma_unmap_len(tx_buf, dma_len0),
					 DMA_TO_DEVICE);
		} else if (tx_buf->flags & MTK_TX_FLAGS_PAGE0) {
			dma_unmap_page(eth->dma_dev,
				       dma_unmap_addr(tx_buf, dma_addr0),
				       dma_unmap_len(tx_buf, dma_len0),
				       DMA_TO_DEVICE);
		}
	} else {
		if (dma_unmap_len(tx_buf, dma_len0)) {
			dma_unmap_page(eth->dma_dev,
				       dma_unmap_addr(tx_buf, dma_addr0),
				       dma_unmap_len(tx_buf, dma_len0),
				       DMA_TO_DEVICE);
		}

		if (dma_unmap_len(tx_buf, dma_len1)) {
			dma_unmap_page(eth->dma_dev,
				       dma_unmap_addr(tx_buf, dma_addr1),
				       dma_unmap_len(tx_buf, dma_len1),
				       DMA_TO_DEVICE);
		}
	}

	if (tx_buf->data && tx_buf->data != (void *)MTK_DMA_DUMMY_DESC) {
		if (tx_buf->type == MTK_TYPE_SKB) {
			struct sk_buff *skb = tx_buf->data;

			if (napi)
				napi_consume_skb(skb, napi);
			else
				dev_kfree_skb_any(skb);
		} else {
			struct xdp_frame *xdpf = tx_buf->data;

			if (napi && tx_buf->type == MTK_TYPE_XDP_TX)
				xdp_return_frame_rx_napi(xdpf);
			else if (bq)
				xdp_return_frame_bulk(xdpf, bq);
			else
				xdp_return_frame(xdpf);
		}
	}
	tx_buf->flags = 0;
	tx_buf->data = NULL;
}

static void setup_tx_buf(struct mtk_eth *eth, struct mtk_tx_buf *tx_buf,
			 struct mtk_tx_dma *txd, dma_addr_t mapped_addr,
			 size_t size, int idx)
{
	if (MTK_HAS_CAPS(eth->soc->caps, MTK_QDMA)) {
		dma_unmap_addr_set(tx_buf, dma_addr0, mapped_addr);
		dma_unmap_len_set(tx_buf, dma_len0, size);
	} else {
		if (idx & 1) {
			txd->txd3 = mapped_addr;
			txd->txd2 |= TX_DMA_PLEN1(size);
			dma_unmap_addr_set(tx_buf, dma_addr1, mapped_addr);
			dma_unmap_len_set(tx_buf, dma_len1, size);
		} else {
			tx_buf->data = (void *)MTK_DMA_DUMMY_DESC;
			txd->txd1 = mapped_addr;
			txd->txd2 = TX_DMA_PLEN0(size);
			dma_unmap_addr_set(tx_buf, dma_addr0, mapped_addr);
			dma_unmap_len_set(tx_buf, dma_len0, size);
		}
	}
}

static void mtk_tx_set_dma_desc_v1(struct net_device *dev, void *txd,
				   struct mtk_tx_dma_desc_info *info)
{
	struct mtk_mac *mac = netdev_priv(dev);
	struct mtk_eth *eth = mac->hw;
	struct mtk_tx_dma *desc = txd;
	u32 data;

	WRITE_ONCE(desc->txd1, info->addr);

	data = TX_DMA_SWC | TX_DMA_PLEN0(info->size);
	if (info->last)
		data |= TX_DMA_LS0;
	WRITE_ONCE(desc->txd3, data);

	data = (mac->id + 1) << TX_DMA_FPORT_SHIFT; /* forward port */
	if (info->first) {
		if (info->gso)
			data |= TX_DMA_TSO;
		/* tx checksum offload */
		if (info->csum)
			data |= TX_DMA_CHKSUM;
		/* vlan header offload */
		if (info->vlan)
			data |= TX_DMA_INS_VLAN | info->vlan_tci;
	}
	WRITE_ONCE(desc->txd4, data);
}

static void mtk_tx_set_dma_desc_v2(struct net_device *dev, void *txd,
				   struct mtk_tx_dma_desc_info *info)
{
	struct mtk_mac *mac = netdev_priv(dev);
	struct mtk_tx_dma_v2 *desc = txd;
	struct mtk_eth *eth = mac->hw;
	u32 data;

	WRITE_ONCE(desc->txd1, info->addr);

	data = TX_DMA_PLEN0(info->size);
	if (info->last)
		data |= TX_DMA_LS0;
	WRITE_ONCE(desc->txd3, data);

	if (!info->qid && mac->id)
		info->qid = MTK_QDMA_GMAC2_QID;

	data = (mac->id + 1) << TX_DMA_FPORT_SHIFT_V2; /* forward port */
	data |= TX_DMA_SWC_V2 | QID_BITS_V2(info->qid);
	WRITE_ONCE(desc->txd4, data);

	data = 0;
	if (info->first) {
		if (info->gso)
			data |= TX_DMA_TSO_V2;
		/* tx checksum offload */
		if (info->csum)
			data |= TX_DMA_CHKSUM_V2;
	}
	WRITE_ONCE(desc->txd5, data);

	data = 0;
	if (info->first && info->vlan)
		data |= TX_DMA_INS_VLAN_V2 | info->vlan_tci;
	WRITE_ONCE(desc->txd6, data);

	WRITE_ONCE(desc->txd7, 0);
	WRITE_ONCE(desc->txd8, 0);
}

static void mtk_tx_set_dma_desc(struct net_device *dev, void *txd,
				struct mtk_tx_dma_desc_info *info)
{
	struct mtk_mac *mac = netdev_priv(dev);
	struct mtk_eth *eth = mac->hw;

	if (MTK_HAS_CAPS(eth->soc->caps, MTK_NETSYS_V2))
		mtk_tx_set_dma_desc_v2(dev, txd, info);
	else
		mtk_tx_set_dma_desc_v1(dev, txd, info);
}

static int mtk_tx_map(struct sk_buff *skb, struct net_device *dev,
		      int tx_num, struct mtk_tx_ring *ring, bool gso)
{
	struct mtk_tx_dma_desc_info txd_info = {
		.size = skb_headlen(skb),
		.gso = gso,
		.csum = skb->ip_summed == CHECKSUM_PARTIAL,
		.vlan = skb_vlan_tag_present(skb),
		.qid = skb->mark & MTK_QDMA_TX_MASK,
		.vlan_tci = skb_vlan_tag_get(skb),
		.first = true,
		.last = !skb_is_nonlinear(skb),
	};
	struct mtk_mac *mac = netdev_priv(dev);
	struct mtk_eth *eth = mac->hw;
	const struct mtk_soc_data *soc = eth->soc;
	struct mtk_tx_dma *itxd, *txd;
	struct mtk_tx_dma *itxd_pdma, *txd_pdma;
	struct mtk_tx_buf *itx_buf, *tx_buf;
	int i, n_desc = 1;
	int k = 0;

	itxd = ring->next_free;
	itxd_pdma = qdma_to_pdma(ring, itxd);
	if (itxd == ring->last_free)
		return -ENOMEM;

	itx_buf = mtk_desc_to_tx_buf(ring, itxd, soc->txrx.txd_size);
	memset(itx_buf, 0, sizeof(*itx_buf));

	txd_info.addr = dma_map_single(eth->dma_dev, skb->data, txd_info.size,
				       DMA_TO_DEVICE);
	if (unlikely(dma_mapping_error(eth->dma_dev, txd_info.addr)))
		return -ENOMEM;

	mtk_tx_set_dma_desc(dev, itxd, &txd_info);

	itx_buf->flags |= MTK_TX_FLAGS_SINGLE0;
	itx_buf->flags |= (!mac->id) ? MTK_TX_FLAGS_FPORT0 :
			  MTK_TX_FLAGS_FPORT1;
	setup_tx_buf(eth, itx_buf, itxd_pdma, txd_info.addr, txd_info.size,
		     k++);

	/* TX SG offload */
	txd = itxd;
	txd_pdma = qdma_to_pdma(ring, txd);

	for (i = 0; i < skb_shinfo(skb)->nr_frags; i++) {
		skb_frag_t *frag = &skb_shinfo(skb)->frags[i];
		unsigned int offset = 0;
		int frag_size = skb_frag_size(frag);

		while (frag_size) {
			bool new_desc = true;

			if (MTK_HAS_CAPS(soc->caps, MTK_QDMA) ||
			    (i & 0x1)) {
				txd = mtk_qdma_phys_to_virt(ring, txd->txd2);
				txd_pdma = qdma_to_pdma(ring, txd);
				if (txd == ring->last_free)
					goto err_dma;

				n_desc++;
			} else {
				new_desc = false;
			}

			memset(&txd_info, 0, sizeof(struct mtk_tx_dma_desc_info));
			txd_info.size = min_t(unsigned int, frag_size,
					      soc->txrx.dma_max_len);
			txd_info.qid = skb->mark & MTK_QDMA_TX_MASK;
			txd_info.last = i == skb_shinfo(skb)->nr_frags - 1 &&
					!(frag_size - txd_info.size);
			txd_info.addr = skb_frag_dma_map(eth->dma_dev, frag,
							 offset, txd_info.size,
							 DMA_TO_DEVICE);
			if (unlikely(dma_mapping_error(eth->dma_dev, txd_info.addr)))
				goto err_dma;

			mtk_tx_set_dma_desc(dev, txd, &txd_info);

			tx_buf = mtk_desc_to_tx_buf(ring, txd,
						    soc->txrx.txd_size);
			if (new_desc)
				memset(tx_buf, 0, sizeof(*tx_buf));
			tx_buf->data = (void *)MTK_DMA_DUMMY_DESC;
			tx_buf->flags |= MTK_TX_FLAGS_PAGE0;
			tx_buf->flags |= (!mac->id) ? MTK_TX_FLAGS_FPORT0 :
					 MTK_TX_FLAGS_FPORT1;

			setup_tx_buf(eth, tx_buf, txd_pdma, txd_info.addr,
				     txd_info.size, k++);

			frag_size -= txd_info.size;
			offset += txd_info.size;
		}
	}

	/* store skb to cleanup */
	itx_buf->type = MTK_TYPE_SKB;
	itx_buf->data = skb;

	if (!MTK_HAS_CAPS(soc->caps, MTK_QDMA)) {
		if (k & 0x1)
			txd_pdma->txd2 |= TX_DMA_LS0;
		else
			txd_pdma->txd2 |= TX_DMA_LS1;
	}

	netdev_sent_queue(dev, skb->len);
	skb_tx_timestamp(skb);

	ring->next_free = mtk_qdma_phys_to_virt(ring, txd->txd2);
	atomic_sub(n_desc, &ring->free_count);

	/* make sure that all changes to the dma ring are flushed before we
	 * continue
	 */
	wmb();

	if (MTK_HAS_CAPS(soc->caps, MTK_QDMA)) {
		if (netif_xmit_stopped(netdev_get_tx_queue(dev, 0)) ||
		    !netdev_xmit_more())
			mtk_w32(eth, txd->txd2, soc->reg_map->qdma.ctx_ptr);
	} else {
		int next_idx;

		next_idx = NEXT_DESP_IDX(txd_to_idx(ring, txd, soc->txrx.txd_size),
					 ring->dma_size);
		mtk_w32(eth, next_idx, MT7628_TX_CTX_IDX0);
	}

	return 0;

err_dma:
	do {
		tx_buf = mtk_desc_to_tx_buf(ring, itxd, soc->txrx.txd_size);

		/* unmap dma */
		mtk_tx_unmap(eth, tx_buf, NULL, false);

		itxd->txd3 = TX_DMA_LS0 | TX_DMA_OWNER_CPU;
		if (!MTK_HAS_CAPS(soc->caps, MTK_QDMA))
			itxd_pdma->txd2 = TX_DMA_DESP2_DEF;

		itxd = mtk_qdma_phys_to_virt(ring, itxd->txd2);
		itxd_pdma = qdma_to_pdma(ring, itxd);
	} while (itxd != txd);

	return -ENOMEM;
}

static int mtk_cal_txd_req(struct mtk_eth *eth, struct sk_buff *skb)
{
	int i, nfrags = 1;
	skb_frag_t *frag;

	if (skb_is_gso(skb)) {
		for (i = 0; i < skb_shinfo(skb)->nr_frags; i++) {
			frag = &skb_shinfo(skb)->frags[i];
			nfrags += DIV_ROUND_UP(skb_frag_size(frag),
					       eth->soc->txrx.dma_max_len);
		}
	} else {
		nfrags += skb_shinfo(skb)->nr_frags;
	}

	return nfrags;
}

static int mtk_queue_stopped(struct mtk_eth *eth)
{
	int i;

	for (i = 0; i < MTK_MAC_COUNT; i++) {
		if (!eth->netdev[i])
			continue;
		if (netif_queue_stopped(eth->netdev[i]))
			return 1;
	}

	return 0;
}

static void mtk_wake_queue(struct mtk_eth *eth)
{
	int i;

	for (i = 0; i < MTK_MAC_COUNT; i++) {
		if (!eth->netdev[i])
			continue;
		netif_wake_queue(eth->netdev[i]);
	}
}

static netdev_tx_t mtk_start_xmit(struct sk_buff *skb, struct net_device *dev)
{
	struct mtk_mac *mac = netdev_priv(dev);
	struct mtk_eth *eth = mac->hw;
	struct mtk_tx_ring *ring = &eth->tx_ring;
	struct net_device_stats *stats = &dev->stats;
	bool gso = false;
	int tx_num;

	/* normally we can rely on the stack not calling this more than once,
	 * however we have 2 queues running on the same ring so we need to lock
	 * the ring access
	 */
	spin_lock(&eth->page_lock);

	if (unlikely(test_bit(MTK_RESETTING, &eth->state)))
		goto drop;

	tx_num = mtk_cal_txd_req(eth, skb);
	if (unlikely(atomic_read(&ring->free_count) <= tx_num)) {
		netif_stop_queue(dev);
		netif_err(eth, tx_queued, dev,
			  "Tx Ring full when queue awake!\n");
		spin_unlock(&eth->page_lock);
		return NETDEV_TX_BUSY;
	}

	/* TSO: fill MSS info in tcp checksum field */
	if (skb_is_gso(skb)) {
		if (skb_cow_head(skb, 0)) {
			netif_warn(eth, tx_err, dev,
				   "GSO expand head fail.\n");
			goto drop;
		}

		if (skb_shinfo(skb)->gso_type &
				(SKB_GSO_TCPV4 | SKB_GSO_TCPV6)) {
			gso = true;
			tcp_hdr(skb)->check = htons(skb_shinfo(skb)->gso_size);
		}
	}

	if (mtk_tx_map(skb, dev, tx_num, ring, gso) < 0)
		goto drop;

	if (unlikely(atomic_read(&ring->free_count) <= ring->thresh))
		netif_stop_queue(dev);

	spin_unlock(&eth->page_lock);

	return NETDEV_TX_OK;

drop:
	spin_unlock(&eth->page_lock);
	stats->tx_dropped++;
	dev_kfree_skb_any(skb);
	return NETDEV_TX_OK;
}

static struct mtk_rx_ring *mtk_get_rx_ring(struct mtk_eth *eth)
{
	int i;
	struct mtk_rx_ring *ring;
	int idx;

	if (!eth->hwlro)
		return &eth->rx_ring[0];

	for (i = 0; i < MTK_MAX_RX_RING_NUM; i++) {
		struct mtk_rx_dma *rxd;

		ring = &eth->rx_ring[i];
		idx = NEXT_DESP_IDX(ring->calc_idx, ring->dma_size);
		rxd = ring->dma + idx * eth->soc->txrx.rxd_size;
		if (rxd->rxd2 & RX_DMA_DONE) {
			ring->calc_idx_update = true;
			return ring;
		}
	}

	return NULL;
}

static void mtk_update_rx_cpu_idx(struct mtk_eth *eth)
{
	struct mtk_rx_ring *ring;
	int i;

	if (!eth->hwlro) {
		ring = &eth->rx_ring[0];
		mtk_w32(eth, ring->calc_idx, ring->crx_idx_reg);
	} else {
		for (i = 0; i < MTK_MAX_RX_RING_NUM; i++) {
			ring = &eth->rx_ring[i];
			if (ring->calc_idx_update) {
				ring->calc_idx_update = false;
				mtk_w32(eth, ring->calc_idx, ring->crx_idx_reg);
			}
		}
	}
}

static bool mtk_page_pool_enabled(struct mtk_eth *eth)
{
	return MTK_HAS_CAPS(eth->soc->caps, MTK_NETSYS_V2);
}

static struct page_pool *mtk_create_page_pool(struct mtk_eth *eth,
					      struct xdp_rxq_info *xdp_q,
					      int id, int size)
{
	struct page_pool_params pp_params = {
		.order = 0,
		.flags = PP_FLAG_DMA_MAP | PP_FLAG_DMA_SYNC_DEV,
		.pool_size = size,
		.nid = NUMA_NO_NODE,
		.dev = eth->dma_dev,
		.offset = MTK_PP_HEADROOM,
		.max_len = MTK_PP_MAX_BUF_SIZE,
	};
	struct page_pool *pp;
	int err;

	pp_params.dma_dir = rcu_access_pointer(eth->prog) ? DMA_BIDIRECTIONAL
							  : DMA_FROM_DEVICE;
	pp = page_pool_create(&pp_params);
	if (IS_ERR(pp))
		return pp;

	err = __xdp_rxq_info_reg(xdp_q, &eth->dummy_dev, eth->rx_napi.napi_id,
				 id, PAGE_SIZE);
	if (err < 0)
		goto err_free_pp;

	err = xdp_rxq_info_reg_mem_model(xdp_q, MEM_TYPE_PAGE_POOL, pp);
	if (err)
		goto err_unregister_rxq;

	return pp;

err_unregister_rxq:
	xdp_rxq_info_unreg(xdp_q);
err_free_pp:
	page_pool_destroy(pp);

	return ERR_PTR(err);
}

static void *mtk_page_pool_get_buff(struct page_pool *pp, dma_addr_t *dma_addr,
				    gfp_t gfp_mask)
{
	struct page *page;

	page = page_pool_alloc_pages(pp, gfp_mask | __GFP_NOWARN);
	if (!page)
		return NULL;

	*dma_addr = page_pool_get_dma_addr(page) + MTK_PP_HEADROOM;
	return page_address(page);
}

static void mtk_rx_put_buff(struct mtk_rx_ring *ring, void *data, bool napi)
{
	if (ring->page_pool)
		page_pool_put_full_page(ring->page_pool,
					virt_to_head_page(data), napi);
	else
		skb_free_frag(data);
}

static int mtk_xdp_frame_map(struct mtk_eth *eth, struct net_device *dev,
			     struct mtk_tx_dma_desc_info *txd_info,
			     struct mtk_tx_dma *txd, struct mtk_tx_buf *tx_buf,
			     void *data, u16 headroom, int index, bool dma_map)
{
	struct mtk_tx_ring *ring = &eth->tx_ring;
	struct mtk_mac *mac = netdev_priv(dev);
	struct mtk_tx_dma *txd_pdma;

	if (dma_map) {  /* ndo_xdp_xmit */
		txd_info->addr = dma_map_single(eth->dma_dev, data,
						txd_info->size, DMA_TO_DEVICE);
		if (unlikely(dma_mapping_error(eth->dma_dev, txd_info->addr)))
			return -ENOMEM;

		tx_buf->flags |= MTK_TX_FLAGS_SINGLE0;
	} else {
		struct page *page = virt_to_head_page(data);

		txd_info->addr = page_pool_get_dma_addr(page) +
				 sizeof(struct xdp_frame) + headroom;
		dma_sync_single_for_device(eth->dma_dev, txd_info->addr,
					   txd_info->size, DMA_BIDIRECTIONAL);
	}
	mtk_tx_set_dma_desc(dev, txd, txd_info);

	tx_buf->flags |= !mac->id ? MTK_TX_FLAGS_FPORT0 : MTK_TX_FLAGS_FPORT1;
	tx_buf->type = dma_map ? MTK_TYPE_XDP_NDO : MTK_TYPE_XDP_TX;
	tx_buf->data = (void *)MTK_DMA_DUMMY_DESC;

	txd_pdma = qdma_to_pdma(ring, txd);
	setup_tx_buf(eth, tx_buf, txd_pdma, txd_info->addr, txd_info->size,
		     index);

	return 0;
}

static int mtk_xdp_submit_frame(struct mtk_eth *eth, struct xdp_frame *xdpf,
				struct net_device *dev, bool dma_map)
{
	struct skb_shared_info *sinfo = xdp_get_shared_info_from_frame(xdpf);
	const struct mtk_soc_data *soc = eth->soc;
	struct mtk_tx_ring *ring = &eth->tx_ring;
	struct mtk_tx_dma_desc_info txd_info = {
		.size	= xdpf->len,
		.first	= true,
		.last	= !xdp_frame_has_frags(xdpf),
	};
	int err, index = 0, n_desc = 1, nr_frags;
	struct mtk_tx_buf *htx_buf, *tx_buf;
	struct mtk_tx_dma *htxd, *txd;
	void *data = xdpf->data;

	if (unlikely(test_bit(MTK_RESETTING, &eth->state)))
		return -EBUSY;

	nr_frags = unlikely(xdp_frame_has_frags(xdpf)) ? sinfo->nr_frags : 0;
	if (unlikely(atomic_read(&ring->free_count) <= 1 + nr_frags))
		return -EBUSY;

	spin_lock(&eth->page_lock);

	txd = ring->next_free;
	if (txd == ring->last_free) {
		spin_unlock(&eth->page_lock);
		return -ENOMEM;
	}
	htxd = txd;

	tx_buf = mtk_desc_to_tx_buf(ring, txd, soc->txrx.txd_size);
	memset(tx_buf, 0, sizeof(*tx_buf));
	htx_buf = tx_buf;

	for (;;) {
		err = mtk_xdp_frame_map(eth, dev, &txd_info, txd, tx_buf,
					data, xdpf->headroom, index, dma_map);
		if (err < 0)
			goto unmap;

		if (txd_info.last)
			break;

		if (MTK_HAS_CAPS(soc->caps, MTK_QDMA) || (index & 0x1)) {
			txd = mtk_qdma_phys_to_virt(ring, txd->txd2);
			if (txd == ring->last_free)
				goto unmap;

			tx_buf = mtk_desc_to_tx_buf(ring, txd,
						    soc->txrx.txd_size);
			memset(tx_buf, 0, sizeof(*tx_buf));
			n_desc++;
		}

		memset(&txd_info, 0, sizeof(struct mtk_tx_dma_desc_info));
		txd_info.size = skb_frag_size(&sinfo->frags[index]);
		txd_info.last = index + 1 == nr_frags;
		data = skb_frag_address(&sinfo->frags[index]);

		index++;
	}
	/* store xdpf for cleanup */
	htx_buf->data = xdpf;

	if (!MTK_HAS_CAPS(soc->caps, MTK_QDMA)) {
		struct mtk_tx_dma *txd_pdma = qdma_to_pdma(ring, txd);

		if (index & 1)
			txd_pdma->txd2 |= TX_DMA_LS0;
		else
			txd_pdma->txd2 |= TX_DMA_LS1;
	}

	ring->next_free = mtk_qdma_phys_to_virt(ring, txd->txd2);
	atomic_sub(n_desc, &ring->free_count);

	/* make sure that all changes to the dma ring are flushed before we
	 * continue
	 */
	wmb();

	if (MTK_HAS_CAPS(soc->caps, MTK_QDMA)) {
		mtk_w32(eth, txd->txd2, soc->reg_map->qdma.ctx_ptr);
	} else {
		int idx;

		idx = txd_to_idx(ring, txd, soc->txrx.txd_size);
		mtk_w32(eth, NEXT_DESP_IDX(idx, ring->dma_size),
			MT7628_TX_CTX_IDX0);
	}

	spin_unlock(&eth->page_lock);

	return 0;

unmap:
	while (htxd != txd) {
		tx_buf = mtk_desc_to_tx_buf(ring, htxd, soc->txrx.txd_size);
		mtk_tx_unmap(eth, tx_buf, NULL, false);

		htxd->txd3 = TX_DMA_LS0 | TX_DMA_OWNER_CPU;
		if (!MTK_HAS_CAPS(soc->caps, MTK_QDMA)) {
			struct mtk_tx_dma *txd_pdma = qdma_to_pdma(ring, htxd);

			txd_pdma->txd2 = TX_DMA_DESP2_DEF;
		}

		htxd = mtk_qdma_phys_to_virt(ring, htxd->txd2);
	}

	spin_unlock(&eth->page_lock);

	return err;
}

static int mtk_xdp_xmit(struct net_device *dev, int num_frame,
			struct xdp_frame **frames, u32 flags)
{
	struct mtk_mac *mac = netdev_priv(dev);
	struct mtk_hw_stats *hw_stats = mac->hw_stats;
	struct mtk_eth *eth = mac->hw;
	int i, nxmit = 0;

	if (unlikely(flags & ~XDP_XMIT_FLAGS_MASK))
		return -EINVAL;

	for (i = 0; i < num_frame; i++) {
		if (mtk_xdp_submit_frame(eth, frames[i], dev, true))
			break;
		nxmit++;
	}

	u64_stats_update_begin(&hw_stats->syncp);
	hw_stats->xdp_stats.tx_xdp_xmit += nxmit;
	hw_stats->xdp_stats.tx_xdp_xmit_errors += num_frame - nxmit;
	u64_stats_update_end(&hw_stats->syncp);

	return nxmit;
}

static u32 mtk_xdp_run(struct mtk_eth *eth, struct mtk_rx_ring *ring,
		       struct xdp_buff *xdp, struct net_device *dev)
{
	struct mtk_mac *mac = netdev_priv(dev);
	struct mtk_hw_stats *hw_stats = mac->hw_stats;
	u64 *count = &hw_stats->xdp_stats.rx_xdp_drop;
	struct bpf_prog *prog;
	u32 act = XDP_PASS;

	rcu_read_lock();

	prog = rcu_dereference(eth->prog);
	if (!prog)
		goto out;

	act = bpf_prog_run_xdp(prog, xdp);
	switch (act) {
	case XDP_PASS:
		count = &hw_stats->xdp_stats.rx_xdp_pass;
		goto update_stats;
	case XDP_REDIRECT:
		if (unlikely(xdp_do_redirect(dev, xdp, prog))) {
			act = XDP_DROP;
			break;
		}

		count = &hw_stats->xdp_stats.rx_xdp_redirect;
		goto update_stats;
	case XDP_TX: {
		struct xdp_frame *xdpf = xdp_convert_buff_to_frame(xdp);

		if (!xdpf || mtk_xdp_submit_frame(eth, xdpf, dev, false)) {
			count = &hw_stats->xdp_stats.rx_xdp_tx_errors;
			act = XDP_DROP;
			break;
		}

		count = &hw_stats->xdp_stats.rx_xdp_tx;
		goto update_stats;
	}
	default:
		bpf_warn_invalid_xdp_action(dev, prog, act);
		fallthrough;
	case XDP_ABORTED:
		trace_xdp_exception(dev, prog, act);
		fallthrough;
	case XDP_DROP:
		break;
	}

	page_pool_put_full_page(ring->page_pool,
				virt_to_head_page(xdp->data), true);

update_stats:
	u64_stats_update_begin(&hw_stats->syncp);
	*count = *count + 1;
	u64_stats_update_end(&hw_stats->syncp);
out:
	rcu_read_unlock();

	return act;
}

static int mtk_poll_rx(struct napi_struct *napi, int budget,
		       struct mtk_eth *eth)
{
	struct dim_sample dim_sample = {};
	struct mtk_rx_ring *ring;
	bool xdp_flush = false;
	int idx;
	struct sk_buff *skb;
	u8 *data, *new_data;
	struct mtk_rx_dma_v2 *rxd, trxd;
	int done = 0, bytes = 0;

	while (done < budget) {
		unsigned int pktlen, *rxdcsum;
		struct net_device *netdev;
		dma_addr_t dma_addr;
		u32 hash, reason;
		int mac = 0;

		ring = mtk_get_rx_ring(eth);
		if (unlikely(!ring))
			goto rx_done;

		idx = NEXT_DESP_IDX(ring->calc_idx, ring->dma_size);
		rxd = ring->dma + idx * eth->soc->txrx.rxd_size;
		data = ring->data[idx];

		if (!mtk_rx_get_desc(eth, &trxd, rxd))
			break;

		/* find out which mac the packet come from. values start at 1 */
		if (MTK_HAS_CAPS(eth->soc->caps, MTK_NETSYS_V2))
			mac = RX_DMA_GET_SPORT_V2(trxd.rxd5) - 1;
		else if (!MTK_HAS_CAPS(eth->soc->caps, MTK_SOC_MT7628) &&
			 !(trxd.rxd4 & RX_DMA_SPECIAL_TAG))
			mac = RX_DMA_GET_SPORT(trxd.rxd4) - 1;

		if (unlikely(mac < 0 || mac >= MTK_MAC_COUNT ||
			     !eth->netdev[mac]))
			goto release_desc;

		netdev = eth->netdev[mac];

		if (unlikely(test_bit(MTK_RESETTING, &eth->state)))
			goto release_desc;

		pktlen = RX_DMA_GET_PLEN0(trxd.rxd2);

		/* alloc new buffer */
		if (ring->page_pool) {
			struct page *page = virt_to_head_page(data);
			struct xdp_buff xdp;
			u32 ret;

			new_data = mtk_page_pool_get_buff(ring->page_pool,
							  &dma_addr,
							  GFP_ATOMIC);
			if (unlikely(!new_data)) {
				netdev->stats.rx_dropped++;
				goto release_desc;
			}

			dma_sync_single_for_cpu(eth->dma_dev,
				page_pool_get_dma_addr(page) + MTK_PP_HEADROOM,
				pktlen, page_pool_get_dma_dir(ring->page_pool));

			xdp_init_buff(&xdp, PAGE_SIZE, &ring->xdp_q);
			xdp_prepare_buff(&xdp, data, MTK_PP_HEADROOM, pktlen,
					 false);
			xdp_buff_clear_frags_flag(&xdp);

			ret = mtk_xdp_run(eth, ring, &xdp, netdev);
			if (ret == XDP_REDIRECT)
				xdp_flush = true;

			if (ret != XDP_PASS)
				goto skip_rx;

			skb = build_skb(data, PAGE_SIZE);
			if (unlikely(!skb)) {
				page_pool_put_full_page(ring->page_pool,
							page, true);
				netdev->stats.rx_dropped++;
				goto skip_rx;
			}

			skb_reserve(skb, xdp.data - xdp.data_hard_start);
			skb_put(skb, xdp.data_end - xdp.data);
			skb_mark_for_recycle(skb);
		} else {
			if (ring->frag_size <= PAGE_SIZE)
				new_data = napi_alloc_frag(ring->frag_size);
			else
				new_data = mtk_max_lro_buf_alloc(GFP_ATOMIC);

			if (unlikely(!new_data)) {
				netdev->stats.rx_dropped++;
				goto release_desc;
			}

			dma_addr = dma_map_single(eth->dma_dev,
				new_data + NET_SKB_PAD + eth->ip_align,
				ring->buf_size, DMA_FROM_DEVICE);
			if (unlikely(dma_mapping_error(eth->dma_dev,
						       dma_addr))) {
				skb_free_frag(new_data);
				netdev->stats.rx_dropped++;
				goto release_desc;
			}

			dma_unmap_single(eth->dma_dev, trxd.rxd1,
					 ring->buf_size, DMA_FROM_DEVICE);

			skb = build_skb(data, ring->frag_size);
			if (unlikely(!skb)) {
				netdev->stats.rx_dropped++;
				skb_free_frag(data);
				goto skip_rx;
			}

			skb_reserve(skb, NET_SKB_PAD + NET_IP_ALIGN);
			skb_put(skb, pktlen);
		}

		skb->dev = netdev;
		bytes += skb->len;

		if (MTK_HAS_CAPS(eth->soc->caps, MTK_NETSYS_V2)) {
			reason = FIELD_GET(MTK_RXD5_PPE_CPU_REASON, trxd.rxd5);
			hash = trxd.rxd5 & MTK_RXD5_FOE_ENTRY;
			if (hash != MTK_RXD5_FOE_ENTRY)
				skb_set_hash(skb, jhash_1word(hash, 0),
					     PKT_HASH_TYPE_L4);
			rxdcsum = &trxd.rxd3;
		} else {
			reason = FIELD_GET(MTK_RXD4_PPE_CPU_REASON, trxd.rxd4);
			hash = trxd.rxd4 & MTK_RXD4_FOE_ENTRY;
			if (hash != MTK_RXD4_FOE_ENTRY)
				skb_set_hash(skb, jhash_1word(hash, 0),
					     PKT_HASH_TYPE_L4);
			rxdcsum = &trxd.rxd4;
		}

		if (*rxdcsum & eth->soc->txrx.rx_dma_l4_valid)
			skb->ip_summed = CHECKSUM_UNNECESSARY;
		else
			skb_checksum_none_assert(skb);
		skb->protocol = eth_type_trans(skb, netdev);

		if (reason == MTK_PPE_CPU_REASON_HIT_UNBIND_RATE_REACHED)
			mtk_ppe_check_skb(eth->ppe[0], skb, hash);

		if (netdev->features & NETIF_F_HW_VLAN_CTAG_RX) {
			if (MTK_HAS_CAPS(eth->soc->caps, MTK_NETSYS_V2)) {
				if (trxd.rxd3 & RX_DMA_VTAG_V2)
					__vlan_hwaccel_put_tag(skb,
						htons(RX_DMA_VPID(trxd.rxd4)),
						RX_DMA_VID(trxd.rxd4));
			} else if (trxd.rxd2 & RX_DMA_VTAG) {
				__vlan_hwaccel_put_tag(skb, htons(ETH_P_8021Q),
						       RX_DMA_VID(trxd.rxd3));
			}

			/* If the device is attached to a dsa switch, the special
			 * tag inserted in VLAN field by hw switch can * be offloaded
			 * by RX HW VLAN offload. Clear vlan info.
			 */
			if (netdev_uses_dsa(netdev))
				__vlan_hwaccel_clear_tag(skb);
		}

		skb_record_rx_queue(skb, 0);
		napi_gro_receive(napi, skb);

skip_rx:
		ring->data[idx] = new_data;
		rxd->rxd1 = (unsigned int)dma_addr;
release_desc:
		if (MTK_HAS_CAPS(eth->soc->caps, MTK_SOC_MT7628))
			rxd->rxd2 = RX_DMA_LSO;
		else
			rxd->rxd2 = RX_DMA_PREP_PLEN0(ring->buf_size);

		ring->calc_idx = idx;
		done++;
	}

rx_done:
	if (done) {
		/* make sure that all changes to the dma ring are flushed before
		 * we continue
		 */
		wmb();
		mtk_update_rx_cpu_idx(eth);
	}

	eth->rx_packets += done;
	eth->rx_bytes += bytes;
	dim_update_sample(eth->rx_events, eth->rx_packets, eth->rx_bytes,
			  &dim_sample);
	net_dim(&eth->rx_dim, dim_sample);

	if (xdp_flush)
		xdp_do_flush_map();

	return done;
}

static int mtk_poll_tx_qdma(struct mtk_eth *eth, int budget,
			    unsigned int *done, unsigned int *bytes)
{
	const struct mtk_reg_map *reg_map = eth->soc->reg_map;
	struct mtk_tx_ring *ring = &eth->tx_ring;
	struct mtk_tx_buf *tx_buf;
	struct xdp_frame_bulk bq;
	struct mtk_tx_dma *desc;
	u32 cpu, dma;

	cpu = ring->last_free_ptr;
	dma = mtk_r32(eth, reg_map->qdma.drx_ptr);

	desc = mtk_qdma_phys_to_virt(ring, cpu);
	xdp_frame_bulk_init(&bq);

	while ((cpu != dma) && budget) {
		u32 next_cpu = desc->txd2;
		int mac = 0;

		desc = mtk_qdma_phys_to_virt(ring, desc->txd2);
		if ((desc->txd3 & TX_DMA_OWNER_CPU) == 0)
			break;

		tx_buf = mtk_desc_to_tx_buf(ring, desc,
					    eth->soc->txrx.txd_size);
		if (tx_buf->flags & MTK_TX_FLAGS_FPORT1)
			mac = 1;

		if (!tx_buf->data)
			break;

		if (tx_buf->data != (void *)MTK_DMA_DUMMY_DESC) {
			if (tx_buf->type == MTK_TYPE_SKB) {
				struct sk_buff *skb = tx_buf->data;

				bytes[mac] += skb->len;
				done[mac]++;
			}
			budget--;
		}
		mtk_tx_unmap(eth, tx_buf, &bq, true);

		ring->last_free = desc;
		atomic_inc(&ring->free_count);

		cpu = next_cpu;
	}
	xdp_flush_frame_bulk(&bq);

	ring->last_free_ptr = cpu;
	mtk_w32(eth, cpu, reg_map->qdma.crx_ptr);

	return budget;
}

static int mtk_poll_tx_pdma(struct mtk_eth *eth, int budget,
			    unsigned int *done, unsigned int *bytes)
{
	struct mtk_tx_ring *ring = &eth->tx_ring;
	struct mtk_tx_buf *tx_buf;
	struct xdp_frame_bulk bq;
	struct mtk_tx_dma *desc;
	u32 cpu, dma;

	cpu = ring->cpu_idx;
	dma = mtk_r32(eth, MT7628_TX_DTX_IDX0);
	xdp_frame_bulk_init(&bq);

	while ((cpu != dma) && budget) {
		tx_buf = &ring->buf[cpu];
		if (!tx_buf->data)
			break;

		if (tx_buf->data != (void *)MTK_DMA_DUMMY_DESC) {
			if (tx_buf->type == MTK_TYPE_SKB) {
				struct sk_buff *skb = tx_buf->data;

				bytes[0] += skb->len;
				done[0]++;
			}
			budget--;
		}
		mtk_tx_unmap(eth, tx_buf, &bq, true);

		desc = ring->dma + cpu * eth->soc->txrx.txd_size;
		ring->last_free = desc;
		atomic_inc(&ring->free_count);

		cpu = NEXT_DESP_IDX(cpu, ring->dma_size);
	}
	xdp_flush_frame_bulk(&bq);

	ring->cpu_idx = cpu;

	return budget;
}

static int mtk_poll_tx(struct mtk_eth *eth, int budget)
{
	struct mtk_tx_ring *ring = &eth->tx_ring;
	struct dim_sample dim_sample = {};
	unsigned int done[MTK_MAX_DEVS];
	unsigned int bytes[MTK_MAX_DEVS];
	int total = 0, i;

	memset(done, 0, sizeof(done));
	memset(bytes, 0, sizeof(bytes));

	if (MTK_HAS_CAPS(eth->soc->caps, MTK_QDMA))
		budget = mtk_poll_tx_qdma(eth, budget, done, bytes);
	else
		budget = mtk_poll_tx_pdma(eth, budget, done, bytes);

	for (i = 0; i < MTK_MAC_COUNT; i++) {
		if (!eth->netdev[i] || !done[i])
			continue;
		netdev_completed_queue(eth->netdev[i], done[i], bytes[i]);
		total += done[i];
		eth->tx_packets += done[i];
		eth->tx_bytes += bytes[i];
	}

	dim_update_sample(eth->tx_events, eth->tx_packets, eth->tx_bytes,
			  &dim_sample);
	net_dim(&eth->tx_dim, dim_sample);

	if (mtk_queue_stopped(eth) &&
	    (atomic_read(&ring->free_count) > ring->thresh))
		mtk_wake_queue(eth);

	return total;
}

static void mtk_handle_status_irq(struct mtk_eth *eth)
{
	u32 status2 = mtk_r32(eth, MTK_INT_STATUS2);

	if (unlikely(status2 & (MTK_GDM1_AF | MTK_GDM2_AF))) {
		mtk_stats_update(eth);
		mtk_w32(eth, (MTK_GDM1_AF | MTK_GDM2_AF),
			MTK_INT_STATUS2);
	}
}

static int mtk_napi_tx(struct napi_struct *napi, int budget)
{
	struct mtk_eth *eth = container_of(napi, struct mtk_eth, tx_napi);
	const struct mtk_reg_map *reg_map = eth->soc->reg_map;
	int tx_done = 0;

	if (MTK_HAS_CAPS(eth->soc->caps, MTK_QDMA))
		mtk_handle_status_irq(eth);
	mtk_w32(eth, MTK_TX_DONE_INT, reg_map->tx_irq_status);
	tx_done = mtk_poll_tx(eth, budget);

	if (unlikely(netif_msg_intr(eth))) {
		dev_info(eth->dev,
			 "done tx %d, intr 0x%08x/0x%x\n", tx_done,
			 mtk_r32(eth, reg_map->tx_irq_status),
			 mtk_r32(eth, reg_map->tx_irq_mask));
	}

	if (tx_done == budget)
		return budget;

	if (mtk_r32(eth, reg_map->tx_irq_status) & MTK_TX_DONE_INT)
		return budget;

	if (napi_complete_done(napi, tx_done))
		mtk_tx_irq_enable(eth, MTK_TX_DONE_INT);

	return tx_done;
}

static int mtk_napi_rx(struct napi_struct *napi, int budget)
{
	struct mtk_eth *eth = container_of(napi, struct mtk_eth, rx_napi);
	const struct mtk_reg_map *reg_map = eth->soc->reg_map;
	int rx_done_total = 0;

	mtk_handle_status_irq(eth);

	do {
		int rx_done;

		mtk_w32(eth, eth->soc->txrx.rx_irq_done_mask,
			reg_map->pdma.irq_status);
		rx_done = mtk_poll_rx(napi, budget - rx_done_total, eth);
		rx_done_total += rx_done;

		if (unlikely(netif_msg_intr(eth))) {
			dev_info(eth->dev,
				 "done rx %d, intr 0x%08x/0x%x\n", rx_done,
				 mtk_r32(eth, reg_map->pdma.irq_status),
				 mtk_r32(eth, reg_map->pdma.irq_mask));
		}

		if (rx_done_total == budget)
			return budget;

	} while (mtk_r32(eth, reg_map->pdma.irq_status) &
		 eth->soc->txrx.rx_irq_done_mask);

	if (napi_complete_done(napi, rx_done_total))
		mtk_rx_irq_enable(eth, eth->soc->txrx.rx_irq_done_mask);

	return rx_done_total;
}

static int mtk_tx_alloc(struct mtk_eth *eth)
{
	const struct mtk_soc_data *soc = eth->soc;
	struct mtk_tx_ring *ring = &eth->tx_ring;
	int i, sz = soc->txrx.txd_size;
	struct mtk_tx_dma_v2 *txd;

	ring->buf = kcalloc(MTK_DMA_SIZE, sizeof(*ring->buf),
			       GFP_KERNEL);
	if (!ring->buf)
		goto no_tx_mem;

	ring->dma = dma_alloc_coherent(eth->dma_dev, MTK_DMA_SIZE * sz,
				       &ring->phys, GFP_KERNEL);
	if (!ring->dma)
		goto no_tx_mem;

	for (i = 0; i < MTK_DMA_SIZE; i++) {
		int next = (i + 1) % MTK_DMA_SIZE;
		u32 next_ptr = ring->phys + next * sz;

		txd = ring->dma + i * sz;
		txd->txd2 = next_ptr;
		txd->txd3 = TX_DMA_LS0 | TX_DMA_OWNER_CPU;
		txd->txd4 = 0;
		if (MTK_HAS_CAPS(soc->caps, MTK_NETSYS_V2)) {
			txd->txd5 = 0;
			txd->txd6 = 0;
			txd->txd7 = 0;
			txd->txd8 = 0;
		}
	}

	/* On MT7688 (PDMA only) this driver uses the ring->dma structs
	 * only as the framework. The real HW descriptors are the PDMA
	 * descriptors in ring->dma_pdma.
	 */
	if (!MTK_HAS_CAPS(soc->caps, MTK_QDMA)) {
		ring->dma_pdma = dma_alloc_coherent(eth->dma_dev, MTK_DMA_SIZE * sz,
						    &ring->phys_pdma, GFP_KERNEL);
		if (!ring->dma_pdma)
			goto no_tx_mem;

		for (i = 0; i < MTK_DMA_SIZE; i++) {
			ring->dma_pdma[i].txd2 = TX_DMA_DESP2_DEF;
			ring->dma_pdma[i].txd4 = 0;
		}
	}

	ring->dma_size = MTK_DMA_SIZE;
	atomic_set(&ring->free_count, MTK_DMA_SIZE - 2);
	ring->next_free = ring->dma;
	ring->last_free = (void *)txd;
	ring->last_free_ptr = (u32)(ring->phys + ((MTK_DMA_SIZE - 1) * sz));
	ring->thresh = MAX_SKB_FRAGS;

	/* make sure that all changes to the dma ring are flushed before we
	 * continue
	 */
	wmb();

	if (MTK_HAS_CAPS(soc->caps, MTK_QDMA)) {
		mtk_w32(eth, ring->phys, soc->reg_map->qdma.ctx_ptr);
		mtk_w32(eth, ring->phys, soc->reg_map->qdma.dtx_ptr);
		mtk_w32(eth,
			ring->phys + ((MTK_DMA_SIZE - 1) * sz),
			soc->reg_map->qdma.crx_ptr);
		mtk_w32(eth, ring->last_free_ptr, soc->reg_map->qdma.drx_ptr);
		mtk_w32(eth, (QDMA_RES_THRES << 8) | QDMA_RES_THRES,
			soc->reg_map->qdma.qtx_cfg);
	} else {
		mtk_w32(eth, ring->phys_pdma, MT7628_TX_BASE_PTR0);
		mtk_w32(eth, MTK_DMA_SIZE, MT7628_TX_MAX_CNT0);
		mtk_w32(eth, 0, MT7628_TX_CTX_IDX0);
		mtk_w32(eth, MT7628_PST_DTX_IDX0, soc->reg_map->pdma.rst_idx);
	}

	return 0;

no_tx_mem:
	return -ENOMEM;
}

static void mtk_tx_clean(struct mtk_eth *eth)
{
	const struct mtk_soc_data *soc = eth->soc;
	struct mtk_tx_ring *ring = &eth->tx_ring;
	int i;

	if (ring->buf) {
		for (i = 0; i < MTK_DMA_SIZE; i++)
			mtk_tx_unmap(eth, &ring->buf[i], NULL, false);
		kfree(ring->buf);
		ring->buf = NULL;
	}

	if (ring->dma) {
		dma_free_coherent(eth->dma_dev,
				  MTK_DMA_SIZE * soc->txrx.txd_size,
				  ring->dma, ring->phys);
		ring->dma = NULL;
	}

	if (ring->dma_pdma) {
		dma_free_coherent(eth->dma_dev,
				  MTK_DMA_SIZE * soc->txrx.txd_size,
				  ring->dma_pdma, ring->phys_pdma);
		ring->dma_pdma = NULL;
	}
}

static int mtk_rx_alloc(struct mtk_eth *eth, int ring_no, int rx_flag)
{
	const struct mtk_reg_map *reg_map = eth->soc->reg_map;
	struct mtk_rx_ring *ring;
	int rx_data_len, rx_dma_size;
	int i;

	if (rx_flag == MTK_RX_FLAGS_QDMA) {
		if (ring_no)
			return -EINVAL;
		ring = &eth->rx_ring_qdma;
	} else {
		ring = &eth->rx_ring[ring_no];
	}

	if (rx_flag == MTK_RX_FLAGS_HWLRO) {
		rx_data_len = MTK_MAX_LRO_RX_LENGTH;
		rx_dma_size = MTK_HW_LRO_DMA_SIZE;
	} else {
		rx_data_len = ETH_DATA_LEN;
		rx_dma_size = MTK_DMA_SIZE;
	}

	ring->frag_size = mtk_max_frag_size(rx_data_len);
	ring->buf_size = mtk_max_buf_size(ring->frag_size);
	ring->data = kcalloc(rx_dma_size, sizeof(*ring->data),
			     GFP_KERNEL);
	if (!ring->data)
		return -ENOMEM;

	if (mtk_page_pool_enabled(eth)) {
		struct page_pool *pp;

		pp = mtk_create_page_pool(eth, &ring->xdp_q, ring_no,
					  rx_dma_size);
		if (IS_ERR(pp))
			return PTR_ERR(pp);

		ring->page_pool = pp;
	}

	ring->dma = dma_alloc_coherent(eth->dma_dev,
				       rx_dma_size * eth->soc->txrx.rxd_size,
				       &ring->phys, GFP_KERNEL);
	if (!ring->dma)
		return -ENOMEM;

	for (i = 0; i < rx_dma_size; i++) {
		struct mtk_rx_dma_v2 *rxd;
		dma_addr_t dma_addr;
		void *data;

		rxd = ring->dma + i * eth->soc->txrx.rxd_size;
		if (ring->page_pool) {
			data = mtk_page_pool_get_buff(ring->page_pool,
						      &dma_addr, GFP_KERNEL);
			if (!data)
				return -ENOMEM;
		} else {
			if (ring->frag_size <= PAGE_SIZE)
				data = netdev_alloc_frag(ring->frag_size);
			else
				data = mtk_max_lro_buf_alloc(GFP_KERNEL);

			if (!data)
				return -ENOMEM;

			dma_addr = dma_map_single(eth->dma_dev,
				data + NET_SKB_PAD + eth->ip_align,
				ring->buf_size, DMA_FROM_DEVICE);
			if (unlikely(dma_mapping_error(eth->dma_dev,
						       dma_addr))) {
				skb_free_frag(data);
				return -ENOMEM;
			}
		}
		rxd->rxd1 = (unsigned int)dma_addr;
		ring->data[i] = data;

		if (MTK_HAS_CAPS(eth->soc->caps, MTK_SOC_MT7628))
			rxd->rxd2 = RX_DMA_LSO;
		else
			rxd->rxd2 = RX_DMA_PREP_PLEN0(ring->buf_size);

		rxd->rxd3 = 0;
		rxd->rxd4 = 0;
		if (MTK_HAS_CAPS(eth->soc->caps, MTK_NETSYS_V2)) {
			rxd->rxd5 = 0;
			rxd->rxd6 = 0;
			rxd->rxd7 = 0;
			rxd->rxd8 = 0;
		}
	}

	ring->dma_size = rx_dma_size;
	ring->calc_idx_update = false;
	ring->calc_idx = rx_dma_size - 1;
	if (rx_flag == MTK_RX_FLAGS_QDMA)
		ring->crx_idx_reg = reg_map->qdma.qcrx_ptr +
				    ring_no * MTK_QRX_OFFSET;
	else
		ring->crx_idx_reg = reg_map->pdma.pcrx_ptr +
				    ring_no * MTK_QRX_OFFSET;
	/* make sure that all changes to the dma ring are flushed before we
	 * continue
	 */
	wmb();

	if (rx_flag == MTK_RX_FLAGS_QDMA) {
		mtk_w32(eth, ring->phys,
			reg_map->qdma.rx_ptr + ring_no * MTK_QRX_OFFSET);
		mtk_w32(eth, rx_dma_size,
			reg_map->qdma.rx_cnt_cfg + ring_no * MTK_QRX_OFFSET);
		mtk_w32(eth, MTK_PST_DRX_IDX_CFG(ring_no),
			reg_map->qdma.rst_idx);
	} else {
		mtk_w32(eth, ring->phys,
			reg_map->pdma.rx_ptr + ring_no * MTK_QRX_OFFSET);
		mtk_w32(eth, rx_dma_size,
			reg_map->pdma.rx_cnt_cfg + ring_no * MTK_QRX_OFFSET);
		mtk_w32(eth, MTK_PST_DRX_IDX_CFG(ring_no),
			reg_map->pdma.rst_idx);
	}
	mtk_w32(eth, ring->calc_idx, ring->crx_idx_reg);

	return 0;
}

static void mtk_rx_clean(struct mtk_eth *eth, struct mtk_rx_ring *ring)
{
	int i;

	if (ring->data && ring->dma) {
		for (i = 0; i < ring->dma_size; i++) {
			struct mtk_rx_dma *rxd;

			if (!ring->data[i])
				continue;

			rxd = ring->dma + i * eth->soc->txrx.rxd_size;
			if (!rxd->rxd1)
				continue;

			dma_unmap_single(eth->dma_dev, rxd->rxd1,
					 ring->buf_size, DMA_FROM_DEVICE);
			mtk_rx_put_buff(ring, ring->data[i], false);
		}
		kfree(ring->data);
		ring->data = NULL;
	}

	if (ring->dma) {
		dma_free_coherent(eth->dma_dev,
				  ring->dma_size * eth->soc->txrx.rxd_size,
				  ring->dma, ring->phys);
		ring->dma = NULL;
	}

	if (ring->page_pool) {
		if (xdp_rxq_info_is_reg(&ring->xdp_q))
			xdp_rxq_info_unreg(&ring->xdp_q);
		page_pool_destroy(ring->page_pool);
		ring->page_pool = NULL;
	}
}

static int mtk_hwlro_rx_init(struct mtk_eth *eth)
{
	int i;
	u32 ring_ctrl_dw1 = 0, ring_ctrl_dw2 = 0, ring_ctrl_dw3 = 0;
	u32 lro_ctrl_dw0 = 0, lro_ctrl_dw3 = 0;

	/* set LRO rings to auto-learn modes */
	ring_ctrl_dw2 |= MTK_RING_AUTO_LERAN_MODE;

	/* validate LRO ring */
	ring_ctrl_dw2 |= MTK_RING_VLD;

	/* set AGE timer (unit: 20us) */
	ring_ctrl_dw2 |= MTK_RING_AGE_TIME_H;
	ring_ctrl_dw1 |= MTK_RING_AGE_TIME_L;

	/* set max AGG timer (unit: 20us) */
	ring_ctrl_dw2 |= MTK_RING_MAX_AGG_TIME;

	/* set max LRO AGG count */
	ring_ctrl_dw2 |= MTK_RING_MAX_AGG_CNT_L;
	ring_ctrl_dw3 |= MTK_RING_MAX_AGG_CNT_H;

	for (i = 1; i < MTK_MAX_RX_RING_NUM; i++) {
		mtk_w32(eth, ring_ctrl_dw1, MTK_LRO_CTRL_DW1_CFG(i));
		mtk_w32(eth, ring_ctrl_dw2, MTK_LRO_CTRL_DW2_CFG(i));
		mtk_w32(eth, ring_ctrl_dw3, MTK_LRO_CTRL_DW3_CFG(i));
	}

	/* IPv4 checksum update enable */
	lro_ctrl_dw0 |= MTK_L3_CKS_UPD_EN;

	/* switch priority comparison to packet count mode */
	lro_ctrl_dw0 |= MTK_LRO_ALT_PKT_CNT_MODE;

	/* bandwidth threshold setting */
	mtk_w32(eth, MTK_HW_LRO_BW_THRE, MTK_PDMA_LRO_CTRL_DW2);

	/* auto-learn score delta setting */
	mtk_w32(eth, MTK_HW_LRO_REPLACE_DELTA, MTK_PDMA_LRO_ALT_SCORE_DELTA);

	/* set refresh timer for altering flows to 1 sec. (unit: 20us) */
	mtk_w32(eth, (MTK_HW_LRO_TIMER_UNIT << 16) | MTK_HW_LRO_REFRESH_TIME,
		MTK_PDMA_LRO_ALT_REFRESH_TIMER);

	/* set HW LRO mode & the max aggregation count for rx packets */
	lro_ctrl_dw3 |= MTK_ADMA_MODE | (MTK_HW_LRO_MAX_AGG_CNT & 0xff);

	/* the minimal remaining room of SDL0 in RXD for lro aggregation */
	lro_ctrl_dw3 |= MTK_LRO_MIN_RXD_SDL;

	/* enable HW LRO */
	lro_ctrl_dw0 |= MTK_LRO_EN;

	mtk_w32(eth, lro_ctrl_dw3, MTK_PDMA_LRO_CTRL_DW3);
	mtk_w32(eth, lro_ctrl_dw0, MTK_PDMA_LRO_CTRL_DW0);

	return 0;
}

static void mtk_hwlro_rx_uninit(struct mtk_eth *eth)
{
	int i;
	u32 val;

	/* relinquish lro rings, flush aggregated packets */
	mtk_w32(eth, MTK_LRO_RING_RELINQUISH_REQ, MTK_PDMA_LRO_CTRL_DW0);

	/* wait for relinquishments done */
	for (i = 0; i < 10; i++) {
		val = mtk_r32(eth, MTK_PDMA_LRO_CTRL_DW0);
		if (val & MTK_LRO_RING_RELINQUISH_DONE) {
			msleep(20);
			continue;
		}
		break;
	}

	/* invalidate lro rings */
	for (i = 1; i < MTK_MAX_RX_RING_NUM; i++)
		mtk_w32(eth, 0, MTK_LRO_CTRL_DW2_CFG(i));

	/* disable HW LRO */
	mtk_w32(eth, 0, MTK_PDMA_LRO_CTRL_DW0);
}

static void mtk_hwlro_val_ipaddr(struct mtk_eth *eth, int idx, __be32 ip)
{
	u32 reg_val;

	reg_val = mtk_r32(eth, MTK_LRO_CTRL_DW2_CFG(idx));

	/* invalidate the IP setting */
	mtk_w32(eth, (reg_val & ~MTK_RING_MYIP_VLD), MTK_LRO_CTRL_DW2_CFG(idx));

	mtk_w32(eth, ip, MTK_LRO_DIP_DW0_CFG(idx));

	/* validate the IP setting */
	mtk_w32(eth, (reg_val | MTK_RING_MYIP_VLD), MTK_LRO_CTRL_DW2_CFG(idx));
}

static void mtk_hwlro_inval_ipaddr(struct mtk_eth *eth, int idx)
{
	u32 reg_val;

	reg_val = mtk_r32(eth, MTK_LRO_CTRL_DW2_CFG(idx));

	/* invalidate the IP setting */
	mtk_w32(eth, (reg_val & ~MTK_RING_MYIP_VLD), MTK_LRO_CTRL_DW2_CFG(idx));

	mtk_w32(eth, 0, MTK_LRO_DIP_DW0_CFG(idx));
}

static int mtk_hwlro_get_ip_cnt(struct mtk_mac *mac)
{
	int cnt = 0;
	int i;

	for (i = 0; i < MTK_MAX_LRO_IP_CNT; i++) {
		if (mac->hwlro_ip[i])
			cnt++;
	}

	return cnt;
}

static int mtk_hwlro_add_ipaddr(struct net_device *dev,
				struct ethtool_rxnfc *cmd)
{
	struct ethtool_rx_flow_spec *fsp =
		(struct ethtool_rx_flow_spec *)&cmd->fs;
	struct mtk_mac *mac = netdev_priv(dev);
	struct mtk_eth *eth = mac->hw;
	int hwlro_idx;

	if ((fsp->flow_type != TCP_V4_FLOW) ||
	    (!fsp->h_u.tcp_ip4_spec.ip4dst) ||
	    (fsp->location > 1))
		return -EINVAL;

	mac->hwlro_ip[fsp->location] = htonl(fsp->h_u.tcp_ip4_spec.ip4dst);
	hwlro_idx = (mac->id * MTK_MAX_LRO_IP_CNT) + fsp->location;

	mac->hwlro_ip_cnt = mtk_hwlro_get_ip_cnt(mac);

	mtk_hwlro_val_ipaddr(eth, hwlro_idx, mac->hwlro_ip[fsp->location]);

	return 0;
}

static int mtk_hwlro_del_ipaddr(struct net_device *dev,
				struct ethtool_rxnfc *cmd)
{
	struct ethtool_rx_flow_spec *fsp =
		(struct ethtool_rx_flow_spec *)&cmd->fs;
	struct mtk_mac *mac = netdev_priv(dev);
	struct mtk_eth *eth = mac->hw;
	int hwlro_idx;

	if (fsp->location > 1)
		return -EINVAL;

	mac->hwlro_ip[fsp->location] = 0;
	hwlro_idx = (mac->id * MTK_MAX_LRO_IP_CNT) + fsp->location;

	mac->hwlro_ip_cnt = mtk_hwlro_get_ip_cnt(mac);

	mtk_hwlro_inval_ipaddr(eth, hwlro_idx);

	return 0;
}

static void mtk_hwlro_netdev_disable(struct net_device *dev)
{
	struct mtk_mac *mac = netdev_priv(dev);
	struct mtk_eth *eth = mac->hw;
	int i, hwlro_idx;

	for (i = 0; i < MTK_MAX_LRO_IP_CNT; i++) {
		mac->hwlro_ip[i] = 0;
		hwlro_idx = (mac->id * MTK_MAX_LRO_IP_CNT) + i;

		mtk_hwlro_inval_ipaddr(eth, hwlro_idx);
	}

	mac->hwlro_ip_cnt = 0;
}

static int mtk_hwlro_get_fdir_entry(struct net_device *dev,
				    struct ethtool_rxnfc *cmd)
{
	struct mtk_mac *mac = netdev_priv(dev);
	struct ethtool_rx_flow_spec *fsp =
		(struct ethtool_rx_flow_spec *)&cmd->fs;

	if (fsp->location >= ARRAY_SIZE(mac->hwlro_ip))
		return -EINVAL;

	/* only tcp dst ipv4 is meaningful, others are meaningless */
	fsp->flow_type = TCP_V4_FLOW;
	fsp->h_u.tcp_ip4_spec.ip4dst = ntohl(mac->hwlro_ip[fsp->location]);
	fsp->m_u.tcp_ip4_spec.ip4dst = 0;

	fsp->h_u.tcp_ip4_spec.ip4src = 0;
	fsp->m_u.tcp_ip4_spec.ip4src = 0xffffffff;
	fsp->h_u.tcp_ip4_spec.psrc = 0;
	fsp->m_u.tcp_ip4_spec.psrc = 0xffff;
	fsp->h_u.tcp_ip4_spec.pdst = 0;
	fsp->m_u.tcp_ip4_spec.pdst = 0xffff;
	fsp->h_u.tcp_ip4_spec.tos = 0;
	fsp->m_u.tcp_ip4_spec.tos = 0xff;

	return 0;
}

static int mtk_hwlro_get_fdir_all(struct net_device *dev,
				  struct ethtool_rxnfc *cmd,
				  u32 *rule_locs)
{
	struct mtk_mac *mac = netdev_priv(dev);
	int cnt = 0;
	int i;

	for (i = 0; i < MTK_MAX_LRO_IP_CNT; i++) {
		if (mac->hwlro_ip[i]) {
			rule_locs[cnt] = i;
			cnt++;
		}
	}

	cmd->rule_cnt = cnt;

	return 0;
}

static netdev_features_t mtk_fix_features(struct net_device *dev,
					  netdev_features_t features)
{
	if (!(features & NETIF_F_LRO)) {
		struct mtk_mac *mac = netdev_priv(dev);
		int ip_cnt = mtk_hwlro_get_ip_cnt(mac);

		if (ip_cnt) {
			netdev_info(dev, "RX flow is programmed, LRO should keep on\n");

			features |= NETIF_F_LRO;
		}
	}

	return features;
}

static int mtk_set_features(struct net_device *dev, netdev_features_t features)
{
	int err = 0;

	if (!((dev->features ^ features) & NETIF_F_LRO))
		return 0;

	if (!(features & NETIF_F_LRO))
		mtk_hwlro_netdev_disable(dev);

	return err;
}

/* wait for DMA to finish whatever it is doing before we start using it again */
static int mtk_dma_busy_wait(struct mtk_eth *eth)
{
	unsigned int reg;
	int ret;
	u32 val;

	if (MTK_HAS_CAPS(eth->soc->caps, MTK_QDMA))
		reg = eth->soc->reg_map->qdma.glo_cfg;
	else
		reg = eth->soc->reg_map->pdma.glo_cfg;

	ret = readx_poll_timeout_atomic(__raw_readl, eth->base + reg, val,
					!(val & (MTK_RX_DMA_BUSY | MTK_TX_DMA_BUSY)),
					5, MTK_DMA_BUSY_TIMEOUT_US);
	if (ret)
		dev_err(eth->dev, "DMA init timeout\n");

	return ret;
}

static int mtk_dma_init(struct mtk_eth *eth)
{
	int err;
	u32 i;

	if (mtk_dma_busy_wait(eth))
		return -EBUSY;

	if (MTK_HAS_CAPS(eth->soc->caps, MTK_QDMA)) {
		/* QDMA needs scratch memory for internal reordering of the
		 * descriptors
		 */
		err = mtk_init_fq_dma(eth);
		if (err)
			return err;
	}

	err = mtk_tx_alloc(eth);
	if (err)
		return err;

	if (MTK_HAS_CAPS(eth->soc->caps, MTK_QDMA)) {
		err = mtk_rx_alloc(eth, 0, MTK_RX_FLAGS_QDMA);
		if (err)
			return err;
	}

	err = mtk_rx_alloc(eth, 0, MTK_RX_FLAGS_NORMAL);
	if (err)
		return err;

	if (eth->hwlro) {
		for (i = 1; i < MTK_MAX_RX_RING_NUM; i++) {
			err = mtk_rx_alloc(eth, i, MTK_RX_FLAGS_HWLRO);
			if (err)
				return err;
		}
		err = mtk_hwlro_rx_init(eth);
		if (err)
			return err;
	}

	if (MTK_HAS_CAPS(eth->soc->caps, MTK_QDMA)) {
		/* Enable random early drop and set drop threshold
		 * automatically
		 */
		mtk_w32(eth, FC_THRES_DROP_MODE | FC_THRES_DROP_EN |
			FC_THRES_MIN, eth->soc->reg_map->qdma.fc_th);
		mtk_w32(eth, 0x0, eth->soc->reg_map->qdma.hred);
	}

	return 0;
}

static void mtk_dma_free(struct mtk_eth *eth)
{
	const struct mtk_soc_data *soc = eth->soc;
	int i;

	for (i = 0; i < MTK_MAC_COUNT; i++)
		if (eth->netdev[i])
			netdev_reset_queue(eth->netdev[i]);
	if (eth->scratch_ring) {
		dma_free_coherent(eth->dma_dev,
				  MTK_DMA_SIZE * soc->txrx.txd_size,
				  eth->scratch_ring, eth->phy_scratch_ring);
		eth->scratch_ring = NULL;
		eth->phy_scratch_ring = 0;
	}
	mtk_tx_clean(eth);
	mtk_rx_clean(eth, &eth->rx_ring[0]);
	mtk_rx_clean(eth, &eth->rx_ring_qdma);

	if (eth->hwlro) {
		mtk_hwlro_rx_uninit(eth);
		for (i = 1; i < MTK_MAX_RX_RING_NUM; i++)
			mtk_rx_clean(eth, &eth->rx_ring[i]);
	}

	kfree(eth->scratch_head);
}

static void mtk_tx_timeout(struct net_device *dev, unsigned int txqueue)
{
	struct mtk_mac *mac = netdev_priv(dev);
	struct mtk_eth *eth = mac->hw;

	eth->netdev[mac->id]->stats.tx_errors++;
	netif_err(eth, tx_err, dev,
		  "transmit timed out\n");
	schedule_work(&eth->pending_work);
}

static irqreturn_t mtk_handle_irq_rx(int irq, void *_eth)
{
	struct mtk_eth *eth = _eth;

	eth->rx_events++;
	if (likely(napi_schedule_prep(&eth->rx_napi))) {
		__napi_schedule(&eth->rx_napi);
		mtk_rx_irq_disable(eth, eth->soc->txrx.rx_irq_done_mask);
	}

	return IRQ_HANDLED;
}

static irqreturn_t mtk_handle_irq_tx(int irq, void *_eth)
{
	struct mtk_eth *eth = _eth;

	eth->tx_events++;
	if (likely(napi_schedule_prep(&eth->tx_napi))) {
		__napi_schedule(&eth->tx_napi);
		mtk_tx_irq_disable(eth, MTK_TX_DONE_INT);
	}

	return IRQ_HANDLED;
}

static irqreturn_t mtk_handle_irq(int irq, void *_eth)
{
	struct mtk_eth *eth = _eth;
	const struct mtk_reg_map *reg_map = eth->soc->reg_map;

	if (mtk_r32(eth, reg_map->pdma.irq_mask) &
	    eth->soc->txrx.rx_irq_done_mask) {
		if (mtk_r32(eth, reg_map->pdma.irq_status) &
		    eth->soc->txrx.rx_irq_done_mask)
			mtk_handle_irq_rx(irq, _eth);
	}
	if (mtk_r32(eth, reg_map->tx_irq_mask) & MTK_TX_DONE_INT) {
		if (mtk_r32(eth, reg_map->tx_irq_status) & MTK_TX_DONE_INT)
			mtk_handle_irq_tx(irq, _eth);
	}

	return IRQ_HANDLED;
}

#ifdef CONFIG_NET_POLL_CONTROLLER
static void mtk_poll_controller(struct net_device *dev)
{
	struct mtk_mac *mac = netdev_priv(dev);
	struct mtk_eth *eth = mac->hw;

	mtk_tx_irq_disable(eth, MTK_TX_DONE_INT);
	mtk_rx_irq_disable(eth, eth->soc->txrx.rx_irq_done_mask);
	mtk_handle_irq_rx(eth->irq[2], dev);
	mtk_tx_irq_enable(eth, MTK_TX_DONE_INT);
	mtk_rx_irq_enable(eth, eth->soc->txrx.rx_irq_done_mask);
}
#endif

static int mtk_start_dma(struct mtk_eth *eth)
{
	u32 val, rx_2b_offset = (NET_IP_ALIGN == 2) ? MTK_RX_2B_OFFSET : 0;
	const struct mtk_reg_map *reg_map = eth->soc->reg_map;
	int err;

	err = mtk_dma_init(eth);
	if (err) {
		mtk_dma_free(eth);
		return err;
	}

	if (MTK_HAS_CAPS(eth->soc->caps, MTK_QDMA)) {
		val = mtk_r32(eth, reg_map->qdma.glo_cfg);
		val |= MTK_TX_DMA_EN | MTK_RX_DMA_EN |
		       MTK_TX_BT_32DWORDS | MTK_NDP_CO_PRO |
		       MTK_RX_2B_OFFSET | MTK_TX_WB_DDONE;

		if (MTK_HAS_CAPS(eth->soc->caps, MTK_NETSYS_V2))
			val |= MTK_MUTLI_CNT | MTK_RESV_BUF |
			       MTK_WCOMP_EN | MTK_DMAD_WR_WDONE |
			       MTK_CHK_DDONE_EN;
		else
			val |= MTK_RX_BT_32DWORDS;
		mtk_w32(eth, val, reg_map->qdma.glo_cfg);

		mtk_w32(eth,
			MTK_RX_DMA_EN | rx_2b_offset |
			MTK_RX_BT_32DWORDS | MTK_MULTI_EN,
			reg_map->pdma.glo_cfg);
	} else {
		mtk_w32(eth, MTK_TX_WB_DDONE | MTK_TX_DMA_EN | MTK_RX_DMA_EN |
			MTK_MULTI_EN | MTK_PDMA_SIZE_8DWORDS,
			reg_map->pdma.glo_cfg);
	}

	return 0;
}

static void mtk_gdm_config(struct mtk_eth *eth, u32 config)
{
	int i;

	if (MTK_HAS_CAPS(eth->soc->caps, MTK_SOC_MT7628))
		return;

	for (i = 0; i < MTK_MAC_COUNT; i++) {
		u32 val = mtk_r32(eth, MTK_GDMA_FWD_CFG(i));

		/* default setup the forward port to send frame to PDMA */
		val &= ~0xffff;

		/* Enable RX checksum */
		val |= MTK_GDMA_ICS_EN | MTK_GDMA_TCS_EN | MTK_GDMA_UCS_EN;

		val |= config;

		if (!i && eth->netdev[0] && netdev_uses_dsa(eth->netdev[0]))
			val |= MTK_GDMA_SPECIAL_TAG;

		mtk_w32(eth, val, MTK_GDMA_FWD_CFG(i));
	}
	/* Reset and enable PSE */
	mtk_w32(eth, RST_GL_PSE, MTK_RST_GL);
	mtk_w32(eth, 0, MTK_RST_GL);
}

static int mtk_open(struct net_device *dev)
{
	struct mtk_mac *mac = netdev_priv(dev);
	struct mtk_eth *eth = mac->hw;
	int err;

	err = phylink_of_phy_connect(mac->phylink, mac->of_node, 0);
	if (err) {
		netdev_err(dev, "%s: could not attach PHY: %d\n", __func__,
			   err);
		return err;
	}

	/* we run 2 netdevs on the same dma ring so we only bring it up once */
	if (!refcount_read(&eth->dma_refcnt)) {
		const struct mtk_soc_data *soc = eth->soc;
		u32 gdm_config;
		int i;

		err = mtk_start_dma(eth);
		if (err) {
			phylink_disconnect_phy(mac->phylink);
			return err;
		}

		for (i = 0; i < ARRAY_SIZE(eth->ppe); i++)
			mtk_ppe_start(eth->ppe[i]);

		gdm_config = soc->offload_version ? soc->reg_map->gdma_to_ppe
						  : MTK_GDMA_TO_PDMA;
		mtk_gdm_config(eth, gdm_config);

		napi_enable(&eth->tx_napi);
		napi_enable(&eth->rx_napi);
		mtk_tx_irq_enable(eth, MTK_TX_DONE_INT);
		mtk_rx_irq_enable(eth, soc->txrx.rx_irq_done_mask);
		refcount_set(&eth->dma_refcnt, 1);
	}
	else
		refcount_inc(&eth->dma_refcnt);

	phylink_start(mac->phylink);
	netif_start_queue(dev);
	return 0;
}

static void mtk_stop_dma(struct mtk_eth *eth, u32 glo_cfg)
{
	u32 val;
	int i;

	/* stop the dma engine */
	spin_lock_bh(&eth->page_lock);
	val = mtk_r32(eth, glo_cfg);
	mtk_w32(eth, val & ~(MTK_TX_WB_DDONE | MTK_RX_DMA_EN | MTK_TX_DMA_EN),
		glo_cfg);
	spin_unlock_bh(&eth->page_lock);

	/* wait for dma stop */
	for (i = 0; i < 10; i++) {
		val = mtk_r32(eth, glo_cfg);
		if (val & (MTK_TX_DMA_BUSY | MTK_RX_DMA_BUSY)) {
			msleep(20);
			continue;
		}
		break;
	}
}

static int mtk_stop(struct net_device *dev)
{
	struct mtk_mac *mac = netdev_priv(dev);
	struct mtk_eth *eth = mac->hw;
	int i;

	phylink_stop(mac->phylink);

	netif_tx_disable(dev);

	phylink_disconnect_phy(mac->phylink);

	/* only shutdown DMA if this is the last user */
	if (!refcount_dec_and_test(&eth->dma_refcnt))
		return 0;

	mtk_gdm_config(eth, MTK_GDMA_DROP_ALL);

	mtk_tx_irq_disable(eth, MTK_TX_DONE_INT);
	mtk_rx_irq_disable(eth, eth->soc->txrx.rx_irq_done_mask);
	napi_disable(&eth->tx_napi);
	napi_disable(&eth->rx_napi);

	cancel_work_sync(&eth->rx_dim.work);
	cancel_work_sync(&eth->tx_dim.work);

	if (MTK_HAS_CAPS(eth->soc->caps, MTK_QDMA))
		mtk_stop_dma(eth, eth->soc->reg_map->qdma.glo_cfg);
	mtk_stop_dma(eth, eth->soc->reg_map->pdma.glo_cfg);

	mtk_dma_free(eth);

	for (i = 0; i < ARRAY_SIZE(eth->ppe); i++)
		mtk_ppe_stop(eth->ppe[i]);

	return 0;
}

static int mtk_xdp_setup(struct net_device *dev, struct bpf_prog *prog,
			 struct netlink_ext_ack *extack)
{
	struct mtk_mac *mac = netdev_priv(dev);
	struct mtk_eth *eth = mac->hw;
	struct bpf_prog *old_prog;
	bool need_update;

	if (eth->hwlro) {
		NL_SET_ERR_MSG_MOD(extack, "XDP not supported with HWLRO");
		return -EOPNOTSUPP;
	}

	if (dev->mtu > MTK_PP_MAX_BUF_SIZE) {
		NL_SET_ERR_MSG_MOD(extack, "MTU too large for XDP");
		return -EOPNOTSUPP;
	}

	need_update = !!eth->prog != !!prog;
	if (netif_running(dev) && need_update)
		mtk_stop(dev);

	old_prog = rcu_replace_pointer(eth->prog, prog, lockdep_rtnl_is_held());
	if (old_prog)
		bpf_prog_put(old_prog);

	if (netif_running(dev) && need_update)
		return mtk_open(dev);

	return 0;
}

static int mtk_xdp(struct net_device *dev, struct netdev_bpf *xdp)
{
	switch (xdp->command) {
	case XDP_SETUP_PROG:
		return mtk_xdp_setup(dev, xdp->prog, xdp->extack);
	default:
		return -EINVAL;
	}
}

static void ethsys_reset(struct mtk_eth *eth, u32 reset_bits)
{
	regmap_update_bits(eth->ethsys, ETHSYS_RSTCTRL,
			   reset_bits,
			   reset_bits);

	usleep_range(1000, 1100);
	regmap_update_bits(eth->ethsys, ETHSYS_RSTCTRL,
			   reset_bits,
			   ~reset_bits);
	mdelay(10);
}

static void mtk_clk_disable(struct mtk_eth *eth)
{
	int clk;

	for (clk = MTK_CLK_MAX - 1; clk >= 0; clk--)
		clk_disable_unprepare(eth->clks[clk]);
}

static int mtk_clk_enable(struct mtk_eth *eth)
{
	int clk, ret;

	for (clk = 0; clk < MTK_CLK_MAX ; clk++) {
		ret = clk_prepare_enable(eth->clks[clk]);
		if (ret)
			goto err_disable_clks;
	}

	return 0;

err_disable_clks:
	while (--clk >= 0)
		clk_disable_unprepare(eth->clks[clk]);

	return ret;
}

static void mtk_dim_rx(struct work_struct *work)
{
	struct dim *dim = container_of(work, struct dim, work);
	struct mtk_eth *eth = container_of(dim, struct mtk_eth, rx_dim);
	const struct mtk_reg_map *reg_map = eth->soc->reg_map;
	struct dim_cq_moder cur_profile;
	u32 val, cur;

	cur_profile = net_dim_get_rx_moderation(eth->rx_dim.mode,
						dim->profile_ix);
	spin_lock_bh(&eth->dim_lock);

	val = mtk_r32(eth, reg_map->pdma.delay_irq);
	val &= MTK_PDMA_DELAY_TX_MASK;
	val |= MTK_PDMA_DELAY_RX_EN;

	cur = min_t(u32, DIV_ROUND_UP(cur_profile.usec, 20), MTK_PDMA_DELAY_PTIME_MASK);
	val |= cur << MTK_PDMA_DELAY_RX_PTIME_SHIFT;

	cur = min_t(u32, cur_profile.pkts, MTK_PDMA_DELAY_PINT_MASK);
	val |= cur << MTK_PDMA_DELAY_RX_PINT_SHIFT;

	mtk_w32(eth, val, reg_map->pdma.delay_irq);
	if (MTK_HAS_CAPS(eth->soc->caps, MTK_QDMA))
		mtk_w32(eth, val, reg_map->qdma.delay_irq);

	spin_unlock_bh(&eth->dim_lock);

	dim->state = DIM_START_MEASURE;
}

static void mtk_dim_tx(struct work_struct *work)
{
	struct dim *dim = container_of(work, struct dim, work);
	struct mtk_eth *eth = container_of(dim, struct mtk_eth, tx_dim);
	const struct mtk_reg_map *reg_map = eth->soc->reg_map;
	struct dim_cq_moder cur_profile;
	u32 val, cur;

	cur_profile = net_dim_get_tx_moderation(eth->tx_dim.mode,
						dim->profile_ix);
	spin_lock_bh(&eth->dim_lock);

	val = mtk_r32(eth, reg_map->pdma.delay_irq);
	val &= MTK_PDMA_DELAY_RX_MASK;
	val |= MTK_PDMA_DELAY_TX_EN;

	cur = min_t(u32, DIV_ROUND_UP(cur_profile.usec, 20), MTK_PDMA_DELAY_PTIME_MASK);
	val |= cur << MTK_PDMA_DELAY_TX_PTIME_SHIFT;

	cur = min_t(u32, cur_profile.pkts, MTK_PDMA_DELAY_PINT_MASK);
	val |= cur << MTK_PDMA_DELAY_TX_PINT_SHIFT;

	mtk_w32(eth, val, reg_map->pdma.delay_irq);
	if (MTK_HAS_CAPS(eth->soc->caps, MTK_QDMA))
		mtk_w32(eth, val, reg_map->qdma.delay_irq);

	spin_unlock_bh(&eth->dim_lock);

	dim->state = DIM_START_MEASURE;
}

static void mtk_set_mcr_max_rx(struct mtk_mac *mac, u32 val)
{
	struct mtk_eth *eth = mac->hw;
	u32 mcr_cur, mcr_new;

	if (MTK_HAS_CAPS(eth->soc->caps, MTK_SOC_MT7628))
		return;

	mcr_cur = mtk_r32(mac->hw, MTK_MAC_MCR(mac->id));
	mcr_new = mcr_cur & ~MAC_MCR_MAX_RX_MASK;

	if (val <= 1518)
		mcr_new |= MAC_MCR_MAX_RX(MAC_MCR_MAX_RX_1518);
	else if (val <= 1536)
		mcr_new |= MAC_MCR_MAX_RX(MAC_MCR_MAX_RX_1536);
	else if (val <= 1552)
		mcr_new |= MAC_MCR_MAX_RX(MAC_MCR_MAX_RX_1552);
	else
		mcr_new |= MAC_MCR_MAX_RX(MAC_MCR_MAX_RX_2048);

	if (mcr_new != mcr_cur)
		mtk_w32(mac->hw, mcr_new, MTK_MAC_MCR(mac->id));
}

static int mtk_hw_init(struct mtk_eth *eth)
{
	u32 dma_mask = ETHSYS_DMA_AG_MAP_PDMA | ETHSYS_DMA_AG_MAP_QDMA |
		       ETHSYS_DMA_AG_MAP_PPE;
	const struct mtk_reg_map *reg_map = eth->soc->reg_map;
	int i, val, ret;

	if (test_and_set_bit(MTK_HW_INIT, &eth->state))
		return 0;

	pm_runtime_enable(eth->dev);
	pm_runtime_get_sync(eth->dev);

	ret = mtk_clk_enable(eth);
	if (ret)
		goto err_disable_pm;

	if (eth->ethsys)
		regmap_update_bits(eth->ethsys, ETHSYS_DMA_AG_MAP, dma_mask,
				   of_dma_is_coherent(eth->dma_dev->of_node) * dma_mask);

	if (MTK_HAS_CAPS(eth->soc->caps, MTK_SOC_MT7628)) {
		ret = device_reset(eth->dev);
		if (ret) {
			dev_err(eth->dev, "MAC reset failed!\n");
			goto err_disable_pm;
		}

		/* set interrupt delays based on current Net DIM sample */
		mtk_dim_rx(&eth->rx_dim.work);
		mtk_dim_tx(&eth->tx_dim.work);

		/* disable delay and normal interrupt */
		mtk_tx_irq_disable(eth, ~0);
		mtk_rx_irq_disable(eth, ~0);

		return 0;
	}

	if (MTK_HAS_CAPS(eth->soc->caps, MTK_NETSYS_V2)) {
		regmap_write(eth->ethsys, ETHSYS_FE_RST_CHK_IDLE_EN, 0);
		val = RSTCTRL_PPE0_V2;
	} else {
		val = RSTCTRL_PPE0;
	}

	if (MTK_HAS_CAPS(eth->soc->caps, MTK_RSTCTRL_PPE1))
		val |= RSTCTRL_PPE1;

	ethsys_reset(eth, RSTCTRL_ETH | RSTCTRL_FE | val);

	if (MTK_HAS_CAPS(eth->soc->caps, MTK_NETSYS_V2)) {
		regmap_write(eth->ethsys, ETHSYS_FE_RST_CHK_IDLE_EN,
			     0x3ffffff);

		/* Set FE to PDMAv2 if necessary */
		val = mtk_r32(eth, MTK_FE_GLO_MISC);
		mtk_w32(eth,  val | BIT(4), MTK_FE_GLO_MISC);
	}

	if (eth->pctl) {
		/* Set GE2 driving and slew rate */
		regmap_write(eth->pctl, GPIO_DRV_SEL10, 0xa00);

		/* set GE2 TDSEL */
		regmap_write(eth->pctl, GPIO_OD33_CTRL8, 0x5);

		/* set GE2 TUNE */
		regmap_write(eth->pctl, GPIO_BIAS_CTRL, 0x0);
	}

	/* Set linkdown as the default for each GMAC. Its own MCR would be set
	 * up with the more appropriate value when mtk_mac_config call is being
	 * invoked.
	 */
	for (i = 0; i < MTK_MAC_COUNT; i++) {
		struct net_device *dev = eth->netdev[i];

		mtk_w32(eth, MAC_MCR_FORCE_LINK_DOWN, MTK_MAC_MCR(i));
		if (dev) {
			struct mtk_mac *mac = netdev_priv(dev);

			mtk_set_mcr_max_rx(mac, dev->mtu + MTK_RX_ETH_HLEN);
		}
	}

	/* Indicates CDM to parse the MTK special tag from CPU
	 * which also is working out for untag packets.
	 */
	val = mtk_r32(eth, MTK_CDMQ_IG_CTRL);
	mtk_w32(eth, val | MTK_CDMQ_STAG_EN, MTK_CDMQ_IG_CTRL);

	/* Enable RX VLan Offloading */
	mtk_w32(eth, 1, MTK_CDMP_EG_CTRL);

	/* set interrupt delays based on current Net DIM sample */
	mtk_dim_rx(&eth->rx_dim.work);
	mtk_dim_tx(&eth->tx_dim.work);

	/* disable delay and normal interrupt */
	mtk_tx_irq_disable(eth, ~0);
	mtk_rx_irq_disable(eth, ~0);

	/* FE int grouping */
	mtk_w32(eth, MTK_TX_DONE_INT, reg_map->pdma.int_grp);
	mtk_w32(eth, eth->soc->txrx.rx_irq_done_mask, reg_map->pdma.int_grp + 4);
	mtk_w32(eth, MTK_TX_DONE_INT, reg_map->qdma.int_grp);
	mtk_w32(eth, eth->soc->txrx.rx_irq_done_mask, reg_map->qdma.int_grp + 4);
	mtk_w32(eth, 0x21021000, MTK_FE_INT_GRP);

	if (MTK_HAS_CAPS(eth->soc->caps, MTK_NETSYS_V2)) {
		/* PSE should not drop port8 and port9 packets from WDMA Tx */
		mtk_w32(eth, 0x00000300, PSE_DROP_CFG);

		/* PSE should drop packets to port 8/9 on WDMA Rx ring full */
		mtk_w32(eth, 0x00000300, PSE_PPE0_DROP);

		/* PSE Free Queue Flow Control  */
		mtk_w32(eth, 0x01fa01f4, PSE_FQFC_CFG2);

		/* PSE config input queue threshold */
		mtk_w32(eth, 0x001a000e, PSE_IQ_REV(1));
		mtk_w32(eth, 0x01ff001a, PSE_IQ_REV(2));
		mtk_w32(eth, 0x000e01ff, PSE_IQ_REV(3));
		mtk_w32(eth, 0x000e000e, PSE_IQ_REV(4));
		mtk_w32(eth, 0x000e000e, PSE_IQ_REV(5));
		mtk_w32(eth, 0x000e000e, PSE_IQ_REV(6));
		mtk_w32(eth, 0x000e000e, PSE_IQ_REV(7));
		mtk_w32(eth, 0x000e000e, PSE_IQ_REV(8));

		/* PSE config output queue threshold */
		mtk_w32(eth, 0x000f000a, PSE_OQ_TH(1));
		mtk_w32(eth, 0x001a000f, PSE_OQ_TH(2));
		mtk_w32(eth, 0x000f001a, PSE_OQ_TH(3));
		mtk_w32(eth, 0x01ff000f, PSE_OQ_TH(4));
		mtk_w32(eth, 0x000f000f, PSE_OQ_TH(5));
		mtk_w32(eth, 0x0006000f, PSE_OQ_TH(6));
		mtk_w32(eth, 0x00060006, PSE_OQ_TH(7));
		mtk_w32(eth, 0x00060006, PSE_OQ_TH(8));

		/* GDM and CDM Threshold */
		mtk_w32(eth, 0x00000004, MTK_GDM2_THRES);
		mtk_w32(eth, 0x00000004, MTK_CDMW0_THRES);
		mtk_w32(eth, 0x00000004, MTK_CDMW1_THRES);
		mtk_w32(eth, 0x00000004, MTK_CDME0_THRES);
		mtk_w32(eth, 0x00000004, MTK_CDME1_THRES);
		mtk_w32(eth, 0x00000004, MTK_CDMM_THRES);
	}

	return 0;

err_disable_pm:
	pm_runtime_put_sync(eth->dev);
	pm_runtime_disable(eth->dev);

	return ret;
}

static int mtk_hw_deinit(struct mtk_eth *eth)
{
	if (!test_and_clear_bit(MTK_HW_INIT, &eth->state))
		return 0;

	mtk_clk_disable(eth);

	pm_runtime_put_sync(eth->dev);
	pm_runtime_disable(eth->dev);

	return 0;
}

static int __init mtk_init(struct net_device *dev)
{
	struct mtk_mac *mac = netdev_priv(dev);
	struct mtk_eth *eth = mac->hw;
	int ret;

	ret = of_get_ethdev_address(mac->of_node, dev);
	if (ret) {
		/* If the mac address is invalid, use random mac address */
		eth_hw_addr_random(dev);
		dev_err(eth->dev, "generated random MAC address %pM\n",
			dev->dev_addr);
	}

	return 0;
}

static void mtk_uninit(struct net_device *dev)
{
	struct mtk_mac *mac = netdev_priv(dev);
	struct mtk_eth *eth = mac->hw;

	phylink_disconnect_phy(mac->phylink);
	mtk_tx_irq_disable(eth, ~0);
	mtk_rx_irq_disable(eth, ~0);
}

static int mtk_change_mtu(struct net_device *dev, int new_mtu)
{
	int length = new_mtu + MTK_RX_ETH_HLEN;
	struct mtk_mac *mac = netdev_priv(dev);
	struct mtk_eth *eth = mac->hw;

	if (rcu_access_pointer(eth->prog) &&
	    length > MTK_PP_MAX_BUF_SIZE) {
		netdev_err(dev, "Invalid MTU for XDP mode\n");
		return -EINVAL;
	}

	mtk_set_mcr_max_rx(mac, length);
	dev->mtu = new_mtu;

	return 0;
}

static int mtk_do_ioctl(struct net_device *dev, struct ifreq *ifr, int cmd)
{
	struct mtk_mac *mac = netdev_priv(dev);

	switch (cmd) {
	case SIOCGMIIPHY:
	case SIOCGMIIREG:
	case SIOCSMIIREG:
		return phylink_mii_ioctl(mac->phylink, ifr, cmd);
	default:
		break;
	}

	return -EOPNOTSUPP;
}

static void mtk_pending_work(struct work_struct *work)
{
	struct mtk_eth *eth = container_of(work, struct mtk_eth, pending_work);
	int err, i;
	unsigned long restart = 0;

	rtnl_lock();

	dev_dbg(eth->dev, "[%s][%d] reset\n", __func__, __LINE__);

	while (test_and_set_bit_lock(MTK_RESETTING, &eth->state))
		cpu_relax();

	dev_dbg(eth->dev, "[%s][%d] mtk_stop starts\n", __func__, __LINE__);
	/* stop all devices to make sure that dma is properly shut down */
	for (i = 0; i < MTK_MAC_COUNT; i++) {
		if (!eth->netdev[i])
			continue;
		mtk_stop(eth->netdev[i]);
		__set_bit(i, &restart);
	}
	dev_dbg(eth->dev, "[%s][%d] mtk_stop ends\n", __func__, __LINE__);

	/* restart underlying hardware such as power, clock, pin mux
	 * and the connected phy
	 */
	mtk_hw_deinit(eth);

	if (eth->dev->pins)
		pinctrl_select_state(eth->dev->pins->p,
				     eth->dev->pins->default_state);
	mtk_hw_init(eth);

	/* restart DMA and enable IRQs */
	for (i = 0; i < MTK_MAC_COUNT; i++) {
		if (!test_bit(i, &restart))
			continue;
		err = mtk_open(eth->netdev[i]);
		if (err) {
			netif_alert(eth, ifup, eth->netdev[i],
			      "Driver up/down cycle failed, closing device.\n");
			dev_close(eth->netdev[i]);
		}
	}

	dev_dbg(eth->dev, "[%s][%d] reset done\n", __func__, __LINE__);

	clear_bit_unlock(MTK_RESETTING, &eth->state);

	rtnl_unlock();
}

static int mtk_free_dev(struct mtk_eth *eth)
{
	int i;

	for (i = 0; i < MTK_MAC_COUNT; i++) {
		if (!eth->netdev[i])
			continue;
		free_netdev(eth->netdev[i]);
	}

	return 0;
}

static int mtk_unreg_dev(struct mtk_eth *eth)
{
	int i;

	for (i = 0; i < MTK_MAC_COUNT; i++) {
		if (!eth->netdev[i])
			continue;
		unregister_netdev(eth->netdev[i]);
	}

	return 0;
}

static int mtk_cleanup(struct mtk_eth *eth)
{
	mtk_unreg_dev(eth);
	mtk_free_dev(eth);
	cancel_work_sync(&eth->pending_work);

	return 0;
}

static int mtk_get_link_ksettings(struct net_device *ndev,
				  struct ethtool_link_ksettings *cmd)
{
	struct mtk_mac *mac = netdev_priv(ndev);

	if (unlikely(test_bit(MTK_RESETTING, &mac->hw->state)))
		return -EBUSY;

	return phylink_ethtool_ksettings_get(mac->phylink, cmd);
}

static int mtk_set_link_ksettings(struct net_device *ndev,
				  const struct ethtool_link_ksettings *cmd)
{
	struct mtk_mac *mac = netdev_priv(ndev);

	if (unlikely(test_bit(MTK_RESETTING, &mac->hw->state)))
		return -EBUSY;

	return phylink_ethtool_ksettings_set(mac->phylink, cmd);
}

static void mtk_get_drvinfo(struct net_device *dev,
			    struct ethtool_drvinfo *info)
{
	struct mtk_mac *mac = netdev_priv(dev);

	strscpy(info->driver, mac->hw->dev->driver->name, sizeof(info->driver));
	strscpy(info->bus_info, dev_name(mac->hw->dev), sizeof(info->bus_info));
	info->n_stats = ARRAY_SIZE(mtk_ethtool_stats);
}

static u32 mtk_get_msglevel(struct net_device *dev)
{
	struct mtk_mac *mac = netdev_priv(dev);

	return mac->hw->msg_enable;
}

static void mtk_set_msglevel(struct net_device *dev, u32 value)
{
	struct mtk_mac *mac = netdev_priv(dev);

	mac->hw->msg_enable = value;
}

static int mtk_nway_reset(struct net_device *dev)
{
	struct mtk_mac *mac = netdev_priv(dev);

	if (unlikely(test_bit(MTK_RESETTING, &mac->hw->state)))
		return -EBUSY;

	if (!mac->phylink)
		return -ENOTSUPP;

	return phylink_ethtool_nway_reset(mac->phylink);
}

static void mtk_get_strings(struct net_device *dev, u32 stringset, u8 *data)
{
	int i;

	switch (stringset) {
	case ETH_SS_STATS: {
		struct mtk_mac *mac = netdev_priv(dev);

		for (i = 0; i < ARRAY_SIZE(mtk_ethtool_stats); i++) {
			memcpy(data, mtk_ethtool_stats[i].str, ETH_GSTRING_LEN);
			data += ETH_GSTRING_LEN;
		}
		if (mtk_page_pool_enabled(mac->hw))
			page_pool_ethtool_stats_get_strings(data);
		break;
	}
	default:
		break;
	}
}

static int mtk_get_sset_count(struct net_device *dev, int sset)
{
	switch (sset) {
	case ETH_SS_STATS: {
		int count = ARRAY_SIZE(mtk_ethtool_stats);
		struct mtk_mac *mac = netdev_priv(dev);

		if (mtk_page_pool_enabled(mac->hw))
			count += page_pool_ethtool_stats_get_count();
		return count;
	}
	default:
		return -EOPNOTSUPP;
	}
}

static void mtk_ethtool_pp_stats(struct mtk_eth *eth, u64 *data)
{
	struct page_pool_stats stats = {};
	int i;

	for (i = 0; i < ARRAY_SIZE(eth->rx_ring); i++) {
		struct mtk_rx_ring *ring = &eth->rx_ring[i];

		if (!ring->page_pool)
			continue;

		page_pool_get_stats(ring->page_pool, &stats);
	}
	page_pool_ethtool_stats_get(data, &stats);
}

static void mtk_get_ethtool_stats(struct net_device *dev,
				  struct ethtool_stats *stats, u64 *data)
{
	struct mtk_mac *mac = netdev_priv(dev);
	struct mtk_hw_stats *hwstats = mac->hw_stats;
	u64 *data_src, *data_dst;
	unsigned int start;
	int i;

	if (unlikely(test_bit(MTK_RESETTING, &mac->hw->state)))
		return;

	if (netif_running(dev) && netif_device_present(dev)) {
		if (spin_trylock_bh(&hwstats->stats_lock)) {
			mtk_stats_update_mac(mac);
			spin_unlock_bh(&hwstats->stats_lock);
		}
	}

	data_src = (u64 *)hwstats;

	do {
		data_dst = data;
		start = u64_stats_fetch_begin_irq(&hwstats->syncp);

		for (i = 0; i < ARRAY_SIZE(mtk_ethtool_stats); i++)
			*data_dst++ = *(data_src + mtk_ethtool_stats[i].offset);
		if (mtk_page_pool_enabled(mac->hw))
			mtk_ethtool_pp_stats(mac->hw, data_dst);
	} while (u64_stats_fetch_retry_irq(&hwstats->syncp, start));
}

static int mtk_get_rxnfc(struct net_device *dev, struct ethtool_rxnfc *cmd,
			 u32 *rule_locs)
{
	int ret = -EOPNOTSUPP;

	switch (cmd->cmd) {
	case ETHTOOL_GRXRINGS:
		if (dev->hw_features & NETIF_F_LRO) {
			cmd->data = MTK_MAX_RX_RING_NUM;
			ret = 0;
		}
		break;
	case ETHTOOL_GRXCLSRLCNT:
		if (dev->hw_features & NETIF_F_LRO) {
			struct mtk_mac *mac = netdev_priv(dev);

			cmd->rule_cnt = mac->hwlro_ip_cnt;
			ret = 0;
		}
		break;
	case ETHTOOL_GRXCLSRULE:
		if (dev->hw_features & NETIF_F_LRO)
			ret = mtk_hwlro_get_fdir_entry(dev, cmd);
		break;
	case ETHTOOL_GRXCLSRLALL:
		if (dev->hw_features & NETIF_F_LRO)
			ret = mtk_hwlro_get_fdir_all(dev, cmd,
						     rule_locs);
		break;
	default:
		break;
	}

	return ret;
}

static int mtk_set_rxnfc(struct net_device *dev, struct ethtool_rxnfc *cmd)
{
	int ret = -EOPNOTSUPP;

	switch (cmd->cmd) {
	case ETHTOOL_SRXCLSRLINS:
		if (dev->hw_features & NETIF_F_LRO)
			ret = mtk_hwlro_add_ipaddr(dev, cmd);
		break;
	case ETHTOOL_SRXCLSRLDEL:
		if (dev->hw_features & NETIF_F_LRO)
			ret = mtk_hwlro_del_ipaddr(dev, cmd);
		break;
	default:
		break;
	}

	return ret;
}

static const struct ethtool_ops mtk_ethtool_ops = {
	.get_link_ksettings	= mtk_get_link_ksettings,
	.set_link_ksettings	= mtk_set_link_ksettings,
	.get_drvinfo		= mtk_get_drvinfo,
	.get_msglevel		= mtk_get_msglevel,
	.set_msglevel		= mtk_set_msglevel,
	.nway_reset		= mtk_nway_reset,
	.get_link		= ethtool_op_get_link,
	.get_strings		= mtk_get_strings,
	.get_sset_count		= mtk_get_sset_count,
	.get_ethtool_stats	= mtk_get_ethtool_stats,
	.get_rxnfc		= mtk_get_rxnfc,
	.set_rxnfc              = mtk_set_rxnfc,
};

static const struct net_device_ops mtk_netdev_ops = {
	.ndo_init		= mtk_init,
	.ndo_uninit		= mtk_uninit,
	.ndo_open		= mtk_open,
	.ndo_stop		= mtk_stop,
	.ndo_start_xmit		= mtk_start_xmit,
	.ndo_set_mac_address	= mtk_set_mac_address,
	.ndo_validate_addr	= eth_validate_addr,
	.ndo_eth_ioctl		= mtk_do_ioctl,
	.ndo_change_mtu		= mtk_change_mtu,
	.ndo_tx_timeout		= mtk_tx_timeout,
	.ndo_get_stats64        = mtk_get_stats64,
	.ndo_fix_features	= mtk_fix_features,
	.ndo_set_features	= mtk_set_features,
#ifdef CONFIG_NET_POLL_CONTROLLER
	.ndo_poll_controller	= mtk_poll_controller,
#endif
	.ndo_setup_tc		= mtk_eth_setup_tc,
	.ndo_bpf		= mtk_xdp,
	.ndo_xdp_xmit		= mtk_xdp_xmit,
};

static int mtk_add_mac(struct mtk_eth *eth, struct device_node *np)
{
	const __be32 *_id = of_get_property(np, "reg", NULL);
	phy_interface_t phy_mode;
	struct phylink *phylink;
	struct mtk_mac *mac;
	int id, err;

	if (!_id) {
		dev_err(eth->dev, "missing mac id\n");
		return -EINVAL;
	}

	id = be32_to_cpup(_id);
	if (id >= MTK_MAC_COUNT) {
		dev_err(eth->dev, "%d is not a valid mac id\n", id);
		return -EINVAL;
	}

	if (eth->netdev[id]) {
		dev_err(eth->dev, "duplicate mac id found: %d\n", id);
		return -EINVAL;
	}

	eth->netdev[id] = alloc_etherdev(sizeof(*mac));
	if (!eth->netdev[id]) {
		dev_err(eth->dev, "alloc_etherdev failed\n");
		return -ENOMEM;
	}
	mac = netdev_priv(eth->netdev[id]);
	eth->mac[id] = mac;
	mac->id = id;
	mac->hw = eth;
	mac->of_node = np;

	memset(mac->hwlro_ip, 0, sizeof(mac->hwlro_ip));
	mac->hwlro_ip_cnt = 0;

	mac->hw_stats = devm_kzalloc(eth->dev,
				     sizeof(*mac->hw_stats),
				     GFP_KERNEL);
	if (!mac->hw_stats) {
		dev_err(eth->dev, "failed to allocate counter memory\n");
		err = -ENOMEM;
		goto free_netdev;
	}
	spin_lock_init(&mac->hw_stats->stats_lock);
	u64_stats_init(&mac->hw_stats->syncp);
	mac->hw_stats->reg_offset = id * MTK_STAT_OFFSET;

	/* phylink create */
	err = of_get_phy_mode(np, &phy_mode);
	if (err) {
		dev_err(eth->dev, "incorrect phy-mode\n");
		goto free_netdev;
	}

	/* mac config is not set */
	mac->interface = PHY_INTERFACE_MODE_NA;
	mac->speed = SPEED_UNKNOWN;

	mac->phylink_config.dev = &eth->netdev[id]->dev;
	mac->phylink_config.type = PHYLINK_NETDEV;
	/* This driver makes use of state->speed in mac_config */
	mac->phylink_config.legacy_pre_march2020 = true;
	mac->phylink_config.mac_capabilities = MAC_ASYM_PAUSE | MAC_SYM_PAUSE |
		MAC_10 | MAC_100 | MAC_1000 | MAC_2500FD;

	__set_bit(PHY_INTERFACE_MODE_MII,
		  mac->phylink_config.supported_interfaces);
	__set_bit(PHY_INTERFACE_MODE_GMII,
		  mac->phylink_config.supported_interfaces);

	if (MTK_HAS_CAPS(mac->hw->soc->caps, MTK_RGMII))
		phy_interface_set_rgmii(mac->phylink_config.supported_interfaces);

	if (MTK_HAS_CAPS(mac->hw->soc->caps, MTK_TRGMII) && !mac->id)
		__set_bit(PHY_INTERFACE_MODE_TRGMII,
			  mac->phylink_config.supported_interfaces);

	if (MTK_HAS_CAPS(mac->hw->soc->caps, MTK_SGMII)) {
		__set_bit(PHY_INTERFACE_MODE_SGMII,
			  mac->phylink_config.supported_interfaces);
		__set_bit(PHY_INTERFACE_MODE_1000BASEX,
			  mac->phylink_config.supported_interfaces);
		__set_bit(PHY_INTERFACE_MODE_2500BASEX,
			  mac->phylink_config.supported_interfaces);
	}

	phylink = phylink_create(&mac->phylink_config,
				 of_fwnode_handle(mac->of_node),
				 phy_mode, &mtk_phylink_ops);
	if (IS_ERR(phylink)) {
		err = PTR_ERR(phylink);
		goto free_netdev;
	}

	mac->phylink = phylink;

	SET_NETDEV_DEV(eth->netdev[id], eth->dev);
	eth->netdev[id]->watchdog_timeo = 5 * HZ;
	eth->netdev[id]->netdev_ops = &mtk_netdev_ops;
	eth->netdev[id]->base_addr = (unsigned long)eth->base;

	eth->netdev[id]->hw_features = eth->soc->hw_features;
	if (eth->hwlro)
		eth->netdev[id]->hw_features |= NETIF_F_LRO;

	eth->netdev[id]->vlan_features = eth->soc->hw_features &
		~(NETIF_F_HW_VLAN_CTAG_TX | NETIF_F_HW_VLAN_CTAG_RX);
	eth->netdev[id]->features |= eth->soc->hw_features;
	eth->netdev[id]->ethtool_ops = &mtk_ethtool_ops;

	eth->netdev[id]->irq = eth->irq[0];
	eth->netdev[id]->dev.of_node = np;

	if (MTK_HAS_CAPS(eth->soc->caps, MTK_SOC_MT7628))
		eth->netdev[id]->max_mtu = MTK_MAX_RX_LENGTH - MTK_RX_ETH_HLEN;
	else
		eth->netdev[id]->max_mtu = MTK_MAX_RX_LENGTH_2K - MTK_RX_ETH_HLEN;

	return 0;

free_netdev:
	free_netdev(eth->netdev[id]);
	return err;
}

void mtk_eth_set_dma_device(struct mtk_eth *eth, struct device *dma_dev)
{
	struct net_device *dev, *tmp;
	LIST_HEAD(dev_list);
	int i;

	rtnl_lock();

	for (i = 0; i < MTK_MAC_COUNT; i++) {
		dev = eth->netdev[i];

		if (!dev || !(dev->flags & IFF_UP))
			continue;

		list_add_tail(&dev->close_list, &dev_list);
	}

	dev_close_many(&dev_list, false);

	eth->dma_dev = dma_dev;

	list_for_each_entry_safe(dev, tmp, &dev_list, close_list) {
		list_del_init(&dev->close_list);
		dev_open(dev, NULL);
	}

	rtnl_unlock();
}

static int mtk_probe(struct platform_device *pdev)
{
	struct resource *res = NULL;
	struct device_node *mac_np;
	struct mtk_eth *eth;
	int err, i;

	eth = devm_kzalloc(&pdev->dev, sizeof(*eth), GFP_KERNEL);
	if (!eth)
		return -ENOMEM;

	eth->soc = of_device_get_match_data(&pdev->dev);

	eth->dev = &pdev->dev;
	eth->dma_dev = &pdev->dev;
	eth->base = devm_platform_ioremap_resource(pdev, 0);
	if (IS_ERR(eth->base))
		return PTR_ERR(eth->base);

	if (MTK_HAS_CAPS(eth->soc->caps, MTK_SOC_MT7628))
		eth->ip_align = NET_IP_ALIGN;

	spin_lock_init(&eth->page_lock);
	spin_lock_init(&eth->tx_irq_lock);
	spin_lock_init(&eth->rx_irq_lock);
	spin_lock_init(&eth->dim_lock);

	eth->rx_dim.mode = DIM_CQ_PERIOD_MODE_START_FROM_EQE;
	INIT_WORK(&eth->rx_dim.work, mtk_dim_rx);

	eth->tx_dim.mode = DIM_CQ_PERIOD_MODE_START_FROM_EQE;
	INIT_WORK(&eth->tx_dim.work, mtk_dim_tx);

	if (!MTK_HAS_CAPS(eth->soc->caps, MTK_SOC_MT7628)) {
		eth->ethsys = syscon_regmap_lookup_by_phandle(pdev->dev.of_node,
							      "mediatek,ethsys");
		if (IS_ERR(eth->ethsys)) {
			dev_err(&pdev->dev, "no ethsys regmap found\n");
			return PTR_ERR(eth->ethsys);
		}
	}

	if (MTK_HAS_CAPS(eth->soc->caps, MTK_INFRA)) {
		eth->infra = syscon_regmap_lookup_by_phandle(pdev->dev.of_node,
							     "mediatek,infracfg");
		if (IS_ERR(eth->infra)) {
			dev_err(&pdev->dev, "no infracfg regmap found\n");
			return PTR_ERR(eth->infra);
		}
	}

	if (of_dma_is_coherent(pdev->dev.of_node)) {
		struct regmap *cci;

		cci = syscon_regmap_lookup_by_phandle(pdev->dev.of_node,
						      "cci-control-port");
		/* enable CPU/bus coherency */
		if (!IS_ERR(cci))
			regmap_write(cci, 0, 3);
	}

	if (MTK_HAS_CAPS(eth->soc->caps, MTK_SGMII)) {
		eth->sgmii = devm_kzalloc(eth->dev, sizeof(*eth->sgmii),
					  GFP_KERNEL);
		if (!eth->sgmii)
			return -ENOMEM;

		err = mtk_sgmii_init(eth->sgmii, pdev->dev.of_node,
				     eth->soc->ana_rgc3);

		if (err)
			return err;
	}

	if (eth->soc->required_pctl) {
		eth->pctl = syscon_regmap_lookup_by_phandle(pdev->dev.of_node,
							    "mediatek,pctl");
		if (IS_ERR(eth->pctl)) {
			dev_err(&pdev->dev, "no pctl regmap found\n");
			return PTR_ERR(eth->pctl);
		}
	}

	if (MTK_HAS_CAPS(eth->soc->caps, MTK_NETSYS_V2)) {
		res = platform_get_resource(pdev, IORESOURCE_MEM, 0);
		if (!res)
			return -EINVAL;
	}

	if (eth->soc->offload_version) {
		for (i = 0;; i++) {
			struct device_node *np;
			phys_addr_t wdma_phy;
			u32 wdma_base;

			if (i >= ARRAY_SIZE(eth->soc->reg_map->wdma_base))
				break;

			np = of_parse_phandle(pdev->dev.of_node,
					      "mediatek,wed", i);
			if (!np)
				break;

			wdma_base = eth->soc->reg_map->wdma_base[i];
			wdma_phy = res ? res->start + wdma_base : 0;
			mtk_wed_add_hw(np, eth, eth->base + wdma_base,
				       wdma_phy, i);
		}
	}

	for (i = 0; i < 3; i++) {
		if (MTK_HAS_CAPS(eth->soc->caps, MTK_SHARED_INT) && i > 0)
			eth->irq[i] = eth->irq[0];
		else
			eth->irq[i] = platform_get_irq(pdev, i);
		if (eth->irq[i] < 0) {
			dev_err(&pdev->dev, "no IRQ%d resource found\n", i);
			err = -ENXIO;
			goto err_wed_exit;
		}
	}
	for (i = 0; i < ARRAY_SIZE(eth->clks); i++) {
		eth->clks[i] = devm_clk_get(eth->dev,
					    mtk_clks_source_name[i]);
		if (IS_ERR(eth->clks[i])) {
			if (PTR_ERR(eth->clks[i]) == -EPROBE_DEFER) {
				err = -EPROBE_DEFER;
				goto err_wed_exit;
			}
			if (eth->soc->required_clks & BIT(i)) {
				dev_err(&pdev->dev, "clock %s not found\n",
					mtk_clks_source_name[i]);
				err = -EINVAL;
				goto err_wed_exit;
			}
			eth->clks[i] = NULL;
		}
	}

	eth->msg_enable = netif_msg_init(mtk_msg_level, MTK_DEFAULT_MSG_ENABLE);
	INIT_WORK(&eth->pending_work, mtk_pending_work);

	err = mtk_hw_init(eth);
	if (err)
		goto err_wed_exit;

	eth->hwlro = MTK_HAS_CAPS(eth->soc->caps, MTK_HWLRO);

	for_each_child_of_node(pdev->dev.of_node, mac_np) {
		if (!of_device_is_compatible(mac_np,
					     "mediatek,eth-mac"))
			continue;

		if (!of_device_is_available(mac_np))
			continue;

		err = mtk_add_mac(eth, mac_np);
		if (err) {
			of_node_put(mac_np);
			goto err_deinit_hw;
		}
	}

	if (MTK_HAS_CAPS(eth->soc->caps, MTK_SHARED_INT)) {
		err = devm_request_irq(eth->dev, eth->irq[0],
				       mtk_handle_irq, 0,
				       dev_name(eth->dev), eth);
	} else {
		err = devm_request_irq(eth->dev, eth->irq[1],
				       mtk_handle_irq_tx, 0,
				       dev_name(eth->dev), eth);
		if (err)
			goto err_free_dev;

		err = devm_request_irq(eth->dev, eth->irq[2],
				       mtk_handle_irq_rx, 0,
				       dev_name(eth->dev), eth);
	}
	if (err)
		goto err_free_dev;

	/* No MT7628/88 support yet */
	if (!MTK_HAS_CAPS(eth->soc->caps, MTK_SOC_MT7628)) {
		err = mtk_mdio_init(eth);
		if (err)
			goto err_free_dev;
	}

	if (eth->soc->offload_version) {
<<<<<<< HEAD
		eth->ppe = mtk_ppe_init(eth, eth->base + MTK_ETH_PPE_BASE, 2);
		if (!eth->ppe) {
			err = -ENOMEM;
			goto err_deinit_mdio;
=======
		u32 num_ppe;

		num_ppe = MTK_HAS_CAPS(eth->soc->caps, MTK_NETSYS_V2) ? 2 : 1;
		num_ppe = min_t(u32, ARRAY_SIZE(eth->ppe), num_ppe);
		for (i = 0; i < num_ppe; i++) {
			u32 ppe_addr = eth->soc->reg_map->ppe_base + i * 0x400;

			eth->ppe[i] = mtk_ppe_init(eth, eth->base + ppe_addr,
						   eth->soc->offload_version, i);
			if (!eth->ppe[i]) {
				err = -ENOMEM;
				goto err_deinit_ppe;
			}
>>>>>>> 2cb8e624
		}

		err = mtk_eth_offload_init(eth);
		if (err)
<<<<<<< HEAD
			goto err_deinit_mdio;
=======
			goto err_deinit_ppe;
>>>>>>> 2cb8e624
	}

	for (i = 0; i < MTK_MAX_DEVS; i++) {
		if (!eth->netdev[i])
			continue;

		err = register_netdev(eth->netdev[i]);
		if (err) {
			dev_err(eth->dev, "error bringing up device\n");
			goto err_deinit_ppe;
		} else
			netif_info(eth, probe, eth->netdev[i],
				   "mediatek frame engine at 0x%08lx, irq %d\n",
				   eth->netdev[i]->base_addr, eth->irq[0]);
	}

	/* we run 2 devices on the same DMA ring so we need a dummy device
	 * for NAPI to work
	 */
	init_dummy_netdev(&eth->dummy_dev);
	netif_napi_add(&eth->dummy_dev, &eth->tx_napi, mtk_napi_tx);
	netif_napi_add(&eth->dummy_dev, &eth->rx_napi, mtk_napi_rx);

	platform_set_drvdata(pdev, eth);

	return 0;

err_deinit_ppe:
	mtk_ppe_deinit(eth);
	mtk_mdio_cleanup(eth);
err_free_dev:
	mtk_free_dev(eth);
err_deinit_hw:
	mtk_hw_deinit(eth);
err_wed_exit:
	mtk_wed_exit();

	return err;
}

static int mtk_remove(struct platform_device *pdev)
{
	struct mtk_eth *eth = platform_get_drvdata(pdev);
	struct mtk_mac *mac;
	int i;

	/* stop all devices to make sure that dma is properly shut down */
	for (i = 0; i < MTK_MAC_COUNT; i++) {
		if (!eth->netdev[i])
			continue;
		mtk_stop(eth->netdev[i]);
		mac = netdev_priv(eth->netdev[i]);
		phylink_disconnect_phy(mac->phylink);
	}

	mtk_wed_exit();
	mtk_hw_deinit(eth);

	netif_napi_del(&eth->tx_napi);
	netif_napi_del(&eth->rx_napi);
	mtk_cleanup(eth);
	mtk_mdio_cleanup(eth);

	return 0;
}

static const struct mtk_soc_data mt2701_data = {
	.reg_map = &mtk_reg_map,
	.caps = MT7623_CAPS | MTK_HWLRO,
	.hw_features = MTK_HW_FEATURES,
	.required_clks = MT7623_CLKS_BITMAP,
	.required_pctl = true,
	.txrx = {
		.txd_size = sizeof(struct mtk_tx_dma),
		.rxd_size = sizeof(struct mtk_rx_dma),
		.rx_irq_done_mask = MTK_RX_DONE_INT,
		.rx_dma_l4_valid = RX_DMA_L4_VALID,
		.dma_max_len = MTK_TX_DMA_BUF_LEN,
		.dma_len_offset = 16,
	},
};

static const struct mtk_soc_data mt7621_data = {
	.reg_map = &mtk_reg_map,
	.caps = MT7621_CAPS,
	.hw_features = MTK_HW_FEATURES,
	.required_clks = MT7621_CLKS_BITMAP,
	.required_pctl = false,
	.offload_version = 2,
	.hash_offset = 2,
	.foe_entry_size = sizeof(struct mtk_foe_entry) - 16,
	.txrx = {
		.txd_size = sizeof(struct mtk_tx_dma),
		.rxd_size = sizeof(struct mtk_rx_dma),
		.rx_irq_done_mask = MTK_RX_DONE_INT,
		.rx_dma_l4_valid = RX_DMA_L4_VALID,
		.dma_max_len = MTK_TX_DMA_BUF_LEN,
		.dma_len_offset = 16,
	},
};

static const struct mtk_soc_data mt7622_data = {
	.reg_map = &mtk_reg_map,
	.ana_rgc3 = 0x2028,
	.caps = MT7622_CAPS | MTK_HWLRO,
	.hw_features = MTK_HW_FEATURES,
	.required_clks = MT7622_CLKS_BITMAP,
	.required_pctl = false,
	.offload_version = 2,
	.hash_offset = 2,
	.foe_entry_size = sizeof(struct mtk_foe_entry) - 16,
	.txrx = {
		.txd_size = sizeof(struct mtk_tx_dma),
		.rxd_size = sizeof(struct mtk_rx_dma),
		.rx_irq_done_mask = MTK_RX_DONE_INT,
		.rx_dma_l4_valid = RX_DMA_L4_VALID,
		.dma_max_len = MTK_TX_DMA_BUF_LEN,
		.dma_len_offset = 16,
	},
};

static const struct mtk_soc_data mt7623_data = {
	.reg_map = &mtk_reg_map,
	.caps = MT7623_CAPS | MTK_HWLRO,
	.hw_features = MTK_HW_FEATURES,
	.required_clks = MT7623_CLKS_BITMAP,
	.required_pctl = true,
	.offload_version = 2,
	.hash_offset = 2,
	.foe_entry_size = sizeof(struct mtk_foe_entry) - 16,
	.txrx = {
		.txd_size = sizeof(struct mtk_tx_dma),
		.rxd_size = sizeof(struct mtk_rx_dma),
		.rx_irq_done_mask = MTK_RX_DONE_INT,
		.rx_dma_l4_valid = RX_DMA_L4_VALID,
		.dma_max_len = MTK_TX_DMA_BUF_LEN,
		.dma_len_offset = 16,
	},
};

static const struct mtk_soc_data mt7629_data = {
	.reg_map = &mtk_reg_map,
	.ana_rgc3 = 0x128,
	.caps = MT7629_CAPS | MTK_HWLRO,
	.hw_features = MTK_HW_FEATURES,
	.required_clks = MT7629_CLKS_BITMAP,
	.required_pctl = false,
	.txrx = {
		.txd_size = sizeof(struct mtk_tx_dma),
		.rxd_size = sizeof(struct mtk_rx_dma),
		.rx_irq_done_mask = MTK_RX_DONE_INT,
		.rx_dma_l4_valid = RX_DMA_L4_VALID,
		.dma_max_len = MTK_TX_DMA_BUF_LEN,
		.dma_len_offset = 16,
	},
};

static const struct mtk_soc_data mt7986_data = {
	.reg_map = &mt7986_reg_map,
	.ana_rgc3 = 0x128,
	.caps = MT7986_CAPS,
	.hw_features = MTK_HW_FEATURES,
	.required_clks = MT7986_CLKS_BITMAP,
	.required_pctl = false,
	.hash_offset = 4,
	.foe_entry_size = sizeof(struct mtk_foe_entry),
	.txrx = {
		.txd_size = sizeof(struct mtk_tx_dma_v2),
		.rxd_size = sizeof(struct mtk_rx_dma_v2),
		.rx_irq_done_mask = MTK_RX_DONE_INT_V2,
		.rx_dma_l4_valid = RX_DMA_L4_VALID_V2,
		.dma_max_len = MTK_TX_DMA_BUF_LEN_V2,
		.dma_len_offset = 8,
	},
};

static const struct mtk_soc_data rt5350_data = {
	.reg_map = &mt7628_reg_map,
	.caps = MT7628_CAPS,
	.hw_features = MTK_HW_FEATURES_MT7628,
	.required_clks = MT7628_CLKS_BITMAP,
	.required_pctl = false,
	.txrx = {
		.txd_size = sizeof(struct mtk_tx_dma),
		.rxd_size = sizeof(struct mtk_rx_dma),
		.rx_irq_done_mask = MTK_RX_DONE_INT,
		.rx_dma_l4_valid = RX_DMA_L4_VALID_PDMA,
		.dma_max_len = MTK_TX_DMA_BUF_LEN,
		.dma_len_offset = 16,
	},
};

const struct of_device_id of_mtk_match[] = {
	{ .compatible = "mediatek,mt2701-eth", .data = &mt2701_data},
	{ .compatible = "mediatek,mt7621-eth", .data = &mt7621_data},
	{ .compatible = "mediatek,mt7622-eth", .data = &mt7622_data},
	{ .compatible = "mediatek,mt7623-eth", .data = &mt7623_data},
	{ .compatible = "mediatek,mt7629-eth", .data = &mt7629_data},
	{ .compatible = "mediatek,mt7986-eth", .data = &mt7986_data},
	{ .compatible = "ralink,rt5350-eth", .data = &rt5350_data},
	{},
};
MODULE_DEVICE_TABLE(of, of_mtk_match);

static struct platform_driver mtk_driver = {
	.probe = mtk_probe,
	.remove = mtk_remove,
	.driver = {
		.name = "mtk_soc_eth",
		.of_match_table = of_mtk_match,
	},
};

module_platform_driver(mtk_driver);

MODULE_LICENSE("GPL");
MODULE_AUTHOR("John Crispin <blogic@openwrt.org>");
MODULE_DESCRIPTION("Ethernet driver for MediaTek SoC");<|MERGE_RESOLUTION|>--- conflicted
+++ resolved
@@ -4155,12 +4155,6 @@
 	}
 
 	if (eth->soc->offload_version) {
-<<<<<<< HEAD
-		eth->ppe = mtk_ppe_init(eth, eth->base + MTK_ETH_PPE_BASE, 2);
-		if (!eth->ppe) {
-			err = -ENOMEM;
-			goto err_deinit_mdio;
-=======
 		u32 num_ppe;
 
 		num_ppe = MTK_HAS_CAPS(eth->soc->caps, MTK_NETSYS_V2) ? 2 : 1;
@@ -4174,16 +4168,11 @@
 				err = -ENOMEM;
 				goto err_deinit_ppe;
 			}
->>>>>>> 2cb8e624
 		}
 
 		err = mtk_eth_offload_init(eth);
 		if (err)
-<<<<<<< HEAD
-			goto err_deinit_mdio;
-=======
 			goto err_deinit_ppe;
->>>>>>> 2cb8e624
 	}
 
 	for (i = 0; i < MTK_MAX_DEVS; i++) {
