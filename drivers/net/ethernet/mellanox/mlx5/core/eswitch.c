/*
 * Copyright (c) 2015, Mellanox Technologies. All rights reserved.
 *
 * This software is available to you under a choice of one of two
 * licenses.  You may choose to be licensed under the terms of the GNU
 * General Public License (GPL) Version 2, available from the file
 * COPYING in the main directory of this source tree, or the
 * OpenIB.org BSD license below:
 *
 *     Redistribution and use in source and binary forms, with or
 *     without modification, are permitted provided that the following
 *     conditions are met:
 *
 *      - Redistributions of source code must retain the above
 *        copyright notice, this list of conditions and the following
 *        disclaimer.
 *
 *      - Redistributions in binary form must reproduce the above
 *        copyright notice, this list of conditions and the following
 *        disclaimer in the documentation and/or other materials
 *        provided with the distribution.
 *
 * THE SOFTWARE IS PROVIDED "AS IS", WITHOUT WARRANTY OF ANY KIND,
 * EXPRESS OR IMPLIED, INCLUDING BUT NOT LIMITED TO THE WARRANTIES OF
 * MERCHANTABILITY, FITNESS FOR A PARTICULAR PURPOSE AND
 * NONINFRINGEMENT. IN NO EVENT SHALL THE AUTHORS OR COPYRIGHT HOLDERS
 * BE LIABLE FOR ANY CLAIM, DAMAGES OR OTHER LIABILITY, WHETHER IN AN
 * ACTION OF CONTRACT, TORT OR OTHERWISE, ARISING FROM, OUT OF OR IN
 * CONNECTION WITH THE SOFTWARE OR THE USE OR OTHER DEALINGS IN THE
 * SOFTWARE.
 */

#include <linux/etherdevice.h>
#include <linux/mlx5/driver.h>
#include <linux/mlx5/mlx5_ifc.h>
#include <linux/mlx5/vport.h>
#include <linux/mlx5/fs.h>
#include <linux/mlx5/mpfs.h>
#include <linux/debugfs.h>
#include "esw/acl/lgcy.h"
#include "esw/legacy.h"
#include "esw/qos.h"
#include "mlx5_core.h"
#include "lib/eq.h"
#include "eswitch.h"
#include "fs_core.h"
#include "devlink.h"
#include "ecpf.h"
#include "en/mod_hdr.h"

enum {
	MLX5_ACTION_NONE = 0,
	MLX5_ACTION_ADD  = 1,
	MLX5_ACTION_DEL  = 2,
};

/* Vport UC/MC hash node */
struct vport_addr {
	struct l2addr_node     node;
	u8                     action;
	u16                    vport;
	struct mlx5_flow_handle *flow_rule;
	bool mpfs; /* UC MAC was added to MPFs */
	/* A flag indicating that mac was added due to mc promiscuous vport */
	bool mc_promisc;
};

static int mlx5_eswitch_check(const struct mlx5_core_dev *dev)
{
	if (MLX5_CAP_GEN(dev, port_type) != MLX5_CAP_PORT_TYPE_ETH)
		return -EOPNOTSUPP;

	if (!MLX5_ESWITCH_MANAGER(dev))
		return -EOPNOTSUPP;

	return 0;
}

struct mlx5_eswitch *mlx5_devlink_eswitch_get(struct devlink *devlink)
{
	struct mlx5_core_dev *dev = devlink_priv(devlink);
	int err;

	err = mlx5_eswitch_check(dev);
	if (err)
		return ERR_PTR(err);

	return dev->priv.eswitch;
}

struct mlx5_vport *__must_check
mlx5_eswitch_get_vport(struct mlx5_eswitch *esw, u16 vport_num)
{
	struct mlx5_vport *vport;

	if (!esw || !MLX5_CAP_GEN(esw->dev, vport_group_manager))
		return ERR_PTR(-EPERM);

	vport = xa_load(&esw->vports, vport_num);
	if (!vport) {
		esw_debug(esw->dev, "vport out of range: num(0x%x)\n", vport_num);
		return ERR_PTR(-EINVAL);
	}
	return vport;
}

static int arm_vport_context_events_cmd(struct mlx5_core_dev *dev, u16 vport,
					u32 events_mask)
{
	u32 in[MLX5_ST_SZ_DW(modify_nic_vport_context_in)] = {};
	void *nic_vport_ctx;

	MLX5_SET(modify_nic_vport_context_in, in,
		 opcode, MLX5_CMD_OP_MODIFY_NIC_VPORT_CONTEXT);
	MLX5_SET(modify_nic_vport_context_in, in, field_select.change_event, 1);
	MLX5_SET(modify_nic_vport_context_in, in, vport_number, vport);
	MLX5_SET(modify_nic_vport_context_in, in, other_vport, 1);
	nic_vport_ctx = MLX5_ADDR_OF(modify_nic_vport_context_in,
				     in, nic_vport_context);

	MLX5_SET(nic_vport_context, nic_vport_ctx, arm_change_event, 1);

	if (events_mask & MLX5_VPORT_UC_ADDR_CHANGE)
		MLX5_SET(nic_vport_context, nic_vport_ctx,
			 event_on_uc_address_change, 1);
	if (events_mask & MLX5_VPORT_MC_ADDR_CHANGE)
		MLX5_SET(nic_vport_context, nic_vport_ctx,
			 event_on_mc_address_change, 1);
	if (events_mask & MLX5_VPORT_PROMISC_CHANGE)
		MLX5_SET(nic_vport_context, nic_vport_ctx,
			 event_on_promisc_change, 1);

	return mlx5_cmd_exec_in(dev, modify_nic_vport_context, in);
}

/* E-Switch vport context HW commands */
int mlx5_eswitch_modify_esw_vport_context(struct mlx5_core_dev *dev, u16 vport,
					  bool other_vport, void *in)
{
	MLX5_SET(modify_esw_vport_context_in, in, opcode,
		 MLX5_CMD_OP_MODIFY_ESW_VPORT_CONTEXT);
	MLX5_SET(modify_esw_vport_context_in, in, vport_number, vport);
	MLX5_SET(modify_esw_vport_context_in, in, other_vport, other_vport);
	return mlx5_cmd_exec_in(dev, modify_esw_vport_context, in);
}

static int modify_esw_vport_cvlan(struct mlx5_core_dev *dev, u16 vport,
				  u16 vlan, u8 qos, u8 set_flags)
{
	u32 in[MLX5_ST_SZ_DW(modify_esw_vport_context_in)] = {};

	if (!MLX5_CAP_ESW(dev, vport_cvlan_strip) ||
	    !MLX5_CAP_ESW(dev, vport_cvlan_insert_if_not_exist))
		return -EOPNOTSUPP;

	esw_debug(dev, "Set Vport[%d] VLAN %d qos %d set=%x\n",
		  vport, vlan, qos, set_flags);

	if (set_flags & SET_VLAN_STRIP)
		MLX5_SET(modify_esw_vport_context_in, in,
			 esw_vport_context.vport_cvlan_strip, 1);

	if (set_flags & SET_VLAN_INSERT) {
		if (MLX5_CAP_ESW(dev, vport_cvlan_insert_always)) {
			/* insert either if vlan exist in packet or not */
			MLX5_SET(modify_esw_vport_context_in, in,
				 esw_vport_context.vport_cvlan_insert,
				 MLX5_VPORT_CVLAN_INSERT_ALWAYS);
		} else {
			/* insert only if no vlan in packet */
			MLX5_SET(modify_esw_vport_context_in, in,
				 esw_vport_context.vport_cvlan_insert,
				 MLX5_VPORT_CVLAN_INSERT_WHEN_NO_CVLAN);
		}
		MLX5_SET(modify_esw_vport_context_in, in,
			 esw_vport_context.cvlan_pcp, qos);
		MLX5_SET(modify_esw_vport_context_in, in,
			 esw_vport_context.cvlan_id, vlan);
	}

	MLX5_SET(modify_esw_vport_context_in, in,
		 field_select.vport_cvlan_strip, 1);
	MLX5_SET(modify_esw_vport_context_in, in,
		 field_select.vport_cvlan_insert, 1);

	return mlx5_eswitch_modify_esw_vport_context(dev, vport, true, in);
}

/* E-Switch FDB */
static struct mlx5_flow_handle *
__esw_fdb_set_vport_rule(struct mlx5_eswitch *esw, u16 vport, bool rx_rule,
			 u8 mac_c[ETH_ALEN], u8 mac_v[ETH_ALEN])
{
	int match_header = (is_zero_ether_addr(mac_c) ? 0 :
			    MLX5_MATCH_OUTER_HEADERS);
	struct mlx5_flow_handle *flow_rule = NULL;
	struct mlx5_flow_act flow_act = {0};
	struct mlx5_flow_destination dest = {};
	struct mlx5_flow_spec *spec;
	void *mv_misc = NULL;
	void *mc_misc = NULL;
	u8 *dmac_v = NULL;
	u8 *dmac_c = NULL;

	if (rx_rule)
		match_header |= MLX5_MATCH_MISC_PARAMETERS;

	spec = kvzalloc(sizeof(*spec), GFP_KERNEL);
	if (!spec)
		return NULL;

	dmac_v = MLX5_ADDR_OF(fte_match_param, spec->match_value,
			      outer_headers.dmac_47_16);
	dmac_c = MLX5_ADDR_OF(fte_match_param, spec->match_criteria,
			      outer_headers.dmac_47_16);

	if (match_header & MLX5_MATCH_OUTER_HEADERS) {
		ether_addr_copy(dmac_v, mac_v);
		ether_addr_copy(dmac_c, mac_c);
	}

	if (match_header & MLX5_MATCH_MISC_PARAMETERS) {
		mv_misc  = MLX5_ADDR_OF(fte_match_param, spec->match_value,
					misc_parameters);
		mc_misc  = MLX5_ADDR_OF(fte_match_param, spec->match_criteria,
					misc_parameters);
		MLX5_SET(fte_match_set_misc, mv_misc, source_port, MLX5_VPORT_UPLINK);
		MLX5_SET_TO_ONES(fte_match_set_misc, mc_misc, source_port);
	}

	dest.type = MLX5_FLOW_DESTINATION_TYPE_VPORT;
	dest.vport.num = vport;

	esw_debug(esw->dev,
		  "\tFDB add rule dmac_v(%pM) dmac_c(%pM) -> vport(%d)\n",
		  dmac_v, dmac_c, vport);
	spec->match_criteria_enable = match_header;
	flow_act.action =  MLX5_FLOW_CONTEXT_ACTION_FWD_DEST;
	flow_rule =
		mlx5_add_flow_rules(esw->fdb_table.legacy.fdb, spec,
				    &flow_act, &dest, 1);
	if (IS_ERR(flow_rule)) {
		esw_warn(esw->dev,
			 "FDB: Failed to add flow rule: dmac_v(%pM) dmac_c(%pM) -> vport(%d), err(%ld)\n",
			 dmac_v, dmac_c, vport, PTR_ERR(flow_rule));
		flow_rule = NULL;
	}

	kvfree(spec);
	return flow_rule;
}

static struct mlx5_flow_handle *
esw_fdb_set_vport_rule(struct mlx5_eswitch *esw, u8 mac[ETH_ALEN], u16 vport)
{
	u8 mac_c[ETH_ALEN];

	eth_broadcast_addr(mac_c);
	return __esw_fdb_set_vport_rule(esw, vport, false, mac_c, mac);
}

static struct mlx5_flow_handle *
esw_fdb_set_vport_allmulti_rule(struct mlx5_eswitch *esw, u16 vport)
{
	u8 mac_c[ETH_ALEN];
	u8 mac_v[ETH_ALEN];

	eth_zero_addr(mac_c);
	eth_zero_addr(mac_v);
	mac_c[0] = 0x01;
	mac_v[0] = 0x01;
	return __esw_fdb_set_vport_rule(esw, vport, false, mac_c, mac_v);
}

static struct mlx5_flow_handle *
esw_fdb_set_vport_promisc_rule(struct mlx5_eswitch *esw, u16 vport)
{
	u8 mac_c[ETH_ALEN];
	u8 mac_v[ETH_ALEN];

	eth_zero_addr(mac_c);
	eth_zero_addr(mac_v);
	return __esw_fdb_set_vport_rule(esw, vport, true, mac_c, mac_v);
}

/* E-Switch vport UC/MC lists management */
typedef int (*vport_addr_action)(struct mlx5_eswitch *esw,
				 struct vport_addr *vaddr);

static int esw_add_uc_addr(struct mlx5_eswitch *esw, struct vport_addr *vaddr)
{
	u8 *mac = vaddr->node.addr;
	u16 vport = vaddr->vport;
	int err;

	/* Skip mlx5_mpfs_add_mac for eswitch_managers,
	 * it is already done by its netdev in mlx5e_execute_l2_action
	 */
	if (mlx5_esw_is_manager_vport(esw, vport))
		goto fdb_add;

	err = mlx5_mpfs_add_mac(esw->dev, mac);
	if (err) {
		esw_warn(esw->dev,
			 "Failed to add L2 table mac(%pM) for vport(0x%x), err(%d)\n",
			 mac, vport, err);
		return err;
	}
	vaddr->mpfs = true;

fdb_add:
	/* SRIOV is enabled: Forward UC MAC to vport */
	if (esw->fdb_table.legacy.fdb && esw->mode == MLX5_ESWITCH_LEGACY)
		vaddr->flow_rule = esw_fdb_set_vport_rule(esw, mac, vport);

	esw_debug(esw->dev, "\tADDED UC MAC: vport[%d] %pM fr(%p)\n",
		  vport, mac, vaddr->flow_rule);

	return 0;
}

static int esw_del_uc_addr(struct mlx5_eswitch *esw, struct vport_addr *vaddr)
{
	u8 *mac = vaddr->node.addr;
	u16 vport = vaddr->vport;
	int err = 0;

	/* Skip mlx5_mpfs_del_mac for eswitch managers,
	 * it is already done by its netdev in mlx5e_execute_l2_action
	 */
	if (!vaddr->mpfs || mlx5_esw_is_manager_vport(esw, vport))
		goto fdb_del;

	err = mlx5_mpfs_del_mac(esw->dev, mac);
	if (err)
		esw_warn(esw->dev,
			 "Failed to del L2 table mac(%pM) for vport(%d), err(%d)\n",
			 mac, vport, err);
	vaddr->mpfs = false;

fdb_del:
	if (vaddr->flow_rule)
		mlx5_del_flow_rules(vaddr->flow_rule);
	vaddr->flow_rule = NULL;

	return 0;
}

static void update_allmulti_vports(struct mlx5_eswitch *esw,
				   struct vport_addr *vaddr,
				   struct esw_mc_addr *esw_mc)
{
	u8 *mac = vaddr->node.addr;
	struct mlx5_vport *vport;
	unsigned long i;
	u16 vport_num;

	mlx5_esw_for_each_vport(esw, i, vport) {
		struct hlist_head *vport_hash = vport->mc_list;
		struct vport_addr *iter_vaddr =
					l2addr_hash_find(vport_hash,
							 mac,
							 struct vport_addr);
		vport_num = vport->vport;
		if (IS_ERR_OR_NULL(vport->allmulti_rule) ||
		    vaddr->vport == vport_num)
			continue;
		switch (vaddr->action) {
		case MLX5_ACTION_ADD:
			if (iter_vaddr)
				continue;
			iter_vaddr = l2addr_hash_add(vport_hash, mac,
						     struct vport_addr,
						     GFP_KERNEL);
			if (!iter_vaddr) {
				esw_warn(esw->dev,
					 "ALL-MULTI: Failed to add MAC(%pM) to vport[%d] DB\n",
					 mac, vport_num);
				continue;
			}
			iter_vaddr->vport = vport_num;
			iter_vaddr->flow_rule =
					esw_fdb_set_vport_rule(esw,
							       mac,
							       vport_num);
			iter_vaddr->mc_promisc = true;
			break;
		case MLX5_ACTION_DEL:
			if (!iter_vaddr)
				continue;
			mlx5_del_flow_rules(iter_vaddr->flow_rule);
			l2addr_hash_del(iter_vaddr);
			break;
		}
	}
}

static int esw_add_mc_addr(struct mlx5_eswitch *esw, struct vport_addr *vaddr)
{
	struct hlist_head *hash = esw->mc_table;
	struct esw_mc_addr *esw_mc;
	u8 *mac = vaddr->node.addr;
	u16 vport = vaddr->vport;

	if (!esw->fdb_table.legacy.fdb)
		return 0;

	esw_mc = l2addr_hash_find(hash, mac, struct esw_mc_addr);
	if (esw_mc)
		goto add;

	esw_mc = l2addr_hash_add(hash, mac, struct esw_mc_addr, GFP_KERNEL);
	if (!esw_mc)
		return -ENOMEM;

	esw_mc->uplink_rule = /* Forward MC MAC to Uplink */
		esw_fdb_set_vport_rule(esw, mac, MLX5_VPORT_UPLINK);

	/* Add this multicast mac to all the mc promiscuous vports */
	update_allmulti_vports(esw, vaddr, esw_mc);

add:
	/* If the multicast mac is added as a result of mc promiscuous vport,
	 * don't increment the multicast ref count
	 */
	if (!vaddr->mc_promisc)
		esw_mc->refcnt++;

	/* Forward MC MAC to vport */
	vaddr->flow_rule = esw_fdb_set_vport_rule(esw, mac, vport);
	esw_debug(esw->dev,
		  "\tADDED MC MAC: vport[%d] %pM fr(%p) refcnt(%d) uplinkfr(%p)\n",
		  vport, mac, vaddr->flow_rule,
		  esw_mc->refcnt, esw_mc->uplink_rule);
	return 0;
}

static int esw_del_mc_addr(struct mlx5_eswitch *esw, struct vport_addr *vaddr)
{
	struct hlist_head *hash = esw->mc_table;
	struct esw_mc_addr *esw_mc;
	u8 *mac = vaddr->node.addr;
	u16 vport = vaddr->vport;

	if (!esw->fdb_table.legacy.fdb)
		return 0;

	esw_mc = l2addr_hash_find(hash, mac, struct esw_mc_addr);
	if (!esw_mc) {
		esw_warn(esw->dev,
			 "Failed to find eswitch MC addr for MAC(%pM) vport(%d)",
			 mac, vport);
		return -EINVAL;
	}
	esw_debug(esw->dev,
		  "\tDELETE MC MAC: vport[%d] %pM fr(%p) refcnt(%d) uplinkfr(%p)\n",
		  vport, mac, vaddr->flow_rule, esw_mc->refcnt,
		  esw_mc->uplink_rule);

	if (vaddr->flow_rule)
		mlx5_del_flow_rules(vaddr->flow_rule);
	vaddr->flow_rule = NULL;

	/* If the multicast mac is added as a result of mc promiscuous vport,
	 * don't decrement the multicast ref count.
	 */
	if (vaddr->mc_promisc || (--esw_mc->refcnt > 0))
		return 0;

	/* Remove this multicast mac from all the mc promiscuous vports */
	update_allmulti_vports(esw, vaddr, esw_mc);

	if (esw_mc->uplink_rule)
		mlx5_del_flow_rules(esw_mc->uplink_rule);

	l2addr_hash_del(esw_mc);
	return 0;
}

/* Apply vport UC/MC list to HW l2 table and FDB table */
static void esw_apply_vport_addr_list(struct mlx5_eswitch *esw,
				      struct mlx5_vport *vport, int list_type)
{
	bool is_uc = list_type == MLX5_NVPRT_LIST_TYPE_UC;
	vport_addr_action vport_addr_add;
	vport_addr_action vport_addr_del;
	struct vport_addr *addr;
	struct l2addr_node *node;
	struct hlist_head *hash;
	struct hlist_node *tmp;
	int hi;

	vport_addr_add = is_uc ? esw_add_uc_addr :
				 esw_add_mc_addr;
	vport_addr_del = is_uc ? esw_del_uc_addr :
				 esw_del_mc_addr;

	hash = is_uc ? vport->uc_list : vport->mc_list;
	for_each_l2hash_node(node, tmp, hash, hi) {
		addr = container_of(node, struct vport_addr, node);
		switch (addr->action) {
		case MLX5_ACTION_ADD:
			vport_addr_add(esw, addr);
			addr->action = MLX5_ACTION_NONE;
			break;
		case MLX5_ACTION_DEL:
			vport_addr_del(esw, addr);
			l2addr_hash_del(addr);
			break;
		}
	}
}

/* Sync vport UC/MC list from vport context */
static void esw_update_vport_addr_list(struct mlx5_eswitch *esw,
				       struct mlx5_vport *vport, int list_type)
{
	bool is_uc = list_type == MLX5_NVPRT_LIST_TYPE_UC;
	u8 (*mac_list)[ETH_ALEN];
	struct l2addr_node *node;
	struct vport_addr *addr;
	struct hlist_head *hash;
	struct hlist_node *tmp;
	int size;
	int err;
	int hi;
	int i;

	size = is_uc ? MLX5_MAX_UC_PER_VPORT(esw->dev) :
		       MLX5_MAX_MC_PER_VPORT(esw->dev);

	mac_list = kcalloc(size, ETH_ALEN, GFP_KERNEL);
	if (!mac_list)
		return;

	hash = is_uc ? vport->uc_list : vport->mc_list;

	for_each_l2hash_node(node, tmp, hash, hi) {
		addr = container_of(node, struct vport_addr, node);
		addr->action = MLX5_ACTION_DEL;
	}

	if (!vport->enabled)
		goto out;

	err = mlx5_query_nic_vport_mac_list(esw->dev, vport->vport, list_type,
					    mac_list, &size);
	if (err)
		goto out;
	esw_debug(esw->dev, "vport[%d] context update %s list size (%d)\n",
		  vport->vport, is_uc ? "UC" : "MC", size);

	for (i = 0; i < size; i++) {
		if (is_uc && !is_valid_ether_addr(mac_list[i]))
			continue;

		if (!is_uc && !is_multicast_ether_addr(mac_list[i]))
			continue;

		addr = l2addr_hash_find(hash, mac_list[i], struct vport_addr);
		if (addr) {
			addr->action = MLX5_ACTION_NONE;
			/* If this mac was previously added because of allmulti
			 * promiscuous rx mode, its now converted to be original
			 * vport mac.
			 */
			if (addr->mc_promisc) {
				struct esw_mc_addr *esw_mc =
					l2addr_hash_find(esw->mc_table,
							 mac_list[i],
							 struct esw_mc_addr);
				if (!esw_mc) {
					esw_warn(esw->dev,
						 "Failed to MAC(%pM) in mcast DB\n",
						 mac_list[i]);
					continue;
				}
				esw_mc->refcnt++;
				addr->mc_promisc = false;
			}
			continue;
		}

		addr = l2addr_hash_add(hash, mac_list[i], struct vport_addr,
				       GFP_KERNEL);
		if (!addr) {
			esw_warn(esw->dev,
				 "Failed to add MAC(%pM) to vport[%d] DB\n",
				 mac_list[i], vport->vport);
			continue;
		}
		addr->vport = vport->vport;
		addr->action = MLX5_ACTION_ADD;
	}
out:
	kfree(mac_list);
}

/* Sync vport UC/MC list from vport context
 * Must be called after esw_update_vport_addr_list
 */
static void esw_update_vport_mc_promisc(struct mlx5_eswitch *esw,
					struct mlx5_vport *vport)
{
	struct l2addr_node *node;
	struct vport_addr *addr;
	struct hlist_head *hash;
	struct hlist_node *tmp;
	int hi;

	hash = vport->mc_list;

	for_each_l2hash_node(node, tmp, esw->mc_table, hi) {
		u8 *mac = node->addr;

		addr = l2addr_hash_find(hash, mac, struct vport_addr);
		if (addr) {
			if (addr->action == MLX5_ACTION_DEL)
				addr->action = MLX5_ACTION_NONE;
			continue;
		}
		addr = l2addr_hash_add(hash, mac, struct vport_addr,
				       GFP_KERNEL);
		if (!addr) {
			esw_warn(esw->dev,
				 "Failed to add allmulti MAC(%pM) to vport[%d] DB\n",
				 mac, vport->vport);
			continue;
		}
		addr->vport = vport->vport;
		addr->action = MLX5_ACTION_ADD;
		addr->mc_promisc = true;
	}
}

/* Apply vport rx mode to HW FDB table */
static void esw_apply_vport_rx_mode(struct mlx5_eswitch *esw,
				    struct mlx5_vport *vport,
				    bool promisc, bool mc_promisc)
{
	struct esw_mc_addr *allmulti_addr = &esw->mc_promisc;

	if (IS_ERR_OR_NULL(vport->allmulti_rule) != mc_promisc)
		goto promisc;

	if (mc_promisc) {
		vport->allmulti_rule =
			esw_fdb_set_vport_allmulti_rule(esw, vport->vport);
		if (!allmulti_addr->uplink_rule)
			allmulti_addr->uplink_rule =
				esw_fdb_set_vport_allmulti_rule(esw,
								MLX5_VPORT_UPLINK);
		allmulti_addr->refcnt++;
	} else if (vport->allmulti_rule) {
		mlx5_del_flow_rules(vport->allmulti_rule);
		vport->allmulti_rule = NULL;

		if (--allmulti_addr->refcnt > 0)
			goto promisc;

		if (allmulti_addr->uplink_rule)
			mlx5_del_flow_rules(allmulti_addr->uplink_rule);
		allmulti_addr->uplink_rule = NULL;
	}

promisc:
	if (IS_ERR_OR_NULL(vport->promisc_rule) != promisc)
		return;

	if (promisc) {
		vport->promisc_rule =
			esw_fdb_set_vport_promisc_rule(esw, vport->vport);
	} else if (vport->promisc_rule) {
		mlx5_del_flow_rules(vport->promisc_rule);
		vport->promisc_rule = NULL;
	}
}

/* Sync vport rx mode from vport context */
static void esw_update_vport_rx_mode(struct mlx5_eswitch *esw,
				     struct mlx5_vport *vport)
{
	int promisc_all = 0;
	int promisc_uc = 0;
	int promisc_mc = 0;
	int err;

	err = mlx5_query_nic_vport_promisc(esw->dev,
					   vport->vport,
					   &promisc_uc,
					   &promisc_mc,
					   &promisc_all);
	if (err)
		return;
	esw_debug(esw->dev, "vport[%d] context update rx mode promisc_all=%d, all_multi=%d\n",
		  vport->vport, promisc_all, promisc_mc);

	if (!vport->info.trusted || !vport->enabled) {
		promisc_uc = 0;
		promisc_mc = 0;
		promisc_all = 0;
	}

	esw_apply_vport_rx_mode(esw, vport, promisc_all,
				(promisc_all || promisc_mc));
}

void esw_vport_change_handle_locked(struct mlx5_vport *vport)
{
	struct mlx5_core_dev *dev = vport->dev;
	struct mlx5_eswitch *esw = dev->priv.eswitch;
	u8 mac[ETH_ALEN];

	mlx5_query_nic_vport_mac_address(dev, vport->vport, true, mac);
	esw_debug(dev, "vport[%d] Context Changed: perm mac: %pM\n",
		  vport->vport, mac);

	if (vport->enabled_events & MLX5_VPORT_UC_ADDR_CHANGE) {
		esw_update_vport_addr_list(esw, vport, MLX5_NVPRT_LIST_TYPE_UC);
		esw_apply_vport_addr_list(esw, vport, MLX5_NVPRT_LIST_TYPE_UC);
	}

	if (vport->enabled_events & MLX5_VPORT_MC_ADDR_CHANGE)
		esw_update_vport_addr_list(esw, vport, MLX5_NVPRT_LIST_TYPE_MC);

	if (vport->enabled_events & MLX5_VPORT_PROMISC_CHANGE) {
		esw_update_vport_rx_mode(esw, vport);
		if (!IS_ERR_OR_NULL(vport->allmulti_rule))
			esw_update_vport_mc_promisc(esw, vport);
	}

	if (vport->enabled_events & (MLX5_VPORT_PROMISC_CHANGE | MLX5_VPORT_MC_ADDR_CHANGE))
		esw_apply_vport_addr_list(esw, vport, MLX5_NVPRT_LIST_TYPE_MC);

	esw_debug(esw->dev, "vport[%d] Context Changed: Done\n", vport->vport);
	if (vport->enabled)
		arm_vport_context_events_cmd(dev, vport->vport,
					     vport->enabled_events);
}

static void esw_vport_change_handler(struct work_struct *work)
{
	struct mlx5_vport *vport =
		container_of(work, struct mlx5_vport, vport_change_handler);
	struct mlx5_eswitch *esw = vport->dev->priv.eswitch;

	mutex_lock(&esw->state_lock);
	esw_vport_change_handle_locked(vport);
	mutex_unlock(&esw->state_lock);
}

static void node_guid_gen_from_mac(u64 *node_guid, const u8 *mac)
{
	((u8 *)node_guid)[7] = mac[0];
	((u8 *)node_guid)[6] = mac[1];
	((u8 *)node_guid)[5] = mac[2];
	((u8 *)node_guid)[4] = 0xff;
	((u8 *)node_guid)[3] = 0xfe;
	((u8 *)node_guid)[2] = mac[3];
	((u8 *)node_guid)[1] = mac[4];
	((u8 *)node_guid)[0] = mac[5];
}

static int esw_vport_setup_acl(struct mlx5_eswitch *esw,
			       struct mlx5_vport *vport)
{
	if (esw->mode == MLX5_ESWITCH_LEGACY)
		return esw_legacy_vport_acl_setup(esw, vport);
	else
		return esw_vport_create_offloads_acl_tables(esw, vport);
}

static void esw_vport_cleanup_acl(struct mlx5_eswitch *esw,
				  struct mlx5_vport *vport)
{
	if (esw->mode == MLX5_ESWITCH_LEGACY)
		esw_legacy_vport_acl_cleanup(esw, vport);
	else
		esw_vport_destroy_offloads_acl_tables(esw, vport);
}

static int esw_vport_setup(struct mlx5_eswitch *esw, struct mlx5_vport *vport)
{
	bool vst_mode_steering = esw_vst_mode_is_steering(esw);
	u16 vport_num = vport->vport;
	int flags;
	int err;

	err = esw_vport_setup_acl(esw, vport);
	if (err)
		return err;

	if (mlx5_esw_is_manager_vport(esw, vport_num))
		return 0;

	mlx5_modify_vport_admin_state(esw->dev,
				      MLX5_VPORT_STATE_OP_MOD_ESW_VPORT,
				      vport_num, 1,
				      vport->info.link_state);

	/* Host PF has its own mac/guid. */
	if (vport_num) {
		mlx5_modify_nic_vport_mac_address(esw->dev, vport_num,
						  vport->info.mac);
		mlx5_modify_nic_vport_node_guid(esw->dev, vport_num,
						vport->info.node_guid);
	}

	flags = (vport->info.vlan || vport->info.qos) ?
		SET_VLAN_STRIP | SET_VLAN_INSERT : 0;
	if (esw->mode == MLX5_ESWITCH_OFFLOADS || !vst_mode_steering)
		modify_esw_vport_cvlan(esw->dev, vport_num, vport->info.vlan,
				       vport->info.qos, flags);

	return 0;
}

/* Don't cleanup vport->info, it's needed to restore vport configuration */
static void esw_vport_cleanup(struct mlx5_eswitch *esw, struct mlx5_vport *vport)
{
	u16 vport_num = vport->vport;

	if (!mlx5_esw_is_manager_vport(esw, vport_num))
		mlx5_modify_vport_admin_state(esw->dev,
					      MLX5_VPORT_STATE_OP_MOD_ESW_VPORT,
					      vport_num, 1,
					      MLX5_VPORT_ADMIN_STATE_DOWN);

	mlx5_esw_qos_vport_disable(esw, vport);
	esw_vport_cleanup_acl(esw, vport);
}

int mlx5_esw_vport_enable(struct mlx5_eswitch *esw, u16 vport_num,
			  enum mlx5_eswitch_vport_event enabled_events)
{
	struct mlx5_vport *vport;
	int ret;

	vport = mlx5_eswitch_get_vport(esw, vport_num);
	if (IS_ERR(vport))
		return PTR_ERR(vport);

	mutex_lock(&esw->state_lock);
	WARN_ON(vport->enabled);

	esw_debug(esw->dev, "Enabling VPORT(%d)\n", vport_num);

	ret = esw_vport_setup(esw, vport);
	if (ret)
		goto done;

	/* Sync with current vport context */
	vport->enabled_events = enabled_events;
	vport->enabled = true;

	/* Esw manager is trusted by default. Host PF (vport 0) is trusted as well
	 * in smartNIC as it's a vport group manager.
	 */
	if (mlx5_esw_is_manager_vport(esw, vport_num) ||
	    (!vport_num && mlx5_core_is_ecpf(esw->dev)))
		vport->info.trusted = true;

	if (!mlx5_esw_is_manager_vport(esw, vport->vport) &&
	    MLX5_CAP_GEN(esw->dev, vhca_resource_manager)) {
		ret = mlx5_esw_vport_vhca_id_set(esw, vport_num);
		if (ret)
			goto err_vhca_mapping;
	}

	/* External controller host PF has factory programmed MAC.
	 * Read it from the device.
	 */
	if (mlx5_core_is_ecpf(esw->dev) && vport_num == MLX5_VPORT_PF)
		mlx5_query_nic_vport_mac_address(esw->dev, vport_num, true, vport->info.mac);

	esw_vport_change_handle_locked(vport);

	esw->enabled_vports++;
	esw_debug(esw->dev, "Enabled VPORT(%d)\n", vport_num);
done:
	mutex_unlock(&esw->state_lock);
	return ret;

err_vhca_mapping:
	esw_vport_cleanup(esw, vport);
	mutex_unlock(&esw->state_lock);
	return ret;
}

void mlx5_esw_vport_disable(struct mlx5_eswitch *esw, u16 vport_num)
{
	struct mlx5_vport *vport;

	vport = mlx5_eswitch_get_vport(esw, vport_num);
	if (IS_ERR(vport))
		return;

	mutex_lock(&esw->state_lock);
	if (!vport->enabled)
		goto done;

	esw_debug(esw->dev, "Disabling vport(%d)\n", vport_num);
	/* Mark this vport as disabled to discard new events */
	vport->enabled = false;

	/* Disable events from this vport */
	arm_vport_context_events_cmd(esw->dev, vport->vport, 0);

	if (!mlx5_esw_is_manager_vport(esw, vport->vport) &&
	    MLX5_CAP_GEN(esw->dev, vhca_resource_manager))
		mlx5_esw_vport_vhca_id_clear(esw, vport_num);

	/* We don't assume VFs will cleanup after themselves.
	 * Calling vport change handler while vport is disabled will cleanup
	 * the vport resources.
	 */
	esw_vport_change_handle_locked(vport);
	vport->enabled_events = 0;
	esw_vport_cleanup(esw, vport);
	esw->enabled_vports--;

done:
	mutex_unlock(&esw->state_lock);
}

static int eswitch_vport_event(struct notifier_block *nb,
			       unsigned long type, void *data)
{
	struct mlx5_eswitch *esw = mlx5_nb_cof(nb, struct mlx5_eswitch, nb);
	struct mlx5_eqe *eqe = data;
	struct mlx5_vport *vport;
	u16 vport_num;

	vport_num = be16_to_cpu(eqe->data.vport_change.vport_num);
	vport = mlx5_eswitch_get_vport(esw, vport_num);
	if (!IS_ERR(vport))
		queue_work(esw->work_queue, &vport->vport_change_handler);
	return NOTIFY_OK;
}

/**
 * mlx5_esw_query_functions - Returns raw output about functions state
 * @dev:	Pointer to device to query
 *
 * mlx5_esw_query_functions() allocates and returns functions changed
 * raw output memory pointer from device on success. Otherwise returns ERR_PTR.
 * Caller must free the memory using kvfree() when valid pointer is returned.
 */
const u32 *mlx5_esw_query_functions(struct mlx5_core_dev *dev)
{
	int outlen = MLX5_ST_SZ_BYTES(query_esw_functions_out);
	u32 in[MLX5_ST_SZ_DW(query_esw_functions_in)] = {};
	u32 *out;
	int err;

	out = kvzalloc(outlen, GFP_KERNEL);
	if (!out)
		return ERR_PTR(-ENOMEM);

	MLX5_SET(query_esw_functions_in, in, opcode,
		 MLX5_CMD_OP_QUERY_ESW_FUNCTIONS);

	err = mlx5_cmd_exec(dev, in, sizeof(in), out, outlen);
	if (!err)
		return out;

	kvfree(out);
	return ERR_PTR(err);
}

static void mlx5_eswitch_event_handlers_register(struct mlx5_eswitch *esw)
{
	MLX5_NB_INIT(&esw->nb, eswitch_vport_event, NIC_VPORT_CHANGE);
	mlx5_eq_notifier_register(esw->dev, &esw->nb);

	if (esw->mode == MLX5_ESWITCH_OFFLOADS && mlx5_eswitch_is_funcs_handler(esw->dev)) {
		MLX5_NB_INIT(&esw->esw_funcs.nb, mlx5_esw_funcs_changed_handler,
			     ESW_FUNCTIONS_CHANGED);
		mlx5_eq_notifier_register(esw->dev, &esw->esw_funcs.nb);
	}
}

static void mlx5_eswitch_event_handlers_unregister(struct mlx5_eswitch *esw)
{
	if (esw->mode == MLX5_ESWITCH_OFFLOADS && mlx5_eswitch_is_funcs_handler(esw->dev))
		mlx5_eq_notifier_unregister(esw->dev, &esw->esw_funcs.nb);

	mlx5_eq_notifier_unregister(esw->dev, &esw->nb);

	flush_workqueue(esw->work_queue);
}

static void mlx5_eswitch_clear_vf_vports_info(struct mlx5_eswitch *esw)
{
	struct mlx5_vport *vport;
	unsigned long i;

	mlx5_esw_for_each_vf_vport(esw, i, vport, esw->esw_funcs.num_vfs) {
		memset(&vport->qos, 0, sizeof(vport->qos));
		memset(&vport->info, 0, sizeof(vport->info));
		vport->info.link_state = MLX5_VPORT_ADMIN_STATE_AUTO;
	}
}

/* Public E-Switch API */
int mlx5_eswitch_load_vport(struct mlx5_eswitch *esw, u16 vport_num,
			    enum mlx5_eswitch_vport_event enabled_events)
{
	int err;

	err = mlx5_esw_vport_enable(esw, vport_num, enabled_events);
	if (err)
		return err;

	mlx5_esw_vport_debugfs_create(esw, vport_num, false, 0);
	err = esw_offloads_load_rep(esw, vport_num);
	if (err)
		goto err_rep;

	return err;

err_rep:
	mlx5_esw_vport_debugfs_destroy(esw, vport_num);
	mlx5_esw_vport_disable(esw, vport_num);
	return err;
}

void mlx5_eswitch_unload_vport(struct mlx5_eswitch *esw, u16 vport_num)
{
	esw_offloads_unload_rep(esw, vport_num);
	mlx5_esw_vport_debugfs_destroy(esw, vport_num);
	mlx5_esw_vport_disable(esw, vport_num);
}

void mlx5_eswitch_unload_vf_vports(struct mlx5_eswitch *esw, u16 num_vfs)
{
	struct mlx5_vport *vport;
	unsigned long i;

	mlx5_esw_for_each_vf_vport(esw, i, vport, num_vfs) {
		if (!vport->enabled)
			continue;
		mlx5_eswitch_unload_vport(esw, vport->vport);
	}
}

int mlx5_eswitch_load_vf_vports(struct mlx5_eswitch *esw, u16 num_vfs,
				enum mlx5_eswitch_vport_event enabled_events)
{
	struct mlx5_vport *vport;
	unsigned long i;
	int err;

	mlx5_esw_for_each_vf_vport(esw, i, vport, num_vfs) {
		err = mlx5_eswitch_load_vport(esw, vport->vport, enabled_events);
		if (err)
			goto vf_err;
	}

	return 0;

vf_err:
	mlx5_eswitch_unload_vf_vports(esw, num_vfs);
	return err;
}

static int host_pf_enable_hca(struct mlx5_core_dev *dev)
{
	if (!mlx5_core_is_ecpf(dev))
		return 0;

	/* Once vport and representor are ready, take out the external host PF
	 * out of initializing state. Enabling HCA clears the iser->initializing
	 * bit and host PF driver loading can progress.
	 */
	return mlx5_cmd_host_pf_enable_hca(dev);
}

static void host_pf_disable_hca(struct mlx5_core_dev *dev)
{
	if (!mlx5_core_is_ecpf(dev))
		return;

	mlx5_cmd_host_pf_disable_hca(dev);
}

/* mlx5_eswitch_enable_pf_vf_vports() enables vports of PF, ECPF and VFs
 * whichever are present on the eswitch.
 */
int
mlx5_eswitch_enable_pf_vf_vports(struct mlx5_eswitch *esw,
				 enum mlx5_eswitch_vport_event enabled_events)
{
	int ret;

	/* Enable PF vport */
	ret = mlx5_eswitch_load_vport(esw, MLX5_VPORT_PF, enabled_events);
	if (ret)
		return ret;

	/* Enable external host PF HCA */
	ret = host_pf_enable_hca(esw->dev);
	if (ret)
		goto pf_hca_err;

	/* Enable ECPF vport */
	if (mlx5_ecpf_vport_exists(esw->dev)) {
		ret = mlx5_eswitch_load_vport(esw, MLX5_VPORT_ECPF, enabled_events);
		if (ret)
			goto ecpf_err;
	}

	/* Enable VF vports */
	ret = mlx5_eswitch_load_vf_vports(esw, esw->esw_funcs.num_vfs,
					  enabled_events);
	if (ret)
		goto vf_err;
	return 0;

vf_err:
	if (mlx5_ecpf_vport_exists(esw->dev))
		mlx5_eswitch_unload_vport(esw, MLX5_VPORT_ECPF);
ecpf_err:
	host_pf_disable_hca(esw->dev);
pf_hca_err:
	mlx5_eswitch_unload_vport(esw, MLX5_VPORT_PF);
	return ret;
}

/* mlx5_eswitch_disable_pf_vf_vports() disables vports of PF, ECPF and VFs
 * whichever are previously enabled on the eswitch.
 */
void mlx5_eswitch_disable_pf_vf_vports(struct mlx5_eswitch *esw)
{
	mlx5_eswitch_unload_vf_vports(esw, esw->esw_funcs.num_vfs);

	if (mlx5_ecpf_vport_exists(esw->dev))
		mlx5_eswitch_unload_vport(esw, MLX5_VPORT_ECPF);

	host_pf_disable_hca(esw->dev);
	mlx5_eswitch_unload_vport(esw, MLX5_VPORT_PF);
}

static void mlx5_eswitch_get_devlink_param(struct mlx5_eswitch *esw)
{
	struct devlink *devlink = priv_to_devlink(esw->dev);
	union devlink_param_value val;
	int err;

	err = devlink_param_driverinit_value_get(devlink,
						 MLX5_DEVLINK_PARAM_ID_ESW_LARGE_GROUP_NUM,
						 &val);
	if (!err) {
		esw->params.large_group_num = val.vu32;
	} else {
		esw_warn(esw->dev,
			 "Devlink can't get param fdb_large_groups, uses default (%d).\n",
			 ESW_OFFLOADS_DEFAULT_NUM_GROUPS);
		esw->params.large_group_num = ESW_OFFLOADS_DEFAULT_NUM_GROUPS;
	}
}

static void
mlx5_eswitch_update_num_of_vfs(struct mlx5_eswitch *esw, int num_vfs)
{
	const u32 *out;

	if (num_vfs < 0)
		return;

	if (!mlx5_core_is_ecpf_esw_manager(esw->dev)) {
		esw->esw_funcs.num_vfs = num_vfs;
		return;
	}

	out = mlx5_esw_query_functions(esw->dev);
	if (IS_ERR(out))
		return;

	esw->esw_funcs.num_vfs = MLX5_GET(query_esw_functions_out, out,
					  host_params_context.host_num_of_vfs);
	kvfree(out);
}

static void mlx5_esw_mode_change_notify(struct mlx5_eswitch *esw, u16 mode)
{
	struct mlx5_esw_event_info info = {};

	info.new_mode = mode;

	blocking_notifier_call_chain(&esw->n_head, 0, &info);
}

static int mlx5_esw_acls_ns_init(struct mlx5_eswitch *esw)
{
	struct mlx5_core_dev *dev = esw->dev;
	int total_vports;
	int err;

	if (esw->flags & MLX5_ESWITCH_VPORT_ACL_NS_CREATED)
		return 0;

	total_vports = mlx5_eswitch_get_total_vports(dev);

	if (MLX5_CAP_ESW_EGRESS_ACL(dev, ft_support)) {
		err = mlx5_fs_egress_acls_init(dev, total_vports);
		if (err)
			return err;
	} else {
		esw_warn(dev, "engress ACL is not supported by FW\n");
	}

	if (MLX5_CAP_ESW_INGRESS_ACL(dev, ft_support)) {
		err = mlx5_fs_ingress_acls_init(dev, total_vports);
		if (err)
			goto err;
	} else {
		esw_warn(dev, "ingress ACL is not supported by FW\n");
	}
	esw->flags |= MLX5_ESWITCH_VPORT_ACL_NS_CREATED;
	return 0;

err:
	if (MLX5_CAP_ESW_EGRESS_ACL(dev, ft_support))
		mlx5_fs_egress_acls_cleanup(dev);
	return err;
}

static void mlx5_esw_acls_ns_cleanup(struct mlx5_eswitch *esw)
{
	struct mlx5_core_dev *dev = esw->dev;

	esw->flags &= ~MLX5_ESWITCH_VPORT_ACL_NS_CREATED;
	if (MLX5_CAP_ESW_INGRESS_ACL(dev, ft_support))
		mlx5_fs_ingress_acls_cleanup(dev);
	if (MLX5_CAP_ESW_EGRESS_ACL(dev, ft_support))
		mlx5_fs_egress_acls_cleanup(dev);
}

/**
 * mlx5_eswitch_enable_locked - Enable eswitch
 * @esw:	Pointer to eswitch
 * @num_vfs:	Enable eswitch for given number of VFs. This is optional.
 *		Valid value are 0, > 0 and MLX5_ESWITCH_IGNORE_NUM_VFS.
 *		Caller should pass num_vfs > 0 when enabling eswitch for
 *		vf vports. Caller should pass num_vfs = 0, when eswitch
 *		is enabled without sriov VFs or when caller
 *		is unaware of the sriov state of the host PF on ECPF based
 *		eswitch. Caller should pass < 0 when num_vfs should be
 *		completely ignored. This is typically the case when eswitch
 *		is enabled without sriov regardless of PF/ECPF system.
 * mlx5_eswitch_enable_locked() Enables eswitch in either legacy or offloads
 * mode. If num_vfs >=0 is provided, it setup VF related eswitch vports.
 * It returns 0 on success or error code on failure.
 */
int mlx5_eswitch_enable_locked(struct mlx5_eswitch *esw, int num_vfs)
{
	int err;

	lockdep_assert_held(&esw->mode_lock);

	if (!MLX5_CAP_ESW_FLOWTABLE_FDB(esw->dev, ft_support)) {
		esw_warn(esw->dev, "FDB is not supported, aborting ...\n");
		return -EOPNOTSUPP;
	}

	mlx5_eswitch_get_devlink_param(esw);

	err = mlx5_esw_acls_ns_init(esw);
	if (err)
		return err;

	mlx5_eswitch_update_num_of_vfs(esw, num_vfs);

	if (esw->mode == MLX5_ESWITCH_LEGACY) {
		err = esw_legacy_enable(esw);
	} else {
		mlx5_rescan_drivers(esw->dev);
		err = esw_offloads_enable(esw);
	}

	if (err)
		goto abort;

	esw->fdb_table.flags |= MLX5_ESW_FDB_CREATED;

	mlx5_eswitch_event_handlers_register(esw);

	esw_info(esw->dev, "Enable: mode(%s), nvfs(%d), active vports(%d)\n",
		 esw->mode == MLX5_ESWITCH_LEGACY ? "LEGACY" : "OFFLOADS",
		 esw->esw_funcs.num_vfs, esw->enabled_vports);

	mlx5_esw_mode_change_notify(esw, esw->mode);

	return 0;

abort:
	mlx5_esw_acls_ns_cleanup(esw);
	return err;
}

/**
 * mlx5_eswitch_enable - Enable eswitch
 * @esw:	Pointer to eswitch
 * @num_vfs:	Enable eswitch switch for given number of VFs.
 *		Caller must pass num_vfs > 0 when enabling eswitch for
 *		vf vports.
 * mlx5_eswitch_enable() returns 0 on success or error code on failure.
 */
int mlx5_eswitch_enable(struct mlx5_eswitch *esw, int num_vfs)
{
	bool toggle_lag;
	int ret;

	if (!mlx5_esw_allowed(esw))
		return 0;

<<<<<<< HEAD
	toggle_lag = esw->mode == MLX5_ESWITCH_NONE;
=======
	devl_assert_locked(priv_to_devlink(esw->dev));

	toggle_lag = !mlx5_esw_is_fdb_created(esw);
>>>>>>> d60c95ef

	if (toggle_lag)
		mlx5_lag_disable_change(esw->dev);

	down_write(&esw->mode_lock);
	if (!mlx5_esw_is_fdb_created(esw)) {
		ret = mlx5_eswitch_enable_locked(esw, num_vfs);
	} else {
		enum mlx5_eswitch_vport_event vport_events;

		vport_events = (esw->mode == MLX5_ESWITCH_LEGACY) ?
					MLX5_LEGACY_SRIOV_VPORT_EVENTS : MLX5_VPORT_UC_ADDR_CHANGE;
		ret = mlx5_eswitch_load_vf_vports(esw, num_vfs, vport_events);
		if (!ret)
			esw->esw_funcs.num_vfs = num_vfs;
	}
	up_write(&esw->mode_lock);

	if (toggle_lag)
		mlx5_lag_enable_change(esw->dev);

	return ret;
}

/* When disabling sriov, free driver level resources. */
void mlx5_eswitch_disable_sriov(struct mlx5_eswitch *esw, bool clear_vf)
{
	if (!mlx5_esw_allowed(esw))
		return;

	devl_assert_locked(priv_to_devlink(esw->dev));
	down_write(&esw->mode_lock);
	/* If driver is unloaded, this function is called twice by remove_one()
	 * and mlx5_unload(). Prevent the second call.
	 */
	if (!esw->esw_funcs.num_vfs && !clear_vf)
		goto unlock;

	esw_info(esw->dev, "Unload vfs: mode(%s), nvfs(%d), active vports(%d)\n",
		 esw->mode == MLX5_ESWITCH_LEGACY ? "LEGACY" : "OFFLOADS",
		 esw->esw_funcs.num_vfs, esw->enabled_vports);

	mlx5_eswitch_unload_vf_vports(esw, esw->esw_funcs.num_vfs);
	if (clear_vf)
		mlx5_eswitch_clear_vf_vports_info(esw);
	/* If disabling sriov in switchdev mode, free meta rules here
	 * because it depends on num_vfs.
	 */
	if (esw->mode == MLX5_ESWITCH_OFFLOADS) {
		struct devlink *devlink = priv_to_devlink(esw->dev);

		devl_rate_nodes_destroy(devlink);
	}
	/* Destroy legacy fdb when disabling sriov in legacy mode. */
	if (esw->mode == MLX5_ESWITCH_LEGACY)
		mlx5_eswitch_disable_locked(esw);

	esw->esw_funcs.num_vfs = 0;

unlock:
	up_write(&esw->mode_lock);
}

/* Free resources for corresponding eswitch mode. It is called by devlink
 * when changing eswitch mode or modprobe when unloading driver.
 */
void mlx5_eswitch_disable_locked(struct mlx5_eswitch *esw)
{
	struct devlink *devlink = priv_to_devlink(esw->dev);

	/* Notify eswitch users that it is exiting from current mode.
	 * So that it can do necessary cleanup before the eswitch is disabled.
	 */
	mlx5_esw_mode_change_notify(esw, MLX5_ESWITCH_LEGACY);

	mlx5_eswitch_event_handlers_unregister(esw);

	esw_info(esw->dev, "Disable: mode(%s), nvfs(%d), active vports(%d)\n",
		 esw->mode == MLX5_ESWITCH_LEGACY ? "LEGACY" : "OFFLOADS",
		 esw->esw_funcs.num_vfs, esw->enabled_vports);

	if (esw->fdb_table.flags & MLX5_ESW_FDB_CREATED) {
		esw->fdb_table.flags &= ~MLX5_ESW_FDB_CREATED;
		if (esw->mode == MLX5_ESWITCH_OFFLOADS)
			esw_offloads_disable(esw);
		else if (esw->mode == MLX5_ESWITCH_LEGACY)
			esw_legacy_disable(esw);
		mlx5_esw_acls_ns_cleanup(esw);
	}

	if (esw->mode == MLX5_ESWITCH_OFFLOADS)
		devl_rate_nodes_destroy(devlink);
}

void mlx5_eswitch_disable(struct mlx5_eswitch *esw)
{
	if (!mlx5_esw_allowed(esw))
		return;

	devl_assert_locked(priv_to_devlink(esw->dev));
	mlx5_lag_disable_change(esw->dev);
	down_write(&esw->mode_lock);
	mlx5_eswitch_disable_locked(esw);
	esw->mode = MLX5_ESWITCH_LEGACY;
	up_write(&esw->mode_lock);
	mlx5_lag_enable_change(esw->dev);
}

static int mlx5_query_hca_cap_host_pf(struct mlx5_core_dev *dev, void *out)
{
	u16 opmod = (MLX5_CAP_GENERAL << 1) | (HCA_CAP_OPMOD_GET_MAX & 0x01);
	u8 in[MLX5_ST_SZ_BYTES(query_hca_cap_in)] = {};

	MLX5_SET(query_hca_cap_in, in, opcode, MLX5_CMD_OP_QUERY_HCA_CAP);
	MLX5_SET(query_hca_cap_in, in, op_mod, opmod);
	MLX5_SET(query_hca_cap_in, in, function_id, MLX5_VPORT_PF);
	MLX5_SET(query_hca_cap_in, in, other_function, true);
	return mlx5_cmd_exec_inout(dev, query_hca_cap, in, out);
}

int mlx5_esw_sf_max_hpf_functions(struct mlx5_core_dev *dev, u16 *max_sfs, u16 *sf_base_id)

{
	int query_out_sz = MLX5_ST_SZ_BYTES(query_hca_cap_out);
	void *query_ctx;
	void *hca_caps;
	int err;

	if (!mlx5_core_is_ecpf(dev)) {
		*max_sfs = 0;
		return 0;
	}

	query_ctx = kzalloc(query_out_sz, GFP_KERNEL);
	if (!query_ctx)
		return -ENOMEM;

	err = mlx5_query_hca_cap_host_pf(dev, query_ctx);
	if (err)
		goto out_free;

	hca_caps = MLX5_ADDR_OF(query_hca_cap_out, query_ctx, capability);
	*max_sfs = MLX5_GET(cmd_hca_cap, hca_caps, max_num_sf);
	*sf_base_id = MLX5_GET(cmd_hca_cap, hca_caps, sf_base_id);

out_free:
	kfree(query_ctx);
	return err;
}

static int mlx5_esw_vport_alloc(struct mlx5_eswitch *esw, struct mlx5_core_dev *dev,
				int index, u16 vport_num)
{
	struct mlx5_vport *vport;
	int err;

	vport = kzalloc(sizeof(*vport), GFP_KERNEL);
	if (!vport)
		return -ENOMEM;

	vport->dev = esw->dev;
	vport->vport = vport_num;
	vport->index = index;
	vport->info.link_state = MLX5_VPORT_ADMIN_STATE_AUTO;
	INIT_WORK(&vport->vport_change_handler, esw_vport_change_handler);
	err = xa_insert(&esw->vports, vport_num, vport, GFP_KERNEL);
	if (err)
		goto insert_err;

	esw->total_vports++;
	return 0;

insert_err:
	kfree(vport);
	return err;
}

static void mlx5_esw_vport_free(struct mlx5_eswitch *esw, struct mlx5_vport *vport)
{
	xa_erase(&esw->vports, vport->vport);
	kfree(vport);
}

static void mlx5_esw_vports_cleanup(struct mlx5_eswitch *esw)
{
	struct mlx5_vport *vport;
	unsigned long i;

	mlx5_esw_for_each_vport(esw, i, vport)
		mlx5_esw_vport_free(esw, vport);
	xa_destroy(&esw->vports);
}

static int mlx5_esw_vports_init(struct mlx5_eswitch *esw)
{
	struct mlx5_core_dev *dev = esw->dev;
	u16 max_host_pf_sfs;
	u16 base_sf_num;
	int idx = 0;
	int err;
	int i;

	xa_init(&esw->vports);

	err = mlx5_esw_vport_alloc(esw, dev, idx, MLX5_VPORT_PF);
	if (err)
		goto err;
	if (esw->first_host_vport == MLX5_VPORT_PF)
		xa_set_mark(&esw->vports, idx, MLX5_ESW_VPT_HOST_FN);
	idx++;

	for (i = 0; i < mlx5_core_max_vfs(dev); i++) {
		err = mlx5_esw_vport_alloc(esw, dev, idx, idx);
		if (err)
			goto err;
		xa_set_mark(&esw->vports, idx, MLX5_ESW_VPT_VF);
		xa_set_mark(&esw->vports, idx, MLX5_ESW_VPT_HOST_FN);
		idx++;
	}
	base_sf_num = mlx5_sf_start_function_id(dev);
	for (i = 0; i < mlx5_sf_max_functions(dev); i++) {
		err = mlx5_esw_vport_alloc(esw, dev, idx, base_sf_num + i);
		if (err)
			goto err;
		xa_set_mark(&esw->vports, base_sf_num + i, MLX5_ESW_VPT_SF);
		idx++;
	}

	err = mlx5_esw_sf_max_hpf_functions(dev, &max_host_pf_sfs, &base_sf_num);
	if (err)
		goto err;
	for (i = 0; i < max_host_pf_sfs; i++) {
		err = mlx5_esw_vport_alloc(esw, dev, idx, base_sf_num + i);
		if (err)
			goto err;
		xa_set_mark(&esw->vports, base_sf_num + i, MLX5_ESW_VPT_SF);
		idx++;
	}

	if (mlx5_ecpf_vport_exists(dev)) {
		err = mlx5_esw_vport_alloc(esw, dev, idx, MLX5_VPORT_ECPF);
		if (err)
			goto err;
		idx++;
	}
	err = mlx5_esw_vport_alloc(esw, dev, idx, MLX5_VPORT_UPLINK);
	if (err)
		goto err;
	return 0;

err:
	mlx5_esw_vports_cleanup(esw);
	return err;
}

int mlx5_eswitch_init(struct mlx5_core_dev *dev)
{
	struct mlx5_eswitch *esw;
	int err;

	if (!MLX5_VPORT_MANAGER(dev))
		return 0;

	esw = kzalloc(sizeof(*esw), GFP_KERNEL);
	if (!esw)
		return -ENOMEM;

	esw->dev = dev;
	esw->manager_vport = mlx5_eswitch_manager_vport(dev);
	esw->first_host_vport = mlx5_eswitch_first_host_vport_num(dev);

	esw->work_queue = create_singlethread_workqueue("mlx5_esw_wq");
	if (!esw->work_queue) {
		err = -ENOMEM;
		goto abort;
	}

	err = mlx5_esw_vports_init(esw);
	if (err)
		goto abort;

	err = esw_offloads_init_reps(esw);
	if (err)
		goto reps_err;

	mutex_init(&esw->offloads.encap_tbl_lock);
	hash_init(esw->offloads.encap_tbl);
	mutex_init(&esw->offloads.decap_tbl_lock);
	hash_init(esw->offloads.decap_tbl);
	mlx5e_mod_hdr_tbl_init(&esw->offloads.mod_hdr);
	atomic64_set(&esw->offloads.num_flows, 0);
	ida_init(&esw->offloads.vport_metadata_ida);
	xa_init_flags(&esw->offloads.vhca_map, XA_FLAGS_ALLOC);
	mutex_init(&esw->state_lock);
	init_rwsem(&esw->mode_lock);
	refcount_set(&esw->qos.refcnt, 0);

	esw->enabled_vports = 0;
	esw->mode = MLX5_ESWITCH_LEGACY;
	esw->offloads.inline_mode = MLX5_INLINE_MODE_NONE;
	if (MLX5_CAP_ESW_FLOWTABLE_FDB(dev, reformat) &&
	    MLX5_CAP_ESW_FLOWTABLE_FDB(dev, decap))
		esw->offloads.encap = DEVLINK_ESWITCH_ENCAP_MODE_BASIC;
	else
		esw->offloads.encap = DEVLINK_ESWITCH_ENCAP_MODE_NONE;
<<<<<<< HEAD
=======
	if (MLX5_ESWITCH_MANAGER(dev) &&
	    mlx5_esw_vport_match_metadata_supported(esw))
		esw->flags |= MLX5_ESWITCH_VPORT_MATCH_METADATA;
>>>>>>> d60c95ef

	dev->priv.eswitch = esw;
	BLOCKING_INIT_NOTIFIER_HEAD(&esw->n_head);

	esw->dbgfs = debugfs_create_dir("esw", mlx5_debugfs_get_dev_root(esw->dev));
	esw_info(dev,
		 "Total vports %d, per vport: max uc(%d) max mc(%d)\n",
		 esw->total_vports,
		 MLX5_MAX_UC_PER_VPORT(dev),
		 MLX5_MAX_MC_PER_VPORT(dev));
	return 0;

reps_err:
	mlx5_esw_vports_cleanup(esw);
abort:
	if (esw->work_queue)
		destroy_workqueue(esw->work_queue);
	kfree(esw);
	return err;
}

void mlx5_eswitch_cleanup(struct mlx5_eswitch *esw)
{
	if (!esw || !MLX5_VPORT_MANAGER(esw->dev))
		return;

	esw_info(esw->dev, "cleanup\n");

	debugfs_remove_recursive(esw->dbgfs);
	esw->dev->priv.eswitch = NULL;
	destroy_workqueue(esw->work_queue);
	WARN_ON(refcount_read(&esw->qos.refcnt));
	mutex_destroy(&esw->state_lock);
	WARN_ON(!xa_empty(&esw->offloads.vhca_map));
	xa_destroy(&esw->offloads.vhca_map);
	ida_destroy(&esw->offloads.vport_metadata_ida);
	mlx5e_mod_hdr_tbl_destroy(&esw->offloads.mod_hdr);
	mutex_destroy(&esw->offloads.encap_tbl_lock);
	mutex_destroy(&esw->offloads.decap_tbl_lock);
	esw_offloads_cleanup_reps(esw);
	mlx5_esw_vports_cleanup(esw);
	kfree(esw);
}

/* Vport Administration */
static int
mlx5_esw_set_vport_mac_locked(struct mlx5_eswitch *esw,
			      struct mlx5_vport *evport, const u8 *mac)
{
	u16 vport_num = evport->vport;
	u64 node_guid;
	int err = 0;

	if (is_multicast_ether_addr(mac))
		return -EINVAL;

	if (evport->info.spoofchk && !is_valid_ether_addr(mac))
		mlx5_core_warn(esw->dev,
			       "Set invalid MAC while spoofchk is on, vport(%d)\n",
			       vport_num);

	err = mlx5_modify_nic_vport_mac_address(esw->dev, vport_num, mac);
	if (err) {
		mlx5_core_warn(esw->dev,
			       "Failed to mlx5_modify_nic_vport_mac vport(%d) err=(%d)\n",
			       vport_num, err);
		return err;
	}

	node_guid_gen_from_mac(&node_guid, mac);
	err = mlx5_modify_nic_vport_node_guid(esw->dev, vport_num, node_guid);
	if (err)
		mlx5_core_warn(esw->dev,
			       "Failed to set vport %d node guid, err = %d. RDMA_CM will not function properly for this VF.\n",
			       vport_num, err);

	ether_addr_copy(evport->info.mac, mac);
	evport->info.node_guid = node_guid;
	if (evport->enabled && esw->mode == MLX5_ESWITCH_LEGACY)
		err = esw_acl_ingress_lgcy_setup(esw, evport);

	return err;
}

int mlx5_eswitch_set_vport_mac(struct mlx5_eswitch *esw,
			       u16 vport, const u8 *mac)
{
	struct mlx5_vport *evport = mlx5_eswitch_get_vport(esw, vport);
	int err = 0;

	if (IS_ERR(evport))
		return PTR_ERR(evport);

	mutex_lock(&esw->state_lock);
	err = mlx5_esw_set_vport_mac_locked(esw, evport, mac);
	mutex_unlock(&esw->state_lock);
	return err;
}

static bool mlx5_esw_check_port_type(struct mlx5_eswitch *esw, u16 vport_num, xa_mark_t mark)
{
	struct mlx5_vport *vport;

	vport = mlx5_eswitch_get_vport(esw, vport_num);
	if (IS_ERR(vport))
		return false;

	return xa_get_mark(&esw->vports, vport_num, mark);
}

bool mlx5_eswitch_is_vf_vport(struct mlx5_eswitch *esw, u16 vport_num)
{
	return mlx5_esw_check_port_type(esw, vport_num, MLX5_ESW_VPT_VF);
}

bool mlx5_esw_is_sf_vport(struct mlx5_eswitch *esw, u16 vport_num)
{
	return mlx5_esw_check_port_type(esw, vport_num, MLX5_ESW_VPT_SF);
}

int mlx5_eswitch_set_vport_state(struct mlx5_eswitch *esw,
				 u16 vport, int link_state)
{
	struct mlx5_vport *evport = mlx5_eswitch_get_vport(esw, vport);
	int opmod = MLX5_VPORT_STATE_OP_MOD_ESW_VPORT;
	int other_vport = 1;
	int err = 0;

	if (!mlx5_esw_allowed(esw))
		return -EPERM;
	if (IS_ERR(evport))
		return PTR_ERR(evport);

	if (vport == MLX5_VPORT_UPLINK) {
		opmod = MLX5_VPORT_STATE_OP_MOD_UPLINK;
		other_vport = 0;
		vport = 0;
	}
	mutex_lock(&esw->state_lock);
	if (esw->mode != MLX5_ESWITCH_LEGACY) {
		err = -EOPNOTSUPP;
		goto unlock;
	}

	err = mlx5_modify_vport_admin_state(esw->dev, opmod, vport, other_vport, link_state);
	if (err) {
		mlx5_core_warn(esw->dev, "Failed to set vport %d link state, opmod = %d, err = %d",
			       vport, opmod, err);
		goto unlock;
	}

	evport->info.link_state = link_state;

unlock:
	mutex_unlock(&esw->state_lock);
	return err;
}

int mlx5_eswitch_get_vport_config(struct mlx5_eswitch *esw,
				  u16 vport, struct ifla_vf_info *ivi)
{
	struct mlx5_vport *evport = mlx5_eswitch_get_vport(esw, vport);

	if (IS_ERR(evport))
		return PTR_ERR(evport);

	memset(ivi, 0, sizeof(*ivi));
	ivi->vf = vport - 1;

	mutex_lock(&esw->state_lock);
	ether_addr_copy(ivi->mac, evport->info.mac);
	ivi->linkstate = evport->info.link_state;
	ivi->vlan = evport->info.vlan;
	ivi->qos = evport->info.qos;
	ivi->spoofchk = evport->info.spoofchk;
	ivi->trusted = evport->info.trusted;
	if (evport->qos.enabled) {
		ivi->min_tx_rate = evport->qos.min_rate;
		ivi->max_tx_rate = evport->qos.max_rate;
	}
	mutex_unlock(&esw->state_lock);

	return 0;
}

int __mlx5_eswitch_set_vport_vlan(struct mlx5_eswitch *esw,
				  u16 vport, u16 vlan, u8 qos, u8 set_flags)
{
	struct mlx5_vport *evport = mlx5_eswitch_get_vport(esw, vport);
	bool vst_mode_steering = esw_vst_mode_is_steering(esw);
	int err = 0;

	if (IS_ERR(evport))
		return PTR_ERR(evport);
	if (vlan > 4095 || qos > 7)
		return -EINVAL;

	if (esw->mode == MLX5_ESWITCH_OFFLOADS || !vst_mode_steering) {
		err = modify_esw_vport_cvlan(esw->dev, vport, vlan, qos, set_flags);
		if (err)
			return err;
	}

	evport->info.vlan = vlan;
	evport->info.qos = qos;
	if (evport->enabled && esw->mode == MLX5_ESWITCH_LEGACY) {
		err = esw_acl_ingress_lgcy_setup(esw, evport);
		if (err)
			return err;
		err = esw_acl_egress_lgcy_setup(esw, evport);
	}

	return err;
}

int mlx5_eswitch_get_vport_stats(struct mlx5_eswitch *esw,
				 u16 vport_num,
				 struct ifla_vf_stats *vf_stats)
{
	struct mlx5_vport *vport = mlx5_eswitch_get_vport(esw, vport_num);
	int outlen = MLX5_ST_SZ_BYTES(query_vport_counter_out);
	u32 in[MLX5_ST_SZ_DW(query_vport_counter_in)] = {};
	struct mlx5_vport_drop_stats stats = {};
	int err = 0;
	u32 *out;

	if (IS_ERR(vport))
		return PTR_ERR(vport);

	out = kvzalloc(outlen, GFP_KERNEL);
	if (!out)
		return -ENOMEM;

	MLX5_SET(query_vport_counter_in, in, opcode,
		 MLX5_CMD_OP_QUERY_VPORT_COUNTER);
	MLX5_SET(query_vport_counter_in, in, op_mod, 0);
	MLX5_SET(query_vport_counter_in, in, vport_number, vport->vport);
	MLX5_SET(query_vport_counter_in, in, other_vport, 1);

	err = mlx5_cmd_exec_inout(esw->dev, query_vport_counter, in, out);
	if (err)
		goto free_out;

	#define MLX5_GET_CTR(p, x) \
		MLX5_GET64(query_vport_counter_out, p, x)

	memset(vf_stats, 0, sizeof(*vf_stats));
	vf_stats->rx_packets =
		MLX5_GET_CTR(out, received_eth_unicast.packets) +
		MLX5_GET_CTR(out, received_ib_unicast.packets) +
		MLX5_GET_CTR(out, received_eth_multicast.packets) +
		MLX5_GET_CTR(out, received_ib_multicast.packets) +
		MLX5_GET_CTR(out, received_eth_broadcast.packets);

	vf_stats->rx_bytes =
		MLX5_GET_CTR(out, received_eth_unicast.octets) +
		MLX5_GET_CTR(out, received_ib_unicast.octets) +
		MLX5_GET_CTR(out, received_eth_multicast.octets) +
		MLX5_GET_CTR(out, received_ib_multicast.octets) +
		MLX5_GET_CTR(out, received_eth_broadcast.octets);

	vf_stats->tx_packets =
		MLX5_GET_CTR(out, transmitted_eth_unicast.packets) +
		MLX5_GET_CTR(out, transmitted_ib_unicast.packets) +
		MLX5_GET_CTR(out, transmitted_eth_multicast.packets) +
		MLX5_GET_CTR(out, transmitted_ib_multicast.packets) +
		MLX5_GET_CTR(out, transmitted_eth_broadcast.packets);

	vf_stats->tx_bytes =
		MLX5_GET_CTR(out, transmitted_eth_unicast.octets) +
		MLX5_GET_CTR(out, transmitted_ib_unicast.octets) +
		MLX5_GET_CTR(out, transmitted_eth_multicast.octets) +
		MLX5_GET_CTR(out, transmitted_ib_multicast.octets) +
		MLX5_GET_CTR(out, transmitted_eth_broadcast.octets);

	vf_stats->multicast =
		MLX5_GET_CTR(out, received_eth_multicast.packets) +
		MLX5_GET_CTR(out, received_ib_multicast.packets);

	vf_stats->broadcast =
		MLX5_GET_CTR(out, received_eth_broadcast.packets);

	err = mlx5_esw_query_vport_drop_stats(esw->dev, vport, &stats);
	if (err)
		goto free_out;
	vf_stats->rx_dropped = stats.rx_dropped;
	vf_stats->tx_dropped = stats.tx_dropped;

free_out:
	kvfree(out);
	return err;
}

u8 mlx5_eswitch_mode(const struct mlx5_core_dev *dev)
{
	struct mlx5_eswitch *esw = dev->priv.eswitch;

	return mlx5_esw_allowed(esw) ? esw->mode : MLX5_ESWITCH_LEGACY;
}
EXPORT_SYMBOL_GPL(mlx5_eswitch_mode);

enum devlink_eswitch_encap_mode
mlx5_eswitch_get_encap_mode(const struct mlx5_core_dev *dev)
{
	struct mlx5_eswitch *esw;

	esw = dev->priv.eswitch;
	return (mlx5_eswitch_mode(dev) == MLX5_ESWITCH_OFFLOADS)  ? esw->offloads.encap :
		DEVLINK_ESWITCH_ENCAP_MODE_NONE;
}
EXPORT_SYMBOL(mlx5_eswitch_get_encap_mode);

bool mlx5_esw_multipath_prereq(struct mlx5_core_dev *dev0,
			       struct mlx5_core_dev *dev1)
{
	return (dev0->priv.eswitch->mode == MLX5_ESWITCH_OFFLOADS &&
		dev1->priv.eswitch->mode == MLX5_ESWITCH_OFFLOADS);
}

int mlx5_esw_event_notifier_register(struct mlx5_eswitch *esw, struct notifier_block *nb)
{
	return blocking_notifier_chain_register(&esw->n_head, nb);
}

void mlx5_esw_event_notifier_unregister(struct mlx5_eswitch *esw, struct notifier_block *nb)
{
	blocking_notifier_chain_unregister(&esw->n_head, nb);
}

/**
 * mlx5_esw_hold() - Try to take a read lock on esw mode lock.
 * @mdev: mlx5 core device.
 *
 * Should be called by esw resources callers.
 *
 * Return: true on success or false.
 */
bool mlx5_esw_hold(struct mlx5_core_dev *mdev)
{
	struct mlx5_eswitch *esw = mdev->priv.eswitch;

	/* e.g. VF doesn't have eswitch so nothing to do */
	if (!mlx5_esw_allowed(esw))
		return true;

	if (down_read_trylock(&esw->mode_lock) != 0)
		return true;

	return false;
}

/**
 * mlx5_esw_release() - Release a read lock on esw mode lock.
 * @mdev: mlx5 core device.
 */
void mlx5_esw_release(struct mlx5_core_dev *mdev)
{
	struct mlx5_eswitch *esw = mdev->priv.eswitch;

	if (mlx5_esw_allowed(esw))
		up_read(&esw->mode_lock);
}

/**
 * mlx5_esw_get() - Increase esw user count.
 * @mdev: mlx5 core device.
 */
void mlx5_esw_get(struct mlx5_core_dev *mdev)
{
	struct mlx5_eswitch *esw = mdev->priv.eswitch;

	if (mlx5_esw_allowed(esw))
		atomic64_inc(&esw->user_count);
}

/**
 * mlx5_esw_put() - Decrease esw user count.
 * @mdev: mlx5 core device.
 */
void mlx5_esw_put(struct mlx5_core_dev *mdev)
{
	struct mlx5_eswitch *esw = mdev->priv.eswitch;

	if (mlx5_esw_allowed(esw))
		atomic64_dec_if_positive(&esw->user_count);
}

/**
 * mlx5_esw_try_lock() - Take a write lock on esw mode lock.
 * @esw: eswitch device.
 *
 * Should be called by esw mode change routine.
 *
 * Return:
 * * 0       - esw mode if successfully locked and refcount is 0.
 * * -EBUSY  - refcount is not 0.
 * * -EINVAL - In the middle of switching mode or lock is already held.
 */
int mlx5_esw_try_lock(struct mlx5_eswitch *esw)
{
	if (down_write_trylock(&esw->mode_lock) == 0)
		return -EINVAL;

	if (atomic64_read(&esw->user_count) > 0) {
		up_write(&esw->mode_lock);
		return -EBUSY;
	}

	return esw->mode;
}

/**
 * mlx5_esw_unlock() - Release write lock on esw mode lock
 * @esw: eswitch device.
 */
void mlx5_esw_unlock(struct mlx5_eswitch *esw)
{
	up_write(&esw->mode_lock);
}

/**
 * mlx5_eswitch_get_total_vports - Get total vports of the eswitch
 *
 * @dev: Pointer to core device
 *
 * mlx5_eswitch_get_total_vports returns total number of eswitch vports.
 */
u16 mlx5_eswitch_get_total_vports(const struct mlx5_core_dev *dev)
{
	struct mlx5_eswitch *esw;

	esw = dev->priv.eswitch;
	return mlx5_esw_allowed(esw) ? esw->total_vports : 0;
}
EXPORT_SYMBOL_GPL(mlx5_eswitch_get_total_vports);

/**
 * mlx5_eswitch_get_core_dev - Get the mdev device
 * @esw : eswitch device.
 *
 * Return the mellanox core device which manages the eswitch.
 */
struct mlx5_core_dev *mlx5_eswitch_get_core_dev(struct mlx5_eswitch *esw)
{
	return mlx5_esw_allowed(esw) ? esw->dev : NULL;
}
EXPORT_SYMBOL(mlx5_eswitch_get_core_dev);<|MERGE_RESOLUTION|>--- conflicted
+++ resolved
@@ -1315,13 +1315,9 @@
 	if (!mlx5_esw_allowed(esw))
 		return 0;
 
-<<<<<<< HEAD
-	toggle_lag = esw->mode == MLX5_ESWITCH_NONE;
-=======
 	devl_assert_locked(priv_to_devlink(esw->dev));
 
 	toggle_lag = !mlx5_esw_is_fdb_created(esw);
->>>>>>> d60c95ef
 
 	if (toggle_lag)
 		mlx5_lag_disable_change(esw->dev);
@@ -1627,12 +1623,9 @@
 		esw->offloads.encap = DEVLINK_ESWITCH_ENCAP_MODE_BASIC;
 	else
 		esw->offloads.encap = DEVLINK_ESWITCH_ENCAP_MODE_NONE;
-<<<<<<< HEAD
-=======
 	if (MLX5_ESWITCH_MANAGER(dev) &&
 	    mlx5_esw_vport_match_metadata_supported(esw))
 		esw->flags |= MLX5_ESWITCH_VPORT_MATCH_METADATA;
->>>>>>> d60c95ef
 
 	dev->priv.eswitch = esw;
 	BLOCKING_INIT_NOTIFIER_HEAD(&esw->n_head);
