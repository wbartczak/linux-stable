--- conflicted
+++ resolved
@@ -466,12 +466,7 @@
 	case HWTSTAMP_TX_OFF:
 		break;
 	case HWTSTAMP_TX_ONESTEP_SYNC:
-<<<<<<< HEAD
-		if (gem_ptp_set_one_step_sync(bp, 1) != 0)
-			return -ERANGE;
-=======
 		gem_ptp_set_one_step_sync(bp, 1);
->>>>>>> d60c95ef
 		tx_bd_control = TSTAMP_ALL_FRAMES;
 		break;
 	case HWTSTAMP_TX_ON:
