--- conflicted
+++ resolved
@@ -99,377 +99,6 @@
 static const struct ocelot_stat_layout ocelot_stats_layout[OCELOT_NUM_STATS] = {
 	[OCELOT_STAT_RX_OCTETS] = {
 		.name = "rx_octets",
-<<<<<<< HEAD
-		.offset = 0x00,
-	},
-	[OCELOT_STAT_RX_UNICAST] = {
-		.name = "rx_unicast",
-		.offset = 0x01,
-	},
-	[OCELOT_STAT_RX_MULTICAST] = {
-		.name = "rx_multicast",
-		.offset = 0x02,
-	},
-	[OCELOT_STAT_RX_BROADCAST] = {
-		.name = "rx_broadcast",
-		.offset = 0x03,
-	},
-	[OCELOT_STAT_RX_SHORTS] = {
-		.name = "rx_shorts",
-		.offset = 0x04,
-	},
-	[OCELOT_STAT_RX_FRAGMENTS] = {
-		.name = "rx_fragments",
-		.offset = 0x05,
-	},
-	[OCELOT_STAT_RX_JABBERS] = {
-		.name = "rx_jabbers",
-		.offset = 0x06,
-	},
-	[OCELOT_STAT_RX_CRC_ALIGN_ERRS] = {
-		.name = "rx_crc_align_errs",
-		.offset = 0x07,
-	},
-	[OCELOT_STAT_RX_SYM_ERRS] = {
-		.name = "rx_sym_errs",
-		.offset = 0x08,
-	},
-	[OCELOT_STAT_RX_64] = {
-		.name = "rx_frames_below_65_octets",
-		.offset = 0x09,
-	},
-	[OCELOT_STAT_RX_65_127] = {
-		.name = "rx_frames_65_to_127_octets",
-		.offset = 0x0A,
-	},
-	[OCELOT_STAT_RX_128_255] = {
-		.name = "rx_frames_128_to_255_octets",
-		.offset = 0x0B,
-	},
-	[OCELOT_STAT_RX_256_511] = {
-		.name = "rx_frames_256_to_511_octets",
-		.offset = 0x0C,
-	},
-	[OCELOT_STAT_RX_512_1023] = {
-		.name = "rx_frames_512_to_1023_octets",
-		.offset = 0x0D,
-	},
-	[OCELOT_STAT_RX_1024_1526] = {
-		.name = "rx_frames_1024_to_1526_octets",
-		.offset = 0x0E,
-	},
-	[OCELOT_STAT_RX_1527_MAX] = {
-		.name = "rx_frames_over_1526_octets",
-		.offset = 0x0F,
-	},
-	[OCELOT_STAT_RX_PAUSE] = {
-		.name = "rx_pause",
-		.offset = 0x10,
-	},
-	[OCELOT_STAT_RX_CONTROL] = {
-		.name = "rx_control",
-		.offset = 0x11,
-	},
-	[OCELOT_STAT_RX_LONGS] = {
-		.name = "rx_longs",
-		.offset = 0x12,
-	},
-	[OCELOT_STAT_RX_CLASSIFIED_DROPS] = {
-		.name = "rx_classified_drops",
-		.offset = 0x13,
-	},
-	[OCELOT_STAT_RX_RED_PRIO_0] = {
-		.name = "rx_red_prio_0",
-		.offset = 0x14,
-	},
-	[OCELOT_STAT_RX_RED_PRIO_1] = {
-		.name = "rx_red_prio_1",
-		.offset = 0x15,
-	},
-	[OCELOT_STAT_RX_RED_PRIO_2] = {
-		.name = "rx_red_prio_2",
-		.offset = 0x16,
-	},
-	[OCELOT_STAT_RX_RED_PRIO_3] = {
-		.name = "rx_red_prio_3",
-		.offset = 0x17,
-	},
-	[OCELOT_STAT_RX_RED_PRIO_4] = {
-		.name = "rx_red_prio_4",
-		.offset = 0x18,
-	},
-	[OCELOT_STAT_RX_RED_PRIO_5] = {
-		.name = "rx_red_prio_5",
-		.offset = 0x19,
-	},
-	[OCELOT_STAT_RX_RED_PRIO_6] = {
-		.name = "rx_red_prio_6",
-		.offset = 0x1A,
-	},
-	[OCELOT_STAT_RX_RED_PRIO_7] = {
-		.name = "rx_red_prio_7",
-		.offset = 0x1B,
-	},
-	[OCELOT_STAT_RX_YELLOW_PRIO_0] = {
-		.name = "rx_yellow_prio_0",
-		.offset = 0x1C,
-	},
-	[OCELOT_STAT_RX_YELLOW_PRIO_1] = {
-		.name = "rx_yellow_prio_1",
-		.offset = 0x1D,
-	},
-	[OCELOT_STAT_RX_YELLOW_PRIO_2] = {
-		.name = "rx_yellow_prio_2",
-		.offset = 0x1E,
-	},
-	[OCELOT_STAT_RX_YELLOW_PRIO_3] = {
-		.name = "rx_yellow_prio_3",
-		.offset = 0x1F,
-	},
-	[OCELOT_STAT_RX_YELLOW_PRIO_4] = {
-		.name = "rx_yellow_prio_4",
-		.offset = 0x20,
-	},
-	[OCELOT_STAT_RX_YELLOW_PRIO_5] = {
-		.name = "rx_yellow_prio_5",
-		.offset = 0x21,
-	},
-	[OCELOT_STAT_RX_YELLOW_PRIO_6] = {
-		.name = "rx_yellow_prio_6",
-		.offset = 0x22,
-	},
-	[OCELOT_STAT_RX_YELLOW_PRIO_7] = {
-		.name = "rx_yellow_prio_7",
-		.offset = 0x23,
-	},
-	[OCELOT_STAT_RX_GREEN_PRIO_0] = {
-		.name = "rx_green_prio_0",
-		.offset = 0x24,
-	},
-	[OCELOT_STAT_RX_GREEN_PRIO_1] = {
-		.name = "rx_green_prio_1",
-		.offset = 0x25,
-	},
-	[OCELOT_STAT_RX_GREEN_PRIO_2] = {
-		.name = "rx_green_prio_2",
-		.offset = 0x26,
-	},
-	[OCELOT_STAT_RX_GREEN_PRIO_3] = {
-		.name = "rx_green_prio_3",
-		.offset = 0x27,
-	},
-	[OCELOT_STAT_RX_GREEN_PRIO_4] = {
-		.name = "rx_green_prio_4",
-		.offset = 0x28,
-	},
-	[OCELOT_STAT_RX_GREEN_PRIO_5] = {
-		.name = "rx_green_prio_5",
-		.offset = 0x29,
-	},
-	[OCELOT_STAT_RX_GREEN_PRIO_6] = {
-		.name = "rx_green_prio_6",
-		.offset = 0x2A,
-	},
-	[OCELOT_STAT_RX_GREEN_PRIO_7] = {
-		.name = "rx_green_prio_7",
-		.offset = 0x2B,
-	},
-	[OCELOT_STAT_TX_OCTETS] = {
-		.name = "tx_octets",
-		.offset = 0x40,
-	},
-	[OCELOT_STAT_TX_UNICAST] = {
-		.name = "tx_unicast",
-		.offset = 0x41,
-	},
-	[OCELOT_STAT_TX_MULTICAST] = {
-		.name = "tx_multicast",
-		.offset = 0x42,
-	},
-	[OCELOT_STAT_TX_BROADCAST] = {
-		.name = "tx_broadcast",
-		.offset = 0x43,
-	},
-	[OCELOT_STAT_TX_COLLISION] = {
-		.name = "tx_collision",
-		.offset = 0x44,
-	},
-	[OCELOT_STAT_TX_DROPS] = {
-		.name = "tx_drops",
-		.offset = 0x45,
-	},
-	[OCELOT_STAT_TX_PAUSE] = {
-		.name = "tx_pause",
-		.offset = 0x46,
-	},
-	[OCELOT_STAT_TX_64] = {
-		.name = "tx_frames_below_65_octets",
-		.offset = 0x47,
-	},
-	[OCELOT_STAT_TX_65_127] = {
-		.name = "tx_frames_65_to_127_octets",
-		.offset = 0x48,
-	},
-	[OCELOT_STAT_TX_128_255] = {
-		.name = "tx_frames_128_255_octets",
-		.offset = 0x49,
-	},
-	[OCELOT_STAT_TX_256_511] = {
-		.name = "tx_frames_256_511_octets",
-		.offset = 0x4A,
-	},
-	[OCELOT_STAT_TX_512_1023] = {
-		.name = "tx_frames_512_1023_octets",
-		.offset = 0x4B,
-	},
-	[OCELOT_STAT_TX_1024_1526] = {
-		.name = "tx_frames_1024_1526_octets",
-		.offset = 0x4C,
-	},
-	[OCELOT_STAT_TX_1527_MAX] = {
-		.name = "tx_frames_over_1526_octets",
-		.offset = 0x4D,
-	},
-	[OCELOT_STAT_TX_YELLOW_PRIO_0] = {
-		.name = "tx_yellow_prio_0",
-		.offset = 0x4E,
-	},
-	[OCELOT_STAT_TX_YELLOW_PRIO_1] = {
-		.name = "tx_yellow_prio_1",
-		.offset = 0x4F,
-	},
-	[OCELOT_STAT_TX_YELLOW_PRIO_2] = {
-		.name = "tx_yellow_prio_2",
-		.offset = 0x50,
-	},
-	[OCELOT_STAT_TX_YELLOW_PRIO_3] = {
-		.name = "tx_yellow_prio_3",
-		.offset = 0x51,
-	},
-	[OCELOT_STAT_TX_YELLOW_PRIO_4] = {
-		.name = "tx_yellow_prio_4",
-		.offset = 0x52,
-	},
-	[OCELOT_STAT_TX_YELLOW_PRIO_5] = {
-		.name = "tx_yellow_prio_5",
-		.offset = 0x53,
-	},
-	[OCELOT_STAT_TX_YELLOW_PRIO_6] = {
-		.name = "tx_yellow_prio_6",
-		.offset = 0x54,
-	},
-	[OCELOT_STAT_TX_YELLOW_PRIO_7] = {
-		.name = "tx_yellow_prio_7",
-		.offset = 0x55,
-	},
-	[OCELOT_STAT_TX_GREEN_PRIO_0] = {
-		.name = "tx_green_prio_0",
-		.offset = 0x56,
-	},
-	[OCELOT_STAT_TX_GREEN_PRIO_1] = {
-		.name = "tx_green_prio_1",
-		.offset = 0x57,
-	},
-	[OCELOT_STAT_TX_GREEN_PRIO_2] = {
-		.name = "tx_green_prio_2",
-		.offset = 0x58,
-	},
-	[OCELOT_STAT_TX_GREEN_PRIO_3] = {
-		.name = "tx_green_prio_3",
-		.offset = 0x59,
-	},
-	[OCELOT_STAT_TX_GREEN_PRIO_4] = {
-		.name = "tx_green_prio_4",
-		.offset = 0x5A,
-	},
-	[OCELOT_STAT_TX_GREEN_PRIO_5] = {
-		.name = "tx_green_prio_5",
-		.offset = 0x5B,
-	},
-	[OCELOT_STAT_TX_GREEN_PRIO_6] = {
-		.name = "tx_green_prio_6",
-		.offset = 0x5C,
-	},
-	[OCELOT_STAT_TX_GREEN_PRIO_7] = {
-		.name = "tx_green_prio_7",
-		.offset = 0x5D,
-	},
-	[OCELOT_STAT_TX_AGED] = {
-		.name = "tx_aged",
-		.offset = 0x5E,
-	},
-	[OCELOT_STAT_DROP_LOCAL] = {
-		.name = "drop_local",
-		.offset = 0x80,
-	},
-	[OCELOT_STAT_DROP_TAIL] = {
-		.name = "drop_tail",
-		.offset = 0x81,
-	},
-	[OCELOT_STAT_DROP_YELLOW_PRIO_0] = {
-		.name = "drop_yellow_prio_0",
-		.offset = 0x82,
-	},
-	[OCELOT_STAT_DROP_YELLOW_PRIO_1] = {
-		.name = "drop_yellow_prio_1",
-		.offset = 0x83,
-	},
-	[OCELOT_STAT_DROP_YELLOW_PRIO_2] = {
-		.name = "drop_yellow_prio_2",
-		.offset = 0x84,
-	},
-	[OCELOT_STAT_DROP_YELLOW_PRIO_3] = {
-		.name = "drop_yellow_prio_3",
-		.offset = 0x85,
-	},
-	[OCELOT_STAT_DROP_YELLOW_PRIO_4] = {
-		.name = "drop_yellow_prio_4",
-		.offset = 0x86,
-	},
-	[OCELOT_STAT_DROP_YELLOW_PRIO_5] = {
-		.name = "drop_yellow_prio_5",
-		.offset = 0x87,
-	},
-	[OCELOT_STAT_DROP_YELLOW_PRIO_6] = {
-		.name = "drop_yellow_prio_6",
-		.offset = 0x88,
-	},
-	[OCELOT_STAT_DROP_YELLOW_PRIO_7] = {
-		.name = "drop_yellow_prio_7",
-		.offset = 0x89,
-	},
-	[OCELOT_STAT_DROP_GREEN_PRIO_0] = {
-		.name = "drop_green_prio_0",
-		.offset = 0x8A,
-	},
-	[OCELOT_STAT_DROP_GREEN_PRIO_1] = {
-		.name = "drop_green_prio_1",
-		.offset = 0x8B,
-	},
-	[OCELOT_STAT_DROP_GREEN_PRIO_2] = {
-		.name = "drop_green_prio_2",
-		.offset = 0x8C,
-	},
-	[OCELOT_STAT_DROP_GREEN_PRIO_3] = {
-		.name = "drop_green_prio_3",
-		.offset = 0x8D,
-	},
-	[OCELOT_STAT_DROP_GREEN_PRIO_4] = {
-		.name = "drop_green_prio_4",
-		.offset = 0x8E,
-	},
-	[OCELOT_STAT_DROP_GREEN_PRIO_5] = {
-		.name = "drop_green_prio_5",
-		.offset = 0x8F,
-	},
-	[OCELOT_STAT_DROP_GREEN_PRIO_6] = {
-		.name = "drop_green_prio_6",
-		.offset = 0x90,
-	},
-	[OCELOT_STAT_DROP_GREEN_PRIO_7] = {
-		.name = "drop_green_prio_7",
-		.offset = 0x91,
-=======
 		.reg = SYS_COUNT_RX_OCTETS,
 	},
 	[OCELOT_STAT_RX_UNICAST] = {
@@ -839,7 +468,6 @@
 	[OCELOT_STAT_DROP_GREEN_PRIO_7] = {
 		.name = "drop_green_prio_7",
 		.reg = SYS_COUNT_DROP_GREEN_PRIO_7,
->>>>>>> e6f4ff3f
 	},
 };
 
