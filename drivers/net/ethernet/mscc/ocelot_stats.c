--- conflicted
+++ resolved
@@ -900,11 +900,7 @@
 		if (!layout[i].reg)
 			continue;
 
-<<<<<<< HEAD
-		if (region && ocelot->map[SYS][ocelot_stats_layout[i].reg & REG_MASK] ==
-=======
 		if (region && ocelot->map[SYS][layout[i].reg & REG_MASK] ==
->>>>>>> 5729a900
 		    ocelot->map[SYS][last & REG_MASK] + 4) {
 			region->count++;
 		} else {
