--- conflicted
+++ resolved
@@ -280,22 +280,14 @@
 	struct list_head *active = &wil->rx_buff_mgmt.active;
 	dma_addr_t pa;
 
-<<<<<<< HEAD
+	if (!wil->rx_buff_mgmt.buff_arr)
+		return;
+
 	while (!list_empty(active)) {
 		struct wil_rx_buff *rx_buff =
 			list_first_entry(active, struct wil_rx_buff, list);
 		struct sk_buff *skb = rx_buff->skb;
 
-=======
-	if (!wil->rx_buff_mgmt.buff_arr)
-		return;
-
-	while (!list_empty(active)) {
-		struct wil_rx_buff *rx_buff =
-			list_first_entry(active, struct wil_rx_buff, list);
-		struct sk_buff *skb = rx_buff->skb;
-
->>>>>>> f7688b48
 		if (unlikely(!skb)) {
 			wil_err(wil, "No Rx skb at buff_id %d\n", rx_buff->id);
 		} else {
@@ -932,18 +924,12 @@
 	wil->rx_buff_mgmt.buff_arr[buff_id].skb = NULL;
 	if (!skb) {
 		wil_err(wil, "No Rx skb at buff_id %d\n", buff_id);
-<<<<<<< HEAD
-		/* Move the buffer from the active list to the free list */
-		list_move(&wil->rx_buff_mgmt.buff_arr[buff_id].list,
-			  &wil->rx_buff_mgmt.free);
-=======
 		wil_rx_status_reset_buff_id(sring);
 		/* Move the buffer from the active list to the free list */
 		list_move_tail(&wil->rx_buff_mgmt.buff_arr[buff_id].list,
 			       &wil->rx_buff_mgmt.free);
 		wil_sring_advance_swhead(sring);
 		sring->invalid_buff_id_cnt++;
->>>>>>> f7688b48
 		goto again;
 	}
 
