/*
 * Copyright (c) 2012-2017 Qualcomm Atheros, Inc.
 * Copyright (c) 2018-2019, The Linux Foundation. All rights reserved.
 *
 * Permission to use, copy, modify, and/or distribute this software for any
 * purpose with or without fee is hereby granted, provided that the above
 * copyright notice and this permission notice appear in all copies.
 *
 * THE SOFTWARE IS PROVIDED "AS IS" AND THE AUTHOR DISCLAIMS ALL WARRANTIES
 * WITH REGARD TO THIS SOFTWARE INCLUDING ALL IMPLIED WARRANTIES OF
 * MERCHANTABILITY AND FITNESS. IN NO EVENT SHALL THE AUTHOR BE LIABLE FOR
 * ANY SPECIAL, DIRECT, INDIRECT, OR CONSEQUENTIAL DAMAGES OR ANY DAMAGES
 * WHATSOEVER RESULTING FROM LOSS OF USE, DATA OR PROFITS, WHETHER IN AN
 * ACTION OF CONTRACT, NEGLIGENCE OR OTHER TORTIOUS ACTION, ARISING OUT OF
 * OR IN CONNECTION WITH THE USE OR PERFORMANCE OF THIS SOFTWARE.
 */

#include <linux/etherdevice.h>
#include <net/ieee80211_radiotap.h>
#include <linux/if_arp.h>
#include <linux/moduleparam.h>
#include <linux/ip.h>
#include <linux/ipv6.h>
#include <net/ipv6.h>
#include <linux/prefetch.h>

#include "wil6210.h"
#include "wmi.h"
#include "txrx.h"
#include "trace.h"
#include "txrx_edma.h"

bool rx_align_2;
module_param(rx_align_2, bool, 0444);
MODULE_PARM_DESC(rx_align_2, " align Rx buffers on 4*n+2, default - no");

bool rx_large_buf;
module_param(rx_large_buf, bool, 0444);
MODULE_PARM_DESC(rx_large_buf, " allocate 8KB RX buffers, default - no");

/* Drop Tx packets in case Tx ring is full */
bool drop_if_ring_full;

static inline uint wil_rx_snaplen(void)
{
	return rx_align_2 ? 6 : 0;
}

/* wil_ring_wmark_low - low watermark for available descriptor space */
static inline int wil_ring_wmark_low(struct wil_ring *ring)
{
	return ring->size / 8;
}

/* wil_ring_wmark_high - high watermark for available descriptor space */
static inline int wil_ring_wmark_high(struct wil_ring *ring)
{
	return ring->size / 4;
}

/* returns true if num avail descriptors is lower than wmark_low */
static inline int wil_ring_avail_low(struct wil_ring *ring)
{
	return wil_ring_avail_tx(ring) < wil_ring_wmark_low(ring);
}

/* returns true if num avail descriptors is higher than wmark_high */
static inline int wil_ring_avail_high(struct wil_ring *ring)
{
	return wil_ring_avail_tx(ring) > wil_ring_wmark_high(ring);
}

/* returns true when all tx vrings are empty */
bool wil_is_tx_idle(struct wil6210_priv *wil)
{
	int i;
	unsigned long data_comp_to;
	int min_ring_id = wil_get_min_tx_ring_id(wil);

	for (i = min_ring_id; i < WIL6210_MAX_TX_RINGS; i++) {
		struct wil_ring *vring = &wil->ring_tx[i];
		int vring_index = vring - wil->ring_tx;
		struct wil_ring_tx_data *txdata =
			&wil->ring_tx_data[vring_index];

		spin_lock(&txdata->lock);

		if (!vring->va || !txdata->enabled) {
			spin_unlock(&txdata->lock);
			continue;
		}

		data_comp_to = jiffies + msecs_to_jiffies(
					WIL_DATA_COMPLETION_TO_MS);
		if (test_bit(wil_status_napi_en, wil->status)) {
			while (!wil_ring_is_empty(vring)) {
				if (time_after(jiffies, data_comp_to)) {
					wil_dbg_pm(wil,
						   "TO waiting for idle tx\n");
					spin_unlock(&txdata->lock);
					return false;
				}
				wil_dbg_ratelimited(wil,
						    "tx vring is not empty -> NAPI\n");
				spin_unlock(&txdata->lock);
				napi_synchronize(&wil->napi_tx);
				msleep(20);
				spin_lock(&txdata->lock);
				if (!vring->va || !txdata->enabled)
					break;
			}
		}

		spin_unlock(&txdata->lock);
	}

	return true;
}

static int wil_vring_alloc(struct wil6210_priv *wil, struct wil_ring *vring)
{
	struct device *dev = wil_to_dev(wil);
	size_t sz = vring->size * sizeof(vring->va[0]);
	uint i;

	wil_dbg_misc(wil, "vring_alloc:\n");

	BUILD_BUG_ON(sizeof(vring->va[0]) != 32);

	vring->swhead = 0;
	vring->swtail = 0;
	vring->ctx = kcalloc(vring->size, sizeof(vring->ctx[0]), GFP_KERNEL);
	if (!vring->ctx) {
		vring->va = NULL;
		return -ENOMEM;
	}

	/* vring->va should be aligned on its size rounded up to power of 2
	 * This is granted by the dma_alloc_coherent.
	 *
	 * HW has limitation that all vrings addresses must share the same
	 * upper 16 msb bits part of 48 bits address. To workaround that,
	 * if we are using more than 32 bit addresses switch to 32 bit
	 * allocation before allocating vring memory.
	 *
	 * There's no check for the return value of dma_set_mask_and_coherent,
	 * since we assume if we were able to set the mask during
	 * initialization in this system it will not fail if we set it again
	 */
	if (wil->dma_addr_size > 32)
		dma_set_mask_and_coherent(dev, DMA_BIT_MASK(32));

	vring->va = dma_alloc_coherent(dev, sz, &vring->pa, GFP_KERNEL);
	if (!vring->va) {
		kfree(vring->ctx);
		vring->ctx = NULL;
		return -ENOMEM;
	}

	if (wil->dma_addr_size > 32)
		dma_set_mask_and_coherent(dev,
					  DMA_BIT_MASK(wil->dma_addr_size));

	/* initially, all descriptors are SW owned
	 * For Tx and Rx, ownership bit is at the same location, thus
	 * we can use any
	 */
	for (i = 0; i < vring->size; i++) {
		volatile struct vring_tx_desc *_d =
			&vring->va[i].tx.legacy;

		_d->dma.status = TX_DMA_STATUS_DU;
	}

	wil_dbg_misc(wil, "vring[%d] 0x%p:%pad 0x%p\n", vring->size,
		     vring->va, &vring->pa, vring->ctx);

	return 0;
}

static void wil_txdesc_unmap(struct device *dev, union wil_tx_desc *desc,
			     struct wil_ctx *ctx)
{
	struct vring_tx_desc *d = &desc->legacy;
	dma_addr_t pa = wil_desc_addr(&d->dma.addr);
	u16 dmalen = le16_to_cpu(d->dma.length);

	switch (ctx->mapped_as) {
	case wil_mapped_as_single:
		dma_unmap_single(dev, pa, dmalen, DMA_TO_DEVICE);
		break;
	case wil_mapped_as_page:
		dma_unmap_page(dev, pa, dmalen, DMA_TO_DEVICE);
		break;
	default:
		break;
	}
}

static void wil_vring_free(struct wil6210_priv *wil, struct wil_ring *vring)
{
	struct device *dev = wil_to_dev(wil);
	size_t sz = vring->size * sizeof(vring->va[0]);

	lockdep_assert_held(&wil->mutex);
	if (!vring->is_rx) {
		int vring_index = vring - wil->ring_tx;

		wil_dbg_misc(wil, "free Tx vring %d [%d] 0x%p:%pad 0x%p\n",
			     vring_index, vring->size, vring->va,
			     &vring->pa, vring->ctx);
	} else {
		wil_dbg_misc(wil, "free Rx vring [%d] 0x%p:%pad 0x%p\n",
			     vring->size, vring->va,
			     &vring->pa, vring->ctx);
	}

	while (!wil_ring_is_empty(vring)) {
		dma_addr_t pa;
		u16 dmalen;
		struct wil_ctx *ctx;

		if (!vring->is_rx) {
			struct vring_tx_desc dd, *d = &dd;
			volatile struct vring_tx_desc *_d =
					&vring->va[vring->swtail].tx.legacy;

			ctx = &vring->ctx[vring->swtail];
			if (!ctx) {
				wil_dbg_txrx(wil,
					     "ctx(%d) was already completed\n",
					     vring->swtail);
				vring->swtail = wil_ring_next_tail(vring);
				continue;
			}
			*d = *_d;
			wil_txdesc_unmap(dev, (union wil_tx_desc *)d, ctx);
			if (ctx->skb)
				dev_kfree_skb_any(ctx->skb);
			vring->swtail = wil_ring_next_tail(vring);
		} else { /* rx */
			struct vring_rx_desc dd, *d = &dd;
			volatile struct vring_rx_desc *_d =
				&vring->va[vring->swhead].rx.legacy;

			ctx = &vring->ctx[vring->swhead];
			*d = *_d;
			pa = wil_desc_addr(&d->dma.addr);
			dmalen = le16_to_cpu(d->dma.length);
			dma_unmap_single(dev, pa, dmalen, DMA_FROM_DEVICE);
			kfree_skb(ctx->skb);
			wil_ring_advance_head(vring, 1);
		}
	}
	dma_free_coherent(dev, sz, (void *)vring->va, vring->pa);
	kfree(vring->ctx);
	vring->pa = 0;
	vring->va = NULL;
	vring->ctx = NULL;
}

/**
 * Allocate one skb for Rx VRING
 *
 * Safe to call from IRQ
 */
static int wil_vring_alloc_skb(struct wil6210_priv *wil, struct wil_ring *vring,
			       u32 i, int headroom)
{
	struct device *dev = wil_to_dev(wil);
	unsigned int sz = wil->rx_buf_len + ETH_HLEN + wil_rx_snaplen();
	struct vring_rx_desc dd, *d = &dd;
	volatile struct vring_rx_desc *_d = &vring->va[i].rx.legacy;
	dma_addr_t pa;
	struct sk_buff *skb = dev_alloc_skb(sz + headroom);

	if (unlikely(!skb))
		return -ENOMEM;

	skb_reserve(skb, headroom);
	skb_put(skb, sz);

	/**
	 * Make sure that the network stack calculates checksum for packets
	 * which failed the HW checksum calculation
	 */
	skb->ip_summed = CHECKSUM_NONE;

	pa = dma_map_single(dev, skb->data, skb->len, DMA_FROM_DEVICE);
	if (unlikely(dma_mapping_error(dev, pa))) {
		kfree_skb(skb);
		return -ENOMEM;
	}

	d->dma.d0 = RX_DMA_D0_CMD_DMA_RT | RX_DMA_D0_CMD_DMA_IT;
	wil_desc_addr_set(&d->dma.addr, pa);
	/* ip_length don't care */
	/* b11 don't care */
	/* error don't care */
	d->dma.status = 0; /* BIT(0) should be 0 for HW_OWNED */
	d->dma.length = cpu_to_le16(sz);
	*_d = *d;
	vring->ctx[i].skb = skb;

	return 0;
}

/**
 * Adds radiotap header
 *
 * Any error indicated as "Bad FCS"
 *
 * Vendor data for 04:ce:14-1 (Wilocity-1) consists of:
 *  - Rx descriptor: 32 bytes
 *  - Phy info
 */
static void wil_rx_add_radiotap_header(struct wil6210_priv *wil,
				       struct sk_buff *skb)
{
	struct wil6210_rtap {
		struct ieee80211_radiotap_header rthdr;
		/* fields should be in the order of bits in rthdr.it_present */
		/* flags */
		u8 flags;
		/* channel */
		__le16 chnl_freq __aligned(2);
		__le16 chnl_flags;
		/* MCS */
		u8 mcs_present;
		u8 mcs_flags;
		u8 mcs_index;
	} __packed;
	struct vring_rx_desc *d = wil_skb_rxdesc(skb);
	struct wil6210_rtap *rtap;
	int rtap_len = sizeof(struct wil6210_rtap);
	struct ieee80211_channel *ch = wil->monitor_chandef.chan;

	if (skb_headroom(skb) < rtap_len &&
	    pskb_expand_head(skb, rtap_len, 0, GFP_ATOMIC)) {
		wil_err(wil, "Unable to expand headroom to %d\n", rtap_len);
		return;
	}

	rtap = skb_push(skb, rtap_len);
	memset(rtap, 0, rtap_len);

	rtap->rthdr.it_version = PKTHDR_RADIOTAP_VERSION;
	rtap->rthdr.it_len = cpu_to_le16(rtap_len);
	rtap->rthdr.it_present = cpu_to_le32((1 << IEEE80211_RADIOTAP_FLAGS) |
			(1 << IEEE80211_RADIOTAP_CHANNEL) |
			(1 << IEEE80211_RADIOTAP_MCS));
	if (d->dma.status & RX_DMA_STATUS_ERROR)
		rtap->flags |= IEEE80211_RADIOTAP_F_BADFCS;

	rtap->chnl_freq = cpu_to_le16(ch ? ch->center_freq : 58320);
	rtap->chnl_flags = cpu_to_le16(0);

	rtap->mcs_present = IEEE80211_RADIOTAP_MCS_HAVE_MCS;
	rtap->mcs_flags = 0;
	rtap->mcs_index = wil_rxdesc_mcs(d);
}

static bool wil_is_rx_idle(struct wil6210_priv *wil)
{
	struct vring_rx_desc *_d;
	struct wil_ring *ring = &wil->ring_rx;

	_d = (struct vring_rx_desc *)&ring->va[ring->swhead].rx.legacy;
	if (_d->dma.status & RX_DMA_STATUS_DU)
		return false;

	return true;
}

static int wil_rx_get_cid_by_skb(struct wil6210_priv *wil, struct sk_buff *skb)
{
	struct vring_rx_desc *d = wil_skb_rxdesc(skb);
	int mid = wil_rxdesc_mid(d);
	struct wil6210_vif *vif = wil->vifs[mid];
	/* cid from DMA descriptor is limited to 3 bits.
	 * In case of cid>=8, the value would be cid modulo 8 and we need to
	 * find real cid by locating the transmitter (ta) inside sta array
	 */
	int cid = wil_rxdesc_cid(d);
	unsigned int snaplen = wil_rx_snaplen();
	struct ieee80211_hdr_3addr *hdr;
	int i;
	unsigned char *ta;
	u8 ftype;

	/* in monitor mode there are no connections */
	if (vif->wdev.iftype == NL80211_IFTYPE_MONITOR)
		return cid;

	ftype = wil_rxdesc_ftype(d) << 2;
	if (likely(ftype == IEEE80211_FTYPE_DATA)) {
		if (unlikely(skb->len < ETH_HLEN + snaplen)) {
			wil_err_ratelimited(wil,
					    "Short data frame, len = %d\n",
					    skb->len);
			return -ENOENT;
		}
		ta = wil_skb_get_sa(skb);
	} else {
		if (unlikely(skb->len < sizeof(struct ieee80211_hdr_3addr))) {
			wil_err_ratelimited(wil, "Short frame, len = %d\n",
					    skb->len);
			return -ENOENT;
		}
		hdr = (void *)skb->data;
		ta = hdr->addr2;
	}

	if (wil->max_assoc_sta <= WIL6210_RX_DESC_MAX_CID)
		return cid;

	/* assuming no concurrency between AP interfaces and STA interfaces.
	 * multista is used only in P2P_GO or AP mode. In other modes return
	 * cid from the rx descriptor
	 */
	if (vif->wdev.iftype != NL80211_IFTYPE_P2P_GO &&
	    vif->wdev.iftype != NL80211_IFTYPE_AP)
		return cid;

	/* For Rx packets cid from rx descriptor is limited to 3 bits (0..7),
	 * to find the real cid, compare transmitter address with the stored
	 * stations mac address in the driver sta array
	 */
	for (i = cid; i < wil->max_assoc_sta; i += WIL6210_RX_DESC_MAX_CID) {
		if (wil->sta[i].status != wil_sta_unused &&
		    ether_addr_equal(wil->sta[i].addr, ta)) {
			cid = i;
			break;
		}
	}
	if (i >= wil->max_assoc_sta) {
		wil_err_ratelimited(wil, "Could not find cid for frame with transmit addr = %pM, iftype = %d, frametype = %d, len = %d\n",
				    ta, vif->wdev.iftype, ftype, skb->len);
		cid = -ENOENT;
	}

	return cid;
}

/**
 * reap 1 frame from @swhead
 *
 * Rx descriptor copied to skb->cb
 *
 * Safe to call from IRQ
 */
static struct sk_buff *wil_vring_reap_rx(struct wil6210_priv *wil,
					 struct wil_ring *vring)
{
	struct device *dev = wil_to_dev(wil);
	struct wil6210_vif *vif;
	struct net_device *ndev;
	volatile struct vring_rx_desc *_d;
	struct vring_rx_desc *d;
	struct sk_buff *skb;
	dma_addr_t pa;
	unsigned int snaplen = wil_rx_snaplen();
	unsigned int sz = wil->rx_buf_len + ETH_HLEN + snaplen;
	u16 dmalen;
	u8 ftype;
	int cid, mid;
	int i;
	struct wil_net_stats *stats;

	BUILD_BUG_ON(sizeof(struct skb_rx_info) > sizeof(skb->cb));

again:
	if (unlikely(wil_ring_is_empty(vring)))
		return NULL;

	i = (int)vring->swhead;
	_d = &vring->va[i].rx.legacy;
	if (unlikely(!(_d->dma.status & RX_DMA_STATUS_DU))) {
		/* it is not error, we just reached end of Rx done area */
		return NULL;
	}

	skb = vring->ctx[i].skb;
	vring->ctx[i].skb = NULL;
	wil_ring_advance_head(vring, 1);
	if (!skb) {
		wil_err(wil, "No Rx skb at [%d]\n", i);
		goto again;
	}
	d = wil_skb_rxdesc(skb);
	*d = *_d;
	pa = wil_desc_addr(&d->dma.addr);

	dma_unmap_single(dev, pa, sz, DMA_FROM_DEVICE);
	dmalen = le16_to_cpu(d->dma.length);

	trace_wil6210_rx(i, d);
	wil_dbg_txrx(wil, "Rx[%3d] : %d bytes\n", i, dmalen);
	wil_hex_dump_txrx("RxD ", DUMP_PREFIX_NONE, 32, 4,
			  (const void *)d, sizeof(*d), false);

	mid = wil_rxdesc_mid(d);
	vif = wil->vifs[mid];

	if (unlikely(!vif)) {
		wil_dbg_txrx(wil, "skipped RX descriptor with invalid mid %d",
			     mid);
		kfree_skb(skb);
		goto again;
	}
	ndev = vif_to_ndev(vif);
	if (unlikely(dmalen > sz)) {
		wil_err_ratelimited(wil, "Rx size too large: %d bytes!\n",
				    dmalen);
		kfree_skb(skb);
		goto again;
	}
	skb_trim(skb, dmalen);

	prefetch(skb->data);

	wil_hex_dump_txrx("Rx ", DUMP_PREFIX_OFFSET, 16, 1,
			  skb->data, skb_headlen(skb), false);

	cid = wil_rx_get_cid_by_skb(wil, skb);
	if (cid == -ENOENT) {
		kfree_skb(skb);
		goto again;
	}
	wil_skb_set_cid(skb, (u8)cid);
	stats = &wil->sta[cid].stats;

	stats->last_mcs_rx = wil_rxdesc_mcs(d);
	if (stats->last_mcs_rx < ARRAY_SIZE(stats->rx_per_mcs))
		stats->rx_per_mcs[stats->last_mcs_rx]++;

	/* use radiotap header only if required */
	if (ndev->type == ARPHRD_IEEE80211_RADIOTAP)
		wil_rx_add_radiotap_header(wil, skb);

	/* no extra checks if in sniffer mode */
	if (ndev->type != ARPHRD_ETHER)
		return skb;
	/* Non-data frames may be delivered through Rx DMA channel (ex: BAR)
	 * Driver should recognize it by frame type, that is found
	 * in Rx descriptor. If type is not data, it is 802.11 frame as is
	 */
	ftype = wil_rxdesc_ftype(d) << 2;
	if (unlikely(ftype != IEEE80211_FTYPE_DATA)) {
		u8 fc1 = wil_rxdesc_fc1(d);
		int tid = wil_rxdesc_tid(d);
		u16 seq = wil_rxdesc_seq(d);

		wil_dbg_txrx(wil,
			     "Non-data frame FC[7:0] 0x%02x MID %d CID %d TID %d Seq 0x%03x\n",
			     fc1, mid, cid, tid, seq);
		stats->rx_non_data_frame++;
		if (wil_is_back_req(fc1)) {
			wil_dbg_txrx(wil,
				     "BAR: MID %d CID %d TID %d Seq 0x%03x\n",
				     mid, cid, tid, seq);
			wil_rx_bar(wil, vif, cid, tid, seq);
		} else {
			/* print again all info. One can enable only this
			 * without overhead for printing every Rx frame
			 */
			wil_dbg_txrx(wil,
				     "Unhandled non-data frame FC[7:0] 0x%02x MID %d CID %d TID %d Seq 0x%03x\n",
				     fc1, mid, cid, tid, seq);
			wil_hex_dump_txrx("RxD ", DUMP_PREFIX_NONE, 32, 4,
					  (const void *)d, sizeof(*d), false);
			wil_hex_dump_txrx("Rx ", DUMP_PREFIX_OFFSET, 16, 1,
					  skb->data, skb_headlen(skb), false);
		}
		kfree_skb(skb);
		goto again;
	}

	/* L4 IDENT is on when HW calculated checksum, check status
	 * and in case of error drop the packet
	 * higher stack layers will handle retransmission (if required)
	 */
	if (likely(d->dma.status & RX_DMA_STATUS_L4I)) {
		/* L4 protocol identified, csum calculated */
		if (likely((d->dma.error & RX_DMA_ERROR_L4_ERR) == 0))
			skb->ip_summed = CHECKSUM_UNNECESSARY;
		/* If HW reports bad checksum, let IP stack re-check it
		 * For example, HW don't understand Microsoft IP stack that
		 * mis-calculates TCP checksum - if it should be 0x0,
		 * it writes 0xffff in violation of RFC 1624
		 */
		else
			stats->rx_csum_err++;
	}

	if (snaplen) {
		/* Packet layout
		 * +-------+-------+---------+------------+------+
		 * | SA(6) | DA(6) | SNAP(6) | ETHTYPE(2) | DATA |
		 * +-------+-------+---------+------------+------+
		 * Need to remove SNAP, shifting SA and DA forward
		 */
		memmove(skb->data + snaplen, skb->data, 2 * ETH_ALEN);
		skb_pull(skb, snaplen);
	}

	return skb;
}

/**
 * allocate and fill up to @count buffers in rx ring
 * buffers posted at @swtail
 * Note: we have a single RX queue for servicing all VIFs, but we
 * allocate skbs with headroom according to main interface only. This
 * means it will not work with monitor interface together with other VIFs.
 * Currently we only support monitor interface on its own without other VIFs,
 * and we will need to fix this code once we add support.
 */
static int wil_rx_refill(struct wil6210_priv *wil, int count)
{
	struct net_device *ndev = wil->main_ndev;
	struct wil_ring *v = &wil->ring_rx;
	u32 next_tail;
	int rc = 0;
	int headroom = ndev->type == ARPHRD_IEEE80211_RADIOTAP ?
			WIL6210_RTAP_SIZE : 0;

	for (; next_tail = wil_ring_next_tail(v),
	     (next_tail != v->swhead) && (count-- > 0);
	     v->swtail = next_tail) {
		rc = wil_vring_alloc_skb(wil, v, v->swtail, headroom);
		if (unlikely(rc)) {
			wil_err_ratelimited(wil, "Error %d in rx refill[%d]\n",
					    rc, v->swtail);
			break;
		}
	}

	/* make sure all writes to descriptors (shared memory) are done before
	 * committing them to HW
	 */
	wmb();

	wil_w(wil, v->hwtail, v->swtail);

	return rc;
}

/**
 * reverse_memcmp - Compare two areas of memory, in reverse order
 * @cs: One area of memory
 * @ct: Another area of memory
 * @count: The size of the area.
 *
 * Cut'n'paste from original memcmp (see lib/string.c)
 * with minimal modifications
 */
int reverse_memcmp(const void *cs, const void *ct, size_t count)
{
	const unsigned char *su1, *su2;
	int res = 0;

	for (su1 = cs + count - 1, su2 = ct + count - 1; count > 0;
	     --su1, --su2, count--) {
		res = *su1 - *su2;
		if (res)
			break;
	}
	return res;
}

static int wil_rx_crypto_check(struct wil6210_priv *wil, struct sk_buff *skb)
{
	struct vring_rx_desc *d = wil_skb_rxdesc(skb);
	int cid = wil_skb_get_cid(skb);
	int tid = wil_rxdesc_tid(d);
	int key_id = wil_rxdesc_key_id(d);
	int mc = wil_rxdesc_mcast(d);
	struct wil_sta_info *s = &wil->sta[cid];
	struct wil_tid_crypto_rx *c = mc ? &s->group_crypto_rx :
				      &s->tid_crypto_rx[tid];
	struct wil_tid_crypto_rx_single *cc = &c->key_id[key_id];
	const u8 *pn = (u8 *)&d->mac.pn_15_0;

	if (!cc->key_set) {
		wil_err_ratelimited(wil,
				    "Key missing. CID %d TID %d MCast %d KEY_ID %d\n",
				    cid, tid, mc, key_id);
		return -EINVAL;
	}

	if (reverse_memcmp(pn, cc->pn, IEEE80211_GCMP_PN_LEN) <= 0) {
		wil_err_ratelimited(wil,
				    "Replay attack. CID %d TID %d MCast %d KEY_ID %d PN %6phN last %6phN\n",
				    cid, tid, mc, key_id, pn, cc->pn);
		return -EINVAL;
	}
	memcpy(cc->pn, pn, IEEE80211_GCMP_PN_LEN);

	return 0;
}

static int wil_rx_error_check(struct wil6210_priv *wil, struct sk_buff *skb,
			      struct wil_net_stats *stats)
{
	struct vring_rx_desc *d = wil_skb_rxdesc(skb);

	if ((d->dma.status & RX_DMA_STATUS_ERROR) &&
	    (d->dma.error & RX_DMA_ERROR_MIC)) {
		stats->rx_mic_error++;
		wil_dbg_txrx(wil, "MIC error, dropping packet\n");
		return -EFAULT;
	}

	return 0;
}

static void wil_get_netif_rx_params(struct sk_buff *skb, int *cid,
				    int *security)
{
	struct vring_rx_desc *d = wil_skb_rxdesc(skb);

	*cid = wil_skb_get_cid(skb);
	*security = wil_rxdesc_security(d);
}

/*
 * Check if skb is ptk eapol key message
 *
 * returns a pointer to the start of the eapol key structure, NULL
 * if frame is not PTK eapol key
 */
static struct wil_eapol_key *wil_is_ptk_eapol_key(struct wil6210_priv *wil,
						  struct sk_buff *skb)
{
	u8 *buf;
	const struct wil_1x_hdr *hdr;
	struct wil_eapol_key *key;
	u16 key_info;
	int len = skb->len;

	if (!skb_mac_header_was_set(skb)) {
		wil_err(wil, "mac header was not set\n");
		return NULL;
	}

	len -= skb_mac_offset(skb);

	if (len < sizeof(struct ethhdr) + sizeof(struct wil_1x_hdr) +
	    sizeof(struct wil_eapol_key))
		return NULL;

	buf = skb_mac_header(skb) + sizeof(struct ethhdr);

	hdr = (const struct wil_1x_hdr *)buf;
	if (hdr->type != WIL_1X_TYPE_EAPOL_KEY)
		return NULL;

	key = (struct wil_eapol_key *)(buf + sizeof(struct wil_1x_hdr));
	if (key->type != WIL_EAPOL_KEY_TYPE_WPA &&
	    key->type != WIL_EAPOL_KEY_TYPE_RSN)
		return NULL;

	key_info = be16_to_cpu(key->key_info);
	if (!(key_info & WIL_KEY_INFO_KEY_TYPE)) /* check if pairwise */
		return NULL;

	return key;
}

static bool wil_skb_is_eap_3(struct wil6210_priv *wil, struct sk_buff *skb)
{
	struct wil_eapol_key *key;
	u16 key_info;

	key = wil_is_ptk_eapol_key(wil, skb);
	if (!key)
		return false;

	key_info = be16_to_cpu(key->key_info);
	if (key_info & (WIL_KEY_INFO_MIC |
			WIL_KEY_INFO_ENCR_KEY_DATA)) {
		/* 3/4 of 4-Way Handshake */
		wil_dbg_misc(wil, "EAPOL key message 3\n");
		return true;
	}
	/* 1/4 of 4-Way Handshake */
	wil_dbg_misc(wil, "EAPOL key message 1\n");

	return false;
}

static bool wil_skb_is_eap_4(struct wil6210_priv *wil, struct sk_buff *skb)
{
	struct wil_eapol_key *key;
	u32 *nonce, i;

	key = wil_is_ptk_eapol_key(wil, skb);
	if (!key)
		return false;

	nonce = (u32 *)key->key_nonce;
	for (i = 0; i < WIL_EAP_NONCE_LEN / sizeof(u32); i++, nonce++) {
		if (*nonce != 0) {
			/* message 2/4 */
			wil_dbg_misc(wil, "EAPOL key message 2\n");
			return false;
		}
	}
	wil_dbg_misc(wil, "EAPOL key message 4\n");

	return true;
}

void wil_enable_tx_key_worker(struct work_struct *work)
{
	struct wil6210_vif *vif = container_of(work,
			struct wil6210_vif, enable_tx_key_worker);
	struct wil6210_priv *wil = vif_to_wil(vif);
	int rc, cid;

	rtnl_lock();
	if (vif->ptk_rekey_state != WIL_REKEY_WAIT_M4_SENT) {
		wil_dbg_misc(wil, "Invalid rekey state = %d\n",
			     vif->ptk_rekey_state);
		rtnl_unlock();
		return;
	}

	cid =  wil_find_cid_by_idx(wil, vif->mid, 0);
	if (!wil_cid_valid(wil, cid)) {
		wil_err(wil, "Invalid cid = %d\n", cid);
		rtnl_unlock();
		return;
	}

	wil_dbg_misc(wil, "Apply PTK key after eapol was sent out\n");
	rc = wmi_add_cipher_key(vif, 0, wil->sta[cid].addr, 0, NULL,
				WMI_KEY_USE_APPLY_PTK);

	vif->ptk_rekey_state = WIL_REKEY_IDLE;
	rtnl_unlock();

	if (rc)
		wil_err(wil, "Apply PTK key failed %d\n", rc);
}

void wil_tx_complete_handle_eapol(struct wil6210_vif *vif, struct sk_buff *skb)
{
	struct wil6210_priv *wil = vif_to_wil(vif);
	struct wireless_dev *wdev = vif_to_wdev(vif);
	bool q = false;

	if (wdev->iftype != NL80211_IFTYPE_STATION ||
	    !test_bit(WMI_FW_CAPABILITY_SPLIT_REKEY, wil->fw_capabilities))
		return;

	/* check if skb is an EAP message 4/4 */
	if (!wil_skb_is_eap_4(wil, skb))
		return;

	spin_lock_bh(&wil->eap_lock);
	switch (vif->ptk_rekey_state) {
	case WIL_REKEY_IDLE:
		/* ignore idle state, can happen due to M4 retransmission */
		break;
	case WIL_REKEY_M3_RECEIVED:
		vif->ptk_rekey_state = WIL_REKEY_IDLE;
		break;
	case WIL_REKEY_WAIT_M4_SENT:
		q = true;
		break;
	default:
		wil_err(wil, "Unknown rekey state = %d",
			vif->ptk_rekey_state);
	}
	spin_unlock_bh(&wil->eap_lock);

	if (q) {
		q = queue_work(wil->wmi_wq, &vif->enable_tx_key_worker);
		wil_dbg_misc(wil, "queue_work of enable_tx_key_worker -> %d\n",
			     q);
	}
}

static void wil_rx_handle_eapol(struct wil6210_vif *vif, struct sk_buff *skb)
{
	struct wil6210_priv *wil = vif_to_wil(vif);
	struct wireless_dev *wdev = vif_to_wdev(vif);

	if (wdev->iftype != NL80211_IFTYPE_STATION ||
	    !test_bit(WMI_FW_CAPABILITY_SPLIT_REKEY, wil->fw_capabilities))
		return;

	/* check if skb is a EAP message 3/4 */
	if (!wil_skb_is_eap_3(wil, skb))
		return;

	if (vif->ptk_rekey_state == WIL_REKEY_IDLE)
		vif->ptk_rekey_state = WIL_REKEY_M3_RECEIVED;
}

/*
 * Pass Rx packet to the netif. Update statistics.
 * Called in softirq context (NAPI poll).
 */
void wil_netif_rx(struct sk_buff *skb, struct net_device *ndev, int cid,
		  struct wil_net_stats *stats, bool gro)
{
	gro_result_t rc = GRO_NORMAL;
	struct wil6210_vif *vif = ndev_to_vif(ndev);
	struct wil6210_priv *wil = ndev_to_wil(ndev);
	struct wireless_dev *wdev = vif_to_wdev(vif);
	unsigned int len = skb->len;
	u8 *sa, *da = wil_skb_get_da(skb);
	/* here looking for DA, not A1, thus Rxdesc's 'mcast' indication
	 * is not suitable, need to look at data
	 */
	int mcast = is_multicast_ether_addr(da);
	struct sk_buff *xmit_skb = NULL;
	static const char * const gro_res_str[] = {
		[GRO_MERGED]		= "GRO_MERGED",
		[GRO_MERGED_FREE]	= "GRO_MERGED_FREE",
		[GRO_HELD]		= "GRO_HELD",
		[GRO_NORMAL]		= "GRO_NORMAL",
		[GRO_DROP]		= "GRO_DROP",
		[GRO_CONSUMED]		= "GRO_CONSUMED",
	};

<<<<<<< HEAD
	wil->txrx_ops.get_netif_rx_params(skb, &cid, &security);

	stats = &wil->sta[cid].stats;

	if (ndev->features & NETIF_F_RXHASH)
		/* fake L4 to ensure it won't be re-calculated later
		 * set hash to any non-zero value to activate rps
		 * mechanism, core will be chosen according
		 * to user-level rps configuration.
		 */
		skb_set_hash(skb, 1, PKT_HASH_TYPE_L4);

	skb_orphan(skb);

	if (security && (wil->txrx_ops.rx_crypto_check(wil, skb) != 0)) {
		rc = GRO_DROP;
		dev_kfree_skb(skb);
		stats->rx_replay++;
		goto stats;
	}

	/* check errors reported by HW and update statistics */
	if (unlikely(wil->txrx_ops.rx_error_check(wil, skb, stats))) {
		dev_kfree_skb(skb);
		return;
	}

	if (wdev->iftype == NL80211_IFTYPE_STATION) {
		if (mcast && ether_addr_equal(eth->h_source, ndev->dev_addr)) {
=======
	if (wdev->iftype == NL80211_IFTYPE_STATION) {
		sa = wil_skb_get_sa(skb);
		if (mcast && ether_addr_equal(sa, ndev->dev_addr)) {
>>>>>>> f7688b48
			/* mcast packet looped back to us */
			rc = GRO_DROP;
			dev_kfree_skb(skb);
			goto stats;
		}
	} else if (wdev->iftype == NL80211_IFTYPE_AP && !vif->ap_isolate) {
		if (mcast) {
			/* send multicast frames both to higher layers in
			 * local net stack and back to the wireless medium
			 */
			xmit_skb = skb_copy(skb, GFP_ATOMIC);
		} else {
			int xmit_cid = wil_find_cid(wil, vif->mid, da);

			if (xmit_cid >= 0) {
				/* The destination station is associated to
				 * this AP (in this VLAN), so send the frame
				 * directly to it and do not pass it to local
				 * net stack.
				 */
				xmit_skb = skb;
				skb = NULL;
			}
		}
	}
	if (xmit_skb) {
		/* Send to wireless media and increase priority by 256 to
		 * keep the received priority instead of reclassifying
		 * the frame (see cfg80211_classify8021d).
		 */
		xmit_skb->dev = ndev;
		xmit_skb->priority += 256;
		xmit_skb->protocol = htons(ETH_P_802_3);
		skb_reset_network_header(xmit_skb);
		skb_reset_mac_header(xmit_skb);
		wil_dbg_txrx(wil, "Rx -> Tx %d bytes\n", len);
		dev_queue_xmit(xmit_skb);
	}

	if (skb) { /* deliver to local stack */
		skb->protocol = eth_type_trans(skb, ndev);
		skb->dev = ndev;

		if (skb->protocol == cpu_to_be16(ETH_P_PAE))
			wil_rx_handle_eapol(vif, skb);

		if (gro)
			rc = napi_gro_receive(&wil->napi_rx, skb);
		else
			netif_rx_ni(skb);
		wil_dbg_txrx(wil, "Rx complete %d bytes => %s\n",
			     len, gro_res_str[rc]);
	}
stats:
	/* statistics. rc set to GRO_NORMAL for AP bridging */
	if (unlikely(rc == GRO_DROP)) {
		ndev->stats.rx_dropped++;
		stats->rx_dropped++;
		wil_dbg_txrx(wil, "Rx drop %d bytes\n", len);
	} else {
		ndev->stats.rx_packets++;
		stats->rx_packets++;
		ndev->stats.rx_bytes += len;
		stats->rx_bytes += len;
		if (mcast)
			ndev->stats.multicast++;
	}
}

void wil_netif_rx_any(struct sk_buff *skb, struct net_device *ndev)
{
	int cid, security;
	struct wil6210_priv *wil = ndev_to_wil(ndev);
	struct wil_net_stats *stats;

	wil->txrx_ops.get_netif_rx_params(skb, &cid, &security);

	stats = &wil->sta[cid].stats;

	skb_orphan(skb);

	if (security && (wil->txrx_ops.rx_crypto_check(wil, skb) != 0)) {
		wil_dbg_txrx(wil, "Rx drop %d bytes\n", skb->len);
		dev_kfree_skb(skb);
		ndev->stats.rx_dropped++;
		stats->rx_replay++;
		stats->rx_dropped++;
		return;
	}

	/* check errors reported by HW and update statistics */
	if (unlikely(wil->txrx_ops.rx_error_check(wil, skb, stats))) {
		dev_kfree_skb(skb);
		return;
	}

	wil_netif_rx(skb, ndev, cid, stats, true);
}

/**
 * Proceed all completed skb's from Rx VRING
 *
 * Safe to call from NAPI poll, i.e. softirq with interrupts enabled
 */
void wil_rx_handle(struct wil6210_priv *wil, int *quota)
{
	struct net_device *ndev = wil->main_ndev;
	struct wireless_dev *wdev = ndev->ieee80211_ptr;
	struct wil_ring *v = &wil->ring_rx;
	struct sk_buff *skb;

	if (unlikely(!v->va)) {
		wil_err(wil, "Rx IRQ while Rx not yet initialized\n");
		return;
	}
	wil_dbg_txrx(wil, "rx_handle\n");
	while ((*quota > 0) && (NULL != (skb = wil_vring_reap_rx(wil, v)))) {
		(*quota)--;

		/* monitor is currently supported on main interface only */
		if (wdev->iftype == NL80211_IFTYPE_MONITOR) {
			skb->dev = ndev;
			skb_reset_mac_header(skb);
			skb->ip_summed = CHECKSUM_UNNECESSARY;
			skb->pkt_type = PACKET_OTHERHOST;
			skb->protocol = htons(ETH_P_802_2);
			wil_netif_rx_any(skb, ndev);
		} else {
			wil_rx_reorder(wil, skb);
		}
	}
	wil_rx_refill(wil, v->size);
}

static void wil_rx_buf_len_init(struct wil6210_priv *wil)
{
	wil->rx_buf_len = rx_large_buf ?
		WIL_MAX_ETH_MTU : TXRX_BUF_LEN_DEFAULT - WIL_MAX_MPDU_OVERHEAD;
	if (mtu_max > wil->rx_buf_len) {
		/* do not allow RX buffers to be smaller than mtu_max, for
		 * backward compatibility (mtu_max parameter was also used
		 * to support receiving large packets)
		 */
		wil_info(wil, "Override RX buffer to mtu_max(%d)\n", mtu_max);
		wil->rx_buf_len = mtu_max;
	}
}

static int wil_rx_init(struct wil6210_priv *wil, uint order)
{
	struct wil_ring *vring = &wil->ring_rx;
	int rc;

	wil_dbg_misc(wil, "rx_init\n");

	if (vring->va) {
		wil_err(wil, "Rx ring already allocated\n");
		return -EINVAL;
	}

	wil_rx_buf_len_init(wil);

	vring->size = 1 << order;
	vring->is_rx = true;
	rc = wil_vring_alloc(wil, vring);
	if (rc)
		return rc;

	rc = wmi_rx_chain_add(wil, vring);
	if (rc)
		goto err_free;

	rc = wil_rx_refill(wil, vring->size);
	if (rc)
		goto err_free;

	return 0;
 err_free:
	wil_vring_free(wil, vring);

	return rc;
}

static void wil_rx_fini(struct wil6210_priv *wil)
{
	struct wil_ring *vring = &wil->ring_rx;

	wil_dbg_misc(wil, "rx_fini\n");

	if (vring->va)
		wil_vring_free(wil, vring);
}

static int wil_tx_desc_map(union wil_tx_desc *desc, dma_addr_t pa,
			   u32 len, int vring_index)
{
	struct vring_tx_desc *d = &desc->legacy;

	wil_desc_addr_set(&d->dma.addr, pa);
	d->dma.ip_length = 0;
	/* 0..6: mac_length; 7:ip_version 0-IP6 1-IP4*/
	d->dma.b11 = 0/*14 | BIT(7)*/;
	d->dma.error = 0;
	d->dma.status = 0; /* BIT(0) should be 0 for HW_OWNED */
	d->dma.length = cpu_to_le16((u16)len);
	d->dma.d0 = (vring_index << DMA_CFG_DESC_TX_0_QID_POS);
	d->mac.d[0] = 0;
	d->mac.d[1] = 0;
	d->mac.d[2] = 0;
	d->mac.ucode_cmd = 0;
	/* translation type:  0 - bypass; 1 - 802.3; 2 - native wifi */
	d->mac.d[2] = BIT(MAC_CFG_DESC_TX_2_SNAP_HDR_INSERTION_EN_POS) |
		      (1 << MAC_CFG_DESC_TX_2_L2_TRANSLATION_TYPE_POS);

	return 0;
}

void wil_tx_data_init(struct wil_ring_tx_data *txdata)
{
	spin_lock_bh(&txdata->lock);
	txdata->dot1x_open = 0;
	txdata->enabled = 0;
	txdata->idle = 0;
	txdata->last_idle = 0;
	txdata->begin = 0;
	txdata->agg_wsize = 0;
	txdata->agg_timeout = 0;
	txdata->agg_amsdu = 0;
	txdata->addba_in_progress = false;
	txdata->mid = U8_MAX;
	spin_unlock_bh(&txdata->lock);
}

static int wil_vring_init_tx(struct wil6210_vif *vif, int id, int size,
			     int cid, int tid)
{
	struct wil6210_priv *wil = vif_to_wil(vif);
	int rc;
	struct wmi_vring_cfg_cmd cmd = {
		.action = cpu_to_le32(WMI_VRING_CMD_ADD),
		.vring_cfg = {
			.tx_sw_ring = {
				.max_mpdu_size =
					cpu_to_le16(wil_mtu2macbuf(mtu_max)),
				.ring_size = cpu_to_le16(size),
			},
			.ringid = id,
			.encap_trans_type = WMI_VRING_ENC_TYPE_802_3,
			.mac_ctrl = 0,
			.to_resolution = 0,
			.agg_max_wsize = 0,
			.schd_params = {
				.priority = cpu_to_le16(0),
				.timeslot_us = cpu_to_le16(0xfff),
			},
		},
	};
	struct {
		struct wmi_cmd_hdr wmi;
		struct wmi_vring_cfg_done_event cmd;
	} __packed reply = {
		.cmd = {.status = WMI_FW_STATUS_FAILURE},
	};
	struct wil_ring *vring = &wil->ring_tx[id];
	struct wil_ring_tx_data *txdata = &wil->ring_tx_data[id];

	if (cid >= WIL6210_RX_DESC_MAX_CID) {
		cmd.vring_cfg.cidxtid = CIDXTID_EXTENDED_CID_TID;
		cmd.vring_cfg.cid = cid;
		cmd.vring_cfg.tid = tid;
	} else {
		cmd.vring_cfg.cidxtid = mk_cidxtid(cid, tid);
	}

	wil_dbg_misc(wil, "vring_init_tx: max_mpdu_size %d\n",
		     cmd.vring_cfg.tx_sw_ring.max_mpdu_size);
	lockdep_assert_held(&wil->mutex);

	if (vring->va) {
		wil_err(wil, "Tx ring [%d] already allocated\n", id);
		rc = -EINVAL;
		goto out;
	}

	wil_tx_data_init(txdata);
	vring->is_rx = false;
	vring->size = size;
	rc = wil_vring_alloc(wil, vring);
	if (rc)
		goto out;

	wil->ring2cid_tid[id][0] = cid;
	wil->ring2cid_tid[id][1] = tid;

	cmd.vring_cfg.tx_sw_ring.ring_mem_base = cpu_to_le64(vring->pa);

	if (!vif->privacy)
		txdata->dot1x_open = true;
	rc = wmi_call(wil, WMI_VRING_CFG_CMDID, vif->mid, &cmd, sizeof(cmd),
		      WMI_VRING_CFG_DONE_EVENTID, &reply, sizeof(reply),
		      WIL_WMI_CALL_GENERAL_TO_MS);
	if (rc)
		goto out_free;

	if (reply.cmd.status != WMI_FW_STATUS_SUCCESS) {
		wil_err(wil, "Tx config failed, status 0x%02x\n",
			reply.cmd.status);
		rc = -EINVAL;
		goto out_free;
	}

	spin_lock_bh(&txdata->lock);
	vring->hwtail = le32_to_cpu(reply.cmd.tx_vring_tail_ptr);
	txdata->mid = vif->mid;
	txdata->enabled = 1;
	spin_unlock_bh(&txdata->lock);

	if (txdata->dot1x_open && (agg_wsize >= 0))
		wil_addba_tx_request(wil, id, agg_wsize);

	return 0;
 out_free:
	spin_lock_bh(&txdata->lock);
	txdata->dot1x_open = false;
	txdata->enabled = 0;
	spin_unlock_bh(&txdata->lock);
	wil_vring_free(wil, vring);
	wil->ring2cid_tid[id][0] = wil->max_assoc_sta;
	wil->ring2cid_tid[id][1] = 0;

 out:

	return rc;
}

static int wil_tx_vring_modify(struct wil6210_vif *vif, int ring_id, int cid,
			       int tid)
{
	struct wil6210_priv *wil = vif_to_wil(vif);
	int rc;
	struct wmi_vring_cfg_cmd cmd = {
		.action = cpu_to_le32(WMI_VRING_CMD_MODIFY),
		.vring_cfg = {
			.tx_sw_ring = {
				.max_mpdu_size =
					cpu_to_le16(wil_mtu2macbuf(mtu_max)),
				.ring_size = 0,
			},
			.ringid = ring_id,
			.cidxtid = mk_cidxtid(cid, tid),
			.encap_trans_type = WMI_VRING_ENC_TYPE_802_3,
			.mac_ctrl = 0,
			.to_resolution = 0,
			.agg_max_wsize = 0,
			.schd_params = {
				.priority = cpu_to_le16(0),
				.timeslot_us = cpu_to_le16(0xfff),
			},
		},
	};
	struct {
		struct wmi_cmd_hdr wmi;
		struct wmi_vring_cfg_done_event cmd;
	} __packed reply = {
		.cmd = {.status = WMI_FW_STATUS_FAILURE},
	};
	struct wil_ring *vring = &wil->ring_tx[ring_id];
	struct wil_ring_tx_data *txdata = &wil->ring_tx_data[ring_id];

	wil_dbg_misc(wil, "vring_modify: ring %d cid %d tid %d\n", ring_id,
		     cid, tid);
	lockdep_assert_held(&wil->mutex);

	if (!vring->va) {
		wil_err(wil, "Tx ring [%d] not allocated\n", ring_id);
		return -EINVAL;
	}

	if (wil->ring2cid_tid[ring_id][0] != cid ||
	    wil->ring2cid_tid[ring_id][1] != tid) {
		wil_err(wil, "ring info does not match cid=%u tid=%u\n",
			wil->ring2cid_tid[ring_id][0],
			wil->ring2cid_tid[ring_id][1]);
	}

	cmd.vring_cfg.tx_sw_ring.ring_mem_base = cpu_to_le64(vring->pa);

	rc = wmi_call(wil, WMI_VRING_CFG_CMDID, vif->mid, &cmd, sizeof(cmd),
		      WMI_VRING_CFG_DONE_EVENTID, &reply, sizeof(reply),
		      WIL_WMI_CALL_GENERAL_TO_MS);
	if (rc)
		goto fail;

	if (reply.cmd.status != WMI_FW_STATUS_SUCCESS) {
		wil_err(wil, "Tx modify failed, status 0x%02x\n",
			reply.cmd.status);
		rc = -EINVAL;
		goto fail;
	}

	/* set BA aggregation window size to 0 to force a new BA with the
	 * new AP
	 */
	txdata->agg_wsize = 0;
	if (txdata->dot1x_open && agg_wsize >= 0)
		wil_addba_tx_request(wil, ring_id, agg_wsize);

	return 0;
fail:
	spin_lock_bh(&txdata->lock);
	txdata->dot1x_open = false;
	txdata->enabled = 0;
	spin_unlock_bh(&txdata->lock);
	wil->ring2cid_tid[ring_id][0] = wil->max_assoc_sta;
	wil->ring2cid_tid[ring_id][1] = 0;
	return rc;
}

int wil_vring_init_bcast(struct wil6210_vif *vif, int id, int size)
{
	struct wil6210_priv *wil = vif_to_wil(vif);
	int rc;
	struct wmi_bcast_vring_cfg_cmd cmd = {
		.action = cpu_to_le32(WMI_VRING_CMD_ADD),
		.vring_cfg = {
			.tx_sw_ring = {
				.max_mpdu_size =
					cpu_to_le16(wil_mtu2macbuf(mtu_max)),
				.ring_size = cpu_to_le16(size),
			},
			.ringid = id,
			.encap_trans_type = WMI_VRING_ENC_TYPE_802_3,
		},
	};
	struct {
		struct wmi_cmd_hdr wmi;
		struct wmi_vring_cfg_done_event cmd;
	} __packed reply = {
		.cmd = {.status = WMI_FW_STATUS_FAILURE},
	};
	struct wil_ring *vring = &wil->ring_tx[id];
	struct wil_ring_tx_data *txdata = &wil->ring_tx_data[id];

	wil_dbg_misc(wil, "vring_init_bcast: max_mpdu_size %d\n",
		     cmd.vring_cfg.tx_sw_ring.max_mpdu_size);
	lockdep_assert_held(&wil->mutex);

	if (vring->va) {
		wil_err(wil, "Tx ring [%d] already allocated\n", id);
		rc = -EINVAL;
		goto out;
	}

	wil_tx_data_init(txdata);
	vring->is_rx = false;
	vring->size = size;
	rc = wil_vring_alloc(wil, vring);
	if (rc)
		goto out;

	wil->ring2cid_tid[id][0] = wil->max_assoc_sta; /* CID */
	wil->ring2cid_tid[id][1] = 0; /* TID */

	cmd.vring_cfg.tx_sw_ring.ring_mem_base = cpu_to_le64(vring->pa);

	if (!vif->privacy)
		txdata->dot1x_open = true;
	rc = wmi_call(wil, WMI_BCAST_VRING_CFG_CMDID, vif->mid,
		      &cmd, sizeof(cmd),
		      WMI_VRING_CFG_DONE_EVENTID, &reply, sizeof(reply),
		      WIL_WMI_CALL_GENERAL_TO_MS);
	if (rc)
		goto out_free;

	if (reply.cmd.status != WMI_FW_STATUS_SUCCESS) {
		wil_err(wil, "Tx config failed, status 0x%02x\n",
			reply.cmd.status);
		rc = -EINVAL;
		goto out_free;
	}

	spin_lock_bh(&txdata->lock);
	vring->hwtail = le32_to_cpu(reply.cmd.tx_vring_tail_ptr);
	txdata->mid = vif->mid;
	txdata->enabled = 1;
	spin_unlock_bh(&txdata->lock);

	return 0;
 out_free:
	spin_lock_bh(&txdata->lock);
	txdata->enabled = 0;
	txdata->dot1x_open = false;
	spin_unlock_bh(&txdata->lock);
	wil_vring_free(wil, vring);
 out:

	return rc;
}

static struct wil_ring *wil_find_tx_ucast(struct wil6210_priv *wil,
					  struct wil6210_vif *vif,
					  struct sk_buff *skb)
{
	int i, cid;
	const u8 *da = wil_skb_get_da(skb);
	int min_ring_id = wil_get_min_tx_ring_id(wil);

	cid = wil_find_cid(wil, vif->mid, da);

	if (cid < 0 || cid >= wil->max_assoc_sta)
		return NULL;

	/* TODO: fix for multiple TID */
	for (i = min_ring_id; i < ARRAY_SIZE(wil->ring2cid_tid); i++) {
		if (!wil->ring_tx_data[i].dot1x_open &&
		    skb->protocol != cpu_to_be16(ETH_P_PAE))
			continue;
		if (wil->ring2cid_tid[i][0] == cid) {
			struct wil_ring *v = &wil->ring_tx[i];
			struct wil_ring_tx_data *txdata = &wil->ring_tx_data[i];

			wil_dbg_txrx(wil, "find_tx_ucast: (%pM) -> [%d]\n",
				     da, i);
			if (v->va && txdata->enabled) {
				return v;
			} else {
				wil_dbg_txrx(wil,
					     "find_tx_ucast: vring[%d] not valid\n",
					     i);
				return NULL;
			}
		}
	}

	return NULL;
}

static int wil_tx_ring(struct wil6210_priv *wil, struct wil6210_vif *vif,
		       struct wil_ring *ring, struct sk_buff *skb);

static struct wil_ring *wil_find_tx_ring_sta(struct wil6210_priv *wil,
					     struct wil6210_vif *vif,
					     struct sk_buff *skb)
{
	struct wil_ring *ring;
	int i;
	u8 cid;
	struct wil_ring_tx_data  *txdata;
	int min_ring_id = wil_get_min_tx_ring_id(wil);

	/* In the STA mode, it is expected to have only 1 VRING
	 * for the AP we connected to.
	 * find 1-st vring eligible for this skb and use it.
	 */
	for (i = min_ring_id; i < WIL6210_MAX_TX_RINGS; i++) {
		ring = &wil->ring_tx[i];
		txdata = &wil->ring_tx_data[i];
		if (!ring->va || !txdata->enabled || txdata->mid != vif->mid)
			continue;

		cid = wil->ring2cid_tid[i][0];
		if (cid >= wil->max_assoc_sta) /* skip BCAST */
			continue;

		if (!wil->ring_tx_data[i].dot1x_open &&
		    skb->protocol != cpu_to_be16(ETH_P_PAE))
			continue;

		wil_dbg_txrx(wil, "Tx -> ring %d\n", i);

		return ring;
	}

	wil_dbg_txrx(wil, "Tx while no rings active?\n");

	return NULL;
}

/* Use one of 2 strategies:
 *
 * 1. New (real broadcast):
 *    use dedicated broadcast vring
 * 2. Old (pseudo-DMS):
 *    Find 1-st vring and return it;
 *    duplicate skb and send it to other active vrings;
 *    in all cases override dest address to unicast peer's address
 * Use old strategy when new is not supported yet:
 *  - for PBSS
 */
static struct wil_ring *wil_find_tx_bcast_1(struct wil6210_priv *wil,
					    struct wil6210_vif *vif,
					    struct sk_buff *skb)
{
	struct wil_ring *v;
	struct wil_ring_tx_data *txdata;
	int i = vif->bcast_ring;

	if (i < 0)
		return NULL;
	v = &wil->ring_tx[i];
	txdata = &wil->ring_tx_data[i];
	if (!v->va || !txdata->enabled)
		return NULL;
	if (!wil->ring_tx_data[i].dot1x_open &&
	    skb->protocol != cpu_to_be16(ETH_P_PAE))
		return NULL;

	return v;
}

static void wil_set_da_for_vring(struct wil6210_priv *wil,
				 struct sk_buff *skb, int vring_index)
{
	u8 *da = wil_skb_get_da(skb);
	int cid = wil->ring2cid_tid[vring_index][0];

	ether_addr_copy(da, wil->sta[cid].addr);
}

static struct wil_ring *wil_find_tx_bcast_2(struct wil6210_priv *wil,
					    struct wil6210_vif *vif,
					    struct sk_buff *skb)
{
	struct wil_ring *v, *v2;
	struct sk_buff *skb2;
	int i;
	u8 cid;
	const u8 *src = wil_skb_get_sa(skb);
	struct wil_ring_tx_data *txdata, *txdata2;
	int min_ring_id = wil_get_min_tx_ring_id(wil);

	/* find 1-st vring eligible for data */
	for (i = min_ring_id; i < WIL6210_MAX_TX_RINGS; i++) {
		v = &wil->ring_tx[i];
		txdata = &wil->ring_tx_data[i];
		if (!v->va || !txdata->enabled || txdata->mid != vif->mid)
			continue;

		cid = wil->ring2cid_tid[i][0];
		if (cid >= wil->max_assoc_sta) /* skip BCAST */
			continue;
		if (!wil->ring_tx_data[i].dot1x_open &&
		    skb->protocol != cpu_to_be16(ETH_P_PAE))
			continue;

		/* don't Tx back to source when re-routing Rx->Tx at the AP */
		if (0 == memcmp(wil->sta[cid].addr, src, ETH_ALEN))
			continue;

		goto found;
	}

	wil_dbg_txrx(wil, "Tx while no vrings active?\n");

	return NULL;

found:
	wil_dbg_txrx(wil, "BCAST -> ring %d\n", i);
	wil_set_da_for_vring(wil, skb, i);

	/* find other active vrings and duplicate skb for each */
	for (i++; i < WIL6210_MAX_TX_RINGS; i++) {
		v2 = &wil->ring_tx[i];
		txdata2 = &wil->ring_tx_data[i];
		if (!v2->va || txdata2->mid != vif->mid)
			continue;
		cid = wil->ring2cid_tid[i][0];
		if (cid >= wil->max_assoc_sta) /* skip BCAST */
			continue;
		if (!wil->ring_tx_data[i].dot1x_open &&
		    skb->protocol != cpu_to_be16(ETH_P_PAE))
			continue;

		if (0 == memcmp(wil->sta[cid].addr, src, ETH_ALEN))
			continue;

		skb2 = skb_copy(skb, GFP_ATOMIC);
		if (skb2) {
			wil_dbg_txrx(wil, "BCAST DUP -> ring %d\n", i);
			wil_set_da_for_vring(wil, skb2, i);
			wil_tx_ring(wil, vif, v2, skb2);
			/* successful call to wil_tx_ring takes skb2 ref */
			dev_kfree_skb_any(skb2);
		} else {
			wil_err(wil, "skb_copy failed\n");
		}
	}

	return v;
}

static inline
void wil_tx_desc_set_nr_frags(struct vring_tx_desc *d, int nr_frags)
{
	d->mac.d[2] |= (nr_frags << MAC_CFG_DESC_TX_2_NUM_OF_DESCRIPTORS_POS);
}

/**
 * Sets the descriptor @d up for csum and/or TSO offloading. The corresponding
 * @skb is used to obtain the protocol and headers length.
 * @tso_desc_type is a descriptor type for TSO: 0 - a header, 1 - first data,
 * 2 - middle, 3 - last descriptor.
 */

static void wil_tx_desc_offload_setup_tso(struct vring_tx_desc *d,
					  struct sk_buff *skb,
					  int tso_desc_type, bool is_ipv4,
					  int tcp_hdr_len, int skb_net_hdr_len)
{
	d->dma.b11 = ETH_HLEN; /* MAC header length */
	d->dma.b11 |= is_ipv4 << DMA_CFG_DESC_TX_OFFLOAD_CFG_L3T_IPV4_POS;

	d->dma.d0 |= (2 << DMA_CFG_DESC_TX_0_L4_TYPE_POS);
	/* L4 header len: TCP header length */
	d->dma.d0 |= (tcp_hdr_len & DMA_CFG_DESC_TX_0_L4_LENGTH_MSK);

	/* Setup TSO: bit and desc type */
	d->dma.d0 |= (BIT(DMA_CFG_DESC_TX_0_TCP_SEG_EN_POS)) |
		(tso_desc_type << DMA_CFG_DESC_TX_0_SEGMENT_BUF_DETAILS_POS);
	d->dma.d0 |= (is_ipv4 << DMA_CFG_DESC_TX_0_IPV4_CHECKSUM_EN_POS);

	d->dma.ip_length = skb_net_hdr_len;
	/* Enable TCP/UDP checksum */
	d->dma.d0 |= BIT(DMA_CFG_DESC_TX_0_TCP_UDP_CHECKSUM_EN_POS);
	/* Calculate pseudo-header */
	d->dma.d0 |= BIT(DMA_CFG_DESC_TX_0_PSEUDO_HEADER_CALC_EN_POS);
}

/**
 * Sets the descriptor @d up for csum. The corresponding
 * @skb is used to obtain the protocol and headers length.
 * Returns the protocol: 0 - not TCP, 1 - TCPv4, 2 - TCPv6.
 * Note, if d==NULL, the function only returns the protocol result.
 *
 * It is very similar to previous wil_tx_desc_offload_setup_tso. This
 * is "if unrolling" to optimize the critical path.
 */

static int wil_tx_desc_offload_setup(struct vring_tx_desc *d,
				     struct sk_buff *skb){
	int protocol;

	if (skb->ip_summed != CHECKSUM_PARTIAL)
		return 0;

	d->dma.b11 = ETH_HLEN; /* MAC header length */

	switch (skb->protocol) {
	case cpu_to_be16(ETH_P_IP):
		protocol = ip_hdr(skb)->protocol;
		d->dma.b11 |= BIT(DMA_CFG_DESC_TX_OFFLOAD_CFG_L3T_IPV4_POS);
		break;
	case cpu_to_be16(ETH_P_IPV6):
		protocol = ipv6_hdr(skb)->nexthdr;
		break;
	default:
		return -EINVAL;
	}

	switch (protocol) {
	case IPPROTO_TCP:
		d->dma.d0 |= (2 << DMA_CFG_DESC_TX_0_L4_TYPE_POS);
		/* L4 header len: TCP header length */
		d->dma.d0 |=
		(tcp_hdrlen(skb) & DMA_CFG_DESC_TX_0_L4_LENGTH_MSK);
		break;
	case IPPROTO_UDP:
		/* L4 header len: UDP header length */
		d->dma.d0 |=
		(sizeof(struct udphdr) & DMA_CFG_DESC_TX_0_L4_LENGTH_MSK);
		break;
	default:
		return -EINVAL;
	}

	d->dma.ip_length = skb_network_header_len(skb);
	/* Enable TCP/UDP checksum */
	d->dma.d0 |= BIT(DMA_CFG_DESC_TX_0_TCP_UDP_CHECKSUM_EN_POS);
	/* Calculate pseudo-header */
	d->dma.d0 |= BIT(DMA_CFG_DESC_TX_0_PSEUDO_HEADER_CALC_EN_POS);

	return 0;
}

static inline void wil_tx_last_desc(struct vring_tx_desc *d)
{
	d->dma.d0 |= BIT(DMA_CFG_DESC_TX_0_CMD_EOP_POS) |
	      BIT(DMA_CFG_DESC_TX_0_CMD_MARK_WB_POS) |
	      BIT(DMA_CFG_DESC_TX_0_CMD_DMA_IT_POS);
}

static inline void wil_set_tx_desc_last_tso(volatile struct vring_tx_desc *d)
{
	d->dma.d0 |= wil_tso_type_lst <<
		  DMA_CFG_DESC_TX_0_SEGMENT_BUF_DETAILS_POS;
}

static int __wil_tx_vring_tso(struct wil6210_priv *wil, struct wil6210_vif *vif,
			      struct wil_ring *vring, struct sk_buff *skb)
{
	struct device *dev = wil_to_dev(wil);

	/* point to descriptors in shared memory */
	volatile struct vring_tx_desc *_desc = NULL, *_hdr_desc,
				      *_first_desc = NULL;

	/* pointers to shadow descriptors */
	struct vring_tx_desc desc_mem, hdr_desc_mem, first_desc_mem,
			     *d = &hdr_desc_mem, *hdr_desc = &hdr_desc_mem,
			     *first_desc = &first_desc_mem;

	/* pointer to shadow descriptors' context */
	struct wil_ctx *hdr_ctx, *first_ctx = NULL;

	int descs_used = 0; /* total number of used descriptors */
	int sg_desc_cnt = 0; /* number of descriptors for current mss*/

	u32 swhead = vring->swhead;
	int used, avail = wil_ring_avail_tx(vring);
	int nr_frags = skb_shinfo(skb)->nr_frags;
	int min_desc_required = nr_frags + 1;
	int mss = skb_shinfo(skb)->gso_size;	/* payload size w/o headers */
	int f, len, hdrlen, headlen;
	int vring_index = vring - wil->ring_tx;
	struct wil_ring_tx_data *txdata = &wil->ring_tx_data[vring_index];
	uint i = swhead;
	dma_addr_t pa;
	const skb_frag_t *frag = NULL;
	int rem_data = mss;
	int lenmss;
	int hdr_compensation_need = true;
	int desc_tso_type = wil_tso_type_first;
	bool is_ipv4;
	int tcp_hdr_len;
	int skb_net_hdr_len;
	int gso_type;
	int rc = -EINVAL;

	wil_dbg_txrx(wil, "tx_vring_tso: %d bytes to vring %d\n", skb->len,
		     vring_index);

	if (unlikely(!txdata->enabled))
		return -EINVAL;

	/* A typical page 4K is 3-4 payloads, we assume each fragment
	 * is a full payload, that's how min_desc_required has been
	 * calculated. In real we might need more or less descriptors,
	 * this is the initial check only.
	 */
	if (unlikely(avail < min_desc_required)) {
		wil_err_ratelimited(wil,
				    "TSO: Tx ring[%2d] full. No space for %d fragments\n",
				    vring_index, min_desc_required);
		return -ENOMEM;
	}

	/* Header Length = MAC header len + IP header len + TCP header len*/
	hdrlen = ETH_HLEN +
		(int)skb_network_header_len(skb) +
		tcp_hdrlen(skb);

	gso_type = skb_shinfo(skb)->gso_type & (SKB_GSO_TCPV6 | SKB_GSO_TCPV4);
	switch (gso_type) {
	case SKB_GSO_TCPV4:
		/* TCP v4, zero out the IP length and IPv4 checksum fields
		 * as required by the offloading doc
		 */
		ip_hdr(skb)->tot_len = 0;
		ip_hdr(skb)->check = 0;
		is_ipv4 = true;
		break;
	case SKB_GSO_TCPV6:
		/* TCP v6, zero out the payload length */
		ipv6_hdr(skb)->payload_len = 0;
		is_ipv4 = false;
		break;
	default:
		/* other than TCPv4 or TCPv6 types are not supported for TSO.
		 * It is also illegal for both to be set simultaneously
		 */
		return -EINVAL;
	}

	if (skb->ip_summed != CHECKSUM_PARTIAL)
		return -EINVAL;

	/* tcp header length and skb network header length are fixed for all
	 * packet's descriptors - read then once here
	 */
	tcp_hdr_len = tcp_hdrlen(skb);
	skb_net_hdr_len = skb_network_header_len(skb);

	_hdr_desc = &vring->va[i].tx.legacy;

	pa = dma_map_single(dev, skb->data, hdrlen, DMA_TO_DEVICE);
	if (unlikely(dma_mapping_error(dev, pa))) {
		wil_err(wil, "TSO: Skb head DMA map error\n");
		goto err_exit;
	}

	wil->txrx_ops.tx_desc_map((union wil_tx_desc *)hdr_desc, pa,
				  hdrlen, vring_index);
	wil_tx_desc_offload_setup_tso(hdr_desc, skb, wil_tso_type_hdr, is_ipv4,
				      tcp_hdr_len, skb_net_hdr_len);
	wil_tx_last_desc(hdr_desc);

	vring->ctx[i].mapped_as = wil_mapped_as_single;
	hdr_ctx = &vring->ctx[i];

	descs_used++;
	headlen = skb_headlen(skb) - hdrlen;

	for (f = headlen ? -1 : 0; f < nr_frags; f++)  {
		if (headlen) {
			len = headlen;
			wil_dbg_txrx(wil, "TSO: process skb head, len %u\n",
				     len);
		} else {
			frag = &skb_shinfo(skb)->frags[f];
			len = skb_frag_size(frag);
			wil_dbg_txrx(wil, "TSO: frag[%d]: len %u\n", f, len);
		}

		while (len) {
			wil_dbg_txrx(wil,
				     "TSO: len %d, rem_data %d, descs_used %d\n",
				     len, rem_data, descs_used);

			if (descs_used == avail)  {
				wil_err_ratelimited(wil, "TSO: ring overflow\n");
				rc = -ENOMEM;
				goto mem_error;
			}

			lenmss = min_t(int, rem_data, len);
			i = (swhead + descs_used) % vring->size;
			wil_dbg_txrx(wil, "TSO: lenmss %d, i %d\n", lenmss, i);

			if (!headlen) {
				pa = skb_frag_dma_map(dev, frag,
						      skb_frag_size(frag) - len,
						      lenmss, DMA_TO_DEVICE);
				vring->ctx[i].mapped_as = wil_mapped_as_page;
			} else {
				pa = dma_map_single(dev,
						    skb->data +
						    skb_headlen(skb) - headlen,
						    lenmss,
						    DMA_TO_DEVICE);
				vring->ctx[i].mapped_as = wil_mapped_as_single;
				headlen -= lenmss;
			}

			if (unlikely(dma_mapping_error(dev, pa))) {
				wil_err(wil, "TSO: DMA map page error\n");
				goto mem_error;
			}

			_desc = &vring->va[i].tx.legacy;

			if (!_first_desc) {
				_first_desc = _desc;
				first_ctx = &vring->ctx[i];
				d = first_desc;
			} else {
				d = &desc_mem;
			}

			wil->txrx_ops.tx_desc_map((union wil_tx_desc *)d,
						  pa, lenmss, vring_index);
			wil_tx_desc_offload_setup_tso(d, skb, desc_tso_type,
						      is_ipv4, tcp_hdr_len,
						      skb_net_hdr_len);

			/* use tso_type_first only once */
			desc_tso_type = wil_tso_type_mid;

			descs_used++;  /* desc used so far */
			sg_desc_cnt++; /* desc used for this segment */
			len -= lenmss;
			rem_data -= lenmss;

			wil_dbg_txrx(wil,
				     "TSO: len %d, rem_data %d, descs_used %d, sg_desc_cnt %d,\n",
				     len, rem_data, descs_used, sg_desc_cnt);

			/* Close the segment if reached mss size or last frag*/
			if (rem_data == 0 || (f == nr_frags - 1 && len == 0)) {
				if (hdr_compensation_need) {
					/* first segment include hdr desc for
					 * release
					 */
					hdr_ctx->nr_frags = sg_desc_cnt;
					wil_tx_desc_set_nr_frags(first_desc,
								 sg_desc_cnt +
								 1);
					hdr_compensation_need = false;
				} else {
					wil_tx_desc_set_nr_frags(first_desc,
								 sg_desc_cnt);
				}
				first_ctx->nr_frags = sg_desc_cnt - 1;

				wil_tx_last_desc(d);

				/* first descriptor may also be the last
				 * for this mss - make sure not to copy
				 * it twice
				 */
				if (first_desc != d)
					*_first_desc = *first_desc;

				/*last descriptor will be copied at the end
				 * of this TS processing
				 */
				if (f < nr_frags - 1 || len > 0)
					*_desc = *d;

				rem_data = mss;
				_first_desc = NULL;
				sg_desc_cnt = 0;
			} else if (first_desc != d) /* update mid descriptor */
					*_desc = *d;
		}
	}

	if (!_desc)
		goto mem_error;

	/* first descriptor may also be the last.
	 * in this case d pointer is invalid
	 */
	if (_first_desc == _desc)
		d = first_desc;

	/* Last data descriptor */
	wil_set_tx_desc_last_tso(d);
	*_desc = *d;

	/* Fill the total number of descriptors in first desc (hdr)*/
	wil_tx_desc_set_nr_frags(hdr_desc, descs_used);
	*_hdr_desc = *hdr_desc;

	/* hold reference to skb
	 * to prevent skb release before accounting
	 * in case of immediate "tx done"
	 */
	vring->ctx[i].skb = skb_get(skb);

	/* performance monitoring */
	used = wil_ring_used_tx(vring);
	if (wil_val_in_range(wil->ring_idle_trsh,
			     used, used + descs_used)) {
		txdata->idle += get_cycles() - txdata->last_idle;
		wil_dbg_txrx(wil,  "Ring[%2d] not idle %d -> %d\n",
			     vring_index, used, used + descs_used);
	}

	/* Make sure to advance the head only after descriptor update is done.
	 * This will prevent a race condition where the completion thread
	 * will see the DU bit set from previous run and will handle the
	 * skb before it was completed.
	 */
	wmb();

	/* advance swhead */
	wil_ring_advance_head(vring, descs_used);
	wil_dbg_txrx(wil, "TSO: Tx swhead %d -> %d\n", swhead, vring->swhead);

	/* make sure all writes to descriptors (shared memory) are done before
	 * committing them to HW
	 */
	wmb();

	if (wil->tx_latency)
		*(ktime_t *)&skb->cb = ktime_get();
	else
		memset(skb->cb, 0, sizeof(ktime_t));

	wil_w(wil, vring->hwtail, vring->swhead);
	return 0;

mem_error:
	while (descs_used > 0) {
		struct wil_ctx *ctx;

		i = (swhead + descs_used - 1) % vring->size;
		d = (struct vring_tx_desc *)&vring->va[i].tx.legacy;
		_desc = &vring->va[i].tx.legacy;
		*d = *_desc;
		_desc->dma.status = TX_DMA_STATUS_DU;
		ctx = &vring->ctx[i];
		wil_txdesc_unmap(dev, (union wil_tx_desc *)d, ctx);
		memset(ctx, 0, sizeof(*ctx));
		descs_used--;
	}
err_exit:
	return rc;
}

static int __wil_tx_ring(struct wil6210_priv *wil, struct wil6210_vif *vif,
			 struct wil_ring *ring, struct sk_buff *skb)
{
	struct device *dev = wil_to_dev(wil);
	struct vring_tx_desc dd, *d = &dd;
	volatile struct vring_tx_desc *_d;
	u32 swhead = ring->swhead;
	int avail = wil_ring_avail_tx(ring);
	int nr_frags = skb_shinfo(skb)->nr_frags;
	uint f = 0;
	int ring_index = ring - wil->ring_tx;
	struct wil_ring_tx_data  *txdata = &wil->ring_tx_data[ring_index];
	uint i = swhead;
	dma_addr_t pa;
	int used;
	bool mcast = (ring_index == vif->bcast_ring);
	uint len = skb_headlen(skb);

	wil_dbg_txrx(wil, "tx_ring: %d bytes to ring %d, nr_frags %d\n",
		     skb->len, ring_index, nr_frags);

	if (unlikely(!txdata->enabled))
		return -EINVAL;

	if (unlikely(avail < 1 + nr_frags)) {
		wil_err_ratelimited(wil,
				    "Tx ring[%2d] full. No space for %d fragments\n",
				    ring_index, 1 + nr_frags);
		return -ENOMEM;
	}
	_d = &ring->va[i].tx.legacy;

	pa = dma_map_single(dev, skb->data, skb_headlen(skb), DMA_TO_DEVICE);

	wil_dbg_txrx(wil, "Tx[%2d] skb %d bytes 0x%p -> %pad\n", ring_index,
		     skb_headlen(skb), skb->data, &pa);
	wil_hex_dump_txrx("Tx ", DUMP_PREFIX_OFFSET, 16, 1,
			  skb->data, skb_headlen(skb), false);

	if (unlikely(dma_mapping_error(dev, pa)))
		return -EINVAL;
	ring->ctx[i].mapped_as = wil_mapped_as_single;
	/* 1-st segment */
	wil->txrx_ops.tx_desc_map((union wil_tx_desc *)d, pa, len,
				   ring_index);
	if (unlikely(mcast)) {
		d->mac.d[0] |= BIT(MAC_CFG_DESC_TX_0_MCS_EN_POS); /* MCS 0 */
		if (unlikely(len > WIL_BCAST_MCS0_LIMIT)) /* set MCS 1 */
			d->mac.d[0] |= (1 << MAC_CFG_DESC_TX_0_MCS_INDEX_POS);
	}
	/* Process TCP/UDP checksum offloading */
	if (unlikely(wil_tx_desc_offload_setup(d, skb))) {
		wil_err(wil, "Tx[%2d] Failed to set cksum, drop packet\n",
			ring_index);
		goto dma_error;
	}

	ring->ctx[i].nr_frags = nr_frags;
	wil_tx_desc_set_nr_frags(d, nr_frags + 1);

	/* middle segments */
	for (; f < nr_frags; f++) {
		const skb_frag_t *frag = &skb_shinfo(skb)->frags[f];
		int len = skb_frag_size(frag);

		*_d = *d;
		wil_dbg_txrx(wil, "Tx[%2d] desc[%4d]\n", ring_index, i);
		wil_hex_dump_txrx("TxD ", DUMP_PREFIX_NONE, 32, 4,
				  (const void *)d, sizeof(*d), false);
		i = (swhead + f + 1) % ring->size;
		_d = &ring->va[i].tx.legacy;
		pa = skb_frag_dma_map(dev, frag, 0, skb_frag_size(frag),
				      DMA_TO_DEVICE);
		if (unlikely(dma_mapping_error(dev, pa))) {
			wil_err(wil, "Tx[%2d] failed to map fragment\n",
				ring_index);
			goto dma_error;
		}
		ring->ctx[i].mapped_as = wil_mapped_as_page;
		wil->txrx_ops.tx_desc_map((union wil_tx_desc *)d,
					   pa, len, ring_index);
		/* no need to check return code -
		 * if it succeeded for 1-st descriptor,
		 * it will succeed here too
		 */
		wil_tx_desc_offload_setup(d, skb);
	}
	/* for the last seg only */
	d->dma.d0 |= BIT(DMA_CFG_DESC_TX_0_CMD_EOP_POS);
	d->dma.d0 |= BIT(DMA_CFG_DESC_TX_0_CMD_MARK_WB_POS);
	d->dma.d0 |= BIT(DMA_CFG_DESC_TX_0_CMD_DMA_IT_POS);
	*_d = *d;
	wil_dbg_txrx(wil, "Tx[%2d] desc[%4d]\n", ring_index, i);
	wil_hex_dump_txrx("TxD ", DUMP_PREFIX_NONE, 32, 4,
			  (const void *)d, sizeof(*d), false);

	/* hold reference to skb
	 * to prevent skb release before accounting
	 * in case of immediate "tx done"
	 */
	ring->ctx[i].skb = skb_get(skb);

	/* performance monitoring */
	used = wil_ring_used_tx(ring);
	if (wil_val_in_range(wil->ring_idle_trsh,
			     used, used + nr_frags + 1)) {
		txdata->idle += get_cycles() - txdata->last_idle;
		wil_dbg_txrx(wil,  "Ring[%2d] not idle %d -> %d\n",
			     ring_index, used, used + nr_frags + 1);
	}

	/* Make sure to advance the head only after descriptor update is done.
	 * This will prevent a race condition where the completion thread
	 * will see the DU bit set from previous run and will handle the
	 * skb before it was completed.
	 */
	wmb();

	/* advance swhead */
	wil_ring_advance_head(ring, nr_frags + 1);
	wil_dbg_txrx(wil, "Tx[%2d] swhead %d -> %d\n", ring_index, swhead,
		     ring->swhead);
	trace_wil6210_tx(ring_index, swhead, skb->len, nr_frags);

	/* make sure all writes to descriptors (shared memory) are done before
	 * committing them to HW
	 */
	wmb();

	if (wil->tx_latency)
		*(ktime_t *)&skb->cb = ktime_get();
	else
		memset(skb->cb, 0, sizeof(ktime_t));

	wil_w(wil, ring->hwtail, ring->swhead);

	return 0;
 dma_error:
	/* unmap what we have mapped */
	nr_frags = f + 1; /* frags mapped + one for skb head */
	for (f = 0; f < nr_frags; f++) {
		struct wil_ctx *ctx;

		i = (swhead + f) % ring->size;
		ctx = &ring->ctx[i];
		_d = &ring->va[i].tx.legacy;
		*d = *_d;
		_d->dma.status = TX_DMA_STATUS_DU;
		wil->txrx_ops.tx_desc_unmap(dev,
					    (union wil_tx_desc *)d,
					    ctx);

		memset(ctx, 0, sizeof(*ctx));
	}

	return -EINVAL;
}

static int wil_tx_ring(struct wil6210_priv *wil, struct wil6210_vif *vif,
		       struct wil_ring *ring, struct sk_buff *skb)
{
	int ring_index = ring - wil->ring_tx;
	struct wil_ring_tx_data *txdata = &wil->ring_tx_data[ring_index];
	int rc;

	spin_lock(&txdata->lock);

	if (test_bit(wil_status_suspending, wil->status) ||
	    test_bit(wil_status_suspended, wil->status) ||
	    test_bit(wil_status_resuming, wil->status)) {
		wil_dbg_txrx(wil,
			     "suspend/resume in progress. drop packet\n");
		spin_unlock(&txdata->lock);
		return -EINVAL;
	}

	rc = (skb_is_gso(skb) ? wil->txrx_ops.tx_ring_tso : __wil_tx_ring)
	     (wil, vif, ring, skb);

	spin_unlock(&txdata->lock);

	return rc;
}

/**
 * Check status of tx vrings and stop/wake net queues if needed
 * It will start/stop net queues of a specific VIF net_device.
 *
 * This function does one of two checks:
 * In case check_stop is true, will check if net queues need to be stopped. If
 * the conditions for stopping are met, netif_tx_stop_all_queues() is called.
 * In case check_stop is false, will check if net queues need to be waked. If
 * the conditions for waking are met, netif_tx_wake_all_queues() is called.
 * vring is the vring which is currently being modified by either adding
 * descriptors (tx) into it or removing descriptors (tx complete) from it. Can
 * be null when irrelevant (e.g. connect/disconnect events).
 *
 * The implementation is to stop net queues if modified vring has low
 * descriptor availability. Wake if all vrings are not in low descriptor
 * availability and modified vring has high descriptor availability.
 */
static inline void __wil_update_net_queues(struct wil6210_priv *wil,
					   struct wil6210_vif *vif,
					   struct wil_ring *ring,
					   bool check_stop)
{
	int i;
	int min_ring_id = wil_get_min_tx_ring_id(wil);

	if (unlikely(!vif))
		return;

	if (ring)
		wil_dbg_txrx(wil, "vring %d, mid %d, check_stop=%d, stopped=%d",
			     (int)(ring - wil->ring_tx), vif->mid, check_stop,
			     vif->net_queue_stopped);
	else
		wil_dbg_txrx(wil, "check_stop=%d, mid=%d, stopped=%d",
			     check_stop, vif->mid, vif->net_queue_stopped);

	if (ring && drop_if_ring_full)
		/* no need to stop/wake net queues */
		return;

	if (check_stop == vif->net_queue_stopped)
		/* net queues already in desired state */
		return;

	if (check_stop) {
		if (!ring || unlikely(wil_ring_avail_low(ring))) {
			/* not enough room in the vring */
			netif_tx_stop_all_queues(vif_to_ndev(vif));
			vif->net_queue_stopped = true;
			wil_dbg_txrx(wil, "netif_tx_stop called\n");
		}
		return;
	}

	/* Do not wake the queues in suspend flow */
	if (test_bit(wil_status_suspending, wil->status) ||
	    test_bit(wil_status_suspended, wil->status))
		return;

	/* check wake */
	for (i = min_ring_id; i < WIL6210_MAX_TX_RINGS; i++) {
		struct wil_ring *cur_ring = &wil->ring_tx[i];
		struct wil_ring_tx_data  *txdata = &wil->ring_tx_data[i];

		if (txdata->mid != vif->mid || !cur_ring->va ||
		    !txdata->enabled || cur_ring == ring)
			continue;

		if (wil_ring_avail_low(cur_ring)) {
			wil_dbg_txrx(wil, "ring %d full, can't wake\n",
				     (int)(cur_ring - wil->ring_tx));
			return;
		}
	}

	if (!ring || wil_ring_avail_high(ring)) {
		/* enough room in the ring */
		wil_dbg_txrx(wil, "calling netif_tx_wake\n");
		netif_tx_wake_all_queues(vif_to_ndev(vif));
		vif->net_queue_stopped = false;
	}
}

void wil_update_net_queues(struct wil6210_priv *wil, struct wil6210_vif *vif,
			   struct wil_ring *ring, bool check_stop)
{
	spin_lock(&wil->net_queue_lock);
	__wil_update_net_queues(wil, vif, ring, check_stop);
	spin_unlock(&wil->net_queue_lock);
}

void wil_update_net_queues_bh(struct wil6210_priv *wil, struct wil6210_vif *vif,
			      struct wil_ring *ring, bool check_stop)
{
	spin_lock_bh(&wil->net_queue_lock);
	__wil_update_net_queues(wil, vif, ring, check_stop);
	spin_unlock_bh(&wil->net_queue_lock);
}

netdev_tx_t wil_start_xmit(struct sk_buff *skb, struct net_device *ndev)
{
	struct wil6210_vif *vif = ndev_to_vif(ndev);
	struct wil6210_priv *wil = vif_to_wil(vif);
	const u8 *da = wil_skb_get_da(skb);
	bool bcast = is_multicast_ether_addr(da);
	struct wil_ring *ring;
	static bool pr_once_fw;
	int rc;

	wil_dbg_txrx(wil, "start_xmit\n");
	if (unlikely(!test_bit(wil_status_fwready, wil->status))) {
		if (!pr_once_fw) {
			wil_err(wil, "FW not ready\n");
			pr_once_fw = true;
		}
		goto drop;
	}
	if (unlikely(!test_bit(wil_vif_fwconnected, vif->status))) {
		wil_dbg_ratelimited(wil,
				    "VIF not connected, packet dropped\n");
		goto drop;
	}
	if (unlikely(vif->wdev.iftype == NL80211_IFTYPE_MONITOR)) {
		wil_err(wil, "Xmit in monitor mode not supported\n");
		goto drop;
	}
	pr_once_fw = false;

	/* find vring */
	if (vif->wdev.iftype == NL80211_IFTYPE_STATION && !vif->pbss) {
		/* in STA mode (ESS), all to same VRING (to AP) */
		ring = wil_find_tx_ring_sta(wil, vif, skb);
	} else if (bcast) {
		if (vif->pbss)
			/* in pbss, no bcast VRING - duplicate skb in
			 * all stations VRINGs
			 */
			ring = wil_find_tx_bcast_2(wil, vif, skb);
		else if (vif->wdev.iftype == NL80211_IFTYPE_AP)
			/* AP has a dedicated bcast VRING */
			ring = wil_find_tx_bcast_1(wil, vif, skb);
		else
			/* unexpected combination, fallback to duplicating
			 * the skb in all stations VRINGs
			 */
			ring = wil_find_tx_bcast_2(wil, vif, skb);
	} else {
		/* unicast, find specific VRING by dest. address */
		ring = wil_find_tx_ucast(wil, vif, skb);
	}
	if (unlikely(!ring)) {
		wil_dbg_txrx(wil, "No Tx RING found for %pM\n", da);
		goto drop;
	}
	/* set up vring entry */
	rc = wil_tx_ring(wil, vif, ring, skb);

	switch (rc) {
	case 0:
		/* shall we stop net queues? */
		wil_update_net_queues_bh(wil, vif, ring, true);
		/* statistics will be updated on the tx_complete */
		dev_kfree_skb_any(skb);
		return NETDEV_TX_OK;
	case -ENOMEM:
		if (drop_if_ring_full)
			goto drop;
		return NETDEV_TX_BUSY;
	default:
		break; /* goto drop; */
	}
 drop:
	ndev->stats.tx_dropped++;
	dev_kfree_skb_any(skb);

	return NET_XMIT_DROP;
}

void wil_tx_latency_calc(struct wil6210_priv *wil, struct sk_buff *skb,
			 struct wil_sta_info *sta)
{
	int skb_time_us;
	int bin;

	if (!wil->tx_latency)
		return;

	if (ktime_to_ms(*(ktime_t *)&skb->cb) == 0)
		return;

	skb_time_us = ktime_us_delta(ktime_get(), *(ktime_t *)&skb->cb);
	bin = skb_time_us / wil->tx_latency_res;
	bin = min_t(int, bin, WIL_NUM_LATENCY_BINS - 1);

	wil_dbg_txrx(wil, "skb time %dus => bin %d\n", skb_time_us, bin);
	sta->tx_latency_bins[bin]++;
	sta->stats.tx_latency_total_us += skb_time_us;
	if (skb_time_us < sta->stats.tx_latency_min_us)
		sta->stats.tx_latency_min_us = skb_time_us;
	if (skb_time_us > sta->stats.tx_latency_max_us)
		sta->stats.tx_latency_max_us = skb_time_us;
}

/**
 * Clean up transmitted skb's from the Tx VRING
 *
 * Return number of descriptors cleared
 *
 * Safe to call from IRQ
 */
int wil_tx_complete(struct wil6210_vif *vif, int ringid)
{
	struct wil6210_priv *wil = vif_to_wil(vif);
	struct net_device *ndev = vif_to_ndev(vif);
	struct device *dev = wil_to_dev(wil);
	struct wil_ring *vring = &wil->ring_tx[ringid];
	struct wil_ring_tx_data *txdata = &wil->ring_tx_data[ringid];
	int done = 0;
	int cid = wil->ring2cid_tid[ringid][0];
	struct wil_net_stats *stats = NULL;
	volatile struct vring_tx_desc *_d;
	int used_before_complete;
	int used_new;

	if (unlikely(!vring->va)) {
		wil_err(wil, "Tx irq[%d]: vring not initialized\n", ringid);
		return 0;
	}

	if (unlikely(!txdata->enabled)) {
		wil_info(wil, "Tx irq[%d]: vring disabled\n", ringid);
		return 0;
	}

	wil_dbg_txrx(wil, "tx_complete: (%d)\n", ringid);

	used_before_complete = wil_ring_used_tx(vring);

	if (cid < wil->max_assoc_sta)
		stats = &wil->sta[cid].stats;

	while (!wil_ring_is_empty(vring)) {
		int new_swtail;
		struct wil_ctx *ctx = &vring->ctx[vring->swtail];
		/**
		 * For the fragmented skb, HW will set DU bit only for the
		 * last fragment. look for it.
		 * In TSO the first DU will include hdr desc
		 */
		int lf = (vring->swtail + ctx->nr_frags) % vring->size;
		/* TODO: check we are not past head */

		_d = &vring->va[lf].tx.legacy;
		if (unlikely(!(_d->dma.status & TX_DMA_STATUS_DU)))
			break;

		new_swtail = (lf + 1) % vring->size;
		while (vring->swtail != new_swtail) {
			struct vring_tx_desc dd, *d = &dd;
			u16 dmalen;
			struct sk_buff *skb;

			ctx = &vring->ctx[vring->swtail];
			skb = ctx->skb;
			_d = &vring->va[vring->swtail].tx.legacy;

			*d = *_d;

			dmalen = le16_to_cpu(d->dma.length);
			trace_wil6210_tx_done(ringid, vring->swtail, dmalen,
					      d->dma.error);
			wil_dbg_txrx(wil,
				     "TxC[%2d][%3d] : %d bytes, status 0x%02x err 0x%02x\n",
				     ringid, vring->swtail, dmalen,
				     d->dma.status, d->dma.error);
			wil_hex_dump_txrx("TxCD ", DUMP_PREFIX_NONE, 32, 4,
					  (const void *)d, sizeof(*d), false);

			wil->txrx_ops.tx_desc_unmap(dev,
						    (union wil_tx_desc *)d,
						    ctx);

			if (skb) {
				if (likely(d->dma.error == 0)) {
					ndev->stats.tx_packets++;
					ndev->stats.tx_bytes += skb->len;
					if (stats) {
						stats->tx_packets++;
						stats->tx_bytes += skb->len;

						wil_tx_latency_calc(wil, skb,
							&wil->sta[cid]);
					}
				} else {
					ndev->stats.tx_errors++;
					if (stats)
						stats->tx_errors++;
				}

				if (skb->protocol == cpu_to_be16(ETH_P_PAE))
					wil_tx_complete_handle_eapol(vif, skb);

				wil_consume_skb(skb, d->dma.error == 0);
			}
			memset(ctx, 0, sizeof(*ctx));
			/* Make sure the ctx is zeroed before updating the tail
			 * to prevent a case where wil_tx_ring will see
			 * this descriptor as used and handle it before ctx zero
			 * is completed.
			 */
			wmb();
			/* There is no need to touch HW descriptor:
			 * - ststus bit TX_DMA_STATUS_DU is set by design,
			 *   so hardware will not try to process this desc.,
			 * - rest of descriptor will be initialized on Tx.
			 */
			vring->swtail = wil_ring_next_tail(vring);
			done++;
		}
	}

	/* performance monitoring */
	used_new = wil_ring_used_tx(vring);
	if (wil_val_in_range(wil->ring_idle_trsh,
			     used_new, used_before_complete)) {
		wil_dbg_txrx(wil, "Ring[%2d] idle %d -> %d\n",
			     ringid, used_before_complete, used_new);
		txdata->last_idle = get_cycles();
	}

	/* shall we wake net queues? */
	if (done)
		wil_update_net_queues(wil, vif, vring, false);

	return done;
}

static inline int wil_tx_init(struct wil6210_priv *wil)
{
	return 0;
}

static inline void wil_tx_fini(struct wil6210_priv *wil) {}

static void wil_get_reorder_params(struct wil6210_priv *wil,
				   struct sk_buff *skb, int *tid, int *cid,
				   int *mid, u16 *seq, int *mcast, int *retry)
{
	struct vring_rx_desc *d = wil_skb_rxdesc(skb);

	*tid = wil_rxdesc_tid(d);
	*cid = wil_skb_get_cid(skb);
	*mid = wil_rxdesc_mid(d);
	*seq = wil_rxdesc_seq(d);
	*mcast = wil_rxdesc_mcast(d);
	*retry = wil_rxdesc_retry(d);
}

void wil_init_txrx_ops_legacy_dma(struct wil6210_priv *wil)
{
	wil->txrx_ops.configure_interrupt_moderation =
		wil_configure_interrupt_moderation;
	/* TX ops */
	wil->txrx_ops.tx_desc_map = wil_tx_desc_map;
	wil->txrx_ops.tx_desc_unmap = wil_txdesc_unmap;
	wil->txrx_ops.tx_ring_tso =  __wil_tx_vring_tso;
	wil->txrx_ops.ring_init_tx = wil_vring_init_tx;
	wil->txrx_ops.ring_fini_tx = wil_vring_free;
	wil->txrx_ops.ring_init_bcast = wil_vring_init_bcast;
	wil->txrx_ops.tx_init = wil_tx_init;
	wil->txrx_ops.tx_fini = wil_tx_fini;
	wil->txrx_ops.tx_ring_modify = wil_tx_vring_modify;
	/* RX ops */
	wil->txrx_ops.rx_init = wil_rx_init;
	wil->txrx_ops.wmi_addba_rx_resp = wmi_addba_rx_resp;
	wil->txrx_ops.get_reorder_params = wil_get_reorder_params;
	wil->txrx_ops.get_netif_rx_params =
		wil_get_netif_rx_params;
	wil->txrx_ops.rx_crypto_check = wil_rx_crypto_check;
	wil->txrx_ops.rx_error_check = wil_rx_error_check;
	wil->txrx_ops.is_rx_idle = wil_is_rx_idle;
	wil->txrx_ops.rx_fini = wil_rx_fini;
}<|MERGE_RESOLUTION|>--- conflicted
+++ resolved
@@ -927,41 +927,9 @@
 		[GRO_CONSUMED]		= "GRO_CONSUMED",
 	};
 
-<<<<<<< HEAD
-	wil->txrx_ops.get_netif_rx_params(skb, &cid, &security);
-
-	stats = &wil->sta[cid].stats;
-
-	if (ndev->features & NETIF_F_RXHASH)
-		/* fake L4 to ensure it won't be re-calculated later
-		 * set hash to any non-zero value to activate rps
-		 * mechanism, core will be chosen according
-		 * to user-level rps configuration.
-		 */
-		skb_set_hash(skb, 1, PKT_HASH_TYPE_L4);
-
-	skb_orphan(skb);
-
-	if (security && (wil->txrx_ops.rx_crypto_check(wil, skb) != 0)) {
-		rc = GRO_DROP;
-		dev_kfree_skb(skb);
-		stats->rx_replay++;
-		goto stats;
-	}
-
-	/* check errors reported by HW and update statistics */
-	if (unlikely(wil->txrx_ops.rx_error_check(wil, skb, stats))) {
-		dev_kfree_skb(skb);
-		return;
-	}
-
-	if (wdev->iftype == NL80211_IFTYPE_STATION) {
-		if (mcast && ether_addr_equal(eth->h_source, ndev->dev_addr)) {
-=======
 	if (wdev->iftype == NL80211_IFTYPE_STATION) {
 		sa = wil_skb_get_sa(skb);
 		if (mcast && ether_addr_equal(sa, ndev->dev_addr)) {
->>>>>>> f7688b48
 			/* mcast packet looped back to us */
 			rc = GRO_DROP;
 			dev_kfree_skb(skb);
