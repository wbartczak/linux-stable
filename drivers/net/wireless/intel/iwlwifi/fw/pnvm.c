--- conflicted
+++ resolved
@@ -227,10 +227,7 @@
 	struct iwl_notification_wait pnvm_wait;
 	static const u16 ntf_cmds[] = { WIDE_ID(REGULATORY_AND_NVM_GROUP,
 						PNVM_INIT_COMPLETE_NTFY) };
-<<<<<<< HEAD
-=======
 	int ret;
->>>>>>> e0733463
 
 	/* if the SKU_ID is empty, there's nothing to do */
 	if (!trans->sku_id[0] && !trans->sku_id[1] && !trans->sku_id[2])
@@ -240,10 +237,6 @@
 	if (!trans->pnvm_loaded) {
 		const struct firmware *pnvm;
 		char pnvm_name[64];
-<<<<<<< HEAD
-		int ret;
-=======
->>>>>>> e0733463
 
 		/*
 		 * The prefix unfortunately includes a hyphen at the end, so
@@ -271,14 +264,11 @@
 
 			release_firmware(pnvm);
 		}
-<<<<<<< HEAD
-=======
 	} else {
 		/* if we already loaded, we need to set it again */
 		ret = iwl_trans_set_pnvm(trans, NULL, 0);
 		if (ret)
 			return ret;
->>>>>>> e0733463
 	}
 
 	iwl_init_notification_wait(notif_wait, &pnvm_wait,
