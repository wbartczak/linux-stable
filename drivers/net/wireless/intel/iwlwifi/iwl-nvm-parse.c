/******************************************************************************
 *
 * This file is provided under a dual BSD/GPLv2 license.  When using or
 * redistributing this file, you may do so under either license.
 *
 * GPL LICENSE SUMMARY
 *
 * Copyright(c) 2008 - 2014 Intel Corporation. All rights reserved.
 * Copyright(c) 2013 - 2015 Intel Mobile Communications GmbH
 * Copyright(c) 2016 - 2017 Intel Deutschland GmbH
 * Copyright(c) 2018 - 2019 Intel Corporation
 *
 * This program is free software; you can redistribute it and/or modify
 * it under the terms of version 2 of the GNU General Public License as
 * published by the Free Software Foundation.
 *
 * This program is distributed in the hope that it will be useful, but
 * WITHOUT ANY WARRANTY; without even the implied warranty of
 * MERCHANTABILITY or FITNESS FOR A PARTICULAR PURPOSE.  See the GNU
 * General Public License for more details.
 *
 * The full GNU General Public License is included in this distribution
 * in the file called COPYING.
 *
 * Contact Information:
 *  Intel Linux Wireless <linuxwifi@intel.com>
 * Intel Corporation, 5200 N.E. Elam Young Parkway, Hillsboro, OR 97124-6497
 *
 * BSD LICENSE
 *
 * Copyright(c) 2005 - 2014 Intel Corporation. All rights reserved.
 * Copyright(c) 2013 - 2015 Intel Mobile Communications GmbH
 * Copyright(c) 2016 - 2017 Intel Deutschland GmbH
 * Copyright(c) 2018 - 2019 Intel Corporation
 * All rights reserved.
 *
 * Redistribution and use in source and binary forms, with or without
 * modification, are permitted provided that the following conditions
 * are met:
 *
 *  * Redistributions of source code must retain the above copyright
 *    notice, this list of conditions and the following disclaimer.
 *  * Redistributions in binary form must reproduce the above copyright
 *    notice, this list of conditions and the following disclaimer in
 *    the documentation and/or other materials provided with the
 *    distribution.
 *  * Neither the name Intel Corporation nor the names of its
 *    contributors may be used to endorse or promote products derived
 *    from this software without specific prior written permission.
 *
 * THIS SOFTWARE IS PROVIDED BY THE COPYRIGHT HOLDERS AND CONTRIBUTORS
 * "AS IS" AND ANY EXPRESS OR IMPLIED WARRANTIES, INCLUDING, BUT NOT
 * LIMITED TO, THE IMPLIED WARRANTIES OF MERCHANTABILITY AND FITNESS FOR
 * A PARTICULAR PURPOSE ARE DISCLAIMED. IN NO EVENT SHALL THE COPYRIGHT
 * OWNER OR CONTRIBUTORS BE LIABLE FOR ANY DIRECT, INDIRECT, INCIDENTAL,
 * SPECIAL, EXEMPLARY, OR CONSEQUENTIAL DAMAGES (INCLUDING, BUT NOT
 * LIMITED TO, PROCUREMENT OF SUBSTITUTE GOODS OR SERVICES; LOSS OF USE,
 * DATA, OR PROFITS; OR BUSINESS INTERRUPTION) HOWEVER CAUSED AND ON ANY
 * THEORY OF LIABILITY, WHETHER IN CONTRACT, STRICT LIABILITY, OR TORT
 * (INCLUDING NEGLIGENCE OR OTHERWISE) ARISING IN ANY WAY OUT OF THE USE
 * OF THIS SOFTWARE, EVEN IF ADVISED OF THE POSSIBILITY OF SUCH DAMAGE.
 *****************************************************************************/
#include <linux/types.h>
#include <linux/slab.h>
#include <linux/export.h>
#include <linux/etherdevice.h>
#include <linux/pci.h>
#include <linux/firmware.h>

#include "iwl-drv.h"
#include "iwl-modparams.h"
#include "iwl-nvm-parse.h"
#include "iwl-prph.h"
#include "iwl-io.h"
#include "iwl-csr.h"
#include "fw/acpi.h"
#include "fw/api/nvm-reg.h"
#include "fw/api/commands.h"
#include "fw/api/cmdhdr.h"
#include "fw/img.h"

/* NVM offsets (in words) definitions */
enum nvm_offsets {
	/* NVM HW-Section offset (in words) definitions */
	SUBSYSTEM_ID = 0x0A,
	HW_ADDR = 0x15,

	/* NVM SW-Section offset (in words) definitions */
	NVM_SW_SECTION = 0x1C0,
	NVM_VERSION = 0,
	RADIO_CFG = 1,
	SKU = 2,
	N_HW_ADDRS = 3,
	NVM_CHANNELS = 0x1E0 - NVM_SW_SECTION,

	/* NVM calibration section offset (in words) definitions */
	NVM_CALIB_SECTION = 0x2B8,
	XTAL_CALIB = 0x316 - NVM_CALIB_SECTION,

	/* NVM REGULATORY -Section offset (in words) definitions */
	NVM_CHANNELS_SDP = 0,
};

enum ext_nvm_offsets {
	/* NVM HW-Section offset (in words) definitions */
	MAC_ADDRESS_OVERRIDE_EXT_NVM = 1,

	/* NVM SW-Section offset (in words) definitions */
	NVM_VERSION_EXT_NVM = 0,
	RADIO_CFG_FAMILY_EXT_NVM = 0,
	SKU_FAMILY_8000 = 2,
	N_HW_ADDRS_FAMILY_8000 = 3,

	/* NVM REGULATORY -Section offset (in words) definitions */
	NVM_CHANNELS_EXTENDED = 0,
	NVM_LAR_OFFSET_OLD = 0x4C7,
	NVM_LAR_OFFSET = 0x507,
	NVM_LAR_ENABLED = 0x7,
};

/* SKU Capabilities (actual values from NVM definition) */
enum nvm_sku_bits {
	NVM_SKU_CAP_BAND_24GHZ		= BIT(0),
	NVM_SKU_CAP_BAND_52GHZ		= BIT(1),
	NVM_SKU_CAP_11N_ENABLE		= BIT(2),
	NVM_SKU_CAP_11AC_ENABLE		= BIT(3),
	NVM_SKU_CAP_MIMO_DISABLE	= BIT(5),
};

/*
 * These are the channel numbers in the order that they are stored in the NVM
 */
static const u16 iwl_nvm_channels[] = {
	/* 2.4 GHz */
	1, 2, 3, 4, 5, 6, 7, 8, 9, 10, 11, 12, 13, 14,
	/* 5 GHz */
	36, 40, 44 , 48, 52, 56, 60, 64,
	100, 104, 108, 112, 116, 120, 124, 128, 132, 136, 140, 144,
	149, 153, 157, 161, 165
};

static const u16 iwl_ext_nvm_channels[] = {
	/* 2.4 GHz */
	1, 2, 3, 4, 5, 6, 7, 8, 9, 10, 11, 12, 13, 14,
	/* 5 GHz */
	36, 40, 44, 48, 52, 56, 60, 64, 68, 72, 76, 80, 84, 88, 92,
	96, 100, 104, 108, 112, 116, 120, 124, 128, 132, 136, 140, 144,
	149, 153, 157, 161, 165, 169, 173, 177, 181
};

static const u16 iwl_uhb_nvm_channels[] = {
	/* 2.4 GHz */
	1, 2, 3, 4, 5, 6, 7, 8, 9, 10, 11, 12, 13, 14,
	/* 5 GHz */
	36, 40, 44, 48, 52, 56, 60, 64, 68, 72, 76, 80, 84, 88, 92,
	96, 100, 104, 108, 112, 116, 120, 124, 128, 132, 136, 140, 144,
	149, 153, 157, 161, 165, 169, 173, 177, 181,
	/* 6-7 GHz */
	1, 5, 9, 13, 17, 21, 25, 29, 33, 37, 41, 45, 49, 53, 57, 61, 65, 69,
	73, 77, 81, 85, 89, 93, 97, 101, 105, 109, 113, 117, 121, 125, 129,
	133, 137, 141, 145, 149, 153, 157, 161, 165, 169, 173, 177, 181, 185,
	189, 193, 197, 201, 205, 209, 213, 217, 221, 225, 229, 233
};

#define IWL_NVM_NUM_CHANNELS		ARRAY_SIZE(iwl_nvm_channels)
#define IWL_NVM_NUM_CHANNELS_EXT	ARRAY_SIZE(iwl_ext_nvm_channels)
#define IWL_NVM_NUM_CHANNELS_UHB	ARRAY_SIZE(iwl_uhb_nvm_channels)
#define NUM_2GHZ_CHANNELS		14
#define FIRST_2GHZ_HT_MINUS		5
#define LAST_2GHZ_HT_PLUS		9
#define N_HW_ADDR_MASK			0xF

/* rate data (static) */
static struct ieee80211_rate iwl_cfg80211_rates[] = {
	{ .bitrate = 1 * 10, .hw_value = 0, .hw_value_short = 0, },
	{ .bitrate = 2 * 10, .hw_value = 1, .hw_value_short = 1,
	  .flags = IEEE80211_RATE_SHORT_PREAMBLE, },
	{ .bitrate = 5.5 * 10, .hw_value = 2, .hw_value_short = 2,
	  .flags = IEEE80211_RATE_SHORT_PREAMBLE, },
	{ .bitrate = 11 * 10, .hw_value = 3, .hw_value_short = 3,
	  .flags = IEEE80211_RATE_SHORT_PREAMBLE, },
	{ .bitrate = 6 * 10, .hw_value = 4, .hw_value_short = 4, },
	{ .bitrate = 9 * 10, .hw_value = 5, .hw_value_short = 5, },
	{ .bitrate = 12 * 10, .hw_value = 6, .hw_value_short = 6, },
	{ .bitrate = 18 * 10, .hw_value = 7, .hw_value_short = 7, },
	{ .bitrate = 24 * 10, .hw_value = 8, .hw_value_short = 8, },
	{ .bitrate = 36 * 10, .hw_value = 9, .hw_value_short = 9, },
	{ .bitrate = 48 * 10, .hw_value = 10, .hw_value_short = 10, },
	{ .bitrate = 54 * 10, .hw_value = 11, .hw_value_short = 11, },
};
#define RATES_24_OFFS	0
#define N_RATES_24	ARRAY_SIZE(iwl_cfg80211_rates)
#define RATES_52_OFFS	4
#define N_RATES_52	(N_RATES_24 - RATES_52_OFFS)

/**
 * enum iwl_nvm_channel_flags - channel flags in NVM
 * @NVM_CHANNEL_VALID: channel is usable for this SKU/geo
 * @NVM_CHANNEL_IBSS: usable as an IBSS channel
 * @NVM_CHANNEL_ACTIVE: active scanning allowed
 * @NVM_CHANNEL_RADAR: radar detection required
 * @NVM_CHANNEL_INDOOR_ONLY: only indoor use is allowed
 * @NVM_CHANNEL_GO_CONCURRENT: GO operation is allowed when connected to BSS
 *	on same channel on 2.4 or same UNII band on 5.2
 * @NVM_CHANNEL_UNIFORM: uniform spreading required
 * @NVM_CHANNEL_20MHZ: 20 MHz channel okay
 * @NVM_CHANNEL_40MHZ: 40 MHz channel okay
 * @NVM_CHANNEL_80MHZ: 80 MHz channel okay
 * @NVM_CHANNEL_160MHZ: 160 MHz channel okay
 * @NVM_CHANNEL_DC_HIGH: DC HIGH required/allowed (?)
 */
enum iwl_nvm_channel_flags {
	NVM_CHANNEL_VALID		= BIT(0),
	NVM_CHANNEL_IBSS		= BIT(1),
	NVM_CHANNEL_ACTIVE		= BIT(3),
	NVM_CHANNEL_RADAR		= BIT(4),
	NVM_CHANNEL_INDOOR_ONLY		= BIT(5),
	NVM_CHANNEL_GO_CONCURRENT	= BIT(6),
	NVM_CHANNEL_UNIFORM		= BIT(7),
	NVM_CHANNEL_20MHZ		= BIT(8),
	NVM_CHANNEL_40MHZ		= BIT(9),
	NVM_CHANNEL_80MHZ		= BIT(10),
	NVM_CHANNEL_160MHZ		= BIT(11),
	NVM_CHANNEL_DC_HIGH		= BIT(12),
};

/**
 * enum iwl_reg_capa_flags - global flags applied for the whole regulatory
 * domain.
 * @REG_CAPA_BF_CCD_LOW_BAND: Beam-forming or Cyclic Delay Diversity in the
 *	2.4Ghz band is allowed.
 * @REG_CAPA_BF_CCD_HIGH_BAND: Beam-forming or Cyclic Delay Diversity in the
 *	5Ghz band is allowed.
 * @REG_CAPA_160MHZ_ALLOWED: 11ac channel with a width of 160Mhz is allowed
 *	for this regulatory domain (valid only in 5Ghz).
 * @REG_CAPA_80MHZ_ALLOWED: 11ac channel with a width of 80Mhz is allowed
 *	for this regulatory domain (valid only in 5Ghz).
 * @REG_CAPA_MCS_8_ALLOWED: 11ac with MCS 8 is allowed.
 * @REG_CAPA_MCS_9_ALLOWED: 11ac with MCS 9 is allowed.
 * @REG_CAPA_40MHZ_FORBIDDEN: 11n channel with a width of 40Mhz is forbidden
 *	for this regulatory domain (valid only in 5Ghz).
 * @REG_CAPA_DC_HIGH_ENABLED: DC HIGH allowed.
<<<<<<< HEAD
=======
 * @REG_CAPA_11AX_DISABLED: 11ax is forbidden for this regulatory domain.
>>>>>>> d1988041
 */
enum iwl_reg_capa_flags {
	REG_CAPA_BF_CCD_LOW_BAND	= BIT(0),
	REG_CAPA_BF_CCD_HIGH_BAND	= BIT(1),
	REG_CAPA_160MHZ_ALLOWED		= BIT(2),
	REG_CAPA_80MHZ_ALLOWED		= BIT(3),
	REG_CAPA_MCS_8_ALLOWED		= BIT(4),
	REG_CAPA_MCS_9_ALLOWED		= BIT(5),
	REG_CAPA_40MHZ_FORBIDDEN	= BIT(7),
	REG_CAPA_DC_HIGH_ENABLED	= BIT(9),
<<<<<<< HEAD
=======
	REG_CAPA_11AX_DISABLED		= BIT(10),
};

/**
 * enum iwl_reg_capa_flags_v2 - global flags applied for the whole regulatory
 * domain (version 2).
 * @REG_CAPA_V2_STRADDLE_DISABLED: Straddle channels (144, 142, 138) are
 *	disabled.
 * @REG_CAPA_V2_BF_CCD_LOW_BAND: Beam-forming or Cyclic Delay Diversity in the
 *	2.4Ghz band is allowed.
 * @REG_CAPA_V2_BF_CCD_HIGH_BAND: Beam-forming or Cyclic Delay Diversity in the
 *	5Ghz band is allowed.
 * @REG_CAPA_V2_160MHZ_ALLOWED: 11ac channel with a width of 160Mhz is allowed
 *	for this regulatory domain (valid only in 5Ghz).
 * @REG_CAPA_V2_80MHZ_ALLOWED: 11ac channel with a width of 80Mhz is allowed
 *	for this regulatory domain (valid only in 5Ghz).
 * @REG_CAPA_V2_MCS_8_ALLOWED: 11ac with MCS 8 is allowed.
 * @REG_CAPA_V2_MCS_9_ALLOWED: 11ac with MCS 9 is allowed.
 * @REG_CAPA_V2_WEATHER_DISABLED: Weather radar channels (120, 124, 128, 118,
 *	126, 122) are disabled.
 * @REG_CAPA_V2_40MHZ_ALLOWED: 11n channel with a width of 40Mhz is allowed
 *	for this regulatory domain (uvalid only in 5Ghz).
 * @REG_CAPA_V2_11AX_DISABLED: 11ax is forbidden for this regulatory domain.
 */
enum iwl_reg_capa_flags_v2 {
	REG_CAPA_V2_STRADDLE_DISABLED	= BIT(0),
	REG_CAPA_V2_BF_CCD_LOW_BAND	= BIT(1),
	REG_CAPA_V2_BF_CCD_HIGH_BAND	= BIT(2),
	REG_CAPA_V2_160MHZ_ALLOWED	= BIT(3),
	REG_CAPA_V2_80MHZ_ALLOWED	= BIT(4),
	REG_CAPA_V2_MCS_8_ALLOWED	= BIT(5),
	REG_CAPA_V2_MCS_9_ALLOWED	= BIT(6),
	REG_CAPA_V2_WEATHER_DISABLED	= BIT(7),
	REG_CAPA_V2_40MHZ_ALLOWED	= BIT(8),
	REG_CAPA_V2_11AX_DISABLED	= BIT(13),
};

/*
* API v2 for reg_capa_flags is relevant from version 6 and onwards of the
* MCC update command response.
*/
#define REG_CAPA_V2_RESP_VER	6

/**
 * struct iwl_reg_capa - struct for global regulatory capabilities, Used for
 * handling the different APIs of reg_capa_flags.
 *
 * @allow_40mhz: 11n channel with a width of 40Mhz is allowed
 *	for this regulatory domain (valid only in 5Ghz).
 * @allow_80mhz: 11ac channel with a width of 80Mhz is allowed
 *	for this regulatory domain (valid only in 5Ghz).
 * @allow_160mhz: 11ac channel with a width of 160Mhz is allowed
 *	for this regulatory domain (valid only in 5Ghz).
 * @disable_11ax: 11ax is forbidden for this regulatory domain.
 */
struct iwl_reg_capa {
	u16 allow_40mhz;
	u16 allow_80mhz;
	u16 allow_160mhz;
	u16 disable_11ax;
>>>>>>> d1988041
};

static inline void iwl_nvm_print_channel_flags(struct device *dev, u32 level,
					       int chan, u32 flags)
{
#define CHECK_AND_PRINT_I(x)	\
	((flags & NVM_CHANNEL_##x) ? " " #x : "")

	if (!(flags & NVM_CHANNEL_VALID)) {
		IWL_DEBUG_DEV(dev, level, "Ch. %d: 0x%x: No traffic\n",
			      chan, flags);
		return;
	}

	/* Note: already can print up to 101 characters, 110 is the limit! */
	IWL_DEBUG_DEV(dev, level,
		      "Ch. %d: 0x%x:%s%s%s%s%s%s%s%s%s%s%s%s\n",
		      chan, flags,
		      CHECK_AND_PRINT_I(VALID),
		      CHECK_AND_PRINT_I(IBSS),
		      CHECK_AND_PRINT_I(ACTIVE),
		      CHECK_AND_PRINT_I(RADAR),
		      CHECK_AND_PRINT_I(INDOOR_ONLY),
		      CHECK_AND_PRINT_I(GO_CONCURRENT),
		      CHECK_AND_PRINT_I(UNIFORM),
		      CHECK_AND_PRINT_I(20MHZ),
		      CHECK_AND_PRINT_I(40MHZ),
		      CHECK_AND_PRINT_I(80MHZ),
		      CHECK_AND_PRINT_I(160MHZ),
		      CHECK_AND_PRINT_I(DC_HIGH));
#undef CHECK_AND_PRINT_I
}

static u32 iwl_get_channel_flags(u8 ch_num, int ch_idx, enum nl80211_band band,
				 u32 nvm_flags, const struct iwl_cfg *cfg)
{
	u32 flags = IEEE80211_CHAN_NO_HT40;

	if (band == NL80211_BAND_2GHZ && (nvm_flags & NVM_CHANNEL_40MHZ)) {
		if (ch_num <= LAST_2GHZ_HT_PLUS)
			flags &= ~IEEE80211_CHAN_NO_HT40PLUS;
		if (ch_num >= FIRST_2GHZ_HT_MINUS)
			flags &= ~IEEE80211_CHAN_NO_HT40MINUS;
	} else if (nvm_flags & NVM_CHANNEL_40MHZ) {
		if ((ch_idx - NUM_2GHZ_CHANNELS) % 2 == 0)
			flags &= ~IEEE80211_CHAN_NO_HT40PLUS;
		else
			flags &= ~IEEE80211_CHAN_NO_HT40MINUS;
	}
	if (!(nvm_flags & NVM_CHANNEL_80MHZ))
		flags |= IEEE80211_CHAN_NO_80MHZ;
	if (!(nvm_flags & NVM_CHANNEL_160MHZ))
		flags |= IEEE80211_CHAN_NO_160MHZ;

	if (!(nvm_flags & NVM_CHANNEL_IBSS))
		flags |= IEEE80211_CHAN_NO_IR;

	if (!(nvm_flags & NVM_CHANNEL_ACTIVE))
		flags |= IEEE80211_CHAN_NO_IR;

	if (nvm_flags & NVM_CHANNEL_RADAR)
		flags |= IEEE80211_CHAN_RADAR;

	if (nvm_flags & NVM_CHANNEL_INDOOR_ONLY)
		flags |= IEEE80211_CHAN_INDOOR_ONLY;

	/* Set the GO concurrent flag only in case that NO_IR is set.
	 * Otherwise it is meaningless
	 */
	if ((nvm_flags & NVM_CHANNEL_GO_CONCURRENT) &&
	    (flags & IEEE80211_CHAN_NO_IR))
		flags |= IEEE80211_CHAN_IR_CONCURRENT;

	return flags;
}

static enum nl80211_band iwl_nl80211_band_from_channel_idx(int ch_idx)
{
	if (ch_idx >= NUM_2GHZ_CHANNELS)
		return NL80211_BAND_5GHZ;
	return NL80211_BAND_2GHZ;
}

static int iwl_init_channel_map(struct device *dev, const struct iwl_cfg *cfg,
				struct iwl_nvm_data *data,
				const void * const nvm_ch_flags,
				u32 sbands_flags, bool v4)
{
	int ch_idx;
	int n_channels = 0;
	struct ieee80211_channel *channel;
	u32 ch_flags;
	int num_of_ch;
	const u16 *nvm_chan;

	if (cfg->uhb_supported) {
		num_of_ch = IWL_NVM_NUM_CHANNELS_UHB;
		nvm_chan = iwl_uhb_nvm_channels;
	} else if (cfg->nvm_type == IWL_NVM_EXT) {
		num_of_ch = IWL_NVM_NUM_CHANNELS_EXT;
		nvm_chan = iwl_ext_nvm_channels;
	} else {
		num_of_ch = IWL_NVM_NUM_CHANNELS;
		nvm_chan = iwl_nvm_channels;
	}

	for (ch_idx = 0; ch_idx < num_of_ch; ch_idx++) {
		enum nl80211_band band =
			iwl_nl80211_band_from_channel_idx(ch_idx);

		if (v4)
			ch_flags =
				__le32_to_cpup((__le32 *)nvm_ch_flags + ch_idx);
		else
			ch_flags =
				__le16_to_cpup((__le16 *)nvm_ch_flags + ch_idx);

		if (band == NL80211_BAND_5GHZ &&
		    !data->sku_cap_band_52ghz_enable)
			continue;

		/* workaround to disable wide channels in 5GHz */
		if ((sbands_flags & IWL_NVM_SBANDS_FLAGS_NO_WIDE_IN_5GHZ) &&
		    band == NL80211_BAND_5GHZ) {
			ch_flags &= ~(NVM_CHANNEL_40MHZ |
				     NVM_CHANNEL_80MHZ |
				     NVM_CHANNEL_160MHZ);
		}

		if (ch_flags & NVM_CHANNEL_160MHZ)
			data->vht160_supported = true;

		if (!(sbands_flags & IWL_NVM_SBANDS_FLAGS_LAR) &&
		    !(ch_flags & NVM_CHANNEL_VALID)) {
			/*
			 * Channels might become valid later if lar is
			 * supported, hence we still want to add them to
			 * the list of supported channels to cfg80211.
			 */
			iwl_nvm_print_channel_flags(dev, IWL_DL_EEPROM,
						    nvm_chan[ch_idx], ch_flags);
			continue;
		}

		channel = &data->channels[n_channels];
		n_channels++;

		channel->hw_value = nvm_chan[ch_idx];
		channel->band = band;
		channel->center_freq =
			ieee80211_channel_to_frequency(
				channel->hw_value, channel->band);

		/* Initialize regulatory-based run-time data */

		/*
		 * Default value - highest tx power value.  max_power
		 * is not used in mvm, and is used for backwards compatibility
		 */
		channel->max_power = IWL_DEFAULT_MAX_TX_POWER;

		/* don't put limitations in case we're using LAR */
		if (!(sbands_flags & IWL_NVM_SBANDS_FLAGS_LAR))
			channel->flags = iwl_get_channel_flags(nvm_chan[ch_idx],
							       ch_idx, band,
							       ch_flags, cfg);
		else
			channel->flags = 0;

		iwl_nvm_print_channel_flags(dev, IWL_DL_EEPROM,
					    channel->hw_value, ch_flags);
		IWL_DEBUG_EEPROM(dev, "Ch. %d: %ddBm\n",
				 channel->hw_value, channel->max_power);
	}

	return n_channels;
}

static void iwl_init_vht_hw_capab(struct iwl_trans *trans,
				  struct iwl_nvm_data *data,
				  struct ieee80211_sta_vht_cap *vht_cap,
				  u8 tx_chains, u8 rx_chains)
{
	const struct iwl_cfg *cfg = trans->cfg;
	int num_rx_ants = num_of_ant(rx_chains);
	int num_tx_ants = num_of_ant(tx_chains);
	unsigned int max_ampdu_exponent = (cfg->max_vht_ampdu_exponent ?:
					   IEEE80211_VHT_MAX_AMPDU_1024K);

	vht_cap->vht_supported = true;

	vht_cap->cap = IEEE80211_VHT_CAP_SHORT_GI_80 |
		       IEEE80211_VHT_CAP_RXSTBC_1 |
		       IEEE80211_VHT_CAP_SU_BEAMFORMEE_CAPABLE |
		       3 << IEEE80211_VHT_CAP_BEAMFORMEE_STS_SHIFT |
		       max_ampdu_exponent <<
		       IEEE80211_VHT_CAP_MAX_A_MPDU_LENGTH_EXPONENT_SHIFT;

	if (data->vht160_supported)
		vht_cap->cap |= IEEE80211_VHT_CAP_SUPP_CHAN_WIDTH_160MHZ |
				IEEE80211_VHT_CAP_SHORT_GI_160;

	if (cfg->vht_mu_mimo_supported)
		vht_cap->cap |= IEEE80211_VHT_CAP_MU_BEAMFORMEE_CAPABLE;

	if (cfg->ht_params->ldpc)
		vht_cap->cap |= IEEE80211_VHT_CAP_RXLDPC;

	if (data->sku_cap_mimo_disabled) {
		num_rx_ants = 1;
		num_tx_ants = 1;
	}

	if (num_tx_ants > 1)
		vht_cap->cap |= IEEE80211_VHT_CAP_TXSTBC;
	else
		vht_cap->cap |= IEEE80211_VHT_CAP_TX_ANTENNA_PATTERN;

	switch (iwlwifi_mod_params.amsdu_size) {
	case IWL_AMSDU_DEF:
		if (trans->trans_cfg->mq_rx_supported)
			vht_cap->cap |=
				IEEE80211_VHT_CAP_MAX_MPDU_LENGTH_11454;
		else
			vht_cap->cap |= IEEE80211_VHT_CAP_MAX_MPDU_LENGTH_3895;
		break;
	case IWL_AMSDU_2K:
		if (trans->trans_cfg->mq_rx_supported)
			vht_cap->cap |=
				IEEE80211_VHT_CAP_MAX_MPDU_LENGTH_11454;
		else
			WARN(1, "RB size of 2K is not supported by this device\n");
		break;
	case IWL_AMSDU_4K:
		vht_cap->cap |= IEEE80211_VHT_CAP_MAX_MPDU_LENGTH_3895;
		break;
	case IWL_AMSDU_8K:
		vht_cap->cap |= IEEE80211_VHT_CAP_MAX_MPDU_LENGTH_7991;
		break;
	case IWL_AMSDU_12K:
		vht_cap->cap |= IEEE80211_VHT_CAP_MAX_MPDU_LENGTH_11454;
		break;
	default:
		break;
	}

	vht_cap->vht_mcs.rx_mcs_map =
		cpu_to_le16(IEEE80211_VHT_MCS_SUPPORT_0_9 << 0 |
			    IEEE80211_VHT_MCS_SUPPORT_0_9 << 2 |
			    IEEE80211_VHT_MCS_NOT_SUPPORTED << 4 |
			    IEEE80211_VHT_MCS_NOT_SUPPORTED << 6 |
			    IEEE80211_VHT_MCS_NOT_SUPPORTED << 8 |
			    IEEE80211_VHT_MCS_NOT_SUPPORTED << 10 |
			    IEEE80211_VHT_MCS_NOT_SUPPORTED << 12 |
			    IEEE80211_VHT_MCS_NOT_SUPPORTED << 14);

	if (num_rx_ants == 1 || cfg->rx_with_siso_diversity) {
		vht_cap->cap |= IEEE80211_VHT_CAP_RX_ANTENNA_PATTERN;
		/* this works because NOT_SUPPORTED == 3 */
		vht_cap->vht_mcs.rx_mcs_map |=
			cpu_to_le16(IEEE80211_VHT_MCS_NOT_SUPPORTED << 2);
	}

	vht_cap->vht_mcs.tx_mcs_map = vht_cap->vht_mcs.rx_mcs_map;

	vht_cap->vht_mcs.tx_highest |=
		cpu_to_le16(IEEE80211_VHT_EXT_NSS_BW_CAPABLE);
}

static struct ieee80211_sband_iftype_data iwl_he_capa[] = {
	{
		.types_mask = BIT(NL80211_IFTYPE_STATION),
		.he_cap = {
			.has_he = true,
			.he_cap_elem = {
				.mac_cap_info[0] =
					IEEE80211_HE_MAC_CAP0_HTC_HE |
					IEEE80211_HE_MAC_CAP0_TWT_REQ,
				.mac_cap_info[1] =
					IEEE80211_HE_MAC_CAP1_TF_MAC_PAD_DUR_16US |
					IEEE80211_HE_MAC_CAP1_MULTI_TID_AGG_RX_QOS_8,
				.mac_cap_info[2] =
					IEEE80211_HE_MAC_CAP2_32BIT_BA_BITMAP,
				.mac_cap_info[3] =
					IEEE80211_HE_MAC_CAP3_OMI_CONTROL |
					IEEE80211_HE_MAC_CAP3_MAX_AMPDU_LEN_EXP_VHT_2,
				.mac_cap_info[4] =
					IEEE80211_HE_MAC_CAP4_AMDSU_IN_AMPDU |
					IEEE80211_HE_MAC_CAP4_MULTI_TID_AGG_TX_QOS_B39,
				.mac_cap_info[5] =
					IEEE80211_HE_MAC_CAP5_MULTI_TID_AGG_TX_QOS_B40 |
					IEEE80211_HE_MAC_CAP5_MULTI_TID_AGG_TX_QOS_B41 |
					IEEE80211_HE_MAC_CAP5_UL_2x996_TONE_RU |
					IEEE80211_HE_MAC_CAP5_HE_DYNAMIC_SM_PS |
					IEEE80211_HE_MAC_CAP5_HT_VHT_TRIG_FRAME_RX,
				.phy_cap_info[0] =
					IEEE80211_HE_PHY_CAP0_CHANNEL_WIDTH_SET_40MHZ_IN_2G |
					IEEE80211_HE_PHY_CAP0_CHANNEL_WIDTH_SET_40MHZ_80MHZ_IN_5G |
					IEEE80211_HE_PHY_CAP0_CHANNEL_WIDTH_SET_160MHZ_IN_5G,
				.phy_cap_info[1] =
					IEEE80211_HE_PHY_CAP1_PREAMBLE_PUNC_RX_MASK |
					IEEE80211_HE_PHY_CAP1_DEVICE_CLASS_A |
					IEEE80211_HE_PHY_CAP1_LDPC_CODING_IN_PAYLOAD,
				.phy_cap_info[2] =
					IEEE80211_HE_PHY_CAP2_NDP_4x_LTF_AND_3_2US,
				.phy_cap_info[3] =
					IEEE80211_HE_PHY_CAP3_DCM_MAX_CONST_TX_NO_DCM |
					IEEE80211_HE_PHY_CAP3_DCM_MAX_TX_NSS_1 |
					IEEE80211_HE_PHY_CAP3_DCM_MAX_CONST_RX_NO_DCM |
					IEEE80211_HE_PHY_CAP3_DCM_MAX_RX_NSS_1,
				.phy_cap_info[4] =
					IEEE80211_HE_PHY_CAP4_SU_BEAMFORMEE |
					IEEE80211_HE_PHY_CAP4_BEAMFORMEE_MAX_STS_ABOVE_80MHZ_8 |
					IEEE80211_HE_PHY_CAP4_BEAMFORMEE_MAX_STS_UNDER_80MHZ_8,
				.phy_cap_info[5] =
					IEEE80211_HE_PHY_CAP5_BEAMFORMEE_NUM_SND_DIM_UNDER_80MHZ_2 |
					IEEE80211_HE_PHY_CAP5_BEAMFORMEE_NUM_SND_DIM_ABOVE_80MHZ_2,
				.phy_cap_info[6] =
					IEEE80211_HE_PHY_CAP6_PPE_THRESHOLD_PRESENT,
				.phy_cap_info[7] =
					IEEE80211_HE_PHY_CAP7_POWER_BOOST_FACTOR_AR |
					IEEE80211_HE_PHY_CAP7_HE_SU_MU_PPDU_4XLTF_AND_08_US_GI |
					IEEE80211_HE_PHY_CAP7_MAX_NC_1,
				.phy_cap_info[8] =
					IEEE80211_HE_PHY_CAP8_HE_ER_SU_PPDU_4XLTF_AND_08_US_GI |
					IEEE80211_HE_PHY_CAP8_20MHZ_IN_40MHZ_HE_PPDU_IN_2G |
					IEEE80211_HE_PHY_CAP8_20MHZ_IN_160MHZ_HE_PPDU |
					IEEE80211_HE_PHY_CAP8_80MHZ_IN_160MHZ_HE_PPDU |
					IEEE80211_HE_PHY_CAP8_DCM_MAX_RU_2x996,
				.phy_cap_info[9] =
					IEEE80211_HE_PHY_CAP9_NON_TRIGGERED_CQI_FEEDBACK |
					IEEE80211_HE_PHY_CAP9_RX_FULL_BW_SU_USING_MU_WITH_COMP_SIGB |
					IEEE80211_HE_PHY_CAP9_RX_FULL_BW_SU_USING_MU_WITH_NON_COMP_SIGB |
					IEEE80211_HE_PHY_CAP9_NOMIMAL_PKT_PADDING_RESERVED,
			},
			/*
			 * Set default Tx/Rx HE MCS NSS Support field.
			 * Indicate support for up to 2 spatial streams and all
			 * MCS, without any special cases
			 */
			.he_mcs_nss_supp = {
				.rx_mcs_80 = cpu_to_le16(0xfffa),
				.tx_mcs_80 = cpu_to_le16(0xfffa),
				.rx_mcs_160 = cpu_to_le16(0xfffa),
				.tx_mcs_160 = cpu_to_le16(0xfffa),
				.rx_mcs_80p80 = cpu_to_le16(0xffff),
				.tx_mcs_80p80 = cpu_to_le16(0xffff),
			},
			/*
			 * Set default PPE thresholds, with PPET16 set to 0,
			 * PPET8 set to 7
			 */
			.ppe_thres = {0x61, 0x1c, 0xc7, 0x71},
		},
	},
	{
		.types_mask = BIT(NL80211_IFTYPE_AP),
		.he_cap = {
			.has_he = true,
			.he_cap_elem = {
				.mac_cap_info[0] =
					IEEE80211_HE_MAC_CAP0_HTC_HE,
				.mac_cap_info[1] =
					IEEE80211_HE_MAC_CAP1_TF_MAC_PAD_DUR_16US |
					IEEE80211_HE_MAC_CAP1_MULTI_TID_AGG_RX_QOS_8,
				.mac_cap_info[2] =
					IEEE80211_HE_MAC_CAP2_BSR,
				.mac_cap_info[3] =
					IEEE80211_HE_MAC_CAP3_OMI_CONTROL |
					IEEE80211_HE_MAC_CAP3_MAX_AMPDU_LEN_EXP_VHT_2,
				.mac_cap_info[4] =
					IEEE80211_HE_MAC_CAP4_AMDSU_IN_AMPDU,
				.mac_cap_info[5] =
					IEEE80211_HE_MAC_CAP5_UL_2x996_TONE_RU,
				.phy_cap_info[0] =
					IEEE80211_HE_PHY_CAP0_CHANNEL_WIDTH_SET_40MHZ_IN_2G |
					IEEE80211_HE_PHY_CAP0_CHANNEL_WIDTH_SET_40MHZ_80MHZ_IN_5G |
					IEEE80211_HE_PHY_CAP0_CHANNEL_WIDTH_SET_160MHZ_IN_5G,
				.phy_cap_info[1] =
					IEEE80211_HE_PHY_CAP1_LDPC_CODING_IN_PAYLOAD,
				.phy_cap_info[2] =
					IEEE80211_HE_PHY_CAP2_NDP_4x_LTF_AND_3_2US,
				.phy_cap_info[3] =
					IEEE80211_HE_PHY_CAP3_DCM_MAX_CONST_TX_NO_DCM |
					IEEE80211_HE_PHY_CAP3_DCM_MAX_TX_NSS_1 |
					IEEE80211_HE_PHY_CAP3_DCM_MAX_CONST_RX_NO_DCM |
					IEEE80211_HE_PHY_CAP3_DCM_MAX_RX_NSS_1,
				.phy_cap_info[4] =
					IEEE80211_HE_PHY_CAP4_SU_BEAMFORMEE |
					IEEE80211_HE_PHY_CAP4_BEAMFORMEE_MAX_STS_ABOVE_80MHZ_8 |
					IEEE80211_HE_PHY_CAP4_BEAMFORMEE_MAX_STS_UNDER_80MHZ_8,
				.phy_cap_info[5] =
					IEEE80211_HE_PHY_CAP5_BEAMFORMEE_NUM_SND_DIM_UNDER_80MHZ_2 |
					IEEE80211_HE_PHY_CAP5_BEAMFORMEE_NUM_SND_DIM_ABOVE_80MHZ_2,
				.phy_cap_info[6] =
					IEEE80211_HE_PHY_CAP6_PPE_THRESHOLD_PRESENT,
				.phy_cap_info[7] =
					IEEE80211_HE_PHY_CAP7_HE_SU_MU_PPDU_4XLTF_AND_08_US_GI |
					IEEE80211_HE_PHY_CAP7_MAX_NC_1,
				.phy_cap_info[8] =
					IEEE80211_HE_PHY_CAP8_HE_ER_SU_PPDU_4XLTF_AND_08_US_GI |
					IEEE80211_HE_PHY_CAP8_20MHZ_IN_40MHZ_HE_PPDU_IN_2G |
					IEEE80211_HE_PHY_CAP8_20MHZ_IN_160MHZ_HE_PPDU |
					IEEE80211_HE_PHY_CAP8_80MHZ_IN_160MHZ_HE_PPDU |
					IEEE80211_HE_PHY_CAP8_DCM_MAX_RU_2x996,
				.phy_cap_info[9] =
					IEEE80211_HE_PHY_CAP9_RX_FULL_BW_SU_USING_MU_WITH_COMP_SIGB |
					IEEE80211_HE_PHY_CAP9_RX_FULL_BW_SU_USING_MU_WITH_NON_COMP_SIGB |
					IEEE80211_HE_PHY_CAP9_NOMIMAL_PKT_PADDING_RESERVED,
			},
			/*
			 * Set default Tx/Rx HE MCS NSS Support field.
			 * Indicate support for up to 2 spatial streams and all
			 * MCS, without any special cases
			 */
			.he_mcs_nss_supp = {
				.rx_mcs_80 = cpu_to_le16(0xfffa),
				.tx_mcs_80 = cpu_to_le16(0xfffa),
				.rx_mcs_160 = cpu_to_le16(0xfffa),
				.tx_mcs_160 = cpu_to_le16(0xfffa),
				.rx_mcs_80p80 = cpu_to_le16(0xffff),
				.tx_mcs_80p80 = cpu_to_le16(0xffff),
			},
			/*
			 * Set default PPE thresholds, with PPET16 set to 0,
			 * PPET8 set to 7
			 */
			.ppe_thres = {0x61, 0x1c, 0xc7, 0x71},
		},
	},
};

static void iwl_init_he_hw_capab(struct iwl_trans *trans,
				 struct iwl_nvm_data *data,
				 struct ieee80211_supported_band *sband,
				 u8 tx_chains, u8 rx_chains)
{
	sband->iftype_data = iwl_he_capa;
	sband->n_iftype_data = ARRAY_SIZE(iwl_he_capa);

	/* If not 2x2, we need to indicate 1x1 in the Midamble RX Max NSTS */
	if ((tx_chains & rx_chains) != ANT_AB) {
		int i;

		for (i = 0; i < sband->n_iftype_data; i++) {
			iwl_he_capa[i].he_cap.he_cap_elem.phy_cap_info[1] &=
				~IEEE80211_HE_PHY_CAP1_MIDAMBLE_RX_TX_MAX_NSTS;
			iwl_he_capa[i].he_cap.he_cap_elem.phy_cap_info[2] &=
				~IEEE80211_HE_PHY_CAP2_MIDAMBLE_RX_TX_MAX_NSTS;
			iwl_he_capa[i].he_cap.he_cap_elem.phy_cap_info[7] &=
				~IEEE80211_HE_PHY_CAP7_MAX_NC_MASK;
		}
	}
}

static void iwl_init_sbands(struct iwl_trans *trans,
			    struct iwl_nvm_data *data,
			    const void *nvm_ch_flags, u8 tx_chains,
			    u8 rx_chains, u32 sbands_flags, bool v4)
{
	struct device *dev = trans->dev;
	const struct iwl_cfg *cfg = trans->cfg;
	int n_channels;
	int n_used = 0;
	struct ieee80211_supported_band *sband;

	n_channels = iwl_init_channel_map(dev, cfg, data, nvm_ch_flags,
					  sbands_flags, v4);
	sband = &data->bands[NL80211_BAND_2GHZ];
	sband->band = NL80211_BAND_2GHZ;
	sband->bitrates = &iwl_cfg80211_rates[RATES_24_OFFS];
	sband->n_bitrates = N_RATES_24;
	n_used += iwl_init_sband_channels(data, sband, n_channels,
					  NL80211_BAND_2GHZ);
	iwl_init_ht_hw_capab(trans, data, &sband->ht_cap, NL80211_BAND_2GHZ,
			     tx_chains, rx_chains);

	if (data->sku_cap_11ax_enable && !iwlwifi_mod_params.disable_11ax)
		iwl_init_he_hw_capab(trans, data, sband, tx_chains, rx_chains);

	sband = &data->bands[NL80211_BAND_5GHZ];
	sband->band = NL80211_BAND_5GHZ;
	sband->bitrates = &iwl_cfg80211_rates[RATES_52_OFFS];
	sband->n_bitrates = N_RATES_52;
	n_used += iwl_init_sband_channels(data, sband, n_channels,
					  NL80211_BAND_5GHZ);
	iwl_init_ht_hw_capab(trans, data, &sband->ht_cap, NL80211_BAND_5GHZ,
			     tx_chains, rx_chains);
	if (data->sku_cap_11ac_enable && !iwlwifi_mod_params.disable_11ac)
		iwl_init_vht_hw_capab(trans, data, &sband->vht_cap,
				      tx_chains, rx_chains);

	if (data->sku_cap_11ax_enable && !iwlwifi_mod_params.disable_11ax)
		iwl_init_he_hw_capab(trans, data, sband, tx_chains, rx_chains);

	if (n_channels != n_used)
		IWL_ERR_DEV(dev, "NVM: used only %d of %d channels\n",
			    n_used, n_channels);
}

static int iwl_get_sku(const struct iwl_cfg *cfg, const __le16 *nvm_sw,
		       const __le16 *phy_sku)
{
	if (cfg->nvm_type != IWL_NVM_EXT)
		return le16_to_cpup(nvm_sw + SKU);

	return le32_to_cpup((__le32 *)(phy_sku + SKU_FAMILY_8000));
}

static int iwl_get_nvm_version(const struct iwl_cfg *cfg, const __le16 *nvm_sw)
{
	if (cfg->nvm_type != IWL_NVM_EXT)
		return le16_to_cpup(nvm_sw + NVM_VERSION);
	else
		return le32_to_cpup((__le32 *)(nvm_sw +
					       NVM_VERSION_EXT_NVM));
}

static int iwl_get_radio_cfg(const struct iwl_cfg *cfg, const __le16 *nvm_sw,
			     const __le16 *phy_sku)
{
	if (cfg->nvm_type != IWL_NVM_EXT)
		return le16_to_cpup(nvm_sw + RADIO_CFG);

	return le32_to_cpup((__le32 *)(phy_sku + RADIO_CFG_FAMILY_EXT_NVM));

}

static int iwl_get_n_hw_addrs(const struct iwl_cfg *cfg, const __le16 *nvm_sw)
{
	int n_hw_addr;

	if (cfg->nvm_type != IWL_NVM_EXT)
		return le16_to_cpup(nvm_sw + N_HW_ADDRS);

	n_hw_addr = le32_to_cpup((__le32 *)(nvm_sw + N_HW_ADDRS_FAMILY_8000));

	return n_hw_addr & N_HW_ADDR_MASK;
}

static void iwl_set_radio_cfg(const struct iwl_cfg *cfg,
			      struct iwl_nvm_data *data,
			      u32 radio_cfg)
{
	if (cfg->nvm_type != IWL_NVM_EXT) {
		data->radio_cfg_type = NVM_RF_CFG_TYPE_MSK(radio_cfg);
		data->radio_cfg_step = NVM_RF_CFG_STEP_MSK(radio_cfg);
		data->radio_cfg_dash = NVM_RF_CFG_DASH_MSK(radio_cfg);
		data->radio_cfg_pnum = NVM_RF_CFG_PNUM_MSK(radio_cfg);
		return;
	}

	/* set the radio configuration for family 8000 */
	data->radio_cfg_type = EXT_NVM_RF_CFG_TYPE_MSK(radio_cfg);
	data->radio_cfg_step = EXT_NVM_RF_CFG_STEP_MSK(radio_cfg);
	data->radio_cfg_dash = EXT_NVM_RF_CFG_DASH_MSK(radio_cfg);
	data->radio_cfg_pnum = EXT_NVM_RF_CFG_FLAVOR_MSK(radio_cfg);
	data->valid_tx_ant = EXT_NVM_RF_CFG_TX_ANT_MSK(radio_cfg);
	data->valid_rx_ant = EXT_NVM_RF_CFG_RX_ANT_MSK(radio_cfg);
}

static void iwl_flip_hw_address(__le32 mac_addr0, __le32 mac_addr1, u8 *dest)
{
	const u8 *hw_addr;

	hw_addr = (const u8 *)&mac_addr0;
	dest[0] = hw_addr[3];
	dest[1] = hw_addr[2];
	dest[2] = hw_addr[1];
	dest[3] = hw_addr[0];

	hw_addr = (const u8 *)&mac_addr1;
	dest[4] = hw_addr[1];
	dest[5] = hw_addr[0];
}

static void iwl_set_hw_address_from_csr(struct iwl_trans *trans,
					struct iwl_nvm_data *data)
{
	__le32 mac_addr0 = cpu_to_le32(iwl_read32(trans, CSR_MAC_ADDR0_STRAP));
	__le32 mac_addr1 = cpu_to_le32(iwl_read32(trans, CSR_MAC_ADDR1_STRAP));

	iwl_flip_hw_address(mac_addr0, mac_addr1, data->hw_addr);
	/*
	 * If the OEM fused a valid address, use it instead of the one in the
	 * OTP
	 */
	if (is_valid_ether_addr(data->hw_addr))
		return;

	mac_addr0 = cpu_to_le32(iwl_read32(trans, CSR_MAC_ADDR0_OTP));
	mac_addr1 = cpu_to_le32(iwl_read32(trans, CSR_MAC_ADDR1_OTP));

	iwl_flip_hw_address(mac_addr0, mac_addr1, data->hw_addr);
}

static void iwl_set_hw_address_family_8000(struct iwl_trans *trans,
					   const struct iwl_cfg *cfg,
					   struct iwl_nvm_data *data,
					   const __le16 *mac_override,
					   const __be16 *nvm_hw)
{
	const u8 *hw_addr;

	if (mac_override) {
		static const u8 reserved_mac[] = {
			0x02, 0xcc, 0xaa, 0xff, 0xee, 0x00
		};

		hw_addr = (const u8 *)(mac_override +
				 MAC_ADDRESS_OVERRIDE_EXT_NVM);

		/*
		 * Store the MAC address from MAO section.
		 * No byte swapping is required in MAO section
		 */
		memcpy(data->hw_addr, hw_addr, ETH_ALEN);

		/*
		 * Force the use of the OTP MAC address in case of reserved MAC
		 * address in the NVM, or if address is given but invalid.
		 */
		if (is_valid_ether_addr(data->hw_addr) &&
		    memcmp(reserved_mac, hw_addr, ETH_ALEN) != 0)
			return;

		IWL_ERR(trans,
			"mac address from nvm override section is not valid\n");
	}

	if (nvm_hw) {
		/* read the mac address from WFMP registers */
		__le32 mac_addr0 = cpu_to_le32(iwl_trans_read_prph(trans,
						WFMP_MAC_ADDR_0));
		__le32 mac_addr1 = cpu_to_le32(iwl_trans_read_prph(trans,
						WFMP_MAC_ADDR_1));

		iwl_flip_hw_address(mac_addr0, mac_addr1, data->hw_addr);

		return;
	}

	IWL_ERR(trans, "mac address is not found\n");
}

static int iwl_set_hw_address(struct iwl_trans *trans,
			      const struct iwl_cfg *cfg,
			      struct iwl_nvm_data *data, const __be16 *nvm_hw,
			      const __le16 *mac_override)
{
	if (cfg->mac_addr_from_csr) {
		iwl_set_hw_address_from_csr(trans, data);
	} else if (cfg->nvm_type != IWL_NVM_EXT) {
		const u8 *hw_addr = (const u8 *)(nvm_hw + HW_ADDR);

		/* The byte order is little endian 16 bit, meaning 214365 */
		data->hw_addr[0] = hw_addr[1];
		data->hw_addr[1] = hw_addr[0];
		data->hw_addr[2] = hw_addr[3];
		data->hw_addr[3] = hw_addr[2];
		data->hw_addr[4] = hw_addr[5];
		data->hw_addr[5] = hw_addr[4];
	} else {
		iwl_set_hw_address_family_8000(trans, cfg, data,
					       mac_override, nvm_hw);
	}

	if (!is_valid_ether_addr(data->hw_addr)) {
		IWL_ERR(trans, "no valid mac address was found\n");
		return -EINVAL;
	}

	IWL_INFO(trans, "base HW address: %pM\n", data->hw_addr);

	return 0;
}

static bool
iwl_nvm_no_wide_in_5ghz(struct iwl_trans *trans, const struct iwl_cfg *cfg,
			const __be16 *nvm_hw)
{
	/*
	 * Workaround a bug in Indonesia SKUs where the regulatory in
	 * some 7000-family OTPs erroneously allow wide channels in
	 * 5GHz.  To check for Indonesia, we take the SKU value from
	 * bits 1-4 in the subsystem ID and check if it is either 5 or
	 * 9.  In those cases, we need to force-disable wide channels
	 * in 5GHz otherwise the FW will throw a sysassert when we try
	 * to use them.
	 */
	if (trans->trans_cfg->device_family == IWL_DEVICE_FAMILY_7000) {
		/*
		 * Unlike the other sections in the NVM, the hw
		 * section uses big-endian.
		 */
		u16 subsystem_id = be16_to_cpup(nvm_hw + SUBSYSTEM_ID);
		u8 sku = (subsystem_id & 0x1e) >> 1;

		if (sku == 5 || sku == 9) {
			IWL_DEBUG_EEPROM(trans->dev,
					 "disabling wide channels in 5GHz (0x%0x %d)\n",
					 subsystem_id, sku);
			return true;
		}
	}

	return false;
}

struct iwl_nvm_data *
iwl_parse_nvm_data(struct iwl_trans *trans, const struct iwl_cfg *cfg,
		   const struct iwl_fw *fw,
		   const __be16 *nvm_hw, const __le16 *nvm_sw,
		   const __le16 *nvm_calib, const __le16 *regulatory,
		   const __le16 *mac_override, const __le16 *phy_sku,
		   u8 tx_chains, u8 rx_chains)
{
	struct iwl_nvm_data *data;
	bool lar_enabled;
	u32 sku, radio_cfg;
	u32 sbands_flags = 0;
	u16 lar_config;
	const __le16 *ch_section;

	if (cfg->uhb_supported)
		data = kzalloc(struct_size(data, channels,
					   IWL_NVM_NUM_CHANNELS_UHB),
					   GFP_KERNEL);
	else if (cfg->nvm_type != IWL_NVM_EXT)
		data = kzalloc(struct_size(data, channels,
					   IWL_NVM_NUM_CHANNELS),
					   GFP_KERNEL);
	else
		data = kzalloc(struct_size(data, channels,
					   IWL_NVM_NUM_CHANNELS_EXT),
					   GFP_KERNEL);
	if (!data)
		return NULL;

	data->nvm_version = iwl_get_nvm_version(cfg, nvm_sw);

	radio_cfg = iwl_get_radio_cfg(cfg, nvm_sw, phy_sku);
	iwl_set_radio_cfg(cfg, data, radio_cfg);
	if (data->valid_tx_ant)
		tx_chains &= data->valid_tx_ant;
	if (data->valid_rx_ant)
		rx_chains &= data->valid_rx_ant;

	sku = iwl_get_sku(cfg, nvm_sw, phy_sku);
	data->sku_cap_band_24ghz_enable = sku & NVM_SKU_CAP_BAND_24GHZ;
	data->sku_cap_band_52ghz_enable = sku & NVM_SKU_CAP_BAND_52GHZ;
	data->sku_cap_11n_enable = sku & NVM_SKU_CAP_11N_ENABLE;
	if (iwlwifi_mod_params.disable_11n & IWL_DISABLE_HT_ALL)
		data->sku_cap_11n_enable = false;
	data->sku_cap_11ac_enable = data->sku_cap_11n_enable &&
				    (sku & NVM_SKU_CAP_11AC_ENABLE);
	data->sku_cap_mimo_disabled = sku & NVM_SKU_CAP_MIMO_DISABLE;

	data->n_hw_addrs = iwl_get_n_hw_addrs(cfg, nvm_sw);

	if (cfg->nvm_type != IWL_NVM_EXT) {
		/* Checking for required sections */
		if (!nvm_calib) {
			IWL_ERR(trans,
				"Can't parse empty Calib NVM sections\n");
			kfree(data);
			return NULL;
		}

		ch_section = cfg->nvm_type == IWL_NVM_SDP ?
			     &regulatory[NVM_CHANNELS_SDP] :
			     &nvm_sw[NVM_CHANNELS];

		/* in family 8000 Xtal calibration values moved to OTP */
		data->xtal_calib[0] = *(nvm_calib + XTAL_CALIB);
		data->xtal_calib[1] = *(nvm_calib + XTAL_CALIB + 1);
		lar_enabled = true;
	} else {
		u16 lar_offset = data->nvm_version < 0xE39 ?
				 NVM_LAR_OFFSET_OLD :
				 NVM_LAR_OFFSET;

		lar_config = le16_to_cpup(regulatory + lar_offset);
		data->lar_enabled = !!(lar_config &
				       NVM_LAR_ENABLED);
		lar_enabled = data->lar_enabled;
		ch_section = &regulatory[NVM_CHANNELS_EXTENDED];
	}

	/* If no valid mac address was found - bail out */
	if (iwl_set_hw_address(trans, cfg, data, nvm_hw, mac_override)) {
		kfree(data);
		return NULL;
	}

	if (lar_enabled &&
	    fw_has_capa(&fw->ucode_capa, IWL_UCODE_TLV_CAPA_LAR_SUPPORT))
		sbands_flags |= IWL_NVM_SBANDS_FLAGS_LAR;

	if (iwl_nvm_no_wide_in_5ghz(trans, cfg, nvm_hw))
		sbands_flags |= IWL_NVM_SBANDS_FLAGS_NO_WIDE_IN_5GHZ;

	iwl_init_sbands(trans, data, ch_section, tx_chains, rx_chains,
			sbands_flags, false);
	data->calib_version = 255;

	return data;
}
IWL_EXPORT_SYMBOL(iwl_parse_nvm_data);

static u32 iwl_nvm_get_regdom_bw_flags(const u16 *nvm_chan,
				       int ch_idx, u16 nvm_flags,
<<<<<<< HEAD
				       u16 cap_flags,
=======
				       struct iwl_reg_capa reg_capa,
>>>>>>> d1988041
				       const struct iwl_cfg *cfg)
{
	u32 flags = NL80211_RRF_NO_HT40;

	if (ch_idx < NUM_2GHZ_CHANNELS &&
	    (nvm_flags & NVM_CHANNEL_40MHZ)) {
		if (nvm_chan[ch_idx] <= LAST_2GHZ_HT_PLUS)
			flags &= ~NL80211_RRF_NO_HT40PLUS;
		if (nvm_chan[ch_idx] >= FIRST_2GHZ_HT_MINUS)
			flags &= ~NL80211_RRF_NO_HT40MINUS;
	} else if (nvm_flags & NVM_CHANNEL_40MHZ) {
		if ((ch_idx - NUM_2GHZ_CHANNELS) % 2 == 0)
			flags &= ~NL80211_RRF_NO_HT40PLUS;
		else
			flags &= ~NL80211_RRF_NO_HT40MINUS;
	}

	if (!(nvm_flags & NVM_CHANNEL_80MHZ))
		flags |= NL80211_RRF_NO_80MHZ;
	if (!(nvm_flags & NVM_CHANNEL_160MHZ))
		flags |= NL80211_RRF_NO_160MHZ;

	if (!(nvm_flags & NVM_CHANNEL_ACTIVE))
		flags |= NL80211_RRF_NO_IR;

	if (nvm_flags & NVM_CHANNEL_RADAR)
		flags |= NL80211_RRF_DFS;

	if (nvm_flags & NVM_CHANNEL_INDOOR_ONLY)
		flags |= NL80211_RRF_NO_OUTDOOR;

	/* Set the GO concurrent flag only in case that NO_IR is set.
	 * Otherwise it is meaningless
	 */
	if ((nvm_flags & NVM_CHANNEL_GO_CONCURRENT) &&
	    (flags & NL80211_RRF_NO_IR))
		flags |= NL80211_RRF_GO_CONCURRENT;

	/*
<<<<<<< HEAD
	 * cap_flags is per regulatory domain so apply it for every channel
	 */
	if (ch_idx >= NUM_2GHZ_CHANNELS) {
		if (cap_flags & REG_CAPA_40MHZ_FORBIDDEN)
			flags |= NL80211_RRF_NO_HT40;

		if (!(cap_flags & REG_CAPA_80MHZ_ALLOWED))
			flags |= NL80211_RRF_NO_80MHZ;

		if (!(cap_flags & REG_CAPA_160MHZ_ALLOWED))
			flags |= NL80211_RRF_NO_160MHZ;
	}
=======
	 * reg_capa is per regulatory domain so apply it for every channel
	 */
	if (ch_idx >= NUM_2GHZ_CHANNELS) {
		if (!reg_capa.allow_40mhz)
			flags |= NL80211_RRF_NO_HT40;

		if (!reg_capa.allow_80mhz)
			flags |= NL80211_RRF_NO_80MHZ;

		if (!reg_capa.allow_160mhz)
			flags |= NL80211_RRF_NO_160MHZ;
	}
	if (reg_capa.disable_11ax)
		flags |= NL80211_RRF_NO_HE;
>>>>>>> d1988041

	return flags;
}

static struct iwl_reg_capa iwl_get_reg_capa(u16 flags, u8 resp_ver)
{
	struct iwl_reg_capa reg_capa;

	if (resp_ver >= REG_CAPA_V2_RESP_VER) {
		reg_capa.allow_40mhz = flags & REG_CAPA_V2_40MHZ_ALLOWED;
		reg_capa.allow_80mhz = flags & REG_CAPA_V2_80MHZ_ALLOWED;
		reg_capa.allow_160mhz = flags & REG_CAPA_V2_160MHZ_ALLOWED;
		reg_capa.disable_11ax = flags & REG_CAPA_V2_11AX_DISABLED;
	} else {
		reg_capa.allow_40mhz = !(flags & REG_CAPA_40MHZ_FORBIDDEN);
		reg_capa.allow_80mhz = flags & REG_CAPA_80MHZ_ALLOWED;
		reg_capa.allow_160mhz = flags & REG_CAPA_160MHZ_ALLOWED;
		reg_capa.disable_11ax = flags & REG_CAPA_11AX_DISABLED;
	}
	return reg_capa;
}

struct ieee80211_regdomain *
iwl_parse_nvm_mcc_info(struct device *dev, const struct iwl_cfg *cfg,
		       int num_of_ch, __le32 *channels, u16 fw_mcc,
<<<<<<< HEAD
		       u16 geo_info, u16 cap)
=======
		       u16 geo_info, u16 cap, u8 resp_ver)
>>>>>>> d1988041
{
	int ch_idx;
	u16 ch_flags;
	u32 reg_rule_flags, prev_reg_rule_flags = 0;
	const u16 *nvm_chan;
	struct ieee80211_regdomain *regd, *copy_rd;
	struct ieee80211_reg_rule *rule;
	enum nl80211_band band;
	int center_freq, prev_center_freq = 0;
	int valid_rules = 0;
	bool new_rule;
	int max_num_ch;
	struct iwl_reg_capa reg_capa;

	if (cfg->uhb_supported) {
		max_num_ch = IWL_NVM_NUM_CHANNELS_UHB;
		nvm_chan = iwl_uhb_nvm_channels;
	} else if (cfg->nvm_type == IWL_NVM_EXT) {
		max_num_ch = IWL_NVM_NUM_CHANNELS_EXT;
		nvm_chan = iwl_ext_nvm_channels;
	} else {
		max_num_ch = IWL_NVM_NUM_CHANNELS;
		nvm_chan = iwl_nvm_channels;
	}

	if (WARN_ON(num_of_ch > max_num_ch))
		num_of_ch = max_num_ch;

	if (WARN_ON_ONCE(num_of_ch > NL80211_MAX_SUPP_REG_RULES))
		return ERR_PTR(-EINVAL);

	IWL_DEBUG_DEV(dev, IWL_DL_LAR, "building regdom for %d channels\n",
		      num_of_ch);

	/* build a regdomain rule for every valid channel */
	regd = kzalloc(struct_size(regd, reg_rules, num_of_ch), GFP_KERNEL);
	if (!regd)
		return ERR_PTR(-ENOMEM);

	/* set alpha2 from FW. */
	regd->alpha2[0] = fw_mcc >> 8;
	regd->alpha2[1] = fw_mcc & 0xff;

	/* parse regulatory capability flags */
	reg_capa = iwl_get_reg_capa(cap, resp_ver);

	for (ch_idx = 0; ch_idx < num_of_ch; ch_idx++) {
		ch_flags = (u16)__le32_to_cpup(channels + ch_idx);
		band = iwl_nl80211_band_from_channel_idx(ch_idx);
		center_freq = ieee80211_channel_to_frequency(nvm_chan[ch_idx],
							     band);
		new_rule = false;

		if (!(ch_flags & NVM_CHANNEL_VALID)) {
			iwl_nvm_print_channel_flags(dev, IWL_DL_LAR,
						    nvm_chan[ch_idx], ch_flags);
			continue;
		}

		reg_rule_flags = iwl_nvm_get_regdom_bw_flags(nvm_chan, ch_idx,
<<<<<<< HEAD
							     ch_flags, cap,
=======
							     ch_flags, reg_capa,
>>>>>>> d1988041
							     cfg);

		/* we can't continue the same rule */
		if (ch_idx == 0 || prev_reg_rule_flags != reg_rule_flags ||
		    center_freq - prev_center_freq > 20) {
			valid_rules++;
			new_rule = true;
		}

		rule = &regd->reg_rules[valid_rules - 1];

		if (new_rule)
			rule->freq_range.start_freq_khz =
						MHZ_TO_KHZ(center_freq - 10);

		rule->freq_range.end_freq_khz = MHZ_TO_KHZ(center_freq + 10);

		/* this doesn't matter - not used by FW */
		rule->power_rule.max_antenna_gain = DBI_TO_MBI(6);
		rule->power_rule.max_eirp =
			DBM_TO_MBM(IWL_DEFAULT_MAX_TX_POWER);

		rule->flags = reg_rule_flags;

		/* rely on auto-calculation to merge BW of contiguous chans */
		rule->flags |= NL80211_RRF_AUTO_BW;
		rule->freq_range.max_bandwidth_khz = 0;

		prev_center_freq = center_freq;
		prev_reg_rule_flags = reg_rule_flags;

		iwl_nvm_print_channel_flags(dev, IWL_DL_LAR,
					    nvm_chan[ch_idx], ch_flags);

		if (!(geo_info & GEO_WMM_ETSI_5GHZ_INFO) ||
		    band == NL80211_BAND_2GHZ)
			continue;

		reg_query_regdb_wmm(regd->alpha2, center_freq, rule);
	}

	regd->n_reg_rules = valid_rules;

	/*
	 * Narrow down regdom for unused regulatory rules to prevent hole
	 * between reg rules to wmm rules.
	 */
	copy_rd = kmemdup(regd, struct_size(regd, reg_rules, valid_rules),
			  GFP_KERNEL);
	if (!copy_rd)
		copy_rd = ERR_PTR(-ENOMEM);

	kfree(regd);
	return copy_rd;
}
IWL_EXPORT_SYMBOL(iwl_parse_nvm_mcc_info);

#define IWL_MAX_NVM_SECTION_SIZE	0x1b58
#define IWL_MAX_EXT_NVM_SECTION_SIZE	0x1ffc
#define MAX_NVM_FILE_LEN	16384

void iwl_nvm_fixups(u32 hw_id, unsigned int section, u8 *data,
		    unsigned int len)
{
#define IWL_4165_DEVICE_ID	0x5501
#define NVM_SKU_CAP_MIMO_DISABLE BIT(5)

	if (section == NVM_SECTION_TYPE_PHY_SKU &&
	    hw_id == IWL_4165_DEVICE_ID && data && len >= 5 &&
	    (data[4] & NVM_SKU_CAP_MIMO_DISABLE))
		/* OTP 0x52 bug work around: it's a 1x1 device */
		data[3] = ANT_B | (ANT_B << 4);
}
IWL_EXPORT_SYMBOL(iwl_nvm_fixups);

/*
 * Reads external NVM from a file into mvm->nvm_sections
 *
 * HOW TO CREATE THE NVM FILE FORMAT:
 * ------------------------------
 * 1. create hex file, format:
 *      3800 -> header
 *      0000 -> header
 *      5a40 -> data
 *
 *   rev - 6 bit (word1)
 *   len - 10 bit (word1)
 *   id - 4 bit (word2)
 *   rsv - 12 bit (word2)
 *
 * 2. flip 8bits with 8 bits per line to get the right NVM file format
 *
 * 3. create binary file from the hex file
 *
 * 4. save as "iNVM_xxx.bin" under /lib/firmware
 */
int iwl_read_external_nvm(struct iwl_trans *trans,
			  const char *nvm_file_name,
			  struct iwl_nvm_section *nvm_sections)
{
	int ret, section_size;
	u16 section_id;
	const struct firmware *fw_entry;
	const struct {
		__le16 word1;
		__le16 word2;
		u8 data[];
	} *file_sec;
	const u8 *eof;
	u8 *temp;
	int max_section_size;
	const __le32 *dword_buff;

#define NVM_WORD1_LEN(x) (8 * (x & 0x03FF))
#define NVM_WORD2_ID(x) (x >> 12)
#define EXT_NVM_WORD2_LEN(x) (2 * (((x) & 0xFF) << 8 | (x) >> 8))
#define EXT_NVM_WORD1_ID(x) ((x) >> 4)
#define NVM_HEADER_0	(0x2A504C54)
#define NVM_HEADER_1	(0x4E564D2A)
#define NVM_HEADER_SIZE	(4 * sizeof(u32))

	IWL_DEBUG_EEPROM(trans->dev, "Read from external NVM\n");

	/* Maximal size depends on NVM version */
	if (trans->cfg->nvm_type != IWL_NVM_EXT)
		max_section_size = IWL_MAX_NVM_SECTION_SIZE;
	else
		max_section_size = IWL_MAX_EXT_NVM_SECTION_SIZE;

	/*
	 * Obtain NVM image via request_firmware. Since we already used
	 * request_firmware_nowait() for the firmware binary load and only
	 * get here after that we assume the NVM request can be satisfied
	 * synchronously.
	 */
	ret = request_firmware(&fw_entry, nvm_file_name, trans->dev);
	if (ret) {
		IWL_ERR(trans, "ERROR: %s isn't available %d\n",
			nvm_file_name, ret);
		return ret;
	}

	IWL_INFO(trans, "Loaded NVM file %s (%zu bytes)\n",
		 nvm_file_name, fw_entry->size);

	if (fw_entry->size > MAX_NVM_FILE_LEN) {
		IWL_ERR(trans, "NVM file too large\n");
		ret = -EINVAL;
		goto out;
	}

	eof = fw_entry->data + fw_entry->size;
	dword_buff = (__le32 *)fw_entry->data;

	/* some NVM file will contain a header.
	 * The header is identified by 2 dwords header as follow:
	 * dword[0] = 0x2A504C54
	 * dword[1] = 0x4E564D2A
	 *
	 * This header must be skipped when providing the NVM data to the FW.
	 */
	if (fw_entry->size > NVM_HEADER_SIZE &&
	    dword_buff[0] == cpu_to_le32(NVM_HEADER_0) &&
	    dword_buff[1] == cpu_to_le32(NVM_HEADER_1)) {
		file_sec = (void *)(fw_entry->data + NVM_HEADER_SIZE);
		IWL_INFO(trans, "NVM Version %08X\n", le32_to_cpu(dword_buff[2]));
		IWL_INFO(trans, "NVM Manufacturing date %08X\n",
			 le32_to_cpu(dword_buff[3]));

		/* nvm file validation, dword_buff[2] holds the file version */
		if (trans->trans_cfg->device_family == IWL_DEVICE_FAMILY_8000 &&
		    CSR_HW_REV_STEP(trans->hw_rev) == SILICON_C_STEP &&
		    le32_to_cpu(dword_buff[2]) < 0xE4A) {
			ret = -EFAULT;
			goto out;
		}
	} else {
		file_sec = (void *)fw_entry->data;
	}

	while (true) {
		if (file_sec->data > eof) {
			IWL_ERR(trans,
				"ERROR - NVM file too short for section header\n");
			ret = -EINVAL;
			break;
		}

		/* check for EOF marker */
		if (!file_sec->word1 && !file_sec->word2) {
			ret = 0;
			break;
		}

		if (trans->cfg->nvm_type != IWL_NVM_EXT) {
			section_size =
				2 * NVM_WORD1_LEN(le16_to_cpu(file_sec->word1));
			section_id = NVM_WORD2_ID(le16_to_cpu(file_sec->word2));
		} else {
			section_size = 2 * EXT_NVM_WORD2_LEN(
						le16_to_cpu(file_sec->word2));
			section_id = EXT_NVM_WORD1_ID(
						le16_to_cpu(file_sec->word1));
		}

		if (section_size > max_section_size) {
			IWL_ERR(trans, "ERROR - section too large (%d)\n",
				section_size);
			ret = -EINVAL;
			break;
		}

		if (!section_size) {
			IWL_ERR(trans, "ERROR - section empty\n");
			ret = -EINVAL;
			break;
		}

		if (file_sec->data + section_size > eof) {
			IWL_ERR(trans,
				"ERROR - NVM file too short for section (%d bytes)\n",
				section_size);
			ret = -EINVAL;
			break;
		}

		if (WARN(section_id >= NVM_MAX_NUM_SECTIONS,
			 "Invalid NVM section ID %d\n", section_id)) {
			ret = -EINVAL;
			break;
		}

		temp = kmemdup(file_sec->data, section_size, GFP_KERNEL);
		if (!temp) {
			ret = -ENOMEM;
			break;
		}

		iwl_nvm_fixups(trans->hw_id, section_id, temp, section_size);

		kfree(nvm_sections[section_id].data);
		nvm_sections[section_id].data = temp;
		nvm_sections[section_id].length = section_size;

		/* advance to the next section */
		file_sec = (void *)(file_sec->data + section_size);
	}
out:
	release_firmware(fw_entry);
	return ret;
}
IWL_EXPORT_SYMBOL(iwl_read_external_nvm);

struct iwl_nvm_data *iwl_get_nvm(struct iwl_trans *trans,
				 const struct iwl_fw *fw)
{
	struct iwl_nvm_get_info cmd = {};
	struct iwl_nvm_data *nvm;
	struct iwl_host_cmd hcmd = {
		.flags = CMD_WANT_SKB | CMD_SEND_IN_RFKILL,
		.data = { &cmd, },
		.len = { sizeof(cmd) },
		.id = WIDE_ID(REGULATORY_AND_NVM_GROUP, NVM_GET_INFO)
	};
	int  ret;
	bool empty_otp;
	u32 mac_flags;
	u32 sbands_flags = 0;
	/*
	 * All the values in iwl_nvm_get_info_rsp v4 are the same as
	 * in v3, except for the channel profile part of the
	 * regulatory.  So we can just access the new struct, with the
	 * exception of the latter.
	 */
	struct iwl_nvm_get_info_rsp *rsp;
	struct iwl_nvm_get_info_rsp_v3 *rsp_v3;
	bool v4 = fw_has_api(&fw->ucode_capa,
			     IWL_UCODE_TLV_API_REGULATORY_NVM_INFO);
	size_t rsp_size = v4 ? sizeof(*rsp) : sizeof(*rsp_v3);
	void *channel_profile;

	ret = iwl_trans_send_cmd(trans, &hcmd);
	if (ret)
		return ERR_PTR(ret);

	if (WARN(iwl_rx_packet_payload_len(hcmd.resp_pkt) != rsp_size,
		 "Invalid payload len in NVM response from FW %d",
		 iwl_rx_packet_payload_len(hcmd.resp_pkt))) {
		ret = -EINVAL;
		goto out;
	}

	rsp = (void *)hcmd.resp_pkt->data;
	empty_otp = !!(le32_to_cpu(rsp->general.flags) &
		       NVM_GENERAL_FLAGS_EMPTY_OTP);
	if (empty_otp)
		IWL_INFO(trans, "OTP is empty\n");

	nvm = kzalloc(struct_size(nvm, channels, IWL_NUM_CHANNELS), GFP_KERNEL);
	if (!nvm) {
		ret = -ENOMEM;
		goto out;
	}

	iwl_set_hw_address_from_csr(trans, nvm);
	/* TODO: if platform NVM has MAC address - override it here */

	if (!is_valid_ether_addr(nvm->hw_addr)) {
		IWL_ERR(trans, "no valid mac address was found\n");
		ret = -EINVAL;
		goto err_free;
	}

	IWL_INFO(trans, "base HW address: %pM\n", nvm->hw_addr);

	/* Initialize general data */
	nvm->nvm_version = le16_to_cpu(rsp->general.nvm_version);
	nvm->n_hw_addrs = rsp->general.n_hw_addrs;
	if (nvm->n_hw_addrs == 0)
		IWL_WARN(trans,
			 "Firmware declares no reserved mac addresses. OTP is empty: %d\n",
			 empty_otp);

	/* Initialize MAC sku data */
	mac_flags = le32_to_cpu(rsp->mac_sku.mac_sku_flags);
	nvm->sku_cap_11ac_enable =
		!!(mac_flags & NVM_MAC_SKU_FLAGS_802_11AC_ENABLED);
	nvm->sku_cap_11n_enable =
		!!(mac_flags & NVM_MAC_SKU_FLAGS_802_11N_ENABLED);
	nvm->sku_cap_11ax_enable =
		!!(mac_flags & NVM_MAC_SKU_FLAGS_802_11AX_ENABLED);
	nvm->sku_cap_band_24ghz_enable =
		!!(mac_flags & NVM_MAC_SKU_FLAGS_BAND_2_4_ENABLED);
	nvm->sku_cap_band_52ghz_enable =
		!!(mac_flags & NVM_MAC_SKU_FLAGS_BAND_5_2_ENABLED);
	nvm->sku_cap_mimo_disabled =
		!!(mac_flags & NVM_MAC_SKU_FLAGS_MIMO_DISABLED);

	/* Initialize PHY sku data */
	nvm->valid_tx_ant = (u8)le32_to_cpu(rsp->phy_sku.tx_chains);
	nvm->valid_rx_ant = (u8)le32_to_cpu(rsp->phy_sku.rx_chains);

	if (le32_to_cpu(rsp->regulatory.lar_enabled) &&
	    fw_has_capa(&fw->ucode_capa,
			IWL_UCODE_TLV_CAPA_LAR_SUPPORT)) {
		nvm->lar_enabled = true;
		sbands_flags |= IWL_NVM_SBANDS_FLAGS_LAR;
	}

	rsp_v3 = (void *)rsp;
	channel_profile = v4 ? (void *)rsp->regulatory.channel_profile :
			  (void *)rsp_v3->regulatory.channel_profile;

	iwl_init_sbands(trans, nvm,
			channel_profile,
			nvm->valid_tx_ant & fw->valid_tx_ant,
			nvm->valid_rx_ant & fw->valid_rx_ant,
			sbands_flags, v4);

	iwl_free_resp(&hcmd);
	return nvm;

err_free:
	kfree(nvm);
out:
	iwl_free_resp(&hcmd);
	return ERR_PTR(ret);
}
IWL_EXPORT_SYMBOL(iwl_get_nvm);<|MERGE_RESOLUTION|>--- conflicted
+++ resolved
@@ -240,10 +240,7 @@
  * @REG_CAPA_40MHZ_FORBIDDEN: 11n channel with a width of 40Mhz is forbidden
  *	for this regulatory domain (valid only in 5Ghz).
  * @REG_CAPA_DC_HIGH_ENABLED: DC HIGH allowed.
-<<<<<<< HEAD
-=======
  * @REG_CAPA_11AX_DISABLED: 11ax is forbidden for this regulatory domain.
->>>>>>> d1988041
  */
 enum iwl_reg_capa_flags {
 	REG_CAPA_BF_CCD_LOW_BAND	= BIT(0),
@@ -254,8 +251,6 @@
 	REG_CAPA_MCS_9_ALLOWED		= BIT(5),
 	REG_CAPA_40MHZ_FORBIDDEN	= BIT(7),
 	REG_CAPA_DC_HIGH_ENABLED	= BIT(9),
-<<<<<<< HEAD
-=======
 	REG_CAPA_11AX_DISABLED		= BIT(10),
 };
 
@@ -316,7 +311,6 @@
 	u16 allow_80mhz;
 	u16 allow_160mhz;
 	u16 disable_11ax;
->>>>>>> d1988041
 };
 
 static inline void iwl_nvm_print_channel_flags(struct device *dev, u32 level,
@@ -1129,11 +1123,7 @@
 
 static u32 iwl_nvm_get_regdom_bw_flags(const u16 *nvm_chan,
 				       int ch_idx, u16 nvm_flags,
-<<<<<<< HEAD
-				       u16 cap_flags,
-=======
 				       struct iwl_reg_capa reg_capa,
->>>>>>> d1988041
 				       const struct iwl_cfg *cfg)
 {
 	u32 flags = NL80211_RRF_NO_HT40;
@@ -1173,20 +1163,6 @@
 		flags |= NL80211_RRF_GO_CONCURRENT;
 
 	/*
-<<<<<<< HEAD
-	 * cap_flags is per regulatory domain so apply it for every channel
-	 */
-	if (ch_idx >= NUM_2GHZ_CHANNELS) {
-		if (cap_flags & REG_CAPA_40MHZ_FORBIDDEN)
-			flags |= NL80211_RRF_NO_HT40;
-
-		if (!(cap_flags & REG_CAPA_80MHZ_ALLOWED))
-			flags |= NL80211_RRF_NO_80MHZ;
-
-		if (!(cap_flags & REG_CAPA_160MHZ_ALLOWED))
-			flags |= NL80211_RRF_NO_160MHZ;
-	}
-=======
 	 * reg_capa is per regulatory domain so apply it for every channel
 	 */
 	if (ch_idx >= NUM_2GHZ_CHANNELS) {
@@ -1201,7 +1177,6 @@
 	}
 	if (reg_capa.disable_11ax)
 		flags |= NL80211_RRF_NO_HE;
->>>>>>> d1988041
 
 	return flags;
 }
@@ -1227,11 +1202,7 @@
 struct ieee80211_regdomain *
 iwl_parse_nvm_mcc_info(struct device *dev, const struct iwl_cfg *cfg,
 		       int num_of_ch, __le32 *channels, u16 fw_mcc,
-<<<<<<< HEAD
-		       u16 geo_info, u16 cap)
-=======
 		       u16 geo_info, u16 cap, u8 resp_ver)
->>>>>>> d1988041
 {
 	int ch_idx;
 	u16 ch_flags;
@@ -1292,11 +1263,7 @@
 		}
 
 		reg_rule_flags = iwl_nvm_get_regdom_bw_flags(nvm_chan, ch_idx,
-<<<<<<< HEAD
-							     ch_flags, cap,
-=======
 							     ch_flags, reg_capa,
->>>>>>> d1988041
 							     cfg);
 
 		/* we can't continue the same rule */
