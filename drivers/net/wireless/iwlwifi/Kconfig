config IWLWIFI
	tristate "Intel Wireless WiFi Next Gen AGN - Wireless-N/Advanced-N/Ultimate-N (iwlwifi) "
	depends on PCI && MAC80211 && HAS_IOMEM
	select FW_LOADER
	---help---
	  Select to build the driver supporting the:

	  Intel Wireless WiFi Link Next-Gen AGN

	  This option enables support for use with the following hardware:
		Intel Wireless WiFi Link 6250AGN Adapter
		Intel 6000 Series Wi-Fi Adapters (6200AGN and 6300AGN)
		Intel WiFi Link 1000BGN
		Intel Wireless WiFi 5150AGN
		Intel Wireless WiFi 5100AGN, 5300AGN, and 5350AGN
		Intel 6005 Series Wi-Fi Adapters
		Intel 6030 Series Wi-Fi Adapters
		Intel Wireless WiFi Link 6150BGN 2 Adapter
		Intel 100 Series Wi-Fi Adapters (100BGN and 130BGN)
		Intel 2000 Series Wi-Fi Adapters
		Intel 7260 Wi-Fi Adapter
		Intel 3160 Wi-Fi Adapter
		Intel 7265 Wi-Fi Adapter
<<<<<<< HEAD
=======
		Intel 3165 Wi-Fi Adapter
>>>>>>> 5f4c02e2
		Intel 8260 Wi-Fi Adapter


	  This driver uses the kernel's mac80211 subsystem.

	  In order to use this driver, you will need a firmware
	  image for it. You can obtain the microcode from:

	          <http://wireless.kernel.org/en/users/Drivers/iwlwifi>.

	  The firmware is typically installed in /lib/firmware. You can
	  look in the hotplug script /etc/hotplug/firmware.agent to
	  determine which directory FIRMWARE_DIR is set to when the script
	  runs.

	  If you want to compile the driver as a module ( = code which can be
	  inserted in and removed from the running kernel whenever you want),
	  say M here and read <file:Documentation/kbuild/modules.txt>.  The
	  module will be called iwlwifi.

if IWLWIFI

config IWLWIFI_LEDS
	bool
	depends on LEDS_CLASS=y || LEDS_CLASS=IWLWIFI
	select LEDS_TRIGGERS
	select MAC80211_LEDS
	default y

config IWLDVM
	tristate "Intel Wireless WiFi DVM Firmware support"
	default IWLWIFI
	help
	  This is the driver that supports the DVM firmware. The list
	  of the devices that use this firmware is available here:
	  https://wireless.wiki.kernel.org/en/users/drivers/iwlwifi#firmware

config IWLMVM
	tristate "Intel Wireless WiFi MVM Firmware support"
	select WANT_DEV_COREDUMP
	help
	  This is the driver that supports the MVM firmware. The list
	  of the devices that use this firmware is available here:
	  https://wireless.wiki.kernel.org/en/users/drivers/iwlwifi#firmware

# don't call it _MODULE -- will confuse Kconfig/fixdep/...
config IWLWIFI_OPMODE_MODULAR
	bool
	default y if IWLDVM=m
	default y if IWLMVM=m

comment "WARNING: iwlwifi is useless without IWLDVM or IWLMVM"
	depends on IWLDVM=n && IWLMVM=n

config IWLWIFI_BCAST_FILTERING
	bool "Enable broadcast filtering"
	depends on IWLMVM
	help
	  Say Y here to enable default bcast filtering configuration.

	  Enabling broadcast filtering will drop any incoming wireless
	  broadcast frames, except some very specific predefined
	  patterns (e.g. incoming arp requests).

	  If unsure, don't enable this option, as some programs might
	  expect incoming broadcasts for their normal operations.

config IWLWIFI_UAPSD
	bool "enable U-APSD by default"
	depends on IWLMVM
	help
	  Say Y here to enable U-APSD by default. This may cause
	  interoperability problems with some APs, manifesting in lower than
	  expected throughput due to those APs not enabling aggregation

	  If unsure, say N.

menu "Debugging Options"

config IWLWIFI_DEBUG
	bool "Enable full debugging output in the iwlwifi driver"
	---help---
	  This option will enable debug tracing output for the iwlwifi drivers

	  This will result in the kernel module being ~100k larger.  You can
	  control which debug output is sent to the kernel log by setting the
	  value in

		/sys/module/iwlwifi/parameters/debug

	  This entry will only exist if this option is enabled.

	  To set a value, simply echo an 8-byte hex value to the same file:

		  % echo 0x43fff > /sys/module/iwlwifi/parameters/debug

	  You can find the list of debug mask values in:
		  drivers/net/wireless/iwlwifi/iwl-debug.h

	  If this is your first time using this driver, you should say Y here
	  as the debug information can assist others in helping you resolve
	  any problems you may encounter.

config IWLWIFI_DEBUGFS
        bool "iwlwifi debugfs support"
        depends on MAC80211_DEBUGFS
        ---help---
	  Enable creation of debugfs files for the iwlwifi drivers. This
	  is a low-impact option that allows getting insight into the
	  driver's state at runtime.

config IWLWIFI_DEBUG_EXPERIMENTAL_UCODE
        bool "Experimental uCode support"
        depends on IWLWIFI_DEBUG
        ---help---
	  Enable use of experimental ucode for testing and debugging.

config IWLWIFI_DEVICE_TRACING
	bool "iwlwifi device access tracing"
	depends on EVENT_TRACING
	help
	  Say Y here to trace all commands, including TX frames and IO
	  accesses, sent to the device. If you say yes, iwlwifi will
	  register with the ftrace framework for event tracing and dump
	  all this information to the ringbuffer, you may need to
	  increase the ringbuffer size. See the ftrace documentation
	  for more information.

	  When tracing is not enabled, this option still has some
	  (though rather small) overhead.

	  If unsure, say Y so we can help you better when problems
	  occur.
endmenu

endif<|MERGE_RESOLUTION|>--- conflicted
+++ resolved
@@ -21,10 +21,7 @@
 		Intel 7260 Wi-Fi Adapter
 		Intel 3160 Wi-Fi Adapter
 		Intel 7265 Wi-Fi Adapter
-<<<<<<< HEAD
-=======
 		Intel 3165 Wi-Fi Adapter
->>>>>>> 5f4c02e2
 		Intel 8260 Wi-Fi Adapter
 
 
