--- conflicted
+++ resolved
@@ -3122,23 +3122,6 @@
 	rt2x00_set_field32(&reg, OPT_14_CSR_BIT0, 1);
 	rt2800_register_write(rt2x00dev, OPT_14_CSR, reg);
 
-<<<<<<< HEAD
-	rt2800_rfcsr_read(rt2x00dev, 17, &rfcsr);
-	rt2x00_set_field8(&rfcsr, RFCSR17_TX_LO1_EN, 0);
-	if (rt2x00_rt(rt2x00dev, RT3070) ||
-	    rt2x00_rt_rev_lt(rt2x00dev, RT3071, REV_RT3071E) ||
-	    rt2x00_rt_rev_lt(rt2x00dev, RT3090, REV_RT3090E) ||
-	    rt2x00_rt_rev_lt(rt2x00dev, RT3390, REV_RT3390E)) {
-		if (!test_bit(CONFIG_EXTERNAL_LNA_BG, &rt2x00dev->flags))
-			rt2x00_set_field8(&rfcsr, RFCSR17_R, 1);
-	}
-	rt2x00_eeprom_read(rt2x00dev, EEPROM_TXMIXER_GAIN_BG, &eeprom);
-	if (rt2x00_get_field16(eeprom, EEPROM_TXMIXER_GAIN_BG_VAL) >= 1)
-		rt2x00_set_field8(&rfcsr, RFCSR17_TXMIXER_GAIN,
-				  rt2x00_get_field16(eeprom,
-						   EEPROM_TXMIXER_GAIN_BG_VAL));
-	rt2800_rfcsr_write(rt2x00dev, 17, rfcsr);
-=======
        if (!rt2x00_rt(rt2x00dev, RT5390)) {
                rt2800_rfcsr_read(rt2x00dev, 17, &rfcsr);
                rt2x00_set_field8(&rfcsr, RFCSR17_TX_LO1_EN, 0);
@@ -3156,7 +3139,6 @@
                                                EEPROM_TXMIXER_GAIN_BG_VAL));
                rt2800_rfcsr_write(rt2x00dev, 17, rfcsr);
        }
->>>>>>> 320d6c1b
 
 	if (rt2x00_rt(rt2x00dev, RT3090)) {
 		rt2800_bbp_read(rt2x00dev, 138, &bbp);
