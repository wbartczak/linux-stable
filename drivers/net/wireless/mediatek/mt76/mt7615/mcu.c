// SPDX-License-Identifier: ISC
/* Copyright (C) 2019 MediaTek Inc.
 *
 * Author: Roy Luo <royluo@google.com>
 *         Ryder Lee <ryder.lee@mediatek.com>
 */

#include <linux/firmware.h>
#include "mt7615.h"
#include "mcu.h"
#include "mac.h"
#include "eeprom.h"

static bool prefer_offload_fw = true;
module_param(prefer_offload_fw, bool, 0644);
MODULE_PARM_DESC(prefer_offload_fw,
		 "Prefer client mode offload firmware (MT7663)");

struct mt7615_patch_hdr {
	char build_date[16];
	char platform[4];
	__be32 hw_sw_ver;
	__be32 patch_ver;
	__be16 checksum;
} __packed;

struct mt7615_fw_trailer {
	__le32 addr;
	u8 chip_id;
	u8 feature_set;
	u8 eco_code;
	char fw_ver[10];
	char build_date[15];
	__le32 len;
} __packed;

#define FW_V3_COMMON_TAILER_SIZE	36
#define FW_V3_REGION_TAILER_SIZE	40
#define FW_START_OVERRIDE		BIT(0)
#define FW_START_DLYCAL                 BIT(1)
#define FW_START_WORKING_PDA_CR4	BIT(2)

struct mt7663_fw_buf {
	__le32 crc;
	__le32 d_img_size;
	__le32 block_size;
	u8 rsv[4];
	__le32 img_dest_addr;
	__le32 img_size;
	u8 feature_set;
};

#define MT7615_PATCH_ADDRESS		0x80000
#define MT7622_PATCH_ADDRESS		0x9c000
#define MT7663_PATCH_ADDRESS		0xdc000

#define N9_REGION_NUM			2
#define CR4_REGION_NUM			1

#define IMG_CRC_LEN			4

void mt7615_mcu_fill_msg(struct mt7615_dev *dev, struct sk_buff *skb,
			 int cmd, int *wait_seq)
{
	int txd_len, mcu_cmd = FIELD_GET(__MCU_CMD_FIELD_ID, cmd);
	struct mt7615_uni_txd *uni_txd;
	struct mt7615_mcu_txd *mcu_txd;
	u8 seq, q_idx, pkt_fmt;
	__le32 *txd;
	u32 val;

	/* TODO: make dynamic based on msg type */
	dev->mt76.mcu.timeout = 20 * HZ;

	seq = ++dev->mt76.mcu.msg_seq & 0xf;
	if (!seq)
		seq = ++dev->mt76.mcu.msg_seq & 0xf;
	if (wait_seq)
		*wait_seq = seq;

	txd_len = cmd & __MCU_CMD_FIELD_UNI ? sizeof(*uni_txd) : sizeof(*mcu_txd);
	txd = (__le32 *)skb_push(skb, txd_len);

	if (cmd != MCU_CMD(FW_SCATTER)) {
		q_idx = MT_TX_MCU_PORT_RX_Q0;
		pkt_fmt = MT_TX_TYPE_CMD;
	} else {
		q_idx = MT_TX_MCU_PORT_RX_FWDL;
		pkt_fmt = MT_TX_TYPE_FW;
	}

	val = FIELD_PREP(MT_TXD0_TX_BYTES, skb->len) |
	      FIELD_PREP(MT_TXD0_P_IDX, MT_TX_PORT_IDX_MCU) |
	      FIELD_PREP(MT_TXD0_Q_IDX, q_idx);
	txd[0] = cpu_to_le32(val);

	val = MT_TXD1_LONG_FORMAT |
	      FIELD_PREP(MT_TXD1_HDR_FORMAT, MT_HDR_FORMAT_CMD) |
	      FIELD_PREP(MT_TXD1_PKT_FMT, pkt_fmt);
	txd[1] = cpu_to_le32(val);

	if (cmd & __MCU_CMD_FIELD_UNI) {
		uni_txd = (struct mt7615_uni_txd *)txd;
		uni_txd->len = cpu_to_le16(skb->len - sizeof(uni_txd->txd));
		uni_txd->option = MCU_CMD_UNI_EXT_ACK;
		uni_txd->cid = cpu_to_le16(mcu_cmd);
		uni_txd->s2d_index = MCU_S2D_H2N;
		uni_txd->pkt_type = MCU_PKT_ID;
		uni_txd->seq = seq;

		return;
	}

	mcu_txd = (struct mt7615_mcu_txd *)txd;
	mcu_txd->len = cpu_to_le16(skb->len - sizeof(mcu_txd->txd));
	mcu_txd->pq_id = cpu_to_le16(MCU_PQ_ID(MT_TX_PORT_IDX_MCU, q_idx));
	mcu_txd->s2d_index = MCU_S2D_H2N;
	mcu_txd->pkt_type = MCU_PKT_ID;
	mcu_txd->seq = seq;
	mcu_txd->cid = mcu_cmd;
	mcu_txd->ext_cid = FIELD_GET(__MCU_CMD_FIELD_EXT_ID, cmd);

	if (mcu_txd->ext_cid || (cmd & __MCU_CMD_FIELD_CE)) {
		if (cmd & __MCU_CMD_FIELD_QUERY)
			mcu_txd->set_query = MCU_Q_QUERY;
		else
			mcu_txd->set_query = MCU_Q_SET;
		mcu_txd->ext_cid_ack = !!mcu_txd->ext_cid;
	} else {
		mcu_txd->set_query = MCU_Q_NA;
	}
}
EXPORT_SYMBOL_GPL(mt7615_mcu_fill_msg);

int mt7615_mcu_parse_response(struct mt76_dev *mdev, int cmd,
			      struct sk_buff *skb, int seq)
{
	struct mt7615_mcu_rxd *rxd;
	int ret = 0;

	if (!skb) {
		dev_err(mdev->dev, "Message %08x (seq %d) timeout\n",
			cmd, seq);
		return -ETIMEDOUT;
	}

	rxd = (struct mt7615_mcu_rxd *)skb->data;
	if (seq != rxd->seq)
		return -EAGAIN;

	if (cmd == MCU_CMD(PATCH_SEM_CONTROL)) {
		skb_pull(skb, sizeof(*rxd) - 4);
		ret = *skb->data;
	} else if (cmd == MCU_EXT_CMD(THERMAL_CTRL)) {
		skb_pull(skb, sizeof(*rxd));
		ret = le32_to_cpu(*(__le32 *)skb->data);
	} else if (cmd == MCU_EXT_QUERY(RF_REG_ACCESS)) {
		skb_pull(skb, sizeof(*rxd));
		ret = le32_to_cpu(*(__le32 *)&skb->data[8]);
	} else if (cmd == MCU_UNI_CMD(DEV_INFO_UPDATE) ||
		   cmd == MCU_UNI_CMD(BSS_INFO_UPDATE) ||
		   cmd == MCU_UNI_CMD(STA_REC_UPDATE) ||
		   cmd == MCU_UNI_CMD(HIF_CTRL) ||
		   cmd == MCU_UNI_CMD(OFFLOAD) ||
		   cmd == MCU_UNI_CMD(SUSPEND)) {
		struct mt7615_mcu_uni_event *event;

		skb_pull(skb, sizeof(*rxd));
		event = (struct mt7615_mcu_uni_event *)skb->data;
		ret = le32_to_cpu(event->status);
	} else if (cmd == MCU_CE_QUERY(REG_READ)) {
		struct mt7615_mcu_reg_event *event;

		skb_pull(skb, sizeof(*rxd));
		event = (struct mt7615_mcu_reg_event *)skb->data;
		ret = (int)le32_to_cpu(event->val);
	}

	return ret;
}
EXPORT_SYMBOL_GPL(mt7615_mcu_parse_response);

static int
mt7615_mcu_send_message(struct mt76_dev *mdev, struct sk_buff *skb,
			int cmd, int *seq)
{
	struct mt7615_dev *dev = container_of(mdev, struct mt7615_dev, mt76);
	enum mt76_mcuq_id qid;

	mt7615_mcu_fill_msg(dev, skb, cmd, seq);
	if (test_bit(MT76_STATE_MCU_RUNNING, &dev->mphy.state))
		qid = MT_MCUQ_WM;
	else
		qid = MT_MCUQ_FWDL;

	return mt76_tx_queue_skb_raw(dev, dev->mt76.q_mcu[qid], skb, 0);
}

u32 mt7615_rf_rr(struct mt7615_dev *dev, u32 wf, u32 reg)
{
	struct {
		__le32 wifi_stream;
		__le32 address;
		__le32 data;
	} req = {
		.wifi_stream = cpu_to_le32(wf),
		.address = cpu_to_le32(reg),
	};

	return mt76_mcu_send_msg(&dev->mt76, MCU_EXT_QUERY(RF_REG_ACCESS),
				 &req, sizeof(req), true);
}

int mt7615_rf_wr(struct mt7615_dev *dev, u32 wf, u32 reg, u32 val)
{
	struct {
		__le32 wifi_stream;
		__le32 address;
		__le32 data;
	} req = {
		.wifi_stream = cpu_to_le32(wf),
		.address = cpu_to_le32(reg),
		.data = cpu_to_le32(val),
	};

	return mt76_mcu_send_msg(&dev->mt76, MCU_EXT_CMD(RF_REG_ACCESS),
				 &req, sizeof(req), false);
}

void mt7622_trigger_hif_int(struct mt7615_dev *dev, bool en)
{
	if (!is_mt7622(&dev->mt76))
		return;

	regmap_update_bits(dev->infracfg, MT_INFRACFG_MISC,
			   MT_INFRACFG_MISC_AP2CONN_WAKE,
			   !en * MT_INFRACFG_MISC_AP2CONN_WAKE);
}
EXPORT_SYMBOL_GPL(mt7622_trigger_hif_int);

static int mt7615_mcu_drv_pmctrl(struct mt7615_dev *dev)
{
	struct mt76_phy *mphy = &dev->mt76.phy;
	struct mt76_connac_pm *pm = &dev->pm;
	struct mt76_dev *mdev = &dev->mt76;
	u32 addr;
	int err;

	if (is_mt7663(mdev)) {
		/* Clear firmware own via N9 eint */
		mt76_wr(dev, MT_PCIE_DOORBELL_PUSH, MT_CFG_LPCR_HOST_DRV_OWN);
		mt76_poll(dev, MT_CONN_ON_MISC, MT_CFG_LPCR_HOST_FW_OWN, 0, 3000);

		addr = MT_CONN_HIF_ON_LPCTL;
	} else {
		addr = MT_CFG_LPCR_HOST;
	}

	mt76_wr(dev, addr, MT_CFG_LPCR_HOST_DRV_OWN);

	mt7622_trigger_hif_int(dev, true);

	err = !mt76_poll_msec(dev, addr, MT_CFG_LPCR_HOST_FW_OWN, 0, 3000);

	mt7622_trigger_hif_int(dev, false);

	if (err) {
		dev_err(mdev->dev, "driver own failed\n");
		return -ETIMEDOUT;
	}

	clear_bit(MT76_STATE_PM, &mphy->state);

	pm->stats.last_wake_event = jiffies;
	pm->stats.doze_time += pm->stats.last_wake_event -
			       pm->stats.last_doze_event;

	return 0;
}

static int mt7615_mcu_lp_drv_pmctrl(struct mt7615_dev *dev)
{
	struct mt76_phy *mphy = &dev->mt76.phy;
	struct mt76_connac_pm *pm = &dev->pm;
	int i, err = 0;

	mutex_lock(&pm->mutex);

	if (!test_bit(MT76_STATE_PM, &mphy->state))
		goto out;

	for (i = 0; i < MT7615_DRV_OWN_RETRY_COUNT; i++) {
		mt76_wr(dev, MT_PCIE_DOORBELL_PUSH, MT_CFG_LPCR_HOST_DRV_OWN);
		if (mt76_poll_msec(dev, MT_CONN_HIF_ON_LPCTL,
				   MT_CFG_LPCR_HOST_FW_OWN, 0, 50))
			break;
	}

	if (i == MT7615_DRV_OWN_RETRY_COUNT) {
		dev_err(dev->mt76.dev, "driver own failed\n");
		err = -EIO;
		goto out;
	}
	clear_bit(MT76_STATE_PM, &mphy->state);

	pm->stats.last_wake_event = jiffies;
	pm->stats.doze_time += pm->stats.last_wake_event -
			       pm->stats.last_doze_event;
out:
	mutex_unlock(&pm->mutex);

	return err;
}

static int mt7615_mcu_fw_pmctrl(struct mt7615_dev *dev)
{
	struct mt76_phy *mphy = &dev->mt76.phy;
	struct mt76_connac_pm *pm = &dev->pm;
	int err = 0;
	u32 addr;

	mutex_lock(&pm->mutex);

	if (mt76_connac_skip_fw_pmctrl(mphy, pm))
		goto out;

	mt7622_trigger_hif_int(dev, true);

	addr = is_mt7663(&dev->mt76) ? MT_CONN_HIF_ON_LPCTL : MT_CFG_LPCR_HOST;
	mt76_wr(dev, addr, MT_CFG_LPCR_HOST_FW_OWN);

	if (is_mt7622(&dev->mt76) &&
	    !mt76_poll_msec(dev, addr, MT_CFG_LPCR_HOST_FW_OWN,
			    MT_CFG_LPCR_HOST_FW_OWN, 3000)) {
		dev_err(dev->mt76.dev, "Timeout for firmware own\n");
		clear_bit(MT76_STATE_PM, &mphy->state);
		err = -EIO;
	}

	mt7622_trigger_hif_int(dev, false);
	if (!err) {
		pm->stats.last_doze_event = jiffies;
		pm->stats.awake_time += pm->stats.last_doze_event -
					pm->stats.last_wake_event;
	}
out:
	mutex_unlock(&pm->mutex);

	return err;
}

static void
mt7615_mcu_csa_finish(void *priv, u8 *mac, struct ieee80211_vif *vif)
{
	if (vif->bss_conf.csa_active)
		ieee80211_csa_finish(vif);
}

static void
mt7615_mcu_rx_csa_notify(struct mt7615_dev *dev, struct sk_buff *skb)
{
	struct mt7615_phy *ext_phy = mt7615_ext_phy(dev);
	struct mt76_phy *mphy = &dev->mt76.phy;
	struct mt7615_mcu_csa_notify *c;

	c = (struct mt7615_mcu_csa_notify *)skb->data;

	if (c->omac_idx > EXT_BSSID_MAX)
		return;

	if (ext_phy && ext_phy->omac_mask & BIT_ULL(c->omac_idx))
		mphy = dev->mt76.phys[MT_BAND1];

	ieee80211_iterate_active_interfaces_atomic(mphy->hw,
			IEEE80211_IFACE_ITER_RESUME_ALL,
			mt7615_mcu_csa_finish, mphy->hw);
}

static void
mt7615_mcu_rx_radar_detected(struct mt7615_dev *dev, struct sk_buff *skb)
{
	struct mt76_phy *mphy = &dev->mt76.phy;
	struct mt7615_mcu_rdd_report *r;

	r = (struct mt7615_mcu_rdd_report *)skb->data;

	if (!dev->radar_pattern.n_pulses && !r->long_detected &&
	    !r->constant_prf_detected && !r->staggered_prf_detected)
		return;

	if (r->band_idx && dev->mt76.phys[MT_BAND1])
		mphy = dev->mt76.phys[MT_BAND1];

	if (mt76_phy_dfs_state(mphy) < MT_DFS_STATE_CAC)
		return;

	ieee80211_radar_detected(mphy->hw);
	dev->hw_pattern++;
}

static void
mt7615_mcu_rx_log_message(struct mt7615_dev *dev, struct sk_buff *skb)
{
	struct mt7615_mcu_rxd *rxd = (struct mt7615_mcu_rxd *)skb->data;
	const char *data = (char *)&rxd[1];
	const char *type;

	switch (rxd->s2d_index) {
	case 0:
		type = "N9";
		break;
	case 2:
		type = "CR4";
		break;
	default:
		type = "unknown";
		break;
	}

	wiphy_info(mt76_hw(dev)->wiphy, "%s: %.*s", type,
		   (int)(skb->len - sizeof(*rxd)), data);
}

static void
mt7615_mcu_rx_ext_event(struct mt7615_dev *dev, struct sk_buff *skb)
{
	struct mt7615_mcu_rxd *rxd = (struct mt7615_mcu_rxd *)skb->data;

	switch (rxd->ext_eid) {
	case MCU_EXT_EVENT_RDD_REPORT:
		mt7615_mcu_rx_radar_detected(dev, skb);
		break;
	case MCU_EXT_EVENT_CSA_NOTIFY:
		mt7615_mcu_rx_csa_notify(dev, skb);
		break;
	case MCU_EXT_EVENT_FW_LOG_2_HOST:
		mt7615_mcu_rx_log_message(dev, skb);
		break;
	default:
		break;
	}
}

static void
mt7615_mcu_scan_event(struct mt7615_dev *dev, struct sk_buff *skb)
{
	u8 *seq_num = skb->data + sizeof(struct mt7615_mcu_rxd);
	struct mt7615_phy *phy;
	struct mt76_phy *mphy;

	if (*seq_num & BIT(7) && dev->mt76.phys[MT_BAND1])
		mphy = dev->mt76.phys[MT_BAND1];
	else
		mphy = &dev->mt76.phy;

	phy = (struct mt7615_phy *)mphy->priv;

	spin_lock_bh(&dev->mt76.lock);
	__skb_queue_tail(&phy->scan_event_list, skb);
	spin_unlock_bh(&dev->mt76.lock);

	ieee80211_queue_delayed_work(mphy->hw, &phy->scan_work,
				     MT7615_HW_SCAN_TIMEOUT);
}

static void
mt7615_mcu_roc_event(struct mt7615_dev *dev, struct sk_buff *skb)
{
	struct mt7615_roc_tlv *event;
	struct mt7615_phy *phy;
	struct mt76_phy *mphy;
	int duration;

	skb_pull(skb, sizeof(struct mt7615_mcu_rxd));
	event = (struct mt7615_roc_tlv *)skb->data;

	if (event->dbdc_band && dev->mt76.phys[MT_BAND1])
		mphy = dev->mt76.phys[MT_BAND1];
	else
		mphy = &dev->mt76.phy;

	ieee80211_ready_on_channel(mphy->hw);

	phy = (struct mt7615_phy *)mphy->priv;
	phy->roc_grant = true;
	wake_up(&phy->roc_wait);

	duration = le32_to_cpu(event->max_interval);
	mod_timer(&phy->roc_timer,
		  round_jiffies_up(jiffies + msecs_to_jiffies(duration)));
}

static void
mt7615_mcu_beacon_loss_event(struct mt7615_dev *dev, struct sk_buff *skb)
{
	struct mt76_connac_beacon_loss_event *event;
	struct mt76_phy *mphy;
	u8 band_idx = 0; /* DBDC support */

	skb_pull(skb, sizeof(struct mt7615_mcu_rxd));
	event = (struct mt76_connac_beacon_loss_event *)skb->data;
	if (band_idx && dev->mt76.phys[MT_BAND1])
		mphy = dev->mt76.phys[MT_BAND1];
	else
		mphy = &dev->mt76.phy;

	ieee80211_iterate_active_interfaces_atomic(mphy->hw,
					IEEE80211_IFACE_ITER_RESUME_ALL,
					mt76_connac_mcu_beacon_loss_iter,
					event);
}

static void
mt7615_mcu_bss_event(struct mt7615_dev *dev, struct sk_buff *skb)
{
	struct mt76_connac_mcu_bss_event *event;
	struct mt76_phy *mphy;
	u8 band_idx = 0; /* DBDC support */

	skb_pull(skb, sizeof(struct mt7615_mcu_rxd));
	event = (struct mt76_connac_mcu_bss_event *)skb->data;

	if (band_idx && dev->mt76.phys[MT_BAND1])
		mphy = dev->mt76.phys[MT_BAND1];
	else
		mphy = &dev->mt76.phy;

	if (event->is_absent)
		ieee80211_stop_queues(mphy->hw);
	else
		ieee80211_wake_queues(mphy->hw);
}

static void
mt7615_mcu_rx_unsolicited_event(struct mt7615_dev *dev, struct sk_buff *skb)
{
	struct mt7615_mcu_rxd *rxd = (struct mt7615_mcu_rxd *)skb->data;

	switch (rxd->eid) {
	case MCU_EVENT_EXT:
		mt7615_mcu_rx_ext_event(dev, skb);
		break;
	case MCU_EVENT_BSS_BEACON_LOSS:
		mt7615_mcu_beacon_loss_event(dev, skb);
		break;
	case MCU_EVENT_ROC:
		mt7615_mcu_roc_event(dev, skb);
		break;
	case MCU_EVENT_SCHED_SCAN_DONE:
	case MCU_EVENT_SCAN_DONE:
		mt7615_mcu_scan_event(dev, skb);
		return;
	case MCU_EVENT_BSS_ABSENCE:
		mt7615_mcu_bss_event(dev, skb);
		break;
	case MCU_EVENT_COREDUMP:
		mt76_connac_mcu_coredump_event(&dev->mt76, skb,
					       &dev->coredump);
		return;
	default:
		break;
	}
	dev_kfree_skb(skb);
}

void mt7615_mcu_rx_event(struct mt7615_dev *dev, struct sk_buff *skb)
{
	struct mt7615_mcu_rxd *rxd = (struct mt7615_mcu_rxd *)skb->data;

	if (rxd->ext_eid == MCU_EXT_EVENT_THERMAL_PROTECT ||
	    rxd->ext_eid == MCU_EXT_EVENT_FW_LOG_2_HOST ||
	    rxd->ext_eid == MCU_EXT_EVENT_ASSERT_DUMP ||
	    rxd->ext_eid == MCU_EXT_EVENT_PS_SYNC ||
	    rxd->eid == MCU_EVENT_BSS_BEACON_LOSS ||
	    rxd->eid == MCU_EVENT_SCHED_SCAN_DONE ||
	    rxd->eid == MCU_EVENT_BSS_ABSENCE ||
	    rxd->eid == MCU_EVENT_SCAN_DONE ||
	    rxd->eid == MCU_EVENT_COREDUMP ||
	    rxd->eid == MCU_EVENT_ROC ||
	    !rxd->seq)
		mt7615_mcu_rx_unsolicited_event(dev, skb);
	else
		mt76_mcu_rx_event(&dev->mt76, skb);
}

static int
mt7615_mcu_muar_config(struct mt7615_dev *dev, struct ieee80211_vif *vif,
		       bool bssid, bool enable)
{
	struct mt7615_vif *mvif = (struct mt7615_vif *)vif->drv_priv;
	u32 idx = mvif->mt76.omac_idx - REPEATER_BSSID_START;
	u32 mask = dev->omac_mask >> 32 & ~BIT(idx);
	const u8 *addr = vif->addr;
	struct {
		u8 mode;
		u8 force_clear;
		u8 clear_bitmap[8];
		u8 entry_count;
		u8 write;

		u8 index;
		u8 bssid;
		u8 addr[ETH_ALEN];
	} __packed req = {
		.mode = !!mask || enable,
		.entry_count = 1,
		.write = 1,

		.index = idx * 2 + bssid,
	};

	if (bssid)
		addr = vif->bss_conf.bssid;

	if (enable)
		ether_addr_copy(req.addr, addr);

	return mt76_mcu_send_msg(&dev->mt76, MCU_EXT_CMD(MUAR_UPDATE),
				 &req, sizeof(req), true);
}

static int
mt7615_mcu_add_dev(struct mt7615_phy *phy, struct ieee80211_vif *vif,
		   bool enable)
{
	struct mt7615_vif *mvif = (struct mt7615_vif *)vif->drv_priv;
	struct mt7615_dev *dev = phy->dev;
	struct {
		struct req_hdr {
			u8 omac_idx;
			u8 band_idx;
			__le16 tlv_num;
			u8 is_tlv_append;
			u8 rsv[3];
		} __packed hdr;
		struct req_tlv {
			__le16 tag;
			__le16 len;
			u8 active;
			u8 band_idx;
			u8 omac_addr[ETH_ALEN];
		} __packed tlv;
	} data = {
		.hdr = {
			.omac_idx = mvif->mt76.omac_idx,
			.band_idx = mvif->mt76.band_idx,
			.tlv_num = cpu_to_le16(1),
			.is_tlv_append = 1,
		},
		.tlv = {
			.tag = cpu_to_le16(DEV_INFO_ACTIVE),
			.len = cpu_to_le16(sizeof(struct req_tlv)),
			.active = enable,
			.band_idx = mvif->mt76.band_idx,
		},
	};

	if (mvif->mt76.omac_idx >= REPEATER_BSSID_START)
		return mt7615_mcu_muar_config(dev, vif, false, enable);

	memcpy(data.tlv.omac_addr, vif->addr, ETH_ALEN);
	return mt76_mcu_send_msg(&dev->mt76, MCU_EXT_CMD(DEV_INFO_UPDATE),
				 &data, sizeof(data), true);
}

static int
mt7615_mcu_add_beacon_offload(struct mt7615_dev *dev,
			      struct ieee80211_hw *hw,
			      struct ieee80211_vif *vif, bool enable)
{
	struct mt7615_vif *mvif = (struct mt7615_vif *)vif->drv_priv;
	struct mt76_wcid *wcid = &dev->mt76.global_wcid;
	struct ieee80211_mutable_offsets offs;
	struct ieee80211_tx_info *info;
	struct req {
		u8 omac_idx;
		u8 enable;
		u8 wlan_idx;
		u8 band_idx;
		u8 pkt_type;
		u8 need_pre_tbtt_int;
		__le16 csa_ie_pos;
		__le16 pkt_len;
		__le16 tim_ie_pos;
		u8 pkt[512];
		u8 csa_cnt;
		/* bss color change */
		u8 bcc_cnt;
		__le16 bcc_ie_pos;
	} __packed req = {
		.omac_idx = mvif->mt76.omac_idx,
		.enable = enable,
		.wlan_idx = wcid->idx,
		.band_idx = mvif->mt76.band_idx,
	};
	struct sk_buff *skb;

	if (!enable)
		goto out;

	skb = ieee80211_beacon_get_template(hw, vif, &offs, 0);
	if (!skb)
		return -EINVAL;

	if (skb->len > 512 - MT_TXD_SIZE) {
		dev_err(dev->mt76.dev, "Bcn size limit exceed\n");
		dev_kfree_skb(skb);
		return -EINVAL;
	}

	info = IEEE80211_SKB_CB(skb);
	info->hw_queue |= FIELD_PREP(MT_TX_HW_QUEUE_PHY, mvif->mt76.band_idx);

	mt7615_mac_write_txwi(dev, (__le32 *)(req.pkt), skb, wcid, NULL,
			      0, NULL, 0, true);
	memcpy(req.pkt + MT_TXD_SIZE, skb->data, skb->len);
	req.pkt_len = cpu_to_le16(MT_TXD_SIZE + skb->len);
	req.tim_ie_pos = cpu_to_le16(MT_TXD_SIZE + offs.tim_offset);
	if (offs.cntdwn_counter_offs[0]) {
		u16 csa_offs;

		csa_offs = MT_TXD_SIZE + offs.cntdwn_counter_offs[0] - 4;
		req.csa_ie_pos = cpu_to_le16(csa_offs);
		req.csa_cnt = skb->data[offs.cntdwn_counter_offs[0]];
	}
	dev_kfree_skb(skb);

out:
	return mt76_mcu_send_msg(&dev->mt76, MCU_EXT_CMD(BCN_OFFLOAD), &req,
				 sizeof(req), true);
}

static int
mt7615_mcu_ctrl_pm_state(struct mt7615_dev *dev, int band, int state)
{
<<<<<<< HEAD
#define ENTER_PM_STATE	1
#define EXIT_PM_STATE	2
	struct {
		u8 pm_number;
		u8 pm_state;
		u8 bssid[ETH_ALEN];
		u8 dtim_period;
		u8 wlan_idx;
		__le16 bcn_interval;
		__le32 aid;
		__le32 rx_filter;
		u8 band_idx;
		u8 rsv[3];
		__le32 feature;
		u8 omac_idx;
		u8 wmm_idx;
		u8 bcn_loss_cnt;
		u8 bcn_sp_duration;
	} __packed req = {
		.pm_number = 5,
		.pm_state = state ? ENTER_PM_STATE : EXIT_PM_STATE,
		.band_idx = band,
	};

	return mt76_mcu_send_msg(&dev->mt76, MCU_EXT_CMD_PM_STATE_CTRL, &req,
				 sizeof(req), true);
}

static int
mt7615_mcu_bss_basic_tlv(struct sk_buff *skb, struct ieee80211_vif *vif,
			 struct ieee80211_sta *sta, struct mt7615_phy *phy,
			 bool enable)
{
	struct mt7615_vif *mvif = (struct mt7615_vif *)vif->drv_priv;
	u32 type = vif->p2p ? NETWORK_P2P : NETWORK_INFRA;
	struct bss_info_basic *bss;
	u8 wlan_idx = mvif->sta.wcid.idx;
	struct tlv *tlv;

	tlv = mt76_connac_mcu_add_tlv(skb, BSS_INFO_BASIC, sizeof(*bss));

	switch (vif->type) {
	case NL80211_IFTYPE_MESH_POINT:
	case NL80211_IFTYPE_AP:
	case NL80211_IFTYPE_MONITOR:
		break;
	case NL80211_IFTYPE_STATION:
		/* TODO: enable BSS_INFO_UAPSD & BSS_INFO_PM */
		if (enable && sta) {
			struct mt7615_sta *msta;

			msta = (struct mt7615_sta *)sta->drv_priv;
			wlan_idx = msta->wcid.idx;
		}
		break;
	case NL80211_IFTYPE_ADHOC:
		type = NETWORK_IBSS;
		break;
	default:
		WARN_ON(1);
		break;
	}

	bss = (struct bss_info_basic *)tlv;
	bss->network_type = cpu_to_le32(type);
	bss->bmc_tx_wlan_idx = wlan_idx;
	bss->wmm_idx = mvif->mt76.wmm_idx;
	bss->active = enable;

	if (vif->type != NL80211_IFTYPE_MONITOR) {
		memcpy(bss->bssid, vif->bss_conf.bssid, ETH_ALEN);
		bss->bcn_interval = cpu_to_le16(vif->bss_conf.beacon_int);
		bss->dtim_period = vif->bss_conf.dtim_period;
	} else {
		memcpy(bss->bssid, phy->mt76->macaddr, ETH_ALEN);
	}

	return 0;
}

static void
mt7615_mcu_bss_omac_tlv(struct sk_buff *skb, struct ieee80211_vif *vif)
{
	struct mt7615_vif *mvif = (struct mt7615_vif *)vif->drv_priv;
	u8 omac_idx = mvif->mt76.omac_idx;
	struct bss_info_omac *omac;
	struct tlv *tlv;
	u32 type = 0;

	tlv = mt76_connac_mcu_add_tlv(skb, BSS_INFO_OMAC, sizeof(*omac));

	switch (vif->type) {
	case NL80211_IFTYPE_MONITOR:
	case NL80211_IFTYPE_MESH_POINT:
	case NL80211_IFTYPE_AP:
		if (vif->p2p)
			type = CONNECTION_P2P_GO;
		else
			type = CONNECTION_INFRA_AP;
		break;
	case NL80211_IFTYPE_STATION:
		if (vif->p2p)
			type = CONNECTION_P2P_GC;
		else
			type = CONNECTION_INFRA_STA;
		break;
	case NL80211_IFTYPE_ADHOC:
		type = CONNECTION_IBSS_ADHOC;
		break;
	default:
		WARN_ON(1);
		break;
	}

	omac = (struct bss_info_omac *)tlv;
	omac->conn_type = cpu_to_le32(type);
	omac->omac_idx = mvif->mt76.omac_idx;
	omac->band_idx = mvif->mt76.band_idx;
	omac->hw_bss_idx = omac_idx > EXT_BSSID_START ? HW_BSSID_0 : omac_idx;
}

/* SIFS 20us + 512 byte beacon tranmitted by 1Mbps (3906us) */
#define BCN_TX_ESTIMATE_TIME (4096 + 20)
static void
mt7615_mcu_bss_ext_tlv(struct sk_buff *skb, struct mt7615_vif *mvif)
{
	struct bss_info_ext_bss *ext;
	int ext_bss_idx, tsf_offset;
	struct tlv *tlv;

	ext_bss_idx = mvif->mt76.omac_idx - EXT_BSSID_START;
	if (ext_bss_idx < 0)
		return;

	tlv = mt76_connac_mcu_add_tlv(skb, BSS_INFO_EXT_BSS, sizeof(*ext));

	ext = (struct bss_info_ext_bss *)tlv;
	tsf_offset = ext_bss_idx * BCN_TX_ESTIMATE_TIME;
	ext->mbss_tsf_offset = cpu_to_le32(tsf_offset);
=======
	return mt76_connac_mcu_set_pm(&dev->mt76, band, state);
>>>>>>> d60c95ef
}

static int
mt7615_mcu_add_bss(struct mt7615_phy *phy, struct ieee80211_vif *vif,
		   struct ieee80211_sta *sta, bool enable)
{
	struct mt7615_vif *mvif = (struct mt7615_vif *)vif->drv_priv;
	struct mt7615_dev *dev = phy->dev;
	struct sk_buff *skb;

	if (mvif->mt76.omac_idx >= REPEATER_BSSID_START)
		mt7615_mcu_muar_config(dev, vif, true, enable);

	skb = mt76_connac_mcu_alloc_sta_req(&dev->mt76, &mvif->mt76, NULL);
	if (IS_ERR(skb))
		return PTR_ERR(skb);

	if (enable)
		mt76_connac_mcu_bss_omac_tlv(skb, vif);

<<<<<<< HEAD
	mt7615_mcu_bss_basic_tlv(skb, vif, sta, phy, enable);
=======
	mt76_connac_mcu_bss_basic_tlv(skb, vif, sta, phy->mt76,
				      mvif->sta.wcid.idx, enable);
>>>>>>> d60c95ef

	if (enable && mvif->mt76.omac_idx >= EXT_BSSID_START &&
	    mvif->mt76.omac_idx < REPEATER_BSSID_START)
		mt76_connac_mcu_bss_ext_tlv(skb, &mvif->mt76);

	return mt76_mcu_skb_send_msg(&dev->mt76, skb,
				     MCU_EXT_CMD(BSS_INFO_UPDATE), true);
}

static int
mt7615_mcu_wtbl_tx_ba(struct mt7615_dev *dev,
		      struct ieee80211_ampdu_params *params,
		      bool enable)
{
	struct mt7615_sta *msta = (struct mt7615_sta *)params->sta->drv_priv;
	struct mt7615_vif *mvif = msta->vif;
	struct wtbl_req_hdr *wtbl_hdr;
	struct sk_buff *skb = NULL;
	int err;

	wtbl_hdr = mt76_connac_mcu_alloc_wtbl_req(&dev->mt76, &msta->wcid,
						  WTBL_SET, NULL, &skb);
	if (IS_ERR(wtbl_hdr))
		return PTR_ERR(wtbl_hdr);

	mt76_connac_mcu_wtbl_ba_tlv(&dev->mt76, skb, params, enable, true,
				    NULL, wtbl_hdr);

	err = mt76_mcu_skb_send_msg(&dev->mt76, skb,
				    MCU_EXT_CMD(WTBL_UPDATE), true);
	if (err < 0)
		return err;

	skb = mt76_connac_mcu_alloc_sta_req(&dev->mt76, &mvif->mt76,
					    &msta->wcid);
	if (IS_ERR(skb))
		return PTR_ERR(skb);

	mt76_connac_mcu_sta_ba_tlv(skb, params, enable, true);

	return mt76_mcu_skb_send_msg(&dev->mt76, skb,
				     MCU_EXT_CMD(STA_REC_UPDATE), true);
}

static int
mt7615_mcu_wtbl_rx_ba(struct mt7615_dev *dev,
		      struct ieee80211_ampdu_params *params,
		      bool enable)
{
	struct mt7615_sta *msta = (struct mt7615_sta *)params->sta->drv_priv;
	struct mt7615_vif *mvif = msta->vif;
	struct wtbl_req_hdr *wtbl_hdr;
	struct sk_buff *skb;
	int err;

	skb = mt76_connac_mcu_alloc_sta_req(&dev->mt76, &mvif->mt76,
					    &msta->wcid);
	if (IS_ERR(skb))
		return PTR_ERR(skb);

	mt76_connac_mcu_sta_ba_tlv(skb, params, enable, false);

	err = mt76_mcu_skb_send_msg(&dev->mt76, skb,
				    MCU_EXT_CMD(STA_REC_UPDATE), true);
	if (err < 0 || !enable)
		return err;

	skb = NULL;
	wtbl_hdr = mt76_connac_mcu_alloc_wtbl_req(&dev->mt76, &msta->wcid,
						  WTBL_SET, NULL, &skb);
	if (IS_ERR(wtbl_hdr))
		return PTR_ERR(wtbl_hdr);

	mt76_connac_mcu_wtbl_ba_tlv(&dev->mt76, skb, params, enable, false,
				    NULL, wtbl_hdr);

	return mt76_mcu_skb_send_msg(&dev->mt76, skb,
				     MCU_EXT_CMD(WTBL_UPDATE), true);
}

static int
mt7615_mcu_wtbl_sta_add(struct mt7615_phy *phy, struct ieee80211_vif *vif,
			struct ieee80211_sta *sta, bool enable)
{
	struct mt7615_vif *mvif = (struct mt7615_vif *)vif->drv_priv;
	struct sk_buff *skb, *sskb, *wskb = NULL;
	struct mt7615_dev *dev = phy->dev;
	struct wtbl_req_hdr *wtbl_hdr;
	struct mt7615_sta *msta;
	bool new_entry = true;
	int cmd, err;

	msta = sta ? (struct mt7615_sta *)sta->drv_priv : &mvif->sta;

	sskb = mt76_connac_mcu_alloc_sta_req(&dev->mt76, &mvif->mt76,
					     &msta->wcid);
	if (IS_ERR(sskb))
		return PTR_ERR(sskb);

	if (!sta) {
		if (mvif->sta_added)
			new_entry = false;
		else
			mvif->sta_added = true;
	}
	mt76_connac_mcu_sta_basic_tlv(sskb, vif, sta, enable, new_entry);
	if (enable && sta)
		mt76_connac_mcu_sta_tlv(phy->mt76, sskb, sta, vif, 0,
					MT76_STA_INFO_STATE_ASSOC);

	wtbl_hdr = mt76_connac_mcu_alloc_wtbl_req(&dev->mt76, &msta->wcid,
						  WTBL_RESET_AND_SET, NULL,
						  &wskb);
	if (IS_ERR(wtbl_hdr))
		return PTR_ERR(wtbl_hdr);

	if (enable) {
		mt76_connac_mcu_wtbl_generic_tlv(&dev->mt76, wskb, vif, sta,
						 NULL, wtbl_hdr);
		if (sta)
			mt76_connac_mcu_wtbl_ht_tlv(&dev->mt76, wskb, sta,
						    NULL, wtbl_hdr, true, true);
		mt76_connac_mcu_wtbl_hdr_trans_tlv(wskb, vif, &msta->wcid,
						   NULL, wtbl_hdr);
	}

	cmd = enable ? MCU_EXT_CMD(WTBL_UPDATE) : MCU_EXT_CMD(STA_REC_UPDATE);
	skb = enable ? wskb : sskb;

	err = mt76_mcu_skb_send_msg(&dev->mt76, skb, cmd, true);
	if (err < 0) {
		skb = enable ? sskb : wskb;
		dev_kfree_skb(skb);

		return err;
	}

	cmd = enable ? MCU_EXT_CMD(STA_REC_UPDATE) : MCU_EXT_CMD(WTBL_UPDATE);
	skb = enable ? sskb : wskb;

	return mt76_mcu_skb_send_msg(&dev->mt76, skb, cmd, true);
}

static int
mt7615_mcu_wtbl_update_hdr_trans(struct mt7615_dev *dev,
				 struct ieee80211_vif *vif,
				 struct ieee80211_sta *sta)
{
	return mt76_connac_mcu_wtbl_update_hdr_trans(&dev->mt76, vif, sta);
}

static const struct mt7615_mcu_ops wtbl_update_ops = {
	.add_beacon_offload = mt7615_mcu_add_beacon_offload,
	.set_pm_state = mt7615_mcu_ctrl_pm_state,
	.add_dev_info = mt7615_mcu_add_dev,
	.add_bss_info = mt7615_mcu_add_bss,
	.add_tx_ba = mt7615_mcu_wtbl_tx_ba,
	.add_rx_ba = mt7615_mcu_wtbl_rx_ba,
	.sta_add = mt7615_mcu_wtbl_sta_add,
	.set_drv_ctrl = mt7615_mcu_drv_pmctrl,
	.set_fw_ctrl = mt7615_mcu_fw_pmctrl,
	.set_sta_decap_offload = mt7615_mcu_wtbl_update_hdr_trans,
};

static int
mt7615_mcu_sta_ba(struct mt7615_dev *dev,
		  struct ieee80211_ampdu_params *params,
		  bool enable, bool tx)
{
	struct mt7615_sta *msta = (struct mt7615_sta *)params->sta->drv_priv;
	struct mt7615_vif *mvif = msta->vif;
	struct wtbl_req_hdr *wtbl_hdr;
	struct tlv *sta_wtbl;
	struct sk_buff *skb;

	skb = mt76_connac_mcu_alloc_sta_req(&dev->mt76, &mvif->mt76,
					    &msta->wcid);
	if (IS_ERR(skb))
		return PTR_ERR(skb);

	mt76_connac_mcu_sta_ba_tlv(skb, params, enable, tx);

	sta_wtbl = mt76_connac_mcu_add_tlv(skb, STA_REC_WTBL, sizeof(struct tlv));

	wtbl_hdr = mt76_connac_mcu_alloc_wtbl_req(&dev->mt76, &msta->wcid,
						  WTBL_SET, sta_wtbl, &skb);
	if (IS_ERR(wtbl_hdr))
		return PTR_ERR(wtbl_hdr);

	mt76_connac_mcu_wtbl_ba_tlv(&dev->mt76, skb, params, enable, tx,
				    sta_wtbl, wtbl_hdr);

	return mt76_mcu_skb_send_msg(&dev->mt76, skb,
				     MCU_EXT_CMD(STA_REC_UPDATE), true);
}

static int
mt7615_mcu_sta_tx_ba(struct mt7615_dev *dev,
		     struct ieee80211_ampdu_params *params,
		     bool enable)
{
	return mt7615_mcu_sta_ba(dev, params, enable, true);
}

static int
mt7615_mcu_sta_rx_ba(struct mt7615_dev *dev,
		     struct ieee80211_ampdu_params *params,
		     bool enable)
{
	return mt7615_mcu_sta_ba(dev, params, enable, false);
}

static int
__mt7615_mcu_add_sta(struct mt76_phy *phy, struct ieee80211_vif *vif,
		     struct ieee80211_sta *sta, bool enable, int cmd,
		     bool offload_fw)
{
	struct mt7615_vif *mvif = (struct mt7615_vif *)vif->drv_priv;
	struct mt76_sta_cmd_info info = {
		.sta = sta,
		.vif = vif,
		.offload_fw = offload_fw,
		.enable = enable,
		.newly = true,
		.cmd = cmd,
	};

	info.wcid = sta ? (struct mt76_wcid *)sta->drv_priv : &mvif->sta.wcid;
	return mt76_connac_mcu_sta_cmd(phy, &info);
}

static int
mt7615_mcu_add_sta(struct mt7615_phy *phy, struct ieee80211_vif *vif,
		   struct ieee80211_sta *sta, bool enable)
{
	return __mt7615_mcu_add_sta(phy->mt76, vif, sta, enable,
				    MCU_EXT_CMD(STA_REC_UPDATE), false);
}

static int
mt7615_mcu_sta_update_hdr_trans(struct mt7615_dev *dev,
				struct ieee80211_vif *vif,
				struct ieee80211_sta *sta)
{
	struct mt7615_sta *msta = (struct mt7615_sta *)sta->drv_priv;

	return mt76_connac_mcu_sta_update_hdr_trans(&dev->mt76,
						    vif, &msta->wcid,
						    MCU_EXT_CMD(STA_REC_UPDATE));
}

static const struct mt7615_mcu_ops sta_update_ops = {
	.add_beacon_offload = mt7615_mcu_add_beacon_offload,
	.set_pm_state = mt7615_mcu_ctrl_pm_state,
	.add_dev_info = mt7615_mcu_add_dev,
	.add_bss_info = mt7615_mcu_add_bss,
	.add_tx_ba = mt7615_mcu_sta_tx_ba,
	.add_rx_ba = mt7615_mcu_sta_rx_ba,
	.sta_add = mt7615_mcu_add_sta,
	.set_drv_ctrl = mt7615_mcu_drv_pmctrl,
	.set_fw_ctrl = mt7615_mcu_fw_pmctrl,
	.set_sta_decap_offload = mt7615_mcu_sta_update_hdr_trans,
};

static int
mt7615_mcu_uni_ctrl_pm_state(struct mt7615_dev *dev, int band, int state)
{
	return 0;
}

static int
mt7615_mcu_uni_add_beacon_offload(struct mt7615_dev *dev,
				  struct ieee80211_hw *hw,
				  struct ieee80211_vif *vif,
				  bool enable)
{
	struct mt7615_vif *mvif = (struct mt7615_vif *)vif->drv_priv;
	struct mt76_wcid *wcid = &dev->mt76.global_wcid;
	struct ieee80211_mutable_offsets offs;
	struct {
		struct req_hdr {
			u8 bss_idx;
			u8 pad[3];
		} __packed hdr;
		struct bcn_content_tlv {
			__le16 tag;
			__le16 len;
			__le16 tim_ie_pos;
			__le16 csa_ie_pos;
			__le16 bcc_ie_pos;
			/* 0: disable beacon offload
			 * 1: enable beacon offload
			 * 2: update probe respond offload
			 */
			u8 enable;
			/* 0: legacy format (TXD + payload)
			 * 1: only cap field IE
			 */
			u8 type;
			__le16 pkt_len;
			u8 pkt[512];
		} __packed beacon_tlv;
	} req = {
		.hdr = {
			.bss_idx = mvif->mt76.idx,
		},
		.beacon_tlv = {
			.tag = cpu_to_le16(UNI_BSS_INFO_BCN_CONTENT),
			.len = cpu_to_le16(sizeof(struct bcn_content_tlv)),
			.enable = enable,
		},
	};
	struct sk_buff *skb;

	if (!enable)
		goto out;

	skb = ieee80211_beacon_get_template(mt76_hw(dev), vif, &offs, 0);
	if (!skb)
		return -EINVAL;

	if (skb->len > 512 - MT_TXD_SIZE) {
		dev_err(dev->mt76.dev, "beacon size limit exceed\n");
		dev_kfree_skb(skb);
		return -EINVAL;
	}

	mt7615_mac_write_txwi(dev, (__le32 *)(req.beacon_tlv.pkt), skb,
			      wcid, NULL, 0, NULL, 0, true);
	memcpy(req.beacon_tlv.pkt + MT_TXD_SIZE, skb->data, skb->len);
	req.beacon_tlv.pkt_len = cpu_to_le16(MT_TXD_SIZE + skb->len);
	req.beacon_tlv.tim_ie_pos = cpu_to_le16(MT_TXD_SIZE + offs.tim_offset);

	if (offs.cntdwn_counter_offs[0]) {
		u16 csa_offs;

		csa_offs = MT_TXD_SIZE + offs.cntdwn_counter_offs[0] - 4;
		req.beacon_tlv.csa_ie_pos = cpu_to_le16(csa_offs);
	}
	dev_kfree_skb(skb);

out:
	return mt76_mcu_send_msg(&dev->mt76, MCU_UNI_CMD(BSS_INFO_UPDATE),
				 &req, sizeof(req), true);
}

static int
mt7615_mcu_uni_add_dev(struct mt7615_phy *phy, struct ieee80211_vif *vif,
		       bool enable)
{
	struct mt7615_vif *mvif = (struct mt7615_vif *)vif->drv_priv;

	return mt76_connac_mcu_uni_add_dev(phy->mt76, vif, &mvif->sta.wcid,
					   enable);
}

static int
mt7615_mcu_uni_add_bss(struct mt7615_phy *phy, struct ieee80211_vif *vif,
		       struct ieee80211_sta *sta, bool enable)
{
	struct mt7615_vif *mvif = (struct mt7615_vif *)vif->drv_priv;

	return mt76_connac_mcu_uni_add_bss(phy->mt76, vif, &mvif->sta.wcid,
					   enable);
}

static inline int
mt7615_mcu_uni_add_sta(struct mt7615_phy *phy, struct ieee80211_vif *vif,
		       struct ieee80211_sta *sta, bool enable)
{
	return __mt7615_mcu_add_sta(phy->mt76, vif, sta, enable,
				    MCU_UNI_CMD(STA_REC_UPDATE), true);
}

static int
mt7615_mcu_uni_tx_ba(struct mt7615_dev *dev,
		     struct ieee80211_ampdu_params *params,
		     bool enable)
{
	struct mt7615_sta *sta = (struct mt7615_sta *)params->sta->drv_priv;

	return mt76_connac_mcu_sta_ba(&dev->mt76, &sta->vif->mt76, params,
				      MCU_UNI_CMD(STA_REC_UPDATE), enable,
				      true);
}

static int
mt7615_mcu_uni_rx_ba(struct mt7615_dev *dev,
		     struct ieee80211_ampdu_params *params,
		     bool enable)
{
	struct mt7615_sta *msta = (struct mt7615_sta *)params->sta->drv_priv;
	struct mt7615_vif *mvif = msta->vif;
	struct wtbl_req_hdr *wtbl_hdr;
	struct tlv *sta_wtbl;
	struct sk_buff *skb;
	int err;

	skb = mt76_connac_mcu_alloc_sta_req(&dev->mt76, &mvif->mt76,
					    &msta->wcid);
	if (IS_ERR(skb))
		return PTR_ERR(skb);

	mt76_connac_mcu_sta_ba_tlv(skb, params, enable, false);

	err = mt76_mcu_skb_send_msg(&dev->mt76, skb,
				    MCU_UNI_CMD(STA_REC_UPDATE), true);
	if (err < 0 || !enable)
		return err;

	skb = mt76_connac_mcu_alloc_sta_req(&dev->mt76, &mvif->mt76,
					    &msta->wcid);
	if (IS_ERR(skb))
		return PTR_ERR(skb);

	sta_wtbl = mt76_connac_mcu_add_tlv(skb, STA_REC_WTBL,
					   sizeof(struct tlv));

	wtbl_hdr = mt76_connac_mcu_alloc_wtbl_req(&dev->mt76, &msta->wcid,
						  WTBL_SET, sta_wtbl, &skb);
	if (IS_ERR(wtbl_hdr))
		return PTR_ERR(wtbl_hdr);

	mt76_connac_mcu_wtbl_ba_tlv(&dev->mt76, skb, params, enable, false,
				    sta_wtbl, wtbl_hdr);

	return mt76_mcu_skb_send_msg(&dev->mt76, skb,
				     MCU_UNI_CMD(STA_REC_UPDATE), true);
}

static int
mt7615_mcu_sta_uni_update_hdr_trans(struct mt7615_dev *dev,
				    struct ieee80211_vif *vif,
				    struct ieee80211_sta *sta)
{
	struct mt7615_sta *msta = (struct mt7615_sta *)sta->drv_priv;

	return mt76_connac_mcu_sta_update_hdr_trans(&dev->mt76,
						    vif, &msta->wcid,
						    MCU_UNI_CMD(STA_REC_UPDATE));
}

static const struct mt7615_mcu_ops uni_update_ops = {
	.add_beacon_offload = mt7615_mcu_uni_add_beacon_offload,
	.set_pm_state = mt7615_mcu_uni_ctrl_pm_state,
	.add_dev_info = mt7615_mcu_uni_add_dev,
	.add_bss_info = mt7615_mcu_uni_add_bss,
	.add_tx_ba = mt7615_mcu_uni_tx_ba,
	.add_rx_ba = mt7615_mcu_uni_rx_ba,
	.sta_add = mt7615_mcu_uni_add_sta,
	.set_drv_ctrl = mt7615_mcu_lp_drv_pmctrl,
	.set_fw_ctrl = mt7615_mcu_fw_pmctrl,
	.set_sta_decap_offload = mt7615_mcu_sta_uni_update_hdr_trans,
};

int mt7615_mcu_restart(struct mt76_dev *dev)
{
	return mt76_mcu_send_msg(dev, MCU_CMD(RESTART_DL_REQ), NULL, 0, true);
}
EXPORT_SYMBOL_GPL(mt7615_mcu_restart);

static int mt7615_load_patch(struct mt7615_dev *dev, u32 addr, const char *name)
{
	const struct mt7615_patch_hdr *hdr;
	const struct firmware *fw = NULL;
	int len, ret, sem;

	ret = firmware_request_nowarn(&fw, name, dev->mt76.dev);
	if (ret)
		return ret;

	if (!fw || !fw->data || fw->size < sizeof(*hdr)) {
		dev_err(dev->mt76.dev, "Invalid firmware\n");
		ret = -EINVAL;
		goto release_fw;
	}

	sem = mt76_connac_mcu_patch_sem_ctrl(&dev->mt76, true);
	switch (sem) {
	case PATCH_IS_DL:
		goto release_fw;
	case PATCH_NOT_DL_SEM_SUCCESS:
		break;
	default:
		dev_err(dev->mt76.dev, "Failed to get patch semaphore\n");
		ret = -EAGAIN;
		goto release_fw;
	}

	hdr = (const struct mt7615_patch_hdr *)(fw->data);

	dev_info(dev->mt76.dev, "HW/SW Version: 0x%x, Build Time: %.16s\n",
		 be32_to_cpu(hdr->hw_sw_ver), hdr->build_date);

	len = fw->size - sizeof(*hdr);

	ret = mt76_connac_mcu_init_download(&dev->mt76, addr, len,
					    DL_MODE_NEED_RSP);
	if (ret) {
		dev_err(dev->mt76.dev, "Download request failed\n");
		goto out;
	}

	ret = mt76_mcu_send_firmware(&dev->mt76, MCU_CMD(FW_SCATTER),
				     fw->data + sizeof(*hdr), len);
	if (ret) {
		dev_err(dev->mt76.dev, "Failed to send firmware to device\n");
		goto out;
	}

	ret = mt76_connac_mcu_start_patch(&dev->mt76);
	if (ret)
		dev_err(dev->mt76.dev, "Failed to start patch\n");

out:
	sem = mt76_connac_mcu_patch_sem_ctrl(&dev->mt76, false);
	switch (sem) {
	case PATCH_REL_SEM_SUCCESS:
		break;
	default:
		ret = -EAGAIN;
		dev_err(dev->mt76.dev, "Failed to release patch semaphore\n");
		break;
	}

release_fw:
	release_firmware(fw);

	return ret;
}

static int
mt7615_mcu_send_ram_firmware(struct mt7615_dev *dev,
			     const struct mt7615_fw_trailer *hdr,
			     const u8 *data, bool is_cr4)
{
	int n_region = is_cr4 ? CR4_REGION_NUM : N9_REGION_NUM;
	int err, i, offset = 0;
	u32 len, addr, mode;

	for (i = 0; i < n_region; i++) {
		mode = mt76_connac_mcu_gen_dl_mode(&dev->mt76,
						   hdr[i].feature_set, is_cr4);
		len = le32_to_cpu(hdr[i].len) + IMG_CRC_LEN;
		addr = le32_to_cpu(hdr[i].addr);

		err = mt76_connac_mcu_init_download(&dev->mt76, addr, len,
						    mode);
		if (err) {
			dev_err(dev->mt76.dev, "Download request failed\n");
			return err;
		}

		err = mt76_mcu_send_firmware(&dev->mt76, MCU_CMD(FW_SCATTER),
					     data + offset, len);
		if (err) {
			dev_err(dev->mt76.dev, "Failed to send firmware to device\n");
			return err;
		}

		offset += len;
	}

	return 0;
}

static int mt7615_load_n9(struct mt7615_dev *dev, const char *name)
{
	const struct mt7615_fw_trailer *hdr;
	const struct firmware *fw;
	int ret;

	ret = request_firmware(&fw, name, dev->mt76.dev);
	if (ret)
		return ret;

	if (!fw || !fw->data || fw->size < N9_REGION_NUM * sizeof(*hdr)) {
		dev_err(dev->mt76.dev, "Invalid firmware\n");
		ret = -EINVAL;
		goto out;
	}

	hdr = (const struct mt7615_fw_trailer *)(fw->data + fw->size -
					N9_REGION_NUM * sizeof(*hdr));

	dev_info(dev->mt76.dev, "N9 Firmware Version: %.10s, Build Time: %.15s\n",
		 hdr->fw_ver, hdr->build_date);

	ret = mt7615_mcu_send_ram_firmware(dev, hdr, fw->data, false);
	if (ret)
		goto out;

	ret = mt76_connac_mcu_start_firmware(&dev->mt76,
					     le32_to_cpu(hdr->addr),
					     FW_START_OVERRIDE);
	if (ret) {
		dev_err(dev->mt76.dev, "Failed to start N9 firmware\n");
		goto out;
	}

	snprintf(dev->mt76.hw->wiphy->fw_version,
		 sizeof(dev->mt76.hw->wiphy->fw_version),
		 "%.10s-%.15s", hdr->fw_ver, hdr->build_date);

	if (!is_mt7615(&dev->mt76)) {
		dev->fw_ver = MT7615_FIRMWARE_V2;
		dev->mcu_ops = &sta_update_ops;
	} else {
		dev->fw_ver = MT7615_FIRMWARE_V1;
		dev->mcu_ops = &wtbl_update_ops;
	}

out:
	release_firmware(fw);
	return ret;
}

static int mt7615_load_cr4(struct mt7615_dev *dev, const char *name)
{
	const struct mt7615_fw_trailer *hdr;
	const struct firmware *fw;
	int ret;

	ret = request_firmware(&fw, name, dev->mt76.dev);
	if (ret)
		return ret;

	if (!fw || !fw->data || fw->size < CR4_REGION_NUM * sizeof(*hdr)) {
		dev_err(dev->mt76.dev, "Invalid firmware\n");
		ret = -EINVAL;
		goto out;
	}

	hdr = (const struct mt7615_fw_trailer *)(fw->data + fw->size -
					CR4_REGION_NUM * sizeof(*hdr));

	dev_info(dev->mt76.dev, "CR4 Firmware Version: %.10s, Build Time: %.15s\n",
		 hdr->fw_ver, hdr->build_date);

	ret = mt7615_mcu_send_ram_firmware(dev, hdr, fw->data, true);
	if (ret)
		goto out;

	ret = mt76_connac_mcu_start_firmware(&dev->mt76, 0,
					     FW_START_WORKING_PDA_CR4);
	if (ret) {
		dev_err(dev->mt76.dev, "Failed to start CR4 firmware\n");
		goto out;
	}

out:
	release_firmware(fw);

	return ret;
}

static int mt7615_load_ram(struct mt7615_dev *dev)
{
	int ret;

	ret = mt7615_load_n9(dev, MT7615_FIRMWARE_N9);
	if (ret)
		return ret;

	return mt7615_load_cr4(dev, MT7615_FIRMWARE_CR4);
}

static int mt7615_load_firmware(struct mt7615_dev *dev)
{
	int ret;
	u32 val;

	val = mt76_get_field(dev, MT_TOP_MISC2, MT_TOP_MISC2_FW_STATE);

	if (val != FW_STATE_FW_DOWNLOAD) {
		dev_err(dev->mt76.dev, "Firmware is not ready for download\n");
		return -EIO;
	}

	ret = mt7615_load_patch(dev, MT7615_PATCH_ADDRESS, MT7615_ROM_PATCH);
	if (ret)
		return ret;

	ret = mt7615_load_ram(dev);
	if (ret)
		return ret;

	if (!mt76_poll_msec(dev, MT_TOP_MISC2, MT_TOP_MISC2_FW_STATE,
			    FIELD_PREP(MT_TOP_MISC2_FW_STATE,
				       FW_STATE_RDY), 500)) {
		dev_err(dev->mt76.dev, "Timeout for initializing firmware\n");
		return -EIO;
	}

	return 0;
}

static int mt7622_load_firmware(struct mt7615_dev *dev)
{
	int ret;
	u32 val;

	mt76_set(dev, MT_WPDMA_GLO_CFG, MT_WPDMA_GLO_CFG_BYPASS_TX_SCH);

	val = mt76_get_field(dev, MT_TOP_OFF_RSV, MT_TOP_OFF_RSV_FW_STATE);
	if (val != FW_STATE_FW_DOWNLOAD) {
		dev_err(dev->mt76.dev, "Firmware is not ready for download\n");
		return -EIO;
	}

	ret = mt7615_load_patch(dev, MT7622_PATCH_ADDRESS, MT7622_ROM_PATCH);
	if (ret)
		return ret;

	ret = mt7615_load_n9(dev, MT7622_FIRMWARE_N9);
	if (ret)
		return ret;

	if (!mt76_poll_msec(dev, MT_TOP_OFF_RSV, MT_TOP_OFF_RSV_FW_STATE,
			    FIELD_PREP(MT_TOP_OFF_RSV_FW_STATE,
				       FW_STATE_NORMAL_TRX), 1500)) {
		dev_err(dev->mt76.dev, "Timeout for initializing firmware\n");
		return -EIO;
	}

	mt76_clear(dev, MT_WPDMA_GLO_CFG, MT_WPDMA_GLO_CFG_BYPASS_TX_SCH);

	return 0;
}

int mt7615_mcu_fw_log_2_host(struct mt7615_dev *dev, u8 ctrl)
{
	struct {
		u8 ctrl_val;
		u8 pad[3];
	} data = {
		.ctrl_val = ctrl
	};

	return mt76_mcu_send_msg(&dev->mt76, MCU_EXT_CMD(FW_LOG_2_HOST),
				 &data, sizeof(data), true);
}

static int mt7615_mcu_cal_cache_apply(struct mt7615_dev *dev)
{
	struct {
		bool cache_enable;
		u8 pad[3];
	} data = {
		.cache_enable = true
	};

	return mt76_mcu_send_msg(&dev->mt76, MCU_EXT_CMD(CAL_CACHE), &data,
				 sizeof(data), false);
}

static int mt7663_load_n9(struct mt7615_dev *dev, const char *name)
{
	u32 offset = 0, override_addr = 0, flag = FW_START_DLYCAL;
	const struct mt76_connac2_fw_trailer *hdr;
	const struct mt7663_fw_buf *buf;
	const struct firmware *fw;
	const u8 *base_addr;
	int i, ret;

	ret = request_firmware(&fw, name, dev->mt76.dev);
	if (ret)
		return ret;

	if (!fw || !fw->data || fw->size < FW_V3_COMMON_TAILER_SIZE) {
		dev_err(dev->mt76.dev, "Invalid firmware\n");
		ret = -EINVAL;
		goto out;
	}

	hdr = (const void *)(fw->data + fw->size - FW_V3_COMMON_TAILER_SIZE);
	dev_info(dev->mt76.dev, "N9 Firmware Version: %.10s, Build Time: %.15s\n",
		 hdr->fw_ver, hdr->build_date);
	dev_info(dev->mt76.dev, "Region number: 0x%x\n", hdr->n_region);

	base_addr = fw->data + fw->size - FW_V3_COMMON_TAILER_SIZE;
	for (i = 0; i < hdr->n_region; i++) {
		u32 shift = (hdr->n_region - i) * FW_V3_REGION_TAILER_SIZE;
		u32 len, addr, mode;

		dev_info(dev->mt76.dev, "Parsing tailer Region: %d\n", i);

		buf = (const struct mt7663_fw_buf *)(base_addr - shift);
		mode = mt76_connac_mcu_gen_dl_mode(&dev->mt76,
						   buf->feature_set, false);
		addr = le32_to_cpu(buf->img_dest_addr);
		len = le32_to_cpu(buf->img_size);

		ret = mt76_connac_mcu_init_download(&dev->mt76, addr, len,
						    mode);
		if (ret) {
			dev_err(dev->mt76.dev, "Download request failed\n");
			goto out;
		}

		ret = mt76_mcu_send_firmware(&dev->mt76, MCU_CMD(FW_SCATTER),
					     fw->data + offset, len);
		if (ret) {
			dev_err(dev->mt76.dev, "Failed to send firmware\n");
			goto out;
		}

		offset += le32_to_cpu(buf->img_size);
		if (buf->feature_set & DL_MODE_VALID_RAM_ENTRY) {
			override_addr = le32_to_cpu(buf->img_dest_addr);
			dev_info(dev->mt76.dev, "Region %d, override_addr = 0x%08x\n",
				 i, override_addr);
		}
	}

	if (override_addr)
		flag |= FW_START_OVERRIDE;

	dev_info(dev->mt76.dev, "override_addr = 0x%08x, option = %d\n",
		 override_addr, flag);

	ret = mt76_connac_mcu_start_firmware(&dev->mt76, override_addr, flag);
	if (ret) {
		dev_err(dev->mt76.dev, "Failed to start N9 firmware\n");
		goto out;
	}

	snprintf(dev->mt76.hw->wiphy->fw_version,
		 sizeof(dev->mt76.hw->wiphy->fw_version),
		 "%.10s-%.15s", hdr->fw_ver, hdr->build_date);

out:
	release_firmware(fw);

	return ret;
}

static int
mt7663_load_rom_patch(struct mt7615_dev *dev, const char **n9_firmware)
{
	const char *selected_rom, *secondary_rom = MT7663_ROM_PATCH;
	const char *primary_rom = MT7663_OFFLOAD_ROM_PATCH;
	int ret;

	if (!prefer_offload_fw) {
		secondary_rom = MT7663_OFFLOAD_ROM_PATCH;
		primary_rom = MT7663_ROM_PATCH;
	}
	selected_rom = primary_rom;

	ret = mt7615_load_patch(dev, MT7663_PATCH_ADDRESS, primary_rom);
	if (ret) {
		dev_info(dev->mt76.dev, "%s not found, switching to %s",
			 primary_rom, secondary_rom);
		ret = mt7615_load_patch(dev, MT7663_PATCH_ADDRESS,
					secondary_rom);
		if (ret) {
			dev_err(dev->mt76.dev, "failed to load %s",
				secondary_rom);
			return ret;
		}
		selected_rom = secondary_rom;
	}

	if (!strcmp(selected_rom, MT7663_OFFLOAD_ROM_PATCH)) {
		*n9_firmware = MT7663_OFFLOAD_FIRMWARE_N9;
		dev->fw_ver = MT7615_FIRMWARE_V3;
		dev->mcu_ops = &uni_update_ops;
	} else {
		*n9_firmware = MT7663_FIRMWARE_N9;
		dev->fw_ver = MT7615_FIRMWARE_V2;
		dev->mcu_ops = &sta_update_ops;
	}

	return 0;
}

int __mt7663_load_firmware(struct mt7615_dev *dev)
{
	const char *n9_firmware;
	int ret;

	ret = mt76_get_field(dev, MT_CONN_ON_MISC, MT_TOP_MISC2_FW_N9_RDY);
	if (ret) {
		dev_dbg(dev->mt76.dev, "Firmware is already download\n");
		return -EIO;
	}

	ret = mt7663_load_rom_patch(dev, &n9_firmware);
	if (ret)
		return ret;

	ret = mt7663_load_n9(dev, n9_firmware);
	if (ret)
		return ret;

	if (!mt76_poll_msec(dev, MT_CONN_ON_MISC, MT_TOP_MISC2_FW_N9_RDY,
			    MT_TOP_MISC2_FW_N9_RDY, 1500)) {
		ret = mt76_get_field(dev, MT_CONN_ON_MISC,
				     MT7663_TOP_MISC2_FW_STATE);
		dev_err(dev->mt76.dev, "Timeout for initializing firmware\n");
		return -EIO;
	}

#ifdef CONFIG_PM
	if (mt7615_firmware_offload(dev))
		dev->mt76.hw->wiphy->wowlan = &mt76_connac_wowlan_support;
#endif /* CONFIG_PM */

	dev_dbg(dev->mt76.dev, "Firmware init done\n");

	return 0;
}
EXPORT_SYMBOL_GPL(__mt7663_load_firmware);

static int mt7663_load_firmware(struct mt7615_dev *dev)
{
	int ret;

	mt76_set(dev, MT_WPDMA_GLO_CFG, MT_WPDMA_GLO_CFG_BYPASS_TX_SCH);

	ret = __mt7663_load_firmware(dev);
	if (ret)
		return ret;

	mt76_clear(dev, MT_WPDMA_GLO_CFG, MT_WPDMA_GLO_CFG_BYPASS_TX_SCH);

	return 0;
}

int mt7615_mcu_init(struct mt7615_dev *dev)
{
	static const struct mt76_mcu_ops mt7615_mcu_ops = {
		.headroom = sizeof(struct mt7615_mcu_txd),
		.mcu_skb_send_msg = mt7615_mcu_send_message,
		.mcu_parse_response = mt7615_mcu_parse_response,
		.mcu_restart = mt7615_mcu_restart,
	};
	int ret;

	dev->mt76.mcu_ops = &mt7615_mcu_ops,

	ret = mt7615_mcu_drv_pmctrl(dev);
	if (ret)
		return ret;

	switch (mt76_chip(&dev->mt76)) {
	case 0x7622:
		ret = mt7622_load_firmware(dev);
		break;
	case 0x7663:
		ret = mt7663_load_firmware(dev);
		break;
	default:
		ret = mt7615_load_firmware(dev);
		break;
	}
	if (ret)
		return ret;

	mt76_queue_tx_cleanup(dev, dev->mt76.q_mcu[MT_MCUQ_FWDL], false);
	dev_dbg(dev->mt76.dev, "Firmware init done\n");
	set_bit(MT76_STATE_MCU_RUNNING, &dev->mphy.state);

	if (dev->dbdc_support) {
		ret = mt7615_mcu_cal_cache_apply(dev);
		if (ret)
			return ret;
	}

	return mt7615_mcu_fw_log_2_host(dev, 0);
}
EXPORT_SYMBOL_GPL(mt7615_mcu_init);

void mt7615_mcu_exit(struct mt7615_dev *dev)
{
	__mt76_mcu_restart(&dev->mt76);
	mt7615_mcu_set_fw_ctrl(dev);
	skb_queue_purge(&dev->mt76.mcu.res_q);
}
EXPORT_SYMBOL_GPL(mt7615_mcu_exit);

int mt7615_mcu_set_eeprom(struct mt7615_dev *dev)
{
	struct {
		u8 buffer_mode;
		u8 content_format;
		__le16 len;
	} __packed req_hdr = {
		.buffer_mode = 1,
	};
	u8 *eep = (u8 *)dev->mt76.eeprom.data;
	struct sk_buff *skb;
	int eep_len, offset;

	switch (mt76_chip(&dev->mt76)) {
	case 0x7622:
		eep_len = MT7622_EE_MAX - MT_EE_NIC_CONF_0;
		offset = MT_EE_NIC_CONF_0;
		break;
	case 0x7663:
		eep_len = MT7663_EE_MAX - MT_EE_CHIP_ID;
		req_hdr.content_format = 1;
		offset = MT_EE_CHIP_ID;
		break;
	default:
		eep_len = MT7615_EE_MAX - MT_EE_NIC_CONF_0;
		offset = MT_EE_NIC_CONF_0;
		break;
	}

	req_hdr.len = cpu_to_le16(eep_len);

	skb = mt76_mcu_msg_alloc(&dev->mt76, NULL, sizeof(req_hdr) + eep_len);
	if (!skb)
		return -ENOMEM;

	skb_put_data(skb, &req_hdr, sizeof(req_hdr));
	skb_put_data(skb, eep + offset, eep_len);

	return mt76_mcu_skb_send_msg(&dev->mt76, skb,
				     MCU_EXT_CMD(EFUSE_BUFFER_MODE), true);
}

int mt7615_mcu_set_wmm(struct mt7615_dev *dev, u8 queue,
		       const struct ieee80211_tx_queue_params *params)
{
#define WMM_AIFS_SET	BIT(0)
#define WMM_CW_MIN_SET	BIT(1)
#define WMM_CW_MAX_SET	BIT(2)
#define WMM_TXOP_SET	BIT(3)
#define WMM_PARAM_SET	(WMM_AIFS_SET | WMM_CW_MIN_SET | \
			 WMM_CW_MAX_SET | WMM_TXOP_SET)
	struct req_data {
		u8 number;
		u8 rsv[3];
		u8 queue;
		u8 valid;
		u8 aifs;
		u8 cw_min;
		__le16 cw_max;
		__le16 txop;
	} __packed req = {
		.number = 1,
		.queue = queue,
		.valid = WMM_PARAM_SET,
		.aifs = params->aifs,
		.cw_min = 5,
		.cw_max = cpu_to_le16(10),
		.txop = cpu_to_le16(params->txop),
	};

	if (params->cw_min)
		req.cw_min = fls(params->cw_min);
	if (params->cw_max)
		req.cw_max = cpu_to_le16(fls(params->cw_max));

	return mt76_mcu_send_msg(&dev->mt76, MCU_EXT_CMD(EDCA_UPDATE),
				 &req, sizeof(req), true);
}

int mt7615_mcu_set_dbdc(struct mt7615_dev *dev)
{
	struct mt7615_phy *ext_phy = mt7615_ext_phy(dev);
	struct dbdc_entry {
		u8 type;
		u8 index;
		u8 band;
		u8 _rsv;
	};
	struct {
		u8 enable;
		u8 num;
		u8 _rsv[2];
		struct dbdc_entry entry[64];
	} req = {
		.enable = !!ext_phy,
	};
	int i;

	if (!ext_phy)
		goto out;

#define ADD_DBDC_ENTRY(_type, _idx, _band)		\
	do { \
		req.entry[req.num].type = _type;		\
		req.entry[req.num].index = _idx;		\
		req.entry[req.num++].band = _band;		\
	} while (0)

	for (i = 0; i < 4; i++) {
		bool band = !!(ext_phy->omac_mask & BIT_ULL(i));

		ADD_DBDC_ENTRY(DBDC_TYPE_BSS, i, band);
	}

	for (i = 0; i < 14; i++) {
		bool band = !!(ext_phy->omac_mask & BIT_ULL(0x11 + i));

		ADD_DBDC_ENTRY(DBDC_TYPE_MBSS, i, band);
	}

	ADD_DBDC_ENTRY(DBDC_TYPE_MU, 0, 1);

	for (i = 0; i < 3; i++)
		ADD_DBDC_ENTRY(DBDC_TYPE_BF, i, 1);

	ADD_DBDC_ENTRY(DBDC_TYPE_WMM, 0, 0);
	ADD_DBDC_ENTRY(DBDC_TYPE_WMM, 1, 0);
	ADD_DBDC_ENTRY(DBDC_TYPE_WMM, 2, 1);
	ADD_DBDC_ENTRY(DBDC_TYPE_WMM, 3, 1);

	ADD_DBDC_ENTRY(DBDC_TYPE_MGMT, 0, 0);
	ADD_DBDC_ENTRY(DBDC_TYPE_MGMT, 1, 1);

out:
	return mt76_mcu_send_msg(&dev->mt76, MCU_EXT_CMD(DBDC_CTRL), &req,
				 sizeof(req), true);
}

int mt7615_mcu_del_wtbl_all(struct mt7615_dev *dev)
{
	struct wtbl_req_hdr req = {
		.operation = WTBL_RESET_ALL,
	};

	return mt76_mcu_send_msg(&dev->mt76, MCU_EXT_CMD(WTBL_UPDATE),
				 &req, sizeof(req), true);
}

int mt7615_mcu_set_fcc5_lpn(struct mt7615_dev *dev, int val)
{
	struct {
		__le16 tag;
		__le16 min_lpn;
	} req = {
		.tag = cpu_to_le16(0x1),
		.min_lpn = cpu_to_le16(val),
	};

	return mt76_mcu_send_msg(&dev->mt76, MCU_EXT_CMD(SET_RADAR_TH),
				 &req, sizeof(req), true);
}

int mt7615_mcu_set_pulse_th(struct mt7615_dev *dev,
			    const struct mt7615_dfs_pulse *pulse)
{
	struct {
		__le16 tag;
		__le32 max_width;	/* us */
		__le32 max_pwr;		/* dbm */
		__le32 min_pwr;		/* dbm */
		__le32 min_stgr_pri;	/* us */
		__le32 max_stgr_pri;	/* us */
		__le32 min_cr_pri;	/* us */
		__le32 max_cr_pri;	/* us */
	} req = {
		.tag = cpu_to_le16(0x3),
#define __req_field(field) .field = cpu_to_le32(pulse->field)
		__req_field(max_width),
		__req_field(max_pwr),
		__req_field(min_pwr),
		__req_field(min_stgr_pri),
		__req_field(max_stgr_pri),
		__req_field(min_cr_pri),
		__req_field(max_cr_pri),
#undef  __req_field
	};

	return mt76_mcu_send_msg(&dev->mt76, MCU_EXT_CMD(SET_RADAR_TH),
				 &req, sizeof(req), true);
}

int mt7615_mcu_set_radar_th(struct mt7615_dev *dev, int index,
			    const struct mt7615_dfs_pattern *pattern)
{
	struct {
		__le16 tag;
		__le16 radar_type;
		u8 enb;
		u8 stgr;
		u8 min_crpn;
		u8 max_crpn;
		u8 min_crpr;
		u8 min_pw;
		u8 max_pw;
		__le32 min_pri;
		__le32 max_pri;
		u8 min_crbn;
		u8 max_crbn;
		u8 min_stgpn;
		u8 max_stgpn;
		u8 min_stgpr;
	} req = {
		.tag = cpu_to_le16(0x2),
		.radar_type = cpu_to_le16(index),
#define __req_field_u8(field) .field = pattern->field
#define __req_field_u32(field) .field = cpu_to_le32(pattern->field)
		__req_field_u8(enb),
		__req_field_u8(stgr),
		__req_field_u8(min_crpn),
		__req_field_u8(max_crpn),
		__req_field_u8(min_crpr),
		__req_field_u8(min_pw),
		__req_field_u8(max_pw),
		__req_field_u32(min_pri),
		__req_field_u32(max_pri),
		__req_field_u8(min_crbn),
		__req_field_u8(max_crbn),
		__req_field_u8(min_stgpn),
		__req_field_u8(max_stgpn),
		__req_field_u8(min_stgpr),
#undef __req_field_u8
#undef __req_field_u32
	};

	return mt76_mcu_send_msg(&dev->mt76, MCU_EXT_CMD(SET_RADAR_TH),
				 &req, sizeof(req), true);
}

int mt7615_mcu_rdd_send_pattern(struct mt7615_dev *dev)
{
	struct {
		u8 pulse_num;
		u8 rsv[3];
		struct {
			__le32 start_time;
			__le16 width;
			__le16 power;
		} pattern[32];
	} req = {
		.pulse_num = dev->radar_pattern.n_pulses,
	};
	u32 start_time = ktime_to_ms(ktime_get_boottime());
	int i;

	if (dev->radar_pattern.n_pulses > ARRAY_SIZE(req.pattern))
		return -EINVAL;

	/* TODO: add some noise here */
	for (i = 0; i < dev->radar_pattern.n_pulses; i++) {
		u32 ts = start_time + i * dev->radar_pattern.period;

		req.pattern[i].width = cpu_to_le16(dev->radar_pattern.width);
		req.pattern[i].power = cpu_to_le16(dev->radar_pattern.power);
		req.pattern[i].start_time = cpu_to_le32(ts);
	}

	return mt76_mcu_send_msg(&dev->mt76, MCU_EXT_CMD(SET_RDD_PATTERN),
				 &req, sizeof(req), false);
}

static void mt7615_mcu_set_txpower_sku(struct mt7615_phy *phy, u8 *sku)
{
	struct mt76_phy *mphy = phy->mt76;
	struct ieee80211_hw *hw = mphy->hw;
	struct mt76_power_limits limits;
	s8 *limits_array = (s8 *)&limits;
	int n_chains = hweight8(mphy->antenna_mask);
	int tx_power = hw->conf.power_level * 2;
	int i;
	static const u8 sku_mapping[] = {
#define SKU_FIELD(_type, _field) \
		[MT_SKU_##_type] = offsetof(struct mt76_power_limits, _field)
		SKU_FIELD(CCK_1_2, cck[0]),
		SKU_FIELD(CCK_55_11, cck[2]),
		SKU_FIELD(OFDM_6_9, ofdm[0]),
		SKU_FIELD(OFDM_12_18, ofdm[2]),
		SKU_FIELD(OFDM_24_36, ofdm[4]),
		SKU_FIELD(OFDM_48, ofdm[6]),
		SKU_FIELD(OFDM_54, ofdm[7]),
		SKU_FIELD(HT20_0_8, mcs[0][0]),
		SKU_FIELD(HT20_32, ofdm[0]),
		SKU_FIELD(HT20_1_2_9_10, mcs[0][1]),
		SKU_FIELD(HT20_3_4_11_12, mcs[0][3]),
		SKU_FIELD(HT20_5_13, mcs[0][5]),
		SKU_FIELD(HT20_6_14, mcs[0][6]),
		SKU_FIELD(HT20_7_15, mcs[0][7]),
		SKU_FIELD(HT40_0_8, mcs[1][0]),
		SKU_FIELD(HT40_32, ofdm[0]),
		SKU_FIELD(HT40_1_2_9_10, mcs[1][1]),
		SKU_FIELD(HT40_3_4_11_12, mcs[1][3]),
		SKU_FIELD(HT40_5_13, mcs[1][5]),
		SKU_FIELD(HT40_6_14, mcs[1][6]),
		SKU_FIELD(HT40_7_15, mcs[1][7]),
		SKU_FIELD(VHT20_0, mcs[0][0]),
		SKU_FIELD(VHT20_1_2, mcs[0][1]),
		SKU_FIELD(VHT20_3_4, mcs[0][3]),
		SKU_FIELD(VHT20_5_6, mcs[0][5]),
		SKU_FIELD(VHT20_7, mcs[0][7]),
		SKU_FIELD(VHT20_8, mcs[0][8]),
		SKU_FIELD(VHT20_9, mcs[0][9]),
		SKU_FIELD(VHT40_0, mcs[1][0]),
		SKU_FIELD(VHT40_1_2, mcs[1][1]),
		SKU_FIELD(VHT40_3_4, mcs[1][3]),
		SKU_FIELD(VHT40_5_6, mcs[1][5]),
		SKU_FIELD(VHT40_7, mcs[1][7]),
		SKU_FIELD(VHT40_8, mcs[1][8]),
		SKU_FIELD(VHT40_9, mcs[1][9]),
		SKU_FIELD(VHT80_0, mcs[2][0]),
		SKU_FIELD(VHT80_1_2, mcs[2][1]),
		SKU_FIELD(VHT80_3_4, mcs[2][3]),
		SKU_FIELD(VHT80_5_6, mcs[2][5]),
		SKU_FIELD(VHT80_7, mcs[2][7]),
		SKU_FIELD(VHT80_8, mcs[2][8]),
		SKU_FIELD(VHT80_9, mcs[2][9]),
		SKU_FIELD(VHT160_0, mcs[3][0]),
		SKU_FIELD(VHT160_1_2, mcs[3][1]),
		SKU_FIELD(VHT160_3_4, mcs[3][3]),
		SKU_FIELD(VHT160_5_6, mcs[3][5]),
		SKU_FIELD(VHT160_7, mcs[3][7]),
		SKU_FIELD(VHT160_8, mcs[3][8]),
		SKU_FIELD(VHT160_9, mcs[3][9]),
#undef SKU_FIELD
	};

	tx_power = mt76_get_sar_power(mphy, mphy->chandef.chan, tx_power);
	tx_power -= mt76_tx_power_nss_delta(n_chains);
	tx_power = mt76_get_rate_power_limits(mphy, mphy->chandef.chan,
					      &limits, tx_power);
	mphy->txpower_cur = tx_power;

	if (is_mt7663(mphy->dev)) {
		memset(sku, tx_power, MT_SKU_4SS_DELTA + 1);
		return;
	}

	for (i = 0; i < MT_SKU_1SS_DELTA; i++)
		sku[i] = limits_array[sku_mapping[i]];

	for (i = 0; i < 4; i++) {
		int delta = 0;

		if (i < n_chains - 1)
			delta = mt76_tx_power_nss_delta(n_chains) -
				mt76_tx_power_nss_delta(i + 1);
		sku[MT_SKU_1SS_DELTA + i] = delta;
	}
}

static u8 mt7615_mcu_chan_bw(struct cfg80211_chan_def *chandef)
{
	static const u8 width_to_bw[] = {
		[NL80211_CHAN_WIDTH_40] = CMD_CBW_40MHZ,
		[NL80211_CHAN_WIDTH_80] = CMD_CBW_80MHZ,
		[NL80211_CHAN_WIDTH_80P80] = CMD_CBW_8080MHZ,
		[NL80211_CHAN_WIDTH_160] = CMD_CBW_160MHZ,
		[NL80211_CHAN_WIDTH_5] = CMD_CBW_5MHZ,
		[NL80211_CHAN_WIDTH_10] = CMD_CBW_10MHZ,
		[NL80211_CHAN_WIDTH_20] = CMD_CBW_20MHZ,
		[NL80211_CHAN_WIDTH_20_NOHT] = CMD_CBW_20MHZ,
	};

	if (chandef->width >= ARRAY_SIZE(width_to_bw))
		return 0;

	return width_to_bw[chandef->width];
}

int mt7615_mcu_set_chan_info(struct mt7615_phy *phy, int cmd)
{
	struct mt7615_dev *dev = phy->dev;
	struct cfg80211_chan_def *chandef = &phy->mt76->chandef;
	int freq1 = chandef->center_freq1, freq2 = chandef->center_freq2;
	struct {
		u8 control_chan;
		u8 center_chan;
		u8 bw;
		u8 tx_streams;
		u8 rx_streams_mask;
		u8 switch_reason;
		u8 band_idx;
		/* for 80+80 only */
		u8 center_chan2;
		__le16 cac_case;
		u8 channel_band;
		u8 rsv0;
		__le32 outband_freq;
		u8 txpower_drop;
		u8 rsv1[3];
		u8 txpower_sku[53];
		u8 rsv2[3];
	} req = {
		.control_chan = chandef->chan->hw_value,
		.center_chan = ieee80211_frequency_to_channel(freq1),
		.tx_streams = hweight8(phy->mt76->antenna_mask),
		.rx_streams_mask = phy->mt76->chainmask,
		.center_chan2 = ieee80211_frequency_to_channel(freq2),
	};

	if (cmd == MCU_EXT_CMD(SET_RX_PATH) ||
	    dev->mt76.hw->conf.flags & IEEE80211_CONF_MONITOR)
		req.switch_reason = CH_SWITCH_NORMAL;
	else if (phy->mt76->hw->conf.flags & IEEE80211_CONF_OFFCHANNEL)
		req.switch_reason = CH_SWITCH_SCAN_BYPASS_DPD;
	else if (!cfg80211_reg_can_beacon(phy->mt76->hw->wiphy, chandef,
					  NL80211_IFTYPE_AP))
		req.switch_reason = CH_SWITCH_DFS;
	else
		req.switch_reason = CH_SWITCH_NORMAL;

	req.band_idx = phy != &dev->phy;
	req.bw = mt7615_mcu_chan_bw(chandef);

	if (mt76_testmode_enabled(phy->mt76))
		memset(req.txpower_sku, 0x3f, 49);
	else
		mt7615_mcu_set_txpower_sku(phy, req.txpower_sku);

	return mt76_mcu_send_msg(&dev->mt76, cmd, &req, sizeof(req), true);
}

int mt7615_mcu_get_temperature(struct mt7615_dev *dev)
{
	struct {
		u8 action;
		u8 rsv[3];
	} req = {};

	return mt76_mcu_send_msg(&dev->mt76, MCU_EXT_CMD(THERMAL_CTRL),
				 &req, sizeof(req), true);
}

int mt7615_mcu_set_test_param(struct mt7615_dev *dev, u8 param, bool test_mode,
			      u32 val)
{
	struct {
		u8 test_mode_en;
		u8 param_idx;
		u8 _rsv[2];

		__le32 value;

		u8 pad[8];
	} req = {
		.test_mode_en = test_mode,
		.param_idx = param,
		.value = cpu_to_le32(val),
	};

	return mt76_mcu_send_msg(&dev->mt76, MCU_EXT_CMD(ATE_CTRL),
				 &req, sizeof(req), false);
}

int mt7615_mcu_set_sku_en(struct mt7615_phy *phy, bool enable)
{
	struct mt7615_dev *dev = phy->dev;
	struct {
		u8 format_id;
		u8 sku_enable;
		u8 band_idx;
		u8 rsv;
	} req = {
		.format_id = 0,
		.band_idx = phy != &dev->phy,
		.sku_enable = enable,
	};

	return mt76_mcu_send_msg(&dev->mt76,
				 MCU_EXT_CMD(TX_POWER_FEATURE_CTRL),
				 &req, sizeof(req), true);
}

static int mt7615_find_freq_idx(const u16 *freqs, int n_freqs, u16 cur)
{
	int i;

	for (i = 0; i < n_freqs; i++)
		if (cur == freqs[i])
			return i;

	return -1;
}

static int mt7615_dcoc_freq_idx(u16 freq, u8 bw)
{
	static const u16 freq_list[] = {
		4980, 5805, 5905, 5190,
		5230, 5270, 5310, 5350,
		5390, 5430, 5470, 5510,
		5550, 5590, 5630, 5670,
		5710, 5755, 5795, 5835,
		5875, 5210, 5290, 5370,
		5450, 5530, 5610, 5690,
		5775, 5855
	};
	static const u16 freq_bw40[] = {
		5190, 5230, 5270, 5310,
		5350, 5390, 5430, 5470,
		5510, 5550, 5590, 5630,
		5670, 5710, 5755, 5795,
		5835, 5875
	};
	int offset_2g = ARRAY_SIZE(freq_list);
	int idx;

	if (freq < 4000) {
		if (freq < 2427)
			return offset_2g;
		if (freq < 2442)
			return offset_2g + 1;
		if (freq < 2457)
			return offset_2g + 2;

		return offset_2g + 3;
	}

	switch (bw) {
	case NL80211_CHAN_WIDTH_80:
	case NL80211_CHAN_WIDTH_80P80:
	case NL80211_CHAN_WIDTH_160:
		break;
	default:
		idx = mt7615_find_freq_idx(freq_bw40, ARRAY_SIZE(freq_bw40),
					   freq + 10);
		if (idx >= 0) {
			freq = freq_bw40[idx];
			break;
		}

		idx = mt7615_find_freq_idx(freq_bw40, ARRAY_SIZE(freq_bw40),
					   freq - 10);
		if (idx >= 0) {
			freq = freq_bw40[idx];
			break;
		}
		fallthrough;
	case NL80211_CHAN_WIDTH_40:
		idx = mt7615_find_freq_idx(freq_bw40, ARRAY_SIZE(freq_bw40),
					   freq);
		if (idx >= 0)
			break;

		return -1;

	}

	return mt7615_find_freq_idx(freq_list, ARRAY_SIZE(freq_list), freq);
}

int mt7615_mcu_apply_rx_dcoc(struct mt7615_phy *phy)
{
	struct mt7615_dev *dev = phy->dev;
	struct cfg80211_chan_def *chandef = &phy->mt76->chandef;
	int freq2 = chandef->center_freq2;
	int ret;
	struct {
		u8 direction;
		u8 runtime_calibration;
		u8 _rsv[2];

		__le16 center_freq;
		u8 bw;
		u8 band;
		u8 is_freq2;
		u8 success;
		u8 dbdc_en;

		u8 _rsv2;

		struct {
			__le32 sx0_i_lna[4];
			__le32 sx0_q_lna[4];

			__le32 sx2_i_lna[4];
			__le32 sx2_q_lna[4];
		} dcoc_data[4];
	} req = {
		.direction = 1,

		.bw = mt7615_mcu_chan_bw(chandef),
		.band = chandef->center_freq1 > 4000,
		.dbdc_en = !!dev->mt76.phys[MT_BAND1],
	};
	u16 center_freq = chandef->center_freq1;
	int freq_idx;
	u8 *eep = dev->mt76.eeprom.data;

	if (!(eep[MT_EE_CALDATA_FLASH] & MT_EE_CALDATA_FLASH_RX_CAL))
		return 0;

	if (chandef->width == NL80211_CHAN_WIDTH_160) {
		freq2 = center_freq + 40;
		center_freq -= 40;
	}

again:
	req.runtime_calibration = 1;
	freq_idx = mt7615_dcoc_freq_idx(center_freq, chandef->width);
	if (freq_idx < 0)
		goto out;

	memcpy(req.dcoc_data, eep + MT7615_EEPROM_DCOC_OFFSET +
			      freq_idx * MT7615_EEPROM_DCOC_SIZE,
	       sizeof(req.dcoc_data));
	req.runtime_calibration = 0;

out:
	req.center_freq = cpu_to_le16(center_freq);
	ret = mt76_mcu_send_msg(&dev->mt76, MCU_EXT_CMD(RXDCOC_CAL), &req,
				sizeof(req), true);

	if ((chandef->width == NL80211_CHAN_WIDTH_80P80 ||
	     chandef->width == NL80211_CHAN_WIDTH_160) && !req.is_freq2) {
		req.is_freq2 = true;
		center_freq = freq2;
		goto again;
	}

	return ret;
}

static int mt7615_dpd_freq_idx(u16 freq, u8 bw)
{
	static const u16 freq_list[] = {
		4920, 4940, 4960, 4980,
		5040, 5060, 5080, 5180,
		5200, 5220, 5240, 5260,
		5280, 5300, 5320, 5340,
		5360, 5380, 5400, 5420,
		5440, 5460, 5480, 5500,
		5520, 5540, 5560, 5580,
		5600, 5620, 5640, 5660,
		5680, 5700, 5720, 5745,
		5765, 5785, 5805, 5825,
		5845, 5865, 5885, 5905
	};
	int offset_2g = ARRAY_SIZE(freq_list);
	int idx;

	if (freq < 4000) {
		if (freq < 2432)
			return offset_2g;
		if (freq < 2457)
			return offset_2g + 1;

		return offset_2g + 2;
	}

	if (bw != NL80211_CHAN_WIDTH_20) {
		idx = mt7615_find_freq_idx(freq_list, ARRAY_SIZE(freq_list),
					   freq + 10);
		if (idx >= 0)
			return idx;

		idx = mt7615_find_freq_idx(freq_list, ARRAY_SIZE(freq_list),
					   freq - 10);
		if (idx >= 0)
			return idx;
	}

	return mt7615_find_freq_idx(freq_list, ARRAY_SIZE(freq_list), freq);
}


int mt7615_mcu_apply_tx_dpd(struct mt7615_phy *phy)
{
	struct mt7615_dev *dev = phy->dev;
	struct cfg80211_chan_def *chandef = &phy->mt76->chandef;
	int freq2 = chandef->center_freq2;
	int ret;
	struct {
		u8 direction;
		u8 runtime_calibration;
		u8 _rsv[2];

		__le16 center_freq;
		u8 bw;
		u8 band;
		u8 is_freq2;
		u8 success;
		u8 dbdc_en;

		u8 _rsv2;

		struct {
			struct {
				u32 dpd_g0;
				u8 data[32];
			} wf0, wf1;

			struct {
				u32 dpd_g0_prim;
				u32 dpd_g0_sec;
				u8 data_prim[32];
				u8 data_sec[32];
			} wf2, wf3;
		} dpd_data;
	} req = {
		.direction = 1,

		.bw = mt7615_mcu_chan_bw(chandef),
		.band = chandef->center_freq1 > 4000,
		.dbdc_en = !!dev->mt76.phys[MT_BAND1],
	};
	u16 center_freq = chandef->center_freq1;
	int freq_idx;
	u8 *eep = dev->mt76.eeprom.data;

	if (!(eep[MT_EE_CALDATA_FLASH] & MT_EE_CALDATA_FLASH_TX_DPD))
		return 0;

	if (chandef->width == NL80211_CHAN_WIDTH_160) {
		freq2 = center_freq + 40;
		center_freq -= 40;
	}

again:
	req.runtime_calibration = 1;
	freq_idx = mt7615_dpd_freq_idx(center_freq, chandef->width);
	if (freq_idx < 0)
		goto out;

	memcpy(&req.dpd_data, eep + MT7615_EEPROM_TXDPD_OFFSET +
			      freq_idx * MT7615_EEPROM_TXDPD_SIZE,
	       sizeof(req.dpd_data));
	req.runtime_calibration = 0;

out:
	req.center_freq = cpu_to_le16(center_freq);
	ret = mt76_mcu_send_msg(&dev->mt76, MCU_EXT_CMD(TXDPD_CAL),
				&req, sizeof(req), true);

	if ((chandef->width == NL80211_CHAN_WIDTH_80P80 ||
	     chandef->width == NL80211_CHAN_WIDTH_160) && !req.is_freq2) {
		req.is_freq2 = true;
		center_freq = freq2;
		goto again;
	}

	return ret;
}

int mt7615_mcu_set_rx_hdr_trans_blacklist(struct mt7615_dev *dev)
{
	struct {
		u8 operation;
		u8 count;
		u8 _rsv[2];
		u8 index;
		u8 enable;
		__le16 etype;
	} req = {
		.operation = 1,
		.count = 1,
		.enable = 1,
		.etype = cpu_to_le16(ETH_P_PAE),
	};

	return mt76_mcu_send_msg(&dev->mt76, MCU_EXT_CMD(RX_HDR_TRANS),
				 &req, sizeof(req), false);
}

int mt7615_mcu_set_bss_pm(struct mt7615_dev *dev, struct ieee80211_vif *vif,
			  bool enable)
{
	struct mt7615_vif *mvif = (struct mt7615_vif *)vif->drv_priv;
	struct {
		u8 bss_idx;
		u8 dtim_period;
		__le16 aid;
		__le16 bcn_interval;
		__le16 atim_window;
		u8 uapsd;
		u8 bmc_delivered_ac;
		u8 bmc_triggered_ac;
		u8 pad;
	} req = {
		.bss_idx = mvif->mt76.idx,
		.aid = cpu_to_le16(vif->cfg.aid),
		.dtim_period = vif->bss_conf.dtim_period,
		.bcn_interval = cpu_to_le16(vif->bss_conf.beacon_int),
	};
	struct {
		u8 bss_idx;
		u8 pad[3];
	} req_hdr = {
		.bss_idx = mvif->mt76.idx,
	};
	int err;

	if (vif->type != NL80211_IFTYPE_STATION)
		return 0;

	err = mt76_mcu_send_msg(&dev->mt76, MCU_CE_CMD(SET_BSS_ABORT),
				&req_hdr, sizeof(req_hdr), false);
	if (err < 0 || !enable)
		return err;

	return mt76_mcu_send_msg(&dev->mt76, MCU_CE_CMD(SET_BSS_CONNECTED),
				 &req, sizeof(req), false);
}

int mt7615_mcu_set_roc(struct mt7615_phy *phy, struct ieee80211_vif *vif,
		       struct ieee80211_channel *chan, int duration)
{
	struct mt7615_vif *mvif = (struct mt7615_vif *)vif->drv_priv;
	struct mt7615_dev *dev = phy->dev;
	struct mt7615_roc_tlv req = {
		.bss_idx = mvif->mt76.idx,
		.active = !chan,
		.max_interval = cpu_to_le32(duration),
		.primary_chan = chan ? chan->hw_value : 0,
		.band = chan ? chan->band : 0,
		.req_type = 2,
	};

	phy->roc_grant = false;

	return mt76_mcu_send_msg(&dev->mt76, MCU_CE_CMD(SET_ROC),
				 &req, sizeof(req), false);
}<|MERGE_RESOLUTION|>--- conflicted
+++ resolved
@@ -733,149 +733,7 @@
 static int
 mt7615_mcu_ctrl_pm_state(struct mt7615_dev *dev, int band, int state)
 {
-<<<<<<< HEAD
-#define ENTER_PM_STATE	1
-#define EXIT_PM_STATE	2
-	struct {
-		u8 pm_number;
-		u8 pm_state;
-		u8 bssid[ETH_ALEN];
-		u8 dtim_period;
-		u8 wlan_idx;
-		__le16 bcn_interval;
-		__le32 aid;
-		__le32 rx_filter;
-		u8 band_idx;
-		u8 rsv[3];
-		__le32 feature;
-		u8 omac_idx;
-		u8 wmm_idx;
-		u8 bcn_loss_cnt;
-		u8 bcn_sp_duration;
-	} __packed req = {
-		.pm_number = 5,
-		.pm_state = state ? ENTER_PM_STATE : EXIT_PM_STATE,
-		.band_idx = band,
-	};
-
-	return mt76_mcu_send_msg(&dev->mt76, MCU_EXT_CMD_PM_STATE_CTRL, &req,
-				 sizeof(req), true);
-}
-
-static int
-mt7615_mcu_bss_basic_tlv(struct sk_buff *skb, struct ieee80211_vif *vif,
-			 struct ieee80211_sta *sta, struct mt7615_phy *phy,
-			 bool enable)
-{
-	struct mt7615_vif *mvif = (struct mt7615_vif *)vif->drv_priv;
-	u32 type = vif->p2p ? NETWORK_P2P : NETWORK_INFRA;
-	struct bss_info_basic *bss;
-	u8 wlan_idx = mvif->sta.wcid.idx;
-	struct tlv *tlv;
-
-	tlv = mt76_connac_mcu_add_tlv(skb, BSS_INFO_BASIC, sizeof(*bss));
-
-	switch (vif->type) {
-	case NL80211_IFTYPE_MESH_POINT:
-	case NL80211_IFTYPE_AP:
-	case NL80211_IFTYPE_MONITOR:
-		break;
-	case NL80211_IFTYPE_STATION:
-		/* TODO: enable BSS_INFO_UAPSD & BSS_INFO_PM */
-		if (enable && sta) {
-			struct mt7615_sta *msta;
-
-			msta = (struct mt7615_sta *)sta->drv_priv;
-			wlan_idx = msta->wcid.idx;
-		}
-		break;
-	case NL80211_IFTYPE_ADHOC:
-		type = NETWORK_IBSS;
-		break;
-	default:
-		WARN_ON(1);
-		break;
-	}
-
-	bss = (struct bss_info_basic *)tlv;
-	bss->network_type = cpu_to_le32(type);
-	bss->bmc_tx_wlan_idx = wlan_idx;
-	bss->wmm_idx = mvif->mt76.wmm_idx;
-	bss->active = enable;
-
-	if (vif->type != NL80211_IFTYPE_MONITOR) {
-		memcpy(bss->bssid, vif->bss_conf.bssid, ETH_ALEN);
-		bss->bcn_interval = cpu_to_le16(vif->bss_conf.beacon_int);
-		bss->dtim_period = vif->bss_conf.dtim_period;
-	} else {
-		memcpy(bss->bssid, phy->mt76->macaddr, ETH_ALEN);
-	}
-
-	return 0;
-}
-
-static void
-mt7615_mcu_bss_omac_tlv(struct sk_buff *skb, struct ieee80211_vif *vif)
-{
-	struct mt7615_vif *mvif = (struct mt7615_vif *)vif->drv_priv;
-	u8 omac_idx = mvif->mt76.omac_idx;
-	struct bss_info_omac *omac;
-	struct tlv *tlv;
-	u32 type = 0;
-
-	tlv = mt76_connac_mcu_add_tlv(skb, BSS_INFO_OMAC, sizeof(*omac));
-
-	switch (vif->type) {
-	case NL80211_IFTYPE_MONITOR:
-	case NL80211_IFTYPE_MESH_POINT:
-	case NL80211_IFTYPE_AP:
-		if (vif->p2p)
-			type = CONNECTION_P2P_GO;
-		else
-			type = CONNECTION_INFRA_AP;
-		break;
-	case NL80211_IFTYPE_STATION:
-		if (vif->p2p)
-			type = CONNECTION_P2P_GC;
-		else
-			type = CONNECTION_INFRA_STA;
-		break;
-	case NL80211_IFTYPE_ADHOC:
-		type = CONNECTION_IBSS_ADHOC;
-		break;
-	default:
-		WARN_ON(1);
-		break;
-	}
-
-	omac = (struct bss_info_omac *)tlv;
-	omac->conn_type = cpu_to_le32(type);
-	omac->omac_idx = mvif->mt76.omac_idx;
-	omac->band_idx = mvif->mt76.band_idx;
-	omac->hw_bss_idx = omac_idx > EXT_BSSID_START ? HW_BSSID_0 : omac_idx;
-}
-
-/* SIFS 20us + 512 byte beacon tranmitted by 1Mbps (3906us) */
-#define BCN_TX_ESTIMATE_TIME (4096 + 20)
-static void
-mt7615_mcu_bss_ext_tlv(struct sk_buff *skb, struct mt7615_vif *mvif)
-{
-	struct bss_info_ext_bss *ext;
-	int ext_bss_idx, tsf_offset;
-	struct tlv *tlv;
-
-	ext_bss_idx = mvif->mt76.omac_idx - EXT_BSSID_START;
-	if (ext_bss_idx < 0)
-		return;
-
-	tlv = mt76_connac_mcu_add_tlv(skb, BSS_INFO_EXT_BSS, sizeof(*ext));
-
-	ext = (struct bss_info_ext_bss *)tlv;
-	tsf_offset = ext_bss_idx * BCN_TX_ESTIMATE_TIME;
-	ext->mbss_tsf_offset = cpu_to_le32(tsf_offset);
-=======
 	return mt76_connac_mcu_set_pm(&dev->mt76, band, state);
->>>>>>> d60c95ef
 }
 
 static int
@@ -896,12 +754,8 @@
 	if (enable)
 		mt76_connac_mcu_bss_omac_tlv(skb, vif);
 
-<<<<<<< HEAD
-	mt7615_mcu_bss_basic_tlv(skb, vif, sta, phy, enable);
-=======
 	mt76_connac_mcu_bss_basic_tlv(skb, vif, sta, phy->mt76,
 				      mvif->sta.wcid.idx, enable);
->>>>>>> d60c95ef
 
 	if (enable && mvif->mt76.omac_idx >= EXT_BSSID_START &&
 	    mvif->mt76.omac_idx < REPEATER_BSSID_START)
