// SPDX-License-Identifier: GPL-2.0
/* Copyright (C) 2019 MediaTek Inc.
 *
 * Author: Felix Fietkau <nbd@nbd.name>
 *	   Lorenzo Bianconi <lorenzo@kernel.org>
 *	   Sean Wang <sean.wang@mediatek.com>
 */
#include <linux/kernel.h>
#include <linux/module.h>

#include "mt7615.h"
#include "mac.h"
#include "mcu.h"
#include "regs.h"

static int
mt7663u_mcu_send_message(struct mt76_dev *mdev, struct sk_buff *skb,
			 int cmd, bool wait_resp)
{
	struct mt7615_dev *dev = container_of(mdev, struct mt7615_dev, mt76);
<<<<<<< HEAD
	int ret, seq, ep;
	u32 len;
=======
	int ret, seq, ep, len, pad;
>>>>>>> d1988041

	mutex_lock(&mdev->mcu.mutex);

	mt7615_mcu_fill_msg(dev, skb, cmd, &seq);
	if (cmd != MCU_CMD_FW_SCATTER)
		ep = MT_EP_OUT_INBAND_CMD;
	else
		ep = MT_EP_OUT_AC_BE;

	len = skb->len;
	put_unaligned_le32(len, skb_push(skb, sizeof(len)));
<<<<<<< HEAD
	ret = mt76_skb_adjust_pad(skb);
=======
	pad = round_up(skb->len, 4) + 4 - skb->len;
	ret = mt76_skb_adjust_pad(skb, pad);
>>>>>>> d1988041
	if (ret < 0)
		goto out;

	ret = mt76u_bulk_msg(&dev->mt76, skb->data, skb->len, NULL,
			     1000, ep);
	if (ret < 0)
		goto out;

	if (wait_resp)
		ret = mt7615_mcu_wait_response(dev, cmd, seq);

out:
	mutex_unlock(&mdev->mcu.mutex);
	dev_kfree_skb(skb);

	return ret;
}

int mt7663u_mcu_init(struct mt7615_dev *dev)
{
	static const struct mt76_mcu_ops mt7663u_mcu_ops = {
		.headroom = MT_USB_HDR_SIZE + sizeof(struct mt7615_mcu_txd),
		.tailroom = MT_USB_TAIL_SIZE,
		.mcu_skb_send_msg = mt7663u_mcu_send_message,
		.mcu_send_msg = mt7615_mcu_msg_send,
		.mcu_restart = mt7615_mcu_restart,
	};
	int ret;

	dev->mt76.mcu_ops = &mt7663u_mcu_ops,

	/* usb does not support runtime-pm */
	clear_bit(MT76_STATE_PM, &dev->mphy.state);
	mt76_set(dev, MT_UDMA_TX_QSEL, MT_FW_DL_EN);

	if (test_and_clear_bit(MT76_STATE_POWER_OFF, &dev->mphy.state)) {
		mt7615_mcu_restart(&dev->mt76);
		if (!mt76_poll_msec(dev, MT_CONN_ON_MISC,
				    MT_TOP_MISC2_FW_PWR_ON, 0, 500))
			return -EIO;

		ret = mt76u_vendor_request(&dev->mt76, MT_VEND_POWER_ON,
					   USB_DIR_OUT | USB_TYPE_VENDOR,
					   0x0, 0x1, NULL, 0);
		if (ret)
			return ret;

		if (!mt76_poll_msec(dev, MT_CONN_ON_MISC,
				    MT_TOP_MISC2_FW_PWR_ON,
				    FW_STATE_PWR_ON << 1, 500)) {
			dev_err(dev->mt76.dev, "Timeout for power on\n");
			return -EIO;
		}
	}

	ret = __mt7663_load_firmware(dev);
	if (ret)
		return ret;

	mt76_clear(dev, MT_UDMA_TX_QSEL, MT_FW_DL_EN);
	set_bit(MT76_STATE_MCU_RUNNING, &dev->mphy.state);

	return 0;
}<|MERGE_RESOLUTION|>--- conflicted
+++ resolved
@@ -18,12 +18,7 @@
 			 int cmd, bool wait_resp)
 {
 	struct mt7615_dev *dev = container_of(mdev, struct mt7615_dev, mt76);
-<<<<<<< HEAD
-	int ret, seq, ep;
-	u32 len;
-=======
 	int ret, seq, ep, len, pad;
->>>>>>> d1988041
 
 	mutex_lock(&mdev->mcu.mutex);
 
@@ -35,12 +30,8 @@
 
 	len = skb->len;
 	put_unaligned_le32(len, skb_push(skb, sizeof(len)));
-<<<<<<< HEAD
-	ret = mt76_skb_adjust_pad(skb);
-=======
 	pad = round_up(skb->len, 4) + 4 - skb->len;
 	ret = mt76_skb_adjust_pad(skb, pad);
->>>>>>> d1988041
 	if (ret < 0)
 		goto out;
 
