--- conflicted
+++ resolved
@@ -750,436 +750,6 @@
 	return __mcp251xfd_get_berr_counter(ndev, bec);
 }
 
-<<<<<<< HEAD
-static int mcp251xfd_check_tef_tail(const struct mcp251xfd_priv *priv)
-{
-	u8 tef_tail_chip, tef_tail;
-	int err;
-
-	if (!IS_ENABLED(CONFIG_CAN_MCP251XFD_SANITY))
-		return 0;
-
-	err = mcp251xfd_tef_tail_get_from_chip(priv, &tef_tail_chip);
-	if (err)
-		return err;
-
-	tef_tail = mcp251xfd_get_tef_tail(priv);
-	if (tef_tail_chip != tef_tail) {
-		netdev_err(priv->ndev,
-			   "TEF tail of chip (0x%02x) and ours (0x%08x) inconsistent.\n",
-			   tef_tail_chip, tef_tail);
-		return -EILSEQ;
-	}
-
-	return 0;
-}
-
-static int
-mcp251xfd_check_rx_tail(const struct mcp251xfd_priv *priv,
-			const struct mcp251xfd_rx_ring *ring)
-{
-	u8 rx_tail_chip, rx_tail;
-	int err;
-
-	if (!IS_ENABLED(CONFIG_CAN_MCP251XFD_SANITY))
-		return 0;
-
-	err = mcp251xfd_rx_tail_get_from_chip(priv, ring, &rx_tail_chip);
-	if (err)
-		return err;
-
-	rx_tail = mcp251xfd_get_rx_tail(ring);
-	if (rx_tail_chip != rx_tail) {
-		netdev_err(priv->ndev,
-			   "RX tail of chip (%d) and ours (%d) inconsistent.\n",
-			   rx_tail_chip, rx_tail);
-		return -EILSEQ;
-	}
-
-	return 0;
-}
-
-static int
-mcp251xfd_handle_tefif_recover(const struct mcp251xfd_priv *priv, const u32 seq)
-{
-	const struct mcp251xfd_tx_ring *tx_ring = priv->tx;
-	u32 tef_sta;
-	int err;
-
-	err = regmap_read(priv->map_reg, MCP251XFD_REG_TEFSTA, &tef_sta);
-	if (err)
-		return err;
-
-	if (tef_sta & MCP251XFD_REG_TEFSTA_TEFOVIF) {
-		netdev_err(priv->ndev,
-			   "Transmit Event FIFO buffer overflow.\n");
-		return -ENOBUFS;
-	}
-
-	netdev_info(priv->ndev,
-		    "Transmit Event FIFO buffer %s. (seq=0x%08x, tef_tail=0x%08x, tef_head=0x%08x, tx_head=0x%08x).\n",
-		    tef_sta & MCP251XFD_REG_TEFSTA_TEFFIF ?
-		    "full" : tef_sta & MCP251XFD_REG_TEFSTA_TEFNEIF ?
-		    "not empty" : "empty",
-		    seq, priv->tef->tail, priv->tef->head, tx_ring->head);
-
-	/* The Sequence Number in the TEF doesn't match our tef_tail. */
-	return -EAGAIN;
-}
-
-static int
-mcp251xfd_handle_tefif_one(struct mcp251xfd_priv *priv,
-			   const struct mcp251xfd_hw_tef_obj *hw_tef_obj,
-			   unsigned int *frame_len_ptr)
-{
-	struct net_device_stats *stats = &priv->ndev->stats;
-	struct sk_buff *skb;
-	u32 seq, seq_masked, tef_tail_masked, tef_tail;
-
-	seq = FIELD_GET(MCP251XFD_OBJ_FLAGS_SEQ_MCP2518FD_MASK,
-			hw_tef_obj->flags);
-
-	/* Use the MCP2517FD mask on the MCP2518FD, too. We only
-	 * compare 7 bits, this should be enough to detect
-	 * net-yet-completed, i.e. old TEF objects.
-	 */
-	seq_masked = seq &
-		field_mask(MCP251XFD_OBJ_FLAGS_SEQ_MCP2517FD_MASK);
-	tef_tail_masked = priv->tef->tail &
-		field_mask(MCP251XFD_OBJ_FLAGS_SEQ_MCP2517FD_MASK);
-	if (seq_masked != tef_tail_masked)
-		return mcp251xfd_handle_tefif_recover(priv, seq);
-
-	tef_tail = mcp251xfd_get_tef_tail(priv);
-	skb = priv->can.echo_skb[tef_tail];
-	if (skb)
-		mcp251xfd_skb_set_timestamp(priv, skb, hw_tef_obj->ts);
-	stats->tx_bytes +=
-		can_rx_offload_get_echo_skb(&priv->offload,
-					    tef_tail, hw_tef_obj->ts,
-					    frame_len_ptr);
-	stats->tx_packets++;
-	priv->tef->tail++;
-
-	return 0;
-}
-
-static int mcp251xfd_tef_ring_update(struct mcp251xfd_priv *priv)
-{
-	const struct mcp251xfd_tx_ring *tx_ring = priv->tx;
-	unsigned int new_head;
-	u8 chip_tx_tail;
-	int err;
-
-	err = mcp251xfd_tx_tail_get_from_chip(priv, &chip_tx_tail);
-	if (err)
-		return err;
-
-	/* chip_tx_tail, is the next TX-Object send by the HW.
-	 * The new TEF head must be >= the old head, ...
-	 */
-	new_head = round_down(priv->tef->head, tx_ring->obj_num) + chip_tx_tail;
-	if (new_head <= priv->tef->head)
-		new_head += tx_ring->obj_num;
-
-	/* ... but it cannot exceed the TX head. */
-	priv->tef->head = min(new_head, tx_ring->head);
-
-	return mcp251xfd_check_tef_tail(priv);
-}
-
-static inline int
-mcp251xfd_tef_obj_read(const struct mcp251xfd_priv *priv,
-		       struct mcp251xfd_hw_tef_obj *hw_tef_obj,
-		       const u8 offset, const u8 len)
-{
-	const struct mcp251xfd_tx_ring *tx_ring = priv->tx;
-	const int val_bytes = regmap_get_val_bytes(priv->map_rx);
-
-	if (IS_ENABLED(CONFIG_CAN_MCP251XFD_SANITY) &&
-	    (offset > tx_ring->obj_num ||
-	     len > tx_ring->obj_num ||
-	     offset + len > tx_ring->obj_num)) {
-		netdev_err(priv->ndev,
-			   "Trying to read too many TEF objects (max=%d, offset=%d, len=%d).\n",
-			   tx_ring->obj_num, offset, len);
-		return -ERANGE;
-	}
-
-	return regmap_bulk_read(priv->map_rx,
-				mcp251xfd_get_tef_obj_addr(offset),
-				hw_tef_obj,
-				sizeof(*hw_tef_obj) / val_bytes * len);
-}
-
-static int mcp251xfd_handle_tefif(struct mcp251xfd_priv *priv)
-{
-	struct mcp251xfd_hw_tef_obj hw_tef_obj[MCP251XFD_TX_OBJ_NUM_MAX];
-	unsigned int total_frame_len = 0;
-	u8 tef_tail, len, l;
-	int err, i;
-
-	err = mcp251xfd_tef_ring_update(priv);
-	if (err)
-		return err;
-
-	tef_tail = mcp251xfd_get_tef_tail(priv);
-	len = mcp251xfd_get_tef_len(priv);
-	l = mcp251xfd_get_tef_linear_len(priv);
-	err = mcp251xfd_tef_obj_read(priv, hw_tef_obj, tef_tail, l);
-	if (err)
-		return err;
-
-	if (l < len) {
-		err = mcp251xfd_tef_obj_read(priv, &hw_tef_obj[l], 0, len - l);
-		if (err)
-			return err;
-	}
-
-	for (i = 0; i < len; i++) {
-		unsigned int frame_len = 0;
-
-		err = mcp251xfd_handle_tefif_one(priv, &hw_tef_obj[i], &frame_len);
-		/* -EAGAIN means the Sequence Number in the TEF
-		 * doesn't match our tef_tail. This can happen if we
-		 * read the TEF objects too early. Leave loop let the
-		 * interrupt handler call us again.
-		 */
-		if (err == -EAGAIN)
-			goto out_netif_wake_queue;
-		if (err)
-			return err;
-
-		total_frame_len += frame_len;
-	}
-
- out_netif_wake_queue:
-	len = i;	/* number of handled goods TEFs */
-	if (len) {
-		struct mcp251xfd_tef_ring *ring = priv->tef;
-		struct mcp251xfd_tx_ring *tx_ring = priv->tx;
-		int offset;
-
-		/* Increment the TEF FIFO tail pointer 'len' times in
-		 * a single SPI message.
-		 *
-		 * Note:
-		 * Calculate offset, so that the SPI transfer ends on
-		 * the last message of the uinc_xfer array, which has
-		 * "cs_change == 0", to properly deactivate the chip
-		 * select.
-		 */
-		offset = ARRAY_SIZE(ring->uinc_xfer) - len;
-		err = spi_sync_transfer(priv->spi,
-					ring->uinc_xfer + offset, len);
-		if (err)
-			return err;
-
-		tx_ring->tail += len;
-		netdev_completed_queue(priv->ndev, len, total_frame_len);
-
-		err = mcp251xfd_check_tef_tail(priv);
-		if (err)
-			return err;
-	}
-
-	mcp251xfd_ecc_tefif_successful(priv);
-
-	if (mcp251xfd_get_tx_free(priv->tx)) {
-		/* Make sure that anybody stopping the queue after
-		 * this sees the new tx_ring->tail.
-		 */
-		smp_mb();
-		netif_wake_queue(priv->ndev);
-	}
-
-	return 0;
-}
-
-static int
-mcp251xfd_rx_ring_update(const struct mcp251xfd_priv *priv,
-			 struct mcp251xfd_rx_ring *ring)
-{
-	u32 new_head;
-	u8 chip_rx_head;
-	int err;
-
-	err = mcp251xfd_rx_head_get_from_chip(priv, ring, &chip_rx_head);
-	if (err)
-		return err;
-
-	/* chip_rx_head, is the next RX-Object filled by the HW.
-	 * The new RX head must be >= the old head.
-	 */
-	new_head = round_down(ring->head, ring->obj_num) + chip_rx_head;
-	if (new_head <= ring->head)
-		new_head += ring->obj_num;
-
-	ring->head = new_head;
-
-	return mcp251xfd_check_rx_tail(priv, ring);
-}
-
-static void
-mcp251xfd_hw_rx_obj_to_skb(const struct mcp251xfd_priv *priv,
-			   const struct mcp251xfd_hw_rx_obj_canfd *hw_rx_obj,
-			   struct sk_buff *skb)
-{
-	struct canfd_frame *cfd = (struct canfd_frame *)skb->data;
-	u8 dlc;
-
-	if (hw_rx_obj->flags & MCP251XFD_OBJ_FLAGS_IDE) {
-		u32 sid, eid;
-
-		eid = FIELD_GET(MCP251XFD_OBJ_ID_EID_MASK, hw_rx_obj->id);
-		sid = FIELD_GET(MCP251XFD_OBJ_ID_SID_MASK, hw_rx_obj->id);
-
-		cfd->can_id = CAN_EFF_FLAG |
-			FIELD_PREP(MCP251XFD_REG_FRAME_EFF_EID_MASK, eid) |
-			FIELD_PREP(MCP251XFD_REG_FRAME_EFF_SID_MASK, sid);
-	} else {
-		cfd->can_id = FIELD_GET(MCP251XFD_OBJ_ID_SID_MASK,
-					hw_rx_obj->id);
-	}
-
-	dlc = FIELD_GET(MCP251XFD_OBJ_FLAGS_DLC_MASK, hw_rx_obj->flags);
-
-	/* CANFD */
-	if (hw_rx_obj->flags & MCP251XFD_OBJ_FLAGS_FDF) {
-
-		if (hw_rx_obj->flags & MCP251XFD_OBJ_FLAGS_ESI)
-			cfd->flags |= CANFD_ESI;
-
-		if (hw_rx_obj->flags & MCP251XFD_OBJ_FLAGS_BRS)
-			cfd->flags |= CANFD_BRS;
-
-		cfd->len = can_fd_dlc2len(dlc);
-	} else {
-		if (hw_rx_obj->flags & MCP251XFD_OBJ_FLAGS_RTR)
-			cfd->can_id |= CAN_RTR_FLAG;
-
-		can_frame_set_cc_len((struct can_frame *)cfd, dlc,
-				     priv->can.ctrlmode);
-	}
-
-	if (!(hw_rx_obj->flags & MCP251XFD_OBJ_FLAGS_RTR))
-		memcpy(cfd->data, hw_rx_obj->data, cfd->len);
-
-	mcp251xfd_skb_set_timestamp(priv, skb, hw_rx_obj->ts);
-}
-
-static int
-mcp251xfd_handle_rxif_one(struct mcp251xfd_priv *priv,
-			  struct mcp251xfd_rx_ring *ring,
-			  const struct mcp251xfd_hw_rx_obj_canfd *hw_rx_obj)
-{
-	struct net_device_stats *stats = &priv->ndev->stats;
-	struct sk_buff *skb;
-	struct canfd_frame *cfd;
-	int err;
-
-	if (hw_rx_obj->flags & MCP251XFD_OBJ_FLAGS_FDF)
-		skb = alloc_canfd_skb(priv->ndev, &cfd);
-	else
-		skb = alloc_can_skb(priv->ndev, (struct can_frame **)&cfd);
-
-	if (!skb) {
-		stats->rx_dropped++;
-		return 0;
-	}
-
-	mcp251xfd_hw_rx_obj_to_skb(priv, hw_rx_obj, skb);
-	err = can_rx_offload_queue_sorted(&priv->offload, skb, hw_rx_obj->ts);
-	if (err)
-		stats->rx_fifo_errors++;
-
-	return 0;
-}
-
-static inline int
-mcp251xfd_rx_obj_read(const struct mcp251xfd_priv *priv,
-		      const struct mcp251xfd_rx_ring *ring,
-		      struct mcp251xfd_hw_rx_obj_canfd *hw_rx_obj,
-		      const u8 offset, const u8 len)
-{
-	const int val_bytes = regmap_get_val_bytes(priv->map_rx);
-	int err;
-
-	err = regmap_bulk_read(priv->map_rx,
-			       mcp251xfd_get_rx_obj_addr(ring, offset),
-			       hw_rx_obj,
-			       len * ring->obj_size / val_bytes);
-
-	return err;
-}
-
-static int
-mcp251xfd_handle_rxif_ring(struct mcp251xfd_priv *priv,
-			   struct mcp251xfd_rx_ring *ring)
-{
-	struct mcp251xfd_hw_rx_obj_canfd *hw_rx_obj = ring->obj;
-	u8 rx_tail, len;
-	int err, i;
-
-	err = mcp251xfd_rx_ring_update(priv, ring);
-	if (err)
-		return err;
-
-	while ((len = mcp251xfd_get_rx_linear_len(ring))) {
-		int offset;
-
-		rx_tail = mcp251xfd_get_rx_tail(ring);
-
-		err = mcp251xfd_rx_obj_read(priv, ring, hw_rx_obj,
-					    rx_tail, len);
-		if (err)
-			return err;
-
-		for (i = 0; i < len; i++) {
-			err = mcp251xfd_handle_rxif_one(priv, ring,
-							(void *)hw_rx_obj +
-							i * ring->obj_size);
-			if (err)
-				return err;
-		}
-
-		/* Increment the RX FIFO tail pointer 'len' times in a
-		 * single SPI message.
-		 *
-		 * Note:
-		 * Calculate offset, so that the SPI transfer ends on
-		 * the last message of the uinc_xfer array, which has
-		 * "cs_change == 0", to properly deactivate the chip
-		 * select.
-		 */
-		offset = ARRAY_SIZE(ring->uinc_xfer) - len;
-		err = spi_sync_transfer(priv->spi,
-					ring->uinc_xfer + offset, len);
-		if (err)
-			return err;
-
-		ring->tail += len;
-	}
-
-	return 0;
-}
-
-static int mcp251xfd_handle_rxif(struct mcp251xfd_priv *priv)
-{
-	struct mcp251xfd_rx_ring *ring;
-	int err, n;
-
-	mcp251xfd_for_each_rx_ring(priv, ring, n) {
-		err = mcp251xfd_handle_rxif_ring(priv, ring);
-		if (err)
-			return err;
-	}
-
-	return 0;
-}
-
-=======
->>>>>>> 77b5472d
 static struct sk_buff *
 mcp251xfd_alloc_can_err_skb(struct mcp251xfd_priv *priv,
 			    struct can_frame **cf, u32 *timestamp)
