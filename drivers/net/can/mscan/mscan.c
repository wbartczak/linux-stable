// SPDX-License-Identifier: GPL-2.0-only
/*
 * CAN bus driver for the alone generic (as possible as) MSCAN controller.
 *
 * Copyright (C) 2005-2006 Andrey Volkov <avolkov@varma-el.com>,
 *                         Varma Electronics Oy
 * Copyright (C) 2008-2009 Wolfgang Grandegger <wg@grandegger.com>
 * Copyright (C) 2008-2009 Pengutronix <kernel@pengutronix.de>
 */

#include <linux/kernel.h>
#include <linux/module.h>
#include <linux/interrupt.h>
#include <linux/delay.h>
#include <linux/netdevice.h>
#include <linux/if_arp.h>
#include <linux/if_ether.h>
#include <linux/list.h>
#include <linux/can/dev.h>
#include <linux/can/error.h>
#include <linux/io.h>

#include "mscan.h"

static const struct can_bittiming_const mscan_bittiming_const = {
	.name = "mscan",
	.tseg1_min = 4,
	.tseg1_max = 16,
	.tseg2_min = 2,
	.tseg2_max = 8,
	.sjw_max = 4,
	.brp_min = 1,
	.brp_max = 64,
	.brp_inc = 1,
};

struct mscan_state {
	u8 mode;
	u8 canrier;
	u8 cantier;
};

static enum can_state state_map[] = {
	CAN_STATE_ERROR_ACTIVE,
	CAN_STATE_ERROR_WARNING,
	CAN_STATE_ERROR_PASSIVE,
	CAN_STATE_BUS_OFF
};

static int mscan_set_mode(struct net_device *dev, u8 mode)
{
	struct mscan_priv *priv = netdev_priv(dev);
	struct mscan_regs __iomem *regs = priv->reg_base;
	int ret = 0;
	int i;
	u8 canctl1;

	if (mode != MSCAN_NORMAL_MODE) {
		if (priv->tx_active) {
			/* Abort transfers before going to sleep */#
			out_8(&regs->cantarq, priv->tx_active);
			/* Suppress TX done interrupts */
			out_8(&regs->cantier, 0);
		}

		canctl1 = in_8(&regs->canctl1);
		if ((mode & MSCAN_SLPRQ) && !(canctl1 & MSCAN_SLPAK)) {
			setbits8(&regs->canctl0, MSCAN_SLPRQ);
			for (i = 0; i < MSCAN_SET_MODE_RETRIES; i++) {
				if (in_8(&regs->canctl1) & MSCAN_SLPAK)
					break;
				udelay(100);
			}
			/*
			 * The mscan controller will fail to enter sleep mode,
			 * while there are irregular activities on bus, like
			 * somebody keeps retransmitting. This behavior is
			 * undocumented and seems to differ between mscan built
			 * in mpc5200b and mpc5200. We proceed in that case,
			 * since otherwise the slprq will be kept set and the
			 * controller will get stuck. NOTE: INITRQ or CSWAI
			 * will abort all active transmit actions, if still
			 * any, at once.
			 */
			if (i >= MSCAN_SET_MODE_RETRIES)
				netdev_dbg(dev,
					   "device failed to enter sleep mode. "
					   "We proceed anyhow.\n");
			else
				priv->can.state = CAN_STATE_SLEEPING;
		}

		if ((mode & MSCAN_INITRQ) && !(canctl1 & MSCAN_INITAK)) {
			setbits8(&regs->canctl0, MSCAN_INITRQ);
			for (i = 0; i < MSCAN_SET_MODE_RETRIES; i++) {
				if (in_8(&regs->canctl1) & MSCAN_INITAK)
					break;
			}
			if (i >= MSCAN_SET_MODE_RETRIES)
				ret = -ENODEV;
		}
		if (!ret)
			priv->can.state = CAN_STATE_STOPPED;

		if (mode & MSCAN_CSWAI)
			setbits8(&regs->canctl0, MSCAN_CSWAI);

	} else {
		canctl1 = in_8(&regs->canctl1);
		if (canctl1 & (MSCAN_SLPAK | MSCAN_INITAK)) {
			clrbits8(&regs->canctl0, MSCAN_SLPRQ | MSCAN_INITRQ);
			for (i = 0; i < MSCAN_SET_MODE_RETRIES; i++) {
				canctl1 = in_8(&regs->canctl1);
				if (!(canctl1 & (MSCAN_INITAK | MSCAN_SLPAK)))
					break;
			}
			if (i >= MSCAN_SET_MODE_RETRIES)
				ret = -ENODEV;
			else
				priv->can.state = CAN_STATE_ERROR_ACTIVE;
		}
	}
	return ret;
}

static int mscan_start(struct net_device *dev)
{
	struct mscan_priv *priv = netdev_priv(dev);
	struct mscan_regs __iomem *regs = priv->reg_base;
	u8 canrflg;
	int err;

	out_8(&regs->canrier, 0);

	INIT_LIST_HEAD(&priv->tx_head);
	priv->prev_buf_id = 0;
	priv->cur_pri = 0;
	priv->tx_active = 0;
	priv->shadow_canrier = 0;
	priv->flags = 0;

	if (priv->type == MSCAN_TYPE_MPC5121) {
		/* Clear pending bus-off condition */
		if (in_8(&regs->canmisc) & MSCAN_BOHOLD)
			out_8(&regs->canmisc, MSCAN_BOHOLD);
	}

	err = mscan_set_mode(dev, MSCAN_NORMAL_MODE);
	if (err)
		return err;

	canrflg = in_8(&regs->canrflg);
	priv->shadow_statflg = canrflg & MSCAN_STAT_MSK;
	priv->can.state = state_map[max(MSCAN_STATE_RX(canrflg),
				    MSCAN_STATE_TX(canrflg))];
	out_8(&regs->cantier, 0);

	/* Enable receive interrupts. */
	out_8(&regs->canrier, MSCAN_RX_INTS_ENABLE);

	return 0;
}

static int mscan_restart(struct net_device *dev)
{
	struct mscan_priv *priv = netdev_priv(dev);

	if (priv->type == MSCAN_TYPE_MPC5121) {
		struct mscan_regs __iomem *regs = priv->reg_base;

		priv->can.state = CAN_STATE_ERROR_ACTIVE;
		WARN(!(in_8(&regs->canmisc) & MSCAN_BOHOLD),
		     "bus-off state expected\n");
		out_8(&regs->canmisc, MSCAN_BOHOLD);
		/* Re-enable receive interrupts. */
		out_8(&regs->canrier, MSCAN_RX_INTS_ENABLE);
	} else {
		if (priv->can.state <= CAN_STATE_BUS_OFF)
			mscan_set_mode(dev, MSCAN_INIT_MODE);
		return mscan_start(dev);
	}

	return 0;
}

static netdev_tx_t mscan_start_xmit(struct sk_buff *skb, struct net_device *dev)
{
	struct can_frame *frame = (struct can_frame *)skb->data;
	struct mscan_priv *priv = netdev_priv(dev);
	struct mscan_regs __iomem *regs = priv->reg_base;
	int i, rtr, buf_id;
	u32 can_id;

	if (can_dropped_invalid_skb(dev, skb))
		return NETDEV_TX_OK;

	out_8(&regs->cantier, 0);

	i = ~priv->tx_active & MSCAN_TXE;
	buf_id = ffs(i) - 1;
	switch (hweight8(i)) {
	case 0:
		netif_stop_queue(dev);
		netdev_err(dev, "Tx Ring full when queue awake!\n");
		return NETDEV_TX_BUSY;
	case 1:
		/*
		 * if buf_id < 3, then current frame will be send out of order,
		 * since buffer with lower id have higher priority (hell..)
		 */
		netif_stop_queue(dev);
		fallthrough;
	case 2:
		if (buf_id < priv->prev_buf_id) {
			priv->cur_pri++;
			if (priv->cur_pri == 0xff) {
				set_bit(F_TX_WAIT_ALL, &priv->flags);
				netif_stop_queue(dev);
			}
		}
		set_bit(F_TX_PROGRESS, &priv->flags);
		break;
	}
	priv->prev_buf_id = buf_id;
	out_8(&regs->cantbsel, i);

	rtr = frame->can_id & CAN_RTR_FLAG;

	/* RTR is always the lowest bit of interest, then IDs follow */
	if (frame->can_id & CAN_EFF_FLAG) {
		can_id = (frame->can_id & CAN_EFF_MASK)
			 << (MSCAN_EFF_RTR_SHIFT + 1);
		if (rtr)
			can_id |= 1 << MSCAN_EFF_RTR_SHIFT;
		out_be16(&regs->tx.idr3_2, can_id);

		can_id >>= 16;
		/* EFF_FLAGS are between the IDs :( */
		can_id = (can_id & 0x7) | ((can_id << 2) & 0xffe0)
			 | MSCAN_EFF_FLAGS;
	} else {
		can_id = (frame->can_id & CAN_SFF_MASK)
			 << (MSCAN_SFF_RTR_SHIFT + 1);
		if (rtr)
			can_id |= 1 << MSCAN_SFF_RTR_SHIFT;
	}
	out_be16(&regs->tx.idr1_0, can_id);

	if (!rtr) {
		void __iomem *data = &regs->tx.dsr1_0;
		u16 *payload = (u16 *)frame->data;

		for (i = 0; i < frame->len / 2; i++) {
			out_be16(data, *payload++);
			data += 2 + _MSCAN_RESERVED_DSR_SIZE;
		}
		/* write remaining byte if necessary */
		if (frame->len & 1)
			out_8(data, frame->data[frame->len - 1]);
	}

	out_8(&regs->tx.dlr, frame->len);
	out_8(&regs->tx.tbpr, priv->cur_pri);

	/* Start transmission. */
	out_8(&regs->cantflg, 1 << buf_id);

	if (!test_bit(F_TX_PROGRESS, &priv->flags))
		netif_trans_update(dev);

	list_add_tail(&priv->tx_queue[buf_id].list, &priv->tx_head);

	can_put_echo_skb(skb, dev, buf_id, 0);

	/* Enable interrupt. */
	priv->tx_active |= 1 << buf_id;
	out_8(&regs->cantier, priv->tx_active);

	return NETDEV_TX_OK;
}

static enum can_state get_new_state(struct net_device *dev, u8 canrflg)
{
	struct mscan_priv *priv = netdev_priv(dev);

	if (unlikely(canrflg & MSCAN_CSCIF))
		return state_map[max(MSCAN_STATE_RX(canrflg),
				 MSCAN_STATE_TX(canrflg))];

	return priv->can.state;
}

static void mscan_get_rx_frame(struct net_device *dev, struct can_frame *frame)
{
	struct mscan_priv *priv = netdev_priv(dev);
	struct mscan_regs __iomem *regs = priv->reg_base;
	u32 can_id;
	int i;

	can_id = in_be16(&regs->rx.idr1_0);
	if (can_id & (1 << 3)) {
		frame->can_id = CAN_EFF_FLAG;
		can_id = ((can_id << 16) | in_be16(&regs->rx.idr3_2));
		can_id = ((can_id & 0xffe00000) |
			  ((can_id & 0x7ffff) << 2)) >> 2;
	} else {
		can_id >>= 4;
		frame->can_id = 0;
	}

	frame->can_id |= can_id >> 1;
	if (can_id & 1)
		frame->can_id |= CAN_RTR_FLAG;

	frame->len = can_cc_dlc2len(in_8(&regs->rx.dlr) & 0xf);

	if (!(frame->can_id & CAN_RTR_FLAG)) {
		void __iomem *data = &regs->rx.dsr1_0;
		u16 *payload = (u16 *)frame->data;

		for (i = 0; i < frame->len / 2; i++) {
			*payload++ = in_be16(data);
			data += 2 + _MSCAN_RESERVED_DSR_SIZE;
		}
		/* read remaining byte if necessary */
		if (frame->len & 1)
			frame->data[frame->len - 1] = in_8(data);
	}

	out_8(&regs->canrflg, MSCAN_RXF);
}

static void mscan_get_err_frame(struct net_device *dev, struct can_frame *frame,
				u8 canrflg)
{
	struct mscan_priv *priv = netdev_priv(dev);
	struct mscan_regs __iomem *regs = priv->reg_base;
	struct net_device_stats *stats = &dev->stats;
	enum can_state new_state;

	netdev_dbg(dev, "error interrupt (canrflg=%#x)\n", canrflg);
	frame->can_id = CAN_ERR_FLAG;

	if (canrflg & MSCAN_OVRIF) {
		frame->can_id |= CAN_ERR_CRTL;
		frame->data[1] = CAN_ERR_CRTL_RX_OVERFLOW;
		stats->rx_over_errors++;
		stats->rx_errors++;
	} else {
		frame->data[1] = 0;
	}

	new_state = get_new_state(dev, canrflg);
	if (new_state != priv->can.state) {
		can_change_state(dev, frame,
				 state_map[MSCAN_STATE_TX(canrflg)],
				 state_map[MSCAN_STATE_RX(canrflg)]);

		if (priv->can.state == CAN_STATE_BUS_OFF) {
			/*
			 * The MSCAN on the MPC5200 does recover from bus-off
			 * automatically. To avoid that we stop the chip doing
			 * a light-weight stop (we are in irq-context).
			 */
			if (priv->type != MSCAN_TYPE_MPC5121) {
				out_8(&regs->cantier, 0);
				out_8(&regs->canrier, 0);
				setbits8(&regs->canctl0,
					 MSCAN_SLPRQ | MSCAN_INITRQ);
			}
			can_bus_off(dev);
		}
	}
	priv->shadow_statflg = canrflg & MSCAN_STAT_MSK;
	frame->len = CAN_ERR_DLC;
	out_8(&regs->canrflg, MSCAN_ERR_IF);
}

static int mscan_rx_poll(struct napi_struct *napi, int quota)
{
	struct mscan_priv *priv = container_of(napi, struct mscan_priv, napi);
	struct net_device *dev = napi->dev;
	struct mscan_regs __iomem *regs = priv->reg_base;
	struct net_device_stats *stats = &dev->stats;
	int work_done = 0;
	struct sk_buff *skb;
	struct can_frame *frame;
	u8 canrflg;

	while (work_done < quota) {
		canrflg = in_8(&regs->canrflg);
		if (!(canrflg & (MSCAN_RXF | MSCAN_ERR_IF)))
			break;

		skb = alloc_can_skb(dev, &frame);
		if (!skb) {
			if (printk_ratelimit())
				netdev_notice(dev, "packet dropped\n");
			stats->rx_dropped++;
			out_8(&regs->canrflg, canrflg);
			continue;
		}

		if (canrflg & MSCAN_RXF) {
			mscan_get_rx_frame(dev, frame);
			stats->rx_packets++;
<<<<<<< HEAD
			stats->rx_bytes += frame->len;
=======
			if (!(frame->can_id & CAN_RTR_FLAG))
				stats->rx_bytes += frame->len;
>>>>>>> 77b5472d
		} else if (canrflg & MSCAN_ERR_IF) {
			mscan_get_err_frame(dev, frame, canrflg);
		}

		work_done++;
		netif_receive_skb(skb);
	}

	if (work_done < quota) {
		if (likely(napi_complete_done(&priv->napi, work_done))) {
			clear_bit(F_RX_PROGRESS, &priv->flags);
			if (priv->can.state < CAN_STATE_BUS_OFF)
				out_8(&regs->canrier, priv->shadow_canrier);
		}
	}
	return work_done;
}

static irqreturn_t mscan_isr(int irq, void *dev_id)
{
	struct net_device *dev = (struct net_device *)dev_id;
	struct mscan_priv *priv = netdev_priv(dev);
	struct mscan_regs __iomem *regs = priv->reg_base;
	struct net_device_stats *stats = &dev->stats;
	u8 cantier, cantflg, canrflg;
	irqreturn_t ret = IRQ_NONE;

	cantier = in_8(&regs->cantier) & MSCAN_TXE;
	cantflg = in_8(&regs->cantflg) & cantier;

	if (cantier && cantflg) {
		struct list_head *tmp, *pos;

		list_for_each_safe(pos, tmp, &priv->tx_head) {
			struct tx_queue_entry *entry =
			    list_entry(pos, struct tx_queue_entry, list);
			u8 mask = entry->mask;

			if (!(cantflg & mask))
				continue;

			out_8(&regs->cantbsel, mask);
			stats->tx_bytes += can_get_echo_skb(dev, entry->id,
							    NULL);
			stats->tx_packets++;
			priv->tx_active &= ~mask;
			list_del(pos);
		}

		if (list_empty(&priv->tx_head)) {
			clear_bit(F_TX_WAIT_ALL, &priv->flags);
			clear_bit(F_TX_PROGRESS, &priv->flags);
			priv->cur_pri = 0;
		} else {
			netif_trans_update(dev);
		}

		if (!test_bit(F_TX_WAIT_ALL, &priv->flags))
			netif_wake_queue(dev);

		out_8(&regs->cantier, priv->tx_active);
		ret = IRQ_HANDLED;
	}

	canrflg = in_8(&regs->canrflg);
	if ((canrflg & ~MSCAN_STAT_MSK) &&
	    !test_and_set_bit(F_RX_PROGRESS, &priv->flags)) {
		if (canrflg & ~MSCAN_STAT_MSK) {
			priv->shadow_canrier = in_8(&regs->canrier);
			out_8(&regs->canrier, 0);
			napi_schedule(&priv->napi);
			ret = IRQ_HANDLED;
		} else {
			clear_bit(F_RX_PROGRESS, &priv->flags);
		}
	}
	return ret;
}

static int mscan_do_set_mode(struct net_device *dev, enum can_mode mode)
{
	int ret = 0;

	switch (mode) {
	case CAN_MODE_START:
		ret = mscan_restart(dev);
		if (ret)
			break;
		if (netif_queue_stopped(dev))
			netif_wake_queue(dev);
		break;

	default:
		ret = -EOPNOTSUPP;
		break;
	}
	return ret;
}

static int mscan_do_set_bittiming(struct net_device *dev)
{
	struct mscan_priv *priv = netdev_priv(dev);
	struct mscan_regs __iomem *regs = priv->reg_base;
	struct can_bittiming *bt = &priv->can.bittiming;
	u8 btr0, btr1;

	btr0 = BTR0_SET_BRP(bt->brp) | BTR0_SET_SJW(bt->sjw);
	btr1 = (BTR1_SET_TSEG1(bt->prop_seg + bt->phase_seg1) |
		BTR1_SET_TSEG2(bt->phase_seg2) |
		BTR1_SET_SAM(priv->can.ctrlmode & CAN_CTRLMODE_3_SAMPLES));

	netdev_info(dev, "setting BTR0=0x%02x BTR1=0x%02x\n", btr0, btr1);

	out_8(&regs->canbtr0, btr0);
	out_8(&regs->canbtr1, btr1);

	return 0;
}

static int mscan_get_berr_counter(const struct net_device *dev,
				  struct can_berr_counter *bec)
{
	struct mscan_priv *priv = netdev_priv(dev);
	struct mscan_regs __iomem *regs = priv->reg_base;

	bec->txerr = in_8(&regs->cantxerr);
	bec->rxerr = in_8(&regs->canrxerr);

	return 0;
}

static int mscan_open(struct net_device *dev)
{
	int ret;
	struct mscan_priv *priv = netdev_priv(dev);
	struct mscan_regs __iomem *regs = priv->reg_base;

	ret = clk_prepare_enable(priv->clk_ipg);
	if (ret)
		goto exit_retcode;
	ret = clk_prepare_enable(priv->clk_can);
	if (ret)
		goto exit_dis_ipg_clock;

	/* common open */
	ret = open_candev(dev);
	if (ret)
		goto exit_dis_can_clock;

	napi_enable(&priv->napi);

	ret = request_irq(dev->irq, mscan_isr, 0, dev->name, dev);
	if (ret < 0) {
		netdev_err(dev, "failed to attach interrupt\n");
		goto exit_napi_disable;
	}

	if (priv->can.ctrlmode & CAN_CTRLMODE_LISTENONLY)
		setbits8(&regs->canctl1, MSCAN_LISTEN);
	else
		clrbits8(&regs->canctl1, MSCAN_LISTEN);

	ret = mscan_start(dev);
	if (ret)
		goto exit_free_irq;

	netif_start_queue(dev);

	return 0;

exit_free_irq:
	free_irq(dev->irq, dev);
exit_napi_disable:
	napi_disable(&priv->napi);
	close_candev(dev);
exit_dis_can_clock:
	clk_disable_unprepare(priv->clk_can);
exit_dis_ipg_clock:
	clk_disable_unprepare(priv->clk_ipg);
exit_retcode:
	return ret;
}

static int mscan_close(struct net_device *dev)
{
	struct mscan_priv *priv = netdev_priv(dev);
	struct mscan_regs __iomem *regs = priv->reg_base;

	netif_stop_queue(dev);
	napi_disable(&priv->napi);

	out_8(&regs->cantier, 0);
	out_8(&regs->canrier, 0);
	mscan_set_mode(dev, MSCAN_INIT_MODE);
	close_candev(dev);
	free_irq(dev->irq, dev);

	clk_disable_unprepare(priv->clk_can);
	clk_disable_unprepare(priv->clk_ipg);

	return 0;
}

static const struct net_device_ops mscan_netdev_ops = {
	.ndo_open	= mscan_open,
	.ndo_stop	= mscan_close,
	.ndo_start_xmit	= mscan_start_xmit,
	.ndo_change_mtu	= can_change_mtu,
};

int register_mscandev(struct net_device *dev, int mscan_clksrc)
{
	struct mscan_priv *priv = netdev_priv(dev);
	struct mscan_regs __iomem *regs = priv->reg_base;
	u8 ctl1;

	ctl1 = in_8(&regs->canctl1);
	if (mscan_clksrc)
		ctl1 |= MSCAN_CLKSRC;
	else
		ctl1 &= ~MSCAN_CLKSRC;

	if (priv->type == MSCAN_TYPE_MPC5121) {
		priv->can.do_get_berr_counter = mscan_get_berr_counter;
		ctl1 |= MSCAN_BORM; /* bus-off recovery upon request */
	}

	ctl1 |= MSCAN_CANE;
	out_8(&regs->canctl1, ctl1);
	udelay(100);

	/* acceptance mask/acceptance code (accept everything) */
	out_be16(&regs->canidar1_0, 0);
	out_be16(&regs->canidar3_2, 0);
	out_be16(&regs->canidar5_4, 0);
	out_be16(&regs->canidar7_6, 0);

	out_be16(&regs->canidmr1_0, 0xffff);
	out_be16(&regs->canidmr3_2, 0xffff);
	out_be16(&regs->canidmr5_4, 0xffff);
	out_be16(&regs->canidmr7_6, 0xffff);
	/* Two 32 bit Acceptance Filters */
	out_8(&regs->canidac, MSCAN_AF_32BIT);

	mscan_set_mode(dev, MSCAN_INIT_MODE);

	return register_candev(dev);
}

void unregister_mscandev(struct net_device *dev)
{
	struct mscan_priv *priv = netdev_priv(dev);
	struct mscan_regs __iomem *regs = priv->reg_base;
	mscan_set_mode(dev, MSCAN_INIT_MODE);
	clrbits8(&regs->canctl1, MSCAN_CANE);
	unregister_candev(dev);
}

struct net_device *alloc_mscandev(void)
{
	struct net_device *dev;
	struct mscan_priv *priv;
	int i;

	dev = alloc_candev(sizeof(struct mscan_priv), MSCAN_ECHO_SKB_MAX);
	if (!dev)
		return NULL;
	priv = netdev_priv(dev);

	dev->netdev_ops = &mscan_netdev_ops;

	dev->flags |= IFF_ECHO;	/* we support local echo */

	netif_napi_add(dev, &priv->napi, mscan_rx_poll, 8);

	priv->can.bittiming_const = &mscan_bittiming_const;
	priv->can.do_set_bittiming = mscan_do_set_bittiming;
	priv->can.do_set_mode = mscan_do_set_mode;
	priv->can.ctrlmode_supported = CAN_CTRLMODE_3_SAMPLES |
		CAN_CTRLMODE_LISTENONLY;

	for (i = 0; i < TX_QUEUE_SIZE; i++) {
		priv->tx_queue[i].id = i;
		priv->tx_queue[i].mask = 1 << i;
	}

	return dev;
}

MODULE_AUTHOR("Andrey Volkov <avolkov@varma-el.com>");
MODULE_LICENSE("GPL v2");
MODULE_DESCRIPTION("CAN port driver for a MSCAN based chips");<|MERGE_RESOLUTION|>--- conflicted
+++ resolved
@@ -404,12 +404,8 @@
 		if (canrflg & MSCAN_RXF) {
 			mscan_get_rx_frame(dev, frame);
 			stats->rx_packets++;
-<<<<<<< HEAD
-			stats->rx_bytes += frame->len;
-=======
 			if (!(frame->can_id & CAN_RTR_FLAG))
 				stats->rx_bytes += frame->len;
->>>>>>> 77b5472d
 		} else if (canrflg & MSCAN_ERR_IF) {
 			mscan_get_err_frame(dev, frame, canrflg);
 		}
