--- conflicted
+++ resolved
@@ -111,20 +111,12 @@
 		table->entry_count = 0;
 	}
 
-<<<<<<< HEAD
-	table->entries = kcalloc(ds->num_ports,
-=======
 	table->entries = kcalloc(table->ops->max_entry_count,
->>>>>>> d92805b6
 				 table->ops->unpacked_entry_size, GFP_KERNEL);
 	if (!table->entries)
 		return -ENOMEM;
 
-<<<<<<< HEAD
-	table->entry_count = ds->num_ports;
-=======
 	table->entry_count = table->ops->max_entry_count;
->>>>>>> d92805b6
 
 	mac = table->entries;
 
@@ -168,11 +160,8 @@
 	mii = table->entries;
 
 	for (i = 0; i < ds->num_ports; i++) {
-<<<<<<< HEAD
-=======
 		sja1105_mii_role_t role = XMII_MAC;
 
->>>>>>> d92805b6
 		if (dsa_is_unused_port(priv->ds, i))
 			continue;
 
@@ -314,16 +303,6 @@
 		.drpnolearn = true,
 	};
 	struct dsa_switch *ds = priv->ds;
-<<<<<<< HEAD
-	struct sja1105_table *table;
-	u64 max_fdb_entries;
-	int port;
-
-	max_fdb_entries = SJA1105_MAX_L2_LOOKUP_COUNT / ds->num_ports;
-
-	for (port = 0; port < ds->num_ports; port++)
-		default_l2_lookup_params.maxaddrp[port] = max_fdb_entries;
-=======
 	int port, num_used_ports = 0;
 	struct sja1105_table *table;
 	u64 max_fdb_entries;
@@ -340,7 +319,6 @@
 
 		default_l2_lookup_params.maxaddrp[port] = max_fdb_entries;
 	}
->>>>>>> d92805b6
 
 	table = &priv->static_config.tables[BLK_IDX_L2_LOOKUP_PARAMS];
 
@@ -486,11 +464,6 @@
 	/* Next 8 entries define VLAN PCP mapping from ingress to egress.
 	 * Create a one-to-one mapping.
 	 */
-<<<<<<< HEAD
-	for (i = 0; i < SJA1105_NUM_TC; i++)
-		for (j = 0; j < ds->num_ports; j++)
-			l2fwd[ds->num_ports + i].vlan_pmap[j] = i;
-=======
 	for (i = 0; i < SJA1105_NUM_TC; i++) {
 		for (j = 0; j < ds->num_ports; j++) {
 			if (dsa_is_unused_port(ds, j))
@@ -540,7 +513,6 @@
 		for (tc = 0; tc < SJA1105_NUM_TC; tc++)
 			pcp_remap[port].egrpcp[tc] = tc;
 	}
->>>>>>> d92805b6
 
 	return 0;
 }
@@ -688,17 +660,6 @@
 		.host_port = priv->ds->num_ports,
 		/* Default to an invalid value */
 		.mirr_port = priv->ds->num_ports,
-<<<<<<< HEAD
-		/* Link-local traffic received on casc_port will be forwarded
-		 * to host_port without embedding the source port and device ID
-		 * info in the destination MAC address (presumably because it
-		 * is a cascaded port and a downstream SJA switch already did
-		 * that). Default to an invalid port (to disable the feature)
-		 * and overwrite this if we find any DSA (cascaded) ports.
-		 */
-		.casc_port = priv->ds->num_ports,
-=======
->>>>>>> d92805b6
 		/* No TTEthernet */
 		.vllupformat = SJA1105_VL_FORMAT_PSFP,
 		.vlmarker = 0,
@@ -872,10 +833,7 @@
 
 	/* Setup shared indices for the matchall policers */
 	for (port = 0; port < ds->num_ports; port++) {
-<<<<<<< HEAD
-=======
 		int mcast = (ds->num_ports * (SJA1105_NUM_TC + 1)) + port;
->>>>>>> d92805b6
 		int bcast = (ds->num_ports * SJA1105_NUM_TC) + port;
 
 		for (tc = 0; tc < SJA1105_NUM_TC; tc++)
@@ -956,17 +914,10 @@
 static int sja1105_parse_rgmii_delays(struct sja1105_private *priv)
 {
 	struct dsa_switch *ds = priv->ds;
-<<<<<<< HEAD
-	int i;
-
-	for (i = 0; i < ds->num_ports; i++) {
-		if (ports[i].role == XMII_MAC)
-=======
 	int port;
 
 	for (port = 0; port < ds->num_ports; port++) {
 		if (!priv->fixed_link[port])
->>>>>>> d92805b6
 			continue;
 
 		if (priv->phy_mode[port] == PHY_INTERFACE_MODE_RGMII_RXID ||
@@ -1979,13 +1930,7 @@
 	 * change it through the dynamic interface later.
 	 */
 	for (i = 0; i < ds->num_ports; i++) {
-<<<<<<< HEAD
-		speed_mbps[i] = sja1105_speed[mac[i].speed];
-		mac[i].speed = SJA1105_SPEED_AUTO;
-	}
-=======
 		u32 reg_addr = mdiobus_c45_addr(MDIO_MMD_VEND2, MDIO_CTRL1);
->>>>>>> d92805b6
 
 		speed_mbps[i] = sja1105_port_speed_to_ethtool(priv,
 							      mac[i].speed);
@@ -2050,10 +1995,6 @@
 		struct dw_xpcs *xpcs = priv->xpcs[i];
 		unsigned int mode;
 
-<<<<<<< HEAD
-	for (i = 0; i < ds->num_ports; i++) {
-=======
->>>>>>> d92805b6
 		rc = sja1105_adjust_port_config(priv, i, speed_mbps[i]);
 		if (rc < 0)
 			goto out;
