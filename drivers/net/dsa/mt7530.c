// SPDX-License-Identifier: GPL-2.0-only
/*
 * Mediatek MT7530 DSA Switch driver
 * Copyright (C) 2017 Sean Wang <sean.wang@mediatek.com>
 */
#include <linux/etherdevice.h>
#include <linux/if_bridge.h>
#include <linux/iopoll.h>
#include <linux/mdio.h>
#include <linux/mfd/syscon.h>
#include <linux/module.h>
#include <linux/netdevice.h>
#include <linux/of_irq.h>
#include <linux/of_mdio.h>
#include <linux/of_net.h>
#include <linux/of_platform.h>
#include <linux/phylink.h>
#include <linux/regmap.h>
#include <linux/regulator/consumer.h>
#include <linux/reset.h>
#include <linux/gpio/consumer.h>
#include <linux/gpio/driver.h>
#include <net/dsa.h>

#include "mt7530.h"

static struct mt753x_pcs *pcs_to_mt753x_pcs(struct phylink_pcs *pcs)
{
	return container_of(pcs, struct mt753x_pcs, pcs);
}

/* String, offset, and register size in bytes if different from 4 bytes */
static const struct mt7530_mib_desc mt7530_mib[] = {
	MIB_DESC(1, 0x00, "TxDrop"),
	MIB_DESC(1, 0x04, "TxCrcErr"),
	MIB_DESC(1, 0x08, "TxUnicast"),
	MIB_DESC(1, 0x0c, "TxMulticast"),
	MIB_DESC(1, 0x10, "TxBroadcast"),
	MIB_DESC(1, 0x14, "TxCollision"),
	MIB_DESC(1, 0x18, "TxSingleCollision"),
	MIB_DESC(1, 0x1c, "TxMultipleCollision"),
	MIB_DESC(1, 0x20, "TxDeferred"),
	MIB_DESC(1, 0x24, "TxLateCollision"),
	MIB_DESC(1, 0x28, "TxExcessiveCollistion"),
	MIB_DESC(1, 0x2c, "TxPause"),
	MIB_DESC(1, 0x30, "TxPktSz64"),
	MIB_DESC(1, 0x34, "TxPktSz65To127"),
	MIB_DESC(1, 0x38, "TxPktSz128To255"),
	MIB_DESC(1, 0x3c, "TxPktSz256To511"),
	MIB_DESC(1, 0x40, "TxPktSz512To1023"),
	MIB_DESC(1, 0x44, "Tx1024ToMax"),
	MIB_DESC(2, 0x48, "TxBytes"),
	MIB_DESC(1, 0x60, "RxDrop"),
	MIB_DESC(1, 0x64, "RxFiltering"),
	MIB_DESC(1, 0x68, "RxUnicast"),
	MIB_DESC(1, 0x6c, "RxMulticast"),
	MIB_DESC(1, 0x70, "RxBroadcast"),
	MIB_DESC(1, 0x74, "RxAlignErr"),
	MIB_DESC(1, 0x78, "RxCrcErr"),
	MIB_DESC(1, 0x7c, "RxUnderSizeErr"),
	MIB_DESC(1, 0x80, "RxFragErr"),
	MIB_DESC(1, 0x84, "RxOverSzErr"),
	MIB_DESC(1, 0x88, "RxJabberErr"),
	MIB_DESC(1, 0x8c, "RxPause"),
	MIB_DESC(1, 0x90, "RxPktSz64"),
	MIB_DESC(1, 0x94, "RxPktSz65To127"),
	MIB_DESC(1, 0x98, "RxPktSz128To255"),
	MIB_DESC(1, 0x9c, "RxPktSz256To511"),
	MIB_DESC(1, 0xa0, "RxPktSz512To1023"),
	MIB_DESC(1, 0xa4, "RxPktSz1024ToMax"),
	MIB_DESC(2, 0xa8, "RxBytes"),
	MIB_DESC(1, 0xb0, "RxCtrlDrop"),
	MIB_DESC(1, 0xb4, "RxIngressDrop"),
	MIB_DESC(1, 0xb8, "RxArlDrop"),
};

/* Since phy_device has not yet been created and
 * phy_{read,write}_mmd_indirect is not available, we provide our own
 * core_{read,write}_mmd_indirect with core_{clear,write,set} wrappers
 * to complete this function.
 */
static int
core_read_mmd_indirect(struct mt7530_priv *priv, int prtad, int devad)
{
	struct mii_bus *bus = priv->bus;
	int value, ret;

	/* Write the desired MMD Devad */
	ret = bus->write(bus, 0, MII_MMD_CTRL, devad);
	if (ret < 0)
		goto err;

	/* Write the desired MMD register address */
	ret = bus->write(bus, 0, MII_MMD_DATA, prtad);
	if (ret < 0)
		goto err;

	/* Select the Function : DATA with no post increment */
	ret = bus->write(bus, 0, MII_MMD_CTRL, (devad | MII_MMD_CTRL_NOINCR));
	if (ret < 0)
		goto err;

	/* Read the content of the MMD's selected register */
	value = bus->read(bus, 0, MII_MMD_DATA);

	return value;
err:
	dev_err(&bus->dev,  "failed to read mmd register\n");

	return ret;
}

static int
core_write_mmd_indirect(struct mt7530_priv *priv, int prtad,
			int devad, u32 data)
{
	struct mii_bus *bus = priv->bus;
	int ret;

	/* Write the desired MMD Devad */
	ret = bus->write(bus, 0, MII_MMD_CTRL, devad);
	if (ret < 0)
		goto err;

	/* Write the desired MMD register address */
	ret = bus->write(bus, 0, MII_MMD_DATA, prtad);
	if (ret < 0)
		goto err;

	/* Select the Function : DATA with no post increment */
	ret = bus->write(bus, 0, MII_MMD_CTRL, (devad | MII_MMD_CTRL_NOINCR));
	if (ret < 0)
		goto err;

	/* Write the data into MMD's selected register */
	ret = bus->write(bus, 0, MII_MMD_DATA, data);
err:
	if (ret < 0)
		dev_err(&bus->dev,
			"failed to write mmd register\n");
	return ret;
}

static void
mt7530_mutex_lock(struct mt7530_priv *priv)
{
	if (priv->bus)
		mutex_lock_nested(&priv->bus->mdio_lock, MDIO_MUTEX_NESTED);
}

static void
mt7530_mutex_unlock(struct mt7530_priv *priv)
{
	if (priv->bus)
		mutex_unlock(&priv->bus->mdio_lock);
}

static void
core_write(struct mt7530_priv *priv, u32 reg, u32 val)
{
	mt7530_mutex_lock(priv);

	core_write_mmd_indirect(priv, reg, MDIO_MMD_VEND2, val);

	mt7530_mutex_unlock(priv);
}

static void
core_rmw(struct mt7530_priv *priv, u32 reg, u32 mask, u32 set)
{
	u32 val;

	mt7530_mutex_lock(priv);

	val = core_read_mmd_indirect(priv, reg, MDIO_MMD_VEND2);
	val &= ~mask;
	val |= set;
	core_write_mmd_indirect(priv, reg, MDIO_MMD_VEND2, val);

	mt7530_mutex_unlock(priv);
}

static void
core_set(struct mt7530_priv *priv, u32 reg, u32 val)
{
	core_rmw(priv, reg, 0, val);
}

static void
core_clear(struct mt7530_priv *priv, u32 reg, u32 val)
{
	core_rmw(priv, reg, val, 0);
}

static int
mt7530_mii_write(struct mt7530_priv *priv, u32 reg, u32 val)
{
	int ret;

	ret = regmap_write(priv->regmap, reg, val);

	if (ret < 0)
		dev_err(priv->dev,
			"failed to write mt7530 register\n");

	return ret;
}

static u32
mt7530_mii_read(struct mt7530_priv *priv, u32 reg)
{
	int ret;
	u32 val;

	ret = regmap_read(priv->regmap, reg, &val);
	if (ret) {
		WARN_ON_ONCE(1);
		dev_err(priv->dev,
			"failed to read mt7530 register\n");
		return 0;
	}

	return val;
}

static void
mt7530_write(struct mt7530_priv *priv, u32 reg, u32 val)
{
	mt7530_mutex_lock(priv);

	mt7530_mii_write(priv, reg, val);

	mt7530_mutex_unlock(priv);
}

static u32
_mt7530_unlocked_read(struct mt7530_dummy_poll *p)
{
	return mt7530_mii_read(p->priv, p->reg);
}

static u32
_mt7530_read(struct mt7530_dummy_poll *p)
{
	u32 val;

	mt7530_mutex_lock(p->priv);

	val = mt7530_mii_read(p->priv, p->reg);

	mt7530_mutex_unlock(p->priv);

	return val;
}

static u32
mt7530_read(struct mt7530_priv *priv, u32 reg)
{
	struct mt7530_dummy_poll p;

	INIT_MT7530_DUMMY_POLL(&p, priv, reg);
	return _mt7530_read(&p);
}

static void
mt7530_rmw(struct mt7530_priv *priv, u32 reg,
	   u32 mask, u32 set)
{
	mt7530_mutex_lock(priv);

	regmap_update_bits(priv->regmap, reg, mask, set);

	mt7530_mutex_unlock(priv);
}

static void
mt7530_set(struct mt7530_priv *priv, u32 reg, u32 val)
{
	mt7530_rmw(priv, reg, val, val);
}

static void
mt7530_clear(struct mt7530_priv *priv, u32 reg, u32 val)
{
	mt7530_rmw(priv, reg, val, 0);
}

static int
mt7530_fdb_cmd(struct mt7530_priv *priv, enum mt7530_fdb_cmd cmd, u32 *rsp)
{
	u32 val;
	int ret;
	struct mt7530_dummy_poll p;

	/* Set the command operating upon the MAC address entries */
	val = ATC_BUSY | ATC_MAT(0) | cmd;
	mt7530_write(priv, MT7530_ATC, val);

	INIT_MT7530_DUMMY_POLL(&p, priv, MT7530_ATC);
	ret = readx_poll_timeout(_mt7530_read, &p, val,
				 !(val & ATC_BUSY), 20, 20000);
	if (ret < 0) {
		dev_err(priv->dev, "reset timeout\n");
		return ret;
	}

	/* Additional sanity for read command if the specified
	 * entry is invalid
	 */
	val = mt7530_read(priv, MT7530_ATC);
	if ((cmd == MT7530_FDB_READ) && (val & ATC_INVALID))
		return -EINVAL;

	if (rsp)
		*rsp = val;

	return 0;
}

static void
mt7530_fdb_read(struct mt7530_priv *priv, struct mt7530_fdb *fdb)
{
	u32 reg[3];
	int i;

	/* Read from ARL table into an array */
	for (i = 0; i < 3; i++) {
		reg[i] = mt7530_read(priv, MT7530_TSRA1 + (i * 4));

		dev_dbg(priv->dev, "%s(%d) reg[%d]=0x%x\n",
			__func__, __LINE__, i, reg[i]);
	}

	fdb->vid = (reg[1] >> CVID) & CVID_MASK;
	fdb->aging = (reg[2] >> AGE_TIMER) & AGE_TIMER_MASK;
	fdb->port_mask = (reg[2] >> PORT_MAP) & PORT_MAP_MASK;
	fdb->mac[0] = (reg[0] >> MAC_BYTE_0) & MAC_BYTE_MASK;
	fdb->mac[1] = (reg[0] >> MAC_BYTE_1) & MAC_BYTE_MASK;
	fdb->mac[2] = (reg[0] >> MAC_BYTE_2) & MAC_BYTE_MASK;
	fdb->mac[3] = (reg[0] >> MAC_BYTE_3) & MAC_BYTE_MASK;
	fdb->mac[4] = (reg[1] >> MAC_BYTE_4) & MAC_BYTE_MASK;
	fdb->mac[5] = (reg[1] >> MAC_BYTE_5) & MAC_BYTE_MASK;
	fdb->noarp = ((reg[2] >> ENT_STATUS) & ENT_STATUS_MASK) == STATIC_ENT;
}

static void
mt7530_fdb_write(struct mt7530_priv *priv, u16 vid,
		 u8 port_mask, const u8 *mac,
		 u8 aging, u8 type)
{
	u32 reg[3] = { 0 };
	int i;

	reg[1] |= vid & CVID_MASK;
	reg[1] |= ATA2_IVL;
	reg[1] |= ATA2_FID(FID_BRIDGED);
	reg[2] |= (aging & AGE_TIMER_MASK) << AGE_TIMER;
	reg[2] |= (port_mask & PORT_MAP_MASK) << PORT_MAP;
	/* STATIC_ENT indicate that entry is static wouldn't
	 * be aged out and STATIC_EMP specified as erasing an
	 * entry
	 */
	reg[2] |= (type & ENT_STATUS_MASK) << ENT_STATUS;
	reg[1] |= mac[5] << MAC_BYTE_5;
	reg[1] |= mac[4] << MAC_BYTE_4;
	reg[0] |= mac[3] << MAC_BYTE_3;
	reg[0] |= mac[2] << MAC_BYTE_2;
	reg[0] |= mac[1] << MAC_BYTE_1;
	reg[0] |= mac[0] << MAC_BYTE_0;

	/* Write array into the ARL table */
	for (i = 0; i < 3; i++)
		mt7530_write(priv, MT7530_ATA1 + (i * 4), reg[i]);
}

/* Set up switch core clock for MT7530 */
static void mt7530_pll_setup(struct mt7530_priv *priv)
{
	/* Disable core clock */
	core_clear(priv, CORE_TRGMII_GSW_CLK_CG, REG_GSWCK_EN);

	/* Disable PLL */
	core_write(priv, CORE_GSWPLL_GRP1, 0);

	/* Set core clock into 500Mhz */
	core_write(priv, CORE_GSWPLL_GRP2,
		   RG_GSWPLL_POSDIV_500M(1) |
		   RG_GSWPLL_FBKDIV_500M(25));

	/* Enable PLL */
	core_write(priv, CORE_GSWPLL_GRP1,
		   RG_GSWPLL_EN_PRE |
		   RG_GSWPLL_POSDIV_200M(2) |
		   RG_GSWPLL_FBKDIV_200M(32));

	udelay(20);

	/* Enable core clock */
	core_set(priv, CORE_TRGMII_GSW_CLK_CG, REG_GSWCK_EN);
}

/* If port 6 is available as a CPU port, always prefer that as the default,
 * otherwise don't care.
 */
static struct dsa_port *
mt753x_preferred_default_local_cpu_port(struct dsa_switch *ds)
{
	struct dsa_port *cpu_dp = dsa_to_port(ds, 6);

	if (dsa_port_is_cpu(cpu_dp))
		return cpu_dp;

	return NULL;
}

/* Setup port 6 interface mode and TRGMII TX circuit */
static int
mt7530_pad_clk_setup(struct dsa_switch *ds, phy_interface_t interface)
{
	struct mt7530_priv *priv = ds->priv;
	u32 ncpo1, ssc_delta, trgint, xtal;

	xtal = mt7530_read(priv, MT7530_MHWTRAP) & HWTRAP_XTAL_MASK;

	if (xtal == HWTRAP_XTAL_20MHZ) {
		dev_err(priv->dev,
			"%s: MT7530 with a 20MHz XTAL is not supported!\n",
			__func__);
		return -EINVAL;
	}

	switch (interface) {
	case PHY_INTERFACE_MODE_RGMII:
		trgint = 0;
		break;
	case PHY_INTERFACE_MODE_TRGMII:
		trgint = 1;
		if (xtal == HWTRAP_XTAL_25MHZ)
			ssc_delta = 0x57;
		else
			ssc_delta = 0x87;
		if (priv->id == ID_MT7621) {
			/* PLL frequency: 125MHz: 1.0GBit */
			if (xtal == HWTRAP_XTAL_40MHZ)
				ncpo1 = 0x0640;
			if (xtal == HWTRAP_XTAL_25MHZ)
				ncpo1 = 0x0a00;
		} else { /* PLL frequency: 250MHz: 2.0Gbit */
			if (xtal == HWTRAP_XTAL_40MHZ)
				ncpo1 = 0x0c80;
			if (xtal == HWTRAP_XTAL_25MHZ)
				ncpo1 = 0x1400;
		}
		break;
	default:
		dev_err(priv->dev, "xMII interface %d not supported\n",
			interface);
		return -EINVAL;
	}

	mt7530_rmw(priv, MT7530_P6ECR, P6_INTF_MODE_MASK,
		   P6_INTF_MODE(trgint));

	if (trgint) {
		/* Disable the MT7530 TRGMII clocks */
		core_clear(priv, CORE_TRGMII_GSW_CLK_CG, REG_TRGMIICK_EN);

		/* Setup the MT7530 TRGMII Tx Clock */
		core_write(priv, CORE_PLL_GROUP5, RG_LCDDS_PCW_NCPO1(ncpo1));
		core_write(priv, CORE_PLL_GROUP6, RG_LCDDS_PCW_NCPO0(0));
		core_write(priv, CORE_PLL_GROUP10, RG_LCDDS_SSC_DELTA(ssc_delta));
		core_write(priv, CORE_PLL_GROUP11, RG_LCDDS_SSC_DELTA1(ssc_delta));
		core_write(priv, CORE_PLL_GROUP4,
			   RG_SYSPLL_DDSFBK_EN | RG_SYSPLL_BIAS_EN |
			   RG_SYSPLL_BIAS_LPF_EN);
		core_write(priv, CORE_PLL_GROUP2,
			   RG_SYSPLL_EN_NORMAL | RG_SYSPLL_VODEN |
			   RG_SYSPLL_POSDIV(1));
		core_write(priv, CORE_PLL_GROUP7,
			   RG_LCDDS_PCW_NCPO_CHG | RG_LCCDS_C(3) |
			   RG_LCDDS_PWDB | RG_LCDDS_ISO_EN);

		/* Enable the MT7530 TRGMII clocks */
		core_set(priv, CORE_TRGMII_GSW_CLK_CG, REG_TRGMIICK_EN);
	}

	return 0;
}

static bool mt7531_dual_sgmii_supported(struct mt7530_priv *priv)
{
	u32 val;

	val = mt7530_read(priv, MT7531_TOP_SIG_SR);

	return (val & PAD_DUAL_SGMII_EN) != 0;
}

static int
mt7531_pad_setup(struct dsa_switch *ds, phy_interface_t interface)
{
	return 0;
}

static void
mt7531_pll_setup(struct mt7530_priv *priv)
{
	u32 top_sig;
	u32 hwstrap;
	u32 xtal;
	u32 val;

	if (mt7531_dual_sgmii_supported(priv))
		return;

	val = mt7530_read(priv, MT7531_CREV);
	top_sig = mt7530_read(priv, MT7531_TOP_SIG_SR);
	hwstrap = mt7530_read(priv, MT7531_HWTRAP);
	if ((val & CHIP_REV_M) > 0)
		xtal = (top_sig & PAD_MCM_SMI_EN) ? HWTRAP_XTAL_FSEL_40MHZ :
						    HWTRAP_XTAL_FSEL_25MHZ;
	else
		xtal = hwstrap & HWTRAP_XTAL_FSEL_MASK;

	/* Step 1 : Disable MT7531 COREPLL */
	val = mt7530_read(priv, MT7531_PLLGP_EN);
	val &= ~EN_COREPLL;
	mt7530_write(priv, MT7531_PLLGP_EN, val);

	/* Step 2: switch to XTAL output */
	val = mt7530_read(priv, MT7531_PLLGP_EN);
	val |= SW_CLKSW;
	mt7530_write(priv, MT7531_PLLGP_EN, val);

	val = mt7530_read(priv, MT7531_PLLGP_CR0);
	val &= ~RG_COREPLL_EN;
	mt7530_write(priv, MT7531_PLLGP_CR0, val);

	/* Step 3: disable PLLGP and enable program PLLGP */
	val = mt7530_read(priv, MT7531_PLLGP_EN);
	val |= SW_PLLGP;
	mt7530_write(priv, MT7531_PLLGP_EN, val);

	/* Step 4: program COREPLL output frequency to 500MHz */
	val = mt7530_read(priv, MT7531_PLLGP_CR0);
	val &= ~RG_COREPLL_POSDIV_M;
	val |= 2 << RG_COREPLL_POSDIV_S;
	mt7530_write(priv, MT7531_PLLGP_CR0, val);
	usleep_range(25, 35);

	switch (xtal) {
	case HWTRAP_XTAL_FSEL_25MHZ:
		val = mt7530_read(priv, MT7531_PLLGP_CR0);
		val &= ~RG_COREPLL_SDM_PCW_M;
		val |= 0x140000 << RG_COREPLL_SDM_PCW_S;
		mt7530_write(priv, MT7531_PLLGP_CR0, val);
		break;
	case HWTRAP_XTAL_FSEL_40MHZ:
		val = mt7530_read(priv, MT7531_PLLGP_CR0);
		val &= ~RG_COREPLL_SDM_PCW_M;
		val |= 0x190000 << RG_COREPLL_SDM_PCW_S;
		mt7530_write(priv, MT7531_PLLGP_CR0, val);
		break;
	}

	/* Set feedback divide ratio update signal to high */
	val = mt7530_read(priv, MT7531_PLLGP_CR0);
	val |= RG_COREPLL_SDM_PCW_CHG;
	mt7530_write(priv, MT7531_PLLGP_CR0, val);
	/* Wait for at least 16 XTAL clocks */
	usleep_range(10, 20);

	/* Step 5: set feedback divide ratio update signal to low */
	val = mt7530_read(priv, MT7531_PLLGP_CR0);
	val &= ~RG_COREPLL_SDM_PCW_CHG;
	mt7530_write(priv, MT7531_PLLGP_CR0, val);

	/* Enable 325M clock for SGMII */
	mt7530_write(priv, MT7531_ANA_PLLGP_CR5, 0xad0000);

	/* Enable 250SSC clock for RGMII */
	mt7530_write(priv, MT7531_ANA_PLLGP_CR2, 0x4f40000);

	/* Step 6: Enable MT7531 PLL */
	val = mt7530_read(priv, MT7531_PLLGP_CR0);
	val |= RG_COREPLL_EN;
	mt7530_write(priv, MT7531_PLLGP_CR0, val);

	val = mt7530_read(priv, MT7531_PLLGP_EN);
	val |= EN_COREPLL;
	mt7530_write(priv, MT7531_PLLGP_EN, val);
	usleep_range(25, 35);
}

static void
mt7530_mib_reset(struct dsa_switch *ds)
{
	struct mt7530_priv *priv = ds->priv;

	mt7530_write(priv, MT7530_MIB_CCR, CCR_MIB_FLUSH);
	mt7530_write(priv, MT7530_MIB_CCR, CCR_MIB_ACTIVATE);
}

static int mt7530_phy_read_c22(struct mt7530_priv *priv, int port, int regnum)
{
	return mdiobus_read_nested(priv->bus, port, regnum);
}

static int mt7530_phy_write_c22(struct mt7530_priv *priv, int port, int regnum,
				u16 val)
{
	return mdiobus_write_nested(priv->bus, port, regnum, val);
}

static int mt7530_phy_read_c45(struct mt7530_priv *priv, int port,
			       int devad, int regnum)
{
	return mdiobus_c45_read_nested(priv->bus, port, devad, regnum);
}

static int mt7530_phy_write_c45(struct mt7530_priv *priv, int port, int devad,
				int regnum, u16 val)
{
	return mdiobus_c45_write_nested(priv->bus, port, devad, regnum, val);
}

static int
mt7531_ind_c45_phy_read(struct mt7530_priv *priv, int port, int devad,
			int regnum)
{
	struct mt7530_dummy_poll p;
	u32 reg, val;
	int ret;

	INIT_MT7530_DUMMY_POLL(&p, priv, MT7531_PHY_IAC);

	mt7530_mutex_lock(priv);

	ret = readx_poll_timeout(_mt7530_unlocked_read, &p, val,
				 !(val & MT7531_PHY_ACS_ST), 20, 100000);
	if (ret < 0) {
		dev_err(priv->dev, "poll timeout\n");
		goto out;
	}

	reg = MT7531_MDIO_CL45_ADDR | MT7531_MDIO_PHY_ADDR(port) |
	      MT7531_MDIO_DEV_ADDR(devad) | regnum;
	mt7530_mii_write(priv, MT7531_PHY_IAC, reg | MT7531_PHY_ACS_ST);

	ret = readx_poll_timeout(_mt7530_unlocked_read, &p, val,
				 !(val & MT7531_PHY_ACS_ST), 20, 100000);
	if (ret < 0) {
		dev_err(priv->dev, "poll timeout\n");
		goto out;
	}

	reg = MT7531_MDIO_CL45_READ | MT7531_MDIO_PHY_ADDR(port) |
	      MT7531_MDIO_DEV_ADDR(devad);
	mt7530_mii_write(priv, MT7531_PHY_IAC, reg | MT7531_PHY_ACS_ST);

	ret = readx_poll_timeout(_mt7530_unlocked_read, &p, val,
				 !(val & MT7531_PHY_ACS_ST), 20, 100000);
	if (ret < 0) {
		dev_err(priv->dev, "poll timeout\n");
		goto out;
	}

	ret = val & MT7531_MDIO_RW_DATA_MASK;
out:
	mt7530_mutex_unlock(priv);

	return ret;
}

static int
mt7531_ind_c45_phy_write(struct mt7530_priv *priv, int port, int devad,
			 int regnum, u16 data)
{
	struct mt7530_dummy_poll p;
	u32 val, reg;
	int ret;

	INIT_MT7530_DUMMY_POLL(&p, priv, MT7531_PHY_IAC);

	mt7530_mutex_lock(priv);

	ret = readx_poll_timeout(_mt7530_unlocked_read, &p, val,
				 !(val & MT7531_PHY_ACS_ST), 20, 100000);
	if (ret < 0) {
		dev_err(priv->dev, "poll timeout\n");
		goto out;
	}

	reg = MT7531_MDIO_CL45_ADDR | MT7531_MDIO_PHY_ADDR(port) |
	      MT7531_MDIO_DEV_ADDR(devad) | regnum;
	mt7530_mii_write(priv, MT7531_PHY_IAC, reg | MT7531_PHY_ACS_ST);

	ret = readx_poll_timeout(_mt7530_unlocked_read, &p, val,
				 !(val & MT7531_PHY_ACS_ST), 20, 100000);
	if (ret < 0) {
		dev_err(priv->dev, "poll timeout\n");
		goto out;
	}

	reg = MT7531_MDIO_CL45_WRITE | MT7531_MDIO_PHY_ADDR(port) |
	      MT7531_MDIO_DEV_ADDR(devad) | data;
	mt7530_mii_write(priv, MT7531_PHY_IAC, reg | MT7531_PHY_ACS_ST);

	ret = readx_poll_timeout(_mt7530_unlocked_read, &p, val,
				 !(val & MT7531_PHY_ACS_ST), 20, 100000);
	if (ret < 0) {
		dev_err(priv->dev, "poll timeout\n");
		goto out;
	}

out:
	mt7530_mutex_unlock(priv);

	return ret;
}

static int
mt7531_ind_c22_phy_read(struct mt7530_priv *priv, int port, int regnum)
{
	struct mt7530_dummy_poll p;
	int ret;
	u32 val;

	INIT_MT7530_DUMMY_POLL(&p, priv, MT7531_PHY_IAC);

	mt7530_mutex_lock(priv);

	ret = readx_poll_timeout(_mt7530_unlocked_read, &p, val,
				 !(val & MT7531_PHY_ACS_ST), 20, 100000);
	if (ret < 0) {
		dev_err(priv->dev, "poll timeout\n");
		goto out;
	}

	val = MT7531_MDIO_CL22_READ | MT7531_MDIO_PHY_ADDR(port) |
	      MT7531_MDIO_REG_ADDR(regnum);

	mt7530_mii_write(priv, MT7531_PHY_IAC, val | MT7531_PHY_ACS_ST);

	ret = readx_poll_timeout(_mt7530_unlocked_read, &p, val,
				 !(val & MT7531_PHY_ACS_ST), 20, 100000);
	if (ret < 0) {
		dev_err(priv->dev, "poll timeout\n");
		goto out;
	}

	ret = val & MT7531_MDIO_RW_DATA_MASK;
out:
	mt7530_mutex_unlock(priv);

	return ret;
}

static int
mt7531_ind_c22_phy_write(struct mt7530_priv *priv, int port, int regnum,
			 u16 data)
{
	struct mt7530_dummy_poll p;
	int ret;
	u32 reg;

	INIT_MT7530_DUMMY_POLL(&p, priv, MT7531_PHY_IAC);

	mt7530_mutex_lock(priv);

	ret = readx_poll_timeout(_mt7530_unlocked_read, &p, reg,
				 !(reg & MT7531_PHY_ACS_ST), 20, 100000);
	if (ret < 0) {
		dev_err(priv->dev, "poll timeout\n");
		goto out;
	}

	reg = MT7531_MDIO_CL22_WRITE | MT7531_MDIO_PHY_ADDR(port) |
	      MT7531_MDIO_REG_ADDR(regnum) | data;

	mt7530_mii_write(priv, MT7531_PHY_IAC, reg | MT7531_PHY_ACS_ST);

	ret = readx_poll_timeout(_mt7530_unlocked_read, &p, reg,
				 !(reg & MT7531_PHY_ACS_ST), 20, 100000);
	if (ret < 0) {
		dev_err(priv->dev, "poll timeout\n");
		goto out;
	}

out:
	mt7530_mutex_unlock(priv);

	return ret;
}

static int
mt753x_phy_read_c22(struct mii_bus *bus, int port, int regnum)
{
	struct mt7530_priv *priv = bus->priv;

	return priv->info->phy_read_c22(priv, port, regnum);
}

static int
mt753x_phy_read_c45(struct mii_bus *bus, int port, int devad, int regnum)
{
	struct mt7530_priv *priv = bus->priv;

	return priv->info->phy_read_c45(priv, port, devad, regnum);
}

static int
mt753x_phy_write_c22(struct mii_bus *bus, int port, int regnum, u16 val)
{
	struct mt7530_priv *priv = bus->priv;

	return priv->info->phy_write_c22(priv, port, regnum, val);
}

static int
mt753x_phy_write_c45(struct mii_bus *bus, int port, int devad, int regnum,
		     u16 val)
{
	struct mt7530_priv *priv = bus->priv;

	return priv->info->phy_write_c45(priv, port, devad, regnum, val);
}

static void
mt7530_get_strings(struct dsa_switch *ds, int port, u32 stringset,
		   uint8_t *data)
{
	int i;

	if (stringset != ETH_SS_STATS)
		return;

	for (i = 0; i < ARRAY_SIZE(mt7530_mib); i++)
		strncpy(data + i * ETH_GSTRING_LEN, mt7530_mib[i].name,
			ETH_GSTRING_LEN);
}

static void
mt7530_get_ethtool_stats(struct dsa_switch *ds, int port,
			 uint64_t *data)
{
	struct mt7530_priv *priv = ds->priv;
	const struct mt7530_mib_desc *mib;
	u32 reg, i;
	u64 hi;

	for (i = 0; i < ARRAY_SIZE(mt7530_mib); i++) {
		mib = &mt7530_mib[i];
		reg = MT7530_PORT_MIB_COUNTER(port) + mib->offset;

		data[i] = mt7530_read(priv, reg);
		if (mib->size == 2) {
			hi = mt7530_read(priv, reg + 4);
			data[i] |= hi << 32;
		}
	}
}

static int
mt7530_get_sset_count(struct dsa_switch *ds, int port, int sset)
{
	if (sset != ETH_SS_STATS)
		return 0;

	return ARRAY_SIZE(mt7530_mib);
}

static int
mt7530_set_ageing_time(struct dsa_switch *ds, unsigned int msecs)
{
	struct mt7530_priv *priv = ds->priv;
	unsigned int secs = msecs / 1000;
	unsigned int tmp_age_count;
	unsigned int error = -1;
	unsigned int age_count;
	unsigned int age_unit;

	/* Applied timer is (AGE_CNT + 1) * (AGE_UNIT + 1) seconds */
	if (secs < 1 || secs > (AGE_CNT_MAX + 1) * (AGE_UNIT_MAX + 1))
		return -ERANGE;

	/* iterate through all possible age_count to find the closest pair */
	for (tmp_age_count = 0; tmp_age_count <= AGE_CNT_MAX; ++tmp_age_count) {
		unsigned int tmp_age_unit = secs / (tmp_age_count + 1) - 1;

		if (tmp_age_unit <= AGE_UNIT_MAX) {
			unsigned int tmp_error = secs -
				(tmp_age_count + 1) * (tmp_age_unit + 1);

			/* found a closer pair */
			if (error > tmp_error) {
				error = tmp_error;
				age_count = tmp_age_count;
				age_unit = tmp_age_unit;
			}

			/* found the exact match, so break the loop */
			if (!error)
				break;
		}
	}

	mt7530_write(priv, MT7530_AAC, AGE_CNT(age_count) | AGE_UNIT(age_unit));

	return 0;
}

static const char *p5_intf_modes(unsigned int p5_interface)
{
	switch (p5_interface) {
	case P5_DISABLED:
		return "DISABLED";
	case P5_INTF_SEL_PHY_P0:
		return "PHY P0";
	case P5_INTF_SEL_PHY_P4:
		return "PHY P4";
	case P5_INTF_SEL_GMAC5:
		return "GMAC5";
	case P5_INTF_SEL_GMAC5_SGMII:
		return "GMAC5_SGMII";
	default:
		return "unknown";
	}
}

static void mt7530_setup_port5(struct dsa_switch *ds, phy_interface_t interface)
{
	struct mt7530_priv *priv = ds->priv;
	u8 tx_delay = 0;
	int val;

	mutex_lock(&priv->reg_mutex);

	val = mt7530_read(priv, MT7530_MHWTRAP);

	val |= MHWTRAP_MANUAL | MHWTRAP_P5_MAC_SEL | MHWTRAP_P5_DIS;
	val &= ~MHWTRAP_P5_RGMII_MODE & ~MHWTRAP_PHY0_SEL;

	switch (priv->p5_intf_sel) {
	case P5_INTF_SEL_PHY_P0:
		/* MT7530_P5_MODE_GPHY_P0: 2nd GMAC -> P5 -> P0 */
		val |= MHWTRAP_PHY0_SEL;
		fallthrough;
	case P5_INTF_SEL_PHY_P4:
		/* MT7530_P5_MODE_GPHY_P4: 2nd GMAC -> P5 -> P4 */
		val &= ~MHWTRAP_P5_MAC_SEL & ~MHWTRAP_P5_DIS;

		/* Setup the MAC by default for the cpu port */
		mt7530_write(priv, MT7530_PMCR_P(5), 0x56300);
		break;
	case P5_INTF_SEL_GMAC5:
		/* MT7530_P5_MODE_GMAC: P5 -> External phy or 2nd GMAC */
		val &= ~MHWTRAP_P5_DIS;
		break;
	case P5_DISABLED:
		interface = PHY_INTERFACE_MODE_NA;
		break;
	default:
		dev_err(ds->dev, "Unsupported p5_intf_sel %d\n",
			priv->p5_intf_sel);
		goto unlock_exit;
	}

	/* Setup RGMII settings */
	if (phy_interface_mode_is_rgmii(interface)) {
		val |= MHWTRAP_P5_RGMII_MODE;

		/* P5 RGMII RX Clock Control: delay setting for 1000M */
		mt7530_write(priv, MT7530_P5RGMIIRXCR, CSR_RGMII_EDGE_ALIGN);

		/* Don't set delay in DSA mode */
		if (!dsa_is_dsa_port(priv->ds, 5) &&
		    (interface == PHY_INTERFACE_MODE_RGMII_TXID ||
		     interface == PHY_INTERFACE_MODE_RGMII_ID))
			tx_delay = 4; /* n * 0.5 ns */

		/* P5 RGMII TX Clock Control: delay x */
		mt7530_write(priv, MT7530_P5RGMIITXCR,
			     CSR_RGMII_TXC_CFG(0x10 + tx_delay));

		/* reduce P5 RGMII Tx driving, 8mA */
		mt7530_write(priv, MT7530_IO_DRV_CR,
			     P5_IO_CLK_DRV(1) | P5_IO_DATA_DRV(1));
	}

	mt7530_write(priv, MT7530_MHWTRAP, val);

	dev_dbg(ds->dev, "Setup P5, HWTRAP=0x%x, intf_sel=%s, phy-mode=%s\n",
		val, p5_intf_modes(priv->p5_intf_sel), phy_modes(interface));

	priv->p5_interface = interface;

unlock_exit:
	mutex_unlock(&priv->reg_mutex);
}

static void
mt753x_trap_frames(struct mt7530_priv *priv)
{
	/* Trap BPDUs to the CPU port(s) */
	mt7530_rmw(priv, MT753X_BPC, MT753X_BPDU_PORT_FW_MASK,
		   MT753X_BPDU_CPU_ONLY);

	/* Trap LLDP frames with :0E MAC DA to the CPU port(s) */
	mt7530_rmw(priv, MT753X_RGAC2, MT753X_R0E_PORT_FW_MASK,
		   MT753X_R0E_PORT_FW(MT753X_BPDU_CPU_ONLY));
}

static int
mt753x_cpu_port_enable(struct dsa_switch *ds, int port)
{
	struct mt7530_priv *priv = ds->priv;
	int ret;

	/* Setup max capability of CPU port at first */
	if (priv->info->cpu_port_config) {
		ret = priv->info->cpu_port_config(ds, port);
		if (ret)
			return ret;
	}

	/* Enable Mediatek header mode on the cpu port */
	mt7530_write(priv, MT7530_PVC_P(port),
		     PORT_SPEC_TAG);

	/* Enable flooding on the CPU port */
	mt7530_set(priv, MT7530_MFC, BC_FFP(BIT(port)) | UNM_FFP(BIT(port)) |
		   UNU_FFP(BIT(port)));

	/* Set CPU port number */
	if (priv->id == ID_MT7530 || priv->id == ID_MT7621)
		mt7530_rmw(priv, MT7530_MFC, CPU_MASK, CPU_EN | CPU_PORT(port));

	/* Add the CPU port to the CPU port bitmap for MT7531 and the switch on
	 * the MT7988 SoC. Trapped frames will be forwarded to the CPU port that
	 * is affine to the inbound user port.
	 */
	if (priv->id == ID_MT7531 || priv->id == ID_MT7988)
		mt7530_set(priv, MT7531_CFC, MT7531_CPU_PMAP(BIT(port)));

	/* CPU port gets connected to all user ports of
	 * the switch.
	 */
	mt7530_write(priv, MT7530_PCR_P(port),
		     PCR_MATRIX(dsa_user_ports(priv->ds)));

	/* Set to fallback mode for independent VLAN learning */
	mt7530_rmw(priv, MT7530_PCR_P(port), PCR_PORT_VLAN_MASK,
		   MT7530_PORT_FALLBACK_MODE);

	return 0;
}

static int
mt7530_port_enable(struct dsa_switch *ds, int port,
		   struct phy_device *phy)
{
	struct dsa_port *dp = dsa_to_port(ds, port);
	struct mt7530_priv *priv = ds->priv;

	mutex_lock(&priv->reg_mutex);

	/* Allow the user port gets connected to the cpu port and also
	 * restore the port matrix if the port is the member of a certain
	 * bridge.
	 */
	if (dsa_port_is_user(dp)) {
		struct dsa_port *cpu_dp = dp->cpu_dp;

		priv->ports[port].pm |= PCR_MATRIX(BIT(cpu_dp->index));
	}
	priv->ports[port].enable = true;
	mt7530_rmw(priv, MT7530_PCR_P(port), PCR_MATRIX_MASK,
		   priv->ports[port].pm);
	mt7530_clear(priv, MT7530_PMCR_P(port), PMCR_LINK_SETTINGS_MASK);

	mutex_unlock(&priv->reg_mutex);

	return 0;
}

static void
mt7530_port_disable(struct dsa_switch *ds, int port)
{
	struct mt7530_priv *priv = ds->priv;

	mutex_lock(&priv->reg_mutex);

	/* Clear up all port matrix which could be restored in the next
	 * enablement for the port.
	 */
	priv->ports[port].enable = false;
	mt7530_rmw(priv, MT7530_PCR_P(port), PCR_MATRIX_MASK,
		   PCR_MATRIX_CLR);
	mt7530_clear(priv, MT7530_PMCR_P(port), PMCR_LINK_SETTINGS_MASK);

	mutex_unlock(&priv->reg_mutex);
}

static int
mt7530_port_change_mtu(struct dsa_switch *ds, int port, int new_mtu)
{
	struct mt7530_priv *priv = ds->priv;
	int length;
	u32 val;

	/* When a new MTU is set, DSA always set the CPU port's MTU to the
	 * largest MTU of the slave ports. Because the switch only has a global
	 * RX length register, only allowing CPU port here is enough.
	 */
	if (!dsa_is_cpu_port(ds, port))
		return 0;

	mt7530_mutex_lock(priv);

	val = mt7530_mii_read(priv, MT7530_GMACCR);
	val &= ~MAX_RX_PKT_LEN_MASK;

	/* RX length also includes Ethernet header, MTK tag, and FCS length */
	length = new_mtu + ETH_HLEN + MTK_HDR_LEN + ETH_FCS_LEN;
	if (length <= 1522) {
		val |= MAX_RX_PKT_LEN_1522;
	} else if (length <= 1536) {
		val |= MAX_RX_PKT_LEN_1536;
	} else if (length <= 1552) {
		val |= MAX_RX_PKT_LEN_1552;
	} else {
		val &= ~MAX_RX_JUMBO_MASK;
		val |= MAX_RX_JUMBO(DIV_ROUND_UP(length, 1024));
		val |= MAX_RX_PKT_LEN_JUMBO;
	}

	mt7530_mii_write(priv, MT7530_GMACCR, val);

	mt7530_mutex_unlock(priv);

	return 0;
}

static int
mt7530_port_max_mtu(struct dsa_switch *ds, int port)
{
	return MT7530_MAX_MTU;
}

static void
mt7530_stp_state_set(struct dsa_switch *ds, int port, u8 state)
{
	struct mt7530_priv *priv = ds->priv;
	u32 stp_state;

	switch (state) {
	case BR_STATE_DISABLED:
		stp_state = MT7530_STP_DISABLED;
		break;
	case BR_STATE_BLOCKING:
		stp_state = MT7530_STP_BLOCKING;
		break;
	case BR_STATE_LISTENING:
		stp_state = MT7530_STP_LISTENING;
		break;
	case BR_STATE_LEARNING:
		stp_state = MT7530_STP_LEARNING;
		break;
	case BR_STATE_FORWARDING:
	default:
		stp_state = MT7530_STP_FORWARDING;
		break;
	}

	mt7530_rmw(priv, MT7530_SSP_P(port), FID_PST_MASK(FID_BRIDGED),
		   FID_PST(FID_BRIDGED, stp_state));
}

static int
mt7530_port_pre_bridge_flags(struct dsa_switch *ds, int port,
			     struct switchdev_brport_flags flags,
			     struct netlink_ext_ack *extack)
{
	if (flags.mask & ~(BR_LEARNING | BR_FLOOD | BR_MCAST_FLOOD |
			   BR_BCAST_FLOOD))
		return -EINVAL;

	return 0;
}

static int
mt7530_port_bridge_flags(struct dsa_switch *ds, int port,
			 struct switchdev_brport_flags flags,
			 struct netlink_ext_ack *extack)
{
	struct mt7530_priv *priv = ds->priv;

	if (flags.mask & BR_LEARNING)
		mt7530_rmw(priv, MT7530_PSC_P(port), SA_DIS,
			   flags.val & BR_LEARNING ? 0 : SA_DIS);

	if (flags.mask & BR_FLOOD)
		mt7530_rmw(priv, MT7530_MFC, UNU_FFP(BIT(port)),
			   flags.val & BR_FLOOD ? UNU_FFP(BIT(port)) : 0);

	if (flags.mask & BR_MCAST_FLOOD)
		mt7530_rmw(priv, MT7530_MFC, UNM_FFP(BIT(port)),
			   flags.val & BR_MCAST_FLOOD ? UNM_FFP(BIT(port)) : 0);

	if (flags.mask & BR_BCAST_FLOOD)
		mt7530_rmw(priv, MT7530_MFC, BC_FFP(BIT(port)),
			   flags.val & BR_BCAST_FLOOD ? BC_FFP(BIT(port)) : 0);

	return 0;
}

static int
mt7530_port_bridge_join(struct dsa_switch *ds, int port,
			struct dsa_bridge bridge, bool *tx_fwd_offload,
			struct netlink_ext_ack *extack)
{
	struct dsa_port *dp = dsa_to_port(ds, port), *other_dp;
	struct dsa_port *cpu_dp = dp->cpu_dp;
	u32 port_bitmap = BIT(cpu_dp->index);
	struct mt7530_priv *priv = ds->priv;

	mutex_lock(&priv->reg_mutex);

	dsa_switch_for_each_user_port(other_dp, ds) {
		int other_port = other_dp->index;

		if (dp == other_dp)
			continue;

		/* Add this port to the port matrix of the other ports in the
		 * same bridge. If the port is disabled, port matrix is kept
		 * and not being setup until the port becomes enabled.
		 */
		if (!dsa_port_offloads_bridge(other_dp, &bridge))
			continue;

		if (priv->ports[other_port].enable)
			mt7530_set(priv, MT7530_PCR_P(other_port),
				   PCR_MATRIX(BIT(port)));
		priv->ports[other_port].pm |= PCR_MATRIX(BIT(port));

		port_bitmap |= BIT(other_port);
	}

	/* Add the all other ports to this port matrix. */
	if (priv->ports[port].enable)
		mt7530_rmw(priv, MT7530_PCR_P(port),
			   PCR_MATRIX_MASK, PCR_MATRIX(port_bitmap));
	priv->ports[port].pm |= PCR_MATRIX(port_bitmap);

	/* Set to fallback mode for independent VLAN learning */
	mt7530_rmw(priv, MT7530_PCR_P(port), PCR_PORT_VLAN_MASK,
		   MT7530_PORT_FALLBACK_MODE);

	mutex_unlock(&priv->reg_mutex);

	return 0;
}

static void
mt7530_port_set_vlan_unaware(struct dsa_switch *ds, int port)
{
	struct mt7530_priv *priv = ds->priv;
	bool all_user_ports_removed = true;
	int i;

	/* This is called after .port_bridge_leave when leaving a VLAN-aware
	 * bridge. Don't set standalone ports to fallback mode.
	 */
	if (dsa_port_bridge_dev_get(dsa_to_port(ds, port)))
		mt7530_rmw(priv, MT7530_PCR_P(port), PCR_PORT_VLAN_MASK,
			   MT7530_PORT_FALLBACK_MODE);

	mt7530_rmw(priv, MT7530_PVC_P(port),
		   VLAN_ATTR_MASK | PVC_EG_TAG_MASK | ACC_FRM_MASK,
		   VLAN_ATTR(MT7530_VLAN_TRANSPARENT) |
		   PVC_EG_TAG(MT7530_VLAN_EG_CONSISTENT) |
		   MT7530_VLAN_ACC_ALL);

	/* Set PVID to 0 */
	mt7530_rmw(priv, MT7530_PPBV1_P(port), G0_PORT_VID_MASK,
		   G0_PORT_VID_DEF);

	for (i = 0; i < MT7530_NUM_PORTS; i++) {
		if (dsa_is_user_port(ds, i) &&
		    dsa_port_is_vlan_filtering(dsa_to_port(ds, i))) {
			all_user_ports_removed = false;
			break;
		}
	}

	/* CPU port also does the same thing until all user ports belonging to
	 * the CPU port get out of VLAN filtering mode.
	 */
	if (all_user_ports_removed) {
		struct dsa_port *dp = dsa_to_port(ds, port);
		struct dsa_port *cpu_dp = dp->cpu_dp;

		mt7530_write(priv, MT7530_PCR_P(cpu_dp->index),
			     PCR_MATRIX(dsa_user_ports(priv->ds)));
		mt7530_write(priv, MT7530_PVC_P(cpu_dp->index), PORT_SPEC_TAG
			     | PVC_EG_TAG(MT7530_VLAN_EG_CONSISTENT));
	}
}

static void
mt7530_port_set_vlan_aware(struct dsa_switch *ds, int port)
{
	struct mt7530_priv *priv = ds->priv;

	/* Trapped into security mode allows packet forwarding through VLAN
	 * table lookup.
	 */
	if (dsa_is_user_port(ds, port)) {
		mt7530_rmw(priv, MT7530_PCR_P(port), PCR_PORT_VLAN_MASK,
			   MT7530_PORT_SECURITY_MODE);
		mt7530_rmw(priv, MT7530_PPBV1_P(port), G0_PORT_VID_MASK,
			   G0_PORT_VID(priv->ports[port].pvid));

		/* Only accept tagged frames if PVID is not set */
		if (!priv->ports[port].pvid)
			mt7530_rmw(priv, MT7530_PVC_P(port), ACC_FRM_MASK,
				   MT7530_VLAN_ACC_TAGGED);

		/* Set the port as a user port which is to be able to recognize
		 * VID from incoming packets before fetching entry within the
		 * VLAN table.
		 */
		mt7530_rmw(priv, MT7530_PVC_P(port),
			   VLAN_ATTR_MASK | PVC_EG_TAG_MASK,
			   VLAN_ATTR(MT7530_VLAN_USER) |
			   PVC_EG_TAG(MT7530_VLAN_EG_DISABLED));
	} else {
		/* Also set CPU ports to the "user" VLAN port attribute, to
		 * allow VLAN classification, but keep the EG_TAG attribute as
		 * "consistent" (i.o.w. don't change its value) for packets
		 * received by the switch from the CPU, so that tagged packets
		 * are forwarded to user ports as tagged, and untagged as
		 * untagged.
		 */
		mt7530_rmw(priv, MT7530_PVC_P(port), VLAN_ATTR_MASK,
			   VLAN_ATTR(MT7530_VLAN_USER));
	}
}

static void
mt7530_port_bridge_leave(struct dsa_switch *ds, int port,
			 struct dsa_bridge bridge)
{
	struct dsa_port *dp = dsa_to_port(ds, port), *other_dp;
	struct dsa_port *cpu_dp = dp->cpu_dp;
	struct mt7530_priv *priv = ds->priv;

	mutex_lock(&priv->reg_mutex);

	dsa_switch_for_each_user_port(other_dp, ds) {
		int other_port = other_dp->index;

		if (dp == other_dp)
			continue;

		/* Remove this port from the port matrix of the other ports
		 * in the same bridge. If the port is disabled, port matrix
		 * is kept and not being setup until the port becomes enabled.
		 */
		if (!dsa_port_offloads_bridge(other_dp, &bridge))
			continue;

		if (priv->ports[other_port].enable)
			mt7530_clear(priv, MT7530_PCR_P(other_port),
				     PCR_MATRIX(BIT(port)));
		priv->ports[other_port].pm &= ~PCR_MATRIX(BIT(port));
	}

	/* Set the cpu port to be the only one in the port matrix of
	 * this port.
	 */
	if (priv->ports[port].enable)
		mt7530_rmw(priv, MT7530_PCR_P(port), PCR_MATRIX_MASK,
			   PCR_MATRIX(BIT(cpu_dp->index)));
	priv->ports[port].pm = PCR_MATRIX(BIT(cpu_dp->index));

	/* When a port is removed from the bridge, the port would be set up
	 * back to the default as is at initial boot which is a VLAN-unaware
	 * port.
	 */
	mt7530_rmw(priv, MT7530_PCR_P(port), PCR_PORT_VLAN_MASK,
		   MT7530_PORT_MATRIX_MODE);

	mutex_unlock(&priv->reg_mutex);
}

static int
mt7530_port_fdb_add(struct dsa_switch *ds, int port,
		    const unsigned char *addr, u16 vid,
		    struct dsa_db db)
{
	struct mt7530_priv *priv = ds->priv;
	int ret;
	u8 port_mask = BIT(port);

	mutex_lock(&priv->reg_mutex);
	mt7530_fdb_write(priv, vid, port_mask, addr, -1, STATIC_ENT);
	ret = mt7530_fdb_cmd(priv, MT7530_FDB_WRITE, NULL);
	mutex_unlock(&priv->reg_mutex);

	return ret;
}

static int
mt7530_port_fdb_del(struct dsa_switch *ds, int port,
		    const unsigned char *addr, u16 vid,
		    struct dsa_db db)
{
	struct mt7530_priv *priv = ds->priv;
	int ret;
	u8 port_mask = BIT(port);

	mutex_lock(&priv->reg_mutex);
	mt7530_fdb_write(priv, vid, port_mask, addr, -1, STATIC_EMP);
	ret = mt7530_fdb_cmd(priv, MT7530_FDB_WRITE, NULL);
	mutex_unlock(&priv->reg_mutex);

	return ret;
}

static int
mt7530_port_fdb_dump(struct dsa_switch *ds, int port,
		     dsa_fdb_dump_cb_t *cb, void *data)
{
	struct mt7530_priv *priv = ds->priv;
	struct mt7530_fdb _fdb = { 0 };
	int cnt = MT7530_NUM_FDB_RECORDS;
	int ret = 0;
	u32 rsp = 0;

	mutex_lock(&priv->reg_mutex);

	ret = mt7530_fdb_cmd(priv, MT7530_FDB_START, &rsp);
	if (ret < 0)
		goto err;

	do {
		if (rsp & ATC_SRCH_HIT) {
			mt7530_fdb_read(priv, &_fdb);
			if (_fdb.port_mask & BIT(port)) {
				ret = cb(_fdb.mac, _fdb.vid, _fdb.noarp,
					 data);
				if (ret < 0)
					break;
			}
		}
	} while (--cnt &&
		 !(rsp & ATC_SRCH_END) &&
		 !mt7530_fdb_cmd(priv, MT7530_FDB_NEXT, &rsp));
err:
	mutex_unlock(&priv->reg_mutex);

	return 0;
}

static int
mt7530_port_mdb_add(struct dsa_switch *ds, int port,
		    const struct switchdev_obj_port_mdb *mdb,
		    struct dsa_db db)
{
	struct mt7530_priv *priv = ds->priv;
	const u8 *addr = mdb->addr;
	u16 vid = mdb->vid;
	u8 port_mask = 0;
	int ret;

	mutex_lock(&priv->reg_mutex);

	mt7530_fdb_write(priv, vid, 0, addr, 0, STATIC_EMP);
	if (!mt7530_fdb_cmd(priv, MT7530_FDB_READ, NULL))
		port_mask = (mt7530_read(priv, MT7530_ATRD) >> PORT_MAP)
			    & PORT_MAP_MASK;

	port_mask |= BIT(port);
	mt7530_fdb_write(priv, vid, port_mask, addr, -1, STATIC_ENT);
	ret = mt7530_fdb_cmd(priv, MT7530_FDB_WRITE, NULL);

	mutex_unlock(&priv->reg_mutex);

	return ret;
}

static int
mt7530_port_mdb_del(struct dsa_switch *ds, int port,
		    const struct switchdev_obj_port_mdb *mdb,
		    struct dsa_db db)
{
	struct mt7530_priv *priv = ds->priv;
	const u8 *addr = mdb->addr;
	u16 vid = mdb->vid;
	u8 port_mask = 0;
	int ret;

	mutex_lock(&priv->reg_mutex);

	mt7530_fdb_write(priv, vid, 0, addr, 0, STATIC_EMP);
	if (!mt7530_fdb_cmd(priv, MT7530_FDB_READ, NULL))
		port_mask = (mt7530_read(priv, MT7530_ATRD) >> PORT_MAP)
			    & PORT_MAP_MASK;

	port_mask &= ~BIT(port);
	mt7530_fdb_write(priv, vid, port_mask, addr, -1,
			 port_mask ? STATIC_ENT : STATIC_EMP);
	ret = mt7530_fdb_cmd(priv, MT7530_FDB_WRITE, NULL);

	mutex_unlock(&priv->reg_mutex);

	return ret;
}

static int
mt7530_vlan_cmd(struct mt7530_priv *priv, enum mt7530_vlan_cmd cmd, u16 vid)
{
	struct mt7530_dummy_poll p;
	u32 val;
	int ret;

	val = VTCR_BUSY | VTCR_FUNC(cmd) | vid;
	mt7530_write(priv, MT7530_VTCR, val);

	INIT_MT7530_DUMMY_POLL(&p, priv, MT7530_VTCR);
	ret = readx_poll_timeout(_mt7530_read, &p, val,
				 !(val & VTCR_BUSY), 20, 20000);
	if (ret < 0) {
		dev_err(priv->dev, "poll timeout\n");
		return ret;
	}

	val = mt7530_read(priv, MT7530_VTCR);
	if (val & VTCR_INVALID) {
		dev_err(priv->dev, "read VTCR invalid\n");
		return -EINVAL;
	}

	return 0;
}

static int
mt7530_port_vlan_filtering(struct dsa_switch *ds, int port, bool vlan_filtering,
			   struct netlink_ext_ack *extack)
{
	struct dsa_port *dp = dsa_to_port(ds, port);
	struct dsa_port *cpu_dp = dp->cpu_dp;

	if (vlan_filtering) {
		/* The port is being kept as VLAN-unaware port when bridge is
		 * set up with vlan_filtering not being set, Otherwise, the
		 * port and the corresponding CPU port is required the setup
		 * for becoming a VLAN-aware port.
		 */
		mt7530_port_set_vlan_aware(ds, port);
		mt7530_port_set_vlan_aware(ds, cpu_dp->index);
	} else {
		mt7530_port_set_vlan_unaware(ds, port);
	}

	return 0;
}

static void
mt7530_hw_vlan_add(struct mt7530_priv *priv,
		   struct mt7530_hw_vlan_entry *entry)
{
	struct dsa_port *dp = dsa_to_port(priv->ds, entry->port);
	u8 new_members;
	u32 val;

	new_members = entry->old_members | BIT(entry->port);

	/* Validate the entry with independent learning, create egress tag per
	 * VLAN and joining the port as one of the port members.
	 */
	val = IVL_MAC | VTAG_EN | PORT_MEM(new_members) | FID(FID_BRIDGED) |
	      VLAN_VALID;
	mt7530_write(priv, MT7530_VAWD1, val);

	/* Decide whether adding tag or not for those outgoing packets from the
	 * port inside the VLAN.
	 * CPU port is always taken as a tagged port for serving more than one
	 * VLANs across and also being applied with egress type stack mode for
	 * that VLAN tags would be appended after hardware special tag used as
	 * DSA tag.
	 */
	if (dsa_port_is_cpu(dp))
		val = MT7530_VLAN_EGRESS_STACK;
	else if (entry->untagged)
		val = MT7530_VLAN_EGRESS_UNTAG;
	else
		val = MT7530_VLAN_EGRESS_TAG;
	mt7530_rmw(priv, MT7530_VAWD2,
		   ETAG_CTRL_P_MASK(entry->port),
		   ETAG_CTRL_P(entry->port, val));
}

static void
mt7530_hw_vlan_del(struct mt7530_priv *priv,
		   struct mt7530_hw_vlan_entry *entry)
{
	u8 new_members;
	u32 val;

	new_members = entry->old_members & ~BIT(entry->port);

	val = mt7530_read(priv, MT7530_VAWD1);
	if (!(val & VLAN_VALID)) {
		dev_err(priv->dev,
			"Cannot be deleted due to invalid entry\n");
		return;
	}

	if (new_members) {
		val = IVL_MAC | VTAG_EN | PORT_MEM(new_members) |
		      VLAN_VALID;
		mt7530_write(priv, MT7530_VAWD1, val);
	} else {
		mt7530_write(priv, MT7530_VAWD1, 0);
		mt7530_write(priv, MT7530_VAWD2, 0);
	}
}

static void
mt7530_hw_vlan_update(struct mt7530_priv *priv, u16 vid,
		      struct mt7530_hw_vlan_entry *entry,
		      mt7530_vlan_op vlan_op)
{
	u32 val;

	/* Fetch entry */
	mt7530_vlan_cmd(priv, MT7530_VTCR_RD_VID, vid);

	val = mt7530_read(priv, MT7530_VAWD1);

	entry->old_members = (val >> PORT_MEM_SHFT) & PORT_MEM_MASK;

	/* Manipulate entry */
	vlan_op(priv, entry);

	/* Flush result to hardware */
	mt7530_vlan_cmd(priv, MT7530_VTCR_WR_VID, vid);
}

static int
mt7530_setup_vlan0(struct mt7530_priv *priv)
{
	u32 val;

	/* Validate the entry with independent learning, keep the original
	 * ingress tag attribute.
	 */
	val = IVL_MAC | EG_CON | PORT_MEM(MT7530_ALL_MEMBERS) | FID(FID_BRIDGED) |
	      VLAN_VALID;
	mt7530_write(priv, MT7530_VAWD1, val);

	return mt7530_vlan_cmd(priv, MT7530_VTCR_WR_VID, 0);
}

static int
mt7530_port_vlan_add(struct dsa_switch *ds, int port,
		     const struct switchdev_obj_port_vlan *vlan,
		     struct netlink_ext_ack *extack)
{
	bool untagged = vlan->flags & BRIDGE_VLAN_INFO_UNTAGGED;
	bool pvid = vlan->flags & BRIDGE_VLAN_INFO_PVID;
	struct mt7530_hw_vlan_entry new_entry;
	struct mt7530_priv *priv = ds->priv;

	mutex_lock(&priv->reg_mutex);

	mt7530_hw_vlan_entry_init(&new_entry, port, untagged);
	mt7530_hw_vlan_update(priv, vlan->vid, &new_entry, mt7530_hw_vlan_add);

	if (pvid) {
		priv->ports[port].pvid = vlan->vid;

		/* Accept all frames if PVID is set */
		mt7530_rmw(priv, MT7530_PVC_P(port), ACC_FRM_MASK,
			   MT7530_VLAN_ACC_ALL);

		/* Only configure PVID if VLAN filtering is enabled */
		if (dsa_port_is_vlan_filtering(dsa_to_port(ds, port)))
			mt7530_rmw(priv, MT7530_PPBV1_P(port),
				   G0_PORT_VID_MASK,
				   G0_PORT_VID(vlan->vid));
	} else if (vlan->vid && priv->ports[port].pvid == vlan->vid) {
		/* This VLAN is overwritten without PVID, so unset it */
		priv->ports[port].pvid = G0_PORT_VID_DEF;

		/* Only accept tagged frames if the port is VLAN-aware */
		if (dsa_port_is_vlan_filtering(dsa_to_port(ds, port)))
			mt7530_rmw(priv, MT7530_PVC_P(port), ACC_FRM_MASK,
				   MT7530_VLAN_ACC_TAGGED);

		mt7530_rmw(priv, MT7530_PPBV1_P(port), G0_PORT_VID_MASK,
			   G0_PORT_VID_DEF);
	}

	mutex_unlock(&priv->reg_mutex);

	return 0;
}

static int
mt7530_port_vlan_del(struct dsa_switch *ds, int port,
		     const struct switchdev_obj_port_vlan *vlan)
{
	struct mt7530_hw_vlan_entry target_entry;
	struct mt7530_priv *priv = ds->priv;

	mutex_lock(&priv->reg_mutex);

	mt7530_hw_vlan_entry_init(&target_entry, port, 0);
	mt7530_hw_vlan_update(priv, vlan->vid, &target_entry,
			      mt7530_hw_vlan_del);

	/* PVID is being restored to the default whenever the PVID port
	 * is being removed from the VLAN.
	 */
	if (priv->ports[port].pvid == vlan->vid) {
		priv->ports[port].pvid = G0_PORT_VID_DEF;

		/* Only accept tagged frames if the port is VLAN-aware */
		if (dsa_port_is_vlan_filtering(dsa_to_port(ds, port)))
			mt7530_rmw(priv, MT7530_PVC_P(port), ACC_FRM_MASK,
				   MT7530_VLAN_ACC_TAGGED);

		mt7530_rmw(priv, MT7530_PPBV1_P(port), G0_PORT_VID_MASK,
			   G0_PORT_VID_DEF);
	}


	mutex_unlock(&priv->reg_mutex);

	return 0;
}

static int mt753x_mirror_port_get(unsigned int id, u32 val)
{
	return (id == ID_MT7531) ? MT7531_MIRROR_PORT_GET(val) :
				   MIRROR_PORT(val);
}

static int mt753x_mirror_port_set(unsigned int id, u32 val)
{
	return (id == ID_MT7531) ? MT7531_MIRROR_PORT_SET(val) :
				   MIRROR_PORT(val);
}

static int mt753x_port_mirror_add(struct dsa_switch *ds, int port,
				  struct dsa_mall_mirror_tc_entry *mirror,
				  bool ingress, struct netlink_ext_ack *extack)
{
	struct mt7530_priv *priv = ds->priv;
	int monitor_port;
	u32 val;

	/* Check for existent entry */
	if ((ingress ? priv->mirror_rx : priv->mirror_tx) & BIT(port))
		return -EEXIST;

	val = mt7530_read(priv, MT753X_MIRROR_REG(priv->id));

	/* MT7530 only supports one monitor port */
	monitor_port = mt753x_mirror_port_get(priv->id, val);
	if (val & MT753X_MIRROR_EN(priv->id) &&
	    monitor_port != mirror->to_local_port)
		return -EEXIST;

	val |= MT753X_MIRROR_EN(priv->id);
	val &= ~MT753X_MIRROR_MASK(priv->id);
	val |= mt753x_mirror_port_set(priv->id, mirror->to_local_port);
	mt7530_write(priv, MT753X_MIRROR_REG(priv->id), val);

	val = mt7530_read(priv, MT7530_PCR_P(port));
	if (ingress) {
		val |= PORT_RX_MIR;
		priv->mirror_rx |= BIT(port);
	} else {
		val |= PORT_TX_MIR;
		priv->mirror_tx |= BIT(port);
	}
	mt7530_write(priv, MT7530_PCR_P(port), val);

	return 0;
}

static void mt753x_port_mirror_del(struct dsa_switch *ds, int port,
				   struct dsa_mall_mirror_tc_entry *mirror)
{
	struct mt7530_priv *priv = ds->priv;
	u32 val;

	val = mt7530_read(priv, MT7530_PCR_P(port));
	if (mirror->ingress) {
		val &= ~PORT_RX_MIR;
		priv->mirror_rx &= ~BIT(port);
	} else {
		val &= ~PORT_TX_MIR;
		priv->mirror_tx &= ~BIT(port);
	}
	mt7530_write(priv, MT7530_PCR_P(port), val);

	if (!priv->mirror_rx && !priv->mirror_tx) {
		val = mt7530_read(priv, MT753X_MIRROR_REG(priv->id));
		val &= ~MT753X_MIRROR_EN(priv->id);
		mt7530_write(priv, MT753X_MIRROR_REG(priv->id), val);
	}
}

static enum dsa_tag_protocol
mtk_get_tag_protocol(struct dsa_switch *ds, int port,
		     enum dsa_tag_protocol mp)
{
	return DSA_TAG_PROTO_MTK;
}

#ifdef CONFIG_GPIOLIB
static inline u32
mt7530_gpio_to_bit(unsigned int offset)
{
	/* Map GPIO offset to register bit
	 * [ 2: 0]  port 0 LED 0..2 as GPIO 0..2
	 * [ 6: 4]  port 1 LED 0..2 as GPIO 3..5
	 * [10: 8]  port 2 LED 0..2 as GPIO 6..8
	 * [14:12]  port 3 LED 0..2 as GPIO 9..11
	 * [18:16]  port 4 LED 0..2 as GPIO 12..14
	 */
	return BIT(offset + offset / 3);
}

static int
mt7530_gpio_get(struct gpio_chip *gc, unsigned int offset)
{
	struct mt7530_priv *priv = gpiochip_get_data(gc);
	u32 bit = mt7530_gpio_to_bit(offset);

	return !!(mt7530_read(priv, MT7530_LED_GPIO_DATA) & bit);
}

static void
mt7530_gpio_set(struct gpio_chip *gc, unsigned int offset, int value)
{
	struct mt7530_priv *priv = gpiochip_get_data(gc);
	u32 bit = mt7530_gpio_to_bit(offset);

	if (value)
		mt7530_set(priv, MT7530_LED_GPIO_DATA, bit);
	else
		mt7530_clear(priv, MT7530_LED_GPIO_DATA, bit);
}

static int
mt7530_gpio_get_direction(struct gpio_chip *gc, unsigned int offset)
{
	struct mt7530_priv *priv = gpiochip_get_data(gc);
	u32 bit = mt7530_gpio_to_bit(offset);

	return (mt7530_read(priv, MT7530_LED_GPIO_DIR) & bit) ?
		GPIO_LINE_DIRECTION_OUT : GPIO_LINE_DIRECTION_IN;
}

static int
mt7530_gpio_direction_input(struct gpio_chip *gc, unsigned int offset)
{
	struct mt7530_priv *priv = gpiochip_get_data(gc);
	u32 bit = mt7530_gpio_to_bit(offset);

	mt7530_clear(priv, MT7530_LED_GPIO_OE, bit);
	mt7530_clear(priv, MT7530_LED_GPIO_DIR, bit);

	return 0;
}

static int
mt7530_gpio_direction_output(struct gpio_chip *gc, unsigned int offset, int value)
{
	struct mt7530_priv *priv = gpiochip_get_data(gc);
	u32 bit = mt7530_gpio_to_bit(offset);

	mt7530_set(priv, MT7530_LED_GPIO_DIR, bit);

	if (value)
		mt7530_set(priv, MT7530_LED_GPIO_DATA, bit);
	else
		mt7530_clear(priv, MT7530_LED_GPIO_DATA, bit);

	mt7530_set(priv, MT7530_LED_GPIO_OE, bit);

	return 0;
}

static int
mt7530_setup_gpio(struct mt7530_priv *priv)
{
	struct device *dev = priv->dev;
	struct gpio_chip *gc;

	gc = devm_kzalloc(dev, sizeof(*gc), GFP_KERNEL);
	if (!gc)
		return -ENOMEM;

	mt7530_write(priv, MT7530_LED_GPIO_OE, 0);
	mt7530_write(priv, MT7530_LED_GPIO_DIR, 0);
	mt7530_write(priv, MT7530_LED_IO_MODE, 0);

	gc->label = "mt7530";
	gc->parent = dev;
	gc->owner = THIS_MODULE;
	gc->get_direction = mt7530_gpio_get_direction;
	gc->direction_input = mt7530_gpio_direction_input;
	gc->direction_output = mt7530_gpio_direction_output;
	gc->get = mt7530_gpio_get;
	gc->set = mt7530_gpio_set;
	gc->base = -1;
	gc->ngpio = 15;
	gc->can_sleep = true;

	return devm_gpiochip_add_data(dev, gc, priv);
}
#endif /* CONFIG_GPIOLIB */

static irqreturn_t
mt7530_irq_thread_fn(int irq, void *dev_id)
{
	struct mt7530_priv *priv = dev_id;
	bool handled = false;
	u32 val;
	int p;

	mt7530_mutex_lock(priv);
	val = mt7530_mii_read(priv, MT7530_SYS_INT_STS);
	mt7530_mii_write(priv, MT7530_SYS_INT_STS, val);
	mt7530_mutex_unlock(priv);

	for (p = 0; p < MT7530_NUM_PHYS; p++) {
		if (BIT(p) & val) {
			unsigned int irq;

			irq = irq_find_mapping(priv->irq_domain, p);
			handle_nested_irq(irq);
			handled = true;
		}
	}

	return IRQ_RETVAL(handled);
}

static void
mt7530_irq_mask(struct irq_data *d)
{
	struct mt7530_priv *priv = irq_data_get_irq_chip_data(d);

	priv->irq_enable &= ~BIT(d->hwirq);
}

static void
mt7530_irq_unmask(struct irq_data *d)
{
	struct mt7530_priv *priv = irq_data_get_irq_chip_data(d);

	priv->irq_enable |= BIT(d->hwirq);
}

static void
mt7530_irq_bus_lock(struct irq_data *d)
{
	struct mt7530_priv *priv = irq_data_get_irq_chip_data(d);

	mt7530_mutex_lock(priv);
}

static void
mt7530_irq_bus_sync_unlock(struct irq_data *d)
{
	struct mt7530_priv *priv = irq_data_get_irq_chip_data(d);

	mt7530_mii_write(priv, MT7530_SYS_INT_EN, priv->irq_enable);
	mt7530_mutex_unlock(priv);
}

static struct irq_chip mt7530_irq_chip = {
	.name = KBUILD_MODNAME,
	.irq_mask = mt7530_irq_mask,
	.irq_unmask = mt7530_irq_unmask,
	.irq_bus_lock = mt7530_irq_bus_lock,
	.irq_bus_sync_unlock = mt7530_irq_bus_sync_unlock,
};

static int
mt7530_irq_map(struct irq_domain *domain, unsigned int irq,
	       irq_hw_number_t hwirq)
{
	irq_set_chip_data(irq, domain->host_data);
	irq_set_chip_and_handler(irq, &mt7530_irq_chip, handle_simple_irq);
	irq_set_nested_thread(irq, true);
	irq_set_noprobe(irq);

	return 0;
}

static const struct irq_domain_ops mt7530_irq_domain_ops = {
	.map = mt7530_irq_map,
	.xlate = irq_domain_xlate_onecell,
};

static void
mt7988_irq_mask(struct irq_data *d)
{
	struct mt7530_priv *priv = irq_data_get_irq_chip_data(d);

	priv->irq_enable &= ~BIT(d->hwirq);
	mt7530_mii_write(priv, MT7530_SYS_INT_EN, priv->irq_enable);
}

static void
mt7988_irq_unmask(struct irq_data *d)
{
	struct mt7530_priv *priv = irq_data_get_irq_chip_data(d);

	priv->irq_enable |= BIT(d->hwirq);
	mt7530_mii_write(priv, MT7530_SYS_INT_EN, priv->irq_enable);
}

static struct irq_chip mt7988_irq_chip = {
	.name = KBUILD_MODNAME,
	.irq_mask = mt7988_irq_mask,
	.irq_unmask = mt7988_irq_unmask,
};

static int
mt7988_irq_map(struct irq_domain *domain, unsigned int irq,
	       irq_hw_number_t hwirq)
{
	irq_set_chip_data(irq, domain->host_data);
	irq_set_chip_and_handler(irq, &mt7988_irq_chip, handle_simple_irq);
	irq_set_nested_thread(irq, true);
	irq_set_noprobe(irq);

	return 0;
}

static const struct irq_domain_ops mt7988_irq_domain_ops = {
	.map = mt7988_irq_map,
	.xlate = irq_domain_xlate_onecell,
};

static void
mt7530_setup_mdio_irq(struct mt7530_priv *priv)
{
	struct dsa_switch *ds = priv->ds;
	int p;

	for (p = 0; p < MT7530_NUM_PHYS; p++) {
		if (BIT(p) & ds->phys_mii_mask) {
			unsigned int irq;

			irq = irq_create_mapping(priv->irq_domain, p);
			ds->slave_mii_bus->irq[p] = irq;
		}
	}
}

static int
mt7530_setup_irq(struct mt7530_priv *priv)
{
	struct device *dev = priv->dev;
	struct device_node *np = dev->of_node;
	int ret;

	if (!of_property_read_bool(np, "interrupt-controller")) {
		dev_info(dev, "no interrupt support\n");
		return 0;
	}

	priv->irq = of_irq_get(np, 0);
	if (priv->irq <= 0) {
		dev_err(dev, "failed to get parent IRQ: %d\n", priv->irq);
		return priv->irq ? : -EINVAL;
	}

	if (priv->id == ID_MT7988)
		priv->irq_domain = irq_domain_add_linear(np, MT7530_NUM_PHYS,
							 &mt7988_irq_domain_ops,
							 priv);
	else
		priv->irq_domain = irq_domain_add_linear(np, MT7530_NUM_PHYS,
							 &mt7530_irq_domain_ops,
							 priv);

	if (!priv->irq_domain) {
		dev_err(dev, "failed to create IRQ domain\n");
		return -ENOMEM;
	}

	/* This register must be set for MT7530 to properly fire interrupts */
	if (priv->id != ID_MT7531)
		mt7530_set(priv, MT7530_TOP_SIG_CTRL, TOP_SIG_CTRL_NORMAL);

	ret = request_threaded_irq(priv->irq, NULL, mt7530_irq_thread_fn,
				   IRQF_ONESHOT, KBUILD_MODNAME, priv);
	if (ret) {
		irq_domain_remove(priv->irq_domain);
		dev_err(dev, "failed to request IRQ: %d\n", ret);
		return ret;
	}

	return 0;
}

static void
mt7530_free_mdio_irq(struct mt7530_priv *priv)
{
	int p;

	for (p = 0; p < MT7530_NUM_PHYS; p++) {
		if (BIT(p) & priv->ds->phys_mii_mask) {
			unsigned int irq;

			irq = irq_find_mapping(priv->irq_domain, p);
			irq_dispose_mapping(irq);
		}
	}
}

static void
mt7530_free_irq_common(struct mt7530_priv *priv)
{
	free_irq(priv->irq, priv);
	irq_domain_remove(priv->irq_domain);
}

static void
mt7530_free_irq(struct mt7530_priv *priv)
{
	mt7530_free_mdio_irq(priv);
	mt7530_free_irq_common(priv);
}

static int
mt7530_setup_mdio(struct mt7530_priv *priv)
{
	struct dsa_switch *ds = priv->ds;
	struct device *dev = priv->dev;
	struct mii_bus *bus;
	static int idx;
	int ret;

	bus = devm_mdiobus_alloc(dev);
	if (!bus)
		return -ENOMEM;

	ds->slave_mii_bus = bus;
	bus->priv = priv;
	bus->name = KBUILD_MODNAME "-mii";
	snprintf(bus->id, MII_BUS_ID_SIZE, KBUILD_MODNAME "-%d", idx++);
	bus->read = mt753x_phy_read_c22;
	bus->write = mt753x_phy_write_c22;
	bus->read_c45 = mt753x_phy_read_c45;
	bus->write_c45 = mt753x_phy_write_c45;
	bus->parent = dev;
	bus->phy_mask = ~ds->phys_mii_mask;

	if (priv->irq)
		mt7530_setup_mdio_irq(priv);

	ret = devm_mdiobus_register(dev, bus);
	if (ret) {
		dev_err(dev, "failed to register MDIO bus: %d\n", ret);
		if (priv->irq)
			mt7530_free_mdio_irq(priv);
	}

	return ret;
}

static int
mt7530_setup(struct dsa_switch *ds)
{
	struct mt7530_priv *priv = ds->priv;
	struct device_node *dn = NULL;
	struct device_node *phy_node;
	struct device_node *mac_np;
	struct mt7530_dummy_poll p;
	phy_interface_t interface;
	struct dsa_port *cpu_dp;
	u32 id, val;
	int ret, i;

	/* The parent node of master netdev which holds the common system
	 * controller also is the container for two GMACs nodes representing
	 * as two netdev instances.
	 */
	dsa_switch_for_each_cpu_port(cpu_dp, ds) {
		dn = cpu_dp->master->dev.of_node->parent;
		/* It doesn't matter which CPU port is found first,
		 * their masters should share the same parent OF node
		 */
		break;
	}

	if (!dn) {
		dev_err(ds->dev, "parent OF node of DSA master not found");
		return -EINVAL;
	}

	ds->assisted_learning_on_cpu_port = true;
	ds->mtu_enforcement_ingress = true;

	if (priv->id == ID_MT7530) {
		regulator_set_voltage(priv->core_pwr, 1000000, 1000000);
		ret = regulator_enable(priv->core_pwr);
		if (ret < 0) {
			dev_err(priv->dev,
				"Failed to enable core power: %d\n", ret);
			return ret;
		}

		regulator_set_voltage(priv->io_pwr, 3300000, 3300000);
		ret = regulator_enable(priv->io_pwr);
		if (ret < 0) {
			dev_err(priv->dev, "Failed to enable io pwr: %d\n",
				ret);
			return ret;
		}
	}

	/* Reset whole chip through gpio pin or memory-mapped registers for
	 * different type of hardware
	 */
	if (priv->mcm) {
		reset_control_assert(priv->rstc);
		usleep_range(1000, 1100);
		reset_control_deassert(priv->rstc);
	} else {
		gpiod_set_value_cansleep(priv->reset, 0);
		usleep_range(1000, 1100);
		gpiod_set_value_cansleep(priv->reset, 1);
	}

	/* Waiting for MT7530 got to stable */
	INIT_MT7530_DUMMY_POLL(&p, priv, MT7530_HWTRAP);
	ret = readx_poll_timeout(_mt7530_read, &p, val, val != 0,
				 20, 1000000);
	if (ret < 0) {
		dev_err(priv->dev, "reset timeout\n");
		return ret;
	}

	id = mt7530_read(priv, MT7530_CREV);
	id >>= CHIP_NAME_SHIFT;
	if (id != MT7530_ID) {
		dev_err(priv->dev, "chip %x can't be supported\n", id);
		return -ENODEV;
	}

	/* Reset the switch through internal reset */
	mt7530_write(priv, MT7530_SYS_CTRL,
		     SYS_CTRL_PHY_RST | SYS_CTRL_SW_RST |
		     SYS_CTRL_REG_RST);

	mt7530_pll_setup(priv);

	/* Lower Tx driving for TRGMII path */
	for (i = 0; i < NUM_TRGMII_CTRL; i++)
		mt7530_write(priv, MT7530_TRGMII_TD_ODT(i),
			     TD_DM_DRVP(8) | TD_DM_DRVN(8));

	for (i = 0; i < NUM_TRGMII_CTRL; i++)
		mt7530_rmw(priv, MT7530_TRGMII_RD(i),
			   RD_TAP_MASK, RD_TAP(16));

	/* Enable port 6 */
	val = mt7530_read(priv, MT7530_MHWTRAP);
	val &= ~MHWTRAP_P6_DIS & ~MHWTRAP_PHY_ACCESS;
	val |= MHWTRAP_MANUAL;
	mt7530_write(priv, MT7530_MHWTRAP, val);

	priv->p6_interface = PHY_INTERFACE_MODE_NA;

	mt753x_trap_frames(priv);

	/* Enable and reset MIB counters */
	mt7530_mib_reset(ds);

	for (i = 0; i < MT7530_NUM_PORTS; i++) {
		/* Disable forwarding by default on all ports */
		mt7530_rmw(priv, MT7530_PCR_P(i), PCR_MATRIX_MASK,
			   PCR_MATRIX_CLR);

		/* Disable learning by default on all ports */
		mt7530_set(priv, MT7530_PSC_P(i), SA_DIS);

		if (dsa_is_cpu_port(ds, i)) {
			ret = mt753x_cpu_port_enable(ds, i);
			if (ret)
				return ret;
		} else {
			mt7530_port_disable(ds, i);

			/* Set default PVID to 0 on all user ports */
			mt7530_rmw(priv, MT7530_PPBV1_P(i), G0_PORT_VID_MASK,
				   G0_PORT_VID_DEF);
		}
		/* Enable consistent egress tag */
		mt7530_rmw(priv, MT7530_PVC_P(i), PVC_EG_TAG_MASK,
			   PVC_EG_TAG(MT7530_VLAN_EG_CONSISTENT));
	}

	/* Setup VLAN ID 0 for VLAN-unaware bridges */
	ret = mt7530_setup_vlan0(priv);
	if (ret)
		return ret;

	/* Setup port 5 */
	priv->p5_intf_sel = P5_DISABLED;
	interface = PHY_INTERFACE_MODE_NA;

	if (!dsa_is_unused_port(ds, 5)) {
		priv->p5_intf_sel = P5_INTF_SEL_GMAC5;
		ret = of_get_phy_mode(dsa_to_port(ds, 5)->dn, &interface);
		if (ret && ret != -ENODEV)
			return ret;
	} else {
		/* Scan the ethernet nodes. look for GMAC1, lookup used phy */
		for_each_child_of_node(dn, mac_np) {
			if (!of_device_is_compatible(mac_np,
						     "mediatek,eth-mac"))
				continue;

			ret = of_property_read_u32(mac_np, "reg", &id);
			if (ret < 0 || id != 1)
				continue;

			phy_node = of_parse_phandle(mac_np, "phy-handle", 0);
			if (!phy_node)
				continue;

			if (phy_node->parent == priv->dev->of_node->parent) {
				ret = of_get_phy_mode(mac_np, &interface);
				if (ret && ret != -ENODEV) {
					of_node_put(mac_np);
					of_node_put(phy_node);
					return ret;
				}
				id = of_mdio_parse_addr(ds->dev, phy_node);
				if (id == 0)
					priv->p5_intf_sel = P5_INTF_SEL_PHY_P0;
				if (id == 4)
					priv->p5_intf_sel = P5_INTF_SEL_PHY_P4;
			}
			of_node_put(mac_np);
			of_node_put(phy_node);
			break;
		}
	}

#ifdef CONFIG_GPIOLIB
	if (of_property_read_bool(priv->dev->of_node, "gpio-controller")) {
		ret = mt7530_setup_gpio(priv);
		if (ret)
			return ret;
	}
#endif /* CONFIG_GPIOLIB */

	mt7530_setup_port5(ds, interface);

	/* Flush the FDB table */
	ret = mt7530_fdb_cmd(priv, MT7530_FDB_FLUSH, NULL);
	if (ret < 0)
		return ret;

	return 0;
}

static int
mt7531_setup_common(struct dsa_switch *ds)
{
	struct mt7530_priv *priv = ds->priv;
<<<<<<< HEAD
	struct dsa_port *cpu_dp;
	int ret, i;

	/* BPDU to CPU port */
	dsa_switch_for_each_cpu_port(cpu_dp, ds) {
		mt7530_rmw(priv, MT7531_CFC, MT7531_CPU_PMAP_MASK,
			   BIT(cpu_dp->index));
		break;
	}

=======
	int ret, i;

>>>>>>> 160f4124
	mt753x_trap_frames(priv);

	/* Enable and reset MIB counters */
	mt7530_mib_reset(ds);

	/* Disable flooding on all ports */
	mt7530_clear(priv, MT7530_MFC, BC_FFP_MASK | UNM_FFP_MASK |
		     UNU_FFP_MASK);

	for (i = 0; i < MT7530_NUM_PORTS; i++) {
		/* Disable forwarding by default on all ports */
		mt7530_rmw(priv, MT7530_PCR_P(i), PCR_MATRIX_MASK,
			   PCR_MATRIX_CLR);

		/* Disable learning by default on all ports */
		mt7530_set(priv, MT7530_PSC_P(i), SA_DIS);

		mt7530_set(priv, MT7531_DBG_CNT(i), MT7531_DIS_CLR);

		if (dsa_is_cpu_port(ds, i)) {
			ret = mt753x_cpu_port_enable(ds, i);
			if (ret)
				return ret;
		} else {
			mt7530_port_disable(ds, i);

			/* Set default PVID to 0 on all user ports */
			mt7530_rmw(priv, MT7530_PPBV1_P(i), G0_PORT_VID_MASK,
				   G0_PORT_VID_DEF);
		}

		/* Enable consistent egress tag */
		mt7530_rmw(priv, MT7530_PVC_P(i), PVC_EG_TAG_MASK,
			   PVC_EG_TAG(MT7530_VLAN_EG_CONSISTENT));
	}

	/* Flush the FDB table */
	ret = mt7530_fdb_cmd(priv, MT7530_FDB_FLUSH, NULL);
	if (ret < 0)
		return ret;

	return 0;
}

static int
mt7531_setup(struct dsa_switch *ds)
{
	struct mt7530_priv *priv = ds->priv;
	struct mt7530_dummy_poll p;
	u32 val, id;
	int ret, i;

	/* Reset whole chip through gpio pin or memory-mapped registers for
	 * different type of hardware
	 */
	if (priv->mcm) {
		reset_control_assert(priv->rstc);
		usleep_range(1000, 1100);
		reset_control_deassert(priv->rstc);
	} else {
		gpiod_set_value_cansleep(priv->reset, 0);
		usleep_range(1000, 1100);
		gpiod_set_value_cansleep(priv->reset, 1);
	}

	/* Waiting for MT7530 got to stable */
	INIT_MT7530_DUMMY_POLL(&p, priv, MT7530_HWTRAP);
	ret = readx_poll_timeout(_mt7530_read, &p, val, val != 0,
				 20, 1000000);
	if (ret < 0) {
		dev_err(priv->dev, "reset timeout\n");
		return ret;
	}

	id = mt7530_read(priv, MT7531_CREV);
	id >>= CHIP_NAME_SHIFT;

	if (id != MT7531_ID) {
		dev_err(priv->dev, "chip %x can't be supported\n", id);
		return -ENODEV;
	}

	/* all MACs must be forced link-down before sw reset */
	for (i = 0; i < MT7530_NUM_PORTS; i++)
		mt7530_write(priv, MT7530_PMCR_P(i), MT7531_FORCE_LNK);

	/* Reset the switch through internal reset */
	mt7530_write(priv, MT7530_SYS_CTRL,
		     SYS_CTRL_PHY_RST | SYS_CTRL_SW_RST |
		     SYS_CTRL_REG_RST);

	mt7531_pll_setup(priv);

	if (mt7531_dual_sgmii_supported(priv)) {
		priv->p5_intf_sel = P5_INTF_SEL_GMAC5_SGMII;

		/* Let ds->slave_mii_bus be able to access external phy. */
		mt7530_rmw(priv, MT7531_GPIO_MODE1, MT7531_GPIO11_RG_RXD2_MASK,
			   MT7531_EXT_P_MDC_11);
		mt7530_rmw(priv, MT7531_GPIO_MODE1, MT7531_GPIO12_RG_RXD3_MASK,
			   MT7531_EXT_P_MDIO_12);
	} else {
		priv->p5_intf_sel = P5_INTF_SEL_GMAC5;
	}
	dev_dbg(ds->dev, "P5 support %s interface\n",
		p5_intf_modes(priv->p5_intf_sel));

	mt7530_rmw(priv, MT7531_GPIO_MODE0, MT7531_GPIO0_MASK,
		   MT7531_GPIO0_INTERRUPT);

	/* Let phylink decide the interface later. */
	priv->p5_interface = PHY_INTERFACE_MODE_NA;
	priv->p6_interface = PHY_INTERFACE_MODE_NA;

	/* Enable PHY core PLL, since phy_device has not yet been created
	 * provided for phy_[read,write]_mmd_indirect is called, we provide
	 * our own mt7531_ind_mmd_phy_[read,write] to complete this
	 * function.
	 */
	val = mt7531_ind_c45_phy_read(priv, MT753X_CTRL_PHY_ADDR,
				      MDIO_MMD_VEND2, CORE_PLL_GROUP4);
	val |= MT7531_PHY_PLL_BYPASS_MODE;
	val &= ~MT7531_PHY_PLL_OFF;
	mt7531_ind_c45_phy_write(priv, MT753X_CTRL_PHY_ADDR, MDIO_MMD_VEND2,
				 CORE_PLL_GROUP4, val);

	mt7531_setup_common(ds);

	/* Setup VLAN ID 0 for VLAN-unaware bridges */
	ret = mt7530_setup_vlan0(priv);
	if (ret)
		return ret;

	ds->assisted_learning_on_cpu_port = true;
	ds->mtu_enforcement_ingress = true;

	return 0;
}

static void mt7530_mac_port_get_caps(struct dsa_switch *ds, int port,
				     struct phylink_config *config)
{
	switch (port) {
	case 0 ... 4: /* Internal phy */
		__set_bit(PHY_INTERFACE_MODE_GMII,
			  config->supported_interfaces);
		break;

	case 5: /* 2nd cpu port with phy of port 0 or 4 / external phy */
		phy_interface_set_rgmii(config->supported_interfaces);
		__set_bit(PHY_INTERFACE_MODE_MII,
			  config->supported_interfaces);
		__set_bit(PHY_INTERFACE_MODE_GMII,
			  config->supported_interfaces);
		break;

	case 6: /* 1st cpu port */
		__set_bit(PHY_INTERFACE_MODE_RGMII,
			  config->supported_interfaces);
		__set_bit(PHY_INTERFACE_MODE_TRGMII,
			  config->supported_interfaces);
		break;
	}
}

static bool mt7531_is_rgmii_port(struct mt7530_priv *priv, u32 port)
{
	return (port == 5) && (priv->p5_intf_sel != P5_INTF_SEL_GMAC5_SGMII);
}

static void mt7531_mac_port_get_caps(struct dsa_switch *ds, int port,
				     struct phylink_config *config)
{
	struct mt7530_priv *priv = ds->priv;

	switch (port) {
	case 0 ... 4: /* Internal phy */
		__set_bit(PHY_INTERFACE_MODE_GMII,
			  config->supported_interfaces);
		break;

	case 5: /* 2nd cpu port supports either rgmii or sgmii/8023z */
		if (mt7531_is_rgmii_port(priv, port)) {
			phy_interface_set_rgmii(config->supported_interfaces);
			break;
		}
		fallthrough;

	case 6: /* 1st cpu port supports sgmii/8023z only */
		__set_bit(PHY_INTERFACE_MODE_SGMII,
			  config->supported_interfaces);
		__set_bit(PHY_INTERFACE_MODE_1000BASEX,
			  config->supported_interfaces);
		__set_bit(PHY_INTERFACE_MODE_2500BASEX,
			  config->supported_interfaces);

		config->mac_capabilities |= MAC_2500FD;
		break;
	}
}

static void mt7988_mac_port_get_caps(struct dsa_switch *ds, int port,
				     struct phylink_config *config)
{
	phy_interface_zero(config->supported_interfaces);

	switch (port) {
	case 0 ... 4: /* Internal phy */
		__set_bit(PHY_INTERFACE_MODE_INTERNAL,
			  config->supported_interfaces);
		break;

	case 6:
		__set_bit(PHY_INTERFACE_MODE_INTERNAL,
			  config->supported_interfaces);
		config->mac_capabilities = MAC_ASYM_PAUSE | MAC_SYM_PAUSE |
					   MAC_10000FD;
	}
}

static int
mt753x_pad_setup(struct dsa_switch *ds, const struct phylink_link_state *state)
{
	struct mt7530_priv *priv = ds->priv;

	return priv->info->pad_setup(ds, state->interface);
}

static int
mt7530_mac_config(struct dsa_switch *ds, int port, unsigned int mode,
		  phy_interface_t interface)
{
	struct mt7530_priv *priv = ds->priv;

	/* Only need to setup port5. */
	if (port != 5)
		return 0;

	mt7530_setup_port5(priv->ds, interface);

	return 0;
}

static int mt7531_rgmii_setup(struct mt7530_priv *priv, u32 port,
			      phy_interface_t interface,
			      struct phy_device *phydev)
{
	u32 val;

	if (!mt7531_is_rgmii_port(priv, port)) {
		dev_err(priv->dev, "RGMII mode is not available for port %d\n",
			port);
		return -EINVAL;
	}

	val = mt7530_read(priv, MT7531_CLKGEN_CTRL);
	val |= GP_CLK_EN;
	val &= ~GP_MODE_MASK;
	val |= GP_MODE(MT7531_GP_MODE_RGMII);
	val &= ~CLK_SKEW_IN_MASK;
	val |= CLK_SKEW_IN(MT7531_CLK_SKEW_NO_CHG);
	val &= ~CLK_SKEW_OUT_MASK;
	val |= CLK_SKEW_OUT(MT7531_CLK_SKEW_NO_CHG);
	val |= TXCLK_NO_REVERSE | RXCLK_NO_DELAY;

	/* Do not adjust rgmii delay when vendor phy driver presents. */
	if (!phydev || phy_driver_is_genphy(phydev)) {
		val &= ~(TXCLK_NO_REVERSE | RXCLK_NO_DELAY);
		switch (interface) {
		case PHY_INTERFACE_MODE_RGMII:
			val |= TXCLK_NO_REVERSE;
			val |= RXCLK_NO_DELAY;
			break;
		case PHY_INTERFACE_MODE_RGMII_RXID:
			val |= TXCLK_NO_REVERSE;
			break;
		case PHY_INTERFACE_MODE_RGMII_TXID:
			val |= RXCLK_NO_DELAY;
			break;
		case PHY_INTERFACE_MODE_RGMII_ID:
			break;
		default:
			return -EINVAL;
		}
	}
	mt7530_write(priv, MT7531_CLKGEN_CTRL, val);

	return 0;
}

static bool mt753x_is_mac_port(u32 port)
{
	return (port == 5 || port == 6);
}

static int
mt7988_mac_config(struct dsa_switch *ds, int port, unsigned int mode,
		  phy_interface_t interface)
{
	if (dsa_is_cpu_port(ds, port) &&
	    interface == PHY_INTERFACE_MODE_INTERNAL)
		return 0;

	return -EINVAL;
}

static int
mt7531_mac_config(struct dsa_switch *ds, int port, unsigned int mode,
		  phy_interface_t interface)
{
	struct mt7530_priv *priv = ds->priv;
	struct phy_device *phydev;
	struct dsa_port *dp;

	if (!mt753x_is_mac_port(port)) {
		dev_err(priv->dev, "port %d is not a MAC port\n", port);
		return -EINVAL;
	}

	switch (interface) {
	case PHY_INTERFACE_MODE_RGMII:
	case PHY_INTERFACE_MODE_RGMII_ID:
	case PHY_INTERFACE_MODE_RGMII_RXID:
	case PHY_INTERFACE_MODE_RGMII_TXID:
		dp = dsa_to_port(ds, port);
		phydev = dp->slave->phydev;
		return mt7531_rgmii_setup(priv, port, interface, phydev);
	case PHY_INTERFACE_MODE_SGMII:
	case PHY_INTERFACE_MODE_NA:
	case PHY_INTERFACE_MODE_1000BASEX:
	case PHY_INTERFACE_MODE_2500BASEX:
		/* handled in SGMII PCS driver */
		return 0;
	default:
		return -EINVAL;
	}

	return -EINVAL;
}

static int
mt753x_mac_config(struct dsa_switch *ds, int port, unsigned int mode,
		  const struct phylink_link_state *state)
{
	struct mt7530_priv *priv = ds->priv;

	return priv->info->mac_port_config(ds, port, mode, state->interface);
}

static struct phylink_pcs *
mt753x_phylink_mac_select_pcs(struct dsa_switch *ds, int port,
			      phy_interface_t interface)
{
	struct mt7530_priv *priv = ds->priv;

	switch (interface) {
	case PHY_INTERFACE_MODE_TRGMII:
		return &priv->pcs[port].pcs;
	case PHY_INTERFACE_MODE_SGMII:
	case PHY_INTERFACE_MODE_1000BASEX:
	case PHY_INTERFACE_MODE_2500BASEX:
		return priv->ports[port].sgmii_pcs;
	default:
		return NULL;
	}
}

static void
mt753x_phylink_mac_config(struct dsa_switch *ds, int port, unsigned int mode,
			  const struct phylink_link_state *state)
{
	struct mt7530_priv *priv = ds->priv;
	u32 mcr_cur, mcr_new;

	switch (port) {
	case 0 ... 4: /* Internal phy */
		if (state->interface != PHY_INTERFACE_MODE_GMII &&
		    state->interface != PHY_INTERFACE_MODE_INTERNAL)
			goto unsupported;
		break;
	case 5: /* 2nd cpu port with phy of port 0 or 4 / external phy */
		if (priv->p5_interface == state->interface)
			break;

		if (mt753x_mac_config(ds, port, mode, state) < 0)
			goto unsupported;

		if (priv->p5_intf_sel != P5_DISABLED)
			priv->p5_interface = state->interface;
		break;
	case 6: /* 1st cpu port */
		if (priv->p6_interface == state->interface)
			break;

		mt753x_pad_setup(ds, state);

		if (mt753x_mac_config(ds, port, mode, state) < 0)
			goto unsupported;

		priv->p6_interface = state->interface;
		break;
	default:
unsupported:
		dev_err(ds->dev, "%s: unsupported %s port: %i\n",
			__func__, phy_modes(state->interface), port);
		return;
	}

	mcr_cur = mt7530_read(priv, MT7530_PMCR_P(port));
	mcr_new = mcr_cur;
	mcr_new &= ~PMCR_LINK_SETTINGS_MASK;
	mcr_new |= PMCR_IFG_XMIT(1) | PMCR_MAC_MODE | PMCR_BACKOFF_EN |
		   PMCR_BACKPR_EN | PMCR_FORCE_MODE_ID(priv->id);

	/* Are we connected to external phy */
	if (port == 5 && dsa_is_user_port(ds, 5))
		mcr_new |= PMCR_EXT_PHY;

	if (mcr_new != mcr_cur)
		mt7530_write(priv, MT7530_PMCR_P(port), mcr_new);
}

static void mt753x_phylink_mac_link_down(struct dsa_switch *ds, int port,
					 unsigned int mode,
					 phy_interface_t interface)
{
	struct mt7530_priv *priv = ds->priv;

	mt7530_clear(priv, MT7530_PMCR_P(port), PMCR_LINK_SETTINGS_MASK);
}

static void mt753x_phylink_pcs_link_up(struct phylink_pcs *pcs,
				       unsigned int mode,
				       phy_interface_t interface,
				       int speed, int duplex)
{
	if (pcs->ops->pcs_link_up)
		pcs->ops->pcs_link_up(pcs, mode, interface, speed, duplex);
}

static void mt753x_phylink_mac_link_up(struct dsa_switch *ds, int port,
				       unsigned int mode,
				       phy_interface_t interface,
				       struct phy_device *phydev,
				       int speed, int duplex,
				       bool tx_pause, bool rx_pause)
{
	struct mt7530_priv *priv = ds->priv;
	u32 mcr;

	mcr = PMCR_RX_EN | PMCR_TX_EN | PMCR_FORCE_LNK;

	/* MT753x MAC works in 1G full duplex mode for all up-clocked
	 * variants.
	 */
	if (interface == PHY_INTERFACE_MODE_INTERNAL ||
	    interface == PHY_INTERFACE_MODE_TRGMII ||
	    (phy_interface_mode_is_8023z(interface))) {
		speed = SPEED_1000;
		duplex = DUPLEX_FULL;
	}

	switch (speed) {
	case SPEED_1000:
		mcr |= PMCR_FORCE_SPEED_1000;
		break;
	case SPEED_100:
		mcr |= PMCR_FORCE_SPEED_100;
		break;
	}
	if (duplex == DUPLEX_FULL) {
		mcr |= PMCR_FORCE_FDX;
		if (tx_pause)
			mcr |= PMCR_TX_FC_EN;
		if (rx_pause)
			mcr |= PMCR_RX_FC_EN;
	}

	if (mode == MLO_AN_PHY && phydev && phy_init_eee(phydev, false) >= 0) {
		switch (speed) {
		case SPEED_1000:
			mcr |= PMCR_FORCE_EEE1G;
			break;
		case SPEED_100:
			mcr |= PMCR_FORCE_EEE100;
			break;
		}
	}

	mt7530_set(priv, MT7530_PMCR_P(port), mcr);
}

static int
mt7531_cpu_port_config(struct dsa_switch *ds, int port)
{
	struct mt7530_priv *priv = ds->priv;
	phy_interface_t interface;
	int speed;
	int ret;

	switch (port) {
	case 5:
		if (mt7531_is_rgmii_port(priv, port))
			interface = PHY_INTERFACE_MODE_RGMII;
		else
			interface = PHY_INTERFACE_MODE_2500BASEX;

		priv->p5_interface = interface;
		break;
	case 6:
		interface = PHY_INTERFACE_MODE_2500BASEX;

		priv->p6_interface = interface;
		break;
	default:
		return -EINVAL;
	}

	if (interface == PHY_INTERFACE_MODE_2500BASEX)
		speed = SPEED_2500;
	else
		speed = SPEED_1000;

	ret = mt7531_mac_config(ds, port, MLO_AN_FIXED, interface);
	if (ret)
		return ret;
	mt7530_write(priv, MT7530_PMCR_P(port),
		     PMCR_CPU_PORT_SETTING(priv->id));
	mt753x_phylink_pcs_link_up(&priv->pcs[port].pcs, MLO_AN_FIXED,
				   interface, speed, DUPLEX_FULL);
	mt753x_phylink_mac_link_up(ds, port, MLO_AN_FIXED, interface, NULL,
				   speed, DUPLEX_FULL, true, true);

	return 0;
}

static int
mt7988_cpu_port_config(struct dsa_switch *ds, int port)
{
	struct mt7530_priv *priv = ds->priv;

	mt7530_write(priv, MT7530_PMCR_P(port),
		     PMCR_CPU_PORT_SETTING(priv->id));

	mt753x_phylink_mac_link_up(ds, port, MLO_AN_FIXED,
				   PHY_INTERFACE_MODE_INTERNAL, NULL,
				   SPEED_10000, DUPLEX_FULL, true, true);

	return 0;
}

static void mt753x_phylink_get_caps(struct dsa_switch *ds, int port,
				    struct phylink_config *config)
{
	struct mt7530_priv *priv = ds->priv;

	/* This switch only supports full-duplex at 1Gbps */
	config->mac_capabilities = MAC_ASYM_PAUSE | MAC_SYM_PAUSE |
				   MAC_10 | MAC_100 | MAC_1000FD;

	/* This driver does not make use of the speed, duplex, pause or the
	 * advertisement in its mac_config, so it is safe to mark this driver
	 * as non-legacy.
	 */
	config->legacy_pre_march2020 = false;

	priv->info->mac_port_get_caps(ds, port, config);
}

static int mt753x_pcs_validate(struct phylink_pcs *pcs,
			       unsigned long *supported,
			       const struct phylink_link_state *state)
{
	/* Autonegotiation is not supported in TRGMII nor 802.3z modes */
	if (state->interface == PHY_INTERFACE_MODE_TRGMII ||
	    phy_interface_mode_is_8023z(state->interface))
		phylink_clear(supported, Autoneg);

	return 0;
}

static void mt7530_pcs_get_state(struct phylink_pcs *pcs,
				 struct phylink_link_state *state)
{
	struct mt7530_priv *priv = pcs_to_mt753x_pcs(pcs)->priv;
	int port = pcs_to_mt753x_pcs(pcs)->port;
	u32 pmsr;

	pmsr = mt7530_read(priv, MT7530_PMSR_P(port));

	state->link = (pmsr & PMSR_LINK);
	state->an_complete = state->link;
	state->duplex = !!(pmsr & PMSR_DPX);

	switch (pmsr & PMSR_SPEED_MASK) {
	case PMSR_SPEED_10:
		state->speed = SPEED_10;
		break;
	case PMSR_SPEED_100:
		state->speed = SPEED_100;
		break;
	case PMSR_SPEED_1000:
		state->speed = SPEED_1000;
		break;
	default:
		state->speed = SPEED_UNKNOWN;
		break;
	}

	state->pause &= ~(MLO_PAUSE_RX | MLO_PAUSE_TX);
	if (pmsr & PMSR_RX_FC)
		state->pause |= MLO_PAUSE_RX;
	if (pmsr & PMSR_TX_FC)
		state->pause |= MLO_PAUSE_TX;
}

static int mt753x_pcs_config(struct phylink_pcs *pcs, unsigned int mode,
			     phy_interface_t interface,
			     const unsigned long *advertising,
			     bool permit_pause_to_mac)
{
	return 0;
}

static void mt7530_pcs_an_restart(struct phylink_pcs *pcs)
{
}

static const struct phylink_pcs_ops mt7530_pcs_ops = {
	.pcs_validate = mt753x_pcs_validate,
	.pcs_get_state = mt7530_pcs_get_state,
	.pcs_config = mt753x_pcs_config,
	.pcs_an_restart = mt7530_pcs_an_restart,
};

static int
mt753x_setup(struct dsa_switch *ds)
{
	struct mt7530_priv *priv = ds->priv;
	int i, ret;

	/* Initialise the PCS devices */
	for (i = 0; i < priv->ds->num_ports; i++) {
		priv->pcs[i].pcs.ops = priv->info->pcs_ops;
		priv->pcs[i].priv = priv;
		priv->pcs[i].port = i;
	}

	ret = priv->info->sw_setup(ds);
	if (ret)
		return ret;

	ret = mt7530_setup_irq(priv);
	if (ret)
		return ret;

	ret = mt7530_setup_mdio(priv);
	if (ret && priv->irq)
		mt7530_free_irq_common(priv);

	if (priv->create_sgmii) {
		ret = priv->create_sgmii(priv, mt7531_dual_sgmii_supported(priv));
		if (ret && priv->irq)
			mt7530_free_irq(priv);
	}

	return ret;
}

static int mt753x_get_mac_eee(struct dsa_switch *ds, int port,
			      struct ethtool_eee *e)
{
	struct mt7530_priv *priv = ds->priv;
	u32 eeecr = mt7530_read(priv, MT7530_PMEEECR_P(port));

	e->tx_lpi_enabled = !(eeecr & LPI_MODE_EN);
	e->tx_lpi_timer = GET_LPI_THRESH(eeecr);

	return 0;
}

static int mt753x_set_mac_eee(struct dsa_switch *ds, int port,
			      struct ethtool_eee *e)
{
	struct mt7530_priv *priv = ds->priv;
	u32 set, mask = LPI_THRESH_MASK | LPI_MODE_EN;

	if (e->tx_lpi_timer > 0xFFF)
		return -EINVAL;

	set = SET_LPI_THRESH(e->tx_lpi_timer);
	if (!e->tx_lpi_enabled)
		/* Force LPI Mode without a delay */
		set |= LPI_MODE_EN;
	mt7530_rmw(priv, MT7530_PMEEECR_P(port), mask, set);

	return 0;
}

static int mt7988_pad_setup(struct dsa_switch *ds, phy_interface_t interface)
{
	return 0;
}

static int mt7988_setup(struct dsa_switch *ds)
{
	struct mt7530_priv *priv = ds->priv;

	/* Reset the switch */
	reset_control_assert(priv->rstc);
	usleep_range(20, 50);
	reset_control_deassert(priv->rstc);
	usleep_range(20, 50);

	/* Reset the switch PHYs */
	mt7530_write(priv, MT7530_SYS_CTRL, SYS_CTRL_PHY_RST);

	return mt7531_setup_common(ds);
}

const struct dsa_switch_ops mt7530_switch_ops = {
	.get_tag_protocol	= mtk_get_tag_protocol,
	.setup			= mt753x_setup,
	.preferred_default_local_cpu_port = mt753x_preferred_default_local_cpu_port,
	.get_strings		= mt7530_get_strings,
	.get_ethtool_stats	= mt7530_get_ethtool_stats,
	.get_sset_count		= mt7530_get_sset_count,
	.set_ageing_time	= mt7530_set_ageing_time,
	.port_enable		= mt7530_port_enable,
	.port_disable		= mt7530_port_disable,
	.port_change_mtu	= mt7530_port_change_mtu,
	.port_max_mtu		= mt7530_port_max_mtu,
	.port_stp_state_set	= mt7530_stp_state_set,
	.port_pre_bridge_flags	= mt7530_port_pre_bridge_flags,
	.port_bridge_flags	= mt7530_port_bridge_flags,
	.port_bridge_join	= mt7530_port_bridge_join,
	.port_bridge_leave	= mt7530_port_bridge_leave,
	.port_fdb_add		= mt7530_port_fdb_add,
	.port_fdb_del		= mt7530_port_fdb_del,
	.port_fdb_dump		= mt7530_port_fdb_dump,
	.port_mdb_add		= mt7530_port_mdb_add,
	.port_mdb_del		= mt7530_port_mdb_del,
	.port_vlan_filtering	= mt7530_port_vlan_filtering,
	.port_vlan_add		= mt7530_port_vlan_add,
	.port_vlan_del		= mt7530_port_vlan_del,
	.port_mirror_add	= mt753x_port_mirror_add,
	.port_mirror_del	= mt753x_port_mirror_del,
	.phylink_get_caps	= mt753x_phylink_get_caps,
	.phylink_mac_select_pcs	= mt753x_phylink_mac_select_pcs,
	.phylink_mac_config	= mt753x_phylink_mac_config,
	.phylink_mac_link_down	= mt753x_phylink_mac_link_down,
	.phylink_mac_link_up	= mt753x_phylink_mac_link_up,
	.get_mac_eee		= mt753x_get_mac_eee,
	.set_mac_eee		= mt753x_set_mac_eee,
};
EXPORT_SYMBOL_GPL(mt7530_switch_ops);

const struct mt753x_info mt753x_table[] = {
	[ID_MT7621] = {
		.id = ID_MT7621,
		.pcs_ops = &mt7530_pcs_ops,
		.sw_setup = mt7530_setup,
		.phy_read_c22 = mt7530_phy_read_c22,
		.phy_write_c22 = mt7530_phy_write_c22,
		.phy_read_c45 = mt7530_phy_read_c45,
		.phy_write_c45 = mt7530_phy_write_c45,
		.pad_setup = mt7530_pad_clk_setup,
		.mac_port_get_caps = mt7530_mac_port_get_caps,
		.mac_port_config = mt7530_mac_config,
	},
	[ID_MT7530] = {
		.id = ID_MT7530,
		.pcs_ops = &mt7530_pcs_ops,
		.sw_setup = mt7530_setup,
		.phy_read_c22 = mt7530_phy_read_c22,
		.phy_write_c22 = mt7530_phy_write_c22,
		.phy_read_c45 = mt7530_phy_read_c45,
		.phy_write_c45 = mt7530_phy_write_c45,
		.pad_setup = mt7530_pad_clk_setup,
		.mac_port_get_caps = mt7530_mac_port_get_caps,
		.mac_port_config = mt7530_mac_config,
	},
	[ID_MT7531] = {
		.id = ID_MT7531,
		.pcs_ops = &mt7530_pcs_ops,
		.sw_setup = mt7531_setup,
		.phy_read_c22 = mt7531_ind_c22_phy_read,
		.phy_write_c22 = mt7531_ind_c22_phy_write,
		.phy_read_c45 = mt7531_ind_c45_phy_read,
		.phy_write_c45 = mt7531_ind_c45_phy_write,
		.pad_setup = mt7531_pad_setup,
		.cpu_port_config = mt7531_cpu_port_config,
		.mac_port_get_caps = mt7531_mac_port_get_caps,
		.mac_port_config = mt7531_mac_config,
	},
	[ID_MT7988] = {
		.id = ID_MT7988,
		.pcs_ops = &mt7530_pcs_ops,
		.sw_setup = mt7988_setup,
		.phy_read_c22 = mt7531_ind_c22_phy_read,
		.phy_write_c22 = mt7531_ind_c22_phy_write,
		.phy_read_c45 = mt7531_ind_c45_phy_read,
		.phy_write_c45 = mt7531_ind_c45_phy_write,
		.pad_setup = mt7988_pad_setup,
		.cpu_port_config = mt7988_cpu_port_config,
		.mac_port_get_caps = mt7988_mac_port_get_caps,
		.mac_port_config = mt7988_mac_config,
	},
};
EXPORT_SYMBOL_GPL(mt753x_table);

int
mt7530_probe_common(struct mt7530_priv *priv)
{
	struct device *dev = priv->dev;

	priv->ds = devm_kzalloc(dev, sizeof(*priv->ds), GFP_KERNEL);
	if (!priv->ds)
		return -ENOMEM;

	priv->ds->dev = dev;
	priv->ds->num_ports = MT7530_NUM_PORTS;

	/* Get the hardware identifier from the devicetree node.
	 * We will need it for some of the clock and regulator setup.
	 */
	priv->info = of_device_get_match_data(dev);
	if (!priv->info)
		return -EINVAL;

	/* Sanity check if these required device operations are filled
	 * properly.
	 */
	if (!priv->info->sw_setup || !priv->info->pad_setup ||
	    !priv->info->phy_read_c22 || !priv->info->phy_write_c22 ||
	    !priv->info->mac_port_get_caps ||
	    !priv->info->mac_port_config)
		return -EINVAL;

	priv->id = priv->info->id;
	priv->dev = dev;
	priv->ds->priv = priv;
	priv->ds->ops = &mt7530_switch_ops;
	mutex_init(&priv->reg_mutex);
	dev_set_drvdata(dev, priv);

	return 0;
}
EXPORT_SYMBOL_GPL(mt7530_probe_common);

void
mt7530_remove_common(struct mt7530_priv *priv)
{
	if (priv->irq)
		mt7530_free_irq(priv);

	dsa_unregister_switch(priv->ds);

	mutex_destroy(&priv->reg_mutex);
}
EXPORT_SYMBOL_GPL(mt7530_remove_common);

MODULE_AUTHOR("Sean Wang <sean.wang@mediatek.com>");
MODULE_DESCRIPTION("Driver for Mediatek MT7530 Switch");
MODULE_LICENSE("GPL");<|MERGE_RESOLUTION|>--- conflicted
+++ resolved
@@ -2387,21 +2387,8 @@
 mt7531_setup_common(struct dsa_switch *ds)
 {
 	struct mt7530_priv *priv = ds->priv;
-<<<<<<< HEAD
-	struct dsa_port *cpu_dp;
 	int ret, i;
 
-	/* BPDU to CPU port */
-	dsa_switch_for_each_cpu_port(cpu_dp, ds) {
-		mt7530_rmw(priv, MT7531_CFC, MT7531_CPU_PMAP_MASK,
-			   BIT(cpu_dp->index));
-		break;
-	}
-
-=======
-	int ret, i;
-
->>>>>>> 160f4124
 	mt753x_trap_frames(priv);
 
 	/* Enable and reset MIB counters */
