// SPDX-License-Identifier: GPL-2.0-only
/*
 * atusb.c - Driver for the ATUSB IEEE 802.15.4 dongle
 *
 * Written 2013 by Werner Almesberger <werner@almesberger.net>
 *
 * Copyright (c) 2015 - 2016 Stefan Schmidt <stefan@datenfreihafen.org>
 *
 * Based on at86rf230.c and spi_atusb.c.
 * at86rf230.c is
 * Copyright (C) 2009 Siemens AG
 * Written by: Dmitry Eremin-Solenikov <dmitry.baryshkov@siemens.com>
 *
 * spi_atusb.c is
 * Copyright (c) 2011 Richard Sharpe <realrichardsharpe@gmail.com>
 * Copyright (c) 2011 Stefan Schmidt <stefan@datenfreihafen.org>
 * Copyright (c) 2011 Werner Almesberger <werner@almesberger.net>
 *
 * USB initialization is
 * Copyright (c) 2013 Alexander Aring <alex.aring@gmail.com>
 *
 * Busware HUL support is
 * Copyright (c) 2017 Josef Filzmaier <j.filzmaier@gmx.at>
 */

#include <linux/kernel.h>
#include <linux/slab.h>
#include <linux/module.h>
#include <linux/jiffies.h>
#include <linux/usb.h>
#include <linux/skbuff.h>

#include <net/cfg802154.h>
#include <net/mac802154.h>

#include "at86rf230.h"
#include "atusb.h"

#define ATUSB_JEDEC_ATMEL	0x1f	/* JEDEC manufacturer ID */

#define ATUSB_NUM_RX_URBS	4	/* allow for a bit of local latency */
#define ATUSB_ALLOC_DELAY_MS	100	/* delay after failed allocation */
#define ATUSB_TX_TIMEOUT_MS	200	/* on the air timeout */

struct atusb {
	struct ieee802154_hw *hw;
	struct usb_device *usb_dev;
	struct atusb_chip_data *data;
	int shutdown;			/* non-zero if shutting down */
	int err;			/* set by first error */

	/* RX variables */
	struct delayed_work work;	/* memory allocations */
	struct usb_anchor idle_urbs;	/* URBs waiting to be submitted */
	struct usb_anchor rx_urbs;	/* URBs waiting for reception */

	/* TX variables */
	struct usb_ctrlrequest tx_dr;
	struct urb *tx_urb;
	struct sk_buff *tx_skb;
	u8 tx_ack_seq;		/* current TX ACK sequence number */

	/* Firmware variable */
	unsigned char fw_ver_maj;	/* Firmware major version number */
	unsigned char fw_ver_min;	/* Firmware minor version number */
	unsigned char fw_hw_type;	/* Firmware hardware type */
};

struct atusb_chip_data {
	u16 t_channel_switch;
	int rssi_base_val;

	int (*set_channel)(struct ieee802154_hw*, u8, u8);
	int (*set_txpower)(struct ieee802154_hw*, s32);
};

<<<<<<< HEAD
/* ----- USB commands without data ----------------------------------------- */

/* To reduce the number of error checks in the code, we record the first error
 * in atusb->err and reject all subsequent requests until the error is cleared.
 */

static int atusb_control_msg(struct atusb *atusb, unsigned int pipe,
			     __u8 request, __u8 requesttype,
			     __u16 value, __u16 index,
			     void *data, __u16 size, int timeout)
{
	struct usb_device *usb_dev = atusb->usb_dev;
	int ret;

	if (atusb->err)
		return atusb->err;

	ret = usb_control_msg(usb_dev, pipe, request, requesttype,
			      value, index, data, size, timeout);
	if (ret < size) {
		ret = ret < 0 ? ret : -ENODATA;

		atusb->err = ret;
		dev_err(&usb_dev->dev,
			"%s: req 0x%02x val 0x%x idx 0x%x, error %d\n",
			__func__, request, value, index, ret);
	}
	return ret;
}

static int atusb_command(struct atusb *atusb, u8 cmd, u8 arg)
{
	struct usb_device *usb_dev = atusb->usb_dev;

	dev_dbg(&usb_dev->dev, "%s: cmd = 0x%x\n", __func__, cmd);
	return atusb_control_msg(atusb, usb_sndctrlpipe(usb_dev, 0),
				 cmd, ATUSB_REQ_TO_DEV, arg, 0, NULL, 0, 1000);
}

static int atusb_write_reg(struct atusb *atusb, u8 reg, u8 value)
{
	struct usb_device *usb_dev = atusb->usb_dev;

	dev_dbg(&usb_dev->dev, "%s: 0x%02x <- 0x%02x\n", __func__, reg, value);
	return atusb_control_msg(atusb, usb_sndctrlpipe(usb_dev, 0),
				 ATUSB_REG_WRITE, ATUSB_REQ_TO_DEV,
				 value, reg, NULL, 0, 1000);
}

static int atusb_read_reg(struct atusb *atusb, u8 reg)
{
	struct usb_device *usb_dev = atusb->usb_dev;
	int ret;
	u8 *buffer;
	u8 value;

	buffer = kmalloc(1, GFP_KERNEL);
	if (!buffer)
		return -ENOMEM;

	dev_dbg(&usb_dev->dev, "%s: reg = 0x%x\n", __func__, reg);
	ret = atusb_control_msg(atusb, usb_rcvctrlpipe(usb_dev, 0),
				ATUSB_REG_READ, ATUSB_REQ_FROM_DEV,
				0, reg, buffer, 1, 1000);

	if (ret >= 0) {
		value = buffer[0];
		kfree(buffer);
		return value;
	} else {
		kfree(buffer);
		return ret;
	}
}

=======
>>>>>>> d60c95ef
static int atusb_write_subreg(struct atusb *atusb, u8 reg, u8 mask,
			      u8 shift, u8 value)
{
	struct usb_device *usb_dev = atusb->usb_dev;
	u8 orig, tmp;
	int ret = 0;

	dev_dbg(&usb_dev->dev, "%s: 0x%02x <- 0x%02x\n", __func__, reg, value);

	ret = usb_control_msg_recv(usb_dev, 0, ATUSB_REG_READ, ATUSB_REQ_FROM_DEV,
				   0, reg, &orig, 1, 1000, GFP_KERNEL);
	if (ret < 0)
		return ret;

	/* Write the value only into that part of the register which is allowed
	 * by the mask. All other bits stay as before.
	 */
	tmp = orig & ~mask;
	tmp |= (value << shift) & mask;

	if (tmp != orig)
		ret = usb_control_msg_send(usb_dev, 0, ATUSB_REG_WRITE, ATUSB_REQ_TO_DEV,
					   tmp, reg, NULL, 0, 1000, GFP_KERNEL);

	return ret;
}

static int atusb_read_subreg(struct atusb *lp,
			     unsigned int addr, unsigned int mask,
			     unsigned int shift)
{
	int reg, ret;

	ret = usb_control_msg_recv(lp->usb_dev, 0, ATUSB_REG_READ, ATUSB_REQ_FROM_DEV,
				   0, addr, &reg, 1, 1000, GFP_KERNEL);
	if (ret < 0)
		return ret;

	reg = (reg & mask) >> shift;

	return reg;
}

static int atusb_get_and_clear_error(struct atusb *atusb)
{
	int err = atusb->err;

	atusb->err = 0;
	return err;
}

/* ----- skb allocation ---------------------------------------------------- */

#define MAX_PSDU	127
#define MAX_RX_XFER	(1 + MAX_PSDU + 2 + 1)	/* PHR+PSDU+CRC+LQI */

#define SKB_ATUSB(skb)	(*(struct atusb **)(skb)->cb)

static void atusb_in(struct urb *urb);

static int atusb_submit_rx_urb(struct atusb *atusb, struct urb *urb)
{
	struct usb_device *usb_dev = atusb->usb_dev;
	struct sk_buff *skb = urb->context;
	int ret;

	if (!skb) {
		skb = alloc_skb(MAX_RX_XFER, GFP_KERNEL);
		if (!skb) {
			dev_warn_ratelimited(&usb_dev->dev,
					     "atusb_in: can't allocate skb\n");
			return -ENOMEM;
		}
		skb_put(skb, MAX_RX_XFER);
		SKB_ATUSB(skb) = atusb;
	}

	usb_fill_bulk_urb(urb, usb_dev, usb_rcvbulkpipe(usb_dev, 1),
			  skb->data, MAX_RX_XFER, atusb_in, skb);
	usb_anchor_urb(urb, &atusb->rx_urbs);

	ret = usb_submit_urb(urb, GFP_KERNEL);
	if (ret) {
		usb_unanchor_urb(urb);
		kfree_skb(skb);
		urb->context = NULL;
	}
	return ret;
}

static void atusb_work_urbs(struct work_struct *work)
{
	struct atusb *atusb =
	    container_of(to_delayed_work(work), struct atusb, work);
	struct usb_device *usb_dev = atusb->usb_dev;
	struct urb *urb;
	int ret;

	if (atusb->shutdown)
		return;

	do {
		urb = usb_get_from_anchor(&atusb->idle_urbs);
		if (!urb)
			return;
		ret = atusb_submit_rx_urb(atusb, urb);
	} while (!ret);

	usb_anchor_urb(urb, &atusb->idle_urbs);
	dev_warn_ratelimited(&usb_dev->dev,
			     "atusb_in: can't allocate/submit URB (%d)\n", ret);
	schedule_delayed_work(&atusb->work,
			      msecs_to_jiffies(ATUSB_ALLOC_DELAY_MS) + 1);
}

/* ----- Asynchronous USB -------------------------------------------------- */

static void atusb_tx_done(struct atusb *atusb, u8 seq)
{
	struct usb_device *usb_dev = atusb->usb_dev;
	u8 expect = atusb->tx_ack_seq;

	dev_dbg(&usb_dev->dev, "%s (0x%02x/0x%02x)\n", __func__, seq, expect);
	if (seq == expect) {
		/* TODO check for ifs handling in firmware */
		ieee802154_xmit_complete(atusb->hw, atusb->tx_skb, false);
	} else {
		/* TODO I experience this case when atusb has a tx complete
		 * irq before probing, we should fix the firmware it's an
		 * unlikely case now that seq == expect is then true, but can
		 * happen and fail with a tx_skb = NULL;
		 */
		ieee802154_xmit_hw_error(atusb->hw, atusb->tx_skb);
	}
}

static void atusb_in_good(struct urb *urb)
{
	struct usb_device *usb_dev = urb->dev;
	struct sk_buff *skb = urb->context;
	struct atusb *atusb = SKB_ATUSB(skb);
	u8 len, lqi;

	if (!urb->actual_length) {
		dev_dbg(&usb_dev->dev, "atusb_in: zero-sized URB ?\n");
		return;
	}

	len = *skb->data;

	if (urb->actual_length == 1) {
		atusb_tx_done(atusb, len);
		return;
	}

	if (len + 1 > urb->actual_length - 1) {
		dev_dbg(&usb_dev->dev, "atusb_in: frame len %d+1 > URB %u-1\n",
			len, urb->actual_length);
		return;
	}

	if (!ieee802154_is_valid_psdu_len(len)) {
		dev_dbg(&usb_dev->dev, "atusb_in: frame corrupted\n");
		return;
	}

	lqi = skb->data[len + 1];
	dev_dbg(&usb_dev->dev, "atusb_in: rx len %d lqi 0x%02x\n", len, lqi);
	skb_pull(skb, 1);	/* remove PHR */
	skb_trim(skb, len);	/* get payload only */
	ieee802154_rx_irqsafe(atusb->hw, skb, lqi);
	urb->context = NULL;	/* skb is gone */
}

static void atusb_in(struct urb *urb)
{
	struct usb_device *usb_dev = urb->dev;
	struct sk_buff *skb = urb->context;
	struct atusb *atusb = SKB_ATUSB(skb);

	dev_dbg(&usb_dev->dev, "%s: status %d len %d\n", __func__,
		urb->status, urb->actual_length);
	if (urb->status) {
		if (urb->status == -ENOENT) { /* being killed */
			kfree_skb(skb);
			urb->context = NULL;
			return;
		}
		dev_dbg(&usb_dev->dev, "%s: URB error %d\n", __func__, urb->status);
	} else {
		atusb_in_good(urb);
	}

	usb_anchor_urb(urb, &atusb->idle_urbs);
	if (!atusb->shutdown)
		schedule_delayed_work(&atusb->work, 0);
}

/* ----- URB allocation/deallocation --------------------------------------- */

static void atusb_free_urbs(struct atusb *atusb)
{
	struct urb *urb;

	while (1) {
		urb = usb_get_from_anchor(&atusb->idle_urbs);
		if (!urb)
			break;
		kfree_skb(urb->context);
		usb_free_urb(urb);
	}
}

static int atusb_alloc_urbs(struct atusb *atusb, int n)
{
	struct urb *urb;

	while (n) {
		urb = usb_alloc_urb(0, GFP_KERNEL);
		if (!urb) {
			atusb_free_urbs(atusb);
			return -ENOMEM;
		}
		usb_anchor_urb(urb, &atusb->idle_urbs);
		usb_free_urb(urb);
		n--;
	}
	return 0;
}

/* ----- IEEE 802.15.4 interface operations -------------------------------- */

static void atusb_xmit_complete(struct urb *urb)
{
	dev_dbg(&urb->dev->dev, "atusb_xmit urb completed");
}

static int atusb_xmit(struct ieee802154_hw *hw, struct sk_buff *skb)
{
	struct atusb *atusb = hw->priv;
	struct usb_device *usb_dev = atusb->usb_dev;
	int ret;

	dev_dbg(&usb_dev->dev, "%s (%d)\n", __func__, skb->len);
	atusb->tx_skb = skb;
	atusb->tx_ack_seq++;
	atusb->tx_dr.wIndex = cpu_to_le16(atusb->tx_ack_seq);
	atusb->tx_dr.wLength = cpu_to_le16(skb->len);

	usb_fill_control_urb(atusb->tx_urb, usb_dev,
			     usb_sndctrlpipe(usb_dev, 0),
			     (unsigned char *)&atusb->tx_dr, skb->data,
			     skb->len, atusb_xmit_complete, NULL);
	ret = usb_submit_urb(atusb->tx_urb, GFP_ATOMIC);
	dev_dbg(&usb_dev->dev, "%s done (%d)\n", __func__, ret);
	return ret;
}

static int atusb_ed(struct ieee802154_hw *hw, u8 *level)
{
	WARN_ON(!level);
	*level = 0xbe;
	return 0;
}

static int atusb_set_hw_addr_filt(struct ieee802154_hw *hw,
				  struct ieee802154_hw_addr_filt *filt,
				  unsigned long changed)
{
	struct atusb *atusb = hw->priv;
	struct device *dev = &atusb->usb_dev->dev;

	if (changed & IEEE802154_AFILT_SADDR_CHANGED) {
		u16 addr = le16_to_cpu(filt->short_addr);

		dev_vdbg(dev, "%s called for saddr\n", __func__);
		usb_control_msg_send(atusb->usb_dev, 0, ATUSB_REG_WRITE, ATUSB_REQ_TO_DEV,
				     addr, RG_SHORT_ADDR_0, NULL, 0, 1000, GFP_KERNEL);

		usb_control_msg_send(atusb->usb_dev, 0, ATUSB_REG_WRITE, ATUSB_REQ_TO_DEV,
				     addr >> 8, RG_SHORT_ADDR_1, NULL, 0, 1000, GFP_KERNEL);
	}

	if (changed & IEEE802154_AFILT_PANID_CHANGED) {
		u16 pan = le16_to_cpu(filt->pan_id);

		dev_vdbg(dev, "%s called for pan id\n", __func__);
		usb_control_msg_send(atusb->usb_dev, 0, ATUSB_REG_WRITE, ATUSB_REQ_TO_DEV,
				     pan, RG_PAN_ID_0, NULL, 0, 1000, GFP_KERNEL);

		usb_control_msg_send(atusb->usb_dev, 0, ATUSB_REG_WRITE, ATUSB_REQ_TO_DEV,
				     pan >> 8, RG_PAN_ID_1, NULL, 0, 1000, GFP_KERNEL);
	}

	if (changed & IEEE802154_AFILT_IEEEADDR_CHANGED) {
		u8 i, addr[IEEE802154_EXTENDED_ADDR_LEN];

		memcpy(addr, &filt->ieee_addr, IEEE802154_EXTENDED_ADDR_LEN);
		dev_vdbg(dev, "%s called for IEEE addr\n", __func__);
		for (i = 0; i < 8; i++)
			usb_control_msg_send(atusb->usb_dev, 0, ATUSB_REG_WRITE, ATUSB_REQ_TO_DEV,
					     addr[i], RG_IEEE_ADDR_0 + i, NULL, 0,
					     1000, GFP_KERNEL);
	}

	if (changed & IEEE802154_AFILT_PANC_CHANGED) {
		dev_vdbg(dev, "%s called for panc change\n", __func__);
		if (filt->pan_coord)
			atusb_write_subreg(atusb, SR_AACK_I_AM_COORD, 1);
		else
			atusb_write_subreg(atusb, SR_AACK_I_AM_COORD, 0);
	}

	return atusb_get_and_clear_error(atusb);
}

static int atusb_start(struct ieee802154_hw *hw)
{
	struct atusb *atusb = hw->priv;
	struct usb_device *usb_dev = atusb->usb_dev;
	int ret;

	dev_dbg(&usb_dev->dev, "%s\n", __func__);
	schedule_delayed_work(&atusb->work, 0);
	usb_control_msg_send(atusb->usb_dev, 0, ATUSB_RX_MODE, ATUSB_REQ_TO_DEV, 1, 0,
			     NULL, 0, 1000, GFP_KERNEL);
	ret = atusb_get_and_clear_error(atusb);
	if (ret < 0)
		usb_kill_anchored_urbs(&atusb->idle_urbs);
	return ret;
}

static void atusb_stop(struct ieee802154_hw *hw)
{
	struct atusb *atusb = hw->priv;
	struct usb_device *usb_dev = atusb->usb_dev;

	dev_dbg(&usb_dev->dev, "%s\n", __func__);
	usb_kill_anchored_urbs(&atusb->idle_urbs);
	usb_control_msg_send(atusb->usb_dev, 0, ATUSB_RX_MODE, ATUSB_REQ_TO_DEV, 0, 0,
			     NULL, 0, 1000, GFP_KERNEL);
	atusb_get_and_clear_error(atusb);
}

#define ATUSB_MAX_TX_POWERS 0xF
static const s32 atusb_powers[ATUSB_MAX_TX_POWERS + 1] = {
	300, 280, 230, 180, 130, 70, 0, -100, -200, -300, -400, -500, -700,
	-900, -1200, -1700,
};

static int
atusb_txpower(struct ieee802154_hw *hw, s32 mbm)
{
	struct atusb *atusb = hw->priv;

	if (atusb->data)
		return atusb->data->set_txpower(hw, mbm);
	else
		return -ENOTSUPP;
}

static int
atusb_set_txpower(struct ieee802154_hw *hw, s32 mbm)
{
	struct atusb *atusb = hw->priv;
	u32 i;

	for (i = 0; i < hw->phy->supported.tx_powers_size; i++) {
		if (hw->phy->supported.tx_powers[i] == mbm)
			return atusb_write_subreg(atusb, SR_TX_PWR_23X, i);
	}

	return -EINVAL;
}

static int
hulusb_set_txpower(struct ieee802154_hw *hw, s32 mbm)
{
	u32 i;

	for (i = 0; i < hw->phy->supported.tx_powers_size; i++) {
		if (hw->phy->supported.tx_powers[i] == mbm)
			return atusb_write_subreg(hw->priv, SR_TX_PWR_212, i);
	}

	return -EINVAL;
}

#define ATUSB_MAX_ED_LEVELS 0xF
static const s32 atusb_ed_levels[ATUSB_MAX_ED_LEVELS + 1] = {
	-9100, -8900, -8700, -8500, -8300, -8100, -7900, -7700, -7500, -7300,
	-7100, -6900, -6700, -6500, -6300, -6100,
};

#define AT86RF212_MAX_TX_POWERS 0x1F
static const s32 at86rf212_powers[AT86RF212_MAX_TX_POWERS + 1] = {
	500, 400, 300, 200, 100, 0, -100, -200, -300, -400, -500, -600, -700,
	-800, -900, -1000, -1100, -1200, -1300, -1400, -1500, -1600, -1700,
	-1800, -1900, -2000, -2100, -2200, -2300, -2400, -2500, -2600,
};

#define AT86RF2XX_MAX_ED_LEVELS 0xF
static const s32 at86rf212_ed_levels_100[AT86RF2XX_MAX_ED_LEVELS + 1] = {
	-10000, -9800, -9600, -9400, -9200, -9000, -8800, -8600, -8400, -8200,
	-8000, -7800, -7600, -7400, -7200, -7000,
};

static const s32 at86rf212_ed_levels_98[AT86RF2XX_MAX_ED_LEVELS + 1] = {
	-9800, -9600, -9400, -9200, -9000, -8800, -8600, -8400, -8200, -8000,
	-7800, -7600, -7400, -7200, -7000, -6800,
};

static int
atusb_set_cca_mode(struct ieee802154_hw *hw, const struct wpan_phy_cca *cca)
{
	struct atusb *atusb = hw->priv;
	u8 val;

	/* mapping 802.15.4 to driver spec */
	switch (cca->mode) {
	case NL802154_CCA_ENERGY:
		val = 1;
		break;
	case NL802154_CCA_CARRIER:
		val = 2;
		break;
	case NL802154_CCA_ENERGY_CARRIER:
		switch (cca->opt) {
		case NL802154_CCA_OPT_ENERGY_CARRIER_AND:
			val = 3;
			break;
		case NL802154_CCA_OPT_ENERGY_CARRIER_OR:
			val = 0;
			break;
		default:
			return -EINVAL;
		}
		break;
	default:
		return -EINVAL;
	}

	return atusb_write_subreg(atusb, SR_CCA_MODE, val);
}

static int hulusb_set_cca_ed_level(struct atusb *lp, int rssi_base_val)
{
	int cca_ed_thres;

	cca_ed_thres = atusb_read_subreg(lp, SR_CCA_ED_THRES);
	if (cca_ed_thres < 0)
		return cca_ed_thres;

	switch (rssi_base_val) {
	case -98:
		lp->hw->phy->supported.cca_ed_levels = at86rf212_ed_levels_98;
		lp->hw->phy->supported.cca_ed_levels_size = ARRAY_SIZE(at86rf212_ed_levels_98);
		lp->hw->phy->cca_ed_level = at86rf212_ed_levels_98[cca_ed_thres];
		break;
	case -100:
		lp->hw->phy->supported.cca_ed_levels = at86rf212_ed_levels_100;
		lp->hw->phy->supported.cca_ed_levels_size = ARRAY_SIZE(at86rf212_ed_levels_100);
		lp->hw->phy->cca_ed_level = at86rf212_ed_levels_100[cca_ed_thres];
		break;
	default:
		WARN_ON(1);
	}

	return 0;
}

static int
atusb_set_cca_ed_level(struct ieee802154_hw *hw, s32 mbm)
{
	struct atusb *atusb = hw->priv;
	u32 i;

	for (i = 0; i < hw->phy->supported.cca_ed_levels_size; i++) {
		if (hw->phy->supported.cca_ed_levels[i] == mbm)
			return atusb_write_subreg(atusb, SR_CCA_ED_THRES, i);
	}

	return -EINVAL;
}

static int atusb_channel(struct ieee802154_hw *hw, u8 page, u8 channel)
{
	struct atusb *atusb = hw->priv;
	int ret = -ENOTSUPP;

	if (atusb->data) {
		ret = atusb->data->set_channel(hw, page, channel);
		/* @@@ ugly synchronization */
		msleep(atusb->data->t_channel_switch);
	}

	return ret;
}

static int atusb_set_channel(struct ieee802154_hw *hw, u8 page, u8 channel)
{
	struct atusb *atusb = hw->priv;
	int ret;

	ret = atusb_write_subreg(atusb, SR_CHANNEL, channel);
	if (ret < 0)
		return ret;
	return 0;
}

static int hulusb_set_channel(struct ieee802154_hw *hw, u8 page, u8 channel)
{
	int rc;
	int rssi_base_val;

	struct atusb *lp = hw->priv;

	if (channel == 0)
		rc = atusb_write_subreg(lp, SR_SUB_MODE, 0);
	else
		rc = atusb_write_subreg(lp, SR_SUB_MODE, 1);
	if (rc < 0)
		return rc;

	if (page == 0) {
		rc = atusb_write_subreg(lp, SR_BPSK_QPSK, 0);
		rssi_base_val = -100;
	} else {
		rc = atusb_write_subreg(lp, SR_BPSK_QPSK, 1);
		rssi_base_val = -98;
	}
	if (rc < 0)
		return rc;

	rc = hulusb_set_cca_ed_level(lp, rssi_base_val);
	if (rc < 0)
		return rc;

	return atusb_write_subreg(lp, SR_CHANNEL, channel);
}

static int
atusb_set_csma_params(struct ieee802154_hw *hw, u8 min_be, u8 max_be, u8 retries)
{
	struct atusb *atusb = hw->priv;
	int ret;

	ret = atusb_write_subreg(atusb, SR_MIN_BE, min_be);
	if (ret)
		return ret;

	ret = atusb_write_subreg(atusb, SR_MAX_BE, max_be);
	if (ret)
		return ret;

	return atusb_write_subreg(atusb, SR_MAX_CSMA_RETRIES, retries);
}

static int
hulusb_set_lbt(struct ieee802154_hw *hw, bool on)
{
	struct atusb *atusb = hw->priv;

	return atusb_write_subreg(atusb, SR_CSMA_LBT_MODE, on);
}

static int
atusb_set_frame_retries(struct ieee802154_hw *hw, s8 retries)
{
	struct atusb *atusb = hw->priv;

	return atusb_write_subreg(atusb, SR_MAX_FRAME_RETRIES, retries);
}

static int
atusb_set_promiscuous_mode(struct ieee802154_hw *hw, const bool on)
{
	struct atusb *atusb = hw->priv;
	int ret;

	if (on) {
		ret = atusb_write_subreg(atusb, SR_AACK_DIS_ACK, 1);
		if (ret < 0)
			return ret;

		ret = atusb_write_subreg(atusb, SR_AACK_PROM_MODE, 1);
		if (ret < 0)
			return ret;
	} else {
		ret = atusb_write_subreg(atusb, SR_AACK_PROM_MODE, 0);
		if (ret < 0)
			return ret;

		ret = atusb_write_subreg(atusb, SR_AACK_DIS_ACK, 0);
		if (ret < 0)
			return ret;
	}

	return 0;
}

static struct atusb_chip_data atusb_chip_data = {
	.t_channel_switch = 1,
	.rssi_base_val = -91,
	.set_txpower = atusb_set_txpower,
	.set_channel = atusb_set_channel,
};

static struct atusb_chip_data hulusb_chip_data = {
	.t_channel_switch = 11,
	.rssi_base_val = -100,
	.set_txpower = hulusb_set_txpower,
	.set_channel = hulusb_set_channel,
};

static const struct ieee802154_ops atusb_ops = {
	.owner			= THIS_MODULE,
	.xmit_async		= atusb_xmit,
	.ed			= atusb_ed,
	.set_channel		= atusb_channel,
	.start			= atusb_start,
	.stop			= atusb_stop,
	.set_hw_addr_filt	= atusb_set_hw_addr_filt,
	.set_txpower		= atusb_txpower,
	.set_lbt		= hulusb_set_lbt,
	.set_cca_mode		= atusb_set_cca_mode,
	.set_cca_ed_level	= atusb_set_cca_ed_level,
	.set_csma_params	= atusb_set_csma_params,
	.set_frame_retries	= atusb_set_frame_retries,
	.set_promiscuous_mode	= atusb_set_promiscuous_mode,
};

/* ----- Firmware and chip version information ----------------------------- */

static int atusb_get_and_show_revision(struct atusb *atusb)
{
	struct usb_device *usb_dev = atusb->usb_dev;
	char *hw_name;
	unsigned char buffer[3];
	int ret;

	/* Get a couple of the ATMega Firmware values */
	ret = usb_control_msg_recv(atusb->usb_dev, 0, ATUSB_ID, ATUSB_REQ_FROM_DEV, 0, 0,
				   buffer, 3, 1000, GFP_KERNEL);
	if (!ret) {
		atusb->fw_ver_maj = buffer[0];
		atusb->fw_ver_min = buffer[1];
		atusb->fw_hw_type = buffer[2];

		switch (atusb->fw_hw_type) {
		case ATUSB_HW_TYPE_100813:
		case ATUSB_HW_TYPE_101216:
		case ATUSB_HW_TYPE_110131:
			hw_name = "ATUSB";
			atusb->data = &atusb_chip_data;
			break;
		case ATUSB_HW_TYPE_RZUSB:
			hw_name = "RZUSB";
			atusb->data = &atusb_chip_data;
			break;
		case ATUSB_HW_TYPE_HULUSB:
			hw_name = "HULUSB";
			atusb->data = &hulusb_chip_data;
			break;
		default:
			hw_name = "UNKNOWN";
			atusb->err = -ENOTSUPP;
			ret = -ENOTSUPP;
			break;
		}

		dev_info(&usb_dev->dev,
			 "Firmware: major: %u, minor: %u, hardware type: %s (%d)\n",
			 atusb->fw_ver_maj, atusb->fw_ver_min, hw_name,
			 atusb->fw_hw_type);
	}
	if (atusb->fw_ver_maj == 0 && atusb->fw_ver_min < 2) {
		dev_info(&usb_dev->dev,
			 "Firmware version (%u.%u) predates our first public release.",
			 atusb->fw_ver_maj, atusb->fw_ver_min);
		dev_info(&usb_dev->dev, "Please update to version 0.2 or newer");
	}

	return ret;
}

static int atusb_get_and_show_build(struct atusb *atusb)
{
	struct usb_device *usb_dev = atusb->usb_dev;
	char *build;
	int ret;

	build = kmalloc(ATUSB_BUILD_SIZE + 1, GFP_KERNEL);
	if (!build)
		return -ENOMEM;

<<<<<<< HEAD
	/* We cannot call atusb_control_msg() here, since this request may read various length data */
=======
>>>>>>> d60c95ef
	ret = usb_control_msg(atusb->usb_dev, usb_rcvctrlpipe(usb_dev, 0), ATUSB_BUILD,
			      ATUSB_REQ_FROM_DEV, 0, 0, build, ATUSB_BUILD_SIZE, 1000);
	if (ret >= 0) {
		build[ret] = 0;
		dev_info(&usb_dev->dev, "Firmware: build %s\n", build);
	}

	kfree(build);
	return ret;
}

static int atusb_get_and_conf_chip(struct atusb *atusb)
{
	struct usb_device *usb_dev = atusb->usb_dev;
	u8 man_id_0, man_id_1, part_num, version_num;
	const char *chip;
	struct ieee802154_hw *hw = atusb->hw;
	int ret;

	ret = usb_control_msg_recv(usb_dev, 0, ATUSB_REG_READ, ATUSB_REQ_FROM_DEV,
				   0, RG_MAN_ID_0, &man_id_0, 1, 1000, GFP_KERNEL);
	if (ret < 0)
		return ret;

	ret = usb_control_msg_recv(usb_dev, 0, ATUSB_REG_READ, ATUSB_REQ_FROM_DEV,
				   0, RG_MAN_ID_1, &man_id_1, 1, 1000, GFP_KERNEL);
	if (ret < 0)
		return ret;

	ret = usb_control_msg_recv(usb_dev, 0, ATUSB_REG_READ, ATUSB_REQ_FROM_DEV,
				   0, RG_PART_NUM, &part_num, 1, 1000, GFP_KERNEL);
	if (ret < 0)
		return ret;

	ret = usb_control_msg_recv(usb_dev, 0, ATUSB_REG_READ, ATUSB_REQ_FROM_DEV,
				   0, RG_VERSION_NUM, &version_num, 1, 1000, GFP_KERNEL);
	if (ret < 0)
		return ret;

	hw->flags = IEEE802154_HW_TX_OMIT_CKSUM | IEEE802154_HW_AFILT |
		    IEEE802154_HW_PROMISCUOUS | IEEE802154_HW_CSMA_PARAMS;

	hw->phy->flags = WPAN_PHY_FLAG_TXPOWER | WPAN_PHY_FLAG_CCA_ED_LEVEL |
			 WPAN_PHY_FLAG_CCA_MODE;

	hw->phy->supported.cca_modes = BIT(NL802154_CCA_ENERGY) |
				       BIT(NL802154_CCA_CARRIER) |
				       BIT(NL802154_CCA_ENERGY_CARRIER);
	hw->phy->supported.cca_opts = BIT(NL802154_CCA_OPT_ENERGY_CARRIER_AND) |
				      BIT(NL802154_CCA_OPT_ENERGY_CARRIER_OR);

	hw->phy->cca.mode = NL802154_CCA_ENERGY;

	hw->phy->current_page = 0;

	if ((man_id_1 << 8 | man_id_0) != ATUSB_JEDEC_ATMEL) {
		dev_err(&usb_dev->dev,
			"non-Atmel transceiver xxxx%02x%02x\n",
			man_id_1, man_id_0);
		goto fail;
	}

	switch (part_num) {
	case 2:
		chip = "AT86RF230";
		atusb->hw->phy->supported.channels[0] = 0x7FFF800;
		atusb->hw->phy->current_channel = 11;	/* reset default */
		atusb->hw->phy->supported.tx_powers = atusb_powers;
		atusb->hw->phy->supported.tx_powers_size = ARRAY_SIZE(atusb_powers);
		hw->phy->supported.cca_ed_levels = atusb_ed_levels;
		hw->phy->supported.cca_ed_levels_size = ARRAY_SIZE(atusb_ed_levels);
		break;
	case 3:
		chip = "AT86RF231";
		atusb->hw->phy->supported.channels[0] = 0x7FFF800;
		atusb->hw->phy->current_channel = 11;	/* reset default */
		atusb->hw->phy->supported.tx_powers = atusb_powers;
		atusb->hw->phy->supported.tx_powers_size = ARRAY_SIZE(atusb_powers);
		hw->phy->supported.cca_ed_levels = atusb_ed_levels;
		hw->phy->supported.cca_ed_levels_size = ARRAY_SIZE(atusb_ed_levels);
		break;
	case 7:
		chip = "AT86RF212";
		atusb->hw->flags |= IEEE802154_HW_LBT;
		atusb->hw->phy->supported.channels[0] = 0x00007FF;
		atusb->hw->phy->supported.channels[2] = 0x00007FF;
		atusb->hw->phy->current_channel = 5;
		atusb->hw->phy->supported.lbt = NL802154_SUPPORTED_BOOL_BOTH;
		atusb->hw->phy->supported.tx_powers = at86rf212_powers;
		atusb->hw->phy->supported.tx_powers_size = ARRAY_SIZE(at86rf212_powers);
		atusb->hw->phy->supported.cca_ed_levels = at86rf212_ed_levels_100;
		atusb->hw->phy->supported.cca_ed_levels_size = ARRAY_SIZE(at86rf212_ed_levels_100);
		break;
	default:
		dev_err(&usb_dev->dev,
			"unexpected transceiver, part 0x%02x version 0x%02x\n",
			part_num, version_num);
		goto fail;
	}

	hw->phy->transmit_power = hw->phy->supported.tx_powers[0];
	hw->phy->cca_ed_level = hw->phy->supported.cca_ed_levels[7];

	dev_info(&usb_dev->dev, "ATUSB: %s version %d\n", chip, version_num);

	return 0;

fail:
	atusb->err = -ENODEV;
	return -ENODEV;
}

static int atusb_set_extended_addr(struct atusb *atusb)
{
	struct usb_device *usb_dev = atusb->usb_dev;
	unsigned char buffer[IEEE802154_EXTENDED_ADDR_LEN];
	__le64 extended_addr;
	u64 addr;
	int ret;

	/* Firmware versions before 0.3 do not support the EUI64_READ command.
	 * Just use a random address and be done.
	 */
	if (atusb->fw_ver_maj == 0 && atusb->fw_ver_min < 3) {
		ieee802154_random_extended_addr(&atusb->hw->phy->perm_extended_addr);
		return 0;
	}

	/* Firmware is new enough so we fetch the address from EEPROM */
	ret = usb_control_msg_recv(atusb->usb_dev, 0, ATUSB_EUI64_READ, ATUSB_REQ_FROM_DEV, 0, 0,
				   buffer, IEEE802154_EXTENDED_ADDR_LEN, 1000, GFP_KERNEL);
	if (ret < 0) {
		dev_err(&usb_dev->dev, "failed to fetch extended address, random address set\n");
		ieee802154_random_extended_addr(&atusb->hw->phy->perm_extended_addr);
		return ret;
	}

	memcpy(&extended_addr, buffer, IEEE802154_EXTENDED_ADDR_LEN);
	/* Check if read address is not empty and the unicast bit is set correctly */
	if (!ieee802154_is_valid_extended_unicast_addr(extended_addr)) {
		dev_info(&usb_dev->dev, "no permanent extended address found, random address set\n");
		ieee802154_random_extended_addr(&atusb->hw->phy->perm_extended_addr);
	} else {
		atusb->hw->phy->perm_extended_addr = extended_addr;
		addr = swab64((__force u64)atusb->hw->phy->perm_extended_addr);
		dev_info(&usb_dev->dev, "Read permanent extended address %8phC from device\n",
			 &addr);
	}

	return ret;
}

/* ----- Setup ------------------------------------------------------------- */

static int atusb_probe(struct usb_interface *interface,
		       const struct usb_device_id *id)
{
	struct usb_device *usb_dev = interface_to_usbdev(interface);
	struct ieee802154_hw *hw;
	struct atusb *atusb = NULL;
	int ret = -ENOMEM;

	hw = ieee802154_alloc_hw(sizeof(struct atusb), &atusb_ops);
	if (!hw)
		return -ENOMEM;

	atusb = hw->priv;
	atusb->hw = hw;
	atusb->usb_dev = usb_get_dev(usb_dev);
	usb_set_intfdata(interface, atusb);

	atusb->shutdown = 0;
	atusb->err = 0;
	INIT_DELAYED_WORK(&atusb->work, atusb_work_urbs);
	init_usb_anchor(&atusb->idle_urbs);
	init_usb_anchor(&atusb->rx_urbs);

	if (atusb_alloc_urbs(atusb, ATUSB_NUM_RX_URBS))
		goto fail;

	atusb->tx_dr.bRequestType = ATUSB_REQ_TO_DEV;
	atusb->tx_dr.bRequest = ATUSB_TX;
	atusb->tx_dr.wValue = cpu_to_le16(0);

	atusb->tx_urb = usb_alloc_urb(0, GFP_KERNEL);
	if (!atusb->tx_urb)
		goto fail;

	hw->parent = &usb_dev->dev;

	usb_control_msg_send(atusb->usb_dev, 0, ATUSB_RF_RESET, ATUSB_REQ_TO_DEV, 0, 0,
			     NULL, 0, 1000, GFP_KERNEL);
	atusb_get_and_conf_chip(atusb);
	atusb_get_and_show_revision(atusb);
	atusb_get_and_show_build(atusb);
	atusb_set_extended_addr(atusb);

	if ((atusb->fw_ver_maj == 0 && atusb->fw_ver_min >= 3) || atusb->fw_ver_maj > 0)
		hw->flags |= IEEE802154_HW_FRAME_RETRIES;

	ret = atusb_get_and_clear_error(atusb);
	if (ret) {
		dev_err(&atusb->usb_dev->dev,
			"%s: initialization failed, error = %d\n",
			__func__, ret);
		goto fail;
	}

	ret = ieee802154_register_hw(hw);
	if (ret)
		goto fail;

	/* If we just powered on, we're now in P_ON and need to enter TRX_OFF
	 * explicitly. Any resets after that will send us straight to TRX_OFF,
	 * making the command below redundant.
	 */
	usb_control_msg_send(atusb->usb_dev, 0, ATUSB_REG_WRITE, ATUSB_REQ_TO_DEV,
			     STATE_FORCE_TRX_OFF, RG_TRX_STATE, NULL, 0, 1000, GFP_KERNEL);

	msleep(1);	/* reset => TRX_OFF, tTR13 = 37 us */

#if 0
	/* Calculating the maximum time available to empty the frame buffer
	 * on reception:
	 *
	 * According to [1], the inter-frame gap is
	 * R * 20 * 16 us + 128 us
	 * where R is a random number from 0 to 7. Furthermore, we have 20 bit
	 * times (80 us at 250 kbps) of SHR of the next frame before the
	 * transceiver begins storing data in the frame buffer.
	 *
	 * This yields a minimum time of 208 us between the last data of a
	 * frame and the first data of the next frame. This time is further
	 * reduced by interrupt latency in the atusb firmware.
	 *
	 * atusb currently needs about 500 us to retrieve a maximum-sized
	 * frame. We therefore have to allow reception of a new frame to begin
	 * while we retrieve the previous frame.
	 *
	 * [1] "JN-AN-1035 Calculating data rates in an IEEE 802.15.4-based
	 *      network", Jennic 2006.
	 *     http://www.jennic.com/download_file.php?supportFile=JN-AN-1035%20Calculating%20802-15-4%20Data%20Rates-1v0.pdf
	 */

	atusb_write_subreg(atusb, SR_RX_SAFE_MODE, 1);
#endif
	usb_control_msg_send(atusb->usb_dev, 0, ATUSB_REG_WRITE, ATUSB_REQ_TO_DEV,
			     0xff, RG_IRQ_MASK, NULL, 0, 1000, GFP_KERNEL);

	ret = atusb_get_and_clear_error(atusb);
	if (!ret)
		return 0;

	dev_err(&atusb->usb_dev->dev,
		"%s: setup failed, error = %d\n",
		__func__, ret);

	ieee802154_unregister_hw(hw);
fail:
	atusb_free_urbs(atusb);
	usb_kill_urb(atusb->tx_urb);
	usb_free_urb(atusb->tx_urb);
	usb_put_dev(usb_dev);
	ieee802154_free_hw(hw);
	return ret;
}

static void atusb_disconnect(struct usb_interface *interface)
{
	struct atusb *atusb = usb_get_intfdata(interface);

	dev_dbg(&atusb->usb_dev->dev, "%s\n", __func__);

	atusb->shutdown = 1;
	cancel_delayed_work_sync(&atusb->work);

	usb_kill_anchored_urbs(&atusb->rx_urbs);
	atusb_free_urbs(atusb);
	usb_kill_urb(atusb->tx_urb);
	usb_free_urb(atusb->tx_urb);

	ieee802154_unregister_hw(atusb->hw);

	usb_put_dev(atusb->usb_dev);

	ieee802154_free_hw(atusb->hw);

	usb_set_intfdata(interface, NULL);

	pr_debug("%s done\n", __func__);
}

/* The devices we work with */
static const struct usb_device_id atusb_device_table[] = {
	{
		.match_flags		= USB_DEVICE_ID_MATCH_DEVICE |
					  USB_DEVICE_ID_MATCH_INT_INFO,
		.idVendor		= ATUSB_VENDOR_ID,
		.idProduct		= ATUSB_PRODUCT_ID,
		.bInterfaceClass	= USB_CLASS_VENDOR_SPEC
	},
	/* end with null element */
	{}
};
MODULE_DEVICE_TABLE(usb, atusb_device_table);

static struct usb_driver atusb_driver = {
	.name		= "atusb",
	.probe		= atusb_probe,
	.disconnect	= atusb_disconnect,
	.id_table	= atusb_device_table,
};
module_usb_driver(atusb_driver);

MODULE_AUTHOR("Alexander Aring <alex.aring@gmail.com>");
MODULE_AUTHOR("Richard Sharpe <realrichardsharpe@gmail.com>");
MODULE_AUTHOR("Stefan Schmidt <stefan@datenfreihafen.org>");
MODULE_AUTHOR("Werner Almesberger <werner@almesberger.net>");
MODULE_AUTHOR("Josef Filzmaier <j.filzmaier@gmx.at>");
MODULE_DESCRIPTION("ATUSB IEEE 802.15.4 Driver");
MODULE_LICENSE("GPL");<|MERGE_RESOLUTION|>--- conflicted
+++ resolved
@@ -74,84 +74,6 @@
 	int (*set_txpower)(struct ieee802154_hw*, s32);
 };
 
-<<<<<<< HEAD
-/* ----- USB commands without data ----------------------------------------- */
-
-/* To reduce the number of error checks in the code, we record the first error
- * in atusb->err and reject all subsequent requests until the error is cleared.
- */
-
-static int atusb_control_msg(struct atusb *atusb, unsigned int pipe,
-			     __u8 request, __u8 requesttype,
-			     __u16 value, __u16 index,
-			     void *data, __u16 size, int timeout)
-{
-	struct usb_device *usb_dev = atusb->usb_dev;
-	int ret;
-
-	if (atusb->err)
-		return atusb->err;
-
-	ret = usb_control_msg(usb_dev, pipe, request, requesttype,
-			      value, index, data, size, timeout);
-	if (ret < size) {
-		ret = ret < 0 ? ret : -ENODATA;
-
-		atusb->err = ret;
-		dev_err(&usb_dev->dev,
-			"%s: req 0x%02x val 0x%x idx 0x%x, error %d\n",
-			__func__, request, value, index, ret);
-	}
-	return ret;
-}
-
-static int atusb_command(struct atusb *atusb, u8 cmd, u8 arg)
-{
-	struct usb_device *usb_dev = atusb->usb_dev;
-
-	dev_dbg(&usb_dev->dev, "%s: cmd = 0x%x\n", __func__, cmd);
-	return atusb_control_msg(atusb, usb_sndctrlpipe(usb_dev, 0),
-				 cmd, ATUSB_REQ_TO_DEV, arg, 0, NULL, 0, 1000);
-}
-
-static int atusb_write_reg(struct atusb *atusb, u8 reg, u8 value)
-{
-	struct usb_device *usb_dev = atusb->usb_dev;
-
-	dev_dbg(&usb_dev->dev, "%s: 0x%02x <- 0x%02x\n", __func__, reg, value);
-	return atusb_control_msg(atusb, usb_sndctrlpipe(usb_dev, 0),
-				 ATUSB_REG_WRITE, ATUSB_REQ_TO_DEV,
-				 value, reg, NULL, 0, 1000);
-}
-
-static int atusb_read_reg(struct atusb *atusb, u8 reg)
-{
-	struct usb_device *usb_dev = atusb->usb_dev;
-	int ret;
-	u8 *buffer;
-	u8 value;
-
-	buffer = kmalloc(1, GFP_KERNEL);
-	if (!buffer)
-		return -ENOMEM;
-
-	dev_dbg(&usb_dev->dev, "%s: reg = 0x%x\n", __func__, reg);
-	ret = atusb_control_msg(atusb, usb_rcvctrlpipe(usb_dev, 0),
-				ATUSB_REG_READ, ATUSB_REQ_FROM_DEV,
-				0, reg, buffer, 1, 1000);
-
-	if (ret >= 0) {
-		value = buffer[0];
-		kfree(buffer);
-		return value;
-	} else {
-		kfree(buffer);
-		return ret;
-	}
-}
-
-=======
->>>>>>> d60c95ef
 static int atusb_write_subreg(struct atusb *atusb, u8 reg, u8 mask,
 			      u8 shift, u8 value)
 {
@@ -848,10 +770,6 @@
 	if (!build)
 		return -ENOMEM;
 
-<<<<<<< HEAD
-	/* We cannot call atusb_control_msg() here, since this request may read various length data */
-=======
->>>>>>> d60c95ef
 	ret = usb_control_msg(atusb->usb_dev, usb_rcvctrlpipe(usb_dev, 0), ATUSB_BUILD,
 			      ATUSB_REQ_FROM_DEV, 0, 0, build, ATUSB_BUILD_SIZE, 1000);
 	if (ret >= 0) {
