--- conflicted
+++ resolved
@@ -431,11 +431,7 @@
 			skb = queue->tx_skbs[id];
 			queue->tx_skbs[id] = NULL;
 			if (unlikely(!gnttab_end_foreign_access_ref(
-<<<<<<< HEAD
-				queue->grant_tx_ref[id], GNTMAP_readonly))) {
-=======
 				queue->grant_tx_ref[id]))) {
->>>>>>> d60c95ef
 				dev_alert(dev,
 					  "Grant still in use by backend domain\n");
 				goto err;
@@ -677,11 +673,7 @@
 	return nxmit;
 }
 
-<<<<<<< HEAD
-struct sk_buff *bounce_skb(const struct sk_buff *skb)
-=======
 static struct sk_buff *bounce_skb(const struct sk_buff *skb)
->>>>>>> d60c95ef
 {
 	unsigned int headerlen = skb_headroom(skb);
 	/* Align size to allocate full pages and avoid contiguous data leaks */
@@ -913,11 +905,7 @@
 
 	spin_lock_irqsave(&queue->rx_cons_lock, flags);
 	queue->rx.rsp_cons = val;
-<<<<<<< HEAD
-	queue->rx_rsp_unconsumed = RING_HAS_UNCONSUMED_RESPONSES(&queue->rx);
-=======
 	queue->rx_rsp_unconsumed = XEN_RING_NR_UNCONSUMED_RESPONSES(&queue->rx);
->>>>>>> d60c95ef
 	spin_unlock_irqrestore(&queue->rx_cons_lock, flags);
 }
 
@@ -1068,9 +1056,6 @@
 			goto next;
 		}
 
-<<<<<<< HEAD
-		if (!gnttab_end_foreign_access_ref(ref, 0)) {
-=======
 		if (unlikely(rx->status < 0 ||
 			     rx->offset + rx->status > XEN_PAGE_SIZE)) {
 			if (net_ratelimit())
@@ -1082,7 +1067,6 @@
 		}
 
 		if (!gnttab_end_foreign_access_ref(ref)) {
->>>>>>> d60c95ef
 			dev_alert(dev,
 				  "Grant still in use by backend domain\n");
 			queue->info->broken = true;
@@ -1554,11 +1538,7 @@
 		return false;
 
 	spin_lock_irqsave(&queue->rx_cons_lock, flags);
-<<<<<<< HEAD
-	work_queued = RING_HAS_UNCONSUMED_RESPONSES(&queue->rx);
-=======
 	work_queued = XEN_RING_NR_UNCONSUMED_RESPONSES(&queue->rx);
->>>>>>> d60c95ef
 	if (work_queued > queue->rx_rsp_unconsumed) {
 		queue->rx_rsp_unconsumed = work_queued;
 		*eoi = 0;
@@ -1987,12 +1967,7 @@
 			struct netfront_queue *queue, unsigned int feature_split_evtchn)
 {
 	struct xen_netif_tx_sring *txs;
-<<<<<<< HEAD
-	struct xen_netif_rx_sring *rxs = NULL;
-	grant_ref_t gref;
-=======
 	struct xen_netif_rx_sring *rxs;
->>>>>>> d60c95ef
 	int err;
 
 	queue->tx_ring_ref = INVALID_GRANT_REF;
@@ -2005,26 +1980,6 @@
 	if (err)
 		goto fail;
 
-<<<<<<< HEAD
-	err = xenbus_grant_ring(dev, txs, 1, &gref);
-	if (err < 0)
-		goto fail;
-	queue->tx_ring_ref = gref;
-
-	rxs = (struct xen_netif_rx_sring *)get_zeroed_page(GFP_NOIO | __GFP_HIGH);
-	if (!rxs) {
-		err = -ENOMEM;
-		xenbus_dev_fatal(dev, err, "allocating rx ring page");
-		goto fail;
-	}
-	SHARED_RING_INIT(rxs);
-	FRONT_RING_INIT(&queue->rx, rxs, XEN_PAGE_SIZE);
-
-	err = xenbus_grant_ring(dev, rxs, 1, &gref);
-	if (err < 0)
-		goto fail;
-	queue->rx_ring_ref = gref;
-=======
 	XEN_FRONT_RING_INIT(&queue->tx, txs, XEN_PAGE_SIZE);
 
 	err = xenbus_setup_ring(dev, GFP_NOIO | __GFP_HIGH, (void **)&rxs,
@@ -2033,7 +1988,6 @@
 		goto fail;
 
 	XEN_FRONT_RING_INIT(&queue->rx, rxs, XEN_PAGE_SIZE);
->>>>>>> d60c95ef
 
 	if (feature_split_evtchn)
 		err = setup_netfront_split(queue);
@@ -2049,31 +2003,10 @@
 
 	return 0;
 
-<<<<<<< HEAD
-	/* If we fail to setup netfront, it is safe to just revoke access to
-	 * granted pages because backend is not accessing it at this point.
-	 */
- fail:
-	if (queue->rx_ring_ref != GRANT_INVALID_REF) {
-		gnttab_end_foreign_access(queue->rx_ring_ref, 0,
-					  (unsigned long)rxs);
-		queue->rx_ring_ref = GRANT_INVALID_REF;
-	} else {
-		free_page((unsigned long)rxs);
-	}
-	if (queue->tx_ring_ref != GRANT_INVALID_REF) {
-		gnttab_end_foreign_access(queue->tx_ring_ref, 0,
-					  (unsigned long)txs);
-		queue->tx_ring_ref = GRANT_INVALID_REF;
-	} else {
-		free_page((unsigned long)txs);
-	}
-=======
  fail:
 	xenbus_teardown_ring((void **)&queue->rx.sring, 1, &queue->rx_ring_ref);
 	xenbus_teardown_ring((void **)&queue->tx.sring, 1, &queue->tx_ring_ref);
 
->>>>>>> d60c95ef
 	return err;
 }
 
