--- conflicted
+++ resolved
@@ -195,10 +195,6 @@
 	}
 
 	dev_err(dev, "Error: No acceptable child buses found\n");
-<<<<<<< HEAD
-	devm_kfree(dev, pb);
-=======
->>>>>>> d92805b6
 
 err_loop:
 	mdio_mux_uninit_children(pb);
