/******************************************************************************
 * Client-facing interface for the Xenbus driver.  In other words, the
 * interface between the Xenbus and the device-specific code, be it the
 * frontend or the backend of that driver.
 *
 * Copyright (C) 2005 XenSource Ltd
 *
 * This program is free software; you can redistribute it and/or
 * modify it under the terms of the GNU General Public License version 2
 * as published by the Free Software Foundation; or, when distributed
 * separately from the Linux kernel or incorporated into other
 * software packages, subject to the following license:
 *
 * Permission is hereby granted, free of charge, to any person obtaining a copy
 * of this source file (the "Software"), to deal in the Software without
 * restriction, including without limitation the rights to use, copy, modify,
 * merge, publish, distribute, sublicense, and/or sell copies of the Software,
 * and to permit persons to whom the Software is furnished to do so, subject to
 * the following conditions:
 *
 * The above copyright notice and this permission notice shall be included in
 * all copies or substantial portions of the Software.
 *
 * THE SOFTWARE IS PROVIDED "AS IS", WITHOUT WARRANTY OF ANY KIND, EXPRESS OR
 * IMPLIED, INCLUDING BUT NOT LIMITED TO THE WARRANTIES OF MERCHANTABILITY,
 * FITNESS FOR A PARTICULAR PURPOSE AND NONINFRINGEMENT. IN NO EVENT SHALL THE
 * AUTHORS OR COPYRIGHT HOLDERS BE LIABLE FOR ANY CLAIM, DAMAGES OR OTHER
 * LIABILITY, WHETHER IN AN ACTION OF CONTRACT, TORT OR OTHERWISE, ARISING
 * FROM, OUT OF OR IN CONNECTION WITH THE SOFTWARE OR THE USE OR OTHER DEALINGS
 * IN THE SOFTWARE.
 */

#include <linux/mm.h>
#include <linux/slab.h>
#include <linux/types.h>
#include <linux/spinlock.h>
#include <linux/vmalloc.h>
#include <linux/export.h>
#include <asm/xen/hypervisor.h>
#include <xen/page.h>
#include <xen/interface/xen.h>
#include <xen/interface/event_channel.h>
#include <xen/balloon.h>
#include <xen/events.h>
#include <xen/grant_table.h>
#include <xen/xenbus.h>
#include <xen/xen.h>
#include <xen/features.h>

#include "xenbus.h"

#define XENBUS_PAGES(_grants)	(DIV_ROUND_UP(_grants, XEN_PFN_PER_PAGE))

#define XENBUS_MAX_RING_PAGES	(XENBUS_PAGES(XENBUS_MAX_RING_GRANTS))

struct xenbus_map_node {
	struct list_head next;
	union {
		struct {
			struct vm_struct *area;
		} pv;
		struct {
			struct page *pages[XENBUS_MAX_RING_PAGES];
			unsigned long addrs[XENBUS_MAX_RING_GRANTS];
			void *addr;
		} hvm;
	};
	grant_handle_t handles[XENBUS_MAX_RING_GRANTS];
	unsigned int   nr_handles;
};

struct map_ring_valloc {
	struct xenbus_map_node *node;

	/* Why do we need two arrays? See comment of __xenbus_map_ring */
	unsigned long addrs[XENBUS_MAX_RING_GRANTS];
	phys_addr_t phys_addrs[XENBUS_MAX_RING_GRANTS];

	struct gnttab_map_grant_ref map[XENBUS_MAX_RING_GRANTS];
	struct gnttab_unmap_grant_ref unmap[XENBUS_MAX_RING_GRANTS];

	unsigned int idx;
};

static DEFINE_SPINLOCK(xenbus_valloc_lock);
static LIST_HEAD(xenbus_valloc_pages);

struct xenbus_ring_ops {
	int (*map)(struct xenbus_device *dev, struct map_ring_valloc *info,
		   grant_ref_t *gnt_refs, unsigned int nr_grefs,
		   void **vaddr);
	int (*unmap)(struct xenbus_device *dev, void *vaddr);
};

static const struct xenbus_ring_ops *ring_ops __read_mostly;

const char *xenbus_strstate(enum xenbus_state state)
{
	static const char *const name[] = {
		[ XenbusStateUnknown      ] = "Unknown",
		[ XenbusStateInitialising ] = "Initialising",
		[ XenbusStateInitWait     ] = "InitWait",
		[ XenbusStateInitialised  ] = "Initialised",
		[ XenbusStateConnected    ] = "Connected",
		[ XenbusStateClosing      ] = "Closing",
		[ XenbusStateClosed	  ] = "Closed",
		[XenbusStateReconfiguring] = "Reconfiguring",
		[XenbusStateReconfigured] = "Reconfigured",
	};
	return (state < ARRAY_SIZE(name)) ? name[state] : "INVALID";
}
EXPORT_SYMBOL_GPL(xenbus_strstate);

/**
 * xenbus_watch_path - register a watch
 * @dev: xenbus device
 * @path: path to watch
 * @watch: watch to register
 * @callback: callback to register
 *
 * Register a @watch on the given path, using the given xenbus_watch structure
 * for storage, and the given @callback function as the callback.  Return 0 on
 * success, or -errno on error.  On success, the given @path will be saved as
 * @watch->node, and remains the caller's to free.  On error, @watch->node will
 * be NULL, the device will switch to %XenbusStateClosing, and the error will
 * be saved in the store.
 */
int xenbus_watch_path(struct xenbus_device *dev, const char *path,
		      struct xenbus_watch *watch,
		      void (*callback)(struct xenbus_watch *,
				       const char *, const char *))
{
	int err;

	watch->node = path;
	watch->callback = callback;

	err = register_xenbus_watch(watch);

	if (err) {
		watch->node = NULL;
		watch->callback = NULL;
		xenbus_dev_fatal(dev, err, "adding watch on %s", path);
	}

	return err;
}
EXPORT_SYMBOL_GPL(xenbus_watch_path);


/**
 * xenbus_watch_pathfmt - register a watch on a sprintf-formatted path
 * @dev: xenbus device
 * @watch: watch to register
 * @callback: callback to register
 * @pathfmt: format of path to watch
 *
 * Register a watch on the given @path, using the given xenbus_watch
 * structure for storage, and the given @callback function as the callback.
 * Return 0 on success, or -errno on error.  On success, the watched path
 * (@path/@path2) will be saved as @watch->node, and becomes the caller's to
 * kfree().  On error, watch->node will be NULL, so the caller has nothing to
 * free, the device will switch to %XenbusStateClosing, and the error will be
 * saved in the store.
 */
int xenbus_watch_pathfmt(struct xenbus_device *dev,
			 struct xenbus_watch *watch,
			 void (*callback)(struct xenbus_watch *,
					  const char *, const char *),
			 const char *pathfmt, ...)
{
	int err;
	va_list ap;
	char *path;

	va_start(ap, pathfmt);
	path = kvasprintf(GFP_NOIO | __GFP_HIGH, pathfmt, ap);
	va_end(ap);

	if (!path) {
		xenbus_dev_fatal(dev, -ENOMEM, "allocating path for watch");
		return -ENOMEM;
	}
	err = xenbus_watch_path(dev, path, watch, callback);

	if (err)
		kfree(path);
	return err;
}
EXPORT_SYMBOL_GPL(xenbus_watch_pathfmt);

static void xenbus_switch_fatal(struct xenbus_device *, int, int,
				const char *, ...);

static int
__xenbus_switch_state(struct xenbus_device *dev,
		      enum xenbus_state state, int depth)
{
	/* We check whether the state is currently set to the given value, and
	   if not, then the state is set.  We don't want to unconditionally
	   write the given state, because we don't want to fire watches
	   unnecessarily.  Furthermore, if the node has gone, we don't write
	   to it, as the device will be tearing down, and we don't want to
	   resurrect that directory.

	   Note that, because of this cached value of our state, this
	   function will not take a caller's Xenstore transaction
	   (something it was trying to in the past) because dev->state
	   would not get reset if the transaction was aborted.
	 */

	struct xenbus_transaction xbt;
	int current_state;
	int err, abort;

	if (state == dev->state)
		return 0;

again:
	abort = 1;

	err = xenbus_transaction_start(&xbt);
	if (err) {
		xenbus_switch_fatal(dev, depth, err, "starting transaction");
		return 0;
	}

	err = xenbus_scanf(xbt, dev->nodename, "state", "%d", &current_state);
	if (err != 1)
		goto abort;

	err = xenbus_printf(xbt, dev->nodename, "state", "%d", state);
	if (err) {
		xenbus_switch_fatal(dev, depth, err, "writing new state");
		goto abort;
	}

	abort = 0;
abort:
	err = xenbus_transaction_end(xbt, abort);
	if (err) {
		if (err == -EAGAIN && !abort)
			goto again;
		xenbus_switch_fatal(dev, depth, err, "ending transaction");
	} else
		dev->state = state;

	return 0;
}

/**
 * xenbus_switch_state
 * @dev: xenbus device
 * @state: new state
 *
 * Advertise in the store a change of the given driver to the given new_state.
 * Return 0 on success, or -errno on error.  On error, the device will switch
 * to XenbusStateClosing, and the error will be saved in the store.
 */
int xenbus_switch_state(struct xenbus_device *dev, enum xenbus_state state)
{
	return __xenbus_switch_state(dev, state, 0);
}

EXPORT_SYMBOL_GPL(xenbus_switch_state);

int xenbus_frontend_closed(struct xenbus_device *dev)
{
	xenbus_switch_state(dev, XenbusStateClosed);
	complete(&dev->down);
	return 0;
}
EXPORT_SYMBOL_GPL(xenbus_frontend_closed);

static void xenbus_va_dev_error(struct xenbus_device *dev, int err,
				const char *fmt, va_list ap)
{
	unsigned int len;
	char *printf_buffer;
	char *path_buffer;

#define PRINTF_BUFFER_SIZE 4096

	printf_buffer = kmalloc(PRINTF_BUFFER_SIZE, GFP_KERNEL);
	if (!printf_buffer)
		return;

	len = sprintf(printf_buffer, "%i ", -err);
	vsnprintf(printf_buffer + len, PRINTF_BUFFER_SIZE - len, fmt, ap);

	dev_err(&dev->dev, "%s\n", printf_buffer);

	path_buffer = kasprintf(GFP_KERNEL, "error/%s", dev->nodename);
	if (path_buffer)
		xenbus_write(XBT_NIL, path_buffer, "error", printf_buffer);

	kfree(printf_buffer);
	kfree(path_buffer);
}

/**
 * xenbus_dev_error
 * @dev: xenbus device
 * @err: error to report
 * @fmt: error message format
 *
 * Report the given negative errno into the store, along with the given
 * formatted message.
 */
void xenbus_dev_error(struct xenbus_device *dev, int err, const char *fmt, ...)
{
	va_list ap;

	va_start(ap, fmt);
	xenbus_va_dev_error(dev, err, fmt, ap);
	va_end(ap);
}
EXPORT_SYMBOL_GPL(xenbus_dev_error);

/**
 * xenbus_dev_fatal
 * @dev: xenbus device
 * @err: error to report
 * @fmt: error message format
 *
 * Equivalent to xenbus_dev_error(dev, err, fmt, args), followed by
 * xenbus_switch_state(dev, XenbusStateClosing) to schedule an orderly
 * closedown of this driver and its peer.
 */

void xenbus_dev_fatal(struct xenbus_device *dev, int err, const char *fmt, ...)
{
	va_list ap;

	va_start(ap, fmt);
	xenbus_va_dev_error(dev, err, fmt, ap);
	va_end(ap);

	xenbus_switch_state(dev, XenbusStateClosing);
}
EXPORT_SYMBOL_GPL(xenbus_dev_fatal);

/**
 * Equivalent to xenbus_dev_fatal(dev, err, fmt, args), but helps
 * avoiding recursion within xenbus_switch_state.
 */
static void xenbus_switch_fatal(struct xenbus_device *dev, int depth, int err,
				const char *fmt, ...)
{
	va_list ap;

	va_start(ap, fmt);
	xenbus_va_dev_error(dev, err, fmt, ap);
	va_end(ap);

	if (!depth)
		__xenbus_switch_state(dev, XenbusStateClosing, 1);
}

/**
 * xenbus_grant_ring
 * @dev: xenbus device
 * @vaddr: starting virtual address of the ring
 * @nr_pages: number of pages to be granted
 * @grefs: grant reference array to be filled in
 *
 * Grant access to the given @vaddr to the peer of the given device.
 * Then fill in @grefs with grant references.  Return 0 on success, or
 * -errno on error.  On error, the device will switch to
 * XenbusStateClosing, and the error will be saved in the store.
 */
int xenbus_grant_ring(struct xenbus_device *dev, void *vaddr,
		      unsigned int nr_pages, grant_ref_t *grefs)
{
	int err;
	int i, j;

	for (i = 0; i < nr_pages; i++) {
		unsigned long gfn;

		if (is_vmalloc_addr(vaddr))
			gfn = pfn_to_gfn(vmalloc_to_pfn(vaddr));
		else
			gfn = virt_to_gfn(vaddr);

		err = gnttab_grant_foreign_access(dev->otherend_id, gfn, 0);
		if (err < 0) {
			xenbus_dev_fatal(dev, err,
					 "granting access to ring page");
			goto fail;
		}
		grefs[i] = err;

		vaddr = vaddr + XEN_PAGE_SIZE;
	}

	return 0;

fail:
	for (j = 0; j < i; j++)
		gnttab_end_foreign_access_ref(grefs[j], 0);
	return err;
}
EXPORT_SYMBOL_GPL(xenbus_grant_ring);


/**
 * Allocate an event channel for the given xenbus_device, assigning the newly
 * created local port to *port.  Return 0 on success, or -errno on error.  On
 * error, the device will switch to XenbusStateClosing, and the error will be
 * saved in the store.
 */
int xenbus_alloc_evtchn(struct xenbus_device *dev, evtchn_port_t *port)
{
	struct evtchn_alloc_unbound alloc_unbound;
	int err;

	alloc_unbound.dom = DOMID_SELF;
	alloc_unbound.remote_dom = dev->otherend_id;

	err = HYPERVISOR_event_channel_op(EVTCHNOP_alloc_unbound,
					  &alloc_unbound);
	if (err)
		xenbus_dev_fatal(dev, err, "allocating event channel");
	else
		*port = alloc_unbound.port;

	return err;
}
EXPORT_SYMBOL_GPL(xenbus_alloc_evtchn);


/**
 * Free an existing event channel. Returns 0 on success or -errno on error.
 */
int xenbus_free_evtchn(struct xenbus_device *dev, evtchn_port_t port)
{
	struct evtchn_close close;
	int err;

	close.port = port;

	err = HYPERVISOR_event_channel_op(EVTCHNOP_close, &close);
	if (err)
		xenbus_dev_error(dev, err, "freeing event channel %u", port);

	return err;
}
EXPORT_SYMBOL_GPL(xenbus_free_evtchn);


/**
 * xenbus_map_ring_valloc
 * @dev: xenbus device
 * @gnt_refs: grant reference array
 * @nr_grefs: number of grant references
 * @vaddr: pointer to address to be filled out by mapping
 *
 * Map @nr_grefs pages of memory into this domain from another
 * domain's grant table.  xenbus_map_ring_valloc allocates @nr_grefs
 * pages of virtual address space, maps the pages to that address, and
 * sets *vaddr to that address.  Returns 0 on success, and -errno on
 * error. If an error is returned, device will switch to
 * XenbusStateClosing and the error message will be saved in XenStore.
 */
int xenbus_map_ring_valloc(struct xenbus_device *dev, grant_ref_t *gnt_refs,
			   unsigned int nr_grefs, void **vaddr)
{
	int err;
<<<<<<< HEAD

	err = ring_ops->map(dev, gnt_refs, nr_grefs, vaddr);
	/* Some hypervisors are buggy and can return 1. */
	if (err > 0)
		err = GNTST_general_error;

=======
	struct map_ring_valloc *info;

	*vaddr = NULL;

	if (nr_grefs > XENBUS_MAX_RING_GRANTS)
		return -EINVAL;

	info = kzalloc(sizeof(*info), GFP_KERNEL);
	if (!info)
		return -ENOMEM;

	info->node = kzalloc(sizeof(*info->node), GFP_KERNEL);
	if (!info->node)
		err = -ENOMEM;
	else
		err = ring_ops->map(dev, info, gnt_refs, nr_grefs, vaddr);

	kfree(info->node);
	kfree(info);
>>>>>>> d1988041
	return err;
}
EXPORT_SYMBOL_GPL(xenbus_map_ring_valloc);

/* N.B. sizeof(phys_addr_t) doesn't always equal to sizeof(unsigned
 * long), e.g. 32-on-64.  Caller is responsible for preparing the
 * right array to feed into this function */
static int __xenbus_map_ring(struct xenbus_device *dev,
			     grant_ref_t *gnt_refs,
			     unsigned int nr_grefs,
			     grant_handle_t *handles,
			     struct map_ring_valloc *info,
			     unsigned int flags,
			     bool *leaked)
{
	int i, j;

	if (nr_grefs > XENBUS_MAX_RING_GRANTS)
		return -EINVAL;

	for (i = 0; i < nr_grefs; i++) {
		gnttab_set_map_op(&info->map[i], info->phys_addrs[i], flags,
				  gnt_refs[i], dev->otherend_id);
		handles[i] = INVALID_GRANT_HANDLE;
	}

	gnttab_batch_map(info->map, i);

	for (i = 0; i < nr_grefs; i++) {
		if (info->map[i].status != GNTST_okay) {
			xenbus_dev_fatal(dev, info->map[i].status,
					 "mapping in shared page %d from domain %d",
					 gnt_refs[i], dev->otherend_id);
			goto fail;
		} else
			handles[i] = info->map[i].handle;
	}

	return 0;

 fail:
	for (i = j = 0; i < nr_grefs; i++) {
		if (handles[i] != INVALID_GRANT_HANDLE) {
			gnttab_set_unmap_op(&info->unmap[j],
					    info->phys_addrs[i],
					    GNTMAP_host_map, handles[i]);
			j++;
		}
	}

	if (HYPERVISOR_grant_table_op(GNTTABOP_unmap_grant_ref, info->unmap, j))
		BUG();

	*leaked = false;
	for (i = 0; i < j; i++) {
		if (info->unmap[i].status != GNTST_okay) {
			*leaked = true;
			break;
		}
	}

	return -ENOENT;
}

/**
 * xenbus_unmap_ring
 * @dev: xenbus device
 * @handles: grant handle array
 * @nr_handles: number of handles in the array
 * @vaddrs: addresses to unmap
 *
 * Unmap memory in this domain that was imported from another domain.
 * Returns 0 on success and returns GNTST_* on error
 * (see xen/include/interface/grant_table.h).
 */
static int xenbus_unmap_ring(struct xenbus_device *dev, grant_handle_t *handles,
			     unsigned int nr_handles, unsigned long *vaddrs)
{
	struct gnttab_unmap_grant_ref unmap[XENBUS_MAX_RING_GRANTS];
	int i;
	int err;

	if (nr_handles > XENBUS_MAX_RING_GRANTS)
		return -EINVAL;

	for (i = 0; i < nr_handles; i++)
		gnttab_set_unmap_op(&unmap[i], vaddrs[i],
				    GNTMAP_host_map, handles[i]);

	if (HYPERVISOR_grant_table_op(GNTTABOP_unmap_grant_ref, unmap, i))
		BUG();

	err = GNTST_okay;
	for (i = 0; i < nr_handles; i++) {
		if (unmap[i].status != GNTST_okay) {
			xenbus_dev_error(dev, unmap[i].status,
					 "unmapping page at handle %d error %d",
					 handles[i], unmap[i].status);
			err = unmap[i].status;
			break;
		}
	}

	return err;
}

static void xenbus_map_ring_setup_grant_hvm(unsigned long gfn,
					    unsigned int goffset,
					    unsigned int len,
					    void *data)
{
	struct map_ring_valloc *info = data;
	unsigned long vaddr = (unsigned long)gfn_to_virt(gfn);

	info->phys_addrs[info->idx] = vaddr;
	info->addrs[info->idx] = vaddr;

	info->idx++;
}

static int xenbus_map_ring_hvm(struct xenbus_device *dev,
			       struct map_ring_valloc *info,
			       grant_ref_t *gnt_ref,
			       unsigned int nr_grefs,
			       void **vaddr)
{
	struct xenbus_map_node *node = info->node;
	int err;
	void *addr;
	bool leaked = false;
	unsigned int nr_pages = XENBUS_PAGES(nr_grefs);

	err = xen_alloc_unpopulated_pages(nr_pages, node->hvm.pages);
	if (err)
		goto out_err;

	gnttab_foreach_grant(node->hvm.pages, nr_grefs,
			     xenbus_map_ring_setup_grant_hvm,
			     info);

	err = __xenbus_map_ring(dev, gnt_ref, nr_grefs, node->handles,
				info, GNTMAP_host_map, &leaked);
	node->nr_handles = nr_grefs;

	if (err)
		goto out_free_ballooned_pages;

	addr = vmap(node->hvm.pages, nr_pages, VM_MAP | VM_IOREMAP,
		    PAGE_KERNEL);
	if (!addr) {
		err = -ENOMEM;
		goto out_xenbus_unmap_ring;
	}

	node->hvm.addr = addr;

	spin_lock(&xenbus_valloc_lock);
	list_add(&node->next, &xenbus_valloc_pages);
	spin_unlock(&xenbus_valloc_lock);

	*vaddr = addr;
	info->node = NULL;

	return 0;

 out_xenbus_unmap_ring:
	if (!leaked)
		xenbus_unmap_ring(dev, node->handles, nr_grefs, info->addrs);
	else
		pr_alert("leaking %p size %u page(s)",
			 addr, nr_pages);
 out_free_ballooned_pages:
	if (!leaked)
		xen_free_unpopulated_pages(nr_pages, node->hvm.pages);
 out_err:
	return err;
}

/**
 * xenbus_unmap_ring_vfree
 * @dev: xenbus device
 * @vaddr: addr to unmap
 *
 * Based on Rusty Russell's skeleton driver's unmap_page.
 * Unmap a page of memory in this domain that was imported from another domain.
 * Use xenbus_unmap_ring_vfree if you mapped in your memory with
 * xenbus_map_ring_valloc (it will free the virtual address space).
 * Returns 0 on success and returns GNTST_* on error
 * (see xen/include/interface/grant_table.h).
 */
int xenbus_unmap_ring_vfree(struct xenbus_device *dev, void *vaddr)
{
	return ring_ops->unmap(dev, vaddr);
}
EXPORT_SYMBOL_GPL(xenbus_unmap_ring_vfree);

#ifdef CONFIG_XEN_PV
static int map_ring_apply(pte_t *pte, unsigned long addr, void *data)
{
	struct map_ring_valloc *info = data;

	info->phys_addrs[info->idx++] = arbitrary_virt_to_machine(pte).maddr;
	return 0;
}

static int xenbus_map_ring_pv(struct xenbus_device *dev,
			      struct map_ring_valloc *info,
			      grant_ref_t *gnt_refs,
			      unsigned int nr_grefs,
			      void **vaddr)
{
	struct xenbus_map_node *node = info->node;
	struct vm_struct *area;
	bool leaked = false;
	int err = -ENOMEM;

	area = get_vm_area(XEN_PAGE_SIZE * nr_grefs, VM_IOREMAP);
	if (!area)
		return -ENOMEM;
	if (apply_to_page_range(&init_mm, (unsigned long)area->addr,
				XEN_PAGE_SIZE * nr_grefs, map_ring_apply, info))
		goto failed;
	err = __xenbus_map_ring(dev, gnt_refs, nr_grefs, node->handles,
				info, GNTMAP_host_map | GNTMAP_contains_pte,
				&leaked);
	if (err)
		goto failed;

	node->nr_handles = nr_grefs;
	node->pv.area = area;

	spin_lock(&xenbus_valloc_lock);
	list_add(&node->next, &xenbus_valloc_pages);
	spin_unlock(&xenbus_valloc_lock);

	*vaddr = area->addr;
	info->node = NULL;

	return 0;

failed:
	if (!leaked)
		free_vm_area(area);
	else
		pr_alert("leaking VM area %p size %u page(s)", area, nr_grefs);

	return err;
}

static int xenbus_unmap_ring_pv(struct xenbus_device *dev, void *vaddr)
{
	struct xenbus_map_node *node;
	struct gnttab_unmap_grant_ref unmap[XENBUS_MAX_RING_GRANTS];
	unsigned int level;
	int i;
	bool leaked = false;
	int err;

	spin_lock(&xenbus_valloc_lock);
	list_for_each_entry(node, &xenbus_valloc_pages, next) {
		if (node->pv.area->addr == vaddr) {
			list_del(&node->next);
			goto found;
		}
	}
	node = NULL;
 found:
	spin_unlock(&xenbus_valloc_lock);

	if (!node) {
		xenbus_dev_error(dev, -ENOENT,
				 "can't find mapped virtual address %p", vaddr);
		return GNTST_bad_virt_addr;
	}

	for (i = 0; i < node->nr_handles; i++) {
		unsigned long addr;

		memset(&unmap[i], 0, sizeof(unmap[i]));
		addr = (unsigned long)vaddr + (XEN_PAGE_SIZE * i);
		unmap[i].host_addr = arbitrary_virt_to_machine(
			lookup_address(addr, &level)).maddr;
		unmap[i].dev_bus_addr = 0;
		unmap[i].handle = node->handles[i];
	}

	if (HYPERVISOR_grant_table_op(GNTTABOP_unmap_grant_ref, unmap, i))
		BUG();

	err = GNTST_okay;
	leaked = false;
	for (i = 0; i < node->nr_handles; i++) {
		if (unmap[i].status != GNTST_okay) {
			leaked = true;
			xenbus_dev_error(dev, unmap[i].status,
					 "unmapping page at handle %d error %d",
					 node->handles[i], unmap[i].status);
			err = unmap[i].status;
			break;
		}
	}

	if (!leaked)
		free_vm_area(node->pv.area);
	else
		pr_alert("leaking VM area %p size %u page(s)",
			 node->pv.area, node->nr_handles);

	kfree(node);
	return err;
}

static const struct xenbus_ring_ops ring_ops_pv = {
	.map = xenbus_map_ring_pv,
	.unmap = xenbus_unmap_ring_pv,
};
#endif

struct unmap_ring_hvm
{
	unsigned int idx;
	unsigned long addrs[XENBUS_MAX_RING_GRANTS];
};

static void xenbus_unmap_ring_setup_grant_hvm(unsigned long gfn,
					      unsigned int goffset,
					      unsigned int len,
					      void *data)
{
	struct unmap_ring_hvm *info = data;

	info->addrs[info->idx] = (unsigned long)gfn_to_virt(gfn);

	info->idx++;
}

static int xenbus_unmap_ring_hvm(struct xenbus_device *dev, void *vaddr)
{
	int rv;
	struct xenbus_map_node *node;
	void *addr;
	struct unmap_ring_hvm info = {
		.idx = 0,
	};
	unsigned int nr_pages;

	spin_lock(&xenbus_valloc_lock);
	list_for_each_entry(node, &xenbus_valloc_pages, next) {
		addr = node->hvm.addr;
		if (addr == vaddr) {
			list_del(&node->next);
			goto found;
		}
	}
	node = addr = NULL;
 found:
	spin_unlock(&xenbus_valloc_lock);

	if (!node) {
		xenbus_dev_error(dev, -ENOENT,
				 "can't find mapped virtual address %p", vaddr);
		return GNTST_bad_virt_addr;
	}

	nr_pages = XENBUS_PAGES(node->nr_handles);

	gnttab_foreach_grant(node->hvm.pages, node->nr_handles,
			     xenbus_unmap_ring_setup_grant_hvm,
			     &info);

	rv = xenbus_unmap_ring(dev, node->handles, node->nr_handles,
			       info.addrs);
	if (!rv) {
		vunmap(vaddr);
		xen_free_unpopulated_pages(nr_pages, node->hvm.pages);
	}
	else
		WARN(1, "Leaking %p, size %u page(s)\n", vaddr, nr_pages);

	kfree(node);
	return rv;
}

/**
 * xenbus_read_driver_state
 * @path: path for driver
 *
 * Return the state of the driver rooted at the given store path, or
 * XenbusStateUnknown if no state can be read.
 */
enum xenbus_state xenbus_read_driver_state(const char *path)
{
	enum xenbus_state result;
	int err = xenbus_gather(XBT_NIL, path, "state", "%d", &result, NULL);
	if (err)
		result = XenbusStateUnknown;

	return result;
}
EXPORT_SYMBOL_GPL(xenbus_read_driver_state);

static const struct xenbus_ring_ops ring_ops_hvm = {
	.map = xenbus_map_ring_hvm,
	.unmap = xenbus_unmap_ring_hvm,
};

void __init xenbus_ring_ops_init(void)
{
#ifdef CONFIG_XEN_PV
	if (!xen_feature(XENFEAT_auto_translated_physmap))
		ring_ops = &ring_ops_pv;
	else
#endif
		ring_ops = &ring_ops_hvm;
}<|MERGE_RESOLUTION|>--- conflicted
+++ resolved
@@ -467,14 +467,6 @@
 			   unsigned int nr_grefs, void **vaddr)
 {
 	int err;
-<<<<<<< HEAD
-
-	err = ring_ops->map(dev, gnt_refs, nr_grefs, vaddr);
-	/* Some hypervisors are buggy and can return 1. */
-	if (err > 0)
-		err = GNTST_general_error;
-
-=======
 	struct map_ring_valloc *info;
 
 	*vaddr = NULL;
@@ -494,7 +486,6 @@
 
 	kfree(info->node);
 	kfree(info);
->>>>>>> d1988041
 	return err;
 }
 EXPORT_SYMBOL_GPL(xenbus_map_ring_valloc);
