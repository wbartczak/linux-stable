/******************************************************************************
 * gntdev.c
 *
 * Device for accessing (in user-space) pages that have been granted by other
 * domains.
 *
 * Copyright (c) 2006-2007, D G Murray.
 *           (c) 2009 Gerd Hoffmann <kraxel@redhat.com>
 *           (c) 2018 Oleksandr Andrushchenko, EPAM Systems Inc.
 *
 * This program is distributed in the hope that it will be useful,
 * but WITHOUT ANY WARRANTY; without even the implied warranty of
 * MERCHANTABILITY or FITNESS FOR A PARTICULAR PURPOSE.  See the
 * GNU General Public License for more details.
 *
 * You should have received a copy of the GNU General Public License
 * along with this program; if not, write to the Free Software
 * Foundation, Inc., 59 Temple Place, Suite 330, Boston, MA  02111-1307  USA
 */

#undef DEBUG

#define pr_fmt(fmt) "xen:" KBUILD_MODNAME ": " fmt

#include <linux/dma-mapping.h>
#include <linux/module.h>
#include <linux/kernel.h>
#include <linux/init.h>
#include <linux/miscdevice.h>
#include <linux/fs.h>
#include <linux/uaccess.h>
#include <linux/sched.h>
#include <linux/sched/mm.h>
#include <linux/spinlock.h>
#include <linux/slab.h>
#include <linux/highmem.h>
#include <linux/refcount.h>

#include <xen/xen.h>
#include <xen/grant_table.h>
#include <xen/balloon.h>
#include <xen/gntdev.h>
#include <xen/events.h>
#include <xen/page.h>
#include <asm/xen/hypervisor.h>
#include <asm/xen/hypercall.h>

#include "gntdev-common.h"
#ifdef CONFIG_XEN_GNTDEV_DMABUF
#include "gntdev-dmabuf.h"
#endif

MODULE_LICENSE("GPL");
MODULE_AUTHOR("Derek G. Murray <Derek.Murray@cl.cam.ac.uk>, "
	      "Gerd Hoffmann <kraxel@redhat.com>");
MODULE_DESCRIPTION("User-space granted page access driver");

static unsigned int limit = 64*1024;
module_param(limit, uint, 0644);
MODULE_PARM_DESC(limit,
	"Maximum number of grants that may be mapped by one mapping request");

static int use_ptemod;

static int unmap_grant_pages(struct gntdev_grant_map *map,
			     int offset, int pages);

static struct miscdevice gntdev_miscdev;

/* ------------------------------------------------------------------ */

bool gntdev_test_page_count(unsigned int count)
{
	return !count || count > limit;
}

static void gntdev_print_maps(struct gntdev_priv *priv,
			      char *text, int text_index)
{
#ifdef DEBUG
	struct gntdev_grant_map *map;

	pr_debug("%s: maps list (priv %p)\n", __func__, priv);
	list_for_each_entry(map, &priv->maps, next)
		pr_debug("  index %2d, count %2d %s\n",
		       map->index, map->count,
		       map->index == text_index && text ? text : "");
#endif
}

static void gntdev_free_map(struct gntdev_grant_map *map)
{
	if (map == NULL)
		return;

#ifdef CONFIG_XEN_GRANT_DMA_ALLOC
	if (map->dma_vaddr) {
		struct gnttab_dma_alloc_args args;

		args.dev = map->dma_dev;
		args.coherent = !!(map->dma_flags & GNTDEV_DMA_FLAG_COHERENT);
		args.nr_pages = map->count;
		args.pages = map->pages;
		args.frames = map->frames;
		args.vaddr = map->dma_vaddr;
		args.dev_bus_addr = map->dma_bus_addr;

		gnttab_dma_free_pages(&args);
	} else
#endif
	if (map->pages)
		gnttab_free_pages(map->count, map->pages);

#ifdef CONFIG_XEN_GRANT_DMA_ALLOC
	kvfree(map->frames);
#endif
	kvfree(map->pages);
	kvfree(map->grants);
	kvfree(map->map_ops);
	kvfree(map->unmap_ops);
	kvfree(map->kmap_ops);
	kvfree(map->kunmap_ops);
	kfree(map);
}

struct gntdev_grant_map *gntdev_alloc_map(struct gntdev_priv *priv, int count,
					  int dma_flags)
{
	struct gntdev_grant_map *add;
	int i;

	add = kzalloc(sizeof(*add), GFP_KERNEL);
	if (NULL == add)
		return NULL;

	add->grants    = kvcalloc(count, sizeof(add->grants[0]), GFP_KERNEL);
	add->map_ops   = kvcalloc(count, sizeof(add->map_ops[0]), GFP_KERNEL);
	add->unmap_ops = kvcalloc(count, sizeof(add->unmap_ops[0]), GFP_KERNEL);
	add->kmap_ops  = kvcalloc(count, sizeof(add->kmap_ops[0]), GFP_KERNEL);
	add->kunmap_ops = kvcalloc(count,
				   sizeof(add->kunmap_ops[0]), GFP_KERNEL);
	add->pages     = kvcalloc(count, sizeof(add->pages[0]), GFP_KERNEL);
	if (NULL == add->grants    ||
	    NULL == add->map_ops   ||
	    NULL == add->unmap_ops ||
	    NULL == add->kmap_ops  ||
	    NULL == add->kunmap_ops ||
	    NULL == add->pages)
		goto err;

#ifdef CONFIG_XEN_GRANT_DMA_ALLOC
	add->dma_flags = dma_flags;

	/*
	 * Check if this mapping is requested to be backed
	 * by a DMA buffer.
	 */
	if (dma_flags & (GNTDEV_DMA_FLAG_WC | GNTDEV_DMA_FLAG_COHERENT)) {
		struct gnttab_dma_alloc_args args;

		add->frames = kvcalloc(count, sizeof(add->frames[0]),
				       GFP_KERNEL);
		if (!add->frames)
			goto err;

		/* Remember the device, so we can free DMA memory. */
		add->dma_dev = priv->dma_dev;

		args.dev = priv->dma_dev;
		args.coherent = !!(dma_flags & GNTDEV_DMA_FLAG_COHERENT);
		args.nr_pages = count;
		args.pages = add->pages;
		args.frames = add->frames;

		if (gnttab_dma_alloc_pages(&args))
			goto err;

		add->dma_vaddr = args.vaddr;
		add->dma_bus_addr = args.dev_bus_addr;
	} else
#endif
	if (gnttab_alloc_pages(count, add->pages))
		goto err;

	for (i = 0; i < count; i++) {
		add->map_ops[i].handle = -1;
		add->unmap_ops[i].handle = -1;
		add->kmap_ops[i].handle = -1;
		add->kunmap_ops[i].handle = -1;
	}

	add->index = 0;
	add->count = count;
	refcount_set(&add->users, 1);

	return add;

err:
	gntdev_free_map(add);
	return NULL;
}

void gntdev_add_map(struct gntdev_priv *priv, struct gntdev_grant_map *add)
{
	struct gntdev_grant_map *map;

	list_for_each_entry(map, &priv->maps, next) {
		if (add->index + add->count < map->index) {
			list_add_tail(&add->next, &map->next);
			goto done;
		}
		add->index = map->index + map->count;
	}
	list_add_tail(&add->next, &priv->maps);

done:
	gntdev_print_maps(priv, "[new]", add->index);
}

static struct gntdev_grant_map *gntdev_find_map_index(struct gntdev_priv *priv,
						      int index, int count)
{
	struct gntdev_grant_map *map;

	list_for_each_entry(map, &priv->maps, next) {
		if (map->index != index)
			continue;
		if (count && map->count != count)
			continue;
		return map;
	}
	return NULL;
}

void gntdev_put_map(struct gntdev_priv *priv, struct gntdev_grant_map *map)
{
	if (!map)
		return;

	if (!refcount_dec_and_test(&map->users))
		return;

	if (map->notify.flags & UNMAP_NOTIFY_SEND_EVENT) {
		notify_remote_via_evtchn(map->notify.event);
		evtchn_put(map->notify.event);
	}

	if (map->pages && !use_ptemod)
		unmap_grant_pages(map, 0, map->count);
	gntdev_free_map(map);
}

/* ------------------------------------------------------------------ */

static int find_grant_ptes(pte_t *pte, unsigned long addr, void *data)
{
	struct gntdev_grant_map *map = data;
	unsigned int pgnr = (addr - map->vma->vm_start) >> PAGE_SHIFT;
	int flags = map->flags | GNTMAP_application_map | GNTMAP_contains_pte;
	u64 pte_maddr;

	BUG_ON(pgnr >= map->count);
	pte_maddr = arbitrary_virt_to_machine(pte).maddr;

	/*
	 * Set the PTE as special to force get_user_pages_fast() fall
	 * back to the slow path.  If this is not supported as part of
	 * the grant map, it will be done afterwards.
	 */
	if (xen_feature(XENFEAT_gnttab_map_avail_bits))
		flags |= (1 << _GNTMAP_guest_avail0);

	gnttab_set_map_op(&map->map_ops[pgnr], pte_maddr, flags,
			  map->grants[pgnr].ref,
			  map->grants[pgnr].domid);
	gnttab_set_unmap_op(&map->unmap_ops[pgnr], pte_maddr, flags,
			    -1 /* handle */);
	return 0;
}

#ifdef CONFIG_X86
static int set_grant_ptes_as_special(pte_t *pte, unsigned long addr, void *data)
{
	set_pte_at(current->mm, addr, pte, pte_mkspecial(*pte));
	return 0;
}
#endif

int gntdev_map_grant_pages(struct gntdev_grant_map *map)
{
	int i, err = 0;

	if (!use_ptemod) {
		/* Note: it could already be mapped */
		if (map->map_ops[0].handle != -1)
			return 0;
		for (i = 0; i < map->count; i++) {
			unsigned long addr = (unsigned long)
				pfn_to_kaddr(page_to_pfn(map->pages[i]));
			gnttab_set_map_op(&map->map_ops[i], addr, map->flags,
				map->grants[i].ref,
				map->grants[i].domid);
			gnttab_set_unmap_op(&map->unmap_ops[i], addr,
				map->flags, -1 /* handle */);
		}
	} else {
		/*
		 * Setup the map_ops corresponding to the pte entries pointing
		 * to the kernel linear addresses of the struct pages.
		 * These ptes are completely different from the user ptes dealt
		 * with find_grant_ptes.
		 */
		for (i = 0; i < map->count; i++) {
			unsigned long address = (unsigned long)
				pfn_to_kaddr(page_to_pfn(map->pages[i]));
			BUG_ON(PageHighMem(map->pages[i]));

			gnttab_set_map_op(&map->kmap_ops[i], address,
				map->flags | GNTMAP_host_map,
				map->grants[i].ref,
				map->grants[i].domid);
			gnttab_set_unmap_op(&map->kunmap_ops[i], address,
				map->flags | GNTMAP_host_map, -1);
		}
	}

	pr_debug("map %d+%d\n", map->index, map->count);
	err = gnttab_map_refs(map->map_ops, use_ptemod ? map->kmap_ops : NULL,
			map->pages, map->count);
	if (err)
		return err;

	for (i = 0; i < map->count; i++) {
		if (map->map_ops[i].status) {
			err = -EINVAL;
			continue;
		}

		map->unmap_ops[i].handle = map->map_ops[i].handle;
		if (use_ptemod)
			map->kunmap_ops[i].handle = map->kmap_ops[i].handle;
#ifdef CONFIG_XEN_GRANT_DMA_ALLOC
		else if (map->dma_vaddr) {
			unsigned long bfn;

			bfn = pfn_to_bfn(page_to_pfn(map->pages[i]));
			map->unmap_ops[i].dev_bus_addr = __pfn_to_phys(bfn);
		}
#endif
	}
	return err;
}

static int __unmap_grant_pages(struct gntdev_grant_map *map, int offset,
			       int pages)
{
	int i, err = 0;
	struct gntab_unmap_queue_data unmap_data;

	if (map->notify.flags & UNMAP_NOTIFY_CLEAR_BYTE) {
		int pgno = (map->notify.addr >> PAGE_SHIFT);
		if (pgno >= offset && pgno < offset + pages) {
			/* No need for kmap, pages are in lowmem */
			uint8_t *tmp = pfn_to_kaddr(page_to_pfn(map->pages[pgno]));
			tmp[map->notify.addr & (PAGE_SIZE-1)] = 0;
			map->notify.flags &= ~UNMAP_NOTIFY_CLEAR_BYTE;
		}
	}

	unmap_data.unmap_ops = map->unmap_ops + offset;
	unmap_data.kunmap_ops = use_ptemod ? map->kunmap_ops + offset : NULL;
	unmap_data.pages = map->pages + offset;
	unmap_data.count = pages;

	err = gnttab_unmap_refs_sync(&unmap_data);
	if (err)
		return err;

	for (i = 0; i < pages; i++) {
		if (map->unmap_ops[offset+i].status)
			err = -EINVAL;
		pr_debug("unmap handle=%d st=%d\n",
			map->unmap_ops[offset+i].handle,
			map->unmap_ops[offset+i].status);
		map->unmap_ops[offset+i].handle = -1;
	}
	return err;
}

static int unmap_grant_pages(struct gntdev_grant_map *map, int offset,
			     int pages)
{
	int range, err = 0;

	pr_debug("unmap %d+%d [%d+%d]\n", map->index, map->count, offset, pages);

	/* It is possible the requested range will have a "hole" where we
	 * already unmapped some of the grants. Only unmap valid ranges.
	 */
	while (pages && !err) {
		while (pages && map->unmap_ops[offset].handle == -1) {
			offset++;
			pages--;
		}
		range = 0;
		while (range < pages) {
			if (map->unmap_ops[offset+range].handle == -1)
				break;
			range++;
		}
		err = __unmap_grant_pages(map, offset, range);
		offset += range;
		pages -= range;
	}

	return err;
}

/* ------------------------------------------------------------------ */

static void gntdev_vma_open(struct vm_area_struct *vma)
{
	struct gntdev_grant_map *map = vma->vm_private_data;

	pr_debug("gntdev_vma_open %p\n", vma);
	refcount_inc(&map->users);
}

static void gntdev_vma_close(struct vm_area_struct *vma)
{
	struct gntdev_grant_map *map = vma->vm_private_data;
	struct file *file = vma->vm_file;
	struct gntdev_priv *priv = file->private_data;

	pr_debug("gntdev_vma_close %p\n", vma);
	if (use_ptemod) {
		WARN_ON(map->vma != vma);
		mmu_interval_notifier_remove(&map->notifier);
		map->vma = NULL;
	}
	vma->vm_private_data = NULL;
	gntdev_put_map(priv, map);
}

static struct page *gntdev_vma_find_special_page(struct vm_area_struct *vma,
						 unsigned long addr)
{
	struct gntdev_grant_map *map = vma->vm_private_data;

	return map->pages[(addr - map->pages_vm_start) >> PAGE_SHIFT];
}

static const struct vm_operations_struct gntdev_vmops = {
	.open = gntdev_vma_open,
	.close = gntdev_vma_close,
	.find_special_page = gntdev_vma_find_special_page,
};

/* ------------------------------------------------------------------ */

static bool gntdev_invalidate(struct mmu_interval_notifier *mn,
			      const struct mmu_notifier_range *range,
			      unsigned long cur_seq)
{
	struct gntdev_grant_map *map =
		container_of(mn, struct gntdev_grant_map, notifier);
	unsigned long mstart, mend;
	int err;

	if (!mmu_notifier_range_blockable(range))
		return false;

	/*
	 * If the VMA is split or otherwise changed the notifier is not
	 * updated, but we don't want to process VA's outside the modified
	 * VMA. FIXME: It would be much more understandable to just prevent
	 * modifying the VMA in the first place.
	 */
	if (map->vma->vm_start >= range->end ||
	    map->vma->vm_end <= range->start)
		return true;

	mstart = max(range->start, map->vma->vm_start);
	mend = min(range->end, map->vma->vm_end);
	pr_debug("map %d+%d (%lx %lx), range %lx %lx, mrange %lx %lx\n",
			map->index, map->count,
			map->vma->vm_start, map->vma->vm_end,
			range->start, range->end, mstart, mend);
	err = unmap_grant_pages(map,
				(mstart - map->vma->vm_start) >> PAGE_SHIFT,
				(mend - mstart) >> PAGE_SHIFT);
	WARN_ON(err);

	return true;
}

static const struct mmu_interval_notifier_ops gntdev_mmu_ops = {
	.invalidate = gntdev_invalidate,
};

/* ------------------------------------------------------------------ */

static int gntdev_open(struct inode *inode, struct file *flip)
{
	struct gntdev_priv *priv;

	priv = kzalloc(sizeof(*priv), GFP_KERNEL);
	if (!priv)
		return -ENOMEM;

	INIT_LIST_HEAD(&priv->maps);
	mutex_init(&priv->lock);

#ifdef CONFIG_XEN_GNTDEV_DMABUF
	priv->dmabuf_priv = gntdev_dmabuf_init(flip);
	if (IS_ERR(priv->dmabuf_priv)) {
		int ret = PTR_ERR(priv->dmabuf_priv);

		kfree(priv);
		return ret;
	}
#endif

	flip->private_data = priv;
#ifdef CONFIG_XEN_GRANT_DMA_ALLOC
	priv->dma_dev = gntdev_miscdev.this_device;
	dma_coerce_mask_and_coherent(priv->dma_dev, DMA_BIT_MASK(64));
#endif
	pr_debug("priv %p\n", priv);

	return 0;
}

static int gntdev_release(struct inode *inode, struct file *flip)
{
	struct gntdev_priv *priv = flip->private_data;
	struct gntdev_grant_map *map;

	pr_debug("priv %p\n", priv);

	mutex_lock(&priv->lock);
	while (!list_empty(&priv->maps)) {
		map = list_entry(priv->maps.next,
				 struct gntdev_grant_map, next);
		list_del(&map->next);
		gntdev_put_map(NULL /* already removed */, map);
	}
	mutex_unlock(&priv->lock);

#ifdef CONFIG_XEN_GNTDEV_DMABUF
	gntdev_dmabuf_fini(priv->dmabuf_priv);
#endif

	kfree(priv);
	return 0;
}

static long gntdev_ioctl_map_grant_ref(struct gntdev_priv *priv,
				       struct ioctl_gntdev_map_grant_ref __user *u)
{
	struct ioctl_gntdev_map_grant_ref op;
	struct gntdev_grant_map *map;
	int err;

	if (copy_from_user(&op, u, sizeof(op)) != 0)
		return -EFAULT;
	pr_debug("priv %p, add %d\n", priv, op.count);
	if (unlikely(gntdev_test_page_count(op.count)))
		return -EINVAL;

	err = -ENOMEM;
	map = gntdev_alloc_map(priv, op.count, 0 /* This is not a dma-buf. */);
	if (!map)
		return err;

	if (copy_from_user(map->grants, &u->refs,
			   sizeof(map->grants[0]) * op.count) != 0) {
		gntdev_put_map(NULL, map);
		return -EFAULT;
	}

	mutex_lock(&priv->lock);
	gntdev_add_map(priv, map);
	op.index = map->index << PAGE_SHIFT;
	mutex_unlock(&priv->lock);

	if (copy_to_user(u, &op, sizeof(op)) != 0)
		return -EFAULT;

	return 0;
}

static long gntdev_ioctl_unmap_grant_ref(struct gntdev_priv *priv,
					 struct ioctl_gntdev_unmap_grant_ref __user *u)
{
	struct ioctl_gntdev_unmap_grant_ref op;
	struct gntdev_grant_map *map;
	int err = -ENOENT;

	if (copy_from_user(&op, u, sizeof(op)) != 0)
		return -EFAULT;
	pr_debug("priv %p, del %d+%d\n", priv, (int)op.index, (int)op.count);

	mutex_lock(&priv->lock);
	map = gntdev_find_map_index(priv, op.index >> PAGE_SHIFT, op.count);
	if (map) {
		list_del(&map->next);
		err = 0;
	}
	mutex_unlock(&priv->lock);
	if (map)
		gntdev_put_map(priv, map);
	return err;
}

static long gntdev_ioctl_get_offset_for_vaddr(struct gntdev_priv *priv,
					      struct ioctl_gntdev_get_offset_for_vaddr __user *u)
{
	struct ioctl_gntdev_get_offset_for_vaddr op;
	struct vm_area_struct *vma;
	struct gntdev_grant_map *map;
	int rv = -EINVAL;

	if (copy_from_user(&op, u, sizeof(op)) != 0)
		return -EFAULT;
	pr_debug("priv %p, offset for vaddr %lx\n", priv, (unsigned long)op.vaddr);

	mmap_read_lock(current->mm);
	vma = find_vma(current->mm, op.vaddr);
	if (!vma || vma->vm_ops != &gntdev_vmops)
		goto out_unlock;

	map = vma->vm_private_data;
	if (!map)
		goto out_unlock;

	op.offset = map->index << PAGE_SHIFT;
	op.count = map->count;
	rv = 0;

 out_unlock:
	mmap_read_unlock(current->mm);

	if (rv == 0 && copy_to_user(u, &op, sizeof(op)) != 0)
		return -EFAULT;
	return rv;
}

static long gntdev_ioctl_notify(struct gntdev_priv *priv, void __user *u)
{
	struct ioctl_gntdev_unmap_notify op;
	struct gntdev_grant_map *map;
	int rc;
	int out_flags;
	evtchn_port_t out_event;

	if (copy_from_user(&op, u, sizeof(op)))
		return -EFAULT;

	if (op.action & ~(UNMAP_NOTIFY_CLEAR_BYTE|UNMAP_NOTIFY_SEND_EVENT))
		return -EINVAL;

	/* We need to grab a reference to the event channel we are going to use
	 * to send the notify before releasing the reference we may already have
	 * (if someone has called this ioctl twice). This is required so that
	 * it is possible to change the clear_byte part of the notification
	 * without disturbing the event channel part, which may now be the last
	 * reference to that event channel.
	 */
	if (op.action & UNMAP_NOTIFY_SEND_EVENT) {
		if (evtchn_get(op.event_channel_port))
			return -EINVAL;
	}

	out_flags = op.action;
	out_event = op.event_channel_port;

	mutex_lock(&priv->lock);

	list_for_each_entry(map, &priv->maps, next) {
		uint64_t begin = map->index << PAGE_SHIFT;
		uint64_t end = (map->index + map->count) << PAGE_SHIFT;
		if (op.index >= begin && op.index < end)
			goto found;
	}
	rc = -ENOENT;
	goto unlock_out;

 found:
	if ((op.action & UNMAP_NOTIFY_CLEAR_BYTE) &&
			(map->flags & GNTMAP_readonly)) {
		rc = -EINVAL;
		goto unlock_out;
	}

	out_flags = map->notify.flags;
	out_event = map->notify.event;

	map->notify.flags = op.action;
	map->notify.addr = op.index - (map->index << PAGE_SHIFT);
	map->notify.event = op.event_channel_port;

	rc = 0;

 unlock_out:
	mutex_unlock(&priv->lock);

	/* Drop the reference to the event channel we did not save in the map */
	if (out_flags & UNMAP_NOTIFY_SEND_EVENT)
		evtchn_put(out_event);

	return rc;
}

#define GNTDEV_COPY_BATCH 16

struct gntdev_copy_batch {
	struct gnttab_copy ops[GNTDEV_COPY_BATCH];
	struct page *pages[GNTDEV_COPY_BATCH];
	s16 __user *status[GNTDEV_COPY_BATCH];
	unsigned int nr_ops;
	unsigned int nr_pages;
	bool writeable;
};

static int gntdev_get_page(struct gntdev_copy_batch *batch, void __user *virt,
				unsigned long *gfn)
{
	unsigned long addr = (unsigned long)virt;
	struct page *page;
	unsigned long xen_pfn;
	int ret;

<<<<<<< HEAD
	ret = get_user_pages_fast(addr, 1, batch->writeable ? FOLL_WRITE : 0, &page);
=======
	ret = pin_user_pages_fast(addr, 1, batch->writeable ? FOLL_WRITE : 0, &page);
>>>>>>> d1988041
	if (ret < 0)
		return ret;

	batch->pages[batch->nr_pages++] = page;

	xen_pfn = page_to_xen_pfn(page) + XEN_PFN_DOWN(addr & ~PAGE_MASK);
	*gfn = pfn_to_gfn(xen_pfn);

	return 0;
}

static void gntdev_put_pages(struct gntdev_copy_batch *batch)
{
<<<<<<< HEAD
	unsigned int i;

	for (i = 0; i < batch->nr_pages; i++) {
		if (batch->writeable && !PageDirty(batch->pages[i]))
			set_page_dirty_lock(batch->pages[i]);
		put_page(batch->pages[i]);
	}
=======
	unpin_user_pages_dirty_lock(batch->pages, batch->nr_pages, batch->writeable);
>>>>>>> d1988041
	batch->nr_pages = 0;
	batch->writeable = false;
}

static int gntdev_copy(struct gntdev_copy_batch *batch)
{
	unsigned int i;

	gnttab_batch_copy(batch->ops, batch->nr_ops);
	gntdev_put_pages(batch);

	/*
	 * For each completed op, update the status if the op failed
	 * and all previous ops for the segment were successful.
	 */
	for (i = 0; i < batch->nr_ops; i++) {
		s16 status = batch->ops[i].status;
		s16 old_status;

		if (status == GNTST_okay)
			continue;

		if (__get_user(old_status, batch->status[i]))
			return -EFAULT;

		if (old_status != GNTST_okay)
			continue;

		if (__put_user(status, batch->status[i]))
			return -EFAULT;
	}

	batch->nr_ops = 0;
	return 0;
}

static int gntdev_grant_copy_seg(struct gntdev_copy_batch *batch,
				 struct gntdev_grant_copy_segment *seg,
				 s16 __user *status)
{
	uint16_t copied = 0;

	/*
	 * Disallow local -> local copies since there is only space in
	 * batch->pages for one page per-op and this would be a very
	 * expensive memcpy().
	 */
	if (!(seg->flags & (GNTCOPY_source_gref | GNTCOPY_dest_gref)))
		return -EINVAL;

	/* Can't cross page if source/dest is a grant ref. */
	if (seg->flags & GNTCOPY_source_gref) {
		if (seg->source.foreign.offset + seg->len > XEN_PAGE_SIZE)
			return -EINVAL;
	}
	if (seg->flags & GNTCOPY_dest_gref) {
		if (seg->dest.foreign.offset + seg->len > XEN_PAGE_SIZE)
			return -EINVAL;
	}

	if (put_user(GNTST_okay, status))
		return -EFAULT;

	while (copied < seg->len) {
		struct gnttab_copy *op;
		void __user *virt;
		size_t len, off;
		unsigned long gfn;
		int ret;

		if (batch->nr_ops >= GNTDEV_COPY_BATCH) {
			ret = gntdev_copy(batch);
			if (ret < 0)
				return ret;
		}

		len = seg->len - copied;

		op = &batch->ops[batch->nr_ops];
		op->flags = 0;

		if (seg->flags & GNTCOPY_source_gref) {
			op->source.u.ref = seg->source.foreign.ref;
			op->source.domid = seg->source.foreign.domid;
			op->source.offset = seg->source.foreign.offset + copied;
			op->flags |= GNTCOPY_source_gref;
		} else {
			virt = seg->source.virt + copied;
			off = (unsigned long)virt & ~XEN_PAGE_MASK;
			len = min(len, (size_t)XEN_PAGE_SIZE - off);
			batch->writeable = false;

			ret = gntdev_get_page(batch, virt, &gfn);
			if (ret < 0)
				return ret;

			op->source.u.gmfn = gfn;
			op->source.domid = DOMID_SELF;
			op->source.offset = off;
		}

		if (seg->flags & GNTCOPY_dest_gref) {
			op->dest.u.ref = seg->dest.foreign.ref;
			op->dest.domid = seg->dest.foreign.domid;
			op->dest.offset = seg->dest.foreign.offset + copied;
			op->flags |= GNTCOPY_dest_gref;
		} else {
			virt = seg->dest.virt + copied;
			off = (unsigned long)virt & ~XEN_PAGE_MASK;
			len = min(len, (size_t)XEN_PAGE_SIZE - off);
			batch->writeable = true;

			ret = gntdev_get_page(batch, virt, &gfn);
			if (ret < 0)
				return ret;

			op->dest.u.gmfn = gfn;
			op->dest.domid = DOMID_SELF;
			op->dest.offset = off;
		}

		op->len = len;
		copied += len;

		batch->status[batch->nr_ops] = status;
		batch->nr_ops++;
	}

	return 0;
}

static long gntdev_ioctl_grant_copy(struct gntdev_priv *priv, void __user *u)
{
	struct ioctl_gntdev_grant_copy copy;
	struct gntdev_copy_batch batch;
	unsigned int i;
	int ret = 0;

	if (copy_from_user(&copy, u, sizeof(copy)))
		return -EFAULT;

	batch.nr_ops = 0;
	batch.nr_pages = 0;

	for (i = 0; i < copy.count; i++) {
		struct gntdev_grant_copy_segment seg;

		if (copy_from_user(&seg, &copy.segments[i], sizeof(seg))) {
			ret = -EFAULT;
			goto out;
		}

		ret = gntdev_grant_copy_seg(&batch, &seg, &copy.segments[i].status);
		if (ret < 0)
			goto out;

		cond_resched();
	}
	if (batch.nr_ops)
		ret = gntdev_copy(&batch);
	return ret;

  out:
	gntdev_put_pages(&batch);
	return ret;
}

static long gntdev_ioctl(struct file *flip,
			 unsigned int cmd, unsigned long arg)
{
	struct gntdev_priv *priv = flip->private_data;
	void __user *ptr = (void __user *)arg;

	switch (cmd) {
	case IOCTL_GNTDEV_MAP_GRANT_REF:
		return gntdev_ioctl_map_grant_ref(priv, ptr);

	case IOCTL_GNTDEV_UNMAP_GRANT_REF:
		return gntdev_ioctl_unmap_grant_ref(priv, ptr);

	case IOCTL_GNTDEV_GET_OFFSET_FOR_VADDR:
		return gntdev_ioctl_get_offset_for_vaddr(priv, ptr);

	case IOCTL_GNTDEV_SET_UNMAP_NOTIFY:
		return gntdev_ioctl_notify(priv, ptr);

	case IOCTL_GNTDEV_GRANT_COPY:
		return gntdev_ioctl_grant_copy(priv, ptr);

#ifdef CONFIG_XEN_GNTDEV_DMABUF
	case IOCTL_GNTDEV_DMABUF_EXP_FROM_REFS:
		return gntdev_ioctl_dmabuf_exp_from_refs(priv, use_ptemod, ptr);

	case IOCTL_GNTDEV_DMABUF_EXP_WAIT_RELEASED:
		return gntdev_ioctl_dmabuf_exp_wait_released(priv, ptr);

	case IOCTL_GNTDEV_DMABUF_IMP_TO_REFS:
		return gntdev_ioctl_dmabuf_imp_to_refs(priv, ptr);

	case IOCTL_GNTDEV_DMABUF_IMP_RELEASE:
		return gntdev_ioctl_dmabuf_imp_release(priv, ptr);
#endif

	default:
		pr_debug("priv %p, unknown cmd %x\n", priv, cmd);
		return -ENOIOCTLCMD;
	}

	return 0;
}

static int gntdev_mmap(struct file *flip, struct vm_area_struct *vma)
{
	struct gntdev_priv *priv = flip->private_data;
	int index = vma->vm_pgoff;
	int count = vma_pages(vma);
	struct gntdev_grant_map *map;
	int err = -EINVAL;

	if ((vma->vm_flags & VM_WRITE) && !(vma->vm_flags & VM_SHARED))
		return -EINVAL;

	pr_debug("map %d+%d at %lx (pgoff %lx)\n",
			index, count, vma->vm_start, vma->vm_pgoff);

	mutex_lock(&priv->lock);
	map = gntdev_find_map_index(priv, index, count);
	if (!map)
		goto unlock_out;
	if (use_ptemod && map->vma)
		goto unlock_out;
	refcount_inc(&map->users);

	vma->vm_ops = &gntdev_vmops;

	vma->vm_flags |= VM_DONTEXPAND | VM_DONTDUMP | VM_MIXEDMAP;

	if (use_ptemod)
		vma->vm_flags |= VM_DONTCOPY;

	vma->vm_private_data = map;
	if (map->flags) {
		if ((vma->vm_flags & VM_WRITE) &&
				(map->flags & GNTMAP_readonly))
			goto out_unlock_put;
	} else {
		map->flags = GNTMAP_host_map;
		if (!(vma->vm_flags & VM_WRITE))
			map->flags |= GNTMAP_readonly;
	}

	if (use_ptemod) {
		map->vma = vma;
		err = mmu_interval_notifier_insert_locked(
			&map->notifier, vma->vm_mm, vma->vm_start,
			vma->vm_end - vma->vm_start, &gntdev_mmu_ops);
		if (err)
			goto out_unlock_put;
	}
	mutex_unlock(&priv->lock);

	if (use_ptemod) {
		/*
		 * gntdev takes the address of the PTE in find_grant_ptes() and
		 * passes it to the hypervisor in gntdev_map_grant_pages(). The
		 * purpose of the notifier is to prevent the hypervisor pointer
		 * to the PTE from going stale.
		 *
		 * Since this vma's mappings can't be touched without the
		 * mmap_lock, and we are holding it now, there is no need for
		 * the notifier_range locking pattern.
		 */
		mmu_interval_read_begin(&map->notifier);

		map->pages_vm_start = vma->vm_start;
		err = apply_to_page_range(vma->vm_mm, vma->vm_start,
					  vma->vm_end - vma->vm_start,
					  find_grant_ptes, map);
		if (err) {
			pr_warn("find_grant_ptes() failure.\n");
			goto out_put_map;
		}
	}

	err = gntdev_map_grant_pages(map);
	if (err)
		goto out_put_map;

	if (!use_ptemod) {
		err = vm_map_pages_zero(vma, map->pages, map->count);
		if (err)
			goto out_put_map;
	} else {
#ifdef CONFIG_X86
		/*
		 * If the PTEs were not made special by the grant map
		 * hypercall, do so here.
		 *
		 * This is racy since the mapping is already visible
		 * to userspace but userspace should be well-behaved
		 * enough to not touch it until the mmap() call
		 * returns.
		 */
		if (!xen_feature(XENFEAT_gnttab_map_avail_bits)) {
			apply_to_page_range(vma->vm_mm, vma->vm_start,
					    vma->vm_end - vma->vm_start,
					    set_grant_ptes_as_special, NULL);
		}
#endif
	}

	return 0;

unlock_out:
	mutex_unlock(&priv->lock);
	return err;

out_unlock_put:
	mutex_unlock(&priv->lock);
out_put_map:
	if (use_ptemod) {
		unmap_grant_pages(map, 0, map->count);
		if (map->vma) {
			mmu_interval_notifier_remove(&map->notifier);
			map->vma = NULL;
		}
	}
	gntdev_put_map(priv, map);
	return err;
}

static const struct file_operations gntdev_fops = {
	.owner = THIS_MODULE,
	.open = gntdev_open,
	.release = gntdev_release,
	.mmap = gntdev_mmap,
	.unlocked_ioctl = gntdev_ioctl
};

static struct miscdevice gntdev_miscdev = {
	.minor        = MISC_DYNAMIC_MINOR,
	.name         = "xen/gntdev",
	.fops         = &gntdev_fops,
};

/* ------------------------------------------------------------------ */

static int __init gntdev_init(void)
{
	int err;

	if (!xen_domain())
		return -ENODEV;

	use_ptemod = !xen_feature(XENFEAT_auto_translated_physmap);

	err = misc_register(&gntdev_miscdev);
	if (err != 0) {
		pr_err("Could not register gntdev device\n");
		return err;
	}
	return 0;
}

static void __exit gntdev_exit(void)
{
	misc_deregister(&gntdev_miscdev);
}

module_init(gntdev_init);
module_exit(gntdev_exit);

/* ------------------------------------------------------------------ */<|MERGE_RESOLUTION|>--- conflicted
+++ resolved
@@ -731,11 +731,7 @@
 	unsigned long xen_pfn;
 	int ret;
 
-<<<<<<< HEAD
-	ret = get_user_pages_fast(addr, 1, batch->writeable ? FOLL_WRITE : 0, &page);
-=======
 	ret = pin_user_pages_fast(addr, 1, batch->writeable ? FOLL_WRITE : 0, &page);
->>>>>>> d1988041
 	if (ret < 0)
 		return ret;
 
@@ -749,17 +745,7 @@
 
 static void gntdev_put_pages(struct gntdev_copy_batch *batch)
 {
-<<<<<<< HEAD
-	unsigned int i;
-
-	for (i = 0; i < batch->nr_pages; i++) {
-		if (batch->writeable && !PageDirty(batch->pages[i]))
-			set_page_dirty_lock(batch->pages[i]);
-		put_page(batch->pages[i]);
-	}
-=======
 	unpin_user_pages_dirty_lock(batch->pages, batch->nr_pages, batch->writeable);
->>>>>>> d1988041
 	batch->nr_pages = 0;
 	batch->writeable = false;
 }
