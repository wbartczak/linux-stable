--- conflicted
+++ resolved
@@ -70,8 +70,6 @@
 #undef MODULE_PARAM_PREFIX
 #define MODULE_PARAM_PREFIX "xen."
 
-<<<<<<< HEAD
-=======
 /* Interrupt types. */
 enum xen_irq_type {
 	IRQT_UNBOUND = 0,
@@ -123,7 +121,6 @@
 #define PIRQ_SHAREABLE	(1 << 1)
 #define PIRQ_MSI_GROUP	(1 << 2)
 
->>>>>>> d1988041
 static uint __read_mostly event_loop_timeout = 2;
 module_param(event_loop_timeout, uint, 0644);
 
@@ -255,17 +252,6 @@
 static void set_info_for_irq(unsigned int irq, struct irq_info *info)
 {
 	if (irq < nr_legacy_irqs())
-<<<<<<< HEAD
-		return legacy_info_ptrs[irq];
-	else
-		return irq_get_chip_data(irq);
-}
-
-static void set_info_for_irq(unsigned int irq, struct irq_info *info)
-{
-	if (irq < nr_legacy_irqs())
-=======
->>>>>>> d1988041
 		legacy_info_ptrs[irq] = info;
 	else
 		irq_set_chip_data(irq, info);
@@ -875,11 +861,7 @@
 
 static void __unbind_from_irq(unsigned int irq)
 {
-<<<<<<< HEAD
-	int evtchn = evtchn_from_irq(irq);
-=======
 	evtchn_port_t evtchn = evtchn_from_irq(irq);
->>>>>>> d1988041
 	struct irq_info *info = info_for_irq(irq);
 
 	if (info->refcnt > 0) {
@@ -1212,16 +1194,6 @@
 
 	return err ? : bind_evtchn_to_irq_chip(bind_interdomain.local_port,
 					       chip);
-<<<<<<< HEAD
-}
-
-int bind_interdomain_evtchn_to_irq(unsigned int remote_domain,
-				   evtchn_port_t remote_port)
-{
-	return bind_interdomain_evtchn_to_irq_chip(remote_domain, remote_port,
-						   &xen_dynamic_chip);
-=======
->>>>>>> d1988041
 }
 
 int bind_interdomain_evtchn_to_irq_lateeoi(unsigned int remote_domain,
@@ -1232,11 +1204,7 @@
 }
 EXPORT_SYMBOL_GPL(bind_interdomain_evtchn_to_irq_lateeoi);
 
-<<<<<<< HEAD
-static int find_virq(unsigned int virq, unsigned int cpu)
-=======
 static int find_virq(unsigned int virq, unsigned int cpu, evtchn_port_t *evtchn)
->>>>>>> d1988041
 {
 	struct evtchn_status status;
 	evtchn_port_t port;
@@ -1395,34 +1363,6 @@
 	return irq;
 }
 
-<<<<<<< HEAD
-int bind_interdomain_evtchn_to_irqhandler(unsigned int remote_domain,
-					  evtchn_port_t remote_port,
-					  irq_handler_t handler,
-					  unsigned long irqflags,
-					  const char *devname,
-					  void *dev_id)
-{
-	return bind_interdomain_evtchn_to_irqhandler_chip(remote_domain,
-				remote_port, handler, irqflags, devname,
-				dev_id, &xen_dynamic_chip);
-}
-EXPORT_SYMBOL_GPL(bind_interdomain_evtchn_to_irqhandler);
-=======
-int bind_interdomain_evtchn_to_irqhandler_lateeoi(unsigned int remote_domain,
-						  evtchn_port_t remote_port,
-						  irq_handler_t handler,
-						  unsigned long irqflags,
-						  const char *devname,
-						  void *dev_id)
-{
-	return bind_interdomain_evtchn_to_irqhandler_chip(remote_domain,
-				remote_port, handler, irqflags, devname,
-				dev_id, &xen_lateeoi_chip);
-}
-EXPORT_SYMBOL_GPL(bind_interdomain_evtchn_to_irqhandler_lateeoi);
->>>>>>> d1988041
-
 int bind_interdomain_evtchn_to_irqhandler_lateeoi(unsigned int remote_domain,
 						  evtchn_port_t remote_port,
 						  irq_handler_t handler,
@@ -1634,21 +1574,11 @@
 
 	generic_handle_irq(irq);
 }
-<<<<<<< HEAD
-
-static DEFINE_PER_CPU(unsigned, xed_nesting_count);
-=======
->>>>>>> d1988041
 
 static void __xen_evtchn_do_upcall(void)
 {
 	struct vcpu_info *vcpu_info = __this_cpu_read(xen_vcpu);
-<<<<<<< HEAD
-	int cpu = get_cpu();
-	unsigned count;
-=======
 	int cpu = smp_processor_id();
->>>>>>> d1988041
 	struct evtchn_loop_ctrl ctrl = { 0 };
 
 	read_lock(&evtchn_rwlock);
@@ -1656,31 +1586,13 @@
 	do {
 		vcpu_info->evtchn_upcall_pending = 0;
 
-<<<<<<< HEAD
-		if (__this_cpu_inc_return(xed_nesting_count) - 1)
-			goto out;
-
-=======
->>>>>>> d1988041
 		xen_evtchn_handle_events(cpu, &ctrl);
 
 		BUG_ON(!irqs_disabled());
 
 		virt_rmb(); /* Hypervisor can set upcall pending. */
 
-<<<<<<< HEAD
-out:
-	read_unlock(&evtchn_rwlock);
-
-	/*
-	 * Increment irq_epoch only now to defer EOIs only for
-	 * xen_irq_lateeoi() invocations occurring from inside the loop
-	 * above.
-	 */
-	__this_cpu_inc(irq_epoch);
-=======
 	} while (vcpu_info->evtchn_upcall_pending);
->>>>>>> d1988041
 
 	read_unlock(&evtchn_rwlock);
 
@@ -2138,35 +2050,8 @@
 static inline void xen_alloc_callback_vector(void) {}
 #endif
 
-<<<<<<< HEAD
-static bool fifo_events = true;
-module_param(fifo_events, bool, 0);
-=======
 bool xen_fifo_events = true;
 module_param_named(fifo_events, xen_fifo_events, bool, 0);
-
-static int xen_evtchn_cpu_prepare(unsigned int cpu)
-{
-	int ret = 0;
-
-	xen_cpu_init_eoi(cpu);
-
-	if (evtchn_ops->percpu_init)
-		ret = evtchn_ops->percpu_init(cpu);
-
-	return ret;
-}
-
-static int xen_evtchn_cpu_dead(unsigned int cpu)
-{
-	int ret = 0;
-
-	if (evtchn_ops->percpu_deinit)
-		ret = evtchn_ops->percpu_deinit(cpu);
-
-	return ret;
-}
->>>>>>> d1988041
 
 static int xen_evtchn_cpu_prepare(unsigned int cpu)
 {
@@ -2201,12 +2086,6 @@
 		xen_evtchn_2l_init();
 		xen_fifo_events = false;
 	}
-
-	xen_cpu_init_eoi(smp_processor_id());
-
-	cpuhp_setup_state_nocalls(CPUHP_XEN_EVTCHN_PREPARE,
-				  "xen/evtchn:prepare",
-				  xen_evtchn_cpu_prepare, xen_evtchn_cpu_dead);
 
 	xen_cpu_init_eoi(smp_processor_id());
 
