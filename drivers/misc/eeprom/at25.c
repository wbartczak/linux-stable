// SPDX-License-Identifier: GPL-2.0-or-later
/*
 * Driver for most of the SPI EEPROMs, such as Atmel AT25 models
 * and Cypress FRAMs FM25 models.
 *
 * Copyright (C) 2006 David Brownell
 */

#include <linux/bits.h>
#include <linux/delay.h>
#include <linux/device.h>
#include <linux/kernel.h>
#include <linux/module.h>
#include <linux/property.h>
#include <linux/sched.h>
#include <linux/slab.h>

#include <linux/spi/eeprom.h>
<<<<<<< HEAD
#include <linux/property.h>
#include <linux/math.h>
=======
#include <linux/spi/spi.h>

#include <linux/nvmem-provider.h>
>>>>>>> 77b5472d

/*
 * NOTE: this is an *EEPROM* driver. The vagaries of product naming
 * mean that some AT25 products are EEPROMs, and others are FLASH.
 * Handle FLASH chips with the drivers/mtd/devices/m25p80.c driver,
 * not this one!
 *
 * EEPROMs that can be used with this driver include, for example:
 *   AT25M02, AT25128B
 */

#define	FM25_SN_LEN	8		/* serial number length */
struct at25_data {
	struct spi_eeprom	chip;
	struct spi_device	*spi;
	struct mutex		lock;
	unsigned		addrlen;
	struct nvmem_config	nvmem_config;
	struct nvmem_device	*nvmem;
	u8 sernum[FM25_SN_LEN];
};

#define	AT25_WREN	0x06		/* latch the write enable */
#define	AT25_WRDI	0x04		/* reset the write enable */
#define	AT25_RDSR	0x05		/* read status register */
#define	AT25_WRSR	0x01		/* write status register */
#define	AT25_READ	0x03		/* read byte(s) */
#define	AT25_WRITE	0x02		/* write byte(s)/sector */
#define	FM25_SLEEP	0xb9		/* enter sleep mode */
#define	FM25_RDID	0x9f		/* read device ID */
#define	FM25_RDSN	0xc3		/* read S/N */

#define	AT25_SR_nRDY	0x01		/* nRDY = write-in-progress */
#define	AT25_SR_WEN	0x02		/* write enable (latched) */
#define	AT25_SR_BP0	0x04		/* BP for software writeprotect */
#define	AT25_SR_BP1	0x08
#define	AT25_SR_WPEN	0x80		/* writeprotect enable */

#define	AT25_INSTR_BIT3	0x08		/* additional address bit in instr */

#define	FM25_ID_LEN	9		/* ID length */

#define EE_MAXADDRLEN	3		/* 24 bit addresses, up to 2 MBytes */

/*
 * Specs often allow 5ms for a page write, sometimes 20ms;
 * it's important to recover from write timeouts.
 */
#define	EE_TIMEOUT	25

/*-------------------------------------------------------------------------*/

#define	io_limit	PAGE_SIZE	/* bytes */

static int at25_ee_read(void *priv, unsigned int offset,
			void *val, size_t count)
{
	struct at25_data *at25 = priv;
	char *buf = val;
	u8			command[EE_MAXADDRLEN + 1];
	u8			*cp;
	ssize_t			status;
	struct spi_transfer	t[2];
	struct spi_message	m;
	u8			instr;

	if (unlikely(offset >= at25->chip.byte_len))
		return -EINVAL;
	if ((offset + count) > at25->chip.byte_len)
		count = at25->chip.byte_len - offset;
	if (unlikely(!count))
		return -EINVAL;

	cp = command;

	instr = AT25_READ;
	if (at25->chip.flags & EE_INSTR_BIT3_IS_ADDR)
		if (offset >= BIT(at25->addrlen * 8))
			instr |= AT25_INSTR_BIT3;
	*cp++ = instr;

	/* 8/16/24-bit address is written MSB first */
	switch (at25->addrlen) {
	default:	/* case 3 */
		*cp++ = offset >> 16;
		fallthrough;
	case 2:
		*cp++ = offset >> 8;
		fallthrough;
	case 1:
	case 0:	/* can't happen: for better code generation */
		*cp++ = offset >> 0;
	}

	spi_message_init(&m);
	memset(t, 0, sizeof(t));

	t[0].tx_buf = command;
	t[0].len = at25->addrlen + 1;
	spi_message_add_tail(&t[0], &m);

	t[1].rx_buf = buf;
	t[1].len = count;
	spi_message_add_tail(&t[1], &m);

	mutex_lock(&at25->lock);

	/*
	 * Read it all at once.
	 *
	 * REVISIT that's potentially a problem with large chips, if
	 * other devices on the bus need to be accessed regularly or
	 * this chip is clocked very slowly.
	 */
	status = spi_sync(at25->spi, &m);
	dev_dbg(&at25->spi->dev, "read %zu bytes at %d --> %zd\n",
		count, offset, status);

	mutex_unlock(&at25->lock);
	return status;
}

/* Read extra registers as ID or serial number */
static int fm25_aux_read(struct at25_data *at25, u8 *buf, uint8_t command,
			 int len)
{
	int status;
	struct spi_transfer t[2];
	struct spi_message m;

	spi_message_init(&m);
	memset(t, 0, sizeof(t));

	t[0].tx_buf = &command;
	t[0].len = 1;
	spi_message_add_tail(&t[0], &m);

	t[1].rx_buf = buf;
	t[1].len = len;
	spi_message_add_tail(&t[1], &m);

	mutex_lock(&at25->lock);

	status = spi_sync(at25->spi, &m);
	dev_dbg(&at25->spi->dev, "read %d aux bytes --> %d\n", len, status);

	mutex_unlock(&at25->lock);
	return status;
}

static ssize_t sernum_show(struct device *dev, struct device_attribute *attr, char *buf)
{
	struct at25_data *at25;

	at25 = dev_get_drvdata(dev);
	return sysfs_emit(buf, "%*ph\n", (int)sizeof(at25->sernum), at25->sernum);
}
static DEVICE_ATTR_RO(sernum);

static struct attribute *sernum_attrs[] = {
	&dev_attr_sernum.attr,
	NULL,
};
ATTRIBUTE_GROUPS(sernum);

static int at25_ee_write(void *priv, unsigned int off, void *val, size_t count)
{
	struct at25_data *at25 = priv;
	const char *buf = val;
	int			status = 0;
	unsigned		buf_size;
	u8			*bounce;

	if (unlikely(off >= at25->chip.byte_len))
		return -EFBIG;
	if ((off + count) > at25->chip.byte_len)
		count = at25->chip.byte_len - off;
	if (unlikely(!count))
		return -EINVAL;

	/* Temp buffer starts with command and address */
	buf_size = at25->chip.page_size;
	if (buf_size > io_limit)
		buf_size = io_limit;
	bounce = kmalloc(buf_size + at25->addrlen + 1, GFP_KERNEL);
	if (!bounce)
		return -ENOMEM;

	/*
	 * For write, rollover is within the page ... so we write at
	 * most one page, then manually roll over to the next page.
	 */
	mutex_lock(&at25->lock);
	do {
		unsigned long	timeout, retries;
		unsigned	segment;
		unsigned	offset = (unsigned) off;
		u8		*cp = bounce;
		int		sr;
		u8		instr;

		*cp = AT25_WREN;
		status = spi_write(at25->spi, cp, 1);
		if (status < 0) {
			dev_dbg(&at25->spi->dev, "WREN --> %d\n", status);
			break;
		}

		instr = AT25_WRITE;
		if (at25->chip.flags & EE_INSTR_BIT3_IS_ADDR)
			if (offset >= BIT(at25->addrlen * 8))
				instr |= AT25_INSTR_BIT3;
		*cp++ = instr;

		/* 8/16/24-bit address is written MSB first */
		switch (at25->addrlen) {
		default:	/* case 3 */
			*cp++ = offset >> 16;
			fallthrough;
		case 2:
			*cp++ = offset >> 8;
			fallthrough;
		case 1:
		case 0:	/* can't happen: for better code generation */
			*cp++ = offset >> 0;
		}

		/* Write as much of a page as we can */
		segment = buf_size - (offset % buf_size);
		if (segment > count)
			segment = count;
		memcpy(cp, buf, segment);
		status = spi_write(at25->spi, bounce,
				segment + at25->addrlen + 1);
		dev_dbg(&at25->spi->dev, "write %u bytes at %u --> %d\n",
			segment, offset, status);
		if (status < 0)
			break;

		/*
		 * REVISIT this should detect (or prevent) failed writes
		 * to read-only sections of the EEPROM...
		 */

		/* Wait for non-busy status */
		timeout = jiffies + msecs_to_jiffies(EE_TIMEOUT);
		retries = 0;
		do {

			sr = spi_w8r8(at25->spi, AT25_RDSR);
			if (sr < 0 || (sr & AT25_SR_nRDY)) {
				dev_dbg(&at25->spi->dev,
					"rdsr --> %d (%02x)\n", sr, sr);
				/* at HZ=100, this is sloooow */
				msleep(1);
				continue;
			}
			if (!(sr & AT25_SR_nRDY))
				break;
		} while (retries++ < 3 || time_before_eq(jiffies, timeout));

		if ((sr < 0) || (sr & AT25_SR_nRDY)) {
			dev_err(&at25->spi->dev,
				"write %u bytes offset %u, timeout after %u msecs\n",
				segment, offset,
				jiffies_to_msecs(jiffies -
					(timeout - EE_TIMEOUT)));
			status = -ETIMEDOUT;
			break;
		}

		off += segment;
		buf += segment;
		count -= segment;

	} while (count > 0);

	mutex_unlock(&at25->lock);

	kfree(bounce);
	return status;
}

/*-------------------------------------------------------------------------*/

static int at25_fw_to_chip(struct device *dev, struct spi_eeprom *chip)
{
	u32 val;
	int err;

	strncpy(chip->name, "at25", sizeof(chip->name));

	err = device_property_read_u32(dev, "size", &val);
	if (err)
		err = device_property_read_u32(dev, "at25,byte-len", &val);
	if (err) {
		dev_err(dev, "Error: missing \"size\" property\n");
		return err;
	}
	chip->byte_len = val;

	err = device_property_read_u32(dev, "pagesize", &val);
	if (err)
		err = device_property_read_u32(dev, "at25,page-size", &val);
	if (err) {
		dev_err(dev, "Error: missing \"pagesize\" property\n");
		return err;
	}
	chip->page_size = val;

	err = device_property_read_u32(dev, "address-width", &val);
	if (err) {
		err = device_property_read_u32(dev, "at25,addr-mode", &val);
		if (err) {
			dev_err(dev, "Error: missing \"address-width\" property\n");
			return err;
		}
		chip->flags = (u16)val;
	} else {
		switch (val) {
		case 9:
			chip->flags |= EE_INSTR_BIT3_IS_ADDR;
			fallthrough;
		case 8:
			chip->flags |= EE_ADDR1;
			break;
		case 16:
			chip->flags |= EE_ADDR2;
			break;
		case 24:
			chip->flags |= EE_ADDR3;
			break;
		default:
			dev_err(dev,
				"Error: bad \"address-width\" property: %u\n",
				val);
			return -ENODEV;
		}
		if (device_property_present(dev, "read-only"))
			chip->flags |= EE_READONLY;
	}
	return 0;
}

static int at25_fram_to_chip(struct device *dev, struct spi_eeprom *chip)
{
	struct at25_data *at25 = container_of(chip, struct at25_data, chip);
	u8 sernum[FM25_SN_LEN];
	u8 id[FM25_ID_LEN];
	int i;

	strncpy(chip->name, "fm25", sizeof(chip->name));

	/* Get ID of chip */
	fm25_aux_read(at25, id, FM25_RDID, FM25_ID_LEN);
	if (id[6] != 0xc2) {
		dev_err(dev, "Error: no Cypress FRAM (id %02x)\n", id[6]);
		return -ENODEV;
	}
	/* Set size found in ID */
	if (id[7] < 0x21 || id[7] > 0x26) {
		dev_err(dev, "Error: unsupported size (id %02x)\n", id[7]);
		return -ENODEV;
	}

	chip->byte_len = BIT(id[7] - 0x21 + 4) * 1024;
	if (chip->byte_len > 64 * 1024)
		chip->flags |= EE_ADDR3;
	else
		chip->flags |= EE_ADDR2;

	if (id[8]) {
		fm25_aux_read(at25, sernum, FM25_RDSN, FM25_SN_LEN);
		/* Swap byte order */
		for (i = 0; i < FM25_SN_LEN; i++)
			at25->sernum[i] = sernum[FM25_SN_LEN - 1 - i];
	}

	chip->page_size = PAGE_SIZE;
	return 0;
}

static const struct of_device_id at25_of_match[] = {
	{ .compatible = "atmel,at25" },
	{ .compatible = "cypress,fm25" },
	{ }
};
MODULE_DEVICE_TABLE(of, at25_of_match);

static const struct spi_device_id at25_spi_ids[] = {
	{ .name = "at25" },
	{ .name = "fm25" },
	{ }
};
MODULE_DEVICE_TABLE(spi, at25_spi_ids);

static int at25_probe(struct spi_device *spi)
{
	struct at25_data	*at25 = NULL;
	int			err;
	int			sr;
<<<<<<< HEAD
	u8 id[FM25_ID_LEN];
	u8 sernum[FM25_SN_LEN];
	bool is_fram;
	int i;
=======
	struct spi_eeprom *pdata;
	bool is_fram;
>>>>>>> 77b5472d

	err = device_property_match_string(&spi->dev, "compatible", "cypress,fm25");
	if (err >= 0)
		is_fram = true;
	else
		is_fram = false;

<<<<<<< HEAD
	at25 = devm_kzalloc(&spi->dev, sizeof(struct at25_data), GFP_KERNEL);
	if (!at25)
		return -ENOMEM;

	/* Chip description */
	if (spi->dev.platform_data) {
		memcpy(&at25->chip, spi->dev.platform_data, sizeof(at25->chip));
	} else if (!is_fram) {
		err = at25_fw_to_chip(&spi->dev, &at25->chip);
		if (err)
			return err;
	}

	/* Ping the chip ... the status register is pretty portable,
	 * unlike probing manufacturer IDs.  We do expect that system
=======
	/*
	 * Ping the chip ... the status register is pretty portable,
	 * unlike probing manufacturer IDs. We do expect that system
>>>>>>> 77b5472d
	 * firmware didn't write it in the past few milliseconds!
	 */
	sr = spi_w8r8(spi, AT25_RDSR);
	if (sr < 0 || sr & AT25_SR_nRDY) {
		dev_dbg(&spi->dev, "rdsr --> %d (%02x)\n", sr, sr);
		return -ENXIO;
	}

	at25 = devm_kzalloc(&spi->dev, sizeof(*at25), GFP_KERNEL);
	if (!at25)
		return -ENOMEM;

	mutex_init(&at25->lock);
	at25->spi = spi;
	spi_set_drvdata(spi, at25);

	/* Chip description */
	pdata = dev_get_platdata(&spi->dev);
	if (pdata) {
		at25->chip = *pdata;
	} else {
		if (is_fram)
			err = at25_fram_to_chip(&spi->dev, &at25->chip);
		else
			err = at25_fw_to_chip(&spi->dev, &at25->chip);
		if (err)
			return err;
	}

	/* For now we only support 8/16/24 bit addressing */
	if (at25->chip.flags & EE_ADDR1)
		at25->addrlen = 1;
	else if (at25->chip.flags & EE_ADDR2)
		at25->addrlen = 2;
	else if (at25->chip.flags & EE_ADDR3)
		at25->addrlen = 3;
	else {
		dev_dbg(&spi->dev, "unsupported address type\n");
		return -EINVAL;
	}

	at25->nvmem_config.type = is_fram ? NVMEM_TYPE_FRAM : NVMEM_TYPE_EEPROM;
	at25->nvmem_config.name = dev_name(&spi->dev);
	at25->nvmem_config.dev = &spi->dev;
	at25->nvmem_config.read_only = at25->chip.flags & EE_READONLY;
	at25->nvmem_config.root_only = true;
	at25->nvmem_config.owner = THIS_MODULE;
	at25->nvmem_config.compat = true;
	at25->nvmem_config.base_dev = &spi->dev;
	at25->nvmem_config.reg_read = at25_ee_read;
	at25->nvmem_config.reg_write = at25_ee_write;
	at25->nvmem_config.priv = at25;
	at25->nvmem_config.stride = 1;
	at25->nvmem_config.word_size = 1;
	at25->nvmem_config.size = at25->chip.byte_len;

	at25->nvmem = devm_nvmem_register(&spi->dev, &at25->nvmem_config);
	if (IS_ERR(at25->nvmem))
		return PTR_ERR(at25->nvmem);

	dev_info(&spi->dev, "%d %s %s %s%s, pagesize %u\n",
		 (at25->chip.byte_len < 1024) ?
			at25->chip.byte_len : (at25->chip.byte_len / 1024),
		 (at25->chip.byte_len < 1024) ? "Byte" : "KByte",
		 at25->chip.name, is_fram ? "fram" : "eeprom",
		 (at25->chip.flags & EE_READONLY) ? " (readonly)" : "",
		 at25->chip.page_size);
	return 0;
}

/*-------------------------------------------------------------------------*/

static struct spi_driver at25_driver = {
	.driver = {
		.name		= "at25",
		.of_match_table = at25_of_match,
		.dev_groups	= sernum_groups,
	},
	.probe		= at25_probe,
	.id_table	= at25_spi_ids,
};

module_spi_driver(at25_driver);

MODULE_DESCRIPTION("Driver for most SPI EEPROMs");
MODULE_AUTHOR("David Brownell");
MODULE_LICENSE("GPL");
MODULE_ALIAS("spi:at25");<|MERGE_RESOLUTION|>--- conflicted
+++ resolved
@@ -16,14 +16,9 @@
 #include <linux/slab.h>
 
 #include <linux/spi/eeprom.h>
-<<<<<<< HEAD
-#include <linux/property.h>
-#include <linux/math.h>
-=======
 #include <linux/spi/spi.h>
 
 #include <linux/nvmem-provider.h>
->>>>>>> 77b5472d
 
 /*
  * NOTE: this is an *EEPROM* driver. The vagaries of product naming
@@ -425,15 +420,8 @@
 	struct at25_data	*at25 = NULL;
 	int			err;
 	int			sr;
-<<<<<<< HEAD
-	u8 id[FM25_ID_LEN];
-	u8 sernum[FM25_SN_LEN];
-	bool is_fram;
-	int i;
-=======
 	struct spi_eeprom *pdata;
 	bool is_fram;
->>>>>>> 77b5472d
 
 	err = device_property_match_string(&spi->dev, "compatible", "cypress,fm25");
 	if (err >= 0)
@@ -441,27 +429,9 @@
 	else
 		is_fram = false;
 
-<<<<<<< HEAD
-	at25 = devm_kzalloc(&spi->dev, sizeof(struct at25_data), GFP_KERNEL);
-	if (!at25)
-		return -ENOMEM;
-
-	/* Chip description */
-	if (spi->dev.platform_data) {
-		memcpy(&at25->chip, spi->dev.platform_data, sizeof(at25->chip));
-	} else if (!is_fram) {
-		err = at25_fw_to_chip(&spi->dev, &at25->chip);
-		if (err)
-			return err;
-	}
-
-	/* Ping the chip ... the status register is pretty portable,
-	 * unlike probing manufacturer IDs.  We do expect that system
-=======
 	/*
 	 * Ping the chip ... the status register is pretty portable,
 	 * unlike probing manufacturer IDs. We do expect that system
->>>>>>> 77b5472d
 	 * firmware didn't write it in the past few milliseconds!
 	 */
 	sr = spi_w8r8(spi, AT25_RDSR);
