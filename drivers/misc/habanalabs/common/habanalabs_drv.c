--- conflicted
+++ resolved
@@ -583,15 +583,11 @@
 	.probe = hl_pci_probe,
 	.remove = hl_pci_remove,
 	.shutdown = hl_pci_remove,
-<<<<<<< HEAD
-	.driver.pm = &hl_pm_ops,
-=======
 	.driver = {
 		.name = HL_NAME,
 		.pm = &hl_pm_ops,
 		.probe_type = PROBE_PREFER_ASYNCHRONOUS,
 	},
->>>>>>> 3b17187f
 	.err_handler = &hl_pci_err_handler,
 };
 
