--- conflicted
+++ resolved
@@ -852,7 +852,6 @@
 
 	if (msg->addr > 0)
 		return false;
-<<<<<<< HEAD
 
 	switch (msg->ctrl & ~PF) {
 	case UI:
@@ -868,23 +867,6 @@
 		break;
 	}
 
-=======
-
-	switch (msg->ctrl & ~PF) {
-	case UI:
-	case UIH:
-		cmd = 0;
-		if (gsm_read_ea_val(&cmd, msg->data + 2, msg->len - 2) < 1)
-			break;
-		switch (cmd & ~PF) {
-		case CMD_FCOFF:
-		case CMD_FCON:
-			return true;
-		}
-		break;
-	}
-
->>>>>>> bf44eed7
 	return false;
 }
 
