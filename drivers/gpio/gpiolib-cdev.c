// SPDX-License-Identifier: GPL-2.0

#include <linux/anon_inodes.h>
#include <linux/atomic.h>
#include <linux/bitmap.h>
#include <linux/build_bug.h>
#include <linux/cdev.h>
#include <linux/compat.h>
#include <linux/compiler.h>
#include <linux/device.h>
#include <linux/err.h>
#include <linux/file.h>
#include <linux/gpio.h>
#include <linux/gpio/driver.h>
#include <linux/interrupt.h>
#include <linux/irqreturn.h>
#include <linux/kernel.h>
#include <linux/kfifo.h>
#include <linux/module.h>
#include <linux/mutex.h>
#include <linux/pinctrl/consumer.h>
#include <linux/poll.h>
#include <linux/spinlock.h>
#include <linux/timekeeping.h>
#include <linux/uaccess.h>
#include <linux/workqueue.h>
#include <uapi/linux/gpio.h>

#include "gpiolib.h"
#include "gpiolib-cdev.h"

/*
 * Array sizes must ensure 64-bit alignment and not create holes in the
 * struct packing.
 */
static_assert(IS_ALIGNED(GPIO_V2_LINES_MAX, 2));
static_assert(IS_ALIGNED(GPIO_MAX_NAME_SIZE, 8));

/*
 * Check that uAPI structs are 64-bit aligned for 32/64-bit compatibility
 */
static_assert(IS_ALIGNED(sizeof(struct gpio_v2_line_attribute), 8));
static_assert(IS_ALIGNED(sizeof(struct gpio_v2_line_config_attribute), 8));
static_assert(IS_ALIGNED(sizeof(struct gpio_v2_line_config), 8));
static_assert(IS_ALIGNED(sizeof(struct gpio_v2_line_request), 8));
static_assert(IS_ALIGNED(sizeof(struct gpio_v2_line_info), 8));
static_assert(IS_ALIGNED(sizeof(struct gpio_v2_line_info_changed), 8));
static_assert(IS_ALIGNED(sizeof(struct gpio_v2_line_event), 8));
static_assert(IS_ALIGNED(sizeof(struct gpio_v2_line_values), 8));

/* Character device interface to GPIO.
 *
 * The GPIO character device, /dev/gpiochipN, provides userspace an
 * interface to gpiolib GPIOs via ioctl()s.
 */

/*
 * GPIO line handle management
 */

#ifdef CONFIG_GPIO_CDEV_V1
/**
 * struct linehandle_state - contains the state of a userspace handle
 * @gdev: the GPIO device the handle pertains to
 * @label: consumer label used to tag descriptors
 * @descs: the GPIO descriptors held by this handle
 * @num_descs: the number of descriptors held in the descs array
 */
struct linehandle_state {
	struct gpio_device *gdev;
	const char *label;
	struct gpio_desc *descs[GPIOHANDLES_MAX];
	u32 num_descs;
};

#define GPIOHANDLE_REQUEST_VALID_FLAGS \
	(GPIOHANDLE_REQUEST_INPUT | \
	GPIOHANDLE_REQUEST_OUTPUT | \
	GPIOHANDLE_REQUEST_ACTIVE_LOW | \
	GPIOHANDLE_REQUEST_BIAS_PULL_UP | \
	GPIOHANDLE_REQUEST_BIAS_PULL_DOWN | \
	GPIOHANDLE_REQUEST_BIAS_DISABLE | \
	GPIOHANDLE_REQUEST_OPEN_DRAIN | \
	GPIOHANDLE_REQUEST_OPEN_SOURCE)

static int linehandle_validate_flags(u32 flags)
{
	/* Return an error if an unknown flag is set */
	if (flags & ~GPIOHANDLE_REQUEST_VALID_FLAGS)
		return -EINVAL;

	/*
	 * Do not allow both INPUT & OUTPUT flags to be set as they are
	 * contradictory.
	 */
	if ((flags & GPIOHANDLE_REQUEST_INPUT) &&
	    (flags & GPIOHANDLE_REQUEST_OUTPUT))
		return -EINVAL;

	/*
	 * Do not allow OPEN_SOURCE & OPEN_DRAIN flags in a single request. If
	 * the hardware actually supports enabling both at the same time the
	 * electrical result would be disastrous.
	 */
	if ((flags & GPIOHANDLE_REQUEST_OPEN_DRAIN) &&
	    (flags & GPIOHANDLE_REQUEST_OPEN_SOURCE))
		return -EINVAL;

	/* OPEN_DRAIN and OPEN_SOURCE flags only make sense for output mode. */
	if (!(flags & GPIOHANDLE_REQUEST_OUTPUT) &&
	    ((flags & GPIOHANDLE_REQUEST_OPEN_DRAIN) ||
	     (flags & GPIOHANDLE_REQUEST_OPEN_SOURCE)))
		return -EINVAL;

	/* Bias flags only allowed for input or output mode. */
	if (!((flags & GPIOHANDLE_REQUEST_INPUT) ||
	      (flags & GPIOHANDLE_REQUEST_OUTPUT)) &&
	    ((flags & GPIOHANDLE_REQUEST_BIAS_DISABLE) ||
	     (flags & GPIOHANDLE_REQUEST_BIAS_PULL_UP) ||
	     (flags & GPIOHANDLE_REQUEST_BIAS_PULL_DOWN)))
		return -EINVAL;

	/* Only one bias flag can be set. */
	if (((flags & GPIOHANDLE_REQUEST_BIAS_DISABLE) &&
	     (flags & (GPIOHANDLE_REQUEST_BIAS_PULL_DOWN |
		       GPIOHANDLE_REQUEST_BIAS_PULL_UP))) ||
	    ((flags & GPIOHANDLE_REQUEST_BIAS_PULL_DOWN) &&
	     (flags & GPIOHANDLE_REQUEST_BIAS_PULL_UP)))
		return -EINVAL;

	return 0;
}

static void linehandle_flags_to_desc_flags(u32 lflags, unsigned long *flagsp)
{
	assign_bit(FLAG_ACTIVE_LOW, flagsp,
		   lflags & GPIOHANDLE_REQUEST_ACTIVE_LOW);
	assign_bit(FLAG_OPEN_DRAIN, flagsp,
		   lflags & GPIOHANDLE_REQUEST_OPEN_DRAIN);
	assign_bit(FLAG_OPEN_SOURCE, flagsp,
		   lflags & GPIOHANDLE_REQUEST_OPEN_SOURCE);
	assign_bit(FLAG_PULL_UP, flagsp,
		   lflags & GPIOHANDLE_REQUEST_BIAS_PULL_UP);
	assign_bit(FLAG_PULL_DOWN, flagsp,
		   lflags & GPIOHANDLE_REQUEST_BIAS_PULL_DOWN);
	assign_bit(FLAG_BIAS_DISABLE, flagsp,
		   lflags & GPIOHANDLE_REQUEST_BIAS_DISABLE);
}

static long linehandle_set_config(struct linehandle_state *lh,
				  void __user *ip)
{
	struct gpiohandle_config gcnf;
	struct gpio_desc *desc;
	int i, ret;
	u32 lflags;

	if (copy_from_user(&gcnf, ip, sizeof(gcnf)))
		return -EFAULT;

	lflags = gcnf.flags;
	ret = linehandle_validate_flags(lflags);
	if (ret)
		return ret;

	for (i = 0; i < lh->num_descs; i++) {
		desc = lh->descs[i];
		linehandle_flags_to_desc_flags(gcnf.flags, &desc->flags);

		/*
		 * Lines have to be requested explicitly for input
		 * or output, else the line will be treated "as is".
		 */
		if (lflags & GPIOHANDLE_REQUEST_OUTPUT) {
			int val = !!gcnf.default_values[i];

			ret = gpiod_direction_output(desc, val);
			if (ret)
				return ret;
		} else if (lflags & GPIOHANDLE_REQUEST_INPUT) {
			ret = gpiod_direction_input(desc);
			if (ret)
				return ret;
		}

		blocking_notifier_call_chain(&desc->gdev->notifier,
					     GPIO_V2_LINE_CHANGED_CONFIG,
					     desc);
	}
	return 0;
}

static long linehandle_ioctl(struct file *file, unsigned int cmd,
			     unsigned long arg)
{
	struct linehandle_state *lh = file->private_data;
	void __user *ip = (void __user *)arg;
	struct gpiohandle_data ghd;
	DECLARE_BITMAP(vals, GPIOHANDLES_MAX);
	int i;

	if (cmd == GPIOHANDLE_GET_LINE_VALUES_IOCTL) {
		/* NOTE: It's ok to read values of output lines. */
		int ret = gpiod_get_array_value_complex(false,
							true,
							lh->num_descs,
							lh->descs,
							NULL,
							vals);
		if (ret)
			return ret;

		memset(&ghd, 0, sizeof(ghd));
		for (i = 0; i < lh->num_descs; i++)
			ghd.values[i] = test_bit(i, vals);

		if (copy_to_user(ip, &ghd, sizeof(ghd)))
			return -EFAULT;

		return 0;
	} else if (cmd == GPIOHANDLE_SET_LINE_VALUES_IOCTL) {
		/*
		 * All line descriptors were created at once with the same
		 * flags so just check if the first one is really output.
		 */
		if (!test_bit(FLAG_IS_OUT, &lh->descs[0]->flags))
			return -EPERM;

		if (copy_from_user(&ghd, ip, sizeof(ghd)))
			return -EFAULT;

		/* Clamp all values to [0,1] */
		for (i = 0; i < lh->num_descs; i++)
			__assign_bit(i, vals, ghd.values[i]);

		/* Reuse the array setting function */
		return gpiod_set_array_value_complex(false,
						     true,
						     lh->num_descs,
						     lh->descs,
						     NULL,
						     vals);
	} else if (cmd == GPIOHANDLE_SET_CONFIG_IOCTL) {
		return linehandle_set_config(lh, ip);
	}
	return -EINVAL;
}

#ifdef CONFIG_COMPAT
static long linehandle_ioctl_compat(struct file *file, unsigned int cmd,
				    unsigned long arg)
{
	return linehandle_ioctl(file, cmd, (unsigned long)compat_ptr(arg));
}
#endif

static void linehandle_free(struct linehandle_state *lh)
{
	int i;

	for (i = 0; i < lh->num_descs; i++)
		if (lh->descs[i])
			gpiod_free(lh->descs[i]);
	kfree(lh->label);
	put_device(&lh->gdev->dev);
	kfree(lh);
}

static int linehandle_release(struct inode *inode, struct file *file)
{
	linehandle_free(file->private_data);
	return 0;
}

static const struct file_operations linehandle_fileops = {
	.release = linehandle_release,
	.owner = THIS_MODULE,
	.llseek = noop_llseek,
	.unlocked_ioctl = linehandle_ioctl,
#ifdef CONFIG_COMPAT
	.compat_ioctl = linehandle_ioctl_compat,
#endif
};

static int linehandle_create(struct gpio_device *gdev, void __user *ip)
{
	struct gpiohandle_request handlereq;
	struct linehandle_state *lh;
	struct file *file;
	int fd, i, ret;
	u32 lflags;

	if (copy_from_user(&handlereq, ip, sizeof(handlereq)))
		return -EFAULT;
	if ((handlereq.lines == 0) || (handlereq.lines > GPIOHANDLES_MAX))
		return -EINVAL;

	lflags = handlereq.flags;

	ret = linehandle_validate_flags(lflags);
	if (ret)
		return ret;

	lh = kzalloc(sizeof(*lh), GFP_KERNEL);
	if (!lh)
		return -ENOMEM;
	lh->gdev = gdev;
	get_device(&gdev->dev);

	if (handlereq.consumer_label[0] != '\0') {
		/* label is only initialized if consumer_label is set */
		lh->label = kstrndup(handlereq.consumer_label,
				     sizeof(handlereq.consumer_label) - 1,
				     GFP_KERNEL);
		if (!lh->label) {
			ret = -ENOMEM;
			goto out_free_lh;
		}
	}

	lh->num_descs = handlereq.lines;

	/* Request each GPIO */
	for (i = 0; i < handlereq.lines; i++) {
		u32 offset = handlereq.lineoffsets[i];
		struct gpio_desc *desc = gpiochip_get_desc(gdev->chip, offset);

		if (IS_ERR(desc)) {
			ret = PTR_ERR(desc);
			goto out_free_lh;
		}

		ret = gpiod_request(desc, lh->label);
		if (ret)
			goto out_free_lh;
		lh->descs[i] = desc;
		linehandle_flags_to_desc_flags(handlereq.flags, &desc->flags);

		ret = gpiod_set_transitory(desc, false);
		if (ret < 0)
			goto out_free_lh;

		/*
		 * Lines have to be requested explicitly for input
		 * or output, else the line will be treated "as is".
		 */
		if (lflags & GPIOHANDLE_REQUEST_OUTPUT) {
			int val = !!handlereq.default_values[i];

			ret = gpiod_direction_output(desc, val);
			if (ret)
				goto out_free_lh;
		} else if (lflags & GPIOHANDLE_REQUEST_INPUT) {
			ret = gpiod_direction_input(desc);
			if (ret)
				goto out_free_lh;
		}

		blocking_notifier_call_chain(&desc->gdev->notifier,
					     GPIO_V2_LINE_CHANGED_REQUESTED, desc);

		dev_dbg(&gdev->dev, "registered chardev handle for line %d\n",
			offset);
	}

	fd = get_unused_fd_flags(O_RDONLY | O_CLOEXEC);
	if (fd < 0) {
		ret = fd;
		goto out_free_lh;
	}

	file = anon_inode_getfile("gpio-linehandle",
				  &linehandle_fileops,
				  lh,
				  O_RDONLY | O_CLOEXEC);
	if (IS_ERR(file)) {
		ret = PTR_ERR(file);
		goto out_put_unused_fd;
	}

	handlereq.fd = fd;
	if (copy_to_user(ip, &handlereq, sizeof(handlereq))) {
		/*
		 * fput() will trigger the release() callback, so do not go onto
		 * the regular error cleanup path here.
		 */
		fput(file);
		put_unused_fd(fd);
		return -EFAULT;
	}

	fd_install(fd, file);

	dev_dbg(&gdev->dev, "registered chardev handle for %d lines\n",
		lh->num_descs);

	return 0;

out_put_unused_fd:
	put_unused_fd(fd);
out_free_lh:
	linehandle_free(lh);
	return ret;
}
#endif /* CONFIG_GPIO_CDEV_V1 */

/**
 * struct line - contains the state of a requested line
 * @desc: the GPIO descriptor for this line.
 * @req: the corresponding line request
 * @irq: the interrupt triggered in response to events on this GPIO
 * @eflags: the edge flags, GPIO_V2_LINE_FLAG_EDGE_RISING and/or
 * GPIO_V2_LINE_FLAG_EDGE_FALLING, indicating the edge detection applied
 * @timestamp_ns: cache for the timestamp storing it between hardirq and
 * IRQ thread, used to bring the timestamp close to the actual event
 * @req_seqno: the seqno for the current edge event in the sequence of
 * events for the corresponding line request. This is drawn from the @req.
 * @line_seqno: the seqno for the current edge event in the sequence of
 * events for this line.
 * @work: the worker that implements software debouncing
 * @sw_debounced: flag indicating if the software debouncer is active
 * @level: the current debounced physical level of the line
 */
struct line {
	struct gpio_desc *desc;
	/*
	 * -- edge detector specific fields --
	 */
	struct linereq *req;
	unsigned int irq;
	/*
	 * eflags is set by edge_detector_setup(), edge_detector_stop() and
	 * edge_detector_update(), which are themselves mutually exclusive,
	 * and is accessed by edge_irq_thread() and debounce_work_func(),
	 * which can both live with a slightly stale value.
	 */
	u64 eflags;
	/*
	 * timestamp_ns and req_seqno are accessed only by
	 * edge_irq_handler() and edge_irq_thread(), which are themselves
	 * mutually exclusive, so no additional protection is necessary.
	 */
	u64 timestamp_ns;
	u32 req_seqno;
	/*
	 * line_seqno is accessed by either edge_irq_thread() or
	 * debounce_work_func(), which are themselves mutually exclusive,
	 * so no additional protection is necessary.
	 */
	u32 line_seqno;
	/*
	 * -- debouncer specific fields --
	 */
	struct delayed_work work;
	/*
	 * sw_debounce is accessed by linereq_set_config(), which is the
	 * only setter, and linereq_get_values(), which can live with a
	 * slightly stale value.
	 */
	unsigned int sw_debounced;
	/*
	 * level is accessed by debounce_work_func(), which is the only
	 * setter, and linereq_get_values() which can live with a slightly
	 * stale value.
	 */
	unsigned int level;
};

/**
 * struct linereq - contains the state of a userspace line request
 * @gdev: the GPIO device the line request pertains to
 * @label: consumer label used to tag GPIO descriptors
 * @num_lines: the number of lines in the lines array
 * @wait: wait queue that handles blocking reads of events
 * @event_buffer_size: the number of elements allocated in @events
 * @events: KFIFO for the GPIO events
 * @seqno: the sequence number for edge events generated on all lines in
 * this line request.  Note that this is not used when @num_lines is 1, as
 * the line_seqno is then the same and is cheaper to calculate.
 * @config_mutex: mutex for serializing ioctl() calls to ensure consistency
 * of configuration, particularly multi-step accesses to desc flags.
 * @lines: the lines held by this line request, with @num_lines elements.
 */
struct linereq {
	struct gpio_device *gdev;
	const char *label;
	u32 num_lines;
	wait_queue_head_t wait;
	u32 event_buffer_size;
	DECLARE_KFIFO_PTR(events, struct gpio_v2_line_event);
	atomic_t seqno;
	struct mutex config_mutex;
	struct line lines[];
};

#define GPIO_V2_LINE_BIAS_FLAGS \
	(GPIO_V2_LINE_FLAG_BIAS_PULL_UP | \
	 GPIO_V2_LINE_FLAG_BIAS_PULL_DOWN | \
	 GPIO_V2_LINE_FLAG_BIAS_DISABLED)

#define GPIO_V2_LINE_DIRECTION_FLAGS \
	(GPIO_V2_LINE_FLAG_INPUT | \
	 GPIO_V2_LINE_FLAG_OUTPUT)

#define GPIO_V2_LINE_DRIVE_FLAGS \
	(GPIO_V2_LINE_FLAG_OPEN_DRAIN | \
	 GPIO_V2_LINE_FLAG_OPEN_SOURCE)

#define GPIO_V2_LINE_EDGE_FLAGS \
	(GPIO_V2_LINE_FLAG_EDGE_RISING | \
	 GPIO_V2_LINE_FLAG_EDGE_FALLING)

#define GPIO_V2_LINE_FLAG_EDGE_BOTH GPIO_V2_LINE_EDGE_FLAGS

#define GPIO_V2_LINE_VALID_FLAGS \
	(GPIO_V2_LINE_FLAG_ACTIVE_LOW | \
	 GPIO_V2_LINE_DIRECTION_FLAGS | \
	 GPIO_V2_LINE_DRIVE_FLAGS | \
	 GPIO_V2_LINE_EDGE_FLAGS | \
	 GPIO_V2_LINE_FLAG_EVENT_CLOCK_REALTIME | \
	 GPIO_V2_LINE_BIAS_FLAGS)

static void linereq_put_event(struct linereq *lr,
			      struct gpio_v2_line_event *le)
{
	bool overflow = false;

	spin_lock(&lr->wait.lock);
	if (kfifo_is_full(&lr->events)) {
		overflow = true;
		kfifo_skip(&lr->events);
	}
	kfifo_in(&lr->events, le, 1);
	spin_unlock(&lr->wait.lock);
	if (!overflow)
		wake_up_poll(&lr->wait, EPOLLIN);
	else
		pr_debug_ratelimited("event FIFO is full - event dropped\n");
}

static u64 line_event_timestamp(struct line *line)
{
	if (test_bit(FLAG_EVENT_CLOCK_REALTIME, &line->desc->flags))
		return ktime_get_real_ns();

	return ktime_get_ns();
}

static irqreturn_t edge_irq_thread(int irq, void *p)
{
	struct line *line = p;
	struct linereq *lr = line->req;
	struct gpio_v2_line_event le;
	u64 eflags;

	/* Do not leak kernel stack to userspace */
	memset(&le, 0, sizeof(le));

	if (line->timestamp_ns) {
		le.timestamp_ns = line->timestamp_ns;
	} else {
		/*
		 * We may be running from a nested threaded interrupt in
		 * which case we didn't get the timestamp from
		 * edge_irq_handler().
		 */
		le.timestamp_ns = line_event_timestamp(line);
		if (lr->num_lines != 1)
			line->req_seqno = atomic_inc_return(&lr->seqno);
	}
	line->timestamp_ns = 0;

	eflags = READ_ONCE(line->eflags);
	if (eflags == GPIO_V2_LINE_FLAG_EDGE_BOTH) {
		int level = gpiod_get_value_cansleep(line->desc);

		if (level)
			/* Emit low-to-high event */
			le.id = GPIO_V2_LINE_EVENT_RISING_EDGE;
		else
			/* Emit high-to-low event */
			le.id = GPIO_V2_LINE_EVENT_FALLING_EDGE;
	} else if (eflags == GPIO_V2_LINE_FLAG_EDGE_RISING) {
		/* Emit low-to-high event */
		le.id = GPIO_V2_LINE_EVENT_RISING_EDGE;
	} else if (eflags == GPIO_V2_LINE_FLAG_EDGE_FALLING) {
		/* Emit high-to-low event */
		le.id = GPIO_V2_LINE_EVENT_FALLING_EDGE;
	} else {
		return IRQ_NONE;
	}
	line->line_seqno++;
	le.line_seqno = line->line_seqno;
	le.seqno = (lr->num_lines == 1) ? le.line_seqno : line->req_seqno;
	le.offset = gpio_chip_hwgpio(line->desc);

	linereq_put_event(lr, &le);

	return IRQ_HANDLED;
}

static irqreturn_t edge_irq_handler(int irq, void *p)
{
	struct line *line = p;
	struct linereq *lr = line->req;

	/*
	 * Just store the timestamp in hardirq context so we get it as
	 * close in time as possible to the actual event.
	 */
	line->timestamp_ns = line_event_timestamp(line);

	if (lr->num_lines != 1)
		line->req_seqno = atomic_inc_return(&lr->seqno);

	return IRQ_WAKE_THREAD;
}

/*
 * returns the current debounced logical value.
 */
static bool debounced_value(struct line *line)
{
	bool value;

	/*
	 * minor race - debouncer may be stopped here, so edge_detector_stop()
	 * must leave the value unchanged so the following will read the level
	 * from when the debouncer was last running.
	 */
	value = READ_ONCE(line->level);

	if (test_bit(FLAG_ACTIVE_LOW, &line->desc->flags))
		value = !value;

	return value;
}

static irqreturn_t debounce_irq_handler(int irq, void *p)
{
	struct line *line = p;

	mod_delayed_work(system_wq, &line->work,
		usecs_to_jiffies(READ_ONCE(line->desc->debounce_period_us)));

	return IRQ_HANDLED;
}

static void debounce_work_func(struct work_struct *work)
{
	struct gpio_v2_line_event le;
	struct line *line = container_of(work, struct line, work.work);
	struct linereq *lr;
	int level;
	u64 eflags;

	level = gpiod_get_raw_value_cansleep(line->desc);
	if (level < 0) {
		pr_debug_ratelimited("debouncer failed to read line value\n");
		return;
	}

	if (READ_ONCE(line->level) == level)
		return;

	WRITE_ONCE(line->level, level);

	/* -- edge detection -- */
	eflags = READ_ONCE(line->eflags);
	if (!eflags)
		return;

	/* switch from physical level to logical - if they differ */
	if (test_bit(FLAG_ACTIVE_LOW, &line->desc->flags))
		level = !level;

	/* ignore edges that are not being monitored */
	if (((eflags == GPIO_V2_LINE_FLAG_EDGE_RISING) && !level) ||
	    ((eflags == GPIO_V2_LINE_FLAG_EDGE_FALLING) && level))
		return;

	/* Do not leak kernel stack to userspace */
	memset(&le, 0, sizeof(le));

	lr = line->req;
	le.timestamp_ns = line_event_timestamp(line);
	le.offset = gpio_chip_hwgpio(line->desc);
	line->line_seqno++;
	le.line_seqno = line->line_seqno;
	le.seqno = (lr->num_lines == 1) ?
		le.line_seqno : atomic_inc_return(&lr->seqno);

	if (level)
		/* Emit low-to-high event */
		le.id = GPIO_V2_LINE_EVENT_RISING_EDGE;
	else
		/* Emit high-to-low event */
		le.id = GPIO_V2_LINE_EVENT_FALLING_EDGE;

	linereq_put_event(lr, &le);
}

static int debounce_setup(struct line *line,
			  unsigned int debounce_period_us)
{
	unsigned long irqflags;
	int ret, level, irq;

	/* try hardware */
	ret = gpiod_set_debounce(line->desc, debounce_period_us);
	if (!ret) {
		WRITE_ONCE(line->desc->debounce_period_us, debounce_period_us);
		return ret;
	}
	if (ret != -ENOTSUPP)
		return ret;

	if (debounce_period_us) {
		/* setup software debounce */
		level = gpiod_get_raw_value_cansleep(line->desc);
		if (level < 0)
			return level;

		irq = gpiod_to_irq(line->desc);
		if (irq < 0)
			return -ENXIO;

		WRITE_ONCE(line->level, level);
		irqflags = IRQF_TRIGGER_FALLING | IRQF_TRIGGER_RISING;
		ret = request_irq(irq, debounce_irq_handler, irqflags,
				  line->req->label, line);
		if (ret)
			return ret;

		WRITE_ONCE(line->sw_debounced, 1);
		line->irq = irq;
	}
	return 0;
}

static bool gpio_v2_line_config_debounced(struct gpio_v2_line_config *lc,
					  unsigned int line_idx)
{
	unsigned int i;
	u64 mask = BIT_ULL(line_idx);

	for (i = 0; i < lc->num_attrs; i++) {
		if ((lc->attrs[i].attr.id == GPIO_V2_LINE_ATTR_ID_DEBOUNCE) &&
		    (lc->attrs[i].mask & mask))
			return true;
	}
	return false;
}

static u32 gpio_v2_line_config_debounce_period(struct gpio_v2_line_config *lc,
					       unsigned int line_idx)
{
	unsigned int i;
	u64 mask = BIT_ULL(line_idx);

	for (i = 0; i < lc->num_attrs; i++) {
		if ((lc->attrs[i].attr.id == GPIO_V2_LINE_ATTR_ID_DEBOUNCE) &&
		    (lc->attrs[i].mask & mask))
			return lc->attrs[i].attr.debounce_period_us;
	}
	return 0;
}

static void edge_detector_stop(struct line *line)
{
	if (line->irq) {
		free_irq(line->irq, line);
		line->irq = 0;
	}

	cancel_delayed_work_sync(&line->work);
	WRITE_ONCE(line->sw_debounced, 0);
<<<<<<< HEAD
	line->eflags = 0;
=======
	WRITE_ONCE(line->eflags, 0);
>>>>>>> 3b17187f
	if (line->desc)
		WRITE_ONCE(line->desc->debounce_period_us, 0);
	/* do not change line->level - see comment in debounced_value() */
}

static int edge_detector_setup(struct line *line,
			       struct gpio_v2_line_config *lc,
			       unsigned int line_idx,
			       u64 eflags)
{
	u32 debounce_period_us;
	unsigned long irqflags = 0;
	int irq, ret;

	if (eflags && !kfifo_initialized(&line->req->events)) {
		ret = kfifo_alloc(&line->req->events,
				  line->req->event_buffer_size, GFP_KERNEL);
		if (ret)
			return ret;
	}
	WRITE_ONCE(line->eflags, eflags);
	if (gpio_v2_line_config_debounced(lc, line_idx)) {
		debounce_period_us = gpio_v2_line_config_debounce_period(lc, line_idx);
		ret = debounce_setup(line, debounce_period_us);
		if (ret)
			return ret;
		WRITE_ONCE(line->desc->debounce_period_us, debounce_period_us);
	}

	/* detection disabled or sw debouncer will provide edge detection */
	if (!eflags || READ_ONCE(line->sw_debounced))
		return 0;

	irq = gpiod_to_irq(line->desc);
	if (irq < 0)
		return -ENXIO;

	if (eflags & GPIO_V2_LINE_FLAG_EDGE_RISING)
		irqflags |= test_bit(FLAG_ACTIVE_LOW, &line->desc->flags) ?
			IRQF_TRIGGER_FALLING : IRQF_TRIGGER_RISING;
	if (eflags & GPIO_V2_LINE_FLAG_EDGE_FALLING)
		irqflags |= test_bit(FLAG_ACTIVE_LOW, &line->desc->flags) ?
			IRQF_TRIGGER_RISING : IRQF_TRIGGER_FALLING;
	irqflags |= IRQF_ONESHOT;

	/* Request a thread to read the events */
	ret = request_threaded_irq(irq, edge_irq_handler, edge_irq_thread,
				   irqflags, line->req->label, line);
	if (ret)
		return ret;

	line->irq = irq;
	return 0;
}

static int edge_detector_update(struct line *line,
				struct gpio_v2_line_config *lc,
				unsigned int line_idx,
				u64 eflags, bool polarity_change)
{
	unsigned int debounce_period_us =
		gpio_v2_line_config_debounce_period(lc, line_idx);

	if ((READ_ONCE(line->eflags) == eflags) && !polarity_change &&
	    (READ_ONCE(line->desc->debounce_period_us) == debounce_period_us))
		return 0;

	/* sw debounced and still will be...*/
	if (debounce_period_us && READ_ONCE(line->sw_debounced)) {
		WRITE_ONCE(line->eflags, eflags);
		WRITE_ONCE(line->desc->debounce_period_us, debounce_period_us);
		return 0;
	}

	/* reconfiguring edge detection or sw debounce being disabled */
	if ((line->irq && !READ_ONCE(line->sw_debounced)) ||
	    (!debounce_period_us && READ_ONCE(line->sw_debounced)))
		edge_detector_stop(line);

	return edge_detector_setup(line, lc, line_idx, eflags);
}

static u64 gpio_v2_line_config_flags(struct gpio_v2_line_config *lc,
				     unsigned int line_idx)
{
	unsigned int i;
	u64 mask = BIT_ULL(line_idx);

	for (i = 0; i < lc->num_attrs; i++) {
		if ((lc->attrs[i].attr.id == GPIO_V2_LINE_ATTR_ID_FLAGS) &&
		    (lc->attrs[i].mask & mask))
			return lc->attrs[i].attr.flags;
	}
	return lc->flags;
}

static int gpio_v2_line_config_output_value(struct gpio_v2_line_config *lc,
					    unsigned int line_idx)
{
	unsigned int i;
	u64 mask = BIT_ULL(line_idx);

	for (i = 0; i < lc->num_attrs; i++) {
		if ((lc->attrs[i].attr.id == GPIO_V2_LINE_ATTR_ID_OUTPUT_VALUES) &&
		    (lc->attrs[i].mask & mask))
			return !!(lc->attrs[i].attr.values & mask);
	}
	return 0;
}

static int gpio_v2_line_flags_validate(u64 flags)
{
	/* Return an error if an unknown flag is set */
	if (flags & ~GPIO_V2_LINE_VALID_FLAGS)
		return -EINVAL;

	/*
	 * Do not allow both INPUT and OUTPUT flags to be set as they are
	 * contradictory.
	 */
	if ((flags & GPIO_V2_LINE_FLAG_INPUT) &&
	    (flags & GPIO_V2_LINE_FLAG_OUTPUT))
		return -EINVAL;

	/* Edge detection requires explicit input. */
	if ((flags & GPIO_V2_LINE_EDGE_FLAGS) &&
	    !(flags & GPIO_V2_LINE_FLAG_INPUT))
		return -EINVAL;

	/*
	 * Do not allow OPEN_SOURCE and OPEN_DRAIN flags in a single
	 * request. If the hardware actually supports enabling both at the
	 * same time the electrical result would be disastrous.
	 */
	if ((flags & GPIO_V2_LINE_FLAG_OPEN_DRAIN) &&
	    (flags & GPIO_V2_LINE_FLAG_OPEN_SOURCE))
		return -EINVAL;

	/* Drive requires explicit output direction. */
	if ((flags & GPIO_V2_LINE_DRIVE_FLAGS) &&
	    !(flags & GPIO_V2_LINE_FLAG_OUTPUT))
		return -EINVAL;

	/* Bias requires explicit direction. */
	if ((flags & GPIO_V2_LINE_BIAS_FLAGS) &&
	    !(flags & GPIO_V2_LINE_DIRECTION_FLAGS))
		return -EINVAL;

	/* Only one bias flag can be set. */
	if (((flags & GPIO_V2_LINE_FLAG_BIAS_DISABLED) &&
	     (flags & (GPIO_V2_LINE_FLAG_BIAS_PULL_DOWN |
		       GPIO_V2_LINE_FLAG_BIAS_PULL_UP))) ||
	    ((flags & GPIO_V2_LINE_FLAG_BIAS_PULL_DOWN) &&
	     (flags & GPIO_V2_LINE_FLAG_BIAS_PULL_UP)))
		return -EINVAL;

	return 0;
}

static int gpio_v2_line_config_validate(struct gpio_v2_line_config *lc,
					unsigned int num_lines)
{
	unsigned int i;
	u64 flags;
	int ret;

	if (lc->num_attrs > GPIO_V2_LINE_NUM_ATTRS_MAX)
		return -EINVAL;

	if (memchr_inv(lc->padding, 0, sizeof(lc->padding)))
		return -EINVAL;

	for (i = 0; i < num_lines; i++) {
		flags = gpio_v2_line_config_flags(lc, i);
		ret = gpio_v2_line_flags_validate(flags);
		if (ret)
			return ret;

		/* debounce requires explicit input */
		if (gpio_v2_line_config_debounced(lc, i) &&
		    !(flags & GPIO_V2_LINE_FLAG_INPUT))
			return -EINVAL;
	}
	return 0;
}

static void gpio_v2_line_config_flags_to_desc_flags(u64 flags,
						    unsigned long *flagsp)
{
	assign_bit(FLAG_ACTIVE_LOW, flagsp,
		   flags & GPIO_V2_LINE_FLAG_ACTIVE_LOW);

	if (flags & GPIO_V2_LINE_FLAG_OUTPUT)
		set_bit(FLAG_IS_OUT, flagsp);
	else if (flags & GPIO_V2_LINE_FLAG_INPUT)
		clear_bit(FLAG_IS_OUT, flagsp);

	assign_bit(FLAG_EDGE_RISING, flagsp,
		   flags & GPIO_V2_LINE_FLAG_EDGE_RISING);
	assign_bit(FLAG_EDGE_FALLING, flagsp,
		   flags & GPIO_V2_LINE_FLAG_EDGE_FALLING);

	assign_bit(FLAG_OPEN_DRAIN, flagsp,
		   flags & GPIO_V2_LINE_FLAG_OPEN_DRAIN);
	assign_bit(FLAG_OPEN_SOURCE, flagsp,
		   flags & GPIO_V2_LINE_FLAG_OPEN_SOURCE);

	assign_bit(FLAG_PULL_UP, flagsp,
		   flags & GPIO_V2_LINE_FLAG_BIAS_PULL_UP);
	assign_bit(FLAG_PULL_DOWN, flagsp,
		   flags & GPIO_V2_LINE_FLAG_BIAS_PULL_DOWN);
	assign_bit(FLAG_BIAS_DISABLE, flagsp,
		   flags & GPIO_V2_LINE_FLAG_BIAS_DISABLED);

	assign_bit(FLAG_EVENT_CLOCK_REALTIME, flagsp,
		   flags & GPIO_V2_LINE_FLAG_EVENT_CLOCK_REALTIME);
}

static long linereq_get_values(struct linereq *lr, void __user *ip)
{
	struct gpio_v2_line_values lv;
	DECLARE_BITMAP(vals, GPIO_V2_LINES_MAX);
	struct gpio_desc **descs;
	unsigned int i, didx, num_get;
	bool val;
	int ret;

	/* NOTE: It's ok to read values of output lines. */
	if (copy_from_user(&lv, ip, sizeof(lv)))
		return -EFAULT;

	for (num_get = 0, i = 0; i < lr->num_lines; i++) {
		if (lv.mask & BIT_ULL(i)) {
			num_get++;
			descs = &lr->lines[i].desc;
		}
	}

	if (num_get == 0)
		return -EINVAL;

	if (num_get != 1) {
		descs = kmalloc_array(num_get, sizeof(*descs), GFP_KERNEL);
		if (!descs)
			return -ENOMEM;
		for (didx = 0, i = 0; i < lr->num_lines; i++) {
			if (lv.mask & BIT_ULL(i)) {
				descs[didx] = lr->lines[i].desc;
				didx++;
			}
		}
	}
	ret = gpiod_get_array_value_complex(false, true, num_get,
					    descs, NULL, vals);

	if (num_get != 1)
		kfree(descs);
	if (ret)
		return ret;

	lv.bits = 0;
	for (didx = 0, i = 0; i < lr->num_lines; i++) {
		if (lv.mask & BIT_ULL(i)) {
			if (lr->lines[i].sw_debounced)
				val = debounced_value(&lr->lines[i]);
			else
				val = test_bit(didx, vals);
			if (val)
				lv.bits |= BIT_ULL(i);
			didx++;
		}
	}

	if (copy_to_user(ip, &lv, sizeof(lv)))
		return -EFAULT;

	return 0;
}

static long linereq_set_values_unlocked(struct linereq *lr,
					struct gpio_v2_line_values *lv)
{
	DECLARE_BITMAP(vals, GPIO_V2_LINES_MAX);
	struct gpio_desc **descs;
	unsigned int i, didx, num_set;
	int ret;

	bitmap_zero(vals, GPIO_V2_LINES_MAX);
	for (num_set = 0, i = 0; i < lr->num_lines; i++) {
		if (lv->mask & BIT_ULL(i)) {
			if (!test_bit(FLAG_IS_OUT, &lr->lines[i].desc->flags))
				return -EPERM;
			if (lv->bits & BIT_ULL(i))
				__set_bit(num_set, vals);
			num_set++;
			descs = &lr->lines[i].desc;
		}
	}
	if (num_set == 0)
		return -EINVAL;

	if (num_set != 1) {
		/* build compacted desc array and values */
		descs = kmalloc_array(num_set, sizeof(*descs), GFP_KERNEL);
		if (!descs)
			return -ENOMEM;
		for (didx = 0, i = 0; i < lr->num_lines; i++) {
			if (lv->mask & BIT_ULL(i)) {
				descs[didx] = lr->lines[i].desc;
				didx++;
			}
		}
	}
	ret = gpiod_set_array_value_complex(false, true, num_set,
					    descs, NULL, vals);

	if (num_set != 1)
		kfree(descs);
	return ret;
}

static long linereq_set_values(struct linereq *lr, void __user *ip)
{
	struct gpio_v2_line_values lv;
	int ret;

	if (copy_from_user(&lv, ip, sizeof(lv)))
		return -EFAULT;

	mutex_lock(&lr->config_mutex);

	ret = linereq_set_values_unlocked(lr, &lv);

	mutex_unlock(&lr->config_mutex);

	return ret;
}

static long linereq_set_config_unlocked(struct linereq *lr,
					struct gpio_v2_line_config *lc)
{
	struct gpio_desc *desc;
	unsigned int i;
	u64 flags;
	bool polarity_change;
	int ret;

	for (i = 0; i < lr->num_lines; i++) {
		desc = lr->lines[i].desc;
		flags = gpio_v2_line_config_flags(lc, i);
		polarity_change =
			(!!test_bit(FLAG_ACTIVE_LOW, &desc->flags) !=
			 ((flags & GPIO_V2_LINE_FLAG_ACTIVE_LOW) != 0));

		gpio_v2_line_config_flags_to_desc_flags(flags, &desc->flags);
		/*
		 * Lines have to be requested explicitly for input
		 * or output, else the line will be treated "as is".
		 */
		if (flags & GPIO_V2_LINE_FLAG_OUTPUT) {
			int val = gpio_v2_line_config_output_value(lc, i);

			edge_detector_stop(&lr->lines[i]);
			ret = gpiod_direction_output(desc, val);
			if (ret)
				return ret;
		} else if (flags & GPIO_V2_LINE_FLAG_INPUT) {
			ret = gpiod_direction_input(desc);
			if (ret)
				return ret;

			ret = edge_detector_update(&lr->lines[i], lc, i,
					flags & GPIO_V2_LINE_EDGE_FLAGS,
					polarity_change);
			if (ret)
				return ret;
		}

		blocking_notifier_call_chain(&desc->gdev->notifier,
					     GPIO_V2_LINE_CHANGED_CONFIG,
					     desc);
	}
	return 0;
}

static long linereq_set_config(struct linereq *lr, void __user *ip)
{
	struct gpio_v2_line_config lc;
	int ret;

	if (copy_from_user(&lc, ip, sizeof(lc)))
		return -EFAULT;

	ret = gpio_v2_line_config_validate(&lc, lr->num_lines);
	if (ret)
		return ret;

	mutex_lock(&lr->config_mutex);

	ret = linereq_set_config_unlocked(lr, &lc);

	mutex_unlock(&lr->config_mutex);

	return ret;
}

static long linereq_ioctl(struct file *file, unsigned int cmd,
			  unsigned long arg)
{
	struct linereq *lr = file->private_data;
	void __user *ip = (void __user *)arg;

	if (cmd == GPIO_V2_LINE_GET_VALUES_IOCTL)
		return linereq_get_values(lr, ip);
	else if (cmd == GPIO_V2_LINE_SET_VALUES_IOCTL)
		return linereq_set_values(lr, ip);
	else if (cmd == GPIO_V2_LINE_SET_CONFIG_IOCTL)
		return linereq_set_config(lr, ip);

	return -EINVAL;
}

#ifdef CONFIG_COMPAT
static long linereq_ioctl_compat(struct file *file, unsigned int cmd,
				 unsigned long arg)
{
	return linereq_ioctl(file, cmd, (unsigned long)compat_ptr(arg));
}
#endif

static __poll_t linereq_poll(struct file *file,
			    struct poll_table_struct *wait)
{
	struct linereq *lr = file->private_data;
	__poll_t events = 0;

	poll_wait(file, &lr->wait, wait);

	if (!kfifo_is_empty_spinlocked_noirqsave(&lr->events,
						 &lr->wait.lock))
		events = EPOLLIN | EPOLLRDNORM;

	return events;
}

static ssize_t linereq_read(struct file *file,
			    char __user *buf,
			    size_t count,
			    loff_t *f_ps)
{
	struct linereq *lr = file->private_data;
	struct gpio_v2_line_event le;
	ssize_t bytes_read = 0;
	int ret;

	if (count < sizeof(le))
		return -EINVAL;

	do {
		spin_lock(&lr->wait.lock);
		if (kfifo_is_empty(&lr->events)) {
			if (bytes_read) {
				spin_unlock(&lr->wait.lock);
				return bytes_read;
			}

			if (file->f_flags & O_NONBLOCK) {
				spin_unlock(&lr->wait.lock);
				return -EAGAIN;
			}

			ret = wait_event_interruptible_locked(lr->wait,
					!kfifo_is_empty(&lr->events));
			if (ret) {
				spin_unlock(&lr->wait.lock);
				return ret;
			}
		}

		ret = kfifo_out(&lr->events, &le, 1);
		spin_unlock(&lr->wait.lock);
		if (ret != 1) {
			/*
			 * This should never happen - we were holding the
			 * lock from the moment we learned the fifo is no
			 * longer empty until now.
			 */
			ret = -EIO;
			break;
		}

		if (copy_to_user(buf + bytes_read, &le, sizeof(le)))
			return -EFAULT;
		bytes_read += sizeof(le);
	} while (count >= bytes_read + sizeof(le));

	return bytes_read;
}

static void linereq_free(struct linereq *lr)
{
	unsigned int i;

	for (i = 0; i < lr->num_lines; i++) {
		edge_detector_stop(&lr->lines[i]);
		if (lr->lines[i].desc)
			gpiod_free(lr->lines[i].desc);
	}
	kfifo_free(&lr->events);
	kfree(lr->label);
	put_device(&lr->gdev->dev);
	kfree(lr);
}

static int linereq_release(struct inode *inode, struct file *file)
{
	struct linereq *lr = file->private_data;

	linereq_free(lr);
	return 0;
}

static const struct file_operations line_fileops = {
	.release = linereq_release,
	.read = linereq_read,
	.poll = linereq_poll,
	.owner = THIS_MODULE,
	.llseek = noop_llseek,
	.unlocked_ioctl = linereq_ioctl,
#ifdef CONFIG_COMPAT
	.compat_ioctl = linereq_ioctl_compat,
#endif
};

static int linereq_create(struct gpio_device *gdev, void __user *ip)
{
	struct gpio_v2_line_request ulr;
	struct gpio_v2_line_config *lc;
	struct linereq *lr;
	struct file *file;
	u64 flags;
	unsigned int i;
	int fd, ret;

	if (copy_from_user(&ulr, ip, sizeof(ulr)))
		return -EFAULT;

	if ((ulr.num_lines == 0) || (ulr.num_lines > GPIO_V2_LINES_MAX))
		return -EINVAL;

	if (memchr_inv(ulr.padding, 0, sizeof(ulr.padding)))
		return -EINVAL;

	lc = &ulr.config;
	ret = gpio_v2_line_config_validate(lc, ulr.num_lines);
	if (ret)
		return ret;

	lr = kzalloc(struct_size(lr, lines, ulr.num_lines), GFP_KERNEL);
	if (!lr)
		return -ENOMEM;

	lr->gdev = gdev;
	get_device(&gdev->dev);

	for (i = 0; i < ulr.num_lines; i++) {
		lr->lines[i].req = lr;
		WRITE_ONCE(lr->lines[i].sw_debounced, 0);
		INIT_DELAYED_WORK(&lr->lines[i].work, debounce_work_func);
	}

	if (ulr.consumer[0] != '\0') {
		/* label is only initialized if consumer is set */
		lr->label = kstrndup(ulr.consumer, sizeof(ulr.consumer) - 1,
				     GFP_KERNEL);
		if (!lr->label) {
			ret = -ENOMEM;
			goto out_free_linereq;
		}
	}

	mutex_init(&lr->config_mutex);
	init_waitqueue_head(&lr->wait);
	lr->event_buffer_size = ulr.event_buffer_size;
	if (lr->event_buffer_size == 0)
		lr->event_buffer_size = ulr.num_lines * 16;
	else if (lr->event_buffer_size > GPIO_V2_LINES_MAX * 16)
		lr->event_buffer_size = GPIO_V2_LINES_MAX * 16;

	atomic_set(&lr->seqno, 0);
	lr->num_lines = ulr.num_lines;

	/* Request each GPIO */
	for (i = 0; i < ulr.num_lines; i++) {
		u32 offset = ulr.offsets[i];
		struct gpio_desc *desc = gpiochip_get_desc(gdev->chip, offset);

		if (IS_ERR(desc)) {
			ret = PTR_ERR(desc);
			goto out_free_linereq;
		}

		ret = gpiod_request(desc, lr->label);
		if (ret)
			goto out_free_linereq;

		lr->lines[i].desc = desc;
		flags = gpio_v2_line_config_flags(lc, i);
		gpio_v2_line_config_flags_to_desc_flags(flags, &desc->flags);

		ret = gpiod_set_transitory(desc, false);
		if (ret < 0)
			goto out_free_linereq;

		/*
		 * Lines have to be requested explicitly for input
		 * or output, else the line will be treated "as is".
		 */
		if (flags & GPIO_V2_LINE_FLAG_OUTPUT) {
			int val = gpio_v2_line_config_output_value(lc, i);

			ret = gpiod_direction_output(desc, val);
			if (ret)
				goto out_free_linereq;
		} else if (flags & GPIO_V2_LINE_FLAG_INPUT) {
			ret = gpiod_direction_input(desc);
			if (ret)
				goto out_free_linereq;

			ret = edge_detector_setup(&lr->lines[i], lc, i,
					flags & GPIO_V2_LINE_EDGE_FLAGS);
			if (ret)
				goto out_free_linereq;
		}

		blocking_notifier_call_chain(&desc->gdev->notifier,
					     GPIO_V2_LINE_CHANGED_REQUESTED, desc);

		dev_dbg(&gdev->dev, "registered chardev handle for line %d\n",
			offset);
	}

	fd = get_unused_fd_flags(O_RDONLY | O_CLOEXEC);
	if (fd < 0) {
		ret = fd;
		goto out_free_linereq;
	}

	file = anon_inode_getfile("gpio-line", &line_fileops, lr,
				  O_RDONLY | O_CLOEXEC);
	if (IS_ERR(file)) {
		ret = PTR_ERR(file);
		goto out_put_unused_fd;
	}

	ulr.fd = fd;
	if (copy_to_user(ip, &ulr, sizeof(ulr))) {
		/*
		 * fput() will trigger the release() callback, so do not go onto
		 * the regular error cleanup path here.
		 */
		fput(file);
		put_unused_fd(fd);
		return -EFAULT;
	}

	fd_install(fd, file);

	dev_dbg(&gdev->dev, "registered chardev handle for %d lines\n",
		lr->num_lines);

	return 0;

out_put_unused_fd:
	put_unused_fd(fd);
out_free_linereq:
	linereq_free(lr);
	return ret;
}

#ifdef CONFIG_GPIO_CDEV_V1

/*
 * GPIO line event management
 */

/**
 * struct lineevent_state - contains the state of a userspace event
 * @gdev: the GPIO device the event pertains to
 * @label: consumer label used to tag descriptors
 * @desc: the GPIO descriptor held by this event
 * @eflags: the event flags this line was requested with
 * @irq: the interrupt that trigger in response to events on this GPIO
 * @wait: wait queue that handles blocking reads of events
 * @events: KFIFO for the GPIO events
 * @timestamp: cache for the timestamp storing it between hardirq
 * and IRQ thread, used to bring the timestamp close to the actual
 * event
 */
struct lineevent_state {
	struct gpio_device *gdev;
	const char *label;
	struct gpio_desc *desc;
	u32 eflags;
	int irq;
	wait_queue_head_t wait;
	DECLARE_KFIFO(events, struct gpioevent_data, 16);
	u64 timestamp;
};

#define GPIOEVENT_REQUEST_VALID_FLAGS \
	(GPIOEVENT_REQUEST_RISING_EDGE | \
	GPIOEVENT_REQUEST_FALLING_EDGE)

static __poll_t lineevent_poll(struct file *file,
			       struct poll_table_struct *wait)
{
	struct lineevent_state *le = file->private_data;
	__poll_t events = 0;

	poll_wait(file, &le->wait, wait);

	if (!kfifo_is_empty_spinlocked_noirqsave(&le->events, &le->wait.lock))
		events = EPOLLIN | EPOLLRDNORM;

	return events;
}

struct compat_gpioeevent_data {
	compat_u64	timestamp;
	u32		id;
};

static ssize_t lineevent_read(struct file *file,
			      char __user *buf,
			      size_t count,
			      loff_t *f_ps)
{
	struct lineevent_state *le = file->private_data;
	struct gpioevent_data ge;
	ssize_t bytes_read = 0;
	ssize_t ge_size;
	int ret;

	/*
	 * When compatible system call is being used the struct gpioevent_data,
	 * in case of at least ia32, has different size due to the alignment
	 * differences. Because we have first member 64 bits followed by one of
	 * 32 bits there is no gap between them. The only difference is the
	 * padding at the end of the data structure. Hence, we calculate the
	 * actual sizeof() and pass this as an argument to copy_to_user() to
	 * drop unneeded bytes from the output.
	 */
	if (compat_need_64bit_alignment_fixup())
		ge_size = sizeof(struct compat_gpioeevent_data);
	else
		ge_size = sizeof(struct gpioevent_data);
	if (count < ge_size)
		return -EINVAL;

	do {
		spin_lock(&le->wait.lock);
		if (kfifo_is_empty(&le->events)) {
			if (bytes_read) {
				spin_unlock(&le->wait.lock);
				return bytes_read;
			}

			if (file->f_flags & O_NONBLOCK) {
				spin_unlock(&le->wait.lock);
				return -EAGAIN;
			}

			ret = wait_event_interruptible_locked(le->wait,
					!kfifo_is_empty(&le->events));
			if (ret) {
				spin_unlock(&le->wait.lock);
				return ret;
			}
		}

		ret = kfifo_out(&le->events, &ge, 1);
		spin_unlock(&le->wait.lock);
		if (ret != 1) {
			/*
			 * This should never happen - we were holding the lock
			 * from the moment we learned the fifo is no longer
			 * empty until now.
			 */
			ret = -EIO;
			break;
		}

		if (copy_to_user(buf + bytes_read, &ge, ge_size))
			return -EFAULT;
		bytes_read += ge_size;
	} while (count >= bytes_read + ge_size);

	return bytes_read;
}

static void lineevent_free(struct lineevent_state *le)
{
	if (le->irq)
		free_irq(le->irq, le);
	if (le->desc)
		gpiod_free(le->desc);
	kfree(le->label);
	put_device(&le->gdev->dev);
	kfree(le);
}

static int lineevent_release(struct inode *inode, struct file *file)
{
	lineevent_free(file->private_data);
	return 0;
}

static long lineevent_ioctl(struct file *file, unsigned int cmd,
			    unsigned long arg)
{
	struct lineevent_state *le = file->private_data;
	void __user *ip = (void __user *)arg;
	struct gpiohandle_data ghd;

	/*
	 * We can get the value for an event line but not set it,
	 * because it is input by definition.
	 */
	if (cmd == GPIOHANDLE_GET_LINE_VALUES_IOCTL) {
		int val;

		memset(&ghd, 0, sizeof(ghd));

		val = gpiod_get_value_cansleep(le->desc);
		if (val < 0)
			return val;
		ghd.values[0] = val;

		if (copy_to_user(ip, &ghd, sizeof(ghd)))
			return -EFAULT;

		return 0;
	}
	return -EINVAL;
}

#ifdef CONFIG_COMPAT
static long lineevent_ioctl_compat(struct file *file, unsigned int cmd,
				   unsigned long arg)
{
	return lineevent_ioctl(file, cmd, (unsigned long)compat_ptr(arg));
}
#endif

static const struct file_operations lineevent_fileops = {
	.release = lineevent_release,
	.read = lineevent_read,
	.poll = lineevent_poll,
	.owner = THIS_MODULE,
	.llseek = noop_llseek,
	.unlocked_ioctl = lineevent_ioctl,
#ifdef CONFIG_COMPAT
	.compat_ioctl = lineevent_ioctl_compat,
#endif
};

static irqreturn_t lineevent_irq_thread(int irq, void *p)
{
	struct lineevent_state *le = p;
	struct gpioevent_data ge;
	int ret;

	/* Do not leak kernel stack to userspace */
	memset(&ge, 0, sizeof(ge));

	/*
	 * We may be running from a nested threaded interrupt in which case
	 * we didn't get the timestamp from lineevent_irq_handler().
	 */
	if (!le->timestamp)
		ge.timestamp = ktime_get_ns();
	else
		ge.timestamp = le->timestamp;

	if (le->eflags & GPIOEVENT_REQUEST_RISING_EDGE
	    && le->eflags & GPIOEVENT_REQUEST_FALLING_EDGE) {
		int level = gpiod_get_value_cansleep(le->desc);

		if (level)
			/* Emit low-to-high event */
			ge.id = GPIOEVENT_EVENT_RISING_EDGE;
		else
			/* Emit high-to-low event */
			ge.id = GPIOEVENT_EVENT_FALLING_EDGE;
	} else if (le->eflags & GPIOEVENT_REQUEST_RISING_EDGE) {
		/* Emit low-to-high event */
		ge.id = GPIOEVENT_EVENT_RISING_EDGE;
	} else if (le->eflags & GPIOEVENT_REQUEST_FALLING_EDGE) {
		/* Emit high-to-low event */
		ge.id = GPIOEVENT_EVENT_FALLING_EDGE;
	} else {
		return IRQ_NONE;
	}

	ret = kfifo_in_spinlocked_noirqsave(&le->events, &ge,
					    1, &le->wait.lock);
	if (ret)
		wake_up_poll(&le->wait, EPOLLIN);
	else
		pr_debug_ratelimited("event FIFO is full - event dropped\n");

	return IRQ_HANDLED;
}

static irqreturn_t lineevent_irq_handler(int irq, void *p)
{
	struct lineevent_state *le = p;

	/*
	 * Just store the timestamp in hardirq context so we get it as
	 * close in time as possible to the actual event.
	 */
	le->timestamp = ktime_get_ns();

	return IRQ_WAKE_THREAD;
}

static int lineevent_create(struct gpio_device *gdev, void __user *ip)
{
	struct gpioevent_request eventreq;
	struct lineevent_state *le;
	struct gpio_desc *desc;
	struct file *file;
	u32 offset;
	u32 lflags;
	u32 eflags;
	int fd;
	int ret;
	int irq, irqflags = 0;

	if (copy_from_user(&eventreq, ip, sizeof(eventreq)))
		return -EFAULT;

	offset = eventreq.lineoffset;
	lflags = eventreq.handleflags;
	eflags = eventreq.eventflags;

	desc = gpiochip_get_desc(gdev->chip, offset);
	if (IS_ERR(desc))
		return PTR_ERR(desc);

	/* Return an error if a unknown flag is set */
	if ((lflags & ~GPIOHANDLE_REQUEST_VALID_FLAGS) ||
	    (eflags & ~GPIOEVENT_REQUEST_VALID_FLAGS))
		return -EINVAL;

	/* This is just wrong: we don't look for events on output lines */
	if ((lflags & GPIOHANDLE_REQUEST_OUTPUT) ||
	    (lflags & GPIOHANDLE_REQUEST_OPEN_DRAIN) ||
	    (lflags & GPIOHANDLE_REQUEST_OPEN_SOURCE))
		return -EINVAL;

	/* Only one bias flag can be set. */
	if (((lflags & GPIOHANDLE_REQUEST_BIAS_DISABLE) &&
	     (lflags & (GPIOHANDLE_REQUEST_BIAS_PULL_DOWN |
			GPIOHANDLE_REQUEST_BIAS_PULL_UP))) ||
	    ((lflags & GPIOHANDLE_REQUEST_BIAS_PULL_DOWN) &&
	     (lflags & GPIOHANDLE_REQUEST_BIAS_PULL_UP)))
		return -EINVAL;

	le = kzalloc(sizeof(*le), GFP_KERNEL);
	if (!le)
		return -ENOMEM;
	le->gdev = gdev;
	get_device(&gdev->dev);

	if (eventreq.consumer_label[0] != '\0') {
		/* label is only initialized if consumer_label is set */
		le->label = kstrndup(eventreq.consumer_label,
				     sizeof(eventreq.consumer_label) - 1,
				     GFP_KERNEL);
		if (!le->label) {
			ret = -ENOMEM;
			goto out_free_le;
		}
	}

	ret = gpiod_request(desc, le->label);
	if (ret)
		goto out_free_le;
	le->desc = desc;
	le->eflags = eflags;

	linehandle_flags_to_desc_flags(lflags, &desc->flags);

	ret = gpiod_direction_input(desc);
	if (ret)
		goto out_free_le;

	blocking_notifier_call_chain(&desc->gdev->notifier,
				     GPIO_V2_LINE_CHANGED_REQUESTED, desc);

	irq = gpiod_to_irq(desc);
	if (irq <= 0) {
		ret = -ENODEV;
		goto out_free_le;
	}
	le->irq = irq;

	if (eflags & GPIOEVENT_REQUEST_RISING_EDGE)
		irqflags |= test_bit(FLAG_ACTIVE_LOW, &desc->flags) ?
			IRQF_TRIGGER_FALLING : IRQF_TRIGGER_RISING;
	if (eflags & GPIOEVENT_REQUEST_FALLING_EDGE)
		irqflags |= test_bit(FLAG_ACTIVE_LOW, &desc->flags) ?
			IRQF_TRIGGER_RISING : IRQF_TRIGGER_FALLING;
	irqflags |= IRQF_ONESHOT;

	INIT_KFIFO(le->events);
	init_waitqueue_head(&le->wait);

	/* Request a thread to read the events */
	ret = request_threaded_irq(le->irq,
				   lineevent_irq_handler,
				   lineevent_irq_thread,
				   irqflags,
				   le->label,
				   le);
	if (ret)
		goto out_free_le;

	fd = get_unused_fd_flags(O_RDONLY | O_CLOEXEC);
	if (fd < 0) {
		ret = fd;
		goto out_free_le;
	}

	file = anon_inode_getfile("gpio-event",
				  &lineevent_fileops,
				  le,
				  O_RDONLY | O_CLOEXEC);
	if (IS_ERR(file)) {
		ret = PTR_ERR(file);
		goto out_put_unused_fd;
	}

	eventreq.fd = fd;
	if (copy_to_user(ip, &eventreq, sizeof(eventreq))) {
		/*
		 * fput() will trigger the release() callback, so do not go onto
		 * the regular error cleanup path here.
		 */
		fput(file);
		put_unused_fd(fd);
		return -EFAULT;
	}

	fd_install(fd, file);

	return 0;

out_put_unused_fd:
	put_unused_fd(fd);
out_free_le:
	lineevent_free(le);
	return ret;
}

static void gpio_v2_line_info_to_v1(struct gpio_v2_line_info *info_v2,
				    struct gpioline_info *info_v1)
{
	u64 flagsv2 = info_v2->flags;

	memcpy(info_v1->name, info_v2->name, sizeof(info_v1->name));
	memcpy(info_v1->consumer, info_v2->consumer, sizeof(info_v1->consumer));
	info_v1->line_offset = info_v2->offset;
	info_v1->flags = 0;

	if (flagsv2 & GPIO_V2_LINE_FLAG_USED)
		info_v1->flags |= GPIOLINE_FLAG_KERNEL;

	if (flagsv2 & GPIO_V2_LINE_FLAG_OUTPUT)
		info_v1->flags |= GPIOLINE_FLAG_IS_OUT;

	if (flagsv2 & GPIO_V2_LINE_FLAG_ACTIVE_LOW)
		info_v1->flags |= GPIOLINE_FLAG_ACTIVE_LOW;

	if (flagsv2 & GPIO_V2_LINE_FLAG_OPEN_DRAIN)
		info_v1->flags |= GPIOLINE_FLAG_OPEN_DRAIN;
	if (flagsv2 & GPIO_V2_LINE_FLAG_OPEN_SOURCE)
		info_v1->flags |= GPIOLINE_FLAG_OPEN_SOURCE;

	if (flagsv2 & GPIO_V2_LINE_FLAG_BIAS_PULL_UP)
		info_v1->flags |= GPIOLINE_FLAG_BIAS_PULL_UP;
	if (flagsv2 & GPIO_V2_LINE_FLAG_BIAS_PULL_DOWN)
		info_v1->flags |= GPIOLINE_FLAG_BIAS_PULL_DOWN;
	if (flagsv2 & GPIO_V2_LINE_FLAG_BIAS_DISABLED)
		info_v1->flags |= GPIOLINE_FLAG_BIAS_DISABLE;
}

static void gpio_v2_line_info_changed_to_v1(
		struct gpio_v2_line_info_changed *lic_v2,
		struct gpioline_info_changed *lic_v1)
{
	memset(lic_v1, 0, sizeof(*lic_v1));
	gpio_v2_line_info_to_v1(&lic_v2->info, &lic_v1->info);
	lic_v1->timestamp = lic_v2->timestamp_ns;
	lic_v1->event_type = lic_v2->event_type;
}

#endif /* CONFIG_GPIO_CDEV_V1 */

static void gpio_desc_to_lineinfo(struct gpio_desc *desc,
				  struct gpio_v2_line_info *info)
{
	struct gpio_chip *gc = desc->gdev->chip;
	bool ok_for_pinctrl;
	unsigned long flags;
	u32 debounce_period_us;
	unsigned int num_attrs = 0;

	memset(info, 0, sizeof(*info));
	info->offset = gpio_chip_hwgpio(desc);

	/*
	 * This function takes a mutex so we must check this before taking
	 * the spinlock.
	 *
	 * FIXME: find a non-racy way to retrieve this information. Maybe a
	 * lock common to both frameworks?
	 */
	ok_for_pinctrl =
		pinctrl_gpio_can_use_line(gc->base + info->offset);

	spin_lock_irqsave(&gpio_lock, flags);

	if (desc->name)
		strscpy(info->name, desc->name, sizeof(info->name));

	if (desc->label)
		strscpy(info->consumer, desc->label, sizeof(info->consumer));

	/*
	 * Userspace only need to know that the kernel is using this GPIO so
	 * it can't use it.
	 */
	info->flags = 0;
	if (test_bit(FLAG_REQUESTED, &desc->flags) ||
	    test_bit(FLAG_IS_HOGGED, &desc->flags) ||
	    test_bit(FLAG_USED_AS_IRQ, &desc->flags) ||
	    test_bit(FLAG_EXPORT, &desc->flags) ||
	    test_bit(FLAG_SYSFS, &desc->flags) ||
	    !gpiochip_line_is_valid(gc, info->offset) ||
	    !ok_for_pinctrl)
		info->flags |= GPIO_V2_LINE_FLAG_USED;

	if (test_bit(FLAG_IS_OUT, &desc->flags))
		info->flags |= GPIO_V2_LINE_FLAG_OUTPUT;
	else
		info->flags |= GPIO_V2_LINE_FLAG_INPUT;

	if (test_bit(FLAG_ACTIVE_LOW, &desc->flags))
		info->flags |= GPIO_V2_LINE_FLAG_ACTIVE_LOW;

	if (test_bit(FLAG_OPEN_DRAIN, &desc->flags))
		info->flags |= GPIO_V2_LINE_FLAG_OPEN_DRAIN;
	if (test_bit(FLAG_OPEN_SOURCE, &desc->flags))
		info->flags |= GPIO_V2_LINE_FLAG_OPEN_SOURCE;

	if (test_bit(FLAG_BIAS_DISABLE, &desc->flags))
		info->flags |= GPIO_V2_LINE_FLAG_BIAS_DISABLED;
	if (test_bit(FLAG_PULL_DOWN, &desc->flags))
		info->flags |= GPIO_V2_LINE_FLAG_BIAS_PULL_DOWN;
	if (test_bit(FLAG_PULL_UP, &desc->flags))
		info->flags |= GPIO_V2_LINE_FLAG_BIAS_PULL_UP;

	if (test_bit(FLAG_EDGE_RISING, &desc->flags))
		info->flags |= GPIO_V2_LINE_FLAG_EDGE_RISING;
	if (test_bit(FLAG_EDGE_FALLING, &desc->flags))
		info->flags |= GPIO_V2_LINE_FLAG_EDGE_FALLING;

	if (test_bit(FLAG_EVENT_CLOCK_REALTIME, &desc->flags))
		info->flags |= GPIO_V2_LINE_FLAG_EVENT_CLOCK_REALTIME;

	debounce_period_us = READ_ONCE(desc->debounce_period_us);
	if (debounce_period_us) {
		info->attrs[num_attrs].id = GPIO_V2_LINE_ATTR_ID_DEBOUNCE;
		info->attrs[num_attrs].debounce_period_us = debounce_period_us;
		num_attrs++;
	}
	info->num_attrs = num_attrs;

	spin_unlock_irqrestore(&gpio_lock, flags);
}

struct gpio_chardev_data {
	struct gpio_device *gdev;
	wait_queue_head_t wait;
	DECLARE_KFIFO(events, struct gpio_v2_line_info_changed, 32);
	struct notifier_block lineinfo_changed_nb;
	unsigned long *watched_lines;
#ifdef CONFIG_GPIO_CDEV_V1
	atomic_t watch_abi_version;
#endif
};

static int chipinfo_get(struct gpio_chardev_data *cdev, void __user *ip)
{
	struct gpio_device *gdev = cdev->gdev;
	struct gpiochip_info chipinfo;

	memset(&chipinfo, 0, sizeof(chipinfo));

	strscpy(chipinfo.name, dev_name(&gdev->dev), sizeof(chipinfo.name));
	strscpy(chipinfo.label, gdev->label, sizeof(chipinfo.label));
	chipinfo.lines = gdev->ngpio;
	if (copy_to_user(ip, &chipinfo, sizeof(chipinfo)))
		return -EFAULT;
	return 0;
}

#ifdef CONFIG_GPIO_CDEV_V1
/*
 * returns 0 if the versions match, else the previously selected ABI version
 */
static int lineinfo_ensure_abi_version(struct gpio_chardev_data *cdata,
				       unsigned int version)
{
	int abiv = atomic_cmpxchg(&cdata->watch_abi_version, 0, version);

	if (abiv == version)
		return 0;

	return abiv;
}

static int lineinfo_get_v1(struct gpio_chardev_data *cdev, void __user *ip,
			   bool watch)
{
	struct gpio_desc *desc;
	struct gpioline_info lineinfo;
	struct gpio_v2_line_info lineinfo_v2;

	if (copy_from_user(&lineinfo, ip, sizeof(lineinfo)))
		return -EFAULT;

	/* this doubles as a range check on line_offset */
	desc = gpiochip_get_desc(cdev->gdev->chip, lineinfo.line_offset);
	if (IS_ERR(desc))
		return PTR_ERR(desc);

	if (watch) {
		if (lineinfo_ensure_abi_version(cdev, 1))
			return -EPERM;

		if (test_and_set_bit(lineinfo.line_offset, cdev->watched_lines))
			return -EBUSY;
	}

	gpio_desc_to_lineinfo(desc, &lineinfo_v2);
	gpio_v2_line_info_to_v1(&lineinfo_v2, &lineinfo);

	if (copy_to_user(ip, &lineinfo, sizeof(lineinfo))) {
		if (watch)
			clear_bit(lineinfo.line_offset, cdev->watched_lines);
		return -EFAULT;
	}

	return 0;
}
#endif

static int lineinfo_get(struct gpio_chardev_data *cdev, void __user *ip,
			bool watch)
{
	struct gpio_desc *desc;
	struct gpio_v2_line_info lineinfo;

	if (copy_from_user(&lineinfo, ip, sizeof(lineinfo)))
		return -EFAULT;

	if (memchr_inv(lineinfo.padding, 0, sizeof(lineinfo.padding)))
		return -EINVAL;

	desc = gpiochip_get_desc(cdev->gdev->chip, lineinfo.offset);
	if (IS_ERR(desc))
		return PTR_ERR(desc);

	if (watch) {
#ifdef CONFIG_GPIO_CDEV_V1
		if (lineinfo_ensure_abi_version(cdev, 2))
			return -EPERM;
#endif
		if (test_and_set_bit(lineinfo.offset, cdev->watched_lines))
			return -EBUSY;
	}
	gpio_desc_to_lineinfo(desc, &lineinfo);

	if (copy_to_user(ip, &lineinfo, sizeof(lineinfo))) {
		if (watch)
			clear_bit(lineinfo.offset, cdev->watched_lines);
		return -EFAULT;
	}

	return 0;
}

static int lineinfo_unwatch(struct gpio_chardev_data *cdev, void __user *ip)
{
	__u32 offset;

	if (copy_from_user(&offset, ip, sizeof(offset)))
		return -EFAULT;

	if (offset >= cdev->gdev->ngpio)
		return -EINVAL;

	if (!test_and_clear_bit(offset, cdev->watched_lines))
		return -EBUSY;

	return 0;
}

/*
 * gpio_ioctl() - ioctl handler for the GPIO chardev
 */
static long gpio_ioctl(struct file *file, unsigned int cmd, unsigned long arg)
{
	struct gpio_chardev_data *cdev = file->private_data;
	struct gpio_device *gdev = cdev->gdev;
	void __user *ip = (void __user *)arg;

	/* We fail any subsequent ioctl():s when the chip is gone */
	if (!gdev->chip)
		return -ENODEV;

	/* Fill in the struct and pass to userspace */
	if (cmd == GPIO_GET_CHIPINFO_IOCTL) {
		return chipinfo_get(cdev, ip);
#ifdef CONFIG_GPIO_CDEV_V1
	} else if (cmd == GPIO_GET_LINEHANDLE_IOCTL) {
		return linehandle_create(gdev, ip);
	} else if (cmd == GPIO_GET_LINEEVENT_IOCTL) {
		return lineevent_create(gdev, ip);
	} else if (cmd == GPIO_GET_LINEINFO_IOCTL ||
		   cmd == GPIO_GET_LINEINFO_WATCH_IOCTL) {
		return lineinfo_get_v1(cdev, ip,
				       cmd == GPIO_GET_LINEINFO_WATCH_IOCTL);
#endif /* CONFIG_GPIO_CDEV_V1 */
	} else if (cmd == GPIO_V2_GET_LINEINFO_IOCTL ||
		   cmd == GPIO_V2_GET_LINEINFO_WATCH_IOCTL) {
		return lineinfo_get(cdev, ip,
				    cmd == GPIO_V2_GET_LINEINFO_WATCH_IOCTL);
	} else if (cmd == GPIO_V2_GET_LINE_IOCTL) {
		return linereq_create(gdev, ip);
	} else if (cmd == GPIO_GET_LINEINFO_UNWATCH_IOCTL) {
		return lineinfo_unwatch(cdev, ip);
	}
	return -EINVAL;
}

#ifdef CONFIG_COMPAT
static long gpio_ioctl_compat(struct file *file, unsigned int cmd,
			      unsigned long arg)
{
	return gpio_ioctl(file, cmd, (unsigned long)compat_ptr(arg));
}
#endif

static struct gpio_chardev_data *
to_gpio_chardev_data(struct notifier_block *nb)
{
	return container_of(nb, struct gpio_chardev_data, lineinfo_changed_nb);
}

static int lineinfo_changed_notify(struct notifier_block *nb,
				   unsigned long action, void *data)
{
	struct gpio_chardev_data *cdev = to_gpio_chardev_data(nb);
	struct gpio_v2_line_info_changed chg;
	struct gpio_desc *desc = data;
	int ret;

	if (!test_bit(gpio_chip_hwgpio(desc), cdev->watched_lines))
		return NOTIFY_DONE;

	memset(&chg, 0, sizeof(chg));
	chg.event_type = action;
	chg.timestamp_ns = ktime_get_ns();
	gpio_desc_to_lineinfo(desc, &chg.info);

	ret = kfifo_in_spinlocked(&cdev->events, &chg, 1, &cdev->wait.lock);
	if (ret)
		wake_up_poll(&cdev->wait, EPOLLIN);
	else
		pr_debug_ratelimited("lineinfo event FIFO is full - event dropped\n");

	return NOTIFY_OK;
}

static __poll_t lineinfo_watch_poll(struct file *file,
				    struct poll_table_struct *pollt)
{
	struct gpio_chardev_data *cdev = file->private_data;
	__poll_t events = 0;

	poll_wait(file, &cdev->wait, pollt);

	if (!kfifo_is_empty_spinlocked_noirqsave(&cdev->events,
						 &cdev->wait.lock))
		events = EPOLLIN | EPOLLRDNORM;

	return events;
}

static ssize_t lineinfo_watch_read(struct file *file, char __user *buf,
				   size_t count, loff_t *off)
{
	struct gpio_chardev_data *cdev = file->private_data;
	struct gpio_v2_line_info_changed event;
	ssize_t bytes_read = 0;
	int ret;
	size_t event_size;

#ifndef CONFIG_GPIO_CDEV_V1
	event_size = sizeof(struct gpio_v2_line_info_changed);
	if (count < event_size)
		return -EINVAL;
#endif

	do {
		spin_lock(&cdev->wait.lock);
		if (kfifo_is_empty(&cdev->events)) {
			if (bytes_read) {
				spin_unlock(&cdev->wait.lock);
				return bytes_read;
			}

			if (file->f_flags & O_NONBLOCK) {
				spin_unlock(&cdev->wait.lock);
				return -EAGAIN;
			}

			ret = wait_event_interruptible_locked(cdev->wait,
					!kfifo_is_empty(&cdev->events));
			if (ret) {
				spin_unlock(&cdev->wait.lock);
				return ret;
			}
		}
#ifdef CONFIG_GPIO_CDEV_V1
		/* must be after kfifo check so watch_abi_version is set */
		if (atomic_read(&cdev->watch_abi_version) == 2)
			event_size = sizeof(struct gpio_v2_line_info_changed);
		else
			event_size = sizeof(struct gpioline_info_changed);
		if (count < event_size) {
			spin_unlock(&cdev->wait.lock);
			return -EINVAL;
		}
#endif
		ret = kfifo_out(&cdev->events, &event, 1);
		spin_unlock(&cdev->wait.lock);
		if (ret != 1) {
			ret = -EIO;
			break;
			/* We should never get here. See lineevent_read(). */
		}

#ifdef CONFIG_GPIO_CDEV_V1
		if (event_size == sizeof(struct gpio_v2_line_info_changed)) {
			if (copy_to_user(buf + bytes_read, &event, event_size))
				return -EFAULT;
		} else {
			struct gpioline_info_changed event_v1;

			gpio_v2_line_info_changed_to_v1(&event, &event_v1);
			if (copy_to_user(buf + bytes_read, &event_v1,
					 event_size))
				return -EFAULT;
		}
#else
		if (copy_to_user(buf + bytes_read, &event, event_size))
			return -EFAULT;
#endif
		bytes_read += event_size;
	} while (count >= bytes_read + sizeof(event));

	return bytes_read;
}

/**
 * gpio_chrdev_open() - open the chardev for ioctl operations
 * @inode: inode for this chardev
 * @file: file struct for storing private data
 * Returns 0 on success
 */
static int gpio_chrdev_open(struct inode *inode, struct file *file)
{
	struct gpio_device *gdev = container_of(inode->i_cdev,
						struct gpio_device, chrdev);
	struct gpio_chardev_data *cdev;
	int ret = -ENOMEM;

	/* Fail on open if the backing gpiochip is gone */
	if (!gdev->chip)
		return -ENODEV;

	cdev = kzalloc(sizeof(*cdev), GFP_KERNEL);
	if (!cdev)
		return -ENOMEM;

	cdev->watched_lines = bitmap_zalloc(gdev->chip->ngpio, GFP_KERNEL);
	if (!cdev->watched_lines)
		goto out_free_cdev;

	init_waitqueue_head(&cdev->wait);
	INIT_KFIFO(cdev->events);
	cdev->gdev = gdev;

	cdev->lineinfo_changed_nb.notifier_call = lineinfo_changed_notify;
	ret = blocking_notifier_chain_register(&gdev->notifier,
					       &cdev->lineinfo_changed_nb);
	if (ret)
		goto out_free_bitmap;

	get_device(&gdev->dev);
	file->private_data = cdev;

	ret = nonseekable_open(inode, file);
	if (ret)
		goto out_unregister_notifier;

	return ret;

out_unregister_notifier:
	blocking_notifier_chain_unregister(&gdev->notifier,
					   &cdev->lineinfo_changed_nb);
out_free_bitmap:
	bitmap_free(cdev->watched_lines);
out_free_cdev:
	kfree(cdev);
	return ret;
}

/**
 * gpio_chrdev_release() - close chardev after ioctl operations
 * @inode: inode for this chardev
 * @file: file struct for storing private data
 * Returns 0 on success
 */
static int gpio_chrdev_release(struct inode *inode, struct file *file)
{
	struct gpio_chardev_data *cdev = file->private_data;
	struct gpio_device *gdev = cdev->gdev;

	bitmap_free(cdev->watched_lines);
	blocking_notifier_chain_unregister(&gdev->notifier,
					   &cdev->lineinfo_changed_nb);
	put_device(&gdev->dev);
	kfree(cdev);

	return 0;
}

static const struct file_operations gpio_fileops = {
	.release = gpio_chrdev_release,
	.open = gpio_chrdev_open,
	.poll = lineinfo_watch_poll,
	.read = lineinfo_watch_read,
	.owner = THIS_MODULE,
	.llseek = no_llseek,
	.unlocked_ioctl = gpio_ioctl,
#ifdef CONFIG_COMPAT
	.compat_ioctl = gpio_ioctl_compat,
#endif
};

int gpiolib_cdev_register(struct gpio_device *gdev, dev_t devt)
{
	int ret;

	cdev_init(&gdev->chrdev, &gpio_fileops);
	gdev->chrdev.owner = THIS_MODULE;
	gdev->dev.devt = MKDEV(MAJOR(devt), gdev->id);

	ret = cdev_device_add(&gdev->chrdev, &gdev->dev);
	if (ret)
		return ret;

	chip_dbg(gdev->chip, "added GPIO chardev (%d:%d)\n",
		 MAJOR(devt), gdev->id);

	return 0;
}

void gpiolib_cdev_unregister(struct gpio_device *gdev)
{
	cdev_device_del(&gdev->chrdev, &gdev->dev);
}<|MERGE_RESOLUTION|>--- conflicted
+++ resolved
@@ -775,11 +775,7 @@
 
 	cancel_delayed_work_sync(&line->work);
 	WRITE_ONCE(line->sw_debounced, 0);
-<<<<<<< HEAD
-	line->eflags = 0;
-=======
 	WRITE_ONCE(line->eflags, 0);
->>>>>>> 3b17187f
 	if (line->desc)
 		WRITE_ONCE(line->desc->debounce_period_us, 0);
 	/* do not change line->level - see comment in debounced_value() */
