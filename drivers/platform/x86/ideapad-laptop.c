// SPDX-License-Identifier: GPL-2.0-or-later
/*
 *  ideapad-laptop.c - Lenovo IdeaPad ACPI Extras
 *
 *  Copyright © 2010 Intel Corporation
 *  Copyright © 2010 David Woodhouse <dwmw2@infradead.org>
 */

#define pr_fmt(fmt) KBUILD_MODNAME ": " fmt

#include <linux/acpi.h>
#include <linux/backlight.h>
#include <linux/bitops.h>
#include <linux/bug.h>
#include <linux/debugfs.h>
#include <linux/device.h>
#include <linux/dmi.h>
#include <linux/fb.h>
#include <linux/i8042.h>
#include <linux/init.h>
#include <linux/input.h>
#include <linux/input/sparse-keymap.h>
#include <linux/jiffies.h>
#include <linux/kernel.h>
#include <linux/leds.h>
#include <linux/module.h>
#include <linux/platform_device.h>
#include <linux/platform_profile.h>
#include <linux/rfkill.h>
#include <linux/seq_file.h>
#include <linux/sysfs.h>
#include <linux/types.h>
#include <linux/wmi.h>

#include <acpi/video.h>

#include <dt-bindings/leds/common.h>

#define IDEAPAD_RFKILL_DEV_NUM	3

enum {
	CFG_CAP_BT_BIT       = 16,
	CFG_CAP_3G_BIT       = 17,
	CFG_CAP_WIFI_BIT     = 18,
	CFG_CAP_CAM_BIT      = 19,

	/*
	 * These are OnScreenDisplay support bits that can be useful to determine
	 * whether a hotkey exists/should show OSD. But they aren't particularly
	 * meaningful since they were introduced later, i.e. 2010 IdeaPads
	 * don't have these, but they still have had OSD for hotkeys.
	 */
	CFG_OSD_NUMLK_BIT    = 27,
	CFG_OSD_CAPSLK_BIT   = 28,
	CFG_OSD_MICMUTE_BIT  = 29,
	CFG_OSD_TOUCHPAD_BIT = 30,
	CFG_OSD_CAM_BIT      = 31,
};

enum {
	GBMD_CONSERVATION_STATE_BIT = 5,
};

enum {
	SBMC_CONSERVATION_ON  = 3,
	SBMC_CONSERVATION_OFF = 5,
};

enum {
	HALS_KBD_BL_SUPPORT_BIT       = 4,
	HALS_KBD_BL_STATE_BIT         = 5,
	HALS_USB_CHARGING_SUPPORT_BIT = 6,
	HALS_USB_CHARGING_STATE_BIT   = 7,
	HALS_FNLOCK_SUPPORT_BIT       = 9,
	HALS_FNLOCK_STATE_BIT         = 10,
	HALS_HOTKEYS_PRIMARY_BIT      = 11,
};

enum {
	SALS_KBD_BL_ON        = 0x8,
	SALS_KBD_BL_OFF       = 0x9,
	SALS_USB_CHARGING_ON  = 0xa,
	SALS_USB_CHARGING_OFF = 0xb,
	SALS_FNLOCK_ON        = 0xe,
	SALS_FNLOCK_OFF       = 0xf,
};

enum {
	VPCCMD_R_VPC1 = 0x10,
	VPCCMD_R_BL_MAX,
	VPCCMD_R_BL,
	VPCCMD_W_BL,
	VPCCMD_R_WIFI,
	VPCCMD_W_WIFI,
	VPCCMD_R_BT,
	VPCCMD_W_BT,
	VPCCMD_R_BL_POWER,
	VPCCMD_R_NOVO,
	VPCCMD_R_VPC2,
	VPCCMD_R_TOUCHPAD,
	VPCCMD_W_TOUCHPAD,
	VPCCMD_R_CAMERA,
	VPCCMD_W_CAMERA,
	VPCCMD_R_3G,
	VPCCMD_W_3G,
	VPCCMD_R_ODD, /* 0x21 */
	VPCCMD_W_FAN,
	VPCCMD_R_RF,
	VPCCMD_W_RF,
	VPCCMD_R_FAN = 0x2B,
	VPCCMD_R_SPECIAL_BUTTONS = 0x31,
	VPCCMD_W_BL_POWER = 0x33,
};

struct ideapad_dytc_priv {
	enum platform_profile_option current_profile;
	struct platform_profile_handler pprof;
	struct mutex mutex; /* protects the DYTC interface */
	struct ideapad_private *priv;
};

struct ideapad_rfk_priv {
	int dev;
	struct ideapad_private *priv;
};

struct ideapad_private {
	struct acpi_device *adev;
	struct rfkill *rfk[IDEAPAD_RFKILL_DEV_NUM];
	struct ideapad_rfk_priv rfk_priv[IDEAPAD_RFKILL_DEV_NUM];
	struct platform_device *platform_device;
	struct input_dev *inputdev;
	struct backlight_device *blightdev;
	struct ideapad_dytc_priv *dytc;
	struct dentry *debug;
	unsigned long cfg;
	unsigned long r_touchpad_val;
	struct {
		bool conservation_mode    : 1;
		bool dytc                 : 1;
		bool fan_mode             : 1;
		bool fn_lock              : 1;
		bool set_fn_lock_led      : 1;
		bool hw_rfkill_switch     : 1;
		bool kbd_bl               : 1;
		bool touchpad_ctrl_via_ec : 1;
		bool ctrl_ps2_aux_port    : 1;
		bool usb_charging         : 1;
	} features;
	struct {
		bool initialized;
		struct led_classdev led;
		unsigned int last_brightness;
	} kbd_bl;
};

static bool no_bt_rfkill;
module_param(no_bt_rfkill, bool, 0444);
MODULE_PARM_DESC(no_bt_rfkill, "No rfkill for bluetooth.");

static bool allow_v4_dytc;
module_param(allow_v4_dytc, bool, 0444);
MODULE_PARM_DESC(allow_v4_dytc,
	"Enable DYTC version 4 platform-profile support. "
	"If you need this please report this to: platform-driver-x86@vger.kernel.org");

static bool hw_rfkill_switch;
module_param(hw_rfkill_switch, bool, 0444);
MODULE_PARM_DESC(hw_rfkill_switch,
	"Enable rfkill support for laptops with a hw on/off wifi switch/slider. "
	"If you need this please report this to: platform-driver-x86@vger.kernel.org");

static bool set_fn_lock_led;
module_param(set_fn_lock_led, bool, 0444);
MODULE_PARM_DESC(set_fn_lock_led,
	"Enable driver based updates of the fn-lock LED on fn-lock changes. "
	"If you need this please report this to: platform-driver-x86@vger.kernel.org");

static bool ctrl_ps2_aux_port;
module_param(ctrl_ps2_aux_port, bool, 0444);
MODULE_PARM_DESC(ctrl_ps2_aux_port,
	"Enable driver based PS/2 aux port en-/dis-abling on touchpad on/off toggle. "
	"If you need this please report this to: platform-driver-x86@vger.kernel.org");

<<<<<<< HEAD
=======
static bool touchpad_ctrl_via_ec;
module_param(touchpad_ctrl_via_ec, bool, 0444);
MODULE_PARM_DESC(touchpad_ctrl_via_ec,
	"Enable registering a 'touchpad' sysfs-attribute which can be used to manually "
	"tell the EC to enable/disable the touchpad. This may not work on all models.");

>>>>>>> 6ab3eda1
/*
 * shared data
 */

static struct ideapad_private *ideapad_shared;
static DEFINE_MUTEX(ideapad_shared_mutex);

static int ideapad_shared_init(struct ideapad_private *priv)
{
	int ret;

	mutex_lock(&ideapad_shared_mutex);

	if (!ideapad_shared) {
		ideapad_shared = priv;
		ret = 0;
	} else {
		dev_warn(&priv->adev->dev, "found multiple platform devices\n");
		ret = -EINVAL;
	}

	mutex_unlock(&ideapad_shared_mutex);

	return ret;
}

static void ideapad_shared_exit(struct ideapad_private *priv)
{
	mutex_lock(&ideapad_shared_mutex);

	if (ideapad_shared == priv)
		ideapad_shared = NULL;

	mutex_unlock(&ideapad_shared_mutex);
}

/*
 * ACPI Helpers
 */
#define IDEAPAD_EC_TIMEOUT 200 /* in ms */

static int eval_int(acpi_handle handle, const char *name, unsigned long *res)
{
	unsigned long long result;
	acpi_status status;

	status = acpi_evaluate_integer(handle, (char *)name, NULL, &result);
	if (ACPI_FAILURE(status))
		return -EIO;

	*res = result;

	return 0;
}

static int exec_simple_method(acpi_handle handle, const char *name, unsigned long arg)
{
	acpi_status status = acpi_execute_simple_method(handle, (char *)name, arg);

	return ACPI_FAILURE(status) ? -EIO : 0;
}

static int eval_gbmd(acpi_handle handle, unsigned long *res)
{
	return eval_int(handle, "GBMD", res);
}

static int exec_sbmc(acpi_handle handle, unsigned long arg)
{
	return exec_simple_method(handle, "SBMC", arg);
}

static int eval_hals(acpi_handle handle, unsigned long *res)
{
	return eval_int(handle, "HALS", res);
}

static int exec_sals(acpi_handle handle, unsigned long arg)
{
	return exec_simple_method(handle, "SALS", arg);
}

static int eval_int_with_arg(acpi_handle handle, const char *name, unsigned long arg, unsigned long *res)
{
	struct acpi_object_list params;
	unsigned long long result;
	union acpi_object in_obj;
	acpi_status status;

	params.count = 1;
	params.pointer = &in_obj;
	in_obj.type = ACPI_TYPE_INTEGER;
	in_obj.integer.value = arg;

	status = acpi_evaluate_integer(handle, (char *)name, &params, &result);
	if (ACPI_FAILURE(status))
		return -EIO;

	if (res)
		*res = result;

	return 0;
}

static int eval_dytc(acpi_handle handle, unsigned long cmd, unsigned long *res)
{
	return eval_int_with_arg(handle, "DYTC", cmd, res);
}

static int eval_vpcr(acpi_handle handle, unsigned long cmd, unsigned long *res)
{
	return eval_int_with_arg(handle, "VPCR", cmd, res);
}

static int eval_vpcw(acpi_handle handle, unsigned long cmd, unsigned long data)
{
	struct acpi_object_list params;
	union acpi_object in_obj[2];
	acpi_status status;

	params.count = 2;
	params.pointer = in_obj;
	in_obj[0].type = ACPI_TYPE_INTEGER;
	in_obj[0].integer.value = cmd;
	in_obj[1].type = ACPI_TYPE_INTEGER;
	in_obj[1].integer.value = data;

	status = acpi_evaluate_object(handle, "VPCW", &params, NULL);
	if (ACPI_FAILURE(status))
		return -EIO;

	return 0;
}

static int read_ec_data(acpi_handle handle, unsigned long cmd, unsigned long *data)
{
	unsigned long end_jiffies, val;
	int err;

	err = eval_vpcw(handle, 1, cmd);
	if (err)
		return err;

	end_jiffies = jiffies + msecs_to_jiffies(IDEAPAD_EC_TIMEOUT) + 1;

	while (time_before(jiffies, end_jiffies)) {
		schedule();

		err = eval_vpcr(handle, 1, &val);
		if (err)
			return err;

		if (val == 0)
			return eval_vpcr(handle, 0, data);
	}

	acpi_handle_err(handle, "timeout in %s\n", __func__);

	return -ETIMEDOUT;
}

static int write_ec_cmd(acpi_handle handle, unsigned long cmd, unsigned long data)
{
	unsigned long end_jiffies, val;
	int err;

	err = eval_vpcw(handle, 0, data);
	if (err)
		return err;

	err = eval_vpcw(handle, 1, cmd);
	if (err)
		return err;

	end_jiffies = jiffies + msecs_to_jiffies(IDEAPAD_EC_TIMEOUT) + 1;

	while (time_before(jiffies, end_jiffies)) {
		schedule();

		err = eval_vpcr(handle, 1, &val);
		if (err)
			return err;

		if (val == 0)
			return 0;
	}

	acpi_handle_err(handle, "timeout in %s\n", __func__);

	return -ETIMEDOUT;
}

/*
 * debugfs
 */
static int debugfs_status_show(struct seq_file *s, void *data)
{
	struct ideapad_private *priv = s->private;
	unsigned long value;

	if (!read_ec_data(priv->adev->handle, VPCCMD_R_BL_MAX, &value))
		seq_printf(s, "Backlight max:  %lu\n", value);
	if (!read_ec_data(priv->adev->handle, VPCCMD_R_BL, &value))
		seq_printf(s, "Backlight now:  %lu\n", value);
	if (!read_ec_data(priv->adev->handle, VPCCMD_R_BL_POWER, &value))
		seq_printf(s, "BL power value: %s (%lu)\n", value ? "on" : "off", value);

	seq_puts(s, "=====================\n");

	if (!read_ec_data(priv->adev->handle, VPCCMD_R_RF, &value))
		seq_printf(s, "Radio status: %s (%lu)\n", value ? "on" : "off", value);
	if (!read_ec_data(priv->adev->handle, VPCCMD_R_WIFI, &value))
		seq_printf(s, "Wifi status:  %s (%lu)\n", value ? "on" : "off", value);
	if (!read_ec_data(priv->adev->handle, VPCCMD_R_BT, &value))
		seq_printf(s, "BT status:    %s (%lu)\n", value ? "on" : "off", value);
	if (!read_ec_data(priv->adev->handle, VPCCMD_R_3G, &value))
		seq_printf(s, "3G status:    %s (%lu)\n", value ? "on" : "off", value);

	seq_puts(s, "=====================\n");

	if (!read_ec_data(priv->adev->handle, VPCCMD_R_TOUCHPAD, &value))
		seq_printf(s, "Touchpad status: %s (%lu)\n", value ? "on" : "off", value);
	if (!read_ec_data(priv->adev->handle, VPCCMD_R_CAMERA, &value))
		seq_printf(s, "Camera status:   %s (%lu)\n", value ? "on" : "off", value);

	seq_puts(s, "=====================\n");

	if (!eval_gbmd(priv->adev->handle, &value))
		seq_printf(s, "GBMD: %#010lx\n", value);
	if (!eval_hals(priv->adev->handle, &value))
		seq_printf(s, "HALS: %#010lx\n", value);

	return 0;
}
DEFINE_SHOW_ATTRIBUTE(debugfs_status);

static int debugfs_cfg_show(struct seq_file *s, void *data)
{
	struct ideapad_private *priv = s->private;

	seq_printf(s, "_CFG: %#010lx\n\n", priv->cfg);

	seq_puts(s, "Capabilities:");
	if (test_bit(CFG_CAP_BT_BIT, &priv->cfg))
		seq_puts(s, " bluetooth");
	if (test_bit(CFG_CAP_3G_BIT, &priv->cfg))
		seq_puts(s, " 3G");
	if (test_bit(CFG_CAP_WIFI_BIT, &priv->cfg))
		seq_puts(s, " wifi");
	if (test_bit(CFG_CAP_CAM_BIT, &priv->cfg))
		seq_puts(s, " camera");
	seq_puts(s, "\n");

	seq_puts(s, "OSD support:");
	if (test_bit(CFG_OSD_NUMLK_BIT, &priv->cfg))
		seq_puts(s, " num-lock");
	if (test_bit(CFG_OSD_CAPSLK_BIT, &priv->cfg))
		seq_puts(s, " caps-lock");
	if (test_bit(CFG_OSD_MICMUTE_BIT, &priv->cfg))
		seq_puts(s, " mic-mute");
	if (test_bit(CFG_OSD_TOUCHPAD_BIT, &priv->cfg))
		seq_puts(s, " touchpad");
	if (test_bit(CFG_OSD_CAM_BIT, &priv->cfg))
		seq_puts(s, " camera");
	seq_puts(s, "\n");

	seq_puts(s, "Graphics: ");
	switch (priv->cfg & 0x700) {
	case 0x100:
		seq_puts(s, "Intel");
		break;
	case 0x200:
		seq_puts(s, "ATI");
		break;
	case 0x300:
		seq_puts(s, "Nvidia");
		break;
	case 0x400:
		seq_puts(s, "Intel and ATI");
		break;
	case 0x500:
		seq_puts(s, "Intel and Nvidia");
		break;
	}
	seq_puts(s, "\n");

	return 0;
}
DEFINE_SHOW_ATTRIBUTE(debugfs_cfg);

static void ideapad_debugfs_init(struct ideapad_private *priv)
{
	struct dentry *dir;

	dir = debugfs_create_dir("ideapad", NULL);
	priv->debug = dir;

	debugfs_create_file("cfg", 0444, dir, priv, &debugfs_cfg_fops);
	debugfs_create_file("status", 0444, dir, priv, &debugfs_status_fops);
}

static void ideapad_debugfs_exit(struct ideapad_private *priv)
{
	debugfs_remove_recursive(priv->debug);
	priv->debug = NULL;
}

/*
 * sysfs
 */
static ssize_t camera_power_show(struct device *dev,
				 struct device_attribute *attr,
				 char *buf)
{
	struct ideapad_private *priv = dev_get_drvdata(dev);
	unsigned long result;
	int err;

	err = read_ec_data(priv->adev->handle, VPCCMD_R_CAMERA, &result);
	if (err)
		return err;

	return sysfs_emit(buf, "%d\n", !!result);
}

static ssize_t camera_power_store(struct device *dev,
				  struct device_attribute *attr,
				  const char *buf, size_t count)
{
	struct ideapad_private *priv = dev_get_drvdata(dev);
	bool state;
	int err;

	err = kstrtobool(buf, &state);
	if (err)
		return err;

	err = write_ec_cmd(priv->adev->handle, VPCCMD_W_CAMERA, state);
	if (err)
		return err;

	return count;
}

static DEVICE_ATTR_RW(camera_power);

static ssize_t conservation_mode_show(struct device *dev,
				      struct device_attribute *attr,
				      char *buf)
{
	struct ideapad_private *priv = dev_get_drvdata(dev);
	unsigned long result;
	int err;

	err = eval_gbmd(priv->adev->handle, &result);
	if (err)
		return err;

	return sysfs_emit(buf, "%d\n", !!test_bit(GBMD_CONSERVATION_STATE_BIT, &result));
}

static ssize_t conservation_mode_store(struct device *dev,
				       struct device_attribute *attr,
				       const char *buf, size_t count)
{
	struct ideapad_private *priv = dev_get_drvdata(dev);
	bool state;
	int err;

	err = kstrtobool(buf, &state);
	if (err)
		return err;

	err = exec_sbmc(priv->adev->handle, state ? SBMC_CONSERVATION_ON : SBMC_CONSERVATION_OFF);
	if (err)
		return err;

	return count;
}

static DEVICE_ATTR_RW(conservation_mode);

static ssize_t fan_mode_show(struct device *dev,
			     struct device_attribute *attr,
			     char *buf)
{
	struct ideapad_private *priv = dev_get_drvdata(dev);
	unsigned long result;
	int err;

	err = read_ec_data(priv->adev->handle, VPCCMD_R_FAN, &result);
	if (err)
		return err;

	return sysfs_emit(buf, "%lu\n", result);
}

static ssize_t fan_mode_store(struct device *dev,
			      struct device_attribute *attr,
			      const char *buf, size_t count)
{
	struct ideapad_private *priv = dev_get_drvdata(dev);
	unsigned int state;
	int err;

	err = kstrtouint(buf, 0, &state);
	if (err)
		return err;

	if (state > 4 || state == 3)
		return -EINVAL;

	err = write_ec_cmd(priv->adev->handle, VPCCMD_W_FAN, state);
	if (err)
		return err;

	return count;
}

static DEVICE_ATTR_RW(fan_mode);

static ssize_t fn_lock_show(struct device *dev,
			    struct device_attribute *attr,
			    char *buf)
{
	struct ideapad_private *priv = dev_get_drvdata(dev);
	unsigned long hals;
	int err;

	err = eval_hals(priv->adev->handle, &hals);
	if (err)
		return err;

	return sysfs_emit(buf, "%d\n", !!test_bit(HALS_FNLOCK_STATE_BIT, &hals));
}

static ssize_t fn_lock_store(struct device *dev,
			     struct device_attribute *attr,
			     const char *buf, size_t count)
{
	struct ideapad_private *priv = dev_get_drvdata(dev);
	bool state;
	int err;

	err = kstrtobool(buf, &state);
	if (err)
		return err;

	err = exec_sals(priv->adev->handle, state ? SALS_FNLOCK_ON : SALS_FNLOCK_OFF);
	if (err)
		return err;

	return count;
}

static DEVICE_ATTR_RW(fn_lock);

static ssize_t touchpad_show(struct device *dev,
			     struct device_attribute *attr,
			     char *buf)
{
	struct ideapad_private *priv = dev_get_drvdata(dev);
	unsigned long result;
	int err;

	err = read_ec_data(priv->adev->handle, VPCCMD_R_TOUCHPAD, &result);
	if (err)
		return err;

	priv->r_touchpad_val = result;

	return sysfs_emit(buf, "%d\n", !!result);
}

static ssize_t touchpad_store(struct device *dev,
			      struct device_attribute *attr,
			      const char *buf, size_t count)
{
	struct ideapad_private *priv = dev_get_drvdata(dev);
	bool state;
	int err;

	err = kstrtobool(buf, &state);
	if (err)
		return err;

	err = write_ec_cmd(priv->adev->handle, VPCCMD_W_TOUCHPAD, state);
	if (err)
		return err;

	priv->r_touchpad_val = state;

	return count;
}

static DEVICE_ATTR_RW(touchpad);

static ssize_t usb_charging_show(struct device *dev,
				 struct device_attribute *attr,
				 char *buf)
{
	struct ideapad_private *priv = dev_get_drvdata(dev);
	unsigned long hals;
	int err;

	err = eval_hals(priv->adev->handle, &hals);
	if (err)
		return err;

	return sysfs_emit(buf, "%d\n", !!test_bit(HALS_USB_CHARGING_STATE_BIT, &hals));
}

static ssize_t usb_charging_store(struct device *dev,
				  struct device_attribute *attr,
				  const char *buf, size_t count)
{
	struct ideapad_private *priv = dev_get_drvdata(dev);
	bool state;
	int err;

	err = kstrtobool(buf, &state);
	if (err)
		return err;

	err = exec_sals(priv->adev->handle, state ? SALS_USB_CHARGING_ON : SALS_USB_CHARGING_OFF);
	if (err)
		return err;

	return count;
}

static DEVICE_ATTR_RW(usb_charging);

static struct attribute *ideapad_attributes[] = {
	&dev_attr_camera_power.attr,
	&dev_attr_conservation_mode.attr,
	&dev_attr_fan_mode.attr,
	&dev_attr_fn_lock.attr,
	&dev_attr_touchpad.attr,
	&dev_attr_usb_charging.attr,
	NULL
};

static umode_t ideapad_is_visible(struct kobject *kobj,
				  struct attribute *attr,
				  int idx)
{
	struct device *dev = kobj_to_dev(kobj);
	struct ideapad_private *priv = dev_get_drvdata(dev);
	bool supported = true;

	if (attr == &dev_attr_camera_power.attr)
		supported = test_bit(CFG_CAP_CAM_BIT, &priv->cfg);
	else if (attr == &dev_attr_conservation_mode.attr)
		supported = priv->features.conservation_mode;
	else if (attr == &dev_attr_fan_mode.attr)
		supported = priv->features.fan_mode;
	else if (attr == &dev_attr_fn_lock.attr)
		supported = priv->features.fn_lock;
	else if (attr == &dev_attr_touchpad.attr)
		supported = priv->features.touchpad_ctrl_via_ec;
	else if (attr == &dev_attr_usb_charging.attr)
		supported = priv->features.usb_charging;

	return supported ? attr->mode : 0;
}

static const struct attribute_group ideapad_attribute_group = {
	.is_visible = ideapad_is_visible,
	.attrs = ideapad_attributes
};

/*
 * DYTC Platform profile
 */
#define DYTC_CMD_QUERY        0 /* To get DYTC status - enable/revision */
#define DYTC_CMD_SET          1 /* To enable/disable IC function mode */
#define DYTC_CMD_GET          2 /* To get current IC function and mode */
#define DYTC_CMD_RESET    0x1ff /* To reset back to default */

#define DYTC_QUERY_ENABLE_BIT 8  /* Bit        8 - 0 = disabled, 1 = enabled */
#define DYTC_QUERY_SUBREV_BIT 16 /* Bits 16 - 27 - sub revision */
#define DYTC_QUERY_REV_BIT    28 /* Bits 28 - 31 - revision */

#define DYTC_GET_FUNCTION_BIT 8  /* Bits  8-11 - function setting */
#define DYTC_GET_MODE_BIT     12 /* Bits 12-15 - mode setting */

#define DYTC_SET_FUNCTION_BIT 12 /* Bits 12-15 - function setting */
#define DYTC_SET_MODE_BIT     16 /* Bits 16-19 - mode setting */
#define DYTC_SET_VALID_BIT    20 /* Bit     20 - 1 = on, 0 = off */

#define DYTC_FUNCTION_STD     0  /* Function = 0, standard mode */
#define DYTC_FUNCTION_CQL     1  /* Function = 1, lap mode */
#define DYTC_FUNCTION_MMC     11 /* Function = 11, desk mode */

#define DYTC_MODE_PERFORM     2  /* High power mode aka performance */
#define DYTC_MODE_LOW_POWER       3  /* Low power mode aka quiet */
#define DYTC_MODE_BALANCE   0xF  /* Default mode aka balanced */

#define DYTC_SET_COMMAND(function, mode, on) \
	(DYTC_CMD_SET | (function) << DYTC_SET_FUNCTION_BIT | \
	 (mode) << DYTC_SET_MODE_BIT | \
	 (on) << DYTC_SET_VALID_BIT)

#define DYTC_DISABLE_CQL DYTC_SET_COMMAND(DYTC_FUNCTION_CQL, DYTC_MODE_BALANCE, 0)

#define DYTC_ENABLE_CQL DYTC_SET_COMMAND(DYTC_FUNCTION_CQL, DYTC_MODE_BALANCE, 1)

static int convert_dytc_to_profile(int dytcmode, enum platform_profile_option *profile)
{
	switch (dytcmode) {
	case DYTC_MODE_LOW_POWER:
		*profile = PLATFORM_PROFILE_LOW_POWER;
		break;
	case DYTC_MODE_BALANCE:
		*profile =  PLATFORM_PROFILE_BALANCED;
		break;
	case DYTC_MODE_PERFORM:
		*profile =  PLATFORM_PROFILE_PERFORMANCE;
		break;
	default: /* Unknown mode */
		return -EINVAL;
	}

	return 0;
}

static int convert_profile_to_dytc(enum platform_profile_option profile, int *perfmode)
{
	switch (profile) {
	case PLATFORM_PROFILE_LOW_POWER:
		*perfmode = DYTC_MODE_LOW_POWER;
		break;
	case PLATFORM_PROFILE_BALANCED:
		*perfmode = DYTC_MODE_BALANCE;
		break;
	case PLATFORM_PROFILE_PERFORMANCE:
		*perfmode = DYTC_MODE_PERFORM;
		break;
	default: /* Unknown profile */
		return -EOPNOTSUPP;
	}

	return 0;
}

/*
 * dytc_profile_get: Function to register with platform_profile
 * handler. Returns current platform profile.
 */
static int dytc_profile_get(struct platform_profile_handler *pprof,
			    enum platform_profile_option *profile)
{
	struct ideapad_dytc_priv *dytc = container_of(pprof, struct ideapad_dytc_priv, pprof);

	*profile = dytc->current_profile;
	return 0;
}

/*
 * Helper function - check if we are in CQL mode and if we are
 *  - disable CQL,
 *  - run the command
 *  - enable CQL
 *  If not in CQL mode, just run the command
 */
static int dytc_cql_command(struct ideapad_private *priv, unsigned long cmd,
			    unsigned long *output)
{
	int err, cmd_err, cur_funcmode;

	/* Determine if we are in CQL mode. This alters the commands we do */
	err = eval_dytc(priv->adev->handle, DYTC_CMD_GET, output);
	if (err)
		return err;

	cur_funcmode = (*output >> DYTC_GET_FUNCTION_BIT) & 0xF;
	/* Check if we're OK to return immediately */
	if (cmd == DYTC_CMD_GET && cur_funcmode != DYTC_FUNCTION_CQL)
		return 0;

	if (cur_funcmode == DYTC_FUNCTION_CQL) {
		err = eval_dytc(priv->adev->handle, DYTC_DISABLE_CQL, NULL);
		if (err)
			return err;
	}

	cmd_err = eval_dytc(priv->adev->handle, cmd, output);
	/* Check return condition after we've restored CQL state */

	if (cur_funcmode == DYTC_FUNCTION_CQL) {
		err = eval_dytc(priv->adev->handle, DYTC_ENABLE_CQL, NULL);
		if (err)
			return err;
	}

	return cmd_err;
}

/*
 * dytc_profile_set: Function to register with platform_profile
 * handler. Sets current platform profile.
 */
static int dytc_profile_set(struct platform_profile_handler *pprof,
			    enum platform_profile_option profile)
{
	struct ideapad_dytc_priv *dytc = container_of(pprof, struct ideapad_dytc_priv, pprof);
	struct ideapad_private *priv = dytc->priv;
	unsigned long output;
	int err;

	err = mutex_lock_interruptible(&dytc->mutex);
	if (err)
		return err;

	if (profile == PLATFORM_PROFILE_BALANCED) {
		/* To get back to balanced mode we just issue a reset command */
		err = eval_dytc(priv->adev->handle, DYTC_CMD_RESET, NULL);
		if (err)
			goto unlock;
	} else {
		int perfmode;

		err = convert_profile_to_dytc(profile, &perfmode);
		if (err)
			goto unlock;

		/* Determine if we are in CQL mode. This alters the commands we do */
		err = dytc_cql_command(priv, DYTC_SET_COMMAND(DYTC_FUNCTION_MMC, perfmode, 1),
				       &output);
		if (err)
			goto unlock;
	}

	/* Success - update current profile */
	dytc->current_profile = profile;

unlock:
	mutex_unlock(&dytc->mutex);

	return err;
}

static void dytc_profile_refresh(struct ideapad_private *priv)
{
	enum platform_profile_option profile;
	unsigned long output;
	int err, perfmode;

	mutex_lock(&priv->dytc->mutex);
	err = dytc_cql_command(priv, DYTC_CMD_GET, &output);
	mutex_unlock(&priv->dytc->mutex);
	if (err)
		return;

	perfmode = (output >> DYTC_GET_MODE_BIT) & 0xF;

	if (convert_dytc_to_profile(perfmode, &profile))
		return;

	if (profile != priv->dytc->current_profile) {
		priv->dytc->current_profile = profile;
		platform_profile_notify();
	}
}

static const struct dmi_system_id ideapad_dytc_v4_allow_table[] = {
	{
		/* Ideapad 5 Pro 16ACH6 */
		.matches = {
			DMI_MATCH(DMI_SYS_VENDOR, "LENOVO"),
			DMI_MATCH(DMI_PRODUCT_NAME, "82L5")
		}
	},
	{
		/* Ideapad 5 15ITL05 */
		.matches = {
			DMI_MATCH(DMI_SYS_VENDOR, "LENOVO"),
			DMI_MATCH(DMI_PRODUCT_VERSION, "IdeaPad 5 15ITL05")
		}
	},
	{}
};

static int ideapad_dytc_profile_init(struct ideapad_private *priv)
{
	int err, dytc_version;
	unsigned long output;

	if (!priv->features.dytc)
		return -ENODEV;

	err = eval_dytc(priv->adev->handle, DYTC_CMD_QUERY, &output);
	/* For all other errors we can flag the failure */
	if (err)
		return err;

	/* Check DYTC is enabled and supports mode setting */
	if (!test_bit(DYTC_QUERY_ENABLE_BIT, &output)) {
		dev_info(&priv->platform_device->dev, "DYTC_QUERY_ENABLE_BIT returned false\n");
		return -ENODEV;
	}

	dytc_version = (output >> DYTC_QUERY_REV_BIT) & 0xF;

	if (dytc_version < 4) {
		dev_info(&priv->platform_device->dev, "DYTC_VERSION < 4 is not supported\n");
		return -ENODEV;
	}

	if (dytc_version < 5 &&
	    !(allow_v4_dytc || dmi_check_system(ideapad_dytc_v4_allow_table))) {
		dev_info(&priv->platform_device->dev,
			 "DYTC_VERSION 4 support may not work. Pass ideapad_laptop.allow_v4_dytc=Y on the kernel commandline to enable\n");
		return -ENODEV;
	}

	priv->dytc = kzalloc(sizeof(*priv->dytc), GFP_KERNEL);
	if (!priv->dytc)
		return -ENOMEM;

	mutex_init(&priv->dytc->mutex);

	priv->dytc->priv = priv;
	priv->dytc->pprof.profile_get = dytc_profile_get;
	priv->dytc->pprof.profile_set = dytc_profile_set;

	/* Setup supported modes */
	set_bit(PLATFORM_PROFILE_LOW_POWER, priv->dytc->pprof.choices);
	set_bit(PLATFORM_PROFILE_BALANCED, priv->dytc->pprof.choices);
	set_bit(PLATFORM_PROFILE_PERFORMANCE, priv->dytc->pprof.choices);

	/* Create platform_profile structure and register */
	err = platform_profile_register(&priv->dytc->pprof);
	if (err)
		goto pp_reg_failed;

	/* Ensure initial values are correct */
	dytc_profile_refresh(priv);

	return 0;

pp_reg_failed:
	mutex_destroy(&priv->dytc->mutex);
	kfree(priv->dytc);
	priv->dytc = NULL;

	return err;
}

static void ideapad_dytc_profile_exit(struct ideapad_private *priv)
{
	if (!priv->dytc)
		return;

	platform_profile_remove();
	mutex_destroy(&priv->dytc->mutex);
	kfree(priv->dytc);

	priv->dytc = NULL;
}

/*
 * Rfkill
 */
struct ideapad_rfk_data {
	char *name;
	int cfgbit;
	int opcode;
	int type;
};

static const struct ideapad_rfk_data ideapad_rfk_data[] = {
	{ "ideapad_wlan",      CFG_CAP_WIFI_BIT, VPCCMD_W_WIFI, RFKILL_TYPE_WLAN },
	{ "ideapad_bluetooth", CFG_CAP_BT_BIT,   VPCCMD_W_BT,   RFKILL_TYPE_BLUETOOTH },
	{ "ideapad_3g",        CFG_CAP_3G_BIT,   VPCCMD_W_3G,   RFKILL_TYPE_WWAN },
};

static int ideapad_rfk_set(void *data, bool blocked)
{
	struct ideapad_rfk_priv *priv = data;
	int opcode = ideapad_rfk_data[priv->dev].opcode;

	return write_ec_cmd(priv->priv->adev->handle, opcode, !blocked);
}

static const struct rfkill_ops ideapad_rfk_ops = {
	.set_block = ideapad_rfk_set,
};

static void ideapad_sync_rfk_state(struct ideapad_private *priv)
{
	unsigned long hw_blocked = 0;
	int i;

	if (priv->features.hw_rfkill_switch) {
		if (read_ec_data(priv->adev->handle, VPCCMD_R_RF, &hw_blocked))
			return;
		hw_blocked = !hw_blocked;
	}

	for (i = 0; i < IDEAPAD_RFKILL_DEV_NUM; i++)
		if (priv->rfk[i])
			rfkill_set_hw_state(priv->rfk[i], hw_blocked);
}

static int ideapad_register_rfkill(struct ideapad_private *priv, int dev)
{
	unsigned long rf_enabled;
	int err;

	if (no_bt_rfkill && ideapad_rfk_data[dev].type == RFKILL_TYPE_BLUETOOTH) {
		/* Force to enable bluetooth when no_bt_rfkill=1 */
		write_ec_cmd(priv->adev->handle, ideapad_rfk_data[dev].opcode, 1);
		return 0;
	}

	priv->rfk_priv[dev].dev = dev;
	priv->rfk_priv[dev].priv = priv;

	priv->rfk[dev] = rfkill_alloc(ideapad_rfk_data[dev].name,
				      &priv->platform_device->dev,
				      ideapad_rfk_data[dev].type,
				      &ideapad_rfk_ops,
				      &priv->rfk_priv[dev]);
	if (!priv->rfk[dev])
		return -ENOMEM;

	err = read_ec_data(priv->adev->handle, ideapad_rfk_data[dev].opcode - 1, &rf_enabled);
	if (err)
		rf_enabled = 1;

	rfkill_init_sw_state(priv->rfk[dev], !rf_enabled);

	err = rfkill_register(priv->rfk[dev]);
	if (err)
		rfkill_destroy(priv->rfk[dev]);

	return err;
}

static void ideapad_unregister_rfkill(struct ideapad_private *priv, int dev)
{
	if (!priv->rfk[dev])
		return;

	rfkill_unregister(priv->rfk[dev]);
	rfkill_destroy(priv->rfk[dev]);
}

/*
 * Platform device
 */
static int ideapad_sysfs_init(struct ideapad_private *priv)
{
	return device_add_group(&priv->platform_device->dev,
				&ideapad_attribute_group);
}

static void ideapad_sysfs_exit(struct ideapad_private *priv)
{
	device_remove_group(&priv->platform_device->dev,
			    &ideapad_attribute_group);
}

/*
 * input device
 */
#define IDEAPAD_WMI_KEY 0x100

static const struct key_entry ideapad_keymap[] = {
	{ KE_KEY,   6, { KEY_SWITCHVIDEOMODE } },
	{ KE_KEY,   7, { KEY_CAMERA } },
	{ KE_KEY,   8, { KEY_MICMUTE } },
	{ KE_KEY,  11, { KEY_F16 } },
	{ KE_KEY,  13, { KEY_WLAN } },
	{ KE_KEY,  16, { KEY_PROG1 } },
	{ KE_KEY,  17, { KEY_PROG2 } },
	{ KE_KEY,  64, { KEY_PROG3 } },
	{ KE_KEY,  65, { KEY_PROG4 } },
	{ KE_KEY,  66, { KEY_TOUCHPAD_OFF } },
	{ KE_KEY,  67, { KEY_TOUCHPAD_ON } },
	{ KE_KEY,  68, { KEY_TOUCHPAD_TOGGLE } },
	{ KE_KEY, 128, { KEY_ESC } },

	/*
	 * WMI keys
	 */

	/* FnLock (handled by the firmware) */
	{ KE_IGNORE,	0x02 | IDEAPAD_WMI_KEY },
	/* Esc (handled by the firmware) */
	{ KE_IGNORE,	0x03 | IDEAPAD_WMI_KEY },
	/* Customizable Lenovo Hotkey ("star" with 'S' inside) */
	{ KE_KEY,	0x01 | IDEAPAD_WMI_KEY, { KEY_FAVORITES } },
	/* Dark mode toggle */
	{ KE_KEY,	0x13 | IDEAPAD_WMI_KEY, { KEY_PROG1 } },
	/* Sound profile switch */
	{ KE_KEY,	0x12 | IDEAPAD_WMI_KEY, { KEY_PROG2 } },
	/* Lenovo Virtual Background application */
	{ KE_KEY,	0x28 | IDEAPAD_WMI_KEY, { KEY_PROG3 } },
	/* Lenovo Support */
	{ KE_KEY,	0x27 | IDEAPAD_WMI_KEY, { KEY_HELP } },
	/* Refresh Rate Toggle */
	{ KE_KEY,	0x0a | IDEAPAD_WMI_KEY, { KEY_DISPLAYTOGGLE } },

	{ KE_END },
};

static int ideapad_input_init(struct ideapad_private *priv)
{
	struct input_dev *inputdev;
	int err;

	inputdev = input_allocate_device();
	if (!inputdev)
		return -ENOMEM;

	inputdev->name = "Ideapad extra buttons";
	inputdev->phys = "ideapad/input0";
	inputdev->id.bustype = BUS_HOST;
	inputdev->dev.parent = &priv->platform_device->dev;

	err = sparse_keymap_setup(inputdev, ideapad_keymap, NULL);
	if (err) {
		dev_err(&priv->platform_device->dev,
			"Could not set up input device keymap: %d\n", err);
		goto err_free_dev;
	}

	err = input_register_device(inputdev);
	if (err) {
		dev_err(&priv->platform_device->dev,
			"Could not register input device: %d\n", err);
		goto err_free_dev;
	}

	priv->inputdev = inputdev;

	return 0;

err_free_dev:
	input_free_device(inputdev);

	return err;
}

static void ideapad_input_exit(struct ideapad_private *priv)
{
	input_unregister_device(priv->inputdev);
	priv->inputdev = NULL;
}

static void ideapad_input_report(struct ideapad_private *priv,
				 unsigned long scancode)
{
	sparse_keymap_report_event(priv->inputdev, scancode, 1, true);
}

static void ideapad_input_novokey(struct ideapad_private *priv)
{
	unsigned long long_pressed;

	if (read_ec_data(priv->adev->handle, VPCCMD_R_NOVO, &long_pressed))
		return;

	if (long_pressed)
		ideapad_input_report(priv, 17);
	else
		ideapad_input_report(priv, 16);
}

static void ideapad_check_special_buttons(struct ideapad_private *priv)
{
	unsigned long bit, value;

	if (read_ec_data(priv->adev->handle, VPCCMD_R_SPECIAL_BUTTONS, &value))
		return;

	for_each_set_bit (bit, &value, 16) {
		switch (bit) {
		case 6:	/* Z570 */
		case 0:	/* Z580 */
			/* Thermal Management button */
			ideapad_input_report(priv, 65);
			break;
		case 1:
			/* OneKey Theater button */
			ideapad_input_report(priv, 64);
			break;
		default:
			dev_info(&priv->platform_device->dev,
				 "Unknown special button: %lu\n", bit);
			break;
		}
	}
}

/*
 * backlight
 */
static int ideapad_backlight_get_brightness(struct backlight_device *blightdev)
{
	struct ideapad_private *priv = bl_get_data(blightdev);
	unsigned long now;
	int err;

	err = read_ec_data(priv->adev->handle, VPCCMD_R_BL, &now);
	if (err)
		return err;

	return now;
}

static int ideapad_backlight_update_status(struct backlight_device *blightdev)
{
	struct ideapad_private *priv = bl_get_data(blightdev);
	int err;

	err = write_ec_cmd(priv->adev->handle, VPCCMD_W_BL,
			   blightdev->props.brightness);
	if (err)
		return err;

	err = write_ec_cmd(priv->adev->handle, VPCCMD_W_BL_POWER,
			   blightdev->props.power != FB_BLANK_POWERDOWN);
	if (err)
		return err;

	return 0;
}

static const struct backlight_ops ideapad_backlight_ops = {
	.get_brightness = ideapad_backlight_get_brightness,
	.update_status = ideapad_backlight_update_status,
};

static int ideapad_backlight_init(struct ideapad_private *priv)
{
	struct backlight_device *blightdev;
	struct backlight_properties props;
	unsigned long max, now, power;
	int err;

	err = read_ec_data(priv->adev->handle, VPCCMD_R_BL_MAX, &max);
	if (err)
		return err;

	err = read_ec_data(priv->adev->handle, VPCCMD_R_BL, &now);
	if (err)
		return err;

	err = read_ec_data(priv->adev->handle, VPCCMD_R_BL_POWER, &power);
	if (err)
		return err;

	memset(&props, 0, sizeof(props));

	props.max_brightness = max;
	props.type = BACKLIGHT_PLATFORM;

	blightdev = backlight_device_register("ideapad",
					      &priv->platform_device->dev,
					      priv,
					      &ideapad_backlight_ops,
					      &props);
	if (IS_ERR(blightdev)) {
		err = PTR_ERR(blightdev);
		dev_err(&priv->platform_device->dev,
			"Could not register backlight device: %d\n", err);
		return err;
	}

	priv->blightdev = blightdev;
	blightdev->props.brightness = now;
	blightdev->props.power = power ? FB_BLANK_UNBLANK : FB_BLANK_POWERDOWN;

	backlight_update_status(blightdev);

	return 0;
}

static void ideapad_backlight_exit(struct ideapad_private *priv)
{
	backlight_device_unregister(priv->blightdev);
	priv->blightdev = NULL;
}

static void ideapad_backlight_notify_power(struct ideapad_private *priv)
{
	struct backlight_device *blightdev = priv->blightdev;
	unsigned long power;

	if (!blightdev)
		return;

	if (read_ec_data(priv->adev->handle, VPCCMD_R_BL_POWER, &power))
		return;

	blightdev->props.power = power ? FB_BLANK_UNBLANK : FB_BLANK_POWERDOWN;
}

static void ideapad_backlight_notify_brightness(struct ideapad_private *priv)
{
	unsigned long now;

	/* if we control brightness via acpi video driver */
	if (!priv->blightdev)
		read_ec_data(priv->adev->handle, VPCCMD_R_BL, &now);
	else
		backlight_force_update(priv->blightdev, BACKLIGHT_UPDATE_HOTKEY);
}

/*
 * keyboard backlight
 */
static int ideapad_kbd_bl_brightness_get(struct ideapad_private *priv)
{
	unsigned long hals;
	int err;

	err = eval_hals(priv->adev->handle, &hals);
	if (err)
		return err;

	return !!test_bit(HALS_KBD_BL_STATE_BIT, &hals);
}

static enum led_brightness ideapad_kbd_bl_led_cdev_brightness_get(struct led_classdev *led_cdev)
{
	struct ideapad_private *priv = container_of(led_cdev, struct ideapad_private, kbd_bl.led);

	return ideapad_kbd_bl_brightness_get(priv);
}

static int ideapad_kbd_bl_brightness_set(struct ideapad_private *priv, unsigned int brightness)
{
	int err = exec_sals(priv->adev->handle, brightness ? SALS_KBD_BL_ON : SALS_KBD_BL_OFF);

	if (err)
		return err;

	priv->kbd_bl.last_brightness = brightness;

	return 0;
}

static int ideapad_kbd_bl_led_cdev_brightness_set(struct led_classdev *led_cdev,
						  enum led_brightness brightness)
{
	struct ideapad_private *priv = container_of(led_cdev, struct ideapad_private, kbd_bl.led);

	return ideapad_kbd_bl_brightness_set(priv, brightness);
}

static void ideapad_kbd_bl_notify(struct ideapad_private *priv)
{
	int brightness;

	if (!priv->kbd_bl.initialized)
		return;

	brightness = ideapad_kbd_bl_brightness_get(priv);
	if (brightness < 0)
		return;

	if (brightness == priv->kbd_bl.last_brightness)
		return;

	priv->kbd_bl.last_brightness = brightness;

	led_classdev_notify_brightness_hw_changed(&priv->kbd_bl.led, brightness);
}

static int ideapad_kbd_bl_init(struct ideapad_private *priv)
{
	int brightness, err;

	if (!priv->features.kbd_bl)
		return -ENODEV;

	if (WARN_ON(priv->kbd_bl.initialized))
		return -EEXIST;

	brightness = ideapad_kbd_bl_brightness_get(priv);
	if (brightness < 0)
		return brightness;

	priv->kbd_bl.last_brightness = brightness;

	priv->kbd_bl.led.name                    = "platform::" LED_FUNCTION_KBD_BACKLIGHT;
	priv->kbd_bl.led.max_brightness          = 1;
	priv->kbd_bl.led.brightness_get          = ideapad_kbd_bl_led_cdev_brightness_get;
	priv->kbd_bl.led.brightness_set_blocking = ideapad_kbd_bl_led_cdev_brightness_set;
	priv->kbd_bl.led.flags                   = LED_BRIGHT_HW_CHANGED;

	err = led_classdev_register(&priv->platform_device->dev, &priv->kbd_bl.led);
	if (err)
		return err;

	priv->kbd_bl.initialized = true;

	return 0;
}

static void ideapad_kbd_bl_exit(struct ideapad_private *priv)
{
	if (!priv->kbd_bl.initialized)
		return;

	priv->kbd_bl.initialized = false;

	led_classdev_unregister(&priv->kbd_bl.led);
}

/*
 * module init/exit
 */
static void ideapad_sync_touchpad_state(struct ideapad_private *priv, bool send_events)
{
	unsigned long value;
	unsigned char param;
	int ret;

	/* Without reading from EC touchpad LED doesn't switch state */
	ret = read_ec_data(priv->adev->handle, VPCCMD_R_TOUCHPAD, &value);
	if (ret)
		return;

	/*
	 * Some IdeaPads don't really turn off touchpad - they only
	 * switch the LED state. We (de)activate KBC AUX port to turn
	 * touchpad off and on. We send KEY_TOUCHPAD_OFF and
	 * KEY_TOUCHPAD_ON to not to get out of sync with LED
	 */
	if (priv->features.ctrl_ps2_aux_port)
		i8042_command(&param, value ? I8042_CMD_AUX_ENABLE : I8042_CMD_AUX_DISABLE);

	if (send_events) {
		/*
		 * On older models the EC controls the touchpad and toggles it
		 * on/off itself, in this case we report KEY_TOUCHPAD_ON/_OFF.
		 * If the EC did not toggle, report KEY_TOUCHPAD_TOGGLE.
		 */
		if (value != priv->r_touchpad_val) {
			ideapad_input_report(priv, value ? 67 : 66);
			sysfs_notify(&priv->platform_device->dev.kobj, NULL, "touchpad");
		} else {
			ideapad_input_report(priv, 68);
		}
	}

	priv->r_touchpad_val = value;
}

static void ideapad_acpi_notify(acpi_handle handle, u32 event, void *data)
{
	struct ideapad_private *priv = data;
	unsigned long vpc1, vpc2, bit;

	if (read_ec_data(handle, VPCCMD_R_VPC1, &vpc1))
		return;

	if (read_ec_data(handle, VPCCMD_R_VPC2, &vpc2))
		return;

	vpc1 = (vpc2 << 8) | vpc1;

	for_each_set_bit (bit, &vpc1, 16) {
		switch (bit) {
		case 13:
		case 11:
		case 8:
		case 7:
		case 6:
			ideapad_input_report(priv, bit);
			break;
		case 10:
			/*
			 * This event gets send on a Yoga 300-11IBR when the EC
			 * believes that the device has changed between laptop/
			 * tent/stand/tablet mode. The EC relies on getting
			 * angle info from 2 accelerometers through a special
			 * windows service calling a DSM on the DUAL250E ACPI-
			 * device. Linux does not do this, making the laptop/
			 * tent/stand/tablet mode info unreliable, so we simply
			 * ignore these events.
			 */
			break;
		case 9:
			ideapad_sync_rfk_state(priv);
			break;
		case 5:
			ideapad_sync_touchpad_state(priv, true);
			break;
		case 4:
			ideapad_backlight_notify_brightness(priv);
			break;
		case 3:
			ideapad_input_novokey(priv);
			break;
		case 2:
			ideapad_backlight_notify_power(priv);
			break;
		case 1:
			/*
			 * Some IdeaPads report event 1 every ~20
			 * seconds while on battery power; some
			 * report this when changing to/from tablet
			 * mode; some report this when the keyboard
			 * backlight has changed.
			 */
			ideapad_kbd_bl_notify(priv);
			break;
		case 0:
			ideapad_check_special_buttons(priv);
			break;
		default:
			dev_info(&priv->platform_device->dev,
				 "Unknown event: %lu\n", bit);
		}
	}
}

/* On some models we need to call exec_sals(SALS_FNLOCK_ON/OFF) to set the LED */
static const struct dmi_system_id set_fn_lock_led_list[] = {
	{
		/* https://bugzilla.kernel.org/show_bug.cgi?id=212671 */
		.matches = {
			DMI_MATCH(DMI_SYS_VENDOR, "LENOVO"),
			DMI_MATCH(DMI_PRODUCT_VERSION, "Lenovo Legion R7000P2020H"),
		}
	},
	{
		.matches = {
			DMI_MATCH(DMI_SYS_VENDOR, "LENOVO"),
			DMI_MATCH(DMI_PRODUCT_VERSION, "Lenovo Legion 5 15ARH05"),
		}
	},
	{}
};

/*
 * Some ideapads have a hardware rfkill switch, but most do not have one.
 * Reading VPCCMD_R_RF always results in 0 on models without a hardware rfkill,
 * switch causing ideapad_laptop to wrongly report all radios as hw-blocked.
 * There used to be a long list of DMI ids for models without a hw rfkill
 * switch here, but that resulted in playing whack a mole.
 * More importantly wrongly reporting the wifi radio as hw-blocked, results in
 * non working wifi. Whereas not reporting it hw-blocked, when it actually is
 * hw-blocked results in an empty SSID list, which is a much more benign
 * failure mode.
 * So the default now is the much safer option of assuming there is no
 * hardware rfkill switch. This default also actually matches most hardware,
 * since having a hw rfkill switch is quite rare on modern hardware, so this
 * also leads to a much shorter list.
 */
static const struct dmi_system_id hw_rfkill_list[] = {
	{}
};

/*
 * On some models the EC toggles the touchpad muted LED on touchpad toggle
 * hotkey presses, but the EC does not actually disable the touchpad itself.
 * On these models the driver needs to explicitly enable/disable the i8042
 * (PS/2) aux port.
 */
static const struct dmi_system_id ctrl_ps2_aux_port_list[] = {
<<<<<<< HEAD
	{
	/* Lenovo Ideapad Z570 */
	.matches = {
		DMI_MATCH(DMI_SYS_VENDOR, "LENOVO"),
		DMI_MATCH(DMI_PRODUCT_VERSION, "Ideapad Z570"),
		},
	},
	{}
};

static const struct dmi_system_id no_touchpad_switch_list[] = {
	{
	.ident = "Lenovo Yoga 3 Pro 1370",
	.matches = {
		DMI_MATCH(DMI_SYS_VENDOR, "LENOVO"),
		DMI_MATCH(DMI_PRODUCT_VERSION, "Lenovo YOGA 3"),
		},
	},
=======
>>>>>>> 6ab3eda1
	{
	/* Lenovo Ideapad Z570 */
	.matches = {
		DMI_MATCH(DMI_SYS_VENDOR, "LENOVO"),
		DMI_MATCH(DMI_PRODUCT_VERSION, "Ideapad Z570"),
		},
	},
	{}
};

static void ideapad_check_features(struct ideapad_private *priv)
{
	acpi_handle handle = priv->adev->handle;
	unsigned long val;

	priv->features.set_fn_lock_led =
		set_fn_lock_led || dmi_check_system(set_fn_lock_led_list);
	priv->features.hw_rfkill_switch =
		hw_rfkill_switch || dmi_check_system(hw_rfkill_list);
	priv->features.ctrl_ps2_aux_port =
		ctrl_ps2_aux_port || dmi_check_system(ctrl_ps2_aux_port_list);
<<<<<<< HEAD

	/* Most ideapads with ELAN0634 touchpad don't use EC touchpad switch */
	if (acpi_dev_present("ELAN0634", NULL, -1))
		priv->features.touchpad_ctrl_via_ec = 0;
	else if (dmi_check_system(no_touchpad_switch_list))
		priv->features.touchpad_ctrl_via_ec = 0;
	else
		priv->features.touchpad_ctrl_via_ec = 1;
=======
	priv->features.touchpad_ctrl_via_ec = touchpad_ctrl_via_ec;
>>>>>>> 6ab3eda1

	if (!read_ec_data(handle, VPCCMD_R_FAN, &val))
		priv->features.fan_mode = true;

	if (acpi_has_method(handle, "GBMD") && acpi_has_method(handle, "SBMC"))
		priv->features.conservation_mode = true;

	if (acpi_has_method(handle, "DYTC"))
		priv->features.dytc = true;

	if (acpi_has_method(handle, "HALS") && acpi_has_method(handle, "SALS")) {
		if (!eval_hals(handle, &val)) {
			if (test_bit(HALS_FNLOCK_SUPPORT_BIT, &val))
				priv->features.fn_lock = true;

			if (test_bit(HALS_KBD_BL_SUPPORT_BIT, &val))
				priv->features.kbd_bl = true;

			if (test_bit(HALS_USB_CHARGING_SUPPORT_BIT, &val))
				priv->features.usb_charging = true;
		}
	}
}

#if IS_ENABLED(CONFIG_ACPI_WMI)
/*
 * WMI driver
 */
enum ideapad_wmi_event_type {
	IDEAPAD_WMI_EVENT_ESC,
	IDEAPAD_WMI_EVENT_FN_KEYS,
};

struct ideapad_wmi_private {
	enum ideapad_wmi_event_type event;
};

static int ideapad_wmi_probe(struct wmi_device *wdev, const void *context)
{
	struct ideapad_wmi_private *wpriv;

	wpriv = devm_kzalloc(&wdev->dev, sizeof(*wpriv), GFP_KERNEL);
	if (!wpriv)
		return -ENOMEM;

	*wpriv = *(const struct ideapad_wmi_private *)context;

	dev_set_drvdata(&wdev->dev, wpriv);
	return 0;
}

static void ideapad_wmi_notify(struct wmi_device *wdev, union acpi_object *data)
{
	struct ideapad_wmi_private *wpriv = dev_get_drvdata(&wdev->dev);
	struct ideapad_private *priv;
	unsigned long result;

	mutex_lock(&ideapad_shared_mutex);

	priv = ideapad_shared;
	if (!priv)
		goto unlock;

	switch (wpriv->event) {
	case IDEAPAD_WMI_EVENT_ESC:
		ideapad_input_report(priv, 128);
		break;
	case IDEAPAD_WMI_EVENT_FN_KEYS:
		if (priv->features.set_fn_lock_led &&
		    !eval_hals(priv->adev->handle, &result)) {
			bool state = test_bit(HALS_FNLOCK_STATE_BIT, &result);

			exec_sals(priv->adev->handle, state ? SALS_FNLOCK_ON : SALS_FNLOCK_OFF);
		}

		if (data->type != ACPI_TYPE_INTEGER) {
			dev_warn(&wdev->dev,
				 "WMI event data is not an integer\n");
			break;
		}

		dev_dbg(&wdev->dev, "WMI fn-key event: 0x%llx\n",
			data->integer.value);

		ideapad_input_report(priv,
				     data->integer.value | IDEAPAD_WMI_KEY);

		break;
	}
unlock:
	mutex_unlock(&ideapad_shared_mutex);
}

static const struct ideapad_wmi_private ideapad_wmi_context_esc = {
	.event = IDEAPAD_WMI_EVENT_ESC
};

static const struct ideapad_wmi_private ideapad_wmi_context_fn_keys = {
	.event = IDEAPAD_WMI_EVENT_FN_KEYS
};

static const struct wmi_device_id ideapad_wmi_ids[] = {
	{ "26CAB2E5-5CF1-46AE-AAC3-4A12B6BA50E6", &ideapad_wmi_context_esc }, /* Yoga 3 */
	{ "56322276-8493-4CE8-A783-98C991274F5E", &ideapad_wmi_context_esc }, /* Yoga 700 */
	{ "8FC0DE0C-B4E4-43FD-B0F3-8871711C1294", &ideapad_wmi_context_fn_keys }, /* Legion 5 */
	{},
};
MODULE_DEVICE_TABLE(wmi, ideapad_wmi_ids);

static struct wmi_driver ideapad_wmi_driver = {
	.driver = {
		.name = "ideapad_wmi",
	},
	.id_table = ideapad_wmi_ids,
	.probe = ideapad_wmi_probe,
	.notify = ideapad_wmi_notify,
};

static int ideapad_wmi_driver_register(void)
{
	return wmi_driver_register(&ideapad_wmi_driver);
}

static void ideapad_wmi_driver_unregister(void)
{
	return wmi_driver_unregister(&ideapad_wmi_driver);
}

#else
static inline int ideapad_wmi_driver_register(void) { return 0; }
static inline void ideapad_wmi_driver_unregister(void) { }
#endif

/*
 * ACPI driver
 */
static int ideapad_acpi_add(struct platform_device *pdev)
{
	struct acpi_device *adev = ACPI_COMPANION(&pdev->dev);
	struct ideapad_private *priv;
	acpi_status status;
	unsigned long cfg;
	int err, i;

	if (!adev || eval_int(adev->handle, "_CFG", &cfg))
		return -ENODEV;

	priv = devm_kzalloc(&pdev->dev, sizeof(*priv), GFP_KERNEL);
	if (!priv)
		return -ENOMEM;

	dev_set_drvdata(&pdev->dev, priv);

	priv->cfg = cfg;
	priv->adev = adev;
	priv->platform_device = pdev;

	ideapad_check_features(priv);

	err = ideapad_sysfs_init(priv);
	if (err)
		return err;

	ideapad_debugfs_init(priv);

	err = ideapad_input_init(priv);
	if (err)
		goto input_failed;

	err = ideapad_kbd_bl_init(priv);
	if (err) {
		if (err != -ENODEV)
			dev_warn(&pdev->dev, "Could not set up keyboard backlight LED: %d\n", err);
		else
			dev_info(&pdev->dev, "Keyboard backlight control not available\n");
	}

	/*
	 * On some models without a hw-switch (the yoga 2 13 at least)
	 * VPCCMD_W_RF must be explicitly set to 1 for the wifi to work.
	 */
	if (!priv->features.hw_rfkill_switch)
		write_ec_cmd(priv->adev->handle, VPCCMD_W_RF, 1);

	for (i = 0; i < IDEAPAD_RFKILL_DEV_NUM; i++)
		if (test_bit(ideapad_rfk_data[i].cfgbit, &priv->cfg))
			ideapad_register_rfkill(priv, i);

	ideapad_sync_rfk_state(priv);
	ideapad_sync_touchpad_state(priv, false);

	err = ideapad_dytc_profile_init(priv);
	if (err) {
		if (err != -ENODEV)
			dev_warn(&pdev->dev, "Could not set up DYTC interface: %d\n", err);
		else
			dev_info(&pdev->dev, "DYTC interface is not available\n");
	}

	if (acpi_video_get_backlight_type() == acpi_backlight_vendor) {
		err = ideapad_backlight_init(priv);
		if (err && err != -ENODEV)
			goto backlight_failed;
	}

	status = acpi_install_notify_handler(adev->handle,
					     ACPI_DEVICE_NOTIFY,
					     ideapad_acpi_notify, priv);
	if (ACPI_FAILURE(status)) {
		err = -EIO;
		goto notification_failed;
	}

	err = ideapad_shared_init(priv);
	if (err)
		goto shared_init_failed;

	return 0;

shared_init_failed:
	acpi_remove_notify_handler(priv->adev->handle,
				   ACPI_DEVICE_NOTIFY,
				   ideapad_acpi_notify);

notification_failed:
	ideapad_backlight_exit(priv);

backlight_failed:
	ideapad_dytc_profile_exit(priv);

	for (i = 0; i < IDEAPAD_RFKILL_DEV_NUM; i++)
		ideapad_unregister_rfkill(priv, i);

	ideapad_kbd_bl_exit(priv);
	ideapad_input_exit(priv);

input_failed:
	ideapad_debugfs_exit(priv);
	ideapad_sysfs_exit(priv);

	return err;
}

static int ideapad_acpi_remove(struct platform_device *pdev)
{
	struct ideapad_private *priv = dev_get_drvdata(&pdev->dev);
	int i;

	ideapad_shared_exit(priv);

	acpi_remove_notify_handler(priv->adev->handle,
				   ACPI_DEVICE_NOTIFY,
				   ideapad_acpi_notify);

	ideapad_backlight_exit(priv);
	ideapad_dytc_profile_exit(priv);

	for (i = 0; i < IDEAPAD_RFKILL_DEV_NUM; i++)
		ideapad_unregister_rfkill(priv, i);

	ideapad_kbd_bl_exit(priv);
	ideapad_input_exit(priv);
	ideapad_debugfs_exit(priv);
	ideapad_sysfs_exit(priv);

	return 0;
}

#ifdef CONFIG_PM_SLEEP
static int ideapad_acpi_resume(struct device *dev)
{
	struct ideapad_private *priv = dev_get_drvdata(dev);

	ideapad_sync_rfk_state(priv);
	ideapad_sync_touchpad_state(priv, false);

	if (priv->dytc)
		dytc_profile_refresh(priv);

	return 0;
}
#endif
static SIMPLE_DEV_PM_OPS(ideapad_pm, NULL, ideapad_acpi_resume);

static const struct acpi_device_id ideapad_device_ids[] = {
	{"VPC2004", 0},
	{"", 0},
};
MODULE_DEVICE_TABLE(acpi, ideapad_device_ids);

static struct platform_driver ideapad_acpi_driver = {
	.probe = ideapad_acpi_add,
	.remove = ideapad_acpi_remove,
	.driver = {
		.name   = "ideapad_acpi",
		.pm     = &ideapad_pm,
		.acpi_match_table = ACPI_PTR(ideapad_device_ids),
	},
};

static int __init ideapad_laptop_init(void)
{
	int err;

	err = ideapad_wmi_driver_register();
	if (err)
		return err;

	err = platform_driver_register(&ideapad_acpi_driver);
	if (err) {
		ideapad_wmi_driver_unregister();
		return err;
	}

	return 0;
}
module_init(ideapad_laptop_init)

static void __exit ideapad_laptop_exit(void)
{
	ideapad_wmi_driver_unregister();
	platform_driver_unregister(&ideapad_acpi_driver);
}
module_exit(ideapad_laptop_exit)

MODULE_AUTHOR("David Woodhouse <dwmw2@infradead.org>");
MODULE_DESCRIPTION("IdeaPad ACPI Extras");
MODULE_LICENSE("GPL");<|MERGE_RESOLUTION|>--- conflicted
+++ resolved
@@ -182,15 +182,12 @@
 	"Enable driver based PS/2 aux port en-/dis-abling on touchpad on/off toggle. "
 	"If you need this please report this to: platform-driver-x86@vger.kernel.org");
 
-<<<<<<< HEAD
-=======
 static bool touchpad_ctrl_via_ec;
 module_param(touchpad_ctrl_via_ec, bool, 0444);
 MODULE_PARM_DESC(touchpad_ctrl_via_ec,
 	"Enable registering a 'touchpad' sysfs-attribute which can be used to manually "
 	"tell the EC to enable/disable the touchpad. This may not work on all models.");
 
->>>>>>> 6ab3eda1
 /*
  * shared data
  */
@@ -1659,7 +1656,6 @@
  * (PS/2) aux port.
  */
 static const struct dmi_system_id ctrl_ps2_aux_port_list[] = {
-<<<<<<< HEAD
 	{
 	/* Lenovo Ideapad Z570 */
 	.matches = {
@@ -1670,26 +1666,6 @@
 	{}
 };
 
-static const struct dmi_system_id no_touchpad_switch_list[] = {
-	{
-	.ident = "Lenovo Yoga 3 Pro 1370",
-	.matches = {
-		DMI_MATCH(DMI_SYS_VENDOR, "LENOVO"),
-		DMI_MATCH(DMI_PRODUCT_VERSION, "Lenovo YOGA 3"),
-		},
-	},
-=======
->>>>>>> 6ab3eda1
-	{
-	/* Lenovo Ideapad Z570 */
-	.matches = {
-		DMI_MATCH(DMI_SYS_VENDOR, "LENOVO"),
-		DMI_MATCH(DMI_PRODUCT_VERSION, "Ideapad Z570"),
-		},
-	},
-	{}
-};
-
 static void ideapad_check_features(struct ideapad_private *priv)
 {
 	acpi_handle handle = priv->adev->handle;
@@ -1701,18 +1677,7 @@
 		hw_rfkill_switch || dmi_check_system(hw_rfkill_list);
 	priv->features.ctrl_ps2_aux_port =
 		ctrl_ps2_aux_port || dmi_check_system(ctrl_ps2_aux_port_list);
-<<<<<<< HEAD
-
-	/* Most ideapads with ELAN0634 touchpad don't use EC touchpad switch */
-	if (acpi_dev_present("ELAN0634", NULL, -1))
-		priv->features.touchpad_ctrl_via_ec = 0;
-	else if (dmi_check_system(no_touchpad_switch_list))
-		priv->features.touchpad_ctrl_via_ec = 0;
-	else
-		priv->features.touchpad_ctrl_via_ec = 1;
-=======
 	priv->features.touchpad_ctrl_via_ec = touchpad_ctrl_via_ec;
->>>>>>> 6ab3eda1
 
 	if (!read_ec_data(handle, VPCCMD_R_FAN, &val))
 		priv->features.fan_mode = true;
