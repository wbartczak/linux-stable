# SPDX-License-Identifier: GPL-2.0-only
#
# Intel x86 Platform Specific Drivers
#

source "drivers/platform/x86/intel/atomisp2/Kconfig"
source "drivers/platform/x86/intel/ifs/Kconfig"
source "drivers/platform/x86/intel/int1092/Kconfig"
source "drivers/platform/x86/intel/int3472/Kconfig"
source "drivers/platform/x86/intel/pmc/Kconfig"
source "drivers/platform/x86/intel/pmt/Kconfig"
source "drivers/platform/x86/intel/speed_select_if/Kconfig"
source "drivers/platform/x86/intel/telemetry/Kconfig"
source "drivers/platform/x86/intel/wmi/Kconfig"
source "drivers/platform/x86/intel/uncore-frequency/Kconfig"


config INTEL_HID_EVENT
	tristate "Intel HID Event"
	depends on ACPI
	depends on INPUT
	depends on I2C
	select INPUT_SPARSEKMAP
	help
	  This driver provides support for the Intel HID Event hotkey interface.
	  Some laptops require this driver for hotkey support.

	  To compile this driver as a module, choose M here: the module will
	  be called intel_hid.

config INTEL_VBTN
	tristate "Intel Virtual Button"
	depends on ACPI
	depends on INPUT
	depends on I2C
	select INPUT_SPARSEKMAP
	help
	  This driver provides support for the Intel Virtual Button interface.
	  Some laptops require this driver for power button support.

	  To compile this driver as a module, choose M here: the module will
	  be called intel_vbtn.

config INTEL_INT0002_VGPIO
	tristate "Intel ACPI INT0002 Virtual GPIO driver"
	depends on GPIOLIB && ACPI && PM_SLEEP
	select GPIOLIB_IRQCHIP
	help
	  Some peripherals on Bay Trail and Cherry Trail platforms signal a
	  Power Management Event (PME) to the Power Management Controller (PMC)
	  to wakeup the system. When this happens software needs to explicitly
	  clear the PME bus 0 status bit in the GPE0a_STS register to avoid an
	  IRQ storm on IRQ 9.

	  This is modelled in ACPI through the INT0002 ACPI device, which is
	  called a "Virtual GPIO controller" in ACPI because it defines the
	  event handler to call when the PME triggers through _AEI and _L02
	  methods as would be done for a real GPIO interrupt in ACPI.

	  To compile this driver as a module, choose M here: the module will
	  be called intel_int0002_vgpio.

config INTEL_OAKTRAIL
	tristate "Intel Oaktrail Platform Extras"
	depends on ACPI
	depends on ACPI_VIDEO || ACPI_VIDEO=n
	depends on RFKILL && BACKLIGHT_CLASS_DEVICE && ACPI
	help
	  Intel Oaktrail platform need this driver to provide interfaces to
	  enable/disable the Camera, WiFi, BT etc. devices. If in doubt, say Y
	  here; it will only load on supported platforms.

config INTEL_BXTWC_PMIC_TMU
	tristate "Intel Broxton Whiskey Cove TMU Driver"
	depends on INTEL_SOC_PMIC_BXTWC
	depends on MFD_INTEL_PMC_BXT
	select REGMAP
	help
	  Select this driver to use Intel Broxton Whiskey Cove PMIC TMU feature.
	  This driver enables the alarm wakeup functionality in the TMU unit of
	  Whiskey Cove PMIC.

config INTEL_CHTDC_TI_PWRBTN
	tristate "Intel Cherry Trail Dollar Cove TI power button driver"
	depends on INTEL_SOC_PMIC_CHTDC_TI
	depends on INPUT
	help
	  This option adds a power button driver for Dollar Cove TI
	  PMIC on Intel Cherry Trail devices.

	  To compile this driver as a module, choose M here: the module
	  will be called intel_chtdc_ti_pwrbtn.

config INTEL_CHTWC_INT33FE
	tristate "Intel Cherry Trail Whiskey Cove ACPI INT33FE Driver"
	depends on X86 && ACPI && I2C && REGULATOR
	depends on CHARGER_BQ24190=y || (CHARGER_BQ24190=m && m)
	depends on USB_ROLES_INTEL_XHCI=y || (USB_ROLES_INTEL_XHCI=m && m)
	depends on TYPEC_MUX_PI3USB30532=y || (TYPEC_MUX_PI3USB30532=m && m)
	help
	  This driver add support for the Intel Cherry Trail Whiskey Cove
	  INT33FE ACPI device found on the GPD win and the GPD pocket.

	  The INT33FE ACPI device on these mini laptops contains I2cSerialBusV2
	  resources for a MAX17042 Fuel Gauge, FUSB302 USB Type-C Controller
	  and PI3USB30532 USB switch.
	  This driver instantiates i2c-clients for these, so that standard
	  i2c drivers for these chips can bind to the them.

	  If you enable this driver it is advised to also select
	  CONFIG_TYPEC_FUSB302=m, CONFIG_TYPEC_MUX_PI3USB30532=m and
	  CONFIG_BATTERY_MAX17042=m.

config INTEL_ISHTP_ECLITE
	tristate "Intel ISHTP eclite controller Driver"
	depends on INTEL_ISH_HID
	depends on ACPI
	help
	  This driver is for accessing the PSE (Programmable Service Engine) -
	  an Embedded Controller like IP - using ISHTP (Integrated Sensor Hub
	  Transport Protocol) to get battery, thermal and UCSI (USB Type-C
	  Connector System Software Interface) related data from the platform.
	  Users who don't want to use discrete Embedded Controller on Intel's
	  Elkhartlake platform can leverage this integrated solution of
	  ECLite which is part of PSE subsystem.

	  To compile this driver as a module, choose M here: the module
	  will be called intel_ishtp_eclite.

config INTEL_MRFLD_PWRBTN
	tristate "Intel Merrifield Basin Cove power button driver"
	depends on INTEL_SOC_PMIC_MRFLD
	depends on INPUT
	help
	  This option adds a power button driver for Basin Cove PMIC
	  on Intel Merrifield devices.

	  To compile this driver as a module, choose M here: the module
	  will be called intel_mrfld_pwrbtn.

config INTEL_PUNIT_IPC
	tristate "Intel P-Unit IPC Driver"
	help
	  This driver provides support for Intel P-Unit Mailbox IPC mechanism,
	  which is used to bridge the communications between kernel and P-Unit.

config INTEL_RST
	tristate "Intel Rapid Start Technology Driver"
	depends on ACPI
	help
	  This driver provides support for modifying parameters on systems
	  equipped with Intel's Rapid Start Technology. When put in an ACPI
	  sleep state, these devices will wake after either a configured
	  timeout or when the system battery reaches a critical state,
	  automatically copying memory contents to disk. On resume, the
	  firmware will copy the memory contents back to RAM and resume the OS
	  as usual.

config INTEL_SDSI
	tristate "Intel Software Defined Silicon Driver"
	depends on INTEL_VSEC
	depends on X86_64
	help
	  This driver enables access to the Intel Software Defined Silicon
	  interface used to provision silicon features with an authentication
	  certificate and capability license.

	  To compile this driver as a module, choose M here: the module will
	  be called intel_sdsi.

config INTEL_SMARTCONNECT
	tristate "Intel Smart Connect disabling driver"
	depends on ACPI
	help
	  Intel Smart Connect is a technology intended to permit devices to
	  update state by resuming for a short period of time at regular
	  intervals. If a user enables this functionality under Windows and
	  then reboots into Linux, the system may remain configured to resume
	  on suspend. In the absence of any userspace to support it, the system
	  will then remain awake until something triggers another suspend.

	  This driver checks to determine whether the device has Intel Smart
	  Connect enabled, and if so disables it.

config INTEL_TURBO_MAX_3
	bool "Intel Turbo Boost Max Technology 3.0 enumeration driver"
	depends on X86_64 && SCHED_MC_PRIO
	help
	  This driver reads maximum performance ratio of each CPU and set up
	  the scheduler priority metrics. In this way scheduler can prefer
	  CPU with higher performance to schedule tasks.

	  This driver is only required when the system is not using Hardware
	  P-States (HWP). In HWP mode, priority can be read from ACPI tables.

config INTEL_VSEC
	tristate "Intel Vendor Specific Extended Capabilities Driver"
	depends on PCI
	select AUXILIARY_BUS
	help
	  Adds support for feature drivers exposed using Intel PCIe VSEC and
	  DVSEC.

<<<<<<< HEAD
	  To compile this driver as a module, choose M here: the module
	  will be called intel-uncore-frequency.
=======
	  To compile this driver as a module, choose M here: the module will
	  be called intel_vsec.
>>>>>>> d60c95ef
<|MERGE_RESOLUTION|>--- conflicted
+++ resolved
@@ -201,10 +201,5 @@
 	  Adds support for feature drivers exposed using Intel PCIe VSEC and
 	  DVSEC.
 
-<<<<<<< HEAD
-	  To compile this driver as a module, choose M here: the module
-	  will be called intel-uncore-frequency.
-=======
-	  To compile this driver as a module, choose M here: the module will
-	  be called intel_vsec.
->>>>>>> d60c95ef
+	  To compile this driver as a module, choose M here: the module will
+	  be called intel_vsec.