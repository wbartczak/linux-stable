--- conflicted
+++ resolved
@@ -2657,11 +2657,7 @@
 	 * to be promoted.
 	 */
 	if (update_dirty_scope) {
-<<<<<<< HEAD
-		update_pinned_page_dirty_scope(iommu);
-=======
 		iommu->num_non_pinned_groups--;
->>>>>>> 4bcf3b75
 		if (iommu->dirty_page_tracking)
 			vfio_iommu_populate_bitmap_full(iommu);
 	}
