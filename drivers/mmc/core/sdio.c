// SPDX-License-Identifier: GPL-2.0-or-later
/*
 *  linux/drivers/mmc/sdio.c
 *
 *  Copyright 2006-2007 Pierre Ossman
 */

#include <linux/err.h>
#include <linux/pm_runtime.h>

#include <linux/mmc/host.h>
#include <linux/mmc/card.h>
#include <linux/mmc/mmc.h>
#include <linux/mmc/sdio.h>
#include <linux/mmc/sdio_func.h>
#include <linux/mmc/sdio_ids.h>

#include "core.h"
#include "card.h"
#include "host.h"
#include "bus.h"
#include "quirks.h"
#include "sd.h"
#include "sdio_bus.h"
#include "mmc_ops.h"
#include "sd_ops.h"
#include "sdio_ops.h"
#include "sdio_cis.h"

MMC_DEV_ATTR(vendor, "0x%04x\n", card->cis.vendor);
MMC_DEV_ATTR(device, "0x%04x\n", card->cis.device);
MMC_DEV_ATTR(revision, "%u.%u\n", card->major_rev, card->minor_rev);
MMC_DEV_ATTR(ocr, "0x%08x\n", card->ocr);
MMC_DEV_ATTR(rca, "0x%04x\n", card->rca);

#define sdio_info_attr(num)									\
static ssize_t info##num##_show(struct device *dev, struct device_attribute *attr, char *buf)	\
{												\
	struct mmc_card *card = mmc_dev_to_card(dev);						\
												\
	if (num > card->num_info)								\
		return -ENODATA;								\
	if (!card->info[num-1][0])								\
		return 0;									\
	return sprintf(buf, "%s\n", card->info[num-1]);						\
}												\
static DEVICE_ATTR_RO(info##num)

sdio_info_attr(1);
sdio_info_attr(2);
sdio_info_attr(3);
sdio_info_attr(4);

static struct attribute *sdio_std_attrs[] = {
	&dev_attr_vendor.attr,
	&dev_attr_device.attr,
	&dev_attr_revision.attr,
	&dev_attr_info1.attr,
	&dev_attr_info2.attr,
	&dev_attr_info3.attr,
	&dev_attr_info4.attr,
	&dev_attr_ocr.attr,
	&dev_attr_rca.attr,
	NULL,
};
ATTRIBUTE_GROUPS(sdio_std);

static struct device_type sdio_type = {
	.groups = sdio_std_groups,
};

static int sdio_read_fbr(struct sdio_func *func)
{
	int ret;
	unsigned char data;

	if (mmc_card_nonstd_func_interface(func->card)) {
		func->class = SDIO_CLASS_NONE;
		return 0;
	}

	ret = mmc_io_rw_direct(func->card, 0, 0,
		SDIO_FBR_BASE(func->num) + SDIO_FBR_STD_IF, 0, &data);
	if (ret)
		goto out;

	data &= 0x0f;

	if (data == 0x0f) {
		ret = mmc_io_rw_direct(func->card, 0, 0,
			SDIO_FBR_BASE(func->num) + SDIO_FBR_STD_IF_EXT, 0, &data);
		if (ret)
			goto out;
	}

	func->class = data;

out:
	return ret;
}

static int sdio_init_func(struct mmc_card *card, unsigned int fn)
{
	int ret;
	struct sdio_func *func;

	if (WARN_ON(fn > SDIO_MAX_FUNCS))
		return -EINVAL;

	func = sdio_alloc_func(card);
	if (IS_ERR(func))
		return PTR_ERR(func);

	func->num = fn;

	if (!(card->quirks & MMC_QUIRK_NONSTD_SDIO)) {
		ret = sdio_read_fbr(func);
		if (ret)
			goto fail;

		ret = sdio_read_func_cis(func);
		if (ret)
			goto fail;
	} else {
		func->vendor = func->card->cis.vendor;
		func->device = func->card->cis.device;
		func->max_blksize = func->card->cis.blksize;
	}

	card->sdio_func[fn - 1] = func;

	return 0;

fail:
	/*
	 * It is okay to remove the function here even though we hold
	 * the host lock as we haven't registered the device yet.
	 */
	sdio_remove_func(func);
	return ret;
}

static int sdio_read_cccr(struct mmc_card *card, u32 ocr)
{
	int ret;
	int cccr_vsn;
	int uhs = ocr & R4_18V_PRESENT;
	unsigned char data;
	unsigned char speed;

	ret = mmc_io_rw_direct(card, 0, 0, SDIO_CCCR_CCCR, 0, &data);
	if (ret)
		goto out;

	cccr_vsn = data & 0x0f;

	if (cccr_vsn > SDIO_CCCR_REV_3_00) {
		pr_err("%s: unrecognised CCCR structure version %d\n",
			mmc_hostname(card->host), cccr_vsn);
		return -EINVAL;
	}

	card->cccr.sdio_vsn = (data & 0xf0) >> 4;

	ret = mmc_io_rw_direct(card, 0, 0, SDIO_CCCR_CAPS, 0, &data);
	if (ret)
		goto out;

	if (data & SDIO_CCCR_CAP_SMB)
		card->cccr.multi_block = 1;
	if (data & SDIO_CCCR_CAP_LSC)
		card->cccr.low_speed = 1;
	if (data & SDIO_CCCR_CAP_4BLS)
		card->cccr.wide_bus = 1;

	if (cccr_vsn >= SDIO_CCCR_REV_1_10) {
		ret = mmc_io_rw_direct(card, 0, 0, SDIO_CCCR_POWER, 0, &data);
		if (ret)
			goto out;

		if (data & SDIO_POWER_SMPC)
			card->cccr.high_power = 1;
	}

	if (cccr_vsn >= SDIO_CCCR_REV_1_20) {
		ret = mmc_io_rw_direct(card, 0, 0, SDIO_CCCR_SPEED, 0, &speed);
		if (ret)
			goto out;

		card->scr.sda_spec3 = 0;
		card->sw_caps.sd3_bus_mode = 0;
		card->sw_caps.sd3_drv_type = 0;
		if (cccr_vsn >= SDIO_CCCR_REV_3_00 && uhs) {
			card->scr.sda_spec3 = 1;
			ret = mmc_io_rw_direct(card, 0, 0,
				SDIO_CCCR_UHS, 0, &data);
			if (ret)
				goto out;

			if (mmc_host_uhs(card->host)) {
				if (data & SDIO_UHS_DDR50)
					card->sw_caps.sd3_bus_mode
						|= SD_MODE_UHS_DDR50 | SD_MODE_UHS_SDR50
							| SD_MODE_UHS_SDR25 | SD_MODE_UHS_SDR12;

				if (data & SDIO_UHS_SDR50)
					card->sw_caps.sd3_bus_mode
						|= SD_MODE_UHS_SDR50 | SD_MODE_UHS_SDR25
							| SD_MODE_UHS_SDR12;

				if (data & SDIO_UHS_SDR104)
					card->sw_caps.sd3_bus_mode
						|= SD_MODE_UHS_SDR104 | SD_MODE_UHS_SDR50
							| SD_MODE_UHS_SDR25 | SD_MODE_UHS_SDR12;
			}

			ret = mmc_io_rw_direct(card, 0, 0,
				SDIO_CCCR_DRIVE_STRENGTH, 0, &data);
			if (ret)
				goto out;

			if (data & SDIO_DRIVE_SDTA)
				card->sw_caps.sd3_drv_type |= SD_DRIVER_TYPE_A;
			if (data & SDIO_DRIVE_SDTC)
				card->sw_caps.sd3_drv_type |= SD_DRIVER_TYPE_C;
			if (data & SDIO_DRIVE_SDTD)
				card->sw_caps.sd3_drv_type |= SD_DRIVER_TYPE_D;
		}

		/* if no uhs mode ensure we check for high speed */
		if (!card->sw_caps.sd3_bus_mode) {
			if (speed & SDIO_SPEED_SHS) {
				card->cccr.high_speed = 1;
				card->sw_caps.hs_max_dtr = 50000000;
			} else {
				card->cccr.high_speed = 0;
				card->sw_caps.hs_max_dtr = 25000000;
			}
		}
	}

out:
	return ret;
}

static int sdio_enable_wide(struct mmc_card *card)
{
	int ret;
	u8 ctrl;

	if (!(card->host->caps & MMC_CAP_4_BIT_DATA))
		return 0;

	if (card->cccr.low_speed && !card->cccr.wide_bus)
		return 0;

	ret = mmc_io_rw_direct(card, 0, 0, SDIO_CCCR_IF, 0, &ctrl);
	if (ret)
		return ret;

	if ((ctrl & SDIO_BUS_WIDTH_MASK) == SDIO_BUS_WIDTH_RESERVED)
		pr_warn("%s: SDIO_CCCR_IF is invalid: 0x%02x\n",
			mmc_hostname(card->host), ctrl);

	/* set as 4-bit bus width */
	ctrl &= ~SDIO_BUS_WIDTH_MASK;
	ctrl |= SDIO_BUS_WIDTH_4BIT;

	ret = mmc_io_rw_direct(card, 1, 0, SDIO_CCCR_IF, ctrl, NULL);
	if (ret)
		return ret;

	return 1;
}

/*
 * If desired, disconnect the pull-up resistor on CD/DAT[3] (pin 1)
 * of the card. This may be required on certain setups of boards,
 * controllers and embedded sdio device which do not need the card's
 * pull-up. As a result, card detection is disabled and power is saved.
 */
static int sdio_disable_cd(struct mmc_card *card)
{
	int ret;
	u8 ctrl;

	if (!mmc_card_disable_cd(card))
		return 0;

	ret = mmc_io_rw_direct(card, 0, 0, SDIO_CCCR_IF, 0, &ctrl);
	if (ret)
		return ret;

	ctrl |= SDIO_BUS_CD_DISABLE;

	return mmc_io_rw_direct(card, 1, 0, SDIO_CCCR_IF, ctrl, NULL);
}

/*
 * Devices that remain active during a system suspend are
 * put back into 1-bit mode.
 */
static int sdio_disable_wide(struct mmc_card *card)
{
	int ret;
	u8 ctrl;

	if (!(card->host->caps & MMC_CAP_4_BIT_DATA))
		return 0;

	if (card->cccr.low_speed && !card->cccr.wide_bus)
		return 0;

	ret = mmc_io_rw_direct(card, 0, 0, SDIO_CCCR_IF, 0, &ctrl);
	if (ret)
		return ret;

	if (!(ctrl & SDIO_BUS_WIDTH_4BIT))
		return 0;

	ctrl &= ~SDIO_BUS_WIDTH_4BIT;
	ctrl |= SDIO_BUS_ASYNC_INT;

	ret = mmc_io_rw_direct(card, 1, 0, SDIO_CCCR_IF, ctrl, NULL);
	if (ret)
		return ret;

	mmc_set_bus_width(card->host, MMC_BUS_WIDTH_1);

	return 0;
}

static int sdio_disable_4bit_bus(struct mmc_card *card)
{
	int err;

	if (card->type == MMC_TYPE_SDIO)
		goto out;

	if (!(card->host->caps & MMC_CAP_4_BIT_DATA))
		return 0;

	if (!(card->scr.bus_widths & SD_SCR_BUS_WIDTH_4))
		return 0;

	err = mmc_app_set_bus_width(card, MMC_BUS_WIDTH_1);
	if (err)
		return err;

out:
	return sdio_disable_wide(card);
}


static int sdio_enable_4bit_bus(struct mmc_card *card)
{
	int err;

	err = sdio_enable_wide(card);
	if (err <= 0)
		return err;
	if (card->type == MMC_TYPE_SDIO)
		goto out;

	if (card->scr.bus_widths & SD_SCR_BUS_WIDTH_4) {
		err = mmc_app_set_bus_width(card, MMC_BUS_WIDTH_4);
		if (err) {
			sdio_disable_wide(card);
			return err;
		}
	}
out:
	mmc_set_bus_width(card->host, MMC_BUS_WIDTH_4);

	return 0;
}


/*
 * Test if the card supports high-speed mode and, if so, switch to it.
 */
static int mmc_sdio_switch_hs(struct mmc_card *card, int enable)
{
	int ret;
	u8 speed;

	if (!(card->host->caps & MMC_CAP_SD_HIGHSPEED))
		return 0;

	if (!card->cccr.high_speed)
		return 0;

	ret = mmc_io_rw_direct(card, 0, 0, SDIO_CCCR_SPEED, 0, &speed);
	if (ret)
		return ret;

	if (enable)
		speed |= SDIO_SPEED_EHS;
	else
		speed &= ~SDIO_SPEED_EHS;

	ret = mmc_io_rw_direct(card, 1, 0, SDIO_CCCR_SPEED, speed, NULL);
	if (ret)
		return ret;

	return 1;
}

/*
 * Enable SDIO/combo card's high-speed mode. Return 0/1 if [not]supported.
 */
static int sdio_enable_hs(struct mmc_card *card)
{
	int ret;

	ret = mmc_sdio_switch_hs(card, true);
	if (ret <= 0 || card->type == MMC_TYPE_SDIO)
		return ret;

	ret = mmc_sd_switch_hs(card);
	if (ret <= 0)
		mmc_sdio_switch_hs(card, false);

	return ret;
}

static unsigned mmc_sdio_get_max_clock(struct mmc_card *card)
{
	unsigned max_dtr;

	if (mmc_card_hs(card)) {
		/*
		 * The SDIO specification doesn't mention how
		 * the CIS transfer speed register relates to
		 * high-speed, but it seems that 50 MHz is
		 * mandatory.
		 */
		max_dtr = 50000000;
	} else {
		max_dtr = card->cis.max_dtr;
	}

	if (card->type == MMC_TYPE_SD_COMBO)
		max_dtr = min(max_dtr, mmc_sd_get_max_clock(card));

	return max_dtr;
}

static unsigned char host_drive_to_sdio_drive(int host_strength)
{
	switch (host_strength) {
	case MMC_SET_DRIVER_TYPE_A:
		return SDIO_DTSx_SET_TYPE_A;
	case MMC_SET_DRIVER_TYPE_B:
		return SDIO_DTSx_SET_TYPE_B;
	case MMC_SET_DRIVER_TYPE_C:
		return SDIO_DTSx_SET_TYPE_C;
	case MMC_SET_DRIVER_TYPE_D:
		return SDIO_DTSx_SET_TYPE_D;
	default:
		return SDIO_DTSx_SET_TYPE_B;
	}
}

static void sdio_select_driver_type(struct mmc_card *card)
{
	int card_drv_type, drive_strength, drv_type;
	unsigned char card_strength;
	int err;

	card->drive_strength = 0;

	card_drv_type = card->sw_caps.sd3_drv_type | SD_DRIVER_TYPE_B;

	drive_strength = mmc_select_drive_strength(card,
						   card->sw_caps.uhs_max_dtr,
						   card_drv_type, &drv_type);

	if (drive_strength) {
		/* if error just use default for drive strength B */
		err = mmc_io_rw_direct(card, 0, 0, SDIO_CCCR_DRIVE_STRENGTH, 0,
				       &card_strength);
		if (err)
			return;

		card_strength &= ~(SDIO_DRIVE_DTSx_MASK<<SDIO_DRIVE_DTSx_SHIFT);
		card_strength |= host_drive_to_sdio_drive(drive_strength);

		/* if error default to drive strength B */
		err = mmc_io_rw_direct(card, 1, 0, SDIO_CCCR_DRIVE_STRENGTH,
				       card_strength, NULL);
		if (err)
			return;
		card->drive_strength = drive_strength;
	}

	if (drv_type)
		mmc_set_driver_type(card->host, drv_type);
}


static int sdio_set_bus_speed_mode(struct mmc_card *card)
{
	unsigned int bus_speed, timing;
	int err;
	unsigned char speed;
	unsigned int max_rate;

	/*
	 * If the host doesn't support any of the UHS-I modes, fallback on
	 * default speed.
	 */
	if (!mmc_host_uhs(card->host))
		return 0;

	bus_speed = SDIO_SPEED_SDR12;
	timing = MMC_TIMING_UHS_SDR12;
	if ((card->host->caps & MMC_CAP_UHS_SDR104) &&
	    (card->sw_caps.sd3_bus_mode & SD_MODE_UHS_SDR104)) {
			bus_speed = SDIO_SPEED_SDR104;
			timing = MMC_TIMING_UHS_SDR104;
			card->sw_caps.uhs_max_dtr = UHS_SDR104_MAX_DTR;
			card->sd_bus_speed = UHS_SDR104_BUS_SPEED;
	} else if ((card->host->caps & MMC_CAP_UHS_DDR50) &&
		   (card->sw_caps.sd3_bus_mode & SD_MODE_UHS_DDR50)) {
			bus_speed = SDIO_SPEED_DDR50;
			timing = MMC_TIMING_UHS_DDR50;
			card->sw_caps.uhs_max_dtr = UHS_DDR50_MAX_DTR;
			card->sd_bus_speed = UHS_DDR50_BUS_SPEED;
	} else if ((card->host->caps & (MMC_CAP_UHS_SDR104 |
		    MMC_CAP_UHS_SDR50)) && (card->sw_caps.sd3_bus_mode &
		    SD_MODE_UHS_SDR50)) {
			bus_speed = SDIO_SPEED_SDR50;
			timing = MMC_TIMING_UHS_SDR50;
			card->sw_caps.uhs_max_dtr = UHS_SDR50_MAX_DTR;
			card->sd_bus_speed = UHS_SDR50_BUS_SPEED;
	} else if ((card->host->caps & (MMC_CAP_UHS_SDR104 |
		    MMC_CAP_UHS_SDR50 | MMC_CAP_UHS_SDR25)) &&
		   (card->sw_caps.sd3_bus_mode & SD_MODE_UHS_SDR25)) {
			bus_speed = SDIO_SPEED_SDR25;
			timing = MMC_TIMING_UHS_SDR25;
			card->sw_caps.uhs_max_dtr = UHS_SDR25_MAX_DTR;
			card->sd_bus_speed = UHS_SDR25_BUS_SPEED;
	} else if ((card->host->caps & (MMC_CAP_UHS_SDR104 |
		    MMC_CAP_UHS_SDR50 | MMC_CAP_UHS_SDR25 |
		    MMC_CAP_UHS_SDR12)) && (card->sw_caps.sd3_bus_mode &
		    SD_MODE_UHS_SDR12)) {
			bus_speed = SDIO_SPEED_SDR12;
			timing = MMC_TIMING_UHS_SDR12;
			card->sw_caps.uhs_max_dtr = UHS_SDR12_MAX_DTR;
			card->sd_bus_speed = UHS_SDR12_BUS_SPEED;
	}

	err = mmc_io_rw_direct(card, 0, 0, SDIO_CCCR_SPEED, 0, &speed);
	if (err)
		return err;

	speed &= ~SDIO_SPEED_BSS_MASK;
	speed |= bus_speed;
	err = mmc_io_rw_direct(card, 1, 0, SDIO_CCCR_SPEED, speed, NULL);
	if (err)
		return err;

	max_rate = min_not_zero(card->quirk_max_rate,
				card->sw_caps.uhs_max_dtr);

	mmc_set_timing(card->host, timing);
	mmc_set_clock(card->host, max_rate);

	return 0;
}

/*
 * UHS-I specific initialization procedure
 */
static int mmc_sdio_init_uhs_card(struct mmc_card *card)
{
	int err;

	if (!card->scr.sda_spec3)
		return 0;

	/* Switch to wider bus */
	err = sdio_enable_4bit_bus(card);
	if (err)
		goto out;

	/* Set the driver strength for the card */
	sdio_select_driver_type(card);

	/* Set bus speed mode of the card */
	err = sdio_set_bus_speed_mode(card);
	if (err)
		goto out;

	/*
	 * SPI mode doesn't define CMD19 and tuning is only valid for SDR50 and
	 * SDR104 mode SD-cards. Note that tuning is mandatory for SDR104.
	 */
	if (!mmc_host_is_spi(card->host) &&
	    ((card->host->ios.timing == MMC_TIMING_UHS_SDR50) ||
	      (card->host->ios.timing == MMC_TIMING_UHS_SDR104)))
		err = mmc_execute_tuning(card);
out:
	return err;
}

static int mmc_sdio_pre_init(struct mmc_host *host, u32 ocr,
			     struct mmc_card *card)
{
	if (card)
		mmc_remove_card(card);

	/*
	 * Reset the card by performing the same steps that are taken by
	 * mmc_rescan_try_freq() and mmc_attach_sdio() during a "normal" probe.
	 *
	 * sdio_reset() is technically not needed. Having just powered up the
	 * hardware, it should already be in reset state. However, some
	 * platforms (such as SD8686 on OLPC) do not instantly cut power,
	 * meaning that a reset is required when restoring power soon after
	 * powering off. It is harmless in other cases.
	 *
	 * The CMD5 reset (mmc_send_io_op_cond()), according to the SDIO spec,
	 * is not necessary for non-removable cards. However, it is required
	 * for OLPC SD8686 (which expects a [CMD5,5,3,7] init sequence), and
	 * harmless in other situations.
	 *
	 */

	sdio_reset(host);
	mmc_go_idle(host);
	mmc_send_if_cond(host, ocr);
	return mmc_send_io_op_cond(host, 0, NULL);
}

/*
 * Handle the detection and initialisation of a card.
 *
 * In the case of a resume, "oldcard" will contain the card
 * we're trying to reinitialise.
 */
static int mmc_sdio_init_card(struct mmc_host *host, u32 ocr,
			      struct mmc_card *oldcard)
{
	struct mmc_card *card;
	int err;
	int retries = 10;
	u32 rocr = 0;
	u32 ocr_card = ocr;

	WARN_ON(!host->claimed);

	/* to query card if 1.8V signalling is supported */
	if (mmc_host_uhs(host))
		ocr |= R4_18V_PRESENT;

try_again:
	if (!retries) {
		pr_warn("%s: Skipping voltage switch\n", mmc_hostname(host));
		ocr &= ~R4_18V_PRESENT;
	}

	/*
	 * Inform the card of the voltage
	 */
	err = mmc_send_io_op_cond(host, ocr, &rocr);
	if (err)
		return err;

	/*
	 * For SPI, enable CRC as appropriate.
	 */
	if (mmc_host_is_spi(host)) {
		err = mmc_spi_set_crc(host, use_spi_crc);
		if (err)
			return err;
	}

	/*
	 * Allocate card structure.
	 */
<<<<<<< HEAD
	card = mmc_alloc_card(host, NULL);
=======
	card = mmc_alloc_card(host, &sdio_type);
>>>>>>> d1988041
	if (IS_ERR(card))
		return PTR_ERR(card);

	if ((rocr & R4_MEMORY_PRESENT) &&
	    mmc_sd_get_cid(host, ocr & rocr, card->raw_cid, NULL) == 0) {
		card->type = MMC_TYPE_SD_COMBO;

		if (oldcard && (oldcard->type != MMC_TYPE_SD_COMBO ||
		    memcmp(card->raw_cid, oldcard->raw_cid, sizeof(card->raw_cid)) != 0)) {
			err = -ENOENT;
			goto mismatch;
		}
	} else {
		card->type = MMC_TYPE_SDIO;

		if (oldcard && oldcard->type != MMC_TYPE_SDIO) {
			err = -ENOENT;
			goto mismatch;
		}
	}

	/*
	 * Call the optional HC's init_card function to handle quirks.
	 */
	if (host->ops->init_card)
		host->ops->init_card(host, card);

	/*
	 * If the host and card support UHS-I mode request the card
	 * to switch to 1.8V signaling level.  No 1.8v signalling if
	 * UHS mode is not enabled to maintain compatibility and some
	 * systems that claim 1.8v signalling in fact do not support
	 * it. Per SDIO spec v3, section 3.1.2, if the voltage is already
	 * 1.8v, the card sets S18A to 0 in the R4 response. So it will
	 * fails to check rocr & R4_18V_PRESENT,  but we still need to
	 * try to init uhs card. sdio_read_cccr will take over this task
	 * to make sure which speed mode should work.
	 */
	if (rocr & ocr & R4_18V_PRESENT) {
		err = mmc_set_uhs_voltage(host, ocr_card);
		if (err == -EAGAIN) {
			mmc_sdio_pre_init(host, ocr_card, card);
			retries--;
			goto try_again;
		} else if (err) {
			ocr &= ~R4_18V_PRESENT;
		}
	}

	/*
	 * For native busses:  set card RCA and quit open drain mode.
	 */
	if (!mmc_host_is_spi(host)) {
		err = mmc_send_relative_addr(host, &card->rca);
		if (err)
			goto remove;

		/*
		 * Update oldcard with the new RCA received from the SDIO
		 * device -- we're doing this so that it's updated in the
		 * "card" struct when oldcard overwrites that later.
		 */
		if (oldcard)
			oldcard->rca = card->rca;
	}

	/*
	 * Read CSD, before selecting the card
	 */
	if (!oldcard && card->type == MMC_TYPE_SD_COMBO) {
		err = mmc_sd_get_csd(host, card);
		if (err)
			goto remove;

		mmc_decode_cid(card);
	}

	/*
	 * Select card, as all following commands rely on that.
	 */
	if (!mmc_host_is_spi(host)) {
		err = mmc_select_card(card);
		if (err)
			goto remove;
	}

	if (card->quirks & MMC_QUIRK_NONSTD_SDIO) {
		/*
		 * This is non-standard SDIO device, meaning it doesn't
		 * have any CIA (Common I/O area) registers present.
		 * It's host's responsibility to fill cccr and cis
		 * structures in init_card().
		 */
		mmc_set_clock(host, card->cis.max_dtr);

		if (card->cccr.high_speed) {
			mmc_set_timing(card->host, MMC_TIMING_SD_HS);
		}

		if (oldcard)
			mmc_remove_card(card);
		else
			host->card = card;

		return 0;
	}

	/*
	 * Read the common registers. Note that we should try to
	 * validate whether UHS would work or not.
	 */
	err = sdio_read_cccr(card, ocr);
	if (err) {
		mmc_sdio_pre_init(host, ocr_card, card);
		if (ocr & R4_18V_PRESENT) {
			/* Retry init sequence, but without R4_18V_PRESENT. */
			retries = 0;
			goto try_again;
		}
		return err;
	}

	/*
	 * Read the common CIS tuples.
	 */
	err = sdio_read_common_cis(card);
	if (err)
		goto remove;

	if (oldcard) {
		if (card->cis.vendor == oldcard->cis.vendor &&
		    card->cis.device == oldcard->cis.device) {
			mmc_remove_card(card);
			card = oldcard;
		} else {
			err = -ENOENT;
			goto mismatch;
		}
	}
	card->ocr = ocr_card;
	mmc_fixup_device(card, sdio_fixup_methods);

	if (card->type == MMC_TYPE_SD_COMBO) {
		err = mmc_sd_setup_card(host, card, oldcard != NULL);
		/* handle as SDIO-only card if memory init failed */
		if (err) {
			mmc_go_idle(host);
			if (mmc_host_is_spi(host))
				/* should not fail, as it worked previously */
				mmc_spi_set_crc(host, use_spi_crc);
			card->type = MMC_TYPE_SDIO;
		} else
			card->dev.type = &sd_type;
	}

	/*
	 * If needed, disconnect card detection pull-up resistor.
	 */
	err = sdio_disable_cd(card);
	if (err)
		goto remove;

	/* Initialization sequence for UHS-I cards */
	/* Only if card supports 1.8v and UHS signaling */
	if ((ocr & R4_18V_PRESENT) && card->sw_caps.sd3_bus_mode) {
		err = mmc_sdio_init_uhs_card(card);
		if (err)
			goto remove;
	} else {
		/*
		 * Switch to high-speed (if supported).
		 */
		err = sdio_enable_hs(card);
		if (err > 0)
			mmc_set_timing(card->host, MMC_TIMING_SD_HS);
		else if (err)
			goto remove;

		/*
		 * Change to the card's maximum speed.
		 */
		mmc_set_clock(host, mmc_sdio_get_max_clock(card));

		/*
		 * Switch to wider bus (if supported).
		 */
		err = sdio_enable_4bit_bus(card);
		if (err)
			goto remove;
	}

	if (host->caps2 & MMC_CAP2_AVOID_3_3V &&
	    host->ios.signal_voltage == MMC_SIGNAL_VOLTAGE_330) {
		pr_err("%s: Host failed to negotiate down from 3.3V\n",
			mmc_hostname(host));
		err = -EINVAL;
		goto remove;
	}

	host->card = card;
	return 0;

mismatch:
	pr_debug("%s: Perhaps the card was replaced\n", mmc_hostname(host));
remove:
	if (oldcard != card)
		mmc_remove_card(card);
	return err;
}

static int mmc_sdio_reinit_card(struct mmc_host *host)
{
	int ret;

	ret = mmc_sdio_pre_init(host, host->card->ocr, NULL);
	if (ret)
		return ret;

	return mmc_sdio_init_card(host, host->card->ocr, host->card);
}

/*
 * Host is being removed. Free up the current card.
 */
static void mmc_sdio_remove(struct mmc_host *host)
{
	int i;

	for (i = 0;i < host->card->sdio_funcs;i++) {
		if (host->card->sdio_func[i]) {
			sdio_remove_func(host->card->sdio_func[i]);
			host->card->sdio_func[i] = NULL;
		}
	}

	mmc_remove_card(host->card);
	host->card = NULL;
}

/*
 * Card detection - card is alive.
 */
static int mmc_sdio_alive(struct mmc_host *host)
{
	return mmc_select_card(host->card);
}

/*
 * Card detection callback from host.
 */
static void mmc_sdio_detect(struct mmc_host *host)
{
	int err;

	/* Make sure card is powered before detecting it */
	if (host->caps & MMC_CAP_POWER_OFF_CARD) {
		err = pm_runtime_get_sync(&host->card->dev);
		if (err < 0) {
			pm_runtime_put_noidle(&host->card->dev);
			goto out;
		}
	}

	mmc_claim_host(host);

	/*
	 * Just check if our card has been removed.
	 */
	err = _mmc_detect_card_removed(host);

	mmc_release_host(host);

	/*
	 * Tell PM core it's OK to power off the card now.
	 *
	 * The _sync variant is used in order to ensure that the card
	 * is left powered off in case an error occurred, and the card
	 * is going to be removed.
	 *
	 * Since there is no specific reason to believe a new user
	 * is about to show up at this point, the _sync variant is
	 * desirable anyway.
	 */
	if (host->caps & MMC_CAP_POWER_OFF_CARD)
		pm_runtime_put_sync(&host->card->dev);

out:
	if (err) {
		mmc_sdio_remove(host);

		mmc_claim_host(host);
		mmc_detach_bus(host);
		mmc_power_off(host);
		mmc_release_host(host);
	}
}

/*
 * SDIO pre_suspend.  We need to suspend all functions separately.
 * Therefore all registered functions must have drivers with suspend
 * and resume methods.  Failing that we simply remove the whole card.
 */
static int mmc_sdio_pre_suspend(struct mmc_host *host)
{
	int i, err = 0;

	for (i = 0; i < host->card->sdio_funcs; i++) {
		struct sdio_func *func = host->card->sdio_func[i];
		if (func && sdio_func_present(func) && func->dev.driver) {
			const struct dev_pm_ops *pmops = func->dev.driver->pm;
			if (!pmops || !pmops->suspend || !pmops->resume) {
				/* force removal of entire card in that case */
				err = -ENOSYS;
				break;
			}
		}
	}

	return err;
}

/*
 * SDIO suspend.  Suspend all functions separately.
 */
static int mmc_sdio_suspend(struct mmc_host *host)
{
	WARN_ON(host->sdio_irqs && !mmc_card_keep_power(host));

	/* Prevent processing of SDIO IRQs in suspended state. */
	mmc_card_set_suspended(host->card);
	cancel_delayed_work_sync(&host->sdio_irq_work);

	mmc_claim_host(host);

	if (mmc_card_keep_power(host) && mmc_card_wake_sdio_irq(host))
		sdio_disable_4bit_bus(host->card);

	if (!mmc_card_keep_power(host)) {
		mmc_power_off(host);
	} else if (host->retune_period) {
		mmc_retune_timer_stop(host);
		mmc_retune_needed(host);
	}

	mmc_release_host(host);

	return 0;
}

static int mmc_sdio_resume(struct mmc_host *host)
{
	int err = 0;

	/* Basic card reinitialization. */
	mmc_claim_host(host);

	/*
	 * Restore power and reinitialize the card when needed. Note that a
	 * removable card is checked from a detect work later on in the resume
	 * process.
	 */
	if (!mmc_card_keep_power(host)) {
		mmc_power_up(host, host->card->ocr);
		/*
		 * Tell runtime PM core we just powered up the card,
		 * since it still believes the card is powered off.
		 * Note that currently runtime PM is only enabled
		 * for SDIO cards that are MMC_CAP_POWER_OFF_CARD
		 */
		if (host->caps & MMC_CAP_POWER_OFF_CARD) {
			pm_runtime_disable(&host->card->dev);
			pm_runtime_set_active(&host->card->dev);
			pm_runtime_enable(&host->card->dev);
		}
		err = mmc_sdio_reinit_card(host);
	} else if (mmc_card_wake_sdio_irq(host)) {
		/* We may have switched to 1-bit mode during suspend */
		err = sdio_enable_4bit_bus(host->card);
	}

	if (err)
		goto out;

	/* Allow SDIO IRQs to be processed again. */
	mmc_card_clr_suspended(host->card);

	if (host->sdio_irqs) {
		if (!(host->caps2 & MMC_CAP2_SDIO_IRQ_NOTHREAD))
			wake_up_process(host->sdio_irq_thread);
		else if (host->caps & MMC_CAP_SDIO_IRQ)
			queue_delayed_work(system_wq, &host->sdio_irq_work, 0);
	}

out:
	mmc_release_host(host);

	host->pm_flags &= ~MMC_PM_KEEP_POWER;
	return err;
}

static int mmc_sdio_runtime_suspend(struct mmc_host *host)
{
	/* No references to the card, cut the power to it. */
	mmc_claim_host(host);
	mmc_power_off(host);
	mmc_release_host(host);

	return 0;
}

static int mmc_sdio_runtime_resume(struct mmc_host *host)
{
	int ret;

	/* Restore power and re-initialize. */
	mmc_claim_host(host);
	mmc_power_up(host, host->card->ocr);
	ret = mmc_sdio_reinit_card(host);
	mmc_release_host(host);

	return ret;
}

/*
 * SDIO HW reset
 *
 * Returns 0 if the HW reset was executed synchronously, returns 1 if the HW
 * reset was asynchronously scheduled, else a negative error code.
 */
static int mmc_sdio_hw_reset(struct mmc_host *host)
{
	struct mmc_card *card = host->card;

	/*
	 * In case the card is shared among multiple func drivers, reset the
	 * card through a rescan work. In this way it will be removed and
	 * re-detected, thus all func drivers becomes informed about it.
	 */
	if (atomic_read(&card->sdio_funcs_probed) > 1) {
		if (mmc_card_removed(card))
			return 1;
		host->rescan_entered = 0;
		mmc_card_set_removed(card);
		_mmc_detect_change(host, 0, false);
		return 1;
	}

	/*
	 * A single func driver has been probed, then let's skip the heavy
	 * hotplug dance above and execute the reset immediately.
	 */
	mmc_power_cycle(host, card->ocr);
	return mmc_sdio_reinit_card(host);
}

static int mmc_sdio_sw_reset(struct mmc_host *host)
{
	mmc_set_clock(host, host->f_init);
	sdio_reset(host);
	mmc_go_idle(host);

	mmc_set_initial_state(host);
	mmc_set_initial_signal_voltage(host);

	return mmc_sdio_reinit_card(host);
}

static const struct mmc_bus_ops mmc_sdio_ops = {
	.remove = mmc_sdio_remove,
	.detect = mmc_sdio_detect,
	.pre_suspend = mmc_sdio_pre_suspend,
	.suspend = mmc_sdio_suspend,
	.resume = mmc_sdio_resume,
	.runtime_suspend = mmc_sdio_runtime_suspend,
	.runtime_resume = mmc_sdio_runtime_resume,
	.alive = mmc_sdio_alive,
	.hw_reset = mmc_sdio_hw_reset,
	.sw_reset = mmc_sdio_sw_reset,
};


/*
 * Starting point for SDIO card init.
 */
int mmc_attach_sdio(struct mmc_host *host)
{
	int err, i, funcs;
	u32 ocr, rocr;
	struct mmc_card *card;

	WARN_ON(!host->claimed);

	err = mmc_send_io_op_cond(host, 0, &ocr);
	if (err)
		return err;

	mmc_attach_bus(host, &mmc_sdio_ops);
	if (host->ocr_avail_sdio)
		host->ocr_avail = host->ocr_avail_sdio;


	rocr = mmc_select_voltage(host, ocr);

	/*
	 * Can we support the voltage(s) of the card(s)?
	 */
	if (!rocr) {
		err = -EINVAL;
		goto err;
	}

	/*
	 * Detect and init the card.
	 */
	err = mmc_sdio_init_card(host, rocr, NULL);
	if (err)
		goto err;

	card = host->card;

	/*
	 * Enable runtime PM only if supported by host+card+board
	 */
	if (host->caps & MMC_CAP_POWER_OFF_CARD) {
		/*
		 * Do not allow runtime suspend until after SDIO function
		 * devices are added.
		 */
		pm_runtime_get_noresume(&card->dev);

		/*
		 * Let runtime PM core know our card is active
		 */
		err = pm_runtime_set_active(&card->dev);
		if (err)
			goto remove;

		/*
		 * Enable runtime PM for this card
		 */
		pm_runtime_enable(&card->dev);
	}

	/*
	 * The number of functions on the card is encoded inside
	 * the ocr.
	 */
	funcs = (ocr & 0x70000000) >> 28;
	card->sdio_funcs = 0;

	/*
	 * Initialize (but don't add) all present functions.
	 */
	for (i = 0; i < funcs; i++, card->sdio_funcs++) {
		err = sdio_init_func(host->card, i + 1);
		if (err)
			goto remove;

		/*
		 * Enable Runtime PM for this func (if supported)
		 */
		if (host->caps & MMC_CAP_POWER_OFF_CARD)
			pm_runtime_enable(&card->sdio_func[i]->dev);
	}

	/*
	 * First add the card to the driver model...
	 */
	mmc_release_host(host);
	err = mmc_add_card(host->card);
	if (err)
		goto remove_added;

	/*
	 * ...then the SDIO functions.
	 */
	for (i = 0;i < funcs;i++) {
		err = sdio_add_func(host->card->sdio_func[i]);
		if (err)
			goto remove_added;
	}

	if (host->caps & MMC_CAP_POWER_OFF_CARD)
		pm_runtime_put(&card->dev);

	mmc_claim_host(host);
	return 0;


remove:
	mmc_release_host(host);
remove_added:
	/*
	 * The devices are being deleted so it is not necessary to disable
	 * runtime PM. Similarly we also don't pm_runtime_put() the SDIO card
	 * because it needs to be active to remove any function devices that
	 * were probed, and after that it gets deleted.
	 */
	mmc_sdio_remove(host);
	mmc_claim_host(host);
err:
	mmc_detach_bus(host);

	pr_err("%s: error %d whilst initialising SDIO card\n",
		mmc_hostname(host), err);

	return err;
}
<|MERGE_RESOLUTION|>--- conflicted
+++ resolved
@@ -680,11 +680,7 @@
 	/*
 	 * Allocate card structure.
 	 */
-<<<<<<< HEAD
-	card = mmc_alloc_card(host, NULL);
-=======
 	card = mmc_alloc_card(host, &sdio_type);
->>>>>>> d1988041
 	if (IS_ERR(card))
 		return PTR_ERR(card);
 
