// SPDX-License-Identifier: GPL-2.0-only
/*
 * Copyright (C) 2010 Google, Inc.
 */

#include <linux/delay.h>
#include <linux/dma-mapping.h>
#include <linux/err.h>
#include <linux/module.h>
#include <linux/init.h>
#include <linux/iopoll.h>
#include <linux/platform_device.h>
#include <linux/clk.h>
#include <linux/io.h>
#include <linux/of.h>
#include <linux/of_device.h>
#include <linux/pinctrl/consumer.h>
#include <linux/regulator/consumer.h>
#include <linux/reset.h>
#include <linux/mmc/card.h>
#include <linux/mmc/host.h>
#include <linux/mmc/mmc.h>
#include <linux/mmc/slot-gpio.h>
#include <linux/gpio/consumer.h>
#include <linux/ktime.h>

#include "sdhci-pltfm.h"
#include "cqhci.h"

/* Tegra SDHOST controller vendor register definitions */
#define SDHCI_TEGRA_VENDOR_CLOCK_CTRL			0x100
#define SDHCI_CLOCK_CTRL_TAP_MASK			0x00ff0000
#define SDHCI_CLOCK_CTRL_TAP_SHIFT			16
#define SDHCI_CLOCK_CTRL_TRIM_MASK			0x1f000000
#define SDHCI_CLOCK_CTRL_TRIM_SHIFT			24
#define SDHCI_CLOCK_CTRL_SDR50_TUNING_OVERRIDE		BIT(5)
#define SDHCI_CLOCK_CTRL_PADPIPE_CLKEN_OVERRIDE		BIT(3)
#define SDHCI_CLOCK_CTRL_SPI_MODE_CLKEN_OVERRIDE	BIT(2)

#define SDHCI_TEGRA_VENDOR_SYS_SW_CTRL			0x104
#define SDHCI_TEGRA_SYS_SW_CTRL_ENHANCED_STROBE		BIT(31)

#define SDHCI_TEGRA_VENDOR_CAP_OVERRIDES		0x10c
#define SDHCI_TEGRA_CAP_OVERRIDES_DQS_TRIM_MASK		0x00003f00
#define SDHCI_TEGRA_CAP_OVERRIDES_DQS_TRIM_SHIFT	8

#define SDHCI_TEGRA_VENDOR_MISC_CTRL			0x120
#define SDHCI_MISC_CTRL_ERASE_TIMEOUT_LIMIT		BIT(0)
#define SDHCI_MISC_CTRL_ENABLE_SDR104			0x8
#define SDHCI_MISC_CTRL_ENABLE_SDR50			0x10
#define SDHCI_MISC_CTRL_ENABLE_SDHCI_SPEC_300		0x20
#define SDHCI_MISC_CTRL_ENABLE_DDR50			0x200

#define SDHCI_TEGRA_VENDOR_DLLCAL_CFG			0x1b0
#define SDHCI_TEGRA_DLLCAL_CALIBRATE			BIT(31)

#define SDHCI_TEGRA_VENDOR_DLLCAL_STA			0x1bc
#define SDHCI_TEGRA_DLLCAL_STA_ACTIVE			BIT(31)

#define SDHCI_VNDR_TUN_CTRL0_0				0x1c0
#define SDHCI_VNDR_TUN_CTRL0_TUN_HW_TAP			0x20000
#define SDHCI_VNDR_TUN_CTRL0_START_TAP_VAL_MASK		0x03fc0000
#define SDHCI_VNDR_TUN_CTRL0_START_TAP_VAL_SHIFT	18
#define SDHCI_VNDR_TUN_CTRL0_MUL_M_MASK			0x00001fc0
#define SDHCI_VNDR_TUN_CTRL0_MUL_M_SHIFT		6
#define SDHCI_VNDR_TUN_CTRL0_TUN_ITER_MASK		0x000e000
#define SDHCI_VNDR_TUN_CTRL0_TUN_ITER_SHIFT		13
#define TRIES_128					2
#define TRIES_256					4
#define SDHCI_VNDR_TUN_CTRL0_TUN_WORD_SEL_MASK		0x7

#define SDHCI_TEGRA_VNDR_TUN_CTRL1_0			0x1c4
#define SDHCI_TEGRA_VNDR_TUN_STATUS0			0x1C8
#define SDHCI_TEGRA_VNDR_TUN_STATUS1			0x1CC
#define SDHCI_TEGRA_VNDR_TUN_STATUS1_TAP_MASK		0xFF
#define SDHCI_TEGRA_VNDR_TUN_STATUS1_END_TAP_SHIFT	0x8
#define TUNING_WORD_BIT_SIZE				32

#define SDHCI_TEGRA_AUTO_CAL_CONFIG			0x1e4
#define SDHCI_AUTO_CAL_START				BIT(31)
#define SDHCI_AUTO_CAL_ENABLE				BIT(29)
#define SDHCI_AUTO_CAL_PDPU_OFFSET_MASK			0x0000ffff

#define SDHCI_TEGRA_SDMEM_COMP_PADCTRL			0x1e0
#define SDHCI_TEGRA_SDMEM_COMP_PADCTRL_VREF_SEL_MASK	0x0000000f
#define SDHCI_TEGRA_SDMEM_COMP_PADCTRL_VREF_SEL_VAL	0x7
#define SDHCI_TEGRA_SDMEM_COMP_PADCTRL_E_INPUT_E_PWRD	BIT(31)
#define SDHCI_COMP_PADCTRL_DRVUPDN_OFFSET_MASK		0x07FFF000

#define SDHCI_TEGRA_AUTO_CAL_STATUS			0x1ec
#define SDHCI_TEGRA_AUTO_CAL_ACTIVE			BIT(31)

#define NVQUIRK_FORCE_SDHCI_SPEC_200			BIT(0)
#define NVQUIRK_ENABLE_BLOCK_GAP_DET			BIT(1)
#define NVQUIRK_ENABLE_SDHCI_SPEC_300			BIT(2)
#define NVQUIRK_ENABLE_SDR50				BIT(3)
#define NVQUIRK_ENABLE_SDR104				BIT(4)
#define NVQUIRK_ENABLE_DDR50				BIT(5)
/*
 * HAS_PADCALIB NVQUIRK is for SoC's supporting auto calibration of pads
 * drive strength.
 */
#define NVQUIRK_HAS_PADCALIB				BIT(6)
/*
 * NEEDS_PAD_CONTROL NVQUIRK is for SoC's having separate 3V3 and 1V8 pads.
 * 3V3/1V8 pad selection happens through pinctrl state selection depending
 * on the signaling mode.
 */
#define NVQUIRK_NEEDS_PAD_CONTROL			BIT(7)
#define NVQUIRK_DIS_CARD_CLK_CONFIG_TAP			BIT(8)
#define NVQUIRK_CQHCI_DCMD_R1B_CMD_TIMING		BIT(9)

/*
 * NVQUIRK_HAS_TMCLK is for SoC's having separate timeout clock for Tegra
 * SDMMC hardware data timeout.
 */
#define NVQUIRK_HAS_TMCLK				BIT(10)

/* SDMMC CQE Base Address for Tegra Host Ver 4.1 and Higher */
#define SDHCI_TEGRA_CQE_BASE_ADDR			0xF000

struct sdhci_tegra_soc_data {
	const struct sdhci_pltfm_data *pdata;
	u64 dma_mask;
	u32 nvquirks;
	u8 min_tap_delay;
	u8 max_tap_delay;
};

/* Magic pull up and pull down pad calibration offsets */
struct sdhci_tegra_autocal_offsets {
	u32 pull_up_3v3;
	u32 pull_down_3v3;
	u32 pull_up_3v3_timeout;
	u32 pull_down_3v3_timeout;
	u32 pull_up_1v8;
	u32 pull_down_1v8;
	u32 pull_up_1v8_timeout;
	u32 pull_down_1v8_timeout;
	u32 pull_up_sdr104;
	u32 pull_down_sdr104;
	u32 pull_up_hs400;
	u32 pull_down_hs400;
};

struct sdhci_tegra {
	const struct sdhci_tegra_soc_data *soc_data;
	struct gpio_desc *power_gpio;
	struct clk *tmclk;
	bool ddr_signaling;
	bool pad_calib_required;
	bool pad_control_available;

	struct reset_control *rst;
	struct pinctrl *pinctrl_sdmmc;
	struct pinctrl_state *pinctrl_state_3v3;
	struct pinctrl_state *pinctrl_state_1v8;
	struct pinctrl_state *pinctrl_state_3v3_drv;
	struct pinctrl_state *pinctrl_state_1v8_drv;

	struct sdhci_tegra_autocal_offsets autocal_offsets;
	ktime_t last_calib;

	u32 default_tap;
	u32 default_trim;
	u32 dqs_trim;
	bool enable_hwcq;
	unsigned long curr_clk_rate;
	u8 tuned_tap_delay;
};

static u16 tegra_sdhci_readw(struct sdhci_host *host, int reg)
{
	struct sdhci_pltfm_host *pltfm_host = sdhci_priv(host);
	struct sdhci_tegra *tegra_host = sdhci_pltfm_priv(pltfm_host);
	const struct sdhci_tegra_soc_data *soc_data = tegra_host->soc_data;

	if (unlikely((soc_data->nvquirks & NVQUIRK_FORCE_SDHCI_SPEC_200) &&
			(reg == SDHCI_HOST_VERSION))) {
		/* Erratum: Version register is invalid in HW. */
		return SDHCI_SPEC_200;
	}

	return readw(host->ioaddr + reg);
}

static void tegra_sdhci_writew(struct sdhci_host *host, u16 val, int reg)
{
	struct sdhci_pltfm_host *pltfm_host = sdhci_priv(host);

	switch (reg) {
	case SDHCI_TRANSFER_MODE:
		/*
		 * Postpone this write, we must do it together with a
		 * command write that is down below.
		 */
		pltfm_host->xfer_mode_shadow = val;
		return;
	case SDHCI_COMMAND:
		writel((val << 16) | pltfm_host->xfer_mode_shadow,
			host->ioaddr + SDHCI_TRANSFER_MODE);
		return;
	}

	writew(val, host->ioaddr + reg);
}

static void tegra_sdhci_writel(struct sdhci_host *host, u32 val, int reg)
{
	struct sdhci_pltfm_host *pltfm_host = sdhci_priv(host);
	struct sdhci_tegra *tegra_host = sdhci_pltfm_priv(pltfm_host);
	const struct sdhci_tegra_soc_data *soc_data = tegra_host->soc_data;

	/* Seems like we're getting spurious timeout and crc errors, so
	 * disable signalling of them. In case of real errors software
	 * timers should take care of eventually detecting them.
	 */
	if (unlikely(reg == SDHCI_SIGNAL_ENABLE))
		val &= ~(SDHCI_INT_TIMEOUT|SDHCI_INT_CRC);

	writel(val, host->ioaddr + reg);

	if (unlikely((soc_data->nvquirks & NVQUIRK_ENABLE_BLOCK_GAP_DET) &&
			(reg == SDHCI_INT_ENABLE))) {
		/* Erratum: Must enable block gap interrupt detection */
		u8 gap_ctrl = readb(host->ioaddr + SDHCI_BLOCK_GAP_CONTROL);
		if (val & SDHCI_INT_CARD_INT)
			gap_ctrl |= 0x8;
		else
			gap_ctrl &= ~0x8;
		writeb(gap_ctrl, host->ioaddr + SDHCI_BLOCK_GAP_CONTROL);
	}
}

static bool tegra_sdhci_configure_card_clk(struct sdhci_host *host, bool enable)
{
	bool status;
	u32 reg;

	reg = sdhci_readw(host, SDHCI_CLOCK_CONTROL);
	status = !!(reg & SDHCI_CLOCK_CARD_EN);

	if (status == enable)
		return status;

	if (enable)
		reg |= SDHCI_CLOCK_CARD_EN;
	else
		reg &= ~SDHCI_CLOCK_CARD_EN;

	sdhci_writew(host, reg, SDHCI_CLOCK_CONTROL);

	return status;
}

static void tegra210_sdhci_writew(struct sdhci_host *host, u16 val, int reg)
{
	bool is_tuning_cmd = 0;
	bool clk_enabled;
	u8 cmd;

	if (reg == SDHCI_COMMAND) {
		cmd = SDHCI_GET_CMD(val);
		is_tuning_cmd = cmd == MMC_SEND_TUNING_BLOCK ||
				cmd == MMC_SEND_TUNING_BLOCK_HS200;
	}

	if (is_tuning_cmd)
		clk_enabled = tegra_sdhci_configure_card_clk(host, 0);

	writew(val, host->ioaddr + reg);

	if (is_tuning_cmd) {
		udelay(1);
		sdhci_reset(host, SDHCI_RESET_CMD | SDHCI_RESET_DATA);
		tegra_sdhci_configure_card_clk(host, clk_enabled);
	}
}

static unsigned int tegra_sdhci_get_ro(struct sdhci_host *host)
{
	/*
	 * Write-enable shall be assumed if GPIO is missing in a board's
	 * device-tree because SDHCI's WRITE_PROTECT bit doesn't work on
	 * Tegra.
	 */
	return mmc_gpio_get_ro(host->mmc);
}

static bool tegra_sdhci_is_pad_and_regulator_valid(struct sdhci_host *host)
{
	struct sdhci_pltfm_host *pltfm_host = sdhci_priv(host);
	struct sdhci_tegra *tegra_host = sdhci_pltfm_priv(pltfm_host);
	int has_1v8, has_3v3;

	/*
	 * The SoCs which have NVQUIRK_NEEDS_PAD_CONTROL require software pad
	 * voltage configuration in order to perform voltage switching. This
	 * means that valid pinctrl info is required on SDHCI instances capable
	 * of performing voltage switching. Whether or not an SDHCI instance is
	 * capable of voltage switching is determined based on the regulator.
	 */

	if (!(tegra_host->soc_data->nvquirks & NVQUIRK_NEEDS_PAD_CONTROL))
		return true;

	if (IS_ERR(host->mmc->supply.vqmmc))
		return false;

	has_1v8 = regulator_is_supported_voltage(host->mmc->supply.vqmmc,
						 1700000, 1950000);

	has_3v3 = regulator_is_supported_voltage(host->mmc->supply.vqmmc,
						 2700000, 3600000);

	if (has_1v8 == 1 && has_3v3 == 1)
		return tegra_host->pad_control_available;

	/* Fixed voltage, no pad control required. */
	return true;
}

static void tegra_sdhci_set_tap(struct sdhci_host *host, unsigned int tap)
{
	struct sdhci_pltfm_host *pltfm_host = sdhci_priv(host);
	struct sdhci_tegra *tegra_host = sdhci_pltfm_priv(pltfm_host);
	const struct sdhci_tegra_soc_data *soc_data = tegra_host->soc_data;
	bool card_clk_enabled = false;
	u32 reg;

	/*
	 * Touching the tap values is a bit tricky on some SoC generations.
	 * The quirk enables a workaround for a glitch that sometimes occurs if
	 * the tap values are changed.
	 */

	if (soc_data->nvquirks & NVQUIRK_DIS_CARD_CLK_CONFIG_TAP)
		card_clk_enabled = tegra_sdhci_configure_card_clk(host, false);

	reg = sdhci_readl(host, SDHCI_TEGRA_VENDOR_CLOCK_CTRL);
	reg &= ~SDHCI_CLOCK_CTRL_TAP_MASK;
	reg |= tap << SDHCI_CLOCK_CTRL_TAP_SHIFT;
	sdhci_writel(host, reg, SDHCI_TEGRA_VENDOR_CLOCK_CTRL);

	if (soc_data->nvquirks & NVQUIRK_DIS_CARD_CLK_CONFIG_TAP &&
	    card_clk_enabled) {
		udelay(1);
		sdhci_reset(host, SDHCI_RESET_CMD | SDHCI_RESET_DATA);
		tegra_sdhci_configure_card_clk(host, card_clk_enabled);
	}
}

static void tegra_sdhci_hs400_enhanced_strobe(struct mmc_host *mmc,
					      struct mmc_ios *ios)
{
	struct sdhci_host *host = mmc_priv(mmc);
	u32 val;

	val = sdhci_readl(host, SDHCI_TEGRA_VENDOR_SYS_SW_CTRL);

	if (ios->enhanced_strobe)
		val |= SDHCI_TEGRA_SYS_SW_CTRL_ENHANCED_STROBE;
	else
		val &= ~SDHCI_TEGRA_SYS_SW_CTRL_ENHANCED_STROBE;

	sdhci_writel(host, val, SDHCI_TEGRA_VENDOR_SYS_SW_CTRL);

}

static void tegra_sdhci_reset(struct sdhci_host *host, u8 mask)
{
	struct sdhci_pltfm_host *pltfm_host = sdhci_priv(host);
	struct sdhci_tegra *tegra_host = sdhci_pltfm_priv(pltfm_host);
	const struct sdhci_tegra_soc_data *soc_data = tegra_host->soc_data;
	u32 misc_ctrl, clk_ctrl, pad_ctrl;

	sdhci_reset(host, mask);

	if (!(mask & SDHCI_RESET_ALL))
		return;

	tegra_sdhci_set_tap(host, tegra_host->default_tap);

	misc_ctrl = sdhci_readl(host, SDHCI_TEGRA_VENDOR_MISC_CTRL);
	clk_ctrl = sdhci_readl(host, SDHCI_TEGRA_VENDOR_CLOCK_CTRL);

	misc_ctrl &= ~(SDHCI_MISC_CTRL_ENABLE_SDHCI_SPEC_300 |
		       SDHCI_MISC_CTRL_ENABLE_SDR50 |
		       SDHCI_MISC_CTRL_ENABLE_DDR50 |
		       SDHCI_MISC_CTRL_ENABLE_SDR104);

	clk_ctrl &= ~(SDHCI_CLOCK_CTRL_TRIM_MASK |
		      SDHCI_CLOCK_CTRL_SPI_MODE_CLKEN_OVERRIDE);

	if (tegra_sdhci_is_pad_and_regulator_valid(host)) {
		/* Erratum: Enable SDHCI spec v3.00 support */
		if (soc_data->nvquirks & NVQUIRK_ENABLE_SDHCI_SPEC_300)
			misc_ctrl |= SDHCI_MISC_CTRL_ENABLE_SDHCI_SPEC_300;
		/* Advertise UHS modes as supported by host */
		if (soc_data->nvquirks & NVQUIRK_ENABLE_SDR50)
			misc_ctrl |= SDHCI_MISC_CTRL_ENABLE_SDR50;
		if (soc_data->nvquirks & NVQUIRK_ENABLE_DDR50)
			misc_ctrl |= SDHCI_MISC_CTRL_ENABLE_DDR50;
		if (soc_data->nvquirks & NVQUIRK_ENABLE_SDR104)
			misc_ctrl |= SDHCI_MISC_CTRL_ENABLE_SDR104;
		if (soc_data->nvquirks & NVQUIRK_ENABLE_SDR50)
			clk_ctrl |= SDHCI_CLOCK_CTRL_SDR50_TUNING_OVERRIDE;
	}

	clk_ctrl |= tegra_host->default_trim << SDHCI_CLOCK_CTRL_TRIM_SHIFT;

	sdhci_writel(host, misc_ctrl, SDHCI_TEGRA_VENDOR_MISC_CTRL);
	sdhci_writel(host, clk_ctrl, SDHCI_TEGRA_VENDOR_CLOCK_CTRL);

	if (soc_data->nvquirks & NVQUIRK_HAS_PADCALIB) {
		pad_ctrl = sdhci_readl(host, SDHCI_TEGRA_SDMEM_COMP_PADCTRL);
		pad_ctrl &= ~SDHCI_TEGRA_SDMEM_COMP_PADCTRL_VREF_SEL_MASK;
		pad_ctrl |= SDHCI_TEGRA_SDMEM_COMP_PADCTRL_VREF_SEL_VAL;
		sdhci_writel(host, pad_ctrl, SDHCI_TEGRA_SDMEM_COMP_PADCTRL);

		tegra_host->pad_calib_required = true;
	}

	tegra_host->ddr_signaling = false;
}

static void tegra_sdhci_configure_cal_pad(struct sdhci_host *host, bool enable)
{
	u32 val;

	/*
	 * Enable or disable the additional I/O pad used by the drive strength
	 * calibration process.
	 */
	val = sdhci_readl(host, SDHCI_TEGRA_SDMEM_COMP_PADCTRL);

	if (enable)
		val |= SDHCI_TEGRA_SDMEM_COMP_PADCTRL_E_INPUT_E_PWRD;
	else
		val &= ~SDHCI_TEGRA_SDMEM_COMP_PADCTRL_E_INPUT_E_PWRD;

	sdhci_writel(host, val, SDHCI_TEGRA_SDMEM_COMP_PADCTRL);

	if (enable)
		usleep_range(1, 2);
}

static void tegra_sdhci_set_pad_autocal_offset(struct sdhci_host *host,
					       u16 pdpu)
{
	u32 reg;

	reg = sdhci_readl(host, SDHCI_TEGRA_AUTO_CAL_CONFIG);
	reg &= ~SDHCI_AUTO_CAL_PDPU_OFFSET_MASK;
	reg |= pdpu;
	sdhci_writel(host, reg, SDHCI_TEGRA_AUTO_CAL_CONFIG);
}

static int tegra_sdhci_set_padctrl(struct sdhci_host *host, int voltage,
				   bool state_drvupdn)
{
	struct sdhci_pltfm_host *pltfm_host = sdhci_priv(host);
	struct sdhci_tegra *tegra_host = sdhci_pltfm_priv(pltfm_host);
	struct sdhci_tegra_autocal_offsets *offsets =
						&tegra_host->autocal_offsets;
	struct pinctrl_state *pinctrl_drvupdn = NULL;
	int ret = 0;
	u8 drvup = 0, drvdn = 0;
	u32 reg;

	if (!state_drvupdn) {
		/* PADS Drive Strength */
		if (voltage == MMC_SIGNAL_VOLTAGE_180) {
			if (tegra_host->pinctrl_state_1v8_drv) {
				pinctrl_drvupdn =
					tegra_host->pinctrl_state_1v8_drv;
			} else {
				drvup = offsets->pull_up_1v8_timeout;
				drvdn = offsets->pull_down_1v8_timeout;
			}
		} else {
			if (tegra_host->pinctrl_state_3v3_drv) {
				pinctrl_drvupdn =
					tegra_host->pinctrl_state_3v3_drv;
			} else {
				drvup = offsets->pull_up_3v3_timeout;
				drvdn = offsets->pull_down_3v3_timeout;
			}
		}

		if (pinctrl_drvupdn != NULL) {
			ret = pinctrl_select_state(tegra_host->pinctrl_sdmmc,
							pinctrl_drvupdn);
			if (ret < 0)
				dev_err(mmc_dev(host->mmc),
					"failed pads drvupdn, ret: %d\n", ret);
		} else if ((drvup) || (drvdn)) {
			reg = sdhci_readl(host,
					SDHCI_TEGRA_SDMEM_COMP_PADCTRL);
			reg &= ~SDHCI_COMP_PADCTRL_DRVUPDN_OFFSET_MASK;
			reg |= (drvup << 20) | (drvdn << 12);
			sdhci_writel(host, reg,
					SDHCI_TEGRA_SDMEM_COMP_PADCTRL);
		}

	} else {
		/* Dual Voltage PADS Voltage selection */
		if (!tegra_host->pad_control_available)
			return 0;

		if (voltage == MMC_SIGNAL_VOLTAGE_180) {
			ret = pinctrl_select_state(tegra_host->pinctrl_sdmmc,
						tegra_host->pinctrl_state_1v8);
			if (ret < 0)
				dev_err(mmc_dev(host->mmc),
					"setting 1.8V failed, ret: %d\n", ret);
		} else {
			ret = pinctrl_select_state(tegra_host->pinctrl_sdmmc,
						tegra_host->pinctrl_state_3v3);
			if (ret < 0)
				dev_err(mmc_dev(host->mmc),
					"setting 3.3V failed, ret: %d\n", ret);
		}
	}

	return ret;
}

static void tegra_sdhci_pad_autocalib(struct sdhci_host *host)
{
	struct sdhci_pltfm_host *pltfm_host = sdhci_priv(host);
	struct sdhci_tegra *tegra_host = sdhci_pltfm_priv(pltfm_host);
	struct sdhci_tegra_autocal_offsets offsets =
			tegra_host->autocal_offsets;
	struct mmc_ios *ios = &host->mmc->ios;
	bool card_clk_enabled;
	u16 pdpu;
	u32 reg;
	int ret;

	switch (ios->timing) {
	case MMC_TIMING_UHS_SDR104:
		pdpu = offsets.pull_down_sdr104 << 8 | offsets.pull_up_sdr104;
		break;
	case MMC_TIMING_MMC_HS400:
		pdpu = offsets.pull_down_hs400 << 8 | offsets.pull_up_hs400;
		break;
	default:
		if (ios->signal_voltage == MMC_SIGNAL_VOLTAGE_180)
			pdpu = offsets.pull_down_1v8 << 8 | offsets.pull_up_1v8;
		else
			pdpu = offsets.pull_down_3v3 << 8 | offsets.pull_up_3v3;
	}

	/* Set initial offset before auto-calibration */
	tegra_sdhci_set_pad_autocal_offset(host, pdpu);

	card_clk_enabled = tegra_sdhci_configure_card_clk(host, false);

	tegra_sdhci_configure_cal_pad(host, true);

	reg = sdhci_readl(host, SDHCI_TEGRA_AUTO_CAL_CONFIG);
	reg |= SDHCI_AUTO_CAL_ENABLE | SDHCI_AUTO_CAL_START;
	sdhci_writel(host, reg, SDHCI_TEGRA_AUTO_CAL_CONFIG);

	usleep_range(1, 2);
	/* 10 ms timeout */
	ret = readl_poll_timeout(host->ioaddr + SDHCI_TEGRA_AUTO_CAL_STATUS,
				 reg, !(reg & SDHCI_TEGRA_AUTO_CAL_ACTIVE),
				 1000, 10000);

	tegra_sdhci_configure_cal_pad(host, false);

	tegra_sdhci_configure_card_clk(host, card_clk_enabled);

	if (ret) {
		dev_err(mmc_dev(host->mmc), "Pad autocal timed out\n");

		/* Disable automatic cal and use fixed Drive Strengths */
		reg = sdhci_readl(host, SDHCI_TEGRA_AUTO_CAL_CONFIG);
		reg &= ~SDHCI_AUTO_CAL_ENABLE;
		sdhci_writel(host, reg, SDHCI_TEGRA_AUTO_CAL_CONFIG);

		ret = tegra_sdhci_set_padctrl(host, ios->signal_voltage, false);
		if (ret < 0)
			dev_err(mmc_dev(host->mmc),
				"Setting drive strengths failed: %d\n", ret);
	}
}

static void tegra_sdhci_parse_pad_autocal_dt(struct sdhci_host *host)
{
	struct sdhci_pltfm_host *pltfm_host = sdhci_priv(host);
	struct sdhci_tegra *tegra_host = sdhci_pltfm_priv(pltfm_host);
	struct sdhci_tegra_autocal_offsets *autocal =
			&tegra_host->autocal_offsets;
	int err;

	err = device_property_read_u32(host->mmc->parent,
			"nvidia,pad-autocal-pull-up-offset-3v3",
			&autocal->pull_up_3v3);
	if (err)
		autocal->pull_up_3v3 = 0;

	err = device_property_read_u32(host->mmc->parent,
			"nvidia,pad-autocal-pull-down-offset-3v3",
			&autocal->pull_down_3v3);
	if (err)
		autocal->pull_down_3v3 = 0;

	err = device_property_read_u32(host->mmc->parent,
			"nvidia,pad-autocal-pull-up-offset-1v8",
			&autocal->pull_up_1v8);
	if (err)
		autocal->pull_up_1v8 = 0;

	err = device_property_read_u32(host->mmc->parent,
			"nvidia,pad-autocal-pull-down-offset-1v8",
			&autocal->pull_down_1v8);
	if (err)
		autocal->pull_down_1v8 = 0;

	err = device_property_read_u32(host->mmc->parent,
			"nvidia,pad-autocal-pull-up-offset-sdr104",
			&autocal->pull_up_sdr104);
	if (err)
		autocal->pull_up_sdr104 = autocal->pull_up_1v8;

	err = device_property_read_u32(host->mmc->parent,
			"nvidia,pad-autocal-pull-down-offset-sdr104",
			&autocal->pull_down_sdr104);
	if (err)
		autocal->pull_down_sdr104 = autocal->pull_down_1v8;

	err = device_property_read_u32(host->mmc->parent,
			"nvidia,pad-autocal-pull-up-offset-hs400",
			&autocal->pull_up_hs400);
	if (err)
		autocal->pull_up_hs400 = autocal->pull_up_1v8;

	err = device_property_read_u32(host->mmc->parent,
			"nvidia,pad-autocal-pull-down-offset-hs400",
			&autocal->pull_down_hs400);
	if (err)
		autocal->pull_down_hs400 = autocal->pull_down_1v8;

	/*
	 * Different fail-safe drive strength values based on the signaling
	 * voltage are applicable for SoCs supporting 3V3 and 1V8 pad controls.
	 * So, avoid reading below device tree properties for SoCs that don't
	 * have NVQUIRK_NEEDS_PAD_CONTROL.
	 */
	if (!(tegra_host->soc_data->nvquirks & NVQUIRK_NEEDS_PAD_CONTROL))
		return;

	err = device_property_read_u32(host->mmc->parent,
			"nvidia,pad-autocal-pull-up-offset-3v3-timeout",
			&autocal->pull_up_3v3_timeout);
	if (err) {
		if (!IS_ERR(tegra_host->pinctrl_state_3v3) &&
			(tegra_host->pinctrl_state_3v3_drv == NULL))
			pr_warn("%s: Missing autocal timeout 3v3-pad drvs\n",
				mmc_hostname(host->mmc));
		autocal->pull_up_3v3_timeout = 0;
	}

	err = device_property_read_u32(host->mmc->parent,
			"nvidia,pad-autocal-pull-down-offset-3v3-timeout",
			&autocal->pull_down_3v3_timeout);
	if (err) {
		if (!IS_ERR(tegra_host->pinctrl_state_3v3) &&
			(tegra_host->pinctrl_state_3v3_drv == NULL))
			pr_warn("%s: Missing autocal timeout 3v3-pad drvs\n",
				mmc_hostname(host->mmc));
		autocal->pull_down_3v3_timeout = 0;
	}

	err = device_property_read_u32(host->mmc->parent,
			"nvidia,pad-autocal-pull-up-offset-1v8-timeout",
			&autocal->pull_up_1v8_timeout);
	if (err) {
		if (!IS_ERR(tegra_host->pinctrl_state_1v8) &&
			(tegra_host->pinctrl_state_1v8_drv == NULL))
			pr_warn("%s: Missing autocal timeout 1v8-pad drvs\n",
				mmc_hostname(host->mmc));
		autocal->pull_up_1v8_timeout = 0;
	}

	err = device_property_read_u32(host->mmc->parent,
			"nvidia,pad-autocal-pull-down-offset-1v8-timeout",
			&autocal->pull_down_1v8_timeout);
	if (err) {
		if (!IS_ERR(tegra_host->pinctrl_state_1v8) &&
			(tegra_host->pinctrl_state_1v8_drv == NULL))
			pr_warn("%s: Missing autocal timeout 1v8-pad drvs\n",
				mmc_hostname(host->mmc));
		autocal->pull_down_1v8_timeout = 0;
	}
}

static void tegra_sdhci_request(struct mmc_host *mmc, struct mmc_request *mrq)
{
	struct sdhci_host *host = mmc_priv(mmc);
	struct sdhci_pltfm_host *pltfm_host = sdhci_priv(host);
	struct sdhci_tegra *tegra_host = sdhci_pltfm_priv(pltfm_host);
	ktime_t since_calib = ktime_sub(ktime_get(), tegra_host->last_calib);

	/* 100 ms calibration interval is specified in the TRM */
	if (ktime_to_ms(since_calib) > 100) {
		tegra_sdhci_pad_autocalib(host);
		tegra_host->last_calib = ktime_get();
	}

	sdhci_request(mmc, mrq);
}

static void tegra_sdhci_parse_tap_and_trim(struct sdhci_host *host)
{
	struct sdhci_pltfm_host *pltfm_host = sdhci_priv(host);
	struct sdhci_tegra *tegra_host = sdhci_pltfm_priv(pltfm_host);
	int err;

	err = device_property_read_u32(host->mmc->parent, "nvidia,default-tap",
				       &tegra_host->default_tap);
	if (err)
		tegra_host->default_tap = 0;

	err = device_property_read_u32(host->mmc->parent, "nvidia,default-trim",
				       &tegra_host->default_trim);
	if (err)
		tegra_host->default_trim = 0;

	err = device_property_read_u32(host->mmc->parent, "nvidia,dqs-trim",
				       &tegra_host->dqs_trim);
	if (err)
		tegra_host->dqs_trim = 0x11;
}

static void tegra_sdhci_parse_dt(struct sdhci_host *host)
{
	struct sdhci_pltfm_host *pltfm_host = sdhci_priv(host);
	struct sdhci_tegra *tegra_host = sdhci_pltfm_priv(pltfm_host);

	if (device_property_read_bool(host->mmc->parent, "supports-cqe"))
		tegra_host->enable_hwcq = true;
	else
		tegra_host->enable_hwcq = false;

	tegra_sdhci_parse_pad_autocal_dt(host);
	tegra_sdhci_parse_tap_and_trim(host);
}

static void tegra_sdhci_set_clock(struct sdhci_host *host, unsigned int clock)
{
	struct sdhci_pltfm_host *pltfm_host = sdhci_priv(host);
	struct sdhci_tegra *tegra_host = sdhci_pltfm_priv(pltfm_host);
	unsigned long host_clk;

	if (!clock)
		return sdhci_set_clock(host, clock);

	/*
	 * In DDR50/52 modes the Tegra SDHCI controllers require the SDHCI
	 * divider to be configured to divided the host clock by two. The SDHCI
	 * clock divider is calculated as part of sdhci_set_clock() by
	 * sdhci_calc_clk(). The divider is calculated from host->max_clk and
	 * the requested clock rate.
	 *
	 * By setting the host->max_clk to clock * 2 the divider calculation
	 * will always result in the correct value for DDR50/52 modes,
	 * regardless of clock rate rounding, which may happen if the value
	 * from clk_get_rate() is used.
	 */
	host_clk = tegra_host->ddr_signaling ? clock * 2 : clock;
	clk_set_rate(pltfm_host->clk, host_clk);
	tegra_host->curr_clk_rate = host_clk;
	if (tegra_host->ddr_signaling)
		host->max_clk = host_clk;
	else
		host->max_clk = clk_get_rate(pltfm_host->clk);

	sdhci_set_clock(host, clock);

	if (tegra_host->pad_calib_required) {
		tegra_sdhci_pad_autocalib(host);
		tegra_host->pad_calib_required = false;
	}
}

static unsigned int tegra_sdhci_get_max_clock(struct sdhci_host *host)
{
	struct sdhci_pltfm_host *pltfm_host = sdhci_priv(host);

	return clk_round_rate(pltfm_host->clk, UINT_MAX);
}

static void tegra_sdhci_set_dqs_trim(struct sdhci_host *host, u8 trim)
{
	u32 val;

	val = sdhci_readl(host, SDHCI_TEGRA_VENDOR_CAP_OVERRIDES);
	val &= ~SDHCI_TEGRA_CAP_OVERRIDES_DQS_TRIM_MASK;
	val |= trim << SDHCI_TEGRA_CAP_OVERRIDES_DQS_TRIM_SHIFT;
	sdhci_writel(host, val, SDHCI_TEGRA_VENDOR_CAP_OVERRIDES);
}

static void tegra_sdhci_hs400_dll_cal(struct sdhci_host *host)
{
	u32 reg;
	int err;

	reg = sdhci_readl(host, SDHCI_TEGRA_VENDOR_DLLCAL_CFG);
	reg |= SDHCI_TEGRA_DLLCAL_CALIBRATE;
	sdhci_writel(host, reg, SDHCI_TEGRA_VENDOR_DLLCAL_CFG);

	/* 1 ms sleep, 5 ms timeout */
	err = readl_poll_timeout(host->ioaddr + SDHCI_TEGRA_VENDOR_DLLCAL_STA,
				 reg, !(reg & SDHCI_TEGRA_DLLCAL_STA_ACTIVE),
				 1000, 5000);
	if (err)
		dev_err(mmc_dev(host->mmc),
			"HS400 delay line calibration timed out\n");
}

static void tegra_sdhci_tap_correction(struct sdhci_host *host, u8 thd_up,
				       u8 thd_low, u8 fixed_tap)
{
	struct sdhci_pltfm_host *pltfm_host = sdhci_priv(host);
	struct sdhci_tegra *tegra_host = sdhci_pltfm_priv(pltfm_host);
	u32 val, tun_status;
	u8 word, bit, edge1, tap, window;
	bool tap_result;
	bool start_fail = false;
	bool start_pass = false;
	bool end_pass = false;
	bool first_fail = false;
	bool first_pass = false;
	u8 start_pass_tap = 0;
	u8 end_pass_tap = 0;
	u8 first_fail_tap = 0;
	u8 first_pass_tap = 0;
	u8 total_tuning_words = host->tuning_loop_count / TUNING_WORD_BIT_SIZE;

	/*
	 * Read auto-tuned results and extract good valid passing window by
	 * filtering out un-wanted bubble/partial/merged windows.
	 */
	for (word = 0; word < total_tuning_words; word++) {
		val = sdhci_readl(host, SDHCI_VNDR_TUN_CTRL0_0);
		val &= ~SDHCI_VNDR_TUN_CTRL0_TUN_WORD_SEL_MASK;
		val |= word;
		sdhci_writel(host, val, SDHCI_VNDR_TUN_CTRL0_0);
		tun_status = sdhci_readl(host, SDHCI_TEGRA_VNDR_TUN_STATUS0);
		bit = 0;
		while (bit < TUNING_WORD_BIT_SIZE) {
			tap = word * TUNING_WORD_BIT_SIZE + bit;
			tap_result = tun_status & (1 << bit);
			if (!tap_result && !start_fail) {
				start_fail = true;
				if (!first_fail) {
					first_fail_tap = tap;
					first_fail = true;
				}

			} else if (tap_result && start_fail && !start_pass) {
				start_pass_tap = tap;
				start_pass = true;
				if (!first_pass) {
					first_pass_tap = tap;
					first_pass = true;
				}

			} else if (!tap_result && start_fail && start_pass &&
				   !end_pass) {
				end_pass_tap = tap - 1;
				end_pass = true;
			} else if (tap_result && start_pass && start_fail &&
				   end_pass) {
				window = end_pass_tap - start_pass_tap;
				/* discard merged window and bubble window */
				if (window >= thd_up || window < thd_low) {
					start_pass_tap = tap;
					end_pass = false;
				} else {
					/* set tap at middle of valid window */
					tap = start_pass_tap + window / 2;
					tegra_host->tuned_tap_delay = tap;
					return;
				}
			}

			bit++;
		}
	}

	if (!first_fail) {
		WARN(1, "no edge detected, continue with hw tuned delay.\n");
	} else if (first_pass) {
		/* set tap location at fixed tap relative to the first edge */
		edge1 = first_fail_tap + (first_pass_tap - first_fail_tap) / 2;
		if (edge1 - 1 > fixed_tap)
			tegra_host->tuned_tap_delay = edge1 - fixed_tap;
		else
			tegra_host->tuned_tap_delay = edge1 + fixed_tap;
	}
}

static void tegra_sdhci_post_tuning(struct sdhci_host *host)
{
	struct sdhci_pltfm_host *pltfm_host = sdhci_priv(host);
	struct sdhci_tegra *tegra_host = sdhci_pltfm_priv(pltfm_host);
	const struct sdhci_tegra_soc_data *soc_data = tegra_host->soc_data;
	u32 avg_tap_dly, val, min_tap_dly, max_tap_dly;
	u8 fixed_tap, start_tap, end_tap, window_width;
	u8 thdupper, thdlower;
	u8 num_iter;
	u32 clk_rate_mhz, period_ps, bestcase, worstcase;

	/* retain HW tuned tap to use incase if no correction is needed */
	val = sdhci_readl(host, SDHCI_TEGRA_VENDOR_CLOCK_CTRL);
	tegra_host->tuned_tap_delay = (val & SDHCI_CLOCK_CTRL_TAP_MASK) >>
				      SDHCI_CLOCK_CTRL_TAP_SHIFT;
	if (soc_data->min_tap_delay && soc_data->max_tap_delay) {
		min_tap_dly = soc_data->min_tap_delay;
		max_tap_dly = soc_data->max_tap_delay;
		clk_rate_mhz = tegra_host->curr_clk_rate / USEC_PER_SEC;
		period_ps = USEC_PER_SEC / clk_rate_mhz;
		bestcase = period_ps / min_tap_dly;
		worstcase = period_ps / max_tap_dly;
		/*
		 * Upper and Lower bound thresholds used to detect merged and
		 * bubble windows
		 */
		thdupper = (2 * worstcase + bestcase) / 2;
		thdlower = worstcase / 4;
		/*
		 * fixed tap is used when HW tuning result contains single edge
		 * and tap is set at fixed tap delay relative to the first edge
		 */
		avg_tap_dly = (period_ps * 2) / (min_tap_dly + max_tap_dly);
		fixed_tap = avg_tap_dly / 2;

		val = sdhci_readl(host, SDHCI_TEGRA_VNDR_TUN_STATUS1);
		start_tap = val & SDHCI_TEGRA_VNDR_TUN_STATUS1_TAP_MASK;
		end_tap = (val >> SDHCI_TEGRA_VNDR_TUN_STATUS1_END_TAP_SHIFT) &
			  SDHCI_TEGRA_VNDR_TUN_STATUS1_TAP_MASK;
		window_width = end_tap - start_tap;
		num_iter = host->tuning_loop_count;
		/*
		 * partial window includes edges of the tuning range.
		 * merged window includes more taps so window width is higher
		 * than upper threshold.
		 */
		if (start_tap == 0 || (end_tap == (num_iter - 1)) ||
		    (end_tap == num_iter - 2) || window_width >= thdupper) {
			pr_debug("%s: Apply tuning correction\n",
				 mmc_hostname(host->mmc));
			tegra_sdhci_tap_correction(host, thdupper, thdlower,
						   fixed_tap);
		}
	}

	tegra_sdhci_set_tap(host, tegra_host->tuned_tap_delay);
}

static int tegra_sdhci_execute_hw_tuning(struct mmc_host *mmc, u32 opcode)
{
	struct sdhci_host *host = mmc_priv(mmc);
	int err;

	err = sdhci_execute_tuning(mmc, opcode);
	if (!err && !host->tuning_err)
		tegra_sdhci_post_tuning(host);

	return err;
}

static void tegra_sdhci_set_uhs_signaling(struct sdhci_host *host,
					  unsigned timing)
{
	struct sdhci_pltfm_host *pltfm_host = sdhci_priv(host);
	struct sdhci_tegra *tegra_host = sdhci_pltfm_priv(pltfm_host);
	bool set_default_tap = false;
	bool set_dqs_trim = false;
	bool do_hs400_dll_cal = false;
	u8 iter = TRIES_256;
	u32 val;

	tegra_host->ddr_signaling = false;
	switch (timing) {
	case MMC_TIMING_UHS_SDR50:
		break;
	case MMC_TIMING_UHS_SDR104:
	case MMC_TIMING_MMC_HS200:
		/* Don't set default tap on tunable modes. */
		iter = TRIES_128;
		break;
	case MMC_TIMING_MMC_HS400:
		set_dqs_trim = true;
		do_hs400_dll_cal = true;
		iter = TRIES_128;
		break;
	case MMC_TIMING_MMC_DDR52:
	case MMC_TIMING_UHS_DDR50:
		tegra_host->ddr_signaling = true;
		set_default_tap = true;
		break;
	default:
		set_default_tap = true;
		break;
	}

	val = sdhci_readl(host, SDHCI_VNDR_TUN_CTRL0_0);
	val &= ~(SDHCI_VNDR_TUN_CTRL0_TUN_ITER_MASK |
		 SDHCI_VNDR_TUN_CTRL0_START_TAP_VAL_MASK |
		 SDHCI_VNDR_TUN_CTRL0_MUL_M_MASK);
	val |= (iter << SDHCI_VNDR_TUN_CTRL0_TUN_ITER_SHIFT |
		0 << SDHCI_VNDR_TUN_CTRL0_START_TAP_VAL_SHIFT |
		1 << SDHCI_VNDR_TUN_CTRL0_MUL_M_SHIFT);
	sdhci_writel(host, val, SDHCI_VNDR_TUN_CTRL0_0);
	sdhci_writel(host, 0, SDHCI_TEGRA_VNDR_TUN_CTRL1_0);

	host->tuning_loop_count = (iter == TRIES_128) ? 128 : 256;

	sdhci_set_uhs_signaling(host, timing);

	tegra_sdhci_pad_autocalib(host);

	if (tegra_host->tuned_tap_delay && !set_default_tap)
		tegra_sdhci_set_tap(host, tegra_host->tuned_tap_delay);
	else
		tegra_sdhci_set_tap(host, tegra_host->default_tap);

	if (set_dqs_trim)
		tegra_sdhci_set_dqs_trim(host, tegra_host->dqs_trim);

	if (do_hs400_dll_cal)
		tegra_sdhci_hs400_dll_cal(host);
}

static int tegra_sdhci_execute_tuning(struct sdhci_host *host, u32 opcode)
{
	unsigned int min, max;

	/*
	 * Start search for minimum tap value at 10, as smaller values are
	 * may wrongly be reported as working but fail at higher speeds,
	 * according to the TRM.
	 */
	min = 10;
	while (min < 255) {
		tegra_sdhci_set_tap(host, min);
		if (!mmc_send_tuning(host->mmc, opcode, NULL))
			break;
		min++;
	}

	/* Find the maximum tap value that still passes. */
	max = min + 1;
	while (max < 255) {
		tegra_sdhci_set_tap(host, max);
		if (mmc_send_tuning(host->mmc, opcode, NULL)) {
			max--;
			break;
		}
		max++;
	}

	/* The TRM states the ideal tap value is at 75% in the passing range. */
	tegra_sdhci_set_tap(host, min + ((max - min) * 3 / 4));

	return mmc_send_tuning(host->mmc, opcode, NULL);
}

static int sdhci_tegra_start_signal_voltage_switch(struct mmc_host *mmc,
						   struct mmc_ios *ios)
{
	struct sdhci_host *host = mmc_priv(mmc);
	struct sdhci_pltfm_host *pltfm_host = sdhci_priv(host);
	struct sdhci_tegra *tegra_host = sdhci_pltfm_priv(pltfm_host);
	int ret = 0;

	if (ios->signal_voltage == MMC_SIGNAL_VOLTAGE_330) {
		ret = tegra_sdhci_set_padctrl(host, ios->signal_voltage, true);
		if (ret < 0)
			return ret;
		ret = sdhci_start_signal_voltage_switch(mmc, ios);
	} else if (ios->signal_voltage == MMC_SIGNAL_VOLTAGE_180) {
		ret = sdhci_start_signal_voltage_switch(mmc, ios);
		if (ret < 0)
			return ret;
		ret = tegra_sdhci_set_padctrl(host, ios->signal_voltage, true);
	}

	if (tegra_host->pad_calib_required)
		tegra_sdhci_pad_autocalib(host);

	return ret;
}

static int tegra_sdhci_init_pinctrl_info(struct device *dev,
					 struct sdhci_tegra *tegra_host)
{
	tegra_host->pinctrl_sdmmc = devm_pinctrl_get(dev);
	if (IS_ERR(tegra_host->pinctrl_sdmmc)) {
		dev_dbg(dev, "No pinctrl info, err: %ld\n",
			PTR_ERR(tegra_host->pinctrl_sdmmc));
		return -1;
	}

	tegra_host->pinctrl_state_1v8_drv = pinctrl_lookup_state(
				tegra_host->pinctrl_sdmmc, "sdmmc-1v8-drv");
	if (IS_ERR(tegra_host->pinctrl_state_1v8_drv)) {
		if (PTR_ERR(tegra_host->pinctrl_state_1v8_drv) == -ENODEV)
			tegra_host->pinctrl_state_1v8_drv = NULL;
	}

	tegra_host->pinctrl_state_3v3_drv = pinctrl_lookup_state(
				tegra_host->pinctrl_sdmmc, "sdmmc-3v3-drv");
	if (IS_ERR(tegra_host->pinctrl_state_3v3_drv)) {
		if (PTR_ERR(tegra_host->pinctrl_state_3v3_drv) == -ENODEV)
			tegra_host->pinctrl_state_3v3_drv = NULL;
	}

	tegra_host->pinctrl_state_3v3 =
		pinctrl_lookup_state(tegra_host->pinctrl_sdmmc, "sdmmc-3v3");
	if (IS_ERR(tegra_host->pinctrl_state_3v3)) {
		dev_warn(dev, "Missing 3.3V pad state, err: %ld\n",
			 PTR_ERR(tegra_host->pinctrl_state_3v3));
		return -1;
	}

	tegra_host->pinctrl_state_1v8 =
		pinctrl_lookup_state(tegra_host->pinctrl_sdmmc, "sdmmc-1v8");
	if (IS_ERR(tegra_host->pinctrl_state_1v8)) {
		dev_warn(dev, "Missing 1.8V pad state, err: %ld\n",
			 PTR_ERR(tegra_host->pinctrl_state_1v8));
		return -1;
	}

	tegra_host->pad_control_available = true;

	return 0;
}

static void tegra_sdhci_voltage_switch(struct sdhci_host *host)
{
	struct sdhci_pltfm_host *pltfm_host = sdhci_priv(host);
	struct sdhci_tegra *tegra_host = sdhci_pltfm_priv(pltfm_host);
	const struct sdhci_tegra_soc_data *soc_data = tegra_host->soc_data;

	if (soc_data->nvquirks & NVQUIRK_HAS_PADCALIB)
		tegra_host->pad_calib_required = true;
}

static void tegra_cqhci_writel(struct cqhci_host *cq_host, u32 val, int reg)
{
	struct mmc_host *mmc = cq_host->mmc;
	u8 ctrl;
	ktime_t timeout;
	bool timed_out;

	/*
	 * During CQE resume/unhalt, CQHCI driver unhalts CQE prior to
	 * cqhci_host_ops enable where SDHCI DMA and BLOCK_SIZE registers need
	 * to be re-configured.
	 * Tegra CQHCI/SDHCI prevents write access to block size register when
	 * CQE is unhalted. So handling CQE resume sequence here to configure
	 * SDHCI block registers prior to exiting CQE halt state.
	 */
	if (reg == CQHCI_CTL && !(val & CQHCI_HALT) &&
	    cqhci_readl(cq_host, CQHCI_CTL) & CQHCI_HALT) {
		sdhci_cqe_enable(mmc);
		writel(val, cq_host->mmio + reg);
		timeout = ktime_add_us(ktime_get(), 50);
		while (1) {
			timed_out = ktime_compare(ktime_get(), timeout) > 0;
			ctrl = cqhci_readl(cq_host, CQHCI_CTL);
			if (!(ctrl & CQHCI_HALT) || timed_out)
				break;
		}
		/*
		 * CQE usually resumes very quick, but incase if Tegra CQE
		 * doesn't resume retry unhalt.
		 */
		if (timed_out)
			writel(val, cq_host->mmio + reg);
	} else {
		writel(val, cq_host->mmio + reg);
	}
}

static void sdhci_tegra_update_dcmd_desc(struct mmc_host *mmc,
					 struct mmc_request *mrq, u64 *data)
{
	struct sdhci_pltfm_host *pltfm_host = sdhci_priv(mmc_priv(mmc));
	struct sdhci_tegra *tegra_host = sdhci_pltfm_priv(pltfm_host);
	const struct sdhci_tegra_soc_data *soc_data = tegra_host->soc_data;

	if (soc_data->nvquirks & NVQUIRK_CQHCI_DCMD_R1B_CMD_TIMING &&
	    mrq->cmd->flags & MMC_RSP_R1B)
		*data |= CQHCI_CMD_TIMING(1);
}

static void sdhci_tegra_cqe_enable(struct mmc_host *mmc)
{
	struct cqhci_host *cq_host = mmc->cqe_private;
	u32 val;

	/*
	 * Tegra CQHCI/SDMMC design prevents write access to sdhci block size
	 * register when CQE is enabled and unhalted.
	 * CQHCI driver enables CQE prior to activation, so disable CQE before
	 * programming block size in sdhci controller and enable it back.
	 */
	if (!cq_host->activated) {
		val = cqhci_readl(cq_host, CQHCI_CFG);
		if (val & CQHCI_ENABLE)
			cqhci_writel(cq_host, (val & ~CQHCI_ENABLE),
				     CQHCI_CFG);
		sdhci_cqe_enable(mmc);
		if (val & CQHCI_ENABLE)
			cqhci_writel(cq_host, val, CQHCI_CFG);
	}

	/*
	 * CMD CRC errors are seen sometimes with some eMMC devices when status
	 * command is sent during transfer of last data block which is the
	 * default case as send status command block counter (CBC) is 1.
	 * Recommended fix to set CBC to 0 allowing send status command only
	 * when data lines are idle.
	 */
	val = cqhci_readl(cq_host, CQHCI_SSC1);
	val &= ~CQHCI_SSC1_CBC_MASK;
	cqhci_writel(cq_host, val, CQHCI_SSC1);
}

static void sdhci_tegra_dumpregs(struct mmc_host *mmc)
{
	sdhci_dumpregs(mmc_priv(mmc));
}

static u32 sdhci_tegra_cqhci_irq(struct sdhci_host *host, u32 intmask)
{
	int cmd_error = 0;
	int data_error = 0;

	if (!sdhci_cqe_irq(host, intmask, &cmd_error, &data_error))
		return intmask;

	cqhci_irq(host->mmc, intmask, cmd_error, data_error);

	return 0;
}

static void tegra_sdhci_set_timeout(struct sdhci_host *host,
				    struct mmc_command *cmd)
{
	u32 val;

	/*
	 * HW busy detection timeout is based on programmed data timeout
	 * counter and maximum supported timeout is 11s which may not be
	 * enough for long operations like cache flush, sleep awake, erase.
	 *
	 * ERASE_TIMEOUT_LIMIT bit of VENDOR_MISC_CTRL register allows
	 * host controller to wait for busy state until the card is busy
	 * without HW timeout.
	 *
	 * So, use infinite busy wait mode for operations that may take
	 * more than maximum HW busy timeout of 11s otherwise use finite
	 * busy wait mode.
	 */
	val = sdhci_readl(host, SDHCI_TEGRA_VENDOR_MISC_CTRL);
	if (cmd && cmd->busy_timeout >= 11 * HZ)
		val |= SDHCI_MISC_CTRL_ERASE_TIMEOUT_LIMIT;
	else
		val &= ~SDHCI_MISC_CTRL_ERASE_TIMEOUT_LIMIT;
	sdhci_writel(host, val, SDHCI_TEGRA_VENDOR_MISC_CTRL);

	__sdhci_set_timeout(host, cmd);
}

static const struct cqhci_host_ops sdhci_tegra_cqhci_ops = {
	.write_l    = tegra_cqhci_writel,
	.enable	= sdhci_tegra_cqe_enable,
	.disable = sdhci_cqe_disable,
	.dumpregs = sdhci_tegra_dumpregs,
	.update_dcmd_desc = sdhci_tegra_update_dcmd_desc,
};

static int tegra_sdhci_set_dma_mask(struct sdhci_host *host)
{
	struct sdhci_pltfm_host *platform = sdhci_priv(host);
	struct sdhci_tegra *tegra = sdhci_pltfm_priv(platform);
	const struct sdhci_tegra_soc_data *soc = tegra->soc_data;
	struct device *dev = mmc_dev(host->mmc);

	if (soc->dma_mask)
		return dma_set_mask_and_coherent(dev, soc->dma_mask);

	return 0;
}

static const struct sdhci_ops tegra_sdhci_ops = {
	.get_ro     = tegra_sdhci_get_ro,
	.read_w     = tegra_sdhci_readw,
	.write_l    = tegra_sdhci_writel,
	.set_clock  = tegra_sdhci_set_clock,
	.set_dma_mask = tegra_sdhci_set_dma_mask,
	.set_bus_width = sdhci_set_bus_width,
	.reset      = tegra_sdhci_reset,
	.platform_execute_tuning = tegra_sdhci_execute_tuning,
	.set_uhs_signaling = tegra_sdhci_set_uhs_signaling,
	.voltage_switch = tegra_sdhci_voltage_switch,
	.get_max_clock = tegra_sdhci_get_max_clock,
};

static const struct sdhci_pltfm_data sdhci_tegra20_pdata = {
	.quirks = SDHCI_QUIRK_BROKEN_TIMEOUT_VAL |
		  SDHCI_QUIRK_SINGLE_POWER_WRITE |
		  SDHCI_QUIRK_NO_HISPD_BIT |
		  SDHCI_QUIRK_BROKEN_ADMA_ZEROLEN_DESC |
		  SDHCI_QUIRK_CAP_CLOCK_BASE_BROKEN,
	.ops  = &tegra_sdhci_ops,
};

static const struct sdhci_tegra_soc_data soc_data_tegra20 = {
	.pdata = &sdhci_tegra20_pdata,
	.dma_mask = DMA_BIT_MASK(32),
	.nvquirks = NVQUIRK_FORCE_SDHCI_SPEC_200 |
		    NVQUIRK_ENABLE_BLOCK_GAP_DET,
};

static const struct sdhci_pltfm_data sdhci_tegra30_pdata = {
	.quirks = SDHCI_QUIRK_BROKEN_TIMEOUT_VAL |
		  SDHCI_QUIRK_DATA_TIMEOUT_USES_SDCLK |
		  SDHCI_QUIRK_SINGLE_POWER_WRITE |
		  SDHCI_QUIRK_NO_HISPD_BIT |
		  SDHCI_QUIRK_BROKEN_ADMA_ZEROLEN_DESC |
		  SDHCI_QUIRK_CAP_CLOCK_BASE_BROKEN,
	.quirks2 = SDHCI_QUIRK2_PRESET_VALUE_BROKEN |
		   SDHCI_QUIRK2_BROKEN_HS200 |
		   /*
		    * Auto-CMD23 leads to "Got command interrupt 0x00010000 even
		    * though no command operation was in progress."
		    *
		    * The exact reason is unknown, as the same hardware seems
		    * to support Auto CMD23 on a downstream 3.1 kernel.
		    */
		   SDHCI_QUIRK2_ACMD23_BROKEN,
	.ops  = &tegra_sdhci_ops,
};

static const struct sdhci_tegra_soc_data soc_data_tegra30 = {
	.pdata = &sdhci_tegra30_pdata,
	.dma_mask = DMA_BIT_MASK(32),
	.nvquirks = NVQUIRK_ENABLE_SDHCI_SPEC_300 |
		    NVQUIRK_ENABLE_SDR50 |
		    NVQUIRK_ENABLE_SDR104 |
		    NVQUIRK_HAS_PADCALIB,
};

static const struct sdhci_ops tegra114_sdhci_ops = {
	.get_ro     = tegra_sdhci_get_ro,
	.read_w     = tegra_sdhci_readw,
	.write_w    = tegra_sdhci_writew,
	.write_l    = tegra_sdhci_writel,
	.set_clock  = tegra_sdhci_set_clock,
	.set_dma_mask = tegra_sdhci_set_dma_mask,
	.set_bus_width = sdhci_set_bus_width,
	.reset      = tegra_sdhci_reset,
	.platform_execute_tuning = tegra_sdhci_execute_tuning,
	.set_uhs_signaling = tegra_sdhci_set_uhs_signaling,
	.voltage_switch = tegra_sdhci_voltage_switch,
	.get_max_clock = tegra_sdhci_get_max_clock,
};

static const struct sdhci_pltfm_data sdhci_tegra114_pdata = {
	.quirks = SDHCI_QUIRK_BROKEN_TIMEOUT_VAL |
		  SDHCI_QUIRK_DATA_TIMEOUT_USES_SDCLK |
		  SDHCI_QUIRK_SINGLE_POWER_WRITE |
		  SDHCI_QUIRK_NO_HISPD_BIT |
		  SDHCI_QUIRK_BROKEN_ADMA_ZEROLEN_DESC |
		  SDHCI_QUIRK_CAP_CLOCK_BASE_BROKEN,
	.quirks2 = SDHCI_QUIRK2_PRESET_VALUE_BROKEN,
	.ops  = &tegra114_sdhci_ops,
};

static const struct sdhci_tegra_soc_data soc_data_tegra114 = {
	.pdata = &sdhci_tegra114_pdata,
	.dma_mask = DMA_BIT_MASK(32),
};

static const struct sdhci_pltfm_data sdhci_tegra124_pdata = {
	.quirks = SDHCI_QUIRK_BROKEN_TIMEOUT_VAL |
		  SDHCI_QUIRK_DATA_TIMEOUT_USES_SDCLK |
		  SDHCI_QUIRK_SINGLE_POWER_WRITE |
		  SDHCI_QUIRK_NO_HISPD_BIT |
		  SDHCI_QUIRK_BROKEN_ADMA_ZEROLEN_DESC |
		  SDHCI_QUIRK_CAP_CLOCK_BASE_BROKEN,
	.quirks2 = SDHCI_QUIRK2_PRESET_VALUE_BROKEN,
	.ops  = &tegra114_sdhci_ops,
};

static const struct sdhci_tegra_soc_data soc_data_tegra124 = {
	.pdata = &sdhci_tegra124_pdata,
	.dma_mask = DMA_BIT_MASK(34),
};

static const struct sdhci_ops tegra210_sdhci_ops = {
	.get_ro     = tegra_sdhci_get_ro,
	.read_w     = tegra_sdhci_readw,
	.write_w    = tegra210_sdhci_writew,
	.write_l    = tegra_sdhci_writel,
	.set_clock  = tegra_sdhci_set_clock,
	.set_dma_mask = tegra_sdhci_set_dma_mask,
	.set_bus_width = sdhci_set_bus_width,
	.reset      = tegra_sdhci_reset,
	.set_uhs_signaling = tegra_sdhci_set_uhs_signaling,
	.voltage_switch = tegra_sdhci_voltage_switch,
	.get_max_clock = tegra_sdhci_get_max_clock,
	.set_timeout = tegra_sdhci_set_timeout,
};

static const struct sdhci_pltfm_data sdhci_tegra210_pdata = {
	.quirks = SDHCI_QUIRK_BROKEN_TIMEOUT_VAL |
		  SDHCI_QUIRK_SINGLE_POWER_WRITE |
		  SDHCI_QUIRK_NO_HISPD_BIT |
		  SDHCI_QUIRK_BROKEN_ADMA_ZEROLEN_DESC |
		  SDHCI_QUIRK_CAP_CLOCK_BASE_BROKEN,
	.quirks2 = SDHCI_QUIRK2_PRESET_VALUE_BROKEN,
	.ops  = &tegra210_sdhci_ops,
};

static const struct sdhci_tegra_soc_data soc_data_tegra210 = {
	.pdata = &sdhci_tegra210_pdata,
	.dma_mask = DMA_BIT_MASK(34),
	.nvquirks = NVQUIRK_NEEDS_PAD_CONTROL |
		    NVQUIRK_HAS_PADCALIB |
		    NVQUIRK_DIS_CARD_CLK_CONFIG_TAP |
		    NVQUIRK_ENABLE_SDR50 |
		    NVQUIRK_ENABLE_SDR104 |
		    NVQUIRK_HAS_TMCLK,
	.min_tap_delay = 106,
	.max_tap_delay = 185,
};

static const struct sdhci_ops tegra186_sdhci_ops = {
	.get_ro     = tegra_sdhci_get_ro,
	.read_w     = tegra_sdhci_readw,
	.write_l    = tegra_sdhci_writel,
	.set_clock  = tegra_sdhci_set_clock,
	.set_dma_mask = tegra_sdhci_set_dma_mask,
	.set_bus_width = sdhci_set_bus_width,
	.reset      = tegra_sdhci_reset,
	.set_uhs_signaling = tegra_sdhci_set_uhs_signaling,
	.voltage_switch = tegra_sdhci_voltage_switch,
	.get_max_clock = tegra_sdhci_get_max_clock,
	.irq = sdhci_tegra_cqhci_irq,
	.set_timeout = tegra_sdhci_set_timeout,
};

static const struct sdhci_pltfm_data sdhci_tegra186_pdata = {
	.quirks = SDHCI_QUIRK_BROKEN_TIMEOUT_VAL |
		  SDHCI_QUIRK_SINGLE_POWER_WRITE |
		  SDHCI_QUIRK_NO_HISPD_BIT |
		  SDHCI_QUIRK_BROKEN_ADMA_ZEROLEN_DESC |
		  SDHCI_QUIRK_CAP_CLOCK_BASE_BROKEN,
	.quirks2 = SDHCI_QUIRK2_PRESET_VALUE_BROKEN,
	.ops  = &tegra186_sdhci_ops,
};

static const struct sdhci_tegra_soc_data soc_data_tegra186 = {
	.pdata = &sdhci_tegra186_pdata,
	.dma_mask = DMA_BIT_MASK(40),
	.nvquirks = NVQUIRK_NEEDS_PAD_CONTROL |
		    NVQUIRK_HAS_PADCALIB |
		    NVQUIRK_DIS_CARD_CLK_CONFIG_TAP |
		    NVQUIRK_ENABLE_SDR50 |
		    NVQUIRK_ENABLE_SDR104 |
		    NVQUIRK_HAS_TMCLK |
		    NVQUIRK_CQHCI_DCMD_R1B_CMD_TIMING,
	.min_tap_delay = 84,
	.max_tap_delay = 136,
};

static const struct sdhci_tegra_soc_data soc_data_tegra194 = {
	.pdata = &sdhci_tegra186_pdata,
	.dma_mask = DMA_BIT_MASK(39),
	.nvquirks = NVQUIRK_NEEDS_PAD_CONTROL |
		    NVQUIRK_HAS_PADCALIB |
		    NVQUIRK_DIS_CARD_CLK_CONFIG_TAP |
		    NVQUIRK_ENABLE_SDR50 |
		    NVQUIRK_ENABLE_SDR104 |
		    NVQUIRK_HAS_TMCLK,
	.min_tap_delay = 96,
	.max_tap_delay = 139,
};

static const struct of_device_id sdhci_tegra_dt_match[] = {
	{ .compatible = "nvidia,tegra194-sdhci", .data = &soc_data_tegra194 },
	{ .compatible = "nvidia,tegra186-sdhci", .data = &soc_data_tegra186 },
	{ .compatible = "nvidia,tegra210-sdhci", .data = &soc_data_tegra210 },
	{ .compatible = "nvidia,tegra124-sdhci", .data = &soc_data_tegra124 },
	{ .compatible = "nvidia,tegra114-sdhci", .data = &soc_data_tegra114 },
	{ .compatible = "nvidia,tegra30-sdhci", .data = &soc_data_tegra30 },
	{ .compatible = "nvidia,tegra20-sdhci", .data = &soc_data_tegra20 },
	{}
};
MODULE_DEVICE_TABLE(of, sdhci_tegra_dt_match);

static int sdhci_tegra_add_host(struct sdhci_host *host)
{
	struct sdhci_pltfm_host *pltfm_host = sdhci_priv(host);
	struct sdhci_tegra *tegra_host = sdhci_pltfm_priv(pltfm_host);
	struct cqhci_host *cq_host;
	bool dma64;
	int ret;

	if (!tegra_host->enable_hwcq)
		return sdhci_add_host(host);

	sdhci_enable_v4_mode(host);

	ret = sdhci_setup_host(host);
	if (ret)
		return ret;

	host->mmc->caps2 |= MMC_CAP2_CQE | MMC_CAP2_CQE_DCMD;

	cq_host = devm_kzalloc(host->mmc->parent,
				sizeof(*cq_host), GFP_KERNEL);
	if (!cq_host) {
		ret = -ENOMEM;
		goto cleanup;
	}

	cq_host->mmio = host->ioaddr + SDHCI_TEGRA_CQE_BASE_ADDR;
	cq_host->ops = &sdhci_tegra_cqhci_ops;

	dma64 = host->flags & SDHCI_USE_64_BIT_DMA;
	if (dma64)
		cq_host->caps |= CQHCI_TASK_DESC_SZ_128;

	ret = cqhci_init(cq_host, host->mmc, dma64);
	if (ret)
		goto cleanup;

	ret = __sdhci_add_host(host);
	if (ret)
		goto cleanup;

	return 0;

cleanup:
	sdhci_cleanup_host(host);
	return ret;
}

static int sdhci_tegra_probe(struct platform_device *pdev)
{
	const struct of_device_id *match;
	const struct sdhci_tegra_soc_data *soc_data;
	struct sdhci_host *host;
	struct sdhci_pltfm_host *pltfm_host;
	struct sdhci_tegra *tegra_host;
	struct clk *clk;
	int rc;

	match = of_match_device(sdhci_tegra_dt_match, &pdev->dev);
	if (!match)
		return -EINVAL;
	soc_data = match->data;

	host = sdhci_pltfm_init(pdev, soc_data->pdata, sizeof(*tegra_host));
	if (IS_ERR(host))
		return PTR_ERR(host);
	pltfm_host = sdhci_priv(host);

	tegra_host = sdhci_pltfm_priv(pltfm_host);
	tegra_host->ddr_signaling = false;
	tegra_host->pad_calib_required = false;
	tegra_host->pad_control_available = false;
	tegra_host->soc_data = soc_data;

	if (soc_data->nvquirks & NVQUIRK_NEEDS_PAD_CONTROL) {
		rc = tegra_sdhci_init_pinctrl_info(&pdev->dev, tegra_host);
		if (rc == 0)
			host->mmc_host_ops.start_signal_voltage_switch =
				sdhci_tegra_start_signal_voltage_switch;
	}

	/* Hook to periodically rerun pad calibration */
	if (soc_data->nvquirks & NVQUIRK_HAS_PADCALIB)
		host->mmc_host_ops.request = tegra_sdhci_request;

	host->mmc_host_ops.hs400_enhanced_strobe =
			tegra_sdhci_hs400_enhanced_strobe;

	if (!host->ops->platform_execute_tuning)
		host->mmc_host_ops.execute_tuning =
				tegra_sdhci_execute_hw_tuning;

	rc = mmc_of_parse(host->mmc);
	if (rc)
		goto err_parse_dt;

	if (tegra_host->soc_data->nvquirks & NVQUIRK_ENABLE_DDR50)
		host->mmc->caps |= MMC_CAP_1_8V_DDR;

<<<<<<< HEAD
	/* R1B responses is required to properly manage HW busy detection. */
	host->mmc->caps |= MMC_CAP_NEED_RSP_BUSY;
=======
	/* HW busy detection is supported, but R1B responses are required. */
	host->mmc->caps |= MMC_CAP_WAIT_WHILE_BUSY | MMC_CAP_NEED_RSP_BUSY;
>>>>>>> d1988041

	tegra_sdhci_parse_dt(host);

	tegra_host->power_gpio = devm_gpiod_get_optional(&pdev->dev, "power",
							 GPIOD_OUT_HIGH);
	if (IS_ERR(tegra_host->power_gpio)) {
		rc = PTR_ERR(tegra_host->power_gpio);
		goto err_power_req;
	}

	/*
	 * Tegra210 has a separate SDMMC_LEGACY_TM clock used for host
	 * timeout clock and SW can choose TMCLK or SDCLK for hardware
	 * data timeout through the bit USE_TMCLK_FOR_DATA_TIMEOUT of
	 * the register SDHCI_TEGRA_VENDOR_SYS_SW_CTRL.
	 *
	 * USE_TMCLK_FOR_DATA_TIMEOUT bit default is set to 1 and SDMMC uses
	 * 12Mhz TMCLK which is advertised in host capability register.
	 * With TMCLK of 12Mhz provides maximum data timeout period that can
	 * be achieved is 11s better than using SDCLK for data timeout.
	 *
	 * So, TMCLK is set to 12Mhz and kept enabled all the time on SoC's
	 * supporting separate TMCLK.
	 */
<<<<<<< HEAD

	if (soc_data->nvquirks & NVQUIRK_HAS_TMCLK) {
		clk = devm_clk_get(&pdev->dev, "tmclk");
		if (IS_ERR(clk)) {
			rc = PTR_ERR(clk);
			if (rc == -EPROBE_DEFER)
				goto err_power_req;

			dev_warn(&pdev->dev, "failed to get tmclk: %d\n", rc);
			clk = NULL;
		}

		clk_set_rate(clk, 12000000);
		rc = clk_prepare_enable(clk);
		if (rc) {
			dev_err(&pdev->dev,
				"failed to enable tmclk: %d\n", rc);
			goto err_power_req;
		}

		tegra_host->tmclk = clk;
	}

	clk = devm_clk_get(mmc_dev(host->mmc), NULL);
	if (IS_ERR(clk)) {
		rc = PTR_ERR(clk);
=======
>>>>>>> d1988041

	if (soc_data->nvquirks & NVQUIRK_HAS_TMCLK) {
		clk = devm_clk_get(&pdev->dev, "tmclk");
		if (IS_ERR(clk)) {
			rc = PTR_ERR(clk);
			if (rc == -EPROBE_DEFER)
				goto err_power_req;

			dev_warn(&pdev->dev, "failed to get tmclk: %d\n", rc);
			clk = NULL;
		}

		clk_set_rate(clk, 12000000);
		rc = clk_prepare_enable(clk);
		if (rc) {
			dev_err(&pdev->dev,
				"failed to enable tmclk: %d\n", rc);
			goto err_power_req;
		}

		tegra_host->tmclk = clk;
	}

	clk = devm_clk_get(mmc_dev(host->mmc), NULL);
	if (IS_ERR(clk)) {
		rc = dev_err_probe(&pdev->dev, PTR_ERR(clk),
				   "failed to get clock\n");
		goto err_clk_get;
	}
	clk_prepare_enable(clk);
	pltfm_host->clk = clk;

	tegra_host->rst = devm_reset_control_get_exclusive(&pdev->dev,
							   "sdhci");
	if (IS_ERR(tegra_host->rst)) {
		rc = PTR_ERR(tegra_host->rst);
		dev_err(&pdev->dev, "failed to get reset control: %d\n", rc);
		goto err_rst_get;
	}

	rc = reset_control_assert(tegra_host->rst);
	if (rc)
		goto err_rst_get;

	usleep_range(2000, 4000);

	rc = reset_control_deassert(tegra_host->rst);
	if (rc)
		goto err_rst_get;

	usleep_range(2000, 4000);

	rc = sdhci_tegra_add_host(host);
	if (rc)
		goto err_add_host;

	return 0;

err_add_host:
	reset_control_assert(tegra_host->rst);
err_rst_get:
	clk_disable_unprepare(pltfm_host->clk);
err_clk_get:
	clk_disable_unprepare(tegra_host->tmclk);
err_power_req:
err_parse_dt:
	sdhci_pltfm_free(pdev);
	return rc;
}

static int sdhci_tegra_remove(struct platform_device *pdev)
{
	struct sdhci_host *host = platform_get_drvdata(pdev);
	struct sdhci_pltfm_host *pltfm_host = sdhci_priv(host);
	struct sdhci_tegra *tegra_host = sdhci_pltfm_priv(pltfm_host);

	sdhci_remove_host(host, 0);

	reset_control_assert(tegra_host->rst);
	usleep_range(2000, 4000);
	clk_disable_unprepare(pltfm_host->clk);
	clk_disable_unprepare(tegra_host->tmclk);

	sdhci_pltfm_free(pdev);

	return 0;
}

#ifdef CONFIG_PM_SLEEP
static int __maybe_unused sdhci_tegra_suspend(struct device *dev)
{
	struct sdhci_host *host = dev_get_drvdata(dev);
	struct sdhci_pltfm_host *pltfm_host = sdhci_priv(host);
	int ret;

	if (host->mmc->caps2 & MMC_CAP2_CQE) {
		ret = cqhci_suspend(host->mmc);
		if (ret)
			return ret;
	}

	ret = sdhci_suspend_host(host);
	if (ret) {
		cqhci_resume(host->mmc);
		return ret;
	}

	clk_disable_unprepare(pltfm_host->clk);
	return 0;
}

static int __maybe_unused sdhci_tegra_resume(struct device *dev)
{
	struct sdhci_host *host = dev_get_drvdata(dev);
	struct sdhci_pltfm_host *pltfm_host = sdhci_priv(host);
	int ret;

	ret = clk_prepare_enable(pltfm_host->clk);
	if (ret)
		return ret;

	ret = sdhci_resume_host(host);
	if (ret)
		goto disable_clk;

	if (host->mmc->caps2 & MMC_CAP2_CQE) {
		ret = cqhci_resume(host->mmc);
		if (ret)
			goto suspend_host;
	}

	return 0;

suspend_host:
	sdhci_suspend_host(host);
disable_clk:
	clk_disable_unprepare(pltfm_host->clk);
	return ret;
}
#endif

static SIMPLE_DEV_PM_OPS(sdhci_tegra_dev_pm_ops, sdhci_tegra_suspend,
			 sdhci_tegra_resume);

static struct platform_driver sdhci_tegra_driver = {
	.driver		= {
		.name	= "sdhci-tegra",
		.probe_type = PROBE_PREFER_ASYNCHRONOUS,
		.of_match_table = sdhci_tegra_dt_match,
		.pm	= &sdhci_tegra_dev_pm_ops,
	},
	.probe		= sdhci_tegra_probe,
	.remove		= sdhci_tegra_remove,
};

module_platform_driver(sdhci_tegra_driver);

MODULE_DESCRIPTION("SDHCI driver for Tegra");
MODULE_AUTHOR("Google, Inc.");
MODULE_LICENSE("GPL v2");<|MERGE_RESOLUTION|>--- conflicted
+++ resolved
@@ -1609,13 +1609,8 @@
 	if (tegra_host->soc_data->nvquirks & NVQUIRK_ENABLE_DDR50)
 		host->mmc->caps |= MMC_CAP_1_8V_DDR;
 
-<<<<<<< HEAD
-	/* R1B responses is required to properly manage HW busy detection. */
-	host->mmc->caps |= MMC_CAP_NEED_RSP_BUSY;
-=======
 	/* HW busy detection is supported, but R1B responses are required. */
 	host->mmc->caps |= MMC_CAP_WAIT_WHILE_BUSY | MMC_CAP_NEED_RSP_BUSY;
->>>>>>> d1988041
 
 	tegra_sdhci_parse_dt(host);
 
@@ -1640,35 +1635,6 @@
 	 * So, TMCLK is set to 12Mhz and kept enabled all the time on SoC's
 	 * supporting separate TMCLK.
 	 */
-<<<<<<< HEAD
-
-	if (soc_data->nvquirks & NVQUIRK_HAS_TMCLK) {
-		clk = devm_clk_get(&pdev->dev, "tmclk");
-		if (IS_ERR(clk)) {
-			rc = PTR_ERR(clk);
-			if (rc == -EPROBE_DEFER)
-				goto err_power_req;
-
-			dev_warn(&pdev->dev, "failed to get tmclk: %d\n", rc);
-			clk = NULL;
-		}
-
-		clk_set_rate(clk, 12000000);
-		rc = clk_prepare_enable(clk);
-		if (rc) {
-			dev_err(&pdev->dev,
-				"failed to enable tmclk: %d\n", rc);
-			goto err_power_req;
-		}
-
-		tegra_host->tmclk = clk;
-	}
-
-	clk = devm_clk_get(mmc_dev(host->mmc), NULL);
-	if (IS_ERR(clk)) {
-		rc = PTR_ERR(clk);
-=======
->>>>>>> d1988041
 
 	if (soc_data->nvquirks & NVQUIRK_HAS_TMCLK) {
 		clk = devm_clk_get(&pdev->dev, "tmclk");
