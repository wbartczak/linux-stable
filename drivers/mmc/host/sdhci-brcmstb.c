--- conflicted
+++ resolved
@@ -32,11 +32,8 @@
 struct sdhci_brcmstb_priv {
 	void __iomem *cfg_regs;
 	unsigned int flags;
-<<<<<<< HEAD
-=======
 	struct clk *base_clk;
 	u32 base_freq_hz;
->>>>>>> d60c95ef
 };
 
 struct brcmstb_match_priv {
@@ -54,11 +51,7 @@
 	sdhci_writel(host, reg, SDHCI_VENDOR);
 }
 
-<<<<<<< HEAD
-void brcmstb_reset(struct sdhci_host *host, u8 mask)
-=======
 static void brcmstb_reset(struct sdhci_host *host, u8 mask)
->>>>>>> d60c95ef
 {
 	struct sdhci_pltfm_host *pltfm_host = sdhci_priv(host);
 	struct sdhci_brcmstb_priv *priv = sdhci_pltfm_priv(pltfm_host);
