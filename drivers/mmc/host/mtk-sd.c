--- conflicted
+++ resolved
@@ -235,10 +235,7 @@
 #define MSDC_PATCH_BIT_DECRCTMO   (0x1 << 30)	/* RW */
 
 #define MSDC_PATCH_BIT1_CMDTA     (0x7 << 3)    /* RW */
-<<<<<<< HEAD
-=======
 #define MSDC_PB1_BUSY_CHECK_SEL   (0x1 << 7)    /* RW */
->>>>>>> d1988041
 #define MSDC_PATCH_BIT1_STOP_DLY  (0xf << 8)    /* RW */
 
 #define MSDC_PATCH_BIT2_CFGRESP   (0x1 << 15)   /* RW */
