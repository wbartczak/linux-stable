--- conflicted
+++ resolved
@@ -5164,8 +5164,6 @@
  *		if not NULL, is a reference which must be released using its
  *		corresponding release function, or moved into a BPF map before
  *		program exit.
-<<<<<<< HEAD
-=======
  *
  * void *bpf_map_lookup_percpu_elem(struct bpf_map *map, const void *key, u32 cpu)
  * 	Description
@@ -5254,7 +5252,6 @@
  *		Pointer to the underlying dynptr data, NULL if the dynptr is
  *		read-only, if the dynptr is invalid, or if the offset and length
  *		is out of bounds.
->>>>>>> bf44eed7
  */
 #define __BPF_FUNC_MAPPER(FN)		\
 	FN(unspec),			\
@@ -5452,8 +5449,6 @@
 	FN(skb_set_tstamp),		\
 	FN(ima_file_hash),		\
 	FN(kptr_xchg),			\
-<<<<<<< HEAD
-=======
 	FN(map_lookup_percpu_elem),     \
 	FN(skc_to_mptcp_sock),		\
 	FN(dynptr_from_mem),		\
@@ -5463,7 +5458,6 @@
 	FN(dynptr_read),		\
 	FN(dynptr_write),		\
 	FN(dynptr_data),		\
->>>>>>> bf44eed7
 	/* */
 
 /* integer value in 'imm' field of BPF_CALL instruction selects which helper
