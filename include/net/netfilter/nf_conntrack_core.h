/* SPDX-License-Identifier: GPL-2.0 */
/*
 * This header is used to share core functionality between the
 * standalone connection tracking module, and the compatibility layer's use
 * of connection tracking.
 *
 * 16 Dec 2003: Yasuyuki Kozakai @USAGI <yasuyuki.kozakai@toshiba.co.jp>
 *	- generalize L3 protocol dependent part.
 *
 * Derived from include/linux/netfiter_ipv4/ip_conntrack_core.h
 */

#ifndef _NF_CONNTRACK_CORE_H
#define _NF_CONNTRACK_CORE_H

#include <linux/netfilter.h>
#include <net/netfilter/nf_conntrack.h>
#include <net/netfilter/nf_conntrack_ecache.h>
#include <net/netfilter/nf_conntrack_l4proto.h>

/* This header is used to share core functionality between the
   standalone connection tracking module, and the compatibility layer's use
   of connection tracking. */

unsigned int nf_conntrack_in(struct sk_buff *skb,
			     const struct nf_hook_state *state);

int nf_conntrack_init_net(struct net *net);
void nf_conntrack_cleanup_net(struct net *net);
void nf_conntrack_cleanup_net_list(struct list_head *net_exit_list);

void nf_conntrack_proto_pernet_init(struct net *net);

int nf_conntrack_proto_init(void);
void nf_conntrack_proto_fini(void);

int nf_conntrack_init_start(void);
void nf_conntrack_cleanup_start(void);

void nf_conntrack_init_end(void);
void nf_conntrack_cleanup_end(void);

bool nf_ct_invert_tuple(struct nf_conntrack_tuple *inverse,
			const struct nf_conntrack_tuple *orig);

/* Find a connection corresponding to a tuple. */
struct nf_conntrack_tuple_hash *
nf_conntrack_find_get(struct net *net,
		      const struct nf_conntrack_zone *zone,
		      const struct nf_conntrack_tuple *tuple);

int __nf_conntrack_confirm(struct sk_buff *skb);

/* Confirm a connection: returns NF_DROP if packet must be dropped. */
static inline int nf_conntrack_confirm(struct sk_buff *skb)
{
	struct nf_conn *ct = (struct nf_conn *)skb_nfct(skb);
	int ret = NF_ACCEPT;

	if (ct) {
		if (!nf_ct_is_confirmed(ct)) {
			ret = __nf_conntrack_confirm(skb);

			if (ret == NF_ACCEPT)
				ct = (struct nf_conn *)skb_nfct(skb);
		}

<<<<<<< HEAD
		if (likely(ret == NF_ACCEPT))
=======
		if (ret == NF_ACCEPT && nf_ct_ecache_exist(ct))
>>>>>>> d60c95ef
			nf_ct_deliver_cached_events(ct);
	}
	return ret;
}

unsigned int nf_confirm(struct sk_buff *skb, unsigned int protoff,
			struct nf_conn *ct, enum ip_conntrack_info ctinfo);

void print_tuple(struct seq_file *s, const struct nf_conntrack_tuple *tuple,
		 const struct nf_conntrack_l4proto *proto);

#define CONNTRACK_LOCKS 1024

extern spinlock_t nf_conntrack_locks[CONNTRACK_LOCKS];
void nf_conntrack_lock(spinlock_t *lock);

extern spinlock_t nf_conntrack_expect_lock;

/* ctnetlink code shared by both ctnetlink and nf_conntrack_bpf */

static inline void __nf_ct_set_timeout(struct nf_conn *ct, u64 timeout)
{
	if (timeout > INT_MAX)
		timeout = INT_MAX;
	WRITE_ONCE(ct->timeout, nfct_time_stamp + (u32)timeout);
}

int __nf_ct_change_timeout(struct nf_conn *ct, u64 cta_timeout);
void __nf_ct_change_status(struct nf_conn *ct, unsigned long on, unsigned long off);
int nf_ct_change_status_common(struct nf_conn *ct, unsigned int status);

#endif /* _NF_CONNTRACK_CORE_H */<|MERGE_RESOLUTION|>--- conflicted
+++ resolved
@@ -65,11 +65,7 @@
 				ct = (struct nf_conn *)skb_nfct(skb);
 		}
 
-<<<<<<< HEAD
-		if (likely(ret == NF_ACCEPT))
-=======
 		if (ret == NF_ACCEPT && nf_ct_ecache_exist(ct))
->>>>>>> d60c95ef
 			nf_ct_deliver_cached_events(ct);
 	}
 	return ret;
