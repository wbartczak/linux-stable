--- conflicted
+++ resolved
@@ -27,10 +27,6 @@
 	SWITCHDEV_ATTR_ID_BRIDGE_VLAN_PROTOCOL,
 	SWITCHDEV_ATTR_ID_BRIDGE_MC_DISABLED,
 	SWITCHDEV_ATTR_ID_BRIDGE_MROUTER,
-<<<<<<< HEAD
-#if IS_ENABLED(CONFIG_BRIDGE_MRP)
-=======
->>>>>>> 3b17187f
 	SWITCHDEV_ATTR_ID_MRP_PORT_ROLE,
 };
 
@@ -53,10 +49,6 @@
 		bool vlan_filtering;			/* BRIDGE_VLAN_FILTERING */
 		u16 vlan_protocol;			/* BRIDGE_VLAN_PROTOCOL */
 		bool mc_disabled;			/* MC_DISABLED */
-<<<<<<< HEAD
-#if IS_ENABLED(CONFIG_BRIDGE_MRP)
-=======
->>>>>>> 3b17187f
 		u8 mrp_port_role;			/* MRP_PORT_ROLE */
 	} u;
 };
