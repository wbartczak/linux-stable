--- conflicted
+++ resolved
@@ -9,17 +9,6 @@
  *
  * Jump labels provide an interface to generate dynamic branches using
  * self-modifying code. Assuming toolchain and architecture support the result
-<<<<<<< HEAD
- * of a "if (static_branch(&key))" statement is a unconditional branch (which
- * defaults to false - and the true block is placed out of line).
- *
- * However at runtime we can change the 'static' branch target using
- * jump_label_{inc,dec}(). These function as a 'reference' count on the key
- * object and for as long as there are references all branches referring to
- * that particular key will point to the (out of line) true block.
- *
- * Since this relies on modifying code the jump_label_{inc,dec}() functions
-=======
  * of a "if (static_key_false(&key))" statement is a unconditional branch (which
  * defaults to false - and the true block is placed out of line).
  *
@@ -29,7 +18,6 @@
  * that particular key will point to the (out of line) true block.
  *
  * Since this relies on modifying code the static_key_slow_{inc,dec}() functions
->>>>>>> a385ec4f
  * must be considered absolute slow paths (machine wide synchronization etc.).
  * OTOH, since the affected branches are unconditional their runtime overhead
  * will be absolutely minimal, esp. in the default (off) case where the total
@@ -38,14 +26,6 @@
  *
  * When the control is directly exposed to userspace it is prudent to delay the
  * decrement to avoid high frequency code modifications which can (and do)
-<<<<<<< HEAD
- * cause significant performance degradation. Struct jump_label_key_deferred and
- * jump_label_dec_deferred() provide for this.
- *
- * Lacking toolchain and or architecture support, it falls back to a simple
- * conditional branch.
- */
-=======
  * cause significant performance degradation. Struct static_key_deferred and
  * static_key_slow_dec_deferred() provide for this.
  *
@@ -66,7 +46,6 @@
  * equivalent with static_branch().
  *
 */
->>>>>>> a385ec4f
 
 #include <linux/types.h>
 #include <linux/compiler.h>
