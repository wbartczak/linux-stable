--- conflicted
+++ resolved
@@ -57,23 +57,14 @@
 extern int cap_inode_removexattr(struct dentry *dentry, char *name);
 extern int cap_inode_need_killpriv(struct dentry *dentry);
 extern int cap_inode_killpriv(struct dentry *dentry);
-<<<<<<< HEAD
-extern int cap_task_post_setuid (uid_t old_ruid, uid_t old_euid, uid_t old_suid, int flags);
-extern void cap_task_reparent_to_init (struct task_struct *p);
+extern int cap_task_post_setuid(uid_t old_ruid, uid_t old_euid, uid_t old_suid, int flags);
+extern void cap_task_reparent_to_init(struct task_struct *p);
 extern int cap_task_prctl(int option, unsigned long arg2, unsigned long arg3,
 			  unsigned long arg4, unsigned long arg5, long *rc_p);
-extern int cap_task_setscheduler (struct task_struct *p, int policy, struct sched_param *lp);
-extern int cap_task_setioprio (struct task_struct *p, int ioprio);
-extern int cap_task_setnice (struct task_struct *p, int nice);
-extern int cap_syslog (int type);
-=======
-extern int cap_task_post_setuid(uid_t old_ruid, uid_t old_euid, uid_t old_suid, int flags);
-extern void cap_task_reparent_to_init(struct task_struct *p);
 extern int cap_task_setscheduler(struct task_struct *p, int policy, struct sched_param *lp);
 extern int cap_task_setioprio(struct task_struct *p, int ioprio);
 extern int cap_task_setnice(struct task_struct *p, int nice);
 extern int cap_syslog(int type);
->>>>>>> c9b7b979
 extern int cap_vm_enough_memory(struct mm_struct *mm, long pages);
 
 struct msghdr;
@@ -1431,15 +1422,9 @@
 	int (*task_wait) (struct task_struct *p);
 	int (*task_prctl) (int option, unsigned long arg2,
 			   unsigned long arg3, unsigned long arg4,
-<<<<<<< HEAD
 			   unsigned long arg5, long *rc_p);
-	void (*task_reparent_to_init) (struct task_struct * p);
-	void (*task_to_inode)(struct task_struct *p, struct inode *inode);
-=======
-			   unsigned long arg5);
 	void (*task_reparent_to_init) (struct task_struct *p);
 	void (*task_to_inode) (struct task_struct *p, struct inode *inode);
->>>>>>> c9b7b979
 
 	int (*ipc_permission) (struct kern_ipc_perm *ipcp, short flag);
 	void (*ipc_getsecid) (struct kern_ipc_perm *ipcp, u32 *secid);
@@ -2285,17 +2270,10 @@
 	return 0;
 }
 
-<<<<<<< HEAD
-static inline int security_task_prctl (int option, unsigned long arg2,
-				       unsigned long arg3,
-				       unsigned long arg4,
-				       unsigned long arg5, long *rc_p)
-=======
 static inline int security_task_prctl(int option, unsigned long arg2,
 				      unsigned long arg3,
 				      unsigned long arg4,
-				      unsigned long arg5)
->>>>>>> c9b7b979
+				      unsigned long arg5, long *rc_p)
 {
 	return cap_task_prctl(option, arg2, arg3, arg3, arg5, rc_p);
 }
