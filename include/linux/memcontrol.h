/* SPDX-License-Identifier: GPL-2.0-or-later */
/* memcontrol.h - Memory Controller
 *
 * Copyright IBM Corporation, 2007
 * Author Balbir Singh <balbir@linux.vnet.ibm.com>
 *
 * Copyright 2007 OpenVZ SWsoft Inc
 * Author: Pavel Emelianov <xemul@openvz.org>
 */

#ifndef _LINUX_MEMCONTROL_H
#define _LINUX_MEMCONTROL_H
#include <linux/cgroup.h>
#include <linux/vm_event_item.h>
#include <linux/hardirq.h>
#include <linux/jump_label.h>
#include <linux/page_counter.h>
#include <linux/vmpressure.h>
#include <linux/eventfd.h>
#include <linux/mm.h>
#include <linux/vmstat.h>
#include <linux/writeback.h>
#include <linux/page-flags.h>

struct mem_cgroup;
struct obj_cgroup;
struct page;
struct mm_struct;
struct kmem_cache;

/* Cgroup-specific page state, on top of universal node page state */
enum memcg_stat_item {
	MEMCG_SWAP = NR_VM_NODE_STAT_ITEMS,
	MEMCG_SOCK,
	MEMCG_PERCPU_B,
	MEMCG_NR_STAT,
};

enum memcg_memory_event {
	MEMCG_LOW,
	MEMCG_HIGH,
	MEMCG_MAX,
	MEMCG_OOM,
	MEMCG_OOM_KILL,
	MEMCG_SWAP_HIGH,
	MEMCG_SWAP_MAX,
	MEMCG_SWAP_FAIL,
	MEMCG_NR_MEMORY_EVENTS,
};

struct mem_cgroup_reclaim_cookie {
	pg_data_t *pgdat;
	unsigned int generation;
};

#ifdef CONFIG_MEMCG

#define MEM_CGROUP_ID_SHIFT	16
#define MEM_CGROUP_ID_MAX	USHRT_MAX

struct mem_cgroup_id {
	int id;
	refcount_t ref;
};

/*
 * Per memcg event counter is incremented at every pagein/pageout. With THP,
 * it will be incremented by the number of pages. This counter is used
 * to trigger some periodic events. This is straightforward and better
 * than using jiffies etc. to handle periodic memcg event.
 */
enum mem_cgroup_events_target {
	MEM_CGROUP_TARGET_THRESH,
	MEM_CGROUP_TARGET_SOFTLIMIT,
	MEM_CGROUP_NTARGETS,
};

struct memcg_vmstats_percpu {
	/* Local (CPU and cgroup) page state & events */
	long			state[MEMCG_NR_STAT];
	unsigned long		events[NR_VM_EVENT_ITEMS];

	/* Delta calculation for lockless upward propagation */
	long			state_prev[MEMCG_NR_STAT];
	unsigned long		events_prev[NR_VM_EVENT_ITEMS];

	/* Cgroup1: threshold notifications & softlimit tree updates */
	unsigned long		nr_page_events;
	unsigned long		targets[MEM_CGROUP_NTARGETS];
};

struct memcg_vmstats {
	/* Aggregated (CPU and subtree) page state & events */
	long			state[MEMCG_NR_STAT];
	unsigned long		events[NR_VM_EVENT_ITEMS];

	/* Pending child counts during tree propagation */
	long			state_pending[MEMCG_NR_STAT];
	unsigned long		events_pending[NR_VM_EVENT_ITEMS];
};

struct mem_cgroup_reclaim_iter {
	struct mem_cgroup *position;
	/* scan generation, increased every round-trip */
	unsigned int generation;
};

/*
 * Bitmap and deferred work of shrinker::id corresponding to memcg-aware
 * shrinkers, which have elements charged to this memcg.
 */
struct shrinker_info {
	struct rcu_head rcu;
	atomic_long_t *nr_deferred;
	unsigned long *map;
};

struct lruvec_stats_percpu {
	/* Local (CPU and cgroup) state */
	long state[NR_VM_NODE_STAT_ITEMS];

	/* Delta calculation for lockless upward propagation */
	long state_prev[NR_VM_NODE_STAT_ITEMS];
};

struct lruvec_stats {
	/* Aggregated (CPU and subtree) state */
	long state[NR_VM_NODE_STAT_ITEMS];

	/* Pending child counts during tree propagation */
	long state_pending[NR_VM_NODE_STAT_ITEMS];
};

/*
 * per-node information in memory controller.
 */
struct mem_cgroup_per_node {
	struct lruvec		lruvec;

	struct lruvec_stats_percpu __percpu	*lruvec_stats_percpu;
	struct lruvec_stats			lruvec_stats;

	unsigned long		lru_zone_size[MAX_NR_ZONES][NR_LRU_LISTS];

	struct mem_cgroup_reclaim_iter	iter;

	struct shrinker_info __rcu	*shrinker_info;

	struct rb_node		tree_node;	/* RB tree node */
	unsigned long		usage_in_excess;/* Set to the value by which */
						/* the soft limit is exceeded*/
	bool			on_tree;
	struct mem_cgroup	*memcg;		/* Back pointer, we cannot */
						/* use container_of	   */
};

struct mem_cgroup_threshold {
	struct eventfd_ctx *eventfd;
	unsigned long threshold;
};

/* For threshold */
struct mem_cgroup_threshold_ary {
	/* An array index points to threshold just below or equal to usage. */
	int current_threshold;
	/* Size of entries[] */
	unsigned int size;
	/* Array of thresholds */
	struct mem_cgroup_threshold entries[];
};

struct mem_cgroup_thresholds {
	/* Primary thresholds array */
	struct mem_cgroup_threshold_ary *primary;
	/*
	 * Spare threshold array.
	 * This is needed to make mem_cgroup_unregister_event() "never fail".
	 * It must be able to store at least primary->size - 1 entries.
	 */
	struct mem_cgroup_threshold_ary *spare;
};

enum memcg_kmem_state {
	KMEM_NONE,
	KMEM_ALLOCATED,
	KMEM_ONLINE,
};

#if defined(CONFIG_SMP)
struct memcg_padding {
	char x[0];
} ____cacheline_internodealigned_in_smp;
#define MEMCG_PADDING(name)      struct memcg_padding name
#else
#define MEMCG_PADDING(name)
#endif

/*
 * Remember four most recent foreign writebacks with dirty pages in this
 * cgroup.  Inode sharing is expected to be uncommon and, even if we miss
 * one in a given round, we're likely to catch it later if it keeps
 * foreign-dirtying, so a fairly low count should be enough.
 *
 * See mem_cgroup_track_foreign_dirty_slowpath() for details.
 */
#define MEMCG_CGWB_FRN_CNT	4

struct memcg_cgwb_frn {
	u64 bdi_id;			/* bdi->id of the foreign inode */
	int memcg_id;			/* memcg->css.id of foreign inode */
	u64 at;				/* jiffies_64 at the time of dirtying */
	struct wb_completion done;	/* tracks in-flight foreign writebacks */
};

/*
 * Bucket for arbitrarily byte-sized objects charged to a memory
 * cgroup. The bucket can be reparented in one piece when the cgroup
 * is destroyed, without having to round up the individual references
 * of all live memory objects in the wild.
 */
struct obj_cgroup {
	struct percpu_ref refcnt;
	struct mem_cgroup *memcg;
	atomic_t nr_charged_bytes;
	union {
		struct list_head list;
		struct rcu_head rcu;
	};
};

/*
 * The memory controller data structure. The memory controller controls both
 * page cache and RSS per cgroup. We would eventually like to provide
 * statistics based on the statistics developed by Rik Van Riel for clock-pro,
 * to help the administrator determine what knobs to tune.
 */
struct mem_cgroup {
	struct cgroup_subsys_state css;

	/* Private memcg ID. Used to ID objects that outlive the cgroup */
	struct mem_cgroup_id id;

	/* Accounted resources */
	struct page_counter memory;		/* Both v1 & v2 */

	union {
		struct page_counter swap;	/* v2 only */
		struct page_counter memsw;	/* v1 only */
	};

	/* Legacy consumer-oriented counters */
	struct page_counter kmem;		/* v1 only */
	struct page_counter tcpmem;		/* v1 only */

	/* Range enforcement for interrupt charges */
	struct work_struct high_work;

	unsigned long soft_limit;

	/* vmpressure notifications */
	struct vmpressure vmpressure;

	/*
	 * Should the OOM killer kill all belonging tasks, had it kill one?
	 */
	bool oom_group;

	/* protected by memcg_oom_lock */
	bool		oom_lock;
	int		under_oom;

	int	swappiness;
	/* OOM-Killer disable */
	int		oom_kill_disable;

	/* memory.events and memory.events.local */
	struct cgroup_file events_file;
	struct cgroup_file events_local_file;

	/* handle for "memory.swap.events" */
	struct cgroup_file swap_events_file;

	/* protect arrays of thresholds */
	struct mutex thresholds_lock;

	/* thresholds for memory usage. RCU-protected */
	struct mem_cgroup_thresholds thresholds;

	/* thresholds for mem+swap usage. RCU-protected */
	struct mem_cgroup_thresholds memsw_thresholds;

	/* For oom notifier event fd */
	struct list_head oom_notify;

	/*
	 * Should we move charges of a task when a task is moved into this
	 * mem_cgroup ? And what type of charges should we move ?
	 */
	unsigned long move_charge_at_immigrate;
	/* taken only while moving_account > 0 */
	spinlock_t		move_lock;
	unsigned long		move_lock_flags;

	MEMCG_PADDING(_pad1_);

	/* memory.stat */
	struct memcg_vmstats	vmstats;

	/* memory.events */
	atomic_long_t		memory_events[MEMCG_NR_MEMORY_EVENTS];
	atomic_long_t		memory_events_local[MEMCG_NR_MEMORY_EVENTS];

	unsigned long		socket_pressure;

	/* Legacy tcp memory accounting */
	bool			tcpmem_active;
	int			tcpmem_pressure;

#ifdef CONFIG_MEMCG_KMEM
	int kmemcg_id;
	enum memcg_kmem_state kmem_state;
	struct obj_cgroup __rcu *objcg;
	struct list_head objcg_list; /* list of inherited objcgs */
#endif

	MEMCG_PADDING(_pad2_);

	/*
	 * set > 0 if pages under this cgroup are moving to other cgroup.
	 */
	atomic_t		moving_account;
	struct task_struct	*move_lock_task;

	struct memcg_vmstats_percpu __percpu *vmstats_percpu;

#ifdef CONFIG_CGROUP_WRITEBACK
	struct list_head cgwb_list;
	struct wb_domain cgwb_domain;
	struct memcg_cgwb_frn cgwb_frn[MEMCG_CGWB_FRN_CNT];
#endif

	/* List of events which userspace want to receive */
	struct list_head event_list;
	spinlock_t event_list_lock;

#ifdef CONFIG_TRANSPARENT_HUGEPAGE
	struct deferred_split deferred_split_queue;
#endif

	struct mem_cgroup_per_node *nodeinfo[];
};

/*
 * size of first charge trial. "32" comes from vmscan.c's magic value.
 * TODO: maybe necessary to use big numbers in big irons.
 */
#define MEMCG_CHARGE_BATCH 32U

extern struct mem_cgroup *root_mem_cgroup;

enum page_memcg_data_flags {
	/* page->memcg_data is a pointer to an objcgs vector */
	MEMCG_DATA_OBJCGS = (1UL << 0),
	/* page has been accounted as a non-slab kernel page */
	MEMCG_DATA_KMEM = (1UL << 1),
	/* the next bit after the last actual flag */
	__NR_MEMCG_DATA_FLAGS  = (1UL << 2),
};

#define MEMCG_DATA_FLAGS_MASK (__NR_MEMCG_DATA_FLAGS - 1)

static inline bool PageMemcgKmem(struct page *page);

/*
 * After the initialization objcg->memcg is always pointing at
 * a valid memcg, but can be atomically swapped to the parent memcg.
 *
 * The caller must ensure that the returned memcg won't be released:
 * e.g. acquire the rcu_read_lock or css_set_lock.
 */
static inline struct mem_cgroup *obj_cgroup_memcg(struct obj_cgroup *objcg)
{
	return READ_ONCE(objcg->memcg);
}

/*
 * __page_memcg - get the memory cgroup associated with a non-kmem page
 * @page: a pointer to the page struct
 *
 * Returns a pointer to the memory cgroup associated with the page,
 * or NULL. This function assumes that the page is known to have a
 * proper memory cgroup pointer. It's not safe to call this function
 * against some type of pages, e.g. slab pages or ex-slab pages or
 * kmem pages.
 */
static inline struct mem_cgroup *__page_memcg(struct page *page)
{
	unsigned long memcg_data = page->memcg_data;

	VM_BUG_ON_PAGE(PageSlab(page), page);
	VM_BUG_ON_PAGE(memcg_data & MEMCG_DATA_OBJCGS, page);
	VM_BUG_ON_PAGE(memcg_data & MEMCG_DATA_KMEM, page);

	return (struct mem_cgroup *)(memcg_data & ~MEMCG_DATA_FLAGS_MASK);
}

/*
 * __page_objcg - get the object cgroup associated with a kmem page
 * @page: a pointer to the page struct
 *
 * Returns a pointer to the object cgroup associated with the page,
 * or NULL. This function assumes that the page is known to have a
 * proper object cgroup pointer. It's not safe to call this function
 * against some type of pages, e.g. slab pages or ex-slab pages or
 * LRU pages.
 */
static inline struct obj_cgroup *__page_objcg(struct page *page)
{
	unsigned long memcg_data = page->memcg_data;

	VM_BUG_ON_PAGE(PageSlab(page), page);
	VM_BUG_ON_PAGE(memcg_data & MEMCG_DATA_OBJCGS, page);
	VM_BUG_ON_PAGE(!(memcg_data & MEMCG_DATA_KMEM), page);

	return (struct obj_cgroup *)(memcg_data & ~MEMCG_DATA_FLAGS_MASK);
}

/*
 * page_memcg - get the memory cgroup associated with a page
 * @page: a pointer to the page struct
 *
 * Returns a pointer to the memory cgroup associated with the page,
 * or NULL. This function assumes that the page is known to have a
 * proper memory cgroup pointer. It's not safe to call this function
 * against some type of pages, e.g. slab pages or ex-slab pages.
 *
 * For a non-kmem page any of the following ensures page and memcg binding
 * stability:
 *
 * - the page lock
 * - LRU isolation
 * - lock_page_memcg()
 * - exclusive reference
 *
 * For a kmem page a caller should hold an rcu read lock to protect memcg
 * associated with a kmem page from being released.
 */
static inline struct mem_cgroup *page_memcg(struct page *page)
{
	if (PageMemcgKmem(page))
		return obj_cgroup_memcg(__page_objcg(page));
	else
		return __page_memcg(page);
}

/*
 * page_memcg_rcu - locklessly get the memory cgroup associated with a page
 * @page: a pointer to the page struct
 *
 * Returns a pointer to the memory cgroup associated with the page,
 * or NULL. This function assumes that the page is known to have a
 * proper memory cgroup pointer. It's not safe to call this function
 * against some type of pages, e.g. slab pages or ex-slab pages.
 */
static inline struct mem_cgroup *page_memcg_rcu(struct page *page)
{
	unsigned long memcg_data = READ_ONCE(page->memcg_data);

	VM_BUG_ON_PAGE(PageSlab(page), page);
	WARN_ON_ONCE(!rcu_read_lock_held());

	if (memcg_data & MEMCG_DATA_KMEM) {
		struct obj_cgroup *objcg;

		objcg = (void *)(memcg_data & ~MEMCG_DATA_FLAGS_MASK);
		return obj_cgroup_memcg(objcg);
	}

	return (struct mem_cgroup *)(memcg_data & ~MEMCG_DATA_FLAGS_MASK);
}

/*
 * page_memcg_check - get the memory cgroup associated with a page
 * @page: a pointer to the page struct
 *
 * Returns a pointer to the memory cgroup associated with the page,
 * or NULL. This function unlike page_memcg() can take any page
 * as an argument. It has to be used in cases when it's not known if a page
 * has an associated memory cgroup pointer or an object cgroups vector or
 * an object cgroup.
 *
 * For a non-kmem page any of the following ensures page and memcg binding
 * stability:
 *
 * - the page lock
 * - LRU isolation
 * - lock_page_memcg()
 * - exclusive reference
 *
 * For a kmem page a caller should hold an rcu read lock to protect memcg
 * associated with a kmem page from being released.
 */
static inline struct mem_cgroup *page_memcg_check(struct page *page)
{
	/*
	 * Because page->memcg_data might be changed asynchronously
	 * for slab pages, READ_ONCE() should be used here.
	 */
	unsigned long memcg_data = READ_ONCE(page->memcg_data);

	if (memcg_data & MEMCG_DATA_OBJCGS)
		return NULL;

	if (memcg_data & MEMCG_DATA_KMEM) {
		struct obj_cgroup *objcg;

		objcg = (void *)(memcg_data & ~MEMCG_DATA_FLAGS_MASK);
		return obj_cgroup_memcg(objcg);
	}

	return (struct mem_cgroup *)(memcg_data & ~MEMCG_DATA_FLAGS_MASK);
}

#ifdef CONFIG_MEMCG_KMEM
/*
 * PageMemcgKmem - check if the page has MemcgKmem flag set
 * @page: a pointer to the page struct
 *
 * Checks if the page has MemcgKmem flag set. The caller must ensure that
 * the page has an associated memory cgroup. It's not safe to call this function
 * against some types of pages, e.g. slab pages.
 */
static inline bool PageMemcgKmem(struct page *page)
{
	VM_BUG_ON_PAGE(page->memcg_data & MEMCG_DATA_OBJCGS, page);
	return page->memcg_data & MEMCG_DATA_KMEM;
}

/*
 * page_objcgs - get the object cgroups vector associated with a page
 * @page: a pointer to the page struct
 *
 * Returns a pointer to the object cgroups vector associated with the page,
 * or NULL. This function assumes that the page is known to have an
 * associated object cgroups vector. It's not safe to call this function
 * against pages, which might have an associated memory cgroup: e.g.
 * kernel stack pages.
 */
static inline struct obj_cgroup **page_objcgs(struct page *page)
{
	unsigned long memcg_data = READ_ONCE(page->memcg_data);

	VM_BUG_ON_PAGE(memcg_data && !(memcg_data & MEMCG_DATA_OBJCGS), page);
	VM_BUG_ON_PAGE(memcg_data & MEMCG_DATA_KMEM, page);

	return (struct obj_cgroup **)(memcg_data & ~MEMCG_DATA_FLAGS_MASK);
}

/*
 * page_objcgs_check - get the object cgroups vector associated with a page
 * @page: a pointer to the page struct
 *
 * Returns a pointer to the object cgroups vector associated with the page,
 * or NULL. This function is safe to use if the page can be directly associated
 * with a memory cgroup.
 */
static inline struct obj_cgroup **page_objcgs_check(struct page *page)
{
	unsigned long memcg_data = READ_ONCE(page->memcg_data);

	if (!memcg_data || !(memcg_data & MEMCG_DATA_OBJCGS))
		return NULL;

	VM_BUG_ON_PAGE(memcg_data & MEMCG_DATA_KMEM, page);

	return (struct obj_cgroup **)(memcg_data & ~MEMCG_DATA_FLAGS_MASK);
}

#else
static inline bool PageMemcgKmem(struct page *page)
{
	return false;
}

static inline struct obj_cgroup **page_objcgs(struct page *page)
{
	return NULL;
}

static inline struct obj_cgroup **page_objcgs_check(struct page *page)
{
	return NULL;
}
#endif

static inline bool mem_cgroup_is_root(struct mem_cgroup *memcg)
{
	return (memcg == root_mem_cgroup);
}

static inline bool mem_cgroup_disabled(void)
{
	return !cgroup_subsys_enabled(memory_cgrp_subsys);
}

static inline void mem_cgroup_protection(struct mem_cgroup *root,
					 struct mem_cgroup *memcg,
					 unsigned long *min,
					 unsigned long *low)
{
	*min = *low = 0;

	if (mem_cgroup_disabled())
		return;

	/*
	 * There is no reclaim protection applied to a targeted reclaim.
	 * We are special casing this specific case here because
	 * mem_cgroup_protected calculation is not robust enough to keep
	 * the protection invariant for calculated effective values for
	 * parallel reclaimers with different reclaim target. This is
	 * especially a problem for tail memcgs (as they have pages on LRU)
	 * which would want to have effective values 0 for targeted reclaim
	 * but a different value for external reclaim.
	 *
	 * Example
	 * Let's have global and A's reclaim in parallel:
	 *  |
	 *  A (low=2G, usage = 3G, max = 3G, children_low_usage = 1.5G)
	 *  |\
	 *  | C (low = 1G, usage = 2.5G)
	 *  B (low = 1G, usage = 0.5G)
	 *
	 * For the global reclaim
	 * A.elow = A.low
	 * B.elow = min(B.usage, B.low) because children_low_usage <= A.elow
	 * C.elow = min(C.usage, C.low)
	 *
	 * With the effective values resetting we have A reclaim
	 * A.elow = 0
	 * B.elow = B.low
	 * C.elow = C.low
	 *
	 * If the global reclaim races with A's reclaim then
	 * B.elow = C.elow = 0 because children_low_usage > A.elow)
	 * is possible and reclaiming B would be violating the protection.
	 *
	 */
	if (root == memcg)
		return;

	*min = READ_ONCE(memcg->memory.emin);
	*low = READ_ONCE(memcg->memory.elow);
}

void mem_cgroup_calculate_protection(struct mem_cgroup *root,
				     struct mem_cgroup *memcg);

static inline bool mem_cgroup_supports_protection(struct mem_cgroup *memcg)
{
	/*
	 * The root memcg doesn't account charges, and doesn't support
	 * protection.
	 */
	return !mem_cgroup_disabled() && !mem_cgroup_is_root(memcg);

}

static inline bool mem_cgroup_below_low(struct mem_cgroup *memcg)
{
	if (!mem_cgroup_supports_protection(memcg))
		return false;

	return READ_ONCE(memcg->memory.elow) >=
		page_counter_read(&memcg->memory);
}

static inline bool mem_cgroup_below_min(struct mem_cgroup *memcg)
{
	if (!mem_cgroup_supports_protection(memcg))
		return false;

	return READ_ONCE(memcg->memory.emin) >=
		page_counter_read(&memcg->memory);
}

int __mem_cgroup_charge(struct page *page, struct mm_struct *mm,
			gfp_t gfp_mask);
static inline int mem_cgroup_charge(struct page *page, struct mm_struct *mm,
				    gfp_t gfp_mask)
{
	if (mem_cgroup_disabled())
		return 0;
	return __mem_cgroup_charge(page, mm, gfp_mask);
}

int mem_cgroup_swapin_charge_page(struct page *page, struct mm_struct *mm,
				  gfp_t gfp, swp_entry_t entry);
void mem_cgroup_swapin_uncharge_swap(swp_entry_t entry);

void __mem_cgroup_uncharge(struct page *page);
static inline void mem_cgroup_uncharge(struct page *page)
{
	if (mem_cgroup_disabled())
		return;
	__mem_cgroup_uncharge(page);
}

void __mem_cgroup_uncharge_list(struct list_head *page_list);
static inline void mem_cgroup_uncharge_list(struct list_head *page_list)
{
	if (mem_cgroup_disabled())
		return;
	__mem_cgroup_uncharge_list(page_list);
}

void mem_cgroup_migrate(struct page *oldpage, struct page *newpage);

/**
 * mem_cgroup_lruvec - get the lru list vector for a memcg & node
 * @memcg: memcg of the wanted lruvec
 * @pgdat: pglist_data
 *
 * Returns the lru list vector holding pages for a given @memcg &
 * @pgdat combination. This can be the node lruvec, if the memory
 * controller is disabled.
 */
static inline struct lruvec *mem_cgroup_lruvec(struct mem_cgroup *memcg,
					       struct pglist_data *pgdat)
{
	struct mem_cgroup_per_node *mz;
	struct lruvec *lruvec;

	if (mem_cgroup_disabled()) {
		lruvec = &pgdat->__lruvec;
		goto out;
	}

	if (!memcg)
		memcg = root_mem_cgroup;

	mz = memcg->nodeinfo[pgdat->node_id];
	lruvec = &mz->lruvec;
out:
	/*
	 * Since a node can be onlined after the mem_cgroup was created,
	 * we have to be prepared to initialize lruvec->pgdat here;
	 * and if offlined then reonlined, we need to reinitialize it.
	 */
	if (unlikely(lruvec->pgdat != pgdat))
		lruvec->pgdat = pgdat;
	return lruvec;
}

/**
 * mem_cgroup_page_lruvec - return lruvec for isolating/putting an LRU page
 * @page: the page
 *
 * This function relies on page->mem_cgroup being stable.
 */
static inline struct lruvec *mem_cgroup_page_lruvec(struct page *page)
{
	pg_data_t *pgdat = page_pgdat(page);
	struct mem_cgroup *memcg = page_memcg(page);

	VM_WARN_ON_ONCE_PAGE(!memcg && !mem_cgroup_disabled(), page);
	return mem_cgroup_lruvec(memcg, pgdat);
}

struct mem_cgroup *mem_cgroup_from_task(struct task_struct *p);

struct mem_cgroup *get_mem_cgroup_from_mm(struct mm_struct *mm);

struct lruvec *lock_page_lruvec(struct page *page);
struct lruvec *lock_page_lruvec_irq(struct page *page);
struct lruvec *lock_page_lruvec_irqsave(struct page *page,
						unsigned long *flags);

#ifdef CONFIG_DEBUG_VM
void lruvec_memcg_debug(struct lruvec *lruvec, struct page *page);
#else
static inline void lruvec_memcg_debug(struct lruvec *lruvec, struct page *page)
{
}
#endif

static inline
struct mem_cgroup *mem_cgroup_from_css(struct cgroup_subsys_state *css){
	return css ? container_of(css, struct mem_cgroup, css) : NULL;
}

static inline bool obj_cgroup_tryget(struct obj_cgroup *objcg)
{
	return percpu_ref_tryget(&objcg->refcnt);
}

static inline void obj_cgroup_get(struct obj_cgroup *objcg)
{
	percpu_ref_get(&objcg->refcnt);
}

static inline void obj_cgroup_get_many(struct obj_cgroup *objcg,
				       unsigned long nr)
{
	percpu_ref_get_many(&objcg->refcnt, nr);
}

static inline void obj_cgroup_put(struct obj_cgroup *objcg)
{
	percpu_ref_put(&objcg->refcnt);
}

static inline void mem_cgroup_put(struct mem_cgroup *memcg)
{
	if (memcg)
		css_put(&memcg->css);
}

#define mem_cgroup_from_counter(counter, member)	\
	container_of(counter, struct mem_cgroup, member)

struct mem_cgroup *mem_cgroup_iter(struct mem_cgroup *,
				   struct mem_cgroup *,
				   struct mem_cgroup_reclaim_cookie *);
void mem_cgroup_iter_break(struct mem_cgroup *, struct mem_cgroup *);
int mem_cgroup_scan_tasks(struct mem_cgroup *,
			  int (*)(struct task_struct *, void *), void *);

static inline unsigned short mem_cgroup_id(struct mem_cgroup *memcg)
{
	if (mem_cgroup_disabled())
		return 0;

	return memcg->id.id;
}
struct mem_cgroup *mem_cgroup_from_id(unsigned short id);

static inline struct mem_cgroup *mem_cgroup_from_seq(struct seq_file *m)
{
	return mem_cgroup_from_css(seq_css(m));
}

static inline struct mem_cgroup *lruvec_memcg(struct lruvec *lruvec)
{
	struct mem_cgroup_per_node *mz;

	if (mem_cgroup_disabled())
		return NULL;

	mz = container_of(lruvec, struct mem_cgroup_per_node, lruvec);
	return mz->memcg;
}

/**
 * parent_mem_cgroup - find the accounting parent of a memcg
 * @memcg: memcg whose parent to find
 *
 * Returns the parent memcg, or NULL if this is the root or the memory
 * controller is in legacy no-hierarchy mode.
 */
static inline struct mem_cgroup *parent_mem_cgroup(struct mem_cgroup *memcg)
{
	if (!memcg->memory.parent)
		return NULL;
	return mem_cgroup_from_counter(memcg->memory.parent, memory);
}

static inline bool mem_cgroup_is_descendant(struct mem_cgroup *memcg,
			      struct mem_cgroup *root)
{
	if (root == memcg)
		return true;
	return cgroup_is_descendant(memcg->css.cgroup, root->css.cgroup);
}

static inline bool mm_match_cgroup(struct mm_struct *mm,
				   struct mem_cgroup *memcg)
{
	struct mem_cgroup *task_memcg;
	bool match = false;

	rcu_read_lock();
	task_memcg = mem_cgroup_from_task(rcu_dereference(mm->owner));
	if (task_memcg)
		match = mem_cgroup_is_descendant(task_memcg, memcg);
	rcu_read_unlock();
	return match;
}

struct cgroup_subsys_state *mem_cgroup_css_from_page(struct page *page);
ino_t page_cgroup_ino(struct page *page);

static inline bool mem_cgroup_online(struct mem_cgroup *memcg)
{
	if (mem_cgroup_disabled())
		return true;
	return !!(memcg->css.flags & CSS_ONLINE);
}

void mem_cgroup_update_lru_size(struct lruvec *lruvec, enum lru_list lru,
		int zid, int nr_pages);

static inline
unsigned long mem_cgroup_get_zone_lru_size(struct lruvec *lruvec,
		enum lru_list lru, int zone_idx)
{
	struct mem_cgroup_per_node *mz;

	mz = container_of(lruvec, struct mem_cgroup_per_node, lruvec);
	return READ_ONCE(mz->lru_zone_size[zone_idx][lru]);
}

void mem_cgroup_handle_over_high(void);

unsigned long mem_cgroup_get_max(struct mem_cgroup *memcg);

unsigned long mem_cgroup_size(struct mem_cgroup *memcg);

void mem_cgroup_print_oom_context(struct mem_cgroup *memcg,
				struct task_struct *p);

void mem_cgroup_print_oom_meminfo(struct mem_cgroup *memcg);

static inline void mem_cgroup_enter_user_fault(void)
{
	WARN_ON(current->in_user_fault);
	current->in_user_fault = 1;
}

static inline void mem_cgroup_exit_user_fault(void)
{
	WARN_ON(!current->in_user_fault);
	current->in_user_fault = 0;
}

static inline bool task_in_memcg_oom(struct task_struct *p)
{
	return p->memcg_in_oom;
}

bool mem_cgroup_oom_synchronize(bool wait);
struct mem_cgroup *mem_cgroup_get_oom_group(struct task_struct *victim,
					    struct mem_cgroup *oom_domain);
void mem_cgroup_print_oom_group(struct mem_cgroup *memcg);

#ifdef CONFIG_MEMCG_SWAP
extern bool cgroup_memory_noswap;
#endif

void lock_page_memcg(struct page *page);
void unlock_page_memcg(struct page *page);

void __mod_memcg_state(struct mem_cgroup *memcg, int idx, int val);

/* idx can be of type enum memcg_stat_item or node_stat_item */
static inline void mod_memcg_state(struct mem_cgroup *memcg,
				   int idx, int val)
{
	unsigned long flags;

	local_irq_save(flags);
	__mod_memcg_state(memcg, idx, val);
	local_irq_restore(flags);
}

static inline unsigned long memcg_page_state(struct mem_cgroup *memcg, int idx)
{
	return READ_ONCE(memcg->vmstats.state[idx]);
}

static inline unsigned long lruvec_page_state(struct lruvec *lruvec,
					      enum node_stat_item idx)
{
	struct mem_cgroup_per_node *pn;

	if (mem_cgroup_disabled())
		return node_page_state(lruvec_pgdat(lruvec), idx);

	pn = container_of(lruvec, struct mem_cgroup_per_node, lruvec);
	return READ_ONCE(pn->lruvec_stats.state[idx]);
}

static inline unsigned long lruvec_page_state_local(struct lruvec *lruvec,
						    enum node_stat_item idx)
{
	struct mem_cgroup_per_node *pn;
	long x = 0;
	int cpu;

	if (mem_cgroup_disabled())
		return node_page_state(lruvec_pgdat(lruvec), idx);

	pn = container_of(lruvec, struct mem_cgroup_per_node, lruvec);
	for_each_possible_cpu(cpu)
		x += per_cpu(pn->lruvec_stats_percpu->state[idx], cpu);
#ifdef CONFIG_SMP
	if (x < 0)
		x = 0;
#endif
	return x;
}

void mem_cgroup_flush_stats(void);

void __mod_memcg_lruvec_state(struct lruvec *lruvec, enum node_stat_item idx,
			      int val);
void __mod_lruvec_kmem_state(void *p, enum node_stat_item idx, int val);

static inline void mod_lruvec_kmem_state(void *p, enum node_stat_item idx,
					 int val)
{
	unsigned long flags;

	local_irq_save(flags);
	__mod_lruvec_kmem_state(p, idx, val);
	local_irq_restore(flags);
}

static inline void mod_memcg_lruvec_state(struct lruvec *lruvec,
					  enum node_stat_item idx, int val)
{
	unsigned long flags;

	local_irq_save(flags);
	__mod_memcg_lruvec_state(lruvec, idx, val);
	local_irq_restore(flags);
}

void __count_memcg_events(struct mem_cgroup *memcg, enum vm_event_item idx,
			  unsigned long count);

static inline void count_memcg_events(struct mem_cgroup *memcg,
				      enum vm_event_item idx,
				      unsigned long count)
{
	unsigned long flags;

	local_irq_save(flags);
	__count_memcg_events(memcg, idx, count);
	local_irq_restore(flags);
}

static inline void count_memcg_page_event(struct page *page,
					  enum vm_event_item idx)
{
	struct mem_cgroup *memcg = page_memcg(page);

	if (memcg)
		count_memcg_events(memcg, idx, 1);
}

static inline void count_memcg_event_mm(struct mm_struct *mm,
					enum vm_event_item idx)
{
	struct mem_cgroup *memcg;

	if (mem_cgroup_disabled())
		return;

	rcu_read_lock();
	memcg = mem_cgroup_from_task(rcu_dereference(mm->owner));
	if (likely(memcg))
		count_memcg_events(memcg, idx, 1);
	rcu_read_unlock();
}

static inline void memcg_memory_event(struct mem_cgroup *memcg,
				      enum memcg_memory_event event)
{
	bool swap_event = event == MEMCG_SWAP_HIGH || event == MEMCG_SWAP_MAX ||
			  event == MEMCG_SWAP_FAIL;

	atomic_long_inc(&memcg->memory_events_local[event]);
	if (!swap_event)
		cgroup_file_notify(&memcg->events_local_file);

	do {
		atomic_long_inc(&memcg->memory_events[event]);
		if (swap_event)
			cgroup_file_notify(&memcg->swap_events_file);
		else
			cgroup_file_notify(&memcg->events_file);

		if (!cgroup_subsys_on_dfl(memory_cgrp_subsys))
			break;
		if (cgrp_dfl_root.flags & CGRP_ROOT_MEMORY_LOCAL_EVENTS)
			break;
	} while ((memcg = parent_mem_cgroup(memcg)) &&
		 !mem_cgroup_is_root(memcg));
}

static inline void memcg_memory_event_mm(struct mm_struct *mm,
					 enum memcg_memory_event event)
{
	struct mem_cgroup *memcg;

	if (mem_cgroup_disabled())
		return;

	rcu_read_lock();
	memcg = mem_cgroup_from_task(rcu_dereference(mm->owner));
	if (likely(memcg))
		memcg_memory_event(memcg, event);
	rcu_read_unlock();
}

void split_page_memcg(struct page *head, unsigned int nr);
<<<<<<< HEAD
=======

unsigned long mem_cgroup_soft_limit_reclaim(pg_data_t *pgdat, int order,
						gfp_t gfp_mask,
						unsigned long *total_scanned);
>>>>>>> 3b17187f

#else /* CONFIG_MEMCG */

#define MEM_CGROUP_ID_SHIFT	0
#define MEM_CGROUP_ID_MAX	0

static inline struct mem_cgroup *page_memcg(struct page *page)
{
	return NULL;
}

static inline struct mem_cgroup *page_memcg_rcu(struct page *page)
{
	WARN_ON_ONCE(!rcu_read_lock_held());
	return NULL;
}

static inline struct mem_cgroup *page_memcg_check(struct page *page)
{
	return NULL;
}

static inline bool PageMemcgKmem(struct page *page)
{
	return false;
}

static inline bool mem_cgroup_is_root(struct mem_cgroup *memcg)
{
	return true;
}

static inline bool mem_cgroup_disabled(void)
{
	return true;
}

static inline void memcg_memory_event(struct mem_cgroup *memcg,
				      enum memcg_memory_event event)
{
}

static inline void memcg_memory_event_mm(struct mm_struct *mm,
					 enum memcg_memory_event event)
{
}

static inline void mem_cgroup_protection(struct mem_cgroup *root,
					 struct mem_cgroup *memcg,
					 unsigned long *min,
					 unsigned long *low)
{
	*min = *low = 0;
}

static inline void mem_cgroup_calculate_protection(struct mem_cgroup *root,
						   struct mem_cgroup *memcg)
{
}

static inline bool mem_cgroup_below_low(struct mem_cgroup *memcg)
{
	return false;
}

static inline bool mem_cgroup_below_min(struct mem_cgroup *memcg)
{
	return false;
}

static inline int mem_cgroup_charge(struct page *page, struct mm_struct *mm,
				    gfp_t gfp_mask)
{
	return 0;
}

static inline int mem_cgroup_swapin_charge_page(struct page *page,
			struct mm_struct *mm, gfp_t gfp, swp_entry_t entry)
{
	return 0;
}

static inline void mem_cgroup_swapin_uncharge_swap(swp_entry_t entry)
{
}

static inline void mem_cgroup_uncharge(struct page *page)
{
}

static inline void mem_cgroup_uncharge_list(struct list_head *page_list)
{
}

static inline void mem_cgroup_migrate(struct page *old, struct page *new)
{
}

static inline struct lruvec *mem_cgroup_lruvec(struct mem_cgroup *memcg,
					       struct pglist_data *pgdat)
{
	return &pgdat->__lruvec;
}

static inline struct lruvec *mem_cgroup_page_lruvec(struct page *page)
{
	pg_data_t *pgdat = page_pgdat(page);

	return &pgdat->__lruvec;
}

static inline void lruvec_memcg_debug(struct lruvec *lruvec, struct page *page)
{
}

static inline struct mem_cgroup *parent_mem_cgroup(struct mem_cgroup *memcg)
{
	return NULL;
}

static inline bool mm_match_cgroup(struct mm_struct *mm,
		struct mem_cgroup *memcg)
{
	return true;
}

static inline struct mem_cgroup *get_mem_cgroup_from_mm(struct mm_struct *mm)
{
	return NULL;
}

static inline
struct mem_cgroup *mem_cgroup_from_css(struct cgroup_subsys_state *css)
{
	return NULL;
}

static inline void mem_cgroup_put(struct mem_cgroup *memcg)
{
}

static inline struct lruvec *lock_page_lruvec(struct page *page)
{
	struct pglist_data *pgdat = page_pgdat(page);

	spin_lock(&pgdat->__lruvec.lru_lock);
	return &pgdat->__lruvec;
}

static inline struct lruvec *lock_page_lruvec_irq(struct page *page)
{
	struct pglist_data *pgdat = page_pgdat(page);

	spin_lock_irq(&pgdat->__lruvec.lru_lock);
	return &pgdat->__lruvec;
}

static inline struct lruvec *lock_page_lruvec_irqsave(struct page *page,
		unsigned long *flagsp)
{
	struct pglist_data *pgdat = page_pgdat(page);

	spin_lock_irqsave(&pgdat->__lruvec.lru_lock, *flagsp);
	return &pgdat->__lruvec;
}

static inline struct mem_cgroup *
mem_cgroup_iter(struct mem_cgroup *root,
		struct mem_cgroup *prev,
		struct mem_cgroup_reclaim_cookie *reclaim)
{
	return NULL;
}

static inline void mem_cgroup_iter_break(struct mem_cgroup *root,
					 struct mem_cgroup *prev)
{
}

static inline int mem_cgroup_scan_tasks(struct mem_cgroup *memcg,
		int (*fn)(struct task_struct *, void *), void *arg)
{
	return 0;
}

static inline unsigned short mem_cgroup_id(struct mem_cgroup *memcg)
{
	return 0;
}

static inline struct mem_cgroup *mem_cgroup_from_id(unsigned short id)
{
	WARN_ON_ONCE(id);
	/* XXX: This should always return root_mem_cgroup */
	return NULL;
}

static inline struct mem_cgroup *mem_cgroup_from_seq(struct seq_file *m)
{
	return NULL;
}

static inline struct mem_cgroup *lruvec_memcg(struct lruvec *lruvec)
{
	return NULL;
}

static inline bool mem_cgroup_online(struct mem_cgroup *memcg)
{
	return true;
}

static inline
unsigned long mem_cgroup_get_zone_lru_size(struct lruvec *lruvec,
		enum lru_list lru, int zone_idx)
{
	return 0;
}

static inline unsigned long mem_cgroup_get_max(struct mem_cgroup *memcg)
{
	return 0;
}

static inline unsigned long mem_cgroup_size(struct mem_cgroup *memcg)
{
	return 0;
}

static inline void
mem_cgroup_print_oom_context(struct mem_cgroup *memcg, struct task_struct *p)
{
}

static inline void
mem_cgroup_print_oom_meminfo(struct mem_cgroup *memcg)
{
}

static inline void lock_page_memcg(struct page *page)
{
}

static inline void unlock_page_memcg(struct page *page)
{
}

static inline void mem_cgroup_handle_over_high(void)
{
}

static inline void mem_cgroup_enter_user_fault(void)
{
}

static inline void mem_cgroup_exit_user_fault(void)
{
}

static inline bool task_in_memcg_oom(struct task_struct *p)
{
	return false;
}

static inline bool mem_cgroup_oom_synchronize(bool wait)
{
	return false;
}

static inline struct mem_cgroup *mem_cgroup_get_oom_group(
	struct task_struct *victim, struct mem_cgroup *oom_domain)
{
	return NULL;
}

static inline void mem_cgroup_print_oom_group(struct mem_cgroup *memcg)
{
}

static inline void __mod_memcg_state(struct mem_cgroup *memcg,
				     int idx,
				     int nr)
{
}

static inline void mod_memcg_state(struct mem_cgroup *memcg,
				   int idx,
				   int nr)
{
}

static inline unsigned long memcg_page_state(struct mem_cgroup *memcg, int idx)
{
	return 0;
}

static inline unsigned long lruvec_page_state(struct lruvec *lruvec,
					      enum node_stat_item idx)
{
	return node_page_state(lruvec_pgdat(lruvec), idx);
}

static inline unsigned long lruvec_page_state_local(struct lruvec *lruvec,
						    enum node_stat_item idx)
{
	return node_page_state(lruvec_pgdat(lruvec), idx);
}

static inline void mem_cgroup_flush_stats(void)
{
}

static inline void __mod_memcg_lruvec_state(struct lruvec *lruvec,
					    enum node_stat_item idx, int val)
{
}

static inline void __mod_lruvec_kmem_state(void *p, enum node_stat_item idx,
					   int val)
{
	struct page *page = virt_to_head_page(p);

	__mod_node_page_state(page_pgdat(page), idx, val);
}

static inline void mod_lruvec_kmem_state(void *p, enum node_stat_item idx,
					 int val)
{
	struct page *page = virt_to_head_page(p);

	mod_node_page_state(page_pgdat(page), idx, val);
}

<<<<<<< HEAD
static inline void mod_memcg_obj_state(void *p, int idx, int val)
{
}

static inline
unsigned long mem_cgroup_soft_limit_reclaim(pg_data_t *pgdat, int order,
					    gfp_t gfp_mask,
					    unsigned long *total_scanned)
{
	return 0;
}

static inline void split_page_memcg(struct page *head, unsigned int nr)
{
}

=======
>>>>>>> 3b17187f
static inline void count_memcg_events(struct mem_cgroup *memcg,
				      enum vm_event_item idx,
				      unsigned long count)
{
}

static inline void __count_memcg_events(struct mem_cgroup *memcg,
					enum vm_event_item idx,
					unsigned long count)
{
}

static inline void count_memcg_page_event(struct page *page,
					  int idx)
{
}

static inline
void count_memcg_event_mm(struct mm_struct *mm, enum vm_event_item idx)
{
}

static inline void split_page_memcg(struct page *head, unsigned int nr)
{
}

static inline
unsigned long mem_cgroup_soft_limit_reclaim(pg_data_t *pgdat, int order,
					    gfp_t gfp_mask,
					    unsigned long *total_scanned)
{
	return 0;
}
#endif /* CONFIG_MEMCG */

static inline void __inc_lruvec_kmem_state(void *p, enum node_stat_item idx)
{
	__mod_lruvec_kmem_state(p, idx, 1);
}

static inline void __dec_lruvec_kmem_state(void *p, enum node_stat_item idx)
{
	__mod_lruvec_kmem_state(p, idx, -1);
}

static inline struct lruvec *parent_lruvec(struct lruvec *lruvec)
{
	struct mem_cgroup *memcg;

	memcg = lruvec_memcg(lruvec);
	if (!memcg)
		return NULL;
	memcg = parent_mem_cgroup(memcg);
	if (!memcg)
		return NULL;
	return mem_cgroup_lruvec(memcg, lruvec_pgdat(lruvec));
}

static inline void unlock_page_lruvec(struct lruvec *lruvec)
{
	spin_unlock(&lruvec->lru_lock);
}

static inline void unlock_page_lruvec_irq(struct lruvec *lruvec)
{
	spin_unlock_irq(&lruvec->lru_lock);
}

static inline void unlock_page_lruvec_irqrestore(struct lruvec *lruvec,
		unsigned long flags)
{
	spin_unlock_irqrestore(&lruvec->lru_lock, flags);
}

/* Test requires a stable page->memcg binding, see page_memcg() */
static inline bool page_matches_lruvec(struct page *page, struct lruvec *lruvec)
{
	return lruvec_pgdat(lruvec) == page_pgdat(page) &&
	       lruvec_memcg(lruvec) == page_memcg(page);
}

/* Don't lock again iff page's lruvec locked */
static inline struct lruvec *relock_page_lruvec_irq(struct page *page,
		struct lruvec *locked_lruvec)
{
	if (locked_lruvec) {
		if (page_matches_lruvec(page, locked_lruvec))
			return locked_lruvec;

		unlock_page_lruvec_irq(locked_lruvec);
	}

	return lock_page_lruvec_irq(page);
}

/* Don't lock again iff page's lruvec locked */
static inline struct lruvec *relock_page_lruvec_irqsave(struct page *page,
		struct lruvec *locked_lruvec, unsigned long *flags)
{
	if (locked_lruvec) {
		if (page_matches_lruvec(page, locked_lruvec))
			return locked_lruvec;

		unlock_page_lruvec_irqrestore(locked_lruvec, *flags);
	}

	return lock_page_lruvec_irqsave(page, flags);
}

#ifdef CONFIG_CGROUP_WRITEBACK

struct wb_domain *mem_cgroup_wb_domain(struct bdi_writeback *wb);
void mem_cgroup_wb_stats(struct bdi_writeback *wb, unsigned long *pfilepages,
			 unsigned long *pheadroom, unsigned long *pdirty,
			 unsigned long *pwriteback);

void mem_cgroup_track_foreign_dirty_slowpath(struct page *page,
					     struct bdi_writeback *wb);

static inline void mem_cgroup_track_foreign_dirty(struct page *page,
						  struct bdi_writeback *wb)
{
	if (mem_cgroup_disabled())
		return;

	if (unlikely(&page_memcg(page)->css != wb->memcg_css))
		mem_cgroup_track_foreign_dirty_slowpath(page, wb);
}

void mem_cgroup_flush_foreign(struct bdi_writeback *wb);

#else	/* CONFIG_CGROUP_WRITEBACK */

static inline struct wb_domain *mem_cgroup_wb_domain(struct bdi_writeback *wb)
{
	return NULL;
}

static inline void mem_cgroup_wb_stats(struct bdi_writeback *wb,
				       unsigned long *pfilepages,
				       unsigned long *pheadroom,
				       unsigned long *pdirty,
				       unsigned long *pwriteback)
{
}

static inline void mem_cgroup_track_foreign_dirty(struct page *page,
						  struct bdi_writeback *wb)
{
}

static inline void mem_cgroup_flush_foreign(struct bdi_writeback *wb)
{
}

#endif	/* CONFIG_CGROUP_WRITEBACK */

struct sock;
bool mem_cgroup_charge_skmem(struct mem_cgroup *memcg, unsigned int nr_pages,
			     gfp_t gfp_mask);
void mem_cgroup_uncharge_skmem(struct mem_cgroup *memcg, unsigned int nr_pages);
#ifdef CONFIG_MEMCG
extern struct static_key_false memcg_sockets_enabled_key;
#define mem_cgroup_sockets_enabled static_branch_unlikely(&memcg_sockets_enabled_key)
void mem_cgroup_sk_alloc(struct sock *sk);
void mem_cgroup_sk_free(struct sock *sk);
static inline bool mem_cgroup_under_socket_pressure(struct mem_cgroup *memcg)
{
	if (!cgroup_subsys_on_dfl(memory_cgrp_subsys) && memcg->tcpmem_pressure)
		return true;
	do {
		if (time_before(jiffies, memcg->socket_pressure))
			return true;
	} while ((memcg = parent_mem_cgroup(memcg)));
	return false;
}

int alloc_shrinker_info(struct mem_cgroup *memcg);
void free_shrinker_info(struct mem_cgroup *memcg);
void set_shrinker_bit(struct mem_cgroup *memcg, int nid, int shrinker_id);
void reparent_shrinker_deferred(struct mem_cgroup *memcg);
#else
#define mem_cgroup_sockets_enabled 0
static inline void mem_cgroup_sk_alloc(struct sock *sk) { };
static inline void mem_cgroup_sk_free(struct sock *sk) { };
static inline bool mem_cgroup_under_socket_pressure(struct mem_cgroup *memcg)
{
	return false;
}

static inline void set_shrinker_bit(struct mem_cgroup *memcg,
				    int nid, int shrinker_id)
{
}
#endif

#ifdef CONFIG_MEMCG_KMEM
bool mem_cgroup_kmem_disabled(void);
int __memcg_kmem_charge_page(struct page *page, gfp_t gfp, int order);
void __memcg_kmem_uncharge_page(struct page *page, int order);

struct obj_cgroup *get_obj_cgroup_from_current(void);

int obj_cgroup_charge(struct obj_cgroup *objcg, gfp_t gfp, size_t size);
void obj_cgroup_uncharge(struct obj_cgroup *objcg, size_t size);

extern struct static_key_false memcg_kmem_enabled_key;

extern int memcg_nr_cache_ids;
void memcg_get_cache_ids(void);
void memcg_put_cache_ids(void);

/*
 * Helper macro to loop through all memcg-specific caches. Callers must still
 * check if the cache is valid (it is either valid or NULL).
 * the slab_mutex must be held when looping through those caches
 */
#define for_each_memcg_cache_index(_idx)	\
	for ((_idx) = 0; (_idx) < memcg_nr_cache_ids; (_idx)++)

static inline bool memcg_kmem_enabled(void)
{
	return static_branch_likely(&memcg_kmem_enabled_key);
}

static inline int memcg_kmem_charge_page(struct page *page, gfp_t gfp,
					 int order)
{
	if (memcg_kmem_enabled())
		return __memcg_kmem_charge_page(page, gfp, order);
	return 0;
}

static inline void memcg_kmem_uncharge_page(struct page *page, int order)
{
	if (memcg_kmem_enabled())
		__memcg_kmem_uncharge_page(page, order);
}

/*
 * A helper for accessing memcg's kmem_id, used for getting
 * corresponding LRU lists.
 */
static inline int memcg_cache_id(struct mem_cgroup *memcg)
{
	return memcg ? memcg->kmemcg_id : -1;
}

struct mem_cgroup *mem_cgroup_from_obj(void *p);

#else
static inline bool mem_cgroup_kmem_disabled(void)
{
	return true;
}

static inline int memcg_kmem_charge_page(struct page *page, gfp_t gfp,
					 int order)
{
	return 0;
}

static inline void memcg_kmem_uncharge_page(struct page *page, int order)
{
}

static inline int __memcg_kmem_charge_page(struct page *page, gfp_t gfp,
					   int order)
{
	return 0;
}

static inline void __memcg_kmem_uncharge_page(struct page *page, int order)
{
}

#define for_each_memcg_cache_index(_idx)	\
	for (; NULL; )

static inline bool memcg_kmem_enabled(void)
{
	return false;
}

static inline int memcg_cache_id(struct mem_cgroup *memcg)
{
	return -1;
}

static inline void memcg_get_cache_ids(void)
{
}

static inline void memcg_put_cache_ids(void)
{
}

static inline struct mem_cgroup *mem_cgroup_from_obj(void *p)
{
       return NULL;
}

#endif /* CONFIG_MEMCG_KMEM */

#endif /* _LINUX_MEMCONTROL_H */<|MERGE_RESOLUTION|>--- conflicted
+++ resolved
@@ -1105,13 +1105,10 @@
 }
 
 void split_page_memcg(struct page *head, unsigned int nr);
-<<<<<<< HEAD
-=======
 
 unsigned long mem_cgroup_soft_limit_reclaim(pg_data_t *pgdat, int order,
 						gfp_t gfp_mask,
 						unsigned long *total_scanned);
->>>>>>> 3b17187f
 
 #else /* CONFIG_MEMCG */
 
@@ -1445,25 +1442,6 @@
 	mod_node_page_state(page_pgdat(page), idx, val);
 }
 
-<<<<<<< HEAD
-static inline void mod_memcg_obj_state(void *p, int idx, int val)
-{
-}
-
-static inline
-unsigned long mem_cgroup_soft_limit_reclaim(pg_data_t *pgdat, int order,
-					    gfp_t gfp_mask,
-					    unsigned long *total_scanned)
-{
-	return 0;
-}
-
-static inline void split_page_memcg(struct page *head, unsigned int nr)
-{
-}
-
-=======
->>>>>>> 3b17187f
 static inline void count_memcg_events(struct mem_cgroup *memcg,
 				      enum vm_event_item idx,
 				      unsigned long count)
