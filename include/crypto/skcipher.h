/* SPDX-License-Identifier: GPL-2.0-or-later */
/*
 * Symmetric key ciphers.
 * 
 * Copyright (c) 2007-2015 Herbert Xu <herbert@gondor.apana.org.au>
 */

#ifndef _CRYPTO_SKCIPHER_H
#define _CRYPTO_SKCIPHER_H

#include <linux/crypto.h>
#include <linux/kernel.h>
#include <linux/slab.h>

/**
 *	struct skcipher_request - Symmetric key cipher request
 *	@cryptlen: Number of bytes to encrypt or decrypt
 *	@iv: Initialisation Vector
 *	@src: Source SG list
 *	@dst: Destination SG list
 *	@base: Underlying async request
 *	@__ctx: Start of private context data
 */
struct skcipher_request {
	unsigned int cryptlen;

	u8 *iv;

	struct scatterlist *src;
	struct scatterlist *dst;

	struct crypto_async_request base;

	void *__ctx[] CRYPTO_MINALIGN_ATTR;
};

struct crypto_skcipher {
	unsigned int reqsize;

	struct crypto_tfm base;
};

struct crypto_sync_skcipher {
	struct crypto_skcipher base;
};

/**
 * struct skcipher_alg - symmetric key cipher definition
 * @min_keysize: Minimum key size supported by the transformation. This is the
 *		 smallest key length supported by this transformation algorithm.
 *		 This must be set to one of the pre-defined values as this is
 *		 not hardware specific. Possible values for this field can be
 *		 found via git grep "_MIN_KEY_SIZE" include/crypto/
 * @max_keysize: Maximum key size supported by the transformation. This is the
 *		 largest key length supported by this transformation algorithm.
 *		 This must be set to one of the pre-defined values as this is
 *		 not hardware specific. Possible values for this field can be
 *		 found via git grep "_MAX_KEY_SIZE" include/crypto/
 * @setkey: Set key for the transformation. This function is used to either
 *	    program a supplied key into the hardware or store the key in the
 *	    transformation context for programming it later. Note that this
 *	    function does modify the transformation context. This function can
 *	    be called multiple times during the existence of the transformation
 *	    object, so one must make sure the key is properly reprogrammed into
 *	    the hardware. This function is also responsible for checking the key
 *	    length for validity. In case a software fallback was put in place in
 *	    the @cra_init call, this function might need to use the fallback if
 *	    the algorithm doesn't support all of the key sizes.
 * @encrypt: Encrypt a scatterlist of blocks. This function is used to encrypt
 *	     the supplied scatterlist containing the blocks of data. The crypto
 *	     API consumer is responsible for aligning the entries of the
 *	     scatterlist properly and making sure the chunks are correctly
 *	     sized. In case a software fallback was put in place in the
 *	     @cra_init call, this function might need to use the fallback if
 *	     the algorithm doesn't support all of the key sizes. In case the
 *	     key was stored in transformation context, the key might need to be
 *	     re-programmed into the hardware in this function. This function
 *	     shall not modify the transformation context, as this function may
 *	     be called in parallel with the same transformation object.
 * @decrypt: Decrypt a single block. This is a reverse counterpart to @encrypt
 *	     and the conditions are exactly the same.
 * @init: Initialize the cryptographic transformation object. This function
 *	  is used to initialize the cryptographic transformation object.
 *	  This function is called only once at the instantiation time, right
 *	  after the transformation context was allocated. In case the
 *	  cryptographic hardware has some special requirements which need to
 *	  be handled by software, this function shall check for the precise
 *	  requirement of the transformation and put any software fallbacks
 *	  in place.
 * @exit: Deinitialize the cryptographic transformation object. This is a
 *	  counterpart to @init, used to remove various changes set in
 *	  @init.
 * @ivsize: IV size applicable for transformation. The consumer must provide an
 *	    IV of exactly that size to perform the encrypt or decrypt operation.
 * @chunksize: Equal to the block size except for stream ciphers such as
 *	       CTR where it is set to the underlying block size.
 * @walksize: Equal to the chunk size except in cases where the algorithm is
 * 	      considerably more efficient if it can operate on multiple chunks
 * 	      in parallel. Should be a multiple of chunksize.
 * @base: Definition of a generic crypto algorithm.
 *
 * All fields except @ivsize are mandatory and must be filled.
 */
struct skcipher_alg {
	int (*setkey)(struct crypto_skcipher *tfm, const u8 *key,
	              unsigned int keylen);
	int (*encrypt)(struct skcipher_request *req);
	int (*decrypt)(struct skcipher_request *req);
	int (*init)(struct crypto_skcipher *tfm);
	void (*exit)(struct crypto_skcipher *tfm);

	unsigned int min_keysize;
	unsigned int max_keysize;
	unsigned int ivsize;
	unsigned int chunksize;
	unsigned int walksize;

	struct crypto_alg base;
};

#define MAX_SYNC_SKCIPHER_REQSIZE      384
/*
 * This performs a type-check against the "tfm" argument to make sure
 * all users have the correct skcipher tfm for doing on-stack requests.
 */
#define SYNC_SKCIPHER_REQUEST_ON_STACK(name, tfm) \
	char __##name##_desc[sizeof(struct skcipher_request) + \
			     MAX_SYNC_SKCIPHER_REQSIZE + \
			     (!(sizeof((struct crypto_sync_skcipher *)1 == \
				       (typeof(tfm))1))) \
			    ] CRYPTO_MINALIGN_ATTR; \
	struct skcipher_request *name = (void *)__##name##_desc

/**
 * DOC: Symmetric Key Cipher API
 *
 * Symmetric key cipher API is used with the ciphers of type
 * CRYPTO_ALG_TYPE_SKCIPHER (listed as type "skcipher" in /proc/crypto).
 *
 * Asynchronous cipher operations imply that the function invocation for a
 * cipher request returns immediately before the completion of the operation.
 * The cipher request is scheduled as a separate kernel thread and therefore
 * load-balanced on the different CPUs via the process scheduler. To allow
 * the kernel crypto API to inform the caller about the completion of a cipher
 * request, the caller must provide a callback function. That function is
 * invoked with the cipher handle when the request completes.
 *
 * To support the asynchronous operation, additional information than just the
 * cipher handle must be supplied to the kernel crypto API. That additional
 * information is given by filling in the skcipher_request data structure.
 *
 * For the symmetric key cipher API, the state is maintained with the tfm
 * cipher handle. A single tfm can be used across multiple calls and in
 * parallel. For asynchronous block cipher calls, context data supplied and
 * only used by the caller can be referenced the request data structure in
 * addition to the IV used for the cipher request. The maintenance of such
 * state information would be important for a crypto driver implementer to
 * have, because when calling the callback function upon completion of the
 * cipher operation, that callback function may need some information about
 * which operation just finished if it invoked multiple in parallel. This
 * state information is unused by the kernel crypto API.
 */

static inline struct crypto_skcipher *__crypto_skcipher_cast(
	struct crypto_tfm *tfm)
{
	return container_of(tfm, struct crypto_skcipher, base);
}

/**
 * crypto_alloc_skcipher() - allocate symmetric key cipher handle
 * @alg_name: is the cra_name / name or cra_driver_name / driver name of the
 *	      skcipher cipher
 * @type: specifies the type of the cipher
 * @mask: specifies the mask for the cipher
 *
 * Allocate a cipher handle for an skcipher. The returned struct
 * crypto_skcipher is the cipher handle that is required for any subsequent
 * API invocation for that skcipher.
 *
 * Return: allocated cipher handle in case of success; IS_ERR() is true in case
 *	   of an error, PTR_ERR() returns the error code.
 */
struct crypto_skcipher *crypto_alloc_skcipher(const char *alg_name,
					      u32 type, u32 mask);

struct crypto_sync_skcipher *crypto_alloc_sync_skcipher(const char *alg_name,
					      u32 type, u32 mask);

static inline struct crypto_tfm *crypto_skcipher_tfm(
	struct crypto_skcipher *tfm)
{
	return &tfm->base;
}

/**
 * crypto_free_skcipher() - zeroize and free cipher handle
 * @tfm: cipher handle to be freed
 */
static inline void crypto_free_skcipher(struct crypto_skcipher *tfm)
{
	crypto_destroy_tfm(tfm, crypto_skcipher_tfm(tfm));
}

static inline void crypto_free_sync_skcipher(struct crypto_sync_skcipher *tfm)
{
	crypto_free_skcipher(&tfm->base);
}

/**
 * crypto_has_skcipher() - Search for the availability of an skcipher.
 * @alg_name: is the cra_name / name or cra_driver_name / driver name of the
 *	      skcipher
 * @type: specifies the type of the skcipher
 * @mask: specifies the mask for the skcipher
 *
 * Return: true when the skcipher is known to the kernel crypto API; false
 *	   otherwise
 */
int crypto_has_skcipher(const char *alg_name, u32 type, u32 mask);

static inline const char *crypto_skcipher_driver_name(
	struct crypto_skcipher *tfm)
{
	return crypto_tfm_alg_driver_name(crypto_skcipher_tfm(tfm));
}

static inline struct skcipher_alg *crypto_skcipher_alg(
	struct crypto_skcipher *tfm)
{
	return container_of(crypto_skcipher_tfm(tfm)->__crt_alg,
			    struct skcipher_alg, base);
}

static inline unsigned int crypto_skcipher_alg_ivsize(struct skcipher_alg *alg)
{
	return alg->ivsize;
}

/**
 * crypto_skcipher_ivsize() - obtain IV size
 * @tfm: cipher handle
 *
 * The size of the IV for the skcipher referenced by the cipher handle is
 * returned. This IV size may be zero if the cipher does not need an IV.
 *
 * Return: IV size in bytes
 */
static inline unsigned int crypto_skcipher_ivsize(struct crypto_skcipher *tfm)
{
	return crypto_skcipher_alg(tfm)->ivsize;
}

static inline unsigned int crypto_sync_skcipher_ivsize(
	struct crypto_sync_skcipher *tfm)
{
	return crypto_skcipher_ivsize(&tfm->base);
}

/**
 * crypto_skcipher_blocksize() - obtain block size of cipher
 * @tfm: cipher handle
 *
 * The block size for the skcipher referenced with the cipher handle is
 * returned. The caller may use that information to allocate appropriate
 * memory for the data returned by the encryption or decryption operation
 *
 * Return: block size of cipher
 */
static inline unsigned int crypto_skcipher_blocksize(
	struct crypto_skcipher *tfm)
{
	return crypto_tfm_alg_blocksize(crypto_skcipher_tfm(tfm));
}

static inline unsigned int crypto_skcipher_alg_chunksize(
	struct skcipher_alg *alg)
{
<<<<<<< HEAD
	if ((alg->base.cra_flags & CRYPTO_ALG_TYPE_MASK) ==
	    CRYPTO_ALG_TYPE_BLKCIPHER)
		return alg->base.cra_blocksize;

	if (alg->base.cra_ablkcipher.encrypt)
		return alg->base.cra_blocksize;

=======
>>>>>>> d1988041
	return alg->chunksize;
}

/**
 * crypto_skcipher_chunksize() - obtain chunk size
 * @tfm: cipher handle
 *
 * The block size is set to one for ciphers such as CTR.  However,
 * you still need to provide incremental updates in multiples of
 * the underlying block size as the IV does not have sub-block
 * granularity.  This is known in this API as the chunk size.
 *
 * Return: chunk size in bytes
 */
static inline unsigned int crypto_skcipher_chunksize(
	struct crypto_skcipher *tfm)
{
	return crypto_skcipher_alg_chunksize(crypto_skcipher_alg(tfm));
}

static inline unsigned int crypto_sync_skcipher_blocksize(
	struct crypto_sync_skcipher *tfm)
{
	return crypto_skcipher_blocksize(&tfm->base);
}

static inline unsigned int crypto_skcipher_alignmask(
	struct crypto_skcipher *tfm)
{
	return crypto_tfm_alg_alignmask(crypto_skcipher_tfm(tfm));
}

static inline u32 crypto_skcipher_get_flags(struct crypto_skcipher *tfm)
{
	return crypto_tfm_get_flags(crypto_skcipher_tfm(tfm));
}

static inline void crypto_skcipher_set_flags(struct crypto_skcipher *tfm,
					       u32 flags)
{
	crypto_tfm_set_flags(crypto_skcipher_tfm(tfm), flags);
}

static inline void crypto_skcipher_clear_flags(struct crypto_skcipher *tfm,
						 u32 flags)
{
	crypto_tfm_clear_flags(crypto_skcipher_tfm(tfm), flags);
}

static inline u32 crypto_sync_skcipher_get_flags(
	struct crypto_sync_skcipher *tfm)
{
	return crypto_skcipher_get_flags(&tfm->base);
}

static inline void crypto_sync_skcipher_set_flags(
	struct crypto_sync_skcipher *tfm, u32 flags)
{
	crypto_skcipher_set_flags(&tfm->base, flags);
}

static inline void crypto_sync_skcipher_clear_flags(
	struct crypto_sync_skcipher *tfm, u32 flags)
{
	crypto_skcipher_clear_flags(&tfm->base, flags);
}

/**
 * crypto_skcipher_setkey() - set key for cipher
 * @tfm: cipher handle
 * @key: buffer holding the key
 * @keylen: length of the key in bytes
 *
 * The caller provided key is set for the skcipher referenced by the cipher
 * handle.
 *
 * Note, the key length determines the cipher type. Many block ciphers implement
 * different cipher modes depending on the key size, such as AES-128 vs AES-192
 * vs. AES-256. When providing a 16 byte key for an AES cipher handle, AES-128
 * is performed.
 *
 * Return: 0 if the setting of the key was successful; < 0 if an error occurred
 */
int crypto_skcipher_setkey(struct crypto_skcipher *tfm,
			   const u8 *key, unsigned int keylen);

static inline int crypto_sync_skcipher_setkey(struct crypto_sync_skcipher *tfm,
					 const u8 *key, unsigned int keylen)
{
	return crypto_skcipher_setkey(&tfm->base, key, keylen);
}

static inline unsigned int crypto_skcipher_min_keysize(
	struct crypto_skcipher *tfm)
{
	return crypto_skcipher_alg(tfm)->min_keysize;
}

static inline unsigned int crypto_skcipher_max_keysize(
	struct crypto_skcipher *tfm)
{
	return crypto_skcipher_alg(tfm)->max_keysize;
}

/**
 * crypto_skcipher_reqtfm() - obtain cipher handle from request
 * @req: skcipher_request out of which the cipher handle is to be obtained
 *
 * Return the crypto_skcipher handle when furnishing an skcipher_request
 * data structure.
 *
 * Return: crypto_skcipher handle
 */
static inline struct crypto_skcipher *crypto_skcipher_reqtfm(
	struct skcipher_request *req)
{
	return __crypto_skcipher_cast(req->base.tfm);
}

static inline struct crypto_sync_skcipher *crypto_sync_skcipher_reqtfm(
	struct skcipher_request *req)
{
	struct crypto_skcipher *tfm = crypto_skcipher_reqtfm(req);

	return container_of(tfm, struct crypto_sync_skcipher, base);
}

/**
 * crypto_skcipher_encrypt() - encrypt plaintext
 * @req: reference to the skcipher_request handle that holds all information
 *	 needed to perform the cipher operation
 *
 * Encrypt plaintext data using the skcipher_request handle. That data
 * structure and how it is filled with data is discussed with the
 * skcipher_request_* functions.
 *
 * Return: 0 if the cipher operation was successful; < 0 if an error occurred
 */
int crypto_skcipher_encrypt(struct skcipher_request *req);

/**
 * crypto_skcipher_decrypt() - decrypt ciphertext
 * @req: reference to the skcipher_request handle that holds all information
 *	 needed to perform the cipher operation
 *
 * Decrypt ciphertext data using the skcipher_request handle. That data
 * structure and how it is filled with data is discussed with the
 * skcipher_request_* functions.
 *
 * Return: 0 if the cipher operation was successful; < 0 if an error occurred
 */
int crypto_skcipher_decrypt(struct skcipher_request *req);

/**
 * DOC: Symmetric Key Cipher Request Handle
 *
 * The skcipher_request data structure contains all pointers to data
 * required for the symmetric key cipher operation. This includes the cipher
 * handle (which can be used by multiple skcipher_request instances), pointer
 * to plaintext and ciphertext, asynchronous callback function, etc. It acts
 * as a handle to the skcipher_request_* API calls in a similar way as
 * skcipher handle to the crypto_skcipher_* API calls.
 */

/**
 * crypto_skcipher_reqsize() - obtain size of the request data structure
 * @tfm: cipher handle
 *
 * Return: number of bytes
 */
static inline unsigned int crypto_skcipher_reqsize(struct crypto_skcipher *tfm)
{
	return tfm->reqsize;
}

/**
 * skcipher_request_set_tfm() - update cipher handle reference in request
 * @req: request handle to be modified
 * @tfm: cipher handle that shall be added to the request handle
 *
 * Allow the caller to replace the existing skcipher handle in the request
 * data structure with a different one.
 */
static inline void skcipher_request_set_tfm(struct skcipher_request *req,
					    struct crypto_skcipher *tfm)
{
	req->base.tfm = crypto_skcipher_tfm(tfm);
}

static inline void skcipher_request_set_sync_tfm(struct skcipher_request *req,
					    struct crypto_sync_skcipher *tfm)
{
	skcipher_request_set_tfm(req, &tfm->base);
}

static inline struct skcipher_request *skcipher_request_cast(
	struct crypto_async_request *req)
{
	return container_of(req, struct skcipher_request, base);
}

/**
 * skcipher_request_alloc() - allocate request data structure
 * @tfm: cipher handle to be registered with the request
 * @gfp: memory allocation flag that is handed to kmalloc by the API call.
 *
 * Allocate the request data structure that must be used with the skcipher
 * encrypt and decrypt API calls. During the allocation, the provided skcipher
 * handle is registered in the request data structure.
 *
 * Return: allocated request handle in case of success, or NULL if out of memory
 */
static inline struct skcipher_request *skcipher_request_alloc(
	struct crypto_skcipher *tfm, gfp_t gfp)
{
	struct skcipher_request *req;

	req = kmalloc(sizeof(struct skcipher_request) +
		      crypto_skcipher_reqsize(tfm), gfp);

	if (likely(req))
		skcipher_request_set_tfm(req, tfm);

	return req;
}

/**
 * skcipher_request_free() - zeroize and free request data structure
 * @req: request data structure cipher handle to be freed
 */
static inline void skcipher_request_free(struct skcipher_request *req)
{
	kfree_sensitive(req);
}

static inline void skcipher_request_zero(struct skcipher_request *req)
{
	struct crypto_skcipher *tfm = crypto_skcipher_reqtfm(req);

	memzero_explicit(req, sizeof(*req) + crypto_skcipher_reqsize(tfm));
}

/**
 * skcipher_request_set_callback() - set asynchronous callback function
 * @req: request handle
 * @flags: specify zero or an ORing of the flags
 *	   CRYPTO_TFM_REQ_MAY_BACKLOG the request queue may back log and
 *	   increase the wait queue beyond the initial maximum size;
 *	   CRYPTO_TFM_REQ_MAY_SLEEP the request processing may sleep
 * @compl: callback function pointer to be registered with the request handle
 * @data: The data pointer refers to memory that is not used by the kernel
 *	  crypto API, but provided to the callback function for it to use. Here,
 *	  the caller can provide a reference to memory the callback function can
 *	  operate on. As the callback function is invoked asynchronously to the
 *	  related functionality, it may need to access data structures of the
 *	  related functionality which can be referenced using this pointer. The
 *	  callback function can access the memory via the "data" field in the
 *	  crypto_async_request data structure provided to the callback function.
 *
 * This function allows setting the callback function that is triggered once the
 * cipher operation completes.
 *
 * The callback function is registered with the skcipher_request handle and
 * must comply with the following template::
 *
 *	void callback_function(struct crypto_async_request *req, int error)
 */
static inline void skcipher_request_set_callback(struct skcipher_request *req,
						 u32 flags,
						 crypto_completion_t compl,
						 void *data)
{
	req->base.complete = compl;
	req->base.data = data;
	req->base.flags = flags;
}

/**
 * skcipher_request_set_crypt() - set data buffers
 * @req: request handle
 * @src: source scatter / gather list
 * @dst: destination scatter / gather list
 * @cryptlen: number of bytes to process from @src
 * @iv: IV for the cipher operation which must comply with the IV size defined
 *      by crypto_skcipher_ivsize
 *
 * This function allows setting of the source data and destination data
 * scatter / gather lists.
 *
 * For encryption, the source is treated as the plaintext and the
 * destination is the ciphertext. For a decryption operation, the use is
 * reversed - the source is the ciphertext and the destination is the plaintext.
 */
static inline void skcipher_request_set_crypt(
	struct skcipher_request *req,
	struct scatterlist *src, struct scatterlist *dst,
	unsigned int cryptlen, void *iv)
{
	req->src = src;
	req->dst = dst;
	req->cryptlen = cryptlen;
	req->iv = iv;
}

#endif	/* _CRYPTO_SKCIPHER_H */
<|MERGE_RESOLUTION|>--- conflicted
+++ resolved
@@ -276,16 +276,6 @@
 static inline unsigned int crypto_skcipher_alg_chunksize(
 	struct skcipher_alg *alg)
 {
-<<<<<<< HEAD
-	if ((alg->base.cra_flags & CRYPTO_ALG_TYPE_MASK) ==
-	    CRYPTO_ALG_TYPE_BLKCIPHER)
-		return alg->base.cra_blocksize;
-
-	if (alg->base.cra_ablkcipher.encrypt)
-		return alg->base.cra_blocksize;
-
-=======
->>>>>>> d1988041
 	return alg->chunksize;
 }
 
