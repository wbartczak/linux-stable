/* SPDX-License-Identifier: (GPL-2.0 OR MIT) */
/* Copyright (c) 2017 Microsemi Corporation
 */

#ifndef _SOC_MSCC_OCELOT_H
#define _SOC_MSCC_OCELOT_H

#include <linux/ptp_clock_kernel.h>
#include <linux/net_tstamp.h>
#include <linux/if_vlan.h>
#include <linux/regmap.h>
#include <net/dsa.h>

/* Port Group IDs (PGID) are masks of destination ports.
 *
 * For L2 forwarding, the switch performs 3 lookups in the PGID table for each
 * frame, and forwards the frame to the ports that are present in the logical
 * AND of all 3 PGIDs.
 *
 * These PGID lookups are:
 * - In one of PGID[0-63]: for the destination masks. There are 2 paths by
 *   which the switch selects a destination PGID:
 *     - The {DMAC, VID} is present in the MAC table. In that case, the
 *       destination PGID is given by the DEST_IDX field of the MAC table entry
 *       that matched.
 *     - The {DMAC, VID} is not present in the MAC table (it is unknown). The
 *       frame is disseminated as being either unicast, multicast or broadcast,
 *       and according to that, the destination PGID is chosen as being the
 *       value contained by ANA_FLOODING_FLD_UNICAST,
 *       ANA_FLOODING_FLD_MULTICAST or ANA_FLOODING_FLD_BROADCAST.
 *   The destination PGID can be an unicast set: the first PGIDs, 0 to
 *   ocelot->num_phys_ports - 1, or a multicast set: the PGIDs from
 *   ocelot->num_phys_ports to 63. By convention, a unicast PGID corresponds to
 *   a physical port and has a single bit set in the destination ports mask:
 *   that corresponding to the port number itself. In contrast, a multicast
 *   PGID will have potentially more than one single bit set in the destination
 *   ports mask.
 * - In one of PGID[64-79]: for the aggregation mask. The switch classifier
 *   dissects each frame and generates a 4-bit Link Aggregation Code which is
 *   used for this second PGID table lookup. The goal of link aggregation is to
 *   hash multiple flows within the same LAG on to different destination ports.
 *   The first lookup will result in a PGID with all the LAG members present in
 *   the destination ports mask, and the second lookup, by Link Aggregation
 *   Code, will ensure that each flow gets forwarded only to a single port out
 *   of that mask (there are no duplicates).
 * - In one of PGID[80-90]: for the source mask. The third time, the PGID table
 *   is indexed with the ingress port (plus 80). These PGIDs answer the
 *   question "is port i allowed to forward traffic to port j?" If yes, then
 *   BIT(j) of PGID 80+i will be found set. The third PGID lookup can be used
 *   to enforce the L2 forwarding matrix imposed by e.g. a Linux bridge.
 */

/* Reserve some destination PGIDs at the end of the range:
 * PGID_BLACKHOLE: used for not forwarding the frames
 * PGID_CPU: used for whitelisting certain MAC addresses, such as the addresses
 *           of the switch port net devices, towards the CPU port module.
 * PGID_UC: the flooding destinations for unknown unicast traffic.
 * PGID_MC: the flooding destinations for non-IP multicast traffic.
 * PGID_MCIPV4: the flooding destinations for IPv4 multicast traffic.
 * PGID_MCIPV6: the flooding destinations for IPv6 multicast traffic.
 * PGID_BC: the flooding destinations for broadcast traffic.
 */
#define PGID_BLACKHOLE			57
#define PGID_CPU			58
#define PGID_UC				59
#define PGID_MC				60
#define PGID_MCIPV4			61
#define PGID_MCIPV6			62
#define PGID_BC				63

#define for_each_unicast_dest_pgid(ocelot, pgid)		\
	for ((pgid) = 0;					\
	     (pgid) < (ocelot)->num_phys_ports;			\
	     (pgid)++)

#define for_each_nonreserved_multicast_dest_pgid(ocelot, pgid)	\
	for ((pgid) = (ocelot)->num_phys_ports + 1;		\
	     (pgid) < PGID_BLACKHOLE;				\
	     (pgid)++)

#define for_each_aggr_pgid(ocelot, pgid)			\
	for ((pgid) = PGID_AGGR;				\
	     (pgid) < PGID_SRC;					\
	     (pgid)++)

/* Aggregation PGIDs, one per Link Aggregation Code */
#define PGID_AGGR			64

/* Source PGIDs, one per physical port */
#define PGID_SRC			80

#define OCELOT_NUM_TC			8

#define OCELOT_SPEED_2500		0
#define OCELOT_SPEED_1000		1
#define OCELOT_SPEED_100		2
#define OCELOT_SPEED_10			3

#define OCELOT_PTP_PINS_NUM		4

#define TARGET_OFFSET			24
#define REG_MASK			GENMASK(TARGET_OFFSET - 1, 0)
#define REG(reg, offset)		[reg & REG_MASK] = offset

#define REG_RESERVED_ADDR		0xffffffff
#define REG_RESERVED(reg)		REG(reg, REG_RESERVED_ADDR)

#define OCELOT_MRP_CPUQ			7

enum ocelot_target {
	ANA = 1,
	QS,
	QSYS,
	REW,
	SYS,
	S0,
	S1,
	S2,
	HSIO,
	PTP,
	FDMA,
	GCB,
	DEV_GMII,
	TARGET_MAX,
};

enum ocelot_reg {
	ANA_ADVLEARN = ANA << TARGET_OFFSET,
	ANA_VLANMASK,
	ANA_PORT_B_DOMAIN,
	ANA_ANAGEFIL,
	ANA_ANEVENTS,
	ANA_STORMLIMIT_BURST,
	ANA_STORMLIMIT_CFG,
	ANA_ISOLATED_PORTS,
	ANA_COMMUNITY_PORTS,
	ANA_AUTOAGE,
	ANA_MACTOPTIONS,
	ANA_LEARNDISC,
	ANA_AGENCTRL,
	ANA_MIRRORPORTS,
	ANA_EMIRRORPORTS,
	ANA_FLOODING,
	ANA_FLOODING_IPMC,
	ANA_SFLOW_CFG,
	ANA_PORT_MODE,
	ANA_CUT_THRU_CFG,
	ANA_PGID_PGID,
	ANA_TABLES_ANMOVED,
	ANA_TABLES_MACHDATA,
	ANA_TABLES_MACLDATA,
	ANA_TABLES_STREAMDATA,
	ANA_TABLES_MACACCESS,
	ANA_TABLES_MACTINDX,
	ANA_TABLES_VLANACCESS,
	ANA_TABLES_VLANTIDX,
	ANA_TABLES_ISDXACCESS,
	ANA_TABLES_ISDXTIDX,
	ANA_TABLES_ENTRYLIM,
	ANA_TABLES_PTP_ID_HIGH,
	ANA_TABLES_PTP_ID_LOW,
	ANA_TABLES_STREAMACCESS,
	ANA_TABLES_STREAMTIDX,
	ANA_TABLES_SEQ_HISTORY,
	ANA_TABLES_SEQ_MASK,
	ANA_TABLES_SFID_MASK,
	ANA_TABLES_SFIDACCESS,
	ANA_TABLES_SFIDTIDX,
	ANA_MSTI_STATE,
	ANA_OAM_UPM_LM_CNT,
	ANA_SG_ACCESS_CTRL,
	ANA_SG_CONFIG_REG_1,
	ANA_SG_CONFIG_REG_2,
	ANA_SG_CONFIG_REG_3,
	ANA_SG_CONFIG_REG_4,
	ANA_SG_CONFIG_REG_5,
	ANA_SG_GCL_GS_CONFIG,
	ANA_SG_GCL_TI_CONFIG,
	ANA_SG_STATUS_REG_1,
	ANA_SG_STATUS_REG_2,
	ANA_SG_STATUS_REG_3,
	ANA_PORT_VLAN_CFG,
	ANA_PORT_DROP_CFG,
	ANA_PORT_QOS_CFG,
	ANA_PORT_VCAP_CFG,
	ANA_PORT_VCAP_S1_KEY_CFG,
	ANA_PORT_VCAP_S2_CFG,
	ANA_PORT_PCP_DEI_MAP,
	ANA_PORT_CPU_FWD_CFG,
	ANA_PORT_CPU_FWD_BPDU_CFG,
	ANA_PORT_CPU_FWD_GARP_CFG,
	ANA_PORT_CPU_FWD_CCM_CFG,
	ANA_PORT_PORT_CFG,
	ANA_PORT_POL_CFG,
	ANA_PORT_PTP_CFG,
	ANA_PORT_PTP_DLY1_CFG,
	ANA_PORT_PTP_DLY2_CFG,
	ANA_PORT_SFID_CFG,
	ANA_PFC_PFC_CFG,
	ANA_PFC_PFC_TIMER,
	ANA_IPT_OAM_MEP_CFG,
	ANA_IPT_IPT,
	ANA_PPT_PPT,
	ANA_FID_MAP_FID_MAP,
	ANA_AGGR_CFG,
	ANA_CPUQ_CFG,
	ANA_CPUQ_CFG2,
	ANA_CPUQ_8021_CFG,
	ANA_DSCP_CFG,
	ANA_DSCP_REWR_CFG,
	ANA_VCAP_RNG_TYPE_CFG,
	ANA_VCAP_RNG_VAL_CFG,
	ANA_VRAP_CFG,
	ANA_VRAP_HDR_DATA,
	ANA_VRAP_HDR_MASK,
	ANA_DISCARD_CFG,
	ANA_FID_CFG,
	ANA_POL_PIR_CFG,
	ANA_POL_CIR_CFG,
	ANA_POL_MODE_CFG,
	ANA_POL_PIR_STATE,
	ANA_POL_CIR_STATE,
	ANA_POL_STATE,
	ANA_POL_FLOWC,
	ANA_POL_HYST,
	ANA_POL_MISC_CFG,
	QS_XTR_GRP_CFG = QS << TARGET_OFFSET,
	QS_XTR_RD,
	QS_XTR_FRM_PRUNING,
	QS_XTR_FLUSH,
	QS_XTR_DATA_PRESENT,
	QS_XTR_CFG,
	QS_INJ_GRP_CFG,
	QS_INJ_WR,
	QS_INJ_CTRL,
	QS_INJ_STATUS,
	QS_INJ_ERR,
	QS_INH_DBG,
	QSYS_PORT_MODE = QSYS << TARGET_OFFSET,
	QSYS_SWITCH_PORT_MODE,
	QSYS_STAT_CNT_CFG,
	QSYS_EEE_CFG,
	QSYS_EEE_THRES,
	QSYS_IGR_NO_SHARING,
	QSYS_EGR_NO_SHARING,
	QSYS_SW_STATUS,
	QSYS_EXT_CPU_CFG,
	QSYS_PAD_CFG,
	QSYS_CPU_GROUP_MAP,
	QSYS_QMAP,
	QSYS_ISDX_SGRP,
	QSYS_TIMED_FRAME_ENTRY,
	QSYS_TFRM_MISC,
	QSYS_TFRM_PORT_DLY,
	QSYS_TFRM_TIMER_CFG_1,
	QSYS_TFRM_TIMER_CFG_2,
	QSYS_TFRM_TIMER_CFG_3,
	QSYS_TFRM_TIMER_CFG_4,
	QSYS_TFRM_TIMER_CFG_5,
	QSYS_TFRM_TIMER_CFG_6,
	QSYS_TFRM_TIMER_CFG_7,
	QSYS_TFRM_TIMER_CFG_8,
	QSYS_RED_PROFILE,
	QSYS_RES_QOS_MODE,
	QSYS_RES_CFG,
	QSYS_RES_STAT,
	QSYS_EGR_DROP_MODE,
	QSYS_EQ_CTRL,
	QSYS_EVENTS_CORE,
	QSYS_QMAXSDU_CFG_0,
	QSYS_QMAXSDU_CFG_1,
	QSYS_QMAXSDU_CFG_2,
	QSYS_QMAXSDU_CFG_3,
	QSYS_QMAXSDU_CFG_4,
	QSYS_QMAXSDU_CFG_5,
	QSYS_QMAXSDU_CFG_6,
	QSYS_QMAXSDU_CFG_7,
	QSYS_PREEMPTION_CFG,
	QSYS_CIR_CFG,
	QSYS_EIR_CFG,
	QSYS_SE_CFG,
	QSYS_SE_DWRR_CFG,
	QSYS_SE_CONNECT,
	QSYS_SE_DLB_SENSE,
	QSYS_CIR_STATE,
	QSYS_EIR_STATE,
	QSYS_SE_STATE,
	QSYS_HSCH_MISC_CFG,
	QSYS_TAG_CONFIG,
	QSYS_TAS_PARAM_CFG_CTRL,
	QSYS_PORT_MAX_SDU,
	QSYS_PARAM_CFG_REG_1,
	QSYS_PARAM_CFG_REG_2,
	QSYS_PARAM_CFG_REG_3,
	QSYS_PARAM_CFG_REG_4,
	QSYS_PARAM_CFG_REG_5,
	QSYS_GCL_CFG_REG_1,
	QSYS_GCL_CFG_REG_2,
	QSYS_PARAM_STATUS_REG_1,
	QSYS_PARAM_STATUS_REG_2,
	QSYS_PARAM_STATUS_REG_3,
	QSYS_PARAM_STATUS_REG_4,
	QSYS_PARAM_STATUS_REG_5,
	QSYS_PARAM_STATUS_REG_6,
	QSYS_PARAM_STATUS_REG_7,
	QSYS_PARAM_STATUS_REG_8,
	QSYS_PARAM_STATUS_REG_9,
	QSYS_GCL_STATUS_REG_1,
	QSYS_GCL_STATUS_REG_2,
	REW_PORT_VLAN_CFG = REW << TARGET_OFFSET,
	REW_TAG_CFG,
	REW_PORT_CFG,
	REW_DSCP_CFG,
	REW_PCP_DEI_QOS_MAP_CFG,
	REW_PTP_CFG,
	REW_PTP_DLY1_CFG,
	REW_RED_TAG_CFG,
	REW_DSCP_REMAP_DP1_CFG,
	REW_DSCP_REMAP_CFG,
	REW_STAT_CFG,
	REW_REW_STICKY,
	REW_PPT,
	SYS_COUNT_RX_OCTETS = SYS << TARGET_OFFSET,
	SYS_COUNT_RX_UNICAST,
	SYS_COUNT_RX_MULTICAST,
	SYS_COUNT_RX_BROADCAST,
	SYS_COUNT_RX_SHORTS,
	SYS_COUNT_RX_FRAGMENTS,
	SYS_COUNT_RX_JABBERS,
	SYS_COUNT_RX_CRC_ALIGN_ERRS,
	SYS_COUNT_RX_SYM_ERRS,
	SYS_COUNT_RX_64,
	SYS_COUNT_RX_65_127,
	SYS_COUNT_RX_128_255,
	SYS_COUNT_RX_256_1023,
	SYS_COUNT_RX_1024_1526,
	SYS_COUNT_RX_1527_MAX,
	SYS_COUNT_RX_PAUSE,
	SYS_COUNT_RX_CONTROL,
	SYS_COUNT_RX_LONGS,
	SYS_COUNT_RX_CLASSIFIED_DROPS,
	SYS_COUNT_TX_OCTETS,
	SYS_COUNT_TX_UNICAST,
	SYS_COUNT_TX_MULTICAST,
	SYS_COUNT_TX_BROADCAST,
	SYS_COUNT_TX_COLLISION,
	SYS_COUNT_TX_DROPS,
	SYS_COUNT_TX_PAUSE,
	SYS_COUNT_TX_64,
	SYS_COUNT_TX_65_127,
	SYS_COUNT_TX_128_511,
	SYS_COUNT_TX_512_1023,
	SYS_COUNT_TX_1024_1526,
	SYS_COUNT_TX_1527_MAX,
	SYS_COUNT_TX_AGING,
	SYS_RESET_CFG,
	SYS_SR_ETYPE_CFG,
	SYS_VLAN_ETYPE_CFG,
	SYS_PORT_MODE,
	SYS_FRONT_PORT_MODE,
	SYS_FRM_AGING,
	SYS_STAT_CFG,
	SYS_SW_STATUS,
	SYS_MISC_CFG,
	SYS_REW_MAC_HIGH_CFG,
	SYS_REW_MAC_LOW_CFG,
	SYS_TIMESTAMP_OFFSET,
	SYS_CMID,
	SYS_PAUSE_CFG,
	SYS_PAUSE_TOT_CFG,
	SYS_ATOP,
	SYS_ATOP_TOT_CFG,
	SYS_MAC_FC_CFG,
	SYS_MMGT,
	SYS_MMGT_FAST,
	SYS_EVENTS_DIF,
	SYS_EVENTS_CORE,
	SYS_CNT,
	SYS_PTP_STATUS,
	SYS_PTP_TXSTAMP,
	SYS_PTP_NXT,
	SYS_PTP_CFG,
	SYS_RAM_INIT,
	SYS_CM_ADDR,
	SYS_CM_DATA_WR,
	SYS_CM_DATA_RD,
	SYS_CM_OP,
	SYS_CM_DATA,
	PTP_PIN_CFG = PTP << TARGET_OFFSET,
	PTP_PIN_TOD_SEC_MSB,
	PTP_PIN_TOD_SEC_LSB,
	PTP_PIN_TOD_NSEC,
	PTP_PIN_WF_HIGH_PERIOD,
	PTP_PIN_WF_LOW_PERIOD,
	PTP_CFG_MISC,
	PTP_CLK_CFG_ADJ_CFG,
	PTP_CLK_CFG_ADJ_FREQ,
	GCB_SOFT_RST = GCB << TARGET_OFFSET,
	GCB_MIIM_MII_STATUS,
	GCB_MIIM_MII_CMD,
	GCB_MIIM_MII_DATA,
	DEV_CLOCK_CFG = DEV_GMII << TARGET_OFFSET,
	DEV_PORT_MISC,
	DEV_EVENTS,
	DEV_EEE_CFG,
	DEV_RX_PATH_DELAY,
	DEV_TX_PATH_DELAY,
	DEV_PTP_PREDICT_CFG,
	DEV_MAC_ENA_CFG,
	DEV_MAC_MODE_CFG,
	DEV_MAC_MAXLEN_CFG,
	DEV_MAC_TAGS_CFG,
	DEV_MAC_ADV_CHK_CFG,
	DEV_MAC_IFG_CFG,
	DEV_MAC_HDX_CFG,
	DEV_MAC_DBG_CFG,
	DEV_MAC_FC_MAC_LOW_CFG,
	DEV_MAC_FC_MAC_HIGH_CFG,
	DEV_MAC_STICKY,
	PCS1G_CFG,
	PCS1G_MODE_CFG,
	PCS1G_SD_CFG,
	PCS1G_ANEG_CFG,
	PCS1G_ANEG_NP_CFG,
	PCS1G_LB_CFG,
	PCS1G_DBG_CFG,
	PCS1G_CDET_CFG,
	PCS1G_ANEG_STATUS,
	PCS1G_ANEG_NP_STATUS,
	PCS1G_LINK_STATUS,
	PCS1G_LINK_DOWN_CNT,
	PCS1G_STICKY,
	PCS1G_DEBUG_STATUS,
	PCS1G_LPI_CFG,
	PCS1G_LPI_WAKE_ERROR_CNT,
	PCS1G_LPI_STATUS,
	PCS1G_TSTPAT_MODE_CFG,
	PCS1G_TSTPAT_STATUS,
	DEV_PCS_FX100_CFG,
	DEV_PCS_FX100_STATUS,
};

enum ocelot_regfield {
	ANA_ADVLEARN_VLAN_CHK,
	ANA_ADVLEARN_LEARN_MIRROR,
	ANA_ANEVENTS_FLOOD_DISCARD,
	ANA_ANEVENTS_MSTI_DROP,
	ANA_ANEVENTS_ACLKILL,
	ANA_ANEVENTS_ACLUSED,
	ANA_ANEVENTS_AUTOAGE,
	ANA_ANEVENTS_VS2TTL1,
	ANA_ANEVENTS_STORM_DROP,
	ANA_ANEVENTS_LEARN_DROP,
	ANA_ANEVENTS_AGED_ENTRY,
	ANA_ANEVENTS_CPU_LEARN_FAILED,
	ANA_ANEVENTS_AUTO_LEARN_FAILED,
	ANA_ANEVENTS_LEARN_REMOVE,
	ANA_ANEVENTS_AUTO_LEARNED,
	ANA_ANEVENTS_AUTO_MOVED,
	ANA_ANEVENTS_DROPPED,
	ANA_ANEVENTS_CLASSIFIED_DROP,
	ANA_ANEVENTS_CLASSIFIED_COPY,
	ANA_ANEVENTS_VLAN_DISCARD,
	ANA_ANEVENTS_FWD_DISCARD,
	ANA_ANEVENTS_MULTICAST_FLOOD,
	ANA_ANEVENTS_UNICAST_FLOOD,
	ANA_ANEVENTS_DEST_KNOWN,
	ANA_ANEVENTS_BUCKET3_MATCH,
	ANA_ANEVENTS_BUCKET2_MATCH,
	ANA_ANEVENTS_BUCKET1_MATCH,
	ANA_ANEVENTS_BUCKET0_MATCH,
	ANA_ANEVENTS_CPU_OPERATION,
	ANA_ANEVENTS_DMAC_LOOKUP,
	ANA_ANEVENTS_SMAC_LOOKUP,
	ANA_ANEVENTS_SEQ_GEN_ERR_0,
	ANA_ANEVENTS_SEQ_GEN_ERR_1,
	ANA_TABLES_MACACCESS_B_DOM,
	ANA_TABLES_MACTINDX_BUCKET,
	ANA_TABLES_MACTINDX_M_INDEX,
	QSYS_SWITCH_PORT_MODE_PORT_ENA,
	QSYS_SWITCH_PORT_MODE_SCH_NEXT_CFG,
	QSYS_SWITCH_PORT_MODE_YEL_RSRVD,
	QSYS_SWITCH_PORT_MODE_INGRESS_DROP_MODE,
	QSYS_SWITCH_PORT_MODE_TX_PFC_ENA,
	QSYS_SWITCH_PORT_MODE_TX_PFC_MODE,
	QSYS_TIMED_FRAME_ENTRY_TFRM_VLD,
	QSYS_TIMED_FRAME_ENTRY_TFRM_FP,
	QSYS_TIMED_FRAME_ENTRY_TFRM_PORTNO,
	QSYS_TIMED_FRAME_ENTRY_TFRM_TM_SEL,
	QSYS_TIMED_FRAME_ENTRY_TFRM_TM_T,
	SYS_PORT_MODE_DATA_WO_TS,
	SYS_PORT_MODE_INCL_INJ_HDR,
	SYS_PORT_MODE_INCL_XTR_HDR,
	SYS_PORT_MODE_INCL_HDR_ERR,
	SYS_RESET_CFG_CORE_ENA,
	SYS_RESET_CFG_MEM_ENA,
	SYS_RESET_CFG_MEM_INIT,
	GCB_SOFT_RST_SWC_RST,
	GCB_MIIM_MII_STATUS_PENDING,
	GCB_MIIM_MII_STATUS_BUSY,
	SYS_PAUSE_CFG_PAUSE_START,
	SYS_PAUSE_CFG_PAUSE_STOP,
	SYS_PAUSE_CFG_PAUSE_ENA,
	REGFIELD_MAX
};

enum {
	/* VCAP_CORE_CFG */
	VCAP_CORE_UPDATE_CTRL,
	VCAP_CORE_MV_CFG,
	/* VCAP_CORE_CACHE */
	VCAP_CACHE_ENTRY_DAT,
	VCAP_CACHE_MASK_DAT,
	VCAP_CACHE_ACTION_DAT,
	VCAP_CACHE_CNT_DAT,
	VCAP_CACHE_TG_DAT,
	/* VCAP_CONST */
	VCAP_CONST_VCAP_VER,
	VCAP_CONST_ENTRY_WIDTH,
	VCAP_CONST_ENTRY_CNT,
	VCAP_CONST_ENTRY_SWCNT,
	VCAP_CONST_ENTRY_TG_WIDTH,
	VCAP_CONST_ACTION_DEF_CNT,
	VCAP_CONST_ACTION_WIDTH,
	VCAP_CONST_CNT_WIDTH,
	VCAP_CONST_CORE_CNT,
	VCAP_CONST_IF_CNT,
};

enum ocelot_ptp_pins {
	PTP_PIN_0,
	PTP_PIN_1,
	PTP_PIN_2,
	PTP_PIN_3,
	TOD_ACC_PIN
};

struct ocelot_stat_layout {
	u32 offset;
	char name[ETH_GSTRING_LEN];
};

enum ocelot_tag_prefix {
	OCELOT_TAG_PREFIX_DISABLED	= 0,
	OCELOT_TAG_PREFIX_NONE,
	OCELOT_TAG_PREFIX_SHORT,
	OCELOT_TAG_PREFIX_LONG,
};

struct ocelot;

struct ocelot_ops {
	struct net_device *(*port_to_netdev)(struct ocelot *ocelot, int port);
	int (*netdev_to_port)(struct net_device *dev);
	int (*reset)(struct ocelot *ocelot);
	u16 (*wm_enc)(u16 value);
	u16 (*wm_dec)(u16 value);
	void (*wm_stat)(u32 val, u32 *inuse, u32 *maxuse);
	void (*psfp_init)(struct ocelot *ocelot);
	int (*psfp_filter_add)(struct ocelot *ocelot, int port,
			       struct flow_cls_offload *f);
	int (*psfp_filter_del)(struct ocelot *ocelot, struct flow_cls_offload *f);
	int (*psfp_stats_get)(struct ocelot *ocelot, struct flow_cls_offload *f,
			      struct flow_stats *stats);
	void (*cut_through_fwd)(struct ocelot *ocelot);
};

struct ocelot_vcap_policer {
	struct list_head pol_list;
	u16 base;
	u16 max;
	u16 base2;
	u16 max2;
};

struct ocelot_vcap_block {
	struct list_head rules;
	int count;
};

struct ocelot_bridge_vlan {
	u16 vid;
	unsigned long portmask;
	unsigned long untagged;
	struct list_head list;
};

enum ocelot_port_tag_config {
	/* all VLANs are egress-untagged */
	OCELOT_PORT_TAG_DISABLED = 0,
	/* all VLANs except the native VLAN and VID 0 are egress-tagged */
	OCELOT_PORT_TAG_NATIVE = 1,
	/* all VLANs except VID 0 are egress-tagged */
	OCELOT_PORT_TAG_TRUNK_NO_VID0 = 2,
	/* all VLANs are egress-tagged */
	OCELOT_PORT_TAG_TRUNK = 3,
<<<<<<< HEAD
=======
};

struct ocelot_psfp_list {
	struct list_head stream_list;
	struct list_head sfi_list;
	struct list_head sgi_list;
>>>>>>> 754e0b0e
};

enum ocelot_sb {
	OCELOT_SB_BUF,
	OCELOT_SB_REF,
	OCELOT_SB_NUM,
};

enum ocelot_sb_pool {
	OCELOT_SB_POOL_ING,
	OCELOT_SB_POOL_EGR,
	OCELOT_SB_POOL_NUM,
};

/* MAC table entry types.
 * ENTRYTYPE_NORMAL is subject to aging.
 * ENTRYTYPE_LOCKED is not subject to aging.
 * ENTRYTYPE_MACv4 is not subject to aging. For IPv4 multicast.
 * ENTRYTYPE_MACv6 is not subject to aging. For IPv6 multicast.
 */
enum macaccess_entry_type {
	ENTRYTYPE_NORMAL = 0,
	ENTRYTYPE_LOCKED,
	ENTRYTYPE_MACv4,
	ENTRYTYPE_MACv6,
};

#define OCELOT_QUIRK_PCS_PERFORMS_RATE_ADAPTATION	BIT(0)
#define OCELOT_QUIRK_QSGMII_PORTS_MUST_BE_UP		BIT(1)

struct ocelot_port {
	struct ocelot			*ocelot;

	struct regmap			*target;

	bool				vlan_aware;
	/* VLAN that untagged frames are classified to, on ingress */
	const struct ocelot_bridge_vlan	*pvid_vlan;

	unsigned int			ptp_skbs_in_flight;
	u8				ptp_cmd;
	struct sk_buff_head		tx_skbs;
	u8				ts_id;

	phy_interface_t			phy_mode;

	u8				*xmit_template;
	bool				is_dsa_8021q_cpu;
	bool				learn_ena;

	struct net_device		*bond;
	bool				lag_tx_active;

	u16				mrp_ring_id;

	struct net_device		*bridge;
	u8				stp_state;

	int				speed;
};

struct ocelot {
	struct device			*dev;
	struct devlink			*devlink;
	struct devlink_port		*devlink_ports;

	const struct ocelot_ops		*ops;
	struct regmap			*targets[TARGET_MAX];
	struct regmap_field		*regfields[REGFIELD_MAX];
	const u32 *const		*map;
	const struct ocelot_stat_layout	*stats_layout;
	unsigned int			num_stats;

	u32				pool_size[OCELOT_SB_NUM][OCELOT_SB_POOL_NUM];
	int				packet_buffer_size;
	int				num_frame_refs;
	int				num_mact_rows;

	struct ocelot_port		**ports;

	u8				base_mac[ETH_ALEN];

	struct list_head		vlans;

	/* Switches like VSC9959 have flooding per traffic class */
	int				num_flooding_pgids;

	/* In tables like ANA:PORT and the ANA:PGID:PGID mask,
	 * the CPU is located after the physical ports (at the
	 * num_phys_ports index).
	 */
	u8				num_phys_ports;

	int				npi;

	enum ocelot_tag_prefix		npi_inj_prefix;
	enum ocelot_tag_prefix		npi_xtr_prefix;

	struct list_head		multicast;
	struct list_head		pgids;

	struct list_head		dummy_rules;
	struct ocelot_vcap_block	block[3];
	struct ocelot_vcap_policer	vcap_pol;
	struct vcap_props		*vcap;

	struct ocelot_psfp_list		psfp;

	/* Workqueue to check statistics for overflow with its lock */
	struct mutex			stats_lock;
	u64				*stats;
	struct delayed_work		stats_work;
	struct workqueue_struct		*stats_queue;

	/* Lock for serializing access to the MAC table */
	struct mutex			mact_lock;
<<<<<<< HEAD
=======
	/* Lock for serializing forwarding domain changes */
	struct mutex			fwd_domain_lock;
>>>>>>> 754e0b0e

	struct workqueue_struct		*owq;

	u8				ptp:1;
	struct ptp_clock		*ptp_clock;
	struct ptp_clock_info		ptp_info;
	struct hwtstamp_config		hwtstamp_config;
	unsigned int			ptp_skbs_in_flight;
	/* Protects the 2-step TX timestamp ID logic */
	spinlock_t			ts_id_lock;
	/* Protects the PTP interface state */
	struct mutex			ptp_lock;
	/* Protects the PTP clock */
	spinlock_t			ptp_clock_lock;
	struct ptp_pin_desc		ptp_pins[OCELOT_PTP_PINS_NUM];

	struct ocelot_fdma		*fdma;
};

struct ocelot_policer {
	u32 rate; /* kilobit per second */
	u32 burst; /* bytes */
};

#define ocelot_read_ix(ocelot, reg, gi, ri) __ocelot_read_ix(ocelot, reg, reg##_GSZ * (gi) + reg##_RSZ * (ri))
#define ocelot_read_gix(ocelot, reg, gi) __ocelot_read_ix(ocelot, reg, reg##_GSZ * (gi))
#define ocelot_read_rix(ocelot, reg, ri) __ocelot_read_ix(ocelot, reg, reg##_RSZ * (ri))
#define ocelot_read(ocelot, reg) __ocelot_read_ix(ocelot, reg, 0)

#define ocelot_write_ix(ocelot, val, reg, gi, ri) __ocelot_write_ix(ocelot, val, reg, reg##_GSZ * (gi) + reg##_RSZ * (ri))
#define ocelot_write_gix(ocelot, val, reg, gi) __ocelot_write_ix(ocelot, val, reg, reg##_GSZ * (gi))
#define ocelot_write_rix(ocelot, val, reg, ri) __ocelot_write_ix(ocelot, val, reg, reg##_RSZ * (ri))
#define ocelot_write(ocelot, val, reg) __ocelot_write_ix(ocelot, val, reg, 0)

#define ocelot_rmw_ix(ocelot, val, m, reg, gi, ri) __ocelot_rmw_ix(ocelot, val, m, reg, reg##_GSZ * (gi) + reg##_RSZ * (ri))
#define ocelot_rmw_gix(ocelot, val, m, reg, gi) __ocelot_rmw_ix(ocelot, val, m, reg, reg##_GSZ * (gi))
#define ocelot_rmw_rix(ocelot, val, m, reg, ri) __ocelot_rmw_ix(ocelot, val, m, reg, reg##_RSZ * (ri))
#define ocelot_rmw(ocelot, val, m, reg) __ocelot_rmw_ix(ocelot, val, m, reg, 0)

#define ocelot_field_write(ocelot, reg, val) regmap_field_write((ocelot)->regfields[(reg)], (val))
#define ocelot_field_read(ocelot, reg, val) regmap_field_read((ocelot)->regfields[(reg)], (val))
#define ocelot_fields_write(ocelot, id, reg, val) regmap_fields_write((ocelot)->regfields[(reg)], (id), (val))
#define ocelot_fields_read(ocelot, id, reg, val) regmap_fields_read((ocelot)->regfields[(reg)], (id), (val))

#define ocelot_target_read_ix(ocelot, target, reg, gi, ri) \
	__ocelot_target_read_ix(ocelot, target, reg, reg##_GSZ * (gi) + reg##_RSZ * (ri))
#define ocelot_target_read_gix(ocelot, target, reg, gi) \
	__ocelot_target_read_ix(ocelot, target, reg, reg##_GSZ * (gi))
#define ocelot_target_read_rix(ocelot, target, reg, ri) \
	__ocelot_target_read_ix(ocelot, target, reg, reg##_RSZ * (ri))
#define ocelot_target_read(ocelot, target, reg) \
	__ocelot_target_read_ix(ocelot, target, reg, 0)

#define ocelot_target_write_ix(ocelot, target, val, reg, gi, ri) \
	__ocelot_target_write_ix(ocelot, target, val, reg, reg##_GSZ * (gi) + reg##_RSZ * (ri))
#define ocelot_target_write_gix(ocelot, target, val, reg, gi) \
	__ocelot_target_write_ix(ocelot, target, val, reg, reg##_GSZ * (gi))
#define ocelot_target_write_rix(ocelot, target, val, reg, ri) \
	__ocelot_target_write_ix(ocelot, target, val, reg, reg##_RSZ * (ri))
#define ocelot_target_write(ocelot, target, val, reg) \
	__ocelot_target_write_ix(ocelot, target, val, reg, 0)

/* I/O */
u32 ocelot_port_readl(struct ocelot_port *port, u32 reg);
void ocelot_port_writel(struct ocelot_port *port, u32 val, u32 reg);
void ocelot_port_rmwl(struct ocelot_port *port, u32 val, u32 mask, u32 reg);
u32 __ocelot_read_ix(struct ocelot *ocelot, u32 reg, u32 offset);
void __ocelot_write_ix(struct ocelot *ocelot, u32 val, u32 reg, u32 offset);
void __ocelot_rmw_ix(struct ocelot *ocelot, u32 val, u32 mask, u32 reg,
		     u32 offset);
u32 __ocelot_target_read_ix(struct ocelot *ocelot, enum ocelot_target target,
			    u32 reg, u32 offset);
void __ocelot_target_write_ix(struct ocelot *ocelot, enum ocelot_target target,
			      u32 val, u32 reg, u32 offset);

/* Packet I/O */
bool ocelot_can_inject(struct ocelot *ocelot, int grp);
void ocelot_port_inject_frame(struct ocelot *ocelot, int port, int grp,
			      u32 rew_op, struct sk_buff *skb);
void ocelot_ifh_port_set(void *ifh, int port, u32 rew_op, u32 vlan_tag);
int ocelot_xtr_poll_frame(struct ocelot *ocelot, int grp, struct sk_buff **skb);
void ocelot_drain_cpu_queue(struct ocelot *ocelot, int grp);
void ocelot_ptp_rx_timestamp(struct ocelot *ocelot, struct sk_buff *skb,
			     u64 timestamp);

/* Hardware initialization */
int ocelot_regfields_init(struct ocelot *ocelot,
			  const struct reg_field *const regfields);
struct regmap *ocelot_regmap_init(struct ocelot *ocelot, struct resource *res);
int ocelot_init(struct ocelot *ocelot);
void ocelot_deinit(struct ocelot *ocelot);
void ocelot_init_port(struct ocelot *ocelot, int port);
void ocelot_deinit_port(struct ocelot *ocelot, int port);

/* DSA callbacks */
void ocelot_get_strings(struct ocelot *ocelot, int port, u32 sset, u8 *data);
void ocelot_get_ethtool_stats(struct ocelot *ocelot, int port, u64 *data);
int ocelot_get_sset_count(struct ocelot *ocelot, int port, int sset);
int ocelot_get_ts_info(struct ocelot *ocelot, int port,
		       struct ethtool_ts_info *info);
void ocelot_set_ageing_time(struct ocelot *ocelot, unsigned int msecs);
int ocelot_port_vlan_filtering(struct ocelot *ocelot, int port, bool enabled,
			       struct netlink_ext_ack *extack);
void ocelot_bridge_stp_state_set(struct ocelot *ocelot, int port, u8 state);
u32 ocelot_get_dsa_8021q_cpu_mask(struct ocelot *ocelot);
u32 ocelot_get_bridge_fwd_mask(struct ocelot *ocelot, int src_port);
void ocelot_apply_bridge_fwd_mask(struct ocelot *ocelot, bool joining);
int ocelot_port_pre_bridge_flags(struct ocelot *ocelot, int port,
				 struct switchdev_brport_flags val);
void ocelot_port_bridge_flags(struct ocelot *ocelot, int port,
			      struct switchdev_brport_flags val);
void ocelot_port_bridge_join(struct ocelot *ocelot, int port,
			     struct net_device *bridge);
void ocelot_port_bridge_leave(struct ocelot *ocelot, int port,
			      struct net_device *bridge);
int ocelot_mact_flush(struct ocelot *ocelot, int port);
int ocelot_fdb_dump(struct ocelot *ocelot, int port,
		    dsa_fdb_dump_cb_t *cb, void *data);
int ocelot_fdb_add(struct ocelot *ocelot, int port,
		   const unsigned char *addr, u16 vid);
int ocelot_fdb_del(struct ocelot *ocelot, int port,
		   const unsigned char *addr, u16 vid);
int ocelot_vlan_prepare(struct ocelot *ocelot, int port, u16 vid, bool pvid,
			bool untagged, struct netlink_ext_ack *extack);
int ocelot_vlan_add(struct ocelot *ocelot, int port, u16 vid, bool pvid,
		    bool untagged);
int ocelot_vlan_del(struct ocelot *ocelot, int port, u16 vid);
int ocelot_hwstamp_get(struct ocelot *ocelot, int port, struct ifreq *ifr);
int ocelot_hwstamp_set(struct ocelot *ocelot, int port, struct ifreq *ifr);
int ocelot_port_txtstamp_request(struct ocelot *ocelot, int port,
				 struct sk_buff *skb,
				 struct sk_buff **clone);
void ocelot_get_txtstamp(struct ocelot *ocelot);
void ocelot_port_set_maxlen(struct ocelot *ocelot, int port, size_t sdu);
int ocelot_get_max_mtu(struct ocelot *ocelot, int port);
int ocelot_port_policer_add(struct ocelot *ocelot, int port,
			    struct ocelot_policer *pol);
int ocelot_port_policer_del(struct ocelot *ocelot, int port);
int ocelot_cls_flower_replace(struct ocelot *ocelot, int port,
			      struct flow_cls_offload *f, bool ingress);
int ocelot_cls_flower_destroy(struct ocelot *ocelot, int port,
			      struct flow_cls_offload *f, bool ingress);
int ocelot_cls_flower_stats(struct ocelot *ocelot, int port,
			    struct flow_cls_offload *f, bool ingress);
int ocelot_port_mdb_add(struct ocelot *ocelot, int port,
			const struct switchdev_obj_port_mdb *mdb);
int ocelot_port_mdb_del(struct ocelot *ocelot, int port,
			const struct switchdev_obj_port_mdb *mdb);
int ocelot_port_lag_join(struct ocelot *ocelot, int port,
			 struct net_device *bond,
			 struct netdev_lag_upper_info *info);
void ocelot_port_lag_leave(struct ocelot *ocelot, int port,
			   struct net_device *bond);
void ocelot_port_lag_change(struct ocelot *ocelot, int port, bool lag_tx_active);

int ocelot_devlink_sb_register(struct ocelot *ocelot);
void ocelot_devlink_sb_unregister(struct ocelot *ocelot);
int ocelot_sb_pool_get(struct ocelot *ocelot, unsigned int sb_index,
		       u16 pool_index,
		       struct devlink_sb_pool_info *pool_info);
int ocelot_sb_pool_set(struct ocelot *ocelot, unsigned int sb_index,
		       u16 pool_index, u32 size,
		       enum devlink_sb_threshold_type threshold_type,
		       struct netlink_ext_ack *extack);
int ocelot_sb_port_pool_get(struct ocelot *ocelot, int port,
			    unsigned int sb_index, u16 pool_index,
			    u32 *p_threshold);
int ocelot_sb_port_pool_set(struct ocelot *ocelot, int port,
			    unsigned int sb_index, u16 pool_index,
			    u32 threshold, struct netlink_ext_ack *extack);
int ocelot_sb_tc_pool_bind_get(struct ocelot *ocelot, int port,
			       unsigned int sb_index, u16 tc_index,
			       enum devlink_sb_pool_type pool_type,
			       u16 *p_pool_index, u32 *p_threshold);
int ocelot_sb_tc_pool_bind_set(struct ocelot *ocelot, int port,
			       unsigned int sb_index, u16 tc_index,
			       enum devlink_sb_pool_type pool_type,
			       u16 pool_index, u32 threshold,
			       struct netlink_ext_ack *extack);
int ocelot_sb_occ_snapshot(struct ocelot *ocelot, unsigned int sb_index);
int ocelot_sb_occ_max_clear(struct ocelot *ocelot, unsigned int sb_index);
int ocelot_sb_occ_port_pool_get(struct ocelot *ocelot, int port,
				unsigned int sb_index, u16 pool_index,
				u32 *p_cur, u32 *p_max);
int ocelot_sb_occ_tc_port_bind_get(struct ocelot *ocelot, int port,
				   unsigned int sb_index, u16 tc_index,
				   enum devlink_sb_pool_type pool_type,
				   u32 *p_cur, u32 *p_max);

void ocelot_phylink_mac_link_down(struct ocelot *ocelot, int port,
				  unsigned int link_an_mode,
				  phy_interface_t interface,
				  unsigned long quirks);
void ocelot_phylink_mac_link_up(struct ocelot *ocelot, int port,
				struct phy_device *phydev,
				unsigned int link_an_mode,
				phy_interface_t interface,
				int speed, int duplex,
				bool tx_pause, bool rx_pause,
				unsigned long quirks);

int ocelot_mact_lookup(struct ocelot *ocelot, int *dst_idx,
		       const unsigned char mac[ETH_ALEN],
		       unsigned int vid, enum macaccess_entry_type *type);
int ocelot_mact_learn_streamdata(struct ocelot *ocelot, int dst_idx,
				 const unsigned char mac[ETH_ALEN],
				 unsigned int vid,
				 enum macaccess_entry_type type,
				 int sfid, int ssid);

int ocelot_vcap_policer_add(struct ocelot *ocelot, u32 pol_ix,
			    struct ocelot_policer *pol);
int ocelot_vcap_policer_del(struct ocelot *ocelot, u32 pol_ix);

#if IS_ENABLED(CONFIG_BRIDGE_MRP)
int ocelot_mrp_add(struct ocelot *ocelot, int port,
		   const struct switchdev_obj_mrp *mrp);
int ocelot_mrp_del(struct ocelot *ocelot, int port,
		   const struct switchdev_obj_mrp *mrp);
int ocelot_mrp_add_ring_role(struct ocelot *ocelot, int port,
			     const struct switchdev_obj_ring_role_mrp *mrp);
int ocelot_mrp_del_ring_role(struct ocelot *ocelot, int port,
			     const struct switchdev_obj_ring_role_mrp *mrp);
#else
static inline int ocelot_mrp_add(struct ocelot *ocelot, int port,
				 const struct switchdev_obj_mrp *mrp)
{
	return -EOPNOTSUPP;
}

static inline int ocelot_mrp_del(struct ocelot *ocelot, int port,
				 const struct switchdev_obj_mrp *mrp)
{
	return -EOPNOTSUPP;
}

static inline int
ocelot_mrp_add_ring_role(struct ocelot *ocelot, int port,
			 const struct switchdev_obj_ring_role_mrp *mrp)
{
	return -EOPNOTSUPP;
}

static inline int
ocelot_mrp_del_ring_role(struct ocelot *ocelot, int port,
			 const struct switchdev_obj_ring_role_mrp *mrp)
{
	return -EOPNOTSUPP;
}
#endif

#endif<|MERGE_RESOLUTION|>--- conflicted
+++ resolved
@@ -594,15 +594,12 @@
 	OCELOT_PORT_TAG_TRUNK_NO_VID0 = 2,
 	/* all VLANs are egress-tagged */
 	OCELOT_PORT_TAG_TRUNK = 3,
-<<<<<<< HEAD
-=======
 };
 
 struct ocelot_psfp_list {
 	struct list_head stream_list;
 	struct list_head sfi_list;
 	struct list_head sgi_list;
->>>>>>> 754e0b0e
 };
 
 enum ocelot_sb {
@@ -719,11 +716,8 @@
 
 	/* Lock for serializing access to the MAC table */
 	struct mutex			mact_lock;
-<<<<<<< HEAD
-=======
 	/* Lock for serializing forwarding domain changes */
 	struct mutex			fwd_domain_lock;
->>>>>>> 754e0b0e
 
 	struct workqueue_struct		*owq;
 
