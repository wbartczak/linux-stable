/*
 * SH3 Setup code for SH7706, SH7707, SH7708, SH7709
 *
 *  Copyright (C) 2007  Magnus Damm
 *  Copyright (C) 2009  Paul Mundt
 *
 * Based on setup-sh7709.c
 *
 *  Copyright (C) 2006  Paul Mundt
 *
 * This file is subject to the terms and conditions of the GNU General Public
 * License.  See the file "COPYING" in the main directory of this archive
 * for more details.
 */
#include <linux/init.h>
#include <linux/io.h>
#include <linux/irq.h>
#include <linux/platform_device.h>
#include <linux/serial.h>
#include <linux/serial_sci.h>
#include <linux/sh_timer.h>

enum {
	UNUSED = 0,

	/* interrupt sources */
	IRQ0, IRQ1, IRQ2, IRQ3, IRQ4, IRQ5,
	PINT07, PINT815,
	DMAC, SCIF0, SCIF2, SCI, ADC_ADI,
	LCDC, PCC0, PCC1,
	TMU0, TMU1, TMU2,
	RTC, WDT, REF,
};

static struct intc_vect vectors[] __initdata = {
	INTC_VECT(TMU0, 0x400), INTC_VECT(TMU1, 0x420),
	INTC_VECT(TMU2, 0x440), INTC_VECT(TMU2, 0x460),
	INTC_VECT(RTC, 0x480), INTC_VECT(RTC, 0x4a0),
	INTC_VECT(RTC, 0x4c0),
	INTC_VECT(SCI, 0x4e0), INTC_VECT(SCI, 0x500),
	INTC_VECT(SCI, 0x520), INTC_VECT(SCI, 0x540),
	INTC_VECT(WDT, 0x560),
	INTC_VECT(REF, 0x580),
	INTC_VECT(REF, 0x5a0),
#if defined(CONFIG_CPU_SUBTYPE_SH7706) || \
    defined(CONFIG_CPU_SUBTYPE_SH7707) || \
    defined(CONFIG_CPU_SUBTYPE_SH7709)
	/* IRQ0->5 are handled in setup-sh3.c */
	INTC_VECT(DMAC, 0x800), INTC_VECT(DMAC, 0x820),
	INTC_VECT(DMAC, 0x840), INTC_VECT(DMAC, 0x860),
	INTC_VECT(ADC_ADI, 0x980),
	INTC_VECT(SCIF2, 0x900), INTC_VECT(SCIF2, 0x920),
	INTC_VECT(SCIF2, 0x940), INTC_VECT(SCIF2, 0x960),
#endif
#if defined(CONFIG_CPU_SUBTYPE_SH7707) || \
    defined(CONFIG_CPU_SUBTYPE_SH7709)
	INTC_VECT(PINT07, 0x700), INTC_VECT(PINT815, 0x720),
	INTC_VECT(SCIF0, 0x880), INTC_VECT(SCIF0, 0x8a0),
	INTC_VECT(SCIF0, 0x8c0), INTC_VECT(SCIF0, 0x8e0),
#endif
#if defined(CONFIG_CPU_SUBTYPE_SH7707)
	INTC_VECT(LCDC, 0x9a0),
	INTC_VECT(PCC0, 0x9c0), INTC_VECT(PCC1, 0x9e0),
#endif
};

static struct intc_prio_reg prio_registers[] __initdata = {
	{ 0xfffffee2, 0, 16, 4, /* IPRA */ { TMU0, TMU1, TMU2, RTC } },
	{ 0xfffffee4, 0, 16, 4, /* IPRB */ { WDT, REF, SCI, 0 } },
#if defined(CONFIG_CPU_SUBTYPE_SH7706) || \
    defined(CONFIG_CPU_SUBTYPE_SH7707) || \
    defined(CONFIG_CPU_SUBTYPE_SH7709)
	{ 0xa4000016, 0, 16, 4, /* IPRC */ { IRQ3, IRQ2, IRQ1, IRQ0 } },
	{ 0xa4000018, 0, 16, 4, /* IPRD */ { 0, 0, IRQ5, IRQ4 } },
	{ 0xa400001a, 0, 16, 4, /* IPRE */ { DMAC, 0, SCIF2, ADC_ADI } },
#endif
#if defined(CONFIG_CPU_SUBTYPE_SH7707) || \
    defined(CONFIG_CPU_SUBTYPE_SH7709)
	{ 0xa4000018, 0, 16, 4, /* IPRD */ { PINT07, PINT815, } },
	{ 0xa400001a, 0, 16, 4, /* IPRE */ { 0, SCIF0 } },
#endif
#if defined(CONFIG_CPU_SUBTYPE_SH7707)
	{ 0xa400001c, 0, 16, 4, /* IPRF */ { 0, LCDC, PCC0, PCC1, } },
#endif
};

static DECLARE_INTC_DESC(intc_desc, "sh770x", vectors, NULL,
			 NULL, prio_registers, NULL);

static struct resource rtc_resources[] = {
	[0] =	{
		.start	= 0xfffffec0,
		.end	= 0xfffffec0 + 0x1e,
		.flags  = IORESOURCE_IO,
	},
	[1] =	{
		.start	= 20,
		.flags  = IORESOURCE_IRQ,
	},
};

static struct platform_device rtc_device = {
	.name		= "sh-rtc",
	.id		= -1,
	.num_resources	= ARRAY_SIZE(rtc_resources),
	.resource	= rtc_resources,
};

<<<<<<< HEAD
static struct plat_sci_port sci_platform_data[] = {
	{
		.mapbase	= 0xfffffe80,
		.flags		= UPF_BOOT_AUTOCONF,
		.scscr		= SCSCR_TE | SCSCR_RE,
		.scbrr_algo_id	= SCBRR_ALGO_2,
		.type		= PORT_SCI,
		.irqs		= { 23, 23, 23, 0 },
=======
static struct plat_sci_port scif0_platform_data = {
	.mapbase	= 0xfffffe80,
	.flags		= UPF_BOOT_AUTOCONF,
	.type		= PORT_SCI,
	.irqs		= { 23, 23, 23, 0 },
};

static struct platform_device scif0_device = {
	.name		= "sh-sci",
	.id		= 0,
	.dev		= {
		.platform_data	= &scif0_platform_data,
>>>>>>> 4162cf64
	},
};
#if defined(CONFIG_CPU_SUBTYPE_SH7706) || \
    defined(CONFIG_CPU_SUBTYPE_SH7707) || \
    defined(CONFIG_CPU_SUBTYPE_SH7709)
<<<<<<< HEAD
	{
		.mapbase	= 0xa4000150,
		.flags		= UPF_BOOT_AUTOCONF,
		.scscr		= SCSCR_TE | SCSCR_RE,
		.scbrr_algo_id	= SCBRR_ALGO_2,
		.type		= PORT_SCIF,
		.irqs		= { 56, 56, 56, 56 },
=======
static struct plat_sci_port scif1_platform_data = {
	.mapbase	= 0xa4000150,
	.flags		= UPF_BOOT_AUTOCONF,
	.type		= PORT_SCIF,
	.irqs		= { 56, 56, 56, 56 },
};

static struct platform_device scif1_device = {
	.name		= "sh-sci",
	.id		= 1,
	.dev		= {
		.platform_data	= &scif1_platform_data,
>>>>>>> 4162cf64
	},
};
#endif
#if defined(CONFIG_CPU_SUBTYPE_SH7707) || \
    defined(CONFIG_CPU_SUBTYPE_SH7709)
<<<<<<< HEAD
	{
		.mapbase	= 0xa4000140,
		.flags		= UPF_BOOT_AUTOCONF,
		.scscr		= SCSCR_TE | SCSCR_RE,
		.scbrr_algo_id	= SCBRR_ALGO_2,
		.type		= PORT_IRDA,
		.irqs		= { 52, 52, 52, 52 },
	},
#endif
	{
		.flags = 0,
	}
=======
static struct plat_sci_port scif2_platform_data = {
	.mapbase	= 0xa4000140,
	.flags		= UPF_BOOT_AUTOCONF,
	.type		= PORT_IRDA,
	.irqs		= { 52, 52, 52, 52 },
>>>>>>> 4162cf64
};

static struct platform_device scif2_device = {
	.name		= "sh-sci",
	.id		= 2,
	.dev		= {
		.platform_data	= &scif2_platform_data,
	},
};
#endif

static struct sh_timer_config tmu0_platform_data = {
	.channel_offset = 0x02,
	.timer_bit = 0,
	.clockevent_rating = 200,
};

static struct resource tmu0_resources[] = {
	[0] = {
		.start	= 0xfffffe94,
		.end	= 0xfffffe9f,
		.flags	= IORESOURCE_MEM,
	},
	[1] = {
		.start	= 16,
		.flags	= IORESOURCE_IRQ,
	},
};

static struct platform_device tmu0_device = {
	.name		= "sh_tmu",
	.id		= 0,
	.dev = {
		.platform_data	= &tmu0_platform_data,
	},
	.resource	= tmu0_resources,
	.num_resources	= ARRAY_SIZE(tmu0_resources),
};

static struct sh_timer_config tmu1_platform_data = {
	.channel_offset = 0xe,
	.timer_bit = 1,
	.clocksource_rating = 200,
};

static struct resource tmu1_resources[] = {
	[0] = {
		.start	= 0xfffffea0,
		.end	= 0xfffffeab,
		.flags	= IORESOURCE_MEM,
	},
	[1] = {
		.start	= 17,
		.flags	= IORESOURCE_IRQ,
	},
};

static struct platform_device tmu1_device = {
	.name		= "sh_tmu",
	.id		= 1,
	.dev = {
		.platform_data	= &tmu1_platform_data,
	},
	.resource	= tmu1_resources,
	.num_resources	= ARRAY_SIZE(tmu1_resources),
};

static struct sh_timer_config tmu2_platform_data = {
	.channel_offset = 0x1a,
	.timer_bit = 2,
};

static struct resource tmu2_resources[] = {
	[0] = {
		.start	= 0xfffffeac,
		.end	= 0xfffffebb,
		.flags	= IORESOURCE_MEM,
	},
	[1] = {
		.start	= 18,
		.flags	= IORESOURCE_IRQ,
	},
};

static struct platform_device tmu2_device = {
	.name		= "sh_tmu",
	.id		= 2,
	.dev = {
		.platform_data	= &tmu2_platform_data,
	},
	.resource	= tmu2_resources,
	.num_resources	= ARRAY_SIZE(tmu2_resources),
};

static struct platform_device *sh770x_devices[] __initdata = {
	&scif0_device,
#if defined(CONFIG_CPU_SUBTYPE_SH7706) || \
    defined(CONFIG_CPU_SUBTYPE_SH7707) || \
    defined(CONFIG_CPU_SUBTYPE_SH7709)
	&scif1_device,
#endif
#if defined(CONFIG_CPU_SUBTYPE_SH7707) || \
    defined(CONFIG_CPU_SUBTYPE_SH7709)
	&scif2_device,
#endif
	&tmu0_device,
	&tmu1_device,
	&tmu2_device,
	&rtc_device,
};

static int __init sh770x_devices_setup(void)
{
	return platform_add_devices(sh770x_devices,
		ARRAY_SIZE(sh770x_devices));
}
arch_initcall(sh770x_devices_setup);

static struct platform_device *sh770x_early_devices[] __initdata = {
	&scif0_device,
#if defined(CONFIG_CPU_SUBTYPE_SH7706) || \
    defined(CONFIG_CPU_SUBTYPE_SH7707) || \
    defined(CONFIG_CPU_SUBTYPE_SH7709)
	&scif1_device,
#endif
#if defined(CONFIG_CPU_SUBTYPE_SH7707) || \
    defined(CONFIG_CPU_SUBTYPE_SH7709)
	&scif2_device,
#endif
	&tmu0_device,
	&tmu1_device,
	&tmu2_device,
};

void __init plat_early_device_setup(void)
{
	early_platform_add_devices(sh770x_early_devices,
				   ARRAY_SIZE(sh770x_early_devices));
}

void __init plat_irq_setup(void)
{
	register_intc_controller(&intc_desc);
#if defined(CONFIG_CPU_SUBTYPE_SH7706) || \
    defined(CONFIG_CPU_SUBTYPE_SH7707) || \
    defined(CONFIG_CPU_SUBTYPE_SH7709)
	plat_irq_setup_sh3();
#endif
}<|MERGE_RESOLUTION|>--- conflicted
+++ resolved
@@ -106,19 +106,11 @@
 	.resource	= rtc_resources,
 };
 
-<<<<<<< HEAD
-static struct plat_sci_port sci_platform_data[] = {
-	{
-		.mapbase	= 0xfffffe80,
-		.flags		= UPF_BOOT_AUTOCONF,
-		.scscr		= SCSCR_TE | SCSCR_RE,
-		.scbrr_algo_id	= SCBRR_ALGO_2,
-		.type		= PORT_SCI,
-		.irqs		= { 23, 23, 23, 0 },
-=======
 static struct plat_sci_port scif0_platform_data = {
 	.mapbase	= 0xfffffe80,
 	.flags		= UPF_BOOT_AUTOCONF,
+	.scscr		= SCSCR_TE | SCSCR_RE,
+	.scbrr_algo_id	= SCBRR_ALGO_2,
 	.type		= PORT_SCI,
 	.irqs		= { 23, 23, 23, 0 },
 };
@@ -128,24 +120,16 @@
 	.id		= 0,
 	.dev		= {
 		.platform_data	= &scif0_platform_data,
->>>>>>> 4162cf64
-	},
-};
-#if defined(CONFIG_CPU_SUBTYPE_SH7706) || \
-    defined(CONFIG_CPU_SUBTYPE_SH7707) || \
-    defined(CONFIG_CPU_SUBTYPE_SH7709)
-<<<<<<< HEAD
-	{
-		.mapbase	= 0xa4000150,
-		.flags		= UPF_BOOT_AUTOCONF,
-		.scscr		= SCSCR_TE | SCSCR_RE,
-		.scbrr_algo_id	= SCBRR_ALGO_2,
-		.type		= PORT_SCIF,
-		.irqs		= { 56, 56, 56, 56 },
-=======
+	},
+};
+#if defined(CONFIG_CPU_SUBTYPE_SH7706) || \
+    defined(CONFIG_CPU_SUBTYPE_SH7707) || \
+    defined(CONFIG_CPU_SUBTYPE_SH7709)
 static struct plat_sci_port scif1_platform_data = {
 	.mapbase	= 0xa4000150,
 	.flags		= UPF_BOOT_AUTOCONF,
+	.scscr		= SCSCR_TE | SCSCR_RE,
+	.scbrr_algo_id	= SCBRR_ALGO_2,
 	.type		= PORT_SCIF,
 	.irqs		= { 56, 56, 56, 56 },
 };
@@ -155,32 +139,18 @@
 	.id		= 1,
 	.dev		= {
 		.platform_data	= &scif1_platform_data,
->>>>>>> 4162cf64
-	},
-};
-#endif
-#if defined(CONFIG_CPU_SUBTYPE_SH7707) || \
-    defined(CONFIG_CPU_SUBTYPE_SH7709)
-<<<<<<< HEAD
-	{
-		.mapbase	= 0xa4000140,
-		.flags		= UPF_BOOT_AUTOCONF,
-		.scscr		= SCSCR_TE | SCSCR_RE,
-		.scbrr_algo_id	= SCBRR_ALGO_2,
-		.type		= PORT_IRDA,
-		.irqs		= { 52, 52, 52, 52 },
-	},
-#endif
-	{
-		.flags = 0,
-	}
-=======
+	},
+};
+#endif
+#if defined(CONFIG_CPU_SUBTYPE_SH7707) || \
+    defined(CONFIG_CPU_SUBTYPE_SH7709)
 static struct plat_sci_port scif2_platform_data = {
 	.mapbase	= 0xa4000140,
 	.flags		= UPF_BOOT_AUTOCONF,
+	.scscr		= SCSCR_TE | SCSCR_RE,
+	.scbrr_algo_id	= SCBRR_ALGO_2,
 	.type		= PORT_IRDA,
 	.irqs		= { 52, 52, 52, 52 },
->>>>>>> 4162cf64
 };
 
 static struct platform_device scif2_device = {
