--- conflicted
+++ resolved
@@ -67,69 +67,6 @@
 	__raw_writeq(mask[1], hd->irq_mask[1]);
 }
 
-<<<<<<< HEAD
-static unsigned int startup_bridge_irq(struct irq_data *d)
-{
-	struct hub_irq_data *hd = irq_data_get_irq_chip_data(d);
-	struct bridge_controller *bc;
-	nasid_t nasid;
-	u32 device;
-	int pin;
-
-	if (!hd)
-		return -EINVAL;
-
-	pin = hd->pin;
-	bc = hd->bc;
-
-	nasid = COMPACT_TO_NASID_NODEID(cpu_to_node(hd->cpu));
-	bridge_write(bc, b_int_addr[pin].addr,
-		     (0x20000 | hd->bit | (nasid << 8)));
-	bridge_set(bc, b_int_enable, (1 << pin));
-	bridge_set(bc, b_int_enable, 0x7ffffe00); /* more stuff in int_enable */
-
-	/*
-	 * Enable sending of an interrupt clear packt to the hub on a high to
-	 * low transition of the interrupt pin.
-	 *
-	 * IRIX sets additional bits in the address which are documented as
-	 * reserved in the bridge docs.
-	 */
-	bridge_set(bc, b_int_mode, (1UL << pin));
-
-	/*
-	 * We assume the bridge to have a 1:1 mapping between devices
-	 * (slots) and intr pins.
-	 */
-	device = bridge_read(bc, b_int_device);
-	device &= ~(7 << (pin*3));
-	device |= (pin << (pin*3));
-	bridge_write(bc, b_int_device, device);
-
-	bridge_read(bc, b_wid_tflush);
-
-	enable_hub_irq(d);
-
-	return 0;	/* Never anything pending.  */
-}
-
-static void shutdown_bridge_irq(struct irq_data *d)
-{
-	struct hub_irq_data *hd = irq_data_get_irq_chip_data(d);
-	struct bridge_controller *bc;
-
-	if (!hd)
-		return;
-
-	disable_hub_irq(d);
-
-	bc = hd->bc;
-	bridge_clr(bc, b_int_enable, (1 << hd->pin));
-	bridge_read(bc, b_wid_tflush);
-}
-
-=======
->>>>>>> b1e479e3
 static void setup_hub_mask(struct hub_irq_data *hd, const struct cpumask *mask)
 {
 	nasid_t nasid;
