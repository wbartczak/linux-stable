/*
 * Switch a MMU context.
 *
 * This file is subject to the terms and conditions of the GNU General Public
 * License.  See the file "COPYING" in the main directory of this archive
 * for more details.
 *
 * Copyright (C) 1996, 1997, 1998, 1999 by Ralf Baechle
 * Copyright (C) 1999 Silicon Graphics, Inc.
 */
#ifndef _ASM_MMU_CONTEXT_H
#define _ASM_MMU_CONTEXT_H

#include <linux/errno.h>
#include <linux/sched.h>
#include <linux/mm_types.h>
#include <linux/smp.h>
#include <linux/slab.h>

#include <asm/barrier.h>
#include <asm/cacheflush.h>
#include <asm/dsemul.h>
#include <asm/ginvt.h>
#include <asm/hazards.h>
#include <asm/tlbflush.h>
#include <asm-generic/mm_hooks.h>

#define htw_set_pwbase(pgd)						\
do {									\
	if (cpu_has_htw) {						\
		write_c0_pwbase(pgd);					\
		back_to_back_c0_hazard();				\
	}								\
} while (0)

extern void tlbmiss_handler_setup_pgd(unsigned long);
extern char tlbmiss_handler_setup_pgd_end[];

/* Note: This is also implemented with uasm in arch/mips/kvm/entry.c */
#define TLBMISS_HANDLER_SETUP_PGD(pgd)					\
do {									\
	tlbmiss_handler_setup_pgd((unsigned long)(pgd));		\
	htw_set_pwbase((unsigned long)pgd);				\
} while (0)

#ifdef CONFIG_MIPS_PGD_C0_CONTEXT

#define TLBMISS_HANDLER_RESTORE()					\
	write_c0_xcontext((unsigned long) smp_processor_id() <<		\
			  SMP_CPUID_REGSHIFT)

#define TLBMISS_HANDLER_SETUP()						\
	do {								\
		TLBMISS_HANDLER_SETUP_PGD(swapper_pg_dir);		\
		TLBMISS_HANDLER_RESTORE();				\
	} while (0)

#else /* !CONFIG_MIPS_PGD_C0_CONTEXT: using  pgd_current*/

/*
 * For the fast tlb miss handlers, we keep a per cpu array of pointers
 * to the current pgd for each processor. Also, the proc. id is stuffed
 * into the context register.
 */
extern unsigned long pgd_current[];

#define TLBMISS_HANDLER_RESTORE()					\
	write_c0_context((unsigned long) smp_processor_id() <<		\
			 SMP_CPUID_REGSHIFT)

#define TLBMISS_HANDLER_SETUP()						\
	TLBMISS_HANDLER_RESTORE();					\
	back_to_back_c0_hazard();					\
	TLBMISS_HANDLER_SETUP_PGD(swapper_pg_dir)
#endif /* CONFIG_MIPS_PGD_C0_CONTEXT*/

/*
 * The ginvt instruction will invalidate wired entries when its type field
 * targets anything other than the entire TLB. That means that if we were to
 * allow the kernel to create wired entries with the MMID of current->active_mm
 * then those wired entries could be invalidated when we later use ginvt to
 * invalidate TLB entries with that MMID.
 *
 * In order to prevent ginvt from trashing wired entries, we reserve one MMID
 * for use by the kernel when creating wired entries. This MMID will never be
 * assigned to a struct mm, and we'll never target it with a ginvt instruction.
 */
#define MMID_KERNEL_WIRED	0

/*
 *  All unused by hardware upper bits will be considered
 *  as a software asid extension.
 */
static inline u64 asid_version_mask(unsigned int cpu)
{
	unsigned long asid_mask = cpu_asid_mask(&cpu_data[cpu]);

	return ~(u64)(asid_mask | (asid_mask - 1));
}

static inline u64 asid_first_version(unsigned int cpu)
{
	return ~asid_version_mask(cpu) + 1;
}

static inline u64 cpu_context(unsigned int cpu, const struct mm_struct *mm)
{
	if (cpu_has_mmid)
		return atomic64_read(&mm->context.mmid);

	return mm->context.asid[cpu];
}

static inline void set_cpu_context(unsigned int cpu,
				   struct mm_struct *mm, u64 ctx)
{
	if (cpu_has_mmid)
		atomic64_set(&mm->context.mmid, ctx);
	else
		mm->context.asid[cpu] = ctx;
}

#define asid_cache(cpu)		(cpu_data[cpu].asid_cache)
#define cpu_asid(cpu, mm) \
	(cpu_context((cpu), (mm)) & cpu_asid_mask(&cpu_data[cpu]))

static inline void enter_lazy_tlb(struct mm_struct *mm, struct task_struct *tsk)
{
}

<<<<<<< HEAD

/* Normal, classic MIPS get_new_mmu_context */
static inline void
get_new_mmu_context(struct mm_struct *mm, unsigned long cpu)
{
	u64 asid = asid_cache(cpu);

	if (!((asid += cpu_asid_inc()) & cpu_asid_mask(&cpu_data[cpu]))) {
		if (cpu_has_vtag_icache)
			flush_icache_all();
		local_flush_tlb_all();	/* start new asid cycle */
	}

	cpu_context(cpu, mm) = asid_cache(cpu) = asid;
}
=======
extern void get_new_mmu_context(struct mm_struct *mm);
extern void check_mmu_context(struct mm_struct *mm);
extern void check_switch_mmu_context(struct mm_struct *mm);
>>>>>>> f7688b48

/*
 * Initialize the context related info for a new mm_struct
 * instance.
 */
static inline int
init_new_context(struct task_struct *tsk, struct mm_struct *mm)
{
	int i;

	if (cpu_has_mmid) {
		set_cpu_context(0, mm, 0);
	} else {
		for_each_possible_cpu(i)
			set_cpu_context(i, mm, 0);
	}

	mm->context.bd_emupage_allocmap = NULL;
	spin_lock_init(&mm->context.bd_emupage_lock);
	init_waitqueue_head(&mm->context.bd_emupage_queue);

	return 0;
}

static inline void switch_mm(struct mm_struct *prev, struct mm_struct *next,
			     struct task_struct *tsk)
{
	unsigned int cpu = smp_processor_id();
	unsigned long flags;
	local_irq_save(flags);

	htw_stop();
	check_switch_mmu_context(next);

	/*
	 * Mark current->active_mm as not "active" anymore.
	 * We don't want to mislead possible IPI tlb flush routines.
	 */
	cpumask_clear_cpu(cpu, mm_cpumask(prev));
	cpumask_set_cpu(cpu, mm_cpumask(next));
	htw_start();

	local_irq_restore(flags);
}

/*
 * Destroy context related info for an mm_struct that is about
 * to be put to rest.
 */
static inline void destroy_context(struct mm_struct *mm)
{
	dsemul_mm_cleanup(mm);
}

#define activate_mm(prev, next)	switch_mm(prev, next, current)
#define deactivate_mm(tsk, mm)	do { } while (0)

static inline void
drop_mmu_context(struct mm_struct *mm)
{
	unsigned long flags;
	unsigned int cpu;
	u32 old_mmid;
	u64 ctx;

	local_irq_save(flags);

	cpu = smp_processor_id();
	ctx = cpu_context(cpu, mm);

	if (!ctx) {
		/* no-op */
	} else if (cpu_has_mmid) {
		/*
		 * Globally invalidating TLB entries associated with the MMID
		 * is pretty cheap using the GINVT instruction, so we'll do
		 * that rather than incur the overhead of allocating a new
		 * MMID. The latter would be especially difficult since MMIDs
		 * are global & other CPUs may be actively using ctx.
		 */
		htw_stop();
		old_mmid = read_c0_memorymapid();
		write_c0_memorymapid(ctx & cpu_asid_mask(&cpu_data[cpu]));
		mtc0_tlbw_hazard();
		ginvt_mmid();
		sync_ginv();
		write_c0_memorymapid(old_mmid);
		instruction_hazard();
		htw_start();
	} else if (cpumask_test_cpu(cpu, mm_cpumask(mm))) {
		/*
		 * mm is currently active, so we can't really drop it.
		 * Instead we bump the ASID.
		 */
		htw_stop();
		get_new_mmu_context(mm);
		write_c0_entryhi(cpu_asid(cpu, mm));
		htw_start();
	} else {
		/* will get a new context next time */
		set_cpu_context(cpu, mm, 0);
	}

	local_irq_restore(flags);
}

#endif /* _ASM_MMU_CONTEXT_H */<|MERGE_RESOLUTION|>--- conflicted
+++ resolved
@@ -128,27 +128,9 @@
 {
 }
 
-<<<<<<< HEAD
-
-/* Normal, classic MIPS get_new_mmu_context */
-static inline void
-get_new_mmu_context(struct mm_struct *mm, unsigned long cpu)
-{
-	u64 asid = asid_cache(cpu);
-
-	if (!((asid += cpu_asid_inc()) & cpu_asid_mask(&cpu_data[cpu]))) {
-		if (cpu_has_vtag_icache)
-			flush_icache_all();
-		local_flush_tlb_all();	/* start new asid cycle */
-	}
-
-	cpu_context(cpu, mm) = asid_cache(cpu) = asid;
-}
-=======
 extern void get_new_mmu_context(struct mm_struct *mm);
 extern void check_mmu_context(struct mm_struct *mm);
 extern void check_switch_mmu_context(struct mm_struct *mm);
->>>>>>> f7688b48
 
 /*
  * Initialize the context related info for a new mm_struct
