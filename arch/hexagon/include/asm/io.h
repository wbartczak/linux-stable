/* SPDX-License-Identifier: GPL-2.0-only */
/*
 * IO definitions for the Hexagon architecture
 *
 * Copyright (c) 2010-2013, The Linux Foundation. All rights reserved.
 */

#ifndef _ASM_IO_H
#define _ASM_IO_H

#ifdef __KERNEL__

#include <linux/types.h>
#include <asm/iomap.h>
#include <asm/page.h>
#include <asm/cacheflush.h>

/*
 * We don't have PCI yet.
 * _IO_BASE is pointing at what should be unused virtual space.
 */
#define IO_SPACE_LIMIT 0xffff
#define _IO_BASE ((void __iomem *)0xfe000000)

#define IOMEM(x)        ((void __force __iomem *)(x))

extern int remap_area_pages(unsigned long start, unsigned long phys_addr,
				unsigned long end, unsigned long flags);

extern void iounmap(const volatile void __iomem *addr);

/* Defined in lib/io.c, needed for smc91x driver. */
extern void __raw_readsw(const void __iomem *addr, void *data, int wordlen);
extern void __raw_writesw(void __iomem *addr, const void *data, int wordlen);

extern void __raw_readsl(const void __iomem *addr, void *data, int wordlen);
extern void __raw_writesl(void __iomem *addr, const void *data, int wordlen);

#define readsw(p, d, l)	__raw_readsw(p, d, l)
#define writesw(p, d, l) __raw_writesw(p, d, l)

#define readsl(p, d, l)   __raw_readsl(p, d, l)
#define writesl(p, d, l)  __raw_writesl(p, d, l)

/*
 * virt_to_phys - map virtual address to physical
 * @address:  address to map
 */
static inline unsigned long virt_to_phys(volatile void *address)
{
	return __pa(address);
}

/*
 * phys_to_virt - map physical address to virtual
 * @address: address to map
 */
static inline void *phys_to_virt(unsigned long address)
{
	return __va(address);
}

/*
 * convert a physical pointer to a virtual kernel pointer for
 * /dev/mem access.
 */
#define xlate_dev_kmem_ptr(p)    __va(p)
#define xlate_dev_mem_ptr(p)    __va(p)

/*
 * IO port access primitives.  Hexagon doesn't have special IO access
 * instructions; all I/O is memory mapped.
 *
 * in/out are used for "ports", but we don't have "port instructions",
 * so these are really just memory mapped too.
 */

/*
 * readb - read byte from memory mapped device
 * @addr:  pointer to memory
 *
 * Operates on "I/O bus memory space"
 */
static inline u8 readb(const volatile void __iomem *addr)
{
	u8 val;
	asm volatile(
		"%0 = memb(%1);"
		: "=&r" (val)
		: "r" (addr)
	);
	return val;
}

static inline u16 readw(const volatile void __iomem *addr)
{
	u16 val;
	asm volatile(
		"%0 = memh(%1);"
		: "=&r" (val)
		: "r" (addr)
	);
	return val;
}

static inline u32 readl(const volatile void __iomem *addr)
{
	u32 val;
	asm volatile(
		"%0 = memw(%1);"
		: "=&r" (val)
		: "r" (addr)
	);
	return val;
}

/*
 * writeb - write a byte to a memory location
 * @data: data to write to
 * @addr:  pointer to memory
 *
 */
static inline void writeb(u8 data, volatile void __iomem *addr)
{
	asm volatile(
		"memb(%0) = %1;"
		:
		: "r" (addr), "r" (data)
		: "memory"
	);
}

static inline void writew(u16 data, volatile void __iomem *addr)
{
	asm volatile(
		"memh(%0) = %1;"
		:
		: "r" (addr), "r" (data)
		: "memory"
	);

}

static inline void writel(u32 data, volatile void __iomem *addr)
{
	asm volatile(
		"memw(%0) = %1;"
		:
		: "r" (addr), "r" (data)
		: "memory"
	);
}

#define __raw_writeb writeb
#define __raw_writew writew
#define __raw_writel writel

#define __raw_readb readb
#define __raw_readw readw
#define __raw_readl readl

/*
 * http://comments.gmane.org/gmane.linux.ports.arm.kernel/117626
 */

#define readb_relaxed __raw_readb
#define readw_relaxed __raw_readw
#define readl_relaxed __raw_readl

#define writeb_relaxed __raw_writeb
#define writew_relaxed __raw_writew
#define writel_relaxed __raw_writel

void __iomem *ioremap(unsigned long phys_addr, unsigned long size);
<<<<<<< HEAD
#define ioremap_nocache ioremap
#define ioremap_uc(X, Y) ioremap((X), (Y))


static inline void iounmap(volatile void __iomem *addr)
{
	__iounmap(addr);
}
=======
#define ioremap_uc(X, Y) ioremap((X), (Y))

>>>>>>> d1988041

#define __raw_writel writel

static inline void memcpy_fromio(void *dst, const volatile void __iomem *src,
	int count)
{
	memcpy(dst, (void *) src, count);
}

static inline void memcpy_toio(volatile void __iomem *dst, const void *src,
	int count)
{
	memcpy((void *) dst, src, count);
}

static inline void memset_io(volatile void __iomem *addr, int value,
			     size_t size)
{
	memset((void __force *)addr, value, size);
}

#define PCI_IO_ADDR	(volatile void __iomem *)

/*
 * inb - read byte from I/O port or something
 * @port:  address in I/O space
 *
 * Operates on "I/O bus I/O space"
 */
static inline u8 inb(unsigned long port)
{
	return readb(_IO_BASE + (port & IO_SPACE_LIMIT));
}

static inline u16 inw(unsigned long port)
{
	return readw(_IO_BASE + (port & IO_SPACE_LIMIT));
}

static inline u32 inl(unsigned long port)
{
	return readl(_IO_BASE + (port & IO_SPACE_LIMIT));
}

/*
 * outb - write a byte to a memory location
 * @data: data to write to
 * @addr:  address in I/O space
 */
static inline void outb(u8 data, unsigned long port)
{
	writeb(data, _IO_BASE + (port & IO_SPACE_LIMIT));
}

static inline void outw(u16 data, unsigned long port)
{
	writew(data, _IO_BASE + (port & IO_SPACE_LIMIT));
}

static inline void outl(u32 data, unsigned long port)
{
	writel(data, _IO_BASE + (port & IO_SPACE_LIMIT));
}

#define outb_p outb
#define outw_p outw
#define outl_p outl

#define inb_p inb
#define inw_p inw
#define inl_p inl

static inline void insb(unsigned long port, void *buffer, int count)
{
	if (count) {
		u8 *buf = buffer;
		do {
			u8 x = inb(port);
			*buf++ = x;
		} while (--count);
	}
}

static inline void insw(unsigned long port, void *buffer, int count)
{
	if (count) {
		u16 *buf = buffer;
		do {
			u16 x = inw(port);
			*buf++ = x;
		} while (--count);
	}
}

static inline void insl(unsigned long port, void *buffer, int count)
{
	if (count) {
		u32 *buf = buffer;
		do {
			u32 x = inw(port);
			*buf++ = x;
		} while (--count);
	}
}

static inline void outsb(unsigned long port, const void *buffer, int count)
{
	if (count) {
		const u8 *buf = buffer;
		do {
			outb(*buf++, port);
		} while (--count);
	}
}

static inline void outsw(unsigned long port, const void *buffer, int count)
{
	if (count) {
		const u16 *buf = buffer;
		do {
			outw(*buf++, port);
		} while (--count);
	}
}

static inline void outsl(unsigned long port, const void *buffer, int count)
{
	if (count) {
		const u32 *buf = buffer;
		do {
			outl(*buf++, port);
		} while (--count);
	}
}

#endif /* __KERNEL__ */

#endif<|MERGE_RESOLUTION|>--- conflicted
+++ resolved
@@ -172,19 +172,8 @@
 #define writel_relaxed __raw_writel
 
 void __iomem *ioremap(unsigned long phys_addr, unsigned long size);
-<<<<<<< HEAD
-#define ioremap_nocache ioremap
 #define ioremap_uc(X, Y) ioremap((X), (Y))
 
-
-static inline void iounmap(volatile void __iomem *addr)
-{
-	__iounmap(addr);
-}
-=======
-#define ioremap_uc(X, Y) ioremap((X), (Y))
-
->>>>>>> d1988041
 
 #define __raw_writel writel
 
