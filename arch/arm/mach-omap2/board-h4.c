--- conflicted
+++ resolved
@@ -301,23 +301,6 @@
 	.hmc_mode	= 0x00,		/* 0:dev|otg 1:disable 2:disable */
 };
 
-<<<<<<< HEAD
-static struct omap_board_config_kernel h4_config[] __initdata = {
-	{ OMAP_TAG_LCD,		&h4_lcd_config },
-};
-=======
-static void __init omap_h4_init_early(void)
-{
-	omap2_init_common_infrastructure();
-	omap2_init_common_devices(NULL, NULL);
-}
-
-static void __init omap_h4_init_irq(void)
-{
-	omap2_init_irq();
-}
->>>>>>> 3e281890
-
 static struct at24_platform_data m24c01 = {
 	.byte_len	= SZ_1K / 8,
 	.page_size	= 16,
