// SPDX-License-Identifier: GPL-2.0
/dts-v1/;

#include <dt-bindings/input/input.h>
#include "tegra124.dtsi"

/ {
	model = "NVIDIA Tegra124 Venice2";
	compatible = "nvidia,venice2", "nvidia,tegra124";

	aliases {
		rtc0 = "/i2c@7000d000/pmic@40";
		rtc1 = "/rtc@7000e000";
		serial0 = &uarta;
	};

	chosen {
		stdout-path = "serial0:115200n8";
	};

	memory@80000000 {
		reg = <0x0 0x80000000 0x0 0x80000000>;
	};

	host1x@50000000 {
		hdmi@54280000 {
			status = "okay";

			vdd-supply = <&vdd_3v3_hdmi>;
			pll-supply = <&vdd_hdmi_pll>;
			hdmi-supply = <&vdd_5v0_hdmi>;

			nvidia,ddc-i2c-bus = <&hdmi_ddc>;
			nvidia,hpd-gpio =
				<&gpio TEGRA_GPIO(N, 7) GPIO_ACTIVE_HIGH>;
		};

		sor@54540000 {
			status = "okay";

			avdd-io-hdmi-dp-supply = <&vdd_1v05_run>;
			vdd-hdmi-dp-pll-supply = <&vdd_3v3_run>;

			nvidia,dpaux = <&dpaux>;
			nvidia,panel = <&panel>;
		};

		dpaux@545c0000 {
			vdd-supply = <&vdd_3v3_panel>;
			status = "okay";

			aux-bus {
				panel: panel {
					compatible = "lg,lp129qe";
					backlight = <&backlight>;
				};
			};
		};
	};

	gpu@57000000 {
		/*
		 * Node left disabled on purpose - the bootloader will enable
		 * it after having set the VPR up
		 */
		vdd-supply = <&vdd_gpu>;
	};

	pinmux: pinmux@70000868 {
		pinctrl-names = "boot";
		pinctrl-0 = <&pinmux_boot>;

		pinmux_boot: common {
			dap_mclk1_pw4 {
				nvidia,pins = "dap_mclk1_pw4";
				nvidia,function = "extperiph1";
				nvidia,enable-input = <TEGRA_PIN_DISABLE>;
				nvidia,pull = <TEGRA_PIN_PULL_NONE>;
				nvidia,tristate = <TEGRA_PIN_DISABLE>;
			};
			dap1_din_pn1 {
				nvidia,pins = "dap1_din_pn1";
				nvidia,function = "i2s0";
				nvidia,enable-input = <TEGRA_PIN_ENABLE>;
				nvidia,pull = <TEGRA_PIN_PULL_NONE>;
				nvidia,tristate = <TEGRA_PIN_ENABLE>;
			};
			dap1_dout_pn2 {
				nvidia,pins = "dap1_dout_pn2",
					      "dap1_fs_pn0",
					      "dap1_sclk_pn3";
				nvidia,function = "i2s0";
				nvidia,enable-input = <TEGRA_PIN_DISABLE>;
				nvidia,pull = <TEGRA_PIN_PULL_NONE>;
				nvidia,tristate = <TEGRA_PIN_ENABLE>;
			};
			dap2_din_pa4 {
				nvidia,pins = "dap2_din_pa4";
				nvidia,function = "i2s1";
				nvidia,enable-input = <TEGRA_PIN_ENABLE>;
				nvidia,pull = <TEGRA_PIN_PULL_NONE>;
				nvidia,tristate = <TEGRA_PIN_DISABLE>;
			};
			dap2_dout_pa5 {
				nvidia,pins = "dap2_dout_pa5",
					      "dap2_fs_pa2",
					      "dap2_sclk_pa3";
				nvidia,function = "i2s1";
				nvidia,enable-input = <TEGRA_PIN_DISABLE>;
				nvidia,pull = <TEGRA_PIN_PULL_NONE>;
				nvidia,tristate = <TEGRA_PIN_DISABLE>;
			};
			dvfs_pwm_px0 {
				nvidia,pins = "dvfs_pwm_px0",
					      "dvfs_clk_px2";
				nvidia,function = "cldvfs";
				nvidia,enable-input = <TEGRA_PIN_DISABLE>;
				nvidia,pull = <TEGRA_PIN_PULL_NONE>;
				nvidia,tristate = <TEGRA_PIN_DISABLE>;
			};
			ulpi_clk_py0 {
				nvidia,pins = "ulpi_clk_py0",
					      "ulpi_nxt_py2",
					      "ulpi_stp_py3";
				nvidia,function = "spi1";
				nvidia,enable-input = <TEGRA_PIN_DISABLE>;
				nvidia,pull = <TEGRA_PIN_PULL_NONE>;
				nvidia,tristate = <TEGRA_PIN_DISABLE>;
			};
			ulpi_dir_py1 {
				nvidia,pins = "ulpi_dir_py1";
				nvidia,function = "spi1";
				nvidia,enable-input = <TEGRA_PIN_ENABLE>;
				nvidia,pull = <TEGRA_PIN_PULL_NONE>;
				nvidia,tristate = <TEGRA_PIN_DISABLE>;
			};
			cam_i2c_scl_pbb1 {
				nvidia,pins = "cam_i2c_scl_pbb1",
					      "cam_i2c_sda_pbb2";
				nvidia,function = "i2c3";
				nvidia,enable-input = <TEGRA_PIN_ENABLE>;
				nvidia,pull = <TEGRA_PIN_PULL_NONE>;
				nvidia,tristate = <TEGRA_PIN_DISABLE>;
				nvidia,lock = <TEGRA_PIN_DISABLE>;
				nvidia,open-drain = <TEGRA_PIN_ENABLE>;
			};
			gen2_i2c_scl_pt5 {
				nvidia,pins = "gen2_i2c_scl_pt5",
					      "gen2_i2c_sda_pt6";
				nvidia,function = "i2c2";
				nvidia,enable-input = <TEGRA_PIN_ENABLE>;
				nvidia,pull = <TEGRA_PIN_PULL_NONE>;
				nvidia,tristate = <TEGRA_PIN_DISABLE>;
				nvidia,lock = <TEGRA_PIN_DISABLE>;
				nvidia,open-drain = <TEGRA_PIN_ENABLE>;
			};
			pg4 {
				nvidia,pins = "pg4",
					      "pg5",
					      "pg6",
					      "pi3";
				nvidia,function = "spi4";
				nvidia,enable-input = <TEGRA_PIN_DISABLE>;
				nvidia,pull = <TEGRA_PIN_PULL_NONE>;
				nvidia,tristate = <TEGRA_PIN_DISABLE>;
			};
			pg7 {
				nvidia,pins = "pg7";
				nvidia,function = "spi4";
				nvidia,enable-input = <TEGRA_PIN_ENABLE>;
				nvidia,pull = <TEGRA_PIN_PULL_NONE>;
				nvidia,tristate = <TEGRA_PIN_DISABLE>;
			};
			ph1 {
				nvidia,pins = "ph1";
				nvidia,function = "pwm1";
				nvidia,enable-input = <TEGRA_PIN_DISABLE>;
				nvidia,pull = <TEGRA_PIN_PULL_NONE>;
				nvidia,tristate = <TEGRA_PIN_DISABLE>;
			};
			pk0 {
				nvidia,pins = "pk0",
					      "kb_row15_ps7",
					      "clk_32k_out_pa0";
				nvidia,function = "soc";
				nvidia,pull = <TEGRA_PIN_PULL_UP>;
				nvidia,tristate = <TEGRA_PIN_DISABLE>;
				nvidia,enable-input = <TEGRA_PIN_ENABLE>;
			};
			sdmmc1_clk_pz0 {
				nvidia,pins = "sdmmc1_clk_pz0";
				nvidia,function = "sdmmc1";
				nvidia,enable-input = <TEGRA_PIN_DISABLE>;
				nvidia,pull = <TEGRA_PIN_PULL_NONE>;
				nvidia,tristate = <TEGRA_PIN_DISABLE>;
			};
			sdmmc1_cmd_pz1 {
				nvidia,pins = "sdmmc1_cmd_pz1",
					      "sdmmc1_dat0_py7",
					      "sdmmc1_dat1_py6",
					      "sdmmc1_dat2_py5",
					      "sdmmc1_dat3_py4";
				nvidia,function = "sdmmc1";
				nvidia,enable-input = <TEGRA_PIN_ENABLE>;
				nvidia,pull = <TEGRA_PIN_PULL_UP>;
				nvidia,tristate = <TEGRA_PIN_DISABLE>;
			};
			sdmmc3_clk_pa6 {
				nvidia,pins = "sdmmc3_clk_pa6";
				nvidia,function = "sdmmc3";
				nvidia,enable-input = <TEGRA_PIN_ENABLE>;
				nvidia,pull = <TEGRA_PIN_PULL_NONE>;
				nvidia,tristate = <TEGRA_PIN_DISABLE>;
			};
			sdmmc3_cmd_pa7 {
				nvidia,pins = "sdmmc3_cmd_pa7",
					      "sdmmc3_dat0_pb7",
					      "sdmmc3_dat1_pb6",
					      "sdmmc3_dat2_pb5",
					      "sdmmc3_dat3_pb4",
					      "sdmmc3_clk_lb_out_pee4",
					      "sdmmc3_clk_lb_in_pee5";
				nvidia,function = "sdmmc3";
				nvidia,enable-input = <TEGRA_PIN_ENABLE>;
				nvidia,pull = <TEGRA_PIN_PULL_UP>;
				nvidia,tristate = <TEGRA_PIN_DISABLE>;
			};
			sdmmc4_clk_pcc4 {
				nvidia,pins = "sdmmc4_clk_pcc4";
				nvidia,function = "sdmmc4";
				nvidia,enable-input = <TEGRA_PIN_ENABLE>;
				nvidia,pull = <TEGRA_PIN_PULL_NONE>;
				nvidia,tristate = <TEGRA_PIN_DISABLE>;
			};
			sdmmc4_cmd_pt7 {
				nvidia,pins = "sdmmc4_cmd_pt7",
					      "sdmmc4_dat0_paa0",
					      "sdmmc4_dat1_paa1",
					      "sdmmc4_dat2_paa2",
					      "sdmmc4_dat3_paa3",
					      "sdmmc4_dat4_paa4",
					      "sdmmc4_dat5_paa5",
					      "sdmmc4_dat6_paa6",
					      "sdmmc4_dat7_paa7";
				nvidia,function = "sdmmc4";
				nvidia,enable-input = <TEGRA_PIN_ENABLE>;
				nvidia,pull = <TEGRA_PIN_PULL_UP>;
				nvidia,tristate = <TEGRA_PIN_DISABLE>;
			};
			pwr_i2c_scl_pz6 {
				nvidia,pins = "pwr_i2c_scl_pz6",
					      "pwr_i2c_sda_pz7";
				nvidia,function = "i2cpwr";
				nvidia,enable-input = <TEGRA_PIN_ENABLE>;
				nvidia,pull = <TEGRA_PIN_PULL_NONE>;
				nvidia,tristate = <TEGRA_PIN_DISABLE>;
				nvidia,lock = <TEGRA_PIN_DISABLE>;
				nvidia,open-drain = <TEGRA_PIN_ENABLE>;
			};
			jtag_rtck {
				nvidia,pins = "jtag_rtck";
				nvidia,function = "rtck";
				nvidia,enable-input = <TEGRA_PIN_DISABLE>;
				nvidia,pull = <TEGRA_PIN_PULL_UP>;
				nvidia,tristate = <TEGRA_PIN_DISABLE>;
			};
			clk_32k_in {
				nvidia,pins = "clk_32k_in";
				nvidia,function = "clk";
				nvidia,enable-input = <TEGRA_PIN_ENABLE>;
				nvidia,pull = <TEGRA_PIN_PULL_NONE>;
				nvidia,tristate = <TEGRA_PIN_DISABLE>;
			};
			core_pwr_req {
				nvidia,pins = "core_pwr_req";
				nvidia,function = "pwron";
				nvidia,enable-input = <TEGRA_PIN_DISABLE>;
				nvidia,pull = <TEGRA_PIN_PULL_NONE>;
				nvidia,tristate = <TEGRA_PIN_DISABLE>;
			};
			cpu_pwr_req {
				nvidia,pins = "cpu_pwr_req";
				nvidia,function = "cpu";
				nvidia,enable-input = <TEGRA_PIN_DISABLE>;
				nvidia,pull = <TEGRA_PIN_PULL_NONE>;
				nvidia,tristate = <TEGRA_PIN_DISABLE>;
			};
			pwr_int_n {
				nvidia,pins = "pwr_int_n";
				nvidia,function = "pmi";
				nvidia,enable-input = <TEGRA_PIN_ENABLE>;
				nvidia,pull = <TEGRA_PIN_PULL_UP>;
				nvidia,tristate = <TEGRA_PIN_DISABLE>;
			};
			reset_out_n {
				nvidia,pins = "reset_out_n";
				nvidia,function = "reset_out_n";
				nvidia,enable-input = <TEGRA_PIN_DISABLE>;
				nvidia,pull = <TEGRA_PIN_PULL_NONE>;
				nvidia,tristate = <TEGRA_PIN_DISABLE>;
			};
			clk3_out_pee0 {
				nvidia,pins = "clk3_out_pee0";
				nvidia,function = "extperiph3";
				nvidia,enable-input = <TEGRA_PIN_DISABLE>;
				nvidia,pull = <TEGRA_PIN_PULL_NONE>;
				nvidia,tristate = <TEGRA_PIN_DISABLE>;
			};
			dap4_din_pp5 {
				nvidia,pins = "dap4_din_pp5";
				nvidia,function = "i2s3";
				nvidia,enable-input = <TEGRA_PIN_ENABLE>;
				nvidia,pull = <TEGRA_PIN_PULL_NONE>;
				nvidia,tristate = <TEGRA_PIN_ENABLE>;
			};
			dap4_dout_pp6 {
				nvidia,pins = "dap4_dout_pp6",
					      "dap4_fs_pp4",
					      "dap4_sclk_pp7";
				nvidia,function = "i2s3";
				nvidia,enable-input = <TEGRA_PIN_DISABLE>;
				nvidia,pull = <TEGRA_PIN_PULL_NONE>;
				nvidia,tristate = <TEGRA_PIN_ENABLE>;
			};
			gen1_i2c_sda_pc5 {
				nvidia,pins = "gen1_i2c_sda_pc5",
					      "gen1_i2c_scl_pc4";
				nvidia,function = "i2c1";
				nvidia,enable-input = <TEGRA_PIN_ENABLE>;
				nvidia,pull = <TEGRA_PIN_PULL_NONE>;
				nvidia,tristate = <TEGRA_PIN_DISABLE>;
				nvidia,lock = <TEGRA_PIN_DISABLE>;
				nvidia,open-drain = <TEGRA_PIN_ENABLE>;
			};
			uart2_cts_n_pj5 {
				nvidia,pins = "uart2_cts_n_pj5";
				nvidia,function = "uartb";
				nvidia,enable-input = <TEGRA_PIN_ENABLE>;
				nvidia,pull = <TEGRA_PIN_PULL_NONE>;
				nvidia,tristate = <TEGRA_PIN_DISABLE>;
			};
			uart2_rts_n_pj6 {
				nvidia,pins = "uart2_rts_n_pj6";
				nvidia,function = "uartb";
				nvidia,enable-input = <TEGRA_PIN_DISABLE>;
				nvidia,pull = <TEGRA_PIN_PULL_NONE>;
				nvidia,tristate = <TEGRA_PIN_DISABLE>;
			};
			uart2_rxd_pc3 {
				nvidia,pins = "uart2_rxd_pc3";
				nvidia,function = "irda";
				nvidia,enable-input = <TEGRA_PIN_ENABLE>;
				nvidia,pull = <TEGRA_PIN_PULL_NONE>;
				nvidia,tristate = <TEGRA_PIN_DISABLE>;
			};
			uart2_txd_pc2 {
				nvidia,pins = "uart2_txd_pc2";
				nvidia,function = "irda";
				nvidia,enable-input = <TEGRA_PIN_DISABLE>;
				nvidia,pull = <TEGRA_PIN_PULL_NONE>;
				nvidia,tristate = <TEGRA_PIN_DISABLE>;
			};
			uart3_cts_n_pa1 {
				nvidia,pins = "uart3_cts_n_pa1",
					      "uart3_rxd_pw7";
				nvidia,function = "uartc";
				nvidia,enable-input = <TEGRA_PIN_ENABLE>;
				nvidia,pull = <TEGRA_PIN_PULL_NONE>;
				nvidia,tristate = <TEGRA_PIN_DISABLE>;
			};
			uart3_rts_n_pc0 {
				nvidia,pins = "uart3_rts_n_pc0",
					      "uart3_txd_pw6";
				nvidia,function = "uartc";
				nvidia,enable-input = <TEGRA_PIN_DISABLE>;
				nvidia,pull = <TEGRA_PIN_PULL_NONE>;
				nvidia,tristate = <TEGRA_PIN_DISABLE>;
			};
			hdmi_cec_pee3 {
				nvidia,pins = "hdmi_cec_pee3";
				nvidia,function = "cec";
				nvidia,enable-input = <TEGRA_PIN_ENABLE>;
				nvidia,pull = <TEGRA_PIN_PULL_NONE>;
				nvidia,tristate = <TEGRA_PIN_DISABLE>;
				nvidia,lock = <TEGRA_PIN_DISABLE>;
				nvidia,open-drain = <TEGRA_PIN_DISABLE>;
			};
			hdmi_int_pn7 {
				nvidia,pins = "hdmi_int_pn7";
				nvidia,function = "rsvd1";
				nvidia,enable-input = <TEGRA_PIN_ENABLE>;
				nvidia,pull = <TEGRA_PIN_PULL_DOWN>;
				nvidia,tristate = <TEGRA_PIN_DISABLE>;
			};
			ddc_scl_pv4 {
				nvidia,pins = "ddc_scl_pv4",
					      "ddc_sda_pv5";
				nvidia,function = "i2c4";
				nvidia,enable-input = <TEGRA_PIN_ENABLE>;
				nvidia,pull = <TEGRA_PIN_PULL_NONE>;
				nvidia,tristate = <TEGRA_PIN_DISABLE>;
				nvidia,lock = <TEGRA_PIN_DISABLE>;
				nvidia,rcv-sel = <TEGRA_PIN_ENABLE>;
			};
			pj7 {
				nvidia,pins = "pj7",
					      "pk7";
				nvidia,function = "uartd";
				nvidia,pull = <TEGRA_PIN_PULL_NONE>;
				nvidia,tristate = <TEGRA_PIN_DISABLE>;
				nvidia,enable-input = <TEGRA_PIN_DISABLE>;
			};
			pb0 {
				nvidia,pins = "pb0",
					      "pb1";
				nvidia,function = "uartd";
				nvidia,pull = <TEGRA_PIN_PULL_UP>;
				nvidia,tristate = <TEGRA_PIN_DISABLE>;
				nvidia,enable-input = <TEGRA_PIN_ENABLE>;
			};
			ph0 {
				nvidia,pins = "ph0";
				nvidia,function = "pwm0";
				nvidia,pull = <TEGRA_PIN_PULL_NONE>;
				nvidia,tristate = <TEGRA_PIN_DISABLE>;
				nvidia,enable-input = <TEGRA_PIN_DISABLE>;
			};
			kb_row10_ps2 {
				nvidia,pins = "kb_row10_ps2";
				nvidia,function = "uarta";
				nvidia,pull = <TEGRA_PIN_PULL_UP>;
				nvidia,tristate = <TEGRA_PIN_DISABLE>;
				nvidia,enable-input = <TEGRA_PIN_ENABLE>;
			};
			kb_row9_ps1 {
				nvidia,pins = "kb_row9_ps1";
				nvidia,function = "uarta";
				nvidia,pull = <TEGRA_PIN_PULL_NONE>;
				nvidia,tristate = <TEGRA_PIN_DISABLE>;
				nvidia,enable-input = <TEGRA_PIN_DISABLE>;
			};
			kb_row6_pr6 {
				nvidia,pins = "kb_row6_pr6";
				nvidia,function = "displaya_alt";
				nvidia,pull = <TEGRA_PIN_PULL_DOWN>;
				nvidia,tristate = <TEGRA_PIN_DISABLE>;
				nvidia,enable-input = <TEGRA_PIN_ENABLE>;
			};
			usb_vbus_en0_pn4 {
				nvidia,pins = "usb_vbus_en0_pn4",
					      "usb_vbus_en1_pn5";
				nvidia,function = "usb";
				nvidia,enable-input = <TEGRA_PIN_ENABLE>;
				nvidia,pull = <TEGRA_PIN_PULL_NONE>;
				nvidia,tristate = <TEGRA_PIN_DISABLE>;
				nvidia,lock = <TEGRA_PIN_DISABLE>;
				nvidia,open-drain = <TEGRA_PIN_ENABLE>;
			};
			drive_sdio1 {
				nvidia,pins = "drive_sdio1";
				nvidia,high-speed-mode = <TEGRA_PIN_ENABLE>;
				nvidia,schmitt = <TEGRA_PIN_DISABLE>;
				nvidia,pull-down-strength = <32>;
				nvidia,pull-up-strength = <42>;
				nvidia,slew-rate-rising = <TEGRA_PIN_SLEW_RATE_FASTEST>;
				nvidia,slew-rate-falling = <TEGRA_PIN_SLEW_RATE_FASTEST>;
			};
			drive_sdio3 {
				nvidia,pins = "drive_sdio3";
				nvidia,high-speed-mode = <TEGRA_PIN_ENABLE>;
				nvidia,schmitt = <TEGRA_PIN_DISABLE>;
				nvidia,pull-down-strength = <20>;
				nvidia,pull-up-strength = <36>;
				nvidia,slew-rate-rising = <TEGRA_PIN_SLEW_RATE_FASTEST>;
				nvidia,slew-rate-falling = <TEGRA_PIN_SLEW_RATE_FASTEST>;
			};
			drive_gma {
				nvidia,pins = "drive_gma";
				nvidia,high-speed-mode = <TEGRA_PIN_ENABLE>;
				nvidia,schmitt = <TEGRA_PIN_DISABLE>;
				nvidia,low-power-mode = <TEGRA_PIN_LP_DRIVE_DIV_1>;
				nvidia,pull-down-strength = <1>;
				nvidia,pull-up-strength = <2>;
				nvidia,slew-rate-rising = <TEGRA_PIN_SLEW_RATE_FASTEST>;
				nvidia,slew-rate-falling = <TEGRA_PIN_SLEW_RATE_FASTEST>;
				nvidia,drive-type = <1>;
			};
			als_irq_l {
				nvidia,pins = "gpio_x3_aud_px3";
				nvidia,function = "gmi";
				nvidia,pull = <TEGRA_PIN_PULL_NONE>;
				nvidia,tristate = <TEGRA_PIN_ENABLE>;
				nvidia,enable-input = <TEGRA_PIN_ENABLE>;
			};
			codec_irq_l {
				nvidia,pins = "ph4";
				nvidia,function = "gmi";
				nvidia,pull = <TEGRA_PIN_PULL_NONE>;
				nvidia,tristate = <TEGRA_PIN_DISABLE>;
				nvidia,enable-input = <TEGRA_PIN_ENABLE>;
			};
			lcd_bl_en {
				nvidia,pins = "ph2";
				nvidia,function = "gmi";
				nvidia,pull = <TEGRA_PIN_PULL_DOWN>;
				nvidia,tristate = <TEGRA_PIN_DISABLE>;
				nvidia,enable-input = <TEGRA_PIN_DISABLE>;
			};
			touch_irq_l {
				nvidia,pins = "gpio_w3_aud_pw3";
				nvidia,function = "spi6";
				nvidia,pull = <TEGRA_PIN_PULL_NONE>;
				nvidia,tristate = <TEGRA_PIN_ENABLE>;
				nvidia,enable-input = <TEGRA_PIN_ENABLE>;
			};
			tpm_davint_l {
				nvidia,pins = "ph6";
				nvidia,function = "gmi";
				nvidia,pull = <TEGRA_PIN_PULL_NONE>;
				nvidia,tristate = <TEGRA_PIN_ENABLE>;
				nvidia,enable-input = <TEGRA_PIN_ENABLE>;
			};
			ts_irq_l {
				nvidia,pins = "pk2";
				nvidia,function = "gmi";
				nvidia,pull = <TEGRA_PIN_PULL_NONE>;
				nvidia,tristate = <TEGRA_PIN_ENABLE>;
				nvidia,enable-input = <TEGRA_PIN_ENABLE>;
			};
			ts_reset_l {
				nvidia,pins = "pk4";
				nvidia,function = "gmi";
				nvidia,pull = <TEGRA_PIN_PULL_DOWN>;
				nvidia,tristate = <TEGRA_PIN_DISABLE>;
				nvidia,enable-input = <TEGRA_PIN_DISABLE>;
			};
			ts_shdn_l {
				nvidia,pins = "pk1";
				nvidia,function = "gmi";
				nvidia,pull = <TEGRA_PIN_PULL_UP>;
				nvidia,tristate = <TEGRA_PIN_DISABLE>;
				nvidia,enable-input = <TEGRA_PIN_DISABLE>;
			};
			ph7 {
				nvidia,pins = "ph7";
				nvidia,function = "gmi";
				nvidia,pull = <TEGRA_PIN_PULL_NONE>;
				nvidia,tristate = <TEGRA_PIN_DISABLE>;
				nvidia,enable-input = <TEGRA_PIN_ENABLE>;
			};
			kb_col0_ap {
				nvidia,pins = "kb_col0_pq0";
				nvidia,function = "rsvd4";
				nvidia,pull = <TEGRA_PIN_PULL_UP>;
				nvidia,tristate = <TEGRA_PIN_DISABLE>;
				nvidia,enable-input = <TEGRA_PIN_ENABLE>;
			};
			lid_open {
				nvidia,pins = "kb_row4_pr4";
				nvidia,function = "rsvd3";
				nvidia,pull = <TEGRA_PIN_PULL_UP>;
				nvidia,tristate = <TEGRA_PIN_DISABLE>;
				nvidia,enable-input = <TEGRA_PIN_ENABLE>;
			};
			en_vdd_sd {
				nvidia,pins = "kb_row0_pr0";
				nvidia,function = "rsvd4";
				nvidia,pull = <TEGRA_PIN_PULL_NONE>;
				nvidia,tristate = <TEGRA_PIN_DISABLE>;
				nvidia,enable-input = <TEGRA_PIN_DISABLE>;
			};
			ac_ok {
				nvidia,pins = "pj0";
				nvidia,function = "gmi";
				nvidia,pull = <TEGRA_PIN_PULL_UP>;
				nvidia,tristate = <TEGRA_PIN_ENABLE>;
				nvidia,enable-input = <TEGRA_PIN_ENABLE>;
			};
			sensor_irq_l {
				nvidia,pins = "pi6";
				nvidia,function = "gmi";
				nvidia,pull = <TEGRA_PIN_PULL_NONE>;
				nvidia,tristate = <TEGRA_PIN_DISABLE>;
				nvidia,enable-input = <TEGRA_PIN_ENABLE>;
			};
			wifi_en {
				nvidia,pins = "gpio_x7_aud_px7";
				nvidia,function = "rsvd4";
				nvidia,pull = <TEGRA_PIN_PULL_NONE>;
				nvidia,tristate = <TEGRA_PIN_DISABLE>;
				nvidia,enable-input = <TEGRA_PIN_DISABLE>;
			};
			wifi_rst_l {
				nvidia,pins = "clk2_req_pcc5";
				nvidia,function = "dap";
				nvidia,pull = <TEGRA_PIN_PULL_NONE>;
				nvidia,tristate = <TEGRA_PIN_DISABLE>;
				nvidia,enable-input = <TEGRA_PIN_ENABLE>;
			};
			hp_det_l {
				nvidia,pins = "ulpi_data1_po2";
				nvidia,function = "spi3";
				nvidia,pull = <TEGRA_PIN_PULL_NONE>;
				nvidia,tristate = <TEGRA_PIN_DISABLE>;
				nvidia,enable-input = <TEGRA_PIN_ENABLE>;
			};
		};
	};

	serial@70006000 {
		status = "okay";
	};

	pwm@7000a000 {
		status = "okay";
	};

	i2c@7000c000 {
		status = "okay";
		clock-frequency = <100000>;

		acodec: audio-codec@10 {
			compatible = "maxim,max98090";
			reg = <0x10>;
			interrupt-parent = <&gpio>;
			interrupts = <TEGRA_GPIO(H, 4) IRQ_TYPE_EDGE_FALLING>;
		};
	};

	i2c@7000c400 {
		status = "okay";
		clock-frequency = <100000>;

		trackpad@4b {
			compatible = "atmel,maxtouch";
			reg = <0x4b>;
			interrupt-parent = <&gpio>;
			interrupts = <TEGRA_GPIO(W, 3) IRQ_TYPE_LEVEL_LOW>;
			linux,gpio-keymap = <0 0 0 BTN_LEFT>;
		};
	};

	i2c@7000c500 {
		status = "okay";
		clock-frequency = <100000>;
	};

	hdmi_ddc: i2c@7000c700 {
		status = "okay";
		clock-frequency = <100000>;
	};

	i2c@7000d000 {
		status = "okay";
		clock-frequency = <400000>;

		pmic: pmic@40 {
			compatible = "ams,as3722";
			reg = <0x40>;
			interrupts = <0 86 IRQ_TYPE_LEVEL_HIGH>;

			ams,system-power-controller;

			#interrupt-cells = <2>;
			interrupt-controller;

			gpio-controller;
			#gpio-cells = <2>;

			pinctrl-names = "default";
			pinctrl-0 = <&as3722_default>;

			as3722_default: pinmux {
				gpio0 {
					pins = "gpio0";
					function = "gpio";
					bias-pull-down;
				};

				gpio1_2_4_7 {
					pins = "gpio1", "gpio2", "gpio4", "gpio7";
					function = "gpio";
					bias-pull-up;
				};

				gpio3_6 {
					pins = "gpio3", "gpio6";
					bias-high-impedance;
				};

				gpio5 {
					pins = "gpio5";
					function = "clk32k-out";
				};
			};

			regulators {
				vsup-sd2-supply = <&vdd_5v0_sys>;
				vsup-sd3-supply = <&vdd_5v0_sys>;
				vsup-sd4-supply = <&vdd_5v0_sys>;
				vsup-sd5-supply = <&vdd_5v0_sys>;
				vin-ldo0-supply = <&vdd_1v35_lp0>;
				vin-ldo1-6-supply = <&vdd_3v3_run>;
				vin-ldo2-5-7-supply = <&vddio_1v8>;
				vin-ldo3-4-supply = <&vdd_3v3_sys>;
				vin-ldo9-10-supply = <&vdd_5v0_sys>;
				vin-ldo11-supply = <&vdd_3v3_run>;

				sd0 {
					regulator-name = "+VDD_CPU_AP";
					regulator-min-microvolt = <700000>;
					regulator-max-microvolt = <1400000>;
					regulator-min-microamp = <3500000>;
					regulator-max-microamp = <3500000>;
					regulator-always-on;
					regulator-boot-on;
					ams,ext-control = <2>;
				};

				sd1 {
					regulator-name = "+VDD_CORE";
					regulator-min-microvolt = <700000>;
					regulator-max-microvolt = <1350000>;
					regulator-min-microamp = <2500000>;
					regulator-max-microamp = <2500000>;
					regulator-always-on;
					regulator-boot-on;
					ams,ext-control = <1>;
				};

				vdd_1v35_lp0: sd2 {
					regulator-name = "+1.35V_LP0(sd2)";
					regulator-min-microvolt = <1350000>;
					regulator-max-microvolt = <1350000>;
					regulator-always-on;
					regulator-boot-on;
				};

				sd3 {
					regulator-name = "+1.35V_LP0(sd3)";
					regulator-min-microvolt = <1350000>;
					regulator-max-microvolt = <1350000>;
					regulator-always-on;
					regulator-boot-on;
				};

				vdd_1v05_run: sd4 {
					regulator-name = "+1.05V_RUN";
					regulator-min-microvolt = <1050000>;
					regulator-max-microvolt = <1050000>;
				};

				vddio_1v8: sd5 {
					regulator-name = "+1.8V_VDDIO";
					regulator-min-microvolt = <1800000>;
					regulator-max-microvolt = <1800000>;
					regulator-boot-on;
					regulator-always-on;
				};

				vdd_gpu: sd6 {
					regulator-name = "+VDD_GPU_AP";
					regulator-min-microvolt = <650000>;
					regulator-max-microvolt = <1200000>;
					regulator-min-microamp = <3500000>;
					regulator-max-microamp = <3500000>;
					regulator-boot-on;
					regulator-always-on;
				};

				avdd_1v05_run: ldo0 {
					regulator-name = "+1.05V_RUN_AVDD";
					regulator-min-microvolt = <1050000>;
					regulator-max-microvolt = <1050000>;
					regulator-boot-on;
					regulator-always-on;
					ams,ext-control = <1>;
				};

				ldo1 {
					regulator-name = "+1.8V_RUN_CAM";
					regulator-min-microvolt = <1800000>;
					regulator-max-microvolt = <1800000>;
				};

				ldo2 {
					regulator-name = "+1.2V_GEN_AVDD";
					regulator-min-microvolt = <1200000>;
					regulator-max-microvolt = <1200000>;
					regulator-boot-on;
					regulator-always-on;
				};

				ldo3 {
					regulator-name = "+1.00V_LP0_VDD_RTC";
					regulator-min-microvolt = <1000000>;
					regulator-max-microvolt = <1000000>;
					regulator-boot-on;
					regulator-always-on;
					ams,enable-tracking;
				};

				vdd_run_cam: ldo4 {
					regulator-name = "+3.3V_RUN_CAM";
					regulator-min-microvolt = <2800000>;
					regulator-max-microvolt = <2800000>;
				};

				ldo5 {
					regulator-name = "+1.2V_RUN_CAM_FRONT";
					regulator-min-microvolt = <1200000>;
					regulator-max-microvolt = <1200000>;
				};

				vddio_sdmmc3: ldo6 {
					regulator-name = "+VDDIO_SDMMC3";
					regulator-min-microvolt = <1800000>;
					regulator-max-microvolt = <3300000>;
				};

				ldo7 {
					regulator-name = "+1.05V_RUN_CAM_REAR";
					regulator-min-microvolt = <1050000>;
					regulator-max-microvolt = <1050000>;
				};

				ldo9 {
					regulator-name = "+2.8V_RUN_TOUCH";
					regulator-min-microvolt = <2800000>;
					regulator-max-microvolt = <2800000>;
				};

				ldo10 {
					regulator-name = "+2.8V_RUN_CAM_AF";
					regulator-min-microvolt = <2800000>;
					regulator-max-microvolt = <2800000>;
				};

				ldo11 {
					regulator-name = "+1.8V_RUN_VPP_FUSE";
					regulator-min-microvolt = <1800000>;
					regulator-max-microvolt = <1800000>;
				};
			};
		};
	};

	spi@7000d400 {
		status = "okay";

		cros_ec: cros-ec@0 {
			compatible = "google,cros-ec-spi";
			spi-max-frequency = <4000000>;
			interrupt-parent = <&gpio>;
			interrupts = <TEGRA_GPIO(C, 7) IRQ_TYPE_LEVEL_LOW>;
			reg = <0>;

			google,cros-ec-spi-msg-delay = <2000>;

			i2c-tunnel {
				compatible = "google,cros-ec-i2c-tunnel";
				#address-cells = <1>;
				#size-cells = <0>;

				google,remote-bus = <0>;

				charger: bq24735@9 {
					compatible = "ti,bq24735";
					reg = <0x9>;
					interrupt-parent = <&gpio>;
					interrupts = <TEGRA_GPIO(J, 0)
							IRQ_TYPE_EDGE_BOTH>;
					ti,ac-detect-gpios = <&gpio
							TEGRA_GPIO(J, 0)
							GPIO_ACTIVE_HIGH>;
				};

				battery: sbs-battery@b {
					compatible = "sbs,sbs-battery";
					reg = <0xb>;
					sbs,i2c-retry-count = <2>;
					sbs,poll-retry-count = <1>;
				};
			};
		};
	};

	spi@7000da00 {
		status = "okay";
		spi-max-frequency = <25000000>;

		flash@0 {
			compatible = "winbond,w25q32dw", "jedec,spi-nor";
			reg = <0>;
			spi-max-frequency = <20000000>;
		};
	};

	pmc@7000e400 {
		nvidia,invert-interrupt;
		nvidia,suspend-mode = <1>;
		nvidia,cpu-pwr-good-time = <500>;
		nvidia,cpu-pwr-off-time = <300>;
		nvidia,core-pwr-good-time = <641 3845>;
		nvidia,core-pwr-off-time = <61036>;
		nvidia,core-power-req-active-high;
		nvidia,sys-clock-req-active-high;
	};

	hda@70030000 {
		status = "okay";
	};

	usb@70090000 {
		phys = <&{/padctl@7009f000/pads/usb2/lanes/usb2-0}>, /* 1st USB A */
		       <&{/padctl@7009f000/pads/usb2/lanes/usb2-1}>, /* Internal USB */
		       <&{/padctl@7009f000/pads/usb2/lanes/usb2-2}>, /* 2nd USB A */
		       <&{/padctl@7009f000/pads/pcie/lanes/pcie-0}>, /* 1st USB A */
		       <&{/padctl@7009f000/pads/pcie/lanes/pcie-1}>; /* 2nd USB A */
		phy-names = "usb2-0", "usb2-1", "usb2-2", "usb3-0", "usb3-1";

		avddio-pex-supply = <&vdd_1v05_run>;
		dvddio-pex-supply = <&vdd_1v05_run>;
		avdd-usb-supply = <&vdd_3v3_lp0>;
		avdd-pll-utmip-supply = <&vddio_1v8>;
		avdd-pll-erefe-supply = <&avdd_1v05_run>;
		avdd-usb-ss-pll-supply = <&vdd_1v05_run>;
		hvdd-usb-ss-supply = <&vdd_3v3_lp0>;
		hvdd-usb-ss-pll-e-supply = <&vdd_3v3_lp0>;

		status = "okay";
	};

	padctl@7009f000 {
		avdd-pll-utmip-supply = <&vddio_1v8>;
		avdd-pll-erefe-supply = <&avdd_1v05_run>;
		avdd-pex-pll-supply = <&vdd_1v05_run>;
		hvdd-pex-pll-e-supply = <&vdd_3v3_lp0>;

		pads {
			usb2 {
				status = "okay";

				lanes {
					usb2-0 {
						nvidia,function = "xusb";
						status = "okay";
					};

					usb2-1 {
						nvidia,function = "xusb";
						status = "okay";
					};

					usb2-2 {
						nvidia,function = "xusb";
						status = "okay";
					};
				};
			};

			pcie {
				status = "okay";

				lanes {
					pcie-0 {
						nvidia,function = "usb3-ss";
						status = "okay";
					};

					pcie-1 {
						nvidia,function = "usb3-ss";
						status = "okay";
					};
				};
			};
		};

		ports {
			usb2-0 {
				status = "okay";
				mode = "otg";
				usb-role-switch;
				vbus-supply = <&vdd_usb1_vbus>;
			};

			usb2-1 {
				status = "okay";
				mode = "host";

				vbus-supply = <&vdd_run_cam>;
			};

			usb2-2 {
				status = "okay";
				mode = "host";

				vbus-supply = <&vdd_usb3_vbus>;
			};

			usb3-0 {
				nvidia,usb2-companion = <0>;
				status = "okay";
			};

			usb3-1 {
				nvidia,usb2-companion = <2>;
				status = "okay";
			};
		};
	};

	mmc@700b0400 {
		cd-gpios = <&gpio TEGRA_GPIO(V, 2) GPIO_ACTIVE_HIGH>;
		power-gpios = <&gpio TEGRA_GPIO(R, 0) GPIO_ACTIVE_HIGH>;
		wp-gpios = <&gpio TEGRA_GPIO(Q, 4) GPIO_ACTIVE_LOW>;
		status = "okay";
		bus-width = <4>;
		vqmmc-supply = <&vddio_sdmmc3>;
	};

	mmc@700b0600 {
		status = "okay";
		bus-width = <8>;
		non-removable;
	};

	ahub@70300000 {
		i2s@70301100 {
			status = "okay";
		};
	};

	usb@7d000000 {
		status = "okay";
	};

	usb-phy@7d000000 {
		status = "okay";
		vbus-supply = <&vdd_usb1_vbus>;
	};

	usb@7d004000 {
		status = "okay";
	};

	usb-phy@7d004000 {
		status = "okay";
		vbus-supply = <&vdd_run_cam>;
	};

	usb@7d008000 {
		status = "okay";
	};

	usb-phy@7d008000 {
		status = "okay";
		vbus-supply = <&vdd_usb3_vbus>;
	};

	backlight: backlight {
		compatible = "pwm-backlight";

		enable-gpios = <&gpio TEGRA_GPIO(H, 2) GPIO_ACTIVE_HIGH>;
		power-supply = <&vdd_led>;
		pwms = <&pwm 1 1000000>;

		brightness-levels = <0 4 8 16 32 64 128 255>;
		default-brightness-level = <6>;
	};

	clk32k_in: clock-32k {
		compatible = "fixed-clock";
		clock-frequency = <32768>;
		#clock-cells = <0>;
	};

	gpio-keys {
		compatible = "gpio-keys";

		key-power {
			label = "Power";
			gpios = <&gpio TEGRA_GPIO(Q, 0) GPIO_ACTIVE_LOW>;
			linux,code = <KEY_POWER>;
			debounce-interval = <10>;
			wakeup-source;
		};
	};

<<<<<<< HEAD
	vdd_mux: regulator@0 {
=======
	vdd_mux: regulator-mux {
>>>>>>> d60c95ef
		compatible = "regulator-fixed";
		regulator-name = "+VDD_MUX";
		regulator-min-microvolt = <12000000>;
		regulator-max-microvolt = <12000000>;
		regulator-always-on;
		regulator-boot-on;
	};

	vdd_5v0_sys: regulator-5v0sys {
		compatible = "regulator-fixed";
		regulator-name = "+5V_SYS";
		regulator-min-microvolt = <5000000>;
		regulator-max-microvolt = <5000000>;
		regulator-always-on;
		regulator-boot-on;
		vin-supply = <&vdd_mux>;
	};

	vdd_3v3_sys: regulator-3v3sys {
		compatible = "regulator-fixed";
		regulator-name = "+3.3V_SYS";
		regulator-min-microvolt = <3300000>;
		regulator-max-microvolt = <3300000>;
		regulator-always-on;
		regulator-boot-on;
		vin-supply = <&vdd_mux>;
	};

	vdd_3v3_run: regulator-3v3run {
		compatible = "regulator-fixed";
		regulator-name = "+3.3V_RUN";
		regulator-min-microvolt = <3300000>;
		regulator-max-microvolt = <3300000>;
		regulator-always-on;
		regulator-boot-on;
		gpio = <&pmic 1 GPIO_ACTIVE_HIGH>;
		enable-active-high;
		vin-supply = <&vdd_3v3_sys>;
	};

	vdd_3v3_hdmi: regulator-hdmi {
		compatible = "regulator-fixed";
		regulator-name = "+3.3V_AVDD_HDMI_AP_GATED";
		regulator-min-microvolt = <3300000>;
		regulator-max-microvolt = <3300000>;
		vin-supply = <&vdd_3v3_run>;
	};

	vdd_led: regulator-led {
		compatible = "regulator-fixed";
		regulator-name = "+VDD_LED";
		regulator-min-microvolt = <3300000>;
		regulator-max-microvolt = <3300000>;
		gpio = <&gpio TEGRA_GPIO(P, 2) GPIO_ACTIVE_HIGH>;
		enable-active-high;
		vin-supply = <&vdd_mux>;
	};

	vdd_5v0_ts: regulator-ts {
		compatible = "regulator-fixed";
		regulator-name = "+5V_VDD_TS_SW";
		regulator-min-microvolt = <5000000>;
		regulator-max-microvolt = <5000000>;
		regulator-boot-on;
		gpio = <&gpio TEGRA_GPIO(K, 1) GPIO_ACTIVE_HIGH>;
		enable-active-high;
		vin-supply = <&vdd_5v0_sys>;
	};

	vdd_usb1_vbus: regulator-usb1 {
		compatible = "regulator-fixed";
		regulator-name = "+5V_USB_HS";
		regulator-min-microvolt = <5000000>;
		regulator-max-microvolt = <5000000>;
		gpio = <&gpio TEGRA_GPIO(N, 4) GPIO_ACTIVE_HIGH>;
		enable-active-high;
		gpio-open-drain;
		vin-supply = <&vdd_5v0_sys>;
	};

	vdd_usb3_vbus: regulator-usb3 {
		compatible = "regulator-fixed";
		regulator-name = "+5V_USB_SS";
		regulator-min-microvolt = <5000000>;
		regulator-max-microvolt = <5000000>;
		gpio = <&gpio TEGRA_GPIO(N, 5) GPIO_ACTIVE_HIGH>;
		enable-active-high;
		gpio-open-drain;
		vin-supply = <&vdd_5v0_sys>;
	};

	vdd_3v3_panel: regulator-panel {
		compatible = "regulator-fixed";
		regulator-name = "+3.3V_PANEL";
		regulator-min-microvolt = <3300000>;
		regulator-max-microvolt = <3300000>;
		gpio = <&pmic 4 GPIO_ACTIVE_HIGH>;
		enable-active-high;
		vin-supply = <&vdd_3v3_run>;
	};

	vdd_3v3_lp0: regulator-lp0 {
		compatible = "regulator-fixed";
		regulator-name = "+3.3V_LP0";
		regulator-min-microvolt = <3300000>;
		regulator-max-microvolt = <3300000>;
		/*
		 * TODO: find a way to wire this up with the USB EHCI
		 * controllers so that it can be enabled on demand.
		 */
		regulator-always-on;
		gpio = <&pmic 2 GPIO_ACTIVE_HIGH>;
		enable-active-high;
		vin-supply = <&vdd_3v3_sys>;
	};

	vdd_hdmi_pll: regulator-hdmipll {
		compatible = "regulator-fixed";
		regulator-name = "+1.05V_RUN_AVDD_HDMI_PLL";
		regulator-min-microvolt = <1050000>;
		regulator-max-microvolt = <1050000>;
		gpio = <&gpio TEGRA_GPIO(H, 7) GPIO_ACTIVE_LOW>;
		vin-supply = <&vdd_1v05_run>;
	};

	vdd_5v0_hdmi: regulator-hdmicon {
		compatible = "regulator-fixed";
		regulator-name = "+5V_HDMI_CON";
		regulator-min-microvolt = <5000000>;
		regulator-max-microvolt = <5000000>;
		gpio = <&gpio TEGRA_GPIO(K, 6) GPIO_ACTIVE_HIGH>;
		enable-active-high;
		vin-supply = <&vdd_5v0_sys>;
	};

	sound {
		compatible = "nvidia,tegra-audio-max98090-venice2",
			     "nvidia,tegra-audio-max98090";
		nvidia,model = "NVIDIA Tegra Venice2";

		nvidia,audio-routing =
			"Headphones", "HPR",
			"Headphones", "HPL",
			"Speakers", "SPKR",
			"Speakers", "SPKL",
			"Mic Jack", "MICBIAS",
			"IN34", "Mic Jack";

		nvidia,i2s-controller = <&tegra_i2s1>;
		nvidia,audio-codec = <&acodec>;

		clocks = <&tegra_car TEGRA124_CLK_PLL_A>,
			 <&tegra_car TEGRA124_CLK_PLL_A_OUT0>,
			 <&tegra_pmc TEGRA_PMC_CLK_OUT_1>;
		clock-names = "pll_a", "pll_a_out0", "mclk";

		assigned-clocks = <&tegra_car TEGRA124_CLK_EXTERN1>,
				  <&tegra_pmc TEGRA_PMC_CLK_OUT_1>;

		assigned-clock-parents = <&tegra_car TEGRA124_CLK_PLL_A_OUT0>,
					 <&tegra_car TEGRA124_CLK_EXTERN1>;
	};
};

#include "cros-ec-keyboard.dtsi"<|MERGE_RESOLUTION|>--- conflicted
+++ resolved
@@ -1087,11 +1087,7 @@
 		};
 	};
 
-<<<<<<< HEAD
-	vdd_mux: regulator@0 {
-=======
 	vdd_mux: regulator-mux {
->>>>>>> d60c95ef
 		compatible = "regulator-fixed";
 		regulator-name = "+VDD_MUX";
 		regulator-min-microvolt = <12000000>;
