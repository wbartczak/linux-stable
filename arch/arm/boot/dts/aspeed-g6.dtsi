--- conflicted
+++ resolved
@@ -511,56 +511,6 @@
 					status = "disabled";
 				};
 
-<<<<<<< HEAD
-				lpc_host: lpc-host@80 {
-					compatible = "aspeed,ast2600-lpc-host", "simple-mfd", "syscon";
-					reg = <0x80 0x1e0>;
-					reg-io-width = <4>;
-
-					#address-cells = <1>;
-					#size-cells = <1>;
-					ranges = <0x0 0x80 0x1e0>;
-
-					kcs4: kcs@94 {
-						compatible = "aspeed,ast2500-kcs-bmc-v2";
-						reg = <0x94 0x1>, <0x98 0x1>, <0x9c 0x1>;
-						interrupts = <GIC_SPI 141 IRQ_TYPE_LEVEL_HIGH>;
-						status = "disabled";
-					};
-
-					lpc_ctrl: lpc-ctrl@0 {
-						compatible = "aspeed,ast2600-lpc-ctrl";
-						reg = <0x0 0x80>;
-						clocks = <&syscon ASPEED_CLK_GATE_LCLK>;
-						status = "disabled";
-					};
-
-					lpc_snoop: lpc-snoop@0 {
-						compatible = "aspeed,ast2600-lpc-snoop";
-						reg = <0x0 0x80>;
-						interrupts = <GIC_SPI 144 IRQ_TYPE_LEVEL_HIGH>;
-						clocks = <&syscon ASPEED_CLK_GATE_LCLK>;
-						status = "disabled";
-					};
-
-					lhc: lhc@20 {
-						compatible = "aspeed,ast2600-lhc";
-						reg = <0x20 0x24 0x48 0x8>;
-					};
-
-					lpc_reset: reset-controller@18 {
-						compatible = "aspeed,ast2600-lpc-reset";
-						reg = <0x18 0x4>;
-						#reset-cells = <1>;
-					};
-
-					ibt: ibt@c0 {
-						compatible = "aspeed,ast2600-ibt-bmc";
-						reg = <0xc0 0x18>;
-						interrupts = <GIC_SPI 143 IRQ_TYPE_LEVEL_HIGH>;
-						status = "disabled";
-					};
-=======
 				kcs3: kcs@2c {
 					compatible = "aspeed,ast2500-kcs-bmc-v2";
 					reg = <0x2c 0x1>, <0x38 0x1>, <0x44 0x1>;
@@ -606,7 +556,6 @@
 					reg = <0x140 0x18>;
 					interrupts = <GIC_SPI 143 IRQ_TYPE_LEVEL_HIGH>;
 					status = "disabled";
->>>>>>> 3b17187f
 				};
 			};
 
