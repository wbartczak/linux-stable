--- conflicted
+++ resolved
@@ -104,11 +104,7 @@
 } mm_context_t;
 
 void update_bats(void);
-<<<<<<< HEAD
-static inline void cleanup_cpu_mmu_context(void) { };
-=======
 static inline void cleanup_cpu_mmu_context(void) { }
->>>>>>> 3b17187f
 
 /* patch sites */
 extern s32 patch__hash_page_A0, patch__hash_page_A1, patch__hash_page_A2;
