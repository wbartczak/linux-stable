// SPDX-License-Identifier: GPL-2.0-or-later
/*
 * This file contains the routines for handling the MMU on those
 * PowerPC implementations where the MMU substantially follows the
 * architecture specification.  This includes the 6xx, 7xx, 7xxx,
 * and 8260 implementations but excludes the 8xx and 4xx.
 *  -- paulus
 *
 *  Derived from arch/ppc/mm/init.c:
 *    Copyright (C) 1995-1996 Gary Thomas (gdt@linuxppc.org)
 *
 *  Modifications by Paul Mackerras (PowerMac) (paulus@cs.anu.edu.au)
 *  and Cort Dougan (PReP) (cort@cs.nmt.edu)
 *    Copyright (C) 1996 Paul Mackerras
 *
 *  Derived from "arch/i386/mm/init.c"
 *    Copyright (C) 1991, 1992, 1993, 1994  Linus Torvalds
 */

#include <linux/kernel.h>
#include <linux/mm.h>
#include <linux/init.h>
#include <linux/highmem.h>
#include <linux/memblock.h>

#include <asm/mmu.h>
#include <asm/machdep.h>
#include <asm/code-patching.h>
#include <asm/sections.h>

#include <mm/mmu_decl.h>

u8 __initdata early_hash[SZ_256K] __aligned(SZ_256K) = {0};

static struct hash_pte __initdata *Hash = (struct hash_pte *)early_hash;
static unsigned long __initdata Hash_size, Hash_mask;
static unsigned int __initdata hash_mb, hash_mb2;
unsigned long __initdata _SDR1;

struct ppc_bat BATS[8][2];	/* 8 pairs of IBAT, DBAT */

static struct batrange {	/* stores address ranges mapped by BATs */
	unsigned long start;
	unsigned long limit;
	phys_addr_t phys;
} bat_addrs[8];

#ifdef CONFIG_SMP
unsigned long mmu_hash_lock;
#endif

/*
 * Return PA for this VA if it is mapped by a BAT, or 0
 */
phys_addr_t v_block_mapped(unsigned long va)
{
	int b;
	for (b = 0; b < ARRAY_SIZE(bat_addrs); ++b)
		if (va >= bat_addrs[b].start && va < bat_addrs[b].limit)
			return bat_addrs[b].phys + (va - bat_addrs[b].start);
	return 0;
}

/*
 * Return VA for a given PA or 0 if not mapped
 */
unsigned long p_block_mapped(phys_addr_t pa)
{
	int b;
	for (b = 0; b < ARRAY_SIZE(bat_addrs); ++b)
		if (pa >= bat_addrs[b].phys
	    	    && pa < (bat_addrs[b].limit-bat_addrs[b].start)
		              +bat_addrs[b].phys)
			return bat_addrs[b].start+(pa-bat_addrs[b].phys);
	return 0;
}

int __init find_free_bat(void)
{
	int b;
	int n = mmu_has_feature(MMU_FTR_USE_HIGH_BATS) ? 8 : 4;

	for (b = 0; b < n; b++) {
		struct ppc_bat *bat = BATS[b];

		if (!(bat[1].batu & 3))
			return b;
	}
	return -1;
}

/*
 * This function calculates the size of the larger block usable to map the
 * beginning of an area based on the start address and size of that area:
 * - max block size is 256 on 6xx.
 * - base address must be aligned to the block size. So the maximum block size
 *   is identified by the lowest bit set to 1 in the base address (for instance
 *   if base is 0x16000000, max size is 0x02000000).
 * - block size has to be a power of two. This is calculated by finding the
 *   highest bit set to 1.
 */
unsigned int bat_block_size(unsigned long base, unsigned long top)
{
	unsigned int max_size = SZ_256M;
	unsigned int base_shift = (ffs(base) - 1) & 31;
	unsigned int block_shift = (fls(top - base) - 1) & 31;

	return min3(max_size, 1U << base_shift, 1U << block_shift);
}

/*
 * Set up one of the IBAT (block address translation) register pairs.
 * The parameters are not checked; in particular size must be a power
 * of 2 between 128k and 256M.
 */
static void setibat(int index, unsigned long virt, phys_addr_t phys,
		    unsigned int size, pgprot_t prot)
{
	unsigned int bl = (size >> 17) - 1;
	int wimgxpp;
	struct ppc_bat *bat = BATS[index];
	unsigned long flags = pgprot_val(prot);

	if (!cpu_has_feature(CPU_FTR_NEED_COHERENT))
		flags &= ~_PAGE_COHERENT;

	wimgxpp = (flags & _PAGE_COHERENT) | (_PAGE_EXEC ? BPP_RX : BPP_XX);
	bat[0].batu = virt | (bl << 2) | 2; /* Vs=1, Vp=0 */
	bat[0].batl = BAT_PHYS_ADDR(phys) | wimgxpp;
	if (flags & _PAGE_USER)
		bat[0].batu |= 1;	/* Vp = 1 */
}

static void clearibat(int index)
{
	struct ppc_bat *bat = BATS[index];

	bat[0].batu = 0;
	bat[0].batl = 0;
}

static unsigned long __init __mmu_mapin_ram(unsigned long base, unsigned long top)
{
	int idx;

	while ((idx = find_free_bat()) != -1 && base != top) {
		unsigned int size = bat_block_size(base, top);

		if (size < 128 << 10)
			break;
		setbat(idx, PAGE_OFFSET + base, base, size, PAGE_KERNEL_X);
		base += size;
	}

	return base;
}

unsigned long __init mmu_mapin_ram(unsigned long base, unsigned long top)
{
	unsigned long done;
<<<<<<< HEAD
	unsigned long border = (unsigned long)__init_begin - PAGE_OFFSET;
=======
	unsigned long border = (unsigned long)__srwx_boundary - PAGE_OFFSET;
>>>>>>> d60c95ef
	unsigned long size;

	size = roundup_pow_of_two((unsigned long)_einittext - PAGE_OFFSET);
	setibat(0, PAGE_OFFSET, 0, size, PAGE_KERNEL_X);

	if (debug_pagealloc_enabled_or_kfence()) {
		pr_debug_once("Read-Write memory mapped without BATs\n");
		if (base >= border)
			return base;
		if (top >= border)
			top = border;
	}

	if (!strict_kernel_rwx_enabled() || base >= border || top <= border)
		return __mmu_mapin_ram(base, top);

	done = __mmu_mapin_ram(base, border);
	if (done != border)
		return done;

	return __mmu_mapin_ram(border, top);
}

static bool is_module_segment(unsigned long addr)
{
	if (!IS_ENABLED(CONFIG_MODULES))
		return false;
	if (addr < ALIGN_DOWN(MODULES_VADDR, SZ_256M))
		return false;
	if (addr > ALIGN(MODULES_END, SZ_256M) - 1)
		return false;
	return true;
}

void mmu_mark_initmem_nx(void)
{
	int nb = mmu_has_feature(MMU_FTR_USE_HIGH_BATS) ? 8 : 4;
	int i;
	unsigned long base = (unsigned long)_stext - PAGE_OFFSET;
	unsigned long top = ALIGN((unsigned long)_etext - PAGE_OFFSET, SZ_128K);
	unsigned long border = (unsigned long)__init_begin - PAGE_OFFSET;
	unsigned long size;

	for (i = 0; i < nb - 1 && base < top;) {
		size = bat_block_size(base, top);
		setibat(i++, PAGE_OFFSET + base, base, size, PAGE_KERNEL_TEXT);
		base += size;
	}
	if (base < top) {
		size = bat_block_size(base, top);
		if ((top - base) > size) {
			size <<= 1;
			if (strict_kernel_rwx_enabled() && base + size > border)
				pr_warn("Some RW data is getting mapped X. "
					"Adjust CONFIG_DATA_SHIFT to avoid that.\n");
		}
		setibat(i++, PAGE_OFFSET + base, base, size, PAGE_KERNEL_TEXT);
		base += size;
	}
	for (; i < nb; i++)
		clearibat(i);

	update_bats();

	for (i = TASK_SIZE >> 28; i < 16; i++) {
		/* Do not set NX on VM space for modules */
		if (is_module_segment(i << 28))
			continue;

		mtsr(mfsr(i << 28) | 0x10000000, i << 28);
	}
}

void mmu_mark_rodata_ro(void)
{
	int nb = mmu_has_feature(MMU_FTR_USE_HIGH_BATS) ? 8 : 4;
	int i;

	for (i = 0; i < nb; i++) {
		struct ppc_bat *bat = BATS[i];

		if (bat_addrs[i].start < (unsigned long)__end_rodata)
			bat[1].batl = (bat[1].batl & ~BPP_RW) | BPP_RX;
	}

	update_bats();
}

/*
 * Set up one of the D BAT (block address translation) register pairs.
 * The parameters are not checked; in particular size must be a power
 * of 2 between 128k and 256M.
 */
void __init setbat(int index, unsigned long virt, phys_addr_t phys,
		   unsigned int size, pgprot_t prot)
{
	unsigned int bl;
	int wimgxpp;
	struct ppc_bat *bat;
	unsigned long flags = pgprot_val(prot);

	if (index == -1)
		index = find_free_bat();
	if (index == -1) {
		pr_err("%s: no BAT available for mapping 0x%llx\n", __func__,
		       (unsigned long long)phys);
		return;
	}
	bat = BATS[index];

	if ((flags & _PAGE_NO_CACHE) ||
	    (cpu_has_feature(CPU_FTR_NEED_COHERENT) == 0))
		flags &= ~_PAGE_COHERENT;

	bl = (size >> 17) - 1;
	/* Do DBAT first */
	wimgxpp = flags & (_PAGE_WRITETHRU | _PAGE_NO_CACHE
			   | _PAGE_COHERENT | _PAGE_GUARDED);
	wimgxpp |= (flags & _PAGE_RW)? BPP_RW: BPP_RX;
	bat[1].batu = virt | (bl << 2) | 2; /* Vs=1, Vp=0 */
	bat[1].batl = BAT_PHYS_ADDR(phys) | wimgxpp;
	if (flags & _PAGE_USER)
		bat[1].batu |= 1; 	/* Vp = 1 */
	if (flags & _PAGE_GUARDED) {
		/* G bit must be zero in IBATs */
		flags &= ~_PAGE_EXEC;
	}

	bat_addrs[index].start = virt;
	bat_addrs[index].limit = virt + ((bl + 1) << 17) - 1;
	bat_addrs[index].phys = phys;
}

/*
 * Preload a translation in the hash table
 */
static void hash_preload(struct mm_struct *mm, unsigned long ea)
{
	pmd_t *pmd;

	if (!mmu_has_feature(MMU_FTR_HPTE_TABLE))
		return;
	pmd = pmd_off(mm, ea);
	if (!pmd_none(*pmd))
		add_hash_page(mm->context.id, ea, pmd_val(*pmd));
}

/*
 * This is called at the end of handling a user page fault, when the
 * fault has been handled by updating a PTE in the linux page tables.
 * We use it to preload an HPTE into the hash table corresponding to
 * the updated linux PTE.
 *
 * This must always be called with the pte lock held.
 */
void __update_mmu_cache(struct vm_area_struct *vma, unsigned long address,
		      pte_t *ptep)
{
	/*
	 * We don't need to worry about _PAGE_PRESENT here because we are
	 * called with either mm->page_table_lock held or ptl lock held
	 */

	/* We only want HPTEs for linux PTEs that have _PAGE_ACCESSED set */
	if (!pte_young(*ptep) || address >= TASK_SIZE)
		return;

	/* We have to test for regs NULL since init will get here first thing at boot */
	if (!current->thread.regs)
		return;

	/* We also avoid filling the hash if not coming from a fault */
	if (TRAP(current->thread.regs) != 0x300 && TRAP(current->thread.regs) != 0x400)
		return;

	hash_preload(vma->vm_mm, address);
}

/*
 * Initialize the hash table and patch the instructions in hashtable.S.
 */
void __init MMU_init_hw(void)
{
	unsigned int n_hpteg, lg_n_hpteg;

	if (!mmu_has_feature(MMU_FTR_HPTE_TABLE))
		return;

	if ( ppc_md.progress ) ppc_md.progress("hash:enter", 0x105);

#define LG_HPTEG_SIZE	6		/* 64 bytes per HPTEG */
#define SDR1_LOW_BITS	((n_hpteg - 1) >> 10)
#define MIN_N_HPTEG	1024		/* min 64kB hash table */

	/*
	 * Allow 1 HPTE (1/8 HPTEG) for each page of memory.
	 * This is less than the recommended amount, but then
	 * Linux ain't AIX.
	 */
	n_hpteg = total_memory / (PAGE_SIZE * 8);
	if (n_hpteg < MIN_N_HPTEG)
		n_hpteg = MIN_N_HPTEG;
	lg_n_hpteg = __ilog2(n_hpteg);
	if (n_hpteg & (n_hpteg - 1)) {
		++lg_n_hpteg;		/* round up if not power of 2 */
		n_hpteg = 1 << lg_n_hpteg;
	}
	Hash_size = n_hpteg << LG_HPTEG_SIZE;

	/*
	 * Find some memory for the hash table.
	 */
	if ( ppc_md.progress ) ppc_md.progress("hash:find piece", 0x322);
	Hash = memblock_alloc(Hash_size, Hash_size);
	if (!Hash)
		panic("%s: Failed to allocate %lu bytes align=0x%lx\n",
		      __func__, Hash_size, Hash_size);
	_SDR1 = __pa(Hash) | SDR1_LOW_BITS;

	pr_info("Total memory = %lldMB; using %ldkB for hash table\n",
		(unsigned long long)(total_memory >> 20), Hash_size >> 10);


	Hash_mask = n_hpteg - 1;
	hash_mb2 = hash_mb = 32 - LG_HPTEG_SIZE - lg_n_hpteg;
	if (lg_n_hpteg > 16)
		hash_mb2 = 16 - LG_HPTEG_SIZE;
}

void __init MMU_init_hw_patch(void)
{
	unsigned int hmask = Hash_mask >> (16 - LG_HPTEG_SIZE);
	unsigned int hash = (unsigned int)Hash - PAGE_OFFSET;

	if (!mmu_has_feature(MMU_FTR_HPTE_TABLE))
		return;

	if (ppc_md.progress)
		ppc_md.progress("hash:patch", 0x345);
	if (ppc_md.progress)
		ppc_md.progress("hash:done", 0x205);

	/* WARNING: Make sure nothing can trigger a KASAN check past this point */

	/*
	 * Patch up the instructions in hashtable.S:create_hpte
	 */
	modify_instruction_site(&patch__hash_page_A0, 0xffff, hash >> 16);
	modify_instruction_site(&patch__hash_page_A1, 0x7c0, hash_mb << 6);
	modify_instruction_site(&patch__hash_page_A2, 0x7c0, hash_mb2 << 6);
	modify_instruction_site(&patch__hash_page_B, 0xffff, hmask);
	modify_instruction_site(&patch__hash_page_C, 0xffff, hmask);

	/*
	 * Patch up the instructions in hashtable.S:flush_hash_page
	 */
	modify_instruction_site(&patch__flush_hash_A0, 0xffff, hash >> 16);
	modify_instruction_site(&patch__flush_hash_A1, 0x7c0, hash_mb << 6);
	modify_instruction_site(&patch__flush_hash_A2, 0x7c0, hash_mb2 << 6);
	modify_instruction_site(&patch__flush_hash_B, 0xffff, hmask);
}

void setup_initial_memory_limit(phys_addr_t first_memblock_base,
				phys_addr_t first_memblock_size)
{
	/* We don't currently support the first MEMBLOCK not mapping 0
	 * physical on those processors
	 */
	BUG_ON(first_memblock_base != 0);

	memblock_set_current_limit(min_t(u64, first_memblock_size, SZ_256M));
}

void __init print_system_hash_info(void)
{
	pr_info("Hash_size         = 0x%lx\n", Hash_size);
	if (Hash_mask)
		pr_info("Hash_mask         = 0x%lx\n", Hash_mask);
}

void __init early_init_mmu(void)
{
}<|MERGE_RESOLUTION|>--- conflicted
+++ resolved
@@ -158,11 +158,7 @@
 unsigned long __init mmu_mapin_ram(unsigned long base, unsigned long top)
 {
 	unsigned long done;
-<<<<<<< HEAD
-	unsigned long border = (unsigned long)__init_begin - PAGE_OFFSET;
-=======
 	unsigned long border = (unsigned long)__srwx_boundary - PAGE_OFFSET;
->>>>>>> d60c95ef
 	unsigned long size;
 
 	size = roundup_pow_of_two((unsigned long)_einittext - PAGE_OFFSET);
