--- conflicted
+++ resolved
@@ -49,11 +49,7 @@
 				   hw_breakpoint_constraints.o interrupt.o
 obj-y				+= ptrace/
 obj-$(CONFIG_PPC64)		+= setup_64.o \
-<<<<<<< HEAD
-				   paca.o nvram_64.o note.o interrupt.o
-=======
 				   paca.o nvram_64.o note.o
->>>>>>> 4bcf3b75
 obj-$(CONFIG_COMPAT)		+= sys_ppc32.o signal_32.o
 obj-$(CONFIG_VDSO32)		+= vdso32_wrapper.o
 obj-$(CONFIG_PPC_WATCHDOG)	+= watchdog.o
