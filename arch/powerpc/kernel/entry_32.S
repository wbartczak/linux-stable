/* SPDX-License-Identifier: GPL-2.0-or-later */
/*
 *  PowerPC version
 *    Copyright (C) 1995-1996 Gary Thomas (gdt@linuxppc.org)
 *  Rewritten by Cort Dougan (cort@fsmlabs.com) for PReP
 *    Copyright (C) 1996 Cort Dougan <cort@fsmlabs.com>
 *  Adapted for Power Macintosh by Paul Mackerras.
 *  Low-level exception handlers and MMU support
 *  rewritten by Paul Mackerras.
 *    Copyright (C) 1996 Paul Mackerras.
 *  MPC8xx modifications Copyright (C) 1997 Dan Malek (dmalek@jlc.net).
 *
 *  This file contains the system call entry code, context switch
 *  code, and exception/interrupt return code for PowerPC.
 */

#include <linux/errno.h>
#include <linux/err.h>
#include <linux/sys.h>
#include <linux/threads.h>
#include <asm/reg.h>
#include <asm/page.h>
#include <asm/mmu.h>
#include <asm/cputable.h>
#include <asm/thread_info.h>
#include <asm/ppc_asm.h>
#include <asm/asm-offsets.h>
#include <asm/unistd.h>
#include <asm/ptrace.h>
#include <asm/export.h>
#include <asm/feature-fixups.h>
#include <asm/barrier.h>
#include <asm/kup.h>
#include <asm/bug.h>
#include <asm/interrupt.h>

#include "head_32.h"

/*
 * powerpc relies on return from interrupt/syscall being context synchronising
 * (which rfi is) to support ARCH_HAS_MEMBARRIER_SYNC_CORE without additional
 * synchronisation instructions.
 */

/*
 * Align to 4k in order to ensure that all functions modyfing srr0/srr1
 * fit into one page in order to not encounter a TLB miss between the
 * modification of srr0/srr1 and the associated rfi.
 */
	.align	12

#if defined(CONFIG_PPC_BOOK3S_32) || defined(CONFIG_PPC_E500)
	.globl	prepare_transfer_to_handler
prepare_transfer_to_handler:
	/* if from kernel, check interrupted DOZE/NAP mode */
	lwz	r12,TI_LOCAL_FLAGS(r2)
	mtcrf	0x01,r12
	bt-	31-TLF_NAPPING,4f
	bt-	31-TLF_SLEEPING,7f
	blr

4:	rlwinm	r12,r12,0,~_TLF_NAPPING
	stw	r12,TI_LOCAL_FLAGS(r2)
	b	power_save_ppc32_restore

7:	rlwinm	r12,r12,0,~_TLF_SLEEPING
	stw	r12,TI_LOCAL_FLAGS(r2)
	lwz	r9,_MSR(r11)		/* if sleeping, clear MSR.EE */
	rlwinm	r9,r9,0,~MSR_EE
	lwz	r12,_LINK(r11)		/* and return to address in LR */
	REST_GPR(2, r11)
	b	fast_exception_return
_ASM_NOKPROBE_SYMBOL(prepare_transfer_to_handler)
#endif /* CONFIG_PPC_BOOK3S_32 || CONFIG_PPC_E500 */

#if defined(CONFIG_PPC_KUEP) && defined(CONFIG_PPC_BOOK3S_32)
	.globl	__kuep_lock
__kuep_lock:
	lwz	r9, THREAD+THSR0(r2)
	update_user_segments_by_4 r9, r10, r11, r12
	blr

__kuep_unlock:
	lwz	r9, THREAD+THSR0(r2)
	rlwinm  r9,r9,0,~SR_NX
	update_user_segments_by_4 r9, r10, r11, r12
	blr

.macro	kuep_lock
	bl	__kuep_lock
.endm
.macro	kuep_unlock
	bl	__kuep_unlock
.endm
#else
.macro	kuep_lock
.endm
.macro	kuep_unlock
.endm
#endif

	.globl	transfer_to_syscall
transfer_to_syscall:
	stw	r3, ORIG_GPR3(r1)
	stw	r11, GPR1(r1)
	stw	r11, 0(r1)
	mflr	r12
	stw	r12, _LINK(r1)
#ifdef CONFIG_BOOKE_OR_40x
	rlwinm	r9,r9,0,14,12		/* clear MSR_WE (necessary?) */
#endif
	lis	r12,STACK_FRAME_REGS_MARKER@ha /* exception frame marker */
	SAVE_GPR(2, r1)
	addi	r12,r12,STACK_FRAME_REGS_MARKER@l
	stw	r9,_MSR(r1)
	li	r2, INTERRUPT_SYSCALL
	stw	r12,8(r1)
	stw	r2,_TRAP(r1)
	SAVE_GPR(0, r1)
	SAVE_GPRS(3, 8, r1)
	addi	r2,r10,-THREAD
	SAVE_NVGPRS(r1)
	kuep_lock

	/* Calling convention has r3 = regs, r4 = orig r0 */
	addi	r3,r1,STACK_FRAME_OVERHEAD
	mr	r4,r0
	bl	system_call_exception

ret_from_syscall:
	addi    r4,r1,STACK_FRAME_OVERHEAD
	li	r5,0
	bl	syscall_exit_prepare
#ifdef CONFIG_PPC_47x
	lis	r4,icache_44x_need_flush@ha
	lwz	r5,icache_44x_need_flush@l(r4)
	cmplwi	cr0,r5,0
	bne-	2f
#endif /* CONFIG_PPC_47x */
	kuep_unlock
	lwz	r4,_LINK(r1)
	lwz	r5,_CCR(r1)
	mtlr	r4
	lwz	r7,_NIP(r1)
	lwz	r8,_MSR(r1)
	cmpwi	r3,0
	REST_GPR(3, r1)
syscall_exit_finish:
	mtspr	SPRN_SRR0,r7
	mtspr	SPRN_SRR1,r8

	bne	3f
	mtcr	r5

1:	REST_GPR(2, r1)
	REST_GPR(1, r1)
	rfi
#ifdef CONFIG_40x
	b .	/* Prevent prefetch past rfi */
#endif

3:	mtcr	r5
	lwz	r4,_CTR(r1)
	lwz	r5,_XER(r1)
	REST_NVGPRS(r1)
	mtctr	r4
	mtxer	r5
<<<<<<< HEAD
	lwz	r0,GPR0(r1)
	lwz	r3,GPR3(r1)
	REST_GPRS(4, 11, r1)
	lwz	r12,GPR12(r1)
=======
	REST_GPR(0, r1)
	REST_GPRS(3, 12, r1)
>>>>>>> d60c95ef
	b	1b

#ifdef CONFIG_44x
2:	li	r7,0
	iccci	r0,r0
	stw	r7,icache_44x_need_flush@l(r4)
	b	1b
#endif  /* CONFIG_44x */

	.globl	ret_from_fork
ret_from_fork:
	REST_NVGPRS(r1)
	bl	schedule_tail
	li	r3,0
	b	ret_from_syscall

	.globl	ret_from_kernel_thread
ret_from_kernel_thread:
	REST_NVGPRS(r1)
	bl	schedule_tail
	mtctr	r14
	mr	r3,r15
	PPC440EP_ERR42
	bctrl
	li	r3,0
	b	ret_from_syscall

/*
 * This routine switches between two different tasks.  The process
 * state of one is saved on its kernel stack.  Then the state
 * of the other is restored from its kernel stack.  The memory
 * management hardware is updated to the second process's state.
 * Finally, we can return to the second process.
 * On entry, r3 points to the THREAD for the current task, r4
 * points to the THREAD for the new task.
 *
 * This routine is always called with interrupts disabled.
 *
 * Note: there are two ways to get to the "going out" portion
 * of this code; either by coming in via the entry (_switch)
 * or via "fork" which must set up an environment equivalent
 * to the "_switch" path.  If you change this , you'll have to
 * change the fork code also.
 *
 * The code which creates the new task context is in 'copy_thread'
 * in arch/ppc/kernel/process.c
 */
_GLOBAL(_switch)
	stwu	r1,-INT_FRAME_SIZE(r1)
	mflr	r0
	stw	r0,INT_FRAME_SIZE+4(r1)
	/* r3-r12 are caller saved -- Cort */
	SAVE_NVGPRS(r1)
	stw	r0,_NIP(r1)	/* Return to switch caller */
	mfcr	r10
	stw	r10,_CCR(r1)
	stw	r1,KSP(r3)	/* Set old stack pointer */

#ifdef CONFIG_SMP
	/* We need a sync somewhere here to make sure that if the
	 * previous task gets rescheduled on another CPU, it sees all
	 * stores it has performed on this one.
	 */
	sync
#endif /* CONFIG_SMP */

	tophys(r0,r4)
	mtspr	SPRN_SPRG_THREAD,r0	/* Update current THREAD phys addr */
	lwz	r1,KSP(r4)	/* Load new stack pointer */

	/* save the old current 'last' for return value */
	mr	r3,r2
	addi	r2,r4,-THREAD	/* Update current */

	lwz	r0,_CCR(r1)
	mtcrf	0xFF,r0
	/* r3-r12 are destroyed -- Cort */
	REST_NVGPRS(r1)

	lwz	r4,_NIP(r1)	/* Return to _switch caller in new task */
	mtlr	r4
	addi	r1,r1,INT_FRAME_SIZE
	blr

	.globl	fast_exception_return
fast_exception_return:
#if !(defined(CONFIG_4xx) || defined(CONFIG_BOOKE))
	andi.	r10,r9,MSR_RI		/* check for recoverable interrupt */
	beq	3f			/* if not, we've got problems */
#endif

<<<<<<< HEAD
2:	REST_GPRS(3, 6, r11)
	lwz	r10,_CCR(r11)
	REST_GPRS(1, 2, r11)
=======
2:	lwz	r10,_CCR(r11)
	REST_GPRS(1, 6, r11)
>>>>>>> d60c95ef
	mtcr	r10
	lwz	r10,_LINK(r11)
	mtlr	r10
	/* Clear the exception marker on the stack to avoid confusing stacktrace */
	li	r10, 0
	stw	r10, 8(r11)
	REST_GPR(10, r11)
#if defined(CONFIG_PPC_8xx) && defined(CONFIG_PERF_EVENTS)
	mtspr	SPRN_NRI, r0
#endif
	mtspr	SPRN_SRR1,r9
	mtspr	SPRN_SRR0,r12
	REST_GPR(9, r11)
	REST_GPR(12, r11)
	REST_GPR(11, r11)
	rfi
#ifdef CONFIG_40x
	b .	/* Prevent prefetch past rfi */
#endif
_ASM_NOKPROBE_SYMBOL(fast_exception_return)

/* aargh, a nonrecoverable interrupt, panic */
/* aargh, we don't know which trap this is */
3:
	li	r10,-1
	stw	r10,_TRAP(r11)
	prepare_transfer_to_handler
	bl	unrecoverable_exception
	trap	/* should not get here */

	.globl interrupt_return
interrupt_return:
	lwz	r4,_MSR(r1)
	addi	r3,r1,STACK_FRAME_OVERHEAD
	andi.	r0,r4,MSR_PR
	beq	.Lkernel_interrupt_return
	bl	interrupt_exit_user_prepare
	cmpwi	r3,0
	kuep_unlock
	bne-	.Lrestore_nvgprs

.Lfast_user_interrupt_return:
	lwz	r11,_NIP(r1)
	lwz	r12,_MSR(r1)
	mtspr	SPRN_SRR0,r11
	mtspr	SPRN_SRR1,r12

BEGIN_FTR_SECTION
	stwcx.	r0,0,r1		/* to clear the reservation */
FTR_SECTION_ELSE
	lwarx	r0,0,r1
ALT_FTR_SECTION_END_IFCLR(CPU_FTR_STCX_CHECKS_ADDRESS)

	lwz	r3,_CCR(r1)
	lwz	r4,_LINK(r1)
	lwz	r5,_CTR(r1)
	lwz	r6,_XER(r1)
	li	r0,0

	/*
	 * Leaving a stale exception marker on the stack can confuse
	 * the reliable stack unwinder later on. Clear it.
	 */
	stw	r0,8(r1)
	REST_GPRS(7, 12, r1)

	mtcr	r3
	mtlr	r4
	mtctr	r5
	mtspr	SPRN_XER,r6

	REST_GPRS(2, 6, r1)
	REST_GPR(0, r1)
	REST_GPR(1, r1)
	rfi
#ifdef CONFIG_40x
	b .	/* Prevent prefetch past rfi */
#endif

.Lrestore_nvgprs:
	REST_NVGPRS(r1)
	b	.Lfast_user_interrupt_return

.Lkernel_interrupt_return:
	bl	interrupt_exit_kernel_prepare

.Lfast_kernel_interrupt_return:
	cmpwi	cr1,r3,0
	lwz	r11,_NIP(r1)
	lwz	r12,_MSR(r1)
	mtspr	SPRN_SRR0,r11
	mtspr	SPRN_SRR1,r12

BEGIN_FTR_SECTION
	stwcx.	r0,0,r1		/* to clear the reservation */
FTR_SECTION_ELSE
	lwarx	r0,0,r1
ALT_FTR_SECTION_END_IFCLR(CPU_FTR_STCX_CHECKS_ADDRESS)

	lwz	r3,_LINK(r1)
	lwz	r4,_CTR(r1)
	lwz	r5,_XER(r1)
	lwz	r6,_CCR(r1)
	li	r0,0

	REST_GPRS(7, 12, r1)

	mtlr	r3
	mtctr	r4
	mtspr	SPRN_XER,r5

	/*
	 * Leaving a stale exception marker on the stack can confuse
	 * the reliable stack unwinder later on. Clear it.
	 */
	stw	r0,8(r1)

	REST_GPRS(2, 5, r1)

	bne-	cr1,1f /* emulate stack store */
	mtcr	r6
	REST_GPR(6, r1)
	REST_GPR(0, r1)
	REST_GPR(1, r1)
	rfi
#ifdef CONFIG_40x
	b .	/* Prevent prefetch past rfi */
#endif

1:	/*
	 * Emulate stack store with update. New r1 value was already calculated
	 * and updated in our interrupt regs by emulate_loadstore, but we can't
	 * store the previous value of r1 to the stack before re-loading our
	 * registers from it, otherwise they could be clobbered.  Use
	 * SPRG Scratch0 as temporary storage to hold the store
	 * data, as interrupts are disabled here so it won't be clobbered.
	 */
	mtcr	r6
#ifdef CONFIG_BOOKE
	mtspr	SPRN_SPRG_WSCRATCH0, r9
#else
	mtspr	SPRN_SPRG_SCRATCH0, r9
#endif
	addi	r9,r1,INT_FRAME_SIZE /* get original r1 */
	REST_GPR(6, r1)
	REST_GPR(0, r1)
	REST_GPR(1, r1)
	stw	r9,0(r1) /* perform store component of stwu */
#ifdef CONFIG_BOOKE
	mfspr	r9, SPRN_SPRG_RSCRATCH0
#else
	mfspr	r9, SPRN_SPRG_SCRATCH0
#endif
	rfi
#ifdef CONFIG_40x
	b .	/* Prevent prefetch past rfi */
#endif
_ASM_NOKPROBE_SYMBOL(interrupt_return)

#if defined(CONFIG_4xx) || defined(CONFIG_BOOKE)

/*
 * Returning from a critical interrupt in user mode doesn't need
 * to be any different from a normal exception.  For a critical
 * interrupt in the kernel, we just return (without checking for
 * preemption) since the interrupt may have happened at some crucial
 * place (e.g. inside the TLB miss handler), and because we will be
 * running with r1 pointing into critical_stack, not the current
 * process's kernel stack (and therefore current_thread_info() will
 * give the wrong answer).
 * We have to restore various SPRs that may have been in use at the
 * time of the critical interrupt.
 *
 */
#ifdef CONFIG_40x
#define PPC_40x_TURN_OFF_MSR_DR						    \
	/* avoid any possible TLB misses here by turning off MSR.DR, we	    \
	 * assume the instructions here are mapped by a pinned TLB entry */ \
	li	r10,MSR_IR;						    \
	mtmsr	r10;							    \
	isync;								    \
	tophys(r1, r1);
#else
#define PPC_40x_TURN_OFF_MSR_DR
#endif

#define RET_FROM_EXC_LEVEL(exc_lvl_srr0, exc_lvl_srr1, exc_lvl_rfi)	\
	REST_NVGPRS(r1);						\
	lwz	r3,_MSR(r1);						\
	andi.	r3,r3,MSR_PR;						\
	bne	interrupt_return;					\
<<<<<<< HEAD
	lwz	r0,GPR0(r1);						\
	lwz	r2,GPR2(r1);						\
	REST_GPRS(3, 8, r1);						\
=======
	REST_GPR(0, r1);						\
	REST_GPRS(2, 8, r1);						\
>>>>>>> d60c95ef
	lwz	r10,_XER(r1);						\
	lwz	r11,_CTR(r1);						\
	mtspr	SPRN_XER,r10;						\
	mtctr	r11;							\
	stwcx.	r0,0,r1;		/* to clear the reservation */	\
	lwz	r11,_LINK(r1);						\
	mtlr	r11;							\
	lwz	r10,_CCR(r1);						\
	mtcrf	0xff,r10;						\
	PPC_40x_TURN_OFF_MSR_DR;					\
	lwz	r9,_DEAR(r1);						\
	lwz	r10,_ESR(r1);						\
	mtspr	SPRN_DEAR,r9;						\
	mtspr	SPRN_ESR,r10;						\
	lwz	r11,_NIP(r1);						\
	lwz	r12,_MSR(r1);						\
	mtspr	exc_lvl_srr0,r11;					\
	mtspr	exc_lvl_srr1,r12;					\
	REST_GPRS(9, 12, r1);						\
	REST_GPR(1, r1);						\
	exc_lvl_rfi;							\
	b	.;		/* prevent prefetch past exc_lvl_rfi */

#define	RESTORE_xSRR(exc_lvl_srr0, exc_lvl_srr1)			\
	lwz	r9,_##exc_lvl_srr0(r1);					\
	lwz	r10,_##exc_lvl_srr1(r1);				\
	mtspr	SPRN_##exc_lvl_srr0,r9;					\
	mtspr	SPRN_##exc_lvl_srr1,r10;

#if defined(CONFIG_PPC_E500)
#ifdef CONFIG_PHYS_64BIT
#define	RESTORE_MAS7							\
	lwz	r11,MAS7(r1);						\
	mtspr	SPRN_MAS7,r11;
#else
#define	RESTORE_MAS7
#endif /* CONFIG_PHYS_64BIT */
#define RESTORE_MMU_REGS						\
	lwz	r9,MAS0(r1);						\
	lwz	r10,MAS1(r1);						\
	lwz	r11,MAS2(r1);						\
	mtspr	SPRN_MAS0,r9;						\
	lwz	r9,MAS3(r1);						\
	mtspr	SPRN_MAS1,r10;						\
	lwz	r10,MAS6(r1);						\
	mtspr	SPRN_MAS2,r11;						\
	mtspr	SPRN_MAS3,r9;						\
	mtspr	SPRN_MAS6,r10;						\
	RESTORE_MAS7;
#elif defined(CONFIG_44x)
#define RESTORE_MMU_REGS						\
	lwz	r9,MMUCR(r1);						\
	mtspr	SPRN_MMUCR,r9;
#else
#define RESTORE_MMU_REGS
#endif

#ifdef CONFIG_40x
	.globl	ret_from_crit_exc
ret_from_crit_exc:
	lis	r9,crit_srr0@ha;
	lwz	r9,crit_srr0@l(r9);
	lis	r10,crit_srr1@ha;
	lwz	r10,crit_srr1@l(r10);
	mtspr	SPRN_SRR0,r9;
	mtspr	SPRN_SRR1,r10;
	RET_FROM_EXC_LEVEL(SPRN_CSRR0, SPRN_CSRR1, PPC_RFCI)
_ASM_NOKPROBE_SYMBOL(ret_from_crit_exc)
#endif /* CONFIG_40x */

#ifdef CONFIG_BOOKE
	.globl	ret_from_crit_exc
ret_from_crit_exc:
	RESTORE_xSRR(SRR0,SRR1);
	RESTORE_MMU_REGS;
	RET_FROM_EXC_LEVEL(SPRN_CSRR0, SPRN_CSRR1, PPC_RFCI)
_ASM_NOKPROBE_SYMBOL(ret_from_crit_exc)

	.globl	ret_from_debug_exc
ret_from_debug_exc:
	RESTORE_xSRR(SRR0,SRR1);
	RESTORE_xSRR(CSRR0,CSRR1);
	RESTORE_MMU_REGS;
	RET_FROM_EXC_LEVEL(SPRN_DSRR0, SPRN_DSRR1, PPC_RFDI)
_ASM_NOKPROBE_SYMBOL(ret_from_debug_exc)

	.globl	ret_from_mcheck_exc
ret_from_mcheck_exc:
	RESTORE_xSRR(SRR0,SRR1);
	RESTORE_xSRR(CSRR0,CSRR1);
	RESTORE_xSRR(DSRR0,DSRR1);
	RESTORE_MMU_REGS;
	RET_FROM_EXC_LEVEL(SPRN_MCSRR0, SPRN_MCSRR1, PPC_RFMCI)
_ASM_NOKPROBE_SYMBOL(ret_from_mcheck_exc)
#endif /* CONFIG_BOOKE */
#endif /* !(CONFIG_4xx || CONFIG_BOOKE) */<|MERGE_RESOLUTION|>--- conflicted
+++ resolved
@@ -165,15 +165,8 @@
 	REST_NVGPRS(r1)
 	mtctr	r4
 	mtxer	r5
-<<<<<<< HEAD
-	lwz	r0,GPR0(r1)
-	lwz	r3,GPR3(r1)
-	REST_GPRS(4, 11, r1)
-	lwz	r12,GPR12(r1)
-=======
 	REST_GPR(0, r1)
 	REST_GPRS(3, 12, r1)
->>>>>>> d60c95ef
 	b	1b
 
 #ifdef CONFIG_44x
@@ -265,14 +258,8 @@
 	beq	3f			/* if not, we've got problems */
 #endif
 
-<<<<<<< HEAD
-2:	REST_GPRS(3, 6, r11)
-	lwz	r10,_CCR(r11)
-	REST_GPRS(1, 2, r11)
-=======
 2:	lwz	r10,_CCR(r11)
 	REST_GPRS(1, 6, r11)
->>>>>>> d60c95ef
 	mtcr	r10
 	lwz	r10,_LINK(r11)
 	mtlr	r10
@@ -464,14 +451,8 @@
 	lwz	r3,_MSR(r1);						\
 	andi.	r3,r3,MSR_PR;						\
 	bne	interrupt_return;					\
-<<<<<<< HEAD
-	lwz	r0,GPR0(r1);						\
-	lwz	r2,GPR2(r1);						\
-	REST_GPRS(3, 8, r1);						\
-=======
 	REST_GPR(0, r1);						\
 	REST_GPRS(2, 8, r1);						\
->>>>>>> d60c95ef
 	lwz	r10,_XER(r1);						\
 	lwz	r11,_CTR(r1);						\
 	mtspr	SPRN_XER,r10;						\
