/* SPDX-License-Identifier: GPL-2.0 */
/* Xen-specific pieces of head.S, intended to be included in the right
	place in head.S */

#ifdef CONFIG_XEN

#include <linux/elfnote.h>
#include <linux/init.h>

#include <asm/boot.h>
#include <asm/asm.h>
#include <asm/msr.h>
#include <asm/page_types.h>
#include <asm/percpu.h>
#include <asm/unwind_hints.h>

#include <xen/interface/elfnote.h>
#include <xen/interface/features.h>
#include <xen/interface/xen.h>
#include <xen/interface/xen-mca.h>
#include <asm/xen/interface.h>

.pushsection .noinstr.text, "ax"
	.balign PAGE_SIZE
SYM_CODE_START(hypercall_page)
	.rept (PAGE_SIZE / 32)
		UNWIND_HINT_FUNC
		ANNOTATE_NOENDBR
		ANNOTATE_UNRET_SAFE
		ret
		/*
		 * Xen will write the hypercall page, and sort out ENDBR.
		 */
		.skip 31, 0xcc
	.endr

#define HYPERCALL(n) \
	.equ xen_hypercall_##n, hypercall_page + __HYPERVISOR_##n * 32; \
	.type xen_hypercall_##n, @function; .size xen_hypercall_##n, 32
#include <asm/xen-hypercalls.h>
#undef HYPERCALL
SYM_CODE_END(hypercall_page)
.popsection

#ifdef CONFIG_XEN_PV
	__INIT
SYM_CODE_START(startup_xen)
	UNWIND_HINT_EMPTY
	ANNOTATE_NOENDBR
	cld

	mov initial_stack(%rip), %rsp

	/* Set up %gs.
	 *
	 * The base of %gs always points to fixed_percpu_data.  If the
	 * stack protector canary is enabled, it is located at %gs:40.
	 * Note that, on SMP, the boot cpu uses init data section until
	 * the per cpu areas are set up.
	 */
	movl	$MSR_GS_BASE,%ecx
	movq	$INIT_PER_CPU_VAR(fixed_percpu_data),%rax
	cdq
	wrmsr

	mov	%rsi, %rdi
	call xen_start_kernel
SYM_CODE_END(startup_xen)
	__FINIT

#ifdef CONFIG_XEN_PV_SMP
.pushsection .text
SYM_CODE_START(asm_cpu_bringup_and_idle)
	UNWIND_HINT_EMPTY
	ENDBR

	call cpu_bringup_and_idle
SYM_CODE_END(asm_cpu_bringup_and_idle)
.popsection
#endif
#endif

<<<<<<< HEAD
.pushsection .text
	.balign PAGE_SIZE
SYM_CODE_START(hypercall_page)
	.rept (PAGE_SIZE / 32)
		UNWIND_HINT_FUNC
		ANNOTATE_UNRET_SAFE
		ret
		.skip 31, 0xcc
	.endr

#define HYPERCALL(n) \
	.equ xen_hypercall_##n, hypercall_page + __HYPERVISOR_##n * 32; \
	.type xen_hypercall_##n, @function; .size xen_hypercall_##n, 32
#include <asm/xen-hypercalls.h>
#undef HYPERCALL
SYM_CODE_END(hypercall_page)
.popsection

=======
>>>>>>> d60c95ef
	ELFNOTE(Xen, XEN_ELFNOTE_GUEST_OS,       .asciz "linux")
	ELFNOTE(Xen, XEN_ELFNOTE_GUEST_VERSION,  .asciz "2.6")
	ELFNOTE(Xen, XEN_ELFNOTE_XEN_VERSION,    .asciz "xen-3.0")
#ifdef CONFIG_X86_32
	ELFNOTE(Xen, XEN_ELFNOTE_VIRT_BASE,      _ASM_PTR __PAGE_OFFSET)
#else
	ELFNOTE(Xen, XEN_ELFNOTE_VIRT_BASE,      _ASM_PTR __START_KERNEL_map)
	/* Map the p2m table to a 512GB-aligned user address. */
	ELFNOTE(Xen, XEN_ELFNOTE_INIT_P2M,       .quad (PUD_SIZE * PTRS_PER_PUD))
#endif
#ifdef CONFIG_XEN_PV
	ELFNOTE(Xen, XEN_ELFNOTE_ENTRY,          _ASM_PTR startup_xen)
#endif
	ELFNOTE(Xen, XEN_ELFNOTE_HYPERCALL_PAGE, _ASM_PTR hypercall_page)
	ELFNOTE(Xen, XEN_ELFNOTE_FEATURES,
		.ascii "!writable_page_tables|pae_pgdir_above_4gb")
	ELFNOTE(Xen, XEN_ELFNOTE_SUPPORTED_FEATURES,
		.long (1 << XENFEAT_writable_page_tables) |       \
		      (1 << XENFEAT_dom0) |                       \
		      (1 << XENFEAT_linux_rsdp_unrestricted))
	ELFNOTE(Xen, XEN_ELFNOTE_PAE_MODE,       .asciz "yes")
	ELFNOTE(Xen, XEN_ELFNOTE_LOADER,         .asciz "generic")
	ELFNOTE(Xen, XEN_ELFNOTE_L1_MFN_VALID,
		.quad _PAGE_PRESENT; .quad _PAGE_PRESENT)
	ELFNOTE(Xen, XEN_ELFNOTE_SUSPEND_CANCEL, .long 1)
	ELFNOTE(Xen, XEN_ELFNOTE_MOD_START_PFN,  .long 1)
	ELFNOTE(Xen, XEN_ELFNOTE_HV_START_LOW,   _ASM_PTR __HYPERVISOR_VIRT_START)
	ELFNOTE(Xen, XEN_ELFNOTE_PADDR_OFFSET,   _ASM_PTR 0)

#endif /*CONFIG_XEN */<|MERGE_RESOLUTION|>--- conflicted
+++ resolved
@@ -80,27 +80,6 @@
 #endif
 #endif
 
-<<<<<<< HEAD
-.pushsection .text
-	.balign PAGE_SIZE
-SYM_CODE_START(hypercall_page)
-	.rept (PAGE_SIZE / 32)
-		UNWIND_HINT_FUNC
-		ANNOTATE_UNRET_SAFE
-		ret
-		.skip 31, 0xcc
-	.endr
-
-#define HYPERCALL(n) \
-	.equ xen_hypercall_##n, hypercall_page + __HYPERVISOR_##n * 32; \
-	.type xen_hypercall_##n, @function; .size xen_hypercall_##n, 32
-#include <asm/xen-hypercalls.h>
-#undef HYPERCALL
-SYM_CODE_END(hypercall_page)
-.popsection
-
-=======
->>>>>>> d60c95ef
 	ELFNOTE(Xen, XEN_ELFNOTE_GUEST_OS,       .asciz "linux")
 	ELFNOTE(Xen, XEN_ELFNOTE_GUEST_VERSION,  .asciz "2.6")
 	ELFNOTE(Xen, XEN_ELFNOTE_XEN_VERSION,    .asciz "xen-3.0")
