/* SPDX-License-Identifier: GPL-2.0 */
#ifndef _ASM_X86_PTRACE_H
#define _ASM_X86_PTRACE_H

#include <asm/segment.h>
#include <asm/page_types.h>
#include <uapi/asm/ptrace.h>

#ifndef __ASSEMBLY__
#ifdef __i386__

struct pt_regs {
	/*
	 * NB: 32-bit x86 CPUs are inconsistent as what happens in the
	 * following cases (where %seg represents a segment register):
	 *
	 * - pushl %seg: some do a 16-bit write and leave the high
	 *   bits alone
	 * - movl %seg, [mem]: some do a 16-bit write despite the movl
	 * - IDT entry: some (e.g. 486) will leave the high bits of CS
	 *   and (if applicable) SS undefined.
	 *
	 * Fortunately, x86-32 doesn't read the high bits on POP or IRET,
	 * so we can just treat all of the segment registers as 16-bit
	 * values.
	 */
	unsigned long bx;
	unsigned long cx;
	unsigned long dx;
	unsigned long si;
	unsigned long di;
	unsigned long bp;
	unsigned long ax;
	unsigned short ds;
	unsigned short __dsh;
	unsigned short es;
	unsigned short __esh;
	unsigned short fs;
	unsigned short __fsh;
	/* On interrupt, gs and __gsh store the vector number. */
	unsigned short gs;
	unsigned short __gsh;
	/* On interrupt, this is the error code. */
	unsigned long orig_ax;
	unsigned long ip;
	unsigned short cs;
	unsigned short __csh;
	unsigned long flags;
	unsigned long sp;
	unsigned short ss;
	unsigned short __ssh;
};

#else /* __i386__ */

struct pt_regs {
/*
 * C ABI says these regs are callee-preserved. They aren't saved on kernel entry
 * unless syscall needs a complete, fully filled "struct pt_regs".
 */
	unsigned long r15;
	unsigned long r14;
	unsigned long r13;
	unsigned long r12;
	unsigned long bp;
	unsigned long bx;
/* These regs are callee-clobbered. Always saved on kernel entry. */
	unsigned long r11;
	unsigned long r10;
	unsigned long r9;
	unsigned long r8;
	unsigned long ax;
	unsigned long cx;
	unsigned long dx;
	unsigned long si;
	unsigned long di;
/*
 * On syscall entry, this is syscall#. On CPU exception, this is error code.
 * On hw interrupt, it's IRQ number:
 */
	unsigned long orig_ax;
/* Return frame for iretq */
	unsigned long ip;
	unsigned long cs;
	unsigned long flags;
	unsigned long sp;
	unsigned long ss;
/* top of stack page */
};

#endif /* !__i386__ */

#ifdef CONFIG_PARAVIRT
#include <asm/paravirt_types.h>
#endif

struct cpuinfo_x86;
struct task_struct;

extern unsigned long profile_pc(struct pt_regs *regs);

extern unsigned long
convert_ip_to_linear(struct task_struct *child, struct pt_regs *regs);
extern void send_sigtrap(struct pt_regs *regs, int error_code, int si_code);


static inline unsigned long regs_return_value(struct pt_regs *regs)
{
	return regs->ax;
}

static inline void regs_set_return_value(struct pt_regs *regs, unsigned long rc)
{
	regs->ax = rc;
}

/*
 * user_mode(regs) determines whether a register set came from user
 * mode.  On x86_32, this is true if V8086 mode was enabled OR if the
 * register set was from protected mode with RPL-3 CS value.  This
 * tricky test checks that with one comparison.
 *
 * On x86_64, vm86 mode is mercifully nonexistent, and we don't need
 * the extra check.
 */
static inline int user_mode(struct pt_regs *regs)
{
#ifdef CONFIG_X86_32
	return ((regs->cs & SEGMENT_RPL_MASK) | (regs->flags & X86_VM_MASK)) >= USER_RPL;
#else
	return !!(regs->cs & 3);
#endif
}

static inline int v8086_mode(struct pt_regs *regs)
{
#ifdef CONFIG_X86_32
	return (regs->flags & X86_VM_MASK);
#else
	return 0;	/* No V86 mode support in long mode */
#endif
}

static inline bool user_64bit_mode(struct pt_regs *regs)
{
#ifdef CONFIG_X86_64
#ifndef CONFIG_PARAVIRT_XXL
	/*
	 * On non-paravirt systems, this is the only long mode CPL 3
	 * selector.  We do not allow long mode selectors in the LDT.
	 */
	return regs->cs == __USER_CS;
#else
	/* Headers are too twisted for this to go in paravirt.h. */
	return regs->cs == __USER_CS || regs->cs == pv_info.extra_user_64bit_cs;
#endif
#else /* !CONFIG_X86_64 */
	return false;
#endif
}

#ifdef CONFIG_X86_64
#define current_user_stack_pointer()	current_pt_regs()->sp
#define compat_user_stack_pointer()	current_pt_regs()->sp
#endif

static inline unsigned long kernel_stack_pointer(struct pt_regs *regs)
{
	return regs->sp;
}

static inline unsigned long instruction_pointer(struct pt_regs *regs)
{
	return regs->ip;
}

static inline void instruction_pointer_set(struct pt_regs *regs,
		unsigned long val)
{
	regs->ip = val;
}

static inline unsigned long frame_pointer(struct pt_regs *regs)
{
	return regs->bp;
}

static inline unsigned long user_stack_pointer(struct pt_regs *regs)
{
	return regs->sp;
}

static inline void user_stack_pointer_set(struct pt_regs *regs,
		unsigned long val)
{
	regs->sp = val;
}

/* Query offset/name of register from its name/offset */
extern int regs_query_register_offset(const char *name);
extern const char *regs_query_register_name(unsigned int offset);
#define MAX_REG_OFFSET (offsetof(struct pt_regs, ss))

/**
 * regs_get_register() - get register value from its offset
 * @regs:	pt_regs from which register value is gotten.
 * @offset:	offset number of the register.
 *
 * regs_get_register returns the value of a register. The @offset is the
 * offset of the register in struct pt_regs address which specified by @regs.
 * If @offset is bigger than MAX_REG_OFFSET, this returns 0.
 */
static inline unsigned long regs_get_register(struct pt_regs *regs,
					      unsigned int offset)
{
	if (unlikely(offset > MAX_REG_OFFSET))
		return 0;
#ifdef CONFIG_X86_32
	/* The selector fields are 16-bit. */
	if (offset == offsetof(struct pt_regs, cs) ||
	    offset == offsetof(struct pt_regs, ss) ||
	    offset == offsetof(struct pt_regs, ds) ||
	    offset == offsetof(struct pt_regs, es) ||
	    offset == offsetof(struct pt_regs, fs) ||
	    offset == offsetof(struct pt_regs, gs)) {
		return *(u16 *)((unsigned long)regs + offset);

	}
#endif
	return *(unsigned long *)((unsigned long)regs + offset);
}

/**
 * regs_within_kernel_stack() - check the address in the stack
 * @regs:	pt_regs which contains kernel stack pointer.
 * @addr:	address which is checked.
 *
 * regs_within_kernel_stack() checks @addr is within the kernel stack page(s).
 * If @addr is within the kernel stack, it returns true. If not, returns false.
 */
static inline int regs_within_kernel_stack(struct pt_regs *regs,
					   unsigned long addr)
{
	return ((addr & ~(THREAD_SIZE - 1)) == (regs->sp & ~(THREAD_SIZE - 1)));
}

/**
 * regs_get_kernel_stack_nth_addr() - get the address of the Nth entry on stack
 * @regs:	pt_regs which contains kernel stack pointer.
 * @n:		stack entry number.
 *
 * regs_get_kernel_stack_nth() returns the address of the @n th entry of the
 * kernel stack which is specified by @regs. If the @n th entry is NOT in
 * the kernel stack, this returns NULL.
 */
static inline unsigned long *regs_get_kernel_stack_nth_addr(struct pt_regs *regs, unsigned int n)
{
<<<<<<< HEAD
	unsigned long *addr = (unsigned long *)kernel_stack_pointer(regs);
=======
	unsigned long *addr = (unsigned long *)regs->sp;
>>>>>>> f7688b48

	addr += n;
	if (regs_within_kernel_stack(regs, (unsigned long)addr))
		return addr;
	else
		return NULL;
}

/* To avoid include hell, we can't include uaccess.h */
extern long probe_kernel_read(void *dst, const void *src, size_t size);

/**
 * regs_get_kernel_stack_nth() - get Nth entry of the stack
 * @regs:	pt_regs which contains kernel stack pointer.
 * @n:		stack entry number.
 *
 * regs_get_kernel_stack_nth() returns @n th entry of the kernel stack which
 * is specified by @regs. If the @n th entry is NOT in the kernel stack
 * this returns 0.
 */
static inline unsigned long regs_get_kernel_stack_nth(struct pt_regs *regs,
						      unsigned int n)
{
	unsigned long *addr;
	unsigned long val;
	long ret;

	addr = regs_get_kernel_stack_nth_addr(regs, n);
	if (addr) {
		ret = probe_kernel_read(&val, addr, sizeof(val));
		if (!ret)
			return val;
	}
	return 0;
<<<<<<< HEAD
=======
}

/**
 * regs_get_kernel_argument() - get Nth function argument in kernel
 * @regs:	pt_regs of that context
 * @n:		function argument number (start from 0)
 *
 * regs_get_argument() returns @n th argument of the function call.
 * Note that this chooses most probably assignment, in some case
 * it can be incorrect.
 * This is expected to be called from kprobes or ftrace with regs
 * where the top of stack is the return address.
 */
static inline unsigned long regs_get_kernel_argument(struct pt_regs *regs,
						     unsigned int n)
{
	static const unsigned int argument_offs[] = {
#ifdef __i386__
		offsetof(struct pt_regs, ax),
		offsetof(struct pt_regs, cx),
		offsetof(struct pt_regs, dx),
#define NR_REG_ARGUMENTS 3
#else
		offsetof(struct pt_regs, di),
		offsetof(struct pt_regs, si),
		offsetof(struct pt_regs, dx),
		offsetof(struct pt_regs, cx),
		offsetof(struct pt_regs, r8),
		offsetof(struct pt_regs, r9),
#define NR_REG_ARGUMENTS 6
#endif
	};

	if (n >= NR_REG_ARGUMENTS) {
		n -= NR_REG_ARGUMENTS - 1;
		return regs_get_kernel_stack_nth(regs, n);
	} else
		return regs_get_register(regs, argument_offs[n]);
>>>>>>> f7688b48
}

#define arch_has_single_step()	(1)
#ifdef CONFIG_X86_DEBUGCTLMSR
#define arch_has_block_step()	(1)
#else
#define arch_has_block_step()	(boot_cpu_data.x86 >= 6)
#endif

#define ARCH_HAS_USER_SINGLE_STEP_REPORT

/*
 * When hitting ptrace_stop(), we cannot return using SYSRET because
 * that does not restore the full CPU state, only a minimal set.  The
 * ptracer can change arbitrary register values, which is usually okay
 * because the usual ptrace stops run off the signal delivery path which
 * forces IRET; however, ptrace_event() stops happen in arbitrary places
 * in the kernel and don't force IRET path.
 *
 * So force IRET path after a ptrace stop.
 */
#define arch_ptrace_stop_needed(code, info)				\
({									\
	force_iret();							\
	false;								\
})

struct user_desc;
extern int do_get_thread_area(struct task_struct *p, int idx,
			      struct user_desc __user *info);
extern int do_set_thread_area(struct task_struct *p, int idx,
			      struct user_desc __user *info, int can_allocate);

#endif /* !__ASSEMBLY__ */
#endif /* _ASM_X86_PTRACE_H */<|MERGE_RESOLUTION|>--- conflicted
+++ resolved
@@ -255,11 +255,7 @@
  */
 static inline unsigned long *regs_get_kernel_stack_nth_addr(struct pt_regs *regs, unsigned int n)
 {
-<<<<<<< HEAD
-	unsigned long *addr = (unsigned long *)kernel_stack_pointer(regs);
-=======
 	unsigned long *addr = (unsigned long *)regs->sp;
->>>>>>> f7688b48
 
 	addr += n;
 	if (regs_within_kernel_stack(regs, (unsigned long)addr))
@@ -294,8 +290,6 @@
 			return val;
 	}
 	return 0;
-<<<<<<< HEAD
-=======
 }
 
 /**
@@ -334,7 +328,6 @@
 		return regs_get_kernel_stack_nth(regs, n);
 	} else
 		return regs_get_register(regs, argument_offs[n]);
->>>>>>> f7688b48
 }
 
 #define arch_has_single_step()	(1)
