/* SPDX-License-Identifier: GPL-2.0 */
#ifndef _ASM_X86_UACCESS_H
#define _ASM_X86_UACCESS_H
/*
 * User space memory access functions
 */
#include <linux/compiler.h>
#include <linux/kasan-checks.h>
#include <linux/string.h>
#include <asm/asm.h>
#include <asm/page.h>
#include <asm/smap.h>
#include <asm/extable.h>

/*
 * The fs value determines whether argument validity checking should be
 * performed or not.  If get_fs() == USER_DS, checking is performed, with
 * get_fs() == KERNEL_DS, checking is bypassed.
 *
 * For historical reasons, these macros are grossly misnamed.
 */

#define MAKE_MM_SEG(s)	((mm_segment_t) { (s) })

#define KERNEL_DS	MAKE_MM_SEG(-1UL)
#define USER_DS 	MAKE_MM_SEG(TASK_SIZE_MAX)

#define get_fs()	(current->thread.addr_limit)
static inline void set_fs(mm_segment_t fs)
{
	current->thread.addr_limit = fs;
	/* On user-mode return, check fs is correct */
	set_thread_flag(TIF_FSCHECK);
}

#define segment_eq(a, b)	((a).seg == (b).seg)
#define user_addr_max() (current->thread.addr_limit.seg)

/*
 * Test whether a block of memory is a valid user space address.
 * Returns 0 if the range is valid, nonzero otherwise.
 */
static inline bool __chk_range_not_ok(unsigned long addr, unsigned long size, unsigned long limit)
{
	/*
	 * If we have used "sizeof()" for the size,
	 * we know it won't overflow the limit (but
	 * it might overflow the 'addr', so it's
	 * important to subtract the size from the
	 * limit, not add it to the address).
	 */
	if (__builtin_constant_p(size))
		return unlikely(addr > limit - size);

	/* Arbitrary sizes? Be careful about overflow */
	addr += size;
	if (unlikely(addr < size))
		return true;
	return unlikely(addr > limit);
}

#define __range_not_ok(addr, size, limit)				\
({									\
	__chk_user_ptr(addr);						\
	__chk_range_not_ok((unsigned long __force)(addr), size, limit); \
})

#ifdef CONFIG_DEBUG_ATOMIC_SLEEP
static inline bool pagefault_disabled(void);
# define WARN_ON_IN_IRQ()	\
	WARN_ON_ONCE(!in_task() && !pagefault_disabled())
#else
# define WARN_ON_IN_IRQ()
#endif

/**
 * access_ok - Checks if a user space pointer is valid
 * @addr: User space pointer to start of block to check
 * @size: Size of block to check
 *
 * Context: User context only. This function may sleep if pagefaults are
 *          enabled.
 *
 * Checks if a pointer to a block of memory in user space is valid.
 *
 * Note that, depending on architecture, this function probably just
 * checks that the pointer is in the user space range - after calling
 * this function, memory access functions may still return -EFAULT.
 *
 * Return: true (nonzero) if the memory block may be valid, false (zero)
 * if it is definitely invalid.
 */
#define access_ok(addr, size)					\
({									\
	WARN_ON_IN_IRQ();						\
	likely(!__range_not_ok(addr, size, user_addr_max()));		\
})

/*
 * These are the main single-value transfer routines.  They automatically
 * use the right size if we just have the right pointer type.
 *
 * This gets kind of ugly. We want to return _two_ values in "get_user()"
 * and yet we don't want to do any pointers, because that is too much
 * of a performance impact. Thus we have a few rather ugly macros here,
 * and hide all the ugliness from the user.
 *
 * The "__xxx" versions of the user access functions are versions that
 * do not verify the address space, that must have been done previously
 * with a separate "access_ok()" call (this is used when we do multiple
 * accesses to the same area of user memory).
 */

extern int __get_user_1(void);
extern int __get_user_2(void);
extern int __get_user_4(void);
extern int __get_user_8(void);
extern int __get_user_bad(void);

#define __uaccess_begin() stac()
#define __uaccess_end()   clac()
#define __uaccess_begin_nospec()	\
({					\
	stac();				\
	barrier_nospec();		\
})

/*
 * This is a type: either unsigned long, if the argument fits into
 * that type, or otherwise unsigned long long.
 */
#define __inttype(x) \
__typeof__(__builtin_choose_expr(sizeof(x) > sizeof(0UL), 0ULL, 0UL))

/**
 * get_user - Get a simple variable from user space.
 * @x:   Variable to store result.
 * @ptr: Source address, in user space.
 *
 * Context: User context only. This function may sleep if pagefaults are
 *          enabled.
 *
 * This macro copies a single simple variable from user space to kernel
 * space.  It supports simple types like char and int, but not larger
 * data types like structures or arrays.
 *
 * @ptr must have pointer-to-simple-variable type, and the result of
 * dereferencing @ptr must be assignable to @x without a cast.
 *
 * Return: zero on success, or -EFAULT on error.
 * On error, the variable @x is set to zero.
 */
/*
 * Careful: we have to cast the result to the type of the pointer
 * for sign reasons.
 *
 * The use of _ASM_DX as the register specifier is a bit of a
 * simplification, as gcc only cares about it as the starting point
 * and not size: for a 64-bit value it will use %ecx:%edx on 32 bits
 * (%ecx being the next register in gcc's x86 register sequence), and
 * %rdx on 64 bits.
 *
 * Clang/LLVM cares about the size of the register, but still wants
 * the base register for something that ends up being a pair.
 */
#define get_user(x, ptr)						\
({									\
	int __ret_gu;							\
	register __inttype(*(ptr)) __val_gu asm("%"_ASM_DX);		\
	__chk_user_ptr(ptr);						\
	might_fault();							\
	asm volatile("call __get_user_%P4"				\
		     : "=a" (__ret_gu), "=r" (__val_gu),		\
			ASM_CALL_CONSTRAINT				\
		     : "0" (ptr), "i" (sizeof(*(ptr))));		\
	(x) = (__force __typeof__(*(ptr))) __val_gu;			\
	__builtin_expect(__ret_gu, 0);					\
})

#define __put_user_x(size, x, ptr, __ret_pu)			\
	asm volatile("call __put_user_" #size : "=a" (__ret_pu)	\
		     : "0" ((typeof(*(ptr)))(x)), "c" (ptr) : "ebx")



#ifdef CONFIG_X86_32
#define __put_user_goto_u64(x, addr, label)			\
	asm_volatile_goto("\n"					\
		     "1:	movl %%eax,0(%1)\n"		\
		     "2:	movl %%edx,4(%1)\n"		\
		     _ASM_EXTABLE_UA(1b, %l2)			\
		     _ASM_EXTABLE_UA(2b, %l2)			\
		     : : "A" (x), "r" (addr)			\
		     : : label)

#define __put_user_asm_ex_u64(x, addr)					\
	asm volatile("\n"						\
		     "1:	movl %%eax,0(%1)\n"			\
		     "2:	movl %%edx,4(%1)\n"			\
		     "3:"						\
		     _ASM_EXTABLE_EX(1b, 2b)				\
		     _ASM_EXTABLE_EX(2b, 3b)				\
		     : : "A" (x), "r" (addr))

#define __put_user_x8(x, ptr, __ret_pu)				\
	asm volatile("call __put_user_8" : "=a" (__ret_pu)	\
		     : "A" ((typeof(*(ptr)))(x)), "c" (ptr) : "ebx")
#else
#define __put_user_goto_u64(x, ptr, label) \
	__put_user_goto(x, ptr, "q", "", "er", label)
#define __put_user_asm_ex_u64(x, addr)	\
	__put_user_asm_ex(x, addr, "q", "", "er")
#define __put_user_x8(x, ptr, __ret_pu) __put_user_x(8, x, ptr, __ret_pu)
#endif

extern void __put_user_bad(void);

/*
 * Strange magic calling convention: pointer in %ecx,
 * value in %eax(:%edx), return value in %eax. clobbers %rbx
 */
extern void __put_user_1(void);
extern void __put_user_2(void);
extern void __put_user_4(void);
extern void __put_user_8(void);

/**
 * put_user - Write a simple value into user space.
 * @x:   Value to copy to user space.
 * @ptr: Destination address, in user space.
 *
 * Context: User context only. This function may sleep if pagefaults are
 *          enabled.
 *
 * This macro copies a single simple value from kernel space to user
 * space.  It supports simple types like char and int, but not larger
 * data types like structures or arrays.
 *
 * @ptr must have pointer-to-simple-variable type, and @x must be assignable
 * to the result of dereferencing @ptr.
 *
 * Return: zero on success, or -EFAULT on error.
 */
#define put_user(x, ptr)					\
({								\
	int __ret_pu;						\
	__typeof__(*(ptr)) __pu_val;				\
	__chk_user_ptr(ptr);					\
	might_fault();						\
	__pu_val = x;						\
	switch (sizeof(*(ptr))) {				\
	case 1:							\
		__put_user_x(1, __pu_val, ptr, __ret_pu);	\
		break;						\
	case 2:							\
		__put_user_x(2, __pu_val, ptr, __ret_pu);	\
		break;						\
	case 4:							\
		__put_user_x(4, __pu_val, ptr, __ret_pu);	\
		break;						\
	case 8:							\
		__put_user_x8(__pu_val, ptr, __ret_pu);		\
		break;						\
	default:						\
		__put_user_x(X, __pu_val, ptr, __ret_pu);	\
		break;						\
	}							\
	__builtin_expect(__ret_pu, 0);				\
})

#define __put_user_size(x, ptr, size, label)				\
do {									\
	__chk_user_ptr(ptr);						\
	switch (size) {							\
	case 1:								\
		__put_user_goto(x, ptr, "b", "b", "iq", label);	\
		break;							\
	case 2:								\
		__put_user_goto(x, ptr, "w", "w", "ir", label);		\
		break;							\
	case 4:								\
		__put_user_goto(x, ptr, "l", "k", "ir", label);		\
		break;							\
	case 8:								\
<<<<<<< HEAD
		__put_user_asm_u64(x, ptr, retval, errret);		\
=======
		__put_user_goto_u64(x, ptr, label);			\
>>>>>>> f7688b48
		break;							\
	default:							\
		__put_user_bad();					\
	}								\
} while (0)

/*
 * This doesn't do __uaccess_begin/end - the exception handling
 * around it must do that.
 */
#define __put_user_size_ex(x, ptr, size)				\
do {									\
	__chk_user_ptr(ptr);						\
	switch (size) {							\
	case 1:								\
		__put_user_asm_ex(x, ptr, "b", "b", "iq");		\
		break;							\
	case 2:								\
		__put_user_asm_ex(x, ptr, "w", "w", "ir");		\
		break;							\
	case 4:								\
		__put_user_asm_ex(x, ptr, "l", "k", "ir");		\
		break;							\
	case 8:								\
		__put_user_asm_ex_u64((__typeof__(*ptr))(x), ptr);	\
		break;							\
	default:							\
		__put_user_bad();					\
	}								\
} while (0)

#ifdef CONFIG_X86_32
#define __get_user_asm_u64(x, ptr, retval, errret)			\
({									\
	__typeof__(ptr) __ptr = (ptr);					\
	asm volatile("\n"					\
		     "1:	movl %2,%%eax\n"			\
		     "2:	movl %3,%%edx\n"			\
		     "3:\n"				\
		     ".section .fixup,\"ax\"\n"				\
		     "4:	mov %4,%0\n"				\
		     "	xorl %%eax,%%eax\n"				\
		     "	xorl %%edx,%%edx\n"				\
		     "	jmp 3b\n"					\
		     ".previous\n"					\
		     _ASM_EXTABLE_UA(1b, 4b)				\
		     _ASM_EXTABLE_UA(2b, 4b)				\
		     : "=r" (retval), "=&A"(x)				\
		     : "m" (__m(__ptr)), "m" __m(((u32 __user *)(__ptr)) + 1),	\
		       "i" (errret), "0" (retval));			\
})

#define __get_user_asm_ex_u64(x, ptr)			(x) = __get_user_bad()
#else
#define __get_user_asm_u64(x, ptr, retval, errret) \
	 __get_user_asm(x, ptr, retval, "q", "", "=r", errret)
#define __get_user_asm_ex_u64(x, ptr) \
	 __get_user_asm_ex(x, ptr, "q", "", "=r")
#endif

#define __get_user_size(x, ptr, size, retval, errret)			\
do {									\
	retval = 0;							\
	__chk_user_ptr(ptr);						\
	switch (size) {							\
	case 1:								\
		__get_user_asm(x, ptr, retval, "b", "b", "=q", errret);	\
		break;							\
	case 2:								\
		__get_user_asm(x, ptr, retval, "w", "w", "=r", errret);	\
		break;							\
	case 4:								\
		__get_user_asm(x, ptr, retval, "l", "k", "=r", errret);	\
		break;							\
	case 8:								\
		__get_user_asm_u64(x, ptr, retval, errret);		\
		break;							\
	default:							\
		(x) = __get_user_bad();					\
	}								\
} while (0)

#define __get_user_asm(x, addr, err, itype, rtype, ltype, errret)	\
	asm volatile("\n"						\
		     "1:	mov"itype" %2,%"rtype"1\n"		\
		     "2:\n"						\
		     ".section .fixup,\"ax\"\n"				\
		     "3:	mov %3,%0\n"				\
		     "	xor"itype" %"rtype"1,%"rtype"1\n"		\
		     "	jmp 2b\n"					\
		     ".previous\n"					\
		     _ASM_EXTABLE_UA(1b, 3b)				\
		     : "=r" (err), ltype(x)				\
		     : "m" (__m(addr)), "i" (errret), "0" (err))

#define __get_user_asm_nozero(x, addr, err, itype, rtype, ltype, errret)	\
	asm volatile("\n"						\
		     "1:	mov"itype" %2,%"rtype"1\n"		\
		     "2:\n"						\
		     ".section .fixup,\"ax\"\n"				\
		     "3:	mov %3,%0\n"				\
		     "	jmp 2b\n"					\
		     ".previous\n"					\
		     _ASM_EXTABLE_UA(1b, 3b)				\
		     : "=r" (err), ltype(x)				\
		     : "m" (__m(addr)), "i" (errret), "0" (err))

/*
 * This doesn't do __uaccess_begin/end - the exception handling
 * around it must do that.
 */
#define __get_user_size_ex(x, ptr, size)				\
do {									\
	__chk_user_ptr(ptr);						\
	switch (size) {							\
	case 1:								\
		__get_user_asm_ex(x, ptr, "b", "b", "=q");		\
		break;							\
	case 2:								\
		__get_user_asm_ex(x, ptr, "w", "w", "=r");		\
		break;							\
	case 4:								\
		__get_user_asm_ex(x, ptr, "l", "k", "=r");		\
		break;							\
	case 8:								\
		__get_user_asm_ex_u64(x, ptr);				\
		break;							\
	default:							\
		(x) = __get_user_bad();					\
	}								\
} while (0)

#define __get_user_asm_ex(x, addr, itype, rtype, ltype)			\
	asm volatile("1:	mov"itype" %1,%"rtype"0\n"		\
		     "2:\n"						\
		     ".section .fixup,\"ax\"\n"				\
                     "3:xor"itype" %"rtype"0,%"rtype"0\n"		\
		     "  jmp 2b\n"					\
		     ".previous\n"					\
		     _ASM_EXTABLE_EX(1b, 3b)				\
		     : ltype(x) : "m" (__m(addr)))

#define __put_user_nocheck(x, ptr, size)			\
({								\
<<<<<<< HEAD
	int __pu_err;						\
	__typeof__(*(ptr)) __pu_val;				\
	__pu_val = x;						\
	__uaccess_begin();					\
	__put_user_size(__pu_val, (ptr), (size), __pu_err, -EFAULT);\
=======
	__label__ __pu_label;					\
	int __pu_err = -EFAULT;					\
	__typeof__(*(ptr)) __pu_val = (x);			\
	__typeof__(ptr) __pu_ptr = (ptr);			\
	__typeof__(size) __pu_size = (size);			\
	__uaccess_begin();					\
	__put_user_size(__pu_val, __pu_ptr, __pu_size, __pu_label);	\
	__pu_err = 0;						\
__pu_label:							\
>>>>>>> f7688b48
	__uaccess_end();					\
	__builtin_expect(__pu_err, 0);				\
})

#define __get_user_nocheck(x, ptr, size)				\
({									\
	int __gu_err;							\
	__inttype(*(ptr)) __gu_val;					\
	__typeof__(ptr) __gu_ptr = (ptr);				\
	__typeof__(size) __gu_size = (size);				\
	__uaccess_begin_nospec();					\
	__get_user_size(__gu_val, __gu_ptr, __gu_size, __gu_err, -EFAULT);	\
	__uaccess_end();						\
	(x) = (__force __typeof__(*(ptr)))__gu_val;			\
	__builtin_expect(__gu_err, 0);					\
})

/* FIXME: this hack is definitely wrong -AK */
struct __large_struct { unsigned long buf[100]; };
#define __m(x) (*(struct __large_struct __user *)(x))

/*
 * Tell gcc we read from memory instead of writing: this is because
 * we do not write to any memory gcc knows about, so there are no
 * aliasing issues.
 */
#define __put_user_goto(x, addr, itype, rtype, ltype, label)	\
	asm_volatile_goto("\n"						\
		"1:	mov"itype" %"rtype"0,%1\n"			\
		_ASM_EXTABLE_UA(1b, %l2)					\
		: : ltype(x), "m" (__m(addr))				\
		: : label)

#define __put_user_failed(x, addr, itype, rtype, ltype, errret)		\
	({	__label__ __puflab;					\
		int __pufret = errret;					\
		__put_user_goto(x,addr,itype,rtype,ltype,__puflab);	\
		__pufret = 0;						\
	__puflab: __pufret; })

#define __put_user_asm(x, addr, retval, itype, rtype, ltype, errret)	do {	\
	retval = __put_user_failed(x, addr, itype, rtype, ltype, errret);	\
} while (0)

#define __put_user_asm_ex(x, addr, itype, rtype, ltype)			\
	asm volatile("1:	mov"itype" %"rtype"0,%1\n"		\
		     "2:\n"						\
		     _ASM_EXTABLE_EX(1b, 2b)				\
		     : : ltype(x), "m" (__m(addr)))

/*
 * uaccess_try and catch
 */
#define uaccess_try	do {						\
	current->thread.uaccess_err = 0;				\
	__uaccess_begin();						\
	barrier();

#define uaccess_try_nospec do {						\
	current->thread.uaccess_err = 0;				\
	__uaccess_begin_nospec();					\

#define uaccess_catch(err)						\
	__uaccess_end();						\
	(err) |= (current->thread.uaccess_err ? -EFAULT : 0);		\
} while (0)

/**
 * __get_user - Get a simple variable from user space, with less checking.
 * @x:   Variable to store result.
 * @ptr: Source address, in user space.
 *
 * Context: User context only. This function may sleep if pagefaults are
 *          enabled.
 *
 * This macro copies a single simple variable from user space to kernel
 * space.  It supports simple types like char and int, but not larger
 * data types like structures or arrays.
 *
 * @ptr must have pointer-to-simple-variable type, and the result of
 * dereferencing @ptr must be assignable to @x without a cast.
 *
 * Caller must check the pointer with access_ok() before calling this
 * function.
 *
 * Return: zero on success, or -EFAULT on error.
 * On error, the variable @x is set to zero.
 */

#define __get_user(x, ptr)						\
	__get_user_nocheck((x), (ptr), sizeof(*(ptr)))

/**
 * __put_user - Write a simple value into user space, with less checking.
 * @x:   Value to copy to user space.
 * @ptr: Destination address, in user space.
 *
 * Context: User context only. This function may sleep if pagefaults are
 *          enabled.
 *
 * This macro copies a single simple value from kernel space to user
 * space.  It supports simple types like char and int, but not larger
 * data types like structures or arrays.
 *
 * @ptr must have pointer-to-simple-variable type, and @x must be assignable
 * to the result of dereferencing @ptr.
 *
 * Caller must check the pointer with access_ok() before calling this
 * function.
 *
 * Return: zero on success, or -EFAULT on error.
 */

#define __put_user(x, ptr)						\
	__put_user_nocheck((__typeof__(*(ptr)))(x), (ptr), sizeof(*(ptr)))

/*
 * {get|put}_user_try and catch
 *
 * get_user_try {
 *	get_user_ex(...);
 * } get_user_catch(err)
 */
#define get_user_try		uaccess_try_nospec
#define get_user_catch(err)	uaccess_catch(err)

#define get_user_ex(x, ptr)	do {					\
	unsigned long __gue_val;					\
	__get_user_size_ex((__gue_val), (ptr), (sizeof(*(ptr))));	\
	(x) = (__force __typeof__(*(ptr)))__gue_val;			\
} while (0)

#define put_user_try		uaccess_try
#define put_user_catch(err)	uaccess_catch(err)

#define put_user_ex(x, ptr)						\
	__put_user_size_ex((__typeof__(*(ptr)))(x), (ptr), sizeof(*(ptr)))

extern unsigned long
copy_from_user_nmi(void *to, const void __user *from, unsigned long n);
extern __must_check long
strncpy_from_user(char *dst, const char __user *src, long count);

extern __must_check long strnlen_user(const char __user *str, long n);

unsigned long __must_check clear_user(void __user *mem, unsigned long len);
unsigned long __must_check __clear_user(void __user *mem, unsigned long len);

extern void __cmpxchg_wrong_size(void)
	__compiletime_error("Bad argument size for cmpxchg");

#define __user_atomic_cmpxchg_inatomic(uval, ptr, old, new, size)	\
({									\
	int __ret = 0;							\
	__typeof__(*(ptr)) __old = (old);				\
	__typeof__(*(ptr)) __new = (new);				\
	__uaccess_begin_nospec();					\
	switch (size) {							\
	case 1:								\
	{								\
		asm volatile("\n"					\
			"1:\t" LOCK_PREFIX "cmpxchgb %4, %2\n"		\
			"2:\n"						\
			"\t.section .fixup, \"ax\"\n"			\
			"3:\tmov     %3, %0\n"				\
			"\tjmp     2b\n"				\
			"\t.previous\n"					\
			_ASM_EXTABLE_UA(1b, 3b)				\
			: "+r" (__ret), "=a" (__old), "+m" (*(ptr))	\
			: "i" (-EFAULT), "q" (__new), "1" (__old)	\
			: "memory"					\
		);							\
		break;							\
	}								\
	case 2:								\
	{								\
		asm volatile("\n"					\
			"1:\t" LOCK_PREFIX "cmpxchgw %4, %2\n"		\
			"2:\n"						\
			"\t.section .fixup, \"ax\"\n"			\
			"3:\tmov     %3, %0\n"				\
			"\tjmp     2b\n"				\
			"\t.previous\n"					\
			_ASM_EXTABLE_UA(1b, 3b)				\
			: "+r" (__ret), "=a" (__old), "+m" (*(ptr))	\
			: "i" (-EFAULT), "r" (__new), "1" (__old)	\
			: "memory"					\
		);							\
		break;							\
	}								\
	case 4:								\
	{								\
		asm volatile("\n"					\
			"1:\t" LOCK_PREFIX "cmpxchgl %4, %2\n"		\
			"2:\n"						\
			"\t.section .fixup, \"ax\"\n"			\
			"3:\tmov     %3, %0\n"				\
			"\tjmp     2b\n"				\
			"\t.previous\n"					\
			_ASM_EXTABLE_UA(1b, 3b)				\
			: "+r" (__ret), "=a" (__old), "+m" (*(ptr))	\
			: "i" (-EFAULT), "r" (__new), "1" (__old)	\
			: "memory"					\
		);							\
		break;							\
	}								\
	case 8:								\
	{								\
		if (!IS_ENABLED(CONFIG_X86_64))				\
			__cmpxchg_wrong_size();				\
									\
		asm volatile("\n"					\
			"1:\t" LOCK_PREFIX "cmpxchgq %4, %2\n"		\
			"2:\n"						\
			"\t.section .fixup, \"ax\"\n"			\
			"3:\tmov     %3, %0\n"				\
			"\tjmp     2b\n"				\
			"\t.previous\n"					\
			_ASM_EXTABLE_UA(1b, 3b)				\
			: "+r" (__ret), "=a" (__old), "+m" (*(ptr))	\
			: "i" (-EFAULT), "r" (__new), "1" (__old)	\
			: "memory"					\
		);							\
		break;							\
	}								\
	default:							\
		__cmpxchg_wrong_size();					\
	}								\
	__uaccess_end();						\
	*(uval) = __old;						\
	__ret;								\
})

#define user_atomic_cmpxchg_inatomic(uval, ptr, old, new)		\
({									\
	access_ok((ptr), sizeof(*(ptr))) ?		\
		__user_atomic_cmpxchg_inatomic((uval), (ptr),		\
				(old), (new), sizeof(*(ptr))) :		\
		-EFAULT;						\
})

/*
 * movsl can be slow when source and dest are not both 8-byte aligned
 */
#ifdef CONFIG_X86_INTEL_USERCOPY
extern struct movsl_mask {
	int mask;
} ____cacheline_aligned_in_smp movsl_mask;
#endif

#define ARCH_HAS_NOCACHE_UACCESS 1

#ifdef CONFIG_X86_32
# include <asm/uaccess_32.h>
#else
# include <asm/uaccess_64.h>
#endif

/*
 * We rely on the nested NMI work to allow atomic faults from the NMI path; the
 * nested NMI paths are careful to preserve CR2.
 *
 * Caller must use pagefault_enable/disable, or run in interrupt context,
 * and also do a uaccess_ok() check
 */
#define __copy_from_user_nmi __copy_from_user_inatomic

/*
 * The "unsafe" user accesses aren't really "unsafe", but the naming
 * is a big fat warning: you have to not only do the access_ok()
 * checking before using them, but you have to surround them with the
 * user_access_begin/end() pair.
 */
static __must_check __always_inline bool user_access_begin(const void __user *ptr, size_t len)
{
	if (unlikely(!access_ok(ptr,len)))
		return 0;
	__uaccess_begin_nospec();
	return 1;
}
#define user_access_begin(a,b)	user_access_begin(a,b)
#define user_access_end()	__uaccess_end()

#define user_access_save()	smap_save()
#define user_access_restore(x)	smap_restore(x)

#define unsafe_put_user(x, ptr, label)	\
	__put_user_size((__typeof__(*(ptr)))(x), (ptr), sizeof(*(ptr)), label)

#define unsafe_get_user(x, ptr, err_label)					\
do {										\
	int __gu_err;								\
	__inttype(*(ptr)) __gu_val;						\
	__get_user_size(__gu_val, (ptr), sizeof(*(ptr)), __gu_err, -EFAULT);	\
	(x) = (__force __typeof__(*(ptr)))__gu_val;				\
	if (unlikely(__gu_err)) goto err_label;					\
} while (0)

/*
 * We want the unsafe accessors to always be inlined and use
 * the error labels - thus the macro games.
 */
#define unsafe_copy_loop(dst, src, len, type, label)			\
	while (len >= sizeof(type)) {					\
		unsafe_put_user(*(type *)src,(type __user *)dst,label);	\
		dst += sizeof(type);					\
		src += sizeof(type);					\
		len -= sizeof(type);					\
	}

#define unsafe_copy_to_user(_dst,_src,_len,label)			\
do {									\
	char __user *__ucu_dst = (_dst);				\
	const char *__ucu_src = (_src);					\
	size_t __ucu_len = (_len);					\
	unsafe_copy_loop(__ucu_dst, __ucu_src, __ucu_len, u64, label);	\
	unsafe_copy_loop(__ucu_dst, __ucu_src, __ucu_len, u32, label);	\
	unsafe_copy_loop(__ucu_dst, __ucu_src, __ucu_len, u16, label);	\
	unsafe_copy_loop(__ucu_dst, __ucu_src, __ucu_len, u8, label);	\
} while (0)

#endif /* _ASM_X86_UACCESS_H */
<|MERGE_RESOLUTION|>--- conflicted
+++ resolved
@@ -282,11 +282,7 @@
 		__put_user_goto(x, ptr, "l", "k", "ir", label);		\
 		break;							\
 	case 8:								\
-<<<<<<< HEAD
-		__put_user_asm_u64(x, ptr, retval, errret);		\
-=======
 		__put_user_goto_u64(x, ptr, label);			\
->>>>>>> f7688b48
 		break;							\
 	default:							\
 		__put_user_bad();					\
@@ -431,13 +427,6 @@
 
 #define __put_user_nocheck(x, ptr, size)			\
 ({								\
-<<<<<<< HEAD
-	int __pu_err;						\
-	__typeof__(*(ptr)) __pu_val;				\
-	__pu_val = x;						\
-	__uaccess_begin();					\
-	__put_user_size(__pu_val, (ptr), (size), __pu_err, -EFAULT);\
-=======
 	__label__ __pu_label;					\
 	int __pu_err = -EFAULT;					\
 	__typeof__(*(ptr)) __pu_val = (x);			\
@@ -447,7 +436,6 @@
 	__put_user_size(__pu_val, __pu_ptr, __pu_size, __pu_label);	\
 	__pu_err = 0;						\
 __pu_label:							\
->>>>>>> f7688b48
 	__uaccess_end();					\
 	__builtin_expect(__pu_err, 0);				\
 })
