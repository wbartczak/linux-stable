/* SPDX-License-Identifier: GPL-2.0 */

#ifndef _ASM_X86_NOSPEC_BRANCH_H_
#define _ASM_X86_NOSPEC_BRANCH_H_

#include <linux/static_key.h>
#include <linux/objtool.h>
#include <linux/linkage.h>

#include <asm/alternative.h>
#include <asm/cpufeatures.h>
#include <asm/msr-index.h>
#include <asm/unwind_hints.h>
#include <asm/percpu.h>

#define RETPOLINE_THUNK_SIZE	32

/*
 * Fill the CPU return stack buffer.
 *
 * Each entry in the RSB, if used for a speculative 'ret', contains an
 * infinite 'pause; lfence; jmp' loop to capture speculative execution.
 *
 * This is required in various cases for retpoline and IBRS-based
 * mitigations for the Spectre variant 2 vulnerability. Sometimes to
 * eliminate potentially bogus entries from the RSB, and sometimes
 * purely to ensure that it doesn't get empty, which on some CPUs would
 * allow predictions from other (unwanted!) sources to be used.
 *
 * We define a CPP macro such that it can be used from both .S files and
 * inline assembly. It's possible to do a .macro and then include that
 * from C via asm(".include <asm/nospec-branch.h>") but let's not go there.
 */

#define RSB_CLEAR_LOOPS		32	/* To forcibly overwrite all entries */

/*
 * Common helper for __FILL_RETURN_BUFFER and __FILL_ONE_RETURN.
 */
#define __FILL_RETURN_SLOT			\
	ANNOTATE_INTRA_FUNCTION_CALL;		\
	call	772f;				\
	int3;					\
772:

/*
 * Stuff the entire RSB.
 *
 * Google experimented with loop-unrolling and this turned out to be
 * the optimal version - two calls, each with their own speculation
 * trap should their return address end up getting used, in a loop.
 */
#ifdef CONFIG_X86_64
#define __FILL_RETURN_BUFFER(reg, nr)			\
	mov	$(nr/2), reg;				\
771:							\
	__FILL_RETURN_SLOT				\
	__FILL_RETURN_SLOT				\
	add	$(BITS_PER_LONG/8) * 2, %_ASM_SP;	\
	dec	reg;					\
	jnz	771b;					\
	/* barrier for jnz misprediction */		\
	lfence;
#else
/*
 * i386 doesn't unconditionally have LFENCE, as such it can't
 * do a loop.
 */
#define __FILL_RETURN_BUFFER(reg, nr)			\
	.rept nr;					\
	__FILL_RETURN_SLOT;				\
	.endr;						\
	add	$(BITS_PER_LONG/8) * nr, %_ASM_SP;
#endif

/*
 * Stuff a single RSB slot.
 *
 * To mitigate Post-Barrier RSB speculation, one CALL instruction must be
 * forced to retire before letting a RET instruction execute.
 *
 * On PBRSB-vulnerable CPUs, it is not safe for a RET to be executed
 * before this point.
 */
#define __FILL_ONE_RETURN				\
	__FILL_RETURN_SLOT				\
	add	$(BITS_PER_LONG/8), %_ASM_SP;		\
	lfence;

#ifdef __ASSEMBLY__

/*
 * This should be used immediately before an indirect jump/call. It tells
 * objtool the subsequent indirect jump/call is vouched safe for retpoline
 * builds.
 */
.macro ANNOTATE_RETPOLINE_SAFE
	.Lannotate_\@:
	.pushsection .discard.retpoline_safe
	_ASM_PTR .Lannotate_\@
	.popsection
.endm

/*
 * (ab)use RETPOLINE_SAFE on RET to annotate away 'bare' RET instructions
 * vs RETBleed validation.
 */
#define ANNOTATE_UNRET_SAFE ANNOTATE_RETPOLINE_SAFE

/*
 * Abuse ANNOTATE_RETPOLINE_SAFE on a NOP to indicate UNRET_END, should
 * eventually turn into it's own annotation.
 */
.macro ANNOTATE_UNRET_END
#ifdef CONFIG_DEBUG_ENTRY
	ANNOTATE_RETPOLINE_SAFE
	nop
#endif
.endm

/*
<<<<<<< HEAD
=======
 * Equivalent to -mindirect-branch-cs-prefix; emit the 5 byte jmp/call
 * to the retpoline thunk with a CS prefix when the register requires
 * a RAX prefix byte to encode. Also see apply_retpolines().
 */
.macro __CS_PREFIX reg:req
	.irp rs,r8,r9,r10,r11,r12,r13,r14,r15
	.ifc \reg,\rs
	.byte 0x2e
	.endif
	.endr
.endm

/*
>>>>>>> d60c95ef
 * JMP_NOSPEC and CALL_NOSPEC macros can be used instead of a simple
 * indirect jmp/call which may be susceptible to the Spectre variant 2
 * attack.
 */
.macro JMP_NOSPEC reg:req
#ifdef CONFIG_RETPOLINE
<<<<<<< HEAD
	ALTERNATIVE_2 __stringify(ANNOTATE_RETPOLINE_SAFE; jmp *%\reg), \
		      __stringify(jmp __x86_indirect_thunk_\reg), X86_FEATURE_RETPOLINE, \
		      __stringify(lfence; ANNOTATE_RETPOLINE_SAFE; jmp *%\reg), X86_FEATURE_RETPOLINE_LFENCE
=======
	__CS_PREFIX \reg
	jmp	__x86_indirect_thunk_\reg
>>>>>>> d60c95ef
#else
	jmp	*%\reg
	int3
#endif
.endm

.macro CALL_NOSPEC reg:req
#ifdef CONFIG_RETPOLINE
<<<<<<< HEAD
	ALTERNATIVE_2 __stringify(ANNOTATE_RETPOLINE_SAFE; call *%\reg), \
		      __stringify(call __x86_indirect_thunk_\reg), X86_FEATURE_RETPOLINE, \
		      __stringify(lfence; ANNOTATE_RETPOLINE_SAFE; call *%\reg), X86_FEATURE_RETPOLINE_LFENCE
=======
	__CS_PREFIX \reg
	call	__x86_indirect_thunk_\reg
>>>>>>> d60c95ef
#else
	call	*%\reg
#endif
.endm

 /*
  * A simpler FILL_RETURN_BUFFER macro. Don't make people use the CPP
  * monstrosity above, manually.
  */
.macro FILL_RETURN_BUFFER reg:req nr:req ftr:req ftr2=ALT_NOT(X86_FEATURE_ALWAYS)
	ALTERNATIVE_2 "jmp .Lskip_rsb_\@", \
		__stringify(__FILL_RETURN_BUFFER(\reg,\nr)), \ftr, \
		__stringify(__FILL_ONE_RETURN), \ftr2

.Lskip_rsb_\@:
.endm

#ifdef CONFIG_CPU_UNRET_ENTRY
#define CALL_ZEN_UNTRAIN_RET	"call zen_untrain_ret"
#else
#define CALL_ZEN_UNTRAIN_RET	""
#endif

/*
 * Mitigate RETBleed for AMD/Hygon Zen uarch. Requires KERNEL CR3 because the
 * return thunk isn't mapped into the userspace tables (then again, AMD
 * typically has NO_MELTDOWN).
 *
 * While zen_untrain_ret() doesn't clobber anything but requires stack,
 * entry_ibpb() will clobber AX, CX, DX.
 *
 * As such, this must be placed after every *SWITCH_TO_KERNEL_CR3 at a point
 * where we have a stack but before any RET instruction.
 */
.macro UNTRAIN_RET
#if defined(CONFIG_CPU_UNRET_ENTRY) || defined(CONFIG_CPU_IBPB_ENTRY)
	ANNOTATE_UNRET_END
	ALTERNATIVE_2 "",						\
	              CALL_ZEN_UNTRAIN_RET, X86_FEATURE_UNRET,		\
		      "call entry_ibpb", X86_FEATURE_ENTRY_IBPB
#endif
.endm

#else /* __ASSEMBLY__ */

#define ANNOTATE_RETPOLINE_SAFE					\
	"999:\n\t"						\
	".pushsection .discard.retpoline_safe\n\t"		\
	_ASM_PTR " 999b\n\t"					\
	".popsection\n\t"

<<<<<<< HEAD
=======
typedef u8 retpoline_thunk_t[RETPOLINE_THUNK_SIZE];
extern retpoline_thunk_t __x86_indirect_thunk_array[];

>>>>>>> d60c95ef
extern void __x86_return_thunk(void);
extern void zen_untrain_ret(void);
extern void entry_ibpb(void);

#ifdef CONFIG_RETPOLINE

<<<<<<< HEAD
typedef u8 retpoline_thunk_t[RETPOLINE_THUNK_SIZE];

=======
>>>>>>> d60c95ef
#define GEN(reg) \
	extern retpoline_thunk_t __x86_indirect_thunk_ ## reg;
#include <asm/GEN-for-each-reg.h>
#undef GEN

<<<<<<< HEAD
extern retpoline_thunk_t __x86_indirect_thunk_array[];

=======
>>>>>>> d60c95ef
#ifdef CONFIG_X86_64

/*
 * Inline asm uses the %V modifier which is only in newer GCC
 * which is ensured when CONFIG_RETPOLINE is defined.
 */
# define CALL_NOSPEC						\
	ALTERNATIVE_2(						\
	ANNOTATE_RETPOLINE_SAFE					\
	"call *%[thunk_target]\n",				\
	"call __x86_indirect_thunk_%V[thunk_target]\n",		\
	X86_FEATURE_RETPOLINE,					\
	"lfence;\n"						\
	ANNOTATE_RETPOLINE_SAFE					\
	"call *%[thunk_target]\n",				\
	X86_FEATURE_RETPOLINE_LFENCE)

# define THUNK_TARGET(addr) [thunk_target] "r" (addr)

#else /* CONFIG_X86_32 */
/*
 * For i386 we use the original ret-equivalent retpoline, because
 * otherwise we'll run out of registers. We don't care about CET
 * here, anyway.
 */
# define CALL_NOSPEC						\
	ALTERNATIVE_2(						\
	ANNOTATE_RETPOLINE_SAFE					\
	"call *%[thunk_target]\n",				\
	"       jmp    904f;\n"					\
	"       .align 16\n"					\
	"901:	call   903f;\n"					\
	"902:	pause;\n"					\
	"    	lfence;\n"					\
	"       jmp    902b;\n"					\
	"       .align 16\n"					\
	"903:	lea    4(%%esp), %%esp;\n"			\
	"       pushl  %[thunk_target];\n"			\
	"       ret;\n"						\
	"       .align 16\n"					\
	"904:	call   901b;\n",				\
	X86_FEATURE_RETPOLINE,					\
	"lfence;\n"						\
	ANNOTATE_RETPOLINE_SAFE					\
	"call *%[thunk_target]\n",				\
	X86_FEATURE_RETPOLINE_LFENCE)

# define THUNK_TARGET(addr) [thunk_target] "rm" (addr)
#endif
#else /* No retpoline for C / inline asm */
# define CALL_NOSPEC "call *%[thunk_target]\n"
# define THUNK_TARGET(addr) [thunk_target] "rm" (addr)
#endif

/* The Spectre V2 mitigation variants */
enum spectre_v2_mitigation {
	SPECTRE_V2_NONE,
	SPECTRE_V2_RETPOLINE,
	SPECTRE_V2_LFENCE,
	SPECTRE_V2_EIBRS,
	SPECTRE_V2_EIBRS_RETPOLINE,
	SPECTRE_V2_EIBRS_LFENCE,
	SPECTRE_V2_IBRS,
};

/* The indirect branch speculation control variants */
enum spectre_v2_user_mitigation {
	SPECTRE_V2_USER_NONE,
	SPECTRE_V2_USER_STRICT,
	SPECTRE_V2_USER_STRICT_PREFERRED,
	SPECTRE_V2_USER_PRCTL,
	SPECTRE_V2_USER_SECCOMP,
};

/* The Speculative Store Bypass disable variants */
enum ssb_mitigation {
	SPEC_STORE_BYPASS_NONE,
	SPEC_STORE_BYPASS_DISABLE,
	SPEC_STORE_BYPASS_PRCTL,
	SPEC_STORE_BYPASS_SECCOMP,
};

extern char __indirect_thunk_start[];
extern char __indirect_thunk_end[];

static __always_inline
void alternative_msr_write(unsigned int msr, u64 val, unsigned int feature)
{
	asm volatile(ALTERNATIVE("", "wrmsr", %c[feature])
		: : "c" (msr),
		    "a" ((u32)val),
		    "d" ((u32)(val >> 32)),
		    [feature] "i" (feature)
		: "memory");
}

static inline void indirect_branch_prediction_barrier(void)
{
	u64 val = PRED_CMD_IBPB;

	alternative_msr_write(MSR_IA32_PRED_CMD, val, X86_FEATURE_USE_IBPB);
}

/* The Intel SPEC CTRL MSR base value cache */
extern u64 x86_spec_ctrl_base;
DECLARE_PER_CPU(u64, x86_spec_ctrl_current);
extern void update_spec_ctrl_cond(u64 val);
extern u64 spec_ctrl_current(void);

/*
 * With retpoline, we must use IBRS to restrict branch prediction
 * before calling into firmware.
 *
 * (Implemented as CPP macros due to header hell.)
 */
#define firmware_restrict_branch_speculation_start()			\
do {									\
	preempt_disable();						\
	alternative_msr_write(MSR_IA32_SPEC_CTRL,			\
			      spec_ctrl_current() | SPEC_CTRL_IBRS,	\
			      X86_FEATURE_USE_IBRS_FW);			\
	alternative_msr_write(MSR_IA32_PRED_CMD, PRED_CMD_IBPB,		\
			      X86_FEATURE_USE_IBPB_FW);			\
} while (0)

#define firmware_restrict_branch_speculation_end()			\
do {									\
	alternative_msr_write(MSR_IA32_SPEC_CTRL,			\
			      spec_ctrl_current(),			\
			      X86_FEATURE_USE_IBRS_FW);			\
	preempt_enable();						\
} while (0)

DECLARE_STATIC_KEY_FALSE(switch_to_cond_stibp);
DECLARE_STATIC_KEY_FALSE(switch_mm_cond_ibpb);
DECLARE_STATIC_KEY_FALSE(switch_mm_always_ibpb);

DECLARE_STATIC_KEY_FALSE(mds_user_clear);
DECLARE_STATIC_KEY_FALSE(mds_idle_clear);

DECLARE_STATIC_KEY_FALSE(switch_mm_cond_l1d_flush);

DECLARE_STATIC_KEY_FALSE(mmio_stale_data_clear);

#include <asm/segment.h>

/**
 * mds_clear_cpu_buffers - Mitigation for MDS and TAA vulnerability
 *
 * This uses the otherwise unused and obsolete VERW instruction in
 * combination with microcode which triggers a CPU buffer flush when the
 * instruction is executed.
 */
static __always_inline void mds_clear_cpu_buffers(void)
{
	static const u16 ds = __KERNEL_DS;

	/*
	 * Has to be the memory-operand variant because only that
	 * guarantees the CPU buffer flush functionality according to
	 * documentation. The register-operand variant does not.
	 * Works with any segment selector, but a valid writable
	 * data segment is the fastest variant.
	 *
	 * "cc" clobber is required because VERW modifies ZF.
	 */
	asm volatile("verw %[ds]" : : [ds] "m" (ds) : "cc");
}

/**
 * mds_user_clear_cpu_buffers - Mitigation for MDS and TAA vulnerability
 *
 * Clear CPU buffers if the corresponding static key is enabled
 */
static __always_inline void mds_user_clear_cpu_buffers(void)
{
	if (static_branch_likely(&mds_user_clear))
		mds_clear_cpu_buffers();
}

/**
 * mds_idle_clear_cpu_buffers - Mitigation for MDS vulnerability
 *
 * Clear CPU buffers if the corresponding static key is enabled
 */
static inline void mds_idle_clear_cpu_buffers(void)
{
	if (static_branch_likely(&mds_idle_clear))
		mds_clear_cpu_buffers();
}

#endif /* __ASSEMBLY__ */

#endif /* _ASM_X86_NOSPEC_BRANCH_H_ */<|MERGE_RESOLUTION|>--- conflicted
+++ resolved
@@ -119,8 +119,6 @@
 .endm
 
 /*
-<<<<<<< HEAD
-=======
  * Equivalent to -mindirect-branch-cs-prefix; emit the 5 byte jmp/call
  * to the retpoline thunk with a CS prefix when the register requires
  * a RAX prefix byte to encode. Also see apply_retpolines().
@@ -134,21 +132,14 @@
 .endm
 
 /*
->>>>>>> d60c95ef
  * JMP_NOSPEC and CALL_NOSPEC macros can be used instead of a simple
  * indirect jmp/call which may be susceptible to the Spectre variant 2
  * attack.
  */
 .macro JMP_NOSPEC reg:req
 #ifdef CONFIG_RETPOLINE
-<<<<<<< HEAD
-	ALTERNATIVE_2 __stringify(ANNOTATE_RETPOLINE_SAFE; jmp *%\reg), \
-		      __stringify(jmp __x86_indirect_thunk_\reg), X86_FEATURE_RETPOLINE, \
-		      __stringify(lfence; ANNOTATE_RETPOLINE_SAFE; jmp *%\reg), X86_FEATURE_RETPOLINE_LFENCE
-=======
 	__CS_PREFIX \reg
 	jmp	__x86_indirect_thunk_\reg
->>>>>>> d60c95ef
 #else
 	jmp	*%\reg
 	int3
@@ -157,14 +148,8 @@
 
 .macro CALL_NOSPEC reg:req
 #ifdef CONFIG_RETPOLINE
-<<<<<<< HEAD
-	ALTERNATIVE_2 __stringify(ANNOTATE_RETPOLINE_SAFE; call *%\reg), \
-		      __stringify(call __x86_indirect_thunk_\reg), X86_FEATURE_RETPOLINE, \
-		      __stringify(lfence; ANNOTATE_RETPOLINE_SAFE; call *%\reg), X86_FEATURE_RETPOLINE_LFENCE
-=======
 	__CS_PREFIX \reg
 	call	__x86_indirect_thunk_\reg
->>>>>>> d60c95ef
 #else
 	call	*%\reg
 #endif
@@ -216,33 +201,20 @@
 	_ASM_PTR " 999b\n\t"					\
 	".popsection\n\t"
 
-<<<<<<< HEAD
-=======
 typedef u8 retpoline_thunk_t[RETPOLINE_THUNK_SIZE];
 extern retpoline_thunk_t __x86_indirect_thunk_array[];
 
->>>>>>> d60c95ef
 extern void __x86_return_thunk(void);
 extern void zen_untrain_ret(void);
 extern void entry_ibpb(void);
 
 #ifdef CONFIG_RETPOLINE
 
-<<<<<<< HEAD
-typedef u8 retpoline_thunk_t[RETPOLINE_THUNK_SIZE];
-
-=======
->>>>>>> d60c95ef
 #define GEN(reg) \
 	extern retpoline_thunk_t __x86_indirect_thunk_ ## reg;
 #include <asm/GEN-for-each-reg.h>
 #undef GEN
 
-<<<<<<< HEAD
-extern retpoline_thunk_t __x86_indirect_thunk_array[];
-
-=======
->>>>>>> d60c95ef
 #ifdef CONFIG_X86_64
 
 /*
