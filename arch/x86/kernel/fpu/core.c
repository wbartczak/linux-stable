// SPDX-License-Identifier: GPL-2.0-only
/*
 *  Copyright (C) 1994 Linus Torvalds
 *
 *  Pentium III FXSR, SSE support
 *  General FPU state handling cleanups
 *	Gareth Hughes <gareth@valinux.com>, May 2000
 */
#include <asm/fpu/api.h>
#include <asm/fpu/regset.h>
#include <asm/fpu/sched.h>
#include <asm/fpu/signal.h>
#include <asm/fpu/types.h>
#include <asm/traps.h>
#include <asm/irq_regs.h>

#include <uapi/asm/kvm.h>

#include <linux/hardirq.h>
#include <linux/pkeys.h>
#include <linux/vmalloc.h>

#include "context.h"
#include "internal.h"
#include "legacy.h"
#include "xstate.h"

#define CREATE_TRACE_POINTS
#include <asm/trace/fpu.h>

#ifdef CONFIG_X86_64
DEFINE_STATIC_KEY_FALSE(__fpu_state_size_dynamic);
DEFINE_PER_CPU(u64, xfd_state);
#endif

/* The FPU state configuration data for kernel and user space */
struct fpu_state_config	fpu_kernel_cfg __ro_after_init;
struct fpu_state_config fpu_user_cfg __ro_after_init;

/*
 * Represents the initial FPU state. It's mostly (but not completely) zeroes,
 * depending on the FPU hardware format:
 */
struct fpstate init_fpstate __ro_after_init;

/* Track in-kernel FPU usage */
static DEFINE_PER_CPU(bool, in_kernel_fpu);

/*
 * Track which context is using the FPU on the CPU:
 */
DEFINE_PER_CPU(struct fpu *, fpu_fpregs_owner_ctx);

<<<<<<< HEAD
/*
 * Can we use the FPU in kernel mode with the
 * whole "kernel_fpu_begin/end()" sequence?
=======
/*
 * Can we use the FPU in kernel mode with the
 * whole "kernel_fpu_begin/end()" sequence?
 */
bool irq_fpu_usable(void)
{
	if (WARN_ON_ONCE(in_nmi()))
		return false;

	/* In kernel FPU usage already active? */
	if (this_cpu_read(in_kernel_fpu))
		return false;

	/*
	 * When not in NMI or hard interrupt context, FPU can be used in:
	 *
	 * - Task context except from within fpregs_lock()'ed critical
	 *   regions.
	 *
	 * - Soft interrupt processing context which cannot happen
	 *   while in a fpregs_lock()'ed critical region.
	 */
	if (!in_hardirq())
		return true;

	/*
	 * In hard interrupt context it's safe when soft interrupts
	 * are enabled, which means the interrupt did not hit in
	 * a fpregs_lock()'ed critical region.
	 */
	return !softirq_count();
}
EXPORT_SYMBOL(irq_fpu_usable);

/*
 * Track AVX512 state use because it is known to slow the max clock
 * speed of the core.
>>>>>>> d60c95ef
 */
static void update_avx_timestamp(struct fpu *fpu)
{
<<<<<<< HEAD
	if (WARN_ON_ONCE(in_nmi()))
		return false;

	/* In kernel FPU usage already active? */
	if (this_cpu_read(in_kernel_fpu))
		return false;

	/*
	 * When not in NMI or hard interrupt context, FPU can be used in:
	 *
	 * - Task context except from within fpregs_lock()'ed critical
	 *   regions.
	 *
	 * - Soft interrupt processing context which cannot happen
	 *   while in a fpregs_lock()'ed critical region.
	 */
	if (!in_hardirq())
		return true;

	/*
	 * In hard interrupt context it's safe when soft interrupts
	 * are enabled, which means the interrupt did not hit in
	 * a fpregs_lock()'ed critical region.
	 */
	return !softirq_count();
=======

#define AVX512_TRACKING_MASK	(XFEATURE_MASK_ZMM_Hi256 | XFEATURE_MASK_Hi16_ZMM)

	if (fpu->fpstate->regs.xsave.header.xfeatures & AVX512_TRACKING_MASK)
		fpu->avx512_timestamp = jiffies;
>>>>>>> d60c95ef
}

/*
 * Save the FPU register state in fpu->fpstate->regs. The register state is
 * preserved.
 *
 * Must be called with fpregs_lock() held.
 *
 * The legacy FNSAVE instruction clears all FPU state unconditionally, so
 * register state has to be reloaded. That might be a pointless exercise
 * when the FPU is going to be used by another task right after that. But
 * this only affects 20+ years old 32bit systems and avoids conditionals all
 * over the place.
 *
 * FXSAVE and all XSAVE variants preserve the FPU register state.
 */
void save_fpregs_to_fpstate(struct fpu *fpu)
{
	if (likely(use_xsave())) {
		os_xsave(fpu->fpstate);
		update_avx_timestamp(fpu);
		return;
	}

	if (likely(use_fxsr())) {
		fxsave(&fpu->fpstate->regs.fxsave);
		return;
	}

	/*
	 * Legacy FPU register saving, FNSAVE always clears FPU registers,
	 * so we have to reload them from the memory state.
	 */
	asm volatile("fnsave %[fp]; fwait" : [fp] "=m" (fpu->fpstate->regs.fsave));
	frstor(&fpu->fpstate->regs.fsave);
}

void restore_fpregs_from_fpstate(struct fpstate *fpstate, u64 mask)
{
	/*
	 * AMD K7/K8 and later CPUs up to Zen don't save/restore
	 * FDP/FIP/FOP unless an exception is pending. Clear the x87 state
	 * here by setting it to fixed values.  "m" is a random variable
	 * that should be in L1.
	 */
	if (unlikely(static_cpu_has_bug(X86_BUG_FXSAVE_LEAK))) {
		asm volatile(
			"fnclex\n\t"
			"emms\n\t"
			"fildl %P[addr]"	/* set F?P to defined value */
			: : [addr] "m" (fpstate));
	}

	if (use_xsave()) {
		/*
		 * Dynamically enabled features are enabled in XCR0, but
		 * usage requires also that the corresponding bits in XFD
		 * are cleared.  If the bits are set then using a related
		 * instruction will raise #NM. This allows to do the
		 * allocation of the larger FPU buffer lazy from #NM or if
		 * the task has no permission to kill it which would happen
		 * via #UD if the feature is disabled in XCR0.
		 *
		 * XFD state is following the same life time rules as
		 * XSTATE and to restore state correctly XFD has to be
		 * updated before XRSTORS otherwise the component would
		 * stay in or go into init state even if the bits are set
		 * in fpstate::regs::xsave::xfeatures.
		 */
		xfd_update_state(fpstate);

		/*
		 * Restoring state always needs to modify all features
		 * which are in @mask even if the current task cannot use
		 * extended features.
		 *
		 * So fpstate->xfeatures cannot be used here, because then
		 * a feature for which the task has no permission but was
		 * used by the previous task would not go into init state.
		 */
		mask = fpu_kernel_cfg.max_features & mask;

		os_xrstor(fpstate, mask);
	} else {
		if (use_fxsr())
			fxrstor(&fpstate->regs.fxsave);
		else
			frstor(&fpstate->regs.fsave);
	}
}

void fpu_reset_from_exception_fixup(void)
{
	restore_fpregs_from_fpstate(&init_fpstate, XFEATURE_MASK_FPSTATE);
}

#if IS_ENABLED(CONFIG_KVM)
static void __fpstate_reset(struct fpstate *fpstate, u64 xfd);

static void fpu_init_guest_permissions(struct fpu_guest *gfpu)
{
	struct fpu_state_perm *fpuperm;
	u64 perm;

	if (!IS_ENABLED(CONFIG_X86_64))
		return;

	spin_lock_irq(&current->sighand->siglock);
	fpuperm = &current->group_leader->thread.fpu.guest_perm;
	perm = fpuperm->__state_perm;

	/* First fpstate allocation locks down permissions. */
	WRITE_ONCE(fpuperm->__state_perm, perm | FPU_GUEST_PERM_LOCKED);

	spin_unlock_irq(&current->sighand->siglock);

	gfpu->perm = perm & ~FPU_GUEST_PERM_LOCKED;
}

bool fpu_alloc_guest_fpstate(struct fpu_guest *gfpu)
{
	struct fpstate *fpstate;
	unsigned int size;

	size = fpu_user_cfg.default_size + ALIGN(offsetof(struct fpstate, regs), 64);
	fpstate = vzalloc(size);
	if (!fpstate)
		return false;

	/* Leave xfd to 0 (the reset value defined by spec) */
	__fpstate_reset(fpstate, 0);
	fpstate_init_user(fpstate);
	fpstate->is_valloc	= true;
	fpstate->is_guest	= true;

	gfpu->fpstate		= fpstate;
	gfpu->xfeatures		= fpu_user_cfg.default_features;
	gfpu->perm		= fpu_user_cfg.default_features;

	/*
	 * KVM sets the FP+SSE bits in the XSAVE header when copying FPU state
	 * to userspace, even when XSAVE is unsupported, so that restoring FPU
	 * state on a different CPU that does support XSAVE can cleanly load
	 * the incoming state using its natural XSAVE.  In other words, KVM's
	 * uABI size may be larger than this host's default size.  Conversely,
	 * the default size should never be larger than KVM's base uABI size;
	 * all features that can expand the uABI size must be opt-in.
	 */
	gfpu->uabi_size		= sizeof(struct kvm_xsave);
	if (WARN_ON_ONCE(fpu_user_cfg.default_size > gfpu->uabi_size))
		gfpu->uabi_size = fpu_user_cfg.default_size;

	fpu_init_guest_permissions(gfpu);

	return true;
}
EXPORT_SYMBOL_GPL(fpu_alloc_guest_fpstate);

void fpu_free_guest_fpstate(struct fpu_guest *gfpu)
{
	struct fpstate *fps = gfpu->fpstate;

	if (!fps)
		return;

	if (WARN_ON_ONCE(!fps->is_valloc || !fps->is_guest || fps->in_use))
		return;

	gfpu->fpstate = NULL;
	vfree(fps);
}
EXPORT_SYMBOL_GPL(fpu_free_guest_fpstate);

/*
  * fpu_enable_guest_xfd_features - Check xfeatures against guest perm and enable
  * @guest_fpu:         Pointer to the guest FPU container
  * @xfeatures:         Features requested by guest CPUID
  *
  * Enable all dynamic xfeatures according to guest perm and requested CPUID.
  *
  * Return: 0 on success, error code otherwise
  */
int fpu_enable_guest_xfd_features(struct fpu_guest *guest_fpu, u64 xfeatures)
{
	lockdep_assert_preemption_enabled();

	/* Nothing to do if all requested features are already enabled. */
	xfeatures &= ~guest_fpu->xfeatures;
	if (!xfeatures)
		return 0;

	return __xfd_enable_feature(xfeatures, guest_fpu);
}
EXPORT_SYMBOL_GPL(fpu_enable_guest_xfd_features);

#ifdef CONFIG_X86_64
void fpu_update_guest_xfd(struct fpu_guest *guest_fpu, u64 xfd)
{
	fpregs_lock();
	guest_fpu->fpstate->xfd = xfd;
	if (guest_fpu->fpstate->in_use)
		xfd_update_state(guest_fpu->fpstate);
	fpregs_unlock();
}
EXPORT_SYMBOL_GPL(fpu_update_guest_xfd);

/**
 * fpu_sync_guest_vmexit_xfd_state - Synchronize XFD MSR and software state
 *
 * Must be invoked from KVM after a VMEXIT before enabling interrupts when
 * XFD write emulation is disabled. This is required because the guest can
 * freely modify XFD and the state at VMEXIT is not guaranteed to be the
 * same as the state on VMENTER. So software state has to be udpated before
 * any operation which depends on it can take place.
 *
 * Note: It can be invoked unconditionally even when write emulation is
 * enabled for the price of a then pointless MSR read.
 */
void fpu_sync_guest_vmexit_xfd_state(void)
{
	struct fpstate *fps = current->thread.fpu.fpstate;

	lockdep_assert_irqs_disabled();
	if (fpu_state_size_dynamic()) {
		rdmsrl(MSR_IA32_XFD, fps->xfd);
		__this_cpu_write(xfd_state, fps->xfd);
	}
}
EXPORT_SYMBOL_GPL(fpu_sync_guest_vmexit_xfd_state);
#endif /* CONFIG_X86_64 */

int fpu_swap_kvm_fpstate(struct fpu_guest *guest_fpu, bool enter_guest)
{
	struct fpstate *guest_fps = guest_fpu->fpstate;
	struct fpu *fpu = &current->thread.fpu;
	struct fpstate *cur_fps = fpu->fpstate;

	fpregs_lock();
	if (!cur_fps->is_confidential && !test_thread_flag(TIF_NEED_FPU_LOAD))
		save_fpregs_to_fpstate(fpu);

	/* Swap fpstate */
	if (enter_guest) {
		fpu->__task_fpstate = cur_fps;
		fpu->fpstate = guest_fps;
		guest_fps->in_use = true;
	} else {
		guest_fps->in_use = false;
		fpu->fpstate = fpu->__task_fpstate;
		fpu->__task_fpstate = NULL;
	}

	cur_fps = fpu->fpstate;

	if (!cur_fps->is_confidential) {
		/* Includes XFD update */
		restore_fpregs_from_fpstate(cur_fps, XFEATURE_MASK_FPSTATE);
	} else {
		/*
		 * XSTATE is restored by firmware from encrypted
		 * memory. Make sure XFD state is correct while
		 * running with guest fpstate
		 */
		xfd_update_state(cur_fps);
	}

	fpregs_mark_activate();
	fpregs_unlock();
	return 0;
}
EXPORT_SYMBOL_GPL(fpu_swap_kvm_fpstate);

void fpu_copy_guest_fpstate_to_uabi(struct fpu_guest *gfpu, void *buf,
				    unsigned int size, u32 pkru)
{
	struct fpstate *kstate = gfpu->fpstate;
	union fpregs_state *ustate = buf;
	struct membuf mb = { .p = buf, .left = size };

	if (cpu_feature_enabled(X86_FEATURE_XSAVE)) {
		__copy_xstate_to_uabi_buf(mb, kstate, pkru, XSTATE_COPY_XSAVE);
	} else {
		memcpy(&ustate->fxsave, &kstate->regs.fxsave,
		       sizeof(ustate->fxsave));
		/* Make it restorable on a XSAVE enabled host */
		ustate->xsave.header.xfeatures = XFEATURE_MASK_FPSSE;
	}
}
EXPORT_SYMBOL_GPL(fpu_copy_guest_fpstate_to_uabi);

int fpu_copy_uabi_to_guest_fpstate(struct fpu_guest *gfpu, const void *buf,
				   u64 xcr0, u32 *vpkru)
{
	struct fpstate *kstate = gfpu->fpstate;
	const union fpregs_state *ustate = buf;

	if (!cpu_feature_enabled(X86_FEATURE_XSAVE)) {
		if (ustate->xsave.header.xfeatures & ~XFEATURE_MASK_FPSSE)
			return -EINVAL;
		if (ustate->fxsave.mxcsr & ~mxcsr_feature_mask)
			return -EINVAL;
		memcpy(&kstate->regs.fxsave, &ustate->fxsave, sizeof(ustate->fxsave));
		return 0;
	}

	if (ustate->xsave.header.xfeatures & ~xcr0)
		return -EINVAL;

	/*
	 * Nullify @vpkru to preserve its current value if PKRU's bit isn't set
	 * in the header.  KVM's odd ABI is to leave PKRU untouched in this
	 * case (all other components are eventually re-initialized).
	 */
	if (!(ustate->xsave.header.xfeatures & XFEATURE_MASK_PKRU))
		vpkru = NULL;

	return copy_uabi_from_kernel_to_xstate(kstate, ustate, vpkru);
}
EXPORT_SYMBOL_GPL(fpu_copy_uabi_to_guest_fpstate);
#endif /* CONFIG_KVM */

void kernel_fpu_begin_mask(unsigned int kfpu_mask)
{
	preempt_disable();

	WARN_ON_FPU(!irq_fpu_usable());
	WARN_ON_FPU(this_cpu_read(in_kernel_fpu));

	this_cpu_write(in_kernel_fpu, true);

	if (!(current->flags & PF_KTHREAD) &&
	    !test_thread_flag(TIF_NEED_FPU_LOAD)) {
		set_thread_flag(TIF_NEED_FPU_LOAD);
		save_fpregs_to_fpstate(&current->thread.fpu);
	}
	__cpu_invalidate_fpregs_state();

	/* Put sane initial values into the control registers. */
	if (likely(kfpu_mask & KFPU_MXCSR) && boot_cpu_has(X86_FEATURE_XMM))
		ldmxcsr(MXCSR_DEFAULT);

	if (unlikely(kfpu_mask & KFPU_387) && boot_cpu_has(X86_FEATURE_FPU))
		asm volatile ("fninit");
}
EXPORT_SYMBOL_GPL(kernel_fpu_begin_mask);

void kernel_fpu_end(void)
{
	WARN_ON_FPU(!this_cpu_read(in_kernel_fpu));

	this_cpu_write(in_kernel_fpu, false);
	preempt_enable();
}
EXPORT_SYMBOL_GPL(kernel_fpu_end);

/*
 * Sync the FPU register state to current's memory register state when the
 * current task owns the FPU. The hardware register state is preserved.
 */
void fpu_sync_fpstate(struct fpu *fpu)
{
	WARN_ON_FPU(fpu != &current->thread.fpu);

	fpregs_lock();
	trace_x86_fpu_before_save(fpu);

	if (!test_thread_flag(TIF_NEED_FPU_LOAD))
		save_fpregs_to_fpstate(fpu);

	trace_x86_fpu_after_save(fpu);
	fpregs_unlock();
}

static inline unsigned int init_fpstate_copy_size(void)
{
	if (!use_xsave())
		return fpu_kernel_cfg.default_size;

	/* XSAVE(S) just needs the legacy and the xstate header part */
	return sizeof(init_fpstate.regs.xsave);
}

static inline void fpstate_init_fxstate(struct fpstate *fpstate)
{
	fpstate->regs.fxsave.cwd = 0x37f;
	fpstate->regs.fxsave.mxcsr = MXCSR_DEFAULT;
}

/*
 * Legacy x87 fpstate state init:
 */
static inline void fpstate_init_fstate(struct fpstate *fpstate)
{
	fpstate->regs.fsave.cwd = 0xffff037fu;
	fpstate->regs.fsave.swd = 0xffff0000u;
	fpstate->regs.fsave.twd = 0xffffffffu;
	fpstate->regs.fsave.fos = 0xffff0000u;
}

/*
 * Used in two places:
 * 1) Early boot to setup init_fpstate for non XSAVE systems
 * 2) fpu_init_fpstate_user() which is invoked from KVM
 */
void fpstate_init_user(struct fpstate *fpstate)
{
	if (!cpu_feature_enabled(X86_FEATURE_FPU)) {
		fpstate_init_soft(&fpstate->regs.soft);
		return;
	}

	xstate_init_xcomp_bv(&fpstate->regs.xsave, fpstate->xfeatures);

	if (cpu_feature_enabled(X86_FEATURE_FXSR))
		fpstate_init_fxstate(fpstate);
	else
		fpstate_init_fstate(fpstate);
}

static void __fpstate_reset(struct fpstate *fpstate, u64 xfd)
{
	/* Initialize sizes and feature masks */
	fpstate->size		= fpu_kernel_cfg.default_size;
	fpstate->user_size	= fpu_user_cfg.default_size;
	fpstate->xfeatures	= fpu_kernel_cfg.default_features;
	fpstate->user_xfeatures	= fpu_user_cfg.default_features;
	fpstate->xfd		= xfd;
}

void fpstate_reset(struct fpu *fpu)
{
	/* Set the fpstate pointer to the default fpstate */
	fpu->fpstate = &fpu->__fpstate;
	__fpstate_reset(fpu->fpstate, init_fpstate.xfd);

	/* Initialize the permission related info in fpu */
	fpu->perm.__state_perm		= fpu_kernel_cfg.default_features;
	fpu->perm.__state_size		= fpu_kernel_cfg.default_size;
	fpu->perm.__user_state_size	= fpu_user_cfg.default_size;
	/* Same defaults for guests */
	fpu->guest_perm = fpu->perm;
}

static inline void fpu_inherit_perms(struct fpu *dst_fpu)
{
	if (fpu_state_size_dynamic()) {
		struct fpu *src_fpu = &current->group_leader->thread.fpu;

		spin_lock_irq(&current->sighand->siglock);
		/* Fork also inherits the permissions of the parent */
		dst_fpu->perm = src_fpu->perm;
		dst_fpu->guest_perm = src_fpu->guest_perm;
		spin_unlock_irq(&current->sighand->siglock);
	}
}

/* Clone current's FPU state on fork */
int fpu_clone(struct task_struct *dst, unsigned long clone_flags, bool minimal)
{
	struct fpu *src_fpu = &current->thread.fpu;
	struct fpu *dst_fpu = &dst->thread.fpu;

	/* The new task's FPU state cannot be valid in the hardware. */
	dst_fpu->last_cpu = -1;

	fpstate_reset(dst_fpu);

	if (!cpu_feature_enabled(X86_FEATURE_FPU))
		return 0;

	/*
	 * Enforce reload for user space tasks and prevent kernel threads
	 * from trying to save the FPU registers on context switch.
	 */
	set_tsk_thread_flag(dst, TIF_NEED_FPU_LOAD);

	/*
	 * No FPU state inheritance for kernel threads and IO
	 * worker threads.
	 */
	if (minimal) {
		/* Clear out the minimal state */
		memcpy(&dst_fpu->fpstate->regs, &init_fpstate.regs,
		       init_fpstate_copy_size());
		return 0;
	}

	/*
	 * If a new feature is added, ensure all dynamic features are
	 * caller-saved from here!
	 */
	BUILD_BUG_ON(XFEATURE_MASK_USER_DYNAMIC != XFEATURE_MASK_XTILE_DATA);

	/*
	 * Save the default portion of the current FPU state into the
	 * clone. Assume all dynamic features to be defined as caller-
	 * saved, which enables skipping both the expansion of fpstate
	 * and the copying of any dynamic state.
	 *
	 * Do not use memcpy() when TIF_NEED_FPU_LOAD is set because
	 * copying is not valid when current uses non-default states.
	 */
	fpregs_lock();
	if (test_thread_flag(TIF_NEED_FPU_LOAD))
		fpregs_restore_userregs();
	save_fpregs_to_fpstate(dst_fpu);
	fpregs_unlock();
	if (!(clone_flags & CLONE_THREAD))
		fpu_inherit_perms(dst_fpu);

	/*
	 * Children never inherit PASID state.
	 * Force it to have its init value:
	 */
	if (use_xsave())
		dst_fpu->fpstate->regs.xsave.header.xfeatures &= ~XFEATURE_MASK_PASID;

	trace_x86_fpu_copy_src(src_fpu);
	trace_x86_fpu_copy_dst(dst_fpu);

	return 0;
}

/*
 * Whitelist the FPU register state embedded into task_struct for hardened
 * usercopy.
 */
void fpu_thread_struct_whitelist(unsigned long *offset, unsigned long *size)
{
	*offset = offsetof(struct thread_struct, fpu.__fpstate.regs);
	*size = fpu_kernel_cfg.default_size;
}

/*
 * Drops current FPU state: deactivates the fpregs and
 * the fpstate. NOTE: it still leaves previous contents
 * in the fpregs in the eager-FPU case.
 *
 * This function can be used in cases where we know that
 * a state-restore is coming: either an explicit one,
 * or a reschedule.
 */
void fpu__drop(struct fpu *fpu)
{
	preempt_disable();

	if (fpu == &current->thread.fpu) {
		/* Ignore delayed exceptions from user space */
		asm volatile("1: fwait\n"
			     "2:\n"
			     _ASM_EXTABLE(1b, 2b));
		fpregs_deactivate(fpu);
	}

	trace_x86_fpu_dropped(fpu);

	preempt_enable();
}

/*
 * Clear FPU registers by setting them up from the init fpstate.
 * Caller must do fpregs_[un]lock() around it.
 */
static inline void restore_fpregs_from_init_fpstate(u64 features_mask)
{
	if (use_xsave())
		os_xrstor(&init_fpstate, features_mask);
	else if (use_fxsr())
		fxrstor(&init_fpstate.regs.fxsave);
	else
		frstor(&init_fpstate.regs.fsave);

	pkru_write_default();
}

/*
 * Reset current->fpu memory state to the init values.
 */
static void fpu_reset_fpregs(void)
{
	struct fpu *fpu = &current->thread.fpu;

	fpregs_lock();
	fpu__drop(fpu);
	/*
	 * This does not change the actual hardware registers. It just
	 * resets the memory image and sets TIF_NEED_FPU_LOAD so a
	 * subsequent return to usermode will reload the registers from the
	 * task's memory image.
	 *
	 * Do not use fpstate_init() here. Just copy init_fpstate which has
	 * the correct content already except for PKRU.
	 *
	 * PKRU handling does not rely on the xstate when restoring for
	 * user space as PKRU is eagerly written in switch_to() and
	 * flush_thread().
	 */
	memcpy(&fpu->fpstate->regs, &init_fpstate.regs, init_fpstate_copy_size());
	set_thread_flag(TIF_NEED_FPU_LOAD);
	fpregs_unlock();
}

/*
 * Reset current's user FPU states to the init states.  current's
 * supervisor states, if any, are not modified by this function.  The
 * caller guarantees that the XSTATE header in memory is intact.
 */
void fpu__clear_user_states(struct fpu *fpu)
{
	WARN_ON_FPU(fpu != &current->thread.fpu);

	fpregs_lock();
	if (!cpu_feature_enabled(X86_FEATURE_FPU)) {
		fpu_reset_fpregs();
		fpregs_unlock();
		return;
	}

	/*
	 * Ensure that current's supervisor states are loaded into their
	 * corresponding registers.
	 */
	if (xfeatures_mask_supervisor() &&
	    !fpregs_state_valid(fpu, smp_processor_id()))
		os_xrstor_supervisor(fpu->fpstate);

	/* Reset user states in registers. */
	restore_fpregs_from_init_fpstate(XFEATURE_MASK_USER_RESTORE);

	/*
	 * Now all FPU registers have their desired values.  Inform the FPU
	 * state machine that current's FPU registers are in the hardware
	 * registers. The memory image does not need to be updated because
	 * any operation relying on it has to save the registers first when
	 * current's FPU is marked active.
	 */
	fpregs_mark_activate();
	fpregs_unlock();
}

void fpu_flush_thread(void)
{
	fpstate_reset(&current->thread.fpu);
	fpu_reset_fpregs();
}
/*
 * Load FPU context before returning to userspace.
 */
void switch_fpu_return(void)
{
	if (!static_cpu_has(X86_FEATURE_FPU))
		return;

	fpregs_restore_userregs();
}
EXPORT_SYMBOL_GPL(switch_fpu_return);

#ifdef CONFIG_X86_DEBUG_FPU
/*
 * If current FPU state according to its tracking (loaded FPU context on this
 * CPU) is not valid then we must have TIF_NEED_FPU_LOAD set so the context is
 * loaded on return to userland.
 */
void fpregs_assert_state_consistent(void)
{
	struct fpu *fpu = &current->thread.fpu;

	if (test_thread_flag(TIF_NEED_FPU_LOAD))
		return;

	WARN_ON_FPU(!fpregs_state_valid(fpu, smp_processor_id()));
}
EXPORT_SYMBOL_GPL(fpregs_assert_state_consistent);
#endif

void fpregs_mark_activate(void)
{
	struct fpu *fpu = &current->thread.fpu;

	fpregs_activate(fpu);
	fpu->last_cpu = smp_processor_id();
	clear_thread_flag(TIF_NEED_FPU_LOAD);
}

/*
 * x87 math exception handling:
 */

int fpu__exception_code(struct fpu *fpu, int trap_nr)
{
	int err;

	if (trap_nr == X86_TRAP_MF) {
		unsigned short cwd, swd;
		/*
		 * (~cwd & swd) will mask out exceptions that are not set to unmasked
		 * status.  0x3f is the exception bits in these regs, 0x200 is the
		 * C1 reg you need in case of a stack fault, 0x040 is the stack
		 * fault bit.  We should only be taking one exception at a time,
		 * so if this combination doesn't produce any single exception,
		 * then we have a bad program that isn't synchronizing its FPU usage
		 * and it will suffer the consequences since we won't be able to
		 * fully reproduce the context of the exception.
		 */
		if (boot_cpu_has(X86_FEATURE_FXSR)) {
			cwd = fpu->fpstate->regs.fxsave.cwd;
			swd = fpu->fpstate->regs.fxsave.swd;
		} else {
			cwd = (unsigned short)fpu->fpstate->regs.fsave.cwd;
			swd = (unsigned short)fpu->fpstate->regs.fsave.swd;
		}

		err = swd & ~cwd;
	} else {
		/*
		 * The SIMD FPU exceptions are handled a little differently, as there
		 * is only a single status/control register.  Thus, to determine which
		 * unmasked exception was caught we must mask the exception mask bits
		 * at 0x1f80, and then use these to mask the exception bits at 0x3f.
		 */
		unsigned short mxcsr = MXCSR_DEFAULT;

		if (boot_cpu_has(X86_FEATURE_XMM))
			mxcsr = fpu->fpstate->regs.fxsave.mxcsr;

		err = ~(mxcsr >> 7) & mxcsr;
	}

	if (err & 0x001) {	/* Invalid op */
		/*
		 * swd & 0x240 == 0x040: Stack Underflow
		 * swd & 0x240 == 0x240: Stack Overflow
		 * User must clear the SF bit (0x40) if set
		 */
		return FPE_FLTINV;
	} else if (err & 0x004) { /* Divide by Zero */
		return FPE_FLTDIV;
	} else if (err & 0x008) { /* Overflow */
		return FPE_FLTOVF;
	} else if (err & 0x012) { /* Denormal, Underflow */
		return FPE_FLTUND;
	} else if (err & 0x020) { /* Precision */
		return FPE_FLTRES;
	}

	/*
	 * If we're using IRQ 13, or supposedly even some trap
	 * X86_TRAP_MF implementations, it's possible
	 * we get a spurious trap, which is not an error.
	 */
	return 0;
}

/*
 * Initialize register state that may prevent from entering low-power idle.
 * This function will be invoked from the cpuidle driver only when needed.
 */
void fpu_idle_fpregs(void)
{
	/* Note: AMX_TILE being enabled implies XGETBV1 support */
	if (cpu_feature_enabled(X86_FEATURE_AMX_TILE) &&
	    (xfeatures_in_use() & XFEATURE_MASK_XTILE)) {
		tile_release();
		fpregs_deactivate(&current->thread.fpu);
	}
}<|MERGE_RESOLUTION|>--- conflicted
+++ resolved
@@ -51,11 +51,6 @@
  */
 DEFINE_PER_CPU(struct fpu *, fpu_fpregs_owner_ctx);
 
-<<<<<<< HEAD
-/*
- * Can we use the FPU in kernel mode with the
- * whole "kernel_fpu_begin/end()" sequence?
-=======
 /*
  * Can we use the FPU in kernel mode with the
  * whole "kernel_fpu_begin/end()" sequence?
@@ -93,43 +88,14 @@
 /*
  * Track AVX512 state use because it is known to slow the max clock
  * speed of the core.
->>>>>>> d60c95ef
  */
 static void update_avx_timestamp(struct fpu *fpu)
 {
-<<<<<<< HEAD
-	if (WARN_ON_ONCE(in_nmi()))
-		return false;
-
-	/* In kernel FPU usage already active? */
-	if (this_cpu_read(in_kernel_fpu))
-		return false;
-
-	/*
-	 * When not in NMI or hard interrupt context, FPU can be used in:
-	 *
-	 * - Task context except from within fpregs_lock()'ed critical
-	 *   regions.
-	 *
-	 * - Soft interrupt processing context which cannot happen
-	 *   while in a fpregs_lock()'ed critical region.
-	 */
-	if (!in_hardirq())
-		return true;
-
-	/*
-	 * In hard interrupt context it's safe when soft interrupts
-	 * are enabled, which means the interrupt did not hit in
-	 * a fpregs_lock()'ed critical region.
-	 */
-	return !softirq_count();
-=======
 
 #define AVX512_TRACKING_MASK	(XFEATURE_MASK_ZMM_Hi256 | XFEATURE_MASK_Hi16_ZMM)
 
 	if (fpu->fpstate->regs.xsave.header.xfeatures & AVX512_TRACKING_MASK)
 		fpu->avx512_timestamp = jiffies;
->>>>>>> d60c95ef
 }
 
 /*
