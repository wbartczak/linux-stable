--- conflicted
+++ resolved
@@ -1034,11 +1034,7 @@
 {
 	struct kvm_mmu_page *root;
 
-<<<<<<< HEAD
-	for_each_tdp_mmu_root(kvm, root, range->slot->as_id)
-=======
 	for_each_tdp_mmu_root_yield_safe(kvm, root, range->slot->as_id, false)
->>>>>>> 92b4b594
 		flush = zap_gfn_range(kvm, root, range->start, range->end,
 				      range->may_block, flush, false);
 
