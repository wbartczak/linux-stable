// SPDX-License-Identifier: GPL-2.0-only
#include <linux/kvm_host.h>

#include <asm/irq_remapping.h>
#include <asm/cpu.h>

#include "lapic.h"
#include "irq.h"
#include "posted_intr.h"
#include "trace.h"
#include "vmx.h"

/*
 * Maintain a per-CPU list of vCPUs that need to be awakened by wakeup_handler()
 * when a WAKEUP_VECTOR interrupted is posted.  vCPUs are added to the list when
 * the vCPU is scheduled out and is blocking (e.g. in HLT) with IRQs enabled.
 * The vCPUs posted interrupt descriptor is updated at the same time to set its
 * notification vector to WAKEUP_VECTOR, so that posted interrupt from devices
 * wake the target vCPUs.  vCPUs are removed from the list and the notification
 * vector is reset when the vCPU is scheduled in.
 */
<<<<<<< HEAD
static DEFINE_PER_CPU(struct list_head, blocked_vcpu_on_cpu);
static DEFINE_PER_CPU(raw_spinlock_t, blocked_vcpu_on_cpu_lock);
=======
static DEFINE_PER_CPU(struct list_head, wakeup_vcpus_on_cpu);
/*
 * Protect the per-CPU list with a per-CPU spinlock to handle task migration.
 * When a blocking vCPU is awakened _and_ migrated to a different pCPU, the
 * ->sched_in() path will need to take the vCPU off the list of the _previous_
 * CPU.  IRQs must be disabled when taking this lock, otherwise deadlock will
 * occur if a wakeup IRQ arrives and attempts to acquire the lock.
 */
static DEFINE_PER_CPU(raw_spinlock_t, wakeup_vcpus_on_cpu_lock);
>>>>>>> d60c95ef

static inline struct pi_desc *vcpu_to_pi_desc(struct kvm_vcpu *vcpu)
{
	return &(to_vmx(vcpu)->pi_desc);
}

static int pi_try_set_control(struct pi_desc *pi_desc, u64 *pold, u64 new)
{
	/*
	 * PID.ON can be set at any time by a different vCPU or by hardware,
	 * e.g. a device.  PID.control must be written atomically, and the
	 * update must be retried with a fresh snapshot an ON change causes
	 * the cmpxchg to fail.
	 */
	if (!try_cmpxchg64(&pi_desc->control, pold, new))
		return -EBUSY;

	return 0;
}

void vmx_vcpu_pi_load(struct kvm_vcpu *vcpu, int cpu)
{
	struct pi_desc *pi_desc = vcpu_to_pi_desc(vcpu);
	struct vcpu_vmx *vmx = to_vmx(vcpu);
	struct pi_desc old, new;
	unsigned long flags;
	unsigned int dest;

	/*
	 * To simplify hot-plug and dynamic toggling of APICv, keep PI.NDST and
	 * PI.SN up-to-date even if there is no assigned device or if APICv is
	 * deactivated due to a dynamic inhibit bit, e.g. for Hyper-V's SyncIC.
	 */
	if (!enable_apicv || !lapic_in_kernel(vcpu))
		return;

	/*
	 * If the vCPU wasn't on the wakeup list and wasn't migrated, then the
	 * full update can be skipped as neither the vector nor the destination
	 * needs to be changed.
	 */
	if (pi_desc->nv != POSTED_INTR_WAKEUP_VECTOR && vcpu->cpu == cpu) {
		/*
		 * Clear SN if it was set due to being preempted.  Again, do
		 * this even if there is no assigned device for simplicity.
		 */
		if (pi_test_and_clear_sn(pi_desc))
			goto after_clear_sn;
		return;
	}

<<<<<<< HEAD
	/* The full case.  */
	do {
		old.control = new.control = READ_ONCE(pi_desc->control);
=======
	local_irq_save(flags);
>>>>>>> d60c95ef

	/*
	 * If the vCPU was waiting for wakeup, remove the vCPU from the wakeup
	 * list of the _previous_ pCPU, which will not be the same as the
	 * current pCPU if the task was migrated.
	 */
	if (pi_desc->nv == POSTED_INTR_WAKEUP_VECTOR) {
		raw_spin_lock(&per_cpu(wakeup_vcpus_on_cpu_lock, vcpu->cpu));
		list_del(&vmx->pi_wakeup_list);
		raw_spin_unlock(&per_cpu(wakeup_vcpus_on_cpu_lock, vcpu->cpu));
	}

	dest = cpu_physical_id(cpu);
	if (!x2apic_mode)
		dest = (dest << 8) & 0xFF00;

	old.control = READ_ONCE(pi_desc->control);
	do {
		new.control = old.control;

		/*
		 * Clear SN (as above) and refresh the destination APIC ID to
		 * handle task migration (@cpu != vcpu->cpu).
		 */
		new.ndst = dest;
		new.sn = 0;

		/*
		 * Restore the notification vector; in the blocking case, the
		 * descriptor was modified on "put" to use the wakeup vector.
		 */
		new.nv = POSTED_INTR_VECTOR;
	} while (pi_try_set_control(pi_desc, &old.control, new.control));

	local_irq_restore(flags);

after_clear_sn:

	/*
	 * Clear SN before reading the bitmap.  The VT-d firmware
	 * writes the bitmap and reads SN atomically (5.2.3 in the
	 * spec), so it doesn't really have a memory barrier that
	 * pairs with this, but we cannot do that and we need one.
	 */
	smp_mb__after_atomic();

	if (!pi_is_pir_empty(pi_desc))
		pi_set_on(pi_desc);
}

static bool vmx_can_use_vtd_pi(struct kvm *kvm)
<<<<<<< HEAD
{
	return irqchip_in_kernel(kvm) && enable_apicv &&
		kvm_arch_has_assigned_device(kvm) &&
		irq_remapping_cap(IRQ_POSTING_CAP);
}

void vmx_vcpu_pi_put(struct kvm_vcpu *vcpu)
{
	struct pi_desc *pi_desc = vcpu_to_pi_desc(vcpu);

	if (!vmx_can_use_vtd_pi(vcpu->kvm))
		return;

	/* Set SN when the vCPU is preempted */
	if (vcpu->preempted)
		pi_set_sn(pi_desc);
}

static void __pi_post_block(struct kvm_vcpu *vcpu)
{
	struct pi_desc *pi_desc = vcpu_to_pi_desc(vcpu);
	struct pi_desc old, new;
	unsigned int dest;

	do {
		old.control = new.control = READ_ONCE(pi_desc->control);
		WARN(old.nv != POSTED_INTR_WAKEUP_VECTOR,
		     "Wakeup handler not enabled while the VCPU is blocked\n");

		dest = cpu_physical_id(vcpu->cpu);

		if (x2apic_mode)
			new.ndst = dest;
		else
			new.ndst = (dest << 8) & 0xFF00;

		/* set 'NV' to 'notification vector' */
		new.nv = POSTED_INTR_VECTOR;
	} while (cmpxchg64(&pi_desc->control, old.control,
			   new.control) != old.control);

	if (!WARN_ON_ONCE(vcpu->pre_pcpu == -1)) {
		raw_spin_lock(&per_cpu(blocked_vcpu_on_cpu_lock, vcpu->pre_pcpu));
		list_del(&vcpu->blocked_vcpu_list);
		raw_spin_unlock(&per_cpu(blocked_vcpu_on_cpu_lock, vcpu->pre_pcpu));
		vcpu->pre_pcpu = -1;
	}
=======
{
	return irqchip_in_kernel(kvm) && enable_apicv &&
		kvm_arch_has_assigned_device(kvm) &&
		irq_remapping_cap(IRQ_POSTING_CAP);
>>>>>>> d60c95ef
}

/*
 * Put the vCPU on this pCPU's list of vCPUs that needs to be awakened and set
 * WAKEUP as the notification vector in the PI descriptor.
 */
static void pi_enable_wakeup_handler(struct kvm_vcpu *vcpu)
{
	struct pi_desc *pi_desc = vcpu_to_pi_desc(vcpu);
	struct vcpu_vmx *vmx = to_vmx(vcpu);
	struct pi_desc old, new;
	unsigned long flags;

<<<<<<< HEAD
	if (!vmx_can_use_vtd_pi(vcpu->kvm) ||
	    vmx_interrupt_blocked(vcpu))
		return 0;

	WARN_ON(irqs_disabled());
	local_irq_disable();
	if (!WARN_ON_ONCE(vcpu->pre_pcpu != -1)) {
		vcpu->pre_pcpu = vcpu->cpu;
		raw_spin_lock(&per_cpu(blocked_vcpu_on_cpu_lock, vcpu->pre_pcpu));
		list_add_tail(&vcpu->blocked_vcpu_list,
			      &per_cpu(blocked_vcpu_on_cpu,
				       vcpu->pre_pcpu));
		raw_spin_unlock(&per_cpu(blocked_vcpu_on_cpu_lock, vcpu->pre_pcpu));
	}

	do {
		old.control = new.control = READ_ONCE(pi_desc->control);

		WARN((pi_desc->sn == 1),
		     "Warning: SN field of posted-interrupts "
		     "is set before blocking\n");
=======
	local_irq_save(flags);
>>>>>>> d60c95ef

	raw_spin_lock(&per_cpu(wakeup_vcpus_on_cpu_lock, vcpu->cpu));
	list_add_tail(&vmx->pi_wakeup_list,
		      &per_cpu(wakeup_vcpus_on_cpu, vcpu->cpu));
	raw_spin_unlock(&per_cpu(wakeup_vcpus_on_cpu_lock, vcpu->cpu));

	WARN(pi_desc->sn, "PI descriptor SN field set before blocking");

	old.control = READ_ONCE(pi_desc->control);
	do {
		/* set 'NV' to 'wakeup vector' */
		new.control = old.control;
		new.nv = POSTED_INTR_WAKEUP_VECTOR;
	} while (pi_try_set_control(pi_desc, &old.control, new.control));

	/*
	 * Send a wakeup IPI to this CPU if an interrupt may have been posted
	 * before the notification vector was updated, in which case the IRQ
	 * will arrive on the non-wakeup vector.  An IPI is needed as calling
	 * try_to_wake_up() from ->sched_out() isn't allowed (IRQs are not
	 * enabled until it is safe to call try_to_wake_up() on the task being
	 * scheduled out).
	 */
	if (pi_test_on(&new))
		apic->send_IPI_self(POSTED_INTR_WAKEUP_VECTOR);

	local_irq_restore(flags);
}

static bool vmx_needs_pi_wakeup(struct kvm_vcpu *vcpu)
{
	/*
	 * The default posted interrupt vector does nothing when
	 * invoked outside guest mode.   Return whether a blocked vCPU
	 * can be the target of posted interrupts, as is the case when
	 * using either IPI virtualization or VT-d PI, so that the
	 * notification vector is switched to the one that calls
	 * back to the pi_wakeup_handler() function.
	 */
	return vmx_can_use_ipiv(vcpu) || vmx_can_use_vtd_pi(vcpu->kvm);
}

void vmx_vcpu_pi_put(struct kvm_vcpu *vcpu)
{
	struct pi_desc *pi_desc = vcpu_to_pi_desc(vcpu);

	if (!vmx_needs_pi_wakeup(vcpu))
		return;

	if (kvm_vcpu_is_blocking(vcpu) && !vmx_interrupt_blocked(vcpu))
		pi_enable_wakeup_handler(vcpu);

	/*
	 * Set SN when the vCPU is preempted.  Note, the vCPU can both be seen
	 * as blocking and preempted, e.g. if it's preempted between setting
	 * its wait state and manually scheduling out.
	 */
	if (vcpu->preempted)
		pi_set_sn(pi_desc);
}

/*
 * Handler for POSTED_INTERRUPT_WAKEUP_VECTOR.
 */
void pi_wakeup_handler(void)
{
	int cpu = smp_processor_id();
	struct list_head *wakeup_list = &per_cpu(wakeup_vcpus_on_cpu, cpu);
	raw_spinlock_t *spinlock = &per_cpu(wakeup_vcpus_on_cpu_lock, cpu);
	struct vcpu_vmx *vmx;

<<<<<<< HEAD
	raw_spin_lock(&per_cpu(blocked_vcpu_on_cpu_lock, cpu));
	list_for_each_entry(vcpu, &per_cpu(blocked_vcpu_on_cpu, cpu),
			blocked_vcpu_list) {
		struct pi_desc *pi_desc = vcpu_to_pi_desc(vcpu);
=======
	raw_spin_lock(spinlock);
	list_for_each_entry(vmx, wakeup_list, pi_wakeup_list) {
>>>>>>> d60c95ef

		if (pi_test_on(&vmx->pi_desc))
			kvm_vcpu_wake_up(&vmx->vcpu);
	}
<<<<<<< HEAD
	raw_spin_unlock(&per_cpu(blocked_vcpu_on_cpu_lock, cpu));
=======
	raw_spin_unlock(spinlock);
>>>>>>> d60c95ef
}

void __init pi_init_cpu(int cpu)
{
<<<<<<< HEAD
	INIT_LIST_HEAD(&per_cpu(blocked_vcpu_on_cpu, cpu));
	raw_spin_lock_init(&per_cpu(blocked_vcpu_on_cpu_lock, cpu));
=======
	INIT_LIST_HEAD(&per_cpu(wakeup_vcpus_on_cpu, cpu));
	raw_spin_lock_init(&per_cpu(wakeup_vcpus_on_cpu_lock, cpu));
>>>>>>> d60c95ef
}

bool pi_has_pending_interrupt(struct kvm_vcpu *vcpu)
{
	struct pi_desc *pi_desc = vcpu_to_pi_desc(vcpu);

	return pi_test_on(pi_desc) ||
		(pi_test_sn(pi_desc) && !pi_is_pir_empty(pi_desc));
}


/*
 * Bail out of the block loop if the VM has an assigned
 * device, but the blocking vCPU didn't reconfigure the
 * PI.NV to the wakeup vector, i.e. the assigned device
 * came along after the initial check in vmx_vcpu_pi_put().
 */
void vmx_pi_start_assignment(struct kvm *kvm)
{
	if (!irq_remapping_cap(IRQ_POSTING_CAP))
		return;

	kvm_make_all_cpus_request(kvm, KVM_REQ_UNBLOCK);
}

/*
 * vmx_pi_update_irte - set IRTE for Posted-Interrupts
 *
 * @kvm: kvm
 * @host_irq: host irq of the interrupt
 * @guest_irq: gsi of the interrupt
 * @set: set or unset PI
 * returns 0 on success, < 0 on failure
 */
int vmx_pi_update_irte(struct kvm *kvm, unsigned int host_irq,
		       uint32_t guest_irq, bool set)
{
	struct kvm_kernel_irq_routing_entry *e;
	struct kvm_irq_routing_table *irq_rt;
	struct kvm_lapic_irq irq;
	struct kvm_vcpu *vcpu;
	struct vcpu_data vcpu_info;
	int idx, ret = 0;

	if (!vmx_can_use_vtd_pi(kvm))
		return 0;

	idx = srcu_read_lock(&kvm->irq_srcu);
	irq_rt = srcu_dereference(kvm->irq_routing, &kvm->irq_srcu);
	if (guest_irq >= irq_rt->nr_rt_entries ||
	    hlist_empty(&irq_rt->map[guest_irq])) {
		pr_warn_once("no route for guest_irq %u/%u (broken user space?)\n",
			     guest_irq, irq_rt->nr_rt_entries);
		goto out;
	}

	hlist_for_each_entry(e, &irq_rt->map[guest_irq], link) {
		if (e->type != KVM_IRQ_ROUTING_MSI)
			continue;
		/*
		 * VT-d PI cannot support posting multicast/broadcast
		 * interrupts to a vCPU, we still use interrupt remapping
		 * for these kind of interrupts.
		 *
		 * For lowest-priority interrupts, we only support
		 * those with single CPU as the destination, e.g. user
		 * configures the interrupts via /proc/irq or uses
		 * irqbalance to make the interrupts single-CPU.
		 *
		 * We will support full lowest-priority interrupt later.
		 *
		 * In addition, we can only inject generic interrupts using
		 * the PI mechanism, refuse to route others through it.
		 */

		kvm_set_msi_irq(kvm, e, &irq);
		if (!kvm_intr_is_single_vcpu(kvm, &irq, &vcpu) ||
		    !kvm_irq_is_postable(&irq)) {
			/*
			 * Make sure the IRTE is in remapped mode if
			 * we don't handle it in posted mode.
			 */
			ret = irq_set_vcpu_affinity(host_irq, NULL);
			if (ret < 0) {
				printk(KERN_INFO
				   "failed to back to remapped mode, irq: %u\n",
				   host_irq);
				goto out;
			}

			continue;
		}

		vcpu_info.pi_desc_addr = __pa(vcpu_to_pi_desc(vcpu));
		vcpu_info.vector = irq.vector;

		trace_kvm_pi_irte_update(host_irq, vcpu->vcpu_id, e->gsi,
				vcpu_info.vector, vcpu_info.pi_desc_addr, set);

		if (set)
			ret = irq_set_vcpu_affinity(host_irq, &vcpu_info);
		else
			ret = irq_set_vcpu_affinity(host_irq, NULL);

		if (ret < 0) {
			printk(KERN_INFO "%s: failed to update PI IRTE\n",
					__func__);
			goto out;
		}
	}

	ret = 0;
out:
	srcu_read_unlock(&kvm->irq_srcu, idx);
	return ret;
}<|MERGE_RESOLUTION|>--- conflicted
+++ resolved
@@ -19,10 +19,6 @@
  * wake the target vCPUs.  vCPUs are removed from the list and the notification
  * vector is reset when the vCPU is scheduled in.
  */
-<<<<<<< HEAD
-static DEFINE_PER_CPU(struct list_head, blocked_vcpu_on_cpu);
-static DEFINE_PER_CPU(raw_spinlock_t, blocked_vcpu_on_cpu_lock);
-=======
 static DEFINE_PER_CPU(struct list_head, wakeup_vcpus_on_cpu);
 /*
  * Protect the per-CPU list with a per-CPU spinlock to handle task migration.
@@ -32,7 +28,6 @@
  * occur if a wakeup IRQ arrives and attempts to acquire the lock.
  */
 static DEFINE_PER_CPU(raw_spinlock_t, wakeup_vcpus_on_cpu_lock);
->>>>>>> d60c95ef
 
 static inline struct pi_desc *vcpu_to_pi_desc(struct kvm_vcpu *vcpu)
 {
@@ -84,13 +79,7 @@
 		return;
 	}
 
-<<<<<<< HEAD
-	/* The full case.  */
-	do {
-		old.control = new.control = READ_ONCE(pi_desc->control);
-=======
 	local_irq_save(flags);
->>>>>>> d60c95ef
 
 	/*
 	 * If the vCPU was waiting for wakeup, remove the vCPU from the wakeup
@@ -142,60 +131,10 @@
 }
 
 static bool vmx_can_use_vtd_pi(struct kvm *kvm)
-<<<<<<< HEAD
 {
 	return irqchip_in_kernel(kvm) && enable_apicv &&
 		kvm_arch_has_assigned_device(kvm) &&
 		irq_remapping_cap(IRQ_POSTING_CAP);
-}
-
-void vmx_vcpu_pi_put(struct kvm_vcpu *vcpu)
-{
-	struct pi_desc *pi_desc = vcpu_to_pi_desc(vcpu);
-
-	if (!vmx_can_use_vtd_pi(vcpu->kvm))
-		return;
-
-	/* Set SN when the vCPU is preempted */
-	if (vcpu->preempted)
-		pi_set_sn(pi_desc);
-}
-
-static void __pi_post_block(struct kvm_vcpu *vcpu)
-{
-	struct pi_desc *pi_desc = vcpu_to_pi_desc(vcpu);
-	struct pi_desc old, new;
-	unsigned int dest;
-
-	do {
-		old.control = new.control = READ_ONCE(pi_desc->control);
-		WARN(old.nv != POSTED_INTR_WAKEUP_VECTOR,
-		     "Wakeup handler not enabled while the VCPU is blocked\n");
-
-		dest = cpu_physical_id(vcpu->cpu);
-
-		if (x2apic_mode)
-			new.ndst = dest;
-		else
-			new.ndst = (dest << 8) & 0xFF00;
-
-		/* set 'NV' to 'notification vector' */
-		new.nv = POSTED_INTR_VECTOR;
-	} while (cmpxchg64(&pi_desc->control, old.control,
-			   new.control) != old.control);
-
-	if (!WARN_ON_ONCE(vcpu->pre_pcpu == -1)) {
-		raw_spin_lock(&per_cpu(blocked_vcpu_on_cpu_lock, vcpu->pre_pcpu));
-		list_del(&vcpu->blocked_vcpu_list);
-		raw_spin_unlock(&per_cpu(blocked_vcpu_on_cpu_lock, vcpu->pre_pcpu));
-		vcpu->pre_pcpu = -1;
-	}
-=======
-{
-	return irqchip_in_kernel(kvm) && enable_apicv &&
-		kvm_arch_has_assigned_device(kvm) &&
-		irq_remapping_cap(IRQ_POSTING_CAP);
->>>>>>> d60c95ef
 }
 
 /*
@@ -209,31 +148,7 @@
 	struct pi_desc old, new;
 	unsigned long flags;
 
-<<<<<<< HEAD
-	if (!vmx_can_use_vtd_pi(vcpu->kvm) ||
-	    vmx_interrupt_blocked(vcpu))
-		return 0;
-
-	WARN_ON(irqs_disabled());
-	local_irq_disable();
-	if (!WARN_ON_ONCE(vcpu->pre_pcpu != -1)) {
-		vcpu->pre_pcpu = vcpu->cpu;
-		raw_spin_lock(&per_cpu(blocked_vcpu_on_cpu_lock, vcpu->pre_pcpu));
-		list_add_tail(&vcpu->blocked_vcpu_list,
-			      &per_cpu(blocked_vcpu_on_cpu,
-				       vcpu->pre_pcpu));
-		raw_spin_unlock(&per_cpu(blocked_vcpu_on_cpu_lock, vcpu->pre_pcpu));
-	}
-
-	do {
-		old.control = new.control = READ_ONCE(pi_desc->control);
-
-		WARN((pi_desc->sn == 1),
-		     "Warning: SN field of posted-interrupts "
-		     "is set before blocking\n");
-=======
 	local_irq_save(flags);
->>>>>>> d60c95ef
 
 	raw_spin_lock(&per_cpu(wakeup_vcpus_on_cpu_lock, vcpu->cpu));
 	list_add_tail(&vmx->pi_wakeup_list,
@@ -305,35 +220,19 @@
 	raw_spinlock_t *spinlock = &per_cpu(wakeup_vcpus_on_cpu_lock, cpu);
 	struct vcpu_vmx *vmx;
 
-<<<<<<< HEAD
-	raw_spin_lock(&per_cpu(blocked_vcpu_on_cpu_lock, cpu));
-	list_for_each_entry(vcpu, &per_cpu(blocked_vcpu_on_cpu, cpu),
-			blocked_vcpu_list) {
-		struct pi_desc *pi_desc = vcpu_to_pi_desc(vcpu);
-=======
 	raw_spin_lock(spinlock);
 	list_for_each_entry(vmx, wakeup_list, pi_wakeup_list) {
->>>>>>> d60c95ef
 
 		if (pi_test_on(&vmx->pi_desc))
 			kvm_vcpu_wake_up(&vmx->vcpu);
 	}
-<<<<<<< HEAD
-	raw_spin_unlock(&per_cpu(blocked_vcpu_on_cpu_lock, cpu));
-=======
 	raw_spin_unlock(spinlock);
->>>>>>> d60c95ef
 }
 
 void __init pi_init_cpu(int cpu)
 {
-<<<<<<< HEAD
-	INIT_LIST_HEAD(&per_cpu(blocked_vcpu_on_cpu, cpu));
-	raw_spin_lock_init(&per_cpu(blocked_vcpu_on_cpu_lock, cpu));
-=======
 	INIT_LIST_HEAD(&per_cpu(wakeup_vcpus_on_cpu, cpu));
 	raw_spin_lock_init(&per_cpu(wakeup_vcpus_on_cpu_lock, cpu));
->>>>>>> d60c95ef
 }
 
 bool pi_has_pending_interrupt(struct kvm_vcpu *vcpu)
