// SPDX-License-Identifier: GPL-2.0

#include <linux/objtool.h>
#include <linux/percpu.h>

#include <asm/debugreg.h>
#include <asm/mmu_context.h>

#include "cpuid.h"
#include "evmcs.h"
#include "hyperv.h"
#include "mmu.h"
#include "nested.h"
#include "pmu.h"
#include "sgx.h"
#include "trace.h"
#include "vmx.h"
#include "x86.h"

static bool __read_mostly enable_shadow_vmcs = 1;
module_param_named(enable_shadow_vmcs, enable_shadow_vmcs, bool, S_IRUGO);

static bool __read_mostly nested_early_check = 0;
module_param(nested_early_check, bool, S_IRUGO);

#define CC KVM_NESTED_VMENTER_CONSISTENCY_CHECK

/*
 * Hyper-V requires all of these, so mark them as supported even though
 * they are just treated the same as all-context.
 */
#define VMX_VPID_EXTENT_SUPPORTED_MASK		\
	(VMX_VPID_EXTENT_INDIVIDUAL_ADDR_BIT |	\
	VMX_VPID_EXTENT_SINGLE_CONTEXT_BIT |	\
	VMX_VPID_EXTENT_GLOBAL_CONTEXT_BIT |	\
	VMX_VPID_EXTENT_SINGLE_NON_GLOBAL_BIT)

#define VMX_MISC_EMULATED_PREEMPTION_TIMER_RATE 5

enum {
	VMX_VMREAD_BITMAP,
	VMX_VMWRITE_BITMAP,
	VMX_BITMAP_NR
};
static unsigned long *vmx_bitmap[VMX_BITMAP_NR];

#define vmx_vmread_bitmap                    (vmx_bitmap[VMX_VMREAD_BITMAP])
#define vmx_vmwrite_bitmap                   (vmx_bitmap[VMX_VMWRITE_BITMAP])

struct shadow_vmcs_field {
	u16	encoding;
	u16	offset;
};
static struct shadow_vmcs_field shadow_read_only_fields[] = {
#define SHADOW_FIELD_RO(x, y) { x, offsetof(struct vmcs12, y) },
#include "vmcs_shadow_fields.h"
};
static int max_shadow_read_only_fields =
	ARRAY_SIZE(shadow_read_only_fields);

static struct shadow_vmcs_field shadow_read_write_fields[] = {
#define SHADOW_FIELD_RW(x, y) { x, offsetof(struct vmcs12, y) },
#include "vmcs_shadow_fields.h"
};
static int max_shadow_read_write_fields =
	ARRAY_SIZE(shadow_read_write_fields);

static void init_vmcs_shadow_fields(void)
{
	int i, j;

	memset(vmx_vmread_bitmap, 0xff, PAGE_SIZE);
	memset(vmx_vmwrite_bitmap, 0xff, PAGE_SIZE);

	for (i = j = 0; i < max_shadow_read_only_fields; i++) {
		struct shadow_vmcs_field entry = shadow_read_only_fields[i];
		u16 field = entry.encoding;

		if (vmcs_field_width(field) == VMCS_FIELD_WIDTH_U64 &&
		    (i + 1 == max_shadow_read_only_fields ||
		     shadow_read_only_fields[i + 1].encoding != field + 1))
			pr_err("Missing field from shadow_read_only_field %x\n",
			       field + 1);

		clear_bit(field, vmx_vmread_bitmap);
		if (field & 1)
#ifdef CONFIG_X86_64
			continue;
#else
			entry.offset += sizeof(u32);
#endif
		shadow_read_only_fields[j++] = entry;
	}
	max_shadow_read_only_fields = j;

	for (i = j = 0; i < max_shadow_read_write_fields; i++) {
		struct shadow_vmcs_field entry = shadow_read_write_fields[i];
		u16 field = entry.encoding;

		if (vmcs_field_width(field) == VMCS_FIELD_WIDTH_U64 &&
		    (i + 1 == max_shadow_read_write_fields ||
		     shadow_read_write_fields[i + 1].encoding != field + 1))
			pr_err("Missing field from shadow_read_write_field %x\n",
			       field + 1);

		WARN_ONCE(field >= GUEST_ES_AR_BYTES &&
			  field <= GUEST_TR_AR_BYTES,
			  "Update vmcs12_write_any() to drop reserved bits from AR_BYTES");

		/*
		 * PML and the preemption timer can be emulated, but the
		 * processor cannot vmwrite to fields that don't exist
		 * on bare metal.
		 */
		switch (field) {
		case GUEST_PML_INDEX:
			if (!cpu_has_vmx_pml())
				continue;
			break;
		case VMX_PREEMPTION_TIMER_VALUE:
			if (!cpu_has_vmx_preemption_timer())
				continue;
			break;
		case GUEST_INTR_STATUS:
			if (!cpu_has_vmx_apicv())
				continue;
			break;
		default:
			break;
		}

		clear_bit(field, vmx_vmwrite_bitmap);
		clear_bit(field, vmx_vmread_bitmap);
		if (field & 1)
#ifdef CONFIG_X86_64
			continue;
#else
			entry.offset += sizeof(u32);
#endif
		shadow_read_write_fields[j++] = entry;
	}
	max_shadow_read_write_fields = j;
}

/*
 * The following 3 functions, nested_vmx_succeed()/failValid()/failInvalid(),
 * set the success or error code of an emulated VMX instruction (as specified
 * by Vol 2B, VMX Instruction Reference, "Conventions"), and skip the emulated
 * instruction.
 */
static int nested_vmx_succeed(struct kvm_vcpu *vcpu)
{
	vmx_set_rflags(vcpu, vmx_get_rflags(vcpu)
			& ~(X86_EFLAGS_CF | X86_EFLAGS_PF | X86_EFLAGS_AF |
			    X86_EFLAGS_ZF | X86_EFLAGS_SF | X86_EFLAGS_OF));
	return kvm_skip_emulated_instruction(vcpu);
}

static int nested_vmx_failInvalid(struct kvm_vcpu *vcpu)
{
	vmx_set_rflags(vcpu, (vmx_get_rflags(vcpu)
			& ~(X86_EFLAGS_PF | X86_EFLAGS_AF | X86_EFLAGS_ZF |
			    X86_EFLAGS_SF | X86_EFLAGS_OF))
			| X86_EFLAGS_CF);
	return kvm_skip_emulated_instruction(vcpu);
}

static int nested_vmx_failValid(struct kvm_vcpu *vcpu,
				u32 vm_instruction_error)
{
	vmx_set_rflags(vcpu, (vmx_get_rflags(vcpu)
			& ~(X86_EFLAGS_CF | X86_EFLAGS_PF | X86_EFLAGS_AF |
			    X86_EFLAGS_SF | X86_EFLAGS_OF))
			| X86_EFLAGS_ZF);
	get_vmcs12(vcpu)->vm_instruction_error = vm_instruction_error;
	/*
	 * We don't need to force sync to shadow VMCS because
	 * VM_INSTRUCTION_ERROR is not shadowed. Enlightened VMCS 'shadows' all
	 * fields and thus must be synced.
	 */
	if (to_vmx(vcpu)->nested.hv_evmcs_vmptr != EVMPTR_INVALID)
		to_vmx(vcpu)->nested.need_vmcs12_to_shadow_sync = true;

	return kvm_skip_emulated_instruction(vcpu);
}

static int nested_vmx_fail(struct kvm_vcpu *vcpu, u32 vm_instruction_error)
{
	struct vcpu_vmx *vmx = to_vmx(vcpu);

	/*
	 * failValid writes the error number to the current VMCS, which
	 * can't be done if there isn't a current VMCS.
	 */
	if (vmx->nested.current_vmptr == INVALID_GPA &&
	    !evmptr_is_valid(vmx->nested.hv_evmcs_vmptr))
		return nested_vmx_failInvalid(vcpu);

	return nested_vmx_failValid(vcpu, vm_instruction_error);
}

static void nested_vmx_abort(struct kvm_vcpu *vcpu, u32 indicator)
{
	/* TODO: not to reset guest simply here. */
	kvm_make_request(KVM_REQ_TRIPLE_FAULT, vcpu);
	pr_debug_ratelimited("kvm: nested vmx abort, indicator %d\n", indicator);
}

static inline bool vmx_control_verify(u32 control, u32 low, u32 high)
{
	return fixed_bits_valid(control, low, high);
}

static inline u64 vmx_control_msr(u32 low, u32 high)
{
	return low | ((u64)high << 32);
}

static void vmx_disable_shadow_vmcs(struct vcpu_vmx *vmx)
{
	secondary_exec_controls_clearbit(vmx, SECONDARY_EXEC_SHADOW_VMCS);
	vmcs_write64(VMCS_LINK_POINTER, INVALID_GPA);
	vmx->nested.need_vmcs12_to_shadow_sync = false;
}

static inline void nested_release_evmcs(struct kvm_vcpu *vcpu)
{
	struct vcpu_vmx *vmx = to_vmx(vcpu);

	if (evmptr_is_valid(vmx->nested.hv_evmcs_vmptr)) {
		kvm_vcpu_unmap(vcpu, &vmx->nested.hv_evmcs_map, true);
		vmx->nested.hv_evmcs = NULL;
	}

	vmx->nested.hv_evmcs_vmptr = EVMPTR_INVALID;
}

static void vmx_sync_vmcs_host_state(struct vcpu_vmx *vmx,
				     struct loaded_vmcs *prev)
{
	struct vmcs_host_state *dest, *src;

	if (unlikely(!vmx->guest_state_loaded))
		return;

	src = &prev->host_state;
	dest = &vmx->loaded_vmcs->host_state;

	vmx_set_host_fs_gs(dest, src->fs_sel, src->gs_sel, src->fs_base, src->gs_base);
	dest->ldt_sel = src->ldt_sel;
#ifdef CONFIG_X86_64
	dest->ds_sel = src->ds_sel;
	dest->es_sel = src->es_sel;
#endif
}

static void vmx_switch_vmcs(struct kvm_vcpu *vcpu, struct loaded_vmcs *vmcs)
{
	struct vcpu_vmx *vmx = to_vmx(vcpu);
	struct loaded_vmcs *prev;
	int cpu;

	if (WARN_ON_ONCE(vmx->loaded_vmcs == vmcs))
		return;

	cpu = get_cpu();
	prev = vmx->loaded_vmcs;
	vmx->loaded_vmcs = vmcs;
	vmx_vcpu_load_vmcs(vcpu, cpu, prev);
	vmx_sync_vmcs_host_state(vmx, prev);
	put_cpu();

	vcpu->arch.regs_avail = ~VMX_REGS_LAZY_LOAD_SET;

	/*
	 * All lazily updated registers will be reloaded from VMCS12 on both
	 * vmentry and vmexit.
	 */
	vcpu->arch.regs_dirty = 0;
}

/*
 * Free whatever needs to be freed from vmx->nested when L1 goes down, or
 * just stops using VMX.
 */
static void free_nested(struct kvm_vcpu *vcpu)
{
	struct vcpu_vmx *vmx = to_vmx(vcpu);

	if (WARN_ON_ONCE(vmx->loaded_vmcs != &vmx->vmcs01))
		vmx_switch_vmcs(vcpu, &vmx->vmcs01);

	if (!vmx->nested.vmxon && !vmx->nested.smm.vmxon)
		return;

	kvm_clear_request(KVM_REQ_GET_NESTED_STATE_PAGES, vcpu);

	vmx->nested.vmxon = false;
	vmx->nested.smm.vmxon = false;
	vmx->nested.vmxon_ptr = INVALID_GPA;
	free_vpid(vmx->nested.vpid02);
	vmx->nested.posted_intr_nv = -1;
	vmx->nested.current_vmptr = INVALID_GPA;
	if (enable_shadow_vmcs) {
		vmx_disable_shadow_vmcs(vmx);
		vmcs_clear(vmx->vmcs01.shadow_vmcs);
		free_vmcs(vmx->vmcs01.shadow_vmcs);
		vmx->vmcs01.shadow_vmcs = NULL;
	}
	kfree(vmx->nested.cached_vmcs12);
	vmx->nested.cached_vmcs12 = NULL;
	kfree(vmx->nested.cached_shadow_vmcs12);
	vmx->nested.cached_shadow_vmcs12 = NULL;
	/*
	 * Unpin physical memory we referred to in the vmcs02.  The APIC access
	 * page's backing page (yeah, confusing) shouldn't actually be accessed,
	 * and if it is written, the contents are irrelevant.
	 */
	kvm_vcpu_unmap(vcpu, &vmx->nested.apic_access_page_map, false);
	kvm_vcpu_unmap(vcpu, &vmx->nested.virtual_apic_map, true);
	kvm_vcpu_unmap(vcpu, &vmx->nested.pi_desc_map, true);
	vmx->nested.pi_desc = NULL;

	kvm_mmu_free_roots(vcpu->kvm, &vcpu->arch.guest_mmu, KVM_MMU_ROOTS_ALL);

	nested_release_evmcs(vcpu);

	free_loaded_vmcs(&vmx->nested.vmcs02);
}

/*
 * Ensure that the current vmcs of the logical processor is the
 * vmcs01 of the vcpu before calling free_nested().
 */
void nested_vmx_free_vcpu(struct kvm_vcpu *vcpu)
{
	vcpu_load(vcpu);
	vmx_leave_nested(vcpu);
	vcpu_put(vcpu);
}

#define EPTP_PA_MASK   GENMASK_ULL(51, 12)

static bool nested_ept_root_matches(hpa_t root_hpa, u64 root_eptp, u64 eptp)
{
	return VALID_PAGE(root_hpa) &&
	       ((root_eptp & EPTP_PA_MASK) == (eptp & EPTP_PA_MASK));
}

static void nested_ept_invalidate_addr(struct kvm_vcpu *vcpu, gpa_t eptp,
				       gpa_t addr)
{
	uint i;
	struct kvm_mmu_root_info *cached_root;

	WARN_ON_ONCE(!mmu_is_nested(vcpu));

	for (i = 0; i < KVM_MMU_NUM_PREV_ROOTS; i++) {
		cached_root = &vcpu->arch.mmu->prev_roots[i];

		if (nested_ept_root_matches(cached_root->hpa, cached_root->pgd,
					    eptp))
			vcpu->arch.mmu->invlpg(vcpu, addr, cached_root->hpa);
	}
}

static void nested_ept_inject_page_fault(struct kvm_vcpu *vcpu,
		struct x86_exception *fault)
{
	struct vmcs12 *vmcs12 = get_vmcs12(vcpu);
	struct vcpu_vmx *vmx = to_vmx(vcpu);
	u32 vm_exit_reason;
	unsigned long exit_qualification = vcpu->arch.exit_qualification;

	if (vmx->nested.pml_full) {
		vm_exit_reason = EXIT_REASON_PML_FULL;
		vmx->nested.pml_full = false;
		exit_qualification &= INTR_INFO_UNBLOCK_NMI;
	} else {
		if (fault->error_code & PFERR_RSVD_MASK)
			vm_exit_reason = EXIT_REASON_EPT_MISCONFIG;
		else
			vm_exit_reason = EXIT_REASON_EPT_VIOLATION;

		/*
		 * Although the caller (kvm_inject_emulated_page_fault) would
		 * have already synced the faulting address in the shadow EPT
		 * tables for the current EPTP12, we also need to sync it for
		 * any other cached EPTP02s based on the same EP4TA, since the
		 * TLB associates mappings to the EP4TA rather than the full EPTP.
		 */
		nested_ept_invalidate_addr(vcpu, vmcs12->ept_pointer,
					   fault->address);
	}

	nested_vmx_vmexit(vcpu, vm_exit_reason, 0, exit_qualification);
	vmcs12->guest_physical_address = fault->address;
}

static void nested_ept_new_eptp(struct kvm_vcpu *vcpu)
{
	struct vcpu_vmx *vmx = to_vmx(vcpu);
	bool execonly = vmx->nested.msrs.ept_caps & VMX_EPT_EXECUTE_ONLY_BIT;
	int ept_lpage_level = ept_caps_to_lpage_level(vmx->nested.msrs.ept_caps);

	kvm_init_shadow_ept_mmu(vcpu, execonly, ept_lpage_level,
				nested_ept_ad_enabled(vcpu),
				nested_ept_get_eptp(vcpu));
}

static void nested_ept_init_mmu_context(struct kvm_vcpu *vcpu)
{
	WARN_ON(mmu_is_nested(vcpu));

	vcpu->arch.mmu = &vcpu->arch.guest_mmu;
	nested_ept_new_eptp(vcpu);
	vcpu->arch.mmu->get_guest_pgd     = nested_ept_get_eptp;
	vcpu->arch.mmu->inject_page_fault = nested_ept_inject_page_fault;
	vcpu->arch.mmu->get_pdptr         = kvm_pdptr_read;

	vcpu->arch.walk_mmu              = &vcpu->arch.nested_mmu;
}

static void nested_ept_uninit_mmu_context(struct kvm_vcpu *vcpu)
{
	vcpu->arch.mmu = &vcpu->arch.root_mmu;
	vcpu->arch.walk_mmu = &vcpu->arch.root_mmu;
}

static bool nested_vmx_is_page_fault_vmexit(struct vmcs12 *vmcs12,
					    u16 error_code)
{
	bool inequality, bit;

	bit = (vmcs12->exception_bitmap & (1u << PF_VECTOR)) != 0;
	inequality =
		(error_code & vmcs12->page_fault_error_code_mask) !=
		 vmcs12->page_fault_error_code_match;
	return inequality ^ bit;
}


/*
 * KVM wants to inject page-faults which it got to the guest. This function
 * checks whether in a nested guest, we need to inject them to L1 or L2.
 */
static int nested_vmx_check_exception(struct kvm_vcpu *vcpu, unsigned long *exit_qual)
{
	struct vmcs12 *vmcs12 = get_vmcs12(vcpu);
	unsigned int nr = vcpu->arch.exception.nr;
	bool has_payload = vcpu->arch.exception.has_payload;
	unsigned long payload = vcpu->arch.exception.payload;

	if (nr == PF_VECTOR) {
		if (vcpu->arch.exception.nested_apf) {
			*exit_qual = vcpu->arch.apf.nested_apf_token;
			return 1;
		}
		if (nested_vmx_is_page_fault_vmexit(vmcs12,
						    vcpu->arch.exception.error_code)) {
			*exit_qual = has_payload ? payload : vcpu->arch.cr2;
			return 1;
		}
	} else if (vmcs12->exception_bitmap & (1u << nr)) {
		if (nr == DB_VECTOR) {
			if (!has_payload) {
				payload = vcpu->arch.dr6;
				payload &= ~DR6_BT;
				payload ^= DR6_ACTIVE_LOW;
			}
			*exit_qual = payload;
		} else
			*exit_qual = 0;
		return 1;
	}

	return 0;
}

static bool nested_vmx_handle_page_fault_workaround(struct kvm_vcpu *vcpu,
						    struct x86_exception *fault)
{
	struct vmcs12 *vmcs12 = get_vmcs12(vcpu);

	WARN_ON(!is_guest_mode(vcpu));

	if (nested_vmx_is_page_fault_vmexit(vmcs12, fault->error_code) &&
	    !WARN_ON_ONCE(to_vmx(vcpu)->nested.nested_run_pending)) {
		vmcs12->vm_exit_intr_error_code = fault->error_code;
		nested_vmx_vmexit(vcpu, EXIT_REASON_EXCEPTION_NMI,
				  PF_VECTOR | INTR_TYPE_HARD_EXCEPTION |
				  INTR_INFO_DELIVER_CODE_MASK | INTR_INFO_VALID_MASK,
				  fault->address);
		return true;
	}
	return false;
}

static int nested_vmx_check_io_bitmap_controls(struct kvm_vcpu *vcpu,
					       struct vmcs12 *vmcs12)
{
	if (!nested_cpu_has(vmcs12, CPU_BASED_USE_IO_BITMAPS))
		return 0;

	if (CC(!page_address_valid(vcpu, vmcs12->io_bitmap_a)) ||
	    CC(!page_address_valid(vcpu, vmcs12->io_bitmap_b)))
		return -EINVAL;

	return 0;
}

static int nested_vmx_check_msr_bitmap_controls(struct kvm_vcpu *vcpu,
						struct vmcs12 *vmcs12)
{
	if (!nested_cpu_has(vmcs12, CPU_BASED_USE_MSR_BITMAPS))
		return 0;

	if (CC(!page_address_valid(vcpu, vmcs12->msr_bitmap)))
		return -EINVAL;

	return 0;
}

static int nested_vmx_check_tpr_shadow_controls(struct kvm_vcpu *vcpu,
						struct vmcs12 *vmcs12)
{
	if (!nested_cpu_has(vmcs12, CPU_BASED_TPR_SHADOW))
		return 0;

	if (CC(!page_address_valid(vcpu, vmcs12->virtual_apic_page_addr)))
		return -EINVAL;

	return 0;
}

/*
 * For x2APIC MSRs, ignore the vmcs01 bitmap.  L1 can enable x2APIC without L1
 * itself utilizing x2APIC.  All MSRs were previously set to be intercepted,
 * only the "disable intercept" case needs to be handled.
 */
static void nested_vmx_disable_intercept_for_x2apic_msr(unsigned long *msr_bitmap_l1,
							unsigned long *msr_bitmap_l0,
							u32 msr, int type)
{
	if (type & MSR_TYPE_R && !vmx_test_msr_bitmap_read(msr_bitmap_l1, msr))
		vmx_clear_msr_bitmap_read(msr_bitmap_l0, msr);

	if (type & MSR_TYPE_W && !vmx_test_msr_bitmap_write(msr_bitmap_l1, msr))
		vmx_clear_msr_bitmap_write(msr_bitmap_l0, msr);
}

static inline void enable_x2apic_msr_intercepts(unsigned long *msr_bitmap)
{
	int msr;

	for (msr = 0x800; msr <= 0x8ff; msr += BITS_PER_LONG) {
		unsigned word = msr / BITS_PER_LONG;

		msr_bitmap[word] = ~0;
		msr_bitmap[word + (0x800 / sizeof(long))] = ~0;
	}
}

#define BUILD_NVMX_MSR_INTERCEPT_HELPER(rw)					\
static inline									\
void nested_vmx_set_msr_##rw##_intercept(struct vcpu_vmx *vmx,			\
					 unsigned long *msr_bitmap_l1,		\
					 unsigned long *msr_bitmap_l0, u32 msr)	\
{										\
	if (vmx_test_msr_bitmap_##rw(vmx->vmcs01.msr_bitmap, msr) ||		\
	    vmx_test_msr_bitmap_##rw(msr_bitmap_l1, msr))			\
		vmx_set_msr_bitmap_##rw(msr_bitmap_l0, msr);			\
	else									\
		vmx_clear_msr_bitmap_##rw(msr_bitmap_l0, msr);			\
}
BUILD_NVMX_MSR_INTERCEPT_HELPER(read)
BUILD_NVMX_MSR_INTERCEPT_HELPER(write)

static inline void nested_vmx_set_intercept_for_msr(struct vcpu_vmx *vmx,
						    unsigned long *msr_bitmap_l1,
						    unsigned long *msr_bitmap_l0,
						    u32 msr, int types)
{
	if (types & MSR_TYPE_R)
		nested_vmx_set_msr_read_intercept(vmx, msr_bitmap_l1,
						  msr_bitmap_l0, msr);
	if (types & MSR_TYPE_W)
		nested_vmx_set_msr_write_intercept(vmx, msr_bitmap_l1,
						   msr_bitmap_l0, msr);
}

/*
 * Merge L0's and L1's MSR bitmap, return false to indicate that
 * we do not use the hardware.
 */
static inline bool nested_vmx_prepare_msr_bitmap(struct kvm_vcpu *vcpu,
						 struct vmcs12 *vmcs12)
{
	struct vcpu_vmx *vmx = to_vmx(vcpu);
	int msr;
	unsigned long *msr_bitmap_l1;
	unsigned long *msr_bitmap_l0 = vmx->nested.vmcs02.msr_bitmap;
	struct hv_enlightened_vmcs *evmcs = vmx->nested.hv_evmcs;
	struct kvm_host_map *map = &vmx->nested.msr_bitmap_map;

	/* Nothing to do if the MSR bitmap is not in use.  */
	if (!cpu_has_vmx_msr_bitmap() ||
	    !nested_cpu_has(vmcs12, CPU_BASED_USE_MSR_BITMAPS))
		return false;

	/*
	 * MSR bitmap update can be skipped when:
	 * - MSR bitmap for L1 hasn't changed.
	 * - Nested hypervisor (L1) is attempting to launch the same L2 as
	 *   before.
	 * - Nested hypervisor (L1) has enabled 'Enlightened MSR Bitmap' feature
	 *   and tells KVM (L0) there were no changes in MSR bitmap for L2.
	 */
	if (!vmx->nested.force_msr_bitmap_recalc && evmcs &&
	    evmcs->hv_enlightenments_control.msr_bitmap &&
	    evmcs->hv_clean_fields & HV_VMX_ENLIGHTENED_CLEAN_FIELD_MSR_BITMAP)
		return true;

	if (kvm_vcpu_map(vcpu, gpa_to_gfn(vmcs12->msr_bitmap), map))
		return false;

	msr_bitmap_l1 = (unsigned long *)map->hva;

	/*
	 * To keep the control flow simple, pay eight 8-byte writes (sixteen
	 * 4-byte writes on 32-bit systems) up front to enable intercepts for
	 * the x2APIC MSR range and selectively toggle those relevant to L2.
	 */
	enable_x2apic_msr_intercepts(msr_bitmap_l0);

	if (nested_cpu_has_virt_x2apic_mode(vmcs12)) {
		if (nested_cpu_has_apic_reg_virt(vmcs12)) {
			/*
			 * L0 need not intercept reads for MSRs between 0x800
			 * and 0x8ff, it just lets the processor take the value
			 * from the virtual-APIC page; take those 256 bits
			 * directly from the L1 bitmap.
			 */
			for (msr = 0x800; msr <= 0x8ff; msr += BITS_PER_LONG) {
				unsigned word = msr / BITS_PER_LONG;

				msr_bitmap_l0[word] = msr_bitmap_l1[word];
			}
		}

		nested_vmx_disable_intercept_for_x2apic_msr(
			msr_bitmap_l1, msr_bitmap_l0,
			X2APIC_MSR(APIC_TASKPRI),
			MSR_TYPE_R | MSR_TYPE_W);

		if (nested_cpu_has_vid(vmcs12)) {
			nested_vmx_disable_intercept_for_x2apic_msr(
				msr_bitmap_l1, msr_bitmap_l0,
				X2APIC_MSR(APIC_EOI),
				MSR_TYPE_W);
			nested_vmx_disable_intercept_for_x2apic_msr(
				msr_bitmap_l1, msr_bitmap_l0,
				X2APIC_MSR(APIC_SELF_IPI),
				MSR_TYPE_W);
		}
	}

	/*
	 * Always check vmcs01's bitmap to honor userspace MSR filters and any
	 * other runtime changes to vmcs01's bitmap, e.g. dynamic pass-through.
	 */
#ifdef CONFIG_X86_64
	nested_vmx_set_intercept_for_msr(vmx, msr_bitmap_l1, msr_bitmap_l0,
					 MSR_FS_BASE, MSR_TYPE_RW);

	nested_vmx_set_intercept_for_msr(vmx, msr_bitmap_l1, msr_bitmap_l0,
					 MSR_GS_BASE, MSR_TYPE_RW);

	nested_vmx_set_intercept_for_msr(vmx, msr_bitmap_l1, msr_bitmap_l0,
					 MSR_KERNEL_GS_BASE, MSR_TYPE_RW);
#endif
	nested_vmx_set_intercept_for_msr(vmx, msr_bitmap_l1, msr_bitmap_l0,
					 MSR_IA32_SPEC_CTRL, MSR_TYPE_RW);

	nested_vmx_set_intercept_for_msr(vmx, msr_bitmap_l1, msr_bitmap_l0,
					 MSR_IA32_PRED_CMD, MSR_TYPE_W);

	kvm_vcpu_unmap(vcpu, &vmx->nested.msr_bitmap_map, false);

	vmx->nested.force_msr_bitmap_recalc = false;

	return true;
}

static void nested_cache_shadow_vmcs12(struct kvm_vcpu *vcpu,
				       struct vmcs12 *vmcs12)
{
	struct vcpu_vmx *vmx = to_vmx(vcpu);
	struct gfn_to_hva_cache *ghc = &vmx->nested.shadow_vmcs12_cache;

	if (!nested_cpu_has_shadow_vmcs(vmcs12) ||
	    vmcs12->vmcs_link_pointer == INVALID_GPA)
		return;

	if (ghc->gpa != vmcs12->vmcs_link_pointer &&
	    kvm_gfn_to_hva_cache_init(vcpu->kvm, ghc,
				      vmcs12->vmcs_link_pointer, VMCS12_SIZE))
		return;

	kvm_read_guest_cached(vmx->vcpu.kvm, ghc, get_shadow_vmcs12(vcpu),
			      VMCS12_SIZE);
}

static void nested_flush_cached_shadow_vmcs12(struct kvm_vcpu *vcpu,
					      struct vmcs12 *vmcs12)
{
	struct vcpu_vmx *vmx = to_vmx(vcpu);
	struct gfn_to_hva_cache *ghc = &vmx->nested.shadow_vmcs12_cache;

	if (!nested_cpu_has_shadow_vmcs(vmcs12) ||
	    vmcs12->vmcs_link_pointer == INVALID_GPA)
		return;

	if (ghc->gpa != vmcs12->vmcs_link_pointer &&
	    kvm_gfn_to_hva_cache_init(vcpu->kvm, ghc,
				      vmcs12->vmcs_link_pointer, VMCS12_SIZE))
		return;

	kvm_write_guest_cached(vmx->vcpu.kvm, ghc, get_shadow_vmcs12(vcpu),
			       VMCS12_SIZE);
}

/*
 * In nested virtualization, check if L1 has set
 * VM_EXIT_ACK_INTR_ON_EXIT
 */
static bool nested_exit_intr_ack_set(struct kvm_vcpu *vcpu)
{
	return get_vmcs12(vcpu)->vm_exit_controls &
		VM_EXIT_ACK_INTR_ON_EXIT;
}

static int nested_vmx_check_apic_access_controls(struct kvm_vcpu *vcpu,
					  struct vmcs12 *vmcs12)
{
	if (nested_cpu_has2(vmcs12, SECONDARY_EXEC_VIRTUALIZE_APIC_ACCESSES) &&
	    CC(!page_address_valid(vcpu, vmcs12->apic_access_addr)))
		return -EINVAL;
	else
		return 0;
}

static int nested_vmx_check_apicv_controls(struct kvm_vcpu *vcpu,
					   struct vmcs12 *vmcs12)
{
	if (!nested_cpu_has_virt_x2apic_mode(vmcs12) &&
	    !nested_cpu_has_apic_reg_virt(vmcs12) &&
	    !nested_cpu_has_vid(vmcs12) &&
	    !nested_cpu_has_posted_intr(vmcs12))
		return 0;

	/*
	 * If virtualize x2apic mode is enabled,
	 * virtualize apic access must be disabled.
	 */
	if (CC(nested_cpu_has_virt_x2apic_mode(vmcs12) &&
	       nested_cpu_has2(vmcs12, SECONDARY_EXEC_VIRTUALIZE_APIC_ACCESSES)))
		return -EINVAL;

	/*
	 * If virtual interrupt delivery is enabled,
	 * we must exit on external interrupts.
	 */
	if (CC(nested_cpu_has_vid(vmcs12) && !nested_exit_on_intr(vcpu)))
		return -EINVAL;

	/*
	 * bits 15:8 should be zero in posted_intr_nv,
	 * the descriptor address has been already checked
	 * in nested_get_vmcs12_pages.
	 *
	 * bits 5:0 of posted_intr_desc_addr should be zero.
	 */
	if (nested_cpu_has_posted_intr(vmcs12) &&
	   (CC(!nested_cpu_has_vid(vmcs12)) ||
	    CC(!nested_exit_intr_ack_set(vcpu)) ||
	    CC((vmcs12->posted_intr_nv & 0xff00)) ||
	    CC(!kvm_vcpu_is_legal_aligned_gpa(vcpu, vmcs12->posted_intr_desc_addr, 64))))
		return -EINVAL;

	/* tpr shadow is needed by all apicv features. */
	if (CC(!nested_cpu_has(vmcs12, CPU_BASED_TPR_SHADOW)))
		return -EINVAL;

	return 0;
}

static int nested_vmx_check_msr_switch(struct kvm_vcpu *vcpu,
				       u32 count, u64 addr)
{
	if (count == 0)
		return 0;

	if (!kvm_vcpu_is_legal_aligned_gpa(vcpu, addr, 16) ||
	    !kvm_vcpu_is_legal_gpa(vcpu, (addr + count * sizeof(struct vmx_msr_entry) - 1)))
		return -EINVAL;

	return 0;
}

static int nested_vmx_check_exit_msr_switch_controls(struct kvm_vcpu *vcpu,
						     struct vmcs12 *vmcs12)
{
	if (CC(nested_vmx_check_msr_switch(vcpu,
					   vmcs12->vm_exit_msr_load_count,
					   vmcs12->vm_exit_msr_load_addr)) ||
	    CC(nested_vmx_check_msr_switch(vcpu,
					   vmcs12->vm_exit_msr_store_count,
					   vmcs12->vm_exit_msr_store_addr)))
		return -EINVAL;

	return 0;
}

static int nested_vmx_check_entry_msr_switch_controls(struct kvm_vcpu *vcpu,
                                                      struct vmcs12 *vmcs12)
{
	if (CC(nested_vmx_check_msr_switch(vcpu,
					   vmcs12->vm_entry_msr_load_count,
					   vmcs12->vm_entry_msr_load_addr)))
                return -EINVAL;

	return 0;
}

static int nested_vmx_check_pml_controls(struct kvm_vcpu *vcpu,
					 struct vmcs12 *vmcs12)
{
	if (!nested_cpu_has_pml(vmcs12))
		return 0;

	if (CC(!nested_cpu_has_ept(vmcs12)) ||
	    CC(!page_address_valid(vcpu, vmcs12->pml_address)))
		return -EINVAL;

	return 0;
}

static int nested_vmx_check_unrestricted_guest_controls(struct kvm_vcpu *vcpu,
							struct vmcs12 *vmcs12)
{
	if (CC(nested_cpu_has2(vmcs12, SECONDARY_EXEC_UNRESTRICTED_GUEST) &&
	       !nested_cpu_has_ept(vmcs12)))
		return -EINVAL;
	return 0;
}

static int nested_vmx_check_mode_based_ept_exec_controls(struct kvm_vcpu *vcpu,
							 struct vmcs12 *vmcs12)
{
	if (CC(nested_cpu_has2(vmcs12, SECONDARY_EXEC_MODE_BASED_EPT_EXEC) &&
	       !nested_cpu_has_ept(vmcs12)))
		return -EINVAL;
	return 0;
}

static int nested_vmx_check_shadow_vmcs_controls(struct kvm_vcpu *vcpu,
						 struct vmcs12 *vmcs12)
{
	if (!nested_cpu_has_shadow_vmcs(vmcs12))
		return 0;

	if (CC(!page_address_valid(vcpu, vmcs12->vmread_bitmap)) ||
	    CC(!page_address_valid(vcpu, vmcs12->vmwrite_bitmap)))
		return -EINVAL;

	return 0;
}

static int nested_vmx_msr_check_common(struct kvm_vcpu *vcpu,
				       struct vmx_msr_entry *e)
{
	/* x2APIC MSR accesses are not allowed */
	if (CC(vcpu->arch.apic_base & X2APIC_ENABLE && e->index >> 8 == 0x8))
		return -EINVAL;
	if (CC(e->index == MSR_IA32_UCODE_WRITE) || /* SDM Table 35-2 */
	    CC(e->index == MSR_IA32_UCODE_REV))
		return -EINVAL;
	if (CC(e->reserved != 0))
		return -EINVAL;
	return 0;
}

static int nested_vmx_load_msr_check(struct kvm_vcpu *vcpu,
				     struct vmx_msr_entry *e)
{
	if (CC(e->index == MSR_FS_BASE) ||
	    CC(e->index == MSR_GS_BASE) ||
	    CC(e->index == MSR_IA32_SMM_MONITOR_CTL) || /* SMM is not supported */
	    nested_vmx_msr_check_common(vcpu, e))
		return -EINVAL;
	return 0;
}

static int nested_vmx_store_msr_check(struct kvm_vcpu *vcpu,
				      struct vmx_msr_entry *e)
{
	if (CC(e->index == MSR_IA32_SMBASE) || /* SMM is not supported */
	    nested_vmx_msr_check_common(vcpu, e))
		return -EINVAL;
	return 0;
}

static u32 nested_vmx_max_atomic_switch_msrs(struct kvm_vcpu *vcpu)
{
	struct vcpu_vmx *vmx = to_vmx(vcpu);
	u64 vmx_misc = vmx_control_msr(vmx->nested.msrs.misc_low,
				       vmx->nested.msrs.misc_high);

	return (vmx_misc_max_msr(vmx_misc) + 1) * VMX_MISC_MSR_LIST_MULTIPLIER;
}

/*
 * Load guest's/host's msr at nested entry/exit.
 * return 0 for success, entry index for failure.
 *
 * One of the failure modes for MSR load/store is when a list exceeds the
 * virtual hardware's capacity. To maintain compatibility with hardware inasmuch
 * as possible, process all valid entries before failing rather than precheck
 * for a capacity violation.
 */
static u32 nested_vmx_load_msr(struct kvm_vcpu *vcpu, u64 gpa, u32 count)
{
	u32 i;
	struct vmx_msr_entry e;
	u32 max_msr_list_size = nested_vmx_max_atomic_switch_msrs(vcpu);

	for (i = 0; i < count; i++) {
		if (unlikely(i >= max_msr_list_size))
			goto fail;

		if (kvm_vcpu_read_guest(vcpu, gpa + i * sizeof(e),
					&e, sizeof(e))) {
			pr_debug_ratelimited(
				"%s cannot read MSR entry (%u, 0x%08llx)\n",
				__func__, i, gpa + i * sizeof(e));
			goto fail;
		}
		if (nested_vmx_load_msr_check(vcpu, &e)) {
			pr_debug_ratelimited(
				"%s check failed (%u, 0x%x, 0x%x)\n",
				__func__, i, e.index, e.reserved);
			goto fail;
		}
		if (kvm_set_msr(vcpu, e.index, e.value)) {
			pr_debug_ratelimited(
				"%s cannot write MSR (%u, 0x%x, 0x%llx)\n",
				__func__, i, e.index, e.value);
			goto fail;
		}
	}
	return 0;
fail:
	/* Note, max_msr_list_size is at most 4096, i.e. this can't wrap. */
	return i + 1;
}

static bool nested_vmx_get_vmexit_msr_value(struct kvm_vcpu *vcpu,
					    u32 msr_index,
					    u64 *data)
{
	struct vcpu_vmx *vmx = to_vmx(vcpu);

	/*
	 * If the L0 hypervisor stored a more accurate value for the TSC that
	 * does not include the time taken for emulation of the L2->L1
	 * VM-exit in L0, use the more accurate value.
	 */
	if (msr_index == MSR_IA32_TSC) {
		int i = vmx_find_loadstore_msr_slot(&vmx->msr_autostore.guest,
						    MSR_IA32_TSC);

		if (i >= 0) {
			u64 val = vmx->msr_autostore.guest.val[i].value;

			*data = kvm_read_l1_tsc(vcpu, val);
			return true;
		}
	}

	if (kvm_get_msr(vcpu, msr_index, data)) {
		pr_debug_ratelimited("%s cannot read MSR (0x%x)\n", __func__,
			msr_index);
		return false;
	}
	return true;
}

static bool read_and_check_msr_entry(struct kvm_vcpu *vcpu, u64 gpa, int i,
				     struct vmx_msr_entry *e)
{
	if (kvm_vcpu_read_guest(vcpu,
				gpa + i * sizeof(*e),
				e, 2 * sizeof(u32))) {
		pr_debug_ratelimited(
			"%s cannot read MSR entry (%u, 0x%08llx)\n",
			__func__, i, gpa + i * sizeof(*e));
		return false;
	}
	if (nested_vmx_store_msr_check(vcpu, e)) {
		pr_debug_ratelimited(
			"%s check failed (%u, 0x%x, 0x%x)\n",
			__func__, i, e->index, e->reserved);
		return false;
	}
	return true;
}

static int nested_vmx_store_msr(struct kvm_vcpu *vcpu, u64 gpa, u32 count)
{
	u64 data;
	u32 i;
	struct vmx_msr_entry e;
	u32 max_msr_list_size = nested_vmx_max_atomic_switch_msrs(vcpu);

	for (i = 0; i < count; i++) {
		if (unlikely(i >= max_msr_list_size))
			return -EINVAL;

		if (!read_and_check_msr_entry(vcpu, gpa, i, &e))
			return -EINVAL;

		if (!nested_vmx_get_vmexit_msr_value(vcpu, e.index, &data))
			return -EINVAL;

		if (kvm_vcpu_write_guest(vcpu,
					 gpa + i * sizeof(e) +
					     offsetof(struct vmx_msr_entry, value),
					 &data, sizeof(data))) {
			pr_debug_ratelimited(
				"%s cannot write MSR (%u, 0x%x, 0x%llx)\n",
				__func__, i, e.index, data);
			return -EINVAL;
		}
	}
	return 0;
}

static bool nested_msr_store_list_has_msr(struct kvm_vcpu *vcpu, u32 msr_index)
{
	struct vmcs12 *vmcs12 = get_vmcs12(vcpu);
	u32 count = vmcs12->vm_exit_msr_store_count;
	u64 gpa = vmcs12->vm_exit_msr_store_addr;
	struct vmx_msr_entry e;
	u32 i;

	for (i = 0; i < count; i++) {
		if (!read_and_check_msr_entry(vcpu, gpa, i, &e))
			return false;

		if (e.index == msr_index)
			return true;
	}
	return false;
}

static void prepare_vmx_msr_autostore_list(struct kvm_vcpu *vcpu,
					   u32 msr_index)
{
	struct vcpu_vmx *vmx = to_vmx(vcpu);
	struct vmx_msrs *autostore = &vmx->msr_autostore.guest;
	bool in_vmcs12_store_list;
	int msr_autostore_slot;
	bool in_autostore_list;
	int last;

	msr_autostore_slot = vmx_find_loadstore_msr_slot(autostore, msr_index);
	in_autostore_list = msr_autostore_slot >= 0;
	in_vmcs12_store_list = nested_msr_store_list_has_msr(vcpu, msr_index);

	if (in_vmcs12_store_list && !in_autostore_list) {
		if (autostore->nr == MAX_NR_LOADSTORE_MSRS) {
			/*
			 * Emulated VMEntry does not fail here.  Instead a less
			 * accurate value will be returned by
			 * nested_vmx_get_vmexit_msr_value() using kvm_get_msr()
			 * instead of reading the value from the vmcs02 VMExit
			 * MSR-store area.
			 */
			pr_warn_ratelimited(
				"Not enough msr entries in msr_autostore.  Can't add msr %x\n",
				msr_index);
			return;
		}
		last = autostore->nr++;
		autostore->val[last].index = msr_index;
	} else if (!in_vmcs12_store_list && in_autostore_list) {
		last = --autostore->nr;
		autostore->val[msr_autostore_slot] = autostore->val[last];
	}
}

/*
 * Load guest's/host's cr3 at nested entry/exit.  @nested_ept is true if we are
 * emulating VM-Entry into a guest with EPT enabled.  On failure, the expected
 * Exit Qualification (for a VM-Entry consistency check VM-Exit) is assigned to
 * @entry_failure_code.
 */
static int nested_vmx_load_cr3(struct kvm_vcpu *vcpu, unsigned long cr3,
			       bool nested_ept, bool reload_pdptrs,
			       enum vm_entry_failure_code *entry_failure_code)
{
	if (CC(kvm_vcpu_is_illegal_gpa(vcpu, cr3))) {
		*entry_failure_code = ENTRY_FAIL_DEFAULT;
		return -EINVAL;
	}

	/*
	 * If PAE paging and EPT are both on, CR3 is not used by the CPU and
	 * must not be dereferenced.
	 */
	if (reload_pdptrs && !nested_ept && is_pae_paging(vcpu) &&
	    CC(!load_pdptrs(vcpu, cr3))) {
		*entry_failure_code = ENTRY_FAIL_PDPTE;
		return -EINVAL;
	}

	vcpu->arch.cr3 = cr3;
	kvm_register_mark_dirty(vcpu, VCPU_EXREG_CR3);

	/* Re-initialize the MMU, e.g. to pick up CR4 MMU role changes. */
	kvm_init_mmu(vcpu);

	if (!nested_ept)
		kvm_mmu_new_pgd(vcpu, cr3);

	return 0;
}

/*
 * Returns if KVM is able to config CPU to tag TLB entries
 * populated by L2 differently than TLB entries populated
 * by L1.
 *
 * If L0 uses EPT, L1 and L2 run with different EPTP because
 * guest_mode is part of kvm_mmu_page_role. Thus, TLB entries
 * are tagged with different EPTP.
 *
 * If L1 uses VPID and we allocated a vpid02, TLB entries are tagged
 * with different VPID (L1 entries are tagged with vmx->vpid
 * while L2 entries are tagged with vmx->nested.vpid02).
 */
static bool nested_has_guest_tlb_tag(struct kvm_vcpu *vcpu)
{
	struct vmcs12 *vmcs12 = get_vmcs12(vcpu);

	return enable_ept ||
	       (nested_cpu_has_vpid(vmcs12) && to_vmx(vcpu)->nested.vpid02);
}

static void nested_vmx_transition_tlb_flush(struct kvm_vcpu *vcpu,
					    struct vmcs12 *vmcs12,
					    bool is_vmenter)
{
	struct vcpu_vmx *vmx = to_vmx(vcpu);

	/*
	 * If vmcs12 doesn't use VPID, L1 expects linear and combined mappings
	 * for *all* contexts to be flushed on VM-Enter/VM-Exit, i.e. it's a
	 * full TLB flush from the guest's perspective.  This is required even
	 * if VPID is disabled in the host as KVM may need to synchronize the
	 * MMU in response to the guest TLB flush.
	 *
	 * Note, using TLB_FLUSH_GUEST is correct even if nested EPT is in use.
	 * EPT is a special snowflake, as guest-physical mappings aren't
	 * flushed on VPID invalidations, including VM-Enter or VM-Exit with
	 * VPID disabled.  As a result, KVM _never_ needs to sync nEPT
	 * entries on VM-Enter because L1 can't rely on VM-Enter to flush
	 * those mappings.
	 */
	if (!nested_cpu_has_vpid(vmcs12)) {
		kvm_make_request(KVM_REQ_TLB_FLUSH_GUEST, vcpu);
		return;
	}

	/* L2 should never have a VPID if VPID is disabled. */
	WARN_ON(!enable_vpid);

	/*
	 * VPID is enabled and in use by vmcs12.  If vpid12 is changing, then
	 * emulate a guest TLB flush as KVM does not track vpid12 history nor
	 * is the VPID incorporated into the MMU context.  I.e. KVM must assume
	 * that the new vpid12 has never been used and thus represents a new
	 * guest ASID that cannot have entries in the TLB.
	 */
	if (is_vmenter && vmcs12->virtual_processor_id != vmx->nested.last_vpid) {
		vmx->nested.last_vpid = vmcs12->virtual_processor_id;
		kvm_make_request(KVM_REQ_TLB_FLUSH_GUEST, vcpu);
		return;
	}

	/*
	 * If VPID is enabled, used by vmc12, and vpid12 is not changing but
	 * does not have a unique TLB tag (ASID), i.e. EPT is disabled and
	 * KVM was unable to allocate a VPID for L2, flush the current context
	 * as the effective ASID is common to both L1 and L2.
	 */
	if (!nested_has_guest_tlb_tag(vcpu))
		kvm_make_request(KVM_REQ_TLB_FLUSH_CURRENT, vcpu);
}

static bool is_bitwise_subset(u64 superset, u64 subset, u64 mask)
{
	superset &= mask;
	subset &= mask;

	return (superset | subset) == superset;
}

static int vmx_restore_vmx_basic(struct vcpu_vmx *vmx, u64 data)
{
	const u64 feature_and_reserved =
		/* feature (except bit 48; see below) */
		BIT_ULL(49) | BIT_ULL(54) | BIT_ULL(55) |
		/* reserved */
		BIT_ULL(31) | GENMASK_ULL(47, 45) | GENMASK_ULL(63, 56);
	u64 vmx_basic = vmcs_config.nested.basic;

	if (!is_bitwise_subset(vmx_basic, data, feature_and_reserved))
		return -EINVAL;

	/*
	 * KVM does not emulate a version of VMX that constrains physical
	 * addresses of VMX structures (e.g. VMCS) to 32-bits.
	 */
	if (data & BIT_ULL(48))
		return -EINVAL;

	if (vmx_basic_vmcs_revision_id(vmx_basic) !=
	    vmx_basic_vmcs_revision_id(data))
		return -EINVAL;

	if (vmx_basic_vmcs_size(vmx_basic) > vmx_basic_vmcs_size(data))
		return -EINVAL;

	vmx->nested.msrs.basic = data;
	return 0;
}

static void vmx_get_control_msr(struct nested_vmx_msrs *msrs, u32 msr_index,
				u32 **low, u32 **high)
{
	switch (msr_index) {
	case MSR_IA32_VMX_TRUE_PINBASED_CTLS:
		*low = &msrs->pinbased_ctls_low;
		*high = &msrs->pinbased_ctls_high;
		break;
	case MSR_IA32_VMX_TRUE_PROCBASED_CTLS:
		*low = &msrs->procbased_ctls_low;
		*high = &msrs->procbased_ctls_high;
		break;
	case MSR_IA32_VMX_TRUE_EXIT_CTLS:
		*low = &msrs->exit_ctls_low;
		*high = &msrs->exit_ctls_high;
		break;
	case MSR_IA32_VMX_TRUE_ENTRY_CTLS:
		*low = &msrs->entry_ctls_low;
		*high = &msrs->entry_ctls_high;
		break;
	case MSR_IA32_VMX_PROCBASED_CTLS2:
		*low = &msrs->secondary_ctls_low;
		*high = &msrs->secondary_ctls_high;
		break;
	default:
		BUG();
	}
}

static int
vmx_restore_control_msr(struct vcpu_vmx *vmx, u32 msr_index, u64 data)
{
	u32 *lowp, *highp;
	u64 supported;

	vmx_get_control_msr(&vmcs_config.nested, msr_index, &lowp, &highp);

	supported = vmx_control_msr(*lowp, *highp);

	/* Check must-be-1 bits are still 1. */
	if (!is_bitwise_subset(data, supported, GENMASK_ULL(31, 0)))
		return -EINVAL;

	/* Check must-be-0 bits are still 0. */
	if (!is_bitwise_subset(supported, data, GENMASK_ULL(63, 32)))
		return -EINVAL;

	vmx_get_control_msr(&vmx->nested.msrs, msr_index, &lowp, &highp);
	*lowp = data;
	*highp = data >> 32;
	return 0;
}

static int vmx_restore_vmx_misc(struct vcpu_vmx *vmx, u64 data)
{
	const u64 feature_and_reserved_bits =
		/* feature */
		BIT_ULL(5) | GENMASK_ULL(8, 6) | BIT_ULL(14) | BIT_ULL(15) |
		BIT_ULL(28) | BIT_ULL(29) | BIT_ULL(30) |
		/* reserved */
		GENMASK_ULL(13, 9) | BIT_ULL(31);
	u64 vmx_misc = vmx_control_msr(vmcs_config.nested.misc_low,
				       vmcs_config.nested.misc_high);

	if (!is_bitwise_subset(vmx_misc, data, feature_and_reserved_bits))
		return -EINVAL;

	if ((vmx->nested.msrs.pinbased_ctls_high &
	     PIN_BASED_VMX_PREEMPTION_TIMER) &&
	    vmx_misc_preemption_timer_rate(data) !=
	    vmx_misc_preemption_timer_rate(vmx_misc))
		return -EINVAL;

	if (vmx_misc_cr3_count(data) > vmx_misc_cr3_count(vmx_misc))
		return -EINVAL;

	if (vmx_misc_max_msr(data) > vmx_misc_max_msr(vmx_misc))
		return -EINVAL;

	if (vmx_misc_mseg_revid(data) != vmx_misc_mseg_revid(vmx_misc))
		return -EINVAL;

	vmx->nested.msrs.misc_low = data;
	vmx->nested.msrs.misc_high = data >> 32;

	return 0;
}

static int vmx_restore_vmx_ept_vpid_cap(struct vcpu_vmx *vmx, u64 data)
{
	u64 vmx_ept_vpid_cap = vmx_control_msr(vmcs_config.nested.ept_caps,
					       vmcs_config.nested.vpid_caps);

	/* Every bit is either reserved or a feature bit. */
	if (!is_bitwise_subset(vmx_ept_vpid_cap, data, -1ULL))
		return -EINVAL;

	vmx->nested.msrs.ept_caps = data;
	vmx->nested.msrs.vpid_caps = data >> 32;
	return 0;
}

static u64 *vmx_get_fixed0_msr(struct nested_vmx_msrs *msrs, u32 msr_index)
{
	switch (msr_index) {
	case MSR_IA32_VMX_CR0_FIXED0:
		return &msrs->cr0_fixed0;
	case MSR_IA32_VMX_CR4_FIXED0:
		return &msrs->cr4_fixed0;
	default:
		BUG();
	}
}

static int vmx_restore_fixed0_msr(struct vcpu_vmx *vmx, u32 msr_index, u64 data)
{
	const u64 *msr = vmx_get_fixed0_msr(&vmcs_config.nested, msr_index);

	/*
	 * 1 bits (which indicates bits which "must-be-1" during VMX operation)
	 * must be 1 in the restored value.
	 */
	if (!is_bitwise_subset(data, *msr, -1ULL))
		return -EINVAL;

	*vmx_get_fixed0_msr(&vmx->nested.msrs, msr_index) = data;
	return 0;
}

/*
 * Called when userspace is restoring VMX MSRs.
 *
 * Returns 0 on success, non-0 otherwise.
 */
int vmx_set_vmx_msr(struct kvm_vcpu *vcpu, u32 msr_index, u64 data)
{
	struct vcpu_vmx *vmx = to_vmx(vcpu);

	/*
	 * Don't allow changes to the VMX capability MSRs while the vCPU
	 * is in VMX operation.
	 */
	if (vmx->nested.vmxon)
		return -EBUSY;

	switch (msr_index) {
	case MSR_IA32_VMX_BASIC:
		return vmx_restore_vmx_basic(vmx, data);
	case MSR_IA32_VMX_PINBASED_CTLS:
	case MSR_IA32_VMX_PROCBASED_CTLS:
	case MSR_IA32_VMX_EXIT_CTLS:
	case MSR_IA32_VMX_ENTRY_CTLS:
		/*
		 * The "non-true" VMX capability MSRs are generated from the
		 * "true" MSRs, so we do not support restoring them directly.
		 *
		 * If userspace wants to emulate VMX_BASIC[55]=0, userspace
		 * should restore the "true" MSRs with the must-be-1 bits
		 * set according to the SDM Vol 3. A.2 "RESERVED CONTROLS AND
		 * DEFAULT SETTINGS".
		 */
		return -EINVAL;
	case MSR_IA32_VMX_TRUE_PINBASED_CTLS:
	case MSR_IA32_VMX_TRUE_PROCBASED_CTLS:
	case MSR_IA32_VMX_TRUE_EXIT_CTLS:
	case MSR_IA32_VMX_TRUE_ENTRY_CTLS:
	case MSR_IA32_VMX_PROCBASED_CTLS2:
		return vmx_restore_control_msr(vmx, msr_index, data);
	case MSR_IA32_VMX_MISC:
		return vmx_restore_vmx_misc(vmx, data);
	case MSR_IA32_VMX_CR0_FIXED0:
	case MSR_IA32_VMX_CR4_FIXED0:
		return vmx_restore_fixed0_msr(vmx, msr_index, data);
	case MSR_IA32_VMX_CR0_FIXED1:
	case MSR_IA32_VMX_CR4_FIXED1:
		/*
		 * These MSRs are generated based on the vCPU's CPUID, so we
		 * do not support restoring them directly.
		 */
		return -EINVAL;
	case MSR_IA32_VMX_EPT_VPID_CAP:
		return vmx_restore_vmx_ept_vpid_cap(vmx, data);
	case MSR_IA32_VMX_VMCS_ENUM:
		vmx->nested.msrs.vmcs_enum = data;
		return 0;
	case MSR_IA32_VMX_VMFUNC:
		if (data & ~vmcs_config.nested.vmfunc_controls)
			return -EINVAL;
		vmx->nested.msrs.vmfunc_controls = data;
		return 0;
	default:
		/*
		 * The rest of the VMX capability MSRs do not support restore.
		 */
		return -EINVAL;
	}
}

/* Returns 0 on success, non-0 otherwise. */
int vmx_get_vmx_msr(struct nested_vmx_msrs *msrs, u32 msr_index, u64 *pdata)
{
	switch (msr_index) {
	case MSR_IA32_VMX_BASIC:
		*pdata = msrs->basic;
		break;
	case MSR_IA32_VMX_TRUE_PINBASED_CTLS:
	case MSR_IA32_VMX_PINBASED_CTLS:
		*pdata = vmx_control_msr(
			msrs->pinbased_ctls_low,
			msrs->pinbased_ctls_high);
		if (msr_index == MSR_IA32_VMX_PINBASED_CTLS)
			*pdata |= PIN_BASED_ALWAYSON_WITHOUT_TRUE_MSR;
		break;
	case MSR_IA32_VMX_TRUE_PROCBASED_CTLS:
	case MSR_IA32_VMX_PROCBASED_CTLS:
		*pdata = vmx_control_msr(
			msrs->procbased_ctls_low,
			msrs->procbased_ctls_high);
		if (msr_index == MSR_IA32_VMX_PROCBASED_CTLS)
			*pdata |= CPU_BASED_ALWAYSON_WITHOUT_TRUE_MSR;
		break;
	case MSR_IA32_VMX_TRUE_EXIT_CTLS:
	case MSR_IA32_VMX_EXIT_CTLS:
		*pdata = vmx_control_msr(
			msrs->exit_ctls_low,
			msrs->exit_ctls_high);
		if (msr_index == MSR_IA32_VMX_EXIT_CTLS)
			*pdata |= VM_EXIT_ALWAYSON_WITHOUT_TRUE_MSR;
		break;
	case MSR_IA32_VMX_TRUE_ENTRY_CTLS:
	case MSR_IA32_VMX_ENTRY_CTLS:
		*pdata = vmx_control_msr(
			msrs->entry_ctls_low,
			msrs->entry_ctls_high);
		if (msr_index == MSR_IA32_VMX_ENTRY_CTLS)
			*pdata |= VM_ENTRY_ALWAYSON_WITHOUT_TRUE_MSR;
		break;
	case MSR_IA32_VMX_MISC:
		*pdata = vmx_control_msr(
			msrs->misc_low,
			msrs->misc_high);
		break;
	case MSR_IA32_VMX_CR0_FIXED0:
		*pdata = msrs->cr0_fixed0;
		break;
	case MSR_IA32_VMX_CR0_FIXED1:
		*pdata = msrs->cr0_fixed1;
		break;
	case MSR_IA32_VMX_CR4_FIXED0:
		*pdata = msrs->cr4_fixed0;
		break;
	case MSR_IA32_VMX_CR4_FIXED1:
		*pdata = msrs->cr4_fixed1;
		break;
	case MSR_IA32_VMX_VMCS_ENUM:
		*pdata = msrs->vmcs_enum;
		break;
	case MSR_IA32_VMX_PROCBASED_CTLS2:
		*pdata = vmx_control_msr(
			msrs->secondary_ctls_low,
			msrs->secondary_ctls_high);
		break;
	case MSR_IA32_VMX_EPT_VPID_CAP:
		*pdata = msrs->ept_caps |
			((u64)msrs->vpid_caps << 32);
		break;
	case MSR_IA32_VMX_VMFUNC:
		*pdata = msrs->vmfunc_controls;
		break;
	default:
		return 1;
	}

	return 0;
}

/*
 * Copy the writable VMCS shadow fields back to the VMCS12, in case they have
 * been modified by the L1 guest.  Note, "writable" in this context means
 * "writable by the guest", i.e. tagged SHADOW_FIELD_RW; the set of
 * fields tagged SHADOW_FIELD_RO may or may not align with the "read-only"
 * VM-exit information fields (which are actually writable if the vCPU is
 * configured to support "VMWRITE to any supported field in the VMCS").
 */
static void copy_shadow_to_vmcs12(struct vcpu_vmx *vmx)
{
	struct vmcs *shadow_vmcs = vmx->vmcs01.shadow_vmcs;
	struct vmcs12 *vmcs12 = get_vmcs12(&vmx->vcpu);
	struct shadow_vmcs_field field;
	unsigned long val;
	int i;

	if (WARN_ON(!shadow_vmcs))
		return;

	preempt_disable();

	vmcs_load(shadow_vmcs);

	for (i = 0; i < max_shadow_read_write_fields; i++) {
		field = shadow_read_write_fields[i];
		val = __vmcs_readl(field.encoding);
		vmcs12_write_any(vmcs12, field.encoding, field.offset, val);
	}

	vmcs_clear(shadow_vmcs);
	vmcs_load(vmx->loaded_vmcs->vmcs);

	preempt_enable();
}

static void copy_vmcs12_to_shadow(struct vcpu_vmx *vmx)
{
	const struct shadow_vmcs_field *fields[] = {
		shadow_read_write_fields,
		shadow_read_only_fields
	};
	const int max_fields[] = {
		max_shadow_read_write_fields,
		max_shadow_read_only_fields
	};
	struct vmcs *shadow_vmcs = vmx->vmcs01.shadow_vmcs;
	struct vmcs12 *vmcs12 = get_vmcs12(&vmx->vcpu);
	struct shadow_vmcs_field field;
	unsigned long val;
	int i, q;

	if (WARN_ON(!shadow_vmcs))
		return;

	vmcs_load(shadow_vmcs);

	for (q = 0; q < ARRAY_SIZE(fields); q++) {
		for (i = 0; i < max_fields[q]; i++) {
			field = fields[q][i];
			val = vmcs12_read_any(vmcs12, field.encoding,
					      field.offset);
			__vmcs_writel(field.encoding, val);
		}
	}

	vmcs_clear(shadow_vmcs);
	vmcs_load(vmx->loaded_vmcs->vmcs);
}

static void copy_enlightened_to_vmcs12(struct vcpu_vmx *vmx, u32 hv_clean_fields)
{
	struct vmcs12 *vmcs12 = vmx->nested.cached_vmcs12;
	struct hv_enlightened_vmcs *evmcs = vmx->nested.hv_evmcs;

	/* HV_VMX_ENLIGHTENED_CLEAN_FIELD_NONE */
	vmcs12->tpr_threshold = evmcs->tpr_threshold;
	vmcs12->guest_rip = evmcs->guest_rip;

	if (unlikely(!(hv_clean_fields &
		       HV_VMX_ENLIGHTENED_CLEAN_FIELD_GUEST_BASIC))) {
		vmcs12->guest_rsp = evmcs->guest_rsp;
		vmcs12->guest_rflags = evmcs->guest_rflags;
		vmcs12->guest_interruptibility_info =
			evmcs->guest_interruptibility_info;
	}

	if (unlikely(!(hv_clean_fields &
		       HV_VMX_ENLIGHTENED_CLEAN_FIELD_CONTROL_PROC))) {
		vmcs12->cpu_based_vm_exec_control =
			evmcs->cpu_based_vm_exec_control;
	}

	if (unlikely(!(hv_clean_fields &
		       HV_VMX_ENLIGHTENED_CLEAN_FIELD_CONTROL_EXCPN))) {
		vmcs12->exception_bitmap = evmcs->exception_bitmap;
	}

	if (unlikely(!(hv_clean_fields &
		       HV_VMX_ENLIGHTENED_CLEAN_FIELD_CONTROL_ENTRY))) {
		vmcs12->vm_entry_controls = evmcs->vm_entry_controls;
	}

	if (unlikely(!(hv_clean_fields &
		       HV_VMX_ENLIGHTENED_CLEAN_FIELD_CONTROL_EVENT))) {
		vmcs12->vm_entry_intr_info_field =
			evmcs->vm_entry_intr_info_field;
		vmcs12->vm_entry_exception_error_code =
			evmcs->vm_entry_exception_error_code;
		vmcs12->vm_entry_instruction_len =
			evmcs->vm_entry_instruction_len;
	}

	if (unlikely(!(hv_clean_fields &
		       HV_VMX_ENLIGHTENED_CLEAN_FIELD_HOST_GRP1))) {
		vmcs12->host_ia32_pat = evmcs->host_ia32_pat;
		vmcs12->host_ia32_efer = evmcs->host_ia32_efer;
		vmcs12->host_cr0 = evmcs->host_cr0;
		vmcs12->host_cr3 = evmcs->host_cr3;
		vmcs12->host_cr4 = evmcs->host_cr4;
		vmcs12->host_ia32_sysenter_esp = evmcs->host_ia32_sysenter_esp;
		vmcs12->host_ia32_sysenter_eip = evmcs->host_ia32_sysenter_eip;
		vmcs12->host_rip = evmcs->host_rip;
		vmcs12->host_ia32_sysenter_cs = evmcs->host_ia32_sysenter_cs;
		vmcs12->host_es_selector = evmcs->host_es_selector;
		vmcs12->host_cs_selector = evmcs->host_cs_selector;
		vmcs12->host_ss_selector = evmcs->host_ss_selector;
		vmcs12->host_ds_selector = evmcs->host_ds_selector;
		vmcs12->host_fs_selector = evmcs->host_fs_selector;
		vmcs12->host_gs_selector = evmcs->host_gs_selector;
		vmcs12->host_tr_selector = evmcs->host_tr_selector;
	}

	if (unlikely(!(hv_clean_fields &
		       HV_VMX_ENLIGHTENED_CLEAN_FIELD_CONTROL_GRP1))) {
		vmcs12->pin_based_vm_exec_control =
			evmcs->pin_based_vm_exec_control;
		vmcs12->vm_exit_controls = evmcs->vm_exit_controls;
		vmcs12->secondary_vm_exec_control =
			evmcs->secondary_vm_exec_control;
	}

	if (unlikely(!(hv_clean_fields &
		       HV_VMX_ENLIGHTENED_CLEAN_FIELD_IO_BITMAP))) {
		vmcs12->io_bitmap_a = evmcs->io_bitmap_a;
		vmcs12->io_bitmap_b = evmcs->io_bitmap_b;
	}

	if (unlikely(!(hv_clean_fields &
		       HV_VMX_ENLIGHTENED_CLEAN_FIELD_MSR_BITMAP))) {
		vmcs12->msr_bitmap = evmcs->msr_bitmap;
	}

	if (unlikely(!(hv_clean_fields &
		       HV_VMX_ENLIGHTENED_CLEAN_FIELD_GUEST_GRP2))) {
		vmcs12->guest_es_base = evmcs->guest_es_base;
		vmcs12->guest_cs_base = evmcs->guest_cs_base;
		vmcs12->guest_ss_base = evmcs->guest_ss_base;
		vmcs12->guest_ds_base = evmcs->guest_ds_base;
		vmcs12->guest_fs_base = evmcs->guest_fs_base;
		vmcs12->guest_gs_base = evmcs->guest_gs_base;
		vmcs12->guest_ldtr_base = evmcs->guest_ldtr_base;
		vmcs12->guest_tr_base = evmcs->guest_tr_base;
		vmcs12->guest_gdtr_base = evmcs->guest_gdtr_base;
		vmcs12->guest_idtr_base = evmcs->guest_idtr_base;
		vmcs12->guest_es_limit = evmcs->guest_es_limit;
		vmcs12->guest_cs_limit = evmcs->guest_cs_limit;
		vmcs12->guest_ss_limit = evmcs->guest_ss_limit;
		vmcs12->guest_ds_limit = evmcs->guest_ds_limit;
		vmcs12->guest_fs_limit = evmcs->guest_fs_limit;
		vmcs12->guest_gs_limit = evmcs->guest_gs_limit;
		vmcs12->guest_ldtr_limit = evmcs->guest_ldtr_limit;
		vmcs12->guest_tr_limit = evmcs->guest_tr_limit;
		vmcs12->guest_gdtr_limit = evmcs->guest_gdtr_limit;
		vmcs12->guest_idtr_limit = evmcs->guest_idtr_limit;
		vmcs12->guest_es_ar_bytes = evmcs->guest_es_ar_bytes;
		vmcs12->guest_cs_ar_bytes = evmcs->guest_cs_ar_bytes;
		vmcs12->guest_ss_ar_bytes = evmcs->guest_ss_ar_bytes;
		vmcs12->guest_ds_ar_bytes = evmcs->guest_ds_ar_bytes;
		vmcs12->guest_fs_ar_bytes = evmcs->guest_fs_ar_bytes;
		vmcs12->guest_gs_ar_bytes = evmcs->guest_gs_ar_bytes;
		vmcs12->guest_ldtr_ar_bytes = evmcs->guest_ldtr_ar_bytes;
		vmcs12->guest_tr_ar_bytes = evmcs->guest_tr_ar_bytes;
		vmcs12->guest_es_selector = evmcs->guest_es_selector;
		vmcs12->guest_cs_selector = evmcs->guest_cs_selector;
		vmcs12->guest_ss_selector = evmcs->guest_ss_selector;
		vmcs12->guest_ds_selector = evmcs->guest_ds_selector;
		vmcs12->guest_fs_selector = evmcs->guest_fs_selector;
		vmcs12->guest_gs_selector = evmcs->guest_gs_selector;
		vmcs12->guest_ldtr_selector = evmcs->guest_ldtr_selector;
		vmcs12->guest_tr_selector = evmcs->guest_tr_selector;
	}

	if (unlikely(!(hv_clean_fields &
		       HV_VMX_ENLIGHTENED_CLEAN_FIELD_CONTROL_GRP2))) {
		vmcs12->tsc_offset = evmcs->tsc_offset;
		vmcs12->virtual_apic_page_addr = evmcs->virtual_apic_page_addr;
		vmcs12->xss_exit_bitmap = evmcs->xss_exit_bitmap;
	}

	if (unlikely(!(hv_clean_fields &
		       HV_VMX_ENLIGHTENED_CLEAN_FIELD_CRDR))) {
		vmcs12->cr0_guest_host_mask = evmcs->cr0_guest_host_mask;
		vmcs12->cr4_guest_host_mask = evmcs->cr4_guest_host_mask;
		vmcs12->cr0_read_shadow = evmcs->cr0_read_shadow;
		vmcs12->cr4_read_shadow = evmcs->cr4_read_shadow;
		vmcs12->guest_cr0 = evmcs->guest_cr0;
		vmcs12->guest_cr3 = evmcs->guest_cr3;
		vmcs12->guest_cr4 = evmcs->guest_cr4;
		vmcs12->guest_dr7 = evmcs->guest_dr7;
	}

	if (unlikely(!(hv_clean_fields &
		       HV_VMX_ENLIGHTENED_CLEAN_FIELD_HOST_POINTER))) {
		vmcs12->host_fs_base = evmcs->host_fs_base;
		vmcs12->host_gs_base = evmcs->host_gs_base;
		vmcs12->host_tr_base = evmcs->host_tr_base;
		vmcs12->host_gdtr_base = evmcs->host_gdtr_base;
		vmcs12->host_idtr_base = evmcs->host_idtr_base;
		vmcs12->host_rsp = evmcs->host_rsp;
	}

	if (unlikely(!(hv_clean_fields &
		       HV_VMX_ENLIGHTENED_CLEAN_FIELD_CONTROL_XLAT))) {
		vmcs12->ept_pointer = evmcs->ept_pointer;
		vmcs12->virtual_processor_id = evmcs->virtual_processor_id;
	}

	if (unlikely(!(hv_clean_fields &
		       HV_VMX_ENLIGHTENED_CLEAN_FIELD_GUEST_GRP1))) {
		vmcs12->vmcs_link_pointer = evmcs->vmcs_link_pointer;
		vmcs12->guest_ia32_debugctl = evmcs->guest_ia32_debugctl;
		vmcs12->guest_ia32_pat = evmcs->guest_ia32_pat;
		vmcs12->guest_ia32_efer = evmcs->guest_ia32_efer;
		vmcs12->guest_pdptr0 = evmcs->guest_pdptr0;
		vmcs12->guest_pdptr1 = evmcs->guest_pdptr1;
		vmcs12->guest_pdptr2 = evmcs->guest_pdptr2;
		vmcs12->guest_pdptr3 = evmcs->guest_pdptr3;
		vmcs12->guest_pending_dbg_exceptions =
			evmcs->guest_pending_dbg_exceptions;
		vmcs12->guest_sysenter_esp = evmcs->guest_sysenter_esp;
		vmcs12->guest_sysenter_eip = evmcs->guest_sysenter_eip;
		vmcs12->guest_bndcfgs = evmcs->guest_bndcfgs;
		vmcs12->guest_activity_state = evmcs->guest_activity_state;
		vmcs12->guest_sysenter_cs = evmcs->guest_sysenter_cs;
	}

	/*
	 * Not used?
	 * vmcs12->vm_exit_msr_store_addr = evmcs->vm_exit_msr_store_addr;
	 * vmcs12->vm_exit_msr_load_addr = evmcs->vm_exit_msr_load_addr;
	 * vmcs12->vm_entry_msr_load_addr = evmcs->vm_entry_msr_load_addr;
	 * vmcs12->page_fault_error_code_mask =
	 *		evmcs->page_fault_error_code_mask;
	 * vmcs12->page_fault_error_code_match =
	 *		evmcs->page_fault_error_code_match;
	 * vmcs12->cr3_target_count = evmcs->cr3_target_count;
	 * vmcs12->vm_exit_msr_store_count = evmcs->vm_exit_msr_store_count;
	 * vmcs12->vm_exit_msr_load_count = evmcs->vm_exit_msr_load_count;
	 * vmcs12->vm_entry_msr_load_count = evmcs->vm_entry_msr_load_count;
	 */

	/*
	 * Read only fields:
	 * vmcs12->guest_physical_address = evmcs->guest_physical_address;
	 * vmcs12->vm_instruction_error = evmcs->vm_instruction_error;
	 * vmcs12->vm_exit_reason = evmcs->vm_exit_reason;
	 * vmcs12->vm_exit_intr_info = evmcs->vm_exit_intr_info;
	 * vmcs12->vm_exit_intr_error_code = evmcs->vm_exit_intr_error_code;
	 * vmcs12->idt_vectoring_info_field = evmcs->idt_vectoring_info_field;
	 * vmcs12->idt_vectoring_error_code = evmcs->idt_vectoring_error_code;
	 * vmcs12->vm_exit_instruction_len = evmcs->vm_exit_instruction_len;
	 * vmcs12->vmx_instruction_info = evmcs->vmx_instruction_info;
	 * vmcs12->exit_qualification = evmcs->exit_qualification;
	 * vmcs12->guest_linear_address = evmcs->guest_linear_address;
	 *
	 * Not present in struct vmcs12:
	 * vmcs12->exit_io_instruction_ecx = evmcs->exit_io_instruction_ecx;
	 * vmcs12->exit_io_instruction_esi = evmcs->exit_io_instruction_esi;
	 * vmcs12->exit_io_instruction_edi = evmcs->exit_io_instruction_edi;
	 * vmcs12->exit_io_instruction_eip = evmcs->exit_io_instruction_eip;
	 */

	return;
}

static void copy_vmcs12_to_enlightened(struct vcpu_vmx *vmx)
{
	struct vmcs12 *vmcs12 = vmx->nested.cached_vmcs12;
	struct hv_enlightened_vmcs *evmcs = vmx->nested.hv_evmcs;

	/*
	 * Should not be changed by KVM:
	 *
	 * evmcs->host_es_selector = vmcs12->host_es_selector;
	 * evmcs->host_cs_selector = vmcs12->host_cs_selector;
	 * evmcs->host_ss_selector = vmcs12->host_ss_selector;
	 * evmcs->host_ds_selector = vmcs12->host_ds_selector;
	 * evmcs->host_fs_selector = vmcs12->host_fs_selector;
	 * evmcs->host_gs_selector = vmcs12->host_gs_selector;
	 * evmcs->host_tr_selector = vmcs12->host_tr_selector;
	 * evmcs->host_ia32_pat = vmcs12->host_ia32_pat;
	 * evmcs->host_ia32_efer = vmcs12->host_ia32_efer;
	 * evmcs->host_cr0 = vmcs12->host_cr0;
	 * evmcs->host_cr3 = vmcs12->host_cr3;
	 * evmcs->host_cr4 = vmcs12->host_cr4;
	 * evmcs->host_ia32_sysenter_esp = vmcs12->host_ia32_sysenter_esp;
	 * evmcs->host_ia32_sysenter_eip = vmcs12->host_ia32_sysenter_eip;
	 * evmcs->host_rip = vmcs12->host_rip;
	 * evmcs->host_ia32_sysenter_cs = vmcs12->host_ia32_sysenter_cs;
	 * evmcs->host_fs_base = vmcs12->host_fs_base;
	 * evmcs->host_gs_base = vmcs12->host_gs_base;
	 * evmcs->host_tr_base = vmcs12->host_tr_base;
	 * evmcs->host_gdtr_base = vmcs12->host_gdtr_base;
	 * evmcs->host_idtr_base = vmcs12->host_idtr_base;
	 * evmcs->host_rsp = vmcs12->host_rsp;
	 * sync_vmcs02_to_vmcs12() doesn't read these:
	 * evmcs->io_bitmap_a = vmcs12->io_bitmap_a;
	 * evmcs->io_bitmap_b = vmcs12->io_bitmap_b;
	 * evmcs->msr_bitmap = vmcs12->msr_bitmap;
	 * evmcs->ept_pointer = vmcs12->ept_pointer;
	 * evmcs->xss_exit_bitmap = vmcs12->xss_exit_bitmap;
	 * evmcs->vm_exit_msr_store_addr = vmcs12->vm_exit_msr_store_addr;
	 * evmcs->vm_exit_msr_load_addr = vmcs12->vm_exit_msr_load_addr;
	 * evmcs->vm_entry_msr_load_addr = vmcs12->vm_entry_msr_load_addr;
	 * evmcs->tpr_threshold = vmcs12->tpr_threshold;
	 * evmcs->virtual_processor_id = vmcs12->virtual_processor_id;
	 * evmcs->exception_bitmap = vmcs12->exception_bitmap;
	 * evmcs->vmcs_link_pointer = vmcs12->vmcs_link_pointer;
	 * evmcs->pin_based_vm_exec_control = vmcs12->pin_based_vm_exec_control;
	 * evmcs->vm_exit_controls = vmcs12->vm_exit_controls;
	 * evmcs->secondary_vm_exec_control = vmcs12->secondary_vm_exec_control;
	 * evmcs->page_fault_error_code_mask =
	 *		vmcs12->page_fault_error_code_mask;
	 * evmcs->page_fault_error_code_match =
	 *		vmcs12->page_fault_error_code_match;
	 * evmcs->cr3_target_count = vmcs12->cr3_target_count;
	 * evmcs->virtual_apic_page_addr = vmcs12->virtual_apic_page_addr;
	 * evmcs->tsc_offset = vmcs12->tsc_offset;
	 * evmcs->guest_ia32_debugctl = vmcs12->guest_ia32_debugctl;
	 * evmcs->cr0_guest_host_mask = vmcs12->cr0_guest_host_mask;
	 * evmcs->cr4_guest_host_mask = vmcs12->cr4_guest_host_mask;
	 * evmcs->cr0_read_shadow = vmcs12->cr0_read_shadow;
	 * evmcs->cr4_read_shadow = vmcs12->cr4_read_shadow;
	 * evmcs->vm_exit_msr_store_count = vmcs12->vm_exit_msr_store_count;
	 * evmcs->vm_exit_msr_load_count = vmcs12->vm_exit_msr_load_count;
	 * evmcs->vm_entry_msr_load_count = vmcs12->vm_entry_msr_load_count;
	 *
	 * Not present in struct vmcs12:
	 * evmcs->exit_io_instruction_ecx = vmcs12->exit_io_instruction_ecx;
	 * evmcs->exit_io_instruction_esi = vmcs12->exit_io_instruction_esi;
	 * evmcs->exit_io_instruction_edi = vmcs12->exit_io_instruction_edi;
	 * evmcs->exit_io_instruction_eip = vmcs12->exit_io_instruction_eip;
	 */

	evmcs->guest_es_selector = vmcs12->guest_es_selector;
	evmcs->guest_cs_selector = vmcs12->guest_cs_selector;
	evmcs->guest_ss_selector = vmcs12->guest_ss_selector;
	evmcs->guest_ds_selector = vmcs12->guest_ds_selector;
	evmcs->guest_fs_selector = vmcs12->guest_fs_selector;
	evmcs->guest_gs_selector = vmcs12->guest_gs_selector;
	evmcs->guest_ldtr_selector = vmcs12->guest_ldtr_selector;
	evmcs->guest_tr_selector = vmcs12->guest_tr_selector;

	evmcs->guest_es_limit = vmcs12->guest_es_limit;
	evmcs->guest_cs_limit = vmcs12->guest_cs_limit;
	evmcs->guest_ss_limit = vmcs12->guest_ss_limit;
	evmcs->guest_ds_limit = vmcs12->guest_ds_limit;
	evmcs->guest_fs_limit = vmcs12->guest_fs_limit;
	evmcs->guest_gs_limit = vmcs12->guest_gs_limit;
	evmcs->guest_ldtr_limit = vmcs12->guest_ldtr_limit;
	evmcs->guest_tr_limit = vmcs12->guest_tr_limit;
	evmcs->guest_gdtr_limit = vmcs12->guest_gdtr_limit;
	evmcs->guest_idtr_limit = vmcs12->guest_idtr_limit;

	evmcs->guest_es_ar_bytes = vmcs12->guest_es_ar_bytes;
	evmcs->guest_cs_ar_bytes = vmcs12->guest_cs_ar_bytes;
	evmcs->guest_ss_ar_bytes = vmcs12->guest_ss_ar_bytes;
	evmcs->guest_ds_ar_bytes = vmcs12->guest_ds_ar_bytes;
	evmcs->guest_fs_ar_bytes = vmcs12->guest_fs_ar_bytes;
	evmcs->guest_gs_ar_bytes = vmcs12->guest_gs_ar_bytes;
	evmcs->guest_ldtr_ar_bytes = vmcs12->guest_ldtr_ar_bytes;
	evmcs->guest_tr_ar_bytes = vmcs12->guest_tr_ar_bytes;

	evmcs->guest_es_base = vmcs12->guest_es_base;
	evmcs->guest_cs_base = vmcs12->guest_cs_base;
	evmcs->guest_ss_base = vmcs12->guest_ss_base;
	evmcs->guest_ds_base = vmcs12->guest_ds_base;
	evmcs->guest_fs_base = vmcs12->guest_fs_base;
	evmcs->guest_gs_base = vmcs12->guest_gs_base;
	evmcs->guest_ldtr_base = vmcs12->guest_ldtr_base;
	evmcs->guest_tr_base = vmcs12->guest_tr_base;
	evmcs->guest_gdtr_base = vmcs12->guest_gdtr_base;
	evmcs->guest_idtr_base = vmcs12->guest_idtr_base;

	evmcs->guest_ia32_pat = vmcs12->guest_ia32_pat;
	evmcs->guest_ia32_efer = vmcs12->guest_ia32_efer;

	evmcs->guest_pdptr0 = vmcs12->guest_pdptr0;
	evmcs->guest_pdptr1 = vmcs12->guest_pdptr1;
	evmcs->guest_pdptr2 = vmcs12->guest_pdptr2;
	evmcs->guest_pdptr3 = vmcs12->guest_pdptr3;

	evmcs->guest_pending_dbg_exceptions =
		vmcs12->guest_pending_dbg_exceptions;
	evmcs->guest_sysenter_esp = vmcs12->guest_sysenter_esp;
	evmcs->guest_sysenter_eip = vmcs12->guest_sysenter_eip;

	evmcs->guest_activity_state = vmcs12->guest_activity_state;
	evmcs->guest_sysenter_cs = vmcs12->guest_sysenter_cs;

	evmcs->guest_cr0 = vmcs12->guest_cr0;
	evmcs->guest_cr3 = vmcs12->guest_cr3;
	evmcs->guest_cr4 = vmcs12->guest_cr4;
	evmcs->guest_dr7 = vmcs12->guest_dr7;

	evmcs->guest_physical_address = vmcs12->guest_physical_address;

	evmcs->vm_instruction_error = vmcs12->vm_instruction_error;
	evmcs->vm_exit_reason = vmcs12->vm_exit_reason;
	evmcs->vm_exit_intr_info = vmcs12->vm_exit_intr_info;
	evmcs->vm_exit_intr_error_code = vmcs12->vm_exit_intr_error_code;
	evmcs->idt_vectoring_info_field = vmcs12->idt_vectoring_info_field;
	evmcs->idt_vectoring_error_code = vmcs12->idt_vectoring_error_code;
	evmcs->vm_exit_instruction_len = vmcs12->vm_exit_instruction_len;
	evmcs->vmx_instruction_info = vmcs12->vmx_instruction_info;

	evmcs->exit_qualification = vmcs12->exit_qualification;

	evmcs->guest_linear_address = vmcs12->guest_linear_address;
	evmcs->guest_rsp = vmcs12->guest_rsp;
	evmcs->guest_rflags = vmcs12->guest_rflags;

	evmcs->guest_interruptibility_info =
		vmcs12->guest_interruptibility_info;
	evmcs->cpu_based_vm_exec_control = vmcs12->cpu_based_vm_exec_control;
	evmcs->vm_entry_controls = vmcs12->vm_entry_controls;
	evmcs->vm_entry_intr_info_field = vmcs12->vm_entry_intr_info_field;
	evmcs->vm_entry_exception_error_code =
		vmcs12->vm_entry_exception_error_code;
	evmcs->vm_entry_instruction_len = vmcs12->vm_entry_instruction_len;

	evmcs->guest_rip = vmcs12->guest_rip;

	evmcs->guest_bndcfgs = vmcs12->guest_bndcfgs;

	return;
}

/*
 * This is an equivalent of the nested hypervisor executing the vmptrld
 * instruction.
 */
static enum nested_evmptrld_status nested_vmx_handle_enlightened_vmptrld(
	struct kvm_vcpu *vcpu, bool from_launch)
{
	struct vcpu_vmx *vmx = to_vmx(vcpu);
	bool evmcs_gpa_changed = false;
	u64 evmcs_gpa;

	if (likely(!vmx->nested.enlightened_vmcs_enabled))
		return EVMPTRLD_DISABLED;

	if (!nested_enlightened_vmentry(vcpu, &evmcs_gpa)) {
		nested_release_evmcs(vcpu);
		return EVMPTRLD_DISABLED;
	}

	if (unlikely(evmcs_gpa != vmx->nested.hv_evmcs_vmptr)) {
		vmx->nested.current_vmptr = INVALID_GPA;

		nested_release_evmcs(vcpu);

		if (kvm_vcpu_map(vcpu, gpa_to_gfn(evmcs_gpa),
				 &vmx->nested.hv_evmcs_map))
			return EVMPTRLD_ERROR;

		vmx->nested.hv_evmcs = vmx->nested.hv_evmcs_map.hva;

		/*
		 * Currently, KVM only supports eVMCS version 1
		 * (== KVM_EVMCS_VERSION) and thus we expect guest to set this
		 * value to first u32 field of eVMCS which should specify eVMCS
		 * VersionNumber.
		 *
		 * Guest should be aware of supported eVMCS versions by host by
		 * examining CPUID.0x4000000A.EAX[0:15]. Host userspace VMM is
		 * expected to set this CPUID leaf according to the value
		 * returned in vmcs_version from nested_enable_evmcs().
		 *
		 * However, it turns out that Microsoft Hyper-V fails to comply
		 * to their own invented interface: When Hyper-V use eVMCS, it
		 * just sets first u32 field of eVMCS to revision_id specified
		 * in MSR_IA32_VMX_BASIC. Instead of used eVMCS version number
		 * which is one of the supported versions specified in
		 * CPUID.0x4000000A.EAX[0:15].
		 *
		 * To overcome Hyper-V bug, we accept here either a supported
		 * eVMCS version or VMCS12 revision_id as valid values for first
		 * u32 field of eVMCS.
		 */
		if ((vmx->nested.hv_evmcs->revision_id != KVM_EVMCS_VERSION) &&
		    (vmx->nested.hv_evmcs->revision_id != VMCS12_REVISION)) {
			nested_release_evmcs(vcpu);
			return EVMPTRLD_VMFAIL;
		}

		vmx->nested.hv_evmcs_vmptr = evmcs_gpa;

		evmcs_gpa_changed = true;
		/*
		 * Unlike normal vmcs12, enlightened vmcs12 is not fully
		 * reloaded from guest's memory (read only fields, fields not
		 * present in struct hv_enlightened_vmcs, ...). Make sure there
		 * are no leftovers.
		 */
		if (from_launch) {
			struct vmcs12 *vmcs12 = get_vmcs12(vcpu);
			memset(vmcs12, 0, sizeof(*vmcs12));
			vmcs12->hdr.revision_id = VMCS12_REVISION;
		}

	}

	/*
	 * Clean fields data can't be used on VMLAUNCH and when we switch
	 * between different L2 guests as KVM keeps a single VMCS12 per L1.
	 */
	if (from_launch || evmcs_gpa_changed) {
		vmx->nested.hv_evmcs->hv_clean_fields &=
			~HV_VMX_ENLIGHTENED_CLEAN_FIELD_ALL;

		vmx->nested.force_msr_bitmap_recalc = true;
	}

	return EVMPTRLD_SUCCEEDED;
}

void nested_sync_vmcs12_to_shadow(struct kvm_vcpu *vcpu)
{
	struct vcpu_vmx *vmx = to_vmx(vcpu);

	if (evmptr_is_valid(vmx->nested.hv_evmcs_vmptr))
		copy_vmcs12_to_enlightened(vmx);
	else
		copy_vmcs12_to_shadow(vmx);

	vmx->nested.need_vmcs12_to_shadow_sync = false;
}

static enum hrtimer_restart vmx_preemption_timer_fn(struct hrtimer *timer)
{
	struct vcpu_vmx *vmx =
		container_of(timer, struct vcpu_vmx, nested.preemption_timer);

	vmx->nested.preemption_timer_expired = true;
	kvm_make_request(KVM_REQ_EVENT, &vmx->vcpu);
	kvm_vcpu_kick(&vmx->vcpu);

	return HRTIMER_NORESTART;
}

static u64 vmx_calc_preemption_timer_value(struct kvm_vcpu *vcpu)
{
	struct vcpu_vmx *vmx = to_vmx(vcpu);
	struct vmcs12 *vmcs12 = get_vmcs12(vcpu);

	u64 l1_scaled_tsc = kvm_read_l1_tsc(vcpu, rdtsc()) >>
			    VMX_MISC_EMULATED_PREEMPTION_TIMER_RATE;

	if (!vmx->nested.has_preemption_timer_deadline) {
		vmx->nested.preemption_timer_deadline =
			vmcs12->vmx_preemption_timer_value + l1_scaled_tsc;
		vmx->nested.has_preemption_timer_deadline = true;
	}
	return vmx->nested.preemption_timer_deadline - l1_scaled_tsc;
}

static void vmx_start_preemption_timer(struct kvm_vcpu *vcpu,
					u64 preemption_timeout)
{
	struct vcpu_vmx *vmx = to_vmx(vcpu);

	/*
	 * A timer value of zero is architecturally guaranteed to cause
	 * a VMExit prior to executing any instructions in the guest.
	 */
	if (preemption_timeout == 0) {
		vmx_preemption_timer_fn(&vmx->nested.preemption_timer);
		return;
	}

	if (vcpu->arch.virtual_tsc_khz == 0)
		return;

	preemption_timeout <<= VMX_MISC_EMULATED_PREEMPTION_TIMER_RATE;
	preemption_timeout *= 1000000;
	do_div(preemption_timeout, vcpu->arch.virtual_tsc_khz);
	hrtimer_start(&vmx->nested.preemption_timer,
		      ktime_add_ns(ktime_get(), preemption_timeout),
		      HRTIMER_MODE_ABS_PINNED);
}

static u64 nested_vmx_calc_efer(struct vcpu_vmx *vmx, struct vmcs12 *vmcs12)
{
	if (vmx->nested.nested_run_pending &&
	    (vmcs12->vm_entry_controls & VM_ENTRY_LOAD_IA32_EFER))
		return vmcs12->guest_ia32_efer;
	else if (vmcs12->vm_entry_controls & VM_ENTRY_IA32E_MODE)
		return vmx->vcpu.arch.efer | (EFER_LMA | EFER_LME);
	else
		return vmx->vcpu.arch.efer & ~(EFER_LMA | EFER_LME);
}

static void prepare_vmcs02_constant_state(struct vcpu_vmx *vmx)
{
	struct kvm *kvm = vmx->vcpu.kvm;

	/*
	 * If vmcs02 hasn't been initialized, set the constant vmcs02 state
	 * according to L0's settings (vmcs12 is irrelevant here).  Host
	 * fields that come from L0 and are not constant, e.g. HOST_CR3,
	 * will be set as needed prior to VMLAUNCH/VMRESUME.
	 */
	if (vmx->nested.vmcs02_initialized)
		return;
	vmx->nested.vmcs02_initialized = true;

	/*
	 * We don't care what the EPTP value is we just need to guarantee
	 * it's valid so we don't get a false positive when doing early
	 * consistency checks.
	 */
	if (enable_ept && nested_early_check)
		vmcs_write64(EPT_POINTER,
			     construct_eptp(&vmx->vcpu, 0, PT64_ROOT_4LEVEL));

	/* All VMFUNCs are currently emulated through L0 vmexits.  */
	if (cpu_has_vmx_vmfunc())
		vmcs_write64(VM_FUNCTION_CONTROL, 0);

	if (cpu_has_vmx_posted_intr())
		vmcs_write16(POSTED_INTR_NV, POSTED_INTR_NESTED_VECTOR);

	if (cpu_has_vmx_msr_bitmap())
		vmcs_write64(MSR_BITMAP, __pa(vmx->nested.vmcs02.msr_bitmap));

	/*
	 * PML is emulated for L2, but never enabled in hardware as the MMU
	 * handles A/D emulation.  Disabling PML for L2 also avoids having to
	 * deal with filtering out L2 GPAs from the buffer.
	 */
	if (enable_pml) {
		vmcs_write64(PML_ADDRESS, 0);
		vmcs_write16(GUEST_PML_INDEX, -1);
	}

	if (cpu_has_vmx_encls_vmexit())
		vmcs_write64(ENCLS_EXITING_BITMAP, INVALID_GPA);

	if (kvm_notify_vmexit_enabled(kvm))
		vmcs_write32(NOTIFY_WINDOW, kvm->arch.notify_window);

	/*
	 * Set the MSR load/store lists to match L0's settings.  Only the
	 * addresses are constant (for vmcs02), the counts can change based
	 * on L2's behavior, e.g. switching to/from long mode.
	 */
	vmcs_write64(VM_EXIT_MSR_STORE_ADDR, __pa(vmx->msr_autostore.guest.val));
	vmcs_write64(VM_EXIT_MSR_LOAD_ADDR, __pa(vmx->msr_autoload.host.val));
	vmcs_write64(VM_ENTRY_MSR_LOAD_ADDR, __pa(vmx->msr_autoload.guest.val));

	vmx_set_constant_host_state(vmx);
}

static void prepare_vmcs02_early_rare(struct vcpu_vmx *vmx,
				      struct vmcs12 *vmcs12)
{
	prepare_vmcs02_constant_state(vmx);

	vmcs_write64(VMCS_LINK_POINTER, INVALID_GPA);

	if (enable_vpid) {
		if (nested_cpu_has_vpid(vmcs12) && vmx->nested.vpid02)
			vmcs_write16(VIRTUAL_PROCESSOR_ID, vmx->nested.vpid02);
		else
			vmcs_write16(VIRTUAL_PROCESSOR_ID, vmx->vpid);
	}
}

static void prepare_vmcs02_early(struct vcpu_vmx *vmx, struct loaded_vmcs *vmcs01,
				 struct vmcs12 *vmcs12)
{
	u32 exec_control;
	u64 guest_efer = nested_vmx_calc_efer(vmx, vmcs12);

	if (vmx->nested.dirty_vmcs12 || evmptr_is_valid(vmx->nested.hv_evmcs_vmptr))
		prepare_vmcs02_early_rare(vmx, vmcs12);

	/*
	 * PIN CONTROLS
	 */
	exec_control = __pin_controls_get(vmcs01);
	exec_control |= (vmcs12->pin_based_vm_exec_control &
			 ~PIN_BASED_VMX_PREEMPTION_TIMER);

	/* Posted interrupts setting is only taken from vmcs12.  */
	vmx->nested.pi_pending = false;
	if (nested_cpu_has_posted_intr(vmcs12))
		vmx->nested.posted_intr_nv = vmcs12->posted_intr_nv;
	else
		exec_control &= ~PIN_BASED_POSTED_INTR;
	pin_controls_set(vmx, exec_control);

	/*
	 * EXEC CONTROLS
	 */
	exec_control = __exec_controls_get(vmcs01); /* L0's desires */
	exec_control &= ~CPU_BASED_INTR_WINDOW_EXITING;
	exec_control &= ~CPU_BASED_NMI_WINDOW_EXITING;
	exec_control &= ~CPU_BASED_TPR_SHADOW;
	exec_control |= vmcs12->cpu_based_vm_exec_control;

	vmx->nested.l1_tpr_threshold = -1;
	if (exec_control & CPU_BASED_TPR_SHADOW)
		vmcs_write32(TPR_THRESHOLD, vmcs12->tpr_threshold);
#ifdef CONFIG_X86_64
	else
		exec_control |= CPU_BASED_CR8_LOAD_EXITING |
				CPU_BASED_CR8_STORE_EXITING;
#endif

	/*
	 * A vmexit (to either L1 hypervisor or L0 userspace) is always needed
	 * for I/O port accesses.
	 */
	exec_control |= CPU_BASED_UNCOND_IO_EXITING;
	exec_control &= ~CPU_BASED_USE_IO_BITMAPS;

	/*
	 * This bit will be computed in nested_get_vmcs12_pages, because
	 * we do not have access to L1's MSR bitmap yet.  For now, keep
	 * the same bit as before, hoping to avoid multiple VMWRITEs that
	 * only set/clear this bit.
	 */
	exec_control &= ~CPU_BASED_USE_MSR_BITMAPS;
	exec_control |= exec_controls_get(vmx) & CPU_BASED_USE_MSR_BITMAPS;

	exec_controls_set(vmx, exec_control);

	/*
	 * SECONDARY EXEC CONTROLS
	 */
	if (cpu_has_secondary_exec_ctrls()) {
		exec_control = __secondary_exec_controls_get(vmcs01);

		/* Take the following fields only from vmcs12 */
		exec_control &= ~(SECONDARY_EXEC_VIRTUALIZE_APIC_ACCESSES |
				  SECONDARY_EXEC_VIRTUALIZE_X2APIC_MODE |
				  SECONDARY_EXEC_ENABLE_INVPCID |
				  SECONDARY_EXEC_ENABLE_RDTSCP |
				  SECONDARY_EXEC_XSAVES |
				  SECONDARY_EXEC_ENABLE_USR_WAIT_PAUSE |
				  SECONDARY_EXEC_VIRTUAL_INTR_DELIVERY |
				  SECONDARY_EXEC_APIC_REGISTER_VIRT |
				  SECONDARY_EXEC_ENABLE_VMFUNC |
				  SECONDARY_EXEC_DESC);

		if (nested_cpu_has(vmcs12,
				   CPU_BASED_ACTIVATE_SECONDARY_CONTROLS))
			exec_control |= vmcs12->secondary_vm_exec_control;

		/* PML is emulated and never enabled in hardware for L2. */
		exec_control &= ~SECONDARY_EXEC_ENABLE_PML;

		/* VMCS shadowing for L2 is emulated for now */
		exec_control &= ~SECONDARY_EXEC_SHADOW_VMCS;

		/*
		 * Preset *DT exiting when emulating UMIP, so that vmx_set_cr4()
		 * will not have to rewrite the controls just for this bit.
		 */
		if (!boot_cpu_has(X86_FEATURE_UMIP) && vmx_umip_emulated() &&
		    (vmcs12->guest_cr4 & X86_CR4_UMIP))
			exec_control |= SECONDARY_EXEC_DESC;

		if (exec_control & SECONDARY_EXEC_VIRTUAL_INTR_DELIVERY)
			vmcs_write16(GUEST_INTR_STATUS,
				vmcs12->guest_intr_status);

		if (!nested_cpu_has2(vmcs12, SECONDARY_EXEC_UNRESTRICTED_GUEST))
		    exec_control &= ~SECONDARY_EXEC_UNRESTRICTED_GUEST;

		if (exec_control & SECONDARY_EXEC_ENCLS_EXITING)
			vmx_write_encls_bitmap(&vmx->vcpu, vmcs12);

		secondary_exec_controls_set(vmx, exec_control);
	}

	/*
	 * ENTRY CONTROLS
	 *
	 * vmcs12's VM_{ENTRY,EXIT}_LOAD_IA32_EFER and VM_ENTRY_IA32E_MODE
	 * are emulated by vmx_set_efer() in prepare_vmcs02(), but speculate
	 * on the related bits (if supported by the CPU) in the hope that
	 * we can avoid VMWrites during vmx_set_efer().
	 *
	 * Similarly, take vmcs01's PERF_GLOBAL_CTRL in the hope that if KVM is
	 * loading PERF_GLOBAL_CTRL via the VMCS for L1, then KVM will want to
	 * do the same for L2.
	 */
	exec_control = __vm_entry_controls_get(vmcs01);
	exec_control |= (vmcs12->vm_entry_controls &
			 ~VM_ENTRY_LOAD_IA32_PERF_GLOBAL_CTRL);
	exec_control &= ~(VM_ENTRY_IA32E_MODE | VM_ENTRY_LOAD_IA32_EFER);
	if (cpu_has_load_ia32_efer()) {
		if (guest_efer & EFER_LMA)
			exec_control |= VM_ENTRY_IA32E_MODE;
		if (guest_efer != host_efer)
			exec_control |= VM_ENTRY_LOAD_IA32_EFER;
	}
	vm_entry_controls_set(vmx, exec_control);

	/*
	 * EXIT CONTROLS
	 *
	 * L2->L1 exit controls are emulated - the hardware exit is to L0 so
	 * we should use its exit controls. Note that VM_EXIT_LOAD_IA32_EFER
	 * bits may be modified by vmx_set_efer() in prepare_vmcs02().
	 */
	exec_control = __vm_exit_controls_get(vmcs01);
	if (cpu_has_load_ia32_efer() && guest_efer != host_efer)
		exec_control |= VM_EXIT_LOAD_IA32_EFER;
	else
		exec_control &= ~VM_EXIT_LOAD_IA32_EFER;
	vm_exit_controls_set(vmx, exec_control);

	/*
	 * Interrupt/Exception Fields
	 */
	if (vmx->nested.nested_run_pending) {
		vmcs_write32(VM_ENTRY_INTR_INFO_FIELD,
			     vmcs12->vm_entry_intr_info_field);
		vmcs_write32(VM_ENTRY_EXCEPTION_ERROR_CODE,
			     vmcs12->vm_entry_exception_error_code);
		vmcs_write32(VM_ENTRY_INSTRUCTION_LEN,
			     vmcs12->vm_entry_instruction_len);
		vmcs_write32(GUEST_INTERRUPTIBILITY_INFO,
			     vmcs12->guest_interruptibility_info);
		vmx->loaded_vmcs->nmi_known_unmasked =
			!(vmcs12->guest_interruptibility_info & GUEST_INTR_STATE_NMI);
	} else {
		vmcs_write32(VM_ENTRY_INTR_INFO_FIELD, 0);
	}
}

static void prepare_vmcs02_rare(struct vcpu_vmx *vmx, struct vmcs12 *vmcs12)
{
	struct hv_enlightened_vmcs *hv_evmcs = vmx->nested.hv_evmcs;

	if (!hv_evmcs || !(hv_evmcs->hv_clean_fields &
			   HV_VMX_ENLIGHTENED_CLEAN_FIELD_GUEST_GRP2)) {
		vmcs_write16(GUEST_ES_SELECTOR, vmcs12->guest_es_selector);
		vmcs_write16(GUEST_CS_SELECTOR, vmcs12->guest_cs_selector);
		vmcs_write16(GUEST_SS_SELECTOR, vmcs12->guest_ss_selector);
		vmcs_write16(GUEST_DS_SELECTOR, vmcs12->guest_ds_selector);
		vmcs_write16(GUEST_FS_SELECTOR, vmcs12->guest_fs_selector);
		vmcs_write16(GUEST_GS_SELECTOR, vmcs12->guest_gs_selector);
		vmcs_write16(GUEST_LDTR_SELECTOR, vmcs12->guest_ldtr_selector);
		vmcs_write16(GUEST_TR_SELECTOR, vmcs12->guest_tr_selector);
		vmcs_write32(GUEST_ES_LIMIT, vmcs12->guest_es_limit);
		vmcs_write32(GUEST_CS_LIMIT, vmcs12->guest_cs_limit);
		vmcs_write32(GUEST_SS_LIMIT, vmcs12->guest_ss_limit);
		vmcs_write32(GUEST_DS_LIMIT, vmcs12->guest_ds_limit);
		vmcs_write32(GUEST_FS_LIMIT, vmcs12->guest_fs_limit);
		vmcs_write32(GUEST_GS_LIMIT, vmcs12->guest_gs_limit);
		vmcs_write32(GUEST_LDTR_LIMIT, vmcs12->guest_ldtr_limit);
		vmcs_write32(GUEST_TR_LIMIT, vmcs12->guest_tr_limit);
		vmcs_write32(GUEST_GDTR_LIMIT, vmcs12->guest_gdtr_limit);
		vmcs_write32(GUEST_IDTR_LIMIT, vmcs12->guest_idtr_limit);
		vmcs_write32(GUEST_CS_AR_BYTES, vmcs12->guest_cs_ar_bytes);
		vmcs_write32(GUEST_SS_AR_BYTES, vmcs12->guest_ss_ar_bytes);
		vmcs_write32(GUEST_ES_AR_BYTES, vmcs12->guest_es_ar_bytes);
		vmcs_write32(GUEST_DS_AR_BYTES, vmcs12->guest_ds_ar_bytes);
		vmcs_write32(GUEST_FS_AR_BYTES, vmcs12->guest_fs_ar_bytes);
		vmcs_write32(GUEST_GS_AR_BYTES, vmcs12->guest_gs_ar_bytes);
		vmcs_write32(GUEST_LDTR_AR_BYTES, vmcs12->guest_ldtr_ar_bytes);
		vmcs_write32(GUEST_TR_AR_BYTES, vmcs12->guest_tr_ar_bytes);
		vmcs_writel(GUEST_ES_BASE, vmcs12->guest_es_base);
		vmcs_writel(GUEST_CS_BASE, vmcs12->guest_cs_base);
		vmcs_writel(GUEST_SS_BASE, vmcs12->guest_ss_base);
		vmcs_writel(GUEST_DS_BASE, vmcs12->guest_ds_base);
		vmcs_writel(GUEST_FS_BASE, vmcs12->guest_fs_base);
		vmcs_writel(GUEST_GS_BASE, vmcs12->guest_gs_base);
		vmcs_writel(GUEST_LDTR_BASE, vmcs12->guest_ldtr_base);
		vmcs_writel(GUEST_TR_BASE, vmcs12->guest_tr_base);
		vmcs_writel(GUEST_GDTR_BASE, vmcs12->guest_gdtr_base);
		vmcs_writel(GUEST_IDTR_BASE, vmcs12->guest_idtr_base);

		vmx->segment_cache.bitmask = 0;
	}

	if (!hv_evmcs || !(hv_evmcs->hv_clean_fields &
			   HV_VMX_ENLIGHTENED_CLEAN_FIELD_GUEST_GRP1)) {
		vmcs_write32(GUEST_SYSENTER_CS, vmcs12->guest_sysenter_cs);
		vmcs_writel(GUEST_PENDING_DBG_EXCEPTIONS,
			    vmcs12->guest_pending_dbg_exceptions);
		vmcs_writel(GUEST_SYSENTER_ESP, vmcs12->guest_sysenter_esp);
		vmcs_writel(GUEST_SYSENTER_EIP, vmcs12->guest_sysenter_eip);

		/*
		 * L1 may access the L2's PDPTR, so save them to construct
		 * vmcs12
		 */
		if (enable_ept) {
			vmcs_write64(GUEST_PDPTR0, vmcs12->guest_pdptr0);
			vmcs_write64(GUEST_PDPTR1, vmcs12->guest_pdptr1);
			vmcs_write64(GUEST_PDPTR2, vmcs12->guest_pdptr2);
			vmcs_write64(GUEST_PDPTR3, vmcs12->guest_pdptr3);
		}

		if (kvm_mpx_supported() && vmx->nested.nested_run_pending &&
		    (vmcs12->vm_entry_controls & VM_ENTRY_LOAD_BNDCFGS))
			vmcs_write64(GUEST_BNDCFGS, vmcs12->guest_bndcfgs);
	}

	if (nested_cpu_has_xsaves(vmcs12))
		vmcs_write64(XSS_EXIT_BITMAP, vmcs12->xss_exit_bitmap);

	/*
	 * Whether page-faults are trapped is determined by a combination of
	 * 3 settings: PFEC_MASK, PFEC_MATCH and EXCEPTION_BITMAP.PF.  If L0
	 * doesn't care about page faults then we should set all of these to
	 * L1's desires. However, if L0 does care about (some) page faults, it
	 * is not easy (if at all possible?) to merge L0 and L1's desires, we
	 * simply ask to exit on each and every L2 page fault. This is done by
	 * setting MASK=MATCH=0 and (see below) EB.PF=1.
	 * Note that below we don't need special code to set EB.PF beyond the
	 * "or"ing of the EB of vmcs01 and vmcs12, because when enable_ept,
	 * vmcs01's EB.PF is 0 so the "or" will take vmcs12's value, and when
	 * !enable_ept, EB.PF is 1, so the "or" will always be 1.
	 */
	if (vmx_need_pf_intercept(&vmx->vcpu)) {
		/*
		 * TODO: if both L0 and L1 need the same MASK and MATCH,
		 * go ahead and use it?
		 */
		vmcs_write32(PAGE_FAULT_ERROR_CODE_MASK, 0);
		vmcs_write32(PAGE_FAULT_ERROR_CODE_MATCH, 0);
	} else {
		vmcs_write32(PAGE_FAULT_ERROR_CODE_MASK, vmcs12->page_fault_error_code_mask);
		vmcs_write32(PAGE_FAULT_ERROR_CODE_MATCH, vmcs12->page_fault_error_code_match);
	}

	if (cpu_has_vmx_apicv()) {
		vmcs_write64(EOI_EXIT_BITMAP0, vmcs12->eoi_exit_bitmap0);
		vmcs_write64(EOI_EXIT_BITMAP1, vmcs12->eoi_exit_bitmap1);
		vmcs_write64(EOI_EXIT_BITMAP2, vmcs12->eoi_exit_bitmap2);
		vmcs_write64(EOI_EXIT_BITMAP3, vmcs12->eoi_exit_bitmap3);
	}

	/*
	 * Make sure the msr_autostore list is up to date before we set the
	 * count in the vmcs02.
	 */
	prepare_vmx_msr_autostore_list(&vmx->vcpu, MSR_IA32_TSC);

	vmcs_write32(VM_EXIT_MSR_STORE_COUNT, vmx->msr_autostore.guest.nr);
	vmcs_write32(VM_EXIT_MSR_LOAD_COUNT, vmx->msr_autoload.host.nr);
	vmcs_write32(VM_ENTRY_MSR_LOAD_COUNT, vmx->msr_autoload.guest.nr);

	set_cr4_guest_host_mask(vmx);
}

/*
 * prepare_vmcs02 is called when the L1 guest hypervisor runs its nested
 * L2 guest. L1 has a vmcs for L2 (vmcs12), and this function "merges" it
 * with L0's requirements for its guest (a.k.a. vmcs01), so we can run the L2
 * guest in a way that will both be appropriate to L1's requests, and our
 * needs. In addition to modifying the active vmcs (which is vmcs02), this
 * function also has additional necessary side-effects, like setting various
 * vcpu->arch fields.
 * Returns 0 on success, 1 on failure. Invalid state exit qualification code
 * is assigned to entry_failure_code on failure.
 */
static int prepare_vmcs02(struct kvm_vcpu *vcpu, struct vmcs12 *vmcs12,
			  bool from_vmentry,
			  enum vm_entry_failure_code *entry_failure_code)
{
	struct vcpu_vmx *vmx = to_vmx(vcpu);
	bool load_guest_pdptrs_vmcs12 = false;

	if (vmx->nested.dirty_vmcs12 || evmptr_is_valid(vmx->nested.hv_evmcs_vmptr)) {
		prepare_vmcs02_rare(vmx, vmcs12);
		vmx->nested.dirty_vmcs12 = false;

		load_guest_pdptrs_vmcs12 = !evmptr_is_valid(vmx->nested.hv_evmcs_vmptr) ||
			!(vmx->nested.hv_evmcs->hv_clean_fields &
			  HV_VMX_ENLIGHTENED_CLEAN_FIELD_GUEST_GRP1);
	}

	if (vmx->nested.nested_run_pending &&
	    (vmcs12->vm_entry_controls & VM_ENTRY_LOAD_DEBUG_CONTROLS)) {
		kvm_set_dr(vcpu, 7, vmcs12->guest_dr7);
		vmcs_write64(GUEST_IA32_DEBUGCTL, vmcs12->guest_ia32_debugctl);
	} else {
		kvm_set_dr(vcpu, 7, vcpu->arch.dr7);
		vmcs_write64(GUEST_IA32_DEBUGCTL, vmx->nested.pre_vmenter_debugctl);
	}
	if (kvm_mpx_supported() && (!vmx->nested.nested_run_pending ||
	    !(vmcs12->vm_entry_controls & VM_ENTRY_LOAD_BNDCFGS)))
		vmcs_write64(GUEST_BNDCFGS, vmx->nested.pre_vmenter_bndcfgs);
	vmx_set_rflags(vcpu, vmcs12->guest_rflags);

	/* EXCEPTION_BITMAP and CR0_GUEST_HOST_MASK should basically be the
	 * bitwise-or of what L1 wants to trap for L2, and what we want to
	 * trap. Note that CR0.TS also needs updating - we do this later.
	 */
	vmx_update_exception_bitmap(vcpu);
	vcpu->arch.cr0_guest_owned_bits &= ~vmcs12->cr0_guest_host_mask;
	vmcs_writel(CR0_GUEST_HOST_MASK, ~vcpu->arch.cr0_guest_owned_bits);

	if (vmx->nested.nested_run_pending &&
	    (vmcs12->vm_entry_controls & VM_ENTRY_LOAD_IA32_PAT)) {
		vmcs_write64(GUEST_IA32_PAT, vmcs12->guest_ia32_pat);
		vcpu->arch.pat = vmcs12->guest_ia32_pat;
	} else if (vmcs_config.vmentry_ctrl & VM_ENTRY_LOAD_IA32_PAT) {
		vmcs_write64(GUEST_IA32_PAT, vmx->vcpu.arch.pat);
	}

	vcpu->arch.tsc_offset = kvm_calc_nested_tsc_offset(
			vcpu->arch.l1_tsc_offset,
			vmx_get_l2_tsc_offset(vcpu),
			vmx_get_l2_tsc_multiplier(vcpu));

	vcpu->arch.tsc_scaling_ratio = kvm_calc_nested_tsc_multiplier(
			vcpu->arch.l1_tsc_scaling_ratio,
			vmx_get_l2_tsc_multiplier(vcpu));

	vmcs_write64(TSC_OFFSET, vcpu->arch.tsc_offset);
	if (kvm_caps.has_tsc_control)
		vmcs_write64(TSC_MULTIPLIER, vcpu->arch.tsc_scaling_ratio);

	nested_vmx_transition_tlb_flush(vcpu, vmcs12, true);

	if (nested_cpu_has_ept(vmcs12))
		nested_ept_init_mmu_context(vcpu);

	/*
	 * This sets GUEST_CR0 to vmcs12->guest_cr0, possibly modifying those
	 * bits which we consider mandatory enabled.
	 * The CR0_READ_SHADOW is what L2 should have expected to read given
	 * the specifications by L1; It's not enough to take
	 * vmcs12->cr0_read_shadow because on our cr0_guest_host_mask we we
	 * have more bits than L1 expected.
	 */
	vmx_set_cr0(vcpu, vmcs12->guest_cr0);
	vmcs_writel(CR0_READ_SHADOW, nested_read_cr0(vmcs12));

	vmx_set_cr4(vcpu, vmcs12->guest_cr4);
	vmcs_writel(CR4_READ_SHADOW, nested_read_cr4(vmcs12));

	vcpu->arch.efer = nested_vmx_calc_efer(vmx, vmcs12);
	/* Note: may modify VM_ENTRY/EXIT_CONTROLS and GUEST/HOST_IA32_EFER */
	vmx_set_efer(vcpu, vcpu->arch.efer);

	/*
	 * Guest state is invalid and unrestricted guest is disabled,
	 * which means L1 attempted VMEntry to L2 with invalid state.
	 * Fail the VMEntry.
	 *
	 * However when force loading the guest state (SMM exit or
	 * loading nested state after migration, it is possible to
	 * have invalid guest state now, which will be later fixed by
	 * restoring L2 register state
	 */
	if (CC(from_vmentry && !vmx_guest_state_valid(vcpu))) {
		*entry_failure_code = ENTRY_FAIL_DEFAULT;
		return -EINVAL;
	}

	/* Shadow page tables on either EPT or shadow page tables. */
	if (nested_vmx_load_cr3(vcpu, vmcs12->guest_cr3, nested_cpu_has_ept(vmcs12),
				from_vmentry, entry_failure_code))
		return -EINVAL;

	/*
	 * Immediately write vmcs02.GUEST_CR3.  It will be propagated to vmcs12
	 * on nested VM-Exit, which can occur without actually running L2 and
	 * thus without hitting vmx_load_mmu_pgd(), e.g. if L1 is entering L2 with
	 * vmcs12.GUEST_ACTIVITYSTATE=HLT, in which case KVM will intercept the
	 * transition to HLT instead of running L2.
	 */
	if (enable_ept)
		vmcs_writel(GUEST_CR3, vmcs12->guest_cr3);

	/* Late preparation of GUEST_PDPTRs now that EFER and CRs are set. */
	if (load_guest_pdptrs_vmcs12 && nested_cpu_has_ept(vmcs12) &&
	    is_pae_paging(vcpu)) {
		vmcs_write64(GUEST_PDPTR0, vmcs12->guest_pdptr0);
		vmcs_write64(GUEST_PDPTR1, vmcs12->guest_pdptr1);
		vmcs_write64(GUEST_PDPTR2, vmcs12->guest_pdptr2);
		vmcs_write64(GUEST_PDPTR3, vmcs12->guest_pdptr3);
	}

	if ((vmcs12->vm_entry_controls & VM_ENTRY_LOAD_IA32_PERF_GLOBAL_CTRL) &&
	    intel_pmu_has_perf_global_ctrl(vcpu_to_pmu(vcpu)) &&
	    WARN_ON_ONCE(kvm_set_msr(vcpu, MSR_CORE_PERF_GLOBAL_CTRL,
				     vmcs12->guest_ia32_perf_global_ctrl))) {
		*entry_failure_code = ENTRY_FAIL_DEFAULT;
		return -EINVAL;
	}

	kvm_rsp_write(vcpu, vmcs12->guest_rsp);
	kvm_rip_write(vcpu, vmcs12->guest_rip);

	/*
	 * It was observed that genuine Hyper-V running in L1 doesn't reset
	 * 'hv_clean_fields' by itself, it only sets the corresponding dirty
	 * bits when it changes a field in eVMCS. Mark all fields as clean
	 * here.
	 */
	if (evmptr_is_valid(vmx->nested.hv_evmcs_vmptr))
		vmx->nested.hv_evmcs->hv_clean_fields |=
			HV_VMX_ENLIGHTENED_CLEAN_FIELD_ALL;

	return 0;
}

static int nested_vmx_check_nmi_controls(struct vmcs12 *vmcs12)
{
	if (CC(!nested_cpu_has_nmi_exiting(vmcs12) &&
	       nested_cpu_has_virtual_nmis(vmcs12)))
		return -EINVAL;

	if (CC(!nested_cpu_has_virtual_nmis(vmcs12) &&
	       nested_cpu_has(vmcs12, CPU_BASED_NMI_WINDOW_EXITING)))
		return -EINVAL;

	return 0;
}

static bool nested_vmx_check_eptp(struct kvm_vcpu *vcpu, u64 new_eptp)
{
	struct vcpu_vmx *vmx = to_vmx(vcpu);

	/* Check for memory type validity */
	switch (new_eptp & VMX_EPTP_MT_MASK) {
	case VMX_EPTP_MT_UC:
		if (CC(!(vmx->nested.msrs.ept_caps & VMX_EPTP_UC_BIT)))
			return false;
		break;
	case VMX_EPTP_MT_WB:
		if (CC(!(vmx->nested.msrs.ept_caps & VMX_EPTP_WB_BIT)))
			return false;
		break;
	default:
		return false;
	}

	/* Page-walk levels validity. */
	switch (new_eptp & VMX_EPTP_PWL_MASK) {
	case VMX_EPTP_PWL_5:
		if (CC(!(vmx->nested.msrs.ept_caps & VMX_EPT_PAGE_WALK_5_BIT)))
			return false;
		break;
	case VMX_EPTP_PWL_4:
		if (CC(!(vmx->nested.msrs.ept_caps & VMX_EPT_PAGE_WALK_4_BIT)))
			return false;
		break;
	default:
		return false;
	}

	/* Reserved bits should not be set */
	if (CC(kvm_vcpu_is_illegal_gpa(vcpu, new_eptp) || ((new_eptp >> 7) & 0x1f)))
		return false;

	/* AD, if set, should be supported */
	if (new_eptp & VMX_EPTP_AD_ENABLE_BIT) {
		if (CC(!(vmx->nested.msrs.ept_caps & VMX_EPT_AD_BIT)))
			return false;
	}

	return true;
}

/*
 * Checks related to VM-Execution Control Fields
 */
static int nested_check_vm_execution_controls(struct kvm_vcpu *vcpu,
                                              struct vmcs12 *vmcs12)
{
	struct vcpu_vmx *vmx = to_vmx(vcpu);

	if (CC(!vmx_control_verify(vmcs12->pin_based_vm_exec_control,
				   vmx->nested.msrs.pinbased_ctls_low,
				   vmx->nested.msrs.pinbased_ctls_high)) ||
	    CC(!vmx_control_verify(vmcs12->cpu_based_vm_exec_control,
				   vmx->nested.msrs.procbased_ctls_low,
				   vmx->nested.msrs.procbased_ctls_high)))
		return -EINVAL;

	if (nested_cpu_has(vmcs12, CPU_BASED_ACTIVATE_SECONDARY_CONTROLS) &&
	    CC(!vmx_control_verify(vmcs12->secondary_vm_exec_control,
				   vmx->nested.msrs.secondary_ctls_low,
				   vmx->nested.msrs.secondary_ctls_high)))
		return -EINVAL;

	if (CC(vmcs12->cr3_target_count > nested_cpu_vmx_misc_cr3_count(vcpu)) ||
	    nested_vmx_check_io_bitmap_controls(vcpu, vmcs12) ||
	    nested_vmx_check_msr_bitmap_controls(vcpu, vmcs12) ||
	    nested_vmx_check_tpr_shadow_controls(vcpu, vmcs12) ||
	    nested_vmx_check_apic_access_controls(vcpu, vmcs12) ||
	    nested_vmx_check_apicv_controls(vcpu, vmcs12) ||
	    nested_vmx_check_nmi_controls(vmcs12) ||
	    nested_vmx_check_pml_controls(vcpu, vmcs12) ||
	    nested_vmx_check_unrestricted_guest_controls(vcpu, vmcs12) ||
	    nested_vmx_check_mode_based_ept_exec_controls(vcpu, vmcs12) ||
	    nested_vmx_check_shadow_vmcs_controls(vcpu, vmcs12) ||
	    CC(nested_cpu_has_vpid(vmcs12) && !vmcs12->virtual_processor_id))
		return -EINVAL;

	if (!nested_cpu_has_preemption_timer(vmcs12) &&
	    nested_cpu_has_save_preemption_timer(vmcs12))
		return -EINVAL;

	if (nested_cpu_has_ept(vmcs12) &&
	    CC(!nested_vmx_check_eptp(vcpu, vmcs12->ept_pointer)))
		return -EINVAL;

	if (nested_cpu_has_vmfunc(vmcs12)) {
		if (CC(vmcs12->vm_function_control &
		       ~vmx->nested.msrs.vmfunc_controls))
			return -EINVAL;

		if (nested_cpu_has_eptp_switching(vmcs12)) {
			if (CC(!nested_cpu_has_ept(vmcs12)) ||
			    CC(!page_address_valid(vcpu, vmcs12->eptp_list_address)))
				return -EINVAL;
		}
	}

	return 0;
}

/*
 * Checks related to VM-Exit Control Fields
 */
static int nested_check_vm_exit_controls(struct kvm_vcpu *vcpu,
                                         struct vmcs12 *vmcs12)
{
	struct vcpu_vmx *vmx = to_vmx(vcpu);

	if (CC(!vmx_control_verify(vmcs12->vm_exit_controls,
				    vmx->nested.msrs.exit_ctls_low,
				    vmx->nested.msrs.exit_ctls_high)) ||
	    CC(nested_vmx_check_exit_msr_switch_controls(vcpu, vmcs12)))
		return -EINVAL;

	return 0;
}

/*
 * Checks related to VM-Entry Control Fields
 */
static int nested_check_vm_entry_controls(struct kvm_vcpu *vcpu,
					  struct vmcs12 *vmcs12)
{
	struct vcpu_vmx *vmx = to_vmx(vcpu);

	if (CC(!vmx_control_verify(vmcs12->vm_entry_controls,
				    vmx->nested.msrs.entry_ctls_low,
				    vmx->nested.msrs.entry_ctls_high)))
		return -EINVAL;

	/*
	 * From the Intel SDM, volume 3:
	 * Fields relevant to VM-entry event injection must be set properly.
	 * These fields are the VM-entry interruption-information field, the
	 * VM-entry exception error code, and the VM-entry instruction length.
	 */
	if (vmcs12->vm_entry_intr_info_field & INTR_INFO_VALID_MASK) {
		u32 intr_info = vmcs12->vm_entry_intr_info_field;
		u8 vector = intr_info & INTR_INFO_VECTOR_MASK;
		u32 intr_type = intr_info & INTR_INFO_INTR_TYPE_MASK;
		bool has_error_code = intr_info & INTR_INFO_DELIVER_CODE_MASK;
		bool should_have_error_code;
		bool urg = nested_cpu_has2(vmcs12,
					   SECONDARY_EXEC_UNRESTRICTED_GUEST);
		bool prot_mode = !urg || vmcs12->guest_cr0 & X86_CR0_PE;

		/* VM-entry interruption-info field: interruption type */
		if (CC(intr_type == INTR_TYPE_RESERVED) ||
		    CC(intr_type == INTR_TYPE_OTHER_EVENT &&
		       !nested_cpu_supports_monitor_trap_flag(vcpu)))
			return -EINVAL;

		/* VM-entry interruption-info field: vector */
		if (CC(intr_type == INTR_TYPE_NMI_INTR && vector != NMI_VECTOR) ||
		    CC(intr_type == INTR_TYPE_HARD_EXCEPTION && vector > 31) ||
		    CC(intr_type == INTR_TYPE_OTHER_EVENT && vector != 0))
			return -EINVAL;

		/* VM-entry interruption-info field: deliver error code */
		should_have_error_code =
			intr_type == INTR_TYPE_HARD_EXCEPTION && prot_mode &&
			x86_exception_has_error_code(vector);
		if (CC(has_error_code != should_have_error_code))
			return -EINVAL;

		/* VM-entry exception error code */
		if (CC(has_error_code &&
		       vmcs12->vm_entry_exception_error_code & GENMASK(31, 16)))
			return -EINVAL;

		/* VM-entry interruption-info field: reserved bits */
		if (CC(intr_info & INTR_INFO_RESVD_BITS_MASK))
			return -EINVAL;

		/* VM-entry instruction length */
		switch (intr_type) {
		case INTR_TYPE_SOFT_EXCEPTION:
		case INTR_TYPE_SOFT_INTR:
		case INTR_TYPE_PRIV_SW_EXCEPTION:
			if (CC(vmcs12->vm_entry_instruction_len > 15) ||
			    CC(vmcs12->vm_entry_instruction_len == 0 &&
			    CC(!nested_cpu_has_zero_length_injection(vcpu))))
				return -EINVAL;
		}
	}

	if (nested_vmx_check_entry_msr_switch_controls(vcpu, vmcs12))
		return -EINVAL;

	return 0;
}

static int nested_vmx_check_controls(struct kvm_vcpu *vcpu,
				     struct vmcs12 *vmcs12)
{
	if (nested_check_vm_execution_controls(vcpu, vmcs12) ||
	    nested_check_vm_exit_controls(vcpu, vmcs12) ||
	    nested_check_vm_entry_controls(vcpu, vmcs12))
		return -EINVAL;

	if (to_vmx(vcpu)->nested.enlightened_vmcs_enabled)
		return nested_evmcs_check_controls(vmcs12);

	return 0;
}

static int nested_vmx_check_address_space_size(struct kvm_vcpu *vcpu,
				       struct vmcs12 *vmcs12)
{
#ifdef CONFIG_X86_64
	if (CC(!!(vmcs12->vm_exit_controls & VM_EXIT_HOST_ADDR_SPACE_SIZE) !=
		!!(vcpu->arch.efer & EFER_LMA)))
		return -EINVAL;
#endif
	return 0;
}

static int nested_vmx_check_host_state(struct kvm_vcpu *vcpu,
				       struct vmcs12 *vmcs12)
{
	bool ia32e;

	if (CC(!nested_host_cr0_valid(vcpu, vmcs12->host_cr0)) ||
	    CC(!nested_host_cr4_valid(vcpu, vmcs12->host_cr4)) ||
	    CC(kvm_vcpu_is_illegal_gpa(vcpu, vmcs12->host_cr3)))
		return -EINVAL;

	if (CC(is_noncanonical_address(vmcs12->host_ia32_sysenter_esp, vcpu)) ||
	    CC(is_noncanonical_address(vmcs12->host_ia32_sysenter_eip, vcpu)))
		return -EINVAL;

	if ((vmcs12->vm_exit_controls & VM_EXIT_LOAD_IA32_PAT) &&
	    CC(!kvm_pat_valid(vmcs12->host_ia32_pat)))
		return -EINVAL;

	if ((vmcs12->vm_exit_controls & VM_EXIT_LOAD_IA32_PERF_GLOBAL_CTRL) &&
	    CC(!kvm_valid_perf_global_ctrl(vcpu_to_pmu(vcpu),
					   vmcs12->host_ia32_perf_global_ctrl)))
		return -EINVAL;

#ifdef CONFIG_X86_64
	ia32e = !!(vmcs12->vm_exit_controls & VM_EXIT_HOST_ADDR_SPACE_SIZE);
#else
	ia32e = false;
#endif

	if (ia32e) {
		if (CC(!(vmcs12->host_cr4 & X86_CR4_PAE)))
			return -EINVAL;
	} else {
		if (CC(vmcs12->vm_entry_controls & VM_ENTRY_IA32E_MODE) ||
		    CC(vmcs12->host_cr4 & X86_CR4_PCIDE) ||
		    CC((vmcs12->host_rip) >> 32))
			return -EINVAL;
	}

	if (CC(vmcs12->host_cs_selector & (SEGMENT_RPL_MASK | SEGMENT_TI_MASK)) ||
	    CC(vmcs12->host_ss_selector & (SEGMENT_RPL_MASK | SEGMENT_TI_MASK)) ||
	    CC(vmcs12->host_ds_selector & (SEGMENT_RPL_MASK | SEGMENT_TI_MASK)) ||
	    CC(vmcs12->host_es_selector & (SEGMENT_RPL_MASK | SEGMENT_TI_MASK)) ||
	    CC(vmcs12->host_fs_selector & (SEGMENT_RPL_MASK | SEGMENT_TI_MASK)) ||
	    CC(vmcs12->host_gs_selector & (SEGMENT_RPL_MASK | SEGMENT_TI_MASK)) ||
	    CC(vmcs12->host_tr_selector & (SEGMENT_RPL_MASK | SEGMENT_TI_MASK)) ||
	    CC(vmcs12->host_cs_selector == 0) ||
	    CC(vmcs12->host_tr_selector == 0) ||
	    CC(vmcs12->host_ss_selector == 0 && !ia32e))
		return -EINVAL;

	if (CC(is_noncanonical_address(vmcs12->host_fs_base, vcpu)) ||
	    CC(is_noncanonical_address(vmcs12->host_gs_base, vcpu)) ||
	    CC(is_noncanonical_address(vmcs12->host_gdtr_base, vcpu)) ||
	    CC(is_noncanonical_address(vmcs12->host_idtr_base, vcpu)) ||
	    CC(is_noncanonical_address(vmcs12->host_tr_base, vcpu)) ||
	    CC(is_noncanonical_address(vmcs12->host_rip, vcpu)))
		return -EINVAL;

	/*
	 * If the load IA32_EFER VM-exit control is 1, bits reserved in the
	 * IA32_EFER MSR must be 0 in the field for that register. In addition,
	 * the values of the LMA and LME bits in the field must each be that of
	 * the host address-space size VM-exit control.
	 */
	if (vmcs12->vm_exit_controls & VM_EXIT_LOAD_IA32_EFER) {
		if (CC(!kvm_valid_efer(vcpu, vmcs12->host_ia32_efer)) ||
		    CC(ia32e != !!(vmcs12->host_ia32_efer & EFER_LMA)) ||
		    CC(ia32e != !!(vmcs12->host_ia32_efer & EFER_LME)))
			return -EINVAL;
	}

	return 0;
}

static int nested_vmx_check_vmcs_link_ptr(struct kvm_vcpu *vcpu,
					  struct vmcs12 *vmcs12)
{
	struct vcpu_vmx *vmx = to_vmx(vcpu);
	struct gfn_to_hva_cache *ghc = &vmx->nested.shadow_vmcs12_cache;
	struct vmcs_hdr hdr;

	if (vmcs12->vmcs_link_pointer == INVALID_GPA)
		return 0;

	if (CC(!page_address_valid(vcpu, vmcs12->vmcs_link_pointer)))
		return -EINVAL;

	if (ghc->gpa != vmcs12->vmcs_link_pointer &&
	    CC(kvm_gfn_to_hva_cache_init(vcpu->kvm, ghc,
					 vmcs12->vmcs_link_pointer, VMCS12_SIZE)))
                return -EINVAL;

	if (CC(kvm_read_guest_offset_cached(vcpu->kvm, ghc, &hdr,
					    offsetof(struct vmcs12, hdr),
					    sizeof(hdr))))
		return -EINVAL;

	if (CC(hdr.revision_id != VMCS12_REVISION) ||
	    CC(hdr.shadow_vmcs != nested_cpu_has_shadow_vmcs(vmcs12)))
		return -EINVAL;

	return 0;
}

/*
 * Checks related to Guest Non-register State
 */
static int nested_check_guest_non_reg_state(struct vmcs12 *vmcs12)
{
	if (CC(vmcs12->guest_activity_state != GUEST_ACTIVITY_ACTIVE &&
	       vmcs12->guest_activity_state != GUEST_ACTIVITY_HLT &&
	       vmcs12->guest_activity_state != GUEST_ACTIVITY_WAIT_SIPI))
		return -EINVAL;

	return 0;
}

static int nested_vmx_check_guest_state(struct kvm_vcpu *vcpu,
					struct vmcs12 *vmcs12,
					enum vm_entry_failure_code *entry_failure_code)
{
	bool ia32e;

	*entry_failure_code = ENTRY_FAIL_DEFAULT;

	if (CC(!nested_guest_cr0_valid(vcpu, vmcs12->guest_cr0)) ||
	    CC(!nested_guest_cr4_valid(vcpu, vmcs12->guest_cr4)))
		return -EINVAL;

	if ((vmcs12->vm_entry_controls & VM_ENTRY_LOAD_DEBUG_CONTROLS) &&
	    CC(!kvm_dr7_valid(vmcs12->guest_dr7)))
		return -EINVAL;

	if ((vmcs12->vm_entry_controls & VM_ENTRY_LOAD_IA32_PAT) &&
	    CC(!kvm_pat_valid(vmcs12->guest_ia32_pat)))
		return -EINVAL;

	if (nested_vmx_check_vmcs_link_ptr(vcpu, vmcs12)) {
		*entry_failure_code = ENTRY_FAIL_VMCS_LINK_PTR;
		return -EINVAL;
	}

	if ((vmcs12->vm_entry_controls & VM_ENTRY_LOAD_IA32_PERF_GLOBAL_CTRL) &&
	    CC(!kvm_valid_perf_global_ctrl(vcpu_to_pmu(vcpu),
					   vmcs12->guest_ia32_perf_global_ctrl)))
		return -EINVAL;

	/*
	 * If the load IA32_EFER VM-entry control is 1, the following checks
	 * are performed on the field for the IA32_EFER MSR:
	 * - Bits reserved in the IA32_EFER MSR must be 0.
	 * - Bit 10 (corresponding to IA32_EFER.LMA) must equal the value of
	 *   the IA-32e mode guest VM-exit control. It must also be identical
	 *   to bit 8 (LME) if bit 31 in the CR0 field (corresponding to
	 *   CR0.PG) is 1.
	 */
	if (to_vmx(vcpu)->nested.nested_run_pending &&
	    (vmcs12->vm_entry_controls & VM_ENTRY_LOAD_IA32_EFER)) {
		ia32e = (vmcs12->vm_entry_controls & VM_ENTRY_IA32E_MODE) != 0;
		if (CC(!kvm_valid_efer(vcpu, vmcs12->guest_ia32_efer)) ||
		    CC(ia32e != !!(vmcs12->guest_ia32_efer & EFER_LMA)) ||
		    CC(((vmcs12->guest_cr0 & X86_CR0_PG) &&
		     ia32e != !!(vmcs12->guest_ia32_efer & EFER_LME))))
			return -EINVAL;
	}

	if ((vmcs12->vm_entry_controls & VM_ENTRY_LOAD_BNDCFGS) &&
	    (CC(is_noncanonical_address(vmcs12->guest_bndcfgs & PAGE_MASK, vcpu)) ||
	     CC((vmcs12->guest_bndcfgs & MSR_IA32_BNDCFGS_RSVD))))
		return -EINVAL;

	if (nested_check_guest_non_reg_state(vmcs12))
		return -EINVAL;

	return 0;
}

static int nested_vmx_check_vmentry_hw(struct kvm_vcpu *vcpu)
{
	struct vcpu_vmx *vmx = to_vmx(vcpu);
	unsigned long cr3, cr4;
	bool vm_fail;

	if (!nested_early_check)
		return 0;

	if (vmx->msr_autoload.host.nr)
		vmcs_write32(VM_EXIT_MSR_LOAD_COUNT, 0);
	if (vmx->msr_autoload.guest.nr)
		vmcs_write32(VM_ENTRY_MSR_LOAD_COUNT, 0);

	preempt_disable();

	vmx_prepare_switch_to_guest(vcpu);

	/*
	 * Induce a consistency check VMExit by clearing bit 1 in GUEST_RFLAGS,
	 * which is reserved to '1' by hardware.  GUEST_RFLAGS is guaranteed to
	 * be written (by prepare_vmcs02()) before the "real" VMEnter, i.e.
	 * there is no need to preserve other bits or save/restore the field.
	 */
	vmcs_writel(GUEST_RFLAGS, 0);

	cr3 = __get_current_cr3_fast();
	if (unlikely(cr3 != vmx->loaded_vmcs->host_state.cr3)) {
		vmcs_writel(HOST_CR3, cr3);
		vmx->loaded_vmcs->host_state.cr3 = cr3;
	}

	cr4 = cr4_read_shadow();
	if (unlikely(cr4 != vmx->loaded_vmcs->host_state.cr4)) {
		vmcs_writel(HOST_CR4, cr4);
		vmx->loaded_vmcs->host_state.cr4 = cr4;
	}

	vm_fail = __vmx_vcpu_run(vmx, (unsigned long *)&vcpu->arch.regs,
				 __vmx_vcpu_run_flags(vmx));

	if (vmx->msr_autoload.host.nr)
		vmcs_write32(VM_EXIT_MSR_LOAD_COUNT, vmx->msr_autoload.host.nr);
	if (vmx->msr_autoload.guest.nr)
		vmcs_write32(VM_ENTRY_MSR_LOAD_COUNT, vmx->msr_autoload.guest.nr);

	if (vm_fail) {
		u32 error = vmcs_read32(VM_INSTRUCTION_ERROR);

		preempt_enable();

		trace_kvm_nested_vmenter_failed(
			"early hardware check VM-instruction error: ", error);
		WARN_ON_ONCE(error != VMXERR_ENTRY_INVALID_CONTROL_FIELD);
		return 1;
	}

	/*
	 * VMExit clears RFLAGS.IF and DR7, even on a consistency check.
	 */
	if (hw_breakpoint_active())
		set_debugreg(__this_cpu_read(cpu_dr7), 7);
	local_irq_enable();
	preempt_enable();

	/*
	 * A non-failing VMEntry means we somehow entered guest mode with
	 * an illegal RIP, and that's just the tip of the iceberg.  There
	 * is no telling what memory has been modified or what state has
	 * been exposed to unknown code.  Hitting this all but guarantees
	 * a (very critical) hardware issue.
	 */
	WARN_ON(!(vmcs_read32(VM_EXIT_REASON) &
		VMX_EXIT_REASONS_FAILED_VMENTRY));

	return 0;
}

static bool nested_get_evmcs_page(struct kvm_vcpu *vcpu)
{
	struct vcpu_vmx *vmx = to_vmx(vcpu);

	/*
	 * hv_evmcs may end up being not mapped after migration (when
	 * L2 was running), map it here to make sure vmcs12 changes are
	 * properly reflected.
	 */
	if (vmx->nested.enlightened_vmcs_enabled &&
	    vmx->nested.hv_evmcs_vmptr == EVMPTR_MAP_PENDING) {
		enum nested_evmptrld_status evmptrld_status =
			nested_vmx_handle_enlightened_vmptrld(vcpu, false);

		if (evmptrld_status == EVMPTRLD_VMFAIL ||
		    evmptrld_status == EVMPTRLD_ERROR)
			return false;

		/*
		 * Post migration VMCS12 always provides the most actual
		 * information, copy it to eVMCS upon entry.
		 */
		vmx->nested.need_vmcs12_to_shadow_sync = true;
	}

	return true;
}

static bool nested_get_vmcs12_pages(struct kvm_vcpu *vcpu)
{
	struct vmcs12 *vmcs12 = get_vmcs12(vcpu);
	struct vcpu_vmx *vmx = to_vmx(vcpu);
	struct kvm_host_map *map;

	if (!vcpu->arch.pdptrs_from_userspace &&
	    !nested_cpu_has_ept(vmcs12) && is_pae_paging(vcpu)) {
		/*
		 * Reload the guest's PDPTRs since after a migration
		 * the guest CR3 might be restored prior to setting the nested
		 * state which can lead to a load of wrong PDPTRs.
		 */
		if (CC(!load_pdptrs(vcpu, vcpu->arch.cr3)))
			return false;
	}


	if (nested_cpu_has2(vmcs12, SECONDARY_EXEC_VIRTUALIZE_APIC_ACCESSES)) {
		map = &vmx->nested.apic_access_page_map;

		if (!kvm_vcpu_map(vcpu, gpa_to_gfn(vmcs12->apic_access_addr), map)) {
			vmcs_write64(APIC_ACCESS_ADDR, pfn_to_hpa(map->pfn));
		} else {
			pr_debug_ratelimited("%s: no backing for APIC-access address in vmcs12\n",
					     __func__);
			vcpu->run->exit_reason = KVM_EXIT_INTERNAL_ERROR;
			vcpu->run->internal.suberror =
				KVM_INTERNAL_ERROR_EMULATION;
			vcpu->run->internal.ndata = 0;
			return false;
		}
	}

	if (nested_cpu_has(vmcs12, CPU_BASED_TPR_SHADOW)) {
		map = &vmx->nested.virtual_apic_map;

		if (!kvm_vcpu_map(vcpu, gpa_to_gfn(vmcs12->virtual_apic_page_addr), map)) {
			vmcs_write64(VIRTUAL_APIC_PAGE_ADDR, pfn_to_hpa(map->pfn));
		} else if (nested_cpu_has(vmcs12, CPU_BASED_CR8_LOAD_EXITING) &&
		           nested_cpu_has(vmcs12, CPU_BASED_CR8_STORE_EXITING) &&
			   !nested_cpu_has2(vmcs12, SECONDARY_EXEC_VIRTUALIZE_APIC_ACCESSES)) {
			/*
			 * The processor will never use the TPR shadow, simply
			 * clear the bit from the execution control.  Such a
			 * configuration is useless, but it happens in tests.
			 * For any other configuration, failing the vm entry is
			 * _not_ what the processor does but it's basically the
			 * only possibility we have.
			 */
			exec_controls_clearbit(vmx, CPU_BASED_TPR_SHADOW);
		} else {
			/*
			 * Write an illegal value to VIRTUAL_APIC_PAGE_ADDR to
			 * force VM-Entry to fail.
			 */
			vmcs_write64(VIRTUAL_APIC_PAGE_ADDR, INVALID_GPA);
		}
	}

	if (nested_cpu_has_posted_intr(vmcs12)) {
		map = &vmx->nested.pi_desc_map;

		if (!kvm_vcpu_map(vcpu, gpa_to_gfn(vmcs12->posted_intr_desc_addr), map)) {
			vmx->nested.pi_desc =
				(struct pi_desc *)(((void *)map->hva) +
				offset_in_page(vmcs12->posted_intr_desc_addr));
			vmcs_write64(POSTED_INTR_DESC_ADDR,
				     pfn_to_hpa(map->pfn) + offset_in_page(vmcs12->posted_intr_desc_addr));
		} else {
			/*
			 * Defer the KVM_INTERNAL_EXIT until KVM tries to
			 * access the contents of the VMCS12 posted interrupt
			 * descriptor. (Note that KVM may do this when it
			 * should not, per the architectural specification.)
			 */
			vmx->nested.pi_desc = NULL;
			pin_controls_clearbit(vmx, PIN_BASED_POSTED_INTR);
		}
	}
	if (nested_vmx_prepare_msr_bitmap(vcpu, vmcs12))
		exec_controls_setbit(vmx, CPU_BASED_USE_MSR_BITMAPS);
	else
		exec_controls_clearbit(vmx, CPU_BASED_USE_MSR_BITMAPS);

	return true;
}

static bool vmx_get_nested_state_pages(struct kvm_vcpu *vcpu)
{
	if (!nested_get_evmcs_page(vcpu)) {
		pr_debug_ratelimited("%s: enlightened vmptrld failed\n",
				     __func__);
		vcpu->run->exit_reason = KVM_EXIT_INTERNAL_ERROR;
		vcpu->run->internal.suberror =
			KVM_INTERNAL_ERROR_EMULATION;
		vcpu->run->internal.ndata = 0;

		return false;
	}

	if (is_guest_mode(vcpu) && !nested_get_vmcs12_pages(vcpu))
		return false;

	return true;
}

static int nested_vmx_write_pml_buffer(struct kvm_vcpu *vcpu, gpa_t gpa)
{
	struct vmcs12 *vmcs12;
	struct vcpu_vmx *vmx = to_vmx(vcpu);
	gpa_t dst;

	if (WARN_ON_ONCE(!is_guest_mode(vcpu)))
		return 0;

	if (WARN_ON_ONCE(vmx->nested.pml_full))
		return 1;

	/*
	 * Check if PML is enabled for the nested guest. Whether eptp bit 6 is
	 * set is already checked as part of A/D emulation.
	 */
	vmcs12 = get_vmcs12(vcpu);
	if (!nested_cpu_has_pml(vmcs12))
		return 0;

	if (vmcs12->guest_pml_index >= PML_ENTITY_NUM) {
		vmx->nested.pml_full = true;
		return 1;
	}

	gpa &= ~0xFFFull;
	dst = vmcs12->pml_address + sizeof(u64) * vmcs12->guest_pml_index;

	if (kvm_write_guest_page(vcpu->kvm, gpa_to_gfn(dst), &gpa,
				 offset_in_page(dst), sizeof(gpa)))
		return 0;

	vmcs12->guest_pml_index--;

	return 0;
}

/*
 * Intel's VMX Instruction Reference specifies a common set of prerequisites
 * for running VMX instructions (except VMXON, whose prerequisites are
 * slightly different). It also specifies what exception to inject otherwise.
 * Note that many of these exceptions have priority over VM exits, so they
 * don't have to be checked again here.
 */
static int nested_vmx_check_permission(struct kvm_vcpu *vcpu)
{
	if (!to_vmx(vcpu)->nested.vmxon) {
		kvm_queue_exception(vcpu, UD_VECTOR);
		return 0;
	}

	if (vmx_get_cpl(vcpu)) {
		kvm_inject_gp(vcpu, 0);
		return 0;
	}

	return 1;
}

static u8 vmx_has_apicv_interrupt(struct kvm_vcpu *vcpu)
{
	u8 rvi = vmx_get_rvi();
	u8 vppr = kvm_lapic_get_reg(vcpu->arch.apic, APIC_PROCPRI);

	return ((rvi & 0xf0) > (vppr & 0xf0));
}

static void load_vmcs12_host_state(struct kvm_vcpu *vcpu,
				   struct vmcs12 *vmcs12);

/*
 * If from_vmentry is false, this is being called from state restore (either RSM
 * or KVM_SET_NESTED_STATE).  Otherwise it's called from vmlaunch/vmresume.
 *
 * Returns:
 *	NVMX_VMENTRY_SUCCESS: Entered VMX non-root mode
 *	NVMX_VMENTRY_VMFAIL:  Consistency check VMFail
 *	NVMX_VMENTRY_VMEXIT:  Consistency check VMExit
 *	NVMX_VMENTRY_KVM_INTERNAL_ERROR: KVM internal error
 */
enum nvmx_vmentry_status nested_vmx_enter_non_root_mode(struct kvm_vcpu *vcpu,
							bool from_vmentry)
{
	struct vcpu_vmx *vmx = to_vmx(vcpu);
	struct vmcs12 *vmcs12 = get_vmcs12(vcpu);
	enum vm_entry_failure_code entry_failure_code;
	bool evaluate_pending_interrupts;
	union vmx_exit_reason exit_reason = {
		.basic = EXIT_REASON_INVALID_STATE,
		.failed_vmentry = 1,
	};
	u32 failed_index;

	kvm_service_local_tlb_flush_requests(vcpu);

	evaluate_pending_interrupts = exec_controls_get(vmx) &
		(CPU_BASED_INTR_WINDOW_EXITING | CPU_BASED_NMI_WINDOW_EXITING);
	if (likely(!evaluate_pending_interrupts) && kvm_vcpu_apicv_active(vcpu))
		evaluate_pending_interrupts |= vmx_has_apicv_interrupt(vcpu);

	if (!vmx->nested.nested_run_pending ||
	    !(vmcs12->vm_entry_controls & VM_ENTRY_LOAD_DEBUG_CONTROLS))
<<<<<<< HEAD
		vmx->nested.vmcs01_debugctl = vmcs_read64(GUEST_IA32_DEBUGCTL);
	if (kvm_mpx_supported() &&
	    (!vmx->nested.nested_run_pending ||
	     !(vmcs12->vm_entry_controls & VM_ENTRY_LOAD_BNDCFGS)))
		vmx->nested.vmcs01_guest_bndcfgs = vmcs_read64(GUEST_BNDCFGS);
=======
		vmx->nested.pre_vmenter_debugctl = vmcs_read64(GUEST_IA32_DEBUGCTL);
	if (kvm_mpx_supported() &&
	    (!vmx->nested.nested_run_pending ||
	     !(vmcs12->vm_entry_controls & VM_ENTRY_LOAD_BNDCFGS)))
		vmx->nested.pre_vmenter_bndcfgs = vmcs_read64(GUEST_BNDCFGS);
>>>>>>> e6f4ff3f

	/*
	 * Overwrite vmcs01.GUEST_CR3 with L1's CR3 if EPT is disabled *and*
	 * nested early checks are disabled.  In the event of a "late" VM-Fail,
	 * i.e. a VM-Fail detected by hardware but not KVM, KVM must unwind its
	 * software model to the pre-VMEntry host state.  When EPT is disabled,
	 * GUEST_CR3 holds KVM's shadow CR3, not L1's "real" CR3, which causes
	 * nested_vmx_restore_host_state() to corrupt vcpu->arch.cr3.  Stuffing
	 * vmcs01.GUEST_CR3 results in the unwind naturally setting arch.cr3 to
	 * the correct value.  Smashing vmcs01.GUEST_CR3 is safe because nested
	 * VM-Exits, and the unwind, reset KVM's MMU, i.e. vmcs01.GUEST_CR3 is
	 * guaranteed to be overwritten with a shadow CR3 prior to re-entering
	 * L1.  Don't stuff vmcs01.GUEST_CR3 when using nested early checks as
	 * KVM modifies vcpu->arch.cr3 if and only if the early hardware checks
	 * pass, and early VM-Fails do not reset KVM's MMU, i.e. the VM-Fail
	 * path would need to manually save/restore vmcs01.GUEST_CR3.
	 */
	if (!enable_ept && !nested_early_check)
		vmcs_writel(GUEST_CR3, vcpu->arch.cr3);

	vmx_switch_vmcs(vcpu, &vmx->nested.vmcs02);

	prepare_vmcs02_early(vmx, &vmx->vmcs01, vmcs12);

	if (from_vmentry) {
		if (unlikely(!nested_get_vmcs12_pages(vcpu))) {
			vmx_switch_vmcs(vcpu, &vmx->vmcs01);
			return NVMX_VMENTRY_KVM_INTERNAL_ERROR;
		}

		if (nested_vmx_check_vmentry_hw(vcpu)) {
			vmx_switch_vmcs(vcpu, &vmx->vmcs01);
			return NVMX_VMENTRY_VMFAIL;
		}

		if (nested_vmx_check_guest_state(vcpu, vmcs12,
						 &entry_failure_code)) {
			exit_reason.basic = EXIT_REASON_INVALID_STATE;
			vmcs12->exit_qualification = entry_failure_code;
			goto vmentry_fail_vmexit;
		}
	}

	enter_guest_mode(vcpu);

	if (prepare_vmcs02(vcpu, vmcs12, from_vmentry, &entry_failure_code)) {
		exit_reason.basic = EXIT_REASON_INVALID_STATE;
		vmcs12->exit_qualification = entry_failure_code;
		goto vmentry_fail_vmexit_guest_mode;
	}

	if (from_vmentry) {
		failed_index = nested_vmx_load_msr(vcpu,
						   vmcs12->vm_entry_msr_load_addr,
						   vmcs12->vm_entry_msr_load_count);
		if (failed_index) {
			exit_reason.basic = EXIT_REASON_MSR_LOAD_FAIL;
			vmcs12->exit_qualification = failed_index;
			goto vmentry_fail_vmexit_guest_mode;
		}
	} else {
		/*
		 * The MMU is not initialized to point at the right entities yet and
		 * "get pages" would need to read data from the guest (i.e. we will
		 * need to perform gpa to hpa translation). Request a call
		 * to nested_get_vmcs12_pages before the next VM-entry.  The MSRs
		 * have already been set at vmentry time and should not be reset.
		 */
		kvm_make_request(KVM_REQ_GET_NESTED_STATE_PAGES, vcpu);
	}

	/*
	 * If L1 had a pending IRQ/NMI until it executed
	 * VMLAUNCH/VMRESUME which wasn't delivered because it was
	 * disallowed (e.g. interrupts disabled), L0 needs to
	 * evaluate if this pending event should cause an exit from L2
	 * to L1 or delivered directly to L2 (e.g. In case L1 don't
	 * intercept EXTERNAL_INTERRUPT).
	 *
	 * Usually this would be handled by the processor noticing an
	 * IRQ/NMI window request, or checking RVI during evaluation of
	 * pending virtual interrupts.  However, this setting was done
	 * on VMCS01 and now VMCS02 is active instead. Thus, we force L0
	 * to perform pending event evaluation by requesting a KVM_REQ_EVENT.
	 */
	if (unlikely(evaluate_pending_interrupts))
		kvm_make_request(KVM_REQ_EVENT, vcpu);

	/*
	 * Do not start the preemption timer hrtimer until after we know
	 * we are successful, so that only nested_vmx_vmexit needs to cancel
	 * the timer.
	 */
	vmx->nested.preemption_timer_expired = false;
	if (nested_cpu_has_preemption_timer(vmcs12)) {
		u64 timer_value = vmx_calc_preemption_timer_value(vcpu);
		vmx_start_preemption_timer(vcpu, timer_value);
	}

	/*
	 * Note no nested_vmx_succeed or nested_vmx_fail here. At this point
	 * we are no longer running L1, and VMLAUNCH/VMRESUME has not yet
	 * returned as far as L1 is concerned. It will only return (and set
	 * the success flag) when L2 exits (see nested_vmx_vmexit()).
	 */
	return NVMX_VMENTRY_SUCCESS;

	/*
	 * A failed consistency check that leads to a VMExit during L1's
	 * VMEnter to L2 is a variation of a normal VMexit, as explained in
	 * 26.7 "VM-entry failures during or after loading guest state".
	 */
vmentry_fail_vmexit_guest_mode:
	if (vmcs12->cpu_based_vm_exec_control & CPU_BASED_USE_TSC_OFFSETTING)
		vcpu->arch.tsc_offset -= vmcs12->tsc_offset;
	leave_guest_mode(vcpu);

vmentry_fail_vmexit:
	vmx_switch_vmcs(vcpu, &vmx->vmcs01);

	if (!from_vmentry)
		return NVMX_VMENTRY_VMEXIT;

	load_vmcs12_host_state(vcpu, vmcs12);
	vmcs12->vm_exit_reason = exit_reason.full;
	if (enable_shadow_vmcs || evmptr_is_valid(vmx->nested.hv_evmcs_vmptr))
		vmx->nested.need_vmcs12_to_shadow_sync = true;
	return NVMX_VMENTRY_VMEXIT;
}

/*
 * nested_vmx_run() handles a nested entry, i.e., a VMLAUNCH or VMRESUME on L1
 * for running an L2 nested guest.
 */
static int nested_vmx_run(struct kvm_vcpu *vcpu, bool launch)
{
	struct vmcs12 *vmcs12;
	enum nvmx_vmentry_status status;
	struct vcpu_vmx *vmx = to_vmx(vcpu);
	u32 interrupt_shadow = vmx_get_interrupt_shadow(vcpu);
	enum nested_evmptrld_status evmptrld_status;

	if (!nested_vmx_check_permission(vcpu))
		return 1;

	evmptrld_status = nested_vmx_handle_enlightened_vmptrld(vcpu, launch);
	if (evmptrld_status == EVMPTRLD_ERROR) {
		kvm_queue_exception(vcpu, UD_VECTOR);
		return 1;
	}

	kvm_pmu_trigger_event(vcpu, PERF_COUNT_HW_BRANCH_INSTRUCTIONS);

	if (CC(evmptrld_status == EVMPTRLD_VMFAIL))
		return nested_vmx_failInvalid(vcpu);

	if (CC(!evmptr_is_valid(vmx->nested.hv_evmcs_vmptr) &&
	       vmx->nested.current_vmptr == INVALID_GPA))
		return nested_vmx_failInvalid(vcpu);

	vmcs12 = get_vmcs12(vcpu);

	/*
	 * Can't VMLAUNCH or VMRESUME a shadow VMCS. Despite the fact
	 * that there *is* a valid VMCS pointer, RFLAGS.CF is set
	 * rather than RFLAGS.ZF, and no error number is stored to the
	 * VM-instruction error field.
	 */
	if (CC(vmcs12->hdr.shadow_vmcs))
		return nested_vmx_failInvalid(vcpu);

	if (evmptr_is_valid(vmx->nested.hv_evmcs_vmptr)) {
		copy_enlightened_to_vmcs12(vmx, vmx->nested.hv_evmcs->hv_clean_fields);
		/* Enlightened VMCS doesn't have launch state */
		vmcs12->launch_state = !launch;
	} else if (enable_shadow_vmcs) {
		copy_shadow_to_vmcs12(vmx);
	}

	/*
	 * The nested entry process starts with enforcing various prerequisites
	 * on vmcs12 as required by the Intel SDM, and act appropriately when
	 * they fail: As the SDM explains, some conditions should cause the
	 * instruction to fail, while others will cause the instruction to seem
	 * to succeed, but return an EXIT_REASON_INVALID_STATE.
	 * To speed up the normal (success) code path, we should avoid checking
	 * for misconfigurations which will anyway be caught by the processor
	 * when using the merged vmcs02.
	 */
	if (CC(interrupt_shadow & KVM_X86_SHADOW_INT_MOV_SS))
		return nested_vmx_fail(vcpu, VMXERR_ENTRY_EVENTS_BLOCKED_BY_MOV_SS);

	if (CC(vmcs12->launch_state == launch))
		return nested_vmx_fail(vcpu,
			launch ? VMXERR_VMLAUNCH_NONCLEAR_VMCS
			       : VMXERR_VMRESUME_NONLAUNCHED_VMCS);

	if (nested_vmx_check_controls(vcpu, vmcs12))
		return nested_vmx_fail(vcpu, VMXERR_ENTRY_INVALID_CONTROL_FIELD);

	if (nested_vmx_check_address_space_size(vcpu, vmcs12))
		return nested_vmx_fail(vcpu, VMXERR_ENTRY_INVALID_HOST_STATE_FIELD);

	if (nested_vmx_check_host_state(vcpu, vmcs12))
		return nested_vmx_fail(vcpu, VMXERR_ENTRY_INVALID_HOST_STATE_FIELD);

	/*
	 * We're finally done with prerequisite checking, and can start with
	 * the nested entry.
	 */
	vmx->nested.nested_run_pending = 1;
	vmx->nested.has_preemption_timer_deadline = false;
	status = nested_vmx_enter_non_root_mode(vcpu, true);
	if (unlikely(status != NVMX_VMENTRY_SUCCESS))
		goto vmentry_failed;

	/* Emulate processing of posted interrupts on VM-Enter. */
	if (nested_cpu_has_posted_intr(vmcs12) &&
	    kvm_apic_has_interrupt(vcpu) == vmx->nested.posted_intr_nv) {
		vmx->nested.pi_pending = true;
		kvm_make_request(KVM_REQ_EVENT, vcpu);
		kvm_apic_clear_irr(vcpu, vmx->nested.posted_intr_nv);
	}

	/* Hide L1D cache contents from the nested guest.  */
	vmx->vcpu.arch.l1tf_flush_l1d = true;

	/*
	 * Must happen outside of nested_vmx_enter_non_root_mode() as it will
	 * also be used as part of restoring nVMX state for
	 * snapshot restore (migration).
	 *
	 * In this flow, it is assumed that vmcs12 cache was
	 * transferred as part of captured nVMX state and should
	 * therefore not be read from guest memory (which may not
	 * exist on destination host yet).
	 */
	nested_cache_shadow_vmcs12(vcpu, vmcs12);

	switch (vmcs12->guest_activity_state) {
	case GUEST_ACTIVITY_HLT:
		/*
		 * If we're entering a halted L2 vcpu and the L2 vcpu won't be
		 * awakened by event injection or by an NMI-window VM-exit or
		 * by an interrupt-window VM-exit, halt the vcpu.
		 */
		if (!(vmcs12->vm_entry_intr_info_field & INTR_INFO_VALID_MASK) &&
		    !nested_cpu_has(vmcs12, CPU_BASED_NMI_WINDOW_EXITING) &&
		    !(nested_cpu_has(vmcs12, CPU_BASED_INTR_WINDOW_EXITING) &&
		      (vmcs12->guest_rflags & X86_EFLAGS_IF))) {
			vmx->nested.nested_run_pending = 0;
			return kvm_emulate_halt_noskip(vcpu);
		}
		break;
	case GUEST_ACTIVITY_WAIT_SIPI:
		vmx->nested.nested_run_pending = 0;
		vcpu->arch.mp_state = KVM_MP_STATE_INIT_RECEIVED;
		break;
	default:
		break;
	}

	return 1;

vmentry_failed:
	vmx->nested.nested_run_pending = 0;
	if (status == NVMX_VMENTRY_KVM_INTERNAL_ERROR)
		return 0;
	if (status == NVMX_VMENTRY_VMEXIT)
		return 1;
	WARN_ON_ONCE(status != NVMX_VMENTRY_VMFAIL);
	return nested_vmx_fail(vcpu, VMXERR_ENTRY_INVALID_CONTROL_FIELD);
}

/*
 * On a nested exit from L2 to L1, vmcs12.guest_cr0 might not be up-to-date
 * because L2 may have changed some cr0 bits directly (CR0_GUEST_HOST_MASK).
 * This function returns the new value we should put in vmcs12.guest_cr0.
 * It's not enough to just return the vmcs02 GUEST_CR0. Rather,
 *  1. Bits that neither L0 nor L1 trapped, were set directly by L2 and are now
 *     available in vmcs02 GUEST_CR0. (Note: It's enough to check that L0
 *     didn't trap the bit, because if L1 did, so would L0).
 *  2. Bits that L1 asked to trap (and therefore L0 also did) could not have
 *     been modified by L2, and L1 knows it. So just leave the old value of
 *     the bit from vmcs12.guest_cr0. Note that the bit from vmcs02 GUEST_CR0
 *     isn't relevant, because if L0 traps this bit it can set it to anything.
 *  3. Bits that L1 didn't trap, but L0 did. L1 believes the guest could have
 *     changed these bits, and therefore they need to be updated, but L0
 *     didn't necessarily allow them to be changed in GUEST_CR0 - and rather
 *     put them in vmcs02 CR0_READ_SHADOW. So take these bits from there.
 */
static inline unsigned long
vmcs12_guest_cr0(struct kvm_vcpu *vcpu, struct vmcs12 *vmcs12)
{
	return
	/*1*/	(vmcs_readl(GUEST_CR0) & vcpu->arch.cr0_guest_owned_bits) |
	/*2*/	(vmcs12->guest_cr0 & vmcs12->cr0_guest_host_mask) |
	/*3*/	(vmcs_readl(CR0_READ_SHADOW) & ~(vmcs12->cr0_guest_host_mask |
			vcpu->arch.cr0_guest_owned_bits));
}

static inline unsigned long
vmcs12_guest_cr4(struct kvm_vcpu *vcpu, struct vmcs12 *vmcs12)
{
	return
	/*1*/	(vmcs_readl(GUEST_CR4) & vcpu->arch.cr4_guest_owned_bits) |
	/*2*/	(vmcs12->guest_cr4 & vmcs12->cr4_guest_host_mask) |
	/*3*/	(vmcs_readl(CR4_READ_SHADOW) & ~(vmcs12->cr4_guest_host_mask |
			vcpu->arch.cr4_guest_owned_bits));
}

static void vmcs12_save_pending_event(struct kvm_vcpu *vcpu,
				      struct vmcs12 *vmcs12,
				      u32 vm_exit_reason, u32 exit_intr_info)
{
	u32 idt_vectoring;
	unsigned int nr;

	/*
	 * Per the SDM, VM-Exits due to double and triple faults are never
	 * considered to occur during event delivery, even if the double/triple
	 * fault is the result of an escalating vectoring issue.
	 *
	 * Note, the SDM qualifies the double fault behavior with "The original
	 * event results in a double-fault exception".  It's unclear why the
	 * qualification exists since exits due to double fault can occur only
	 * while vectoring a different exception (injected events are never
	 * subject to interception), i.e. there's _always_ an original event.
	 *
	 * The SDM also uses NMI as a confusing example for the "original event
	 * causes the VM exit directly" clause.  NMI isn't special in any way,
	 * the same rule applies to all events that cause an exit directly.
	 * NMI is an odd choice for the example because NMIs can only occur on
	 * instruction boundaries, i.e. they _can't_ occur during vectoring.
	 */
	if ((u16)vm_exit_reason == EXIT_REASON_TRIPLE_FAULT ||
	    ((u16)vm_exit_reason == EXIT_REASON_EXCEPTION_NMI &&
	     is_double_fault(exit_intr_info))) {
		vmcs12->idt_vectoring_info_field = 0;
	} else if (vcpu->arch.exception.injected) {
		nr = vcpu->arch.exception.nr;
		idt_vectoring = nr | VECTORING_INFO_VALID_MASK;

		if (kvm_exception_is_soft(nr)) {
			vmcs12->vm_exit_instruction_len =
				vcpu->arch.event_exit_inst_len;
			idt_vectoring |= INTR_TYPE_SOFT_EXCEPTION;
		} else
			idt_vectoring |= INTR_TYPE_HARD_EXCEPTION;

		if (vcpu->arch.exception.has_error_code) {
			idt_vectoring |= VECTORING_INFO_DELIVER_CODE_MASK;
			vmcs12->idt_vectoring_error_code =
				vcpu->arch.exception.error_code;
		}

		vmcs12->idt_vectoring_info_field = idt_vectoring;
	} else if (vcpu->arch.nmi_injected) {
		vmcs12->idt_vectoring_info_field =
			INTR_TYPE_NMI_INTR | INTR_INFO_VALID_MASK | NMI_VECTOR;
	} else if (vcpu->arch.interrupt.injected) {
		nr = vcpu->arch.interrupt.nr;
		idt_vectoring = nr | VECTORING_INFO_VALID_MASK;

		if (vcpu->arch.interrupt.soft) {
			idt_vectoring |= INTR_TYPE_SOFT_INTR;
			vmcs12->vm_entry_instruction_len =
				vcpu->arch.event_exit_inst_len;
		} else
			idt_vectoring |= INTR_TYPE_EXT_INTR;

		vmcs12->idt_vectoring_info_field = idt_vectoring;
	} else {
		vmcs12->idt_vectoring_info_field = 0;
	}
}


void nested_mark_vmcs12_pages_dirty(struct kvm_vcpu *vcpu)
{
	struct vmcs12 *vmcs12 = get_vmcs12(vcpu);
	gfn_t gfn;

	/*
	 * Don't need to mark the APIC access page dirty; it is never
	 * written to by the CPU during APIC virtualization.
	 */

	if (nested_cpu_has(vmcs12, CPU_BASED_TPR_SHADOW)) {
		gfn = vmcs12->virtual_apic_page_addr >> PAGE_SHIFT;
		kvm_vcpu_mark_page_dirty(vcpu, gfn);
	}

	if (nested_cpu_has_posted_intr(vmcs12)) {
		gfn = vmcs12->posted_intr_desc_addr >> PAGE_SHIFT;
		kvm_vcpu_mark_page_dirty(vcpu, gfn);
	}
}

static int vmx_complete_nested_posted_interrupt(struct kvm_vcpu *vcpu)
{
	struct vcpu_vmx *vmx = to_vmx(vcpu);
	int max_irr;
	void *vapic_page;
	u16 status;

	if (!vmx->nested.pi_pending)
		return 0;

	if (!vmx->nested.pi_desc)
		goto mmio_needed;

	vmx->nested.pi_pending = false;

	if (!pi_test_and_clear_on(vmx->nested.pi_desc))
		return 0;

	max_irr = find_last_bit((unsigned long *)vmx->nested.pi_desc->pir, 256);
	if (max_irr != 256) {
		vapic_page = vmx->nested.virtual_apic_map.hva;
		if (!vapic_page)
			goto mmio_needed;

		__kvm_apic_update_irr(vmx->nested.pi_desc->pir,
			vapic_page, &max_irr);
		status = vmcs_read16(GUEST_INTR_STATUS);
		if ((u8)max_irr > ((u8)status & 0xff)) {
			status &= ~0xff;
			status |= (u8)max_irr;
			vmcs_write16(GUEST_INTR_STATUS, status);
		}
	}

	nested_mark_vmcs12_pages_dirty(vcpu);
	return 0;

mmio_needed:
	kvm_handle_memory_failure(vcpu, X86EMUL_IO_NEEDED, NULL);
	return -ENXIO;
}

static void nested_vmx_inject_exception_vmexit(struct kvm_vcpu *vcpu,
					       unsigned long exit_qual)
{
	struct vmcs12 *vmcs12 = get_vmcs12(vcpu);
	unsigned int nr = vcpu->arch.exception.nr;
	u32 intr_info = nr | INTR_INFO_VALID_MASK;

	if (vcpu->arch.exception.has_error_code) {
		/*
		 * Intel CPUs do not generate error codes with bits 31:16 set,
		 * and more importantly VMX disallows setting bits 31:16 in the
		 * injected error code for VM-Entry.  Drop the bits to mimic
		 * hardware and avoid inducing failure on nested VM-Entry if L1
		 * chooses to inject the exception back to L2.  AMD CPUs _do_
		 * generate "full" 32-bit error codes, so KVM allows userspace
		 * to inject exception error codes with bits 31:16 set.
		 */
		vmcs12->vm_exit_intr_error_code = (u16)vcpu->arch.exception.error_code;
		intr_info |= INTR_INFO_DELIVER_CODE_MASK;
	}

	if (kvm_exception_is_soft(nr))
		intr_info |= INTR_TYPE_SOFT_EXCEPTION;
	else
		intr_info |= INTR_TYPE_HARD_EXCEPTION;

	if (!(vmcs12->idt_vectoring_info_field & VECTORING_INFO_VALID_MASK) &&
	    vmx_get_nmi_mask(vcpu))
		intr_info |= INTR_INFO_UNBLOCK_NMI;

	nested_vmx_vmexit(vcpu, EXIT_REASON_EXCEPTION_NMI, intr_info, exit_qual);
}

/*
 * Returns true if a debug trap is pending delivery.
 *
 * In KVM, debug traps bear an exception payload. As such, the class of a #DB
 * exception may be inferred from the presence of an exception payload.
 */
static inline bool vmx_pending_dbg_trap(struct kvm_vcpu *vcpu)
{
	return vcpu->arch.exception.pending &&
			vcpu->arch.exception.nr == DB_VECTOR &&
			vcpu->arch.exception.payload;
}

/*
 * Certain VM-exits set the 'pending debug exceptions' field to indicate a
 * recognized #DB (data or single-step) that has yet to be delivered. Since KVM
 * represents these debug traps with a payload that is said to be compatible
 * with the 'pending debug exceptions' field, write the payload to the VMCS
 * field if a VM-exit is delivered before the debug trap.
 */
static void nested_vmx_update_pending_dbg(struct kvm_vcpu *vcpu)
{
	if (vmx_pending_dbg_trap(vcpu))
		vmcs_writel(GUEST_PENDING_DBG_EXCEPTIONS,
			    vcpu->arch.exception.payload);
}

static bool nested_vmx_preemption_timer_pending(struct kvm_vcpu *vcpu)
{
	return nested_cpu_has_preemption_timer(get_vmcs12(vcpu)) &&
	       to_vmx(vcpu)->nested.preemption_timer_expired;
}

static int vmx_check_nested_events(struct kvm_vcpu *vcpu)
{
	struct vcpu_vmx *vmx = to_vmx(vcpu);
	unsigned long exit_qual;
	bool block_nested_events =
	    vmx->nested.nested_run_pending || kvm_event_needs_reinjection(vcpu);
	bool mtf_pending = vmx->nested.mtf_pending;
	struct kvm_lapic *apic = vcpu->arch.apic;

	/*
	 * Clear the MTF state. If a higher priority VM-exit is delivered first,
	 * this state is discarded.
	 */
	if (!block_nested_events)
		vmx->nested.mtf_pending = false;

	if (lapic_in_kernel(vcpu) &&
		test_bit(KVM_APIC_INIT, &apic->pending_events)) {
		if (block_nested_events)
			return -EBUSY;
		nested_vmx_update_pending_dbg(vcpu);
		clear_bit(KVM_APIC_INIT, &apic->pending_events);
		if (vcpu->arch.mp_state != KVM_MP_STATE_INIT_RECEIVED)
			nested_vmx_vmexit(vcpu, EXIT_REASON_INIT_SIGNAL, 0, 0);
		return 0;
	}

	if (lapic_in_kernel(vcpu) &&
	    test_bit(KVM_APIC_SIPI, &apic->pending_events)) {
		if (block_nested_events)
			return -EBUSY;

		clear_bit(KVM_APIC_SIPI, &apic->pending_events);
		if (vcpu->arch.mp_state == KVM_MP_STATE_INIT_RECEIVED)
			nested_vmx_vmexit(vcpu, EXIT_REASON_SIPI_SIGNAL, 0,
						apic->sipi_vector & 0xFFUL);
		return 0;
	}

	/*
	 * Process any exceptions that are not debug traps before MTF.
	 *
	 * Note that only a pending nested run can block a pending exception.
	 * Otherwise an injected NMI/interrupt should either be
	 * lost or delivered to the nested hypervisor in the IDT_VECTORING_INFO,
	 * while delivering the pending exception.
	 */

	if (vcpu->arch.exception.pending && !vmx_pending_dbg_trap(vcpu)) {
		if (vmx->nested.nested_run_pending)
			return -EBUSY;
		if (!nested_vmx_check_exception(vcpu, &exit_qual))
			goto no_vmexit;
		nested_vmx_inject_exception_vmexit(vcpu, exit_qual);
		return 0;
	}

	if (mtf_pending) {
		if (block_nested_events)
			return -EBUSY;
		nested_vmx_update_pending_dbg(vcpu);
		nested_vmx_vmexit(vcpu, EXIT_REASON_MONITOR_TRAP_FLAG, 0, 0);
		return 0;
	}

	if (vcpu->arch.exception.pending) {
		if (vmx->nested.nested_run_pending)
			return -EBUSY;
		if (!nested_vmx_check_exception(vcpu, &exit_qual))
			goto no_vmexit;
		nested_vmx_inject_exception_vmexit(vcpu, exit_qual);
		return 0;
	}

	if (nested_vmx_preemption_timer_pending(vcpu)) {
		if (block_nested_events)
			return -EBUSY;
		nested_vmx_vmexit(vcpu, EXIT_REASON_PREEMPTION_TIMER, 0, 0);
		return 0;
	}

	if (vcpu->arch.smi_pending && !is_smm(vcpu)) {
		if (block_nested_events)
			return -EBUSY;
		goto no_vmexit;
	}

	if (vcpu->arch.nmi_pending && !vmx_nmi_blocked(vcpu)) {
		if (block_nested_events)
			return -EBUSY;
		if (!nested_exit_on_nmi(vcpu))
			goto no_vmexit;

		nested_vmx_vmexit(vcpu, EXIT_REASON_EXCEPTION_NMI,
				  NMI_VECTOR | INTR_TYPE_NMI_INTR |
				  INTR_INFO_VALID_MASK, 0);
		/*
		 * The NMI-triggered VM exit counts as injection:
		 * clear this one and block further NMIs.
		 */
		vcpu->arch.nmi_pending = 0;
		vmx_set_nmi_mask(vcpu, true);
		return 0;
	}

	if (kvm_cpu_has_interrupt(vcpu) && !vmx_interrupt_blocked(vcpu)) {
		if (block_nested_events)
			return -EBUSY;
		if (!nested_exit_on_intr(vcpu))
			goto no_vmexit;
		nested_vmx_vmexit(vcpu, EXIT_REASON_EXTERNAL_INTERRUPT, 0, 0);
		return 0;
	}

no_vmexit:
	return vmx_complete_nested_posted_interrupt(vcpu);
}

static u32 vmx_get_preemption_timer_value(struct kvm_vcpu *vcpu)
{
	ktime_t remaining =
		hrtimer_get_remaining(&to_vmx(vcpu)->nested.preemption_timer);
	u64 value;

	if (ktime_to_ns(remaining) <= 0)
		return 0;

	value = ktime_to_ns(remaining) * vcpu->arch.virtual_tsc_khz;
	do_div(value, 1000000);
	return value >> VMX_MISC_EMULATED_PREEMPTION_TIMER_RATE;
}

static bool is_vmcs12_ext_field(unsigned long field)
{
	switch (field) {
	case GUEST_ES_SELECTOR:
	case GUEST_CS_SELECTOR:
	case GUEST_SS_SELECTOR:
	case GUEST_DS_SELECTOR:
	case GUEST_FS_SELECTOR:
	case GUEST_GS_SELECTOR:
	case GUEST_LDTR_SELECTOR:
	case GUEST_TR_SELECTOR:
	case GUEST_ES_LIMIT:
	case GUEST_CS_LIMIT:
	case GUEST_SS_LIMIT:
	case GUEST_DS_LIMIT:
	case GUEST_FS_LIMIT:
	case GUEST_GS_LIMIT:
	case GUEST_LDTR_LIMIT:
	case GUEST_TR_LIMIT:
	case GUEST_GDTR_LIMIT:
	case GUEST_IDTR_LIMIT:
	case GUEST_ES_AR_BYTES:
	case GUEST_DS_AR_BYTES:
	case GUEST_FS_AR_BYTES:
	case GUEST_GS_AR_BYTES:
	case GUEST_LDTR_AR_BYTES:
	case GUEST_TR_AR_BYTES:
	case GUEST_ES_BASE:
	case GUEST_CS_BASE:
	case GUEST_SS_BASE:
	case GUEST_DS_BASE:
	case GUEST_FS_BASE:
	case GUEST_GS_BASE:
	case GUEST_LDTR_BASE:
	case GUEST_TR_BASE:
	case GUEST_GDTR_BASE:
	case GUEST_IDTR_BASE:
	case GUEST_PENDING_DBG_EXCEPTIONS:
	case GUEST_BNDCFGS:
		return true;
	default:
		break;
	}

	return false;
}

static void sync_vmcs02_to_vmcs12_rare(struct kvm_vcpu *vcpu,
				       struct vmcs12 *vmcs12)
{
	struct vcpu_vmx *vmx = to_vmx(vcpu);

	vmcs12->guest_es_selector = vmcs_read16(GUEST_ES_SELECTOR);
	vmcs12->guest_cs_selector = vmcs_read16(GUEST_CS_SELECTOR);
	vmcs12->guest_ss_selector = vmcs_read16(GUEST_SS_SELECTOR);
	vmcs12->guest_ds_selector = vmcs_read16(GUEST_DS_SELECTOR);
	vmcs12->guest_fs_selector = vmcs_read16(GUEST_FS_SELECTOR);
	vmcs12->guest_gs_selector = vmcs_read16(GUEST_GS_SELECTOR);
	vmcs12->guest_ldtr_selector = vmcs_read16(GUEST_LDTR_SELECTOR);
	vmcs12->guest_tr_selector = vmcs_read16(GUEST_TR_SELECTOR);
	vmcs12->guest_es_limit = vmcs_read32(GUEST_ES_LIMIT);
	vmcs12->guest_cs_limit = vmcs_read32(GUEST_CS_LIMIT);
	vmcs12->guest_ss_limit = vmcs_read32(GUEST_SS_LIMIT);
	vmcs12->guest_ds_limit = vmcs_read32(GUEST_DS_LIMIT);
	vmcs12->guest_fs_limit = vmcs_read32(GUEST_FS_LIMIT);
	vmcs12->guest_gs_limit = vmcs_read32(GUEST_GS_LIMIT);
	vmcs12->guest_ldtr_limit = vmcs_read32(GUEST_LDTR_LIMIT);
	vmcs12->guest_tr_limit = vmcs_read32(GUEST_TR_LIMIT);
	vmcs12->guest_gdtr_limit = vmcs_read32(GUEST_GDTR_LIMIT);
	vmcs12->guest_idtr_limit = vmcs_read32(GUEST_IDTR_LIMIT);
	vmcs12->guest_es_ar_bytes = vmcs_read32(GUEST_ES_AR_BYTES);
	vmcs12->guest_ds_ar_bytes = vmcs_read32(GUEST_DS_AR_BYTES);
	vmcs12->guest_fs_ar_bytes = vmcs_read32(GUEST_FS_AR_BYTES);
	vmcs12->guest_gs_ar_bytes = vmcs_read32(GUEST_GS_AR_BYTES);
	vmcs12->guest_ldtr_ar_bytes = vmcs_read32(GUEST_LDTR_AR_BYTES);
	vmcs12->guest_tr_ar_bytes = vmcs_read32(GUEST_TR_AR_BYTES);
	vmcs12->guest_es_base = vmcs_readl(GUEST_ES_BASE);
	vmcs12->guest_cs_base = vmcs_readl(GUEST_CS_BASE);
	vmcs12->guest_ss_base = vmcs_readl(GUEST_SS_BASE);
	vmcs12->guest_ds_base = vmcs_readl(GUEST_DS_BASE);
	vmcs12->guest_fs_base = vmcs_readl(GUEST_FS_BASE);
	vmcs12->guest_gs_base = vmcs_readl(GUEST_GS_BASE);
	vmcs12->guest_ldtr_base = vmcs_readl(GUEST_LDTR_BASE);
	vmcs12->guest_tr_base = vmcs_readl(GUEST_TR_BASE);
	vmcs12->guest_gdtr_base = vmcs_readl(GUEST_GDTR_BASE);
	vmcs12->guest_idtr_base = vmcs_readl(GUEST_IDTR_BASE);
	vmcs12->guest_pending_dbg_exceptions =
		vmcs_readl(GUEST_PENDING_DBG_EXCEPTIONS);

	vmx->nested.need_sync_vmcs02_to_vmcs12_rare = false;
}

static void copy_vmcs02_to_vmcs12_rare(struct kvm_vcpu *vcpu,
				       struct vmcs12 *vmcs12)
{
	struct vcpu_vmx *vmx = to_vmx(vcpu);
	int cpu;

	if (!vmx->nested.need_sync_vmcs02_to_vmcs12_rare)
		return;


	WARN_ON_ONCE(vmx->loaded_vmcs != &vmx->vmcs01);

	cpu = get_cpu();
	vmx->loaded_vmcs = &vmx->nested.vmcs02;
	vmx_vcpu_load_vmcs(vcpu, cpu, &vmx->vmcs01);

	sync_vmcs02_to_vmcs12_rare(vcpu, vmcs12);

	vmx->loaded_vmcs = &vmx->vmcs01;
	vmx_vcpu_load_vmcs(vcpu, cpu, &vmx->nested.vmcs02);
	put_cpu();
}

/*
 * Update the guest state fields of vmcs12 to reflect changes that
 * occurred while L2 was running. (The "IA-32e mode guest" bit of the
 * VM-entry controls is also updated, since this is really a guest
 * state bit.)
 */
static void sync_vmcs02_to_vmcs12(struct kvm_vcpu *vcpu, struct vmcs12 *vmcs12)
{
	struct vcpu_vmx *vmx = to_vmx(vcpu);

	if (evmptr_is_valid(vmx->nested.hv_evmcs_vmptr))
		sync_vmcs02_to_vmcs12_rare(vcpu, vmcs12);

	vmx->nested.need_sync_vmcs02_to_vmcs12_rare =
		!evmptr_is_valid(vmx->nested.hv_evmcs_vmptr);

	vmcs12->guest_cr0 = vmcs12_guest_cr0(vcpu, vmcs12);
	vmcs12->guest_cr4 = vmcs12_guest_cr4(vcpu, vmcs12);

	vmcs12->guest_rsp = kvm_rsp_read(vcpu);
	vmcs12->guest_rip = kvm_rip_read(vcpu);
	vmcs12->guest_rflags = vmcs_readl(GUEST_RFLAGS);

	vmcs12->guest_cs_ar_bytes = vmcs_read32(GUEST_CS_AR_BYTES);
	vmcs12->guest_ss_ar_bytes = vmcs_read32(GUEST_SS_AR_BYTES);

	vmcs12->guest_interruptibility_info =
		vmcs_read32(GUEST_INTERRUPTIBILITY_INFO);

	if (vcpu->arch.mp_state == KVM_MP_STATE_HALTED)
		vmcs12->guest_activity_state = GUEST_ACTIVITY_HLT;
	else if (vcpu->arch.mp_state == KVM_MP_STATE_INIT_RECEIVED)
		vmcs12->guest_activity_state = GUEST_ACTIVITY_WAIT_SIPI;
	else
		vmcs12->guest_activity_state = GUEST_ACTIVITY_ACTIVE;

	if (nested_cpu_has_preemption_timer(vmcs12) &&
	    vmcs12->vm_exit_controls & VM_EXIT_SAVE_VMX_PREEMPTION_TIMER &&
	    !vmx->nested.nested_run_pending)
		vmcs12->vmx_preemption_timer_value =
			vmx_get_preemption_timer_value(vcpu);

	/*
	 * In some cases (usually, nested EPT), L2 is allowed to change its
	 * own CR3 without exiting. If it has changed it, we must keep it.
	 * Of course, if L0 is using shadow page tables, GUEST_CR3 was defined
	 * by L0, not L1 or L2, so we mustn't unconditionally copy it to vmcs12.
	 *
	 * Additionally, restore L2's PDPTR to vmcs12.
	 */
	if (enable_ept) {
		vmcs12->guest_cr3 = vmcs_readl(GUEST_CR3);
		if (nested_cpu_has_ept(vmcs12) && is_pae_paging(vcpu)) {
			vmcs12->guest_pdptr0 = vmcs_read64(GUEST_PDPTR0);
			vmcs12->guest_pdptr1 = vmcs_read64(GUEST_PDPTR1);
			vmcs12->guest_pdptr2 = vmcs_read64(GUEST_PDPTR2);
			vmcs12->guest_pdptr3 = vmcs_read64(GUEST_PDPTR3);
		}
	}

	vmcs12->guest_linear_address = vmcs_readl(GUEST_LINEAR_ADDRESS);

	if (nested_cpu_has_vid(vmcs12))
		vmcs12->guest_intr_status = vmcs_read16(GUEST_INTR_STATUS);

	vmcs12->vm_entry_controls =
		(vmcs12->vm_entry_controls & ~VM_ENTRY_IA32E_MODE) |
		(vm_entry_controls_get(to_vmx(vcpu)) & VM_ENTRY_IA32E_MODE);

	if (vmcs12->vm_exit_controls & VM_EXIT_SAVE_DEBUG_CONTROLS)
		kvm_get_dr(vcpu, 7, (unsigned long *)&vmcs12->guest_dr7);

	if (vmcs12->vm_exit_controls & VM_EXIT_SAVE_IA32_EFER)
		vmcs12->guest_ia32_efer = vcpu->arch.efer;
}

/*
 * prepare_vmcs12 is part of what we need to do when the nested L2 guest exits
 * and we want to prepare to run its L1 parent. L1 keeps a vmcs for L2 (vmcs12),
 * and this function updates it to reflect the changes to the guest state while
 * L2 was running (and perhaps made some exits which were handled directly by L0
 * without going back to L1), and to reflect the exit reason.
 * Note that we do not have to copy here all VMCS fields, just those that
 * could have changed by the L2 guest or the exit - i.e., the guest-state and
 * exit-information fields only. Other fields are modified by L1 with VMWRITE,
 * which already writes to vmcs12 directly.
 */
static void prepare_vmcs12(struct kvm_vcpu *vcpu, struct vmcs12 *vmcs12,
			   u32 vm_exit_reason, u32 exit_intr_info,
			   unsigned long exit_qualification)
{
	/* update exit information fields: */
	vmcs12->vm_exit_reason = vm_exit_reason;
	if (to_vmx(vcpu)->exit_reason.enclave_mode)
		vmcs12->vm_exit_reason |= VMX_EXIT_REASONS_SGX_ENCLAVE_MODE;
	vmcs12->exit_qualification = exit_qualification;

	/*
	 * On VM-Exit due to a failed VM-Entry, the VMCS isn't marked launched
	 * and only EXIT_REASON and EXIT_QUALIFICATION are updated, all other
	 * exit info fields are unmodified.
	 */
	if (!(vmcs12->vm_exit_reason & VMX_EXIT_REASONS_FAILED_VMENTRY)) {
		vmcs12->launch_state = 1;

		/* vm_entry_intr_info_field is cleared on exit. Emulate this
		 * instead of reading the real value. */
		vmcs12->vm_entry_intr_info_field &= ~INTR_INFO_VALID_MASK;

		/*
		 * Transfer the event that L0 or L1 may wanted to inject into
		 * L2 to IDT_VECTORING_INFO_FIELD.
		 */
		vmcs12_save_pending_event(vcpu, vmcs12,
					  vm_exit_reason, exit_intr_info);

		vmcs12->vm_exit_intr_info = exit_intr_info;
		vmcs12->vm_exit_instruction_len = vmcs_read32(VM_EXIT_INSTRUCTION_LEN);
		vmcs12->vmx_instruction_info = vmcs_read32(VMX_INSTRUCTION_INFO);

		/*
		 * According to spec, there's no need to store the guest's
		 * MSRs if the exit is due to a VM-entry failure that occurs
		 * during or after loading the guest state. Since this exit
		 * does not fall in that category, we need to save the MSRs.
		 */
		if (nested_vmx_store_msr(vcpu,
					 vmcs12->vm_exit_msr_store_addr,
					 vmcs12->vm_exit_msr_store_count))
			nested_vmx_abort(vcpu,
					 VMX_ABORT_SAVE_GUEST_MSR_FAIL);
	}
}

/*
 * A part of what we need to when the nested L2 guest exits and we want to
 * run its L1 parent, is to reset L1's guest state to the host state specified
 * in vmcs12.
 * This function is to be called not only on normal nested exit, but also on
 * a nested entry failure, as explained in Intel's spec, 3B.23.7 ("VM-Entry
 * Failures During or After Loading Guest State").
 * This function should be called when the active VMCS is L1's (vmcs01).
 */
static void load_vmcs12_host_state(struct kvm_vcpu *vcpu,
				   struct vmcs12 *vmcs12)
{
	enum vm_entry_failure_code ignored;
	struct kvm_segment seg;

	if (vmcs12->vm_exit_controls & VM_EXIT_LOAD_IA32_EFER)
		vcpu->arch.efer = vmcs12->host_ia32_efer;
	else if (vmcs12->vm_exit_controls & VM_EXIT_HOST_ADDR_SPACE_SIZE)
		vcpu->arch.efer |= (EFER_LMA | EFER_LME);
	else
		vcpu->arch.efer &= ~(EFER_LMA | EFER_LME);
	vmx_set_efer(vcpu, vcpu->arch.efer);

	kvm_rsp_write(vcpu, vmcs12->host_rsp);
	kvm_rip_write(vcpu, vmcs12->host_rip);
	vmx_set_rflags(vcpu, X86_EFLAGS_FIXED);
	vmx_set_interrupt_shadow(vcpu, 0);

	/*
	 * Note that calling vmx_set_cr0 is important, even if cr0 hasn't
	 * actually changed, because vmx_set_cr0 refers to efer set above.
	 *
	 * CR0_GUEST_HOST_MASK is already set in the original vmcs01
	 * (KVM doesn't change it);
	 */
	vcpu->arch.cr0_guest_owned_bits = KVM_POSSIBLE_CR0_GUEST_BITS;
	vmx_set_cr0(vcpu, vmcs12->host_cr0);

	/* Same as above - no reason to call set_cr4_guest_host_mask().  */
	vcpu->arch.cr4_guest_owned_bits = ~vmcs_readl(CR4_GUEST_HOST_MASK);
	vmx_set_cr4(vcpu, vmcs12->host_cr4);

	nested_ept_uninit_mmu_context(vcpu);

	/*
	 * Only PDPTE load can fail as the value of cr3 was checked on entry and
	 * couldn't have changed.
	 */
	if (nested_vmx_load_cr3(vcpu, vmcs12->host_cr3, false, true, &ignored))
		nested_vmx_abort(vcpu, VMX_ABORT_LOAD_HOST_PDPTE_FAIL);

	nested_vmx_transition_tlb_flush(vcpu, vmcs12, false);

	vmcs_write32(GUEST_SYSENTER_CS, vmcs12->host_ia32_sysenter_cs);
	vmcs_writel(GUEST_SYSENTER_ESP, vmcs12->host_ia32_sysenter_esp);
	vmcs_writel(GUEST_SYSENTER_EIP, vmcs12->host_ia32_sysenter_eip);
	vmcs_writel(GUEST_IDTR_BASE, vmcs12->host_idtr_base);
	vmcs_writel(GUEST_GDTR_BASE, vmcs12->host_gdtr_base);
	vmcs_write32(GUEST_IDTR_LIMIT, 0xFFFF);
	vmcs_write32(GUEST_GDTR_LIMIT, 0xFFFF);

	/* If not VM_EXIT_CLEAR_BNDCFGS, the L2 value propagates to L1.  */
	if (vmcs12->vm_exit_controls & VM_EXIT_CLEAR_BNDCFGS)
		vmcs_write64(GUEST_BNDCFGS, 0);

	if (vmcs12->vm_exit_controls & VM_EXIT_LOAD_IA32_PAT) {
		vmcs_write64(GUEST_IA32_PAT, vmcs12->host_ia32_pat);
		vcpu->arch.pat = vmcs12->host_ia32_pat;
	}
	if ((vmcs12->vm_exit_controls & VM_EXIT_LOAD_IA32_PERF_GLOBAL_CTRL) &&
	    intel_pmu_has_perf_global_ctrl(vcpu_to_pmu(vcpu)))
		WARN_ON_ONCE(kvm_set_msr(vcpu, MSR_CORE_PERF_GLOBAL_CTRL,
					 vmcs12->host_ia32_perf_global_ctrl));

	/* Set L1 segment info according to Intel SDM
	    27.5.2 Loading Host Segment and Descriptor-Table Registers */
	seg = (struct kvm_segment) {
		.base = 0,
		.limit = 0xFFFFFFFF,
		.selector = vmcs12->host_cs_selector,
		.type = 11,
		.present = 1,
		.s = 1,
		.g = 1
	};
	if (vmcs12->vm_exit_controls & VM_EXIT_HOST_ADDR_SPACE_SIZE)
		seg.l = 1;
	else
		seg.db = 1;
	__vmx_set_segment(vcpu, &seg, VCPU_SREG_CS);
	seg = (struct kvm_segment) {
		.base = 0,
		.limit = 0xFFFFFFFF,
		.type = 3,
		.present = 1,
		.s = 1,
		.db = 1,
		.g = 1
	};
	seg.selector = vmcs12->host_ds_selector;
	__vmx_set_segment(vcpu, &seg, VCPU_SREG_DS);
	seg.selector = vmcs12->host_es_selector;
	__vmx_set_segment(vcpu, &seg, VCPU_SREG_ES);
	seg.selector = vmcs12->host_ss_selector;
	__vmx_set_segment(vcpu, &seg, VCPU_SREG_SS);
	seg.selector = vmcs12->host_fs_selector;
	seg.base = vmcs12->host_fs_base;
	__vmx_set_segment(vcpu, &seg, VCPU_SREG_FS);
	seg.selector = vmcs12->host_gs_selector;
	seg.base = vmcs12->host_gs_base;
	__vmx_set_segment(vcpu, &seg, VCPU_SREG_GS);
	seg = (struct kvm_segment) {
		.base = vmcs12->host_tr_base,
		.limit = 0x67,
		.selector = vmcs12->host_tr_selector,
		.type = 11,
		.present = 1
	};
	__vmx_set_segment(vcpu, &seg, VCPU_SREG_TR);

	memset(&seg, 0, sizeof(seg));
	seg.unusable = 1;
	__vmx_set_segment(vcpu, &seg, VCPU_SREG_LDTR);

	kvm_set_dr(vcpu, 7, 0x400);
	vmcs_write64(GUEST_IA32_DEBUGCTL, 0);

	if (nested_vmx_load_msr(vcpu, vmcs12->vm_exit_msr_load_addr,
				vmcs12->vm_exit_msr_load_count))
		nested_vmx_abort(vcpu, VMX_ABORT_LOAD_HOST_MSR_FAIL);

	to_vmx(vcpu)->emulation_required = vmx_emulation_required(vcpu);
}

static inline u64 nested_vmx_get_vmcs01_guest_efer(struct vcpu_vmx *vmx)
{
	struct vmx_uret_msr *efer_msr;
	unsigned int i;

	if (vm_entry_controls_get(vmx) & VM_ENTRY_LOAD_IA32_EFER)
		return vmcs_read64(GUEST_IA32_EFER);

	if (cpu_has_load_ia32_efer())
		return host_efer;

	for (i = 0; i < vmx->msr_autoload.guest.nr; ++i) {
		if (vmx->msr_autoload.guest.val[i].index == MSR_EFER)
			return vmx->msr_autoload.guest.val[i].value;
	}

	efer_msr = vmx_find_uret_msr(vmx, MSR_EFER);
	if (efer_msr)
		return efer_msr->data;

	return host_efer;
}

static void nested_vmx_restore_host_state(struct kvm_vcpu *vcpu)
{
	struct vmcs12 *vmcs12 = get_vmcs12(vcpu);
	struct vcpu_vmx *vmx = to_vmx(vcpu);
	struct vmx_msr_entry g, h;
	gpa_t gpa;
	u32 i, j;

	vcpu->arch.pat = vmcs_read64(GUEST_IA32_PAT);

	if (vmcs12->vm_entry_controls & VM_ENTRY_LOAD_DEBUG_CONTROLS) {
		/*
		 * L1's host DR7 is lost if KVM_GUESTDBG_USE_HW_BP is set
		 * as vmcs01.GUEST_DR7 contains a userspace defined value
		 * and vcpu->arch.dr7 is not squirreled away before the
		 * nested VMENTER (not worth adding a variable in nested_vmx).
		 */
		if (vcpu->guest_debug & KVM_GUESTDBG_USE_HW_BP)
			kvm_set_dr(vcpu, 7, DR7_FIXED_1);
		else
			WARN_ON(kvm_set_dr(vcpu, 7, vmcs_readl(GUEST_DR7)));
	}

	/*
	 * Note that calling vmx_set_{efer,cr0,cr4} is important as they
	 * handle a variety of side effects to KVM's software model.
	 */
	vmx_set_efer(vcpu, nested_vmx_get_vmcs01_guest_efer(vmx));

	vcpu->arch.cr0_guest_owned_bits = KVM_POSSIBLE_CR0_GUEST_BITS;
	vmx_set_cr0(vcpu, vmcs_readl(CR0_READ_SHADOW));

	vcpu->arch.cr4_guest_owned_bits = ~vmcs_readl(CR4_GUEST_HOST_MASK);
	vmx_set_cr4(vcpu, vmcs_readl(CR4_READ_SHADOW));

	nested_ept_uninit_mmu_context(vcpu);
	vcpu->arch.cr3 = vmcs_readl(GUEST_CR3);
	kvm_register_mark_available(vcpu, VCPU_EXREG_CR3);

	/*
	 * Use ept_save_pdptrs(vcpu) to load the MMU's cached PDPTRs
	 * from vmcs01 (if necessary).  The PDPTRs are not loaded on
	 * VMFail, like everything else we just need to ensure our
	 * software model is up-to-date.
	 */
	if (enable_ept && is_pae_paging(vcpu))
		ept_save_pdptrs(vcpu);

	kvm_mmu_reset_context(vcpu);

	/*
	 * This nasty bit of open coding is a compromise between blindly
	 * loading L1's MSRs using the exit load lists (incorrect emulation
	 * of VMFail), leaving the nested VM's MSRs in the software model
	 * (incorrect behavior) and snapshotting the modified MSRs (too
	 * expensive since the lists are unbound by hardware).  For each
	 * MSR that was (prematurely) loaded from the nested VMEntry load
	 * list, reload it from the exit load list if it exists and differs
	 * from the guest value.  The intent is to stuff host state as
	 * silently as possible, not to fully process the exit load list.
	 */
	for (i = 0; i < vmcs12->vm_entry_msr_load_count; i++) {
		gpa = vmcs12->vm_entry_msr_load_addr + (i * sizeof(g));
		if (kvm_vcpu_read_guest(vcpu, gpa, &g, sizeof(g))) {
			pr_debug_ratelimited(
				"%s read MSR index failed (%u, 0x%08llx)\n",
				__func__, i, gpa);
			goto vmabort;
		}

		for (j = 0; j < vmcs12->vm_exit_msr_load_count; j++) {
			gpa = vmcs12->vm_exit_msr_load_addr + (j * sizeof(h));
			if (kvm_vcpu_read_guest(vcpu, gpa, &h, sizeof(h))) {
				pr_debug_ratelimited(
					"%s read MSR failed (%u, 0x%08llx)\n",
					__func__, j, gpa);
				goto vmabort;
			}
			if (h.index != g.index)
				continue;
			if (h.value == g.value)
				break;

			if (nested_vmx_load_msr_check(vcpu, &h)) {
				pr_debug_ratelimited(
					"%s check failed (%u, 0x%x, 0x%x)\n",
					__func__, j, h.index, h.reserved);
				goto vmabort;
			}

			if (kvm_set_msr(vcpu, h.index, h.value)) {
				pr_debug_ratelimited(
					"%s WRMSR failed (%u, 0x%x, 0x%llx)\n",
					__func__, j, h.index, h.value);
				goto vmabort;
			}
		}
	}

	return;

vmabort:
	nested_vmx_abort(vcpu, VMX_ABORT_LOAD_HOST_MSR_FAIL);
}

/*
 * Emulate an exit from nested guest (L2) to L1, i.e., prepare to run L1
 * and modify vmcs12 to make it see what it would expect to see there if
 * L2 was its real guest. Must only be called when in L2 (is_guest_mode())
 */
void nested_vmx_vmexit(struct kvm_vcpu *vcpu, u32 vm_exit_reason,
		       u32 exit_intr_info, unsigned long exit_qualification)
{
	struct vcpu_vmx *vmx = to_vmx(vcpu);
	struct vmcs12 *vmcs12 = get_vmcs12(vcpu);

	/* trying to cancel vmlaunch/vmresume is a bug */
	WARN_ON_ONCE(vmx->nested.nested_run_pending);

	if (kvm_check_request(KVM_REQ_GET_NESTED_STATE_PAGES, vcpu)) {
		/*
		 * KVM_REQ_GET_NESTED_STATE_PAGES is also used to map
		 * Enlightened VMCS after migration and we still need to
		 * do that when something is forcing L2->L1 exit prior to
		 * the first L2 run.
		 */
		(void)nested_get_evmcs_page(vcpu);
	}

	/* Service pending TLB flush requests for L2 before switching to L1. */
	kvm_service_local_tlb_flush_requests(vcpu);

	/*
	 * VCPU_EXREG_PDPTR will be clobbered in arch/x86/kvm/vmx/vmx.h between
	 * now and the new vmentry.  Ensure that the VMCS02 PDPTR fields are
	 * up-to-date before switching to L1.
	 */
	if (enable_ept && is_pae_paging(vcpu))
		vmx_ept_load_pdptrs(vcpu);

	leave_guest_mode(vcpu);

	if (nested_cpu_has_preemption_timer(vmcs12))
		hrtimer_cancel(&to_vmx(vcpu)->nested.preemption_timer);

	if (nested_cpu_has(vmcs12, CPU_BASED_USE_TSC_OFFSETTING)) {
		vcpu->arch.tsc_offset = vcpu->arch.l1_tsc_offset;
		if (nested_cpu_has2(vmcs12, SECONDARY_EXEC_TSC_SCALING))
			vcpu->arch.tsc_scaling_ratio = vcpu->arch.l1_tsc_scaling_ratio;
	}

	if (likely(!vmx->fail)) {
		sync_vmcs02_to_vmcs12(vcpu, vmcs12);

		if (vm_exit_reason != -1)
			prepare_vmcs12(vcpu, vmcs12, vm_exit_reason,
				       exit_intr_info, exit_qualification);

		/*
		 * Must happen outside of sync_vmcs02_to_vmcs12() as it will
		 * also be used to capture vmcs12 cache as part of
		 * capturing nVMX state for snapshot (migration).
		 *
		 * Otherwise, this flush will dirty guest memory at a
		 * point it is already assumed by user-space to be
		 * immutable.
		 */
		nested_flush_cached_shadow_vmcs12(vcpu, vmcs12);
	} else {
		/*
		 * The only expected VM-instruction error is "VM entry with
		 * invalid control field(s)." Anything else indicates a
		 * problem with L0.  And we should never get here with a
		 * VMFail of any type if early consistency checks are enabled.
		 */
		WARN_ON_ONCE(vmcs_read32(VM_INSTRUCTION_ERROR) !=
			     VMXERR_ENTRY_INVALID_CONTROL_FIELD);
		WARN_ON_ONCE(nested_early_check);
	}

	/*
	 * Drop events/exceptions that were queued for re-injection to L2
	 * (picked up via vmx_complete_interrupts()), as well as exceptions
	 * that were pending for L2.  Note, this must NOT be hoisted above
	 * prepare_vmcs12(), events/exceptions queued for re-injection need to
	 * be captured in vmcs12 (see vmcs12_save_pending_event()).
	 */
	vcpu->arch.nmi_injected = false;
	kvm_clear_exception_queue(vcpu);
	kvm_clear_interrupt_queue(vcpu);

	vmx_switch_vmcs(vcpu, &vmx->vmcs01);

	/* Update any VMCS fields that might have changed while L2 ran */
	vmcs_write32(VM_EXIT_MSR_LOAD_COUNT, vmx->msr_autoload.host.nr);
	vmcs_write32(VM_ENTRY_MSR_LOAD_COUNT, vmx->msr_autoload.guest.nr);
	vmcs_write64(TSC_OFFSET, vcpu->arch.tsc_offset);
	if (kvm_caps.has_tsc_control)
		vmcs_write64(TSC_MULTIPLIER, vcpu->arch.tsc_scaling_ratio);

	if (vmx->nested.l1_tpr_threshold != -1)
		vmcs_write32(TPR_THRESHOLD, vmx->nested.l1_tpr_threshold);

	if (vmx->nested.change_vmcs01_virtual_apic_mode) {
		vmx->nested.change_vmcs01_virtual_apic_mode = false;
		vmx_set_virtual_apic_mode(vcpu);
	}

	if (vmx->nested.update_vmcs01_cpu_dirty_logging) {
		vmx->nested.update_vmcs01_cpu_dirty_logging = false;
		vmx_update_cpu_dirty_logging(vcpu);
	}

	/* Unpin physical memory we referred to in vmcs02 */
	kvm_vcpu_unmap(vcpu, &vmx->nested.apic_access_page_map, false);
	kvm_vcpu_unmap(vcpu, &vmx->nested.virtual_apic_map, true);
	kvm_vcpu_unmap(vcpu, &vmx->nested.pi_desc_map, true);
	vmx->nested.pi_desc = NULL;

	if (vmx->nested.reload_vmcs01_apic_access_page) {
		vmx->nested.reload_vmcs01_apic_access_page = false;
		kvm_make_request(KVM_REQ_APIC_PAGE_RELOAD, vcpu);
	}

	if (vmx->nested.update_vmcs01_apicv_status) {
		vmx->nested.update_vmcs01_apicv_status = false;
		kvm_make_request(KVM_REQ_APICV_UPDATE, vcpu);
	}

	if ((vm_exit_reason != -1) &&
	    (enable_shadow_vmcs || evmptr_is_valid(vmx->nested.hv_evmcs_vmptr)))
		vmx->nested.need_vmcs12_to_shadow_sync = true;

	/* in case we halted in L2 */
	vcpu->arch.mp_state = KVM_MP_STATE_RUNNABLE;

	if (likely(!vmx->fail)) {
		if ((u16)vm_exit_reason == EXIT_REASON_EXTERNAL_INTERRUPT &&
		    nested_exit_intr_ack_set(vcpu)) {
			int irq = kvm_cpu_get_interrupt(vcpu);
			WARN_ON(irq < 0);
			vmcs12->vm_exit_intr_info = irq |
				INTR_INFO_VALID_MASK | INTR_TYPE_EXT_INTR;
		}

		if (vm_exit_reason != -1)
			trace_kvm_nested_vmexit_inject(vmcs12->vm_exit_reason,
						       vmcs12->exit_qualification,
						       vmcs12->idt_vectoring_info_field,
						       vmcs12->vm_exit_intr_info,
						       vmcs12->vm_exit_intr_error_code,
						       KVM_ISA_VMX);

		load_vmcs12_host_state(vcpu, vmcs12);

		return;
	}

	/*
	 * After an early L2 VM-entry failure, we're now back
	 * in L1 which thinks it just finished a VMLAUNCH or
	 * VMRESUME instruction, so we need to set the failure
	 * flag and the VM-instruction error field of the VMCS
	 * accordingly, and skip the emulated instruction.
	 */
	(void)nested_vmx_fail(vcpu, VMXERR_ENTRY_INVALID_CONTROL_FIELD);

	/*
	 * Restore L1's host state to KVM's software model.  We're here
	 * because a consistency check was caught by hardware, which
	 * means some amount of guest state has been propagated to KVM's
	 * model and needs to be unwound to the host's state.
	 */
	nested_vmx_restore_host_state(vcpu);

	vmx->fail = 0;
}

static void nested_vmx_triple_fault(struct kvm_vcpu *vcpu)
{
	nested_vmx_vmexit(vcpu, EXIT_REASON_TRIPLE_FAULT, 0, 0);
}

/*
 * Decode the memory-address operand of a vmx instruction, as recorded on an
 * exit caused by such an instruction (run by a guest hypervisor).
 * On success, returns 0. When the operand is invalid, returns 1 and throws
 * #UD, #GP, or #SS.
 */
int get_vmx_mem_address(struct kvm_vcpu *vcpu, unsigned long exit_qualification,
			u32 vmx_instruction_info, bool wr, int len, gva_t *ret)
{
	gva_t off;
	bool exn;
	struct kvm_segment s;

	/*
	 * According to Vol. 3B, "Information for VM Exits Due to Instruction
	 * Execution", on an exit, vmx_instruction_info holds most of the
	 * addressing components of the operand. Only the displacement part
	 * is put in exit_qualification (see 3B, "Basic VM-Exit Information").
	 * For how an actual address is calculated from all these components,
	 * refer to Vol. 1, "Operand Addressing".
	 */
	int  scaling = vmx_instruction_info & 3;
	int  addr_size = (vmx_instruction_info >> 7) & 7;
	bool is_reg = vmx_instruction_info & (1u << 10);
	int  seg_reg = (vmx_instruction_info >> 15) & 7;
	int  index_reg = (vmx_instruction_info >> 18) & 0xf;
	bool index_is_valid = !(vmx_instruction_info & (1u << 22));
	int  base_reg       = (vmx_instruction_info >> 23) & 0xf;
	bool base_is_valid  = !(vmx_instruction_info & (1u << 27));

	if (is_reg) {
		kvm_queue_exception(vcpu, UD_VECTOR);
		return 1;
	}

	/* Addr = segment_base + offset */
	/* offset = base + [index * scale] + displacement */
	off = exit_qualification; /* holds the displacement */
	if (addr_size == 1)
		off = (gva_t)sign_extend64(off, 31);
	else if (addr_size == 0)
		off = (gva_t)sign_extend64(off, 15);
	if (base_is_valid)
		off += kvm_register_read(vcpu, base_reg);
	if (index_is_valid)
		off += kvm_register_read(vcpu, index_reg) << scaling;
	vmx_get_segment(vcpu, &s, seg_reg);

	/*
	 * The effective address, i.e. @off, of a memory operand is truncated
	 * based on the address size of the instruction.  Note that this is
	 * the *effective address*, i.e. the address prior to accounting for
	 * the segment's base.
	 */
	if (addr_size == 1) /* 32 bit */
		off &= 0xffffffff;
	else if (addr_size == 0) /* 16 bit */
		off &= 0xffff;

	/* Checks for #GP/#SS exceptions. */
	exn = false;
	if (is_long_mode(vcpu)) {
		/*
		 * The virtual/linear address is never truncated in 64-bit
		 * mode, e.g. a 32-bit address size can yield a 64-bit virtual
		 * address when using FS/GS with a non-zero base.
		 */
		if (seg_reg == VCPU_SREG_FS || seg_reg == VCPU_SREG_GS)
			*ret = s.base + off;
		else
			*ret = off;

		/* Long mode: #GP(0)/#SS(0) if the memory address is in a
		 * non-canonical form. This is the only check on the memory
		 * destination for long mode!
		 */
		exn = is_noncanonical_address(*ret, vcpu);
	} else {
		/*
		 * When not in long mode, the virtual/linear address is
		 * unconditionally truncated to 32 bits regardless of the
		 * address size.
		 */
		*ret = (s.base + off) & 0xffffffff;

		/* Protected mode: apply checks for segment validity in the
		 * following order:
		 * - segment type check (#GP(0) may be thrown)
		 * - usability check (#GP(0)/#SS(0))
		 * - limit check (#GP(0)/#SS(0))
		 */
		if (wr)
			/* #GP(0) if the destination operand is located in a
			 * read-only data segment or any code segment.
			 */
			exn = ((s.type & 0xa) == 0 || (s.type & 8));
		else
			/* #GP(0) if the source operand is located in an
			 * execute-only code segment
			 */
			exn = ((s.type & 0xa) == 8);
		if (exn) {
			kvm_queue_exception_e(vcpu, GP_VECTOR, 0);
			return 1;
		}
		/* Protected mode: #GP(0)/#SS(0) if the segment is unusable.
		 */
		exn = (s.unusable != 0);

		/*
		 * Protected mode: #GP(0)/#SS(0) if the memory operand is
		 * outside the segment limit.  All CPUs that support VMX ignore
		 * limit checks for flat segments, i.e. segments with base==0,
		 * limit==0xffffffff and of type expand-up data or code.
		 */
		if (!(s.base == 0 && s.limit == 0xffffffff &&
		     ((s.type & 8) || !(s.type & 4))))
			exn = exn || ((u64)off + len - 1 > s.limit);
	}
	if (exn) {
		kvm_queue_exception_e(vcpu,
				      seg_reg == VCPU_SREG_SS ?
						SS_VECTOR : GP_VECTOR,
				      0);
		return 1;
	}

	return 0;
}

static int nested_vmx_get_vmptr(struct kvm_vcpu *vcpu, gpa_t *vmpointer,
				int *ret)
{
	gva_t gva;
	struct x86_exception e;
	int r;

	if (get_vmx_mem_address(vcpu, vmx_get_exit_qual(vcpu),
				vmcs_read32(VMX_INSTRUCTION_INFO), false,
				sizeof(*vmpointer), &gva)) {
		*ret = 1;
		return -EINVAL;
	}

	r = kvm_read_guest_virt(vcpu, gva, vmpointer, sizeof(*vmpointer), &e);
	if (r != X86EMUL_CONTINUE) {
		*ret = kvm_handle_memory_failure(vcpu, r, &e);
		return -EINVAL;
	}

	return 0;
}

/*
 * Allocate a shadow VMCS and associate it with the currently loaded
 * VMCS, unless such a shadow VMCS already exists. The newly allocated
 * VMCS is also VMCLEARed, so that it is ready for use.
 */
static struct vmcs *alloc_shadow_vmcs(struct kvm_vcpu *vcpu)
{
	struct vcpu_vmx *vmx = to_vmx(vcpu);
	struct loaded_vmcs *loaded_vmcs = vmx->loaded_vmcs;

	/*
	 * KVM allocates a shadow VMCS only when L1 executes VMXON and frees it
	 * when L1 executes VMXOFF or the vCPU is forced out of nested
	 * operation.  VMXON faults if the CPU is already post-VMXON, so it
	 * should be impossible to already have an allocated shadow VMCS.  KVM
	 * doesn't support virtualization of VMCS shadowing, so vmcs01 should
	 * always be the loaded VMCS.
	 */
	if (WARN_ON(loaded_vmcs != &vmx->vmcs01 || loaded_vmcs->shadow_vmcs))
		return loaded_vmcs->shadow_vmcs;

	loaded_vmcs->shadow_vmcs = alloc_vmcs(true);
	if (loaded_vmcs->shadow_vmcs)
		vmcs_clear(loaded_vmcs->shadow_vmcs);

	return loaded_vmcs->shadow_vmcs;
}

static int enter_vmx_operation(struct kvm_vcpu *vcpu)
{
	struct vcpu_vmx *vmx = to_vmx(vcpu);
	int r;

	r = alloc_loaded_vmcs(&vmx->nested.vmcs02);
	if (r < 0)
		goto out_vmcs02;

	vmx->nested.cached_vmcs12 = kzalloc(VMCS12_SIZE, GFP_KERNEL_ACCOUNT);
	if (!vmx->nested.cached_vmcs12)
		goto out_cached_vmcs12;

	vmx->nested.shadow_vmcs12_cache.gpa = INVALID_GPA;
	vmx->nested.cached_shadow_vmcs12 = kzalloc(VMCS12_SIZE, GFP_KERNEL_ACCOUNT);
	if (!vmx->nested.cached_shadow_vmcs12)
		goto out_cached_shadow_vmcs12;

	if (enable_shadow_vmcs && !alloc_shadow_vmcs(vcpu))
		goto out_shadow_vmcs;

	hrtimer_init(&vmx->nested.preemption_timer, CLOCK_MONOTONIC,
		     HRTIMER_MODE_ABS_PINNED);
	vmx->nested.preemption_timer.function = vmx_preemption_timer_fn;

	vmx->nested.vpid02 = allocate_vpid();

	vmx->nested.vmcs02_initialized = false;
	vmx->nested.vmxon = true;

	if (vmx_pt_mode_is_host_guest()) {
		vmx->pt_desc.guest.ctl = 0;
		pt_update_intercept_for_msr(vcpu);
	}

	return 0;

out_shadow_vmcs:
	kfree(vmx->nested.cached_shadow_vmcs12);

out_cached_shadow_vmcs12:
	kfree(vmx->nested.cached_vmcs12);

out_cached_vmcs12:
	free_loaded_vmcs(&vmx->nested.vmcs02);

out_vmcs02:
	return -ENOMEM;
}

/* Emulate the VMXON instruction. */
static int handle_vmxon(struct kvm_vcpu *vcpu)
{
	int ret;
	gpa_t vmptr;
	uint32_t revision;
	struct vcpu_vmx *vmx = to_vmx(vcpu);
	const u64 VMXON_NEEDED_FEATURES = FEAT_CTL_LOCKED
		| FEAT_CTL_VMX_ENABLED_OUTSIDE_SMX;

	/*
	 * Note, KVM cannot rely on hardware to perform the CR0/CR4 #UD checks
	 * that have higher priority than VM-Exit (see Intel SDM's pseudocode
	 * for VMXON), as KVM must load valid CR0/CR4 values into hardware while
	 * running the guest, i.e. KVM needs to check the _guest_ values.
	 *
	 * Rely on hardware for the other two pre-VM-Exit checks, !VM86 and
	 * !COMPATIBILITY modes.  KVM may run the guest in VM86 to emulate Real
	 * Mode, but KVM will never take the guest out of those modes.
	 */
	if (!nested_host_cr0_valid(vcpu, kvm_read_cr0(vcpu)) ||
	    !nested_host_cr4_valid(vcpu, kvm_read_cr4(vcpu))) {
		kvm_queue_exception(vcpu, UD_VECTOR);
		return 1;
	}

	/*
	 * CPL=0 and all other checks that are lower priority than VM-Exit must
	 * be checked manually.
	 */
	if (vmx_get_cpl(vcpu)) {
		kvm_inject_gp(vcpu, 0);
		return 1;
	}

	if (vmx->nested.vmxon)
		return nested_vmx_fail(vcpu, VMXERR_VMXON_IN_VMX_ROOT_OPERATION);

	if ((vmx->msr_ia32_feature_control & VMXON_NEEDED_FEATURES)
			!= VMXON_NEEDED_FEATURES) {
		kvm_inject_gp(vcpu, 0);
		return 1;
	}

	if (nested_vmx_get_vmptr(vcpu, &vmptr, &ret))
		return ret;

	/*
	 * SDM 3: 24.11.5
	 * The first 4 bytes of VMXON region contain the supported
	 * VMCS revision identifier
	 *
	 * Note - IA32_VMX_BASIC[48] will never be 1 for the nested case;
	 * which replaces physical address width with 32
	 */
	if (!page_address_valid(vcpu, vmptr))
		return nested_vmx_failInvalid(vcpu);

	if (kvm_read_guest(vcpu->kvm, vmptr, &revision, sizeof(revision)) ||
	    revision != VMCS12_REVISION)
		return nested_vmx_failInvalid(vcpu);

	vmx->nested.vmxon_ptr = vmptr;
	ret = enter_vmx_operation(vcpu);
	if (ret)
		return ret;

	return nested_vmx_succeed(vcpu);
}

static inline void nested_release_vmcs12(struct kvm_vcpu *vcpu)
{
	struct vcpu_vmx *vmx = to_vmx(vcpu);

	if (vmx->nested.current_vmptr == INVALID_GPA)
		return;

	copy_vmcs02_to_vmcs12_rare(vcpu, get_vmcs12(vcpu));

	if (enable_shadow_vmcs) {
		/* copy to memory all shadowed fields in case
		   they were modified */
		copy_shadow_to_vmcs12(vmx);
		vmx_disable_shadow_vmcs(vmx);
	}
	vmx->nested.posted_intr_nv = -1;

	/* Flush VMCS12 to guest memory */
	kvm_vcpu_write_guest_page(vcpu,
				  vmx->nested.current_vmptr >> PAGE_SHIFT,
				  vmx->nested.cached_vmcs12, 0, VMCS12_SIZE);

	kvm_mmu_free_roots(vcpu->kvm, &vcpu->arch.guest_mmu, KVM_MMU_ROOTS_ALL);

	vmx->nested.current_vmptr = INVALID_GPA;
}

/* Emulate the VMXOFF instruction */
static int handle_vmxoff(struct kvm_vcpu *vcpu)
{
	if (!nested_vmx_check_permission(vcpu))
		return 1;

	free_nested(vcpu);

	/* Process a latched INIT during time CPU was in VMX operation */
	kvm_make_request(KVM_REQ_EVENT, vcpu);

	return nested_vmx_succeed(vcpu);
}

/* Emulate the VMCLEAR instruction */
static int handle_vmclear(struct kvm_vcpu *vcpu)
{
	struct vcpu_vmx *vmx = to_vmx(vcpu);
	u32 zero = 0;
	gpa_t vmptr;
	u64 evmcs_gpa;
	int r;

	if (!nested_vmx_check_permission(vcpu))
		return 1;

	if (nested_vmx_get_vmptr(vcpu, &vmptr, &r))
		return r;

	if (!page_address_valid(vcpu, vmptr))
		return nested_vmx_fail(vcpu, VMXERR_VMCLEAR_INVALID_ADDRESS);

	if (vmptr == vmx->nested.vmxon_ptr)
		return nested_vmx_fail(vcpu, VMXERR_VMCLEAR_VMXON_POINTER);

	/*
	 * When Enlightened VMEntry is enabled on the calling CPU we treat
	 * memory area pointer by vmptr as Enlightened VMCS (as there's no good
	 * way to distinguish it from VMCS12) and we must not corrupt it by
	 * writing to the non-existent 'launch_state' field. The area doesn't
	 * have to be the currently active EVMCS on the calling CPU and there's
	 * nothing KVM has to do to transition it from 'active' to 'non-active'
	 * state. It is possible that the area will stay mapped as
	 * vmx->nested.hv_evmcs but this shouldn't be a problem.
	 */
	if (likely(!vmx->nested.enlightened_vmcs_enabled ||
		   !nested_enlightened_vmentry(vcpu, &evmcs_gpa))) {
		if (vmptr == vmx->nested.current_vmptr)
			nested_release_vmcs12(vcpu);

		kvm_vcpu_write_guest(vcpu,
				     vmptr + offsetof(struct vmcs12,
						      launch_state),
				     &zero, sizeof(zero));
	} else if (vmx->nested.hv_evmcs && vmptr == vmx->nested.hv_evmcs_vmptr) {
		nested_release_evmcs(vcpu);
	}

	return nested_vmx_succeed(vcpu);
}

/* Emulate the VMLAUNCH instruction */
static int handle_vmlaunch(struct kvm_vcpu *vcpu)
{
	return nested_vmx_run(vcpu, true);
}

/* Emulate the VMRESUME instruction */
static int handle_vmresume(struct kvm_vcpu *vcpu)
{

	return nested_vmx_run(vcpu, false);
}

static int handle_vmread(struct kvm_vcpu *vcpu)
{
	struct vmcs12 *vmcs12 = is_guest_mode(vcpu) ? get_shadow_vmcs12(vcpu)
						    : get_vmcs12(vcpu);
	unsigned long exit_qualification = vmx_get_exit_qual(vcpu);
	u32 instr_info = vmcs_read32(VMX_INSTRUCTION_INFO);
	struct vcpu_vmx *vmx = to_vmx(vcpu);
	struct x86_exception e;
	unsigned long field;
	u64 value;
	gva_t gva = 0;
	short offset;
	int len, r;

	if (!nested_vmx_check_permission(vcpu))
		return 1;

	/* Decode instruction info and find the field to read */
	field = kvm_register_read(vcpu, (((instr_info) >> 28) & 0xf));

	if (!evmptr_is_valid(vmx->nested.hv_evmcs_vmptr)) {
		/*
		 * In VMX non-root operation, when the VMCS-link pointer is INVALID_GPA,
		 * any VMREAD sets the ALU flags for VMfailInvalid.
		 */
		if (vmx->nested.current_vmptr == INVALID_GPA ||
		    (is_guest_mode(vcpu) &&
		     get_vmcs12(vcpu)->vmcs_link_pointer == INVALID_GPA))
			return nested_vmx_failInvalid(vcpu);

		offset = get_vmcs12_field_offset(field);
		if (offset < 0)
			return nested_vmx_fail(vcpu, VMXERR_UNSUPPORTED_VMCS_COMPONENT);

		if (!is_guest_mode(vcpu) && is_vmcs12_ext_field(field))
			copy_vmcs02_to_vmcs12_rare(vcpu, vmcs12);

		/* Read the field, zero-extended to a u64 value */
		value = vmcs12_read_any(vmcs12, field, offset);
	} else {
		/*
		 * Hyper-V TLFS (as of 6.0b) explicitly states, that while an
		 * enlightened VMCS is active VMREAD/VMWRITE instructions are
		 * unsupported. Unfortunately, certain versions of Windows 11
		 * don't comply with this requirement which is not enforced in
		 * genuine Hyper-V. Allow VMREAD from an enlightened VMCS as a
		 * workaround, as misbehaving guests will panic on VM-Fail.
		 * Note, enlightened VMCS is incompatible with shadow VMCS so
		 * all VMREADs from L2 should go to L1.
		 */
		if (WARN_ON_ONCE(is_guest_mode(vcpu)))
			return nested_vmx_failInvalid(vcpu);

		offset = evmcs_field_offset(field, NULL);
		if (offset < 0)
			return nested_vmx_fail(vcpu, VMXERR_UNSUPPORTED_VMCS_COMPONENT);

		/* Read the field, zero-extended to a u64 value */
		value = evmcs_read_any(vmx->nested.hv_evmcs, field, offset);
	}

	/*
	 * Now copy part of this value to register or memory, as requested.
	 * Note that the number of bits actually copied is 32 or 64 depending
	 * on the guest's mode (32 or 64 bit), not on the given field's length.
	 */
	if (instr_info & BIT(10)) {
		kvm_register_write(vcpu, (((instr_info) >> 3) & 0xf), value);
	} else {
		len = is_64_bit_mode(vcpu) ? 8 : 4;
		if (get_vmx_mem_address(vcpu, exit_qualification,
					instr_info, true, len, &gva))
			return 1;
		/* _system ok, nested_vmx_check_permission has verified cpl=0 */
		r = kvm_write_guest_virt_system(vcpu, gva, &value, len, &e);
		if (r != X86EMUL_CONTINUE)
			return kvm_handle_memory_failure(vcpu, r, &e);
	}

	return nested_vmx_succeed(vcpu);
}

static bool is_shadow_field_rw(unsigned long field)
{
	switch (field) {
#define SHADOW_FIELD_RW(x, y) case x:
#include "vmcs_shadow_fields.h"
		return true;
	default:
		break;
	}
	return false;
}

static bool is_shadow_field_ro(unsigned long field)
{
	switch (field) {
#define SHADOW_FIELD_RO(x, y) case x:
#include "vmcs_shadow_fields.h"
		return true;
	default:
		break;
	}
	return false;
}

static int handle_vmwrite(struct kvm_vcpu *vcpu)
{
	struct vmcs12 *vmcs12 = is_guest_mode(vcpu) ? get_shadow_vmcs12(vcpu)
						    : get_vmcs12(vcpu);
	unsigned long exit_qualification = vmx_get_exit_qual(vcpu);
	u32 instr_info = vmcs_read32(VMX_INSTRUCTION_INFO);
	struct vcpu_vmx *vmx = to_vmx(vcpu);
	struct x86_exception e;
	unsigned long field;
	short offset;
	gva_t gva;
	int len, r;

	/*
	 * The value to write might be 32 or 64 bits, depending on L1's long
	 * mode, and eventually we need to write that into a field of several
	 * possible lengths. The code below first zero-extends the value to 64
	 * bit (value), and then copies only the appropriate number of
	 * bits into the vmcs12 field.
	 */
	u64 value = 0;

	if (!nested_vmx_check_permission(vcpu))
		return 1;

	/*
	 * In VMX non-root operation, when the VMCS-link pointer is INVALID_GPA,
	 * any VMWRITE sets the ALU flags for VMfailInvalid.
	 */
	if (vmx->nested.current_vmptr == INVALID_GPA ||
	    (is_guest_mode(vcpu) &&
	     get_vmcs12(vcpu)->vmcs_link_pointer == INVALID_GPA))
		return nested_vmx_failInvalid(vcpu);

	if (instr_info & BIT(10))
		value = kvm_register_read(vcpu, (((instr_info) >> 3) & 0xf));
	else {
		len = is_64_bit_mode(vcpu) ? 8 : 4;
		if (get_vmx_mem_address(vcpu, exit_qualification,
					instr_info, false, len, &gva))
			return 1;
		r = kvm_read_guest_virt(vcpu, gva, &value, len, &e);
		if (r != X86EMUL_CONTINUE)
			return kvm_handle_memory_failure(vcpu, r, &e);
	}

	field = kvm_register_read(vcpu, (((instr_info) >> 28) & 0xf));

	offset = get_vmcs12_field_offset(field);
	if (offset < 0)
		return nested_vmx_fail(vcpu, VMXERR_UNSUPPORTED_VMCS_COMPONENT);

	/*
	 * If the vCPU supports "VMWRITE to any supported field in the
	 * VMCS," then the "read-only" fields are actually read/write.
	 */
	if (vmcs_field_readonly(field) &&
	    !nested_cpu_has_vmwrite_any_field(vcpu))
		return nested_vmx_fail(vcpu, VMXERR_VMWRITE_READ_ONLY_VMCS_COMPONENT);

	/*
	 * Ensure vmcs12 is up-to-date before any VMWRITE that dirties
	 * vmcs12, else we may crush a field or consume a stale value.
	 */
	if (!is_guest_mode(vcpu) && !is_shadow_field_rw(field))
		copy_vmcs02_to_vmcs12_rare(vcpu, vmcs12);

	/*
	 * Some Intel CPUs intentionally drop the reserved bits of the AR byte
	 * fields on VMWRITE.  Emulate this behavior to ensure consistent KVM
	 * behavior regardless of the underlying hardware, e.g. if an AR_BYTE
	 * field is intercepted for VMWRITE but not VMREAD (in L1), then VMREAD
	 * from L1 will return a different value than VMREAD from L2 (L1 sees
	 * the stripped down value, L2 sees the full value as stored by KVM).
	 */
	if (field >= GUEST_ES_AR_BYTES && field <= GUEST_TR_AR_BYTES)
		value &= 0x1f0ff;

	vmcs12_write_any(vmcs12, field, offset, value);

	/*
	 * Do not track vmcs12 dirty-state if in guest-mode as we actually
	 * dirty shadow vmcs12 instead of vmcs12.  Fields that can be updated
	 * by L1 without a vmexit are always updated in the vmcs02, i.e. don't
	 * "dirty" vmcs12, all others go down the prepare_vmcs02() slow path.
	 */
	if (!is_guest_mode(vcpu) && !is_shadow_field_rw(field)) {
		/*
		 * L1 can read these fields without exiting, ensure the
		 * shadow VMCS is up-to-date.
		 */
		if (enable_shadow_vmcs && is_shadow_field_ro(field)) {
			preempt_disable();
			vmcs_load(vmx->vmcs01.shadow_vmcs);

			__vmcs_writel(field, value);

			vmcs_clear(vmx->vmcs01.shadow_vmcs);
			vmcs_load(vmx->loaded_vmcs->vmcs);
			preempt_enable();
		}
		vmx->nested.dirty_vmcs12 = true;
	}

	return nested_vmx_succeed(vcpu);
}

static void set_current_vmptr(struct vcpu_vmx *vmx, gpa_t vmptr)
{
	vmx->nested.current_vmptr = vmptr;
	if (enable_shadow_vmcs) {
		secondary_exec_controls_setbit(vmx, SECONDARY_EXEC_SHADOW_VMCS);
		vmcs_write64(VMCS_LINK_POINTER,
			     __pa(vmx->vmcs01.shadow_vmcs));
		vmx->nested.need_vmcs12_to_shadow_sync = true;
	}
	vmx->nested.dirty_vmcs12 = true;
	vmx->nested.force_msr_bitmap_recalc = true;
}

/* Emulate the VMPTRLD instruction */
static int handle_vmptrld(struct kvm_vcpu *vcpu)
{
	struct vcpu_vmx *vmx = to_vmx(vcpu);
	gpa_t vmptr;
	int r;

	if (!nested_vmx_check_permission(vcpu))
		return 1;

	if (nested_vmx_get_vmptr(vcpu, &vmptr, &r))
		return r;

	if (!page_address_valid(vcpu, vmptr))
		return nested_vmx_fail(vcpu, VMXERR_VMPTRLD_INVALID_ADDRESS);

	if (vmptr == vmx->nested.vmxon_ptr)
		return nested_vmx_fail(vcpu, VMXERR_VMPTRLD_VMXON_POINTER);

	/* Forbid normal VMPTRLD if Enlightened version was used */
	if (evmptr_is_valid(vmx->nested.hv_evmcs_vmptr))
		return 1;

	if (vmx->nested.current_vmptr != vmptr) {
		struct gfn_to_hva_cache *ghc = &vmx->nested.vmcs12_cache;
		struct vmcs_hdr hdr;

		if (kvm_gfn_to_hva_cache_init(vcpu->kvm, ghc, vmptr, VMCS12_SIZE)) {
			/*
			 * Reads from an unbacked page return all 1s,
			 * which means that the 32 bits located at the
			 * given physical address won't match the required
			 * VMCS12_REVISION identifier.
			 */
			return nested_vmx_fail(vcpu,
				VMXERR_VMPTRLD_INCORRECT_VMCS_REVISION_ID);
		}

		if (kvm_read_guest_offset_cached(vcpu->kvm, ghc, &hdr,
						 offsetof(struct vmcs12, hdr),
						 sizeof(hdr))) {
			return nested_vmx_fail(vcpu,
				VMXERR_VMPTRLD_INCORRECT_VMCS_REVISION_ID);
		}

		if (hdr.revision_id != VMCS12_REVISION ||
		    (hdr.shadow_vmcs &&
		     !nested_cpu_has_vmx_shadow_vmcs(vcpu))) {
			return nested_vmx_fail(vcpu,
				VMXERR_VMPTRLD_INCORRECT_VMCS_REVISION_ID);
		}

		nested_release_vmcs12(vcpu);

		/*
		 * Load VMCS12 from guest memory since it is not already
		 * cached.
		 */
		if (kvm_read_guest_cached(vcpu->kvm, ghc, vmx->nested.cached_vmcs12,
					  VMCS12_SIZE)) {
			return nested_vmx_fail(vcpu,
				VMXERR_VMPTRLD_INCORRECT_VMCS_REVISION_ID);
		}

		set_current_vmptr(vmx, vmptr);
	}

	return nested_vmx_succeed(vcpu);
}

/* Emulate the VMPTRST instruction */
static int handle_vmptrst(struct kvm_vcpu *vcpu)
{
	unsigned long exit_qual = vmx_get_exit_qual(vcpu);
	u32 instr_info = vmcs_read32(VMX_INSTRUCTION_INFO);
	gpa_t current_vmptr = to_vmx(vcpu)->nested.current_vmptr;
	struct x86_exception e;
	gva_t gva;
	int r;

	if (!nested_vmx_check_permission(vcpu))
		return 1;

	if (unlikely(evmptr_is_valid(to_vmx(vcpu)->nested.hv_evmcs_vmptr)))
		return 1;

	if (get_vmx_mem_address(vcpu, exit_qual, instr_info,
				true, sizeof(gpa_t), &gva))
		return 1;
	/* *_system ok, nested_vmx_check_permission has verified cpl=0 */
	r = kvm_write_guest_virt_system(vcpu, gva, (void *)&current_vmptr,
					sizeof(gpa_t), &e);
	if (r != X86EMUL_CONTINUE)
		return kvm_handle_memory_failure(vcpu, r, &e);

	return nested_vmx_succeed(vcpu);
}

/* Emulate the INVEPT instruction */
static int handle_invept(struct kvm_vcpu *vcpu)
{
	struct vcpu_vmx *vmx = to_vmx(vcpu);
	u32 vmx_instruction_info, types;
	unsigned long type, roots_to_free;
	struct kvm_mmu *mmu;
	gva_t gva;
	struct x86_exception e;
	struct {
		u64 eptp, gpa;
	} operand;
	int i, r, gpr_index;

	if (!(vmx->nested.msrs.secondary_ctls_high &
	      SECONDARY_EXEC_ENABLE_EPT) ||
	    !(vmx->nested.msrs.ept_caps & VMX_EPT_INVEPT_BIT)) {
		kvm_queue_exception(vcpu, UD_VECTOR);
		return 1;
	}

	if (!nested_vmx_check_permission(vcpu))
		return 1;

	vmx_instruction_info = vmcs_read32(VMX_INSTRUCTION_INFO);
	gpr_index = vmx_get_instr_info_reg2(vmx_instruction_info);
	type = kvm_register_read(vcpu, gpr_index);

	types = (vmx->nested.msrs.ept_caps >> VMX_EPT_EXTENT_SHIFT) & 6;

	if (type >= 32 || !(types & (1 << type)))
		return nested_vmx_fail(vcpu, VMXERR_INVALID_OPERAND_TO_INVEPT_INVVPID);

	/* According to the Intel VMX instruction reference, the memory
	 * operand is read even if it isn't needed (e.g., for type==global)
	 */
	if (get_vmx_mem_address(vcpu, vmx_get_exit_qual(vcpu),
			vmx_instruction_info, false, sizeof(operand), &gva))
		return 1;
	r = kvm_read_guest_virt(vcpu, gva, &operand, sizeof(operand), &e);
	if (r != X86EMUL_CONTINUE)
		return kvm_handle_memory_failure(vcpu, r, &e);

	/*
	 * Nested EPT roots are always held through guest_mmu,
	 * not root_mmu.
	 */
	mmu = &vcpu->arch.guest_mmu;

	switch (type) {
	case VMX_EPT_EXTENT_CONTEXT:
		if (!nested_vmx_check_eptp(vcpu, operand.eptp))
			return nested_vmx_fail(vcpu,
				VMXERR_INVALID_OPERAND_TO_INVEPT_INVVPID);

		roots_to_free = 0;
		if (nested_ept_root_matches(mmu->root.hpa, mmu->root.pgd,
					    operand.eptp))
			roots_to_free |= KVM_MMU_ROOT_CURRENT;

		for (i = 0; i < KVM_MMU_NUM_PREV_ROOTS; i++) {
			if (nested_ept_root_matches(mmu->prev_roots[i].hpa,
						    mmu->prev_roots[i].pgd,
						    operand.eptp))
				roots_to_free |= KVM_MMU_ROOT_PREVIOUS(i);
		}
		break;
	case VMX_EPT_EXTENT_GLOBAL:
		roots_to_free = KVM_MMU_ROOTS_ALL;
		break;
	default:
		BUG();
		break;
	}

	if (roots_to_free)
		kvm_mmu_free_roots(vcpu->kvm, mmu, roots_to_free);

	return nested_vmx_succeed(vcpu);
}

static int handle_invvpid(struct kvm_vcpu *vcpu)
{
	struct vcpu_vmx *vmx = to_vmx(vcpu);
	u32 vmx_instruction_info;
	unsigned long type, types;
	gva_t gva;
	struct x86_exception e;
	struct {
		u64 vpid;
		u64 gla;
	} operand;
	u16 vpid02;
	int r, gpr_index;

	if (!(vmx->nested.msrs.secondary_ctls_high &
	      SECONDARY_EXEC_ENABLE_VPID) ||
			!(vmx->nested.msrs.vpid_caps & VMX_VPID_INVVPID_BIT)) {
		kvm_queue_exception(vcpu, UD_VECTOR);
		return 1;
	}

	if (!nested_vmx_check_permission(vcpu))
		return 1;

	vmx_instruction_info = vmcs_read32(VMX_INSTRUCTION_INFO);
	gpr_index = vmx_get_instr_info_reg2(vmx_instruction_info);
	type = kvm_register_read(vcpu, gpr_index);

	types = (vmx->nested.msrs.vpid_caps &
			VMX_VPID_EXTENT_SUPPORTED_MASK) >> 8;

	if (type >= 32 || !(types & (1 << type)))
		return nested_vmx_fail(vcpu,
			VMXERR_INVALID_OPERAND_TO_INVEPT_INVVPID);

	/* according to the intel vmx instruction reference, the memory
	 * operand is read even if it isn't needed (e.g., for type==global)
	 */
	if (get_vmx_mem_address(vcpu, vmx_get_exit_qual(vcpu),
			vmx_instruction_info, false, sizeof(operand), &gva))
		return 1;
	r = kvm_read_guest_virt(vcpu, gva, &operand, sizeof(operand), &e);
	if (r != X86EMUL_CONTINUE)
		return kvm_handle_memory_failure(vcpu, r, &e);

	if (operand.vpid >> 16)
		return nested_vmx_fail(vcpu,
			VMXERR_INVALID_OPERAND_TO_INVEPT_INVVPID);

	vpid02 = nested_get_vpid02(vcpu);
	switch (type) {
	case VMX_VPID_EXTENT_INDIVIDUAL_ADDR:
		if (!operand.vpid ||
		    is_noncanonical_address(operand.gla, vcpu))
			return nested_vmx_fail(vcpu,
				VMXERR_INVALID_OPERAND_TO_INVEPT_INVVPID);
		vpid_sync_vcpu_addr(vpid02, operand.gla);
		break;
	case VMX_VPID_EXTENT_SINGLE_CONTEXT:
	case VMX_VPID_EXTENT_SINGLE_NON_GLOBAL:
		if (!operand.vpid)
			return nested_vmx_fail(vcpu,
				VMXERR_INVALID_OPERAND_TO_INVEPT_INVVPID);
		vpid_sync_context(vpid02);
		break;
	case VMX_VPID_EXTENT_ALL_CONTEXT:
		vpid_sync_context(vpid02);
		break;
	default:
		WARN_ON_ONCE(1);
		return kvm_skip_emulated_instruction(vcpu);
	}

	/*
	 * Sync the shadow page tables if EPT is disabled, L1 is invalidating
	 * linear mappings for L2 (tagged with L2's VPID).  Free all guest
	 * roots as VPIDs are not tracked in the MMU role.
	 *
	 * Note, this operates on root_mmu, not guest_mmu, as L1 and L2 share
	 * an MMU when EPT is disabled.
	 *
	 * TODO: sync only the affected SPTEs for INVDIVIDUAL_ADDR.
	 */
	if (!enable_ept)
		kvm_mmu_free_guest_mode_roots(vcpu->kvm, &vcpu->arch.root_mmu);

	return nested_vmx_succeed(vcpu);
}

static int nested_vmx_eptp_switching(struct kvm_vcpu *vcpu,
				     struct vmcs12 *vmcs12)
{
	u32 index = kvm_rcx_read(vcpu);
	u64 new_eptp;

	if (WARN_ON_ONCE(!nested_cpu_has_ept(vmcs12)))
		return 1;
	if (index >= VMFUNC_EPTP_ENTRIES)
		return 1;

	if (kvm_vcpu_read_guest_page(vcpu, vmcs12->eptp_list_address >> PAGE_SHIFT,
				     &new_eptp, index * 8, 8))
		return 1;

	/*
	 * If the (L2) guest does a vmfunc to the currently
	 * active ept pointer, we don't have to do anything else
	 */
	if (vmcs12->ept_pointer != new_eptp) {
		if (!nested_vmx_check_eptp(vcpu, new_eptp))
			return 1;

		vmcs12->ept_pointer = new_eptp;
		nested_ept_new_eptp(vcpu);

		if (!nested_cpu_has_vpid(vmcs12))
			kvm_make_request(KVM_REQ_TLB_FLUSH_GUEST, vcpu);
	}

	return 0;
}

static int handle_vmfunc(struct kvm_vcpu *vcpu)
{
	struct vcpu_vmx *vmx = to_vmx(vcpu);
	struct vmcs12 *vmcs12;
	u32 function = kvm_rax_read(vcpu);

	/*
	 * VMFUNC is only supported for nested guests, but we always enable the
	 * secondary control for simplicity; for non-nested mode, fake that we
	 * didn't by injecting #UD.
	 */
	if (!is_guest_mode(vcpu)) {
		kvm_queue_exception(vcpu, UD_VECTOR);
		return 1;
	}

	vmcs12 = get_vmcs12(vcpu);

	/*
	 * #UD on out-of-bounds function has priority over VM-Exit, and VMFUNC
	 * is enabled in vmcs02 if and only if it's enabled in vmcs12.
	 */
	if (WARN_ON_ONCE((function > 63) || !nested_cpu_has_vmfunc(vmcs12))) {
		kvm_queue_exception(vcpu, UD_VECTOR);
		return 1;
	}

	if (!(vmcs12->vm_function_control & BIT_ULL(function)))
		goto fail;

	switch (function) {
	case 0:
		if (nested_vmx_eptp_switching(vcpu, vmcs12))
			goto fail;
		break;
	default:
		goto fail;
	}
	return kvm_skip_emulated_instruction(vcpu);

fail:
	/*
	 * This is effectively a reflected VM-Exit, as opposed to a synthesized
	 * nested VM-Exit.  Pass the original exit reason, i.e. don't hardcode
	 * EXIT_REASON_VMFUNC as the exit reason.
	 */
	nested_vmx_vmexit(vcpu, vmx->exit_reason.full,
			  vmx_get_intr_info(vcpu),
			  vmx_get_exit_qual(vcpu));
	return 1;
}

/*
 * Return true if an IO instruction with the specified port and size should cause
 * a VM-exit into L1.
 */
bool nested_vmx_check_io_bitmaps(struct kvm_vcpu *vcpu, unsigned int port,
				 int size)
{
	struct vmcs12 *vmcs12 = get_vmcs12(vcpu);
	gpa_t bitmap, last_bitmap;
	u8 b;

	last_bitmap = INVALID_GPA;
	b = -1;

	while (size > 0) {
		if (port < 0x8000)
			bitmap = vmcs12->io_bitmap_a;
		else if (port < 0x10000)
			bitmap = vmcs12->io_bitmap_b;
		else
			return true;
		bitmap += (port & 0x7fff) / 8;

		if (last_bitmap != bitmap)
			if (kvm_vcpu_read_guest(vcpu, bitmap, &b, 1))
				return true;
		if (b & (1 << (port & 7)))
			return true;

		port++;
		size--;
		last_bitmap = bitmap;
	}

	return false;
}

static bool nested_vmx_exit_handled_io(struct kvm_vcpu *vcpu,
				       struct vmcs12 *vmcs12)
{
	unsigned long exit_qualification;
	unsigned short port;
	int size;

	if (!nested_cpu_has(vmcs12, CPU_BASED_USE_IO_BITMAPS))
		return nested_cpu_has(vmcs12, CPU_BASED_UNCOND_IO_EXITING);

	exit_qualification = vmx_get_exit_qual(vcpu);

	port = exit_qualification >> 16;
	size = (exit_qualification & 7) + 1;

	return nested_vmx_check_io_bitmaps(vcpu, port, size);
}

/*
 * Return 1 if we should exit from L2 to L1 to handle an MSR access,
 * rather than handle it ourselves in L0. I.e., check whether L1 expressed
 * disinterest in the current event (read or write a specific MSR) by using an
 * MSR bitmap. This may be the case even when L0 doesn't use MSR bitmaps.
 */
static bool nested_vmx_exit_handled_msr(struct kvm_vcpu *vcpu,
					struct vmcs12 *vmcs12,
					union vmx_exit_reason exit_reason)
{
	u32 msr_index = kvm_rcx_read(vcpu);
	gpa_t bitmap;

	if (!nested_cpu_has(vmcs12, CPU_BASED_USE_MSR_BITMAPS))
		return true;

	/*
	 * The MSR_BITMAP page is divided into four 1024-byte bitmaps,
	 * for the four combinations of read/write and low/high MSR numbers.
	 * First we need to figure out which of the four to use:
	 */
	bitmap = vmcs12->msr_bitmap;
	if (exit_reason.basic == EXIT_REASON_MSR_WRITE)
		bitmap += 2048;
	if (msr_index >= 0xc0000000) {
		msr_index -= 0xc0000000;
		bitmap += 1024;
	}

	/* Then read the msr_index'th bit from this bitmap: */
	if (msr_index < 1024*8) {
		unsigned char b;
		if (kvm_vcpu_read_guest(vcpu, bitmap + msr_index/8, &b, 1))
			return true;
		return 1 & (b >> (msr_index & 7));
	} else
		return true; /* let L1 handle the wrong parameter */
}

/*
 * Return 1 if we should exit from L2 to L1 to handle a CR access exit,
 * rather than handle it ourselves in L0. I.e., check if L1 wanted to
 * intercept (via guest_host_mask etc.) the current event.
 */
static bool nested_vmx_exit_handled_cr(struct kvm_vcpu *vcpu,
	struct vmcs12 *vmcs12)
{
	unsigned long exit_qualification = vmx_get_exit_qual(vcpu);
	int cr = exit_qualification & 15;
	int reg;
	unsigned long val;

	switch ((exit_qualification >> 4) & 3) {
	case 0: /* mov to cr */
		reg = (exit_qualification >> 8) & 15;
		val = kvm_register_read(vcpu, reg);
		switch (cr) {
		case 0:
			if (vmcs12->cr0_guest_host_mask &
			    (val ^ vmcs12->cr0_read_shadow))
				return true;
			break;
		case 3:
			if (nested_cpu_has(vmcs12, CPU_BASED_CR3_LOAD_EXITING))
				return true;
			break;
		case 4:
			if (vmcs12->cr4_guest_host_mask &
			    (vmcs12->cr4_read_shadow ^ val))
				return true;
			break;
		case 8:
			if (nested_cpu_has(vmcs12, CPU_BASED_CR8_LOAD_EXITING))
				return true;
			break;
		}
		break;
	case 2: /* clts */
		if ((vmcs12->cr0_guest_host_mask & X86_CR0_TS) &&
		    (vmcs12->cr0_read_shadow & X86_CR0_TS))
			return true;
		break;
	case 1: /* mov from cr */
		switch (cr) {
		case 3:
			if (vmcs12->cpu_based_vm_exec_control &
			    CPU_BASED_CR3_STORE_EXITING)
				return true;
			break;
		case 8:
			if (vmcs12->cpu_based_vm_exec_control &
			    CPU_BASED_CR8_STORE_EXITING)
				return true;
			break;
		}
		break;
	case 3: /* lmsw */
		/*
		 * lmsw can change bits 1..3 of cr0, and only set bit 0 of
		 * cr0. Other attempted changes are ignored, with no exit.
		 */
		val = (exit_qualification >> LMSW_SOURCE_DATA_SHIFT) & 0x0f;
		if (vmcs12->cr0_guest_host_mask & 0xe &
		    (val ^ vmcs12->cr0_read_shadow))
			return true;
		if ((vmcs12->cr0_guest_host_mask & 0x1) &&
		    !(vmcs12->cr0_read_shadow & 0x1) &&
		    (val & 0x1))
			return true;
		break;
	}
	return false;
}

static bool nested_vmx_exit_handled_encls(struct kvm_vcpu *vcpu,
					  struct vmcs12 *vmcs12)
{
	u32 encls_leaf;

	if (!guest_cpuid_has(vcpu, X86_FEATURE_SGX) ||
	    !nested_cpu_has2(vmcs12, SECONDARY_EXEC_ENCLS_EXITING))
		return false;

	encls_leaf = kvm_rax_read(vcpu);
	if (encls_leaf > 62)
		encls_leaf = 63;
	return vmcs12->encls_exiting_bitmap & BIT_ULL(encls_leaf);
}

static bool nested_vmx_exit_handled_vmcs_access(struct kvm_vcpu *vcpu,
	struct vmcs12 *vmcs12, gpa_t bitmap)
{
	u32 vmx_instruction_info;
	unsigned long field;
	u8 b;

	if (!nested_cpu_has_shadow_vmcs(vmcs12))
		return true;

	/* Decode instruction info and find the field to access */
	vmx_instruction_info = vmcs_read32(VMX_INSTRUCTION_INFO);
	field = kvm_register_read(vcpu, (((vmx_instruction_info) >> 28) & 0xf));

	/* Out-of-range fields always cause a VM exit from L2 to L1 */
	if (field >> 15)
		return true;

	if (kvm_vcpu_read_guest(vcpu, bitmap + field/8, &b, 1))
		return true;

	return 1 & (b >> (field & 7));
}

static bool nested_vmx_exit_handled_mtf(struct vmcs12 *vmcs12)
{
	u32 entry_intr_info = vmcs12->vm_entry_intr_info_field;

	if (nested_cpu_has_mtf(vmcs12))
		return true;

	/*
	 * An MTF VM-exit may be injected into the guest by setting the
	 * interruption-type to 7 (other event) and the vector field to 0. Such
	 * is the case regardless of the 'monitor trap flag' VM-execution
	 * control.
	 */
	return entry_intr_info == (INTR_INFO_VALID_MASK
				   | INTR_TYPE_OTHER_EVENT);
}

/*
 * Return true if L0 wants to handle an exit from L2 regardless of whether or not
 * L1 wants the exit.  Only call this when in is_guest_mode (L2).
 */
static bool nested_vmx_l0_wants_exit(struct kvm_vcpu *vcpu,
				     union vmx_exit_reason exit_reason)
{
	u32 intr_info;

	switch ((u16)exit_reason.basic) {
	case EXIT_REASON_EXCEPTION_NMI:
		intr_info = vmx_get_intr_info(vcpu);
		if (is_nmi(intr_info))
			return true;
		else if (is_page_fault(intr_info))
			return vcpu->arch.apf.host_apf_flags ||
			       vmx_need_pf_intercept(vcpu);
		else if (is_debug(intr_info) &&
			 vcpu->guest_debug &
			 (KVM_GUESTDBG_SINGLESTEP | KVM_GUESTDBG_USE_HW_BP))
			return true;
		else if (is_breakpoint(intr_info) &&
			 vcpu->guest_debug & KVM_GUESTDBG_USE_SW_BP)
			return true;
		else if (is_alignment_check(intr_info) &&
			 !vmx_guest_inject_ac(vcpu))
			return true;
		return false;
	case EXIT_REASON_EXTERNAL_INTERRUPT:
		return true;
	case EXIT_REASON_MCE_DURING_VMENTRY:
		return true;
	case EXIT_REASON_EPT_VIOLATION:
		/*
		 * L0 always deals with the EPT violation. If nested EPT is
		 * used, and the nested mmu code discovers that the address is
		 * missing in the guest EPT table (EPT12), the EPT violation
		 * will be injected with nested_ept_inject_page_fault()
		 */
		return true;
	case EXIT_REASON_EPT_MISCONFIG:
		/*
		 * L2 never uses directly L1's EPT, but rather L0's own EPT
		 * table (shadow on EPT) or a merged EPT table that L0 built
		 * (EPT on EPT). So any problems with the structure of the
		 * table is L0's fault.
		 */
		return true;
	case EXIT_REASON_PREEMPTION_TIMER:
		return true;
	case EXIT_REASON_PML_FULL:
		/*
		 * PML is emulated for an L1 VMM and should never be enabled in
		 * vmcs02, always "handle" PML_FULL by exiting to userspace.
		 */
		return true;
	case EXIT_REASON_VMFUNC:
		/* VM functions are emulated through L2->L0 vmexits. */
		return true;
	case EXIT_REASON_BUS_LOCK:
		/*
		 * At present, bus lock VM exit is never exposed to L1.
		 * Handle L2's bus locks in L0 directly.
		 */
		return true;
	default:
		break;
	}
	return false;
}

/*
 * Return 1 if L1 wants to intercept an exit from L2.  Only call this when in
 * is_guest_mode (L2).
 */
static bool nested_vmx_l1_wants_exit(struct kvm_vcpu *vcpu,
				     union vmx_exit_reason exit_reason)
{
	struct vmcs12 *vmcs12 = get_vmcs12(vcpu);
	u32 intr_info;

	switch ((u16)exit_reason.basic) {
	case EXIT_REASON_EXCEPTION_NMI:
		intr_info = vmx_get_intr_info(vcpu);
		if (is_nmi(intr_info))
			return true;
		else if (is_page_fault(intr_info))
			return true;
		return vmcs12->exception_bitmap &
				(1u << (intr_info & INTR_INFO_VECTOR_MASK));
	case EXIT_REASON_EXTERNAL_INTERRUPT:
		return nested_exit_on_intr(vcpu);
	case EXIT_REASON_TRIPLE_FAULT:
		return true;
	case EXIT_REASON_INTERRUPT_WINDOW:
		return nested_cpu_has(vmcs12, CPU_BASED_INTR_WINDOW_EXITING);
	case EXIT_REASON_NMI_WINDOW:
		return nested_cpu_has(vmcs12, CPU_BASED_NMI_WINDOW_EXITING);
	case EXIT_REASON_TASK_SWITCH:
		return true;
	case EXIT_REASON_CPUID:
		return true;
	case EXIT_REASON_HLT:
		return nested_cpu_has(vmcs12, CPU_BASED_HLT_EXITING);
	case EXIT_REASON_INVD:
		return true;
	case EXIT_REASON_INVLPG:
		return nested_cpu_has(vmcs12, CPU_BASED_INVLPG_EXITING);
	case EXIT_REASON_RDPMC:
		return nested_cpu_has(vmcs12, CPU_BASED_RDPMC_EXITING);
	case EXIT_REASON_RDRAND:
		return nested_cpu_has2(vmcs12, SECONDARY_EXEC_RDRAND_EXITING);
	case EXIT_REASON_RDSEED:
		return nested_cpu_has2(vmcs12, SECONDARY_EXEC_RDSEED_EXITING);
	case EXIT_REASON_RDTSC: case EXIT_REASON_RDTSCP:
		return nested_cpu_has(vmcs12, CPU_BASED_RDTSC_EXITING);
	case EXIT_REASON_VMREAD:
		return nested_vmx_exit_handled_vmcs_access(vcpu, vmcs12,
			vmcs12->vmread_bitmap);
	case EXIT_REASON_VMWRITE:
		return nested_vmx_exit_handled_vmcs_access(vcpu, vmcs12,
			vmcs12->vmwrite_bitmap);
	case EXIT_REASON_VMCALL: case EXIT_REASON_VMCLEAR:
	case EXIT_REASON_VMLAUNCH: case EXIT_REASON_VMPTRLD:
	case EXIT_REASON_VMPTRST: case EXIT_REASON_VMRESUME:
	case EXIT_REASON_VMOFF: case EXIT_REASON_VMON:
	case EXIT_REASON_INVEPT: case EXIT_REASON_INVVPID:
		/*
		 * VMX instructions trap unconditionally. This allows L1 to
		 * emulate them for its L2 guest, i.e., allows 3-level nesting!
		 */
		return true;
	case EXIT_REASON_CR_ACCESS:
		return nested_vmx_exit_handled_cr(vcpu, vmcs12);
	case EXIT_REASON_DR_ACCESS:
		return nested_cpu_has(vmcs12, CPU_BASED_MOV_DR_EXITING);
	case EXIT_REASON_IO_INSTRUCTION:
		return nested_vmx_exit_handled_io(vcpu, vmcs12);
	case EXIT_REASON_GDTR_IDTR: case EXIT_REASON_LDTR_TR:
		return nested_cpu_has2(vmcs12, SECONDARY_EXEC_DESC);
	case EXIT_REASON_MSR_READ:
	case EXIT_REASON_MSR_WRITE:
		return nested_vmx_exit_handled_msr(vcpu, vmcs12, exit_reason);
	case EXIT_REASON_INVALID_STATE:
		return true;
	case EXIT_REASON_MWAIT_INSTRUCTION:
		return nested_cpu_has(vmcs12, CPU_BASED_MWAIT_EXITING);
	case EXIT_REASON_MONITOR_TRAP_FLAG:
		return nested_vmx_exit_handled_mtf(vmcs12);
	case EXIT_REASON_MONITOR_INSTRUCTION:
		return nested_cpu_has(vmcs12, CPU_BASED_MONITOR_EXITING);
	case EXIT_REASON_PAUSE_INSTRUCTION:
		return nested_cpu_has(vmcs12, CPU_BASED_PAUSE_EXITING) ||
			nested_cpu_has2(vmcs12,
				SECONDARY_EXEC_PAUSE_LOOP_EXITING);
	case EXIT_REASON_MCE_DURING_VMENTRY:
		return true;
	case EXIT_REASON_TPR_BELOW_THRESHOLD:
		return nested_cpu_has(vmcs12, CPU_BASED_TPR_SHADOW);
	case EXIT_REASON_APIC_ACCESS:
	case EXIT_REASON_APIC_WRITE:
	case EXIT_REASON_EOI_INDUCED:
		/*
		 * The controls for "virtualize APIC accesses," "APIC-
		 * register virtualization," and "virtual-interrupt
		 * delivery" only come from vmcs12.
		 */
		return true;
	case EXIT_REASON_INVPCID:
		return
			nested_cpu_has2(vmcs12, SECONDARY_EXEC_ENABLE_INVPCID) &&
			nested_cpu_has(vmcs12, CPU_BASED_INVLPG_EXITING);
	case EXIT_REASON_WBINVD:
		return nested_cpu_has2(vmcs12, SECONDARY_EXEC_WBINVD_EXITING);
	case EXIT_REASON_XSETBV:
		return true;
	case EXIT_REASON_XSAVES: case EXIT_REASON_XRSTORS:
		/*
		 * This should never happen, since it is not possible to
		 * set XSS to a non-zero value---neither in L1 nor in L2.
		 * If if it were, XSS would have to be checked against
		 * the XSS exit bitmap in vmcs12.
		 */
		return nested_cpu_has2(vmcs12, SECONDARY_EXEC_XSAVES);
	case EXIT_REASON_UMWAIT:
	case EXIT_REASON_TPAUSE:
		return nested_cpu_has2(vmcs12,
			SECONDARY_EXEC_ENABLE_USR_WAIT_PAUSE);
	case EXIT_REASON_ENCLS:
		return nested_vmx_exit_handled_encls(vcpu, vmcs12);
	case EXIT_REASON_NOTIFY:
		/* Notify VM exit is not exposed to L1 */
		return false;
	default:
		return true;
	}
}

/*
 * Conditionally reflect a VM-Exit into L1.  Returns %true if the VM-Exit was
 * reflected into L1.
 */
bool nested_vmx_reflect_vmexit(struct kvm_vcpu *vcpu)
{
	struct vcpu_vmx *vmx = to_vmx(vcpu);
	union vmx_exit_reason exit_reason = vmx->exit_reason;
	unsigned long exit_qual;
	u32 exit_intr_info;

	WARN_ON_ONCE(vmx->nested.nested_run_pending);

	/*
	 * Late nested VM-Fail shares the same flow as nested VM-Exit since KVM
	 * has already loaded L2's state.
	 */
	if (unlikely(vmx->fail)) {
		trace_kvm_nested_vmenter_failed(
			"hardware VM-instruction error: ",
			vmcs_read32(VM_INSTRUCTION_ERROR));
		exit_intr_info = 0;
		exit_qual = 0;
		goto reflect_vmexit;
	}

	trace_kvm_nested_vmexit(vcpu, KVM_ISA_VMX);

	/* If L0 (KVM) wants the exit, it trumps L1's desires. */
	if (nested_vmx_l0_wants_exit(vcpu, exit_reason))
		return false;

	/* If L1 doesn't want the exit, handle it in L0. */
	if (!nested_vmx_l1_wants_exit(vcpu, exit_reason))
		return false;

	/*
	 * vmcs.VM_EXIT_INTR_INFO is only valid for EXCEPTION_NMI exits.  For
	 * EXTERNAL_INTERRUPT, the value for vmcs12->vm_exit_intr_info would
	 * need to be synthesized by querying the in-kernel LAPIC, but external
	 * interrupts are never reflected to L1 so it's a non-issue.
	 */
	exit_intr_info = vmx_get_intr_info(vcpu);
	if (is_exception_with_error_code(exit_intr_info)) {
		struct vmcs12 *vmcs12 = get_vmcs12(vcpu);

		vmcs12->vm_exit_intr_error_code =
			vmcs_read32(VM_EXIT_INTR_ERROR_CODE);
	}
	exit_qual = vmx_get_exit_qual(vcpu);

reflect_vmexit:
	nested_vmx_vmexit(vcpu, exit_reason.full, exit_intr_info, exit_qual);
	return true;
}

static int vmx_get_nested_state(struct kvm_vcpu *vcpu,
				struct kvm_nested_state __user *user_kvm_nested_state,
				u32 user_data_size)
{
	struct vcpu_vmx *vmx;
	struct vmcs12 *vmcs12;
	struct kvm_nested_state kvm_state = {
		.flags = 0,
		.format = KVM_STATE_NESTED_FORMAT_VMX,
		.size = sizeof(kvm_state),
		.hdr.vmx.flags = 0,
		.hdr.vmx.vmxon_pa = INVALID_GPA,
		.hdr.vmx.vmcs12_pa = INVALID_GPA,
		.hdr.vmx.preemption_timer_deadline = 0,
	};
	struct kvm_vmx_nested_state_data __user *user_vmx_nested_state =
		&user_kvm_nested_state->data.vmx[0];

	if (!vcpu)
		return kvm_state.size + sizeof(*user_vmx_nested_state);

	vmx = to_vmx(vcpu);
	vmcs12 = get_vmcs12(vcpu);

	if (nested_vmx_allowed(vcpu) &&
	    (vmx->nested.vmxon || vmx->nested.smm.vmxon)) {
		kvm_state.hdr.vmx.vmxon_pa = vmx->nested.vmxon_ptr;
		kvm_state.hdr.vmx.vmcs12_pa = vmx->nested.current_vmptr;

		if (vmx_has_valid_vmcs12(vcpu)) {
			kvm_state.size += sizeof(user_vmx_nested_state->vmcs12);

			/* 'hv_evmcs_vmptr' can also be EVMPTR_MAP_PENDING here */
			if (vmx->nested.hv_evmcs_vmptr != EVMPTR_INVALID)
				kvm_state.flags |= KVM_STATE_NESTED_EVMCS;

			if (is_guest_mode(vcpu) &&
			    nested_cpu_has_shadow_vmcs(vmcs12) &&
			    vmcs12->vmcs_link_pointer != INVALID_GPA)
				kvm_state.size += sizeof(user_vmx_nested_state->shadow_vmcs12);
		}

		if (vmx->nested.smm.vmxon)
			kvm_state.hdr.vmx.smm.flags |= KVM_STATE_NESTED_SMM_VMXON;

		if (vmx->nested.smm.guest_mode)
			kvm_state.hdr.vmx.smm.flags |= KVM_STATE_NESTED_SMM_GUEST_MODE;

		if (is_guest_mode(vcpu)) {
			kvm_state.flags |= KVM_STATE_NESTED_GUEST_MODE;

			if (vmx->nested.nested_run_pending)
				kvm_state.flags |= KVM_STATE_NESTED_RUN_PENDING;

			if (vmx->nested.mtf_pending)
				kvm_state.flags |= KVM_STATE_NESTED_MTF_PENDING;

			if (nested_cpu_has_preemption_timer(vmcs12) &&
			    vmx->nested.has_preemption_timer_deadline) {
				kvm_state.hdr.vmx.flags |=
					KVM_STATE_VMX_PREEMPTION_TIMER_DEADLINE;
				kvm_state.hdr.vmx.preemption_timer_deadline =
					vmx->nested.preemption_timer_deadline;
			}
		}
	}

	if (user_data_size < kvm_state.size)
		goto out;

	if (copy_to_user(user_kvm_nested_state, &kvm_state, sizeof(kvm_state)))
		return -EFAULT;

	if (!vmx_has_valid_vmcs12(vcpu))
		goto out;

	/*
	 * When running L2, the authoritative vmcs12 state is in the
	 * vmcs02. When running L1, the authoritative vmcs12 state is
	 * in the shadow or enlightened vmcs linked to vmcs01, unless
	 * need_vmcs12_to_shadow_sync is set, in which case, the authoritative
	 * vmcs12 state is in the vmcs12 already.
	 */
	if (is_guest_mode(vcpu)) {
		sync_vmcs02_to_vmcs12(vcpu, vmcs12);
		sync_vmcs02_to_vmcs12_rare(vcpu, vmcs12);
	} else  {
		copy_vmcs02_to_vmcs12_rare(vcpu, get_vmcs12(vcpu));
		if (!vmx->nested.need_vmcs12_to_shadow_sync) {
			if (evmptr_is_valid(vmx->nested.hv_evmcs_vmptr))
				/*
				 * L1 hypervisor is not obliged to keep eVMCS
				 * clean fields data always up-to-date while
				 * not in guest mode, 'hv_clean_fields' is only
				 * supposed to be actual upon vmentry so we need
				 * to ignore it here and do full copy.
				 */
				copy_enlightened_to_vmcs12(vmx, 0);
			else if (enable_shadow_vmcs)
				copy_shadow_to_vmcs12(vmx);
		}
	}

	BUILD_BUG_ON(sizeof(user_vmx_nested_state->vmcs12) < VMCS12_SIZE);
	BUILD_BUG_ON(sizeof(user_vmx_nested_state->shadow_vmcs12) < VMCS12_SIZE);

	/*
	 * Copy over the full allocated size of vmcs12 rather than just the size
	 * of the struct.
	 */
	if (copy_to_user(user_vmx_nested_state->vmcs12, vmcs12, VMCS12_SIZE))
		return -EFAULT;

	if (nested_cpu_has_shadow_vmcs(vmcs12) &&
	    vmcs12->vmcs_link_pointer != INVALID_GPA) {
		if (copy_to_user(user_vmx_nested_state->shadow_vmcs12,
				 get_shadow_vmcs12(vcpu), VMCS12_SIZE))
			return -EFAULT;
	}
out:
	return kvm_state.size;
}

/*
 * Forcibly leave nested mode in order to be able to reset the VCPU later on.
 */
void vmx_leave_nested(struct kvm_vcpu *vcpu)
{
	if (is_guest_mode(vcpu)) {
		to_vmx(vcpu)->nested.nested_run_pending = 0;
		nested_vmx_vmexit(vcpu, -1, 0, 0);
	}
	free_nested(vcpu);
}

static int vmx_set_nested_state(struct kvm_vcpu *vcpu,
				struct kvm_nested_state __user *user_kvm_nested_state,
				struct kvm_nested_state *kvm_state)
{
	struct vcpu_vmx *vmx = to_vmx(vcpu);
	struct vmcs12 *vmcs12;
	enum vm_entry_failure_code ignored;
	struct kvm_vmx_nested_state_data __user *user_vmx_nested_state =
		&user_kvm_nested_state->data.vmx[0];
	int ret;

	if (kvm_state->format != KVM_STATE_NESTED_FORMAT_VMX)
		return -EINVAL;

	if (kvm_state->hdr.vmx.vmxon_pa == INVALID_GPA) {
		if (kvm_state->hdr.vmx.smm.flags)
			return -EINVAL;

		if (kvm_state->hdr.vmx.vmcs12_pa != INVALID_GPA)
			return -EINVAL;

		/*
		 * KVM_STATE_NESTED_EVMCS used to signal that KVM should
		 * enable eVMCS capability on vCPU. However, since then
		 * code was changed such that flag signals vmcs12 should
		 * be copied into eVMCS in guest memory.
		 *
		 * To preserve backwards compatability, allow user
		 * to set this flag even when there is no VMXON region.
		 */
		if (kvm_state->flags & ~KVM_STATE_NESTED_EVMCS)
			return -EINVAL;
	} else {
		if (!nested_vmx_allowed(vcpu))
			return -EINVAL;

		if (!page_address_valid(vcpu, kvm_state->hdr.vmx.vmxon_pa))
			return -EINVAL;
	}

	if ((kvm_state->hdr.vmx.smm.flags & KVM_STATE_NESTED_SMM_GUEST_MODE) &&
	    (kvm_state->flags & KVM_STATE_NESTED_GUEST_MODE))
		return -EINVAL;

	if (kvm_state->hdr.vmx.smm.flags &
	    ~(KVM_STATE_NESTED_SMM_GUEST_MODE | KVM_STATE_NESTED_SMM_VMXON))
		return -EINVAL;

	if (kvm_state->hdr.vmx.flags & ~KVM_STATE_VMX_PREEMPTION_TIMER_DEADLINE)
		return -EINVAL;

	/*
	 * SMM temporarily disables VMX, so we cannot be in guest mode,
	 * nor can VMLAUNCH/VMRESUME be pending.  Outside SMM, SMM flags
	 * must be zero.
	 */
	if (is_smm(vcpu) ?
		(kvm_state->flags &
		 (KVM_STATE_NESTED_GUEST_MODE | KVM_STATE_NESTED_RUN_PENDING))
		: kvm_state->hdr.vmx.smm.flags)
		return -EINVAL;

	if ((kvm_state->hdr.vmx.smm.flags & KVM_STATE_NESTED_SMM_GUEST_MODE) &&
	    !(kvm_state->hdr.vmx.smm.flags & KVM_STATE_NESTED_SMM_VMXON))
		return -EINVAL;

	if ((kvm_state->flags & KVM_STATE_NESTED_EVMCS) &&
		(!nested_vmx_allowed(vcpu) || !vmx->nested.enlightened_vmcs_enabled))
			return -EINVAL;

	vmx_leave_nested(vcpu);

	if (kvm_state->hdr.vmx.vmxon_pa == INVALID_GPA)
		return 0;

	vmx->nested.vmxon_ptr = kvm_state->hdr.vmx.vmxon_pa;
	ret = enter_vmx_operation(vcpu);
	if (ret)
		return ret;

	/* Empty 'VMXON' state is permitted if no VMCS loaded */
	if (kvm_state->size < sizeof(*kvm_state) + sizeof(*vmcs12)) {
		/* See vmx_has_valid_vmcs12.  */
		if ((kvm_state->flags & KVM_STATE_NESTED_GUEST_MODE) ||
		    (kvm_state->flags & KVM_STATE_NESTED_EVMCS) ||
		    (kvm_state->hdr.vmx.vmcs12_pa != INVALID_GPA))
			return -EINVAL;
		else
			return 0;
	}

	if (kvm_state->hdr.vmx.vmcs12_pa != INVALID_GPA) {
		if (kvm_state->hdr.vmx.vmcs12_pa == kvm_state->hdr.vmx.vmxon_pa ||
		    !page_address_valid(vcpu, kvm_state->hdr.vmx.vmcs12_pa))
			return -EINVAL;

		set_current_vmptr(vmx, kvm_state->hdr.vmx.vmcs12_pa);
	} else if (kvm_state->flags & KVM_STATE_NESTED_EVMCS) {
		/*
		 * nested_vmx_handle_enlightened_vmptrld() cannot be called
		 * directly from here as HV_X64_MSR_VP_ASSIST_PAGE may not be
		 * restored yet. EVMCS will be mapped from
		 * nested_get_vmcs12_pages().
		 */
		vmx->nested.hv_evmcs_vmptr = EVMPTR_MAP_PENDING;
		kvm_make_request(KVM_REQ_GET_NESTED_STATE_PAGES, vcpu);
	} else {
		return -EINVAL;
	}

	if (kvm_state->hdr.vmx.smm.flags & KVM_STATE_NESTED_SMM_VMXON) {
		vmx->nested.smm.vmxon = true;
		vmx->nested.vmxon = false;

		if (kvm_state->hdr.vmx.smm.flags & KVM_STATE_NESTED_SMM_GUEST_MODE)
			vmx->nested.smm.guest_mode = true;
	}

	vmcs12 = get_vmcs12(vcpu);
	if (copy_from_user(vmcs12, user_vmx_nested_state->vmcs12, sizeof(*vmcs12)))
		return -EFAULT;

	if (vmcs12->hdr.revision_id != VMCS12_REVISION)
		return -EINVAL;

	if (!(kvm_state->flags & KVM_STATE_NESTED_GUEST_MODE))
		return 0;

	vmx->nested.nested_run_pending =
		!!(kvm_state->flags & KVM_STATE_NESTED_RUN_PENDING);

	vmx->nested.mtf_pending =
		!!(kvm_state->flags & KVM_STATE_NESTED_MTF_PENDING);

	ret = -EINVAL;
	if (nested_cpu_has_shadow_vmcs(vmcs12) &&
	    vmcs12->vmcs_link_pointer != INVALID_GPA) {
		struct vmcs12 *shadow_vmcs12 = get_shadow_vmcs12(vcpu);

		if (kvm_state->size <
		    sizeof(*kvm_state) +
		    sizeof(user_vmx_nested_state->vmcs12) + sizeof(*shadow_vmcs12))
			goto error_guest_mode;

		if (copy_from_user(shadow_vmcs12,
				   user_vmx_nested_state->shadow_vmcs12,
				   sizeof(*shadow_vmcs12))) {
			ret = -EFAULT;
			goto error_guest_mode;
		}

		if (shadow_vmcs12->hdr.revision_id != VMCS12_REVISION ||
		    !shadow_vmcs12->hdr.shadow_vmcs)
			goto error_guest_mode;
	}

	vmx->nested.has_preemption_timer_deadline = false;
	if (kvm_state->hdr.vmx.flags & KVM_STATE_VMX_PREEMPTION_TIMER_DEADLINE) {
		vmx->nested.has_preemption_timer_deadline = true;
		vmx->nested.preemption_timer_deadline =
			kvm_state->hdr.vmx.preemption_timer_deadline;
	}

	if (nested_vmx_check_controls(vcpu, vmcs12) ||
	    nested_vmx_check_host_state(vcpu, vmcs12) ||
	    nested_vmx_check_guest_state(vcpu, vmcs12, &ignored))
		goto error_guest_mode;

	vmx->nested.dirty_vmcs12 = true;
	vmx->nested.force_msr_bitmap_recalc = true;
	ret = nested_vmx_enter_non_root_mode(vcpu, false);
	if (ret)
		goto error_guest_mode;

	return 0;

error_guest_mode:
	vmx->nested.nested_run_pending = 0;
	return ret;
}

void nested_vmx_set_vmcs_shadowing_bitmap(void)
{
	if (enable_shadow_vmcs) {
		vmcs_write64(VMREAD_BITMAP, __pa(vmx_vmread_bitmap));
		vmcs_write64(VMWRITE_BITMAP, __pa(vmx_vmwrite_bitmap));
	}
}

/*
 * Indexing into the vmcs12 uses the VMCS encoding rotated left by 6.  Undo
 * that madness to get the encoding for comparison.
 */
#define VMCS12_IDX_TO_ENC(idx) ((u16)(((u16)(idx) >> 6) | ((u16)(idx) << 10)))

static u64 nested_vmx_calc_vmcs_enum_msr(void)
{
	/*
	 * Note these are the so called "index" of the VMCS field encoding, not
	 * the index into vmcs12.
	 */
	unsigned int max_idx, idx;
	int i;

	/*
	 * For better or worse, KVM allows VMREAD/VMWRITE to all fields in
	 * vmcs12, regardless of whether or not the associated feature is
	 * exposed to L1.  Simply find the field with the highest index.
	 */
	max_idx = 0;
	for (i = 0; i < nr_vmcs12_fields; i++) {
		/* The vmcs12 table is very, very sparsely populated. */
		if (!vmcs12_field_offsets[i])
			continue;

		idx = vmcs_field_index(VMCS12_IDX_TO_ENC(i));
		if (idx > max_idx)
			max_idx = idx;
	}

	return (u64)max_idx << VMCS_FIELD_INDEX_SHIFT;
}

/*
 * nested_vmx_setup_ctls_msrs() sets up variables containing the values to be
 * returned for the various VMX controls MSRs when nested VMX is enabled.
 * The same values should also be used to verify that vmcs12 control fields are
 * valid during nested entry from L1 to L2.
 * Each of these control msrs has a low and high 32-bit half: A low bit is on
 * if the corresponding bit in the (32-bit) control field *must* be on, and a
 * bit in the high half is on if the corresponding bit in the control field
 * may be on. See also vmx_control_verify().
 */
void nested_vmx_setup_ctls_msrs(struct nested_vmx_msrs *msrs, u32 ept_caps)
{
	/*
	 * Note that as a general rule, the high half of the MSRs (bits in
	 * the control fields which may be 1) should be initialized by the
	 * intersection of the underlying hardware's MSR (i.e., features which
	 * can be supported) and the list of features we want to expose -
	 * because they are known to be properly supported in our code.
	 * Also, usually, the low half of the MSRs (bits which must be 1) can
	 * be set to 0, meaning that L1 may turn off any of these bits. The
	 * reason is that if one of these bits is necessary, it will appear
	 * in vmcs01 and prepare_vmcs02, when it bitwise-or's the control
	 * fields of vmcs01 and vmcs02, will turn these bits off - and
	 * nested_vmx_l1_wants_exit() will not pass related exits to L1.
	 * These rules have exceptions below.
	 */

	/* pin-based controls */
	rdmsr(MSR_IA32_VMX_PINBASED_CTLS,
		msrs->pinbased_ctls_low,
		msrs->pinbased_ctls_high);
	msrs->pinbased_ctls_low |=
		PIN_BASED_ALWAYSON_WITHOUT_TRUE_MSR;
	msrs->pinbased_ctls_high &=
		PIN_BASED_EXT_INTR_MASK |
		PIN_BASED_NMI_EXITING |
		PIN_BASED_VIRTUAL_NMIS |
		(enable_apicv ? PIN_BASED_POSTED_INTR : 0);
	msrs->pinbased_ctls_high |=
		PIN_BASED_ALWAYSON_WITHOUT_TRUE_MSR |
		PIN_BASED_VMX_PREEMPTION_TIMER;

	/* exit controls */
	rdmsr(MSR_IA32_VMX_EXIT_CTLS,
		msrs->exit_ctls_low,
		msrs->exit_ctls_high);
	msrs->exit_ctls_low =
		VM_EXIT_ALWAYSON_WITHOUT_TRUE_MSR;

	msrs->exit_ctls_high &=
#ifdef CONFIG_X86_64
		VM_EXIT_HOST_ADDR_SPACE_SIZE |
#endif
		VM_EXIT_LOAD_IA32_PAT | VM_EXIT_SAVE_IA32_PAT |
		VM_EXIT_CLEAR_BNDCFGS | VM_EXIT_LOAD_IA32_PERF_GLOBAL_CTRL;
	msrs->exit_ctls_high |=
		VM_EXIT_ALWAYSON_WITHOUT_TRUE_MSR |
		VM_EXIT_LOAD_IA32_EFER | VM_EXIT_SAVE_IA32_EFER |
		VM_EXIT_SAVE_VMX_PREEMPTION_TIMER | VM_EXIT_ACK_INTR_ON_EXIT;

	/* We support free control of debug control saving. */
	msrs->exit_ctls_low &= ~VM_EXIT_SAVE_DEBUG_CONTROLS;

	/* entry controls */
	rdmsr(MSR_IA32_VMX_ENTRY_CTLS,
		msrs->entry_ctls_low,
		msrs->entry_ctls_high);
	msrs->entry_ctls_low =
		VM_ENTRY_ALWAYSON_WITHOUT_TRUE_MSR;
	msrs->entry_ctls_high &=
#ifdef CONFIG_X86_64
		VM_ENTRY_IA32E_MODE |
#endif
		VM_ENTRY_LOAD_IA32_PAT | VM_ENTRY_LOAD_BNDCFGS |
		VM_ENTRY_LOAD_IA32_PERF_GLOBAL_CTRL;
	msrs->entry_ctls_high |=
		(VM_ENTRY_ALWAYSON_WITHOUT_TRUE_MSR | VM_ENTRY_LOAD_IA32_EFER);

	/* We support free control of debug control loading. */
	msrs->entry_ctls_low &= ~VM_ENTRY_LOAD_DEBUG_CONTROLS;

	/* cpu-based controls */
	rdmsr(MSR_IA32_VMX_PROCBASED_CTLS,
		msrs->procbased_ctls_low,
		msrs->procbased_ctls_high);
	msrs->procbased_ctls_low =
		CPU_BASED_ALWAYSON_WITHOUT_TRUE_MSR;
	msrs->procbased_ctls_high &=
		CPU_BASED_INTR_WINDOW_EXITING |
		CPU_BASED_NMI_WINDOW_EXITING | CPU_BASED_USE_TSC_OFFSETTING |
		CPU_BASED_HLT_EXITING | CPU_BASED_INVLPG_EXITING |
		CPU_BASED_MWAIT_EXITING | CPU_BASED_CR3_LOAD_EXITING |
		CPU_BASED_CR3_STORE_EXITING |
#ifdef CONFIG_X86_64
		CPU_BASED_CR8_LOAD_EXITING | CPU_BASED_CR8_STORE_EXITING |
#endif
		CPU_BASED_MOV_DR_EXITING | CPU_BASED_UNCOND_IO_EXITING |
		CPU_BASED_USE_IO_BITMAPS | CPU_BASED_MONITOR_TRAP_FLAG |
		CPU_BASED_MONITOR_EXITING | CPU_BASED_RDPMC_EXITING |
		CPU_BASED_RDTSC_EXITING | CPU_BASED_PAUSE_EXITING |
		CPU_BASED_TPR_SHADOW | CPU_BASED_ACTIVATE_SECONDARY_CONTROLS;
	/*
	 * We can allow some features even when not supported by the
	 * hardware. For example, L1 can specify an MSR bitmap - and we
	 * can use it to avoid exits to L1 - even when L0 runs L2
	 * without MSR bitmaps.
	 */
	msrs->procbased_ctls_high |=
		CPU_BASED_ALWAYSON_WITHOUT_TRUE_MSR |
		CPU_BASED_USE_MSR_BITMAPS;

	/* We support free control of CR3 access interception. */
	msrs->procbased_ctls_low &=
		~(CPU_BASED_CR3_LOAD_EXITING | CPU_BASED_CR3_STORE_EXITING);

	/*
	 * secondary cpu-based controls.  Do not include those that
	 * depend on CPUID bits, they are added later by
	 * vmx_vcpu_after_set_cpuid.
	 */
	if (msrs->procbased_ctls_high & CPU_BASED_ACTIVATE_SECONDARY_CONTROLS)
		rdmsr(MSR_IA32_VMX_PROCBASED_CTLS2,
		      msrs->secondary_ctls_low,
		      msrs->secondary_ctls_high);

	msrs->secondary_ctls_low = 0;
	msrs->secondary_ctls_high &=
		SECONDARY_EXEC_DESC |
		SECONDARY_EXEC_ENABLE_RDTSCP |
		SECONDARY_EXEC_VIRTUALIZE_X2APIC_MODE |
		SECONDARY_EXEC_WBINVD_EXITING |
		SECONDARY_EXEC_APIC_REGISTER_VIRT |
		SECONDARY_EXEC_VIRTUAL_INTR_DELIVERY |
		SECONDARY_EXEC_RDRAND_EXITING |
		SECONDARY_EXEC_ENABLE_INVPCID |
		SECONDARY_EXEC_RDSEED_EXITING |
		SECONDARY_EXEC_XSAVES |
		SECONDARY_EXEC_TSC_SCALING;

	/*
	 * We can emulate "VMCS shadowing," even if the hardware
	 * doesn't support it.
	 */
	msrs->secondary_ctls_high |=
		SECONDARY_EXEC_SHADOW_VMCS;

	if (enable_ept) {
		/* nested EPT: emulate EPT also to L1 */
		msrs->secondary_ctls_high |=
			SECONDARY_EXEC_ENABLE_EPT;
		msrs->ept_caps =
			VMX_EPT_PAGE_WALK_4_BIT |
			VMX_EPT_PAGE_WALK_5_BIT |
			VMX_EPTP_WB_BIT |
			VMX_EPT_INVEPT_BIT |
			VMX_EPT_EXECUTE_ONLY_BIT;

		msrs->ept_caps &= ept_caps;
		msrs->ept_caps |= VMX_EPT_EXTENT_GLOBAL_BIT |
			VMX_EPT_EXTENT_CONTEXT_BIT | VMX_EPT_2MB_PAGE_BIT |
			VMX_EPT_1GB_PAGE_BIT;
		if (enable_ept_ad_bits) {
			msrs->secondary_ctls_high |=
				SECONDARY_EXEC_ENABLE_PML;
			msrs->ept_caps |= VMX_EPT_AD_BIT;
		}
	}

	if (cpu_has_vmx_vmfunc()) {
		msrs->secondary_ctls_high |=
			SECONDARY_EXEC_ENABLE_VMFUNC;
		/*
		 * Advertise EPTP switching unconditionally
		 * since we emulate it
		 */
		if (enable_ept)
			msrs->vmfunc_controls =
				VMX_VMFUNC_EPTP_SWITCHING;
	}

	/*
	 * Old versions of KVM use the single-context version without
	 * checking for support, so declare that it is supported even
	 * though it is treated as global context.  The alternative is
	 * not failing the single-context invvpid, and it is worse.
	 */
	if (enable_vpid) {
		msrs->secondary_ctls_high |=
			SECONDARY_EXEC_ENABLE_VPID;
		msrs->vpid_caps = VMX_VPID_INVVPID_BIT |
			VMX_VPID_EXTENT_SUPPORTED_MASK;
	}

	if (enable_unrestricted_guest)
		msrs->secondary_ctls_high |=
			SECONDARY_EXEC_UNRESTRICTED_GUEST;

	if (flexpriority_enabled)
		msrs->secondary_ctls_high |=
			SECONDARY_EXEC_VIRTUALIZE_APIC_ACCESSES;

	if (enable_sgx)
		msrs->secondary_ctls_high |= SECONDARY_EXEC_ENCLS_EXITING;

	/* miscellaneous data */
	rdmsr(MSR_IA32_VMX_MISC,
		msrs->misc_low,
		msrs->misc_high);
	msrs->misc_low &= VMX_MISC_SAVE_EFER_LMA;
	msrs->misc_low |=
		MSR_IA32_VMX_MISC_VMWRITE_SHADOW_RO_FIELDS |
		VMX_MISC_EMULATED_PREEMPTION_TIMER_RATE |
		VMX_MISC_ACTIVITY_HLT |
		VMX_MISC_ACTIVITY_WAIT_SIPI;
	msrs->misc_high = 0;

	/*
	 * This MSR reports some information about VMX support. We
	 * should return information about the VMX we emulate for the
	 * guest, and the VMCS structure we give it - not about the
	 * VMX support of the underlying hardware.
	 */
	msrs->basic =
		VMCS12_REVISION |
		VMX_BASIC_TRUE_CTLS |
		((u64)VMCS12_SIZE << VMX_BASIC_VMCS_SIZE_SHIFT) |
		(VMX_BASIC_MEM_TYPE_WB << VMX_BASIC_MEM_TYPE_SHIFT);

	if (cpu_has_vmx_basic_inout())
		msrs->basic |= VMX_BASIC_INOUT;

	/*
	 * These MSRs specify bits which the guest must keep fixed on
	 * while L1 is in VMXON mode (in L1's root mode, or running an L2).
	 * We picked the standard core2 setting.
	 */
#define VMXON_CR0_ALWAYSON     (X86_CR0_PE | X86_CR0_PG | X86_CR0_NE)
#define VMXON_CR4_ALWAYSON     X86_CR4_VMXE
	msrs->cr0_fixed0 = VMXON_CR0_ALWAYSON;
	msrs->cr4_fixed0 = VMXON_CR4_ALWAYSON;

	/* These MSRs specify bits which the guest must keep fixed off. */
	rdmsrl(MSR_IA32_VMX_CR0_FIXED1, msrs->cr0_fixed1);
	rdmsrl(MSR_IA32_VMX_CR4_FIXED1, msrs->cr4_fixed1);

	if (vmx_umip_emulated())
		msrs->cr4_fixed1 |= X86_CR4_UMIP;

	msrs->vmcs_enum = nested_vmx_calc_vmcs_enum_msr();
}

void nested_vmx_hardware_unsetup(void)
{
	int i;

	if (enable_shadow_vmcs) {
		for (i = 0; i < VMX_BITMAP_NR; i++)
			free_page((unsigned long)vmx_bitmap[i]);
	}
}

__init int nested_vmx_hardware_setup(int (*exit_handlers[])(struct kvm_vcpu *))
{
	int i;

	if (!cpu_has_vmx_shadow_vmcs())
		enable_shadow_vmcs = 0;
	if (enable_shadow_vmcs) {
		for (i = 0; i < VMX_BITMAP_NR; i++) {
			/*
			 * The vmx_bitmap is not tied to a VM and so should
			 * not be charged to a memcg.
			 */
			vmx_bitmap[i] = (unsigned long *)
				__get_free_page(GFP_KERNEL);
			if (!vmx_bitmap[i]) {
				nested_vmx_hardware_unsetup();
				return -ENOMEM;
			}
		}

		init_vmcs_shadow_fields();
	}

	exit_handlers[EXIT_REASON_VMCLEAR]	= handle_vmclear;
	exit_handlers[EXIT_REASON_VMLAUNCH]	= handle_vmlaunch;
	exit_handlers[EXIT_REASON_VMPTRLD]	= handle_vmptrld;
	exit_handlers[EXIT_REASON_VMPTRST]	= handle_vmptrst;
	exit_handlers[EXIT_REASON_VMREAD]	= handle_vmread;
	exit_handlers[EXIT_REASON_VMRESUME]	= handle_vmresume;
	exit_handlers[EXIT_REASON_VMWRITE]	= handle_vmwrite;
	exit_handlers[EXIT_REASON_VMOFF]	= handle_vmxoff;
	exit_handlers[EXIT_REASON_VMON]		= handle_vmxon;
	exit_handlers[EXIT_REASON_INVEPT]	= handle_invept;
	exit_handlers[EXIT_REASON_INVVPID]	= handle_invvpid;
	exit_handlers[EXIT_REASON_VMFUNC]	= handle_vmfunc;

	return 0;
}

struct kvm_x86_nested_ops vmx_nested_ops = {
	.leave_nested = vmx_leave_nested,
	.check_events = vmx_check_nested_events,
	.handle_page_fault_workaround = nested_vmx_handle_page_fault_workaround,
	.hv_timer_pending = nested_vmx_preemption_timer_pending,
	.triple_fault = nested_vmx_triple_fault,
	.get_state = vmx_get_nested_state,
	.set_state = vmx_set_nested_state,
	.get_nested_state_pages = vmx_get_nested_state_pages,
	.write_log_dirty = nested_vmx_write_pml_buffer,
	.enable_evmcs = nested_enable_evmcs,
	.get_evmcs_version = nested_get_evmcs_version,
};<|MERGE_RESOLUTION|>--- conflicted
+++ resolved
@@ -3378,19 +3378,11 @@
 
 	if (!vmx->nested.nested_run_pending ||
 	    !(vmcs12->vm_entry_controls & VM_ENTRY_LOAD_DEBUG_CONTROLS))
-<<<<<<< HEAD
-		vmx->nested.vmcs01_debugctl = vmcs_read64(GUEST_IA32_DEBUGCTL);
-	if (kvm_mpx_supported() &&
-	    (!vmx->nested.nested_run_pending ||
-	     !(vmcs12->vm_entry_controls & VM_ENTRY_LOAD_BNDCFGS)))
-		vmx->nested.vmcs01_guest_bndcfgs = vmcs_read64(GUEST_BNDCFGS);
-=======
 		vmx->nested.pre_vmenter_debugctl = vmcs_read64(GUEST_IA32_DEBUGCTL);
 	if (kvm_mpx_supported() &&
 	    (!vmx->nested.nested_run_pending ||
 	     !(vmcs12->vm_entry_controls & VM_ENTRY_LOAD_BNDCFGS)))
 		vmx->nested.pre_vmenter_bndcfgs = vmcs_read64(GUEST_BNDCFGS);
->>>>>>> e6f4ff3f
 
 	/*
 	 * Overwrite vmcs01.GUEST_CR3 with L1's CR3 if EPT is disabled *and*
