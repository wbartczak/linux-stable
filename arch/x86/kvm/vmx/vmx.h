/* SPDX-License-Identifier: GPL-2.0 */
#ifndef __KVM_X86_VMX_H
#define __KVM_X86_VMX_H

#include <linux/kvm_host.h>

#include <asm/kvm.h>
#include <asm/intel_pt.h>
#include <asm/perf_event.h>

#include "capabilities.h"
#include "../kvm_cache_regs.h"
#include "posted_intr.h"
#include "vmcs.h"
#include "vmx_ops.h"
#include "../cpuid.h"
#include "run_flags.h"

#define MSR_TYPE_R	1
#define MSR_TYPE_W	2
#define MSR_TYPE_RW	3

#define X2APIC_MSR(r) (APIC_BASE_MSR + ((r) >> 4))

#ifdef CONFIG_X86_64
#define MAX_NR_USER_RETURN_MSRS	7
#else
#define MAX_NR_USER_RETURN_MSRS	4
#endif

#define MAX_NR_LOADSTORE_MSRS	8

struct vmx_msrs {
	unsigned int		nr;
	struct vmx_msr_entry	val[MAX_NR_LOADSTORE_MSRS];
};

struct vmx_uret_msr {
	bool load_into_hardware;
	u64 data;
	u64 mask;
};

enum segment_cache_field {
	SEG_FIELD_SEL = 0,
	SEG_FIELD_BASE = 1,
	SEG_FIELD_LIMIT = 2,
	SEG_FIELD_AR = 3,

	SEG_FIELD_NR = 4
};

#define RTIT_ADDR_RANGE		4

struct pt_ctx {
	u64 ctl;
	u64 status;
	u64 output_base;
	u64 output_mask;
	u64 cr3_match;
	u64 addr_a[RTIT_ADDR_RANGE];
	u64 addr_b[RTIT_ADDR_RANGE];
};

struct pt_desc {
	u64 ctl_bitmask;
	u32 num_address_ranges;
	u32 caps[PT_CPUID_REGS_NUM * PT_CPUID_LEAVES];
	struct pt_ctx host;
	struct pt_ctx guest;
};

union vmx_exit_reason {
	struct {
		u32	basic			: 16;
		u32	reserved16		: 1;
		u32	reserved17		: 1;
		u32	reserved18		: 1;
		u32	reserved19		: 1;
		u32	reserved20		: 1;
		u32	reserved21		: 1;
		u32	reserved22		: 1;
		u32	reserved23		: 1;
		u32	reserved24		: 1;
		u32	reserved25		: 1;
		u32	bus_lock_detected	: 1;
		u32	enclave_mode		: 1;
		u32	smi_pending_mtf		: 1;
		u32	smi_from_vmx_root	: 1;
		u32	reserved30		: 1;
		u32	failed_vmentry		: 1;
	};
	u32 full;
};

static inline bool intel_pmu_has_perf_global_ctrl(struct kvm_pmu *pmu)
{
	/*
	 * Architecturally, Intel's SDM states that IA32_PERF_GLOBAL_CTRL is
	 * supported if "CPUID.0AH: EAX[7:0] > 0", i.e. if the PMU version is
	 * greater than zero.  However, KVM only exposes and emulates the MSR
	 * to/for the guest if the guest PMU supports at least "Architectural
	 * Performance Monitoring Version 2".
	 */
	return pmu->version > 1;
}
<<<<<<< HEAD

#define vcpu_to_lbr_desc(vcpu) (&to_vmx(vcpu)->lbr_desc)
#define vcpu_to_lbr_records(vcpu) (&to_vmx(vcpu)->lbr_desc.records)

bool intel_pmu_lbr_is_compatible(struct kvm_vcpu *vcpu);
bool intel_pmu_lbr_is_enabled(struct kvm_vcpu *vcpu);

int intel_pmu_create_guest_lbr_event(struct kvm_vcpu *vcpu);
void vmx_passthrough_lbr_msrs(struct kvm_vcpu *vcpu);
=======
>>>>>>> e6f4ff3f

struct lbr_desc {
	/* Basic info about guest LBR records. */
	struct x86_pmu_lbr records;

	/*
	 * Emulate LBR feature via passthrough LBR registers when the
	 * per-vcpu guest LBR event is scheduled on the current pcpu.
	 *
	 * The records may be inaccurate if the host reclaims the LBR.
	 */
	struct perf_event *event;

	/* True if LBRs are marked as not intercepted in the MSR bitmap */
	bool msr_passthrough;
};

/*
 * The nested_vmx structure is part of vcpu_vmx, and holds information we need
 * for correct emulation of VMX (i.e., nested VMX) on this vcpu.
 */
struct nested_vmx {
	/* Has the level1 guest done vmxon? */
	bool vmxon;
	gpa_t vmxon_ptr;
	bool pml_full;

	/* The guest-physical address of the current VMCS L1 keeps for L2 */
	gpa_t current_vmptr;
	/*
	 * Cache of the guest's VMCS, existing outside of guest memory.
	 * Loaded from guest memory during VMPTRLD. Flushed to guest
	 * memory during VMCLEAR and VMPTRLD.
	 */
	struct vmcs12 *cached_vmcs12;
	/*
	 * Cache of the guest's shadow VMCS, existing outside of guest
	 * memory. Loaded from guest memory during VM entry. Flushed
	 * to guest memory during VM exit.
	 */
	struct vmcs12 *cached_shadow_vmcs12;

	/*
	 * GPA to HVA cache for accessing vmcs12->vmcs_link_pointer
	 */
	struct gfn_to_hva_cache shadow_vmcs12_cache;

	/*
	 * GPA to HVA cache for VMCS12
	 */
	struct gfn_to_hva_cache vmcs12_cache;

	/*
	 * Indicates if the shadow vmcs or enlightened vmcs must be updated
	 * with the data held by struct vmcs12.
	 */
	bool need_vmcs12_to_shadow_sync;
	bool dirty_vmcs12;

	/*
	 * Indicates whether MSR bitmap for L2 needs to be rebuilt due to
	 * changes in MSR bitmap for L1 or switching to a different L2. Note,
	 * this flag can only be used reliably in conjunction with a paravirt L1
	 * which informs L0 whether any changes to MSR bitmap for L2 were done
	 * on its side.
	 */
	bool force_msr_bitmap_recalc;

	/*
	 * Indicates lazily loaded guest state has not yet been decached from
	 * vmcs02.
	 */
	bool need_sync_vmcs02_to_vmcs12_rare;

	/*
	 * vmcs02 has been initialized, i.e. state that is constant for
	 * vmcs02 has been written to the backing VMCS.  Initialization
	 * is delayed until L1 actually attempts to run a nested VM.
	 */
	bool vmcs02_initialized;

	bool change_vmcs01_virtual_apic_mode;
	bool reload_vmcs01_apic_access_page;
	bool update_vmcs01_cpu_dirty_logging;
	bool update_vmcs01_apicv_status;

	/*
	 * Enlightened VMCS has been enabled. It does not mean that L1 has to
	 * use it. However, VMX features available to L1 will be limited based
	 * on what the enlightened VMCS supports.
	 */
	bool enlightened_vmcs_enabled;

	/* L2 must run next, and mustn't decide to exit to L1. */
	bool nested_run_pending;

	/* Pending MTF VM-exit into L1.  */
	bool mtf_pending;

	struct loaded_vmcs vmcs02;

	/*
	 * Guest pages referred to in the vmcs02 with host-physical
	 * pointers, so we must keep them pinned while L2 runs.
	 */
	struct kvm_host_map apic_access_page_map;
	struct kvm_host_map virtual_apic_map;
	struct kvm_host_map pi_desc_map;

	struct kvm_host_map msr_bitmap_map;

	struct pi_desc *pi_desc;
	bool pi_pending;
	u16 posted_intr_nv;

	struct hrtimer preemption_timer;
	u64 preemption_timer_deadline;
	bool has_preemption_timer_deadline;
	bool preemption_timer_expired;

	/*
	 * Used to snapshot MSRs that are conditionally loaded on VM-Enter in
	 * order to propagate the guest's pre-VM-Enter value into vmcs02.  For
	 * emulation of VMLAUNCH/VMRESUME, the snapshot will be of L1's value.
	 * For KVM_SET_NESTED_STATE, the snapshot is of L2's value, _if_
	 * userspace restores MSRs before nested state.  If userspace restores
	 * MSRs after nested state, the snapshot holds garbage, but KVM can't
	 * detect that, and the garbage value in vmcs02 will be overwritten by
	 * MSR restoration in any case.
	 */
	u64 pre_vmenter_debugctl;
	u64 pre_vmenter_bndcfgs;

	/* to migrate it to L1 if L2 writes to L1's CR8 directly */
	int l1_tpr_threshold;

	u16 vpid02;
	u16 last_vpid;

	struct nested_vmx_msrs msrs;

	/* SMM related state */
	struct {
		/* in VMX operation on SMM entry? */
		bool vmxon;
		/* in guest mode on SMM entry? */
		bool guest_mode;
	} smm;

	gpa_t hv_evmcs_vmptr;
	struct kvm_host_map hv_evmcs_map;
	struct hv_enlightened_vmcs *hv_evmcs;
};

struct vcpu_vmx {
	struct kvm_vcpu       vcpu;
	u8                    fail;
	u8		      x2apic_msr_bitmap_mode;

	/*
	 * If true, host state has been stored in vmx->loaded_vmcs for
	 * the CPU registers that only need to be switched when transitioning
	 * to/from the kernel, and the registers have been loaded with guest
	 * values.  If false, host state is loaded in the CPU registers
	 * and vmx->loaded_vmcs->host_state is invalid.
	 */
	bool		      guest_state_loaded;

	unsigned long         exit_qualification;
	u32                   exit_intr_info;
	u32                   idt_vectoring_info;
	ulong                 rflags;

	/*
	 * User return MSRs are always emulated when enabled in the guest, but
	 * only loaded into hardware when necessary, e.g. SYSCALL #UDs outside
	 * of 64-bit mode or if EFER.SCE=1, thus the SYSCALL MSRs don't need to
	 * be loaded into hardware if those conditions aren't met.
	 */
	struct vmx_uret_msr   guest_uret_msrs[MAX_NR_USER_RETURN_MSRS];
	bool                  guest_uret_msrs_loaded;
#ifdef CONFIG_X86_64
	u64		      msr_host_kernel_gs_base;
	u64		      msr_guest_kernel_gs_base;
#endif

	u64		      spec_ctrl;
	u32		      msr_ia32_umwait_control;

	/*
	 * loaded_vmcs points to the VMCS currently used in this vcpu. For a
	 * non-nested (L1) guest, it always points to vmcs01. For a nested
	 * guest (L2), it points to a different VMCS.
	 */
	struct loaded_vmcs    vmcs01;
	struct loaded_vmcs   *loaded_vmcs;

	struct msr_autoload {
		struct vmx_msrs guest;
		struct vmx_msrs host;
	} msr_autoload;

	struct msr_autostore {
		struct vmx_msrs guest;
	} msr_autostore;

	struct {
		int vm86_active;
		ulong save_rflags;
		struct kvm_segment segs[8];
	} rmode;
	struct {
		u32 bitmask; /* 4 bits per segment (1 bit per field) */
		struct kvm_save_segment {
			u16 selector;
			unsigned long base;
			u32 limit;
			u32 ar;
		} seg[8];
	} segment_cache;
	int vpid;
	bool emulation_required;

	union vmx_exit_reason exit_reason;

	/* Posted interrupt descriptor */
	struct pi_desc pi_desc;

	/* Used if this vCPU is waiting for PI notification wakeup. */
	struct list_head pi_wakeup_list;

	/* Support for a guest hypervisor (nested VMX) */
	struct nested_vmx nested;

	/* Dynamic PLE window. */
	unsigned int ple_window;
	bool ple_window_dirty;

	bool req_immediate_exit;

	/* Support for PML */
#define PML_ENTITY_NUM		512
	struct page *pml_pg;

	/* apic deadline value in host tsc */
	u64 hv_deadline_tsc;

	unsigned long host_debugctlmsr;

	/*
	 * Only bits masked by msr_ia32_feature_control_valid_bits can be set in
	 * msr_ia32_feature_control. FEAT_CTL_LOCKED is always included
	 * in msr_ia32_feature_control_valid_bits.
	 */
	u64 msr_ia32_feature_control;
	u64 msr_ia32_feature_control_valid_bits;
	/* SGX Launch Control public key hash */
	u64 msr_ia32_sgxlepubkeyhash[4];
	u64 msr_ia32_mcu_opt_ctrl;
	bool disable_fb_clear;

	struct pt_desc pt_desc;
	struct lbr_desc lbr_desc;

	/* Save desired MSR intercept (read: pass-through) state */
#define MAX_POSSIBLE_PASSTHROUGH_MSRS	15
	struct {
		DECLARE_BITMAP(read, MAX_POSSIBLE_PASSTHROUGH_MSRS);
		DECLARE_BITMAP(write, MAX_POSSIBLE_PASSTHROUGH_MSRS);
	} shadow_msr_intercept;
};

struct kvm_vmx {
	struct kvm kvm;

	unsigned int tss_addr;
	bool ept_identity_pagetable_done;
	gpa_t ept_identity_map_addr;
	/* Posted Interrupt Descriptor (PID) table for IPI virtualization */
	u64 *pid_table;
};

bool nested_vmx_allowed(struct kvm_vcpu *vcpu);
void vmx_vcpu_load_vmcs(struct kvm_vcpu *vcpu, int cpu,
			struct loaded_vmcs *buddy);
int allocate_vpid(void);
void free_vpid(int vpid);
void vmx_set_constant_host_state(struct vcpu_vmx *vmx);
void vmx_prepare_switch_to_guest(struct kvm_vcpu *vcpu);
void vmx_set_host_fs_gs(struct vmcs_host_state *host, u16 fs_sel, u16 gs_sel,
			unsigned long fs_base, unsigned long gs_base);
int vmx_get_cpl(struct kvm_vcpu *vcpu);
bool vmx_emulation_required(struct kvm_vcpu *vcpu);
unsigned long vmx_get_rflags(struct kvm_vcpu *vcpu);
void vmx_set_rflags(struct kvm_vcpu *vcpu, unsigned long rflags);
u32 vmx_get_interrupt_shadow(struct kvm_vcpu *vcpu);
void vmx_set_interrupt_shadow(struct kvm_vcpu *vcpu, int mask);
int vmx_set_efer(struct kvm_vcpu *vcpu, u64 efer);
void vmx_set_cr0(struct kvm_vcpu *vcpu, unsigned long cr0);
void vmx_set_cr4(struct kvm_vcpu *vcpu, unsigned long cr4);
void set_cr4_guest_host_mask(struct vcpu_vmx *vmx);
void ept_save_pdptrs(struct kvm_vcpu *vcpu);
void vmx_get_segment(struct kvm_vcpu *vcpu, struct kvm_segment *var, int seg);
void __vmx_set_segment(struct kvm_vcpu *vcpu, struct kvm_segment *var, int seg);
u64 construct_eptp(struct kvm_vcpu *vcpu, hpa_t root_hpa, int root_level);

bool vmx_guest_inject_ac(struct kvm_vcpu *vcpu);
void vmx_update_exception_bitmap(struct kvm_vcpu *vcpu);
bool vmx_nmi_blocked(struct kvm_vcpu *vcpu);
bool vmx_interrupt_blocked(struct kvm_vcpu *vcpu);
bool vmx_get_nmi_mask(struct kvm_vcpu *vcpu);
void vmx_set_nmi_mask(struct kvm_vcpu *vcpu, bool masked);
void vmx_set_virtual_apic_mode(struct kvm_vcpu *vcpu);
struct vmx_uret_msr *vmx_find_uret_msr(struct vcpu_vmx *vmx, u32 msr);
void pt_update_intercept_for_msr(struct kvm_vcpu *vcpu);
void vmx_update_host_rsp(struct vcpu_vmx *vmx, unsigned long host_rsp);
void vmx_spec_ctrl_restore_host(struct vcpu_vmx *vmx, unsigned int flags);
unsigned int __vmx_vcpu_run_flags(struct vcpu_vmx *vmx);
bool __vmx_vcpu_run(struct vcpu_vmx *vmx, unsigned long *regs,
		    unsigned int flags);
int vmx_find_loadstore_msr_slot(struct vmx_msrs *m, u32 msr);
void vmx_ept_load_pdptrs(struct kvm_vcpu *vcpu);

void vmx_disable_intercept_for_msr(struct kvm_vcpu *vcpu, u32 msr, int type);
void vmx_enable_intercept_for_msr(struct kvm_vcpu *vcpu, u32 msr, int type);

u64 vmx_get_l2_tsc_offset(struct kvm_vcpu *vcpu);
u64 vmx_get_l2_tsc_multiplier(struct kvm_vcpu *vcpu);

static inline void vmx_set_intercept_for_msr(struct kvm_vcpu *vcpu, u32 msr,
					     int type, bool value)
{
	if (value)
		vmx_enable_intercept_for_msr(vcpu, msr, type);
	else
		vmx_disable_intercept_for_msr(vcpu, msr, type);
}

void vmx_update_cpu_dirty_logging(struct kvm_vcpu *vcpu);

/*
 * Note, early Intel manuals have the write-low and read-high bitmap offsets
 * the wrong way round.  The bitmaps control MSRs 0x00000000-0x00001fff and
 * 0xc0000000-0xc0001fff.  The former (low) uses bytes 0-0x3ff for reads and
 * 0x800-0xbff for writes.  The latter (high) uses 0x400-0x7ff for reads and
 * 0xc00-0xfff for writes.  MSRs not covered by either of the ranges always
 * VM-Exit.
 */
#define __BUILD_VMX_MSR_BITMAP_HELPER(rtype, action, bitop, access, base)      \
static inline rtype vmx_##action##_msr_bitmap_##access(unsigned long *bitmap,  \
						       u32 msr)		       \
{									       \
	int f = sizeof(unsigned long);					       \
									       \
	if (msr <= 0x1fff)						       \
		return bitop##_bit(msr, bitmap + base / f);		       \
	else if ((msr >= 0xc0000000) && (msr <= 0xc0001fff))		       \
		return bitop##_bit(msr & 0x1fff, bitmap + (base + 0x400) / f); \
	return (rtype)true;						       \
}
#define BUILD_VMX_MSR_BITMAP_HELPERS(ret_type, action, bitop)		       \
	__BUILD_VMX_MSR_BITMAP_HELPER(ret_type, action, bitop, read,  0x0)     \
	__BUILD_VMX_MSR_BITMAP_HELPER(ret_type, action, bitop, write, 0x800)

BUILD_VMX_MSR_BITMAP_HELPERS(bool, test, test)
BUILD_VMX_MSR_BITMAP_HELPERS(void, clear, __clear)
BUILD_VMX_MSR_BITMAP_HELPERS(void, set, __set)

static inline u8 vmx_get_rvi(void)
{
	return vmcs_read16(GUEST_INTR_STATUS) & 0xff;
}

#define BUILD_CONTROLS_SHADOW(lname, uname, bits)				\
static inline void lname##_controls_set(struct vcpu_vmx *vmx, u##bits val)	\
{										\
	if (vmx->loaded_vmcs->controls_shadow.lname != val) {			\
		vmcs_write##bits(uname, val);					\
		vmx->loaded_vmcs->controls_shadow.lname = val;			\
	}									\
}										\
static inline u##bits __##lname##_controls_get(struct loaded_vmcs *vmcs)	\
{										\
	return vmcs->controls_shadow.lname;					\
}										\
static inline u##bits lname##_controls_get(struct vcpu_vmx *vmx)		\
{										\
	return __##lname##_controls_get(vmx->loaded_vmcs);			\
}										\
static inline void lname##_controls_setbit(struct vcpu_vmx *vmx, u##bits val)	\
{										\
	lname##_controls_set(vmx, lname##_controls_get(vmx) | val);		\
}										\
static inline void lname##_controls_clearbit(struct vcpu_vmx *vmx, u##bits val)	\
{										\
	lname##_controls_set(vmx, lname##_controls_get(vmx) & ~val);		\
}
BUILD_CONTROLS_SHADOW(vm_entry, VM_ENTRY_CONTROLS, 32)
BUILD_CONTROLS_SHADOW(vm_exit, VM_EXIT_CONTROLS, 32)
BUILD_CONTROLS_SHADOW(pin, PIN_BASED_VM_EXEC_CONTROL, 32)
BUILD_CONTROLS_SHADOW(exec, CPU_BASED_VM_EXEC_CONTROL, 32)
BUILD_CONTROLS_SHADOW(secondary_exec, SECONDARY_VM_EXEC_CONTROL, 32)
BUILD_CONTROLS_SHADOW(tertiary_exec, TERTIARY_VM_EXEC_CONTROL, 64)

/*
 * VMX_REGS_LAZY_LOAD_SET - The set of registers that will be updated in the
 * cache on demand.  Other registers not listed here are synced to
 * the cache immediately after VM-Exit.
 */
#define VMX_REGS_LAZY_LOAD_SET	((1 << VCPU_REGS_RIP) |         \
				(1 << VCPU_REGS_RSP) |          \
				(1 << VCPU_EXREG_RFLAGS) |      \
				(1 << VCPU_EXREG_PDPTR) |       \
				(1 << VCPU_EXREG_SEGMENTS) |    \
				(1 << VCPU_EXREG_CR0) |         \
				(1 << VCPU_EXREG_CR3) |         \
				(1 << VCPU_EXREG_CR4) |         \
				(1 << VCPU_EXREG_EXIT_INFO_1) | \
				(1 << VCPU_EXREG_EXIT_INFO_2))

static inline struct kvm_vmx *to_kvm_vmx(struct kvm *kvm)
{
	return container_of(kvm, struct kvm_vmx, kvm);
}

static inline struct vcpu_vmx *to_vmx(struct kvm_vcpu *vcpu)
{
	return container_of(vcpu, struct vcpu_vmx, vcpu);
}

static inline struct lbr_desc *vcpu_to_lbr_desc(struct kvm_vcpu *vcpu)
{
	return &to_vmx(vcpu)->lbr_desc;
}

static inline struct x86_pmu_lbr *vcpu_to_lbr_records(struct kvm_vcpu *vcpu)
{
	return &vcpu_to_lbr_desc(vcpu)->records;
}

static inline bool intel_pmu_lbr_is_enabled(struct kvm_vcpu *vcpu)
{
	return !!vcpu_to_lbr_records(vcpu)->nr;
}

void intel_pmu_cross_mapped_check(struct kvm_pmu *pmu);
int intel_pmu_create_guest_lbr_event(struct kvm_vcpu *vcpu);
void vmx_passthrough_lbr_msrs(struct kvm_vcpu *vcpu);

static inline unsigned long vmx_get_exit_qual(struct kvm_vcpu *vcpu)
{
	struct vcpu_vmx *vmx = to_vmx(vcpu);

	if (!kvm_register_is_available(vcpu, VCPU_EXREG_EXIT_INFO_1)) {
		kvm_register_mark_available(vcpu, VCPU_EXREG_EXIT_INFO_1);
		vmx->exit_qualification = vmcs_readl(EXIT_QUALIFICATION);
	}
	return vmx->exit_qualification;
}

static inline u32 vmx_get_intr_info(struct kvm_vcpu *vcpu)
{
	struct vcpu_vmx *vmx = to_vmx(vcpu);

	if (!kvm_register_is_available(vcpu, VCPU_EXREG_EXIT_INFO_2)) {
		kvm_register_mark_available(vcpu, VCPU_EXREG_EXIT_INFO_2);
		vmx->exit_intr_info = vmcs_read32(VM_EXIT_INTR_INFO);
	}
	return vmx->exit_intr_info;
}

struct vmcs *alloc_vmcs_cpu(bool shadow, int cpu, gfp_t flags);
void free_vmcs(struct vmcs *vmcs);
int alloc_loaded_vmcs(struct loaded_vmcs *loaded_vmcs);
void free_loaded_vmcs(struct loaded_vmcs *loaded_vmcs);
void loaded_vmcs_clear(struct loaded_vmcs *loaded_vmcs);

static inline struct vmcs *alloc_vmcs(bool shadow)
{
	return alloc_vmcs_cpu(shadow, raw_smp_processor_id(),
			      GFP_KERNEL_ACCOUNT);
}

static inline bool vmx_has_waitpkg(struct vcpu_vmx *vmx)
{
	return secondary_exec_controls_get(vmx) &
		SECONDARY_EXEC_ENABLE_USR_WAIT_PAUSE;
}

static inline bool vmx_need_pf_intercept(struct kvm_vcpu *vcpu)
{
	if (!enable_ept)
		return true;

	return allow_smaller_maxphyaddr && cpuid_maxphyaddr(vcpu) < boot_cpu_data.x86_phys_bits;
}

static inline bool is_unrestricted_guest(struct kvm_vcpu *vcpu)
{
	return enable_unrestricted_guest && (!is_guest_mode(vcpu) ||
	    (secondary_exec_controls_get(to_vmx(vcpu)) &
	    SECONDARY_EXEC_UNRESTRICTED_GUEST));
}

bool __vmx_guest_state_valid(struct kvm_vcpu *vcpu);
static inline bool vmx_guest_state_valid(struct kvm_vcpu *vcpu)
{
	return is_unrestricted_guest(vcpu) || __vmx_guest_state_valid(vcpu);
}

void dump_vmcs(struct kvm_vcpu *vcpu);

static inline int vmx_get_instr_info_reg2(u32 vmx_instr_info)
{
	return (vmx_instr_info >> 28) & 0xf;
}

static inline bool vmx_can_use_ipiv(struct kvm_vcpu *vcpu)
{
	return  lapic_in_kernel(vcpu) && enable_ipiv;
}

#endif /* __KVM_X86_VMX_H */<|MERGE_RESOLUTION|>--- conflicted
+++ resolved
@@ -104,18 +104,6 @@
 	 */
 	return pmu->version > 1;
 }
-<<<<<<< HEAD
-
-#define vcpu_to_lbr_desc(vcpu) (&to_vmx(vcpu)->lbr_desc)
-#define vcpu_to_lbr_records(vcpu) (&to_vmx(vcpu)->lbr_desc.records)
-
-bool intel_pmu_lbr_is_compatible(struct kvm_vcpu *vcpu);
-bool intel_pmu_lbr_is_enabled(struct kvm_vcpu *vcpu);
-
-int intel_pmu_create_guest_lbr_event(struct kvm_vcpu *vcpu);
-void vmx_passthrough_lbr_msrs(struct kvm_vcpu *vcpu);
-=======
->>>>>>> e6f4ff3f
 
 struct lbr_desc {
 	/* Basic info about guest LBR records. */
