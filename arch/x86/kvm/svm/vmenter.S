--- conflicted
+++ resolved
@@ -224,15 +224,6 @@
 	UNTRAIN_RET
 
 	/*
-	 * Mitigate RETBleed for AMD/Hygon Zen uarch. RET should be
-	 * untrained as soon as we exit the VM and are back to the
-	 * kernel. This should be done before re-enabling interrupts
-	 * because interrupt handlers won't sanitize 'ret' if the return is
-	 * from the kernel.
-	 */
-	UNTRAIN_RET
-
-	/*
 	 * Clear all general purpose registers except RSP and RAX to prevent
 	 * speculative use of the guest's values, even those that are reloaded
 	 * via the stack.  In theory, an L1 cache miss when restoring registers
@@ -357,12 +348,9 @@
 	FILL_RETURN_BUFFER %_ASM_AX, RSB_CLEAR_LOOPS, X86_FEATURE_RETPOLINE
 #endif
 
-<<<<<<< HEAD
-=======
 	/* Clobbers RAX, RCX, RDX.  */
 	RESTORE_HOST_SPEC_CTRL
 
->>>>>>> d60c95ef
 	/*
 	 * Mitigate RETBleed for AMD/Hygon Zen uarch. RET should be
 	 * untrained as soon as we exit the VM and are back to the
@@ -372,12 +360,9 @@
 	 */
 	UNTRAIN_RET
 
-<<<<<<< HEAD
-=======
 	/* "Pop" @spec_ctrl_intercepted.  */
 	pop %_ASM_BX
 
->>>>>>> d60c95ef
 	pop %_ASM_BX
 
 #ifdef CONFIG_X86_64
@@ -391,12 +376,9 @@
 #endif
 	pop %_ASM_BP
 	RET
-<<<<<<< HEAD
-=======
 
 	RESTORE_GUEST_SPEC_CTRL_BODY
 	RESTORE_HOST_SPEC_CTRL_BODY
->>>>>>> d60c95ef
 
 3:	cmpb $0, kvm_rebooting
 	jne 2b
