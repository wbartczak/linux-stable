--- conflicted
+++ resolved
@@ -451,16 +451,9 @@
 	  branches. Requires a compiler with -mindirect-branch=thunk-extern
 	  support for full protection. The kernel may run slower.
 
-<<<<<<< HEAD
-config INTEL_RDT
-	bool "Intel Resource Director Technology support"
-	default n
-	depends on X86 && CPU_SUP_INTEL
-=======
 config X86_CPU_RESCTRL
 	bool "x86 CPU resource control support"
 	depends on X86 && (CPU_SUP_INTEL || CPU_SUP_AMD)
->>>>>>> f7688b48
 	select KERNFS
 	help
 	  Enable x86 CPU resource control support.
