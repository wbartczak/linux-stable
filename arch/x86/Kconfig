# SPDX-License-Identifier: GPL-2.0
# Select 32 or 64 bit
config 64BIT
	bool "64-bit kernel" if "$(ARCH)" = "x86"
	default "$(ARCH)" != "i386"
	help
	  Say yes to build a 64-bit kernel - formerly known as x86_64
	  Say no to build a 32-bit kernel - formerly known as i386

config X86_32
	def_bool y
	depends on !64BIT
	# Options that are inherently 32-bit kernel only:
	select ARCH_WANT_IPC_PARSE_VERSION
	select CLKSRC_I8253
	select CLONE_BACKWARDS
	select GENERIC_VDSO_32
	select HAVE_DEBUG_STACKOVERFLOW
	select KMAP_LOCAL
	select MODULES_USE_ELF_REL
	select OLD_SIGACTION
<<<<<<< HEAD
	select GENERIC_VDSO_32
=======
>>>>>>> 3b17187f
	select ARCH_SPLIT_ARG64

config X86_64
	def_bool y
	depends on 64BIT
	# Options that are inherently 64-bit kernel only:
	select ARCH_HAS_GIGANTIC_PAGE
	select ARCH_SUPPORTS_INT128 if CC_HAS_INT128
	select ARCH_USE_CMPXCHG_LOCKREF
	select HAVE_ARCH_SOFT_DIRTY
	select MODULES_USE_ELF_RELA
	select NEED_DMA_MAP_STATE
	select SWIOTLB
	select ARCH_HAS_ELFCORE_COMPAT
	select ZONE_DMA32

config FORCE_DYNAMIC_FTRACE
	def_bool y
	depends on X86_32
	depends on FUNCTION_TRACER
	select DYNAMIC_FTRACE
	help
	 We keep the static function tracing (!DYNAMIC_FTRACE) around
	 in order to test the non static function tracing in the
	 generic code, as other architectures still use it. But we
	 only need to keep it around for x86_64. No need to keep it
	 for x86_32. For x86_32, force DYNAMIC_FTRACE. 
#
# Arch settings
#
# ( Note that options that are marked 'if X86_64' could in principle be
#   ported to 32-bit as well. )
#
config X86
	def_bool y
	#
	# Note: keep this list sorted alphabetically
	#
	select ACPI_LEGACY_TABLES_LOOKUP	if ACPI
	select ACPI_SYSTEM_POWER_STATES_SUPPORT	if ACPI
	select ARCH_32BIT_OFF_T			if X86_32
	select ARCH_CLOCKSOURCE_INIT
	select ARCH_ENABLE_HUGEPAGE_MIGRATION if X86_64 && HUGETLB_PAGE && MIGRATION
	select ARCH_ENABLE_MEMORY_HOTPLUG if X86_64 || (X86_32 && HIGHMEM)
	select ARCH_ENABLE_MEMORY_HOTREMOVE if MEMORY_HOTPLUG
	select ARCH_ENABLE_SPLIT_PMD_PTLOCK if (PGTABLE_LEVELS > 2) && (X86_64 || X86_PAE)
	select ARCH_ENABLE_THP_MIGRATION if X86_64 && TRANSPARENT_HUGEPAGE
	select ARCH_HAS_ACPI_TABLE_UPGRADE	if ACPI
	select ARCH_HAS_CACHE_LINE_SIZE
	select ARCH_HAS_DEBUG_VIRTUAL
	select ARCH_HAS_DEBUG_VM_PGTABLE	if !X86_PAE
	select ARCH_HAS_DEVMEM_IS_ALLOWED
	select ARCH_HAS_EARLY_DEBUG		if KGDB
	select ARCH_HAS_ELF_RANDOMIZE
	select ARCH_HAS_FAST_MULTIPLIER
	select ARCH_HAS_FILTER_PGPROT
	select ARCH_HAS_FORTIFY_SOURCE
	select ARCH_HAS_GCOV_PROFILE_ALL
	select ARCH_HAS_KCOV			if X86_64 && STACK_VALIDATION
	select ARCH_HAS_MEM_ENCRYPT
	select ARCH_HAS_MEMBARRIER_SYNC_CORE
	select ARCH_HAS_NON_OVERLAPPING_ADDRESS_SPACE
	select ARCH_HAS_PMEM_API		if X86_64
	select ARCH_HAS_PTE_DEVMAP		if X86_64
	select ARCH_HAS_PTE_SPECIAL
	select ARCH_HAS_UACCESS_FLUSHCACHE	if X86_64
	select ARCH_HAS_COPY_MC			if X86_64
	select ARCH_HAS_SET_MEMORY
	select ARCH_HAS_SET_DIRECT_MAP
	select ARCH_HAS_STRICT_KERNEL_RWX
	select ARCH_HAS_STRICT_MODULE_RWX
	select ARCH_HAS_SYNC_CORE_BEFORE_USERMODE
	select ARCH_HAS_SYSCALL_WRAPPER
	select ARCH_HAS_UBSAN_SANITIZE_ALL
	select ARCH_HAS_DEBUG_WX
	select ARCH_HAS_ZONE_DMA_SET if EXPERT
	select ARCH_HAVE_NMI_SAFE_CMPXCHG
	select ARCH_MIGHT_HAVE_ACPI_PDC		if ACPI
	select ARCH_MIGHT_HAVE_PC_PARPORT
	select ARCH_MIGHT_HAVE_PC_SERIO
	select ARCH_STACKWALK
	select ARCH_SUPPORTS_ACPI
	select ARCH_SUPPORTS_ATOMIC_RMW
	select ARCH_SUPPORTS_DEBUG_PAGEALLOC
	select ARCH_SUPPORTS_NUMA_BALANCING	if X86_64
	select ARCH_SUPPORTS_KMAP_LOCAL_FORCE_MAP	if NR_CPUS <= 4096
	select ARCH_SUPPORTS_LTO_CLANG
	select ARCH_SUPPORTS_LTO_CLANG_THIN
	select ARCH_USE_BUILTIN_BSWAP
	select ARCH_USE_MEMTEST
	select ARCH_USE_QUEUED_RWLOCKS
	select ARCH_USE_QUEUED_SPINLOCKS
	select ARCH_USE_SYM_ANNOTATIONS
	select ARCH_WANT_BATCHED_UNMAP_TLB_FLUSH
	select ARCH_WANT_DEFAULT_BPF_JIT	if X86_64
	select ARCH_WANTS_DYNAMIC_TASK_STRUCT
	select ARCH_WANTS_NO_INSTR
	select ARCH_WANT_HUGE_PMD_SHARE
	select ARCH_WANT_LD_ORPHAN_WARN
	select ARCH_WANTS_THP_SWAP		if X86_64
	select ARCH_HAS_PARANOID_L1D_FLUSH
	select BUILDTIME_TABLE_SORT
	select CLKEVT_I8253
	select CLOCKSOURCE_VALIDATE_LAST_CYCLE
	select CLOCKSOURCE_WATCHDOG
	select DCACHE_WORD_ACCESS
	select EDAC_ATOMIC_SCRUB
	select EDAC_SUPPORT
	select GENERIC_CLOCKEVENTS_BROADCAST	if X86_64 || (X86_32 && X86_LOCAL_APIC)
	select GENERIC_CLOCKEVENTS_MIN_ADJUST
	select GENERIC_CMOS_UPDATE
	select GENERIC_CPU_AUTOPROBE
	select GENERIC_CPU_VULNERABILITIES
	select GENERIC_EARLY_IOREMAP
	select GENERIC_ENTRY
	select GENERIC_FIND_FIRST_BIT
	select GENERIC_IOMAP
	select GENERIC_IRQ_EFFECTIVE_AFF_MASK	if SMP
	select GENERIC_IRQ_MATRIX_ALLOCATOR	if X86_LOCAL_APIC
	select GENERIC_IRQ_MIGRATION		if SMP
	select GENERIC_IRQ_PROBE
	select GENERIC_IRQ_RESERVATION_MODE
	select GENERIC_IRQ_SHOW
	select GENERIC_PENDING_IRQ		if SMP
	select GENERIC_PTDUMP
	select GENERIC_SMP_IDLE_THREAD
	select GENERIC_TIME_VSYSCALL
	select GENERIC_GETTIMEOFDAY
	select GENERIC_VDSO_TIME_NS
	select GUP_GET_PTE_LOW_HIGH		if X86_PAE
	select HARDIRQS_SW_RESEND
	select HARDLOCKUP_CHECK_TIMESTAMP	if X86_64
	select HAVE_ACPI_APEI			if ACPI
	select HAVE_ACPI_APEI_NMI		if ACPI
	select HAVE_ALIGNED_STRUCT_PAGE		if SLUB
	select HAVE_ARCH_AUDITSYSCALL
	select HAVE_ARCH_HUGE_VMAP		if X86_64 || X86_PAE
	select HAVE_ARCH_JUMP_LABEL
	select HAVE_ARCH_JUMP_LABEL_RELATIVE
	select HAVE_ARCH_KASAN			if X86_64
	select HAVE_ARCH_KASAN_VMALLOC		if X86_64
	select HAVE_ARCH_KFENCE
	select HAVE_ARCH_KGDB
	select HAVE_ARCH_MMAP_RND_BITS		if MMU
	select HAVE_ARCH_MMAP_RND_COMPAT_BITS	if MMU && COMPAT
	select HAVE_ARCH_COMPAT_MMAP_BASES	if MMU && COMPAT
	select HAVE_ARCH_PREL32_RELOCATIONS
	select HAVE_ARCH_SECCOMP_FILTER
	select HAVE_ARCH_THREAD_STRUCT_WHITELIST
	select HAVE_ARCH_STACKLEAK
	select HAVE_ARCH_TRACEHOOK
	select HAVE_ARCH_TRANSPARENT_HUGEPAGE
	select HAVE_ARCH_TRANSPARENT_HUGEPAGE_PUD if X86_64
	select HAVE_ARCH_USERFAULTFD_WP         if X86_64 && USERFAULTFD
	select HAVE_ARCH_USERFAULTFD_MINOR	if X86_64 && USERFAULTFD
	select HAVE_ARCH_VMAP_STACK		if X86_64
	select HAVE_ARCH_RANDOMIZE_KSTACK_OFFSET
	select HAVE_ARCH_WITHIN_STACK_FRAMES
	select HAVE_ASM_MODVERSIONS
	select HAVE_CMPXCHG_DOUBLE
	select HAVE_CMPXCHG_LOCAL
	select HAVE_CONTEXT_TRACKING		if X86_64
	select HAVE_CONTEXT_TRACKING_OFFSTACK	if HAVE_CONTEXT_TRACKING
	select HAVE_C_RECORDMCOUNT
	select HAVE_OBJTOOL_MCOUNT		if STACK_VALIDATION
	select HAVE_DEBUG_KMEMLEAK
	select HAVE_DMA_CONTIGUOUS
	select HAVE_DYNAMIC_FTRACE
	select HAVE_DYNAMIC_FTRACE_WITH_REGS
	select HAVE_DYNAMIC_FTRACE_WITH_ARGS	if X86_64
	select HAVE_DYNAMIC_FTRACE_WITH_DIRECT_CALLS
	select HAVE_EBPF_JIT
	select HAVE_EFFICIENT_UNALIGNED_ACCESS
	select HAVE_EISA
	select HAVE_EXIT_THREAD
	select HAVE_FAST_GUP
	select HAVE_FENTRY			if X86_64 || DYNAMIC_FTRACE
	select HAVE_FTRACE_MCOUNT_RECORD
	select HAVE_FUNCTION_GRAPH_TRACER
	select HAVE_FUNCTION_TRACER
	select HAVE_GCC_PLUGINS
	select HAVE_HW_BREAKPOINT
	select HAVE_IOREMAP_PROT
	select HAVE_IRQ_EXIT_ON_IRQ_STACK	if X86_64
	select HAVE_IRQ_TIME_ACCOUNTING
	select HAVE_KERNEL_BZIP2
	select HAVE_KERNEL_GZIP
	select HAVE_KERNEL_LZ4
	select HAVE_KERNEL_LZMA
	select HAVE_KERNEL_LZO
	select HAVE_KERNEL_XZ
	select HAVE_KERNEL_ZSTD
	select HAVE_KPROBES
	select HAVE_KPROBES_ON_FTRACE
	select HAVE_FUNCTION_ERROR_INJECTION
	select HAVE_KRETPROBES
	select HAVE_KVM
	select HAVE_LIVEPATCH			if X86_64
	select HAVE_MIXED_BREAKPOINTS_REGS
	select HAVE_MOD_ARCH_SPECIFIC
	select HAVE_MOVE_PMD
	select HAVE_MOVE_PUD
	select HAVE_NMI
	select HAVE_OPTPROBES
	select HAVE_PCSPKR_PLATFORM
	select HAVE_PERF_EVENTS
	select HAVE_PERF_EVENTS_NMI
	select HAVE_HARDLOCKUP_DETECTOR_PERF	if PERF_EVENTS && HAVE_PERF_EVENTS_NMI
	select HAVE_PCI
	select HAVE_PERF_REGS
	select HAVE_PERF_USER_STACK_DUMP
	select MMU_GATHER_RCU_TABLE_FREE		if PARAVIRT
	select HAVE_POSIX_CPU_TIMERS_TASK_WORK
	select HAVE_REGS_AND_STACK_ACCESS_API
	select HAVE_RELIABLE_STACKTRACE		if X86_64 && (UNWINDER_FRAME_POINTER || UNWINDER_ORC) && STACK_VALIDATION
	select HAVE_FUNCTION_ARG_ACCESS_API
	select HAVE_SOFTIRQ_ON_OWN_STACK
	select HAVE_STACKPROTECTOR		if CC_HAS_SANE_STACKPROTECTOR
	select HAVE_STACK_VALIDATION		if X86_64
	select HAVE_STATIC_CALL
	select HAVE_STATIC_CALL_INLINE		if HAVE_STACK_VALIDATION
	select HAVE_PREEMPT_DYNAMIC
	select HAVE_RSEQ
	select HAVE_SYSCALL_TRACEPOINTS
	select HAVE_UNSTABLE_SCHED_CLOCK
	select HAVE_USER_RETURN_NOTIFIER
	select HAVE_GENERIC_VDSO
	select HOTPLUG_SMT			if SMP
	select IRQ_FORCED_THREADING
	select NEED_SG_DMA_LENGTH
	select PCI_DOMAINS			if PCI
	select PCI_LOCKLESS_CONFIG		if PCI
	select PERF_EVENTS
	select RTC_LIB
	select RTC_MC146818_LIB
	select SPARSE_IRQ
	select SRCU
	select STACK_VALIDATION			if HAVE_STACK_VALIDATION && (HAVE_STATIC_CALL_INLINE || RETPOLINE)
	select SYSCTL_EXCEPTION_TRACE
	select THREAD_INFO_IN_TASK
	select TRACE_IRQFLAGS_SUPPORT
	select USER_STACKTRACE_SUPPORT
	select VIRT_TO_BUS
	select HAVE_ARCH_KCSAN			if X86_64
	select X86_FEATURE_NAMES		if PROC_FS
	select PROC_PID_ARCH_STATUS		if PROC_FS
	imply IMA_SECURE_AND_OR_TRUSTED_BOOT    if EFI

config INSTRUCTION_DECODER
	def_bool y
	depends on KPROBES || PERF_EVENTS || UPROBES

config OUTPUT_FORMAT
	string
	default "elf32-i386" if X86_32
	default "elf64-x86-64" if X86_64

config LOCKDEP_SUPPORT
	def_bool y

config STACKTRACE_SUPPORT
	def_bool y

config MMU
	def_bool y

config ARCH_MMAP_RND_BITS_MIN
	default 28 if 64BIT
	default 8

config ARCH_MMAP_RND_BITS_MAX
	default 32 if 64BIT
	default 16

config ARCH_MMAP_RND_COMPAT_BITS_MIN
	default 8

config ARCH_MMAP_RND_COMPAT_BITS_MAX
	default 16

config SBUS
	bool

config GENERIC_ISA_DMA
	def_bool y
	depends on ISA_DMA_API

config GENERIC_BUG
	def_bool y
	depends on BUG
	select GENERIC_BUG_RELATIVE_POINTERS if X86_64

config GENERIC_BUG_RELATIVE_POINTERS
	bool

config ARCH_MAY_HAVE_PC_FDC
	def_bool y
	depends on ISA_DMA_API

config GENERIC_CALIBRATE_DELAY
	def_bool y

config ARCH_HAS_CPU_RELAX
	def_bool y

config ARCH_HAS_FILTER_PGPROT
	def_bool y

config HAVE_SETUP_PER_CPU_AREA
	def_bool y

config NEED_PER_CPU_EMBED_FIRST_CHUNK
	def_bool y

config NEED_PER_CPU_PAGE_FIRST_CHUNK
	def_bool y

config ARCH_HIBERNATION_POSSIBLE
	def_bool y

config ARCH_NR_GPIO
	int
	default 1024 if X86_64
	default 512

config ARCH_SUSPEND_POSSIBLE
	def_bool y

config ARCH_WANT_GENERAL_HUGETLB
	def_bool y

config AUDIT_ARCH
	def_bool y if X86_64

config KASAN_SHADOW_OFFSET
	hex
	depends on KASAN
	default 0xdffffc0000000000

config HAVE_INTEL_TXT
	def_bool y
	depends on INTEL_IOMMU && ACPI

config X86_32_SMP
	def_bool y
	depends on X86_32 && SMP

config X86_64_SMP
	def_bool y
	depends on X86_64 && SMP

config ARCH_SUPPORTS_UPROBES
	def_bool y

config FIX_EARLYCON_MEM
	def_bool y

config DYNAMIC_PHYSICAL_MASK
	bool

config PGTABLE_LEVELS
	int
	default 5 if X86_5LEVEL
	default 4 if X86_64
	default 3 if X86_PAE
	default 2

config CC_HAS_SANE_STACKPROTECTOR
	bool
	default $(success,$(srctree)/scripts/gcc-x86_64-has-stack-protector.sh $(CC)) if 64BIT
	default $(success,$(srctree)/scripts/gcc-x86_32-has-stack-protector.sh $(CC))
	help
	   We have to make sure stack protector is unconditionally disabled if
	   the compiler produces broken code or if it does not let us control
	   the segment on 32-bit kernels.

menu "Processor type and features"

config SMP
	bool "Symmetric multi-processing support"
	help
	  This enables support for systems with more than one CPU. If you have
	  a system with only one CPU, say N. If you have a system with more
	  than one CPU, say Y.

	  If you say N here, the kernel will run on uni- and multiprocessor
	  machines, but will use only one CPU of a multiprocessor machine. If
	  you say Y here, the kernel will run on many, but not all,
	  uniprocessor machines. On a uniprocessor machine, the kernel
	  will run faster if you say N here.

	  Note that if you say Y here and choose architecture "586" or
	  "Pentium" under "Processor family", the kernel will not work on 486
	  architectures. Similarly, multiprocessor kernels for the "PPro"
	  architecture may not work on all Pentium based boards.

	  People using multiprocessor machines who say Y here should also say
	  Y to "Enhanced Real Time Clock Support", below. The "Advanced Power
	  Management" code will be disabled if you say Y here.

	  See also <file:Documentation/x86/i386/IO-APIC.rst>,
	  <file:Documentation/admin-guide/lockup-watchdogs.rst> and the SMP-HOWTO available at
	  <http://www.tldp.org/docs.html#howto>.

	  If you don't know what to do here, say N.

config X86_FEATURE_NAMES
	bool "Processor feature human-readable names" if EMBEDDED
	default y
	help
	  This option compiles in a table of x86 feature bits and corresponding
	  names.  This is required to support /proc/cpuinfo and a few kernel
	  messages.  You can disable this to save space, at the expense of
	  making those few kernel messages show numeric feature bits instead.

	  If in doubt, say Y.

config X86_X2APIC
	bool "Support x2apic"
	depends on X86_LOCAL_APIC && X86_64 && (IRQ_REMAP || HYPERVISOR_GUEST)
	help
	  This enables x2apic support on CPUs that have this feature.

	  This allows 32-bit apic IDs (so it can support very large systems),
	  and accesses the local apic via MSRs not via mmio.

	  If you don't know what to do here, say N.

config X86_MPPARSE
	bool "Enable MPS table" if ACPI
	default y
	depends on X86_LOCAL_APIC
	help
	  For old smp systems that do not have proper acpi support. Newer systems
	  (esp with 64bit cpus) with acpi support, MADT and DSDT will override it

config GOLDFISH
	def_bool y
	depends on X86_GOLDFISH

config RETPOLINE
	bool "Avoid speculative indirect branches in kernel"
	default y
	help
	  Compile kernel with the retpoline compiler options to guard against
	  kernel-to-user data leaks by avoiding speculative indirect
	  branches. Requires a compiler with -mindirect-branch=thunk-extern
	  support for full protection. The kernel may run slower.

config X86_CPU_RESCTRL
	bool "x86 CPU resource control support"
	depends on X86 && (CPU_SUP_INTEL || CPU_SUP_AMD)
	select KERNFS
	select PROC_CPU_RESCTRL		if PROC_FS
	help
	  Enable x86 CPU resource control support.

	  Provide support for the allocation and monitoring of system resources
	  usage by the CPU.

	  Intel calls this Intel Resource Director Technology
	  (Intel(R) RDT). More information about RDT can be found in the
	  Intel x86 Architecture Software Developer Manual.

	  AMD calls this AMD Platform Quality of Service (AMD QoS).
	  More information about AMD QoS can be found in the AMD64 Technology
	  Platform Quality of Service Extensions manual.

	  Say N if unsure.

if X86_32
config X86_BIGSMP
	bool "Support for big SMP systems with more than 8 CPUs"
	depends on SMP
	help
	  This option is needed for the systems that have more than 8 CPUs.

config X86_EXTENDED_PLATFORM
	bool "Support for extended (non-PC) x86 platforms"
	default y
	help
	  If you disable this option then the kernel will only support
	  standard PC platforms. (which covers the vast majority of
	  systems out there.)

	  If you enable this option then you'll be able to select support
	  for the following (non-PC) 32 bit x86 platforms:
		Goldfish (Android emulator)
		AMD Elan
		RDC R-321x SoC
		SGI 320/540 (Visual Workstation)
		STA2X11-based (e.g. Northville)
		Moorestown MID devices

	  If you have one of these systems, or if you want to build a
	  generic distribution kernel, say Y here - otherwise say N.
endif

if X86_64
config X86_EXTENDED_PLATFORM
	bool "Support for extended (non-PC) x86 platforms"
	default y
	help
	  If you disable this option then the kernel will only support
	  standard PC platforms. (which covers the vast majority of
	  systems out there.)

	  If you enable this option then you'll be able to select support
	  for the following (non-PC) 64 bit x86 platforms:
		Numascale NumaChip
		ScaleMP vSMP
		SGI Ultraviolet

	  If you have one of these systems, or if you want to build a
	  generic distribution kernel, say Y here - otherwise say N.
endif
# This is an alphabetically sorted list of 64 bit extended platforms
# Please maintain the alphabetic order if and when there are additions
config X86_NUMACHIP
	bool "Numascale NumaChip"
	depends on X86_64
	depends on X86_EXTENDED_PLATFORM
	depends on NUMA
	depends on SMP
	depends on X86_X2APIC
	depends on PCI_MMCONFIG
	help
	  Adds support for Numascale NumaChip large-SMP systems. Needed to
	  enable more than ~168 cores.
	  If you don't have one of these, you should say N here.

config X86_VSMP
	bool "ScaleMP vSMP"
	select HYPERVISOR_GUEST
	select PARAVIRT
	depends on X86_64 && PCI
	depends on X86_EXTENDED_PLATFORM
	depends on SMP
	help
	  Support for ScaleMP vSMP systems.  Say 'Y' here if this kernel is
	  supposed to run on these EM64T-based machines.  Only choose this option
	  if you have one of these machines.

config X86_UV
	bool "SGI Ultraviolet"
	depends on X86_64
	depends on X86_EXTENDED_PLATFORM
	depends on NUMA
	depends on EFI
	depends on KEXEC_CORE
	depends on X86_X2APIC
	depends on PCI
	help
	  This option is needed in order to support SGI Ultraviolet systems.
	  If you don't have one of these, you should say N here.

# Following is an alphabetically sorted list of 32 bit extended platforms
# Please maintain the alphabetic order if and when there are additions

config X86_GOLDFISH
	bool "Goldfish (Virtual Platform)"
	depends on X86_EXTENDED_PLATFORM
	help
	 Enable support for the Goldfish virtual platform used primarily
	 for Android development. Unless you are building for the Android
	 Goldfish emulator say N here.

config X86_INTEL_CE
	bool "CE4100 TV platform"
	depends on PCI
	depends on PCI_GODIRECT
	depends on X86_IO_APIC
	depends on X86_32
	depends on X86_EXTENDED_PLATFORM
	select X86_REBOOTFIXUPS
	select OF
	select OF_EARLY_FLATTREE
	help
	  Select for the Intel CE media processor (CE4100) SOC.
	  This option compiles in support for the CE4100 SOC for settop
	  boxes and media devices.

config X86_INTEL_MID
	bool "Intel MID platform support"
	depends on X86_EXTENDED_PLATFORM
	depends on X86_PLATFORM_DEVICES
	depends on PCI
	depends on X86_64 || (PCI_GOANY && X86_32)
	depends on X86_IO_APIC
	select I2C
	select DW_APB_TIMER
	select APB_TIMER
	select INTEL_SCU_PCI
	select MFD_INTEL_MSIC
	help
	  Select to build a kernel capable of supporting Intel MID (Mobile
	  Internet Device) platform systems which do not have the PCI legacy
	  interfaces. If you are building for a PC class system say N here.

	  Intel MID platforms are based on an Intel processor and chipset which
	  consume less power than most of the x86 derivatives.

config X86_INTEL_QUARK
	bool "Intel Quark platform support"
	depends on X86_32
	depends on X86_EXTENDED_PLATFORM
	depends on X86_PLATFORM_DEVICES
	depends on X86_TSC
	depends on PCI
	depends on PCI_GOANY
	depends on X86_IO_APIC
	select IOSF_MBI
	select INTEL_IMR
	select COMMON_CLK
	help
	  Select to include support for Quark X1000 SoC.
	  Say Y here if you have a Quark based system such as the Arduino
	  compatible Intel Galileo.

config X86_INTEL_LPSS
	bool "Intel Low Power Subsystem Support"
	depends on X86 && ACPI && PCI
	select COMMON_CLK
	select PINCTRL
	select IOSF_MBI
	help
	  Select to build support for Intel Low Power Subsystem such as
	  found on Intel Lynxpoint PCH. Selecting this option enables
	  things like clock tree (common clock framework) and pincontrol
	  which are needed by the LPSS peripheral drivers.

config X86_AMD_PLATFORM_DEVICE
	bool "AMD ACPI2Platform devices support"
	depends on ACPI
	select COMMON_CLK
	select PINCTRL
	help
	  Select to interpret AMD specific ACPI device to platform device
	  such as I2C, UART, GPIO found on AMD Carrizo and later chipsets.
	  I2C and UART depend on COMMON_CLK to set clock. GPIO driver is
	  implemented under PINCTRL subsystem.

config IOSF_MBI
	tristate "Intel SoC IOSF Sideband support for SoC platforms"
	depends on PCI
	help
	  This option enables sideband register access support for Intel SoC
	  platforms. On these platforms the IOSF sideband is used in lieu of
	  MSR's for some register accesses, mostly but not limited to thermal
	  and power. Drivers may query the availability of this device to
	  determine if they need the sideband in order to work on these
	  platforms. The sideband is available on the following SoC products.
	  This list is not meant to be exclusive.
	   - BayTrail
	   - Braswell
	   - Quark

	  You should say Y if you are running a kernel on one of these SoC's.

config IOSF_MBI_DEBUG
	bool "Enable IOSF sideband access through debugfs"
	depends on IOSF_MBI && DEBUG_FS
	help
	  Select this option to expose the IOSF sideband access registers (MCR,
	  MDR, MCRX) through debugfs to write and read register information from
	  different units on the SoC. This is most useful for obtaining device
	  state information for debug and analysis. As this is a general access
	  mechanism, users of this option would have specific knowledge of the
	  device they want to access.

	  If you don't require the option or are in doubt, say N.

config X86_RDC321X
	bool "RDC R-321x SoC"
	depends on X86_32
	depends on X86_EXTENDED_PLATFORM
	select M486
	select X86_REBOOTFIXUPS
	help
	  This option is needed for RDC R-321x system-on-chip, also known
	  as R-8610-(G).
	  If you don't have one of these chips, you should say N here.

config X86_32_NON_STANDARD
	bool "Support non-standard 32-bit SMP architectures"
	depends on X86_32 && SMP
	depends on X86_EXTENDED_PLATFORM
	help
	  This option compiles in the bigsmp and STA2X11 default
	  subarchitectures.  It is intended for a generic binary
	  kernel. If you select them all, kernel will probe it one by
	  one and will fallback to default.

# Alphabetically sorted list of Non standard 32 bit platforms

config X86_SUPPORTS_MEMORY_FAILURE
	def_bool y
	# MCE code calls memory_failure():
	depends on X86_MCE
	# On 32-bit this adds too big of NODES_SHIFT and we run out of page flags:
	# On 32-bit SPARSEMEM adds too big of SECTIONS_WIDTH:
	depends on X86_64 || !SPARSEMEM
	select ARCH_SUPPORTS_MEMORY_FAILURE

config STA2X11
	bool "STA2X11 Companion Chip Support"
	depends on X86_32_NON_STANDARD && PCI
	select SWIOTLB
	select MFD_STA2X11
	select GPIOLIB
	help
	  This adds support for boards based on the STA2X11 IO-Hub,
	  a.k.a. "ConneXt". The chip is used in place of the standard
	  PC chipset, so all "standard" peripherals are missing. If this
	  option is selected the kernel will still be able to boot on
	  standard PC machines.

config X86_32_IRIS
	tristate "Eurobraille/Iris poweroff module"
	depends on X86_32
	help
	  The Iris machines from EuroBraille do not have APM or ACPI support
	  to shut themselves down properly.  A special I/O sequence is
	  needed to do so, which is what this module does at
	  kernel shutdown.

	  This is only for Iris machines from EuroBraille.

	  If unused, say N.

config SCHED_OMIT_FRAME_POINTER
	def_bool y
	prompt "Single-depth WCHAN output"
	depends on X86
	help
	  Calculate simpler /proc/<PID>/wchan values. If this option
	  is disabled then wchan values will recurse back to the
	  caller function. This provides more accurate wchan values,
	  at the expense of slightly more scheduling overhead.

	  If in doubt, say "Y".

menuconfig HYPERVISOR_GUEST
	bool "Linux guest support"
	help
	  Say Y here to enable options for running Linux under various hyper-
	  visors. This option enables basic hypervisor detection and platform
	  setup.

	  If you say N, all options in this submenu will be skipped and
	  disabled, and Linux guest support won't be built in.

if HYPERVISOR_GUEST

config PARAVIRT
	bool "Enable paravirtualization code"
	depends on HAVE_STATIC_CALL
	help
	  This changes the kernel so it can modify itself when it is run
	  under a hypervisor, potentially improving performance significantly
	  over full virtualization.  However, when run without a hypervisor
	  the kernel is theoretically slower and slightly larger.

config PARAVIRT_XXL
	bool

config PARAVIRT_DEBUG
	bool "paravirt-ops debugging"
	depends on PARAVIRT && DEBUG_KERNEL
	help
	  Enable to debug paravirt_ops internals.  Specifically, BUG if
	  a paravirt_op is missing when it is called.

config PARAVIRT_SPINLOCKS
	bool "Paravirtualization layer for spinlocks"
	depends on PARAVIRT && SMP
	help
	  Paravirtualized spinlocks allow a pvops backend to replace the
	  spinlock implementation with something virtualization-friendly
	  (for example, block the virtual CPU rather than spinning).

	  It has a minimal impact on native kernels and gives a nice performance
	  benefit on paravirtualized KVM / Xen kernels.

	  If you are unsure how to answer this question, answer Y.

config X86_HV_CALLBACK_VECTOR
	def_bool n

source "arch/x86/xen/Kconfig"

config KVM_GUEST
	bool "KVM Guest support (including kvmclock)"
	depends on PARAVIRT
	select PARAVIRT_CLOCK
	select ARCH_CPUIDLE_HALTPOLL
	select X86_HV_CALLBACK_VECTOR
	default y
	help
	  This option enables various optimizations for running under the KVM
	  hypervisor. It includes a paravirtualized clock, so that instead
	  of relying on a PIT (or probably other) emulation by the
	  underlying device model, the host provides the guest with
	  timing infrastructure such as time of day, and system time

config ARCH_CPUIDLE_HALTPOLL
	def_bool n
	prompt "Disable host haltpoll when loading haltpoll driver"
	help
	  If virtualized under KVM, disable host haltpoll.

config PVH
	bool "Support for running PVH guests"
	help
	  This option enables the PVH entry point for guest virtual machines
	  as specified in the x86/HVM direct boot ABI.

config PARAVIRT_TIME_ACCOUNTING
	bool "Paravirtual steal time accounting"
	depends on PARAVIRT
	help
	  Select this option to enable fine granularity task steal time
	  accounting. Time spent executing other tasks in parallel with
	  the current vCPU is discounted from the vCPU power. To account for
	  that, there can be a small performance impact.

	  If in doubt, say N here.

config PARAVIRT_CLOCK
	bool

config JAILHOUSE_GUEST
	bool "Jailhouse non-root cell support"
	depends on X86_64 && PCI
	select X86_PM_TIMER
	help
	  This option allows to run Linux as guest in a Jailhouse non-root
	  cell. You can leave this option disabled if you only want to start
	  Jailhouse and run Linux afterwards in the root cell.

config ACRN_GUEST
	bool "ACRN Guest support"
	depends on X86_64
	select X86_HV_CALLBACK_VECTOR
	help
	  This option allows to run Linux as guest in the ACRN hypervisor. ACRN is
	  a flexible, lightweight reference open-source hypervisor, built with
	  real-time and safety-criticality in mind. It is built for embedded
	  IOT with small footprint and real-time features. More details can be
	  found in https://projectacrn.org/.

endif #HYPERVISOR_GUEST

source "arch/x86/Kconfig.cpu"

config HPET_TIMER
	def_bool X86_64
	prompt "HPET Timer Support" if X86_32
	help
	  Use the IA-PC HPET (High Precision Event Timer) to manage
	  time in preference to the PIT and RTC, if a HPET is
	  present.
	  HPET is the next generation timer replacing legacy 8254s.
	  The HPET provides a stable time base on SMP
	  systems, unlike the TSC, but it is more expensive to access,
	  as it is off-chip.  The interface used is documented
	  in the HPET spec, revision 1.

	  You can safely choose Y here.  However, HPET will only be
	  activated if the platform and the BIOS support this feature.
	  Otherwise the 8254 will be used for timing services.

	  Choose N to continue using the legacy 8254 timer.

config HPET_EMULATE_RTC
	def_bool y
	depends on HPET_TIMER && (RTC_DRV_CMOS=m || RTC_DRV_CMOS=y)

# Mark as expert because too many people got it wrong.
# The code disables itself when not needed.
config DMI
	default y
	select DMI_SCAN_MACHINE_NON_EFI_FALLBACK
	bool "Enable DMI scanning" if EXPERT
	help
	  Enabled scanning of DMI to identify machine quirks. Say Y
	  here unless you have verified that your setup is not
	  affected by entries in the DMI blacklist. Required by PNP
	  BIOS code.

config GART_IOMMU
	bool "Old AMD GART IOMMU support"
	select DMA_OPS
	select IOMMU_HELPER
	select SWIOTLB
	depends on X86_64 && PCI && AMD_NB
	help
	  Provides a driver for older AMD Athlon64/Opteron/Turion/Sempron
	  GART based hardware IOMMUs.

	  The GART supports full DMA access for devices with 32-bit access
	  limitations, on systems with more than 3 GB. This is usually needed
	  for USB, sound, many IDE/SATA chipsets and some other devices.

	  Newer systems typically have a modern AMD IOMMU, supported via
	  the CONFIG_AMD_IOMMU=y config option.

	  In normal configurations this driver is only active when needed:
	  there's more than 3 GB of memory and the system contains a
	  32-bit limited device.

	  If unsure, say Y.

config MAXSMP
	bool "Enable Maximum number of SMP Processors and NUMA Nodes"
	depends on X86_64 && SMP && DEBUG_KERNEL
	select CPUMASK_OFFSTACK
	help
	  Enable maximum number of CPUS and NUMA Nodes for this architecture.
	  If unsure, say N.

#
# The maximum number of CPUs supported:
#
# The main config value is NR_CPUS, which defaults to NR_CPUS_DEFAULT,
# and which can be configured interactively in the
# [NR_CPUS_RANGE_BEGIN ... NR_CPUS_RANGE_END] range.
#
# The ranges are different on 32-bit and 64-bit kernels, depending on
# hardware capabilities and scalability features of the kernel.
#
# ( If MAXSMP is enabled we just use the highest possible value and disable
#   interactive configuration. )
#

config NR_CPUS_RANGE_BEGIN
	int
	default NR_CPUS_RANGE_END if MAXSMP
	default    1 if !SMP
	default    2

config NR_CPUS_RANGE_END
	int
	depends on X86_32
	default   64 if  SMP &&  X86_BIGSMP
	default    8 if  SMP && !X86_BIGSMP
	default    1 if !SMP

config NR_CPUS_RANGE_END
	int
	depends on X86_64
	default 8192 if  SMP && CPUMASK_OFFSTACK
	default  512 if  SMP && !CPUMASK_OFFSTACK
	default    1 if !SMP

config NR_CPUS_DEFAULT
	int
	depends on X86_32
	default   32 if  X86_BIGSMP
	default    8 if  SMP
	default    1 if !SMP

config NR_CPUS_DEFAULT
	int
	depends on X86_64
	default 8192 if  MAXSMP
	default   64 if  SMP
	default    1 if !SMP

config NR_CPUS
	int "Maximum number of CPUs" if SMP && !MAXSMP
	range NR_CPUS_RANGE_BEGIN NR_CPUS_RANGE_END
	default NR_CPUS_DEFAULT
	help
	  This allows you to specify the maximum number of CPUs which this
	  kernel will support.  If CPUMASK_OFFSTACK is enabled, the maximum
	  supported value is 8192, otherwise the maximum value is 512.  The
	  minimum value which makes sense is 2.

	  This is purely to save memory: each supported CPU adds about 8KB
	  to the kernel image.

config SCHED_SMT
	def_bool y if SMP

config SCHED_MC
	def_bool y
	prompt "Multi-core scheduler support"
	depends on SMP
	help
	  Multi-core scheduler support improves the CPU scheduler's decision
	  making when dealing with multi-core CPU chips at a cost of slightly
	  increased overhead in some places. If unsure say N here.

config SCHED_MC_PRIO
	bool "CPU core priorities scheduler support"
	depends on SCHED_MC && CPU_SUP_INTEL
	select X86_INTEL_PSTATE
	select CPU_FREQ
	default y
	help
	  Intel Turbo Boost Max Technology 3.0 enabled CPUs have a
	  core ordering determined at manufacturing time, which allows
	  certain cores to reach higher turbo frequencies (when running
	  single threaded workloads) than others.

	  Enabling this kernel feature teaches the scheduler about
	  the TBM3 (aka ITMT) priority order of the CPU cores and adjusts the
	  scheduler's CPU selection logic accordingly, so that higher
	  overall system performance can be achieved.

	  This feature will have no effect on CPUs without this feature.

	  If unsure say Y here.

config UP_LATE_INIT
	def_bool y
	depends on !SMP && X86_LOCAL_APIC

config X86_UP_APIC
	bool "Local APIC support on uniprocessors" if !PCI_MSI
	default PCI_MSI
	depends on X86_32 && !SMP && !X86_32_NON_STANDARD
	help
	  A local APIC (Advanced Programmable Interrupt Controller) is an
	  integrated interrupt controller in the CPU. If you have a single-CPU
	  system which has a processor with a local APIC, you can say Y here to
	  enable and use it. If you say Y here even though your machine doesn't
	  have a local APIC, then the kernel will still run with no slowdown at
	  all. The local APIC supports CPU-generated self-interrupts (timer,
	  performance counters), and the NMI watchdog which detects hard
	  lockups.

config X86_UP_IOAPIC
	bool "IO-APIC support on uniprocessors"
	depends on X86_UP_APIC
	help
	  An IO-APIC (I/O Advanced Programmable Interrupt Controller) is an
	  SMP-capable replacement for PC-style interrupt controllers. Most
	  SMP systems and many recent uniprocessor systems have one.

	  If you have a single-CPU system with an IO-APIC, you can say Y here
	  to use it. If you say Y here even though your machine doesn't have
	  an IO-APIC, then the kernel will still run with no slowdown at all.

config X86_LOCAL_APIC
	def_bool y
	depends on X86_64 || SMP || X86_32_NON_STANDARD || X86_UP_APIC || PCI_MSI
	select IRQ_DOMAIN_HIERARCHY
	select PCI_MSI_IRQ_DOMAIN if PCI_MSI

config X86_IO_APIC
	def_bool y
	depends on X86_LOCAL_APIC || X86_UP_IOAPIC

config X86_REROUTE_FOR_BROKEN_BOOT_IRQS
	bool "Reroute for broken boot IRQs"
	depends on X86_IO_APIC
	help
	  This option enables a workaround that fixes a source of
	  spurious interrupts. This is recommended when threaded
	  interrupt handling is used on systems where the generation of
	  superfluous "boot interrupts" cannot be disabled.

	  Some chipsets generate a legacy INTx "boot IRQ" when the IRQ
	  entry in the chipset's IO-APIC is masked (as, e.g. the RT
	  kernel does during interrupt handling). On chipsets where this
	  boot IRQ generation cannot be disabled, this workaround keeps
	  the original IRQ line masked so that only the equivalent "boot
	  IRQ" is delivered to the CPUs. The workaround also tells the
	  kernel to set up the IRQ handler on the boot IRQ line. In this
	  way only one interrupt is delivered to the kernel. Otherwise
	  the spurious second interrupt may cause the kernel to bring
	  down (vital) interrupt lines.

	  Only affects "broken" chipsets. Interrupt sharing may be
	  increased on these systems.

config X86_MCE
	bool "Machine Check / overheating reporting"
	select GENERIC_ALLOCATOR
	default y
	help
	  Machine Check support allows the processor to notify the
	  kernel if it detects a problem (e.g. overheating, data corruption).
	  The action the kernel takes depends on the severity of the problem,
	  ranging from warning messages to halting the machine.

config X86_MCELOG_LEGACY
	bool "Support for deprecated /dev/mcelog character device"
	depends on X86_MCE
	help
	  Enable support for /dev/mcelog which is needed by the old mcelog
	  userspace logging daemon. Consider switching to the new generation
	  rasdaemon solution.

config X86_MCE_INTEL
	def_bool y
	prompt "Intel MCE features"
	depends on X86_MCE && X86_LOCAL_APIC
	help
	   Additional support for intel specific MCE features such as
	   the thermal monitor.

config X86_MCE_AMD
	def_bool y
	prompt "AMD MCE features"
	depends on X86_MCE && X86_LOCAL_APIC && AMD_NB
	help
	   Additional support for AMD specific MCE features such as
	   the DRAM Error Threshold.

config X86_ANCIENT_MCE
	bool "Support for old Pentium 5 / WinChip machine checks"
	depends on X86_32 && X86_MCE
	help
	  Include support for machine check handling on old Pentium 5 or WinChip
	  systems. These typically need to be enabled explicitly on the command
	  line.

config X86_MCE_THRESHOLD
	depends on X86_MCE_AMD || X86_MCE_INTEL
	def_bool y

config X86_MCE_INJECT
	depends on X86_MCE && X86_LOCAL_APIC && DEBUG_FS
	tristate "Machine check injector support"
	help
	  Provide support for injecting machine checks for testing purposes.
	  If you don't know what a machine check is and you don't do kernel
	  QA it is safe to say n.

source "arch/x86/events/Kconfig"

config X86_LEGACY_VM86
	bool "Legacy VM86 support"
	depends on X86_32
	help
	  This option allows user programs to put the CPU into V8086
	  mode, which is an 80286-era approximation of 16-bit real mode.

	  Some very old versions of X and/or vbetool require this option
	  for user mode setting.  Similarly, DOSEMU will use it if
	  available to accelerate real mode DOS programs.  However, any
	  recent version of DOSEMU, X, or vbetool should be fully
	  functional even without kernel VM86 support, as they will all
	  fall back to software emulation. Nevertheless, if you are using
	  a 16-bit DOS program where 16-bit performance matters, vm86
	  mode might be faster than emulation and you might want to
	  enable this option.

	  Note that any app that works on a 64-bit kernel is unlikely to
	  need this option, as 64-bit kernels don't, and can't, support
	  V8086 mode. This option is also unrelated to 16-bit protected
	  mode and is not needed to run most 16-bit programs under Wine.

	  Enabling this option increases the complexity of the kernel
	  and slows down exception handling a tiny bit.

	  If unsure, say N here.

config VM86
	bool
	default X86_LEGACY_VM86

config X86_16BIT
	bool "Enable support for 16-bit segments" if EXPERT
	default y
	depends on MODIFY_LDT_SYSCALL
	help
	  This option is required by programs like Wine to run 16-bit
	  protected mode legacy code on x86 processors.  Disabling
	  this option saves about 300 bytes on i386, or around 6K text
	  plus 16K runtime memory on x86-64,

config X86_ESPFIX32
	def_bool y
	depends on X86_16BIT && X86_32

config X86_ESPFIX64
	def_bool y
	depends on X86_16BIT && X86_64

config X86_VSYSCALL_EMULATION
	bool "Enable vsyscall emulation" if EXPERT
	default y
	depends on X86_64
	help
	 This enables emulation of the legacy vsyscall page.  Disabling
	 it is roughly equivalent to booting with vsyscall=none, except
	 that it will also disable the helpful warning if a program
	 tries to use a vsyscall.  With this option set to N, offending
	 programs will just segfault, citing addresses of the form
	 0xffffffffff600?00.

	 This option is required by many programs built before 2013, and
	 care should be used even with newer programs if set to N.

	 Disabling this option saves about 7K of kernel size and
	 possibly 4K of additional runtime pagetable memory.

config X86_IOPL_IOPERM
	bool "IOPERM and IOPL Emulation"
	default y
	help
	  This enables the ioperm() and iopl() syscalls which are necessary
	  for legacy applications.

	  Legacy IOPL support is an overbroad mechanism which allows user
	  space aside of accessing all 65536 I/O ports also to disable
	  interrupts. To gain this access the caller needs CAP_SYS_RAWIO
	  capabilities and permission from potentially active security
	  modules.

	  The emulation restricts the functionality of the syscall to
	  only allowing the full range I/O port access, but prevents the
	  ability to disable interrupts from user space which would be
	  granted if the hardware IOPL mechanism would be used.

config TOSHIBA
	tristate "Toshiba Laptop support"
	depends on X86_32
	help
	  This adds a driver to safely access the System Management Mode of
	  the CPU on Toshiba portables with a genuine Toshiba BIOS. It does
	  not work on models with a Phoenix BIOS. The System Management Mode
	  is used to set the BIOS and power saving options on Toshiba portables.

	  For information on utilities to make use of this driver see the
	  Toshiba Linux utilities web site at:
	  <http://www.buzzard.org.uk/toshiba/>.

	  Say Y if you intend to run this kernel on a Toshiba portable.
	  Say N otherwise.

config I8K
	tristate "Dell i8k legacy laptop support"
	select HWMON
	select SENSORS_DELL_SMM
	help
	  This option enables legacy /proc/i8k userspace interface in hwmon
	  dell-smm-hwmon driver. Character file /proc/i8k reports bios version,
	  temperature and allows controlling fan speeds of Dell laptops via
	  System Management Mode. For old Dell laptops (like Dell Inspiron 8000)
	  it reports also power and hotkey status. For fan speed control is
	  needed userspace package i8kutils.

	  Say Y if you intend to run this kernel on old Dell laptops or want to
	  use userspace package i8kutils.
	  Say N otherwise.

config X86_REBOOTFIXUPS
	bool "Enable X86 board specific fixups for reboot"
	depends on X86_32
	help
	  This enables chipset and/or board specific fixups to be done
	  in order to get reboot to work correctly. This is only needed on
	  some combinations of hardware and BIOS. The symptom, for which
	  this config is intended, is when reboot ends with a stalled/hung
	  system.

	  Currently, the only fixup is for the Geode machines using
	  CS5530A and CS5536 chipsets and the RDC R-321x SoC.

	  Say Y if you want to enable the fixup. Currently, it's safe to
	  enable this option even if you don't need it.
	  Say N otherwise.

config MICROCODE
	bool "CPU microcode loading support"
	default y
	depends on CPU_SUP_AMD || CPU_SUP_INTEL
	help
	  If you say Y here, you will be able to update the microcode on
	  Intel and AMD processors. The Intel support is for the IA32 family,
	  e.g. Pentium Pro, Pentium II, Pentium III, Pentium 4, Xeon etc. The
	  AMD support is for families 0x10 and later. You will obviously need
	  the actual microcode binary data itself which is not shipped with
	  the Linux kernel.

	  The preferred method to load microcode from a detached initrd is described
	  in Documentation/x86/microcode.rst. For that you need to enable
	  CONFIG_BLK_DEV_INITRD in order for the loader to be able to scan the
	  initrd for microcode blobs.

	  In addition, you can build the microcode into the kernel. For that you
	  need to add the vendor-supplied microcode to the CONFIG_EXTRA_FIRMWARE
	  config option.

config MICROCODE_INTEL
	bool "Intel microcode loading support"
	depends on MICROCODE
	default MICROCODE
	help
	  This options enables microcode patch loading support for Intel
	  processors.

	  For the current Intel microcode data package go to
	  <https://downloadcenter.intel.com> and search for
	  'Linux Processor Microcode Data File'.

config MICROCODE_AMD
	bool "AMD microcode loading support"
	depends on MICROCODE
	help
	  If you select this option, microcode patch loading support for AMD
	  processors will be enabled.

config MICROCODE_OLD_INTERFACE
	bool "Ancient loading interface (DEPRECATED)"
	default n
	depends on MICROCODE
	help
	  DO NOT USE THIS! This is the ancient /dev/cpu/microcode interface
	  which was used by userspace tools like iucode_tool and microcode.ctl.
	  It is inadequate because it runs too late to be able to properly
	  load microcode on a machine and it needs special tools. Instead, you
	  should've switched to the early loading method with the initrd or
	  builtin microcode by now: Documentation/x86/microcode.rst

config X86_MSR
	tristate "/dev/cpu/*/msr - Model-specific register support"
	help
	  This device gives privileged processes access to the x86
	  Model-Specific Registers (MSRs).  It is a character device with
	  major 202 and minors 0 to 31 for /dev/cpu/0/msr to /dev/cpu/31/msr.
	  MSR accesses are directed to a specific CPU on multi-processor
	  systems.

config X86_CPUID
	tristate "/dev/cpu/*/cpuid - CPU information support"
	help
	  This device gives processes access to the x86 CPUID instruction to
	  be executed on a specific processor.  It is a character device
	  with major 203 and minors 0 to 31 for /dev/cpu/0/cpuid to
	  /dev/cpu/31/cpuid.

choice
	prompt "High Memory Support"
	default HIGHMEM4G
	depends on X86_32

config NOHIGHMEM
	bool "off"
	help
	  Linux can use up to 64 Gigabytes of physical memory on x86 systems.
	  However, the address space of 32-bit x86 processors is only 4
	  Gigabytes large. That means that, if you have a large amount of
	  physical memory, not all of it can be "permanently mapped" by the
	  kernel. The physical memory that's not permanently mapped is called
	  "high memory".

	  If you are compiling a kernel which will never run on a machine with
	  more than 1 Gigabyte total physical RAM, answer "off" here (default
	  choice and suitable for most users). This will result in a "3GB/1GB"
	  split: 3GB are mapped so that each process sees a 3GB virtual memory
	  space and the remaining part of the 4GB virtual memory space is used
	  by the kernel to permanently map as much physical memory as
	  possible.

	  If the machine has between 1 and 4 Gigabytes physical RAM, then
	  answer "4GB" here.

	  If more than 4 Gigabytes is used then answer "64GB" here. This
	  selection turns Intel PAE (Physical Address Extension) mode on.
	  PAE implements 3-level paging on IA32 processors. PAE is fully
	  supported by Linux, PAE mode is implemented on all recent Intel
	  processors (Pentium Pro and better). NOTE: If you say "64GB" here,
	  then the kernel will not boot on CPUs that don't support PAE!

	  The actual amount of total physical memory will either be
	  auto detected or can be forced by using a kernel command line option
	  such as "mem=256M". (Try "man bootparam" or see the documentation of
	  your boot loader (lilo or loadlin) about how to pass options to the
	  kernel at boot time.)

	  If unsure, say "off".

config HIGHMEM4G
	bool "4GB"
	help
	  Select this if you have a 32-bit processor and between 1 and 4
	  gigabytes of physical RAM.

config HIGHMEM64G
	bool "64GB"
	depends on !M486SX && !M486 && !M586 && !M586TSC && !M586MMX && !MGEODE_LX && !MGEODEGX1 && !MCYRIXIII && !MELAN && !MWINCHIPC6 && !MWINCHIP3D && !MK6
	select X86_PAE
	help
	  Select this if you have a 32-bit processor and more than 4
	  gigabytes of physical RAM.

endchoice

choice
	prompt "Memory split" if EXPERT
	default VMSPLIT_3G
	depends on X86_32
	help
	  Select the desired split between kernel and user memory.

	  If the address range available to the kernel is less than the
	  physical memory installed, the remaining memory will be available
	  as "high memory". Accessing high memory is a little more costly
	  than low memory, as it needs to be mapped into the kernel first.
	  Note that increasing the kernel address space limits the range
	  available to user programs, making the address space there
	  tighter.  Selecting anything other than the default 3G/1G split
	  will also likely make your kernel incompatible with binary-only
	  kernel modules.

	  If you are not absolutely sure what you are doing, leave this
	  option alone!

	config VMSPLIT_3G
		bool "3G/1G user/kernel split"
	config VMSPLIT_3G_OPT
		depends on !X86_PAE
		bool "3G/1G user/kernel split (for full 1G low memory)"
	config VMSPLIT_2G
		bool "2G/2G user/kernel split"
	config VMSPLIT_2G_OPT
		depends on !X86_PAE
		bool "2G/2G user/kernel split (for full 2G low memory)"
	config VMSPLIT_1G
		bool "1G/3G user/kernel split"
endchoice

config PAGE_OFFSET
	hex
	default 0xB0000000 if VMSPLIT_3G_OPT
	default 0x80000000 if VMSPLIT_2G
	default 0x78000000 if VMSPLIT_2G_OPT
	default 0x40000000 if VMSPLIT_1G
	default 0xC0000000
	depends on X86_32

config HIGHMEM
	def_bool y
	depends on X86_32 && (HIGHMEM64G || HIGHMEM4G)

config X86_PAE
	bool "PAE (Physical Address Extension) Support"
	depends on X86_32 && !HIGHMEM4G
	select PHYS_ADDR_T_64BIT
	select SWIOTLB
	help
	  PAE is required for NX support, and furthermore enables
	  larger swapspace support for non-overcommit purposes. It
	  has the cost of more pagetable lookup overhead, and also
	  consumes more pagetable space per process.

config X86_5LEVEL
	bool "Enable 5-level page tables support"
	default y
	select DYNAMIC_MEMORY_LAYOUT
	select SPARSEMEM_VMEMMAP
	depends on X86_64
	help
	  5-level paging enables access to larger address space:
	  upto 128 PiB of virtual address space and 4 PiB of
	  physical address space.

	  It will be supported by future Intel CPUs.

	  A kernel with the option enabled can be booted on machines that
	  support 4- or 5-level paging.

	  See Documentation/x86/x86_64/5level-paging.rst for more
	  information.

	  Say N if unsure.

config X86_DIRECT_GBPAGES
	def_bool y
	depends on X86_64
	help
	  Certain kernel features effectively disable kernel
	  linear 1 GB mappings (even if the CPU otherwise
	  supports them), so don't confuse the user by printing
	  that we have them enabled.

config X86_CPA_STATISTICS
	bool "Enable statistic for Change Page Attribute"
	depends on DEBUG_FS
	help
	  Expose statistics about the Change Page Attribute mechanism, which
	  helps to determine the effectiveness of preserving large and huge
	  page mappings when mapping protections are changed.

config AMD_MEM_ENCRYPT
	bool "AMD Secure Memory Encryption (SME) support"
	depends on X86_64 && CPU_SUP_AMD
	select DMA_COHERENT_POOL
	select DYNAMIC_PHYSICAL_MASK
	select ARCH_USE_MEMREMAP_PROT
	select ARCH_HAS_FORCE_DMA_UNENCRYPTED
	select INSTRUCTION_DECODER
<<<<<<< HEAD
=======
	select ARCH_HAS_RESTRICTED_VIRTIO_MEMORY_ACCESS
>>>>>>> 3b17187f
	select ARCH_HAS_CC_PLATFORM
	help
	  Say yes to enable support for the encryption of system memory.
	  This requires an AMD processor that supports Secure Memory
	  Encryption (SME).

config AMD_MEM_ENCRYPT_ACTIVE_BY_DEFAULT
	bool "Activate AMD Secure Memory Encryption (SME) by default"
	depends on AMD_MEM_ENCRYPT
	help
	  Say yes to have system memory encrypted by default if running on
	  an AMD processor that supports Secure Memory Encryption (SME).

	  If set to Y, then the encryption of system memory can be
	  deactivated with the mem_encrypt=off command line option.

	  If set to N, then the encryption of system memory can be
	  activated with the mem_encrypt=on command line option.

# Common NUMA Features
config NUMA
	bool "NUMA Memory Allocation and Scheduler Support"
	depends on SMP
	depends on X86_64 || (X86_32 && HIGHMEM64G && X86_BIGSMP)
	default y if X86_BIGSMP
	help
	  Enable NUMA (Non-Uniform Memory Access) support.

	  The kernel will try to allocate memory used by a CPU on the
	  local memory controller of the CPU and add some more
	  NUMA awareness to the kernel.

	  For 64-bit this is recommended if the system is Intel Core i7
	  (or later), AMD Opteron, or EM64T NUMA.

	  For 32-bit this is only needed if you boot a 32-bit
	  kernel on a 64-bit NUMA platform.

	  Otherwise, you should say N.

config AMD_NUMA
	def_bool y
	prompt "Old style AMD Opteron NUMA detection"
	depends on X86_64 && NUMA && PCI
	help
	  Enable AMD NUMA node topology detection.  You should say Y here if
	  you have a multi processor AMD system. This uses an old method to
	  read the NUMA configuration directly from the builtin Northbridge
	  of Opteron. It is recommended to use X86_64_ACPI_NUMA instead,
	  which also takes priority if both are compiled in.

config X86_64_ACPI_NUMA
	def_bool y
	prompt "ACPI NUMA detection"
	depends on X86_64 && NUMA && ACPI && PCI
	select ACPI_NUMA
	help
	  Enable ACPI SRAT based node topology detection.

config NUMA_EMU
	bool "NUMA emulation"
	depends on NUMA
	help
	  Enable NUMA emulation. A flat machine will be split
	  into virtual nodes when booted with "numa=fake=N", where N is the
	  number of nodes. This is only useful for debugging.

config NODES_SHIFT
	int "Maximum NUMA Nodes (as a power of 2)" if !MAXSMP
	range 1 10
	default "10" if MAXSMP
	default "6" if X86_64
	default "3"
	depends on NUMA
	help
	  Specify the maximum number of NUMA Nodes available on the target
	  system.  Increases memory reserved to accommodate various tables.

config ARCH_FLATMEM_ENABLE
	def_bool y
	depends on X86_32 && !NUMA

config ARCH_SPARSEMEM_ENABLE
	def_bool y
	depends on X86_64 || NUMA || X86_32 || X86_32_NON_STANDARD
	select SPARSEMEM_STATIC if X86_32
	select SPARSEMEM_VMEMMAP_ENABLE if X86_64

config ARCH_SPARSEMEM_DEFAULT
	def_bool X86_64 || (NUMA && X86_32)

config ARCH_SELECT_MEMORY_MODEL
	def_bool y
	depends on ARCH_SPARSEMEM_ENABLE

config ARCH_MEMORY_PROBE
	bool "Enable sysfs memory/probe interface"
	depends on X86_64 && MEMORY_HOTPLUG
	help
	  This option enables a sysfs memory/probe interface for testing.
	  See Documentation/admin-guide/mm/memory-hotplug.rst for more information.
	  If you are unsure how to answer this question, answer N.

config ARCH_PROC_KCORE_TEXT
	def_bool y
	depends on X86_64 && PROC_KCORE

config ILLEGAL_POINTER_VALUE
	hex
	default 0 if X86_32
	default 0xdead000000000000 if X86_64

config X86_PMEM_LEGACY_DEVICE
	bool

config X86_PMEM_LEGACY
	tristate "Support non-standard NVDIMMs and ADR protected memory"
	depends on PHYS_ADDR_T_64BIT
	depends on BLK_DEV
	select X86_PMEM_LEGACY_DEVICE
	select NUMA_KEEP_MEMINFO if NUMA
	select LIBNVDIMM
	help
	  Treat memory marked using the non-standard e820 type of 12 as used
	  by the Intel Sandy Bridge-EP reference BIOS as protected memory.
	  The kernel will offer these regions to the 'pmem' driver so
	  they can be used for persistent storage.

	  Say Y if unsure.

config HIGHPTE
	bool "Allocate 3rd-level pagetables from highmem"
	depends on HIGHMEM
	help
	  The VM uses one page table entry for each page of physical memory.
	  For systems with a lot of RAM, this can be wasteful of precious
	  low memory.  Setting this option will put user-space page table
	  entries in high memory.

config X86_CHECK_BIOS_CORRUPTION
	bool "Check for low memory corruption"
	help
	  Periodically check for memory corruption in low memory, which
	  is suspected to be caused by BIOS.  Even when enabled in the
	  configuration, it is disabled at runtime.  Enable it by
	  setting "memory_corruption_check=1" on the kernel command
	  line.  By default it scans the low 64k of memory every 60
	  seconds; see the memory_corruption_check_size and
	  memory_corruption_check_period parameters in
	  Documentation/admin-guide/kernel-parameters.rst to adjust this.

	  When enabled with the default parameters, this option has
	  almost no overhead, as it reserves a relatively small amount
	  of memory and scans it infrequently.  It both detects corruption
	  and prevents it from affecting the running system.

	  It is, however, intended as a diagnostic tool; if repeatable
	  BIOS-originated corruption always affects the same memory,
	  you can use memmap= to prevent the kernel from using that
	  memory.

config X86_BOOTPARAM_MEMORY_CORRUPTION_CHECK
	bool "Set the default setting of memory_corruption_check"
	depends on X86_CHECK_BIOS_CORRUPTION
	default y
	help
	  Set whether the default state of memory_corruption_check is
	  on or off.

config MATH_EMULATION
	bool
	depends on MODIFY_LDT_SYSCALL
	prompt "Math emulation" if X86_32 && (M486SX || MELAN)
	help
	  Linux can emulate a math coprocessor (used for floating point
	  operations) if you don't have one. 486DX and Pentium processors have
	  a math coprocessor built in, 486SX and 386 do not, unless you added
	  a 487DX or 387, respectively. (The messages during boot time can
	  give you some hints here ["man dmesg"].) Everyone needs either a
	  coprocessor or this emulation.

	  If you don't have a math coprocessor, you need to say Y here; if you
	  say Y here even though you have a coprocessor, the coprocessor will
	  be used nevertheless. (This behavior can be changed with the kernel
	  command line option "no387", which comes handy if your coprocessor
	  is broken. Try "man bootparam" or see the documentation of your boot
	  loader (lilo or loadlin) about how to pass options to the kernel at
	  boot time.) This means that it is a good idea to say Y here if you
	  intend to use this kernel on different machines.

	  More information about the internals of the Linux math coprocessor
	  emulation can be found in <file:arch/x86/math-emu/README>.

	  If you are not sure, say Y; apart from resulting in a 66 KB bigger
	  kernel, it won't hurt.

config MTRR
	def_bool y
	prompt "MTRR (Memory Type Range Register) support" if EXPERT
	help
	  On Intel P6 family processors (Pentium Pro, Pentium II and later)
	  the Memory Type Range Registers (MTRRs) may be used to control
	  processor access to memory ranges. This is most useful if you have
	  a video (VGA) card on a PCI or AGP bus. Enabling write-combining
	  allows bus write transfers to be combined into a larger transfer
	  before bursting over the PCI/AGP bus. This can increase performance
	  of image write operations 2.5 times or more. Saying Y here creates a
	  /proc/mtrr file which may be used to manipulate your processor's
	  MTRRs. Typically the X server should use this.

	  This code has a reasonably generic interface so that similar
	  control registers on other processors can be easily supported
	  as well:

	  The Cyrix 6x86, 6x86MX and M II processors have Address Range
	  Registers (ARRs) which provide a similar functionality to MTRRs. For
	  these, the ARRs are used to emulate the MTRRs.
	  The AMD K6-2 (stepping 8 and above) and K6-3 processors have two
	  MTRRs. The Centaur C6 (WinChip) has 8 MCRs, allowing
	  write-combining. All of these processors are supported by this code
	  and it makes sense to say Y here if you have one of them.

	  Saying Y here also fixes a problem with buggy SMP BIOSes which only
	  set the MTRRs for the boot CPU and not for the secondary CPUs. This
	  can lead to all sorts of problems, so it's good to say Y here.

	  You can safely say Y even if your machine doesn't have MTRRs, you'll
	  just add about 9 KB to your kernel.

	  See <file:Documentation/x86/mtrr.rst> for more information.

config MTRR_SANITIZER
	def_bool y
	prompt "MTRR cleanup support"
	depends on MTRR
	help
	  Convert MTRR layout from continuous to discrete, so X drivers can
	  add writeback entries.

	  Can be disabled with disable_mtrr_cleanup on the kernel command line.
	  The largest mtrr entry size for a continuous block can be set with
	  mtrr_chunk_size.

	  If unsure, say Y.

config MTRR_SANITIZER_ENABLE_DEFAULT
	int "MTRR cleanup enable value (0-1)"
	range 0 1
	default "0"
	depends on MTRR_SANITIZER
	help
	  Enable mtrr cleanup default value

config MTRR_SANITIZER_SPARE_REG_NR_DEFAULT
	int "MTRR cleanup spare reg num (0-7)"
	range 0 7
	default "1"
	depends on MTRR_SANITIZER
	help
	  mtrr cleanup spare entries default, it can be changed via
	  mtrr_spare_reg_nr=N on the kernel command line.

config X86_PAT
	def_bool y
	prompt "x86 PAT support" if EXPERT
	depends on MTRR
	help
	  Use PAT attributes to setup page level cache control.

	  PATs are the modern equivalents of MTRRs and are much more
	  flexible than MTRRs.

	  Say N here if you see bootup problems (boot crash, boot hang,
	  spontaneous reboots) or a non-working video driver.

	  If unsure, say Y.

config ARCH_USES_PG_UNCACHED
	def_bool y
	depends on X86_PAT

config ARCH_RANDOM
	def_bool y
	prompt "x86 architectural random number generator" if EXPERT
	help
	  Enable the x86 architectural RDRAND instruction
	  (Intel Bull Mountain technology) to generate random numbers.
	  If supported, this is a high bandwidth, cryptographically
	  secure hardware random number generator.

config X86_SMAP
	def_bool y
	prompt "Supervisor Mode Access Prevention" if EXPERT
	help
	  Supervisor Mode Access Prevention (SMAP) is a security
	  feature in newer Intel processors.  There is a small
	  performance cost if this enabled and turned on; there is
	  also a small increase in the kernel size if this is enabled.

	  If unsure, say Y.

config X86_UMIP
	def_bool y
	prompt "User Mode Instruction Prevention" if EXPERT
	help
	  User Mode Instruction Prevention (UMIP) is a security feature in
	  some x86 processors. If enabled, a general protection fault is
	  issued if the SGDT, SLDT, SIDT, SMSW or STR instructions are
	  executed in user mode. These instructions unnecessarily expose
	  information about the hardware state.

	  The vast majority of applications do not use these instructions.
	  For the very few that do, software emulation is provided in
	  specific cases in protected and virtual-8086 modes. Emulated
	  results are dummy.

config X86_INTEL_MEMORY_PROTECTION_KEYS
	prompt "Memory Protection Keys"
	def_bool y
	# Note: only available in 64-bit mode
	depends on X86_64 && (CPU_SUP_INTEL || CPU_SUP_AMD)
	select ARCH_USES_HIGH_VMA_FLAGS
	select ARCH_HAS_PKEYS
	help
	  Memory Protection Keys provides a mechanism for enforcing
	  page-based protections, but without requiring modification of the
	  page tables when an application changes protection domains.

	  For details, see Documentation/core-api/protection-keys.rst

	  If unsure, say y.

choice
	prompt "TSX enable mode"
	depends on CPU_SUP_INTEL
	default X86_INTEL_TSX_MODE_OFF
	help
	  Intel's TSX (Transactional Synchronization Extensions) feature
	  allows to optimize locking protocols through lock elision which
	  can lead to a noticeable performance boost.

	  On the other hand it has been shown that TSX can be exploited
	  to form side channel attacks (e.g. TAA) and chances are there
	  will be more of those attacks discovered in the future.

	  Therefore TSX is not enabled by default (aka tsx=off). An admin
	  might override this decision by tsx=on the command line parameter.
	  Even with TSX enabled, the kernel will attempt to enable the best
	  possible TAA mitigation setting depending on the microcode available
	  for the particular machine.

	  This option allows to set the default tsx mode between tsx=on, =off
	  and =auto. See Documentation/admin-guide/kernel-parameters.txt for more
	  details.

	  Say off if not sure, auto if TSX is in use but it should be used on safe
	  platforms or on if TSX is in use and the security aspect of tsx is not
	  relevant.

config X86_INTEL_TSX_MODE_OFF
	bool "off"
	help
	  TSX is disabled if possible - equals to tsx=off command line parameter.

config X86_INTEL_TSX_MODE_ON
	bool "on"
	help
	  TSX is always enabled on TSX capable HW - equals the tsx=on command
	  line parameter.

config X86_INTEL_TSX_MODE_AUTO
	bool "auto"
	help
	  TSX is enabled on TSX capable HW that is believed to be safe against
	  side channel attacks- equals the tsx=auto command line parameter.
endchoice

config X86_SGX
	bool "Software Guard eXtensions (SGX)"
	depends on X86_64 && CPU_SUP_INTEL
	depends on CRYPTO=y
	depends on CRYPTO_SHA256=y
	select SRCU
	select MMU_NOTIFIER
	select NUMA_KEEP_MEMINFO if NUMA
	help
	  Intel(R) Software Guard eXtensions (SGX) is a set of CPU instructions
	  that can be used by applications to set aside private regions of code
	  and data, referred to as enclaves. An enclave's private memory can
	  only be accessed by code running within the enclave. Accesses from
	  outside the enclave, including other enclaves, are disallowed by
	  hardware.

	  If unsure, say N.

config EFI
	bool "EFI runtime service support"
	depends on ACPI
	select UCS2_STRING
	select EFI_RUNTIME_WRAPPERS
	help
	  This enables the kernel to use EFI runtime services that are
	  available (such as the EFI variable services).

	  This option is only useful on systems that have EFI firmware.
	  In addition, you should use the latest ELILO loader available
	  at <http://elilo.sourceforge.net> in order to take advantage
	  of EFI runtime services. However, even with this option, the
	  resultant kernel should continue to boot on existing non-EFI
	  platforms.

config EFI_STUB
	bool "EFI stub support"
	depends on EFI && !X86_USE_3DNOW
	depends on $(cc-option,-mabi=ms) || X86_32
	select RELOCATABLE
	help
	  This kernel feature allows a bzImage to be loaded directly
	  by EFI firmware without the use of a bootloader.

	  See Documentation/admin-guide/efi-stub.rst for more information.

config EFI_MIXED
	bool "EFI mixed-mode support"
	depends on EFI_STUB && X86_64
	help
	   Enabling this feature allows a 64-bit kernel to be booted
	   on a 32-bit firmware, provided that your CPU supports 64-bit
	   mode.

	   Note that it is not possible to boot a mixed-mode enabled
	   kernel via the EFI boot stub - a bootloader that supports
	   the EFI handover protocol must be used.

	   If unsure, say N.

source "kernel/Kconfig.hz"

config KEXEC
	bool "kexec system call"
	select KEXEC_CORE
	help
	  kexec is a system call that implements the ability to shutdown your
	  current kernel, and to start another kernel.  It is like a reboot
	  but it is independent of the system firmware.   And like a reboot
	  you can start any kernel with it, not just Linux.

	  The name comes from the similarity to the exec system call.

	  It is an ongoing process to be certain the hardware in a machine
	  is properly shutdown, so do not be surprised if this code does not
	  initially work for you.  As of this writing the exact hardware
	  interface is strongly in flux, so no good recommendation can be
	  made.

config KEXEC_FILE
	bool "kexec file based system call"
	select KEXEC_CORE
	select BUILD_BIN2C
	depends on X86_64
	depends on CRYPTO=y
	depends on CRYPTO_SHA256=y
	help
	  This is new version of kexec system call. This system call is
	  file based and takes file descriptors as system call argument
	  for kernel and initramfs as opposed to list of segments as
	  accepted by previous system call.

config ARCH_HAS_KEXEC_PURGATORY
	def_bool KEXEC_FILE

config KEXEC_SIG
	bool "Verify kernel signature during kexec_file_load() syscall"
	depends on KEXEC_FILE
	help

	  This option makes the kexec_file_load() syscall check for a valid
	  signature of the kernel image.  The image can still be loaded without
	  a valid signature unless you also enable KEXEC_SIG_FORCE, though if
	  there's a signature that we can check, then it must be valid.

	  In addition to this option, you need to enable signature
	  verification for the corresponding kernel image type being
	  loaded in order for this to work.

config KEXEC_SIG_FORCE
	bool "Require a valid signature in kexec_file_load() syscall"
	depends on KEXEC_SIG
	help
	  This option makes kernel signature verification mandatory for
	  the kexec_file_load() syscall.

config KEXEC_BZIMAGE_VERIFY_SIG
	bool "Enable bzImage signature verification support"
	depends on KEXEC_SIG
	depends on SIGNED_PE_FILE_VERIFICATION
	select SYSTEM_TRUSTED_KEYRING
	help
	  Enable bzImage signature verification support.

config CRASH_DUMP
	bool "kernel crash dumps"
	depends on X86_64 || (X86_32 && HIGHMEM)
	help
	  Generate crash dump after being started by kexec.
	  This should be normally only set in special crash dump kernels
	  which are loaded in the main kernel with kexec-tools into
	  a specially reserved region and then later executed after
	  a crash by kdump/kexec. The crash dump kernel must be compiled
	  to a memory address not used by the main kernel or BIOS using
	  PHYSICAL_START, or it must be built as a relocatable image
	  (CONFIG_RELOCATABLE=y).
	  For more details see Documentation/admin-guide/kdump/kdump.rst

config KEXEC_JUMP
	bool "kexec jump"
	depends on KEXEC && HIBERNATION
	help
	  Jump between original kernel and kexeced kernel and invoke
	  code in physical address mode via KEXEC

config PHYSICAL_START
	hex "Physical address where the kernel is loaded" if (EXPERT || CRASH_DUMP)
	default "0x1000000"
	help
	  This gives the physical address where the kernel is loaded.

	  If kernel is a not relocatable (CONFIG_RELOCATABLE=n) then
	  bzImage will decompress itself to above physical address and
	  run from there. Otherwise, bzImage will run from the address where
	  it has been loaded by the boot loader and will ignore above physical
	  address.

	  In normal kdump cases one does not have to set/change this option
	  as now bzImage can be compiled as a completely relocatable image
	  (CONFIG_RELOCATABLE=y) and be used to load and run from a different
	  address. This option is mainly useful for the folks who don't want
	  to use a bzImage for capturing the crash dump and want to use a
	  vmlinux instead. vmlinux is not relocatable hence a kernel needs
	  to be specifically compiled to run from a specific memory area
	  (normally a reserved region) and this option comes handy.

	  So if you are using bzImage for capturing the crash dump,
	  leave the value here unchanged to 0x1000000 and set
	  CONFIG_RELOCATABLE=y.  Otherwise if you plan to use vmlinux
	  for capturing the crash dump change this value to start of
	  the reserved region.  In other words, it can be set based on
	  the "X" value as specified in the "crashkernel=YM@XM"
	  command line boot parameter passed to the panic-ed
	  kernel. Please take a look at Documentation/admin-guide/kdump/kdump.rst
	  for more details about crash dumps.

	  Usage of bzImage for capturing the crash dump is recommended as
	  one does not have to build two kernels. Same kernel can be used
	  as production kernel and capture kernel. Above option should have
	  gone away after relocatable bzImage support is introduced. But it
	  is present because there are users out there who continue to use
	  vmlinux for dump capture. This option should go away down the
	  line.

	  Don't change this unless you know what you are doing.

config RELOCATABLE
	bool "Build a relocatable kernel"
	default y
	help
	  This builds a kernel image that retains relocation information
	  so it can be loaded someplace besides the default 1MB.
	  The relocations tend to make the kernel binary about 10% larger,
	  but are discarded at runtime.

	  One use is for the kexec on panic case where the recovery kernel
	  must live at a different physical address than the primary
	  kernel.

	  Note: If CONFIG_RELOCATABLE=y, then the kernel runs from the address
	  it has been loaded at and the compile time physical address
	  (CONFIG_PHYSICAL_START) is used as the minimum location.

config RANDOMIZE_BASE
	bool "Randomize the address of the kernel image (KASLR)"
	depends on RELOCATABLE
	default y
	help
	  In support of Kernel Address Space Layout Randomization (KASLR),
	  this randomizes the physical address at which the kernel image
	  is decompressed and the virtual address where the kernel
	  image is mapped, as a security feature that deters exploit
	  attempts relying on knowledge of the location of kernel
	  code internals.

	  On 64-bit, the kernel physical and virtual addresses are
	  randomized separately. The physical address will be anywhere
	  between 16MB and the top of physical memory (up to 64TB). The
	  virtual address will be randomized from 16MB up to 1GB (9 bits
	  of entropy). Note that this also reduces the memory space
	  available to kernel modules from 1.5GB to 1GB.

	  On 32-bit, the kernel physical and virtual addresses are
	  randomized together. They will be randomized from 16MB up to
	  512MB (8 bits of entropy).

	  Entropy is generated using the RDRAND instruction if it is
	  supported. If RDTSC is supported, its value is mixed into
	  the entropy pool as well. If neither RDRAND nor RDTSC are
	  supported, then entropy is read from the i8254 timer. The
	  usable entropy is limited by the kernel being built using
	  2GB addressing, and that PHYSICAL_ALIGN must be at a
	  minimum of 2MB. As a result, only 10 bits of entropy are
	  theoretically possible, but the implementations are further
	  limited due to memory layouts.

	  If unsure, say Y.

# Relocation on x86 needs some additional build support
config X86_NEED_RELOCS
	def_bool y
	depends on RANDOMIZE_BASE || (X86_32 && RELOCATABLE)

config PHYSICAL_ALIGN
	hex "Alignment value to which kernel should be aligned"
	default "0x200000"
	range 0x2000 0x1000000 if X86_32
	range 0x200000 0x1000000 if X86_64
	help
	  This value puts the alignment restrictions on physical address
	  where kernel is loaded and run from. Kernel is compiled for an
	  address which meets above alignment restriction.

	  If bootloader loads the kernel at a non-aligned address and
	  CONFIG_RELOCATABLE is set, kernel will move itself to nearest
	  address aligned to above value and run from there.

	  If bootloader loads the kernel at a non-aligned address and
	  CONFIG_RELOCATABLE is not set, kernel will ignore the run time
	  load address and decompress itself to the address it has been
	  compiled for and run from there. The address for which kernel is
	  compiled already meets above alignment restrictions. Hence the
	  end result is that kernel runs from a physical address meeting
	  above alignment restrictions.

	  On 32-bit this value must be a multiple of 0x2000. On 64-bit
	  this value must be a multiple of 0x200000.

	  Don't change this unless you know what you are doing.

config DYNAMIC_MEMORY_LAYOUT
	bool
	help
	  This option makes base addresses of vmalloc and vmemmap as well as
	  __PAGE_OFFSET movable during boot.

config RANDOMIZE_MEMORY
	bool "Randomize the kernel memory sections"
	depends on X86_64
	depends on RANDOMIZE_BASE
	select DYNAMIC_MEMORY_LAYOUT
	default RANDOMIZE_BASE
	help
	   Randomizes the base virtual address of kernel memory sections
	   (physical memory mapping, vmalloc & vmemmap). This security feature
	   makes exploits relying on predictable memory locations less reliable.

	   The order of allocations remains unchanged. Entropy is generated in
	   the same way as RANDOMIZE_BASE. Current implementation in the optimal
	   configuration have in average 30,000 different possible virtual
	   addresses for each memory section.

	   If unsure, say Y.

config RANDOMIZE_MEMORY_PHYSICAL_PADDING
	hex "Physical memory mapping padding" if EXPERT
	depends on RANDOMIZE_MEMORY
	default "0xa" if MEMORY_HOTPLUG
	default "0x0"
	range 0x1 0x40 if MEMORY_HOTPLUG
	range 0x0 0x40
	help
	   Define the padding in terabytes added to the existing physical
	   memory size during kernel memory randomization. It is useful
	   for memory hotplug support but reduces the entropy available for
	   address randomization.

	   If unsure, leave at the default value.

config HOTPLUG_CPU
	def_bool y
	depends on SMP

config BOOTPARAM_HOTPLUG_CPU0
	bool "Set default setting of cpu0_hotpluggable"
	depends on HOTPLUG_CPU
	help
	  Set whether default state of cpu0_hotpluggable is on or off.

	  Say Y here to enable CPU0 hotplug by default. If this switch
	  is turned on, there is no need to give cpu0_hotplug kernel
	  parameter and the CPU0 hotplug feature is enabled by default.

	  Please note: there are two known CPU0 dependencies if you want
	  to enable the CPU0 hotplug feature either by this switch or by
	  cpu0_hotplug kernel parameter.

	  First, resume from hibernate or suspend always starts from CPU0.
	  So hibernate and suspend are prevented if CPU0 is offline.

	  Second dependency is PIC interrupts always go to CPU0. CPU0 can not
	  offline if any interrupt can not migrate out of CPU0. There may
	  be other CPU0 dependencies.

	  Please make sure the dependencies are under your control before
	  you enable this feature.

	  Say N if you don't want to enable CPU0 hotplug feature by default.
	  You still can enable the CPU0 hotplug feature at boot by kernel
	  parameter cpu0_hotplug.

config DEBUG_HOTPLUG_CPU0
	def_bool n
	prompt "Debug CPU0 hotplug"
	depends on HOTPLUG_CPU
	help
	  Enabling this option offlines CPU0 (if CPU0 can be offlined) as
	  soon as possible and boots up userspace with CPU0 offlined. User
	  can online CPU0 back after boot time.

	  To debug CPU0 hotplug, you need to enable CPU0 offline/online
	  feature by either turning on CONFIG_BOOTPARAM_HOTPLUG_CPU0 during
	  compilation or giving cpu0_hotplug kernel parameter at boot.

	  If unsure, say N.

config COMPAT_VDSO
	def_bool n
	prompt "Disable the 32-bit vDSO (needed for glibc 2.3.3)"
	depends on COMPAT_32
	help
	  Certain buggy versions of glibc will crash if they are
	  presented with a 32-bit vDSO that is not mapped at the address
	  indicated in its segment table.

	  The bug was introduced by f866314b89d56845f55e6f365e18b31ec978ec3a
	  and fixed by 3b3ddb4f7db98ec9e912ccdf54d35df4aa30e04a and
	  49ad572a70b8aeb91e57483a11dd1b77e31c4468.  Glibc 2.3.3 is
	  the only released version with the bug, but OpenSUSE 9
	  contains a buggy "glibc 2.3.2".

	  The symptom of the bug is that everything crashes on startup, saying:
	  dl_main: Assertion `(void *) ph->p_vaddr == _rtld_local._dl_sysinfo_dso' failed!

	  Saying Y here changes the default value of the vdso32 boot
	  option from 1 to 0, which turns off the 32-bit vDSO entirely.
	  This works around the glibc bug but hurts performance.

	  If unsure, say N: if you are compiling your own kernel, you
	  are unlikely to be using a buggy version of glibc.

choice
	prompt "vsyscall table for legacy applications"
	depends on X86_64
	default LEGACY_VSYSCALL_XONLY
	help
	  Legacy user code that does not know how to find the vDSO expects
	  to be able to issue three syscalls by calling fixed addresses in
	  kernel space. Since this location is not randomized with ASLR,
	  it can be used to assist security vulnerability exploitation.

	  This setting can be changed at boot time via the kernel command
	  line parameter vsyscall=[emulate|xonly|none].

	  On a system with recent enough glibc (2.14 or newer) and no
	  static binaries, you can say None without a performance penalty
	  to improve security.

	  If unsure, select "Emulate execution only".

	config LEGACY_VSYSCALL_EMULATE
		bool "Full emulation"
		help
		  The kernel traps and emulates calls into the fixed vsyscall
		  address mapping. This makes the mapping non-executable, but
		  it still contains readable known contents, which could be
		  used in certain rare security vulnerability exploits. This
		  configuration is recommended when using legacy userspace
		  that still uses vsyscalls along with legacy binary
		  instrumentation tools that require code to be readable.

		  An example of this type of legacy userspace is running
		  Pin on an old binary that still uses vsyscalls.

	config LEGACY_VSYSCALL_XONLY
		bool "Emulate execution only"
		help
		  The kernel traps and emulates calls into the fixed vsyscall
		  address mapping and does not allow reads.  This
		  configuration is recommended when userspace might use the
		  legacy vsyscall area but support for legacy binary
		  instrumentation of legacy code is not needed.  It mitigates
		  certain uses of the vsyscall area as an ASLR-bypassing
		  buffer.

	config LEGACY_VSYSCALL_NONE
		bool "None"
		help
		  There will be no vsyscall mapping at all. This will
		  eliminate any risk of ASLR bypass due to the vsyscall
		  fixed address mapping. Attempts to use the vsyscalls
		  will be reported to dmesg, so that either old or
		  malicious userspace programs can be identified.

endchoice

config CMDLINE_BOOL
	bool "Built-in kernel command line"
	help
	  Allow for specifying boot arguments to the kernel at
	  build time.  On some systems (e.g. embedded ones), it is
	  necessary or convenient to provide some or all of the
	  kernel boot arguments with the kernel itself (that is,
	  to not rely on the boot loader to provide them.)

	  To compile command line arguments into the kernel,
	  set this option to 'Y', then fill in the
	  boot arguments in CONFIG_CMDLINE.

	  Systems with fully functional boot loaders (i.e. non-embedded)
	  should leave this option set to 'N'.

config CMDLINE
	string "Built-in kernel command string"
	depends on CMDLINE_BOOL
	default ""
	help
	  Enter arguments here that should be compiled into the kernel
	  image and used at boot time.  If the boot loader provides a
	  command line at boot time, it is appended to this string to
	  form the full kernel command line, when the system boots.

	  However, you can use the CONFIG_CMDLINE_OVERRIDE option to
	  change this behavior.

	  In most cases, the command line (whether built-in or provided
	  by the boot loader) should specify the device for the root
	  file system.

config CMDLINE_OVERRIDE
	bool "Built-in command line overrides boot loader arguments"
	depends on CMDLINE_BOOL && CMDLINE != ""
	help
	  Set this option to 'Y' to have the kernel ignore the boot loader
	  command line, and use ONLY the built-in command line.

	  This is used to work around broken boot loaders.  This should
	  be set to 'N' under normal conditions.

config MODIFY_LDT_SYSCALL
	bool "Enable the LDT (local descriptor table)" if EXPERT
	default y
	help
	  Linux can allow user programs to install a per-process x86
	  Local Descriptor Table (LDT) using the modify_ldt(2) system
	  call.  This is required to run 16-bit or segmented code such as
	  DOSEMU or some Wine programs.  It is also used by some very old
	  threading libraries.

	  Enabling this feature adds a small amount of overhead to
	  context switches and increases the low-level kernel attack
	  surface.  Disabling it removes the modify_ldt(2) system call.

	  Saying 'N' here may make sense for embedded or server kernels.

source "kernel/livepatch/Kconfig"

endmenu

config ARCH_HAS_ADD_PAGES
	def_bool y
	depends on X86_64 && ARCH_ENABLE_MEMORY_HOTPLUG

config ARCH_MHP_MEMMAP_ON_MEMORY_ENABLE
	def_bool y

config USE_PERCPU_NUMA_NODE_ID
	def_bool y
	depends on NUMA

menu "Power management and ACPI options"

config ARCH_HIBERNATION_HEADER
	def_bool y
	depends on HIBERNATION

source "kernel/power/Kconfig"

source "drivers/acpi/Kconfig"

config X86_APM_BOOT
	def_bool y
	depends on APM

menuconfig APM
	tristate "APM (Advanced Power Management) BIOS support"
	depends on X86_32 && PM_SLEEP
	help
	  APM is a BIOS specification for saving power using several different
	  techniques. This is mostly useful for battery powered laptops with
	  APM compliant BIOSes. If you say Y here, the system time will be
	  reset after a RESUME operation, the /proc/apm device will provide
	  battery status information, and user-space programs will receive
	  notification of APM "events" (e.g. battery status change).

	  If you select "Y" here, you can disable actual use of the APM
	  BIOS by passing the "apm=off" option to the kernel at boot time.

	  Note that the APM support is almost completely disabled for
	  machines with more than one CPU.

	  In order to use APM, you will need supporting software. For location
	  and more information, read <file:Documentation/power/apm-acpi.rst>
	  and the Battery Powered Linux mini-HOWTO, available from
	  <http://www.tldp.org/docs.html#howto>.

	  This driver does not spin down disk drives (see the hdparm(8)
	  manpage ("man 8 hdparm") for that), and it doesn't turn off
	  VESA-compliant "green" monitors.

	  This driver does not support the TI 4000M TravelMate and the ACER
	  486/DX4/75 because they don't have compliant BIOSes. Many "green"
	  desktop machines also don't have compliant BIOSes, and this driver
	  may cause those machines to panic during the boot phase.

	  Generally, if you don't have a battery in your machine, there isn't
	  much point in using this driver and you should say N. If you get
	  random kernel OOPSes or reboots that don't seem to be related to
	  anything, try disabling/enabling this option (or disabling/enabling
	  APM in your BIOS).

	  Some other things you should try when experiencing seemingly random,
	  "weird" problems:

	  1) make sure that you have enough swap space and that it is
	  enabled.
	  2) pass the "no-hlt" option to the kernel
	  3) switch on floating point emulation in the kernel and pass
	  the "no387" option to the kernel
	  4) pass the "floppy=nodma" option to the kernel
	  5) pass the "mem=4M" option to the kernel (thereby disabling
	  all but the first 4 MB of RAM)
	  6) make sure that the CPU is not over clocked.
	  7) read the sig11 FAQ at <http://www.bitwizard.nl/sig11/>
	  8) disable the cache from your BIOS settings
	  9) install a fan for the video card or exchange video RAM
	  10) install a better fan for the CPU
	  11) exchange RAM chips
	  12) exchange the motherboard.

	  To compile this driver as a module, choose M here: the
	  module will be called apm.

if APM

config APM_IGNORE_USER_SUSPEND
	bool "Ignore USER SUSPEND"
	help
	  This option will ignore USER SUSPEND requests. On machines with a
	  compliant APM BIOS, you want to say N. However, on the NEC Versa M
	  series notebooks, it is necessary to say Y because of a BIOS bug.

config APM_DO_ENABLE
	bool "Enable PM at boot time"
	help
	  Enable APM features at boot time. From page 36 of the APM BIOS
	  specification: "When disabled, the APM BIOS does not automatically
	  power manage devices, enter the Standby State, enter the Suspend
	  State, or take power saving steps in response to CPU Idle calls."
	  This driver will make CPU Idle calls when Linux is idle (unless this
	  feature is turned off -- see "Do CPU IDLE calls", below). This
	  should always save battery power, but more complicated APM features
	  will be dependent on your BIOS implementation. You may need to turn
	  this option off if your computer hangs at boot time when using APM
	  support, or if it beeps continuously instead of suspending. Turn
	  this off if you have a NEC UltraLite Versa 33/C or a Toshiba
	  T400CDT. This is off by default since most machines do fine without
	  this feature.

config APM_CPU_IDLE
	depends on CPU_IDLE
	bool "Make CPU Idle calls when idle"
	help
	  Enable calls to APM CPU Idle/CPU Busy inside the kernel's idle loop.
	  On some machines, this can activate improved power savings, such as
	  a slowed CPU clock rate, when the machine is idle. These idle calls
	  are made after the idle loop has run for some length of time (e.g.,
	  333 mS). On some machines, this will cause a hang at boot time or
	  whenever the CPU becomes idle. (On machines with more than one CPU,
	  this option does nothing.)

config APM_DISPLAY_BLANK
	bool "Enable console blanking using APM"
	help
	  Enable console blanking using the APM. Some laptops can use this to
	  turn off the LCD backlight when the screen blanker of the Linux
	  virtual console blanks the screen. Note that this is only used by
	  the virtual console screen blanker, and won't turn off the backlight
	  when using the X Window system. This also doesn't have anything to
	  do with your VESA-compliant power-saving monitor. Further, this
	  option doesn't work for all laptops -- it might not turn off your
	  backlight at all, or it might print a lot of errors to the console,
	  especially if you are using gpm.

config APM_ALLOW_INTS
	bool "Allow interrupts during APM BIOS calls"
	help
	  Normally we disable external interrupts while we are making calls to
	  the APM BIOS as a measure to lessen the effects of a badly behaving
	  BIOS implementation.  The BIOS should reenable interrupts if it
	  needs to.  Unfortunately, some BIOSes do not -- especially those in
	  many of the newer IBM Thinkpads.  If you experience hangs when you
	  suspend, try setting this to Y.  Otherwise, say N.

endif # APM

source "drivers/cpufreq/Kconfig"

source "drivers/cpuidle/Kconfig"

source "drivers/idle/Kconfig"

endmenu


menu "Bus options (PCI etc.)"

choice
	prompt "PCI access mode"
	depends on X86_32 && PCI
	default PCI_GOANY
	help
	  On PCI systems, the BIOS can be used to detect the PCI devices and
	  determine their configuration. However, some old PCI motherboards
	  have BIOS bugs and may crash if this is done. Also, some embedded
	  PCI-based systems don't have any BIOS at all. Linux can also try to
	  detect the PCI hardware directly without using the BIOS.

	  With this option, you can specify how Linux should detect the
	  PCI devices. If you choose "BIOS", the BIOS will be used,
	  if you choose "Direct", the BIOS won't be used, and if you
	  choose "MMConfig", then PCI Express MMCONFIG will be used.
	  If you choose "Any", the kernel will try MMCONFIG, then the
	  direct access method and falls back to the BIOS if that doesn't
	  work. If unsure, go with the default, which is "Any".

config PCI_GOBIOS
	bool "BIOS"

config PCI_GOMMCONFIG
	bool "MMConfig"

config PCI_GODIRECT
	bool "Direct"

config PCI_GOOLPC
	bool "OLPC XO-1"
	depends on OLPC

config PCI_GOANY
	bool "Any"

endchoice

config PCI_BIOS
	def_bool y
	depends on X86_32 && PCI && (PCI_GOBIOS || PCI_GOANY)

# x86-64 doesn't support PCI BIOS access from long mode so always go direct.
config PCI_DIRECT
	def_bool y
	depends on PCI && (X86_64 || (PCI_GODIRECT || PCI_GOANY || PCI_GOOLPC || PCI_GOMMCONFIG))

config PCI_MMCONFIG
	bool "Support mmconfig PCI config space access" if X86_64
	default y
	depends on PCI && (ACPI || JAILHOUSE_GUEST)
	depends on X86_64 || (PCI_GOANY || PCI_GOMMCONFIG)

config PCI_OLPC
	def_bool y
	depends on PCI && OLPC && (PCI_GOOLPC || PCI_GOANY)

config PCI_XEN
	def_bool y
	depends on PCI && XEN

config MMCONF_FAM10H
	def_bool y
	depends on X86_64 && PCI_MMCONFIG && ACPI

config PCI_CNB20LE_QUIRK
	bool "Read CNB20LE Host Bridge Windows" if EXPERT
	depends on PCI
	help
	  Read the PCI windows out of the CNB20LE host bridge. This allows
	  PCI hotplug to work on systems with the CNB20LE chipset which do
	  not have ACPI.

	  There's no public spec for this chipset, and this functionality
	  is known to be incomplete.

	  You should say N unless you know you need this.

config ISA_BUS
	bool "ISA bus support on modern systems" if EXPERT
	help
	  Expose ISA bus device drivers and options available for selection and
	  configuration. Enable this option if your target machine has an ISA
	  bus. ISA is an older system, displaced by PCI and newer bus
	  architectures -- if your target machine is modern, it probably does
	  not have an ISA bus.

	  If unsure, say N.

# x86_64 have no ISA slots, but can have ISA-style DMA.
config ISA_DMA_API
	bool "ISA-style DMA support" if (X86_64 && EXPERT)
	default y
	help
	  Enables ISA-style DMA support for devices requiring such controllers.
	  If unsure, say Y.

if X86_32

config ISA
	bool "ISA support"
	help
	  Find out whether you have ISA slots on your motherboard.  ISA is the
	  name of a bus system, i.e. the way the CPU talks to the other stuff
	  inside your box.  Other bus systems are PCI, EISA, MicroChannel
	  (MCA) or VESA.  ISA is an older system, now being displaced by PCI;
	  newer boards don't support it.  If you have ISA, say Y, otherwise N.

config SCx200
	tristate "NatSemi SCx200 support"
	help
	  This provides basic support for National Semiconductor's
	  (now AMD's) Geode processors.  The driver probes for the
	  PCI-IDs of several on-chip devices, so its a good dependency
	  for other scx200_* drivers.

	  If compiled as a module, the driver is named scx200.

config SCx200HR_TIMER
	tristate "NatSemi SCx200 27MHz High-Resolution Timer Support"
	depends on SCx200
	default y
	help
	  This driver provides a clocksource built upon the on-chip
	  27MHz high-resolution timer.  Its also a workaround for
	  NSC Geode SC-1100's buggy TSC, which loses time when the
	  processor goes idle (as is done by the scheduler).  The
	  other workaround is idle=poll boot option.

config OLPC
	bool "One Laptop Per Child support"
	depends on !X86_PAE
	select GPIOLIB
	select OF
	select OF_PROMTREE
	select IRQ_DOMAIN
	select OLPC_EC
	help
	  Add support for detecting the unique features of the OLPC
	  XO hardware.

config OLPC_XO1_PM
	bool "OLPC XO-1 Power Management"
	depends on OLPC && MFD_CS5535=y && PM_SLEEP
	help
	  Add support for poweroff and suspend of the OLPC XO-1 laptop.

config OLPC_XO1_RTC
	bool "OLPC XO-1 Real Time Clock"
	depends on OLPC_XO1_PM && RTC_DRV_CMOS
	help
	  Add support for the XO-1 real time clock, which can be used as a
	  programmable wakeup source.

config OLPC_XO1_SCI
	bool "OLPC XO-1 SCI extras"
	depends on OLPC && OLPC_XO1_PM && GPIO_CS5535=y
	depends on INPUT=y
	select POWER_SUPPLY
	help
	  Add support for SCI-based features of the OLPC XO-1 laptop:
	   - EC-driven system wakeups
	   - Power button
	   - Ebook switch
	   - Lid switch
	   - AC adapter status updates
	   - Battery status updates

config OLPC_XO15_SCI
	bool "OLPC XO-1.5 SCI extras"
	depends on OLPC && ACPI
	select POWER_SUPPLY
	help
	  Add support for SCI-based features of the OLPC XO-1.5 laptop:
	   - EC-driven system wakeups
	   - AC adapter status updates
	   - Battery status updates

config ALIX
	bool "PCEngines ALIX System Support (LED setup)"
	select GPIOLIB
	help
	  This option enables system support for the PCEngines ALIX.
	  At present this just sets up LEDs for GPIO control on
	  ALIX2/3/6 boards.  However, other system specific setup should
	  get added here.

	  Note: You must still enable the drivers for GPIO and LED support
	  (GPIO_CS5535 & LEDS_GPIO) to actually use the LEDs

	  Note: You have to set alix.force=1 for boards with Award BIOS.

config NET5501
	bool "Soekris Engineering net5501 System Support (LEDS, GPIO, etc)"
	select GPIOLIB
	help
	  This option enables system support for the Soekris Engineering net5501.

config GEOS
	bool "Traverse Technologies GEOS System Support (LEDS, GPIO, etc)"
	select GPIOLIB
	depends on DMI
	help
	  This option enables system support for the Traverse Technologies GEOS.

config TS5500
	bool "Technologic Systems TS-5500 platform support"
	depends on MELAN
	select CHECK_SIGNATURE
	select NEW_LEDS
	select LEDS_CLASS
	help
	  This option enables system support for the Technologic Systems TS-5500.

endif # X86_32

config AMD_NB
	def_bool y
	depends on CPU_SUP_AMD && PCI

endmenu


menu "Binary Emulations"

config IA32_EMULATION
	bool "IA32 Emulation"
	depends on X86_64
	select ARCH_WANT_OLD_COMPAT_IPC
	select BINFMT_ELF
	select COMPAT_OLD_SIGACTION
	help
	  Include code to run legacy 32-bit programs under a
	  64-bit kernel. You should likely turn this on, unless you're
	  100% sure that you don't have any 32-bit programs left.

config IA32_AOUT
	tristate "IA32 a.out support"
	depends on IA32_EMULATION
	depends on BROKEN
	help
	  Support old a.out binaries in the 32bit emulation.

config X86_X32
	bool "x32 ABI for 64-bit mode"
	depends on X86_64
	help
	  Include code to run binaries for the x32 native 32-bit ABI
	  for 64-bit processors.  An x32 process gets access to the
	  full 64-bit register file and wide data path while leaving
	  pointers at 32 bits for smaller memory footprint.

	  You will need a recent binutils (2.22 or later) with
	  elf32_x86_64 support enabled to compile a kernel with this
	  option set.

config COMPAT_32
	def_bool y
	depends on IA32_EMULATION || X86_32
	select HAVE_UID16
	select OLD_SIGSUSPEND3

config COMPAT
	def_bool y
	depends on IA32_EMULATION || X86_X32

if COMPAT
config COMPAT_FOR_U64_ALIGNMENT
	def_bool y

config SYSVIPC_COMPAT
	def_bool y
	depends on SYSVIPC
endif

endmenu


config HAVE_ATOMIC_IOMAP
	def_bool y
	depends on X86_32

source "arch/x86/kvm/Kconfig"

source "arch/x86/Kconfig.assembler"<|MERGE_RESOLUTION|>--- conflicted
+++ resolved
@@ -19,10 +19,6 @@
 	select KMAP_LOCAL
 	select MODULES_USE_ELF_REL
 	select OLD_SIGACTION
-<<<<<<< HEAD
-	select GENERIC_VDSO_32
-=======
->>>>>>> 3b17187f
 	select ARCH_SPLIT_ARG64
 
 config X86_64
@@ -1521,10 +1517,7 @@
 	select ARCH_USE_MEMREMAP_PROT
 	select ARCH_HAS_FORCE_DMA_UNENCRYPTED
 	select INSTRUCTION_DECODER
-<<<<<<< HEAD
-=======
 	select ARCH_HAS_RESTRICTED_VIRTIO_MEMORY_ACCESS
->>>>>>> 3b17187f
 	select ARCH_HAS_CC_PLATFORM
 	help
 	  Say yes to enable support for the encryption of system memory.
