--- conflicted
+++ resolved
@@ -10,10 +10,7 @@
 #include <asm/traps.h>
 #include <asm/kdebug.h>
 #include <asm/insn-eval.h>
-<<<<<<< HEAD
-=======
 #include <asm/sgx.h>
->>>>>>> d60c95ef
 
 static inline unsigned long *pt_regs_nr(struct pt_regs *regs, int nr)
 {
@@ -31,19 +28,6 @@
 {
 	return (unsigned long)&x->fixup + x->fixup;
 }
-<<<<<<< HEAD
-
-static bool ex_handler_default(const struct exception_table_entry *e,
-			       struct pt_regs *regs)
-{
-	if (e->data & EX_FLAG_CLEAR_AX)
-		regs->ax = 0;
-	if (e->data & EX_FLAG_CLEAR_DX)
-		regs->dx = 0;
-
-	regs->ip = ex_fixup_addr(e);
-	return true;
-=======
 
 static bool ex_handler_default(const struct exception_table_entry *e,
 			       struct pt_regs *regs)
@@ -108,7 +92,6 @@
 
 	*reg = *(unsigned long *)addr >> (offset * 8);
 	return ex_handler_default(e, regs);
->>>>>>> d60c95ef
 }
 
 static bool ex_handler_fault(const struct exception_table_entry *fixup,
@@ -116,8 +99,6 @@
 {
 	regs->ax = trapnr;
 	return ex_handler_default(fixup, regs);
-<<<<<<< HEAD
-=======
 }
 
 static bool ex_handler_sgx(const struct exception_table_entry *fixup,
@@ -125,7 +106,6 @@
 {
 	regs->ax = trapnr | SGX_ENCLS_FAULT_FLAG;
 	return ex_handler_default(fixup, regs);
->>>>>>> d60c95ef
 }
 
 /*
@@ -208,8 +188,6 @@
 	return ex_handler_default(fixup, regs);
 }
 
-<<<<<<< HEAD
-=======
 static bool ex_handler_ucopy_len(const struct exception_table_entry *fixup,
 				  struct pt_regs *regs, int trapnr, int reg, int imm)
 {
@@ -217,7 +195,6 @@
 	return ex_handler_uaccess(fixup, regs, trapnr);
 }
 
->>>>>>> d60c95ef
 int ex_get_fixup_type(unsigned long ip)
 {
 	const struct exception_table_entry *e = search_exception_tables(ip);
@@ -289,15 +266,12 @@
 		fallthrough;
 	case EX_TYPE_IMM_REG:
 		return ex_handler_imm_reg(e, regs, reg, imm);
-<<<<<<< HEAD
-=======
 	case EX_TYPE_FAULT_SGX:
 		return ex_handler_sgx(e, regs, trapnr);
 	case EX_TYPE_UCOPY_LEN:
 		return ex_handler_ucopy_len(e, regs, trapnr, reg, imm);
 	case EX_TYPE_ZEROPAD:
 		return ex_handler_zeropad(e, regs, fault_addr);
->>>>>>> d60c95ef
 	}
 	BUG();
 }
