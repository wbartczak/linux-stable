--- conflicted
+++ resolved
@@ -90,10 +90,7 @@
 #endif
 	&efi.tpm_log,
 	&efi.tpm_final_log,
-<<<<<<< HEAD
-=======
 	&efi_rng_seed,
->>>>>>> c58091a3
 };
 
 u64 efi_setup;		/* efi setup_data physical address */
