// SPDX-License-Identifier: GPL-2.0
/*
 * Performance event support for s390x
 *
 *  Copyright IBM Corp. 2012, 2013
 *  Author(s): Hendrik Brueckner <brueckner@linux.vnet.ibm.com>
 */
#define KMSG_COMPONENT	"perf"
#define pr_fmt(fmt)	KMSG_COMPONENT ": " fmt

#include <linux/kernel.h>
#include <linux/perf_event.h>
#include <linux/kvm_host.h>
#include <linux/percpu.h>
#include <linux/export.h>
#include <linux/seq_file.h>
#include <linux/spinlock.h>
#include <linux/sysfs.h>
#include <asm/irq.h>
#include <asm/cpu_mf.h>
#include <asm/lowcore.h>
#include <asm/processor.h>
#include <asm/sysinfo.h>
#include <asm/unwind.h>

static struct kvm_s390_sie_block *sie_block(struct pt_regs *regs)
{
	struct stack_frame *stack = (struct stack_frame *) regs->gprs[15];

	if (!stack)
		return NULL;

<<<<<<< HEAD
	return (struct kvm_s390_sie_block *)stack->empty1[1];
=======
	return (struct kvm_s390_sie_block *)stack->sie_control_block;
>>>>>>> bf44eed7
}

static bool is_in_guest(struct pt_regs *regs)
{
	if (user_mode(regs))
		return false;
#if IS_ENABLED(CONFIG_KVM)
	return instruction_pointer(regs) == (unsigned long) &sie_exit;
#else
	return false;
#endif
}

static unsigned long guest_is_user_mode(struct pt_regs *regs)
{
	return sie_block(regs)->gpsw.mask & PSW_MASK_PSTATE;
}

static unsigned long instruction_pointer_guest(struct pt_regs *regs)
{
	return sie_block(regs)->gpsw.addr;
}

unsigned long perf_instruction_pointer(struct pt_regs *regs)
{
	return is_in_guest(regs) ? instruction_pointer_guest(regs)
				 : instruction_pointer(regs);
}

static unsigned long perf_misc_guest_flags(struct pt_regs *regs)
{
	return guest_is_user_mode(regs) ? PERF_RECORD_MISC_GUEST_USER
					: PERF_RECORD_MISC_GUEST_KERNEL;
}

static unsigned long perf_misc_flags_sf(struct pt_regs *regs)
{
	struct perf_sf_sde_regs *sde_regs;
	unsigned long flags;

	sde_regs = (struct perf_sf_sde_regs *) &regs->int_parm_long;
	if (sde_regs->in_guest)
		flags = user_mode(regs) ? PERF_RECORD_MISC_GUEST_USER
					: PERF_RECORD_MISC_GUEST_KERNEL;
	else
		flags = user_mode(regs) ? PERF_RECORD_MISC_USER
					: PERF_RECORD_MISC_KERNEL;
	return flags;
}

unsigned long perf_misc_flags(struct pt_regs *regs)
{
	/* Check if the cpum_sf PMU has created the pt_regs structure.
	 * In this case, perf misc flags can be easily extracted.  Otherwise,
	 * do regular checks on the pt_regs content.
	 */
	if (regs->int_code == 0x1407 && regs->int_parm == CPU_MF_INT_SF_PRA)
		if (!regs->gprs[15])
			return perf_misc_flags_sf(regs);

	if (is_in_guest(regs))
		return perf_misc_guest_flags(regs);

	return user_mode(regs) ? PERF_RECORD_MISC_USER
			       : PERF_RECORD_MISC_KERNEL;
}

static void print_debug_cf(void)
{
	struct cpumf_ctr_info cf_info;
	int cpu = smp_processor_id();

	memset(&cf_info, 0, sizeof(cf_info));
	if (!qctri(&cf_info))
		pr_info("CPU[%i] CPUM_CF: ver=%u.%u A=%04x E=%04x C=%04x\n",
			cpu, cf_info.cfvn, cf_info.csvn,
			cf_info.auth_ctl, cf_info.enable_ctl, cf_info.act_ctl);
}

static void print_debug_sf(void)
{
	struct hws_qsi_info_block si;
	int cpu = smp_processor_id();

	memset(&si, 0, sizeof(si));
	if (qsi(&si))
		return;

	pr_info("CPU[%i] CPUM_SF: basic=%i diag=%i min=%lu max=%lu cpu_speed=%u\n",
		cpu, si.as, si.ad, si.min_sampl_rate, si.max_sampl_rate,
		si.cpu_speed);

	if (si.as)
		pr_info("CPU[%i] CPUM_SF: Basic-sampling: a=%i e=%i c=%i"
			" bsdes=%i tear=%016lx dear=%016lx\n", cpu,
			si.as, si.es, si.cs, si.bsdes, si.tear, si.dear);
	if (si.ad)
		pr_info("CPU[%i] CPUM_SF: Diagnostic-sampling: a=%i e=%i c=%i"
			" dsdes=%i tear=%016lx dear=%016lx\n", cpu,
			si.ad, si.ed, si.cd, si.dsdes, si.tear, si.dear);
}

void perf_event_print_debug(void)
{
	unsigned long flags;

	local_irq_save(flags);
	if (cpum_cf_avail())
		print_debug_cf();
	if (cpum_sf_avail())
		print_debug_sf();
	local_irq_restore(flags);
}

/* Service level infrastructure */
static void sl_print_counter(struct seq_file *m)
{
	struct cpumf_ctr_info ci;

	memset(&ci, 0, sizeof(ci));
	if (qctri(&ci))
		return;

	seq_printf(m, "CPU-MF: Counter facility: version=%u.%u "
		   "authorization=%04x\n", ci.cfvn, ci.csvn, ci.auth_ctl);
}

static void sl_print_sampling(struct seq_file *m)
{
	struct hws_qsi_info_block si;

	memset(&si, 0, sizeof(si));
	if (qsi(&si))
		return;

	if (!si.as && !si.ad)
		return;

	seq_printf(m, "CPU-MF: Sampling facility: min_rate=%lu max_rate=%lu"
		   " cpu_speed=%u\n", si.min_sampl_rate, si.max_sampl_rate,
		   si.cpu_speed);
	if (si.as)
		seq_printf(m, "CPU-MF: Sampling facility: mode=basic"
			   " sample_size=%u\n", si.bsdes);
	if (si.ad)
		seq_printf(m, "CPU-MF: Sampling facility: mode=diagnostic"
			   " sample_size=%u\n", si.dsdes);
}

static void service_level_perf_print(struct seq_file *m,
				     struct service_level *sl)
{
	if (cpum_cf_avail())
		sl_print_counter(m);
	if (cpum_sf_avail())
		sl_print_sampling(m);
}

static struct service_level service_level_perf = {
	.seq_print = service_level_perf_print,
};

static int __init service_level_perf_register(void)
{
	return register_service_level(&service_level_perf);
}
arch_initcall(service_level_perf_register);

void perf_callchain_kernel(struct perf_callchain_entry_ctx *entry,
			   struct pt_regs *regs)
{
	struct unwind_state state;
	unsigned long addr;

	unwind_for_each_frame(&state, current, regs, 0) {
		addr = unwind_get_return_address(&state);
		if (!addr || perf_callchain_store(entry, addr))
			return;
	}
}

/* Perf definitions for PMU event attributes in sysfs */
ssize_t cpumf_events_sysfs_show(struct device *dev,
				struct device_attribute *attr, char *page)
{
	struct perf_pmu_events_attr *pmu_attr;

	pmu_attr = container_of(attr, struct perf_pmu_events_attr, attr);
	return sprintf(page, "event=0x%04llx\n", pmu_attr->id);
}<|MERGE_RESOLUTION|>--- conflicted
+++ resolved
@@ -30,11 +30,7 @@
 	if (!stack)
 		return NULL;
 
-<<<<<<< HEAD
-	return (struct kvm_s390_sie_block *)stack->empty1[1];
-=======
 	return (struct kvm_s390_sie_block *)stack->sie_control_block;
->>>>>>> bf44eed7
 }
 
 static bool is_in_guest(struct pt_regs *regs)
