--- conflicted
+++ resolved
@@ -384,15 +384,10 @@
 		panic("TOD clock sync offset %li is too large to drift\n",
 		      tod_steering_delta);
 	tod_steering_end = now + (abs(tod_steering_delta) << 15);
-<<<<<<< HEAD
-	vdso_data->arch_data.tod_steering_end = tod_steering_end;
-	vdso_data->arch_data.tod_steering_delta = tod_steering_delta;
-=======
 	for (cs = 0; cs < CS_BASES; cs++) {
 		vdso_data[cs].arch_data.tod_steering_end = tod_steering_end;
 		vdso_data[cs].arch_data.tod_steering_delta = tod_steering_delta;
 	}
->>>>>>> 4bcf3b75
 
 	/* Update LPAR offset. */
 	if (ptff_query(PTFF_QTO) && ptff(&qto, sizeof(qto), PTFF_QTO) == 0)
