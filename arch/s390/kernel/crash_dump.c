--- conflicted
+++ resolved
@@ -115,48 +115,15 @@
 	memcpy(sa->vxrs_high, vxrs + 16, 16 * sizeof(__vector128));
 }
 
-<<<<<<< HEAD
-/*
- * Return physical address for virtual address
- */
-static inline void *load_real_addr(void *addr)
-{
-	unsigned long real_addr;
-
-	asm volatile(
-		   "	lra     %0,0(%1)\n"
-		   "	jz	0f\n"
-		   "	la	%0,0\n"
-		   "0:"
-		   : "=a" (real_addr) : "a" (addr) : "cc");
-	return (void *)real_addr;
-}
-
-/*
- * Copy memory of the old, dumped system to a kernel space virtual address
- */
-int copy_oldmem_kernel(void *dst, unsigned long src, size_t count)
-{
-	unsigned long len;
-	void *ra;
-	int rc;
-=======
 static size_t copy_oldmem_iter(struct iov_iter *iter, unsigned long src, size_t count)
 {
 	size_t len, copied, res = 0;
->>>>>>> d60c95ef
 
 	while (count) {
 		if (!oldmem_data.start && src < sclp.hsa_size) {
 			/* Copy from zfcp/nvme dump HSA area */
 			len = min(count, sclp.hsa_size - src);
-<<<<<<< HEAD
-			rc = memcpy_hsa_kernel(dst, src, len);
-			if (rc)
-				return rc;
-=======
 			copied = memcpy_hsa_iter(iter, src, len);
->>>>>>> d60c95ef
 		} else {
 			/* Check for swapped kdump oldmem areas */
 			if (oldmem_data.start && src - oldmem_data.start < oldmem_data.size) {
@@ -168,18 +135,7 @@
 			} else {
 				len = count;
 			}
-<<<<<<< HEAD
-			if (is_vmalloc_or_module_addr(dst)) {
-				ra = load_real_addr(dst);
-				len = min(PAGE_SIZE - offset_in_page(ra), len);
-			} else {
-				ra = dst;
-			}
-			if (memcpy_real(ra, src, len))
-				return -EFAULT;
-=======
 			copied = memcpy_real_iter(iter, src, len);
->>>>>>> d60c95ef
 		}
 		count -= copied;
 		src += copied;
@@ -190,42 +146,6 @@
 	return res;
 }
 
-<<<<<<< HEAD
-/*
- * Copy memory of the old, dumped system to a user space virtual address
- */
-static int copy_oldmem_user(void __user *dst, unsigned long src, size_t count)
-{
-	unsigned long len;
-	int rc;
-
-	while (count) {
-		if (!oldmem_data.start && src < sclp.hsa_size) {
-			/* Copy from zfcp/nvme dump HSA area */
-			len = min(count, sclp.hsa_size - src);
-			rc = memcpy_hsa_user(dst, src, len);
-			if (rc)
-				return rc;
-		} else {
-			/* Check for swapped kdump oldmem areas */
-			if (oldmem_data.start && src - oldmem_data.start < oldmem_data.size) {
-				src -= oldmem_data.start;
-				len = min(count, oldmem_data.size - src);
-			} else if (oldmem_data.start && src < oldmem_data.size) {
-				len = min(count, oldmem_data.size - src);
-				src += oldmem_data.start;
-			} else {
-				len = count;
-			}
-			rc = copy_to_user_real(dst, src, len);
-			if (rc)
-				return rc;
-		}
-		dst += len;
-		src += len;
-		count -= len;
-	}
-=======
 int copy_oldmem_kernel(void *dst, unsigned long src, size_t count)
 {
 	struct iov_iter iter;
@@ -236,7 +156,6 @@
 	iov_iter_kvec(&iter, ITER_DEST, &kvec, 1, count);
 	if (copy_oldmem_iter(&iter, src, count) < count)
 		return -EFAULT;
->>>>>>> d60c95ef
 	return 0;
 }
 
@@ -247,22 +166,9 @@
 			 unsigned long offset)
 {
 	unsigned long src;
-<<<<<<< HEAD
-	int rc;
-
-	if (!csize)
-		return 0;
-	src = pfn_to_phys(pfn) + offset;
-	if (userbuf)
-		rc = copy_oldmem_user((void __force __user *) buf, src, csize);
-	else
-		rc = copy_oldmem_kernel((void *) buf, src, csize);
-	return rc;
-=======
 
 	src = pfn_to_phys(pfn) + offset;
 	return copy_oldmem_iter(iter, src, csize);
->>>>>>> d60c95ef
 }
 
 /*
