--- conflicted
+++ resolved
@@ -211,12 +211,8 @@
 	if (u->flags & UWM_SWITCH_STACK) {
 		local_irq_save(flags);
 		local_mcck_disable();
-<<<<<<< HEAD
-		rc = CALL_ON_STACK(unwindme_func3, S390_lowcore.nodat_stack, 1, u);
-=======
 		rc = call_on_stack(1, S390_lowcore.nodat_stack,
 				   int, unwindme_func3, struct unwindme *, u);
->>>>>>> 3b17187f
 		local_mcck_enable();
 		local_irq_restore(flags);
 		return rc;
