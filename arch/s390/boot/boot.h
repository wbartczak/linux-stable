/* SPDX-License-Identifier: GPL-2.0 */
#ifndef BOOT_BOOT_H
#define BOOT_BOOT_H

#include <linux/types.h>

#define IPL_START	0x200

#ifndef __ASSEMBLY__

<<<<<<< HEAD
struct vmlinux_info {
	unsigned long default_lma;
	void (*entry)(void);
=======
struct machine_info {
	unsigned char has_edat1 : 1;
	unsigned char has_edat2 : 1;
	unsigned char has_nx : 1;
};

struct vmlinux_info {
	unsigned long default_lma;
	unsigned long entry;
>>>>>>> 5729a900
	unsigned long image_size;	/* does not include .bss */
	unsigned long bss_size;		/* uncompressed image .bss size */
	unsigned long bootdata_off;
	unsigned long bootdata_size;
	unsigned long bootdata_preserved_off;
	unsigned long bootdata_preserved_size;
	unsigned long dynsym_start;
	unsigned long rela_dyn_start;
	unsigned long rela_dyn_end;
	unsigned long amode31_size;
<<<<<<< HEAD
=======
	unsigned long init_mm_off;
	unsigned long swapper_pg_dir_off;
	unsigned long invalid_pg_dir_off;
>>>>>>> 5729a900
};

void startup_kernel(void);
unsigned long detect_memory(unsigned long *safe_addr);
<<<<<<< HEAD
=======
void mem_detect_set_usable_limit(unsigned long limit);
>>>>>>> 5729a900
bool is_ipl_block_dump(void);
void store_ipl_parmblock(void);
unsigned long read_ipl_report(unsigned long safe_addr);
void setup_boot_command_line(void);
void parse_boot_command_line(void);
void verify_facilities(void);
void print_missing_facilities(void);
void sclp_early_setup_buffer(void);
void print_pgm_check_info(void);
unsigned long get_random_base(unsigned long safe_addr);
void setup_vmem(unsigned long asce_limit);
unsigned long vmem_estimate_memory_needs(unsigned long online_mem_total);
void __printf(1, 2) decompressor_printk(const char *fmt, ...);
void error(char *m);
<<<<<<< HEAD
=======

extern struct machine_info machine;
>>>>>>> 5729a900

/* Symbols defined by linker scripts */
extern const char kernel_version[];
extern unsigned long memory_limit;
extern unsigned long vmalloc_size;
extern int vmalloc_size_set;
extern int kaslr_enabled;
extern char __boot_data_start[], __boot_data_end[];
extern char __boot_data_preserved_start[], __boot_data_preserved_end[];
extern char _decompressor_syms_start[], _decompressor_syms_end[];
extern char _stack_start[], _stack_end[];
extern char _end[];
extern unsigned char _compressed_start[];
extern unsigned char _compressed_end[];
extern struct vmlinux_info _vmlinux_info;
#define vmlinux _vmlinux_info
<<<<<<< HEAD
=======

#define __abs_lowcore_pa(x)	(((unsigned long)(x) - __abs_lowcore) % sizeof(struct lowcore))
>>>>>>> 5729a900

#endif /* __ASSEMBLY__ */
#endif /* BOOT_BOOT_H */<|MERGE_RESOLUTION|>--- conflicted
+++ resolved
@@ -8,11 +8,6 @@
 
 #ifndef __ASSEMBLY__
 
-<<<<<<< HEAD
-struct vmlinux_info {
-	unsigned long default_lma;
-	void (*entry)(void);
-=======
 struct machine_info {
 	unsigned char has_edat1 : 1;
 	unsigned char has_edat2 : 1;
@@ -22,7 +17,6 @@
 struct vmlinux_info {
 	unsigned long default_lma;
 	unsigned long entry;
->>>>>>> 5729a900
 	unsigned long image_size;	/* does not include .bss */
 	unsigned long bss_size;		/* uncompressed image .bss size */
 	unsigned long bootdata_off;
@@ -33,20 +27,14 @@
 	unsigned long rela_dyn_start;
 	unsigned long rela_dyn_end;
 	unsigned long amode31_size;
-<<<<<<< HEAD
-=======
 	unsigned long init_mm_off;
 	unsigned long swapper_pg_dir_off;
 	unsigned long invalid_pg_dir_off;
->>>>>>> 5729a900
 };
 
 void startup_kernel(void);
 unsigned long detect_memory(unsigned long *safe_addr);
-<<<<<<< HEAD
-=======
 void mem_detect_set_usable_limit(unsigned long limit);
->>>>>>> 5729a900
 bool is_ipl_block_dump(void);
 void store_ipl_parmblock(void);
 unsigned long read_ipl_report(unsigned long safe_addr);
@@ -61,11 +49,8 @@
 unsigned long vmem_estimate_memory_needs(unsigned long online_mem_total);
 void __printf(1, 2) decompressor_printk(const char *fmt, ...);
 void error(char *m);
-<<<<<<< HEAD
-=======
 
 extern struct machine_info machine;
->>>>>>> 5729a900
 
 /* Symbols defined by linker scripts */
 extern const char kernel_version[];
@@ -82,11 +67,8 @@
 extern unsigned char _compressed_end[];
 extern struct vmlinux_info _vmlinux_info;
 #define vmlinux _vmlinux_info
-<<<<<<< HEAD
-=======
 
 #define __abs_lowcore_pa(x)	(((unsigned long)(x) - __abs_lowcore) % sizeof(struct lowcore))
->>>>>>> 5729a900
 
 #endif /* __ASSEMBLY__ */
 #endif /* BOOT_BOOT_H */