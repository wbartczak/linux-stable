--- conflicted
+++ resolved
@@ -76,13 +76,6 @@
 /* Work to do on interrupt/exception return.  */
 #define _TIF_WORK_MASK		(_TIF_SIGPENDING | _TIF_NEED_RESCHED | \
 				 _TIF_NOTIFY_RESUME | _TIF_NOTIFY_SIGNAL)
-<<<<<<< HEAD
-
-/* Work to do on any return to userspace.  */
-#define _TIF_ALLWORK_MASK	(_TIF_WORK_MASK		\
-				 | _TIF_SYSCALL_TRACE)
-=======
->>>>>>> 6ab3eda1
 
 #define TS_UAC_NOPRINT		0x0001	/* ! Preserve the following three */
 #define TS_UAC_NOFIX		0x0002	/* ! flags as they match          */
