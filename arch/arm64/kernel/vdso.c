// SPDX-License-Identifier: GPL-2.0-only
/*
 * VDSO implementations.
 *
 * Copyright (C) 2012 ARM Limited
 *
 * Author: Will Deacon <will.deacon@arm.com>
 */

#include <linux/cache.h>
#include <linux/clocksource.h>
#include <linux/elf.h>
#include <linux/err.h>
#include <linux/errno.h>
#include <linux/gfp.h>
#include <linux/kernel.h>
#include <linux/mm.h>
#include <linux/sched.h>
#include <linux/signal.h>
#include <linux/slab.h>
#include <linux/timekeeper_internal.h>
#include <linux/vmalloc.h>
#include <vdso/datapage.h>
#include <vdso/helpers.h>
#include <vdso/vsyscall.h>

#include <asm/cacheflush.h>
#include <asm/signal32.h>
#include <asm/vdso.h>

extern char vdso_start[], vdso_end[];
#ifdef CONFIG_COMPAT_VDSO
extern char vdso32_start[], vdso32_end[];
#endif /* CONFIG_COMPAT_VDSO */

/* vdso_lookup arch_index */
enum arch_vdso_type {
	ARM64_VDSO = 0,
#ifdef CONFIG_COMPAT_VDSO
	ARM64_VDSO32 = 1,
#endif /* CONFIG_COMPAT_VDSO */
};
#ifdef CONFIG_COMPAT_VDSO
#define VDSO_TYPES		(ARM64_VDSO32 + 1)
#else
#define VDSO_TYPES		(ARM64_VDSO + 1)
#endif /* CONFIG_COMPAT_VDSO */

struct __vdso_abi {
	const char *name;
	const char *vdso_code_start;
	const char *vdso_code_end;
	unsigned long vdso_pages;
	/* Data Mapping */
	struct vm_special_mapping *dm;
	/* Code Mapping */
	struct vm_special_mapping *cm;
};

static struct __vdso_abi vdso_lookup[VDSO_TYPES] __ro_after_init = {
	{
		.name = "vdso",
		.vdso_code_start = vdso_start,
		.vdso_code_end = vdso_end,
	},
#ifdef CONFIG_COMPAT_VDSO
	{
		.name = "vdso32",
		.vdso_code_start = vdso32_start,
		.vdso_code_end = vdso32_end,
	},
#endif /* CONFIG_COMPAT_VDSO */
};

/*
 * The vDSO data page.
 */
static union {
	struct vdso_data	data[CS_BASES];
	u8			page[PAGE_SIZE];
} vdso_data_store __page_aligned_data;
struct vdso_data *vdso_data = vdso_data_store.data;

static int __vdso_remap(enum arch_vdso_type arch_index,
			const struct vm_special_mapping *sm,
			struct vm_area_struct *new_vma)
{
	unsigned long new_size = new_vma->vm_end - new_vma->vm_start;
	unsigned long vdso_size = vdso_lookup[arch_index].vdso_code_end -
				  vdso_lookup[arch_index].vdso_code_start;

	if (vdso_size != new_size)
		return -EINVAL;

	current->mm->context.vdso = (void *)new_vma->vm_start;

	return 0;
}

static int __vdso_init(enum arch_vdso_type arch_index)
{
	int i;
	struct page **vdso_pagelist;
	unsigned long pfn;

	if (memcmp(vdso_lookup[arch_index].vdso_code_start, "\177ELF", 4)) {
		pr_err("vDSO is not a valid ELF object!\n");
		return -EINVAL;
	}

	vdso_lookup[arch_index].vdso_pages = (
			vdso_lookup[arch_index].vdso_code_end -
			vdso_lookup[arch_index].vdso_code_start) >>
			PAGE_SHIFT;

	/* Allocate the vDSO pagelist, plus a page for the data. */
	vdso_pagelist = kcalloc(vdso_lookup[arch_index].vdso_pages + 1,
				sizeof(struct page *),
				GFP_KERNEL);
	if (vdso_pagelist == NULL)
		return -ENOMEM;

	/* Grab the vDSO data page. */
	vdso_pagelist[0] = phys_to_page(__pa_symbol(vdso_data));


	/* Grab the vDSO code pages. */
	pfn = sym_to_pfn(vdso_lookup[arch_index].vdso_code_start);

	for (i = 0; i < vdso_lookup[arch_index].vdso_pages; i++)
		vdso_pagelist[i + 1] = pfn_to_page(pfn + i);

	vdso_lookup[arch_index].dm->pages = &vdso_pagelist[0];
	vdso_lookup[arch_index].cm->pages = &vdso_pagelist[1];

	return 0;
}

static int __setup_additional_pages(enum arch_vdso_type arch_index,
				    struct mm_struct *mm,
				    struct linux_binprm *bprm,
				    int uses_interp)
{
	unsigned long vdso_base, vdso_text_len, vdso_mapping_len;
	void *ret;

	vdso_text_len = vdso_lookup[arch_index].vdso_pages << PAGE_SHIFT;
	/* Be sure to map the data page */
	vdso_mapping_len = vdso_text_len + PAGE_SIZE;

	vdso_base = get_unmapped_area(NULL, 0, vdso_mapping_len, 0, 0);
	if (IS_ERR_VALUE(vdso_base)) {
		ret = ERR_PTR(vdso_base);
		goto up_fail;
	}

	ret = _install_special_mapping(mm, vdso_base, PAGE_SIZE,
				       VM_READ|VM_MAYREAD,
				       vdso_lookup[arch_index].dm);
	if (IS_ERR(ret))
		goto up_fail;

	vdso_base += PAGE_SIZE;
	mm->context.vdso = (void *)vdso_base;
	ret = _install_special_mapping(mm, vdso_base, vdso_text_len,
				       VM_READ|VM_EXEC|
				       VM_MAYREAD|VM_MAYWRITE|VM_MAYEXEC,
				       vdso_lookup[arch_index].cm);
	if (IS_ERR(ret))
		goto up_fail;

	return 0;

up_fail:
	mm->context.vdso = NULL;
	return PTR_ERR(ret);
}

#ifdef CONFIG_COMPAT
/*
 * Create and map the vectors page for AArch32 tasks.
 */
#ifdef CONFIG_COMPAT_VDSO
static int aarch32_vdso_mremap(const struct vm_special_mapping *sm,
		struct vm_area_struct *new_vma)
{
	return __vdso_remap(ARM64_VDSO32, sm, new_vma);
}
#endif /* CONFIG_COMPAT_VDSO */

/*
 * aarch32_vdso_pages:
 * 0 - kuser helpers
 * 1 - sigreturn code
 * or (CONFIG_COMPAT_VDSO):
 * 0 - kuser helpers
 * 1 - vdso data
 * 2 - vdso code
 */
#define C_VECTORS	0
#ifdef CONFIG_COMPAT_VDSO
#define C_VVAR		1
#define C_VDSO		2
#define C_PAGES		(C_VDSO + 1)
#else
#define C_SIGPAGE	1
#define C_PAGES		(C_SIGPAGE + 1)
#endif /* CONFIG_COMPAT_VDSO */
static struct page *aarch32_vdso_pages[C_PAGES] __ro_after_init;
static struct vm_special_mapping aarch32_vdso_spec[C_PAGES] = {
	{
		.name	= "[vectors]", /* ABI */
		.pages	= &aarch32_vdso_pages[C_VECTORS],
	},
#ifdef CONFIG_COMPAT_VDSO
	{
		.name = "[vvar]",
	},
	{
		.name = "[vdso]",
		.mremap = aarch32_vdso_mremap,
	},
#else
	{
		.name	= "[sigpage]", /* ABI */
		.pages	= &aarch32_vdso_pages[C_SIGPAGE],
	},
#endif /* CONFIG_COMPAT_VDSO */
};

static int aarch32_alloc_kuser_vdso_page(void)
{
	extern char __kuser_helper_start[], __kuser_helper_end[];
	int kuser_sz = __kuser_helper_end - __kuser_helper_start;
	unsigned long vdso_page;

	if (!IS_ENABLED(CONFIG_KUSER_HELPERS))
		return 0;

	vdso_page = get_zeroed_page(GFP_ATOMIC);
	if (!vdso_page)
		return -ENOMEM;

	memcpy((void *)(vdso_page + 0x1000 - kuser_sz), __kuser_helper_start,
	       kuser_sz);
	aarch32_vdso_pages[C_VECTORS] = virt_to_page(vdso_page);
	flush_dcache_page(aarch32_vdso_pages[C_VECTORS]);
	return 0;
}

#ifdef CONFIG_COMPAT_VDSO
static int __aarch32_alloc_vdso_pages(void)
{
<<<<<<< HEAD
	u32 use_syscall = !tk->tkr_mono.clock->archdata.vdso_direct;

	++vdso_data->tb_seq_count;
	smp_wmb();

	vdso_data->use_syscall			= use_syscall;
	vdso_data->xtime_coarse_sec		= tk->xtime_sec;
	vdso_data->xtime_coarse_nsec		= tk->tkr_mono.xtime_nsec >>
							tk->tkr_mono.shift;
	vdso_data->wtm_clock_sec		= tk->wall_to_monotonic.tv_sec;
	vdso_data->wtm_clock_nsec		= tk->wall_to_monotonic.tv_nsec;

	/* Read without the seqlock held by clock_getres() */
	WRITE_ONCE(vdso_data->hrtimer_res, hrtimer_resolution);

	if (!use_syscall) {
		/* tkr_mono.cycle_last == tkr_raw.cycle_last */
		vdso_data->cs_cycle_last	= tk->tkr_mono.cycle_last;
		vdso_data->raw_time_sec         = tk->raw_sec;
		vdso_data->raw_time_nsec        = tk->tkr_raw.xtime_nsec;
		vdso_data->xtime_clock_sec	= tk->xtime_sec;
		vdso_data->xtime_clock_nsec	= tk->tkr_mono.xtime_nsec;
		vdso_data->cs_mono_mult		= tk->tkr_mono.mult;
		vdso_data->cs_raw_mult		= tk->tkr_raw.mult;
		/* tkr_mono.shift == tkr_raw.shift */
		vdso_data->cs_shift		= tk->tkr_mono.shift;
=======
	int ret;

	vdso_lookup[ARM64_VDSO32].dm = &aarch32_vdso_spec[C_VVAR];
	vdso_lookup[ARM64_VDSO32].cm = &aarch32_vdso_spec[C_VDSO];

	ret = __vdso_init(ARM64_VDSO32);
	if (ret)
		return ret;

	ret = aarch32_alloc_kuser_vdso_page();
	if (ret) {
		unsigned long c_vvar =
			(unsigned long)page_to_virt(aarch32_vdso_pages[C_VVAR]);
		unsigned long c_vdso =
			(unsigned long)page_to_virt(aarch32_vdso_pages[C_VDSO]);

		free_page(c_vvar);
		free_page(c_vdso);
>>>>>>> f7688b48
	}

	return ret;
}
#else
static int __aarch32_alloc_vdso_pages(void)
{
	extern char __aarch32_sigret_code_start[], __aarch32_sigret_code_end[];
	int sigret_sz = __aarch32_sigret_code_end - __aarch32_sigret_code_start;
	unsigned long sigpage;
	int ret;

	sigpage = get_zeroed_page(GFP_ATOMIC);
	if (!sigpage)
		return -ENOMEM;

	memcpy((void *)sigpage, __aarch32_sigret_code_start, sigret_sz);
	aarch32_vdso_pages[C_SIGPAGE] = virt_to_page(sigpage);
	flush_dcache_page(aarch32_vdso_pages[C_SIGPAGE]);

	ret = aarch32_alloc_kuser_vdso_page();
	if (ret)
		free_page(sigpage);

	return ret;
}
#endif /* CONFIG_COMPAT_VDSO */

static int __init aarch32_alloc_vdso_pages(void)
{
	return __aarch32_alloc_vdso_pages();
}
arch_initcall(aarch32_alloc_vdso_pages);

static int aarch32_kuser_helpers_setup(struct mm_struct *mm)
{
	void *ret;

	if (!IS_ENABLED(CONFIG_KUSER_HELPERS))
		return 0;

	/*
	 * Avoid VM_MAYWRITE for compatibility with arch/arm/, where it's
	 * not safe to CoW the page containing the CPU exception vectors.
	 */
	ret = _install_special_mapping(mm, AARCH32_VECTORS_BASE, PAGE_SIZE,
				       VM_READ | VM_EXEC |
				       VM_MAYREAD | VM_MAYEXEC,
				       &aarch32_vdso_spec[C_VECTORS]);

	return PTR_ERR_OR_ZERO(ret);
}

#ifndef CONFIG_COMPAT_VDSO
static int aarch32_sigreturn_setup(struct mm_struct *mm)
{
	unsigned long addr;
	void *ret;

	addr = get_unmapped_area(NULL, 0, PAGE_SIZE, 0, 0);
	if (IS_ERR_VALUE(addr)) {
		ret = ERR_PTR(addr);
		goto out;
	}

	/*
	 * VM_MAYWRITE is required to allow gdb to Copy-on-Write and
	 * set breakpoints.
	 */
	ret = _install_special_mapping(mm, addr, PAGE_SIZE,
				       VM_READ | VM_EXEC | VM_MAYREAD |
				       VM_MAYWRITE | VM_MAYEXEC,
				       &aarch32_vdso_spec[C_SIGPAGE]);
	if (IS_ERR(ret))
		goto out;

	mm->context.vdso = (void *)addr;

out:
	return PTR_ERR_OR_ZERO(ret);
}
#endif /* !CONFIG_COMPAT_VDSO */

int aarch32_setup_additional_pages(struct linux_binprm *bprm, int uses_interp)
{
	struct mm_struct *mm = current->mm;
	int ret;

	if (down_write_killable(&mm->mmap_sem))
		return -EINTR;

	ret = aarch32_kuser_helpers_setup(mm);
	if (ret)
		goto out;

#ifdef CONFIG_COMPAT_VDSO
	ret = __setup_additional_pages(ARM64_VDSO32,
				       mm,
				       bprm,
				       uses_interp);
#else
	ret = aarch32_sigreturn_setup(mm);
#endif /* CONFIG_COMPAT_VDSO */

out:
	up_write(&mm->mmap_sem);
	return ret;
}
#endif /* CONFIG_COMPAT */

static int vdso_mremap(const struct vm_special_mapping *sm,
		struct vm_area_struct *new_vma)
{
	return __vdso_remap(ARM64_VDSO, sm, new_vma);
}

/*
 * aarch64_vdso_pages:
 * 0 - vvar
 * 1 - vdso
 */
#define A_VVAR		0
#define A_VDSO		1
#define A_PAGES		(A_VDSO + 1)
static struct vm_special_mapping vdso_spec[A_PAGES] __ro_after_init = {
	{
		.name	= "[vvar]",
	},
	{
		.name	= "[vdso]",
		.mremap = vdso_mremap,
	},
};

static int __init vdso_init(void)
{
	vdso_lookup[ARM64_VDSO].dm = &vdso_spec[A_VVAR];
	vdso_lookup[ARM64_VDSO].cm = &vdso_spec[A_VDSO];

	return __vdso_init(ARM64_VDSO);
}
arch_initcall(vdso_init);

int arch_setup_additional_pages(struct linux_binprm *bprm,
				int uses_interp)
{
	struct mm_struct *mm = current->mm;
	int ret;

	if (down_write_killable(&mm->mmap_sem))
		return -EINTR;

	ret = __setup_additional_pages(ARM64_VDSO,
				       mm,
				       bprm,
				       uses_interp);

	up_write(&mm->mmap_sem);

	return ret;
}<|MERGE_RESOLUTION|>--- conflicted
+++ resolved
@@ -251,34 +251,6 @@
 #ifdef CONFIG_COMPAT_VDSO
 static int __aarch32_alloc_vdso_pages(void)
 {
-<<<<<<< HEAD
-	u32 use_syscall = !tk->tkr_mono.clock->archdata.vdso_direct;
-
-	++vdso_data->tb_seq_count;
-	smp_wmb();
-
-	vdso_data->use_syscall			= use_syscall;
-	vdso_data->xtime_coarse_sec		= tk->xtime_sec;
-	vdso_data->xtime_coarse_nsec		= tk->tkr_mono.xtime_nsec >>
-							tk->tkr_mono.shift;
-	vdso_data->wtm_clock_sec		= tk->wall_to_monotonic.tv_sec;
-	vdso_data->wtm_clock_nsec		= tk->wall_to_monotonic.tv_nsec;
-
-	/* Read without the seqlock held by clock_getres() */
-	WRITE_ONCE(vdso_data->hrtimer_res, hrtimer_resolution);
-
-	if (!use_syscall) {
-		/* tkr_mono.cycle_last == tkr_raw.cycle_last */
-		vdso_data->cs_cycle_last	= tk->tkr_mono.cycle_last;
-		vdso_data->raw_time_sec         = tk->raw_sec;
-		vdso_data->raw_time_nsec        = tk->tkr_raw.xtime_nsec;
-		vdso_data->xtime_clock_sec	= tk->xtime_sec;
-		vdso_data->xtime_clock_nsec	= tk->tkr_mono.xtime_nsec;
-		vdso_data->cs_mono_mult		= tk->tkr_mono.mult;
-		vdso_data->cs_raw_mult		= tk->tkr_raw.mult;
-		/* tkr_mono.shift == tkr_raw.shift */
-		vdso_data->cs_shift		= tk->tkr_mono.shift;
-=======
 	int ret;
 
 	vdso_lookup[ARM64_VDSO32].dm = &aarch32_vdso_spec[C_VVAR];
@@ -297,7 +269,6 @@
 
 		free_page(c_vvar);
 		free_page(c_vdso);
->>>>>>> f7688b48
 	}
 
 	return ret;
