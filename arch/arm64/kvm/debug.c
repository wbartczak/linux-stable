--- conflicted
+++ resolved
@@ -79,21 +79,13 @@
  *  - OS related registers (MDCR_EL2_TDOSA)
  *  - Statistical profiler (MDCR_EL2_TPMS/MDCR_EL2_E2PB)
  *  - Self-hosted Trace Filter controls (MDCR_EL2_TTRF)
-<<<<<<< HEAD
-=======
  *  - Self-hosted Trace (MDCR_EL2_TTRF/MDCR_EL2_E2TB)
->>>>>>> 3b17187f
  */
 static void kvm_arm_setup_mdcr_el2(struct kvm_vcpu *vcpu)
 {
 	/*
-<<<<<<< HEAD
-	 * This also clears MDCR_EL2_E2PB_MASK to disable guest access
-	 * to the profiling buffer.
-=======
 	 * This also clears MDCR_EL2_E2PB_MASK and MDCR_EL2_E2TB_MASK
 	 * to disable guest access to the profiling and trace buffers
->>>>>>> 3b17187f
 	 */
 	vcpu->arch.mdcr_el2 = __this_cpu_read(mdcr_el2) & MDCR_EL2_HPMN_MASK;
 	vcpu->arch.mdcr_el2 |= (MDCR_EL2_TPM |
