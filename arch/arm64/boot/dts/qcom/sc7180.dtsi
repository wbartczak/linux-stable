--- conflicted
+++ resolved
@@ -1557,14 +1557,11 @@
 				function = "qspi_data";
 			};
 
-<<<<<<< HEAD
-=======
 			qspi_data1: qspi-data1-state {
 				pins = "gpio65";
 				function = "qspi_data";
 			};
 
->>>>>>> 160f4124
 			qspi_data23: qspi-data23-state {
 				pins = "gpio66", "gpio67";
 				function = "qspi_data";
