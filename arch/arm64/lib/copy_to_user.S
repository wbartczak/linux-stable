/* SPDX-License-Identifier: GPL-2.0-only */
/*
 * Copyright (C) 2012 ARM Ltd.
 */

#include <linux/linkage.h>

#include <asm/asm-uaccess.h>
#include <asm/assembler.h>
#include <asm/cache.h>

/*
 * Copy to user space from a kernel buffer (alignment handled by the hardware)
 *
 * Parameters:
 *	x0 - to
 *	x1 - from
 *	x2 - n
 * Returns:
 *	x0 - bytes not copied
 */
	.macro ldrb1 reg, ptr, val
	ldrb  \reg, [\ptr], \val
	.endm

	.macro strb1 reg, ptr, val
	user_ldst 9998f, sttrb, \reg, \ptr, \val
	.endm

	.macro ldrh1 reg, ptr, val
	ldrh  \reg, [\ptr], \val
	.endm

	.macro strh1 reg, ptr, val
<<<<<<< HEAD
	uao_user_alternative 9997f, strh, sttrh, \reg, \ptr, \val
=======
	user_ldst 9997f, sttrh, \reg, \ptr, \val
>>>>>>> 3b17187f
	.endm

	.macro ldr1 reg, ptr, val
	ldr \reg, [\ptr], \val
	.endm

	.macro str1 reg, ptr, val
<<<<<<< HEAD
	uao_user_alternative 9997f, str, sttr, \reg, \ptr, \val
=======
	user_ldst 9997f, sttr, \reg, \ptr, \val
>>>>>>> 3b17187f
	.endm

	.macro ldp1 reg1, reg2, ptr, val
	ldp \reg1, \reg2, [\ptr], \val
	.endm

	.macro stp1 reg1, reg2, ptr, val
<<<<<<< HEAD
	uao_stp 9997f, \reg1, \reg2, \ptr, \val
=======
	user_stp 9997f, \reg1, \reg2, \ptr, \val
>>>>>>> 3b17187f
	.endm

end	.req	x5
srcin	.req	x15
SYM_FUNC_START(__arch_copy_to_user)
	add	end, x0, x2
	mov	srcin, x1
#include "copy_template.S"
	mov	x0, #0
	ret
SYM_FUNC_END(__arch_copy_to_user)
EXPORT_SYMBOL(__arch_copy_to_user)

	.section .fixup,"ax"
	.align	2
9997:	cmp	dst, dstin
	b.ne	9998f
	// Before being absolutely sure we couldn't copy anything, try harder
	ldrb	tmp1w, [srcin]
USER(9998f, sttrb tmp1w, [dst])
	add	dst, dst, #1
9998:	sub	x0, end, dst			// bytes not copied
	ret
	.previous<|MERGE_RESOLUTION|>--- conflicted
+++ resolved
@@ -32,11 +32,7 @@
 	.endm
 
 	.macro strh1 reg, ptr, val
-<<<<<<< HEAD
-	uao_user_alternative 9997f, strh, sttrh, \reg, \ptr, \val
-=======
 	user_ldst 9997f, sttrh, \reg, \ptr, \val
->>>>>>> 3b17187f
 	.endm
 
 	.macro ldr1 reg, ptr, val
@@ -44,11 +40,7 @@
 	.endm
 
 	.macro str1 reg, ptr, val
-<<<<<<< HEAD
-	uao_user_alternative 9997f, str, sttr, \reg, \ptr, \val
-=======
 	user_ldst 9997f, sttr, \reg, \ptr, \val
->>>>>>> 3b17187f
 	.endm
 
 	.macro ldp1 reg1, reg2, ptr, val
@@ -56,11 +48,7 @@
 	.endm
 
 	.macro stp1 reg1, reg2, ptr, val
-<<<<<<< HEAD
-	uao_stp 9997f, \reg1, \reg2, \ptr, \val
-=======
 	user_stp 9997f, \reg1, \reg2, \ptr, \val
->>>>>>> 3b17187f
 	.endm
 
 end	.req	x5
