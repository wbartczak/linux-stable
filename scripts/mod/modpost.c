/* Postprocess module symbol versions
 *
 * Copyright 2003       Kai Germaschewski
 * Copyright 2002-2004  Rusty Russell, IBM Corporation
 * Copyright 2006-2008  Sam Ravnborg
 * Based in part on module-init-tools/depmod.c,file2alias
 *
 * This software may be used and distributed according to the terms
 * of the GNU General Public License, incorporated herein by reference.
 *
 * Usage: modpost vmlinux module1.o module2.o ...
 */

#define _GNU_SOURCE
#include <elf.h>
#include <fnmatch.h>
#include <stdio.h>
#include <ctype.h>
#include <string.h>
#include <limits.h>
#include <stdbool.h>
#include <errno.h>
#include "modpost.h"
#include "../../include/linux/license.h"

/* Are we using CONFIG_MODVERSIONS? */
static bool modversions;
/* Is CONFIG_MODULE_SRCVERSION_ALL set? */
static bool all_versions;
/* If we are modposting external module set to 1 */
static bool external_module;
/* Only warn about unresolved symbols */
static bool warn_unresolved;

static int sec_mismatch_count;
static bool sec_mismatch_warn_only = true;
/* ignore missing files */
static bool ignore_missing_files;
/* If set to 1, only warn (instead of error) about missing ns imports */
static bool allow_missing_ns_imports;

static bool error_occurred;

/*
 * Cut off the warnings when there are too many. This typically occurs when
 * vmlinux is missing. ('make modules' without building vmlinux.)
 */
#define MAX_UNRESOLVED_REPORTS	10
static unsigned int nr_unresolved;

/* In kernel, this size is defined in linux/module.h;
 * here we use Elf_Addr instead of long for covering cross-compile
 */

#define MODULE_NAME_LEN (64 - sizeof(Elf_Addr))

void __attribute__((format(printf, 2, 3)))
modpost_log(enum loglevel loglevel, const char *fmt, ...)
{
	va_list arglist;

	switch (loglevel) {
	case LOG_WARN:
		fprintf(stderr, "WARNING: ");
		break;
	case LOG_ERROR:
		fprintf(stderr, "ERROR: ");
		break;
	case LOG_FATAL:
		fprintf(stderr, "FATAL: ");
		break;
	default: /* invalid loglevel, ignore */
		break;
	}

	fprintf(stderr, "modpost: ");

	va_start(arglist, fmt);
	vfprintf(stderr, fmt, arglist);
	va_end(arglist);

	if (loglevel == LOG_FATAL)
		exit(1);
	if (loglevel == LOG_ERROR)
		error_occurred = true;
}

static inline bool strends(const char *str, const char *postfix)
{
	if (strlen(str) < strlen(postfix))
		return false;

	return strcmp(str + strlen(str) - strlen(postfix), postfix) == 0;
}

void *do_nofail(void *ptr, const char *expr)
{
	if (!ptr)
		fatal("Memory allocation failure: %s.\n", expr);

	return ptr;
}

char *read_text_file(const char *filename)
{
	struct stat st;
	size_t nbytes;
	int fd;
	char *buf;

	fd = open(filename, O_RDONLY);
	if (fd < 0) {
		perror(filename);
		exit(1);
	}

	if (fstat(fd, &st) < 0) {
		perror(filename);
		exit(1);
	}

	buf = NOFAIL(malloc(st.st_size + 1));

	nbytes = st.st_size;

	while (nbytes) {
		ssize_t bytes_read;

		bytes_read = read(fd, buf, nbytes);
		if (bytes_read < 0) {
			perror(filename);
			exit(1);
		}

		nbytes -= bytes_read;
	}
	buf[st.st_size] = '\0';

	close(fd);

	return buf;
}

char *get_line(char **stringp)
{
	char *orig = *stringp, *next;

	/* do not return the unwanted extra line at EOF */
	if (!orig || *orig == '\0')
		return NULL;

	/* don't use strsep here, it is not available everywhere */
	next = strchr(orig, '\n');
	if (next)
		*next++ = '\0';

	*stringp = next;

	return orig;
}

/* A list of all modules we processed */
LIST_HEAD(modules);

static struct module *find_module(const char *modname)
{
	struct module *mod;

	list_for_each_entry(mod, &modules, list) {
		if (strcmp(mod->name, modname) == 0)
			return mod;
	}
	return NULL;
}

static struct module *new_module(const char *name, size_t namelen)
{
	struct module *mod;

	mod = NOFAIL(malloc(sizeof(*mod) + namelen + 1));
	memset(mod, 0, sizeof(*mod));

	INIT_LIST_HEAD(&mod->exported_symbols);
	INIT_LIST_HEAD(&mod->unresolved_symbols);
	INIT_LIST_HEAD(&mod->missing_namespaces);
	INIT_LIST_HEAD(&mod->imported_namespaces);

	memcpy(mod->name, name, namelen);
	mod->name[namelen] = '\0';
	mod->is_vmlinux = (strcmp(mod->name, "vmlinux") == 0);

	/*
	 * Set mod->is_gpl_compatible to true by default. If MODULE_LICENSE()
	 * is missing, do not check the use for EXPORT_SYMBOL_GPL() becasue
	 * modpost will exit wiht error anyway.
	 */
	mod->is_gpl_compatible = true;

	list_add_tail(&mod->list, &modules);

	return mod;
}

/* A hash of all exported symbols,
 * struct symbol is also used for lists of unresolved symbols */

#define SYMBOL_HASH_SIZE 1024

struct symbol {
	struct symbol *next;
	struct list_head list;	/* link to module::exported_symbols or module::unresolved_symbols */
	struct module *module;
	char *namespace;
	unsigned int crc;
	bool crc_valid;
	bool weak;
	bool is_gpl_only;	/* exported by EXPORT_SYMBOL_GPL */
	char name[];
};

static struct symbol *symbolhash[SYMBOL_HASH_SIZE];

/* This is based on the hash algorithm from gdbm, via tdb */
static inline unsigned int tdb_hash(const char *name)
{
	unsigned value;	/* Used to compute the hash value.  */
	unsigned   i;	/* Used to cycle through random values. */

	/* Set the initial value from the key size. */
	for (value = 0x238F13AF * strlen(name), i = 0; name[i]; i++)
		value = (value + (((unsigned char *)name)[i] << (i*5 % 24)));

	return (1103515243 * value + 12345);
}

/**
 * Allocate a new symbols for use in the hash of exported symbols or
 * the list of unresolved symbols per module
 **/
static struct symbol *alloc_symbol(const char *name)
{
	struct symbol *s = NOFAIL(malloc(sizeof(*s) + strlen(name) + 1));

	memset(s, 0, sizeof(*s));
	strcpy(s->name, name);

	return s;
}

/* For the hash of exported symbols */
static void hash_add_symbol(struct symbol *sym)
{
	unsigned int hash;

	hash = tdb_hash(sym->name) % SYMBOL_HASH_SIZE;
	sym->next = symbolhash[hash];
	symbolhash[hash] = sym;
}

static void sym_add_unresolved(const char *name, struct module *mod, bool weak)
{
	struct symbol *sym;

	sym = alloc_symbol(name);
	sym->weak = weak;

	list_add_tail(&sym->list, &mod->unresolved_symbols);
}

static struct symbol *sym_find_with_module(const char *name, struct module *mod)
{
	struct symbol *s;

	/* For our purposes, .foo matches foo.  PPC64 needs this. */
	if (name[0] == '.')
		name++;

	for (s = symbolhash[tdb_hash(name) % SYMBOL_HASH_SIZE]; s; s = s->next) {
		if (strcmp(s->name, name) == 0 && (!mod || s->module == mod))
			return s;
	}
	return NULL;
}

static struct symbol *find_symbol(const char *name)
{
	return sym_find_with_module(name, NULL);
}

struct namespace_list {
	struct list_head list;
	char namespace[];
};

static bool contains_namespace(struct list_head *head, const char *namespace)
{
	struct namespace_list *list;

	list_for_each_entry(list, head, list) {
		if (!strcmp(list->namespace, namespace))
			return true;
	}

	return false;
}

static void add_namespace(struct list_head *head, const char *namespace)
{
	struct namespace_list *ns_entry;

	if (!contains_namespace(head, namespace)) {
		ns_entry = NOFAIL(malloc(sizeof(*ns_entry) +
					 strlen(namespace) + 1));
		strcpy(ns_entry->namespace, namespace);
		list_add_tail(&ns_entry->list, head);
	}
}

static void *sym_get_data_by_offset(const struct elf_info *info,
				    unsigned int secindex, unsigned long offset)
{
	Elf_Shdr *sechdr = &info->sechdrs[secindex];

	return (void *)info->hdr + sechdr->sh_offset + offset;
}

void *sym_get_data(const struct elf_info *info, const Elf_Sym *sym)
{
	return sym_get_data_by_offset(info, get_secindex(info, sym),
				      sym->st_value);
}

static const char *sech_name(const struct elf_info *info, Elf_Shdr *sechdr)
{
	return sym_get_data_by_offset(info, info->secindex_strings,
				      sechdr->sh_name);
}

static const char *sec_name(const struct elf_info *info, unsigned int secindex)
{
	/*
	 * If sym->st_shndx is a special section index, there is no
	 * corresponding section header.
	 * Return "" if the index is out of range of info->sechdrs[] array.
	 */
	if (secindex >= info->num_sections)
		return "";

	return sech_name(info, &info->sechdrs[secindex]);
}

#define strstarts(str, prefix) (strncmp(str, prefix, strlen(prefix)) == 0)

static void sym_update_namespace(const char *symname, const char *namespace)
{
	struct symbol *s = find_symbol(symname);

	/*
	 * That symbol should have been created earlier and thus this is
	 * actually an assertion.
	 */
	if (!s) {
		error("Could not update namespace(%s) for symbol %s\n",
		      namespace, symname);
		return;
	}

	free(s->namespace);
	s->namespace = namespace[0] ? NOFAIL(strdup(namespace)) : NULL;
}

static struct symbol *sym_add_exported(const char *name, struct module *mod,
				       bool gpl_only)
{
	struct symbol *s = find_symbol(name);

	if (s && (!external_module || s->module->is_vmlinux || s->module == mod)) {
		error("%s: '%s' exported twice. Previous export was in %s%s\n",
		      mod->name, name, s->module->name,
		      s->module->is_vmlinux ? "" : ".ko");
	}

	s = alloc_symbol(name);
	s->module = mod;
	s->is_gpl_only = gpl_only;
	list_add_tail(&s->list, &mod->exported_symbols);
	hash_add_symbol(s);

	return s;
}

static void sym_set_crc(struct symbol *sym, unsigned int crc)
{
	sym->crc = crc;
	sym->crc_valid = true;
}

static void *grab_file(const char *filename, size_t *size)
{
	struct stat st;
	void *map = MAP_FAILED;
	int fd;

	fd = open(filename, O_RDONLY);
	if (fd < 0)
		return NULL;
	if (fstat(fd, &st))
		goto failed;

	*size = st.st_size;
	map = mmap(NULL, *size, PROT_READ|PROT_WRITE, MAP_PRIVATE, fd, 0);

failed:
	close(fd);
	if (map == MAP_FAILED)
		return NULL;
	return map;
}

static void release_file(void *file, size_t size)
{
	munmap(file, size);
}

static int parse_elf(struct elf_info *info, const char *filename)
{
	unsigned int i;
	Elf_Ehdr *hdr;
	Elf_Shdr *sechdrs;
	Elf_Sym  *sym;
	const char *secstrings;
	unsigned int symtab_idx = ~0U, symtab_shndx_idx = ~0U;

	hdr = grab_file(filename, &info->size);
	if (!hdr) {
		if (ignore_missing_files) {
			fprintf(stderr, "%s: %s (ignored)\n", filename,
				strerror(errno));
			return 0;
		}
		perror(filename);
		exit(1);
	}
	info->hdr = hdr;
	if (info->size < sizeof(*hdr)) {
		/* file too small, assume this is an empty .o file */
		return 0;
	}
	/* Is this a valid ELF file? */
	if ((hdr->e_ident[EI_MAG0] != ELFMAG0) ||
	    (hdr->e_ident[EI_MAG1] != ELFMAG1) ||
	    (hdr->e_ident[EI_MAG2] != ELFMAG2) ||
	    (hdr->e_ident[EI_MAG3] != ELFMAG3)) {
		/* Not an ELF file - silently ignore it */
		return 0;
	}
	/* Fix endianness in ELF header */
	hdr->e_type      = TO_NATIVE(hdr->e_type);
	hdr->e_machine   = TO_NATIVE(hdr->e_machine);
	hdr->e_version   = TO_NATIVE(hdr->e_version);
	hdr->e_entry     = TO_NATIVE(hdr->e_entry);
	hdr->e_phoff     = TO_NATIVE(hdr->e_phoff);
	hdr->e_shoff     = TO_NATIVE(hdr->e_shoff);
	hdr->e_flags     = TO_NATIVE(hdr->e_flags);
	hdr->e_ehsize    = TO_NATIVE(hdr->e_ehsize);
	hdr->e_phentsize = TO_NATIVE(hdr->e_phentsize);
	hdr->e_phnum     = TO_NATIVE(hdr->e_phnum);
	hdr->e_shentsize = TO_NATIVE(hdr->e_shentsize);
	hdr->e_shnum     = TO_NATIVE(hdr->e_shnum);
	hdr->e_shstrndx  = TO_NATIVE(hdr->e_shstrndx);
	sechdrs = (void *)hdr + hdr->e_shoff;
	info->sechdrs = sechdrs;

	/* modpost only works for relocatable objects */
	if (hdr->e_type != ET_REL)
		fatal("%s: not relocatable object.", filename);

	/* Check if file offset is correct */
	if (hdr->e_shoff > info->size) {
		fatal("section header offset=%lu in file '%s' is bigger than filesize=%zu\n",
		      (unsigned long)hdr->e_shoff, filename, info->size);
		return 0;
	}

	if (hdr->e_shnum == SHN_UNDEF) {
		/*
		 * There are more than 64k sections,
		 * read count from .sh_size.
		 */
		info->num_sections = TO_NATIVE(sechdrs[0].sh_size);
	}
	else {
		info->num_sections = hdr->e_shnum;
	}
	if (hdr->e_shstrndx == SHN_XINDEX) {
		info->secindex_strings = TO_NATIVE(sechdrs[0].sh_link);
	}
	else {
		info->secindex_strings = hdr->e_shstrndx;
	}

	/* Fix endianness in section headers */
	for (i = 0; i < info->num_sections; i++) {
		sechdrs[i].sh_name      = TO_NATIVE(sechdrs[i].sh_name);
		sechdrs[i].sh_type      = TO_NATIVE(sechdrs[i].sh_type);
		sechdrs[i].sh_flags     = TO_NATIVE(sechdrs[i].sh_flags);
		sechdrs[i].sh_addr      = TO_NATIVE(sechdrs[i].sh_addr);
		sechdrs[i].sh_offset    = TO_NATIVE(sechdrs[i].sh_offset);
		sechdrs[i].sh_size      = TO_NATIVE(sechdrs[i].sh_size);
		sechdrs[i].sh_link      = TO_NATIVE(sechdrs[i].sh_link);
		sechdrs[i].sh_info      = TO_NATIVE(sechdrs[i].sh_info);
		sechdrs[i].sh_addralign = TO_NATIVE(sechdrs[i].sh_addralign);
		sechdrs[i].sh_entsize   = TO_NATIVE(sechdrs[i].sh_entsize);
	}
	/* Find symbol table. */
	secstrings = (void *)hdr + sechdrs[info->secindex_strings].sh_offset;
	for (i = 1; i < info->num_sections; i++) {
		const char *secname;
		int nobits = sechdrs[i].sh_type == SHT_NOBITS;

		if (!nobits && sechdrs[i].sh_offset > info->size) {
			fatal("%s is truncated. sechdrs[i].sh_offset=%lu > "
			      "sizeof(*hrd)=%zu\n", filename,
			      (unsigned long)sechdrs[i].sh_offset,
			      sizeof(*hdr));
			return 0;
		}
		secname = secstrings + sechdrs[i].sh_name;
		if (strcmp(secname, ".modinfo") == 0) {
			if (nobits)
				fatal("%s has NOBITS .modinfo\n", filename);
			info->modinfo = (void *)hdr + sechdrs[i].sh_offset;
			info->modinfo_len = sechdrs[i].sh_size;
		}

		if (sechdrs[i].sh_type == SHT_SYMTAB) {
			unsigned int sh_link_idx;
			symtab_idx = i;
			info->symtab_start = (void *)hdr +
			    sechdrs[i].sh_offset;
			info->symtab_stop  = (void *)hdr +
			    sechdrs[i].sh_offset + sechdrs[i].sh_size;
			sh_link_idx = sechdrs[i].sh_link;
			info->strtab       = (void *)hdr +
			    sechdrs[sh_link_idx].sh_offset;
		}

		/* 32bit section no. table? ("more than 64k sections") */
		if (sechdrs[i].sh_type == SHT_SYMTAB_SHNDX) {
			symtab_shndx_idx = i;
			info->symtab_shndx_start = (void *)hdr +
			    sechdrs[i].sh_offset;
			info->symtab_shndx_stop  = (void *)hdr +
			    sechdrs[i].sh_offset + sechdrs[i].sh_size;
		}
	}
	if (!info->symtab_start)
		fatal("%s has no symtab?\n", filename);

	/* Fix endianness in symbols */
	for (sym = info->symtab_start; sym < info->symtab_stop; sym++) {
		sym->st_shndx = TO_NATIVE(sym->st_shndx);
		sym->st_name  = TO_NATIVE(sym->st_name);
		sym->st_value = TO_NATIVE(sym->st_value);
		sym->st_size  = TO_NATIVE(sym->st_size);
	}

	if (symtab_shndx_idx != ~0U) {
		Elf32_Word *p;
		if (symtab_idx != sechdrs[symtab_shndx_idx].sh_link)
			fatal("%s: SYMTAB_SHNDX has bad sh_link: %u!=%u\n",
			      filename, sechdrs[symtab_shndx_idx].sh_link,
			      symtab_idx);
		/* Fix endianness */
		for (p = info->symtab_shndx_start; p < info->symtab_shndx_stop;
		     p++)
			*p = TO_NATIVE(*p);
	}

	return 1;
}

static void parse_elf_finish(struct elf_info *info)
{
	release_file(info->hdr, info->size);
}

static int ignore_undef_symbol(struct elf_info *info, const char *symname)
{
	/* ignore __this_module, it will be resolved shortly */
	if (strcmp(symname, "__this_module") == 0)
		return 1;
	/* ignore global offset table */
	if (strcmp(symname, "_GLOBAL_OFFSET_TABLE_") == 0)
		return 1;
	if (info->hdr->e_machine == EM_PPC)
		/* Special register function linked on all modules during final link of .ko */
		if (strstarts(symname, "_restgpr_") ||
		    strstarts(symname, "_savegpr_") ||
		    strstarts(symname, "_rest32gpr_") ||
		    strstarts(symname, "_save32gpr_") ||
		    strstarts(symname, "_restvr_") ||
		    strstarts(symname, "_savevr_"))
			return 1;
	if (info->hdr->e_machine == EM_PPC64)
		/* Special register function linked on all modules during final link of .ko */
		if (strstarts(symname, "_restgpr0_") ||
		    strstarts(symname, "_savegpr0_") ||
		    strstarts(symname, "_restvr_") ||
		    strstarts(symname, "_savevr_") ||
		    strcmp(symname, ".TOC.") == 0)
			return 1;

	if (info->hdr->e_machine == EM_S390)
		/* Expoline thunks are linked on all kernel modules during final link of .ko */
		if (strstarts(symname, "__s390_indirect_jump_r"))
			return 1;
	/* Do not ignore this symbol */
	return 0;
}

<<<<<<< HEAD
static void handle_modversion(const struct module *mod,
			      const struct elf_info *info,
			      const Elf_Sym *sym, const char *symname)
{
	unsigned int crc;

	if (sym->st_shndx == SHN_UNDEF) {
		warn("EXPORT symbol \"%s\" [%s%s] version generation failed, symbol will not be versioned.\n"
		     "Is \"%s\" prototyped in <asm/asm-prototypes.h>?\n",
		     symname, mod->name, mod->is_vmlinux ? "" : ".ko",
		     symname);

		return;
	}

	if (sym->st_shndx == SHN_ABS) {
		crc = sym->st_value;
	} else {
		unsigned int *crcp;

		/* symbol points to the CRC in the ELF object */
		crcp = sym_get_data(info, sym);
		crc = TO_NATIVE(*crcp);
	}
	sym_set_crc(symname, crc);
}

=======
>>>>>>> d60c95ef
static void handle_symbol(struct module *mod, struct elf_info *info,
			  const Elf_Sym *sym, const char *symname)
{
	switch (sym->st_shndx) {
	case SHN_COMMON:
		if (strstarts(symname, "__gnu_lto_")) {
			/* Should warn here, but modpost runs before the linker */
		} else
			warn("\"%s\" [%s] is COMMON symbol\n", symname, mod->name);
		break;
	case SHN_UNDEF:
		/* undefined symbol */
		if (ELF_ST_BIND(sym->st_info) != STB_GLOBAL &&
		    ELF_ST_BIND(sym->st_info) != STB_WEAK)
			break;
		if (ignore_undef_symbol(info, symname))
			break;
		if (info->hdr->e_machine == EM_SPARC ||
		    info->hdr->e_machine == EM_SPARCV9) {
			/* Ignore register directives. */
			if (ELF_ST_TYPE(sym->st_info) == STT_SPARC_REGISTER)
				break;
			if (symname[0] == '.') {
				char *munged = NOFAIL(strdup(symname));
				munged[0] = '_';
				munged[1] = toupper(munged[1]);
				symname = munged;
			}
		}

		sym_add_unresolved(symname, mod,
				   ELF_ST_BIND(sym->st_info) == STB_WEAK);
		break;
	default:
		/* All exported symbols */
		if (strstarts(symname, "__ksymtab_")) {
			const char *name, *secname;

			name = symname + strlen("__ksymtab_");
			secname = sec_name(info, get_secindex(info, sym));

			if (strstarts(secname, "___ksymtab_gpl+"))
				sym_add_exported(name, mod, true);
			else if (strstarts(secname, "___ksymtab+"))
				sym_add_exported(name, mod, false);
		}
		if (strcmp(symname, "init_module") == 0)
			mod->has_init = true;
		if (strcmp(symname, "cleanup_module") == 0)
			mod->has_cleanup = true;
		break;
	}
}

/**
 * Parse tag=value strings from .modinfo section
 **/
static char *next_string(char *string, unsigned long *secsize)
{
	/* Skip non-zero chars */
	while (string[0]) {
		string++;
		if ((*secsize)-- <= 1)
			return NULL;
	}

	/* Skip any zero padding. */
	while (!string[0]) {
		string++;
		if ((*secsize)-- <= 1)
			return NULL;
	}
	return string;
}

static char *get_next_modinfo(struct elf_info *info, const char *tag,
			      char *prev)
{
	char *p;
	unsigned int taglen = strlen(tag);
	char *modinfo = info->modinfo;
	unsigned long size = info->modinfo_len;

	if (prev) {
		size -= prev - modinfo;
		modinfo = next_string(prev, &size);
	}

	for (p = modinfo; p; p = next_string(p, &size)) {
		if (strncmp(p, tag, taglen) == 0 && p[taglen] == '=')
			return p + taglen + 1;
	}
	return NULL;
}

static char *get_modinfo(struct elf_info *info, const char *tag)

{
	return get_next_modinfo(info, tag, NULL);
}

static const char *sym_name(struct elf_info *elf, Elf_Sym *sym)
{
	if (sym)
		return elf->strtab + sym->st_name;
	else
		return "(unknown)";
}

/*
 * Check whether the 'string' argument matches one of the 'patterns',
 * an array of shell wildcard patterns (glob).
 *
 * Return true is there is a match.
 */
static bool match(const char *string, const char *const patterns[])
{
	const char *pattern;

	while ((pattern = *patterns++)) {
		if (!fnmatch(pattern, string, 0))
			return true;
	}

	return false;
}

/* useful to pass patterns to match() directly */
#define PATTERNS(...) \
	({ \
		static const char *const patterns[] = {__VA_ARGS__, NULL}; \
		patterns; \
	})

/* sections that we do not want to do full section mismatch check on */
static const char *const section_white_list[] =
{
	".comment*",
	".debug*",
	".zdebug*",		/* Compressed debug sections. */
	".GCC.command.line",	/* record-gcc-switches */
	".mdebug*",        /* alpha, score, mips etc. */
	".pdr",            /* alpha, score, mips etc. */
	".stab*",
	".note*",
	".got*",
	".toc*",
	".xt.prop",				 /* xtensa */
	".xt.lit",         /* xtensa */
	".arcextmap*",			/* arc */
	".gnu.linkonce.arcext*",	/* arc : modules */
	".cmem*",			/* EZchip */
	".fmt_slot*",			/* EZchip */
	".gnu.lto*",
	".discard.*",
	NULL
};

/*
 * This is used to find sections missing the SHF_ALLOC flag.
 * The cause of this is often a section specified in assembler
 * without "ax" / "aw".
 */
static void check_section(const char *modname, struct elf_info *elf,
			  Elf_Shdr *sechdr)
{
	const char *sec = sech_name(elf, sechdr);

	if (sechdr->sh_type == SHT_PROGBITS &&
	    !(sechdr->sh_flags & SHF_ALLOC) &&
	    !match(sec, section_white_list)) {
		warn("%s (%s): unexpected non-allocatable section.\n"
		     "Did you forget to use \"ax\"/\"aw\" in a .S file?\n"
		     "Note that for example <linux/init.h> contains\n"
		     "section definitions for use in .S files.\n\n",
		     modname, sec);
	}
}



#define ALL_INIT_DATA_SECTIONS \
	".init.setup", ".init.rodata", ".meminit.rodata", \
	".init.data", ".meminit.data"
#define ALL_EXIT_DATA_SECTIONS \
	".exit.data", ".memexit.data"

#define ALL_INIT_TEXT_SECTIONS \
	".init.text", ".meminit.text"
#define ALL_EXIT_TEXT_SECTIONS \
	".exit.text", ".memexit.text"

#define ALL_PCI_INIT_SECTIONS	\
	".pci_fixup_early", ".pci_fixup_header", ".pci_fixup_final", \
	".pci_fixup_enable", ".pci_fixup_resume", \
	".pci_fixup_resume_early", ".pci_fixup_suspend"

#define ALL_XXXINIT_SECTIONS MEM_INIT_SECTIONS
#define ALL_XXXEXIT_SECTIONS MEM_EXIT_SECTIONS

#define ALL_INIT_SECTIONS INIT_SECTIONS, ALL_XXXINIT_SECTIONS
#define ALL_EXIT_SECTIONS EXIT_SECTIONS, ALL_XXXEXIT_SECTIONS

#define DATA_SECTIONS ".data", ".data.rel"
#define TEXT_SECTIONS ".text", ".text.unlikely", ".sched.text", \
		".kprobes.text", ".cpuidle.text", ".noinstr.text"
#define OTHER_TEXT_SECTIONS ".ref.text", ".head.text", ".spinlock.text", \
		".fixup", ".entry.text", ".exception.text", ".text.*", \
		".coldtext", ".softirqentry.text"

#define INIT_SECTIONS      ".init.*"
#define MEM_INIT_SECTIONS  ".meminit.*"

#define EXIT_SECTIONS      ".exit.*"
#define MEM_EXIT_SECTIONS  ".memexit.*"

#define ALL_TEXT_SECTIONS  ALL_INIT_TEXT_SECTIONS, ALL_EXIT_TEXT_SECTIONS, \
		TEXT_SECTIONS, OTHER_TEXT_SECTIONS

/* init data sections */
static const char *const init_data_sections[] =
	{ ALL_INIT_DATA_SECTIONS, NULL };

/* all init sections */
static const char *const init_sections[] = { ALL_INIT_SECTIONS, NULL };

/* all text sections */
static const char *const text_sections[] = { ALL_TEXT_SECTIONS, NULL };

/* data section */
static const char *const data_sections[] = { DATA_SECTIONS, NULL };

static const char *const head_sections[] = { ".head.text*", NULL };
static const char *const linker_symbols[] =
	{ "__init_begin", "_sinittext", "_einittext", NULL };
static const char *const optim_symbols[] = { "*.constprop.*", NULL };

enum mismatch {
	TEXT_TO_ANY_INIT,
	DATA_TO_ANY_INIT,
	TEXT_TO_ANY_EXIT,
	DATA_TO_ANY_EXIT,
	XXXINIT_TO_SOME_INIT,
	XXXEXIT_TO_SOME_EXIT,
	ANY_INIT_TO_ANY_EXIT,
	ANY_EXIT_TO_ANY_INIT,
	EXPORT_TO_INIT_EXIT,
	EXTABLE_TO_NON_TEXT,
};

/**
 * Describe how to match sections on different criteria:
 *
 * @fromsec: Array of sections to be matched.
 *
 * @bad_tosec: Relocations applied to a section in @fromsec to a section in
 * this array is forbidden (black-list).  Can be empty.
 *
 * @good_tosec: Relocations applied to a section in @fromsec must be
 * targeting sections in this array (white-list).  Can be empty.
 *
 * @mismatch: Type of mismatch.
 *
 * @handler: Specific handler to call when a match is found.  If NULL,
 * default_mismatch_handler() will be called.
 *
 */
struct sectioncheck {
	const char *fromsec[20];
	const char *bad_tosec[20];
	const char *good_tosec[20];
	enum mismatch mismatch;
	void (*handler)(const char *modname, struct elf_info *elf,
			const struct sectioncheck* const mismatch,
			Elf_Rela *r, Elf_Sym *sym, const char *fromsec);

};

static void extable_mismatch_handler(const char *modname, struct elf_info *elf,
				     const struct sectioncheck* const mismatch,
				     Elf_Rela *r, Elf_Sym *sym,
				     const char *fromsec);

static const struct sectioncheck sectioncheck[] = {
/* Do not reference init/exit code/data from
 * normal code and data
 */
{
	.fromsec = { TEXT_SECTIONS, NULL },
	.bad_tosec = { ALL_INIT_SECTIONS, NULL },
	.mismatch = TEXT_TO_ANY_INIT,
},
{
	.fromsec = { DATA_SECTIONS, NULL },
	.bad_tosec = { ALL_XXXINIT_SECTIONS, NULL },
	.mismatch = DATA_TO_ANY_INIT,
},
{
	.fromsec = { DATA_SECTIONS, NULL },
	.bad_tosec = { INIT_SECTIONS, NULL },
	.mismatch = DATA_TO_ANY_INIT,
},
{
	.fromsec = { TEXT_SECTIONS, NULL },
	.bad_tosec = { ALL_EXIT_SECTIONS, NULL },
	.mismatch = TEXT_TO_ANY_EXIT,
},
{
	.fromsec = { DATA_SECTIONS, NULL },
	.bad_tosec = { ALL_EXIT_SECTIONS, NULL },
	.mismatch = DATA_TO_ANY_EXIT,
},
/* Do not reference init code/data from meminit code/data */
{
	.fromsec = { ALL_XXXINIT_SECTIONS, NULL },
	.bad_tosec = { INIT_SECTIONS, NULL },
	.mismatch = XXXINIT_TO_SOME_INIT,
},
/* Do not reference exit code/data from memexit code/data */
{
	.fromsec = { ALL_XXXEXIT_SECTIONS, NULL },
	.bad_tosec = { EXIT_SECTIONS, NULL },
	.mismatch = XXXEXIT_TO_SOME_EXIT,
},
/* Do not use exit code/data from init code */
{
	.fromsec = { ALL_INIT_SECTIONS, NULL },
	.bad_tosec = { ALL_EXIT_SECTIONS, NULL },
	.mismatch = ANY_INIT_TO_ANY_EXIT,
},
/* Do not use init code/data from exit code */
{
	.fromsec = { ALL_EXIT_SECTIONS, NULL },
	.bad_tosec = { ALL_INIT_SECTIONS, NULL },
	.mismatch = ANY_EXIT_TO_ANY_INIT,
},
{
	.fromsec = { ALL_PCI_INIT_SECTIONS, NULL },
	.bad_tosec = { INIT_SECTIONS, NULL },
	.mismatch = ANY_INIT_TO_ANY_EXIT,
},
/* Do not export init/exit functions or data */
{
	.fromsec = { "___ksymtab*", NULL },
	.bad_tosec = { INIT_SECTIONS, EXIT_SECTIONS, NULL },
	.mismatch = EXPORT_TO_INIT_EXIT,
},
{
	.fromsec = { "__ex_table", NULL },
	/* If you're adding any new black-listed sections in here, consider
	 * adding a special 'printer' for them in scripts/check_extable.
	 */
	.bad_tosec = { ".altinstr_replacement", NULL },
	.good_tosec = {ALL_TEXT_SECTIONS , NULL},
	.mismatch = EXTABLE_TO_NON_TEXT,
	.handler = extable_mismatch_handler,
}
};

static const struct sectioncheck *section_mismatch(
		const char *fromsec, const char *tosec)
{
	int i;

	/*
	 * The target section could be the SHT_NUL section when we're
	 * handling relocations to un-resolved symbols, trying to match it
	 * doesn't make much sense and causes build failures on parisc
	 * architectures.
	 */
	if (*tosec == '\0')
		return NULL;

	for (i = 0; i < ARRAY_SIZE(sectioncheck); i++) {
		const struct sectioncheck *check = &sectioncheck[i];

		if (match(fromsec, check->fromsec)) {
			if (check->bad_tosec[0] && match(tosec, check->bad_tosec))
				return check;
			if (check->good_tosec[0] && !match(tosec, check->good_tosec))
				return check;
		}
	}
	return NULL;
}

/**
 * Whitelist to allow certain references to pass with no warning.
 *
 * Pattern 1:
 *   If a module parameter is declared __initdata and permissions=0
 *   then this is legal despite the warning generated.
 *   We cannot see value of permissions here, so just ignore
 *   this pattern.
 *   The pattern is identified by:
 *   tosec   = .init.data
 *   fromsec = .data*
 *   atsym   =__param*
 *
 * Pattern 1a:
 *   module_param_call() ops can refer to __init set function if permissions=0
 *   The pattern is identified by:
 *   tosec   = .init.text
 *   fromsec = .data*
 *   atsym   = __param_ops_*
 *
 * Pattern 3:
 *   Whitelist all references from .head.text to any init section
 *
 * Pattern 4:
 *   Some symbols belong to init section but still it is ok to reference
 *   these from non-init sections as these symbols don't have any memory
 *   allocated for them and symbol address and value are same. So even
 *   if init section is freed, its ok to reference those symbols.
 *   For ex. symbols marking the init section boundaries.
 *   This pattern is identified by
 *   refsymname = __init_begin, _sinittext, _einittext
 *
 * Pattern 5:
 *   GCC may optimize static inlines when fed constant arg(s) resulting
 *   in functions like cpumask_empty() -- generating an associated symbol
 *   cpumask_empty.constprop.3 that appears in the audit.  If the const that
 *   is passed in comes from __init, like say nmi_ipi_mask, we get a
 *   meaningless section warning.  May need to add isra symbols too...
 *   This pattern is identified by
 *   tosec   = init section
 *   fromsec = text section
 *   refsymname = *.constprop.*
 *
 * Pattern 6:
 *   Hide section mismatch warnings for ELF local symbols.  The goal
 *   is to eliminate false positive modpost warnings caused by
 *   compiler-generated ELF local symbol names such as ".LANCHOR1".
 *   Autogenerated symbol names bypass modpost's "Pattern 2"
 *   whitelisting, which relies on pattern-matching against symbol
 *   names to work.  (One situation where gcc can autogenerate ELF
 *   local symbols is when "-fsection-anchors" is used.)
 **/
static int secref_whitelist(const struct sectioncheck *mismatch,
			    const char *fromsec, const char *fromsym,
			    const char *tosec, const char *tosym)
{
	/* Check for pattern 1 */
	if (match(tosec, init_data_sections) &&
	    match(fromsec, data_sections) &&
	    strstarts(fromsym, "__param"))
		return 0;

	/* Check for pattern 1a */
	if (strcmp(tosec, ".init.text") == 0 &&
	    match(fromsec, data_sections) &&
	    strstarts(fromsym, "__param_ops_"))
		return 0;

	/* symbols in data sections that may refer to any init/exit sections */
	if (match(fromsec, PATTERNS(DATA_SECTIONS)) &&
	    match(tosec, PATTERNS(ALL_INIT_SECTIONS, ALL_EXIT_SECTIONS)) &&
	    match(fromsym, PATTERNS("*_template", // scsi uses *_template a lot
				    "*_timer", // arm uses ops structures named _timer a lot
				    "*_sht", // scsi also used *_sht to some extent
				    "*_ops",
				    "*_probe",
				    "*_probe_one",
				    "*_console")))
		return 0;

	/* symbols in data sections that may refer to meminit/exit sections */
	if (match(fromsec, PATTERNS(DATA_SECTIONS)) &&
	    match(tosec, PATTERNS(ALL_XXXINIT_SECTIONS, ALL_EXIT_SECTIONS)) &&
	    match(fromsym, PATTERNS("*driver")))
		return 0;

	/* Check for pattern 3 */
	if (match(fromsec, head_sections) &&
	    match(tosec, init_sections))
		return 0;

	/* Check for pattern 4 */
	if (match(tosym, linker_symbols))
		return 0;

	/* Check for pattern 5 */
	if (match(fromsec, text_sections) &&
	    match(tosec, init_sections) &&
	    match(fromsym, optim_symbols))
		return 0;

	/* Check for pattern 6 */
	if (strstarts(fromsym, ".L"))
		return 0;

	return 1;
}

static inline int is_arm_mapping_symbol(const char *str)
{
	return str[0] == '$' &&
	       (str[1] == 'a' || str[1] == 'd' || str[1] == 't' || str[1] == 'x')
	       && (str[2] == '\0' || str[2] == '.');
}

/*
 * If there's no name there, ignore it; likewise, ignore it if it's
 * one of the magic symbols emitted used by current ARM tools.
 *
 * Otherwise if find_symbols_between() returns those symbols, they'll
 * fail the whitelist tests and cause lots of false alarms ... fixable
 * only by merging __exit and __init sections into __text, bloating
 * the kernel (which is especially evil on embedded platforms).
 */
static inline int is_valid_name(struct elf_info *elf, Elf_Sym *sym)
{
	const char *name = elf->strtab + sym->st_name;

	if (!name || !strlen(name))
		return 0;
	return !is_arm_mapping_symbol(name);
}

/**
 * Find symbol based on relocation record info.
 * In some cases the symbol supplied is a valid symbol so
 * return refsym. If st_name != 0 we assume this is a valid symbol.
 * In other cases the symbol needs to be looked up in the symbol table
 * based on section and address.
 *  **/
static Elf_Sym *find_elf_symbol(struct elf_info *elf, Elf64_Sword addr,
				Elf_Sym *relsym)
{
	Elf_Sym *sym;
	Elf_Sym *near = NULL;
	Elf64_Sword distance = 20;
	Elf64_Sword d;
	unsigned int relsym_secindex;

	if (relsym->st_name != 0)
		return relsym;

	relsym_secindex = get_secindex(elf, relsym);
	for (sym = elf->symtab_start; sym < elf->symtab_stop; sym++) {
		if (get_secindex(elf, sym) != relsym_secindex)
			continue;
		if (ELF_ST_TYPE(sym->st_info) == STT_SECTION)
			continue;
		if (!is_valid_name(elf, sym))
			continue;
		if (sym->st_value == addr)
			return sym;
		/* Find a symbol nearby - addr are maybe negative */
		d = sym->st_value - addr;
		if (d < 0)
			d = addr - sym->st_value;
		if (d < distance) {
			distance = d;
			near = sym;
		}
	}
	/* We need a close match */
	if (distance < 20)
		return near;
	else
		return NULL;
}

/*
 * Find symbols before or equal addr and after addr - in the section sec.
 * If we find two symbols with equal offset prefer one with a valid name.
 * The ELF format may have a better way to detect what type of symbol
 * it is, but this works for now.
 **/
static Elf_Sym *find_elf_symbol2(struct elf_info *elf, Elf_Addr addr,
				 const char *sec)
{
	Elf_Sym *sym;
	Elf_Sym *near = NULL;
	Elf_Addr distance = ~0;

	for (sym = elf->symtab_start; sym < elf->symtab_stop; sym++) {
		const char *symsec;

		if (is_shndx_special(sym->st_shndx))
			continue;
		symsec = sec_name(elf, get_secindex(elf, sym));
		if (strcmp(symsec, sec) != 0)
			continue;
		if (!is_valid_name(elf, sym))
			continue;
		if (sym->st_value <= addr && addr - sym->st_value <= distance) {
			distance = addr - sym->st_value;
			near = sym;
		}
	}
	return near;
}

static int is_function(Elf_Sym *sym)
{
	if (sym)
		return ELF_ST_TYPE(sym->st_info) == STT_FUNC;
	else
		return -1;
}

static inline void get_pretty_name(int is_func, const char** name, const char** name_p)
{
	switch (is_func) {
	case 0:	*name = "variable"; *name_p = ""; break;
	case 1:	*name = "function"; *name_p = "()"; break;
	default: *name = "(unknown reference)"; *name_p = ""; break;
	}
}

/*
 * Print a warning about a section mismatch.
 * Try to find symbols near it so user can find it.
 * Check whitelist before warning - it may be a false positive.
 */
static void report_sec_mismatch(const char *modname,
				const struct sectioncheck *mismatch,
				const char *fromsec,
				const char *fromsym,
				const char *tosec, const char *tosym)
{
	sec_mismatch_count++;

	switch (mismatch->mismatch) {
	case TEXT_TO_ANY_INIT:
	case DATA_TO_ANY_INIT:
	case TEXT_TO_ANY_EXIT:
	case DATA_TO_ANY_EXIT:
	case XXXINIT_TO_SOME_INIT:
	case XXXEXIT_TO_SOME_EXIT:
	case ANY_INIT_TO_ANY_EXIT:
	case ANY_EXIT_TO_ANY_INIT:
		warn("%s: section mismatch in reference: %s (section: %s) -> %s (section: %s)\n",
		     modname, fromsym, fromsec, tosym, tosec);
		break;
	case EXPORT_TO_INIT_EXIT:
		warn("%s: EXPORT_SYMBOL used for init/exit symbol: %s (section: %s)\n",
		     modname, tosym, tosec);
		break;
	case EXTABLE_TO_NON_TEXT:
		fatal("There's a special handler for this mismatch type, we should never get here.\n");
		break;
	}
}

static void default_mismatch_handler(const char *modname, struct elf_info *elf,
				     const struct sectioncheck* const mismatch,
				     Elf_Rela *r, Elf_Sym *sym, const char *fromsec)
{
	const char *tosec;
	Elf_Sym *to;
	Elf_Sym *from;
	const char *tosym;
	const char *fromsym;

	from = find_elf_symbol2(elf, r->r_offset, fromsec);
	fromsym = sym_name(elf, from);

	tosec = sec_name(elf, get_secindex(elf, sym));
	to = find_elf_symbol(elf, r->r_addend, sym);
	tosym = sym_name(elf, to);

	/* check whitelist - we may ignore it */
	if (secref_whitelist(mismatch,
			     fromsec, fromsym, tosec, tosym)) {
		report_sec_mismatch(modname, mismatch,
				    fromsec, fromsym, tosec, tosym);
	}
}

static int is_executable_section(struct elf_info* elf, unsigned int section_index)
{
	if (section_index > elf->num_sections)
		fatal("section_index is outside elf->num_sections!\n");

	return ((elf->sechdrs[section_index].sh_flags & SHF_EXECINSTR) == SHF_EXECINSTR);
}

/*
 * We rely on a gross hack in section_rel[a]() calling find_extable_entry_size()
 * to know the sizeof(struct exception_table_entry) for the target architecture.
 */
static unsigned int extable_entry_size = 0;
static void find_extable_entry_size(const char* const sec, const Elf_Rela* r)
{
	/*
	 * If we're currently checking the second relocation within __ex_table,
	 * that relocation offset tells us the offsetof(struct
	 * exception_table_entry, fixup) which is equal to sizeof(struct
	 * exception_table_entry) divided by two.  We use that to our advantage
	 * since there's no portable way to get that size as every architecture
	 * seems to go with different sized types.  Not pretty but better than
	 * hard-coding the size for every architecture..
	 */
	if (!extable_entry_size)
		extable_entry_size = r->r_offset * 2;
}

static inline bool is_extable_fault_address(Elf_Rela *r)
{
	/*
	 * extable_entry_size is only discovered after we've handled the
	 * _second_ relocation in __ex_table, so only abort when we're not
	 * handling the first reloc and extable_entry_size is zero.
	 */
	if (r->r_offset && extable_entry_size == 0)
		fatal("extable_entry size hasn't been discovered!\n");

	return ((r->r_offset == 0) ||
		(r->r_offset % extable_entry_size == 0));
}

#define is_second_extable_reloc(Start, Cur, Sec)			\
	(((Cur) == (Start) + 1) && (strcmp("__ex_table", (Sec)) == 0))

static void report_extable_warnings(const char* modname, struct elf_info* elf,
				    const struct sectioncheck* const mismatch,
				    Elf_Rela* r, Elf_Sym* sym,
				    const char* fromsec, const char* tosec)
{
	Elf_Sym* fromsym = find_elf_symbol2(elf, r->r_offset, fromsec);
	const char* fromsym_name = sym_name(elf, fromsym);
	Elf_Sym* tosym = find_elf_symbol(elf, r->r_addend, sym);
	const char* tosym_name = sym_name(elf, tosym);
	const char* from_pretty_name;
	const char* from_pretty_name_p;
	const char* to_pretty_name;
	const char* to_pretty_name_p;

	get_pretty_name(is_function(fromsym),
			&from_pretty_name, &from_pretty_name_p);
	get_pretty_name(is_function(tosym),
			&to_pretty_name, &to_pretty_name_p);

	warn("%s(%s+0x%lx): Section mismatch in reference"
	     " from the %s %s%s to the %s %s:%s%s\n",
	     modname, fromsec, (long)r->r_offset, from_pretty_name,
	     fromsym_name, from_pretty_name_p,
	     to_pretty_name, tosec, tosym_name, to_pretty_name_p);

	if (!match(tosec, mismatch->bad_tosec) &&
	    is_executable_section(elf, get_secindex(elf, sym)))
		fprintf(stderr,
			"The relocation at %s+0x%lx references\n"
			"section \"%s\" which is not in the list of\n"
			"authorized sections.  If you're adding a new section\n"
			"and/or if this reference is valid, add \"%s\" to the\n"
			"list of authorized sections to jump to on fault.\n"
			"This can be achieved by adding \"%s\" to \n"
			"OTHER_TEXT_SECTIONS in scripts/mod/modpost.c.\n",
			fromsec, (long)r->r_offset, tosec, tosec, tosec);
}

static void extable_mismatch_handler(const char* modname, struct elf_info *elf,
				     const struct sectioncheck* const mismatch,
				     Elf_Rela* r, Elf_Sym* sym,
				     const char *fromsec)
{
	const char* tosec = sec_name(elf, get_secindex(elf, sym));

	sec_mismatch_count++;

	report_extable_warnings(modname, elf, mismatch, r, sym, fromsec, tosec);

	if (match(tosec, mismatch->bad_tosec))
		fatal("The relocation at %s+0x%lx references\n"
		      "section \"%s\" which is black-listed.\n"
		      "Something is seriously wrong and should be fixed.\n"
		      "You might get more information about where this is\n"
		      "coming from by using scripts/check_extable.sh %s\n",
		      fromsec, (long)r->r_offset, tosec, modname);
	else if (!is_executable_section(elf, get_secindex(elf, sym))) {
		if (is_extable_fault_address(r))
			fatal("The relocation at %s+0x%lx references\n"
			      "section \"%s\" which is not executable, IOW\n"
			      "it is not possible for the kernel to fault\n"
			      "at that address.  Something is seriously wrong\n"
			      "and should be fixed.\n",
			      fromsec, (long)r->r_offset, tosec);
		else
			fatal("The relocation at %s+0x%lx references\n"
			      "section \"%s\" which is not executable, IOW\n"
			      "the kernel will fault if it ever tries to\n"
			      "jump to it.  Something is seriously wrong\n"
			      "and should be fixed.\n",
			      fromsec, (long)r->r_offset, tosec);
	}
}

static void check_section_mismatch(const char *modname, struct elf_info *elf,
				   Elf_Rela *r, Elf_Sym *sym, const char *fromsec)
{
	const char *tosec = sec_name(elf, get_secindex(elf, sym));
	const struct sectioncheck *mismatch = section_mismatch(fromsec, tosec);

	if (mismatch) {
		if (mismatch->handler)
			mismatch->handler(modname, elf,  mismatch,
					  r, sym, fromsec);
		else
			default_mismatch_handler(modname, elf, mismatch,
						 r, sym, fromsec);
	}
}

static unsigned int *reloc_location(struct elf_info *elf,
				    Elf_Shdr *sechdr, Elf_Rela *r)
{
	return sym_get_data_by_offset(elf, sechdr->sh_info, r->r_offset);
}

static int addend_386_rel(struct elf_info *elf, Elf_Shdr *sechdr, Elf_Rela *r)
{
	unsigned int r_typ = ELF_R_TYPE(r->r_info);
	unsigned int *location = reloc_location(elf, sechdr, r);

	switch (r_typ) {
	case R_386_32:
		r->r_addend = TO_NATIVE(*location);
		break;
	case R_386_PC32:
		r->r_addend = TO_NATIVE(*location) + 4;
		break;
	}
	return 0;
}

#ifndef R_ARM_CALL
#define R_ARM_CALL	28
#endif
#ifndef R_ARM_JUMP24
#define R_ARM_JUMP24	29
#endif

#ifndef	R_ARM_THM_CALL
#define	R_ARM_THM_CALL		10
#endif
#ifndef	R_ARM_THM_JUMP24
#define	R_ARM_THM_JUMP24	30
#endif
#ifndef	R_ARM_THM_JUMP19
#define	R_ARM_THM_JUMP19	51
#endif

static int addend_arm_rel(struct elf_info *elf, Elf_Shdr *sechdr, Elf_Rela *r)
{
	unsigned int r_typ = ELF_R_TYPE(r->r_info);

	switch (r_typ) {
	case R_ARM_ABS32:
		/* From ARM ABI: (S + A) | T */
		r->r_addend = (int)(long)
			      (elf->symtab_start + ELF_R_SYM(r->r_info));
		break;
	case R_ARM_PC24:
	case R_ARM_CALL:
	case R_ARM_JUMP24:
	case R_ARM_THM_CALL:
	case R_ARM_THM_JUMP24:
	case R_ARM_THM_JUMP19:
		/* From ARM ABI: ((S + A) | T) - P */
		r->r_addend = (int)(long)(elf->hdr +
			      sechdr->sh_offset +
			      (r->r_offset - sechdr->sh_addr));
		break;
	default:
		return 1;
	}
	return 0;
}

static int addend_mips_rel(struct elf_info *elf, Elf_Shdr *sechdr, Elf_Rela *r)
{
	unsigned int r_typ = ELF_R_TYPE(r->r_info);
	unsigned int *location = reloc_location(elf, sechdr, r);
	unsigned int inst;

	if (r_typ == R_MIPS_HI16)
		return 1;	/* skip this */
	inst = TO_NATIVE(*location);
	switch (r_typ) {
	case R_MIPS_LO16:
		r->r_addend = inst & 0xffff;
		break;
	case R_MIPS_26:
		r->r_addend = (inst & 0x03ffffff) << 2;
		break;
	case R_MIPS_32:
		r->r_addend = inst;
		break;
	}
	return 0;
}

#ifndef EM_RISCV
#define EM_RISCV		243
#endif

#ifndef R_RISCV_SUB32
#define R_RISCV_SUB32		39
#endif

static void section_rela(const char *modname, struct elf_info *elf,
			 Elf_Shdr *sechdr)
{
	Elf_Sym  *sym;
	Elf_Rela *rela;
	Elf_Rela r;
	unsigned int r_sym;
	const char *fromsec;

	Elf_Rela *start = (void *)elf->hdr + sechdr->sh_offset;
	Elf_Rela *stop  = (void *)start + sechdr->sh_size;

	fromsec = sec_name(elf, sechdr->sh_info);
	/* if from section (name) is know good then skip it */
	if (match(fromsec, section_white_list))
		return;

	for (rela = start; rela < stop; rela++) {
		r.r_offset = TO_NATIVE(rela->r_offset);
#if KERNEL_ELFCLASS == ELFCLASS64
		if (elf->hdr->e_machine == EM_MIPS) {
			unsigned int r_typ;
			r_sym = ELF64_MIPS_R_SYM(rela->r_info);
			r_sym = TO_NATIVE(r_sym);
			r_typ = ELF64_MIPS_R_TYPE(rela->r_info);
			r.r_info = ELF64_R_INFO(r_sym, r_typ);
		} else {
			r.r_info = TO_NATIVE(rela->r_info);
			r_sym = ELF_R_SYM(r.r_info);
		}
#else
		r.r_info = TO_NATIVE(rela->r_info);
		r_sym = ELF_R_SYM(r.r_info);
#endif
		r.r_addend = TO_NATIVE(rela->r_addend);
		switch (elf->hdr->e_machine) {
		case EM_RISCV:
			if (!strcmp("__ex_table", fromsec) &&
			    ELF_R_TYPE(r.r_info) == R_RISCV_SUB32)
				continue;
			break;
		}
		sym = elf->symtab_start + r_sym;
		/* Skip special sections */
		if (is_shndx_special(sym->st_shndx))
			continue;
		if (is_second_extable_reloc(start, rela, fromsec))
			find_extable_entry_size(fromsec, &r);
		check_section_mismatch(modname, elf, &r, sym, fromsec);
	}
}

static void section_rel(const char *modname, struct elf_info *elf,
			Elf_Shdr *sechdr)
{
	Elf_Sym *sym;
	Elf_Rel *rel;
	Elf_Rela r;
	unsigned int r_sym;
	const char *fromsec;

	Elf_Rel *start = (void *)elf->hdr + sechdr->sh_offset;
	Elf_Rel *stop  = (void *)start + sechdr->sh_size;

	fromsec = sec_name(elf, sechdr->sh_info);
	/* if from section (name) is know good then skip it */
	if (match(fromsec, section_white_list))
		return;

	for (rel = start; rel < stop; rel++) {
		r.r_offset = TO_NATIVE(rel->r_offset);
#if KERNEL_ELFCLASS == ELFCLASS64
		if (elf->hdr->e_machine == EM_MIPS) {
			unsigned int r_typ;
			r_sym = ELF64_MIPS_R_SYM(rel->r_info);
			r_sym = TO_NATIVE(r_sym);
			r_typ = ELF64_MIPS_R_TYPE(rel->r_info);
			r.r_info = ELF64_R_INFO(r_sym, r_typ);
		} else {
			r.r_info = TO_NATIVE(rel->r_info);
			r_sym = ELF_R_SYM(r.r_info);
		}
#else
		r.r_info = TO_NATIVE(rel->r_info);
		r_sym = ELF_R_SYM(r.r_info);
#endif
		r.r_addend = 0;
		switch (elf->hdr->e_machine) {
		case EM_386:
			if (addend_386_rel(elf, sechdr, &r))
				continue;
			break;
		case EM_ARM:
			if (addend_arm_rel(elf, sechdr, &r))
				continue;
			break;
		case EM_MIPS:
			if (addend_mips_rel(elf, sechdr, &r))
				continue;
			break;
		}
		sym = elf->symtab_start + r_sym;
		/* Skip special sections */
		if (is_shndx_special(sym->st_shndx))
			continue;
		if (is_second_extable_reloc(start, rel, fromsec))
			find_extable_entry_size(fromsec, &r);
		check_section_mismatch(modname, elf, &r, sym, fromsec);
	}
}

/**
 * A module includes a number of sections that are discarded
 * either when loaded or when used as built-in.
 * For loaded modules all functions marked __init and all data
 * marked __initdata will be discarded when the module has been initialized.
 * Likewise for modules used built-in the sections marked __exit
 * are discarded because __exit marked function are supposed to be called
 * only when a module is unloaded which never happens for built-in modules.
 * The check_sec_ref() function traverses all relocation records
 * to find all references to a section that reference a section that will
 * be discarded and warns about it.
 **/
static void check_sec_ref(const char *modname, struct elf_info *elf)
{
	int i;
	Elf_Shdr *sechdrs = elf->sechdrs;

	/* Walk through all sections */
	for (i = 0; i < elf->num_sections; i++) {
		check_section(modname, elf, &elf->sechdrs[i]);
		/* We want to process only relocation sections and not .init */
		if (sechdrs[i].sh_type == SHT_RELA)
			section_rela(modname, elf, &elf->sechdrs[i]);
		else if (sechdrs[i].sh_type == SHT_REL)
			section_rel(modname, elf, &elf->sechdrs[i]);
	}
}

static char *remove_dot(char *s)
{
	size_t n = strcspn(s, ".");

	if (n && s[n]) {
		size_t m = strspn(s + n + 1, "0123456789");
		if (m && (s[n + m + 1] == '.' || s[n + m + 1] == 0))
			s[n] = 0;
	}
	return s;
}

/*
 * The CRCs are recorded in .*.cmd files in the form of:
 * #SYMVER <name> <crc>
 */
static void extract_crcs_for_object(const char *object, struct module *mod)
{
	char cmd_file[PATH_MAX];
	char *buf, *p;
	const char *base;
	int dirlen, ret;

	base = strrchr(object, '/');
	if (base) {
		base++;
		dirlen = base - object;
	} else {
		dirlen = 0;
		base = object;
	}

	ret = snprintf(cmd_file, sizeof(cmd_file), "%.*s.%s.cmd",
		       dirlen, object, base);
	if (ret >= sizeof(cmd_file)) {
		error("%s: too long path was truncated\n", cmd_file);
		return;
	}

	buf = read_text_file(cmd_file);
	p = buf;

	while ((p = strstr(p, "\n#SYMVER "))) {
		char *name;
		size_t namelen;
		unsigned int crc;
		struct symbol *sym;

		name = p + strlen("\n#SYMVER ");

		p = strchr(name, ' ');
		if (!p)
			break;

		namelen = p - name;
		p++;

		if (!isdigit(*p))
			continue;	/* skip this line */

		crc = strtol(p, &p, 0);
		if (*p != '\n')
			continue;	/* skip this line */

		name[namelen] = '\0';

		/*
		 * sym_find_with_module() may return NULL here.
		 * It typically occurs when CONFIG_TRIM_UNUSED_KSYMS=y.
		 * Since commit e1327a127703, genksyms calculates CRCs of all
		 * symbols, including trimmed ones. Ignore orphan CRCs.
		 */
		sym = sym_find_with_module(name, mod);
		if (sym)
			sym_set_crc(sym, crc);
	}

	free(buf);
}

/*
 * The symbol versions (CRC) are recorded in the .*.cmd files.
 * Parse them to retrieve CRCs for the current module.
 */
static void mod_set_crcs(struct module *mod)
{
	char objlist[PATH_MAX];
	char *buf, *p, *obj;
	int ret;

	if (mod->is_vmlinux) {
		strcpy(objlist, ".vmlinux.objs");
	} else {
		/* objects for a module are listed in the *.mod file. */
		ret = snprintf(objlist, sizeof(objlist), "%s.mod", mod->name);
		if (ret >= sizeof(objlist)) {
			error("%s: too long path was truncated\n", objlist);
			return;
		}
	}

	buf = read_text_file(objlist);
	p = buf;

	while ((obj = strsep(&p, "\n")) && obj[0])
		extract_crcs_for_object(obj, mod);

	free(buf);
}

static void read_symbols(const char *modname)
{
	const char *symname;
	char *version;
	char *license;
	char *namespace;
	struct module *mod;
	struct elf_info info = { };
	Elf_Sym *sym;

	if (!parse_elf(&info, modname))
		return;

	if (!strends(modname, ".o")) {
		error("%s: filename must be suffixed with .o\n", modname);
		return;
	}

	/* strip trailing .o */
	mod = new_module(modname, strlen(modname) - strlen(".o"));

	if (!mod->is_vmlinux) {
		license = get_modinfo(&info, "license");
		if (!license)
			error("missing MODULE_LICENSE() in %s\n", modname);
		while (license) {
			if (!license_is_gpl_compatible(license)) {
				mod->is_gpl_compatible = false;
				break;
			}
			license = get_next_modinfo(&info, "license", license);
		}

		namespace = get_modinfo(&info, "import_ns");
		while (namespace) {
			add_namespace(&mod->imported_namespaces, namespace);
			namespace = get_next_modinfo(&info, "import_ns",
						     namespace);
		}
	}

	for (sym = info.symtab_start; sym < info.symtab_stop; sym++) {
		symname = remove_dot(info.strtab + sym->st_name);

		handle_symbol(mod, &info, sym, symname);
		handle_moddevtable(mod, &info, sym, symname);
	}

	for (sym = info.symtab_start; sym < info.symtab_stop; sym++) {
		symname = remove_dot(info.strtab + sym->st_name);

		/* Apply symbol namespaces from __kstrtabns_<symbol> entries. */
		if (strstarts(symname, "__kstrtabns_"))
			sym_update_namespace(symname + strlen("__kstrtabns_"),
					     sym_get_data(&info, sym));
	}

	check_sec_ref(modname, &info);

	if (!mod->is_vmlinux) {
		version = get_modinfo(&info, "version");
		if (version || all_versions)
			get_src_version(mod->name, mod->srcversion,
					sizeof(mod->srcversion) - 1);
	}

	parse_elf_finish(&info);

	if (modversions) {
		/*
		 * Our trick to get versioning for module struct etc. - it's
		 * never passed as an argument to an exported function, so
		 * the automatic versioning doesn't pick it up, but it's really
		 * important anyhow.
		 */
		sym_add_unresolved("module_layout", mod, false);

		mod_set_crcs(mod);
	}
}

static void read_symbols_from_files(const char *filename)
{
	FILE *in = stdin;
	char fname[PATH_MAX];

	if (strcmp(filename, "-") != 0) {
		in = fopen(filename, "r");
		if (!in)
			fatal("Can't open filenames file %s: %m", filename);
	}

	while (fgets(fname, PATH_MAX, in) != NULL) {
		if (strends(fname, "\n"))
			fname[strlen(fname)-1] = '\0';
		read_symbols(fname);
	}

	if (in != stdin)
		fclose(in);
}

#define SZ 500

/* We first write the generated file into memory using the
 * following helper, then compare to the file on disk and
 * only update the later if anything changed */

void __attribute__((format(printf, 2, 3))) buf_printf(struct buffer *buf,
						      const char *fmt, ...)
{
	char tmp[SZ];
	int len;
	va_list ap;

	va_start(ap, fmt);
	len = vsnprintf(tmp, SZ, fmt, ap);
	buf_write(buf, tmp, len);
	va_end(ap);
}

void buf_write(struct buffer *buf, const char *s, int len)
{
	if (buf->size - buf->pos < len) {
		buf->size += len + SZ;
		buf->p = NOFAIL(realloc(buf->p, buf->size));
	}
	strncpy(buf->p + buf->pos, s, len);
	buf->pos += len;
}

static void check_exports(struct module *mod)
{
	struct symbol *s, *exp;

	list_for_each_entry(s, &mod->unresolved_symbols, list) {
		const char *basename;
		exp = find_symbol(s->name);
		if (!exp) {
			if (!s->weak && nr_unresolved++ < MAX_UNRESOLVED_REPORTS)
				modpost_log(warn_unresolved ? LOG_WARN : LOG_ERROR,
					    "\"%s\" [%s.ko] undefined!\n",
					    s->name, mod->name);
			continue;
		}
		if (exp->module == mod) {
			error("\"%s\" [%s.ko] was exported without definition\n",
			      s->name, mod->name);
			continue;
		}

		s->module = exp->module;
		s->crc_valid = exp->crc_valid;
		s->crc = exp->crc;

		basename = strrchr(mod->name, '/');
		if (basename)
			basename++;
		else
			basename = mod->name;

		if (exp->namespace &&
		    !contains_namespace(&mod->imported_namespaces, exp->namespace)) {
			modpost_log(allow_missing_ns_imports ? LOG_WARN : LOG_ERROR,
				    "module %s uses symbol %s from namespace %s, but does not import it.\n",
				    basename, exp->name, exp->namespace);
			add_namespace(&mod->missing_namespaces, exp->namespace);
		}

		if (!mod->is_gpl_compatible && exp->is_gpl_only)
			error("GPL-incompatible module %s.ko uses GPL-only symbol '%s'\n",
			      basename, exp->name);
	}
}

static void check_modname_len(struct module *mod)
{
	const char *mod_name;

	mod_name = strrchr(mod->name, '/');
	if (mod_name == NULL)
		mod_name = mod->name;
	else
		mod_name++;
	if (strlen(mod_name) >= MODULE_NAME_LEN)
		error("module name is too long [%s.ko]\n", mod->name);
}

/**
 * Header for the generated file
 **/
static void add_header(struct buffer *b, struct module *mod)
{
	buf_printf(b, "#include <linux/module.h>\n");
	/*
	 * Include build-salt.h after module.h in order to
	 * inherit the definitions.
	 */
	buf_printf(b, "#define INCLUDE_VERMAGIC\n");
	buf_printf(b, "#include <linux/build-salt.h>\n");
	buf_printf(b, "#include <linux/elfnote-lto.h>\n");
	buf_printf(b, "#include <linux/export-internal.h>\n");
	buf_printf(b, "#include <linux/vermagic.h>\n");
	buf_printf(b, "#include <linux/compiler.h>\n");
	buf_printf(b, "\n");
	buf_printf(b, "BUILD_SALT;\n");
	buf_printf(b, "BUILD_LTO_INFO;\n");
	buf_printf(b, "\n");
	buf_printf(b, "MODULE_INFO(vermagic, VERMAGIC_STRING);\n");
	buf_printf(b, "MODULE_INFO(name, KBUILD_MODNAME);\n");
	buf_printf(b, "\n");
	buf_printf(b, "__visible struct module __this_module\n");
	buf_printf(b, "__section(\".gnu.linkonce.this_module\") = {\n");
	buf_printf(b, "\t.name = KBUILD_MODNAME,\n");
	if (mod->has_init)
		buf_printf(b, "\t.init = init_module,\n");
	if (mod->has_cleanup)
		buf_printf(b, "#ifdef CONFIG_MODULE_UNLOAD\n"
			      "\t.exit = cleanup_module,\n"
			      "#endif\n");
	buf_printf(b, "\t.arch = MODULE_ARCH_INIT,\n");
	buf_printf(b, "};\n");

	if (!external_module)
		buf_printf(b, "\nMODULE_INFO(intree, \"Y\");\n");

	buf_printf(b,
		   "\n"
		   "#ifdef CONFIG_RETPOLINE\n"
		   "MODULE_INFO(retpoline, \"Y\");\n"
		   "#endif\n");

	if (strstarts(mod->name, "drivers/staging"))
		buf_printf(b, "\nMODULE_INFO(staging, \"Y\");\n");

	if (strstarts(mod->name, "tools/testing"))
		buf_printf(b, "\nMODULE_INFO(test, \"Y\");\n");
}

static void add_exported_symbols(struct buffer *buf, struct module *mod)
{
	struct symbol *sym;

	if (!modversions)
		return;

	/* record CRCs for exported symbols */
	buf_printf(buf, "\n");
	list_for_each_entry(sym, &mod->exported_symbols, list) {
		if (!sym->crc_valid)
			warn("EXPORT symbol \"%s\" [%s%s] version generation failed, symbol will not be versioned.\n"
			     "Is \"%s\" prototyped in <asm/asm-prototypes.h>?\n",
			     sym->name, mod->name, mod->is_vmlinux ? "" : ".ko",
			     sym->name);

		buf_printf(buf, "SYMBOL_CRC(%s, 0x%08x, \"%s\");\n",
			   sym->name, sym->crc, sym->is_gpl_only ? "_gpl" : "");
	}
}

/**
 * Record CRCs for unresolved symbols
 **/
static void add_versions(struct buffer *b, struct module *mod)
{
	struct symbol *s;

	if (!modversions)
		return;

	buf_printf(b, "\n");
	buf_printf(b, "static const struct modversion_info ____versions[]\n");
	buf_printf(b, "__used __section(\"__versions\") = {\n");

	list_for_each_entry(s, &mod->unresolved_symbols, list) {
		if (!s->module)
			continue;
		if (!s->crc_valid) {
			warn("\"%s\" [%s.ko] has no CRC!\n",
				s->name, mod->name);
			continue;
		}
		if (strlen(s->name) >= MODULE_NAME_LEN) {
			error("too long symbol \"%s\" [%s.ko]\n",
			      s->name, mod->name);
			break;
		}
		buf_printf(b, "\t{ %#8x, \"%s\" },\n",
			   s->crc, s->name);
	}

	buf_printf(b, "};\n");
}

static void add_depends(struct buffer *b, struct module *mod)
{
	struct symbol *s;
	int first = 1;

	/* Clear ->seen flag of modules that own symbols needed by this. */
	list_for_each_entry(s, &mod->unresolved_symbols, list) {
		if (s->module)
			s->module->seen = s->module->is_vmlinux;
	}

	buf_printf(b, "\n");
	buf_printf(b, "MODULE_INFO(depends, \"");
	list_for_each_entry(s, &mod->unresolved_symbols, list) {
		const char *p;
		if (!s->module)
			continue;

		if (s->module->seen)
			continue;

		s->module->seen = true;
		p = strrchr(s->module->name, '/');
		if (p)
			p++;
		else
			p = s->module->name;
		buf_printf(b, "%s%s", first ? "" : ",", p);
		first = 0;
	}
	buf_printf(b, "\");\n");
}

static void add_srcversion(struct buffer *b, struct module *mod)
{
	if (mod->srcversion[0]) {
		buf_printf(b, "\n");
		buf_printf(b, "MODULE_INFO(srcversion, \"%s\");\n",
			   mod->srcversion);
	}
}

static void write_buf(struct buffer *b, const char *fname)
{
	FILE *file;

	if (error_occurred)
		return;

	file = fopen(fname, "w");
	if (!file) {
		perror(fname);
		exit(1);
	}
	if (fwrite(b->p, 1, b->pos, file) != b->pos) {
		perror(fname);
		exit(1);
	}
	if (fclose(file) != 0) {
		perror(fname);
		exit(1);
	}
}

static void write_if_changed(struct buffer *b, const char *fname)
{
	char *tmp;
	FILE *file;
	struct stat st;

	file = fopen(fname, "r");
	if (!file)
		goto write;

	if (fstat(fileno(file), &st) < 0)
		goto close_write;

	if (st.st_size != b->pos)
		goto close_write;

	tmp = NOFAIL(malloc(b->pos));
	if (fread(tmp, 1, b->pos, file) != b->pos)
		goto free_write;

	if (memcmp(tmp, b->p, b->pos) != 0)
		goto free_write;

	free(tmp);
	fclose(file);
	return;

 free_write:
	free(tmp);
 close_write:
	fclose(file);
 write:
	write_buf(b, fname);
}

static void write_vmlinux_export_c_file(struct module *mod)
{
	struct buffer buf = { };

	buf_printf(&buf,
		   "#include <linux/export-internal.h>\n");

	add_exported_symbols(&buf, mod);
	write_if_changed(&buf, ".vmlinux.export.c");
	free(buf.p);
}

/* do sanity checks, and generate *.mod.c file */
static void write_mod_c_file(struct module *mod)
{
	struct buffer buf = { };
	char fname[PATH_MAX];
	int ret;

	check_modname_len(mod);
	check_exports(mod);

	add_header(&buf, mod);
	add_exported_symbols(&buf, mod);
	add_versions(&buf, mod);
	add_depends(&buf, mod);
	add_moddevtable(&buf, mod);
	add_srcversion(&buf, mod);

	ret = snprintf(fname, sizeof(fname), "%s.mod.c", mod->name);
	if (ret >= sizeof(fname)) {
		error("%s: too long path was truncated\n", fname);
		goto free;
	}

	write_if_changed(&buf, fname);

free:
	free(buf.p);
}

/* parse Module.symvers file. line format:
 * 0x12345678<tab>symbol<tab>module<tab>export<tab>namespace
 **/
static void read_dump(const char *fname)
{
	char *buf, *pos, *line;

	buf = read_text_file(fname);
	if (!buf)
		/* No symbol versions, silently ignore */
		return;

	pos = buf;

	while ((line = get_line(&pos))) {
		char *symname, *namespace, *modname, *d, *export;
		unsigned int crc;
		struct module *mod;
		struct symbol *s;
		bool gpl_only;

		if (!(symname = strchr(line, '\t')))
			goto fail;
		*symname++ = '\0';
		if (!(modname = strchr(symname, '\t')))
			goto fail;
		*modname++ = '\0';
		if (!(export = strchr(modname, '\t')))
			goto fail;
		*export++ = '\0';
		if (!(namespace = strchr(export, '\t')))
			goto fail;
		*namespace++ = '\0';

		crc = strtoul(line, &d, 16);
		if (*symname == '\0' || *modname == '\0' || *d != '\0')
			goto fail;

		if (!strcmp(export, "EXPORT_SYMBOL_GPL")) {
			gpl_only = true;
		} else if (!strcmp(export, "EXPORT_SYMBOL")) {
			gpl_only = false;
		} else {
			error("%s: unknown license %s. skip", symname, export);
			continue;
		}

		mod = find_module(modname);
		if (!mod) {
			mod = new_module(modname, strlen(modname));
			mod->from_dump = true;
		}
		s = sym_add_exported(symname, mod, gpl_only);
		sym_set_crc(s, crc);
		sym_update_namespace(symname, namespace);
	}
	free(buf);
	return;
fail:
	free(buf);
	fatal("parse error in symbol dump file\n");
}

static void write_dump(const char *fname)
{
	struct buffer buf = { };
	struct module *mod;
	struct symbol *sym;

	list_for_each_entry(mod, &modules, list) {
		if (mod->from_dump)
			continue;
		list_for_each_entry(sym, &mod->exported_symbols, list) {
			buf_printf(&buf, "0x%08x\t%s\t%s\tEXPORT_SYMBOL%s\t%s\n",
				   sym->crc, sym->name, mod->name,
				   sym->is_gpl_only ? "_GPL" : "",
				   sym->namespace ?: "");
		}
	}
	write_buf(&buf, fname);
	free(buf.p);
}

static void write_namespace_deps_files(const char *fname)
{
	struct module *mod;
	struct namespace_list *ns;
	struct buffer ns_deps_buf = {};

	list_for_each_entry(mod, &modules, list) {

		if (mod->from_dump || list_empty(&mod->missing_namespaces))
			continue;

		buf_printf(&ns_deps_buf, "%s.ko:", mod->name);

		list_for_each_entry(ns, &mod->missing_namespaces, list)
			buf_printf(&ns_deps_buf, " %s", ns->namespace);

		buf_printf(&ns_deps_buf, "\n");
	}

	write_if_changed(&ns_deps_buf, fname);
	free(ns_deps_buf.p);
}

struct dump_list {
	struct list_head list;
	const char *file;
};

int main(int argc, char **argv)
{
	struct module *mod;
	char *missing_namespace_deps = NULL;
	char *dump_write = NULL, *files_source = NULL;
	int opt;
	LIST_HEAD(dump_lists);
	struct dump_list *dl, *dl2;

	while ((opt = getopt(argc, argv, "ei:mnT:o:awENd:")) != -1) {
		switch (opt) {
		case 'e':
			external_module = true;
			break;
		case 'i':
			dl = NOFAIL(malloc(sizeof(*dl)));
			dl->file = optarg;
			list_add_tail(&dl->list, &dump_lists);
			break;
		case 'm':
			modversions = true;
			break;
		case 'n':
			ignore_missing_files = true;
			break;
		case 'o':
			dump_write = optarg;
			break;
		case 'a':
			all_versions = true;
			break;
		case 'T':
			files_source = optarg;
			break;
		case 'w':
			warn_unresolved = true;
			break;
		case 'E':
			sec_mismatch_warn_only = false;
			break;
		case 'N':
			allow_missing_ns_imports = true;
			break;
		case 'd':
			missing_namespace_deps = optarg;
			break;
		default:
			exit(1);
		}
	}

	list_for_each_entry_safe(dl, dl2, &dump_lists, list) {
		read_dump(dl->file);
		list_del(&dl->list);
		free(dl);
	}

	while (optind < argc)
		read_symbols(argv[optind++]);

	if (files_source)
		read_symbols_from_files(files_source);

	list_for_each_entry(mod, &modules, list) {
		if (mod->from_dump)
			continue;

		if (mod->is_vmlinux)
			write_vmlinux_export_c_file(mod);
		else
			write_mod_c_file(mod);
	}

	if (missing_namespace_deps)
		write_namespace_deps_files(missing_namespace_deps);

	if (dump_write)
		write_dump(dump_write);
	if (sec_mismatch_count && !sec_mismatch_warn_only)
		error("Section mismatches detected.\n"
		      "Set CONFIG_SECTION_MISMATCH_WARN_ONLY=y to allow them.\n");

	if (nr_unresolved > MAX_UNRESOLVED_REPORTS)
		warn("suppressed %u unresolved symbol warnings because there were too many)\n",
		     nr_unresolved - MAX_UNRESOLVED_REPORTS);

	return error_occurred ? 1 : 0;
}<|MERGE_RESOLUTION|>--- conflicted
+++ resolved
@@ -619,36 +619,6 @@
 	return 0;
 }
 
-<<<<<<< HEAD
-static void handle_modversion(const struct module *mod,
-			      const struct elf_info *info,
-			      const Elf_Sym *sym, const char *symname)
-{
-	unsigned int crc;
-
-	if (sym->st_shndx == SHN_UNDEF) {
-		warn("EXPORT symbol \"%s\" [%s%s] version generation failed, symbol will not be versioned.\n"
-		     "Is \"%s\" prototyped in <asm/asm-prototypes.h>?\n",
-		     symname, mod->name, mod->is_vmlinux ? "" : ".ko",
-		     symname);
-
-		return;
-	}
-
-	if (sym->st_shndx == SHN_ABS) {
-		crc = sym->st_value;
-	} else {
-		unsigned int *crcp;
-
-		/* symbol points to the CRC in the ELF object */
-		crcp = sym_get_data(info, sym);
-		crc = TO_NATIVE(*crcp);
-	}
-	sym_set_crc(symname, crc);
-}
-
-=======
->>>>>>> d60c95ef
 static void handle_symbol(struct module *mod, struct elf_info *info,
 			  const Elf_Sym *sym, const char *symname)
 {
