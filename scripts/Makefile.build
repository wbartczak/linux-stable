--- conflicted
+++ resolved
@@ -210,37 +210,6 @@
 	$(sub_cmd_record_mcount))
 endif # CONFIG_FTRACE_MCOUNT_USE_RECORDMCOUNT
 
-<<<<<<< HEAD
-ifdef CONFIG_STACK_VALIDATION
-
-objtool := $(objtree)/tools/objtool/objtool
-
-objtool_args =								\
-	$(if $(CONFIG_UNWINDER_ORC),orc generate,check)			\
-	$(if $(part-of-module), --module)				\
-	$(if $(CONFIG_X86_KERNEL_IBT), --lto --ibt)			\
-	$(if $(CONFIG_FRAME_POINTER),, --no-fp)				\
-	$(if $(CONFIG_GCOV_KERNEL), --no-unreachable)			\
-	$(if $(CONFIG_RETPOLINE), --retpoline)				\
-	$(if $(CONFIG_RETHUNK), --rethunk)				\
-	$(if $(CONFIG_X86_SMAP), --uaccess)				\
-	$(if $(CONFIG_FTRACE_MCOUNT_USE_OBJTOOL), --mcount)		\
-	$(if $(CONFIG_SLS), --sls)
-
-cmd_objtool = $(if $(objtool-enabled), ; $(objtool) $(objtool_args) $@)
-cmd_gen_objtooldep = $(if $(objtool-enabled), { echo ; echo '$@: $$(wildcard $(objtool))' ; } >> $(dot-target).cmd)
-
-endif # CONFIG_STACK_VALIDATION
-
-ifneq ($(CONFIG_LTO_CLANG)$(CONFIG_X86_KERNEL_IBT),)
-
-# Skip objtool for LLVM bitcode
-$(obj)/%.o: objtool-enabled :=
-
-else
-
-=======
->>>>>>> bf44eed7
 # 'OBJECT_FILES_NON_STANDARD := y': skip objtool checking for a directory
 # 'OBJECT_FILES_NON_STANDARD_foo.o := 'y': skip objtool checking for a file
 # 'OBJECT_FILES_NON_STANDARD_foo.o := 'n': override directory skip for a file
