--- conflicted
+++ resolved
@@ -205,24 +205,6 @@
 	return 0;
 }
 
-<<<<<<< HEAD
-/**
- * blk_crypto_insert_cloned_request - Prepare a cloned request to be inserted
- *				      into a request queue.
- * @rq: the request being queued
- *
- * Return: BLK_STS_OK on success, nonzero on error.
- */
-static inline blk_status_t blk_crypto_insert_cloned_request(struct request *rq)
-{
-
-	if (blk_crypto_rq_is_encrypted(rq))
-		return blk_crypto_rq_get_keyslot(rq);
-	return BLK_STS_OK;
-}
-
-=======
->>>>>>> 160f4124
 #ifdef CONFIG_BLK_INLINE_ENCRYPTION_FALLBACK
 
 int blk_crypto_fallback_start_using_mode(enum blk_crypto_mode_num mode_num);
