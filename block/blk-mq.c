--- conflicted
+++ resolved
@@ -2281,11 +2281,7 @@
 	 * just causes lock contention inside the scheduler and pointless cache
 	 * bouncing.
 	 */
-<<<<<<< HEAD
-	struct blk_mq_hw_ctx *hctx = blk_mq_map_queue(q, 0, ctx);
-=======
 	struct blk_mq_hw_ctx *hctx = ctx->hctxs[HCTX_TYPE_DEFAULT];
->>>>>>> d60c95ef
 
 	if (!blk_mq_hctx_stopped(hctx))
 		return hctx;
@@ -2896,25 +2892,12 @@
 	return rq;
 }
 
-<<<<<<< HEAD
-/*
- * Allow 2x BLK_MAX_REQUEST_COUNT requests on plug queue for multiple
- * queues. This is important for md arrays to benefit from merging
- * requests.
- */
-static inline unsigned short blk_plug_max_rq_count(struct blk_plug *plug)
-{
-	if (plug->multiple_queues)
-		return BLK_MAX_REQUEST_COUNT * 2;
-	return BLK_MAX_REQUEST_COUNT;
-=======
 static void bio_set_ioprio(struct bio *bio)
 {
 	/* Nobody set ioprio so far? Initialize it based on task's nice value */
 	if (IOPRIO_PRIO_CLASS(bio->bi_ioprio) == IOPRIO_CLASS_NONE)
 		bio->bi_ioprio = get_current_ioprio();
 	blkcg_set_ioprio(bio);
->>>>>>> d60c95ef
 }
 
 /**
@@ -3001,12 +2984,6 @@
 	unsigned int max_sectors = blk_queue_get_max_sectors(q, req_op(rq));
 	blk_status_t ret;
 
-<<<<<<< HEAD
-	blk_queue_bounce(q, &bio);
-	__blk_queue_split(&bio, &nr_segs);
-	if (!bio)
-		goto queue_exit;
-=======
 	if (blk_rq_sectors(rq) > max_sectors) {
 		/*
 		 * SCSI device does not have a good way to return if
@@ -3071,7 +3048,6 @@
 
 	while ((bio = rq->bio) != NULL) {
 		rq->bio = bio->bi_next;
->>>>>>> d60c95ef
 
 		bio_put(bio);
 	}
@@ -4932,11 +4908,7 @@
 {
 	if (queue_is_mq(q)) {
 		struct blk_mq_hw_ctx *hctx;
-<<<<<<< HEAD
-		int i;
-=======
 		unsigned long i;
->>>>>>> d60c95ef
 
 		cancel_delayed_work_sync(&q->requeue_work);
 
