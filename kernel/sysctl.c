--- conflicted
+++ resolved
@@ -2678,23 +2678,8 @@
 		return ret;
 
 	if (write) {
-<<<<<<< HEAD
-		int val;
-		if (*negp) {
-			if (*lvalp > (unsigned long) INT_MAX + 1)
-				return -EINVAL;
-			val = -*lvalp;
-		} else {
-			if (*lvalp > (unsigned long) INT_MAX)
-				return -EINVAL;
-			val = *lvalp;
-		}
-		if ((param->min && *param->min > val) ||
-		    (param->max && *param->max < val))
-=======
 		if ((param->min && *param->min > tmp) ||
 		    (param->max && *param->max < tmp))
->>>>>>> f7688b48
 			return -EINVAL;
 		*valp = tmp;
 	}
