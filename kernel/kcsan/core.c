--- conflicted
+++ resolved
@@ -1290,9 +1290,6 @@
  * using __atomic_signal_fence() in normal code would be KCSAN false negatives.
  */
 void __tsan_atomic_signal_fence(int memorder);
-<<<<<<< HEAD
-void __tsan_atomic_signal_fence(int memorder) { }
-=======
 noinline void __tsan_atomic_signal_fence(int memorder)
 {
 	switch (memorder) {
@@ -1312,7 +1309,6 @@
 		break;
 	}
 }
->>>>>>> d60c95ef
 EXPORT_SYMBOL(__tsan_atomic_signal_fence);
 
 #ifdef __HAVE_ARCH_MEMSET
@@ -1325,11 +1321,7 @@
 	 */
 	size_t check_len = min_t(size_t, count, MAX_ENCODABLE_SIZE);
 
-<<<<<<< HEAD
-	check_access(s, check_len, KCSAN_ACCESS_WRITE);
-=======
 	check_access(s, check_len, KCSAN_ACCESS_WRITE, _RET_IP_);
->>>>>>> d60c95ef
 	return memset(s, c, count);
 }
 #else
@@ -1343,13 +1335,8 @@
 {
 	size_t check_len = min_t(size_t, len, MAX_ENCODABLE_SIZE);
 
-<<<<<<< HEAD
-	check_access(dst, check_len, KCSAN_ACCESS_WRITE);
-	check_access(src, check_len, 0);
-=======
 	check_access(dst, check_len, KCSAN_ACCESS_WRITE, _RET_IP_);
 	check_access(src, check_len, 0, _RET_IP_);
->>>>>>> d60c95ef
 	return memmove(dst, src, len);
 }
 #else
@@ -1363,13 +1350,8 @@
 {
 	size_t check_len = min_t(size_t, len, MAX_ENCODABLE_SIZE);
 
-<<<<<<< HEAD
-	check_access(dst, check_len, KCSAN_ACCESS_WRITE);
-	check_access(src, check_len, 0);
-=======
 	check_access(dst, check_len, KCSAN_ACCESS_WRITE, _RET_IP_);
 	check_access(src, check_len, 0, _RET_IP_);
->>>>>>> d60c95ef
 	return memcpy(dst, src, len);
 }
 #else
