--- conflicted
+++ resolved
@@ -404,13 +404,7 @@
 			sched_clock_tick();
 		}
 
-<<<<<<< HEAD
-		/* Clear the guest paused flag on watchdog reset */
-		kvm_check_and_clear_guest_paused();
-		update_touch_ts();
-=======
 		update_report_ts();
->>>>>>> 3b17187f
 		return HRTIMER_RESTART;
 	}
 
@@ -422,27 +416,13 @@
 		 * Prevent multiple soft-lockup reports if one cpu is already
 		 * engaged in dumping all cpu back traces.
 		 */
-<<<<<<< HEAD
-		if (kvm_check_and_clear_guest_paused())
-			return HRTIMER_RESTART;
-
-		/*
-		 * Prevent multiple soft-lockup reports if one cpu is already
-		 * engaged in dumping all cpu back traces.
-		 */
-=======
->>>>>>> 3b17187f
 		if (softlockup_all_cpu_backtrace) {
 			if (test_and_set_bit_lock(0, &soft_lockup_nmi_warn))
 				return HRTIMER_RESTART;
 		}
 
 		/* Start period for the next softlockup warning. */
-<<<<<<< HEAD
-		update_touch_ts();
-=======
 		update_report_ts();
->>>>>>> 3b17187f
 
 		pr_emerg("BUG: soft lockup - CPU#%d stuck for %us! [%s:%d]\n",
 			smp_processor_id(), duration,
