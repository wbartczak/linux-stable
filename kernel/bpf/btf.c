// SPDX-License-Identifier: GPL-2.0
/* Copyright (c) 2018 Facebook */

#include <uapi/linux/btf.h>
#include <uapi/linux/bpf.h>
#include <uapi/linux/bpf_perf_event.h>
#include <uapi/linux/types.h>
#include <linux/seq_file.h>
#include <linux/compiler.h>
#include <linux/ctype.h>
#include <linux/errno.h>
#include <linux/slab.h>
#include <linux/anon_inodes.h>
#include <linux/file.h>
#include <linux/uaccess.h>
#include <linux/kernel.h>
#include <linux/idr.h>
#include <linux/sort.h>
#include <linux/bpf_verifier.h>
#include <linux/btf.h>
#include <linux/btf_ids.h>
#include <linux/skmsg.h>
#include <linux/perf_event.h>
#include <linux/bsearch.h>
#include <linux/kobject.h>
#include <linux/sysfs.h>
#include <net/sock.h>
#include "../tools/lib/bpf/relo_core.h"

/* BTF (BPF Type Format) is the meta data format which describes
 * the data types of BPF program/map.  Hence, it basically focus
 * on the C programming language which the modern BPF is primary
 * using.
 *
 * ELF Section:
 * ~~~~~~~~~~~
 * The BTF data is stored under the ".BTF" ELF section
 *
 * struct btf_type:
 * ~~~~~~~~~~~~~~~
 * Each 'struct btf_type' object describes a C data type.
 * Depending on the type it is describing, a 'struct btf_type'
 * object may be followed by more data.  F.e.
 * To describe an array, 'struct btf_type' is followed by
 * 'struct btf_array'.
 *
 * 'struct btf_type' and any extra data following it are
 * 4 bytes aligned.
 *
 * Type section:
 * ~~~~~~~~~~~~~
 * The BTF type section contains a list of 'struct btf_type' objects.
 * Each one describes a C type.  Recall from the above section
 * that a 'struct btf_type' object could be immediately followed by extra
 * data in order to describe some particular C types.
 *
 * type_id:
 * ~~~~~~~
 * Each btf_type object is identified by a type_id.  The type_id
 * is implicitly implied by the location of the btf_type object in
 * the BTF type section.  The first one has type_id 1.  The second
 * one has type_id 2...etc.  Hence, an earlier btf_type has
 * a smaller type_id.
 *
 * A btf_type object may refer to another btf_type object by using
 * type_id (i.e. the "type" in the "struct btf_type").
 *
 * NOTE that we cannot assume any reference-order.
 * A btf_type object can refer to an earlier btf_type object
 * but it can also refer to a later btf_type object.
 *
 * For example, to describe "const void *".  A btf_type
 * object describing "const" may refer to another btf_type
 * object describing "void *".  This type-reference is done
 * by specifying type_id:
 *
 * [1] CONST (anon) type_id=2
 * [2] PTR (anon) type_id=0
 *
 * The above is the btf_verifier debug log:
 *   - Each line started with "[?]" is a btf_type object
 *   - [?] is the type_id of the btf_type object.
 *   - CONST/PTR is the BTF_KIND_XXX
 *   - "(anon)" is the name of the type.  It just
 *     happens that CONST and PTR has no name.
 *   - type_id=XXX is the 'u32 type' in btf_type
 *
 * NOTE: "void" has type_id 0
 *
 * String section:
 * ~~~~~~~~~~~~~~
 * The BTF string section contains the names used by the type section.
 * Each string is referred by an "offset" from the beginning of the
 * string section.
 *
 * Each string is '\0' terminated.
 *
 * The first character in the string section must be '\0'
 * which is used to mean 'anonymous'. Some btf_type may not
 * have a name.
 */

/* BTF verification:
 *
 * To verify BTF data, two passes are needed.
 *
 * Pass #1
 * ~~~~~~~
 * The first pass is to collect all btf_type objects to
 * an array: "btf->types".
 *
 * Depending on the C type that a btf_type is describing,
 * a btf_type may be followed by extra data.  We don't know
 * how many btf_type is there, and more importantly we don't
 * know where each btf_type is located in the type section.
 *
 * Without knowing the location of each type_id, most verifications
 * cannot be done.  e.g. an earlier btf_type may refer to a later
 * btf_type (recall the "const void *" above), so we cannot
 * check this type-reference in the first pass.
 *
 * In the first pass, it still does some verifications (e.g.
 * checking the name is a valid offset to the string section).
 *
 * Pass #2
 * ~~~~~~~
 * The main focus is to resolve a btf_type that is referring
 * to another type.
 *
 * We have to ensure the referring type:
 * 1) does exist in the BTF (i.e. in btf->types[])
 * 2) does not cause a loop:
 *	struct A {
 *		struct B b;
 *	};
 *
 *	struct B {
 *		struct A a;
 *	};
 *
 * btf_type_needs_resolve() decides if a btf_type needs
 * to be resolved.
 *
 * The needs_resolve type implements the "resolve()" ops which
 * essentially does a DFS and detects backedge.
 *
 * During resolve (or DFS), different C types have different
 * "RESOLVED" conditions.
 *
 * When resolving a BTF_KIND_STRUCT, we need to resolve all its
 * members because a member is always referring to another
 * type.  A struct's member can be treated as "RESOLVED" if
 * it is referring to a BTF_KIND_PTR.  Otherwise, the
 * following valid C struct would be rejected:
 *
 *	struct A {
 *		int m;
 *		struct A *a;
 *	};
 *
 * When resolving a BTF_KIND_PTR, it needs to keep resolving if
 * it is referring to another BTF_KIND_PTR.  Otherwise, we cannot
 * detect a pointer loop, e.g.:
 * BTF_KIND_CONST -> BTF_KIND_PTR -> BTF_KIND_CONST -> BTF_KIND_PTR +
 *                        ^                                         |
 *                        +-----------------------------------------+
 *
 */

#define BITS_PER_U128 (sizeof(u64) * BITS_PER_BYTE * 2)
#define BITS_PER_BYTE_MASK (BITS_PER_BYTE - 1)
#define BITS_PER_BYTE_MASKED(bits) ((bits) & BITS_PER_BYTE_MASK)
#define BITS_ROUNDDOWN_BYTES(bits) ((bits) >> 3)
#define BITS_ROUNDUP_BYTES(bits) \
	(BITS_ROUNDDOWN_BYTES(bits) + !!BITS_PER_BYTE_MASKED(bits))

#define BTF_INFO_MASK 0x9f00ffff
#define BTF_INT_MASK 0x0fffffff
#define BTF_TYPE_ID_VALID(type_id) ((type_id) <= BTF_MAX_TYPE)
#define BTF_STR_OFFSET_VALID(name_off) ((name_off) <= BTF_MAX_NAME_OFFSET)

/* 16MB for 64k structs and each has 16 members and
 * a few MB spaces for the string section.
 * The hard limit is S32_MAX.
 */
#define BTF_MAX_SIZE (16 * 1024 * 1024)

#define for_each_member_from(i, from, struct_type, member)		\
	for (i = from, member = btf_type_member(struct_type) + from;	\
	     i < btf_type_vlen(struct_type);				\
	     i++, member++)

#define for_each_vsi_from(i, from, struct_type, member)				\
	for (i = from, member = btf_type_var_secinfo(struct_type) + from;	\
	     i < btf_type_vlen(struct_type);					\
	     i++, member++)

DEFINE_IDR(btf_idr);
DEFINE_SPINLOCK(btf_idr_lock);

enum btf_kfunc_hook {
	BTF_KFUNC_HOOK_XDP,
	BTF_KFUNC_HOOK_TC,
	BTF_KFUNC_HOOK_STRUCT_OPS,
	BTF_KFUNC_HOOK_TRACING,
	BTF_KFUNC_HOOK_SYSCALL,
	BTF_KFUNC_HOOK_MAX,
};

enum {
	BTF_KFUNC_SET_MAX_CNT = 256,
	BTF_DTOR_KFUNC_MAX_CNT = 256,
};

struct btf_kfunc_set_tab {
	struct btf_id_set8 *sets[BTF_KFUNC_HOOK_MAX];
};

struct btf_id_dtor_kfunc_tab {
	u32 cnt;
	struct btf_id_dtor_kfunc dtors[];
};

struct btf {
	void *data;
	struct btf_type **types;
	u32 *resolved_ids;
	u32 *resolved_sizes;
	const char *strings;
	void *nohdr_data;
	struct btf_header hdr;
	u32 nr_types; /* includes VOID for base BTF */
	u32 types_size;
	u32 data_size;
	refcount_t refcnt;
	u32 id;
	struct rcu_head rcu;
	struct btf_kfunc_set_tab *kfunc_set_tab;
	struct btf_id_dtor_kfunc_tab *dtor_kfunc_tab;

	/* split BTF support */
	struct btf *base_btf;
	u32 start_id; /* first type ID in this BTF (0 for base BTF) */
	u32 start_str_off; /* first string offset (0 for base BTF) */
	char name[MODULE_NAME_LEN];
	bool kernel_btf;
};

enum verifier_phase {
	CHECK_META,
	CHECK_TYPE,
};

struct resolve_vertex {
	const struct btf_type *t;
	u32 type_id;
	u16 next_member;
};

enum visit_state {
	NOT_VISITED,
	VISITED,
	RESOLVED,
};

enum resolve_mode {
	RESOLVE_TBD,	/* To Be Determined */
	RESOLVE_PTR,	/* Resolving for Pointer */
	RESOLVE_STRUCT_OR_ARRAY,	/* Resolving for struct/union
					 * or array
					 */
};

#define MAX_RESOLVE_DEPTH 32

struct btf_sec_info {
	u32 off;
	u32 len;
};

struct btf_verifier_env {
	struct btf *btf;
	u8 *visit_states;
	struct resolve_vertex stack[MAX_RESOLVE_DEPTH];
	struct bpf_verifier_log log;
	u32 log_type_id;
	u32 top_stack;
	enum verifier_phase phase;
	enum resolve_mode resolve_mode;
};

static const char * const btf_kind_str[NR_BTF_KINDS] = {
	[BTF_KIND_UNKN]		= "UNKNOWN",
	[BTF_KIND_INT]		= "INT",
	[BTF_KIND_PTR]		= "PTR",
	[BTF_KIND_ARRAY]	= "ARRAY",
	[BTF_KIND_STRUCT]	= "STRUCT",
	[BTF_KIND_UNION]	= "UNION",
	[BTF_KIND_ENUM]		= "ENUM",
	[BTF_KIND_FWD]		= "FWD",
	[BTF_KIND_TYPEDEF]	= "TYPEDEF",
	[BTF_KIND_VOLATILE]	= "VOLATILE",
	[BTF_KIND_CONST]	= "CONST",
	[BTF_KIND_RESTRICT]	= "RESTRICT",
	[BTF_KIND_FUNC]		= "FUNC",
	[BTF_KIND_FUNC_PROTO]	= "FUNC_PROTO",
	[BTF_KIND_VAR]		= "VAR",
	[BTF_KIND_DATASEC]	= "DATASEC",
	[BTF_KIND_FLOAT]	= "FLOAT",
	[BTF_KIND_DECL_TAG]	= "DECL_TAG",
	[BTF_KIND_TYPE_TAG]	= "TYPE_TAG",
	[BTF_KIND_ENUM64]	= "ENUM64",
};

const char *btf_type_str(const struct btf_type *t)
{
	return btf_kind_str[BTF_INFO_KIND(t->info)];
}

/* Chunk size we use in safe copy of data to be shown. */
#define BTF_SHOW_OBJ_SAFE_SIZE		32

/*
 * This is the maximum size of a base type value (equivalent to a
 * 128-bit int); if we are at the end of our safe buffer and have
 * less than 16 bytes space we can't be assured of being able
 * to copy the next type safely, so in such cases we will initiate
 * a new copy.
 */
#define BTF_SHOW_OBJ_BASE_TYPE_SIZE	16

/* Type name size */
#define BTF_SHOW_NAME_SIZE		80

/*
 * Common data to all BTF show operations. Private show functions can add
 * their own data to a structure containing a struct btf_show and consult it
 * in the show callback.  See btf_type_show() below.
 *
 * One challenge with showing nested data is we want to skip 0-valued
 * data, but in order to figure out whether a nested object is all zeros
 * we need to walk through it.  As a result, we need to make two passes
 * when handling structs, unions and arrays; the first path simply looks
 * for nonzero data, while the second actually does the display.  The first
 * pass is signalled by show->state.depth_check being set, and if we
 * encounter a non-zero value we set show->state.depth_to_show to
 * the depth at which we encountered it.  When we have completed the
 * first pass, we will know if anything needs to be displayed if
 * depth_to_show > depth.  See btf_[struct,array]_show() for the
 * implementation of this.
 *
 * Another problem is we want to ensure the data for display is safe to
 * access.  To support this, the anonymous "struct {} obj" tracks the data
 * object and our safe copy of it.  We copy portions of the data needed
 * to the object "copy" buffer, but because its size is limited to
 * BTF_SHOW_OBJ_COPY_LEN bytes, multiple copies may be required as we
 * traverse larger objects for display.
 *
 * The various data type show functions all start with a call to
 * btf_show_start_type() which returns a pointer to the safe copy
 * of the data needed (or if BTF_SHOW_UNSAFE is specified, to the
 * raw data itself).  btf_show_obj_safe() is responsible for
 * using copy_from_kernel_nofault() to update the safe data if necessary
 * as we traverse the object's data.  skbuff-like semantics are
 * used:
 *
 * - obj.head points to the start of the toplevel object for display
 * - obj.size is the size of the toplevel object
 * - obj.data points to the current point in the original data at
 *   which our safe data starts.  obj.data will advance as we copy
 *   portions of the data.
 *
 * In most cases a single copy will suffice, but larger data structures
 * such as "struct task_struct" will require many copies.  The logic in
 * btf_show_obj_safe() handles the logic that determines if a new
 * copy_from_kernel_nofault() is needed.
 */
struct btf_show {
	u64 flags;
	void *target;	/* target of show operation (seq file, buffer) */
	void (*showfn)(struct btf_show *show, const char *fmt, va_list args);
	const struct btf *btf;
	/* below are used during iteration */
	struct {
		u8 depth;
		u8 depth_to_show;
		u8 depth_check;
		u8 array_member:1,
		   array_terminated:1;
		u16 array_encoding;
		u32 type_id;
		int status;			/* non-zero for error */
		const struct btf_type *type;
		const struct btf_member *member;
		char name[BTF_SHOW_NAME_SIZE];	/* space for member name/type */
	} state;
	struct {
		u32 size;
		void *head;
		void *data;
		u8 safe[BTF_SHOW_OBJ_SAFE_SIZE];
	} obj;
};

struct btf_kind_operations {
	s32 (*check_meta)(struct btf_verifier_env *env,
			  const struct btf_type *t,
			  u32 meta_left);
	int (*resolve)(struct btf_verifier_env *env,
		       const struct resolve_vertex *v);
	int (*check_member)(struct btf_verifier_env *env,
			    const struct btf_type *struct_type,
			    const struct btf_member *member,
			    const struct btf_type *member_type);
	int (*check_kflag_member)(struct btf_verifier_env *env,
				  const struct btf_type *struct_type,
				  const struct btf_member *member,
				  const struct btf_type *member_type);
	void (*log_details)(struct btf_verifier_env *env,
			    const struct btf_type *t);
	void (*show)(const struct btf *btf, const struct btf_type *t,
			 u32 type_id, void *data, u8 bits_offsets,
			 struct btf_show *show);
};

static const struct btf_kind_operations * const kind_ops[NR_BTF_KINDS];
static struct btf_type btf_void;

static int btf_resolve(struct btf_verifier_env *env,
		       const struct btf_type *t, u32 type_id);

static int btf_func_check(struct btf_verifier_env *env,
			  const struct btf_type *t);

static bool btf_type_is_modifier(const struct btf_type *t)
{
	/* Some of them is not strictly a C modifier
	 * but they are grouped into the same bucket
	 * for BTF concern:
	 *   A type (t) that refers to another
	 *   type through t->type AND its size cannot
	 *   be determined without following the t->type.
	 *
	 * ptr does not fall into this bucket
	 * because its size is always sizeof(void *).
	 */
	switch (BTF_INFO_KIND(t->info)) {
	case BTF_KIND_TYPEDEF:
	case BTF_KIND_VOLATILE:
	case BTF_KIND_CONST:
	case BTF_KIND_RESTRICT:
	case BTF_KIND_TYPE_TAG:
		return true;
	}

	return false;
}

bool btf_type_is_void(const struct btf_type *t)
{
	return t == &btf_void;
}

static bool btf_type_is_fwd(const struct btf_type *t)
{
	return BTF_INFO_KIND(t->info) == BTF_KIND_FWD;
}

static bool btf_type_nosize(const struct btf_type *t)
{
	return btf_type_is_void(t) || btf_type_is_fwd(t) ||
	       btf_type_is_func(t) || btf_type_is_func_proto(t);
}

static bool btf_type_nosize_or_null(const struct btf_type *t)
{
	return !t || btf_type_nosize(t);
}

static bool __btf_type_is_struct(const struct btf_type *t)
{
	return BTF_INFO_KIND(t->info) == BTF_KIND_STRUCT;
}

static bool btf_type_is_array(const struct btf_type *t)
{
	return BTF_INFO_KIND(t->info) == BTF_KIND_ARRAY;
}

static bool btf_type_is_datasec(const struct btf_type *t)
{
	return BTF_INFO_KIND(t->info) == BTF_KIND_DATASEC;
}

static bool btf_type_is_decl_tag(const struct btf_type *t)
{
	return BTF_INFO_KIND(t->info) == BTF_KIND_DECL_TAG;
}

static bool btf_type_is_decl_tag_target(const struct btf_type *t)
{
	return btf_type_is_func(t) || btf_type_is_struct(t) ||
	       btf_type_is_var(t) || btf_type_is_typedef(t);
}

u32 btf_nr_types(const struct btf *btf)
{
	u32 total = 0;

	while (btf) {
		total += btf->nr_types;
		btf = btf->base_btf;
	}

	return total;
}

s32 btf_find_by_name_kind(const struct btf *btf, const char *name, u8 kind)
{
	const struct btf_type *t;
	const char *tname;
	u32 i, total;

	total = btf_nr_types(btf);
	for (i = 1; i < total; i++) {
		t = btf_type_by_id(btf, i);
		if (BTF_INFO_KIND(t->info) != kind)
			continue;

		tname = btf_name_by_offset(btf, t->name_off);
		if (!strcmp(tname, name))
			return i;
	}

	return -ENOENT;
}

static s32 bpf_find_btf_id(const char *name, u32 kind, struct btf **btf_p)
{
	struct btf *btf;
	s32 ret;
	int id;

	btf = bpf_get_btf_vmlinux();
	if (IS_ERR(btf))
		return PTR_ERR(btf);
	if (!btf)
		return -EINVAL;

	ret = btf_find_by_name_kind(btf, name, kind);
	/* ret is never zero, since btf_find_by_name_kind returns
	 * positive btf_id or negative error.
	 */
	if (ret > 0) {
		btf_get(btf);
		*btf_p = btf;
		return ret;
	}

	/* If name is not found in vmlinux's BTF then search in module's BTFs */
	spin_lock_bh(&btf_idr_lock);
	idr_for_each_entry(&btf_idr, btf, id) {
		if (!btf_is_module(btf))
			continue;
		/* linear search could be slow hence unlock/lock
		 * the IDR to avoiding holding it for too long
		 */
		btf_get(btf);
		spin_unlock_bh(&btf_idr_lock);
		ret = btf_find_by_name_kind(btf, name, kind);
		if (ret > 0) {
			*btf_p = btf;
			return ret;
		}
		spin_lock_bh(&btf_idr_lock);
		btf_put(btf);
	}
	spin_unlock_bh(&btf_idr_lock);
	return ret;
}

const struct btf_type *btf_type_skip_modifiers(const struct btf *btf,
					       u32 id, u32 *res_id)
{
	const struct btf_type *t = btf_type_by_id(btf, id);

	while (btf_type_is_modifier(t)) {
		id = t->type;
		t = btf_type_by_id(btf, t->type);
	}

	if (res_id)
		*res_id = id;

	return t;
}

const struct btf_type *btf_type_resolve_ptr(const struct btf *btf,
					    u32 id, u32 *res_id)
{
	const struct btf_type *t;

	t = btf_type_skip_modifiers(btf, id, NULL);
	if (!btf_type_is_ptr(t))
		return NULL;

	return btf_type_skip_modifiers(btf, t->type, res_id);
}

const struct btf_type *btf_type_resolve_func_ptr(const struct btf *btf,
						 u32 id, u32 *res_id)
{
	const struct btf_type *ptype;

	ptype = btf_type_resolve_ptr(btf, id, res_id);
	if (ptype && btf_type_is_func_proto(ptype))
		return ptype;

	return NULL;
}

/* Types that act only as a source, not sink or intermediate
 * type when resolving.
 */
static bool btf_type_is_resolve_source_only(const struct btf_type *t)
{
	return btf_type_is_var(t) ||
	       btf_type_is_decl_tag(t) ||
	       btf_type_is_datasec(t);
}

/* What types need to be resolved?
 *
 * btf_type_is_modifier() is an obvious one.
 *
 * btf_type_is_struct() because its member refers to
 * another type (through member->type).
 *
 * btf_type_is_var() because the variable refers to
 * another type. btf_type_is_datasec() holds multiple
 * btf_type_is_var() types that need resolving.
 *
 * btf_type_is_array() because its element (array->type)
 * refers to another type.  Array can be thought of a
 * special case of struct while array just has the same
 * member-type repeated by array->nelems of times.
 */
static bool btf_type_needs_resolve(const struct btf_type *t)
{
	return btf_type_is_modifier(t) ||
	       btf_type_is_ptr(t) ||
	       btf_type_is_struct(t) ||
	       btf_type_is_array(t) ||
	       btf_type_is_var(t) ||
	       btf_type_is_func(t) ||
	       btf_type_is_decl_tag(t) ||
	       btf_type_is_datasec(t);
}

/* t->size can be used */
static bool btf_type_has_size(const struct btf_type *t)
{
	switch (BTF_INFO_KIND(t->info)) {
	case BTF_KIND_INT:
	case BTF_KIND_STRUCT:
	case BTF_KIND_UNION:
	case BTF_KIND_ENUM:
	case BTF_KIND_DATASEC:
	case BTF_KIND_FLOAT:
	case BTF_KIND_ENUM64:
		return true;
	}

	return false;
}

static const char *btf_int_encoding_str(u8 encoding)
{
	if (encoding == 0)
		return "(none)";
	else if (encoding == BTF_INT_SIGNED)
		return "SIGNED";
	else if (encoding == BTF_INT_CHAR)
		return "CHAR";
	else if (encoding == BTF_INT_BOOL)
		return "BOOL";
	else
		return "UNKN";
}

static u32 btf_type_int(const struct btf_type *t)
{
	return *(u32 *)(t + 1);
}

static const struct btf_array *btf_type_array(const struct btf_type *t)
{
	return (const struct btf_array *)(t + 1);
}

static const struct btf_enum *btf_type_enum(const struct btf_type *t)
{
	return (const struct btf_enum *)(t + 1);
}

static const struct btf_var *btf_type_var(const struct btf_type *t)
{
	return (const struct btf_var *)(t + 1);
}

static const struct btf_decl_tag *btf_type_decl_tag(const struct btf_type *t)
{
	return (const struct btf_decl_tag *)(t + 1);
}

static const struct btf_enum64 *btf_type_enum64(const struct btf_type *t)
{
	return (const struct btf_enum64 *)(t + 1);
}

static const struct btf_kind_operations *btf_type_ops(const struct btf_type *t)
{
	return kind_ops[BTF_INFO_KIND(t->info)];
}

static bool btf_name_offset_valid(const struct btf *btf, u32 offset)
{
	if (!BTF_STR_OFFSET_VALID(offset))
		return false;

	while (offset < btf->start_str_off)
		btf = btf->base_btf;

	offset -= btf->start_str_off;
	return offset < btf->hdr.str_len;
}

static bool __btf_name_char_ok(char c, bool first, bool dot_ok)
{
	if ((first ? !isalpha(c) :
		     !isalnum(c)) &&
	    c != '_' &&
	    ((c == '.' && !dot_ok) ||
	      c != '.'))
		return false;
	return true;
}

static const char *btf_str_by_offset(const struct btf *btf, u32 offset)
{
	while (offset < btf->start_str_off)
		btf = btf->base_btf;

	offset -= btf->start_str_off;
	if (offset < btf->hdr.str_len)
		return &btf->strings[offset];

	return NULL;
}

static bool __btf_name_valid(const struct btf *btf, u32 offset, bool dot_ok)
{
	/* offset must be valid */
	const char *src = btf_str_by_offset(btf, offset);
	const char *src_limit;

	if (!__btf_name_char_ok(*src, true, dot_ok))
		return false;

	/* set a limit on identifier length */
	src_limit = src + KSYM_NAME_LEN;
	src++;
	while (*src && src < src_limit) {
		if (!__btf_name_char_ok(*src, false, dot_ok))
			return false;
		src++;
	}

	return !*src;
}

/* Only C-style identifier is permitted. This can be relaxed if
 * necessary.
 */
static bool btf_name_valid_identifier(const struct btf *btf, u32 offset)
{
	return __btf_name_valid(btf, offset, false);
}

static bool btf_name_valid_section(const struct btf *btf, u32 offset)
{
	return __btf_name_valid(btf, offset, true);
}

static const char *__btf_name_by_offset(const struct btf *btf, u32 offset)
{
	const char *name;

	if (!offset)
		return "(anon)";

	name = btf_str_by_offset(btf, offset);
	return name ?: "(invalid-name-offset)";
}

const char *btf_name_by_offset(const struct btf *btf, u32 offset)
{
	return btf_str_by_offset(btf, offset);
}

const struct btf_type *btf_type_by_id(const struct btf *btf, u32 type_id)
{
	while (type_id < btf->start_id)
		btf = btf->base_btf;

	type_id -= btf->start_id;
	if (type_id >= btf->nr_types)
		return NULL;
	return btf->types[type_id];
}
EXPORT_SYMBOL_GPL(btf_type_by_id);

/*
 * Regular int is not a bit field and it must be either
 * u8/u16/u32/u64 or __int128.
 */
static bool btf_type_int_is_regular(const struct btf_type *t)
{
	u8 nr_bits, nr_bytes;
	u32 int_data;

	int_data = btf_type_int(t);
	nr_bits = BTF_INT_BITS(int_data);
	nr_bytes = BITS_ROUNDUP_BYTES(nr_bits);
	if (BITS_PER_BYTE_MASKED(nr_bits) ||
	    BTF_INT_OFFSET(int_data) ||
	    (nr_bytes != sizeof(u8) && nr_bytes != sizeof(u16) &&
	     nr_bytes != sizeof(u32) && nr_bytes != sizeof(u64) &&
	     nr_bytes != (2 * sizeof(u64)))) {
		return false;
	}

	return true;
}

/*
 * Check that given struct member is a regular int with expected
 * offset and size.
 */
bool btf_member_is_reg_int(const struct btf *btf, const struct btf_type *s,
			   const struct btf_member *m,
			   u32 expected_offset, u32 expected_size)
{
	const struct btf_type *t;
	u32 id, int_data;
	u8 nr_bits;

	id = m->type;
	t = btf_type_id_size(btf, &id, NULL);
	if (!t || !btf_type_is_int(t))
		return false;

	int_data = btf_type_int(t);
	nr_bits = BTF_INT_BITS(int_data);
	if (btf_type_kflag(s)) {
		u32 bitfield_size = BTF_MEMBER_BITFIELD_SIZE(m->offset);
		u32 bit_offset = BTF_MEMBER_BIT_OFFSET(m->offset);

		/* if kflag set, int should be a regular int and
		 * bit offset should be at byte boundary.
		 */
		return !bitfield_size &&
		       BITS_ROUNDUP_BYTES(bit_offset) == expected_offset &&
		       BITS_ROUNDUP_BYTES(nr_bits) == expected_size;
	}

	if (BTF_INT_OFFSET(int_data) ||
	    BITS_PER_BYTE_MASKED(m->offset) ||
	    BITS_ROUNDUP_BYTES(m->offset) != expected_offset ||
	    BITS_PER_BYTE_MASKED(nr_bits) ||
	    BITS_ROUNDUP_BYTES(nr_bits) != expected_size)
		return false;

	return true;
}

/* Similar to btf_type_skip_modifiers() but does not skip typedefs. */
static const struct btf_type *btf_type_skip_qualifiers(const struct btf *btf,
						       u32 id)
{
	const struct btf_type *t = btf_type_by_id(btf, id);

	while (btf_type_is_modifier(t) &&
	       BTF_INFO_KIND(t->info) != BTF_KIND_TYPEDEF) {
		t = btf_type_by_id(btf, t->type);
	}

	return t;
}

#define BTF_SHOW_MAX_ITER	10

#define BTF_KIND_BIT(kind)	(1ULL << kind)

/*
 * Populate show->state.name with type name information.
 * Format of type name is
 *
 * [.member_name = ] (type_name)
 */
static const char *btf_show_name(struct btf_show *show)
{
	/* BTF_MAX_ITER array suffixes "[]" */
	const char *array_suffixes = "[][][][][][][][][][]";
	const char *array_suffix = &array_suffixes[strlen(array_suffixes)];
	/* BTF_MAX_ITER pointer suffixes "*" */
	const char *ptr_suffixes = "**********";
	const char *ptr_suffix = &ptr_suffixes[strlen(ptr_suffixes)];
	const char *name = NULL, *prefix = "", *parens = "";
	const struct btf_member *m = show->state.member;
	const struct btf_type *t;
	const struct btf_array *array;
	u32 id = show->state.type_id;
	const char *member = NULL;
	bool show_member = false;
	u64 kinds = 0;
	int i;

	show->state.name[0] = '\0';

	/*
	 * Don't show type name if we're showing an array member;
	 * in that case we show the array type so don't need to repeat
	 * ourselves for each member.
	 */
	if (show->state.array_member)
		return "";

	/* Retrieve member name, if any. */
	if (m) {
		member = btf_name_by_offset(show->btf, m->name_off);
		show_member = strlen(member) > 0;
		id = m->type;
	}

	/*
	 * Start with type_id, as we have resolved the struct btf_type *
	 * via btf_modifier_show() past the parent typedef to the child
	 * struct, int etc it is defined as.  In such cases, the type_id
	 * still represents the starting type while the struct btf_type *
	 * in our show->state points at the resolved type of the typedef.
	 */
	t = btf_type_by_id(show->btf, id);
	if (!t)
		return "";

	/*
	 * The goal here is to build up the right number of pointer and
	 * array suffixes while ensuring the type name for a typedef
	 * is represented.  Along the way we accumulate a list of
	 * BTF kinds we have encountered, since these will inform later
	 * display; for example, pointer types will not require an
	 * opening "{" for struct, we will just display the pointer value.
	 *
	 * We also want to accumulate the right number of pointer or array
	 * indices in the format string while iterating until we get to
	 * the typedef/pointee/array member target type.
	 *
	 * We start by pointing at the end of pointer and array suffix
	 * strings; as we accumulate pointers and arrays we move the pointer
	 * or array string backwards so it will show the expected number of
	 * '*' or '[]' for the type.  BTF_SHOW_MAX_ITER of nesting of pointers
	 * and/or arrays and typedefs are supported as a precaution.
	 *
	 * We also want to get typedef name while proceeding to resolve
	 * type it points to so that we can add parentheses if it is a
	 * "typedef struct" etc.
	 */
	for (i = 0; i < BTF_SHOW_MAX_ITER; i++) {

		switch (BTF_INFO_KIND(t->info)) {
		case BTF_KIND_TYPEDEF:
			if (!name)
				name = btf_name_by_offset(show->btf,
							       t->name_off);
			kinds |= BTF_KIND_BIT(BTF_KIND_TYPEDEF);
			id = t->type;
			break;
		case BTF_KIND_ARRAY:
			kinds |= BTF_KIND_BIT(BTF_KIND_ARRAY);
			parens = "[";
			if (!t)
				return "";
			array = btf_type_array(t);
			if (array_suffix > array_suffixes)
				array_suffix -= 2;
			id = array->type;
			break;
		case BTF_KIND_PTR:
			kinds |= BTF_KIND_BIT(BTF_KIND_PTR);
			if (ptr_suffix > ptr_suffixes)
				ptr_suffix -= 1;
			id = t->type;
			break;
		default:
			id = 0;
			break;
		}
		if (!id)
			break;
		t = btf_type_skip_qualifiers(show->btf, id);
	}
	/* We may not be able to represent this type; bail to be safe */
	if (i == BTF_SHOW_MAX_ITER)
		return "";

	if (!name)
		name = btf_name_by_offset(show->btf, t->name_off);

	switch (BTF_INFO_KIND(t->info)) {
	case BTF_KIND_STRUCT:
	case BTF_KIND_UNION:
		prefix = BTF_INFO_KIND(t->info) == BTF_KIND_STRUCT ?
			 "struct" : "union";
		/* if it's an array of struct/union, parens is already set */
		if (!(kinds & (BTF_KIND_BIT(BTF_KIND_ARRAY))))
			parens = "{";
		break;
	case BTF_KIND_ENUM:
	case BTF_KIND_ENUM64:
		prefix = "enum";
		break;
	default:
		break;
	}

	/* pointer does not require parens */
	if (kinds & BTF_KIND_BIT(BTF_KIND_PTR))
		parens = "";
	/* typedef does not require struct/union/enum prefix */
	if (kinds & BTF_KIND_BIT(BTF_KIND_TYPEDEF))
		prefix = "";

	if (!name)
		name = "";

	/* Even if we don't want type name info, we want parentheses etc */
	if (show->flags & BTF_SHOW_NONAME)
		snprintf(show->state.name, sizeof(show->state.name), "%s",
			 parens);
	else
		snprintf(show->state.name, sizeof(show->state.name),
			 "%s%s%s(%s%s%s%s%s%s)%s",
			 /* first 3 strings comprise ".member = " */
			 show_member ? "." : "",
			 show_member ? member : "",
			 show_member ? " = " : "",
			 /* ...next is our prefix (struct, enum, etc) */
			 prefix,
			 strlen(prefix) > 0 && strlen(name) > 0 ? " " : "",
			 /* ...this is the type name itself */
			 name,
			 /* ...suffixed by the appropriate '*', '[]' suffixes */
			 strlen(ptr_suffix) > 0 ? " " : "", ptr_suffix,
			 array_suffix, parens);

	return show->state.name;
}

static const char *__btf_show_indent(struct btf_show *show)
{
	const char *indents = "                                ";
	const char *indent = &indents[strlen(indents)];

	if ((indent - show->state.depth) >= indents)
		return indent - show->state.depth;
	return indents;
}

static const char *btf_show_indent(struct btf_show *show)
{
	return show->flags & BTF_SHOW_COMPACT ? "" : __btf_show_indent(show);
}

static const char *btf_show_newline(struct btf_show *show)
{
	return show->flags & BTF_SHOW_COMPACT ? "" : "\n";
}

static const char *btf_show_delim(struct btf_show *show)
{
	if (show->state.depth == 0)
		return "";

	if ((show->flags & BTF_SHOW_COMPACT) && show->state.type &&
		BTF_INFO_KIND(show->state.type->info) == BTF_KIND_UNION)
		return "|";

	return ",";
}

__printf(2, 3) static void btf_show(struct btf_show *show, const char *fmt, ...)
{
	va_list args;

	if (!show->state.depth_check) {
		va_start(args, fmt);
		show->showfn(show, fmt, args);
		va_end(args);
	}
}

/* Macros are used here as btf_show_type_value[s]() prepends and appends
 * format specifiers to the format specifier passed in; these do the work of
 * adding indentation, delimiters etc while the caller simply has to specify
 * the type value(s) in the format specifier + value(s).
 */
#define btf_show_type_value(show, fmt, value)				       \
	do {								       \
		if ((value) != (__typeof__(value))0 ||			       \
		    (show->flags & BTF_SHOW_ZERO) ||			       \
		    show->state.depth == 0) {				       \
			btf_show(show, "%s%s" fmt "%s%s",		       \
				 btf_show_indent(show),			       \
				 btf_show_name(show),			       \
				 value, btf_show_delim(show),		       \
				 btf_show_newline(show));		       \
			if (show->state.depth > show->state.depth_to_show)     \
				show->state.depth_to_show = show->state.depth; \
		}							       \
	} while (0)

#define btf_show_type_values(show, fmt, ...)				       \
	do {								       \
		btf_show(show, "%s%s" fmt "%s%s", btf_show_indent(show),       \
			 btf_show_name(show),				       \
			 __VA_ARGS__, btf_show_delim(show),		       \
			 btf_show_newline(show));			       \
		if (show->state.depth > show->state.depth_to_show)	       \
			show->state.depth_to_show = show->state.depth;	       \
	} while (0)

/* How much is left to copy to safe buffer after @data? */
static int btf_show_obj_size_left(struct btf_show *show, void *data)
{
	return show->obj.head + show->obj.size - data;
}

/* Is object pointed to by @data of @size already copied to our safe buffer? */
static bool btf_show_obj_is_safe(struct btf_show *show, void *data, int size)
{
	return data >= show->obj.data &&
	       (data + size) < (show->obj.data + BTF_SHOW_OBJ_SAFE_SIZE);
}

/*
 * If object pointed to by @data of @size falls within our safe buffer, return
 * the equivalent pointer to the same safe data.  Assumes
 * copy_from_kernel_nofault() has already happened and our safe buffer is
 * populated.
 */
static void *__btf_show_obj_safe(struct btf_show *show, void *data, int size)
{
	if (btf_show_obj_is_safe(show, data, size))
		return show->obj.safe + (data - show->obj.data);
	return NULL;
}

/*
 * Return a safe-to-access version of data pointed to by @data.
 * We do this by copying the relevant amount of information
 * to the struct btf_show obj.safe buffer using copy_from_kernel_nofault().
 *
 * If BTF_SHOW_UNSAFE is specified, just return data as-is; no
 * safe copy is needed.
 *
 * Otherwise we need to determine if we have the required amount
 * of data (determined by the @data pointer and the size of the
 * largest base type we can encounter (represented by
 * BTF_SHOW_OBJ_BASE_TYPE_SIZE). Having that much data ensures
 * that we will be able to print some of the current object,
 * and if more is needed a copy will be triggered.
 * Some objects such as structs will not fit into the buffer;
 * in such cases additional copies when we iterate over their
 * members may be needed.
 *
 * btf_show_obj_safe() is used to return a safe buffer for
 * btf_show_start_type(); this ensures that as we recurse into
 * nested types we always have safe data for the given type.
 * This approach is somewhat wasteful; it's possible for example
 * that when iterating over a large union we'll end up copying the
 * same data repeatedly, but the goal is safety not performance.
 * We use stack data as opposed to per-CPU buffers because the
 * iteration over a type can take some time, and preemption handling
 * would greatly complicate use of the safe buffer.
 */
static void *btf_show_obj_safe(struct btf_show *show,
			       const struct btf_type *t,
			       void *data)
{
	const struct btf_type *rt;
	int size_left, size;
	void *safe = NULL;

	if (show->flags & BTF_SHOW_UNSAFE)
		return data;

	rt = btf_resolve_size(show->btf, t, &size);
	if (IS_ERR(rt)) {
		show->state.status = PTR_ERR(rt);
		return NULL;
	}

	/*
	 * Is this toplevel object? If so, set total object size and
	 * initialize pointers.  Otherwise check if we still fall within
	 * our safe object data.
	 */
	if (show->state.depth == 0) {
		show->obj.size = size;
		show->obj.head = data;
	} else {
		/*
		 * If the size of the current object is > our remaining
		 * safe buffer we _may_ need to do a new copy.  However
		 * consider the case of a nested struct; it's size pushes
		 * us over the safe buffer limit, but showing any individual
		 * struct members does not.  In such cases, we don't need
		 * to initiate a fresh copy yet; however we definitely need
		 * at least BTF_SHOW_OBJ_BASE_TYPE_SIZE bytes left
		 * in our buffer, regardless of the current object size.
		 * The logic here is that as we resolve types we will
		 * hit a base type at some point, and we need to be sure
		 * the next chunk of data is safely available to display
		 * that type info safely.  We cannot rely on the size of
		 * the current object here because it may be much larger
		 * than our current buffer (e.g. task_struct is 8k).
		 * All we want to do here is ensure that we can print the
		 * next basic type, which we can if either
		 * - the current type size is within the safe buffer; or
		 * - at least BTF_SHOW_OBJ_BASE_TYPE_SIZE bytes are left in
		 *   the safe buffer.
		 */
		safe = __btf_show_obj_safe(show, data,
					   min(size,
					       BTF_SHOW_OBJ_BASE_TYPE_SIZE));
	}

	/*
	 * We need a new copy to our safe object, either because we haven't
	 * yet copied and are initializing safe data, or because the data
	 * we want falls outside the boundaries of the safe object.
	 */
	if (!safe) {
		size_left = btf_show_obj_size_left(show, data);
		if (size_left > BTF_SHOW_OBJ_SAFE_SIZE)
			size_left = BTF_SHOW_OBJ_SAFE_SIZE;
		show->state.status = copy_from_kernel_nofault(show->obj.safe,
							      data, size_left);
		if (!show->state.status) {
			show->obj.data = data;
			safe = show->obj.safe;
		}
	}

	return safe;
}

/*
 * Set the type we are starting to show and return a safe data pointer
 * to be used for showing the associated data.
 */
static void *btf_show_start_type(struct btf_show *show,
				 const struct btf_type *t,
				 u32 type_id, void *data)
{
	show->state.type = t;
	show->state.type_id = type_id;
	show->state.name[0] = '\0';

	return btf_show_obj_safe(show, t, data);
}

static void btf_show_end_type(struct btf_show *show)
{
	show->state.type = NULL;
	show->state.type_id = 0;
	show->state.name[0] = '\0';
}

static void *btf_show_start_aggr_type(struct btf_show *show,
				      const struct btf_type *t,
				      u32 type_id, void *data)
{
	void *safe_data = btf_show_start_type(show, t, type_id, data);

	if (!safe_data)
		return safe_data;

	btf_show(show, "%s%s%s", btf_show_indent(show),
		 btf_show_name(show),
		 btf_show_newline(show));
	show->state.depth++;
	return safe_data;
}

static void btf_show_end_aggr_type(struct btf_show *show,
				   const char *suffix)
{
	show->state.depth--;
	btf_show(show, "%s%s%s%s", btf_show_indent(show), suffix,
		 btf_show_delim(show), btf_show_newline(show));
	btf_show_end_type(show);
}

static void btf_show_start_member(struct btf_show *show,
				  const struct btf_member *m)
{
	show->state.member = m;
}

static void btf_show_start_array_member(struct btf_show *show)
{
	show->state.array_member = 1;
	btf_show_start_member(show, NULL);
}

static void btf_show_end_member(struct btf_show *show)
{
	show->state.member = NULL;
}

static void btf_show_end_array_member(struct btf_show *show)
{
	show->state.array_member = 0;
	btf_show_end_member(show);
}

static void *btf_show_start_array_type(struct btf_show *show,
				       const struct btf_type *t,
				       u32 type_id,
				       u16 array_encoding,
				       void *data)
{
	show->state.array_encoding = array_encoding;
	show->state.array_terminated = 0;
	return btf_show_start_aggr_type(show, t, type_id, data);
}

static void btf_show_end_array_type(struct btf_show *show)
{
	show->state.array_encoding = 0;
	show->state.array_terminated = 0;
	btf_show_end_aggr_type(show, "]");
}

static void *btf_show_start_struct_type(struct btf_show *show,
					const struct btf_type *t,
					u32 type_id,
					void *data)
{
	return btf_show_start_aggr_type(show, t, type_id, data);
}

static void btf_show_end_struct_type(struct btf_show *show)
{
	btf_show_end_aggr_type(show, "}");
}

__printf(2, 3) static void __btf_verifier_log(struct bpf_verifier_log *log,
					      const char *fmt, ...)
{
	va_list args;

	va_start(args, fmt);
	bpf_verifier_vlog(log, fmt, args);
	va_end(args);
}

__printf(2, 3) static void btf_verifier_log(struct btf_verifier_env *env,
					    const char *fmt, ...)
{
	struct bpf_verifier_log *log = &env->log;
	va_list args;

	if (!bpf_verifier_log_needed(log))
		return;

	va_start(args, fmt);
	bpf_verifier_vlog(log, fmt, args);
	va_end(args);
}

__printf(4, 5) static void __btf_verifier_log_type(struct btf_verifier_env *env,
						   const struct btf_type *t,
						   bool log_details,
						   const char *fmt, ...)
{
	struct bpf_verifier_log *log = &env->log;
	struct btf *btf = env->btf;
	va_list args;

	if (!bpf_verifier_log_needed(log))
		return;

	/* btf verifier prints all types it is processing via
	 * btf_verifier_log_type(..., fmt = NULL).
	 * Skip those prints for in-kernel BTF verification.
	 */
	if (log->level == BPF_LOG_KERNEL && !fmt)
		return;

	__btf_verifier_log(log, "[%u] %s %s%s",
			   env->log_type_id,
			   btf_type_str(t),
			   __btf_name_by_offset(btf, t->name_off),
			   log_details ? " " : "");

	if (log_details)
		btf_type_ops(t)->log_details(env, t);

	if (fmt && *fmt) {
		__btf_verifier_log(log, " ");
		va_start(args, fmt);
		bpf_verifier_vlog(log, fmt, args);
		va_end(args);
	}

	__btf_verifier_log(log, "\n");
}

#define btf_verifier_log_type(env, t, ...) \
	__btf_verifier_log_type((env), (t), true, __VA_ARGS__)
#define btf_verifier_log_basic(env, t, ...) \
	__btf_verifier_log_type((env), (t), false, __VA_ARGS__)

__printf(4, 5)
static void btf_verifier_log_member(struct btf_verifier_env *env,
				    const struct btf_type *struct_type,
				    const struct btf_member *member,
				    const char *fmt, ...)
{
	struct bpf_verifier_log *log = &env->log;
	struct btf *btf = env->btf;
	va_list args;

	if (!bpf_verifier_log_needed(log))
		return;

	if (log->level == BPF_LOG_KERNEL && !fmt)
		return;
	/* The CHECK_META phase already did a btf dump.
	 *
	 * If member is logged again, it must hit an error in
	 * parsing this member.  It is useful to print out which
	 * struct this member belongs to.
	 */
	if (env->phase != CHECK_META)
		btf_verifier_log_type(env, struct_type, NULL);

	if (btf_type_kflag(struct_type))
		__btf_verifier_log(log,
				   "\t%s type_id=%u bitfield_size=%u bits_offset=%u",
				   __btf_name_by_offset(btf, member->name_off),
				   member->type,
				   BTF_MEMBER_BITFIELD_SIZE(member->offset),
				   BTF_MEMBER_BIT_OFFSET(member->offset));
	else
		__btf_verifier_log(log, "\t%s type_id=%u bits_offset=%u",
				   __btf_name_by_offset(btf, member->name_off),
				   member->type, member->offset);

	if (fmt && *fmt) {
		__btf_verifier_log(log, " ");
		va_start(args, fmt);
		bpf_verifier_vlog(log, fmt, args);
		va_end(args);
	}

	__btf_verifier_log(log, "\n");
}

__printf(4, 5)
static void btf_verifier_log_vsi(struct btf_verifier_env *env,
				 const struct btf_type *datasec_type,
				 const struct btf_var_secinfo *vsi,
				 const char *fmt, ...)
{
	struct bpf_verifier_log *log = &env->log;
	va_list args;

	if (!bpf_verifier_log_needed(log))
		return;
	if (log->level == BPF_LOG_KERNEL && !fmt)
		return;
	if (env->phase != CHECK_META)
		btf_verifier_log_type(env, datasec_type, NULL);

	__btf_verifier_log(log, "\t type_id=%u offset=%u size=%u",
			   vsi->type, vsi->offset, vsi->size);
	if (fmt && *fmt) {
		__btf_verifier_log(log, " ");
		va_start(args, fmt);
		bpf_verifier_vlog(log, fmt, args);
		va_end(args);
	}

	__btf_verifier_log(log, "\n");
}

static void btf_verifier_log_hdr(struct btf_verifier_env *env,
				 u32 btf_data_size)
{
	struct bpf_verifier_log *log = &env->log;
	const struct btf *btf = env->btf;
	const struct btf_header *hdr;

	if (!bpf_verifier_log_needed(log))
		return;

	if (log->level == BPF_LOG_KERNEL)
		return;
	hdr = &btf->hdr;
	__btf_verifier_log(log, "magic: 0x%x\n", hdr->magic);
	__btf_verifier_log(log, "version: %u\n", hdr->version);
	__btf_verifier_log(log, "flags: 0x%x\n", hdr->flags);
	__btf_verifier_log(log, "hdr_len: %u\n", hdr->hdr_len);
	__btf_verifier_log(log, "type_off: %u\n", hdr->type_off);
	__btf_verifier_log(log, "type_len: %u\n", hdr->type_len);
	__btf_verifier_log(log, "str_off: %u\n", hdr->str_off);
	__btf_verifier_log(log, "str_len: %u\n", hdr->str_len);
	__btf_verifier_log(log, "btf_total_size: %u\n", btf_data_size);
}

static int btf_add_type(struct btf_verifier_env *env, struct btf_type *t)
{
	struct btf *btf = env->btf;

	if (btf->types_size == btf->nr_types) {
		/* Expand 'types' array */

		struct btf_type **new_types;
		u32 expand_by, new_size;

		if (btf->start_id + btf->types_size == BTF_MAX_TYPE) {
			btf_verifier_log(env, "Exceeded max num of types");
			return -E2BIG;
		}

		expand_by = max_t(u32, btf->types_size >> 2, 16);
		new_size = min_t(u32, BTF_MAX_TYPE,
				 btf->types_size + expand_by);

		new_types = kvcalloc(new_size, sizeof(*new_types),
				     GFP_KERNEL | __GFP_NOWARN);
		if (!new_types)
			return -ENOMEM;

		if (btf->nr_types == 0) {
			if (!btf->base_btf) {
				/* lazily init VOID type */
				new_types[0] = &btf_void;
				btf->nr_types++;
			}
		} else {
			memcpy(new_types, btf->types,
			       sizeof(*btf->types) * btf->nr_types);
		}

		kvfree(btf->types);
		btf->types = new_types;
		btf->types_size = new_size;
	}

	btf->types[btf->nr_types++] = t;

	return 0;
}

static int btf_alloc_id(struct btf *btf)
{
	int id;

	idr_preload(GFP_KERNEL);
	spin_lock_bh(&btf_idr_lock);
	id = idr_alloc_cyclic(&btf_idr, btf, 1, INT_MAX, GFP_ATOMIC);
	if (id > 0)
		btf->id = id;
	spin_unlock_bh(&btf_idr_lock);
	idr_preload_end();

	if (WARN_ON_ONCE(!id))
		return -ENOSPC;

	return id > 0 ? 0 : id;
}

static void btf_free_id(struct btf *btf)
{
	unsigned long flags;

	/*
	 * In map-in-map, calling map_delete_elem() on outer
	 * map will call bpf_map_put on the inner map.
	 * It will then eventually call btf_free_id()
	 * on the inner map.  Some of the map_delete_elem()
	 * implementation may have irq disabled, so
	 * we need to use the _irqsave() version instead
	 * of the _bh() version.
	 */
	spin_lock_irqsave(&btf_idr_lock, flags);
	idr_remove(&btf_idr, btf->id);
	spin_unlock_irqrestore(&btf_idr_lock, flags);
}

static void btf_free_kfunc_set_tab(struct btf *btf)
{
	struct btf_kfunc_set_tab *tab = btf->kfunc_set_tab;
	int hook;

	if (!tab)
		return;
	/* For module BTF, we directly assign the sets being registered, so
	 * there is nothing to free except kfunc_set_tab.
	 */
	if (btf_is_module(btf))
		goto free_tab;
	for (hook = 0; hook < ARRAY_SIZE(tab->sets); hook++)
		kfree(tab->sets[hook]);
free_tab:
	kfree(tab);
	btf->kfunc_set_tab = NULL;
}

static void btf_free_dtor_kfunc_tab(struct btf *btf)
{
	struct btf_id_dtor_kfunc_tab *tab = btf->dtor_kfunc_tab;

	if (!tab)
		return;
	kfree(tab);
	btf->dtor_kfunc_tab = NULL;
}

static void btf_free(struct btf *btf)
{
	btf_free_dtor_kfunc_tab(btf);
	btf_free_kfunc_set_tab(btf);
	kvfree(btf->types);
	kvfree(btf->resolved_sizes);
	kvfree(btf->resolved_ids);
	kvfree(btf->data);
	kfree(btf);
}

static void btf_free_rcu(struct rcu_head *rcu)
{
	struct btf *btf = container_of(rcu, struct btf, rcu);

	btf_free(btf);
}

void btf_get(struct btf *btf)
{
	refcount_inc(&btf->refcnt);
}

void btf_put(struct btf *btf)
{
	if (btf && refcount_dec_and_test(&btf->refcnt)) {
		btf_free_id(btf);
		call_rcu(&btf->rcu, btf_free_rcu);
	}
}

static int env_resolve_init(struct btf_verifier_env *env)
{
	struct btf *btf = env->btf;
	u32 nr_types = btf->nr_types;
	u32 *resolved_sizes = NULL;
	u32 *resolved_ids = NULL;
	u8 *visit_states = NULL;

	resolved_sizes = kvcalloc(nr_types, sizeof(*resolved_sizes),
				  GFP_KERNEL | __GFP_NOWARN);
	if (!resolved_sizes)
		goto nomem;

	resolved_ids = kvcalloc(nr_types, sizeof(*resolved_ids),
				GFP_KERNEL | __GFP_NOWARN);
	if (!resolved_ids)
		goto nomem;

	visit_states = kvcalloc(nr_types, sizeof(*visit_states),
				GFP_KERNEL | __GFP_NOWARN);
	if (!visit_states)
		goto nomem;

	btf->resolved_sizes = resolved_sizes;
	btf->resolved_ids = resolved_ids;
	env->visit_states = visit_states;

	return 0;

nomem:
	kvfree(resolved_sizes);
	kvfree(resolved_ids);
	kvfree(visit_states);
	return -ENOMEM;
}

static void btf_verifier_env_free(struct btf_verifier_env *env)
{
	kvfree(env->visit_states);
	kfree(env);
}

static bool env_type_is_resolve_sink(const struct btf_verifier_env *env,
				     const struct btf_type *next_type)
{
	switch (env->resolve_mode) {
	case RESOLVE_TBD:
		/* int, enum or void is a sink */
		return !btf_type_needs_resolve(next_type);
	case RESOLVE_PTR:
		/* int, enum, void, struct, array, func or func_proto is a sink
		 * for ptr
		 */
		return !btf_type_is_modifier(next_type) &&
			!btf_type_is_ptr(next_type);
	case RESOLVE_STRUCT_OR_ARRAY:
		/* int, enum, void, ptr, func or func_proto is a sink
		 * for struct and array
		 */
		return !btf_type_is_modifier(next_type) &&
			!btf_type_is_array(next_type) &&
			!btf_type_is_struct(next_type);
	default:
		BUG();
	}
}

static bool env_type_is_resolved(const struct btf_verifier_env *env,
				 u32 type_id)
{
	/* base BTF types should be resolved by now */
	if (type_id < env->btf->start_id)
		return true;

	return env->visit_states[type_id - env->btf->start_id] == RESOLVED;
}

static int env_stack_push(struct btf_verifier_env *env,
			  const struct btf_type *t, u32 type_id)
{
	const struct btf *btf = env->btf;
	struct resolve_vertex *v;

	if (env->top_stack == MAX_RESOLVE_DEPTH)
		return -E2BIG;

	if (type_id < btf->start_id
	    || env->visit_states[type_id - btf->start_id] != NOT_VISITED)
		return -EEXIST;

	env->visit_states[type_id - btf->start_id] = VISITED;

	v = &env->stack[env->top_stack++];
	v->t = t;
	v->type_id = type_id;
	v->next_member = 0;

	if (env->resolve_mode == RESOLVE_TBD) {
		if (btf_type_is_ptr(t))
			env->resolve_mode = RESOLVE_PTR;
		else if (btf_type_is_struct(t) || btf_type_is_array(t))
			env->resolve_mode = RESOLVE_STRUCT_OR_ARRAY;
	}

	return 0;
}

static void env_stack_set_next_member(struct btf_verifier_env *env,
				      u16 next_member)
{
	env->stack[env->top_stack - 1].next_member = next_member;
}

static void env_stack_pop_resolved(struct btf_verifier_env *env,
				   u32 resolved_type_id,
				   u32 resolved_size)
{
	u32 type_id = env->stack[--(env->top_stack)].type_id;
	struct btf *btf = env->btf;

	type_id -= btf->start_id; /* adjust to local type id */
	btf->resolved_sizes[type_id] = resolved_size;
	btf->resolved_ids[type_id] = resolved_type_id;
	env->visit_states[type_id] = RESOLVED;
}

static const struct resolve_vertex *env_stack_peak(struct btf_verifier_env *env)
{
	return env->top_stack ? &env->stack[env->top_stack - 1] : NULL;
}

/* Resolve the size of a passed-in "type"
 *
 * type: is an array (e.g. u32 array[x][y])
 * return type: type "u32[x][y]", i.e. BTF_KIND_ARRAY,
 * *type_size: (x * y * sizeof(u32)).  Hence, *type_size always
 *             corresponds to the return type.
 * *elem_type: u32
 * *elem_id: id of u32
 * *total_nelems: (x * y).  Hence, individual elem size is
 *                (*type_size / *total_nelems)
 * *type_id: id of type if it's changed within the function, 0 if not
 *
 * type: is not an array (e.g. const struct X)
 * return type: type "struct X"
 * *type_size: sizeof(struct X)
 * *elem_type: same as return type ("struct X")
 * *elem_id: 0
 * *total_nelems: 1
 * *type_id: id of type if it's changed within the function, 0 if not
 */
static const struct btf_type *
__btf_resolve_size(const struct btf *btf, const struct btf_type *type,
		   u32 *type_size, const struct btf_type **elem_type,
		   u32 *elem_id, u32 *total_nelems, u32 *type_id)
{
	const struct btf_type *array_type = NULL;
	const struct btf_array *array = NULL;
	u32 i, size, nelems = 1, id = 0;

	for (i = 0; i < MAX_RESOLVE_DEPTH; i++) {
		switch (BTF_INFO_KIND(type->info)) {
		/* type->size can be used */
		case BTF_KIND_INT:
		case BTF_KIND_STRUCT:
		case BTF_KIND_UNION:
		case BTF_KIND_ENUM:
		case BTF_KIND_FLOAT:
		case BTF_KIND_ENUM64:
			size = type->size;
			goto resolved;

		case BTF_KIND_PTR:
			size = sizeof(void *);
			goto resolved;

		/* Modifiers */
		case BTF_KIND_TYPEDEF:
		case BTF_KIND_VOLATILE:
		case BTF_KIND_CONST:
		case BTF_KIND_RESTRICT:
		case BTF_KIND_TYPE_TAG:
			id = type->type;
			type = btf_type_by_id(btf, type->type);
			break;

		case BTF_KIND_ARRAY:
			if (!array_type)
				array_type = type;
			array = btf_type_array(type);
			if (nelems && array->nelems > U32_MAX / nelems)
				return ERR_PTR(-EINVAL);
			nelems *= array->nelems;
			type = btf_type_by_id(btf, array->type);
			break;

		/* type without size */
		default:
			return ERR_PTR(-EINVAL);
		}
	}

	return ERR_PTR(-EINVAL);

resolved:
	if (nelems && size > U32_MAX / nelems)
		return ERR_PTR(-EINVAL);

	*type_size = nelems * size;
	if (total_nelems)
		*total_nelems = nelems;
	if (elem_type)
		*elem_type = type;
	if (elem_id)
		*elem_id = array ? array->type : 0;
	if (type_id && id)
		*type_id = id;

	return array_type ? : type;
}

const struct btf_type *
btf_resolve_size(const struct btf *btf, const struct btf_type *type,
		 u32 *type_size)
{
	return __btf_resolve_size(btf, type, type_size, NULL, NULL, NULL, NULL);
}

static u32 btf_resolved_type_id(const struct btf *btf, u32 type_id)
{
	while (type_id < btf->start_id)
		btf = btf->base_btf;

	return btf->resolved_ids[type_id - btf->start_id];
}

/* The input param "type_id" must point to a needs_resolve type */
static const struct btf_type *btf_type_id_resolve(const struct btf *btf,
						  u32 *type_id)
{
	*type_id = btf_resolved_type_id(btf, *type_id);
	return btf_type_by_id(btf, *type_id);
}

static u32 btf_resolved_type_size(const struct btf *btf, u32 type_id)
{
	while (type_id < btf->start_id)
		btf = btf->base_btf;

	return btf->resolved_sizes[type_id - btf->start_id];
}

const struct btf_type *btf_type_id_size(const struct btf *btf,
					u32 *type_id, u32 *ret_size)
{
	const struct btf_type *size_type;
	u32 size_type_id = *type_id;
	u32 size = 0;

	size_type = btf_type_by_id(btf, size_type_id);
	if (btf_type_nosize_or_null(size_type))
		return NULL;

	if (btf_type_has_size(size_type)) {
		size = size_type->size;
	} else if (btf_type_is_array(size_type)) {
		size = btf_resolved_type_size(btf, size_type_id);
	} else if (btf_type_is_ptr(size_type)) {
		size = sizeof(void *);
	} else {
		if (WARN_ON_ONCE(!btf_type_is_modifier(size_type) &&
				 !btf_type_is_var(size_type)))
			return NULL;

		size_type_id = btf_resolved_type_id(btf, size_type_id);
		size_type = btf_type_by_id(btf, size_type_id);
		if (btf_type_nosize_or_null(size_type))
			return NULL;
		else if (btf_type_has_size(size_type))
			size = size_type->size;
		else if (btf_type_is_array(size_type))
			size = btf_resolved_type_size(btf, size_type_id);
		else if (btf_type_is_ptr(size_type))
			size = sizeof(void *);
		else
			return NULL;
	}

	*type_id = size_type_id;
	if (ret_size)
		*ret_size = size;

	return size_type;
}

static int btf_df_check_member(struct btf_verifier_env *env,
			       const struct btf_type *struct_type,
			       const struct btf_member *member,
			       const struct btf_type *member_type)
{
	btf_verifier_log_basic(env, struct_type,
			       "Unsupported check_member");
	return -EINVAL;
}

static int btf_df_check_kflag_member(struct btf_verifier_env *env,
				     const struct btf_type *struct_type,
				     const struct btf_member *member,
				     const struct btf_type *member_type)
{
	btf_verifier_log_basic(env, struct_type,
			       "Unsupported check_kflag_member");
	return -EINVAL;
}

/* Used for ptr, array struct/union and float type members.
 * int, enum and modifier types have their specific callback functions.
 */
static int btf_generic_check_kflag_member(struct btf_verifier_env *env,
					  const struct btf_type *struct_type,
					  const struct btf_member *member,
					  const struct btf_type *member_type)
{
	if (BTF_MEMBER_BITFIELD_SIZE(member->offset)) {
		btf_verifier_log_member(env, struct_type, member,
					"Invalid member bitfield_size");
		return -EINVAL;
	}

	/* bitfield size is 0, so member->offset represents bit offset only.
	 * It is safe to call non kflag check_member variants.
	 */
	return btf_type_ops(member_type)->check_member(env, struct_type,
						       member,
						       member_type);
}

static int btf_df_resolve(struct btf_verifier_env *env,
			  const struct resolve_vertex *v)
{
	btf_verifier_log_basic(env, v->t, "Unsupported resolve");
	return -EINVAL;
}

static void btf_df_show(const struct btf *btf, const struct btf_type *t,
			u32 type_id, void *data, u8 bits_offsets,
			struct btf_show *show)
{
	btf_show(show, "<unsupported kind:%u>", BTF_INFO_KIND(t->info));
}

static int btf_int_check_member(struct btf_verifier_env *env,
				const struct btf_type *struct_type,
				const struct btf_member *member,
				const struct btf_type *member_type)
{
	u32 int_data = btf_type_int(member_type);
	u32 struct_bits_off = member->offset;
	u32 struct_size = struct_type->size;
	u32 nr_copy_bits;
	u32 bytes_offset;

	if (U32_MAX - struct_bits_off < BTF_INT_OFFSET(int_data)) {
		btf_verifier_log_member(env, struct_type, member,
					"bits_offset exceeds U32_MAX");
		return -EINVAL;
	}

	struct_bits_off += BTF_INT_OFFSET(int_data);
	bytes_offset = BITS_ROUNDDOWN_BYTES(struct_bits_off);
	nr_copy_bits = BTF_INT_BITS(int_data) +
		BITS_PER_BYTE_MASKED(struct_bits_off);

	if (nr_copy_bits > BITS_PER_U128) {
		btf_verifier_log_member(env, struct_type, member,
					"nr_copy_bits exceeds 128");
		return -EINVAL;
	}

	if (struct_size < bytes_offset ||
	    struct_size - bytes_offset < BITS_ROUNDUP_BYTES(nr_copy_bits)) {
		btf_verifier_log_member(env, struct_type, member,
					"Member exceeds struct_size");
		return -EINVAL;
	}

	return 0;
}

static int btf_int_check_kflag_member(struct btf_verifier_env *env,
				      const struct btf_type *struct_type,
				      const struct btf_member *member,
				      const struct btf_type *member_type)
{
	u32 struct_bits_off, nr_bits, nr_int_data_bits, bytes_offset;
	u32 int_data = btf_type_int(member_type);
	u32 struct_size = struct_type->size;
	u32 nr_copy_bits;

	/* a regular int type is required for the kflag int member */
	if (!btf_type_int_is_regular(member_type)) {
		btf_verifier_log_member(env, struct_type, member,
					"Invalid member base type");
		return -EINVAL;
	}

	/* check sanity of bitfield size */
	nr_bits = BTF_MEMBER_BITFIELD_SIZE(member->offset);
	struct_bits_off = BTF_MEMBER_BIT_OFFSET(member->offset);
	nr_int_data_bits = BTF_INT_BITS(int_data);
	if (!nr_bits) {
		/* Not a bitfield member, member offset must be at byte
		 * boundary.
		 */
		if (BITS_PER_BYTE_MASKED(struct_bits_off)) {
			btf_verifier_log_member(env, struct_type, member,
						"Invalid member offset");
			return -EINVAL;
		}

		nr_bits = nr_int_data_bits;
	} else if (nr_bits > nr_int_data_bits) {
		btf_verifier_log_member(env, struct_type, member,
					"Invalid member bitfield_size");
		return -EINVAL;
	}

	bytes_offset = BITS_ROUNDDOWN_BYTES(struct_bits_off);
	nr_copy_bits = nr_bits + BITS_PER_BYTE_MASKED(struct_bits_off);
	if (nr_copy_bits > BITS_PER_U128) {
		btf_verifier_log_member(env, struct_type, member,
					"nr_copy_bits exceeds 128");
		return -EINVAL;
	}

	if (struct_size < bytes_offset ||
	    struct_size - bytes_offset < BITS_ROUNDUP_BYTES(nr_copy_bits)) {
		btf_verifier_log_member(env, struct_type, member,
					"Member exceeds struct_size");
		return -EINVAL;
	}

	return 0;
}

static s32 btf_int_check_meta(struct btf_verifier_env *env,
			      const struct btf_type *t,
			      u32 meta_left)
{
	u32 int_data, nr_bits, meta_needed = sizeof(int_data);
	u16 encoding;

	if (meta_left < meta_needed) {
		btf_verifier_log_basic(env, t,
				       "meta_left:%u meta_needed:%u",
				       meta_left, meta_needed);
		return -EINVAL;
	}

	if (btf_type_vlen(t)) {
		btf_verifier_log_type(env, t, "vlen != 0");
		return -EINVAL;
	}

	if (btf_type_kflag(t)) {
		btf_verifier_log_type(env, t, "Invalid btf_info kind_flag");
		return -EINVAL;
	}

	int_data = btf_type_int(t);
	if (int_data & ~BTF_INT_MASK) {
		btf_verifier_log_basic(env, t, "Invalid int_data:%x",
				       int_data);
		return -EINVAL;
	}

	nr_bits = BTF_INT_BITS(int_data) + BTF_INT_OFFSET(int_data);

	if (nr_bits > BITS_PER_U128) {
		btf_verifier_log_type(env, t, "nr_bits exceeds %zu",
				      BITS_PER_U128);
		return -EINVAL;
	}

	if (BITS_ROUNDUP_BYTES(nr_bits) > t->size) {
		btf_verifier_log_type(env, t, "nr_bits exceeds type_size");
		return -EINVAL;
	}

	/*
	 * Only one of the encoding bits is allowed and it
	 * should be sufficient for the pretty print purpose (i.e. decoding).
	 * Multiple bits can be allowed later if it is found
	 * to be insufficient.
	 */
	encoding = BTF_INT_ENCODING(int_data);
	if (encoding &&
	    encoding != BTF_INT_SIGNED &&
	    encoding != BTF_INT_CHAR &&
	    encoding != BTF_INT_BOOL) {
		btf_verifier_log_type(env, t, "Unsupported encoding");
		return -ENOTSUPP;
	}

	btf_verifier_log_type(env, t, NULL);

	return meta_needed;
}

static void btf_int_log(struct btf_verifier_env *env,
			const struct btf_type *t)
{
	int int_data = btf_type_int(t);

	btf_verifier_log(env,
			 "size=%u bits_offset=%u nr_bits=%u encoding=%s",
			 t->size, BTF_INT_OFFSET(int_data),
			 BTF_INT_BITS(int_data),
			 btf_int_encoding_str(BTF_INT_ENCODING(int_data)));
}

static void btf_int128_print(struct btf_show *show, void *data)
{
	/* data points to a __int128 number.
	 * Suppose
	 *     int128_num = *(__int128 *)data;
	 * The below formulas shows what upper_num and lower_num represents:
	 *     upper_num = int128_num >> 64;
	 *     lower_num = int128_num & 0xffffffffFFFFFFFFULL;
	 */
	u64 upper_num, lower_num;

#ifdef __BIG_ENDIAN_BITFIELD
	upper_num = *(u64 *)data;
	lower_num = *(u64 *)(data + 8);
#else
	upper_num = *(u64 *)(data + 8);
	lower_num = *(u64 *)data;
#endif
	if (upper_num == 0)
		btf_show_type_value(show, "0x%llx", lower_num);
	else
		btf_show_type_values(show, "0x%llx%016llx", upper_num,
				     lower_num);
}

static void btf_int128_shift(u64 *print_num, u16 left_shift_bits,
			     u16 right_shift_bits)
{
	u64 upper_num, lower_num;

#ifdef __BIG_ENDIAN_BITFIELD
	upper_num = print_num[0];
	lower_num = print_num[1];
#else
	upper_num = print_num[1];
	lower_num = print_num[0];
#endif

	/* shake out un-needed bits by shift/or operations */
	if (left_shift_bits >= 64) {
		upper_num = lower_num << (left_shift_bits - 64);
		lower_num = 0;
	} else {
		upper_num = (upper_num << left_shift_bits) |
			    (lower_num >> (64 - left_shift_bits));
		lower_num = lower_num << left_shift_bits;
	}

	if (right_shift_bits >= 64) {
		lower_num = upper_num >> (right_shift_bits - 64);
		upper_num = 0;
	} else {
		lower_num = (lower_num >> right_shift_bits) |
			    (upper_num << (64 - right_shift_bits));
		upper_num = upper_num >> right_shift_bits;
	}

#ifdef __BIG_ENDIAN_BITFIELD
	print_num[0] = upper_num;
	print_num[1] = lower_num;
#else
	print_num[0] = lower_num;
	print_num[1] = upper_num;
#endif
}

static void btf_bitfield_show(void *data, u8 bits_offset,
			      u8 nr_bits, struct btf_show *show)
{
	u16 left_shift_bits, right_shift_bits;
	u8 nr_copy_bytes;
	u8 nr_copy_bits;
	u64 print_num[2] = {};

	nr_copy_bits = nr_bits + bits_offset;
	nr_copy_bytes = BITS_ROUNDUP_BYTES(nr_copy_bits);

	memcpy(print_num, data, nr_copy_bytes);

#ifdef __BIG_ENDIAN_BITFIELD
	left_shift_bits = bits_offset;
#else
	left_shift_bits = BITS_PER_U128 - nr_copy_bits;
#endif
	right_shift_bits = BITS_PER_U128 - nr_bits;

	btf_int128_shift(print_num, left_shift_bits, right_shift_bits);
	btf_int128_print(show, print_num);
}


static void btf_int_bits_show(const struct btf *btf,
			      const struct btf_type *t,
			      void *data, u8 bits_offset,
			      struct btf_show *show)
{
	u32 int_data = btf_type_int(t);
	u8 nr_bits = BTF_INT_BITS(int_data);
	u8 total_bits_offset;

	/*
	 * bits_offset is at most 7.
	 * BTF_INT_OFFSET() cannot exceed 128 bits.
	 */
	total_bits_offset = bits_offset + BTF_INT_OFFSET(int_data);
	data += BITS_ROUNDDOWN_BYTES(total_bits_offset);
	bits_offset = BITS_PER_BYTE_MASKED(total_bits_offset);
	btf_bitfield_show(data, bits_offset, nr_bits, show);
}

static void btf_int_show(const struct btf *btf, const struct btf_type *t,
			 u32 type_id, void *data, u8 bits_offset,
			 struct btf_show *show)
{
	u32 int_data = btf_type_int(t);
	u8 encoding = BTF_INT_ENCODING(int_data);
	bool sign = encoding & BTF_INT_SIGNED;
	u8 nr_bits = BTF_INT_BITS(int_data);
	void *safe_data;

	safe_data = btf_show_start_type(show, t, type_id, data);
	if (!safe_data)
		return;

	if (bits_offset || BTF_INT_OFFSET(int_data) ||
	    BITS_PER_BYTE_MASKED(nr_bits)) {
		btf_int_bits_show(btf, t, safe_data, bits_offset, show);
		goto out;
	}

	switch (nr_bits) {
	case 128:
		btf_int128_print(show, safe_data);
		break;
	case 64:
		if (sign)
			btf_show_type_value(show, "%lld", *(s64 *)safe_data);
		else
			btf_show_type_value(show, "%llu", *(u64 *)safe_data);
		break;
	case 32:
		if (sign)
			btf_show_type_value(show, "%d", *(s32 *)safe_data);
		else
			btf_show_type_value(show, "%u", *(u32 *)safe_data);
		break;
	case 16:
		if (sign)
			btf_show_type_value(show, "%d", *(s16 *)safe_data);
		else
			btf_show_type_value(show, "%u", *(u16 *)safe_data);
		break;
	case 8:
		if (show->state.array_encoding == BTF_INT_CHAR) {
			/* check for null terminator */
			if (show->state.array_terminated)
				break;
			if (*(char *)data == '\0') {
				show->state.array_terminated = 1;
				break;
			}
			if (isprint(*(char *)data)) {
				btf_show_type_value(show, "'%c'",
						    *(char *)safe_data);
				break;
			}
		}
		if (sign)
			btf_show_type_value(show, "%d", *(s8 *)safe_data);
		else
			btf_show_type_value(show, "%u", *(u8 *)safe_data);
		break;
	default:
		btf_int_bits_show(btf, t, safe_data, bits_offset, show);
		break;
	}
out:
	btf_show_end_type(show);
}

static const struct btf_kind_operations int_ops = {
	.check_meta = btf_int_check_meta,
	.resolve = btf_df_resolve,
	.check_member = btf_int_check_member,
	.check_kflag_member = btf_int_check_kflag_member,
	.log_details = btf_int_log,
	.show = btf_int_show,
};

static int btf_modifier_check_member(struct btf_verifier_env *env,
				     const struct btf_type *struct_type,
				     const struct btf_member *member,
				     const struct btf_type *member_type)
{
	const struct btf_type *resolved_type;
	u32 resolved_type_id = member->type;
	struct btf_member resolved_member;
	struct btf *btf = env->btf;

	resolved_type = btf_type_id_size(btf, &resolved_type_id, NULL);
	if (!resolved_type) {
		btf_verifier_log_member(env, struct_type, member,
					"Invalid member");
		return -EINVAL;
	}

	resolved_member = *member;
	resolved_member.type = resolved_type_id;

	return btf_type_ops(resolved_type)->check_member(env, struct_type,
							 &resolved_member,
							 resolved_type);
}

static int btf_modifier_check_kflag_member(struct btf_verifier_env *env,
					   const struct btf_type *struct_type,
					   const struct btf_member *member,
					   const struct btf_type *member_type)
{
	const struct btf_type *resolved_type;
	u32 resolved_type_id = member->type;
	struct btf_member resolved_member;
	struct btf *btf = env->btf;

	resolved_type = btf_type_id_size(btf, &resolved_type_id, NULL);
	if (!resolved_type) {
		btf_verifier_log_member(env, struct_type, member,
					"Invalid member");
		return -EINVAL;
	}

	resolved_member = *member;
	resolved_member.type = resolved_type_id;

	return btf_type_ops(resolved_type)->check_kflag_member(env, struct_type,
							       &resolved_member,
							       resolved_type);
}

static int btf_ptr_check_member(struct btf_verifier_env *env,
				const struct btf_type *struct_type,
				const struct btf_member *member,
				const struct btf_type *member_type)
{
	u32 struct_size, struct_bits_off, bytes_offset;

	struct_size = struct_type->size;
	struct_bits_off = member->offset;
	bytes_offset = BITS_ROUNDDOWN_BYTES(struct_bits_off);

	if (BITS_PER_BYTE_MASKED(struct_bits_off)) {
		btf_verifier_log_member(env, struct_type, member,
					"Member is not byte aligned");
		return -EINVAL;
	}

	if (struct_size - bytes_offset < sizeof(void *)) {
		btf_verifier_log_member(env, struct_type, member,
					"Member exceeds struct_size");
		return -EINVAL;
	}

	return 0;
}

static int btf_ref_type_check_meta(struct btf_verifier_env *env,
				   const struct btf_type *t,
				   u32 meta_left)
{
	const char *value;

	if (btf_type_vlen(t)) {
		btf_verifier_log_type(env, t, "vlen != 0");
		return -EINVAL;
	}

	if (btf_type_kflag(t)) {
		btf_verifier_log_type(env, t, "Invalid btf_info kind_flag");
		return -EINVAL;
	}

	if (!BTF_TYPE_ID_VALID(t->type)) {
		btf_verifier_log_type(env, t, "Invalid type_id");
		return -EINVAL;
	}

	/* typedef/type_tag type must have a valid name, and other ref types,
	 * volatile, const, restrict, should have a null name.
	 */
	if (BTF_INFO_KIND(t->info) == BTF_KIND_TYPEDEF) {
		if (!t->name_off ||
		    !btf_name_valid_identifier(env->btf, t->name_off)) {
			btf_verifier_log_type(env, t, "Invalid name");
			return -EINVAL;
		}
	} else if (BTF_INFO_KIND(t->info) == BTF_KIND_TYPE_TAG) {
		value = btf_name_by_offset(env->btf, t->name_off);
		if (!value || !value[0]) {
			btf_verifier_log_type(env, t, "Invalid name");
			return -EINVAL;
		}
	} else {
		if (t->name_off) {
			btf_verifier_log_type(env, t, "Invalid name");
			return -EINVAL;
		}
	}

	btf_verifier_log_type(env, t, NULL);

	return 0;
}

static int btf_modifier_resolve(struct btf_verifier_env *env,
				const struct resolve_vertex *v)
{
	const struct btf_type *t = v->t;
	const struct btf_type *next_type;
	u32 next_type_id = t->type;
	struct btf *btf = env->btf;

	next_type = btf_type_by_id(btf, next_type_id);
	if (!next_type || btf_type_is_resolve_source_only(next_type)) {
		btf_verifier_log_type(env, v->t, "Invalid type_id");
		return -EINVAL;
	}

	if (!env_type_is_resolve_sink(env, next_type) &&
	    !env_type_is_resolved(env, next_type_id))
		return env_stack_push(env, next_type, next_type_id);

	/* Figure out the resolved next_type_id with size.
	 * They will be stored in the current modifier's
	 * resolved_ids and resolved_sizes such that it can
	 * save us a few type-following when we use it later (e.g. in
	 * pretty print).
	 */
	if (!btf_type_id_size(btf, &next_type_id, NULL)) {
		if (env_type_is_resolved(env, next_type_id))
			next_type = btf_type_id_resolve(btf, &next_type_id);

		/* "typedef void new_void", "const void"...etc */
		if (!btf_type_is_void(next_type) &&
		    !btf_type_is_fwd(next_type) &&
		    !btf_type_is_func_proto(next_type)) {
			btf_verifier_log_type(env, v->t, "Invalid type_id");
			return -EINVAL;
		}
	}

	env_stack_pop_resolved(env, next_type_id, 0);

	return 0;
}

static int btf_var_resolve(struct btf_verifier_env *env,
			   const struct resolve_vertex *v)
{
	const struct btf_type *next_type;
	const struct btf_type *t = v->t;
	u32 next_type_id = t->type;
	struct btf *btf = env->btf;

	next_type = btf_type_by_id(btf, next_type_id);
	if (!next_type || btf_type_is_resolve_source_only(next_type)) {
		btf_verifier_log_type(env, v->t, "Invalid type_id");
		return -EINVAL;
	}

	if (!env_type_is_resolve_sink(env, next_type) &&
	    !env_type_is_resolved(env, next_type_id))
		return env_stack_push(env, next_type, next_type_id);

	if (btf_type_is_modifier(next_type)) {
		const struct btf_type *resolved_type;
		u32 resolved_type_id;

		resolved_type_id = next_type_id;
		resolved_type = btf_type_id_resolve(btf, &resolved_type_id);

		if (btf_type_is_ptr(resolved_type) &&
		    !env_type_is_resolve_sink(env, resolved_type) &&
		    !env_type_is_resolved(env, resolved_type_id))
			return env_stack_push(env, resolved_type,
					      resolved_type_id);
	}

	/* We must resolve to something concrete at this point, no
	 * forward types or similar that would resolve to size of
	 * zero is allowed.
	 */
	if (!btf_type_id_size(btf, &next_type_id, NULL)) {
		btf_verifier_log_type(env, v->t, "Invalid type_id");
		return -EINVAL;
	}

	env_stack_pop_resolved(env, next_type_id, 0);

	return 0;
}

static int btf_ptr_resolve(struct btf_verifier_env *env,
			   const struct resolve_vertex *v)
{
	const struct btf_type *next_type;
	const struct btf_type *t = v->t;
	u32 next_type_id = t->type;
	struct btf *btf = env->btf;

	next_type = btf_type_by_id(btf, next_type_id);
	if (!next_type || btf_type_is_resolve_source_only(next_type)) {
		btf_verifier_log_type(env, v->t, "Invalid type_id");
		return -EINVAL;
	}

	if (!env_type_is_resolve_sink(env, next_type) &&
	    !env_type_is_resolved(env, next_type_id))
		return env_stack_push(env, next_type, next_type_id);

	/* If the modifier was RESOLVED during RESOLVE_STRUCT_OR_ARRAY,
	 * the modifier may have stopped resolving when it was resolved
	 * to a ptr (last-resolved-ptr).
	 *
	 * We now need to continue from the last-resolved-ptr to
	 * ensure the last-resolved-ptr will not referring back to
	 * the current ptr (t).
	 */
	if (btf_type_is_modifier(next_type)) {
		const struct btf_type *resolved_type;
		u32 resolved_type_id;

		resolved_type_id = next_type_id;
		resolved_type = btf_type_id_resolve(btf, &resolved_type_id);

		if (btf_type_is_ptr(resolved_type) &&
		    !env_type_is_resolve_sink(env, resolved_type) &&
		    !env_type_is_resolved(env, resolved_type_id))
			return env_stack_push(env, resolved_type,
					      resolved_type_id);
	}

	if (!btf_type_id_size(btf, &next_type_id, NULL)) {
		if (env_type_is_resolved(env, next_type_id))
			next_type = btf_type_id_resolve(btf, &next_type_id);

		if (!btf_type_is_void(next_type) &&
		    !btf_type_is_fwd(next_type) &&
		    !btf_type_is_func_proto(next_type)) {
			btf_verifier_log_type(env, v->t, "Invalid type_id");
			return -EINVAL;
		}
	}

	env_stack_pop_resolved(env, next_type_id, 0);

	return 0;
}

static void btf_modifier_show(const struct btf *btf,
			      const struct btf_type *t,
			      u32 type_id, void *data,
			      u8 bits_offset, struct btf_show *show)
{
	if (btf->resolved_ids)
		t = btf_type_id_resolve(btf, &type_id);
	else
		t = btf_type_skip_modifiers(btf, type_id, NULL);

	btf_type_ops(t)->show(btf, t, type_id, data, bits_offset, show);
}

static void btf_var_show(const struct btf *btf, const struct btf_type *t,
			 u32 type_id, void *data, u8 bits_offset,
			 struct btf_show *show)
{
	t = btf_type_id_resolve(btf, &type_id);

	btf_type_ops(t)->show(btf, t, type_id, data, bits_offset, show);
}

static void btf_ptr_show(const struct btf *btf, const struct btf_type *t,
			 u32 type_id, void *data, u8 bits_offset,
			 struct btf_show *show)
{
	void *safe_data;

	safe_data = btf_show_start_type(show, t, type_id, data);
	if (!safe_data)
		return;

	/* It is a hashed value unless BTF_SHOW_PTR_RAW is specified */
	if (show->flags & BTF_SHOW_PTR_RAW)
		btf_show_type_value(show, "0x%px", *(void **)safe_data);
	else
		btf_show_type_value(show, "0x%p", *(void **)safe_data);
	btf_show_end_type(show);
}

static void btf_ref_type_log(struct btf_verifier_env *env,
			     const struct btf_type *t)
{
	btf_verifier_log(env, "type_id=%u", t->type);
}

static struct btf_kind_operations modifier_ops = {
	.check_meta = btf_ref_type_check_meta,
	.resolve = btf_modifier_resolve,
	.check_member = btf_modifier_check_member,
	.check_kflag_member = btf_modifier_check_kflag_member,
	.log_details = btf_ref_type_log,
	.show = btf_modifier_show,
};

static struct btf_kind_operations ptr_ops = {
	.check_meta = btf_ref_type_check_meta,
	.resolve = btf_ptr_resolve,
	.check_member = btf_ptr_check_member,
	.check_kflag_member = btf_generic_check_kflag_member,
	.log_details = btf_ref_type_log,
	.show = btf_ptr_show,
};

static s32 btf_fwd_check_meta(struct btf_verifier_env *env,
			      const struct btf_type *t,
			      u32 meta_left)
{
	if (btf_type_vlen(t)) {
		btf_verifier_log_type(env, t, "vlen != 0");
		return -EINVAL;
	}

	if (t->type) {
		btf_verifier_log_type(env, t, "type != 0");
		return -EINVAL;
	}

	/* fwd type must have a valid name */
	if (!t->name_off ||
	    !btf_name_valid_identifier(env->btf, t->name_off)) {
		btf_verifier_log_type(env, t, "Invalid name");
		return -EINVAL;
	}

	btf_verifier_log_type(env, t, NULL);

	return 0;
}

static void btf_fwd_type_log(struct btf_verifier_env *env,
			     const struct btf_type *t)
{
	btf_verifier_log(env, "%s", btf_type_kflag(t) ? "union" : "struct");
}

static struct btf_kind_operations fwd_ops = {
	.check_meta = btf_fwd_check_meta,
	.resolve = btf_df_resolve,
	.check_member = btf_df_check_member,
	.check_kflag_member = btf_df_check_kflag_member,
	.log_details = btf_fwd_type_log,
	.show = btf_df_show,
};

static int btf_array_check_member(struct btf_verifier_env *env,
				  const struct btf_type *struct_type,
				  const struct btf_member *member,
				  const struct btf_type *member_type)
{
	u32 struct_bits_off = member->offset;
	u32 struct_size, bytes_offset;
	u32 array_type_id, array_size;
	struct btf *btf = env->btf;

	if (BITS_PER_BYTE_MASKED(struct_bits_off)) {
		btf_verifier_log_member(env, struct_type, member,
					"Member is not byte aligned");
		return -EINVAL;
	}

	array_type_id = member->type;
	btf_type_id_size(btf, &array_type_id, &array_size);
	struct_size = struct_type->size;
	bytes_offset = BITS_ROUNDDOWN_BYTES(struct_bits_off);
	if (struct_size - bytes_offset < array_size) {
		btf_verifier_log_member(env, struct_type, member,
					"Member exceeds struct_size");
		return -EINVAL;
	}

	return 0;
}

static s32 btf_array_check_meta(struct btf_verifier_env *env,
				const struct btf_type *t,
				u32 meta_left)
{
	const struct btf_array *array = btf_type_array(t);
	u32 meta_needed = sizeof(*array);

	if (meta_left < meta_needed) {
		btf_verifier_log_basic(env, t,
				       "meta_left:%u meta_needed:%u",
				       meta_left, meta_needed);
		return -EINVAL;
	}

	/* array type should not have a name */
	if (t->name_off) {
		btf_verifier_log_type(env, t, "Invalid name");
		return -EINVAL;
	}

	if (btf_type_vlen(t)) {
		btf_verifier_log_type(env, t, "vlen != 0");
		return -EINVAL;
	}

	if (btf_type_kflag(t)) {
		btf_verifier_log_type(env, t, "Invalid btf_info kind_flag");
		return -EINVAL;
	}

	if (t->size) {
		btf_verifier_log_type(env, t, "size != 0");
		return -EINVAL;
	}

	/* Array elem type and index type cannot be in type void,
	 * so !array->type and !array->index_type are not allowed.
	 */
	if (!array->type || !BTF_TYPE_ID_VALID(array->type)) {
		btf_verifier_log_type(env, t, "Invalid elem");
		return -EINVAL;
	}

	if (!array->index_type || !BTF_TYPE_ID_VALID(array->index_type)) {
		btf_verifier_log_type(env, t, "Invalid index");
		return -EINVAL;
	}

	btf_verifier_log_type(env, t, NULL);

	return meta_needed;
}

static int btf_array_resolve(struct btf_verifier_env *env,
			     const struct resolve_vertex *v)
{
	const struct btf_array *array = btf_type_array(v->t);
	const struct btf_type *elem_type, *index_type;
	u32 elem_type_id, index_type_id;
	struct btf *btf = env->btf;
	u32 elem_size;

	/* Check array->index_type */
	index_type_id = array->index_type;
	index_type = btf_type_by_id(btf, index_type_id);
	if (btf_type_nosize_or_null(index_type) ||
	    btf_type_is_resolve_source_only(index_type)) {
		btf_verifier_log_type(env, v->t, "Invalid index");
		return -EINVAL;
	}

	if (!env_type_is_resolve_sink(env, index_type) &&
	    !env_type_is_resolved(env, index_type_id))
		return env_stack_push(env, index_type, index_type_id);

	index_type = btf_type_id_size(btf, &index_type_id, NULL);
	if (!index_type || !btf_type_is_int(index_type) ||
	    !btf_type_int_is_regular(index_type)) {
		btf_verifier_log_type(env, v->t, "Invalid index");
		return -EINVAL;
	}

	/* Check array->type */
	elem_type_id = array->type;
	elem_type = btf_type_by_id(btf, elem_type_id);
	if (btf_type_nosize_or_null(elem_type) ||
	    btf_type_is_resolve_source_only(elem_type)) {
		btf_verifier_log_type(env, v->t,
				      "Invalid elem");
		return -EINVAL;
	}

	if (!env_type_is_resolve_sink(env, elem_type) &&
	    !env_type_is_resolved(env, elem_type_id))
		return env_stack_push(env, elem_type, elem_type_id);

	elem_type = btf_type_id_size(btf, &elem_type_id, &elem_size);
	if (!elem_type) {
		btf_verifier_log_type(env, v->t, "Invalid elem");
		return -EINVAL;
	}

	if (btf_type_is_int(elem_type) && !btf_type_int_is_regular(elem_type)) {
		btf_verifier_log_type(env, v->t, "Invalid array of int");
		return -EINVAL;
	}

	if (array->nelems && elem_size > U32_MAX / array->nelems) {
		btf_verifier_log_type(env, v->t,
				      "Array size overflows U32_MAX");
		return -EINVAL;
	}

	env_stack_pop_resolved(env, elem_type_id, elem_size * array->nelems);

	return 0;
}

static void btf_array_log(struct btf_verifier_env *env,
			  const struct btf_type *t)
{
	const struct btf_array *array = btf_type_array(t);

	btf_verifier_log(env, "type_id=%u index_type_id=%u nr_elems=%u",
			 array->type, array->index_type, array->nelems);
}

static void __btf_array_show(const struct btf *btf, const struct btf_type *t,
			     u32 type_id, void *data, u8 bits_offset,
			     struct btf_show *show)
{
	const struct btf_array *array = btf_type_array(t);
	const struct btf_kind_operations *elem_ops;
	const struct btf_type *elem_type;
	u32 i, elem_size = 0, elem_type_id;
	u16 encoding = 0;

	elem_type_id = array->type;
	elem_type = btf_type_skip_modifiers(btf, elem_type_id, NULL);
	if (elem_type && btf_type_has_size(elem_type))
		elem_size = elem_type->size;

	if (elem_type && btf_type_is_int(elem_type)) {
		u32 int_type = btf_type_int(elem_type);

		encoding = BTF_INT_ENCODING(int_type);

		/*
		 * BTF_INT_CHAR encoding never seems to be set for
		 * char arrays, so if size is 1 and element is
		 * printable as a char, we'll do that.
		 */
		if (elem_size == 1)
			encoding = BTF_INT_CHAR;
	}

	if (!btf_show_start_array_type(show, t, type_id, encoding, data))
		return;

	if (!elem_type)
		goto out;
	elem_ops = btf_type_ops(elem_type);

	for (i = 0; i < array->nelems; i++) {

		btf_show_start_array_member(show);

		elem_ops->show(btf, elem_type, elem_type_id, data,
			       bits_offset, show);
		data += elem_size;

		btf_show_end_array_member(show);

		if (show->state.array_terminated)
			break;
	}
out:
	btf_show_end_array_type(show);
}

static void btf_array_show(const struct btf *btf, const struct btf_type *t,
			   u32 type_id, void *data, u8 bits_offset,
			   struct btf_show *show)
{
	const struct btf_member *m = show->state.member;

	/*
	 * First check if any members would be shown (are non-zero).
	 * See comments above "struct btf_show" definition for more
	 * details on how this works at a high-level.
	 */
	if (show->state.depth > 0 && !(show->flags & BTF_SHOW_ZERO)) {
		if (!show->state.depth_check) {
			show->state.depth_check = show->state.depth + 1;
			show->state.depth_to_show = 0;
		}
		__btf_array_show(btf, t, type_id, data, bits_offset, show);
		show->state.member = m;

		if (show->state.depth_check != show->state.depth + 1)
			return;
		show->state.depth_check = 0;

		if (show->state.depth_to_show <= show->state.depth)
			return;
		/*
		 * Reaching here indicates we have recursed and found
		 * non-zero array member(s).
		 */
	}
	__btf_array_show(btf, t, type_id, data, bits_offset, show);
}

static struct btf_kind_operations array_ops = {
	.check_meta = btf_array_check_meta,
	.resolve = btf_array_resolve,
	.check_member = btf_array_check_member,
	.check_kflag_member = btf_generic_check_kflag_member,
	.log_details = btf_array_log,
	.show = btf_array_show,
};

static int btf_struct_check_member(struct btf_verifier_env *env,
				   const struct btf_type *struct_type,
				   const struct btf_member *member,
				   const struct btf_type *member_type)
{
	u32 struct_bits_off = member->offset;
	u32 struct_size, bytes_offset;

	if (BITS_PER_BYTE_MASKED(struct_bits_off)) {
		btf_verifier_log_member(env, struct_type, member,
					"Member is not byte aligned");
		return -EINVAL;
	}

	struct_size = struct_type->size;
	bytes_offset = BITS_ROUNDDOWN_BYTES(struct_bits_off);
	if (struct_size - bytes_offset < member_type->size) {
		btf_verifier_log_member(env, struct_type, member,
					"Member exceeds struct_size");
		return -EINVAL;
	}

	return 0;
}

static s32 btf_struct_check_meta(struct btf_verifier_env *env,
				 const struct btf_type *t,
				 u32 meta_left)
{
	bool is_union = BTF_INFO_KIND(t->info) == BTF_KIND_UNION;
	const struct btf_member *member;
	u32 meta_needed, last_offset;
	struct btf *btf = env->btf;
	u32 struct_size = t->size;
	u32 offset;
	u16 i;

	meta_needed = btf_type_vlen(t) * sizeof(*member);
	if (meta_left < meta_needed) {
		btf_verifier_log_basic(env, t,
				       "meta_left:%u meta_needed:%u",
				       meta_left, meta_needed);
		return -EINVAL;
	}

	/* struct type either no name or a valid one */
	if (t->name_off &&
	    !btf_name_valid_identifier(env->btf, t->name_off)) {
		btf_verifier_log_type(env, t, "Invalid name");
		return -EINVAL;
	}

	btf_verifier_log_type(env, t, NULL);

	last_offset = 0;
	for_each_member(i, t, member) {
		if (!btf_name_offset_valid(btf, member->name_off)) {
			btf_verifier_log_member(env, t, member,
						"Invalid member name_offset:%u",
						member->name_off);
			return -EINVAL;
		}

		/* struct member either no name or a valid one */
		if (member->name_off &&
		    !btf_name_valid_identifier(btf, member->name_off)) {
			btf_verifier_log_member(env, t, member, "Invalid name");
			return -EINVAL;
		}
		/* A member cannot be in type void */
		if (!member->type || !BTF_TYPE_ID_VALID(member->type)) {
			btf_verifier_log_member(env, t, member,
						"Invalid type_id");
			return -EINVAL;
		}

		offset = __btf_member_bit_offset(t, member);
		if (is_union && offset) {
			btf_verifier_log_member(env, t, member,
						"Invalid member bits_offset");
			return -EINVAL;
		}

		/*
		 * ">" instead of ">=" because the last member could be
		 * "char a[0];"
		 */
		if (last_offset > offset) {
			btf_verifier_log_member(env, t, member,
						"Invalid member bits_offset");
			return -EINVAL;
		}

		if (BITS_ROUNDUP_BYTES(offset) > struct_size) {
			btf_verifier_log_member(env, t, member,
						"Member bits_offset exceeds its struct size");
			return -EINVAL;
		}

		btf_verifier_log_member(env, t, member, NULL);
		last_offset = offset;
	}

	return meta_needed;
}

static int btf_struct_resolve(struct btf_verifier_env *env,
			      const struct resolve_vertex *v)
{
	const struct btf_member *member;
	int err;
	u16 i;

	/* Before continue resolving the next_member,
	 * ensure the last member is indeed resolved to a
	 * type with size info.
	 */
	if (v->next_member) {
		const struct btf_type *last_member_type;
		const struct btf_member *last_member;
		u32 last_member_type_id;

		last_member = btf_type_member(v->t) + v->next_member - 1;
		last_member_type_id = last_member->type;
		if (WARN_ON_ONCE(!env_type_is_resolved(env,
						       last_member_type_id)))
			return -EINVAL;

		last_member_type = btf_type_by_id(env->btf,
						  last_member_type_id);
		if (btf_type_kflag(v->t))
			err = btf_type_ops(last_member_type)->check_kflag_member(env, v->t,
								last_member,
								last_member_type);
		else
			err = btf_type_ops(last_member_type)->check_member(env, v->t,
								last_member,
								last_member_type);
		if (err)
			return err;
	}

	for_each_member_from(i, v->next_member, v->t, member) {
		u32 member_type_id = member->type;
		const struct btf_type *member_type = btf_type_by_id(env->btf,
								member_type_id);

		if (btf_type_nosize_or_null(member_type) ||
		    btf_type_is_resolve_source_only(member_type)) {
			btf_verifier_log_member(env, v->t, member,
						"Invalid member");
			return -EINVAL;
		}

		if (!env_type_is_resolve_sink(env, member_type) &&
		    !env_type_is_resolved(env, member_type_id)) {
			env_stack_set_next_member(env, i + 1);
			return env_stack_push(env, member_type, member_type_id);
		}

		if (btf_type_kflag(v->t))
			err = btf_type_ops(member_type)->check_kflag_member(env, v->t,
									    member,
									    member_type);
		else
			err = btf_type_ops(member_type)->check_member(env, v->t,
								      member,
								      member_type);
		if (err)
			return err;
	}

	env_stack_pop_resolved(env, 0, 0);

	return 0;
}

static void btf_struct_log(struct btf_verifier_env *env,
			   const struct btf_type *t)
{
	btf_verifier_log(env, "size=%u vlen=%u", t->size, btf_type_vlen(t));
}

enum btf_field_type {
	BTF_FIELD_SPIN_LOCK,
	BTF_FIELD_TIMER,
	BTF_FIELD_KPTR,
};

enum {
	BTF_FIELD_IGNORE = 0,
	BTF_FIELD_FOUND  = 1,
};

struct btf_field_info {
	u32 type_id;
	u32 off;
	enum bpf_kptr_type type;
};

static int btf_find_struct(const struct btf *btf, const struct btf_type *t,
			   u32 off, int sz, struct btf_field_info *info)
{
	if (!__btf_type_is_struct(t))
		return BTF_FIELD_IGNORE;
	if (t->size != sz)
		return BTF_FIELD_IGNORE;
	info->off = off;
	return BTF_FIELD_FOUND;
}

static int btf_find_kptr(const struct btf *btf, const struct btf_type *t,
			 u32 off, int sz, struct btf_field_info *info)
{
	enum bpf_kptr_type type;
	u32 res_id;

	/* For PTR, sz is always == 8 */
	if (!btf_type_is_ptr(t))
		return BTF_FIELD_IGNORE;
	t = btf_type_by_id(btf, t->type);

	if (!btf_type_is_type_tag(t))
		return BTF_FIELD_IGNORE;
	/* Reject extra tags */
	if (btf_type_is_type_tag(btf_type_by_id(btf, t->type)))
		return -EINVAL;
	if (!strcmp("kptr", __btf_name_by_offset(btf, t->name_off)))
		type = BPF_KPTR_UNREF;
	else if (!strcmp("kptr_ref", __btf_name_by_offset(btf, t->name_off)))
		type = BPF_KPTR_REF;
	else
		return -EINVAL;

	/* Get the base type */
	t = btf_type_skip_modifiers(btf, t->type, &res_id);
	/* Only pointer to struct is allowed */
	if (!__btf_type_is_struct(t))
		return -EINVAL;

	info->type_id = res_id;
	info->off = off;
	info->type = type;
	return BTF_FIELD_FOUND;
}

static int btf_find_struct_field(const struct btf *btf, const struct btf_type *t,
				 const char *name, int sz, int align,
				 enum btf_field_type field_type,
				 struct btf_field_info *info, int info_cnt)
{
	const struct btf_member *member;
	struct btf_field_info tmp;
	int ret, idx = 0;
	u32 i, off;

	for_each_member(i, t, member) {
		const struct btf_type *member_type = btf_type_by_id(btf,
								    member->type);

		if (name && strcmp(__btf_name_by_offset(btf, member_type->name_off), name))
			continue;

		off = __btf_member_bit_offset(t, member);
		if (off % 8)
			/* valid C code cannot generate such BTF */
			return -EINVAL;
		off /= 8;
		if (off % align)
			return -EINVAL;

		switch (field_type) {
		case BTF_FIELD_SPIN_LOCK:
		case BTF_FIELD_TIMER:
			ret = btf_find_struct(btf, member_type, off, sz,
					      idx < info_cnt ? &info[idx] : &tmp);
			if (ret < 0)
				return ret;
			break;
		case BTF_FIELD_KPTR:
			ret = btf_find_kptr(btf, member_type, off, sz,
					    idx < info_cnt ? &info[idx] : &tmp);
			if (ret < 0)
				return ret;
			break;
		default:
			return -EFAULT;
		}

		if (ret == BTF_FIELD_IGNORE)
			continue;
		if (idx >= info_cnt)
			return -E2BIG;
		++idx;
	}
	return idx;
}

static int btf_find_datasec_var(const struct btf *btf, const struct btf_type *t,
				const char *name, int sz, int align,
				enum btf_field_type field_type,
				struct btf_field_info *info, int info_cnt)
{
	const struct btf_var_secinfo *vsi;
	struct btf_field_info tmp;
	int ret, idx = 0;
	u32 i, off;

	for_each_vsi(i, t, vsi) {
		const struct btf_type *var = btf_type_by_id(btf, vsi->type);
		const struct btf_type *var_type = btf_type_by_id(btf, var->type);

		off = vsi->offset;

		if (name && strcmp(__btf_name_by_offset(btf, var_type->name_off), name))
			continue;
		if (vsi->size != sz)
			continue;
		if (off % align)
			return -EINVAL;

		switch (field_type) {
		case BTF_FIELD_SPIN_LOCK:
		case BTF_FIELD_TIMER:
			ret = btf_find_struct(btf, var_type, off, sz,
					      idx < info_cnt ? &info[idx] : &tmp);
			if (ret < 0)
				return ret;
			break;
		case BTF_FIELD_KPTR:
			ret = btf_find_kptr(btf, var_type, off, sz,
					    idx < info_cnt ? &info[idx] : &tmp);
			if (ret < 0)
				return ret;
			break;
		default:
			return -EFAULT;
		}

		if (ret == BTF_FIELD_IGNORE)
			continue;
		if (idx >= info_cnt)
			return -E2BIG;
		++idx;
	}
	return idx;
}

static int btf_find_field(const struct btf *btf, const struct btf_type *t,
			  enum btf_field_type field_type,
			  struct btf_field_info *info, int info_cnt)
{
	const char *name;
	int sz, align;

	switch (field_type) {
	case BTF_FIELD_SPIN_LOCK:
		name = "bpf_spin_lock";
		sz = sizeof(struct bpf_spin_lock);
		align = __alignof__(struct bpf_spin_lock);
		break;
	case BTF_FIELD_TIMER:
		name = "bpf_timer";
		sz = sizeof(struct bpf_timer);
		align = __alignof__(struct bpf_timer);
		break;
	case BTF_FIELD_KPTR:
		name = NULL;
		sz = sizeof(u64);
		align = 8;
		break;
	default:
		return -EFAULT;
	}

	if (__btf_type_is_struct(t))
		return btf_find_struct_field(btf, t, name, sz, align, field_type, info, info_cnt);
	else if (btf_type_is_datasec(t))
		return btf_find_datasec_var(btf, t, name, sz, align, field_type, info, info_cnt);
	return -EINVAL;
}

/* find 'struct bpf_spin_lock' in map value.
 * return >= 0 offset if found
 * and < 0 in case of error
 */
int btf_find_spin_lock(const struct btf *btf, const struct btf_type *t)
{
	struct btf_field_info info;
	int ret;

	ret = btf_find_field(btf, t, BTF_FIELD_SPIN_LOCK, &info, 1);
	if (ret < 0)
		return ret;
	if (!ret)
		return -ENOENT;
	return info.off;
}

int btf_find_timer(const struct btf *btf, const struct btf_type *t)
{
	struct btf_field_info info;
	int ret;

	ret = btf_find_field(btf, t, BTF_FIELD_TIMER, &info, 1);
	if (ret < 0)
		return ret;
	if (!ret)
		return -ENOENT;
	return info.off;
}

struct bpf_map_value_off *btf_parse_kptrs(const struct btf *btf,
					  const struct btf_type *t)
{
	struct btf_field_info info_arr[BPF_MAP_VALUE_OFF_MAX];
	struct bpf_map_value_off *tab;
	struct btf *kernel_btf = NULL;
	struct module *mod = NULL;
	int ret, i, nr_off;

	ret = btf_find_field(btf, t, BTF_FIELD_KPTR, info_arr, ARRAY_SIZE(info_arr));
	if (ret < 0)
		return ERR_PTR(ret);
	if (!ret)
		return NULL;

	nr_off = ret;
	tab = kzalloc(offsetof(struct bpf_map_value_off, off[nr_off]), GFP_KERNEL | __GFP_NOWARN);
	if (!tab)
		return ERR_PTR(-ENOMEM);

	for (i = 0; i < nr_off; i++) {
		const struct btf_type *t;
		s32 id;

		/* Find type in map BTF, and use it to look up the matching type
		 * in vmlinux or module BTFs, by name and kind.
		 */
		t = btf_type_by_id(btf, info_arr[i].type_id);
		id = bpf_find_btf_id(__btf_name_by_offset(btf, t->name_off), BTF_INFO_KIND(t->info),
				     &kernel_btf);
		if (id < 0) {
			ret = id;
			goto end;
		}

		/* Find and stash the function pointer for the destruction function that
		 * needs to be eventually invoked from the map free path.
		 */
		if (info_arr[i].type == BPF_KPTR_REF) {
			const struct btf_type *dtor_func;
			const char *dtor_func_name;
			unsigned long addr;
			s32 dtor_btf_id;

			/* This call also serves as a whitelist of allowed objects that
			 * can be used as a referenced pointer and be stored in a map at
			 * the same time.
			 */
			dtor_btf_id = btf_find_dtor_kfunc(kernel_btf, id);
			if (dtor_btf_id < 0) {
				ret = dtor_btf_id;
				goto end_btf;
			}

			dtor_func = btf_type_by_id(kernel_btf, dtor_btf_id);
			if (!dtor_func) {
				ret = -ENOENT;
				goto end_btf;
			}

			if (btf_is_module(kernel_btf)) {
				mod = btf_try_get_module(kernel_btf);
				if (!mod) {
					ret = -ENXIO;
					goto end_btf;
				}
			}

			/* We already verified dtor_func to be btf_type_is_func
			 * in register_btf_id_dtor_kfuncs.
			 */
			dtor_func_name = __btf_name_by_offset(kernel_btf, dtor_func->name_off);
			addr = kallsyms_lookup_name(dtor_func_name);
			if (!addr) {
				ret = -EINVAL;
				goto end_mod;
			}
			tab->off[i].kptr.dtor = (void *)addr;
		}

		tab->off[i].offset = info_arr[i].off;
		tab->off[i].type = info_arr[i].type;
		tab->off[i].kptr.btf_id = id;
		tab->off[i].kptr.btf = kernel_btf;
		tab->off[i].kptr.module = mod;
	}
	tab->nr_off = nr_off;
	return tab;
end_mod:
	module_put(mod);
end_btf:
	btf_put(kernel_btf);
end:
	while (i--) {
		btf_put(tab->off[i].kptr.btf);
		if (tab->off[i].kptr.module)
			module_put(tab->off[i].kptr.module);
	}
	kfree(tab);
	return ERR_PTR(ret);
}

static void __btf_struct_show(const struct btf *btf, const struct btf_type *t,
			      u32 type_id, void *data, u8 bits_offset,
			      struct btf_show *show)
{
	const struct btf_member *member;
	void *safe_data;
	u32 i;

	safe_data = btf_show_start_struct_type(show, t, type_id, data);
	if (!safe_data)
		return;

	for_each_member(i, t, member) {
		const struct btf_type *member_type = btf_type_by_id(btf,
								member->type);
		const struct btf_kind_operations *ops;
		u32 member_offset, bitfield_size;
		u32 bytes_offset;
		u8 bits8_offset;

		btf_show_start_member(show, member);

		member_offset = __btf_member_bit_offset(t, member);
		bitfield_size = __btf_member_bitfield_size(t, member);
		bytes_offset = BITS_ROUNDDOWN_BYTES(member_offset);
		bits8_offset = BITS_PER_BYTE_MASKED(member_offset);
		if (bitfield_size) {
			safe_data = btf_show_start_type(show, member_type,
							member->type,
							data + bytes_offset);
			if (safe_data)
				btf_bitfield_show(safe_data,
						  bits8_offset,
						  bitfield_size, show);
			btf_show_end_type(show);
		} else {
			ops = btf_type_ops(member_type);
			ops->show(btf, member_type, member->type,
				  data + bytes_offset, bits8_offset, show);
		}

		btf_show_end_member(show);
	}

	btf_show_end_struct_type(show);
}

static void btf_struct_show(const struct btf *btf, const struct btf_type *t,
			    u32 type_id, void *data, u8 bits_offset,
			    struct btf_show *show)
{
	const struct btf_member *m = show->state.member;

	/*
	 * First check if any members would be shown (are non-zero).
	 * See comments above "struct btf_show" definition for more
	 * details on how this works at a high-level.
	 */
	if (show->state.depth > 0 && !(show->flags & BTF_SHOW_ZERO)) {
		if (!show->state.depth_check) {
			show->state.depth_check = show->state.depth + 1;
			show->state.depth_to_show = 0;
		}
		__btf_struct_show(btf, t, type_id, data, bits_offset, show);
		/* Restore saved member data here */
		show->state.member = m;
		if (show->state.depth_check != show->state.depth + 1)
			return;
		show->state.depth_check = 0;

		if (show->state.depth_to_show <= show->state.depth)
			return;
		/*
		 * Reaching here indicates we have recursed and found
		 * non-zero child values.
		 */
	}

	__btf_struct_show(btf, t, type_id, data, bits_offset, show);
}

static struct btf_kind_operations struct_ops = {
	.check_meta = btf_struct_check_meta,
	.resolve = btf_struct_resolve,
	.check_member = btf_struct_check_member,
	.check_kflag_member = btf_generic_check_kflag_member,
	.log_details = btf_struct_log,
	.show = btf_struct_show,
};

static int btf_enum_check_member(struct btf_verifier_env *env,
				 const struct btf_type *struct_type,
				 const struct btf_member *member,
				 const struct btf_type *member_type)
{
	u32 struct_bits_off = member->offset;
	u32 struct_size, bytes_offset;

	if (BITS_PER_BYTE_MASKED(struct_bits_off)) {
		btf_verifier_log_member(env, struct_type, member,
					"Member is not byte aligned");
		return -EINVAL;
	}

	struct_size = struct_type->size;
	bytes_offset = BITS_ROUNDDOWN_BYTES(struct_bits_off);
	if (struct_size - bytes_offset < member_type->size) {
		btf_verifier_log_member(env, struct_type, member,
					"Member exceeds struct_size");
		return -EINVAL;
	}

	return 0;
}

static int btf_enum_check_kflag_member(struct btf_verifier_env *env,
				       const struct btf_type *struct_type,
				       const struct btf_member *member,
				       const struct btf_type *member_type)
{
	u32 struct_bits_off, nr_bits, bytes_end, struct_size;
	u32 int_bitsize = sizeof(int) * BITS_PER_BYTE;

	struct_bits_off = BTF_MEMBER_BIT_OFFSET(member->offset);
	nr_bits = BTF_MEMBER_BITFIELD_SIZE(member->offset);
	if (!nr_bits) {
		if (BITS_PER_BYTE_MASKED(struct_bits_off)) {
			btf_verifier_log_member(env, struct_type, member,
						"Member is not byte aligned");
			return -EINVAL;
		}

		nr_bits = int_bitsize;
	} else if (nr_bits > int_bitsize) {
		btf_verifier_log_member(env, struct_type, member,
					"Invalid member bitfield_size");
		return -EINVAL;
	}

	struct_size = struct_type->size;
	bytes_end = BITS_ROUNDUP_BYTES(struct_bits_off + nr_bits);
	if (struct_size < bytes_end) {
		btf_verifier_log_member(env, struct_type, member,
					"Member exceeds struct_size");
		return -EINVAL;
	}

	return 0;
}

static s32 btf_enum_check_meta(struct btf_verifier_env *env,
			       const struct btf_type *t,
			       u32 meta_left)
{
	const struct btf_enum *enums = btf_type_enum(t);
	struct btf *btf = env->btf;
	const char *fmt_str;
	u16 i, nr_enums;
	u32 meta_needed;

	nr_enums = btf_type_vlen(t);
	meta_needed = nr_enums * sizeof(*enums);

	if (meta_left < meta_needed) {
		btf_verifier_log_basic(env, t,
				       "meta_left:%u meta_needed:%u",
				       meta_left, meta_needed);
		return -EINVAL;
	}

	if (t->size > 8 || !is_power_of_2(t->size)) {
		btf_verifier_log_type(env, t, "Unexpected size");
		return -EINVAL;
	}

	/* enum type either no name or a valid one */
	if (t->name_off &&
	    !btf_name_valid_identifier(env->btf, t->name_off)) {
		btf_verifier_log_type(env, t, "Invalid name");
		return -EINVAL;
	}

	btf_verifier_log_type(env, t, NULL);

	for (i = 0; i < nr_enums; i++) {
		if (!btf_name_offset_valid(btf, enums[i].name_off)) {
			btf_verifier_log(env, "\tInvalid name_offset:%u",
					 enums[i].name_off);
			return -EINVAL;
		}

		/* enum member must have a valid name */
		if (!enums[i].name_off ||
		    !btf_name_valid_identifier(btf, enums[i].name_off)) {
			btf_verifier_log_type(env, t, "Invalid name");
			return -EINVAL;
		}

		if (env->log.level == BPF_LOG_KERNEL)
			continue;
		fmt_str = btf_type_kflag(t) ? "\t%s val=%d\n" : "\t%s val=%u\n";
		btf_verifier_log(env, fmt_str,
				 __btf_name_by_offset(btf, enums[i].name_off),
				 enums[i].val);
	}

	return meta_needed;
}

static void btf_enum_log(struct btf_verifier_env *env,
			 const struct btf_type *t)
{
	btf_verifier_log(env, "size=%u vlen=%u", t->size, btf_type_vlen(t));
}

static void btf_enum_show(const struct btf *btf, const struct btf_type *t,
			  u32 type_id, void *data, u8 bits_offset,
			  struct btf_show *show)
{
	const struct btf_enum *enums = btf_type_enum(t);
	u32 i, nr_enums = btf_type_vlen(t);
	void *safe_data;
	int v;

	safe_data = btf_show_start_type(show, t, type_id, data);
	if (!safe_data)
		return;

	v = *(int *)safe_data;

	for (i = 0; i < nr_enums; i++) {
		if (v != enums[i].val)
			continue;

		btf_show_type_value(show, "%s",
				    __btf_name_by_offset(btf,
							 enums[i].name_off));

		btf_show_end_type(show);
		return;
	}

	if (btf_type_kflag(t))
		btf_show_type_value(show, "%d", v);
	else
		btf_show_type_value(show, "%u", v);
	btf_show_end_type(show);
}

static struct btf_kind_operations enum_ops = {
	.check_meta = btf_enum_check_meta,
	.resolve = btf_df_resolve,
	.check_member = btf_enum_check_member,
	.check_kflag_member = btf_enum_check_kflag_member,
	.log_details = btf_enum_log,
	.show = btf_enum_show,
};

static s32 btf_enum64_check_meta(struct btf_verifier_env *env,
				 const struct btf_type *t,
				 u32 meta_left)
{
	const struct btf_enum64 *enums = btf_type_enum64(t);
	struct btf *btf = env->btf;
	const char *fmt_str;
	u16 i, nr_enums;
	u32 meta_needed;

	nr_enums = btf_type_vlen(t);
	meta_needed = nr_enums * sizeof(*enums);

	if (meta_left < meta_needed) {
		btf_verifier_log_basic(env, t,
				       "meta_left:%u meta_needed:%u",
				       meta_left, meta_needed);
		return -EINVAL;
	}

	if (t->size > 8 || !is_power_of_2(t->size)) {
		btf_verifier_log_type(env, t, "Unexpected size");
		return -EINVAL;
	}

	/* enum type either no name or a valid one */
	if (t->name_off &&
	    !btf_name_valid_identifier(env->btf, t->name_off)) {
		btf_verifier_log_type(env, t, "Invalid name");
		return -EINVAL;
	}

	btf_verifier_log_type(env, t, NULL);

	for (i = 0; i < nr_enums; i++) {
		if (!btf_name_offset_valid(btf, enums[i].name_off)) {
			btf_verifier_log(env, "\tInvalid name_offset:%u",
					 enums[i].name_off);
			return -EINVAL;
		}

		/* enum member must have a valid name */
		if (!enums[i].name_off ||
		    !btf_name_valid_identifier(btf, enums[i].name_off)) {
			btf_verifier_log_type(env, t, "Invalid name");
			return -EINVAL;
		}

		if (env->log.level == BPF_LOG_KERNEL)
			continue;

		fmt_str = btf_type_kflag(t) ? "\t%s val=%lld\n" : "\t%s val=%llu\n";
		btf_verifier_log(env, fmt_str,
				 __btf_name_by_offset(btf, enums[i].name_off),
				 btf_enum64_value(enums + i));
	}

	return meta_needed;
}

static void btf_enum64_show(const struct btf *btf, const struct btf_type *t,
			    u32 type_id, void *data, u8 bits_offset,
			    struct btf_show *show)
{
	const struct btf_enum64 *enums = btf_type_enum64(t);
	u32 i, nr_enums = btf_type_vlen(t);
	void *safe_data;
	s64 v;

	safe_data = btf_show_start_type(show, t, type_id, data);
	if (!safe_data)
		return;

	v = *(u64 *)safe_data;

	for (i = 0; i < nr_enums; i++) {
		if (v != btf_enum64_value(enums + i))
			continue;

		btf_show_type_value(show, "%s",
				    __btf_name_by_offset(btf,
							 enums[i].name_off));

		btf_show_end_type(show);
		return;
	}

	if (btf_type_kflag(t))
		btf_show_type_value(show, "%lld", v);
	else
		btf_show_type_value(show, "%llu", v);
	btf_show_end_type(show);
}

static struct btf_kind_operations enum64_ops = {
	.check_meta = btf_enum64_check_meta,
	.resolve = btf_df_resolve,
	.check_member = btf_enum_check_member,
	.check_kflag_member = btf_enum_check_kflag_member,
	.log_details = btf_enum_log,
	.show = btf_enum64_show,
};

static s32 btf_func_proto_check_meta(struct btf_verifier_env *env,
				     const struct btf_type *t,
				     u32 meta_left)
{
	u32 meta_needed = btf_type_vlen(t) * sizeof(struct btf_param);

	if (meta_left < meta_needed) {
		btf_verifier_log_basic(env, t,
				       "meta_left:%u meta_needed:%u",
				       meta_left, meta_needed);
		return -EINVAL;
	}

	if (t->name_off) {
		btf_verifier_log_type(env, t, "Invalid name");
		return -EINVAL;
	}

	if (btf_type_kflag(t)) {
		btf_verifier_log_type(env, t, "Invalid btf_info kind_flag");
		return -EINVAL;
	}

	btf_verifier_log_type(env, t, NULL);

	return meta_needed;
}

static void btf_func_proto_log(struct btf_verifier_env *env,
			       const struct btf_type *t)
{
	const struct btf_param *args = (const struct btf_param *)(t + 1);
	u16 nr_args = btf_type_vlen(t), i;

	btf_verifier_log(env, "return=%u args=(", t->type);
	if (!nr_args) {
		btf_verifier_log(env, "void");
		goto done;
	}

	if (nr_args == 1 && !args[0].type) {
		/* Only one vararg */
		btf_verifier_log(env, "vararg");
		goto done;
	}

	btf_verifier_log(env, "%u %s", args[0].type,
			 __btf_name_by_offset(env->btf,
					      args[0].name_off));
	for (i = 1; i < nr_args - 1; i++)
		btf_verifier_log(env, ", %u %s", args[i].type,
				 __btf_name_by_offset(env->btf,
						      args[i].name_off));

	if (nr_args > 1) {
		const struct btf_param *last_arg = &args[nr_args - 1];

		if (last_arg->type)
			btf_verifier_log(env, ", %u %s", last_arg->type,
					 __btf_name_by_offset(env->btf,
							      last_arg->name_off));
		else
			btf_verifier_log(env, ", vararg");
	}

done:
	btf_verifier_log(env, ")");
}

static struct btf_kind_operations func_proto_ops = {
	.check_meta = btf_func_proto_check_meta,
	.resolve = btf_df_resolve,
	/*
	 * BTF_KIND_FUNC_PROTO cannot be directly referred by
	 * a struct's member.
	 *
	 * It should be a function pointer instead.
	 * (i.e. struct's member -> BTF_KIND_PTR -> BTF_KIND_FUNC_PROTO)
	 *
	 * Hence, there is no btf_func_check_member().
	 */
	.check_member = btf_df_check_member,
	.check_kflag_member = btf_df_check_kflag_member,
	.log_details = btf_func_proto_log,
	.show = btf_df_show,
};

static s32 btf_func_check_meta(struct btf_verifier_env *env,
			       const struct btf_type *t,
			       u32 meta_left)
{
	if (!t->name_off ||
	    !btf_name_valid_identifier(env->btf, t->name_off)) {
		btf_verifier_log_type(env, t, "Invalid name");
		return -EINVAL;
	}

	if (btf_type_vlen(t) > BTF_FUNC_GLOBAL) {
		btf_verifier_log_type(env, t, "Invalid func linkage");
		return -EINVAL;
	}

	if (btf_type_kflag(t)) {
		btf_verifier_log_type(env, t, "Invalid btf_info kind_flag");
		return -EINVAL;
	}

	btf_verifier_log_type(env, t, NULL);

	return 0;
}

static int btf_func_resolve(struct btf_verifier_env *env,
			    const struct resolve_vertex *v)
{
	const struct btf_type *t = v->t;
	u32 next_type_id = t->type;
	int err;

	err = btf_func_check(env, t);
	if (err)
		return err;

	env_stack_pop_resolved(env, next_type_id, 0);
	return 0;
}

static struct btf_kind_operations func_ops = {
	.check_meta = btf_func_check_meta,
	.resolve = btf_func_resolve,
	.check_member = btf_df_check_member,
	.check_kflag_member = btf_df_check_kflag_member,
	.log_details = btf_ref_type_log,
	.show = btf_df_show,
};

static s32 btf_var_check_meta(struct btf_verifier_env *env,
			      const struct btf_type *t,
			      u32 meta_left)
{
	const struct btf_var *var;
	u32 meta_needed = sizeof(*var);

	if (meta_left < meta_needed) {
		btf_verifier_log_basic(env, t,
				       "meta_left:%u meta_needed:%u",
				       meta_left, meta_needed);
		return -EINVAL;
	}

	if (btf_type_vlen(t)) {
		btf_verifier_log_type(env, t, "vlen != 0");
		return -EINVAL;
	}

	if (btf_type_kflag(t)) {
		btf_verifier_log_type(env, t, "Invalid btf_info kind_flag");
		return -EINVAL;
	}

	if (!t->name_off ||
	    !__btf_name_valid(env->btf, t->name_off, true)) {
		btf_verifier_log_type(env, t, "Invalid name");
		return -EINVAL;
	}

	/* A var cannot be in type void */
	if (!t->type || !BTF_TYPE_ID_VALID(t->type)) {
		btf_verifier_log_type(env, t, "Invalid type_id");
		return -EINVAL;
	}

	var = btf_type_var(t);
	if (var->linkage != BTF_VAR_STATIC &&
	    var->linkage != BTF_VAR_GLOBAL_ALLOCATED) {
		btf_verifier_log_type(env, t, "Linkage not supported");
		return -EINVAL;
	}

	btf_verifier_log_type(env, t, NULL);

	return meta_needed;
}

static void btf_var_log(struct btf_verifier_env *env, const struct btf_type *t)
{
	const struct btf_var *var = btf_type_var(t);

	btf_verifier_log(env, "type_id=%u linkage=%u", t->type, var->linkage);
}

static const struct btf_kind_operations var_ops = {
	.check_meta		= btf_var_check_meta,
	.resolve		= btf_var_resolve,
	.check_member		= btf_df_check_member,
	.check_kflag_member	= btf_df_check_kflag_member,
	.log_details		= btf_var_log,
	.show			= btf_var_show,
};

static s32 btf_datasec_check_meta(struct btf_verifier_env *env,
				  const struct btf_type *t,
				  u32 meta_left)
{
	const struct btf_var_secinfo *vsi;
	u64 last_vsi_end_off = 0, sum = 0;
	u32 i, meta_needed;

	meta_needed = btf_type_vlen(t) * sizeof(*vsi);
	if (meta_left < meta_needed) {
		btf_verifier_log_basic(env, t,
				       "meta_left:%u meta_needed:%u",
				       meta_left, meta_needed);
		return -EINVAL;
	}

	if (!t->size) {
		btf_verifier_log_type(env, t, "size == 0");
		return -EINVAL;
	}

	if (btf_type_kflag(t)) {
		btf_verifier_log_type(env, t, "Invalid btf_info kind_flag");
		return -EINVAL;
	}

	if (!t->name_off ||
	    !btf_name_valid_section(env->btf, t->name_off)) {
		btf_verifier_log_type(env, t, "Invalid name");
		return -EINVAL;
	}

	btf_verifier_log_type(env, t, NULL);

	for_each_vsi(i, t, vsi) {
		/* A var cannot be in type void */
		if (!vsi->type || !BTF_TYPE_ID_VALID(vsi->type)) {
			btf_verifier_log_vsi(env, t, vsi,
					     "Invalid type_id");
			return -EINVAL;
		}

		if (vsi->offset < last_vsi_end_off || vsi->offset >= t->size) {
			btf_verifier_log_vsi(env, t, vsi,
					     "Invalid offset");
			return -EINVAL;
		}

		if (!vsi->size || vsi->size > t->size) {
			btf_verifier_log_vsi(env, t, vsi,
					     "Invalid size");
			return -EINVAL;
		}

		last_vsi_end_off = vsi->offset + vsi->size;
		if (last_vsi_end_off > t->size) {
			btf_verifier_log_vsi(env, t, vsi,
					     "Invalid offset+size");
			return -EINVAL;
		}

		btf_verifier_log_vsi(env, t, vsi, NULL);
		sum += vsi->size;
	}

	if (t->size < sum) {
		btf_verifier_log_type(env, t, "Invalid btf_info size");
		return -EINVAL;
	}

	return meta_needed;
}

static int btf_datasec_resolve(struct btf_verifier_env *env,
			       const struct resolve_vertex *v)
{
	const struct btf_var_secinfo *vsi;
	struct btf *btf = env->btf;
	u16 i;

	for_each_vsi_from(i, v->next_member, v->t, vsi) {
		u32 var_type_id = vsi->type, type_id, type_size = 0;
		const struct btf_type *var_type = btf_type_by_id(env->btf,
								 var_type_id);
		if (!var_type || !btf_type_is_var(var_type)) {
			btf_verifier_log_vsi(env, v->t, vsi,
					     "Not a VAR kind member");
			return -EINVAL;
		}

		if (!env_type_is_resolve_sink(env, var_type) &&
		    !env_type_is_resolved(env, var_type_id)) {
			env_stack_set_next_member(env, i + 1);
			return env_stack_push(env, var_type, var_type_id);
		}

		type_id = var_type->type;
		if (!btf_type_id_size(btf, &type_id, &type_size)) {
			btf_verifier_log_vsi(env, v->t, vsi, "Invalid type");
			return -EINVAL;
		}

		if (vsi->size < type_size) {
			btf_verifier_log_vsi(env, v->t, vsi, "Invalid size");
			return -EINVAL;
		}
	}

	env_stack_pop_resolved(env, 0, 0);
	return 0;
}

static void btf_datasec_log(struct btf_verifier_env *env,
			    const struct btf_type *t)
{
	btf_verifier_log(env, "size=%u vlen=%u", t->size, btf_type_vlen(t));
}

static void btf_datasec_show(const struct btf *btf,
			     const struct btf_type *t, u32 type_id,
			     void *data, u8 bits_offset,
			     struct btf_show *show)
{
	const struct btf_var_secinfo *vsi;
	const struct btf_type *var;
	u32 i;

	if (!btf_show_start_type(show, t, type_id, data))
		return;

	btf_show_type_value(show, "section (\"%s\") = {",
			    __btf_name_by_offset(btf, t->name_off));
	for_each_vsi(i, t, vsi) {
		var = btf_type_by_id(btf, vsi->type);
		if (i)
			btf_show(show, ",");
		btf_type_ops(var)->show(btf, var, vsi->type,
					data + vsi->offset, bits_offset, show);
	}
	btf_show_end_type(show);
}

static const struct btf_kind_operations datasec_ops = {
	.check_meta		= btf_datasec_check_meta,
	.resolve		= btf_datasec_resolve,
	.check_member		= btf_df_check_member,
	.check_kflag_member	= btf_df_check_kflag_member,
	.log_details		= btf_datasec_log,
	.show			= btf_datasec_show,
};

static s32 btf_float_check_meta(struct btf_verifier_env *env,
				const struct btf_type *t,
				u32 meta_left)
{
	if (btf_type_vlen(t)) {
		btf_verifier_log_type(env, t, "vlen != 0");
		return -EINVAL;
	}

	if (btf_type_kflag(t)) {
		btf_verifier_log_type(env, t, "Invalid btf_info kind_flag");
		return -EINVAL;
	}

	if (t->size != 2 && t->size != 4 && t->size != 8 && t->size != 12 &&
	    t->size != 16) {
		btf_verifier_log_type(env, t, "Invalid type_size");
		return -EINVAL;
	}

	btf_verifier_log_type(env, t, NULL);

	return 0;
}

static int btf_float_check_member(struct btf_verifier_env *env,
				  const struct btf_type *struct_type,
				  const struct btf_member *member,
				  const struct btf_type *member_type)
{
	u64 start_offset_bytes;
	u64 end_offset_bytes;
	u64 misalign_bits;
	u64 align_bytes;
	u64 align_bits;

	/* Different architectures have different alignment requirements, so
	 * here we check only for the reasonable minimum. This way we ensure
	 * that types after CO-RE can pass the kernel BTF verifier.
	 */
	align_bytes = min_t(u64, sizeof(void *), member_type->size);
	align_bits = align_bytes * BITS_PER_BYTE;
	div64_u64_rem(member->offset, align_bits, &misalign_bits);
	if (misalign_bits) {
		btf_verifier_log_member(env, struct_type, member,
					"Member is not properly aligned");
		return -EINVAL;
	}

	start_offset_bytes = member->offset / BITS_PER_BYTE;
	end_offset_bytes = start_offset_bytes + member_type->size;
	if (end_offset_bytes > struct_type->size) {
		btf_verifier_log_member(env, struct_type, member,
					"Member exceeds struct_size");
		return -EINVAL;
	}

	return 0;
}

static void btf_float_log(struct btf_verifier_env *env,
			  const struct btf_type *t)
{
	btf_verifier_log(env, "size=%u", t->size);
}

static const struct btf_kind_operations float_ops = {
	.check_meta = btf_float_check_meta,
	.resolve = btf_df_resolve,
	.check_member = btf_float_check_member,
	.check_kflag_member = btf_generic_check_kflag_member,
	.log_details = btf_float_log,
	.show = btf_df_show,
};

static s32 btf_decl_tag_check_meta(struct btf_verifier_env *env,
			      const struct btf_type *t,
			      u32 meta_left)
{
	const struct btf_decl_tag *tag;
	u32 meta_needed = sizeof(*tag);
	s32 component_idx;
	const char *value;

	if (meta_left < meta_needed) {
		btf_verifier_log_basic(env, t,
				       "meta_left:%u meta_needed:%u",
				       meta_left, meta_needed);
		return -EINVAL;
	}

	value = btf_name_by_offset(env->btf, t->name_off);
	if (!value || !value[0]) {
		btf_verifier_log_type(env, t, "Invalid value");
		return -EINVAL;
	}

	if (btf_type_vlen(t)) {
		btf_verifier_log_type(env, t, "vlen != 0");
		return -EINVAL;
	}

	if (btf_type_kflag(t)) {
		btf_verifier_log_type(env, t, "Invalid btf_info kind_flag");
		return -EINVAL;
	}

	component_idx = btf_type_decl_tag(t)->component_idx;
	if (component_idx < -1) {
		btf_verifier_log_type(env, t, "Invalid component_idx");
		return -EINVAL;
	}

	btf_verifier_log_type(env, t, NULL);

	return meta_needed;
}

static int btf_decl_tag_resolve(struct btf_verifier_env *env,
			   const struct resolve_vertex *v)
{
	const struct btf_type *next_type;
	const struct btf_type *t = v->t;
	u32 next_type_id = t->type;
	struct btf *btf = env->btf;
	s32 component_idx;
	u32 vlen;

	next_type = btf_type_by_id(btf, next_type_id);
	if (!next_type || !btf_type_is_decl_tag_target(next_type)) {
		btf_verifier_log_type(env, v->t, "Invalid type_id");
		return -EINVAL;
	}

	if (!env_type_is_resolve_sink(env, next_type) &&
	    !env_type_is_resolved(env, next_type_id))
		return env_stack_push(env, next_type, next_type_id);

	component_idx = btf_type_decl_tag(t)->component_idx;
	if (component_idx != -1) {
		if (btf_type_is_var(next_type) || btf_type_is_typedef(next_type)) {
			btf_verifier_log_type(env, v->t, "Invalid component_idx");
			return -EINVAL;
		}

		if (btf_type_is_struct(next_type)) {
			vlen = btf_type_vlen(next_type);
		} else {
			/* next_type should be a function */
			next_type = btf_type_by_id(btf, next_type->type);
			vlen = btf_type_vlen(next_type);
		}

		if ((u32)component_idx >= vlen) {
			btf_verifier_log_type(env, v->t, "Invalid component_idx");
			return -EINVAL;
		}
	}

	env_stack_pop_resolved(env, next_type_id, 0);

	return 0;
}

static void btf_decl_tag_log(struct btf_verifier_env *env, const struct btf_type *t)
{
	btf_verifier_log(env, "type=%u component_idx=%d", t->type,
			 btf_type_decl_tag(t)->component_idx);
}

static const struct btf_kind_operations decl_tag_ops = {
	.check_meta = btf_decl_tag_check_meta,
	.resolve = btf_decl_tag_resolve,
	.check_member = btf_df_check_member,
	.check_kflag_member = btf_df_check_kflag_member,
	.log_details = btf_decl_tag_log,
	.show = btf_df_show,
};

static int btf_func_proto_check(struct btf_verifier_env *env,
				const struct btf_type *t)
{
	const struct btf_type *ret_type;
	const struct btf_param *args;
	const struct btf *btf;
	u16 nr_args, i;
	int err;

	btf = env->btf;
	args = (const struct btf_param *)(t + 1);
	nr_args = btf_type_vlen(t);

	/* Check func return type which could be "void" (t->type == 0) */
	if (t->type) {
		u32 ret_type_id = t->type;

		ret_type = btf_type_by_id(btf, ret_type_id);
		if (!ret_type) {
			btf_verifier_log_type(env, t, "Invalid return type");
			return -EINVAL;
		}

		if (btf_type_is_resolve_source_only(ret_type)) {
			btf_verifier_log_type(env, t, "Invalid return type");
			return -EINVAL;
		}

		if (btf_type_needs_resolve(ret_type) &&
		    !env_type_is_resolved(env, ret_type_id)) {
			err = btf_resolve(env, ret_type, ret_type_id);
			if (err)
				return err;
		}

		/* Ensure the return type is a type that has a size */
		if (!btf_type_id_size(btf, &ret_type_id, NULL)) {
			btf_verifier_log_type(env, t, "Invalid return type");
			return -EINVAL;
		}
	}

	if (!nr_args)
		return 0;

	/* Last func arg type_id could be 0 if it is a vararg */
	if (!args[nr_args - 1].type) {
		if (args[nr_args - 1].name_off) {
			btf_verifier_log_type(env, t, "Invalid arg#%u",
					      nr_args);
			return -EINVAL;
		}
		nr_args--;
	}

	err = 0;
	for (i = 0; i < nr_args; i++) {
		const struct btf_type *arg_type;
		u32 arg_type_id;

		arg_type_id = args[i].type;
		arg_type = btf_type_by_id(btf, arg_type_id);
		if (!arg_type) {
			btf_verifier_log_type(env, t, "Invalid arg#%u", i + 1);
			err = -EINVAL;
			break;
		}

		if (btf_type_is_resolve_source_only(arg_type)) {
			btf_verifier_log_type(env, t, "Invalid arg#%u", i + 1);
			return -EINVAL;
		}

		if (args[i].name_off &&
		    (!btf_name_offset_valid(btf, args[i].name_off) ||
		     !btf_name_valid_identifier(btf, args[i].name_off))) {
			btf_verifier_log_type(env, t,
					      "Invalid arg#%u", i + 1);
			err = -EINVAL;
			break;
		}

		if (btf_type_needs_resolve(arg_type) &&
		    !env_type_is_resolved(env, arg_type_id)) {
			err = btf_resolve(env, arg_type, arg_type_id);
			if (err)
				break;
		}

		if (!btf_type_id_size(btf, &arg_type_id, NULL)) {
			btf_verifier_log_type(env, t, "Invalid arg#%u", i + 1);
			err = -EINVAL;
			break;
		}
	}

	return err;
}

static int btf_func_check(struct btf_verifier_env *env,
			  const struct btf_type *t)
{
	const struct btf_type *proto_type;
	const struct btf_param *args;
	const struct btf *btf;
	u16 nr_args, i;

	btf = env->btf;
	proto_type = btf_type_by_id(btf, t->type);

	if (!proto_type || !btf_type_is_func_proto(proto_type)) {
		btf_verifier_log_type(env, t, "Invalid type_id");
		return -EINVAL;
	}

	args = (const struct btf_param *)(proto_type + 1);
	nr_args = btf_type_vlen(proto_type);
	for (i = 0; i < nr_args; i++) {
		if (!args[i].name_off && args[i].type) {
			btf_verifier_log_type(env, t, "Invalid arg#%u", i + 1);
			return -EINVAL;
		}
	}

	return 0;
}

static const struct btf_kind_operations * const kind_ops[NR_BTF_KINDS] = {
	[BTF_KIND_INT] = &int_ops,
	[BTF_KIND_PTR] = &ptr_ops,
	[BTF_KIND_ARRAY] = &array_ops,
	[BTF_KIND_STRUCT] = &struct_ops,
	[BTF_KIND_UNION] = &struct_ops,
	[BTF_KIND_ENUM] = &enum_ops,
	[BTF_KIND_FWD] = &fwd_ops,
	[BTF_KIND_TYPEDEF] = &modifier_ops,
	[BTF_KIND_VOLATILE] = &modifier_ops,
	[BTF_KIND_CONST] = &modifier_ops,
	[BTF_KIND_RESTRICT] = &modifier_ops,
	[BTF_KIND_FUNC] = &func_ops,
	[BTF_KIND_FUNC_PROTO] = &func_proto_ops,
	[BTF_KIND_VAR] = &var_ops,
	[BTF_KIND_DATASEC] = &datasec_ops,
	[BTF_KIND_FLOAT] = &float_ops,
	[BTF_KIND_DECL_TAG] = &decl_tag_ops,
	[BTF_KIND_TYPE_TAG] = &modifier_ops,
	[BTF_KIND_ENUM64] = &enum64_ops,
};

static s32 btf_check_meta(struct btf_verifier_env *env,
			  const struct btf_type *t,
			  u32 meta_left)
{
	u32 saved_meta_left = meta_left;
	s32 var_meta_size;

	if (meta_left < sizeof(*t)) {
		btf_verifier_log(env, "[%u] meta_left:%u meta_needed:%zu",
				 env->log_type_id, meta_left, sizeof(*t));
		return -EINVAL;
	}
	meta_left -= sizeof(*t);

	if (t->info & ~BTF_INFO_MASK) {
		btf_verifier_log(env, "[%u] Invalid btf_info:%x",
				 env->log_type_id, t->info);
		return -EINVAL;
	}

	if (BTF_INFO_KIND(t->info) > BTF_KIND_MAX ||
	    BTF_INFO_KIND(t->info) == BTF_KIND_UNKN) {
		btf_verifier_log(env, "[%u] Invalid kind:%u",
				 env->log_type_id, BTF_INFO_KIND(t->info));
		return -EINVAL;
	}

	if (!btf_name_offset_valid(env->btf, t->name_off)) {
		btf_verifier_log(env, "[%u] Invalid name_offset:%u",
				 env->log_type_id, t->name_off);
		return -EINVAL;
	}

	var_meta_size = btf_type_ops(t)->check_meta(env, t, meta_left);
	if (var_meta_size < 0)
		return var_meta_size;

	meta_left -= var_meta_size;

	return saved_meta_left - meta_left;
}

static int btf_check_all_metas(struct btf_verifier_env *env)
{
	struct btf *btf = env->btf;
	struct btf_header *hdr;
	void *cur, *end;

	hdr = &btf->hdr;
	cur = btf->nohdr_data + hdr->type_off;
	end = cur + hdr->type_len;

	env->log_type_id = btf->base_btf ? btf->start_id : 1;
	while (cur < end) {
		struct btf_type *t = cur;
		s32 meta_size;

		meta_size = btf_check_meta(env, t, end - cur);
		if (meta_size < 0)
			return meta_size;

		btf_add_type(env, t);
		cur += meta_size;
		env->log_type_id++;
	}

	return 0;
}

static bool btf_resolve_valid(struct btf_verifier_env *env,
			      const struct btf_type *t,
			      u32 type_id)
{
	struct btf *btf = env->btf;

	if (!env_type_is_resolved(env, type_id))
		return false;

	if (btf_type_is_struct(t) || btf_type_is_datasec(t))
		return !btf_resolved_type_id(btf, type_id) &&
		       !btf_resolved_type_size(btf, type_id);

	if (btf_type_is_decl_tag(t) || btf_type_is_func(t))
		return btf_resolved_type_id(btf, type_id) &&
		       !btf_resolved_type_size(btf, type_id);

	if (btf_type_is_modifier(t) || btf_type_is_ptr(t) ||
	    btf_type_is_var(t)) {
		t = btf_type_id_resolve(btf, &type_id);
		return t &&
		       !btf_type_is_modifier(t) &&
		       !btf_type_is_var(t) &&
		       !btf_type_is_datasec(t);
	}

	if (btf_type_is_array(t)) {
		const struct btf_array *array = btf_type_array(t);
		const struct btf_type *elem_type;
		u32 elem_type_id = array->type;
		u32 elem_size;

		elem_type = btf_type_id_size(btf, &elem_type_id, &elem_size);
		return elem_type && !btf_type_is_modifier(elem_type) &&
			(array->nelems * elem_size ==
			 btf_resolved_type_size(btf, type_id));
	}

	return false;
}

static int btf_resolve(struct btf_verifier_env *env,
		       const struct btf_type *t, u32 type_id)
{
	u32 save_log_type_id = env->log_type_id;
	const struct resolve_vertex *v;
	int err = 0;

	env->resolve_mode = RESOLVE_TBD;
	env_stack_push(env, t, type_id);
	while (!err && (v = env_stack_peak(env))) {
		env->log_type_id = v->type_id;
		err = btf_type_ops(v->t)->resolve(env, v);
	}

	env->log_type_id = type_id;
	if (err == -E2BIG) {
		btf_verifier_log_type(env, t,
				      "Exceeded max resolving depth:%u",
				      MAX_RESOLVE_DEPTH);
	} else if (err == -EEXIST) {
		btf_verifier_log_type(env, t, "Loop detected");
	}

	/* Final sanity check */
	if (!err && !btf_resolve_valid(env, t, type_id)) {
		btf_verifier_log_type(env, t, "Invalid resolve state");
		err = -EINVAL;
	}

	env->log_type_id = save_log_type_id;
	return err;
}

static int btf_check_all_types(struct btf_verifier_env *env)
{
	struct btf *btf = env->btf;
	const struct btf_type *t;
	u32 type_id, i;
	int err;

	err = env_resolve_init(env);
	if (err)
		return err;

	env->phase++;
	for (i = btf->base_btf ? 0 : 1; i < btf->nr_types; i++) {
		type_id = btf->start_id + i;
		t = btf_type_by_id(btf, type_id);

		env->log_type_id = type_id;
		if (btf_type_needs_resolve(t) &&
		    !env_type_is_resolved(env, type_id)) {
			err = btf_resolve(env, t, type_id);
			if (err)
				return err;
		}

		if (btf_type_is_func_proto(t)) {
			err = btf_func_proto_check(env, t);
			if (err)
				return err;
		}
	}

	return 0;
}

static int btf_parse_type_sec(struct btf_verifier_env *env)
{
	const struct btf_header *hdr = &env->btf->hdr;
	int err;

	/* Type section must align to 4 bytes */
	if (hdr->type_off & (sizeof(u32) - 1)) {
		btf_verifier_log(env, "Unaligned type_off");
		return -EINVAL;
	}

	if (!env->btf->base_btf && !hdr->type_len) {
		btf_verifier_log(env, "No type found");
		return -EINVAL;
	}

	err = btf_check_all_metas(env);
	if (err)
		return err;

	return btf_check_all_types(env);
}

static int btf_parse_str_sec(struct btf_verifier_env *env)
{
	const struct btf_header *hdr;
	struct btf *btf = env->btf;
	const char *start, *end;

	hdr = &btf->hdr;
	start = btf->nohdr_data + hdr->str_off;
	end = start + hdr->str_len;

	if (end != btf->data + btf->data_size) {
		btf_verifier_log(env, "String section is not at the end");
		return -EINVAL;
	}

	btf->strings = start;

	if (btf->base_btf && !hdr->str_len)
		return 0;
	if (!hdr->str_len || hdr->str_len - 1 > BTF_MAX_NAME_OFFSET || end[-1]) {
		btf_verifier_log(env, "Invalid string section");
		return -EINVAL;
	}
	if (!btf->base_btf && start[0]) {
		btf_verifier_log(env, "Invalid string section");
		return -EINVAL;
	}

	return 0;
}

static const size_t btf_sec_info_offset[] = {
	offsetof(struct btf_header, type_off),
	offsetof(struct btf_header, str_off),
};

static int btf_sec_info_cmp(const void *a, const void *b)
{
	const struct btf_sec_info *x = a;
	const struct btf_sec_info *y = b;

	return (int)(x->off - y->off) ? : (int)(x->len - y->len);
}

static int btf_check_sec_info(struct btf_verifier_env *env,
			      u32 btf_data_size)
{
	struct btf_sec_info secs[ARRAY_SIZE(btf_sec_info_offset)];
	u32 total, expected_total, i;
	const struct btf_header *hdr;
	const struct btf *btf;

	btf = env->btf;
	hdr = &btf->hdr;

	/* Populate the secs from hdr */
	for (i = 0; i < ARRAY_SIZE(btf_sec_info_offset); i++)
		secs[i] = *(struct btf_sec_info *)((void *)hdr +
						   btf_sec_info_offset[i]);

	sort(secs, ARRAY_SIZE(btf_sec_info_offset),
	     sizeof(struct btf_sec_info), btf_sec_info_cmp, NULL);

	/* Check for gaps and overlap among sections */
	total = 0;
	expected_total = btf_data_size - hdr->hdr_len;
	for (i = 0; i < ARRAY_SIZE(btf_sec_info_offset); i++) {
		if (expected_total < secs[i].off) {
			btf_verifier_log(env, "Invalid section offset");
			return -EINVAL;
		}
		if (total < secs[i].off) {
			/* gap */
			btf_verifier_log(env, "Unsupported section found");
			return -EINVAL;
		}
		if (total > secs[i].off) {
			btf_verifier_log(env, "Section overlap found");
			return -EINVAL;
		}
		if (expected_total - total < secs[i].len) {
			btf_verifier_log(env,
					 "Total section length too long");
			return -EINVAL;
		}
		total += secs[i].len;
	}

	/* There is data other than hdr and known sections */
	if (expected_total != total) {
		btf_verifier_log(env, "Unsupported section found");
		return -EINVAL;
	}

	return 0;
}

static int btf_parse_hdr(struct btf_verifier_env *env)
{
	u32 hdr_len, hdr_copy, btf_data_size;
	const struct btf_header *hdr;
	struct btf *btf;

	btf = env->btf;
	btf_data_size = btf->data_size;

	if (btf_data_size < offsetofend(struct btf_header, hdr_len)) {
		btf_verifier_log(env, "hdr_len not found");
		return -EINVAL;
	}

	hdr = btf->data;
	hdr_len = hdr->hdr_len;
	if (btf_data_size < hdr_len) {
		btf_verifier_log(env, "btf_header not found");
		return -EINVAL;
	}

	/* Ensure the unsupported header fields are zero */
	if (hdr_len > sizeof(btf->hdr)) {
		u8 *expected_zero = btf->data + sizeof(btf->hdr);
		u8 *end = btf->data + hdr_len;

		for (; expected_zero < end; expected_zero++) {
			if (*expected_zero) {
				btf_verifier_log(env, "Unsupported btf_header");
				return -E2BIG;
			}
		}
	}

	hdr_copy = min_t(u32, hdr_len, sizeof(btf->hdr));
	memcpy(&btf->hdr, btf->data, hdr_copy);

	hdr = &btf->hdr;

	btf_verifier_log_hdr(env, btf_data_size);

	if (hdr->magic != BTF_MAGIC) {
		btf_verifier_log(env, "Invalid magic");
		return -EINVAL;
	}

	if (hdr->version != BTF_VERSION) {
		btf_verifier_log(env, "Unsupported version");
		return -ENOTSUPP;
	}

	if (hdr->flags) {
		btf_verifier_log(env, "Unsupported flags");
		return -ENOTSUPP;
	}

	if (!btf->base_btf && btf_data_size == hdr->hdr_len) {
		btf_verifier_log(env, "No data");
		return -EINVAL;
	}

	return btf_check_sec_info(env, btf_data_size);
}

static int btf_check_type_tags(struct btf_verifier_env *env,
			       struct btf *btf, int start_id)
{
	int i, n, good_id = start_id - 1;
	bool in_tags;

	n = btf_nr_types(btf);
	for (i = start_id; i < n; i++) {
		const struct btf_type *t;
		int chain_limit = 32;
		u32 cur_id = i;

		t = btf_type_by_id(btf, i);
		if (!t)
			return -EINVAL;
		if (!btf_type_is_modifier(t))
			continue;

		cond_resched();

		in_tags = btf_type_is_type_tag(t);
		while (btf_type_is_modifier(t)) {
			if (!chain_limit--) {
				btf_verifier_log(env, "Max chain length or cycle detected");
				return -ELOOP;
			}
			if (btf_type_is_type_tag(t)) {
				if (!in_tags) {
					btf_verifier_log(env, "Type tags don't precede modifiers");
					return -EINVAL;
				}
			} else if (in_tags) {
				in_tags = false;
			}
			if (cur_id <= good_id)
				break;
			/* Move to next type */
			cur_id = t->type;
			t = btf_type_by_id(btf, cur_id);
			if (!t)
				return -EINVAL;
		}
		good_id = i;
	}
	return 0;
}

static struct btf *btf_parse(bpfptr_t btf_data, u32 btf_data_size,
			     u32 log_level, char __user *log_ubuf, u32 log_size)
{
	struct btf_verifier_env *env = NULL;
	struct bpf_verifier_log *log;
	struct btf *btf = NULL;
	u8 *data;
	int err;

	if (btf_data_size > BTF_MAX_SIZE)
		return ERR_PTR(-E2BIG);

	env = kzalloc(sizeof(*env), GFP_KERNEL | __GFP_NOWARN);
	if (!env)
		return ERR_PTR(-ENOMEM);

	log = &env->log;
	if (log_level || log_ubuf || log_size) {
		/* user requested verbose verifier output
		 * and supplied buffer to store the verification trace
		 */
		log->level = log_level;
		log->ubuf = log_ubuf;
		log->len_total = log_size;

		/* log attributes have to be sane */
		if (!bpf_verifier_log_attr_valid(log)) {
			err = -EINVAL;
			goto errout;
		}
	}

	btf = kzalloc(sizeof(*btf), GFP_KERNEL | __GFP_NOWARN);
	if (!btf) {
		err = -ENOMEM;
		goto errout;
	}
	env->btf = btf;

	data = kvmalloc(btf_data_size, GFP_KERNEL | __GFP_NOWARN);
	if (!data) {
		err = -ENOMEM;
		goto errout;
	}

	btf->data = data;
	btf->data_size = btf_data_size;

	if (copy_from_bpfptr(data, btf_data, btf_data_size)) {
		err = -EFAULT;
		goto errout;
	}

	err = btf_parse_hdr(env);
	if (err)
		goto errout;

	btf->nohdr_data = btf->data + btf->hdr.hdr_len;

	err = btf_parse_str_sec(env);
	if (err)
		goto errout;

	err = btf_parse_type_sec(env);
	if (err)
		goto errout;

	err = btf_check_type_tags(env, btf, 1);
	if (err)
		goto errout;

	if (log->level && bpf_verifier_log_full(log)) {
		err = -ENOSPC;
		goto errout;
	}

	btf_verifier_env_free(env);
	refcount_set(&btf->refcnt, 1);
	return btf;

errout:
	btf_verifier_env_free(env);
	if (btf)
		btf_free(btf);
	return ERR_PTR(err);
}

extern char __weak __start_BTF[];
extern char __weak __stop_BTF[];
extern struct btf *btf_vmlinux;

#define BPF_MAP_TYPE(_id, _ops)
#define BPF_LINK_TYPE(_id, _name)
static union {
	struct bpf_ctx_convert {
#define BPF_PROG_TYPE(_id, _name, prog_ctx_type, kern_ctx_type) \
	prog_ctx_type _id##_prog; \
	kern_ctx_type _id##_kern;
#include <linux/bpf_types.h>
#undef BPF_PROG_TYPE
	} *__t;
	/* 't' is written once under lock. Read many times. */
	const struct btf_type *t;
} bpf_ctx_convert;
enum {
#define BPF_PROG_TYPE(_id, _name, prog_ctx_type, kern_ctx_type) \
	__ctx_convert##_id,
#include <linux/bpf_types.h>
#undef BPF_PROG_TYPE
	__ctx_convert_unused, /* to avoid empty enum in extreme .config */
};
static u8 bpf_ctx_convert_map[] = {
#define BPF_PROG_TYPE(_id, _name, prog_ctx_type, kern_ctx_type) \
	[_id] = __ctx_convert##_id,
#include <linux/bpf_types.h>
#undef BPF_PROG_TYPE
	0, /* avoid empty array */
};
#undef BPF_MAP_TYPE
#undef BPF_LINK_TYPE

static const struct btf_member *
btf_get_prog_ctx_type(struct bpf_verifier_log *log, const struct btf *btf,
		      const struct btf_type *t, enum bpf_prog_type prog_type,
		      int arg)
{
	const struct btf_type *conv_struct;
	const struct btf_type *ctx_struct;
	const struct btf_member *ctx_type;
	const char *tname, *ctx_tname;

	conv_struct = bpf_ctx_convert.t;
	if (!conv_struct) {
		bpf_log(log, "btf_vmlinux is malformed\n");
		return NULL;
	}
	t = btf_type_by_id(btf, t->type);
	while (btf_type_is_modifier(t))
		t = btf_type_by_id(btf, t->type);
	if (!btf_type_is_struct(t)) {
		/* Only pointer to struct is supported for now.
		 * That means that BPF_PROG_TYPE_TRACEPOINT with BTF
		 * is not supported yet.
		 * BPF_PROG_TYPE_RAW_TRACEPOINT is fine.
		 */
		return NULL;
	}
	tname = btf_name_by_offset(btf, t->name_off);
	if (!tname) {
		bpf_log(log, "arg#%d struct doesn't have a name\n", arg);
		return NULL;
	}
	/* prog_type is valid bpf program type. No need for bounds check. */
	ctx_type = btf_type_member(conv_struct) + bpf_ctx_convert_map[prog_type] * 2;
	/* ctx_struct is a pointer to prog_ctx_type in vmlinux.
	 * Like 'struct __sk_buff'
	 */
	ctx_struct = btf_type_by_id(btf_vmlinux, ctx_type->type);
	if (!ctx_struct)
		/* should not happen */
		return NULL;
	ctx_tname = btf_name_by_offset(btf_vmlinux, ctx_struct->name_off);
	if (!ctx_tname) {
		/* should not happen */
		bpf_log(log, "Please fix kernel include/linux/bpf_types.h\n");
		return NULL;
	}
	/* only compare that prog's ctx type name is the same as
	 * kernel expects. No need to compare field by field.
	 * It's ok for bpf prog to do:
	 * struct __sk_buff {};
	 * int socket_filter_bpf_prog(struct __sk_buff *skb)
	 * { // no fields of skb are ever used }
	 */
	if (strcmp(ctx_tname, tname))
		return NULL;
	return ctx_type;
}

static int btf_translate_to_vmlinux(struct bpf_verifier_log *log,
				     struct btf *btf,
				     const struct btf_type *t,
				     enum bpf_prog_type prog_type,
				     int arg)
{
	const struct btf_member *prog_ctx_type, *kern_ctx_type;

	prog_ctx_type = btf_get_prog_ctx_type(log, btf, t, prog_type, arg);
	if (!prog_ctx_type)
		return -ENOENT;
	kern_ctx_type = prog_ctx_type + 1;
	return kern_ctx_type->type;
}

BTF_ID_LIST(bpf_ctx_convert_btf_id)
BTF_ID(struct, bpf_ctx_convert)

struct btf *btf_parse_vmlinux(void)
{
	struct btf_verifier_env *env = NULL;
	struct bpf_verifier_log *log;
	struct btf *btf = NULL;
	int err;

	env = kzalloc(sizeof(*env), GFP_KERNEL | __GFP_NOWARN);
	if (!env)
		return ERR_PTR(-ENOMEM);

	log = &env->log;
	log->level = BPF_LOG_KERNEL;

	btf = kzalloc(sizeof(*btf), GFP_KERNEL | __GFP_NOWARN);
	if (!btf) {
		err = -ENOMEM;
		goto errout;
	}
	env->btf = btf;

	btf->data = __start_BTF;
	btf->data_size = __stop_BTF - __start_BTF;
	btf->kernel_btf = true;
	snprintf(btf->name, sizeof(btf->name), "vmlinux");

	err = btf_parse_hdr(env);
	if (err)
		goto errout;

	btf->nohdr_data = btf->data + btf->hdr.hdr_len;

	err = btf_parse_str_sec(env);
	if (err)
		goto errout;

	err = btf_check_all_metas(env);
	if (err)
		goto errout;

	err = btf_check_type_tags(env, btf, 1);
	if (err)
		goto errout;

	/* btf_parse_vmlinux() runs under bpf_verifier_lock */
	bpf_ctx_convert.t = btf_type_by_id(btf, bpf_ctx_convert_btf_id[0]);

	bpf_struct_ops_init(btf, log);

	refcount_set(&btf->refcnt, 1);

	err = btf_alloc_id(btf);
	if (err)
		goto errout;

	btf_verifier_env_free(env);
	return btf;

errout:
	btf_verifier_env_free(env);
	if (btf) {
		kvfree(btf->types);
		kfree(btf);
	}
	return ERR_PTR(err);
}

#ifdef CONFIG_DEBUG_INFO_BTF_MODULES

static struct btf *btf_parse_module(const char *module_name, const void *data, unsigned int data_size)
{
	struct btf_verifier_env *env = NULL;
	struct bpf_verifier_log *log;
	struct btf *btf = NULL, *base_btf;
	int err;

	base_btf = bpf_get_btf_vmlinux();
	if (IS_ERR(base_btf))
		return base_btf;
	if (!base_btf)
		return ERR_PTR(-EINVAL);

	env = kzalloc(sizeof(*env), GFP_KERNEL | __GFP_NOWARN);
	if (!env)
		return ERR_PTR(-ENOMEM);

	log = &env->log;
	log->level = BPF_LOG_KERNEL;

	btf = kzalloc(sizeof(*btf), GFP_KERNEL | __GFP_NOWARN);
	if (!btf) {
		err = -ENOMEM;
		goto errout;
	}
	env->btf = btf;

	btf->base_btf = base_btf;
	btf->start_id = base_btf->nr_types;
	btf->start_str_off = base_btf->hdr.str_len;
	btf->kernel_btf = true;
	snprintf(btf->name, sizeof(btf->name), "%s", module_name);

	btf->data = kvmalloc(data_size, GFP_KERNEL | __GFP_NOWARN);
	if (!btf->data) {
		err = -ENOMEM;
		goto errout;
	}
	memcpy(btf->data, data, data_size);
	btf->data_size = data_size;

	err = btf_parse_hdr(env);
	if (err)
		goto errout;

	btf->nohdr_data = btf->data + btf->hdr.hdr_len;

	err = btf_parse_str_sec(env);
	if (err)
		goto errout;

	err = btf_check_all_metas(env);
	if (err)
		goto errout;

	err = btf_check_type_tags(env, btf, btf_nr_types(base_btf));
	if (err)
		goto errout;

	btf_verifier_env_free(env);
	refcount_set(&btf->refcnt, 1);
	return btf;

errout:
	btf_verifier_env_free(env);
	if (btf) {
		kvfree(btf->data);
		kvfree(btf->types);
		kfree(btf);
	}
	return ERR_PTR(err);
}

#endif /* CONFIG_DEBUG_INFO_BTF_MODULES */

struct btf *bpf_prog_get_target_btf(const struct bpf_prog *prog)
{
	struct bpf_prog *tgt_prog = prog->aux->dst_prog;

	if (tgt_prog)
		return tgt_prog->aux->btf;
	else
		return prog->aux->attach_btf;
}

static bool is_int_ptr(struct btf *btf, const struct btf_type *t)
{
	/* t comes in already as a pointer */
	t = btf_type_by_id(btf, t->type);

	/* allow const */
	if (BTF_INFO_KIND(t->info) == BTF_KIND_CONST)
		t = btf_type_by_id(btf, t->type);

	return btf_type_is_int(t);
}

static u32 get_ctx_arg_idx(struct btf *btf, const struct btf_type *func_proto,
			   int off)
{
	const struct btf_param *args;
	const struct btf_type *t;
	u32 offset = 0, nr_args;
	int i;

	if (!func_proto)
		return off / 8;

	nr_args = btf_type_vlen(func_proto);
	args = (const struct btf_param *)(func_proto + 1);
	for (i = 0; i < nr_args; i++) {
		t = btf_type_skip_modifiers(btf, args[i].type, NULL);
		offset += btf_type_is_ptr(t) ? 8 : roundup(t->size, 8);
		if (off < offset)
			return i;
	}

	t = btf_type_skip_modifiers(btf, func_proto->type, NULL);
	offset += btf_type_is_ptr(t) ? 8 : roundup(t->size, 8);
	if (off < offset)
		return nr_args;

	return nr_args + 1;
}

bool btf_ctx_access(int off, int size, enum bpf_access_type type,
		    const struct bpf_prog *prog,
		    struct bpf_insn_access_aux *info)
{
	const struct btf_type *t = prog->aux->attach_func_proto;
	struct bpf_prog *tgt_prog = prog->aux->dst_prog;
	struct btf *btf = bpf_prog_get_target_btf(prog);
	const char *tname = prog->aux->attach_func_name;
	struct bpf_verifier_log *log = info->log;
	const struct btf_param *args;
	const char *tag_value;
	u32 nr_args, arg;
	int i, ret;

	if (off % 8) {
		bpf_log(log, "func '%s' offset %d is not multiple of 8\n",
			tname, off);
		return false;
	}
	arg = get_ctx_arg_idx(btf, t, off);
	args = (const struct btf_param *)(t + 1);
	/* if (t == NULL) Fall back to default BPF prog with
	 * MAX_BPF_FUNC_REG_ARGS u64 arguments.
	 */
	nr_args = t ? btf_type_vlen(t) : MAX_BPF_FUNC_REG_ARGS;
	if (prog->aux->attach_btf_trace) {
		/* skip first 'void *__data' argument in btf_trace_##name typedef */
		args++;
		nr_args--;
	}

	if (arg > nr_args) {
		bpf_log(log, "func '%s' doesn't have %d-th argument\n",
			tname, arg + 1);
		return false;
	}

	if (arg == nr_args) {
		switch (prog->expected_attach_type) {
		case BPF_LSM_CGROUP:
		case BPF_LSM_MAC:
		case BPF_TRACE_FEXIT:
			/* When LSM programs are attached to void LSM hooks
			 * they use FEXIT trampolines and when attached to
			 * int LSM hooks, they use MODIFY_RETURN trampolines.
			 *
			 * While the LSM programs are BPF_MODIFY_RETURN-like
			 * the check:
			 *
			 *	if (ret_type != 'int')
			 *		return -EINVAL;
			 *
			 * is _not_ done here. This is still safe as LSM hooks
			 * have only void and int return types.
			 */
			if (!t)
				return true;
			t = btf_type_by_id(btf, t->type);
			break;
		case BPF_MODIFY_RETURN:
			/* For now the BPF_MODIFY_RETURN can only be attached to
			 * functions that return an int.
			 */
			if (!t)
				return false;

			t = btf_type_skip_modifiers(btf, t->type, NULL);
			if (!btf_type_is_small_int(t)) {
				bpf_log(log,
					"ret type %s not allowed for fmod_ret\n",
					btf_type_str(t));
				return false;
			}
			break;
		default:
			bpf_log(log, "func '%s' doesn't have %d-th argument\n",
				tname, arg + 1);
			return false;
		}
	} else {
		if (!t)
			/* Default prog with MAX_BPF_FUNC_REG_ARGS args */
			return true;
		t = btf_type_by_id(btf, args[arg].type);
	}

	/* skip modifiers */
	while (btf_type_is_modifier(t))
		t = btf_type_by_id(btf, t->type);
	if (btf_type_is_small_int(t) || btf_is_any_enum(t) || __btf_type_is_struct(t))
		/* accessing a scalar */
		return true;
	if (!btf_type_is_ptr(t)) {
		bpf_log(log,
			"func '%s' arg%d '%s' has type %s. Only pointer access is allowed\n",
			tname, arg,
			__btf_name_by_offset(btf, t->name_off),
			btf_type_str(t));
		return false;
	}

	/* check for PTR_TO_RDONLY_BUF_OR_NULL or PTR_TO_RDWR_BUF_OR_NULL */
	for (i = 0; i < prog->aux->ctx_arg_info_size; i++) {
		const struct bpf_ctx_arg_aux *ctx_arg_info = &prog->aux->ctx_arg_info[i];
		u32 type, flag;

		type = base_type(ctx_arg_info->reg_type);
		flag = type_flag(ctx_arg_info->reg_type);
		if (ctx_arg_info->offset == off && type == PTR_TO_BUF &&
		    (flag & PTR_MAYBE_NULL)) {
			info->reg_type = ctx_arg_info->reg_type;
			return true;
		}
	}

	if (t->type == 0)
		/* This is a pointer to void.
		 * It is the same as scalar from the verifier safety pov.
		 * No further pointer walking is allowed.
		 */
		return true;

	if (is_int_ptr(btf, t))
		return true;

	/* this is a pointer to another type */
	for (i = 0; i < prog->aux->ctx_arg_info_size; i++) {
		const struct bpf_ctx_arg_aux *ctx_arg_info = &prog->aux->ctx_arg_info[i];

		if (ctx_arg_info->offset == off) {
			if (!ctx_arg_info->btf_id) {
				bpf_log(log,"invalid btf_id for context argument offset %u\n", off);
				return false;
			}

			info->reg_type = ctx_arg_info->reg_type;
			info->btf = btf_vmlinux;
			info->btf_id = ctx_arg_info->btf_id;
			return true;
		}
	}

	info->reg_type = PTR_TO_BTF_ID;
	if (tgt_prog) {
		enum bpf_prog_type tgt_type;

		if (tgt_prog->type == BPF_PROG_TYPE_EXT)
			tgt_type = tgt_prog->aux->saved_dst_prog_type;
		else
			tgt_type = tgt_prog->type;

		ret = btf_translate_to_vmlinux(log, btf, t, tgt_type, arg);
		if (ret > 0) {
			info->btf = btf_vmlinux;
			info->btf_id = ret;
			return true;
		} else {
			return false;
		}
	}

	info->btf = btf;
	info->btf_id = t->type;
	t = btf_type_by_id(btf, t->type);

	if (btf_type_is_type_tag(t)) {
		tag_value = __btf_name_by_offset(btf, t->name_off);
		if (strcmp(tag_value, "user") == 0)
			info->reg_type |= MEM_USER;
		if (strcmp(tag_value, "percpu") == 0)
			info->reg_type |= MEM_PERCPU;
	}

	/* skip modifiers */
	while (btf_type_is_modifier(t)) {
		info->btf_id = t->type;
		t = btf_type_by_id(btf, t->type);
	}
	if (!btf_type_is_struct(t)) {
		bpf_log(log,
			"func '%s' arg%d type %s is not a struct\n",
			tname, arg, btf_type_str(t));
		return false;
	}
	bpf_log(log, "func '%s' arg%d has btf_id %d type %s '%s'\n",
		tname, arg, info->btf_id, btf_type_str(t),
		__btf_name_by_offset(btf, t->name_off));
	return true;
}

enum bpf_struct_walk_result {
	/* < 0 error */
	WALK_SCALAR = 0,
	WALK_PTR,
	WALK_STRUCT,
};

static int btf_struct_walk(struct bpf_verifier_log *log, const struct btf *btf,
			   const struct btf_type *t, int off, int size,
			   u32 *next_btf_id, enum bpf_type_flag *flag)
{
	u32 i, moff, mtrue_end, msize = 0, total_nelems = 0;
	const struct btf_type *mtype, *elem_type = NULL;
	const struct btf_member *member;
	const char *tname, *mname, *tag_value;
	u32 vlen, elem_id, mid;

again:
	tname = __btf_name_by_offset(btf, t->name_off);
	if (!btf_type_is_struct(t)) {
		bpf_log(log, "Type '%s' is not a struct\n", tname);
		return -EINVAL;
	}

	vlen = btf_type_vlen(t);
	if (off + size > t->size) {
		/* If the last element is a variable size array, we may
		 * need to relax the rule.
		 */
		struct btf_array *array_elem;

		if (vlen == 0)
			goto error;

		member = btf_type_member(t) + vlen - 1;
		mtype = btf_type_skip_modifiers(btf, member->type,
						NULL);
		if (!btf_type_is_array(mtype))
			goto error;

		array_elem = (struct btf_array *)(mtype + 1);
		if (array_elem->nelems != 0)
			goto error;

		moff = __btf_member_bit_offset(t, member) / 8;
		if (off < moff)
			goto error;

		/* Only allow structure for now, can be relaxed for
		 * other types later.
		 */
		t = btf_type_skip_modifiers(btf, array_elem->type,
					    NULL);
		if (!btf_type_is_struct(t))
			goto error;

		off = (off - moff) % t->size;
		goto again;

error:
		bpf_log(log, "access beyond struct %s at off %u size %u\n",
			tname, off, size);
		return -EACCES;
	}

	for_each_member(i, t, member) {
		/* offset of the field in bytes */
		moff = __btf_member_bit_offset(t, member) / 8;
		if (off + size <= moff)
			/* won't find anything, field is already too far */
			break;

		if (__btf_member_bitfield_size(t, member)) {
			u32 end_bit = __btf_member_bit_offset(t, member) +
				__btf_member_bitfield_size(t, member);

			/* off <= moff instead of off == moff because clang
			 * does not generate a BTF member for anonymous
			 * bitfield like the ":16" here:
			 * struct {
			 *	int :16;
			 *	int x:8;
			 * };
			 */
			if (off <= moff &&
			    BITS_ROUNDUP_BYTES(end_bit) <= off + size)
				return WALK_SCALAR;

			/* off may be accessing a following member
			 *
			 * or
			 *
			 * Doing partial access at either end of this
			 * bitfield.  Continue on this case also to
			 * treat it as not accessing this bitfield
			 * and eventually error out as field not
			 * found to keep it simple.
			 * It could be relaxed if there was a legit
			 * partial access case later.
			 */
			continue;
		}

		/* In case of "off" is pointing to holes of a struct */
		if (off < moff)
			break;

		/* type of the field */
		mid = member->type;
		mtype = btf_type_by_id(btf, member->type);
		mname = __btf_name_by_offset(btf, member->name_off);

		mtype = __btf_resolve_size(btf, mtype, &msize,
					   &elem_type, &elem_id, &total_nelems,
					   &mid);
		if (IS_ERR(mtype)) {
			bpf_log(log, "field %s doesn't have size\n", mname);
			return -EFAULT;
		}

		mtrue_end = moff + msize;
		if (off >= mtrue_end)
			/* no overlap with member, keep iterating */
			continue;

		if (btf_type_is_array(mtype)) {
			u32 elem_idx;

			/* __btf_resolve_size() above helps to
			 * linearize a multi-dimensional array.
			 *
			 * The logic here is treating an array
			 * in a struct as the following way:
			 *
			 * struct outer {
			 *	struct inner array[2][2];
			 * };
			 *
			 * looks like:
			 *
			 * struct outer {
			 *	struct inner array_elem0;
			 *	struct inner array_elem1;
			 *	struct inner array_elem2;
			 *	struct inner array_elem3;
			 * };
			 *
			 * When accessing outer->array[1][0], it moves
			 * moff to "array_elem2", set mtype to
			 * "struct inner", and msize also becomes
			 * sizeof(struct inner).  Then most of the
			 * remaining logic will fall through without
			 * caring the current member is an array or
			 * not.
			 *
			 * Unlike mtype/msize/moff, mtrue_end does not
			 * change.  The naming difference ("_true") tells
			 * that it is not always corresponding to
			 * the current mtype/msize/moff.
			 * It is the true end of the current
			 * member (i.e. array in this case).  That
			 * will allow an int array to be accessed like
			 * a scratch space,
			 * i.e. allow access beyond the size of
			 *      the array's element as long as it is
			 *      within the mtrue_end boundary.
			 */

			/* skip empty array */
			if (moff == mtrue_end)
				continue;

			msize /= total_nelems;
			elem_idx = (off - moff) / msize;
			moff += elem_idx * msize;
			mtype = elem_type;
			mid = elem_id;
		}

		/* the 'off' we're looking for is either equal to start
		 * of this field or inside of this struct
		 */
		if (btf_type_is_struct(mtype)) {
			/* our field must be inside that union or struct */
			t = mtype;

			/* return if the offset matches the member offset */
			if (off == moff) {
				*next_btf_id = mid;
				return WALK_STRUCT;
			}

			/* adjust offset we're looking for */
			off -= moff;
			goto again;
		}

		if (btf_type_is_ptr(mtype)) {
			const struct btf_type *stype, *t;
			enum bpf_type_flag tmp_flag = 0;
			u32 id;

			if (msize != size || off != moff) {
				bpf_log(log,
					"cannot access ptr member %s with moff %u in struct %s with off %u size %u\n",
					mname, moff, tname, off, size);
				return -EACCES;
			}

			/* check type tag */
			t = btf_type_by_id(btf, mtype->type);
			if (btf_type_is_type_tag(t)) {
				tag_value = __btf_name_by_offset(btf, t->name_off);
				/* check __user tag */
				if (strcmp(tag_value, "user") == 0)
					tmp_flag = MEM_USER;
				/* check __percpu tag */
				if (strcmp(tag_value, "percpu") == 0)
					tmp_flag = MEM_PERCPU;
			}

			stype = btf_type_skip_modifiers(btf, mtype->type, &id);
			if (btf_type_is_struct(stype)) {
				*next_btf_id = id;
				*flag = tmp_flag;
				return WALK_PTR;
			}
		}

		/* Allow more flexible access within an int as long as
		 * it is within mtrue_end.
		 * Since mtrue_end could be the end of an array,
		 * that also allows using an array of int as a scratch
		 * space. e.g. skb->cb[].
		 */
		if (off + size > mtrue_end) {
			bpf_log(log,
				"access beyond the end of member %s (mend:%u) in struct %s with off %u size %u\n",
				mname, mtrue_end, tname, off, size);
			return -EACCES;
		}

		return WALK_SCALAR;
	}
	bpf_log(log, "struct %s doesn't have field at offset %d\n", tname, off);
	return -EINVAL;
}

int btf_struct_access(struct bpf_verifier_log *log, const struct btf *btf,
		      const struct btf_type *t, int off, int size,
		      enum bpf_access_type atype __maybe_unused,
		      u32 *next_btf_id, enum bpf_type_flag *flag)
{
	enum bpf_type_flag tmp_flag = 0;
	int err;
	u32 id;

	do {
		err = btf_struct_walk(log, btf, t, off, size, &id, &tmp_flag);

		switch (err) {
		case WALK_PTR:
			/* If we found the pointer or scalar on t+off,
			 * we're done.
			 */
			*next_btf_id = id;
			*flag = tmp_flag;
			return PTR_TO_BTF_ID;
		case WALK_SCALAR:
			return SCALAR_VALUE;
		case WALK_STRUCT:
			/* We found nested struct, so continue the search
			 * by diving in it. At this point the offset is
			 * aligned with the new type, so set it to 0.
			 */
			t = btf_type_by_id(btf, id);
			off = 0;
			break;
		default:
			/* It's either error or unknown return value..
			 * scream and leave.
			 */
			if (WARN_ONCE(err > 0, "unknown btf_struct_walk return value"))
				return -EINVAL;
			return err;
		}
	} while (t);

	return -EINVAL;
}

/* Check that two BTF types, each specified as an BTF object + id, are exactly
 * the same. Trivial ID check is not enough due to module BTFs, because we can
 * end up with two different module BTFs, but IDs point to the common type in
 * vmlinux BTF.
 */
static bool btf_types_are_same(const struct btf *btf1, u32 id1,
			       const struct btf *btf2, u32 id2)
{
	if (id1 != id2)
		return false;
	if (btf1 == btf2)
		return true;
	return btf_type_by_id(btf1, id1) == btf_type_by_id(btf2, id2);
}

bool btf_struct_ids_match(struct bpf_verifier_log *log,
			  const struct btf *btf, u32 id, int off,
			  const struct btf *need_btf, u32 need_type_id,
			  bool strict)
{
	const struct btf_type *type;
	enum bpf_type_flag flag;
	int err;

	/* Are we already done? */
	if (off == 0 && btf_types_are_same(btf, id, need_btf, need_type_id))
		return true;
	/* In case of strict type match, we do not walk struct, the top level
	 * type match must succeed. When strict is true, off should have already
	 * been 0.
	 */
	if (strict)
		return false;
again:
	type = btf_type_by_id(btf, id);
	if (!type)
		return false;
	err = btf_struct_walk(log, btf, type, off, 1, &id, &flag);
	if (err != WALK_STRUCT)
		return false;

	/* We found nested struct object. If it matches
	 * the requested ID, we're done. Otherwise let's
	 * continue the search with offset 0 in the new
	 * type.
	 */
	if (!btf_types_are_same(btf, id, need_btf, need_type_id)) {
		off = 0;
		goto again;
	}

	return true;
}

static int __get_type_size(struct btf *btf, u32 btf_id,
			   const struct btf_type **ret_type)
{
	const struct btf_type *t;

	*ret_type = btf_type_by_id(btf, 0);
	if (!btf_id)
		/* void */
		return 0;
	t = btf_type_by_id(btf, btf_id);
	while (t && btf_type_is_modifier(t))
		t = btf_type_by_id(btf, t->type);
	if (!t)
		return -EINVAL;
	*ret_type = t;
	if (btf_type_is_ptr(t))
		/* kernel size of pointer. Not BPF's size of pointer*/
		return sizeof(void *);
	if (btf_type_is_int(t) || btf_is_any_enum(t) || __btf_type_is_struct(t))
		return t->size;
	return -EINVAL;
}

int btf_distill_func_proto(struct bpf_verifier_log *log,
			   struct btf *btf,
			   const struct btf_type *func,
			   const char *tname,
			   struct btf_func_model *m)
{
	const struct btf_param *args;
	const struct btf_type *t;
	u32 i, nargs;
	int ret;

	if (!func) {
		/* BTF function prototype doesn't match the verifier types.
		 * Fall back to MAX_BPF_FUNC_REG_ARGS u64 args.
		 */
		for (i = 0; i < MAX_BPF_FUNC_REG_ARGS; i++) {
			m->arg_size[i] = 8;
			m->arg_flags[i] = 0;
		}
		m->ret_size = 8;
		m->nr_args = MAX_BPF_FUNC_REG_ARGS;
		return 0;
	}
	args = (const struct btf_param *)(func + 1);
	nargs = btf_type_vlen(func);
	if (nargs > MAX_BPF_FUNC_ARGS) {
		bpf_log(log,
			"The function %s has %d arguments. Too many.\n",
			tname, nargs);
		return -EINVAL;
	}
	ret = __get_type_size(btf, func->type, &t);
	if (ret < 0 || __btf_type_is_struct(t)) {
		bpf_log(log,
			"The function %s return type %s is unsupported.\n",
			tname, btf_type_str(t));
		return -EINVAL;
	}
	m->ret_size = ret;

	for (i = 0; i < nargs; i++) {
		if (i == nargs - 1 && args[i].type == 0) {
			bpf_log(log,
				"The function %s with variable args is unsupported.\n",
				tname);
			return -EINVAL;
		}
		ret = __get_type_size(btf, args[i].type, &t);

		/* No support of struct argument size greater than 16 bytes */
		if (ret < 0 || ret > 16) {
			bpf_log(log,
				"The function %s arg%d type %s is unsupported.\n",
				tname, i, btf_type_str(t));
			return -EINVAL;
		}
		if (ret == 0) {
			bpf_log(log,
				"The function %s has malformed void argument.\n",
				tname);
			return -EINVAL;
		}
		m->arg_size[i] = ret;
		m->arg_flags[i] = __btf_type_is_struct(t) ? BTF_FMODEL_STRUCT_ARG : 0;
	}
	m->nr_args = nargs;
	return 0;
}

/* Compare BTFs of two functions assuming only scalars and pointers to context.
 * t1 points to BTF_KIND_FUNC in btf1
 * t2 points to BTF_KIND_FUNC in btf2
 * Returns:
 * EINVAL - function prototype mismatch
 * EFAULT - verifier bug
 * 0 - 99% match. The last 1% is validated by the verifier.
 */
static int btf_check_func_type_match(struct bpf_verifier_log *log,
				     struct btf *btf1, const struct btf_type *t1,
				     struct btf *btf2, const struct btf_type *t2)
{
	const struct btf_param *args1, *args2;
	const char *fn1, *fn2, *s1, *s2;
	u32 nargs1, nargs2, i;

	fn1 = btf_name_by_offset(btf1, t1->name_off);
	fn2 = btf_name_by_offset(btf2, t2->name_off);

	if (btf_func_linkage(t1) != BTF_FUNC_GLOBAL) {
		bpf_log(log, "%s() is not a global function\n", fn1);
		return -EINVAL;
	}
	if (btf_func_linkage(t2) != BTF_FUNC_GLOBAL) {
		bpf_log(log, "%s() is not a global function\n", fn2);
		return -EINVAL;
	}

	t1 = btf_type_by_id(btf1, t1->type);
	if (!t1 || !btf_type_is_func_proto(t1))
		return -EFAULT;
	t2 = btf_type_by_id(btf2, t2->type);
	if (!t2 || !btf_type_is_func_proto(t2))
		return -EFAULT;

	args1 = (const struct btf_param *)(t1 + 1);
	nargs1 = btf_type_vlen(t1);
	args2 = (const struct btf_param *)(t2 + 1);
	nargs2 = btf_type_vlen(t2);

	if (nargs1 != nargs2) {
		bpf_log(log, "%s() has %d args while %s() has %d args\n",
			fn1, nargs1, fn2, nargs2);
		return -EINVAL;
	}

	t1 = btf_type_skip_modifiers(btf1, t1->type, NULL);
	t2 = btf_type_skip_modifiers(btf2, t2->type, NULL);
	if (t1->info != t2->info) {
		bpf_log(log,
			"Return type %s of %s() doesn't match type %s of %s()\n",
			btf_type_str(t1), fn1,
			btf_type_str(t2), fn2);
		return -EINVAL;
	}

	for (i = 0; i < nargs1; i++) {
		t1 = btf_type_skip_modifiers(btf1, args1[i].type, NULL);
		t2 = btf_type_skip_modifiers(btf2, args2[i].type, NULL);

		if (t1->info != t2->info) {
			bpf_log(log, "arg%d in %s() is %s while %s() has %s\n",
				i, fn1, btf_type_str(t1),
				fn2, btf_type_str(t2));
			return -EINVAL;
		}
		if (btf_type_has_size(t1) && t1->size != t2->size) {
			bpf_log(log,
				"arg%d in %s() has size %d while %s() has %d\n",
				i, fn1, t1->size,
				fn2, t2->size);
			return -EINVAL;
		}

		/* global functions are validated with scalars and pointers
		 * to context only. And only global functions can be replaced.
		 * Hence type check only those types.
		 */
		if (btf_type_is_int(t1) || btf_is_any_enum(t1))
			continue;
		if (!btf_type_is_ptr(t1)) {
			bpf_log(log,
				"arg%d in %s() has unrecognized type\n",
				i, fn1);
			return -EINVAL;
		}
		t1 = btf_type_skip_modifiers(btf1, t1->type, NULL);
		t2 = btf_type_skip_modifiers(btf2, t2->type, NULL);
		if (!btf_type_is_struct(t1)) {
			bpf_log(log,
				"arg%d in %s() is not a pointer to context\n",
				i, fn1);
			return -EINVAL;
		}
		if (!btf_type_is_struct(t2)) {
			bpf_log(log,
				"arg%d in %s() is not a pointer to context\n",
				i, fn2);
			return -EINVAL;
		}
		/* This is an optional check to make program writing easier.
		 * Compare names of structs and report an error to the user.
		 * btf_prepare_func_args() already checked that t2 struct
		 * is a context type. btf_prepare_func_args() will check
		 * later that t1 struct is a context type as well.
		 */
		s1 = btf_name_by_offset(btf1, t1->name_off);
		s2 = btf_name_by_offset(btf2, t2->name_off);
		if (strcmp(s1, s2)) {
			bpf_log(log,
				"arg%d %s(struct %s *) doesn't match %s(struct %s *)\n",
				i, fn1, s1, fn2, s2);
			return -EINVAL;
		}
	}
	return 0;
}

/* Compare BTFs of given program with BTF of target program */
int btf_check_type_match(struct bpf_verifier_log *log, const struct bpf_prog *prog,
			 struct btf *btf2, const struct btf_type *t2)
{
	struct btf *btf1 = prog->aux->btf;
	const struct btf_type *t1;
	u32 btf_id = 0;

	if (!prog->aux->func_info) {
		bpf_log(log, "Program extension requires BTF\n");
		return -EINVAL;
	}

	btf_id = prog->aux->func_info[0].type_id;
	if (!btf_id)
		return -EFAULT;

	t1 = btf_type_by_id(btf1, btf_id);
	if (!t1 || !btf_type_is_func(t1))
		return -EFAULT;

	return btf_check_func_type_match(log, btf1, t1, btf2, t2);
}

static u32 *reg2btf_ids[__BPF_REG_TYPE_MAX] = {
#ifdef CONFIG_NET
	[PTR_TO_SOCKET] = &btf_sock_ids[BTF_SOCK_TYPE_SOCK],
	[PTR_TO_SOCK_COMMON] = &btf_sock_ids[BTF_SOCK_TYPE_SOCK_COMMON],
	[PTR_TO_TCP_SOCK] = &btf_sock_ids[BTF_SOCK_TYPE_TCP],
#endif
};

/* Returns true if struct is composed of scalars, 4 levels of nesting allowed */
static bool __btf_type_is_scalar_struct(struct bpf_verifier_log *log,
					const struct btf *btf,
					const struct btf_type *t, int rec)
{
	const struct btf_type *member_type;
	const struct btf_member *member;
	u32 i;

	if (!btf_type_is_struct(t))
		return false;

	for_each_member(i, t, member) {
		const struct btf_array *array;

		member_type = btf_type_skip_modifiers(btf, member->type, NULL);
		if (btf_type_is_struct(member_type)) {
			if (rec >= 3) {
				bpf_log(log, "max struct nesting depth exceeded\n");
				return false;
			}
			if (!__btf_type_is_scalar_struct(log, btf, member_type, rec + 1))
				return false;
			continue;
		}
		if (btf_type_is_array(member_type)) {
			array = btf_type_array(member_type);
			if (!array->nelems)
				return false;
			member_type = btf_type_skip_modifiers(btf, array->type, NULL);
			if (!btf_type_is_scalar(member_type))
				return false;
			continue;
		}
		if (!btf_type_is_scalar(member_type))
			return false;
	}
	return true;
}

static bool is_kfunc_arg_mem_size(const struct btf *btf,
				  const struct btf_param *arg,
				  const struct bpf_reg_state *reg)
{
	int len, sfx_len = sizeof("__sz") - 1;
	const struct btf_type *t;
	const char *param_name;

	t = btf_type_skip_modifiers(btf, arg->type, NULL);
	if (!btf_type_is_scalar(t) || reg->type != SCALAR_VALUE)
		return false;

	/* In the future, this can be ported to use BTF tagging */
	param_name = btf_name_by_offset(btf, arg->name_off);
	if (str_is_empty(param_name))
		return false;
	len = strlen(param_name);
	if (len < sfx_len)
		return false;
	param_name += len - sfx_len;
	if (strncmp(param_name, "__sz", sfx_len))
		return false;

	return true;
}

static bool btf_is_kfunc_arg_mem_size(const struct btf *btf,
				      const struct btf_param *arg,
				      const struct bpf_reg_state *reg,
				      const char *name)
{
	int len, target_len = strlen(name);
	const struct btf_type *t;
	const char *param_name;

	t = btf_type_skip_modifiers(btf, arg->type, NULL);
	if (!btf_type_is_scalar(t) || reg->type != SCALAR_VALUE)
		return false;

	param_name = btf_name_by_offset(btf, arg->name_off);
	if (str_is_empty(param_name))
		return false;
	len = strlen(param_name);
	if (len != target_len)
		return false;
	if (strcmp(param_name, name))
		return false;

	return true;
}

static int btf_check_func_arg_match(struct bpf_verifier_env *env,
				    const struct btf *btf, u32 func_id,
				    struct bpf_reg_state *regs,
				    bool ptr_to_mem_ok,
				    struct bpf_kfunc_arg_meta *kfunc_meta,
				    bool processing_call)
{
<<<<<<< HEAD
	enum bpf_prog_type prog_type = env->prog->type == BPF_PROG_TYPE_EXT ?
		env->prog->aux->dst_prog->type : env->prog->type;
=======
	enum bpf_prog_type prog_type = resolve_prog_type(env->prog);
	bool rel = false, kptr_get = false, trusted_args = false;
	bool sleepable = false;
>>>>>>> d60c95ef
	struct bpf_verifier_log *log = &env->log;
	u32 i, nargs, ref_id, ref_obj_id = 0;
	bool is_kfunc = btf_is_kernel(btf);
	const char *func_name, *ref_tname;
	const struct btf_type *t, *ref_t;
	const struct btf_param *args;
	int ref_regno = 0, ret;

	t = btf_type_by_id(btf, func_id);
	if (!t || !btf_type_is_func(t)) {
		/* These checks were already done by the verifier while loading
		 * struct bpf_func_info or in add_kfunc_call().
		 */
		bpf_log(log, "BTF of func_id %u doesn't point to KIND_FUNC\n",
			func_id);
		return -EFAULT;
	}
	func_name = btf_name_by_offset(btf, t->name_off);

	t = btf_type_by_id(btf, t->type);
	if (!t || !btf_type_is_func_proto(t)) {
		bpf_log(log, "Invalid BTF of func %s\n", func_name);
		return -EFAULT;
	}
	args = (const struct btf_param *)(t + 1);
	nargs = btf_type_vlen(t);
	if (nargs > MAX_BPF_FUNC_REG_ARGS) {
		bpf_log(log, "Function %s has %d > %d args\n", func_name, nargs,
			MAX_BPF_FUNC_REG_ARGS);
		return -EINVAL;
	}

	if (is_kfunc && kfunc_meta) {
		/* Only kfunc can be release func */
		rel = kfunc_meta->flags & KF_RELEASE;
		kptr_get = kfunc_meta->flags & KF_KPTR_GET;
		trusted_args = kfunc_meta->flags & KF_TRUSTED_ARGS;
		sleepable = kfunc_meta->flags & KF_SLEEPABLE;
	}

	/* check that BTF function arguments match actual types that the
	 * verifier sees.
	 */
	for (i = 0; i < nargs; i++) {
		enum bpf_arg_type arg_type = ARG_DONTCARE;
		u32 regno = i + 1;
		struct bpf_reg_state *reg = &regs[regno];
		bool obj_ptr = false;

		t = btf_type_skip_modifiers(btf, args[i].type, NULL);
		if (btf_type_is_scalar(t)) {
			if (is_kfunc && kfunc_meta) {
				bool is_buf_size = false;

				/* check for any const scalar parameter of name "rdonly_buf_size"
				 * or "rdwr_buf_size"
				 */
				if (btf_is_kfunc_arg_mem_size(btf, &args[i], reg,
							      "rdonly_buf_size")) {
					kfunc_meta->r0_rdonly = true;
					is_buf_size = true;
				} else if (btf_is_kfunc_arg_mem_size(btf, &args[i], reg,
								     "rdwr_buf_size"))
					is_buf_size = true;

				if (is_buf_size) {
					if (kfunc_meta->r0_size) {
						bpf_log(log, "2 or more rdonly/rdwr_buf_size parameters for kfunc");
						return -EINVAL;
					}

					if (!tnum_is_const(reg->var_off)) {
						bpf_log(log, "R%d is not a const\n", regno);
						return -EINVAL;
					}

					kfunc_meta->r0_size = reg->var_off.value;
					ret = mark_chain_precision(env, regno);
					if (ret)
						return ret;
				}
			}

			if (reg->type == SCALAR_VALUE)
				continue;
			bpf_log(log, "R%d is not a scalar\n", regno);
			return -EINVAL;
		}

		if (!btf_type_is_ptr(t)) {
			bpf_log(log, "Unrecognized arg#%d type %s\n",
				i, btf_type_str(t));
			return -EINVAL;
		}

		/* These register types have special constraints wrt ref_obj_id
		 * and offset checks. The rest of trusted args don't.
		 */
		obj_ptr = reg->type == PTR_TO_CTX || reg->type == PTR_TO_BTF_ID ||
			  reg2btf_ids[base_type(reg->type)];

		/* Check if argument must be a referenced pointer, args + i has
		 * been verified to be a pointer (after skipping modifiers).
		 * PTR_TO_CTX is ok without having non-zero ref_obj_id.
		 */
		if (is_kfunc && trusted_args && (obj_ptr && reg->type != PTR_TO_CTX) && !reg->ref_obj_id) {
			bpf_log(log, "R%d must be referenced\n", regno);
			return -EINVAL;
		}

		ref_t = btf_type_skip_modifiers(btf, t->type, &ref_id);
		ref_tname = btf_name_by_offset(btf, ref_t->name_off);

		/* Trusted args have the same offset checks as release arguments */
		if ((trusted_args && obj_ptr) || (rel && reg->ref_obj_id))
			arg_type |= OBJ_RELEASE;
		ret = check_func_arg_reg_off(env, reg, regno, arg_type);
		if (ret < 0)
			return ret;

		if (is_kfunc && reg->ref_obj_id) {
			/* Ensure only one argument is referenced PTR_TO_BTF_ID */
			if (ref_obj_id) {
				bpf_log(log, "verifier internal error: more than one arg with ref_obj_id R%d %u %u\n",
					regno, reg->ref_obj_id, ref_obj_id);
				return -EFAULT;
			}
			ref_regno = regno;
			ref_obj_id = reg->ref_obj_id;
		}

		/* kptr_get is only true for kfunc */
		if (i == 0 && kptr_get) {
			struct bpf_map_value_off_desc *off_desc;

			if (reg->type != PTR_TO_MAP_VALUE) {
				bpf_log(log, "arg#0 expected pointer to map value\n");
				return -EINVAL;
			}

			/* check_func_arg_reg_off allows var_off for
			 * PTR_TO_MAP_VALUE, but we need fixed offset to find
			 * off_desc.
			 */
			if (!tnum_is_const(reg->var_off)) {
				bpf_log(log, "arg#0 must have constant offset\n");
				return -EINVAL;
			}

			off_desc = bpf_map_kptr_off_contains(reg->map_ptr, reg->off + reg->var_off.value);
			if (!off_desc || off_desc->type != BPF_KPTR_REF) {
				bpf_log(log, "arg#0 no referenced kptr at map value offset=%llu\n",
					reg->off + reg->var_off.value);
				return -EINVAL;
			}

			if (!btf_type_is_ptr(ref_t)) {
				bpf_log(log, "arg#0 BTF type must be a double pointer\n");
				return -EINVAL;
			}

			ref_t = btf_type_skip_modifiers(btf, ref_t->type, &ref_id);
			ref_tname = btf_name_by_offset(btf, ref_t->name_off);

			if (!btf_type_is_struct(ref_t)) {
				bpf_log(log, "kernel function %s args#%d pointer type %s %s is not supported\n",
					func_name, i, btf_type_str(ref_t), ref_tname);
				return -EINVAL;
			}
			if (!btf_struct_ids_match(log, btf, ref_id, 0, off_desc->kptr.btf,
						  off_desc->kptr.btf_id, true)) {
				bpf_log(log, "kernel function %s args#%d expected pointer to %s %s\n",
					func_name, i, btf_type_str(ref_t), ref_tname);
				return -EINVAL;
			}
			/* rest of the arguments can be anything, like normal kfunc */
		} else if (btf_get_prog_ctx_type(log, btf, t, prog_type, i)) {
			/* If function expects ctx type in BTF check that caller
			 * is passing PTR_TO_CTX.
			 */
			if (reg->type != PTR_TO_CTX) {
				bpf_log(log,
					"arg#%d expected pointer to ctx, but got %s\n",
					i, btf_type_str(t));
				return -EINVAL;
			}
		} else if (is_kfunc && (reg->type == PTR_TO_BTF_ID ||
			   (reg2btf_ids[base_type(reg->type)] && !type_flag(reg->type)))) {
			const struct btf_type *reg_ref_t;
			const struct btf *reg_btf;
			const char *reg_ref_tname;
			u32 reg_ref_id;

			if (!btf_type_is_struct(ref_t)) {
				bpf_log(log, "kernel function %s args#%d pointer type %s %s is not supported\n",
					func_name, i, btf_type_str(ref_t),
					ref_tname);
				return -EINVAL;
			}

			if (reg->type == PTR_TO_BTF_ID) {
				reg_btf = reg->btf;
				reg_ref_id = reg->btf_id;
<<<<<<< HEAD
			} else if (reg2btf_ids[base_type(reg->type)]) {
				reg_btf = btf_vmlinux;
				reg_ref_id = *reg2btf_ids[base_type(reg->type)];
=======
>>>>>>> d60c95ef
			} else {
				reg_btf = btf_vmlinux;
				reg_ref_id = *reg2btf_ids[base_type(reg->type)];
			}

			reg_ref_t = btf_type_skip_modifiers(reg_btf, reg_ref_id,
							    &reg_ref_id);
			reg_ref_tname = btf_name_by_offset(reg_btf,
							   reg_ref_t->name_off);
			if (!btf_struct_ids_match(log, reg_btf, reg_ref_id,
						  reg->off, btf, ref_id,
						  trusted_args || (rel && reg->ref_obj_id))) {
				bpf_log(log, "kernel function %s args#%d expected pointer to %s %s but R%d has a pointer to %s %s\n",
					func_name, i,
					btf_type_str(ref_t), ref_tname,
					regno, btf_type_str(reg_ref_t),
					reg_ref_tname);
				return -EINVAL;
			}
<<<<<<< HEAD
		} else if (btf_get_prog_ctx_type(log, btf, t, prog_type, i)) {
			/* If function expects ctx type in BTF check that caller
			 * is passing PTR_TO_CTX.
			 */
			if (reg->type != PTR_TO_CTX) {
				bpf_log(log,
					"arg#%d expected pointer to ctx, but got %s\n",
					i, btf_type_str(t));
				return -EINVAL;
			}
			if (check_ctx_reg(env, reg, regno))
				return -EINVAL;
		} else if (ptr_to_mem_ok) {
=======
		} else if (ptr_to_mem_ok && processing_call) {
>>>>>>> d60c95ef
			const struct btf_type *resolve_ret;
			u32 type_size;

			if (is_kfunc) {
				bool arg_mem_size = i + 1 < nargs && is_kfunc_arg_mem_size(btf, &args[i + 1], &regs[regno + 1]);
				bool arg_dynptr = btf_type_is_struct(ref_t) &&
						  !strcmp(ref_tname,
							  stringify_struct(bpf_dynptr_kern));

				/* Permit pointer to mem, but only when argument
				 * type is pointer to scalar, or struct composed
				 * (recursively) of scalars.
				 * When arg_mem_size is true, the pointer can be
				 * void *.
				 * Also permit initialized local dynamic pointers.
				 */
				if (!btf_type_is_scalar(ref_t) &&
				    !__btf_type_is_scalar_struct(log, btf, ref_t, 0) &&
				    !arg_dynptr &&
				    (arg_mem_size ? !btf_type_is_void(ref_t) : 1)) {
					bpf_log(log,
						"arg#%d pointer type %s %s must point to %sscalar, or struct with scalar\n",
						i, btf_type_str(ref_t), ref_tname, arg_mem_size ? "void, " : "");
					return -EINVAL;
				}

				if (arg_dynptr) {
					if (reg->type != PTR_TO_STACK) {
						bpf_log(log, "arg#%d pointer type %s %s not to stack\n",
							i, btf_type_str(ref_t),
							ref_tname);
						return -EINVAL;
					}

					if (!is_dynptr_reg_valid_init(env, reg)) {
						bpf_log(log,
							"arg#%d pointer type %s %s must be valid and initialized\n",
							i, btf_type_str(ref_t),
							ref_tname);
						return -EINVAL;
					}

					if (!is_dynptr_type_expected(env, reg,
							ARG_PTR_TO_DYNPTR | DYNPTR_TYPE_LOCAL)) {
						bpf_log(log,
							"arg#%d pointer type %s %s points to unsupported dynamic pointer type\n",
							i, btf_type_str(ref_t),
							ref_tname);
						return -EINVAL;
					}

					continue;
				}

				/* Check for mem, len pair */
				if (arg_mem_size) {
					if (check_kfunc_mem_size_reg(env, &regs[regno + 1], regno + 1)) {
						bpf_log(log, "arg#%d arg#%d memory, len pair leads to invalid memory access\n",
							i, i + 1);
						return -EINVAL;
					}
					i++;
					continue;
				}
			}

			resolve_ret = btf_resolve_size(btf, ref_t, &type_size);
			if (IS_ERR(resolve_ret)) {
				bpf_log(log,
					"arg#%d reference type('%s %s') size cannot be determined: %ld\n",
					i, btf_type_str(ref_t), ref_tname,
					PTR_ERR(resolve_ret));
				return -EINVAL;
			}

			if (check_mem_reg(env, reg, regno, type_size))
				return -EINVAL;
		} else {
			bpf_log(log, "reg type unsupported for arg#%d %sfunction %s#%d\n", i,
				is_kfunc ? "kernel " : "", func_name, func_id);
			return -EINVAL;
		}
	}

	/* Either both are set, or neither */
	WARN_ON_ONCE((ref_obj_id && !ref_regno) || (!ref_obj_id && ref_regno));
	/* We already made sure ref_obj_id is set only for one argument. We do
	 * allow (!rel && ref_obj_id), so that passing such referenced
	 * PTR_TO_BTF_ID to other kfuncs works. Note that rel is only true when
	 * is_kfunc is true.
	 */
	if (rel && !ref_obj_id) {
		bpf_log(log, "release kernel function %s expects refcounted PTR_TO_BTF_ID\n",
			func_name);
		return -EINVAL;
	}

	if (sleepable && !env->prog->aux->sleepable) {
		bpf_log(log, "kernel function %s is sleepable but the program is not\n",
			func_name);
		return -EINVAL;
	}

	if (kfunc_meta && ref_obj_id)
		kfunc_meta->ref_obj_id = ref_obj_id;

	/* returns argument register number > 0 in case of reference release kfunc */
	return rel ? ref_regno : 0;
}

/* Compare BTF of a function declaration with given bpf_reg_state.
 * Returns:
 * EFAULT - there is a verifier bug. Abort verification.
 * EINVAL - there is a type mismatch or BTF is not available.
 * 0 - BTF matches with what bpf_reg_state expects.
 * Only PTR_TO_CTX and SCALAR_VALUE states are recognized.
 */
int btf_check_subprog_arg_match(struct bpf_verifier_env *env, int subprog,
				struct bpf_reg_state *regs)
{
	struct bpf_prog *prog = env->prog;
	struct btf *btf = prog->aux->btf;
	bool is_global;
	u32 btf_id;
	int err;

	if (!prog->aux->func_info)
		return -EINVAL;

	btf_id = prog->aux->func_info[subprog].type_id;
	if (!btf_id)
		return -EFAULT;

	if (prog->aux->func_info_aux[subprog].unreliable)
		return -EINVAL;

	is_global = prog->aux->func_info_aux[subprog].linkage == BTF_FUNC_GLOBAL;
	err = btf_check_func_arg_match(env, btf, btf_id, regs, is_global, NULL, false);

	/* Compiler optimizations can remove arguments from static functions
	 * or mismatched type can be passed into a global function.
	 * In such cases mark the function as unreliable from BTF point of view.
	 */
	if (err)
		prog->aux->func_info_aux[subprog].unreliable = true;
	return err;
}

/* Compare BTF of a function call with given bpf_reg_state.
 * Returns:
 * EFAULT - there is a verifier bug. Abort verification.
 * EINVAL - there is a type mismatch or BTF is not available.
 * 0 - BTF matches with what bpf_reg_state expects.
 * Only PTR_TO_CTX and SCALAR_VALUE states are recognized.
 *
 * NOTE: the code is duplicated from btf_check_subprog_arg_match()
 * because btf_check_func_arg_match() is still doing both. Once that
 * function is split in 2, we can call from here btf_check_subprog_arg_match()
 * first, and then treat the calling part in a new code path.
 */
int btf_check_subprog_call(struct bpf_verifier_env *env, int subprog,
			   struct bpf_reg_state *regs)
{
	struct bpf_prog *prog = env->prog;
	struct btf *btf = prog->aux->btf;
	bool is_global;
	u32 btf_id;
	int err;

	if (!prog->aux->func_info)
		return -EINVAL;

	btf_id = prog->aux->func_info[subprog].type_id;
	if (!btf_id)
		return -EFAULT;

	if (prog->aux->func_info_aux[subprog].unreliable)
		return -EINVAL;

	is_global = prog->aux->func_info_aux[subprog].linkage == BTF_FUNC_GLOBAL;
	err = btf_check_func_arg_match(env, btf, btf_id, regs, is_global, NULL, true);

	/* Compiler optimizations can remove arguments from static functions
	 * or mismatched type can be passed into a global function.
	 * In such cases mark the function as unreliable from BTF point of view.
	 */
	if (err)
		prog->aux->func_info_aux[subprog].unreliable = true;
	return err;
}

int btf_check_kfunc_arg_match(struct bpf_verifier_env *env,
			      const struct btf *btf, u32 func_id,
			      struct bpf_reg_state *regs,
			      struct bpf_kfunc_arg_meta *meta)
{
	return btf_check_func_arg_match(env, btf, func_id, regs, true, meta, true);
}

/* Convert BTF of a function into bpf_reg_state if possible
 * Returns:
 * EFAULT - there is a verifier bug. Abort verification.
 * EINVAL - cannot convert BTF.
 * 0 - Successfully converted BTF into bpf_reg_state
 * (either PTR_TO_CTX or SCALAR_VALUE).
 */
int btf_prepare_func_args(struct bpf_verifier_env *env, int subprog,
			  struct bpf_reg_state *regs)
{
	struct bpf_verifier_log *log = &env->log;
	struct bpf_prog *prog = env->prog;
	enum bpf_prog_type prog_type = prog->type;
	struct btf *btf = prog->aux->btf;
	const struct btf_param *args;
	const struct btf_type *t, *ref_t;
	u32 i, nargs, btf_id;
	const char *tname;

	if (!prog->aux->func_info ||
	    prog->aux->func_info_aux[subprog].linkage != BTF_FUNC_GLOBAL) {
		bpf_log(log, "Verifier bug\n");
		return -EFAULT;
	}

	btf_id = prog->aux->func_info[subprog].type_id;
	if (!btf_id) {
		bpf_log(log, "Global functions need valid BTF\n");
		return -EFAULT;
	}

	t = btf_type_by_id(btf, btf_id);
	if (!t || !btf_type_is_func(t)) {
		/* These checks were already done by the verifier while loading
		 * struct bpf_func_info
		 */
		bpf_log(log, "BTF of func#%d doesn't point to KIND_FUNC\n",
			subprog);
		return -EFAULT;
	}
	tname = btf_name_by_offset(btf, t->name_off);

	if (log->level & BPF_LOG_LEVEL)
		bpf_log(log, "Validating %s() func#%d...\n",
			tname, subprog);

	if (prog->aux->func_info_aux[subprog].unreliable) {
		bpf_log(log, "Verifier bug in function %s()\n", tname);
		return -EFAULT;
	}
	if (prog_type == BPF_PROG_TYPE_EXT)
		prog_type = prog->aux->dst_prog->type;

	t = btf_type_by_id(btf, t->type);
	if (!t || !btf_type_is_func_proto(t)) {
		bpf_log(log, "Invalid type of function %s()\n", tname);
		return -EFAULT;
	}
	args = (const struct btf_param *)(t + 1);
	nargs = btf_type_vlen(t);
	if (nargs > MAX_BPF_FUNC_REG_ARGS) {
		bpf_log(log, "Global function %s() with %d > %d args. Buggy compiler.\n",
			tname, nargs, MAX_BPF_FUNC_REG_ARGS);
		return -EINVAL;
	}
	/* check that function returns int */
	t = btf_type_by_id(btf, t->type);
	while (btf_type_is_modifier(t))
		t = btf_type_by_id(btf, t->type);
	if (!btf_type_is_int(t) && !btf_is_any_enum(t)) {
		bpf_log(log,
			"Global function %s() doesn't return scalar. Only those are supported.\n",
			tname);
		return -EINVAL;
	}
	/* Convert BTF function arguments into verifier types.
	 * Only PTR_TO_CTX and SCALAR are supported atm.
	 */
	for (i = 0; i < nargs; i++) {
		struct bpf_reg_state *reg = &regs[i + 1];

		t = btf_type_by_id(btf, args[i].type);
		while (btf_type_is_modifier(t))
			t = btf_type_by_id(btf, t->type);
		if (btf_type_is_int(t) || btf_is_any_enum(t)) {
			reg->type = SCALAR_VALUE;
			continue;
		}
		if (btf_type_is_ptr(t)) {
			if (btf_get_prog_ctx_type(log, btf, t, prog_type, i)) {
				reg->type = PTR_TO_CTX;
				continue;
			}

			t = btf_type_skip_modifiers(btf, t->type, NULL);

			ref_t = btf_resolve_size(btf, t, &reg->mem_size);
			if (IS_ERR(ref_t)) {
				bpf_log(log,
				    "arg#%d reference type('%s %s') size cannot be determined: %ld\n",
				    i, btf_type_str(t), btf_name_by_offset(btf, t->name_off),
					PTR_ERR(ref_t));
				return -EINVAL;
			}

			reg->type = PTR_TO_MEM | PTR_MAYBE_NULL;
			reg->id = ++env->id_gen;

			continue;
		}
		bpf_log(log, "Arg#%d type %s in %s() is not supported yet.\n",
			i, btf_type_str(t), tname);
		return -EINVAL;
	}
	return 0;
}

static void btf_type_show(const struct btf *btf, u32 type_id, void *obj,
			  struct btf_show *show)
{
	const struct btf_type *t = btf_type_by_id(btf, type_id);

	show->btf = btf;
	memset(&show->state, 0, sizeof(show->state));
	memset(&show->obj, 0, sizeof(show->obj));

	btf_type_ops(t)->show(btf, t, type_id, obj, 0, show);
}

static void btf_seq_show(struct btf_show *show, const char *fmt,
			 va_list args)
{
	seq_vprintf((struct seq_file *)show->target, fmt, args);
}

int btf_type_seq_show_flags(const struct btf *btf, u32 type_id,
			    void *obj, struct seq_file *m, u64 flags)
{
	struct btf_show sseq;

	sseq.target = m;
	sseq.showfn = btf_seq_show;
	sseq.flags = flags;

	btf_type_show(btf, type_id, obj, &sseq);

	return sseq.state.status;
}

void btf_type_seq_show(const struct btf *btf, u32 type_id, void *obj,
		       struct seq_file *m)
{
	(void) btf_type_seq_show_flags(btf, type_id, obj, m,
				       BTF_SHOW_NONAME | BTF_SHOW_COMPACT |
				       BTF_SHOW_ZERO | BTF_SHOW_UNSAFE);
}

struct btf_show_snprintf {
	struct btf_show show;
	int len_left;		/* space left in string */
	int len;		/* length we would have written */
};

static void btf_snprintf_show(struct btf_show *show, const char *fmt,
			      va_list args)
{
	struct btf_show_snprintf *ssnprintf = (struct btf_show_snprintf *)show;
	int len;

	len = vsnprintf(show->target, ssnprintf->len_left, fmt, args);

	if (len < 0) {
		ssnprintf->len_left = 0;
		ssnprintf->len = len;
	} else if (len >= ssnprintf->len_left) {
		/* no space, drive on to get length we would have written */
		ssnprintf->len_left = 0;
		ssnprintf->len += len;
	} else {
		ssnprintf->len_left -= len;
		ssnprintf->len += len;
		show->target += len;
	}
}

int btf_type_snprintf_show(const struct btf *btf, u32 type_id, void *obj,
			   char *buf, int len, u64 flags)
{
	struct btf_show_snprintf ssnprintf;

	ssnprintf.show.target = buf;
	ssnprintf.show.flags = flags;
	ssnprintf.show.showfn = btf_snprintf_show;
	ssnprintf.len_left = len;
	ssnprintf.len = 0;

	btf_type_show(btf, type_id, obj, (struct btf_show *)&ssnprintf);

	/* If we encountered an error, return it. */
	if (ssnprintf.show.state.status)
		return ssnprintf.show.state.status;

	/* Otherwise return length we would have written */
	return ssnprintf.len;
}

#ifdef CONFIG_PROC_FS
static void bpf_btf_show_fdinfo(struct seq_file *m, struct file *filp)
{
	const struct btf *btf = filp->private_data;

	seq_printf(m, "btf_id:\t%u\n", btf->id);
}
#endif

static int btf_release(struct inode *inode, struct file *filp)
{
	btf_put(filp->private_data);
	return 0;
}

const struct file_operations btf_fops = {
#ifdef CONFIG_PROC_FS
	.show_fdinfo	= bpf_btf_show_fdinfo,
#endif
	.release	= btf_release,
};

static int __btf_new_fd(struct btf *btf)
{
	return anon_inode_getfd("btf", &btf_fops, btf, O_RDONLY | O_CLOEXEC);
}

int btf_new_fd(const union bpf_attr *attr, bpfptr_t uattr)
{
	struct btf *btf;
	int ret;

	btf = btf_parse(make_bpfptr(attr->btf, uattr.is_kernel),
			attr->btf_size, attr->btf_log_level,
			u64_to_user_ptr(attr->btf_log_buf),
			attr->btf_log_size);
	if (IS_ERR(btf))
		return PTR_ERR(btf);

	ret = btf_alloc_id(btf);
	if (ret) {
		btf_free(btf);
		return ret;
	}

	/*
	 * The BTF ID is published to the userspace.
	 * All BTF free must go through call_rcu() from
	 * now on (i.e. free by calling btf_put()).
	 */

	ret = __btf_new_fd(btf);
	if (ret < 0)
		btf_put(btf);

	return ret;
}

struct btf *btf_get_by_fd(int fd)
{
	struct btf *btf;
	struct fd f;

	f = fdget(fd);

	if (!f.file)
		return ERR_PTR(-EBADF);

	if (f.file->f_op != &btf_fops) {
		fdput(f);
		return ERR_PTR(-EINVAL);
	}

	btf = f.file->private_data;
	refcount_inc(&btf->refcnt);
	fdput(f);

	return btf;
}

int btf_get_info_by_fd(const struct btf *btf,
		       const union bpf_attr *attr,
		       union bpf_attr __user *uattr)
{
	struct bpf_btf_info __user *uinfo;
	struct bpf_btf_info info;
	u32 info_copy, btf_copy;
	void __user *ubtf;
	char __user *uname;
	u32 uinfo_len, uname_len, name_len;
	int ret = 0;

	uinfo = u64_to_user_ptr(attr->info.info);
	uinfo_len = attr->info.info_len;

	info_copy = min_t(u32, uinfo_len, sizeof(info));
	memset(&info, 0, sizeof(info));
	if (copy_from_user(&info, uinfo, info_copy))
		return -EFAULT;

	info.id = btf->id;
	ubtf = u64_to_user_ptr(info.btf);
	btf_copy = min_t(u32, btf->data_size, info.btf_size);
	if (copy_to_user(ubtf, btf->data, btf_copy))
		return -EFAULT;
	info.btf_size = btf->data_size;

	info.kernel_btf = btf->kernel_btf;

	uname = u64_to_user_ptr(info.name);
	uname_len = info.name_len;
	if (!uname ^ !uname_len)
		return -EINVAL;

	name_len = strlen(btf->name);
	info.name_len = name_len;

	if (uname) {
		if (uname_len >= name_len + 1) {
			if (copy_to_user(uname, btf->name, name_len + 1))
				return -EFAULT;
		} else {
			char zero = '\0';

			if (copy_to_user(uname, btf->name, uname_len - 1))
				return -EFAULT;
			if (put_user(zero, uname + uname_len - 1))
				return -EFAULT;
			/* let user-space know about too short buffer */
			ret = -ENOSPC;
		}
	}

	if (copy_to_user(uinfo, &info, info_copy) ||
	    put_user(info_copy, &uattr->info.info_len))
		return -EFAULT;

	return ret;
}

int btf_get_fd_by_id(u32 id)
{
	struct btf *btf;
	int fd;

	rcu_read_lock();
	btf = idr_find(&btf_idr, id);
	if (!btf || !refcount_inc_not_zero(&btf->refcnt))
		btf = ERR_PTR(-ENOENT);
	rcu_read_unlock();

	if (IS_ERR(btf))
		return PTR_ERR(btf);

	fd = __btf_new_fd(btf);
	if (fd < 0)
		btf_put(btf);

	return fd;
}

u32 btf_obj_id(const struct btf *btf)
{
	return btf->id;
}

bool btf_is_kernel(const struct btf *btf)
{
	return btf->kernel_btf;
}

bool btf_is_module(const struct btf *btf)
{
	return btf->kernel_btf && strcmp(btf->name, "vmlinux") != 0;
}

static int btf_id_cmp_func(const void *a, const void *b)
{
	const int *pa = a, *pb = b;

	return *pa - *pb;
}

bool btf_id_set_contains(const struct btf_id_set *set, u32 id)
{
	return bsearch(&id, set->ids, set->cnt, sizeof(u32), btf_id_cmp_func) != NULL;
}

<<<<<<< HEAD
=======
static void *btf_id_set8_contains(const struct btf_id_set8 *set, u32 id)
{
	return bsearch(&id, set->pairs, set->cnt, sizeof(set->pairs[0]), btf_id_cmp_func);
}

>>>>>>> d60c95ef
enum {
	BTF_MODULE_F_LIVE = (1 << 0),
};

#ifdef CONFIG_DEBUG_INFO_BTF_MODULES
struct btf_module {
	struct list_head list;
	struct module *module;
	struct btf *btf;
	struct bin_attribute *sysfs_attr;
	int flags;
};

static LIST_HEAD(btf_modules);
static DEFINE_MUTEX(btf_module_mutex);

static ssize_t
btf_module_read(struct file *file, struct kobject *kobj,
		struct bin_attribute *bin_attr,
		char *buf, loff_t off, size_t len)
{
	const struct btf *btf = bin_attr->private;

	memcpy(buf, btf->data + off, len);
	return len;
}

static void purge_cand_cache(struct btf *btf);

static int btf_module_notify(struct notifier_block *nb, unsigned long op,
			     void *module)
{
	struct btf_module *btf_mod, *tmp;
	struct module *mod = module;
	struct btf *btf;
	int err = 0;

	if (mod->btf_data_size == 0 ||
	    (op != MODULE_STATE_COMING && op != MODULE_STATE_LIVE &&
	     op != MODULE_STATE_GOING))
		goto out;

	switch (op) {
	case MODULE_STATE_COMING:
		btf_mod = kzalloc(sizeof(*btf_mod), GFP_KERNEL);
		if (!btf_mod) {
			err = -ENOMEM;
			goto out;
		}
		btf = btf_parse_module(mod->name, mod->btf_data, mod->btf_data_size);
		if (IS_ERR(btf)) {
			pr_warn("failed to validate module [%s] BTF: %ld\n",
				mod->name, PTR_ERR(btf));
			kfree(btf_mod);
			if (!IS_ENABLED(CONFIG_MODULE_ALLOW_BTF_MISMATCH))
				err = PTR_ERR(btf);
			goto out;
		}
		err = btf_alloc_id(btf);
		if (err) {
			btf_free(btf);
			kfree(btf_mod);
			goto out;
		}

		purge_cand_cache(NULL);
		mutex_lock(&btf_module_mutex);
		btf_mod->module = module;
		btf_mod->btf = btf;
		list_add(&btf_mod->list, &btf_modules);
		mutex_unlock(&btf_module_mutex);

		if (IS_ENABLED(CONFIG_SYSFS)) {
			struct bin_attribute *attr;

			attr = kzalloc(sizeof(*attr), GFP_KERNEL);
			if (!attr)
				goto out;

			sysfs_bin_attr_init(attr);
			attr->attr.name = btf->name;
			attr->attr.mode = 0444;
			attr->size = btf->data_size;
			attr->private = btf;
			attr->read = btf_module_read;

			err = sysfs_create_bin_file(btf_kobj, attr);
			if (err) {
				pr_warn("failed to register module [%s] BTF in sysfs: %d\n",
					mod->name, err);
				kfree(attr);
				err = 0;
				goto out;
			}

			btf_mod->sysfs_attr = attr;
		}

		break;
	case MODULE_STATE_LIVE:
		mutex_lock(&btf_module_mutex);
		list_for_each_entry_safe(btf_mod, tmp, &btf_modules, list) {
			if (btf_mod->module != module)
				continue;

			btf_mod->flags |= BTF_MODULE_F_LIVE;
			break;
		}
		mutex_unlock(&btf_module_mutex);
		break;
	case MODULE_STATE_GOING:
		mutex_lock(&btf_module_mutex);
		list_for_each_entry_safe(btf_mod, tmp, &btf_modules, list) {
			if (btf_mod->module != module)
				continue;

			list_del(&btf_mod->list);
			if (btf_mod->sysfs_attr)
				sysfs_remove_bin_file(btf_kobj, btf_mod->sysfs_attr);
			purge_cand_cache(btf_mod->btf);
			btf_put(btf_mod->btf);
			kfree(btf_mod->sysfs_attr);
			kfree(btf_mod);
			break;
		}
		mutex_unlock(&btf_module_mutex);
		break;
	}
out:
	return notifier_from_errno(err);
}

static struct notifier_block btf_module_nb = {
	.notifier_call = btf_module_notify,
};

static int __init btf_module_init(void)
{
	register_module_notifier(&btf_module_nb);
	return 0;
}

fs_initcall(btf_module_init);
#endif /* CONFIG_DEBUG_INFO_BTF_MODULES */

struct module *btf_try_get_module(const struct btf *btf)
{
	struct module *res = NULL;
#ifdef CONFIG_DEBUG_INFO_BTF_MODULES
	struct btf_module *btf_mod, *tmp;

	mutex_lock(&btf_module_mutex);
	list_for_each_entry_safe(btf_mod, tmp, &btf_modules, list) {
		if (btf_mod->btf != btf)
			continue;

		/* We must only consider module whose __init routine has
		 * finished, hence we must check for BTF_MODULE_F_LIVE flag,
		 * which is set from the notifier callback for
		 * MODULE_STATE_LIVE.
		 */
		if ((btf_mod->flags & BTF_MODULE_F_LIVE) && try_module_get(btf_mod->module))
			res = btf_mod->module;

		break;
	}
	mutex_unlock(&btf_module_mutex);
#endif

	return res;
}

/* Returns struct btf corresponding to the struct module.
 * This function can return NULL or ERR_PTR.
 */
static struct btf *btf_get_module_btf(const struct module *module)
{
#ifdef CONFIG_DEBUG_INFO_BTF_MODULES
	struct btf_module *btf_mod, *tmp;
#endif
	struct btf *btf = NULL;

	if (!module) {
		btf = bpf_get_btf_vmlinux();
		if (!IS_ERR_OR_NULL(btf))
			btf_get(btf);
		return btf;
	}

#ifdef CONFIG_DEBUG_INFO_BTF_MODULES
	mutex_lock(&btf_module_mutex);
	list_for_each_entry_safe(btf_mod, tmp, &btf_modules, list) {
		if (btf_mod->module != module)
			continue;

		btf_get(btf_mod->btf);
		btf = btf_mod->btf;
		break;
	}
	mutex_unlock(&btf_module_mutex);
#endif

	return btf;
}

BPF_CALL_4(bpf_btf_find_by_name_kind, char *, name, int, name_sz, u32, kind, int, flags)
{
	struct btf *btf = NULL;
	int btf_obj_fd = 0;
	long ret;

	if (flags)
		return -EINVAL;

	if (name_sz <= 1 || name[name_sz - 1])
		return -EINVAL;

	ret = bpf_find_btf_id(name, kind, &btf);
	if (ret > 0 && btf_is_module(btf)) {
		btf_obj_fd = __btf_new_fd(btf);
		if (btf_obj_fd < 0) {
			btf_put(btf);
			return btf_obj_fd;
		}
		return ret | (((u64)btf_obj_fd) << 32);
	}
	if (ret > 0)
		btf_put(btf);
	return ret;
}

const struct bpf_func_proto bpf_btf_find_by_name_kind_proto = {
	.func		= bpf_btf_find_by_name_kind,
	.gpl_only	= false,
	.ret_type	= RET_INTEGER,
	.arg1_type	= ARG_PTR_TO_MEM | MEM_RDONLY,
	.arg2_type	= ARG_CONST_SIZE,
	.arg3_type	= ARG_ANYTHING,
	.arg4_type	= ARG_ANYTHING,
};

BTF_ID_LIST_GLOBAL(btf_tracing_ids, MAX_BTF_TRACING_TYPE)
#define BTF_TRACING_TYPE(name, type) BTF_ID(struct, type)
BTF_TRACING_TYPE_xxx
#undef BTF_TRACING_TYPE

/* Kernel Function (kfunc) BTF ID set registration API */

static int btf_populate_kfunc_set(struct btf *btf, enum btf_kfunc_hook hook,
				  struct btf_id_set8 *add_set)
{
	bool vmlinux_set = !btf_is_module(btf);
	struct btf_kfunc_set_tab *tab;
	struct btf_id_set8 *set;
	u32 set_cnt;
	int ret;

	if (hook >= BTF_KFUNC_HOOK_MAX) {
		ret = -EINVAL;
		goto end;
	}

	if (!add_set->cnt)
		return 0;

	tab = btf->kfunc_set_tab;
	if (!tab) {
		tab = kzalloc(sizeof(*tab), GFP_KERNEL | __GFP_NOWARN);
		if (!tab)
			return -ENOMEM;
		btf->kfunc_set_tab = tab;
	}

	set = tab->sets[hook];
	/* Warn when register_btf_kfunc_id_set is called twice for the same hook
	 * for module sets.
	 */
	if (WARN_ON_ONCE(set && !vmlinux_set)) {
		ret = -EINVAL;
		goto end;
	}

	/* We don't need to allocate, concatenate, and sort module sets, because
	 * only one is allowed per hook. Hence, we can directly assign the
	 * pointer and return.
	 */
	if (!vmlinux_set) {
		tab->sets[hook] = add_set;
		return 0;
	}

	/* In case of vmlinux sets, there may be more than one set being
	 * registered per hook. To create a unified set, we allocate a new set
	 * and concatenate all individual sets being registered. While each set
	 * is individually sorted, they may become unsorted when concatenated,
	 * hence re-sorting the final set again is required to make binary
	 * searching the set using btf_id_set8_contains function work.
	 */
	set_cnt = set ? set->cnt : 0;

	if (set_cnt > U32_MAX - add_set->cnt) {
		ret = -EOVERFLOW;
		goto end;
	}

	if (set_cnt + add_set->cnt > BTF_KFUNC_SET_MAX_CNT) {
		ret = -E2BIG;
		goto end;
	}

	/* Grow set */
	set = krealloc(tab->sets[hook],
		       offsetof(struct btf_id_set8, pairs[set_cnt + add_set->cnt]),
		       GFP_KERNEL | __GFP_NOWARN);
	if (!set) {
		ret = -ENOMEM;
		goto end;
	}

	/* For newly allocated set, initialize set->cnt to 0 */
	if (!tab->sets[hook])
		set->cnt = 0;
	tab->sets[hook] = set;

	/* Concatenate the two sets */
	memcpy(set->pairs + set->cnt, add_set->pairs, add_set->cnt * sizeof(set->pairs[0]));
	set->cnt += add_set->cnt;

	sort(set->pairs, set->cnt, sizeof(set->pairs[0]), btf_id_cmp_func, NULL);

	return 0;
end:
	btf_free_kfunc_set_tab(btf);
	return ret;
}

static u32 *__btf_kfunc_id_set_contains(const struct btf *btf,
					enum btf_kfunc_hook hook,
					u32 kfunc_btf_id)
{
	struct btf_id_set8 *set;
	u32 *id;

	if (hook >= BTF_KFUNC_HOOK_MAX)
		return NULL;
	if (!btf->kfunc_set_tab)
		return NULL;
	set = btf->kfunc_set_tab->sets[hook];
	if (!set)
		return NULL;
	id = btf_id_set8_contains(set, kfunc_btf_id);
	if (!id)
		return NULL;
	/* The flags for BTF ID are located next to it */
	return id + 1;
}

static int bpf_prog_type_to_kfunc_hook(enum bpf_prog_type prog_type)
{
	switch (prog_type) {
	case BPF_PROG_TYPE_XDP:
		return BTF_KFUNC_HOOK_XDP;
	case BPF_PROG_TYPE_SCHED_CLS:
		return BTF_KFUNC_HOOK_TC;
	case BPF_PROG_TYPE_STRUCT_OPS:
		return BTF_KFUNC_HOOK_STRUCT_OPS;
	case BPF_PROG_TYPE_TRACING:
	case BPF_PROG_TYPE_LSM:
		return BTF_KFUNC_HOOK_TRACING;
	case BPF_PROG_TYPE_SYSCALL:
		return BTF_KFUNC_HOOK_SYSCALL;
	default:
		return BTF_KFUNC_HOOK_MAX;
	}
}

/* Caution:
 * Reference to the module (obtained using btf_try_get_module) corresponding to
 * the struct btf *MUST* be held when calling this function from verifier
 * context. This is usually true as we stash references in prog's kfunc_btf_tab;
 * keeping the reference for the duration of the call provides the necessary
 * protection for looking up a well-formed btf->kfunc_set_tab.
 */
u32 *btf_kfunc_id_set_contains(const struct btf *btf,
			       enum bpf_prog_type prog_type,
			       u32 kfunc_btf_id)
{
	enum btf_kfunc_hook hook;

	hook = bpf_prog_type_to_kfunc_hook(prog_type);
	return __btf_kfunc_id_set_contains(btf, hook, kfunc_btf_id);
}

/* This function must be invoked only from initcalls/module init functions */
int register_btf_kfunc_id_set(enum bpf_prog_type prog_type,
			      const struct btf_kfunc_id_set *kset)
{
	enum btf_kfunc_hook hook;
	struct btf *btf;
	int ret;

	btf = btf_get_module_btf(kset->owner);
	if (!btf) {
		if (!kset->owner && IS_ENABLED(CONFIG_DEBUG_INFO_BTF)) {
			pr_err("missing vmlinux BTF, cannot register kfuncs\n");
			return -ENOENT;
		}
		if (kset->owner && IS_ENABLED(CONFIG_DEBUG_INFO_BTF_MODULES)) {
			pr_err("missing module BTF, cannot register kfuncs\n");
			return -ENOENT;
		}
		return 0;
	}
	if (IS_ERR(btf))
		return PTR_ERR(btf);

	hook = bpf_prog_type_to_kfunc_hook(prog_type);
	ret = btf_populate_kfunc_set(btf, hook, kset->set);
	btf_put(btf);
	return ret;
}
EXPORT_SYMBOL_GPL(register_btf_kfunc_id_set);

s32 btf_find_dtor_kfunc(struct btf *btf, u32 btf_id)
{
	struct btf_id_dtor_kfunc_tab *tab = btf->dtor_kfunc_tab;
	struct btf_id_dtor_kfunc *dtor;

	if (!tab)
		return -ENOENT;
	/* Even though the size of tab->dtors[0] is > sizeof(u32), we only need
	 * to compare the first u32 with btf_id, so we can reuse btf_id_cmp_func.
	 */
	BUILD_BUG_ON(offsetof(struct btf_id_dtor_kfunc, btf_id) != 0);
	dtor = bsearch(&btf_id, tab->dtors, tab->cnt, sizeof(tab->dtors[0]), btf_id_cmp_func);
	if (!dtor)
		return -ENOENT;
	return dtor->kfunc_btf_id;
}

static int btf_check_dtor_kfuncs(struct btf *btf, const struct btf_id_dtor_kfunc *dtors, u32 cnt)
{
	const struct btf_type *dtor_func, *dtor_func_proto, *t;
	const struct btf_param *args;
	s32 dtor_btf_id;
	u32 nr_args, i;

	for (i = 0; i < cnt; i++) {
		dtor_btf_id = dtors[i].kfunc_btf_id;

		dtor_func = btf_type_by_id(btf, dtor_btf_id);
		if (!dtor_func || !btf_type_is_func(dtor_func))
			return -EINVAL;

		dtor_func_proto = btf_type_by_id(btf, dtor_func->type);
		if (!dtor_func_proto || !btf_type_is_func_proto(dtor_func_proto))
			return -EINVAL;

		/* Make sure the prototype of the destructor kfunc is 'void func(type *)' */
		t = btf_type_by_id(btf, dtor_func_proto->type);
		if (!t || !btf_type_is_void(t))
			return -EINVAL;

		nr_args = btf_type_vlen(dtor_func_proto);
		if (nr_args != 1)
			return -EINVAL;
		args = btf_params(dtor_func_proto);
		t = btf_type_by_id(btf, args[0].type);
		/* Allow any pointer type, as width on targets Linux supports
		 * will be same for all pointer types (i.e. sizeof(void *))
		 */
		if (!t || !btf_type_is_ptr(t))
			return -EINVAL;
	}
	return 0;
}

/* This function must be invoked only from initcalls/module init functions */
int register_btf_id_dtor_kfuncs(const struct btf_id_dtor_kfunc *dtors, u32 add_cnt,
				struct module *owner)
{
	struct btf_id_dtor_kfunc_tab *tab;
	struct btf *btf;
	u32 tab_cnt;
	int ret;

	btf = btf_get_module_btf(owner);
	if (!btf) {
		if (!owner && IS_ENABLED(CONFIG_DEBUG_INFO_BTF)) {
			pr_err("missing vmlinux BTF, cannot register dtor kfuncs\n");
			return -ENOENT;
		}
		if (owner && IS_ENABLED(CONFIG_DEBUG_INFO_BTF_MODULES)) {
			pr_err("missing module BTF, cannot register dtor kfuncs\n");
			return -ENOENT;
		}
		return 0;
	}
	if (IS_ERR(btf))
		return PTR_ERR(btf);

	if (add_cnt >= BTF_DTOR_KFUNC_MAX_CNT) {
		pr_err("cannot register more than %d kfunc destructors\n", BTF_DTOR_KFUNC_MAX_CNT);
		ret = -E2BIG;
		goto end;
	}

	/* Ensure that the prototype of dtor kfuncs being registered is sane */
	ret = btf_check_dtor_kfuncs(btf, dtors, add_cnt);
	if (ret < 0)
		goto end;

	tab = btf->dtor_kfunc_tab;
	/* Only one call allowed for modules */
	if (WARN_ON_ONCE(tab && btf_is_module(btf))) {
		ret = -EINVAL;
		goto end;
	}

	tab_cnt = tab ? tab->cnt : 0;
	if (tab_cnt > U32_MAX - add_cnt) {
		ret = -EOVERFLOW;
		goto end;
	}
	if (tab_cnt + add_cnt >= BTF_DTOR_KFUNC_MAX_CNT) {
		pr_err("cannot register more than %d kfunc destructors\n", BTF_DTOR_KFUNC_MAX_CNT);
		ret = -E2BIG;
		goto end;
	}

	tab = krealloc(btf->dtor_kfunc_tab,
		       offsetof(struct btf_id_dtor_kfunc_tab, dtors[tab_cnt + add_cnt]),
		       GFP_KERNEL | __GFP_NOWARN);
	if (!tab) {
		ret = -ENOMEM;
		goto end;
	}

	if (!btf->dtor_kfunc_tab)
		tab->cnt = 0;
	btf->dtor_kfunc_tab = tab;

	memcpy(tab->dtors + tab->cnt, dtors, add_cnt * sizeof(tab->dtors[0]));
	tab->cnt += add_cnt;

	sort(tab->dtors, tab->cnt, sizeof(tab->dtors[0]), btf_id_cmp_func, NULL);

end:
	if (ret)
		btf_free_dtor_kfunc_tab(btf);
	btf_put(btf);
	return ret;
}
EXPORT_SYMBOL_GPL(register_btf_id_dtor_kfuncs);

#define MAX_TYPES_ARE_COMPAT_DEPTH 2

/* Check local and target types for compatibility. This check is used for
 * type-based CO-RE relocations and follow slightly different rules than
 * field-based relocations. This function assumes that root types were already
 * checked for name match. Beyond that initial root-level name check, names
 * are completely ignored. Compatibility rules are as follows:
 *   - any two STRUCTs/UNIONs/FWDs/ENUMs/INTs/ENUM64s are considered compatible, but
 *     kind should match for local and target types (i.e., STRUCT is not
 *     compatible with UNION);
 *   - for ENUMs/ENUM64s, the size is ignored;
 *   - for INT, size and signedness are ignored;
 *   - for ARRAY, dimensionality is ignored, element types are checked for
 *     compatibility recursively;
 *   - CONST/VOLATILE/RESTRICT modifiers are ignored;
 *   - TYPEDEFs/PTRs are compatible if types they pointing to are compatible;
 *   - FUNC_PROTOs are compatible if they have compatible signature: same
 *     number of input args and compatible return and argument types.
 * These rules are not set in stone and probably will be adjusted as we get
 * more experience with using BPF CO-RE relocations.
 */
int bpf_core_types_are_compat(const struct btf *local_btf, __u32 local_id,
			      const struct btf *targ_btf, __u32 targ_id)
{
	return __bpf_core_types_are_compat(local_btf, local_id, targ_btf, targ_id,
					   MAX_TYPES_ARE_COMPAT_DEPTH);
}

#define MAX_TYPES_MATCH_DEPTH 2

int bpf_core_types_match(const struct btf *local_btf, u32 local_id,
			 const struct btf *targ_btf, u32 targ_id)
{
	return __bpf_core_types_match(local_btf, local_id, targ_btf, targ_id, false,
				      MAX_TYPES_MATCH_DEPTH);
}

static bool bpf_core_is_flavor_sep(const char *s)
{
	/* check X___Y name pattern, where X and Y are not underscores */
	return s[0] != '_' &&				      /* X */
	       s[1] == '_' && s[2] == '_' && s[3] == '_' &&   /* ___ */
	       s[4] != '_';				      /* Y */
}

size_t bpf_core_essential_name_len(const char *name)
{
	size_t n = strlen(name);
	int i;

	for (i = n - 5; i >= 0; i--) {
		if (bpf_core_is_flavor_sep(name + i))
			return i + 1;
	}
	return n;
}

struct bpf_cand_cache {
	const char *name;
	u32 name_len;
	u16 kind;
	u16 cnt;
	struct {
		const struct btf *btf;
		u32 id;
	} cands[];
};

static void bpf_free_cands(struct bpf_cand_cache *cands)
{
	if (!cands->cnt)
		/* empty candidate array was allocated on stack */
		return;
	kfree(cands);
}

static void bpf_free_cands_from_cache(struct bpf_cand_cache *cands)
{
	kfree(cands->name);
	kfree(cands);
}

#define VMLINUX_CAND_CACHE_SIZE 31
static struct bpf_cand_cache *vmlinux_cand_cache[VMLINUX_CAND_CACHE_SIZE];

#define MODULE_CAND_CACHE_SIZE 31
static struct bpf_cand_cache *module_cand_cache[MODULE_CAND_CACHE_SIZE];

static DEFINE_MUTEX(cand_cache_mutex);

static void __print_cand_cache(struct bpf_verifier_log *log,
			       struct bpf_cand_cache **cache,
			       int cache_size)
{
	struct bpf_cand_cache *cc;
	int i, j;

	for (i = 0; i < cache_size; i++) {
		cc = cache[i];
		if (!cc)
			continue;
		bpf_log(log, "[%d]%s(", i, cc->name);
		for (j = 0; j < cc->cnt; j++) {
			bpf_log(log, "%d", cc->cands[j].id);
			if (j < cc->cnt - 1)
				bpf_log(log, " ");
		}
		bpf_log(log, "), ");
	}
}

static void print_cand_cache(struct bpf_verifier_log *log)
{
	mutex_lock(&cand_cache_mutex);
	bpf_log(log, "vmlinux_cand_cache:");
	__print_cand_cache(log, vmlinux_cand_cache, VMLINUX_CAND_CACHE_SIZE);
	bpf_log(log, "\nmodule_cand_cache:");
	__print_cand_cache(log, module_cand_cache, MODULE_CAND_CACHE_SIZE);
	bpf_log(log, "\n");
	mutex_unlock(&cand_cache_mutex);
}

static u32 hash_cands(struct bpf_cand_cache *cands)
{
	return jhash(cands->name, cands->name_len, 0);
}

static struct bpf_cand_cache *check_cand_cache(struct bpf_cand_cache *cands,
					       struct bpf_cand_cache **cache,
					       int cache_size)
{
	struct bpf_cand_cache *cc = cache[hash_cands(cands) % cache_size];

	if (cc && cc->name_len == cands->name_len &&
	    !strncmp(cc->name, cands->name, cands->name_len))
		return cc;
	return NULL;
}

static size_t sizeof_cands(int cnt)
{
	return offsetof(struct bpf_cand_cache, cands[cnt]);
}

static struct bpf_cand_cache *populate_cand_cache(struct bpf_cand_cache *cands,
						  struct bpf_cand_cache **cache,
						  int cache_size)
{
	struct bpf_cand_cache **cc = &cache[hash_cands(cands) % cache_size], *new_cands;

	if (*cc) {
		bpf_free_cands_from_cache(*cc);
		*cc = NULL;
	}
	new_cands = kmemdup(cands, sizeof_cands(cands->cnt), GFP_KERNEL);
	if (!new_cands) {
		bpf_free_cands(cands);
		return ERR_PTR(-ENOMEM);
	}
	/* strdup the name, since it will stay in cache.
	 * the cands->name points to strings in prog's BTF and the prog can be unloaded.
	 */
	new_cands->name = kmemdup_nul(cands->name, cands->name_len, GFP_KERNEL);
	bpf_free_cands(cands);
	if (!new_cands->name) {
		kfree(new_cands);
		return ERR_PTR(-ENOMEM);
	}
	*cc = new_cands;
	return new_cands;
}

#ifdef CONFIG_DEBUG_INFO_BTF_MODULES
static void __purge_cand_cache(struct btf *btf, struct bpf_cand_cache **cache,
			       int cache_size)
{
	struct bpf_cand_cache *cc;
	int i, j;

	for (i = 0; i < cache_size; i++) {
		cc = cache[i];
		if (!cc)
			continue;
		if (!btf) {
			/* when new module is loaded purge all of module_cand_cache,
			 * since new module might have candidates with the name
			 * that matches cached cands.
			 */
			bpf_free_cands_from_cache(cc);
			cache[i] = NULL;
			continue;
		}
		/* when module is unloaded purge cache entries
		 * that match module's btf
		 */
		for (j = 0; j < cc->cnt; j++)
			if (cc->cands[j].btf == btf) {
				bpf_free_cands_from_cache(cc);
				cache[i] = NULL;
				break;
			}
	}

}

static void purge_cand_cache(struct btf *btf)
{
	mutex_lock(&cand_cache_mutex);
	__purge_cand_cache(btf, module_cand_cache, MODULE_CAND_CACHE_SIZE);
	mutex_unlock(&cand_cache_mutex);
}
#endif

static struct bpf_cand_cache *
bpf_core_add_cands(struct bpf_cand_cache *cands, const struct btf *targ_btf,
		   int targ_start_id)
{
	struct bpf_cand_cache *new_cands;
	const struct btf_type *t;
	const char *targ_name;
	size_t targ_essent_len;
	int n, i;

	n = btf_nr_types(targ_btf);
	for (i = targ_start_id; i < n; i++) {
		t = btf_type_by_id(targ_btf, i);
		if (btf_kind(t) != cands->kind)
			continue;

		targ_name = btf_name_by_offset(targ_btf, t->name_off);
		if (!targ_name)
			continue;

		/* the resched point is before strncmp to make sure that search
		 * for non-existing name will have a chance to schedule().
		 */
		cond_resched();

		if (strncmp(cands->name, targ_name, cands->name_len) != 0)
			continue;

		targ_essent_len = bpf_core_essential_name_len(targ_name);
		if (targ_essent_len != cands->name_len)
			continue;

		/* most of the time there is only one candidate for a given kind+name pair */
		new_cands = kmalloc(sizeof_cands(cands->cnt + 1), GFP_KERNEL);
		if (!new_cands) {
			bpf_free_cands(cands);
			return ERR_PTR(-ENOMEM);
		}

		memcpy(new_cands, cands, sizeof_cands(cands->cnt));
		bpf_free_cands(cands);
		cands = new_cands;
		cands->cands[cands->cnt].btf = targ_btf;
		cands->cands[cands->cnt].id = i;
		cands->cnt++;
	}
	return cands;
}

static struct bpf_cand_cache *
bpf_core_find_cands(struct bpf_core_ctx *ctx, u32 local_type_id)
{
	struct bpf_cand_cache *cands, *cc, local_cand = {};
	const struct btf *local_btf = ctx->btf;
	const struct btf_type *local_type;
	const struct btf *main_btf;
	size_t local_essent_len;
	struct btf *mod_btf;
	const char *name;
	int id;

	main_btf = bpf_get_btf_vmlinux();
	if (IS_ERR(main_btf))
		return ERR_CAST(main_btf);
	if (!main_btf)
		return ERR_PTR(-EINVAL);

	local_type = btf_type_by_id(local_btf, local_type_id);
	if (!local_type)
		return ERR_PTR(-EINVAL);

	name = btf_name_by_offset(local_btf, local_type->name_off);
	if (str_is_empty(name))
		return ERR_PTR(-EINVAL);
	local_essent_len = bpf_core_essential_name_len(name);

	cands = &local_cand;
	cands->name = name;
	cands->kind = btf_kind(local_type);
	cands->name_len = local_essent_len;

	cc = check_cand_cache(cands, vmlinux_cand_cache, VMLINUX_CAND_CACHE_SIZE);
	/* cands is a pointer to stack here */
	if (cc) {
		if (cc->cnt)
			return cc;
		goto check_modules;
	}

	/* Attempt to find target candidates in vmlinux BTF first */
	cands = bpf_core_add_cands(cands, main_btf, 1);
	if (IS_ERR(cands))
		return ERR_CAST(cands);

	/* cands is a pointer to kmalloced memory here if cands->cnt > 0 */

	/* populate cache even when cands->cnt == 0 */
	cc = populate_cand_cache(cands, vmlinux_cand_cache, VMLINUX_CAND_CACHE_SIZE);
	if (IS_ERR(cc))
		return ERR_CAST(cc);

	/* if vmlinux BTF has any candidate, don't go for module BTFs */
	if (cc->cnt)
		return cc;

check_modules:
	/* cands is a pointer to stack here and cands->cnt == 0 */
	cc = check_cand_cache(cands, module_cand_cache, MODULE_CAND_CACHE_SIZE);
	if (cc)
		/* if cache has it return it even if cc->cnt == 0 */
		return cc;

	/* If candidate is not found in vmlinux's BTF then search in module's BTFs */
	spin_lock_bh(&btf_idr_lock);
	idr_for_each_entry(&btf_idr, mod_btf, id) {
		if (!btf_is_module(mod_btf))
			continue;
		/* linear search could be slow hence unlock/lock
		 * the IDR to avoiding holding it for too long
		 */
		btf_get(mod_btf);
		spin_unlock_bh(&btf_idr_lock);
		cands = bpf_core_add_cands(cands, mod_btf, btf_nr_types(main_btf));
		if (IS_ERR(cands)) {
			btf_put(mod_btf);
			return ERR_CAST(cands);
		}
		spin_lock_bh(&btf_idr_lock);
		btf_put(mod_btf);
	}
	spin_unlock_bh(&btf_idr_lock);
	/* cands is a pointer to kmalloced memory here if cands->cnt > 0
	 * or pointer to stack if cands->cnd == 0.
	 * Copy it into the cache even when cands->cnt == 0 and
	 * return the result.
	 */
	return populate_cand_cache(cands, module_cand_cache, MODULE_CAND_CACHE_SIZE);
}

int bpf_core_apply(struct bpf_core_ctx *ctx, const struct bpf_core_relo *relo,
		   int relo_idx, void *insn)
{
	bool need_cands = relo->kind != BPF_CORE_TYPE_ID_LOCAL;
	struct bpf_core_cand_list cands = {};
	struct bpf_core_relo_res targ_res;
	struct bpf_core_spec *specs;
	int err;

	/* ~4k of temp memory necessary to convert LLVM spec like "0:1:0:5"
	 * into arrays of btf_ids of struct fields and array indices.
	 */
	specs = kcalloc(3, sizeof(*specs), GFP_KERNEL);
	if (!specs)
		return -ENOMEM;

	if (need_cands) {
		struct bpf_cand_cache *cc;
		int i;

		mutex_lock(&cand_cache_mutex);
		cc = bpf_core_find_cands(ctx, relo->type_id);
		if (IS_ERR(cc)) {
			bpf_log(ctx->log, "target candidate search failed for %d\n",
				relo->type_id);
			err = PTR_ERR(cc);
			goto out;
		}
		if (cc->cnt) {
			cands.cands = kcalloc(cc->cnt, sizeof(*cands.cands), GFP_KERNEL);
			if (!cands.cands) {
				err = -ENOMEM;
				goto out;
			}
		}
		for (i = 0; i < cc->cnt; i++) {
			bpf_log(ctx->log,
				"CO-RE relocating %s %s: found target candidate [%d]\n",
				btf_kind_str[cc->kind], cc->name, cc->cands[i].id);
			cands.cands[i].btf = cc->cands[i].btf;
			cands.cands[i].id = cc->cands[i].id;
		}
		cands.len = cc->cnt;
		/* cand_cache_mutex needs to span the cache lookup and
		 * copy of btf pointer into bpf_core_cand_list,
		 * since module can be unloaded while bpf_core_calc_relo_insn
		 * is working with module's btf.
		 */
	}

	err = bpf_core_calc_relo_insn((void *)ctx->log, relo, relo_idx, ctx->btf, &cands, specs,
				      &targ_res);
	if (err)
		goto out;

	err = bpf_core_patch_insn((void *)ctx->log, insn, relo->insn_off / 8, relo, relo_idx,
				  &targ_res);

out:
	kfree(specs);
	if (need_cands) {
		kfree(cands.cands);
		mutex_unlock(&cand_cache_mutex);
		if (ctx->log->level & BPF_LOG_LEVEL2)
			print_cand_cache(ctx->log);
	}
	return err;
}<|MERGE_RESOLUTION|>--- conflicted
+++ resolved
@@ -6236,14 +6236,9 @@
 				    struct bpf_kfunc_arg_meta *kfunc_meta,
 				    bool processing_call)
 {
-<<<<<<< HEAD
-	enum bpf_prog_type prog_type = env->prog->type == BPF_PROG_TYPE_EXT ?
-		env->prog->aux->dst_prog->type : env->prog->type;
-=======
 	enum bpf_prog_type prog_type = resolve_prog_type(env->prog);
 	bool rel = false, kptr_get = false, trusted_args = false;
 	bool sleepable = false;
->>>>>>> d60c95ef
 	struct bpf_verifier_log *log = &env->log;
 	u32 i, nargs, ref_id, ref_obj_id = 0;
 	bool is_kfunc = btf_is_kernel(btf);
@@ -6447,12 +6442,6 @@
 			if (reg->type == PTR_TO_BTF_ID) {
 				reg_btf = reg->btf;
 				reg_ref_id = reg->btf_id;
-<<<<<<< HEAD
-			} else if (reg2btf_ids[base_type(reg->type)]) {
-				reg_btf = btf_vmlinux;
-				reg_ref_id = *reg2btf_ids[base_type(reg->type)];
-=======
->>>>>>> d60c95ef
 			} else {
 				reg_btf = btf_vmlinux;
 				reg_ref_id = *reg2btf_ids[base_type(reg->type)];
@@ -6472,23 +6461,7 @@
 					reg_ref_tname);
 				return -EINVAL;
 			}
-<<<<<<< HEAD
-		} else if (btf_get_prog_ctx_type(log, btf, t, prog_type, i)) {
-			/* If function expects ctx type in BTF check that caller
-			 * is passing PTR_TO_CTX.
-			 */
-			if (reg->type != PTR_TO_CTX) {
-				bpf_log(log,
-					"arg#%d expected pointer to ctx, but got %s\n",
-					i, btf_type_str(t));
-				return -EINVAL;
-			}
-			if (check_ctx_reg(env, reg, regno))
-				return -EINVAL;
-		} else if (ptr_to_mem_ok) {
-=======
 		} else if (ptr_to_mem_ok && processing_call) {
->>>>>>> d60c95ef
 			const struct btf_type *resolve_ret;
 			u32 type_size;
 
@@ -7082,14 +7055,11 @@
 	return bsearch(&id, set->ids, set->cnt, sizeof(u32), btf_id_cmp_func) != NULL;
 }
 
-<<<<<<< HEAD
-=======
 static void *btf_id_set8_contains(const struct btf_id_set8 *set, u32 id)
 {
 	return bsearch(&id, set->pairs, set->cnt, sizeof(set->pairs[0]), btf_id_cmp_func);
 }
 
->>>>>>> d60c95ef
 enum {
 	BTF_MODULE_F_LIVE = (1 << 0),
 };
