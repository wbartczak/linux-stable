// SPDX-License-Identifier: GPL-2.0-only
/*
 * Functions to manage eBPF programs attached to cgroups
 *
 * Copyright (c) 2016 Daniel Mack
 */

#include <linux/kernel.h>
#include <linux/atomic.h>
#include <linux/cgroup.h>
#include <linux/filter.h>
#include <linux/slab.h>
#include <linux/sysctl.h>
#include <linux/string.h>
#include <linux/bpf.h>
#include <linux/bpf-cgroup.h>
#include <linux/bpf_lsm.h>
#include <linux/bpf_verifier.h>
#include <net/sock.h>
#include <net/bpf_sk_storage.h>

#include "../cgroup/cgroup-internal.h"

DEFINE_STATIC_KEY_ARRAY_FALSE(cgroup_bpf_enabled_key, MAX_CGROUP_BPF_ATTACH_TYPE);
EXPORT_SYMBOL(cgroup_bpf_enabled_key);

/* __always_inline is necessary to prevent indirect call through run_prog
 * function pointer.
 */
static __always_inline int
bpf_prog_run_array_cg(const struct cgroup_bpf *cgrp,
		      enum cgroup_bpf_attach_type atype,
		      const void *ctx, bpf_prog_run_fn run_prog,
		      int retval, u32 *ret_flags)
{
	const struct bpf_prog_array_item *item;
	const struct bpf_prog *prog;
	const struct bpf_prog_array *array;
	struct bpf_run_ctx *old_run_ctx;
	struct bpf_cg_run_ctx run_ctx;
	u32 func_ret;

	run_ctx.retval = retval;
	migrate_disable();
	rcu_read_lock();
	array = rcu_dereference(cgrp->effective[atype]);
	item = &array->items[0];
	old_run_ctx = bpf_set_run_ctx(&run_ctx.run_ctx);
	while ((prog = READ_ONCE(item->prog))) {
		run_ctx.prog_item = item;
		func_ret = run_prog(prog, ctx);
		if (ret_flags) {
			*(ret_flags) |= (func_ret >> 1);
			func_ret &= 1;
		}
		if (!func_ret && !IS_ERR_VALUE((long)run_ctx.retval))
			run_ctx.retval = -EPERM;
		item++;
	}
	bpf_reset_run_ctx(old_run_ctx);
	rcu_read_unlock();
	migrate_enable();
	return run_ctx.retval;
}

unsigned int __cgroup_bpf_run_lsm_sock(const void *ctx,
				       const struct bpf_insn *insn)
{
	const struct bpf_prog *shim_prog;
	struct sock *sk;
	struct cgroup *cgrp;
	int ret = 0;
	u64 *args;

	args = (u64 *)ctx;
	sk = (void *)(unsigned long)args[0];
	/*shim_prog = container_of(insn, struct bpf_prog, insnsi);*/
	shim_prog = (const struct bpf_prog *)((void *)insn - offsetof(struct bpf_prog, insnsi));

	cgrp = sock_cgroup_ptr(&sk->sk_cgrp_data);
	if (likely(cgrp))
		ret = bpf_prog_run_array_cg(&cgrp->bpf,
					    shim_prog->aux->cgroup_atype,
					    ctx, bpf_prog_run, 0, NULL);
	return ret;
}

unsigned int __cgroup_bpf_run_lsm_socket(const void *ctx,
					 const struct bpf_insn *insn)
{
	const struct bpf_prog *shim_prog;
	struct socket *sock;
	struct cgroup *cgrp;
	int ret = 0;
	u64 *args;

	args = (u64 *)ctx;
	sock = (void *)(unsigned long)args[0];
	/*shim_prog = container_of(insn, struct bpf_prog, insnsi);*/
	shim_prog = (const struct bpf_prog *)((void *)insn - offsetof(struct bpf_prog, insnsi));

	cgrp = sock_cgroup_ptr(&sock->sk->sk_cgrp_data);
	if (likely(cgrp))
		ret = bpf_prog_run_array_cg(&cgrp->bpf,
					    shim_prog->aux->cgroup_atype,
					    ctx, bpf_prog_run, 0, NULL);
	return ret;
}

unsigned int __cgroup_bpf_run_lsm_current(const void *ctx,
					  const struct bpf_insn *insn)
{
	const struct bpf_prog *shim_prog;
	struct cgroup *cgrp;
	int ret = 0;

	/*shim_prog = container_of(insn, struct bpf_prog, insnsi);*/
	shim_prog = (const struct bpf_prog *)((void *)insn - offsetof(struct bpf_prog, insnsi));

	/* We rely on trampoline's __bpf_prog_enter_lsm_cgroup to grab RCU read lock. */
	cgrp = task_dfl_cgroup(current);
	if (likely(cgrp))
		ret = bpf_prog_run_array_cg(&cgrp->bpf,
					    shim_prog->aux->cgroup_atype,
					    ctx, bpf_prog_run, 0, NULL);
	return ret;
}

#ifdef CONFIG_BPF_LSM
struct cgroup_lsm_atype {
	u32 attach_btf_id;
	int refcnt;
};

static struct cgroup_lsm_atype cgroup_lsm_atype[CGROUP_LSM_NUM];

static enum cgroup_bpf_attach_type
bpf_cgroup_atype_find(enum bpf_attach_type attach_type, u32 attach_btf_id)
{
	int i;

	lockdep_assert_held(&cgroup_mutex);

	if (attach_type != BPF_LSM_CGROUP)
		return to_cgroup_bpf_attach_type(attach_type);

	for (i = 0; i < ARRAY_SIZE(cgroup_lsm_atype); i++)
		if (cgroup_lsm_atype[i].attach_btf_id == attach_btf_id)
			return CGROUP_LSM_START + i;

	for (i = 0; i < ARRAY_SIZE(cgroup_lsm_atype); i++)
		if (cgroup_lsm_atype[i].attach_btf_id == 0)
			return CGROUP_LSM_START + i;

	return -E2BIG;

}

void bpf_cgroup_atype_get(u32 attach_btf_id, int cgroup_atype)
{
	int i = cgroup_atype - CGROUP_LSM_START;

	lockdep_assert_held(&cgroup_mutex);

	WARN_ON_ONCE(cgroup_lsm_atype[i].attach_btf_id &&
		     cgroup_lsm_atype[i].attach_btf_id != attach_btf_id);

	cgroup_lsm_atype[i].attach_btf_id = attach_btf_id;
	cgroup_lsm_atype[i].refcnt++;
}

void bpf_cgroup_atype_put(int cgroup_atype)
{
	int i = cgroup_atype - CGROUP_LSM_START;

	mutex_lock(&cgroup_mutex);
	if (--cgroup_lsm_atype[i].refcnt <= 0)
		cgroup_lsm_atype[i].attach_btf_id = 0;
	WARN_ON_ONCE(cgroup_lsm_atype[i].refcnt < 0);
	mutex_unlock(&cgroup_mutex);
}
#else
static enum cgroup_bpf_attach_type
bpf_cgroup_atype_find(enum bpf_attach_type attach_type, u32 attach_btf_id)
{
	if (attach_type != BPF_LSM_CGROUP)
		return to_cgroup_bpf_attach_type(attach_type);
	return -EOPNOTSUPP;
}
#endif /* CONFIG_BPF_LSM */

void cgroup_bpf_offline(struct cgroup *cgrp)
{
	cgroup_get(cgrp);
	percpu_ref_kill(&cgrp->bpf.refcnt);
}

static void bpf_cgroup_storages_free(struct bpf_cgroup_storage *storages[])
{
	enum bpf_cgroup_storage_type stype;

	for_each_cgroup_storage_type(stype)
		bpf_cgroup_storage_free(storages[stype]);
}

static int bpf_cgroup_storages_alloc(struct bpf_cgroup_storage *storages[],
				     struct bpf_cgroup_storage *new_storages[],
				     enum bpf_attach_type type,
				     struct bpf_prog *prog,
				     struct cgroup *cgrp)
{
	enum bpf_cgroup_storage_type stype;
	struct bpf_cgroup_storage_key key;
	struct bpf_map *map;

	key.cgroup_inode_id = cgroup_id(cgrp);
	key.attach_type = type;

	for_each_cgroup_storage_type(stype) {
		map = prog->aux->cgroup_storage[stype];
		if (!map)
			continue;

		storages[stype] = cgroup_storage_lookup((void *)map, &key, false);
		if (storages[stype])
			continue;

		storages[stype] = bpf_cgroup_storage_alloc(prog, stype);
		if (IS_ERR(storages[stype])) {
			bpf_cgroup_storages_free(new_storages);
			return -ENOMEM;
		}

		new_storages[stype] = storages[stype];
	}

	return 0;
}

static void bpf_cgroup_storages_assign(struct bpf_cgroup_storage *dst[],
				       struct bpf_cgroup_storage *src[])
{
	enum bpf_cgroup_storage_type stype;

	for_each_cgroup_storage_type(stype)
		dst[stype] = src[stype];
}

static void bpf_cgroup_storages_link(struct bpf_cgroup_storage *storages[],
				     struct cgroup *cgrp,
				     enum bpf_attach_type attach_type)
{
	enum bpf_cgroup_storage_type stype;

	for_each_cgroup_storage_type(stype)
		bpf_cgroup_storage_link(storages[stype], cgrp, attach_type);
}

/* Called when bpf_cgroup_link is auto-detached from dying cgroup.
 * It drops cgroup and bpf_prog refcounts, and marks bpf_link as defunct. It
 * doesn't free link memory, which will eventually be done by bpf_link's
 * release() callback, when its last FD is closed.
 */
static void bpf_cgroup_link_auto_detach(struct bpf_cgroup_link *link)
{
	cgroup_put(link->cgroup);
	link->cgroup = NULL;
}

/**
 * cgroup_bpf_release() - put references of all bpf programs and
 *                        release all cgroup bpf data
 * @work: work structure embedded into the cgroup to modify
 */
static void cgroup_bpf_release(struct work_struct *work)
{
	struct cgroup *p, *cgrp = container_of(work, struct cgroup,
					       bpf.release_work);
	struct bpf_prog_array *old_array;
	struct list_head *storages = &cgrp->bpf.storages;
	struct bpf_cgroup_storage *storage, *stmp;

	unsigned int atype;

	mutex_lock(&cgroup_mutex);

	for (atype = 0; atype < ARRAY_SIZE(cgrp->bpf.progs); atype++) {
		struct hlist_head *progs = &cgrp->bpf.progs[atype];
		struct bpf_prog_list *pl;
		struct hlist_node *pltmp;

		hlist_for_each_entry_safe(pl, pltmp, progs, node) {
			hlist_del(&pl->node);
			if (pl->prog) {
				if (pl->prog->expected_attach_type == BPF_LSM_CGROUP)
					bpf_trampoline_unlink_cgroup_shim(pl->prog);
				bpf_prog_put(pl->prog);
			}
			if (pl->link) {
				if (pl->link->link.prog->expected_attach_type == BPF_LSM_CGROUP)
					bpf_trampoline_unlink_cgroup_shim(pl->link->link.prog);
				bpf_cgroup_link_auto_detach(pl->link);
			}
			kfree(pl);
			static_branch_dec(&cgroup_bpf_enabled_key[atype]);
		}
		old_array = rcu_dereference_protected(
				cgrp->bpf.effective[atype],
				lockdep_is_held(&cgroup_mutex));
		bpf_prog_array_free(old_array);
	}

	list_for_each_entry_safe(storage, stmp, storages, list_cg) {
		bpf_cgroup_storage_unlink(storage);
		bpf_cgroup_storage_free(storage);
	}

	mutex_unlock(&cgroup_mutex);

	for (p = cgroup_parent(cgrp); p; p = cgroup_parent(p))
		cgroup_bpf_put(p);

	percpu_ref_exit(&cgrp->bpf.refcnt);
	cgroup_put(cgrp);
}

/**
 * cgroup_bpf_release_fn() - callback used to schedule releasing
 *                           of bpf cgroup data
 * @ref: percpu ref counter structure
 */
static void cgroup_bpf_release_fn(struct percpu_ref *ref)
{
	struct cgroup *cgrp = container_of(ref, struct cgroup, bpf.refcnt);

	INIT_WORK(&cgrp->bpf.release_work, cgroup_bpf_release);
	queue_work(system_wq, &cgrp->bpf.release_work);
}

/* Get underlying bpf_prog of bpf_prog_list entry, regardless if it's through
 * link or direct prog.
 */
static struct bpf_prog *prog_list_prog(struct bpf_prog_list *pl)
{
	if (pl->prog)
		return pl->prog;
	if (pl->link)
		return pl->link->link.prog;
	return NULL;
}

/* count number of elements in the list.
 * it's slow but the list cannot be long
 */
static u32 prog_list_length(struct hlist_head *head)
{
	struct bpf_prog_list *pl;
	u32 cnt = 0;

	hlist_for_each_entry(pl, head, node) {
		if (!prog_list_prog(pl))
			continue;
		cnt++;
	}
	return cnt;
}

/* if parent has non-overridable prog attached,
 * disallow attaching new programs to the descendent cgroup.
 * if parent has overridable or multi-prog, allow attaching
 */
static bool hierarchy_allows_attach(struct cgroup *cgrp,
				    enum cgroup_bpf_attach_type atype)
{
	struct cgroup *p;

	p = cgroup_parent(cgrp);
	if (!p)
		return true;
	do {
		u32 flags = p->bpf.flags[atype];
		u32 cnt;

		if (flags & BPF_F_ALLOW_MULTI)
			return true;
		cnt = prog_list_length(&p->bpf.progs[atype]);
		WARN_ON_ONCE(cnt > 1);
		if (cnt == 1)
			return !!(flags & BPF_F_ALLOW_OVERRIDE);
		p = cgroup_parent(p);
	} while (p);
	return true;
}

/* compute a chain of effective programs for a given cgroup:
 * start from the list of programs in this cgroup and add
 * all parent programs.
 * Note that parent's F_ALLOW_OVERRIDE-type program is yielding
 * to programs in this cgroup
 */
static int compute_effective_progs(struct cgroup *cgrp,
				   enum cgroup_bpf_attach_type atype,
				   struct bpf_prog_array **array)
{
	struct bpf_prog_array_item *item;
	struct bpf_prog_array *progs;
	struct bpf_prog_list *pl;
	struct cgroup *p = cgrp;
	int cnt = 0;

	/* count number of effective programs by walking parents */
	do {
		if (cnt == 0 || (p->bpf.flags[atype] & BPF_F_ALLOW_MULTI))
			cnt += prog_list_length(&p->bpf.progs[atype]);
		p = cgroup_parent(p);
	} while (p);

	progs = bpf_prog_array_alloc(cnt, GFP_KERNEL);
	if (!progs)
		return -ENOMEM;

	/* populate the array with effective progs */
	cnt = 0;
	p = cgrp;
	do {
		if (cnt > 0 && !(p->bpf.flags[atype] & BPF_F_ALLOW_MULTI))
			continue;

		hlist_for_each_entry(pl, &p->bpf.progs[atype], node) {
			if (!prog_list_prog(pl))
				continue;

			item = &progs->items[cnt];
			item->prog = prog_list_prog(pl);
			bpf_cgroup_storages_assign(item->cgroup_storage,
						   pl->storage);
			cnt++;
		}
	} while ((p = cgroup_parent(p)));

	*array = progs;
	return 0;
}

static void activate_effective_progs(struct cgroup *cgrp,
				     enum cgroup_bpf_attach_type atype,
				     struct bpf_prog_array *old_array)
{
	old_array = rcu_replace_pointer(cgrp->bpf.effective[atype], old_array,
					lockdep_is_held(&cgroup_mutex));
	/* free prog array after grace period, since __cgroup_bpf_run_*()
	 * might be still walking the array
	 */
	bpf_prog_array_free(old_array);
}

/**
 * cgroup_bpf_inherit() - inherit effective programs from parent
 * @cgrp: the cgroup to modify
 */
int cgroup_bpf_inherit(struct cgroup *cgrp)
{
/* has to use marco instead of const int, since compiler thinks
 * that array below is variable length
 */
#define	NR ARRAY_SIZE(cgrp->bpf.effective)
	struct bpf_prog_array *arrays[NR] = {};
	struct cgroup *p;
	int ret, i;

	ret = percpu_ref_init(&cgrp->bpf.refcnt, cgroup_bpf_release_fn, 0,
			      GFP_KERNEL);
	if (ret)
		return ret;

	for (p = cgroup_parent(cgrp); p; p = cgroup_parent(p))
		cgroup_bpf_get(p);

	for (i = 0; i < NR; i++)
		INIT_HLIST_HEAD(&cgrp->bpf.progs[i]);

	INIT_LIST_HEAD(&cgrp->bpf.storages);

	for (i = 0; i < NR; i++)
		if (compute_effective_progs(cgrp, i, &arrays[i]))
			goto cleanup;

	for (i = 0; i < NR; i++)
		activate_effective_progs(cgrp, i, arrays[i]);

	return 0;
cleanup:
	for (i = 0; i < NR; i++)
		bpf_prog_array_free(arrays[i]);

	for (p = cgroup_parent(cgrp); p; p = cgroup_parent(p))
		cgroup_bpf_put(p);

	percpu_ref_exit(&cgrp->bpf.refcnt);

	return -ENOMEM;
}

static int update_effective_progs(struct cgroup *cgrp,
				  enum cgroup_bpf_attach_type atype)
{
	struct cgroup_subsys_state *css;
	int err;

	/* allocate and recompute effective prog arrays */
	css_for_each_descendant_pre(css, &cgrp->self) {
		struct cgroup *desc = container_of(css, struct cgroup, self);

		if (percpu_ref_is_zero(&desc->bpf.refcnt))
			continue;

		err = compute_effective_progs(desc, atype, &desc->bpf.inactive);
		if (err)
			goto cleanup;
	}

	/* all allocations were successful. Activate all prog arrays */
	css_for_each_descendant_pre(css, &cgrp->self) {
		struct cgroup *desc = container_of(css, struct cgroup, self);

		if (percpu_ref_is_zero(&desc->bpf.refcnt)) {
			if (unlikely(desc->bpf.inactive)) {
				bpf_prog_array_free(desc->bpf.inactive);
				desc->bpf.inactive = NULL;
			}
			continue;
		}

		activate_effective_progs(desc, atype, desc->bpf.inactive);
		desc->bpf.inactive = NULL;
	}

	return 0;

cleanup:
	/* oom while computing effective. Free all computed effective arrays
	 * since they were not activated
	 */
	css_for_each_descendant_pre(css, &cgrp->self) {
		struct cgroup *desc = container_of(css, struct cgroup, self);

		bpf_prog_array_free(desc->bpf.inactive);
		desc->bpf.inactive = NULL;
	}

	return err;
}

#define BPF_CGROUP_MAX_PROGS 64

static struct bpf_prog_list *find_attach_entry(struct hlist_head *progs,
					       struct bpf_prog *prog,
					       struct bpf_cgroup_link *link,
					       struct bpf_prog *replace_prog,
					       bool allow_multi)
{
	struct bpf_prog_list *pl;

	/* single-attach case */
	if (!allow_multi) {
		if (hlist_empty(progs))
			return NULL;
		return hlist_entry(progs->first, typeof(*pl), node);
	}

	hlist_for_each_entry(pl, progs, node) {
		if (prog && pl->prog == prog && prog != replace_prog)
			/* disallow attaching the same prog twice */
			return ERR_PTR(-EINVAL);
		if (link && pl->link == link)
			/* disallow attaching the same link twice */
			return ERR_PTR(-EINVAL);
	}

	/* direct prog multi-attach w/ replacement case */
	if (replace_prog) {
		hlist_for_each_entry(pl, progs, node) {
			if (pl->prog == replace_prog)
				/* a match found */
				return pl;
		}
		/* prog to replace not found for cgroup */
		return ERR_PTR(-ENOENT);
	}

	return NULL;
}

/**
 * __cgroup_bpf_attach() - Attach the program or the link to a cgroup, and
 *                         propagate the change to descendants
 * @cgrp: The cgroup which descendants to traverse
 * @prog: A program to attach
 * @link: A link to attach
 * @replace_prog: Previously attached program to replace if BPF_F_REPLACE is set
 * @type: Type of attach operation
 * @flags: Option flags
 *
 * Exactly one of @prog or @link can be non-null.
 * Must be called with cgroup_mutex held.
 */
static int __cgroup_bpf_attach(struct cgroup *cgrp,
			       struct bpf_prog *prog, struct bpf_prog *replace_prog,
			       struct bpf_cgroup_link *link,
			       enum bpf_attach_type type, u32 flags)
{
	u32 saved_flags = (flags & (BPF_F_ALLOW_OVERRIDE | BPF_F_ALLOW_MULTI));
	struct bpf_prog *old_prog = NULL;
	struct bpf_cgroup_storage *storage[MAX_BPF_CGROUP_STORAGE_TYPE] = {};
	struct bpf_cgroup_storage *new_storage[MAX_BPF_CGROUP_STORAGE_TYPE] = {};
	struct bpf_prog *new_prog = prog ? : link->link.prog;
	enum cgroup_bpf_attach_type atype;
	struct bpf_prog_list *pl;
	struct hlist_head *progs;
	int err;

	if (((flags & BPF_F_ALLOW_OVERRIDE) && (flags & BPF_F_ALLOW_MULTI)) ||
	    ((flags & BPF_F_REPLACE) && !(flags & BPF_F_ALLOW_MULTI)))
		/* invalid combination */
		return -EINVAL;
	if (link && (prog || replace_prog))
		/* only either link or prog/replace_prog can be specified */
		return -EINVAL;
	if (!!replace_prog != !!(flags & BPF_F_REPLACE))
		/* replace_prog implies BPF_F_REPLACE, and vice versa */
		return -EINVAL;

	atype = bpf_cgroup_atype_find(type, new_prog->aux->attach_btf_id);
	if (atype < 0)
		return -EINVAL;

	progs = &cgrp->bpf.progs[atype];

	if (!hierarchy_allows_attach(cgrp, atype))
		return -EPERM;

	if (!hlist_empty(progs) && cgrp->bpf.flags[atype] != saved_flags)
		/* Disallow attaching non-overridable on top
		 * of existing overridable in this cgroup.
		 * Disallow attaching multi-prog if overridable or none
		 */
		return -EPERM;

	if (prog_list_length(progs) >= BPF_CGROUP_MAX_PROGS)
		return -E2BIG;

	pl = find_attach_entry(progs, prog, link, replace_prog,
			       flags & BPF_F_ALLOW_MULTI);
	if (IS_ERR(pl))
		return PTR_ERR(pl);

	if (bpf_cgroup_storages_alloc(storage, new_storage, type,
				      prog ? : link->link.prog, cgrp))
		return -ENOMEM;

	if (pl) {
		old_prog = pl->prog;
	} else {
		struct hlist_node *last = NULL;

		pl = kmalloc(sizeof(*pl), GFP_KERNEL);
		if (!pl) {
			bpf_cgroup_storages_free(new_storage);
			return -ENOMEM;
		}
		if (hlist_empty(progs))
			hlist_add_head(&pl->node, progs);
		else
			hlist_for_each(last, progs) {
				if (last->next)
					continue;
				hlist_add_behind(&pl->node, last);
				break;
			}
	}

	pl->prog = prog;
	pl->link = link;
	bpf_cgroup_storages_assign(pl->storage, storage);
	cgrp->bpf.flags[atype] = saved_flags;

	if (type == BPF_LSM_CGROUP) {
		err = bpf_trampoline_link_cgroup_shim(new_prog, atype);
		if (err)
			goto cleanup;
	}

	err = update_effective_progs(cgrp, atype);
	if (err)
		goto cleanup_trampoline;

	if (old_prog) {
		if (type == BPF_LSM_CGROUP)
			bpf_trampoline_unlink_cgroup_shim(old_prog);
		bpf_prog_put(old_prog);
	} else {
		static_branch_inc(&cgroup_bpf_enabled_key[atype]);
	}
	bpf_cgroup_storages_link(new_storage, cgrp, type);
	return 0;

cleanup_trampoline:
	if (type == BPF_LSM_CGROUP)
		bpf_trampoline_unlink_cgroup_shim(new_prog);

cleanup:
	if (old_prog) {
		pl->prog = old_prog;
		pl->link = NULL;
	}
	bpf_cgroup_storages_free(new_storage);
	if (!old_prog) {
		hlist_del(&pl->node);
		kfree(pl);
	}
	return err;
}

static int cgroup_bpf_attach(struct cgroup *cgrp,
			     struct bpf_prog *prog, struct bpf_prog *replace_prog,
			     struct bpf_cgroup_link *link,
			     enum bpf_attach_type type,
			     u32 flags)
{
	int ret;

	mutex_lock(&cgroup_mutex);
	ret = __cgroup_bpf_attach(cgrp, prog, replace_prog, link, type, flags);
	mutex_unlock(&cgroup_mutex);
	return ret;
}

/* Swap updated BPF program for given link in effective program arrays across
 * all descendant cgroups. This function is guaranteed to succeed.
 */
static void replace_effective_prog(struct cgroup *cgrp,
				   enum cgroup_bpf_attach_type atype,
				   struct bpf_cgroup_link *link)
{
	struct bpf_prog_array_item *item;
	struct cgroup_subsys_state *css;
	struct bpf_prog_array *progs;
	struct bpf_prog_list *pl;
	struct hlist_head *head;
	struct cgroup *cg;
	int pos;

	css_for_each_descendant_pre(css, &cgrp->self) {
		struct cgroup *desc = container_of(css, struct cgroup, self);

		if (percpu_ref_is_zero(&desc->bpf.refcnt))
			continue;

		/* find position of link in effective progs array */
		for (pos = 0, cg = desc; cg; cg = cgroup_parent(cg)) {
			if (pos && !(cg->bpf.flags[atype] & BPF_F_ALLOW_MULTI))
				continue;

			head = &cg->bpf.progs[atype];
			hlist_for_each_entry(pl, head, node) {
				if (!prog_list_prog(pl))
					continue;
				if (pl->link == link)
					goto found;
				pos++;
			}
		}
found:
		BUG_ON(!cg);
		progs = rcu_dereference_protected(
				desc->bpf.effective[atype],
				lockdep_is_held(&cgroup_mutex));
		item = &progs->items[pos];
		WRITE_ONCE(item->prog, link->link.prog);
	}
}

/**
 * __cgroup_bpf_replace() - Replace link's program and propagate the change
 *                          to descendants
 * @cgrp: The cgroup which descendants to traverse
 * @link: A link for which to replace BPF program
 * @type: Type of attach operation
 *
 * Must be called with cgroup_mutex held.
 */
static int __cgroup_bpf_replace(struct cgroup *cgrp,
				struct bpf_cgroup_link *link,
				struct bpf_prog *new_prog)
{
	enum cgroup_bpf_attach_type atype;
	struct bpf_prog *old_prog;
	struct bpf_prog_list *pl;
	struct hlist_head *progs;
	bool found = false;

	atype = bpf_cgroup_atype_find(link->type, new_prog->aux->attach_btf_id);
	if (atype < 0)
		return -EINVAL;

	progs = &cgrp->bpf.progs[atype];

	if (link->link.prog->type != new_prog->type)
		return -EINVAL;

	hlist_for_each_entry(pl, progs, node) {
		if (pl->link == link) {
			found = true;
			break;
		}
	}
	if (!found)
		return -ENOENT;

	old_prog = xchg(&link->link.prog, new_prog);
	replace_effective_prog(cgrp, atype, link);
	bpf_prog_put(old_prog);
	return 0;
}

static int cgroup_bpf_replace(struct bpf_link *link, struct bpf_prog *new_prog,
			      struct bpf_prog *old_prog)
{
	struct bpf_cgroup_link *cg_link;
	int ret;

	cg_link = container_of(link, struct bpf_cgroup_link, link);

	mutex_lock(&cgroup_mutex);
	/* link might have been auto-released by dying cgroup, so fail */
	if (!cg_link->cgroup) {
		ret = -ENOLINK;
		goto out_unlock;
	}
	if (old_prog && link->prog != old_prog) {
		ret = -EPERM;
		goto out_unlock;
	}
	ret = __cgroup_bpf_replace(cg_link->cgroup, cg_link, new_prog);
out_unlock:
	mutex_unlock(&cgroup_mutex);
	return ret;
}

static struct bpf_prog_list *find_detach_entry(struct hlist_head *progs,
					       struct bpf_prog *prog,
					       struct bpf_cgroup_link *link,
					       bool allow_multi)
{
	struct bpf_prog_list *pl;

	if (!allow_multi) {
		if (hlist_empty(progs))
			/* report error when trying to detach and nothing is attached */
			return ERR_PTR(-ENOENT);

		/* to maintain backward compatibility NONE and OVERRIDE cgroups
		 * allow detaching with invalid FD (prog==NULL) in legacy mode
		 */
		return hlist_entry(progs->first, typeof(*pl), node);
	}

	if (!prog && !link)
		/* to detach MULTI prog the user has to specify valid FD
		 * of the program or link to be detached
		 */
		return ERR_PTR(-EINVAL);

	/* find the prog or link and detach it */
	hlist_for_each_entry(pl, progs, node) {
		if (pl->prog == prog && pl->link == link)
			return pl;
	}
	return ERR_PTR(-ENOENT);
}

/**
 * purge_effective_progs() - After compute_effective_progs fails to alloc new
 *                           cgrp->bpf.inactive table we can recover by
 *                           recomputing the array in place.
 *
 * @cgrp: The cgroup which descendants to travers
 * @prog: A program to detach or NULL
 * @link: A link to detach or NULL
 * @atype: Type of detach operation
 */
static void purge_effective_progs(struct cgroup *cgrp, struct bpf_prog *prog,
				  struct bpf_cgroup_link *link,
				  enum cgroup_bpf_attach_type atype)
{
	struct cgroup_subsys_state *css;
	struct bpf_prog_array *progs;
	struct bpf_prog_list *pl;
<<<<<<< HEAD
	struct list_head *head;
=======
	struct hlist_head *head;
>>>>>>> e6f4ff3f
	struct cgroup *cg;
	int pos;

	/* recompute effective prog array in place */
	css_for_each_descendant_pre(css, &cgrp->self) {
		struct cgroup *desc = container_of(css, struct cgroup, self);

		if (percpu_ref_is_zero(&desc->bpf.refcnt))
			continue;

		/* find position of link or prog in effective progs array */
		for (pos = 0, cg = desc; cg; cg = cgroup_parent(cg)) {
			if (pos && !(cg->bpf.flags[atype] & BPF_F_ALLOW_MULTI))
				continue;

			head = &cg->bpf.progs[atype];
<<<<<<< HEAD
			list_for_each_entry(pl, head, node) {
=======
			hlist_for_each_entry(pl, head, node) {
>>>>>>> e6f4ff3f
				if (!prog_list_prog(pl))
					continue;
				if (pl->prog == prog && pl->link == link)
					goto found;
				pos++;
			}
		}

		/* no link or prog match, skip the cgroup of this layer */
		continue;
found:
		progs = rcu_dereference_protected(
				desc->bpf.effective[atype],
				lockdep_is_held(&cgroup_mutex));

		/* Remove the program from the array */
		WARN_ONCE(bpf_prog_array_delete_safe_at(progs, pos),
			  "Failed to purge a prog from array at index %d", pos);
	}
}

/**
 * __cgroup_bpf_detach() - Detach the program or link from a cgroup, and
 *                         propagate the change to descendants
 * @cgrp: The cgroup which descendants to traverse
 * @prog: A program to detach or NULL
 * @link: A link to detach or NULL
 * @type: Type of detach operation
 *
 * At most one of @prog or @link can be non-NULL.
 * Must be called with cgroup_mutex held.
 */
static int __cgroup_bpf_detach(struct cgroup *cgrp, struct bpf_prog *prog,
			       struct bpf_cgroup_link *link, enum bpf_attach_type type)
{
	enum cgroup_bpf_attach_type atype;
	struct bpf_prog *old_prog;
	struct bpf_prog_list *pl;
	struct hlist_head *progs;
	u32 attach_btf_id = 0;
	u32 flags;

	if (prog)
		attach_btf_id = prog->aux->attach_btf_id;
	if (link)
		attach_btf_id = link->link.prog->aux->attach_btf_id;

	atype = bpf_cgroup_atype_find(type, attach_btf_id);
	if (atype < 0)
		return -EINVAL;

	progs = &cgrp->bpf.progs[atype];
	flags = cgrp->bpf.flags[atype];

	if (prog && link)
		/* only one of prog or link can be specified */
		return -EINVAL;

	pl = find_detach_entry(progs, prog, link, flags & BPF_F_ALLOW_MULTI);
	if (IS_ERR(pl))
		return PTR_ERR(pl);

	/* mark it deleted, so it's ignored while recomputing effective */
	old_prog = pl->prog;
	pl->prog = NULL;
	pl->link = NULL;

	if (update_effective_progs(cgrp, atype)) {
		/* if update effective array failed replace the prog with a dummy prog*/
		pl->prog = old_prog;
		pl->link = link;
		purge_effective_progs(cgrp, old_prog, link, atype);
	}

	/* now can actually delete it from this cgroup list */
	hlist_del(&pl->node);

	kfree(pl);
	if (hlist_empty(progs))
		/* last program was detached, reset flags to zero */
		cgrp->bpf.flags[atype] = 0;
	if (old_prog) {
		if (type == BPF_LSM_CGROUP)
			bpf_trampoline_unlink_cgroup_shim(old_prog);
		bpf_prog_put(old_prog);
	}
	static_branch_dec(&cgroup_bpf_enabled_key[atype]);
	return 0;
}

static int cgroup_bpf_detach(struct cgroup *cgrp, struct bpf_prog *prog,
			     enum bpf_attach_type type)
{
	int ret;

	mutex_lock(&cgroup_mutex);
	ret = __cgroup_bpf_detach(cgrp, prog, NULL, type);
	mutex_unlock(&cgroup_mutex);
	return ret;
}

/* Must be called with cgroup_mutex held to avoid races. */
static int __cgroup_bpf_query(struct cgroup *cgrp, const union bpf_attr *attr,
			      union bpf_attr __user *uattr)
{
	__u32 __user *prog_attach_flags = u64_to_user_ptr(attr->query.prog_attach_flags);
	bool effective_query = attr->query.query_flags & BPF_F_QUERY_EFFECTIVE;
	__u32 __user *prog_ids = u64_to_user_ptr(attr->query.prog_ids);
	enum bpf_attach_type type = attr->query.attach_type;
	enum cgroup_bpf_attach_type from_atype, to_atype;
	enum cgroup_bpf_attach_type atype;
	struct bpf_prog_array *effective;
	int cnt, ret = 0, i;
	int total_cnt = 0;
	u32 flags;

	if (effective_query && prog_attach_flags)
		return -EINVAL;

	if (type == BPF_LSM_CGROUP) {
		if (!effective_query && attr->query.prog_cnt &&
		    prog_ids && !prog_attach_flags)
			return -EINVAL;

		from_atype = CGROUP_LSM_START;
		to_atype = CGROUP_LSM_END;
		flags = 0;
	} else {
		from_atype = to_cgroup_bpf_attach_type(type);
		if (from_atype < 0)
			return -EINVAL;
		to_atype = from_atype;
		flags = cgrp->bpf.flags[from_atype];
	}

	for (atype = from_atype; atype <= to_atype; atype++) {
		if (effective_query) {
			effective = rcu_dereference_protected(cgrp->bpf.effective[atype],
							      lockdep_is_held(&cgroup_mutex));
			total_cnt += bpf_prog_array_length(effective);
		} else {
			total_cnt += prog_list_length(&cgrp->bpf.progs[atype]);
		}
	}

	/* always output uattr->query.attach_flags as 0 during effective query */
	flags = effective_query ? 0 : flags;
	if (copy_to_user(&uattr->query.attach_flags, &flags, sizeof(flags)))
		return -EFAULT;
	if (copy_to_user(&uattr->query.prog_cnt, &total_cnt, sizeof(total_cnt)))
		return -EFAULT;
	if (attr->query.prog_cnt == 0 || !prog_ids || !total_cnt)
		/* return early if user requested only program count + flags */
		return 0;

	if (attr->query.prog_cnt < total_cnt) {
		total_cnt = attr->query.prog_cnt;
		ret = -ENOSPC;
	}

	for (atype = from_atype; atype <= to_atype && total_cnt; atype++) {
		if (effective_query) {
			effective = rcu_dereference_protected(cgrp->bpf.effective[atype],
							      lockdep_is_held(&cgroup_mutex));
			cnt = min_t(int, bpf_prog_array_length(effective), total_cnt);
			ret = bpf_prog_array_copy_to_user(effective, prog_ids, cnt);
		} else {
			struct hlist_head *progs;
			struct bpf_prog_list *pl;
			struct bpf_prog *prog;
			u32 id;

			progs = &cgrp->bpf.progs[atype];
			cnt = min_t(int, prog_list_length(progs), total_cnt);
			i = 0;
			hlist_for_each_entry(pl, progs, node) {
				prog = prog_list_prog(pl);
				id = prog->aux->id;
				if (copy_to_user(prog_ids + i, &id, sizeof(id)))
					return -EFAULT;
				if (++i == cnt)
					break;
			}

			if (prog_attach_flags) {
				flags = cgrp->bpf.flags[atype];

				for (i = 0; i < cnt; i++)
					if (copy_to_user(prog_attach_flags + i,
							 &flags, sizeof(flags)))
						return -EFAULT;
				prog_attach_flags += cnt;
			}
		}

		prog_ids += cnt;
		total_cnt -= cnt;
	}
	return ret;
}

static int cgroup_bpf_query(struct cgroup *cgrp, const union bpf_attr *attr,
			    union bpf_attr __user *uattr)
{
	int ret;

	mutex_lock(&cgroup_mutex);
	ret = __cgroup_bpf_query(cgrp, attr, uattr);
	mutex_unlock(&cgroup_mutex);
	return ret;
}

int cgroup_bpf_prog_attach(const union bpf_attr *attr,
			   enum bpf_prog_type ptype, struct bpf_prog *prog)
{
	struct bpf_prog *replace_prog = NULL;
	struct cgroup *cgrp;
	int ret;

	cgrp = cgroup_get_from_fd(attr->target_fd);
	if (IS_ERR(cgrp))
		return PTR_ERR(cgrp);

	if ((attr->attach_flags & BPF_F_ALLOW_MULTI) &&
	    (attr->attach_flags & BPF_F_REPLACE)) {
		replace_prog = bpf_prog_get_type(attr->replace_bpf_fd, ptype);
		if (IS_ERR(replace_prog)) {
			cgroup_put(cgrp);
			return PTR_ERR(replace_prog);
		}
	}

	ret = cgroup_bpf_attach(cgrp, prog, replace_prog, NULL,
				attr->attach_type, attr->attach_flags);

	if (replace_prog)
		bpf_prog_put(replace_prog);
	cgroup_put(cgrp);
	return ret;
}

int cgroup_bpf_prog_detach(const union bpf_attr *attr, enum bpf_prog_type ptype)
{
	struct bpf_prog *prog;
	struct cgroup *cgrp;
	int ret;

	cgrp = cgroup_get_from_fd(attr->target_fd);
	if (IS_ERR(cgrp))
		return PTR_ERR(cgrp);

	prog = bpf_prog_get_type(attr->attach_bpf_fd, ptype);
	if (IS_ERR(prog))
		prog = NULL;

	ret = cgroup_bpf_detach(cgrp, prog, attr->attach_type);
	if (prog)
		bpf_prog_put(prog);

	cgroup_put(cgrp);
	return ret;
}

static void bpf_cgroup_link_release(struct bpf_link *link)
{
	struct bpf_cgroup_link *cg_link =
		container_of(link, struct bpf_cgroup_link, link);
	struct cgroup *cg;

	/* link might have been auto-detached by dying cgroup already,
	 * in that case our work is done here
	 */
	if (!cg_link->cgroup)
		return;

	mutex_lock(&cgroup_mutex);

	/* re-check cgroup under lock again */
	if (!cg_link->cgroup) {
		mutex_unlock(&cgroup_mutex);
		return;
	}

	WARN_ON(__cgroup_bpf_detach(cg_link->cgroup, NULL, cg_link,
				    cg_link->type));
	if (cg_link->type == BPF_LSM_CGROUP)
		bpf_trampoline_unlink_cgroup_shim(cg_link->link.prog);

	cg = cg_link->cgroup;
	cg_link->cgroup = NULL;

	mutex_unlock(&cgroup_mutex);

	cgroup_put(cg);
}

static void bpf_cgroup_link_dealloc(struct bpf_link *link)
{
	struct bpf_cgroup_link *cg_link =
		container_of(link, struct bpf_cgroup_link, link);

	kfree(cg_link);
}

static int bpf_cgroup_link_detach(struct bpf_link *link)
{
	bpf_cgroup_link_release(link);

	return 0;
}

static void bpf_cgroup_link_show_fdinfo(const struct bpf_link *link,
					struct seq_file *seq)
{
	struct bpf_cgroup_link *cg_link =
		container_of(link, struct bpf_cgroup_link, link);
	u64 cg_id = 0;

	mutex_lock(&cgroup_mutex);
	if (cg_link->cgroup)
		cg_id = cgroup_id(cg_link->cgroup);
	mutex_unlock(&cgroup_mutex);

	seq_printf(seq,
		   "cgroup_id:\t%llu\n"
		   "attach_type:\t%d\n",
		   cg_id,
		   cg_link->type);
}

static int bpf_cgroup_link_fill_link_info(const struct bpf_link *link,
					  struct bpf_link_info *info)
{
	struct bpf_cgroup_link *cg_link =
		container_of(link, struct bpf_cgroup_link, link);
	u64 cg_id = 0;

	mutex_lock(&cgroup_mutex);
	if (cg_link->cgroup)
		cg_id = cgroup_id(cg_link->cgroup);
	mutex_unlock(&cgroup_mutex);

	info->cgroup.cgroup_id = cg_id;
	info->cgroup.attach_type = cg_link->type;
	return 0;
}

static const struct bpf_link_ops bpf_cgroup_link_lops = {
	.release = bpf_cgroup_link_release,
	.dealloc = bpf_cgroup_link_dealloc,
	.detach = bpf_cgroup_link_detach,
	.update_prog = cgroup_bpf_replace,
	.show_fdinfo = bpf_cgroup_link_show_fdinfo,
	.fill_link_info = bpf_cgroup_link_fill_link_info,
};

int cgroup_bpf_link_attach(const union bpf_attr *attr, struct bpf_prog *prog)
{
	struct bpf_link_primer link_primer;
	struct bpf_cgroup_link *link;
	struct cgroup *cgrp;
	int err;

	if (attr->link_create.flags)
		return -EINVAL;

	cgrp = cgroup_get_from_fd(attr->link_create.target_fd);
	if (IS_ERR(cgrp))
		return PTR_ERR(cgrp);

	link = kzalloc(sizeof(*link), GFP_USER);
	if (!link) {
		err = -ENOMEM;
		goto out_put_cgroup;
	}
	bpf_link_init(&link->link, BPF_LINK_TYPE_CGROUP, &bpf_cgroup_link_lops,
		      prog);
	link->cgroup = cgrp;
	link->type = attr->link_create.attach_type;

	err = bpf_link_prime(&link->link, &link_primer);
	if (err) {
		kfree(link);
		goto out_put_cgroup;
	}

	err = cgroup_bpf_attach(cgrp, NULL, NULL, link,
				link->type, BPF_F_ALLOW_MULTI);
	if (err) {
		bpf_link_cleanup(&link_primer);
		goto out_put_cgroup;
	}

	return bpf_link_settle(&link_primer);

out_put_cgroup:
	cgroup_put(cgrp);
	return err;
}

int cgroup_bpf_prog_query(const union bpf_attr *attr,
			  union bpf_attr __user *uattr)
{
	struct cgroup *cgrp;
	int ret;

	cgrp = cgroup_get_from_fd(attr->query.target_fd);
	if (IS_ERR(cgrp))
		return PTR_ERR(cgrp);

	ret = cgroup_bpf_query(cgrp, attr, uattr);

	cgroup_put(cgrp);
	return ret;
}

/**
 * __cgroup_bpf_run_filter_skb() - Run a program for packet filtering
 * @sk: The socket sending or receiving traffic
 * @skb: The skb that is being sent or received
 * @type: The type of program to be executed
 *
 * If no socket is passed, or the socket is not of type INET or INET6,
 * this function does nothing and returns 0.
 *
 * The program type passed in via @type must be suitable for network
 * filtering. No further check is performed to assert that.
 *
 * For egress packets, this function can return:
 *   NET_XMIT_SUCCESS    (0)	- continue with packet output
 *   NET_XMIT_DROP       (1)	- drop packet and notify TCP to call cwr
 *   NET_XMIT_CN         (2)	- continue with packet output and notify TCP
 *				  to call cwr
 *   -err			- drop packet
 *
 * For ingress packets, this function will return -EPERM if any
 * attached program was found and if it returned != 1 during execution.
 * Otherwise 0 is returned.
 */
int __cgroup_bpf_run_filter_skb(struct sock *sk,
				struct sk_buff *skb,
				enum cgroup_bpf_attach_type atype)
{
	unsigned int offset = skb->data - skb_network_header(skb);
	struct sock *save_sk;
	void *saved_data_end;
	struct cgroup *cgrp;
	int ret;

	if (!sk || !sk_fullsock(sk))
		return 0;

	if (sk->sk_family != AF_INET && sk->sk_family != AF_INET6)
		return 0;

	cgrp = sock_cgroup_ptr(&sk->sk_cgrp_data);
	save_sk = skb->sk;
	skb->sk = sk;
	__skb_push(skb, offset);

	/* compute pointers for the bpf prog */
	bpf_compute_and_save_data_end(skb, &saved_data_end);

	if (atype == CGROUP_INET_EGRESS) {
		u32 flags = 0;
		bool cn;

		ret = bpf_prog_run_array_cg(&cgrp->bpf, atype, skb,
					    __bpf_prog_run_save_cb, 0, &flags);

		/* Return values of CGROUP EGRESS BPF programs are:
		 *   0: drop packet
		 *   1: keep packet
		 *   2: drop packet and cn
		 *   3: keep packet and cn
		 *
		 * The returned value is then converted to one of the NET_XMIT
		 * or an error code that is then interpreted as drop packet
		 * (and no cn):
		 *   0: NET_XMIT_SUCCESS  skb should be transmitted
		 *   1: NET_XMIT_DROP     skb should be dropped and cn
		 *   2: NET_XMIT_CN       skb should be transmitted and cn
		 *   3: -err              skb should be dropped
		 */

		cn = flags & BPF_RET_SET_CN;
		if (ret && !IS_ERR_VALUE((long)ret))
			ret = -EFAULT;
		if (!ret)
			ret = (cn ? NET_XMIT_CN : NET_XMIT_SUCCESS);
		else
			ret = (cn ? NET_XMIT_DROP : ret);
	} else {
		ret = bpf_prog_run_array_cg(&cgrp->bpf, atype,
					    skb, __bpf_prog_run_save_cb, 0,
					    NULL);
		if (ret && !IS_ERR_VALUE((long)ret))
			ret = -EFAULT;
	}
	bpf_restore_data_end(skb, saved_data_end);
	__skb_pull(skb, offset);
	skb->sk = save_sk;

	return ret;
}
EXPORT_SYMBOL(__cgroup_bpf_run_filter_skb);

/**
 * __cgroup_bpf_run_filter_sk() - Run a program on a sock
 * @sk: sock structure to manipulate
 * @type: The type of program to be executed
 *
 * socket is passed is expected to be of type INET or INET6.
 *
 * The program type passed in via @type must be suitable for sock
 * filtering. No further check is performed to assert that.
 *
 * This function will return %-EPERM if any if an attached program was found
 * and if it returned != 1 during execution. In all other cases, 0 is returned.
 */
int __cgroup_bpf_run_filter_sk(struct sock *sk,
			       enum cgroup_bpf_attach_type atype)
{
	struct cgroup *cgrp = sock_cgroup_ptr(&sk->sk_cgrp_data);

	return bpf_prog_run_array_cg(&cgrp->bpf, atype, sk, bpf_prog_run, 0,
				     NULL);
}
EXPORT_SYMBOL(__cgroup_bpf_run_filter_sk);

/**
 * __cgroup_bpf_run_filter_sock_addr() - Run a program on a sock and
 *                                       provided by user sockaddr
 * @sk: sock struct that will use sockaddr
 * @uaddr: sockaddr struct provided by user
 * @type: The type of program to be executed
 * @t_ctx: Pointer to attach type specific context
 * @flags: Pointer to u32 which contains higher bits of BPF program
 *         return value (OR'ed together).
 *
 * socket is expected to be of type INET or INET6.
 *
 * This function will return %-EPERM if an attached program is found and
 * returned value != 1 during execution. In all other cases, 0 is returned.
 */
int __cgroup_bpf_run_filter_sock_addr(struct sock *sk,
				      struct sockaddr *uaddr,
				      enum cgroup_bpf_attach_type atype,
				      void *t_ctx,
				      u32 *flags)
{
	struct bpf_sock_addr_kern ctx = {
		.sk = sk,
		.uaddr = uaddr,
		.t_ctx = t_ctx,
	};
	struct sockaddr_storage unspec;
	struct cgroup *cgrp;

	/* Check socket family since not all sockets represent network
	 * endpoint (e.g. AF_UNIX).
	 */
	if (sk->sk_family != AF_INET && sk->sk_family != AF_INET6)
		return 0;

	if (!ctx.uaddr) {
		memset(&unspec, 0, sizeof(unspec));
		ctx.uaddr = (struct sockaddr *)&unspec;
	}

	cgrp = sock_cgroup_ptr(&sk->sk_cgrp_data);
	return bpf_prog_run_array_cg(&cgrp->bpf, atype, &ctx, bpf_prog_run,
				     0, flags);
}
EXPORT_SYMBOL(__cgroup_bpf_run_filter_sock_addr);

/**
 * __cgroup_bpf_run_filter_sock_ops() - Run a program on a sock
 * @sk: socket to get cgroup from
 * @sock_ops: bpf_sock_ops_kern struct to pass to program. Contains
 * sk with connection information (IP addresses, etc.) May not contain
 * cgroup info if it is a req sock.
 * @type: The type of program to be executed
 *
 * socket passed is expected to be of type INET or INET6.
 *
 * The program type passed in via @type must be suitable for sock_ops
 * filtering. No further check is performed to assert that.
 *
 * This function will return %-EPERM if any if an attached program was found
 * and if it returned != 1 during execution. In all other cases, 0 is returned.
 */
int __cgroup_bpf_run_filter_sock_ops(struct sock *sk,
				     struct bpf_sock_ops_kern *sock_ops,
				     enum cgroup_bpf_attach_type atype)
{
	struct cgroup *cgrp = sock_cgroup_ptr(&sk->sk_cgrp_data);

	return bpf_prog_run_array_cg(&cgrp->bpf, atype, sock_ops, bpf_prog_run,
				     0, NULL);
}
EXPORT_SYMBOL(__cgroup_bpf_run_filter_sock_ops);

int __cgroup_bpf_check_dev_permission(short dev_type, u32 major, u32 minor,
				      short access, enum cgroup_bpf_attach_type atype)
{
	struct cgroup *cgrp;
	struct bpf_cgroup_dev_ctx ctx = {
		.access_type = (access << 16) | dev_type,
		.major = major,
		.minor = minor,
	};
	int ret;

	rcu_read_lock();
	cgrp = task_dfl_cgroup(current);
	ret = bpf_prog_run_array_cg(&cgrp->bpf, atype, &ctx, bpf_prog_run, 0,
				    NULL);
	rcu_read_unlock();

	return ret;
}

BPF_CALL_0(bpf_get_retval)
{
	struct bpf_cg_run_ctx *ctx =
		container_of(current->bpf_ctx, struct bpf_cg_run_ctx, run_ctx);

	return ctx->retval;
}

const struct bpf_func_proto bpf_get_retval_proto = {
	.func		= bpf_get_retval,
	.gpl_only	= false,
	.ret_type	= RET_INTEGER,
};

BPF_CALL_1(bpf_set_retval, int, retval)
{
	struct bpf_cg_run_ctx *ctx =
		container_of(current->bpf_ctx, struct bpf_cg_run_ctx, run_ctx);

	ctx->retval = retval;
	return 0;
}

const struct bpf_func_proto bpf_set_retval_proto = {
	.func		= bpf_set_retval,
	.gpl_only	= false,
	.ret_type	= RET_INTEGER,
	.arg1_type	= ARG_ANYTHING,
};

static const struct bpf_func_proto *
cgroup_base_func_proto(enum bpf_func_id func_id, const struct bpf_prog *prog)
{
	switch (func_id) {
	case BPF_FUNC_get_current_uid_gid:
		return &bpf_get_current_uid_gid_proto;
	case BPF_FUNC_get_local_storage:
		return &bpf_get_local_storage_proto;
	case BPF_FUNC_get_current_cgroup_id:
		return &bpf_get_current_cgroup_id_proto;
	case BPF_FUNC_perf_event_output:
		return &bpf_event_output_data_proto;
	case BPF_FUNC_get_retval:
		return &bpf_get_retval_proto;
	case BPF_FUNC_set_retval:
		return &bpf_set_retval_proto;
	default:
		return bpf_base_func_proto(func_id);
	}
}

static const struct bpf_func_proto *
cgroup_dev_func_proto(enum bpf_func_id func_id, const struct bpf_prog *prog)
{
	return cgroup_base_func_proto(func_id, prog);
}

static bool cgroup_dev_is_valid_access(int off, int size,
				       enum bpf_access_type type,
				       const struct bpf_prog *prog,
				       struct bpf_insn_access_aux *info)
{
	const int size_default = sizeof(__u32);

	if (type == BPF_WRITE)
		return false;

	if (off < 0 || off + size > sizeof(struct bpf_cgroup_dev_ctx))
		return false;
	/* The verifier guarantees that size > 0. */
	if (off % size != 0)
		return false;

	switch (off) {
	case bpf_ctx_range(struct bpf_cgroup_dev_ctx, access_type):
		bpf_ctx_record_field_size(info, size_default);
		if (!bpf_ctx_narrow_access_ok(off, size, size_default))
			return false;
		break;
	default:
		if (size != size_default)
			return false;
	}

	return true;
}

const struct bpf_prog_ops cg_dev_prog_ops = {
};

const struct bpf_verifier_ops cg_dev_verifier_ops = {
	.get_func_proto		= cgroup_dev_func_proto,
	.is_valid_access	= cgroup_dev_is_valid_access,
};

/**
 * __cgroup_bpf_run_filter_sysctl - Run a program on sysctl
 *
 * @head: sysctl table header
 * @table: sysctl table
 * @write: sysctl is being read (= 0) or written (= 1)
 * @buf: pointer to buffer (in and out)
 * @pcount: value-result argument: value is size of buffer pointed to by @buf,
 *	result is size of @new_buf if program set new value, initial value
 *	otherwise
 * @ppos: value-result argument: value is position at which read from or write
 *	to sysctl is happening, result is new position if program overrode it,
 *	initial value otherwise
 * @type: type of program to be executed
 *
 * Program is run when sysctl is being accessed, either read or written, and
 * can allow or deny such access.
 *
 * This function will return %-EPERM if an attached program is found and
 * returned value != 1 during execution. In all other cases 0 is returned.
 */
int __cgroup_bpf_run_filter_sysctl(struct ctl_table_header *head,
				   struct ctl_table *table, int write,
				   char **buf, size_t *pcount, loff_t *ppos,
				   enum cgroup_bpf_attach_type atype)
{
	struct bpf_sysctl_kern ctx = {
		.head = head,
		.table = table,
		.write = write,
		.ppos = ppos,
		.cur_val = NULL,
		.cur_len = PAGE_SIZE,
		.new_val = NULL,
		.new_len = 0,
		.new_updated = 0,
	};
	struct cgroup *cgrp;
	loff_t pos = 0;
	int ret;

	ctx.cur_val = kmalloc_track_caller(ctx.cur_len, GFP_KERNEL);
	if (!ctx.cur_val ||
	    table->proc_handler(table, 0, ctx.cur_val, &ctx.cur_len, &pos)) {
		/* Let BPF program decide how to proceed. */
		ctx.cur_len = 0;
	}

	if (write && *buf && *pcount) {
		/* BPF program should be able to override new value with a
		 * buffer bigger than provided by user.
		 */
		ctx.new_val = kmalloc_track_caller(PAGE_SIZE, GFP_KERNEL);
		ctx.new_len = min_t(size_t, PAGE_SIZE, *pcount);
		if (ctx.new_val) {
			memcpy(ctx.new_val, *buf, ctx.new_len);
		} else {
			/* Let BPF program decide how to proceed. */
			ctx.new_len = 0;
		}
	}

	rcu_read_lock();
	cgrp = task_dfl_cgroup(current);
	ret = bpf_prog_run_array_cg(&cgrp->bpf, atype, &ctx, bpf_prog_run, 0,
				    NULL);
	rcu_read_unlock();

	kfree(ctx.cur_val);

	if (ret == 1 && ctx.new_updated) {
		kfree(*buf);
		*buf = ctx.new_val;
		*pcount = ctx.new_len;
	} else {
		kfree(ctx.new_val);
	}

	return ret;
}

#ifdef CONFIG_NET
static int sockopt_alloc_buf(struct bpf_sockopt_kern *ctx, int max_optlen,
			     struct bpf_sockopt_buf *buf)
{
	if (unlikely(max_optlen < 0))
		return -EINVAL;

	if (unlikely(max_optlen > PAGE_SIZE)) {
		/* We don't expose optvals that are greater than PAGE_SIZE
		 * to the BPF program.
		 */
		max_optlen = PAGE_SIZE;
	}

	if (max_optlen <= sizeof(buf->data)) {
		/* When the optval fits into BPF_SOCKOPT_KERN_BUF_SIZE
		 * bytes avoid the cost of kzalloc.
		 */
		ctx->optval = buf->data;
		ctx->optval_end = ctx->optval + max_optlen;
		return max_optlen;
	}

	ctx->optval = kzalloc(max_optlen, GFP_USER);
	if (!ctx->optval)
		return -ENOMEM;

	ctx->optval_end = ctx->optval + max_optlen;

	return max_optlen;
}

static void sockopt_free_buf(struct bpf_sockopt_kern *ctx,
			     struct bpf_sockopt_buf *buf)
{
	if (ctx->optval == buf->data)
		return;
	kfree(ctx->optval);
}

static bool sockopt_buf_allocated(struct bpf_sockopt_kern *ctx,
				  struct bpf_sockopt_buf *buf)
{
	return ctx->optval != buf->data;
}

int __cgroup_bpf_run_filter_setsockopt(struct sock *sk, int *level,
				       int *optname, char __user *optval,
				       int *optlen, char **kernel_optval)
{
	struct cgroup *cgrp = sock_cgroup_ptr(&sk->sk_cgrp_data);
	struct bpf_sockopt_buf buf = {};
	struct bpf_sockopt_kern ctx = {
		.sk = sk,
		.level = *level,
		.optname = *optname,
	};
	int ret, max_optlen;

	/* Allocate a bit more than the initial user buffer for
	 * BPF program. The canonical use case is overriding
	 * TCP_CONGESTION(nv) to TCP_CONGESTION(cubic).
	 */
	max_optlen = max_t(int, 16, *optlen);
	max_optlen = sockopt_alloc_buf(&ctx, max_optlen, &buf);
	if (max_optlen < 0)
		return max_optlen;

	ctx.optlen = *optlen;

	if (copy_from_user(ctx.optval, optval, min(*optlen, max_optlen)) != 0) {
		ret = -EFAULT;
		goto out;
	}

	lock_sock(sk);
	ret = bpf_prog_run_array_cg(&cgrp->bpf, CGROUP_SETSOCKOPT,
				    &ctx, bpf_prog_run, 0, NULL);
	release_sock(sk);

	if (ret)
		goto out;

	if (ctx.optlen == -1) {
		/* optlen set to -1, bypass kernel */
		ret = 1;
	} else if (ctx.optlen > max_optlen || ctx.optlen < -1) {
		/* optlen is out of bounds */
		ret = -EFAULT;
	} else {
		/* optlen within bounds, run kernel handler */
		ret = 0;

		/* export any potential modifications */
		*level = ctx.level;
		*optname = ctx.optname;

		/* optlen == 0 from BPF indicates that we should
		 * use original userspace data.
		 */
		if (ctx.optlen != 0) {
			*optlen = ctx.optlen;
			/* We've used bpf_sockopt_kern->buf as an intermediary
			 * storage, but the BPF program indicates that we need
			 * to pass this data to the kernel setsockopt handler.
			 * No way to export on-stack buf, have to allocate a
			 * new buffer.
			 */
			if (!sockopt_buf_allocated(&ctx, &buf)) {
				void *p = kmalloc(ctx.optlen, GFP_USER);

				if (!p) {
					ret = -ENOMEM;
					goto out;
				}
				memcpy(p, ctx.optval, ctx.optlen);
				*kernel_optval = p;
			} else {
				*kernel_optval = ctx.optval;
			}
			/* export and don't free sockopt buf */
			return 0;
		}
	}

out:
	sockopt_free_buf(&ctx, &buf);
	return ret;
}

int __cgroup_bpf_run_filter_getsockopt(struct sock *sk, int level,
				       int optname, char __user *optval,
				       int __user *optlen, int max_optlen,
				       int retval)
{
	struct cgroup *cgrp = sock_cgroup_ptr(&sk->sk_cgrp_data);
	struct bpf_sockopt_buf buf = {};
	struct bpf_sockopt_kern ctx = {
		.sk = sk,
		.level = level,
		.optname = optname,
		.current_task = current,
	};
	int ret;

	ctx.optlen = max_optlen;
	max_optlen = sockopt_alloc_buf(&ctx, max_optlen, &buf);
	if (max_optlen < 0)
		return max_optlen;

	if (!retval) {
		/* If kernel getsockopt finished successfully,
		 * copy whatever was returned to the user back
		 * into our temporary buffer. Set optlen to the
		 * one that kernel returned as well to let
		 * BPF programs inspect the value.
		 */

		if (get_user(ctx.optlen, optlen)) {
			ret = -EFAULT;
			goto out;
		}

		if (ctx.optlen < 0) {
			ret = -EFAULT;
			goto out;
		}

		if (copy_from_user(ctx.optval, optval,
				   min(ctx.optlen, max_optlen)) != 0) {
			ret = -EFAULT;
			goto out;
		}
	}

	lock_sock(sk);
	ret = bpf_prog_run_array_cg(&cgrp->bpf, CGROUP_GETSOCKOPT,
				    &ctx, bpf_prog_run, retval, NULL);
	release_sock(sk);

	if (ret < 0)
		goto out;

	if (ctx.optlen > max_optlen || ctx.optlen < 0) {
		ret = -EFAULT;
		goto out;
	}

	if (ctx.optlen != 0) {
		if (copy_to_user(optval, ctx.optval, ctx.optlen) ||
		    put_user(ctx.optlen, optlen)) {
			ret = -EFAULT;
			goto out;
		}
	}

out:
	sockopt_free_buf(&ctx, &buf);
	return ret;
}

int __cgroup_bpf_run_filter_getsockopt_kern(struct sock *sk, int level,
					    int optname, void *optval,
					    int *optlen, int retval)
{
	struct cgroup *cgrp = sock_cgroup_ptr(&sk->sk_cgrp_data);
	struct bpf_sockopt_kern ctx = {
		.sk = sk,
		.level = level,
		.optname = optname,
		.optlen = *optlen,
		.optval = optval,
		.optval_end = optval + *optlen,
		.current_task = current,
	};
	int ret;

	/* Note that __cgroup_bpf_run_filter_getsockopt doesn't copy
	 * user data back into BPF buffer when reval != 0. This is
	 * done as an optimization to avoid extra copy, assuming
	 * kernel won't populate the data in case of an error.
	 * Here we always pass the data and memset() should
	 * be called if that data shouldn't be "exported".
	 */

	ret = bpf_prog_run_array_cg(&cgrp->bpf, CGROUP_GETSOCKOPT,
				    &ctx, bpf_prog_run, retval, NULL);
	if (ret < 0)
		return ret;

	if (ctx.optlen > *optlen)
		return -EFAULT;

	/* BPF programs can shrink the buffer, export the modifications.
	 */
	if (ctx.optlen != 0)
		*optlen = ctx.optlen;

	return ret;
}
#endif

static ssize_t sysctl_cpy_dir(const struct ctl_dir *dir, char **bufp,
			      size_t *lenp)
{
	ssize_t tmp_ret = 0, ret;

	if (dir->header.parent) {
		tmp_ret = sysctl_cpy_dir(dir->header.parent, bufp, lenp);
		if (tmp_ret < 0)
			return tmp_ret;
	}

	ret = strscpy(*bufp, dir->header.ctl_table[0].procname, *lenp);
	if (ret < 0)
		return ret;
	*bufp += ret;
	*lenp -= ret;
	ret += tmp_ret;

	/* Avoid leading slash. */
	if (!ret)
		return ret;

	tmp_ret = strscpy(*bufp, "/", *lenp);
	if (tmp_ret < 0)
		return tmp_ret;
	*bufp += tmp_ret;
	*lenp -= tmp_ret;

	return ret + tmp_ret;
}

BPF_CALL_4(bpf_sysctl_get_name, struct bpf_sysctl_kern *, ctx, char *, buf,
	   size_t, buf_len, u64, flags)
{
	ssize_t tmp_ret = 0, ret;

	if (!buf)
		return -EINVAL;

	if (!(flags & BPF_F_SYSCTL_BASE_NAME)) {
		if (!ctx->head)
			return -EINVAL;
		tmp_ret = sysctl_cpy_dir(ctx->head->parent, &buf, &buf_len);
		if (tmp_ret < 0)
			return tmp_ret;
	}

	ret = strscpy(buf, ctx->table->procname, buf_len);

	return ret < 0 ? ret : tmp_ret + ret;
}

static const struct bpf_func_proto bpf_sysctl_get_name_proto = {
	.func		= bpf_sysctl_get_name,
	.gpl_only	= false,
	.ret_type	= RET_INTEGER,
	.arg1_type	= ARG_PTR_TO_CTX,
	.arg2_type	= ARG_PTR_TO_MEM,
	.arg3_type	= ARG_CONST_SIZE,
	.arg4_type	= ARG_ANYTHING,
};

static int copy_sysctl_value(char *dst, size_t dst_len, char *src,
			     size_t src_len)
{
	if (!dst)
		return -EINVAL;

	if (!dst_len)
		return -E2BIG;

	if (!src || !src_len) {
		memset(dst, 0, dst_len);
		return -EINVAL;
	}

	memcpy(dst, src, min(dst_len, src_len));

	if (dst_len > src_len) {
		memset(dst + src_len, '\0', dst_len - src_len);
		return src_len;
	}

	dst[dst_len - 1] = '\0';

	return -E2BIG;
}

BPF_CALL_3(bpf_sysctl_get_current_value, struct bpf_sysctl_kern *, ctx,
	   char *, buf, size_t, buf_len)
{
	return copy_sysctl_value(buf, buf_len, ctx->cur_val, ctx->cur_len);
}

static const struct bpf_func_proto bpf_sysctl_get_current_value_proto = {
	.func		= bpf_sysctl_get_current_value,
	.gpl_only	= false,
	.ret_type	= RET_INTEGER,
	.arg1_type	= ARG_PTR_TO_CTX,
	.arg2_type	= ARG_PTR_TO_UNINIT_MEM,
	.arg3_type	= ARG_CONST_SIZE,
};

BPF_CALL_3(bpf_sysctl_get_new_value, struct bpf_sysctl_kern *, ctx, char *, buf,
	   size_t, buf_len)
{
	if (!ctx->write) {
		if (buf && buf_len)
			memset(buf, '\0', buf_len);
		return -EINVAL;
	}
	return copy_sysctl_value(buf, buf_len, ctx->new_val, ctx->new_len);
}

static const struct bpf_func_proto bpf_sysctl_get_new_value_proto = {
	.func		= bpf_sysctl_get_new_value,
	.gpl_only	= false,
	.ret_type	= RET_INTEGER,
	.arg1_type	= ARG_PTR_TO_CTX,
	.arg2_type	= ARG_PTR_TO_UNINIT_MEM,
	.arg3_type	= ARG_CONST_SIZE,
};

BPF_CALL_3(bpf_sysctl_set_new_value, struct bpf_sysctl_kern *, ctx,
	   const char *, buf, size_t, buf_len)
{
	if (!ctx->write || !ctx->new_val || !ctx->new_len || !buf || !buf_len)
		return -EINVAL;

	if (buf_len > PAGE_SIZE - 1)
		return -E2BIG;

	memcpy(ctx->new_val, buf, buf_len);
	ctx->new_len = buf_len;
	ctx->new_updated = 1;

	return 0;
}

static const struct bpf_func_proto bpf_sysctl_set_new_value_proto = {
	.func		= bpf_sysctl_set_new_value,
	.gpl_only	= false,
	.ret_type	= RET_INTEGER,
	.arg1_type	= ARG_PTR_TO_CTX,
	.arg2_type	= ARG_PTR_TO_MEM | MEM_RDONLY,
	.arg3_type	= ARG_CONST_SIZE,
};

static const struct bpf_func_proto *
sysctl_func_proto(enum bpf_func_id func_id, const struct bpf_prog *prog)
{
	switch (func_id) {
	case BPF_FUNC_strtol:
		return &bpf_strtol_proto;
	case BPF_FUNC_strtoul:
		return &bpf_strtoul_proto;
	case BPF_FUNC_sysctl_get_name:
		return &bpf_sysctl_get_name_proto;
	case BPF_FUNC_sysctl_get_current_value:
		return &bpf_sysctl_get_current_value_proto;
	case BPF_FUNC_sysctl_get_new_value:
		return &bpf_sysctl_get_new_value_proto;
	case BPF_FUNC_sysctl_set_new_value:
		return &bpf_sysctl_set_new_value_proto;
	case BPF_FUNC_ktime_get_coarse_ns:
		return &bpf_ktime_get_coarse_ns_proto;
	default:
		return cgroup_base_func_proto(func_id, prog);
	}
}

static bool sysctl_is_valid_access(int off, int size, enum bpf_access_type type,
				   const struct bpf_prog *prog,
				   struct bpf_insn_access_aux *info)
{
	const int size_default = sizeof(__u32);

	if (off < 0 || off + size > sizeof(struct bpf_sysctl) || off % size)
		return false;

	switch (off) {
	case bpf_ctx_range(struct bpf_sysctl, write):
		if (type != BPF_READ)
			return false;
		bpf_ctx_record_field_size(info, size_default);
		return bpf_ctx_narrow_access_ok(off, size, size_default);
	case bpf_ctx_range(struct bpf_sysctl, file_pos):
		if (type == BPF_READ) {
			bpf_ctx_record_field_size(info, size_default);
			return bpf_ctx_narrow_access_ok(off, size, size_default);
		} else {
			return size == size_default;
		}
	default:
		return false;
	}
}

static u32 sysctl_convert_ctx_access(enum bpf_access_type type,
				     const struct bpf_insn *si,
				     struct bpf_insn *insn_buf,
				     struct bpf_prog *prog, u32 *target_size)
{
	struct bpf_insn *insn = insn_buf;
	u32 read_size;

	switch (si->off) {
	case offsetof(struct bpf_sysctl, write):
		*insn++ = BPF_LDX_MEM(
			BPF_SIZE(si->code), si->dst_reg, si->src_reg,
			bpf_target_off(struct bpf_sysctl_kern, write,
				       sizeof_field(struct bpf_sysctl_kern,
						    write),
				       target_size));
		break;
	case offsetof(struct bpf_sysctl, file_pos):
		/* ppos is a pointer so it should be accessed via indirect
		 * loads and stores. Also for stores additional temporary
		 * register is used since neither src_reg nor dst_reg can be
		 * overridden.
		 */
		if (type == BPF_WRITE) {
			int treg = BPF_REG_9;

			if (si->src_reg == treg || si->dst_reg == treg)
				--treg;
			if (si->src_reg == treg || si->dst_reg == treg)
				--treg;
			*insn++ = BPF_STX_MEM(
				BPF_DW, si->dst_reg, treg,
				offsetof(struct bpf_sysctl_kern, tmp_reg));
			*insn++ = BPF_LDX_MEM(
				BPF_FIELD_SIZEOF(struct bpf_sysctl_kern, ppos),
				treg, si->dst_reg,
				offsetof(struct bpf_sysctl_kern, ppos));
			*insn++ = BPF_STX_MEM(
				BPF_SIZEOF(u32), treg, si->src_reg,
				bpf_ctx_narrow_access_offset(
					0, sizeof(u32), sizeof(loff_t)));
			*insn++ = BPF_LDX_MEM(
				BPF_DW, treg, si->dst_reg,
				offsetof(struct bpf_sysctl_kern, tmp_reg));
		} else {
			*insn++ = BPF_LDX_MEM(
				BPF_FIELD_SIZEOF(struct bpf_sysctl_kern, ppos),
				si->dst_reg, si->src_reg,
				offsetof(struct bpf_sysctl_kern, ppos));
			read_size = bpf_size_to_bytes(BPF_SIZE(si->code));
			*insn++ = BPF_LDX_MEM(
				BPF_SIZE(si->code), si->dst_reg, si->dst_reg,
				bpf_ctx_narrow_access_offset(
					0, read_size, sizeof(loff_t)));
		}
		*target_size = sizeof(u32);
		break;
	}

	return insn - insn_buf;
}

const struct bpf_verifier_ops cg_sysctl_verifier_ops = {
	.get_func_proto		= sysctl_func_proto,
	.is_valid_access	= sysctl_is_valid_access,
	.convert_ctx_access	= sysctl_convert_ctx_access,
};

const struct bpf_prog_ops cg_sysctl_prog_ops = {
};

#ifdef CONFIG_NET
BPF_CALL_1(bpf_get_netns_cookie_sockopt, struct bpf_sockopt_kern *, ctx)
{
	const struct net *net = ctx ? sock_net(ctx->sk) : &init_net;

	return net->net_cookie;
}

static const struct bpf_func_proto bpf_get_netns_cookie_sockopt_proto = {
	.func		= bpf_get_netns_cookie_sockopt,
	.gpl_only	= false,
	.ret_type	= RET_INTEGER,
	.arg1_type	= ARG_PTR_TO_CTX_OR_NULL,
};
#endif

static const struct bpf_func_proto *
cg_sockopt_func_proto(enum bpf_func_id func_id, const struct bpf_prog *prog)
{
	switch (func_id) {
#ifdef CONFIG_NET
	case BPF_FUNC_get_netns_cookie:
		return &bpf_get_netns_cookie_sockopt_proto;
	case BPF_FUNC_sk_storage_get:
		return &bpf_sk_storage_get_proto;
	case BPF_FUNC_sk_storage_delete:
		return &bpf_sk_storage_delete_proto;
	case BPF_FUNC_setsockopt:
		if (prog->expected_attach_type == BPF_CGROUP_SETSOCKOPT)
			return &bpf_sk_setsockopt_proto;
		return NULL;
	case BPF_FUNC_getsockopt:
		if (prog->expected_attach_type == BPF_CGROUP_SETSOCKOPT)
			return &bpf_sk_getsockopt_proto;
		return NULL;
#endif
#ifdef CONFIG_INET
	case BPF_FUNC_tcp_sock:
		return &bpf_tcp_sock_proto;
#endif
	default:
		return cgroup_base_func_proto(func_id, prog);
	}
}

static bool cg_sockopt_is_valid_access(int off, int size,
				       enum bpf_access_type type,
				       const struct bpf_prog *prog,
				       struct bpf_insn_access_aux *info)
{
	const int size_default = sizeof(__u32);

	if (off < 0 || off >= sizeof(struct bpf_sockopt))
		return false;

	if (off % size != 0)
		return false;

	if (type == BPF_WRITE) {
		switch (off) {
		case offsetof(struct bpf_sockopt, retval):
			if (size != size_default)
				return false;
			return prog->expected_attach_type ==
				BPF_CGROUP_GETSOCKOPT;
		case offsetof(struct bpf_sockopt, optname):
			fallthrough;
		case offsetof(struct bpf_sockopt, level):
			if (size != size_default)
				return false;
			return prog->expected_attach_type ==
				BPF_CGROUP_SETSOCKOPT;
		case offsetof(struct bpf_sockopt, optlen):
			return size == size_default;
		default:
			return false;
		}
	}

	switch (off) {
	case offsetof(struct bpf_sockopt, sk):
		if (size != sizeof(__u64))
			return false;
		info->reg_type = PTR_TO_SOCKET;
		break;
	case offsetof(struct bpf_sockopt, optval):
		if (size != sizeof(__u64))
			return false;
		info->reg_type = PTR_TO_PACKET;
		break;
	case offsetof(struct bpf_sockopt, optval_end):
		if (size != sizeof(__u64))
			return false;
		info->reg_type = PTR_TO_PACKET_END;
		break;
	case offsetof(struct bpf_sockopt, retval):
		if (size != size_default)
			return false;
		return prog->expected_attach_type == BPF_CGROUP_GETSOCKOPT;
	default:
		if (size != size_default)
			return false;
		break;
	}
	return true;
}

#define CG_SOCKOPT_ACCESS_FIELD(T, F)					\
	T(BPF_FIELD_SIZEOF(struct bpf_sockopt_kern, F),			\
	  si->dst_reg, si->src_reg,					\
	  offsetof(struct bpf_sockopt_kern, F))

static u32 cg_sockopt_convert_ctx_access(enum bpf_access_type type,
					 const struct bpf_insn *si,
					 struct bpf_insn *insn_buf,
					 struct bpf_prog *prog,
					 u32 *target_size)
{
	struct bpf_insn *insn = insn_buf;

	switch (si->off) {
	case offsetof(struct bpf_sockopt, sk):
		*insn++ = CG_SOCKOPT_ACCESS_FIELD(BPF_LDX_MEM, sk);
		break;
	case offsetof(struct bpf_sockopt, level):
		if (type == BPF_WRITE)
			*insn++ = CG_SOCKOPT_ACCESS_FIELD(BPF_STX_MEM, level);
		else
			*insn++ = CG_SOCKOPT_ACCESS_FIELD(BPF_LDX_MEM, level);
		break;
	case offsetof(struct bpf_sockopt, optname):
		if (type == BPF_WRITE)
			*insn++ = CG_SOCKOPT_ACCESS_FIELD(BPF_STX_MEM, optname);
		else
			*insn++ = CG_SOCKOPT_ACCESS_FIELD(BPF_LDX_MEM, optname);
		break;
	case offsetof(struct bpf_sockopt, optlen):
		if (type == BPF_WRITE)
			*insn++ = CG_SOCKOPT_ACCESS_FIELD(BPF_STX_MEM, optlen);
		else
			*insn++ = CG_SOCKOPT_ACCESS_FIELD(BPF_LDX_MEM, optlen);
		break;
	case offsetof(struct bpf_sockopt, retval):
		BUILD_BUG_ON(offsetof(struct bpf_cg_run_ctx, run_ctx) != 0);

		if (type == BPF_WRITE) {
			int treg = BPF_REG_9;

			if (si->src_reg == treg || si->dst_reg == treg)
				--treg;
			if (si->src_reg == treg || si->dst_reg == treg)
				--treg;
			*insn++ = BPF_STX_MEM(BPF_DW, si->dst_reg, treg,
					      offsetof(struct bpf_sockopt_kern, tmp_reg));
			*insn++ = BPF_LDX_MEM(BPF_FIELD_SIZEOF(struct bpf_sockopt_kern, current_task),
					      treg, si->dst_reg,
					      offsetof(struct bpf_sockopt_kern, current_task));
			*insn++ = BPF_LDX_MEM(BPF_FIELD_SIZEOF(struct task_struct, bpf_ctx),
					      treg, treg,
					      offsetof(struct task_struct, bpf_ctx));
			*insn++ = BPF_STX_MEM(BPF_FIELD_SIZEOF(struct bpf_cg_run_ctx, retval),
					      treg, si->src_reg,
					      offsetof(struct bpf_cg_run_ctx, retval));
			*insn++ = BPF_LDX_MEM(BPF_DW, treg, si->dst_reg,
					      offsetof(struct bpf_sockopt_kern, tmp_reg));
		} else {
			*insn++ = BPF_LDX_MEM(BPF_FIELD_SIZEOF(struct bpf_sockopt_kern, current_task),
					      si->dst_reg, si->src_reg,
					      offsetof(struct bpf_sockopt_kern, current_task));
			*insn++ = BPF_LDX_MEM(BPF_FIELD_SIZEOF(struct task_struct, bpf_ctx),
					      si->dst_reg, si->dst_reg,
					      offsetof(struct task_struct, bpf_ctx));
			*insn++ = BPF_LDX_MEM(BPF_FIELD_SIZEOF(struct bpf_cg_run_ctx, retval),
					      si->dst_reg, si->dst_reg,
					      offsetof(struct bpf_cg_run_ctx, retval));
		}
		break;
	case offsetof(struct bpf_sockopt, optval):
		*insn++ = CG_SOCKOPT_ACCESS_FIELD(BPF_LDX_MEM, optval);
		break;
	case offsetof(struct bpf_sockopt, optval_end):
		*insn++ = CG_SOCKOPT_ACCESS_FIELD(BPF_LDX_MEM, optval_end);
		break;
	}

	return insn - insn_buf;
}

static int cg_sockopt_get_prologue(struct bpf_insn *insn_buf,
				   bool direct_write,
				   const struct bpf_prog *prog)
{
	/* Nothing to do for sockopt argument. The data is kzalloc'ated.
	 */
	return 0;
}

const struct bpf_verifier_ops cg_sockopt_verifier_ops = {
	.get_func_proto		= cg_sockopt_func_proto,
	.is_valid_access	= cg_sockopt_is_valid_access,
	.convert_ctx_access	= cg_sockopt_convert_ctx_access,
	.gen_prologue		= cg_sockopt_get_prologue,
};

const struct bpf_prog_ops cg_sockopt_prog_ops = {
};<|MERGE_RESOLUTION|>--- conflicted
+++ resolved
@@ -896,11 +896,7 @@
 	struct cgroup_subsys_state *css;
 	struct bpf_prog_array *progs;
 	struct bpf_prog_list *pl;
-<<<<<<< HEAD
-	struct list_head *head;
-=======
 	struct hlist_head *head;
->>>>>>> e6f4ff3f
 	struct cgroup *cg;
 	int pos;
 
@@ -917,11 +913,7 @@
 				continue;
 
 			head = &cg->bpf.progs[atype];
-<<<<<<< HEAD
-			list_for_each_entry(pl, head, node) {
-=======
 			hlist_for_each_entry(pl, head, node) {
->>>>>>> e6f4ff3f
 				if (!prog_list_prog(pl))
 					continue;
 				if (pl->prog == prog && pl->link == link)
