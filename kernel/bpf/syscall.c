--- conflicted
+++ resolved
@@ -2091,8 +2091,6 @@
 	u64 misses;
 };
 
-<<<<<<< HEAD
-=======
 void notrace bpf_prog_inc_misses_counter(struct bpf_prog *prog)
 {
 	struct bpf_prog_stats *stats;
@@ -2104,7 +2102,6 @@
 	u64_stats_update_end_irqrestore(&stats->syncp, flags);
 }
 
->>>>>>> d60c95ef
 static void bpf_prog_get_stats(const struct bpf_prog *prog,
 			       struct bpf_prog_kstats *stats)
 {
