--- conflicted
+++ resolved
@@ -234,10 +234,7 @@
 	bool pkt_access;
 	int regno;
 	int access_size;
-<<<<<<< HEAD
-=======
 	int mem_size;
->>>>>>> d1988041
 	u64 msize_max_value;
 	int ref_obj_id;
 	int func_id;
@@ -1012,8 +1009,6 @@
 
 static void __mark_reg_not_init(const struct bpf_verifier_env *env,
 				struct bpf_reg_state *reg);
-<<<<<<< HEAD
-=======
 
 /* This helper doesn't clear reg->id */
 static void ___mark_reg_known(struct bpf_reg_state *reg, u64 imm)
@@ -1029,7 +1024,6 @@
 	reg->u32_min_value = (u32)imm;
 	reg->u32_max_value = (u32)imm;
 }
->>>>>>> d1988041
 
 /* Mark the unknown part of a register (variable offset or scalar value) as
  * known to have the value @imm.
@@ -1348,12 +1342,7 @@
 	reg->type = SCALAR_VALUE;
 	reg->var_off = tnum_unknown;
 	reg->frameno = 0;
-<<<<<<< HEAD
-	reg->precise = env->subprog_cnt > 1 || !env->allow_ptr_leaks ?
-		       true : false;
-=======
 	reg->precise = env->subprog_cnt > 1 || !env->bpf_capable;
->>>>>>> d1988041
 	__mark_reg_unbounded(reg);
 }
 
@@ -1385,11 +1374,6 @@
 		/* Something bad happened, let's kill all regs except FP */
 		for (regno = 0; regno < BPF_REG_FP; regno++)
 			__mark_reg_not_init(env, regs + regno);
-<<<<<<< HEAD
-		return;
-	}
-	__mark_reg_not_init(env, regs + regno);
-=======
 		return;
 	}
 	__mark_reg_not_init(env, regs + regno);
@@ -1406,7 +1390,6 @@
 	mark_reg_known_zero(env, regs, regno);
 	regs[regno].type = PTR_TO_BTF_ID;
 	regs[regno].btf_id = btf_id;
->>>>>>> d1988041
 }
 
 #define DEF_NOT_SUBREG	(0)
@@ -1533,12 +1516,9 @@
 		    insn[i].imm == BPF_FUNC_tail_call &&
 		    insn[i].src_reg != BPF_PSEUDO_CALL)
 			subprog[cur_subprog].has_tail_call = true;
-<<<<<<< HEAD
-=======
 		if (BPF_CLASS(code) == BPF_LD &&
 		    (BPF_MODE(code) == BPF_ABS || BPF_MODE(code) == BPF_IND))
 			subprog[cur_subprog].has_ld_abs = true;
->>>>>>> d1988041
 		if (BPF_CLASS(code) != BPF_JMP && BPF_CLASS(code) != BPF_JMP32)
 			goto next;
 		if (BPF_OP(code) == BPF_EXIT || BPF_OP(code) == BPF_CALL)
@@ -2251,8 +2231,6 @@
 	return reg->type == SCALAR_VALUE && tnum_is_const(reg->var_off);
 }
 
-<<<<<<< HEAD
-=======
 static bool __is_scalar_unbounded(struct bpf_reg_state *reg)
 {
 	return tnum_is_unknown(reg->var_off) &&
@@ -2267,7 +2245,6 @@
 	return reg->type == SCALAR_VALUE && !__is_scalar_unbounded(reg);
 }
 
->>>>>>> d1988041
 static bool __is_pointer_value(bool allow_ptr_leaks,
 			       const struct bpf_reg_state *reg)
 {
@@ -4901,46 +4878,14 @@
 	return 0;
 }
 
-static int do_refine_retval_range(struct bpf_verifier_env *env,
-				  struct bpf_reg_state *regs, int ret_type,
-				  int func_id, struct bpf_call_arg_meta *meta)
+static void do_refine_retval_range(struct bpf_reg_state *regs, int ret_type,
+				   int func_id,
+				   struct bpf_call_arg_meta *meta)
 {
 	struct bpf_reg_state *ret_reg = &regs[BPF_REG_0];
-	struct bpf_reg_state tmp_reg = *ret_reg;
-	bool ret;
 
 	if (ret_type != RET_INTEGER ||
 	    (func_id != BPF_FUNC_get_stack &&
-<<<<<<< HEAD
-	     func_id != BPF_FUNC_probe_read_str))
-		return 0;
-
-	/* Error case where ret is in interval [S32MIN, -1]. */
-	ret_reg->smin_value = S32_MIN;
-	ret_reg->smax_value = -1;
-
-	__reg_deduce_bounds(ret_reg);
-	__reg_bound_offset(ret_reg);
-	__update_reg_bounds(ret_reg);
-
-	ret = push_stack(env, env->insn_idx + 1, env->insn_idx, false);
-	if (!ret)
-		return -EFAULT;
-
-	*ret_reg = tmp_reg;
-
-	/* Success case where ret is in range [0, msize_max_value]. */
-	ret_reg->smin_value = 0;
-	ret_reg->smax_value = meta->msize_max_value;
-	ret_reg->umin_value = ret_reg->smin_value;
-	ret_reg->umax_value = ret_reg->smax_value;
-
-	__reg_deduce_bounds(ret_reg);
-	__reg_bound_offset(ret_reg);
-	__update_reg_bounds(ret_reg);
-
-	return 0;
-=======
 	     func_id != BPF_FUNC_probe_read_str &&
 	     func_id != BPF_FUNC_probe_read_kernel_str &&
 	     func_id != BPF_FUNC_probe_read_user_str))
@@ -4953,7 +4898,6 @@
 	__reg_deduce_bounds(ret_reg);
 	__reg_bound_offset(ret_reg);
 	__update_reg_bounds(ret_reg);
->>>>>>> d1988041
 }
 
 static int
@@ -5267,9 +5211,7 @@
 		regs[BPF_REG_0].ref_obj_id = id;
 	}
 
-	err = do_refine_retval_range(env, regs, fn->ret_type, func_id, &meta);
-	if (err)
-		return err;
+	do_refine_retval_range(regs, fn->ret_type, func_id, &meta);
 
 	err = check_map_func_compatibility(env, meta.map_ptr, func_id);
 	if (err)
@@ -5555,11 +5497,7 @@
 		/* smin_val represents the known value */
 		if (known && smin_val == 0 && opcode == BPF_ADD)
 			break;
-<<<<<<< HEAD
-		/* fall-through */
-=======
 		fallthrough;
->>>>>>> d1988041
 	case PTR_TO_PACKET_END:
 	case PTR_TO_SOCKET:
 	case PTR_TO_SOCKET_OR_NULL:
@@ -5792,15 +5730,6 @@
 	u64 umin_val = src_reg->umin_value;
 	u64 umax_val = src_reg->umax_value;
 
-<<<<<<< HEAD
-	if ((src_known && (smin_val != smax_val || umin_val != umax_val)) ||
-	    smin_val > smax_val || umin_val > umax_val) {
-		/* Taint dst register if offset had invalid bounds derived from
-		 * e.g. dead branches.
-		 */
-		__mark_reg_unknown(env, dst_reg);
-		return 0;
-=======
 	if (signed_add_overflows(dst_reg->smin_value, smin_val) ||
 	    signed_add_overflows(dst_reg->smax_value, smax_val)) {
 		dst_reg->smin_value = S64_MIN;
@@ -5816,16 +5745,9 @@
 	} else {
 		dst_reg->umin_value += umin_val;
 		dst_reg->umax_value += umax_val;
->>>>>>> d1988041
-	}
-}
-
-<<<<<<< HEAD
-	if (!src_known &&
-	    opcode != BPF_ADD && opcode != BPF_SUB && opcode != BPF_AND) {
-		__mark_reg_unknown(env, dst_reg);
-		return 0;
-=======
+	}
+}
+
 static void scalar32_min_max_sub(struct bpf_reg_state *dst_reg,
 				 struct bpf_reg_state *src_reg)
 {
@@ -5851,7 +5773,6 @@
 		/* Cannot overflow (as long as bounds are consistent) */
 		dst_reg->u32_min_value -= umax_val;
 		dst_reg->u32_max_value -= umin_val;
->>>>>>> d1988041
 	}
 }
 
@@ -6496,34 +6417,10 @@
 			mark_reg_unknown(env, regs, insn->dst_reg);
 			break;
 		}
-<<<<<<< HEAD
-
-		/* Upon reaching here, src_known is true and
-		 * umax_val is equal to umin_val.
-		 */
-		if (insn_bitness == 32) {
-			dst_reg->smin_value = (u32)(((s32)dst_reg->smin_value) >> umin_val);
-			dst_reg->smax_value = (u32)(((s32)dst_reg->smax_value) >> umin_val);
-		} else {
-			dst_reg->smin_value >>= umin_val;
-			dst_reg->smax_value >>= umin_val;
-		}
-
-		dst_reg->var_off = tnum_arshift(dst_reg->var_off, umin_val,
-						insn_bitness);
-
-		/* blow away the dst_reg umin_value/umax_value and rely on
-		 * dst_reg var_off to refine the result.
-		 */
-		dst_reg->umin_value = 0;
-		dst_reg->umax_value = U64_MAX;
-		__update_reg_bounds(dst_reg);
-=======
 		if (alu32)
 			scalar32_min_max_arsh(dst_reg, &src_reg);
 		else
 			scalar_min_max_arsh(dst_reg, &src_reg);
->>>>>>> d1988041
 		break;
 	default:
 		mark_reg_unknown(env, regs, insn->dst_reg);
@@ -7075,70 +6972,6 @@
 	return is_branch64_taken(reg, val, opcode);
 }
 
-/* Constrain the possible values of @reg with unsigned upper bound @bound.
- * If @is_exclusive, @bound is an exclusive limit, otherwise it is inclusive.
- * If @is_jmp32, @bound is a 32-bit value that only constrains the low 32 bits
- * of @reg.
- */
-static void set_upper_bound(struct bpf_reg_state *reg, u64 bound, bool is_jmp32,
-			    bool is_exclusive)
-{
-	if (is_exclusive) {
-		/* There are no values for `reg` that make `reg<0` true. */
-		if (bound == 0)
-			return;
-		bound--;
-	}
-	if (is_jmp32) {
-		/* Constrain the register's value in the tnum representation.
-		 * For 64-bit comparisons this happens later in
-		 * __reg_bound_offset(), but for 32-bit comparisons, we can be
-		 * more precise than what can be derived from the updated
-		 * numeric bounds.
-		 */
-		struct tnum t = tnum_range(0, bound);
-
-		t.mask |= ~0xffffffffULL; /* upper half is unknown */
-		reg->var_off = tnum_intersect(reg->var_off, t);
-
-		/* Compute the 64-bit bound from the 32-bit bound. */
-		bound += gen_hi_max(reg->var_off);
-	}
-	reg->umax_value = min(reg->umax_value, bound);
-}
-
-/* Constrain the possible values of @reg with unsigned lower bound @bound.
- * If @is_exclusive, @bound is an exclusive limit, otherwise it is inclusive.
- * If @is_jmp32, @bound is a 32-bit value that only constrains the low 32 bits
- * of @reg.
- */
-static void set_lower_bound(struct bpf_reg_state *reg, u64 bound, bool is_jmp32,
-			    bool is_exclusive)
-{
-	if (is_exclusive) {
-		/* There are no values for `reg` that make `reg>MAX` true. */
-		if (bound == (is_jmp32 ? U32_MAX : U64_MAX))
-			return;
-		bound++;
-	}
-	if (is_jmp32) {
-		/* Constrain the register's value in the tnum representation.
-		 * For 64-bit comparisons this happens later in
-		 * __reg_bound_offset(), but for 32-bit comparisons, we can be
-		 * more precise than what can be derived from the updated
-		 * numeric bounds.
-		 */
-		struct tnum t = tnum_range(bound, U32_MAX);
-
-		t.mask |= ~0xffffffffULL; /* upper half is unknown */
-		reg->var_off = tnum_intersect(reg->var_off, t);
-
-		/* Compute the 64-bit bound from the 32-bit bound. */
-		bound += gen_hi_min(reg->var_off);
-	}
-	reg->umin_value = max(reg->umin_value, bound);
-}
-
 /* Adjusts the register min/max values in the case that the dst_reg is the
  * variable register that we are working on, and src_reg is a constant or we're
  * simply doing a BPF_K check.
@@ -7202,10 +7035,6 @@
 	case BPF_JGE:
 	case BPF_JGT:
 	{
-<<<<<<< HEAD
-		set_upper_bound(false_reg, val, is_jmp32, opcode == BPF_JGE);
-		set_lower_bound(true_reg, val, is_jmp32, opcode == BPF_JGT);
-=======
 		if (is_jmp32) {
 			u32 false_umax = opcode == BPF_JGT ? val32  : val32 - 1;
 			u32 true_umin = opcode == BPF_JGT ? val32 + 1 : val32;
@@ -7221,7 +7050,6 @@
 			false_reg->umax_value = min(false_reg->umax_value, false_umax);
 			true_reg->umin_value = max(true_reg->umin_value, true_umin);
 		}
->>>>>>> d1988041
 		break;
 	}
 	case BPF_JSGE:
@@ -7245,10 +7073,6 @@
 	case BPF_JLE:
 	case BPF_JLT:
 	{
-<<<<<<< HEAD
-		set_lower_bound(false_reg, val, is_jmp32, opcode == BPF_JLE);
-		set_upper_bound(true_reg, val, is_jmp32, opcode == BPF_JLT);
-=======
 		if (is_jmp32) {
 			u32 false_umin = opcode == BPF_JLT ? val32  : val32 + 1;
 			u32 true_umax = opcode == BPF_JLT ? val32 - 1 : val32;
@@ -7264,7 +7088,6 @@
 			false_reg->umin_value = max(false_reg->umin_value, false_umin);
 			true_reg->umax_value = min(true_reg->umax_value, true_umax);
 		}
->>>>>>> d1988041
 		break;
 	}
 	case BPF_JSLE:
@@ -7312,91 +7135,6 @@
 				u64 val, u32 val32,
 				u8 opcode, bool is_jmp32)
 {
-<<<<<<< HEAD
-	s64 sval;
-
-	if (__is_pointer_value(false, false_reg))
-		return;
-
-	val = is_jmp32 ? (u32)val : val;
-	sval = is_jmp32 ? (s64)(s32)val : (s64)val;
-
-	switch (opcode) {
-	case BPF_JEQ:
-	case BPF_JNE:
-	{
-		struct bpf_reg_state *reg =
-			opcode == BPF_JEQ ? true_reg : false_reg;
-
-		if (is_jmp32) {
-			u64 old_v = reg->var_off.value;
-			u64 hi_mask = ~0xffffffffULL;
-
-			reg->var_off.value = (old_v & hi_mask) | val;
-			reg->var_off.mask &= hi_mask;
-		} else {
-			__mark_reg_known(reg, val);
-		}
-		break;
-	}
-	case BPF_JSET:
-		false_reg->var_off = tnum_and(false_reg->var_off,
-					      tnum_const(~val));
-		if (is_power_of_2(val))
-			true_reg->var_off = tnum_or(true_reg->var_off,
-						    tnum_const(val));
-		break;
-	case BPF_JGE:
-	case BPF_JGT:
-	{
-		set_lower_bound(false_reg, val, is_jmp32, opcode == BPF_JGE);
-		set_upper_bound(true_reg, val, is_jmp32, opcode == BPF_JGT);
-		break;
-	}
-	case BPF_JSGE:
-	case BPF_JSGT:
-	{
-		s64 false_smin = opcode == BPF_JSGT ? sval    : sval + 1;
-		s64 true_smax = opcode == BPF_JSGT ? sval - 1 : sval;
-
-		if (is_jmp32 && !cmp_val_with_extended_s64(sval, false_reg))
-			break;
-		false_reg->smin_value = max(false_reg->smin_value, false_smin);
-		true_reg->smax_value = min(true_reg->smax_value, true_smax);
-		break;
-	}
-	case BPF_JLE:
-	case BPF_JLT:
-	{
-		set_upper_bound(false_reg, val, is_jmp32, opcode == BPF_JLE);
-		set_lower_bound(true_reg, val, is_jmp32, opcode == BPF_JLT);
-		break;
-	}
-	case BPF_JSLE:
-	case BPF_JSLT:
-	{
-		s64 false_smax = opcode == BPF_JSLT ? sval    : sval - 1;
-		s64 true_smin = opcode == BPF_JSLT ? sval + 1 : sval;
-
-		if (is_jmp32 && !cmp_val_with_extended_s64(sval, false_reg))
-			break;
-		false_reg->smax_value = min(false_reg->smax_value, false_smax);
-		true_reg->smin_value = max(true_reg->smin_value, true_smin);
-		break;
-	}
-	default:
-		break;
-	}
-
-	__reg_deduce_bounds(false_reg);
-	__reg_deduce_bounds(true_reg);
-	/* We might have learned some bits from the bounds. */
-	__reg_bound_offset(false_reg);
-	__reg_bound_offset(true_reg);
-	/* Intersecting with the old var_off might have improved our bounds
-	 * slightly.  e.g. if umax was 0x7f...f and var_off was (0; 0xf...fc),
-	 * then new var_off is (0; 0x7f...fc) which improves our umax.
-=======
 	/* How can we transform "a <op> b" into "b <op> a"? */
 	static const u8 opcode_flip[16] = {
 		/* these stay the same */
@@ -7416,7 +7154,6 @@
 	opcode = opcode_flip[opcode >> 4];
 	/* This uses zero as "not present in table"; luckily the zero opcode,
 	 * BPF_JA, can't get here.
->>>>>>> d1988041
 	 */
 	if (opcode)
 		reg_set_min_max(true_reg, false_reg, val, val32, opcode, is_jmp32);
