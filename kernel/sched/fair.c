// SPDX-License-Identifier: GPL-2.0
/*
 * Completely Fair Scheduling (CFS) Class (SCHED_NORMAL/SCHED_BATCH)
 *
 *  Copyright (C) 2007 Red Hat, Inc., Ingo Molnar <mingo@redhat.com>
 *
 *  Interactivity improvements by Mike Galbraith
 *  (C) 2007 Mike Galbraith <efault@gmx.de>
 *
 *  Various enhancements by Dmitry Adamushko.
 *  (C) 2007 Dmitry Adamushko <dmitry.adamushko@gmail.com>
 *
 *  Group scheduling enhancements by Srivatsa Vaddagiri
 *  Copyright IBM Corporation, 2007
 *  Author: Srivatsa Vaddagiri <vatsa@linux.vnet.ibm.com>
 *
 *  Scaled math optimizations by Thomas Gleixner
 *  Copyright (C) 2007, Thomas Gleixner <tglx@linutronix.de>
 *
 *  Adaptive scheduling granularity, math enhancements by Peter Zijlstra
 *  Copyright (C) 2007 Red Hat, Inc., Peter Zijlstra
 */
#include <linux/energy_model.h>
#include <linux/mmap_lock.h>
#include <linux/hugetlb_inline.h>
#include <linux/jiffies.h>
#include <linux/mm_api.h>
#include <linux/highmem.h>
#include <linux/spinlock_api.h>
#include <linux/cpumask_api.h>
#include <linux/lockdep_api.h>
#include <linux/softirq.h>
#include <linux/refcount_api.h>
#include <linux/topology.h>
#include <linux/sched/clock.h>
#include <linux/sched/cond_resched.h>
#include <linux/sched/cputime.h>
#include <linux/sched/isolation.h>
#include <linux/sched/nohz.h>

#include <linux/cpuidle.h>
#include <linux/interrupt.h>
#include <linux/mempolicy.h>
#include <linux/mutex_api.h>
#include <linux/profile.h>
#include <linux/psi.h>
#include <linux/ratelimit.h>
#include <linux/task_work.h>

#include <asm/switch_to.h>

#include <linux/sched/cond_resched.h>

#include "sched.h"
#include "stats.h"
#include "autogroup.h"

/*
 * Targeted preemption latency for CPU-bound tasks:
 *
 * NOTE: this latency value is not the same as the concept of
 * 'timeslice length' - timeslices in CFS are of variable length
 * and have no persistent notion like in traditional, time-slice
 * based scheduling concepts.
 *
 * (to see the precise effective timeslice length of your workload,
 *  run vmstat and monitor the context-switches (cs) field)
 *
 * (default: 6ms * (1 + ilog(ncpus)), units: nanoseconds)
 */
unsigned int sysctl_sched_latency			= 6000000ULL;
static unsigned int normalized_sysctl_sched_latency	= 6000000ULL;

/*
 * The initial- and re-scaling of tunables is configurable
 *
 * Options are:
 *
 *   SCHED_TUNABLESCALING_NONE - unscaled, always *1
 *   SCHED_TUNABLESCALING_LOG - scaled logarithmical, *1+ilog(ncpus)
 *   SCHED_TUNABLESCALING_LINEAR - scaled linear, *ncpus
 *
 * (default SCHED_TUNABLESCALING_LOG = *(1+ilog(ncpus))
 */
unsigned int sysctl_sched_tunable_scaling = SCHED_TUNABLESCALING_LOG;

/*
 * Minimal preemption granularity for CPU-bound tasks:
 *
 * (default: 0.75 msec * (1 + ilog(ncpus)), units: nanoseconds)
 */
unsigned int sysctl_sched_min_granularity			= 750000ULL;
static unsigned int normalized_sysctl_sched_min_granularity	= 750000ULL;

/*
 * Minimal preemption granularity for CPU-bound SCHED_IDLE tasks.
 * Applies only when SCHED_IDLE tasks compete with normal tasks.
 *
 * (default: 0.75 msec)
 */
unsigned int sysctl_sched_idle_min_granularity			= 750000ULL;

/*
 * This value is kept at sysctl_sched_latency/sysctl_sched_min_granularity
 */
static unsigned int sched_nr_latency = 8;

/*
 * After fork, child runs first. If set to 0 (default) then
 * parent will (try to) run first.
 */
unsigned int sysctl_sched_child_runs_first __read_mostly;

/*
 * SCHED_OTHER wake-up granularity.
 *
 * This option delays the preemption effects of decoupled workloads
 * and reduces their over-scheduling. Synchronous workloads will still
 * have immediate wakeup/sleep latencies.
 *
 * (default: 1 msec * (1 + ilog(ncpus)), units: nanoseconds)
 */
unsigned int sysctl_sched_wakeup_granularity			= 1000000UL;
static unsigned int normalized_sysctl_sched_wakeup_granularity	= 1000000UL;

const_debug unsigned int sysctl_sched_migration_cost	= 500000UL;

int sched_thermal_decay_shift;
static int __init setup_sched_thermal_decay_shift(char *str)
{
	int _shift = 0;

	if (kstrtoint(str, 0, &_shift))
		pr_warn("Unable to set scheduler thermal pressure decay shift parameter\n");

	sched_thermal_decay_shift = clamp(_shift, 0, 10);
	return 1;
}
__setup("sched_thermal_decay_shift=", setup_sched_thermal_decay_shift);

#ifdef CONFIG_SMP
/*
 * For asym packing, by default the lower numbered CPU has higher priority.
 */
int __weak arch_asym_cpu_priority(int cpu)
{
	return -cpu;
}

/*
 * The margin used when comparing utilization with CPU capacity.
 *
 * (default: ~20%)
 */
#define fits_capacity(cap, max)	((cap) * 1280 < (max) * 1024)

/*
 * The margin used when comparing CPU capacities.
 * is 'cap1' noticeably greater than 'cap2'
 *
 * (default: ~5%)
 */
#define capacity_greater(cap1, cap2) ((cap1) * 1024 > (cap2) * 1078)
#endif

#ifdef CONFIG_CFS_BANDWIDTH
/*
 * Amount of runtime to allocate from global (tg) to local (per-cfs_rq) pool
 * each time a cfs_rq requests quota.
 *
 * Note: in the case that the slice exceeds the runtime remaining (either due
 * to consumption or the quota being specified to be smaller than the slice)
 * we will always only issue the remaining available time.
 *
 * (default: 5 msec, units: microseconds)
 */
static unsigned int sysctl_sched_cfs_bandwidth_slice		= 5000UL;
#endif

#ifdef CONFIG_SYSCTL
static struct ctl_table sched_fair_sysctls[] = {
	{
		.procname       = "sched_child_runs_first",
		.data           = &sysctl_sched_child_runs_first,
		.maxlen         = sizeof(unsigned int),
		.mode           = 0644,
		.proc_handler   = proc_dointvec,
	},
#ifdef CONFIG_CFS_BANDWIDTH
	{
		.procname       = "sched_cfs_bandwidth_slice_us",
		.data           = &sysctl_sched_cfs_bandwidth_slice,
		.maxlen         = sizeof(unsigned int),
		.mode           = 0644,
		.proc_handler   = proc_dointvec_minmax,
		.extra1         = SYSCTL_ONE,
	},
#endif
	{}
};

static int __init sched_fair_sysctl_init(void)
{
	register_sysctl_init("kernel", sched_fair_sysctls);
	return 0;
}
late_initcall(sched_fair_sysctl_init);
#endif

static inline void update_load_add(struct load_weight *lw, unsigned long inc)
{
	lw->weight += inc;
	lw->inv_weight = 0;
}

static inline void update_load_sub(struct load_weight *lw, unsigned long dec)
{
	lw->weight -= dec;
	lw->inv_weight = 0;
}

static inline void update_load_set(struct load_weight *lw, unsigned long w)
{
	lw->weight = w;
	lw->inv_weight = 0;
}

/*
 * Increase the granularity value when there are more CPUs,
 * because with more CPUs the 'effective latency' as visible
 * to users decreases. But the relationship is not linear,
 * so pick a second-best guess by going with the log2 of the
 * number of CPUs.
 *
 * This idea comes from the SD scheduler of Con Kolivas:
 */
static unsigned int get_update_sysctl_factor(void)
{
	unsigned int cpus = min_t(unsigned int, num_online_cpus(), 8);
	unsigned int factor;

	switch (sysctl_sched_tunable_scaling) {
	case SCHED_TUNABLESCALING_NONE:
		factor = 1;
		break;
	case SCHED_TUNABLESCALING_LINEAR:
		factor = cpus;
		break;
	case SCHED_TUNABLESCALING_LOG:
	default:
		factor = 1 + ilog2(cpus);
		break;
	}

	return factor;
}

static void update_sysctl(void)
{
	unsigned int factor = get_update_sysctl_factor();

#define SET_SYSCTL(name) \
	(sysctl_##name = (factor) * normalized_sysctl_##name)
	SET_SYSCTL(sched_min_granularity);
	SET_SYSCTL(sched_latency);
	SET_SYSCTL(sched_wakeup_granularity);
#undef SET_SYSCTL
}

void __init sched_init_granularity(void)
{
	update_sysctl();
}

#define WMULT_CONST	(~0U)
#define WMULT_SHIFT	32

static void __update_inv_weight(struct load_weight *lw)
{
	unsigned long w;

	if (likely(lw->inv_weight))
		return;

	w = scale_load_down(lw->weight);

	if (BITS_PER_LONG > 32 && unlikely(w >= WMULT_CONST))
		lw->inv_weight = 1;
	else if (unlikely(!w))
		lw->inv_weight = WMULT_CONST;
	else
		lw->inv_weight = WMULT_CONST / w;
}

/*
 * delta_exec * weight / lw.weight
 *   OR
 * (delta_exec * (weight * lw->inv_weight)) >> WMULT_SHIFT
 *
 * Either weight := NICE_0_LOAD and lw \e sched_prio_to_wmult[], in which case
 * we're guaranteed shift stays positive because inv_weight is guaranteed to
 * fit 32 bits, and NICE_0_LOAD gives another 10 bits; therefore shift >= 22.
 *
 * Or, weight =< lw.weight (because lw.weight is the runqueue weight), thus
 * weight/lw.weight <= 1, and therefore our shift will also be positive.
 */
static u64 __calc_delta(u64 delta_exec, unsigned long weight, struct load_weight *lw)
{
	u64 fact = scale_load_down(weight);
	u32 fact_hi = (u32)(fact >> 32);
	int shift = WMULT_SHIFT;
	int fs;

	__update_inv_weight(lw);

	if (unlikely(fact_hi)) {
		fs = fls(fact_hi);
		shift -= fs;
		fact >>= fs;
	}

	fact = mul_u32_u32(fact, lw->inv_weight);

	fact_hi = (u32)(fact >> 32);
	if (fact_hi) {
		fs = fls(fact_hi);
		shift -= fs;
		fact >>= fs;
	}

	return mul_u64_u32_shr(delta_exec, fact, shift);
}


const struct sched_class fair_sched_class;

/**************************************************************
 * CFS operations on generic schedulable entities:
 */

#ifdef CONFIG_FAIR_GROUP_SCHED

/* Walk up scheduling entities hierarchy */
#define for_each_sched_entity(se) \
		for (; se; se = se->parent)

static inline bool list_add_leaf_cfs_rq(struct cfs_rq *cfs_rq)
{
	struct rq *rq = rq_of(cfs_rq);
	int cpu = cpu_of(rq);

	if (cfs_rq->on_list)
		return rq->tmp_alone_branch == &rq->leaf_cfs_rq_list;

	cfs_rq->on_list = 1;

	/*
	 * Ensure we either appear before our parent (if already
	 * enqueued) or force our parent to appear after us when it is
	 * enqueued. The fact that we always enqueue bottom-up
	 * reduces this to two cases and a special case for the root
	 * cfs_rq. Furthermore, it also means that we will always reset
	 * tmp_alone_branch either when the branch is connected
	 * to a tree or when we reach the top of the tree
	 */
	if (cfs_rq->tg->parent &&
	    cfs_rq->tg->parent->cfs_rq[cpu]->on_list) {
		/*
		 * If parent is already on the list, we add the child
		 * just before. Thanks to circular linked property of
		 * the list, this means to put the child at the tail
		 * of the list that starts by parent.
		 */
		list_add_tail_rcu(&cfs_rq->leaf_cfs_rq_list,
			&(cfs_rq->tg->parent->cfs_rq[cpu]->leaf_cfs_rq_list));
		/*
		 * The branch is now connected to its tree so we can
		 * reset tmp_alone_branch to the beginning of the
		 * list.
		 */
		rq->tmp_alone_branch = &rq->leaf_cfs_rq_list;
		return true;
	}

	if (!cfs_rq->tg->parent) {
		/*
		 * cfs rq without parent should be put
		 * at the tail of the list.
		 */
		list_add_tail_rcu(&cfs_rq->leaf_cfs_rq_list,
			&rq->leaf_cfs_rq_list);
		/*
		 * We have reach the top of a tree so we can reset
		 * tmp_alone_branch to the beginning of the list.
		 */
		rq->tmp_alone_branch = &rq->leaf_cfs_rq_list;
		return true;
	}

	/*
	 * The parent has not already been added so we want to
	 * make sure that it will be put after us.
	 * tmp_alone_branch points to the begin of the branch
	 * where we will add parent.
	 */
	list_add_rcu(&cfs_rq->leaf_cfs_rq_list, rq->tmp_alone_branch);
	/*
	 * update tmp_alone_branch to points to the new begin
	 * of the branch
	 */
	rq->tmp_alone_branch = &cfs_rq->leaf_cfs_rq_list;
	return false;
}

static inline void list_del_leaf_cfs_rq(struct cfs_rq *cfs_rq)
{
	if (cfs_rq->on_list) {
		struct rq *rq = rq_of(cfs_rq);

		/*
		 * With cfs_rq being unthrottled/throttled during an enqueue,
		 * it can happen the tmp_alone_branch points the a leaf that
		 * we finally want to del. In this case, tmp_alone_branch moves
		 * to the prev element but it will point to rq->leaf_cfs_rq_list
		 * at the end of the enqueue.
		 */
		if (rq->tmp_alone_branch == &cfs_rq->leaf_cfs_rq_list)
			rq->tmp_alone_branch = cfs_rq->leaf_cfs_rq_list.prev;

		list_del_rcu(&cfs_rq->leaf_cfs_rq_list);
		cfs_rq->on_list = 0;
	}
}

static inline void assert_list_leaf_cfs_rq(struct rq *rq)
{
	SCHED_WARN_ON(rq->tmp_alone_branch != &rq->leaf_cfs_rq_list);
}

/* Iterate thr' all leaf cfs_rq's on a runqueue */
#define for_each_leaf_cfs_rq_safe(rq, cfs_rq, pos)			\
	list_for_each_entry_safe(cfs_rq, pos, &rq->leaf_cfs_rq_list,	\
				 leaf_cfs_rq_list)

/* Do the two (enqueued) entities belong to the same group ? */
static inline struct cfs_rq *
is_same_group(struct sched_entity *se, struct sched_entity *pse)
{
	if (se->cfs_rq == pse->cfs_rq)
		return se->cfs_rq;

	return NULL;
}

static inline struct sched_entity *parent_entity(struct sched_entity *se)
{
	return se->parent;
}

static void
find_matching_se(struct sched_entity **se, struct sched_entity **pse)
{
	int se_depth, pse_depth;

	/*
	 * preemption test can be made between sibling entities who are in the
	 * same cfs_rq i.e who have a common parent. Walk up the hierarchy of
	 * both tasks until we find their ancestors who are siblings of common
	 * parent.
	 */

	/* First walk up until both entities are at same depth */
	se_depth = (*se)->depth;
	pse_depth = (*pse)->depth;

	while (se_depth > pse_depth) {
		se_depth--;
		*se = parent_entity(*se);
	}

	while (pse_depth > se_depth) {
		pse_depth--;
		*pse = parent_entity(*pse);
	}

	while (!is_same_group(*se, *pse)) {
		*se = parent_entity(*se);
		*pse = parent_entity(*pse);
	}
}

static int tg_is_idle(struct task_group *tg)
{
	return tg->idle > 0;
}

static int cfs_rq_is_idle(struct cfs_rq *cfs_rq)
{
	return cfs_rq->idle > 0;
}

static int se_is_idle(struct sched_entity *se)
{
	if (entity_is_task(se))
		return task_has_idle_policy(task_of(se));
	return cfs_rq_is_idle(group_cfs_rq(se));
}

#else	/* !CONFIG_FAIR_GROUP_SCHED */

#define for_each_sched_entity(se) \
		for (; se; se = NULL)

static inline bool list_add_leaf_cfs_rq(struct cfs_rq *cfs_rq)
{
	return true;
}

static inline void list_del_leaf_cfs_rq(struct cfs_rq *cfs_rq)
{
}

static inline void assert_list_leaf_cfs_rq(struct rq *rq)
{
}

#define for_each_leaf_cfs_rq_safe(rq, cfs_rq, pos)	\
		for (cfs_rq = &rq->cfs, pos = NULL; cfs_rq; cfs_rq = pos)

static inline struct sched_entity *parent_entity(struct sched_entity *se)
{
	return NULL;
}

static inline void
find_matching_se(struct sched_entity **se, struct sched_entity **pse)
{
}

static inline int tg_is_idle(struct task_group *tg)
{
	return 0;
}

static int cfs_rq_is_idle(struct cfs_rq *cfs_rq)
{
	return 0;
}

static int se_is_idle(struct sched_entity *se)
{
	return 0;
}

#endif	/* CONFIG_FAIR_GROUP_SCHED */

static __always_inline
void account_cfs_rq_runtime(struct cfs_rq *cfs_rq, u64 delta_exec);

/**************************************************************
 * Scheduling class tree data structure manipulation methods:
 */

static inline u64 max_vruntime(u64 max_vruntime, u64 vruntime)
{
	s64 delta = (s64)(vruntime - max_vruntime);
	if (delta > 0)
		max_vruntime = vruntime;

	return max_vruntime;
}

static inline u64 min_vruntime(u64 min_vruntime, u64 vruntime)
{
	s64 delta = (s64)(vruntime - min_vruntime);
	if (delta < 0)
		min_vruntime = vruntime;

	return min_vruntime;
}

static inline bool entity_before(struct sched_entity *a,
				struct sched_entity *b)
{
	return (s64)(a->vruntime - b->vruntime) < 0;
}

#define __node_2_se(node) \
	rb_entry((node), struct sched_entity, run_node)

static void update_min_vruntime(struct cfs_rq *cfs_rq)
{
	struct sched_entity *curr = cfs_rq->curr;
	struct rb_node *leftmost = rb_first_cached(&cfs_rq->tasks_timeline);

	u64 vruntime = cfs_rq->min_vruntime;

	if (curr) {
		if (curr->on_rq)
			vruntime = curr->vruntime;
		else
			curr = NULL;
	}

	if (leftmost) { /* non-empty tree */
		struct sched_entity *se = __node_2_se(leftmost);

		if (!curr)
			vruntime = se->vruntime;
		else
			vruntime = min_vruntime(vruntime, se->vruntime);
	}

	/* ensure we never gain time by being placed backwards. */
	u64_u32_store(cfs_rq->min_vruntime,
		      max_vruntime(cfs_rq->min_vruntime, vruntime));
}

static inline bool __entity_less(struct rb_node *a, const struct rb_node *b)
{
	return entity_before(__node_2_se(a), __node_2_se(b));
}

/*
 * Enqueue an entity into the rb-tree:
 */
static void __enqueue_entity(struct cfs_rq *cfs_rq, struct sched_entity *se)
{
	rb_add_cached(&se->run_node, &cfs_rq->tasks_timeline, __entity_less);
}

static void __dequeue_entity(struct cfs_rq *cfs_rq, struct sched_entity *se)
{
	rb_erase_cached(&se->run_node, &cfs_rq->tasks_timeline);
}

struct sched_entity *__pick_first_entity(struct cfs_rq *cfs_rq)
{
	struct rb_node *left = rb_first_cached(&cfs_rq->tasks_timeline);

	if (!left)
		return NULL;

	return __node_2_se(left);
}

static struct sched_entity *__pick_next_entity(struct sched_entity *se)
{
	struct rb_node *next = rb_next(&se->run_node);

	if (!next)
		return NULL;

	return __node_2_se(next);
}

#ifdef CONFIG_SCHED_DEBUG
struct sched_entity *__pick_last_entity(struct cfs_rq *cfs_rq)
{
	struct rb_node *last = rb_last(&cfs_rq->tasks_timeline.rb_root);

	if (!last)
		return NULL;

	return __node_2_se(last);
}

/**************************************************************
 * Scheduling class statistics methods:
 */

int sched_update_scaling(void)
{
	unsigned int factor = get_update_sysctl_factor();

	sched_nr_latency = DIV_ROUND_UP(sysctl_sched_latency,
					sysctl_sched_min_granularity);

#define WRT_SYSCTL(name) \
	(normalized_sysctl_##name = sysctl_##name / (factor))
	WRT_SYSCTL(sched_min_granularity);
	WRT_SYSCTL(sched_latency);
	WRT_SYSCTL(sched_wakeup_granularity);
#undef WRT_SYSCTL

	return 0;
}
#endif

/*
 * delta /= w
 */
static inline u64 calc_delta_fair(u64 delta, struct sched_entity *se)
{
	if (unlikely(se->load.weight != NICE_0_LOAD))
		delta = __calc_delta(delta, NICE_0_LOAD, &se->load);

	return delta;
}

/*
 * The idea is to set a period in which each task runs once.
 *
 * When there are too many tasks (sched_nr_latency) we have to stretch
 * this period because otherwise the slices get too small.
 *
 * p = (nr <= nl) ? l : l*nr/nl
 */
static u64 __sched_period(unsigned long nr_running)
{
	if (unlikely(nr_running > sched_nr_latency))
		return nr_running * sysctl_sched_min_granularity;
	else
		return sysctl_sched_latency;
}

static bool sched_idle_cfs_rq(struct cfs_rq *cfs_rq);

/*
 * We calculate the wall-time slice from the period by taking a part
 * proportional to the weight.
 *
 * s = p*P[w/rw]
 */
static u64 sched_slice(struct cfs_rq *cfs_rq, struct sched_entity *se)
{
	unsigned int nr_running = cfs_rq->nr_running;
	struct sched_entity *init_se = se;
	unsigned int min_gran;
	u64 slice;

	if (sched_feat(ALT_PERIOD))
		nr_running = rq_of(cfs_rq)->cfs.h_nr_running;

	slice = __sched_period(nr_running + !se->on_rq);

	for_each_sched_entity(se) {
		struct load_weight *load;
		struct load_weight lw;
		struct cfs_rq *qcfs_rq;

		qcfs_rq = cfs_rq_of(se);
		load = &qcfs_rq->load;

		if (unlikely(!se->on_rq)) {
			lw = qcfs_rq->load;

			update_load_add(&lw, se->load.weight);
			load = &lw;
		}
		slice = __calc_delta(slice, se->load.weight, load);
	}

	if (sched_feat(BASE_SLICE)) {
		if (se_is_idle(init_se) && !sched_idle_cfs_rq(cfs_rq))
			min_gran = sysctl_sched_idle_min_granularity;
		else
			min_gran = sysctl_sched_min_granularity;

		slice = max_t(u64, slice, min_gran);
	}

	return slice;
}

/*
 * We calculate the vruntime slice of a to-be-inserted task.
 *
 * vs = s/w
 */
static u64 sched_vslice(struct cfs_rq *cfs_rq, struct sched_entity *se)
{
	return calc_delta_fair(sched_slice(cfs_rq, se), se);
}

#include "pelt.h"
#ifdef CONFIG_SMP

static int select_idle_sibling(struct task_struct *p, int prev_cpu, int cpu);
static unsigned long task_h_load(struct task_struct *p);
static unsigned long capacity_of(int cpu);

/* Give new sched_entity start runnable values to heavy its load in infant time */
void init_entity_runnable_average(struct sched_entity *se)
{
	struct sched_avg *sa = &se->avg;

	memset(sa, 0, sizeof(*sa));

	/*
	 * Tasks are initialized with full load to be seen as heavy tasks until
	 * they get a chance to stabilize to their real load level.
	 * Group entities are initialized with zero load to reflect the fact that
	 * nothing has been attached to the task group yet.
	 */
	if (entity_is_task(se))
		sa->load_avg = scale_load_down(se->load.weight);

	/* when this task enqueue'ed, it will contribute to its cfs_rq's load_avg */
}

static void attach_entity_cfs_rq(struct sched_entity *se);

/*
 * With new tasks being created, their initial util_avgs are extrapolated
 * based on the cfs_rq's current util_avg:
 *
 *   util_avg = cfs_rq->util_avg / (cfs_rq->load_avg + 1) * se.load.weight
 *
 * However, in many cases, the above util_avg does not give a desired
 * value. Moreover, the sum of the util_avgs may be divergent, such
 * as when the series is a harmonic series.
 *
 * To solve this problem, we also cap the util_avg of successive tasks to
 * only 1/2 of the left utilization budget:
 *
 *   util_avg_cap = (cpu_scale - cfs_rq->avg.util_avg) / 2^n
 *
 * where n denotes the nth task and cpu_scale the CPU capacity.
 *
 * For example, for a CPU with 1024 of capacity, a simplest series from
 * the beginning would be like:
 *
 *  task  util_avg: 512, 256, 128,  64,  32,   16,    8, ...
 * cfs_rq util_avg: 512, 768, 896, 960, 992, 1008, 1016, ...
 *
 * Finally, that extrapolated util_avg is clamped to the cap (util_avg_cap)
 * if util_avg > util_avg_cap.
 */
void post_init_entity_util_avg(struct task_struct *p)
{
	struct sched_entity *se = &p->se;
	struct cfs_rq *cfs_rq = cfs_rq_of(se);
	struct sched_avg *sa = &se->avg;
	long cpu_scale = arch_scale_cpu_capacity(cpu_of(rq_of(cfs_rq)));
	long cap = (long)(cpu_scale - cfs_rq->avg.util_avg) / 2;

	if (cap > 0) {
		if (cfs_rq->avg.util_avg != 0) {
			sa->util_avg  = cfs_rq->avg.util_avg * se->load.weight;
			sa->util_avg /= (cfs_rq->avg.load_avg + 1);

			if (sa->util_avg > cap)
				sa->util_avg = cap;
		} else {
			sa->util_avg = cap;
		}
	}

	sa->runnable_avg = sa->util_avg;

	if (p->sched_class != &fair_sched_class) {
		/*
		 * For !fair tasks do:
		 *
		update_cfs_rq_load_avg(now, cfs_rq);
		attach_entity_load_avg(cfs_rq, se);
		switched_from_fair(rq, p);
		 *
		 * such that the next switched_to_fair() has the
		 * expected state.
		 */
		se->avg.last_update_time = cfs_rq_clock_pelt(cfs_rq);
		return;
	}

	attach_entity_cfs_rq(se);
}

#else /* !CONFIG_SMP */
void init_entity_runnable_average(struct sched_entity *se)
{
}
void post_init_entity_util_avg(struct task_struct *p)
{
}
static void update_tg_load_avg(struct cfs_rq *cfs_rq)
{
}
#endif /* CONFIG_SMP */

/*
 * Update the current task's runtime statistics.
 */
static void update_curr(struct cfs_rq *cfs_rq)
{
	struct sched_entity *curr = cfs_rq->curr;
	u64 now = rq_clock_task(rq_of(cfs_rq));
	u64 delta_exec;

	if (unlikely(!curr))
		return;

	delta_exec = now - curr->exec_start;
	if (unlikely((s64)delta_exec <= 0))
		return;

	curr->exec_start = now;

	if (schedstat_enabled()) {
		struct sched_statistics *stats;

		stats = __schedstats_from_se(curr);
		__schedstat_set(stats->exec_max,
				max(delta_exec, stats->exec_max));
	}

	curr->sum_exec_runtime += delta_exec;
	schedstat_add(cfs_rq->exec_clock, delta_exec);

	curr->vruntime += calc_delta_fair(delta_exec, curr);
	update_min_vruntime(cfs_rq);

	if (entity_is_task(curr)) {
		struct task_struct *curtask = task_of(curr);

		trace_sched_stat_runtime(curtask, delta_exec, curr->vruntime);
		cgroup_account_cputime(curtask, delta_exec);
		account_group_exec_runtime(curtask, delta_exec);
	}

	account_cfs_rq_runtime(cfs_rq, delta_exec);
}

static void update_curr_fair(struct rq *rq)
{
	update_curr(cfs_rq_of(&rq->curr->se));
}

static inline void
update_stats_wait_start_fair(struct cfs_rq *cfs_rq, struct sched_entity *se)
{
	struct sched_statistics *stats;
	struct task_struct *p = NULL;

	if (!schedstat_enabled())
		return;

	stats = __schedstats_from_se(se);

	if (entity_is_task(se))
		p = task_of(se);

	__update_stats_wait_start(rq_of(cfs_rq), p, stats);
}

static inline void
update_stats_wait_end_fair(struct cfs_rq *cfs_rq, struct sched_entity *se)
{
	struct sched_statistics *stats;
	struct task_struct *p = NULL;

	if (!schedstat_enabled())
		return;

	stats = __schedstats_from_se(se);

	/*
	 * When the sched_schedstat changes from 0 to 1, some sched se
	 * maybe already in the runqueue, the se->statistics.wait_start
	 * will be 0.So it will let the delta wrong. We need to avoid this
	 * scenario.
	 */
	if (unlikely(!schedstat_val(stats->wait_start)))
		return;

	if (entity_is_task(se))
		p = task_of(se);

	__update_stats_wait_end(rq_of(cfs_rq), p, stats);
}

static inline void
update_stats_enqueue_sleeper_fair(struct cfs_rq *cfs_rq, struct sched_entity *se)
{
	struct sched_statistics *stats;
	struct task_struct *tsk = NULL;

	if (!schedstat_enabled())
		return;

	stats = __schedstats_from_se(se);

	if (entity_is_task(se))
		tsk = task_of(se);

	__update_stats_enqueue_sleeper(rq_of(cfs_rq), tsk, stats);
}

/*
 * Task is being enqueued - update stats:
 */
static inline void
update_stats_enqueue_fair(struct cfs_rq *cfs_rq, struct sched_entity *se, int flags)
{
	if (!schedstat_enabled())
		return;

	/*
	 * Are we enqueueing a waiting task? (for current tasks
	 * a dequeue/enqueue event is a NOP)
	 */
	if (se != cfs_rq->curr)
		update_stats_wait_start_fair(cfs_rq, se);

	if (flags & ENQUEUE_WAKEUP)
		update_stats_enqueue_sleeper_fair(cfs_rq, se);
}

static inline void
update_stats_dequeue_fair(struct cfs_rq *cfs_rq, struct sched_entity *se, int flags)
{

	if (!schedstat_enabled())
		return;

	/*
	 * Mark the end of the wait period if dequeueing a
	 * waiting task:
	 */
	if (se != cfs_rq->curr)
		update_stats_wait_end_fair(cfs_rq, se);

	if ((flags & DEQUEUE_SLEEP) && entity_is_task(se)) {
		struct task_struct *tsk = task_of(se);
		unsigned int state;

		/* XXX racy against TTWU */
		state = READ_ONCE(tsk->__state);
		if (state & TASK_INTERRUPTIBLE)
			__schedstat_set(tsk->stats.sleep_start,
				      rq_clock(rq_of(cfs_rq)));
		if (state & TASK_UNINTERRUPTIBLE)
			__schedstat_set(tsk->stats.block_start,
				      rq_clock(rq_of(cfs_rq)));
	}
}

/*
 * We are picking a new current task - update its stats:
 */
static inline void
update_stats_curr_start(struct cfs_rq *cfs_rq, struct sched_entity *se)
{
	/*
	 * We are starting a new run period:
	 */
	se->exec_start = rq_clock_task(rq_of(cfs_rq));
}

/**************************************************
 * Scheduling class queueing methods:
 */

#ifdef CONFIG_NUMA
#define NUMA_IMBALANCE_MIN 2

static inline long
adjust_numa_imbalance(int imbalance, int dst_running, int imb_numa_nr)
{
	/*
	 * Allow a NUMA imbalance if busy CPUs is less than the maximum
	 * threshold. Above this threshold, individual tasks may be contending
	 * for both memory bandwidth and any shared HT resources.  This is an
	 * approximation as the number of running tasks may not be related to
	 * the number of busy CPUs due to sched_setaffinity.
	 */
	if (dst_running > imb_numa_nr)
		return imbalance;

	/*
	 * Allow a small imbalance based on a simple pair of communicating
	 * tasks that remain local when the destination is lightly loaded.
	 */
	if (imbalance <= NUMA_IMBALANCE_MIN)
		return 0;

	return imbalance;
}
#endif /* CONFIG_NUMA */

#ifdef CONFIG_NUMA_BALANCING
/*
 * Approximate time to scan a full NUMA task in ms. The task scan period is
 * calculated based on the tasks virtual memory size and
 * numa_balancing_scan_size.
 */
unsigned int sysctl_numa_balancing_scan_period_min = 1000;
unsigned int sysctl_numa_balancing_scan_period_max = 60000;

/* Portion of address space to scan in MB */
unsigned int sysctl_numa_balancing_scan_size = 256;

/* Scan @scan_size MB every @scan_period after an initial @scan_delay in ms */
unsigned int sysctl_numa_balancing_scan_delay = 1000;

struct numa_group {
	refcount_t refcount;

	spinlock_t lock; /* nr_tasks, tasks */
	int nr_tasks;
	pid_t gid;
	int active_nodes;

	struct rcu_head rcu;
	unsigned long total_faults;
	unsigned long max_faults_cpu;
	/*
	 * faults[] array is split into two regions: faults_mem and faults_cpu.
	 *
	 * Faults_cpu is used to decide whether memory should move
	 * towards the CPU. As a consequence, these stats are weighted
	 * more by CPU use than by memory faults.
	 */
	unsigned long faults[];
};

/*
 * For functions that can be called in multiple contexts that permit reading
 * ->numa_group (see struct task_struct for locking rules).
 */
static struct numa_group *deref_task_numa_group(struct task_struct *p)
{
	return rcu_dereference_check(p->numa_group, p == current ||
		(lockdep_is_held(__rq_lockp(task_rq(p))) && !READ_ONCE(p->on_cpu)));
}

static struct numa_group *deref_curr_numa_group(struct task_struct *p)
{
	return rcu_dereference_protected(p->numa_group, p == current);
}

static inline unsigned long group_faults_priv(struct numa_group *ng);
static inline unsigned long group_faults_shared(struct numa_group *ng);

static unsigned int task_nr_scan_windows(struct task_struct *p)
{
	unsigned long rss = 0;
	unsigned long nr_scan_pages;

	/*
	 * Calculations based on RSS as non-present and empty pages are skipped
	 * by the PTE scanner and NUMA hinting faults should be trapped based
	 * on resident pages
	 */
	nr_scan_pages = sysctl_numa_balancing_scan_size << (20 - PAGE_SHIFT);
	rss = get_mm_rss(p->mm);
	if (!rss)
		rss = nr_scan_pages;

	rss = round_up(rss, nr_scan_pages);
	return rss / nr_scan_pages;
}

/* For sanity's sake, never scan more PTEs than MAX_SCAN_WINDOW MB/sec. */
#define MAX_SCAN_WINDOW 2560

static unsigned int task_scan_min(struct task_struct *p)
{
	unsigned int scan_size = READ_ONCE(sysctl_numa_balancing_scan_size);
	unsigned int scan, floor;
	unsigned int windows = 1;

	if (scan_size < MAX_SCAN_WINDOW)
		windows = MAX_SCAN_WINDOW / scan_size;
	floor = 1000 / windows;

	scan = sysctl_numa_balancing_scan_period_min / task_nr_scan_windows(p);
	return max_t(unsigned int, floor, scan);
}

static unsigned int task_scan_start(struct task_struct *p)
{
	unsigned long smin = task_scan_min(p);
	unsigned long period = smin;
	struct numa_group *ng;

	/* Scale the maximum scan period with the amount of shared memory. */
	rcu_read_lock();
	ng = rcu_dereference(p->numa_group);
	if (ng) {
		unsigned long shared = group_faults_shared(ng);
		unsigned long private = group_faults_priv(ng);

		period *= refcount_read(&ng->refcount);
		period *= shared + 1;
		period /= private + shared + 1;
	}
	rcu_read_unlock();

	return max(smin, period);
}

static unsigned int task_scan_max(struct task_struct *p)
{
	unsigned long smin = task_scan_min(p);
	unsigned long smax;
	struct numa_group *ng;

	/* Watch for min being lower than max due to floor calculations */
	smax = sysctl_numa_balancing_scan_period_max / task_nr_scan_windows(p);

	/* Scale the maximum scan period with the amount of shared memory. */
	ng = deref_curr_numa_group(p);
	if (ng) {
		unsigned long shared = group_faults_shared(ng);
		unsigned long private = group_faults_priv(ng);
		unsigned long period = smax;

		period *= refcount_read(&ng->refcount);
		period *= shared + 1;
		period /= private + shared + 1;

		smax = max(smax, period);
	}

	return max(smin, smax);
}

static void account_numa_enqueue(struct rq *rq, struct task_struct *p)
{
	rq->nr_numa_running += (p->numa_preferred_nid != NUMA_NO_NODE);
	rq->nr_preferred_running += (p->numa_preferred_nid == task_node(p));
}

static void account_numa_dequeue(struct rq *rq, struct task_struct *p)
{
	rq->nr_numa_running -= (p->numa_preferred_nid != NUMA_NO_NODE);
	rq->nr_preferred_running -= (p->numa_preferred_nid == task_node(p));
}

/* Shared or private faults. */
#define NR_NUMA_HINT_FAULT_TYPES 2

/* Memory and CPU locality */
#define NR_NUMA_HINT_FAULT_STATS (NR_NUMA_HINT_FAULT_TYPES * 2)

/* Averaged statistics, and temporary buffers. */
#define NR_NUMA_HINT_FAULT_BUCKETS (NR_NUMA_HINT_FAULT_STATS * 2)

pid_t task_numa_group_id(struct task_struct *p)
{
	struct numa_group *ng;
	pid_t gid = 0;

	rcu_read_lock();
	ng = rcu_dereference(p->numa_group);
	if (ng)
		gid = ng->gid;
	rcu_read_unlock();

	return gid;
}

/*
 * The averaged statistics, shared & private, memory & CPU,
 * occupy the first half of the array. The second half of the
 * array is for current counters, which are averaged into the
 * first set by task_numa_placement.
 */
static inline int task_faults_idx(enum numa_faults_stats s, int nid, int priv)
{
	return NR_NUMA_HINT_FAULT_TYPES * (s * nr_node_ids + nid) + priv;
}

static inline unsigned long task_faults(struct task_struct *p, int nid)
{
	if (!p->numa_faults)
		return 0;

	return p->numa_faults[task_faults_idx(NUMA_MEM, nid, 0)] +
		p->numa_faults[task_faults_idx(NUMA_MEM, nid, 1)];
}

static inline unsigned long group_faults(struct task_struct *p, int nid)
{
	struct numa_group *ng = deref_task_numa_group(p);

	if (!ng)
		return 0;

	return ng->faults[task_faults_idx(NUMA_MEM, nid, 0)] +
		ng->faults[task_faults_idx(NUMA_MEM, nid, 1)];
}

static inline unsigned long group_faults_cpu(struct numa_group *group, int nid)
{
	return group->faults[task_faults_idx(NUMA_CPU, nid, 0)] +
		group->faults[task_faults_idx(NUMA_CPU, nid, 1)];
}

static inline unsigned long group_faults_priv(struct numa_group *ng)
{
	unsigned long faults = 0;
	int node;

	for_each_online_node(node) {
		faults += ng->faults[task_faults_idx(NUMA_MEM, node, 1)];
	}

	return faults;
}

static inline unsigned long group_faults_shared(struct numa_group *ng)
{
	unsigned long faults = 0;
	int node;

	for_each_online_node(node) {
		faults += ng->faults[task_faults_idx(NUMA_MEM, node, 0)];
	}

	return faults;
}

/*
 * A node triggering more than 1/3 as many NUMA faults as the maximum is
 * considered part of a numa group's pseudo-interleaving set. Migrations
 * between these nodes are slowed down, to allow things to settle down.
 */
#define ACTIVE_NODE_FRACTION 3

static bool numa_is_active_node(int nid, struct numa_group *ng)
{
	return group_faults_cpu(ng, nid) * ACTIVE_NODE_FRACTION > ng->max_faults_cpu;
}

/* Handle placement on systems where not all nodes are directly connected. */
static unsigned long score_nearby_nodes(struct task_struct *p, int nid,
					int lim_dist, bool task)
{
	unsigned long score = 0;
	int node, max_dist;

	/*
	 * All nodes are directly connected, and the same distance
	 * from each other. No need for fancy placement algorithms.
	 */
	if (sched_numa_topology_type == NUMA_DIRECT)
		return 0;

	/* sched_max_numa_distance may be changed in parallel. */
	max_dist = READ_ONCE(sched_max_numa_distance);
	/*
	 * This code is called for each node, introducing N^2 complexity,
	 * which should be ok given the number of nodes rarely exceeds 8.
	 */
	for_each_online_node(node) {
		unsigned long faults;
		int dist = node_distance(nid, node);

		/*
		 * The furthest away nodes in the system are not interesting
		 * for placement; nid was already counted.
		 */
		if (dist >= max_dist || node == nid)
			continue;

		/*
		 * On systems with a backplane NUMA topology, compare groups
		 * of nodes, and move tasks towards the group with the most
		 * memory accesses. When comparing two nodes at distance
		 * "hoplimit", only nodes closer by than "hoplimit" are part
		 * of each group. Skip other nodes.
		 */
		if (sched_numa_topology_type == NUMA_BACKPLANE && dist >= lim_dist)
			continue;

		/* Add up the faults from nearby nodes. */
		if (task)
			faults = task_faults(p, node);
		else
			faults = group_faults(p, node);

		/*
		 * On systems with a glueless mesh NUMA topology, there are
		 * no fixed "groups of nodes". Instead, nodes that are not
		 * directly connected bounce traffic through intermediate
		 * nodes; a numa_group can occupy any set of nodes.
		 * The further away a node is, the less the faults count.
		 * This seems to result in good task placement.
		 */
		if (sched_numa_topology_type == NUMA_GLUELESS_MESH) {
			faults *= (max_dist - dist);
			faults /= (max_dist - LOCAL_DISTANCE);
		}

		score += faults;
	}

	return score;
}

/*
 * These return the fraction of accesses done by a particular task, or
 * task group, on a particular numa node.  The group weight is given a
 * larger multiplier, in order to group tasks together that are almost
 * evenly spread out between numa nodes.
 */
static inline unsigned long task_weight(struct task_struct *p, int nid,
					int dist)
{
	unsigned long faults, total_faults;

	if (!p->numa_faults)
		return 0;

	total_faults = p->total_numa_faults;

	if (!total_faults)
		return 0;

	faults = task_faults(p, nid);
	faults += score_nearby_nodes(p, nid, dist, true);

	return 1000 * faults / total_faults;
}

static inline unsigned long group_weight(struct task_struct *p, int nid,
					 int dist)
{
	struct numa_group *ng = deref_task_numa_group(p);
	unsigned long faults, total_faults;

	if (!ng)
		return 0;

	total_faults = ng->total_faults;

	if (!total_faults)
		return 0;

	faults = group_faults(p, nid);
	faults += score_nearby_nodes(p, nid, dist, false);

	return 1000 * faults / total_faults;
}

bool should_numa_migrate_memory(struct task_struct *p, struct page * page,
				int src_nid, int dst_cpu)
{
	struct numa_group *ng = deref_curr_numa_group(p);
	int dst_nid = cpu_to_node(dst_cpu);
	int last_cpupid, this_cpupid;

	this_cpupid = cpu_pid_to_cpupid(dst_cpu, current->pid);
	last_cpupid = page_cpupid_xchg_last(page, this_cpupid);

	/*
	 * Allow first faults or private faults to migrate immediately early in
	 * the lifetime of a task. The magic number 4 is based on waiting for
	 * two full passes of the "multi-stage node selection" test that is
	 * executed below.
	 */
	if ((p->numa_preferred_nid == NUMA_NO_NODE || p->numa_scan_seq <= 4) &&
	    (cpupid_pid_unset(last_cpupid) || cpupid_match_pid(p, last_cpupid)))
		return true;

	/*
	 * Multi-stage node selection is used in conjunction with a periodic
	 * migration fault to build a temporal task<->page relation. By using
	 * a two-stage filter we remove short/unlikely relations.
	 *
	 * Using P(p) ~ n_p / n_t as per frequentist probability, we can equate
	 * a task's usage of a particular page (n_p) per total usage of this
	 * page (n_t) (in a given time-span) to a probability.
	 *
	 * Our periodic faults will sample this probability and getting the
	 * same result twice in a row, given these samples are fully
	 * independent, is then given by P(n)^2, provided our sample period
	 * is sufficiently short compared to the usage pattern.
	 *
	 * This quadric squishes small probabilities, making it less likely we
	 * act on an unlikely task<->page relation.
	 */
	if (!cpupid_pid_unset(last_cpupid) &&
				cpupid_to_nid(last_cpupid) != dst_nid)
		return false;

	/* Always allow migrate on private faults */
	if (cpupid_match_pid(p, last_cpupid))
		return true;

	/* A shared fault, but p->numa_group has not been set up yet. */
	if (!ng)
		return true;

	/*
	 * Destination node is much more heavily used than the source
	 * node? Allow migration.
	 */
	if (group_faults_cpu(ng, dst_nid) > group_faults_cpu(ng, src_nid) *
					ACTIVE_NODE_FRACTION)
		return true;

	/*
	 * Distribute memory according to CPU & memory use on each node,
	 * with 3/4 hysteresis to avoid unnecessary memory migrations:
	 *
	 * faults_cpu(dst)   3   faults_cpu(src)
	 * --------------- * - > ---------------
	 * faults_mem(dst)   4   faults_mem(src)
	 */
	return group_faults_cpu(ng, dst_nid) * group_faults(p, src_nid) * 3 >
	       group_faults_cpu(ng, src_nid) * group_faults(p, dst_nid) * 4;
}

/*
 * 'numa_type' describes the node at the moment of load balancing.
 */
enum numa_type {
	/* The node has spare capacity that can be used to run more tasks.  */
	node_has_spare = 0,
	/*
	 * The node is fully used and the tasks don't compete for more CPU
	 * cycles. Nevertheless, some tasks might wait before running.
	 */
	node_fully_busy,
	/*
	 * The node is overloaded and can't provide expected CPU cycles to all
	 * tasks.
	 */
	node_overloaded
};

/* Cached statistics for all CPUs within a node */
struct numa_stats {
	unsigned long load;
	unsigned long runnable;
	unsigned long util;
	/* Total compute capacity of CPUs on a node */
	unsigned long compute_capacity;
	unsigned int nr_running;
	unsigned int weight;
	enum numa_type node_type;
	int idle_cpu;
};

static inline bool is_core_idle(int cpu)
{
#ifdef CONFIG_SCHED_SMT
	int sibling;

	for_each_cpu(sibling, cpu_smt_mask(cpu)) {
		if (cpu == sibling)
			continue;

		if (!idle_cpu(sibling))
			return false;
	}
#endif

	return true;
}

struct task_numa_env {
	struct task_struct *p;

	int src_cpu, src_nid;
	int dst_cpu, dst_nid;
	int imb_numa_nr;

	struct numa_stats src_stats, dst_stats;

	int imbalance_pct;
	int dist;

	struct task_struct *best_task;
	long best_imp;
	int best_cpu;
};

static unsigned long cpu_load(struct rq *rq);
static unsigned long cpu_runnable(struct rq *rq);

static inline enum
numa_type numa_classify(unsigned int imbalance_pct,
			 struct numa_stats *ns)
{
	if ((ns->nr_running > ns->weight) &&
	    (((ns->compute_capacity * 100) < (ns->util * imbalance_pct)) ||
	     ((ns->compute_capacity * imbalance_pct) < (ns->runnable * 100))))
		return node_overloaded;

	if ((ns->nr_running < ns->weight) ||
	    (((ns->compute_capacity * 100) > (ns->util * imbalance_pct)) &&
	     ((ns->compute_capacity * imbalance_pct) > (ns->runnable * 100))))
		return node_has_spare;

	return node_fully_busy;
}

#ifdef CONFIG_SCHED_SMT
/* Forward declarations of select_idle_sibling helpers */
static inline bool test_idle_cores(int cpu, bool def);
static inline int numa_idle_core(int idle_core, int cpu)
{
	if (!static_branch_likely(&sched_smt_present) ||
	    idle_core >= 0 || !test_idle_cores(cpu, false))
		return idle_core;

	/*
	 * Prefer cores instead of packing HT siblings
	 * and triggering future load balancing.
	 */
	if (is_core_idle(cpu))
		idle_core = cpu;

	return idle_core;
}
#else
static inline int numa_idle_core(int idle_core, int cpu)
{
	return idle_core;
}
#endif

/*
 * Gather all necessary information to make NUMA balancing placement
 * decisions that are compatible with standard load balancer. This
 * borrows code and logic from update_sg_lb_stats but sharing a
 * common implementation is impractical.
 */
static void update_numa_stats(struct task_numa_env *env,
			      struct numa_stats *ns, int nid,
			      bool find_idle)
{
	int cpu, idle_core = -1;

	memset(ns, 0, sizeof(*ns));
	ns->idle_cpu = -1;

	rcu_read_lock();
	for_each_cpu(cpu, cpumask_of_node(nid)) {
		struct rq *rq = cpu_rq(cpu);

		ns->load += cpu_load(rq);
		ns->runnable += cpu_runnable(rq);
		ns->util += cpu_util_cfs(cpu);
		ns->nr_running += rq->cfs.h_nr_running;
		ns->compute_capacity += capacity_of(cpu);

		if (find_idle && !rq->nr_running && idle_cpu(cpu)) {
			if (READ_ONCE(rq->numa_migrate_on) ||
			    !cpumask_test_cpu(cpu, env->p->cpus_ptr))
				continue;

			if (ns->idle_cpu == -1)
				ns->idle_cpu = cpu;

			idle_core = numa_idle_core(idle_core, cpu);
		}
	}
	rcu_read_unlock();

	ns->weight = cpumask_weight(cpumask_of_node(nid));

	ns->node_type = numa_classify(env->imbalance_pct, ns);

	if (idle_core >= 0)
		ns->idle_cpu = idle_core;
}

static void task_numa_assign(struct task_numa_env *env,
			     struct task_struct *p, long imp)
{
	struct rq *rq = cpu_rq(env->dst_cpu);

	/* Check if run-queue part of active NUMA balance. */
	if (env->best_cpu != env->dst_cpu && xchg(&rq->numa_migrate_on, 1)) {
		int cpu;
		int start = env->dst_cpu;

		/* Find alternative idle CPU. */
		for_each_cpu_wrap(cpu, cpumask_of_node(env->dst_nid), start) {
			if (cpu == env->best_cpu || !idle_cpu(cpu) ||
			    !cpumask_test_cpu(cpu, env->p->cpus_ptr)) {
				continue;
			}

			env->dst_cpu = cpu;
			rq = cpu_rq(env->dst_cpu);
			if (!xchg(&rq->numa_migrate_on, 1))
				goto assign;
		}

		/* Failed to find an alternative idle CPU */
		return;
	}

assign:
	/*
	 * Clear previous best_cpu/rq numa-migrate flag, since task now
	 * found a better CPU to move/swap.
	 */
	if (env->best_cpu != -1 && env->best_cpu != env->dst_cpu) {
		rq = cpu_rq(env->best_cpu);
		WRITE_ONCE(rq->numa_migrate_on, 0);
	}

	if (env->best_task)
		put_task_struct(env->best_task);
	if (p)
		get_task_struct(p);

	env->best_task = p;
	env->best_imp = imp;
	env->best_cpu = env->dst_cpu;
}

static bool load_too_imbalanced(long src_load, long dst_load,
				struct task_numa_env *env)
{
	long imb, old_imb;
	long orig_src_load, orig_dst_load;
	long src_capacity, dst_capacity;

	/*
	 * The load is corrected for the CPU capacity available on each node.
	 *
	 * src_load        dst_load
	 * ------------ vs ---------
	 * src_capacity    dst_capacity
	 */
	src_capacity = env->src_stats.compute_capacity;
	dst_capacity = env->dst_stats.compute_capacity;

	imb = abs(dst_load * src_capacity - src_load * dst_capacity);

	orig_src_load = env->src_stats.load;
	orig_dst_load = env->dst_stats.load;

	old_imb = abs(orig_dst_load * src_capacity - orig_src_load * dst_capacity);

	/* Would this change make things worse? */
	return (imb > old_imb);
}

/*
 * Maximum NUMA importance can be 1998 (2*999);
 * SMALLIMP @ 30 would be close to 1998/64.
 * Used to deter task migration.
 */
#define SMALLIMP	30

/*
 * This checks if the overall compute and NUMA accesses of the system would
 * be improved if the source tasks was migrated to the target dst_cpu taking
 * into account that it might be best if task running on the dst_cpu should
 * be exchanged with the source task
 */
static bool task_numa_compare(struct task_numa_env *env,
			      long taskimp, long groupimp, bool maymove)
{
	struct numa_group *cur_ng, *p_ng = deref_curr_numa_group(env->p);
	struct rq *dst_rq = cpu_rq(env->dst_cpu);
	long imp = p_ng ? groupimp : taskimp;
	struct task_struct *cur;
	long src_load, dst_load;
	int dist = env->dist;
	long moveimp = imp;
	long load;
	bool stopsearch = false;

	if (READ_ONCE(dst_rq->numa_migrate_on))
		return false;

	rcu_read_lock();
	cur = rcu_dereference(dst_rq->curr);
	if (cur && ((cur->flags & PF_EXITING) || is_idle_task(cur)))
		cur = NULL;

	/*
	 * Because we have preemption enabled we can get migrated around and
	 * end try selecting ourselves (current == env->p) as a swap candidate.
	 */
	if (cur == env->p) {
		stopsearch = true;
		goto unlock;
	}

	if (!cur) {
		if (maymove && moveimp >= env->best_imp)
			goto assign;
		else
			goto unlock;
	}

	/* Skip this swap candidate if cannot move to the source cpu. */
	if (!cpumask_test_cpu(env->src_cpu, cur->cpus_ptr))
		goto unlock;

	/*
	 * Skip this swap candidate if it is not moving to its preferred
	 * node and the best task is.
	 */
	if (env->best_task &&
	    env->best_task->numa_preferred_nid == env->src_nid &&
	    cur->numa_preferred_nid != env->src_nid) {
		goto unlock;
	}

	/*
	 * "imp" is the fault differential for the source task between the
	 * source and destination node. Calculate the total differential for
	 * the source task and potential destination task. The more negative
	 * the value is, the more remote accesses that would be expected to
	 * be incurred if the tasks were swapped.
	 *
	 * If dst and source tasks are in the same NUMA group, or not
	 * in any group then look only at task weights.
	 */
	cur_ng = rcu_dereference(cur->numa_group);
	if (cur_ng == p_ng) {
		/*
		 * Do not swap within a group or between tasks that have
		 * no group if there is spare capacity. Swapping does
		 * not address the load imbalance and helps one task at
		 * the cost of punishing another.
		 */
		if (env->dst_stats.node_type == node_has_spare)
			goto unlock;

		imp = taskimp + task_weight(cur, env->src_nid, dist) -
		      task_weight(cur, env->dst_nid, dist);
		/*
		 * Add some hysteresis to prevent swapping the
		 * tasks within a group over tiny differences.
		 */
		if (cur_ng)
			imp -= imp / 16;
	} else {
		/*
		 * Compare the group weights. If a task is all by itself
		 * (not part of a group), use the task weight instead.
		 */
		if (cur_ng && p_ng)
			imp += group_weight(cur, env->src_nid, dist) -
			       group_weight(cur, env->dst_nid, dist);
		else
			imp += task_weight(cur, env->src_nid, dist) -
			       task_weight(cur, env->dst_nid, dist);
	}

	/* Discourage picking a task already on its preferred node */
	if (cur->numa_preferred_nid == env->dst_nid)
		imp -= imp / 16;

	/*
	 * Encourage picking a task that moves to its preferred node.
	 * This potentially makes imp larger than it's maximum of
	 * 1998 (see SMALLIMP and task_weight for why) but in this
	 * case, it does not matter.
	 */
	if (cur->numa_preferred_nid == env->src_nid)
		imp += imp / 8;

	if (maymove && moveimp > imp && moveimp > env->best_imp) {
		imp = moveimp;
		cur = NULL;
		goto assign;
	}

	/*
	 * Prefer swapping with a task moving to its preferred node over a
	 * task that is not.
	 */
	if (env->best_task && cur->numa_preferred_nid == env->src_nid &&
	    env->best_task->numa_preferred_nid != env->src_nid) {
		goto assign;
	}

	/*
	 * If the NUMA importance is less than SMALLIMP,
	 * task migration might only result in ping pong
	 * of tasks and also hurt performance due to cache
	 * misses.
	 */
	if (imp < SMALLIMP || imp <= env->best_imp + SMALLIMP / 2)
		goto unlock;

	/*
	 * In the overloaded case, try and keep the load balanced.
	 */
	load = task_h_load(env->p) - task_h_load(cur);
	if (!load)
		goto assign;

	dst_load = env->dst_stats.load + load;
	src_load = env->src_stats.load - load;

	if (load_too_imbalanced(src_load, dst_load, env))
		goto unlock;

assign:
	/* Evaluate an idle CPU for a task numa move. */
	if (!cur) {
		int cpu = env->dst_stats.idle_cpu;

		/* Nothing cached so current CPU went idle since the search. */
		if (cpu < 0)
			cpu = env->dst_cpu;

		/*
		 * If the CPU is no longer truly idle and the previous best CPU
		 * is, keep using it.
		 */
		if (!idle_cpu(cpu) && env->best_cpu >= 0 &&
		    idle_cpu(env->best_cpu)) {
			cpu = env->best_cpu;
		}

		env->dst_cpu = cpu;
	}

	task_numa_assign(env, cur, imp);

	/*
	 * If a move to idle is allowed because there is capacity or load
	 * balance improves then stop the search. While a better swap
	 * candidate may exist, a search is not free.
	 */
	if (maymove && !cur && env->best_cpu >= 0 && idle_cpu(env->best_cpu))
		stopsearch = true;

	/*
	 * If a swap candidate must be identified and the current best task
	 * moves its preferred node then stop the search.
	 */
	if (!maymove && env->best_task &&
	    env->best_task->numa_preferred_nid == env->src_nid) {
		stopsearch = true;
	}
unlock:
	rcu_read_unlock();

	return stopsearch;
}

static void task_numa_find_cpu(struct task_numa_env *env,
				long taskimp, long groupimp)
{
	bool maymove = false;
	int cpu;

	/*
	 * If dst node has spare capacity, then check if there is an
	 * imbalance that would be overruled by the load balancer.
	 */
	if (env->dst_stats.node_type == node_has_spare) {
		unsigned int imbalance;
		int src_running, dst_running;

		/*
		 * Would movement cause an imbalance? Note that if src has
		 * more running tasks that the imbalance is ignored as the
		 * move improves the imbalance from the perspective of the
		 * CPU load balancer.
		 * */
		src_running = env->src_stats.nr_running - 1;
		dst_running = env->dst_stats.nr_running + 1;
		imbalance = max(0, dst_running - src_running);
		imbalance = adjust_numa_imbalance(imbalance, dst_running,
						  env->imb_numa_nr);

		/* Use idle CPU if there is no imbalance */
		if (!imbalance) {
			maymove = true;
			if (env->dst_stats.idle_cpu >= 0) {
				env->dst_cpu = env->dst_stats.idle_cpu;
				task_numa_assign(env, NULL, 0);
				return;
			}
		}
	} else {
		long src_load, dst_load, load;
		/*
		 * If the improvement from just moving env->p direction is better
		 * than swapping tasks around, check if a move is possible.
		 */
		load = task_h_load(env->p);
		dst_load = env->dst_stats.load + load;
		src_load = env->src_stats.load - load;
		maymove = !load_too_imbalanced(src_load, dst_load, env);
	}

	for_each_cpu(cpu, cpumask_of_node(env->dst_nid)) {
		/* Skip this CPU if the source task cannot migrate */
		if (!cpumask_test_cpu(cpu, env->p->cpus_ptr))
			continue;

		env->dst_cpu = cpu;
		if (task_numa_compare(env, taskimp, groupimp, maymove))
			break;
	}
}

static int task_numa_migrate(struct task_struct *p)
{
	struct task_numa_env env = {
		.p = p,

		.src_cpu = task_cpu(p),
		.src_nid = task_node(p),

		.imbalance_pct = 112,

		.best_task = NULL,
		.best_imp = 0,
		.best_cpu = -1,
	};
	unsigned long taskweight, groupweight;
	struct sched_domain *sd;
	long taskimp, groupimp;
	struct numa_group *ng;
	struct rq *best_rq;
	int nid, ret, dist;

	/*
	 * Pick the lowest SD_NUMA domain, as that would have the smallest
	 * imbalance and would be the first to start moving tasks about.
	 *
	 * And we want to avoid any moving of tasks about, as that would create
	 * random movement of tasks -- counter the numa conditions we're trying
	 * to satisfy here.
	 */
	rcu_read_lock();
	sd = rcu_dereference(per_cpu(sd_numa, env.src_cpu));
	if (sd) {
		env.imbalance_pct = 100 + (sd->imbalance_pct - 100) / 2;
		env.imb_numa_nr = sd->imb_numa_nr;
	}
	rcu_read_unlock();

	/*
	 * Cpusets can break the scheduler domain tree into smaller
	 * balance domains, some of which do not cross NUMA boundaries.
	 * Tasks that are "trapped" in such domains cannot be migrated
	 * elsewhere, so there is no point in (re)trying.
	 */
	if (unlikely(!sd)) {
		sched_setnuma(p, task_node(p));
		return -EINVAL;
	}

	env.dst_nid = p->numa_preferred_nid;
	dist = env.dist = node_distance(env.src_nid, env.dst_nid);
	taskweight = task_weight(p, env.src_nid, dist);
	groupweight = group_weight(p, env.src_nid, dist);
	update_numa_stats(&env, &env.src_stats, env.src_nid, false);
	taskimp = task_weight(p, env.dst_nid, dist) - taskweight;
	groupimp = group_weight(p, env.dst_nid, dist) - groupweight;
	update_numa_stats(&env, &env.dst_stats, env.dst_nid, true);

	/* Try to find a spot on the preferred nid. */
	task_numa_find_cpu(&env, taskimp, groupimp);

	/*
	 * Look at other nodes in these cases:
	 * - there is no space available on the preferred_nid
	 * - the task is part of a numa_group that is interleaved across
	 *   multiple NUMA nodes; in order to better consolidate the group,
	 *   we need to check other locations.
	 */
	ng = deref_curr_numa_group(p);
	if (env.best_cpu == -1 || (ng && ng->active_nodes > 1)) {
		for_each_node_state(nid, N_CPU) {
			if (nid == env.src_nid || nid == p->numa_preferred_nid)
				continue;

			dist = node_distance(env.src_nid, env.dst_nid);
			if (sched_numa_topology_type == NUMA_BACKPLANE &&
						dist != env.dist) {
				taskweight = task_weight(p, env.src_nid, dist);
				groupweight = group_weight(p, env.src_nid, dist);
			}

			/* Only consider nodes where both task and groups benefit */
			taskimp = task_weight(p, nid, dist) - taskweight;
			groupimp = group_weight(p, nid, dist) - groupweight;
			if (taskimp < 0 && groupimp < 0)
				continue;

			env.dist = dist;
			env.dst_nid = nid;
			update_numa_stats(&env, &env.dst_stats, env.dst_nid, true);
			task_numa_find_cpu(&env, taskimp, groupimp);
		}
	}

	/*
	 * If the task is part of a workload that spans multiple NUMA nodes,
	 * and is migrating into one of the workload's active nodes, remember
	 * this node as the task's preferred numa node, so the workload can
	 * settle down.
	 * A task that migrated to a second choice node will be better off
	 * trying for a better one later. Do not set the preferred node here.
	 */
	if (ng) {
		if (env.best_cpu == -1)
			nid = env.src_nid;
		else
			nid = cpu_to_node(env.best_cpu);

		if (nid != p->numa_preferred_nid)
			sched_setnuma(p, nid);
	}

	/* No better CPU than the current one was found. */
	if (env.best_cpu == -1) {
		trace_sched_stick_numa(p, env.src_cpu, NULL, -1);
		return -EAGAIN;
	}

	best_rq = cpu_rq(env.best_cpu);
	if (env.best_task == NULL) {
		ret = migrate_task_to(p, env.best_cpu);
		WRITE_ONCE(best_rq->numa_migrate_on, 0);
		if (ret != 0)
			trace_sched_stick_numa(p, env.src_cpu, NULL, env.best_cpu);
		return ret;
	}

	ret = migrate_swap(p, env.best_task, env.best_cpu, env.src_cpu);
	WRITE_ONCE(best_rq->numa_migrate_on, 0);

	if (ret != 0)
		trace_sched_stick_numa(p, env.src_cpu, env.best_task, env.best_cpu);
	put_task_struct(env.best_task);
	return ret;
}

/* Attempt to migrate a task to a CPU on the preferred node. */
static void numa_migrate_preferred(struct task_struct *p)
{
	unsigned long interval = HZ;

	/* This task has no NUMA fault statistics yet */
	if (unlikely(p->numa_preferred_nid == NUMA_NO_NODE || !p->numa_faults))
		return;

	/* Periodically retry migrating the task to the preferred node */
	interval = min(interval, msecs_to_jiffies(p->numa_scan_period) / 16);
	p->numa_migrate_retry = jiffies + interval;

	/* Success if task is already running on preferred CPU */
	if (task_node(p) == p->numa_preferred_nid)
		return;

	/* Otherwise, try migrate to a CPU on the preferred node */
	task_numa_migrate(p);
}

/*
 * Find out how many nodes the workload is actively running on. Do this by
 * tracking the nodes from which NUMA hinting faults are triggered. This can
 * be different from the set of nodes where the workload's memory is currently
 * located.
 */
static void numa_group_count_active_nodes(struct numa_group *numa_group)
{
	unsigned long faults, max_faults = 0;
	int nid, active_nodes = 0;

	for_each_node_state(nid, N_CPU) {
		faults = group_faults_cpu(numa_group, nid);
		if (faults > max_faults)
			max_faults = faults;
	}

	for_each_node_state(nid, N_CPU) {
		faults = group_faults_cpu(numa_group, nid);
		if (faults * ACTIVE_NODE_FRACTION > max_faults)
			active_nodes++;
	}

	numa_group->max_faults_cpu = max_faults;
	numa_group->active_nodes = active_nodes;
}

/*
 * When adapting the scan rate, the period is divided into NUMA_PERIOD_SLOTS
 * increments. The more local the fault statistics are, the higher the scan
 * period will be for the next scan window. If local/(local+remote) ratio is
 * below NUMA_PERIOD_THRESHOLD (where range of ratio is 1..NUMA_PERIOD_SLOTS)
 * the scan period will decrease. Aim for 70% local accesses.
 */
#define NUMA_PERIOD_SLOTS 10
#define NUMA_PERIOD_THRESHOLD 7

/*
 * Increase the scan period (slow down scanning) if the majority of
 * our memory is already on our local node, or if the majority of
 * the page accesses are shared with other processes.
 * Otherwise, decrease the scan period.
 */
static void update_task_scan_period(struct task_struct *p,
			unsigned long shared, unsigned long private)
{
	unsigned int period_slot;
	int lr_ratio, ps_ratio;
	int diff;

	unsigned long remote = p->numa_faults_locality[0];
	unsigned long local = p->numa_faults_locality[1];

	/*
	 * If there were no record hinting faults then either the task is
	 * completely idle or all activity is in areas that are not of interest
	 * to automatic numa balancing. Related to that, if there were failed
	 * migration then it implies we are migrating too quickly or the local
	 * node is overloaded. In either case, scan slower
	 */
	if (local + shared == 0 || p->numa_faults_locality[2]) {
		p->numa_scan_period = min(p->numa_scan_period_max,
			p->numa_scan_period << 1);

		p->mm->numa_next_scan = jiffies +
			msecs_to_jiffies(p->numa_scan_period);

		return;
	}

	/*
	 * Prepare to scale scan period relative to the current period.
	 *	 == NUMA_PERIOD_THRESHOLD scan period stays the same
	 *       <  NUMA_PERIOD_THRESHOLD scan period decreases (scan faster)
	 *	 >= NUMA_PERIOD_THRESHOLD scan period increases (scan slower)
	 */
	period_slot = DIV_ROUND_UP(p->numa_scan_period, NUMA_PERIOD_SLOTS);
	lr_ratio = (local * NUMA_PERIOD_SLOTS) / (local + remote);
	ps_ratio = (private * NUMA_PERIOD_SLOTS) / (private + shared);

	if (ps_ratio >= NUMA_PERIOD_THRESHOLD) {
		/*
		 * Most memory accesses are local. There is no need to
		 * do fast NUMA scanning, since memory is already local.
		 */
		int slot = ps_ratio - NUMA_PERIOD_THRESHOLD;
		if (!slot)
			slot = 1;
		diff = slot * period_slot;
	} else if (lr_ratio >= NUMA_PERIOD_THRESHOLD) {
		/*
		 * Most memory accesses are shared with other tasks.
		 * There is no point in continuing fast NUMA scanning,
		 * since other tasks may just move the memory elsewhere.
		 */
		int slot = lr_ratio - NUMA_PERIOD_THRESHOLD;
		if (!slot)
			slot = 1;
		diff = slot * period_slot;
	} else {
		/*
		 * Private memory faults exceed (SLOTS-THRESHOLD)/SLOTS,
		 * yet they are not on the local NUMA node. Speed up
		 * NUMA scanning to get the memory moved over.
		 */
		int ratio = max(lr_ratio, ps_ratio);
		diff = -(NUMA_PERIOD_THRESHOLD - ratio) * period_slot;
	}

	p->numa_scan_period = clamp(p->numa_scan_period + diff,
			task_scan_min(p), task_scan_max(p));
	memset(p->numa_faults_locality, 0, sizeof(p->numa_faults_locality));
}

/*
 * Get the fraction of time the task has been running since the last
 * NUMA placement cycle. The scheduler keeps similar statistics, but
 * decays those on a 32ms period, which is orders of magnitude off
 * from the dozens-of-seconds NUMA balancing period. Use the scheduler
 * stats only if the task is so new there are no NUMA statistics yet.
 */
static u64 numa_get_avg_runtime(struct task_struct *p, u64 *period)
{
	u64 runtime, delta, now;
	/* Use the start of this time slice to avoid calculations. */
	now = p->se.exec_start;
	runtime = p->se.sum_exec_runtime;

	if (p->last_task_numa_placement) {
		delta = runtime - p->last_sum_exec_runtime;
		*period = now - p->last_task_numa_placement;

		/* Avoid time going backwards, prevent potential divide error: */
		if (unlikely((s64)*period < 0))
			*period = 0;
	} else {
		delta = p->se.avg.load_sum;
		*period = LOAD_AVG_MAX;
	}

	p->last_sum_exec_runtime = runtime;
	p->last_task_numa_placement = now;

	return delta;
}

/*
 * Determine the preferred nid for a task in a numa_group. This needs to
 * be done in a way that produces consistent results with group_weight,
 * otherwise workloads might not converge.
 */
static int preferred_group_nid(struct task_struct *p, int nid)
{
	nodemask_t nodes;
	int dist;

	/* Direct connections between all NUMA nodes. */
	if (sched_numa_topology_type == NUMA_DIRECT)
		return nid;

	/*
	 * On a system with glueless mesh NUMA topology, group_weight
	 * scores nodes according to the number of NUMA hinting faults on
	 * both the node itself, and on nearby nodes.
	 */
	if (sched_numa_topology_type == NUMA_GLUELESS_MESH) {
		unsigned long score, max_score = 0;
		int node, max_node = nid;

		dist = sched_max_numa_distance;

		for_each_node_state(node, N_CPU) {
			score = group_weight(p, node, dist);
			if (score > max_score) {
				max_score = score;
				max_node = node;
			}
		}
		return max_node;
	}

	/*
	 * Finding the preferred nid in a system with NUMA backplane
	 * interconnect topology is more involved. The goal is to locate
	 * tasks from numa_groups near each other in the system, and
	 * untangle workloads from different sides of the system. This requires
	 * searching down the hierarchy of node groups, recursively searching
	 * inside the highest scoring group of nodes. The nodemask tricks
	 * keep the complexity of the search down.
	 */
	nodes = node_states[N_CPU];
	for (dist = sched_max_numa_distance; dist > LOCAL_DISTANCE; dist--) {
		unsigned long max_faults = 0;
		nodemask_t max_group = NODE_MASK_NONE;
		int a, b;

		/* Are there nodes at this distance from each other? */
		if (!find_numa_distance(dist))
			continue;

		for_each_node_mask(a, nodes) {
			unsigned long faults = 0;
			nodemask_t this_group;
			nodes_clear(this_group);

			/* Sum group's NUMA faults; includes a==b case. */
			for_each_node_mask(b, nodes) {
				if (node_distance(a, b) < dist) {
					faults += group_faults(p, b);
					node_set(b, this_group);
					node_clear(b, nodes);
				}
			}

			/* Remember the top group. */
			if (faults > max_faults) {
				max_faults = faults;
				max_group = this_group;
				/*
				 * subtle: at the smallest distance there is
				 * just one node left in each "group", the
				 * winner is the preferred nid.
				 */
				nid = a;
			}
		}
		/* Next round, evaluate the nodes within max_group. */
		if (!max_faults)
			break;
		nodes = max_group;
	}
	return nid;
}

static void task_numa_placement(struct task_struct *p)
{
	int seq, nid, max_nid = NUMA_NO_NODE;
	unsigned long max_faults = 0;
	unsigned long fault_types[2] = { 0, 0 };
	unsigned long total_faults;
	u64 runtime, period;
	spinlock_t *group_lock = NULL;
	struct numa_group *ng;

	/*
	 * The p->mm->numa_scan_seq field gets updated without
	 * exclusive access. Use READ_ONCE() here to ensure
	 * that the field is read in a single access:
	 */
	seq = READ_ONCE(p->mm->numa_scan_seq);
	if (p->numa_scan_seq == seq)
		return;
	p->numa_scan_seq = seq;
	p->numa_scan_period_max = task_scan_max(p);

	total_faults = p->numa_faults_locality[0] +
		       p->numa_faults_locality[1];
	runtime = numa_get_avg_runtime(p, &period);

	/* If the task is part of a group prevent parallel updates to group stats */
	ng = deref_curr_numa_group(p);
	if (ng) {
		group_lock = &ng->lock;
		spin_lock_irq(group_lock);
	}

	/* Find the node with the highest number of faults */
	for_each_online_node(nid) {
		/* Keep track of the offsets in numa_faults array */
		int mem_idx, membuf_idx, cpu_idx, cpubuf_idx;
		unsigned long faults = 0, group_faults = 0;
		int priv;

		for (priv = 0; priv < NR_NUMA_HINT_FAULT_TYPES; priv++) {
			long diff, f_diff, f_weight;

			mem_idx = task_faults_idx(NUMA_MEM, nid, priv);
			membuf_idx = task_faults_idx(NUMA_MEMBUF, nid, priv);
			cpu_idx = task_faults_idx(NUMA_CPU, nid, priv);
			cpubuf_idx = task_faults_idx(NUMA_CPUBUF, nid, priv);

			/* Decay existing window, copy faults since last scan */
			diff = p->numa_faults[membuf_idx] - p->numa_faults[mem_idx] / 2;
			fault_types[priv] += p->numa_faults[membuf_idx];
			p->numa_faults[membuf_idx] = 0;

			/*
			 * Normalize the faults_from, so all tasks in a group
			 * count according to CPU use, instead of by the raw
			 * number of faults. Tasks with little runtime have
			 * little over-all impact on throughput, and thus their
			 * faults are less important.
			 */
			f_weight = div64_u64(runtime << 16, period + 1);
			f_weight = (f_weight * p->numa_faults[cpubuf_idx]) /
				   (total_faults + 1);
			f_diff = f_weight - p->numa_faults[cpu_idx] / 2;
			p->numa_faults[cpubuf_idx] = 0;

			p->numa_faults[mem_idx] += diff;
			p->numa_faults[cpu_idx] += f_diff;
			faults += p->numa_faults[mem_idx];
			p->total_numa_faults += diff;
			if (ng) {
				/*
				 * safe because we can only change our own group
				 *
				 * mem_idx represents the offset for a given
				 * nid and priv in a specific region because it
				 * is at the beginning of the numa_faults array.
				 */
				ng->faults[mem_idx] += diff;
				ng->faults[cpu_idx] += f_diff;
				ng->total_faults += diff;
				group_faults += ng->faults[mem_idx];
			}
		}

		if (!ng) {
			if (faults > max_faults) {
				max_faults = faults;
				max_nid = nid;
			}
		} else if (group_faults > max_faults) {
			max_faults = group_faults;
			max_nid = nid;
		}
	}

	/* Cannot migrate task to CPU-less node */
	if (max_nid != NUMA_NO_NODE && !node_state(max_nid, N_CPU)) {
		int near_nid = max_nid;
		int distance, near_distance = INT_MAX;

		for_each_node_state(nid, N_CPU) {
			distance = node_distance(max_nid, nid);
			if (distance < near_distance) {
				near_nid = nid;
				near_distance = distance;
			}
		}
		max_nid = near_nid;
	}

	if (ng) {
		numa_group_count_active_nodes(ng);
		spin_unlock_irq(group_lock);
		max_nid = preferred_group_nid(p, max_nid);
	}

	if (max_faults) {
		/* Set the new preferred node */
		if (max_nid != p->numa_preferred_nid)
			sched_setnuma(p, max_nid);
	}

	update_task_scan_period(p, fault_types[0], fault_types[1]);
}

static inline int get_numa_group(struct numa_group *grp)
{
	return refcount_inc_not_zero(&grp->refcount);
}

static inline void put_numa_group(struct numa_group *grp)
{
	if (refcount_dec_and_test(&grp->refcount))
		kfree_rcu(grp, rcu);
}

static void task_numa_group(struct task_struct *p, int cpupid, int flags,
			int *priv)
{
	struct numa_group *grp, *my_grp;
	struct task_struct *tsk;
	bool join = false;
	int cpu = cpupid_to_cpu(cpupid);
	int i;

	if (unlikely(!deref_curr_numa_group(p))) {
		unsigned int size = sizeof(struct numa_group) +
				    NR_NUMA_HINT_FAULT_STATS *
				    nr_node_ids * sizeof(unsigned long);

		grp = kzalloc(size, GFP_KERNEL | __GFP_NOWARN);
		if (!grp)
			return;

		refcount_set(&grp->refcount, 1);
		grp->active_nodes = 1;
		grp->max_faults_cpu = 0;
		spin_lock_init(&grp->lock);
		grp->gid = p->pid;

		for (i = 0; i < NR_NUMA_HINT_FAULT_STATS * nr_node_ids; i++)
			grp->faults[i] = p->numa_faults[i];

		grp->total_faults = p->total_numa_faults;

		grp->nr_tasks++;
		rcu_assign_pointer(p->numa_group, grp);
	}

	rcu_read_lock();
	tsk = READ_ONCE(cpu_rq(cpu)->curr);

	if (!cpupid_match_pid(tsk, cpupid))
		goto no_join;

	grp = rcu_dereference(tsk->numa_group);
	if (!grp)
		goto no_join;

	my_grp = deref_curr_numa_group(p);
	if (grp == my_grp)
		goto no_join;

	/*
	 * Only join the other group if its bigger; if we're the bigger group,
	 * the other task will join us.
	 */
	if (my_grp->nr_tasks > grp->nr_tasks)
		goto no_join;

	/*
	 * Tie-break on the grp address.
	 */
	if (my_grp->nr_tasks == grp->nr_tasks && my_grp > grp)
		goto no_join;

	/* Always join threads in the same process. */
	if (tsk->mm == current->mm)
		join = true;

	/* Simple filter to avoid false positives due to PID collisions */
	if (flags & TNF_SHARED)
		join = true;

	/* Update priv based on whether false sharing was detected */
	*priv = !join;

	if (join && !get_numa_group(grp))
		goto no_join;

	rcu_read_unlock();

	if (!join)
		return;

	BUG_ON(irqs_disabled());
	double_lock_irq(&my_grp->lock, &grp->lock);

	for (i = 0; i < NR_NUMA_HINT_FAULT_STATS * nr_node_ids; i++) {
		my_grp->faults[i] -= p->numa_faults[i];
		grp->faults[i] += p->numa_faults[i];
	}
	my_grp->total_faults -= p->total_numa_faults;
	grp->total_faults += p->total_numa_faults;

	my_grp->nr_tasks--;
	grp->nr_tasks++;

	spin_unlock(&my_grp->lock);
	spin_unlock_irq(&grp->lock);

	rcu_assign_pointer(p->numa_group, grp);

	put_numa_group(my_grp);
	return;

no_join:
	rcu_read_unlock();
	return;
}

/*
 * Get rid of NUMA statistics associated with a task (either current or dead).
 * If @final is set, the task is dead and has reached refcount zero, so we can
 * safely free all relevant data structures. Otherwise, there might be
 * concurrent reads from places like load balancing and procfs, and we should
 * reset the data back to default state without freeing ->numa_faults.
 */
void task_numa_free(struct task_struct *p, bool final)
{
	/* safe: p either is current or is being freed by current */
	struct numa_group *grp = rcu_dereference_raw(p->numa_group);
	unsigned long *numa_faults = p->numa_faults;
	unsigned long flags;
	int i;

	if (!numa_faults)
		return;

	if (grp) {
		spin_lock_irqsave(&grp->lock, flags);
		for (i = 0; i < NR_NUMA_HINT_FAULT_STATS * nr_node_ids; i++)
			grp->faults[i] -= p->numa_faults[i];
		grp->total_faults -= p->total_numa_faults;

		grp->nr_tasks--;
		spin_unlock_irqrestore(&grp->lock, flags);
		RCU_INIT_POINTER(p->numa_group, NULL);
		put_numa_group(grp);
	}

	if (final) {
		p->numa_faults = NULL;
		kfree(numa_faults);
	} else {
		p->total_numa_faults = 0;
		for (i = 0; i < NR_NUMA_HINT_FAULT_STATS * nr_node_ids; i++)
			numa_faults[i] = 0;
	}
}

/*
 * Got a PROT_NONE fault for a page on @node.
 */
void task_numa_fault(int last_cpupid, int mem_node, int pages, int flags)
{
	struct task_struct *p = current;
	bool migrated = flags & TNF_MIGRATED;
	int cpu_node = task_node(current);
	int local = !!(flags & TNF_FAULT_LOCAL);
	struct numa_group *ng;
	int priv;

	if (!static_branch_likely(&sched_numa_balancing))
		return;

	/* for example, ksmd faulting in a user's mm */
	if (!p->mm)
		return;

	/* Allocate buffer to track faults on a per-node basis */
	if (unlikely(!p->numa_faults)) {
		int size = sizeof(*p->numa_faults) *
			   NR_NUMA_HINT_FAULT_BUCKETS * nr_node_ids;

		p->numa_faults = kzalloc(size, GFP_KERNEL|__GFP_NOWARN);
		if (!p->numa_faults)
			return;

		p->total_numa_faults = 0;
		memset(p->numa_faults_locality, 0, sizeof(p->numa_faults_locality));
	}

	/*
	 * First accesses are treated as private, otherwise consider accesses
	 * to be private if the accessing pid has not changed
	 */
	if (unlikely(last_cpupid == (-1 & LAST_CPUPID_MASK))) {
		priv = 1;
	} else {
		priv = cpupid_match_pid(p, last_cpupid);
		if (!priv && !(flags & TNF_NO_GROUP))
			task_numa_group(p, last_cpupid, flags, &priv);
	}

	/*
	 * If a workload spans multiple NUMA nodes, a shared fault that
	 * occurs wholly within the set of nodes that the workload is
	 * actively using should be counted as local. This allows the
	 * scan rate to slow down when a workload has settled down.
	 */
	ng = deref_curr_numa_group(p);
	if (!priv && !local && ng && ng->active_nodes > 1 &&
				numa_is_active_node(cpu_node, ng) &&
				numa_is_active_node(mem_node, ng))
		local = 1;

	/*
	 * Retry to migrate task to preferred node periodically, in case it
	 * previously failed, or the scheduler moved us.
	 */
	if (time_after(jiffies, p->numa_migrate_retry)) {
		task_numa_placement(p);
		numa_migrate_preferred(p);
	}

	if (migrated)
		p->numa_pages_migrated += pages;
	if (flags & TNF_MIGRATE_FAIL)
		p->numa_faults_locality[2] += pages;

	p->numa_faults[task_faults_idx(NUMA_MEMBUF, mem_node, priv)] += pages;
	p->numa_faults[task_faults_idx(NUMA_CPUBUF, cpu_node, priv)] += pages;
	p->numa_faults_locality[local] += pages;
}

static void reset_ptenuma_scan(struct task_struct *p)
{
	/*
	 * We only did a read acquisition of the mmap sem, so
	 * p->mm->numa_scan_seq is written to without exclusive access
	 * and the update is not guaranteed to be atomic. That's not
	 * much of an issue though, since this is just used for
	 * statistical sampling. Use READ_ONCE/WRITE_ONCE, which are not
	 * expensive, to avoid any form of compiler optimizations:
	 */
	WRITE_ONCE(p->mm->numa_scan_seq, READ_ONCE(p->mm->numa_scan_seq) + 1);
	p->mm->numa_scan_offset = 0;
}

/*
 * The expensive part of numa migration is done from task_work context.
 * Triggered from task_tick_numa().
 */
static void task_numa_work(struct callback_head *work)
{
	unsigned long migrate, next_scan, now = jiffies;
	struct task_struct *p = current;
	struct mm_struct *mm = p->mm;
	u64 runtime = p->se.sum_exec_runtime;
	struct vm_area_struct *vma;
	unsigned long start, end;
	unsigned long nr_pte_updates = 0;
	long pages, virtpages;

	SCHED_WARN_ON(p != container_of(work, struct task_struct, numa_work));

	work->next = work;
	/*
	 * Who cares about NUMA placement when they're dying.
	 *
	 * NOTE: make sure not to dereference p->mm before this check,
	 * exit_task_work() happens _after_ exit_mm() so we could be called
	 * without p->mm even though we still had it when we enqueued this
	 * work.
	 */
	if (p->flags & PF_EXITING)
		return;

	if (!mm->numa_next_scan) {
		mm->numa_next_scan = now +
			msecs_to_jiffies(sysctl_numa_balancing_scan_delay);
	}

	/*
	 * Enforce maximal scan/migration frequency..
	 */
	migrate = mm->numa_next_scan;
	if (time_before(now, migrate))
		return;

	if (p->numa_scan_period == 0) {
		p->numa_scan_period_max = task_scan_max(p);
		p->numa_scan_period = task_scan_start(p);
	}

	next_scan = now + msecs_to_jiffies(p->numa_scan_period);
	if (cmpxchg(&mm->numa_next_scan, migrate, next_scan) != migrate)
		return;

	/*
	 * Delay this task enough that another task of this mm will likely win
	 * the next time around.
	 */
	p->node_stamp += 2 * TICK_NSEC;

	start = mm->numa_scan_offset;
	pages = sysctl_numa_balancing_scan_size;
	pages <<= 20 - PAGE_SHIFT; /* MB in pages */
	virtpages = pages * 8;	   /* Scan up to this much virtual space */
	if (!pages)
		return;


	if (!mmap_read_trylock(mm))
		return;
	vma = find_vma(mm, start);
	if (!vma) {
		reset_ptenuma_scan(p);
		start = 0;
		vma = mm->mmap;
	}
	for (; vma; vma = vma->vm_next) {
		if (!vma_migratable(vma) || !vma_policy_mof(vma) ||
			is_vm_hugetlb_page(vma) || (vma->vm_flags & VM_MIXEDMAP)) {
			continue;
		}

		/*
		 * Shared library pages mapped by multiple processes are not
		 * migrated as it is expected they are cache replicated. Avoid
		 * hinting faults in read-only file-backed mappings or the vdso
		 * as migrating the pages will be of marginal benefit.
		 */
		if (!vma->vm_mm ||
		    (vma->vm_file && (vma->vm_flags & (VM_READ|VM_WRITE)) == (VM_READ)))
			continue;

		/*
		 * Skip inaccessible VMAs to avoid any confusion between
		 * PROT_NONE and NUMA hinting ptes
		 */
		if (!vma_is_accessible(vma))
			continue;

		do {
			start = max(start, vma->vm_start);
			end = ALIGN(start + (pages << PAGE_SHIFT), HPAGE_SIZE);
			end = min(end, vma->vm_end);
			nr_pte_updates = change_prot_numa(vma, start, end);

			/*
			 * Try to scan sysctl_numa_balancing_size worth of
			 * hpages that have at least one present PTE that
			 * is not already pte-numa. If the VMA contains
			 * areas that are unused or already full of prot_numa
			 * PTEs, scan up to virtpages, to skip through those
			 * areas faster.
			 */
			if (nr_pte_updates)
				pages -= (end - start) >> PAGE_SHIFT;
			virtpages -= (end - start) >> PAGE_SHIFT;

			start = end;
			if (pages <= 0 || virtpages <= 0)
				goto out;

			cond_resched();
		} while (end != vma->vm_end);
	}

out:
	/*
	 * It is possible to reach the end of the VMA list but the last few
	 * VMAs are not guaranteed to the vma_migratable. If they are not, we
	 * would find the !migratable VMA on the next scan but not reset the
	 * scanner to the start so check it now.
	 */
	if (vma)
		mm->numa_scan_offset = start;
	else
		reset_ptenuma_scan(p);
	mmap_read_unlock(mm);

	/*
	 * Make sure tasks use at least 32x as much time to run other code
	 * than they used here, to limit NUMA PTE scanning overhead to 3% max.
	 * Usually update_task_scan_period slows down scanning enough; on an
	 * overloaded system we need to limit overhead on a per task basis.
	 */
	if (unlikely(p->se.sum_exec_runtime != runtime)) {
		u64 diff = p->se.sum_exec_runtime - runtime;
		p->node_stamp += 32 * diff;
	}
}

void init_numa_balancing(unsigned long clone_flags, struct task_struct *p)
{
	int mm_users = 0;
	struct mm_struct *mm = p->mm;

	if (mm) {
		mm_users = atomic_read(&mm->mm_users);
		if (mm_users == 1) {
			mm->numa_next_scan = jiffies + msecs_to_jiffies(sysctl_numa_balancing_scan_delay);
			mm->numa_scan_seq = 0;
		}
	}
	p->node_stamp			= 0;
	p->numa_scan_seq		= mm ? mm->numa_scan_seq : 0;
	p->numa_scan_period		= sysctl_numa_balancing_scan_delay;
	p->numa_migrate_retry		= 0;
	/* Protect against double add, see task_tick_numa and task_numa_work */
	p->numa_work.next		= &p->numa_work;
	p->numa_faults			= NULL;
	p->numa_pages_migrated		= 0;
	p->total_numa_faults		= 0;
	RCU_INIT_POINTER(p->numa_group, NULL);
	p->last_task_numa_placement	= 0;
	p->last_sum_exec_runtime	= 0;

	init_task_work(&p->numa_work, task_numa_work);

	/* New address space, reset the preferred nid */
	if (!(clone_flags & CLONE_VM)) {
		p->numa_preferred_nid = NUMA_NO_NODE;
		return;
	}

	/*
	 * New thread, keep existing numa_preferred_nid which should be copied
	 * already by arch_dup_task_struct but stagger when scans start.
	 */
	if (mm) {
		unsigned int delay;

		delay = min_t(unsigned int, task_scan_max(current),
			current->numa_scan_period * mm_users * NSEC_PER_MSEC);
		delay += 2 * TICK_NSEC;
		p->node_stamp = delay;
	}
}

/*
 * Drive the periodic memory faults..
 */
static void task_tick_numa(struct rq *rq, struct task_struct *curr)
{
	struct callback_head *work = &curr->numa_work;
	u64 period, now;

	/*
	 * We don't care about NUMA placement if we don't have memory.
	 */
	if (!curr->mm || (curr->flags & (PF_EXITING | PF_KTHREAD)) || work->next != work)
		return;

	/*
	 * Using runtime rather than walltime has the dual advantage that
	 * we (mostly) drive the selection from busy threads and that the
	 * task needs to have done some actual work before we bother with
	 * NUMA placement.
	 */
	now = curr->se.sum_exec_runtime;
	period = (u64)curr->numa_scan_period * NSEC_PER_MSEC;

	if (now > curr->node_stamp + period) {
		if (!curr->node_stamp)
			curr->numa_scan_period = task_scan_start(curr);
		curr->node_stamp += period;

		if (!time_before(jiffies, curr->mm->numa_next_scan))
			task_work_add(curr, work, TWA_RESUME);
	}
}

static void update_scan_period(struct task_struct *p, int new_cpu)
{
	int src_nid = cpu_to_node(task_cpu(p));
	int dst_nid = cpu_to_node(new_cpu);

	if (!static_branch_likely(&sched_numa_balancing))
		return;

	if (!p->mm || !p->numa_faults || (p->flags & PF_EXITING))
		return;

	if (src_nid == dst_nid)
		return;

	/*
	 * Allow resets if faults have been trapped before one scan
	 * has completed. This is most likely due to a new task that
	 * is pulled cross-node due to wakeups or load balancing.
	 */
	if (p->numa_scan_seq) {
		/*
		 * Avoid scan adjustments if moving to the preferred
		 * node or if the task was not previously running on
		 * the preferred node.
		 */
		if (dst_nid == p->numa_preferred_nid ||
		    (p->numa_preferred_nid != NUMA_NO_NODE &&
			src_nid != p->numa_preferred_nid))
			return;
	}

	p->numa_scan_period = task_scan_start(p);
}

#else
static void task_tick_numa(struct rq *rq, struct task_struct *curr)
{
}

static inline void account_numa_enqueue(struct rq *rq, struct task_struct *p)
{
}

static inline void account_numa_dequeue(struct rq *rq, struct task_struct *p)
{
}

static inline void update_scan_period(struct task_struct *p, int new_cpu)
{
}

#endif /* CONFIG_NUMA_BALANCING */

static void
account_entity_enqueue(struct cfs_rq *cfs_rq, struct sched_entity *se)
{
	update_load_add(&cfs_rq->load, se->load.weight);
#ifdef CONFIG_SMP
	if (entity_is_task(se)) {
		struct rq *rq = rq_of(cfs_rq);

		account_numa_enqueue(rq, task_of(se));
		list_add(&se->group_node, &rq->cfs_tasks);
	}
#endif
	cfs_rq->nr_running++;
	if (se_is_idle(se))
		cfs_rq->idle_nr_running++;
}

static void
account_entity_dequeue(struct cfs_rq *cfs_rq, struct sched_entity *se)
{
	update_load_sub(&cfs_rq->load, se->load.weight);
#ifdef CONFIG_SMP
	if (entity_is_task(se)) {
		account_numa_dequeue(rq_of(cfs_rq), task_of(se));
		list_del_init(&se->group_node);
	}
#endif
	cfs_rq->nr_running--;
	if (se_is_idle(se))
		cfs_rq->idle_nr_running--;
}

/*
 * Signed add and clamp on underflow.
 *
 * Explicitly do a load-store to ensure the intermediate value never hits
 * memory. This allows lockless observations without ever seeing the negative
 * values.
 */
#define add_positive(_ptr, _val) do {                           \
	typeof(_ptr) ptr = (_ptr);                              \
	typeof(_val) val = (_val);                              \
	typeof(*ptr) res, var = READ_ONCE(*ptr);                \
								\
	res = var + val;                                        \
								\
	if (val < 0 && res > var)                               \
		res = 0;                                        \
								\
	WRITE_ONCE(*ptr, res);                                  \
} while (0)

/*
 * Unsigned subtract and clamp on underflow.
 *
 * Explicitly do a load-store to ensure the intermediate value never hits
 * memory. This allows lockless observations without ever seeing the negative
 * values.
 */
#define sub_positive(_ptr, _val) do {				\
	typeof(_ptr) ptr = (_ptr);				\
	typeof(*ptr) val = (_val);				\
	typeof(*ptr) res, var = READ_ONCE(*ptr);		\
	res = var - val;					\
	if (res > var)						\
		res = 0;					\
	WRITE_ONCE(*ptr, res);					\
} while (0)

/*
 * Remove and clamp on negative, from a local variable.
 *
 * A variant of sub_positive(), which does not use explicit load-store
 * and is thus optimized for local variable updates.
 */
#define lsub_positive(_ptr, _val) do {				\
	typeof(_ptr) ptr = (_ptr);				\
	*ptr -= min_t(typeof(*ptr), *ptr, _val);		\
} while (0)

#ifdef CONFIG_SMP
static inline void
enqueue_load_avg(struct cfs_rq *cfs_rq, struct sched_entity *se)
{
	cfs_rq->avg.load_avg += se->avg.load_avg;
	cfs_rq->avg.load_sum += se_weight(se) * se->avg.load_sum;
}

static inline void
dequeue_load_avg(struct cfs_rq *cfs_rq, struct sched_entity *se)
{
	sub_positive(&cfs_rq->avg.load_avg, se->avg.load_avg);
	sub_positive(&cfs_rq->avg.load_sum, se_weight(se) * se->avg.load_sum);
	/* See update_cfs_rq_load_avg() */
	cfs_rq->avg.load_sum = max_t(u32, cfs_rq->avg.load_sum,
					  cfs_rq->avg.load_avg * PELT_MIN_DIVIDER);
}
#else
static inline void
enqueue_load_avg(struct cfs_rq *cfs_rq, struct sched_entity *se) { }
static inline void
dequeue_load_avg(struct cfs_rq *cfs_rq, struct sched_entity *se) { }
#endif

static void reweight_entity(struct cfs_rq *cfs_rq, struct sched_entity *se,
			    unsigned long weight)
{
	if (se->on_rq) {
		/* commit outstanding execution time */
		if (cfs_rq->curr == se)
			update_curr(cfs_rq);
		update_load_sub(&cfs_rq->load, se->load.weight);
	}
	dequeue_load_avg(cfs_rq, se);

	update_load_set(&se->load, weight);

#ifdef CONFIG_SMP
	do {
		u32 divider = get_pelt_divider(&se->avg);

		se->avg.load_avg = div_u64(se_weight(se) * se->avg.load_sum, divider);
	} while (0);
#endif

	enqueue_load_avg(cfs_rq, se);
	if (se->on_rq)
		update_load_add(&cfs_rq->load, se->load.weight);

}

void reweight_task(struct task_struct *p, int prio)
{
	struct sched_entity *se = &p->se;
	struct cfs_rq *cfs_rq = cfs_rq_of(se);
	struct load_weight *load = &se->load;
	unsigned long weight = scale_load(sched_prio_to_weight[prio]);

	reweight_entity(cfs_rq, se, weight);
	load->inv_weight = sched_prio_to_wmult[prio];
}

static inline int throttled_hierarchy(struct cfs_rq *cfs_rq);

#ifdef CONFIG_FAIR_GROUP_SCHED
#ifdef CONFIG_SMP
/*
 * All this does is approximate the hierarchical proportion which includes that
 * global sum we all love to hate.
 *
 * That is, the weight of a group entity, is the proportional share of the
 * group weight based on the group runqueue weights. That is:
 *
 *                     tg->weight * grq->load.weight
 *   ge->load.weight = -----------------------------               (1)
 *                       \Sum grq->load.weight
 *
 * Now, because computing that sum is prohibitively expensive to compute (been
 * there, done that) we approximate it with this average stuff. The average
 * moves slower and therefore the approximation is cheaper and more stable.
 *
 * So instead of the above, we substitute:
 *
 *   grq->load.weight -> grq->avg.load_avg                         (2)
 *
 * which yields the following:
 *
 *                     tg->weight * grq->avg.load_avg
 *   ge->load.weight = ------------------------------              (3)
 *                             tg->load_avg
 *
 * Where: tg->load_avg ~= \Sum grq->avg.load_avg
 *
 * That is shares_avg, and it is right (given the approximation (2)).
 *
 * The problem with it is that because the average is slow -- it was designed
 * to be exactly that of course -- this leads to transients in boundary
 * conditions. In specific, the case where the group was idle and we start the
 * one task. It takes time for our CPU's grq->avg.load_avg to build up,
 * yielding bad latency etc..
 *
 * Now, in that special case (1) reduces to:
 *
 *                     tg->weight * grq->load.weight
 *   ge->load.weight = ----------------------------- = tg->weight   (4)
 *                         grp->load.weight
 *
 * That is, the sum collapses because all other CPUs are idle; the UP scenario.
 *
 * So what we do is modify our approximation (3) to approach (4) in the (near)
 * UP case, like:
 *
 *   ge->load.weight =
 *
 *              tg->weight * grq->load.weight
 *     ---------------------------------------------------         (5)
 *     tg->load_avg - grq->avg.load_avg + grq->load.weight
 *
 * But because grq->load.weight can drop to 0, resulting in a divide by zero,
 * we need to use grq->avg.load_avg as its lower bound, which then gives:
 *
 *
 *                     tg->weight * grq->load.weight
 *   ge->load.weight = -----------------------------		   (6)
 *                             tg_load_avg'
 *
 * Where:
 *
 *   tg_load_avg' = tg->load_avg - grq->avg.load_avg +
 *                  max(grq->load.weight, grq->avg.load_avg)
 *
 * And that is shares_weight and is icky. In the (near) UP case it approaches
 * (4) while in the normal case it approaches (3). It consistently
 * overestimates the ge->load.weight and therefore:
 *
 *   \Sum ge->load.weight >= tg->weight
 *
 * hence icky!
 */
static long calc_group_shares(struct cfs_rq *cfs_rq)
{
	long tg_weight, tg_shares, load, shares;
	struct task_group *tg = cfs_rq->tg;

	tg_shares = READ_ONCE(tg->shares);

	load = max(scale_load_down(cfs_rq->load.weight), cfs_rq->avg.load_avg);

	tg_weight = atomic_long_read(&tg->load_avg);

	/* Ensure tg_weight >= load */
	tg_weight -= cfs_rq->tg_load_avg_contrib;
	tg_weight += load;

	shares = (tg_shares * load);
	if (tg_weight)
		shares /= tg_weight;

	/*
	 * MIN_SHARES has to be unscaled here to support per-CPU partitioning
	 * of a group with small tg->shares value. It is a floor value which is
	 * assigned as a minimum load.weight to the sched_entity representing
	 * the group on a CPU.
	 *
	 * E.g. on 64-bit for a group with tg->shares of scale_load(15)=15*1024
	 * on an 8-core system with 8 tasks each runnable on one CPU shares has
	 * to be 15*1024*1/8=1920 instead of scale_load(MIN_SHARES)=2*1024. In
	 * case no task is runnable on a CPU MIN_SHARES=2 should be returned
	 * instead of 0.
	 */
	return clamp_t(long, shares, MIN_SHARES, tg_shares);
}
#endif /* CONFIG_SMP */

/*
 * Recomputes the group entity based on the current state of its group
 * runqueue.
 */
static void update_cfs_group(struct sched_entity *se)
{
	struct cfs_rq *gcfs_rq = group_cfs_rq(se);
	long shares;

	if (!gcfs_rq)
		return;

	if (throttled_hierarchy(gcfs_rq))
		return;

#ifndef CONFIG_SMP
	shares = READ_ONCE(gcfs_rq->tg->shares);

	if (likely(se->load.weight == shares))
		return;
#else
	shares   = calc_group_shares(gcfs_rq);
#endif

	reweight_entity(cfs_rq_of(se), se, shares);
}

#else /* CONFIG_FAIR_GROUP_SCHED */
static inline void update_cfs_group(struct sched_entity *se)
{
}
#endif /* CONFIG_FAIR_GROUP_SCHED */

static inline void cfs_rq_util_change(struct cfs_rq *cfs_rq, int flags)
{
	struct rq *rq = rq_of(cfs_rq);

	if (&rq->cfs == cfs_rq) {
		/*
		 * There are a few boundary cases this might miss but it should
		 * get called often enough that that should (hopefully) not be
		 * a real problem.
		 *
		 * It will not get called when we go idle, because the idle
		 * thread is a different class (!fair), nor will the utilization
		 * number include things like RT tasks.
		 *
		 * As is, the util number is not freq-invariant (we'd have to
		 * implement arch_scale_freq_capacity() for that).
		 *
		 * See cpu_util_cfs().
		 */
		cpufreq_update_util(rq, flags);
	}
}

#ifdef CONFIG_SMP
static inline bool load_avg_is_decayed(struct sched_avg *sa)
{
	if (sa->load_sum)
		return false;

	if (sa->util_sum)
		return false;

	if (sa->runnable_sum)
		return false;

	/*
	 * _avg must be null when _sum are null because _avg = _sum / divider
	 * Make sure that rounding and/or propagation of PELT values never
	 * break this.
	 */
	SCHED_WARN_ON(sa->load_avg ||
		      sa->util_avg ||
		      sa->runnable_avg);

	return true;
}

static inline u64 cfs_rq_last_update_time(struct cfs_rq *cfs_rq)
{
	return u64_u32_load_copy(cfs_rq->avg.last_update_time,
				 cfs_rq->last_update_time_copy);
}
#ifdef CONFIG_FAIR_GROUP_SCHED
/*
 * Because list_add_leaf_cfs_rq always places a child cfs_rq on the list
 * immediately before a parent cfs_rq, and cfs_rqs are removed from the list
 * bottom-up, we only have to test whether the cfs_rq before us on the list
 * is our child.
 * If cfs_rq is not on the list, test whether a child needs its to be added to
 * connect a branch to the tree  * (see list_add_leaf_cfs_rq() for details).
 */
static inline bool child_cfs_rq_on_list(struct cfs_rq *cfs_rq)
{
	struct cfs_rq *prev_cfs_rq;
	struct list_head *prev;

	if (cfs_rq->on_list) {
		prev = cfs_rq->leaf_cfs_rq_list.prev;
	} else {
		struct rq *rq = rq_of(cfs_rq);

		prev = rq->tmp_alone_branch;
	}

	prev_cfs_rq = container_of(prev, struct cfs_rq, leaf_cfs_rq_list);

	return (prev_cfs_rq->tg->parent == cfs_rq->tg);
}

static inline bool cfs_rq_is_decayed(struct cfs_rq *cfs_rq)
{
	if (cfs_rq->load.weight)
		return false;

	if (!load_avg_is_decayed(&cfs_rq->avg))
		return false;

	if (child_cfs_rq_on_list(cfs_rq))
		return false;

	return true;
}

/**
 * update_tg_load_avg - update the tg's load avg
 * @cfs_rq: the cfs_rq whose avg changed
 *
 * This function 'ensures': tg->load_avg := \Sum tg->cfs_rq[]->avg.load.
 * However, because tg->load_avg is a global value there are performance
 * considerations.
 *
 * In order to avoid having to look at the other cfs_rq's, we use a
 * differential update where we store the last value we propagated. This in
 * turn allows skipping updates if the differential is 'small'.
 *
 * Updating tg's load_avg is necessary before update_cfs_share().
 */
static inline void update_tg_load_avg(struct cfs_rq *cfs_rq)
{
	long delta = cfs_rq->avg.load_avg - cfs_rq->tg_load_avg_contrib;

	/*
	 * No need to update load_avg for root_task_group as it is not used.
	 */
	if (cfs_rq->tg == &root_task_group)
		return;

	if (abs(delta) > cfs_rq->tg_load_avg_contrib / 64) {
		atomic_long_add(delta, &cfs_rq->tg->load_avg);
		cfs_rq->tg_load_avg_contrib = cfs_rq->avg.load_avg;
	}
}

/*
 * Called within set_task_rq() right before setting a task's CPU. The
 * caller only guarantees p->pi_lock is held; no other assumptions,
 * including the state of rq->lock, should be made.
 */
void set_task_rq_fair(struct sched_entity *se,
		      struct cfs_rq *prev, struct cfs_rq *next)
{
	u64 p_last_update_time;
	u64 n_last_update_time;

	if (!sched_feat(ATTACH_AGE_LOAD))
		return;

	/*
	 * We are supposed to update the task to "current" time, then its up to
	 * date and ready to go to new CPU/cfs_rq. But we have difficulty in
	 * getting what current time is, so simply throw away the out-of-date
	 * time. This will result in the wakee task is less decayed, but giving
	 * the wakee more load sounds not bad.
	 */
	if (!(se->avg.last_update_time && prev))
		return;

	p_last_update_time = cfs_rq_last_update_time(prev);
	n_last_update_time = cfs_rq_last_update_time(next);

	__update_load_avg_blocked_se(p_last_update_time, se);
	se->avg.last_update_time = n_last_update_time;
}

/*
 * When on migration a sched_entity joins/leaves the PELT hierarchy, we need to
 * propagate its contribution. The key to this propagation is the invariant
 * that for each group:
 *
 *   ge->avg == grq->avg						(1)
 *
 * _IFF_ we look at the pure running and runnable sums. Because they
 * represent the very same entity, just at different points in the hierarchy.
 *
 * Per the above update_tg_cfs_util() and update_tg_cfs_runnable() are trivial
 * and simply copies the running/runnable sum over (but still wrong, because
 * the group entity and group rq do not have their PELT windows aligned).
 *
 * However, update_tg_cfs_load() is more complex. So we have:
 *
 *   ge->avg.load_avg = ge->load.weight * ge->avg.runnable_avg		(2)
 *
 * And since, like util, the runnable part should be directly transferable,
 * the following would _appear_ to be the straight forward approach:
 *
 *   grq->avg.load_avg = grq->load.weight * grq->avg.runnable_avg	(3)
 *
 * And per (1) we have:
 *
 *   ge->avg.runnable_avg == grq->avg.runnable_avg
 *
 * Which gives:
 *
 *                      ge->load.weight * grq->avg.load_avg
 *   ge->avg.load_avg = -----------------------------------		(4)
 *                               grq->load.weight
 *
 * Except that is wrong!
 *
 * Because while for entities historical weight is not important and we
 * really only care about our future and therefore can consider a pure
 * runnable sum, runqueues can NOT do this.
 *
 * We specifically want runqueues to have a load_avg that includes
 * historical weights. Those represent the blocked load, the load we expect
 * to (shortly) return to us. This only works by keeping the weights as
 * integral part of the sum. We therefore cannot decompose as per (3).
 *
 * Another reason this doesn't work is that runnable isn't a 0-sum entity.
 * Imagine a rq with 2 tasks that each are runnable 2/3 of the time. Then the
 * rq itself is runnable anywhere between 2/3 and 1 depending on how the
 * runnable section of these tasks overlap (or not). If they were to perfectly
 * align the rq as a whole would be runnable 2/3 of the time. If however we
 * always have at least 1 runnable task, the rq as a whole is always runnable.
 *
 * So we'll have to approximate.. :/
 *
 * Given the constraint:
 *
 *   ge->avg.running_sum <= ge->avg.runnable_sum <= LOAD_AVG_MAX
 *
 * We can construct a rule that adds runnable to a rq by assuming minimal
 * overlap.
 *
 * On removal, we'll assume each task is equally runnable; which yields:
 *
 *   grq->avg.runnable_sum = grq->avg.load_sum / grq->load.weight
 *
 * XXX: only do this for the part of runnable > running ?
 *
 */
static inline void
update_tg_cfs_util(struct cfs_rq *cfs_rq, struct sched_entity *se, struct cfs_rq *gcfs_rq)
{
	long delta_sum, delta_avg = gcfs_rq->avg.util_avg - se->avg.util_avg;
	u32 new_sum, divider;

	/* Nothing to update */
	if (!delta_avg)
		return;

	/*
	 * cfs_rq->avg.period_contrib can be used for both cfs_rq and se.
	 * See ___update_load_avg() for details.
	 */
	divider = get_pelt_divider(&cfs_rq->avg);


	/* Set new sched_entity's utilization */
	se->avg.util_avg = gcfs_rq->avg.util_avg;
	new_sum = se->avg.util_avg * divider;
	delta_sum = (long)new_sum - (long)se->avg.util_sum;
	se->avg.util_sum = new_sum;

	/* Update parent cfs_rq utilization */
	add_positive(&cfs_rq->avg.util_avg, delta_avg);
	add_positive(&cfs_rq->avg.util_sum, delta_sum);

	/* See update_cfs_rq_load_avg() */
	cfs_rq->avg.util_sum = max_t(u32, cfs_rq->avg.util_sum,
					  cfs_rq->avg.util_avg * PELT_MIN_DIVIDER);
}

static inline void
update_tg_cfs_runnable(struct cfs_rq *cfs_rq, struct sched_entity *se, struct cfs_rq *gcfs_rq)
{
	long delta_sum, delta_avg = gcfs_rq->avg.runnable_avg - se->avg.runnable_avg;
	u32 new_sum, divider;

	/* Nothing to update */
	if (!delta_avg)
		return;

	/*
	 * cfs_rq->avg.period_contrib can be used for both cfs_rq and se.
	 * See ___update_load_avg() for details.
	 */
	divider = get_pelt_divider(&cfs_rq->avg);

	/* Set new sched_entity's runnable */
	se->avg.runnable_avg = gcfs_rq->avg.runnable_avg;
	new_sum = se->avg.runnable_avg * divider;
	delta_sum = (long)new_sum - (long)se->avg.runnable_sum;
	se->avg.runnable_sum = new_sum;

	/* Update parent cfs_rq runnable */
	add_positive(&cfs_rq->avg.runnable_avg, delta_avg);
	add_positive(&cfs_rq->avg.runnable_sum, delta_sum);
	/* See update_cfs_rq_load_avg() */
	cfs_rq->avg.runnable_sum = max_t(u32, cfs_rq->avg.runnable_sum,
					      cfs_rq->avg.runnable_avg * PELT_MIN_DIVIDER);
}

static inline void
update_tg_cfs_load(struct cfs_rq *cfs_rq, struct sched_entity *se, struct cfs_rq *gcfs_rq)
{
	long delta_avg, running_sum, runnable_sum = gcfs_rq->prop_runnable_sum;
	unsigned long load_avg;
	u64 load_sum = 0;
	s64 delta_sum;
	u32 divider;

	if (!runnable_sum)
		return;

	gcfs_rq->prop_runnable_sum = 0;

	/*
	 * cfs_rq->avg.period_contrib can be used for both cfs_rq and se.
	 * See ___update_load_avg() for details.
	 */
	divider = get_pelt_divider(&cfs_rq->avg);

	if (runnable_sum >= 0) {
		/*
		 * Add runnable; clip at LOAD_AVG_MAX. Reflects that until
		 * the CPU is saturated running == runnable.
		 */
		runnable_sum += se->avg.load_sum;
		runnable_sum = min_t(long, runnable_sum, divider);
	} else {
		/*
		 * Estimate the new unweighted runnable_sum of the gcfs_rq by
		 * assuming all tasks are equally runnable.
		 */
		if (scale_load_down(gcfs_rq->load.weight)) {
			load_sum = div_u64(gcfs_rq->avg.load_sum,
				scale_load_down(gcfs_rq->load.weight));
		}

		/* But make sure to not inflate se's runnable */
		runnable_sum = min(se->avg.load_sum, load_sum);
	}

	/*
	 * runnable_sum can't be lower than running_sum
	 * Rescale running sum to be in the same range as runnable sum
	 * running_sum is in [0 : LOAD_AVG_MAX <<  SCHED_CAPACITY_SHIFT]
	 * runnable_sum is in [0 : LOAD_AVG_MAX]
	 */
	running_sum = se->avg.util_sum >> SCHED_CAPACITY_SHIFT;
	runnable_sum = max(runnable_sum, running_sum);

	load_sum = se_weight(se) * runnable_sum;
	load_avg = div_u64(load_sum, divider);

	delta_avg = load_avg - se->avg.load_avg;
	if (!delta_avg)
		return;

	delta_sum = load_sum - (s64)se_weight(se) * se->avg.load_sum;

	se->avg.load_sum = runnable_sum;
	se->avg.load_avg = load_avg;
	add_positive(&cfs_rq->avg.load_avg, delta_avg);
	add_positive(&cfs_rq->avg.load_sum, delta_sum);
	/* See update_cfs_rq_load_avg() */
	cfs_rq->avg.load_sum = max_t(u32, cfs_rq->avg.load_sum,
					  cfs_rq->avg.load_avg * PELT_MIN_DIVIDER);
}

static inline void add_tg_cfs_propagate(struct cfs_rq *cfs_rq, long runnable_sum)
{
	cfs_rq->propagate = 1;
	cfs_rq->prop_runnable_sum += runnable_sum;
}

/* Update task and its cfs_rq load average */
static inline int propagate_entity_load_avg(struct sched_entity *se)
{
	struct cfs_rq *cfs_rq, *gcfs_rq;

	if (entity_is_task(se))
		return 0;

	gcfs_rq = group_cfs_rq(se);
	if (!gcfs_rq->propagate)
		return 0;

	gcfs_rq->propagate = 0;

	cfs_rq = cfs_rq_of(se);

	add_tg_cfs_propagate(cfs_rq, gcfs_rq->prop_runnable_sum);

	update_tg_cfs_util(cfs_rq, se, gcfs_rq);
	update_tg_cfs_runnable(cfs_rq, se, gcfs_rq);
	update_tg_cfs_load(cfs_rq, se, gcfs_rq);

	trace_pelt_cfs_tp(cfs_rq);
	trace_pelt_se_tp(se);

	return 1;
}

/*
 * Check if we need to update the load and the utilization of a blocked
 * group_entity:
 */
static inline bool skip_blocked_update(struct sched_entity *se)
{
	struct cfs_rq *gcfs_rq = group_cfs_rq(se);

	/*
	 * If sched_entity still have not zero load or utilization, we have to
	 * decay it:
	 */
	if (se->avg.load_avg || se->avg.util_avg)
		return false;

	/*
	 * If there is a pending propagation, we have to update the load and
	 * the utilization of the sched_entity:
	 */
	if (gcfs_rq->propagate)
		return false;

	/*
	 * Otherwise, the load and the utilization of the sched_entity is
	 * already zero and there is no pending propagation, so it will be a
	 * waste of time to try to decay it:
	 */
	return true;
}

#else /* CONFIG_FAIR_GROUP_SCHED */

static inline void update_tg_load_avg(struct cfs_rq *cfs_rq) {}

static inline int propagate_entity_load_avg(struct sched_entity *se)
{
	return 0;
}

static inline void add_tg_cfs_propagate(struct cfs_rq *cfs_rq, long runnable_sum) {}

#endif /* CONFIG_FAIR_GROUP_SCHED */

#ifdef CONFIG_NO_HZ_COMMON
static inline void migrate_se_pelt_lag(struct sched_entity *se)
{
	u64 throttled = 0, now, lut;
	struct cfs_rq *cfs_rq;
	struct rq *rq;
	bool is_idle;

	if (load_avg_is_decayed(&se->avg))
		return;

	cfs_rq = cfs_rq_of(se);
	rq = rq_of(cfs_rq);

	rcu_read_lock();
	is_idle = is_idle_task(rcu_dereference(rq->curr));
	rcu_read_unlock();

	/*
	 * The lag estimation comes with a cost we don't want to pay all the
	 * time. Hence, limiting to the case where the source CPU is idle and
	 * we know we are at the greatest risk to have an outdated clock.
	 */
	if (!is_idle)
		return;

	/*
	 * Estimated "now" is: last_update_time + cfs_idle_lag + rq_idle_lag, where:
	 *
	 *   last_update_time (the cfs_rq's last_update_time)
	 *	= cfs_rq_clock_pelt()@cfs_rq_idle
	 *      = rq_clock_pelt()@cfs_rq_idle
	 *        - cfs->throttled_clock_pelt_time@cfs_rq_idle
	 *
	 *   cfs_idle_lag (delta between rq's update and cfs_rq's update)
	 *      = rq_clock_pelt()@rq_idle - rq_clock_pelt()@cfs_rq_idle
	 *
	 *   rq_idle_lag (delta between now and rq's update)
	 *      = sched_clock_cpu() - rq_clock()@rq_idle
	 *
	 * We can then write:
	 *
	 *    now = rq_clock_pelt()@rq_idle - cfs->throttled_clock_pelt_time +
	 *          sched_clock_cpu() - rq_clock()@rq_idle
	 * Where:
	 *      rq_clock_pelt()@rq_idle is rq->clock_pelt_idle
	 *      rq_clock()@rq_idle      is rq->clock_idle
	 *      cfs->throttled_clock_pelt_time@cfs_rq_idle
	 *                              is cfs_rq->throttled_pelt_idle
	 */

#ifdef CONFIG_CFS_BANDWIDTH
	throttled = u64_u32_load(cfs_rq->throttled_pelt_idle);
	/* The clock has been stopped for throttling */
	if (throttled == U64_MAX)
		return;
#endif
	now = u64_u32_load(rq->clock_pelt_idle);
	/*
	 * Paired with _update_idle_rq_clock_pelt(). It ensures at the worst case
	 * is observed the old clock_pelt_idle value and the new clock_idle,
	 * which lead to an underestimation. The opposite would lead to an
	 * overestimation.
	 */
	smp_rmb();
	lut = cfs_rq_last_update_time(cfs_rq);

	now -= throttled;
	if (now < lut)
		/*
		 * cfs_rq->avg.last_update_time is more recent than our
		 * estimation, let's use it.
		 */
		now = lut;
	else
		now += sched_clock_cpu(cpu_of(rq)) - u64_u32_load(rq->clock_idle);

	__update_load_avg_blocked_se(now, se);
}
#else
static void migrate_se_pelt_lag(struct sched_entity *se) {}
#endif

/**
 * update_cfs_rq_load_avg - update the cfs_rq's load/util averages
 * @now: current time, as per cfs_rq_clock_pelt()
 * @cfs_rq: cfs_rq to update
 *
 * The cfs_rq avg is the direct sum of all its entities (blocked and runnable)
 * avg. The immediate corollary is that all (fair) tasks must be attached, see
 * post_init_entity_util_avg().
 *
 * cfs_rq->avg is used for task_h_load() and update_cfs_share() for example.
 *
 * Return: true if the load decayed or we removed load.
 *
 * Since both these conditions indicate a changed cfs_rq->avg.load we should
 * call update_tg_load_avg() when this function returns true.
 */
static inline int
update_cfs_rq_load_avg(u64 now, struct cfs_rq *cfs_rq)
{
	unsigned long removed_load = 0, removed_util = 0, removed_runnable = 0;
	struct sched_avg *sa = &cfs_rq->avg;
	int decayed = 0;

	if (cfs_rq->removed.nr) {
		unsigned long r;
		u32 divider = get_pelt_divider(&cfs_rq->avg);

		raw_spin_lock(&cfs_rq->removed.lock);
		swap(cfs_rq->removed.util_avg, removed_util);
		swap(cfs_rq->removed.load_avg, removed_load);
		swap(cfs_rq->removed.runnable_avg, removed_runnable);
		cfs_rq->removed.nr = 0;
		raw_spin_unlock(&cfs_rq->removed.lock);

		r = removed_load;
		sub_positive(&sa->load_avg, r);
		sub_positive(&sa->load_sum, r * divider);
		/* See sa->util_sum below */
		sa->load_sum = max_t(u32, sa->load_sum, sa->load_avg * PELT_MIN_DIVIDER);

		r = removed_util;
		sub_positive(&sa->util_avg, r);
		sub_positive(&sa->util_sum, r * divider);
		/*
		 * Because of rounding, se->util_sum might ends up being +1 more than
		 * cfs->util_sum. Although this is not a problem by itself, detaching
		 * a lot of tasks with the rounding problem between 2 updates of
		 * util_avg (~1ms) can make cfs->util_sum becoming null whereas
		 * cfs_util_avg is not.
		 * Check that util_sum is still above its lower bound for the new
		 * util_avg. Given that period_contrib might have moved since the last
		 * sync, we are only sure that util_sum must be above or equal to
		 *    util_avg * minimum possible divider
		 */
		sa->util_sum = max_t(u32, sa->util_sum, sa->util_avg * PELT_MIN_DIVIDER);

		r = removed_runnable;
		sub_positive(&sa->runnable_avg, r);
		sub_positive(&sa->runnable_sum, r * divider);
		/* See sa->util_sum above */
		sa->runnable_sum = max_t(u32, sa->runnable_sum,
					      sa->runnable_avg * PELT_MIN_DIVIDER);

		/*
		 * removed_runnable is the unweighted version of removed_load so we
		 * can use it to estimate removed_load_sum.
		 */
		add_tg_cfs_propagate(cfs_rq,
			-(long)(removed_runnable * divider) >> SCHED_CAPACITY_SHIFT);

		decayed = 1;
	}

	decayed |= __update_load_avg_cfs_rq(now, cfs_rq);
	u64_u32_store_copy(sa->last_update_time,
			   cfs_rq->last_update_time_copy,
			   sa->last_update_time);
	return decayed;
}

/**
 * attach_entity_load_avg - attach this entity to its cfs_rq load avg
 * @cfs_rq: cfs_rq to attach to
 * @se: sched_entity to attach
 *
 * Must call update_cfs_rq_load_avg() before this, since we rely on
 * cfs_rq->avg.last_update_time being current.
 */
static void attach_entity_load_avg(struct cfs_rq *cfs_rq, struct sched_entity *se)
{
	/*
	 * cfs_rq->avg.period_contrib can be used for both cfs_rq and se.
	 * See ___update_load_avg() for details.
	 */
	u32 divider = get_pelt_divider(&cfs_rq->avg);

	/*
	 * When we attach the @se to the @cfs_rq, we must align the decay
	 * window because without that, really weird and wonderful things can
	 * happen.
	 *
	 * XXX illustrate
	 */
	se->avg.last_update_time = cfs_rq->avg.last_update_time;
	se->avg.period_contrib = cfs_rq->avg.period_contrib;

	/*
	 * Hell(o) Nasty stuff.. we need to recompute _sum based on the new
	 * period_contrib. This isn't strictly correct, but since we're
	 * entirely outside of the PELT hierarchy, nobody cares if we truncate
	 * _sum a little.
	 */
	se->avg.util_sum = se->avg.util_avg * divider;

	se->avg.runnable_sum = se->avg.runnable_avg * divider;

	se->avg.load_sum = se->avg.load_avg * divider;
	if (se_weight(se) < se->avg.load_sum)
		se->avg.load_sum = div_u64(se->avg.load_sum, se_weight(se));
	else
		se->avg.load_sum = 1;

	enqueue_load_avg(cfs_rq, se);
	cfs_rq->avg.util_avg += se->avg.util_avg;
	cfs_rq->avg.util_sum += se->avg.util_sum;
	cfs_rq->avg.runnable_avg += se->avg.runnable_avg;
	cfs_rq->avg.runnable_sum += se->avg.runnable_sum;

	add_tg_cfs_propagate(cfs_rq, se->avg.load_sum);

	cfs_rq_util_change(cfs_rq, 0);

	trace_pelt_cfs_tp(cfs_rq);
}

/**
 * detach_entity_load_avg - detach this entity from its cfs_rq load avg
 * @cfs_rq: cfs_rq to detach from
 * @se: sched_entity to detach
 *
 * Must call update_cfs_rq_load_avg() before this, since we rely on
 * cfs_rq->avg.last_update_time being current.
 */
static void detach_entity_load_avg(struct cfs_rq *cfs_rq, struct sched_entity *se)
{
	dequeue_load_avg(cfs_rq, se);
	sub_positive(&cfs_rq->avg.util_avg, se->avg.util_avg);
	sub_positive(&cfs_rq->avg.util_sum, se->avg.util_sum);
	/* See update_cfs_rq_load_avg() */
	cfs_rq->avg.util_sum = max_t(u32, cfs_rq->avg.util_sum,
					  cfs_rq->avg.util_avg * PELT_MIN_DIVIDER);

	sub_positive(&cfs_rq->avg.runnable_avg, se->avg.runnable_avg);
	sub_positive(&cfs_rq->avg.runnable_sum, se->avg.runnable_sum);
	/* See update_cfs_rq_load_avg() */
	cfs_rq->avg.runnable_sum = max_t(u32, cfs_rq->avg.runnable_sum,
					      cfs_rq->avg.runnable_avg * PELT_MIN_DIVIDER);

	add_tg_cfs_propagate(cfs_rq, -se->avg.load_sum);

	cfs_rq_util_change(cfs_rq, 0);

	trace_pelt_cfs_tp(cfs_rq);
}

/*
 * Optional action to be done while updating the load average
 */
#define UPDATE_TG	0x1
#define SKIP_AGE_LOAD	0x2
#define DO_ATTACH	0x4

/* Update task and its cfs_rq load average */
static inline void update_load_avg(struct cfs_rq *cfs_rq, struct sched_entity *se, int flags)
{
	u64 now = cfs_rq_clock_pelt(cfs_rq);
	int decayed;

	/*
	 * Track task load average for carrying it to new CPU after migrated, and
	 * track group sched_entity load average for task_h_load calc in migration
	 */
	if (se->avg.last_update_time && !(flags & SKIP_AGE_LOAD))
		__update_load_avg_se(now, cfs_rq, se);

	decayed  = update_cfs_rq_load_avg(now, cfs_rq);
	decayed |= propagate_entity_load_avg(se);

	if (!se->avg.last_update_time && (flags & DO_ATTACH)) {

		/*
		 * DO_ATTACH means we're here from enqueue_entity().
		 * !last_update_time means we've passed through
		 * migrate_task_rq_fair() indicating we migrated.
		 *
		 * IOW we're enqueueing a task on a new CPU.
		 */
		attach_entity_load_avg(cfs_rq, se);
		update_tg_load_avg(cfs_rq);

	} else if (decayed) {
		cfs_rq_util_change(cfs_rq, 0);

		if (flags & UPDATE_TG)
			update_tg_load_avg(cfs_rq);
	}
}

/*
 * Synchronize entity load avg of dequeued entity without locking
 * the previous rq.
 */
static void sync_entity_load_avg(struct sched_entity *se)
{
	struct cfs_rq *cfs_rq = cfs_rq_of(se);
	u64 last_update_time;

	last_update_time = cfs_rq_last_update_time(cfs_rq);
	__update_load_avg_blocked_se(last_update_time, se);
}

/*
 * Task first catches up with cfs_rq, and then subtract
 * itself from the cfs_rq (task must be off the queue now).
 */
static void remove_entity_load_avg(struct sched_entity *se)
{
	struct cfs_rq *cfs_rq = cfs_rq_of(se);
	unsigned long flags;

	/*
	 * tasks cannot exit without having gone through wake_up_new_task() ->
	 * post_init_entity_util_avg() which will have added things to the
	 * cfs_rq, so we can remove unconditionally.
	 */

	sync_entity_load_avg(se);

	raw_spin_lock_irqsave(&cfs_rq->removed.lock, flags);
	++cfs_rq->removed.nr;
	cfs_rq->removed.util_avg	+= se->avg.util_avg;
	cfs_rq->removed.load_avg	+= se->avg.load_avg;
	cfs_rq->removed.runnable_avg	+= se->avg.runnable_avg;
	raw_spin_unlock_irqrestore(&cfs_rq->removed.lock, flags);
}

static inline unsigned long cfs_rq_runnable_avg(struct cfs_rq *cfs_rq)
{
	return cfs_rq->avg.runnable_avg;
}

static inline unsigned long cfs_rq_load_avg(struct cfs_rq *cfs_rq)
{
	return cfs_rq->avg.load_avg;
}

static int newidle_balance(struct rq *this_rq, struct rq_flags *rf);

static inline unsigned long task_util(struct task_struct *p)
{
	return READ_ONCE(p->se.avg.util_avg);
}

static inline unsigned long _task_util_est(struct task_struct *p)
{
	struct util_est ue = READ_ONCE(p->se.avg.util_est);

	return max(ue.ewma, (ue.enqueued & ~UTIL_AVG_UNCHANGED));
}

static inline unsigned long task_util_est(struct task_struct *p)
{
	return max(task_util(p), _task_util_est(p));
}

#ifdef CONFIG_UCLAMP_TASK
static inline unsigned long uclamp_task_util(struct task_struct *p)
{
	return clamp(task_util_est(p),
		     uclamp_eff_value(p, UCLAMP_MIN),
		     uclamp_eff_value(p, UCLAMP_MAX));
}
#else
static inline unsigned long uclamp_task_util(struct task_struct *p)
{
	return task_util_est(p);
}
#endif

static inline void util_est_enqueue(struct cfs_rq *cfs_rq,
				    struct task_struct *p)
{
	unsigned int enqueued;

	if (!sched_feat(UTIL_EST))
		return;

	/* Update root cfs_rq's estimated utilization */
	enqueued  = cfs_rq->avg.util_est.enqueued;
	enqueued += _task_util_est(p);
	WRITE_ONCE(cfs_rq->avg.util_est.enqueued, enqueued);

	trace_sched_util_est_cfs_tp(cfs_rq);
}

static inline void util_est_dequeue(struct cfs_rq *cfs_rq,
				    struct task_struct *p)
{
	unsigned int enqueued;

	if (!sched_feat(UTIL_EST))
		return;

	/* Update root cfs_rq's estimated utilization */
	enqueued  = cfs_rq->avg.util_est.enqueued;
	enqueued -= min_t(unsigned int, enqueued, _task_util_est(p));
	WRITE_ONCE(cfs_rq->avg.util_est.enqueued, enqueued);

	trace_sched_util_est_cfs_tp(cfs_rq);
}

#define UTIL_EST_MARGIN (SCHED_CAPACITY_SCALE / 100)

/*
 * Check if a (signed) value is within a specified (unsigned) margin,
 * based on the observation that:
 *
 *     abs(x) < y := (unsigned)(x + y - 1) < (2 * y - 1)
 *
 * NOTE: this only works when value + margin < INT_MAX.
 */
static inline bool within_margin(int value, int margin)
{
	return ((unsigned int)(value + margin - 1) < (2 * margin - 1));
}

static inline void util_est_update(struct cfs_rq *cfs_rq,
				   struct task_struct *p,
				   bool task_sleep)
{
	long last_ewma_diff, last_enqueued_diff;
	struct util_est ue;

	if (!sched_feat(UTIL_EST))
		return;

	/*
	 * Skip update of task's estimated utilization when the task has not
	 * yet completed an activation, e.g. being migrated.
	 */
	if (!task_sleep)
		return;

	/*
	 * If the PELT values haven't changed since enqueue time,
	 * skip the util_est update.
	 */
	ue = p->se.avg.util_est;
	if (ue.enqueued & UTIL_AVG_UNCHANGED)
		return;

	last_enqueued_diff = ue.enqueued;

	/*
	 * Reset EWMA on utilization increases, the moving average is used only
	 * to smooth utilization decreases.
	 */
	ue.enqueued = task_util(p);
	if (sched_feat(UTIL_EST_FASTUP)) {
		if (ue.ewma < ue.enqueued) {
			ue.ewma = ue.enqueued;
			goto done;
		}
	}

	/*
	 * Skip update of task's estimated utilization when its members are
	 * already ~1% close to its last activation value.
	 */
	last_ewma_diff = ue.enqueued - ue.ewma;
	last_enqueued_diff -= ue.enqueued;
	if (within_margin(last_ewma_diff, UTIL_EST_MARGIN)) {
		if (!within_margin(last_enqueued_diff, UTIL_EST_MARGIN))
			goto done;

		return;
	}

	/*
	 * To avoid overestimation of actual task utilization, skip updates if
	 * we cannot grant there is idle time in this CPU.
	 */
	if (task_util(p) > capacity_orig_of(cpu_of(rq_of(cfs_rq))))
		return;

	/*
	 * Update Task's estimated utilization
	 *
	 * When *p completes an activation we can consolidate another sample
	 * of the task size. This is done by storing the current PELT value
	 * as ue.enqueued and by using this value to update the Exponential
	 * Weighted Moving Average (EWMA):
	 *
	 *  ewma(t) = w *  task_util(p) + (1-w) * ewma(t-1)
	 *          = w *  task_util(p) +         ewma(t-1)  - w * ewma(t-1)
	 *          = w * (task_util(p) -         ewma(t-1)) +     ewma(t-1)
	 *          = w * (      last_ewma_diff            ) +     ewma(t-1)
	 *          = w * (last_ewma_diff  +  ewma(t-1) / w)
	 *
	 * Where 'w' is the weight of new samples, which is configured to be
	 * 0.25, thus making w=1/4 ( >>= UTIL_EST_WEIGHT_SHIFT)
	 */
	ue.ewma <<= UTIL_EST_WEIGHT_SHIFT;
	ue.ewma  += last_ewma_diff;
	ue.ewma >>= UTIL_EST_WEIGHT_SHIFT;
done:
	ue.enqueued |= UTIL_AVG_UNCHANGED;
	WRITE_ONCE(p->se.avg.util_est, ue);

	trace_sched_util_est_se_tp(&p->se);
}

static inline int task_fits_capacity(struct task_struct *p,
				     unsigned long capacity)
{
	return fits_capacity(uclamp_task_util(p), capacity);
}

static inline void update_misfit_status(struct task_struct *p, struct rq *rq)
{
	if (!static_branch_unlikely(&sched_asym_cpucapacity))
		return;

	if (!p || p->nr_cpus_allowed == 1) {
		rq->misfit_task_load = 0;
		return;
	}

	if (task_fits_capacity(p, capacity_of(cpu_of(rq)))) {
		rq->misfit_task_load = 0;
		return;
	}

	/*
	 * Make sure that misfit_task_load will not be null even if
	 * task_h_load() returns 0.
	 */
	rq->misfit_task_load = max_t(unsigned long, task_h_load(p), 1);
}

#else /* CONFIG_SMP */

static inline bool cfs_rq_is_decayed(struct cfs_rq *cfs_rq)
{
	return true;
}

#define UPDATE_TG	0x0
#define SKIP_AGE_LOAD	0x0
#define DO_ATTACH	0x0

static inline void update_load_avg(struct cfs_rq *cfs_rq, struct sched_entity *se, int not_used1)
{
	cfs_rq_util_change(cfs_rq, 0);
}

static inline void remove_entity_load_avg(struct sched_entity *se) {}

static inline void
attach_entity_load_avg(struct cfs_rq *cfs_rq, struct sched_entity *se) {}
static inline void
detach_entity_load_avg(struct cfs_rq *cfs_rq, struct sched_entity *se) {}

static inline int newidle_balance(struct rq *rq, struct rq_flags *rf)
{
	return 0;
}

static inline void
util_est_enqueue(struct cfs_rq *cfs_rq, struct task_struct *p) {}

static inline void
util_est_dequeue(struct cfs_rq *cfs_rq, struct task_struct *p) {}

static inline void
util_est_update(struct cfs_rq *cfs_rq, struct task_struct *p,
		bool task_sleep) {}
static inline void update_misfit_status(struct task_struct *p, struct rq *rq) {}

#endif /* CONFIG_SMP */

static void check_spread(struct cfs_rq *cfs_rq, struct sched_entity *se)
{
#ifdef CONFIG_SCHED_DEBUG
	s64 d = se->vruntime - cfs_rq->min_vruntime;

	if (d < 0)
		d = -d;

	if (d > 3*sysctl_sched_latency)
		schedstat_inc(cfs_rq->nr_spread_over);
#endif
}

static void
place_entity(struct cfs_rq *cfs_rq, struct sched_entity *se, int initial)
{
	u64 vruntime = cfs_rq->min_vruntime;

	/*
	 * The 'current' period is already promised to the current tasks,
	 * however the extra weight of the new task will slow them down a
	 * little, place the new task so that it fits in the slot that
	 * stays open at the end.
	 */
	if (initial && sched_feat(START_DEBIT))
		vruntime += sched_vslice(cfs_rq, se);

	/* sleeps up to a single latency don't count. */
	if (!initial) {
		unsigned long thresh;

		if (se_is_idle(se))
			thresh = sysctl_sched_min_granularity;
		else
			thresh = sysctl_sched_latency;

		/*
		 * Halve their sleep time's effect, to allow
		 * for a gentler effect of sleepers:
		 */
		if (sched_feat(GENTLE_FAIR_SLEEPERS))
			thresh >>= 1;

		vruntime -= thresh;
	}

	/* ensure we never gain time by being placed backwards. */
	se->vruntime = max_vruntime(se->vruntime, vruntime);
}

static void check_enqueue_throttle(struct cfs_rq *cfs_rq);

static inline bool cfs_bandwidth_used(void);

/*
 * MIGRATION
 *
 *	dequeue
 *	  update_curr()
 *	    update_min_vruntime()
 *	  vruntime -= min_vruntime
 *
 *	enqueue
 *	  update_curr()
 *	    update_min_vruntime()
 *	  vruntime += min_vruntime
 *
 * this way the vruntime transition between RQs is done when both
 * min_vruntime are up-to-date.
 *
 * WAKEUP (remote)
 *
 *	->migrate_task_rq_fair() (p->state == TASK_WAKING)
 *	  vruntime -= min_vruntime
 *
 *	enqueue
 *	  update_curr()
 *	    update_min_vruntime()
 *	  vruntime += min_vruntime
 *
 * this way we don't have the most up-to-date min_vruntime on the originating
 * CPU and an up-to-date min_vruntime on the destination CPU.
 */

static void
enqueue_entity(struct cfs_rq *cfs_rq, struct sched_entity *se, int flags)
{
	bool renorm = !(flags & ENQUEUE_WAKEUP) || (flags & ENQUEUE_MIGRATED);
	bool curr = cfs_rq->curr == se;

	/*
	 * If we're the current task, we must renormalise before calling
	 * update_curr().
	 */
	if (renorm && curr)
		se->vruntime += cfs_rq->min_vruntime;

	update_curr(cfs_rq);

	/*
	 * Otherwise, renormalise after, such that we're placed at the current
	 * moment in time, instead of some random moment in the past. Being
	 * placed in the past could significantly boost this task to the
	 * fairness detriment of existing tasks.
	 */
	if (renorm && !curr)
		se->vruntime += cfs_rq->min_vruntime;

	/*
	 * When enqueuing a sched_entity, we must:
	 *   - Update loads to have both entity and cfs_rq synced with now.
	 *   - Add its load to cfs_rq->runnable_avg
	 *   - For group_entity, update its weight to reflect the new share of
	 *     its group cfs_rq
	 *   - Add its new weight to cfs_rq->load.weight
	 */
	update_load_avg(cfs_rq, se, UPDATE_TG | DO_ATTACH);
	se_update_runnable(se);
	update_cfs_group(se);
	account_entity_enqueue(cfs_rq, se);

	if (flags & ENQUEUE_WAKEUP)
		place_entity(cfs_rq, se, 0);

	check_schedstat_required();
	update_stats_enqueue_fair(cfs_rq, se, flags);
	check_spread(cfs_rq, se);
	if (!curr)
		__enqueue_entity(cfs_rq, se);
	se->on_rq = 1;

	if (cfs_rq->nr_running == 1) {
		check_enqueue_throttle(cfs_rq);
		if (!throttled_hierarchy(cfs_rq))
			list_add_leaf_cfs_rq(cfs_rq);
	}
}

static void __clear_buddies_last(struct sched_entity *se)
{
	for_each_sched_entity(se) {
		struct cfs_rq *cfs_rq = cfs_rq_of(se);
		if (cfs_rq->last != se)
			break;

		cfs_rq->last = NULL;
	}
}

static void __clear_buddies_next(struct sched_entity *se)
{
	for_each_sched_entity(se) {
		struct cfs_rq *cfs_rq = cfs_rq_of(se);
		if (cfs_rq->next != se)
			break;

		cfs_rq->next = NULL;
	}
}

static void __clear_buddies_skip(struct sched_entity *se)
{
	for_each_sched_entity(se) {
		struct cfs_rq *cfs_rq = cfs_rq_of(se);
		if (cfs_rq->skip != se)
			break;

		cfs_rq->skip = NULL;
	}
}

static void clear_buddies(struct cfs_rq *cfs_rq, struct sched_entity *se)
{
	if (cfs_rq->last == se)
		__clear_buddies_last(se);

	if (cfs_rq->next == se)
		__clear_buddies_next(se);

	if (cfs_rq->skip == se)
		__clear_buddies_skip(se);
}

static __always_inline void return_cfs_rq_runtime(struct cfs_rq *cfs_rq);

static void
dequeue_entity(struct cfs_rq *cfs_rq, struct sched_entity *se, int flags)
{
	/*
	 * Update run-time statistics of the 'current'.
	 */
	update_curr(cfs_rq);

	/*
	 * When dequeuing a sched_entity, we must:
	 *   - Update loads to have both entity and cfs_rq synced with now.
	 *   - Subtract its load from the cfs_rq->runnable_avg.
	 *   - Subtract its previous weight from cfs_rq->load.weight.
	 *   - For group entity, update its weight to reflect the new share
	 *     of its group cfs_rq.
	 */
	update_load_avg(cfs_rq, se, UPDATE_TG);
	se_update_runnable(se);

	update_stats_dequeue_fair(cfs_rq, se, flags);

	clear_buddies(cfs_rq, se);

	if (se != cfs_rq->curr)
		__dequeue_entity(cfs_rq, se);
	se->on_rq = 0;
	account_entity_dequeue(cfs_rq, se);

	/*
	 * Normalize after update_curr(); which will also have moved
	 * min_vruntime if @se is the one holding it back. But before doing
	 * update_min_vruntime() again, which will discount @se's position and
	 * can move min_vruntime forward still more.
	 */
	if (!(flags & DEQUEUE_SLEEP))
		se->vruntime -= cfs_rq->min_vruntime;

	/* return excess runtime on last dequeue */
	return_cfs_rq_runtime(cfs_rq);

	update_cfs_group(se);

	/*
	 * Now advance min_vruntime if @se was the entity holding it back,
	 * except when: DEQUEUE_SAVE && !DEQUEUE_MOVE, in this case we'll be
	 * put back on, and if we advance min_vruntime, we'll be placed back
	 * further than we started -- ie. we'll be penalized.
	 */
	if ((flags & (DEQUEUE_SAVE | DEQUEUE_MOVE)) != DEQUEUE_SAVE)
		update_min_vruntime(cfs_rq);

	if (cfs_rq->nr_running == 0)
		update_idle_cfs_rq_clock_pelt(cfs_rq);
}

/*
 * Preempt the current task with a newly woken task if needed:
 */
static void
check_preempt_tick(struct cfs_rq *cfs_rq, struct sched_entity *curr)
{
	unsigned long ideal_runtime, delta_exec;
	struct sched_entity *se;
	s64 delta;

	ideal_runtime = sched_slice(cfs_rq, curr);
	delta_exec = curr->sum_exec_runtime - curr->prev_sum_exec_runtime;
	if (delta_exec > ideal_runtime) {
		resched_curr(rq_of(cfs_rq));
		/*
		 * The current task ran long enough, ensure it doesn't get
		 * re-elected due to buddy favours.
		 */
		clear_buddies(cfs_rq, curr);
		return;
	}

	/*
	 * Ensure that a task that missed wakeup preemption by a
	 * narrow margin doesn't have to wait for a full slice.
	 * This also mitigates buddy induced latencies under load.
	 */
	if (delta_exec < sysctl_sched_min_granularity)
		return;

	se = __pick_first_entity(cfs_rq);
	delta = curr->vruntime - se->vruntime;

	if (delta < 0)
		return;

	if (delta > ideal_runtime)
		resched_curr(rq_of(cfs_rq));
}

static void
set_next_entity(struct cfs_rq *cfs_rq, struct sched_entity *se)
{
	clear_buddies(cfs_rq, se);

	/* 'current' is not kept within the tree. */
	if (se->on_rq) {
		/*
		 * Any task has to be enqueued before it get to execute on
		 * a CPU. So account for the time it spent waiting on the
		 * runqueue.
		 */
		update_stats_wait_end_fair(cfs_rq, se);
		__dequeue_entity(cfs_rq, se);
		update_load_avg(cfs_rq, se, UPDATE_TG);
	}

	update_stats_curr_start(cfs_rq, se);
	cfs_rq->curr = se;

	/*
	 * Track our maximum slice length, if the CPU's load is at
	 * least twice that of our own weight (i.e. dont track it
	 * when there are only lesser-weight tasks around):
	 */
	if (schedstat_enabled() &&
	    rq_of(cfs_rq)->cfs.load.weight >= 2*se->load.weight) {
		struct sched_statistics *stats;

		stats = __schedstats_from_se(se);
		__schedstat_set(stats->slice_max,
				max((u64)stats->slice_max,
				    se->sum_exec_runtime - se->prev_sum_exec_runtime));
	}

	se->prev_sum_exec_runtime = se->sum_exec_runtime;
}

static int
wakeup_preempt_entity(struct sched_entity *curr, struct sched_entity *se);

/*
 * Pick the next process, keeping these things in mind, in this order:
 * 1) keep things fair between processes/task groups
 * 2) pick the "next" process, since someone really wants that to run
 * 3) pick the "last" process, for cache locality
 * 4) do not run the "skip" process, if something else is available
 */
static struct sched_entity *
pick_next_entity(struct cfs_rq *cfs_rq, struct sched_entity *curr)
{
	struct sched_entity *left = __pick_first_entity(cfs_rq);
	struct sched_entity *se;

	/*
	 * If curr is set we have to see if its left of the leftmost entity
	 * still in the tree, provided there was anything in the tree at all.
	 */
	if (!left || (curr && entity_before(curr, left)))
		left = curr;

	se = left; /* ideally we run the leftmost entity */

	/*
	 * Avoid running the skip buddy, if running something else can
	 * be done without getting too unfair.
	 */
	if (cfs_rq->skip && cfs_rq->skip == se) {
		struct sched_entity *second;

		if (se == curr) {
			second = __pick_first_entity(cfs_rq);
		} else {
			second = __pick_next_entity(se);
			if (!second || (curr && entity_before(curr, second)))
				second = curr;
		}

		if (second && wakeup_preempt_entity(second, left) < 1)
			se = second;
	}

	if (cfs_rq->next && wakeup_preempt_entity(cfs_rq->next, left) < 1) {
		/*
		 * Someone really wants this to run. If it's not unfair, run it.
		 */
		se = cfs_rq->next;
	} else if (cfs_rq->last && wakeup_preempt_entity(cfs_rq->last, left) < 1) {
		/*
		 * Prefer last buddy, try to return the CPU to a preempted task.
		 */
		se = cfs_rq->last;
	}

	return se;
}

static bool check_cfs_rq_runtime(struct cfs_rq *cfs_rq);

static void put_prev_entity(struct cfs_rq *cfs_rq, struct sched_entity *prev)
{
	/*
	 * If still on the runqueue then deactivate_task()
	 * was not called and update_curr() has to be done:
	 */
	if (prev->on_rq)
		update_curr(cfs_rq);

	/* throttle cfs_rqs exceeding runtime */
	check_cfs_rq_runtime(cfs_rq);

	check_spread(cfs_rq, prev);

	if (prev->on_rq) {
		update_stats_wait_start_fair(cfs_rq, prev);
		/* Put 'current' back into the tree. */
		__enqueue_entity(cfs_rq, prev);
		/* in !on_rq case, update occurred at dequeue */
		update_load_avg(cfs_rq, prev, 0);
	}
	cfs_rq->curr = NULL;
}

static void
entity_tick(struct cfs_rq *cfs_rq, struct sched_entity *curr, int queued)
{
	/*
	 * Update run-time statistics of the 'current'.
	 */
	update_curr(cfs_rq);

	/*
	 * Ensure that runnable average is periodically updated.
	 */
	update_load_avg(cfs_rq, curr, UPDATE_TG);
	update_cfs_group(curr);

#ifdef CONFIG_SCHED_HRTICK
	/*
	 * queued ticks are scheduled to match the slice, so don't bother
	 * validating it and just reschedule.
	 */
	if (queued) {
		resched_curr(rq_of(cfs_rq));
		return;
	}
	/*
	 * don't let the period tick interfere with the hrtick preemption
	 */
	if (!sched_feat(DOUBLE_TICK) &&
			hrtimer_active(&rq_of(cfs_rq)->hrtick_timer))
		return;
#endif

	if (cfs_rq->nr_running > 1)
		check_preempt_tick(cfs_rq, curr);
}


/**************************************************
 * CFS bandwidth control machinery
 */

#ifdef CONFIG_CFS_BANDWIDTH

#ifdef CONFIG_JUMP_LABEL
static struct static_key __cfs_bandwidth_used;

static inline bool cfs_bandwidth_used(void)
{
	return static_key_false(&__cfs_bandwidth_used);
}

void cfs_bandwidth_usage_inc(void)
{
	static_key_slow_inc_cpuslocked(&__cfs_bandwidth_used);
}

void cfs_bandwidth_usage_dec(void)
{
	static_key_slow_dec_cpuslocked(&__cfs_bandwidth_used);
}
#else /* CONFIG_JUMP_LABEL */
static bool cfs_bandwidth_used(void)
{
	return true;
}

void cfs_bandwidth_usage_inc(void) {}
void cfs_bandwidth_usage_dec(void) {}
#endif /* CONFIG_JUMP_LABEL */

/*
 * default period for cfs group bandwidth.
 * default: 0.1s, units: nanoseconds
 */
static inline u64 default_cfs_period(void)
{
	return 100000000ULL;
}

static inline u64 sched_cfs_bandwidth_slice(void)
{
	return (u64)sysctl_sched_cfs_bandwidth_slice * NSEC_PER_USEC;
}

/*
 * Replenish runtime according to assigned quota. We use sched_clock_cpu
 * directly instead of rq->clock to avoid adding additional synchronization
 * around rq->lock.
 *
 * requires cfs_b->lock
 */
void __refill_cfs_bandwidth_runtime(struct cfs_bandwidth *cfs_b)
{
	s64 runtime;

	if (unlikely(cfs_b->quota == RUNTIME_INF))
		return;

	cfs_b->runtime += cfs_b->quota;
	runtime = cfs_b->runtime_snap - cfs_b->runtime;
	if (runtime > 0) {
		cfs_b->burst_time += runtime;
		cfs_b->nr_burst++;
	}

	cfs_b->runtime = min(cfs_b->runtime, cfs_b->quota + cfs_b->burst);
	cfs_b->runtime_snap = cfs_b->runtime;
}

static inline struct cfs_bandwidth *tg_cfs_bandwidth(struct task_group *tg)
{
	return &tg->cfs_bandwidth;
}

/* returns 0 on failure to allocate runtime */
static int __assign_cfs_rq_runtime(struct cfs_bandwidth *cfs_b,
				   struct cfs_rq *cfs_rq, u64 target_runtime)
{
	u64 min_amount, amount = 0;

	lockdep_assert_held(&cfs_b->lock);

	/* note: this is a positive sum as runtime_remaining <= 0 */
	min_amount = target_runtime - cfs_rq->runtime_remaining;

	if (cfs_b->quota == RUNTIME_INF)
		amount = min_amount;
	else {
		start_cfs_bandwidth(cfs_b);

		if (cfs_b->runtime > 0) {
			amount = min(cfs_b->runtime, min_amount);
			cfs_b->runtime -= amount;
			cfs_b->idle = 0;
		}
	}

	cfs_rq->runtime_remaining += amount;

	return cfs_rq->runtime_remaining > 0;
}

/* returns 0 on failure to allocate runtime */
static int assign_cfs_rq_runtime(struct cfs_rq *cfs_rq)
{
	struct cfs_bandwidth *cfs_b = tg_cfs_bandwidth(cfs_rq->tg);
	int ret;

	raw_spin_lock(&cfs_b->lock);
	ret = __assign_cfs_rq_runtime(cfs_b, cfs_rq, sched_cfs_bandwidth_slice());
	raw_spin_unlock(&cfs_b->lock);

	return ret;
}

static void __account_cfs_rq_runtime(struct cfs_rq *cfs_rq, u64 delta_exec)
{
	/* dock delta_exec before expiring quota (as it could span periods) */
	cfs_rq->runtime_remaining -= delta_exec;

	if (likely(cfs_rq->runtime_remaining > 0))
		return;

	if (cfs_rq->throttled)
		return;
	/*
	 * if we're unable to extend our runtime we resched so that the active
	 * hierarchy can be throttled
	 */
	if (!assign_cfs_rq_runtime(cfs_rq) && likely(cfs_rq->curr))
		resched_curr(rq_of(cfs_rq));
}

static __always_inline
void account_cfs_rq_runtime(struct cfs_rq *cfs_rq, u64 delta_exec)
{
	if (!cfs_bandwidth_used() || !cfs_rq->runtime_enabled)
		return;

	__account_cfs_rq_runtime(cfs_rq, delta_exec);
}

static inline int cfs_rq_throttled(struct cfs_rq *cfs_rq)
{
	return cfs_bandwidth_used() && cfs_rq->throttled;
}

/* check whether cfs_rq, or any parent, is throttled */
static inline int throttled_hierarchy(struct cfs_rq *cfs_rq)
{
	return cfs_bandwidth_used() && cfs_rq->throttle_count;
}

/*
 * Ensure that neither of the group entities corresponding to src_cpu or
 * dest_cpu are members of a throttled hierarchy when performing group
 * load-balance operations.
 */
static inline int throttled_lb_pair(struct task_group *tg,
				    int src_cpu, int dest_cpu)
{
	struct cfs_rq *src_cfs_rq, *dest_cfs_rq;

	src_cfs_rq = tg->cfs_rq[src_cpu];
	dest_cfs_rq = tg->cfs_rq[dest_cpu];

	return throttled_hierarchy(src_cfs_rq) ||
	       throttled_hierarchy(dest_cfs_rq);
}

static int tg_unthrottle_up(struct task_group *tg, void *data)
{
	struct rq *rq = data;
	struct cfs_rq *cfs_rq = tg->cfs_rq[cpu_of(rq)];

	cfs_rq->throttle_count--;
	if (!cfs_rq->throttle_count) {
		cfs_rq->throttled_clock_pelt_time += rq_clock_pelt(rq) -
					     cfs_rq->throttled_clock_pelt;

		/* Add cfs_rq with load or one or more already running entities to the list */
		if (!cfs_rq_is_decayed(cfs_rq))
			list_add_leaf_cfs_rq(cfs_rq);
	}

	return 0;
}

static int tg_throttle_down(struct task_group *tg, void *data)
{
	struct rq *rq = data;
	struct cfs_rq *cfs_rq = tg->cfs_rq[cpu_of(rq)];

	/* group is entering throttled state, stop time */
	if (!cfs_rq->throttle_count) {
		cfs_rq->throttled_clock_pelt = rq_clock_pelt(rq);
		list_del_leaf_cfs_rq(cfs_rq);
	}
	cfs_rq->throttle_count++;

	return 0;
}

static bool throttle_cfs_rq(struct cfs_rq *cfs_rq)
{
	struct rq *rq = rq_of(cfs_rq);
	struct cfs_bandwidth *cfs_b = tg_cfs_bandwidth(cfs_rq->tg);
	struct sched_entity *se;
	long task_delta, idle_task_delta, dequeue = 1;

	raw_spin_lock(&cfs_b->lock);
	/* This will start the period timer if necessary */
	if (__assign_cfs_rq_runtime(cfs_b, cfs_rq, 1)) {
		/*
		 * We have raced with bandwidth becoming available, and if we
		 * actually throttled the timer might not unthrottle us for an
		 * entire period. We additionally needed to make sure that any
		 * subsequent check_cfs_rq_runtime calls agree not to throttle
		 * us, as we may commit to do cfs put_prev+pick_next, so we ask
		 * for 1ns of runtime rather than just check cfs_b.
		 */
		dequeue = 0;
	} else {
		list_add_tail_rcu(&cfs_rq->throttled_list,
				  &cfs_b->throttled_cfs_rq);
	}
	raw_spin_unlock(&cfs_b->lock);

	if (!dequeue)
		return false;  /* Throttle no longer required. */

	se = cfs_rq->tg->se[cpu_of(rq_of(cfs_rq))];

	/* freeze hierarchy runnable averages while throttled */
	rcu_read_lock();
	walk_tg_tree_from(cfs_rq->tg, tg_throttle_down, tg_nop, (void *)rq);
	rcu_read_unlock();

	task_delta = cfs_rq->h_nr_running;
	idle_task_delta = cfs_rq->idle_h_nr_running;
	for_each_sched_entity(se) {
		struct cfs_rq *qcfs_rq = cfs_rq_of(se);
		/* throttled entity or throttle-on-deactivate */
		if (!se->on_rq)
			goto done;

		dequeue_entity(qcfs_rq, se, DEQUEUE_SLEEP);

		if (cfs_rq_is_idle(group_cfs_rq(se)))
			idle_task_delta = cfs_rq->h_nr_running;

		qcfs_rq->h_nr_running -= task_delta;
		qcfs_rq->idle_h_nr_running -= idle_task_delta;

		if (qcfs_rq->load.weight) {
			/* Avoid re-evaluating load for this entity: */
			se = parent_entity(se);
			break;
		}
	}

	for_each_sched_entity(se) {
		struct cfs_rq *qcfs_rq = cfs_rq_of(se);
		/* throttled entity or throttle-on-deactivate */
		if (!se->on_rq)
			goto done;

		update_load_avg(qcfs_rq, se, 0);
		se_update_runnable(se);

		if (cfs_rq_is_idle(group_cfs_rq(se)))
			idle_task_delta = cfs_rq->h_nr_running;

		qcfs_rq->h_nr_running -= task_delta;
		qcfs_rq->idle_h_nr_running -= idle_task_delta;
	}

	/* At this point se is NULL and we are at root level*/
	sub_nr_running(rq, task_delta);

done:
	/*
	 * Note: distribution will already see us throttled via the
	 * throttled-list.  rq->lock protects completion.
	 */
	cfs_rq->throttled = 1;
	cfs_rq->throttled_clock = rq_clock(rq);
	return true;
}

void unthrottle_cfs_rq(struct cfs_rq *cfs_rq)
{
	struct rq *rq = rq_of(cfs_rq);
	struct cfs_bandwidth *cfs_b = tg_cfs_bandwidth(cfs_rq->tg);
	struct sched_entity *se;
	long task_delta, idle_task_delta;

	se = cfs_rq->tg->se[cpu_of(rq)];

	cfs_rq->throttled = 0;

	update_rq_clock(rq);

	raw_spin_lock(&cfs_b->lock);
	cfs_b->throttled_time += rq_clock(rq) - cfs_rq->throttled_clock;
	list_del_rcu(&cfs_rq->throttled_list);
	raw_spin_unlock(&cfs_b->lock);

	/* update hierarchical throttle state */
	walk_tg_tree_from(cfs_rq->tg, tg_nop, tg_unthrottle_up, (void *)rq);

	if (!cfs_rq->load.weight) {
		if (!cfs_rq->on_list)
			return;
		/*
		 * Nothing to run but something to decay (on_list)?
		 * Complete the branch.
		 */
		for_each_sched_entity(se) {
			if (list_add_leaf_cfs_rq(cfs_rq_of(se)))
				break;
		}
		goto unthrottle_throttle;
	}

	task_delta = cfs_rq->h_nr_running;
	idle_task_delta = cfs_rq->idle_h_nr_running;
	for_each_sched_entity(se) {
		struct cfs_rq *qcfs_rq = cfs_rq_of(se);

		if (se->on_rq)
			break;
		enqueue_entity(qcfs_rq, se, ENQUEUE_WAKEUP);

		if (cfs_rq_is_idle(group_cfs_rq(se)))
			idle_task_delta = cfs_rq->h_nr_running;

		qcfs_rq->h_nr_running += task_delta;
		qcfs_rq->idle_h_nr_running += idle_task_delta;

		/* end evaluation on encountering a throttled cfs_rq */
		if (cfs_rq_throttled(qcfs_rq))
			goto unthrottle_throttle;
	}

	for_each_sched_entity(se) {
		struct cfs_rq *qcfs_rq = cfs_rq_of(se);

		update_load_avg(qcfs_rq, se, UPDATE_TG);
		se_update_runnable(se);

		if (cfs_rq_is_idle(group_cfs_rq(se)))
			idle_task_delta = cfs_rq->h_nr_running;

		qcfs_rq->h_nr_running += task_delta;
		qcfs_rq->idle_h_nr_running += idle_task_delta;

		/* end evaluation on encountering a throttled cfs_rq */
		if (cfs_rq_throttled(qcfs_rq))
			goto unthrottle_throttle;
	}

	/* At this point se is NULL and we are at root level*/
	add_nr_running(rq, task_delta);

unthrottle_throttle:
	assert_list_leaf_cfs_rq(rq);

	/* Determine whether we need to wake up potentially idle CPU: */
	if (rq->curr == rq->idle && rq->cfs.nr_running)
		resched_curr(rq);
}

static void distribute_cfs_runtime(struct cfs_bandwidth *cfs_b)
{
	struct cfs_rq *cfs_rq;
	u64 runtime, remaining = 1;

	rcu_read_lock();
	list_for_each_entry_rcu(cfs_rq, &cfs_b->throttled_cfs_rq,
				throttled_list) {
		struct rq *rq = rq_of(cfs_rq);
		struct rq_flags rf;

		rq_lock_irqsave(rq, &rf);
		if (!cfs_rq_throttled(cfs_rq))
			goto next;

		/* By the above check, this should never be true */
		SCHED_WARN_ON(cfs_rq->runtime_remaining > 0);

		raw_spin_lock(&cfs_b->lock);
		runtime = -cfs_rq->runtime_remaining + 1;
		if (runtime > cfs_b->runtime)
			runtime = cfs_b->runtime;
		cfs_b->runtime -= runtime;
		remaining = cfs_b->runtime;
		raw_spin_unlock(&cfs_b->lock);

		cfs_rq->runtime_remaining += runtime;

		/* we check whether we're throttled above */
		if (cfs_rq->runtime_remaining > 0)
			unthrottle_cfs_rq(cfs_rq);

next:
		rq_unlock_irqrestore(rq, &rf);

		if (!remaining)
			break;
	}
	rcu_read_unlock();
}

/*
 * Responsible for refilling a task_group's bandwidth and unthrottling its
 * cfs_rqs as appropriate. If there has been no activity within the last
 * period the timer is deactivated until scheduling resumes; cfs_b->idle is
 * used to track this state.
 */
static int do_sched_cfs_period_timer(struct cfs_bandwidth *cfs_b, int overrun, unsigned long flags)
{
	int throttled;

	/* no need to continue the timer with no bandwidth constraint */
	if (cfs_b->quota == RUNTIME_INF)
		goto out_deactivate;

	throttled = !list_empty(&cfs_b->throttled_cfs_rq);
	cfs_b->nr_periods += overrun;

	/* Refill extra burst quota even if cfs_b->idle */
	__refill_cfs_bandwidth_runtime(cfs_b);

	/*
	 * idle depends on !throttled (for the case of a large deficit), and if
	 * we're going inactive then everything else can be deferred
	 */
	if (cfs_b->idle && !throttled)
		goto out_deactivate;

	if (!throttled) {
		/* mark as potentially idle for the upcoming period */
		cfs_b->idle = 1;
		return 0;
	}

	/* account preceding periods in which throttling occurred */
	cfs_b->nr_throttled += overrun;

	/*
	 * This check is repeated as we release cfs_b->lock while we unthrottle.
	 */
	while (throttled && cfs_b->runtime > 0) {
		raw_spin_unlock_irqrestore(&cfs_b->lock, flags);
		/* we can't nest cfs_b->lock while distributing bandwidth */
		distribute_cfs_runtime(cfs_b);
		raw_spin_lock_irqsave(&cfs_b->lock, flags);

		throttled = !list_empty(&cfs_b->throttled_cfs_rq);
	}

	/*
	 * While we are ensured activity in the period following an
	 * unthrottle, this also covers the case in which the new bandwidth is
	 * insufficient to cover the existing bandwidth deficit.  (Forcing the
	 * timer to remain active while there are any throttled entities.)
	 */
	cfs_b->idle = 0;

	return 0;

out_deactivate:
	return 1;
}

/* a cfs_rq won't donate quota below this amount */
static const u64 min_cfs_rq_runtime = 1 * NSEC_PER_MSEC;
/* minimum remaining period time to redistribute slack quota */
static const u64 min_bandwidth_expiration = 2 * NSEC_PER_MSEC;
/* how long we wait to gather additional slack before distributing */
static const u64 cfs_bandwidth_slack_period = 5 * NSEC_PER_MSEC;

/*
 * Are we near the end of the current quota period?
 *
 * Requires cfs_b->lock for hrtimer_expires_remaining to be safe against the
 * hrtimer base being cleared by hrtimer_start. In the case of
 * migrate_hrtimers, base is never cleared, so we are fine.
 */
static int runtime_refresh_within(struct cfs_bandwidth *cfs_b, u64 min_expire)
{
	struct hrtimer *refresh_timer = &cfs_b->period_timer;
	s64 remaining;

	/* if the call-back is running a quota refresh is already occurring */
	if (hrtimer_callback_running(refresh_timer))
		return 1;

	/* is a quota refresh about to occur? */
	remaining = ktime_to_ns(hrtimer_expires_remaining(refresh_timer));
	if (remaining < (s64)min_expire)
		return 1;

	return 0;
}

static void start_cfs_slack_bandwidth(struct cfs_bandwidth *cfs_b)
{
	u64 min_left = cfs_bandwidth_slack_period + min_bandwidth_expiration;

	/* if there's a quota refresh soon don't bother with slack */
	if (runtime_refresh_within(cfs_b, min_left))
		return;

	/* don't push forwards an existing deferred unthrottle */
	if (cfs_b->slack_started)
		return;
	cfs_b->slack_started = true;

	hrtimer_start(&cfs_b->slack_timer,
			ns_to_ktime(cfs_bandwidth_slack_period),
			HRTIMER_MODE_REL);
}

/* we know any runtime found here is valid as update_curr() precedes return */
static void __return_cfs_rq_runtime(struct cfs_rq *cfs_rq)
{
	struct cfs_bandwidth *cfs_b = tg_cfs_bandwidth(cfs_rq->tg);
	s64 slack_runtime = cfs_rq->runtime_remaining - min_cfs_rq_runtime;

	if (slack_runtime <= 0)
		return;

	raw_spin_lock(&cfs_b->lock);
	if (cfs_b->quota != RUNTIME_INF) {
		cfs_b->runtime += slack_runtime;

		/* we are under rq->lock, defer unthrottling using a timer */
		if (cfs_b->runtime > sched_cfs_bandwidth_slice() &&
		    !list_empty(&cfs_b->throttled_cfs_rq))
			start_cfs_slack_bandwidth(cfs_b);
	}
	raw_spin_unlock(&cfs_b->lock);

	/* even if it's not valid for return we don't want to try again */
	cfs_rq->runtime_remaining -= slack_runtime;
}

static __always_inline void return_cfs_rq_runtime(struct cfs_rq *cfs_rq)
{
	if (!cfs_bandwidth_used())
		return;

	if (!cfs_rq->runtime_enabled || cfs_rq->nr_running)
		return;

	__return_cfs_rq_runtime(cfs_rq);
}

/*
 * This is done with a timer (instead of inline with bandwidth return) since
 * it's necessary to juggle rq->locks to unthrottle their respective cfs_rqs.
 */
static void do_sched_cfs_slack_timer(struct cfs_bandwidth *cfs_b)
{
	u64 runtime = 0, slice = sched_cfs_bandwidth_slice();
	unsigned long flags;

	/* confirm we're still not at a refresh boundary */
	raw_spin_lock_irqsave(&cfs_b->lock, flags);
	cfs_b->slack_started = false;

	if (runtime_refresh_within(cfs_b, min_bandwidth_expiration)) {
		raw_spin_unlock_irqrestore(&cfs_b->lock, flags);
		return;
	}

	if (cfs_b->quota != RUNTIME_INF && cfs_b->runtime > slice)
		runtime = cfs_b->runtime;

	raw_spin_unlock_irqrestore(&cfs_b->lock, flags);

	if (!runtime)
		return;

	distribute_cfs_runtime(cfs_b);
}

/*
 * When a group wakes up we want to make sure that its quota is not already
 * expired/exceeded, otherwise it may be allowed to steal additional ticks of
 * runtime as update_curr() throttling can not trigger until it's on-rq.
 */
static void check_enqueue_throttle(struct cfs_rq *cfs_rq)
{
	if (!cfs_bandwidth_used())
		return;

	/* an active group must be handled by the update_curr()->put() path */
	if (!cfs_rq->runtime_enabled || cfs_rq->curr)
		return;

	/* ensure the group is not already throttled */
	if (cfs_rq_throttled(cfs_rq))
		return;

	/* update runtime allocation */
	account_cfs_rq_runtime(cfs_rq, 0);
	if (cfs_rq->runtime_remaining <= 0)
		throttle_cfs_rq(cfs_rq);
}

static void sync_throttle(struct task_group *tg, int cpu)
{
	struct cfs_rq *pcfs_rq, *cfs_rq;

	if (!cfs_bandwidth_used())
		return;

	if (!tg->parent)
		return;

	cfs_rq = tg->cfs_rq[cpu];
	pcfs_rq = tg->parent->cfs_rq[cpu];

	cfs_rq->throttle_count = pcfs_rq->throttle_count;
	cfs_rq->throttled_clock_pelt = rq_clock_pelt(cpu_rq(cpu));
}

/* conditionally throttle active cfs_rq's from put_prev_entity() */
static bool check_cfs_rq_runtime(struct cfs_rq *cfs_rq)
{
	if (!cfs_bandwidth_used())
		return false;

	if (likely(!cfs_rq->runtime_enabled || cfs_rq->runtime_remaining > 0))
		return false;

	/*
	 * it's possible for a throttled entity to be forced into a running
	 * state (e.g. set_curr_task), in this case we're finished.
	 */
	if (cfs_rq_throttled(cfs_rq))
		return true;

	return throttle_cfs_rq(cfs_rq);
}

static enum hrtimer_restart sched_cfs_slack_timer(struct hrtimer *timer)
{
	struct cfs_bandwidth *cfs_b =
		container_of(timer, struct cfs_bandwidth, slack_timer);

	do_sched_cfs_slack_timer(cfs_b);

	return HRTIMER_NORESTART;
}

extern const u64 max_cfs_quota_period;

static enum hrtimer_restart sched_cfs_period_timer(struct hrtimer *timer)
{
	struct cfs_bandwidth *cfs_b =
		container_of(timer, struct cfs_bandwidth, period_timer);
	unsigned long flags;
	int overrun;
	int idle = 0;
	int count = 0;

	raw_spin_lock_irqsave(&cfs_b->lock, flags);
	for (;;) {
		overrun = hrtimer_forward_now(timer, cfs_b->period);
		if (!overrun)
			break;

		idle = do_sched_cfs_period_timer(cfs_b, overrun, flags);

		if (++count > 3) {
			u64 new, old = ktime_to_ns(cfs_b->period);

			/*
			 * Grow period by a factor of 2 to avoid losing precision.
			 * Precision loss in the quota/period ratio can cause __cfs_schedulable
			 * to fail.
			 */
			new = old * 2;
			if (new < max_cfs_quota_period) {
				cfs_b->period = ns_to_ktime(new);
				cfs_b->quota *= 2;
				cfs_b->burst *= 2;

				pr_warn_ratelimited(
	"cfs_period_timer[cpu%d]: period too short, scaling up (new cfs_period_us = %lld, cfs_quota_us = %lld)\n",
					smp_processor_id(),
					div_u64(new, NSEC_PER_USEC),
					div_u64(cfs_b->quota, NSEC_PER_USEC));
			} else {
				pr_warn_ratelimited(
	"cfs_period_timer[cpu%d]: period too short, but cannot scale up without losing precision (cfs_period_us = %lld, cfs_quota_us = %lld)\n",
					smp_processor_id(),
					div_u64(old, NSEC_PER_USEC),
					div_u64(cfs_b->quota, NSEC_PER_USEC));
			}

			/* reset count so we don't come right back in here */
			count = 0;
		}
	}
	if (idle)
		cfs_b->period_active = 0;
	raw_spin_unlock_irqrestore(&cfs_b->lock, flags);

	return idle ? HRTIMER_NORESTART : HRTIMER_RESTART;
}

void init_cfs_bandwidth(struct cfs_bandwidth *cfs_b)
{
	raw_spin_lock_init(&cfs_b->lock);
	cfs_b->runtime = 0;
	cfs_b->quota = RUNTIME_INF;
	cfs_b->period = ns_to_ktime(default_cfs_period());
	cfs_b->burst = 0;

	INIT_LIST_HEAD(&cfs_b->throttled_cfs_rq);
	hrtimer_init(&cfs_b->period_timer, CLOCK_MONOTONIC, HRTIMER_MODE_ABS_PINNED);
	cfs_b->period_timer.function = sched_cfs_period_timer;
	hrtimer_init(&cfs_b->slack_timer, CLOCK_MONOTONIC, HRTIMER_MODE_REL);
	cfs_b->slack_timer.function = sched_cfs_slack_timer;
	cfs_b->slack_started = false;
}

static void init_cfs_rq_runtime(struct cfs_rq *cfs_rq)
{
	cfs_rq->runtime_enabled = 0;
	INIT_LIST_HEAD(&cfs_rq->throttled_list);
}

void start_cfs_bandwidth(struct cfs_bandwidth *cfs_b)
{
	lockdep_assert_held(&cfs_b->lock);

	if (cfs_b->period_active)
		return;

	cfs_b->period_active = 1;
	hrtimer_forward_now(&cfs_b->period_timer, cfs_b->period);
	hrtimer_start_expires(&cfs_b->period_timer, HRTIMER_MODE_ABS_PINNED);
}

static void destroy_cfs_bandwidth(struct cfs_bandwidth *cfs_b)
{
	/* init_cfs_bandwidth() was not called */
	if (!cfs_b->throttled_cfs_rq.next)
		return;

	hrtimer_cancel(&cfs_b->period_timer);
	hrtimer_cancel(&cfs_b->slack_timer);
}

/*
 * Both these CPU hotplug callbacks race against unregister_fair_sched_group()
 *
 * The race is harmless, since modifying bandwidth settings of unhooked group
 * bits doesn't do much.
 */

/* cpu online callback */
static void __maybe_unused update_runtime_enabled(struct rq *rq)
{
	struct task_group *tg;

	lockdep_assert_rq_held(rq);

	rcu_read_lock();
	list_for_each_entry_rcu(tg, &task_groups, list) {
		struct cfs_bandwidth *cfs_b = &tg->cfs_bandwidth;
		struct cfs_rq *cfs_rq = tg->cfs_rq[cpu_of(rq)];

		raw_spin_lock(&cfs_b->lock);
		cfs_rq->runtime_enabled = cfs_b->quota != RUNTIME_INF;
		raw_spin_unlock(&cfs_b->lock);
	}
	rcu_read_unlock();
}

/* cpu offline callback */
static void __maybe_unused unthrottle_offline_cfs_rqs(struct rq *rq)
{
	struct task_group *tg;

	lockdep_assert_rq_held(rq);

	rcu_read_lock();
	list_for_each_entry_rcu(tg, &task_groups, list) {
		struct cfs_rq *cfs_rq = tg->cfs_rq[cpu_of(rq)];

		if (!cfs_rq->runtime_enabled)
			continue;

		/*
		 * clock_task is not advancing so we just need to make sure
		 * there's some valid quota amount
		 */
		cfs_rq->runtime_remaining = 1;
		/*
		 * Offline rq is schedulable till CPU is completely disabled
		 * in take_cpu_down(), so we prevent new cfs throttling here.
		 */
		cfs_rq->runtime_enabled = 0;

		if (cfs_rq_throttled(cfs_rq))
			unthrottle_cfs_rq(cfs_rq);
	}
	rcu_read_unlock();
}

#else /* CONFIG_CFS_BANDWIDTH */

static inline bool cfs_bandwidth_used(void)
{
	return false;
}

static void account_cfs_rq_runtime(struct cfs_rq *cfs_rq, u64 delta_exec) {}
static bool check_cfs_rq_runtime(struct cfs_rq *cfs_rq) { return false; }
static void check_enqueue_throttle(struct cfs_rq *cfs_rq) {}
static inline void sync_throttle(struct task_group *tg, int cpu) {}
static __always_inline void return_cfs_rq_runtime(struct cfs_rq *cfs_rq) {}

static inline int cfs_rq_throttled(struct cfs_rq *cfs_rq)
{
	return 0;
}

static inline int throttled_hierarchy(struct cfs_rq *cfs_rq)
{
	return 0;
}

static inline int throttled_lb_pair(struct task_group *tg,
				    int src_cpu, int dest_cpu)
{
	return 0;
}

void init_cfs_bandwidth(struct cfs_bandwidth *cfs_b) {}

#ifdef CONFIG_FAIR_GROUP_SCHED
static void init_cfs_rq_runtime(struct cfs_rq *cfs_rq) {}
#endif

static inline struct cfs_bandwidth *tg_cfs_bandwidth(struct task_group *tg)
{
	return NULL;
}
static inline void destroy_cfs_bandwidth(struct cfs_bandwidth *cfs_b) {}
static inline void update_runtime_enabled(struct rq *rq) {}
static inline void unthrottle_offline_cfs_rqs(struct rq *rq) {}

#endif /* CONFIG_CFS_BANDWIDTH */

/**************************************************
 * CFS operations on tasks:
 */

#ifdef CONFIG_SCHED_HRTICK
static void hrtick_start_fair(struct rq *rq, struct task_struct *p)
{
	struct sched_entity *se = &p->se;
	struct cfs_rq *cfs_rq = cfs_rq_of(se);

	SCHED_WARN_ON(task_rq(p) != rq);

	if (rq->cfs.h_nr_running > 1) {
		u64 slice = sched_slice(cfs_rq, se);
		u64 ran = se->sum_exec_runtime - se->prev_sum_exec_runtime;
		s64 delta = slice - ran;

		if (delta < 0) {
			if (task_current(rq, p))
				resched_curr(rq);
			return;
		}
		hrtick_start(rq, delta);
	}
}

/*
 * called from enqueue/dequeue and updates the hrtick when the
 * current task is from our class and nr_running is low enough
 * to matter.
 */
static void hrtick_update(struct rq *rq)
{
	struct task_struct *curr = rq->curr;

	if (!hrtick_enabled_fair(rq) || curr->sched_class != &fair_sched_class)
		return;

	if (cfs_rq_of(&curr->se)->nr_running < sched_nr_latency)
		hrtick_start_fair(rq, curr);
}
#else /* !CONFIG_SCHED_HRTICK */
static inline void
hrtick_start_fair(struct rq *rq, struct task_struct *p)
{
}

static inline void hrtick_update(struct rq *rq)
{
}
#endif

#ifdef CONFIG_SMP
static inline bool cpu_overutilized(int cpu)
{
	return !fits_capacity(cpu_util_cfs(cpu), capacity_of(cpu));
}

static inline void update_overutilized_status(struct rq *rq)
{
	if (!READ_ONCE(rq->rd->overutilized) && cpu_overutilized(rq->cpu)) {
		WRITE_ONCE(rq->rd->overutilized, SG_OVERUTILIZED);
		trace_sched_overutilized_tp(rq->rd, SG_OVERUTILIZED);
	}
}
#else
static inline void update_overutilized_status(struct rq *rq) { }
#endif

/* Runqueue only has SCHED_IDLE tasks enqueued */
static int sched_idle_rq(struct rq *rq)
{
	return unlikely(rq->nr_running == rq->cfs.idle_h_nr_running &&
			rq->nr_running);
}

/*
 * Returns true if cfs_rq only has SCHED_IDLE entities enqueued. Note the use
 * of idle_nr_running, which does not consider idle descendants of normal
 * entities.
 */
static bool sched_idle_cfs_rq(struct cfs_rq *cfs_rq)
{
	return cfs_rq->nr_running &&
		cfs_rq->nr_running == cfs_rq->idle_nr_running;
}

#ifdef CONFIG_SMP
static int sched_idle_cpu(int cpu)
{
	return sched_idle_rq(cpu_rq(cpu));
}
#endif

/*
 * The enqueue_task method is called before nr_running is
 * increased. Here we update the fair scheduling stats and
 * then put the task into the rbtree:
 */
static void
enqueue_task_fair(struct rq *rq, struct task_struct *p, int flags)
{
	struct cfs_rq *cfs_rq;
	struct sched_entity *se = &p->se;
	int idle_h_nr_running = task_has_idle_policy(p);
	int task_new = !(flags & ENQUEUE_WAKEUP);

	/*
	 * The code below (indirectly) updates schedutil which looks at
	 * the cfs_rq utilization to select a frequency.
	 * Let's add the task's estimated utilization to the cfs_rq's
	 * estimated utilization, before we update schedutil.
	 */
	util_est_enqueue(&rq->cfs, p);

	/*
	 * If in_iowait is set, the code below may not trigger any cpufreq
	 * utilization updates, so do it here explicitly with the IOWAIT flag
	 * passed.
	 */
	if (p->in_iowait)
		cpufreq_update_util(rq, SCHED_CPUFREQ_IOWAIT);

	for_each_sched_entity(se) {
		if (se->on_rq)
			break;
		cfs_rq = cfs_rq_of(se);
		enqueue_entity(cfs_rq, se, flags);

		cfs_rq->h_nr_running++;
		cfs_rq->idle_h_nr_running += idle_h_nr_running;

		if (cfs_rq_is_idle(cfs_rq))
			idle_h_nr_running = 1;

		/* end evaluation on encountering a throttled cfs_rq */
		if (cfs_rq_throttled(cfs_rq))
			goto enqueue_throttle;

		flags = ENQUEUE_WAKEUP;
	}

	for_each_sched_entity(se) {
		cfs_rq = cfs_rq_of(se);

		update_load_avg(cfs_rq, se, UPDATE_TG);
		se_update_runnable(se);
		update_cfs_group(se);

		cfs_rq->h_nr_running++;
		cfs_rq->idle_h_nr_running += idle_h_nr_running;

		if (cfs_rq_is_idle(cfs_rq))
			idle_h_nr_running = 1;

		/* end evaluation on encountering a throttled cfs_rq */
		if (cfs_rq_throttled(cfs_rq))
			goto enqueue_throttle;
	}

	/* At this point se is NULL and we are at root level*/
	add_nr_running(rq, 1);

	/*
	 * Since new tasks are assigned an initial util_avg equal to
	 * half of the spare capacity of their CPU, tiny tasks have the
	 * ability to cross the overutilized threshold, which will
	 * result in the load balancer ruining all the task placement
	 * done by EAS. As a way to mitigate that effect, do not account
	 * for the first enqueue operation of new tasks during the
	 * overutilized flag detection.
	 *
	 * A better way of solving this problem would be to wait for
	 * the PELT signals of tasks to converge before taking them
	 * into account, but that is not straightforward to implement,
	 * and the following generally works well enough in practice.
	 */
	if (!task_new)
		update_overutilized_status(rq);

enqueue_throttle:
	assert_list_leaf_cfs_rq(rq);

	hrtick_update(rq);
}

static void set_next_buddy(struct sched_entity *se);

/*
 * The dequeue_task method is called before nr_running is
 * decreased. We remove the task from the rbtree and
 * update the fair scheduling stats:
 */
static void dequeue_task_fair(struct rq *rq, struct task_struct *p, int flags)
{
	struct cfs_rq *cfs_rq;
	struct sched_entity *se = &p->se;
	int task_sleep = flags & DEQUEUE_SLEEP;
	int idle_h_nr_running = task_has_idle_policy(p);
	bool was_sched_idle = sched_idle_rq(rq);

	util_est_dequeue(&rq->cfs, p);

	for_each_sched_entity(se) {
		cfs_rq = cfs_rq_of(se);
		dequeue_entity(cfs_rq, se, flags);

		cfs_rq->h_nr_running--;
		cfs_rq->idle_h_nr_running -= idle_h_nr_running;

		if (cfs_rq_is_idle(cfs_rq))
			idle_h_nr_running = 1;

		/* end evaluation on encountering a throttled cfs_rq */
		if (cfs_rq_throttled(cfs_rq))
			goto dequeue_throttle;

		/* Don't dequeue parent if it has other entities besides us */
		if (cfs_rq->load.weight) {
			/* Avoid re-evaluating load for this entity: */
			se = parent_entity(se);
			/*
			 * Bias pick_next to pick a task from this cfs_rq, as
			 * p is sleeping when it is within its sched_slice.
			 */
			if (task_sleep && se && !throttled_hierarchy(cfs_rq))
				set_next_buddy(se);
			break;
		}
		flags |= DEQUEUE_SLEEP;
	}

	for_each_sched_entity(se) {
		cfs_rq = cfs_rq_of(se);

		update_load_avg(cfs_rq, se, UPDATE_TG);
		se_update_runnable(se);
		update_cfs_group(se);

		cfs_rq->h_nr_running--;
		cfs_rq->idle_h_nr_running -= idle_h_nr_running;

		if (cfs_rq_is_idle(cfs_rq))
			idle_h_nr_running = 1;

		/* end evaluation on encountering a throttled cfs_rq */
		if (cfs_rq_throttled(cfs_rq))
			goto dequeue_throttle;

	}

	/* At this point se is NULL and we are at root level*/
	sub_nr_running(rq, 1);

	/* balance early to pull high priority tasks */
	if (unlikely(!was_sched_idle && sched_idle_rq(rq)))
		rq->next_balance = jiffies;

dequeue_throttle:
	util_est_update(&rq->cfs, p, task_sleep);
	hrtick_update(rq);
}

#ifdef CONFIG_SMP

/* Working cpumask for: load_balance, load_balance_newidle. */
DEFINE_PER_CPU(cpumask_var_t, load_balance_mask);
DEFINE_PER_CPU(cpumask_var_t, select_rq_mask);

#ifdef CONFIG_NO_HZ_COMMON

static struct {
	cpumask_var_t idle_cpus_mask;
	atomic_t nr_cpus;
	int has_blocked;		/* Idle CPUS has blocked load */
	int needs_update;		/* Newly idle CPUs need their next_balance collated */
	unsigned long next_balance;     /* in jiffy units */
	unsigned long next_blocked;	/* Next update of blocked load in jiffies */
} nohz ____cacheline_aligned;

#endif /* CONFIG_NO_HZ_COMMON */

static unsigned long cpu_load(struct rq *rq)
{
	return cfs_rq_load_avg(&rq->cfs);
}

/*
 * cpu_load_without - compute CPU load without any contributions from *p
 * @cpu: the CPU which load is requested
 * @p: the task which load should be discounted
 *
 * The load of a CPU is defined by the load of tasks currently enqueued on that
 * CPU as well as tasks which are currently sleeping after an execution on that
 * CPU.
 *
 * This method returns the load of the specified CPU by discounting the load of
 * the specified task, whenever the task is currently contributing to the CPU
 * load.
 */
static unsigned long cpu_load_without(struct rq *rq, struct task_struct *p)
{
	struct cfs_rq *cfs_rq;
	unsigned int load;

	/* Task has no contribution or is new */
	if (cpu_of(rq) != task_cpu(p) || !READ_ONCE(p->se.avg.last_update_time))
		return cpu_load(rq);

	cfs_rq = &rq->cfs;
	load = READ_ONCE(cfs_rq->avg.load_avg);

	/* Discount task's util from CPU's util */
	lsub_positive(&load, task_h_load(p));

	return load;
}

static unsigned long cpu_runnable(struct rq *rq)
{
	return cfs_rq_runnable_avg(&rq->cfs);
}

static unsigned long cpu_runnable_without(struct rq *rq, struct task_struct *p)
{
	struct cfs_rq *cfs_rq;
	unsigned int runnable;

	/* Task has no contribution or is new */
	if (cpu_of(rq) != task_cpu(p) || !READ_ONCE(p->se.avg.last_update_time))
		return cpu_runnable(rq);

	cfs_rq = &rq->cfs;
	runnable = READ_ONCE(cfs_rq->avg.runnable_avg);

	/* Discount task's runnable from CPU's runnable */
	lsub_positive(&runnable, p->se.avg.runnable_avg);

	return runnable;
}

static unsigned long capacity_of(int cpu)
{
	return cpu_rq(cpu)->cpu_capacity;
}

static void record_wakee(struct task_struct *p)
{
	/*
	 * Only decay a single time; tasks that have less then 1 wakeup per
	 * jiffy will not have built up many flips.
	 */
	if (time_after(jiffies, current->wakee_flip_decay_ts + HZ)) {
		current->wakee_flips >>= 1;
		current->wakee_flip_decay_ts = jiffies;
	}

	if (current->last_wakee != p) {
		current->last_wakee = p;
		current->wakee_flips++;
	}
}

/*
 * Detect M:N waker/wakee relationships via a switching-frequency heuristic.
 *
 * A waker of many should wake a different task than the one last awakened
 * at a frequency roughly N times higher than one of its wakees.
 *
 * In order to determine whether we should let the load spread vs consolidating
 * to shared cache, we look for a minimum 'flip' frequency of llc_size in one
 * partner, and a factor of lls_size higher frequency in the other.
 *
 * With both conditions met, we can be relatively sure that the relationship is
 * non-monogamous, with partner count exceeding socket size.
 *
 * Waker/wakee being client/server, worker/dispatcher, interrupt source or
 * whatever is irrelevant, spread criteria is apparent partner count exceeds
 * socket size.
 */
static int wake_wide(struct task_struct *p)
{
	unsigned int master = current->wakee_flips;
	unsigned int slave = p->wakee_flips;
	int factor = __this_cpu_read(sd_llc_size);

	if (master < slave)
		swap(master, slave);
	if (slave < factor || master < slave * factor)
		return 0;
	return 1;
}

/*
 * The purpose of wake_affine() is to quickly determine on which CPU we can run
 * soonest. For the purpose of speed we only consider the waking and previous
 * CPU.
 *
 * wake_affine_idle() - only considers 'now', it check if the waking CPU is
 *			cache-affine and is (or	will be) idle.
 *
 * wake_affine_weight() - considers the weight to reflect the average
 *			  scheduling latency of the CPUs. This seems to work
 *			  for the overloaded case.
 */
static int
wake_affine_idle(int this_cpu, int prev_cpu, int sync)
{
	/*
	 * If this_cpu is idle, it implies the wakeup is from interrupt
	 * context. Only allow the move if cache is shared. Otherwise an
	 * interrupt intensive workload could force all tasks onto one
	 * node depending on the IO topology or IRQ affinity settings.
	 *
	 * If the prev_cpu is idle and cache affine then avoid a migration.
	 * There is no guarantee that the cache hot data from an interrupt
	 * is more important than cache hot data on the prev_cpu and from
	 * a cpufreq perspective, it's better to have higher utilisation
	 * on one CPU.
	 */
	if (available_idle_cpu(this_cpu) && cpus_share_cache(this_cpu, prev_cpu))
		return available_idle_cpu(prev_cpu) ? prev_cpu : this_cpu;

	if (sync && cpu_rq(this_cpu)->nr_running == 1)
		return this_cpu;

	if (available_idle_cpu(prev_cpu))
		return prev_cpu;

	return nr_cpumask_bits;
}

static int
wake_affine_weight(struct sched_domain *sd, struct task_struct *p,
		   int this_cpu, int prev_cpu, int sync)
{
	s64 this_eff_load, prev_eff_load;
	unsigned long task_load;

	this_eff_load = cpu_load(cpu_rq(this_cpu));

	if (sync) {
		unsigned long current_load = task_h_load(current);

		if (current_load > this_eff_load)
			return this_cpu;

		this_eff_load -= current_load;
	}

	task_load = task_h_load(p);

	this_eff_load += task_load;
	if (sched_feat(WA_BIAS))
		this_eff_load *= 100;
	this_eff_load *= capacity_of(prev_cpu);

	prev_eff_load = cpu_load(cpu_rq(prev_cpu));
	prev_eff_load -= task_load;
	if (sched_feat(WA_BIAS))
		prev_eff_load *= 100 + (sd->imbalance_pct - 100) / 2;
	prev_eff_load *= capacity_of(this_cpu);

	/*
	 * If sync, adjust the weight of prev_eff_load such that if
	 * prev_eff == this_eff that select_idle_sibling() will consider
	 * stacking the wakee on top of the waker if no other CPU is
	 * idle.
	 */
	if (sync)
		prev_eff_load += 1;

	return this_eff_load < prev_eff_load ? this_cpu : nr_cpumask_bits;
}

static int wake_affine(struct sched_domain *sd, struct task_struct *p,
		       int this_cpu, int prev_cpu, int sync)
{
	int target = nr_cpumask_bits;

	if (sched_feat(WA_IDLE))
		target = wake_affine_idle(this_cpu, prev_cpu, sync);

	if (sched_feat(WA_WEIGHT) && target == nr_cpumask_bits)
		target = wake_affine_weight(sd, p, this_cpu, prev_cpu, sync);

	schedstat_inc(p->stats.nr_wakeups_affine_attempts);
	if (target == nr_cpumask_bits)
		return prev_cpu;

	schedstat_inc(sd->ttwu_move_affine);
	schedstat_inc(p->stats.nr_wakeups_affine);
	return target;
}

static struct sched_group *
find_idlest_group(struct sched_domain *sd, struct task_struct *p, int this_cpu);

/*
 * find_idlest_group_cpu - find the idlest CPU among the CPUs in the group.
 */
static int
find_idlest_group_cpu(struct sched_group *group, struct task_struct *p, int this_cpu)
{
	unsigned long load, min_load = ULONG_MAX;
	unsigned int min_exit_latency = UINT_MAX;
	u64 latest_idle_timestamp = 0;
	int least_loaded_cpu = this_cpu;
	int shallowest_idle_cpu = -1;
	int i;

	/* Check if we have any choice: */
	if (group->group_weight == 1)
		return cpumask_first(sched_group_span(group));

	/* Traverse only the allowed CPUs */
	for_each_cpu_and(i, sched_group_span(group), p->cpus_ptr) {
		struct rq *rq = cpu_rq(i);

		if (!sched_core_cookie_match(rq, p))
			continue;

		if (sched_idle_cpu(i))
			return i;

		if (available_idle_cpu(i)) {
			struct cpuidle_state *idle = idle_get_state(rq);
			if (idle && idle->exit_latency < min_exit_latency) {
				/*
				 * We give priority to a CPU whose idle state
				 * has the smallest exit latency irrespective
				 * of any idle timestamp.
				 */
				min_exit_latency = idle->exit_latency;
				latest_idle_timestamp = rq->idle_stamp;
				shallowest_idle_cpu = i;
			} else if ((!idle || idle->exit_latency == min_exit_latency) &&
				   rq->idle_stamp > latest_idle_timestamp) {
				/*
				 * If equal or no active idle state, then
				 * the most recently idled CPU might have
				 * a warmer cache.
				 */
				latest_idle_timestamp = rq->idle_stamp;
				shallowest_idle_cpu = i;
			}
		} else if (shallowest_idle_cpu == -1) {
			load = cpu_load(cpu_rq(i));
			if (load < min_load) {
				min_load = load;
				least_loaded_cpu = i;
			}
		}
	}

	return shallowest_idle_cpu != -1 ? shallowest_idle_cpu : least_loaded_cpu;
}

static inline int find_idlest_cpu(struct sched_domain *sd, struct task_struct *p,
				  int cpu, int prev_cpu, int sd_flag)
{
	int new_cpu = cpu;

	if (!cpumask_intersects(sched_domain_span(sd), p->cpus_ptr))
		return prev_cpu;

	/*
	 * We need task's util for cpu_util_without, sync it up to
	 * prev_cpu's last_update_time.
	 */
	if (!(sd_flag & SD_BALANCE_FORK))
		sync_entity_load_avg(&p->se);

	while (sd) {
		struct sched_group *group;
		struct sched_domain *tmp;
		int weight;

		if (!(sd->flags & sd_flag)) {
			sd = sd->child;
			continue;
		}

		group = find_idlest_group(sd, p, cpu);
		if (!group) {
			sd = sd->child;
			continue;
		}

		new_cpu = find_idlest_group_cpu(group, p, cpu);
		if (new_cpu == cpu) {
			/* Now try balancing at a lower domain level of 'cpu': */
			sd = sd->child;
			continue;
		}

		/* Now try balancing at a lower domain level of 'new_cpu': */
		cpu = new_cpu;
		weight = sd->span_weight;
		sd = NULL;
		for_each_domain(cpu, tmp) {
			if (weight <= tmp->span_weight)
				break;
			if (tmp->flags & sd_flag)
				sd = tmp;
		}
	}

	return new_cpu;
}

static inline int __select_idle_cpu(int cpu, struct task_struct *p)
{
	if ((available_idle_cpu(cpu) || sched_idle_cpu(cpu)) &&
	    sched_cpu_cookie_match(cpu_rq(cpu), p))
		return cpu;

	return -1;
}

#ifdef CONFIG_SCHED_SMT
DEFINE_STATIC_KEY_FALSE(sched_smt_present);
EXPORT_SYMBOL_GPL(sched_smt_present);

static inline void set_idle_cores(int cpu, int val)
{
	struct sched_domain_shared *sds;

	sds = rcu_dereference(per_cpu(sd_llc_shared, cpu));
	if (sds)
		WRITE_ONCE(sds->has_idle_cores, val);
}

static inline bool test_idle_cores(int cpu, bool def)
{
	struct sched_domain_shared *sds;

	sds = rcu_dereference(per_cpu(sd_llc_shared, cpu));
	if (sds)
		return READ_ONCE(sds->has_idle_cores);

	return def;
}

/*
 * Scans the local SMT mask to see if the entire core is idle, and records this
 * information in sd_llc_shared->has_idle_cores.
 *
 * Since SMT siblings share all cache levels, inspecting this limited remote
 * state should be fairly cheap.
 */
void __update_idle_core(struct rq *rq)
{
	int core = cpu_of(rq);
	int cpu;

	rcu_read_lock();
	if (test_idle_cores(core, true))
		goto unlock;

	for_each_cpu(cpu, cpu_smt_mask(core)) {
		if (cpu == core)
			continue;

		if (!available_idle_cpu(cpu))
			goto unlock;
	}

	set_idle_cores(core, 1);
unlock:
	rcu_read_unlock();
}

/*
 * Scan the entire LLC domain for idle cores; this dynamically switches off if
 * there are no idle cores left in the system; tracked through
 * sd_llc->shared->has_idle_cores and enabled through update_idle_core() above.
 */
static int select_idle_core(struct task_struct *p, int core, struct cpumask *cpus, int *idle_cpu)
{
	bool idle = true;
	int cpu;

	if (!static_branch_likely(&sched_smt_present))
		return __select_idle_cpu(core, p);

	for_each_cpu(cpu, cpu_smt_mask(core)) {
		if (!available_idle_cpu(cpu)) {
			idle = false;
			if (*idle_cpu == -1) {
				if (sched_idle_cpu(cpu) && cpumask_test_cpu(cpu, p->cpus_ptr)) {
					*idle_cpu = cpu;
					break;
				}
				continue;
			}
			break;
		}
		if (*idle_cpu == -1 && cpumask_test_cpu(cpu, p->cpus_ptr))
			*idle_cpu = cpu;
	}

	if (idle)
		return core;

	cpumask_andnot(cpus, cpus, cpu_smt_mask(core));
	return -1;
}

/*
 * Scan the local SMT mask for idle CPUs.
 */
static int select_idle_smt(struct task_struct *p, struct sched_domain *sd, int target)
{
	int cpu;

	for_each_cpu(cpu, cpu_smt_mask(target)) {
		if (!cpumask_test_cpu(cpu, p->cpus_ptr) ||
		    !cpumask_test_cpu(cpu, sched_domain_span(sd)))
			continue;
		if (available_idle_cpu(cpu) || sched_idle_cpu(cpu))
			return cpu;
	}

	return -1;
}

#else /* CONFIG_SCHED_SMT */

static inline void set_idle_cores(int cpu, int val)
{
}

static inline bool test_idle_cores(int cpu, bool def)
{
	return def;
}

static inline int select_idle_core(struct task_struct *p, int core, struct cpumask *cpus, int *idle_cpu)
{
	return __select_idle_cpu(core, p);
}

static inline int select_idle_smt(struct task_struct *p, struct sched_domain *sd, int target)
{
	return -1;
}

#endif /* CONFIG_SCHED_SMT */

/*
 * Scan the LLC domain for idle CPUs; this is dynamically regulated by
 * comparing the average scan cost (tracked in sd->avg_scan_cost) against the
 * average idle time for this rq (as found in rq->avg_idle).
 */
static int select_idle_cpu(struct task_struct *p, struct sched_domain *sd, bool has_idle_core, int target)
{
	struct cpumask *cpus = this_cpu_cpumask_var_ptr(select_rq_mask);
	int i, cpu, idle_cpu = -1, nr = INT_MAX;
	struct sched_domain_shared *sd_share;
	struct rq *this_rq = this_rq();
	int this = smp_processor_id();
	struct sched_domain *this_sd;
	u64 time = 0;

	this_sd = rcu_dereference(*this_cpu_ptr(&sd_llc));
	if (!this_sd)
		return -1;

	cpumask_and(cpus, sched_domain_span(sd), p->cpus_ptr);

	if (sched_feat(SIS_PROP) && !has_idle_core) {
		u64 avg_cost, avg_idle, span_avg;
		unsigned long now = jiffies;

		/*
		 * If we're busy, the assumption that the last idle period
		 * predicts the future is flawed; age away the remaining
		 * predicted idle time.
		 */
		if (unlikely(this_rq->wake_stamp < now)) {
			while (this_rq->wake_stamp < now && this_rq->wake_avg_idle) {
				this_rq->wake_stamp++;
				this_rq->wake_avg_idle >>= 1;
			}
		}

		avg_idle = this_rq->wake_avg_idle;
		avg_cost = this_sd->avg_scan_cost + 1;

		span_avg = sd->span_weight * avg_idle;
		if (span_avg > 4*avg_cost)
			nr = div_u64(span_avg, avg_cost);
		else
			nr = 4;

		time = cpu_clock(this);
	}

	if (sched_feat(SIS_UTIL)) {
		sd_share = rcu_dereference(per_cpu(sd_llc_shared, target));
		if (sd_share) {
			/* because !--nr is the condition to stop scan */
			nr = READ_ONCE(sd_share->nr_idle_scan) + 1;
			/* overloaded LLC is unlikely to have idle cpu/core */
			if (nr == 1)
				return -1;
		}
	}

	for_each_cpu_wrap(cpu, cpus, target + 1) {
		if (has_idle_core) {
			i = select_idle_core(p, cpu, cpus, &idle_cpu);
			if ((unsigned int)i < nr_cpumask_bits)
				return i;

		} else {
			if (!--nr)
				return -1;
			idle_cpu = __select_idle_cpu(cpu, p);
			if ((unsigned int)idle_cpu < nr_cpumask_bits)
				break;
		}
	}

	if (has_idle_core)
		set_idle_cores(target, false);

	if (sched_feat(SIS_PROP) && !has_idle_core) {
		time = cpu_clock(this) - time;

		/*
		 * Account for the scan cost of wakeups against the average
		 * idle time.
		 */
		this_rq->wake_avg_idle -= min(this_rq->wake_avg_idle, time);

		update_avg(&this_sd->avg_scan_cost, time);
	}

	return idle_cpu;
}

/*
 * Scan the asym_capacity domain for idle CPUs; pick the first idle one on which
 * the task fits. If no CPU is big enough, but there are idle ones, try to
 * maximize capacity.
 */
static int
select_idle_capacity(struct task_struct *p, struct sched_domain *sd, int target)
{
	unsigned long task_util, best_cap = 0;
	int cpu, best_cpu = -1;
	struct cpumask *cpus;

	cpus = this_cpu_cpumask_var_ptr(select_rq_mask);
	cpumask_and(cpus, sched_domain_span(sd), p->cpus_ptr);

	task_util = uclamp_task_util(p);

	for_each_cpu_wrap(cpu, cpus, target) {
		unsigned long cpu_cap = capacity_of(cpu);

		if (!available_idle_cpu(cpu) && !sched_idle_cpu(cpu))
			continue;
		if (fits_capacity(task_util, cpu_cap))
			return cpu;

		if (cpu_cap > best_cap) {
			best_cap = cpu_cap;
			best_cpu = cpu;
		}
	}

	return best_cpu;
}

static inline bool asym_fits_capacity(unsigned long task_util, int cpu)
{
	if (static_branch_unlikely(&sched_asym_cpucapacity))
		return fits_capacity(task_util, capacity_of(cpu));

	return true;
}

/*
 * Try and locate an idle core/thread in the LLC cache domain.
 */
static int select_idle_sibling(struct task_struct *p, int prev, int target)
{
	bool has_idle_core = false;
	struct sched_domain *sd;
	unsigned long task_util;
	int i, recent_used_cpu;

	/*
	 * On asymmetric system, update task utilization because we will check
	 * that the task fits with cpu's capacity.
	 */
	if (static_branch_unlikely(&sched_asym_cpucapacity)) {
		sync_entity_load_avg(&p->se);
		task_util = uclamp_task_util(p);
	}

	/*
	 * per-cpu select_rq_mask usage
	 */
	lockdep_assert_irqs_disabled();

	if ((available_idle_cpu(target) || sched_idle_cpu(target)) &&
	    asym_fits_capacity(task_util, target))
		return target;

	/*
	 * If the previous CPU is cache affine and idle, don't be stupid:
	 */
	if (prev != target && cpus_share_cache(prev, target) &&
	    (available_idle_cpu(prev) || sched_idle_cpu(prev)) &&
	    asym_fits_capacity(task_util, prev))
		return prev;

	/*
	 * Allow a per-cpu kthread to stack with the wakee if the
	 * kworker thread and the tasks previous CPUs are the same.
	 * The assumption is that the wakee queued work for the
	 * per-cpu kthread that is now complete and the wakeup is
	 * essentially a sync wakeup. An obvious example of this
	 * pattern is IO completions.
	 */
	if (is_per_cpu_kthread(current) &&
	    in_task() &&
	    prev == smp_processor_id() &&
	    this_rq()->nr_running <= 1 &&
	    asym_fits_capacity(task_util, prev)) {
		return prev;
	}

	/* Check a recently used CPU as a potential idle candidate: */
	recent_used_cpu = p->recent_used_cpu;
	p->recent_used_cpu = prev;
	if (recent_used_cpu != prev &&
	    recent_used_cpu != target &&
	    cpus_share_cache(recent_used_cpu, target) &&
	    (available_idle_cpu(recent_used_cpu) || sched_idle_cpu(recent_used_cpu)) &&
	    cpumask_test_cpu(p->recent_used_cpu, p->cpus_ptr) &&
	    asym_fits_capacity(task_util, recent_used_cpu)) {
		return recent_used_cpu;
	}

	/*
	 * For asymmetric CPU capacity systems, our domain of interest is
	 * sd_asym_cpucapacity rather than sd_llc.
	 */
	if (static_branch_unlikely(&sched_asym_cpucapacity)) {
		sd = rcu_dereference(per_cpu(sd_asym_cpucapacity, target));
		/*
		 * On an asymmetric CPU capacity system where an exclusive
		 * cpuset defines a symmetric island (i.e. one unique
		 * capacity_orig value through the cpuset), the key will be set
		 * but the CPUs within that cpuset will not have a domain with
		 * SD_ASYM_CPUCAPACITY. These should follow the usual symmetric
		 * capacity path.
		 */
		if (sd) {
			i = select_idle_capacity(p, sd, target);
			return ((unsigned)i < nr_cpumask_bits) ? i : target;
		}
	}

	sd = rcu_dereference(per_cpu(sd_llc, target));
	if (!sd)
		return target;

	if (sched_smt_active()) {
		has_idle_core = test_idle_cores(target, false);

		if (!has_idle_core && cpus_share_cache(prev, target)) {
			i = select_idle_smt(p, sd, prev);
			if ((unsigned int)i < nr_cpumask_bits)
				return i;
		}
	}

	i = select_idle_cpu(p, sd, has_idle_core, target);
	if ((unsigned)i < nr_cpumask_bits)
		return i;

	return target;
}

/*
 * Predicts what cpu_util(@cpu) would return if @p was removed from @cpu
 * (@dst_cpu = -1) or migrated to @dst_cpu.
 */
static unsigned long cpu_util_next(int cpu, struct task_struct *p, int dst_cpu)
{
	struct cfs_rq *cfs_rq = &cpu_rq(cpu)->cfs;
	unsigned long util = READ_ONCE(cfs_rq->avg.util_avg);

	/*
	 * If @dst_cpu is -1 or @p migrates from @cpu to @dst_cpu remove its
	 * contribution. If @p migrates from another CPU to @cpu add its
	 * contribution. In all the other cases @cpu is not impacted by the
	 * migration so its util_avg is already correct.
	 */
	if (task_cpu(p) == cpu && dst_cpu != cpu)
		lsub_positive(&util, task_util(p));
	else if (task_cpu(p) != cpu && dst_cpu == cpu)
		util += task_util(p);

	if (sched_feat(UTIL_EST)) {
		unsigned long util_est;

		util_est = READ_ONCE(cfs_rq->avg.util_est.enqueued);

		/*
		 * During wake-up @p isn't enqueued yet and doesn't contribute
		 * to any cpu_rq(cpu)->cfs.avg.util_est.enqueued.
		 * If @dst_cpu == @cpu add it to "simulate" cpu_util after @p
		 * has been enqueued.
		 *
		 * During exec (@dst_cpu = -1) @p is enqueued and does
		 * contribute to cpu_rq(cpu)->cfs.util_est.enqueued.
		 * Remove it to "simulate" cpu_util without @p's contribution.
		 *
		 * Despite the task_on_rq_queued(@p) check there is still a
		 * small window for a possible race when an exec
		 * select_task_rq_fair() races with LB's detach_task().
		 *
		 *   detach_task()
		 *     deactivate_task()
		 *       p->on_rq = TASK_ON_RQ_MIGRATING;
		 *       -------------------------------- A
		 *       dequeue_task()                    \
		 *         dequeue_task_fair()              + Race Time
		 *           util_est_dequeue()            /
		 *       -------------------------------- B
		 *
		 * The additional check "current == p" is required to further
		 * reduce the race window.
		 */
		if (dst_cpu == cpu)
			util_est += _task_util_est(p);
		else if (unlikely(task_on_rq_queued(p) || current == p))
			lsub_positive(&util_est, _task_util_est(p));

		util = max(util, util_est);
	}

	return min(util, capacity_orig_of(cpu));
}

/*
 * cpu_util_without: compute cpu utilization without any contributions from *p
 * @cpu: the CPU which utilization is requested
 * @p: the task which utilization should be discounted
 *
 * The utilization of a CPU is defined by the utilization of tasks currently
 * enqueued on that CPU as well as tasks which are currently sleeping after an
 * execution on that CPU.
 *
 * This method returns the utilization of the specified CPU by discounting the
 * utilization of the specified task, whenever the task is currently
 * contributing to the CPU utilization.
 */
static unsigned long cpu_util_without(int cpu, struct task_struct *p)
{
	/* Task has no contribution or is new */
	if (cpu != task_cpu(p) || !READ_ONCE(p->se.avg.last_update_time))
		return cpu_util_cfs(cpu);

	return cpu_util_next(cpu, p, -1);
}

/*
 * energy_env - Utilization landscape for energy estimation.
 * @task_busy_time: Utilization contribution by the task for which we test the
 *                  placement. Given by eenv_task_busy_time().
 * @pd_busy_time:   Utilization of the whole perf domain without the task
 *                  contribution. Given by eenv_pd_busy_time().
 * @cpu_cap:        Maximum CPU capacity for the perf domain.
 * @pd_cap:         Entire perf domain capacity. (pd->nr_cpus * cpu_cap).
 */
struct energy_env {
	unsigned long task_busy_time;
	unsigned long pd_busy_time;
	unsigned long cpu_cap;
	unsigned long pd_cap;
};

/*
 * Compute the task busy time for compute_energy(). This time cannot be
 * injected directly into effective_cpu_util() because of the IRQ scaling.
 * The latter only makes sense with the most recent CPUs where the task has
 * run.
 */
static inline void eenv_task_busy_time(struct energy_env *eenv,
				       struct task_struct *p, int prev_cpu)
{
	unsigned long busy_time, max_cap = arch_scale_cpu_capacity(prev_cpu);
	unsigned long irq = cpu_util_irq(cpu_rq(prev_cpu));

	if (unlikely(irq >= max_cap))
		busy_time = max_cap;
	else
		busy_time = scale_irq_capacity(task_util_est(p), irq, max_cap);

	eenv->task_busy_time = busy_time;
}

/*
 * Compute the perf_domain (PD) busy time for compute_energy(). Based on the
 * utilization for each @pd_cpus, it however doesn't take into account
 * clamping since the ratio (utilization / cpu_capacity) is already enough to
 * scale the EM reported power consumption at the (eventually clamped)
 * cpu_capacity.
 *
 * The contribution of the task @p for which we want to estimate the
 * energy cost is removed (by cpu_util_next()) and must be calculated
 * separately (see eenv_task_busy_time). This ensures:
 *
 *   - A stable PD utilization, no matter which CPU of that PD we want to place
 *     the task on.
 *
 *   - A fair comparison between CPUs as the task contribution (task_util())
 *     will always be the same no matter which CPU utilization we rely on
 *     (util_avg or util_est).
 *
 * Set @eenv busy time for the PD that spans @pd_cpus. This busy time can't
 * exceed @eenv->pd_cap.
 */
static inline void eenv_pd_busy_time(struct energy_env *eenv,
				     struct cpumask *pd_cpus,
				     struct task_struct *p)
{
	unsigned long busy_time = 0;
	int cpu;

	for_each_cpu(cpu, pd_cpus) {
		unsigned long util = cpu_util_next(cpu, p, -1);

		busy_time += effective_cpu_util(cpu, util, ENERGY_UTIL, NULL);
	}

	eenv->pd_busy_time = min(eenv->pd_cap, busy_time);
}

/*
 * Compute the maximum utilization for compute_energy() when the task @p
 * is placed on the cpu @dst_cpu.
 *
 * Returns the maximum utilization among @eenv->cpus. This utilization can't
 * exceed @eenv->cpu_cap.
 */
static inline unsigned long
eenv_pd_max_util(struct energy_env *eenv, struct cpumask *pd_cpus,
		 struct task_struct *p, int dst_cpu)
{
	unsigned long max_util = 0;
	int cpu;

	for_each_cpu(cpu, pd_cpus) {
		struct task_struct *tsk = (cpu == dst_cpu) ? p : NULL;
		unsigned long util = cpu_util_next(cpu, p, dst_cpu);
		unsigned long cpu_util;

		/*
		 * Performance domain frequency: utilization clamping
		 * must be considered since it affects the selection
		 * of the performance domain frequency.
		 * NOTE: in case RT tasks are running, by default the
		 * FREQUENCY_UTIL's utilization can be max OPP.
		 */
		cpu_util = effective_cpu_util(cpu, util, FREQUENCY_UTIL, tsk);
		max_util = max(max_util, cpu_util);
	}

	return min(max_util, eenv->cpu_cap);
}

/*
 * compute_energy(): Use the Energy Model to estimate the energy that @pd would
 * consume for a given utilization landscape @eenv. When @dst_cpu < 0, the task
 * contribution is ignored.
 */
static inline unsigned long
compute_energy(struct energy_env *eenv, struct perf_domain *pd,
	       struct cpumask *pd_cpus, struct task_struct *p, int dst_cpu)
{
	unsigned long max_util = eenv_pd_max_util(eenv, pd_cpus, p, dst_cpu);
	unsigned long busy_time = eenv->pd_busy_time;

	if (dst_cpu >= 0)
		busy_time = min(eenv->pd_cap, busy_time + eenv->task_busy_time);

	return em_cpu_energy(pd->em_pd, max_util, busy_time, eenv->cpu_cap);
}

/*
 * find_energy_efficient_cpu(): Find most energy-efficient target CPU for the
 * waking task. find_energy_efficient_cpu() looks for the CPU with maximum
 * spare capacity in each performance domain and uses it as a potential
 * candidate to execute the task. Then, it uses the Energy Model to figure
 * out which of the CPU candidates is the most energy-efficient.
 *
 * The rationale for this heuristic is as follows. In a performance domain,
 * all the most energy efficient CPU candidates (according to the Energy
 * Model) are those for which we'll request a low frequency. When there are
 * several CPUs for which the frequency request will be the same, we don't
 * have enough data to break the tie between them, because the Energy Model
 * only includes active power costs. With this model, if we assume that
 * frequency requests follow utilization (e.g. using schedutil), the CPU with
 * the maximum spare capacity in a performance domain is guaranteed to be among
 * the best candidates of the performance domain.
 *
 * In practice, it could be preferable from an energy standpoint to pack
 * small tasks on a CPU in order to let other CPUs go in deeper idle states,
 * but that could also hurt our chances to go cluster idle, and we have no
 * ways to tell with the current Energy Model if this is actually a good
 * idea or not. So, find_energy_efficient_cpu() basically favors
 * cluster-packing, and spreading inside a cluster. That should at least be
 * a good thing for latency, and this is consistent with the idea that most
 * of the energy savings of EAS come from the asymmetry of the system, and
 * not so much from breaking the tie between identical CPUs. That's also the
 * reason why EAS is enabled in the topology code only for systems where
 * SD_ASYM_CPUCAPACITY is set.
 *
 * NOTE: Forkees are not accepted in the energy-aware wake-up path because
 * they don't have any useful utilization data yet and it's not possible to
 * forecast their impact on energy consumption. Consequently, they will be
 * placed by find_idlest_cpu() on the least loaded CPU, which might turn out
 * to be energy-inefficient in some use-cases. The alternative would be to
 * bias new tasks towards specific types of CPUs first, or to try to infer
 * their util_avg from the parent task, but those heuristics could hurt
 * other use-cases too. So, until someone finds a better way to solve this,
 * let's keep things simple by re-using the existing slow path.
 */
static int find_energy_efficient_cpu(struct task_struct *p, int prev_cpu)
{
	struct cpumask *cpus = this_cpu_cpumask_var_ptr(select_rq_mask);
	unsigned long prev_delta = ULONG_MAX, best_delta = ULONG_MAX;
	struct root_domain *rd = this_rq()->rd;
	int cpu, best_energy_cpu, target = -1;
	struct sched_domain *sd;
	struct perf_domain *pd;
	struct energy_env eenv;

	rcu_read_lock();
	pd = rcu_dereference(rd->pd);
	if (!pd || READ_ONCE(rd->overutilized))
		goto unlock;

	/*
	 * Energy-aware wake-up happens on the lowest sched_domain starting
	 * from sd_asym_cpucapacity spanning over this_cpu and prev_cpu.
	 */
	sd = rcu_dereference(*this_cpu_ptr(&sd_asym_cpucapacity));
	while (sd && !cpumask_test_cpu(prev_cpu, sched_domain_span(sd)))
		sd = sd->parent;
	if (!sd)
		goto unlock;

	target = prev_cpu;

	sync_entity_load_avg(&p->se);
	if (!task_util_est(p))
		goto unlock;

	eenv_task_busy_time(&eenv, p, prev_cpu);

	for (; pd; pd = pd->next) {
		unsigned long cpu_cap, cpu_thermal_cap, util;
		unsigned long cur_delta, max_spare_cap = 0;
		bool compute_prev_delta = false;
		int max_spare_cap_cpu = -1;
		unsigned long base_energy;

		cpumask_and(cpus, perf_domain_span(pd), cpu_online_mask);

		if (cpumask_empty(cpus))
			continue;

		/* Account thermal pressure for the energy estimation */
		cpu = cpumask_first(cpus);
		cpu_thermal_cap = arch_scale_cpu_capacity(cpu);
		cpu_thermal_cap -= arch_scale_thermal_pressure(cpu);

		eenv.cpu_cap = cpu_thermal_cap;
		eenv.pd_cap = 0;

		for_each_cpu(cpu, cpus) {
			eenv.pd_cap += cpu_thermal_cap;

			if (!cpumask_test_cpu(cpu, sched_domain_span(sd)))
				continue;

			if (!cpumask_test_cpu(cpu, p->cpus_ptr))
				continue;

			util = cpu_util_next(cpu, p, cpu);
			cpu_cap = capacity_of(cpu);

			/*
			 * Skip CPUs that cannot satisfy the capacity request.
			 * IOW, placing the task there would make the CPU
			 * overutilized. Take uclamp into account to see how
			 * much capacity we can get out of the CPU; this is
			 * aligned with sched_cpu_util().
			 */
			util = uclamp_rq_util_with(cpu_rq(cpu), util, p);
			if (!fits_capacity(util, cpu_cap))
				continue;

			lsub_positive(&cpu_cap, util);

			if (cpu == prev_cpu) {
				/* Always use prev_cpu as a candidate. */
				compute_prev_delta = true;
			} else if (cpu_cap > max_spare_cap) {
				/*
				 * Find the CPU with the maximum spare capacity
				 * in the performance domain.
				 */
				max_spare_cap = cpu_cap;
				max_spare_cap_cpu = cpu;
			}
		}

		if (max_spare_cap_cpu < 0 && !compute_prev_delta)
			continue;

		eenv_pd_busy_time(&eenv, cpus, p);
		/* Compute the 'base' energy of the pd, without @p */
		base_energy = compute_energy(&eenv, pd, cpus, p, -1);

		/* Evaluate the energy impact of using prev_cpu. */
		if (compute_prev_delta) {
			prev_delta = compute_energy(&eenv, pd, cpus, p,
						    prev_cpu);
			/* CPU utilization has changed */
			if (prev_delta < base_energy)
				goto unlock;
			prev_delta -= base_energy;
			best_delta = min(best_delta, prev_delta);
		}

		/* Evaluate the energy impact of using max_spare_cap_cpu. */
		if (max_spare_cap_cpu >= 0) {
			cur_delta = compute_energy(&eenv, pd, cpus, p,
						   max_spare_cap_cpu);
			/* CPU utilization has changed */
			if (cur_delta < base_energy)
				goto unlock;
			cur_delta -= base_energy;
			if (cur_delta < best_delta) {
				best_delta = cur_delta;
				best_energy_cpu = max_spare_cap_cpu;
			}
		}
	}
	rcu_read_unlock();

	if (best_delta < prev_delta)
		target = best_energy_cpu;

	return target;

unlock:
	rcu_read_unlock();

	return target;
}

/*
 * select_task_rq_fair: Select target runqueue for the waking task in domains
 * that have the relevant SD flag set. In practice, this is SD_BALANCE_WAKE,
 * SD_BALANCE_FORK, or SD_BALANCE_EXEC.
 *
 * Balances load by selecting the idlest CPU in the idlest group, or under
 * certain conditions an idle sibling CPU if the domain has SD_WAKE_AFFINE set.
 *
 * Returns the target CPU number.
 */
static int
select_task_rq_fair(struct task_struct *p, int prev_cpu, int wake_flags)
{
	int sync = (wake_flags & WF_SYNC) && !(current->flags & PF_EXITING);
	struct sched_domain *tmp, *sd = NULL;
	int cpu = smp_processor_id();
	int new_cpu = prev_cpu;
	int want_affine = 0;
	/* SD_flags and WF_flags share the first nibble */
	int sd_flag = wake_flags & 0xF;

	/*
	 * required for stable ->cpus_allowed
	 */
	lockdep_assert_held(&p->pi_lock);
	if (wake_flags & WF_TTWU) {
		record_wakee(p);

		if (sched_energy_enabled()) {
			new_cpu = find_energy_efficient_cpu(p, prev_cpu);
			if (new_cpu >= 0)
				return new_cpu;
			new_cpu = prev_cpu;
		}

		want_affine = !wake_wide(p) && cpumask_test_cpu(cpu, p->cpus_ptr);
	}

	rcu_read_lock();
	for_each_domain(cpu, tmp) {
		/*
		 * If both 'cpu' and 'prev_cpu' are part of this domain,
		 * cpu is a valid SD_WAKE_AFFINE target.
		 */
		if (want_affine && (tmp->flags & SD_WAKE_AFFINE) &&
		    cpumask_test_cpu(prev_cpu, sched_domain_span(tmp))) {
			if (cpu != prev_cpu)
				new_cpu = wake_affine(tmp, p, cpu, prev_cpu, sync);

			sd = NULL; /* Prefer wake_affine over balance flags */
			break;
		}

		/*
		 * Usually only true for WF_EXEC and WF_FORK, as sched_domains
		 * usually do not have SD_BALANCE_WAKE set. That means wakeup
		 * will usually go to the fast path.
		 */
		if (tmp->flags & sd_flag)
			sd = tmp;
		else if (!want_affine)
			break;
	}

	if (unlikely(sd)) {
		/* Slow path */
		new_cpu = find_idlest_cpu(sd, p, cpu, prev_cpu, sd_flag);
	} else if (wake_flags & WF_TTWU) { /* XXX always ? */
		/* Fast path */
		new_cpu = select_idle_sibling(p, prev_cpu, new_cpu);
	}
	rcu_read_unlock();

	return new_cpu;
}

static void detach_entity_cfs_rq(struct sched_entity *se);

/*
 * Called immediately before a task is migrated to a new CPU; task_cpu(p) and
 * cfs_rq_of(p) references at time of call are still valid and identify the
 * previous CPU. The caller guarantees p->pi_lock or task_rq(p)->lock is held.
 */
static void migrate_task_rq_fair(struct task_struct *p, int new_cpu)
{
	struct sched_entity *se = &p->se;

	/*
	 * As blocked tasks retain absolute vruntime the migration needs to
	 * deal with this by subtracting the old and adding the new
	 * min_vruntime -- the latter is done by enqueue_entity() when placing
	 * the task on the new runqueue.
	 */
	if (READ_ONCE(p->__state) == TASK_WAKING) {
		struct cfs_rq *cfs_rq = cfs_rq_of(se);

		se->vruntime -= u64_u32_load(cfs_rq->min_vruntime);
	}

	if (p->on_rq == TASK_ON_RQ_MIGRATING) {
		/*
		 * In case of TASK_ON_RQ_MIGRATING we in fact hold the 'old'
		 * rq->lock and can modify state directly.
		 */
		lockdep_assert_rq_held(task_rq(p));
		detach_entity_cfs_rq(se);

	} else {
		remove_entity_load_avg(se);

		/*
		 * Here, the task's PELT values have been updated according to
		 * the current rq's clock. But if that clock hasn't been
		 * updated in a while, a substantial idle time will be missed,
		 * leading to an inflation after wake-up on the new rq.
		 *
		 * Estimate the missing time from the cfs_rq last_update_time
		 * and update sched_avg to improve the PELT continuity after
		 * migration.
		 */
		migrate_se_pelt_lag(se);
	}

	/* Tell new CPU we are migrated */
	se->avg.last_update_time = 0;

	/* We have migrated, no longer consider this task hot */
	se->exec_start = 0;

	update_scan_period(p, new_cpu);
}

static void task_dead_fair(struct task_struct *p)
{
	remove_entity_load_avg(&p->se);
}

static int
balance_fair(struct rq *rq, struct task_struct *prev, struct rq_flags *rf)
{
	if (rq->nr_running)
		return 1;

	return newidle_balance(rq, rf) != 0;
}
#endif /* CONFIG_SMP */

static unsigned long wakeup_gran(struct sched_entity *se)
{
	unsigned long gran = sysctl_sched_wakeup_granularity;

	/*
	 * Since its curr running now, convert the gran from real-time
	 * to virtual-time in his units.
	 *
	 * By using 'se' instead of 'curr' we penalize light tasks, so
	 * they get preempted easier. That is, if 'se' < 'curr' then
	 * the resulting gran will be larger, therefore penalizing the
	 * lighter, if otoh 'se' > 'curr' then the resulting gran will
	 * be smaller, again penalizing the lighter task.
	 *
	 * This is especially important for buddies when the leftmost
	 * task is higher priority than the buddy.
	 */
	return calc_delta_fair(gran, se);
}

/*
 * Should 'se' preempt 'curr'.
 *
 *             |s1
 *        |s2
 *   |s3
 *         g
 *      |<--->|c
 *
 *  w(c, s1) = -1
 *  w(c, s2) =  0
 *  w(c, s3) =  1
 *
 */
static int
wakeup_preempt_entity(struct sched_entity *curr, struct sched_entity *se)
{
	s64 gran, vdiff = curr->vruntime - se->vruntime;

	if (vdiff <= 0)
		return -1;

	gran = wakeup_gran(se);
	if (vdiff > gran)
		return 1;

	return 0;
}

static void set_last_buddy(struct sched_entity *se)
{
	for_each_sched_entity(se) {
		if (SCHED_WARN_ON(!se->on_rq))
			return;
		if (se_is_idle(se))
			return;
		cfs_rq_of(se)->last = se;
	}
}

static void set_next_buddy(struct sched_entity *se)
{
	for_each_sched_entity(se) {
		if (SCHED_WARN_ON(!se->on_rq))
			return;
		if (se_is_idle(se))
			return;
		cfs_rq_of(se)->next = se;
	}
}

static void set_skip_buddy(struct sched_entity *se)
{
	for_each_sched_entity(se)
		cfs_rq_of(se)->skip = se;
}

/*
 * Preempt the current task with a newly woken task if needed:
 */
static void check_preempt_wakeup(struct rq *rq, struct task_struct *p, int wake_flags)
{
	struct task_struct *curr = rq->curr;
	struct sched_entity *se = &curr->se, *pse = &p->se;
	struct cfs_rq *cfs_rq = task_cfs_rq(curr);
	int scale = cfs_rq->nr_running >= sched_nr_latency;
	int next_buddy_marked = 0;
	int cse_is_idle, pse_is_idle;

	if (unlikely(se == pse))
		return;

	/*
	 * This is possible from callers such as attach_tasks(), in which we
	 * unconditionally check_preempt_curr() after an enqueue (which may have
	 * lead to a throttle).  This both saves work and prevents false
	 * next-buddy nomination below.
	 */
	if (unlikely(throttled_hierarchy(cfs_rq_of(pse))))
		return;

	if (sched_feat(NEXT_BUDDY) && scale && !(wake_flags & WF_FORK)) {
		set_next_buddy(pse);
		next_buddy_marked = 1;
	}

	/*
	 * We can come here with TIF_NEED_RESCHED already set from new task
	 * wake up path.
	 *
	 * Note: this also catches the edge-case of curr being in a throttled
	 * group (e.g. via set_curr_task), since update_curr() (in the
	 * enqueue of curr) will have resulted in resched being set.  This
	 * prevents us from potentially nominating it as a false LAST_BUDDY
	 * below.
	 */
	if (test_tsk_need_resched(curr))
		return;

	/* Idle tasks are by definition preempted by non-idle tasks. */
	if (unlikely(task_has_idle_policy(curr)) &&
	    likely(!task_has_idle_policy(p)))
		goto preempt;

	/*
	 * Batch and idle tasks do not preempt non-idle tasks (their preemption
	 * is driven by the tick):
	 */
	if (unlikely(p->policy != SCHED_NORMAL) || !sched_feat(WAKEUP_PREEMPTION))
		return;

	find_matching_se(&se, &pse);
	BUG_ON(!pse);

	cse_is_idle = se_is_idle(se);
	pse_is_idle = se_is_idle(pse);

	/*
	 * Preempt an idle group in favor of a non-idle group (and don't preempt
	 * in the inverse case).
	 */
	if (cse_is_idle && !pse_is_idle)
		goto preempt;
	if (cse_is_idle != pse_is_idle)
		return;

	update_curr(cfs_rq_of(se));
	if (wakeup_preempt_entity(se, pse) == 1) {
		/*
		 * Bias pick_next to pick the sched entity that is
		 * triggering this preemption.
		 */
		if (!next_buddy_marked)
			set_next_buddy(pse);
		goto preempt;
	}

	return;

preempt:
	resched_curr(rq);
	/*
	 * Only set the backward buddy when the current task is still
	 * on the rq. This can happen when a wakeup gets interleaved
	 * with schedule on the ->pre_schedule() or idle_balance()
	 * point, either of which can * drop the rq lock.
	 *
	 * Also, during early boot the idle thread is in the fair class,
	 * for obvious reasons its a bad idea to schedule back to it.
	 */
	if (unlikely(!se->on_rq || curr == rq->idle))
		return;

	if (sched_feat(LAST_BUDDY) && scale && entity_is_task(se))
		set_last_buddy(se);
}

#ifdef CONFIG_SMP
static struct task_struct *pick_task_fair(struct rq *rq)
{
	struct sched_entity *se;
	struct cfs_rq *cfs_rq;

again:
	cfs_rq = &rq->cfs;
	if (!cfs_rq->nr_running)
		return NULL;

	do {
		struct sched_entity *curr = cfs_rq->curr;

		/* When we pick for a remote RQ, we'll not have done put_prev_entity() */
		if (curr) {
			if (curr->on_rq)
				update_curr(cfs_rq);
			else
				curr = NULL;

			if (unlikely(check_cfs_rq_runtime(cfs_rq)))
				goto again;
		}

		se = pick_next_entity(cfs_rq, curr);
		cfs_rq = group_cfs_rq(se);
	} while (cfs_rq);

	return task_of(se);
}
#endif

struct task_struct *
pick_next_task_fair(struct rq *rq, struct task_struct *prev, struct rq_flags *rf)
{
	struct cfs_rq *cfs_rq = &rq->cfs;
	struct sched_entity *se;
	struct task_struct *p;
	int new_tasks;

again:
	if (!sched_fair_runnable(rq))
		goto idle;

#ifdef CONFIG_FAIR_GROUP_SCHED
	if (!prev || prev->sched_class != &fair_sched_class)
		goto simple;

	/*
	 * Because of the set_next_buddy() in dequeue_task_fair() it is rather
	 * likely that a next task is from the same cgroup as the current.
	 *
	 * Therefore attempt to avoid putting and setting the entire cgroup
	 * hierarchy, only change the part that actually changes.
	 */

	do {
		struct sched_entity *curr = cfs_rq->curr;

		/*
		 * Since we got here without doing put_prev_entity() we also
		 * have to consider cfs_rq->curr. If it is still a runnable
		 * entity, update_curr() will update its vruntime, otherwise
		 * forget we've ever seen it.
		 */
		if (curr) {
			if (curr->on_rq)
				update_curr(cfs_rq);
			else
				curr = NULL;

			/*
			 * This call to check_cfs_rq_runtime() will do the
			 * throttle and dequeue its entity in the parent(s).
			 * Therefore the nr_running test will indeed
			 * be correct.
			 */
			if (unlikely(check_cfs_rq_runtime(cfs_rq))) {
				cfs_rq = &rq->cfs;

				if (!cfs_rq->nr_running)
					goto idle;

				goto simple;
			}
		}

		se = pick_next_entity(cfs_rq, curr);
		cfs_rq = group_cfs_rq(se);
	} while (cfs_rq);

	p = task_of(se);

	/*
	 * Since we haven't yet done put_prev_entity and if the selected task
	 * is a different task than we started out with, try and touch the
	 * least amount of cfs_rqs.
	 */
	if (prev != p) {
		struct sched_entity *pse = &prev->se;

		while (!(cfs_rq = is_same_group(se, pse))) {
			int se_depth = se->depth;
			int pse_depth = pse->depth;

			if (se_depth <= pse_depth) {
				put_prev_entity(cfs_rq_of(pse), pse);
				pse = parent_entity(pse);
			}
			if (se_depth >= pse_depth) {
				set_next_entity(cfs_rq_of(se), se);
				se = parent_entity(se);
			}
		}

		put_prev_entity(cfs_rq, pse);
		set_next_entity(cfs_rq, se);
	}

	goto done;
simple:
#endif
	if (prev)
		put_prev_task(rq, prev);

	do {
		se = pick_next_entity(cfs_rq, NULL);
		set_next_entity(cfs_rq, se);
		cfs_rq = group_cfs_rq(se);
	} while (cfs_rq);

	p = task_of(se);

done: __maybe_unused;
#ifdef CONFIG_SMP
	/*
	 * Move the next running task to the front of
	 * the list, so our cfs_tasks list becomes MRU
	 * one.
	 */
	list_move(&p->se.group_node, &rq->cfs_tasks);
#endif

	if (hrtick_enabled_fair(rq))
		hrtick_start_fair(rq, p);

	update_misfit_status(p, rq);

	return p;

idle:
	if (!rf)
		return NULL;

	new_tasks = newidle_balance(rq, rf);

	/*
	 * Because newidle_balance() releases (and re-acquires) rq->lock, it is
	 * possible for any higher priority task to appear. In that case we
	 * must re-start the pick_next_entity() loop.
	 */
	if (new_tasks < 0)
		return RETRY_TASK;

	if (new_tasks > 0)
		goto again;

	/*
	 * rq is about to be idle, check if we need to update the
	 * lost_idle_time of clock_pelt
	 */
	update_idle_rq_clock_pelt(rq);

	return NULL;
}

static struct task_struct *__pick_next_task_fair(struct rq *rq)
{
	return pick_next_task_fair(rq, NULL, NULL);
}

/*
 * Account for a descheduled task:
 */
static void put_prev_task_fair(struct rq *rq, struct task_struct *prev)
{
	struct sched_entity *se = &prev->se;
	struct cfs_rq *cfs_rq;

	for_each_sched_entity(se) {
		cfs_rq = cfs_rq_of(se);
		put_prev_entity(cfs_rq, se);
	}
}

/*
 * sched_yield() is very simple
 *
 * The magic of dealing with the ->skip buddy is in pick_next_entity.
 */
static void yield_task_fair(struct rq *rq)
{
	struct task_struct *curr = rq->curr;
	struct cfs_rq *cfs_rq = task_cfs_rq(curr);
	struct sched_entity *se = &curr->se;

	/*
	 * Are we the only task in the tree?
	 */
	if (unlikely(rq->nr_running == 1))
		return;

	clear_buddies(cfs_rq, se);

	if (curr->policy != SCHED_BATCH) {
		update_rq_clock(rq);
		/*
		 * Update run-time statistics of the 'current'.
		 */
		update_curr(cfs_rq);
		/*
		 * Tell update_rq_clock() that we've just updated,
		 * so we don't do microscopic update in schedule()
		 * and double the fastpath cost.
		 */
		rq_clock_skip_update(rq);
	}

	set_skip_buddy(se);
}

static bool yield_to_task_fair(struct rq *rq, struct task_struct *p)
{
	struct sched_entity *se = &p->se;

	/* throttled hierarchies are not runnable */
	if (!se->on_rq || throttled_hierarchy(cfs_rq_of(se)))
		return false;

	/* Tell the scheduler that we'd really like pse to run next. */
	set_next_buddy(se);

	yield_task_fair(rq);

	return true;
}

#ifdef CONFIG_SMP
/**************************************************
 * Fair scheduling class load-balancing methods.
 *
 * BASICS
 *
 * The purpose of load-balancing is to achieve the same basic fairness the
 * per-CPU scheduler provides, namely provide a proportional amount of compute
 * time to each task. This is expressed in the following equation:
 *
 *   W_i,n/P_i == W_j,n/P_j for all i,j                               (1)
 *
 * Where W_i,n is the n-th weight average for CPU i. The instantaneous weight
 * W_i,0 is defined as:
 *
 *   W_i,0 = \Sum_j w_i,j                                             (2)
 *
 * Where w_i,j is the weight of the j-th runnable task on CPU i. This weight
 * is derived from the nice value as per sched_prio_to_weight[].
 *
 * The weight average is an exponential decay average of the instantaneous
 * weight:
 *
 *   W'_i,n = (2^n - 1) / 2^n * W_i,n + 1 / 2^n * W_i,0               (3)
 *
 * C_i is the compute capacity of CPU i, typically it is the
 * fraction of 'recent' time available for SCHED_OTHER task execution. But it
 * can also include other factors [XXX].
 *
 * To achieve this balance we define a measure of imbalance which follows
 * directly from (1):
 *
 *   imb_i,j = max{ avg(W/C), W_i/C_i } - min{ avg(W/C), W_j/C_j }    (4)
 *
 * We them move tasks around to minimize the imbalance. In the continuous
 * function space it is obvious this converges, in the discrete case we get
 * a few fun cases generally called infeasible weight scenarios.
 *
 * [XXX expand on:
 *     - infeasible weights;
 *     - local vs global optima in the discrete case. ]
 *
 *
 * SCHED DOMAINS
 *
 * In order to solve the imbalance equation (4), and avoid the obvious O(n^2)
 * for all i,j solution, we create a tree of CPUs that follows the hardware
 * topology where each level pairs two lower groups (or better). This results
 * in O(log n) layers. Furthermore we reduce the number of CPUs going up the
 * tree to only the first of the previous level and we decrease the frequency
 * of load-balance at each level inv. proportional to the number of CPUs in
 * the groups.
 *
 * This yields:
 *
 *     log_2 n     1     n
 *   \Sum       { --- * --- * 2^i } = O(n)                            (5)
 *     i = 0      2^i   2^i
 *                               `- size of each group
 *         |         |     `- number of CPUs doing load-balance
 *         |         `- freq
 *         `- sum over all levels
 *
 * Coupled with a limit on how many tasks we can migrate every balance pass,
 * this makes (5) the runtime complexity of the balancer.
 *
 * An important property here is that each CPU is still (indirectly) connected
 * to every other CPU in at most O(log n) steps:
 *
 * The adjacency matrix of the resulting graph is given by:
 *
 *             log_2 n
 *   A_i,j = \Union     (i % 2^k == 0) && i / 2^(k+1) == j / 2^(k+1)  (6)
 *             k = 0
 *
 * And you'll find that:
 *
 *   A^(log_2 n)_i,j != 0  for all i,j                                (7)
 *
 * Showing there's indeed a path between every CPU in at most O(log n) steps.
 * The task movement gives a factor of O(m), giving a convergence complexity
 * of:
 *
 *   O(nm log n),  n := nr_cpus, m := nr_tasks                        (8)
 *
 *
 * WORK CONSERVING
 *
 * In order to avoid CPUs going idle while there's still work to do, new idle
 * balancing is more aggressive and has the newly idle CPU iterate up the domain
 * tree itself instead of relying on other CPUs to bring it work.
 *
 * This adds some complexity to both (5) and (8) but it reduces the total idle
 * time.
 *
 * [XXX more?]
 *
 *
 * CGROUPS
 *
 * Cgroups make a horror show out of (2), instead of a simple sum we get:
 *
 *                                s_k,i
 *   W_i,0 = \Sum_j \Prod_k w_k * -----                               (9)
 *                                 S_k
 *
 * Where
 *
 *   s_k,i = \Sum_j w_i,j,k  and  S_k = \Sum_i s_k,i                 (10)
 *
 * w_i,j,k is the weight of the j-th runnable task in the k-th cgroup on CPU i.
 *
 * The big problem is S_k, its a global sum needed to compute a local (W_i)
 * property.
 *
 * [XXX write more on how we solve this.. _after_ merging pjt's patches that
 *      rewrite all of this once again.]
 */

static unsigned long __read_mostly max_load_balance_interval = HZ/10;

enum fbq_type { regular, remote, all };

/*
 * 'group_type' describes the group of CPUs at the moment of load balancing.
 *
 * The enum is ordered by pulling priority, with the group with lowest priority
 * first so the group_type can simply be compared when selecting the busiest
 * group. See update_sd_pick_busiest().
 */
enum group_type {
	/* The group has spare capacity that can be used to run more tasks.  */
	group_has_spare = 0,
	/*
	 * The group is fully used and the tasks don't compete for more CPU
	 * cycles. Nevertheless, some tasks might wait before running.
	 */
	group_fully_busy,
	/*
	 * One task doesn't fit with CPU's capacity and must be migrated to a
	 * more powerful CPU.
	 */
	group_misfit_task,
	/*
	 * SD_ASYM_PACKING only: One local CPU with higher capacity is available,
	 * and the task should be migrated to it instead of running on the
	 * current CPU.
	 */
	group_asym_packing,
	/*
	 * The tasks' affinity constraints previously prevented the scheduler
	 * from balancing the load across the system.
	 */
	group_imbalanced,
	/*
	 * The CPU is overloaded and can't provide expected CPU cycles to all
	 * tasks.
	 */
	group_overloaded
};

enum migration_type {
	migrate_load = 0,
	migrate_util,
	migrate_task,
	migrate_misfit
};

#define LBF_ALL_PINNED	0x01
#define LBF_NEED_BREAK	0x02
#define LBF_DST_PINNED  0x04
#define LBF_SOME_PINNED	0x08
#define LBF_ACTIVE_LB	0x10

struct lb_env {
	struct sched_domain	*sd;

	struct rq		*src_rq;
	int			src_cpu;

	int			dst_cpu;
	struct rq		*dst_rq;

	struct cpumask		*dst_grpmask;
	int			new_dst_cpu;
	enum cpu_idle_type	idle;
	long			imbalance;
	/* The set of CPUs under consideration for load-balancing */
	struct cpumask		*cpus;

	unsigned int		flags;

	unsigned int		loop;
	unsigned int		loop_break;
	unsigned int		loop_max;

	enum fbq_type		fbq_type;
	enum migration_type	migration_type;
	struct list_head	tasks;
};

/*
 * Is this task likely cache-hot:
 */
static int task_hot(struct task_struct *p, struct lb_env *env)
{
	s64 delta;

	lockdep_assert_rq_held(env->src_rq);

	if (p->sched_class != &fair_sched_class)
		return 0;

	if (unlikely(task_has_idle_policy(p)))
		return 0;

	/* SMT siblings share cache */
	if (env->sd->flags & SD_SHARE_CPUCAPACITY)
		return 0;

	/*
	 * Buddy candidates are cache hot:
	 */
	if (sched_feat(CACHE_HOT_BUDDY) && env->dst_rq->nr_running &&
			(&p->se == cfs_rq_of(&p->se)->next ||
			 &p->se == cfs_rq_of(&p->se)->last))
		return 1;

	if (sysctl_sched_migration_cost == -1)
		return 1;

	/*
	 * Don't migrate task if the task's cookie does not match
	 * with the destination CPU's core cookie.
	 */
	if (!sched_core_cookie_match(cpu_rq(env->dst_cpu), p))
		return 1;

	if (sysctl_sched_migration_cost == 0)
		return 0;

	delta = rq_clock_task(env->src_rq) - p->se.exec_start;

	return delta < (s64)sysctl_sched_migration_cost;
}

#ifdef CONFIG_NUMA_BALANCING
/*
 * Returns 1, if task migration degrades locality
 * Returns 0, if task migration improves locality i.e migration preferred.
 * Returns -1, if task migration is not affected by locality.
 */
static int migrate_degrades_locality(struct task_struct *p, struct lb_env *env)
{
	struct numa_group *numa_group = rcu_dereference(p->numa_group);
	unsigned long src_weight, dst_weight;
	int src_nid, dst_nid, dist;

	if (!static_branch_likely(&sched_numa_balancing))
		return -1;

	if (!p->numa_faults || !(env->sd->flags & SD_NUMA))
		return -1;

	src_nid = cpu_to_node(env->src_cpu);
	dst_nid = cpu_to_node(env->dst_cpu);

	if (src_nid == dst_nid)
		return -1;

	/* Migrating away from the preferred node is always bad. */
	if (src_nid == p->numa_preferred_nid) {
		if (env->src_rq->nr_running > env->src_rq->nr_preferred_running)
			return 1;
		else
			return -1;
	}

	/* Encourage migration to the preferred node. */
	if (dst_nid == p->numa_preferred_nid)
		return 0;

	/* Leaving a core idle is often worse than degrading locality. */
	if (env->idle == CPU_IDLE)
		return -1;

	dist = node_distance(src_nid, dst_nid);
	if (numa_group) {
		src_weight = group_weight(p, src_nid, dist);
		dst_weight = group_weight(p, dst_nid, dist);
	} else {
		src_weight = task_weight(p, src_nid, dist);
		dst_weight = task_weight(p, dst_nid, dist);
	}

	return dst_weight < src_weight;
}

#else
static inline int migrate_degrades_locality(struct task_struct *p,
					     struct lb_env *env)
{
	return -1;
}
#endif

/*
 * can_migrate_task - may task p from runqueue rq be migrated to this_cpu?
 */
static
int can_migrate_task(struct task_struct *p, struct lb_env *env)
{
	int tsk_cache_hot;

	lockdep_assert_rq_held(env->src_rq);

	/*
	 * We do not migrate tasks that are:
	 * 1) throttled_lb_pair, or
	 * 2) cannot be migrated to this CPU due to cpus_ptr, or
	 * 3) running (obviously), or
	 * 4) are cache-hot on their current CPU.
	 */
	if (throttled_lb_pair(task_group(p), env->src_cpu, env->dst_cpu))
		return 0;

	/* Disregard pcpu kthreads; they are where they need to be. */
	if (kthread_is_per_cpu(p))
		return 0;

	if (!cpumask_test_cpu(env->dst_cpu, p->cpus_ptr)) {
		int cpu;

		schedstat_inc(p->stats.nr_failed_migrations_affine);

		env->flags |= LBF_SOME_PINNED;

		/*
		 * Remember if this task can be migrated to any other CPU in
		 * our sched_group. We may want to revisit it if we couldn't
		 * meet load balance goals by pulling other tasks on src_cpu.
		 *
		 * Avoid computing new_dst_cpu
		 * - for NEWLY_IDLE
		 * - if we have already computed one in current iteration
		 * - if it's an active balance
		 */
		if (env->idle == CPU_NEWLY_IDLE ||
		    env->flags & (LBF_DST_PINNED | LBF_ACTIVE_LB))
			return 0;

		/* Prevent to re-select dst_cpu via env's CPUs: */
		for_each_cpu_and(cpu, env->dst_grpmask, env->cpus) {
			if (cpumask_test_cpu(cpu, p->cpus_ptr)) {
				env->flags |= LBF_DST_PINNED;
				env->new_dst_cpu = cpu;
				break;
			}
		}

		return 0;
	}

	/* Record that we found at least one task that could run on dst_cpu */
	env->flags &= ~LBF_ALL_PINNED;

	if (task_running(env->src_rq, p)) {
		schedstat_inc(p->stats.nr_failed_migrations_running);
		return 0;
	}

	/*
	 * Aggressive migration if:
	 * 1) active balance
	 * 2) destination numa is preferred
	 * 3) task is cache cold, or
	 * 4) too many balance attempts have failed.
	 */
	if (env->flags & LBF_ACTIVE_LB)
		return 1;

	tsk_cache_hot = migrate_degrades_locality(p, env);
	if (tsk_cache_hot == -1)
		tsk_cache_hot = task_hot(p, env);

	if (tsk_cache_hot <= 0 ||
	    env->sd->nr_balance_failed > env->sd->cache_nice_tries) {
		if (tsk_cache_hot == 1) {
			schedstat_inc(env->sd->lb_hot_gained[env->idle]);
			schedstat_inc(p->stats.nr_forced_migrations);
		}
		return 1;
	}

	schedstat_inc(p->stats.nr_failed_migrations_hot);
	return 0;
}

/*
 * detach_task() -- detach the task for the migration specified in env
 */
static void detach_task(struct task_struct *p, struct lb_env *env)
{
	lockdep_assert_rq_held(env->src_rq);

	deactivate_task(env->src_rq, p, DEQUEUE_NOCLOCK);
	set_task_cpu(p, env->dst_cpu);
}

/*
 * detach_one_task() -- tries to dequeue exactly one task from env->src_rq, as
 * part of active balancing operations within "domain".
 *
 * Returns a task if successful and NULL otherwise.
 */
static struct task_struct *detach_one_task(struct lb_env *env)
{
	struct task_struct *p;

	lockdep_assert_rq_held(env->src_rq);

	list_for_each_entry_reverse(p,
			&env->src_rq->cfs_tasks, se.group_node) {
		if (!can_migrate_task(p, env))
			continue;

		detach_task(p, env);

		/*
		 * Right now, this is only the second place where
		 * lb_gained[env->idle] is updated (other is detach_tasks)
		 * so we can safely collect stats here rather than
		 * inside detach_tasks().
		 */
		schedstat_inc(env->sd->lb_gained[env->idle]);
		return p;
	}
	return NULL;
}

static const unsigned int sched_nr_migrate_break = 32;

/*
 * detach_tasks() -- tries to detach up to imbalance load/util/tasks from
 * busiest_rq, as part of a balancing operation within domain "sd".
 *
 * Returns number of detached tasks if successful and 0 otherwise.
 */
static int detach_tasks(struct lb_env *env)
{
	struct list_head *tasks = &env->src_rq->cfs_tasks;
	unsigned long util, load;
	struct task_struct *p;
	int detached = 0;

	lockdep_assert_rq_held(env->src_rq);

	/*
	 * Source run queue has been emptied by another CPU, clear
	 * LBF_ALL_PINNED flag as we will not test any task.
	 */
	if (env->src_rq->nr_running <= 1) {
		env->flags &= ~LBF_ALL_PINNED;
		return 0;
	}

	if (env->imbalance <= 0)
		return 0;

	while (!list_empty(tasks)) {
		/*
		 * We don't want to steal all, otherwise we may be treated likewise,
		 * which could at worst lead to a livelock crash.
		 */
		if (env->idle != CPU_NOT_IDLE && env->src_rq->nr_running <= 1)
			break;

		p = list_last_entry(tasks, struct task_struct, se.group_node);

		env->loop++;
		/* We've more or less seen every task there is, call it quits */
		if (env->loop > env->loop_max)
			break;

		/* take a breather every nr_migrate tasks */
		if (env->loop > env->loop_break) {
			env->loop_break += sched_nr_migrate_break;
			env->flags |= LBF_NEED_BREAK;
			break;
		}

		if (!can_migrate_task(p, env))
			goto next;

		switch (env->migration_type) {
		case migrate_load:
			/*
			 * Depending of the number of CPUs and tasks and the
			 * cgroup hierarchy, task_h_load() can return a null
			 * value. Make sure that env->imbalance decreases
			 * otherwise detach_tasks() will stop only after
			 * detaching up to loop_max tasks.
			 */
			load = max_t(unsigned long, task_h_load(p), 1);

			if (sched_feat(LB_MIN) &&
			    load < 16 && !env->sd->nr_balance_failed)
				goto next;

			/*
			 * Make sure that we don't migrate too much load.
			 * Nevertheless, let relax the constraint if
			 * scheduler fails to find a good waiting task to
			 * migrate.
			 */
			if (shr_bound(load, env->sd->nr_balance_failed) > env->imbalance)
				goto next;

			env->imbalance -= load;
			break;

		case migrate_util:
			util = task_util_est(p);

			if (util > env->imbalance)
				goto next;

			env->imbalance -= util;
			break;

		case migrate_task:
			env->imbalance--;
			break;

		case migrate_misfit:
			/* This is not a misfit task */
			if (task_fits_capacity(p, capacity_of(env->src_cpu)))
				goto next;

			env->imbalance = 0;
			break;
		}

		detach_task(p, env);
		list_add(&p->se.group_node, &env->tasks);

		detached++;

#ifdef CONFIG_PREEMPTION
		/*
		 * NEWIDLE balancing is a source of latency, so preemptible
		 * kernels will stop after the first task is detached to minimize
		 * the critical section.
		 */
		if (env->idle == CPU_NEWLY_IDLE)
			break;
#endif

		/*
		 * We only want to steal up to the prescribed amount of
		 * load/util/tasks.
		 */
		if (env->imbalance <= 0)
			break;

		continue;
next:
		list_move(&p->se.group_node, tasks);
	}

	/*
	 * Right now, this is one of only two places we collect this stat
	 * so we can safely collect detach_one_task() stats here rather
	 * than inside detach_one_task().
	 */
	schedstat_add(env->sd->lb_gained[env->idle], detached);

	return detached;
}

/*
 * attach_task() -- attach the task detached by detach_task() to its new rq.
 */
static void attach_task(struct rq *rq, struct task_struct *p)
{
	lockdep_assert_rq_held(rq);

	BUG_ON(task_rq(p) != rq);
	activate_task(rq, p, ENQUEUE_NOCLOCK);
	check_preempt_curr(rq, p, 0);
}

/*
 * attach_one_task() -- attaches the task returned from detach_one_task() to
 * its new rq.
 */
static void attach_one_task(struct rq *rq, struct task_struct *p)
{
	struct rq_flags rf;

	rq_lock(rq, &rf);
	update_rq_clock(rq);
	attach_task(rq, p);
	rq_unlock(rq, &rf);
}

/*
 * attach_tasks() -- attaches all tasks detached by detach_tasks() to their
 * new rq.
 */
static void attach_tasks(struct lb_env *env)
{
	struct list_head *tasks = &env->tasks;
	struct task_struct *p;
	struct rq_flags rf;

	rq_lock(env->dst_rq, &rf);
	update_rq_clock(env->dst_rq);

	while (!list_empty(tasks)) {
		p = list_first_entry(tasks, struct task_struct, se.group_node);
		list_del_init(&p->se.group_node);

		attach_task(env->dst_rq, p);
	}

	rq_unlock(env->dst_rq, &rf);
}

#ifdef CONFIG_NO_HZ_COMMON
static inline bool cfs_rq_has_blocked(struct cfs_rq *cfs_rq)
{
	if (cfs_rq->avg.load_avg)
		return true;

	if (cfs_rq->avg.util_avg)
		return true;

	return false;
}

static inline bool others_have_blocked(struct rq *rq)
{
	if (READ_ONCE(rq->avg_rt.util_avg))
		return true;

	if (READ_ONCE(rq->avg_dl.util_avg))
		return true;

	if (thermal_load_avg(rq))
		return true;

#ifdef CONFIG_HAVE_SCHED_AVG_IRQ
	if (READ_ONCE(rq->avg_irq.util_avg))
		return true;
#endif

	return false;
}

static inline void update_blocked_load_tick(struct rq *rq)
{
	WRITE_ONCE(rq->last_blocked_load_update_tick, jiffies);
}

static inline void update_blocked_load_status(struct rq *rq, bool has_blocked)
{
	if (!has_blocked)
		rq->has_blocked_load = 0;
}
#else
static inline bool cfs_rq_has_blocked(struct cfs_rq *cfs_rq) { return false; }
static inline bool others_have_blocked(struct rq *rq) { return false; }
static inline void update_blocked_load_tick(struct rq *rq) {}
static inline void update_blocked_load_status(struct rq *rq, bool has_blocked) {}
#endif

static bool __update_blocked_others(struct rq *rq, bool *done)
{
	const struct sched_class *curr_class;
	u64 now = rq_clock_pelt(rq);
	unsigned long thermal_pressure;
	bool decayed;

	/*
	 * update_load_avg() can call cpufreq_update_util(). Make sure that RT,
	 * DL and IRQ signals have been updated before updating CFS.
	 */
	curr_class = rq->curr->sched_class;

	thermal_pressure = arch_scale_thermal_pressure(cpu_of(rq));

	decayed = update_rt_rq_load_avg(now, rq, curr_class == &rt_sched_class) |
		  update_dl_rq_load_avg(now, rq, curr_class == &dl_sched_class) |
		  update_thermal_load_avg(rq_clock_thermal(rq), rq, thermal_pressure) |
		  update_irq_load_avg(rq, 0);

	if (others_have_blocked(rq))
		*done = false;

	return decayed;
}

#ifdef CONFIG_FAIR_GROUP_SCHED

static bool __update_blocked_fair(struct rq *rq, bool *done)
{
	struct cfs_rq *cfs_rq, *pos;
	bool decayed = false;
	int cpu = cpu_of(rq);

	/*
	 * Iterates the task_group tree in a bottom up fashion, see
	 * list_add_leaf_cfs_rq() for details.
	 */
	for_each_leaf_cfs_rq_safe(rq, cfs_rq, pos) {
		struct sched_entity *se;

		if (update_cfs_rq_load_avg(cfs_rq_clock_pelt(cfs_rq), cfs_rq)) {
			update_tg_load_avg(cfs_rq);

			if (cfs_rq->nr_running == 0)
				update_idle_cfs_rq_clock_pelt(cfs_rq);

			if (cfs_rq == &rq->cfs)
				decayed = true;
		}

		/* Propagate pending load changes to the parent, if any: */
		se = cfs_rq->tg->se[cpu];
		if (se && !skip_blocked_update(se))
			update_load_avg(cfs_rq_of(se), se, UPDATE_TG);

		/*
		 * There can be a lot of idle CPU cgroups.  Don't let fully
		 * decayed cfs_rqs linger on the list.
		 */
		if (cfs_rq_is_decayed(cfs_rq))
			list_del_leaf_cfs_rq(cfs_rq);

		/* Don't need periodic decay once load/util_avg are null */
		if (cfs_rq_has_blocked(cfs_rq))
			*done = false;
	}

	return decayed;
}

/*
 * Compute the hierarchical load factor for cfs_rq and all its ascendants.
 * This needs to be done in a top-down fashion because the load of a child
 * group is a fraction of its parents load.
 */
static void update_cfs_rq_h_load(struct cfs_rq *cfs_rq)
{
	struct rq *rq = rq_of(cfs_rq);
	struct sched_entity *se = cfs_rq->tg->se[cpu_of(rq)];
	unsigned long now = jiffies;
	unsigned long load;

	if (cfs_rq->last_h_load_update == now)
		return;

	WRITE_ONCE(cfs_rq->h_load_next, NULL);
	for_each_sched_entity(se) {
		cfs_rq = cfs_rq_of(se);
		WRITE_ONCE(cfs_rq->h_load_next, se);
		if (cfs_rq->last_h_load_update == now)
			break;
	}

	if (!se) {
		cfs_rq->h_load = cfs_rq_load_avg(cfs_rq);
		cfs_rq->last_h_load_update = now;
	}

	while ((se = READ_ONCE(cfs_rq->h_load_next)) != NULL) {
		load = cfs_rq->h_load;
		load = div64_ul(load * se->avg.load_avg,
			cfs_rq_load_avg(cfs_rq) + 1);
		cfs_rq = group_cfs_rq(se);
		cfs_rq->h_load = load;
		cfs_rq->last_h_load_update = now;
	}
}

static unsigned long task_h_load(struct task_struct *p)
{
	struct cfs_rq *cfs_rq = task_cfs_rq(p);

	update_cfs_rq_h_load(cfs_rq);
	return div64_ul(p->se.avg.load_avg * cfs_rq->h_load,
			cfs_rq_load_avg(cfs_rq) + 1);
}
#else
static bool __update_blocked_fair(struct rq *rq, bool *done)
{
	struct cfs_rq *cfs_rq = &rq->cfs;
	bool decayed;

	decayed = update_cfs_rq_load_avg(cfs_rq_clock_pelt(cfs_rq), cfs_rq);
	if (cfs_rq_has_blocked(cfs_rq))
		*done = false;

	return decayed;
}

static unsigned long task_h_load(struct task_struct *p)
{
	return p->se.avg.load_avg;
}
#endif

static void update_blocked_averages(int cpu)
{
	bool decayed = false, done = true;
	struct rq *rq = cpu_rq(cpu);
	struct rq_flags rf;

	rq_lock_irqsave(rq, &rf);
	update_blocked_load_tick(rq);
	update_rq_clock(rq);

	decayed |= __update_blocked_others(rq, &done);
	decayed |= __update_blocked_fair(rq, &done);

	update_blocked_load_status(rq, !done);
	if (decayed)
		cpufreq_update_util(rq, 0);
	rq_unlock_irqrestore(rq, &rf);
}

/********** Helpers for find_busiest_group ************************/

/*
 * sg_lb_stats - stats of a sched_group required for load_balancing
 */
struct sg_lb_stats {
	unsigned long avg_load; /*Avg load across the CPUs of the group */
	unsigned long group_load; /* Total load over the CPUs of the group */
	unsigned long group_capacity;
	unsigned long group_util; /* Total utilization over the CPUs of the group */
	unsigned long group_runnable; /* Total runnable time over the CPUs of the group */
	unsigned int sum_nr_running; /* Nr of tasks running in the group */
	unsigned int sum_h_nr_running; /* Nr of CFS tasks running in the group */
	unsigned int idle_cpus;
	unsigned int group_weight;
	enum group_type group_type;
	unsigned int group_asym_packing; /* Tasks should be moved to preferred CPU */
	unsigned long group_misfit_task_load; /* A CPU has a task too big for its capacity */
#ifdef CONFIG_NUMA_BALANCING
	unsigned int nr_numa_running;
	unsigned int nr_preferred_running;
#endif
};

/*
 * sd_lb_stats - Structure to store the statistics of a sched_domain
 *		 during load balancing.
 */
struct sd_lb_stats {
	struct sched_group *busiest;	/* Busiest group in this sd */
	struct sched_group *local;	/* Local group in this sd */
	unsigned long total_load;	/* Total load of all groups in sd */
	unsigned long total_capacity;	/* Total capacity of all groups in sd */
	unsigned long avg_load;	/* Average load across all groups in sd */
	unsigned int prefer_sibling; /* tasks should go to sibling first */

	struct sg_lb_stats busiest_stat;/* Statistics of the busiest group */
	struct sg_lb_stats local_stat;	/* Statistics of the local group */
};

static inline void init_sd_lb_stats(struct sd_lb_stats *sds)
{
	/*
	 * Skimp on the clearing to avoid duplicate work. We can avoid clearing
	 * local_stat because update_sg_lb_stats() does a full clear/assignment.
	 * We must however set busiest_stat::group_type and
	 * busiest_stat::idle_cpus to the worst busiest group because
	 * update_sd_pick_busiest() reads these before assignment.
	 */
	*sds = (struct sd_lb_stats){
		.busiest = NULL,
		.local = NULL,
		.total_load = 0UL,
		.total_capacity = 0UL,
		.busiest_stat = {
			.idle_cpus = UINT_MAX,
			.group_type = group_has_spare,
		},
	};
}

static unsigned long scale_rt_capacity(int cpu)
{
	struct rq *rq = cpu_rq(cpu);
	unsigned long max = arch_scale_cpu_capacity(cpu);
	unsigned long used, free;
	unsigned long irq;

	irq = cpu_util_irq(rq);

	if (unlikely(irq >= max))
		return 1;

	/*
	 * avg_rt.util_avg and avg_dl.util_avg track binary signals
	 * (running and not running) with weights 0 and 1024 respectively.
	 * avg_thermal.load_avg tracks thermal pressure and the weighted
	 * average uses the actual delta max capacity(load).
	 */
	used = READ_ONCE(rq->avg_rt.util_avg);
	used += READ_ONCE(rq->avg_dl.util_avg);
	used += thermal_load_avg(rq);

	if (unlikely(used >= max))
		return 1;

	free = max - used;

	return scale_irq_capacity(free, irq, max);
}

static void update_cpu_capacity(struct sched_domain *sd, int cpu)
{
	unsigned long capacity = scale_rt_capacity(cpu);
	struct sched_group *sdg = sd->groups;

	cpu_rq(cpu)->cpu_capacity_orig = arch_scale_cpu_capacity(cpu);

	if (!capacity)
		capacity = 1;

	cpu_rq(cpu)->cpu_capacity = capacity;
	trace_sched_cpu_capacity_tp(cpu_rq(cpu));

	sdg->sgc->capacity = capacity;
	sdg->sgc->min_capacity = capacity;
	sdg->sgc->max_capacity = capacity;
}

void update_group_capacity(struct sched_domain *sd, int cpu)
{
	struct sched_domain *child = sd->child;
	struct sched_group *group, *sdg = sd->groups;
	unsigned long capacity, min_capacity, max_capacity;
	unsigned long interval;

	interval = msecs_to_jiffies(sd->balance_interval);
	interval = clamp(interval, 1UL, max_load_balance_interval);
	sdg->sgc->next_update = jiffies + interval;

	if (!child) {
		update_cpu_capacity(sd, cpu);
		return;
	}

	capacity = 0;
	min_capacity = ULONG_MAX;
	max_capacity = 0;

	if (child->flags & SD_OVERLAP) {
		/*
		 * SD_OVERLAP domains cannot assume that child groups
		 * span the current group.
		 */

		for_each_cpu(cpu, sched_group_span(sdg)) {
			unsigned long cpu_cap = capacity_of(cpu);

			capacity += cpu_cap;
			min_capacity = min(cpu_cap, min_capacity);
			max_capacity = max(cpu_cap, max_capacity);
		}
	} else  {
		/*
		 * !SD_OVERLAP domains can assume that child groups
		 * span the current group.
		 */

		group = child->groups;
		do {
			struct sched_group_capacity *sgc = group->sgc;

			capacity += sgc->capacity;
			min_capacity = min(sgc->min_capacity, min_capacity);
			max_capacity = max(sgc->max_capacity, max_capacity);
			group = group->next;
		} while (group != child->groups);
	}

	sdg->sgc->capacity = capacity;
	sdg->sgc->min_capacity = min_capacity;
	sdg->sgc->max_capacity = max_capacity;
}

/*
 * Check whether the capacity of the rq has been noticeably reduced by side
 * activity. The imbalance_pct is used for the threshold.
 * Return true is the capacity is reduced
 */
static inline int
check_cpu_capacity(struct rq *rq, struct sched_domain *sd)
{
	return ((rq->cpu_capacity * sd->imbalance_pct) <
				(rq->cpu_capacity_orig * 100));
}

/*
 * Check whether a rq has a misfit task and if it looks like we can actually
 * help that task: we can migrate the task to a CPU of higher capacity, or
 * the task's current CPU is heavily pressured.
 */
static inline int check_misfit_status(struct rq *rq, struct sched_domain *sd)
{
	return rq->misfit_task_load &&
		(rq->cpu_capacity_orig < rq->rd->max_cpu_capacity ||
		 check_cpu_capacity(rq, sd));
}

/*
 * Group imbalance indicates (and tries to solve) the problem where balancing
 * groups is inadequate due to ->cpus_ptr constraints.
 *
 * Imagine a situation of two groups of 4 CPUs each and 4 tasks each with a
 * cpumask covering 1 CPU of the first group and 3 CPUs of the second group.
 * Something like:
 *
 *	{ 0 1 2 3 } { 4 5 6 7 }
 *	        *     * * *
 *
 * If we were to balance group-wise we'd place two tasks in the first group and
 * two tasks in the second group. Clearly this is undesired as it will overload
 * cpu 3 and leave one of the CPUs in the second group unused.
 *
 * The current solution to this issue is detecting the skew in the first group
 * by noticing the lower domain failed to reach balance and had difficulty
 * moving tasks due to affinity constraints.
 *
 * When this is so detected; this group becomes a candidate for busiest; see
 * update_sd_pick_busiest(). And calculate_imbalance() and
 * find_busiest_group() avoid some of the usual balance conditions to allow it
 * to create an effective group imbalance.
 *
 * This is a somewhat tricky proposition since the next run might not find the
 * group imbalance and decide the groups need to be balanced again. A most
 * subtle and fragile situation.
 */

static inline int sg_imbalanced(struct sched_group *group)
{
	return group->sgc->imbalance;
}

/*
 * group_has_capacity returns true if the group has spare capacity that could
 * be used by some tasks.
 * We consider that a group has spare capacity if the number of task is
 * smaller than the number of CPUs or if the utilization is lower than the
 * available capacity for CFS tasks.
 * For the latter, we use a threshold to stabilize the state, to take into
 * account the variance of the tasks' load and to return true if the available
 * capacity in meaningful for the load balancer.
 * As an example, an available capacity of 1% can appear but it doesn't make
 * any benefit for the load balance.
 */
static inline bool
group_has_capacity(unsigned int imbalance_pct, struct sg_lb_stats *sgs)
{
	if (sgs->sum_nr_running < sgs->group_weight)
		return true;

	if ((sgs->group_capacity * imbalance_pct) <
			(sgs->group_runnable * 100))
		return false;

	if ((sgs->group_capacity * 100) >
			(sgs->group_util * imbalance_pct))
		return true;

	return false;
}

/*
 *  group_is_overloaded returns true if the group has more tasks than it can
 *  handle.
 *  group_is_overloaded is not equals to !group_has_capacity because a group
 *  with the exact right number of tasks, has no more spare capacity but is not
 *  overloaded so both group_has_capacity and group_is_overloaded return
 *  false.
 */
static inline bool
group_is_overloaded(unsigned int imbalance_pct, struct sg_lb_stats *sgs)
{
	if (sgs->sum_nr_running <= sgs->group_weight)
		return false;

	if ((sgs->group_capacity * 100) <
			(sgs->group_util * imbalance_pct))
		return true;

	if ((sgs->group_capacity * imbalance_pct) <
			(sgs->group_runnable * 100))
		return true;

	return false;
}

static inline enum
group_type group_classify(unsigned int imbalance_pct,
			  struct sched_group *group,
			  struct sg_lb_stats *sgs)
{
	if (group_is_overloaded(imbalance_pct, sgs))
		return group_overloaded;

	if (sg_imbalanced(group))
		return group_imbalanced;

	if (sgs->group_asym_packing)
		return group_asym_packing;

	if (sgs->group_misfit_task_load)
		return group_misfit_task;

	if (!group_has_capacity(imbalance_pct, sgs))
		return group_fully_busy;

	return group_has_spare;
}

/**
 * asym_smt_can_pull_tasks - Check whether the load balancing CPU can pull tasks
 * @dst_cpu:	Destination CPU of the load balancing
 * @sds:	Load-balancing data with statistics of the local group
 * @sgs:	Load-balancing statistics of the candidate busiest group
 * @sg:		The candidate busiest group
 *
 * Check the state of the SMT siblings of both @sds::local and @sg and decide
 * if @dst_cpu can pull tasks.
 *
 * If @dst_cpu does not have SMT siblings, it can pull tasks if two or more of
 * the SMT siblings of @sg are busy. If only one CPU in @sg is busy, pull tasks
 * only if @dst_cpu has higher priority.
 *
 * If both @dst_cpu and @sg have SMT siblings, and @sg has exactly one more
 * busy CPU than @sds::local, let @dst_cpu pull tasks if it has higher priority.
 * Bigger imbalances in the number of busy CPUs will be dealt with in
 * update_sd_pick_busiest().
 *
 * If @sg does not have SMT siblings, only pull tasks if all of the SMT siblings
 * of @dst_cpu are idle and @sg has lower priority.
 *
 * Return: true if @dst_cpu can pull tasks, false otherwise.
 */
static bool asym_smt_can_pull_tasks(int dst_cpu, struct sd_lb_stats *sds,
				    struct sg_lb_stats *sgs,
				    struct sched_group *sg)
{
#ifdef CONFIG_SCHED_SMT
	bool local_is_smt, sg_is_smt;
	int sg_busy_cpus;

	local_is_smt = sds->local->flags & SD_SHARE_CPUCAPACITY;
	sg_is_smt = sg->flags & SD_SHARE_CPUCAPACITY;

	sg_busy_cpus = sgs->group_weight - sgs->idle_cpus;

	if (!local_is_smt) {
		/*
		 * If we are here, @dst_cpu is idle and does not have SMT
		 * siblings. Pull tasks if candidate group has two or more
		 * busy CPUs.
		 */
		if (sg_busy_cpus >= 2) /* implies sg_is_smt */
			return true;

		/*
		 * @dst_cpu does not have SMT siblings. @sg may have SMT
		 * siblings and only one is busy. In such case, @dst_cpu
		 * can help if it has higher priority and is idle (i.e.,
		 * it has no running tasks).
		 */
		return sched_asym_prefer(dst_cpu, sg->asym_prefer_cpu);
	}

	/* @dst_cpu has SMT siblings. */

	if (sg_is_smt) {
		int local_busy_cpus = sds->local->group_weight -
				      sds->local_stat.idle_cpus;
		int busy_cpus_delta = sg_busy_cpus - local_busy_cpus;

		if (busy_cpus_delta == 1)
			return sched_asym_prefer(dst_cpu, sg->asym_prefer_cpu);

		return false;
	}

	/*
	 * @sg does not have SMT siblings. Ensure that @sds::local does not end
	 * up with more than one busy SMT sibling and only pull tasks if there
	 * are not busy CPUs (i.e., no CPU has running tasks).
	 */
	if (!sds->local_stat.sum_nr_running)
		return sched_asym_prefer(dst_cpu, sg->asym_prefer_cpu);

	return false;
#else
	/* Always return false so that callers deal with non-SMT cases. */
	return false;
#endif
}

static inline bool
sched_asym(struct lb_env *env, struct sd_lb_stats *sds,  struct sg_lb_stats *sgs,
	   struct sched_group *group)
{
	/* Only do SMT checks if either local or candidate have SMT siblings */
	if ((sds->local->flags & SD_SHARE_CPUCAPACITY) ||
	    (group->flags & SD_SHARE_CPUCAPACITY))
		return asym_smt_can_pull_tasks(env->dst_cpu, sds, sgs, group);

	return sched_asym_prefer(env->dst_cpu, group->asym_prefer_cpu);
}

static inline bool
sched_reduced_capacity(struct rq *rq, struct sched_domain *sd)
{
	/*
	 * When there is more than 1 task, the group_overloaded case already
	 * takes care of cpu with reduced capacity
	 */
	if (rq->cfs.h_nr_running != 1)
		return false;

	return check_cpu_capacity(rq, sd);
}

/**
 * update_sg_lb_stats - Update sched_group's statistics for load balancing.
 * @env: The load balancing environment.
 * @sds: Load-balancing data with statistics of the local group.
 * @group: sched_group whose statistics are to be updated.
 * @sgs: variable to hold the statistics for this group.
 * @sg_status: Holds flag indicating the status of the sched_group
 */
static inline void update_sg_lb_stats(struct lb_env *env,
				      struct sd_lb_stats *sds,
				      struct sched_group *group,
				      struct sg_lb_stats *sgs,
				      int *sg_status)
{
	int i, nr_running, local_group;

	memset(sgs, 0, sizeof(*sgs));

	local_group = group == sds->local;

	for_each_cpu_and(i, sched_group_span(group), env->cpus) {
		struct rq *rq = cpu_rq(i);
		unsigned long load = cpu_load(rq);

		sgs->group_load += load;
		sgs->group_util += cpu_util_cfs(i);
		sgs->group_runnable += cpu_runnable(rq);
		sgs->sum_h_nr_running += rq->cfs.h_nr_running;

		nr_running = rq->nr_running;
		sgs->sum_nr_running += nr_running;

		if (nr_running > 1)
			*sg_status |= SG_OVERLOAD;

		if (cpu_overutilized(i))
			*sg_status |= SG_OVERUTILIZED;

#ifdef CONFIG_NUMA_BALANCING
		sgs->nr_numa_running += rq->nr_numa_running;
		sgs->nr_preferred_running += rq->nr_preferred_running;
#endif
		/*
		 * No need to call idle_cpu() if nr_running is not 0
		 */
		if (!nr_running && idle_cpu(i)) {
			sgs->idle_cpus++;
			/* Idle cpu can't have misfit task */
			continue;
		}

		if (local_group)
			continue;

		if (env->sd->flags & SD_ASYM_CPUCAPACITY) {
			/* Check for a misfit task on the cpu */
			if (sgs->group_misfit_task_load < rq->misfit_task_load) {
				sgs->group_misfit_task_load = rq->misfit_task_load;
				*sg_status |= SG_OVERLOAD;
			}
		} else if ((env->idle != CPU_NOT_IDLE) &&
			   sched_reduced_capacity(rq, env->sd)) {
			/* Check for a task running on a CPU with reduced capacity */
			if (sgs->group_misfit_task_load < load)
				sgs->group_misfit_task_load = load;
		}
	}

	sgs->group_capacity = group->sgc->capacity;

	sgs->group_weight = group->group_weight;

	/* Check if dst CPU is idle and preferred to this group */
	if (!local_group && env->sd->flags & SD_ASYM_PACKING &&
	    env->idle != CPU_NOT_IDLE && sgs->sum_h_nr_running &&
	    sched_asym(env, sds, sgs, group)) {
		sgs->group_asym_packing = 1;
	}

	sgs->group_type = group_classify(env->sd->imbalance_pct, group, sgs);

	/* Computing avg_load makes sense only when group is overloaded */
	if (sgs->group_type == group_overloaded)
		sgs->avg_load = (sgs->group_load * SCHED_CAPACITY_SCALE) /
				sgs->group_capacity;
}

/**
 * update_sd_pick_busiest - return 1 on busiest group
 * @env: The load balancing environment.
 * @sds: sched_domain statistics
 * @sg: sched_group candidate to be checked for being the busiest
 * @sgs: sched_group statistics
 *
 * Determine if @sg is a busier group than the previously selected
 * busiest group.
 *
 * Return: %true if @sg is a busier group than the previously selected
 * busiest group. %false otherwise.
 */
static bool update_sd_pick_busiest(struct lb_env *env,
				   struct sd_lb_stats *sds,
				   struct sched_group *sg,
				   struct sg_lb_stats *sgs)
{
	struct sg_lb_stats *busiest = &sds->busiest_stat;

	/* Make sure that there is at least one task to pull */
	if (!sgs->sum_h_nr_running)
		return false;

	/*
	 * Don't try to pull misfit tasks we can't help.
	 * We can use max_capacity here as reduction in capacity on some
	 * CPUs in the group should either be possible to resolve
	 * internally or be covered by avg_load imbalance (eventually).
	 */
	if ((env->sd->flags & SD_ASYM_CPUCAPACITY) &&
	    (sgs->group_type == group_misfit_task) &&
	    (!capacity_greater(capacity_of(env->dst_cpu), sg->sgc->max_capacity) ||
	     sds->local_stat.group_type != group_has_spare))
		return false;

	if (sgs->group_type > busiest->group_type)
		return true;

	if (sgs->group_type < busiest->group_type)
		return false;

	/*
	 * The candidate and the current busiest group are the same type of
	 * group. Let check which one is the busiest according to the type.
	 */

	switch (sgs->group_type) {
	case group_overloaded:
		/* Select the overloaded group with highest avg_load. */
		if (sgs->avg_load <= busiest->avg_load)
			return false;
		break;

	case group_imbalanced:
		/*
		 * Select the 1st imbalanced group as we don't have any way to
		 * choose one more than another.
		 */
		return false;

	case group_asym_packing:
		/* Prefer to move from lowest priority CPU's work */
		if (sched_asym_prefer(sg->asym_prefer_cpu, sds->busiest->asym_prefer_cpu))
			return false;
		break;

	case group_misfit_task:
		/*
		 * If we have more than one misfit sg go with the biggest
		 * misfit.
		 */
		if (sgs->group_misfit_task_load < busiest->group_misfit_task_load)
			return false;
		break;

	case group_fully_busy:
		/*
		 * Select the fully busy group with highest avg_load. In
		 * theory, there is no need to pull task from such kind of
		 * group because tasks have all compute capacity that they need
		 * but we can still improve the overall throughput by reducing
		 * contention when accessing shared HW resources.
		 *
		 * XXX for now avg_load is not computed and always 0 so we
		 * select the 1st one.
		 */
		if (sgs->avg_load <= busiest->avg_load)
			return false;
		break;

	case group_has_spare:
		/*
		 * Select not overloaded group with lowest number of idle cpus
		 * and highest number of running tasks. We could also compare
		 * the spare capacity which is more stable but it can end up
		 * that the group has less spare capacity but finally more idle
		 * CPUs which means less opportunity to pull tasks.
		 */
		if (sgs->idle_cpus > busiest->idle_cpus)
			return false;
		else if ((sgs->idle_cpus == busiest->idle_cpus) &&
			 (sgs->sum_nr_running <= busiest->sum_nr_running))
			return false;

		break;
	}

	/*
	 * Candidate sg has no more than one task per CPU and has higher
	 * per-CPU capacity. Migrating tasks to less capable CPUs may harm
	 * throughput. Maximize throughput, power/energy consequences are not
	 * considered.
	 */
	if ((env->sd->flags & SD_ASYM_CPUCAPACITY) &&
	    (sgs->group_type <= group_fully_busy) &&
	    (capacity_greater(sg->sgc->min_capacity, capacity_of(env->dst_cpu))))
		return false;

	return true;
}

#ifdef CONFIG_NUMA_BALANCING
static inline enum fbq_type fbq_classify_group(struct sg_lb_stats *sgs)
{
	if (sgs->sum_h_nr_running > sgs->nr_numa_running)
		return regular;
	if (sgs->sum_h_nr_running > sgs->nr_preferred_running)
		return remote;
	return all;
}

static inline enum fbq_type fbq_classify_rq(struct rq *rq)
{
	if (rq->nr_running > rq->nr_numa_running)
		return regular;
	if (rq->nr_running > rq->nr_preferred_running)
		return remote;
	return all;
}
#else
static inline enum fbq_type fbq_classify_group(struct sg_lb_stats *sgs)
{
	return all;
}

static inline enum fbq_type fbq_classify_rq(struct rq *rq)
{
	return regular;
}
#endif /* CONFIG_NUMA_BALANCING */


struct sg_lb_stats;

/*
 * task_running_on_cpu - return 1 if @p is running on @cpu.
 */

static unsigned int task_running_on_cpu(int cpu, struct task_struct *p)
{
	/* Task has no contribution or is new */
	if (cpu != task_cpu(p) || !READ_ONCE(p->se.avg.last_update_time))
		return 0;

	if (task_on_rq_queued(p))
		return 1;

	return 0;
}

/**
 * idle_cpu_without - would a given CPU be idle without p ?
 * @cpu: the processor on which idleness is tested.
 * @p: task which should be ignored.
 *
 * Return: 1 if the CPU would be idle. 0 otherwise.
 */
static int idle_cpu_without(int cpu, struct task_struct *p)
{
	struct rq *rq = cpu_rq(cpu);

	if (rq->curr != rq->idle && rq->curr != p)
		return 0;

	/*
	 * rq->nr_running can't be used but an updated version without the
	 * impact of p on cpu must be used instead. The updated nr_running
	 * be computed and tested before calling idle_cpu_without().
	 */

#ifdef CONFIG_SMP
	if (rq->ttwu_pending)
		return 0;
#endif

	return 1;
}

/*
 * update_sg_wakeup_stats - Update sched_group's statistics for wakeup.
 * @sd: The sched_domain level to look for idlest group.
 * @group: sched_group whose statistics are to be updated.
 * @sgs: variable to hold the statistics for this group.
 * @p: The task for which we look for the idlest group/CPU.
 */
static inline void update_sg_wakeup_stats(struct sched_domain *sd,
					  struct sched_group *group,
					  struct sg_lb_stats *sgs,
					  struct task_struct *p)
{
	int i, nr_running;

	memset(sgs, 0, sizeof(*sgs));

	for_each_cpu(i, sched_group_span(group)) {
		struct rq *rq = cpu_rq(i);
		unsigned int local;

		sgs->group_load += cpu_load_without(rq, p);
		sgs->group_util += cpu_util_without(i, p);
		sgs->group_runnable += cpu_runnable_without(rq, p);
		local = task_running_on_cpu(i, p);
		sgs->sum_h_nr_running += rq->cfs.h_nr_running - local;

		nr_running = rq->nr_running - local;
		sgs->sum_nr_running += nr_running;

		/*
		 * No need to call idle_cpu_without() if nr_running is not 0
		 */
		if (!nr_running && idle_cpu_without(i, p))
			sgs->idle_cpus++;

	}

	/* Check if task fits in the group */
	if (sd->flags & SD_ASYM_CPUCAPACITY &&
	    !task_fits_capacity(p, group->sgc->max_capacity)) {
		sgs->group_misfit_task_load = 1;
	}

	sgs->group_capacity = group->sgc->capacity;

	sgs->group_weight = group->group_weight;

	sgs->group_type = group_classify(sd->imbalance_pct, group, sgs);

	/*
	 * Computing avg_load makes sense only when group is fully busy or
	 * overloaded
	 */
	if (sgs->group_type == group_fully_busy ||
		sgs->group_type == group_overloaded)
		sgs->avg_load = (sgs->group_load * SCHED_CAPACITY_SCALE) /
				sgs->group_capacity;
}

static bool update_pick_idlest(struct sched_group *idlest,
			       struct sg_lb_stats *idlest_sgs,
			       struct sched_group *group,
			       struct sg_lb_stats *sgs)
{
	if (sgs->group_type < idlest_sgs->group_type)
		return true;

	if (sgs->group_type > idlest_sgs->group_type)
		return false;

	/*
	 * The candidate and the current idlest group are the same type of
	 * group. Let check which one is the idlest according to the type.
	 */

	switch (sgs->group_type) {
	case group_overloaded:
	case group_fully_busy:
		/* Select the group with lowest avg_load. */
		if (idlest_sgs->avg_load <= sgs->avg_load)
			return false;
		break;

	case group_imbalanced:
	case group_asym_packing:
		/* Those types are not used in the slow wakeup path */
		return false;

	case group_misfit_task:
		/* Select group with the highest max capacity */
		if (idlest->sgc->max_capacity >= group->sgc->max_capacity)
			return false;
		break;

	case group_has_spare:
		/* Select group with most idle CPUs */
		if (idlest_sgs->idle_cpus > sgs->idle_cpus)
			return false;

		/* Select group with lowest group_util */
		if (idlest_sgs->idle_cpus == sgs->idle_cpus &&
			idlest_sgs->group_util <= sgs->group_util)
			return false;

		break;
	}

	return true;
}

/*
 * find_idlest_group() finds and returns the least busy CPU group within the
 * domain.
 *
 * Assumes p is allowed on at least one CPU in sd.
 */
static struct sched_group *
find_idlest_group(struct sched_domain *sd, struct task_struct *p, int this_cpu)
{
	struct sched_group *idlest = NULL, *local = NULL, *group = sd->groups;
	struct sg_lb_stats local_sgs, tmp_sgs;
	struct sg_lb_stats *sgs;
	unsigned long imbalance;
	struct sg_lb_stats idlest_sgs = {
			.avg_load = UINT_MAX,
			.group_type = group_overloaded,
	};

	do {
		int local_group;

		/* Skip over this group if it has no CPUs allowed */
		if (!cpumask_intersects(sched_group_span(group),
					p->cpus_ptr))
			continue;

		/* Skip over this group if no cookie matched */
		if (!sched_group_cookie_match(cpu_rq(this_cpu), p, group))
			continue;

		local_group = cpumask_test_cpu(this_cpu,
					       sched_group_span(group));

		if (local_group) {
			sgs = &local_sgs;
			local = group;
		} else {
			sgs = &tmp_sgs;
		}

		update_sg_wakeup_stats(sd, group, sgs, p);

		if (!local_group && update_pick_idlest(idlest, &idlest_sgs, group, sgs)) {
			idlest = group;
			idlest_sgs = *sgs;
		}

	} while (group = group->next, group != sd->groups);


	/* There is no idlest group to push tasks to */
	if (!idlest)
		return NULL;

	/* The local group has been skipped because of CPU affinity */
	if (!local)
		return idlest;

	/*
	 * If the local group is idler than the selected idlest group
	 * don't try and push the task.
	 */
	if (local_sgs.group_type < idlest_sgs.group_type)
		return NULL;

	/*
	 * If the local group is busier than the selected idlest group
	 * try and push the task.
	 */
	if (local_sgs.group_type > idlest_sgs.group_type)
		return idlest;

	switch (local_sgs.group_type) {
	case group_overloaded:
	case group_fully_busy:

		/* Calculate allowed imbalance based on load */
		imbalance = scale_load_down(NICE_0_LOAD) *
				(sd->imbalance_pct-100) / 100;

		/*
		 * When comparing groups across NUMA domains, it's possible for
		 * the local domain to be very lightly loaded relative to the
		 * remote domains but "imbalance" skews the comparison making
		 * remote CPUs look much more favourable. When considering
		 * cross-domain, add imbalance to the load on the remote node
		 * and consider staying local.
		 */

		if ((sd->flags & SD_NUMA) &&
		    ((idlest_sgs.avg_load + imbalance) >= local_sgs.avg_load))
			return NULL;

		/*
		 * If the local group is less loaded than the selected
		 * idlest group don't try and push any tasks.
		 */
		if (idlest_sgs.avg_load >= (local_sgs.avg_load + imbalance))
			return NULL;

		if (100 * local_sgs.avg_load <= sd->imbalance_pct * idlest_sgs.avg_load)
			return NULL;
		break;

	case group_imbalanced:
	case group_asym_packing:
		/* Those type are not used in the slow wakeup path */
		return NULL;

	case group_misfit_task:
		/* Select group with the highest max capacity */
		if (local->sgc->max_capacity >= idlest->sgc->max_capacity)
			return NULL;
		break;

	case group_has_spare:
#ifdef CONFIG_NUMA
		if (sd->flags & SD_NUMA) {
			int imb_numa_nr = sd->imb_numa_nr;
#ifdef CONFIG_NUMA_BALANCING
			int idlest_cpu;
			/*
			 * If there is spare capacity at NUMA, try to select
			 * the preferred node
			 */
			if (cpu_to_node(this_cpu) == p->numa_preferred_nid)
				return NULL;

			idlest_cpu = cpumask_first(sched_group_span(idlest));
			if (cpu_to_node(idlest_cpu) == p->numa_preferred_nid)
				return idlest;
#endif /* CONFIG_NUMA_BALANCING */
			/*
			 * Otherwise, keep the task close to the wakeup source
			 * and improve locality if the number of running tasks
			 * would remain below threshold where an imbalance is
			 * allowed while accounting for the possibility the
			 * task is pinned to a subset of CPUs. If there is a
			 * real need of migration, periodic load balance will
			 * take care of it.
			 */
			if (p->nr_cpus_allowed != NR_CPUS) {
				struct cpumask *cpus = this_cpu_cpumask_var_ptr(select_rq_mask);

				cpumask_and(cpus, sched_group_span(local), p->cpus_ptr);
				imb_numa_nr = min(cpumask_weight(cpus), sd->imb_numa_nr);
			}

			imbalance = abs(local_sgs.idle_cpus - idlest_sgs.idle_cpus);
			if (!adjust_numa_imbalance(imbalance,
						   local_sgs.sum_nr_running + 1,
						   imb_numa_nr)) {
				return NULL;
			}
		}
#endif /* CONFIG_NUMA */

		/*
		 * Select group with highest number of idle CPUs. We could also
		 * compare the utilization which is more stable but it can end
		 * up that the group has less spare capacity but finally more
		 * idle CPUs which means more opportunity to run task.
		 */
		if (local_sgs.idle_cpus >= idlest_sgs.idle_cpus)
			return NULL;
		break;
	}

	return idlest;
}

static void update_idle_cpu_scan(struct lb_env *env,
				 unsigned long sum_util)
{
	struct sched_domain_shared *sd_share;
	int llc_weight, pct;
	u64 x, y, tmp;
	/*
	 * Update the number of CPUs to scan in LLC domain, which could
	 * be used as a hint in select_idle_cpu(). The update of sd_share
	 * could be expensive because it is within a shared cache line.
	 * So the write of this hint only occurs during periodic load
	 * balancing, rather than CPU_NEWLY_IDLE, because the latter
	 * can fire way more frequently than the former.
	 */
	if (!sched_feat(SIS_UTIL) || env->idle == CPU_NEWLY_IDLE)
		return;

	llc_weight = per_cpu(sd_llc_size, env->dst_cpu);
	if (env->sd->span_weight != llc_weight)
		return;

	sd_share = rcu_dereference(per_cpu(sd_llc_shared, env->dst_cpu));
	if (!sd_share)
		return;

	/*
	 * The number of CPUs to search drops as sum_util increases, when
	 * sum_util hits 85% or above, the scan stops.
	 * The reason to choose 85% as the threshold is because this is the
	 * imbalance_pct(117) when a LLC sched group is overloaded.
	 *
	 * let y = SCHED_CAPACITY_SCALE - p * x^2                       [1]
	 * and y'= y / SCHED_CAPACITY_SCALE
	 *
	 * x is the ratio of sum_util compared to the CPU capacity:
	 * x = sum_util / (llc_weight * SCHED_CAPACITY_SCALE)
	 * y' is the ratio of CPUs to be scanned in the LLC domain,
	 * and the number of CPUs to scan is calculated by:
	 *
	 * nr_scan = llc_weight * y'                                    [2]
	 *
	 * When x hits the threshold of overloaded, AKA, when
	 * x = 100 / pct, y drops to 0. According to [1],
	 * p should be SCHED_CAPACITY_SCALE * pct^2 / 10000
	 *
	 * Scale x by SCHED_CAPACITY_SCALE:
	 * x' = sum_util / llc_weight;                                  [3]
	 *
	 * and finally [1] becomes:
	 * y = SCHED_CAPACITY_SCALE -
	 *     x'^2 * pct^2 / (10000 * SCHED_CAPACITY_SCALE)            [4]
	 *
	 */
	/* equation [3] */
	x = sum_util;
	do_div(x, llc_weight);

	/* equation [4] */
	pct = env->sd->imbalance_pct;
	tmp = x * x * pct * pct;
	do_div(tmp, 10000 * SCHED_CAPACITY_SCALE);
	tmp = min_t(long, tmp, SCHED_CAPACITY_SCALE);
	y = SCHED_CAPACITY_SCALE - tmp;

	/* equation [2] */
	y *= llc_weight;
	do_div(y, SCHED_CAPACITY_SCALE);
	if ((int)y != sd_share->nr_idle_scan)
		WRITE_ONCE(sd_share->nr_idle_scan, (int)y);
}

/**
 * update_sd_lb_stats - Update sched_domain's statistics for load balancing.
 * @env: The load balancing environment.
 * @sds: variable to hold the statistics for this sched_domain.
 */

static inline void update_sd_lb_stats(struct lb_env *env, struct sd_lb_stats *sds)
{
	struct sched_domain *child = env->sd->child;
	struct sched_group *sg = env->sd->groups;
	struct sg_lb_stats *local = &sds->local_stat;
	struct sg_lb_stats tmp_sgs;
	unsigned long sum_util = 0;
	int sg_status = 0;

	do {
		struct sg_lb_stats *sgs = &tmp_sgs;
		int local_group;

		local_group = cpumask_test_cpu(env->dst_cpu, sched_group_span(sg));
		if (local_group) {
			sds->local = sg;
			sgs = local;

			if (env->idle != CPU_NEWLY_IDLE ||
			    time_after_eq(jiffies, sg->sgc->next_update))
				update_group_capacity(env->sd, env->dst_cpu);
		}

		update_sg_lb_stats(env, sds, sg, sgs, &sg_status);

		if (local_group)
			goto next_group;


		if (update_sd_pick_busiest(env, sds, sg, sgs)) {
			sds->busiest = sg;
			sds->busiest_stat = *sgs;
		}

next_group:
		/* Now, start updating sd_lb_stats */
		sds->total_load += sgs->group_load;
		sds->total_capacity += sgs->group_capacity;

		sum_util += sgs->group_util;
		sg = sg->next;
	} while (sg != env->sd->groups);

	/* Tag domain that child domain prefers tasks go to siblings first */
	sds->prefer_sibling = child && child->flags & SD_PREFER_SIBLING;


	if (env->sd->flags & SD_NUMA)
		env->fbq_type = fbq_classify_group(&sds->busiest_stat);

	if (!env->sd->parent) {
		struct root_domain *rd = env->dst_rq->rd;

		/* update overload indicator if we are at root domain */
		WRITE_ONCE(rd->overload, sg_status & SG_OVERLOAD);

		/* Update over-utilization (tipping point, U >= 0) indicator */
		WRITE_ONCE(rd->overutilized, sg_status & SG_OVERUTILIZED);
		trace_sched_overutilized_tp(rd, sg_status & SG_OVERUTILIZED);
	} else if (sg_status & SG_OVERUTILIZED) {
		struct root_domain *rd = env->dst_rq->rd;

		WRITE_ONCE(rd->overutilized, SG_OVERUTILIZED);
		trace_sched_overutilized_tp(rd, SG_OVERUTILIZED);
	}
<<<<<<< HEAD

	update_idle_cpu_scan(env, sum_util);
}

#define NUMA_IMBALANCE_MIN 2

static inline long adjust_numa_imbalance(int imbalance,
				int dst_running, int imb_numa_nr)
{
	if (!allow_numa_imbalance(dst_running, imb_numa_nr))
		return imbalance;
=======
>>>>>>> e6f4ff3f

	update_idle_cpu_scan(env, sum_util);
}

/**
 * calculate_imbalance - Calculate the amount of imbalance present within the
 *			 groups of a given sched_domain during load balance.
 * @env: load balance environment
 * @sds: statistics of the sched_domain whose imbalance is to be calculated.
 */
static inline void calculate_imbalance(struct lb_env *env, struct sd_lb_stats *sds)
{
	struct sg_lb_stats *local, *busiest;

	local = &sds->local_stat;
	busiest = &sds->busiest_stat;

	if (busiest->group_type == group_misfit_task) {
		if (env->sd->flags & SD_ASYM_CPUCAPACITY) {
			/* Set imbalance to allow misfit tasks to be balanced. */
			env->migration_type = migrate_misfit;
			env->imbalance = 1;
		} else {
			/*
			 * Set load imbalance to allow moving task from cpu
			 * with reduced capacity.
			 */
			env->migration_type = migrate_load;
			env->imbalance = busiest->group_misfit_task_load;
		}
		return;
	}

	if (busiest->group_type == group_asym_packing) {
		/*
		 * In case of asym capacity, we will try to migrate all load to
		 * the preferred CPU.
		 */
		env->migration_type = migrate_task;
		env->imbalance = busiest->sum_h_nr_running;
		return;
	}

	if (busiest->group_type == group_imbalanced) {
		/*
		 * In the group_imb case we cannot rely on group-wide averages
		 * to ensure CPU-load equilibrium, try to move any task to fix
		 * the imbalance. The next load balance will take care of
		 * balancing back the system.
		 */
		env->migration_type = migrate_task;
		env->imbalance = 1;
		return;
	}

	/*
	 * Try to use spare capacity of local group without overloading it or
	 * emptying busiest.
	 */
	if (local->group_type == group_has_spare) {
		if ((busiest->group_type > group_fully_busy) &&
		    !(env->sd->flags & SD_SHARE_PKG_RESOURCES)) {
			/*
			 * If busiest is overloaded, try to fill spare
			 * capacity. This might end up creating spare capacity
			 * in busiest or busiest still being overloaded but
			 * there is no simple way to directly compute the
			 * amount of load to migrate in order to balance the
			 * system.
			 */
			env->migration_type = migrate_util;
			env->imbalance = max(local->group_capacity, local->group_util) -
					 local->group_util;

			/*
			 * In some cases, the group's utilization is max or even
			 * higher than capacity because of migrations but the
			 * local CPU is (newly) idle. There is at least one
			 * waiting task in this overloaded busiest group. Let's
			 * try to pull it.
			 */
			if (env->idle != CPU_NOT_IDLE && env->imbalance == 0) {
				env->migration_type = migrate_task;
				env->imbalance = 1;
			}

			return;
		}

		if (busiest->group_weight == 1 || sds->prefer_sibling) {
			unsigned int nr_diff = busiest->sum_nr_running;
			/*
			 * When prefer sibling, evenly spread running tasks on
			 * groups.
			 */
			env->migration_type = migrate_task;
			lsub_positive(&nr_diff, local->sum_nr_running);
			env->imbalance = nr_diff;
		} else {

			/*
			 * If there is no overload, we just want to even the number of
			 * idle cpus.
			 */
			env->migration_type = migrate_task;
			env->imbalance = max_t(long, 0,
					       (local->idle_cpus - busiest->idle_cpus));
		}

#ifdef CONFIG_NUMA
		/* Consider allowing a small imbalance between NUMA groups */
		if (env->sd->flags & SD_NUMA) {
			env->imbalance = adjust_numa_imbalance(env->imbalance,
							       local->sum_nr_running + 1,
							       env->sd->imb_numa_nr);
		}
#endif

		/* Number of tasks to move to restore balance */
		env->imbalance >>= 1;

		return;
	}

	/*
	 * Local is fully busy but has to take more load to relieve the
	 * busiest group
	 */
	if (local->group_type < group_overloaded) {
		/*
		 * Local will become overloaded so the avg_load metrics are
		 * finally needed.
		 */

		local->avg_load = (local->group_load * SCHED_CAPACITY_SCALE) /
				  local->group_capacity;

		/*
		 * If the local group is more loaded than the selected
		 * busiest group don't try to pull any tasks.
		 */
		if (local->avg_load >= busiest->avg_load) {
			env->imbalance = 0;
			return;
		}

		sds->avg_load = (sds->total_load * SCHED_CAPACITY_SCALE) /
				sds->total_capacity;
	}

	/*
	 * Both group are or will become overloaded and we're trying to get all
	 * the CPUs to the average_load, so we don't want to push ourselves
	 * above the average load, nor do we wish to reduce the max loaded CPU
	 * below the average load. At the same time, we also don't want to
	 * reduce the group load below the group capacity. Thus we look for
	 * the minimum possible imbalance.
	 */
	env->migration_type = migrate_load;
	env->imbalance = min(
		(busiest->avg_load - sds->avg_load) * busiest->group_capacity,
		(sds->avg_load - local->avg_load) * local->group_capacity
	) / SCHED_CAPACITY_SCALE;
}

/******* find_busiest_group() helpers end here *********************/

/*
 * Decision matrix according to the local and busiest group type:
 *
 * busiest \ local has_spare fully_busy misfit asym imbalanced overloaded
 * has_spare        nr_idle   balanced   N/A    N/A  balanced   balanced
 * fully_busy       nr_idle   nr_idle    N/A    N/A  balanced   balanced
 * misfit_task      force     N/A        N/A    N/A  N/A        N/A
 * asym_packing     force     force      N/A    N/A  force      force
 * imbalanced       force     force      N/A    N/A  force      force
 * overloaded       force     force      N/A    N/A  force      avg_load
 *
 * N/A :      Not Applicable because already filtered while updating
 *            statistics.
 * balanced : The system is balanced for these 2 groups.
 * force :    Calculate the imbalance as load migration is probably needed.
 * avg_load : Only if imbalance is significant enough.
 * nr_idle :  dst_cpu is not busy and the number of idle CPUs is quite
 *            different in groups.
 */

/**
 * find_busiest_group - Returns the busiest group within the sched_domain
 * if there is an imbalance.
 * @env: The load balancing environment.
 *
 * Also calculates the amount of runnable load which should be moved
 * to restore balance.
 *
 * Return:	- The busiest group if imbalance exists.
 */
static struct sched_group *find_busiest_group(struct lb_env *env)
{
	struct sg_lb_stats *local, *busiest;
	struct sd_lb_stats sds;

	init_sd_lb_stats(&sds);

	/*
	 * Compute the various statistics relevant for load balancing at
	 * this level.
	 */
	update_sd_lb_stats(env, &sds);

	if (sched_energy_enabled()) {
		struct root_domain *rd = env->dst_rq->rd;

		if (rcu_dereference(rd->pd) && !READ_ONCE(rd->overutilized))
			goto out_balanced;
	}

	local = &sds.local_stat;
	busiest = &sds.busiest_stat;

	/* There is no busy sibling group to pull tasks from */
	if (!sds.busiest)
		goto out_balanced;

	/* Misfit tasks should be dealt with regardless of the avg load */
	if (busiest->group_type == group_misfit_task)
		goto force_balance;

	/* ASYM feature bypasses nice load balance check */
	if (busiest->group_type == group_asym_packing)
		goto force_balance;

	/*
	 * If the busiest group is imbalanced the below checks don't
	 * work because they assume all things are equal, which typically
	 * isn't true due to cpus_ptr constraints and the like.
	 */
	if (busiest->group_type == group_imbalanced)
		goto force_balance;

	/*
	 * If the local group is busier than the selected busiest group
	 * don't try and pull any tasks.
	 */
	if (local->group_type > busiest->group_type)
		goto out_balanced;

	/*
	 * When groups are overloaded, use the avg_load to ensure fairness
	 * between tasks.
	 */
	if (local->group_type == group_overloaded) {
		/*
		 * If the local group is more loaded than the selected
		 * busiest group don't try to pull any tasks.
		 */
		if (local->avg_load >= busiest->avg_load)
			goto out_balanced;

		/* XXX broken for overlapping NUMA groups */
		sds.avg_load = (sds.total_load * SCHED_CAPACITY_SCALE) /
				sds.total_capacity;

		/*
		 * Don't pull any tasks if this group is already above the
		 * domain average load.
		 */
		if (local->avg_load >= sds.avg_load)
			goto out_balanced;

		/*
		 * If the busiest group is more loaded, use imbalance_pct to be
		 * conservative.
		 */
		if (100 * busiest->avg_load <=
				env->sd->imbalance_pct * local->avg_load)
			goto out_balanced;
	}

	/* Try to move all excess tasks to child's sibling domain */
	if (sds.prefer_sibling && local->group_type == group_has_spare &&
	    busiest->sum_nr_running > local->sum_nr_running + 1)
		goto force_balance;

	if (busiest->group_type != group_overloaded) {
		if (env->idle == CPU_NOT_IDLE)
			/*
			 * If the busiest group is not overloaded (and as a
			 * result the local one too) but this CPU is already
			 * busy, let another idle CPU try to pull task.
			 */
			goto out_balanced;

		if (busiest->group_weight > 1 &&
		    local->idle_cpus <= (busiest->idle_cpus + 1))
			/*
			 * If the busiest group is not overloaded
			 * and there is no imbalance between this and busiest
			 * group wrt idle CPUs, it is balanced. The imbalance
			 * becomes significant if the diff is greater than 1
			 * otherwise we might end up to just move the imbalance
			 * on another group. Of course this applies only if
			 * there is more than 1 CPU per group.
			 */
			goto out_balanced;

		if (busiest->sum_h_nr_running == 1)
			/*
			 * busiest doesn't have any tasks waiting to run
			 */
			goto out_balanced;
	}

force_balance:
	/* Looks like there is an imbalance. Compute it */
	calculate_imbalance(env, &sds);
	return env->imbalance ? sds.busiest : NULL;

out_balanced:
	env->imbalance = 0;
	return NULL;
}

/*
 * find_busiest_queue - find the busiest runqueue among the CPUs in the group.
 */
static struct rq *find_busiest_queue(struct lb_env *env,
				     struct sched_group *group)
{
	struct rq *busiest = NULL, *rq;
	unsigned long busiest_util = 0, busiest_load = 0, busiest_capacity = 1;
	unsigned int busiest_nr = 0;
	int i;

	for_each_cpu_and(i, sched_group_span(group), env->cpus) {
		unsigned long capacity, load, util;
		unsigned int nr_running;
		enum fbq_type rt;

		rq = cpu_rq(i);
		rt = fbq_classify_rq(rq);

		/*
		 * We classify groups/runqueues into three groups:
		 *  - regular: there are !numa tasks
		 *  - remote:  there are numa tasks that run on the 'wrong' node
		 *  - all:     there is no distinction
		 *
		 * In order to avoid migrating ideally placed numa tasks,
		 * ignore those when there's better options.
		 *
		 * If we ignore the actual busiest queue to migrate another
		 * task, the next balance pass can still reduce the busiest
		 * queue by moving tasks around inside the node.
		 *
		 * If we cannot move enough load due to this classification
		 * the next pass will adjust the group classification and
		 * allow migration of more tasks.
		 *
		 * Both cases only affect the total convergence complexity.
		 */
		if (rt > env->fbq_type)
			continue;

		nr_running = rq->cfs.h_nr_running;
		if (!nr_running)
			continue;

		capacity = capacity_of(i);

		/*
		 * For ASYM_CPUCAPACITY domains, don't pick a CPU that could
		 * eventually lead to active_balancing high->low capacity.
		 * Higher per-CPU capacity is considered better than balancing
		 * average load.
		 */
		if (env->sd->flags & SD_ASYM_CPUCAPACITY &&
		    !capacity_greater(capacity_of(env->dst_cpu), capacity) &&
		    nr_running == 1)
			continue;

		/* Make sure we only pull tasks from a CPU of lower priority */
		if ((env->sd->flags & SD_ASYM_PACKING) &&
		    sched_asym_prefer(i, env->dst_cpu) &&
		    nr_running == 1)
			continue;

		switch (env->migration_type) {
		case migrate_load:
			/*
			 * When comparing with load imbalance, use cpu_load()
			 * which is not scaled with the CPU capacity.
			 */
			load = cpu_load(rq);

			if (nr_running == 1 && load > env->imbalance &&
			    !check_cpu_capacity(rq, env->sd))
				break;

			/*
			 * For the load comparisons with the other CPUs,
			 * consider the cpu_load() scaled with the CPU
			 * capacity, so that the load can be moved away
			 * from the CPU that is potentially running at a
			 * lower capacity.
			 *
			 * Thus we're looking for max(load_i / capacity_i),
			 * crosswise multiplication to rid ourselves of the
			 * division works out to:
			 * load_i * capacity_j > load_j * capacity_i;
			 * where j is our previous maximum.
			 */
			if (load * busiest_capacity > busiest_load * capacity) {
				busiest_load = load;
				busiest_capacity = capacity;
				busiest = rq;
			}
			break;

		case migrate_util:
			util = cpu_util_cfs(i);

			/*
			 * Don't try to pull utilization from a CPU with one
			 * running task. Whatever its utilization, we will fail
			 * detach the task.
			 */
			if (nr_running <= 1)
				continue;

			if (busiest_util < util) {
				busiest_util = util;
				busiest = rq;
			}
			break;

		case migrate_task:
			if (busiest_nr < nr_running) {
				busiest_nr = nr_running;
				busiest = rq;
			}
			break;

		case migrate_misfit:
			/*
			 * For ASYM_CPUCAPACITY domains with misfit tasks we
			 * simply seek the "biggest" misfit task.
			 */
			if (rq->misfit_task_load > busiest_load) {
				busiest_load = rq->misfit_task_load;
				busiest = rq;
			}

			break;

		}
	}

	return busiest;
}

/*
 * Max backoff if we encounter pinned tasks. Pretty arbitrary value, but
 * so long as it is large enough.
 */
#define MAX_PINNED_INTERVAL	512

static inline bool
asym_active_balance(struct lb_env *env)
{
	/*
	 * ASYM_PACKING needs to force migrate tasks from busy but
	 * lower priority CPUs in order to pack all tasks in the
	 * highest priority CPUs.
	 */
	return env->idle != CPU_NOT_IDLE && (env->sd->flags & SD_ASYM_PACKING) &&
	       sched_asym_prefer(env->dst_cpu, env->src_cpu);
}

static inline bool
imbalanced_active_balance(struct lb_env *env)
{
	struct sched_domain *sd = env->sd;

	/*
	 * The imbalanced case includes the case of pinned tasks preventing a fair
	 * distribution of the load on the system but also the even distribution of the
	 * threads on a system with spare capacity
	 */
	if ((env->migration_type == migrate_task) &&
	    (sd->nr_balance_failed > sd->cache_nice_tries+2))
		return 1;

	return 0;
}

static int need_active_balance(struct lb_env *env)
{
	struct sched_domain *sd = env->sd;

	if (asym_active_balance(env))
		return 1;

	if (imbalanced_active_balance(env))
		return 1;

	/*
	 * The dst_cpu is idle and the src_cpu CPU has only 1 CFS task.
	 * It's worth migrating the task if the src_cpu's capacity is reduced
	 * because of other sched_class or IRQs if more capacity stays
	 * available on dst_cpu.
	 */
	if ((env->idle != CPU_NOT_IDLE) &&
	    (env->src_rq->cfs.h_nr_running == 1)) {
		if ((check_cpu_capacity(env->src_rq, sd)) &&
		    (capacity_of(env->src_cpu)*sd->imbalance_pct < capacity_of(env->dst_cpu)*100))
			return 1;
	}

	if (env->migration_type == migrate_misfit)
		return 1;

	return 0;
}

static int active_load_balance_cpu_stop(void *data);

static int should_we_balance(struct lb_env *env)
{
	struct sched_group *sg = env->sd->groups;
	int cpu;

	/*
	 * Ensure the balancing environment is consistent; can happen
	 * when the softirq triggers 'during' hotplug.
	 */
	if (!cpumask_test_cpu(env->dst_cpu, env->cpus))
		return 0;

	/*
	 * In the newly idle case, we will allow all the CPUs
	 * to do the newly idle load balance.
	 *
	 * However, we bail out if we already have tasks or a wakeup pending,
	 * to optimize wakeup latency.
	 */
	if (env->idle == CPU_NEWLY_IDLE) {
		if (env->dst_rq->nr_running > 0 || env->dst_rq->ttwu_pending)
			return 0;
		return 1;
	}

	/* Try to find first idle CPU */
	for_each_cpu_and(cpu, group_balance_mask(sg), env->cpus) {
		if (!idle_cpu(cpu))
			continue;

		/* Are we the first idle CPU? */
		return cpu == env->dst_cpu;
	}

	/* Are we the first CPU of this group ? */
	return group_balance_cpu(sg) == env->dst_cpu;
}

/*
 * Check this_cpu to ensure it is balanced within domain. Attempt to move
 * tasks if there is an imbalance.
 */
static int load_balance(int this_cpu, struct rq *this_rq,
			struct sched_domain *sd, enum cpu_idle_type idle,
			int *continue_balancing)
{
	int ld_moved, cur_ld_moved, active_balance = 0;
	struct sched_domain *sd_parent = sd->parent;
	struct sched_group *group;
	struct rq *busiest;
	struct rq_flags rf;
	struct cpumask *cpus = this_cpu_cpumask_var_ptr(load_balance_mask);

	struct lb_env env = {
		.sd		= sd,
		.dst_cpu	= this_cpu,
		.dst_rq		= this_rq,
		.dst_grpmask    = sched_group_span(sd->groups),
		.idle		= idle,
		.loop_break	= sched_nr_migrate_break,
		.cpus		= cpus,
		.fbq_type	= all,
		.tasks		= LIST_HEAD_INIT(env.tasks),
	};

	cpumask_and(cpus, sched_domain_span(sd), cpu_active_mask);

	schedstat_inc(sd->lb_count[idle]);

redo:
	if (!should_we_balance(&env)) {
		*continue_balancing = 0;
		goto out_balanced;
	}

	group = find_busiest_group(&env);
	if (!group) {
		schedstat_inc(sd->lb_nobusyg[idle]);
		goto out_balanced;
	}

	busiest = find_busiest_queue(&env, group);
	if (!busiest) {
		schedstat_inc(sd->lb_nobusyq[idle]);
		goto out_balanced;
	}

	BUG_ON(busiest == env.dst_rq);

	schedstat_add(sd->lb_imbalance[idle], env.imbalance);

	env.src_cpu = busiest->cpu;
	env.src_rq = busiest;

	ld_moved = 0;
	/* Clear this flag as soon as we find a pullable task */
	env.flags |= LBF_ALL_PINNED;
	if (busiest->nr_running > 1) {
		/*
		 * Attempt to move tasks. If find_busiest_group has found
		 * an imbalance but busiest->nr_running <= 1, the group is
		 * still unbalanced. ld_moved simply stays zero, so it is
		 * correctly treated as an imbalance.
		 */
		env.loop_max  = min(sysctl_sched_nr_migrate, busiest->nr_running);

more_balance:
		rq_lock_irqsave(busiest, &rf);
		update_rq_clock(busiest);

		/*
		 * cur_ld_moved - load moved in current iteration
		 * ld_moved     - cumulative load moved across iterations
		 */
		cur_ld_moved = detach_tasks(&env);

		/*
		 * We've detached some tasks from busiest_rq. Every
		 * task is masked "TASK_ON_RQ_MIGRATING", so we can safely
		 * unlock busiest->lock, and we are able to be sure
		 * that nobody can manipulate the tasks in parallel.
		 * See task_rq_lock() family for the details.
		 */

		rq_unlock(busiest, &rf);

		if (cur_ld_moved) {
			attach_tasks(&env);
			ld_moved += cur_ld_moved;
		}

		local_irq_restore(rf.flags);

		if (env.flags & LBF_NEED_BREAK) {
			env.flags &= ~LBF_NEED_BREAK;
			goto more_balance;
		}

		/*
		 * Revisit (affine) tasks on src_cpu that couldn't be moved to
		 * us and move them to an alternate dst_cpu in our sched_group
		 * where they can run. The upper limit on how many times we
		 * iterate on same src_cpu is dependent on number of CPUs in our
		 * sched_group.
		 *
		 * This changes load balance semantics a bit on who can move
		 * load to a given_cpu. In addition to the given_cpu itself
		 * (or a ilb_cpu acting on its behalf where given_cpu is
		 * nohz-idle), we now have balance_cpu in a position to move
		 * load to given_cpu. In rare situations, this may cause
		 * conflicts (balance_cpu and given_cpu/ilb_cpu deciding
		 * _independently_ and at _same_ time to move some load to
		 * given_cpu) causing excess load to be moved to given_cpu.
		 * This however should not happen so much in practice and
		 * moreover subsequent load balance cycles should correct the
		 * excess load moved.
		 */
		if ((env.flags & LBF_DST_PINNED) && env.imbalance > 0) {

			/* Prevent to re-select dst_cpu via env's CPUs */
			__cpumask_clear_cpu(env.dst_cpu, env.cpus);

			env.dst_rq	 = cpu_rq(env.new_dst_cpu);
			env.dst_cpu	 = env.new_dst_cpu;
			env.flags	&= ~LBF_DST_PINNED;
			env.loop	 = 0;
			env.loop_break	 = sched_nr_migrate_break;

			/*
			 * Go back to "more_balance" rather than "redo" since we
			 * need to continue with same src_cpu.
			 */
			goto more_balance;
		}

		/*
		 * We failed to reach balance because of affinity.
		 */
		if (sd_parent) {
			int *group_imbalance = &sd_parent->groups->sgc->imbalance;

			if ((env.flags & LBF_SOME_PINNED) && env.imbalance > 0)
				*group_imbalance = 1;
		}

		/* All tasks on this runqueue were pinned by CPU affinity */
		if (unlikely(env.flags & LBF_ALL_PINNED)) {
			__cpumask_clear_cpu(cpu_of(busiest), cpus);
			/*
			 * Attempting to continue load balancing at the current
			 * sched_domain level only makes sense if there are
			 * active CPUs remaining as possible busiest CPUs to
			 * pull load from which are not contained within the
			 * destination group that is receiving any migrated
			 * load.
			 */
			if (!cpumask_subset(cpus, env.dst_grpmask)) {
				env.loop = 0;
				env.loop_break = sched_nr_migrate_break;
				goto redo;
			}
			goto out_all_pinned;
		}
	}

	if (!ld_moved) {
		schedstat_inc(sd->lb_failed[idle]);
		/*
		 * Increment the failure counter only on periodic balance.
		 * We do not want newidle balance, which can be very
		 * frequent, pollute the failure counter causing
		 * excessive cache_hot migrations and active balances.
		 */
		if (idle != CPU_NEWLY_IDLE)
			sd->nr_balance_failed++;

		if (need_active_balance(&env)) {
			unsigned long flags;

			raw_spin_rq_lock_irqsave(busiest, flags);

			/*
			 * Don't kick the active_load_balance_cpu_stop,
			 * if the curr task on busiest CPU can't be
			 * moved to this_cpu:
			 */
			if (!cpumask_test_cpu(this_cpu, busiest->curr->cpus_ptr)) {
				raw_spin_rq_unlock_irqrestore(busiest, flags);
				goto out_one_pinned;
			}

			/* Record that we found at least one task that could run on this_cpu */
			env.flags &= ~LBF_ALL_PINNED;

			/*
			 * ->active_balance synchronizes accesses to
			 * ->active_balance_work.  Once set, it's cleared
			 * only after active load balance is finished.
			 */
			if (!busiest->active_balance) {
				busiest->active_balance = 1;
				busiest->push_cpu = this_cpu;
				active_balance = 1;
			}
			raw_spin_rq_unlock_irqrestore(busiest, flags);

			if (active_balance) {
				stop_one_cpu_nowait(cpu_of(busiest),
					active_load_balance_cpu_stop, busiest,
					&busiest->active_balance_work);
			}
		}
	} else {
		sd->nr_balance_failed = 0;
	}

	if (likely(!active_balance) || need_active_balance(&env)) {
		/* We were unbalanced, so reset the balancing interval */
		sd->balance_interval = sd->min_interval;
	}

	goto out;

out_balanced:
	/*
	 * We reach balance although we may have faced some affinity
	 * constraints. Clear the imbalance flag only if other tasks got
	 * a chance to move and fix the imbalance.
	 */
	if (sd_parent && !(env.flags & LBF_ALL_PINNED)) {
		int *group_imbalance = &sd_parent->groups->sgc->imbalance;

		if (*group_imbalance)
			*group_imbalance = 0;
	}

out_all_pinned:
	/*
	 * We reach balance because all tasks are pinned at this level so
	 * we can't migrate them. Let the imbalance flag set so parent level
	 * can try to migrate them.
	 */
	schedstat_inc(sd->lb_balanced[idle]);

	sd->nr_balance_failed = 0;

out_one_pinned:
	ld_moved = 0;

	/*
	 * newidle_balance() disregards balance intervals, so we could
	 * repeatedly reach this code, which would lead to balance_interval
	 * skyrocketing in a short amount of time. Skip the balance_interval
	 * increase logic to avoid that.
	 */
	if (env.idle == CPU_NEWLY_IDLE)
		goto out;

	/* tune up the balancing interval */
	if ((env.flags & LBF_ALL_PINNED &&
	     sd->balance_interval < MAX_PINNED_INTERVAL) ||
	    sd->balance_interval < sd->max_interval)
		sd->balance_interval *= 2;
out:
	return ld_moved;
}

static inline unsigned long
get_sd_balance_interval(struct sched_domain *sd, int cpu_busy)
{
	unsigned long interval = sd->balance_interval;

	if (cpu_busy)
		interval *= sd->busy_factor;

	/* scale ms to jiffies */
	interval = msecs_to_jiffies(interval);

	/*
	 * Reduce likelihood of busy balancing at higher domains racing with
	 * balancing at lower domains by preventing their balancing periods
	 * from being multiples of each other.
	 */
	if (cpu_busy)
		interval -= 1;

	interval = clamp(interval, 1UL, max_load_balance_interval);

	return interval;
}

static inline void
update_next_balance(struct sched_domain *sd, unsigned long *next_balance)
{
	unsigned long interval, next;

	/* used by idle balance, so cpu_busy = 0 */
	interval = get_sd_balance_interval(sd, 0);
	next = sd->last_balance + interval;

	if (time_after(*next_balance, next))
		*next_balance = next;
}

/*
 * active_load_balance_cpu_stop is run by the CPU stopper. It pushes
 * running tasks off the busiest CPU onto idle CPUs. It requires at
 * least 1 task to be running on each physical CPU where possible, and
 * avoids physical / logical imbalances.
 */
static int active_load_balance_cpu_stop(void *data)
{
	struct rq *busiest_rq = data;
	int busiest_cpu = cpu_of(busiest_rq);
	int target_cpu = busiest_rq->push_cpu;
	struct rq *target_rq = cpu_rq(target_cpu);
	struct sched_domain *sd;
	struct task_struct *p = NULL;
	struct rq_flags rf;

	rq_lock_irq(busiest_rq, &rf);
	/*
	 * Between queueing the stop-work and running it is a hole in which
	 * CPUs can become inactive. We should not move tasks from or to
	 * inactive CPUs.
	 */
	if (!cpu_active(busiest_cpu) || !cpu_active(target_cpu))
		goto out_unlock;

	/* Make sure the requested CPU hasn't gone down in the meantime: */
	if (unlikely(busiest_cpu != smp_processor_id() ||
		     !busiest_rq->active_balance))
		goto out_unlock;

	/* Is there any task to move? */
	if (busiest_rq->nr_running <= 1)
		goto out_unlock;

	/*
	 * This condition is "impossible", if it occurs
	 * we need to fix it. Originally reported by
	 * Bjorn Helgaas on a 128-CPU setup.
	 */
	BUG_ON(busiest_rq == target_rq);

	/* Search for an sd spanning us and the target CPU. */
	rcu_read_lock();
	for_each_domain(target_cpu, sd) {
		if (cpumask_test_cpu(busiest_cpu, sched_domain_span(sd)))
			break;
	}

	if (likely(sd)) {
		struct lb_env env = {
			.sd		= sd,
			.dst_cpu	= target_cpu,
			.dst_rq		= target_rq,
			.src_cpu	= busiest_rq->cpu,
			.src_rq		= busiest_rq,
			.idle		= CPU_IDLE,
			.flags		= LBF_ACTIVE_LB,
		};

		schedstat_inc(sd->alb_count);
		update_rq_clock(busiest_rq);

		p = detach_one_task(&env);
		if (p) {
			schedstat_inc(sd->alb_pushed);
			/* Active balancing done, reset the failure counter. */
			sd->nr_balance_failed = 0;
		} else {
			schedstat_inc(sd->alb_failed);
		}
	}
	rcu_read_unlock();
out_unlock:
	busiest_rq->active_balance = 0;
	rq_unlock(busiest_rq, &rf);

	if (p)
		attach_one_task(target_rq, p);

	local_irq_enable();

	return 0;
}

static DEFINE_SPINLOCK(balancing);

/*
 * Scale the max load_balance interval with the number of CPUs in the system.
 * This trades load-balance latency on larger machines for less cross talk.
 */
void update_max_interval(void)
{
	max_load_balance_interval = HZ*num_online_cpus()/10;
}

static inline bool update_newidle_cost(struct sched_domain *sd, u64 cost)
{
	if (cost > sd->max_newidle_lb_cost) {
		/*
		 * Track max cost of a domain to make sure to not delay the
		 * next wakeup on the CPU.
		 */
		sd->max_newidle_lb_cost = cost;
		sd->last_decay_max_lb_cost = jiffies;
	} else if (time_after(jiffies, sd->last_decay_max_lb_cost + HZ)) {
		/*
		 * Decay the newidle max times by ~1% per second to ensure that
		 * it is not outdated and the current max cost is actually
		 * shorter.
		 */
		sd->max_newidle_lb_cost = (sd->max_newidle_lb_cost * 253) / 256;
		sd->last_decay_max_lb_cost = jiffies;

		return true;
	}

	return false;
}

/*
 * It checks each scheduling domain to see if it is due to be balanced,
 * and initiates a balancing operation if so.
 *
 * Balancing parameters are set up in init_sched_domains.
 */
static void rebalance_domains(struct rq *rq, enum cpu_idle_type idle)
{
	int continue_balancing = 1;
	int cpu = rq->cpu;
	int busy = idle != CPU_IDLE && !sched_idle_cpu(cpu);
	unsigned long interval;
	struct sched_domain *sd;
	/* Earliest time when we have to do rebalance again */
	unsigned long next_balance = jiffies + 60*HZ;
	int update_next_balance = 0;
	int need_serialize, need_decay = 0;
	u64 max_cost = 0;

	rcu_read_lock();
	for_each_domain(cpu, sd) {
		/*
		 * Decay the newidle max times here because this is a regular
		 * visit to all the domains.
		 */
		need_decay = update_newidle_cost(sd, 0);
		max_cost += sd->max_newidle_lb_cost;

		/*
		 * Stop the load balance at this level. There is another
		 * CPU in our sched group which is doing load balancing more
		 * actively.
		 */
		if (!continue_balancing) {
			if (need_decay)
				continue;
			break;
		}

		interval = get_sd_balance_interval(sd, busy);

		need_serialize = sd->flags & SD_SERIALIZE;
		if (need_serialize) {
			if (!spin_trylock(&balancing))
				goto out;
		}

		if (time_after_eq(jiffies, sd->last_balance + interval)) {
			if (load_balance(cpu, rq, sd, idle, &continue_balancing)) {
				/*
				 * The LBF_DST_PINNED logic could have changed
				 * env->dst_cpu, so we can't know our idle
				 * state even if we migrated tasks. Update it.
				 */
				idle = idle_cpu(cpu) ? CPU_IDLE : CPU_NOT_IDLE;
				busy = idle != CPU_IDLE && !sched_idle_cpu(cpu);
			}
			sd->last_balance = jiffies;
			interval = get_sd_balance_interval(sd, busy);
		}
		if (need_serialize)
			spin_unlock(&balancing);
out:
		if (time_after(next_balance, sd->last_balance + interval)) {
			next_balance = sd->last_balance + interval;
			update_next_balance = 1;
		}
	}
	if (need_decay) {
		/*
		 * Ensure the rq-wide value also decays but keep it at a
		 * reasonable floor to avoid funnies with rq->avg_idle.
		 */
		rq->max_idle_balance_cost =
			max((u64)sysctl_sched_migration_cost, max_cost);
	}
	rcu_read_unlock();

	/*
	 * next_balance will be updated only when there is a need.
	 * When the cpu is attached to null domain for ex, it will not be
	 * updated.
	 */
	if (likely(update_next_balance))
		rq->next_balance = next_balance;

}

static inline int on_null_domain(struct rq *rq)
{
	return unlikely(!rcu_dereference_sched(rq->sd));
}

#ifdef CONFIG_NO_HZ_COMMON
/*
 * idle load balancing details
 * - When one of the busy CPUs notice that there may be an idle rebalancing
 *   needed, they will kick the idle load balancer, which then does idle
 *   load balancing for all the idle CPUs.
 * - HK_TYPE_MISC CPUs are used for this task, because HK_TYPE_SCHED not set
 *   anywhere yet.
 */

static inline int find_new_ilb(void)
{
	int ilb;
	const struct cpumask *hk_mask;

	hk_mask = housekeeping_cpumask(HK_TYPE_MISC);

	for_each_cpu_and(ilb, nohz.idle_cpus_mask, hk_mask) {

		if (ilb == smp_processor_id())
			continue;

		if (idle_cpu(ilb))
			return ilb;
	}

	return nr_cpu_ids;
}

/*
 * Kick a CPU to do the nohz balancing, if it is time for it. We pick any
 * idle CPU in the HK_TYPE_MISC housekeeping set (if there is one).
 */
static void kick_ilb(unsigned int flags)
{
	int ilb_cpu;

	/*
	 * Increase nohz.next_balance only when if full ilb is triggered but
	 * not if we only update stats.
	 */
	if (flags & NOHZ_BALANCE_KICK)
		nohz.next_balance = jiffies+1;

	ilb_cpu = find_new_ilb();

	if (ilb_cpu >= nr_cpu_ids)
		return;

	/*
	 * Access to rq::nohz_csd is serialized by NOHZ_KICK_MASK; he who sets
	 * the first flag owns it; cleared by nohz_csd_func().
	 */
	flags = atomic_fetch_or(flags, nohz_flags(ilb_cpu));
	if (flags & NOHZ_KICK_MASK)
		return;

	/*
	 * This way we generate an IPI on the target CPU which
	 * is idle. And the softirq performing nohz idle load balance
	 * will be run before returning from the IPI.
	 */
	smp_call_function_single_async(ilb_cpu, &cpu_rq(ilb_cpu)->nohz_csd);
}

/*
 * Current decision point for kicking the idle load balancer in the presence
 * of idle CPUs in the system.
 */
static void nohz_balancer_kick(struct rq *rq)
{
	unsigned long now = jiffies;
	struct sched_domain_shared *sds;
	struct sched_domain *sd;
	int nr_busy, i, cpu = rq->cpu;
	unsigned int flags = 0;

	if (unlikely(rq->idle_balance))
		return;

	/*
	 * We may be recently in ticked or tickless idle mode. At the first
	 * busy tick after returning from idle, we will update the busy stats.
	 */
	nohz_balance_exit_idle(rq);

	/*
	 * None are in tickless mode and hence no need for NOHZ idle load
	 * balancing.
	 */
	if (likely(!atomic_read(&nohz.nr_cpus)))
		return;

	if (READ_ONCE(nohz.has_blocked) &&
	    time_after(now, READ_ONCE(nohz.next_blocked)))
		flags = NOHZ_STATS_KICK;

	if (time_before(now, nohz.next_balance))
		goto out;

	if (rq->nr_running >= 2) {
		flags = NOHZ_STATS_KICK | NOHZ_BALANCE_KICK;
		goto out;
	}

	rcu_read_lock();

	sd = rcu_dereference(rq->sd);
	if (sd) {
		/*
		 * If there's a CFS task and the current CPU has reduced
		 * capacity; kick the ILB to see if there's a better CPU to run
		 * on.
		 */
		if (rq->cfs.h_nr_running >= 1 && check_cpu_capacity(rq, sd)) {
			flags = NOHZ_STATS_KICK | NOHZ_BALANCE_KICK;
			goto unlock;
		}
	}

	sd = rcu_dereference(per_cpu(sd_asym_packing, cpu));
	if (sd) {
		/*
		 * When ASYM_PACKING; see if there's a more preferred CPU
		 * currently idle; in which case, kick the ILB to move tasks
		 * around.
		 */
		for_each_cpu_and(i, sched_domain_span(sd), nohz.idle_cpus_mask) {
			if (sched_asym_prefer(i, cpu)) {
				flags = NOHZ_STATS_KICK | NOHZ_BALANCE_KICK;
				goto unlock;
			}
		}
	}

	sd = rcu_dereference(per_cpu(sd_asym_cpucapacity, cpu));
	if (sd) {
		/*
		 * When ASYM_CPUCAPACITY; see if there's a higher capacity CPU
		 * to run the misfit task on.
		 */
		if (check_misfit_status(rq, sd)) {
			flags = NOHZ_STATS_KICK | NOHZ_BALANCE_KICK;
			goto unlock;
		}

		/*
		 * For asymmetric systems, we do not want to nicely balance
		 * cache use, instead we want to embrace asymmetry and only
		 * ensure tasks have enough CPU capacity.
		 *
		 * Skip the LLC logic because it's not relevant in that case.
		 */
		goto unlock;
	}

	sds = rcu_dereference(per_cpu(sd_llc_shared, cpu));
	if (sds) {
		/*
		 * If there is an imbalance between LLC domains (IOW we could
		 * increase the overall cache use), we need some less-loaded LLC
		 * domain to pull some load. Likewise, we may need to spread
		 * load within the current LLC domain (e.g. packed SMT cores but
		 * other CPUs are idle). We can't really know from here how busy
		 * the others are - so just get a nohz balance going if it looks
		 * like this LLC domain has tasks we could move.
		 */
		nr_busy = atomic_read(&sds->nr_busy_cpus);
		if (nr_busy > 1) {
			flags = NOHZ_STATS_KICK | NOHZ_BALANCE_KICK;
			goto unlock;
		}
	}
unlock:
	rcu_read_unlock();
out:
	if (READ_ONCE(nohz.needs_update))
		flags |= NOHZ_NEXT_KICK;

	if (flags)
		kick_ilb(flags);
}

static void set_cpu_sd_state_busy(int cpu)
{
	struct sched_domain *sd;

	rcu_read_lock();
	sd = rcu_dereference(per_cpu(sd_llc, cpu));

	if (!sd || !sd->nohz_idle)
		goto unlock;
	sd->nohz_idle = 0;

	atomic_inc(&sd->shared->nr_busy_cpus);
unlock:
	rcu_read_unlock();
}

void nohz_balance_exit_idle(struct rq *rq)
{
	SCHED_WARN_ON(rq != this_rq());

	if (likely(!rq->nohz_tick_stopped))
		return;

	rq->nohz_tick_stopped = 0;
	cpumask_clear_cpu(rq->cpu, nohz.idle_cpus_mask);
	atomic_dec(&nohz.nr_cpus);

	set_cpu_sd_state_busy(rq->cpu);
}

static void set_cpu_sd_state_idle(int cpu)
{
	struct sched_domain *sd;

	rcu_read_lock();
	sd = rcu_dereference(per_cpu(sd_llc, cpu));

	if (!sd || sd->nohz_idle)
		goto unlock;
	sd->nohz_idle = 1;

	atomic_dec(&sd->shared->nr_busy_cpus);
unlock:
	rcu_read_unlock();
}

/*
 * This routine will record that the CPU is going idle with tick stopped.
 * This info will be used in performing idle load balancing in the future.
 */
void nohz_balance_enter_idle(int cpu)
{
	struct rq *rq = cpu_rq(cpu);

	SCHED_WARN_ON(cpu != smp_processor_id());

	/* If this CPU is going down, then nothing needs to be done: */
	if (!cpu_active(cpu))
		return;

	/* Spare idle load balancing on CPUs that don't want to be disturbed: */
	if (!housekeeping_cpu(cpu, HK_TYPE_SCHED))
		return;

	/*
	 * Can be set safely without rq->lock held
	 * If a clear happens, it will have evaluated last additions because
	 * rq->lock is held during the check and the clear
	 */
	rq->has_blocked_load = 1;

	/*
	 * The tick is still stopped but load could have been added in the
	 * meantime. We set the nohz.has_blocked flag to trig a check of the
	 * *_avg. The CPU is already part of nohz.idle_cpus_mask so the clear
	 * of nohz.has_blocked can only happen after checking the new load
	 */
	if (rq->nohz_tick_stopped)
		goto out;

	/* If we're a completely isolated CPU, we don't play: */
	if (on_null_domain(rq))
		return;

	rq->nohz_tick_stopped = 1;

	cpumask_set_cpu(cpu, nohz.idle_cpus_mask);
	atomic_inc(&nohz.nr_cpus);

	/*
	 * Ensures that if nohz_idle_balance() fails to observe our
	 * @idle_cpus_mask store, it must observe the @has_blocked
	 * and @needs_update stores.
	 */
	smp_mb__after_atomic();

	set_cpu_sd_state_idle(cpu);

	WRITE_ONCE(nohz.needs_update, 1);
out:
	/*
	 * Each time a cpu enter idle, we assume that it has blocked load and
	 * enable the periodic update of the load of idle cpus
	 */
	WRITE_ONCE(nohz.has_blocked, 1);
}

static bool update_nohz_stats(struct rq *rq)
{
	unsigned int cpu = rq->cpu;

	if (!rq->has_blocked_load)
		return false;

	if (!cpumask_test_cpu(cpu, nohz.idle_cpus_mask))
		return false;

	if (!time_after(jiffies, READ_ONCE(rq->last_blocked_load_update_tick)))
		return true;

	update_blocked_averages(cpu);

	return rq->has_blocked_load;
}

/*
 * Internal function that runs load balance for all idle cpus. The load balance
 * can be a simple update of blocked load or a complete load balance with
 * tasks movement depending of flags.
 */
static void _nohz_idle_balance(struct rq *this_rq, unsigned int flags,
			       enum cpu_idle_type idle)
{
	/* Earliest time when we have to do rebalance again */
	unsigned long now = jiffies;
	unsigned long next_balance = now + 60*HZ;
	bool has_blocked_load = false;
	int update_next_balance = 0;
	int this_cpu = this_rq->cpu;
	int balance_cpu;
	struct rq *rq;

	SCHED_WARN_ON((flags & NOHZ_KICK_MASK) == NOHZ_BALANCE_KICK);

	/*
	 * We assume there will be no idle load after this update and clear
	 * the has_blocked flag. If a cpu enters idle in the mean time, it will
	 * set the has_blocked flag and trigger another update of idle load.
	 * Because a cpu that becomes idle, is added to idle_cpus_mask before
	 * setting the flag, we are sure to not clear the state and not
	 * check the load of an idle cpu.
	 *
	 * Same applies to idle_cpus_mask vs needs_update.
	 */
	if (flags & NOHZ_STATS_KICK)
		WRITE_ONCE(nohz.has_blocked, 0);
	if (flags & NOHZ_NEXT_KICK)
		WRITE_ONCE(nohz.needs_update, 0);

	/*
	 * Ensures that if we miss the CPU, we must see the has_blocked
	 * store from nohz_balance_enter_idle().
	 */
	smp_mb();

	/*
	 * Start with the next CPU after this_cpu so we will end with this_cpu and let a
	 * chance for other idle cpu to pull load.
	 */
	for_each_cpu_wrap(balance_cpu,  nohz.idle_cpus_mask, this_cpu+1) {
		if (!idle_cpu(balance_cpu))
			continue;

		/*
		 * If this CPU gets work to do, stop the load balancing
		 * work being done for other CPUs. Next load
		 * balancing owner will pick it up.
		 */
		if (need_resched()) {
			if (flags & NOHZ_STATS_KICK)
				has_blocked_load = true;
			if (flags & NOHZ_NEXT_KICK)
				WRITE_ONCE(nohz.needs_update, 1);
			goto abort;
		}

		rq = cpu_rq(balance_cpu);

		if (flags & NOHZ_STATS_KICK)
			has_blocked_load |= update_nohz_stats(rq);

		/*
		 * If time for next balance is due,
		 * do the balance.
		 */
		if (time_after_eq(jiffies, rq->next_balance)) {
			struct rq_flags rf;

			rq_lock_irqsave(rq, &rf);
			update_rq_clock(rq);
			rq_unlock_irqrestore(rq, &rf);

			if (flags & NOHZ_BALANCE_KICK)
				rebalance_domains(rq, CPU_IDLE);
		}

		if (time_after(next_balance, rq->next_balance)) {
			next_balance = rq->next_balance;
			update_next_balance = 1;
		}
	}

	/*
	 * next_balance will be updated only when there is a need.
	 * When the CPU is attached to null domain for ex, it will not be
	 * updated.
	 */
	if (likely(update_next_balance))
		nohz.next_balance = next_balance;

	if (flags & NOHZ_STATS_KICK)
		WRITE_ONCE(nohz.next_blocked,
			   now + msecs_to_jiffies(LOAD_AVG_PERIOD));

abort:
	/* There is still blocked load, enable periodic update */
	if (has_blocked_load)
		WRITE_ONCE(nohz.has_blocked, 1);
}

/*
 * In CONFIG_NO_HZ_COMMON case, the idle balance kickee will do the
 * rebalancing for all the cpus for whom scheduler ticks are stopped.
 */
static bool nohz_idle_balance(struct rq *this_rq, enum cpu_idle_type idle)
{
	unsigned int flags = this_rq->nohz_idle_balance;

	if (!flags)
		return false;

	this_rq->nohz_idle_balance = 0;

	if (idle != CPU_IDLE)
		return false;

	_nohz_idle_balance(this_rq, flags, idle);

	return true;
}

/*
 * Check if we need to run the ILB for updating blocked load before entering
 * idle state.
 */
void nohz_run_idle_balance(int cpu)
{
	unsigned int flags;

	flags = atomic_fetch_andnot(NOHZ_NEWILB_KICK, nohz_flags(cpu));

	/*
	 * Update the blocked load only if no SCHED_SOFTIRQ is about to happen
	 * (ie NOHZ_STATS_KICK set) and will do the same.
	 */
	if ((flags == NOHZ_NEWILB_KICK) && !need_resched())
		_nohz_idle_balance(cpu_rq(cpu), NOHZ_STATS_KICK, CPU_IDLE);
}

static void nohz_newidle_balance(struct rq *this_rq)
{
	int this_cpu = this_rq->cpu;

	/*
	 * This CPU doesn't want to be disturbed by scheduler
	 * housekeeping
	 */
	if (!housekeeping_cpu(this_cpu, HK_TYPE_SCHED))
		return;

	/* Will wake up very soon. No time for doing anything else*/
	if (this_rq->avg_idle < sysctl_sched_migration_cost)
		return;

	/* Don't need to update blocked load of idle CPUs*/
	if (!READ_ONCE(nohz.has_blocked) ||
	    time_before(jiffies, READ_ONCE(nohz.next_blocked)))
		return;

	/*
	 * Set the need to trigger ILB in order to update blocked load
	 * before entering idle state.
	 */
	atomic_or(NOHZ_NEWILB_KICK, nohz_flags(this_cpu));
}

#else /* !CONFIG_NO_HZ_COMMON */
static inline void nohz_balancer_kick(struct rq *rq) { }

static inline bool nohz_idle_balance(struct rq *this_rq, enum cpu_idle_type idle)
{
	return false;
}

static inline void nohz_newidle_balance(struct rq *this_rq) { }
#endif /* CONFIG_NO_HZ_COMMON */

/*
 * newidle_balance is called by schedule() if this_cpu is about to become
 * idle. Attempts to pull tasks from other CPUs.
 *
 * Returns:
 *   < 0 - we released the lock and there are !fair tasks present
 *     0 - failed, no new tasks
 *   > 0 - success, new (fair) tasks present
 */
static int newidle_balance(struct rq *this_rq, struct rq_flags *rf)
{
	unsigned long next_balance = jiffies + HZ;
	int this_cpu = this_rq->cpu;
	u64 t0, t1, curr_cost = 0;
	struct sched_domain *sd;
	int pulled_task = 0;

	update_misfit_status(NULL, this_rq);

	/*
	 * There is a task waiting to run. No need to search for one.
	 * Return 0; the task will be enqueued when switching to idle.
	 */
	if (this_rq->ttwu_pending)
		return 0;

	/*
	 * We must set idle_stamp _before_ calling idle_balance(), such that we
	 * measure the duration of idle_balance() as idle time.
	 */
	this_rq->idle_stamp = rq_clock(this_rq);

	/*
	 * Do not pull tasks towards !active CPUs...
	 */
	if (!cpu_active(this_cpu))
		return 0;

	/*
	 * This is OK, because current is on_cpu, which avoids it being picked
	 * for load-balance and preemption/IRQs are still disabled avoiding
	 * further scheduler activity on it and we're being very careful to
	 * re-start the picking loop.
	 */
	rq_unpin_lock(this_rq, rf);

	rcu_read_lock();
	sd = rcu_dereference_check_sched_domain(this_rq->sd);

	if (!READ_ONCE(this_rq->rd->overload) ||
	    (sd && this_rq->avg_idle < sd->max_newidle_lb_cost)) {

		if (sd)
			update_next_balance(sd, &next_balance);
		rcu_read_unlock();

		goto out;
	}
	rcu_read_unlock();

	raw_spin_rq_unlock(this_rq);

	t0 = sched_clock_cpu(this_cpu);
	update_blocked_averages(this_cpu);

	rcu_read_lock();
	for_each_domain(this_cpu, sd) {
		int continue_balancing = 1;
		u64 domain_cost;

		update_next_balance(sd, &next_balance);

		if (this_rq->avg_idle < curr_cost + sd->max_newidle_lb_cost)
			break;

		if (sd->flags & SD_BALANCE_NEWIDLE) {

			pulled_task = load_balance(this_cpu, this_rq,
						   sd, CPU_NEWLY_IDLE,
						   &continue_balancing);

			t1 = sched_clock_cpu(this_cpu);
			domain_cost = t1 - t0;
			update_newidle_cost(sd, domain_cost);

			curr_cost += domain_cost;
			t0 = t1;
		}

		/*
		 * Stop searching for tasks to pull if there are
		 * now runnable tasks on this rq.
		 */
		if (pulled_task || this_rq->nr_running > 0 ||
		    this_rq->ttwu_pending)
			break;
	}
	rcu_read_unlock();

	raw_spin_rq_lock(this_rq);

	if (curr_cost > this_rq->max_idle_balance_cost)
		this_rq->max_idle_balance_cost = curr_cost;

	/*
	 * While browsing the domains, we released the rq lock, a task could
	 * have been enqueued in the meantime. Since we're not going idle,
	 * pretend we pulled a task.
	 */
	if (this_rq->cfs.h_nr_running && !pulled_task)
		pulled_task = 1;

	/* Is there a task of a high priority class? */
	if (this_rq->nr_running != this_rq->cfs.h_nr_running)
		pulled_task = -1;

out:
	/* Move the next balance forward */
	if (time_after(this_rq->next_balance, next_balance))
		this_rq->next_balance = next_balance;

	if (pulled_task)
		this_rq->idle_stamp = 0;
	else
		nohz_newidle_balance(this_rq);

	rq_repin_lock(this_rq, rf);

	return pulled_task;
}

/*
 * run_rebalance_domains is triggered when needed from the scheduler tick.
 * Also triggered for nohz idle balancing (with nohz_balancing_kick set).
 */
static __latent_entropy void run_rebalance_domains(struct softirq_action *h)
{
	struct rq *this_rq = this_rq();
	enum cpu_idle_type idle = this_rq->idle_balance ?
						CPU_IDLE : CPU_NOT_IDLE;

	/*
	 * If this CPU has a pending nohz_balance_kick, then do the
	 * balancing on behalf of the other idle CPUs whose ticks are
	 * stopped. Do nohz_idle_balance *before* rebalance_domains to
	 * give the idle CPUs a chance to load balance. Else we may
	 * load balance only within the local sched_domain hierarchy
	 * and abort nohz_idle_balance altogether if we pull some load.
	 */
	if (nohz_idle_balance(this_rq, idle))
		return;

	/* normal load balance */
	update_blocked_averages(this_rq->cpu);
	rebalance_domains(this_rq, idle);
}

/*
 * Trigger the SCHED_SOFTIRQ if it is time to do periodic load balancing.
 */
void trigger_load_balance(struct rq *rq)
{
	/*
	 * Don't need to rebalance while attached to NULL domain or
	 * runqueue CPU is not active
	 */
	if (unlikely(on_null_domain(rq) || !cpu_active(cpu_of(rq))))
		return;

	if (time_after_eq(jiffies, rq->next_balance))
		raise_softirq(SCHED_SOFTIRQ);

	nohz_balancer_kick(rq);
}

static void rq_online_fair(struct rq *rq)
{
	update_sysctl();

	update_runtime_enabled(rq);
}

static void rq_offline_fair(struct rq *rq)
{
	update_sysctl();

	/* Ensure any throttled groups are reachable by pick_next_task */
	unthrottle_offline_cfs_rqs(rq);
}

#endif /* CONFIG_SMP */

#ifdef CONFIG_SCHED_CORE
static inline bool
__entity_slice_used(struct sched_entity *se, int min_nr_tasks)
{
	u64 slice = sched_slice(cfs_rq_of(se), se);
	u64 rtime = se->sum_exec_runtime - se->prev_sum_exec_runtime;

	return (rtime * min_nr_tasks > slice);
}

#define MIN_NR_TASKS_DURING_FORCEIDLE	2
static inline void task_tick_core(struct rq *rq, struct task_struct *curr)
{
	if (!sched_core_enabled(rq))
		return;

	/*
	 * If runqueue has only one task which used up its slice and
	 * if the sibling is forced idle, then trigger schedule to
	 * give forced idle task a chance.
	 *
	 * sched_slice() considers only this active rq and it gets the
	 * whole slice. But during force idle, we have siblings acting
	 * like a single runqueue and hence we need to consider runnable
	 * tasks on this CPU and the forced idle CPU. Ideally, we should
	 * go through the forced idle rq, but that would be a perf hit.
	 * We can assume that the forced idle CPU has at least
	 * MIN_NR_TASKS_DURING_FORCEIDLE - 1 tasks and use that to check
	 * if we need to give up the CPU.
	 */
	if (rq->core->core_forceidle_count && rq->cfs.nr_running == 1 &&
	    __entity_slice_used(&curr->se, MIN_NR_TASKS_DURING_FORCEIDLE))
		resched_curr(rq);
}

/*
 * se_fi_update - Update the cfs_rq->min_vruntime_fi in a CFS hierarchy if needed.
 */
static void se_fi_update(struct sched_entity *se, unsigned int fi_seq, bool forceidle)
{
	for_each_sched_entity(se) {
		struct cfs_rq *cfs_rq = cfs_rq_of(se);

		if (forceidle) {
			if (cfs_rq->forceidle_seq == fi_seq)
				break;
			cfs_rq->forceidle_seq = fi_seq;
		}

		cfs_rq->min_vruntime_fi = cfs_rq->min_vruntime;
	}
}

void task_vruntime_update(struct rq *rq, struct task_struct *p, bool in_fi)
{
	struct sched_entity *se = &p->se;

	if (p->sched_class != &fair_sched_class)
		return;

	se_fi_update(se, rq->core->core_forceidle_seq, in_fi);
}

bool cfs_prio_less(struct task_struct *a, struct task_struct *b, bool in_fi)
{
	struct rq *rq = task_rq(a);
	struct sched_entity *sea = &a->se;
	struct sched_entity *seb = &b->se;
	struct cfs_rq *cfs_rqa;
	struct cfs_rq *cfs_rqb;
	s64 delta;

	SCHED_WARN_ON(task_rq(b)->core != rq->core);

#ifdef CONFIG_FAIR_GROUP_SCHED
	/*
	 * Find an se in the hierarchy for tasks a and b, such that the se's
	 * are immediate siblings.
	 */
	while (sea->cfs_rq->tg != seb->cfs_rq->tg) {
		int sea_depth = sea->depth;
		int seb_depth = seb->depth;

		if (sea_depth >= seb_depth)
			sea = parent_entity(sea);
		if (sea_depth <= seb_depth)
			seb = parent_entity(seb);
	}

	se_fi_update(sea, rq->core->core_forceidle_seq, in_fi);
	se_fi_update(seb, rq->core->core_forceidle_seq, in_fi);

	cfs_rqa = sea->cfs_rq;
	cfs_rqb = seb->cfs_rq;
#else
	cfs_rqa = &task_rq(a)->cfs;
	cfs_rqb = &task_rq(b)->cfs;
#endif

	/*
	 * Find delta after normalizing se's vruntime with its cfs_rq's
	 * min_vruntime_fi, which would have been updated in prior calls
	 * to se_fi_update().
	 */
	delta = (s64)(sea->vruntime - seb->vruntime) +
		(s64)(cfs_rqb->min_vruntime_fi - cfs_rqa->min_vruntime_fi);

	return delta > 0;
}
#else
static inline void task_tick_core(struct rq *rq, struct task_struct *curr) {}
#endif

/*
 * scheduler tick hitting a task of our scheduling class.
 *
 * NOTE: This function can be called remotely by the tick offload that
 * goes along full dynticks. Therefore no local assumption can be made
 * and everything must be accessed through the @rq and @curr passed in
 * parameters.
 */
static void task_tick_fair(struct rq *rq, struct task_struct *curr, int queued)
{
	struct cfs_rq *cfs_rq;
	struct sched_entity *se = &curr->se;

	for_each_sched_entity(se) {
		cfs_rq = cfs_rq_of(se);
		entity_tick(cfs_rq, se, queued);
	}

	if (static_branch_unlikely(&sched_numa_balancing))
		task_tick_numa(rq, curr);

	update_misfit_status(curr, rq);
	update_overutilized_status(task_rq(curr));

	task_tick_core(rq, curr);
}

/*
 * called on fork with the child task as argument from the parent's context
 *  - child not yet on the tasklist
 *  - preemption disabled
 */
static void task_fork_fair(struct task_struct *p)
{
	struct cfs_rq *cfs_rq;
	struct sched_entity *se = &p->se, *curr;
	struct rq *rq = this_rq();
	struct rq_flags rf;

	rq_lock(rq, &rf);
	update_rq_clock(rq);

	cfs_rq = task_cfs_rq(current);
	curr = cfs_rq->curr;
	if (curr) {
		update_curr(cfs_rq);
		se->vruntime = curr->vruntime;
	}
	place_entity(cfs_rq, se, 1);

	if (sysctl_sched_child_runs_first && curr && entity_before(curr, se)) {
		/*
		 * Upon rescheduling, sched_class::put_prev_task() will place
		 * 'current' within the tree based on its new key value.
		 */
		swap(curr->vruntime, se->vruntime);
		resched_curr(rq);
	}

	se->vruntime -= cfs_rq->min_vruntime;
	rq_unlock(rq, &rf);
}

/*
 * Priority of the task has changed. Check to see if we preempt
 * the current task.
 */
static void
prio_changed_fair(struct rq *rq, struct task_struct *p, int oldprio)
{
	if (!task_on_rq_queued(p))
		return;

	if (rq->cfs.nr_running == 1)
		return;

	/*
	 * Reschedule if we are currently running on this runqueue and
	 * our priority decreased, or if we are not currently running on
	 * this runqueue and our priority is higher than the current's
	 */
	if (task_current(rq, p)) {
		if (p->prio > oldprio)
			resched_curr(rq);
	} else
		check_preempt_curr(rq, p, 0);
}

static inline bool vruntime_normalized(struct task_struct *p)
{
	struct sched_entity *se = &p->se;

	/*
	 * In both the TASK_ON_RQ_QUEUED and TASK_ON_RQ_MIGRATING cases,
	 * the dequeue_entity(.flags=0) will already have normalized the
	 * vruntime.
	 */
	if (p->on_rq)
		return true;

	/*
	 * When !on_rq, vruntime of the task has usually NOT been normalized.
	 * But there are some cases where it has already been normalized:
	 *
	 * - A forked child which is waiting for being woken up by
	 *   wake_up_new_task().
	 * - A task which has been woken up by try_to_wake_up() and
	 *   waiting for actually being woken up by sched_ttwu_pending().
	 */
	if (!se->sum_exec_runtime ||
	    (READ_ONCE(p->__state) == TASK_WAKING && p->sched_remote_wakeup))
		return true;

	return false;
}

#ifdef CONFIG_FAIR_GROUP_SCHED
/*
 * Propagate the changes of the sched_entity across the tg tree to make it
 * visible to the root
 */
static void propagate_entity_cfs_rq(struct sched_entity *se)
{
	struct cfs_rq *cfs_rq = cfs_rq_of(se);

	if (cfs_rq_throttled(cfs_rq))
		return;

	if (!throttled_hierarchy(cfs_rq))
		list_add_leaf_cfs_rq(cfs_rq);

	/* Start to propagate at parent */
	se = se->parent;

	for_each_sched_entity(se) {
		cfs_rq = cfs_rq_of(se);

		update_load_avg(cfs_rq, se, UPDATE_TG);

		if (cfs_rq_throttled(cfs_rq))
			break;

		if (!throttled_hierarchy(cfs_rq))
			list_add_leaf_cfs_rq(cfs_rq);
	}
}
#else
static void propagate_entity_cfs_rq(struct sched_entity *se) { }
#endif

static void detach_entity_cfs_rq(struct sched_entity *se)
{
	struct cfs_rq *cfs_rq = cfs_rq_of(se);

	/* Catch up with the cfs_rq and remove our load when we leave */
	update_load_avg(cfs_rq, se, 0);
	detach_entity_load_avg(cfs_rq, se);
	update_tg_load_avg(cfs_rq);
	propagate_entity_cfs_rq(se);
}

static void attach_entity_cfs_rq(struct sched_entity *se)
{
	struct cfs_rq *cfs_rq = cfs_rq_of(se);

#ifdef CONFIG_FAIR_GROUP_SCHED
	/*
	 * Since the real-depth could have been changed (only FAIR
	 * class maintain depth value), reset depth properly.
	 */
	se->depth = se->parent ? se->parent->depth + 1 : 0;
#endif

	/* Synchronize entity with its cfs_rq */
	update_load_avg(cfs_rq, se, sched_feat(ATTACH_AGE_LOAD) ? 0 : SKIP_AGE_LOAD);
	attach_entity_load_avg(cfs_rq, se);
	update_tg_load_avg(cfs_rq);
	propagate_entity_cfs_rq(se);
}

static void detach_task_cfs_rq(struct task_struct *p)
{
	struct sched_entity *se = &p->se;
	struct cfs_rq *cfs_rq = cfs_rq_of(se);

	if (!vruntime_normalized(p)) {
		/*
		 * Fix up our vruntime so that the current sleep doesn't
		 * cause 'unlimited' sleep bonus.
		 */
		place_entity(cfs_rq, se, 0);
		se->vruntime -= cfs_rq->min_vruntime;
	}

	detach_entity_cfs_rq(se);
}

static void attach_task_cfs_rq(struct task_struct *p)
{
	struct sched_entity *se = &p->se;
	struct cfs_rq *cfs_rq = cfs_rq_of(se);

	attach_entity_cfs_rq(se);

	if (!vruntime_normalized(p))
		se->vruntime += cfs_rq->min_vruntime;
}

static void switched_from_fair(struct rq *rq, struct task_struct *p)
{
	detach_task_cfs_rq(p);
}

static void switched_to_fair(struct rq *rq, struct task_struct *p)
{
	attach_task_cfs_rq(p);

	if (task_on_rq_queued(p)) {
		/*
		 * We were most likely switched from sched_rt, so
		 * kick off the schedule if running, otherwise just see
		 * if we can still preempt the current task.
		 */
		if (task_current(rq, p))
			resched_curr(rq);
		else
			check_preempt_curr(rq, p, 0);
	}
}

/* Account for a task changing its policy or group.
 *
 * This routine is mostly called to set cfs_rq->curr field when a task
 * migrates between groups/classes.
 */
static void set_next_task_fair(struct rq *rq, struct task_struct *p, bool first)
{
	struct sched_entity *se = &p->se;

#ifdef CONFIG_SMP
	if (task_on_rq_queued(p)) {
		/*
		 * Move the next running task to the front of the list, so our
		 * cfs_tasks list becomes MRU one.
		 */
		list_move(&se->group_node, &rq->cfs_tasks);
	}
#endif

	for_each_sched_entity(se) {
		struct cfs_rq *cfs_rq = cfs_rq_of(se);

		set_next_entity(cfs_rq, se);
		/* ensure bandwidth has been allocated on our new cfs_rq */
		account_cfs_rq_runtime(cfs_rq, 0);
	}
}

void init_cfs_rq(struct cfs_rq *cfs_rq)
{
	cfs_rq->tasks_timeline = RB_ROOT_CACHED;
	u64_u32_store(cfs_rq->min_vruntime, (u64)(-(1LL << 20)));
#ifdef CONFIG_SMP
	raw_spin_lock_init(&cfs_rq->removed.lock);
#endif
}

#ifdef CONFIG_FAIR_GROUP_SCHED
static void task_set_group_fair(struct task_struct *p)
{
	struct sched_entity *se = &p->se;

	set_task_rq(p, task_cpu(p));
	se->depth = se->parent ? se->parent->depth + 1 : 0;
}

static void task_move_group_fair(struct task_struct *p)
{
	detach_task_cfs_rq(p);
	set_task_rq(p, task_cpu(p));

#ifdef CONFIG_SMP
	/* Tell se's cfs_rq has been changed -- migrated */
	p->se.avg.last_update_time = 0;
#endif
	attach_task_cfs_rq(p);
}

static void task_change_group_fair(struct task_struct *p, int type)
{
	switch (type) {
	case TASK_SET_GROUP:
		task_set_group_fair(p);
		break;

	case TASK_MOVE_GROUP:
		task_move_group_fair(p);
		break;
	}
}

void free_fair_sched_group(struct task_group *tg)
{
	int i;

	for_each_possible_cpu(i) {
		if (tg->cfs_rq)
			kfree(tg->cfs_rq[i]);
		if (tg->se)
			kfree(tg->se[i]);
	}

	kfree(tg->cfs_rq);
	kfree(tg->se);
}

int alloc_fair_sched_group(struct task_group *tg, struct task_group *parent)
{
	struct sched_entity *se;
	struct cfs_rq *cfs_rq;
	int i;

	tg->cfs_rq = kcalloc(nr_cpu_ids, sizeof(cfs_rq), GFP_KERNEL);
	if (!tg->cfs_rq)
		goto err;
	tg->se = kcalloc(nr_cpu_ids, sizeof(se), GFP_KERNEL);
	if (!tg->se)
		goto err;

	tg->shares = NICE_0_LOAD;

	init_cfs_bandwidth(tg_cfs_bandwidth(tg));

	for_each_possible_cpu(i) {
		cfs_rq = kzalloc_node(sizeof(struct cfs_rq),
				      GFP_KERNEL, cpu_to_node(i));
		if (!cfs_rq)
			goto err;

		se = kzalloc_node(sizeof(struct sched_entity_stats),
				  GFP_KERNEL, cpu_to_node(i));
		if (!se)
			goto err_free_rq;

		init_cfs_rq(cfs_rq);
		init_tg_cfs_entry(tg, cfs_rq, se, i, parent->se[i]);
		init_entity_runnable_average(se);
	}

	return 1;

err_free_rq:
	kfree(cfs_rq);
err:
	return 0;
}

void online_fair_sched_group(struct task_group *tg)
{
	struct sched_entity *se;
	struct rq_flags rf;
	struct rq *rq;
	int i;

	for_each_possible_cpu(i) {
		rq = cpu_rq(i);
		se = tg->se[i];
		rq_lock_irq(rq, &rf);
		update_rq_clock(rq);
		attach_entity_cfs_rq(se);
		sync_throttle(tg, i);
		rq_unlock_irq(rq, &rf);
	}
}

void unregister_fair_sched_group(struct task_group *tg)
{
	unsigned long flags;
	struct rq *rq;
	int cpu;

	destroy_cfs_bandwidth(tg_cfs_bandwidth(tg));

	for_each_possible_cpu(cpu) {
		if (tg->se[cpu])
			remove_entity_load_avg(tg->se[cpu]);

		/*
		 * Only empty task groups can be destroyed; so we can speculatively
		 * check on_list without danger of it being re-added.
		 */
		if (!tg->cfs_rq[cpu]->on_list)
			continue;

		rq = cpu_rq(cpu);

		raw_spin_rq_lock_irqsave(rq, flags);
		list_del_leaf_cfs_rq(tg->cfs_rq[cpu]);
		raw_spin_rq_unlock_irqrestore(rq, flags);
	}
}

void init_tg_cfs_entry(struct task_group *tg, struct cfs_rq *cfs_rq,
			struct sched_entity *se, int cpu,
			struct sched_entity *parent)
{
	struct rq *rq = cpu_rq(cpu);

	cfs_rq->tg = tg;
	cfs_rq->rq = rq;
	init_cfs_rq_runtime(cfs_rq);

	tg->cfs_rq[cpu] = cfs_rq;
	tg->se[cpu] = se;

	/* se could be NULL for root_task_group */
	if (!se)
		return;

	if (!parent) {
		se->cfs_rq = &rq->cfs;
		se->depth = 0;
	} else {
		se->cfs_rq = parent->my_q;
		se->depth = parent->depth + 1;
	}

	se->my_q = cfs_rq;
	/* guarantee group entities always have weight */
	update_load_set(&se->load, NICE_0_LOAD);
	se->parent = parent;
}

static DEFINE_MUTEX(shares_mutex);

static int __sched_group_set_shares(struct task_group *tg, unsigned long shares)
{
	int i;

	lockdep_assert_held(&shares_mutex);

	/*
	 * We can't change the weight of the root cgroup.
	 */
	if (!tg->se[0])
		return -EINVAL;

	shares = clamp(shares, scale_load(MIN_SHARES), scale_load(MAX_SHARES));

	if (tg->shares == shares)
		return 0;

	tg->shares = shares;
	for_each_possible_cpu(i) {
		struct rq *rq = cpu_rq(i);
		struct sched_entity *se = tg->se[i];
		struct rq_flags rf;

		/* Propagate contribution to hierarchy */
		rq_lock_irqsave(rq, &rf);
		update_rq_clock(rq);
		for_each_sched_entity(se) {
			update_load_avg(cfs_rq_of(se), se, UPDATE_TG);
			update_cfs_group(se);
		}
		rq_unlock_irqrestore(rq, &rf);
	}

	return 0;
}

int sched_group_set_shares(struct task_group *tg, unsigned long shares)
{
	int ret;

	mutex_lock(&shares_mutex);
	if (tg_is_idle(tg))
		ret = -EINVAL;
	else
		ret = __sched_group_set_shares(tg, shares);
	mutex_unlock(&shares_mutex);

	return ret;
}

int sched_group_set_idle(struct task_group *tg, long idle)
{
	int i;

	if (tg == &root_task_group)
		return -EINVAL;

	if (idle < 0 || idle > 1)
		return -EINVAL;

	mutex_lock(&shares_mutex);

	if (tg->idle == idle) {
		mutex_unlock(&shares_mutex);
		return 0;
	}

	tg->idle = idle;

	for_each_possible_cpu(i) {
		struct rq *rq = cpu_rq(i);
		struct sched_entity *se = tg->se[i];
		struct cfs_rq *parent_cfs_rq, *grp_cfs_rq = tg->cfs_rq[i];
		bool was_idle = cfs_rq_is_idle(grp_cfs_rq);
		long idle_task_delta;
		struct rq_flags rf;

		rq_lock_irqsave(rq, &rf);

		grp_cfs_rq->idle = idle;
		if (WARN_ON_ONCE(was_idle == cfs_rq_is_idle(grp_cfs_rq)))
			goto next_cpu;

		if (se->on_rq) {
			parent_cfs_rq = cfs_rq_of(se);
			if (cfs_rq_is_idle(grp_cfs_rq))
				parent_cfs_rq->idle_nr_running++;
			else
				parent_cfs_rq->idle_nr_running--;
		}

		idle_task_delta = grp_cfs_rq->h_nr_running -
				  grp_cfs_rq->idle_h_nr_running;
		if (!cfs_rq_is_idle(grp_cfs_rq))
			idle_task_delta *= -1;

		for_each_sched_entity(se) {
			struct cfs_rq *cfs_rq = cfs_rq_of(se);

			if (!se->on_rq)
				break;

			cfs_rq->idle_h_nr_running += idle_task_delta;

			/* Already accounted at parent level and above. */
			if (cfs_rq_is_idle(cfs_rq))
				break;
		}

next_cpu:
		rq_unlock_irqrestore(rq, &rf);
	}

	/* Idle groups have minimum weight. */
	if (tg_is_idle(tg))
		__sched_group_set_shares(tg, scale_load(WEIGHT_IDLEPRIO));
	else
		__sched_group_set_shares(tg, NICE_0_LOAD);

	mutex_unlock(&shares_mutex);
	return 0;
}

#else /* CONFIG_FAIR_GROUP_SCHED */

void free_fair_sched_group(struct task_group *tg) { }

int alloc_fair_sched_group(struct task_group *tg, struct task_group *parent)
{
	return 1;
}

void online_fair_sched_group(struct task_group *tg) { }

void unregister_fair_sched_group(struct task_group *tg) { }

#endif /* CONFIG_FAIR_GROUP_SCHED */


static unsigned int get_rr_interval_fair(struct rq *rq, struct task_struct *task)
{
	struct sched_entity *se = &task->se;
	unsigned int rr_interval = 0;

	/*
	 * Time slice is 0 for SCHED_OTHER tasks that are on an otherwise
	 * idle runqueue:
	 */
	if (rq->cfs.load.weight)
		rr_interval = NS_TO_JIFFIES(sched_slice(cfs_rq_of(se), se));

	return rr_interval;
}

/*
 * All the scheduling class methods:
 */
DEFINE_SCHED_CLASS(fair) = {

	.enqueue_task		= enqueue_task_fair,
	.dequeue_task		= dequeue_task_fair,
	.yield_task		= yield_task_fair,
	.yield_to_task		= yield_to_task_fair,

	.check_preempt_curr	= check_preempt_wakeup,

	.pick_next_task		= __pick_next_task_fair,
	.put_prev_task		= put_prev_task_fair,
	.set_next_task          = set_next_task_fair,

#ifdef CONFIG_SMP
	.balance		= balance_fair,
	.pick_task		= pick_task_fair,
	.select_task_rq		= select_task_rq_fair,
	.migrate_task_rq	= migrate_task_rq_fair,

	.rq_online		= rq_online_fair,
	.rq_offline		= rq_offline_fair,

	.task_dead		= task_dead_fair,
	.set_cpus_allowed	= set_cpus_allowed_common,
#endif

	.task_tick		= task_tick_fair,
	.task_fork		= task_fork_fair,

	.prio_changed		= prio_changed_fair,
	.switched_from		= switched_from_fair,
	.switched_to		= switched_to_fair,

	.get_rr_interval	= get_rr_interval_fair,

	.update_curr		= update_curr_fair,

#ifdef CONFIG_FAIR_GROUP_SCHED
	.task_change_group	= task_change_group_fair,
#endif

#ifdef CONFIG_UCLAMP_TASK
	.uclamp_enabled		= 1,
#endif
};

#ifdef CONFIG_SCHED_DEBUG
void print_cfs_stats(struct seq_file *m, int cpu)
{
	struct cfs_rq *cfs_rq, *pos;

	rcu_read_lock();
	for_each_leaf_cfs_rq_safe(cpu_rq(cpu), cfs_rq, pos)
		print_cfs_rq(m, cpu, cfs_rq);
	rcu_read_unlock();
}

#ifdef CONFIG_NUMA_BALANCING
void show_numa_stats(struct task_struct *p, struct seq_file *m)
{
	int node;
	unsigned long tsf = 0, tpf = 0, gsf = 0, gpf = 0;
	struct numa_group *ng;

	rcu_read_lock();
	ng = rcu_dereference(p->numa_group);
	for_each_online_node(node) {
		if (p->numa_faults) {
			tsf = p->numa_faults[task_faults_idx(NUMA_MEM, node, 0)];
			tpf = p->numa_faults[task_faults_idx(NUMA_MEM, node, 1)];
		}
		if (ng) {
			gsf = ng->faults[task_faults_idx(NUMA_MEM, node, 0)],
			gpf = ng->faults[task_faults_idx(NUMA_MEM, node, 1)];
		}
		print_numa_stats(m, node, tsf, tpf, gsf, gpf);
	}
	rcu_read_unlock();
}
#endif /* CONFIG_NUMA_BALANCING */
#endif /* CONFIG_SCHED_DEBUG */

__init void init_sched_fair_class(void)
{
#ifdef CONFIG_SMP
	open_softirq(SCHED_SOFTIRQ, run_rebalance_domains);

#ifdef CONFIG_NO_HZ_COMMON
	nohz.next_balance = jiffies;
	nohz.next_blocked = jiffies;
	zalloc_cpumask_var(&nohz.idle_cpus_mask, GFP_NOWAIT);
#endif
#endif /* SMP */

}<|MERGE_RESOLUTION|>--- conflicted
+++ resolved
@@ -9520,20 +9520,6 @@
 		WRITE_ONCE(rd->overutilized, SG_OVERUTILIZED);
 		trace_sched_overutilized_tp(rd, SG_OVERUTILIZED);
 	}
-<<<<<<< HEAD
-
-	update_idle_cpu_scan(env, sum_util);
-}
-
-#define NUMA_IMBALANCE_MIN 2
-
-static inline long adjust_numa_imbalance(int imbalance,
-				int dst_running, int imb_numa_nr)
-{
-	if (!allow_numa_imbalance(dst_running, imb_numa_nr))
-		return imbalance;
-=======
->>>>>>> e6f4ff3f
 
 	update_idle_cpu_scan(env, sum_util);
 }
