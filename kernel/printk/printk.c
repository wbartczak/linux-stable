// SPDX-License-Identifier: GPL-2.0-only
/*
 *  linux/kernel/printk.c
 *
 *  Copyright (C) 1991, 1992  Linus Torvalds
 *
 * Modified to make sys_syslog() more flexible: added commands to
 * return the last 4k of kernel messages, regardless of whether
 * they've been read or not.  Added option to suppress kernel printk's
 * to the console.  Added hook for sending the console messages
 * elsewhere, in preparation for a serial line console (someday).
 * Ted Ts'o, 2/11/93.
 * Modified for sysctl support, 1/8/97, Chris Horn.
 * Fixed SMP synchronization, 08/08/99, Manfred Spraul
 *     manfred@colorfullife.com
 * Rewrote bits to get rid of console_lock
 *	01Mar01 Andrew Morton
 */

#define pr_fmt(fmt) KBUILD_MODNAME ": " fmt

#include <linux/kernel.h>
#include <linux/mm.h>
#include <linux/tty.h>
#include <linux/tty_driver.h>
#include <linux/console.h>
#include <linux/init.h>
#include <linux/jiffies.h>
#include <linux/nmi.h>
#include <linux/module.h>
#include <linux/moduleparam.h>
#include <linux/delay.h>
#include <linux/smp.h>
#include <linux/security.h>
#include <linux/memblock.h>
#include <linux/syscalls.h>
#include <linux/crash_core.h>
#include <linux/ratelimit.h>
#include <linux/kmsg_dump.h>
#include <linux/syslog.h>
#include <linux/cpu.h>
#include <linux/rculist.h>
#include <linux/poll.h>
#include <linux/irq_work.h>
#include <linux/ctype.h>
#include <linux/uio.h>
#include <linux/sched/clock.h>
#include <linux/sched/debug.h>
#include <linux/sched/task_stack.h>

#include <linux/uaccess.h>
#include <asm/sections.h>

#include <trace/events/initcall.h>
#define CREATE_TRACE_POINTS
#include <trace/events/printk.h>

#include "printk_ringbuffer.h"
#include "console_cmdline.h"
#include "braille.h"
#include "internal.h"

int console_printk[4] = {
	CONSOLE_LOGLEVEL_DEFAULT,	/* console_loglevel */
	MESSAGE_LOGLEVEL_DEFAULT,	/* default_message_loglevel */
	CONSOLE_LOGLEVEL_MIN,		/* minimum_console_loglevel */
	CONSOLE_LOGLEVEL_DEFAULT,	/* default_console_loglevel */
};
EXPORT_SYMBOL_GPL(console_printk);

atomic_t ignore_console_lock_warning __read_mostly = ATOMIC_INIT(0);
EXPORT_SYMBOL(ignore_console_lock_warning);

/*
 * Low level drivers may need that to know if they can schedule in
 * their unblank() callback or not. So let's export it.
 */
int oops_in_progress;
EXPORT_SYMBOL(oops_in_progress);

/*
 * console_sem protects the console_drivers list, and also
 * provides serialisation for access to the entire console
 * driver system.
 */
static DEFINE_SEMAPHORE(console_sem);
struct console *console_drivers;
EXPORT_SYMBOL_GPL(console_drivers);

/*
 * System may need to suppress printk message under certain
 * circumstances, like after kernel panic happens.
 */
int __read_mostly suppress_printk;

#ifdef CONFIG_LOCKDEP
static struct lockdep_map console_lock_dep_map = {
	.name = "console_lock"
};
#endif

enum devkmsg_log_bits {
	__DEVKMSG_LOG_BIT_ON = 0,
	__DEVKMSG_LOG_BIT_OFF,
	__DEVKMSG_LOG_BIT_LOCK,
};

enum devkmsg_log_masks {
	DEVKMSG_LOG_MASK_ON             = BIT(__DEVKMSG_LOG_BIT_ON),
	DEVKMSG_LOG_MASK_OFF            = BIT(__DEVKMSG_LOG_BIT_OFF),
	DEVKMSG_LOG_MASK_LOCK           = BIT(__DEVKMSG_LOG_BIT_LOCK),
};

/* Keep both the 'on' and 'off' bits clear, i.e. ratelimit by default: */
#define DEVKMSG_LOG_MASK_DEFAULT	0

static unsigned int __read_mostly devkmsg_log = DEVKMSG_LOG_MASK_DEFAULT;

static int __control_devkmsg(char *str)
{
	size_t len;

	if (!str)
		return -EINVAL;

	len = str_has_prefix(str, "on");
	if (len) {
		devkmsg_log = DEVKMSG_LOG_MASK_ON;
		return len;
	}

	len = str_has_prefix(str, "off");
	if (len) {
		devkmsg_log = DEVKMSG_LOG_MASK_OFF;
		return len;
	}

	len = str_has_prefix(str, "ratelimit");
	if (len) {
		devkmsg_log = DEVKMSG_LOG_MASK_DEFAULT;
		return len;
	}

	return -EINVAL;
}

static int __init control_devkmsg(char *str)
{
	if (__control_devkmsg(str) < 0)
		return 1;

	/*
	 * Set sysctl string accordingly:
	 */
	if (devkmsg_log == DEVKMSG_LOG_MASK_ON)
		strcpy(devkmsg_log_str, "on");
	else if (devkmsg_log == DEVKMSG_LOG_MASK_OFF)
		strcpy(devkmsg_log_str, "off");
	/* else "ratelimit" which is set by default. */

	/*
	 * Sysctl cannot change it anymore. The kernel command line setting of
	 * this parameter is to force the setting to be permanent throughout the
	 * runtime of the system. This is a precation measure against userspace
	 * trying to be a smarta** and attempting to change it up on us.
	 */
	devkmsg_log |= DEVKMSG_LOG_MASK_LOCK;

	return 0;
}
__setup("printk.devkmsg=", control_devkmsg);

char devkmsg_log_str[DEVKMSG_STR_MAX_SIZE] = "ratelimit";

int devkmsg_sysctl_set_loglvl(struct ctl_table *table, int write,
			      void *buffer, size_t *lenp, loff_t *ppos)
{
	char old_str[DEVKMSG_STR_MAX_SIZE];
	unsigned int old;
	int err;

	if (write) {
		if (devkmsg_log & DEVKMSG_LOG_MASK_LOCK)
			return -EINVAL;

		old = devkmsg_log;
		strncpy(old_str, devkmsg_log_str, DEVKMSG_STR_MAX_SIZE);
	}

	err = proc_dostring(table, write, buffer, lenp, ppos);
	if (err)
		return err;

	if (write) {
		err = __control_devkmsg(devkmsg_log_str);

		/*
		 * Do not accept an unknown string OR a known string with
		 * trailing crap...
		 */
		if (err < 0 || (err + 1 != *lenp)) {

			/* ... and restore old setting. */
			devkmsg_log = old;
			strncpy(devkmsg_log_str, old_str, DEVKMSG_STR_MAX_SIZE);

			return -EINVAL;
		}
	}

	return 0;
}

/* Number of registered extended console drivers. */
static int nr_ext_console_drivers;

/*
 * Helper macros to handle lockdep when locking/unlocking console_sem. We use
 * macros instead of functions so that _RET_IP_ contains useful information.
 */
#define down_console_sem() do { \
	down(&console_sem);\
	mutex_acquire(&console_lock_dep_map, 0, 0, _RET_IP_);\
} while (0)

static int __down_trylock_console_sem(unsigned long ip)
{
	int lock_failed;
	unsigned long flags;

	/*
	 * Here and in __up_console_sem() we need to be in safe mode,
	 * because spindump/WARN/etc from under console ->lock will
	 * deadlock in printk()->down_trylock_console_sem() otherwise.
	 */
	printk_safe_enter_irqsave(flags);
	lock_failed = down_trylock(&console_sem);
	printk_safe_exit_irqrestore(flags);

	if (lock_failed)
		return 1;
	mutex_acquire(&console_lock_dep_map, 0, 1, ip);
	return 0;
}
#define down_trylock_console_sem() __down_trylock_console_sem(_RET_IP_)

static void __up_console_sem(unsigned long ip)
{
	unsigned long flags;

	mutex_release(&console_lock_dep_map, ip);

	printk_safe_enter_irqsave(flags);
	up(&console_sem);
	printk_safe_exit_irqrestore(flags);
}
#define up_console_sem() __up_console_sem(_RET_IP_)

/*
 * This is used for debugging the mess that is the VT code by
 * keeping track if we have the console semaphore held. It's
 * definitely not the perfect debug tool (we don't know if _WE_
 * hold it and are racing, but it helps tracking those weird code
 * paths in the console code where we end up in places I want
 * locked without the console semaphore held).
 */
static int console_locked, console_suspended;

/*
 * If exclusive_console is non-NULL then only this console is to be printed to.
 */
static struct console *exclusive_console;

/*
 *	Array of consoles built from command line options (console=)
 */

#define MAX_CMDLINECONSOLES 8

static struct console_cmdline console_cmdline[MAX_CMDLINECONSOLES];

static int preferred_console = -1;
static bool has_preferred_console;
int console_set_on_cmdline;
EXPORT_SYMBOL(console_set_on_cmdline);

/* Flag: console code may call schedule() */
static int console_may_schedule;

enum con_msg_format_flags {
	MSG_FORMAT_DEFAULT	= 0,
	MSG_FORMAT_SYSLOG	= (1 << 0),
};

static int console_msg_format = MSG_FORMAT_DEFAULT;

/*
 * The printk log buffer consists of a sequenced collection of records, each
 * containing variable length message text. Every record also contains its
 * own meta-data (@info).
 *
 * Every record meta-data carries the timestamp in microseconds, as well as
 * the standard userspace syslog level and syslog facility. The usual kernel
 * messages use LOG_KERN; userspace-injected messages always carry a matching
 * syslog facility, by default LOG_USER. The origin of every message can be
 * reliably determined that way.
 *
 * The human readable log message of a record is available in @text, the
 * length of the message text in @text_len. The stored message is not
 * terminated.
 *
 * Optionally, a record can carry a dictionary of properties (key/value
 * pairs), to provide userspace with a machine-readable message context.
 *
 * Examples for well-defined, commonly used property names are:
 *   DEVICE=b12:8               device identifier
 *                                b12:8         block dev_t
 *                                c127:3        char dev_t
 *                                n8            netdev ifindex
 *                                +sound:card0  subsystem:devname
 *   SUBSYSTEM=pci              driver-core subsystem name
 *
 * Valid characters in property names are [a-zA-Z0-9.-_]. Property names
 * and values are terminated by a '\0' character.
 *
 * Example of record values:
 *   record.text_buf                = "it's a line" (unterminated)
 *   record.info.seq                = 56
 *   record.info.ts_nsec            = 36863
 *   record.info.text_len           = 11
 *   record.info.facility           = 0 (LOG_KERN)
 *   record.info.flags              = 0
 *   record.info.level              = 3 (LOG_ERR)
 *   record.info.caller_id          = 299 (task 299)
 *   record.info.dev_info.subsystem = "pci" (terminated)
 *   record.info.dev_info.device    = "+pci:0000:00:01.0" (terminated)
 *
 * The 'struct printk_info' buffer must never be directly exported to
 * userspace, it is a kernel-private implementation detail that might
 * need to be changed in the future, when the requirements change.
 *
 * /dev/kmsg exports the structured data in the following line format:
 *   "<level>,<sequnum>,<timestamp>,<contflag>[,additional_values, ... ];<message text>\n"
 *
 * Users of the export format should ignore possible additional values
 * separated by ',', and find the message after the ';' character.
 *
 * The optional key/value pairs are attached as continuation lines starting
 * with a space character and terminated by a newline. All possible
 * non-prinatable characters are escaped in the "\xff" notation.
 */

enum log_flags {
	LOG_NEWLINE	= 2,	/* text ended with a newline */
	LOG_CONT	= 8,	/* text is a fragment of a continuation line */
};

/* syslog_lock protects syslog_* variables and write access to clear_seq. */
static DEFINE_RAW_SPINLOCK(syslog_lock);

#ifdef CONFIG_PRINTK
DECLARE_WAIT_QUEUE_HEAD(log_wait);
/* All 3 protected by @syslog_lock. */
/* the next printk record to read by syslog(READ) or /proc/kmsg */
static u64 syslog_seq;
static size_t syslog_partial;
static bool syslog_time;

/* All 3 protected by @console_sem. */
/* the next printk record to write to the console */
static u64 console_seq;
static u64 exclusive_console_stop_seq;
static unsigned long console_dropped;

struct latched_seq {
	seqcount_latch_t	latch;
	u64			val[2];
};

/*
 * The next printk record to read after the last 'clear' command. There are
 * two copies (updated with seqcount_latch) so that reads can locklessly
 * access a valid value. Writers are synchronized by @syslog_lock.
 */
static struct latched_seq clear_seq = {
	.latch		= SEQCNT_LATCH_ZERO(clear_seq.latch),
	.val[0]		= 0,
	.val[1]		= 0,
};

#ifdef CONFIG_PRINTK_CALLER
#define PREFIX_MAX		48
#else
#define PREFIX_MAX		32
#endif

/* the maximum size of a formatted record (i.e. with prefix added per line) */
#define CONSOLE_LOG_MAX		1024

/* the maximum size allowed to be reserved for a record */
#define LOG_LINE_MAX		(CONSOLE_LOG_MAX - PREFIX_MAX)

#define LOG_LEVEL(v)		((v) & 0x07)
#define LOG_FACILITY(v)		((v) >> 3 & 0xff)

/* record buffer */
#define LOG_ALIGN __alignof__(unsigned long)
#define __LOG_BUF_LEN (1 << CONFIG_LOG_BUF_SHIFT)
#define LOG_BUF_LEN_MAX (u32)(1 << 31)
static char __log_buf[__LOG_BUF_LEN] __aligned(LOG_ALIGN);
static char *log_buf = __log_buf;
static u32 log_buf_len = __LOG_BUF_LEN;

/*
 * Define the average message size. This only affects the number of
 * descriptors that will be available. Underestimating is better than
 * overestimating (too many available descriptors is better than not enough).
 */
#define PRB_AVGBITS 5	/* 32 character average length */

#if CONFIG_LOG_BUF_SHIFT <= PRB_AVGBITS
#error CONFIG_LOG_BUF_SHIFT value too small.
#endif
_DEFINE_PRINTKRB(printk_rb_static, CONFIG_LOG_BUF_SHIFT - PRB_AVGBITS,
		 PRB_AVGBITS, &__log_buf[0]);

static struct printk_ringbuffer printk_rb_dynamic;

static struct printk_ringbuffer *prb = &printk_rb_static;

/*
 * We cannot access per-CPU data (e.g. per-CPU flush irq_work) before
 * per_cpu_areas are initialised. This variable is set to true when
 * it's safe to access per-CPU data.
 */
static bool __printk_percpu_data_ready __read_mostly;

bool printk_percpu_data_ready(void)
{
	return __printk_percpu_data_ready;
}

/* Must be called under syslog_lock. */
static void latched_seq_write(struct latched_seq *ls, u64 val)
{
	raw_write_seqcount_latch(&ls->latch);
	ls->val[0] = val;
	raw_write_seqcount_latch(&ls->latch);
	ls->val[1] = val;
}

/* Can be called from any context. */
static u64 latched_seq_read_nolock(struct latched_seq *ls)
{
	unsigned int seq;
	unsigned int idx;
	u64 val;

	do {
		seq = raw_read_seqcount_latch(&ls->latch);
		idx = seq & 0x1;
		val = ls->val[idx];
	} while (read_seqcount_latch_retry(&ls->latch, seq));

	return val;
}

/* Return log buffer address */
char *log_buf_addr_get(void)
{
	return log_buf;
}

/* Return log buffer size */
u32 log_buf_len_get(void)
{
	return log_buf_len;
}

/*
 * Define how much of the log buffer we could take at maximum. The value
 * must be greater than two. Note that only half of the buffer is available
 * when the index points to the middle.
 */
#define MAX_LOG_TAKE_PART 4
static const char trunc_msg[] = "<truncated>";

static void truncate_msg(u16 *text_len, u16 *trunc_msg_len)
{
	/*
	 * The message should not take the whole buffer. Otherwise, it might
	 * get removed too soon.
	 */
	u32 max_text_len = log_buf_len / MAX_LOG_TAKE_PART;

	if (*text_len > max_text_len)
		*text_len = max_text_len;

	/* enable the warning message (if there is room) */
	*trunc_msg_len = strlen(trunc_msg);
	if (*text_len >= *trunc_msg_len)
		*text_len -= *trunc_msg_len;
	else
		*trunc_msg_len = 0;
}

int dmesg_restrict = IS_ENABLED(CONFIG_SECURITY_DMESG_RESTRICT);

static int syslog_action_restricted(int type)
{
	if (dmesg_restrict)
		return 1;
	/*
	 * Unless restricted, we allow "read all" and "get buffer size"
	 * for everybody.
	 */
	return type != SYSLOG_ACTION_READ_ALL &&
	       type != SYSLOG_ACTION_SIZE_BUFFER;
}

static int check_syslog_permissions(int type, int source)
{
	/*
	 * If this is from /proc/kmsg and we've already opened it, then we've
	 * already done the capabilities checks at open time.
	 */
	if (source == SYSLOG_FROM_PROC && type != SYSLOG_ACTION_OPEN)
		goto ok;

	if (syslog_action_restricted(type)) {
		if (capable(CAP_SYSLOG))
			goto ok;
		/*
		 * For historical reasons, accept CAP_SYS_ADMIN too, with
		 * a warning.
		 */
		if (capable(CAP_SYS_ADMIN)) {
			pr_warn_once("%s (%d): Attempt to access syslog with "
				     "CAP_SYS_ADMIN but no CAP_SYSLOG "
				     "(deprecated).\n",
				 current->comm, task_pid_nr(current));
			goto ok;
		}
		return -EPERM;
	}
ok:
	return security_syslog(type);
}

static void append_char(char **pp, char *e, char c)
{
	if (*pp < e)
		*(*pp)++ = c;
}

static ssize_t info_print_ext_header(char *buf, size_t size,
				     struct printk_info *info)
{
	u64 ts_usec = info->ts_nsec;
	char caller[20];
#ifdef CONFIG_PRINTK_CALLER
	u32 id = info->caller_id;

	snprintf(caller, sizeof(caller), ",caller=%c%u",
		 id & 0x80000000 ? 'C' : 'T', id & ~0x80000000);
#else
	caller[0] = '\0';
#endif

	do_div(ts_usec, 1000);

	return scnprintf(buf, size, "%u,%llu,%llu,%c%s;",
			 (info->facility << 3) | info->level, info->seq,
			 ts_usec, info->flags & LOG_CONT ? 'c' : '-', caller);
}

static ssize_t msg_add_ext_text(char *buf, size_t size,
				const char *text, size_t text_len,
				unsigned char endc)
{
	char *p = buf, *e = buf + size;
	size_t i;

	/* escape non-printable characters */
	for (i = 0; i < text_len; i++) {
		unsigned char c = text[i];

		if (c < ' ' || c >= 127 || c == '\\')
			p += scnprintf(p, e - p, "\\x%02x", c);
		else
			append_char(&p, e, c);
	}
	append_char(&p, e, endc);

	return p - buf;
}

static ssize_t msg_add_dict_text(char *buf, size_t size,
				 const char *key, const char *val)
{
	size_t val_len = strlen(val);
	ssize_t len;

	if (!val_len)
		return 0;

	len = msg_add_ext_text(buf, size, "", 0, ' ');	/* dict prefix */
	len += msg_add_ext_text(buf + len, size - len, key, strlen(key), '=');
	len += msg_add_ext_text(buf + len, size - len, val, val_len, '\n');

	return len;
}

static ssize_t msg_print_ext_body(char *buf, size_t size,
				  char *text, size_t text_len,
				  struct dev_printk_info *dev_info)
{
	ssize_t len;

	len = msg_add_ext_text(buf, size, text, text_len, '\n');

	if (!dev_info)
		goto out;

	len += msg_add_dict_text(buf + len, size - len, "SUBSYSTEM",
				 dev_info->subsystem);
	len += msg_add_dict_text(buf + len, size - len, "DEVICE",
				 dev_info->device);
out:
	return len;
}

/* /dev/kmsg - userspace message inject/listen interface */
struct devkmsg_user {
	atomic64_t seq;
	struct ratelimit_state rs;
	struct mutex lock;
	char buf[CONSOLE_EXT_LOG_MAX];

	struct printk_info info;
	char text_buf[CONSOLE_EXT_LOG_MAX];
	struct printk_record record;
};

static __printf(3, 4) __cold
int devkmsg_emit(int facility, int level, const char *fmt, ...)
{
	va_list args;
	int r;

	va_start(args, fmt);
	r = vprintk_emit(facility, level, NULL, fmt, args);
	va_end(args);

	return r;
}

static ssize_t devkmsg_write(struct kiocb *iocb, struct iov_iter *from)
{
	char *buf, *line;
	int level = default_message_loglevel;
	int facility = 1;	/* LOG_USER */
	struct file *file = iocb->ki_filp;
	struct devkmsg_user *user = file->private_data;
	size_t len = iov_iter_count(from);
	ssize_t ret = len;

	if (!user || len > LOG_LINE_MAX)
		return -EINVAL;

	/* Ignore when user logging is disabled. */
	if (devkmsg_log & DEVKMSG_LOG_MASK_OFF)
		return len;

	/* Ratelimit when not explicitly enabled. */
	if (!(devkmsg_log & DEVKMSG_LOG_MASK_ON)) {
		if (!___ratelimit(&user->rs, current->comm))
			return ret;
	}

	buf = kmalloc(len+1, GFP_KERNEL);
	if (buf == NULL)
		return -ENOMEM;

	buf[len] = '\0';
	if (!copy_from_iter_full(buf, len, from)) {
		kfree(buf);
		return -EFAULT;
	}

	/*
	 * Extract and skip the syslog prefix <[0-9]*>. Coming from userspace
	 * the decimal value represents 32bit, the lower 3 bit are the log
	 * level, the rest are the log facility.
	 *
	 * If no prefix or no userspace facility is specified, we
	 * enforce LOG_USER, to be able to reliably distinguish
	 * kernel-generated messages from userspace-injected ones.
	 */
	line = buf;
	if (line[0] == '<') {
		char *endp = NULL;
		unsigned int u;

		u = simple_strtoul(line + 1, &endp, 10);
		if (endp && endp[0] == '>') {
			level = LOG_LEVEL(u);
			if (LOG_FACILITY(u) != 0)
				facility = LOG_FACILITY(u);
			endp++;
			line = endp;
		}
	}

	devkmsg_emit(facility, level, "%s", line);
	kfree(buf);
	return ret;
}

static ssize_t devkmsg_read(struct file *file, char __user *buf,
			    size_t count, loff_t *ppos)
{
	struct devkmsg_user *user = file->private_data;
	struct printk_record *r = &user->record;
	size_t len;
	ssize_t ret;

	if (!user)
		return -EBADF;

	ret = mutex_lock_interruptible(&user->lock);
	if (ret)
		return ret;

	printk_safe_enter_irq();
	if (!prb_read_valid(prb, atomic64_read(&user->seq), r)) {
		if (file->f_flags & O_NONBLOCK) {
			ret = -EAGAIN;
			printk_safe_exit_irq();
			goto out;
		}

		printk_safe_exit_irq();
		ret = wait_event_interruptible(log_wait,
				prb_read_valid(prb, atomic64_read(&user->seq), r));
		if (ret)
			goto out;
		printk_safe_enter_irq();
	}

	if (r->info->seq != atomic64_read(&user->seq)) {
		/* our last seen message is gone, return error and reset */
		atomic64_set(&user->seq, r->info->seq);
		ret = -EPIPE;
		printk_safe_exit_irq();
		goto out;
	}

	len = info_print_ext_header(user->buf, sizeof(user->buf), r->info);
	len += msg_print_ext_body(user->buf + len, sizeof(user->buf) - len,
				  &r->text_buf[0], r->info->text_len,
				  &r->info->dev_info);

	atomic64_set(&user->seq, r->info->seq + 1);
	printk_safe_exit_irq();

	if (len > count) {
		ret = -EINVAL;
		goto out;
	}

	if (copy_to_user(buf, user->buf, len)) {
		ret = -EFAULT;
		goto out;
	}
	ret = len;
out:
	mutex_unlock(&user->lock);
	return ret;
}

/*
 * Be careful when modifying this function!!!
 *
 * Only few operations are supported because the device works only with the
 * entire variable length messages (records). Non-standard values are
 * returned in the other cases and has been this way for quite some time.
 * User space applications might depend on this behavior.
 */
static loff_t devkmsg_llseek(struct file *file, loff_t offset, int whence)
{
	struct devkmsg_user *user = file->private_data;
	loff_t ret = 0;

	if (!user)
		return -EBADF;
	if (offset)
		return -ESPIPE;

	printk_safe_enter_irq();
	switch (whence) {
	case SEEK_SET:
		/* the first record */
		atomic64_set(&user->seq, prb_first_valid_seq(prb));
		break;
	case SEEK_DATA:
		/*
		 * The first record after the last SYSLOG_ACTION_CLEAR,
		 * like issued by 'dmesg -c'. Reading /dev/kmsg itself
		 * changes no global state, and does not clear anything.
		 */
		atomic64_set(&user->seq, latched_seq_read_nolock(&clear_seq));
		break;
	case SEEK_END:
		/* after the last record */
		atomic64_set(&user->seq, prb_next_seq(prb));
		break;
	default:
		ret = -EINVAL;
	}
	printk_safe_exit_irq();
	return ret;
}

static __poll_t devkmsg_poll(struct file *file, poll_table *wait)
{
	struct devkmsg_user *user = file->private_data;
	struct printk_info info;
	__poll_t ret = 0;

	if (!user)
		return EPOLLERR|EPOLLNVAL;

	poll_wait(file, &log_wait, wait);

	printk_safe_enter_irq();
	if (prb_read_valid_info(prb, atomic64_read(&user->seq), &info, NULL)) {
		/* return error when data has vanished underneath us */
		if (info.seq != atomic64_read(&user->seq))
			ret = EPOLLIN|EPOLLRDNORM|EPOLLERR|EPOLLPRI;
		else
			ret = EPOLLIN|EPOLLRDNORM;
	}
	printk_safe_exit_irq();

	return ret;
}

static int devkmsg_open(struct inode *inode, struct file *file)
{
	struct devkmsg_user *user;
	int err;

	if (devkmsg_log & DEVKMSG_LOG_MASK_OFF)
		return -EPERM;

	/* write-only does not need any file context */
	if ((file->f_flags & O_ACCMODE) != O_WRONLY) {
		err = check_syslog_permissions(SYSLOG_ACTION_READ_ALL,
					       SYSLOG_FROM_READER);
		if (err)
			return err;
	}

	user = kmalloc(sizeof(struct devkmsg_user), GFP_KERNEL);
	if (!user)
		return -ENOMEM;

	ratelimit_default_init(&user->rs);
	ratelimit_set_flags(&user->rs, RATELIMIT_MSG_ON_RELEASE);

	mutex_init(&user->lock);

	prb_rec_init_rd(&user->record, &user->info,
			&user->text_buf[0], sizeof(user->text_buf));

	printk_safe_enter_irq();
	atomic64_set(&user->seq, prb_first_valid_seq(prb));
	printk_safe_exit_irq();

	file->private_data = user;
	return 0;
}

static int devkmsg_release(struct inode *inode, struct file *file)
{
	struct devkmsg_user *user = file->private_data;

	if (!user)
		return 0;

	ratelimit_state_exit(&user->rs);

	mutex_destroy(&user->lock);
	kfree(user);
	return 0;
}

const struct file_operations kmsg_fops = {
	.open = devkmsg_open,
	.read = devkmsg_read,
	.write_iter = devkmsg_write,
	.llseek = devkmsg_llseek,
	.poll = devkmsg_poll,
	.release = devkmsg_release,
};

#ifdef CONFIG_CRASH_CORE
/*
 * This appends the listed symbols to /proc/vmcore
 *
 * /proc/vmcore is used by various utilities, like crash and makedumpfile to
 * obtain access to symbols that are otherwise very difficult to locate.  These
 * symbols are specifically used so that utilities can access and extract the
 * dmesg log from a vmcore file after a crash.
 */
void log_buf_vmcoreinfo_setup(void)
{
	struct dev_printk_info *dev_info = NULL;

	VMCOREINFO_SYMBOL(prb);
	VMCOREINFO_SYMBOL(printk_rb_static);
	VMCOREINFO_SYMBOL(clear_seq);

	/*
	 * Export struct size and field offsets. User space tools can
	 * parse it and detect any changes to structure down the line.
	 */

	VMCOREINFO_STRUCT_SIZE(printk_ringbuffer);
	VMCOREINFO_OFFSET(printk_ringbuffer, desc_ring);
	VMCOREINFO_OFFSET(printk_ringbuffer, text_data_ring);
	VMCOREINFO_OFFSET(printk_ringbuffer, fail);

	VMCOREINFO_STRUCT_SIZE(prb_desc_ring);
	VMCOREINFO_OFFSET(prb_desc_ring, count_bits);
	VMCOREINFO_OFFSET(prb_desc_ring, descs);
	VMCOREINFO_OFFSET(prb_desc_ring, infos);
	VMCOREINFO_OFFSET(prb_desc_ring, head_id);
	VMCOREINFO_OFFSET(prb_desc_ring, tail_id);

	VMCOREINFO_STRUCT_SIZE(prb_desc);
	VMCOREINFO_OFFSET(prb_desc, state_var);
	VMCOREINFO_OFFSET(prb_desc, text_blk_lpos);

	VMCOREINFO_STRUCT_SIZE(prb_data_blk_lpos);
	VMCOREINFO_OFFSET(prb_data_blk_lpos, begin);
	VMCOREINFO_OFFSET(prb_data_blk_lpos, next);

	VMCOREINFO_STRUCT_SIZE(printk_info);
	VMCOREINFO_OFFSET(printk_info, seq);
	VMCOREINFO_OFFSET(printk_info, ts_nsec);
	VMCOREINFO_OFFSET(printk_info, text_len);
	VMCOREINFO_OFFSET(printk_info, caller_id);
	VMCOREINFO_OFFSET(printk_info, dev_info);

	VMCOREINFO_STRUCT_SIZE(dev_printk_info);
	VMCOREINFO_OFFSET(dev_printk_info, subsystem);
	VMCOREINFO_LENGTH(printk_info_subsystem, sizeof(dev_info->subsystem));
	VMCOREINFO_OFFSET(dev_printk_info, device);
	VMCOREINFO_LENGTH(printk_info_device, sizeof(dev_info->device));

	VMCOREINFO_STRUCT_SIZE(prb_data_ring);
	VMCOREINFO_OFFSET(prb_data_ring, size_bits);
	VMCOREINFO_OFFSET(prb_data_ring, data);
	VMCOREINFO_OFFSET(prb_data_ring, head_lpos);
	VMCOREINFO_OFFSET(prb_data_ring, tail_lpos);

	VMCOREINFO_SIZE(atomic_long_t);
	VMCOREINFO_TYPE_OFFSET(atomic_long_t, counter);

	VMCOREINFO_STRUCT_SIZE(latched_seq);
	VMCOREINFO_OFFSET(latched_seq, val);
}
#endif

/* requested log_buf_len from kernel cmdline */
static unsigned long __initdata new_log_buf_len;

/* we practice scaling the ring buffer by powers of 2 */
static void __init log_buf_len_update(u64 size)
{
	if (size > (u64)LOG_BUF_LEN_MAX) {
		size = (u64)LOG_BUF_LEN_MAX;
		pr_err("log_buf over 2G is not supported.\n");
	}

	if (size)
		size = roundup_pow_of_two(size);
	if (size > log_buf_len)
		new_log_buf_len = (unsigned long)size;
}

/* save requested log_buf_len since it's too early to process it */
static int __init log_buf_len_setup(char *str)
{
	u64 size;

	if (!str)
		return -EINVAL;

	size = memparse(str, &str);

	log_buf_len_update(size);

	return 0;
}
early_param("log_buf_len", log_buf_len_setup);

#ifdef CONFIG_SMP
#define __LOG_CPU_MAX_BUF_LEN (1 << CONFIG_LOG_CPU_MAX_BUF_SHIFT)

static void __init log_buf_add_cpu(void)
{
	unsigned int cpu_extra;

	/*
	 * archs should set up cpu_possible_bits properly with
	 * set_cpu_possible() after setup_arch() but just in
	 * case lets ensure this is valid.
	 */
	if (num_possible_cpus() == 1)
		return;

	cpu_extra = (num_possible_cpus() - 1) * __LOG_CPU_MAX_BUF_LEN;

	/* by default this will only continue through for large > 64 CPUs */
	if (cpu_extra <= __LOG_BUF_LEN / 2)
		return;

	pr_info("log_buf_len individual max cpu contribution: %d bytes\n",
		__LOG_CPU_MAX_BUF_LEN);
	pr_info("log_buf_len total cpu_extra contributions: %d bytes\n",
		cpu_extra);
	pr_info("log_buf_len min size: %d bytes\n", __LOG_BUF_LEN);

	log_buf_len_update(cpu_extra + __LOG_BUF_LEN);
}
#else /* !CONFIG_SMP */
static inline void log_buf_add_cpu(void) {}
#endif /* CONFIG_SMP */

static void __init set_percpu_data_ready(void)
{
	printk_safe_init();
	/* Make sure we set this flag only after printk_safe() init is done */
	barrier();
	__printk_percpu_data_ready = true;
}

static unsigned int __init add_to_rb(struct printk_ringbuffer *rb,
				     struct printk_record *r)
{
	struct prb_reserved_entry e;
	struct printk_record dest_r;

	prb_rec_init_wr(&dest_r, r->info->text_len);

	if (!prb_reserve(&e, rb, &dest_r))
		return 0;

	memcpy(&dest_r.text_buf[0], &r->text_buf[0], r->info->text_len);
	dest_r.info->text_len = r->info->text_len;
	dest_r.info->facility = r->info->facility;
	dest_r.info->level = r->info->level;
	dest_r.info->flags = r->info->flags;
	dest_r.info->ts_nsec = r->info->ts_nsec;
	dest_r.info->caller_id = r->info->caller_id;
	memcpy(&dest_r.info->dev_info, &r->info->dev_info, sizeof(dest_r.info->dev_info));

	prb_final_commit(&e);

	return prb_record_text_space(&e);
}

static char setup_text_buf[LOG_LINE_MAX] __initdata;

void __init setup_log_buf(int early)
{
	struct printk_info *new_infos;
	unsigned int new_descs_count;
	struct prb_desc *new_descs;
	struct printk_info info;
	struct printk_record r;
	size_t new_descs_size;
	size_t new_infos_size;
	unsigned long flags;
	char *new_log_buf;
	unsigned int free;
	u64 seq;

	/*
	 * Some archs call setup_log_buf() multiple times - first is very
	 * early, e.g. from setup_arch(), and second - when percpu_areas
	 * are initialised.
	 */
	if (!early)
		set_percpu_data_ready();

	if (log_buf != __log_buf)
		return;

	if (!early && !new_log_buf_len)
		log_buf_add_cpu();

	if (!new_log_buf_len)
		return;

	new_descs_count = new_log_buf_len >> PRB_AVGBITS;
	if (new_descs_count == 0) {
		pr_err("new_log_buf_len: %lu too small\n", new_log_buf_len);
		return;
	}

	new_log_buf = memblock_alloc(new_log_buf_len, LOG_ALIGN);
	if (unlikely(!new_log_buf)) {
		pr_err("log_buf_len: %lu text bytes not available\n",
		       new_log_buf_len);
		return;
	}

	new_descs_size = new_descs_count * sizeof(struct prb_desc);
	new_descs = memblock_alloc(new_descs_size, LOG_ALIGN);
	if (unlikely(!new_descs)) {
		pr_err("log_buf_len: %zu desc bytes not available\n",
		       new_descs_size);
		goto err_free_log_buf;
	}

	new_infos_size = new_descs_count * sizeof(struct printk_info);
	new_infos = memblock_alloc(new_infos_size, LOG_ALIGN);
	if (unlikely(!new_infos)) {
		pr_err("log_buf_len: %zu info bytes not available\n",
		       new_infos_size);
		goto err_free_descs;
	}

	prb_rec_init_rd(&r, &info, &setup_text_buf[0], sizeof(setup_text_buf));

	prb_init(&printk_rb_dynamic,
		 new_log_buf, ilog2(new_log_buf_len),
		 new_descs, ilog2(new_descs_count),
		 new_infos);

	printk_safe_enter_irqsave(flags);

	log_buf_len = new_log_buf_len;
	log_buf = new_log_buf;
	new_log_buf_len = 0;

	free = __LOG_BUF_LEN;
	prb_for_each_record(0, &printk_rb_static, seq, &r)
		free -= add_to_rb(&printk_rb_dynamic, &r);

	/*
	 * This is early enough that everything is still running on the
	 * boot CPU and interrupts are disabled. So no new messages will
	 * appear during the transition to the dynamic buffer.
	 */
	prb = &printk_rb_dynamic;

	printk_safe_exit_irqrestore(flags);

	if (seq != prb_next_seq(&printk_rb_static)) {
		pr_err("dropped %llu messages\n",
		       prb_next_seq(&printk_rb_static) - seq);
	}

	pr_info("log_buf_len: %u bytes\n", log_buf_len);
	pr_info("early log buf free: %u(%u%%)\n",
		free, (free * 100) / __LOG_BUF_LEN);
	return;

err_free_descs:
	memblock_free(__pa(new_descs), new_descs_size);
err_free_log_buf:
	memblock_free(__pa(new_log_buf), new_log_buf_len);
}

static bool __read_mostly ignore_loglevel;

static int __init ignore_loglevel_setup(char *str)
{
	ignore_loglevel = true;
	pr_info("debug: ignoring loglevel setting.\n");

	return 0;
}

early_param("ignore_loglevel", ignore_loglevel_setup);
module_param(ignore_loglevel, bool, S_IRUGO | S_IWUSR);
MODULE_PARM_DESC(ignore_loglevel,
		 "ignore loglevel setting (prints all kernel messages to the console)");

static bool suppress_message_printing(int level)
{
	return (level >= console_loglevel && !ignore_loglevel);
}

#ifdef CONFIG_BOOT_PRINTK_DELAY

static int boot_delay; /* msecs delay after each printk during bootup */
static unsigned long long loops_per_msec;	/* based on boot_delay */

static int __init boot_delay_setup(char *str)
{
	unsigned long lpj;

	lpj = preset_lpj ? preset_lpj : 1000000;	/* some guess */
	loops_per_msec = (unsigned long long)lpj / 1000 * HZ;

	get_option(&str, &boot_delay);
	if (boot_delay > 10 * 1000)
		boot_delay = 0;

	pr_debug("boot_delay: %u, preset_lpj: %ld, lpj: %lu, "
		"HZ: %d, loops_per_msec: %llu\n",
		boot_delay, preset_lpj, lpj, HZ, loops_per_msec);
	return 0;
}
early_param("boot_delay", boot_delay_setup);

static void boot_delay_msec(int level)
{
	unsigned long long k;
	unsigned long timeout;

	if ((boot_delay == 0 || system_state >= SYSTEM_RUNNING)
		|| suppress_message_printing(level)) {
		return;
	}

	k = (unsigned long long)loops_per_msec * boot_delay;

	timeout = jiffies + msecs_to_jiffies(boot_delay);
	while (k) {
		k--;
		cpu_relax();
		/*
		 * use (volatile) jiffies to prevent
		 * compiler reduction; loop termination via jiffies
		 * is secondary and may or may not happen.
		 */
		if (time_after(jiffies, timeout))
			break;
		touch_nmi_watchdog();
	}
}
#else
static inline void boot_delay_msec(int level)
{
}
#endif

static bool printk_time = IS_ENABLED(CONFIG_PRINTK_TIME);
module_param_named(time, printk_time, bool, S_IRUGO | S_IWUSR);

static size_t print_syslog(unsigned int level, char *buf)
{
	return sprintf(buf, "<%u>", level);
}

static size_t print_time(u64 ts, char *buf)
{
	unsigned long rem_nsec = do_div(ts, 1000000000);

	return sprintf(buf, "[%5lu.%06lu]",
		       (unsigned long)ts, rem_nsec / 1000);
}

#ifdef CONFIG_PRINTK_CALLER
static size_t print_caller(u32 id, char *buf)
{
	char caller[12];

	snprintf(caller, sizeof(caller), "%c%u",
		 id & 0x80000000 ? 'C' : 'T', id & ~0x80000000);
	return sprintf(buf, "[%6s]", caller);
}
#else
#define print_caller(id, buf) 0
#endif

static size_t info_print_prefix(const struct printk_info  *info, bool syslog,
				bool time, char *buf)
{
	size_t len = 0;

	if (syslog)
		len = print_syslog((info->facility << 3) | info->level, buf);

	if (time)
		len += print_time(info->ts_nsec, buf + len);

	len += print_caller(info->caller_id, buf + len);

	if (IS_ENABLED(CONFIG_PRINTK_CALLER) || time) {
		buf[len++] = ' ';
		buf[len] = '\0';
	}

	return len;
}

/*
 * Prepare the record for printing. The text is shifted within the given
 * buffer to avoid a need for another one. The following operations are
 * done:
 *
 *   - Add prefix for each line.
 *   - Drop truncated lines that no longer fit into the buffer.
 *   - Add the trailing newline that has been removed in vprintk_store().
 *   - Add a string terminator.
 *
 * Since the produced string is always terminated, the maximum possible
 * return value is @r->text_buf_size - 1;
 *
 * Return: The length of the updated/prepared text, including the added
 * prefixes and the newline. The terminator is not counted. The dropped
 * line(s) are not counted.
 */
static size_t record_print_text(struct printk_record *r, bool syslog,
				bool time)
{
	size_t text_len = r->info->text_len;
	size_t buf_size = r->text_buf_size;
	char *text = r->text_buf;
	char prefix[PREFIX_MAX];
	bool truncated = false;
	size_t prefix_len;
	size_t line_len;
	size_t len = 0;
	char *next;

	/*
	 * If the message was truncated because the buffer was not large
	 * enough, treat the available text as if it were the full text.
	 */
	if (text_len > buf_size)
		text_len = buf_size;

	prefix_len = info_print_prefix(r->info, syslog, time, prefix);

	/*
	 * @text_len: bytes of unprocessed text
	 * @line_len: bytes of current line _without_ newline
	 * @text:     pointer to beginning of current line
	 * @len:      number of bytes prepared in r->text_buf
	 */
	for (;;) {
		next = memchr(text, '\n', text_len);
		if (next) {
			line_len = next - text;
		} else {
			/* Drop truncated line(s). */
			if (truncated)
				break;
			line_len = text_len;
		}

		/*
		 * Truncate the text if there is not enough space to add the
		 * prefix and a trailing newline and a terminator.
		 */
		if (len + prefix_len + text_len + 1 + 1 > buf_size) {
			/* Drop even the current line if no space. */
			if (len + prefix_len + line_len + 1 + 1 > buf_size)
				break;

			text_len = buf_size - len - prefix_len - 1 - 1;
			truncated = true;
		}

		memmove(text + prefix_len, text, text_len);
		memcpy(text, prefix, prefix_len);

		/*
		 * Increment the prepared length to include the text and
		 * prefix that were just moved+copied. Also increment for the
		 * newline at the end of this line. If this is the last line,
		 * there is no newline, but it will be added immediately below.
		 */
		len += prefix_len + line_len + 1;
		if (text_len == line_len) {
			/*
			 * This is the last line. Add the trailing newline
			 * removed in vprintk_store().
			 */
			text[prefix_len + line_len] = '\n';
			break;
		}

		/*
		 * Advance beyond the added prefix and the related line with
		 * its newline.
		 */
		text += prefix_len + line_len + 1;

		/*
		 * The remaining text has only decreased by the line with its
		 * newline.
		 *
		 * Note that @text_len can become zero. It happens when @text
		 * ended with a newline (either due to truncation or the
		 * original string ending with "\n\n"). The loop is correctly
		 * repeated and (if not truncated) an empty line with a prefix
		 * will be prepared.
		 */
		text_len -= line_len + 1;
	}

	/*
	 * If a buffer was provided, it will be terminated. Space for the
	 * string terminator is guaranteed to be available. The terminator is
	 * not counted in the return value.
	 */
	if (buf_size > 0)
		r->text_buf[len] = 0;

	return len;
}

static size_t get_record_print_text_size(struct printk_info *info,
					 unsigned int line_count,
					 bool syslog, bool time)
{
	char prefix[PREFIX_MAX];
	size_t prefix_len;

	prefix_len = info_print_prefix(info, syslog, time, prefix);

	/*
	 * Each line will be preceded with a prefix. The intermediate
	 * newlines are already within the text, but a final trailing
	 * newline will be added.
	 */
	return ((prefix_len * line_count) + info->text_len + 1);
}

/*
 * Beginning with @start_seq, find the first record where it and all following
 * records up to (but not including) @max_seq fit into @size.
 *
 * @max_seq is simply an upper bound and does not need to exist. If the caller
 * does not require an upper bound, -1 can be used for @max_seq.
 */
static u64 find_first_fitting_seq(u64 start_seq, u64 max_seq, size_t size,
				  bool syslog, bool time)
{
	struct printk_info info;
	unsigned int line_count;
	size_t len = 0;
	u64 seq;

	/* Determine the size of the records up to @max_seq. */
	prb_for_each_info(start_seq, prb, seq, &info, &line_count) {
		if (info.seq >= max_seq)
			break;
		len += get_record_print_text_size(&info, line_count, syslog, time);
	}

	/*
	 * Adjust the upper bound for the next loop to avoid subtracting
	 * lengths that were never added.
	 */
	if (seq < max_seq)
		max_seq = seq;

	/*
	 * Move first record forward until length fits into the buffer. Ignore
	 * newest messages that were not counted in the above cycle. Messages
	 * might appear and get lost in the meantime. This is a best effort
	 * that prevents an infinite loop that could occur with a retry.
	 */
	prb_for_each_info(start_seq, prb, seq, &info, &line_count) {
		if (len <= size || info.seq >= max_seq)
			break;
		len -= get_record_print_text_size(&info, line_count, syslog, time);
	}

	return seq;
}

static int syslog_print(char __user *buf, int size)
{
	struct printk_info info;
	struct printk_record r;
	char *text;
	int len = 0;

	text = kmalloc(CONSOLE_LOG_MAX, GFP_KERNEL);
	if (!text)
		return -ENOMEM;

	prb_rec_init_rd(&r, &info, text, CONSOLE_LOG_MAX);

	while (size > 0) {
		size_t n;
		size_t skip;

		printk_safe_enter_irq();
		raw_spin_lock(&syslog_lock);
		if (!prb_read_valid(prb, syslog_seq, &r)) {
			raw_spin_unlock(&syslog_lock);
			printk_safe_exit_irq();
			break;
		}
		if (r.info->seq != syslog_seq) {
			/* message is gone, move to next valid one */
			syslog_seq = r.info->seq;
			syslog_partial = 0;
		}

		/*
		 * To keep reading/counting partial line consistent,
		 * use printk_time value as of the beginning of a line.
		 */
		if (!syslog_partial)
			syslog_time = printk_time;

		skip = syslog_partial;
		n = record_print_text(&r, true, syslog_time);
		if (n - syslog_partial <= size) {
			/* message fits into buffer, move forward */
			syslog_seq = r.info->seq + 1;
			n -= syslog_partial;
			syslog_partial = 0;
		} else if (!len){
			/* partial read(), remember position */
			n = size;
			syslog_partial += n;
		} else
			n = 0;
		raw_spin_unlock(&syslog_lock);
		printk_safe_exit_irq();

		if (!n)
			break;

		if (copy_to_user(buf, text + skip, n)) {
			if (!len)
				len = -EFAULT;
			break;
		}

		len += n;
		size -= n;
		buf += n;
	}

	kfree(text);
	return len;
}

static int syslog_print_all(char __user *buf, int size, bool clear)
{
	struct printk_info info;
	struct printk_record r;
	u64 max_seq;
	char *text;
	int len = 0;
	u64 seq;
	bool time;

	text = kmalloc(CONSOLE_LOG_MAX, GFP_KERNEL);
	if (!text)
		return -ENOMEM;

	time = printk_time;
	printk_safe_enter_irq();
	/*
	 * Find first record that fits, including all following records,
	 * into the user-provided buffer for this dump.
	 */
	seq = find_first_fitting_seq(latched_seq_read_nolock(&clear_seq), -1,
				     size, true, time);

<<<<<<< HEAD
	/*
	 * Set an upper bound for the next loop to avoid subtracting lengths
	 * that were never added.
	 */
	max_seq = seq;

	/* move first record forward until length fits into the buffer */
	prb_for_each_info(clear_seq, prb, seq, &info, &line_count) {
		if (len <= size || info.seq >= max_seq)
			break;
		len -= get_record_print_text_size(&info, line_count, true, time);
	}

	prb_rec_init_rd(&r, &info, text, LOG_LINE_MAX + PREFIX_MAX);
=======
	prb_rec_init_rd(&r, &info, text, CONSOLE_LOG_MAX);
>>>>>>> 25423f4b

	len = 0;
	prb_for_each_record(seq, prb, seq, &r) {
		int textlen;

		textlen = record_print_text(&r, true, time);

		if (len + textlen > size) {
			seq--;
			break;
		}

		printk_safe_exit_irq();
		if (copy_to_user(buf + len, text, textlen))
			len = -EFAULT;
		else
			len += textlen;
		printk_safe_enter_irq();

		if (len < 0)
			break;
	}

	if (clear) {
		raw_spin_lock(&syslog_lock);
		latched_seq_write(&clear_seq, seq);
		raw_spin_unlock(&syslog_lock);
	}
	printk_safe_exit_irq();

	kfree(text);
	return len;
}

static void syslog_clear(void)
{
	printk_safe_enter_irq();
	raw_spin_lock(&syslog_lock);
	latched_seq_write(&clear_seq, prb_next_seq(prb));
	raw_spin_unlock(&syslog_lock);
	printk_safe_exit_irq();
}

/* Return a consistent copy of @syslog_seq. */
static u64 read_syslog_seq_irq(void)
{
	u64 seq;

	raw_spin_lock_irq(&syslog_lock);
	seq = syslog_seq;
	raw_spin_unlock_irq(&syslog_lock);

	return seq;
}

int do_syslog(int type, char __user *buf, int len, int source)
{
	struct printk_info info;
	bool clear = false;
	static int saved_console_loglevel = LOGLEVEL_DEFAULT;
	int error;

	error = check_syslog_permissions(type, source);
	if (error)
		return error;

	switch (type) {
	case SYSLOG_ACTION_CLOSE:	/* Close log */
		break;
	case SYSLOG_ACTION_OPEN:	/* Open log */
		break;
	case SYSLOG_ACTION_READ:	/* Read from log */
		if (!buf || len < 0)
			return -EINVAL;
		if (!len)
			return 0;
		if (!access_ok(buf, len))
			return -EFAULT;

		error = wait_event_interruptible(log_wait,
				prb_read_valid(prb, read_syslog_seq_irq(), NULL));
		if (error)
			return error;
		error = syslog_print(buf, len);
		break;
	/* Read/clear last kernel messages */
	case SYSLOG_ACTION_READ_CLEAR:
		clear = true;
		fallthrough;
	/* Read last kernel messages */
	case SYSLOG_ACTION_READ_ALL:
		if (!buf || len < 0)
			return -EINVAL;
		if (!len)
			return 0;
		if (!access_ok(buf, len))
			return -EFAULT;
		error = syslog_print_all(buf, len, clear);
		break;
	/* Clear ring buffer */
	case SYSLOG_ACTION_CLEAR:
		syslog_clear();
		break;
	/* Disable logging to console */
	case SYSLOG_ACTION_CONSOLE_OFF:
		if (saved_console_loglevel == LOGLEVEL_DEFAULT)
			saved_console_loglevel = console_loglevel;
		console_loglevel = minimum_console_loglevel;
		break;
	/* Enable logging to console */
	case SYSLOG_ACTION_CONSOLE_ON:
		if (saved_console_loglevel != LOGLEVEL_DEFAULT) {
			console_loglevel = saved_console_loglevel;
			saved_console_loglevel = LOGLEVEL_DEFAULT;
		}
		break;
	/* Set level of messages printed to console */
	case SYSLOG_ACTION_CONSOLE_LEVEL:
		if (len < 1 || len > 8)
			return -EINVAL;
		if (len < minimum_console_loglevel)
			len = minimum_console_loglevel;
		console_loglevel = len;
		/* Implicitly re-enable logging to console */
		saved_console_loglevel = LOGLEVEL_DEFAULT;
		break;
	/* Number of chars in the log buffer */
	case SYSLOG_ACTION_SIZE_UNREAD:
		printk_safe_enter_irq();
		raw_spin_lock(&syslog_lock);
		if (!prb_read_valid_info(prb, syslog_seq, &info, NULL)) {
			/* No unread messages. */
			raw_spin_unlock(&syslog_lock);
			printk_safe_exit_irq();
			return 0;
		}
		if (info.seq != syslog_seq) {
			/* messages are gone, move to first one */
			syslog_seq = info.seq;
			syslog_partial = 0;
		}
		if (source == SYSLOG_FROM_PROC) {
			/*
			 * Short-cut for poll(/"proc/kmsg") which simply checks
			 * for pending data, not the size; return the count of
			 * records, not the length.
			 */
			error = prb_next_seq(prb) - syslog_seq;
		} else {
			bool time = syslog_partial ? syslog_time : printk_time;
			unsigned int line_count;
			u64 seq;

			prb_for_each_info(syslog_seq, prb, seq, &info,
					  &line_count) {
				error += get_record_print_text_size(&info, line_count,
								    true, time);
				time = printk_time;
			}
			error -= syslog_partial;
		}
		raw_spin_unlock(&syslog_lock);
		printk_safe_exit_irq();
		break;
	/* Size of the log buffer */
	case SYSLOG_ACTION_SIZE_BUFFER:
		error = log_buf_len;
		break;
	default:
		error = -EINVAL;
		break;
	}

	return error;
}

SYSCALL_DEFINE3(syslog, int, type, char __user *, buf, int, len)
{
	return do_syslog(type, buf, len, SYSLOG_FROM_READER);
}

/*
 * Special console_lock variants that help to reduce the risk of soft-lockups.
 * They allow to pass console_lock to another printk() call using a busy wait.
 */

#ifdef CONFIG_LOCKDEP
static struct lockdep_map console_owner_dep_map = {
	.name = "console_owner"
};
#endif

static DEFINE_RAW_SPINLOCK(console_owner_lock);
static struct task_struct *console_owner;
static bool console_waiter;

/**
 * console_lock_spinning_enable - mark beginning of code where another
 *	thread might safely busy wait
 *
 * This basically converts console_lock into a spinlock. This marks
 * the section where the console_lock owner can not sleep, because
 * there may be a waiter spinning (like a spinlock). Also it must be
 * ready to hand over the lock at the end of the section.
 */
static void console_lock_spinning_enable(void)
{
	raw_spin_lock(&console_owner_lock);
	console_owner = current;
	raw_spin_unlock(&console_owner_lock);

	/* The waiter may spin on us after setting console_owner */
	spin_acquire(&console_owner_dep_map, 0, 0, _THIS_IP_);
}

/**
 * console_lock_spinning_disable_and_check - mark end of code where another
 *	thread was able to busy wait and check if there is a waiter
 *
 * This is called at the end of the section where spinning is allowed.
 * It has two functions. First, it is a signal that it is no longer
 * safe to start busy waiting for the lock. Second, it checks if
 * there is a busy waiter and passes the lock rights to her.
 *
 * Important: Callers lose the lock if there was a busy waiter.
 *	They must not touch items synchronized by console_lock
 *	in this case.
 *
 * Return: 1 if the lock rights were passed, 0 otherwise.
 */
static int console_lock_spinning_disable_and_check(void)
{
	int waiter;

	raw_spin_lock(&console_owner_lock);
	waiter = READ_ONCE(console_waiter);
	console_owner = NULL;
	raw_spin_unlock(&console_owner_lock);

	if (!waiter) {
		spin_release(&console_owner_dep_map, _THIS_IP_);
		return 0;
	}

	/* The waiter is now free to continue */
	WRITE_ONCE(console_waiter, false);

	spin_release(&console_owner_dep_map, _THIS_IP_);

	/*
	 * Hand off console_lock to waiter. The waiter will perform
	 * the up(). After this, the waiter is the console_lock owner.
	 */
	mutex_release(&console_lock_dep_map, _THIS_IP_);
	return 1;
}

/**
 * console_trylock_spinning - try to get console_lock by busy waiting
 *
 * This allows to busy wait for the console_lock when the current
 * owner is running in specially marked sections. It means that
 * the current owner is running and cannot reschedule until it
 * is ready to lose the lock.
 *
 * Return: 1 if we got the lock, 0 othrewise
 */
static int console_trylock_spinning(void)
{
	struct task_struct *owner = NULL;
	bool waiter;
	bool spin = false;
	unsigned long flags;

	if (console_trylock())
		return 1;

	printk_safe_enter_irqsave(flags);

	raw_spin_lock(&console_owner_lock);
	owner = READ_ONCE(console_owner);
	waiter = READ_ONCE(console_waiter);
	if (!waiter && owner && owner != current) {
		WRITE_ONCE(console_waiter, true);
		spin = true;
	}
	raw_spin_unlock(&console_owner_lock);

	/*
	 * If there is an active printk() writing to the
	 * consoles, instead of having it write our data too,
	 * see if we can offload that load from the active
	 * printer, and do some printing ourselves.
	 * Go into a spin only if there isn't already a waiter
	 * spinning, and there is an active printer, and
	 * that active printer isn't us (recursive printk?).
	 */
	if (!spin) {
		printk_safe_exit_irqrestore(flags);
		return 0;
	}

	/* We spin waiting for the owner to release us */
	spin_acquire(&console_owner_dep_map, 0, 0, _THIS_IP_);
	/* Owner will clear console_waiter on hand off */
	while (READ_ONCE(console_waiter))
		cpu_relax();
	spin_release(&console_owner_dep_map, _THIS_IP_);

	printk_safe_exit_irqrestore(flags);
	/*
	 * The owner passed the console lock to us.
	 * Since we did not spin on console lock, annotate
	 * this as a trylock. Otherwise lockdep will
	 * complain.
	 */
	mutex_acquire(&console_lock_dep_map, 0, 1, _THIS_IP_);

	return 1;
}

/*
 * Call the console drivers, asking them to write out
 * log_buf[start] to log_buf[end - 1].
 * The console_lock must be held.
 */
static void call_console_drivers(const char *ext_text, size_t ext_len,
				 const char *text, size_t len)
{
	static char dropped_text[64];
	size_t dropped_len = 0;
	struct console *con;

	trace_console_rcuidle(text, len);

	if (!console_drivers)
		return;

	if (console_dropped) {
		dropped_len = snprintf(dropped_text, sizeof(dropped_text),
				       "** %lu printk messages dropped **\n",
				       console_dropped);
		console_dropped = 0;
	}

	for_each_console(con) {
		if (exclusive_console && con != exclusive_console)
			continue;
		if (!(con->flags & CON_ENABLED))
			continue;
		if (!con->write)
			continue;
		if (!cpu_online(smp_processor_id()) &&
		    !(con->flags & CON_ANYTIME))
			continue;
		if (con->flags & CON_EXTENDED)
			con->write(con, ext_text, ext_len);
		else {
			if (dropped_len)
				con->write(con, dropped_text, dropped_len);
			con->write(con, text, len);
		}
	}
}

int printk_delay_msec __read_mostly;

static inline void printk_delay(void)
{
	if (unlikely(printk_delay_msec)) {
		int m = printk_delay_msec;

		while (m--) {
			mdelay(1);
			touch_nmi_watchdog();
		}
	}
}

static inline u32 printk_caller_id(void)
{
	return in_task() ? task_pid_nr(current) :
		0x80000000 + raw_smp_processor_id();
}

/**
 * parse_prefix - Parse level and control flags.
 *
 * @text:     The terminated text message.
 * @level:    A pointer to the current level value, will be updated.
 * @lflags:   A pointer to the current log flags, will be updated.
 *
 * @level may be NULL if the caller is not interested in the parsed value.
 * Otherwise the variable pointed to by @level must be set to
 * LOGLEVEL_DEFAULT in order to be updated with the parsed value.
 *
 * @lflags may be NULL if the caller is not interested in the parsed value.
 * Otherwise the variable pointed to by @lflags will be OR'd with the parsed
 * value.
 *
 * Return: The length of the parsed level and control flags.
 */
static u16 parse_prefix(char *text, int *level, enum log_flags *lflags)
{
	u16 prefix_len = 0;
	int kern_level;

	while (*text) {
		kern_level = printk_get_level(text);
		if (!kern_level)
			break;

		switch (kern_level) {
		case '0' ... '7':
			if (level && *level == LOGLEVEL_DEFAULT)
				*level = kern_level - '0';
			break;
		case 'c':	/* KERN_CONT */
			if (lflags)
				*lflags |= LOG_CONT;
		}

		prefix_len += 2;
		text += 2;
	}

	return prefix_len;
}

static u16 printk_sprint(char *text, u16 size, int facility, enum log_flags *lflags,
			 const char *fmt, va_list args)
{
	u16 text_len;

	text_len = vscnprintf(text, size, fmt, args);

	/* Mark and strip a trailing newline. */
	if (text_len && text[text_len - 1] == '\n') {
		text_len--;
		*lflags |= LOG_NEWLINE;
	}

	/* Strip log level and control flags. */
	if (facility == 0) {
		u16 prefix_len;

		prefix_len = parse_prefix(text, NULL, NULL);
		if (prefix_len) {
			text_len -= prefix_len;
			memmove(text, text + prefix_len, text_len);
		}
	}

	return text_len;
}

__printf(4, 0)
int vprintk_store(int facility, int level,
		  const struct dev_printk_info *dev_info,
		  const char *fmt, va_list args)
{
	const u32 caller_id = printk_caller_id();
	struct prb_reserved_entry e;
	enum log_flags lflags = 0;
	struct printk_record r;
	u16 trunc_msg_len = 0;
	char prefix_buf[8];
	u16 reserve_size;
	va_list args2;
	u16 text_len;
	u64 ts_nsec;

	/*
	 * Since the duration of printk() can vary depending on the message
	 * and state of the ringbuffer, grab the timestamp now so that it is
	 * close to the call of printk(). This provides a more deterministic
	 * timestamp with respect to the caller.
	 */
	ts_nsec = local_clock();

	/*
	 * The sprintf needs to come first since the syslog prefix might be
	 * passed in as a parameter. An extra byte must be reserved so that
	 * later the vscnprintf() into the reserved buffer has room for the
	 * terminating '\0', which is not counted by vsnprintf().
	 */
	va_copy(args2, args);
	reserve_size = vsnprintf(&prefix_buf[0], sizeof(prefix_buf), fmt, args2) + 1;
	va_end(args2);

	if (reserve_size > LOG_LINE_MAX)
		reserve_size = LOG_LINE_MAX;

	/* Extract log level or control flags. */
	if (facility == 0)
		parse_prefix(&prefix_buf[0], &level, &lflags);

	if (level == LOGLEVEL_DEFAULT)
		level = default_message_loglevel;

	if (dev_info)
		lflags |= LOG_NEWLINE;

	if (lflags & LOG_CONT) {
		prb_rec_init_wr(&r, reserve_size);
		if (prb_reserve_in_last(&e, prb, &r, caller_id, LOG_LINE_MAX)) {
			text_len = printk_sprint(&r.text_buf[r.info->text_len], reserve_size,
						 facility, &lflags, fmt, args);
			r.info->text_len += text_len;

			if (lflags & LOG_NEWLINE) {
				r.info->flags |= LOG_NEWLINE;
				prb_final_commit(&e);
			} else {
				prb_commit(&e);
			}

			return text_len;
		}
	}

	/*
	 * Explicitly initialize the record before every prb_reserve() call.
	 * prb_reserve_in_last() and prb_reserve() purposely invalidate the
	 * structure when they fail.
	 */
	prb_rec_init_wr(&r, reserve_size);
	if (!prb_reserve(&e, prb, &r)) {
		/* truncate the message if it is too long for empty buffer */
		truncate_msg(&reserve_size, &trunc_msg_len);

		prb_rec_init_wr(&r, reserve_size + trunc_msg_len);
		if (!prb_reserve(&e, prb, &r))
			return 0;
	}

	/* fill message */
	text_len = printk_sprint(&r.text_buf[0], reserve_size, facility, &lflags, fmt, args);
	if (trunc_msg_len)
		memcpy(&r.text_buf[text_len], trunc_msg, trunc_msg_len);
	r.info->text_len = text_len + trunc_msg_len;
	r.info->facility = facility;
	r.info->level = level & 7;
	r.info->flags = lflags & 0x1f;
	r.info->ts_nsec = ts_nsec;
	r.info->caller_id = caller_id;
	if (dev_info)
		memcpy(&r.info->dev_info, dev_info, sizeof(r.info->dev_info));

	/* A message without a trailing newline can be continued. */
	if (!(lflags & LOG_NEWLINE))
		prb_commit(&e);
	else
		prb_final_commit(&e);

	return (text_len + trunc_msg_len);
}

asmlinkage int vprintk_emit(int facility, int level,
			    const struct dev_printk_info *dev_info,
			    const char *fmt, va_list args)
{
	int printed_len;
	bool in_sched = false;
	unsigned long flags;

	/* Suppress unimportant messages after panic happens */
	if (unlikely(suppress_printk))
		return 0;

	if (level == LOGLEVEL_SCHED) {
		level = LOGLEVEL_DEFAULT;
		in_sched = true;
	}

	boot_delay_msec(level);
	printk_delay();

	printk_safe_enter_irqsave(flags);
	printed_len = vprintk_store(facility, level, dev_info, fmt, args);
	printk_safe_exit_irqrestore(flags);

	/* If called from the scheduler, we can not call up(). */
	if (!in_sched) {
		/*
		 * Disable preemption to avoid being preempted while holding
		 * console_sem which would prevent anyone from printing to
		 * console
		 */
		preempt_disable();
		/*
		 * Try to acquire and then immediately release the console
		 * semaphore.  The release will print out buffers and wake up
		 * /dev/kmsg and syslog() users.
		 */
		if (console_trylock_spinning())
			console_unlock();
		preempt_enable();
	}

	wake_up_klogd();
	return printed_len;
}
EXPORT_SYMBOL(vprintk_emit);

int vprintk_default(const char *fmt, va_list args)
{
	return vprintk_emit(0, LOGLEVEL_DEFAULT, NULL, fmt, args);
}
EXPORT_SYMBOL_GPL(vprintk_default);

/**
 * printk - print a kernel message
 * @fmt: format string
 *
 * This is printk(). It can be called from any context. We want it to work.
 *
 * We try to grab the console_lock. If we succeed, it's easy - we log the
 * output and call the console drivers.  If we fail to get the semaphore, we
 * place the output into the log buffer and return. The current holder of
 * the console_sem will notice the new output in console_unlock(); and will
 * send it to the consoles before releasing the lock.
 *
 * One effect of this deferred printing is that code which calls printk() and
 * then changes console_loglevel may break. This is because console_loglevel
 * is inspected when the actual printing occurs.
 *
 * See also:
 * printf(3)
 *
 * See the vsnprintf() documentation for format string extensions over C99.
 */
asmlinkage __visible int printk(const char *fmt, ...)
{
	va_list args;
	int r;

	va_start(args, fmt);
	r = vprintk(fmt, args);
	va_end(args);

	return r;
}
EXPORT_SYMBOL(printk);

#else /* CONFIG_PRINTK */

#define CONSOLE_LOG_MAX		0
#define printk_time		false

#define prb_read_valid(rb, seq, r)	false
#define prb_first_valid_seq(rb)		0

static u64 syslog_seq;
static u64 console_seq;
static u64 exclusive_console_stop_seq;
static unsigned long console_dropped;

static size_t record_print_text(const struct printk_record *r,
				bool syslog, bool time)
{
	return 0;
}
static ssize_t info_print_ext_header(char *buf, size_t size,
				     struct printk_info *info)
{
	return 0;
}
static ssize_t msg_print_ext_body(char *buf, size_t size,
				  char *text, size_t text_len,
				  struct dev_printk_info *dev_info) { return 0; }
static void console_lock_spinning_enable(void) { }
static int console_lock_spinning_disable_and_check(void) { return 0; }
static void call_console_drivers(const char *ext_text, size_t ext_len,
				 const char *text, size_t len) {}
static bool suppress_message_printing(int level) { return false; }

#endif /* CONFIG_PRINTK */

#ifdef CONFIG_EARLY_PRINTK
struct console *early_console;

asmlinkage __visible void early_printk(const char *fmt, ...)
{
	va_list ap;
	char buf[512];
	int n;

	if (!early_console)
		return;

	va_start(ap, fmt);
	n = vscnprintf(buf, sizeof(buf), fmt, ap);
	va_end(ap);

	early_console->write(early_console, buf, n);
}
#endif

static int __add_preferred_console(char *name, int idx, char *options,
				   char *brl_options, bool user_specified)
{
	struct console_cmdline *c;
	int i;

	/*
	 *	See if this tty is not yet registered, and
	 *	if we have a slot free.
	 */
	for (i = 0, c = console_cmdline;
	     i < MAX_CMDLINECONSOLES && c->name[0];
	     i++, c++) {
		if (strcmp(c->name, name) == 0 && c->index == idx) {
			if (!brl_options)
				preferred_console = i;
			if (user_specified)
				c->user_specified = true;
			return 0;
		}
	}
	if (i == MAX_CMDLINECONSOLES)
		return -E2BIG;
	if (!brl_options)
		preferred_console = i;
	strlcpy(c->name, name, sizeof(c->name));
	c->options = options;
	c->user_specified = user_specified;
	braille_set_options(c, brl_options);

	c->index = idx;
	return 0;
}

static int __init console_msg_format_setup(char *str)
{
	if (!strcmp(str, "syslog"))
		console_msg_format = MSG_FORMAT_SYSLOG;
	if (!strcmp(str, "default"))
		console_msg_format = MSG_FORMAT_DEFAULT;
	return 1;
}
__setup("console_msg_format=", console_msg_format_setup);

/*
 * Set up a console.  Called via do_early_param() in init/main.c
 * for each "console=" parameter in the boot command line.
 */
static int __init console_setup(char *str)
{
	char buf[sizeof(console_cmdline[0].name) + 4]; /* 4 for "ttyS" */
	char *s, *options, *brl_options = NULL;
	int idx;

	/*
	 * console="" or console=null have been suggested as a way to
	 * disable console output. Use ttynull that has been created
	 * for exactly this purpose.
	 */
	if (str[0] == 0 || strcmp(str, "null") == 0) {
		__add_preferred_console("ttynull", 0, NULL, NULL, true);
		return 1;
	}

	if (_braille_console_setup(&str, &brl_options))
		return 1;

	/*
	 * Decode str into name, index, options.
	 */
	if (str[0] >= '0' && str[0] <= '9') {
		strcpy(buf, "ttyS");
		strncpy(buf + 4, str, sizeof(buf) - 5);
	} else {
		strncpy(buf, str, sizeof(buf) - 1);
	}
	buf[sizeof(buf) - 1] = 0;
	options = strchr(str, ',');
	if (options)
		*(options++) = 0;
#ifdef __sparc__
	if (!strcmp(str, "ttya"))
		strcpy(buf, "ttyS0");
	if (!strcmp(str, "ttyb"))
		strcpy(buf, "ttyS1");
#endif
	for (s = buf; *s; s++)
		if (isdigit(*s) || *s == ',')
			break;
	idx = simple_strtoul(s, NULL, 10);
	*s = 0;

	__add_preferred_console(buf, idx, options, brl_options, true);
	console_set_on_cmdline = 1;
	return 1;
}
__setup("console=", console_setup);

/**
 * add_preferred_console - add a device to the list of preferred consoles.
 * @name: device name
 * @idx: device index
 * @options: options for this console
 *
 * The last preferred console added will be used for kernel messages
 * and stdin/out/err for init.  Normally this is used by console_setup
 * above to handle user-supplied console arguments; however it can also
 * be used by arch-specific code either to override the user or more
 * commonly to provide a default console (ie from PROM variables) when
 * the user has not supplied one.
 */
int add_preferred_console(char *name, int idx, char *options)
{
	return __add_preferred_console(name, idx, options, NULL, false);
}

bool console_suspend_enabled = true;
EXPORT_SYMBOL(console_suspend_enabled);

static int __init console_suspend_disable(char *str)
{
	console_suspend_enabled = false;
	return 1;
}
__setup("no_console_suspend", console_suspend_disable);
module_param_named(console_suspend, console_suspend_enabled,
		bool, S_IRUGO | S_IWUSR);
MODULE_PARM_DESC(console_suspend, "suspend console during suspend"
	" and hibernate operations");

/**
 * suspend_console - suspend the console subsystem
 *
 * This disables printk() while we go into suspend states
 */
void suspend_console(void)
{
	if (!console_suspend_enabled)
		return;
	pr_info("Suspending console(s) (use no_console_suspend to debug)\n");
	console_lock();
	console_suspended = 1;
	up_console_sem();
}

void resume_console(void)
{
	if (!console_suspend_enabled)
		return;
	down_console_sem();
	console_suspended = 0;
	console_unlock();
}

/**
 * console_cpu_notify - print deferred console messages after CPU hotplug
 * @cpu: unused
 *
 * If printk() is called from a CPU that is not online yet, the messages
 * will be printed on the console only if there are CON_ANYTIME consoles.
 * This function is called when a new CPU comes online (or fails to come
 * up) or goes offline.
 */
static int console_cpu_notify(unsigned int cpu)
{
	if (!cpuhp_tasks_frozen) {
		/* If trylock fails, someone else is doing the printing */
		if (console_trylock())
			console_unlock();
	}
	return 0;
}

/**
 * console_lock - lock the console system for exclusive use.
 *
 * Acquires a lock which guarantees that the caller has
 * exclusive access to the console system and the console_drivers list.
 *
 * Can sleep, returns nothing.
 */
void console_lock(void)
{
	might_sleep();

	down_console_sem();
	if (console_suspended)
		return;
	console_locked = 1;
	console_may_schedule = 1;
}
EXPORT_SYMBOL(console_lock);

/**
 * console_trylock - try to lock the console system for exclusive use.
 *
 * Try to acquire a lock which guarantees that the caller has exclusive
 * access to the console system and the console_drivers list.
 *
 * returns 1 on success, and 0 on failure to acquire the lock.
 */
int console_trylock(void)
{
	if (down_trylock_console_sem())
		return 0;
	if (console_suspended) {
		up_console_sem();
		return 0;
	}
	console_locked = 1;
	console_may_schedule = 0;
	return 1;
}
EXPORT_SYMBOL(console_trylock);

int is_console_locked(void)
{
	return console_locked;
}
EXPORT_SYMBOL(is_console_locked);

/*
 * Check if we have any console that is capable of printing while cpu is
 * booting or shutting down. Requires console_sem.
 */
static int have_callable_console(void)
{
	struct console *con;

	for_each_console(con)
		if ((con->flags & CON_ENABLED) &&
				(con->flags & CON_ANYTIME))
			return 1;

	return 0;
}

/*
 * Can we actually use the console at this time on this cpu?
 *
 * Console drivers may assume that per-cpu resources have been allocated. So
 * unless they're explicitly marked as being able to cope (CON_ANYTIME) don't
 * call them until this CPU is officially up.
 */
static inline int can_use_console(void)
{
	return cpu_online(raw_smp_processor_id()) || have_callable_console();
}

/**
 * console_unlock - unlock the console system
 *
 * Releases the console_lock which the caller holds on the console system
 * and the console driver list.
 *
 * While the console_lock was held, console output may have been buffered
 * by printk().  If this is the case, console_unlock(); emits
 * the output prior to releasing the lock.
 *
 * If there is output waiting, we wake /dev/kmsg and syslog() users.
 *
 * console_unlock(); may be called from any context.
 */
void console_unlock(void)
{
	static char ext_text[CONSOLE_EXT_LOG_MAX];
	static char text[CONSOLE_LOG_MAX];
	unsigned long flags;
	bool do_cond_resched, retry;
	struct printk_info info;
	struct printk_record r;

	if (console_suspended) {
		up_console_sem();
		return;
	}

	prb_rec_init_rd(&r, &info, text, sizeof(text));

	/*
	 * Console drivers are called with interrupts disabled, so
	 * @console_may_schedule should be cleared before; however, we may
	 * end up dumping a lot of lines, for example, if called from
	 * console registration path, and should invoke cond_resched()
	 * between lines if allowable.  Not doing so can cause a very long
	 * scheduling stall on a slow console leading to RCU stall and
	 * softlockup warnings which exacerbate the issue with more
	 * messages practically incapacitating the system.
	 *
	 * console_trylock() is not able to detect the preemptive
	 * context reliably. Therefore the value must be stored before
	 * and cleared after the "again" goto label.
	 */
	do_cond_resched = console_may_schedule;
again:
	console_may_schedule = 0;

	/*
	 * We released the console_sem lock, so we need to recheck if
	 * cpu is online and (if not) is there at least one CON_ANYTIME
	 * console.
	 */
	if (!can_use_console()) {
		console_locked = 0;
		up_console_sem();
		return;
	}

	for (;;) {
		size_t ext_len = 0;
		size_t len;

		printk_safe_enter_irqsave(flags);
skip:
		if (!prb_read_valid(prb, console_seq, &r))
			break;

		if (console_seq != r.info->seq) {
			console_dropped += r.info->seq - console_seq;
			console_seq = r.info->seq;
		}

		if (suppress_message_printing(r.info->level)) {
			/*
			 * Skip record we have buffered and already printed
			 * directly to the console when we received it, and
			 * record that has level above the console loglevel.
			 */
			console_seq++;
			goto skip;
		}

		/* Output to all consoles once old messages replayed. */
		if (unlikely(exclusive_console &&
			     console_seq >= exclusive_console_stop_seq)) {
			exclusive_console = NULL;
		}

		/*
		 * Handle extended console text first because later
		 * record_print_text() will modify the record buffer in-place.
		 */
		if (nr_ext_console_drivers) {
			ext_len = info_print_ext_header(ext_text,
						sizeof(ext_text),
						r.info);
			ext_len += msg_print_ext_body(ext_text + ext_len,
						sizeof(ext_text) - ext_len,
						&r.text_buf[0],
						r.info->text_len,
						&r.info->dev_info);
		}
		len = record_print_text(&r,
				console_msg_format & MSG_FORMAT_SYSLOG,
				printk_time);
		console_seq++;

		/*
		 * While actively printing out messages, if another printk()
		 * were to occur on another CPU, it may wait for this one to
		 * finish. This task can not be preempted if there is a
		 * waiter waiting to take over.
		 */
		console_lock_spinning_enable();

		stop_critical_timings();	/* don't trace print latency */
		call_console_drivers(ext_text, ext_len, text, len);
		start_critical_timings();

		if (console_lock_spinning_disable_and_check()) {
			printk_safe_exit_irqrestore(flags);
			return;
		}

		printk_safe_exit_irqrestore(flags);

		if (do_cond_resched)
			cond_resched();
	}

	console_locked = 0;

	up_console_sem();

	/*
	 * Someone could have filled up the buffer again, so re-check if there's
	 * something to flush. In case we cannot trylock the console_sem again,
	 * there's a new owner and the console_unlock() from them will do the
	 * flush, no worries.
	 */
	retry = prb_read_valid(prb, console_seq, NULL);
	printk_safe_exit_irqrestore(flags);

	if (retry && console_trylock())
		goto again;
}
EXPORT_SYMBOL(console_unlock);

/**
 * console_conditional_schedule - yield the CPU if required
 *
 * If the console code is currently allowed to sleep, and
 * if this CPU should yield the CPU to another task, do
 * so here.
 *
 * Must be called within console_lock();.
 */
void __sched console_conditional_schedule(void)
{
	if (console_may_schedule)
		cond_resched();
}
EXPORT_SYMBOL(console_conditional_schedule);

void console_unblank(void)
{
	struct console *c;

	/*
	 * console_unblank can no longer be called in interrupt context unless
	 * oops_in_progress is set to 1..
	 */
	if (oops_in_progress) {
		if (down_trylock_console_sem() != 0)
			return;
	} else
		console_lock();

	console_locked = 1;
	console_may_schedule = 0;
	for_each_console(c)
		if ((c->flags & CON_ENABLED) && c->unblank)
			c->unblank();
	console_unlock();
}

/**
 * console_flush_on_panic - flush console content on panic
 * @mode: flush all messages in buffer or just the pending ones
 *
 * Immediately output all pending messages no matter what.
 */
void console_flush_on_panic(enum con_flush_mode mode)
{
	/*
	 * If someone else is holding the console lock, trylock will fail
	 * and may_schedule may be set.  Ignore and proceed to unlock so
	 * that messages are flushed out.  As this can be called from any
	 * context and we don't want to get preempted while flushing,
	 * ensure may_schedule is cleared.
	 */
	console_trylock();
	console_may_schedule = 0;

	if (mode == CONSOLE_REPLAY_ALL) {
		unsigned long flags;

		printk_safe_enter_irqsave(flags);
		console_seq = prb_first_valid_seq(prb);
		printk_safe_exit_irqrestore(flags);
	}
	console_unlock();
}

/*
 * Return the console tty driver structure and its associated index
 */
struct tty_driver *console_device(int *index)
{
	struct console *c;
	struct tty_driver *driver = NULL;

	console_lock();
	for_each_console(c) {
		if (!c->device)
			continue;
		driver = c->device(c, index);
		if (driver)
			break;
	}
	console_unlock();
	return driver;
}

/*
 * Prevent further output on the passed console device so that (for example)
 * serial drivers can disable console output before suspending a port, and can
 * re-enable output afterwards.
 */
void console_stop(struct console *console)
{
	console_lock();
	console->flags &= ~CON_ENABLED;
	console_unlock();
}
EXPORT_SYMBOL(console_stop);

void console_start(struct console *console)
{
	console_lock();
	console->flags |= CON_ENABLED;
	console_unlock();
}
EXPORT_SYMBOL(console_start);

static int __read_mostly keep_bootcon;

static int __init keep_bootcon_setup(char *str)
{
	keep_bootcon = 1;
	pr_info("debug: skip boot console de-registration.\n");

	return 0;
}

early_param("keep_bootcon", keep_bootcon_setup);

/*
 * This is called by register_console() to try to match
 * the newly registered console with any of the ones selected
 * by either the command line or add_preferred_console() and
 * setup/enable it.
 *
 * Care need to be taken with consoles that are statically
 * enabled such as netconsole
 */
static int try_enable_new_console(struct console *newcon, bool user_specified)
{
	struct console_cmdline *c;
	int i, err;

	for (i = 0, c = console_cmdline;
	     i < MAX_CMDLINECONSOLES && c->name[0];
	     i++, c++) {
		if (c->user_specified != user_specified)
			continue;
		if (!newcon->match ||
		    newcon->match(newcon, c->name, c->index, c->options) != 0) {
			/* default matching */
			BUILD_BUG_ON(sizeof(c->name) != sizeof(newcon->name));
			if (strcmp(c->name, newcon->name) != 0)
				continue;
			if (newcon->index >= 0 &&
			    newcon->index != c->index)
				continue;
			if (newcon->index < 0)
				newcon->index = c->index;

			if (_braille_register_console(newcon, c))
				return 0;

			if (newcon->setup &&
			    (err = newcon->setup(newcon, c->options)) != 0)
				return err;
		}
		newcon->flags |= CON_ENABLED;
		if (i == preferred_console) {
			newcon->flags |= CON_CONSDEV;
			has_preferred_console = true;
		}
		return 0;
	}

	/*
	 * Some consoles, such as pstore and netconsole, can be enabled even
	 * without matching. Accept the pre-enabled consoles only when match()
	 * and setup() had a chance to be called.
	 */
	if (newcon->flags & CON_ENABLED && c->user_specified ==	user_specified)
		return 0;

	return -ENOENT;
}

/*
 * The console driver calls this routine during kernel initialization
 * to register the console printing procedure with printk() and to
 * print any messages that were printed by the kernel before the
 * console driver was initialized.
 *
 * This can happen pretty early during the boot process (because of
 * early_printk) - sometimes before setup_arch() completes - be careful
 * of what kernel features are used - they may not be initialised yet.
 *
 * There are two types of consoles - bootconsoles (early_printk) and
 * "real" consoles (everything which is not a bootconsole) which are
 * handled differently.
 *  - Any number of bootconsoles can be registered at any time.
 *  - As soon as a "real" console is registered, all bootconsoles
 *    will be unregistered automatically.
 *  - Once a "real" console is registered, any attempt to register a
 *    bootconsoles will be rejected
 */
void register_console(struct console *newcon)
{
	unsigned long flags;
	struct console *bcon = NULL;
	int err;

	for_each_console(bcon) {
		if (WARN(bcon == newcon, "console '%s%d' already registered\n",
					 bcon->name, bcon->index))
			return;
	}

	/*
	 * before we register a new CON_BOOT console, make sure we don't
	 * already have a valid console
	 */
	if (newcon->flags & CON_BOOT) {
		for_each_console(bcon) {
			if (!(bcon->flags & CON_BOOT)) {
				pr_info("Too late to register bootconsole %s%d\n",
					newcon->name, newcon->index);
				return;
			}
		}
	}

	if (console_drivers && console_drivers->flags & CON_BOOT)
		bcon = console_drivers;

	if (!has_preferred_console || bcon || !console_drivers)
		has_preferred_console = preferred_console >= 0;

	/*
	 *	See if we want to use this console driver. If we
	 *	didn't select a console we take the first one
	 *	that registers here.
	 */
	if (!has_preferred_console) {
		if (newcon->index < 0)
			newcon->index = 0;
		if (newcon->setup == NULL ||
		    newcon->setup(newcon, NULL) == 0) {
			newcon->flags |= CON_ENABLED;
			if (newcon->device) {
				newcon->flags |= CON_CONSDEV;
				has_preferred_console = true;
			}
		}
	}

	/* See if this console matches one we selected on the command line */
	err = try_enable_new_console(newcon, true);

	/* If not, try to match against the platform default(s) */
	if (err == -ENOENT)
		err = try_enable_new_console(newcon, false);

	/* printk() messages are not printed to the Braille console. */
	if (err || newcon->flags & CON_BRL)
		return;

	/*
	 * If we have a bootconsole, and are switching to a real console,
	 * don't print everything out again, since when the boot console, and
	 * the real console are the same physical device, it's annoying to
	 * see the beginning boot messages twice
	 */
	if (bcon && ((newcon->flags & (CON_CONSDEV | CON_BOOT)) == CON_CONSDEV))
		newcon->flags &= ~CON_PRINTBUFFER;

	/*
	 *	Put this console in the list - keep the
	 *	preferred driver at the head of the list.
	 */
	console_lock();
	if ((newcon->flags & CON_CONSDEV) || console_drivers == NULL) {
		newcon->next = console_drivers;
		console_drivers = newcon;
		if (newcon->next)
			newcon->next->flags &= ~CON_CONSDEV;
		/* Ensure this flag is always set for the head of the list */
		newcon->flags |= CON_CONSDEV;
	} else {
		newcon->next = console_drivers->next;
		console_drivers->next = newcon;
	}

	if (newcon->flags & CON_EXTENDED)
		nr_ext_console_drivers++;

	if (newcon->flags & CON_PRINTBUFFER) {
		/*
		 * console_unlock(); will print out the buffered messages
		 * for us.
		 *
		 * We're about to replay the log buffer.  Only do this to the
		 * just-registered console to avoid excessive message spam to
		 * the already-registered consoles.
		 *
		 * Set exclusive_console with disabled interrupts to reduce
		 * race window with eventual console_flush_on_panic() that
		 * ignores console_lock.
		 */
		exclusive_console = newcon;
		exclusive_console_stop_seq = console_seq;

		/* Get a consistent copy of @syslog_seq. */
		raw_spin_lock_irqsave(&syslog_lock, flags);
		console_seq = syslog_seq;
		raw_spin_unlock_irqrestore(&syslog_lock, flags);
	}
	console_unlock();
	console_sysfs_notify();

	/*
	 * By unregistering the bootconsoles after we enable the real console
	 * we get the "console xxx enabled" message on all the consoles -
	 * boot consoles, real consoles, etc - this is to ensure that end
	 * users know there might be something in the kernel's log buffer that
	 * went to the bootconsole (that they do not see on the real console)
	 */
	pr_info("%sconsole [%s%d] enabled\n",
		(newcon->flags & CON_BOOT) ? "boot" : "" ,
		newcon->name, newcon->index);
	if (bcon &&
	    ((newcon->flags & (CON_CONSDEV | CON_BOOT)) == CON_CONSDEV) &&
	    !keep_bootcon) {
		/* We need to iterate through all boot consoles, to make
		 * sure we print everything out, before we unregister them.
		 */
		for_each_console(bcon)
			if (bcon->flags & CON_BOOT)
				unregister_console(bcon);
	}
}
EXPORT_SYMBOL(register_console);

int unregister_console(struct console *console)
{
	struct console *con;
	int res;

	pr_info("%sconsole [%s%d] disabled\n",
		(console->flags & CON_BOOT) ? "boot" : "" ,
		console->name, console->index);

	res = _braille_unregister_console(console);
	if (res < 0)
		return res;
	if (res > 0)
		return 0;

	res = -ENODEV;
	console_lock();
	if (console_drivers == console) {
		console_drivers=console->next;
		res = 0;
	} else {
		for_each_console(con) {
			if (con->next == console) {
				con->next = console->next;
				res = 0;
				break;
			}
		}
	}

	if (res)
		goto out_disable_unlock;

	if (console->flags & CON_EXTENDED)
		nr_ext_console_drivers--;

	/*
	 * If this isn't the last console and it has CON_CONSDEV set, we
	 * need to set it on the next preferred console.
	 */
	if (console_drivers != NULL && console->flags & CON_CONSDEV)
		console_drivers->flags |= CON_CONSDEV;

	console->flags &= ~CON_ENABLED;
	console_unlock();
	console_sysfs_notify();

	if (console->exit)
		res = console->exit(console);

	return res;

out_disable_unlock:
	console->flags &= ~CON_ENABLED;
	console_unlock();

	return res;
}
EXPORT_SYMBOL(unregister_console);

/*
 * Initialize the console device. This is called *early*, so
 * we can't necessarily depend on lots of kernel help here.
 * Just do some early initializations, and do the complex setup
 * later.
 */
void __init console_init(void)
{
	int ret;
	initcall_t call;
	initcall_entry_t *ce;

	/* Setup the default TTY line discipline. */
	n_tty_init();

	/*
	 * set up the console device so that later boot sequences can
	 * inform about problems etc..
	 */
	ce = __con_initcall_start;
	trace_initcall_level("console");
	while (ce < __con_initcall_end) {
		call = initcall_from_entry(ce);
		trace_initcall_start(call);
		ret = call();
		trace_initcall_finish(call, ret);
		ce++;
	}
}

/*
 * Some boot consoles access data that is in the init section and which will
 * be discarded after the initcalls have been run. To make sure that no code
 * will access this data, unregister the boot consoles in a late initcall.
 *
 * If for some reason, such as deferred probe or the driver being a loadable
 * module, the real console hasn't registered yet at this point, there will
 * be a brief interval in which no messages are logged to the console, which
 * makes it difficult to diagnose problems that occur during this time.
 *
 * To mitigate this problem somewhat, only unregister consoles whose memory
 * intersects with the init section. Note that all other boot consoles will
 * get unregistered when the real preferred console is registered.
 */
static int __init printk_late_init(void)
{
	struct console *con;
	int ret;

	for_each_console(con) {
		if (!(con->flags & CON_BOOT))
			continue;

		/* Check addresses that might be used for enabled consoles. */
		if (init_section_intersects(con, sizeof(*con)) ||
		    init_section_contains(con->write, 0) ||
		    init_section_contains(con->read, 0) ||
		    init_section_contains(con->device, 0) ||
		    init_section_contains(con->unblank, 0) ||
		    init_section_contains(con->data, 0)) {
			/*
			 * Please, consider moving the reported consoles out
			 * of the init section.
			 */
			pr_warn("bootconsole [%s%d] uses init memory and must be disabled even before the real one is ready\n",
				con->name, con->index);
			unregister_console(con);
		}
	}
	ret = cpuhp_setup_state_nocalls(CPUHP_PRINTK_DEAD, "printk:dead", NULL,
					console_cpu_notify);
	WARN_ON(ret < 0);
	ret = cpuhp_setup_state_nocalls(CPUHP_AP_ONLINE_DYN, "printk:online",
					console_cpu_notify, NULL);
	WARN_ON(ret < 0);
	return 0;
}
late_initcall(printk_late_init);

#if defined CONFIG_PRINTK
/*
 * Delayed printk version, for scheduler-internal messages:
 */
#define PRINTK_PENDING_WAKEUP	0x01
#define PRINTK_PENDING_OUTPUT	0x02

static DEFINE_PER_CPU(int, printk_pending);

static void wake_up_klogd_work_func(struct irq_work *irq_work)
{
	int pending = __this_cpu_xchg(printk_pending, 0);

	if (pending & PRINTK_PENDING_OUTPUT) {
		/* If trylock fails, someone else is doing the printing */
		if (console_trylock())
			console_unlock();
	}

	if (pending & PRINTK_PENDING_WAKEUP)
		wake_up_interruptible(&log_wait);
}

static DEFINE_PER_CPU(struct irq_work, wake_up_klogd_work) =
	IRQ_WORK_INIT_LAZY(wake_up_klogd_work_func);

void wake_up_klogd(void)
{
	if (!printk_percpu_data_ready())
		return;

	preempt_disable();
	if (waitqueue_active(&log_wait)) {
		this_cpu_or(printk_pending, PRINTK_PENDING_WAKEUP);
		irq_work_queue(this_cpu_ptr(&wake_up_klogd_work));
	}
	preempt_enable();
}

void defer_console_output(void)
{
	if (!printk_percpu_data_ready())
		return;

	preempt_disable();
	__this_cpu_or(printk_pending, PRINTK_PENDING_OUTPUT);
	irq_work_queue(this_cpu_ptr(&wake_up_klogd_work));
	preempt_enable();
}

int vprintk_deferred(const char *fmt, va_list args)
{
	int r;

	r = vprintk_emit(0, LOGLEVEL_SCHED, NULL, fmt, args);
	defer_console_output();

	return r;
}

int printk_deferred(const char *fmt, ...)
{
	va_list args;
	int r;

	va_start(args, fmt);
	r = vprintk_deferred(fmt, args);
	va_end(args);

	return r;
}

/*
 * printk rate limiting, lifted from the networking subsystem.
 *
 * This enforces a rate limit: not more than 10 kernel messages
 * every 5s to make a denial-of-service attack impossible.
 */
DEFINE_RATELIMIT_STATE(printk_ratelimit_state, 5 * HZ, 10);

int __printk_ratelimit(const char *func)
{
	return ___ratelimit(&printk_ratelimit_state, func);
}
EXPORT_SYMBOL(__printk_ratelimit);

/**
 * printk_timed_ratelimit - caller-controlled printk ratelimiting
 * @caller_jiffies: pointer to caller's state
 * @interval_msecs: minimum interval between prints
 *
 * printk_timed_ratelimit() returns true if more than @interval_msecs
 * milliseconds have elapsed since the last time printk_timed_ratelimit()
 * returned true.
 */
bool printk_timed_ratelimit(unsigned long *caller_jiffies,
			unsigned int interval_msecs)
{
	unsigned long elapsed = jiffies - *caller_jiffies;

	if (*caller_jiffies && elapsed <= msecs_to_jiffies(interval_msecs))
		return false;

	*caller_jiffies = jiffies;
	return true;
}
EXPORT_SYMBOL(printk_timed_ratelimit);

static DEFINE_SPINLOCK(dump_list_lock);
static LIST_HEAD(dump_list);

/**
 * kmsg_dump_register - register a kernel log dumper.
 * @dumper: pointer to the kmsg_dumper structure
 *
 * Adds a kernel log dumper to the system. The dump callback in the
 * structure will be called when the kernel oopses or panics and must be
 * set. Returns zero on success and %-EINVAL or %-EBUSY otherwise.
 */
int kmsg_dump_register(struct kmsg_dumper *dumper)
{
	unsigned long flags;
	int err = -EBUSY;

	/* The dump callback needs to be set */
	if (!dumper->dump)
		return -EINVAL;

	spin_lock_irqsave(&dump_list_lock, flags);
	/* Don't allow registering multiple times */
	if (!dumper->registered) {
		dumper->registered = 1;
		list_add_tail_rcu(&dumper->list, &dump_list);
		err = 0;
	}
	spin_unlock_irqrestore(&dump_list_lock, flags);

	return err;
}
EXPORT_SYMBOL_GPL(kmsg_dump_register);

/**
 * kmsg_dump_unregister - unregister a kmsg dumper.
 * @dumper: pointer to the kmsg_dumper structure
 *
 * Removes a dump device from the system. Returns zero on success and
 * %-EINVAL otherwise.
 */
int kmsg_dump_unregister(struct kmsg_dumper *dumper)
{
	unsigned long flags;
	int err = -EINVAL;

	spin_lock_irqsave(&dump_list_lock, flags);
	if (dumper->registered) {
		dumper->registered = 0;
		list_del_rcu(&dumper->list);
		err = 0;
	}
	spin_unlock_irqrestore(&dump_list_lock, flags);
	synchronize_rcu();

	return err;
}
EXPORT_SYMBOL_GPL(kmsg_dump_unregister);

static bool always_kmsg_dump;
module_param_named(always_kmsg_dump, always_kmsg_dump, bool, S_IRUGO | S_IWUSR);

const char *kmsg_dump_reason_str(enum kmsg_dump_reason reason)
{
	switch (reason) {
	case KMSG_DUMP_PANIC:
		return "Panic";
	case KMSG_DUMP_OOPS:
		return "Oops";
	case KMSG_DUMP_EMERG:
		return "Emergency";
	case KMSG_DUMP_SHUTDOWN:
		return "Shutdown";
	default:
		return "Unknown";
	}
}
EXPORT_SYMBOL_GPL(kmsg_dump_reason_str);

/**
 * kmsg_dump - dump kernel log to kernel message dumpers.
 * @reason: the reason (oops, panic etc) for dumping
 *
 * Call each of the registered dumper's dump() callback, which can
 * retrieve the kmsg records with kmsg_dump_get_line() or
 * kmsg_dump_get_buffer().
 */
void kmsg_dump(enum kmsg_dump_reason reason)
{
	struct kmsg_dumper *dumper;

	rcu_read_lock();
	list_for_each_entry_rcu(dumper, &dump_list, list) {
		enum kmsg_dump_reason max_reason = dumper->max_reason;

		/*
		 * If client has not provided a specific max_reason, default
		 * to KMSG_DUMP_OOPS, unless always_kmsg_dump was set.
		 */
		if (max_reason == KMSG_DUMP_UNDEF) {
			max_reason = always_kmsg_dump ? KMSG_DUMP_MAX :
							KMSG_DUMP_OOPS;
		}
		if (reason > max_reason)
			continue;

		/* invoke dumper which will iterate over records */
		dumper->dump(dumper, reason);
	}
	rcu_read_unlock();
}

/**
 * kmsg_dump_get_line - retrieve one kmsg log line
 * @iter: kmsg dump iterator
 * @syslog: include the "<4>" prefixes
 * @line: buffer to copy the line to
 * @size: maximum size of the buffer
 * @len: length of line placed into buffer
 *
 * Start at the beginning of the kmsg buffer, with the oldest kmsg
 * record, and copy one record into the provided buffer.
 *
 * Consecutive calls will return the next available record moving
 * towards the end of the buffer with the youngest messages.
 *
 * A return value of FALSE indicates that there are no more records to
 * read.
 */
bool kmsg_dump_get_line(struct kmsg_dump_iter *iter, bool syslog,
			char *line, size_t size, size_t *len)
{
	u64 min_seq = latched_seq_read_nolock(&clear_seq);
	struct printk_info info;
	unsigned int line_count;
	struct printk_record r;
	unsigned long flags;
	size_t l = 0;
	bool ret = false;

	if (iter->cur_seq < min_seq)
		iter->cur_seq = min_seq;

	printk_safe_enter_irqsave(flags);
	prb_rec_init_rd(&r, &info, line, size);

	/* Read text or count text lines? */
	if (line) {
		if (!prb_read_valid(prb, iter->cur_seq, &r))
			goto out;
		l = record_print_text(&r, syslog, printk_time);
	} else {
		if (!prb_read_valid_info(prb, iter->cur_seq,
					 &info, &line_count)) {
			goto out;
		}
		l = get_record_print_text_size(&info, line_count, syslog,
					       printk_time);

	}

	iter->cur_seq = r.info->seq + 1;
	ret = true;
out:
	printk_safe_exit_irqrestore(flags);
	if (len)
		*len = l;
	return ret;
}
EXPORT_SYMBOL_GPL(kmsg_dump_get_line);

/**
 * kmsg_dump_get_buffer - copy kmsg log lines
 * @iter: kmsg dump iterator
 * @syslog: include the "<4>" prefixes
 * @buf: buffer to copy the line to
 * @size: maximum size of the buffer
 * @len_out: length of line placed into buffer
 *
 * Start at the end of the kmsg buffer and fill the provided buffer
 * with as many of the *youngest* kmsg records that fit into it.
 * If the buffer is large enough, all available kmsg records will be
 * copied with a single call.
 *
 * Consecutive calls will fill the buffer with the next block of
 * available older records, not including the earlier retrieved ones.
 *
 * A return value of FALSE indicates that there are no more records to
 * read.
 */
bool kmsg_dump_get_buffer(struct kmsg_dump_iter *iter, bool syslog,
			  char *buf, size_t size, size_t *len_out)
{
	u64 min_seq = latched_seq_read_nolock(&clear_seq);
	struct printk_info info;
	struct printk_record r;
	unsigned long flags;
	u64 seq;
	u64 next_seq;
	size_t len = 0;
	bool ret = false;
	bool time = printk_time;

	if (!buf || !size)
		goto out;

	if (iter->cur_seq < min_seq)
		iter->cur_seq = min_seq;

	printk_safe_enter_irqsave(flags);
	if (prb_read_valid_info(prb, iter->cur_seq, &info, NULL)) {
		if (info.seq != iter->cur_seq) {
			/* messages are gone, move to first available one */
			iter->cur_seq = info.seq;
		}
	}

	/* last entry */
	if (iter->cur_seq >= iter->next_seq) {
		printk_safe_exit_irqrestore(flags);
		goto out;
	}

	/*
	 * Find first record that fits, including all following records,
	 * into the user-provided buffer for this dump. Pass in size-1
	 * because this function (by way of record_print_text()) will
	 * not write more than size-1 bytes of text into @buf.
	 */
	seq = find_first_fitting_seq(iter->cur_seq, iter->next_seq,
				     size - 1, syslog, time);

	/*
	 * Next kmsg_dump_get_buffer() invocation will dump block of
	 * older records stored right before this one.
	 */
	next_seq = seq;

	prb_rec_init_rd(&r, &info, buf, size);

	len = 0;
	prb_for_each_record(seq, prb, seq, &r) {
		if (r.info->seq >= iter->next_seq)
			break;

		len += record_print_text(&r, syslog, time);

		/* Adjust record to store to remaining buffer space. */
		prb_rec_init_rd(&r, &info, buf + len, size - len);
	}

	iter->next_seq = next_seq;
	ret = true;
	printk_safe_exit_irqrestore(flags);
out:
	if (len_out)
		*len_out = len;
	return ret;
}
EXPORT_SYMBOL_GPL(kmsg_dump_get_buffer);

/**
 * kmsg_dump_rewind - reset the iterator
 * @iter: kmsg dump iterator
 *
 * Reset the dumper's iterator so that kmsg_dump_get_line() and
 * kmsg_dump_get_buffer() can be called again and used multiple
 * times within the same dumper.dump() callback.
 */
void kmsg_dump_rewind(struct kmsg_dump_iter *iter)
{
	unsigned long flags;

	printk_safe_enter_irqsave(flags);
	iter->cur_seq = latched_seq_read_nolock(&clear_seq);
	iter->next_seq = prb_next_seq(prb);
	printk_safe_exit_irqrestore(flags);
}
EXPORT_SYMBOL_GPL(kmsg_dump_rewind);

#endif<|MERGE_RESOLUTION|>--- conflicted
+++ resolved
@@ -1556,7 +1556,6 @@
 {
 	struct printk_info info;
 	struct printk_record r;
-	u64 max_seq;
 	char *text;
 	int len = 0;
 	u64 seq;
@@ -1575,24 +1574,7 @@
 	seq = find_first_fitting_seq(latched_seq_read_nolock(&clear_seq), -1,
 				     size, true, time);
 
-<<<<<<< HEAD
-	/*
-	 * Set an upper bound for the next loop to avoid subtracting lengths
-	 * that were never added.
-	 */
-	max_seq = seq;
-
-	/* move first record forward until length fits into the buffer */
-	prb_for_each_info(clear_seq, prb, seq, &info, &line_count) {
-		if (len <= size || info.seq >= max_seq)
-			break;
-		len -= get_record_print_text_size(&info, line_count, true, time);
-	}
-
-	prb_rec_init_rd(&r, &info, text, LOG_LINE_MAX + PREFIX_MAX);
-=======
 	prb_rec_init_rd(&r, &info, text, CONSOLE_LOG_MAX);
->>>>>>> 25423f4b
 
 	len = 0;
 	prb_for_each_record(seq, prb, seq, &r) {
