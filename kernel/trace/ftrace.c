// SPDX-License-Identifier: GPL-2.0
/*
 * Infrastructure for profiling code inserted by 'gcc -pg'.
 *
 * Copyright (C) 2007-2008 Steven Rostedt <srostedt@redhat.com>
 * Copyright (C) 2004-2008 Ingo Molnar <mingo@redhat.com>
 *
 * Originally ported from the -rt patch by:
 *   Copyright (C) 2007 Arnaldo Carvalho de Melo <acme@redhat.com>
 *
 * Based on code in the latency_tracer, that is:
 *
 *  Copyright (C) 2004-2006 Ingo Molnar
 *  Copyright (C) 2004 Nadia Yvette Chambers
 */

#include <linux/stop_machine.h>
#include <linux/clocksource.h>
#include <linux/sched/task.h>
#include <linux/kallsyms.h>
#include <linux/security.h>
#include <linux/seq_file.h>
#include <linux/tracefs.h>
#include <linux/hardirq.h>
#include <linux/kthread.h>
#include <linux/uaccess.h>
#include <linux/bsearch.h>
#include <linux/module.h>
#include <linux/ftrace.h>
#include <linux/sysctl.h>
#include <linux/slab.h>
#include <linux/ctype.h>
#include <linux/sort.h>
#include <linux/list.h>
#include <linux/hash.h>
#include <linux/rcupdate.h>
#include <linux/kprobes.h>

#include <trace/events/sched.h>

#include <asm/sections.h>
#include <asm/setup.h>

#include "ftrace_internal.h"
#include "trace_output.h"
#include "trace_stat.h"

#define FTRACE_WARN_ON(cond)			\
	({					\
		int ___r = cond;		\
		if (WARN_ON(___r))		\
			ftrace_kill();		\
		___r;				\
	})

#define FTRACE_WARN_ON_ONCE(cond)		\
	({					\
		int ___r = cond;		\
		if (WARN_ON_ONCE(___r))		\
			ftrace_kill();		\
		___r;				\
	})

/* hash bits for specific function selection */
#define FTRACE_HASH_BITS 7
#define FTRACE_FUNC_HASHSIZE (1 << FTRACE_HASH_BITS)
#define FTRACE_HASH_DEFAULT_BITS 10
#define FTRACE_HASH_MAX_BITS 12

#ifdef CONFIG_DYNAMIC_FTRACE
#define INIT_OPS_HASH(opsname)	\
	.func_hash		= &opsname.local_hash,			\
	.local_hash.regex_lock	= __MUTEX_INITIALIZER(opsname.local_hash.regex_lock),
#else
#define INIT_OPS_HASH(opsname)
#endif

enum {
	FTRACE_MODIFY_ENABLE_FL		= (1 << 0),
	FTRACE_MODIFY_MAY_SLEEP_FL	= (1 << 1),
};

struct ftrace_ops ftrace_list_end __read_mostly = {
	.func		= ftrace_stub,
	.flags		= FTRACE_OPS_FL_RECURSION_SAFE | FTRACE_OPS_FL_STUB,
	INIT_OPS_HASH(ftrace_list_end)
};

/* ftrace_enabled is a method to turn ftrace on or off */
int ftrace_enabled __read_mostly;
static int last_ftrace_enabled;

/* Current function tracing op */
struct ftrace_ops *function_trace_op __read_mostly = &ftrace_list_end;
/* What to set function_trace_op to */
static struct ftrace_ops *set_function_trace_op;

static bool ftrace_pids_enabled(struct ftrace_ops *ops)
{
	struct trace_array *tr;

	if (!(ops->flags & FTRACE_OPS_FL_PID) || !ops->private)
		return false;

	tr = ops->private;

	return tr->function_pids != NULL;
}

static void ftrace_update_trampoline(struct ftrace_ops *ops);

/*
 * ftrace_disabled is set when an anomaly is discovered.
 * ftrace_disabled is much stronger than ftrace_enabled.
 */
static int ftrace_disabled __read_mostly;

DEFINE_MUTEX(ftrace_lock);

struct ftrace_ops __rcu *ftrace_ops_list __read_mostly = &ftrace_list_end;
ftrace_func_t ftrace_trace_function __read_mostly = ftrace_stub;
struct ftrace_ops global_ops;

#if ARCH_SUPPORTS_FTRACE_OPS
static void ftrace_ops_list_func(unsigned long ip, unsigned long parent_ip,
				 struct ftrace_ops *op, struct pt_regs *regs);
#else
/* See comment below, where ftrace_ops_list_func is defined */
static void ftrace_ops_no_ops(unsigned long ip, unsigned long parent_ip);
#define ftrace_ops_list_func ((ftrace_func_t)ftrace_ops_no_ops)
#endif

static inline void ftrace_ops_init(struct ftrace_ops *ops)
{
#ifdef CONFIG_DYNAMIC_FTRACE
	if (!(ops->flags & FTRACE_OPS_FL_INITIALIZED)) {
		mutex_init(&ops->local_hash.regex_lock);
		ops->func_hash = &ops->local_hash;
		ops->flags |= FTRACE_OPS_FL_INITIALIZED;
	}
#endif
}

static void ftrace_pid_func(unsigned long ip, unsigned long parent_ip,
			    struct ftrace_ops *op, struct pt_regs *regs)
{
	struct trace_array *tr = op->private;

	if (tr && this_cpu_read(tr->trace_buffer.data->ftrace_ignore_pid))
		return;

	op->saved_func(ip, parent_ip, op, regs);
}

static void ftrace_sync(struct work_struct *work)
{
	/*
	 * This function is just a stub to implement a hard force
	 * of synchronize_rcu(). This requires synchronizing
	 * tasks even in userspace and idle.
	 *
	 * Yes, function tracing is rude.
	 */
}

static void ftrace_sync_ipi(void *data)
{
	/* Probably not needed, but do it anyway */
	smp_rmb();
}

static ftrace_func_t ftrace_ops_get_list_func(struct ftrace_ops *ops)
{
	/*
	 * If this is a dynamic, RCU, or per CPU ops, or we force list func,
	 * then it needs to call the list anyway.
	 */
	if (ops->flags & (FTRACE_OPS_FL_DYNAMIC | FTRACE_OPS_FL_RCU) ||
	    FTRACE_FORCE_LIST_FUNC)
		return ftrace_ops_list_func;

	return ftrace_ops_get_func(ops);
}

static void update_ftrace_function(void)
{
	ftrace_func_t func;

	/*
	 * Prepare the ftrace_ops that the arch callback will use.
	 * If there's only one ftrace_ops registered, the ftrace_ops_list
	 * will point to the ops we want.
	 */
	set_function_trace_op = rcu_dereference_protected(ftrace_ops_list,
						lockdep_is_held(&ftrace_lock));

	/* If there's no ftrace_ops registered, just call the stub function */
	if (set_function_trace_op == &ftrace_list_end) {
		func = ftrace_stub;

	/*
	 * If we are at the end of the list and this ops is
	 * recursion safe and not dynamic and the arch supports passing ops,
	 * then have the mcount trampoline call the function directly.
	 */
	} else if (rcu_dereference_protected(ftrace_ops_list->next,
			lockdep_is_held(&ftrace_lock)) == &ftrace_list_end) {
		func = ftrace_ops_get_list_func(ftrace_ops_list);

	} else {
		/* Just use the default ftrace_ops */
		set_function_trace_op = &ftrace_list_end;
		func = ftrace_ops_list_func;
	}

	update_function_graph_func();

	/* If there's no change, then do nothing more here */
	if (ftrace_trace_function == func)
		return;

	/*
	 * If we are using the list function, it doesn't care
	 * about the function_trace_ops.
	 */
	if (func == ftrace_ops_list_func) {
		ftrace_trace_function = func;
		/*
		 * Don't even bother setting function_trace_ops,
		 * it would be racy to do so anyway.
		 */
		return;
	}

#ifndef CONFIG_DYNAMIC_FTRACE
	/*
	 * For static tracing, we need to be a bit more careful.
	 * The function change takes affect immediately. Thus,
	 * we need to coorditate the setting of the function_trace_ops
	 * with the setting of the ftrace_trace_function.
	 *
	 * Set the function to the list ops, which will call the
	 * function we want, albeit indirectly, but it handles the
	 * ftrace_ops and doesn't depend on function_trace_op.
	 */
	ftrace_trace_function = ftrace_ops_list_func;
	/*
	 * Make sure all CPUs see this. Yes this is slow, but static
	 * tracing is slow and nasty to have enabled.
	 */
	schedule_on_each_cpu(ftrace_sync);
	/* Now all cpus are using the list ops. */
	function_trace_op = set_function_trace_op;
	/* Make sure the function_trace_op is visible on all CPUs */
	smp_wmb();
	/* Nasty way to force a rmb on all cpus */
	smp_call_function(ftrace_sync_ipi, NULL, 1);
	/* OK, we are all set to update the ftrace_trace_function now! */
#endif /* !CONFIG_DYNAMIC_FTRACE */

	ftrace_trace_function = func;
}

static void add_ftrace_ops(struct ftrace_ops __rcu **list,
			   struct ftrace_ops *ops)
{
	rcu_assign_pointer(ops->next, *list);

	/*
	 * We are entering ops into the list but another
	 * CPU might be walking that list. We need to make sure
	 * the ops->next pointer is valid before another CPU sees
	 * the ops pointer included into the list.
	 */
	rcu_assign_pointer(*list, ops);
}

static int remove_ftrace_ops(struct ftrace_ops __rcu **list,
			     struct ftrace_ops *ops)
{
	struct ftrace_ops **p;

	/*
	 * If we are removing the last function, then simply point
	 * to the ftrace_stub.
	 */
	if (rcu_dereference_protected(*list,
			lockdep_is_held(&ftrace_lock)) == ops &&
	    rcu_dereference_protected(ops->next,
			lockdep_is_held(&ftrace_lock)) == &ftrace_list_end) {
		*list = &ftrace_list_end;
		return 0;
	}

	for (p = list; *p != &ftrace_list_end; p = &(*p)->next)
		if (*p == ops)
			break;

	if (*p != ops)
		return -1;

	*p = (*p)->next;
	return 0;
}

static void ftrace_update_trampoline(struct ftrace_ops *ops);

int __register_ftrace_function(struct ftrace_ops *ops)
{
	if (ops->flags & FTRACE_OPS_FL_DELETED)
		return -EINVAL;

	if (WARN_ON(ops->flags & FTRACE_OPS_FL_ENABLED))
		return -EBUSY;

#ifndef CONFIG_DYNAMIC_FTRACE_WITH_REGS
	/*
	 * If the ftrace_ops specifies SAVE_REGS, then it only can be used
	 * if the arch supports it, or SAVE_REGS_IF_SUPPORTED is also set.
	 * Setting SAVE_REGS_IF_SUPPORTED makes SAVE_REGS irrelevant.
	 */
	if (ops->flags & FTRACE_OPS_FL_SAVE_REGS &&
	    !(ops->flags & FTRACE_OPS_FL_SAVE_REGS_IF_SUPPORTED))
		return -EINVAL;

	if (ops->flags & FTRACE_OPS_FL_SAVE_REGS_IF_SUPPORTED)
		ops->flags |= FTRACE_OPS_FL_SAVE_REGS;
#endif

	if (!core_kernel_data((unsigned long)ops))
		ops->flags |= FTRACE_OPS_FL_DYNAMIC;

	add_ftrace_ops(&ftrace_ops_list, ops);

	/* Always save the function, and reset at unregistering */
	ops->saved_func = ops->func;

	if (ftrace_pids_enabled(ops))
		ops->func = ftrace_pid_func;

	ftrace_update_trampoline(ops);

	if (ftrace_enabled)
		update_ftrace_function();

	return 0;
}

int __unregister_ftrace_function(struct ftrace_ops *ops)
{
	int ret;

	if (WARN_ON(!(ops->flags & FTRACE_OPS_FL_ENABLED)))
		return -EBUSY;

	ret = remove_ftrace_ops(&ftrace_ops_list, ops);

	if (ret < 0)
		return ret;

	if (ftrace_enabled)
		update_ftrace_function();

	ops->func = ops->saved_func;

	return 0;
}

static void ftrace_update_pid_func(void)
{
	struct ftrace_ops *op;

	/* Only do something if we are tracing something */
	if (ftrace_trace_function == ftrace_stub)
		return;

	do_for_each_ftrace_op(op, ftrace_ops_list) {
		if (op->flags & FTRACE_OPS_FL_PID) {
			op->func = ftrace_pids_enabled(op) ?
				ftrace_pid_func : op->saved_func;
			ftrace_update_trampoline(op);
		}
	} while_for_each_ftrace_op(op);

	update_ftrace_function();
}

#ifdef CONFIG_FUNCTION_PROFILER
struct ftrace_profile {
	struct hlist_node		node;
	unsigned long			ip;
	unsigned long			counter;
#ifdef CONFIG_FUNCTION_GRAPH_TRACER
	unsigned long long		time;
	unsigned long long		time_squared;
#endif
};

struct ftrace_profile_page {
	struct ftrace_profile_page	*next;
	unsigned long			index;
	struct ftrace_profile		records[];
};

struct ftrace_profile_stat {
	atomic_t			disabled;
	struct hlist_head		*hash;
	struct ftrace_profile_page	*pages;
	struct ftrace_profile_page	*start;
	struct tracer_stat		stat;
};

#define PROFILE_RECORDS_SIZE						\
	(PAGE_SIZE - offsetof(struct ftrace_profile_page, records))

#define PROFILES_PER_PAGE					\
	(PROFILE_RECORDS_SIZE / sizeof(struct ftrace_profile))

static int ftrace_profile_enabled __read_mostly;

/* ftrace_profile_lock - synchronize the enable and disable of the profiler */
static DEFINE_MUTEX(ftrace_profile_lock);

static DEFINE_PER_CPU(struct ftrace_profile_stat, ftrace_profile_stats);

#define FTRACE_PROFILE_HASH_BITS 10
#define FTRACE_PROFILE_HASH_SIZE (1 << FTRACE_PROFILE_HASH_BITS)

static void *
function_stat_next(void *v, int idx)
{
	struct ftrace_profile *rec = v;
	struct ftrace_profile_page *pg;

	pg = (struct ftrace_profile_page *)((unsigned long)rec & PAGE_MASK);

 again:
	if (idx != 0)
		rec++;

	if ((void *)rec >= (void *)&pg->records[pg->index]) {
		pg = pg->next;
		if (!pg)
			return NULL;
		rec = &pg->records[0];
		if (!rec->counter)
			goto again;
	}

	return rec;
}

static void *function_stat_start(struct tracer_stat *trace)
{
	struct ftrace_profile_stat *stat =
		container_of(trace, struct ftrace_profile_stat, stat);

	if (!stat || !stat->start)
		return NULL;

	return function_stat_next(&stat->start->records[0], 0);
}

#ifdef CONFIG_FUNCTION_GRAPH_TRACER
/* function graph compares on total time */
static int function_stat_cmp(void *p1, void *p2)
{
	struct ftrace_profile *a = p1;
	struct ftrace_profile *b = p2;

	if (a->time < b->time)
		return -1;
	if (a->time > b->time)
		return 1;
	else
		return 0;
}
#else
/* not function graph compares against hits */
static int function_stat_cmp(void *p1, void *p2)
{
	struct ftrace_profile *a = p1;
	struct ftrace_profile *b = p2;

	if (a->counter < b->counter)
		return -1;
	if (a->counter > b->counter)
		return 1;
	else
		return 0;
}
#endif

static int function_stat_headers(struct seq_file *m)
{
#ifdef CONFIG_FUNCTION_GRAPH_TRACER
	seq_puts(m, "  Function                               "
		 "Hit    Time            Avg             s^2\n"
		    "  --------                               "
		 "---    ----            ---             ---\n");
#else
	seq_puts(m, "  Function                               Hit\n"
		    "  --------                               ---\n");
#endif
	return 0;
}

static int function_stat_show(struct seq_file *m, void *v)
{
	struct ftrace_profile *rec = v;
	char str[KSYM_SYMBOL_LEN];
	int ret = 0;
#ifdef CONFIG_FUNCTION_GRAPH_TRACER
	static struct trace_seq s;
	unsigned long long avg;
	unsigned long long stddev;
#endif
	mutex_lock(&ftrace_profile_lock);

	/* we raced with function_profile_reset() */
	if (unlikely(rec->counter == 0)) {
		ret = -EBUSY;
		goto out;
	}

#ifdef CONFIG_FUNCTION_GRAPH_TRACER
	avg = rec->time;
	do_div(avg, rec->counter);
	if (tracing_thresh && (avg < tracing_thresh))
		goto out;
#endif

	kallsyms_lookup(rec->ip, NULL, NULL, NULL, str);
	seq_printf(m, "  %-30.30s  %10lu", str, rec->counter);

#ifdef CONFIG_FUNCTION_GRAPH_TRACER
	seq_puts(m, "    ");

	/* Sample standard deviation (s^2) */
	if (rec->counter <= 1)
		stddev = 0;
	else {
		/*
		 * Apply Welford's method:
		 * s^2 = 1 / (n * (n-1)) * (n * \Sum (x_i)^2 - (\Sum x_i)^2)
		 */
		stddev = rec->counter * rec->time_squared -
			 rec->time * rec->time;

		/*
		 * Divide only 1000 for ns^2 -> us^2 conversion.
		 * trace_print_graph_duration will divide 1000 again.
		 */
		do_div(stddev, rec->counter * (rec->counter - 1) * 1000);
	}

	trace_seq_init(&s);
	trace_print_graph_duration(rec->time, &s);
	trace_seq_puts(&s, "    ");
	trace_print_graph_duration(avg, &s);
	trace_seq_puts(&s, "    ");
	trace_print_graph_duration(stddev, &s);
	trace_print_seq(m, &s);
#endif
	seq_putc(m, '\n');
out:
	mutex_unlock(&ftrace_profile_lock);

	return ret;
}

static void ftrace_profile_reset(struct ftrace_profile_stat *stat)
{
	struct ftrace_profile_page *pg;

	pg = stat->pages = stat->start;

	while (pg) {
		memset(pg->records, 0, PROFILE_RECORDS_SIZE);
		pg->index = 0;
		pg = pg->next;
	}

	memset(stat->hash, 0,
	       FTRACE_PROFILE_HASH_SIZE * sizeof(struct hlist_head));
}

int ftrace_profile_pages_init(struct ftrace_profile_stat *stat)
{
	struct ftrace_profile_page *pg;
	int functions;
	int pages;
	int i;

	/* If we already allocated, do nothing */
	if (stat->pages)
		return 0;

	stat->pages = (void *)get_zeroed_page(GFP_KERNEL);
	if (!stat->pages)
		return -ENOMEM;

#ifdef CONFIG_DYNAMIC_FTRACE
	functions = ftrace_update_tot_cnt;
#else
	/*
	 * We do not know the number of functions that exist because
	 * dynamic tracing is what counts them. With past experience
	 * we have around 20K functions. That should be more than enough.
	 * It is highly unlikely we will execute every function in
	 * the kernel.
	 */
	functions = 20000;
#endif

	pg = stat->start = stat->pages;

	pages = DIV_ROUND_UP(functions, PROFILES_PER_PAGE);

	for (i = 1; i < pages; i++) {
		pg->next = (void *)get_zeroed_page(GFP_KERNEL);
		if (!pg->next)
			goto out_free;
		pg = pg->next;
	}

	return 0;

 out_free:
	pg = stat->start;
	while (pg) {
		unsigned long tmp = (unsigned long)pg;

		pg = pg->next;
		free_page(tmp);
	}

	stat->pages = NULL;
	stat->start = NULL;

	return -ENOMEM;
}

static int ftrace_profile_init_cpu(int cpu)
{
	struct ftrace_profile_stat *stat;
	int size;

	stat = &per_cpu(ftrace_profile_stats, cpu);

	if (stat->hash) {
		/* If the profile is already created, simply reset it */
		ftrace_profile_reset(stat);
		return 0;
	}

	/*
	 * We are profiling all functions, but usually only a few thousand
	 * functions are hit. We'll make a hash of 1024 items.
	 */
	size = FTRACE_PROFILE_HASH_SIZE;

	stat->hash = kcalloc(size, sizeof(struct hlist_head), GFP_KERNEL);

	if (!stat->hash)
		return -ENOMEM;

	/* Preallocate the function profiling pages */
	if (ftrace_profile_pages_init(stat) < 0) {
		kfree(stat->hash);
		stat->hash = NULL;
		return -ENOMEM;
	}

	return 0;
}

static int ftrace_profile_init(void)
{
	int cpu;
	int ret = 0;

	for_each_possible_cpu(cpu) {
		ret = ftrace_profile_init_cpu(cpu);
		if (ret)
			break;
	}

	return ret;
}

/* interrupts must be disabled */
static struct ftrace_profile *
ftrace_find_profiled_func(struct ftrace_profile_stat *stat, unsigned long ip)
{
	struct ftrace_profile *rec;
	struct hlist_head *hhd;
	unsigned long key;

	key = hash_long(ip, FTRACE_PROFILE_HASH_BITS);
	hhd = &stat->hash[key];

	if (hlist_empty(hhd))
		return NULL;

	hlist_for_each_entry_rcu_notrace(rec, hhd, node) {
		if (rec->ip == ip)
			return rec;
	}

	return NULL;
}

static void ftrace_add_profile(struct ftrace_profile_stat *stat,
			       struct ftrace_profile *rec)
{
	unsigned long key;

	key = hash_long(rec->ip, FTRACE_PROFILE_HASH_BITS);
	hlist_add_head_rcu(&rec->node, &stat->hash[key]);
}

/*
 * The memory is already allocated, this simply finds a new record to use.
 */
static struct ftrace_profile *
ftrace_profile_alloc(struct ftrace_profile_stat *stat, unsigned long ip)
{
	struct ftrace_profile *rec = NULL;

	/* prevent recursion (from NMIs) */
	if (atomic_inc_return(&stat->disabled) != 1)
		goto out;

	/*
	 * Try to find the function again since an NMI
	 * could have added it
	 */
	rec = ftrace_find_profiled_func(stat, ip);
	if (rec)
		goto out;

	if (stat->pages->index == PROFILES_PER_PAGE) {
		if (!stat->pages->next)
			goto out;
		stat->pages = stat->pages->next;
	}

	rec = &stat->pages->records[stat->pages->index++];
	rec->ip = ip;
	ftrace_add_profile(stat, rec);

 out:
	atomic_dec(&stat->disabled);

	return rec;
}

static void
function_profile_call(unsigned long ip, unsigned long parent_ip,
		      struct ftrace_ops *ops, struct pt_regs *regs)
{
	struct ftrace_profile_stat *stat;
	struct ftrace_profile *rec;
	unsigned long flags;

	if (!ftrace_profile_enabled)
		return;

	local_irq_save(flags);

	stat = this_cpu_ptr(&ftrace_profile_stats);
	if (!stat->hash || !ftrace_profile_enabled)
		goto out;

	rec = ftrace_find_profiled_func(stat, ip);
	if (!rec) {
		rec = ftrace_profile_alloc(stat, ip);
		if (!rec)
			goto out;
	}

	rec->counter++;
 out:
	local_irq_restore(flags);
}

#ifdef CONFIG_FUNCTION_GRAPH_TRACER
static bool fgraph_graph_time = true;

void ftrace_graph_graph_time_control(bool enable)
{
	fgraph_graph_time = enable;
}

static int profile_graph_entry(struct ftrace_graph_ent *trace)
{
<<<<<<< HEAD
	int index = current->curr_ret_stack;
=======
	struct ftrace_ret_stack *ret_stack;
>>>>>>> f7688b48

	function_profile_call(trace->func, 0, NULL, NULL);

	/* If function graph is shutting down, ret_stack can be NULL */
	if (!current->ret_stack)
		return 0;

	ret_stack = ftrace_graph_get_ret_stack(current, 0);
	if (ret_stack)
		ret_stack->subtime = 0;

	return 1;
}

static void profile_graph_return(struct ftrace_graph_ret *trace)
{
	struct ftrace_ret_stack *ret_stack;
	struct ftrace_profile_stat *stat;
	unsigned long long calltime;
	struct ftrace_profile *rec;
	unsigned long flags;

	local_irq_save(flags);
	stat = this_cpu_ptr(&ftrace_profile_stats);
	if (!stat->hash || !ftrace_profile_enabled)
		goto out;

	/* If the calltime was zero'd ignore it */
	if (!trace->calltime)
		goto out;

	calltime = trace->rettime - trace->calltime;

	if (!fgraph_graph_time) {
<<<<<<< HEAD
		int index;

		index = current->curr_ret_stack;
=======
>>>>>>> f7688b48

		/* Append this call time to the parent time to subtract */
		ret_stack = ftrace_graph_get_ret_stack(current, 1);
		if (ret_stack)
			ret_stack->subtime += calltime;

		ret_stack = ftrace_graph_get_ret_stack(current, 0);
		if (ret_stack && ret_stack->subtime < calltime)
			calltime -= ret_stack->subtime;
		else
			calltime = 0;
	}

	rec = ftrace_find_profiled_func(stat, trace->func);
	if (rec) {
		rec->time += calltime;
		rec->time_squared += calltime * calltime;
	}

 out:
	local_irq_restore(flags);
}

static struct fgraph_ops fprofiler_ops = {
	.entryfunc = &profile_graph_entry,
	.retfunc = &profile_graph_return,
};

static int register_ftrace_profiler(void)
{
	return register_ftrace_graph(&fprofiler_ops);
}

static void unregister_ftrace_profiler(void)
{
	unregister_ftrace_graph(&fprofiler_ops);
}
#else
static struct ftrace_ops ftrace_profile_ops __read_mostly = {
	.func		= function_profile_call,
	.flags		= FTRACE_OPS_FL_RECURSION_SAFE | FTRACE_OPS_FL_INITIALIZED,
	INIT_OPS_HASH(ftrace_profile_ops)
};

static int register_ftrace_profiler(void)
{
	return register_ftrace_function(&ftrace_profile_ops);
}

static void unregister_ftrace_profiler(void)
{
	unregister_ftrace_function(&ftrace_profile_ops);
}
#endif /* CONFIG_FUNCTION_GRAPH_TRACER */

static ssize_t
ftrace_profile_write(struct file *filp, const char __user *ubuf,
		     size_t cnt, loff_t *ppos)
{
	unsigned long val;
	int ret;

	ret = kstrtoul_from_user(ubuf, cnt, 10, &val);
	if (ret)
		return ret;

	val = !!val;

	mutex_lock(&ftrace_profile_lock);
	if (ftrace_profile_enabled ^ val) {
		if (val) {
			ret = ftrace_profile_init();
			if (ret < 0) {
				cnt = ret;
				goto out;
			}

			ret = register_ftrace_profiler();
			if (ret < 0) {
				cnt = ret;
				goto out;
			}
			ftrace_profile_enabled = 1;
		} else {
			ftrace_profile_enabled = 0;
			/*
			 * unregister_ftrace_profiler calls stop_machine
			 * so this acts like an synchronize_rcu.
			 */
			unregister_ftrace_profiler();
		}
	}
 out:
	mutex_unlock(&ftrace_profile_lock);

	*ppos += cnt;

	return cnt;
}

static ssize_t
ftrace_profile_read(struct file *filp, char __user *ubuf,
		     size_t cnt, loff_t *ppos)
{
	char buf[64];		/* big enough to hold a number */
	int r;

	r = sprintf(buf, "%u\n", ftrace_profile_enabled);
	return simple_read_from_buffer(ubuf, cnt, ppos, buf, r);
}

static const struct file_operations ftrace_profile_fops = {
	.open		= tracing_open_generic,
	.read		= ftrace_profile_read,
	.write		= ftrace_profile_write,
	.llseek		= default_llseek,
};

/* used to initialize the real stat files */
static struct tracer_stat function_stats __initdata = {
	.name		= "functions",
	.stat_start	= function_stat_start,
	.stat_next	= function_stat_next,
	.stat_cmp	= function_stat_cmp,
	.stat_headers	= function_stat_headers,
	.stat_show	= function_stat_show
};

static __init void ftrace_profile_tracefs(struct dentry *d_tracer)
{
	struct ftrace_profile_stat *stat;
	struct dentry *entry;
	char *name;
	int ret;
	int cpu;

	for_each_possible_cpu(cpu) {
		stat = &per_cpu(ftrace_profile_stats, cpu);

		name = kasprintf(GFP_KERNEL, "function%d", cpu);
		if (!name) {
			/*
			 * The files created are permanent, if something happens
			 * we still do not free memory.
			 */
			WARN(1,
			     "Could not allocate stat file for cpu %d\n",
			     cpu);
			return;
		}
		stat->stat = function_stats;
		stat->stat.name = name;
		ret = register_stat_tracer(&stat->stat);
		if (ret) {
			WARN(1,
			     "Could not register function stat for cpu %d\n",
			     cpu);
			kfree(name);
			return;
		}
	}

	entry = tracefs_create_file("function_profile_enabled", 0644,
				    d_tracer, NULL, &ftrace_profile_fops);
	if (!entry)
		pr_warn("Could not create tracefs 'function_profile_enabled' entry\n");
}

#else /* CONFIG_FUNCTION_PROFILER */
static __init void ftrace_profile_tracefs(struct dentry *d_tracer)
{
}
#endif /* CONFIG_FUNCTION_PROFILER */

#ifdef CONFIG_DYNAMIC_FTRACE

static struct ftrace_ops *removed_ops;

/*
 * Set when doing a global update, like enabling all recs or disabling them.
 * It is not set when just updating a single ftrace_ops.
 */
static bool update_all_ops;

#ifndef CONFIG_FTRACE_MCOUNT_RECORD
# error Dynamic ftrace depends on MCOUNT_RECORD
#endif

struct ftrace_func_entry {
	struct hlist_node hlist;
	unsigned long ip;
};

struct ftrace_func_probe {
	struct ftrace_probe_ops	*probe_ops;
	struct ftrace_ops	ops;
	struct trace_array	*tr;
	struct list_head	list;
	void			*data;
	int			ref;
};

/*
 * We make these constant because no one should touch them,
 * but they are used as the default "empty hash", to avoid allocating
 * it all the time. These are in a read only section such that if
 * anyone does try to modify it, it will cause an exception.
 */
static const struct hlist_head empty_buckets[1];
static const struct ftrace_hash empty_hash = {
	.buckets = (struct hlist_head *)empty_buckets,
};
#define EMPTY_HASH	((struct ftrace_hash *)&empty_hash)

struct ftrace_ops global_ops = {
	.func				= ftrace_stub,
	.local_hash.notrace_hash	= EMPTY_HASH,
	.local_hash.filter_hash		= EMPTY_HASH,
	INIT_OPS_HASH(global_ops)
	.flags				= FTRACE_OPS_FL_RECURSION_SAFE |
					  FTRACE_OPS_FL_INITIALIZED |
					  FTRACE_OPS_FL_PID,
};

/*
 * Used by the stack undwinder to know about dynamic ftrace trampolines.
 */
struct ftrace_ops *ftrace_ops_trampoline(unsigned long addr)
{
	struct ftrace_ops *op = NULL;

	/*
	 * Some of the ops may be dynamically allocated,
	 * they are freed after a synchronize_rcu().
	 */
	preempt_disable_notrace();

	do_for_each_ftrace_op(op, ftrace_ops_list) {
		/*
		 * This is to check for dynamically allocated trampolines.
		 * Trampolines that are in kernel text will have
		 * core_kernel_text() return true.
		 */
		if (op->trampoline && op->trampoline_size)
			if (addr >= op->trampoline &&
			    addr < op->trampoline + op->trampoline_size) {
				preempt_enable_notrace();
				return op;
			}
	} while_for_each_ftrace_op(op);
	preempt_enable_notrace();

	return NULL;
}

/*
 * This is used by __kernel_text_address() to return true if the
 * address is on a dynamically allocated trampoline that would
 * not return true for either core_kernel_text() or
 * is_module_text_address().
 */
bool is_ftrace_trampoline(unsigned long addr)
{
	return ftrace_ops_trampoline(addr) != NULL;
}

struct ftrace_page {
	struct ftrace_page	*next;
	struct dyn_ftrace	*records;
	int			index;
	int			size;
};

#define ENTRY_SIZE sizeof(struct dyn_ftrace)
#define ENTRIES_PER_PAGE (PAGE_SIZE / ENTRY_SIZE)

/* estimate from running different kernels */
#define NR_TO_INIT		10000

static struct ftrace_page	*ftrace_pages_start;
static struct ftrace_page	*ftrace_pages;

static __always_inline unsigned long
ftrace_hash_key(struct ftrace_hash *hash, unsigned long ip)
{
	if (hash->size_bits > 0)
		return hash_long(ip, hash->size_bits);

	return 0;
}

/* Only use this function if ftrace_hash_empty() has already been tested */
static __always_inline struct ftrace_func_entry *
__ftrace_lookup_ip(struct ftrace_hash *hash, unsigned long ip)
{
	unsigned long key;
	struct ftrace_func_entry *entry;
	struct hlist_head *hhd;

	key = ftrace_hash_key(hash, ip);
	hhd = &hash->buckets[key];

	hlist_for_each_entry_rcu_notrace(entry, hhd, hlist) {
		if (entry->ip == ip)
			return entry;
	}
	return NULL;
}

/**
 * ftrace_lookup_ip - Test to see if an ip exists in an ftrace_hash
 * @hash: The hash to look at
 * @ip: The instruction pointer to test
 *
 * Search a given @hash to see if a given instruction pointer (@ip)
 * exists in it.
 *
 * Returns the entry that holds the @ip if found. NULL otherwise.
 */
struct ftrace_func_entry *
ftrace_lookup_ip(struct ftrace_hash *hash, unsigned long ip)
{
	if (ftrace_hash_empty(hash))
		return NULL;

	return __ftrace_lookup_ip(hash, ip);
}

static void __add_hash_entry(struct ftrace_hash *hash,
			     struct ftrace_func_entry *entry)
{
	struct hlist_head *hhd;
	unsigned long key;

	key = ftrace_hash_key(hash, entry->ip);
	hhd = &hash->buckets[key];
	hlist_add_head(&entry->hlist, hhd);
	hash->count++;
}

static int add_hash_entry(struct ftrace_hash *hash, unsigned long ip)
{
	struct ftrace_func_entry *entry;

	entry = kmalloc(sizeof(*entry), GFP_KERNEL);
	if (!entry)
		return -ENOMEM;

	entry->ip = ip;
	__add_hash_entry(hash, entry);

	return 0;
}

static void
free_hash_entry(struct ftrace_hash *hash,
		  struct ftrace_func_entry *entry)
{
	hlist_del(&entry->hlist);
	kfree(entry);
	hash->count--;
}

static void
remove_hash_entry(struct ftrace_hash *hash,
		  struct ftrace_func_entry *entry)
{
	hlist_del_rcu(&entry->hlist);
	hash->count--;
}

static void ftrace_hash_clear(struct ftrace_hash *hash)
{
	struct hlist_head *hhd;
	struct hlist_node *tn;
	struct ftrace_func_entry *entry;
	int size = 1 << hash->size_bits;
	int i;

	if (!hash->count)
		return;

	for (i = 0; i < size; i++) {
		hhd = &hash->buckets[i];
		hlist_for_each_entry_safe(entry, tn, hhd, hlist)
			free_hash_entry(hash, entry);
	}
	FTRACE_WARN_ON(hash->count);
}

static void free_ftrace_mod(struct ftrace_mod_load *ftrace_mod)
{
	list_del(&ftrace_mod->list);
	kfree(ftrace_mod->module);
	kfree(ftrace_mod->func);
	kfree(ftrace_mod);
}

static void clear_ftrace_mod_list(struct list_head *head)
{
	struct ftrace_mod_load *p, *n;

	/* stack tracer isn't supported yet */
	if (!head)
		return;

	mutex_lock(&ftrace_lock);
	list_for_each_entry_safe(p, n, head, list)
		free_ftrace_mod(p);
	mutex_unlock(&ftrace_lock);
}

static void free_ftrace_hash(struct ftrace_hash *hash)
{
	if (!hash || hash == EMPTY_HASH)
		return;
	ftrace_hash_clear(hash);
	kfree(hash->buckets);
	kfree(hash);
}

static void __free_ftrace_hash_rcu(struct rcu_head *rcu)
{
	struct ftrace_hash *hash;

	hash = container_of(rcu, struct ftrace_hash, rcu);
	free_ftrace_hash(hash);
}

static void free_ftrace_hash_rcu(struct ftrace_hash *hash)
{
	if (!hash || hash == EMPTY_HASH)
		return;
	call_rcu(&hash->rcu, __free_ftrace_hash_rcu);
}

void ftrace_free_filter(struct ftrace_ops *ops)
{
	ftrace_ops_init(ops);
	free_ftrace_hash(ops->func_hash->filter_hash);
	free_ftrace_hash(ops->func_hash->notrace_hash);
}

static struct ftrace_hash *alloc_ftrace_hash(int size_bits)
{
	struct ftrace_hash *hash;
	int size;

	hash = kzalloc(sizeof(*hash), GFP_KERNEL);
	if (!hash)
		return NULL;

	size = 1 << size_bits;
	hash->buckets = kcalloc(size, sizeof(*hash->buckets), GFP_KERNEL);

	if (!hash->buckets) {
		kfree(hash);
		return NULL;
	}

	hash->size_bits = size_bits;

	return hash;
}


static int ftrace_add_mod(struct trace_array *tr,
			  const char *func, const char *module,
			  int enable)
{
	struct ftrace_mod_load *ftrace_mod;
	struct list_head *mod_head = enable ? &tr->mod_trace : &tr->mod_notrace;

	ftrace_mod = kzalloc(sizeof(*ftrace_mod), GFP_KERNEL);
	if (!ftrace_mod)
		return -ENOMEM;

	ftrace_mod->func = kstrdup(func, GFP_KERNEL);
	ftrace_mod->module = kstrdup(module, GFP_KERNEL);
	ftrace_mod->enable = enable;

	if (!ftrace_mod->func || !ftrace_mod->module)
		goto out_free;

	list_add(&ftrace_mod->list, mod_head);

	return 0;

 out_free:
	free_ftrace_mod(ftrace_mod);

	return -ENOMEM;
}

static struct ftrace_hash *
alloc_and_copy_ftrace_hash(int size_bits, struct ftrace_hash *hash)
{
	struct ftrace_func_entry *entry;
	struct ftrace_hash *new_hash;
	int size;
	int ret;
	int i;

	new_hash = alloc_ftrace_hash(size_bits);
	if (!new_hash)
		return NULL;

	if (hash)
		new_hash->flags = hash->flags;

	/* Empty hash? */
	if (ftrace_hash_empty(hash))
		return new_hash;

	size = 1 << hash->size_bits;
	for (i = 0; i < size; i++) {
		hlist_for_each_entry(entry, &hash->buckets[i], hlist) {
			ret = add_hash_entry(new_hash, entry->ip);
			if (ret < 0)
				goto free_hash;
		}
	}

	FTRACE_WARN_ON(new_hash->count != hash->count);

	return new_hash;

 free_hash:
	free_ftrace_hash(new_hash);
	return NULL;
}

static void
ftrace_hash_rec_disable_modify(struct ftrace_ops *ops, int filter_hash);
static void
ftrace_hash_rec_enable_modify(struct ftrace_ops *ops, int filter_hash);

static int ftrace_hash_ipmodify_update(struct ftrace_ops *ops,
				       struct ftrace_hash *new_hash);

static struct ftrace_hash *
__ftrace_hash_move(struct ftrace_hash *src)
{
	struct ftrace_func_entry *entry;
	struct hlist_node *tn;
	struct hlist_head *hhd;
	struct ftrace_hash *new_hash;
	int size = src->count;
	int bits = 0;
	int i;

	/*
	 * If the new source is empty, just return the empty_hash.
	 */
	if (ftrace_hash_empty(src))
		return EMPTY_HASH;

	/*
	 * Make the hash size about 1/2 the # found
	 */
	for (size /= 2; size; size >>= 1)
		bits++;

	/* Don't allocate too much */
	if (bits > FTRACE_HASH_MAX_BITS)
		bits = FTRACE_HASH_MAX_BITS;

	new_hash = alloc_ftrace_hash(bits);
	if (!new_hash)
		return NULL;

	new_hash->flags = src->flags;

	size = 1 << src->size_bits;
	for (i = 0; i < size; i++) {
		hhd = &src->buckets[i];
		hlist_for_each_entry_safe(entry, tn, hhd, hlist) {
			remove_hash_entry(src, entry);
			__add_hash_entry(new_hash, entry);
		}
	}

	return new_hash;
}

static int
ftrace_hash_move(struct ftrace_ops *ops, int enable,
		 struct ftrace_hash **dst, struct ftrace_hash *src)
{
	struct ftrace_hash *new_hash;
	int ret;

	/* Reject setting notrace hash on IPMODIFY ftrace_ops */
	if (ops->flags & FTRACE_OPS_FL_IPMODIFY && !enable)
		return -EINVAL;

	new_hash = __ftrace_hash_move(src);
	if (!new_hash)
		return -ENOMEM;

	/* Make sure this can be applied if it is IPMODIFY ftrace_ops */
	if (enable) {
		/* IPMODIFY should be updated only when filter_hash updating */
		ret = ftrace_hash_ipmodify_update(ops, new_hash);
		if (ret < 0) {
			free_ftrace_hash(new_hash);
			return ret;
		}
	}

	/*
	 * Remove the current set, update the hash and add
	 * them back.
	 */
	ftrace_hash_rec_disable_modify(ops, enable);

	rcu_assign_pointer(*dst, new_hash);

	ftrace_hash_rec_enable_modify(ops, enable);

	return 0;
}

static bool hash_contains_ip(unsigned long ip,
			     struct ftrace_ops_hash *hash)
{
	/*
	 * The function record is a match if it exists in the filter
	 * hash and not in the notrace hash. Note, an emty hash is
	 * considered a match for the filter hash, but an empty
	 * notrace hash is considered not in the notrace hash.
	 */
	return (ftrace_hash_empty(hash->filter_hash) ||
		__ftrace_lookup_ip(hash->filter_hash, ip)) &&
		(ftrace_hash_empty(hash->notrace_hash) ||
		 !__ftrace_lookup_ip(hash->notrace_hash, ip));
}

/*
 * Test the hashes for this ops to see if we want to call
 * the ops->func or not.
 *
 * It's a match if the ip is in the ops->filter_hash or
 * the filter_hash does not exist or is empty,
 *  AND
 * the ip is not in the ops->notrace_hash.
 *
 * This needs to be called with preemption disabled as
 * the hashes are freed with call_rcu().
 */
int
ftrace_ops_test(struct ftrace_ops *ops, unsigned long ip, void *regs)
{
	struct ftrace_ops_hash hash;
	int ret;

#ifdef CONFIG_DYNAMIC_FTRACE_WITH_REGS
	/*
	 * There's a small race when adding ops that the ftrace handler
	 * that wants regs, may be called without them. We can not
	 * allow that handler to be called if regs is NULL.
	 */
	if (regs == NULL && (ops->flags & FTRACE_OPS_FL_SAVE_REGS))
		return 0;
#endif

	rcu_assign_pointer(hash.filter_hash, ops->func_hash->filter_hash);
	rcu_assign_pointer(hash.notrace_hash, ops->func_hash->notrace_hash);

	if (hash_contains_ip(ip, &hash))
		ret = 1;
	else
		ret = 0;

	return ret;
}

/*
 * This is a double for. Do not use 'break' to break out of the loop,
 * you must use a goto.
 */
#define do_for_each_ftrace_rec(pg, rec)					\
	for (pg = ftrace_pages_start; pg; pg = pg->next) {		\
		int _____i;						\
		for (_____i = 0; _____i < pg->index; _____i++) {	\
			rec = &pg->records[_____i];

#define while_for_each_ftrace_rec()		\
		}				\
	}


static int ftrace_cmp_recs(const void *a, const void *b)
{
	const struct dyn_ftrace *key = a;
	const struct dyn_ftrace *rec = b;

	if (key->flags < rec->ip)
		return -1;
	if (key->ip >= rec->ip + MCOUNT_INSN_SIZE)
		return 1;
	return 0;
}

/**
 * ftrace_location_range - return the first address of a traced location
 *	if it touches the given ip range
 * @start: start of range to search.
 * @end: end of range to search (inclusive). @end points to the last byte
 *	to check.
 *
 * Returns rec->ip if the related ftrace location is a least partly within
 * the given address range. That is, the first address of the instruction
 * that is either a NOP or call to the function tracer. It checks the ftrace
 * internal tables to determine if the address belongs or not.
 */
unsigned long ftrace_location_range(unsigned long start, unsigned long end)
{
	struct ftrace_page *pg;
	struct dyn_ftrace *rec;
	struct dyn_ftrace key;

	key.ip = start;
	key.flags = end;	/* overload flags, as it is unsigned long */

	for (pg = ftrace_pages_start; pg; pg = pg->next) {
		if (end < pg->records[0].ip ||
		    start >= (pg->records[pg->index - 1].ip + MCOUNT_INSN_SIZE))
			continue;
		rec = bsearch(&key, pg->records, pg->index,
			      sizeof(struct dyn_ftrace),
			      ftrace_cmp_recs);
		if (rec)
			return rec->ip;
	}

	return 0;
}

/**
 * ftrace_location - return true if the ip giving is a traced location
 * @ip: the instruction pointer to check
 *
 * Returns rec->ip if @ip given is a pointer to a ftrace location.
 * That is, the instruction that is either a NOP or call to
 * the function tracer. It checks the ftrace internal tables to
 * determine if the address belongs or not.
 */
unsigned long ftrace_location(unsigned long ip)
{
	return ftrace_location_range(ip, ip);
}

/**
 * ftrace_text_reserved - return true if range contains an ftrace location
 * @start: start of range to search
 * @end: end of range to search (inclusive). @end points to the last byte to check.
 *
 * Returns 1 if @start and @end contains a ftrace location.
 * That is, the instruction that is either a NOP or call to
 * the function tracer. It checks the ftrace internal tables to
 * determine if the address belongs or not.
 */
int ftrace_text_reserved(const void *start, const void *end)
{
	unsigned long ret;

	ret = ftrace_location_range((unsigned long)start,
				    (unsigned long)end);

	return (int)!!ret;
}

/* Test if ops registered to this rec needs regs */
static bool test_rec_ops_needs_regs(struct dyn_ftrace *rec)
{
	struct ftrace_ops *ops;
	bool keep_regs = false;

	for (ops = ftrace_ops_list;
	     ops != &ftrace_list_end; ops = ops->next) {
		/* pass rec in as regs to have non-NULL val */
		if (ftrace_ops_test(ops, rec->ip, rec)) {
			if (ops->flags & FTRACE_OPS_FL_SAVE_REGS) {
				keep_regs = true;
				break;
			}
		}
	}

	return  keep_regs;
}

static struct ftrace_ops *
ftrace_find_tramp_ops_any(struct dyn_ftrace *rec);
static struct ftrace_ops *
ftrace_find_tramp_ops_next(struct dyn_ftrace *rec, struct ftrace_ops *ops);

static bool __ftrace_hash_rec_update(struct ftrace_ops *ops,
				     int filter_hash,
				     bool inc)
{
	struct ftrace_hash *hash;
	struct ftrace_hash *other_hash;
	struct ftrace_page *pg;
	struct dyn_ftrace *rec;
	bool update = false;
	int count = 0;
	int all = false;

	/* Only update if the ops has been registered */
	if (!(ops->flags & FTRACE_OPS_FL_ENABLED))
		return false;

	/*
	 * In the filter_hash case:
	 *   If the count is zero, we update all records.
	 *   Otherwise we just update the items in the hash.
	 *
	 * In the notrace_hash case:
	 *   We enable the update in the hash.
	 *   As disabling notrace means enabling the tracing,
	 *   and enabling notrace means disabling, the inc variable
	 *   gets inversed.
	 */
	if (filter_hash) {
		hash = ops->func_hash->filter_hash;
		other_hash = ops->func_hash->notrace_hash;
		if (ftrace_hash_empty(hash))
			all = true;
	} else {
		inc = !inc;
		hash = ops->func_hash->notrace_hash;
		other_hash = ops->func_hash->filter_hash;
		/*
		 * If the notrace hash has no items,
		 * then there's nothing to do.
		 */
		if (ftrace_hash_empty(hash))
			return false;
	}

	do_for_each_ftrace_rec(pg, rec) {
		int in_other_hash = 0;
		int in_hash = 0;
		int match = 0;

		if (rec->flags & FTRACE_FL_DISABLED)
			continue;

		if (all) {
			/*
			 * Only the filter_hash affects all records.
			 * Update if the record is not in the notrace hash.
			 */
			if (!other_hash || !ftrace_lookup_ip(other_hash, rec->ip))
				match = 1;
		} else {
			in_hash = !!ftrace_lookup_ip(hash, rec->ip);
			in_other_hash = !!ftrace_lookup_ip(other_hash, rec->ip);

			/*
			 * If filter_hash is set, we want to match all functions
			 * that are in the hash but not in the other hash.
			 *
			 * If filter_hash is not set, then we are decrementing.
			 * That means we match anything that is in the hash
			 * and also in the other_hash. That is, we need to turn
			 * off functions in the other hash because they are disabled
			 * by this hash.
			 */
			if (filter_hash && in_hash && !in_other_hash)
				match = 1;
			else if (!filter_hash && in_hash &&
				 (in_other_hash || ftrace_hash_empty(other_hash)))
				match = 1;
		}
		if (!match)
			continue;

		if (inc) {
			rec->flags++;
			if (FTRACE_WARN_ON(ftrace_rec_count(rec) == FTRACE_REF_MAX))
				return false;

			/*
			 * If there's only a single callback registered to a
			 * function, and the ops has a trampoline registered
			 * for it, then we can call it directly.
			 */
			if (ftrace_rec_count(rec) == 1 && ops->trampoline)
				rec->flags |= FTRACE_FL_TRAMP;
			else
				/*
				 * If we are adding another function callback
				 * to this function, and the previous had a
				 * custom trampoline in use, then we need to go
				 * back to the default trampoline.
				 */
				rec->flags &= ~FTRACE_FL_TRAMP;

			/*
			 * If any ops wants regs saved for this function
			 * then all ops will get saved regs.
			 */
			if (ops->flags & FTRACE_OPS_FL_SAVE_REGS)
				rec->flags |= FTRACE_FL_REGS;
		} else {
			if (FTRACE_WARN_ON(ftrace_rec_count(rec) == 0))
				return false;
			rec->flags--;

			/*
			 * If the rec had REGS enabled and the ops that is
			 * being removed had REGS set, then see if there is
			 * still any ops for this record that wants regs.
			 * If not, we can stop recording them.
			 */
			if (ftrace_rec_count(rec) > 0 &&
			    rec->flags & FTRACE_FL_REGS &&
			    ops->flags & FTRACE_OPS_FL_SAVE_REGS) {
				if (!test_rec_ops_needs_regs(rec))
					rec->flags &= ~FTRACE_FL_REGS;
			}

			/*
			 * The TRAMP needs to be set only if rec count
			 * is decremented to one, and the ops that is
			 * left has a trampoline. As TRAMP can only be
			 * enabled if there is only a single ops attached
			 * to it.
			 */
			if (ftrace_rec_count(rec) == 1 &&
			    ftrace_find_tramp_ops_any(rec))
				rec->flags |= FTRACE_FL_TRAMP;
			else
				rec->flags &= ~FTRACE_FL_TRAMP;

			/*
			 * flags will be cleared in ftrace_check_record()
			 * if rec count is zero.
			 */
		}
		count++;

		/* Must match FTRACE_UPDATE_CALLS in ftrace_modify_all_code() */
		update |= ftrace_test_record(rec, true) != FTRACE_UPDATE_IGNORE;

		/* Shortcut, if we handled all records, we are done. */
		if (!all && count == hash->count)
			return update;
	} while_for_each_ftrace_rec();

	return update;
}

static bool ftrace_hash_rec_disable(struct ftrace_ops *ops,
				    int filter_hash)
{
	return __ftrace_hash_rec_update(ops, filter_hash, 0);
}

static bool ftrace_hash_rec_enable(struct ftrace_ops *ops,
				   int filter_hash)
{
	return __ftrace_hash_rec_update(ops, filter_hash, 1);
}

static void ftrace_hash_rec_update_modify(struct ftrace_ops *ops,
					  int filter_hash, int inc)
{
	struct ftrace_ops *op;

	__ftrace_hash_rec_update(ops, filter_hash, inc);

	if (ops->func_hash != &global_ops.local_hash)
		return;

	/*
	 * If the ops shares the global_ops hash, then we need to update
	 * all ops that are enabled and use this hash.
	 */
	do_for_each_ftrace_op(op, ftrace_ops_list) {
		/* Already done */
		if (op == ops)
			continue;
		if (op->func_hash == &global_ops.local_hash)
			__ftrace_hash_rec_update(op, filter_hash, inc);
	} while_for_each_ftrace_op(op);
}

static void ftrace_hash_rec_disable_modify(struct ftrace_ops *ops,
					   int filter_hash)
{
	ftrace_hash_rec_update_modify(ops, filter_hash, 0);
}

static void ftrace_hash_rec_enable_modify(struct ftrace_ops *ops,
					  int filter_hash)
{
	ftrace_hash_rec_update_modify(ops, filter_hash, 1);
}

/*
 * Try to update IPMODIFY flag on each ftrace_rec. Return 0 if it is OK
 * or no-needed to update, -EBUSY if it detects a conflict of the flag
 * on a ftrace_rec, and -EINVAL if the new_hash tries to trace all recs.
 * Note that old_hash and new_hash has below meanings
 *  - If the hash is NULL, it hits all recs (if IPMODIFY is set, this is rejected)
 *  - If the hash is EMPTY_HASH, it hits nothing
 *  - Anything else hits the recs which match the hash entries.
 */
static int __ftrace_hash_update_ipmodify(struct ftrace_ops *ops,
					 struct ftrace_hash *old_hash,
					 struct ftrace_hash *new_hash)
{
	struct ftrace_page *pg;
	struct dyn_ftrace *rec, *end = NULL;
	int in_old, in_new;

	/* Only update if the ops has been registered */
	if (!(ops->flags & FTRACE_OPS_FL_ENABLED))
		return 0;

	if (!(ops->flags & FTRACE_OPS_FL_IPMODIFY))
		return 0;

	/*
	 * Since the IPMODIFY is a very address sensitive action, we do not
	 * allow ftrace_ops to set all functions to new hash.
	 */
	if (!new_hash || !old_hash)
		return -EINVAL;

	/* Update rec->flags */
	do_for_each_ftrace_rec(pg, rec) {

		if (rec->flags & FTRACE_FL_DISABLED)
			continue;

		/* We need to update only differences of filter_hash */
		in_old = !!ftrace_lookup_ip(old_hash, rec->ip);
		in_new = !!ftrace_lookup_ip(new_hash, rec->ip);
		if (in_old == in_new)
			continue;

		if (in_new) {
			/* New entries must ensure no others are using it */
			if (rec->flags & FTRACE_FL_IPMODIFY)
				goto rollback;
			rec->flags |= FTRACE_FL_IPMODIFY;
		} else /* Removed entry */
			rec->flags &= ~FTRACE_FL_IPMODIFY;
	} while_for_each_ftrace_rec();

	return 0;

rollback:
	end = rec;

	/* Roll back what we did above */
	do_for_each_ftrace_rec(pg, rec) {

		if (rec->flags & FTRACE_FL_DISABLED)
			continue;

		if (rec == end)
			goto err_out;

		in_old = !!ftrace_lookup_ip(old_hash, rec->ip);
		in_new = !!ftrace_lookup_ip(new_hash, rec->ip);
		if (in_old == in_new)
			continue;

		if (in_new)
			rec->flags &= ~FTRACE_FL_IPMODIFY;
		else
			rec->flags |= FTRACE_FL_IPMODIFY;
	} while_for_each_ftrace_rec();

err_out:
	return -EBUSY;
}

static int ftrace_hash_ipmodify_enable(struct ftrace_ops *ops)
{
	struct ftrace_hash *hash = ops->func_hash->filter_hash;

	if (ftrace_hash_empty(hash))
		hash = NULL;

	return __ftrace_hash_update_ipmodify(ops, EMPTY_HASH, hash);
}

/* Disabling always succeeds */
static void ftrace_hash_ipmodify_disable(struct ftrace_ops *ops)
{
	struct ftrace_hash *hash = ops->func_hash->filter_hash;

	if (ftrace_hash_empty(hash))
		hash = NULL;

	__ftrace_hash_update_ipmodify(ops, hash, EMPTY_HASH);
}

static int ftrace_hash_ipmodify_update(struct ftrace_ops *ops,
				       struct ftrace_hash *new_hash)
{
	struct ftrace_hash *old_hash = ops->func_hash->filter_hash;

	if (ftrace_hash_empty(old_hash))
		old_hash = NULL;

	if (ftrace_hash_empty(new_hash))
		new_hash = NULL;

	return __ftrace_hash_update_ipmodify(ops, old_hash, new_hash);
}

static void print_ip_ins(const char *fmt, const unsigned char *p)
{
	int i;

	printk(KERN_CONT "%s", fmt);

	for (i = 0; i < MCOUNT_INSN_SIZE; i++)
		printk(KERN_CONT "%s%02x", i ? ":" : "", p[i]);
}

enum ftrace_bug_type ftrace_bug_type;
const void *ftrace_expected;

static void print_bug_type(void)
{
	switch (ftrace_bug_type) {
	case FTRACE_BUG_UNKNOWN:
		break;
	case FTRACE_BUG_INIT:
		pr_info("Initializing ftrace call sites\n");
		break;
	case FTRACE_BUG_NOP:
		pr_info("Setting ftrace call site to NOP\n");
		break;
	case FTRACE_BUG_CALL:
		pr_info("Setting ftrace call site to call ftrace function\n");
		break;
	case FTRACE_BUG_UPDATE:
		pr_info("Updating ftrace call site to call a different ftrace function\n");
		break;
	}
}

/**
 * ftrace_bug - report and shutdown function tracer
 * @failed: The failed type (EFAULT, EINVAL, EPERM)
 * @rec: The record that failed
 *
 * The arch code that enables or disables the function tracing
 * can call ftrace_bug() when it has detected a problem in
 * modifying the code. @failed should be one of either:
 * EFAULT - if the problem happens on reading the @ip address
 * EINVAL - if what is read at @ip is not what was expected
 * EPERM - if the problem happens on writing to the @ip address
 */
void ftrace_bug(int failed, struct dyn_ftrace *rec)
{
	unsigned long ip = rec ? rec->ip : 0;

	switch (failed) {
	case -EFAULT:
		FTRACE_WARN_ON_ONCE(1);
		pr_info("ftrace faulted on modifying ");
		print_ip_sym(ip);
		break;
	case -EINVAL:
		FTRACE_WARN_ON_ONCE(1);
		pr_info("ftrace failed to modify ");
		print_ip_sym(ip);
		print_ip_ins(" actual:   ", (unsigned char *)ip);
		pr_cont("\n");
		if (ftrace_expected) {
			print_ip_ins(" expected: ", ftrace_expected);
			pr_cont("\n");
		}
		break;
	case -EPERM:
		FTRACE_WARN_ON_ONCE(1);
		pr_info("ftrace faulted on writing ");
		print_ip_sym(ip);
		break;
	default:
		FTRACE_WARN_ON_ONCE(1);
		pr_info("ftrace faulted on unknown error ");
		print_ip_sym(ip);
	}
	print_bug_type();
	if (rec) {
		struct ftrace_ops *ops = NULL;

		pr_info("ftrace record flags: %lx\n", rec->flags);
		pr_cont(" (%ld)%s", ftrace_rec_count(rec),
			rec->flags & FTRACE_FL_REGS ? " R" : "  ");
		if (rec->flags & FTRACE_FL_TRAMP_EN) {
			ops = ftrace_find_tramp_ops_any(rec);
			if (ops) {
				do {
					pr_cont("\ttramp: %pS (%pS)",
						(void *)ops->trampoline,
						(void *)ops->func);
					ops = ftrace_find_tramp_ops_next(rec, ops);
				} while (ops);
			} else
				pr_cont("\ttramp: ERROR!");

		}
		ip = ftrace_get_addr_curr(rec);
		pr_cont("\n expected tramp: %lx\n", ip);
	}
}

static int ftrace_check_record(struct dyn_ftrace *rec, bool enable, bool update)
{
	unsigned long flag = 0UL;

	ftrace_bug_type = FTRACE_BUG_UNKNOWN;

	if (rec->flags & FTRACE_FL_DISABLED)
		return FTRACE_UPDATE_IGNORE;

	/*
	 * If we are updating calls:
	 *
	 *   If the record has a ref count, then we need to enable it
	 *   because someone is using it.
	 *
	 *   Otherwise we make sure its disabled.
	 *
	 * If we are disabling calls, then disable all records that
	 * are enabled.
	 */
	if (enable && ftrace_rec_count(rec))
		flag = FTRACE_FL_ENABLED;

	/*
	 * If enabling and the REGS flag does not match the REGS_EN, or
	 * the TRAMP flag doesn't match the TRAMP_EN, then do not ignore
	 * this record. Set flags to fail the compare against ENABLED.
	 */
	if (flag) {
		if (!(rec->flags & FTRACE_FL_REGS) != 
		    !(rec->flags & FTRACE_FL_REGS_EN))
			flag |= FTRACE_FL_REGS;

		if (!(rec->flags & FTRACE_FL_TRAMP) != 
		    !(rec->flags & FTRACE_FL_TRAMP_EN))
			flag |= FTRACE_FL_TRAMP;
	}

	/* If the state of this record hasn't changed, then do nothing */
	if ((rec->flags & FTRACE_FL_ENABLED) == flag)
		return FTRACE_UPDATE_IGNORE;

	if (flag) {
		/* Save off if rec is being enabled (for return value) */
		flag ^= rec->flags & FTRACE_FL_ENABLED;

		if (update) {
			rec->flags |= FTRACE_FL_ENABLED;
			if (flag & FTRACE_FL_REGS) {
				if (rec->flags & FTRACE_FL_REGS)
					rec->flags |= FTRACE_FL_REGS_EN;
				else
					rec->flags &= ~FTRACE_FL_REGS_EN;
			}
			if (flag & FTRACE_FL_TRAMP) {
				if (rec->flags & FTRACE_FL_TRAMP)
					rec->flags |= FTRACE_FL_TRAMP_EN;
				else
					rec->flags &= ~FTRACE_FL_TRAMP_EN;
			}
		}

		/*
		 * If this record is being updated from a nop, then
		 *   return UPDATE_MAKE_CALL.
		 * Otherwise,
		 *   return UPDATE_MODIFY_CALL to tell the caller to convert
		 *   from the save regs, to a non-save regs function or
		 *   vice versa, or from a trampoline call.
		 */
		if (flag & FTRACE_FL_ENABLED) {
			ftrace_bug_type = FTRACE_BUG_CALL;
			return FTRACE_UPDATE_MAKE_CALL;
		}

		ftrace_bug_type = FTRACE_BUG_UPDATE;
		return FTRACE_UPDATE_MODIFY_CALL;
	}

	if (update) {
		/* If there's no more users, clear all flags */
		if (!ftrace_rec_count(rec))
			rec->flags = 0;
		else
			/*
			 * Just disable the record, but keep the ops TRAMP
			 * and REGS states. The _EN flags must be disabled though.
			 */
			rec->flags &= ~(FTRACE_FL_ENABLED | FTRACE_FL_TRAMP_EN |
					FTRACE_FL_REGS_EN);
	}

	ftrace_bug_type = FTRACE_BUG_NOP;
	return FTRACE_UPDATE_MAKE_NOP;
}

/**
 * ftrace_update_record, set a record that now is tracing or not
 * @rec: the record to update
 * @enable: set to true if the record is tracing, false to force disable
 *
 * The records that represent all functions that can be traced need
 * to be updated when tracing has been enabled.
 */
int ftrace_update_record(struct dyn_ftrace *rec, bool enable)
{
	return ftrace_check_record(rec, enable, true);
}

/**
 * ftrace_test_record, check if the record has been enabled or not
 * @rec: the record to test
 * @enable: set to true to check if enabled, false if it is disabled
 *
 * The arch code may need to test if a record is already set to
 * tracing to determine how to modify the function code that it
 * represents.
 */
int ftrace_test_record(struct dyn_ftrace *rec, bool enable)
{
	return ftrace_check_record(rec, enable, false);
}

static struct ftrace_ops *
ftrace_find_tramp_ops_any(struct dyn_ftrace *rec)
{
	struct ftrace_ops *op;
	unsigned long ip = rec->ip;

	do_for_each_ftrace_op(op, ftrace_ops_list) {

		if (!op->trampoline)
			continue;

		if (hash_contains_ip(ip, op->func_hash))
			return op;
	} while_for_each_ftrace_op(op);

	return NULL;
}

static struct ftrace_ops *
ftrace_find_tramp_ops_next(struct dyn_ftrace *rec,
			   struct ftrace_ops *op)
{
	unsigned long ip = rec->ip;

	while_for_each_ftrace_op(op) {

		if (!op->trampoline)
			continue;

		if (hash_contains_ip(ip, op->func_hash))
			return op;
	} 

	return NULL;
}

static struct ftrace_ops *
ftrace_find_tramp_ops_curr(struct dyn_ftrace *rec)
{
	struct ftrace_ops *op;
	unsigned long ip = rec->ip;

	/*
	 * Need to check removed ops first.
	 * If they are being removed, and this rec has a tramp,
	 * and this rec is in the ops list, then it would be the
	 * one with the tramp.
	 */
	if (removed_ops) {
		if (hash_contains_ip(ip, &removed_ops->old_hash))
			return removed_ops;
	}

	/*
	 * Need to find the current trampoline for a rec.
	 * Now, a trampoline is only attached to a rec if there
	 * was a single 'ops' attached to it. But this can be called
	 * when we are adding another op to the rec or removing the
	 * current one. Thus, if the op is being added, we can
	 * ignore it because it hasn't attached itself to the rec
	 * yet.
	 *
	 * If an ops is being modified (hooking to different functions)
	 * then we don't care about the new functions that are being
	 * added, just the old ones (that are probably being removed).
	 *
	 * If we are adding an ops to a function that already is using
	 * a trampoline, it needs to be removed (trampolines are only
	 * for single ops connected), then an ops that is not being
	 * modified also needs to be checked.
	 */
	do_for_each_ftrace_op(op, ftrace_ops_list) {

		if (!op->trampoline)
			continue;

		/*
		 * If the ops is being added, it hasn't gotten to
		 * the point to be removed from this tree yet.
		 */
		if (op->flags & FTRACE_OPS_FL_ADDING)
			continue;


		/*
		 * If the ops is being modified and is in the old
		 * hash, then it is probably being removed from this
		 * function.
		 */
		if ((op->flags & FTRACE_OPS_FL_MODIFYING) &&
		    hash_contains_ip(ip, &op->old_hash))
			return op;
		/*
		 * If the ops is not being added or modified, and it's
		 * in its normal filter hash, then this must be the one
		 * we want!
		 */
		if (!(op->flags & FTRACE_OPS_FL_MODIFYING) &&
		    hash_contains_ip(ip, op->func_hash))
			return op;

	} while_for_each_ftrace_op(op);

	return NULL;
}

static struct ftrace_ops *
ftrace_find_tramp_ops_new(struct dyn_ftrace *rec)
{
	struct ftrace_ops *op;
	unsigned long ip = rec->ip;

	do_for_each_ftrace_op(op, ftrace_ops_list) {
		/* pass rec in as regs to have non-NULL val */
		if (hash_contains_ip(ip, op->func_hash))
			return op;
	} while_for_each_ftrace_op(op);

	return NULL;
}

/**
 * ftrace_get_addr_new - Get the call address to set to
 * @rec:  The ftrace record descriptor
 *
 * If the record has the FTRACE_FL_REGS set, that means that it
 * wants to convert to a callback that saves all regs. If FTRACE_FL_REGS
 * is not not set, then it wants to convert to the normal callback.
 *
 * Returns the address of the trampoline to set to
 */
unsigned long ftrace_get_addr_new(struct dyn_ftrace *rec)
{
	struct ftrace_ops *ops;

	/* Trampolines take precedence over regs */
	if (rec->flags & FTRACE_FL_TRAMP) {
		ops = ftrace_find_tramp_ops_new(rec);
		if (FTRACE_WARN_ON(!ops || !ops->trampoline)) {
			pr_warn("Bad trampoline accounting at: %p (%pS) (%lx)\n",
				(void *)rec->ip, (void *)rec->ip, rec->flags);
			/* Ftrace is shutting down, return anything */
			return (unsigned long)FTRACE_ADDR;
		}
		return ops->trampoline;
	}

	if (rec->flags & FTRACE_FL_REGS)
		return (unsigned long)FTRACE_REGS_ADDR;
	else
		return (unsigned long)FTRACE_ADDR;
}

/**
 * ftrace_get_addr_curr - Get the call address that is already there
 * @rec:  The ftrace record descriptor
 *
 * The FTRACE_FL_REGS_EN is set when the record already points to
 * a function that saves all the regs. Basically the '_EN' version
 * represents the current state of the function.
 *
 * Returns the address of the trampoline that is currently being called
 */
unsigned long ftrace_get_addr_curr(struct dyn_ftrace *rec)
{
	struct ftrace_ops *ops;

	/* Trampolines take precedence over regs */
	if (rec->flags & FTRACE_FL_TRAMP_EN) {
		ops = ftrace_find_tramp_ops_curr(rec);
		if (FTRACE_WARN_ON(!ops)) {
			pr_warn("Bad trampoline accounting at: %p (%pS)\n",
				(void *)rec->ip, (void *)rec->ip);
			/* Ftrace is shutting down, return anything */
			return (unsigned long)FTRACE_ADDR;
		}
		return ops->trampoline;
	}

	if (rec->flags & FTRACE_FL_REGS_EN)
		return (unsigned long)FTRACE_REGS_ADDR;
	else
		return (unsigned long)FTRACE_ADDR;
}

static int
__ftrace_replace_code(struct dyn_ftrace *rec, bool enable)
{
	unsigned long ftrace_old_addr;
	unsigned long ftrace_addr;
	int ret;

	ftrace_addr = ftrace_get_addr_new(rec);

	/* This needs to be done before we call ftrace_update_record */
	ftrace_old_addr = ftrace_get_addr_curr(rec);

	ret = ftrace_update_record(rec, enable);

	ftrace_bug_type = FTRACE_BUG_UNKNOWN;

	switch (ret) {
	case FTRACE_UPDATE_IGNORE:
		return 0;

	case FTRACE_UPDATE_MAKE_CALL:
		ftrace_bug_type = FTRACE_BUG_CALL;
		return ftrace_make_call(rec, ftrace_addr);

	case FTRACE_UPDATE_MAKE_NOP:
		ftrace_bug_type = FTRACE_BUG_NOP;
		return ftrace_make_nop(NULL, rec, ftrace_old_addr);

	case FTRACE_UPDATE_MODIFY_CALL:
		ftrace_bug_type = FTRACE_BUG_UPDATE;
		return ftrace_modify_call(rec, ftrace_old_addr, ftrace_addr);
	}

	return -1; /* unknown ftrace bug */
}

void __weak ftrace_replace_code(int mod_flags)
{
	struct dyn_ftrace *rec;
	struct ftrace_page *pg;
	bool enable = mod_flags & FTRACE_MODIFY_ENABLE_FL;
	int schedulable = mod_flags & FTRACE_MODIFY_MAY_SLEEP_FL;
	int failed;

	if (unlikely(ftrace_disabled))
		return;

	do_for_each_ftrace_rec(pg, rec) {

		if (rec->flags & FTRACE_FL_DISABLED)
			continue;

		failed = __ftrace_replace_code(rec, enable);
		if (failed) {
			ftrace_bug(failed, rec);
			/* Stop processing */
			return;
		}
		if (schedulable)
			cond_resched();
	} while_for_each_ftrace_rec();
}

struct ftrace_rec_iter {
	struct ftrace_page	*pg;
	int			index;
};

/**
 * ftrace_rec_iter_start, start up iterating over traced functions
 *
 * Returns an iterator handle that is used to iterate over all
 * the records that represent address locations where functions
 * are traced.
 *
 * May return NULL if no records are available.
 */
struct ftrace_rec_iter *ftrace_rec_iter_start(void)
{
	/*
	 * We only use a single iterator.
	 * Protected by the ftrace_lock mutex.
	 */
	static struct ftrace_rec_iter ftrace_rec_iter;
	struct ftrace_rec_iter *iter = &ftrace_rec_iter;

	iter->pg = ftrace_pages_start;
	iter->index = 0;

	/* Could have empty pages */
	while (iter->pg && !iter->pg->index)
		iter->pg = iter->pg->next;

	if (!iter->pg)
		return NULL;

	return iter;
}

/**
 * ftrace_rec_iter_next, get the next record to process.
 * @iter: The handle to the iterator.
 *
 * Returns the next iterator after the given iterator @iter.
 */
struct ftrace_rec_iter *ftrace_rec_iter_next(struct ftrace_rec_iter *iter)
{
	iter->index++;

	if (iter->index >= iter->pg->index) {
		iter->pg = iter->pg->next;
		iter->index = 0;

		/* Could have empty pages */
		while (iter->pg && !iter->pg->index)
			iter->pg = iter->pg->next;
	}

	if (!iter->pg)
		return NULL;

	return iter;
}

/**
 * ftrace_rec_iter_record, get the record at the iterator location
 * @iter: The current iterator location
 *
 * Returns the record that the current @iter is at.
 */
struct dyn_ftrace *ftrace_rec_iter_record(struct ftrace_rec_iter *iter)
{
	return &iter->pg->records[iter->index];
}

static int
ftrace_code_disable(struct module *mod, struct dyn_ftrace *rec)
{
	int ret;

	if (unlikely(ftrace_disabled))
		return 0;

	ret = ftrace_make_nop(mod, rec, MCOUNT_ADDR);
	if (ret) {
		ftrace_bug_type = FTRACE_BUG_INIT;
		ftrace_bug(ret, rec);
		return 0;
	}
	return 1;
}

/*
 * archs can override this function if they must do something
 * before the modifying code is performed.
 */
int __weak ftrace_arch_code_modify_prepare(void)
{
	return 0;
}

/*
 * archs can override this function if they must do something
 * after the modifying code is performed.
 */
int __weak ftrace_arch_code_modify_post_process(void)
{
	return 0;
}

void ftrace_modify_all_code(int command)
{
	int update = command & FTRACE_UPDATE_TRACE_FUNC;
	int mod_flags = 0;
	int err = 0;

	if (command & FTRACE_MAY_SLEEP)
		mod_flags = FTRACE_MODIFY_MAY_SLEEP_FL;

	/*
	 * If the ftrace_caller calls a ftrace_ops func directly,
	 * we need to make sure that it only traces functions it
	 * expects to trace. When doing the switch of functions,
	 * we need to update to the ftrace_ops_list_func first
	 * before the transition between old and new calls are set,
	 * as the ftrace_ops_list_func will check the ops hashes
	 * to make sure the ops are having the right functions
	 * traced.
	 */
	if (update) {
		err = ftrace_update_ftrace_func(ftrace_ops_list_func);
		if (FTRACE_WARN_ON(err))
			return;
	}

	if (command & FTRACE_UPDATE_CALLS)
		ftrace_replace_code(mod_flags | FTRACE_MODIFY_ENABLE_FL);
	else if (command & FTRACE_DISABLE_CALLS)
		ftrace_replace_code(mod_flags);

	if (update && ftrace_trace_function != ftrace_ops_list_func) {
		function_trace_op = set_function_trace_op;
		smp_wmb();
		/* If irqs are disabled, we are in stop machine */
		if (!irqs_disabled())
			smp_call_function(ftrace_sync_ipi, NULL, 1);
		err = ftrace_update_ftrace_func(ftrace_trace_function);
		if (FTRACE_WARN_ON(err))
			return;
	}

	if (command & FTRACE_START_FUNC_RET)
		err = ftrace_enable_ftrace_graph_caller();
	else if (command & FTRACE_STOP_FUNC_RET)
		err = ftrace_disable_ftrace_graph_caller();
	FTRACE_WARN_ON(err);
}

static int __ftrace_modify_code(void *data)
{
	int *command = data;

	ftrace_modify_all_code(*command);

	return 0;
}

/**
 * ftrace_run_stop_machine, go back to the stop machine method
 * @command: The command to tell ftrace what to do
 *
 * If an arch needs to fall back to the stop machine method, the
 * it can call this function.
 */
void ftrace_run_stop_machine(int command)
{
	stop_machine(__ftrace_modify_code, &command, NULL);
}

/**
 * arch_ftrace_update_code, modify the code to trace or not trace
 * @command: The command that needs to be done
 *
 * Archs can override this function if it does not need to
 * run stop_machine() to modify code.
 */
void __weak arch_ftrace_update_code(int command)
{
	ftrace_run_stop_machine(command);
}

static void ftrace_run_update_code(int command)
{
	int ret;

	ret = ftrace_arch_code_modify_prepare();
	FTRACE_WARN_ON(ret);
	if (ret)
		return;

	/*
	 * By default we use stop_machine() to modify the code.
	 * But archs can do what ever they want as long as it
	 * is safe. The stop_machine() is the safest, but also
	 * produces the most overhead.
	 */
	arch_ftrace_update_code(command);

	ret = ftrace_arch_code_modify_post_process();
	FTRACE_WARN_ON(ret);
}

static void ftrace_run_modify_code(struct ftrace_ops *ops, int command,
				   struct ftrace_ops_hash *old_hash)
{
	ops->flags |= FTRACE_OPS_FL_MODIFYING;
	ops->old_hash.filter_hash = old_hash->filter_hash;
	ops->old_hash.notrace_hash = old_hash->notrace_hash;
	ftrace_run_update_code(command);
	ops->old_hash.filter_hash = NULL;
	ops->old_hash.notrace_hash = NULL;
	ops->flags &= ~FTRACE_OPS_FL_MODIFYING;
}

static ftrace_func_t saved_ftrace_func;
static int ftrace_start_up;

void __weak arch_ftrace_trampoline_free(struct ftrace_ops *ops)
{
}

static void ftrace_startup_enable(int command)
{
	if (saved_ftrace_func != ftrace_trace_function) {
		saved_ftrace_func = ftrace_trace_function;
		command |= FTRACE_UPDATE_TRACE_FUNC;
	}

	if (!command || !ftrace_enabled)
		return;

	ftrace_run_update_code(command);
}

static void ftrace_startup_all(int command)
{
	update_all_ops = true;
	ftrace_startup_enable(command);
	update_all_ops = false;
}

int ftrace_startup(struct ftrace_ops *ops, int command)
{
	int ret;

	if (unlikely(ftrace_disabled))
		return -ENODEV;

	ret = __register_ftrace_function(ops);
	if (ret)
		return ret;

	ftrace_start_up++;

	/*
	 * Note that ftrace probes uses this to start up
	 * and modify functions it will probe. But we still
	 * set the ADDING flag for modification, as probes
	 * do not have trampolines. If they add them in the
	 * future, then the probes will need to distinguish
	 * between adding and updating probes.
	 */
	ops->flags |= FTRACE_OPS_FL_ENABLED | FTRACE_OPS_FL_ADDING;

	ret = ftrace_hash_ipmodify_enable(ops);
	if (ret < 0) {
		/* Rollback registration process */
		__unregister_ftrace_function(ops);
		ftrace_start_up--;
		ops->flags &= ~FTRACE_OPS_FL_ENABLED;
		return ret;
	}

	if (ftrace_hash_rec_enable(ops, 1))
		command |= FTRACE_UPDATE_CALLS;

	ftrace_startup_enable(command);

	ops->flags &= ~FTRACE_OPS_FL_ADDING;

	return 0;
}

int ftrace_shutdown(struct ftrace_ops *ops, int command)
{
	int ret;

	if (unlikely(ftrace_disabled))
		return -ENODEV;

	ret = __unregister_ftrace_function(ops);
	if (ret)
		return ret;

	ftrace_start_up--;
	/*
	 * Just warn in case of unbalance, no need to kill ftrace, it's not
	 * critical but the ftrace_call callers may be never nopped again after
	 * further ftrace uses.
	 */
	WARN_ON_ONCE(ftrace_start_up < 0);

	/* Disabling ipmodify never fails */
	ftrace_hash_ipmodify_disable(ops);

	if (ftrace_hash_rec_disable(ops, 1))
		command |= FTRACE_UPDATE_CALLS;

	ops->flags &= ~FTRACE_OPS_FL_ENABLED;

	if (saved_ftrace_func != ftrace_trace_function) {
		saved_ftrace_func = ftrace_trace_function;
		command |= FTRACE_UPDATE_TRACE_FUNC;
	}

	if (!command || !ftrace_enabled) {
		/*
		 * If these are dynamic or per_cpu ops, they still
		 * need their data freed. Since, function tracing is
		 * not currently active, we can just free them
		 * without synchronizing all CPUs.
		 */
		if (ops->flags & FTRACE_OPS_FL_DYNAMIC)
			goto free_ops;

		return 0;
	}

	/*
	 * If the ops uses a trampoline, then it needs to be
	 * tested first on update.
	 */
	ops->flags |= FTRACE_OPS_FL_REMOVING;
	removed_ops = ops;

	/* The trampoline logic checks the old hashes */
	ops->old_hash.filter_hash = ops->func_hash->filter_hash;
	ops->old_hash.notrace_hash = ops->func_hash->notrace_hash;

	ftrace_run_update_code(command);

	/*
	 * If there's no more ops registered with ftrace, run a
	 * sanity check to make sure all rec flags are cleared.
	 */
	if (rcu_dereference_protected(ftrace_ops_list,
			lockdep_is_held(&ftrace_lock)) == &ftrace_list_end) {
		struct ftrace_page *pg;
		struct dyn_ftrace *rec;

		do_for_each_ftrace_rec(pg, rec) {
			if (FTRACE_WARN_ON_ONCE(rec->flags & ~FTRACE_FL_DISABLED))
				pr_warn("  %pS flags:%lx\n",
					(void *)rec->ip, rec->flags);
		} while_for_each_ftrace_rec();
	}

	ops->old_hash.filter_hash = NULL;
	ops->old_hash.notrace_hash = NULL;

	removed_ops = NULL;
	ops->flags &= ~FTRACE_OPS_FL_REMOVING;

	/*
	 * Dynamic ops may be freed, we must make sure that all
	 * callers are done before leaving this function.
	 * The same goes for freeing the per_cpu data of the per_cpu
	 * ops.
	 */
	if (ops->flags & FTRACE_OPS_FL_DYNAMIC) {
		/*
		 * We need to do a hard force of sched synchronization.
		 * This is because we use preempt_disable() to do RCU, but
		 * the function tracers can be called where RCU is not watching
		 * (like before user_exit()). We can not rely on the RCU
		 * infrastructure to do the synchronization, thus we must do it
		 * ourselves.
		 */
		schedule_on_each_cpu(ftrace_sync);

		/*
		 * When the kernel is preeptive, tasks can be preempted
		 * while on a ftrace trampoline. Just scheduling a task on
		 * a CPU is not good enough to flush them. Calling
		 * synchornize_rcu_tasks() will wait for those tasks to
		 * execute and either schedule voluntarily or enter user space.
		 */
		if (IS_ENABLED(CONFIG_PREEMPTION))
			synchronize_rcu_tasks();

 free_ops:
		arch_ftrace_trampoline_free(ops);
	}

	return 0;
}

static void ftrace_startup_sysctl(void)
{
	int command;

	if (unlikely(ftrace_disabled))
		return;

	/* Force update next time */
	saved_ftrace_func = NULL;
	/* ftrace_start_up is true if we want ftrace running */
	if (ftrace_start_up) {
		command = FTRACE_UPDATE_CALLS;
		if (ftrace_graph_active)
			command |= FTRACE_START_FUNC_RET;
		ftrace_startup_enable(command);
	}
}

static void ftrace_shutdown_sysctl(void)
{
	int command;

	if (unlikely(ftrace_disabled))
		return;

	/* ftrace_start_up is true if ftrace is running */
	if (ftrace_start_up) {
		command = FTRACE_DISABLE_CALLS;
		if (ftrace_graph_active)
			command |= FTRACE_STOP_FUNC_RET;
		ftrace_run_update_code(command);
	}
}

static u64		ftrace_update_time;
unsigned long		ftrace_update_tot_cnt;

static inline int ops_traces_mod(struct ftrace_ops *ops)
{
	/*
	 * Filter_hash being empty will default to trace module.
	 * But notrace hash requires a test of individual module functions.
	 */
	return ftrace_hash_empty(ops->func_hash->filter_hash) &&
		ftrace_hash_empty(ops->func_hash->notrace_hash);
}

/*
 * Check if the current ops references the record.
 *
 * If the ops traces all functions, then it was already accounted for.
 * If the ops does not trace the current record function, skip it.
 * If the ops ignores the function via notrace filter, skip it.
 */
static inline bool
ops_references_rec(struct ftrace_ops *ops, struct dyn_ftrace *rec)
{
	/* If ops isn't enabled, ignore it */
	if (!(ops->flags & FTRACE_OPS_FL_ENABLED))
		return false;

	/* If ops traces all then it includes this function */
	if (ops_traces_mod(ops))
		return true;

	/* The function must be in the filter */
	if (!ftrace_hash_empty(ops->func_hash->filter_hash) &&
	    !__ftrace_lookup_ip(ops->func_hash->filter_hash, rec->ip))
		return false;

	/* If in notrace hash, we ignore it too */
	if (ftrace_lookup_ip(ops->func_hash->notrace_hash, rec->ip))
		return false;

	return true;
}

static int ftrace_update_code(struct module *mod, struct ftrace_page *new_pgs)
{
	struct ftrace_page *pg;
	struct dyn_ftrace *p;
	u64 start, stop;
	unsigned long update_cnt = 0;
	unsigned long rec_flags = 0;
	int i;

	start = ftrace_now(raw_smp_processor_id());

	/*
	 * When a module is loaded, this function is called to convert
	 * the calls to mcount in its text to nops, and also to create
	 * an entry in the ftrace data. Now, if ftrace is activated
	 * after this call, but before the module sets its text to
	 * read-only, the modification of enabling ftrace can fail if
	 * the read-only is done while ftrace is converting the calls.
	 * To prevent this, the module's records are set as disabled
	 * and will be enabled after the call to set the module's text
	 * to read-only.
	 */
	if (mod)
		rec_flags |= FTRACE_FL_DISABLED;

	for (pg = new_pgs; pg; pg = pg->next) {

		for (i = 0; i < pg->index; i++) {

			/* If something went wrong, bail without enabling anything */
			if (unlikely(ftrace_disabled))
				return -1;

			p = &pg->records[i];
			p->flags = rec_flags;

			/*
			 * Do the initial record conversion from mcount jump
			 * to the NOP instructions.
			 */
			if (!__is_defined(CC_USING_NOP_MCOUNT) &&
			    !ftrace_code_disable(mod, p))
				break;

			update_cnt++;
		}
	}

	stop = ftrace_now(raw_smp_processor_id());
	ftrace_update_time = stop - start;
	ftrace_update_tot_cnt += update_cnt;

	return 0;
}

static int ftrace_allocate_records(struct ftrace_page *pg, int count)
{
	int order;
	int cnt;

	if (WARN_ON(!count))
		return -EINVAL;

	order = get_count_order(DIV_ROUND_UP(count, ENTRIES_PER_PAGE));

	/*
	 * We want to fill as much as possible. No more than a page
	 * may be empty.
	 */
	while ((PAGE_SIZE << order) / ENTRY_SIZE >= count + ENTRIES_PER_PAGE)
		order--;

 again:
	pg->records = (void *)__get_free_pages(GFP_KERNEL | __GFP_ZERO, order);

	if (!pg->records) {
		/* if we can't allocate this size, try something smaller */
		if (!order)
			return -ENOMEM;
		order >>= 1;
		goto again;
	}

	cnt = (PAGE_SIZE << order) / ENTRY_SIZE;
	pg->size = cnt;

	if (cnt > count)
		cnt = count;

	return cnt;
}

static struct ftrace_page *
ftrace_allocate_pages(unsigned long num_to_init)
{
	struct ftrace_page *start_pg;
	struct ftrace_page *pg;
	int order;
	int cnt;

	if (!num_to_init)
		return NULL;

	start_pg = pg = kzalloc(sizeof(*pg), GFP_KERNEL);
	if (!pg)
		return NULL;

	/*
	 * Try to allocate as much as possible in one continues
	 * location that fills in all of the space. We want to
	 * waste as little space as possible.
	 */
	for (;;) {
		cnt = ftrace_allocate_records(pg, num_to_init);
		if (cnt < 0)
			goto free_pages;

		num_to_init -= cnt;
		if (!num_to_init)
			break;

		pg->next = kzalloc(sizeof(*pg), GFP_KERNEL);
		if (!pg->next)
			goto free_pages;

		pg = pg->next;
	}

	return start_pg;

 free_pages:
	pg = start_pg;
	while (pg) {
		order = get_count_order(pg->size / ENTRIES_PER_PAGE);
		free_pages((unsigned long)pg->records, order);
		start_pg = pg->next;
		kfree(pg);
		pg = start_pg;
	}
	pr_info("ftrace: FAILED to allocate memory for functions\n");
	return NULL;
}

#define FTRACE_BUFF_MAX (KSYM_SYMBOL_LEN+4) /* room for wildcards */

struct ftrace_iterator {
	loff_t				pos;
	loff_t				func_pos;
	loff_t				mod_pos;
	struct ftrace_page		*pg;
	struct dyn_ftrace		*func;
	struct ftrace_func_probe	*probe;
	struct ftrace_func_entry	*probe_entry;
	struct trace_parser		parser;
	struct ftrace_hash		*hash;
	struct ftrace_ops		*ops;
	struct trace_array		*tr;
	struct list_head		*mod_list;
	int				pidx;
	int				idx;
	unsigned			flags;
};

static void *
t_probe_next(struct seq_file *m, loff_t *pos)
{
	struct ftrace_iterator *iter = m->private;
	struct trace_array *tr = iter->ops->private;
	struct list_head *func_probes;
	struct ftrace_hash *hash;
	struct list_head *next;
	struct hlist_node *hnd = NULL;
	struct hlist_head *hhd;
	int size;

	(*pos)++;
	iter->pos = *pos;

	if (!tr)
		return NULL;

	func_probes = &tr->func_probes;
	if (list_empty(func_probes))
		return NULL;

	if (!iter->probe) {
		next = func_probes->next;
		iter->probe = list_entry(next, struct ftrace_func_probe, list);
	}

	if (iter->probe_entry)
		hnd = &iter->probe_entry->hlist;

	hash = iter->probe->ops.func_hash->filter_hash;

	/*
	 * A probe being registered may temporarily have an empty hash
	 * and it's at the end of the func_probes list.
	 */
	if (!hash || hash == EMPTY_HASH)
		return NULL;

	size = 1 << hash->size_bits;

 retry:
	if (iter->pidx >= size) {
		if (iter->probe->list.next == func_probes)
			return NULL;
		next = iter->probe->list.next;
		iter->probe = list_entry(next, struct ftrace_func_probe, list);
		hash = iter->probe->ops.func_hash->filter_hash;
		size = 1 << hash->size_bits;
		iter->pidx = 0;
	}

	hhd = &hash->buckets[iter->pidx];

	if (hlist_empty(hhd)) {
		iter->pidx++;
		hnd = NULL;
		goto retry;
	}

	if (!hnd)
		hnd = hhd->first;
	else {
		hnd = hnd->next;
		if (!hnd) {
			iter->pidx++;
			goto retry;
		}
	}

	if (WARN_ON_ONCE(!hnd))
		return NULL;

	iter->probe_entry = hlist_entry(hnd, struct ftrace_func_entry, hlist);

	return iter;
}

static void *t_probe_start(struct seq_file *m, loff_t *pos)
{
	struct ftrace_iterator *iter = m->private;
	void *p = NULL;
	loff_t l;

	if (!(iter->flags & FTRACE_ITER_DO_PROBES))
		return NULL;

	if (iter->mod_pos > *pos)
		return NULL;

	iter->probe = NULL;
	iter->probe_entry = NULL;
	iter->pidx = 0;
	for (l = 0; l <= (*pos - iter->mod_pos); ) {
		p = t_probe_next(m, &l);
		if (!p)
			break;
	}
	if (!p)
		return NULL;

	/* Only set this if we have an item */
	iter->flags |= FTRACE_ITER_PROBE;

	return iter;
}

static int
t_probe_show(struct seq_file *m, struct ftrace_iterator *iter)
{
	struct ftrace_func_entry *probe_entry;
	struct ftrace_probe_ops *probe_ops;
	struct ftrace_func_probe *probe;

	probe = iter->probe;
	probe_entry = iter->probe_entry;

	if (WARN_ON_ONCE(!probe || !probe_entry))
		return -EIO;

	probe_ops = probe->probe_ops;

	if (probe_ops->print)
		return probe_ops->print(m, probe_entry->ip, probe_ops, probe->data);

	seq_printf(m, "%ps:%ps\n", (void *)probe_entry->ip,
		   (void *)probe_ops->func);

	return 0;
}

static void *
t_mod_next(struct seq_file *m, loff_t *pos)
{
	struct ftrace_iterator *iter = m->private;
	struct trace_array *tr = iter->tr;

	(*pos)++;
	iter->pos = *pos;

	iter->mod_list = iter->mod_list->next;

	if (iter->mod_list == &tr->mod_trace ||
	    iter->mod_list == &tr->mod_notrace) {
		iter->flags &= ~FTRACE_ITER_MOD;
		return NULL;
	}

	iter->mod_pos = *pos;

	return iter;
}

static void *t_mod_start(struct seq_file *m, loff_t *pos)
{
	struct ftrace_iterator *iter = m->private;
	void *p = NULL;
	loff_t l;

	if (iter->func_pos > *pos)
		return NULL;

	iter->mod_pos = iter->func_pos;

	/* probes are only available if tr is set */
	if (!iter->tr)
		return NULL;

	for (l = 0; l <= (*pos - iter->func_pos); ) {
		p = t_mod_next(m, &l);
		if (!p)
			break;
	}
	if (!p) {
		iter->flags &= ~FTRACE_ITER_MOD;
		return t_probe_start(m, pos);
	}

	/* Only set this if we have an item */
	iter->flags |= FTRACE_ITER_MOD;

	return iter;
}

static int
t_mod_show(struct seq_file *m, struct ftrace_iterator *iter)
{
	struct ftrace_mod_load *ftrace_mod;
	struct trace_array *tr = iter->tr;

	if (WARN_ON_ONCE(!iter->mod_list) ||
			 iter->mod_list == &tr->mod_trace ||
			 iter->mod_list == &tr->mod_notrace)
		return -EIO;

	ftrace_mod = list_entry(iter->mod_list, struct ftrace_mod_load, list);

	if (ftrace_mod->func)
		seq_printf(m, "%s", ftrace_mod->func);
	else
		seq_putc(m, '*');

	seq_printf(m, ":mod:%s\n", ftrace_mod->module);

	return 0;
}

static void *
t_func_next(struct seq_file *m, loff_t *pos)
{
	struct ftrace_iterator *iter = m->private;
	struct dyn_ftrace *rec = NULL;

	(*pos)++;

 retry:
	if (iter->idx >= iter->pg->index) {
		if (iter->pg->next) {
			iter->pg = iter->pg->next;
			iter->idx = 0;
			goto retry;
		}
	} else {
		rec = &iter->pg->records[iter->idx++];
		if (((iter->flags & (FTRACE_ITER_FILTER | FTRACE_ITER_NOTRACE)) &&
		     !ftrace_lookup_ip(iter->hash, rec->ip)) ||

		    ((iter->flags & FTRACE_ITER_ENABLED) &&
		     !(rec->flags & FTRACE_FL_ENABLED))) {

			rec = NULL;
			goto retry;
		}
	}

	if (!rec)
		return NULL;

	iter->pos = iter->func_pos = *pos;
	iter->func = rec;

	return iter;
}

static void *
t_next(struct seq_file *m, void *v, loff_t *pos)
{
	struct ftrace_iterator *iter = m->private;
	loff_t l = *pos; /* t_probe_start() must use original pos */
	void *ret;

	if (unlikely(ftrace_disabled))
		return NULL;

	if (iter->flags & FTRACE_ITER_PROBE)
		return t_probe_next(m, pos);

	if (iter->flags & FTRACE_ITER_MOD)
		return t_mod_next(m, pos);

	if (iter->flags & FTRACE_ITER_PRINTALL) {
		/* next must increment pos, and t_probe_start does not */
		(*pos)++;
		return t_mod_start(m, &l);
	}

	ret = t_func_next(m, pos);

	if (!ret)
		return t_mod_start(m, &l);

	return ret;
}

static void reset_iter_read(struct ftrace_iterator *iter)
{
	iter->pos = 0;
	iter->func_pos = 0;
	iter->flags &= ~(FTRACE_ITER_PRINTALL | FTRACE_ITER_PROBE | FTRACE_ITER_MOD);
}

static void *t_start(struct seq_file *m, loff_t *pos)
{
	struct ftrace_iterator *iter = m->private;
	void *p = NULL;
	loff_t l;

	mutex_lock(&ftrace_lock);

	if (unlikely(ftrace_disabled))
		return NULL;

	/*
	 * If an lseek was done, then reset and start from beginning.
	 */
	if (*pos < iter->pos)
		reset_iter_read(iter);

	/*
	 * For set_ftrace_filter reading, if we have the filter
	 * off, we can short cut and just print out that all
	 * functions are enabled.
	 */
	if ((iter->flags & (FTRACE_ITER_FILTER | FTRACE_ITER_NOTRACE)) &&
	    ftrace_hash_empty(iter->hash)) {
		iter->func_pos = 1; /* Account for the message */
		if (*pos > 0)
			return t_mod_start(m, pos);
		iter->flags |= FTRACE_ITER_PRINTALL;
		/* reset in case of seek/pread */
		iter->flags &= ~FTRACE_ITER_PROBE;
		return iter;
	}

	if (iter->flags & FTRACE_ITER_MOD)
		return t_mod_start(m, pos);

	/*
	 * Unfortunately, we need to restart at ftrace_pages_start
	 * every time we let go of the ftrace_mutex. This is because
	 * those pointers can change without the lock.
	 */
	iter->pg = ftrace_pages_start;
	iter->idx = 0;
	for (l = 0; l <= *pos; ) {
		p = t_func_next(m, &l);
		if (!p)
			break;
	}

	if (!p)
		return t_mod_start(m, pos);

	return iter;
}

static void t_stop(struct seq_file *m, void *p)
{
	mutex_unlock(&ftrace_lock);
}

void * __weak
arch_ftrace_trampoline_func(struct ftrace_ops *ops, struct dyn_ftrace *rec)
{
	return NULL;
}

static void add_trampoline_func(struct seq_file *m, struct ftrace_ops *ops,
				struct dyn_ftrace *rec)
{
	void *ptr;

	ptr = arch_ftrace_trampoline_func(ops, rec);
	if (ptr)
		seq_printf(m, " ->%pS", ptr);
}

static int t_show(struct seq_file *m, void *v)
{
	struct ftrace_iterator *iter = m->private;
	struct dyn_ftrace *rec;

	if (iter->flags & FTRACE_ITER_PROBE)
		return t_probe_show(m, iter);

	if (iter->flags & FTRACE_ITER_MOD)
		return t_mod_show(m, iter);

	if (iter->flags & FTRACE_ITER_PRINTALL) {
		if (iter->flags & FTRACE_ITER_NOTRACE)
			seq_puts(m, "#### no functions disabled ####\n");
		else
			seq_puts(m, "#### all functions enabled ####\n");
		return 0;
	}

	rec = iter->func;

	if (!rec)
		return 0;

	seq_printf(m, "%ps", (void *)rec->ip);
	if (iter->flags & FTRACE_ITER_ENABLED) {
		struct ftrace_ops *ops;

		seq_printf(m, " (%ld)%s%s",
			   ftrace_rec_count(rec),
			   rec->flags & FTRACE_FL_REGS ? " R" : "  ",
			   rec->flags & FTRACE_FL_IPMODIFY ? " I" : "  ");
		if (rec->flags & FTRACE_FL_TRAMP_EN) {
			ops = ftrace_find_tramp_ops_any(rec);
			if (ops) {
				do {
					seq_printf(m, "\ttramp: %pS (%pS)",
						   (void *)ops->trampoline,
						   (void *)ops->func);
					add_trampoline_func(m, ops, rec);
					ops = ftrace_find_tramp_ops_next(rec, ops);
				} while (ops);
			} else
				seq_puts(m, "\ttramp: ERROR!");
		} else {
			add_trampoline_func(m, NULL, rec);
		}
	}	

	seq_putc(m, '\n');

	return 0;
}

static const struct seq_operations show_ftrace_seq_ops = {
	.start = t_start,
	.next = t_next,
	.stop = t_stop,
	.show = t_show,
};

static int
ftrace_avail_open(struct inode *inode, struct file *file)
{
	struct ftrace_iterator *iter;
	int ret;

	ret = security_locked_down(LOCKDOWN_TRACEFS);
	if (ret)
		return ret;

	if (unlikely(ftrace_disabled))
		return -ENODEV;

	iter = __seq_open_private(file, &show_ftrace_seq_ops, sizeof(*iter));
	if (!iter)
		return -ENOMEM;

	iter->pg = ftrace_pages_start;
	iter->ops = &global_ops;

	return 0;
}

static int
ftrace_enabled_open(struct inode *inode, struct file *file)
{
	struct ftrace_iterator *iter;

	/*
	 * This shows us what functions are currently being
	 * traced and by what. Not sure if we want lockdown
	 * to hide such critical information for an admin.
	 * Although, perhaps it can show information we don't
	 * want people to see, but if something is tracing
	 * something, we probably want to know about it.
	 */

	iter = __seq_open_private(file, &show_ftrace_seq_ops, sizeof(*iter));
	if (!iter)
		return -ENOMEM;

	iter->pg = ftrace_pages_start;
	iter->flags = FTRACE_ITER_ENABLED;
	iter->ops = &global_ops;

	return 0;
}

/**
 * ftrace_regex_open - initialize function tracer filter files
 * @ops: The ftrace_ops that hold the hash filters
 * @flag: The type of filter to process
 * @inode: The inode, usually passed in to your open routine
 * @file: The file, usually passed in to your open routine
 *
 * ftrace_regex_open() initializes the filter files for the
 * @ops. Depending on @flag it may process the filter hash or
 * the notrace hash of @ops. With this called from the open
 * routine, you can use ftrace_filter_write() for the write
 * routine if @flag has FTRACE_ITER_FILTER set, or
 * ftrace_notrace_write() if @flag has FTRACE_ITER_NOTRACE set.
 * tracing_lseek() should be used as the lseek routine, and
 * release must call ftrace_regex_release().
 */
int
ftrace_regex_open(struct ftrace_ops *ops, int flag,
		  struct inode *inode, struct file *file)
{
	struct ftrace_iterator *iter;
	struct ftrace_hash *hash;
	struct list_head *mod_head;
	struct trace_array *tr = ops->private;
	int ret = -ENOMEM;

	ftrace_ops_init(ops);

	if (unlikely(ftrace_disabled))
		return -ENODEV;

<<<<<<< HEAD
	if (tr && trace_array_get(tr) < 0)
=======
	if (tracing_check_open_get_tr(tr))
>>>>>>> f7688b48
		return -ENODEV;

	iter = kzalloc(sizeof(*iter), GFP_KERNEL);
	if (!iter)
		goto out;

	if (trace_parser_get_init(&iter->parser, FTRACE_BUFF_MAX))
		goto out;

	iter->ops = ops;
	iter->flags = flag;
	iter->tr = tr;

	mutex_lock(&ops->func_hash->regex_lock);

	if (flag & FTRACE_ITER_NOTRACE) {
		hash = ops->func_hash->notrace_hash;
		mod_head = tr ? &tr->mod_notrace : NULL;
	} else {
		hash = ops->func_hash->filter_hash;
		mod_head = tr ? &tr->mod_trace : NULL;
	}

	iter->mod_list = mod_head;

	if (file->f_mode & FMODE_WRITE) {
		const int size_bits = FTRACE_HASH_DEFAULT_BITS;

		if (file->f_flags & O_TRUNC) {
			iter->hash = alloc_ftrace_hash(size_bits);
			clear_ftrace_mod_list(mod_head);
	        } else {
			iter->hash = alloc_and_copy_ftrace_hash(size_bits, hash);
		}

		if (!iter->hash) {
			trace_parser_put(&iter->parser);
			goto out_unlock;
		}
	} else
		iter->hash = hash;

	ret = 0;

	if (file->f_mode & FMODE_READ) {
		iter->pg = ftrace_pages_start;

		ret = seq_open(file, &show_ftrace_seq_ops);
		if (!ret) {
			struct seq_file *m = file->private_data;
			m->private = iter;
		} else {
			/* Failed */
			free_ftrace_hash(iter->hash);
			trace_parser_put(&iter->parser);
		}
	} else
		file->private_data = iter;

 out_unlock:
	mutex_unlock(&ops->func_hash->regex_lock);

 out:
	if (ret) {
		kfree(iter);
		if (tr)
			trace_array_put(tr);
	}

	return ret;
}

static int
ftrace_filter_open(struct inode *inode, struct file *file)
{
	struct ftrace_ops *ops = inode->i_private;

	/* Checks for tracefs lockdown */
	return ftrace_regex_open(ops,
			FTRACE_ITER_FILTER | FTRACE_ITER_DO_PROBES,
			inode, file);
}

static int
ftrace_notrace_open(struct inode *inode, struct file *file)
{
	struct ftrace_ops *ops = inode->i_private;

	/* Checks for tracefs lockdown */
	return ftrace_regex_open(ops, FTRACE_ITER_NOTRACE,
				 inode, file);
}

/* Type for quick search ftrace basic regexes (globs) from filter_parse_regex */
struct ftrace_glob {
	char *search;
	unsigned len;
	int type;
};

/*
 * If symbols in an architecture don't correspond exactly to the user-visible
 * name of what they represent, it is possible to define this function to
 * perform the necessary adjustments.
*/
char * __weak arch_ftrace_match_adjust(char *str, const char *search)
{
	return str;
}

static int ftrace_match(char *str, struct ftrace_glob *g)
{
	int matched = 0;
	int slen;

	str = arch_ftrace_match_adjust(str, g->search);

	switch (g->type) {
	case MATCH_FULL:
		if (strcmp(str, g->search) == 0)
			matched = 1;
		break;
	case MATCH_FRONT_ONLY:
		if (strncmp(str, g->search, g->len) == 0)
			matched = 1;
		break;
	case MATCH_MIDDLE_ONLY:
		if (strstr(str, g->search))
			matched = 1;
		break;
	case MATCH_END_ONLY:
		slen = strlen(str);
		if (slen >= g->len &&
		    memcmp(str + slen - g->len, g->search, g->len) == 0)
			matched = 1;
		break;
	case MATCH_GLOB:
		if (glob_match(g->search, str))
			matched = 1;
		break;
	}

	return matched;
}

static int
enter_record(struct ftrace_hash *hash, struct dyn_ftrace *rec, int clear_filter)
{
	struct ftrace_func_entry *entry;
	int ret = 0;

	entry = ftrace_lookup_ip(hash, rec->ip);
	if (clear_filter) {
		/* Do nothing if it doesn't exist */
		if (!entry)
			return 0;

		free_hash_entry(hash, entry);
	} else {
		/* Do nothing if it exists */
		if (entry)
			return 0;

		ret = add_hash_entry(hash, rec->ip);
	}
	return ret;
}

static int
add_rec_by_index(struct ftrace_hash *hash, struct ftrace_glob *func_g,
		 int clear_filter)
{
	long index = simple_strtoul(func_g->search, NULL, 0);
	struct ftrace_page *pg;
	struct dyn_ftrace *rec;

	/* The index starts at 1 */
	if (--index < 0)
		return 0;

	do_for_each_ftrace_rec(pg, rec) {
		if (pg->index <= index) {
			index -= pg->index;
			/* this is a double loop, break goes to the next page */
			break;
		}
		rec = &pg->records[index];
		enter_record(hash, rec, clear_filter);
		return 1;
	} while_for_each_ftrace_rec();
	return 0;
}

static int
ftrace_match_record(struct dyn_ftrace *rec, struct ftrace_glob *func_g,
		struct ftrace_glob *mod_g, int exclude_mod)
{
	char str[KSYM_SYMBOL_LEN];
	char *modname;

	kallsyms_lookup(rec->ip, NULL, NULL, &modname, str);

	if (mod_g) {
		int mod_matches = (modname) ? ftrace_match(modname, mod_g) : 0;

		/* blank module name to match all modules */
		if (!mod_g->len) {
			/* blank module globbing: modname xor exclude_mod */
			if (!exclude_mod != !modname)
				goto func_match;
			return 0;
		}

		/*
		 * exclude_mod is set to trace everything but the given
		 * module. If it is set and the module matches, then
		 * return 0. If it is not set, and the module doesn't match
		 * also return 0. Otherwise, check the function to see if
		 * that matches.
		 */
		if (!mod_matches == !exclude_mod)
			return 0;
func_match:
		/* blank search means to match all funcs in the mod */
		if (!func_g->len)
			return 1;
	}

	return ftrace_match(str, func_g);
}

static int
match_records(struct ftrace_hash *hash, char *func, int len, char *mod)
{
	struct ftrace_page *pg;
	struct dyn_ftrace *rec;
	struct ftrace_glob func_g = { .type = MATCH_FULL };
	struct ftrace_glob mod_g = { .type = MATCH_FULL };
	struct ftrace_glob *mod_match = (mod) ? &mod_g : NULL;
	int exclude_mod = 0;
	int found = 0;
	int ret;
	int clear_filter = 0;

	if (func) {
		func_g.type = filter_parse_regex(func, len, &func_g.search,
						 &clear_filter);
		func_g.len = strlen(func_g.search);
	}

	if (mod) {
		mod_g.type = filter_parse_regex(mod, strlen(mod),
				&mod_g.search, &exclude_mod);
		mod_g.len = strlen(mod_g.search);
	}

	mutex_lock(&ftrace_lock);

	if (unlikely(ftrace_disabled))
		goto out_unlock;

	if (func_g.type == MATCH_INDEX) {
		found = add_rec_by_index(hash, &func_g, clear_filter);
		goto out_unlock;
	}

	do_for_each_ftrace_rec(pg, rec) {

		if (rec->flags & FTRACE_FL_DISABLED)
			continue;

		if (ftrace_match_record(rec, &func_g, mod_match, exclude_mod)) {
			ret = enter_record(hash, rec, clear_filter);
			if (ret < 0) {
				found = ret;
				goto out_unlock;
			}
			found = 1;
		}
	} while_for_each_ftrace_rec();
 out_unlock:
	mutex_unlock(&ftrace_lock);

	return found;
}

static int
ftrace_match_records(struct ftrace_hash *hash, char *buff, int len)
{
	return match_records(hash, buff, len, NULL);
}

static void ftrace_ops_update_code(struct ftrace_ops *ops,
				   struct ftrace_ops_hash *old_hash)
{
	struct ftrace_ops *op;

	if (!ftrace_enabled)
		return;

	if (ops->flags & FTRACE_OPS_FL_ENABLED) {
		ftrace_run_modify_code(ops, FTRACE_UPDATE_CALLS, old_hash);
		return;
	}

	/*
	 * If this is the shared global_ops filter, then we need to
	 * check if there is another ops that shares it, is enabled.
	 * If so, we still need to run the modify code.
	 */
	if (ops->func_hash != &global_ops.local_hash)
		return;

	do_for_each_ftrace_op(op, ftrace_ops_list) {
		if (op->func_hash == &global_ops.local_hash &&
		    op->flags & FTRACE_OPS_FL_ENABLED) {
			ftrace_run_modify_code(op, FTRACE_UPDATE_CALLS, old_hash);
			/* Only need to do this once */
			return;
		}
	} while_for_each_ftrace_op(op);
}

static int ftrace_hash_move_and_update_ops(struct ftrace_ops *ops,
					   struct ftrace_hash **orig_hash,
					   struct ftrace_hash *hash,
					   int enable)
{
	struct ftrace_ops_hash old_hash_ops;
	struct ftrace_hash *old_hash;
	int ret;

	old_hash = *orig_hash;
	old_hash_ops.filter_hash = ops->func_hash->filter_hash;
	old_hash_ops.notrace_hash = ops->func_hash->notrace_hash;
	ret = ftrace_hash_move(ops, enable, orig_hash, hash);
	if (!ret) {
		ftrace_ops_update_code(ops, &old_hash_ops);
		free_ftrace_hash_rcu(old_hash);
	}
	return ret;
}

static bool module_exists(const char *module)
{
	/* All modules have the symbol __this_module */
	static const char this_mod[] = "__this_module";
	char modname[MAX_PARAM_PREFIX_LEN + sizeof(this_mod) + 2];
	unsigned long val;
	int n;

	n = snprintf(modname, sizeof(modname), "%s:%s", module, this_mod);

	if (n > sizeof(modname) - 1)
		return false;

	val = module_kallsyms_lookup_name(modname);
	return val != 0;
}

static int cache_mod(struct trace_array *tr,
		     const char *func, char *module, int enable)
{
	struct ftrace_mod_load *ftrace_mod, *n;
	struct list_head *head = enable ? &tr->mod_trace : &tr->mod_notrace;
	int ret;

	mutex_lock(&ftrace_lock);

	/* We do not cache inverse filters */
	if (func[0] == '!') {
		func++;
		ret = -EINVAL;

		/* Look to remove this hash */
		list_for_each_entry_safe(ftrace_mod, n, head, list) {
			if (strcmp(ftrace_mod->module, module) != 0)
				continue;

			/* no func matches all */
			if (strcmp(func, "*") == 0 ||
			    (ftrace_mod->func &&
			     strcmp(ftrace_mod->func, func) == 0)) {
				ret = 0;
				free_ftrace_mod(ftrace_mod);
				continue;
			}
		}
		goto out;
	}

	ret = -EINVAL;
	/* We only care about modules that have not been loaded yet */
	if (module_exists(module))
		goto out;

	/* Save this string off, and execute it when the module is loaded */
	ret = ftrace_add_mod(tr, func, module, enable);
 out:
	mutex_unlock(&ftrace_lock);

	return ret;
}

static int
ftrace_set_regex(struct ftrace_ops *ops, unsigned char *buf, int len,
		 int reset, int enable);

#ifdef CONFIG_MODULES
static void process_mod_list(struct list_head *head, struct ftrace_ops *ops,
			     char *mod, bool enable)
{
	struct ftrace_mod_load *ftrace_mod, *n;
	struct ftrace_hash **orig_hash, *new_hash;
	LIST_HEAD(process_mods);
	char *func;
	int ret;

	mutex_lock(&ops->func_hash->regex_lock);

	if (enable)
		orig_hash = &ops->func_hash->filter_hash;
	else
		orig_hash = &ops->func_hash->notrace_hash;

	new_hash = alloc_and_copy_ftrace_hash(FTRACE_HASH_DEFAULT_BITS,
					      *orig_hash);
	if (!new_hash)
		goto out; /* warn? */

	mutex_lock(&ftrace_lock);

	list_for_each_entry_safe(ftrace_mod, n, head, list) {

		if (strcmp(ftrace_mod->module, mod) != 0)
			continue;

		if (ftrace_mod->func)
			func = kstrdup(ftrace_mod->func, GFP_KERNEL);
		else
			func = kstrdup("*", GFP_KERNEL);

		if (!func) /* warn? */
			continue;

		list_del(&ftrace_mod->list);
		list_add(&ftrace_mod->list, &process_mods);

		/* Use the newly allocated func, as it may be "*" */
		kfree(ftrace_mod->func);
		ftrace_mod->func = func;
	}

	mutex_unlock(&ftrace_lock);

	list_for_each_entry_safe(ftrace_mod, n, &process_mods, list) {

		func = ftrace_mod->func;

		/* Grabs ftrace_lock, which is why we have this extra step */
		match_records(new_hash, func, strlen(func), mod);
		free_ftrace_mod(ftrace_mod);
	}

	if (enable && list_empty(head))
		new_hash->flags &= ~FTRACE_HASH_FL_MOD;

	mutex_lock(&ftrace_lock);

	ret = ftrace_hash_move_and_update_ops(ops, orig_hash,
					      new_hash, enable);
	mutex_unlock(&ftrace_lock);

 out:
	mutex_unlock(&ops->func_hash->regex_lock);

	free_ftrace_hash(new_hash);
}

static void process_cached_mods(const char *mod_name)
{
	struct trace_array *tr;
	char *mod;

	mod = kstrdup(mod_name, GFP_KERNEL);
	if (!mod)
		return;

	mutex_lock(&trace_types_lock);
	list_for_each_entry(tr, &ftrace_trace_arrays, list) {
		if (!list_empty(&tr->mod_trace))
			process_mod_list(&tr->mod_trace, tr->ops, mod, true);
		if (!list_empty(&tr->mod_notrace))
			process_mod_list(&tr->mod_notrace, tr->ops, mod, false);
	}
	mutex_unlock(&trace_types_lock);

	kfree(mod);
}
#endif

/*
 * We register the module command as a template to show others how
 * to register the a command as well.
 */

static int
ftrace_mod_callback(struct trace_array *tr, struct ftrace_hash *hash,
		    char *func_orig, char *cmd, char *module, int enable)
{
	char *func;
	int ret;

	/* match_records() modifies func, and we need the original */
	func = kstrdup(func_orig, GFP_KERNEL);
	if (!func)
		return -ENOMEM;

	/*
	 * cmd == 'mod' because we only registered this func
	 * for the 'mod' ftrace_func_command.
	 * But if you register one func with multiple commands,
	 * you can tell which command was used by the cmd
	 * parameter.
	 */
	ret = match_records(hash, func, strlen(func), module);
	kfree(func);

	if (!ret)
		return cache_mod(tr, func_orig, module, enable);
	if (ret < 0)
		return ret;
	return 0;
}

static struct ftrace_func_command ftrace_mod_cmd = {
	.name			= "mod",
	.func			= ftrace_mod_callback,
};

static int __init ftrace_mod_cmd_init(void)
{
	return register_ftrace_command(&ftrace_mod_cmd);
}
core_initcall(ftrace_mod_cmd_init);

static void function_trace_probe_call(unsigned long ip, unsigned long parent_ip,
				      struct ftrace_ops *op, struct pt_regs *pt_regs)
{
	struct ftrace_probe_ops *probe_ops;
	struct ftrace_func_probe *probe;

	probe = container_of(op, struct ftrace_func_probe, ops);
	probe_ops = probe->probe_ops;

	/*
	 * Disable preemption for these calls to prevent a RCU grace
	 * period. This syncs the hash iteration and freeing of items
	 * on the hash. rcu_read_lock is too dangerous here.
	 */
	preempt_disable_notrace();
	probe_ops->func(ip, parent_ip, probe->tr, probe_ops, probe->data);
	preempt_enable_notrace();
}

struct ftrace_func_map {
	struct ftrace_func_entry	entry;
	void				*data;
};

struct ftrace_func_mapper {
	struct ftrace_hash		hash;
};

/**
 * allocate_ftrace_func_mapper - allocate a new ftrace_func_mapper
 *
 * Returns a ftrace_func_mapper descriptor that can be used to map ips to data.
 */
struct ftrace_func_mapper *allocate_ftrace_func_mapper(void)
{
	struct ftrace_hash *hash;

	/*
	 * The mapper is simply a ftrace_hash, but since the entries
	 * in the hash are not ftrace_func_entry type, we define it
	 * as a separate structure.
	 */
	hash = alloc_ftrace_hash(FTRACE_HASH_DEFAULT_BITS);
	return (struct ftrace_func_mapper *)hash;
}

/**
 * ftrace_func_mapper_find_ip - Find some data mapped to an ip
 * @mapper: The mapper that has the ip maps
 * @ip: the instruction pointer to find the data for
 *
 * Returns the data mapped to @ip if found otherwise NULL. The return
 * is actually the address of the mapper data pointer. The address is
 * returned for use cases where the data is no bigger than a long, and
 * the user can use the data pointer as its data instead of having to
 * allocate more memory for the reference.
 */
void **ftrace_func_mapper_find_ip(struct ftrace_func_mapper *mapper,
				  unsigned long ip)
{
	struct ftrace_func_entry *entry;
	struct ftrace_func_map *map;

	entry = ftrace_lookup_ip(&mapper->hash, ip);
	if (!entry)
		return NULL;

	map = (struct ftrace_func_map *)entry;
	return &map->data;
}

/**
 * ftrace_func_mapper_add_ip - Map some data to an ip
 * @mapper: The mapper that has the ip maps
 * @ip: The instruction pointer address to map @data to
 * @data: The data to map to @ip
 *
 * Returns 0 on succes otherwise an error.
 */
int ftrace_func_mapper_add_ip(struct ftrace_func_mapper *mapper,
			      unsigned long ip, void *data)
{
	struct ftrace_func_entry *entry;
	struct ftrace_func_map *map;

	entry = ftrace_lookup_ip(&mapper->hash, ip);
	if (entry)
		return -EBUSY;

	map = kmalloc(sizeof(*map), GFP_KERNEL);
	if (!map)
		return -ENOMEM;

	map->entry.ip = ip;
	map->data = data;

	__add_hash_entry(&mapper->hash, &map->entry);

	return 0;
}

/**
 * ftrace_func_mapper_remove_ip - Remove an ip from the mapping
 * @mapper: The mapper that has the ip maps
 * @ip: The instruction pointer address to remove the data from
 *
 * Returns the data if it is found, otherwise NULL.
 * Note, if the data pointer is used as the data itself, (see 
 * ftrace_func_mapper_find_ip(), then the return value may be meaningless,
 * if the data pointer was set to zero.
 */
void *ftrace_func_mapper_remove_ip(struct ftrace_func_mapper *mapper,
				   unsigned long ip)
{
	struct ftrace_func_entry *entry;
	struct ftrace_func_map *map;
	void *data;

	entry = ftrace_lookup_ip(&mapper->hash, ip);
	if (!entry)
		return NULL;

	map = (struct ftrace_func_map *)entry;
	data = map->data;

	remove_hash_entry(&mapper->hash, entry);
	kfree(entry);

	return data;
}

/**
 * free_ftrace_func_mapper - free a mapping of ips and data
 * @mapper: The mapper that has the ip maps
 * @free_func: A function to be called on each data item.
 *
 * This is used to free the function mapper. The @free_func is optional
 * and can be used if the data needs to be freed as well.
 */
void free_ftrace_func_mapper(struct ftrace_func_mapper *mapper,
			     ftrace_mapper_func free_func)
{
	struct ftrace_func_entry *entry;
	struct ftrace_func_map *map;
	struct hlist_head *hhd;
	int size, i;

	if (!mapper)
		return;

	if (free_func && mapper->hash.count) {
		size = 1 << mapper->hash.size_bits;
		for (i = 0; i < size; i++) {
			hhd = &mapper->hash.buckets[i];
			hlist_for_each_entry(entry, hhd, hlist) {
				map = (struct ftrace_func_map *)entry;
				free_func(map);
			}
		}
	}
	free_ftrace_hash(&mapper->hash);
}

static void release_probe(struct ftrace_func_probe *probe)
{
	struct ftrace_probe_ops *probe_ops;

	mutex_lock(&ftrace_lock);

	WARN_ON(probe->ref <= 0);

	/* Subtract the ref that was used to protect this instance */
	probe->ref--;

	if (!probe->ref) {
		probe_ops = probe->probe_ops;
		/*
		 * Sending zero as ip tells probe_ops to free
		 * the probe->data itself
		 */
		if (probe_ops->free)
			probe_ops->free(probe_ops, probe->tr, 0, probe->data);
		list_del(&probe->list);
		kfree(probe);
	}
	mutex_unlock(&ftrace_lock);
}

static void acquire_probe_locked(struct ftrace_func_probe *probe)
{
	/*
	 * Add one ref to keep it from being freed when releasing the
	 * ftrace_lock mutex.
	 */
	probe->ref++;
}

int
register_ftrace_function_probe(char *glob, struct trace_array *tr,
			       struct ftrace_probe_ops *probe_ops,
			       void *data)
{
	struct ftrace_func_entry *entry;
	struct ftrace_func_probe *probe;
	struct ftrace_hash **orig_hash;
	struct ftrace_hash *old_hash;
	struct ftrace_hash *hash;
	int count = 0;
	int size;
	int ret;
	int i;

	if (WARN_ON(!tr))
		return -EINVAL;

	/* We do not support '!' for function probes */
	if (WARN_ON(glob[0] == '!'))
		return -EINVAL;


	mutex_lock(&ftrace_lock);
	/* Check if the probe_ops is already registered */
	list_for_each_entry(probe, &tr->func_probes, list) {
		if (probe->probe_ops == probe_ops)
			break;
	}
	if (&probe->list == &tr->func_probes) {
		probe = kzalloc(sizeof(*probe), GFP_KERNEL);
		if (!probe) {
			mutex_unlock(&ftrace_lock);
			return -ENOMEM;
		}
		probe->probe_ops = probe_ops;
		probe->ops.func = function_trace_probe_call;
		probe->tr = tr;
		ftrace_ops_init(&probe->ops);
		list_add(&probe->list, &tr->func_probes);
	}

	acquire_probe_locked(probe);

	mutex_unlock(&ftrace_lock);

	/*
	 * Note, there's a small window here that the func_hash->filter_hash
	 * may be NULL or empty. Need to be carefule when reading the loop.
	 */
	mutex_lock(&probe->ops.func_hash->regex_lock);

	orig_hash = &probe->ops.func_hash->filter_hash;
	old_hash = *orig_hash;
	hash = alloc_and_copy_ftrace_hash(FTRACE_HASH_DEFAULT_BITS, old_hash);

	if (!hash) {
		ret = -ENOMEM;
		goto out;
	}

	ret = ftrace_match_records(hash, glob, strlen(glob));

	/* Nothing found? */
	if (!ret)
		ret = -EINVAL;

	if (ret < 0)
		goto out;

	size = 1 << hash->size_bits;
	for (i = 0; i < size; i++) {
		hlist_for_each_entry(entry, &hash->buckets[i], hlist) {
			if (ftrace_lookup_ip(old_hash, entry->ip))
				continue;
			/*
			 * The caller might want to do something special
			 * for each function we find. We call the callback
			 * to give the caller an opportunity to do so.
			 */
			if (probe_ops->init) {
				ret = probe_ops->init(probe_ops, tr,
						      entry->ip, data,
						      &probe->data);
				if (ret < 0) {
					if (probe_ops->free && count)
						probe_ops->free(probe_ops, tr,
								0, probe->data);
					probe->data = NULL;
					goto out;
				}
			}
			count++;
		}
	}

	mutex_lock(&ftrace_lock);

	if (!count) {
		/* Nothing was added? */
		ret = -EINVAL;
		goto out_unlock;
	}

	ret = ftrace_hash_move_and_update_ops(&probe->ops, orig_hash,
					      hash, 1);
	if (ret < 0)
		goto err_unlock;

	/* One ref for each new function traced */
	probe->ref += count;

	if (!(probe->ops.flags & FTRACE_OPS_FL_ENABLED))
		ret = ftrace_startup(&probe->ops, 0);

 out_unlock:
	mutex_unlock(&ftrace_lock);

	if (!ret)
		ret = count;
 out:
	mutex_unlock(&probe->ops.func_hash->regex_lock);
	free_ftrace_hash(hash);

	release_probe(probe);

	return ret;

 err_unlock:
	if (!probe_ops->free || !count)
		goto out_unlock;

	/* Failed to do the move, need to call the free functions */
	for (i = 0; i < size; i++) {
		hlist_for_each_entry(entry, &hash->buckets[i], hlist) {
			if (ftrace_lookup_ip(old_hash, entry->ip))
				continue;
			probe_ops->free(probe_ops, tr, entry->ip, probe->data);
		}
	}
	goto out_unlock;
}

int
unregister_ftrace_function_probe_func(char *glob, struct trace_array *tr,
				      struct ftrace_probe_ops *probe_ops)
{
	struct ftrace_ops_hash old_hash_ops;
	struct ftrace_func_entry *entry;
	struct ftrace_func_probe *probe;
	struct ftrace_glob func_g;
	struct ftrace_hash **orig_hash;
	struct ftrace_hash *old_hash;
	struct ftrace_hash *hash = NULL;
	struct hlist_node *tmp;
	struct hlist_head hhd;
	char str[KSYM_SYMBOL_LEN];
	int count = 0;
	int i, ret = -ENODEV;
	int size;

	if (!glob || !strlen(glob) || !strcmp(glob, "*"))
		func_g.search = NULL;
	else {
		int not;

		func_g.type = filter_parse_regex(glob, strlen(glob),
						 &func_g.search, &not);
		func_g.len = strlen(func_g.search);

		/* we do not support '!' for function probes */
		if (WARN_ON(not))
			return -EINVAL;
	}

	mutex_lock(&ftrace_lock);
	/* Check if the probe_ops is already registered */
	list_for_each_entry(probe, &tr->func_probes, list) {
		if (probe->probe_ops == probe_ops)
			break;
	}
	if (&probe->list == &tr->func_probes)
		goto err_unlock_ftrace;

	ret = -EINVAL;
	if (!(probe->ops.flags & FTRACE_OPS_FL_INITIALIZED))
		goto err_unlock_ftrace;

	acquire_probe_locked(probe);

	mutex_unlock(&ftrace_lock);

	mutex_lock(&probe->ops.func_hash->regex_lock);

	orig_hash = &probe->ops.func_hash->filter_hash;
	old_hash = *orig_hash;

	if (ftrace_hash_empty(old_hash))
		goto out_unlock;

	old_hash_ops.filter_hash = old_hash;
	/* Probes only have filters */
	old_hash_ops.notrace_hash = NULL;

	ret = -ENOMEM;
	hash = alloc_and_copy_ftrace_hash(FTRACE_HASH_DEFAULT_BITS, old_hash);
	if (!hash)
		goto out_unlock;

	INIT_HLIST_HEAD(&hhd);

	size = 1 << hash->size_bits;
	for (i = 0; i < size; i++) {
		hlist_for_each_entry_safe(entry, tmp, &hash->buckets[i], hlist) {

			if (func_g.search) {
				kallsyms_lookup(entry->ip, NULL, NULL,
						NULL, str);
				if (!ftrace_match(str, &func_g))
					continue;
			}
			count++;
			remove_hash_entry(hash, entry);
			hlist_add_head(&entry->hlist, &hhd);
		}
	}

	/* Nothing found? */
	if (!count) {
		ret = -EINVAL;
		goto out_unlock;
	}

	mutex_lock(&ftrace_lock);

	WARN_ON(probe->ref < count);

	probe->ref -= count;

	if (ftrace_hash_empty(hash))
		ftrace_shutdown(&probe->ops, 0);

	ret = ftrace_hash_move_and_update_ops(&probe->ops, orig_hash,
					      hash, 1);

	/* still need to update the function call sites */
	if (ftrace_enabled && !ftrace_hash_empty(hash))
		ftrace_run_modify_code(&probe->ops, FTRACE_UPDATE_CALLS,
				       &old_hash_ops);
	synchronize_rcu();

	hlist_for_each_entry_safe(entry, tmp, &hhd, hlist) {
		hlist_del(&entry->hlist);
		if (probe_ops->free)
			probe_ops->free(probe_ops, tr, entry->ip, probe->data);
		kfree(entry);
	}
	mutex_unlock(&ftrace_lock);

 out_unlock:
	mutex_unlock(&probe->ops.func_hash->regex_lock);
	free_ftrace_hash(hash);

	release_probe(probe);

	return ret;

 err_unlock_ftrace:
	mutex_unlock(&ftrace_lock);
	return ret;
}

void clear_ftrace_function_probes(struct trace_array *tr)
{
	struct ftrace_func_probe *probe, *n;

	list_for_each_entry_safe(probe, n, &tr->func_probes, list)
		unregister_ftrace_function_probe_func(NULL, tr, probe->probe_ops);
}

static LIST_HEAD(ftrace_commands);
static DEFINE_MUTEX(ftrace_cmd_mutex);

/*
 * Currently we only register ftrace commands from __init, so mark this
 * __init too.
 */
__init int register_ftrace_command(struct ftrace_func_command *cmd)
{
	struct ftrace_func_command *p;
	int ret = 0;

	mutex_lock(&ftrace_cmd_mutex);
	list_for_each_entry(p, &ftrace_commands, list) {
		if (strcmp(cmd->name, p->name) == 0) {
			ret = -EBUSY;
			goto out_unlock;
		}
	}
	list_add(&cmd->list, &ftrace_commands);
 out_unlock:
	mutex_unlock(&ftrace_cmd_mutex);

	return ret;
}

/*
 * Currently we only unregister ftrace commands from __init, so mark
 * this __init too.
 */
__init int unregister_ftrace_command(struct ftrace_func_command *cmd)
{
	struct ftrace_func_command *p, *n;
	int ret = -ENODEV;

	mutex_lock(&ftrace_cmd_mutex);
	list_for_each_entry_safe(p, n, &ftrace_commands, list) {
		if (strcmp(cmd->name, p->name) == 0) {
			ret = 0;
			list_del_init(&p->list);
			goto out_unlock;
		}
	}
 out_unlock:
	mutex_unlock(&ftrace_cmd_mutex);

	return ret;
}

static int ftrace_process_regex(struct ftrace_iterator *iter,
				char *buff, int len, int enable)
{
	struct ftrace_hash *hash = iter->hash;
	struct trace_array *tr = iter->ops->private;
	char *func, *command, *next = buff;
	struct ftrace_func_command *p;
	int ret = -EINVAL;

	func = strsep(&next, ":");

	if (!next) {
		ret = ftrace_match_records(hash, func, len);
		if (!ret)
			ret = -EINVAL;
		if (ret < 0)
			return ret;
		return 0;
	}

	/* command found */

	command = strsep(&next, ":");

	mutex_lock(&ftrace_cmd_mutex);
	list_for_each_entry(p, &ftrace_commands, list) {
		if (strcmp(p->name, command) == 0) {
			ret = p->func(tr, hash, func, command, next, enable);
			goto out_unlock;
		}
	}
 out_unlock:
	mutex_unlock(&ftrace_cmd_mutex);

	return ret;
}

static ssize_t
ftrace_regex_write(struct file *file, const char __user *ubuf,
		   size_t cnt, loff_t *ppos, int enable)
{
	struct ftrace_iterator *iter;
	struct trace_parser *parser;
	ssize_t ret, read;

	if (!cnt)
		return 0;

	if (file->f_mode & FMODE_READ) {
		struct seq_file *m = file->private_data;
		iter = m->private;
	} else
		iter = file->private_data;

	if (unlikely(ftrace_disabled))
		return -ENODEV;

	/* iter->hash is a local copy, so we don't need regex_lock */

	parser = &iter->parser;
	read = trace_get_user(parser, ubuf, cnt, ppos);

	if (read >= 0 && trace_parser_loaded(parser) &&
	    !trace_parser_cont(parser)) {
		ret = ftrace_process_regex(iter, parser->buffer,
					   parser->idx, enable);
		trace_parser_clear(parser);
		if (ret < 0)
			goto out;
	}

	ret = read;
 out:
	return ret;
}

ssize_t
ftrace_filter_write(struct file *file, const char __user *ubuf,
		    size_t cnt, loff_t *ppos)
{
	return ftrace_regex_write(file, ubuf, cnt, ppos, 1);
}

ssize_t
ftrace_notrace_write(struct file *file, const char __user *ubuf,
		     size_t cnt, loff_t *ppos)
{
	return ftrace_regex_write(file, ubuf, cnt, ppos, 0);
}

static int
ftrace_match_addr(struct ftrace_hash *hash, unsigned long ip, int remove)
{
	struct ftrace_func_entry *entry;

	if (!ftrace_location(ip))
		return -EINVAL;

	if (remove) {
		entry = ftrace_lookup_ip(hash, ip);
		if (!entry)
			return -ENOENT;
		free_hash_entry(hash, entry);
		return 0;
	}

	return add_hash_entry(hash, ip);
}

static int
ftrace_set_hash(struct ftrace_ops *ops, unsigned char *buf, int len,
		unsigned long ip, int remove, int reset, int enable)
{
	struct ftrace_hash **orig_hash;
	struct ftrace_hash *hash;
	int ret;

	if (unlikely(ftrace_disabled))
		return -ENODEV;

	mutex_lock(&ops->func_hash->regex_lock);

	if (enable)
		orig_hash = &ops->func_hash->filter_hash;
	else
		orig_hash = &ops->func_hash->notrace_hash;

	if (reset)
		hash = alloc_ftrace_hash(FTRACE_HASH_DEFAULT_BITS);
	else
		hash = alloc_and_copy_ftrace_hash(FTRACE_HASH_DEFAULT_BITS, *orig_hash);

	if (!hash) {
		ret = -ENOMEM;
		goto out_regex_unlock;
	}

	if (buf && !ftrace_match_records(hash, buf, len)) {
		ret = -EINVAL;
		goto out_regex_unlock;
	}
	if (ip) {
		ret = ftrace_match_addr(hash, ip, remove);
		if (ret < 0)
			goto out_regex_unlock;
	}

	mutex_lock(&ftrace_lock);
	ret = ftrace_hash_move_and_update_ops(ops, orig_hash, hash, enable);
	mutex_unlock(&ftrace_lock);

 out_regex_unlock:
	mutex_unlock(&ops->func_hash->regex_lock);

	free_ftrace_hash(hash);
	return ret;
}

static int
ftrace_set_addr(struct ftrace_ops *ops, unsigned long ip, int remove,
		int reset, int enable)
{
	return ftrace_set_hash(ops, NULL, 0, ip, remove, reset, enable);
}

/**
 * ftrace_set_filter_ip - set a function to filter on in ftrace by address
 * @ops - the ops to set the filter with
 * @ip - the address to add to or remove from the filter.
 * @remove - non zero to remove the ip from the filter
 * @reset - non zero to reset all filters before applying this filter.
 *
 * Filters denote which functions should be enabled when tracing is enabled
 * If @ip is NULL, it failes to update filter.
 */
int ftrace_set_filter_ip(struct ftrace_ops *ops, unsigned long ip,
			 int remove, int reset)
{
	ftrace_ops_init(ops);
	return ftrace_set_addr(ops, ip, remove, reset, 1);
}
EXPORT_SYMBOL_GPL(ftrace_set_filter_ip);

/**
 * ftrace_ops_set_global_filter - setup ops to use global filters
 * @ops - the ops which will use the global filters
 *
 * ftrace users who need global function trace filtering should call this.
 * It can set the global filter only if ops were not initialized before.
 */
void ftrace_ops_set_global_filter(struct ftrace_ops *ops)
{
	if (ops->flags & FTRACE_OPS_FL_INITIALIZED)
		return;

	ftrace_ops_init(ops);
	ops->func_hash = &global_ops.local_hash;
}
EXPORT_SYMBOL_GPL(ftrace_ops_set_global_filter);

static int
ftrace_set_regex(struct ftrace_ops *ops, unsigned char *buf, int len,
		 int reset, int enable)
{
	return ftrace_set_hash(ops, buf, len, 0, 0, reset, enable);
}

/**
 * ftrace_set_filter - set a function to filter on in ftrace
 * @ops - the ops to set the filter with
 * @buf - the string that holds the function filter text.
 * @len - the length of the string.
 * @reset - non zero to reset all filters before applying this filter.
 *
 * Filters denote which functions should be enabled when tracing is enabled.
 * If @buf is NULL and reset is set, all functions will be enabled for tracing.
 */
int ftrace_set_filter(struct ftrace_ops *ops, unsigned char *buf,
		       int len, int reset)
{
	ftrace_ops_init(ops);
	return ftrace_set_regex(ops, buf, len, reset, 1);
}
EXPORT_SYMBOL_GPL(ftrace_set_filter);

/**
 * ftrace_set_notrace - set a function to not trace in ftrace
 * @ops - the ops to set the notrace filter with
 * @buf - the string that holds the function notrace text.
 * @len - the length of the string.
 * @reset - non zero to reset all filters before applying this filter.
 *
 * Notrace Filters denote which functions should not be enabled when tracing
 * is enabled. If @buf is NULL and reset is set, all functions will be enabled
 * for tracing.
 */
int ftrace_set_notrace(struct ftrace_ops *ops, unsigned char *buf,
			int len, int reset)
{
	ftrace_ops_init(ops);
	return ftrace_set_regex(ops, buf, len, reset, 0);
}
EXPORT_SYMBOL_GPL(ftrace_set_notrace);
/**
 * ftrace_set_global_filter - set a function to filter on with global tracers
 * @buf - the string that holds the function filter text.
 * @len - the length of the string.
 * @reset - non zero to reset all filters before applying this filter.
 *
 * Filters denote which functions should be enabled when tracing is enabled.
 * If @buf is NULL and reset is set, all functions will be enabled for tracing.
 */
void ftrace_set_global_filter(unsigned char *buf, int len, int reset)
{
	ftrace_set_regex(&global_ops, buf, len, reset, 1);
}
EXPORT_SYMBOL_GPL(ftrace_set_global_filter);

/**
 * ftrace_set_global_notrace - set a function to not trace with global tracers
 * @buf - the string that holds the function notrace text.
 * @len - the length of the string.
 * @reset - non zero to reset all filters before applying this filter.
 *
 * Notrace Filters denote which functions should not be enabled when tracing
 * is enabled. If @buf is NULL and reset is set, all functions will be enabled
 * for tracing.
 */
void ftrace_set_global_notrace(unsigned char *buf, int len, int reset)
{
	ftrace_set_regex(&global_ops, buf, len, reset, 0);
}
EXPORT_SYMBOL_GPL(ftrace_set_global_notrace);

/*
 * command line interface to allow users to set filters on boot up.
 */
#define FTRACE_FILTER_SIZE		COMMAND_LINE_SIZE
static char ftrace_notrace_buf[FTRACE_FILTER_SIZE] __initdata;
static char ftrace_filter_buf[FTRACE_FILTER_SIZE] __initdata;

/* Used by function selftest to not test if filter is set */
bool ftrace_filter_param __initdata;

static int __init set_ftrace_notrace(char *str)
{
	ftrace_filter_param = true;
	strlcpy(ftrace_notrace_buf, str, FTRACE_FILTER_SIZE);
	return 1;
}
__setup("ftrace_notrace=", set_ftrace_notrace);

static int __init set_ftrace_filter(char *str)
{
	ftrace_filter_param = true;
	strlcpy(ftrace_filter_buf, str, FTRACE_FILTER_SIZE);
	return 1;
}
__setup("ftrace_filter=", set_ftrace_filter);

#ifdef CONFIG_FUNCTION_GRAPH_TRACER
static char ftrace_graph_buf[FTRACE_FILTER_SIZE] __initdata;
static char ftrace_graph_notrace_buf[FTRACE_FILTER_SIZE] __initdata;
static int ftrace_graph_set_hash(struct ftrace_hash *hash, char *buffer);

static int __init set_graph_function(char *str)
{
	strlcpy(ftrace_graph_buf, str, FTRACE_FILTER_SIZE);
	return 1;
}
__setup("ftrace_graph_filter=", set_graph_function);

static int __init set_graph_notrace_function(char *str)
{
	strlcpy(ftrace_graph_notrace_buf, str, FTRACE_FILTER_SIZE);
	return 1;
}
__setup("ftrace_graph_notrace=", set_graph_notrace_function);

static int __init set_graph_max_depth_function(char *str)
{
	if (!str)
		return 0;
	fgraph_max_depth = simple_strtoul(str, NULL, 0);
	return 1;
}
__setup("ftrace_graph_max_depth=", set_graph_max_depth_function);

static void __init set_ftrace_early_graph(char *buf, int enable)
{
	int ret;
	char *func;
	struct ftrace_hash *hash;

	hash = alloc_ftrace_hash(FTRACE_HASH_DEFAULT_BITS);
	if (WARN_ON(!hash))
		return;

	while (buf) {
		func = strsep(&buf, ",");
		/* we allow only one expression at a time */
		ret = ftrace_graph_set_hash(hash, func);
		if (ret)
			printk(KERN_DEBUG "ftrace: function %s not "
					  "traceable\n", func);
	}

	if (enable)
		ftrace_graph_hash = hash;
	else
		ftrace_graph_notrace_hash = hash;
}
#endif /* CONFIG_FUNCTION_GRAPH_TRACER */

void __init
ftrace_set_early_filter(struct ftrace_ops *ops, char *buf, int enable)
{
	char *func;

	ftrace_ops_init(ops);

	while (buf) {
		func = strsep(&buf, ",");
		ftrace_set_regex(ops, func, strlen(func), 0, enable);
	}
}

static void __init set_ftrace_early_filters(void)
{
	if (ftrace_filter_buf[0])
		ftrace_set_early_filter(&global_ops, ftrace_filter_buf, 1);
	if (ftrace_notrace_buf[0])
		ftrace_set_early_filter(&global_ops, ftrace_notrace_buf, 0);
#ifdef CONFIG_FUNCTION_GRAPH_TRACER
	if (ftrace_graph_buf[0])
		set_ftrace_early_graph(ftrace_graph_buf, 1);
	if (ftrace_graph_notrace_buf[0])
		set_ftrace_early_graph(ftrace_graph_notrace_buf, 0);
#endif /* CONFIG_FUNCTION_GRAPH_TRACER */
}

int ftrace_regex_release(struct inode *inode, struct file *file)
{
	struct seq_file *m = (struct seq_file *)file->private_data;
	struct ftrace_iterator *iter;
	struct ftrace_hash **orig_hash;
	struct trace_parser *parser;
	int filter_hash;
	int ret;

	if (file->f_mode & FMODE_READ) {
		iter = m->private;
		seq_release(inode, file);
	} else
		iter = file->private_data;

	parser = &iter->parser;
	if (trace_parser_loaded(parser)) {
		ftrace_match_records(iter->hash, parser->buffer, parser->idx);
	}

	trace_parser_put(parser);

	mutex_lock(&iter->ops->func_hash->regex_lock);

	if (file->f_mode & FMODE_WRITE) {
		filter_hash = !!(iter->flags & FTRACE_ITER_FILTER);

		if (filter_hash) {
			orig_hash = &iter->ops->func_hash->filter_hash;
			if (iter->tr && !list_empty(&iter->tr->mod_trace))
				iter->hash->flags |= FTRACE_HASH_FL_MOD;
		} else
			orig_hash = &iter->ops->func_hash->notrace_hash;

		mutex_lock(&ftrace_lock);
		ret = ftrace_hash_move_and_update_ops(iter->ops, orig_hash,
						      iter->hash, filter_hash);
		mutex_unlock(&ftrace_lock);
	} else {
		/* For read only, the hash is the ops hash */
		iter->hash = NULL;
	}

	mutex_unlock(&iter->ops->func_hash->regex_lock);
	free_ftrace_hash(iter->hash);
	if (iter->tr)
		trace_array_put(iter->tr);
	kfree(iter);

	return 0;
}

static const struct file_operations ftrace_avail_fops = {
	.open = ftrace_avail_open,
	.read = seq_read,
	.llseek = seq_lseek,
	.release = seq_release_private,
};

static const struct file_operations ftrace_enabled_fops = {
	.open = ftrace_enabled_open,
	.read = seq_read,
	.llseek = seq_lseek,
	.release = seq_release_private,
};

static const struct file_operations ftrace_filter_fops = {
	.open = ftrace_filter_open,
	.read = seq_read,
	.write = ftrace_filter_write,
	.llseek = tracing_lseek,
	.release = ftrace_regex_release,
};

static const struct file_operations ftrace_notrace_fops = {
	.open = ftrace_notrace_open,
	.read = seq_read,
	.write = ftrace_notrace_write,
	.llseek = tracing_lseek,
	.release = ftrace_regex_release,
};

#ifdef CONFIG_FUNCTION_GRAPH_TRACER

static DEFINE_MUTEX(graph_lock);

struct ftrace_hash *ftrace_graph_hash = EMPTY_HASH;
struct ftrace_hash *ftrace_graph_notrace_hash = EMPTY_HASH;

enum graph_filter_type {
	GRAPH_FILTER_NOTRACE	= 0,
	GRAPH_FILTER_FUNCTION,
};

#define FTRACE_GRAPH_EMPTY	((void *)1)

struct ftrace_graph_data {
	struct ftrace_hash		*hash;
	struct ftrace_func_entry	*entry;
	int				idx;   /* for hash table iteration */
	enum graph_filter_type		type;
	struct ftrace_hash		*new_hash;
	const struct seq_operations	*seq_ops;
	struct trace_parser		parser;
};

static void *
__g_next(struct seq_file *m, loff_t *pos)
{
	struct ftrace_graph_data *fgd = m->private;
	struct ftrace_func_entry *entry = fgd->entry;
	struct hlist_head *head;
	int i, idx = fgd->idx;

	if (*pos >= fgd->hash->count)
		return NULL;

	if (entry) {
		hlist_for_each_entry_continue(entry, hlist) {
			fgd->entry = entry;
			return entry;
		}

		idx++;
	}

	for (i = idx; i < 1 << fgd->hash->size_bits; i++) {
		head = &fgd->hash->buckets[i];
		hlist_for_each_entry(entry, head, hlist) {
			fgd->entry = entry;
			fgd->idx = i;
			return entry;
		}
	}
	return NULL;
}

static void *
g_next(struct seq_file *m, void *v, loff_t *pos)
{
	(*pos)++;
	return __g_next(m, pos);
}

static void *g_start(struct seq_file *m, loff_t *pos)
{
	struct ftrace_graph_data *fgd = m->private;

	mutex_lock(&graph_lock);

	if (fgd->type == GRAPH_FILTER_FUNCTION)
		fgd->hash = rcu_dereference_protected(ftrace_graph_hash,
					lockdep_is_held(&graph_lock));
	else
		fgd->hash = rcu_dereference_protected(ftrace_graph_notrace_hash,
					lockdep_is_held(&graph_lock));

	/* Nothing, tell g_show to print all functions are enabled */
	if (ftrace_hash_empty(fgd->hash) && !*pos)
		return FTRACE_GRAPH_EMPTY;

	fgd->idx = 0;
	fgd->entry = NULL;
	return __g_next(m, pos);
}

static void g_stop(struct seq_file *m, void *p)
{
	mutex_unlock(&graph_lock);
}

static int g_show(struct seq_file *m, void *v)
{
	struct ftrace_func_entry *entry = v;

	if (!entry)
		return 0;

	if (entry == FTRACE_GRAPH_EMPTY) {
		struct ftrace_graph_data *fgd = m->private;

		if (fgd->type == GRAPH_FILTER_FUNCTION)
			seq_puts(m, "#### all functions enabled ####\n");
		else
			seq_puts(m, "#### no functions disabled ####\n");
		return 0;
	}

	seq_printf(m, "%ps\n", (void *)entry->ip);

	return 0;
}

static const struct seq_operations ftrace_graph_seq_ops = {
	.start = g_start,
	.next = g_next,
	.stop = g_stop,
	.show = g_show,
};

static int
__ftrace_graph_open(struct inode *inode, struct file *file,
		    struct ftrace_graph_data *fgd)
{
	int ret;
	struct ftrace_hash *new_hash = NULL;

	ret = security_locked_down(LOCKDOWN_TRACEFS);
	if (ret)
		return ret;

	if (file->f_mode & FMODE_WRITE) {
		const int size_bits = FTRACE_HASH_DEFAULT_BITS;

		if (trace_parser_get_init(&fgd->parser, FTRACE_BUFF_MAX))
			return -ENOMEM;

		if (file->f_flags & O_TRUNC)
			new_hash = alloc_ftrace_hash(size_bits);
		else
			new_hash = alloc_and_copy_ftrace_hash(size_bits,
							      fgd->hash);
		if (!new_hash) {
			ret = -ENOMEM;
			goto out;
		}
	}

	if (file->f_mode & FMODE_READ) {
		ret = seq_open(file, &ftrace_graph_seq_ops);
		if (!ret) {
			struct seq_file *m = file->private_data;
			m->private = fgd;
		} else {
			/* Failed */
			free_ftrace_hash(new_hash);
			new_hash = NULL;
		}
	} else
		file->private_data = fgd;

out:
	if (ret < 0 && file->f_mode & FMODE_WRITE)
		trace_parser_put(&fgd->parser);

	fgd->new_hash = new_hash;

	/*
	 * All uses of fgd->hash must be taken with the graph_lock
	 * held. The graph_lock is going to be released, so force
	 * fgd->hash to be reinitialized when it is taken again.
	 */
	fgd->hash = NULL;

	return ret;
}

static int
ftrace_graph_open(struct inode *inode, struct file *file)
{
	struct ftrace_graph_data *fgd;
	int ret;

	if (unlikely(ftrace_disabled))
		return -ENODEV;

	fgd = kmalloc(sizeof(*fgd), GFP_KERNEL);
	if (fgd == NULL)
		return -ENOMEM;

	mutex_lock(&graph_lock);

	fgd->hash = rcu_dereference_protected(ftrace_graph_hash,
					lockdep_is_held(&graph_lock));
	fgd->type = GRAPH_FILTER_FUNCTION;
	fgd->seq_ops = &ftrace_graph_seq_ops;

	ret = __ftrace_graph_open(inode, file, fgd);
	if (ret < 0)
		kfree(fgd);

	mutex_unlock(&graph_lock);
	return ret;
}

static int
ftrace_graph_notrace_open(struct inode *inode, struct file *file)
{
	struct ftrace_graph_data *fgd;
	int ret;

	if (unlikely(ftrace_disabled))
		return -ENODEV;

	fgd = kmalloc(sizeof(*fgd), GFP_KERNEL);
	if (fgd == NULL)
		return -ENOMEM;

	mutex_lock(&graph_lock);

	fgd->hash = rcu_dereference_protected(ftrace_graph_notrace_hash,
					lockdep_is_held(&graph_lock));
	fgd->type = GRAPH_FILTER_NOTRACE;
	fgd->seq_ops = &ftrace_graph_seq_ops;

	ret = __ftrace_graph_open(inode, file, fgd);
	if (ret < 0)
		kfree(fgd);

	mutex_unlock(&graph_lock);
	return ret;
}

static int
ftrace_graph_release(struct inode *inode, struct file *file)
{
	struct ftrace_graph_data *fgd;
	struct ftrace_hash *old_hash, *new_hash;
	struct trace_parser *parser;
	int ret = 0;

	if (file->f_mode & FMODE_READ) {
		struct seq_file *m = file->private_data;

		fgd = m->private;
		seq_release(inode, file);
	} else {
		fgd = file->private_data;
	}


	if (file->f_mode & FMODE_WRITE) {

		parser = &fgd->parser;

		if (trace_parser_loaded((parser))) {
			ret = ftrace_graph_set_hash(fgd->new_hash,
						    parser->buffer);
		}

		trace_parser_put(parser);

		new_hash = __ftrace_hash_move(fgd->new_hash);
		if (!new_hash) {
			ret = -ENOMEM;
			goto out;
		}

		mutex_lock(&graph_lock);

		if (fgd->type == GRAPH_FILTER_FUNCTION) {
			old_hash = rcu_dereference_protected(ftrace_graph_hash,
					lockdep_is_held(&graph_lock));
			rcu_assign_pointer(ftrace_graph_hash, new_hash);
		} else {
			old_hash = rcu_dereference_protected(ftrace_graph_notrace_hash,
					lockdep_is_held(&graph_lock));
			rcu_assign_pointer(ftrace_graph_notrace_hash, new_hash);
		}

		mutex_unlock(&graph_lock);

		/* Wait till all users are no longer using the old hash */
		synchronize_rcu();

		free_ftrace_hash(old_hash);
	}

 out:
	free_ftrace_hash(fgd->new_hash);
	kfree(fgd);

	return ret;
}

static int
ftrace_graph_set_hash(struct ftrace_hash *hash, char *buffer)
{
	struct ftrace_glob func_g;
	struct dyn_ftrace *rec;
	struct ftrace_page *pg;
	struct ftrace_func_entry *entry;
	int fail = 1;
	int not;

	/* decode regex */
	func_g.type = filter_parse_regex(buffer, strlen(buffer),
					 &func_g.search, &not);

	func_g.len = strlen(func_g.search);

	mutex_lock(&ftrace_lock);

	if (unlikely(ftrace_disabled)) {
		mutex_unlock(&ftrace_lock);
		return -ENODEV;
	}

	do_for_each_ftrace_rec(pg, rec) {

		if (rec->flags & FTRACE_FL_DISABLED)
			continue;

		if (ftrace_match_record(rec, &func_g, NULL, 0)) {
			entry = ftrace_lookup_ip(hash, rec->ip);

			if (!not) {
				fail = 0;

				if (entry)
					continue;
				if (add_hash_entry(hash, rec->ip) < 0)
					goto out;
			} else {
				if (entry) {
					free_hash_entry(hash, entry);
					fail = 0;
				}
			}
		}
	} while_for_each_ftrace_rec();
out:
	mutex_unlock(&ftrace_lock);

	if (fail)
		return -EINVAL;

	return 0;
}

static ssize_t
ftrace_graph_write(struct file *file, const char __user *ubuf,
		   size_t cnt, loff_t *ppos)
{
	ssize_t read, ret = 0;
	struct ftrace_graph_data *fgd = file->private_data;
	struct trace_parser *parser;

	if (!cnt)
		return 0;

	/* Read mode uses seq functions */
	if (file->f_mode & FMODE_READ) {
		struct seq_file *m = file->private_data;
		fgd = m->private;
	}

	parser = &fgd->parser;

	read = trace_get_user(parser, ubuf, cnt, ppos);

	if (read >= 0 && trace_parser_loaded(parser) &&
	    !trace_parser_cont(parser)) {

		ret = ftrace_graph_set_hash(fgd->new_hash,
					    parser->buffer);
		trace_parser_clear(parser);
	}

	if (!ret)
		ret = read;

	return ret;
}

static const struct file_operations ftrace_graph_fops = {
	.open		= ftrace_graph_open,
	.read		= seq_read,
	.write		= ftrace_graph_write,
	.llseek		= tracing_lseek,
	.release	= ftrace_graph_release,
};

static const struct file_operations ftrace_graph_notrace_fops = {
	.open		= ftrace_graph_notrace_open,
	.read		= seq_read,
	.write		= ftrace_graph_write,
	.llseek		= tracing_lseek,
	.release	= ftrace_graph_release,
};
#endif /* CONFIG_FUNCTION_GRAPH_TRACER */

void ftrace_create_filter_files(struct ftrace_ops *ops,
				struct dentry *parent)
{

	trace_create_file("set_ftrace_filter", 0644, parent,
			  ops, &ftrace_filter_fops);

	trace_create_file("set_ftrace_notrace", 0644, parent,
			  ops, &ftrace_notrace_fops);
}

/*
 * The name "destroy_filter_files" is really a misnomer. Although
 * in the future, it may actually delete the files, but this is
 * really intended to make sure the ops passed in are disabled
 * and that when this function returns, the caller is free to
 * free the ops.
 *
 * The "destroy" name is only to match the "create" name that this
 * should be paired with.
 */
void ftrace_destroy_filter_files(struct ftrace_ops *ops)
{
	mutex_lock(&ftrace_lock);
	if (ops->flags & FTRACE_OPS_FL_ENABLED)
		ftrace_shutdown(ops, 0);
	ops->flags |= FTRACE_OPS_FL_DELETED;
	ftrace_free_filter(ops);
	mutex_unlock(&ftrace_lock);
}

static __init int ftrace_init_dyn_tracefs(struct dentry *d_tracer)
{

	trace_create_file("available_filter_functions", 0444,
			d_tracer, NULL, &ftrace_avail_fops);

	trace_create_file("enabled_functions", 0444,
			d_tracer, NULL, &ftrace_enabled_fops);

	ftrace_create_filter_files(&global_ops, d_tracer);

#ifdef CONFIG_FUNCTION_GRAPH_TRACER
	trace_create_file("set_graph_function", 0644, d_tracer,
				    NULL,
				    &ftrace_graph_fops);
	trace_create_file("set_graph_notrace", 0644, d_tracer,
				    NULL,
				    &ftrace_graph_notrace_fops);
#endif /* CONFIG_FUNCTION_GRAPH_TRACER */

	return 0;
}

static int ftrace_cmp_ips(const void *a, const void *b)
{
	const unsigned long *ipa = a;
	const unsigned long *ipb = b;

	if (*ipa > *ipb)
		return 1;
	if (*ipa < *ipb)
		return -1;
	return 0;
}

static int ftrace_process_locs(struct module *mod,
			       unsigned long *start,
			       unsigned long *end)
{
	struct ftrace_page *start_pg;
	struct ftrace_page *pg;
	struct dyn_ftrace *rec;
	unsigned long count;
	unsigned long *p;
	unsigned long addr;
	unsigned long flags = 0; /* Shut up gcc */
	int ret = -ENOMEM;

	count = end - start;

	if (!count)
		return 0;

	sort(start, count, sizeof(*start),
	     ftrace_cmp_ips, NULL);

	start_pg = ftrace_allocate_pages(count);
	if (!start_pg)
		return -ENOMEM;

	mutex_lock(&ftrace_lock);

	/*
	 * Core and each module needs their own pages, as
	 * modules will free them when they are removed.
	 * Force a new page to be allocated for modules.
	 */
	if (!mod) {
		WARN_ON(ftrace_pages || ftrace_pages_start);
		/* First initialization */
		ftrace_pages = ftrace_pages_start = start_pg;
	} else {
		if (!ftrace_pages)
			goto out;

		if (WARN_ON(ftrace_pages->next)) {
			/* Hmm, we have free pages? */
			while (ftrace_pages->next)
				ftrace_pages = ftrace_pages->next;
		}

		ftrace_pages->next = start_pg;
	}

	p = start;
	pg = start_pg;
	while (p < end) {
		addr = ftrace_call_adjust(*p++);
		/*
		 * Some architecture linkers will pad between
		 * the different mcount_loc sections of different
		 * object files to satisfy alignments.
		 * Skip any NULL pointers.
		 */
		if (!addr)
			continue;

		if (pg->index == pg->size) {
			/* We should have allocated enough */
			if (WARN_ON(!pg->next))
				break;
			pg = pg->next;
		}

		rec = &pg->records[pg->index++];
		rec->ip = addr;
	}

	/* We should have used all pages */
	WARN_ON(pg->next);

	/* Assign the last page to ftrace_pages */
	ftrace_pages = pg;

	/*
	 * We only need to disable interrupts on start up
	 * because we are modifying code that an interrupt
	 * may execute, and the modification is not atomic.
	 * But for modules, nothing runs the code we modify
	 * until we are finished with it, and there's no
	 * reason to cause large interrupt latencies while we do it.
	 */
	if (!mod)
		local_irq_save(flags);
	ftrace_update_code(mod, start_pg);
	if (!mod)
		local_irq_restore(flags);
	ret = 0;
 out:
	mutex_unlock(&ftrace_lock);

	return ret;
}

struct ftrace_mod_func {
	struct list_head	list;
	char			*name;
	unsigned long		ip;
	unsigned int		size;
};

struct ftrace_mod_map {
	struct rcu_head		rcu;
	struct list_head	list;
	struct module		*mod;
	unsigned long		start_addr;
	unsigned long		end_addr;
	struct list_head	funcs;
	unsigned int		num_funcs;
};

#ifdef CONFIG_MODULES

#define next_to_ftrace_page(p) container_of(p, struct ftrace_page, next)

static LIST_HEAD(ftrace_mod_maps);

static int referenced_filters(struct dyn_ftrace *rec)
{
	struct ftrace_ops *ops;
	int cnt = 0;

	for (ops = ftrace_ops_list; ops != &ftrace_list_end; ops = ops->next) {
		if (ops_references_rec(ops, rec))
		    cnt++;
	}

	return cnt;
}

static void
clear_mod_from_hash(struct ftrace_page *pg, struct ftrace_hash *hash)
{
	struct ftrace_func_entry *entry;
	struct dyn_ftrace *rec;
	int i;

	if (ftrace_hash_empty(hash))
		return;

	for (i = 0; i < pg->index; i++) {
		rec = &pg->records[i];
		entry = __ftrace_lookup_ip(hash, rec->ip);
		/*
		 * Do not allow this rec to match again.
		 * Yeah, it may waste some memory, but will be removed
		 * if/when the hash is modified again.
		 */
		if (entry)
			entry->ip = 0;
	}
}

/* Clear any records from hashs */
static void clear_mod_from_hashes(struct ftrace_page *pg)
{
	struct trace_array *tr;

	mutex_lock(&trace_types_lock);
	list_for_each_entry(tr, &ftrace_trace_arrays, list) {
		if (!tr->ops || !tr->ops->func_hash)
			continue;
		mutex_lock(&tr->ops->func_hash->regex_lock);
		clear_mod_from_hash(pg, tr->ops->func_hash->filter_hash);
		clear_mod_from_hash(pg, tr->ops->func_hash->notrace_hash);
		mutex_unlock(&tr->ops->func_hash->regex_lock);
	}
	mutex_unlock(&trace_types_lock);
}

static void ftrace_free_mod_map(struct rcu_head *rcu)
{
	struct ftrace_mod_map *mod_map = container_of(rcu, struct ftrace_mod_map, rcu);
	struct ftrace_mod_func *mod_func;
	struct ftrace_mod_func *n;

	/* All the contents of mod_map are now not visible to readers */
	list_for_each_entry_safe(mod_func, n, &mod_map->funcs, list) {
		kfree(mod_func->name);
		list_del(&mod_func->list);
		kfree(mod_func);
	}

	kfree(mod_map);
}

void ftrace_release_mod(struct module *mod)
{
	struct ftrace_mod_map *mod_map;
	struct ftrace_mod_map *n;
	struct dyn_ftrace *rec;
	struct ftrace_page **last_pg;
	struct ftrace_page *tmp_page = NULL;
	struct ftrace_page *pg;
	int order;

	mutex_lock(&ftrace_lock);

	if (ftrace_disabled)
		goto out_unlock;

	list_for_each_entry_safe(mod_map, n, &ftrace_mod_maps, list) {
		if (mod_map->mod == mod) {
			list_del_rcu(&mod_map->list);
			call_rcu(&mod_map->rcu, ftrace_free_mod_map);
			break;
		}
	}

	/*
	 * Each module has its own ftrace_pages, remove
	 * them from the list.
	 */
	last_pg = &ftrace_pages_start;
	for (pg = ftrace_pages_start; pg; pg = *last_pg) {
		rec = &pg->records[0];
		if (within_module_core(rec->ip, mod) ||
		    within_module_init(rec->ip, mod)) {
			/*
			 * As core pages are first, the first
			 * page should never be a module page.
			 */
			if (WARN_ON(pg == ftrace_pages_start))
				goto out_unlock;

			/* Check if we are deleting the last page */
			if (pg == ftrace_pages)
				ftrace_pages = next_to_ftrace_page(last_pg);

			ftrace_update_tot_cnt -= pg->index;
			*last_pg = pg->next;

			pg->next = tmp_page;
			tmp_page = pg;
		} else
			last_pg = &pg->next;
	}
 out_unlock:
	mutex_unlock(&ftrace_lock);

	for (pg = tmp_page; pg; pg = tmp_page) {

		/* Needs to be called outside of ftrace_lock */
		clear_mod_from_hashes(pg);

		order = get_count_order(pg->size / ENTRIES_PER_PAGE);
		free_pages((unsigned long)pg->records, order);
		tmp_page = pg->next;
		kfree(pg);
	}
}

void ftrace_module_enable(struct module *mod)
{
	struct dyn_ftrace *rec;
	struct ftrace_page *pg;

	mutex_lock(&ftrace_lock);

	if (ftrace_disabled)
		goto out_unlock;

	/*
	 * If the tracing is enabled, go ahead and enable the record.
	 *
	 * The reason not to enable the record immediately is the
	 * inherent check of ftrace_make_nop/ftrace_make_call for
	 * correct previous instructions.  Making first the NOP
	 * conversion puts the module to the correct state, thus
	 * passing the ftrace_make_call check.
	 *
	 * We also delay this to after the module code already set the
	 * text to read-only, as we now need to set it back to read-write
	 * so that we can modify the text.
	 */
	if (ftrace_start_up)
		ftrace_arch_code_modify_prepare();

	do_for_each_ftrace_rec(pg, rec) {
		int cnt;
		/*
		 * do_for_each_ftrace_rec() is a double loop.
		 * module text shares the pg. If a record is
		 * not part of this module, then skip this pg,
		 * which the "break" will do.
		 */
		if (!within_module_core(rec->ip, mod) &&
		    !within_module_init(rec->ip, mod))
			break;

		cnt = 0;

		/*
		 * When adding a module, we need to check if tracers are
		 * currently enabled and if they are, and can trace this record,
		 * we need to enable the module functions as well as update the
		 * reference counts for those function records.
		 */
		if (ftrace_start_up)
			cnt += referenced_filters(rec);

		/* This clears FTRACE_FL_DISABLED */
		rec->flags = cnt;

		if (ftrace_start_up && cnt) {
			int failed = __ftrace_replace_code(rec, 1);
			if (failed) {
				ftrace_bug(failed, rec);
				goto out_loop;
			}
		}

	} while_for_each_ftrace_rec();

 out_loop:
	if (ftrace_start_up)
		ftrace_arch_code_modify_post_process();

 out_unlock:
	mutex_unlock(&ftrace_lock);

	process_cached_mods(mod->name);
}

void ftrace_module_init(struct module *mod)
{
	if (ftrace_disabled || !mod->num_ftrace_callsites)
		return;

	ftrace_process_locs(mod, mod->ftrace_callsites,
			    mod->ftrace_callsites + mod->num_ftrace_callsites);
}

static void save_ftrace_mod_rec(struct ftrace_mod_map *mod_map,
				struct dyn_ftrace *rec)
{
	struct ftrace_mod_func *mod_func;
	unsigned long symsize;
	unsigned long offset;
	char str[KSYM_SYMBOL_LEN];
	char *modname;
	const char *ret;

	ret = kallsyms_lookup(rec->ip, &symsize, &offset, &modname, str);
	if (!ret)
		return;

	mod_func = kmalloc(sizeof(*mod_func), GFP_KERNEL);
	if (!mod_func)
		return;

	mod_func->name = kstrdup(str, GFP_KERNEL);
	if (!mod_func->name) {
		kfree(mod_func);
		return;
	}

	mod_func->ip = rec->ip - offset;
	mod_func->size = symsize;

	mod_map->num_funcs++;

	list_add_rcu(&mod_func->list, &mod_map->funcs);
}

static struct ftrace_mod_map *
allocate_ftrace_mod_map(struct module *mod,
			unsigned long start, unsigned long end)
{
	struct ftrace_mod_map *mod_map;

	mod_map = kmalloc(sizeof(*mod_map), GFP_KERNEL);
	if (!mod_map)
		return NULL;

	mod_map->mod = mod;
	mod_map->start_addr = start;
	mod_map->end_addr = end;
	mod_map->num_funcs = 0;

	INIT_LIST_HEAD_RCU(&mod_map->funcs);

	list_add_rcu(&mod_map->list, &ftrace_mod_maps);

	return mod_map;
}

static const char *
ftrace_func_address_lookup(struct ftrace_mod_map *mod_map,
			   unsigned long addr, unsigned long *size,
			   unsigned long *off, char *sym)
{
	struct ftrace_mod_func *found_func =  NULL;
	struct ftrace_mod_func *mod_func;

	list_for_each_entry_rcu(mod_func, &mod_map->funcs, list) {
		if (addr >= mod_func->ip &&
		    addr < mod_func->ip + mod_func->size) {
			found_func = mod_func;
			break;
		}
	}

	if (found_func) {
		if (size)
			*size = found_func->size;
		if (off)
			*off = addr - found_func->ip;
		if (sym)
			strlcpy(sym, found_func->name, KSYM_NAME_LEN);

		return found_func->name;
	}

	return NULL;
}

const char *
ftrace_mod_address_lookup(unsigned long addr, unsigned long *size,
		   unsigned long *off, char **modname, char *sym)
{
	struct ftrace_mod_map *mod_map;
	const char *ret = NULL;

	/* mod_map is freed via call_rcu() */
	preempt_disable();
	list_for_each_entry_rcu(mod_map, &ftrace_mod_maps, list) {
		ret = ftrace_func_address_lookup(mod_map, addr, size, off, sym);
		if (ret) {
			if (modname)
				*modname = mod_map->mod->name;
			break;
		}
	}
	preempt_enable();

	return ret;
}

int ftrace_mod_get_kallsym(unsigned int symnum, unsigned long *value,
			   char *type, char *name,
			   char *module_name, int *exported)
{
	struct ftrace_mod_map *mod_map;
	struct ftrace_mod_func *mod_func;

	preempt_disable();
	list_for_each_entry_rcu(mod_map, &ftrace_mod_maps, list) {

		if (symnum >= mod_map->num_funcs) {
			symnum -= mod_map->num_funcs;
			continue;
		}

		list_for_each_entry_rcu(mod_func, &mod_map->funcs, list) {
			if (symnum > 1) {
				symnum--;
				continue;
			}

			*value = mod_func->ip;
			*type = 'T';
			strlcpy(name, mod_func->name, KSYM_NAME_LEN);
			strlcpy(module_name, mod_map->mod->name, MODULE_NAME_LEN);
			*exported = 1;
			preempt_enable();
			return 0;
		}
		WARN_ON(1);
		break;
	}
	preempt_enable();
	return -ERANGE;
}

#else
static void save_ftrace_mod_rec(struct ftrace_mod_map *mod_map,
				struct dyn_ftrace *rec) { }
static inline struct ftrace_mod_map *
allocate_ftrace_mod_map(struct module *mod,
			unsigned long start, unsigned long end)
{
	return NULL;
}
#endif /* CONFIG_MODULES */

struct ftrace_init_func {
	struct list_head list;
	unsigned long ip;
};

/* Clear any init ips from hashes */
static void
clear_func_from_hash(struct ftrace_init_func *func, struct ftrace_hash *hash)
{
	struct ftrace_func_entry *entry;

	entry = ftrace_lookup_ip(hash, func->ip);
	/*
	 * Do not allow this rec to match again.
	 * Yeah, it may waste some memory, but will be removed
	 * if/when the hash is modified again.
	 */
	if (entry)
		entry->ip = 0;
}

static void
clear_func_from_hashes(struct ftrace_init_func *func)
{
	struct trace_array *tr;

	mutex_lock(&trace_types_lock);
	list_for_each_entry(tr, &ftrace_trace_arrays, list) {
		if (!tr->ops || !tr->ops->func_hash)
			continue;
		mutex_lock(&tr->ops->func_hash->regex_lock);
		clear_func_from_hash(func, tr->ops->func_hash->filter_hash);
		clear_func_from_hash(func, tr->ops->func_hash->notrace_hash);
		mutex_unlock(&tr->ops->func_hash->regex_lock);
	}
	mutex_unlock(&trace_types_lock);
}

static void add_to_clear_hash_list(struct list_head *clear_list,
				   struct dyn_ftrace *rec)
{
	struct ftrace_init_func *func;

	func = kmalloc(sizeof(*func), GFP_KERNEL);
	if (!func) {
		WARN_ONCE(1, "alloc failure, ftrace filter could be stale\n");
		return;
	}

	func->ip = rec->ip;
	list_add(&func->list, clear_list);
}

void ftrace_free_mem(struct module *mod, void *start_ptr, void *end_ptr)
{
	unsigned long start = (unsigned long)(start_ptr);
	unsigned long end = (unsigned long)(end_ptr);
	struct ftrace_page **last_pg = &ftrace_pages_start;
	struct ftrace_page *pg;
	struct dyn_ftrace *rec;
	struct dyn_ftrace key;
	struct ftrace_mod_map *mod_map = NULL;
	struct ftrace_init_func *func, *func_next;
	struct list_head clear_hash;
	int order;

	INIT_LIST_HEAD(&clear_hash);

	key.ip = start;
	key.flags = end;	/* overload flags, as it is unsigned long */

	mutex_lock(&ftrace_lock);

	/*
	 * If we are freeing module init memory, then check if
	 * any tracer is active. If so, we need to save a mapping of
	 * the module functions being freed with the address.
	 */
	if (mod && ftrace_ops_list != &ftrace_list_end)
		mod_map = allocate_ftrace_mod_map(mod, start, end);

	for (pg = ftrace_pages_start; pg; last_pg = &pg->next, pg = *last_pg) {
		if (end < pg->records[0].ip ||
		    start >= (pg->records[pg->index - 1].ip + MCOUNT_INSN_SIZE))
			continue;
 again:
		rec = bsearch(&key, pg->records, pg->index,
			      sizeof(struct dyn_ftrace),
			      ftrace_cmp_recs);
		if (!rec)
			continue;

		/* rec will be cleared from hashes after ftrace_lock unlock */
		add_to_clear_hash_list(&clear_hash, rec);

		if (mod_map)
			save_ftrace_mod_rec(mod_map, rec);

		pg->index--;
		ftrace_update_tot_cnt--;
		if (!pg->index) {
			*last_pg = pg->next;
			order = get_count_order(pg->size / ENTRIES_PER_PAGE);
			free_pages((unsigned long)pg->records, order);
			kfree(pg);
			pg = container_of(last_pg, struct ftrace_page, next);
			if (!(*last_pg))
				ftrace_pages = pg;
			continue;
		}
		memmove(rec, rec + 1,
			(pg->index - (rec - pg->records)) * sizeof(*rec));
		/* More than one function may be in this block */
		goto again;
	}
	mutex_unlock(&ftrace_lock);

	list_for_each_entry_safe(func, func_next, &clear_hash, list) {
		clear_func_from_hashes(func);
		kfree(func);
	}
}

void __init ftrace_free_init_mem(void)
{
	void *start = (void *)(&__init_begin);
	void *end = (void *)(&__init_end);

	ftrace_free_mem(NULL, start, end);
}

void __init ftrace_init(void)
{
	extern unsigned long __start_mcount_loc[];
	extern unsigned long __stop_mcount_loc[];
	unsigned long count, flags;
	int ret;

	local_irq_save(flags);
	ret = ftrace_dyn_arch_init();
	local_irq_restore(flags);
	if (ret)
		goto failed;

	count = __stop_mcount_loc - __start_mcount_loc;
	if (!count) {
		pr_info("ftrace: No functions to be traced?\n");
		goto failed;
	}

	pr_info("ftrace: allocating %ld entries in %ld pages\n",
		count, count / ENTRIES_PER_PAGE + 1);

	last_ftrace_enabled = ftrace_enabled = 1;

	ret = ftrace_process_locs(NULL,
				  __start_mcount_loc,
				  __stop_mcount_loc);

	set_ftrace_early_filters();

	return;
 failed:
	ftrace_disabled = 1;
}

/* Do nothing if arch does not support this */
void __weak arch_ftrace_update_trampoline(struct ftrace_ops *ops)
{
}

static void ftrace_update_trampoline(struct ftrace_ops *ops)
{
	arch_ftrace_update_trampoline(ops);
}

void ftrace_init_trace_array(struct trace_array *tr)
{
	INIT_LIST_HEAD(&tr->func_probes);
	INIT_LIST_HEAD(&tr->mod_trace);
	INIT_LIST_HEAD(&tr->mod_notrace);
}
#else

struct ftrace_ops global_ops = {
	.func			= ftrace_stub,
	.flags			= FTRACE_OPS_FL_RECURSION_SAFE |
				  FTRACE_OPS_FL_INITIALIZED |
				  FTRACE_OPS_FL_PID,
};

static int __init ftrace_nodyn_init(void)
{
	ftrace_enabled = 1;
	return 0;
}
core_initcall(ftrace_nodyn_init);

static inline int ftrace_init_dyn_tracefs(struct dentry *d_tracer) { return 0; }
static inline void ftrace_startup_enable(int command) { }
static inline void ftrace_startup_all(int command) { }

# define ftrace_startup_sysctl()	do { } while (0)
# define ftrace_shutdown_sysctl()	do { } while (0)

static void ftrace_update_trampoline(struct ftrace_ops *ops)
{
}

#endif /* CONFIG_DYNAMIC_FTRACE */

__init void ftrace_init_global_array_ops(struct trace_array *tr)
{
	tr->ops = &global_ops;
	tr->ops->private = tr;
	ftrace_init_trace_array(tr);
}

void ftrace_init_array_ops(struct trace_array *tr, ftrace_func_t func)
{
	/* If we filter on pids, update to use the pid function */
	if (tr->flags & TRACE_ARRAY_FL_GLOBAL) {
		if (WARN_ON(tr->ops->func != ftrace_stub))
			printk("ftrace ops had %pS for function\n",
			       tr->ops->func);
	}
	tr->ops->func = func;
	tr->ops->private = tr;
}

void ftrace_reset_array_ops(struct trace_array *tr)
{
	tr->ops->func = ftrace_stub;
}

static nokprobe_inline void
__ftrace_ops_list_func(unsigned long ip, unsigned long parent_ip,
		       struct ftrace_ops *ignored, struct pt_regs *regs)
{
	struct ftrace_ops *op;
	int bit;

	bit = trace_test_and_set_recursion(TRACE_LIST_START, TRACE_LIST_MAX);
	if (bit < 0)
		return;

	/*
	 * Some of the ops may be dynamically allocated,
	 * they must be freed after a synchronize_rcu().
	 */
	preempt_disable_notrace();

	do_for_each_ftrace_op(op, ftrace_ops_list) {
		/* Stub functions don't need to be called nor tested */
		if (op->flags & FTRACE_OPS_FL_STUB)
			continue;
		/*
		 * Check the following for each ops before calling their func:
		 *  if RCU flag is set, then rcu_is_watching() must be true
		 *  if PER_CPU is set, then ftrace_function_local_disable()
		 *                          must be false
		 *  Otherwise test if the ip matches the ops filter
		 *
		 * If any of the above fails then the op->func() is not executed.
		 */
		if ((!(op->flags & FTRACE_OPS_FL_RCU) || rcu_is_watching()) &&
		    ftrace_ops_test(op, ip, regs)) {
			if (FTRACE_WARN_ON(!op->func)) {
				pr_warn("op=%p %pS\n", op, op);
				goto out;
			}
			op->func(ip, parent_ip, op, regs);
		}
	} while_for_each_ftrace_op(op);
out:
	preempt_enable_notrace();
	trace_clear_recursion(bit);
}

/*
 * Some archs only support passing ip and parent_ip. Even though
 * the list function ignores the op parameter, we do not want any
 * C side effects, where a function is called without the caller
 * sending a third parameter.
 * Archs are to support both the regs and ftrace_ops at the same time.
 * If they support ftrace_ops, it is assumed they support regs.
 * If call backs want to use regs, they must either check for regs
 * being NULL, or CONFIG_DYNAMIC_FTRACE_WITH_REGS.
 * Note, CONFIG_DYNAMIC_FTRACE_WITH_REGS expects a full regs to be saved.
 * An architecture can pass partial regs with ftrace_ops and still
 * set the ARCH_SUPPORTS_FTRACE_OPS.
 */
#if ARCH_SUPPORTS_FTRACE_OPS
static void ftrace_ops_list_func(unsigned long ip, unsigned long parent_ip,
				 struct ftrace_ops *op, struct pt_regs *regs)
{
	__ftrace_ops_list_func(ip, parent_ip, NULL, regs);
}
NOKPROBE_SYMBOL(ftrace_ops_list_func);
#else
static void ftrace_ops_no_ops(unsigned long ip, unsigned long parent_ip)
{
	__ftrace_ops_list_func(ip, parent_ip, NULL, NULL);
}
NOKPROBE_SYMBOL(ftrace_ops_no_ops);
#endif

/*
 * If there's only one function registered but it does not support
 * recursion, needs RCU protection and/or requires per cpu handling, then
 * this function will be called by the mcount trampoline.
 */
static void ftrace_ops_assist_func(unsigned long ip, unsigned long parent_ip,
				   struct ftrace_ops *op, struct pt_regs *regs)
{
	int bit;

	if ((op->flags & FTRACE_OPS_FL_RCU) && !rcu_is_watching())
		return;

	bit = trace_test_and_set_recursion(TRACE_LIST_START, TRACE_LIST_MAX);
	if (bit < 0)
		return;

	preempt_disable_notrace();

	op->func(ip, parent_ip, op, regs);

	preempt_enable_notrace();
	trace_clear_recursion(bit);
}
NOKPROBE_SYMBOL(ftrace_ops_assist_func);

/**
 * ftrace_ops_get_func - get the function a trampoline should call
 * @ops: the ops to get the function for
 *
 * Normally the mcount trampoline will call the ops->func, but there
 * are times that it should not. For example, if the ops does not
 * have its own recursion protection, then it should call the
 * ftrace_ops_assist_func() instead.
 *
 * Returns the function that the trampoline should call for @ops.
 */
ftrace_func_t ftrace_ops_get_func(struct ftrace_ops *ops)
{
	/*
	 * If the function does not handle recursion, needs to be RCU safe,
	 * or does per cpu logic, then we need to call the assist handler.
	 */
	if (!(ops->flags & FTRACE_OPS_FL_RECURSION_SAFE) ||
	    ops->flags & FTRACE_OPS_FL_RCU)
		return ftrace_ops_assist_func;

	return ops->func;
}

static void
ftrace_filter_pid_sched_switch_probe(void *data, bool preempt,
		    struct task_struct *prev, struct task_struct *next)
{
	struct trace_array *tr = data;
	struct trace_pid_list *pid_list;

	pid_list = rcu_dereference_sched(tr->function_pids);

	this_cpu_write(tr->trace_buffer.data->ftrace_ignore_pid,
		       trace_ignore_this_task(pid_list, next));
}

static void
ftrace_pid_follow_sched_process_fork(void *data,
				     struct task_struct *self,
				     struct task_struct *task)
{
	struct trace_pid_list *pid_list;
	struct trace_array *tr = data;

	pid_list = rcu_dereference_sched(tr->function_pids);
	trace_filter_add_remove_task(pid_list, self, task);
}

static void
ftrace_pid_follow_sched_process_exit(void *data, struct task_struct *task)
{
	struct trace_pid_list *pid_list;
	struct trace_array *tr = data;

	pid_list = rcu_dereference_sched(tr->function_pids);
	trace_filter_add_remove_task(pid_list, NULL, task);
}

void ftrace_pid_follow_fork(struct trace_array *tr, bool enable)
{
	if (enable) {
		register_trace_sched_process_fork(ftrace_pid_follow_sched_process_fork,
						  tr);
		register_trace_sched_process_exit(ftrace_pid_follow_sched_process_exit,
						  tr);
	} else {
		unregister_trace_sched_process_fork(ftrace_pid_follow_sched_process_fork,
						    tr);
		unregister_trace_sched_process_exit(ftrace_pid_follow_sched_process_exit,
						    tr);
	}
}

static void clear_ftrace_pids(struct trace_array *tr)
{
	struct trace_pid_list *pid_list;
	int cpu;

	pid_list = rcu_dereference_protected(tr->function_pids,
					     lockdep_is_held(&ftrace_lock));
	if (!pid_list)
		return;

	unregister_trace_sched_switch(ftrace_filter_pid_sched_switch_probe, tr);

	for_each_possible_cpu(cpu)
		per_cpu_ptr(tr->trace_buffer.data, cpu)->ftrace_ignore_pid = false;

	rcu_assign_pointer(tr->function_pids, NULL);

	/* Wait till all users are no longer using pid filtering */
	synchronize_rcu();

	trace_free_pid_list(pid_list);
}

void ftrace_clear_pids(struct trace_array *tr)
{
	mutex_lock(&ftrace_lock);

	clear_ftrace_pids(tr);

	mutex_unlock(&ftrace_lock);
}

static void ftrace_pid_reset(struct trace_array *tr)
{
	mutex_lock(&ftrace_lock);
	clear_ftrace_pids(tr);

	ftrace_update_pid_func();
	ftrace_startup_all(0);

	mutex_unlock(&ftrace_lock);
}

/* Greater than any max PID */
#define FTRACE_NO_PIDS		(void *)(PID_MAX_LIMIT + 1)

static void *fpid_start(struct seq_file *m, loff_t *pos)
	__acquires(RCU)
{
	struct trace_pid_list *pid_list;
	struct trace_array *tr = m->private;

	mutex_lock(&ftrace_lock);
	rcu_read_lock_sched();

	pid_list = rcu_dereference_sched(tr->function_pids);

	if (!pid_list)
		return !(*pos) ? FTRACE_NO_PIDS : NULL;

	return trace_pid_start(pid_list, pos);
}

static void *fpid_next(struct seq_file *m, void *v, loff_t *pos)
{
	struct trace_array *tr = m->private;
	struct trace_pid_list *pid_list = rcu_dereference_sched(tr->function_pids);

	if (v == FTRACE_NO_PIDS)
		return NULL;

	return trace_pid_next(pid_list, v, pos);
}

static void fpid_stop(struct seq_file *m, void *p)
	__releases(RCU)
{
	rcu_read_unlock_sched();
	mutex_unlock(&ftrace_lock);
}

static int fpid_show(struct seq_file *m, void *v)
{
	if (v == FTRACE_NO_PIDS) {
		seq_puts(m, "no pid\n");
		return 0;
	}

	return trace_pid_show(m, v);
}

static const struct seq_operations ftrace_pid_sops = {
	.start = fpid_start,
	.next = fpid_next,
	.stop = fpid_stop,
	.show = fpid_show,
};

static int
ftrace_pid_open(struct inode *inode, struct file *file)
{
	struct trace_array *tr = inode->i_private;
	struct seq_file *m;
	int ret = 0;

	ret = tracing_check_open_get_tr(tr);
	if (ret)
		return ret;

	if ((file->f_mode & FMODE_WRITE) &&
	    (file->f_flags & O_TRUNC))
		ftrace_pid_reset(tr);

	ret = seq_open(file, &ftrace_pid_sops);
	if (ret < 0) {
		trace_array_put(tr);
	} else {
		m = file->private_data;
		/* copy tr over to seq ops */
		m->private = tr;
	}

	return ret;
}

static void ignore_task_cpu(void *data)
{
	struct trace_array *tr = data;
	struct trace_pid_list *pid_list;

	/*
	 * This function is called by on_each_cpu() while the
	 * event_mutex is held.
	 */
	pid_list = rcu_dereference_protected(tr->function_pids,
					     mutex_is_locked(&ftrace_lock));

	this_cpu_write(tr->trace_buffer.data->ftrace_ignore_pid,
		       trace_ignore_this_task(pid_list, current));
}

static ssize_t
ftrace_pid_write(struct file *filp, const char __user *ubuf,
		   size_t cnt, loff_t *ppos)
{
	struct seq_file *m = filp->private_data;
	struct trace_array *tr = m->private;
	struct trace_pid_list *filtered_pids = NULL;
	struct trace_pid_list *pid_list;
	ssize_t ret;

	if (!cnt)
		return 0;

	mutex_lock(&ftrace_lock);

	filtered_pids = rcu_dereference_protected(tr->function_pids,
					     lockdep_is_held(&ftrace_lock));

	ret = trace_pid_write(filtered_pids, &pid_list, ubuf, cnt);
	if (ret < 0)
		goto out;

	rcu_assign_pointer(tr->function_pids, pid_list);

	if (filtered_pids) {
		synchronize_rcu();
		trace_free_pid_list(filtered_pids);
	} else if (pid_list) {
		/* Register a probe to set whether to ignore the tracing of a task */
		register_trace_sched_switch(ftrace_filter_pid_sched_switch_probe, tr);
	}

	/*
	 * Ignoring of pids is done at task switch. But we have to
	 * check for those tasks that are currently running.
	 * Always do this in case a pid was appended or removed.
	 */
	on_each_cpu(ignore_task_cpu, tr, 1);

	ftrace_update_pid_func();
	ftrace_startup_all(0);
 out:
	mutex_unlock(&ftrace_lock);

	if (ret > 0)
		*ppos += ret;

	return ret;
}

static int
ftrace_pid_release(struct inode *inode, struct file *file)
{
	struct trace_array *tr = inode->i_private;

	trace_array_put(tr);

	return seq_release(inode, file);
}

static const struct file_operations ftrace_pid_fops = {
	.open		= ftrace_pid_open,
	.write		= ftrace_pid_write,
	.read		= seq_read,
	.llseek		= tracing_lseek,
	.release	= ftrace_pid_release,
};

void ftrace_init_tracefs(struct trace_array *tr, struct dentry *d_tracer)
{
	trace_create_file("set_ftrace_pid", 0644, d_tracer,
			    tr, &ftrace_pid_fops);
}

void __init ftrace_init_tracefs_toplevel(struct trace_array *tr,
					 struct dentry *d_tracer)
{
	/* Only the top level directory has the dyn_tracefs and profile */
	WARN_ON(!(tr->flags & TRACE_ARRAY_FL_GLOBAL));

	ftrace_init_dyn_tracefs(d_tracer);
	ftrace_profile_tracefs(d_tracer);
}

/**
 * ftrace_kill - kill ftrace
 *
 * This function should be used by panic code. It stops ftrace
 * but in a not so nice way. If you need to simply kill ftrace
 * from a non-atomic section, use ftrace_kill.
 */
void ftrace_kill(void)
{
	ftrace_disabled = 1;
	ftrace_enabled = 0;
	ftrace_trace_function = ftrace_stub;
}

/**
 * Test if ftrace is dead or not.
 */
int ftrace_is_dead(void)
{
	return ftrace_disabled;
}

/**
 * register_ftrace_function - register a function for profiling
 * @ops - ops structure that holds the function for profiling.
 *
 * Register a function to be called by all functions in the
 * kernel.
 *
 * Note: @ops->func and all the functions it calls must be labeled
 *       with "notrace", otherwise it will go into a
 *       recursive loop.
 */
int register_ftrace_function(struct ftrace_ops *ops)
{
	int ret = -1;

	ftrace_ops_init(ops);

	mutex_lock(&ftrace_lock);

	ret = ftrace_startup(ops, 0);

	mutex_unlock(&ftrace_lock);

	return ret;
}
EXPORT_SYMBOL_GPL(register_ftrace_function);

/**
 * unregister_ftrace_function - unregister a function for profiling.
 * @ops - ops structure that holds the function to unregister
 *
 * Unregister a function that was added to be called by ftrace profiling.
 */
int unregister_ftrace_function(struct ftrace_ops *ops)
{
	int ret;

	mutex_lock(&ftrace_lock);
	ret = ftrace_shutdown(ops, 0);
	mutex_unlock(&ftrace_lock);

	return ret;
}
EXPORT_SYMBOL_GPL(unregister_ftrace_function);

int
ftrace_enable_sysctl(struct ctl_table *table, int write,
		     void __user *buffer, size_t *lenp,
		     loff_t *ppos)
{
	int ret = -ENODEV;

	mutex_lock(&ftrace_lock);

	if (unlikely(ftrace_disabled))
		goto out;

	ret = proc_dointvec(table, write, buffer, lenp, ppos);

	if (ret || !write || (last_ftrace_enabled == !!ftrace_enabled))
		goto out;

	last_ftrace_enabled = !!ftrace_enabled;

	if (ftrace_enabled) {

		/* we are starting ftrace again */
		if (rcu_dereference_protected(ftrace_ops_list,
			lockdep_is_held(&ftrace_lock)) != &ftrace_list_end)
			update_ftrace_function();

		ftrace_startup_sysctl();

	} else {
		/* stopping ftrace calls (just send to ftrace_stub) */
		ftrace_trace_function = ftrace_stub;

		ftrace_shutdown_sysctl();
	}

 out:
	mutex_unlock(&ftrace_lock);
	return ret;
<<<<<<< HEAD
}

#ifdef CONFIG_FUNCTION_GRAPH_TRACER

static struct ftrace_ops graph_ops = {
	.func			= ftrace_stub,
	.flags			= FTRACE_OPS_FL_RECURSION_SAFE |
				   FTRACE_OPS_FL_INITIALIZED |
				   FTRACE_OPS_FL_PID |
				   FTRACE_OPS_FL_STUB,
#ifdef FTRACE_GRAPH_TRAMP_ADDR
	.trampoline		= FTRACE_GRAPH_TRAMP_ADDR,
	/* trampoline_size is only needed for dynamically allocated tramps */
#endif
	ASSIGN_OPS_HASH(graph_ops, &global_ops.local_hash)
};

void ftrace_graph_sleep_time_control(bool enable)
{
	fgraph_sleep_time = enable;
}

void ftrace_graph_graph_time_control(bool enable)
{
	fgraph_graph_time = enable;
}

int ftrace_graph_entry_stub(struct ftrace_graph_ent *trace)
{
	return 0;
}

/* The callbacks that hook a function */
trace_func_graph_ret_t ftrace_graph_return =
			(trace_func_graph_ret_t)ftrace_stub;
trace_func_graph_ent_t ftrace_graph_entry = ftrace_graph_entry_stub;
static trace_func_graph_ent_t __ftrace_graph_entry = ftrace_graph_entry_stub;

/* Try to assign a return stack array on FTRACE_RETSTACK_ALLOC_SIZE tasks. */
static int alloc_retstack_tasklist(struct ftrace_ret_stack **ret_stack_list)
{
	int i;
	int ret = 0;
	int start = 0, end = FTRACE_RETSTACK_ALLOC_SIZE;
	struct task_struct *g, *t;

	for (i = 0; i < FTRACE_RETSTACK_ALLOC_SIZE; i++) {
		ret_stack_list[i] =
			kmalloc_array(FTRACE_RETFUNC_DEPTH,
				      sizeof(struct ftrace_ret_stack),
				      GFP_KERNEL);
		if (!ret_stack_list[i]) {
			start = 0;
			end = i;
			ret = -ENOMEM;
			goto free;
		}
	}

	read_lock(&tasklist_lock);
	do_each_thread(g, t) {
		if (start == end) {
			ret = -EAGAIN;
			goto unlock;
		}

		if (t->ret_stack == NULL) {
			atomic_set(&t->tracing_graph_pause, 0);
			atomic_set(&t->trace_overrun, 0);
			t->curr_ret_stack = -1;
			t->curr_ret_depth = -1;
			/* Make sure the tasks see the -1 first: */
			smp_wmb();
			t->ret_stack = ret_stack_list[start++];
		}
	} while_each_thread(g, t);

unlock:
	read_unlock(&tasklist_lock);
free:
	for (i = start; i < end; i++)
		kfree(ret_stack_list[i]);
	return ret;
}

static void
ftrace_graph_probe_sched_switch(void *ignore, bool preempt,
			struct task_struct *prev, struct task_struct *next)
{
	unsigned long long timestamp;
	int index;

	/*
	 * Does the user want to count the time a function was asleep.
	 * If so, do not update the time stamps.
	 */
	if (fgraph_sleep_time)
		return;

	timestamp = trace_clock_local();

	prev->ftrace_timestamp = timestamp;

	/* only process tasks that we timestamped */
	if (!next->ftrace_timestamp)
		return;

	/*
	 * Update all the counters in next to make up for the
	 * time next was sleeping.
	 */
	timestamp -= next->ftrace_timestamp;

	for (index = next->curr_ret_stack; index >= 0; index--)
		next->ret_stack[index].calltime += timestamp;
}

/* Allocate a return stack for each task */
static int start_graph_tracing(void)
{
	struct ftrace_ret_stack **ret_stack_list;
	int ret, cpu;

	ret_stack_list = kmalloc_array(FTRACE_RETSTACK_ALLOC_SIZE,
				       sizeof(struct ftrace_ret_stack *),
				       GFP_KERNEL);

	if (!ret_stack_list)
		return -ENOMEM;

	/* The cpu_boot init_task->ret_stack will never be freed */
	for_each_online_cpu(cpu) {
		if (!idle_task(cpu)->ret_stack)
			ftrace_graph_init_idle_task(idle_task(cpu), cpu);
	}

	do {
		ret = alloc_retstack_tasklist(ret_stack_list);
	} while (ret == -EAGAIN);

	if (!ret) {
		ret = register_trace_sched_switch(ftrace_graph_probe_sched_switch, NULL);
		if (ret)
			pr_info("ftrace_graph: Couldn't activate tracepoint"
				" probe to kernel_sched_switch\n");
	}

	kfree(ret_stack_list);
	return ret;
}

/*
 * Hibernation protection.
 * The state of the current task is too much unstable during
 * suspend/restore to disk. We want to protect against that.
 */
static int
ftrace_suspend_notifier_call(struct notifier_block *bl, unsigned long state,
							void *unused)
{
	switch (state) {
	case PM_HIBERNATION_PREPARE:
		pause_graph_tracing();
		break;

	case PM_POST_HIBERNATION:
		unpause_graph_tracing();
		break;
	}
	return NOTIFY_DONE;
}

static int ftrace_graph_entry_test(struct ftrace_graph_ent *trace)
{
	if (!ftrace_ops_test(&global_ops, trace->func, NULL))
		return 0;
	return __ftrace_graph_entry(trace);
}

/*
 * The function graph tracer should only trace the functions defined
 * by set_ftrace_filter and set_ftrace_notrace. If another function
 * tracer ops is registered, the graph tracer requires testing the
 * function against the global ops, and not just trace any function
 * that any ftrace_ops registered.
 */
static void update_function_graph_func(void)
{
	struct ftrace_ops *op;
	bool do_test = false;

	/*
	 * The graph and global ops share the same set of functions
	 * to test. If any other ops is on the list, then
	 * the graph tracing needs to test if its the function
	 * it should call.
	 */
	do_for_each_ftrace_op(op, ftrace_ops_list) {
		if (op != &global_ops && op != &graph_ops &&
		    op != &ftrace_list_end) {
			do_test = true;
			/* in double loop, break out with goto */
			goto out;
		}
	} while_for_each_ftrace_op(op);
 out:
	if (do_test)
		ftrace_graph_entry = ftrace_graph_entry_test;
	else
		ftrace_graph_entry = __ftrace_graph_entry;
}

static struct notifier_block ftrace_suspend_notifier = {
	.notifier_call = ftrace_suspend_notifier_call,
};

int register_ftrace_graph(trace_func_graph_ret_t retfunc,
			trace_func_graph_ent_t entryfunc)
{
	int ret = 0;

	mutex_lock(&ftrace_lock);

	/* we currently allow only one tracer registered at a time */
	if (ftrace_graph_active) {
		ret = -EBUSY;
		goto out;
	}

	register_pm_notifier(&ftrace_suspend_notifier);

	ftrace_graph_active++;
	ret = start_graph_tracing();
	if (ret) {
		ftrace_graph_active--;
		goto out;
	}

	ftrace_graph_return = retfunc;

	/*
	 * Update the indirect function to the entryfunc, and the
	 * function that gets called to the entry_test first. Then
	 * call the update fgraph entry function to determine if
	 * the entryfunc should be called directly or not.
	 */
	__ftrace_graph_entry = entryfunc;
	ftrace_graph_entry = ftrace_graph_entry_test;
	update_function_graph_func();

	ret = ftrace_startup(&graph_ops, FTRACE_START_FUNC_RET);
out:
	mutex_unlock(&ftrace_lock);
	return ret;
}

void unregister_ftrace_graph(void)
{
	mutex_lock(&ftrace_lock);

	if (unlikely(!ftrace_graph_active))
		goto out;

	ftrace_graph_active--;
	ftrace_graph_return = (trace_func_graph_ret_t)ftrace_stub;
	ftrace_graph_entry = ftrace_graph_entry_stub;
	__ftrace_graph_entry = ftrace_graph_entry_stub;
	ftrace_shutdown(&graph_ops, FTRACE_STOP_FUNC_RET);
	unregister_pm_notifier(&ftrace_suspend_notifier);
	unregister_trace_sched_switch(ftrace_graph_probe_sched_switch, NULL);

 out:
	mutex_unlock(&ftrace_lock);
}

static DEFINE_PER_CPU(struct ftrace_ret_stack *, idle_ret_stack);

static void
graph_init_task(struct task_struct *t, struct ftrace_ret_stack *ret_stack)
{
	atomic_set(&t->tracing_graph_pause, 0);
	atomic_set(&t->trace_overrun, 0);
	t->ftrace_timestamp = 0;
	/* make curr_ret_stack visible before we add the ret_stack */
	smp_wmb();
	t->ret_stack = ret_stack;
}

/*
 * Allocate a return stack for the idle task. May be the first
 * time through, or it may be done by CPU hotplug online.
 */
void ftrace_graph_init_idle_task(struct task_struct *t, int cpu)
{
	t->curr_ret_stack = -1;
	t->curr_ret_depth = -1;
	/*
	 * The idle task has no parent, it either has its own
	 * stack or no stack at all.
	 */
	if (t->ret_stack)
		WARN_ON(t->ret_stack != per_cpu(idle_ret_stack, cpu));

	if (ftrace_graph_active) {
		struct ftrace_ret_stack *ret_stack;

		ret_stack = per_cpu(idle_ret_stack, cpu);
		if (!ret_stack) {
			ret_stack =
				kmalloc_array(FTRACE_RETFUNC_DEPTH,
					      sizeof(struct ftrace_ret_stack),
					      GFP_KERNEL);
			if (!ret_stack)
				return;
			per_cpu(idle_ret_stack, cpu) = ret_stack;
		}
		graph_init_task(t, ret_stack);
	}
}

/* Allocate a return stack for newly created task */
void ftrace_graph_init_task(struct task_struct *t)
{
	/* Make sure we do not use the parent ret_stack */
	t->ret_stack = NULL;
	t->curr_ret_stack = -1;
	t->curr_ret_depth = -1;

	if (ftrace_graph_active) {
		struct ftrace_ret_stack *ret_stack;

		ret_stack = kmalloc_array(FTRACE_RETFUNC_DEPTH,
					  sizeof(struct ftrace_ret_stack),
					  GFP_KERNEL);
		if (!ret_stack)
			return;
		graph_init_task(t, ret_stack);
	}
}

void ftrace_graph_exit_task(struct task_struct *t)
{
	struct ftrace_ret_stack	*ret_stack = t->ret_stack;

	t->ret_stack = NULL;
	/* NULL must become visible to IRQs before we free it: */
	barrier();

	kfree(ret_stack);
}
#endif
=======
}
>>>>>>> f7688b48
<|MERGE_RESOLUTION|>--- conflicted
+++ resolved
@@ -795,11 +795,7 @@
 
 static int profile_graph_entry(struct ftrace_graph_ent *trace)
 {
-<<<<<<< HEAD
-	int index = current->curr_ret_stack;
-=======
 	struct ftrace_ret_stack *ret_stack;
->>>>>>> f7688b48
 
 	function_profile_call(trace->func, 0, NULL, NULL);
 
@@ -834,12 +830,6 @@
 	calltime = trace->rettime - trace->calltime;
 
 	if (!fgraph_graph_time) {
-<<<<<<< HEAD
-		int index;
-
-		index = current->curr_ret_stack;
-=======
->>>>>>> f7688b48
 
 		/* Append this call time to the parent time to subtract */
 		ret_stack = ftrace_graph_get_ret_stack(current, 1);
@@ -3572,11 +3562,7 @@
 	if (unlikely(ftrace_disabled))
 		return -ENODEV;
 
-<<<<<<< HEAD
-	if (tr && trace_array_get(tr) < 0)
-=======
 	if (tracing_check_open_get_tr(tr))
->>>>>>> f7688b48
 		return -ENODEV;
 
 	iter = kzalloc(sizeof(*iter), GFP_KERNEL);
@@ -6806,358 +6792,4 @@
  out:
 	mutex_unlock(&ftrace_lock);
 	return ret;
-<<<<<<< HEAD
-}
-
-#ifdef CONFIG_FUNCTION_GRAPH_TRACER
-
-static struct ftrace_ops graph_ops = {
-	.func			= ftrace_stub,
-	.flags			= FTRACE_OPS_FL_RECURSION_SAFE |
-				   FTRACE_OPS_FL_INITIALIZED |
-				   FTRACE_OPS_FL_PID |
-				   FTRACE_OPS_FL_STUB,
-#ifdef FTRACE_GRAPH_TRAMP_ADDR
-	.trampoline		= FTRACE_GRAPH_TRAMP_ADDR,
-	/* trampoline_size is only needed for dynamically allocated tramps */
-#endif
-	ASSIGN_OPS_HASH(graph_ops, &global_ops.local_hash)
-};
-
-void ftrace_graph_sleep_time_control(bool enable)
-{
-	fgraph_sleep_time = enable;
-}
-
-void ftrace_graph_graph_time_control(bool enable)
-{
-	fgraph_graph_time = enable;
-}
-
-int ftrace_graph_entry_stub(struct ftrace_graph_ent *trace)
-{
-	return 0;
-}
-
-/* The callbacks that hook a function */
-trace_func_graph_ret_t ftrace_graph_return =
-			(trace_func_graph_ret_t)ftrace_stub;
-trace_func_graph_ent_t ftrace_graph_entry = ftrace_graph_entry_stub;
-static trace_func_graph_ent_t __ftrace_graph_entry = ftrace_graph_entry_stub;
-
-/* Try to assign a return stack array on FTRACE_RETSTACK_ALLOC_SIZE tasks. */
-static int alloc_retstack_tasklist(struct ftrace_ret_stack **ret_stack_list)
-{
-	int i;
-	int ret = 0;
-	int start = 0, end = FTRACE_RETSTACK_ALLOC_SIZE;
-	struct task_struct *g, *t;
-
-	for (i = 0; i < FTRACE_RETSTACK_ALLOC_SIZE; i++) {
-		ret_stack_list[i] =
-			kmalloc_array(FTRACE_RETFUNC_DEPTH,
-				      sizeof(struct ftrace_ret_stack),
-				      GFP_KERNEL);
-		if (!ret_stack_list[i]) {
-			start = 0;
-			end = i;
-			ret = -ENOMEM;
-			goto free;
-		}
-	}
-
-	read_lock(&tasklist_lock);
-	do_each_thread(g, t) {
-		if (start == end) {
-			ret = -EAGAIN;
-			goto unlock;
-		}
-
-		if (t->ret_stack == NULL) {
-			atomic_set(&t->tracing_graph_pause, 0);
-			atomic_set(&t->trace_overrun, 0);
-			t->curr_ret_stack = -1;
-			t->curr_ret_depth = -1;
-			/* Make sure the tasks see the -1 first: */
-			smp_wmb();
-			t->ret_stack = ret_stack_list[start++];
-		}
-	} while_each_thread(g, t);
-
-unlock:
-	read_unlock(&tasklist_lock);
-free:
-	for (i = start; i < end; i++)
-		kfree(ret_stack_list[i]);
-	return ret;
-}
-
-static void
-ftrace_graph_probe_sched_switch(void *ignore, bool preempt,
-			struct task_struct *prev, struct task_struct *next)
-{
-	unsigned long long timestamp;
-	int index;
-
-	/*
-	 * Does the user want to count the time a function was asleep.
-	 * If so, do not update the time stamps.
-	 */
-	if (fgraph_sleep_time)
-		return;
-
-	timestamp = trace_clock_local();
-
-	prev->ftrace_timestamp = timestamp;
-
-	/* only process tasks that we timestamped */
-	if (!next->ftrace_timestamp)
-		return;
-
-	/*
-	 * Update all the counters in next to make up for the
-	 * time next was sleeping.
-	 */
-	timestamp -= next->ftrace_timestamp;
-
-	for (index = next->curr_ret_stack; index >= 0; index--)
-		next->ret_stack[index].calltime += timestamp;
-}
-
-/* Allocate a return stack for each task */
-static int start_graph_tracing(void)
-{
-	struct ftrace_ret_stack **ret_stack_list;
-	int ret, cpu;
-
-	ret_stack_list = kmalloc_array(FTRACE_RETSTACK_ALLOC_SIZE,
-				       sizeof(struct ftrace_ret_stack *),
-				       GFP_KERNEL);
-
-	if (!ret_stack_list)
-		return -ENOMEM;
-
-	/* The cpu_boot init_task->ret_stack will never be freed */
-	for_each_online_cpu(cpu) {
-		if (!idle_task(cpu)->ret_stack)
-			ftrace_graph_init_idle_task(idle_task(cpu), cpu);
-	}
-
-	do {
-		ret = alloc_retstack_tasklist(ret_stack_list);
-	} while (ret == -EAGAIN);
-
-	if (!ret) {
-		ret = register_trace_sched_switch(ftrace_graph_probe_sched_switch, NULL);
-		if (ret)
-			pr_info("ftrace_graph: Couldn't activate tracepoint"
-				" probe to kernel_sched_switch\n");
-	}
-
-	kfree(ret_stack_list);
-	return ret;
-}
-
-/*
- * Hibernation protection.
- * The state of the current task is too much unstable during
- * suspend/restore to disk. We want to protect against that.
- */
-static int
-ftrace_suspend_notifier_call(struct notifier_block *bl, unsigned long state,
-							void *unused)
-{
-	switch (state) {
-	case PM_HIBERNATION_PREPARE:
-		pause_graph_tracing();
-		break;
-
-	case PM_POST_HIBERNATION:
-		unpause_graph_tracing();
-		break;
-	}
-	return NOTIFY_DONE;
-}
-
-static int ftrace_graph_entry_test(struct ftrace_graph_ent *trace)
-{
-	if (!ftrace_ops_test(&global_ops, trace->func, NULL))
-		return 0;
-	return __ftrace_graph_entry(trace);
-}
-
-/*
- * The function graph tracer should only trace the functions defined
- * by set_ftrace_filter and set_ftrace_notrace. If another function
- * tracer ops is registered, the graph tracer requires testing the
- * function against the global ops, and not just trace any function
- * that any ftrace_ops registered.
- */
-static void update_function_graph_func(void)
-{
-	struct ftrace_ops *op;
-	bool do_test = false;
-
-	/*
-	 * The graph and global ops share the same set of functions
-	 * to test. If any other ops is on the list, then
-	 * the graph tracing needs to test if its the function
-	 * it should call.
-	 */
-	do_for_each_ftrace_op(op, ftrace_ops_list) {
-		if (op != &global_ops && op != &graph_ops &&
-		    op != &ftrace_list_end) {
-			do_test = true;
-			/* in double loop, break out with goto */
-			goto out;
-		}
-	} while_for_each_ftrace_op(op);
- out:
-	if (do_test)
-		ftrace_graph_entry = ftrace_graph_entry_test;
-	else
-		ftrace_graph_entry = __ftrace_graph_entry;
-}
-
-static struct notifier_block ftrace_suspend_notifier = {
-	.notifier_call = ftrace_suspend_notifier_call,
-};
-
-int register_ftrace_graph(trace_func_graph_ret_t retfunc,
-			trace_func_graph_ent_t entryfunc)
-{
-	int ret = 0;
-
-	mutex_lock(&ftrace_lock);
-
-	/* we currently allow only one tracer registered at a time */
-	if (ftrace_graph_active) {
-		ret = -EBUSY;
-		goto out;
-	}
-
-	register_pm_notifier(&ftrace_suspend_notifier);
-
-	ftrace_graph_active++;
-	ret = start_graph_tracing();
-	if (ret) {
-		ftrace_graph_active--;
-		goto out;
-	}
-
-	ftrace_graph_return = retfunc;
-
-	/*
-	 * Update the indirect function to the entryfunc, and the
-	 * function that gets called to the entry_test first. Then
-	 * call the update fgraph entry function to determine if
-	 * the entryfunc should be called directly or not.
-	 */
-	__ftrace_graph_entry = entryfunc;
-	ftrace_graph_entry = ftrace_graph_entry_test;
-	update_function_graph_func();
-
-	ret = ftrace_startup(&graph_ops, FTRACE_START_FUNC_RET);
-out:
-	mutex_unlock(&ftrace_lock);
-	return ret;
-}
-
-void unregister_ftrace_graph(void)
-{
-	mutex_lock(&ftrace_lock);
-
-	if (unlikely(!ftrace_graph_active))
-		goto out;
-
-	ftrace_graph_active--;
-	ftrace_graph_return = (trace_func_graph_ret_t)ftrace_stub;
-	ftrace_graph_entry = ftrace_graph_entry_stub;
-	__ftrace_graph_entry = ftrace_graph_entry_stub;
-	ftrace_shutdown(&graph_ops, FTRACE_STOP_FUNC_RET);
-	unregister_pm_notifier(&ftrace_suspend_notifier);
-	unregister_trace_sched_switch(ftrace_graph_probe_sched_switch, NULL);
-
- out:
-	mutex_unlock(&ftrace_lock);
-}
-
-static DEFINE_PER_CPU(struct ftrace_ret_stack *, idle_ret_stack);
-
-static void
-graph_init_task(struct task_struct *t, struct ftrace_ret_stack *ret_stack)
-{
-	atomic_set(&t->tracing_graph_pause, 0);
-	atomic_set(&t->trace_overrun, 0);
-	t->ftrace_timestamp = 0;
-	/* make curr_ret_stack visible before we add the ret_stack */
-	smp_wmb();
-	t->ret_stack = ret_stack;
-}
-
-/*
- * Allocate a return stack for the idle task. May be the first
- * time through, or it may be done by CPU hotplug online.
- */
-void ftrace_graph_init_idle_task(struct task_struct *t, int cpu)
-{
-	t->curr_ret_stack = -1;
-	t->curr_ret_depth = -1;
-	/*
-	 * The idle task has no parent, it either has its own
-	 * stack or no stack at all.
-	 */
-	if (t->ret_stack)
-		WARN_ON(t->ret_stack != per_cpu(idle_ret_stack, cpu));
-
-	if (ftrace_graph_active) {
-		struct ftrace_ret_stack *ret_stack;
-
-		ret_stack = per_cpu(idle_ret_stack, cpu);
-		if (!ret_stack) {
-			ret_stack =
-				kmalloc_array(FTRACE_RETFUNC_DEPTH,
-					      sizeof(struct ftrace_ret_stack),
-					      GFP_KERNEL);
-			if (!ret_stack)
-				return;
-			per_cpu(idle_ret_stack, cpu) = ret_stack;
-		}
-		graph_init_task(t, ret_stack);
-	}
-}
-
-/* Allocate a return stack for newly created task */
-void ftrace_graph_init_task(struct task_struct *t)
-{
-	/* Make sure we do not use the parent ret_stack */
-	t->ret_stack = NULL;
-	t->curr_ret_stack = -1;
-	t->curr_ret_depth = -1;
-
-	if (ftrace_graph_active) {
-		struct ftrace_ret_stack *ret_stack;
-
-		ret_stack = kmalloc_array(FTRACE_RETFUNC_DEPTH,
-					  sizeof(struct ftrace_ret_stack),
-					  GFP_KERNEL);
-		if (!ret_stack)
-			return;
-		graph_init_task(t, ret_stack);
-	}
-}
-
-void ftrace_graph_exit_task(struct task_struct *t)
-{
-	struct ftrace_ret_stack	*ret_stack = t->ret_stack;
-
-	t->ret_stack = NULL;
-	/* NULL must become visible to IRQs before we free it: */
-	barrier();
-
-	kfree(ret_stack);
-}
-#endif
-=======
-}
->>>>>>> f7688b48
+}