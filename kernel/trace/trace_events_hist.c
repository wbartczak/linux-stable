--- conflicted
+++ resolved
@@ -2012,19 +2012,12 @@
 			goto free;
 
 		if (field->filter_type == FILTER_STATIC_STRING) {
-<<<<<<< HEAD
-			hist_field->fn = hist_field_string;
-			hist_field->size = field->size;
-		} else if (field->filter_type == FILTER_DYN_STRING)
-			hist_field->fn = hist_field_dynstring;
-=======
 			hist_field->fn_num = HIST_FIELD_FN_STRING;
 			hist_field->size = field->size;
 		} else if (field->filter_type == FILTER_DYN_STRING) {
 			hist_field->fn_num = HIST_FIELD_FN_DYNSTRING;
 		} else if (field->filter_type == FILTER_RDYN_STRING)
 			hist_field->fn_num = HIST_FIELD_FN_RELDYNSTRING;
->>>>>>> d60c95ef
 		else
 			hist_field->fn_num = HIST_FIELD_FN_PSTRING;
 	} else {
@@ -2735,15 +2728,9 @@
 	expr->operands[0] = operand1;
 	expr->operands[1] = operand2;
 
-<<<<<<< HEAD
-	/* The operand sizes should be the same, so just pick one */
-	expr->size = operand1->size;
-	expr->is_signed = operand1->is_signed;
-=======
 	if (field_op == FIELD_OP_DIV &&
 			operand2_flags & HIST_FIELD_FL_CONST) {
 		u64 divisor = var2 ? var2->constant : operand2->constant;
->>>>>>> d60c95ef
 
 		if (!divisor) {
 			hist_err(file->tr, HIST_ERR_DIVISION_BY_ZERO, errpos(str));
