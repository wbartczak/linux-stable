--- conflicted
+++ resolved
@@ -251,14 +251,10 @@
 	if (substream->ops->mmap || substream->ops->page)
 		return true;
 
-<<<<<<< HEAD
-	switch (substream->dma_buffer.dev.type) {
-=======
 	dmabuf = snd_pcm_get_dma_buf(substream);
 	if (!dmabuf)
 		dmabuf = &substream->dma_buffer;
 	switch (dmabuf->dev.type) {
->>>>>>> 3b17187f
 	case SNDRV_DMA_TYPE_UNKNOWN:
 		/* we can't know the device, so just assume that the driver does
 		 * everything right
@@ -268,11 +264,7 @@
 	case SNDRV_DMA_TYPE_VMALLOC:
 		return true;
 	default:
-<<<<<<< HEAD
-		return dma_can_mmap(substream->dma_buffer.dev.dev);
-=======
 		return dma_can_mmap(dmabuf->dev.dev);
->>>>>>> 3b17187f
 	}
 }
 
@@ -1448,11 +1440,7 @@
 		substream->ops->trigger(substream, SNDRV_PCM_TRIGGER_STOP);
 		substream->runtime->stop_operating = true;
 	}
-<<<<<<< HEAD
-	return 0; /* unconditonally stop all substreams */
-=======
 	return 0; /* unconditionally stop all substreams */
->>>>>>> 3b17187f
 }
 
 static void snd_pcm_post_stop(struct snd_pcm_substream *substream,
@@ -1718,15 +1706,8 @@
 			return err;
 	}
 
-<<<<<<< HEAD
-	for (stream = 0; stream < 2; stream++)
-		for (substream = pcm->streams[stream].substream;
-		     substream; substream = substream->next)
-			snd_pcm_sync_stop(substream, false);
-=======
 	for_each_pcm_substream(pcm, stream, substream)
 		snd_pcm_sync_stop(substream, false);
->>>>>>> 3b17187f
 
 	return 0;
 }
