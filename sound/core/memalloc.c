--- conflicted
+++ resolved
@@ -23,30 +23,10 @@
 static inline gfp_t snd_mem_get_gfp_flags(const struct snd_dma_buffer *dmab,
 					  gfp_t default_gfp)
 {
-<<<<<<< HEAD
-	struct device *dev = dmab->dev.dev;
-	struct gen_pool *pool = NULL;
-
-	dmab->area = NULL;
-	dmab->addr = 0;
-
-	if (dev->of_node)
-		pool = of_gen_pool_get(dev->of_node, "iram", 0);
-
-	if (!pool)
-		return;
-
-	/* Assign the pool into private_data field */
-	dmab->private_data = pool;
-
-	dmab->area = gen_pool_dma_alloc_align(pool, size, &dmab->addr,
-					PAGE_SIZE);
-=======
 	if (!dmab->dev.dev)
 		return default_gfp;
 	else
 		return (__force gfp_t)(unsigned long)dmab->dev.dev;
->>>>>>> 3b17187f
 }
 
 static void *__snd_dma_alloc_pages(struct snd_dma_buffer *dmab, size_t size)
