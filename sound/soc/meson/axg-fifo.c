// SPDX-License-Identifier: (GPL-2.0 OR MIT)
//
// Copyright (c) 2018 BayLibre, SAS.
// Author: Jerome Brunet <jbrunet@baylibre.com>

#include <linux/clk.h>
#include <linux/of_irq.h>
#include <linux/of_platform.h>
#include <linux/module.h>
#include <linux/regmap.h>
#include <linux/reset.h>
#include <sound/pcm_params.h>
#include <sound/soc.h>
#include <sound/soc-dai.h>

#include "axg-fifo.h"

/*
 * This file implements the platform operations common to the playback and
 * capture frontend DAI. The logic behind this two types of fifo is very
 * similar but some difference exist.
 * These differences are handled in the respective DAI drivers
 */

static struct snd_pcm_hardware axg_fifo_hw = {
	.info = (SNDRV_PCM_INFO_INTERLEAVED |
		 SNDRV_PCM_INFO_MMAP |
		 SNDRV_PCM_INFO_MMAP_VALID |
		 SNDRV_PCM_INFO_BLOCK_TRANSFER |
		 SNDRV_PCM_INFO_PAUSE),

	.formats = AXG_FIFO_FORMATS,
	.rate_min = 5512,
	.rate_max = 192000,
	.channels_min = 1,
	.channels_max = AXG_FIFO_CH_MAX,
	.period_bytes_min = AXG_FIFO_BURST,
	.period_bytes_max = UINT_MAX,
	.periods_min = 2,
	.periods_max = UINT_MAX,

	/* No real justification for this */
	.buffer_bytes_max = 1 * 1024 * 1024,
};

static struct snd_soc_dai *axg_fifo_dai(struct snd_pcm_substream *ss)
{
	struct snd_soc_pcm_runtime *rtd = ss->private_data;

	return asoc_rtd_to_cpu(rtd, 0);
}

static struct axg_fifo *axg_fifo_data(struct snd_pcm_substream *ss)
{
	struct snd_soc_dai *dai = axg_fifo_dai(ss);

	return snd_soc_dai_get_drvdata(dai);
}

static struct device *axg_fifo_dev(struct snd_pcm_substream *ss)
{
	struct snd_soc_dai *dai = axg_fifo_dai(ss);

	return dai->dev;
}

static void __dma_enable(struct axg_fifo *fifo,  bool enable)
{
	regmap_update_bits(fifo->map, FIFO_CTRL0, CTRL0_DMA_EN,
			   enable ? CTRL0_DMA_EN : 0);
}

int axg_fifo_pcm_trigger(struct snd_soc_component *component,
			 struct snd_pcm_substream *ss, int cmd)
{
	struct axg_fifo *fifo = axg_fifo_data(ss);

	switch (cmd) {
	case SNDRV_PCM_TRIGGER_START:
	case SNDRV_PCM_TRIGGER_RESUME:
	case SNDRV_PCM_TRIGGER_PAUSE_RELEASE:
		__dma_enable(fifo, true);
		break;
	case SNDRV_PCM_TRIGGER_SUSPEND:
	case SNDRV_PCM_TRIGGER_PAUSE_PUSH:
	case SNDRV_PCM_TRIGGER_STOP:
		__dma_enable(fifo, false);
		break;
	default:
		return -EINVAL;
	}

	return 0;
}
EXPORT_SYMBOL_GPL(axg_fifo_pcm_trigger);

snd_pcm_uframes_t axg_fifo_pcm_pointer(struct snd_soc_component *component,
				       struct snd_pcm_substream *ss)
{
	struct axg_fifo *fifo = axg_fifo_data(ss);
	struct snd_pcm_runtime *runtime = ss->runtime;
	unsigned int addr;

	regmap_read(fifo->map, FIFO_STATUS2, &addr);

	return bytes_to_frames(runtime, addr - (unsigned int)runtime->dma_addr);
}
EXPORT_SYMBOL_GPL(axg_fifo_pcm_pointer);

int axg_fifo_pcm_hw_params(struct snd_soc_component *component,
			   struct snd_pcm_substream *ss,
			   struct snd_pcm_hw_params *params)
{
	struct snd_pcm_runtime *runtime = ss->runtime;
	struct axg_fifo *fifo = axg_fifo_data(ss);
	unsigned int burst_num, period, threshold;
	dma_addr_t end_ptr;
<<<<<<< HEAD
	int ret;

	period = params_period_bytes(params);

	ret = snd_pcm_lib_malloc_pages(ss, params_buffer_bytes(params));
	if (ret < 0)
		return ret;
=======

	period = params_period_bytes(params);
>>>>>>> d1988041

	/* Setup dma memory pointers */
	end_ptr = runtime->dma_addr + runtime->dma_bytes - AXG_FIFO_BURST;
	regmap_write(fifo->map, FIFO_START_ADDR, runtime->dma_addr);
	regmap_write(fifo->map, FIFO_FINISH_ADDR, end_ptr);

	/* Setup interrupt periodicity */
	burst_num = period / AXG_FIFO_BURST;
	regmap_write(fifo->map, FIFO_INT_ADDR, burst_num);

	/*
	 * Start the fifo request on the smallest of the following:
	 * - Half the fifo size
	 * - Half the period size
	 */
<<<<<<< HEAD
	threshold = min(period / 2,
			(unsigned int)AXG_FIFO_MIN_DEPTH / 2);
=======
	threshold = min(period / 2, fifo->depth / 2);
>>>>>>> d1988041

	/*
	 * With the threshold in bytes, register value is:
	 * V = (threshold / burst) - 1
	 */
	threshold /= AXG_FIFO_BURST;
	regmap_field_write(fifo->field_threshold,
			   threshold ? threshold - 1 : 0);

	/* Enable block count irq */
	regmap_update_bits(fifo->map, FIFO_CTRL0,
			   CTRL0_INT_EN(FIFO_INT_COUNT_REPEAT),
			   CTRL0_INT_EN(FIFO_INT_COUNT_REPEAT));

	return 0;
}
EXPORT_SYMBOL_GPL(axg_fifo_pcm_hw_params);

int g12a_fifo_pcm_hw_params(struct snd_soc_component *component,
			    struct snd_pcm_substream *ss,
			    struct snd_pcm_hw_params *params)
{
	struct axg_fifo *fifo = axg_fifo_data(ss);
	struct snd_pcm_runtime *runtime = ss->runtime;
	int ret;

	ret = axg_fifo_pcm_hw_params(component, ss, params);
	if (ret)
		return ret;

	/* Set the initial memory address of the DMA */
	regmap_write(fifo->map, FIFO_INIT_ADDR, runtime->dma_addr);

	return 0;
}
EXPORT_SYMBOL_GPL(g12a_fifo_pcm_hw_params);

int axg_fifo_pcm_hw_free(struct snd_soc_component *component,
			 struct snd_pcm_substream *ss)
{
	struct axg_fifo *fifo = axg_fifo_data(ss);

	/* Disable the block count irq */
	regmap_update_bits(fifo->map, FIFO_CTRL0,
			   CTRL0_INT_EN(FIFO_INT_COUNT_REPEAT), 0);

	return 0;
}
EXPORT_SYMBOL_GPL(axg_fifo_pcm_hw_free);

static void axg_fifo_ack_irq(struct axg_fifo *fifo, u8 mask)
{
	regmap_update_bits(fifo->map, FIFO_CTRL1,
			   CTRL1_INT_CLR(FIFO_INT_MASK),
			   CTRL1_INT_CLR(mask));

	/* Clear must also be cleared */
	regmap_update_bits(fifo->map, FIFO_CTRL1,
			   CTRL1_INT_CLR(FIFO_INT_MASK),
			   0);
}

static irqreturn_t axg_fifo_pcm_irq_block(int irq, void *dev_id)
{
	struct snd_pcm_substream *ss = dev_id;
	struct axg_fifo *fifo = axg_fifo_data(ss);
	unsigned int status;

	regmap_read(fifo->map, FIFO_STATUS1, &status);

	status = STATUS1_INT_STS(status) & FIFO_INT_MASK;
	if (status & FIFO_INT_COUNT_REPEAT)
		snd_pcm_period_elapsed(ss);
	else
		dev_dbg(axg_fifo_dev(ss), "unexpected irq - STS 0x%02x\n",
			status);

	/* Ack irqs */
	axg_fifo_ack_irq(fifo, status);

	return IRQ_RETVAL(status);
}

int axg_fifo_pcm_open(struct snd_soc_component *component,
		      struct snd_pcm_substream *ss)
{
	struct axg_fifo *fifo = axg_fifo_data(ss);
	struct device *dev = axg_fifo_dev(ss);
	int ret;

	snd_soc_set_runtime_hwparams(ss, &axg_fifo_hw);

	/*
	 * Make sure the buffer and period size are multiple of the FIFO
	 * burst
	 */
	ret = snd_pcm_hw_constraint_step(ss->runtime, 0,
					 SNDRV_PCM_HW_PARAM_BUFFER_BYTES,
					 AXG_FIFO_BURST);
	if (ret)
		return ret;

	ret = snd_pcm_hw_constraint_step(ss->runtime, 0,
					 SNDRV_PCM_HW_PARAM_PERIOD_BYTES,
					 AXG_FIFO_BURST);
	if (ret)
		return ret;

	ret = request_irq(fifo->irq, axg_fifo_pcm_irq_block, 0,
			  dev_name(dev), ss);
	if (ret)
		return ret;

	/* Enable pclk to access registers and clock the fifo ip */
	ret = clk_prepare_enable(fifo->pclk);
	if (ret)
		goto free_irq;

	/* Setup status2 so it reports the memory pointer */
	regmap_update_bits(fifo->map, FIFO_CTRL1,
			   CTRL1_STATUS2_SEL_MASK,
			   CTRL1_STATUS2_SEL(STATUS2_SEL_DDR_READ));

	/* Make sure the dma is initially disabled */
	__dma_enable(fifo, false);

	/* Disable irqs until params are ready */
	regmap_update_bits(fifo->map, FIFO_CTRL0,
			   CTRL0_INT_EN(FIFO_INT_MASK), 0);

	/* Clear any pending interrupt */
	axg_fifo_ack_irq(fifo, FIFO_INT_MASK);

	/* Take memory arbitror out of reset */
	ret = reset_control_deassert(fifo->arb);
	if (ret)
		goto free_clk;
<<<<<<< HEAD

	return 0;

=======

	return 0;

>>>>>>> d1988041
free_clk:
	clk_disable_unprepare(fifo->pclk);
free_irq:
	free_irq(fifo->irq, ss);
	return ret;
}
EXPORT_SYMBOL_GPL(axg_fifo_pcm_open);

int axg_fifo_pcm_close(struct snd_soc_component *component,
		       struct snd_pcm_substream *ss)
{
	struct axg_fifo *fifo = axg_fifo_data(ss);
	int ret;

	/* Put the memory arbitror back in reset */
	ret = reset_control_assert(fifo->arb);

	/* Disable fifo ip and register access */
	clk_disable_unprepare(fifo->pclk);

	/* remove IRQ */
	free_irq(fifo->irq, ss);

	return ret;
}
EXPORT_SYMBOL_GPL(axg_fifo_pcm_close);

int axg_fifo_pcm_new(struct snd_soc_pcm_runtime *rtd, unsigned int type)
{
	struct snd_card *card = rtd->card->snd_card;
	size_t size = axg_fifo_hw.buffer_bytes_max;

	snd_pcm_set_managed_buffer(rtd->pcm->streams[type].substream,
				   SNDRV_DMA_TYPE_DEV, card->dev,
				   size, size);
	return 0;
}
EXPORT_SYMBOL_GPL(axg_fifo_pcm_new);

static const struct regmap_config axg_fifo_regmap_cfg = {
	.reg_bits	= 32,
	.val_bits	= 32,
	.reg_stride	= 4,
	.max_register	= FIFO_CTRL2,
};

int axg_fifo_probe(struct platform_device *pdev)
{
	struct device *dev = &pdev->dev;
	const struct axg_fifo_match_data *data;
	struct axg_fifo *fifo;
	void __iomem *regs;
	int ret;

	data = of_device_get_match_data(dev);
	if (!data) {
		dev_err(dev, "failed to match device\n");
		return -ENODEV;
	}

	fifo = devm_kzalloc(dev, sizeof(*fifo), GFP_KERNEL);
	if (!fifo)
		return -ENOMEM;
	platform_set_drvdata(pdev, fifo);

	regs = devm_platform_ioremap_resource(pdev, 0);
	if (IS_ERR(regs))
		return PTR_ERR(regs);

	fifo->map = devm_regmap_init_mmio(dev, regs, &axg_fifo_regmap_cfg);
	if (IS_ERR(fifo->map)) {
		dev_err(dev, "failed to init regmap: %ld\n",
			PTR_ERR(fifo->map));
		return PTR_ERR(fifo->map);
	}

	fifo->pclk = devm_clk_get(dev, NULL);
	if (IS_ERR(fifo->pclk)) {
		if (PTR_ERR(fifo->pclk) != -EPROBE_DEFER)
			dev_err(dev, "failed to get pclk: %ld\n",
				PTR_ERR(fifo->pclk));
		return PTR_ERR(fifo->pclk);
	}

	fifo->arb = devm_reset_control_get_exclusive(dev, NULL);
	if (IS_ERR(fifo->arb)) {
		if (PTR_ERR(fifo->arb) != -EPROBE_DEFER)
			dev_err(dev, "failed to get arb reset: %ld\n",
				PTR_ERR(fifo->arb));
		return PTR_ERR(fifo->arb);
	}

	fifo->irq = of_irq_get(dev->of_node, 0);
	if (fifo->irq <= 0) {
		dev_err(dev, "failed to get irq: %d\n", fifo->irq);
		return fifo->irq;
	}

	fifo->field_threshold =
		devm_regmap_field_alloc(dev, fifo->map, data->field_threshold);
	if (IS_ERR(fifo->field_threshold))
		return PTR_ERR(fifo->field_threshold);

<<<<<<< HEAD
=======
	ret = of_property_read_u32(dev->of_node, "amlogic,fifo-depth",
				   &fifo->depth);
	if (ret) {
		/* Error out for anything but a missing property */
		if (ret != -EINVAL)
			return ret;
		/*
		 * If the property is missing, it might be because of an old
		 * DT. In such case, assume the smallest known fifo depth
		 */
		fifo->depth = 256;
		dev_warn(dev, "fifo depth not found, assume %u bytes\n",
			 fifo->depth);
	}

>>>>>>> d1988041
	return devm_snd_soc_register_component(dev, data->component_drv,
					       data->dai_drv, 1);
}
EXPORT_SYMBOL_GPL(axg_fifo_probe);

MODULE_DESCRIPTION("Amlogic AXG/G12A fifo driver");
MODULE_AUTHOR("Jerome Brunet <jbrunet@baylibre.com>");
MODULE_LICENSE("GPL v2");<|MERGE_RESOLUTION|>--- conflicted
+++ resolved
@@ -115,18 +115,8 @@
 	struct axg_fifo *fifo = axg_fifo_data(ss);
 	unsigned int burst_num, period, threshold;
 	dma_addr_t end_ptr;
-<<<<<<< HEAD
-	int ret;
 
 	period = params_period_bytes(params);
-
-	ret = snd_pcm_lib_malloc_pages(ss, params_buffer_bytes(params));
-	if (ret < 0)
-		return ret;
-=======
-
-	period = params_period_bytes(params);
->>>>>>> d1988041
 
 	/* Setup dma memory pointers */
 	end_ptr = runtime->dma_addr + runtime->dma_bytes - AXG_FIFO_BURST;
@@ -142,12 +132,7 @@
 	 * - Half the fifo size
 	 * - Half the period size
 	 */
-<<<<<<< HEAD
-	threshold = min(period / 2,
-			(unsigned int)AXG_FIFO_MIN_DEPTH / 2);
-=======
 	threshold = min(period / 2, fifo->depth / 2);
->>>>>>> d1988041
 
 	/*
 	 * With the threshold in bytes, register value is:
@@ -285,15 +270,9 @@
 	ret = reset_control_deassert(fifo->arb);
 	if (ret)
 		goto free_clk;
-<<<<<<< HEAD
-
-	return 0;
-
-=======
-
-	return 0;
-
->>>>>>> d1988041
+
+	return 0;
+
 free_clk:
 	clk_disable_unprepare(fifo->pclk);
 free_irq:
@@ -397,8 +376,6 @@
 	if (IS_ERR(fifo->field_threshold))
 		return PTR_ERR(fifo->field_threshold);
 
-<<<<<<< HEAD
-=======
 	ret = of_property_read_u32(dev->of_node, "amlogic,fifo-depth",
 				   &fifo->depth);
 	if (ret) {
@@ -414,7 +391,6 @@
 			 fifo->depth);
 	}
 
->>>>>>> d1988041
 	return devm_snd_soc_register_component(dev, data->component_drv,
 					       data->dai_drv, 1);
 }
