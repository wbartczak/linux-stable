// SPDX-License-Identifier: GPL-2.0-only
// Copyright(c) 2021 Intel Corporation.
// Copyright(c) 2021 Nuvoton Corporation.

/*
 * Intel SOF Machine Driver with Nuvoton headphone codec NAU8825
 * and speaker codec RT1019P MAX98360a or MAX98373
 */
#include <linux/i2c.h>
#include <linux/input.h>
#include <linux/module.h>
#include <linux/platform_device.h>
#include <linux/dmi.h>
#include <sound/core.h>
#include <sound/jack.h>
#include <sound/pcm.h>
#include <sound/pcm_params.h>
#include <sound/soc.h>
#include <sound/sof.h>
#include <sound/soc-acpi.h>
#include "../../codecs/nau8825.h"
#include "../common/soc-intel-quirks.h"
#include "hda_dsp_common.h"
#include "sof_realtek_common.h"
#include "sof_maxim_common.h"

#define NAME_SIZE 32

#define SOF_NAU8825_SSP_CODEC(quirk)		((quirk) & GENMASK(2, 0))
#define SOF_NAU8825_SSP_CODEC_MASK		(GENMASK(2, 0))
#define SOF_SPEAKER_AMP_PRESENT		BIT(3)
#define SOF_NAU8825_SSP_AMP_SHIFT		4
#define SOF_NAU8825_SSP_AMP_MASK		(GENMASK(6, 4))
#define SOF_NAU8825_SSP_AMP(quirk)	\
	(((quirk) << SOF_NAU8825_SSP_AMP_SHIFT) & SOF_NAU8825_SSP_AMP_MASK)
#define SOF_NAU8825_NUM_HDMIDEV_SHIFT		7
#define SOF_NAU8825_NUM_HDMIDEV_MASK		(GENMASK(9, 7))
#define SOF_NAU8825_NUM_HDMIDEV(quirk)	\
	(((quirk) << SOF_NAU8825_NUM_HDMIDEV_SHIFT) & SOF_NAU8825_NUM_HDMIDEV_MASK)

/* BT audio offload: reserve 3 bits for future */
#define SOF_BT_OFFLOAD_SSP_SHIFT		10
#define SOF_BT_OFFLOAD_SSP_MASK		(GENMASK(12, 10))
#define SOF_BT_OFFLOAD_SSP(quirk)	\
	(((quirk) << SOF_BT_OFFLOAD_SSP_SHIFT) & SOF_BT_OFFLOAD_SSP_MASK)
#define SOF_SSP_BT_OFFLOAD_PRESENT		BIT(13)
#define SOF_RT1019P_SPEAKER_AMP_PRESENT	BIT(14)
#define SOF_MAX98373_SPEAKER_AMP_PRESENT	BIT(15)
#define SOF_MAX98360A_SPEAKER_AMP_PRESENT	BIT(16)
#define SOF_RT1015P_SPEAKER_AMP_PRESENT	BIT(17)
<<<<<<< HEAD
=======
#define SOF_NAU8318_SPEAKER_AMP_PRESENT	BIT(18)
>>>>>>> 6ab3eda1

static unsigned long sof_nau8825_quirk = SOF_NAU8825_SSP_CODEC(0);

struct sof_hdmi_pcm {
	struct list_head head;
	struct snd_soc_dai *codec_dai;
	int device;
};

struct sof_card_private {
	struct clk *mclk;
	struct snd_soc_jack sof_headset;
	struct list_head hdmi_pcm_list;
};

static int sof_hdmi_init(struct snd_soc_pcm_runtime *rtd)
{
	struct sof_card_private *ctx = snd_soc_card_get_drvdata(rtd->card);
	struct snd_soc_dai *dai = asoc_rtd_to_codec(rtd, 0);
	struct sof_hdmi_pcm *pcm;

	pcm = devm_kzalloc(rtd->card->dev, sizeof(*pcm), GFP_KERNEL);
	if (!pcm)
		return -ENOMEM;

	/* dai_link id is 1:1 mapped to the PCM device */
	pcm->device = rtd->dai_link->id;
	pcm->codec_dai = dai;

	list_add_tail(&pcm->head, &ctx->hdmi_pcm_list);

	return 0;
}

static struct snd_soc_jack_pin jack_pins[] = {
	{
		.pin    = "Headphone Jack",
		.mask   = SND_JACK_HEADPHONE,
	},
	{
		.pin    = "Headset Mic",
		.mask   = SND_JACK_MICROPHONE,
	},
};

static int sof_nau8825_codec_init(struct snd_soc_pcm_runtime *rtd)
{
	struct sof_card_private *ctx = snd_soc_card_get_drvdata(rtd->card);
	struct snd_soc_component *component = asoc_rtd_to_codec(rtd, 0)->component;

	struct snd_soc_jack *jack;
	int ret;

	/*
	 * Headset buttons map to the google Reference headset.
	 * These can be configured by userspace.
	 */
	ret = snd_soc_card_jack_new_pins(rtd->card, "Headset Jack",
					 SND_JACK_HEADSET | SND_JACK_BTN_0 |
					 SND_JACK_BTN_1 | SND_JACK_BTN_2 |
					 SND_JACK_BTN_3,
					 &ctx->sof_headset,
					 jack_pins,
					 ARRAY_SIZE(jack_pins));
	if (ret) {
		dev_err(rtd->dev, "Headset Jack creation failed: %d\n", ret);
		return ret;
	}

	jack = &ctx->sof_headset;

	snd_jack_set_key(jack->jack, SND_JACK_BTN_0, KEY_PLAYPAUSE);
	snd_jack_set_key(jack->jack, SND_JACK_BTN_1, KEY_VOICECOMMAND);
	snd_jack_set_key(jack->jack, SND_JACK_BTN_2, KEY_VOLUMEUP);
	snd_jack_set_key(jack->jack, SND_JACK_BTN_3, KEY_VOLUMEDOWN);
	ret = snd_soc_component_set_jack(component, jack, NULL);

	if (ret) {
		dev_err(rtd->dev, "Headset Jack call-back failed: %d\n", ret);
		return ret;
	}

	return ret;
};

static void sof_nau8825_codec_exit(struct snd_soc_pcm_runtime *rtd)
{
	struct snd_soc_component *component = asoc_rtd_to_codec(rtd, 0)->component;

	snd_soc_component_set_jack(component, NULL, NULL);
}

static int sof_nau8825_hw_params(struct snd_pcm_substream *substream,
				 struct snd_pcm_hw_params *params)
{
	struct snd_soc_pcm_runtime *rtd = asoc_substream_to_rtd(substream);
	struct snd_soc_dai *codec_dai = asoc_rtd_to_codec(rtd, 0);
	int clk_freq, ret;

	clk_freq = sof_dai_get_bclk(rtd); /* BCLK freq */

	if (clk_freq <= 0) {
		dev_err(rtd->dev, "get bclk freq failed: %d\n", clk_freq);
		return -EINVAL;
	}

	/* Configure clock for codec */
	ret = snd_soc_dai_set_sysclk(codec_dai, NAU8825_CLK_FLL_BLK, 0,
				     SND_SOC_CLOCK_IN);
	if (ret < 0) {
		dev_err(codec_dai->dev, "can't set BCLK clock %d\n", ret);
		return ret;
	}

	/* Configure pll for codec */
	ret = snd_soc_dai_set_pll(codec_dai, 0, 0, clk_freq,
				  params_rate(params) * 256);
	if (ret < 0) {
		dev_err(codec_dai->dev, "can't set BCLK: %d\n", ret);
		return ret;
	}

	return ret;
}

static struct snd_soc_ops sof_nau8825_ops = {
	.hw_params = sof_nau8825_hw_params,
};

static struct snd_soc_dai_link_component platform_component[] = {
	{
		/* name might be overridden during probe */
		.name = "0000:00:1f.3"
	}
};

static int sof_card_late_probe(struct snd_soc_card *card)
{
	struct sof_card_private *ctx = snd_soc_card_get_drvdata(card);
	struct snd_soc_dapm_context *dapm = &card->dapm;
	struct sof_hdmi_pcm *pcm;
	int err;

	if (sof_nau8825_quirk & SOF_MAX98373_SPEAKER_AMP_PRESENT) {
		/* Disable Left and Right Spk pin after boot */
		snd_soc_dapm_disable_pin(dapm, "Left Spk");
		snd_soc_dapm_disable_pin(dapm, "Right Spk");
		err = snd_soc_dapm_sync(dapm);
		if (err < 0)
			return err;
	}

	if (list_empty(&ctx->hdmi_pcm_list))
		return -EINVAL;

	pcm = list_first_entry(&ctx->hdmi_pcm_list, struct sof_hdmi_pcm, head);

	return hda_dsp_hdmi_build_controls(card, pcm->codec_dai->component);
}

static const struct snd_kcontrol_new sof_controls[] = {
	SOC_DAPM_PIN_SWITCH("Headphone Jack"),
	SOC_DAPM_PIN_SWITCH("Headset Mic"),
	SOC_DAPM_PIN_SWITCH("Left Spk"),
	SOC_DAPM_PIN_SWITCH("Right Spk"),
};

static const struct snd_kcontrol_new speaker_controls[] = {
	SOC_DAPM_PIN_SWITCH("Spk"),
};

static const struct snd_soc_dapm_widget sof_widgets[] = {
	SND_SOC_DAPM_HP("Headphone Jack", NULL),
	SND_SOC_DAPM_MIC("Headset Mic", NULL),
	SND_SOC_DAPM_SPK("Left Spk", NULL),
	SND_SOC_DAPM_SPK("Right Spk", NULL),
};

static const struct snd_soc_dapm_widget speaker_widgets[] = {
	SND_SOC_DAPM_SPK("Spk", NULL),
};

static const struct snd_soc_dapm_widget dmic_widgets[] = {
	SND_SOC_DAPM_MIC("SoC DMIC", NULL),
};

static const struct snd_soc_dapm_route sof_map[] = {
	/* HP jack connectors - unknown if we have jack detection */
	{ "Headphone Jack", NULL, "HPOL" },
	{ "Headphone Jack", NULL, "HPOR" },

	/* other jacks */
	{ "MIC", NULL, "Headset Mic" },
};

static const struct snd_soc_dapm_route speaker_map[] = {
	/* speaker */
	{ "Spk", NULL, "Speaker" },
};

static const struct snd_soc_dapm_route dmic_map[] = {
	/* digital mics */
	{"DMic", NULL, "SoC DMIC"},
};

static int speaker_codec_init(struct snd_soc_pcm_runtime *rtd)
{
	struct snd_soc_card *card = rtd->card;
	int ret;

	ret = snd_soc_dapm_new_controls(&card->dapm, speaker_widgets,
					ARRAY_SIZE(speaker_widgets));
	if (ret) {
		dev_err(rtd->dev, "unable to add dapm controls, ret %d\n", ret);
		/* Don't need to add routes if widget addition failed */
		return ret;
	}

	ret = snd_soc_add_card_controls(card, speaker_controls,
					ARRAY_SIZE(speaker_controls));
	if (ret) {
		dev_err(rtd->dev, "unable to add card controls, ret %d\n", ret);
		return ret;
	}

	ret = snd_soc_dapm_add_routes(&card->dapm, speaker_map,
				      ARRAY_SIZE(speaker_map));

	if (ret)
		dev_err(rtd->dev, "Speaker map addition failed: %d\n", ret);
	return ret;
}

static int dmic_init(struct snd_soc_pcm_runtime *rtd)
{
	struct snd_soc_card *card = rtd->card;
	int ret;

	ret = snd_soc_dapm_new_controls(&card->dapm, dmic_widgets,
					ARRAY_SIZE(dmic_widgets));
	if (ret) {
		dev_err(card->dev, "DMic widget addition failed: %d\n", ret);
		/* Don't need to add routes if widget addition failed */
		return ret;
	}

	ret = snd_soc_dapm_add_routes(&card->dapm, dmic_map,
				      ARRAY_SIZE(dmic_map));

	if (ret)
		dev_err(card->dev, "DMic map addition failed: %d\n", ret);

	return ret;
}

/* sof audio machine driver for nau8825 codec */
static struct snd_soc_card sof_audio_card_nau8825 = {
	.name = "nau8825", /* the sof- prefix is added by the core */
	.owner = THIS_MODULE,
	.controls = sof_controls,
	.num_controls = ARRAY_SIZE(sof_controls),
	.dapm_widgets = sof_widgets,
	.num_dapm_widgets = ARRAY_SIZE(sof_widgets),
	.dapm_routes = sof_map,
	.num_dapm_routes = ARRAY_SIZE(sof_map),
	.fully_routed = true,
	.late_probe = sof_card_late_probe,
};

static struct snd_soc_dai_link_component nau8825_component[] = {
	{
		.name = "i2c-10508825:00",
		.dai_name = "nau8825-hifi",
	}
};

static struct snd_soc_dai_link_component dmic_component[] = {
	{
		.name = "dmic-codec",
		.dai_name = "dmic-hifi",
	}
};

static struct snd_soc_dai_link_component rt1019p_component[] = {
	{
		.name = "RTL1019:00",
		.dai_name = "HiFi",
	}
};

static struct snd_soc_dai_link_component nau8318_components[] = {
	{
		.name = "NVTN2012:00",
		.dai_name = "nau8315-hifi",
	}
};

static struct snd_soc_dai_link_component dummy_component[] = {
	{
		.name = "snd-soc-dummy",
		.dai_name = "snd-soc-dummy-dai",
	}
};

static struct snd_soc_dai_link *sof_card_dai_links_create(struct device *dev,
							  int ssp_codec,
							  int ssp_amp,
							  int dmic_be_num,
							  int hdmi_num)
{
	struct snd_soc_dai_link_component *idisp_components;
	struct snd_soc_dai_link_component *cpus;
	struct snd_soc_dai_link *links;
	int i, id = 0;

	links = devm_kcalloc(dev, sof_audio_card_nau8825.num_links,
			    sizeof(struct snd_soc_dai_link), GFP_KERNEL);
	cpus = devm_kcalloc(dev, sof_audio_card_nau8825.num_links,
			    sizeof(struct snd_soc_dai_link_component), GFP_KERNEL);
	if (!links || !cpus)
		goto devm_err;

	/* codec SSP */
	links[id].name = devm_kasprintf(dev, GFP_KERNEL,
					"SSP%d-Codec", ssp_codec);
	if (!links[id].name)
		goto devm_err;

	links[id].id = id;
	links[id].codecs = nau8825_component;
	links[id].num_codecs = ARRAY_SIZE(nau8825_component);
	links[id].platforms = platform_component;
	links[id].num_platforms = ARRAY_SIZE(platform_component);
	links[id].init = sof_nau8825_codec_init;
	links[id].exit = sof_nau8825_codec_exit;
	links[id].ops = &sof_nau8825_ops;
	links[id].dpcm_playback = 1;
	links[id].dpcm_capture = 1;
	links[id].no_pcm = 1;
	links[id].cpus = &cpus[id];
	links[id].num_cpus = 1;

	links[id].cpus->dai_name = devm_kasprintf(dev, GFP_KERNEL,
						  "SSP%d Pin",
						  ssp_codec);
	if (!links[id].cpus->dai_name)
		goto devm_err;

	id++;

	/* dmic */
	if (dmic_be_num > 0) {
		/* at least we have dmic01 */
		links[id].name = "dmic01";
		links[id].cpus = &cpus[id];
		links[id].cpus->dai_name = "DMIC01 Pin";
		links[id].init = dmic_init;
		if (dmic_be_num > 1) {
			/* set up 2 BE links at most */
			links[id + 1].name = "dmic16k";
			links[id + 1].cpus = &cpus[id + 1];
			links[id + 1].cpus->dai_name = "DMIC16k Pin";
			dmic_be_num = 2;
		}
	}

	for (i = 0; i < dmic_be_num; i++) {
		links[id].id = id;
		links[id].num_cpus = 1;
		links[id].codecs = dmic_component;
		links[id].num_codecs = ARRAY_SIZE(dmic_component);
		links[id].platforms = platform_component;
		links[id].num_platforms = ARRAY_SIZE(platform_component);
		links[id].ignore_suspend = 1;
		links[id].dpcm_capture = 1;
		links[id].no_pcm = 1;
		id++;
	}

	/* HDMI */
	if (hdmi_num > 0) {
		idisp_components = devm_kcalloc(dev,
						hdmi_num,
						sizeof(struct snd_soc_dai_link_component),
						GFP_KERNEL);
		if (!idisp_components)
			goto devm_err;
	}
	for (i = 1; i <= hdmi_num; i++) {
		links[id].name = devm_kasprintf(dev, GFP_KERNEL,
						"iDisp%d", i);
		if (!links[id].name)
			goto devm_err;

		links[id].id = id;
		links[id].cpus = &cpus[id];
		links[id].num_cpus = 1;
		links[id].cpus->dai_name = devm_kasprintf(dev, GFP_KERNEL,
							  "iDisp%d Pin", i);
		if (!links[id].cpus->dai_name)
			goto devm_err;

		idisp_components[i - 1].name = "ehdaudio0D2";
		idisp_components[i - 1].dai_name = devm_kasprintf(dev,
								  GFP_KERNEL,
								  "intel-hdmi-hifi%d",
								  i);
		if (!idisp_components[i - 1].dai_name)
			goto devm_err;

		links[id].codecs = &idisp_components[i - 1];
		links[id].num_codecs = 1;
		links[id].platforms = platform_component;
		links[id].num_platforms = ARRAY_SIZE(platform_component);
		links[id].init = sof_hdmi_init;
		links[id].dpcm_playback = 1;
		links[id].no_pcm = 1;
		id++;
	}

	/* speaker amp */
	if (sof_nau8825_quirk & SOF_SPEAKER_AMP_PRESENT) {
		links[id].name = devm_kasprintf(dev, GFP_KERNEL,
						"SSP%d-Codec", ssp_amp);
		if (!links[id].name)
			goto devm_err;

		links[id].id = id;
		if (sof_nau8825_quirk & SOF_RT1019P_SPEAKER_AMP_PRESENT) {
			links[id].codecs = rt1019p_component;
			links[id].num_codecs = ARRAY_SIZE(rt1019p_component);
			links[id].init = speaker_codec_init;
		} else if (sof_nau8825_quirk &
				SOF_MAX98373_SPEAKER_AMP_PRESENT) {
			links[id].codecs = max_98373_components;
			links[id].num_codecs = ARRAY_SIZE(max_98373_components);
			links[id].init = max_98373_spk_codec_init;
			links[id].ops = &max_98373_ops;
		} else if (sof_nau8825_quirk &
				SOF_MAX98360A_SPEAKER_AMP_PRESENT) {
			max_98360a_dai_link(&links[id]);
		} else if (sof_nau8825_quirk & SOF_RT1015P_SPEAKER_AMP_PRESENT) {
			sof_rt1015p_dai_link(&links[id]);
<<<<<<< HEAD
=======
		} else if (sof_nau8825_quirk &
				SOF_NAU8318_SPEAKER_AMP_PRESENT) {
			links[id].codecs = nau8318_components;
			links[id].num_codecs = ARRAY_SIZE(nau8318_components);
			links[id].init = speaker_codec_init;
>>>>>>> 6ab3eda1
		} else {
			goto devm_err;
		}

		links[id].platforms = platform_component;
		links[id].num_platforms = ARRAY_SIZE(platform_component);
		links[id].dpcm_playback = 1;
		/* feedback stream or firmware-generated echo reference */
		links[id].dpcm_capture = 1;

		links[id].no_pcm = 1;
		links[id].cpus = &cpus[id];
		links[id].num_cpus = 1;
		links[id].cpus->dai_name = devm_kasprintf(dev, GFP_KERNEL,
							  "SSP%d Pin",
							  ssp_amp);
		if (!links[id].cpus->dai_name)
			goto devm_err;
		id++;
	}

	/* BT audio offload */
	if (sof_nau8825_quirk & SOF_SSP_BT_OFFLOAD_PRESENT) {
		int port = (sof_nau8825_quirk & SOF_BT_OFFLOAD_SSP_MASK) >>
				SOF_BT_OFFLOAD_SSP_SHIFT;

		links[id].id = id;
		links[id].cpus = &cpus[id];
		links[id].cpus->dai_name = devm_kasprintf(dev, GFP_KERNEL,
							  "SSP%d Pin", port);
		if (!links[id].cpus->dai_name)
			goto devm_err;
		links[id].name = devm_kasprintf(dev, GFP_KERNEL, "SSP%d-BT", port);
		if (!links[id].name)
			goto devm_err;
		links[id].codecs = dummy_component;
		links[id].num_codecs = ARRAY_SIZE(dummy_component);
		links[id].platforms = platform_component;
		links[id].num_platforms = ARRAY_SIZE(platform_component);
		links[id].dpcm_playback = 1;
		links[id].dpcm_capture = 1;
		links[id].no_pcm = 1;
		links[id].num_cpus = 1;
	}

	return links;
devm_err:
	return NULL;
}

static int sof_audio_probe(struct platform_device *pdev)
{
	struct snd_soc_dai_link *dai_links;
	struct snd_soc_acpi_mach *mach;
	struct sof_card_private *ctx;
	int dmic_be_num, hdmi_num;
	int ret, ssp_amp, ssp_codec;

	ctx = devm_kzalloc(&pdev->dev, sizeof(*ctx), GFP_KERNEL);
	if (!ctx)
		return -ENOMEM;

	if (pdev->id_entry && pdev->id_entry->driver_data)
		sof_nau8825_quirk = (unsigned long)pdev->id_entry->driver_data;

	mach = pdev->dev.platform_data;

	/* A speaker amp might not be present when the quirk claims one is.
	 * Detect this via whether the machine driver match includes quirk_data.
	 */
	if ((sof_nau8825_quirk & SOF_SPEAKER_AMP_PRESENT) && !mach->quirk_data)
		sof_nau8825_quirk &= ~SOF_SPEAKER_AMP_PRESENT;

	dev_dbg(&pdev->dev, "sof_nau8825_quirk = %lx\n", sof_nau8825_quirk);

	/* default number of DMIC DAI's */
	dmic_be_num = 2;
	hdmi_num = (sof_nau8825_quirk & SOF_NAU8825_NUM_HDMIDEV_MASK) >>
			SOF_NAU8825_NUM_HDMIDEV_SHIFT;
	/* default number of HDMI DAI's */
	if (!hdmi_num)
		hdmi_num = 3;

	ssp_amp = (sof_nau8825_quirk & SOF_NAU8825_SSP_AMP_MASK) >>
			SOF_NAU8825_SSP_AMP_SHIFT;

	ssp_codec = sof_nau8825_quirk & SOF_NAU8825_SSP_CODEC_MASK;

	/* compute number of dai links */
	sof_audio_card_nau8825.num_links = 1 + dmic_be_num + hdmi_num;

	if (sof_nau8825_quirk & SOF_SPEAKER_AMP_PRESENT)
		sof_audio_card_nau8825.num_links++;

	if (sof_nau8825_quirk & SOF_MAX98373_SPEAKER_AMP_PRESENT)
		max_98373_set_codec_conf(&sof_audio_card_nau8825);
	else if (sof_nau8825_quirk & SOF_RT1015P_SPEAKER_AMP_PRESENT)
		sof_rt1015p_codec_conf(&sof_audio_card_nau8825);

	if (sof_nau8825_quirk & SOF_SSP_BT_OFFLOAD_PRESENT)
		sof_audio_card_nau8825.num_links++;

	dai_links = sof_card_dai_links_create(&pdev->dev, ssp_codec, ssp_amp,
					      dmic_be_num, hdmi_num);
	if (!dai_links)
		return -ENOMEM;

	sof_audio_card_nau8825.dai_link = dai_links;

	INIT_LIST_HEAD(&ctx->hdmi_pcm_list);

	sof_audio_card_nau8825.dev = &pdev->dev;

	/* set platform name for each dailink */
	ret = snd_soc_fixup_dai_links_platform_name(&sof_audio_card_nau8825,
						    mach->mach_params.platform);
	if (ret)
		return ret;

	snd_soc_card_set_drvdata(&sof_audio_card_nau8825, ctx);

	return devm_snd_soc_register_card(&pdev->dev,
					  &sof_audio_card_nau8825);
}

static const struct platform_device_id board_ids[] = {
	{
		.name = "sof_nau8825",
		.driver_data = (kernel_ulong_t)(SOF_NAU8825_SSP_CODEC(0) |
					SOF_NAU8825_NUM_HDMIDEV(4) |
					SOF_BT_OFFLOAD_SSP(2) |
					SOF_SSP_BT_OFFLOAD_PRESENT),

	},
	{
		.name = "adl_rt1019p_8825",
		.driver_data = (kernel_ulong_t)(SOF_NAU8825_SSP_CODEC(0) |
					SOF_SPEAKER_AMP_PRESENT |
					SOF_RT1019P_SPEAKER_AMP_PRESENT |
					SOF_NAU8825_SSP_AMP(2) |
					SOF_NAU8825_NUM_HDMIDEV(4)),
	},
	{
		.name = "adl_max98373_8825",
		.driver_data = (kernel_ulong_t)(SOF_NAU8825_SSP_CODEC(0) |
					SOF_SPEAKER_AMP_PRESENT |
					SOF_MAX98373_SPEAKER_AMP_PRESENT |
					SOF_NAU8825_SSP_AMP(1) |
					SOF_NAU8825_NUM_HDMIDEV(4) |
					SOF_BT_OFFLOAD_SSP(2) |
					SOF_SSP_BT_OFFLOAD_PRESENT),
	},
	{
		/* The limitation of length of char array, shorten the name */
		.name = "adl_mx98360a_8825",
		.driver_data = (kernel_ulong_t)(SOF_NAU8825_SSP_CODEC(0) |
					SOF_SPEAKER_AMP_PRESENT |
					SOF_MAX98360A_SPEAKER_AMP_PRESENT |
					SOF_NAU8825_SSP_AMP(1) |
					SOF_NAU8825_NUM_HDMIDEV(4) |
					SOF_BT_OFFLOAD_SSP(2) |
					SOF_SSP_BT_OFFLOAD_PRESENT),

	},
	{
		.name = "adl_rt1015p_8825",
		.driver_data = (kernel_ulong_t)(SOF_NAU8825_SSP_CODEC(0) |
					SOF_SPEAKER_AMP_PRESENT |
					SOF_RT1015P_SPEAKER_AMP_PRESENT |
					SOF_NAU8825_SSP_AMP(1) |
					SOF_NAU8825_NUM_HDMIDEV(4) |
					SOF_BT_OFFLOAD_SSP(2) |
					SOF_SSP_BT_OFFLOAD_PRESENT),
	},
<<<<<<< HEAD
=======
	{
		.name = "adl_nau8318_8825",
		.driver_data = (kernel_ulong_t)(SOF_NAU8825_SSP_CODEC(0) |
					SOF_SPEAKER_AMP_PRESENT |
					SOF_NAU8318_SPEAKER_AMP_PRESENT |
					SOF_NAU8825_SSP_AMP(1) |
					SOF_NAU8825_NUM_HDMIDEV(4) |
					SOF_BT_OFFLOAD_SSP(2) |
					SOF_SSP_BT_OFFLOAD_PRESENT),
	},
>>>>>>> 6ab3eda1
	{ }
};
MODULE_DEVICE_TABLE(platform, board_ids);

static struct platform_driver sof_audio = {
	.probe = sof_audio_probe,
	.driver = {
		.name = "sof_nau8825",
		.pm = &snd_soc_pm_ops,
	},
	.id_table = board_ids,
};
module_platform_driver(sof_audio)

/* Module information */
MODULE_DESCRIPTION("SOF Audio Machine driver for NAU8825");
MODULE_AUTHOR("David Lin <ctlin0@nuvoton.com>");
MODULE_AUTHOR("Mac Chiang <mac.chiang@intel.com>");
MODULE_LICENSE("GPL");
MODULE_IMPORT_NS(SND_SOC_INTEL_HDA_DSP_COMMON);
MODULE_IMPORT_NS(SND_SOC_INTEL_SOF_MAXIM_COMMON);
MODULE_IMPORT_NS(SND_SOC_INTEL_SOF_REALTEK_COMMON);<|MERGE_RESOLUTION|>--- conflicted
+++ resolved
@@ -48,10 +48,7 @@
 #define SOF_MAX98373_SPEAKER_AMP_PRESENT	BIT(15)
 #define SOF_MAX98360A_SPEAKER_AMP_PRESENT	BIT(16)
 #define SOF_RT1015P_SPEAKER_AMP_PRESENT	BIT(17)
-<<<<<<< HEAD
-=======
 #define SOF_NAU8318_SPEAKER_AMP_PRESENT	BIT(18)
->>>>>>> 6ab3eda1
 
 static unsigned long sof_nau8825_quirk = SOF_NAU8825_SSP_CODEC(0);
 
@@ -495,14 +492,11 @@
 			max_98360a_dai_link(&links[id]);
 		} else if (sof_nau8825_quirk & SOF_RT1015P_SPEAKER_AMP_PRESENT) {
 			sof_rt1015p_dai_link(&links[id]);
-<<<<<<< HEAD
-=======
 		} else if (sof_nau8825_quirk &
 				SOF_NAU8318_SPEAKER_AMP_PRESENT) {
 			links[id].codecs = nau8318_components;
 			links[id].num_codecs = ARRAY_SIZE(nau8318_components);
 			links[id].init = speaker_codec_init;
->>>>>>> 6ab3eda1
 		} else {
 			goto devm_err;
 		}
@@ -677,8 +671,6 @@
 					SOF_BT_OFFLOAD_SSP(2) |
 					SOF_SSP_BT_OFFLOAD_PRESENT),
 	},
-<<<<<<< HEAD
-=======
 	{
 		.name = "adl_nau8318_8825",
 		.driver_data = (kernel_ulong_t)(SOF_NAU8825_SSP_CODEC(0) |
@@ -689,7 +681,6 @@
 					SOF_BT_OFFLOAD_SSP(2) |
 					SOF_SSP_BT_OFFLOAD_PRESENT),
 	},
->>>>>>> 6ab3eda1
 	{ }
 };
 MODULE_DEVICE_TABLE(platform, board_ids);
