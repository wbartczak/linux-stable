--- conflicted
+++ resolved
@@ -443,15 +443,6 @@
 			return err;
 	}
 
-	if (sof_rt5682_quirk & SOF_MAX98373_SPEAKER_AMP_PRESENT) {
-		/* Disable Left and Right Spk pin after boot */
-		snd_soc_dapm_disable_pin(dapm, "Left Spk");
-		snd_soc_dapm_disable_pin(dapm, "Right Spk");
-		err = snd_soc_dapm_sync(dapm);
-		if (err < 0)
-			return err;
-	}
-
 	/* HDMI is not supported by SOF on Baytrail/CherryTrail */
 	if (is_legacy_cpu || !ctx->idisp_codec)
 		return 0;
@@ -477,17 +468,9 @@
 			return err;
 
 		err = hdac_hdmi_jack_init(pcm->codec_dai, pcm->device,
-<<<<<<< HEAD
-					  &sof_hdmi[i]);
-		if (err < 0)
-			return err;
-
-		i++;
-=======
 					  &pcm->hdmi_jack);
 		if (err < 0)
 			return err;
->>>>>>> bf44eed7
 	}
 
 	return hdac_hdmi_jack_port_init(component, &card->dapm);
