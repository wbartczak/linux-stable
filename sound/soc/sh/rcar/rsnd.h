// SPDX-License-Identifier: GPL-2.0
//
// Renesas R-Car
//
// Copyright (C) 2013 Renesas Solutions Corp.
// Kuninori Morimoto <kuninori.morimoto.gx@renesas.com>

#ifndef RSND_H
#define RSND_H

#include <linux/clk.h>
#include <linux/device.h>
#include <linux/dma-mapping.h>
#include <linux/io.h>
#include <linux/list.h>
#include <linux/module.h>
#include <linux/of_device.h>
#include <linux/of_graph.h>
#include <linux/of_irq.h>
#include <linux/sh_dma.h>
#include <linux/workqueue.h>
#include <sound/soc.h>
#include <sound/pcm_params.h>

#define RSND_GEN1_SRU	0
#define RSND_GEN1_ADG	1
#define RSND_GEN1_SSI	2

#define RSND_GEN2_SCU	0
#define RSND_GEN2_ADG	1
#define RSND_GEN2_SSIU	2
#define RSND_GEN2_SSI	3

#define RSND_GEN4_ADG	0
#define RSND_GEN4_SSIU	1
#define RSND_GEN4_SSI	2
#define RSND_GEN4_SDMC	3

#define RSND_BASE_MAX	4

/*
 *	pseudo register
 *
 * The register address offsets SRU/SCU/SSIU on Gen1/Gen2 are very different.
 * This driver uses pseudo register in order to hide it.
 * see gen1/gen2 for detail
 */
enum rsnd_reg {
	/* SCU (MIX/CTU/DVC) */
	SRC_I_BUSIF_MODE,
	SRC_O_BUSIF_MODE,
	SRC_ROUTE_MODE0,
	SRC_SWRSR,
	SRC_SRCIR,
	SRC_ADINR,
	SRC_IFSCR,
	SRC_IFSVR,
	SRC_SRCCR,
	SRC_CTRL,
	SRC_BSDSR,
	SRC_BSISR,
	SRC_INT_ENABLE0,
	SRC_BUSIF_DALIGN,
	SRCIN_TIMSEL0,
	SRCIN_TIMSEL1,
	SRCIN_TIMSEL2,
	SRCIN_TIMSEL3,
	SRCIN_TIMSEL4,
	SRCOUT_TIMSEL0,
	SRCOUT_TIMSEL1,
	SRCOUT_TIMSEL2,
	SRCOUT_TIMSEL3,
	SRCOUT_TIMSEL4,
	SCU_SYS_STATUS0,
	SCU_SYS_STATUS1,
	SCU_SYS_INT_EN0,
	SCU_SYS_INT_EN1,
	CMD_CTRL,
	CMD_BUSIF_MODE,
	CMD_BUSIF_DALIGN,
	CMD_ROUTE_SLCT,
	CMDOUT_TIMSEL,
	CTU_SWRSR,
	CTU_CTUIR,
	CTU_ADINR,
	CTU_CPMDR,
	CTU_SCMDR,
	CTU_SV00R,
	CTU_SV01R,
	CTU_SV02R,
	CTU_SV03R,
	CTU_SV04R,
	CTU_SV05R,
	CTU_SV06R,
	CTU_SV07R,
	CTU_SV10R,
	CTU_SV11R,
	CTU_SV12R,
	CTU_SV13R,
	CTU_SV14R,
	CTU_SV15R,
	CTU_SV16R,
	CTU_SV17R,
	CTU_SV20R,
	CTU_SV21R,
	CTU_SV22R,
	CTU_SV23R,
	CTU_SV24R,
	CTU_SV25R,
	CTU_SV26R,
	CTU_SV27R,
	CTU_SV30R,
	CTU_SV31R,
	CTU_SV32R,
	CTU_SV33R,
	CTU_SV34R,
	CTU_SV35R,
	CTU_SV36R,
	CTU_SV37R,
	MIX_SWRSR,
	MIX_MIXIR,
	MIX_ADINR,
	MIX_MIXMR,
	MIX_MVPDR,
	MIX_MDBAR,
	MIX_MDBBR,
	MIX_MDBCR,
	MIX_MDBDR,
	MIX_MDBER,
	DVC_SWRSR,
	DVC_DVUIR,
	DVC_ADINR,
	DVC_DVUCR,
	DVC_ZCMCR,
	DVC_VOL0R,
	DVC_VOL1R,
	DVC_VOL2R,
	DVC_VOL3R,
	DVC_VOL4R,
	DVC_VOL5R,
	DVC_VOL6R,
	DVC_VOL7R,
	DVC_DVUER,
	DVC_VRCTR,
	DVC_VRPDR,
	DVC_VRDBR,

	/* ADG */
	BRRA,
	BRRB,
	BRGCKR,
	DIV_EN,
	AUDIO_CLK_SEL0,
	AUDIO_CLK_SEL1,
	AUDIO_CLK_SEL2,

	/* SSIU */
	SSI_MODE,
	SSI_MODE0,
	SSI_MODE1,
	SSI_MODE2,
	SSI_CONTROL,
	SSI_CTRL,
	SSI_BUSIF0_MODE,
	SSI_BUSIF1_MODE,
	SSI_BUSIF2_MODE,
	SSI_BUSIF3_MODE,
	SSI_BUSIF4_MODE,
	SSI_BUSIF5_MODE,
	SSI_BUSIF6_MODE,
	SSI_BUSIF7_MODE,
	SSI_BUSIF0_ADINR,
	SSI_BUSIF1_ADINR,
	SSI_BUSIF2_ADINR,
	SSI_BUSIF3_ADINR,
	SSI_BUSIF4_ADINR,
	SSI_BUSIF5_ADINR,
	SSI_BUSIF6_ADINR,
	SSI_BUSIF7_ADINR,
	SSI_BUSIF0_DALIGN,
	SSI_BUSIF1_DALIGN,
	SSI_BUSIF2_DALIGN,
	SSI_BUSIF3_DALIGN,
	SSI_BUSIF4_DALIGN,
	SSI_BUSIF5_DALIGN,
	SSI_BUSIF6_DALIGN,
	SSI_BUSIF7_DALIGN,
	SSI_INT_ENABLE,
	SSI_SYS_STATUS0,
	SSI_SYS_STATUS1,
	SSI_SYS_STATUS2,
	SSI_SYS_STATUS3,
	SSI_SYS_STATUS4,
	SSI_SYS_STATUS5,
	SSI_SYS_STATUS6,
	SSI_SYS_STATUS7,
	SSI_SYS_INT_ENABLE0,
	SSI_SYS_INT_ENABLE1,
	SSI_SYS_INT_ENABLE2,
	SSI_SYS_INT_ENABLE3,
	SSI_SYS_INT_ENABLE4,
	SSI_SYS_INT_ENABLE5,
	SSI_SYS_INT_ENABLE6,
	SSI_SYS_INT_ENABLE7,
	SSI_BUSIF,
	HDMI0_SEL,
	HDMI1_SEL,
	SSI9_BUSIF0_MODE,
	SSI9_BUSIF1_MODE,
	SSI9_BUSIF2_MODE,
	SSI9_BUSIF3_MODE,
	SSI9_BUSIF4_MODE,
	SSI9_BUSIF5_MODE,
	SSI9_BUSIF6_MODE,
	SSI9_BUSIF7_MODE,
	SSI9_BUSIF0_ADINR,
	SSI9_BUSIF1_ADINR,
	SSI9_BUSIF2_ADINR,
	SSI9_BUSIF3_ADINR,
	SSI9_BUSIF4_ADINR,
	SSI9_BUSIF5_ADINR,
	SSI9_BUSIF6_ADINR,
	SSI9_BUSIF7_ADINR,
	SSI9_BUSIF0_DALIGN,
	SSI9_BUSIF1_DALIGN,
	SSI9_BUSIF2_DALIGN,
	SSI9_BUSIF3_DALIGN,
	SSI9_BUSIF4_DALIGN,
	SSI9_BUSIF5_DALIGN,
	SSI9_BUSIF6_DALIGN,
	SSI9_BUSIF7_DALIGN,

	/* SSI */
	SSICR,
	SSISR,
	SSITDR,
	SSIRDR,
	SSIWSR,

	REG_MAX,
};
#define SRCIN_TIMSEL(i)		(SRCIN_TIMSEL0 + (i))
#define SRCOUT_TIMSEL(i)	(SRCOUT_TIMSEL0 + (i))
#define CTU_SVxxR(i, j)		(CTU_SV00R + (i * 8) + (j))
#define DVC_VOLxR(i)		(DVC_VOL0R + (i))
#define AUDIO_CLK_SEL(i)	(AUDIO_CLK_SEL0 + (i))
#define SSI_BUSIF_MODE(i)	(SSI_BUSIF0_MODE + (i))
#define SSI_BUSIF_ADINR(i)	(SSI_BUSIF0_ADINR + (i))
#define SSI_BUSIF_DALIGN(i)	(SSI_BUSIF0_DALIGN + (i))
#define SSI9_BUSIF_MODE(i)	(SSI9_BUSIF0_MODE + (i))
#define SSI9_BUSIF_ADINR(i)	(SSI9_BUSIF0_ADINR + (i))
#define SSI9_BUSIF_DALIGN(i)	(SSI9_BUSIF0_DALIGN + (i))
#define SSI_SYS_STATUS(i)	(SSI_SYS_STATUS0 + (i))
#define SSI_SYS_INT_ENABLE(i) (SSI_SYS_INT_ENABLE0 + (i))


struct rsnd_priv;
struct rsnd_mod;
struct rsnd_dai;
struct rsnd_dai_stream;

/*
 *	R-Car basic functions
 */
u32 rsnd_mod_read(struct rsnd_mod *mod, enum rsnd_reg reg);
void rsnd_mod_write(struct rsnd_mod *mod, enum rsnd_reg reg, u32 data);
void rsnd_mod_bset(struct rsnd_mod *mod, enum rsnd_reg reg, u32 mask, u32 data);
u32 rsnd_get_adinr_bit(struct rsnd_mod *mod, struct rsnd_dai_stream *io);
u32 rsnd_get_dalign(struct rsnd_mod *mod, struct rsnd_dai_stream *io);
u32 rsnd_get_busif_shift(struct rsnd_dai_stream *io, struct rsnd_mod *mod);

/*
 *	R-Car DMA
 */
int rsnd_dma_attach(struct rsnd_dai_stream *io,
		    struct rsnd_mod *mod, struct rsnd_mod **dma_mod);
int rsnd_dma_probe(struct rsnd_priv *priv);
struct dma_chan *rsnd_dma_request_channel(struct device_node *of_node, char *name,
					  struct rsnd_mod *mod, char *x);

/*
 *	R-Car sound mod
 */
enum rsnd_mod_type {
	RSND_MOD_AUDMAPP,
	RSND_MOD_AUDMA,
	RSND_MOD_DVC,
	RSND_MOD_MIX,
	RSND_MOD_CTU,
	RSND_MOD_CMD,
	RSND_MOD_SRC,
	RSND_MOD_SSIM3,		/* SSI multi 3 */
	RSND_MOD_SSIM2,		/* SSI multi 2 */
	RSND_MOD_SSIM1,		/* SSI multi 1 */
	RSND_MOD_SSIP,		/* SSI parent */
	RSND_MOD_SSI,
	RSND_MOD_SSIU,
	RSND_MOD_MAX,
};

struct rsnd_mod_ops {
	char *name;
	struct dma_chan* (*dma_req)(struct rsnd_dai_stream *io,
				    struct rsnd_mod *mod);
	int (*probe)(struct rsnd_mod *mod,
		     struct rsnd_dai_stream *io,
		     struct rsnd_priv *priv);
	int (*remove)(struct rsnd_mod *mod,
		      struct rsnd_dai_stream *io,
		      struct rsnd_priv *priv);
	int (*init)(struct rsnd_mod *mod,
		    struct rsnd_dai_stream *io,
		    struct rsnd_priv *priv);
	int (*quit)(struct rsnd_mod *mod,
		    struct rsnd_dai_stream *io,
		    struct rsnd_priv *priv);
	int (*start)(struct rsnd_mod *mod,
		     struct rsnd_dai_stream *io,
		     struct rsnd_priv *priv);
	int (*stop)(struct rsnd_mod *mod,
		    struct rsnd_dai_stream *io,
		    struct rsnd_priv *priv);
	int (*irq)(struct rsnd_mod *mod,
		   struct rsnd_dai_stream *io,
		   struct rsnd_priv *priv, int enable);
	int (*pcm_new)(struct rsnd_mod *mod,
		       struct rsnd_dai_stream *io,
		       struct snd_soc_pcm_runtime *rtd);
	int (*hw_params)(struct rsnd_mod *mod,
			 struct rsnd_dai_stream *io,
			 struct snd_pcm_substream *substream,
			 struct snd_pcm_hw_params *hw_params);
	int (*pointer)(struct rsnd_mod *mod,
		       struct rsnd_dai_stream *io,
		       snd_pcm_uframes_t *pointer);
	int (*fallback)(struct rsnd_mod *mod,
			struct rsnd_dai_stream *io,
			struct rsnd_priv *priv);
	int (*prepare)(struct rsnd_mod *mod,
		       struct rsnd_dai_stream *io,
		       struct rsnd_priv *priv);
	int (*cleanup)(struct rsnd_mod *mod,
		       struct rsnd_dai_stream *io,
		       struct rsnd_priv *priv);
	int (*hw_free)(struct rsnd_mod *mod,
		       struct rsnd_dai_stream *io,
		       struct snd_pcm_substream *substream);
	u32 *(*get_status)(struct rsnd_mod *mod,
			   struct rsnd_dai_stream *io,
			   enum rsnd_mod_type type);
	int (*id)(struct rsnd_mod *mod);
	int (*id_sub)(struct rsnd_mod *mod);
	int (*id_cmd)(struct rsnd_mod *mod);

#ifdef CONFIG_DEBUG_FS
	void (*debug_info)(struct seq_file *m,
			   struct rsnd_dai_stream *io, struct rsnd_mod *mod);
#endif
};

struct rsnd_dai_stream;
struct rsnd_mod {
	int id;
	enum rsnd_mod_type type;
	struct rsnd_mod_ops *ops;
	struct rsnd_priv *priv;
	struct clk *clk;
	u32 status;
};
/*
 * status
 *
 * 0xH000DCB0
 *
 * B	0: init		1: quit
 * C	0: start	1: stop
 * D	0: hw_params	1: hw_free
 *
 * H is always called (see __rsnd_mod_call)
 */
#define __rsnd_mod_shift_init		4
#define __rsnd_mod_shift_quit		4
#define __rsnd_mod_shift_start		8
#define __rsnd_mod_shift_stop		8
#define __rsnd_mod_shift_hw_params	12
#define __rsnd_mod_shift_hw_free	12
#define __rsnd_mod_shift_probe		28 /* always called */
#define __rsnd_mod_shift_remove		28 /* always called */
#define __rsnd_mod_shift_irq		28 /* always called */
#define __rsnd_mod_shift_pcm_new	28 /* always called */
#define __rsnd_mod_shift_fallback	28 /* always called */
#define __rsnd_mod_shift_pointer	28 /* always called */
#define __rsnd_mod_shift_prepare	28 /* always called */
#define __rsnd_mod_shift_cleanup	28 /* always called */

#define __rsnd_mod_add_probe		0
#define __rsnd_mod_add_remove		0
#define __rsnd_mod_add_prepare		0
#define __rsnd_mod_add_cleanup		0
#define __rsnd_mod_add_init		 1 /* needs protect */
#define __rsnd_mod_add_quit		-1 /* needs protect */
#define __rsnd_mod_add_start		 1 /* needs protect */
#define __rsnd_mod_add_stop		-1 /* needs protect */
#define __rsnd_mod_add_hw_params	 1 /* needs protect */
#define __rsnd_mod_add_hw_free		-1 /* needs protect */
#define __rsnd_mod_add_irq		0
#define __rsnd_mod_add_pcm_new		0
#define __rsnd_mod_add_fallback		0
#define __rsnd_mod_add_pointer		0

#define __rsnd_mod_call_probe		0
#define __rsnd_mod_call_remove		0
#define __rsnd_mod_call_prepare		0
#define __rsnd_mod_call_cleanup		0
#define __rsnd_mod_call_init		0 /* needs protect */
#define __rsnd_mod_call_quit		1 /* needs protect */
#define __rsnd_mod_call_start		0 /* needs protect */
#define __rsnd_mod_call_stop		1 /* needs protect */
#define __rsnd_mod_call_hw_params	0 /* needs protect */
#define __rsnd_mod_call_hw_free		1 /* needs protect */
#define __rsnd_mod_call_irq		0
#define __rsnd_mod_call_pcm_new		0
#define __rsnd_mod_call_fallback	0
#define __rsnd_mod_call_pointer		0

#define rsnd_mod_to_priv(mod)	((mod)->priv)
#define rsnd_mod_power_on(mod)	clk_enable((mod)->clk)
#define rsnd_mod_power_off(mod)	clk_disable((mod)->clk)
#define rsnd_mod_get(ip)	(&(ip)->mod)

int rsnd_mod_init(struct rsnd_priv *priv,
		  struct rsnd_mod *mod,
		  struct rsnd_mod_ops *ops,
		  struct clk *clk,
		  enum rsnd_mod_type type,
		  int id);
void rsnd_mod_quit(struct rsnd_mod *mod);
struct dma_chan *rsnd_mod_dma_req(struct rsnd_dai_stream *io,
				  struct rsnd_mod *mod);
void rsnd_mod_interrupt(struct rsnd_mod *mod,
			void (*callback)(struct rsnd_mod *mod,
					 struct rsnd_dai_stream *io));
u32 *rsnd_mod_get_status(struct rsnd_mod *mod,
			 struct rsnd_dai_stream *io,
			 enum rsnd_mod_type type);
int rsnd_mod_id(struct rsnd_mod *mod);
int rsnd_mod_id_raw(struct rsnd_mod *mod);
int rsnd_mod_id_sub(struct rsnd_mod *mod);
char *rsnd_mod_name(struct rsnd_mod *mod);
struct rsnd_mod *rsnd_mod_next(int *iterator,
			       struct rsnd_dai_stream *io,
			       enum rsnd_mod_type *array,
			       int array_size);
#define for_each_rsnd_mod(iterator, pos, io)				\
	for (iterator = 0;						\
	     (pos = rsnd_mod_next(&iterator, io, NULL, 0)); iterator++)
#define for_each_rsnd_mod_arrays(iterator, pos, io, array, size)	\
	for (iterator = 0;						\
	     (pos = rsnd_mod_next(&iterator, io, array, size)); iterator++)
#define for_each_rsnd_mod_array(iterator, pos, io, array)		\
	for_each_rsnd_mod_arrays(iterator, pos, io, array, ARRAY_SIZE(array))

void rsnd_parse_connect_common(struct rsnd_dai *rdai, char *name,
		struct rsnd_mod* (*mod_get)(struct rsnd_priv *priv, int id),
		struct device_node *node,
		struct device_node *playback,
		struct device_node *capture);
int rsnd_node_count(struct rsnd_priv *priv, struct device_node *node, char *name);
int rsnd_node_fixed_index(struct device *dev, struct device_node *node, char *name, int idx);

int rsnd_channel_normalization(int chan);
#define rsnd_runtime_channel_original(io) \
	rsnd_runtime_channel_original_with_params(io, NULL)
int rsnd_runtime_channel_original_with_params(struct rsnd_dai_stream *io,
				struct snd_pcm_hw_params *params);
#define rsnd_runtime_channel_after_ctu(io)			\
	rsnd_runtime_channel_after_ctu_with_params(io, NULL)
int rsnd_runtime_channel_after_ctu_with_params(struct rsnd_dai_stream *io,
				struct snd_pcm_hw_params *params);
#define rsnd_runtime_channel_for_ssi(io) \
	rsnd_runtime_channel_for_ssi_with_params(io, NULL)
int rsnd_runtime_channel_for_ssi_with_params(struct rsnd_dai_stream *io,
				 struct snd_pcm_hw_params *params);
int rsnd_runtime_is_multi_ssi(struct rsnd_dai_stream *io);
int rsnd_runtime_is_tdm(struct rsnd_dai_stream *io);
int rsnd_runtime_is_tdm_split(struct rsnd_dai_stream *io);

/*
 * DT
 */
#define rsnd_parse_of_node(priv, node)					\
	of_get_child_by_name(rsnd_priv_to_dev(priv)->of_node, node)
#define RSND_NODE_DAI	"rcar_sound,dai"
#define RSND_NODE_SSI	"rcar_sound,ssi"
#define RSND_NODE_SSIU	"rcar_sound,ssiu"
#define RSND_NODE_SRC	"rcar_sound,src"
#define RSND_NODE_CTU	"rcar_sound,ctu"
#define RSND_NODE_MIX	"rcar_sound,mix"
#define RSND_NODE_DVC	"rcar_sound,dvc"

/*
 *	R-Car sound DAI
 */
#define RSND_DAI_NAME_SIZE	16
struct rsnd_dai_stream {
	char name[RSND_DAI_NAME_SIZE];
	struct snd_pcm_substream *substream;
	struct rsnd_mod *mod[RSND_MOD_MAX];
	struct rsnd_mod *dma;
	struct rsnd_dai *rdai;
	struct device *dmac_dev; /* for IPMMU */
	u32 converted_rate;      /* converted sampling rate */
	int converted_chan;      /* converted channels */
	u32 parent_ssi_status;
	u32 flags;
};

/* flags */
#define RSND_STREAM_HDMI0	(1 << 0) /* for HDMI0 */
#define RSND_STREAM_HDMI1	(1 << 1) /* for HDMI1 */
#define RSND_STREAM_TDM_SPLIT	(1 << 2) /* for TDM split mode */
#define RSND_HW_RULE_ERR	(1 << 3) /* hw_rule error */

#define rsnd_io_to_mod(io, i)	((i) < RSND_MOD_MAX ? (io)->mod[(i)] : NULL)
#define rsnd_io_to_mod_ssi(io)	rsnd_io_to_mod((io), RSND_MOD_SSI)
#define rsnd_io_to_mod_ssiu(io)	rsnd_io_to_mod((io), RSND_MOD_SSIU)
#define rsnd_io_to_mod_ssip(io)	rsnd_io_to_mod((io), RSND_MOD_SSIP)
#define rsnd_io_to_mod_src(io)	rsnd_io_to_mod((io), RSND_MOD_SRC)
#define rsnd_io_to_mod_ctu(io)	rsnd_io_to_mod((io), RSND_MOD_CTU)
#define rsnd_io_to_mod_mix(io)	rsnd_io_to_mod((io), RSND_MOD_MIX)
#define rsnd_io_to_mod_dvc(io)	rsnd_io_to_mod((io), RSND_MOD_DVC)
#define rsnd_io_to_mod_cmd(io)	rsnd_io_to_mod((io), RSND_MOD_CMD)
#define rsnd_io_to_rdai(io)	((io)->rdai)
#define rsnd_io_to_priv(io)	(rsnd_rdai_to_priv(rsnd_io_to_rdai(io)))
#define rsnd_io_is_play(io)	(&rsnd_io_to_rdai(io)->playback == io)
#define rsnd_io_to_runtime(io) ((io)->substream ? \
				(io)->substream->runtime : NULL)
#define rsnd_io_converted_rate(io)	((io)->converted_rate)
#define rsnd_io_converted_chan(io)	((io)->converted_chan)
int rsnd_io_is_working(struct rsnd_dai_stream *io);

struct rsnd_dai {
	char name[RSND_DAI_NAME_SIZE];
	struct rsnd_dai_stream playback;
	struct rsnd_dai_stream capture;
	struct rsnd_priv *priv;
	struct snd_pcm_hw_constraint_list constraint;

	int max_channels;	/* 2ch - 16ch */
	int ssi_lane;		/* 1lane - 4lane */
	int chan_width;		/* 16/24/32 bit width */

	unsigned int clk_master:1;
	unsigned int bit_clk_inv:1;
	unsigned int frm_clk_inv:1;
	unsigned int sys_delay:1;
	unsigned int data_alignment:1;
};

#define rsnd_rdai_nr(priv) ((priv)->rdai_nr)
#define rsnd_rdai_is_clk_master(rdai) ((rdai)->clk_master)
#define rsnd_rdai_to_priv(rdai) ((rdai)->priv)
#define for_each_rsnd_dai(rdai, priv, i)		\
	for (i = 0;					\
	     (i < rsnd_rdai_nr(priv)) &&		\
	     ((rdai) = rsnd_rdai_get(priv, i));		\
	     i++)

struct rsnd_dai *rsnd_rdai_get(struct rsnd_priv *priv, int id);

#define rsnd_rdai_channels_set(rdai, max_channels) \
	rsnd_rdai_channels_ctrl(rdai, max_channels)
#define rsnd_rdai_channels_get(rdai) \
	rsnd_rdai_channels_ctrl(rdai, 0)
int rsnd_rdai_channels_ctrl(struct rsnd_dai *rdai,
			    int max_channels);

#define rsnd_rdai_ssi_lane_set(rdai, ssi_lane) \
	rsnd_rdai_ssi_lane_ctrl(rdai, ssi_lane)
#define rsnd_rdai_ssi_lane_get(rdai) \
	rsnd_rdai_ssi_lane_ctrl(rdai, 0)
int rsnd_rdai_ssi_lane_ctrl(struct rsnd_dai *rdai,
			    int ssi_lane);

#define rsnd_rdai_width_set(rdai, width) \
	rsnd_rdai_width_ctrl(rdai, width)
#define rsnd_rdai_width_get(rdai) \
	rsnd_rdai_width_ctrl(rdai, 0)
int rsnd_rdai_width_ctrl(struct rsnd_dai *rdai, int width);
void rsnd_dai_period_elapsed(struct rsnd_dai_stream *io);
int rsnd_dai_connect(struct rsnd_mod *mod,
		     struct rsnd_dai_stream *io,
		     enum rsnd_mod_type type);

/*
 *	R-Car Gen1/Gen2
 */
int rsnd_gen_probe(struct rsnd_priv *priv);
void __iomem *rsnd_gen_reg_get(struct rsnd_priv *priv,
			       struct rsnd_mod *mod,
			       enum rsnd_reg reg);
phys_addr_t rsnd_gen_get_phy_addr(struct rsnd_priv *priv, int reg_id);
#ifdef CONFIG_DEBUG_FS
void __iomem *rsnd_gen_get_base_addr(struct rsnd_priv *priv, int reg_id);
#endif

/*
 *	R-Car ADG
 */
int rsnd_adg_clk_query(struct rsnd_priv *priv, unsigned int rate);
int rsnd_adg_ssi_clk_stop(struct rsnd_mod *ssi_mod);
int rsnd_adg_ssi_clk_try_start(struct rsnd_mod *ssi_mod, unsigned int rate);
int rsnd_adg_probe(struct rsnd_priv *priv);
void rsnd_adg_remove(struct rsnd_priv *priv);
int rsnd_adg_set_src_timesel_gen2(struct rsnd_mod *src_mod,
				  struct rsnd_dai_stream *io,
				  unsigned int in_rate,
				  unsigned int out_rate);
int rsnd_adg_set_cmd_timsel_gen2(struct rsnd_mod *cmd_mod,
				 struct rsnd_dai_stream *io);
#define rsnd_adg_clk_enable(priv)	rsnd_adg_clk_control(priv, 1)
#define rsnd_adg_clk_disable(priv)	rsnd_adg_clk_control(priv, 0)
void rsnd_adg_clk_control(struct rsnd_priv *priv, int enable);
void rsnd_adg_clk_dbg_info(struct rsnd_priv *priv, struct seq_file *m);

/*
 *	R-Car sound priv
 */
struct rsnd_priv {

	struct platform_device *pdev;
	spinlock_t lock;
	unsigned long flags;
#define RSND_GEN_MASK	(0xF << 0)
#define RSND_GEN1	(1 << 0)
#define RSND_GEN2	(2 << 0)
#define RSND_GEN3	(3 << 0)
#define RSND_GEN4	(4 << 0)
#define RSND_SOC_MASK	(0xFF << 4)
#define RSND_SOC_E	(1 << 4) /* E1/E2/E3 */

	/*
	 * below value will be filled on rsnd_gen_probe()
	 */
	void *gen;

	/*
	 * below value will be filled on rsnd_adg_probe()
	 */
	void *adg;

	/*
	 * below value will be filled on rsnd_dma_probe()
	 */
	void *dma;

	/*
	 * below value will be filled on rsnd_ssi_probe()
	 */
	void *ssi;
	int ssi_nr;

	/*
	 * below value will be filled on rsnd_ssiu_probe()
	 */
	void *ssiu;
	int ssiu_nr;

	/*
	 * below value will be filled on rsnd_src_probe()
	 */
	void *src;
	int src_nr;

	/*
	 * below value will be filled on rsnd_ctu_probe()
	 */
	void *ctu;
	int ctu_nr;

	/*
	 * below value will be filled on rsnd_mix_probe()
	 */
	void *mix;
	int mix_nr;

	/*
	 * below value will be filled on rsnd_dvc_probe()
	 */
	void *dvc;
	int dvc_nr;

	/*
	 * below value will be filled on rsnd_cmd_probe()
	 */
	void *cmd;
	int cmd_nr;

	/*
	 * below value will be filled on rsnd_dai_probe()
	 */
	struct snd_soc_dai_driver *daidrv;
	struct rsnd_dai *rdai;
	int rdai_nr;
};

#define rsnd_priv_to_pdev(priv)	((priv)->pdev)
#define rsnd_priv_to_dev(priv)	(&(rsnd_priv_to_pdev(priv)->dev))

#define rsnd_is_gen1(priv)	(((priv)->flags & RSND_GEN_MASK) == RSND_GEN1)
#define rsnd_is_gen2(priv)	(((priv)->flags & RSND_GEN_MASK) == RSND_GEN2)
#define rsnd_is_gen3(priv)	(((priv)->flags & RSND_GEN_MASK) == RSND_GEN3)
#define rsnd_is_gen4(priv)	(((priv)->flags & RSND_GEN_MASK) == RSND_GEN4)
#define rsnd_is_e3(priv)	(((priv)->flags & \
					(RSND_GEN_MASK | RSND_SOC_MASK)) == \
					(RSND_GEN3 | RSND_SOC_E))

#define rsnd_flags_has(p, f) ((p)->flags & (f))
#define rsnd_flags_set(p, f) ((p)->flags |= (f))
#define rsnd_flags_del(p, f) ((p)->flags &= ~(f))

/*
 *	rsnd_kctrl
 */
struct rsnd_kctrl_cfg {
	unsigned int max;
	unsigned int size;
	u32 *val;
	const char * const *texts;
	int (*accept)(struct rsnd_dai_stream *io);
	void (*update)(struct rsnd_dai_stream *io, struct rsnd_mod *mod);
	struct rsnd_dai_stream *io;
	struct snd_card *card;
	struct snd_kcontrol *kctrl;
	struct rsnd_mod *mod;
};

#define RSND_MAX_CHANNELS	8
struct rsnd_kctrl_cfg_m {
	struct rsnd_kctrl_cfg cfg;
	u32 val[RSND_MAX_CHANNELS];
};

struct rsnd_kctrl_cfg_s {
	struct rsnd_kctrl_cfg cfg;
	u32 val;
};
#define rsnd_kctrl_size(x)	((x).cfg.size)
#define rsnd_kctrl_max(x)	((x).cfg.max)
#define rsnd_kctrl_valm(x, i)	((x).val[i])	/* = (x).cfg.val[i] */
#define rsnd_kctrl_vals(x)	((x).val)	/* = (x).cfg.val[0] */

int rsnd_kctrl_accept_anytime(struct rsnd_dai_stream *io);
int rsnd_kctrl_accept_runtime(struct rsnd_dai_stream *io);
struct rsnd_kctrl_cfg *rsnd_kctrl_init_m(struct rsnd_kctrl_cfg_m *cfg);
struct rsnd_kctrl_cfg *rsnd_kctrl_init_s(struct rsnd_kctrl_cfg_s *cfg);
int rsnd_kctrl_new(struct rsnd_mod *mod,
		   struct rsnd_dai_stream *io,
		   struct snd_soc_pcm_runtime *rtd,
		   const unsigned char *name,
		   int (*accept)(struct rsnd_dai_stream *io),
		   void (*update)(struct rsnd_dai_stream *io,
				  struct rsnd_mod *mod),
		   struct rsnd_kctrl_cfg *cfg,
		   const char * const *texts,
		   int size,
		   u32 max);

#define rsnd_kctrl_new_m(mod, io, rtd, name, accept, update, cfg, size, max) \
	rsnd_kctrl_new(mod, io, rtd, name, accept, update, rsnd_kctrl_init_m(cfg), \
		       NULL, size, max)

#define rsnd_kctrl_new_s(mod, io, rtd, name, accept, update, cfg, max)	\
	rsnd_kctrl_new(mod, io, rtd, name, accept, update, rsnd_kctrl_init_s(cfg), \
		       NULL, 1, max)

#define rsnd_kctrl_new_e(mod, io, rtd, name, accept, update, cfg, texts, size) \
	rsnd_kctrl_new(mod, io, rtd, name, accept, update, rsnd_kctrl_init_s(cfg), \
		       texts, 1, size)

extern const char * const volume_ramp_rate[];
#define VOLUME_RAMP_MAX_DVC	(0x17 + 1)
#define VOLUME_RAMP_MAX_MIX	(0x0a + 1)

/*
 *	R-Car SSI
 */
int rsnd_ssi_probe(struct rsnd_priv *priv);
void rsnd_ssi_remove(struct rsnd_priv *priv);
struct rsnd_mod *rsnd_ssi_mod_get(struct rsnd_priv *priv, int id);
int rsnd_ssi_use_busif(struct rsnd_dai_stream *io);
u32 rsnd_ssi_multi_secondaries_runtime(struct rsnd_dai_stream *io);
int rsnd_ssi_is_dma_mode(struct rsnd_mod *mod);

#define rsnd_ssi_is_pin_sharing(io)	\
	__rsnd_ssi_is_pin_sharing(rsnd_io_to_mod_ssi(io))
int __rsnd_ssi_is_pin_sharing(struct rsnd_mod *mod);

#define rsnd_ssi_of_node(priv) rsnd_parse_of_node(priv, RSND_NODE_SSI)
void rsnd_parse_connect_ssi(struct rsnd_dai *rdai,
			    struct device_node *playback,
			    struct device_node *capture);
unsigned int rsnd_ssi_clk_query(struct rsnd_dai *rdai,
		       int param1, int param2, int *idx);

/*
 *	R-Car SSIU
 */
int rsnd_ssiu_attach(struct rsnd_dai_stream *io,
		     struct rsnd_mod *mod);
int rsnd_ssiu_probe(struct rsnd_priv *priv);
void rsnd_ssiu_remove(struct rsnd_priv *priv);
void rsnd_parse_connect_ssiu(struct rsnd_dai *rdai,
			     struct device_node *playback,
			     struct device_node *capture);
#define rsnd_ssiu_of_node(priv) rsnd_parse_of_node(priv, RSND_NODE_SSIU)
bool rsnd_ssiu_busif_err_status_clear(struct rsnd_mod *mod);

/*
 *	R-Car SRC
 */
int rsnd_src_probe(struct rsnd_priv *priv);
void rsnd_src_remove(struct rsnd_priv *priv);
struct rsnd_mod *rsnd_src_mod_get(struct rsnd_priv *priv, int id);

#define rsnd_src_get_in_rate(priv, io) rsnd_src_get_rate(priv, io, 1)
#define rsnd_src_get_out_rate(priv, io) rsnd_src_get_rate(priv, io, 0)
unsigned int rsnd_src_get_rate(struct rsnd_priv *priv,
			       struct rsnd_dai_stream *io,
			       int is_in);

#define rsnd_src_of_node(priv) rsnd_parse_of_node(priv, RSND_NODE_SRC)
#define rsnd_parse_connect_src(rdai, playback, capture)			\
	rsnd_parse_connect_common(rdai, "src", rsnd_src_mod_get,	\
				  rsnd_src_of_node(rsnd_rdai_to_priv(rdai)), \
						   playback, capture)

/*
 *	R-Car CTU
 */
int rsnd_ctu_probe(struct rsnd_priv *priv);
void rsnd_ctu_remove(struct rsnd_priv *priv);
struct rsnd_mod *rsnd_ctu_mod_get(struct rsnd_priv *priv, int id);
#define rsnd_ctu_of_node(priv) rsnd_parse_of_node(priv, RSND_NODE_CTU)
#define rsnd_parse_connect_ctu(rdai, playback, capture)			\
	rsnd_parse_connect_common(rdai, "ctu", rsnd_ctu_mod_get,	\
				  rsnd_ctu_of_node(rsnd_rdai_to_priv(rdai)), \
						   playback, capture)

/*
 *	R-Car MIX
 */
int rsnd_mix_probe(struct rsnd_priv *priv);
void rsnd_mix_remove(struct rsnd_priv *priv);
struct rsnd_mod *rsnd_mix_mod_get(struct rsnd_priv *priv, int id);
#define rsnd_mix_of_node(priv) rsnd_parse_of_node(priv, RSND_NODE_MIX)
#define rsnd_parse_connect_mix(rdai, playback, capture)			\
	rsnd_parse_connect_common(rdai, "mix", rsnd_mix_mod_get,	\
				  rsnd_mix_of_node(rsnd_rdai_to_priv(rdai)), \
						   playback, capture)

/*
 *	R-Car DVC
 */
int rsnd_dvc_probe(struct rsnd_priv *priv);
void rsnd_dvc_remove(struct rsnd_priv *priv);
struct rsnd_mod *rsnd_dvc_mod_get(struct rsnd_priv *priv, int id);
#define rsnd_dvc_of_node(priv) rsnd_parse_of_node(priv, RSND_NODE_DVC)
#define rsnd_parse_connect_dvc(rdai, playback, capture)			\
	rsnd_parse_connect_common(rdai, "dvc", rsnd_dvc_mod_get,	\
				  rsnd_dvc_of_node(rsnd_rdai_to_priv(rdai)), \
						   playback, capture)

/*
 *	R-Car CMD
 */
int rsnd_cmd_probe(struct rsnd_priv *priv);
void rsnd_cmd_remove(struct rsnd_priv *priv);
int rsnd_cmd_attach(struct rsnd_dai_stream *io, int id);

void rsnd_mod_make_sure(struct rsnd_mod *mod, enum rsnd_mod_type type);
#ifdef DEBUG
#define rsnd_mod_confirm_ssi(mssi)	rsnd_mod_make_sure(mssi, RSND_MOD_SSI)
#define rsnd_mod_confirm_src(msrc)	rsnd_mod_make_sure(msrc, RSND_MOD_SRC)
#define rsnd_mod_confirm_dvc(mdvc)	rsnd_mod_make_sure(mdvc, RSND_MOD_DVC)
#else
#define rsnd_mod_confirm_ssi(mssi)
#define rsnd_mod_confirm_src(msrc)
#define rsnd_mod_confirm_dvc(mdvc)
#endif

/*
 * If you don't need interrupt status debug message,
 * define RSND_DEBUG_NO_IRQ_STATUS as 1 on top of src.c/ssi.c
 *
 * #define RSND_DEBUG_NO_IRQ_STATUS 1
 */
#define rsnd_print_irq_status(dev, param...) do {	\
	if (!IS_BUILTIN(RSND_DEBUG_NO_IRQ_STATUS))	\
		dev_info(dev, param);			\
} while (0)

<<<<<<< HEAD
/*
 * If you don't need rsnd_dai_call debug message,
 * define RSND_DEBUG_NO_DAI_CALL as 1 on top of core.c
 *
 * #define RSND_DEBUG_NO_DAI_CALL 1
 */
#define rsnd_dbg_dai_call(dev, param...)		\
	if (!IS_BUILTIN(RSND_DEBUG_NO_DAI_CALL))	\
		dev_dbg(dev, param)

=======
>>>>>>> 5729a900
#ifdef CONFIG_DEBUG_FS
int rsnd_debugfs_probe(struct snd_soc_component *component);
void rsnd_debugfs_reg_show(struct seq_file *m, phys_addr_t _addr,
			   void __iomem *base, int offset, int size);
void rsnd_debugfs_mod_reg_show(struct seq_file *m, struct rsnd_mod *mod,
			       int reg_id, int offset, int size);

#else
#define rsnd_debugfs_probe  NULL
#endif

#endif /* RSND_H */<|MERGE_RESOLUTION|>--- conflicted
+++ resolved
@@ -900,19 +900,6 @@
 		dev_info(dev, param);			\
 } while (0)
 
-<<<<<<< HEAD
-/*
- * If you don't need rsnd_dai_call debug message,
- * define RSND_DEBUG_NO_DAI_CALL as 1 on top of core.c
- *
- * #define RSND_DEBUG_NO_DAI_CALL 1
- */
-#define rsnd_dbg_dai_call(dev, param...)		\
-	if (!IS_BUILTIN(RSND_DEBUG_NO_DAI_CALL))	\
-		dev_dbg(dev, param)
-
-=======
->>>>>>> 5729a900
 #ifdef CONFIG_DEBUG_FS
 int rsnd_debugfs_probe(struct snd_soc_component *component);
 void rsnd_debugfs_reg_show(struct seq_file *m, phys_addr_t _addr,
