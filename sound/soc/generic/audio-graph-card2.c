// SPDX-License-Identifier: GPL-2.0
//
// ASoC Audio Graph Card2 support
//
// Copyright (C) 2020 Renesas Electronics Corp.
// Copyright (C) 2020 Kuninori Morimoto <kuninori.morimoto.gx@renesas.com>
//
// based on ${LINUX}/sound/soc/generic/audio-graph-card.c
#include <linux/clk.h>
#include <linux/device.h>
#include <linux/gpio.h>
#include <linux/gpio/consumer.h>
#include <linux/module.h>
#include <linux/of.h>
#include <linux/of_device.h>
#include <linux/of_gpio.h>
#include <linux/of_graph.h>
#include <linux/platform_device.h>
#include <linux/string.h>
#include <sound/graph_card.h>

/************************************
	daifmt
 ************************************
	ports {
		format = "left_j";
		port@0 {
			bitclock-master;
			sample0: endpoint@0 {
				frame-master;
			};
			sample1: endpoint@1 {
				format = "i2s";
			};
		};
		...
	};

 You can set daifmt at ports/port/endpoint.
 It uses *latest* format, and *share* master settings.
 In above case,
	sample0: left_j, bitclock-master, frame-master
	sample1: i2s,    bitclock-master

 If there was no settings, *Codec* will be
 bitclock/frame provider as default.
 see
	graph_parse_daifmt().

 ************************************
	Normal Audio-Graph
 ************************************

 CPU <---> Codec

 sound {
	compatible = "audio-graph-card2";
	links = <&cpu>;
 };

 CPU {
	cpu: port {
		bitclock-master;
		frame-master;
		cpu_ep: endpoint { remote-endpoint = <&codec_ep>; }; };
 };

 Codec {
	port {	codec_ep: endpoint { remote-endpoint = <&cpu_ep>; }; };
 };

 ************************************
	Multi-CPU/Codec
 ************************************

It has connection part (= X) and list part (= y).
links indicates connection part of CPU side (= A).

	    +-+   (A)	     +-+
 CPU1 --(y) | | <-(X)--(X)-> | | (y)-- Codec1
 CPU2 --(y) | |		     | | (y)-- Codec2
	    +-+		     +-+

	sound {
		compatible = "audio-graph-card2";

(A)		links = <&mcpu>;

		multi {
			ports@0 {
(X) (A)			mcpu:	port@0 { mcpu0_ep: endpoint { remote-endpoint = <&mcodec0_ep>; }; };
(y)				port@1 { mcpu1_ep: endpoint { remote-endpoint = <&cpu1_ep>; }; };
(y)				port@2 { mcpu2_ep: endpoint { remote-endpoint = <&cpu2_ep>; }; };
			};
			ports@1 {
(X)				port@0 { mcodec0_ep: endpoint { remote-endpoint = <&mcpu0_ep>; }; };
(y)				port@1 { mcodec1_ep: endpoint { remote-endpoint = <&codec1_ep>; }; };
(y)				port@2 { mcodec2_ep: endpoint { remote-endpoint = <&codec2_ep>; }; };
			};
		};
	};

 CPU {
	ports {
		bitclock-master;
		frame-master;
		port@0 { cpu1_ep: endpoint { remote-endpoint = <&mcpu1_ep>; }; };
		port@1 { cpu2_ep: endpoint { remote-endpoint = <&mcpu2_ep>; }; };
	};
 };

 Codec {
	ports {
		port@0 { codec1_ep: endpoint { remote-endpoint = <&mcodec1_ep>; }; };
		port@1 { codec2_ep: endpoint { remote-endpoint = <&mcodec2_ep>; }; };
	};
 };

 ************************************
	DPCM
 ************************************

		DSP
	   ************
 PCM0 <--> * fe0  be0 * <--> DAI0: Codec Headset
 PCM1 <--> * fe1  be1 * <--> DAI1: Codec Speakers
 PCM2 <--> * fe2  be2 * <--> DAI2: MODEM
 PCM3 <--> * fe3  be3 * <--> DAI3: BT
	   *	  be4 * <--> DAI4: DMIC
	   *	  be5 * <--> DAI5: FM
	   ************

 sound {
	compatible = "audio-graph-card2";

	// indicate routing
	routing = "xxx Playback", "xxx Playback",
		  "xxx Playback", "xxx Playback",
		  "xxx Playback", "xxx Playback";

	// indicate all Front-End, Back-End
	links = <&fe0, &fe1, ...,
		 &be0, &be1, ...>;

	dpcm {
		// Front-End
		ports@0 {
			fe0: port@0 { fe0_ep: endpoint { remote-endpoint = <&pcm0_ep>; }; };
			fe1: port@1 { fe1_ep: endpoint { remote-endpoint = <&pcm1_ep>; }; };
			...
		};
		// Back-End
		ports@1 {
			be0: port@0 { be0_ep: endpoint { remote-endpoint = <&dai0_ep>; }; };
			be1: port@1 { be1_ep: endpoint { remote-endpoint = <&dai1_ep>; }; };
			...
		};
	};
 };

 CPU {
	ports {
		bitclock-master;
		frame-master;
		port@0 { pcm0_ep: endpoint { remote-endpoint = <&fe0_ep>; }; };
		port@1 { pcm1_ep: endpoint { remote-endpoint = <&fe1_ep>; }; };
		...
	};
 };

 Codec {
	ports {
		port@0 { dai0_ep: endpoint { remote-endpoint = <&be0_ep>; }; };
		port@1 { dai1_ep: endpoint { remote-endpoint = <&be1_ep>; }; };
		...
	};
 };

 ************************************
	Codec to Codec
 ************************************

 +--+
 |  |<-- Codec0 <- IN
 |  |--> Codec1 -> OUT
 +--+

 sound {
	compatible = "audio-graph-card2";

	routing = "OUT" ,"DAI1 Playback",
		  "DAI0 Capture", "IN";

	links = <&c2c>;

	codec2codec {
		ports {
			rate = <48000>;
		c2c:	port@0 { c2cf_ep: endpoint { remote-endpoint = <&codec0_ep>; }; };
			port@1 { c2cb_ep: endpoint { remote-endpoint = <&codec1_ep>; }; };
	};
 };

 Codec {
	ports {
		port@0 {
			bitclock-master;
			frame-master;
			 codec0_ep: endpoint { remote-endpoint = <&c2cf_ep>; }; };
		port@1 { codec1_ep: endpoint { remote-endpoint = <&c2cb_ep>; }; };
	};
 };

*/

enum graph_type {
	GRAPH_NORMAL,
	GRAPH_DPCM,
	GRAPH_C2C,

	GRAPH_MULTI,	/* don't use ! Use this only in __graph_get_type() */
};

#define GRAPH_NODENAME_MULTI	"multi"
#define GRAPH_NODENAME_DPCM	"dpcm"
#define GRAPH_NODENAME_C2C	"codec2codec"

#define port_to_endpoint(port) of_get_child_by_name(port, "endpoint")

static enum graph_type __graph_get_type(struct device_node *lnk)
{
	struct device_node *np, *parent_np;
	enum graph_type ret;

	/*
	 * target {
	 *	ports {
	 * =>		lnk:	port@0 { ... };
	 *			port@1 { ... };
	 *	};
	 * };
	 */
	np = of_get_parent(lnk);
	if (of_node_name_eq(np, "ports")) {
		parent_np = of_get_parent(np);
		of_node_put(np);
		np = parent_np;
	}
<<<<<<< HEAD

	if (of_node_name_eq(np, GRAPH_NODENAME_MULTI)) {
		ret = GRAPH_MULTI;
		goto out_put;
	}

	if (of_node_name_eq(np, GRAPH_NODENAME_DPCM)) {
		ret = GRAPH_DPCM;
		goto out_put;
	}

	if (of_node_name_eq(np, GRAPH_NODENAME_C2C)) {
		ret = GRAPH_C2C;
		goto out_put;
	}

	ret = GRAPH_NORMAL;

=======

	if (of_node_name_eq(np, GRAPH_NODENAME_MULTI)) {
		ret = GRAPH_MULTI;
		goto out_put;
	}

	if (of_node_name_eq(np, GRAPH_NODENAME_DPCM)) {
		ret = GRAPH_DPCM;
		goto out_put;
	}

	if (of_node_name_eq(np, GRAPH_NODENAME_C2C)) {
		ret = GRAPH_C2C;
		goto out_put;
	}

	ret = GRAPH_NORMAL;

>>>>>>> e6f4ff3f
out_put:
	of_node_put(np);
	return ret;

}

static enum graph_type graph_get_type(struct asoc_simple_priv *priv,
				      struct device_node *lnk)
{
	enum graph_type type = __graph_get_type(lnk);

	/* GRAPH_MULTI here means GRAPH_NORMAL */
	if (type == GRAPH_MULTI)
		type = GRAPH_NORMAL;

#ifdef DEBUG
	{
		struct device *dev = simple_priv_to_dev(priv);
		const char *str = "Normal";

		switch (type) {
		case GRAPH_DPCM:
			if (asoc_graph_is_ports0(lnk))
				str = "DPCM Front-End";
			else
				str = "DPCM Back-End";
			break;
		case GRAPH_C2C:
			str = "Codec2Codec";
			break;
		default:
			break;
		}

		dev_dbg(dev, "%pOF (%s)", lnk, str);
	}
#endif
	return type;
}

static int graph_lnk_is_multi(struct device_node *lnk)
{
	return __graph_get_type(lnk) == GRAPH_MULTI;
}

static struct device_node *graph_get_next_multi_ep(struct device_node **port)
{
	struct device_node *ports = of_get_parent(*port);
	struct device_node *ep = NULL;
	struct device_node *rep = NULL;

	/*
	 * multi {
	 *	ports {
	 * =>	lnk:	port@0 { ... };
	 *		port@1 { ep { ... = rep0 } };
	 *		port@2 { ep { ... = rep1 } };
	 *		...
	 *	};
	 * };
	 *
	 * xxx {
	 *	port@0 { rep0 };
	 *	port@1 { rep1 };
	 * };
	 */
	do {
		*port = of_get_next_child(ports, *port);
		if (!*port)
			break;
	} while (!of_node_name_eq(*port, "port"));

	if (*port) {
		ep  = port_to_endpoint(*port);
		rep = of_graph_get_remote_endpoint(ep);
	}

	of_node_put(ep);
	of_node_put(ports);

	return rep;
}

static const struct snd_soc_ops graph_ops = {
	.startup	= asoc_simple_startup,
	.shutdown	= asoc_simple_shutdown,
	.hw_params	= asoc_simple_hw_params,
};

static int graph_get_dai_id(struct device_node *ep)
{
	struct device_node *node;
	struct device_node *endpoint;
	struct of_endpoint info;
	int i, id;
	const u32 *reg;
	int ret;

	/* use driver specified DAI ID if exist */
	ret = snd_soc_get_dai_id(ep);
	if (ret != -ENOTSUPP)
		return ret;

	/* use endpoint/port reg if exist */
	ret = of_graph_parse_endpoint(ep, &info);
	if (ret == 0) {
		/*
		 * Because it will count port/endpoint if it doesn't have "reg".
		 * But, we can't judge whether it has "no reg", or "reg = <0>"
		 * only of_graph_parse_endpoint().
		 * We need to check "reg" property
		 */
		if (of_get_property(ep,   "reg", NULL))
			return info.id;

		node = of_get_parent(ep);
		reg = of_get_property(node, "reg", NULL);
		of_node_put(node);
		if (reg)
			return info.port;
	}
	node = of_graph_get_port_parent(ep);

	/*
	 * Non HDMI sound case, counting port/endpoint on its DT
	 * is enough. Let's count it.
	 */
	i = 0;
	id = -1;
	for_each_endpoint_of_node(node, endpoint) {
		if (endpoint == ep)
			id = i;
		i++;
	}

	of_node_put(node);

	if (id < 0)
		return -ENODEV;

	return id;
}

static int asoc_simple_parse_dai(struct device_node *ep,
				 struct snd_soc_dai_link_component *dlc,
				 int *is_single_link)
{
	struct device_node *node;
	struct of_phandle_args args;
	int ret;

	if (!ep)
		return 0;

	node = of_graph_get_port_parent(ep);

	/* Get dai->name */
	args.np		= node;
	args.args[0]	= graph_get_dai_id(ep);
	args.args_count	= (of_graph_get_endpoint_count(node) > 1);

	/*
	 * FIXME
	 *
	 * Here, dlc->dai_name is pointer to CPU/Codec DAI name.
	 * If user unbinded CPU or Codec driver, but not for Sound Card,
	 * dlc->dai_name is keeping unbinded CPU or Codec
	 * driver's pointer.
	 *
	 * If user re-bind CPU or Codec driver again, ALSA SoC will try
	 * to rebind Card via snd_soc_try_rebind_card(), but because of
	 * above reason, it might can't bind Sound Card.
	 * Because Sound Card is pointing to released dai_name pointer.
	 *
	 * To avoid this rebind Card issue,
	 * 1) It needs to alloc memory to keep dai_name eventhough
	 *    CPU or Codec driver was unbinded, or
	 * 2) user need to rebind Sound Card everytime
	 *    if he unbinded CPU or Codec.
	 */
	ret = snd_soc_get_dai_name(&args, &dlc->dai_name);
	if (ret < 0) {
		of_node_put(node);
		return ret;
	}

	dlc->of_node = node;

	if (is_single_link)
		*is_single_link = of_graph_get_endpoint_count(node) == 1;

	return 0;
}

static void graph_parse_convert(struct device_node *ep,
				struct simple_dai_props *props)
{
	struct device_node *port = of_get_parent(ep);
	struct device_node *ports = of_get_parent(port);
	struct asoc_simple_data *adata = &props->adata;

	if (of_node_name_eq(ports, "ports"))
		asoc_simple_parse_convert(ports, NULL, adata);
	asoc_simple_parse_convert(port, NULL, adata);
	asoc_simple_parse_convert(ep,   NULL, adata);

	of_node_put(port);
	of_node_put(ports);
}

static void graph_parse_mclk_fs(struct device_node *ep,
				struct simple_dai_props *props)
{
	struct device_node *port	= of_get_parent(ep);
	struct device_node *ports	= of_get_parent(port);

	if (of_node_name_eq(ports, "ports"))
		of_property_read_u32(ports, "mclk-fs", &props->mclk_fs);
	of_property_read_u32(port,	"mclk-fs", &props->mclk_fs);
	of_property_read_u32(ep,	"mclk-fs", &props->mclk_fs);

	of_node_put(port);
	of_node_put(ports);
}

static int __graph_parse_node(struct asoc_simple_priv *priv,
			      enum graph_type gtype,
			      struct device_node *ep,
			      struct link_info *li,
			      int is_cpu, int idx)
{
	struct device *dev = simple_priv_to_dev(priv);
	struct snd_soc_dai_link *dai_link = simple_priv_to_link(priv, li->link);
	struct simple_dai_props *dai_props = simple_priv_to_props(priv, li->link);
	struct snd_soc_dai_link_component *dlc;
	struct asoc_simple_dai *dai;
	int ret, is_single_links = 0;

	if (is_cpu) {
		dlc = asoc_link_to_cpu(dai_link, idx);
		dai = simple_props_to_dai_cpu(dai_props, idx);
	} else {
		dlc = asoc_link_to_codec(dai_link, idx);
		dai = simple_props_to_dai_codec(dai_props, idx);
	}

	graph_parse_mclk_fs(ep, dai_props);

	ret = asoc_simple_parse_dai(ep, dlc, &is_single_links);
	if (ret < 0)
		return ret;

	ret = asoc_simple_parse_tdm(ep, dai);
	if (ret < 0)
		return ret;

	ret = asoc_simple_parse_tdm_width_map(dev, ep, dai);
	if (ret < 0)
		return ret;

	ret = asoc_simple_parse_clk(dev, ep, dai, dlc);
	if (ret < 0)
		return ret;

	/*
	 * set DAI Name
	 */
	if (!dai_link->name) {
		struct snd_soc_dai_link_component *cpus = dlc;
		struct snd_soc_dai_link_component *codecs = asoc_link_to_codec(dai_link, idx);
		char *cpu_multi   = "";
		char *codec_multi = "";

		if (dai_link->num_cpus > 1)
			cpu_multi = "_multi";
		if (dai_link->num_codecs > 1)
			codec_multi = "_multi";

		switch (gtype) {
		case GRAPH_NORMAL:
			/* run is_cpu only. see audio_graph2_link_normal() */
			if (is_cpu)
				asoc_simple_set_dailink_name(dev, dai_link, "%s%s-%s%s",
							       cpus->dai_name,   cpu_multi,
							     codecs->dai_name, codec_multi);
			break;
		case GRAPH_DPCM:
			if (is_cpu)
				asoc_simple_set_dailink_name(dev, dai_link, "fe.%pOFP.%s%s",
						cpus->of_node, cpus->dai_name, cpu_multi);
			else
				asoc_simple_set_dailink_name(dev, dai_link, "be.%pOFP.%s%s",
						codecs->of_node, codecs->dai_name, codec_multi);
			break;
		case GRAPH_C2C:
			/* run is_cpu only. see audio_graph2_link_c2c() */
			if (is_cpu)
				asoc_simple_set_dailink_name(dev, dai_link, "c2c.%s%s-%s%s",
							     cpus->dai_name,   cpu_multi,
							     codecs->dai_name, codec_multi);
			break;
		default:
			break;
		}
	}

	/*
	 * Check "prefix" from top node
	 * if DPCM-BE case
	 */
	if (!is_cpu && gtype == GRAPH_DPCM) {
		struct snd_soc_dai_link_component *codecs = asoc_link_to_codec(dai_link, idx);
		struct snd_soc_codec_conf *cconf = simple_props_to_codec_conf(dai_props, idx);
		struct device_node *rport  = of_get_parent(ep);
		struct device_node *rports = of_get_parent(rport);

		if (of_node_name_eq(rports, "ports"))
			snd_soc_of_parse_node_prefix(rports, cconf, codecs->of_node, "prefix");
		snd_soc_of_parse_node_prefix(rport,  cconf, codecs->of_node, "prefix");

		of_node_put(rport);
		of_node_put(rports);
	}

	if (is_cpu) {
		struct snd_soc_dai_link_component *cpus = dlc;
		struct snd_soc_dai_link_component *platforms = asoc_link_to_platform(dai_link, idx);

		asoc_simple_canonicalize_cpu(cpus, is_single_links);
		asoc_simple_canonicalize_platform(platforms, cpus);
	}

	return 0;
}

static int graph_parse_node(struct asoc_simple_priv *priv,
			    enum graph_type gtype,
			    struct device_node *port,
			    struct link_info *li, int is_cpu)
{
	struct device_node *ep;
	int ret = 0;

	if (graph_lnk_is_multi(port)) {
		int idx;

		of_node_get(port);

		for (idx = 0;; idx++) {
			ep = graph_get_next_multi_ep(&port);
			if (!ep)
				break;

			ret = __graph_parse_node(priv, gtype, ep,
						 li, is_cpu, idx);
			of_node_put(ep);
			if (ret < 0)
				break;
		}
	} else {
		/* Single CPU / Codec */
		ep = port_to_endpoint(port);
		ret = __graph_parse_node(priv, gtype, ep, li, is_cpu, 0);
		of_node_put(ep);
	}

	return ret;
}

static void graph_parse_daifmt(struct device_node *node,
			       unsigned int *daifmt, unsigned int *bit_frame)
{
	unsigned int fmt;

	/*
	 * see also above "daifmt" explanation
	 * and samples.
	 */

	/*
	 *	ports {
	 * (A)
	 *		port {
	 * (B)
	 *			endpoint {
	 * (C)
	 *			};
	 *		};
	 *	};
	 * };
	 */

	/*
	 * clock_provider:
	 *
	 * It can be judged it is provider
	 * if (A) or (B) or (C) has bitclock-master / frame-master flag.
	 *
	 * use "or"
	 */
	*bit_frame |= snd_soc_daifmt_parse_clock_provider_as_bitmap(node, NULL);

#define update_daifmt(name)					\
	if (!(*daifmt & SND_SOC_DAIFMT_##name##_MASK) &&	\
		 (fmt & SND_SOC_DAIFMT_##name##_MASK))		\
		*daifmt |= fmt & SND_SOC_DAIFMT_##name##_MASK

	/*
	 * format
	 *
	 * This function is called by (C) -> (B) -> (A) order.
	 * Set if applicable part was not yet set.
	 */
	fmt = snd_soc_daifmt_parse_format(node, NULL);
	update_daifmt(FORMAT);
	update_daifmt(CLOCK);
	update_daifmt(INV);
}

static void graph_link_init(struct asoc_simple_priv *priv,
			    struct device_node *port,
			    struct link_info *li,
			    int is_cpu_node)
{
	struct snd_soc_dai_link *dai_link = simple_priv_to_link(priv, li->link);
	struct device_node *ep;
	struct device_node *ports;
	unsigned int daifmt = 0, daiclk = 0;
	unsigned int bit_frame = 0;

	if (graph_lnk_is_multi(port)) {
		of_node_get(port);
		ep = graph_get_next_multi_ep(&port);
		port = of_get_parent(ep);
	} else {
		ep = port_to_endpoint(port);
	}

	ports = of_get_parent(port);

	/*
	 *	ports {
	 * (A)
	 *		port {
	 * (B)
	 *			endpoint {
	 * (C)
	 *			};
	 *		};
	 *	};
	 * };
	 */
	graph_parse_daifmt(ep,    &daifmt, &bit_frame);		/* (C) */
	graph_parse_daifmt(port,  &daifmt, &bit_frame);		/* (B) */
	if (of_node_name_eq(ports, "ports"))
		graph_parse_daifmt(ports, &daifmt, &bit_frame);	/* (A) */

	/*
	 * convert bit_frame
	 * We need to flip clock_provider if it was CPU node,
	 * because it is Codec base.
	 */
	daiclk = snd_soc_daifmt_clock_provider_from_bitmap(bit_frame);
	if (is_cpu_node)
		daiclk = snd_soc_daifmt_clock_provider_flipped(daiclk);

	dai_link->dai_fmt	= daifmt | daiclk;
	dai_link->init		= asoc_simple_dai_init;
	dai_link->ops		= &graph_ops;
	if (priv->ops)
		dai_link->ops	= priv->ops;
}

int audio_graph2_link_normal(struct asoc_simple_priv *priv,
			     struct device_node *lnk,
			     struct link_info *li)
{
	struct device_node *cpu_port = lnk;
	struct device_node *cpu_ep = port_to_endpoint(cpu_port);
	struct device_node *codec_port = of_graph_get_remote_port(cpu_ep);
	int ret;

	/*
	 * call Codec first.
	 * see
	 *	__graph_parse_node() :: DAI Naming
	 */
	ret = graph_parse_node(priv, GRAPH_NORMAL, codec_port, li, 0);
	if (ret < 0)
		goto err;

	/*
	 * call CPU, and set DAI Name
	 */
	ret = graph_parse_node(priv, GRAPH_NORMAL, cpu_port, li, 1);
	if (ret < 0)
		goto err;

	graph_link_init(priv, cpu_port, li, 1);
err:
	of_node_put(codec_port);
	of_node_put(cpu_ep);

	return ret;
}
EXPORT_SYMBOL_GPL(audio_graph2_link_normal);

int audio_graph2_link_dpcm(struct asoc_simple_priv *priv,
			   struct device_node *lnk,
			   struct link_info *li)
{
	struct device_node *ep = port_to_endpoint(lnk);
	struct device_node *rep = of_graph_get_remote_endpoint(ep);
	struct device_node *rport = of_graph_get_remote_port(ep);
	struct snd_soc_dai_link *dai_link = simple_priv_to_link(priv, li->link);
	struct simple_dai_props *dai_props = simple_priv_to_props(priv, li->link);
	int is_cpu = asoc_graph_is_ports0(lnk);
	int ret;

	if (is_cpu) {
		/*
		 * dpcm {
		 *	// Front-End
		 *	ports@0 {
		 * =>		lnk: port@0 { ep: { ... = rep }; };
		 *		 ...
		 *	};
		 *	// Back-End
		 *	ports@0 {
		 *		 ...
		 *	};
		 * };
		 *
		 * CPU {
		 *	rports: ports {
		 *		rport: port@0 { rep: { ... = ep } };
		 *	}
		 * }
		 */
		/*
		 * setup CPU here, Codec is already set as dummy.
		 * see
		 *	asoc_simple_init_priv()
		 */
		dai_link->dynamic		= 1;
		dai_link->dpcm_merged_format	= 1;

		ret = graph_parse_node(priv, GRAPH_DPCM, rport, li, 1);
		if (ret)
			goto err;
	} else {
		/*
		 * dpcm {
		 *	// Front-End
		 *	ports@0 {
		 *		 ...
		 *	};
		 *	// Back-End
		 *	ports@0 {
		 * =>		lnk: port@0 { ep: { ... = rep; }; };
		 *		 ...
		 *	};
		 * };
		 *
		 * Codec {
		 *	rports: ports {
		 *		rport: port@0 { rep: { ... = ep; }; };
		 *	}
		 * }
		 */
		/*
		 * setup Codec here, CPU is already set as dummy.
		 * see
		 *	asoc_simple_init_priv()
		 */

		/* BE settings */
		dai_link->no_pcm		= 1;
		dai_link->be_hw_params_fixup	= asoc_simple_be_hw_params_fixup;

		ret = graph_parse_node(priv, GRAPH_DPCM, rport, li, 0);
		if (ret < 0)
			goto err;
	}

	graph_parse_convert(rep, dai_props);

	snd_soc_dai_link_set_capabilities(dai_link);

	graph_link_init(priv, rport, li, is_cpu);
err:
	of_node_put(ep);
	of_node_put(rep);
	of_node_put(rport);

	return ret;
}
EXPORT_SYMBOL_GPL(audio_graph2_link_dpcm);

int audio_graph2_link_c2c(struct asoc_simple_priv *priv,
			  struct device_node *lnk,
			  struct link_info *li)
{
	struct snd_soc_dai_link *dai_link = simple_priv_to_link(priv, li->link);
	struct device_node *port0, *port1, *ports;
	struct device_node *codec0_port, *codec1_port;
	struct device_node *ep0, *ep1;
	u32 val = 0;
	int ret = -EINVAL;

	/*
	 * codec2codec {
	 *	ports {
	 *		rate = <48000>;
	 * =>	lnk:	port@0 { c2c0_ep: { ... = codec0_ep; }; };
	 *		port@1 { c2c1_ep: { ... = codec1_ep; }; };
	 *	};
	 * };
	 *
	 * Codec {
	 *	ports {
	 *		port@0 { codec0_ep: ... }; };
	 *		port@1 { codec1_ep: ... }; };
	 *	};
	 * };
	 */
	of_node_get(lnk);
	port0 = lnk;
	ports = of_get_parent(port0);
	port1 = of_get_next_child(ports, lnk);

<<<<<<< HEAD
	of_property_read_u32(ports, "rate", &val);
	if (!val) {
=======
	/*
	 * Card2 can use original Codec2Codec settings if DT has.
	 * It will use default settings if no settings on DT.
	 * see
	 *	asoc_simple_init_for_codec2codec()
	 *
	 * Add more settings here if needed
	 */
	of_property_read_u32(ports, "rate", &val);
	if (val) {
>>>>>>> e6f4ff3f
		struct device *dev = simple_priv_to_dev(priv);
		struct snd_soc_pcm_stream *c2c_conf;

		c2c_conf = devm_kzalloc(dev, sizeof(*c2c_conf), GFP_KERNEL);
		if (!c2c_conf)
			goto err1;

		c2c_conf->formats	= SNDRV_PCM_FMTBIT_S32_LE; /* update ME */
		c2c_conf->rates		= SNDRV_PCM_RATE_8000_384000;
		c2c_conf->rate_min	=
		c2c_conf->rate_max	= val;
		c2c_conf->channels_min	=
		c2c_conf->channels_max	= 2; /* update ME */

		dai_link->params	= c2c_conf;
		dai_link->num_params	= 1;
	}

	ep0 = port_to_endpoint(port0);
	ep1 = port_to_endpoint(port1);

	codec0_port = of_graph_get_remote_port(ep0);
	codec1_port = of_graph_get_remote_port(ep1);

	/*
	 * call Codec first.
	 * see
	 *	__graph_parse_node() :: DAI Naming
	 */
	ret = graph_parse_node(priv, GRAPH_C2C, codec1_port, li, 0);
	if (ret < 0)
		goto err2;

	/*
	 * call CPU, and set DAI Name
	 */
	ret = graph_parse_node(priv, GRAPH_C2C, codec0_port, li, 1);
	if (ret < 0)
		goto err2;

	graph_link_init(priv, codec0_port, li, 1);
err2:
	of_node_put(ep0);
	of_node_put(ep1);
	of_node_put(codec0_port);
	of_node_put(codec1_port);
err1:
	of_node_put(ports);
	of_node_put(port0);
	of_node_put(port1);

	return ret;
}
EXPORT_SYMBOL_GPL(audio_graph2_link_c2c);

static int graph_link(struct asoc_simple_priv *priv,
		      struct graph2_custom_hooks *hooks,
		      enum graph_type gtype,
		      struct device_node *lnk,
		      struct link_info *li)
{
	struct device *dev = simple_priv_to_dev(priv);
	GRAPH2_CUSTOM func = NULL;
	int ret = -EINVAL;

	switch (gtype) {
	case GRAPH_NORMAL:
		if (hooks && hooks->custom_normal)
			func = hooks->custom_normal;
		else
			func = audio_graph2_link_normal;
		break;
	case GRAPH_DPCM:
		if (hooks && hooks->custom_dpcm)
			func = hooks->custom_dpcm;
		else
			func = audio_graph2_link_dpcm;
		break;
	case GRAPH_C2C:
		if (hooks && hooks->custom_c2c)
			func = hooks->custom_c2c;
		else
			func = audio_graph2_link_c2c;
		break;
	default:
		break;
	}

	if (!func) {
		dev_err(dev, "non supported gtype (%d)\n", gtype);
		goto err;
	}

	ret = func(priv, lnk, li);
	if (ret < 0)
		goto err;

	li->link++;
err:
	return ret;
}

static int graph_counter(struct device_node *lnk)
{
	/*
	 * Multi CPU / Codec
	 *
	 * multi {
	 *	ports {
	 * =>		lnk:	port@0 { ... };
	 *			port@1 { ... };
	 *			port@2 { ... };
	 *			...
	 *	};
	 * };
	 *
	 * ignore first lnk part
	 */
	if (graph_lnk_is_multi(lnk))
		return of_graph_get_endpoint_count(of_get_parent(lnk)) - 1;
	/*
	 * Single CPU / Codec
	 */
	else
		return 1;
}

static int graph_count_normal(struct asoc_simple_priv *priv,
			      struct device_node *lnk,
			      struct link_info *li)
{
	struct device_node *cpu_port = lnk;
	struct device_node *cpu_ep = port_to_endpoint(cpu_port);
	struct device_node *codec_port = of_graph_get_remote_port(cpu_ep);

	/*
	 *	CPU {
	 * =>		lnk: port { endpoint { .. }; };
	 *	};
	 */
	li->num[li->link].cpus		=
	li->num[li->link].platforms	= graph_counter(cpu_port);
	li->num[li->link].codecs	= graph_counter(codec_port);

	of_node_put(cpu_ep);
	of_node_put(codec_port);

	return 0;
}

static int graph_count_dpcm(struct asoc_simple_priv *priv,
			    struct device_node *lnk,
			    struct link_info *li)
{
	struct device_node *ep = port_to_endpoint(lnk);
	struct device_node *rport = of_graph_get_remote_port(ep);

	/*
	 * dpcm {
	 *	// Front-End
	 *	ports@0 {
	 * =>		lnk: port@0 { endpoint { ... }; };
	 *		 ...
	 *	};
	 *	// Back-End
	 *	ports@1 {
	 * =>		lnk: port@0 { endpoint { ... }; };
	 *		 ...
	 *	};
	 * };
	 */

	if (asoc_graph_is_ports0(lnk)) {
		li->num[li->link].cpus		= graph_counter(rport); /* FE */
		li->num[li->link].platforms	= graph_counter(rport);
	} else {
		li->num[li->link].codecs	= graph_counter(rport); /* BE */
	}

	of_node_put(ep);
	of_node_put(rport);

	return 0;
}

static int graph_count_c2c(struct asoc_simple_priv *priv,
			   struct device_node *lnk,
			   struct link_info *li)
{
	struct device_node *ports = of_get_parent(lnk);
	struct device_node *port0 = lnk;
	struct device_node *port1 = of_get_next_child(ports, lnk);
	struct device_node *ep0 = port_to_endpoint(port0);
	struct device_node *ep1 = port_to_endpoint(port1);
	struct device_node *codec0 = of_graph_get_remote_port(ep0);
	struct device_node *codec1 = of_graph_get_remote_port(ep1);

	of_node_get(lnk);

	/*
	 * codec2codec {
	 *	ports {
	 * =>	lnk:	port@0 { endpoint { ... }; };
	 *		port@1 { endpoint { ... }; };
	 *	};
	 * };
	 */
	li->num[li->link].cpus		=
	li->num[li->link].platforms	= graph_counter(codec0);
	li->num[li->link].codecs	= graph_counter(codec1);

	of_node_put(ports);
	of_node_put(port1);
	of_node_put(ep0);
	of_node_put(ep1);
	of_node_put(codec0);
	of_node_put(codec1);

	return 0;
}

static int graph_count(struct asoc_simple_priv *priv,
		       struct graph2_custom_hooks *hooks,
		       enum graph_type gtype,
		       struct device_node *lnk,
		       struct link_info *li)
{
	struct device *dev = simple_priv_to_dev(priv);
	GRAPH2_CUSTOM func = NULL;
	int ret = -EINVAL;

	if (li->link >= SNDRV_MAX_LINKS) {
		dev_err(dev, "too many links\n");
		return ret;
	}

	switch (gtype) {
	case GRAPH_NORMAL:
		func = graph_count_normal;
		break;
	case GRAPH_DPCM:
		func = graph_count_dpcm;
		break;
	case GRAPH_C2C:
		func = graph_count_c2c;
		break;
	default:
		break;
	}

	if (!func) {
		dev_err(dev, "non supported gtype (%d)\n", gtype);
		goto err;
	}

	ret = func(priv, lnk, li);
	if (ret < 0)
		goto err;

	li->link++;
err:
	return ret;
}

static int graph_for_each_link(struct asoc_simple_priv *priv,
			       struct graph2_custom_hooks *hooks,
			       struct link_info *li,
			       int (*func)(struct asoc_simple_priv *priv,
					   struct graph2_custom_hooks *hooks,
					   enum graph_type gtype,
					   struct device_node *lnk,
					   struct link_info *li))
{
	struct of_phandle_iterator it;
	struct device *dev = simple_priv_to_dev(priv);
	struct device_node *node = dev->of_node;
	struct device_node *lnk;
	enum graph_type gtype;
	int rc, ret;

	/* loop for all listed CPU port */
	of_for_each_phandle(&it, rc, node, "links", NULL, 0) {
		lnk = it.node;

		gtype = graph_get_type(priv, lnk);

		ret = func(priv, hooks, gtype, lnk, li);
		if (ret < 0)
			return ret;
	}

	return 0;
}

int audio_graph2_parse_of(struct asoc_simple_priv *priv, struct device *dev,
			  struct graph2_custom_hooks *hooks)
{
	struct snd_soc_card *card = simple_priv_to_card(priv);
	struct link_info *li;
	int ret;

	li = devm_kzalloc(dev, sizeof(*li), GFP_KERNEL);
	if (!li)
		return -ENOMEM;

	card->probe	= asoc_graph_card_probe;
	card->owner	= THIS_MODULE;
	card->dev	= dev;

	if ((hooks) && (hooks)->hook_pre) {
		ret = (hooks)->hook_pre(priv);
		if (ret < 0)
			goto err;
	}

	ret = graph_for_each_link(priv, hooks, li, graph_count);
	if (!li->link)
		ret = -EINVAL;
	if (ret < 0)
		goto err;

	ret = asoc_simple_init_priv(priv, li);
	if (ret < 0)
		goto err;

	priv->pa_gpio = devm_gpiod_get_optional(dev, "pa", GPIOD_OUT_LOW);
	if (IS_ERR(priv->pa_gpio)) {
		ret = PTR_ERR(priv->pa_gpio);
		dev_err(dev, "failed to get amplifier gpio: %d\n", ret);
		goto err;
	}

	ret = asoc_simple_parse_widgets(card, NULL);
	if (ret < 0)
		goto err;

	ret = asoc_simple_parse_routing(card, NULL);
	if (ret < 0)
		goto err;

	memset(li, 0, sizeof(*li));
	ret = graph_for_each_link(priv, hooks, li, graph_link);
	if (ret < 0)
		goto err;

	ret = asoc_simple_parse_card_name(card, NULL);
	if (ret < 0)
		goto err;

	snd_soc_card_set_drvdata(card, priv);

	if ((hooks) && (hooks)->hook_post) {
		ret = (hooks)->hook_post(priv);
		if (ret < 0)
			goto err;
	}

	asoc_simple_debug_info(priv);

	ret = devm_snd_soc_register_card(dev, card);
err:
	devm_kfree(dev, li);

	if (ret < 0)
		dev_err_probe(dev, ret, "parse error\n");

	if (ret == 0)
		dev_warn(dev, "Audio Graph Card2 is still under Experimental stage\n");

	return ret;
}
EXPORT_SYMBOL_GPL(audio_graph2_parse_of);

static int graph_probe(struct platform_device *pdev)
{
	struct asoc_simple_priv *priv;
	struct device *dev = &pdev->dev;

	/* Allocate the private data and the DAI link array */
	priv = devm_kzalloc(dev, sizeof(*priv), GFP_KERNEL);
	if (!priv)
		return -ENOMEM;

	return audio_graph2_parse_of(priv, dev, NULL);
}

static const struct of_device_id graph_of_match[] = {
	{ .compatible = "audio-graph-card2", },
	{},
};
MODULE_DEVICE_TABLE(of, graph_of_match);

static struct platform_driver graph_card = {
	.driver = {
		.name = "asoc-audio-graph-card2",
		.pm = &snd_soc_pm_ops,
		.of_match_table = graph_of_match,
	},
	.probe	= graph_probe,
	.remove	= asoc_simple_remove,
};
module_platform_driver(graph_card);

MODULE_ALIAS("platform:asoc-audio-graph-card2");
MODULE_LICENSE("GPL v2");
MODULE_DESCRIPTION("ASoC Audio Graph Card2");
MODULE_AUTHOR("Kuninori Morimoto <kuninori.morimoto.gx@renesas.com>");<|MERGE_RESOLUTION|>--- conflicted
+++ resolved
@@ -246,7 +246,6 @@
 		of_node_put(np);
 		np = parent_np;
 	}
-<<<<<<< HEAD
 
 	if (of_node_name_eq(np, GRAPH_NODENAME_MULTI)) {
 		ret = GRAPH_MULTI;
@@ -265,26 +264,6 @@
 
 	ret = GRAPH_NORMAL;
 
-=======
-
-	if (of_node_name_eq(np, GRAPH_NODENAME_MULTI)) {
-		ret = GRAPH_MULTI;
-		goto out_put;
-	}
-
-	if (of_node_name_eq(np, GRAPH_NODENAME_DPCM)) {
-		ret = GRAPH_DPCM;
-		goto out_put;
-	}
-
-	if (of_node_name_eq(np, GRAPH_NODENAME_C2C)) {
-		ret = GRAPH_C2C;
-		goto out_put;
-	}
-
-	ret = GRAPH_NORMAL;
-
->>>>>>> e6f4ff3f
 out_put:
 	of_node_put(np);
 	return ret;
@@ -916,10 +895,6 @@
 	ports = of_get_parent(port0);
 	port1 = of_get_next_child(ports, lnk);
 
-<<<<<<< HEAD
-	of_property_read_u32(ports, "rate", &val);
-	if (!val) {
-=======
 	/*
 	 * Card2 can use original Codec2Codec settings if DT has.
 	 * It will use default settings if no settings on DT.
@@ -930,7 +905,6 @@
 	 */
 	of_property_read_u32(ports, "rate", &val);
 	if (val) {
->>>>>>> e6f4ff3f
 		struct device *dev = simple_priv_to_dev(priv);
 		struct snd_soc_pcm_stream *c2c_conf;
 
