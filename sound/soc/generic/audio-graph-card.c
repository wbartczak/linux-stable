// SPDX-License-Identifier: GPL-2.0
//
// ASoC audio graph sound card support
//
// Copyright (C) 2016 Renesas Solutions Corp.
// Kuninori Morimoto <kuninori.morimoto.gx@renesas.com>
//
// based on ${LINUX}/sound/soc/generic/simple-card.c

#include <linux/clk.h>
#include <linux/device.h>
#include <linux/gpio.h>
#include <linux/gpio/consumer.h>
#include <linux/module.h>
#include <linux/of.h>
#include <linux/of_device.h>
#include <linux/of_gpio.h>
#include <linux/of_graph.h>
#include <linux/platform_device.h>
#include <linux/string.h>
#include <sound/graph_card.h>

#define DPCM_SELECTABLE 1

static int graph_outdrv_event(struct snd_soc_dapm_widget *w,
			      struct snd_kcontrol *kcontrol,
			      int event)
{
	struct snd_soc_dapm_context *dapm = w->dapm;
	struct asoc_simple_priv *priv = snd_soc_card_get_drvdata(dapm->card);

	switch (event) {
	case SND_SOC_DAPM_POST_PMU:
		gpiod_set_value_cansleep(priv->pa_gpio, 1);
		break;
	case SND_SOC_DAPM_PRE_PMD:
		gpiod_set_value_cansleep(priv->pa_gpio, 0);
		break;
	default:
		return -EINVAL;
	}

	return 0;
}

static const struct snd_soc_dapm_widget graph_dapm_widgets[] = {
	SND_SOC_DAPM_OUT_DRV_E("Amplifier", SND_SOC_NOPM,
			       0, 0, NULL, 0, graph_outdrv_event,
			       SND_SOC_DAPM_POST_PMU | SND_SOC_DAPM_PRE_PMD),
};

static const struct snd_soc_ops graph_ops = {
	.startup	= asoc_simple_startup,
	.shutdown	= asoc_simple_shutdown,
	.hw_params	= asoc_simple_hw_params,
};

static int graph_get_dai_id(struct device_node *ep)
{
	struct device_node *node;
	struct device_node *endpoint;
	struct of_endpoint info;
	int i, id;
	const u32 *reg;
	int ret;

	/* use driver specified DAI ID if exist */
	ret = snd_soc_get_dai_id(ep);
	if (ret != -ENOTSUPP)
		return ret;

	/* use endpoint/port reg if exist */
	ret = of_graph_parse_endpoint(ep, &info);
	if (ret == 0) {
		/*
		 * Because it will count port/endpoint if it doesn't have "reg".
		 * But, we can't judge whether it has "no reg", or "reg = <0>"
		 * only of_graph_parse_endpoint().
		 * We need to check "reg" property
		 */
		if (of_get_property(ep,   "reg", NULL))
			return info.id;

		node = of_get_parent(ep);
		reg = of_get_property(node, "reg", NULL);
		of_node_put(node);
		if (reg)
			return info.port;
	}
	node = of_graph_get_port_parent(ep);

	/*
	 * Non HDMI sound case, counting port/endpoint on its DT
	 * is enough. Let's count it.
	 */
	i = 0;
	id = -1;
	for_each_endpoint_of_node(node, endpoint) {
		if (endpoint == ep)
			id = i;
		i++;
	}

	of_node_put(node);

	if (id < 0)
		return -ENODEV;

	return id;
}

static bool soc_component_is_pcm(struct snd_soc_dai_link_component *dlc)
{
	struct snd_soc_dai *dai = snd_soc_find_dai_with_mutex(dlc);

	if (dai && (dai->component->driver->pcm_construct ||
		    dai->driver->pcm_new))
		return true;

	return false;
}

static int asoc_simple_parse_dai(struct device_node *ep,
				 struct snd_soc_dai_link_component *dlc,
				 int *is_single_link)
{
	struct device_node *node;
	struct of_phandle_args args;
	int ret;

	if (!ep)
		return 0;

	node = of_graph_get_port_parent(ep);

	/* Get dai->name */
	args.np		= node;
	args.args[0]	= graph_get_dai_id(ep);
	args.args_count	= (of_graph_get_endpoint_count(node) > 1);

	/*
	 * FIXME
	 *
	 * Here, dlc->dai_name is pointer to CPU/Codec DAI name.
	 * If user unbinded CPU or Codec driver, but not for Sound Card,
	 * dlc->dai_name is keeping unbinded CPU or Codec
	 * driver's pointer.
	 *
	 * If user re-bind CPU or Codec driver again, ALSA SoC will try
	 * to rebind Card via snd_soc_try_rebind_card(), but because of
	 * above reason, it might can't bind Sound Card.
	 * Because Sound Card is pointing to released dai_name pointer.
	 *
	 * To avoid this rebind Card issue,
	 * 1) It needs to alloc memory to keep dai_name eventhough
	 *    CPU or Codec driver was unbinded, or
	 * 2) user need to rebind Sound Card everytime
	 *    if he unbinded CPU or Codec.
	 */
	ret = snd_soc_get_dai_name(&args, &dlc->dai_name);
	if (ret < 0)
		return ret;

	dlc->of_node = node;

	if (is_single_link)
		*is_single_link = of_graph_get_endpoint_count(node) == 1;

	return 0;
}

static void graph_parse_convert(struct device *dev,
				struct device_node *ep,
				struct asoc_simple_data *adata)
{
	struct device_node *top = dev->of_node;
	struct device_node *port = of_get_parent(ep);
	struct device_node *ports = of_get_parent(port);
	struct device_node *node = of_graph_get_port_parent(ep);

	asoc_simple_parse_convert(top,   NULL,   adata);
	if (of_node_name_eq(ports, "ports"))
		asoc_simple_parse_convert(ports, NULL, adata);
	asoc_simple_parse_convert(port,  NULL,   adata);
	asoc_simple_parse_convert(ep,    NULL,   adata);

	of_node_put(port);
	of_node_put(ports);
	of_node_put(node);
}

static void graph_parse_mclk_fs(struct device_node *top,
				struct device_node *ep,
				struct simple_dai_props *props)
{
	struct device_node *port	= of_get_parent(ep);
	struct device_node *ports	= of_get_parent(port);

	of_property_read_u32(top,	"mclk-fs", &props->mclk_fs);
	if (of_node_name_eq(ports, "ports"))
		of_property_read_u32(ports, "mclk-fs", &props->mclk_fs);
	of_property_read_u32(port,	"mclk-fs", &props->mclk_fs);
	of_property_read_u32(ep,	"mclk-fs", &props->mclk_fs);

	of_node_put(port);
	of_node_put(ports);
}

static int graph_parse_node(struct asoc_simple_priv *priv,
			    struct device_node *ep,
			    struct link_info *li,
			    int *cpu)
{
	struct device *dev = simple_priv_to_dev(priv);
	struct device_node *top = dev->of_node;
	struct snd_soc_dai_link *dai_link = simple_priv_to_link(priv, li->link);
	struct simple_dai_props *dai_props = simple_priv_to_props(priv, li->link);
	struct snd_soc_dai_link_component *dlc;
	struct asoc_simple_dai *dai;
	int ret;

	if (cpu) {
		dlc = asoc_link_to_cpu(dai_link, 0);
		dai = simple_props_to_dai_cpu(dai_props, 0);
	} else {
		dlc = asoc_link_to_codec(dai_link, 0);
		dai = simple_props_to_dai_codec(dai_props, 0);
	}

	graph_parse_mclk_fs(top, ep, dai_props);

	ret = asoc_simple_parse_dai(ep, dlc, cpu);
	if (ret < 0)
		return ret;

	ret = asoc_simple_parse_tdm(ep, dai);
	if (ret < 0)
		return ret;

	ret = asoc_simple_parse_clk(dev, ep, dai, dlc);
	if (ret < 0)
		return ret;

	return 0;
}

static int graph_link_init(struct asoc_simple_priv *priv,
			   struct device_node *cpu_ep,
			   struct device_node *codec_ep,
			   struct link_info *li,
			   char *name)
{
	struct device *dev = simple_priv_to_dev(priv);
	struct snd_soc_dai_link *dai_link = simple_priv_to_link(priv, li->link);
	int ret;

	ret = asoc_simple_parse_daifmt(dev, cpu_ep, codec_ep,
				       NULL, &dai_link->dai_fmt);
	if (ret < 0)
		return ret;

	dai_link->init		= asoc_simple_dai_init;
	dai_link->ops		= &graph_ops;
	if (priv->ops)
		dai_link->ops	= priv->ops;

	return asoc_simple_set_dailink_name(dev, dai_link, name);
}

static int graph_dai_link_of_dpcm(struct asoc_simple_priv *priv,
				  struct device_node *cpu_ep,
				  struct device_node *codec_ep,
				  struct link_info *li)
{
	struct device *dev = simple_priv_to_dev(priv);
	struct snd_soc_dai_link *dai_link = simple_priv_to_link(priv, li->link);
	struct simple_dai_props *dai_props = simple_priv_to_props(priv, li->link);
	struct device_node *top = dev->of_node;
	struct device_node *ep = li->cpu ? cpu_ep : codec_ep;
	char dai_name[64];
	int ret;

	dev_dbg(dev, "link_of DPCM (%pOF)\n", ep);

	if (li->cpu) {
		struct snd_soc_card *card = simple_priv_to_card(priv);
		struct snd_soc_dai_link_component *cpus = asoc_link_to_cpu(dai_link, 0);
		int is_single_links = 0;

		/* Codec is dummy */

		/* FE settings */
		dai_link->dynamic		= 1;
		dai_link->dpcm_merged_format	= 1;

		ret = graph_parse_node(priv, cpu_ep, li, &is_single_links);
		if (ret)
			return ret;

		snprintf(dai_name, sizeof(dai_name),
			 "fe.%pOFP.%s", cpus->of_node, cpus->dai_name);
		/*
		 * In BE<->BE connections it is not required to create
		 * PCM devices at CPU end of the dai link and thus 'no_pcm'
		 * flag needs to be set. It is useful when there are many
		 * BE components and some of these have to be connected to
		 * form a valid audio path.
		 *
		 * For example: FE <-> BE1 <-> BE2 <-> ... <-> BEn where
		 * there are 'n' BE components in the path.
		 */
		if (card->component_chaining && !soc_component_is_pcm(cpus))
			dai_link->no_pcm = 1;

		asoc_simple_canonicalize_cpu(cpus, is_single_links);
	} else {
		struct snd_soc_codec_conf *cconf = simple_props_to_codec_conf(dai_props, 0);
		struct snd_soc_dai_link_component *codecs = asoc_link_to_codec(dai_link, 0);
		struct device_node *port;
		struct device_node *ports;

		/* CPU is dummy */

		/* BE settings */
		dai_link->no_pcm		= 1;
		dai_link->be_hw_params_fixup	= asoc_simple_be_hw_params_fixup;

		ret = graph_parse_node(priv, codec_ep, li, NULL);
		if (ret < 0)
			return ret;

		snprintf(dai_name, sizeof(dai_name),
			 "be.%pOFP.%s", codecs->of_node, codecs->dai_name);

		/* check "prefix" from top node */
		port = of_get_parent(ep);
		ports = of_get_parent(port);
		snd_soc_of_parse_node_prefix(top, cconf, codecs->of_node,
					      "prefix");
		if (of_node_name_eq(ports, "ports"))
			snd_soc_of_parse_node_prefix(ports, cconf, codecs->of_node, "prefix");
		snd_soc_of_parse_node_prefix(port, cconf, codecs->of_node,
					     "prefix");

		of_node_put(ports);
		of_node_put(port);
	}

	graph_parse_convert(dev, ep, &dai_props->adata);

	snd_soc_dai_link_set_capabilities(dai_link);

	ret = graph_link_init(priv, cpu_ep, codec_ep, li, dai_name);

	li->link++;

	return ret;
}

static int graph_dai_link_of(struct asoc_simple_priv *priv,
			     struct device_node *cpu_ep,
			     struct device_node *codec_ep,
			     struct link_info *li)
{
	struct device *dev = simple_priv_to_dev(priv);
	struct snd_soc_dai_link *dai_link = simple_priv_to_link(priv, li->link);
<<<<<<< HEAD
	struct simple_dai_props *dai_props = simple_priv_to_props(priv, li->link);
	struct device_node *top = dev->of_node;
	struct asoc_simple_dai *cpu_dai;
	struct asoc_simple_dai *codec_dai;
	int ret, single_cpu = 0;

	/* Do it only CPU turn */
	if (!li->cpu)
		return 0;
=======
	struct snd_soc_dai_link_component *cpus = asoc_link_to_cpu(dai_link, 0);
	struct snd_soc_dai_link_component *codecs = asoc_link_to_codec(dai_link, 0);
	char dai_name[64];
	int ret, is_single_links = 0;
>>>>>>> 25423f4b

	dev_dbg(dev, "link_of (%pOF)\n", cpu_ep);

	ret = graph_parse_node(priv, cpu_ep, li, &is_single_links);
	if (ret < 0)
		return ret;

	ret = graph_parse_node(priv, codec_ep, li, NULL);
	if (ret < 0)
		return ret;

	snprintf(dai_name, sizeof(dai_name),
		 "%s-%s", cpus->dai_name, codecs->dai_name);

	asoc_simple_canonicalize_cpu(cpus, is_single_links);

	ret = graph_link_init(priv, cpu_ep, codec_ep, li, dai_name);
	if (ret < 0)
		return ret;

	li->link++;

	return 0;
}

static inline bool parse_as_dpcm_link(struct asoc_simple_priv *priv,
				      struct device_node *codec_port,
				      struct asoc_simple_data *adata)
{
	if (priv->force_dpcm)
		return true;

	if (!priv->dpcm_selectable)
		return false;

	/*
	 * It is DPCM
	 * if Codec port has many endpoints,
	 * or has convert-xxx property
	 */
	if ((of_get_child_count(codec_port) > 1) ||
	    (adata->convert_rate || adata->convert_channels))
		return true;

	return false;
}

static int __graph_for_each_link(struct asoc_simple_priv *priv,
			struct link_info *li,
			int (*func_noml)(struct asoc_simple_priv *priv,
					 struct device_node *cpu_ep,
					 struct device_node *codec_ep,
					 struct link_info *li),
			int (*func_dpcm)(struct asoc_simple_priv *priv,
					 struct device_node *cpu_ep,
					 struct device_node *codec_ep,
					 struct link_info *li))
{
	struct of_phandle_iterator it;
	struct device *dev = simple_priv_to_dev(priv);
	struct device_node *node = dev->of_node;
	struct device_node *cpu_port;
	struct device_node *cpu_ep;
	struct device_node *codec_ep;
	struct device_node *codec_port;
	struct device_node *codec_port_old = NULL;
	struct asoc_simple_data adata;
	int rc, ret = 0;

	/* loop for all listed CPU port */
	of_for_each_phandle(&it, rc, node, "dais", NULL, 0) {
		cpu_port = it.node;
		cpu_ep	 = NULL;

		/* loop for all CPU endpoint */
		while (1) {
			cpu_ep = of_get_next_child(cpu_port, cpu_ep);
			if (!cpu_ep)
				break;

			/* get codec */
			codec_ep = of_graph_get_remote_endpoint(cpu_ep);
			codec_port = of_get_parent(codec_ep);

			/* get convert-xxx property */
			memset(&adata, 0, sizeof(adata));
			graph_parse_convert(dev, codec_ep, &adata);
			graph_parse_convert(dev, cpu_ep,   &adata);

			/* check if link requires DPCM parsing */
			if (parse_as_dpcm_link(priv, codec_port, &adata)) {
				/*
				 * Codec endpoint can be NULL for pluggable audio HW.
				 * Platform DT can populate the Codec endpoint depending on the
				 * plugged HW.
				 */
				/* Do it all CPU endpoint, and 1st Codec endpoint */
				if (li->cpu ||
				    ((codec_port_old != codec_port) && codec_ep))
					ret = func_dpcm(priv, cpu_ep, codec_ep, li);
			/* else normal sound */
			} else {
				if (li->cpu)
					ret = func_noml(priv, cpu_ep, codec_ep, li);
			}

			of_node_put(codec_ep);
			of_node_put(codec_port);

			if (ret < 0)
				return ret;

			codec_port_old = codec_port;
		}
	}

	return 0;
}

static int graph_for_each_link(struct asoc_simple_priv *priv,
			       struct link_info *li,
			       int (*func_noml)(struct asoc_simple_priv *priv,
						struct device_node *cpu_ep,
						struct device_node *codec_ep,
						struct link_info *li),
			       int (*func_dpcm)(struct asoc_simple_priv *priv,
						struct device_node *cpu_ep,
						struct device_node *codec_ep,
						struct link_info *li))
{
	int ret;
	/*
	 * Detect all CPU first, and Detect all Codec 2nd.
	 *
	 * In Normal sound case, all DAIs are detected
	 * as "CPU-Codec".
	 *
	 * In DPCM sound case,
	 * all CPUs   are detected as "CPU-dummy", and
	 * all Codecs are detected as "dummy-Codec".
	 * To avoid random sub-device numbering,
	 * detect "dummy-Codec" in last;
	 */
	for (li->cpu = 1; li->cpu >= 0; li->cpu--) {
		ret = __graph_for_each_link(priv, li, func_noml, func_dpcm);
		if (ret < 0)
			break;
	}

	return ret;
}

static int graph_get_dais_count(struct asoc_simple_priv *priv,
				struct link_info *li);

int audio_graph_parse_of(struct asoc_simple_priv *priv, struct device *dev)
{
	struct snd_soc_card *card = simple_priv_to_card(priv);
	struct link_info *li;
	int ret;

	li = devm_kzalloc(dev, sizeof(*li), GFP_KERNEL);
	if (!li)
		return -ENOMEM;

	card->owner = THIS_MODULE;
	card->dev = dev;

	ret = graph_get_dais_count(priv, li);
	if (ret < 0)
		return ret;

	if (!li->link)
		return -EINVAL;

	ret = asoc_simple_init_priv(priv, li);
	if (ret < 0)
		return ret;

	priv->pa_gpio = devm_gpiod_get_optional(dev, "pa", GPIOD_OUT_LOW);
	if (IS_ERR(priv->pa_gpio)) {
		ret = PTR_ERR(priv->pa_gpio);
		dev_err(dev, "failed to get amplifier gpio: %d\n", ret);
		return ret;
	}

	ret = asoc_simple_parse_widgets(card, NULL);
	if (ret < 0)
		return ret;

	ret = asoc_simple_parse_routing(card, NULL);
	if (ret < 0)
		return ret;

	memset(li, 0, sizeof(*li));
	ret = graph_for_each_link(priv, li,
				  graph_dai_link_of,
				  graph_dai_link_of_dpcm);
	if (ret < 0)
		goto err;

	ret = asoc_simple_parse_card_name(card, NULL);
	if (ret < 0)
		goto err;

	snd_soc_card_set_drvdata(card, priv);

	asoc_simple_debug_info(priv);

	ret = devm_snd_soc_register_card(dev, card);
	if (ret < 0)
		goto err;

	devm_kfree(dev, li);
	return 0;

err:
	asoc_simple_clean_reference(card);

	if (ret != -EPROBE_DEFER)
		dev_err(dev, "parse error %d\n", ret);

	return ret;
}
EXPORT_SYMBOL_GPL(audio_graph_parse_of);

static int graph_count_noml(struct asoc_simple_priv *priv,
			    struct device_node *cpu_ep,
			    struct device_node *codec_ep,
			    struct link_info *li)
{
	struct device *dev = simple_priv_to_dev(priv);

	if (li->link >= SNDRV_MAX_LINKS) {
		dev_err(dev, "too many links\n");
		return -EINVAL;
	}

	li->num[li->link].cpus		= 1;
	li->num[li->link].codecs	= 1;

	li->link += 1; /* 1xCPU-Codec */

	dev_dbg(dev, "Count As Normal\n");

	return 0;
}

static int graph_count_dpcm(struct asoc_simple_priv *priv,
			    struct device_node *cpu_ep,
			    struct device_node *codec_ep,
			    struct link_info *li)
{
	struct device *dev = simple_priv_to_dev(priv);

	if (li->link >= SNDRV_MAX_LINKS) {
		dev_err(dev, "too many links\n");
		return -EINVAL;
	}

	if (li->cpu) {
		li->num[li->link].cpus		= 1;

		li->link++; /* 1xCPU-dummy */
	} else {
		li->num[li->link].codecs	= 1;

		li->link++; /* 1xdummy-Codec */
	}

	dev_dbg(dev, "Count As DPCM\n");

	return 0;
}

static int graph_get_dais_count(struct asoc_simple_priv *priv,
				struct link_info *li)
{
	/*
	 * link_num :	number of links.
	 *		CPU-Codec / CPU-dummy / dummy-Codec
	 * dais_num :	number of DAIs
	 * ccnf_num :	number of codec_conf
	 *		same number for "dummy-Codec"
	 *
	 * ex1)
	 * CPU0 --- Codec0	link : 5
	 * CPU1 --- Codec1	dais : 7
	 * CPU2 -/		ccnf : 1
	 * CPU3 --- Codec2
	 *
	 *	=> 5 links = 2xCPU-Codec + 2xCPU-dummy + 1xdummy-Codec
	 *	=> 7 DAIs  = 4xCPU + 3xCodec
	 *	=> 1 ccnf  = 1xdummy-Codec
	 *
	 * ex2)
	 * CPU0 --- Codec0	link : 5
	 * CPU1 --- Codec1	dais : 6
	 * CPU2 -/		ccnf : 1
	 * CPU3 -/
	 *
	 *	=> 5 links = 1xCPU-Codec + 3xCPU-dummy + 1xdummy-Codec
	 *	=> 6 DAIs  = 4xCPU + 2xCodec
	 *	=> 1 ccnf  = 1xdummy-Codec
	 *
	 * ex3)
	 * CPU0 --- Codec0	link : 6
	 * CPU1 -/		dais : 6
	 * CPU2 --- Codec1	ccnf : 2
	 * CPU3 -/
	 *
	 *	=> 6 links = 0xCPU-Codec + 4xCPU-dummy + 2xdummy-Codec
	 *	=> 6 DAIs  = 4xCPU + 2xCodec
	 *	=> 2 ccnf  = 2xdummy-Codec
	 *
	 * ex4)
	 * CPU0 --- Codec0 (convert-rate)	link : 3
	 * CPU1 --- Codec1			dais : 4
	 *					ccnf : 1
	 *
	 *	=> 3 links = 1xCPU-Codec + 1xCPU-dummy + 1xdummy-Codec
	 *	=> 4 DAIs  = 2xCPU + 2xCodec
	 *	=> 1 ccnf  = 1xdummy-Codec
	 */
	return graph_for_each_link(priv, li,
				   graph_count_noml,
				   graph_count_dpcm);
}

static int graph_probe(struct platform_device *pdev)
{
	struct asoc_simple_priv *priv;
	struct device *dev = &pdev->dev;
	struct snd_soc_card *card;

	/* Allocate the private data and the DAI link array */
	priv = devm_kzalloc(dev, sizeof(*priv), GFP_KERNEL);
	if (!priv)
		return -ENOMEM;

	card = simple_priv_to_card(priv);
	card->dapm_widgets	= graph_dapm_widgets;
	card->num_dapm_widgets	= ARRAY_SIZE(graph_dapm_widgets);
	card->probe		= asoc_graph_card_probe;

	if (of_device_get_match_data(dev))
		priv->dpcm_selectable = 1;

	return audio_graph_parse_of(priv, dev);
}

static const struct of_device_id graph_of_match[] = {
	{ .compatible = "audio-graph-card", },
	{ .compatible = "audio-graph-scu-card",
	  .data = (void *)DPCM_SELECTABLE },
	{},
};
MODULE_DEVICE_TABLE(of, graph_of_match);

static struct platform_driver graph_card = {
	.driver = {
		.name = "asoc-audio-graph-card",
		.pm = &snd_soc_pm_ops,
		.of_match_table = graph_of_match,
	},
	.probe = graph_probe,
	.remove = asoc_simple_remove,
};
module_platform_driver(graph_card);

MODULE_ALIAS("platform:asoc-audio-graph-card");
MODULE_LICENSE("GPL v2");
MODULE_DESCRIPTION("ASoC Audio Graph Sound Card");
MODULE_AUTHOR("Kuninori Morimoto <kuninori.morimoto.gx@renesas.com>");<|MERGE_RESOLUTION|>--- conflicted
+++ resolved
@@ -364,22 +364,10 @@
 {
 	struct device *dev = simple_priv_to_dev(priv);
 	struct snd_soc_dai_link *dai_link = simple_priv_to_link(priv, li->link);
-<<<<<<< HEAD
-	struct simple_dai_props *dai_props = simple_priv_to_props(priv, li->link);
-	struct device_node *top = dev->of_node;
-	struct asoc_simple_dai *cpu_dai;
-	struct asoc_simple_dai *codec_dai;
-	int ret, single_cpu = 0;
-
-	/* Do it only CPU turn */
-	if (!li->cpu)
-		return 0;
-=======
 	struct snd_soc_dai_link_component *cpus = asoc_link_to_cpu(dai_link, 0);
 	struct snd_soc_dai_link_component *codecs = asoc_link_to_codec(dai_link, 0);
 	char dai_name[64];
 	int ret, is_single_links = 0;
->>>>>>> 25423f4b
 
 	dev_dbg(dev, "link_of (%pOF)\n", cpu_ep);
 
