--- conflicted
+++ resolved
@@ -1433,26 +1433,8 @@
 		if (dai)
 			list_del(&dai->list);
 
-<<<<<<< HEAD
-		/* power down the pipeline schedule core */
-		pipeline = swidget->private;
-
-		/*
-		 * Runtime PM should still function normally if topology loading fails and
-		 * it's components are unloaded. Do not power down the primary core so that the
-		 * CTX_SAVE IPC can succeed during runtime suspend.
-		 */
-		if (pipeline->core == SOF_DSP_PRIMARY_CORE)
-			break;
-
-		ret = snd_sof_dsp_core_power_down(sdev, 1 << pipeline->core);
-		if (ret < 0)
-			dev_err(scomp->dev, "error: powering down pipeline schedule core %d\n",
-				pipeline->core);
-=======
 		sof_disconnect_dai_widget(scomp, widget);
 
->>>>>>> d60c95ef
 		break;
 	default:
 		break;
