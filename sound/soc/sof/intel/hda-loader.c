// SPDX-License-Identifier: (GPL-2.0-only OR BSD-3-Clause)
//
// This file is provided under a dual BSD/GPLv2 license.  When using or
// redistributing this file, you may do so under either license.
//
// Copyright(c) 2018 Intel Corporation. All rights reserved.
//
// Authors: Liam Girdwood <liam.r.girdwood@linux.intel.com>
//	    Ranjani Sridharan <ranjani.sridharan@linux.intel.com>
//	    Rander Wang <rander.wang@intel.com>
//          Keyon Jie <yang.jie@linux.intel.com>
//

/*
 * Hardware interface for HDA DSP code loader
 */

#include <linux/firmware.h>
#include <sound/hdaudio_ext.h>
#include <sound/hda_register.h>
#include <sound/sof.h>
#include "ext_manifest.h"
#include "../ops.h"
#include "../sof-priv.h"
#include "hda.h"

static void hda_ssp_set_cbp_cfp(struct snd_sof_dev *sdev)
{
	struct sof_intel_hda_dev *hda = sdev->pdata->hw_pdata;
	const struct sof_intel_dsp_desc *chip = hda->desc;
	int i;

	/* DSP is powered up, set all SSPs to clock consumer/codec provider mode */
	for (i = 0; i < chip->ssp_count; i++) {
		snd_sof_dsp_update_bits_unlocked(sdev, HDA_DSP_BAR,
						 chip->ssp_base_offset
						 + i * SSP_DEV_MEM_SIZE
						 + SSP_SSC1_OFFSET,
						 SSP_SET_CBP_CFP,
						 SSP_SET_CBP_CFP);
	}
}

struct hdac_ext_stream *hda_cl_stream_prepare(struct snd_sof_dev *sdev, unsigned int format,
					      unsigned int size, struct snd_dma_buffer *dmab,
					      int direction)
{
	struct hdac_ext_stream *hext_stream;
	struct hdac_stream *hstream;
	struct pci_dev *pci = to_pci_dev(sdev->dev);
	int ret;

	hext_stream = hda_dsp_stream_get(sdev, direction, 0);

	if (!hext_stream) {
		dev_err(sdev->dev, "error: no stream available\n");
		return ERR_PTR(-ENODEV);
	}
	hstream = &hext_stream->hstream;
	hstream->substream = NULL;

	/* allocate DMA buffer */
	ret = snd_dma_alloc_pages(SNDRV_DMA_TYPE_DEV_SG, &pci->dev, size, dmab);
	if (ret < 0) {
		dev_err(sdev->dev, "error: memory alloc failed: %d\n", ret);
		goto out_put;
	}

	hstream->period_bytes = 0;/* initialize period_bytes */
	hstream->format_val = format;
	hstream->bufsize = size;

	if (direction == SNDRV_PCM_STREAM_CAPTURE) {
		ret = hda_dsp_iccmax_stream_hw_params(sdev, hext_stream, dmab, NULL);
		if (ret < 0) {
			dev_err(sdev->dev, "error: iccmax stream prepare failed: %d\n", ret);
			goto out_free;
		}
	} else {
		ret = hda_dsp_stream_hw_params(sdev, hext_stream, dmab, NULL);
		if (ret < 0) {
			dev_err(sdev->dev, "error: hdac prepare failed: %d\n", ret);
			goto out_free;
		}
		hda_dsp_stream_spib_config(sdev, hext_stream, HDA_DSP_SPIB_ENABLE, size);
	}

	return hext_stream;

out_free:
	snd_dma_free_pages(dmab);
out_put:
	hda_dsp_stream_put(sdev, direction, hstream->stream_tag);
	return ERR_PTR(ret);
}

/*
 * first boot sequence has some extra steps.
 * power on all host managed cores and only unstall/run the boot core to boot the
 * DSP then turn off all non boot cores (if any) is powered on.
 */
int cl_dsp_init(struct snd_sof_dev *sdev, int stream_tag, bool imr_boot)
{
	struct sof_intel_hda_dev *hda = sdev->pdata->hw_pdata;
	const struct sof_intel_dsp_desc *chip = hda->desc;
	unsigned int status, target_status;
	u32 flags, ipc_hdr, j;
	unsigned long mask;
	char *dump_msg;
	int ret;

	/* step 1: power up corex */
	ret = hda_dsp_core_power_up(sdev, chip->host_managed_cores_mask);
	if (ret < 0) {
		if (hda->boot_iteration == HDA_FW_BOOT_ATTEMPTS)
			dev_err(sdev->dev, "error: dsp core 0/1 power up failed\n");
		goto err;
	}

	hda_ssp_set_cbp_cfp(sdev);

	/* step 2: Send ROM_CONTROL command (stream_tag is ignored for IMR boot) */
	ipc_hdr = chip->ipc_req_mask | HDA_DSP_ROM_IPC_CONTROL;
	if (!imr_boot)
		ipc_hdr |= HDA_DSP_ROM_IPC_PURGE_FW | ((stream_tag - 1) << 9);

	snd_sof_dsp_write(sdev, HDA_DSP_BAR, chip->ipc_req, ipc_hdr);

	/* step 3: unset core 0 reset state & unstall/run core 0 */
	ret = hda_dsp_core_run(sdev, chip->init_core_mask);
	if (ret < 0) {
		if (hda->boot_iteration == HDA_FW_BOOT_ATTEMPTS)
			dev_err(sdev->dev,
				"error: dsp core start failed %d\n", ret);
		ret = -EIO;
		goto err;
	}

	/* step 4: wait for IPC DONE bit from ROM */
	ret = snd_sof_dsp_read_poll_timeout(sdev, HDA_DSP_BAR,
					    chip->ipc_ack, status,
					    ((status & chip->ipc_ack_mask)
						    == chip->ipc_ack_mask),
					    HDA_DSP_REG_POLL_INTERVAL_US,
					    HDA_DSP_INIT_TIMEOUT_US);

	if (ret < 0) {
		if (hda->boot_iteration == HDA_FW_BOOT_ATTEMPTS)
			dev_err(sdev->dev,
				"error: %s: timeout for HIPCIE done\n",
				__func__);
		goto err;
	}

	/* set DONE bit to clear the reply IPC message */
	snd_sof_dsp_update_bits_forced(sdev, HDA_DSP_BAR,
				       chip->ipc_ack,
				       chip->ipc_ack_mask,
				       chip->ipc_ack_mask);

	/* step 5: power down cores that are no longer needed */
	ret = hda_dsp_core_reset_power_down(sdev, chip->host_managed_cores_mask &
					   ~(chip->init_core_mask));
	if (ret < 0) {
		if (hda->boot_iteration == HDA_FW_BOOT_ATTEMPTS)
			dev_err(sdev->dev,
				"error: dsp core x power down failed\n");
		goto err;
	}

	/* step 6: enable IPC interrupts */
	hda_dsp_ipc_int_enable(sdev);

	/*
	 * step 7:
	 * - Cold/Full boot: wait for ROM init to proceed to download the firmware
	 * - IMR boot: wait for ROM firmware entered (firmware booted up from IMR)
	 */
	if (imr_boot)
		target_status = FSR_STATE_FW_ENTERED;
	else
		target_status = FSR_STATE_INIT_DONE;

	ret = snd_sof_dsp_read_poll_timeout(sdev, HDA_DSP_BAR,
					chip->rom_status_reg, status,
<<<<<<< HEAD
					((status & HDA_DSP_ROM_STS_MASK)
						== HDA_DSP_ROM_INIT),
=======
					(FSR_TO_STATE_CODE(status) == target_status),
>>>>>>> d60c95ef
					HDA_DSP_REG_POLL_INTERVAL_US,
					chip->rom_init_timeout *
					USEC_PER_MSEC);
	if (!ret) {
		/* set enabled cores mask and increment ref count for cores in init_core_mask */
		sdev->enabled_cores_mask |= chip->init_core_mask;
		mask = sdev->enabled_cores_mask;
		for_each_set_bit(j, &mask, SOF_MAX_DSP_NUM_CORES)
			sdev->dsp_core_ref_count[j]++;
		return 0;
	}

	if (hda->boot_iteration == HDA_FW_BOOT_ATTEMPTS)
		dev_err(sdev->dev,
			"%s: timeout with rom_status_reg (%#x) read\n",
			__func__, chip->rom_status_reg);

err:
	flags = SOF_DBG_DUMP_PCI | SOF_DBG_DUMP_MBOX | SOF_DBG_DUMP_OPTIONAL;

	/* after max boot attempts make sure that the dump is printed */
	if (hda->boot_iteration == HDA_FW_BOOT_ATTEMPTS)
		flags &= ~SOF_DBG_DUMP_OPTIONAL;

	dump_msg = kasprintf(GFP_KERNEL, "Boot iteration failed: %d/%d",
			     hda->boot_iteration, HDA_FW_BOOT_ATTEMPTS);
	snd_sof_dsp_dbg_dump(sdev, dump_msg, flags);
	hda_dsp_core_reset_power_down(sdev, chip->host_managed_cores_mask);

	kfree(dump_msg);
	return ret;
}

static int cl_trigger(struct snd_sof_dev *sdev,
		      struct hdac_ext_stream *hext_stream, int cmd)
{
	struct hdac_stream *hstream = &hext_stream->hstream;
	int sd_offset = SOF_STREAM_SD_OFFSET(hstream);

	/* code loader is special case that reuses stream ops */
	switch (cmd) {
	case SNDRV_PCM_TRIGGER_START:
		snd_sof_dsp_update_bits(sdev, HDA_DSP_HDA_BAR, SOF_HDA_INTCTL,
					1 << hstream->index,
					1 << hstream->index);

		snd_sof_dsp_update_bits(sdev, HDA_DSP_HDA_BAR,
					sd_offset,
					SOF_HDA_SD_CTL_DMA_START |
					SOF_HDA_CL_DMA_SD_INT_MASK,
					SOF_HDA_SD_CTL_DMA_START |
					SOF_HDA_CL_DMA_SD_INT_MASK);

		hstream->running = true;
		return 0;
	default:
		return hda_dsp_stream_trigger(sdev, hext_stream, cmd);
	}
}

int hda_cl_cleanup(struct snd_sof_dev *sdev, struct snd_dma_buffer *dmab,
		   struct hdac_ext_stream *hext_stream)
{
	struct hdac_stream *hstream = &hext_stream->hstream;
	int sd_offset = SOF_STREAM_SD_OFFSET(hstream);
	int ret = 0;

	if (hstream->direction == SNDRV_PCM_STREAM_PLAYBACK)
		ret = hda_dsp_stream_spib_config(sdev, hext_stream, HDA_DSP_SPIB_DISABLE, 0);
	else
		snd_sof_dsp_update_bits(sdev, HDA_DSP_HDA_BAR, sd_offset,
					SOF_HDA_SD_CTL_DMA_START, 0);

	hda_dsp_stream_put(sdev, hstream->direction, hstream->stream_tag);
	hstream->running = 0;
	hstream->substream = NULL;

	/* reset BDL address */
	snd_sof_dsp_write(sdev, HDA_DSP_HDA_BAR,
			  sd_offset + SOF_HDA_ADSP_REG_CL_SD_BDLPL, 0);
	snd_sof_dsp_write(sdev, HDA_DSP_HDA_BAR,
			  sd_offset + SOF_HDA_ADSP_REG_CL_SD_BDLPU, 0);

	snd_sof_dsp_write(sdev, HDA_DSP_HDA_BAR, sd_offset, 0);
	snd_dma_free_pages(dmab);
	dmab->area = NULL;
	hstream->bufsize = 0;
	hstream->format_val = 0;

	return ret;
}

int hda_cl_copy_fw(struct snd_sof_dev *sdev, struct hdac_ext_stream *hext_stream)
{
	struct sof_intel_hda_dev *hda = sdev->pdata->hw_pdata;
	const struct sof_intel_dsp_desc *chip = hda->desc;
	unsigned int reg;
	int ret, status;

	ret = cl_trigger(sdev, hext_stream, SNDRV_PCM_TRIGGER_START);
	if (ret < 0) {
		dev_err(sdev->dev, "error: DMA trigger start failed\n");
		return ret;
	}

	status = snd_sof_dsp_read_poll_timeout(sdev, HDA_DSP_BAR,
					chip->rom_status_reg, reg,
<<<<<<< HEAD
					((reg & HDA_DSP_ROM_STS_MASK)
						== HDA_DSP_ROM_FW_ENTERED),
=======
					(FSR_TO_STATE_CODE(reg) == FSR_STATE_FW_ENTERED),
>>>>>>> d60c95ef
					HDA_DSP_REG_POLL_INTERVAL_US,
					HDA_DSP_BASEFW_TIMEOUT_US);

	/*
	 * even in case of errors we still need to stop the DMAs,
	 * but we return the initial error should the DMA stop also fail
	 */

	if (status < 0) {
		dev_err(sdev->dev,
			"%s: timeout with rom_status_reg (%#x) read\n",
			__func__, chip->rom_status_reg);
	}

	ret = cl_trigger(sdev, hext_stream, SNDRV_PCM_TRIGGER_STOP);
	if (ret < 0) {
		dev_err(sdev->dev, "error: DMA trigger stop failed\n");
		if (!status)
			status = ret;
	}

	return status;
}

int hda_dsp_cl_boot_firmware_iccmax(struct snd_sof_dev *sdev)
{
	struct snd_sof_pdata *plat_data = sdev->pdata;
	struct hdac_ext_stream *iccmax_stream;
	struct hdac_bus *bus = sof_to_bus(sdev);
	struct firmware stripped_firmware;
	struct snd_dma_buffer dmab_bdl;
	int ret, ret1;
	u8 original_gb;

	/* save the original LTRP guardband value */
	original_gb = snd_hdac_chip_readb(bus, VS_LTRP) & HDA_VS_INTEL_LTRP_GB_MASK;

	if (plat_data->fw->size <= plat_data->fw_offset) {
		dev_err(sdev->dev, "error: firmware size must be greater than firmware offset\n");
		return -EINVAL;
	}

	stripped_firmware.size = plat_data->fw->size - plat_data->fw_offset;

	/* prepare capture stream for ICCMAX */
	iccmax_stream = hda_cl_stream_prepare(sdev, HDA_CL_STREAM_FORMAT, stripped_firmware.size,
					      &dmab_bdl, SNDRV_PCM_STREAM_CAPTURE);
	if (IS_ERR(iccmax_stream)) {
		dev_err(sdev->dev, "error: dma prepare for ICCMAX stream failed\n");
		return PTR_ERR(iccmax_stream);
	}

	ret = hda_dsp_cl_boot_firmware(sdev);

	/*
	 * Perform iccmax stream cleanup. This should be done even if firmware loading fails.
	 * If the cleanup also fails, we return the initial error
	 */
	ret1 = hda_cl_cleanup(sdev, &dmab_bdl, iccmax_stream);
	if (ret1 < 0) {
		dev_err(sdev->dev, "error: ICCMAX stream cleanup failed\n");

		/* set return value to indicate cleanup failure */
		if (!ret)
			ret = ret1;
	}

	/* restore the original guardband value after FW boot */
	snd_hdac_chip_updateb(bus, VS_LTRP, HDA_VS_INTEL_LTRP_GB_MASK, original_gb);

	return ret;
}

static int hda_dsp_boot_imr(struct snd_sof_dev *sdev)
{
	const struct sof_intel_dsp_desc *chip_info;
	int ret;

	chip_info = get_chip_info(sdev->pdata);
	if (chip_info->cl_init)
		ret = chip_info->cl_init(sdev, 0, true);
	else
		ret = -EINVAL;

	if (!ret)
		hda_sdw_process_wakeen(sdev);

	return ret;
}

int hda_dsp_cl_boot_firmware(struct snd_sof_dev *sdev)
{
	struct sof_intel_hda_dev *hda = sdev->pdata->hw_pdata;
	struct snd_sof_pdata *plat_data = sdev->pdata;
	const struct sof_dev_desc *desc = plat_data->desc;
	const struct sof_intel_dsp_desc *chip_info;
	struct hdac_ext_stream *hext_stream;
	struct firmware stripped_firmware;
	struct snd_dma_buffer dmab;
	int ret, ret1, i;

	if (hda->imrboot_supported && !sdev->first_boot && !hda->skip_imr_boot) {
		dev_dbg(sdev->dev, "IMR restore supported, booting from IMR directly\n");
		hda->boot_iteration = 0;
		ret = hda_dsp_boot_imr(sdev);
		if (!ret)
			return 0;

		dev_warn(sdev->dev, "IMR restore failed, trying to cold boot\n");
	}

	chip_info = desc->chip_info;

	if (plat_data->fw->size <= plat_data->fw_offset) {
		dev_err(sdev->dev, "error: firmware size must be greater than firmware offset\n");
		return -EINVAL;
	}

	stripped_firmware.data = plat_data->fw->data + plat_data->fw_offset;
	stripped_firmware.size = plat_data->fw->size - plat_data->fw_offset;

	/* init for booting wait */
	init_waitqueue_head(&sdev->boot_wait);

	/* prepare DMA for code loader stream */
	hext_stream = hda_cl_stream_prepare(sdev, HDA_CL_STREAM_FORMAT,
					    stripped_firmware.size,
					    &dmab, SNDRV_PCM_STREAM_PLAYBACK);
	if (IS_ERR(hext_stream)) {
		dev_err(sdev->dev, "error: dma prepare for fw loading failed\n");
		return PTR_ERR(hext_stream);
	}

	memcpy(dmab.area, stripped_firmware.data,
	       stripped_firmware.size);

	/* try ROM init a few times before giving up */
	for (i = 0; i < HDA_FW_BOOT_ATTEMPTS; i++) {
		dev_dbg(sdev->dev,
			"Attempting iteration %d of Core En/ROM load...\n", i);

		hda->boot_iteration = i + 1;
		if (chip_info->cl_init)
			ret = chip_info->cl_init(sdev, hext_stream->hstream.stream_tag, false);
		else
			ret = -EINVAL;

		/* don't retry anymore if successful */
		if (!ret)
			break;
	}

	if (i == HDA_FW_BOOT_ATTEMPTS) {
		dev_err(sdev->dev, "error: dsp init failed after %d attempts with err: %d\n",
			i, ret);
		goto cleanup;
	}

	/*
	 * When a SoundWire link is in clock stop state, a Slave
	 * device may trigger in-band wakes for events such as jack
	 * insertion or acoustic event detection. This event will lead
	 * to a WAKEEN interrupt, handled by the PCI device and routed
	 * to PME if the PCI device is in D3. The resume function in
	 * audio PCI driver will be invoked by ACPI for PME event and
	 * initialize the device and process WAKEEN interrupt.
	 *
	 * The WAKEEN interrupt should be processed ASAP to prevent an
	 * interrupt flood, otherwise other interrupts, such IPC,
	 * cannot work normally.  The WAKEEN is handled after the ROM
	 * is initialized successfully, which ensures power rails are
	 * enabled before accessing the SoundWire SHIM registers
	 */
	if (!sdev->first_boot)
		hda_sdw_process_wakeen(sdev);

	/*
	 * Set the boot_iteration to the last attempt, indicating that the
	 * DSP ROM has been initialized and from this point there will be no
	 * retry done to boot.
	 *
	 * Continue with code loading and firmware boot
	 */
	hda->boot_iteration = HDA_FW_BOOT_ATTEMPTS;
	ret = hda_cl_copy_fw(sdev, hext_stream);
	if (!ret) {
		dev_dbg(sdev->dev, "Firmware download successful, booting...\n");
		hda->skip_imr_boot = false;
	} else {
		snd_sof_dsp_dbg_dump(sdev, "Firmware download failed",
				     SOF_DBG_DUMP_PCI | SOF_DBG_DUMP_MBOX);
		hda->skip_imr_boot = true;
	}

cleanup:
	/*
	 * Perform codeloader stream cleanup.
	 * This should be done even if firmware loading fails.
	 * If the cleanup also fails, we return the initial error
	 */
	ret1 = hda_cl_cleanup(sdev, &dmab, hext_stream);
	if (ret1 < 0) {
		dev_err(sdev->dev, "error: Code loader DSP cleanup failed\n");

		/* set return value to indicate cleanup failure */
		if (!ret)
			ret = ret1;
	}

	/*
	 * return primary core id if both fw copy
	 * and stream clean up are successful
	 */
	if (!ret)
		return chip_info->init_core_mask;

	/* disable DSP */
	snd_sof_dsp_update_bits(sdev, HDA_DSP_PP_BAR,
				SOF_HDA_REG_PP_PPCTL,
				SOF_HDA_PPCTL_GPROCEN, 0);
	return ret;
}

/* pre fw run operations */
int hda_dsp_pre_fw_run(struct snd_sof_dev *sdev)
{
	/* disable clock gating and power gating */
	return hda_dsp_ctrl_clock_power_gating(sdev, false);
}

/* post fw run operations */
int hda_dsp_post_fw_run(struct snd_sof_dev *sdev)
{
	int ret;

	if (sdev->first_boot) {
		struct sof_intel_hda_dev *hdev = sdev->pdata->hw_pdata;

		ret = hda_sdw_startup(sdev);
		if (ret < 0) {
			dev_err(sdev->dev,
				"error: could not startup SoundWire links\n");
			return ret;
		}

		/* Check if IMR boot is usable */
		if (!sof_debug_check_flag(SOF_DBG_IGNORE_D3_PERSISTENT) &&
		    (sdev->fw_ready.flags & SOF_IPC_INFO_D3_PERSISTENT ||
		     sdev->pdata->ipc_type == SOF_INTEL_IPC4))
			hdev->imrboot_supported = true;
	}

	hda_sdw_int_enable(sdev, true);

	/* re-enable clock gating and power gating */
	return hda_dsp_ctrl_clock_power_gating(sdev, true);
}

int hda_dsp_ext_man_get_cavs_config_data(struct snd_sof_dev *sdev,
					 const struct sof_ext_man_elem_header *hdr)
{
	const struct sof_ext_man_cavs_config_data *config_data =
		container_of(hdr, struct sof_ext_man_cavs_config_data, hdr);
	struct sof_intel_hda_dev *hda = sdev->pdata->hw_pdata;
	int i, elem_num;

	/* calculate total number of config data elements */
	elem_num = (hdr->size - sizeof(struct sof_ext_man_elem_header))
		   / sizeof(struct sof_config_elem);
	if (elem_num <= 0) {
		dev_err(sdev->dev, "cavs config data is inconsistent: %d\n", elem_num);
		return -EINVAL;
	}

	for (i = 0; i < elem_num; i++)
		switch (config_data->elems[i].token) {
		case SOF_EXT_MAN_CAVS_CONFIG_EMPTY:
			/* skip empty token */
			break;
		case SOF_EXT_MAN_CAVS_CONFIG_CAVS_LPRO:
			hda->clk_config_lpro = config_data->elems[i].value;
			dev_dbg(sdev->dev, "FW clock config: %s\n",
				hda->clk_config_lpro ? "LPRO" : "HPRO");
			break;
		case SOF_EXT_MAN_CAVS_CONFIG_OUTBOX_SIZE:
		case SOF_EXT_MAN_CAVS_CONFIG_INBOX_SIZE:
			/* These elements are defined but not being used yet. No warn is required */
			break;
		default:
			dev_info(sdev->dev, "unsupported token type: %d\n",
				 config_data->elems[i].token);
		}

	return 0;
}<|MERGE_RESOLUTION|>--- conflicted
+++ resolved
@@ -183,12 +183,7 @@
 
 	ret = snd_sof_dsp_read_poll_timeout(sdev, HDA_DSP_BAR,
 					chip->rom_status_reg, status,
-<<<<<<< HEAD
-					((status & HDA_DSP_ROM_STS_MASK)
-						== HDA_DSP_ROM_INIT),
-=======
 					(FSR_TO_STATE_CODE(status) == target_status),
->>>>>>> d60c95ef
 					HDA_DSP_REG_POLL_INTERVAL_US,
 					chip->rom_init_timeout *
 					USEC_PER_MSEC);
@@ -296,12 +291,7 @@
 
 	status = snd_sof_dsp_read_poll_timeout(sdev, HDA_DSP_BAR,
 					chip->rom_status_reg, reg,
-<<<<<<< HEAD
-					((reg & HDA_DSP_ROM_STS_MASK)
-						== HDA_DSP_ROM_FW_ENTERED),
-=======
 					(FSR_TO_STATE_CODE(reg) == FSR_STATE_FW_ENTERED),
->>>>>>> d60c95ef
 					HDA_DSP_REG_POLL_INTERVAL_US,
 					HDA_DSP_BASEFW_TIMEOUT_US);
 
