--- conflicted
+++ resolved
@@ -875,7 +875,6 @@
 	struct uac_processing_unit_descriptor *d = p1;
 	int protocol = state->mixer->protocol;
 	int err;
-<<<<<<< HEAD
 
 	if (d->bNrInPins) {
 		/* call recursively to retrieve the channel info */
@@ -916,48 +915,6 @@
 {
 	struct uac3_clock_source_descriptor *d = p1;
 
-=======
-
-	if (d->bNrInPins) {
-		/* call recursively to retrieve the channel info */
-		err = __check_input_term(state, d->baSourceID[0], term);
-		if (err < 0)
-			return err;
-	}
-
-	term->type = vtype << 16; /* virtual type */
-	term->id = id;
-
-	if (protocol == UAC_VERSION_3)
-		return 0;
-
-	if (!term->channels) {
-		term->channels = uac_processing_unit_bNrChannels(d);
-		term->chconfig = uac_processing_unit_wChannelConfig(d, protocol);
-	}
-	term->name = uac_processing_unit_iProcessing(d, protocol);
-	return 0;
-}
-
-static int parse_term_uac2_clock_source(struct mixer_build *state,
-					struct usb_audio_term *term,
-					void *p1, int id)
-{
-	struct uac_clock_source_descriptor *d = p1;
-
-	term->type = UAC3_CLOCK_SOURCE << 16; /* virtual type */
-	term->id = id;
-	term->name = d->iClockSource;
-	return 0;
-}
-
-static int parse_term_uac3_clock_source(struct mixer_build *state,
-					struct usb_audio_term *term,
-					void *p1, int id)
-{
-	struct uac3_clock_source_descriptor *d = p1;
-
->>>>>>> f7688b48
 	term->type = UAC3_CLOCK_SOURCE << 16; /* virtual type */
 	term->id = id;
 	term->name = le16_to_cpu(d->wClockSourceStr);
