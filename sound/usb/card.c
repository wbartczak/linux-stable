--- conflicted
+++ resolved
@@ -945,11 +945,7 @@
 		}
 	}
 
-<<<<<<< HEAD
-	if (chip->quirk_type == QUIRK_SETUP_DISABLE_AUTOSUSPEND)
-=======
 	if (chip->quirk_flags & QUIRK_FLAG_DISABLE_AUTOSUSPEND)
->>>>>>> 3b17187f
 		usb_enable_autosuspend(interface_to_usbdev(intf));
 
 	chip->num_interfaces--;
