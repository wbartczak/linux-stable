--- conflicted
+++ resolved
@@ -461,38 +461,6 @@
 	}
 }
 
-<<<<<<< HEAD
-static int configure_endpoints(struct snd_usb_audio *chip,
-			       struct snd_usb_substream *subs)
-{
-	int err;
-
-	if (subs->data_endpoint->need_setup) {
-		/* stop any running stream beforehand */
-		if (stop_endpoints(subs, false))
-			sync_pending_stops(subs);
-		if (subs->sync_endpoint) {
-			err = snd_usb_endpoint_configure(chip, subs->sync_endpoint);
-			if (err < 0)
-				return err;
-		}
-		err = snd_usb_endpoint_configure(chip, subs->data_endpoint);
-		if (err < 0)
-			return err;
-		snd_usb_set_format_quirk(subs, subs->cur_audiofmt);
-	} else {
-		if (subs->sync_endpoint) {
-			err = snd_usb_endpoint_configure(chip, subs->sync_endpoint);
-			if (err < 0)
-				return err;
-		}
-	}
-
-	return 0;
-}
-
-=======
->>>>>>> d60c95ef
 /*
  * hw_params callback
  *
@@ -707,11 +675,7 @@
 
 	subs->lowlatency_playback = lowlatency_playback_available(runtime, subs);
 	if (substream->stream == SNDRV_PCM_STREAM_PLAYBACK &&
-<<<<<<< HEAD
-	    !subs->lowlatency_playback)
-=======
 	    !subs->lowlatency_playback) {
->>>>>>> d60c95ef
 		ret = start_endpoints(subs);
 		/* if XRUN happens at starting streams (possibly with implicit
 		 * fb case), restart again, but only try once.
@@ -1480,11 +1444,7 @@
 	transfer_done = subs->transfer_done;
 
 	if (subs->lowlatency_playback &&
-<<<<<<< HEAD
-	    runtime->status->state != SNDRV_PCM_STATE_DRAINING) {
-=======
 	    runtime->state != SNDRV_PCM_STATE_DRAINING) {
->>>>>>> d60c95ef
 		unsigned int hwptr = subs->hwptr_done / stride;
 
 		/* calculate the byte offset-in-buffer of the appl_ptr */
@@ -1672,11 +1632,7 @@
 		return 0;
 	case SNDRV_PCM_TRIGGER_SUSPEND:
 	case SNDRV_PCM_TRIGGER_STOP:
-<<<<<<< HEAD
-		stop_endpoints(subs, substream->runtime->status->state == SNDRV_PCM_STATE_DRAINING);
-=======
 		stop_endpoints(subs, substream->runtime->state == SNDRV_PCM_STATE_DRAINING);
->>>>>>> d60c95ef
 		snd_usb_endpoint_set_callback(subs->data_endpoint,
 					      NULL, NULL, NULL);
 		subs->running = 0;
