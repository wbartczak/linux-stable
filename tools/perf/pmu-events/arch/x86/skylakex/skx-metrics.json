--- conflicted
+++ resolved
@@ -1,78 +1,6 @@
 [
     {
         "BriefDescription": "This category represents fraction of slots where the processor's Frontend undersupplies its Backend",
-<<<<<<< HEAD
-        "MetricExpr": "IDQ_UOPS_NOT_DELIVERED.CORE / (4 * CPU_CLK_UNHALTED.THREAD)",
-        "MetricGroup": "TopdownL1",
-        "MetricName": "Frontend_Bound",
-        "PublicDescription": "This category represents fraction of slots where the processor's Frontend undersupplies its Backend. Frontend denotes the first part of the processor core responsible to fetch operations that are executed later on by the Backend part. Within the Frontend; a branch predictor predicts the next address to fetch; cache-lines are fetched from the memory subsystem; parsed into instructions; and lastly decoded into micro-operations (uops). Ideally the Frontend can issue Machine_Width uops every cycle to the Backend. Frontend Bound denotes unutilized issue-slots when there is no Backend stall; i.e. bubbles where Frontend delivered no uops while Backend could have accepted them. For example; stalls due to instruction-cache misses would be categorized under Frontend Bound."
-    },
-    {
-        "BriefDescription": "This category represents fraction of slots where the processor's Frontend undersupplies its Backend. SMT version; use when SMT is enabled and measuring per logical CPU.",
-        "MetricExpr": "IDQ_UOPS_NOT_DELIVERED.CORE / (4 * ( ( CPU_CLK_UNHALTED.THREAD / 2 ) * ( 1 + CPU_CLK_UNHALTED.ONE_THREAD_ACTIVE / CPU_CLK_UNHALTED.REF_XCLK ) ))",
-        "MetricGroup": "TopdownL1_SMT",
-        "MetricName": "Frontend_Bound_SMT",
-        "PublicDescription": "This category represents fraction of slots where the processor's Frontend undersupplies its Backend. Frontend denotes the first part of the processor core responsible to fetch operations that are executed later on by the Backend part. Within the Frontend; a branch predictor predicts the next address to fetch; cache-lines are fetched from the memory subsystem; parsed into instructions; and lastly decoded into micro-operations (uops). Ideally the Frontend can issue Machine_Width uops every cycle to the Backend. Frontend Bound denotes unutilized issue-slots when there is no Backend stall; i.e. bubbles where Frontend delivered no uops while Backend could have accepted them. For example; stalls due to instruction-cache misses would be categorized under Frontend Bound. SMT version; use when SMT is enabled and measuring per logical CPU."
-    },
-    {
-        "BriefDescription": "This category represents fraction of slots wasted due to incorrect speculations",
-        "MetricExpr": "( UOPS_ISSUED.ANY - UOPS_RETIRED.RETIRE_SLOTS + 4 * INT_MISC.RECOVERY_CYCLES ) / (4 * CPU_CLK_UNHALTED.THREAD)",
-        "MetricGroup": "TopdownL1",
-        "MetricName": "Bad_Speculation",
-        "PublicDescription": "This category represents fraction of slots wasted due to incorrect speculations. This include slots used to issue uops that do not eventually get retired and slots for which the issue-pipeline was blocked due to recovery from earlier incorrect speculation. For example; wasted work due to miss-predicted branches are categorized under Bad Speculation category. Incorrect data speculation followed by Memory Ordering Nukes is another example."
-    },
-    {
-        "BriefDescription": "This category represents fraction of slots wasted due to incorrect speculations. SMT version; use when SMT is enabled and measuring per logical CPU.",
-        "MetricExpr": "( UOPS_ISSUED.ANY - UOPS_RETIRED.RETIRE_SLOTS + 4 * ( INT_MISC.RECOVERY_CYCLES_ANY / 2 ) ) / (4 * ( ( CPU_CLK_UNHALTED.THREAD / 2 ) * ( 1 + CPU_CLK_UNHALTED.ONE_THREAD_ACTIVE / CPU_CLK_UNHALTED.REF_XCLK ) ))",
-        "MetricGroup": "TopdownL1_SMT",
-        "MetricName": "Bad_Speculation_SMT",
-        "PublicDescription": "This category represents fraction of slots wasted due to incorrect speculations. This include slots used to issue uops that do not eventually get retired and slots for which the issue-pipeline was blocked due to recovery from earlier incorrect speculation. For example; wasted work due to miss-predicted branches are categorized under Bad Speculation category. Incorrect data speculation followed by Memory Ordering Nukes is another example. SMT version; use when SMT is enabled and measuring per logical CPU."
-    },
-    {
-        "BriefDescription": "This category represents fraction of slots where no uops are being delivered due to a lack of required resources for accepting new uops in the Backend",
-        "MetricConstraint": "NO_NMI_WATCHDOG",
-        "MetricExpr": "1 - (IDQ_UOPS_NOT_DELIVERED.CORE / (4 * CPU_CLK_UNHALTED.THREAD)) - ( UOPS_ISSUED.ANY + 4 * INT_MISC.RECOVERY_CYCLES ) / (4 * CPU_CLK_UNHALTED.THREAD)",
-        "MetricGroup": "TopdownL1",
-        "MetricName": "Backend_Bound",
-        "PublicDescription": "This category represents fraction of slots where no uops are being delivered due to a lack of required resources for accepting new uops in the Backend. Backend is the portion of the processor core where the out-of-order scheduler dispatches ready uops into their respective execution units; and once completed these uops get retired according to program order. For example; stalls due to data-cache misses or stalls due to the divider unit being overloaded are both categorized under Backend Bound. Backend Bound is further divided into two main categories: Memory Bound and Core Bound."
-    },
-    {
-        "BriefDescription": "This category represents fraction of slots where no uops are being delivered due to a lack of required resources for accepting new uops in the Backend. SMT version; use when SMT is enabled and measuring per logical CPU.",
-        "MetricExpr": "1 - (IDQ_UOPS_NOT_DELIVERED.CORE / (4 * ( ( CPU_CLK_UNHALTED.THREAD / 2 ) * ( 1 + CPU_CLK_UNHALTED.ONE_THREAD_ACTIVE / CPU_CLK_UNHALTED.REF_XCLK ) ))) - ( UOPS_ISSUED.ANY + 4 * ( INT_MISC.RECOVERY_CYCLES_ANY / 2 ) ) / (4 * ( ( CPU_CLK_UNHALTED.THREAD / 2 ) * ( 1 + CPU_CLK_UNHALTED.ONE_THREAD_ACTIVE / CPU_CLK_UNHALTED.REF_XCLK ) ))",
-        "MetricGroup": "TopdownL1_SMT",
-        "MetricName": "Backend_Bound_SMT",
-        "PublicDescription": "This category represents fraction of slots where no uops are being delivered due to a lack of required resources for accepting new uops in the Backend. Backend is the portion of the processor core where the out-of-order scheduler dispatches ready uops into their respective execution units; and once completed these uops get retired according to program order. For example; stalls due to data-cache misses or stalls due to the divider unit being overloaded are both categorized under Backend Bound. Backend Bound is further divided into two main categories: Memory Bound and Core Bound. SMT version; use when SMT is enabled and measuring per logical CPU."
-    },
-    {
-        "BriefDescription": "This category represents fraction of slots utilized by useful work i.e. issued uops that eventually get retired",
-        "MetricExpr": "UOPS_RETIRED.RETIRE_SLOTS / (4 * CPU_CLK_UNHALTED.THREAD)",
-        "MetricGroup": "TopdownL1",
-        "MetricName": "Retiring",
-        "PublicDescription": "This category represents fraction of slots utilized by useful work i.e. issued uops that eventually get retired. Ideally; all pipeline slots would be attributed to the Retiring category.  Retiring of 100% would indicate the maximum Pipeline_Width throughput was achieved.  Maximizing Retiring typically increases the Instructions-per-cycle (see IPC metric). Note that a high Retiring value does not necessary mean there is no room for more performance.  For example; Heavy-operations or Microcode Assists are categorized under Retiring. They often indicate suboptimal performance and can often be optimized or avoided. "
-    },
-    {
-        "BriefDescription": "This category represents fraction of slots utilized by useful work i.e. issued uops that eventually get retired. SMT version; use when SMT is enabled and measuring per logical CPU.",
-        "MetricExpr": "UOPS_RETIRED.RETIRE_SLOTS / (4 * ( ( CPU_CLK_UNHALTED.THREAD / 2 ) * ( 1 + CPU_CLK_UNHALTED.ONE_THREAD_ACTIVE / CPU_CLK_UNHALTED.REF_XCLK ) ))",
-        "MetricGroup": "TopdownL1_SMT",
-        "MetricName": "Retiring_SMT",
-        "PublicDescription": "This category represents fraction of slots utilized by useful work i.e. issued uops that eventually get retired. Ideally; all pipeline slots would be attributed to the Retiring category.  Retiring of 100% would indicate the maximum Pipeline_Width throughput was achieved.  Maximizing Retiring typically increases the Instructions-per-cycle (see IPC metric). Note that a high Retiring value does not necessary mean there is no room for more performance.  For example; Heavy-operations or Microcode Assists are categorized under Retiring. They often indicate suboptimal performance and can often be optimized or avoided. SMT version; use when SMT is enabled and measuring per logical CPU."
-    },
-    {
-        "BriefDescription": "Total pipeline cost of Branch Misprediction related bottlenecks",
-        "MetricExpr": "100 * ( ((BR_MISP_RETIRED.ALL_BRANCHES / ( BR_MISP_RETIRED.ALL_BRANCHES + MACHINE_CLEARS.COUNT )) * (( UOPS_ISSUED.ANY - UOPS_RETIRED.RETIRE_SLOTS + 4 * INT_MISC.RECOVERY_CYCLES ) / (4 * CPU_CLK_UNHALTED.THREAD))) + (4 * IDQ_UOPS_NOT_DELIVERED.CYCLES_0_UOPS_DELIV.CORE / (4 * CPU_CLK_UNHALTED.THREAD)) * ((BR_MISP_RETIRED.ALL_BRANCHES / ( BR_MISP_RETIRED.ALL_BRANCHES + MACHINE_CLEARS.COUNT )) * INT_MISC.CLEAR_RESTEER_CYCLES / CPU_CLK_UNHALTED.THREAD) / #(4 * IDQ_UOPS_NOT_DELIVERED.CYCLES_0_UOPS_DELIV.CORE / (4 * CPU_CLK_UNHALTED.THREAD)) )",
-        "MetricGroup": "Bad;BadSpec;BrMispredicts",
-        "MetricName": "Mispredictions"
-    },
-    {
-        "BriefDescription": "Total pipeline cost of Branch Misprediction related bottlenecks",
-        "MetricExpr": "100 * ( ((BR_MISP_RETIRED.ALL_BRANCHES / ( BR_MISP_RETIRED.ALL_BRANCHES + MACHINE_CLEARS.COUNT )) * (( UOPS_ISSUED.ANY - UOPS_RETIRED.RETIRE_SLOTS + 4 * ( INT_MISC.RECOVERY_CYCLES_ANY / 2 ) ) / (4 * ( ( CPU_CLK_UNHALTED.THREAD / 2 ) * ( 1 + CPU_CLK_UNHALTED.ONE_THREAD_ACTIVE / CPU_CLK_UNHALTED.REF_XCLK ) )))) + (4 * IDQ_UOPS_NOT_DELIVERED.CYCLES_0_UOPS_DELIV.CORE / (4 * ( ( CPU_CLK_UNHALTED.THREAD / 2 ) * ( 1 + CPU_CLK_UNHALTED.ONE_THREAD_ACTIVE / CPU_CLK_UNHALTED.REF_XCLK ) ))) * ((BR_MISP_RETIRED.ALL_BRANCHES / ( BR_MISP_RETIRED.ALL_BRANCHES + MACHINE_CLEARS.COUNT )) * INT_MISC.CLEAR_RESTEER_CYCLES / CPU_CLK_UNHALTED.THREAD) / #(4 * IDQ_UOPS_NOT_DELIVERED.CYCLES_0_UOPS_DELIV.CORE / (4 * ( ( CPU_CLK_UNHALTED.THREAD / 2 ) * ( 1 + CPU_CLK_UNHALTED.ONE_THREAD_ACTIVE / CPU_CLK_UNHALTED.REF_XCLK ) ))) )",
-        "MetricGroup": "Bad;BadSpec;BrMispredicts_SMT",
-        "MetricName": "Mispredictions_SMT"
-    },
-    {
-        "BriefDescription": "Total pipeline cost of (external) Memory Bandwidth related bottlenecks",
-        "MetricExpr": "100 * ((( CYCLE_ACTIVITY.STALLS_MEM_ANY + EXE_ACTIVITY.BOUND_ON_STORES ) / (CYCLE_ACTIVITY.STALLS_TOTAL + (EXE_ACTIVITY.1_PORTS_UTIL + (UOPS_RETIRED.RETIRE_SLOTS / (4 * CPU_CLK_UNHALTED.THREAD)) * EXE_ACTIVITY.2_PORTS_UTIL) + EXE_ACTIVITY.BOUND_ON_STORES)) * (1 - (IDQ_UOPS_NOT_DELIVERED.CORE / (4 * CPU_CLK_UNHALTED.THREAD)) - ( UOPS_ISSUED.ANY + 4 * INT_MISC.RECOVERY_CYCLES ) / (4 * CPU_CLK_UNHALTED.THREAD))) * ( ( (CYCLE_ACTIVITY.STALLS_L3_MISS / CPU_CLK_UNHALTED.THREAD + (( CYCLE_ACTIVITY.STALLS_L1D_MISS - CYCLE_ACTIVITY.STALLS_L2_MISS ) / CPU_CLK_UNHALTED.THREAD) - (( (MEM_LOAD_RETIRED.L2_HIT * ( 1 + (MEM_LOAD_RETIRED.FB_HIT / MEM_LOAD_RETIRED.L1_MISS) )) / ( (MEM_LOAD_RETIRED.L2_HIT * ( 1 + (MEM_LOAD_RETIRED.FB_HIT / MEM_LOAD_RETIRED.L1_MISS) )) + cpu@L1D_PEND_MISS.FB_FULL\\,cmask\\=1@ ) ) * (( CYCLE_ACTIVITY.STALLS_L1D_MISS - CYCLE_ACTIVITY.STALLS_L2_MISS ) / CPU_CLK_UNHALTED.THREAD))) / #((( CYCLE_ACTIVITY.STALLS_MEM_ANY + EXE_ACTIVITY.BOUND_ON_STORES ) / (CYCLE_ACTIVITY.STALLS_TOTAL + (EXE_ACTIVITY.1_PORTS_UTIL + (UOPS_RETIRED.RETIRE_SLOTS / (4 * CPU_CLK_UNHALTED.THREAD)) * EXE_ACTIVITY.2_PORTS_UTIL) + EXE_ACTIVITY.BOUND_ON_STORES)) * (1 - (IDQ_UOPS_NOT_DELIVERED.CORE / (4 * CPU_CLK_UNHALTED.THREAD)) - ( UOPS_ISSUED.ANY + 4 * INT_MISC.RECOVERY_CYCLES ) / (4 * CPU_CLK_UNHALTED.THREAD))) ) * ( (min( CPU_CLK_UNHALTED.THREAD , cpu@OFFCORE_REQUESTS_OUTSTANDING.ALL_DATA_RD\\,cmask\\=4@ ) / CPU_CLK_UNHALTED.THREAD) / #(CYCLE_ACTIVITY.STALLS_L3_MISS / CPU_CLK_UNHALTED.THREAD + (( CYCLE_ACTIVITY.STALLS_L1D_MISS - CYCLE_ACTIVITY.STALLS_L2_MISS ) / CPU_CLK_UNHALTED.THREAD) - (( (MEM_LOAD_RETIRED.L2_HIT * ( 1 + (MEM_LOAD_RETIRED.FB_HIT / MEM_LOAD_RETIRED.L1_MISS) )) / ( (MEM_LOAD_RETIRED.L2_HIT * ( 1 + (MEM_LOAD_RETIRED.FB_HIT / MEM_LOAD_RETIRED.L1_MISS) )) + cpu@L1D_PEND_MISS.FB_FULL\\,cmask\\=1@ ) ) * (( CYCLE_ACTIVITY.STALLS_L1D_MISS - CYCLE_ACTIVITY.STALLS_L2_MISS ) / CPU_CLK_UNHALTED.THREAD))) ) + ( (( CYCLE_ACTIVITY.STALLS_L2_MISS - CYCLE_ACTIVITY.STALLS_L3_MISS ) / CPU_CLK_UNHALTED.THREAD) / #((( CYCLE_ACTIVITY.STALLS_MEM_ANY + EXE_ACTIVITY.BOUND_ON_STORES ) / (CYCLE_ACTIVITY.STALLS_TOTAL + (EXE_ACTIVITY.1_PORTS_UTIL + (UOPS_RETIRED.RETIRE_SLOTS / (4 * CPU_CLK_UNHALTED.THREAD)) * EXE_ACTIVITY.2_PORTS_UTIL) + EXE_ACTIVITY.BOUND_ON_STORES)) * (1 - (IDQ_UOPS_NOT_DELIVERED.CORE / (4 * CPU_CLK_UNHALTED.THREAD)) - ( UOPS_ISSUED.ANY + 4 * INT_MISC.RECOVERY_CYCLES ) / (4 * CPU_CLK_UNHALTED.THREAD))) ) * ( (OFFCORE_REQUESTS_BUFFER.SQ_FULL / CPU_CLK_UNHALTED.THREAD) / #(( CYCLE_ACTIVITY.STALLS_L2_MISS - CYCLE_ACTIVITY.STALLS_L3_MISS ) / CPU_CLK_UNHALTED.THREAD) ) ) + ( (max( ( CYCLE_ACTIVITY.STALLS_MEM_ANY - CYCLE_ACTIVITY.STALLS_L1D_MISS ) / CPU_CLK_UNHALTED.THREAD , 0 )) / #((( CYCLE_ACTIVITY.STALLS_MEM_ANY + EXE_ACTIVITY.BOUND_ON_STORES ) / (CYCLE_ACTIVITY.STALLS_TOTAL + (EXE_ACTIVITY.1_PORTS_UTIL + (UOPS_RETIRED.RETIRE_SLOTS / (4 * CPU_CLK_UNHALTED.THREAD)) * EXE_ACTIVITY.2_PORTS_UTIL) + EXE_ACTIVITY.BOUND_ON_STORES)) * (1 - (IDQ_UOPS_NOT_DELIVERED.CORE / (4 * CPU_CLK_UNHALTED.THREAD)) - ( UOPS_ISSUED.ANY + 4 * INT_MISC.RECOVERY_CYCLES ) / (4 * CPU_CLK_UNHALTED.THREAD))) ) * ( ((L1D_PEND_MISS.PENDING / ( MEM_LOAD_RETIRED.L1_MISS + MEM_LOAD_RETIRED.FB_HIT )) * cpu@L1D_PEND_MISS.FB_FULL\\,cmask\\=1@ / CPU_CLK_UNHALTED.THREAD) / #(max( ( CYCLE_ACTIVITY.STALLS_MEM_ANY - CYCLE_ACTIVITY.STALLS_L1D_MISS ) / CPU_CLK_UNHALTED.THREAD , 0 )) ) ",
-=======
         "MetricExpr": "IDQ_UOPS_NOT_DELIVERED.CORE / SLOTS",
         "MetricGroup": "PGO;TopdownL1;tma_L1_group",
         "MetricName": "tma_frontend_bound",
@@ -757,50 +685,16 @@
     {
         "BriefDescription": "Total pipeline cost of (external) Memory Bandwidth related bottlenecks",
         "MetricExpr": "100 * tma_memory_bound * ((tma_dram_bound / (tma_dram_bound + tma_l1_bound + tma_l2_bound + tma_l3_bound + tma_store_bound)) * (tma_mem_bandwidth / (tma_mem_bandwidth + tma_mem_latency)) + (tma_l3_bound / (tma_dram_bound + tma_l1_bound + tma_l2_bound + tma_l3_bound + tma_store_bound)) * (tma_sq_full / (tma_contested_accesses + tma_data_sharing + tma_l3_hit_latency + tma_sq_full))) + (tma_l1_bound / (tma_dram_bound + tma_l1_bound + tma_l2_bound + tma_l3_bound + tma_store_bound)) * (tma_fb_full / (tma_4k_aliasing + tma_dtlb_load + tma_fb_full + tma_lock_latency + tma_split_loads + tma_store_fwd_blk)) ",
->>>>>>> d60c95ef
         "MetricGroup": "Mem;MemoryBW;Offcore",
         "MetricName": "Memory_Bandwidth"
     },
     {
-<<<<<<< HEAD
-        "BriefDescription": "Total pipeline cost of (external) Memory Bandwidth related bottlenecks",
-        "MetricExpr": "100 * ((( CYCLE_ACTIVITY.STALLS_MEM_ANY + EXE_ACTIVITY.BOUND_ON_STORES ) / (CYCLE_ACTIVITY.STALLS_TOTAL + (EXE_ACTIVITY.1_PORTS_UTIL + (UOPS_RETIRED.RETIRE_SLOTS / (4 * ( ( CPU_CLK_UNHALTED.THREAD / 2 ) * ( 1 + CPU_CLK_UNHALTED.ONE_THREAD_ACTIVE / CPU_CLK_UNHALTED.REF_XCLK ) ))) * EXE_ACTIVITY.2_PORTS_UTIL) + EXE_ACTIVITY.BOUND_ON_STORES)) * (1 - (IDQ_UOPS_NOT_DELIVERED.CORE / (4 * ( ( CPU_CLK_UNHALTED.THREAD / 2 ) * ( 1 + CPU_CLK_UNHALTED.ONE_THREAD_ACTIVE / CPU_CLK_UNHALTED.REF_XCLK ) ))) - ( UOPS_ISSUED.ANY + 4 * ( INT_MISC.RECOVERY_CYCLES_ANY / 2 ) ) / (4 * ( ( CPU_CLK_UNHALTED.THREAD / 2 ) * ( 1 + CPU_CLK_UNHALTED.ONE_THREAD_ACTIVE / CPU_CLK_UNHALTED.REF_XCLK ) )))) * ( ( (CYCLE_ACTIVITY.STALLS_L3_MISS / CPU_CLK_UNHALTED.THREAD + (( CYCLE_ACTIVITY.STALLS_L1D_MISS - CYCLE_ACTIVITY.STALLS_L2_MISS ) / CPU_CLK_UNHALTED.THREAD) - (( (MEM_LOAD_RETIRED.L2_HIT * ( 1 + (MEM_LOAD_RETIRED.FB_HIT / MEM_LOAD_RETIRED.L1_MISS) )) / ( (MEM_LOAD_RETIRED.L2_HIT * ( 1 + (MEM_LOAD_RETIRED.FB_HIT / MEM_LOAD_RETIRED.L1_MISS) )) + cpu@L1D_PEND_MISS.FB_FULL\\,cmask\\=1@ ) ) * (( CYCLE_ACTIVITY.STALLS_L1D_MISS - CYCLE_ACTIVITY.STALLS_L2_MISS ) / CPU_CLK_UNHALTED.THREAD))) / #((( CYCLE_ACTIVITY.STALLS_MEM_ANY + EXE_ACTIVITY.BOUND_ON_STORES ) / (CYCLE_ACTIVITY.STALLS_TOTAL + (EXE_ACTIVITY.1_PORTS_UTIL + (UOPS_RETIRED.RETIRE_SLOTS / (4 * ( ( CPU_CLK_UNHALTED.THREAD / 2 ) * ( 1 + CPU_CLK_UNHALTED.ONE_THREAD_ACTIVE / CPU_CLK_UNHALTED.REF_XCLK ) ))) * EXE_ACTIVITY.2_PORTS_UTIL) + EXE_ACTIVITY.BOUND_ON_STORES)) * (1 - (IDQ_UOPS_NOT_DELIVERED.CORE / (4 * ( ( CPU_CLK_UNHALTED.THREAD / 2 ) * ( 1 + CPU_CLK_UNHALTED.ONE_THREAD_ACTIVE / CPU_CLK_UNHALTED.REF_XCLK ) ))) - ( UOPS_ISSUED.ANY + 4 * ( INT_MISC.RECOVERY_CYCLES_ANY / 2 ) ) / (4 * ( ( CPU_CLK_UNHALTED.THREAD / 2 ) * ( 1 + CPU_CLK_UNHALTED.ONE_THREAD_ACTIVE / CPU_CLK_UNHALTED.REF_XCLK ) )))) ) * ( (min( CPU_CLK_UNHALTED.THREAD , cpu@OFFCORE_REQUESTS_OUTSTANDING.ALL_DATA_RD\\,cmask\\=4@ ) / CPU_CLK_UNHALTED.THREAD) / #(CYCLE_ACTIVITY.STALLS_L3_MISS / CPU_CLK_UNHALTED.THREAD + (( CYCLE_ACTIVITY.STALLS_L1D_MISS - CYCLE_ACTIVITY.STALLS_L2_MISS ) / CPU_CLK_UNHALTED.THREAD) - (( (MEM_LOAD_RETIRED.L2_HIT * ( 1 + (MEM_LOAD_RETIRED.FB_HIT / MEM_LOAD_RETIRED.L1_MISS) )) / ( (MEM_LOAD_RETIRED.L2_HIT * ( 1 + (MEM_LOAD_RETIRED.FB_HIT / MEM_LOAD_RETIRED.L1_MISS) )) + cpu@L1D_PEND_MISS.FB_FULL\\,cmask\\=1@ ) ) * (( CYCLE_ACTIVITY.STALLS_L1D_MISS - CYCLE_ACTIVITY.STALLS_L2_MISS ) / CPU_CLK_UNHALTED.THREAD))) ) + ( (( CYCLE_ACTIVITY.STALLS_L2_MISS - CYCLE_ACTIVITY.STALLS_L3_MISS ) / CPU_CLK_UNHALTED.THREAD) / #((( CYCLE_ACTIVITY.STALLS_MEM_ANY + EXE_ACTIVITY.BOUND_ON_STORES ) / (CYCLE_ACTIVITY.STALLS_TOTAL + (EXE_ACTIVITY.1_PORTS_UTIL + (UOPS_RETIRED.RETIRE_SLOTS / (4 * ( ( CPU_CLK_UNHALTED.THREAD / 2 ) * ( 1 + CPU_CLK_UNHALTED.ONE_THREAD_ACTIVE / CPU_CLK_UNHALTED.REF_XCLK ) ))) * EXE_ACTIVITY.2_PORTS_UTIL) + EXE_ACTIVITY.BOUND_ON_STORES)) * (1 - (IDQ_UOPS_NOT_DELIVERED.CORE / (4 * ( ( CPU_CLK_UNHALTED.THREAD / 2 ) * ( 1 + CPU_CLK_UNHALTED.ONE_THREAD_ACTIVE / CPU_CLK_UNHALTED.REF_XCLK ) ))) - ( UOPS_ISSUED.ANY + 4 * ( INT_MISC.RECOVERY_CYCLES_ANY / 2 ) ) / (4 * ( ( CPU_CLK_UNHALTED.THREAD / 2 ) * ( 1 + CPU_CLK_UNHALTED.ONE_THREAD_ACTIVE / CPU_CLK_UNHALTED.REF_XCLK ) )))) ) * ( (( OFFCORE_REQUESTS_BUFFER.SQ_FULL / 2 ) / ( ( CPU_CLK_UNHALTED.THREAD / 2 ) * ( 1 + CPU_CLK_UNHALTED.ONE_THREAD_ACTIVE / CPU_CLK_UNHALTED.REF_XCLK ) )) / #(( CYCLE_ACTIVITY.STALLS_L2_MISS - CYCLE_ACTIVITY.STALLS_L3_MISS ) / CPU_CLK_UNHALTED.THREAD) ) ) + ( (max( ( CYCLE_ACTIVITY.STALLS_MEM_ANY - CYCLE_ACTIVITY.STALLS_L1D_MISS ) / CPU_CLK_UNHALTED.THREAD , 0 )) / #((( CYCLE_ACTIVITY.STALLS_MEM_ANY + EXE_ACTIVITY.BOUND_ON_STORES ) / (CYCLE_ACTIVITY.STALLS_TOTAL + (EXE_ACTIVITY.1_PORTS_UTIL + (UOPS_RETIRED.RETIRE_SLOTS / (4 * ( ( CPU_CLK_UNHALTED.THREAD / 2 ) * ( 1 + CPU_CLK_UNHALTED.ONE_THREAD_ACTIVE / CPU_CLK_UNHALTED.REF_XCLK ) ))) * EXE_ACTIVITY.2_PORTS_UTIL) + EXE_ACTIVITY.BOUND_ON_STORES)) * (1 - (IDQ_UOPS_NOT_DELIVERED.CORE / (4 * ( ( CPU_CLK_UNHALTED.THREAD / 2 ) * ( 1 + CPU_CLK_UNHALTED.ONE_THREAD_ACTIVE / CPU_CLK_UNHALTED.REF_XCLK ) ))) - ( UOPS_ISSUED.ANY + 4 * ( INT_MISC.RECOVERY_CYCLES_ANY / 2 ) ) / (4 * ( ( CPU_CLK_UNHALTED.THREAD / 2 ) * ( 1 + CPU_CLK_UNHALTED.ONE_THREAD_ACTIVE / CPU_CLK_UNHALTED.REF_XCLK ) )))) ) * ( ((L1D_PEND_MISS.PENDING / ( MEM_LOAD_RETIRED.L1_MISS + MEM_LOAD_RETIRED.FB_HIT )) * cpu@L1D_PEND_MISS.FB_FULL\\,cmask\\=1@ / CPU_CLK_UNHALTED.THREAD) / #(max( ( CYCLE_ACTIVITY.STALLS_MEM_ANY - CYCLE_ACTIVITY.STALLS_L1D_MISS ) / CPU_CLK_UNHALTED.THREAD , 0 )) ) ",
-        "MetricGroup": "Mem;MemoryBW;Offcore_SMT",
-        "MetricName": "Memory_Bandwidth_SMT"
-    },
-    {
-        "BriefDescription": "Total pipeline cost of Memory Latency related bottlenecks (external memory and off-core caches)",
-        "MetricExpr": "100 * ((( CYCLE_ACTIVITY.STALLS_MEM_ANY + EXE_ACTIVITY.BOUND_ON_STORES ) / (CYCLE_ACTIVITY.STALLS_TOTAL + (EXE_ACTIVITY.1_PORTS_UTIL + (UOPS_RETIRED.RETIRE_SLOTS / (4 * CPU_CLK_UNHALTED.THREAD)) * EXE_ACTIVITY.2_PORTS_UTIL) + EXE_ACTIVITY.BOUND_ON_STORES)) * (1 - (IDQ_UOPS_NOT_DELIVERED.CORE / (4 * CPU_CLK_UNHALTED.THREAD)) - ( UOPS_ISSUED.ANY + 4 * INT_MISC.RECOVERY_CYCLES ) / (4 * CPU_CLK_UNHALTED.THREAD))) * ( ( (CYCLE_ACTIVITY.STALLS_L3_MISS / CPU_CLK_UNHALTED.THREAD + (( CYCLE_ACTIVITY.STALLS_L1D_MISS - CYCLE_ACTIVITY.STALLS_L2_MISS ) / CPU_CLK_UNHALTED.THREAD) - (( (MEM_LOAD_RETIRED.L2_HIT * ( 1 + (MEM_LOAD_RETIRED.FB_HIT / MEM_LOAD_RETIRED.L1_MISS) )) / ( (MEM_LOAD_RETIRED.L2_HIT * ( 1 + (MEM_LOAD_RETIRED.FB_HIT / MEM_LOAD_RETIRED.L1_MISS) )) + cpu@L1D_PEND_MISS.FB_FULL\\,cmask\\=1@ ) ) * (( CYCLE_ACTIVITY.STALLS_L1D_MISS - CYCLE_ACTIVITY.STALLS_L2_MISS ) / CPU_CLK_UNHALTED.THREAD))) / #((( CYCLE_ACTIVITY.STALLS_MEM_ANY + EXE_ACTIVITY.BOUND_ON_STORES ) / (CYCLE_ACTIVITY.STALLS_TOTAL + (EXE_ACTIVITY.1_PORTS_UTIL + (UOPS_RETIRED.RETIRE_SLOTS / (4 * CPU_CLK_UNHALTED.THREAD)) * EXE_ACTIVITY.2_PORTS_UTIL) + EXE_ACTIVITY.BOUND_ON_STORES)) * (1 - (IDQ_UOPS_NOT_DELIVERED.CORE / (4 * CPU_CLK_UNHALTED.THREAD)) - ( UOPS_ISSUED.ANY + 4 * INT_MISC.RECOVERY_CYCLES ) / (4 * CPU_CLK_UNHALTED.THREAD))) ) * ( (min( CPU_CLK_UNHALTED.THREAD , OFFCORE_REQUESTS_OUTSTANDING.CYCLES_WITH_DATA_RD ) / CPU_CLK_UNHALTED.THREAD - (min( CPU_CLK_UNHALTED.THREAD , cpu@OFFCORE_REQUESTS_OUTSTANDING.ALL_DATA_RD\\,cmask\\=4@ ) / CPU_CLK_UNHALTED.THREAD)) / #(CYCLE_ACTIVITY.STALLS_L3_MISS / CPU_CLK_UNHALTED.THREAD + (( CYCLE_ACTIVITY.STALLS_L1D_MISS - CYCLE_ACTIVITY.STALLS_L2_MISS ) / CPU_CLK_UNHALTED.THREAD) - (( (MEM_LOAD_RETIRED.L2_HIT * ( 1 + (MEM_LOAD_RETIRED.FB_HIT / MEM_LOAD_RETIRED.L1_MISS) )) / ( (MEM_LOAD_RETIRED.L2_HIT * ( 1 + (MEM_LOAD_RETIRED.FB_HIT / MEM_LOAD_RETIRED.L1_MISS) )) + cpu@L1D_PEND_MISS.FB_FULL\\,cmask\\=1@ ) ) * (( CYCLE_ACTIVITY.STALLS_L1D_MISS - CYCLE_ACTIVITY.STALLS_L2_MISS ) / CPU_CLK_UNHALTED.THREAD))) ) + ( (( CYCLE_ACTIVITY.STALLS_L2_MISS - CYCLE_ACTIVITY.STALLS_L3_MISS ) / CPU_CLK_UNHALTED.THREAD) / #((( CYCLE_ACTIVITY.STALLS_MEM_ANY + EXE_ACTIVITY.BOUND_ON_STORES ) / (CYCLE_ACTIVITY.STALLS_TOTAL + (EXE_ACTIVITY.1_PORTS_UTIL + (UOPS_RETIRED.RETIRE_SLOTS / (4 * CPU_CLK_UNHALTED.THREAD)) * EXE_ACTIVITY.2_PORTS_UTIL) + EXE_ACTIVITY.BOUND_ON_STORES)) * (1 - (IDQ_UOPS_NOT_DELIVERED.CORE / (4 * CPU_CLK_UNHALTED.THREAD)) - ( UOPS_ISSUED.ANY + 4 * INT_MISC.RECOVERY_CYCLES ) / (4 * CPU_CLK_UNHALTED.THREAD))) ) * ( (( (20.5 * ((CPU_CLK_UNHALTED.THREAD / CPU_CLK_UNHALTED.REF_TSC) * msr@tsc@ / 1000000000 / duration_time)) - (3.5 * ((CPU_CLK_UNHALTED.THREAD / CPU_CLK_UNHALTED.REF_TSC) * msr@tsc@ / 1000000000 / duration_time)) ) * MEM_LOAD_RETIRED.L3_HIT * (1 + (MEM_LOAD_RETIRED.FB_HIT / MEM_LOAD_RETIRED.L1_MISS) / 2) / CPU_CLK_UNHALTED.THREAD) / #(( CYCLE_ACTIVITY.STALLS_L2_MISS - CYCLE_ACTIVITY.STALLS_L3_MISS ) / CPU_CLK_UNHALTED.THREAD) ) + ( (( (MEM_LOAD_RETIRED.L2_HIT * ( 1 + (MEM_LOAD_RETIRED.FB_HIT / MEM_LOAD_RETIRED.L1_MISS) )) / ( (MEM_LOAD_RETIRED.L2_HIT * ( 1 + (MEM_LOAD_RETIRED.FB_HIT / MEM_LOAD_RETIRED.L1_MISS) )) + cpu@L1D_PEND_MISS.FB_FULL\\,cmask\\=1@ ) ) * (( CYCLE_ACTIVITY.STALLS_L1D_MISS - CYCLE_ACTIVITY.STALLS_L2_MISS ) / CPU_CLK_UNHALTED.THREAD)) / #((( CYCLE_ACTIVITY.STALLS_MEM_ANY + EXE_ACTIVITY.BOUND_ON_STORES ) / (CYCLE_ACTIVITY.STALLS_TOTAL + (EXE_ACTIVITY.1_PORTS_UTIL + (UOPS_RETIRED.RETIRE_SLOTS / (4 * CPU_CLK_UNHALTED.THREAD)) * EXE_ACTIVITY.2_PORTS_UTIL) + EXE_ACTIVITY.BOUND_ON_STORES)) * (1 - (IDQ_UOPS_NOT_DELIVERED.CORE / (4 * CPU_CLK_UNHALTED.THREAD)) - ( UOPS_ISSUED.ANY + 4 * INT_MISC.RECOVERY_CYCLES ) / (4 * CPU_CLK_UNHALTED.THREAD))) ) )",
-=======
         "BriefDescription": "Total pipeline cost of Memory Latency related bottlenecks (external memory and off-core caches)",
         "MetricExpr": "100 * tma_memory_bound * ((tma_dram_bound / (tma_dram_bound + tma_l1_bound + tma_l2_bound + tma_l3_bound + tma_store_bound)) * (tma_mem_latency / (tma_mem_bandwidth + tma_mem_latency)) + (tma_l3_bound / (tma_dram_bound + tma_l1_bound + tma_l2_bound + tma_l3_bound + tma_store_bound)) * (tma_l3_hit_latency / (tma_contested_accesses + tma_data_sharing + tma_l3_hit_latency + tma_sq_full)) + (tma_l2_bound / (tma_dram_bound + tma_l1_bound + tma_l2_bound + tma_l3_bound + tma_store_bound)))",
->>>>>>> d60c95ef
         "MetricGroup": "Mem;MemoryLat;Offcore",
         "MetricName": "Memory_Latency"
     },
     {
-<<<<<<< HEAD
-        "BriefDescription": "Total pipeline cost of Memory Latency related bottlenecks (external memory and off-core caches)",
-        "MetricExpr": "100 * ((( CYCLE_ACTIVITY.STALLS_MEM_ANY + EXE_ACTIVITY.BOUND_ON_STORES ) / (CYCLE_ACTIVITY.STALLS_TOTAL + (EXE_ACTIVITY.1_PORTS_UTIL + (UOPS_RETIRED.RETIRE_SLOTS / (4 * ( ( CPU_CLK_UNHALTED.THREAD / 2 ) * ( 1 + CPU_CLK_UNHALTED.ONE_THREAD_ACTIVE / CPU_CLK_UNHALTED.REF_XCLK ) ))) * EXE_ACTIVITY.2_PORTS_UTIL) + EXE_ACTIVITY.BOUND_ON_STORES)) * (1 - (IDQ_UOPS_NOT_DELIVERED.CORE / (4 * ( ( CPU_CLK_UNHALTED.THREAD / 2 ) * ( 1 + CPU_CLK_UNHALTED.ONE_THREAD_ACTIVE / CPU_CLK_UNHALTED.REF_XCLK ) ))) - ( UOPS_ISSUED.ANY + 4 * ( INT_MISC.RECOVERY_CYCLES_ANY / 2 ) ) / (4 * ( ( CPU_CLK_UNHALTED.THREAD / 2 ) * ( 1 + CPU_CLK_UNHALTED.ONE_THREAD_ACTIVE / CPU_CLK_UNHALTED.REF_XCLK ) )))) * ( ( (CYCLE_ACTIVITY.STALLS_L3_MISS / CPU_CLK_UNHALTED.THREAD + (( CYCLE_ACTIVITY.STALLS_L1D_MISS - CYCLE_ACTIVITY.STALLS_L2_MISS ) / CPU_CLK_UNHALTED.THREAD) - (( (MEM_LOAD_RETIRED.L2_HIT * ( 1 + (MEM_LOAD_RETIRED.FB_HIT / MEM_LOAD_RETIRED.L1_MISS) )) / ( (MEM_LOAD_RETIRED.L2_HIT * ( 1 + (MEM_LOAD_RETIRED.FB_HIT / MEM_LOAD_RETIRED.L1_MISS) )) + cpu@L1D_PEND_MISS.FB_FULL\\,cmask\\=1@ ) ) * (( CYCLE_ACTIVITY.STALLS_L1D_MISS - CYCLE_ACTIVITY.STALLS_L2_MISS ) / CPU_CLK_UNHALTED.THREAD))) / #((( CYCLE_ACTIVITY.STALLS_MEM_ANY + EXE_ACTIVITY.BOUND_ON_STORES ) / (CYCLE_ACTIVITY.STALLS_TOTAL + (EXE_ACTIVITY.1_PORTS_UTIL + (UOPS_RETIRED.RETIRE_SLOTS / (4 * ( ( CPU_CLK_UNHALTED.THREAD / 2 ) * ( 1 + CPU_CLK_UNHALTED.ONE_THREAD_ACTIVE / CPU_CLK_UNHALTED.REF_XCLK ) ))) * EXE_ACTIVITY.2_PORTS_UTIL) + EXE_ACTIVITY.BOUND_ON_STORES)) * (1 - (IDQ_UOPS_NOT_DELIVERED.CORE / (4 * ( ( CPU_CLK_UNHALTED.THREAD / 2 ) * ( 1 + CPU_CLK_UNHALTED.ONE_THREAD_ACTIVE / CPU_CLK_UNHALTED.REF_XCLK ) ))) - ( UOPS_ISSUED.ANY + 4 * ( INT_MISC.RECOVERY_CYCLES_ANY / 2 ) ) / (4 * ( ( CPU_CLK_UNHALTED.THREAD / 2 ) * ( 1 + CPU_CLK_UNHALTED.ONE_THREAD_ACTIVE / CPU_CLK_UNHALTED.REF_XCLK ) )))) ) * ( (min( CPU_CLK_UNHALTED.THREAD , OFFCORE_REQUESTS_OUTSTANDING.CYCLES_WITH_DATA_RD ) / CPU_CLK_UNHALTED.THREAD - (min( CPU_CLK_UNHALTED.THREAD , cpu@OFFCORE_REQUESTS_OUTSTANDING.ALL_DATA_RD\\,cmask\\=4@ ) / CPU_CLK_UNHALTED.THREAD)) / #(CYCLE_ACTIVITY.STALLS_L3_MISS / CPU_CLK_UNHALTED.THREAD + (( CYCLE_ACTIVITY.STALLS_L1D_MISS - CYCLE_ACTIVITY.STALLS_L2_MISS ) / CPU_CLK_UNHALTED.THREAD) - (( (MEM_LOAD_RETIRED.L2_HIT * ( 1 + (MEM_LOAD_RETIRED.FB_HIT / MEM_LOAD_RETIRED.L1_MISS) )) / ( (MEM_LOAD_RETIRED.L2_HIT * ( 1 + (MEM_LOAD_RETIRED.FB_HIT / MEM_LOAD_RETIRED.L1_MISS) )) + cpu@L1D_PEND_MISS.FB_FULL\\,cmask\\=1@ ) ) * (( CYCLE_ACTIVITY.STALLS_L1D_MISS - CYCLE_ACTIVITY.STALLS_L2_MISS ) / CPU_CLK_UNHALTED.THREAD))) ) + ( (( CYCLE_ACTIVITY.STALLS_L2_MISS - CYCLE_ACTIVITY.STALLS_L3_MISS ) / CPU_CLK_UNHALTED.THREAD) / #((( CYCLE_ACTIVITY.STALLS_MEM_ANY + EXE_ACTIVITY.BOUND_ON_STORES ) / (CYCLE_ACTIVITY.STALLS_TOTAL + (EXE_ACTIVITY.1_PORTS_UTIL + (UOPS_RETIRED.RETIRE_SLOTS / (4 * ( ( CPU_CLK_UNHALTED.THREAD / 2 ) * ( 1 + CPU_CLK_UNHALTED.ONE_THREAD_ACTIVE / CPU_CLK_UNHALTED.REF_XCLK ) ))) * EXE_ACTIVITY.2_PORTS_UTIL) + EXE_ACTIVITY.BOUND_ON_STORES)) * (1 - (IDQ_UOPS_NOT_DELIVERED.CORE / (4 * ( ( CPU_CLK_UNHALTED.THREAD / 2 ) * ( 1 + CPU_CLK_UNHALTED.ONE_THREAD_ACTIVE / CPU_CLK_UNHALTED.REF_XCLK ) ))) - ( UOPS_ISSUED.ANY + 4 * ( INT_MISC.RECOVERY_CYCLES_ANY / 2 ) ) / (4 * ( ( CPU_CLK_UNHALTED.THREAD / 2 ) * ( 1 + CPU_CLK_UNHALTED.ONE_THREAD_ACTIVE / CPU_CLK_UNHALTED.REF_XCLK ) )))) ) * ( (( (20.5 * ((CPU_CLK_UNHALTED.THREAD / CPU_CLK_UNHALTED.REF_TSC) * msr@tsc@ / 1000000000 / duration_time)) - (3.5 * ((CPU_CLK_UNHALTED.THREAD / CPU_CLK_UNHALTED.REF_TSC) * msr@tsc@ / 1000000000 / duration_time)) ) * MEM_LOAD_RETIRED.L3_HIT * (1 + (MEM_LOAD_RETIRED.FB_HIT / MEM_LOAD_RETIRED.L1_MISS) / 2) / CPU_CLK_UNHALTED.THREAD) / #(( CYCLE_ACTIVITY.STALLS_L2_MISS - CYCLE_ACTIVITY.STALLS_L3_MISS ) / CPU_CLK_UNHALTED.THREAD) ) + ( (( (MEM_LOAD_RETIRED.L2_HIT * ( 1 + (MEM_LOAD_RETIRED.FB_HIT / MEM_LOAD_RETIRED.L1_MISS) )) / ( (MEM_LOAD_RETIRED.L2_HIT * ( 1 + (MEM_LOAD_RETIRED.FB_HIT / MEM_LOAD_RETIRED.L1_MISS) )) + cpu@L1D_PEND_MISS.FB_FULL\\,cmask\\=1@ ) ) * (( CYCLE_ACTIVITY.STALLS_L1D_MISS - CYCLE_ACTIVITY.STALLS_L2_MISS ) / CPU_CLK_UNHALTED.THREAD)) / #((( CYCLE_ACTIVITY.STALLS_MEM_ANY + EXE_ACTIVITY.BOUND_ON_STORES ) / (CYCLE_ACTIVITY.STALLS_TOTAL + (EXE_ACTIVITY.1_PORTS_UTIL + (UOPS_RETIRED.RETIRE_SLOTS / (4 * ( ( CPU_CLK_UNHALTED.THREAD / 2 ) * ( 1 + CPU_CLK_UNHALTED.ONE_THREAD_ACTIVE / CPU_CLK_UNHALTED.REF_XCLK ) ))) * EXE_ACTIVITY.2_PORTS_UTIL) + EXE_ACTIVITY.BOUND_ON_STORES)) * (1 - (IDQ_UOPS_NOT_DELIVERED.CORE / (4 * ( ( CPU_CLK_UNHALTED.THREAD / 2 ) * ( 1 + CPU_CLK_UNHALTED.ONE_THREAD_ACTIVE / CPU_CLK_UNHALTED.REF_XCLK ) ))) - ( UOPS_ISSUED.ANY + 4 * ( INT_MISC.RECOVERY_CYCLES_ANY / 2 ) ) / (4 * ( ( CPU_CLK_UNHALTED.THREAD / 2 ) * ( 1 + CPU_CLK_UNHALTED.ONE_THREAD_ACTIVE / CPU_CLK_UNHALTED.REF_XCLK ) )))) ) )",
-        "MetricGroup": "Mem;MemoryLat;Offcore_SMT",
-        "MetricName": "Memory_Latency_SMT"
-    },
-    {
-        "BriefDescription": "Total pipeline cost of Memory Address Translation related bottlenecks (data-side TLBs)",
-        "MetricExpr": "100 * ((( CYCLE_ACTIVITY.STALLS_MEM_ANY + EXE_ACTIVITY.BOUND_ON_STORES ) / (CYCLE_ACTIVITY.STALLS_TOTAL + (EXE_ACTIVITY.1_PORTS_UTIL + (UOPS_RETIRED.RETIRE_SLOTS / (4 * CPU_CLK_UNHALTED.THREAD)) * EXE_ACTIVITY.2_PORTS_UTIL) + EXE_ACTIVITY.BOUND_ON_STORES)) * (1 - (IDQ_UOPS_NOT_DELIVERED.CORE / (4 * CPU_CLK_UNHALTED.THREAD)) - ( UOPS_ISSUED.ANY + 4 * INT_MISC.RECOVERY_CYCLES ) / (4 * CPU_CLK_UNHALTED.THREAD))) * ( ( (max( ( CYCLE_ACTIVITY.STALLS_MEM_ANY - CYCLE_ACTIVITY.STALLS_L1D_MISS ) / CPU_CLK_UNHALTED.THREAD , 0 )) / ((( CYCLE_ACTIVITY.STALLS_MEM_ANY + EXE_ACTIVITY.BOUND_ON_STORES ) / (CYCLE_ACTIVITY.STALLS_TOTAL + (EXE_ACTIVITY.1_PORTS_UTIL + (UOPS_RETIRED.RETIRE_SLOTS / (4 * CPU_CLK_UNHALTED.THREAD)) * EXE_ACTIVITY.2_PORTS_UTIL) + EXE_ACTIVITY.BOUND_ON_STORES)) * (1 - (IDQ_UOPS_NOT_DELIVERED.CORE / (4 * CPU_CLK_UNHALTED.THREAD)) - ( UOPS_ISSUED.ANY + 4 * INT_MISC.RECOVERY_CYCLES ) / (4 * CPU_CLK_UNHALTED.THREAD))) ) * ( (min( 9 * cpu@DTLB_LOAD_MISSES.STLB_HIT\\,cmask\\=1@ + DTLB_LOAD_MISSES.WALK_ACTIVE , max( CYCLE_ACTIVITY.CYCLES_MEM_ANY - CYCLE_ACTIVITY.CYCLES_L1D_MISS , 0 ) ) / CPU_CLK_UNHALTED.THREAD) / (max( ( CYCLE_ACTIVITY.STALLS_MEM_ANY - CYCLE_ACTIVITY.STALLS_L1D_MISS ) / CPU_CLK_UNHALTED.THREAD , 0 )) ) + ( (EXE_ACTIVITY.BOUND_ON_STORES / CPU_CLK_UNHALTED.THREAD) / #((( CYCLE_ACTIVITY.STALLS_MEM_ANY + EXE_ACTIVITY.BOUND_ON_STORES ) / (CYCLE_ACTIVITY.STALLS_TOTAL + (EXE_ACTIVITY.1_PORTS_UTIL + (UOPS_RETIRED.RETIRE_SLOTS / (4 * CPU_CLK_UNHALTED.THREAD)) * EXE_ACTIVITY.2_PORTS_UTIL) + EXE_ACTIVITY.BOUND_ON_STORES)) * (1 - (IDQ_UOPS_NOT_DELIVERED.CORE / (4 * CPU_CLK_UNHALTED.THREAD)) - ( UOPS_ISSUED.ANY + 4 * INT_MISC.RECOVERY_CYCLES ) / (4 * CPU_CLK_UNHALTED.THREAD))) ) * ( (( 9 * cpu@DTLB_STORE_MISSES.STLB_HIT\\,cmask\\=1@ + DTLB_STORE_MISSES.WALK_ACTIVE ) / CPU_CLK_UNHALTED.THREAD) / #(EXE_ACTIVITY.BOUND_ON_STORES / CPU_CLK_UNHALTED.THREAD) ) ) ",
-        "MetricGroup": "Mem;MemoryTLB",
-        "MetricName": "Memory_Data_TLBs"
-    },
-    {
-        "BriefDescription": "Total pipeline cost of Memory Address Translation related bottlenecks (data-side TLBs)",
-        "MetricExpr": "100 * ((( CYCLE_ACTIVITY.STALLS_MEM_ANY + EXE_ACTIVITY.BOUND_ON_STORES ) / (CYCLE_ACTIVITY.STALLS_TOTAL + (EXE_ACTIVITY.1_PORTS_UTIL + (UOPS_RETIRED.RETIRE_SLOTS / (4 * ( ( CPU_CLK_UNHALTED.THREAD / 2 ) * ( 1 + CPU_CLK_UNHALTED.ONE_THREAD_ACTIVE / CPU_CLK_UNHALTED.REF_XCLK ) ))) * EXE_ACTIVITY.2_PORTS_UTIL) + EXE_ACTIVITY.BOUND_ON_STORES)) * (1 - (IDQ_UOPS_NOT_DELIVERED.CORE / (4 * ( ( CPU_CLK_UNHALTED.THREAD / 2 ) * ( 1 + CPU_CLK_UNHALTED.ONE_THREAD_ACTIVE / CPU_CLK_UNHALTED.REF_XCLK ) ))) - ( UOPS_ISSUED.ANY + 4 * ( INT_MISC.RECOVERY_CYCLES_ANY / 2 ) ) / (4 * ( ( CPU_CLK_UNHALTED.THREAD / 2 ) * ( 1 + CPU_CLK_UNHALTED.ONE_THREAD_ACTIVE / CPU_CLK_UNHALTED.REF_XCLK ) )))) * ( ( (max( ( CYCLE_ACTIVITY.STALLS_MEM_ANY - CYCLE_ACTIVITY.STALLS_L1D_MISS ) / CPU_CLK_UNHALTED.THREAD , 0 )) / ((( CYCLE_ACTIVITY.STALLS_MEM_ANY + EXE_ACTIVITY.BOUND_ON_STORES ) / (CYCLE_ACTIVITY.STALLS_TOTAL + (EXE_ACTIVITY.1_PORTS_UTIL + (UOPS_RETIRED.RETIRE_SLOTS / (4 * ( ( CPU_CLK_UNHALTED.THREAD / 2 ) * ( 1 + CPU_CLK_UNHALTED.ONE_THREAD_ACTIVE / CPU_CLK_UNHALTED.REF_XCLK ) ))) * EXE_ACTIVITY.2_PORTS_UTIL) + EXE_ACTIVITY.BOUND_ON_STORES)) * (1 - (IDQ_UOPS_NOT_DELIVERED.CORE / (4 * ( ( CPU_CLK_UNHALTED.THREAD / 2 ) * ( 1 + CPU_CLK_UNHALTED.ONE_THREAD_ACTIVE / CPU_CLK_UNHALTED.REF_XCLK ) ))) - ( UOPS_ISSUED.ANY + 4 * ( INT_MISC.RECOVERY_CYCLES_ANY / 2 ) ) / (4 * ( ( CPU_CLK_UNHALTED.THREAD / 2 ) * ( 1 + CPU_CLK_UNHALTED.ONE_THREAD_ACTIVE / CPU_CLK_UNHALTED.REF_XCLK ) )))) ) * ( (min( 9 * cpu@DTLB_LOAD_MISSES.STLB_HIT\\,cmask\\=1@ + DTLB_LOAD_MISSES.WALK_ACTIVE , max( CYCLE_ACTIVITY.CYCLES_MEM_ANY - CYCLE_ACTIVITY.CYCLES_L1D_MISS , 0 ) ) / CPU_CLK_UNHALTED.THREAD) / (max( ( CYCLE_ACTIVITY.STALLS_MEM_ANY - CYCLE_ACTIVITY.STALLS_L1D_MISS ) / CPU_CLK_UNHALTED.THREAD , 0 )) ) + ( (EXE_ACTIVITY.BOUND_ON_STORES / CPU_CLK_UNHALTED.THREAD) / #((( CYCLE_ACTIVITY.STALLS_MEM_ANY + EXE_ACTIVITY.BOUND_ON_STORES ) / (CYCLE_ACTIVITY.STALLS_TOTAL + (EXE_ACTIVITY.1_PORTS_UTIL + (UOPS_RETIRED.RETIRE_SLOTS / (4 * ( ( CPU_CLK_UNHALTED.THREAD / 2 ) * ( 1 + CPU_CLK_UNHALTED.ONE_THREAD_ACTIVE / CPU_CLK_UNHALTED.REF_XCLK ) ))) * EXE_ACTIVITY.2_PORTS_UTIL) + EXE_ACTIVITY.BOUND_ON_STORES)) * (1 - (IDQ_UOPS_NOT_DELIVERED.CORE / (4 * ( ( CPU_CLK_UNHALTED.THREAD / 2 ) * ( 1 + CPU_CLK_UNHALTED.ONE_THREAD_ACTIVE / CPU_CLK_UNHALTED.REF_XCLK ) ))) - ( UOPS_ISSUED.ANY + 4 * ( INT_MISC.RECOVERY_CYCLES_ANY / 2 ) ) / (4 * ( ( CPU_CLK_UNHALTED.THREAD / 2 ) * ( 1 + CPU_CLK_UNHALTED.ONE_THREAD_ACTIVE / CPU_CLK_UNHALTED.REF_XCLK ) )))) ) * ( (( 9 * cpu@DTLB_STORE_MISSES.STLB_HIT\\,cmask\\=1@ + DTLB_STORE_MISSES.WALK_ACTIVE ) / ( ( CPU_CLK_UNHALTED.THREAD / 2 ) * ( 1 + CPU_CLK_UNHALTED.ONE_THREAD_ACTIVE / CPU_CLK_UNHALTED.REF_XCLK ) )) / #(EXE_ACTIVITY.BOUND_ON_STORES / CPU_CLK_UNHALTED.THREAD) ) ) ",
-        "MetricGroup": "Mem;MemoryTLB;_SMT",
-        "MetricName": "Memory_Data_TLBs_SMT"
-    },
-    {
-        "BriefDescription": "Total pipeline cost of branch related instructions (used for program control-flow including function calls)",
-        "MetricExpr": "100 * (( BR_INST_RETIRED.CONDITIONAL + 3 * BR_INST_RETIRED.NEAR_CALL + (BR_INST_RETIRED.NEAR_TAKEN - ( BR_INST_RETIRED.CONDITIONAL - BR_INST_RETIRED.NOT_TAKEN ) - 2 * BR_INST_RETIRED.NEAR_CALL) ) / (4 * CPU_CLK_UNHALTED.THREAD))",
-=======
         "BriefDescription": "Total pipeline cost of Memory Address Translation related bottlenecks (data-side TLBs)",
         "MetricExpr": "100 * tma_memory_bound * ((tma_l1_bound / max(tma_memory_bound, tma_dram_bound + tma_l1_bound + tma_l2_bound + tma_l3_bound + tma_store_bound)) * (tma_dtlb_load / max(tma_l1_bound, tma_4k_aliasing + tma_dtlb_load + tma_fb_full + tma_lock_latency + tma_split_loads + tma_store_fwd_blk)) + (tma_store_bound / (tma_dram_bound + tma_l1_bound + tma_l2_bound + tma_l3_bound + tma_store_bound)) * (tma_dtlb_store / (tma_dtlb_store + tma_false_sharing + tma_split_stores + tma_store_latency))) ",
         "MetricGroup": "Mem;MemoryTLB;Offcore",
@@ -809,58 +703,24 @@
     {
         "BriefDescription": "Total pipeline cost of branch related instructions (used for program control-flow including function calls)",
         "MetricExpr": "100 * ((BR_INST_RETIRED.CONDITIONAL + 3 * BR_INST_RETIRED.NEAR_CALL + (BR_INST_RETIRED.NEAR_TAKEN - (BR_INST_RETIRED.CONDITIONAL - BR_INST_RETIRED.NOT_TAKEN) - 2 * BR_INST_RETIRED.NEAR_CALL)) / SLOTS)",
->>>>>>> d60c95ef
         "MetricGroup": "Ret",
         "MetricName": "Branching_Overhead"
     },
     {
-<<<<<<< HEAD
-        "BriefDescription": "Total pipeline cost of branch related instructions (used for program control-flow including function calls)",
-        "MetricExpr": "100 * (( BR_INST_RETIRED.CONDITIONAL + 3 * BR_INST_RETIRED.NEAR_CALL + (BR_INST_RETIRED.NEAR_TAKEN - ( BR_INST_RETIRED.CONDITIONAL - BR_INST_RETIRED.NOT_TAKEN ) - 2 * BR_INST_RETIRED.NEAR_CALL) ) / (4 * ( ( CPU_CLK_UNHALTED.THREAD / 2 ) * ( 1 + CPU_CLK_UNHALTED.ONE_THREAD_ACTIVE / CPU_CLK_UNHALTED.REF_XCLK ) )))",
-        "MetricGroup": "Ret_SMT",
-        "MetricName": "Branching_Overhead_SMT"
-    },
-    {
-        "BriefDescription": "Total pipeline cost of instruction fetch related bottlenecks by large code footprint programs (i-side cache; TLB and BTB misses)",
-        "MetricExpr": "100 * (4 * IDQ_UOPS_NOT_DELIVERED.CYCLES_0_UOPS_DELIV.CORE / (4 * CPU_CLK_UNHALTED.THREAD)) * ( (ICACHE_64B.IFTAG_STALL / CPU_CLK_UNHALTED.THREAD) + (( ICACHE_16B.IFDATA_STALL + 2 * cpu@ICACHE_16B.IFDATA_STALL\\,cmask\\=1\\,edge@ ) / CPU_CLK_UNHALTED.THREAD) + (9 * BACLEARS.ANY / CPU_CLK_UNHALTED.THREAD) ) / #(4 * IDQ_UOPS_NOT_DELIVERED.CYCLES_0_UOPS_DELIV.CORE / (4 * CPU_CLK_UNHALTED.THREAD))",
-=======
         "BriefDescription": "Total pipeline cost of instruction fetch related bottlenecks by large code footprint programs (i-side cache; TLB and BTB misses)",
         "MetricExpr": "100 * tma_fetch_latency * (tma_itlb_misses + tma_icache_misses + tma_unknown_branches) / (tma_branch_resteers + tma_dsb_switches + tma_icache_misses + tma_itlb_misses + tma_lcp + tma_ms_switches)",
->>>>>>> d60c95ef
         "MetricGroup": "BigFoot;Fed;Frontend;IcMiss;MemoryTLB",
         "MetricName": "Big_Code"
     },
     {
-<<<<<<< HEAD
-        "BriefDescription": "Total pipeline cost of instruction fetch related bottlenecks by large code footprint programs (i-side cache; TLB and BTB misses)",
-        "MetricExpr": "100 * (4 * IDQ_UOPS_NOT_DELIVERED.CYCLES_0_UOPS_DELIV.CORE / (4 * ( ( CPU_CLK_UNHALTED.THREAD / 2 ) * ( 1 + CPU_CLK_UNHALTED.ONE_THREAD_ACTIVE / CPU_CLK_UNHALTED.REF_XCLK ) ))) * ( (ICACHE_64B.IFTAG_STALL / CPU_CLK_UNHALTED.THREAD) + (( ICACHE_16B.IFDATA_STALL + 2 * cpu@ICACHE_16B.IFDATA_STALL\\,cmask\\=1\\,edge@ ) / CPU_CLK_UNHALTED.THREAD) + (9 * BACLEARS.ANY / CPU_CLK_UNHALTED.THREAD) ) / #(4 * IDQ_UOPS_NOT_DELIVERED.CYCLES_0_UOPS_DELIV.CORE / (4 * ( ( CPU_CLK_UNHALTED.THREAD / 2 ) * ( 1 + CPU_CLK_UNHALTED.ONE_THREAD_ACTIVE / CPU_CLK_UNHALTED.REF_XCLK ) )))",
-        "MetricGroup": "BigFoot;Fed;Frontend;IcMiss;MemoryTLB_SMT",
-        "MetricName": "Big_Code_SMT"
-    },
-    {
-        "BriefDescription": "Total pipeline cost of instruction fetch bandwidth related bottlenecks",
-        "MetricExpr": "100 * ( (IDQ_UOPS_NOT_DELIVERED.CORE / (4 * CPU_CLK_UNHALTED.THREAD)) - (4 * IDQ_UOPS_NOT_DELIVERED.CYCLES_0_UOPS_DELIV.CORE / (4 * CPU_CLK_UNHALTED.THREAD)) * ((BR_MISP_RETIRED.ALL_BRANCHES / ( BR_MISP_RETIRED.ALL_BRANCHES + MACHINE_CLEARS.COUNT )) * INT_MISC.CLEAR_RESTEER_CYCLES / CPU_CLK_UNHALTED.THREAD) / #(4 * IDQ_UOPS_NOT_DELIVERED.CYCLES_0_UOPS_DELIV.CORE / (4 * CPU_CLK_UNHALTED.THREAD)) ) - (100 * (4 * IDQ_UOPS_NOT_DELIVERED.CYCLES_0_UOPS_DELIV.CORE / (4 * CPU_CLK_UNHALTED.THREAD)) * ( (ICACHE_64B.IFTAG_STALL / CPU_CLK_UNHALTED.THREAD) + (( ICACHE_16B.IFDATA_STALL + 2 * cpu@ICACHE_16B.IFDATA_STALL\\,cmask\\=1\\,edge@ ) / CPU_CLK_UNHALTED.THREAD) + (9 * BACLEARS.ANY / CPU_CLK_UNHALTED.THREAD) ) / #(4 * IDQ_UOPS_NOT_DELIVERED.CYCLES_0_UOPS_DELIV.CORE / (4 * CPU_CLK_UNHALTED.THREAD)))",
-=======
         "BriefDescription": "Total pipeline cost of instruction fetch bandwidth related bottlenecks",
         "MetricExpr": "100 * (tma_frontend_bound - tma_fetch_latency * tma_mispredicts_resteers / (tma_branch_resteers + tma_dsb_switches + tma_icache_misses + tma_itlb_misses + tma_lcp + tma_ms_switches)) - Big_Code",
->>>>>>> d60c95ef
         "MetricGroup": "Fed;FetchBW;Frontend",
         "MetricName": "Instruction_Fetch_BW"
     },
     {
-<<<<<<< HEAD
-        "BriefDescription": "Total pipeline cost of instruction fetch bandwidth related bottlenecks",
-        "MetricExpr": "100 * ( (IDQ_UOPS_NOT_DELIVERED.CORE / (4 * ( ( CPU_CLK_UNHALTED.THREAD / 2 ) * ( 1 + CPU_CLK_UNHALTED.ONE_THREAD_ACTIVE / CPU_CLK_UNHALTED.REF_XCLK ) ))) - (4 * IDQ_UOPS_NOT_DELIVERED.CYCLES_0_UOPS_DELIV.CORE / (4 * ( ( CPU_CLK_UNHALTED.THREAD / 2 ) * ( 1 + CPU_CLK_UNHALTED.ONE_THREAD_ACTIVE / CPU_CLK_UNHALTED.REF_XCLK ) ))) * ((BR_MISP_RETIRED.ALL_BRANCHES / ( BR_MISP_RETIRED.ALL_BRANCHES + MACHINE_CLEARS.COUNT )) * INT_MISC.CLEAR_RESTEER_CYCLES / CPU_CLK_UNHALTED.THREAD) / #(4 * IDQ_UOPS_NOT_DELIVERED.CYCLES_0_UOPS_DELIV.CORE / (4 * ( ( CPU_CLK_UNHALTED.THREAD / 2 ) * ( 1 + CPU_CLK_UNHALTED.ONE_THREAD_ACTIVE / CPU_CLK_UNHALTED.REF_XCLK ) ))) ) - (100 * (4 * IDQ_UOPS_NOT_DELIVERED.CYCLES_0_UOPS_DELIV.CORE / (4 * ( ( CPU_CLK_UNHALTED.THREAD / 2 ) * ( 1 + CPU_CLK_UNHALTED.ONE_THREAD_ACTIVE / CPU_CLK_UNHALTED.REF_XCLK ) ))) * ( (ICACHE_64B.IFTAG_STALL / CPU_CLK_UNHALTED.THREAD) + (( ICACHE_16B.IFDATA_STALL + 2 * cpu@ICACHE_16B.IFDATA_STALL\\,cmask\\=1\\,edge@ ) / CPU_CLK_UNHALTED.THREAD) + (9 * BACLEARS.ANY / CPU_CLK_UNHALTED.THREAD) ) / #(4 * IDQ_UOPS_NOT_DELIVERED.CYCLES_0_UOPS_DELIV.CORE / (4 * ( ( CPU_CLK_UNHALTED.THREAD / 2 ) * ( 1 + CPU_CLK_UNHALTED.ONE_THREAD_ACTIVE / CPU_CLK_UNHALTED.REF_XCLK ) ))))",
-        "MetricGroup": "Fed;FetchBW;Frontend_SMT",
-        "MetricName": "Instruction_Fetch_BW_SMT"
-    },
-    {
-        "BriefDescription": "Instructions Per Cycle (per Logical Processor)",
-        "MetricExpr": "INST_RETIRED.ANY / CPU_CLK_UNHALTED.THREAD",
-=======
         "BriefDescription": "Instructions Per Cycle (per Logical Processor)",
         "MetricExpr": "INST_RETIRED.ANY / CLKS",
->>>>>>> d60c95ef
         "MetricGroup": "Ret;Summary",
         "MetricName": "IPC"
     },
@@ -878,13 +738,8 @@
     },
     {
         "BriefDescription": "Cycles Per Instruction (per Logical Processor)",
-<<<<<<< HEAD
-        "MetricExpr": "1 / (INST_RETIRED.ANY / CPU_CLK_UNHALTED.THREAD)",
-        "MetricGroup": "Pipeline;Mem",
-=======
         "MetricExpr": "1 / IPC",
         "MetricGroup": "Mem;Pipeline",
->>>>>>> d60c95ef
         "MetricName": "CPI"
     },
     {
@@ -895,74 +750,16 @@
     },
     {
         "BriefDescription": "Total issue-pipeline slots (per-Physical Core till ICL; per-Logical Processor ICL onward)",
-<<<<<<< HEAD
-        "MetricExpr": "4 * CPU_CLK_UNHALTED.THREAD",
-        "MetricGroup": "TmaL1",
-        "MetricName": "SLOTS"
-    },
-    {
-        "BriefDescription": "Total issue-pipeline slots (per-Physical Core till ICL; per-Logical Processor ICL onward)",
-        "MetricExpr": "4 * ( ( CPU_CLK_UNHALTED.THREAD / 2 ) * ( 1 + CPU_CLK_UNHALTED.ONE_THREAD_ACTIVE / CPU_CLK_UNHALTED.REF_XCLK ) )",
-        "MetricGroup": "TmaL1_SMT",
-        "MetricName": "SLOTS_SMT"
-    },
-    {
-=======
         "MetricExpr": "4 * CORE_CLKS",
         "MetricGroup": "tma_L1_group",
         "MetricName": "SLOTS"
     },
     {
->>>>>>> d60c95ef
         "BriefDescription": "The ratio of Executed- by Issued-Uops",
         "MetricExpr": "UOPS_EXECUTED.THREAD / UOPS_ISSUED.ANY",
         "MetricGroup": "Cor;Pipeline",
         "MetricName": "Execute_per_Issue",
         "PublicDescription": "The ratio of Executed- by Issued-Uops. Ratio > 1 suggests high rate of uop micro-fusions. Ratio < 1 suggest high rate of \"execute\" at rename stage."
-<<<<<<< HEAD
-    },
-    {
-        "BriefDescription": "Instructions Per Cycle across hyper-threads (per physical core)",
-        "MetricExpr": "INST_RETIRED.ANY / CPU_CLK_UNHALTED.THREAD",
-        "MetricGroup": "Ret;SMT;TmaL1",
-        "MetricName": "CoreIPC"
-    },
-    {
-        "BriefDescription": "Instructions Per Cycle across hyper-threads (per physical core)",
-        "MetricExpr": "INST_RETIRED.ANY / ( ( CPU_CLK_UNHALTED.THREAD / 2 ) * ( 1 + CPU_CLK_UNHALTED.ONE_THREAD_ACTIVE / CPU_CLK_UNHALTED.REF_XCLK ) )",
-        "MetricGroup": "Ret;SMT;TmaL1_SMT",
-        "MetricName": "CoreIPC_SMT"
-    },
-    {
-        "BriefDescription": "Floating Point Operations Per Cycle",
-        "MetricExpr": "( 1 * ( FP_ARITH_INST_RETIRED.SCALAR_SINGLE + FP_ARITH_INST_RETIRED.SCALAR_DOUBLE ) + 2 * FP_ARITH_INST_RETIRED.128B_PACKED_DOUBLE + 4 * ( FP_ARITH_INST_RETIRED.128B_PACKED_SINGLE + FP_ARITH_INST_RETIRED.256B_PACKED_DOUBLE ) + 8 * ( FP_ARITH_INST_RETIRED.256B_PACKED_SINGLE + FP_ARITH_INST_RETIRED.512B_PACKED_DOUBLE ) + 16 * FP_ARITH_INST_RETIRED.512B_PACKED_SINGLE ) / CPU_CLK_UNHALTED.THREAD",
-        "MetricGroup": "Ret;Flops",
-        "MetricName": "FLOPc"
-    },
-    {
-        "BriefDescription": "Floating Point Operations Per Cycle",
-        "MetricExpr": "( 1 * ( FP_ARITH_INST_RETIRED.SCALAR_SINGLE + FP_ARITH_INST_RETIRED.SCALAR_DOUBLE ) + 2 * FP_ARITH_INST_RETIRED.128B_PACKED_DOUBLE + 4 * ( FP_ARITH_INST_RETIRED.128B_PACKED_SINGLE + FP_ARITH_INST_RETIRED.256B_PACKED_DOUBLE ) + 8 * ( FP_ARITH_INST_RETIRED.256B_PACKED_SINGLE + FP_ARITH_INST_RETIRED.512B_PACKED_DOUBLE ) + 16 * FP_ARITH_INST_RETIRED.512B_PACKED_SINGLE ) / ( ( CPU_CLK_UNHALTED.THREAD / 2 ) * ( 1 + CPU_CLK_UNHALTED.ONE_THREAD_ACTIVE / CPU_CLK_UNHALTED.REF_XCLK ) )",
-        "MetricGroup": "Ret;Flops_SMT",
-        "MetricName": "FLOPc_SMT"
-    },
-    {
-        "BriefDescription": "Actual per-core usage of the Floating Point execution units (regardless of the vector width)",
-        "MetricExpr": "( (FP_ARITH_INST_RETIRED.SCALAR_SINGLE + FP_ARITH_INST_RETIRED.SCALAR_DOUBLE) + (FP_ARITH_INST_RETIRED.128B_PACKED_DOUBLE + FP_ARITH_INST_RETIRED.128B_PACKED_SINGLE + FP_ARITH_INST_RETIRED.256B_PACKED_DOUBLE + FP_ARITH_INST_RETIRED.256B_PACKED_SINGLE + FP_ARITH_INST_RETIRED.512B_PACKED_DOUBLE + FP_ARITH_INST_RETIRED.512B_PACKED_SINGLE) ) / ( 2 * CPU_CLK_UNHALTED.THREAD )",
-        "MetricGroup": "Cor;Flops;HPC",
-        "MetricName": "FP_Arith_Utilization",
-        "PublicDescription": "Actual per-core usage of the Floating Point execution units (regardless of the vector width). Values > 1 are possible due to Fused-Multiply Add (FMA) counting."
-    },
-    {
-        "BriefDescription": "Actual per-core usage of the Floating Point execution units (regardless of the vector width). SMT version; use when SMT is enabled and measuring per logical CPU.",
-        "MetricExpr": "( (FP_ARITH_INST_RETIRED.SCALAR_SINGLE + FP_ARITH_INST_RETIRED.SCALAR_DOUBLE) + (FP_ARITH_INST_RETIRED.128B_PACKED_DOUBLE + FP_ARITH_INST_RETIRED.128B_PACKED_SINGLE + FP_ARITH_INST_RETIRED.256B_PACKED_DOUBLE + FP_ARITH_INST_RETIRED.256B_PACKED_SINGLE + FP_ARITH_INST_RETIRED.512B_PACKED_DOUBLE + FP_ARITH_INST_RETIRED.512B_PACKED_SINGLE) ) / ( 2 * ( ( CPU_CLK_UNHALTED.THREAD / 2 ) * ( 1 + CPU_CLK_UNHALTED.ONE_THREAD_ACTIVE / CPU_CLK_UNHALTED.REF_XCLK ) ) )",
-        "MetricGroup": "Cor;Flops;HPC_SMT",
-        "MetricName": "FP_Arith_Utilization_SMT",
-        "PublicDescription": "Actual per-core usage of the Floating Point execution units (regardless of the vector width). Values > 1 are possible due to Fused-Multiply Add (FMA) counting. SMT version; use when SMT is enabled and measuring per logical CPU."
-    },
-    {
-        "BriefDescription": "Instruction-Level-Parallelism (average number of uops executed when there is at least 1 uop executed)",
-        "MetricExpr": "UOPS_EXECUTED.THREAD / (( UOPS_EXECUTED.CORE_CYCLES_GE_1 / 2 ) if #SMT_on else UOPS_EXECUTED.CORE_CYCLES_GE_1)",
-=======
     },
     {
         "BriefDescription": "Instructions Per Cycle across hyper-threads (per physical core)",
@@ -986,34 +783,14 @@
     {
         "BriefDescription": "Instruction-Level-Parallelism (average number of uops executed when there is execution) per-core",
         "MetricExpr": "UOPS_EXECUTED.THREAD / ((UOPS_EXECUTED.CORE_CYCLES_GE_1 / 2) if #SMT_on else UOPS_EXECUTED.CORE_CYCLES_GE_1)",
->>>>>>> d60c95ef
         "MetricGroup": "Backend;Cor;Pipeline;PortsUtil",
         "MetricName": "ILP"
     },
     {
-<<<<<<< HEAD
-        "BriefDescription": "Branch Misprediction Cost: Fraction of TMA slots wasted per non-speculative branch misprediction (retired JEClear)",
-        "MetricExpr": " ( ((BR_MISP_RETIRED.ALL_BRANCHES / ( BR_MISP_RETIRED.ALL_BRANCHES + MACHINE_CLEARS.COUNT )) * (( UOPS_ISSUED.ANY - UOPS_RETIRED.RETIRE_SLOTS + 4 * INT_MISC.RECOVERY_CYCLES ) / (4 * CPU_CLK_UNHALTED.THREAD))) + (4 * IDQ_UOPS_NOT_DELIVERED.CYCLES_0_UOPS_DELIV.CORE / (4 * CPU_CLK_UNHALTED.THREAD)) * ((BR_MISP_RETIRED.ALL_BRANCHES / ( BR_MISP_RETIRED.ALL_BRANCHES + MACHINE_CLEARS.COUNT )) * INT_MISC.CLEAR_RESTEER_CYCLES / CPU_CLK_UNHALTED.THREAD) / #(4 * IDQ_UOPS_NOT_DELIVERED.CYCLES_0_UOPS_DELIV.CORE / (4 * CPU_CLK_UNHALTED.THREAD)) ) * (4 * CPU_CLK_UNHALTED.THREAD) / BR_MISP_RETIRED.ALL_BRANCHES",
-        "MetricGroup": "Bad;BrMispredicts",
-        "MetricName": "Branch_Misprediction_Cost"
-    },
-    {
-        "BriefDescription": "Branch Misprediction Cost: Fraction of TMA slots wasted per non-speculative branch misprediction (retired JEClear)",
-        "MetricExpr": " ( ((BR_MISP_RETIRED.ALL_BRANCHES / ( BR_MISP_RETIRED.ALL_BRANCHES + MACHINE_CLEARS.COUNT )) * (( UOPS_ISSUED.ANY - UOPS_RETIRED.RETIRE_SLOTS + 4 * ( INT_MISC.RECOVERY_CYCLES_ANY / 2 ) ) / (4 * ( ( CPU_CLK_UNHALTED.THREAD / 2 ) * ( 1 + CPU_CLK_UNHALTED.ONE_THREAD_ACTIVE / CPU_CLK_UNHALTED.REF_XCLK ) )))) + (4 * IDQ_UOPS_NOT_DELIVERED.CYCLES_0_UOPS_DELIV.CORE / (4 * ( ( CPU_CLK_UNHALTED.THREAD / 2 ) * ( 1 + CPU_CLK_UNHALTED.ONE_THREAD_ACTIVE / CPU_CLK_UNHALTED.REF_XCLK ) ))) * ((BR_MISP_RETIRED.ALL_BRANCHES / ( BR_MISP_RETIRED.ALL_BRANCHES + MACHINE_CLEARS.COUNT )) * INT_MISC.CLEAR_RESTEER_CYCLES / CPU_CLK_UNHALTED.THREAD) / #(4 * IDQ_UOPS_NOT_DELIVERED.CYCLES_0_UOPS_DELIV.CORE / (4 * ( ( CPU_CLK_UNHALTED.THREAD / 2 ) * ( 1 + CPU_CLK_UNHALTED.ONE_THREAD_ACTIVE / CPU_CLK_UNHALTED.REF_XCLK ) ))) ) * (4 * ( ( CPU_CLK_UNHALTED.THREAD / 2 ) * ( 1 + CPU_CLK_UNHALTED.ONE_THREAD_ACTIVE / CPU_CLK_UNHALTED.REF_XCLK ) )) / BR_MISP_RETIRED.ALL_BRANCHES",
-        "MetricGroup": "Bad;BrMispredicts_SMT",
-        "MetricName": "Branch_Misprediction_Cost_SMT"
-    },
-    {
-        "BriefDescription": "Number of Instructions per non-speculative Branch Misprediction (JEClear)",
-        "MetricExpr": "INST_RETIRED.ANY / BR_MISP_RETIRED.ALL_BRANCHES",
-        "MetricGroup": "Bad;BadSpec;BrMispredicts",
-        "MetricName": "IpMispredict"
-=======
         "BriefDescription": "Probability of Core Bound bottleneck hidden by SMT-profiling artifacts",
         "MetricExpr": "(1 - tma_core_bound / tma_ports_utilization if tma_core_bound < tma_ports_utilization else 1) if SMT_2T_Utilization > 0.5 else 0",
         "MetricGroup": "Cor;SMT",
         "MetricName": "Core_Bound_Likely"
->>>>>>> d60c95ef
     },
     {
         "BriefDescription": "Core actual clocks when any Logical Processor is active on the Physical Core",
@@ -1059,21 +836,13 @@
     },
     {
         "BriefDescription": "Instructions per Floating Point (FP) Operation (lower number means higher occurrence rate)",
-<<<<<<< HEAD
-        "MetricExpr": "INST_RETIRED.ANY / ( 1 * ( FP_ARITH_INST_RETIRED.SCALAR_SINGLE + FP_ARITH_INST_RETIRED.SCALAR_DOUBLE ) + 2 * FP_ARITH_INST_RETIRED.128B_PACKED_DOUBLE + 4 * ( FP_ARITH_INST_RETIRED.128B_PACKED_SINGLE + FP_ARITH_INST_RETIRED.256B_PACKED_DOUBLE ) + 8 * ( FP_ARITH_INST_RETIRED.256B_PACKED_SINGLE + FP_ARITH_INST_RETIRED.512B_PACKED_DOUBLE ) + 16 * FP_ARITH_INST_RETIRED.512B_PACKED_SINGLE )",
-=======
         "MetricExpr": "INST_RETIRED.ANY / (1 * (FP_ARITH_INST_RETIRED.SCALAR_SINGLE + FP_ARITH_INST_RETIRED.SCALAR_DOUBLE) + 2 * FP_ARITH_INST_RETIRED.128B_PACKED_DOUBLE + 4 * (FP_ARITH_INST_RETIRED.128B_PACKED_SINGLE + FP_ARITH_INST_RETIRED.256B_PACKED_DOUBLE) + 8 * (FP_ARITH_INST_RETIRED.256B_PACKED_SINGLE + FP_ARITH_INST_RETIRED.512B_PACKED_DOUBLE) + 16 * FP_ARITH_INST_RETIRED.512B_PACKED_SINGLE)",
->>>>>>> d60c95ef
         "MetricGroup": "Flops;InsType",
         "MetricName": "IpFLOP"
     },
     {
         "BriefDescription": "Instructions per FP Arithmetic instruction (lower number means higher occurrence rate)",
-<<<<<<< HEAD
-        "MetricExpr": "INST_RETIRED.ANY / ( (FP_ARITH_INST_RETIRED.SCALAR_SINGLE + FP_ARITH_INST_RETIRED.SCALAR_DOUBLE) + (FP_ARITH_INST_RETIRED.128B_PACKED_DOUBLE + FP_ARITH_INST_RETIRED.128B_PACKED_SINGLE + FP_ARITH_INST_RETIRED.256B_PACKED_DOUBLE + FP_ARITH_INST_RETIRED.256B_PACKED_SINGLE + FP_ARITH_INST_RETIRED.512B_PACKED_DOUBLE + FP_ARITH_INST_RETIRED.512B_PACKED_SINGLE) )",
-=======
         "MetricExpr": "INST_RETIRED.ANY / ((FP_ARITH_INST_RETIRED.SCALAR_SINGLE + FP_ARITH_INST_RETIRED.SCALAR_DOUBLE) + (FP_ARITH_INST_RETIRED.128B_PACKED_DOUBLE + FP_ARITH_INST_RETIRED.128B_PACKED_SINGLE + FP_ARITH_INST_RETIRED.256B_PACKED_DOUBLE + FP_ARITH_INST_RETIRED.256B_PACKED_SINGLE + FP_ARITH_INST_RETIRED.512B_PACKED_DOUBLE + FP_ARITH_INST_RETIRED.512B_PACKED_SINGLE))",
->>>>>>> d60c95ef
         "MetricGroup": "Flops;InsType",
         "MetricName": "IpArith",
         "PublicDescription": "Instructions per FP Arithmetic instruction (lower number means higher occurrence rate). May undercount due to FMA double counting. Approximated prior to BDW."
@@ -1094,41 +863,26 @@
     },
     {
         "BriefDescription": "Instructions per FP Arithmetic AVX/SSE 128-bit instruction (lower number means higher occurrence rate)",
-<<<<<<< HEAD
-        "MetricExpr": "INST_RETIRED.ANY / ( FP_ARITH_INST_RETIRED.128B_PACKED_DOUBLE + FP_ARITH_INST_RETIRED.128B_PACKED_SINGLE )",
-=======
         "MetricExpr": "INST_RETIRED.ANY / (FP_ARITH_INST_RETIRED.128B_PACKED_DOUBLE + FP_ARITH_INST_RETIRED.128B_PACKED_SINGLE)",
->>>>>>> d60c95ef
         "MetricGroup": "Flops;FpVector;InsType",
         "MetricName": "IpArith_AVX128",
         "PublicDescription": "Instructions per FP Arithmetic AVX/SSE 128-bit instruction (lower number means higher occurrence rate). May undercount due to FMA double counting."
     },
     {
         "BriefDescription": "Instructions per FP Arithmetic AVX* 256-bit instruction (lower number means higher occurrence rate)",
-<<<<<<< HEAD
-        "MetricExpr": "INST_RETIRED.ANY / ( FP_ARITH_INST_RETIRED.256B_PACKED_DOUBLE + FP_ARITH_INST_RETIRED.256B_PACKED_SINGLE )",
-=======
         "MetricExpr": "INST_RETIRED.ANY / (FP_ARITH_INST_RETIRED.256B_PACKED_DOUBLE + FP_ARITH_INST_RETIRED.256B_PACKED_SINGLE)",
->>>>>>> d60c95ef
         "MetricGroup": "Flops;FpVector;InsType",
         "MetricName": "IpArith_AVX256",
         "PublicDescription": "Instructions per FP Arithmetic AVX* 256-bit instruction (lower number means higher occurrence rate). May undercount due to FMA double counting."
     },
     {
         "BriefDescription": "Instructions per FP Arithmetic AVX 512-bit instruction (lower number means higher occurrence rate)",
-<<<<<<< HEAD
-        "MetricExpr": "INST_RETIRED.ANY / ( FP_ARITH_INST_RETIRED.512B_PACKED_DOUBLE + FP_ARITH_INST_RETIRED.512B_PACKED_SINGLE )",
-=======
         "MetricExpr": "INST_RETIRED.ANY / (FP_ARITH_INST_RETIRED.512B_PACKED_DOUBLE + FP_ARITH_INST_RETIRED.512B_PACKED_SINGLE)",
->>>>>>> d60c95ef
         "MetricGroup": "Flops;FpVector;InsType",
         "MetricName": "IpArith_AVX512",
         "PublicDescription": "Instructions per FP Arithmetic AVX 512-bit instruction (lower number means higher occurrence rate). May undercount due to FMA double counting."
     },
     {
-<<<<<<< HEAD
-        "BriefDescription": "Total number of retired Instructions, Sample with: INST_RETIRED.PREC_DIST",
-=======
         "BriefDescription": "Instructions per Software prefetch instruction (of any type: NTA/T0/T1/T2/Prefetch) (lower number means higher occurrence rate)",
         "MetricExpr": "INST_RETIRED.ANY / cpu@SW_PREFETCH_ACCESS.T0\\,umask\\=0xF@",
         "MetricGroup": "Prefetches",
@@ -1136,14 +890,11 @@
     },
     {
         "BriefDescription": "Total number of retired Instructions Sample with: INST_RETIRED.PREC_DIST",
->>>>>>> d60c95ef
         "MetricExpr": "INST_RETIRED.ANY",
         "MetricGroup": "Summary;tma_L1_group",
         "MetricName": "Instructions"
     },
     {
-<<<<<<< HEAD
-=======
         "BriefDescription": "Average number of Uops retired in cycles where at least one uop has retired.",
         "MetricExpr": "UOPS_RETIRED.RETIRE_SLOTS / cpu@UOPS_RETIRED.RETIRE_SLOTS\\,cmask\\=1@",
         "MetricGroup": "Pipeline;Ret",
@@ -1156,7 +907,6 @@
         "MetricName": "Execute"
     },
     {
->>>>>>> d60c95ef
         "BriefDescription": "Average number of Uops issued by front-end when it issued something",
         "MetricExpr": "UOPS_ISSUED.ANY / cpu@UOPS_ISSUED.ANY\\,cmask\\=1@",
         "MetricGroup": "Fed;FetchBW",
@@ -1169,23 +919,34 @@
         "MetricName": "DSB_Coverage"
     },
     {
-<<<<<<< HEAD
-        "BriefDescription": "Total penalty related to DSB (uop cache) misses - subset/see of/the Instruction_Fetch_BW Bottleneck.",
-        "MetricExpr": "(4 * IDQ_UOPS_NOT_DELIVERED.CYCLES_0_UOPS_DELIV.CORE / (4 * CPU_CLK_UNHALTED.THREAD)) * (DSB2MITE_SWITCHES.PENALTY_CYCLES / CPU_CLK_UNHALTED.THREAD) / #(4 * IDQ_UOPS_NOT_DELIVERED.CYCLES_0_UOPS_DELIV.CORE / (4 * CPU_CLK_UNHALTED.THREAD)) + ((IDQ_UOPS_NOT_DELIVERED.CORE / (4 * CPU_CLK_UNHALTED.THREAD)) - (4 * IDQ_UOPS_NOT_DELIVERED.CYCLES_0_UOPS_DELIV.CORE / (4 * CPU_CLK_UNHALTED.THREAD))) * (( IDQ.ALL_MITE_CYCLES_ANY_UOPS - IDQ.ALL_MITE_CYCLES_4_UOPS ) / CPU_CLK_UNHALTED.THREAD / 2) / #((IDQ_UOPS_NOT_DELIVERED.CORE / (4 * CPU_CLK_UNHALTED.THREAD)) - (4 * IDQ_UOPS_NOT_DELIVERED.CYCLES_0_UOPS_DELIV.CORE / (4 * CPU_CLK_UNHALTED.THREAD)))",
+        "BriefDescription": "Average number of cycles of a switch from the DSB fetch-unit to MITE fetch unit - see DSB_Switches tree node for details.",
+        "MetricExpr": "DSB2MITE_SWITCHES.PENALTY_CYCLES / DSB2MITE_SWITCHES.COUNT",
+        "MetricGroup": "DSBmiss",
+        "MetricName": "DSB_Switch_Cost"
+    },
+    {
+        "BriefDescription": "Total penalty related to DSB (uop cache) misses - subset of the Instruction_Fetch_BW Bottleneck.",
+        "MetricExpr": "100 * (tma_fetch_latency * tma_dsb_switches / (tma_branch_resteers + tma_dsb_switches + tma_icache_misses + tma_itlb_misses + tma_lcp + tma_ms_switches) + tma_fetch_bandwidth * tma_mite / (tma_dsb + tma_mite))",
         "MetricGroup": "DSBmiss;Fed",
-        "MetricName": "DSB_Misses_Cost"
-    },
-    {
-        "BriefDescription": "Total penalty related to DSB (uop cache) misses - subset/see of/the Instruction_Fetch_BW Bottleneck.",
-        "MetricExpr": "(4 * IDQ_UOPS_NOT_DELIVERED.CYCLES_0_UOPS_DELIV.CORE / (4 * ( ( CPU_CLK_UNHALTED.THREAD / 2 ) * ( 1 + CPU_CLK_UNHALTED.ONE_THREAD_ACTIVE / CPU_CLK_UNHALTED.REF_XCLK ) ))) * (DSB2MITE_SWITCHES.PENALTY_CYCLES / CPU_CLK_UNHALTED.THREAD) / #(4 * IDQ_UOPS_NOT_DELIVERED.CYCLES_0_UOPS_DELIV.CORE / (4 * ( ( CPU_CLK_UNHALTED.THREAD / 2 ) * ( 1 + CPU_CLK_UNHALTED.ONE_THREAD_ACTIVE / CPU_CLK_UNHALTED.REF_XCLK ) ))) + ((IDQ_UOPS_NOT_DELIVERED.CORE / (4 * ( ( CPU_CLK_UNHALTED.THREAD / 2 ) * ( 1 + CPU_CLK_UNHALTED.ONE_THREAD_ACTIVE / CPU_CLK_UNHALTED.REF_XCLK ) ))) - (4 * IDQ_UOPS_NOT_DELIVERED.CYCLES_0_UOPS_DELIV.CORE / (4 * ( ( CPU_CLK_UNHALTED.THREAD / 2 ) * ( 1 + CPU_CLK_UNHALTED.ONE_THREAD_ACTIVE / CPU_CLK_UNHALTED.REF_XCLK ) )))) * (( IDQ.ALL_MITE_CYCLES_ANY_UOPS - IDQ.ALL_MITE_CYCLES_4_UOPS ) / ( ( CPU_CLK_UNHALTED.THREAD / 2 ) * ( 1 + CPU_CLK_UNHALTED.ONE_THREAD_ACTIVE / CPU_CLK_UNHALTED.REF_XCLK ) ) / 2) / #((IDQ_UOPS_NOT_DELIVERED.CORE / (4 * ( ( CPU_CLK_UNHALTED.THREAD / 2 ) * ( 1 + CPU_CLK_UNHALTED.ONE_THREAD_ACTIVE / CPU_CLK_UNHALTED.REF_XCLK ) ))) - (4 * IDQ_UOPS_NOT_DELIVERED.CYCLES_0_UOPS_DELIV.CORE / (4 * ( ( CPU_CLK_UNHALTED.THREAD / 2 ) * ( 1 + CPU_CLK_UNHALTED.ONE_THREAD_ACTIVE / CPU_CLK_UNHALTED.REF_XCLK ) ))))",
-        "MetricGroup": "DSBmiss;Fed_SMT",
-        "MetricName": "DSB_Misses_Cost_SMT"
-    },
-    {
-        "BriefDescription": "Number of Instructions per non-speculative DSB miss",
+        "MetricName": "DSB_Misses"
+    },
+    {
+        "BriefDescription": "Number of Instructions per non-speculative DSB miss (lower number means higher occurrence rate)",
         "MetricExpr": "INST_RETIRED.ANY / FRONTEND_RETIRED.ANY_DSB_MISS",
         "MetricGroup": "DSBmiss;Fed",
         "MetricName": "IpDSB_Miss_Ret"
+    },
+    {
+        "BriefDescription": "Number of Instructions per non-speculative Branch Misprediction (JEClear) (lower number means higher occurrence rate)",
+        "MetricExpr": "INST_RETIRED.ANY / BR_MISP_RETIRED.ALL_BRANCHES",
+        "MetricGroup": "Bad;BadSpec;BrMispredicts",
+        "MetricName": "IpMispredict"
+    },
+    {
+        "BriefDescription": "Branch Misprediction Cost: Fraction of TMA slots wasted per non-speculative branch misprediction (retired JEClear)",
+        "MetricExpr": " (tma_branch_mispredicts + tma_fetch_latency * tma_mispredicts_resteers / (tma_branch_resteers + tma_dsb_switches + tma_icache_misses + tma_itlb_misses + tma_lcp + tma_ms_switches)) * SLOTS / BR_MISP_RETIRED.ALL_BRANCHES",
+        "MetricGroup": "Bad;BrMispredicts",
+        "MetricName": "Branch_Misprediction_Cost"
     },
     {
         "BriefDescription": "Fraction of branches that are non-taken conditionals",
@@ -1195,43 +956,103 @@
     },
     {
         "BriefDescription": "Fraction of branches that are taken conditionals",
-        "MetricExpr": "( BR_INST_RETIRED.CONDITIONAL - BR_INST_RETIRED.NOT_TAKEN )  / BR_INST_RETIRED.ALL_BRANCHES",
+        "MetricExpr": "(BR_INST_RETIRED.CONDITIONAL - BR_INST_RETIRED.NOT_TAKEN) / BR_INST_RETIRED.ALL_BRANCHES",
         "MetricGroup": "Bad;Branches;CodeGen;PGO",
         "MetricName": "Cond_TK"
     },
     {
         "BriefDescription": "Fraction of branches that are CALL or RET",
-        "MetricExpr": "( BR_INST_RETIRED.NEAR_CALL + BR_INST_RETIRED.NEAR_RETURN ) / BR_INST_RETIRED.ALL_BRANCHES",
+        "MetricExpr": "(BR_INST_RETIRED.NEAR_CALL + BR_INST_RETIRED.NEAR_RETURN) / BR_INST_RETIRED.ALL_BRANCHES",
         "MetricGroup": "Bad;Branches",
         "MetricName": "CallRet"
     },
     {
         "BriefDescription": "Fraction of branches that are unconditional (direct or indirect) jumps",
-        "MetricExpr": "(BR_INST_RETIRED.NEAR_TAKEN - ( BR_INST_RETIRED.CONDITIONAL - BR_INST_RETIRED.NOT_TAKEN ) - 2 * BR_INST_RETIRED.NEAR_CALL) / BR_INST_RETIRED.ALL_BRANCHES",
+        "MetricExpr": "(BR_INST_RETIRED.NEAR_TAKEN - (BR_INST_RETIRED.CONDITIONAL - BR_INST_RETIRED.NOT_TAKEN) - 2 * BR_INST_RETIRED.NEAR_CALL) / BR_INST_RETIRED.ALL_BRANCHES",
         "MetricGroup": "Bad;Branches",
         "MetricName": "Jump"
     },
     {
-        "BriefDescription": "Actual Average Latency for L1 data-cache miss demand load instructions (in core cycles)",
-        "MetricExpr": "L1D_PEND_MISS.PENDING / ( MEM_LOAD_RETIRED.L1_MISS + MEM_LOAD_RETIRED.FB_HIT )",
+        "BriefDescription": "Actual Average Latency for L1 data-cache miss demand load operations (in core cycles)",
+        "MetricExpr": "L1D_PEND_MISS.PENDING / (MEM_LOAD_RETIRED.L1_MISS + MEM_LOAD_RETIRED.FB_HIT)",
         "MetricGroup": "Mem;MemoryBound;MemoryLat",
-        "MetricName": "Load_Miss_Real_Latency",
-        "PublicDescription": "Actual Average Latency for L1 data-cache miss demand load instructions (in core cycles). Latency may be overestimated for multi-load instructions - e.g. repeat strings."
+        "MetricName": "Load_Miss_Real_Latency"
     },
     {
         "BriefDescription": "Memory-Level-Parallelism (average number of L1 miss demand load when there is at least one such miss. Per-Logical Processor)",
         "MetricExpr": "L1D_PEND_MISS.PENDING / L1D_PEND_MISS.PENDING_CYCLES",
-        "MetricGroup": "Mem;MemoryBound;MemoryBW",
+        "MetricGroup": "Mem;MemoryBW;MemoryBound",
         "MetricName": "MLP"
     },
     {
-        "BriefDescription": "Average data fill bandwidth to the L1 data cache [GB / sec]",
+        "BriefDescription": "L1 cache true misses per kilo instruction for retired demand loads",
+        "MetricExpr": "1000 * MEM_LOAD_RETIRED.L1_MISS / INST_RETIRED.ANY",
+        "MetricGroup": "CacheMisses;Mem",
+        "MetricName": "L1MPKI"
+    },
+    {
+        "BriefDescription": "L1 cache true misses per kilo instruction for all demand loads (including speculative)",
+        "MetricExpr": "1000 * L2_RQSTS.ALL_DEMAND_DATA_RD / INST_RETIRED.ANY",
+        "MetricGroup": "CacheMisses;Mem",
+        "MetricName": "L1MPKI_Load"
+    },
+    {
+        "BriefDescription": "L2 cache true misses per kilo instruction for retired demand loads",
+        "MetricExpr": "1000 * MEM_LOAD_RETIRED.L2_MISS / INST_RETIRED.ANY",
+        "MetricGroup": "Backend;CacheMisses;Mem",
+        "MetricName": "L2MPKI"
+    },
+    {
+        "BriefDescription": "L2 cache ([RKL+] true) misses per kilo instruction for all request types (including speculative)",
+        "MetricExpr": "1000 * L2_RQSTS.MISS / INST_RETIRED.ANY",
+        "MetricGroup": "CacheMisses;Mem;Offcore",
+        "MetricName": "L2MPKI_All"
+    },
+    {
+        "BriefDescription": "L2 cache ([RKL+] true) misses per kilo instruction for all demand loads  (including speculative)",
+        "MetricExpr": "1000 * L2_RQSTS.DEMAND_DATA_RD_MISS / INST_RETIRED.ANY",
+        "MetricGroup": "CacheMisses;Mem",
+        "MetricName": "L2MPKI_Load"
+    },
+    {
+        "BriefDescription": "L2 cache hits per kilo instruction for all request types (including speculative)",
+        "MetricExpr": "1000 * (L2_RQSTS.REFERENCES - L2_RQSTS.MISS) / INST_RETIRED.ANY",
+        "MetricGroup": "CacheMisses;Mem",
+        "MetricName": "L2HPKI_All"
+    },
+    {
+        "BriefDescription": "L2 cache hits per kilo instruction for all demand loads  (including speculative)",
+        "MetricExpr": "1000 * L2_RQSTS.DEMAND_DATA_RD_HIT / INST_RETIRED.ANY",
+        "MetricGroup": "CacheMisses;Mem",
+        "MetricName": "L2HPKI_Load"
+    },
+    {
+        "BriefDescription": "L3 cache true misses per kilo instruction for retired demand loads",
+        "MetricExpr": "1000 * MEM_LOAD_RETIRED.L3_MISS / INST_RETIRED.ANY",
+        "MetricGroup": "CacheMisses;Mem",
+        "MetricName": "L3MPKI"
+    },
+    {
+        "BriefDescription": "Fill Buffer (FB) hits per kilo instructions for retired demand loads (L1D misses that merge into ongoing miss-handling entries)",
+        "MetricExpr": "1000 * MEM_LOAD_RETIRED.FB_HIT / INST_RETIRED.ANY",
+        "MetricGroup": "CacheMisses;Mem",
+        "MetricName": "FB_HPKI"
+    },
+    {
+        "BriefDescription": "Utilization of the core's Page Walker(s) serving STLB misses triggered by instruction/Load/Store accesses",
+        "MetricConstraint": "NO_NMI_WATCHDOG",
+        "MetricExpr": "(ITLB_MISSES.WALK_PENDING + DTLB_LOAD_MISSES.WALK_PENDING + DTLB_STORE_MISSES.WALK_PENDING + EPT.WALK_PENDING) / (2 * CORE_CLKS)",
+        "MetricGroup": "Mem;MemoryTLB",
+        "MetricName": "Page_Walks_Utilization"
+    },
+    {
+        "BriefDescription": "Average per-core data fill bandwidth to the L1 data cache [GB / sec]",
         "MetricExpr": "64 * L1D.REPLACEMENT / 1000000000 / duration_time",
         "MetricGroup": "Mem;MemoryBW",
         "MetricName": "L1D_Cache_Fill_BW"
     },
     {
-        "BriefDescription": "Average data fill bandwidth to the L2 cache [GB / sec]",
+        "BriefDescription": "Average per-core data fill bandwidth to the L2 cache [GB / sec]",
         "MetricExpr": "64 * L2_LINES_IN.ALL / 1000000000 / duration_time",
         "MetricGroup": "Mem;MemoryBW",
         "MetricName": "L2_Cache_Fill_BW"
@@ -1247,227 +1068,16 @@
         "MetricExpr": "64 * OFFCORE_REQUESTS.ALL_REQUESTS / 1000000000 / duration_time",
         "MetricGroup": "Mem;MemoryBW;Offcore",
         "MetricName": "L3_Cache_Access_BW"
-=======
-        "BriefDescription": "Average number of cycles of a switch from the DSB fetch-unit to MITE fetch unit - see DSB_Switches tree node for details.",
-        "MetricExpr": "DSB2MITE_SWITCHES.PENALTY_CYCLES / DSB2MITE_SWITCHES.COUNT",
-        "MetricGroup": "DSBmiss",
-        "MetricName": "DSB_Switch_Cost"
-    },
-    {
-        "BriefDescription": "Total penalty related to DSB (uop cache) misses - subset of the Instruction_Fetch_BW Bottleneck.",
-        "MetricExpr": "100 * (tma_fetch_latency * tma_dsb_switches / (tma_branch_resteers + tma_dsb_switches + tma_icache_misses + tma_itlb_misses + tma_lcp + tma_ms_switches) + tma_fetch_bandwidth * tma_mite / (tma_dsb + tma_mite))",
-        "MetricGroup": "DSBmiss;Fed",
-        "MetricName": "DSB_Misses"
-    },
-    {
-        "BriefDescription": "Number of Instructions per non-speculative DSB miss (lower number means higher occurrence rate)",
-        "MetricExpr": "INST_RETIRED.ANY / FRONTEND_RETIRED.ANY_DSB_MISS",
-        "MetricGroup": "DSBmiss;Fed",
-        "MetricName": "IpDSB_Miss_Ret"
-    },
-    {
-        "BriefDescription": "Number of Instructions per non-speculative Branch Misprediction (JEClear) (lower number means higher occurrence rate)",
-        "MetricExpr": "INST_RETIRED.ANY / BR_MISP_RETIRED.ALL_BRANCHES",
-        "MetricGroup": "Bad;BadSpec;BrMispredicts",
-        "MetricName": "IpMispredict"
-    },
-    {
-        "BriefDescription": "Branch Misprediction Cost: Fraction of TMA slots wasted per non-speculative branch misprediction (retired JEClear)",
-        "MetricExpr": " (tma_branch_mispredicts + tma_fetch_latency * tma_mispredicts_resteers / (tma_branch_resteers + tma_dsb_switches + tma_icache_misses + tma_itlb_misses + tma_lcp + tma_ms_switches)) * SLOTS / BR_MISP_RETIRED.ALL_BRANCHES",
-        "MetricGroup": "Bad;BrMispredicts",
-        "MetricName": "Branch_Misprediction_Cost"
-    },
-    {
-        "BriefDescription": "Fraction of branches that are non-taken conditionals",
-        "MetricExpr": "BR_INST_RETIRED.NOT_TAKEN / BR_INST_RETIRED.ALL_BRANCHES",
-        "MetricGroup": "Bad;Branches;CodeGen;PGO",
-        "MetricName": "Cond_NT"
-    },
-    {
-        "BriefDescription": "Fraction of branches that are taken conditionals",
-        "MetricExpr": "(BR_INST_RETIRED.CONDITIONAL - BR_INST_RETIRED.NOT_TAKEN) / BR_INST_RETIRED.ALL_BRANCHES",
-        "MetricGroup": "Bad;Branches;CodeGen;PGO",
-        "MetricName": "Cond_TK"
-    },
-    {
-        "BriefDescription": "Fraction of branches that are CALL or RET",
-        "MetricExpr": "(BR_INST_RETIRED.NEAR_CALL + BR_INST_RETIRED.NEAR_RETURN) / BR_INST_RETIRED.ALL_BRANCHES",
-        "MetricGroup": "Bad;Branches",
-        "MetricName": "CallRet"
-    },
-    {
-        "BriefDescription": "Fraction of branches that are unconditional (direct or indirect) jumps",
-        "MetricExpr": "(BR_INST_RETIRED.NEAR_TAKEN - (BR_INST_RETIRED.CONDITIONAL - BR_INST_RETIRED.NOT_TAKEN) - 2 * BR_INST_RETIRED.NEAR_CALL) / BR_INST_RETIRED.ALL_BRANCHES",
-        "MetricGroup": "Bad;Branches",
-        "MetricName": "Jump"
-    },
-    {
-        "BriefDescription": "Actual Average Latency for L1 data-cache miss demand load operations (in core cycles)",
-        "MetricExpr": "L1D_PEND_MISS.PENDING / (MEM_LOAD_RETIRED.L1_MISS + MEM_LOAD_RETIRED.FB_HIT)",
-        "MetricGroup": "Mem;MemoryBound;MemoryLat",
-        "MetricName": "Load_Miss_Real_Latency"
-    },
-    {
-        "BriefDescription": "Memory-Level-Parallelism (average number of L1 miss demand load when there is at least one such miss. Per-Logical Processor)",
-        "MetricExpr": "L1D_PEND_MISS.PENDING / L1D_PEND_MISS.PENDING_CYCLES",
-        "MetricGroup": "Mem;MemoryBW;MemoryBound",
-        "MetricName": "MLP"
->>>>>>> d60c95ef
-    },
-    {
-        "BriefDescription": "L1 cache true misses per kilo instruction for retired demand loads",
-        "MetricExpr": "1000 * MEM_LOAD_RETIRED.L1_MISS / INST_RETIRED.ANY",
-<<<<<<< HEAD
-        "MetricGroup": "Mem;CacheMisses",
-=======
-        "MetricGroup": "CacheMisses;Mem",
->>>>>>> d60c95ef
-        "MetricName": "L1MPKI"
-    },
-    {
-        "BriefDescription": "L1 cache true misses per kilo instruction for all demand loads (including speculative)",
-        "MetricExpr": "1000 * L2_RQSTS.ALL_DEMAND_DATA_RD / INST_RETIRED.ANY",
-<<<<<<< HEAD
-        "MetricGroup": "Mem;CacheMisses",
-=======
-        "MetricGroup": "CacheMisses;Mem",
->>>>>>> d60c95ef
-        "MetricName": "L1MPKI_Load"
-    },
-    {
-        "BriefDescription": "L2 cache true misses per kilo instruction for retired demand loads",
-        "MetricExpr": "1000 * MEM_LOAD_RETIRED.L2_MISS / INST_RETIRED.ANY",
-<<<<<<< HEAD
-        "MetricGroup": "Mem;Backend;CacheMisses",
-=======
-        "MetricGroup": "Backend;CacheMisses;Mem",
->>>>>>> d60c95ef
-        "MetricName": "L2MPKI"
-    },
-    {
-        "BriefDescription": "L2 cache ([RKL+] true) misses per kilo instruction for all request types (including speculative)",
-        "MetricExpr": "1000 * L2_RQSTS.MISS / INST_RETIRED.ANY",
-<<<<<<< HEAD
-        "MetricGroup": "Mem;CacheMisses;Offcore",
-        "MetricName": "L2MPKI_All"
-    },
-    {
-        "BriefDescription": "L2 cache misses per kilo instruction for all demand loads  (including speculative)",
-        "MetricExpr": "1000 * L2_RQSTS.DEMAND_DATA_RD_MISS / INST_RETIRED.ANY",
-        "MetricGroup": "Mem;CacheMisses",
-=======
-        "MetricGroup": "CacheMisses;Mem;Offcore",
-        "MetricName": "L2MPKI_All"
-    },
-    {
-        "BriefDescription": "L2 cache ([RKL+] true) misses per kilo instruction for all demand loads  (including speculative)",
-        "MetricExpr": "1000 * L2_RQSTS.DEMAND_DATA_RD_MISS / INST_RETIRED.ANY",
-        "MetricGroup": "CacheMisses;Mem",
->>>>>>> d60c95ef
-        "MetricName": "L2MPKI_Load"
-    },
-    {
-        "BriefDescription": "L2 cache hits per kilo instruction for all request types (including speculative)",
-<<<<<<< HEAD
-        "MetricExpr": "1000 * ( L2_RQSTS.REFERENCES - L2_RQSTS.MISS ) / INST_RETIRED.ANY",
-        "MetricGroup": "Mem;CacheMisses",
-=======
-        "MetricExpr": "1000 * (L2_RQSTS.REFERENCES - L2_RQSTS.MISS) / INST_RETIRED.ANY",
-        "MetricGroup": "CacheMisses;Mem",
->>>>>>> d60c95ef
-        "MetricName": "L2HPKI_All"
-    },
-    {
-        "BriefDescription": "L2 cache hits per kilo instruction for all demand loads  (including speculative)",
-        "MetricExpr": "1000 * L2_RQSTS.DEMAND_DATA_RD_HIT / INST_RETIRED.ANY",
-<<<<<<< HEAD
-        "MetricGroup": "Mem;CacheMisses",
-=======
-        "MetricGroup": "CacheMisses;Mem",
->>>>>>> d60c95ef
-        "MetricName": "L2HPKI_Load"
-    },
-    {
-        "BriefDescription": "L3 cache true misses per kilo instruction for retired demand loads",
-        "MetricExpr": "1000 * MEM_LOAD_RETIRED.L3_MISS / INST_RETIRED.ANY",
-<<<<<<< HEAD
-        "MetricGroup": "Mem;CacheMisses",
-        "MetricName": "L3MPKI"
-    },
-    {
-        "BriefDescription": "Fill Buffer (FB) true hits per kilo instructions for retired demand loads",
-        "MetricExpr": "1000 * MEM_LOAD_RETIRED.FB_HIT / INST_RETIRED.ANY",
-        "MetricGroup": "Mem;CacheMisses",
-=======
-        "MetricGroup": "CacheMisses;Mem",
-        "MetricName": "L3MPKI"
-    },
-    {
-        "BriefDescription": "Fill Buffer (FB) hits per kilo instructions for retired demand loads (L1D misses that merge into ongoing miss-handling entries)",
-        "MetricExpr": "1000 * MEM_LOAD_RETIRED.FB_HIT / INST_RETIRED.ANY",
-        "MetricGroup": "CacheMisses;Mem",
->>>>>>> d60c95ef
-        "MetricName": "FB_HPKI"
-    },
-    {
-        "BriefDescription": "Utilization of the core's Page Walker(s) serving STLB misses triggered by instruction/Load/Store accesses",
-        "MetricConstraint": "NO_NMI_WATCHDOG",
-<<<<<<< HEAD
-        "MetricExpr": "( ITLB_MISSES.WALK_PENDING + DTLB_LOAD_MISSES.WALK_PENDING + DTLB_STORE_MISSES.WALK_PENDING + EPT.WALK_PENDING ) / ( 2 * CPU_CLK_UNHALTED.THREAD )",
-=======
-        "MetricExpr": "(ITLB_MISSES.WALK_PENDING + DTLB_LOAD_MISSES.WALK_PENDING + DTLB_STORE_MISSES.WALK_PENDING + EPT.WALK_PENDING) / (2 * CORE_CLKS)",
->>>>>>> d60c95ef
-        "MetricGroup": "Mem;MemoryTLB",
-        "MetricName": "Page_Walks_Utilization"
-    },
-    {
-<<<<<<< HEAD
-        "BriefDescription": "Utilization of the core's Page Walker(s) serving STLB misses triggered by instruction/Load/Store accesses",
-        "MetricExpr": "( ITLB_MISSES.WALK_PENDING + DTLB_LOAD_MISSES.WALK_PENDING + DTLB_STORE_MISSES.WALK_PENDING + EPT.WALK_PENDING ) / ( 2 * ( ( CPU_CLK_UNHALTED.THREAD / 2 ) * ( 1 + CPU_CLK_UNHALTED.ONE_THREAD_ACTIVE / CPU_CLK_UNHALTED.REF_XCLK ) ) )",
-        "MetricGroup": "Mem;MemoryTLB_SMT",
-        "MetricName": "Page_Walks_Utilization_SMT"
-    },
-    {
-        "BriefDescription": "Rate of silent evictions from the L2 cache per Kilo instruction where the evicted lines are dropped (no writeback to L3 or memory)",
-        "MetricExpr": "1000 * L2_LINES_OUT.SILENT / INST_RETIRED.ANY",
-=======
-        "BriefDescription": "Average per-core data fill bandwidth to the L1 data cache [GB / sec]",
-        "MetricExpr": "64 * L1D.REPLACEMENT / 1000000000 / duration_time",
-        "MetricGroup": "Mem;MemoryBW",
-        "MetricName": "L1D_Cache_Fill_BW"
-    },
-    {
-        "BriefDescription": "Average per-core data fill bandwidth to the L2 cache [GB / sec]",
-        "MetricExpr": "64 * L2_LINES_IN.ALL / 1000000000 / duration_time",
-        "MetricGroup": "Mem;MemoryBW",
-        "MetricName": "L2_Cache_Fill_BW"
-    },
-    {
-        "BriefDescription": "Average per-core data fill bandwidth to the L3 cache [GB / sec]",
-        "MetricExpr": "64 * LONGEST_LAT_CACHE.MISS / 1000000000 / duration_time",
-        "MetricGroup": "Mem;MemoryBW",
-        "MetricName": "L3_Cache_Fill_BW"
-    },
-    {
-        "BriefDescription": "Average per-core data access bandwidth to the L3 cache [GB / sec]",
-        "MetricExpr": "64 * OFFCORE_REQUESTS.ALL_REQUESTS / 1000000000 / duration_time",
-        "MetricGroup": "Mem;MemoryBW;Offcore",
-        "MetricName": "L3_Cache_Access_BW"
     },
     {
         "BriefDescription": "Rate of silent evictions from the L2 cache per Kilo instruction where the evicted lines are dropped (no writeback to L3 or memory)",
         "MetricExpr": "1000 * L2_LINES_OUT.SILENT / Instructions",
->>>>>>> d60c95ef
         "MetricGroup": "L2Evicts;Mem;Server",
         "MetricName": "L2_Evictions_Silent_PKI"
     },
     {
         "BriefDescription": "Rate of non silent evictions from the L2 cache per Kilo instruction",
-<<<<<<< HEAD
-        "MetricExpr": "1000 * L2_LINES_OUT.NON_SILENT / INST_RETIRED.ANY",
-=======
         "MetricExpr": "1000 * L2_LINES_OUT.NON_SILENT / Instructions",
->>>>>>> d60c95ef
         "MetricGroup": "L2Evicts;Mem;Server",
         "MetricName": "L2_Evictions_NonSilent_PKI"
     },
@@ -1509,16 +1119,10 @@
     },
     {
         "BriefDescription": "Giga Floating Point Operations Per Second",
-<<<<<<< HEAD
-        "MetricExpr": "( ( 1 * ( FP_ARITH_INST_RETIRED.SCALAR_SINGLE + FP_ARITH_INST_RETIRED.SCALAR_DOUBLE ) + 2 * FP_ARITH_INST_RETIRED.128B_PACKED_DOUBLE + 4 * ( FP_ARITH_INST_RETIRED.128B_PACKED_SINGLE + FP_ARITH_INST_RETIRED.256B_PACKED_DOUBLE ) + 8 * ( FP_ARITH_INST_RETIRED.256B_PACKED_SINGLE + FP_ARITH_INST_RETIRED.512B_PACKED_DOUBLE ) + 16 * FP_ARITH_INST_RETIRED.512B_PACKED_SINGLE ) / 1000000000 ) / duration_time",
-        "MetricGroup": "Cor;Flops;HPC",
-        "MetricName": "GFLOPs"
-=======
         "MetricExpr": "((1 * (FP_ARITH_INST_RETIRED.SCALAR_SINGLE + FP_ARITH_INST_RETIRED.SCALAR_DOUBLE) + 2 * FP_ARITH_INST_RETIRED.128B_PACKED_DOUBLE + 4 * (FP_ARITH_INST_RETIRED.128B_PACKED_SINGLE + FP_ARITH_INST_RETIRED.256B_PACKED_DOUBLE) + 8 * (FP_ARITH_INST_RETIRED.256B_PACKED_SINGLE + FP_ARITH_INST_RETIRED.512B_PACKED_DOUBLE) + 16 * FP_ARITH_INST_RETIRED.512B_PACKED_SINGLE) / 1000000000) / duration_time",
         "MetricGroup": "Cor;Flops;HPC",
         "MetricName": "GFLOPs",
         "PublicDescription": "Giga Floating Point Operations Per Second. Aggregate across all supported options of: FP precisions, scalar and vector instructions, vector-width and AMX engine."
->>>>>>> d60c95ef
     },
     {
         "BriefDescription": "Average Frequency Utilization relative nominal frequency",
@@ -1528,64 +1132,26 @@
     },
     {
         "BriefDescription": "Fraction of Core cycles where the core was running with power-delivery for baseline license level 0",
-<<<<<<< HEAD
-        "MetricExpr": "CORE_POWER.LVL0_TURBO_LICENSE / CPU_CLK_UNHALTED.THREAD",
-=======
         "MetricExpr": "CORE_POWER.LVL0_TURBO_LICENSE / 2 / CORE_CLKS if #SMT_on else CORE_POWER.LVL0_TURBO_LICENSE / CORE_CLKS",
->>>>>>> d60c95ef
         "MetricGroup": "Power",
         "MetricName": "Power_License0_Utilization",
         "PublicDescription": "Fraction of Core cycles where the core was running with power-delivery for baseline license level 0.  This includes non-AVX codes, SSE, AVX 128-bit, and low-current AVX 256-bit codes."
     },
     {
-<<<<<<< HEAD
-        "BriefDescription": "Fraction of Core cycles where the core was running with power-delivery for baseline license level 0. SMT version; use when SMT is enabled and measuring per logical CPU.",
-        "MetricExpr": "CORE_POWER.LVL0_TURBO_LICENSE / 2 / ( ( CPU_CLK_UNHALTED.THREAD / 2 ) * ( 1 + CPU_CLK_UNHALTED.ONE_THREAD_ACTIVE / CPU_CLK_UNHALTED.REF_XCLK ) )",
-        "MetricGroup": "Power_SMT",
-        "MetricName": "Power_License0_Utilization_SMT",
-        "PublicDescription": "Fraction of Core cycles where the core was running with power-delivery for baseline license level 0.  This includes non-AVX codes, SSE, AVX 128-bit, and low-current AVX 256-bit codes. SMT version; use when SMT is enabled and measuring per logical CPU."
-    },
-    {
-        "BriefDescription": "Fraction of Core cycles where the core was running with power-delivery for license level 1",
-        "MetricExpr": "CORE_POWER.LVL1_TURBO_LICENSE / CPU_CLK_UNHALTED.THREAD",
-=======
         "BriefDescription": "Fraction of Core cycles where the core was running with power-delivery for license level 1",
         "MetricExpr": "CORE_POWER.LVL1_TURBO_LICENSE / 2 / CORE_CLKS if #SMT_on else CORE_POWER.LVL1_TURBO_LICENSE / CORE_CLKS",
->>>>>>> d60c95ef
         "MetricGroup": "Power",
         "MetricName": "Power_License1_Utilization",
         "PublicDescription": "Fraction of Core cycles where the core was running with power-delivery for license level 1.  This includes high current AVX 256-bit instructions as well as low current AVX 512-bit instructions."
     },
     {
-<<<<<<< HEAD
-        "BriefDescription": "Fraction of Core cycles where the core was running with power-delivery for license level 1. SMT version; use when SMT is enabled and measuring per logical CPU.",
-        "MetricExpr": "CORE_POWER.LVL1_TURBO_LICENSE / 2 / ( ( CPU_CLK_UNHALTED.THREAD / 2 ) * ( 1 + CPU_CLK_UNHALTED.ONE_THREAD_ACTIVE / CPU_CLK_UNHALTED.REF_XCLK ) )",
-        "MetricGroup": "Power_SMT",
-        "MetricName": "Power_License1_Utilization_SMT",
-        "PublicDescription": "Fraction of Core cycles where the core was running with power-delivery for license level 1.  This includes high current AVX 256-bit instructions as well as low current AVX 512-bit instructions. SMT version; use when SMT is enabled and measuring per logical CPU."
-    },
-    {
-        "BriefDescription": "Fraction of Core cycles where the core was running with power-delivery for license level 2 (introduced in SKX)",
-        "MetricExpr": "CORE_POWER.LVL2_TURBO_LICENSE / CPU_CLK_UNHALTED.THREAD",
-=======
         "BriefDescription": "Fraction of Core cycles where the core was running with power-delivery for license level 2 (introduced in SKX)",
         "MetricExpr": "CORE_POWER.LVL2_TURBO_LICENSE / 2 / CORE_CLKS if #SMT_on else CORE_POWER.LVL2_TURBO_LICENSE / CORE_CLKS",
->>>>>>> d60c95ef
         "MetricGroup": "Power",
         "MetricName": "Power_License2_Utilization",
         "PublicDescription": "Fraction of Core cycles where the core was running with power-delivery for license level 2 (introduced in SKX).  This includes high current AVX 512-bit instructions."
     },
     {
-<<<<<<< HEAD
-        "BriefDescription": "Fraction of Core cycles where the core was running with power-delivery for license level 2 (introduced in SKX). SMT version; use when SMT is enabled and measuring per logical CPU.",
-        "MetricExpr": "CORE_POWER.LVL2_TURBO_LICENSE / 2 / ( ( CPU_CLK_UNHALTED.THREAD / 2 ) * ( 1 + CPU_CLK_UNHALTED.ONE_THREAD_ACTIVE / CPU_CLK_UNHALTED.REF_XCLK ) )",
-        "MetricGroup": "Power_SMT",
-        "MetricName": "Power_License2_Utilization_SMT",
-        "PublicDescription": "Fraction of Core cycles where the core was running with power-delivery for license level 2 (introduced in SKX).  This includes high current AVX 512-bit instructions. SMT version; use when SMT is enabled and measuring per logical CPU."
-    },
-    {
-=======
->>>>>>> d60c95ef
         "BriefDescription": "Fraction of cycles where both hardware Logical Processors were active",
         "MetricExpr": "1 - CPU_CLK_UNHALTED.ONE_THREAD_ACTIVE / (CPU_CLK_UNHALTED.REF_XCLK_ANY / 2) if #SMT_on else 0",
         "MetricGroup": "SMT",
@@ -1605,21 +1171,13 @@
     },
     {
         "BriefDescription": "Average external Memory Bandwidth Use for reads and writes [GB / sec]",
-<<<<<<< HEAD
-        "MetricExpr": "( 64 * ( uncore_imc@cas_count_read@ + uncore_imc@cas_count_write@ ) / 1000000000 ) / duration_time",
-=======
         "MetricExpr": "(64 * (uncore_imc@cas_count_read@ + uncore_imc@cas_count_write@) / 1000000000) / duration_time",
->>>>>>> d60c95ef
         "MetricGroup": "HPC;Mem;MemoryBW;SoC",
         "MetricName": "DRAM_BW_Use"
     },
     {
         "BriefDescription": "Average latency of data read request to external memory (in nanoseconds). Accounts for demand loads and L1/L2 prefetches",
-<<<<<<< HEAD
-        "MetricExpr": "1000000000 * ( cha@event\\=0x36\\,umask\\=0x21\\,config\\=0x40433@ / cha@event\\=0x35\\,umask\\=0x21\\,config\\=0x40433@ ) / ( cha_0@event\\=0x0@ / duration_time )",
-=======
         "MetricExpr": "1000000000 * (cha@event\\=0x36\\,umask\\=0x21\\,config\\=0x40433@ / cha@event\\=0x35\\,umask\\=0x21\\,config\\=0x40433@) / (Socket_CLKS / duration_time)",
->>>>>>> d60c95ef
         "MetricGroup": "Mem;MemoryLat;SoC",
         "MetricName": "MEM_Read_Latency"
     },
@@ -1631,35 +1189,20 @@
     },
     {
         "BriefDescription": "Average latency of data read request to external DRAM memory [in nanoseconds]. Accounts for demand loads and L1/L2 data-read prefetches",
-<<<<<<< HEAD
-        "MetricExpr": "1000000000 * ( UNC_M_RPQ_OCCUPANCY / UNC_M_RPQ_INSERTS ) / imc_0@event\\=0x0@",
-        "MetricGroup": "Mem;MemoryLat;SoC;Server",
-=======
         "MetricExpr": "1000000000 * (UNC_M_RPQ_OCCUPANCY / UNC_M_RPQ_INSERTS) / imc_0@event\\=0x0@",
         "MetricGroup": "Mem;MemoryLat;Server;SoC",
->>>>>>> d60c95ef
         "MetricName": "MEM_DRAM_Read_Latency"
     },
     {
         "BriefDescription": "Average IO (network or disk) Bandwidth Use for Writes [GB / sec]",
-<<<<<<< HEAD
-        "MetricExpr": "( UNC_IIO_DATA_REQ_OF_CPU.MEM_READ.PART0 + UNC_IIO_DATA_REQ_OF_CPU.MEM_READ.PART1 + UNC_IIO_DATA_REQ_OF_CPU.MEM_READ.PART2 + UNC_IIO_DATA_REQ_OF_CPU.MEM_READ.PART3 ) * 4 / 1000000000 / duration_time",
-        "MetricGroup": "IoBW;Mem;SoC;Server",
-=======
         "MetricExpr": "(UNC_IIO_DATA_REQ_OF_CPU.MEM_READ.PART0 + UNC_IIO_DATA_REQ_OF_CPU.MEM_READ.PART1 + UNC_IIO_DATA_REQ_OF_CPU.MEM_READ.PART2 + UNC_IIO_DATA_REQ_OF_CPU.MEM_READ.PART3) * 4 / 1000000000 / duration_time",
         "MetricGroup": "IoBW;Mem;Server;SoC",
->>>>>>> d60c95ef
         "MetricName": "IO_Write_BW"
     },
     {
         "BriefDescription": "Average IO (network or disk) Bandwidth Use for Reads [GB / sec]",
-<<<<<<< HEAD
-        "MetricExpr": "( UNC_IIO_DATA_REQ_OF_CPU.MEM_WRITE.PART0 + UNC_IIO_DATA_REQ_OF_CPU.MEM_WRITE.PART1 + UNC_IIO_DATA_REQ_OF_CPU.MEM_WRITE.PART2 + UNC_IIO_DATA_REQ_OF_CPU.MEM_WRITE.PART3 ) * 4 / 1000000000 / duration_time",
-        "MetricGroup": "IoBW;Mem;SoC;Server",
-=======
         "MetricExpr": "(UNC_IIO_DATA_REQ_OF_CPU.MEM_WRITE.PART0 + UNC_IIO_DATA_REQ_OF_CPU.MEM_WRITE.PART1 + UNC_IIO_DATA_REQ_OF_CPU.MEM_WRITE.PART2 + UNC_IIO_DATA_REQ_OF_CPU.MEM_WRITE.PART3) * 4 / 1000000000 / duration_time",
         "MetricGroup": "IoBW;Mem;Server;SoC",
->>>>>>> d60c95ef
         "MetricName": "IO_Read_BW"
     },
     {
