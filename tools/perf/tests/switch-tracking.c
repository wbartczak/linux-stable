--- conflicted
+++ resolved
@@ -376,16 +376,6 @@
 	/* Second event */
 	if (perf_pmu__has_hybrid()) {
 		cycles = "cpu_core/cycles/u";
-<<<<<<< HEAD
-		err = parse_events(evlist, cycles, NULL);
-		if (err) {
-			cycles = "cpu_atom/cycles/u";
-			pr_debug("Trying %s\n", cycles);
-			err = parse_events(evlist, cycles, NULL);
-		}
-	} else {
-		err = parse_events(evlist, cycles, NULL);
-=======
 		err = parse_event(evlist, cycles);
 		if (err) {
 			cycles = "cpu_atom/cycles/u";
@@ -394,7 +384,6 @@
 		}
 	} else {
 		err = parse_event(evlist, cycles);
->>>>>>> d60c95ef
 	}
 	if (err) {
 		pr_debug("Failed to parse event %s\n", cycles);
