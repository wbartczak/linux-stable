# SPDX-License-Identifier: GPL-2.0-only
feature_dir := $(srctree)/tools/build/feature

ifneq ($(OUTPUT),)
  OUTPUT_FEATURES = $(OUTPUT)feature/
  $(shell mkdir -p $(OUTPUT_FEATURES))
endif

feature_check = $(eval $(feature_check_code))
define feature_check_code
  feature-$(1) := $(shell $(MAKE) OUTPUT=$(OUTPUT_FEATURES) CC="$(CC)" CXX="$(CXX)" CFLAGS="$(EXTRA_CFLAGS) $(FEATURE_CHECK_CFLAGS-$(1))" CXXFLAGS="$(EXTRA_CXXFLAGS) $(FEATURE_CHECK_CXXFLAGS-$(1))" LDFLAGS="$(LDFLAGS) $(FEATURE_CHECK_LDFLAGS-$(1))" -C $(feature_dir) $(OUTPUT_FEATURES)test-$1.bin >/dev/null 2>/dev/null && echo 1 || echo 0)
endef

feature_set = $(eval $(feature_set_code))
define feature_set_code
  feature-$(1) := 1
endef

#
# Build the feature check binaries in parallel, ignore errors, ignore return value and suppress output:
#

#
# Note that this is not a complete list of all feature tests, just
# those that are typically built on a fully configured system.
#
# [ Feature tests not mentioned here have to be built explicitly in
#   the rule that uses them - an example for that is the 'bionic'
#   feature check. ]
#
FEATURE_TESTS_BASIC :=                  \
        backtrace                       \
        dwarf                           \
        dwarf_getlocations              \
        eventfd                         \
        fortify-source                  \
        get_current_dir_name            \
        gettid				\
        glibc                           \
        libbfd                          \
        libbfd-buildid			\
        libcap                          \
        libelf                          \
        libelf-getphdrnum               \
        libelf-gelf_getnote             \
        libelf-getshdrstrndx            \
        libnuma                         \
        numa_num_possible_cpus          \
        libperl                         \
        libpython                       \
        libslang                        \
        libslang-include-subdir         \
        libtraceevent                   \
        libtracefs                      \
        libcrypto                       \
        libunwind                       \
        pthread-attr-setaffinity-np     \
        pthread-barrier     		\
        reallocarray                    \
        stackprotector-all              \
        timerfd                         \
        libdw-dwarf-unwind              \
        zlib                            \
        lzma                            \
        get_cpuid                       \
        bpf                             \
        sched_getcpu			\
        sdt				\
        setns				\
        libaio				\
        libzstd				\
        disassembler-four-args		\
        disassembler-init-styled	\
        file-handle

# FEATURE_TESTS_BASIC + FEATURE_TESTS_EXTRA is the complete list
# of all feature tests
FEATURE_TESTS_EXTRA :=                  \
         bionic                         \
         compile-32                     \
         compile-x32                    \
         cplus-demangle                 \
         gtk2                           \
         gtk2-infobar                   \
         hello                          \
         libbabeltrace                  \
         libbfd-liberty                 \
         libbfd-liberty-z               \
         libopencsd                     \
         libunwind-x86                  \
         libunwind-x86_64               \
         libunwind-arm                  \
         libunwind-aarch64              \
         libunwind-debug-frame          \
         libunwind-debug-frame-arm      \
         libunwind-debug-frame-aarch64  \
         cxx                            \
         llvm                           \
         llvm-version                   \
         clang                          \
         libbpf                         \
         libbpf-btf__load_from_kernel_by_id \
<<<<<<< HEAD
=======
         libbpf-bpf_prog_load           \
         libbpf-bpf_object__next_program \
         libbpf-bpf_object__next_map    \
         libbpf-bpf_program__set_insns  \
         libbpf-bpf_create_map		\
>>>>>>> d60c95ef
         libpfm4                        \
         libdebuginfod			\
         clang-bpf-co-re


FEATURE_TESTS ?= $(FEATURE_TESTS_BASIC)

ifeq ($(FEATURE_TESTS),all)
  FEATURE_TESTS := $(FEATURE_TESTS_BASIC) $(FEATURE_TESTS_EXTRA)
endif

FEATURE_DISPLAY ?=              \
         dwarf                  \
         dwarf_getlocations     \
         glibc                  \
         libbfd                 \
         libbfd-buildid		\
         libcap                 \
         libelf                 \
         libnuma                \
         numa_num_possible_cpus \
         libperl                \
         libpython              \
         libcrypto              \
         libunwind              \
         libdw-dwarf-unwind     \
         zlib                   \
         lzma                   \
         get_cpuid              \
         bpf			\
         libaio			\
         libzstd

#
# Declare group members of a feature to display the logical OR of the detection
# result instead of each member result.
#
FEATURE_GROUP_MEMBERS-libbfd = libbfd-liberty libbfd-liberty-z

# Set FEATURE_CHECK_(C|LD)FLAGS-all for all FEATURE_TESTS features.
# If in the future we need per-feature checks/flags for features not
# mentioned in this list we need to refactor this ;-).
set_test_all_flags = $(eval $(set_test_all_flags_code))
define set_test_all_flags_code
  FEATURE_CHECK_CFLAGS-all  += $(FEATURE_CHECK_CFLAGS-$(1))
  FEATURE_CHECK_LDFLAGS-all += $(FEATURE_CHECK_LDFLAGS-$(1))
endef

$(foreach feat,$(FEATURE_TESTS),$(call set_test_all_flags,$(feat)))

#
# Special fast-path for the 'all features are available' case:
#
$(call feature_check,all,$(MSG))

#
# Just in case the build freshly failed, make sure we print the
# feature matrix:
#
ifeq ($(feature-all), 1)
  #
  # test-all.c passed - just set all the core feature flags to 1:
  #
  $(foreach feat,$(FEATURE_TESTS),$(call feature_set,$(feat)))
  #
  # test-all.c does not comprise these tests, so we need to
  # for this case to get features proper values
  #
  $(call feature_check,compile-32)
  $(call feature_check,compile-x32)
  $(call feature_check,bionic)
  $(call feature_check,libbabeltrace)
else
  $(foreach feat,$(FEATURE_TESTS),$(call feature_check,$(feat)))
endif

#
# Print the result of the feature test:
#
feature_print_status = $(eval $(feature_print_status_code))

feature_group = $(eval $(feature_gen_group)) $(GROUP)

define feature_gen_group
  GROUP := $(1)
  ifneq ($(feature_verbose),1)
    GROUP += $(FEATURE_GROUP_MEMBERS-$(1))
  endif
endef

define feature_print_status_code
  ifneq (,$(filter 1,$(foreach feat,$(call feature_group,$(feat)),$(feature-$(feat)))))
    MSG = $(shell printf '...%40s: [ \033[32mon\033[m  ]' $(1))
  else
    MSG = $(shell printf '...%40s: [ \033[31mOFF\033[m ]' $(1))
  endif
endef

feature_print_text = $(eval $(feature_print_text_code))
define feature_print_text_code
    MSG = $(shell printf '...%40s: %s' $(1) $(2))
endef

#
# generates feature value assignment for name, like:
#   $(call feature_assign,dwarf) == feature-dwarf=1
#
feature_assign = feature-$(1)=$(feature-$(1))

FEATURE_DUMP_FILENAME = $(OUTPUT)FEATURE-DUMP$(FEATURE_USER)
FEATURE_DUMP := $(shell touch $(FEATURE_DUMP_FILENAME); cat $(FEATURE_DUMP_FILENAME))

feature_dump_check = $(eval $(feature_dump_check_code))
define feature_dump_check_code
  ifeq ($(findstring $(1),$(FEATURE_DUMP)),)
    $(2) := 1
  endif
endef

#
# First check if any test from FEATURE_DISPLAY
# and set feature_display := 1 if it does
$(foreach feat,$(FEATURE_DISPLAY),$(call feature_dump_check,$(call feature_assign,$(feat)),feature_display))

#
# Now also check if any other test changed,
# so we force FEATURE-DUMP generation
$(foreach feat,$(FEATURE_TESTS),$(call feature_dump_check,$(call feature_assign,$(feat)),feature_dump_changed))

# The $(feature_display) controls the default detection message
# output. It's set if:
# - detected features differes from stored features from
#   last build (in $(FEATURE_DUMP_FILENAME) file)
# - one of the $(FEATURE_DISPLAY) is not detected
# - VF is enabled

ifeq ($(feature_dump_changed),1)
  $(shell rm -f $(FEATURE_DUMP_FILENAME))
  $(foreach feat,$(FEATURE_TESTS),$(shell echo "$(call feature_assign,$(feat))" >> $(FEATURE_DUMP_FILENAME)))
endif

feature_display_check = $(eval $(feature_check_display_code))
define feature_check_display_code
  ifneq ($(feature-$(1)), 1)
    feature_display := 1
  endif
endef

$(foreach feat,$(FEATURE_DISPLAY),$(call feature_display_check,$(feat)))

ifeq ($(VF),1)
  feature_display := 1
  feature_verbose := 1
endif

ifneq ($(feature_verbose),1)
  #
  # Determine the features to omit from the displayed message, as only the
  # logical OR of the detection result will be shown.
  #
  FEATURE_OMIT := $(foreach feat,$(FEATURE_DISPLAY),$(FEATURE_GROUP_MEMBERS-$(feat)))
endif

feature_display_entries = $(eval $(feature_display_entries_code))
define feature_display_entries_code
  ifeq ($(feature_display),1)
    $$(info )
    $$(info Auto-detecting system features:)
    $(foreach feat,$(filter-out $(FEATURE_OMIT),$(FEATURE_DISPLAY)),$(call feature_print_status,$(feat),) $$(info $(MSG)))
  endif

  ifeq ($(feature_verbose),1)
    $(eval TMP := $(filter-out $(FEATURE_DISPLAY),$(FEATURE_TESTS)))
    $(foreach feat,$(TMP),$(call feature_print_status,$(feat),) $$(info $(MSG)))
  endif
endef

ifeq ($(FEATURE_DISPLAY_DEFERRED),)
  $(call feature_display_entries)
  $(info )
endif<|MERGE_RESOLUTION|>--- conflicted
+++ resolved
@@ -100,14 +100,11 @@
          clang                          \
          libbpf                         \
          libbpf-btf__load_from_kernel_by_id \
-<<<<<<< HEAD
-=======
          libbpf-bpf_prog_load           \
          libbpf-bpf_object__next_program \
          libbpf-bpf_object__next_map    \
          libbpf-bpf_program__set_insns  \
          libbpf-bpf_create_map		\
->>>>>>> d60c95ef
          libpfm4                        \
          libdebuginfod			\
          clang-bpf-co-re
