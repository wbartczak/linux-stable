--- conflicted
+++ resolved
@@ -1428,17 +1428,10 @@
 	len = 0;
 	while (len < CMP_BUFFER_SIZE) {
 		err = read_fd_into_buffer(iter_fd, task_vma_output + len,
-<<<<<<< HEAD
-					  min(read_size, CMP_BUFFER_SIZE - len));
-		if (!err)
-			break;
-		if (CHECK(err < 0, "read_iter_fd", "read_iter_fd failed\n"))
-=======
 					  MIN(read_size, CMP_BUFFER_SIZE - len));
 		if (!err)
 			break;
 		if (!ASSERT_GE(err, 0, "read_iter_fd"))
->>>>>>> d60c95ef
 			goto out;
 		len += err;
 	}
