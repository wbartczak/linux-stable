--- conflicted
+++ resolved
@@ -88,94 +88,6 @@
 	return 0;
 }
 
-<<<<<<< HEAD
-struct nstoken {
-	int orig_netns_fd;
-};
-
-static int setns_by_fd(int nsfd)
-{
-	int err;
-
-	err = setns(nsfd, CLONE_NEWNET);
-	close(nsfd);
-
-	if (!ASSERT_OK(err, "setns"))
-		return err;
-
-	/* Switch /sys to the new namespace so that e.g. /sys/class/net
-	 * reflects the devices in the new namespace.
-	 */
-	err = unshare(CLONE_NEWNS);
-	if (!ASSERT_OK(err, "unshare"))
-		return err;
-
-	/* Make our /sys mount private, so the following umount won't
-	 * trigger the global umount in case it's shared.
-	 */
-	err = mount("none", "/sys", NULL, MS_PRIVATE, NULL);
-	if (!ASSERT_OK(err, "remount private /sys"))
-		return err;
-
-	err = umount2("/sys", MNT_DETACH);
-	if (!ASSERT_OK(err, "umount2 /sys"))
-		return err;
-
-	err = mount("sysfs", "/sys", "sysfs", 0, NULL);
-	if (!ASSERT_OK(err, "mount /sys"))
-		return err;
-
-	err = mount("bpffs", "/sys/fs/bpf", "bpf", 0, NULL);
-	if (!ASSERT_OK(err, "mount /sys/fs/bpf"))
-		return err;
-
-	return 0;
-}
-
-/**
- * open_netns() - Switch to specified network namespace by name.
- *
- * Returns token with which to restore the original namespace
- * using close_netns().
- */
-static struct nstoken *open_netns(const char *name)
-{
-	int nsfd;
-	char nspath[PATH_MAX];
-	int err;
-	struct nstoken *token;
-
-	token = malloc(sizeof(struct nstoken));
-	if (!ASSERT_OK_PTR(token, "malloc token"))
-		return NULL;
-
-	token->orig_netns_fd = open("/proc/self/ns/net", O_RDONLY);
-	if (!ASSERT_GE(token->orig_netns_fd, 0, "open /proc/self/ns/net"))
-		goto fail;
-
-	snprintf(nspath, sizeof(nspath), "%s/%s", "/var/run/netns", name);
-	nsfd = open(nspath, O_RDONLY | O_CLOEXEC);
-	if (!ASSERT_GE(nsfd, 0, "open netns fd"))
-		goto fail;
-
-	err = setns_by_fd(nsfd);
-	if (!ASSERT_OK(err, "setns_by_fd"))
-		goto fail;
-
-	return token;
-fail:
-	free(token);
-	return NULL;
-}
-
-static void close_netns(struct nstoken *token)
-{
-	ASSERT_OK(setns_by_fd(token->orig_netns_fd), "setns_by_fd");
-	free(token);
-}
-
-=======
->>>>>>> d60c95ef
 static int netns_setup_namespaces(const char *verb)
 {
 	const char * const *ns = namespaces;
