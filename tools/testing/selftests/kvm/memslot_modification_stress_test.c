--- conflicted
+++ resolved
@@ -67,11 +67,7 @@
 static void add_remove_memslot(struct kvm_vm *vm, useconds_t delay,
 			       uint64_t nr_modifications)
 {
-<<<<<<< HEAD
-	uint64_t pages = max_t(int, vm_get_page_size(vm), getpagesize()) / vm_get_page_size(vm);
-=======
 	uint64_t pages = max_t(int, vm->page_size, getpagesize()) / vm->page_size;
->>>>>>> d60c95ef
 	uint64_t gpa;
 	int i;
 
