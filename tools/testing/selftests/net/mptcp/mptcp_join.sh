#!/bin/bash
# SPDX-License-Identifier: GPL-2.0

# Double quotes to prevent globbing and word splitting is recommended in new
# code but we accept it, especially because there were too many before having
# address all other issues detected by shellcheck.
#shellcheck disable=SC2086

ret=0
sin=""
sinfail=""
sout=""
cin=""
cinfail=""
cinsent=""
cout=""
capout=""
ns1=""
ns2=""
ksft_skip=4
timeout_poll=30
timeout_test=$((timeout_poll * 2 + 1))
capture=0
checksum=0
ip_mptcp=0
check_invert=0
validate_checksum=0
init=0

declare -A all_tests
declare -a only_tests_ids
declare -a only_tests_names
declare -A failed_tests
TEST_COUNT=0
TEST_NAME=""
nr_blank=40

export FAILING_LINKS=""

# generated using "nfbpf_compile '(ip && (ip[54] & 0xf0) == 0x30) ||
#				  (ip6 && (ip6[74] & 0xf0) == 0x30)'"
CBPF_MPTCP_SUBOPTION_ADD_ADDR="14,
			       48 0 0 0,
			       84 0 0 240,
			       21 0 3 64,
			       48 0 0 54,
			       84 0 0 240,
			       21 6 7 48,
			       48 0 0 0,
			       84 0 0 240,
			       21 0 4 96,
			       48 0 0 74,
			       84 0 0 240,
			       21 0 1 48,
			       6 0 0 65535,
			       6 0 0 0"

init_partial()
{
	capout=$(mktemp)

	local rndh
	rndh=$(mktemp -u XXXXXX)

	ns1="ns1-$rndh"
	ns2="ns2-$rndh"

	local netns
	for netns in "$ns1" "$ns2"; do
		ip netns add $netns || exit $ksft_skip
		ip -net $netns link set lo up
		ip netns exec $netns sysctl -q net.mptcp.enabled=1
		ip netns exec $netns sysctl -q net.mptcp.pm_type=0
		ip netns exec $netns sysctl -q net.ipv4.conf.all.rp_filter=0
		ip netns exec $netns sysctl -q net.ipv4.conf.default.rp_filter=0
		if [ $checksum -eq 1 ]; then
			ip netns exec $netns sysctl -q net.mptcp.checksum_enabled=1
		fi
	done

	check_invert=0
	validate_checksum=$checksum
	FAILING_LINKS=""

	#  ns1         ns2
	# ns1eth1    ns2eth1
	# ns1eth2    ns2eth2
	# ns1eth3    ns2eth3
	# ns1eth4    ns2eth4

	local i
	for i in $(seq 1 4); do
		ip link add ns1eth$i netns "$ns1" type veth peer name ns2eth$i netns "$ns2"
		ip -net "$ns1" addr add 10.0.$i.1/24 dev ns1eth$i
		ip -net "$ns1" addr add dead:beef:$i::1/64 dev ns1eth$i nodad
		ip -net "$ns1" link set ns1eth$i up

		ip -net "$ns2" addr add 10.0.$i.2/24 dev ns2eth$i
		ip -net "$ns2" addr add dead:beef:$i::2/64 dev ns2eth$i nodad
		ip -net "$ns2" link set ns2eth$i up

		# let $ns2 reach any $ns1 address from any interface
		ip -net "$ns2" route add default via 10.0.$i.1 dev ns2eth$i metric 10$i
		ip -net "$ns2" route add default via dead:beef:$i::1 dev ns2eth$i metric 10$i
	done
}

init_shapers()
{
	local i
	for i in $(seq 1 4); do
		tc -n $ns1 qdisc add dev ns1eth$i root netem rate 20mbit delay 1
		tc -n $ns2 qdisc add dev ns2eth$i root netem rate 20mbit delay 1
	done
}

cleanup_partial()
{
	rm -f "$capout"

	local netns
	for netns in "$ns1" "$ns2"; do
		ip netns del $netns
		rm -f /tmp/$netns.{nstat,out}
	done
}

check_tools()
{
	if ! ip -Version &> /dev/null; then
		echo "SKIP: Could not run test without ip tool"
		exit $ksft_skip
	fi

	if ! iptables -V &> /dev/null; then
		echo "SKIP: Could not run all tests without iptables tool"
		exit $ksft_skip
	fi

	if ! ip6tables -V &> /dev/null; then
		echo "SKIP: Could not run all tests without ip6tables tool"
		exit $ksft_skip
	fi
}

init() {
	init=1

	check_tools

	sin=$(mktemp)
	sout=$(mktemp)
	cin=$(mktemp)
	cinsent=$(mktemp)
	cout=$(mktemp)

	trap cleanup EXIT

	make_file "$cin" "client" 1
	make_file "$sin" "server" 1
}

cleanup()
{
	rm -f "$cin" "$cout" "$sinfail"
	rm -f "$sin" "$sout" "$cinsent" "$cinfail"
	cleanup_partial
}

skip_test()
{
	if [ "${#only_tests_ids[@]}" -eq 0 ] && [ "${#only_tests_names[@]}" -eq 0 ]; then
		return 1
	fi

	local i
	for i in "${only_tests_ids[@]}"; do
		if [ "${TEST_COUNT}" -eq "${i}" ]; then
			return 1
		fi
	done
	for i in "${only_tests_names[@]}"; do
		if [ "${TEST_NAME}" = "${i}" ]; then
			return 1
		fi
	done

	return 0
}

# $1: test name
reset()
{
	TEST_NAME="${1}"

	TEST_COUNT=$((TEST_COUNT+1))

	if skip_test; then
		return 1
	fi

	if [ "${init}" != "1" ]; then
		init
	else
		cleanup_partial
	fi

	init_partial

	return 0
}

# $1: test name
reset_with_cookies()
{
	reset "${1}" || return 1

	local netns
	for netns in "$ns1" "$ns2"; do
		ip netns exec $netns sysctl -q net.ipv4.tcp_syncookies=2
	done
}

# $1: test name
reset_with_add_addr_timeout()
{
	local ip="${2:-4}"
	local tables

	reset "${1}" || return 1

	tables="iptables"
	if [ $ip -eq 6 ]; then
		tables="ip6tables"
	fi

	ip netns exec $ns1 sysctl -q net.mptcp.add_addr_timeout=1
	ip netns exec $ns2 $tables -A OUTPUT -p tcp \
		-m tcp --tcp-option 30 \
		-m bpf --bytecode \
		"$CBPF_MPTCP_SUBOPTION_ADD_ADDR" \
		-j DROP
}

# $1: test name
reset_with_checksum()
{
	local ns1_enable=$1
	local ns2_enable=$2

	reset "checksum test ${1} ${2}" || return 1

	ip netns exec $ns1 sysctl -q net.mptcp.checksum_enabled=$ns1_enable
	ip netns exec $ns2 sysctl -q net.mptcp.checksum_enabled=$ns2_enable

	validate_checksum=1
}

reset_with_allow_join_id0()
{
	local ns1_enable=$2
	local ns2_enable=$3

	reset "${1}" || return 1

	ip netns exec $ns1 sysctl -q net.mptcp.allow_join_initial_addr_port=$ns1_enable
	ip netns exec $ns2 sysctl -q net.mptcp.allow_join_initial_addr_port=$ns2_enable
}

# Modify TCP payload without corrupting the TCP packet
#
# This rule inverts a 8-bit word at byte offset 148 for the 2nd TCP ACK packets
# carrying enough data.
# Once it is done, the TCP Checksum field is updated so the packet is still
# considered as valid at the TCP level.
# Because the MPTCP checksum, covering the TCP options and data, has not been
# updated, the modification will be detected and an MP_FAIL will be emitted:
# what we want to validate here without corrupting "random" MPTCP options.
#
# To avoid having tc producing this pr_info() message for each TCP ACK packets
# not carrying enough data:
#
#     tc action pedit offset 162 out of bounds
#
# Netfilter is used to mark packets with enough data.
reset_with_fail()
{
	reset "${1}" || return 1

	ip netns exec $ns1 sysctl -q net.mptcp.checksum_enabled=1
	ip netns exec $ns2 sysctl -q net.mptcp.checksum_enabled=1

	check_invert=1
	validate_checksum=1
	local i="$2"
	local ip="${3:-4}"
	local tables

	tables="iptables"
	if [ $ip -eq 6 ]; then
		tables="ip6tables"
	fi

	ip netns exec $ns2 $tables \
		-t mangle \
		-A OUTPUT \
		-o ns2eth$i \
		-p tcp \
		-m length --length 150:9999 \
		-m statistic --mode nth --packet 1 --every 99999 \
		-j MARK --set-mark 42 || exit 1

	tc -n $ns2 qdisc add dev ns2eth$i clsact || exit 1
	tc -n $ns2 filter add dev ns2eth$i egress \
		protocol ip prio 1000 \
		handle 42 fw \
		action pedit munge offset 148 u8 invert \
		pipe csum tcp \
		index 100 || exit 1
}

fail_test()
{
	ret=1
	failed_tests[${TEST_COUNT}]="${TEST_NAME}"
}

get_failed_tests_ids()
{
	# sorted
	local i
	for i in "${!failed_tests[@]}"; do
		echo "${i}"
	done | sort -n
}

print_file_err()
{
	ls -l "$1" 1>&2
	echo "Trailing bytes are: "
	tail -c 27 "$1"
}

check_transfer()
{
	local in=$1
	local out=$2
	local what=$3
	local bytes=$4
	local i a b

	local line
	if [ -n "$bytes" ]; then
		# when truncating we must check the size explicitly
		local out_size=$(wc -c $out | awk '{print $1}')
		if [ $out_size -ne $bytes ]; then
			echo "[ FAIL ] $what output file has wrong size ($out_size, $bytes)"
			fail_test
			return 1
		fi
		bytes="--bytes=${bytes}"
	fi
	cmp -l "$in" "$out" ${bytes} | while read -r i a b; do
		local sum=$((0${a} + 0${b}))
		if [ $check_invert -eq 0 ] || [ $sum -ne $((0xff)) ]; then
			echo "[ FAIL ] $what does not match (in, out):"
			print_file_err "$in"
			print_file_err "$out"
			fail_test

			return 1
		else
			echo "$what has inverted byte at ${i}"
		fi
	done

	return 0
}

do_ping()
{
	local listener_ns="$1"
	local connector_ns="$2"
	local connect_addr="$3"

	if ! ip netns exec ${connector_ns} ping -q -c 1 $connect_addr >/dev/null; then
		echo "$listener_ns -> $connect_addr connectivity [ FAIL ]" 1>&2
		fail_test
	fi
}

link_failure()
{
	local ns="$1"

	if [ -z "$FAILING_LINKS" ]; then
		l=$((RANDOM%4))
		FAILING_LINKS=$((l+1))
	fi

	local l
	for l in $FAILING_LINKS; do
		local veth="ns1eth$l"
		ip -net "$ns" link set "$veth" down
	done
}

# $1: IP address
is_v6()
{
	[ -z "${1##*:*}" ]
}

# $1: ns, $2: port
wait_local_port_listen()
{
	local listener_ns="${1}"
	local port="${2}"

	local port_hex
	port_hex="$(printf "%04X" "${port}")"

	local i
	for i in $(seq 10); do
		ip netns exec "${listener_ns}" cat /proc/net/tcp* | \
			awk "BEGIN {rc=1} {if (\$2 ~ /:${port_hex}\$/ && \$4 ~ /0A/) {rc=0; exit}} END {exit rc}" &&
			break
		sleep 0.1
	done
}

rm_addr_count()
{
	local ns=${1}

	ip netns exec ${ns} nstat -as | grep MPTcpExtRmAddr | awk '{print $2}'
}

# $1: ns, $2: old rm_addr counter in $ns
wait_rm_addr()
{
	local ns="${1}"
	local old_cnt="${2}"
	local cnt

	local i
	for i in $(seq 10); do
		cnt=$(rm_addr_count ${ns})
		[ "$cnt" = "${old_cnt}" ] || break
		sleep 0.1
	done
}

wait_mpj()
{
	local ns="${1}"
	local cnt old_cnt

	old_cnt=$(ip netns exec ${ns} nstat -as | grep MPJoinAckRx | awk '{print $2}')

	local i
	for i in $(seq 10); do
		cnt=$(ip netns exec ${ns} nstat -as | grep MPJoinAckRx | awk '{print $2}')
		[ "$cnt" = "${old_cnt}" ] || break
		sleep 0.1
	done
}

kill_wait()
{
	kill $1 > /dev/null 2>&1
	wait $1 2>/dev/null
}

pm_nl_set_limits()
{
	local ns=$1
	local addrs=$2
	local subflows=$3

	if [ $ip_mptcp -eq 1 ]; then
		ip -n $ns mptcp limits set add_addr_accepted $addrs subflows $subflows
	else
		ip netns exec $ns ./pm_nl_ctl limits $addrs $subflows
	fi
}

pm_nl_add_endpoint()
{
	local ns=$1
	local addr=$2
	local flags _flags
	local port _port
	local dev _dev
	local id _id
	local nr=2

	local p
	for p in "${@}"
	do
		if [ $p = "flags" ]; then
			eval _flags=\$"$nr"
			[ -n "$_flags" ]; flags="flags $_flags"
		fi
		if [ $p = "dev" ]; then
			eval _dev=\$"$nr"
			[ -n "$_dev" ]; dev="dev $_dev"
		fi
		if [ $p = "id" ]; then
			eval _id=\$"$nr"
			[ -n "$_id" ]; id="id $_id"
		fi
		if [ $p = "port" ]; then
			eval _port=\$"$nr"
			[ -n "$_port" ]; port="port $_port"
		fi

		nr=$((nr + 1))
	done

	if [ $ip_mptcp -eq 1 ]; then
		ip -n $ns mptcp endpoint add $addr ${_flags//","/" "} $dev $id $port
	else
		ip netns exec $ns ./pm_nl_ctl add $addr $flags $dev $id $port
	fi
}

pm_nl_del_endpoint()
{
	local ns=$1
	local id=$2
	local addr=$3

	if [ $ip_mptcp -eq 1 ]; then
		ip -n $ns mptcp endpoint delete id $id $addr
	else
		ip netns exec $ns ./pm_nl_ctl del $id $addr
	fi
}

pm_nl_flush_endpoint()
{
	local ns=$1

	if [ $ip_mptcp -eq 1 ]; then
		ip -n $ns mptcp endpoint flush
	else
		ip netns exec $ns ./pm_nl_ctl flush
	fi
}

pm_nl_show_endpoints()
{
	local ns=$1

	if [ $ip_mptcp -eq 1 ]; then
		ip -n $ns mptcp endpoint show
	else
		ip netns exec $ns ./pm_nl_ctl dump
	fi
}

pm_nl_change_endpoint()
{
	local ns=$1
	local id=$2
	local flags=$3

	if [ $ip_mptcp -eq 1 ]; then
		ip -n $ns mptcp endpoint change id $id ${flags//","/" "}
	else
		ip netns exec $ns ./pm_nl_ctl set id $id flags $flags
	fi
}

pm_nl_check_endpoint()
{
	local line expected_line
	local need_title=$1
	local msg="$2"
	local ns=$3
	local addr=$4
	local _flags=""
	local flags
	local _port
	local port
	local dev
	local _id
	local id

	if [ "${need_title}" = 1 ]; then
		printf "%03u %-36s %s" "${TEST_COUNT}" "${TEST_NAME}" "${msg}"
	else
		printf "%-${nr_blank}s %s" " " "${msg}"
	fi

	shift 4
	while [ -n "$1" ]; do
		if [ $1 = "flags" ]; then
			_flags=$2
			[ -n "$_flags" ]; flags="flags $_flags"
			shift
		elif [ $1 = "dev" ]; then
			[ -n "$2" ]; dev="dev $1"
			shift
		elif [ $1 = "id" ]; then
			_id=$2
			[ -n "$_id" ]; id="id $_id"
			shift
		elif [ $1 = "port" ]; then
			_port=$2
			[ -n "$_port" ]; port=" port $_port"
			shift
		fi

		shift
	done

	if [ -z "$id" ]; then
		echo "[skip] bad test - missing endpoint id"
		return
	fi

	if [ $ip_mptcp -eq 1 ]; then
		line=$(ip -n $ns mptcp endpoint show $id)
		# the dump order is: address id flags port dev
		expected_line="$addr"
		[ -n "$addr" ] && expected_line="$expected_line $addr"
		expected_line="$expected_line $id"
		[ -n "$_flags" ] && expected_line="$expected_line ${_flags//","/" "}"
		[ -n "$dev" ] && expected_line="$expected_line $dev"
		[ -n "$port" ] && expected_line="$expected_line $port"
	else
		line=$(ip netns exec $ns ./pm_nl_ctl get $_id)
		# the dump order is: id flags dev address port
		expected_line="$id"
		[ -n "$flags" ] && expected_line="$expected_line $flags"
		[ -n "$dev" ] && expected_line="$expected_line $dev"
		[ -n "$addr" ] && expected_line="$expected_line $addr"
		[ -n "$_port" ] && expected_line="$expected_line $_port"
	fi
	if [ "$line" = "$expected_line" ]; then
		echo "[ ok ]"
	else
		echo "[fail] expected '$expected_line' found '$line'"
		fail_test
	fi
}

filter_tcp_from()
{
	local ns="${1}"
	local src="${2}"
	local target="${3}"

	ip netns exec "${ns}" iptables -A INPUT -s "${src}" -p tcp -j "${target}"
}

do_transfer()
{
	local listener_ns="$1"
	local connector_ns="$2"
	local cl_proto="$3"
	local srv_proto="$4"
	local connect_addr="$5"
	local test_link_fail="$6"
	local addr_nr_ns1="$7"
	local addr_nr_ns2="$8"
	local speed="$9"
	local sflags="${10}"

	local port=$((10000 + TEST_COUNT - 1))
	local cappid
	local userspace_pm=0
	local evts_ns1
	local evts_ns1_pid
	local evts_ns2
	local evts_ns2_pid

	:> "$cout"
	:> "$sout"
	:> "$capout"

	if [ $capture -eq 1 ]; then
		local capuser
		if [ -z $SUDO_USER ] ; then
			capuser=""
		else
			capuser="-Z $SUDO_USER"
		fi

		capfile=$(printf "mp_join-%02u-%s.pcap" "$TEST_COUNT" "${listener_ns}")

		echo "Capturing traffic for test $TEST_COUNT into $capfile"
		ip netns exec ${listener_ns} tcpdump -i any -s 65535 -B 32768 $capuser -w $capfile > "$capout" 2>&1 &
		cappid=$!

		sleep 1
	fi

	NSTAT_HISTORY=/tmp/${listener_ns}.nstat ip netns exec ${listener_ns} \
		nstat -n
	NSTAT_HISTORY=/tmp/${connector_ns}.nstat ip netns exec ${connector_ns} \
		nstat -n

	local extra_args
	if [ $speed = "fast" ]; then
		extra_args="-j"
	elif [ $speed = "slow" ]; then
		extra_args="-r 50"
	elif [[ $speed = "speed_"* ]]; then
		extra_args="-r ${speed:6}"
	fi

	if [[ "${addr_nr_ns1}" = "userspace_"* ]]; then
		userspace_pm=1
		addr_nr_ns1=${addr_nr_ns1:10}
	fi

	local flags="subflow"
	local extra_cl_args=""
	local extra_srv_args=""
	local trunc_size=""
	if [[ "${addr_nr_ns2}" = "fastclose_"* ]]; then
		if [ ${test_link_fail} -le 1 ]; then
			echo "fastclose tests need test_link_fail argument"
			fail_test
			return 1
		fi

		# disconnect
		trunc_size=${test_link_fail}
		local side=${addr_nr_ns2:10}

		if [ ${side} = "client" ]; then
			extra_cl_args="-f ${test_link_fail}"
			extra_srv_args="-f -1"
		elif [ ${side} = "server" ]; then
			extra_srv_args="-f ${test_link_fail}"
			extra_cl_args="-f -1"
		else
			echo "wrong/unknown fastclose spec ${side}"
			fail_test
			return 1
		fi
		addr_nr_ns2=0
	elif [[ "${addr_nr_ns2}" = "userspace_"* ]]; then
		userspace_pm=1
		addr_nr_ns2=${addr_nr_ns2:10}
	elif [[ "${addr_nr_ns2}" = "fullmesh_"* ]]; then
		flags="${flags},fullmesh"
		addr_nr_ns2=${addr_nr_ns2:9}
	fi

	if [ $userspace_pm -eq 1 ]; then
		evts_ns1=$(mktemp)
		evts_ns2=$(mktemp)
		:> "$evts_ns1"
		:> "$evts_ns2"
		ip netns exec ${listener_ns} ./pm_nl_ctl events >> "$evts_ns1" 2>&1 &
		evts_ns1_pid=$!
		ip netns exec ${connector_ns} ./pm_nl_ctl events >> "$evts_ns2" 2>&1 &
		evts_ns2_pid=$!
	fi

	local local_addr
	if is_v6 "${connect_addr}"; then
		local_addr="::"
	else
		local_addr="0.0.0.0"
	fi

	extra_srv_args="$extra_args $extra_srv_args"
	if [ "$test_link_fail" -gt 1 ];then
		timeout ${timeout_test} \
			ip netns exec ${listener_ns} \
<<<<<<< HEAD
				$mptcp_connect -t ${timeout_poll} -l -p $port -s ${srv_proto} \
					${local_addr} < "$sinfail" > "$sout" &
=======
				./mptcp_connect -t ${timeout_poll} -l -p $port -s ${srv_proto} \
					$extra_srv_args ${local_addr} < "$sinfail" > "$sout" &
>>>>>>> d60c95ef
	else
		timeout ${timeout_test} \
			ip netns exec ${listener_ns} \
				./mptcp_connect -t ${timeout_poll} -l -p $port -s ${srv_proto} \
					$extra_srv_args ${local_addr} < "$sin" > "$sout" &
	fi
	local spid=$!

	wait_local_port_listen "${listener_ns}" "${port}"

	extra_cl_args="$extra_args $extra_cl_args"
	if [ "$test_link_fail" -eq 0 ];then
		timeout ${timeout_test} \
			ip netns exec ${connector_ns} \
				./mptcp_connect -t ${timeout_poll} -p $port -s ${cl_proto} \
					$extra_cl_args $connect_addr < "$cin" > "$cout" &
	elif [ "$test_link_fail" -eq 1 ] || [ "$test_link_fail" -eq 2 ];then
		( cat "$cinfail" ; sleep 2; link_failure $listener_ns ; cat "$cinfail" ) | \
			tee "$cinsent" | \
			timeout ${timeout_test} \
				ip netns exec ${connector_ns} \
					./mptcp_connect -t ${timeout_poll} -p $port -s ${cl_proto} \
						$extra_cl_args $connect_addr > "$cout" &
	else
		tee "$cinsent" < "$cinfail" | \
			timeout ${timeout_test} \
				ip netns exec ${connector_ns} \
					./mptcp_connect -t ${timeout_poll} -p $port -s ${cl_proto} \
						$extra_cl_args $connect_addr > "$cout" &
	fi
	local cpid=$!

	# let the mptcp subflow be established in background before
	# do endpoint manipulation
	if [ $addr_nr_ns1 != "0" ] || [ $addr_nr_ns2 != "0" ]; then
		sleep 1
	fi

	if [ $addr_nr_ns1 -gt 0 ]; then
		local counter=2
		local add_nr_ns1=${addr_nr_ns1}
		local id=10
		local tk
		while [ $add_nr_ns1 -gt 0 ]; do
			local addr
			if is_v6 "${connect_addr}"; then
				addr="dead:beef:$counter::1"
			else
				addr="10.0.$counter.1"
			fi
			if [ $userspace_pm -eq 0 ]; then
				pm_nl_add_endpoint $ns1 $addr flags signal
			else
				tk=$(sed -n 's/.*\(token:\)\([[:digit:]]*\).*$/\2/p;q' "$evts_ns1")
				ip netns exec ${listener_ns} ./pm_nl_ctl ann $addr token $tk id $id
				sleep 1
				ip netns exec ${listener_ns} ./pm_nl_ctl rem token $tk id $id
			fi

			counter=$((counter + 1))
			add_nr_ns1=$((add_nr_ns1 - 1))
			id=$((id + 1))
		done
	elif [ $addr_nr_ns1 -lt 0 ]; then
		local rm_nr_ns1=$((-addr_nr_ns1))
		if [ $rm_nr_ns1 -lt 8 ]; then
			local counter=0
			local line
			pm_nl_show_endpoints ${listener_ns} | while read -r line; do
				# shellcheck disable=SC2206 # we do want to split per word
				local arr=($line)
				local nr=0

				local i
				for i in "${arr[@]}"; do
					if [ $i = "id" ]; then
						if [ $counter -eq $rm_nr_ns1 ]; then
							break
						fi
						id=${arr[$nr+1]}
						rm_addr=$(rm_addr_count ${connector_ns})
						pm_nl_del_endpoint ${listener_ns} $id
						wait_rm_addr ${connector_ns} ${rm_addr}
						counter=$((counter + 1))
					fi
					nr=$((nr + 1))
				done
			done
		elif [ $rm_nr_ns1 -eq 8 ]; then
			pm_nl_flush_endpoint ${listener_ns}
		elif [ $rm_nr_ns1 -eq 9 ]; then
			pm_nl_del_endpoint ${listener_ns} 0 ${connect_addr}
		fi
	fi

	# if newly added endpoints must be deleted, give the background msk
	# some time to created them
	[ $addr_nr_ns1 -gt 0 ] && [ $addr_nr_ns2 -lt 0 ] && sleep 1

	if [ $addr_nr_ns2 -gt 0 ]; then
		local add_nr_ns2=${addr_nr_ns2}
		local counter=3
		local id=20
		local tk da dp sp
		while [ $add_nr_ns2 -gt 0 ]; do
			local addr
			if is_v6 "${connect_addr}"; then
				addr="dead:beef:$counter::2"
			else
				addr="10.0.$counter.2"
			fi
			if [ $userspace_pm -eq 0 ]; then
				pm_nl_add_endpoint $ns2 $addr flags $flags
			else
				tk=$(sed -n 's/.*\(token:\)\([[:digit:]]*\).*$/\2/p;q' "$evts_ns2")
				da=$(sed -n 's/.*\(daddr4:\)\([0-9.]*\).*$/\2/p;q' "$evts_ns2")
				dp=$(sed -n 's/.*\(dport:\)\([[:digit:]]*\).*$/\2/p;q' "$evts_ns2")
				ip netns exec ${connector_ns} ./pm_nl_ctl csf lip $addr lid $id \
									rip $da rport $dp token $tk
				sleep 1
				sp=$(grep "type:10" "$evts_ns2" |
				     sed -n 's/.*\(sport:\)\([[:digit:]]*\).*$/\2/p;q')
				ip netns exec ${connector_ns} ./pm_nl_ctl dsf lip $addr lport $sp \
									rip $da rport $dp token $tk
			fi
			counter=$((counter + 1))
			add_nr_ns2=$((add_nr_ns2 - 1))
			id=$((id + 1))
		done
	elif [ $addr_nr_ns2 -lt 0 ]; then
		local rm_nr_ns2=$((-addr_nr_ns2))
		if [ $rm_nr_ns2 -lt 8 ]; then
			local counter=0
			local line
			pm_nl_show_endpoints ${connector_ns} | while read -r line; do
				# shellcheck disable=SC2206 # we do want to split per word
				local arr=($line)
				local nr=0

				local i
				for i in "${arr[@]}"; do
					if [ $i = "id" ]; then
						if [ $counter -eq $rm_nr_ns2 ]; then
							break
						fi
						local id rm_addr
						# rm_addr are serialized, allow the previous one to
						# complete
						id=${arr[$nr+1]}
						rm_addr=$(rm_addr_count ${listener_ns})
						pm_nl_del_endpoint ${connector_ns} $id
						wait_rm_addr ${listener_ns} ${rm_addr}
						counter=$((counter + 1))
					fi
					nr=$((nr + 1))
				done
			done
		elif [ $rm_nr_ns2 -eq 8 ]; then
			pm_nl_flush_endpoint ${connector_ns}
		elif [ $rm_nr_ns2 -eq 9 ]; then
			local addr
			if is_v6 "${connect_addr}"; then
				addr="dead:beef:1::2"
			else
				addr="10.0.1.2"
			fi
			pm_nl_del_endpoint ${connector_ns} 0 $addr
		fi
	fi

	if [ -n "${sflags}" ]; then
		sleep 1

		local netns
		for netns in "$ns1" "$ns2"; do
			local line
			pm_nl_show_endpoints $netns | while read -r line; do
				# shellcheck disable=SC2206 # we do want to split per word
				local arr=($line)
				local nr=0
				local id

				local i
				for i in "${arr[@]}"; do
					if [ $i = "id" ]; then
						id=${arr[$nr+1]}
					fi
					nr=$((nr + 1))
				done
				pm_nl_change_endpoint $netns $id $sflags
			done
		done
	fi

	wait $cpid
	local retc=$?
	wait $spid
	local rets=$?

	if [ $capture -eq 1 ]; then
	    sleep 1
	    kill $cappid
	fi

	if [ $userspace_pm -eq 1 ]; then
		kill_wait $evts_ns1_pid
		kill_wait $evts_ns2_pid
		rm -rf $evts_ns1 $evts_ns2
	fi

	NSTAT_HISTORY=/tmp/${listener_ns}.nstat ip netns exec ${listener_ns} \
		nstat | grep Tcp > /tmp/${listener_ns}.out
	NSTAT_HISTORY=/tmp/${connector_ns}.nstat ip netns exec ${connector_ns} \
		nstat | grep Tcp > /tmp/${connector_ns}.out

	if [ ${rets} -ne 0 ] || [ ${retc} -ne 0 ]; then
		echo " client exit code $retc, server $rets" 1>&2
		echo -e "\nnetns ${listener_ns} socket stat for ${port}:" 1>&2
		ip netns exec ${listener_ns} ss -Menita 1>&2 -o "sport = :$port"
		cat /tmp/${listener_ns}.out
		echo -e "\nnetns ${connector_ns} socket stat for ${port}:" 1>&2
		ip netns exec ${connector_ns} ss -Menita 1>&2 -o "dport = :$port"
		cat /tmp/${connector_ns}.out

		cat "$capout"
		fail_test
		return 1
	fi

	if [ "$test_link_fail" -gt 1 ];then
		check_transfer $sinfail $cout "file received by client" $trunc_size
	else
		check_transfer $sin $cout "file received by client" $trunc_size
	fi
	retc=$?
	if [ "$test_link_fail" -eq 0 ];then
		check_transfer $cin $sout "file received by server" $trunc_size
	else
		check_transfer $cinsent $sout "file received by server" $trunc_size
	fi
	rets=$?

	if [ $retc -eq 0 ] && [ $rets -eq 0 ];then
		cat "$capout"
		return 0
	fi

	cat "$capout"
	return 1
}

make_file()
{
	local name=$1
	local who=$2
	local size=$3

	dd if=/dev/urandom of="$name" bs=1024 count=$size 2> /dev/null
	echo -e "\nMPTCP_TEST_FILE_END_MARKER" >> "$name"

	echo "Created $name (size $size KB) containing data sent by $who"
}

run_tests()
{
	local listener_ns="$1"
	local connector_ns="$2"
	local connect_addr="$3"
	local test_linkfail="${4:-0}"
	local addr_nr_ns1="${5:-0}"
	local addr_nr_ns2="${6:-0}"
	local speed="${7:-fast}"
	local sflags="${8:-""}"

	local size

	# The values above 2 are reused to make test files
	# with the given sizes (KB)
	if [ "$test_linkfail" -gt 2 ]; then
		size=$test_linkfail

		if [ -z "$cinfail" ]; then
			cinfail=$(mktemp)
		fi
		make_file "$cinfail" "client" $size
	# create the input file for the failure test when
	# the first failure test run
	elif [ "$test_linkfail" -ne 0 ] && [ -z "$cinfail" ]; then
		# the client file must be considerably larger
		# of the maximum expected cwin value, or the
		# link utilization will be not predicable
		size=$((RANDOM%2))
		size=$((size+1))
		size=$((size*8192))
		size=$((size + ( RANDOM % 8192) ))

		cinfail=$(mktemp)
		make_file "$cinfail" "client" $size
	fi

	if [ "$test_linkfail" -gt 2 ]; then
		size=$test_linkfail

		if [ -z "$sinfail" ]; then
			sinfail=$(mktemp)
		fi
		make_file "$sinfail" "server" $size
	elif [ "$test_linkfail" -eq 2 ] && [ -z "$sinfail" ]; then
		size=$((RANDOM%16))
		size=$((size+1))
		size=$((size*2048))

		sinfail=$(mktemp)
		make_file "$sinfail" "server" $size
	fi

	do_transfer ${listener_ns} ${connector_ns} MPTCP MPTCP ${connect_addr} \
		${test_linkfail} ${addr_nr_ns1} ${addr_nr_ns2} ${speed} ${sflags}
}

dump_stats()
{
	echo Server ns stats
	ip netns exec $ns1 nstat -as | grep Tcp
	echo Client ns stats
	ip netns exec $ns2 nstat -as | grep Tcp
}

chk_csum_nr()
{
	local csum_ns1=${1:-0}
	local csum_ns2=${2:-0}
	local count
	local dump_stats
	local extra_msg=""
	local allow_multi_errors_ns1=0
	local allow_multi_errors_ns2=0

	if [[ "${csum_ns1}" = "+"* ]]; then
		allow_multi_errors_ns1=1
		csum_ns1=${csum_ns1:1}
	fi
	if [[ "${csum_ns2}" = "+"* ]]; then
		allow_multi_errors_ns2=1
		csum_ns2=${csum_ns2:1}
	fi

	printf "%-${nr_blank}s %s" " " "sum"
	count=$(ip netns exec $ns1 nstat -as | grep MPTcpExtDataCsumErr | awk '{print $2}')
	[ -z "$count" ] && count=0
	if [ "$count" != "$csum_ns1" ]; then
		extra_msg="$extra_msg ns1=$count"
	fi
	if { [ "$count" != $csum_ns1 ] && [ $allow_multi_errors_ns1 -eq 0 ]; } ||
	   { [ "$count" -lt $csum_ns1 ] && [ $allow_multi_errors_ns1 -eq 1 ]; }; then
		echo "[fail] got $count data checksum error[s] expected $csum_ns1"
		fail_test
		dump_stats=1
	else
		echo -n "[ ok ]"
	fi
	echo -n " - csum  "
	count=$(ip netns exec $ns2 nstat -as | grep MPTcpExtDataCsumErr | awk '{print $2}')
	[ -z "$count" ] && count=0
	if [ "$count" != "$csum_ns2" ]; then
		extra_msg="$extra_msg ns2=$count"
	fi
	if { [ "$count" != $csum_ns2 ] && [ $allow_multi_errors_ns2 -eq 0 ]; } ||
	   { [ "$count" -lt $csum_ns2 ] && [ $allow_multi_errors_ns2 -eq 1 ]; }; then
		echo "[fail] got $count data checksum error[s] expected $csum_ns2"
		fail_test
		dump_stats=1
	else
		echo -n "[ ok ]"
	fi
	[ "${dump_stats}" = 1 ] && dump_stats

	echo "$extra_msg"
}

chk_fail_nr()
{
	local fail_tx=$1
	local fail_rx=$2
	local ns_invert=${3:-""}
	local count
	local dump_stats
	local ns_tx=$ns1
	local ns_rx=$ns2
	local extra_msg=""
	local allow_tx_lost=0
	local allow_rx_lost=0

	if [[ $ns_invert = "invert" ]]; then
		ns_tx=$ns2
		ns_rx=$ns1
		extra_msg=" invert"
	fi

	if [[ "${fail_tx}" = "-"* ]]; then
		allow_tx_lost=1
		fail_tx=${fail_tx:1}
	fi
	if [[ "${fail_rx}" = "-"* ]]; then
		allow_rx_lost=1
		fail_rx=${fail_rx:1}
	fi

	printf "%-${nr_blank}s %s" " " "ftx"
	count=$(ip netns exec $ns_tx nstat -as | grep MPTcpExtMPFailTx | awk '{print $2}')
	[ -z "$count" ] && count=0
	if [ "$count" != "$fail_tx" ]; then
		extra_msg="$extra_msg,tx=$count"
	fi
	if { [ "$count" != "$fail_tx" ] && [ $allow_tx_lost -eq 0 ]; } ||
	   { [ "$count" -gt "$fail_tx" ] && [ $allow_tx_lost -eq 1 ]; }; then
		echo "[fail] got $count MP_FAIL[s] TX expected $fail_tx"
		fail_test
		dump_stats=1
	else
		echo -n "[ ok ]"
	fi

	echo -n " - failrx"
	count=$(ip netns exec $ns_rx nstat -as | grep MPTcpExtMPFailRx | awk '{print $2}')
	[ -z "$count" ] && count=0
	if [ "$count" != "$fail_rx" ]; then
		extra_msg="$extra_msg,rx=$count"
	fi
	if { [ "$count" != "$fail_rx" ] && [ $allow_rx_lost -eq 0 ]; } ||
	   { [ "$count" -gt "$fail_rx" ] && [ $allow_rx_lost -eq 1 ]; }; then
		echo "[fail] got $count MP_FAIL[s] RX expected $fail_rx"
		fail_test
		dump_stats=1
	else
		echo -n "[ ok ]"
	fi

	[ "${dump_stats}" = 1 ] && dump_stats

	echo "$extra_msg"
}

chk_fclose_nr()
{
	local fclose_tx=$1
	local fclose_rx=$2
	local ns_invert=$3
	local count
	local dump_stats
	local ns_tx=$ns2
	local ns_rx=$ns1
	local extra_msg="   "

	if [[ $ns_invert = "invert" ]]; then
		ns_tx=$ns1
		ns_rx=$ns2
		extra_msg=${extra_msg}"invert"
	fi

	printf "%-${nr_blank}s %s" " " "ctx"
	count=$(ip netns exec $ns_tx nstat -as | grep MPTcpExtMPFastcloseTx | awk '{print $2}')
	[ -z "$count" ] && count=0
	[ "$count" != "$fclose_tx" ] && extra_msg="$extra_msg,tx=$count"
	if [ "$count" != "$fclose_tx" ]; then
		echo "[fail] got $count MP_FASTCLOSE[s] TX expected $fclose_tx"
		fail_test
		dump_stats=1
	else
		echo -n "[ ok ]"
	fi

	echo -n " - fclzrx"
	count=$(ip netns exec $ns_rx nstat -as | grep MPTcpExtMPFastcloseRx | awk '{print $2}')
	[ -z "$count" ] && count=0
	[ "$count" != "$fclose_rx" ] && extra_msg="$extra_msg,rx=$count"
	if [ "$count" != "$fclose_rx" ]; then
		echo "[fail] got $count MP_FASTCLOSE[s] RX expected $fclose_rx"
		fail_test
		dump_stats=1
	else
		echo -n "[ ok ]"
	fi

	[ "${dump_stats}" = 1 ] && dump_stats

	echo "$extra_msg"
}

chk_rst_nr()
{
	local rst_tx=$1
	local rst_rx=$2
	local ns_invert=${3:-""}
	local count
	local dump_stats
	local ns_tx=$ns1
	local ns_rx=$ns2
	local extra_msg=""

	if [[ $ns_invert = "invert" ]]; then
		ns_tx=$ns2
		ns_rx=$ns1
		extra_msg="   invert"
	fi

	printf "%-${nr_blank}s %s" " " "rtx"
	count=$(ip netns exec $ns_tx nstat -as | grep MPTcpExtMPRstTx | awk '{print $2}')
	[ -z "$count" ] && count=0
	if [ $count -lt $rst_tx ]; then
		echo "[fail] got $count MP_RST[s] TX expected $rst_tx"
		fail_test
		dump_stats=1
	else
		echo -n "[ ok ]"
	fi

	echo -n " - rstrx "
	count=$(ip netns exec $ns_rx nstat -as | grep MPTcpExtMPRstRx | awk '{print $2}')
	[ -z "$count" ] && count=0
	if [ "$count" -lt "$rst_rx" ]; then
		echo "[fail] got $count MP_RST[s] RX expected $rst_rx"
		fail_test
		dump_stats=1
	else
		echo -n "[ ok ]"
	fi

	[ "${dump_stats}" = 1 ] && dump_stats

	echo "$extra_msg"
}

chk_infi_nr()
{
	local infi_tx=$1
	local infi_rx=$2
	local count
	local dump_stats

	printf "%-${nr_blank}s %s" " " "itx"
	count=$(ip netns exec $ns2 nstat -as | grep InfiniteMapTx | awk '{print $2}')
	[ -z "$count" ] && count=0
	if [ "$count" != "$infi_tx" ]; then
		echo "[fail] got $count infinite map[s] TX expected $infi_tx"
		fail_test
		dump_stats=1
	else
		echo -n "[ ok ]"
	fi

	echo -n " - infirx"
	count=$(ip netns exec $ns1 nstat -as | grep InfiniteMapRx | awk '{print $2}')
	[ -z "$count" ] && count=0
	if [ "$count" != "$infi_rx" ]; then
		echo "[fail] got $count infinite map[s] RX expected $infi_rx"
		fail_test
		dump_stats=1
	else
		echo "[ ok ]"
	fi

	[ "${dump_stats}" = 1 ] && dump_stats
}

chk_join_nr()
{
	local syn_nr=$1
	local syn_ack_nr=$2
	local ack_nr=$3
	local csum_ns1=${4:-0}
	local csum_ns2=${5:-0}
	local fail_nr=${6:-0}
	local rst_nr=${7:-0}
	local infi_nr=${8:-0}
	local corrupted_pkts=${9:-0}
	local count
	local dump_stats
	local with_cookie
<<<<<<< HEAD
=======
	local title="${TEST_NAME}"

	if [ "${corrupted_pkts}" -gt 0 ]; then
		title+=": ${corrupted_pkts} corrupted pkts"
	fi
>>>>>>> d60c95ef

	printf "%03u %-36s %s" "${TEST_COUNT}" "${title}" "syn"
	count=$(ip netns exec $ns1 nstat -as | grep MPTcpExtMPJoinSynRx | awk '{print $2}')
	[ -z "$count" ] && count=0
	if [ "$count" != "$syn_nr" ]; then
		echo "[fail] got $count JOIN[s] syn expected $syn_nr"
		fail_test
		dump_stats=1
	else
		echo -n "[ ok ]"
	fi

	echo -n " - synack"
<<<<<<< HEAD
	with_cookie=`ip netns exec $ns2 sysctl -n net.ipv4.tcp_syncookies`
	count=`ip netns exec $ns2 nstat -as | grep MPTcpExtMPJoinSynAckRx | awk '{print $2}'`
=======
	with_cookie=$(ip netns exec $ns2 sysctl -n net.ipv4.tcp_syncookies)
	count=$(ip netns exec $ns2 nstat -as | grep MPTcpExtMPJoinSynAckRx | awk '{print $2}')
>>>>>>> d60c95ef
	[ -z "$count" ] && count=0
	if [ "$count" != "$syn_ack_nr" ]; then
		# simult connections exceeding the limit with cookie enabled could go up to
		# synack validation as the conn limit can be enforced reliably only after
		# the subflow creation
		if [ "$with_cookie" = 2 ] && [ "$count" -gt "$syn_ack_nr" ] && [ "$count" -le "$syn_nr" ]; then
			echo -n "[ ok ]"
		else
			echo "[fail] got $count JOIN[s] synack expected $syn_ack_nr"
<<<<<<< HEAD
			ret=1
=======
			fail_test
>>>>>>> d60c95ef
			dump_stats=1
		fi
	else
		echo -n "[ ok ]"
	fi

	echo -n " - ack"
	count=$(ip netns exec $ns1 nstat -as | grep MPTcpExtMPJoinAckRx | awk '{print $2}')
	[ -z "$count" ] && count=0
	if [ "$count" != "$ack_nr" ]; then
		echo "[fail] got $count JOIN[s] ack expected $ack_nr"
		fail_test
		dump_stats=1
	else
		echo "[ ok ]"
	fi
	[ "${dump_stats}" = 1 ] && dump_stats
	if [ $validate_checksum -eq 1 ]; then
		chk_csum_nr $csum_ns1 $csum_ns2
		chk_fail_nr $fail_nr $fail_nr
		chk_rst_nr $rst_nr $rst_nr
		chk_infi_nr $infi_nr $infi_nr
	fi
}

# a negative value for 'stale_max' means no upper bound:
# for bidirectional transfer, if one peer sleep for a while
# - as these tests do - we can have a quite high number of
# stale/recover conversions, proportional to
# sleep duration/ MPTCP-level RTX interval.
chk_stale_nr()
{
	local ns=$1
	local stale_min=$2
	local stale_max=$3
	local stale_delta=$4
	local dump_stats
	local stale_nr
	local recover_nr

	printf "%-${nr_blank}s %-18s" " " "stale"
	stale_nr=$(ip netns exec $ns nstat -as | grep MPTcpExtSubflowStale | awk '{print $2}')
	[ -z "$stale_nr" ] && stale_nr=0
	recover_nr=$(ip netns exec $ns nstat -as | grep MPTcpExtSubflowRecover | awk '{print $2}')
	[ -z "$recover_nr" ] && recover_nr=0

	if [ $stale_nr -lt $stale_min ] ||
	   { [ $stale_max -gt 0 ] && [ $stale_nr -gt $stale_max ]; } ||
	   [ $((stale_nr - recover_nr)) -ne $stale_delta ]; then
		echo "[fail] got $stale_nr stale[s] $recover_nr recover[s], " \
		     " expected stale in range [$stale_min..$stale_max]," \
		     " stale-recover delta $stale_delta "
		fail_test
		dump_stats=1
	else
		echo "[ ok ]"
	fi

	if [ "${dump_stats}" = 1 ]; then
		echo $ns stats
		ip netns exec $ns ip -s link show
		ip netns exec $ns nstat -as | grep MPTcp
	fi
}

chk_add_nr()
{
	local add_nr=$1
	local echo_nr=$2
	local port_nr=${3:-0}
	local syn_nr=${4:-$port_nr}
	local syn_ack_nr=${5:-$port_nr}
	local ack_nr=${6:-$port_nr}
	local mis_syn_nr=${7:-0}
	local mis_ack_nr=${8:-0}
	local count
	local dump_stats
	local timeout

	timeout=$(ip netns exec $ns1 sysctl -n net.mptcp.add_addr_timeout)

	printf "%-${nr_blank}s %s" " " "add"
	count=$(ip netns exec $ns2 nstat -as MPTcpExtAddAddr | grep MPTcpExtAddAddr | awk '{print $2}')
	[ -z "$count" ] && count=0

	# if the test configured a short timeout tolerate greater then expected
	# add addrs options, due to retransmissions
	if [ "$count" != "$add_nr" ] && { [ "$timeout" -gt 1 ] || [ "$count" -lt "$add_nr" ]; }; then
		echo "[fail] got $count ADD_ADDR[s] expected $add_nr"
		fail_test
		dump_stats=1
	else
		echo -n "[ ok ]"
	fi

	echo -n " - echo  "
	count=$(ip netns exec $ns1 nstat -as | grep MPTcpExtEchoAdd | awk '{print $2}')
	[ -z "$count" ] && count=0
	if [ "$count" != "$echo_nr" ]; then
		echo "[fail] got $count ADD_ADDR echo[s] expected $echo_nr"
		fail_test
		dump_stats=1
	else
		echo -n "[ ok ]"
	fi

	if [ $port_nr -gt 0 ]; then
		echo -n " - pt "
		count=$(ip netns exec $ns2 nstat -as | grep MPTcpExtPortAdd | awk '{print $2}')
		[ -z "$count" ] && count=0
		if [ "$count" != "$port_nr" ]; then
			echo "[fail] got $count ADD_ADDR[s] with a port-number expected $port_nr"
			fail_test
			dump_stats=1
		else
			echo "[ ok ]"
		fi

		printf "%-${nr_blank}s %s" " " "syn"
		count=$(ip netns exec $ns1 nstat -as | grep MPTcpExtMPJoinPortSynRx |
			awk '{print $2}')
		[ -z "$count" ] && count=0
		if [ "$count" != "$syn_nr" ]; then
			echo "[fail] got $count JOIN[s] syn with a different \
				port-number expected $syn_nr"
			fail_test
			dump_stats=1
		else
			echo -n "[ ok ]"
		fi

		echo -n " - synack"
		count=$(ip netns exec $ns2 nstat -as | grep MPTcpExtMPJoinPortSynAckRx |
			awk '{print $2}')
		[ -z "$count" ] && count=0
		if [ "$count" != "$syn_ack_nr" ]; then
			echo "[fail] got $count JOIN[s] synack with a different \
				port-number expected $syn_ack_nr"
			fail_test
			dump_stats=1
		else
			echo -n "[ ok ]"
		fi

		echo -n " - ack"
		count=$(ip netns exec $ns1 nstat -as | grep MPTcpExtMPJoinPortAckRx |
			awk '{print $2}')
		[ -z "$count" ] && count=0
		if [ "$count" != "$ack_nr" ]; then
			echo "[fail] got $count JOIN[s] ack with a different \
				port-number expected $ack_nr"
			fail_test
			dump_stats=1
		else
			echo "[ ok ]"
		fi

		printf "%-${nr_blank}s %s" " " "syn"
		count=$(ip netns exec $ns1 nstat -as | grep MPTcpExtMismatchPortSynRx |
			awk '{print $2}')
		[ -z "$count" ] && count=0
		if [ "$count" != "$mis_syn_nr" ]; then
			echo "[fail] got $count JOIN[s] syn with a mismatched \
				port-number expected $mis_syn_nr"
			fail_test
			dump_stats=1
		else
			echo -n "[ ok ]"
		fi

		echo -n " - ack   "
		count=$(ip netns exec $ns1 nstat -as | grep MPTcpExtMismatchPortAckRx |
			awk '{print $2}')
		[ -z "$count" ] && count=0
		if [ "$count" != "$mis_ack_nr" ]; then
			echo "[fail] got $count JOIN[s] ack with a mismatched \
				port-number expected $mis_ack_nr"
			fail_test
			dump_stats=1
		else
			echo "[ ok ]"
		fi
	else
		echo ""
	fi

	[ "${dump_stats}" = 1 ] && dump_stats
}

chk_rm_nr()
{
	local rm_addr_nr=$1
	local rm_subflow_nr=$2
	local invert
	local simult
	local count
	local dump_stats
	local addr_ns=$ns1
	local subflow_ns=$ns2
	local extra_msg=""

	shift 2
	while [ -n "$1" ]; do
		[ "$1" = "invert" ] && invert=true
		[ "$1" = "simult" ] && simult=true
		shift
	done

	if [ -z $invert ]; then
		addr_ns=$ns1
		subflow_ns=$ns2
	elif [ $invert = "true" ]; then
		addr_ns=$ns2
		subflow_ns=$ns1
		extra_msg="   invert"
	fi

	printf "%-${nr_blank}s %s" " " "rm "
	count=$(ip netns exec $addr_ns nstat -as | grep MPTcpExtRmAddr | awk '{print $2}')
	[ -z "$count" ] && count=0
	if [ "$count" != "$rm_addr_nr" ]; then
		echo "[fail] got $count RM_ADDR[s] expected $rm_addr_nr"
		fail_test
		dump_stats=1
	else
		echo -n "[ ok ]"
	fi

	echo -n " - rmsf  "
	count=$(ip netns exec $subflow_ns nstat -as | grep MPTcpExtRmSubflow | awk '{print $2}')
	[ -z "$count" ] && count=0
	if [ -n "$simult" ]; then
		local cnt suffix

		cnt=$(ip netns exec $addr_ns nstat -as | grep MPTcpExtRmSubflow | awk '{print $2}')

		# in case of simult flush, the subflow removal count on each side is
		# unreliable
		[ -z "$cnt" ] && cnt=0
		count=$((count + cnt))
		[ "$count" != "$rm_subflow_nr" ] && suffix="$count in [$rm_subflow_nr:$((rm_subflow_nr*2))]"
		if [ $count -ge "$rm_subflow_nr" ] && \
		   [ "$count" -le "$((rm_subflow_nr *2 ))" ]; then
			echo "[ ok ] $suffix"
		else
			echo "[fail] got $count RM_SUBFLOW[s] expected in range [$rm_subflow_nr:$((rm_subflow_nr*2))]"
			fail_test
			dump_stats=1
		fi
		return
	fi
	if [ "$count" != "$rm_subflow_nr" ]; then
		echo "[fail] got $count RM_SUBFLOW[s] expected $rm_subflow_nr"
		fail_test
		dump_stats=1
	else
		echo -n "[ ok ]"
	fi

	[ "${dump_stats}" = 1 ] && dump_stats

	echo "$extra_msg"
}

chk_prio_nr()
{
	local mp_prio_nr_tx=$1
	local mp_prio_nr_rx=$2
	local count
	local dump_stats

	printf "%-${nr_blank}s %s" " " "ptx"
	count=$(ip netns exec $ns1 nstat -as | grep MPTcpExtMPPrioTx | awk '{print $2}')
	[ -z "$count" ] && count=0
	if [ "$count" != "$mp_prio_nr_tx" ]; then
		echo "[fail] got $count MP_PRIO[s] TX expected $mp_prio_nr_tx"
		fail_test
		dump_stats=1
	else
		echo -n "[ ok ]"
	fi

	echo -n " - prx   "
	count=$(ip netns exec $ns1 nstat -as | grep MPTcpExtMPPrioRx | awk '{print $2}')
	[ -z "$count" ] && count=0
	if [ "$count" != "$mp_prio_nr_rx" ]; then
		echo "[fail] got $count MP_PRIO[s] RX expected $mp_prio_nr_rx"
		fail_test
		dump_stats=1
	else
		echo "[ ok ]"
	fi

	[ "${dump_stats}" = 1 ] && dump_stats
}

chk_subflow_nr()
{
	local need_title="$1"
	local msg="$2"
	local subflow_nr=$3
	local cnt1
	local cnt2

	if [ -n "${need_title}" ]; then
		printf "%03u %-36s %s" "${TEST_COUNT}" "${TEST_NAME}" "${msg}"
	else
		printf "%-${nr_blank}s %s" " " "${msg}"
	fi

	cnt1=$(ss -N $ns1 -tOni | grep -c token)
	cnt2=$(ss -N $ns2 -tOni | grep -c token)
	if [ "$cnt1" != "$subflow_nr" -o "$cnt2" != "$subflow_nr" ]; then
		echo "[fail] got $cnt1:$cnt2 subflows expected $subflow_nr"
		fail_test
		dump_stats=1
	else
		echo "[ ok ]"
	fi

	[ "${dump_stats}" = 1 ] && ( ss -N $ns1 -tOni ; ss -N $ns1 -tOni | grep token; ip -n $ns1 mptcp endpoint )
}

chk_link_usage()
{
	local ns=$1
	local link=$2
	local out=$3
	local expected_rate=$4

	local tx_link tx_total
	tx_link=$(ip netns exec $ns cat /sys/class/net/$link/statistics/tx_bytes)
	tx_total=$(stat --format=%s $out)
	local tx_rate=$((tx_link * 100 / tx_total))
	local tolerance=5

	printf "%-${nr_blank}s %-18s" " " "link usage"
	if [ $tx_rate -lt $((expected_rate - tolerance)) ] || \
	   [ $tx_rate -gt $((expected_rate + tolerance)) ]; then
		echo "[fail] got $tx_rate% usage, expected $expected_rate%"
		fail_test
	else
		echo "[ ok ]"
	fi
}

wait_attempt_fail()
{
	local timeout_ms=$((timeout_poll * 1000))
	local time=0
	local ns=$1

	while [ $time -lt $timeout_ms ]; do
		local cnt

		cnt=$(ip netns exec $ns nstat -as TcpAttemptFails | grep TcpAttemptFails | awk '{print $2}')

		[ "$cnt" = 1 ] && return 1
		time=$((time + 100))
		sleep 0.1
	done
	return 1
}

set_userspace_pm()
{
	local ns=$1

	ip netns exec $ns sysctl -q net.mptcp.pm_type=1
}

subflows_tests()
{
	if reset "no JOIN"; then
		run_tests $ns1 $ns2 10.0.1.1
		chk_join_nr 0 0 0
	fi

	# subflow limited by client
	if reset "single subflow, limited by client"; then
		pm_nl_set_limits $ns1 0 0
		pm_nl_set_limits $ns2 0 0
		pm_nl_add_endpoint $ns2 10.0.3.2 flags subflow
		run_tests $ns1 $ns2 10.0.1.1
		chk_join_nr 0 0 0
	fi

	# subflow limited by server
	if reset "single subflow, limited by server"; then
		pm_nl_set_limits $ns1 0 0
		pm_nl_set_limits $ns2 0 1
		pm_nl_add_endpoint $ns2 10.0.3.2 flags subflow
		run_tests $ns1 $ns2 10.0.1.1
		chk_join_nr 1 1 0
	fi

	# subflow
	if reset "single subflow"; then
		pm_nl_set_limits $ns1 0 1
		pm_nl_set_limits $ns2 0 1
		pm_nl_add_endpoint $ns2 10.0.3.2 flags subflow
		run_tests $ns1 $ns2 10.0.1.1
		chk_join_nr 1 1 1
	fi

	# multiple subflows
	if reset "multiple subflows"; then
		pm_nl_set_limits $ns1 0 2
		pm_nl_set_limits $ns2 0 2
		pm_nl_add_endpoint $ns2 10.0.3.2 flags subflow
		pm_nl_add_endpoint $ns2 10.0.2.2 flags subflow
		run_tests $ns1 $ns2 10.0.1.1
		chk_join_nr 2 2 2
	fi

	# multiple subflows limited by server
	if reset "multiple subflows, limited by server"; then
		pm_nl_set_limits $ns1 0 1
		pm_nl_set_limits $ns2 0 2
		pm_nl_add_endpoint $ns2 10.0.3.2 flags subflow
		pm_nl_add_endpoint $ns2 10.0.2.2 flags subflow
		run_tests $ns1 $ns2 10.0.1.1
		chk_join_nr 2 2 1
	fi

	# single subflow, dev
	if reset "single subflow, dev"; then
		pm_nl_set_limits $ns1 0 1
		pm_nl_set_limits $ns2 0 1
		pm_nl_add_endpoint $ns2 10.0.3.2 flags subflow dev ns2eth3
		run_tests $ns1 $ns2 10.0.1.1
		chk_join_nr 1 1 1
	fi
}

subflows_error_tests()
{
	# If a single subflow is configured, and matches the MPC src
	# address, no additional subflow should be created
	if reset "no MPC reuse with single endpoint"; then
		pm_nl_set_limits $ns1 0 1
		pm_nl_set_limits $ns2 0 1
		pm_nl_add_endpoint $ns2 10.0.1.2 flags subflow
		run_tests $ns1 $ns2 10.0.1.1 0 0 0 slow
		chk_join_nr 0 0 0
	fi

	# multiple subflows, with subflow creation error
	if reset "multi subflows, with failing subflow"; then
		pm_nl_set_limits $ns1 0 2
		pm_nl_set_limits $ns2 0 2
		pm_nl_add_endpoint $ns2 10.0.3.2 flags subflow
		pm_nl_add_endpoint $ns2 10.0.2.2 flags subflow
		filter_tcp_from $ns1 10.0.3.2 REJECT
		run_tests $ns1 $ns2 10.0.1.1 0 0 0 slow
		chk_join_nr 1 1 1
	fi

	# multiple subflows, with subflow timeout on MPJ
	if reset "multi subflows, with subflow timeout"; then
		pm_nl_set_limits $ns1 0 2
		pm_nl_set_limits $ns2 0 2
		pm_nl_add_endpoint $ns2 10.0.3.2 flags subflow
		pm_nl_add_endpoint $ns2 10.0.2.2 flags subflow
		filter_tcp_from $ns1 10.0.3.2 DROP
		run_tests $ns1 $ns2 10.0.1.1 0 0 0 slow
		chk_join_nr 1 1 1
	fi

	# multiple subflows, check that the endpoint corresponding to
	# closed subflow (due to reset) is not reused if additional
	# subflows are added later
	if reset "multi subflows, fair usage on close"; then
		pm_nl_set_limits $ns1 0 1
		pm_nl_set_limits $ns2 0 1
		pm_nl_add_endpoint $ns2 10.0.3.2 flags subflow
		filter_tcp_from $ns1 10.0.3.2 REJECT
		run_tests $ns1 $ns2 10.0.1.1 0 0 0 slow &

		# mpj subflow will be in TW after the reset
		wait_attempt_fail $ns2
		pm_nl_add_endpoint $ns2 10.0.2.2 flags subflow
		wait

		# additional subflow could be created only if the PM select
		# the later endpoint, skipping the already used one
		chk_join_nr 1 1 1
	fi
}

signal_address_tests()
{
	# add_address, unused
	if reset "unused signal address"; then
		pm_nl_add_endpoint $ns1 10.0.2.1 flags signal
		run_tests $ns1 $ns2 10.0.1.1
		chk_join_nr 0 0 0
		chk_add_nr 1 1
	fi

	# accept and use add_addr
	if reset "signal address"; then
		pm_nl_set_limits $ns1 0 1
		pm_nl_set_limits $ns2 1 1
		pm_nl_add_endpoint $ns1 10.0.2.1 flags signal
		run_tests $ns1 $ns2 10.0.1.1
		chk_join_nr 1 1 1
		chk_add_nr 1 1
	fi

	# accept and use add_addr with an additional subflow
	# note: signal address in server ns and local addresses in client ns must
	# belong to different subnets or one of the listed local address could be
	# used for 'add_addr' subflow
	if reset "subflow and signal"; then
		pm_nl_add_endpoint $ns1 10.0.2.1 flags signal
		pm_nl_set_limits $ns1 0 2
		pm_nl_set_limits $ns2 1 2
		pm_nl_add_endpoint $ns2 10.0.3.2 flags subflow
		run_tests $ns1 $ns2 10.0.1.1
		chk_join_nr 2 2 2
		chk_add_nr 1 1
	fi

	# accept and use add_addr with additional subflows
	if reset "multiple subflows and signal"; then
		pm_nl_set_limits $ns1 0 3
		pm_nl_add_endpoint $ns1 10.0.2.1 flags signal
		pm_nl_set_limits $ns2 1 3
		pm_nl_add_endpoint $ns2 10.0.3.2 flags subflow
		pm_nl_add_endpoint $ns2 10.0.4.2 flags subflow
		run_tests $ns1 $ns2 10.0.1.1
		chk_join_nr 3 3 3
		chk_add_nr 1 1
	fi

	# signal addresses
	if reset "signal addresses"; then
		pm_nl_set_limits $ns1 3 3
		pm_nl_add_endpoint $ns1 10.0.2.1 flags signal
		pm_nl_add_endpoint $ns1 10.0.3.1 flags signal
		pm_nl_add_endpoint $ns1 10.0.4.1 flags signal
		pm_nl_set_limits $ns2 3 3
		run_tests $ns1 $ns2 10.0.1.1
		chk_join_nr 3 3 3
		chk_add_nr 3 3
	fi

	# signal invalid addresses
	if reset "signal invalid addresses"; then
		pm_nl_set_limits $ns1 3 3
		pm_nl_add_endpoint $ns1 10.0.12.1 flags signal
		pm_nl_add_endpoint $ns1 10.0.3.1 flags signal
		pm_nl_add_endpoint $ns1 10.0.14.1 flags signal
		pm_nl_set_limits $ns2 3 3
		run_tests $ns1 $ns2 10.0.1.1
		chk_join_nr 1 1 1
		chk_add_nr 3 3
	fi

	# signal addresses race test
	if reset "signal addresses race test"; then
		pm_nl_set_limits $ns1 4 4
		pm_nl_set_limits $ns2 4 4
		pm_nl_add_endpoint $ns1 10.0.1.1 flags signal
		pm_nl_add_endpoint $ns1 10.0.2.1 flags signal
		pm_nl_add_endpoint $ns1 10.0.3.1 flags signal
		pm_nl_add_endpoint $ns1 10.0.4.1 flags signal
		pm_nl_add_endpoint $ns2 10.0.1.2 flags signal
		pm_nl_add_endpoint $ns2 10.0.2.2 flags signal
		pm_nl_add_endpoint $ns2 10.0.3.2 flags signal
		pm_nl_add_endpoint $ns2 10.0.4.2 flags signal

		# the peer could possibly miss some addr notification, allow retransmission
		ip netns exec $ns1 sysctl -q net.mptcp.add_addr_timeout=1
		run_tests $ns1 $ns2 10.0.1.1 0 0 0 slow
		chk_join_nr 3 3 3

		# the server will not signal the address terminating
		# the MPC subflow
		chk_add_nr 3 3
	fi
}

link_failure_tests()
{
	# accept and use add_addr with additional subflows and link loss
	if reset "multiple flows, signal, link failure"; then
		# without any b/w limit each veth could spool the packets and get
		# them acked at xmit time, so that the corresponding subflow will
		# have almost always no outstanding pkts, the scheduler will pick
		# always the first subflow and we will have hard time testing
		# active backup and link switch-over.
		# Let's set some arbitrary (low) virtual link limits.
		init_shapers
		pm_nl_set_limits $ns1 0 3
		pm_nl_add_endpoint $ns1 10.0.2.1 dev ns1eth2 flags signal
		pm_nl_set_limits $ns2 1 3
		pm_nl_add_endpoint $ns2 10.0.3.2 dev ns2eth3 flags subflow
		pm_nl_add_endpoint $ns2 10.0.4.2 dev ns2eth4 flags subflow
		run_tests $ns1 $ns2 10.0.1.1 1
		chk_join_nr 3 3 3
		chk_add_nr 1 1
		chk_stale_nr $ns2 1 5 1
	fi

	# accept and use add_addr with additional subflows and link loss
	# for bidirectional transfer
	if reset "multi flows, signal, bidi, link fail"; then
		init_shapers
		pm_nl_set_limits $ns1 0 3
		pm_nl_add_endpoint $ns1 10.0.2.1 dev ns1eth2 flags signal
		pm_nl_set_limits $ns2 1 3
		pm_nl_add_endpoint $ns2 10.0.3.2 dev ns2eth3 flags subflow
		pm_nl_add_endpoint $ns2 10.0.4.2 dev ns2eth4 flags subflow
		run_tests $ns1 $ns2 10.0.1.1 2
		chk_join_nr 3 3 3
		chk_add_nr 1 1
		chk_stale_nr $ns2 1 -1 1
	fi

	# 2 subflows plus 1 backup subflow with a lossy link, backup
	# will never be used
	if reset "backup subflow unused, link failure"; then
		init_shapers
		pm_nl_set_limits $ns1 0 2
		pm_nl_add_endpoint $ns1 10.0.2.1 dev ns1eth2 flags signal
		pm_nl_set_limits $ns2 1 2
		FAILING_LINKS="1"
		pm_nl_add_endpoint $ns2 10.0.3.2 dev ns2eth3 flags subflow,backup
		run_tests $ns1 $ns2 10.0.1.1 1
		chk_join_nr 2 2 2
		chk_add_nr 1 1
		chk_link_usage $ns2 ns2eth3 $cinsent 0
	fi

	# 2 lossy links after half transfer, backup will get half of
	# the traffic
	if reset "backup flow used, multi links fail"; then
		init_shapers
		pm_nl_set_limits $ns1 0 2
		pm_nl_add_endpoint $ns1 10.0.2.1 dev ns1eth2 flags signal
		pm_nl_set_limits $ns2 1 2
		pm_nl_add_endpoint $ns2 10.0.3.2 dev ns2eth3 flags subflow,backup
		FAILING_LINKS="1 2"
		run_tests $ns1 $ns2 10.0.1.1 1
		chk_join_nr 2 2 2
		chk_add_nr 1 1
		chk_stale_nr $ns2 2 4 2
		chk_link_usage $ns2 ns2eth3 $cinsent 50
	fi

	# use a backup subflow with the first subflow on a lossy link
	# for bidirectional transfer
	if reset "backup flow used, bidi, link failure"; then
		init_shapers
		pm_nl_set_limits $ns1 0 2
		pm_nl_add_endpoint $ns1 10.0.2.1 dev ns1eth2 flags signal
		pm_nl_set_limits $ns2 1 3
		pm_nl_add_endpoint $ns2 10.0.3.2 dev ns2eth3 flags subflow,backup
		FAILING_LINKS="1 2"
		run_tests $ns1 $ns2 10.0.1.1 2
		chk_join_nr 2 2 2
		chk_add_nr 1 1
		chk_stale_nr $ns2 1 -1 2
		chk_link_usage $ns2 ns2eth3 $cinsent 50
	fi
}

add_addr_timeout_tests()
{
	# add_addr timeout
	if reset_with_add_addr_timeout "signal address, ADD_ADDR timeout"; then
		pm_nl_set_limits $ns1 0 1
		pm_nl_set_limits $ns2 1 1
		pm_nl_add_endpoint $ns1 10.0.2.1 flags signal
		run_tests $ns1 $ns2 10.0.1.1 0 0 0 slow
		chk_join_nr 1 1 1
		chk_add_nr 4 0
	fi

	# add_addr timeout IPv6
	if reset_with_add_addr_timeout "signal address, ADD_ADDR6 timeout" 6; then
		pm_nl_set_limits $ns1 0 1
		pm_nl_set_limits $ns2 1 1
		pm_nl_add_endpoint $ns1 dead:beef:2::1 flags signal
		run_tests $ns1 $ns2 dead:beef:1::1 0 0 0 slow
		chk_join_nr 1 1 1
		chk_add_nr 4 0
	fi

	# signal addresses timeout
	if reset_with_add_addr_timeout "signal addresses, ADD_ADDR timeout"; then
		pm_nl_set_limits $ns1 2 2
		pm_nl_add_endpoint $ns1 10.0.2.1 flags signal
		pm_nl_add_endpoint $ns1 10.0.3.1 flags signal
		pm_nl_set_limits $ns2 2 2
		run_tests $ns1 $ns2 10.0.1.1 0 0 0 speed_10
		chk_join_nr 2 2 2
		chk_add_nr 8 0
	fi

	# signal invalid addresses timeout
	if reset_with_add_addr_timeout "invalid address, ADD_ADDR timeout"; then
		pm_nl_set_limits $ns1 2 2
		pm_nl_add_endpoint $ns1 10.0.12.1 flags signal
		pm_nl_add_endpoint $ns1 10.0.3.1 flags signal
		pm_nl_set_limits $ns2 2 2
		run_tests $ns1 $ns2 10.0.1.1 0 0 0 speed_10
		chk_join_nr 1 1 1
		chk_add_nr 8 0
	fi
}

remove_tests()
{
	# single subflow, remove
	if reset "remove single subflow"; then
		pm_nl_set_limits $ns1 0 1
		pm_nl_set_limits $ns2 0 1
		pm_nl_add_endpoint $ns2 10.0.3.2 flags subflow
		run_tests $ns1 $ns2 10.0.1.1 0 0 -1 slow
		chk_join_nr 1 1 1
		chk_rm_nr 1 1
	fi

	# multiple subflows, remove
	if reset "remove multiple subflows"; then
		pm_nl_set_limits $ns1 0 2
		pm_nl_set_limits $ns2 0 2
		pm_nl_add_endpoint $ns2 10.0.2.2 flags subflow
		pm_nl_add_endpoint $ns2 10.0.3.2 flags subflow
		run_tests $ns1 $ns2 10.0.1.1 0 0 -2 slow
		chk_join_nr 2 2 2
		chk_rm_nr 2 2
	fi

	# single address, remove
	if reset "remove single address"; then
		pm_nl_set_limits $ns1 0 1
		pm_nl_add_endpoint $ns1 10.0.2.1 flags signal
		pm_nl_set_limits $ns2 1 1
		run_tests $ns1 $ns2 10.0.1.1 0 -1 0 slow
		chk_join_nr 1 1 1
		chk_add_nr 1 1
		chk_rm_nr 1 1 invert
	fi

	# subflow and signal, remove
	if reset "remove subflow and signal"; then
		pm_nl_set_limits $ns1 0 2
		pm_nl_add_endpoint $ns1 10.0.2.1 flags signal
		pm_nl_set_limits $ns2 1 2
		pm_nl_add_endpoint $ns2 10.0.3.2 flags subflow
		run_tests $ns1 $ns2 10.0.1.1 0 -1 -1 slow
		chk_join_nr 2 2 2
		chk_add_nr 1 1
		chk_rm_nr 1 1
	fi

	# subflows and signal, remove
	if reset "remove subflows and signal"; then
		pm_nl_set_limits $ns1 0 3
		pm_nl_add_endpoint $ns1 10.0.2.1 flags signal
		pm_nl_set_limits $ns2 1 3
		pm_nl_add_endpoint $ns2 10.0.3.2 flags subflow
		pm_nl_add_endpoint $ns2 10.0.4.2 flags subflow
		run_tests $ns1 $ns2 10.0.1.1 0 -1 -2 speed_10
		chk_join_nr 3 3 3
		chk_add_nr 1 1
		chk_rm_nr 2 2
	fi

	# addresses remove
	if reset "remove addresses"; then
		pm_nl_set_limits $ns1 3 3
		pm_nl_add_endpoint $ns1 10.0.2.1 flags signal id 250
		pm_nl_add_endpoint $ns1 10.0.3.1 flags signal
		pm_nl_add_endpoint $ns1 10.0.4.1 flags signal
		pm_nl_set_limits $ns2 3 3
		run_tests $ns1 $ns2 10.0.1.1 0 -3 0 speed_10
		chk_join_nr 3 3 3
		chk_add_nr 3 3
		chk_rm_nr 3 3 invert
	fi

	# invalid addresses remove
	if reset "remove invalid addresses"; then
		pm_nl_set_limits $ns1 3 3
		pm_nl_add_endpoint $ns1 10.0.12.1 flags signal
		pm_nl_add_endpoint $ns1 10.0.3.1 flags signal
		pm_nl_add_endpoint $ns1 10.0.14.1 flags signal
		pm_nl_set_limits $ns2 3 3
		run_tests $ns1 $ns2 10.0.1.1 0 -3 0 speed_10
		chk_join_nr 1 1 1
		chk_add_nr 3 3
		chk_rm_nr 3 1 invert
	fi

	# subflows and signal, flush
	if reset "flush subflows and signal"; then
		pm_nl_set_limits $ns1 0 3
		pm_nl_add_endpoint $ns1 10.0.2.1 flags signal
		pm_nl_set_limits $ns2 1 3
		pm_nl_add_endpoint $ns2 10.0.3.2 flags subflow
		pm_nl_add_endpoint $ns2 10.0.4.2 flags subflow
		run_tests $ns1 $ns2 10.0.1.1 0 -8 -8 slow
		chk_join_nr 3 3 3
		chk_add_nr 1 1
		chk_rm_nr 1 3 invert simult
	fi

	# subflows flush
	if reset "flush subflows"; then
		pm_nl_set_limits $ns1 3 3
		pm_nl_set_limits $ns2 3 3
		pm_nl_add_endpoint $ns2 10.0.2.2 flags subflow id 150
		pm_nl_add_endpoint $ns2 10.0.3.2 flags subflow
		pm_nl_add_endpoint $ns2 10.0.4.2 flags subflow
		run_tests $ns1 $ns2 10.0.1.1 0 -8 -8 slow
		chk_join_nr 3 3 3
		chk_rm_nr 0 3 simult
	fi

	# addresses flush
	if reset "flush addresses"; then
		pm_nl_set_limits $ns1 3 3
		pm_nl_add_endpoint $ns1 10.0.2.1 flags signal id 250
		pm_nl_add_endpoint $ns1 10.0.3.1 flags signal
		pm_nl_add_endpoint $ns1 10.0.4.1 flags signal
		pm_nl_set_limits $ns2 3 3
		run_tests $ns1 $ns2 10.0.1.1 0 -8 -8 slow
		chk_join_nr 3 3 3
		chk_add_nr 3 3
		chk_rm_nr 3 3 invert simult
	fi

	# invalid addresses flush
	if reset "flush invalid addresses"; then
		pm_nl_set_limits $ns1 3 3
		pm_nl_add_endpoint $ns1 10.0.12.1 flags signal
		pm_nl_add_endpoint $ns1 10.0.3.1 flags signal
		pm_nl_add_endpoint $ns1 10.0.14.1 flags signal
		pm_nl_set_limits $ns2 3 3
		run_tests $ns1 $ns2 10.0.1.1 0 -8 0 slow
		chk_join_nr 1 1 1
		chk_add_nr 3 3
		chk_rm_nr 3 1 invert
	fi

	# remove id 0 subflow
	if reset "remove id 0 subflow"; then
		pm_nl_set_limits $ns1 0 1
		pm_nl_set_limits $ns2 0 1
		pm_nl_add_endpoint $ns2 10.0.3.2 flags subflow
		run_tests $ns1 $ns2 10.0.1.1 0 0 -9 slow
		chk_join_nr 1 1 1
		chk_rm_nr 1 1
	fi

	# remove id 0 address
	if reset "remove id 0 address"; then
		pm_nl_set_limits $ns1 0 1
		pm_nl_add_endpoint $ns1 10.0.2.1 flags signal
		pm_nl_set_limits $ns2 1 1
		run_tests $ns1 $ns2 10.0.1.1 0 -9 0 slow
		chk_join_nr 1 1 1
		chk_add_nr 1 1
		chk_rm_nr 1 1 invert
	fi
}

add_tests()
{
	# add single subflow
	if reset "add single subflow"; then
		pm_nl_set_limits $ns1 0 1
		pm_nl_set_limits $ns2 0 1
		run_tests $ns1 $ns2 10.0.1.1 0 0 1 slow
		chk_join_nr 1 1 1
	fi

	# add signal address
	if reset "add signal address"; then
		pm_nl_set_limits $ns1 0 1
		pm_nl_set_limits $ns2 1 1
		run_tests $ns1 $ns2 10.0.1.1 0 1 0 slow
		chk_join_nr 1 1 1
		chk_add_nr 1 1
	fi

	# add multiple subflows
	if reset "add multiple subflows"; then
		pm_nl_set_limits $ns1 0 2
		pm_nl_set_limits $ns2 0 2
		run_tests $ns1 $ns2 10.0.1.1 0 0 2 slow
		chk_join_nr 2 2 2
	fi

	# add multiple subflows IPv6
	if reset "add multiple subflows IPv6"; then
		pm_nl_set_limits $ns1 0 2
		pm_nl_set_limits $ns2 0 2
		run_tests $ns1 $ns2 dead:beef:1::1 0 0 2 slow
		chk_join_nr 2 2 2
	fi

	# add multiple addresses IPv6
	if reset "add multiple addresses IPv6"; then
		pm_nl_set_limits $ns1 0 2
		pm_nl_set_limits $ns2 2 2
		run_tests $ns1 $ns2 dead:beef:1::1 0 2 0 slow
		chk_join_nr 2 2 2
		chk_add_nr 2 2
	fi
}

ipv6_tests()
{
	# subflow IPv6
<<<<<<< HEAD
	reset
	ip netns exec $ns1 ./pm_nl_ctl limits 0 1
	ip netns exec $ns2 ./pm_nl_ctl limits 0 1
	ip netns exec $ns2 ./pm_nl_ctl add dead:beef:3::2 dev ns2eth3 flags subflow
	run_tests $ns1 $ns2 dead:beef:1::1 0 0 0 slow
	chk_join_nr "single subflow IPv6" 1 1 1
=======
	if reset "single subflow IPv6"; then
		pm_nl_set_limits $ns1 0 1
		pm_nl_set_limits $ns2 0 1
		pm_nl_add_endpoint $ns2 dead:beef:3::2 dev ns2eth3 flags subflow
		run_tests $ns1 $ns2 dead:beef:1::1 0 0 0 slow
		chk_join_nr 1 1 1
	fi
>>>>>>> d60c95ef

	# add_address, unused IPv6
	if reset "unused signal address IPv6"; then
		pm_nl_add_endpoint $ns1 dead:beef:2::1 flags signal
		run_tests $ns1 $ns2 dead:beef:1::1 0 0 0 slow
		chk_join_nr 0 0 0
		chk_add_nr 1 1
	fi

	# signal address IPv6
	if reset "single address IPv6"; then
		pm_nl_set_limits $ns1 0 1
		pm_nl_add_endpoint $ns1 dead:beef:2::1 flags signal
		pm_nl_set_limits $ns2 1 1
		run_tests $ns1 $ns2 dead:beef:1::1 0 0 0 slow
		chk_join_nr 1 1 1
		chk_add_nr 1 1
	fi

	# single address IPv6, remove
	if reset "remove single address IPv6"; then
		pm_nl_set_limits $ns1 0 1
		pm_nl_add_endpoint $ns1 dead:beef:2::1 flags signal
		pm_nl_set_limits $ns2 1 1
		run_tests $ns1 $ns2 dead:beef:1::1 0 -1 0 slow
		chk_join_nr 1 1 1
		chk_add_nr 1 1
		chk_rm_nr 1 1 invert
	fi

	# subflow and signal IPv6, remove
<<<<<<< HEAD
	reset
	ip netns exec $ns1 ./pm_nl_ctl limits 0 2
	ip netns exec $ns1 ./pm_nl_ctl add dead:beef:2::1 flags signal
	ip netns exec $ns2 ./pm_nl_ctl limits 1 2
	ip netns exec $ns2 ./pm_nl_ctl add dead:beef:3::2 dev ns2eth3 flags subflow
	run_tests $ns1 $ns2 dead:beef:1::1 0 -1 -1 slow
	chk_join_nr "remove subflow and signal IPv6" 2 2 2
	chk_add_nr 1 1
	chk_rm_nr 1 1
=======
	if reset "remove subflow and signal IPv6"; then
		pm_nl_set_limits $ns1 0 2
		pm_nl_add_endpoint $ns1 dead:beef:2::1 flags signal
		pm_nl_set_limits $ns2 1 2
		pm_nl_add_endpoint $ns2 dead:beef:3::2 dev ns2eth3 flags subflow
		run_tests $ns1 $ns2 dead:beef:1::1 0 -1 -1 slow
		chk_join_nr 2 2 2
		chk_add_nr 1 1
		chk_rm_nr 1 1
	fi
>>>>>>> d60c95ef
}

v4mapped_tests()
{
	# subflow IPv4-mapped to IPv4-mapped
	if reset "single subflow IPv4-mapped"; then
		pm_nl_set_limits $ns1 0 1
		pm_nl_set_limits $ns2 0 1
		pm_nl_add_endpoint $ns2 "::ffff:10.0.3.2" flags subflow
		run_tests $ns1 $ns2 "::ffff:10.0.1.1"
		chk_join_nr 1 1 1
	fi

	# signal address IPv4-mapped with IPv4-mapped sk
	if reset "signal address IPv4-mapped"; then
		pm_nl_set_limits $ns1 0 1
		pm_nl_set_limits $ns2 1 1
		pm_nl_add_endpoint $ns1 "::ffff:10.0.2.1" flags signal
		run_tests $ns1 $ns2 "::ffff:10.0.1.1"
		chk_join_nr 1 1 1
		chk_add_nr 1 1
	fi

	# subflow v4-map-v6
	if reset "single subflow v4-map-v6"; then
		pm_nl_set_limits $ns1 0 1
		pm_nl_set_limits $ns2 0 1
		pm_nl_add_endpoint $ns2 10.0.3.2 flags subflow
		run_tests $ns1 $ns2 "::ffff:10.0.1.1"
		chk_join_nr 1 1 1
	fi

	# signal address v4-map-v6
	if reset "signal address v4-map-v6"; then
		pm_nl_set_limits $ns1 0 1
		pm_nl_set_limits $ns2 1 1
		pm_nl_add_endpoint $ns1 10.0.2.1 flags signal
		run_tests $ns1 $ns2 "::ffff:10.0.1.1"
		chk_join_nr 1 1 1
		chk_add_nr 1 1
	fi

	# subflow v6-map-v4
	if reset "single subflow v6-map-v4"; then
		pm_nl_set_limits $ns1 0 1
		pm_nl_set_limits $ns2 0 1
		pm_nl_add_endpoint $ns2 "::ffff:10.0.3.2" flags subflow
		run_tests $ns1 $ns2 10.0.1.1
		chk_join_nr 1 1 1
	fi

	# signal address v6-map-v4
	if reset "signal address v6-map-v4"; then
		pm_nl_set_limits $ns1 0 1
		pm_nl_set_limits $ns2 1 1
		pm_nl_add_endpoint $ns1 "::ffff:10.0.2.1" flags signal
		run_tests $ns1 $ns2 10.0.1.1
		chk_join_nr 1 1 1
		chk_add_nr 1 1
	fi

	# no subflow IPv6 to v4 address
	if reset "no JOIN with diff families v4-v6"; then
		pm_nl_set_limits $ns1 0 1
		pm_nl_set_limits $ns2 0 1
		pm_nl_add_endpoint $ns2 dead:beef:2::2 flags subflow
		run_tests $ns1 $ns2 10.0.1.1
		chk_join_nr 0 0 0
	fi

	# no subflow IPv6 to v4 address even if v6 has a valid v4 at the end
	if reset "no JOIN with diff families v4-v6-2"; then
		pm_nl_set_limits $ns1 0 1
		pm_nl_set_limits $ns2 0 1
		pm_nl_add_endpoint $ns2 dead:beef:2::10.0.3.2 flags subflow
		run_tests $ns1 $ns2 10.0.1.1
		chk_join_nr 0 0 0
	fi

	# no subflow IPv4 to v6 address, no need to slow down too then
	if reset "no JOIN with diff families v6-v4"; then
		pm_nl_set_limits $ns1 0 1
		pm_nl_set_limits $ns2 0 1
		pm_nl_add_endpoint $ns2 10.0.3.2 flags subflow
		run_tests $ns1 $ns2 dead:beef:1::1
		chk_join_nr 0 0 0
	fi
}

backup_tests()
{
	# single subflow, backup
	if reset "single subflow, backup"; then
		pm_nl_set_limits $ns1 0 1
		pm_nl_set_limits $ns2 0 1
		pm_nl_add_endpoint $ns2 10.0.3.2 flags subflow,backup
		run_tests $ns1 $ns2 10.0.1.1 0 0 0 slow nobackup
		chk_join_nr 1 1 1
		chk_prio_nr 0 1
	fi

	# single address, backup
	if reset "single address, backup"; then
		pm_nl_set_limits $ns1 0 1
		pm_nl_add_endpoint $ns1 10.0.2.1 flags signal
		pm_nl_set_limits $ns2 1 1
		run_tests $ns1 $ns2 10.0.1.1 0 0 0 slow backup
		chk_join_nr 1 1 1
		chk_add_nr 1 1
		chk_prio_nr 1 1
	fi

	# single address with port, backup
	if reset "single address with port, backup"; then
		pm_nl_set_limits $ns1 0 1
		pm_nl_add_endpoint $ns1 10.0.2.1 flags signal port 10100
		pm_nl_set_limits $ns2 1 1
		run_tests $ns1 $ns2 10.0.1.1 0 0 0 slow backup
		chk_join_nr 1 1 1
		chk_add_nr 1 1
		chk_prio_nr 1 1
	fi

	if reset "mpc backup"; then
		pm_nl_add_endpoint $ns2 10.0.1.2 flags subflow,backup
		run_tests $ns1 $ns2 10.0.1.1 0 0 0 slow
		chk_join_nr 0 0 0
		chk_prio_nr 0 1
	fi

	if reset "mpc backup both sides"; then
		pm_nl_add_endpoint $ns1 10.0.1.1 flags subflow,backup
		pm_nl_add_endpoint $ns2 10.0.1.2 flags subflow,backup
		run_tests $ns1 $ns2 10.0.1.1 0 0 0 slow
		chk_join_nr 0 0 0
		chk_prio_nr 1 1
	fi

	if reset "mpc switch to backup"; then
		pm_nl_add_endpoint $ns2 10.0.1.2 flags subflow
		run_tests $ns1 $ns2 10.0.1.1 0 0 0 slow backup
		chk_join_nr 0 0 0
		chk_prio_nr 0 1
	fi

	if reset "mpc switch to backup both sides"; then
		pm_nl_add_endpoint $ns1 10.0.1.1 flags subflow
		pm_nl_add_endpoint $ns2 10.0.1.2 flags subflow
		run_tests $ns1 $ns2 10.0.1.1 0 0 0 slow backup
		chk_join_nr 0 0 0
		chk_prio_nr 1 1
	fi
}

add_addr_ports_tests()
{
	# signal address with port
	if reset "signal address with port"; then
		pm_nl_set_limits $ns1 0 1
		pm_nl_set_limits $ns2 1 1
		pm_nl_add_endpoint $ns1 10.0.2.1 flags signal port 10100
		run_tests $ns1 $ns2 10.0.1.1
		chk_join_nr 1 1 1
		chk_add_nr 1 1 1
	fi

	# subflow and signal with port
	if reset "subflow and signal with port"; then
		pm_nl_add_endpoint $ns1 10.0.2.1 flags signal port 10100
		pm_nl_set_limits $ns1 0 2
		pm_nl_set_limits $ns2 1 2
		pm_nl_add_endpoint $ns2 10.0.3.2 flags subflow
		run_tests $ns1 $ns2 10.0.1.1
		chk_join_nr 2 2 2
		chk_add_nr 1 1 1
	fi

	# single address with port, remove
	if reset "remove single address with port"; then
		pm_nl_set_limits $ns1 0 1
		pm_nl_add_endpoint $ns1 10.0.2.1 flags signal port 10100
		pm_nl_set_limits $ns2 1 1
		run_tests $ns1 $ns2 10.0.1.1 0 -1 0 slow
		chk_join_nr 1 1 1
		chk_add_nr 1 1 1
		chk_rm_nr 1 1 invert
	fi

	# subflow and signal with port, remove
	if reset "remove subflow and signal with port"; then
		pm_nl_set_limits $ns1 0 2
		pm_nl_add_endpoint $ns1 10.0.2.1 flags signal port 10100
		pm_nl_set_limits $ns2 1 2
		pm_nl_add_endpoint $ns2 10.0.3.2 flags subflow
		run_tests $ns1 $ns2 10.0.1.1 0 -1 -1 slow
		chk_join_nr 2 2 2
		chk_add_nr 1 1 1
		chk_rm_nr 1 1
	fi

	# subflows and signal with port, flush
	if reset "flush subflows and signal with port"; then
		pm_nl_set_limits $ns1 0 3
		pm_nl_add_endpoint $ns1 10.0.2.1 flags signal port 10100
		pm_nl_set_limits $ns2 1 3
		pm_nl_add_endpoint $ns2 10.0.3.2 flags subflow
		pm_nl_add_endpoint $ns2 10.0.4.2 flags subflow
		run_tests $ns1 $ns2 10.0.1.1 0 -8 -2 slow
		chk_join_nr 3 3 3
		chk_add_nr 1 1
		chk_rm_nr 1 3 invert simult
	fi

	# multiple addresses with port
	if reset "multiple addresses with port"; then
		pm_nl_set_limits $ns1 2 2
		pm_nl_add_endpoint $ns1 10.0.2.1 flags signal port 10100
		pm_nl_add_endpoint $ns1 10.0.3.1 flags signal port 10100
		pm_nl_set_limits $ns2 2 2
		run_tests $ns1 $ns2 10.0.1.1
		chk_join_nr 2 2 2
		chk_add_nr 2 2 2
	fi

	# multiple addresses with ports
	if reset "multiple addresses with ports"; then
		pm_nl_set_limits $ns1 2 2
		pm_nl_add_endpoint $ns1 10.0.2.1 flags signal port 10100
		pm_nl_add_endpoint $ns1 10.0.3.1 flags signal port 10101
		pm_nl_set_limits $ns2 2 2
		run_tests $ns1 $ns2 10.0.1.1
		chk_join_nr 2 2 2
		chk_add_nr 2 2 2
	fi
}

syncookies_tests()
{
	# single subflow, syncookies
	if reset_with_cookies "single subflow with syn cookies"; then
		pm_nl_set_limits $ns1 0 1
		pm_nl_set_limits $ns2 0 1
		pm_nl_add_endpoint $ns2 10.0.3.2 flags subflow
		run_tests $ns1 $ns2 10.0.1.1
		chk_join_nr 1 1 1
	fi

	# multiple subflows with syn cookies
	if reset_with_cookies "multiple subflows with syn cookies"; then
		pm_nl_set_limits $ns1 0 2
		pm_nl_set_limits $ns2 0 2
		pm_nl_add_endpoint $ns2 10.0.3.2 flags subflow
		pm_nl_add_endpoint $ns2 10.0.2.2 flags subflow
		run_tests $ns1 $ns2 10.0.1.1
		chk_join_nr 2 2 2
	fi

	# multiple subflows limited by server
	if reset_with_cookies "subflows limited by server w cookies"; then
		pm_nl_set_limits $ns1 0 1
		pm_nl_set_limits $ns2 0 2
		pm_nl_add_endpoint $ns2 10.0.3.2 flags subflow
		pm_nl_add_endpoint $ns2 10.0.2.2 flags subflow
		run_tests $ns1 $ns2 10.0.1.1
		chk_join_nr 2 1 1
	fi

	# test signal address with cookies
	if reset_with_cookies "signal address with syn cookies"; then
		pm_nl_set_limits $ns1 0 1
		pm_nl_set_limits $ns2 1 1
		pm_nl_add_endpoint $ns1 10.0.2.1 flags signal
		run_tests $ns1 $ns2 10.0.1.1
		chk_join_nr 1 1 1
		chk_add_nr 1 1
	fi

	# test cookie with subflow and signal
	if reset_with_cookies "subflow and signal w cookies"; then
		pm_nl_add_endpoint $ns1 10.0.2.1 flags signal
		pm_nl_set_limits $ns1 0 2
		pm_nl_set_limits $ns2 1 2
		pm_nl_add_endpoint $ns2 10.0.3.2 flags subflow
		run_tests $ns1 $ns2 10.0.1.1
		chk_join_nr 2 2 2
		chk_add_nr 1 1
	fi

	# accept and use add_addr with additional subflows
	if reset_with_cookies "subflows and signal w. cookies"; then
		pm_nl_set_limits $ns1 0 3
		pm_nl_add_endpoint $ns1 10.0.2.1 flags signal
		pm_nl_set_limits $ns2 1 3
		pm_nl_add_endpoint $ns2 10.0.3.2 flags subflow
		pm_nl_add_endpoint $ns2 10.0.4.2 flags subflow
		run_tests $ns1 $ns2 10.0.1.1
		chk_join_nr 3 3 3
		chk_add_nr 1 1
	fi
}

checksum_tests()
{
	# checksum test 0 0
	if reset_with_checksum 0 0; then
		pm_nl_set_limits $ns1 0 1
		pm_nl_set_limits $ns2 0 1
		run_tests $ns1 $ns2 10.0.1.1
		chk_join_nr 0 0 0
	fi

	# checksum test 1 1
	if reset_with_checksum 1 1; then
		pm_nl_set_limits $ns1 0 1
		pm_nl_set_limits $ns2 0 1
		run_tests $ns1 $ns2 10.0.1.1
		chk_join_nr 0 0 0
	fi

	# checksum test 0 1
	if reset_with_checksum 0 1; then
		pm_nl_set_limits $ns1 0 1
		pm_nl_set_limits $ns2 0 1
		run_tests $ns1 $ns2 10.0.1.1
		chk_join_nr 0 0 0
	fi

	# checksum test 1 0
	if reset_with_checksum 1 0; then
		pm_nl_set_limits $ns1 0 1
		pm_nl_set_limits $ns2 0 1
		run_tests $ns1 $ns2 10.0.1.1
		chk_join_nr 0 0 0
	fi
}

deny_join_id0_tests()
{
	# subflow allow join id0 ns1
	if reset_with_allow_join_id0 "single subflow allow join id0 ns1" 1 0; then
		pm_nl_set_limits $ns1 1 1
		pm_nl_set_limits $ns2 1 1
		pm_nl_add_endpoint $ns2 10.0.3.2 flags subflow
		run_tests $ns1 $ns2 10.0.1.1
		chk_join_nr 1 1 1
	fi

	# subflow allow join id0 ns2
	if reset_with_allow_join_id0 "single subflow allow join id0 ns2" 0 1; then
		pm_nl_set_limits $ns1 1 1
		pm_nl_set_limits $ns2 1 1
		pm_nl_add_endpoint $ns2 10.0.3.2 flags subflow
		run_tests $ns1 $ns2 10.0.1.1
		chk_join_nr 0 0 0
	fi

	# signal address allow join id0 ns1
	# ADD_ADDRs are not affected by allow_join_id0 value.
	if reset_with_allow_join_id0 "signal address allow join id0 ns1" 1 0; then
		pm_nl_set_limits $ns1 1 1
		pm_nl_set_limits $ns2 1 1
		pm_nl_add_endpoint $ns1 10.0.2.1 flags signal
		run_tests $ns1 $ns2 10.0.1.1
		chk_join_nr 1 1 1
		chk_add_nr 1 1
	fi

	# signal address allow join id0 ns2
	# ADD_ADDRs are not affected by allow_join_id0 value.
	if reset_with_allow_join_id0 "signal address allow join id0 ns2" 0 1; then
		pm_nl_set_limits $ns1 1 1
		pm_nl_set_limits $ns2 1 1
		pm_nl_add_endpoint $ns1 10.0.2.1 flags signal
		run_tests $ns1 $ns2 10.0.1.1
		chk_join_nr 1 1 1
		chk_add_nr 1 1
	fi

	# subflow and address allow join id0 ns1
	if reset_with_allow_join_id0 "subflow and address allow join id0 1" 1 0; then
		pm_nl_set_limits $ns1 2 2
		pm_nl_set_limits $ns2 2 2
		pm_nl_add_endpoint $ns1 10.0.2.1 flags signal
		pm_nl_add_endpoint $ns2 10.0.3.2 flags subflow
		run_tests $ns1 $ns2 10.0.1.1
		chk_join_nr 2 2 2
	fi

	# subflow and address allow join id0 ns2
	if reset_with_allow_join_id0 "subflow and address allow join id0 2" 0 1; then
		pm_nl_set_limits $ns1 2 2
		pm_nl_set_limits $ns2 2 2
		pm_nl_add_endpoint $ns1 10.0.2.1 flags signal
		pm_nl_add_endpoint $ns2 10.0.3.2 flags subflow
		run_tests $ns1 $ns2 10.0.1.1
		chk_join_nr 1 1 1
	fi
}

fullmesh_tests()
{
	# fullmesh 1
	# 2 fullmesh addrs in ns2, added before the connection,
	# 1 non-fullmesh addr in ns1, added during the connection.
	if reset "fullmesh test 2x1"; then
		pm_nl_set_limits $ns1 0 4
		pm_nl_set_limits $ns2 1 4
		pm_nl_add_endpoint $ns2 10.0.2.2 flags subflow,fullmesh
		pm_nl_add_endpoint $ns2 10.0.3.2 flags subflow,fullmesh
		run_tests $ns1 $ns2 10.0.1.1 0 1 0 slow
		chk_join_nr 4 4 4
		chk_add_nr 1 1
	fi

	# fullmesh 2
	# 1 non-fullmesh addr in ns1, added before the connection,
	# 1 fullmesh addr in ns2, added during the connection.
	if reset "fullmesh test 1x1"; then
		pm_nl_set_limits $ns1 1 3
		pm_nl_set_limits $ns2 1 3
		pm_nl_add_endpoint $ns1 10.0.2.1 flags signal
		run_tests $ns1 $ns2 10.0.1.1 0 0 fullmesh_1 slow
		chk_join_nr 3 3 3
		chk_add_nr 1 1
	fi

	# fullmesh 3
	# 1 non-fullmesh addr in ns1, added before the connection,
	# 2 fullmesh addrs in ns2, added during the connection.
	if reset "fullmesh test 1x2"; then
		pm_nl_set_limits $ns1 2 5
		pm_nl_set_limits $ns2 1 5
		pm_nl_add_endpoint $ns1 10.0.2.1 flags signal
		run_tests $ns1 $ns2 10.0.1.1 0 0 fullmesh_2 slow
		chk_join_nr 5 5 5
		chk_add_nr 1 1
	fi

	# fullmesh 4
	# 1 non-fullmesh addr in ns1, added before the connection,
	# 2 fullmesh addrs in ns2, added during the connection,
	# limit max_subflows to 4.
	if reset "fullmesh test 1x2, limited"; then
		pm_nl_set_limits $ns1 2 4
		pm_nl_set_limits $ns2 1 4
		pm_nl_add_endpoint $ns1 10.0.2.1 flags signal
		run_tests $ns1 $ns2 10.0.1.1 0 0 fullmesh_2 slow
		chk_join_nr 4 4 4
		chk_add_nr 1 1
	fi

	# set fullmesh flag
	if reset "set fullmesh flag test"; then
		pm_nl_set_limits $ns1 4 4
		pm_nl_add_endpoint $ns1 10.0.2.1 flags subflow
		pm_nl_set_limits $ns2 4 4
		run_tests $ns1 $ns2 10.0.1.1 0 0 1 slow fullmesh
		chk_join_nr 2 2 2
		chk_rm_nr 0 1
	fi

	# set nofullmesh flag
	if reset "set nofullmesh flag test"; then
		pm_nl_set_limits $ns1 4 4
		pm_nl_add_endpoint $ns1 10.0.2.1 flags subflow,fullmesh
		pm_nl_set_limits $ns2 4 4
		run_tests $ns1 $ns2 10.0.1.1 0 0 fullmesh_1 slow nofullmesh
		chk_join_nr 2 2 2
		chk_rm_nr 0 1
	fi

	# set backup,fullmesh flags
	if reset "set backup,fullmesh flags test"; then
		pm_nl_set_limits $ns1 4 4
		pm_nl_add_endpoint $ns1 10.0.2.1 flags subflow
		pm_nl_set_limits $ns2 4 4
		run_tests $ns1 $ns2 10.0.1.1 0 0 1 slow backup,fullmesh
		chk_join_nr 2 2 2
		chk_prio_nr 0 1
		chk_rm_nr 0 1
	fi

	# set nobackup,nofullmesh flags
	if reset "set nobackup,nofullmesh flags test"; then
		pm_nl_set_limits $ns1 4 4
		pm_nl_set_limits $ns2 4 4
		pm_nl_add_endpoint $ns2 10.0.2.2 flags subflow,backup,fullmesh
		run_tests $ns1 $ns2 10.0.1.1 0 0 0 slow nobackup,nofullmesh
		chk_join_nr 2 2 2
		chk_prio_nr 0 1
		chk_rm_nr 0 1
	fi
}

fastclose_tests()
{
	if reset "fastclose test"; then
		run_tests $ns1 $ns2 10.0.1.1 1024 0 fastclose_client
		chk_join_nr 0 0 0
		chk_fclose_nr 1 1
		chk_rst_nr 1 1 invert
	fi

	if reset "fastclose server test"; then
		run_tests $ns1 $ns2 10.0.1.1 1024 0 fastclose_server
		chk_join_nr 0 0 0
		chk_fclose_nr 1 1 invert
		chk_rst_nr 1 1
	fi
}

pedit_action_pkts()
{
	tc -n $ns2 -j -s action show action pedit index 100 | \
		grep "packets" | \
		sed 's/.*"packets":\([0-9]\+\),.*/\1/'
}

fail_tests()
{
	# single subflow
	if reset_with_fail "Infinite map" 1; then
		run_tests $ns1 $ns2 10.0.1.1 128
		chk_join_nr 0 0 0 +1 +0 1 0 1 "$(pedit_action_pkts)"
		chk_fail_nr 1 -1 invert
	fi

	# multiple subflows
	if reset_with_fail "MP_FAIL MP_RST" 2; then
		tc -n $ns2 qdisc add dev ns2eth1 root netem rate 1mbit delay 5
		pm_nl_set_limits $ns1 0 1
		pm_nl_set_limits $ns2 0 1
		pm_nl_add_endpoint $ns2 10.0.2.2 dev ns2eth2 flags subflow
		run_tests $ns1 $ns2 10.0.1.1 1024
		chk_join_nr 1 1 1 1 0 1 1 0 "$(pedit_action_pkts)"
	fi
}

userspace_tests()
{
	# userspace pm type prevents add_addr
	if reset "userspace pm type prevents add_addr"; then
		set_userspace_pm $ns1
		pm_nl_set_limits $ns1 0 2
		pm_nl_set_limits $ns2 0 2
		pm_nl_add_endpoint $ns1 10.0.2.1 flags signal
		run_tests $ns1 $ns2 10.0.1.1
		chk_join_nr 0 0 0
		chk_add_nr 0 0
	fi

	# userspace pm type does not echo add_addr without daemon
	if reset "userspace pm no echo w/o daemon"; then
		set_userspace_pm $ns2
		pm_nl_set_limits $ns1 0 2
		pm_nl_set_limits $ns2 0 2
		pm_nl_add_endpoint $ns1 10.0.2.1 flags signal
		run_tests $ns1 $ns2 10.0.1.1
		chk_join_nr 0 0 0
		chk_add_nr 1 0
	fi

	# userspace pm type rejects join
	if reset "userspace pm type rejects join"; then
		set_userspace_pm $ns1
		pm_nl_set_limits $ns1 1 1
		pm_nl_set_limits $ns2 1 1
		pm_nl_add_endpoint $ns2 10.0.3.2 flags subflow
		run_tests $ns1 $ns2 10.0.1.1
		chk_join_nr 1 1 0
	fi

	# userspace pm type does not send join
	if reset "userspace pm type does not send join"; then
		set_userspace_pm $ns2
		pm_nl_set_limits $ns1 1 1
		pm_nl_set_limits $ns2 1 1
		pm_nl_add_endpoint $ns2 10.0.3.2 flags subflow
		run_tests $ns1 $ns2 10.0.1.1
		chk_join_nr 0 0 0
	fi

	# userspace pm type prevents mp_prio
	if reset "userspace pm type prevents mp_prio"; then
		set_userspace_pm $ns1
		pm_nl_set_limits $ns1 1 1
		pm_nl_set_limits $ns2 1 1
		pm_nl_add_endpoint $ns2 10.0.3.2 flags subflow
		run_tests $ns1 $ns2 10.0.1.1 0 0 0 slow backup
		chk_join_nr 1 1 0
		chk_prio_nr 0 0
	fi

	# userspace pm type prevents rm_addr
	if reset "userspace pm type prevents rm_addr"; then
		set_userspace_pm $ns1
		set_userspace_pm $ns2
		pm_nl_set_limits $ns1 0 1
		pm_nl_set_limits $ns2 0 1
		pm_nl_add_endpoint $ns2 10.0.3.2 flags subflow
		run_tests $ns1 $ns2 10.0.1.1 0 0 -1 slow
		chk_join_nr 0 0 0
		chk_rm_nr 0 0
	fi

	# userspace pm add & remove address
	if reset "userspace pm add & remove address"; then
		set_userspace_pm $ns1
		pm_nl_set_limits $ns2 1 1
		run_tests $ns1 $ns2 10.0.1.1 0 userspace_1 0 slow
		chk_join_nr 1 1 1
		chk_add_nr 1 1
		chk_rm_nr 1 1 invert
	fi

	# userspace pm create destroy subflow
	if reset "userspace pm create destroy subflow"; then
		set_userspace_pm $ns2
		pm_nl_set_limits $ns1 0 1
		run_tests $ns1 $ns2 10.0.1.1 0 0 userspace_1 slow
		chk_join_nr 1 1 1
		chk_rm_nr 0 1
	fi
}

endpoint_tests()
{
	# userspace pm type prevents add_addr
	if reset "implicit EP"; then
		pm_nl_set_limits $ns1 2 2
		pm_nl_set_limits $ns2 2 2
		pm_nl_add_endpoint $ns1 10.0.2.1 flags signal
		run_tests $ns1 $ns2 10.0.1.1 0 0 0 slow &

		wait_mpj $ns1
		pm_nl_check_endpoint 1 "creation" \
			$ns2 10.0.2.2 id 1 flags implicit

		pm_nl_add_endpoint $ns2 10.0.2.2 id 33
		pm_nl_check_endpoint 0 "ID change is prevented" \
			$ns2 10.0.2.2 id 1 flags implicit

		pm_nl_add_endpoint $ns2 10.0.2.2 flags signal
		pm_nl_check_endpoint 0 "modif is allowed" \
			$ns2 10.0.2.2 id 1 flags signal
		wait
	fi

	if reset "delete and re-add"; then
		pm_nl_set_limits $ns1 1 1
		pm_nl_set_limits $ns2 1 1
		pm_nl_add_endpoint $ns2 10.0.2.2 id 2 dev ns2eth2 flags subflow
		run_tests $ns1 $ns2 10.0.1.1 4 0 0 slow &

		wait_mpj $ns2
		pm_nl_del_endpoint $ns2 2 10.0.2.2
		sleep 0.5
		chk_subflow_nr needtitle "after delete" 1

		pm_nl_add_endpoint $ns2 10.0.2.2 dev ns2eth2 flags subflow
		wait_mpj $ns2
		chk_subflow_nr "" "after re-add" 2
		wait
	fi
}

# [$1: error message]
usage()
{
	if [ -n "${1}" ]; then
		echo "${1}"
		ret=1
	fi

	echo "mptcp_join usage:"

	local key
	for key in "${!all_tests[@]}"; do
		echo "  -${key} ${all_tests[${key}]}"
	done

	echo "  -c capture pcap files"
	echo "  -C enable data checksum"
	echo "  -i use ip mptcp"
	echo "  -h help"

	echo "[test ids|names]"

	exit ${ret}
}


# Use a "simple" array to force an specific order we cannot have with an associative one
all_tests_sorted=(
	f@subflows_tests
	e@subflows_error_tests
	s@signal_address_tests
	l@link_failure_tests
	t@add_addr_timeout_tests
	r@remove_tests
	a@add_tests
	6@ipv6_tests
	4@v4mapped_tests
	b@backup_tests
	p@add_addr_ports_tests
	k@syncookies_tests
	S@checksum_tests
	d@deny_join_id0_tests
	m@fullmesh_tests
	z@fastclose_tests
	F@fail_tests
	u@userspace_tests
	I@endpoint_tests
)

all_tests_args=""
all_tests_names=()
for subtests in "${all_tests_sorted[@]}"; do
	key="${subtests%@*}"
	value="${subtests#*@}"

	all_tests_args+="${key}"
	all_tests_names+=("${value}")
	all_tests[${key}]="${value}"
done

tests=()
while getopts "${all_tests_args}cCih" opt; do
	case $opt in
		["${all_tests_args}"])
			tests+=("${all_tests[${opt}]}")
			;;
		c)
			capture=1
			;;
		C)
			checksum=1
			;;
		i)
			ip_mptcp=1
			;;
		h)
			usage
			;;
		*)
			usage "Unknown option: -${opt}"
			;;
	esac
done

shift $((OPTIND - 1))

for arg in "${@}"; do
	if [[ "${arg}" =~ ^[0-9]+$ ]]; then
		only_tests_ids+=("${arg}")
	else
		only_tests_names+=("${arg}")
	fi
done

if [ ${#tests[@]} -eq 0 ]; then
	tests=("${all_tests_names[@]}")
fi

for subtests in "${tests[@]}"; do
	"${subtests}"
done

if [ ${ret} -ne 0 ]; then
	echo
	echo "${#failed_tests[@]} failure(s) has(ve) been detected:"
	for i in $(get_failed_tests_ids); do
		echo -e "\t- ${i}: ${failed_tests[${i}]}"
	done
	echo
fi

exit $ret<|MERGE_RESOLUTION|>--- conflicted
+++ resolved
@@ -774,13 +774,8 @@
 	if [ "$test_link_fail" -gt 1 ];then
 		timeout ${timeout_test} \
 			ip netns exec ${listener_ns} \
-<<<<<<< HEAD
-				$mptcp_connect -t ${timeout_poll} -l -p $port -s ${srv_proto} \
-					${local_addr} < "$sinfail" > "$sout" &
-=======
 				./mptcp_connect -t ${timeout_poll} -l -p $port -s ${srv_proto} \
 					$extra_srv_args ${local_addr} < "$sinfail" > "$sout" &
->>>>>>> d60c95ef
 	else
 		timeout ${timeout_test} \
 			ip netns exec ${listener_ns} \
@@ -1360,14 +1355,11 @@
 	local count
 	local dump_stats
 	local with_cookie
-<<<<<<< HEAD
-=======
 	local title="${TEST_NAME}"
 
 	if [ "${corrupted_pkts}" -gt 0 ]; then
 		title+=": ${corrupted_pkts} corrupted pkts"
 	fi
->>>>>>> d60c95ef
 
 	printf "%03u %-36s %s" "${TEST_COUNT}" "${title}" "syn"
 	count=$(ip netns exec $ns1 nstat -as | grep MPTcpExtMPJoinSynRx | awk '{print $2}')
@@ -1381,13 +1373,8 @@
 	fi
 
 	echo -n " - synack"
-<<<<<<< HEAD
-	with_cookie=`ip netns exec $ns2 sysctl -n net.ipv4.tcp_syncookies`
-	count=`ip netns exec $ns2 nstat -as | grep MPTcpExtMPJoinSynAckRx | awk '{print $2}'`
-=======
 	with_cookie=$(ip netns exec $ns2 sysctl -n net.ipv4.tcp_syncookies)
 	count=$(ip netns exec $ns2 nstat -as | grep MPTcpExtMPJoinSynAckRx | awk '{print $2}')
->>>>>>> d60c95ef
 	[ -z "$count" ] && count=0
 	if [ "$count" != "$syn_ack_nr" ]; then
 		# simult connections exceeding the limit with cookie enabled could go up to
@@ -1397,11 +1384,7 @@
 			echo -n "[ ok ]"
 		else
 			echo "[fail] got $count JOIN[s] synack expected $syn_ack_nr"
-<<<<<<< HEAD
-			ret=1
-=======
 			fail_test
->>>>>>> d60c95ef
 			dump_stats=1
 		fi
 	else
@@ -2322,14 +2305,6 @@
 ipv6_tests()
 {
 	# subflow IPv6
-<<<<<<< HEAD
-	reset
-	ip netns exec $ns1 ./pm_nl_ctl limits 0 1
-	ip netns exec $ns2 ./pm_nl_ctl limits 0 1
-	ip netns exec $ns2 ./pm_nl_ctl add dead:beef:3::2 dev ns2eth3 flags subflow
-	run_tests $ns1 $ns2 dead:beef:1::1 0 0 0 slow
-	chk_join_nr "single subflow IPv6" 1 1 1
-=======
 	if reset "single subflow IPv6"; then
 		pm_nl_set_limits $ns1 0 1
 		pm_nl_set_limits $ns2 0 1
@@ -2337,7 +2312,6 @@
 		run_tests $ns1 $ns2 dead:beef:1::1 0 0 0 slow
 		chk_join_nr 1 1 1
 	fi
->>>>>>> d60c95ef
 
 	# add_address, unused IPv6
 	if reset "unused signal address IPv6"; then
@@ -2369,17 +2343,6 @@
 	fi
 
 	# subflow and signal IPv6, remove
-<<<<<<< HEAD
-	reset
-	ip netns exec $ns1 ./pm_nl_ctl limits 0 2
-	ip netns exec $ns1 ./pm_nl_ctl add dead:beef:2::1 flags signal
-	ip netns exec $ns2 ./pm_nl_ctl limits 1 2
-	ip netns exec $ns2 ./pm_nl_ctl add dead:beef:3::2 dev ns2eth3 flags subflow
-	run_tests $ns1 $ns2 dead:beef:1::1 0 -1 -1 slow
-	chk_join_nr "remove subflow and signal IPv6" 2 2 2
-	chk_add_nr 1 1
-	chk_rm_nr 1 1
-=======
 	if reset "remove subflow and signal IPv6"; then
 		pm_nl_set_limits $ns1 0 2
 		pm_nl_add_endpoint $ns1 dead:beef:2::1 flags signal
@@ -2390,7 +2353,6 @@
 		chk_add_nr 1 1
 		chk_rm_nr 1 1
 	fi
->>>>>>> d60c95ef
 }
 
 v4mapped_tests()
