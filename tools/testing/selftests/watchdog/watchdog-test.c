--- conflicted
+++ resolved
@@ -112,11 +112,7 @@
 
 	if (fd == -1) {
 		if (errno == ENOENT)
-<<<<<<< HEAD
-			printf("Watchdog device not enabled.\n");
-=======
 			printf("Watchdog device (%s) not found.\n", file);
->>>>>>> f7688b48
 		else if (errno == EACCES)
 			printf("Run watchdog as root.\n");
 		else
@@ -154,30 +150,20 @@
 			ret = ioctl(fd, WDIOC_SETOPTIONS, &flags);
 			if (!ret)
 				printf("Watchdog card disabled.\n");
-<<<<<<< HEAD
-			else
+			else {
 				printf("WDIOS_DISABLECARD error '%s'\n", strerror(errno));
-=======
-			else {
-				printf("WDIOS_DISABLECARD error '%s'\n", strerror(errno));
-				oneshot = 1;
-			}
->>>>>>> f7688b48
+				oneshot = 1;
+			}
 			break;
 		case 'e':
 			flags = WDIOS_ENABLECARD;
 			ret = ioctl(fd, WDIOC_SETOPTIONS, &flags);
 			if (!ret)
 				printf("Watchdog card enabled.\n");
-<<<<<<< HEAD
-			else
+			else {
 				printf("WDIOS_ENABLECARD error '%s'\n", strerror(errno));
-=======
-			else {
-				printf("WDIOS_ENABLECARD error '%s'\n", strerror(errno));
-				oneshot = 1;
-			}
->>>>>>> f7688b48
+				oneshot = 1;
+			}
 			break;
 		case 'p':
 			ping_rate = strtoul(optarg, NULL, 0);
@@ -219,11 +205,7 @@
 			if (!ret)
 				printf("WDIOC_GETPRETIMEOUT returns %u seconds.\n", flags);
 			else
-<<<<<<< HEAD
-				printf("WDIOC_SETTIMEOUT error '%s'\n", strerror(errno));
-=======
 				printf("WDIOC_GETPRETIMEOUT error '%s'\n", strerror(errno));
->>>>>>> f7688b48
 			break;
 		case 'L':
 			oneshot = 1;
