// SPDX-License-Identifier: GPL-2.0-only
/*
 * turbostat -- show CPU frequency and C-state residency
 * on modern Intel and AMD processors.
 *
 * Copyright (c) 2013 Intel Corporation.
 * Len Brown <len.brown@intel.com>
 */

#define _GNU_SOURCE
#include MSRHEADER
#include INTEL_FAMILY_HEADER
#include <stdarg.h>
#include <stdio.h>
#include <err.h>
#include <unistd.h>
#include <sys/types.h>
#include <sys/wait.h>
#include <sys/stat.h>
#include <sys/select.h>
#include <sys/resource.h>
#include <fcntl.h>
#include <signal.h>
#include <sys/time.h>
#include <stdlib.h>
#include <getopt.h>
#include <dirent.h>
#include <string.h>
#include <ctype.h>
#include <sched.h>
#include <time.h>
#include <cpuid.h>
#include <sys/capability.h>
#include <errno.h>
#include <math.h>

char *proc_stat = "/proc/stat";
FILE *outf;
int *fd_percpu;
struct timeval interval_tv = {5, 0};
struct timespec interval_ts = {5, 0};
unsigned int num_iterations;
unsigned int debug;
unsigned int quiet;
unsigned int shown;
unsigned int sums_need_wide_columns;
unsigned int rapl_joules;
unsigned int summary_only;
unsigned int list_header_only;
unsigned int dump_only;
unsigned int do_snb_cstates;
unsigned int do_knl_cstates;
unsigned int do_slm_cstates;
unsigned int use_c1_residency_msr;
unsigned int has_aperf;
unsigned int has_epb;
unsigned int do_irtl_snb;
unsigned int do_irtl_hsw;
unsigned int units = 1000000;	/* MHz etc */
unsigned int genuine_intel;
unsigned int authentic_amd;
unsigned int hygon_genuine;
unsigned int max_level, max_extended_level;
unsigned int has_invariant_tsc;
unsigned int do_nhm_platform_info;
unsigned int no_MSR_MISC_PWR_MGMT;
unsigned int aperf_mperf_multiplier = 1;
double bclk;
double base_hz;
unsigned int has_base_hz;
double tsc_tweak = 1.0;
unsigned int show_pkg_only;
unsigned int show_core_only;
char *output_buffer, *outp;
unsigned int do_rapl;
unsigned int do_dts;
unsigned int do_ptm;
unsigned long long  gfx_cur_rc6_ms;
unsigned long long cpuidle_cur_cpu_lpi_us;
unsigned long long cpuidle_cur_sys_lpi_us;
unsigned int gfx_cur_mhz;
unsigned int gfx_act_mhz;
unsigned int tcc_activation_temp;
unsigned int tcc_activation_temp_override;
double rapl_power_units, rapl_time_units;
double rapl_dram_energy_units, rapl_energy_units;
double rapl_joule_counter_range;
unsigned int do_core_perf_limit_reasons;
unsigned int has_automatic_cstate_conversion;
unsigned int do_gfx_perf_limit_reasons;
unsigned int do_ring_perf_limit_reasons;
unsigned int crystal_hz;
unsigned long long tsc_hz;
int base_cpu;
double discover_bclk(unsigned int family, unsigned int model);
unsigned int has_hwp;	/* IA32_PM_ENABLE, IA32_HWP_CAPABILITIES */
			/* IA32_HWP_REQUEST, IA32_HWP_STATUS */
unsigned int has_hwp_notify;		/* IA32_HWP_INTERRUPT */
unsigned int has_hwp_activity_window;	/* IA32_HWP_REQUEST[bits 41:32] */
unsigned int has_hwp_epp;		/* IA32_HWP_REQUEST[bits 31:24] */
unsigned int has_hwp_pkg;		/* IA32_HWP_REQUEST_PKG */
unsigned int has_misc_feature_control;
unsigned int first_counter_read = 1;
int ignore_stdin;

#define RAPL_PKG		(1 << 0)
					/* 0x610 MSR_PKG_POWER_LIMIT */
					/* 0x611 MSR_PKG_ENERGY_STATUS */
#define RAPL_PKG_PERF_STATUS	(1 << 1)
					/* 0x613 MSR_PKG_PERF_STATUS */
#define RAPL_PKG_POWER_INFO	(1 << 2)
					/* 0x614 MSR_PKG_POWER_INFO */

#define RAPL_DRAM		(1 << 3)
					/* 0x618 MSR_DRAM_POWER_LIMIT */
					/* 0x619 MSR_DRAM_ENERGY_STATUS */
#define RAPL_DRAM_PERF_STATUS	(1 << 4)
					/* 0x61b MSR_DRAM_PERF_STATUS */
#define RAPL_DRAM_POWER_INFO	(1 << 5)
					/* 0x61c MSR_DRAM_POWER_INFO */

#define RAPL_CORES_POWER_LIMIT	(1 << 6)
					/* 0x638 MSR_PP0_POWER_LIMIT */
#define RAPL_CORE_POLICY	(1 << 7)
					/* 0x63a MSR_PP0_POLICY */

#define RAPL_GFX		(1 << 8)
					/* 0x640 MSR_PP1_POWER_LIMIT */
					/* 0x641 MSR_PP1_ENERGY_STATUS */
					/* 0x642 MSR_PP1_POLICY */

#define RAPL_CORES_ENERGY_STATUS	(1 << 9)
					/* 0x639 MSR_PP0_ENERGY_STATUS */
#define RAPL_PER_CORE_ENERGY	(1 << 10)
					/* Indicates cores energy collection is per-core,
					 * not per-package. */
#define RAPL_AMD_F17H		(1 << 11)
					/* 0xc0010299 MSR_RAPL_PWR_UNIT */
					/* 0xc001029a MSR_CORE_ENERGY_STAT */
					/* 0xc001029b MSR_PKG_ENERGY_STAT */
#define RAPL_CORES (RAPL_CORES_ENERGY_STATUS | RAPL_CORES_POWER_LIMIT)
#define	TJMAX_DEFAULT	100

/* MSRs that are not yet in the kernel-provided header. */
#define MSR_RAPL_PWR_UNIT	0xc0010299
#define MSR_CORE_ENERGY_STAT	0xc001029a
#define MSR_PKG_ENERGY_STAT	0xc001029b

#define MAX(a, b) ((a) > (b) ? (a) : (b))

/*
 * buffer size used by sscanf() for added column names
 * Usually truncated to 7 characters, but also handles 18 columns for raw 64-bit counters
 */
#define	NAME_BYTES 20
#define PATH_BYTES 128

int backwards_count;
char *progname;

#define CPU_SUBSET_MAXCPUS	1024	/* need to use before probe... */
cpu_set_t *cpu_present_set, *cpu_affinity_set, *cpu_subset;
size_t cpu_present_setsize, cpu_affinity_setsize, cpu_subset_size;
#define MAX_ADDED_COUNTERS 8
#define MAX_ADDED_THREAD_COUNTERS 24
#define BITMASK_SIZE 32

struct thread_data {
	struct timeval tv_begin;
	struct timeval tv_end;
	struct timeval tv_delta;
	unsigned long long tsc;
	unsigned long long aperf;
	unsigned long long mperf;
	unsigned long long c1;
	unsigned long long  irq_count;
	unsigned int smi_count;
	unsigned int cpu_id;
	unsigned int apic_id;
	unsigned int x2apic_id;
	unsigned int flags;
#define CPU_IS_FIRST_THREAD_IN_CORE	0x2
#define CPU_IS_FIRST_CORE_IN_PACKAGE	0x4
	unsigned long long counter[MAX_ADDED_THREAD_COUNTERS];
} *thread_even, *thread_odd;

struct core_data {
	unsigned long long c3;
	unsigned long long c6;
	unsigned long long c7;
	unsigned long long mc6_us;	/* duplicate as per-core for now, even though per module */
	unsigned int core_temp_c;
	unsigned int core_energy;	/* MSR_CORE_ENERGY_STAT */
	unsigned int core_id;
	unsigned long long counter[MAX_ADDED_COUNTERS];
} *core_even, *core_odd;

struct pkg_data {
	unsigned long long pc2;
	unsigned long long pc3;
	unsigned long long pc6;
	unsigned long long pc7;
	unsigned long long pc8;
	unsigned long long pc9;
	unsigned long long pc10;
	unsigned long long cpu_lpi;
	unsigned long long sys_lpi;
	unsigned long long pkg_wtd_core_c0;
	unsigned long long pkg_any_core_c0;
	unsigned long long pkg_any_gfxe_c0;
	unsigned long long pkg_both_core_gfxe_c0;
	long long gfx_rc6_ms;
	unsigned int gfx_mhz;
	unsigned int gfx_act_mhz;
	unsigned int package_id;
	unsigned long long energy_pkg;	/* MSR_PKG_ENERGY_STATUS */
	unsigned long long energy_dram;	/* MSR_DRAM_ENERGY_STATUS */
	unsigned long long energy_cores;	/* MSR_PP0_ENERGY_STATUS */
	unsigned long long energy_gfx;	/* MSR_PP1_ENERGY_STATUS */
	unsigned long long rapl_pkg_perf_status;	/* MSR_PKG_PERF_STATUS */
	unsigned long long rapl_dram_perf_status;	/* MSR_DRAM_PERF_STATUS */
	unsigned int pkg_temp_c;
	unsigned long long counter[MAX_ADDED_COUNTERS];
} *package_even, *package_odd;

#define ODD_COUNTERS thread_odd, core_odd, package_odd
#define EVEN_COUNTERS thread_even, core_even, package_even

#define GET_THREAD(thread_base, thread_no, core_no, node_no, pkg_no)	      \
	((thread_base) +						      \
	 ((pkg_no) *							      \
	  topo.nodes_per_pkg * topo.cores_per_node * topo.threads_per_core) + \
	 ((node_no) * topo.cores_per_node * topo.threads_per_core) +	      \
	 ((core_no) * topo.threads_per_core) +				      \
	 (thread_no))

#define GET_CORE(core_base, core_no, node_no, pkg_no)			\
	((core_base) +							\
	 ((pkg_no) *  topo.nodes_per_pkg * topo.cores_per_node) +	\
	 ((node_no) * topo.cores_per_node) +				\
	 (core_no))


#define GET_PKG(pkg_base, pkg_no) (pkg_base + pkg_no)

enum counter_scope {SCOPE_CPU, SCOPE_CORE, SCOPE_PACKAGE};
enum counter_type {COUNTER_ITEMS, COUNTER_CYCLES, COUNTER_SECONDS, COUNTER_USEC};
enum counter_format {FORMAT_RAW, FORMAT_DELTA, FORMAT_PERCENT};

struct msr_counter {
	unsigned int msr_num;
	char name[NAME_BYTES];
	char path[PATH_BYTES];
	unsigned int width;
	enum counter_type type;
	enum counter_format format;
	struct msr_counter *next;
	unsigned int flags;
#define	FLAGS_HIDE	(1 << 0)
#define	FLAGS_SHOW	(1 << 1)
#define	SYSFS_PERCPU	(1 << 1)
};

/*
 * The accumulated sum of MSR is defined as a monotonic
 * increasing MSR, it will be accumulated periodically,
 * despite its register's bit width.
 */
enum {
	IDX_PKG_ENERGY,
	IDX_DRAM_ENERGY,
	IDX_PP0_ENERGY,
	IDX_PP1_ENERGY,
	IDX_PKG_PERF,
	IDX_DRAM_PERF,
	IDX_COUNT,
};

int get_msr_sum(int cpu, off_t offset, unsigned long long *msr);

struct msr_sum_array {
	/* get_msr_sum() = sum + (get_msr() - last) */
	struct {
		/*The accumulated MSR value is updated by the timer*/
		unsigned long long sum;
		/*The MSR footprint recorded in last timer*/
		unsigned long long last;
	} entries[IDX_COUNT];
};

/* The percpu MSR sum array.*/
struct msr_sum_array *per_cpu_msr_sum;

int idx_to_offset(int idx)
{
	int offset;

	switch (idx) {
	case IDX_PKG_ENERGY:
		offset = MSR_PKG_ENERGY_STATUS;
		break;
	case IDX_DRAM_ENERGY:
		offset = MSR_DRAM_ENERGY_STATUS;
		break;
	case IDX_PP0_ENERGY:
		offset = MSR_PP0_ENERGY_STATUS;
		break;
	case IDX_PP1_ENERGY:
		offset = MSR_PP1_ENERGY_STATUS;
		break;
	case IDX_PKG_PERF:
		offset = MSR_PKG_PERF_STATUS;
		break;
	case IDX_DRAM_PERF:
		offset = MSR_DRAM_PERF_STATUS;
		break;
	default:
		offset = -1;
	}
	return offset;
}

int offset_to_idx(int offset)
{
	int idx;

	switch (offset) {
	case MSR_PKG_ENERGY_STATUS:
		idx = IDX_PKG_ENERGY;
		break;
	case MSR_DRAM_ENERGY_STATUS:
		idx = IDX_DRAM_ENERGY;
		break;
	case MSR_PP0_ENERGY_STATUS:
		idx = IDX_PP0_ENERGY;
		break;
	case MSR_PP1_ENERGY_STATUS:
		idx = IDX_PP1_ENERGY;
		break;
	case MSR_PKG_PERF_STATUS:
		idx = IDX_PKG_PERF;
		break;
	case MSR_DRAM_PERF_STATUS:
		idx = IDX_DRAM_PERF;
		break;
	default:
		idx = -1;
	}
	return idx;
}

int idx_valid(int idx)
{
	switch (idx) {
	case IDX_PKG_ENERGY:
		return do_rapl & RAPL_PKG;
	case IDX_DRAM_ENERGY:
		return do_rapl & RAPL_DRAM;
	case IDX_PP0_ENERGY:
		return do_rapl & RAPL_CORES_ENERGY_STATUS;
	case IDX_PP1_ENERGY:
		return do_rapl & RAPL_GFX;
	case IDX_PKG_PERF:
		return do_rapl & RAPL_PKG_PERF_STATUS;
	case IDX_DRAM_PERF:
		return do_rapl & RAPL_DRAM_PERF_STATUS;
	default:
		return 0;
	}
}
struct sys_counters {
	unsigned int added_thread_counters;
	unsigned int added_core_counters;
	unsigned int added_package_counters;
	struct msr_counter *tp;
	struct msr_counter *cp;
	struct msr_counter *pp;
} sys;

struct system_summary {
	struct thread_data threads;
	struct core_data cores;
	struct pkg_data packages;
} average;

struct cpu_topology {
	int physical_package_id;
	int die_id;
	int logical_cpu_id;
	int physical_node_id;
	int logical_node_id;	/* 0-based count within the package */
	int physical_core_id;
	int thread_id;
	cpu_set_t *put_ids; /* Processing Unit/Thread IDs */
} *cpus;

struct topo_params {
	int num_packages;
	int num_die;
	int num_cpus;
	int num_cores;
	int max_cpu_num;
	int max_node_num;
	int nodes_per_pkg;
	int cores_per_node;
	int threads_per_core;
} topo;

struct timeval tv_even, tv_odd, tv_delta;

int *irq_column_2_cpu;	/* /proc/interrupts column numbers */
int *irqs_per_cpu;		/* indexed by cpu_num */

void setup_all_buffers(void);

char *sys_lpi_file;
char *sys_lpi_file_sysfs = "/sys/devices/system/cpu/cpuidle/low_power_idle_system_residency_us";
char *sys_lpi_file_debugfs = "/sys/kernel/debug/pmc_core/slp_s0_residency_usec";

int cpu_is_not_present(int cpu)
{
	return !CPU_ISSET_S(cpu, cpu_present_setsize, cpu_present_set);
}
/*
 * run func(thread, core, package) in topology order
 * skip non-present cpus
 */

int for_all_cpus(int (func)(struct thread_data *, struct core_data *, struct pkg_data *),
	struct thread_data *thread_base, struct core_data *core_base, struct pkg_data *pkg_base)
{
	int retval, pkg_no, core_no, thread_no, node_no;

	for (pkg_no = 0; pkg_no < topo.num_packages; ++pkg_no) {
		for (node_no = 0; node_no < topo.nodes_per_pkg; node_no++) {
			for (core_no = 0; core_no < topo.cores_per_node; ++core_no) {
				for (thread_no = 0; thread_no <
					topo.threads_per_core; ++thread_no) {
					struct thread_data *t;
					struct core_data *c;
					struct pkg_data *p;

					t = GET_THREAD(thread_base, thread_no,
						       core_no, node_no,
						       pkg_no);

					if (cpu_is_not_present(t->cpu_id))
						continue;

					c = GET_CORE(core_base, core_no,
						     node_no, pkg_no);
					p = GET_PKG(pkg_base, pkg_no);

					retval = func(t, c, p);
					if (retval)
						return retval;
				}
			}
		}
	}
	return 0;
}

int cpu_migrate(int cpu)
{
	CPU_ZERO_S(cpu_affinity_setsize, cpu_affinity_set);
	CPU_SET_S(cpu, cpu_affinity_setsize, cpu_affinity_set);
	if (sched_setaffinity(0, cpu_affinity_setsize, cpu_affinity_set) == -1)
		return -1;
	else
		return 0;
}
int get_msr_fd(int cpu)
{
	char pathname[32];
	int fd;

	fd = fd_percpu[cpu];

	if (fd)
		return fd;

	sprintf(pathname, "/dev/cpu/%d/msr", cpu);
	fd = open(pathname, O_RDONLY);
	if (fd < 0)
		err(-1, "%s open failed, try chown or chmod +r /dev/cpu/*/msr, or run as root", pathname);

	fd_percpu[cpu] = fd;

	return fd;
}

int get_msr(int cpu, off_t offset, unsigned long long *msr)
{
	ssize_t retval;

	retval = pread(get_msr_fd(cpu), msr, sizeof(*msr), offset);

	if (retval != sizeof *msr)
		err(-1, "cpu%d: msr offset 0x%llx read failed", cpu, (unsigned long long)offset);

	return 0;
}

/*
 * This list matches the column headers, except
 * 1. built-in only, the sysfs counters are not here -- we learn of those at run-time
 * 2. Core and CPU are moved to the end, we can't have strings that contain them
 *    matching on them for --show and --hide.
 */
struct msr_counter bic[] = {
	{ 0x0, "usec" },
	{ 0x0, "Time_Of_Day_Seconds" },
	{ 0x0, "Package" },
	{ 0x0, "Node" },
	{ 0x0, "Avg_MHz" },
	{ 0x0, "Busy%" },
	{ 0x0, "Bzy_MHz" },
	{ 0x0, "TSC_MHz" },
	{ 0x0, "IRQ" },
	{ 0x0, "SMI", "", 32, 0, FORMAT_DELTA, NULL},
	{ 0x0, "sysfs" },
	{ 0x0, "CPU%c1" },
	{ 0x0, "CPU%c3" },
	{ 0x0, "CPU%c6" },
	{ 0x0, "CPU%c7" },
	{ 0x0, "ThreadC" },
	{ 0x0, "CoreTmp" },
	{ 0x0, "CoreCnt" },
	{ 0x0, "PkgTmp" },
	{ 0x0, "GFX%rc6" },
	{ 0x0, "GFXMHz" },
	{ 0x0, "Pkg%pc2" },
	{ 0x0, "Pkg%pc3" },
	{ 0x0, "Pkg%pc6" },
	{ 0x0, "Pkg%pc7" },
	{ 0x0, "Pkg%pc8" },
	{ 0x0, "Pkg%pc9" },
	{ 0x0, "Pk%pc10" },
	{ 0x0, "CPU%LPI" },
	{ 0x0, "SYS%LPI" },
	{ 0x0, "PkgWatt" },
	{ 0x0, "CorWatt" },
	{ 0x0, "GFXWatt" },
	{ 0x0, "PkgCnt" },
	{ 0x0, "RAMWatt" },
	{ 0x0, "PKG_%" },
	{ 0x0, "RAM_%" },
	{ 0x0, "Pkg_J" },
	{ 0x0, "Cor_J" },
	{ 0x0, "GFX_J" },
	{ 0x0, "RAM_J" },
	{ 0x0, "Mod%c6" },
	{ 0x0, "Totl%C0" },
	{ 0x0, "Any%C0" },
	{ 0x0, "GFX%C0" },
	{ 0x0, "CPUGFX%" },
	{ 0x0, "Core" },
	{ 0x0, "CPU" },
	{ 0x0, "APIC" },
	{ 0x0, "X2APIC" },
	{ 0x0, "Die" },
	{ 0x0, "GFXAMHz" },
};

#define MAX_BIC (sizeof(bic) / sizeof(struct msr_counter))
#define	BIC_USEC	(1ULL << 0)
#define	BIC_TOD		(1ULL << 1)
#define	BIC_Package	(1ULL << 2)
#define	BIC_Node	(1ULL << 3)
#define	BIC_Avg_MHz	(1ULL << 4)
#define	BIC_Busy	(1ULL << 5)
#define	BIC_Bzy_MHz	(1ULL << 6)
#define	BIC_TSC_MHz	(1ULL << 7)
#define	BIC_IRQ		(1ULL << 8)
#define	BIC_SMI		(1ULL << 9)
#define	BIC_sysfs	(1ULL << 10)
#define	BIC_CPU_c1	(1ULL << 11)
#define	BIC_CPU_c3	(1ULL << 12)
#define	BIC_CPU_c6	(1ULL << 13)
#define	BIC_CPU_c7	(1ULL << 14)
#define	BIC_ThreadC	(1ULL << 15)
#define	BIC_CoreTmp	(1ULL << 16)
#define	BIC_CoreCnt	(1ULL << 17)
#define	BIC_PkgTmp	(1ULL << 18)
#define	BIC_GFX_rc6	(1ULL << 19)
#define	BIC_GFXMHz	(1ULL << 20)
#define	BIC_Pkgpc2	(1ULL << 21)
#define	BIC_Pkgpc3	(1ULL << 22)
#define	BIC_Pkgpc6	(1ULL << 23)
#define	BIC_Pkgpc7	(1ULL << 24)
#define	BIC_Pkgpc8	(1ULL << 25)
#define	BIC_Pkgpc9	(1ULL << 26)
#define	BIC_Pkgpc10	(1ULL << 27)
#define BIC_CPU_LPI	(1ULL << 28)
#define BIC_SYS_LPI	(1ULL << 29)
#define	BIC_PkgWatt	(1ULL << 30)
#define	BIC_CorWatt	(1ULL << 31)
#define	BIC_GFXWatt	(1ULL << 32)
#define	BIC_PkgCnt	(1ULL << 33)
#define	BIC_RAMWatt	(1ULL << 34)
#define	BIC_PKG__	(1ULL << 35)
#define	BIC_RAM__	(1ULL << 36)
#define	BIC_Pkg_J	(1ULL << 37)
#define	BIC_Cor_J	(1ULL << 38)
#define	BIC_GFX_J	(1ULL << 39)
#define	BIC_RAM_J	(1ULL << 40)
#define	BIC_Mod_c6	(1ULL << 41)
#define	BIC_Totl_c0	(1ULL << 42)
#define	BIC_Any_c0	(1ULL << 43)
#define	BIC_GFX_c0	(1ULL << 44)
#define	BIC_CPUGFX	(1ULL << 45)
#define	BIC_Core	(1ULL << 46)
#define	BIC_CPU		(1ULL << 47)
#define	BIC_APIC	(1ULL << 48)
#define	BIC_X2APIC	(1ULL << 49)
#define	BIC_Die		(1ULL << 50)
#define	BIC_GFXACTMHz	(1ULL << 51)

#define BIC_DISABLED_BY_DEFAULT	(BIC_USEC | BIC_TOD | BIC_APIC | BIC_X2APIC)

unsigned long long bic_enabled = (0xFFFFFFFFFFFFFFFFULL & ~BIC_DISABLED_BY_DEFAULT);
unsigned long long bic_present = BIC_USEC | BIC_TOD | BIC_sysfs | BIC_APIC | BIC_X2APIC;

#define DO_BIC(COUNTER_NAME) (bic_enabled & bic_present & COUNTER_NAME)
#define DO_BIC_READ(COUNTER_NAME) (bic_present & COUNTER_NAME)
#define ENABLE_BIC(COUNTER_NAME) (bic_enabled |= COUNTER_NAME)
#define BIC_PRESENT(COUNTER_BIT) (bic_present |= COUNTER_BIT)
#define BIC_NOT_PRESENT(COUNTER_BIT) (bic_present &= ~COUNTER_BIT)


#define MAX_DEFERRED 16
char *deferred_skip_names[MAX_DEFERRED];
int deferred_skip_index;

/*
 * HIDE_LIST - hide this list of counters, show the rest [default]
 * SHOW_LIST - show this list of counters, hide the rest
 */
enum show_hide_mode { SHOW_LIST, HIDE_LIST } global_show_hide_mode = HIDE_LIST;

void help(void)
{
	fprintf(outf,
	"Usage: turbostat [OPTIONS][(--interval seconds) | COMMAND ...]\n"
	"\n"
	"Turbostat forks the specified COMMAND and prints statistics\n"
	"when COMMAND completes.\n"
	"If no COMMAND is specified, turbostat wakes every 5-seconds\n"
	"to print statistics, until interrupted.\n"
	"  -a, --add	add a counter\n"
	"		  eg. --add msr0x10,u64,cpu,delta,MY_TSC\n"
	"  -c, --cpu	cpu-set	limit output to summary plus cpu-set:\n"
	"		  {core | package | j,k,l..m,n-p }\n"
	"  -d, --debug	displays usec, Time_Of_Day_Seconds and more debugging\n"
	"  -D, --Dump	displays the raw counter values\n"
	"  -e, --enable	[all | column]\n"
	"		shows all or the specified disabled column\n"
	"  -H, --hide [column|column,column,...]\n"
	"		hide the specified column(s)\n"
	"  -i, --interval sec.subsec\n"
	"		Override default 5-second measurement interval\n"
	"  -J, --Joules	displays energy in Joules instead of Watts\n"
	"  -l, --list	list column headers only\n"
	"  -n, --num_iterations num\n"
	"		number of the measurement iterations\n"
	"  -o, --out file\n"
	"		create or truncate \"file\" for all output\n"
	"  -q, --quiet	skip decoding system configuration header\n"
	"  -s, --show [column|column,column,...]\n"
	"		show only the specified column(s)\n"
	"  -S, --Summary\n"
	"		limits output to 1-line system summary per interval\n"
	"  -T, --TCC temperature\n"
	"		sets the Thermal Control Circuit temperature in\n"
	"		  degrees Celsius\n"
	"  -h, --help	print this help message\n"
	"  -v, --version	print version information\n"
	"\n"
	"For more help, run \"man turbostat\"\n");
}

/*
 * bic_lookup
 * for all the strings in comma separate name_list,
 * set the approprate bit in return value.
 */
unsigned long long bic_lookup(char *name_list, enum show_hide_mode mode)
{
	int i;
	unsigned long long retval = 0;

	while (name_list) {
		char *comma;

		comma = strchr(name_list, ',');

		if (comma)
			*comma = '\0';

		if (!strcmp(name_list, "all"))
			return ~0;

		for (i = 0; i < MAX_BIC; ++i) {
			if (!strcmp(name_list, bic[i].name)) {
				retval |= (1ULL << i);
				break;
			}
		}
		if (i == MAX_BIC) {
			if (mode == SHOW_LIST) {
				fprintf(stderr, "Invalid counter name: %s\n", name_list);
				exit(-1);
			}
			deferred_skip_names[deferred_skip_index++] = name_list;
			if (debug)
				fprintf(stderr, "deferred \"%s\"\n", name_list);
			if (deferred_skip_index >= MAX_DEFERRED) {
				fprintf(stderr, "More than max %d un-recognized --skip options '%s'\n",
					MAX_DEFERRED, name_list);
				help();
				exit(1);
			}
		}

		name_list = comma;
		if (name_list)
			name_list++;

	}
	return retval;
}


void print_header(char *delim)
{
	struct msr_counter *mp;
	int printed = 0;

	if (DO_BIC(BIC_USEC))
		outp += sprintf(outp, "%susec", (printed++ ? delim : ""));
	if (DO_BIC(BIC_TOD))
		outp += sprintf(outp, "%sTime_Of_Day_Seconds", (printed++ ? delim : ""));
	if (DO_BIC(BIC_Package))
		outp += sprintf(outp, "%sPackage", (printed++ ? delim : ""));
	if (DO_BIC(BIC_Die))
		outp += sprintf(outp, "%sDie", (printed++ ? delim : ""));
	if (DO_BIC(BIC_Node))
		outp += sprintf(outp, "%sNode", (printed++ ? delim : ""));
	if (DO_BIC(BIC_Core))
		outp += sprintf(outp, "%sCore", (printed++ ? delim : ""));
	if (DO_BIC(BIC_CPU))
		outp += sprintf(outp, "%sCPU", (printed++ ? delim : ""));
	if (DO_BIC(BIC_APIC))
		outp += sprintf(outp, "%sAPIC", (printed++ ? delim : ""));
	if (DO_BIC(BIC_X2APIC))
		outp += sprintf(outp, "%sX2APIC", (printed++ ? delim : ""));
	if (DO_BIC(BIC_Avg_MHz))
		outp += sprintf(outp, "%sAvg_MHz", (printed++ ? delim : ""));
	if (DO_BIC(BIC_Busy))
		outp += sprintf(outp, "%sBusy%%", (printed++ ? delim : ""));
	if (DO_BIC(BIC_Bzy_MHz))
		outp += sprintf(outp, "%sBzy_MHz", (printed++ ? delim : ""));
	if (DO_BIC(BIC_TSC_MHz))
		outp += sprintf(outp, "%sTSC_MHz", (printed++ ? delim : ""));

	if (DO_BIC(BIC_IRQ)) {
		if (sums_need_wide_columns)
			outp += sprintf(outp, "%s     IRQ", (printed++ ? delim : ""));
		else
			outp += sprintf(outp, "%sIRQ", (printed++ ? delim : ""));
	}

	if (DO_BIC(BIC_SMI))
		outp += sprintf(outp, "%sSMI", (printed++ ? delim : ""));

	for (mp = sys.tp; mp; mp = mp->next) {

		if (mp->format == FORMAT_RAW) {
			if (mp->width == 64)
				outp += sprintf(outp, "%s%18.18s", (printed++ ? delim : ""), mp->name);
			else
				outp += sprintf(outp, "%s%10.10s", (printed++ ? delim : ""), mp->name);
		} else {
			if ((mp->type == COUNTER_ITEMS) && sums_need_wide_columns)
				outp += sprintf(outp, "%s%8s", (printed++ ? delim : ""), mp->name);
			else
				outp += sprintf(outp, "%s%s", (printed++ ? delim : ""), mp->name);
		}
	}

	if (DO_BIC(BIC_CPU_c1))
		outp += sprintf(outp, "%sCPU%%c1", (printed++ ? delim : ""));
	if (DO_BIC(BIC_CPU_c3))
		outp += sprintf(outp, "%sCPU%%c3", (printed++ ? delim : ""));
	if (DO_BIC(BIC_CPU_c6))
		outp += sprintf(outp, "%sCPU%%c6", (printed++ ? delim : ""));
	if (DO_BIC(BIC_CPU_c7))
		outp += sprintf(outp, "%sCPU%%c7", (printed++ ? delim : ""));

	if (DO_BIC(BIC_Mod_c6))
		outp += sprintf(outp, "%sMod%%c6", (printed++ ? delim : ""));

	if (DO_BIC(BIC_CoreTmp))
		outp += sprintf(outp, "%sCoreTmp", (printed++ ? delim : ""));

	if (do_rapl && !rapl_joules) {
		if (DO_BIC(BIC_CorWatt) && (do_rapl & RAPL_PER_CORE_ENERGY))
			outp += sprintf(outp, "%sCorWatt", (printed++ ? delim : ""));
	} else if (do_rapl && rapl_joules) {
		if (DO_BIC(BIC_Cor_J) && (do_rapl & RAPL_PER_CORE_ENERGY))
			outp += sprintf(outp, "%sCor_J", (printed++ ? delim : ""));
	}

	for (mp = sys.cp; mp; mp = mp->next) {
		if (mp->format == FORMAT_RAW) {
			if (mp->width == 64)
				outp += sprintf(outp, "%s%18.18s", delim, mp->name);
			else
				outp += sprintf(outp, "%s%10.10s", delim, mp->name);
		} else {
			if ((mp->type == COUNTER_ITEMS) && sums_need_wide_columns)
				outp += sprintf(outp, "%s%8s", delim, mp->name);
			else
				outp += sprintf(outp, "%s%s", delim, mp->name);
		}
	}

	if (DO_BIC(BIC_PkgTmp))
		outp += sprintf(outp, "%sPkgTmp", (printed++ ? delim : ""));

	if (DO_BIC(BIC_GFX_rc6))
		outp += sprintf(outp, "%sGFX%%rc6", (printed++ ? delim : ""));

	if (DO_BIC(BIC_GFXMHz))
		outp += sprintf(outp, "%sGFXMHz", (printed++ ? delim : ""));

	if (DO_BIC(BIC_GFXACTMHz))
		outp += sprintf(outp, "%sGFXAMHz", (printed++ ? delim : ""));

	if (DO_BIC(BIC_Totl_c0))
		outp += sprintf(outp, "%sTotl%%C0", (printed++ ? delim : ""));
	if (DO_BIC(BIC_Any_c0))
		outp += sprintf(outp, "%sAny%%C0", (printed++ ? delim : ""));
	if (DO_BIC(BIC_GFX_c0))
		outp += sprintf(outp, "%sGFX%%C0", (printed++ ? delim : ""));
	if (DO_BIC(BIC_CPUGFX))
		outp += sprintf(outp, "%sCPUGFX%%", (printed++ ? delim : ""));

	if (DO_BIC(BIC_Pkgpc2))
		outp += sprintf(outp, "%sPkg%%pc2", (printed++ ? delim : ""));
	if (DO_BIC(BIC_Pkgpc3))
		outp += sprintf(outp, "%sPkg%%pc3", (printed++ ? delim : ""));
	if (DO_BIC(BIC_Pkgpc6))
		outp += sprintf(outp, "%sPkg%%pc6", (printed++ ? delim : ""));
	if (DO_BIC(BIC_Pkgpc7))
		outp += sprintf(outp, "%sPkg%%pc7", (printed++ ? delim : ""));
	if (DO_BIC(BIC_Pkgpc8))
		outp += sprintf(outp, "%sPkg%%pc8", (printed++ ? delim : ""));
	if (DO_BIC(BIC_Pkgpc9))
		outp += sprintf(outp, "%sPkg%%pc9", (printed++ ? delim : ""));
	if (DO_BIC(BIC_Pkgpc10))
		outp += sprintf(outp, "%sPk%%pc10", (printed++ ? delim : ""));
	if (DO_BIC(BIC_CPU_LPI))
		outp += sprintf(outp, "%sCPU%%LPI", (printed++ ? delim : ""));
	if (DO_BIC(BIC_SYS_LPI))
		outp += sprintf(outp, "%sSYS%%LPI", (printed++ ? delim : ""));

	if (do_rapl && !rapl_joules) {
		if (DO_BIC(BIC_PkgWatt))
			outp += sprintf(outp, "%sPkgWatt", (printed++ ? delim : ""));
		if (DO_BIC(BIC_CorWatt) && !(do_rapl & RAPL_PER_CORE_ENERGY))
			outp += sprintf(outp, "%sCorWatt", (printed++ ? delim : ""));
		if (DO_BIC(BIC_GFXWatt))
			outp += sprintf(outp, "%sGFXWatt", (printed++ ? delim : ""));
		if (DO_BIC(BIC_RAMWatt))
			outp += sprintf(outp, "%sRAMWatt", (printed++ ? delim : ""));
		if (DO_BIC(BIC_PKG__))
			outp += sprintf(outp, "%sPKG_%%", (printed++ ? delim : ""));
		if (DO_BIC(BIC_RAM__))
			outp += sprintf(outp, "%sRAM_%%", (printed++ ? delim : ""));
	} else if (do_rapl && rapl_joules) {
		if (DO_BIC(BIC_Pkg_J))
			outp += sprintf(outp, "%sPkg_J", (printed++ ? delim : ""));
		if (DO_BIC(BIC_Cor_J) && !(do_rapl & RAPL_PER_CORE_ENERGY))
			outp += sprintf(outp, "%sCor_J", (printed++ ? delim : ""));
		if (DO_BIC(BIC_GFX_J))
			outp += sprintf(outp, "%sGFX_J", (printed++ ? delim : ""));
		if (DO_BIC(BIC_RAM_J))
			outp += sprintf(outp, "%sRAM_J", (printed++ ? delim : ""));
		if (DO_BIC(BIC_PKG__))
			outp += sprintf(outp, "%sPKG_%%", (printed++ ? delim : ""));
		if (DO_BIC(BIC_RAM__))
			outp += sprintf(outp, "%sRAM_%%", (printed++ ? delim : ""));
	}
	for (mp = sys.pp; mp; mp = mp->next) {
		if (mp->format == FORMAT_RAW) {
			if (mp->width == 64)
				outp += sprintf(outp, "%s%18.18s", delim, mp->name);
			else
				outp += sprintf(outp, "%s%10.10s", delim, mp->name);
		} else {
			if ((mp->type == COUNTER_ITEMS) && sums_need_wide_columns)
				outp += sprintf(outp, "%s%8s", delim, mp->name);
			else
				outp += sprintf(outp, "%s%s", delim, mp->name);
		}
	}

	outp += sprintf(outp, "\n");
}

int dump_counters(struct thread_data *t, struct core_data *c,
	struct pkg_data *p)
{
	int i;
	struct msr_counter *mp;

	outp += sprintf(outp, "t %p, c %p, p %p\n", t, c, p);

	if (t) {
		outp += sprintf(outp, "CPU: %d flags 0x%x\n",
			t->cpu_id, t->flags);
		outp += sprintf(outp, "TSC: %016llX\n", t->tsc);
		outp += sprintf(outp, "aperf: %016llX\n", t->aperf);
		outp += sprintf(outp, "mperf: %016llX\n", t->mperf);
		outp += sprintf(outp, "c1: %016llX\n", t->c1);

		if (DO_BIC(BIC_IRQ))
			outp += sprintf(outp, "IRQ: %lld\n", t->irq_count);
		if (DO_BIC(BIC_SMI))
			outp += sprintf(outp, "SMI: %d\n", t->smi_count);

		for (i = 0, mp = sys.tp; mp; i++, mp = mp->next) {
			outp += sprintf(outp, "tADDED [%d] msr0x%x: %08llX\n",
				i, mp->msr_num, t->counter[i]);
		}
	}

	if (c) {
		outp += sprintf(outp, "core: %d\n", c->core_id);
		outp += sprintf(outp, "c3: %016llX\n", c->c3);
		outp += sprintf(outp, "c6: %016llX\n", c->c6);
		outp += sprintf(outp, "c7: %016llX\n", c->c7);
		outp += sprintf(outp, "DTS: %dC\n", c->core_temp_c);
		outp += sprintf(outp, "Joules: %0X\n", c->core_energy);

		for (i = 0, mp = sys.cp; mp; i++, mp = mp->next) {
			outp += sprintf(outp, "cADDED [%d] msr0x%x: %08llX\n",
				i, mp->msr_num, c->counter[i]);
		}
		outp += sprintf(outp, "mc6_us: %016llX\n", c->mc6_us);
	}

	if (p) {
		outp += sprintf(outp, "package: %d\n", p->package_id);

		outp += sprintf(outp, "Weighted cores: %016llX\n", p->pkg_wtd_core_c0);
		outp += sprintf(outp, "Any cores: %016llX\n", p->pkg_any_core_c0);
		outp += sprintf(outp, "Any GFX: %016llX\n", p->pkg_any_gfxe_c0);
		outp += sprintf(outp, "CPU + GFX: %016llX\n", p->pkg_both_core_gfxe_c0);

		outp += sprintf(outp, "pc2: %016llX\n", p->pc2);
		if (DO_BIC(BIC_Pkgpc3))
			outp += sprintf(outp, "pc3: %016llX\n", p->pc3);
		if (DO_BIC(BIC_Pkgpc6))
			outp += sprintf(outp, "pc6: %016llX\n", p->pc6);
		if (DO_BIC(BIC_Pkgpc7))
			outp += sprintf(outp, "pc7: %016llX\n", p->pc7);
		outp += sprintf(outp, "pc8: %016llX\n", p->pc8);
		outp += sprintf(outp, "pc9: %016llX\n", p->pc9);
		outp += sprintf(outp, "pc10: %016llX\n", p->pc10);
		outp += sprintf(outp, "cpu_lpi: %016llX\n", p->cpu_lpi);
		outp += sprintf(outp, "sys_lpi: %016llX\n", p->sys_lpi);
		outp += sprintf(outp, "Joules PKG: %0llX\n", p->energy_pkg);
		outp += sprintf(outp, "Joules COR: %0llX\n", p->energy_cores);
		outp += sprintf(outp, "Joules GFX: %0llX\n", p->energy_gfx);
		outp += sprintf(outp, "Joules RAM: %0llX\n", p->energy_dram);
		outp += sprintf(outp, "Throttle PKG: %0llX\n",
			p->rapl_pkg_perf_status);
		outp += sprintf(outp, "Throttle RAM: %0llX\n",
			p->rapl_dram_perf_status);
		outp += sprintf(outp, "PTM: %dC\n", p->pkg_temp_c);

		for (i = 0, mp = sys.pp; mp; i++, mp = mp->next) {
			outp += sprintf(outp, "pADDED [%d] msr0x%x: %08llX\n",
				i, mp->msr_num, p->counter[i]);
		}
	}

	outp += sprintf(outp, "\n");

	return 0;
}

/*
 * column formatting convention & formats
 */
int format_counters(struct thread_data *t, struct core_data *c,
	struct pkg_data *p)
{
	double interval_float, tsc;
	char *fmt8;
	int i;
	struct msr_counter *mp;
	char *delim = "\t";
	int printed = 0;

	 /* if showing only 1st thread in core and this isn't one, bail out */
	if (show_core_only && !(t->flags & CPU_IS_FIRST_THREAD_IN_CORE))
		return 0;

	 /* if showing only 1st thread in pkg and this isn't one, bail out */
	if (show_pkg_only && !(t->flags & CPU_IS_FIRST_CORE_IN_PACKAGE))
		return 0;

	/*if not summary line and --cpu is used */
	if ((t != &average.threads) &&
		(cpu_subset && !CPU_ISSET_S(t->cpu_id, cpu_subset_size, cpu_subset)))
		return 0;

	if (DO_BIC(BIC_USEC)) {
		/* on each row, print how many usec each timestamp took to gather */
		struct timeval tv;

		timersub(&t->tv_end, &t->tv_begin, &tv);
		outp += sprintf(outp, "%5ld\t", tv.tv_sec * 1000000 + tv.tv_usec);
	}

	/* Time_Of_Day_Seconds: on each row, print sec.usec last timestamp taken */
	if (DO_BIC(BIC_TOD))
		outp += sprintf(outp, "%10ld.%06ld\t", t->tv_end.tv_sec, t->tv_end.tv_usec);

	interval_float = t->tv_delta.tv_sec + t->tv_delta.tv_usec/1000000.0;

	tsc = t->tsc * tsc_tweak;

	/* topo columns, print blanks on 1st (average) line */
	if (t == &average.threads) {
		if (DO_BIC(BIC_Package))
			outp += sprintf(outp, "%s-", (printed++ ? delim : ""));
		if (DO_BIC(BIC_Die))
			outp += sprintf(outp, "%s-", (printed++ ? delim : ""));
		if (DO_BIC(BIC_Node))
			outp += sprintf(outp, "%s-", (printed++ ? delim : ""));
		if (DO_BIC(BIC_Core))
			outp += sprintf(outp, "%s-", (printed++ ? delim : ""));
		if (DO_BIC(BIC_CPU))
			outp += sprintf(outp, "%s-", (printed++ ? delim : ""));
		if (DO_BIC(BIC_APIC))
			outp += sprintf(outp, "%s-", (printed++ ? delim : ""));
		if (DO_BIC(BIC_X2APIC))
			outp += sprintf(outp, "%s-", (printed++ ? delim : ""));
	} else {
		if (DO_BIC(BIC_Package)) {
			if (p)
				outp += sprintf(outp, "%s%d", (printed++ ? delim : ""), p->package_id);
			else
				outp += sprintf(outp, "%s-", (printed++ ? delim : ""));
		}
		if (DO_BIC(BIC_Die)) {
			if (c)
				outp += sprintf(outp, "%s%d", (printed++ ? delim : ""), cpus[t->cpu_id].die_id);
			else
				outp += sprintf(outp, "%s-", (printed++ ? delim : ""));
		}
		if (DO_BIC(BIC_Node)) {
			if (t)
				outp += sprintf(outp, "%s%d",
						(printed++ ? delim : ""),
					      cpus[t->cpu_id].physical_node_id);
			else
				outp += sprintf(outp, "%s-",
						(printed++ ? delim : ""));
		}
		if (DO_BIC(BIC_Core)) {
			if (c)
				outp += sprintf(outp, "%s%d", (printed++ ? delim : ""), c->core_id);
			else
				outp += sprintf(outp, "%s-", (printed++ ? delim : ""));
		}
		if (DO_BIC(BIC_CPU))
			outp += sprintf(outp, "%s%d", (printed++ ? delim : ""), t->cpu_id);
		if (DO_BIC(BIC_APIC))
			outp += sprintf(outp, "%s%d", (printed++ ? delim : ""), t->apic_id);
		if (DO_BIC(BIC_X2APIC))
			outp += sprintf(outp, "%s%d", (printed++ ? delim : ""), t->x2apic_id);
	}

	if (DO_BIC(BIC_Avg_MHz))
		outp += sprintf(outp, "%s%.0f", (printed++ ? delim : ""),
			1.0 / units * t->aperf / interval_float);

	if (DO_BIC(BIC_Busy))
		outp += sprintf(outp, "%s%.2f", (printed++ ? delim : ""), 100.0 * t->mperf/tsc);

	if (DO_BIC(BIC_Bzy_MHz)) {
		if (has_base_hz)
			outp += sprintf(outp, "%s%.0f", (printed++ ? delim : ""), base_hz / units * t->aperf / t->mperf);
		else
			outp += sprintf(outp, "%s%.0f", (printed++ ? delim : ""),
				tsc / units * t->aperf / t->mperf / interval_float);
	}

	if (DO_BIC(BIC_TSC_MHz))
		outp += sprintf(outp, "%s%.0f", (printed++ ? delim : ""), 1.0 * t->tsc/units/interval_float);

	/* IRQ */
	if (DO_BIC(BIC_IRQ)) {
		if (sums_need_wide_columns)
			outp += sprintf(outp, "%s%8lld", (printed++ ? delim : ""), t->irq_count);
		else
			outp += sprintf(outp, "%s%lld", (printed++ ? delim : ""), t->irq_count);
	}

	/* SMI */
	if (DO_BIC(BIC_SMI))
		outp += sprintf(outp, "%s%d", (printed++ ? delim : ""), t->smi_count);

	/* Added counters */
	for (i = 0, mp = sys.tp; mp; i++, mp = mp->next) {
		if (mp->format == FORMAT_RAW) {
			if (mp->width == 32)
				outp += sprintf(outp, "%s0x%08x", (printed++ ? delim : ""), (unsigned int) t->counter[i]);
			else
				outp += sprintf(outp, "%s0x%016llx", (printed++ ? delim : ""), t->counter[i]);
		} else if (mp->format == FORMAT_DELTA) {
			if ((mp->type == COUNTER_ITEMS) && sums_need_wide_columns)
				outp += sprintf(outp, "%s%8lld", (printed++ ? delim : ""), t->counter[i]);
			else
				outp += sprintf(outp, "%s%lld", (printed++ ? delim : ""), t->counter[i]);
		} else if (mp->format == FORMAT_PERCENT) {
			if (mp->type == COUNTER_USEC)
				outp += sprintf(outp, "%s%.2f", (printed++ ? delim : ""), t->counter[i]/interval_float/10000);
			else
				outp += sprintf(outp, "%s%.2f", (printed++ ? delim : ""), 100.0 * t->counter[i]/tsc);
		}
	}

	/* C1 */
	if (DO_BIC(BIC_CPU_c1))
		outp += sprintf(outp, "%s%.2f", (printed++ ? delim : ""), 100.0 * t->c1/tsc);


	/* print per-core data only for 1st thread in core */
	if (!(t->flags & CPU_IS_FIRST_THREAD_IN_CORE))
		goto done;

	if (DO_BIC(BIC_CPU_c3))
		outp += sprintf(outp, "%s%.2f", (printed++ ? delim : ""), 100.0 * c->c3/tsc);
	if (DO_BIC(BIC_CPU_c6))
		outp += sprintf(outp, "%s%.2f", (printed++ ? delim : ""), 100.0 * c->c6/tsc);
	if (DO_BIC(BIC_CPU_c7))
		outp += sprintf(outp, "%s%.2f", (printed++ ? delim : ""), 100.0 * c->c7/tsc);

	/* Mod%c6 */
	if (DO_BIC(BIC_Mod_c6))
		outp += sprintf(outp, "%s%.2f", (printed++ ? delim : ""), 100.0 * c->mc6_us / tsc);

	if (DO_BIC(BIC_CoreTmp))
		outp += sprintf(outp, "%s%d", (printed++ ? delim : ""), c->core_temp_c);

	for (i = 0, mp = sys.cp; mp; i++, mp = mp->next) {
		if (mp->format == FORMAT_RAW) {
			if (mp->width == 32)
				outp += sprintf(outp, "%s0x%08x", (printed++ ? delim : ""), (unsigned int) c->counter[i]);
			else
				outp += sprintf(outp, "%s0x%016llx", (printed++ ? delim : ""), c->counter[i]);
		} else if (mp->format == FORMAT_DELTA) {
			if ((mp->type == COUNTER_ITEMS) && sums_need_wide_columns)
				outp += sprintf(outp, "%s%8lld", (printed++ ? delim : ""), c->counter[i]);
			else
				outp += sprintf(outp, "%s%lld", (printed++ ? delim : ""), c->counter[i]);
		} else if (mp->format == FORMAT_PERCENT) {
			outp += sprintf(outp, "%s%.2f", (printed++ ? delim : ""), 100.0 * c->counter[i]/tsc);
		}
	}

	fmt8 = "%s%.2f";

	if (DO_BIC(BIC_CorWatt) && (do_rapl & RAPL_PER_CORE_ENERGY))
		outp += sprintf(outp, fmt8, (printed++ ? delim : ""), c->core_energy * rapl_energy_units / interval_float);
	if (DO_BIC(BIC_Cor_J) && (do_rapl & RAPL_PER_CORE_ENERGY))
		outp += sprintf(outp, fmt8, (printed++ ? delim : ""), c->core_energy * rapl_energy_units);

	/* print per-package data only for 1st core in package */
	if (!(t->flags & CPU_IS_FIRST_CORE_IN_PACKAGE))
		goto done;

	/* PkgTmp */
	if (DO_BIC(BIC_PkgTmp))
		outp += sprintf(outp, "%s%d", (printed++ ? delim : ""), p->pkg_temp_c);

	/* GFXrc6 */
	if (DO_BIC(BIC_GFX_rc6)) {
		if (p->gfx_rc6_ms == -1) {	/* detect GFX counter reset */
			outp += sprintf(outp, "%s**.**", (printed++ ? delim : ""));
		} else {
			outp += sprintf(outp, "%s%.2f", (printed++ ? delim : ""),
				p->gfx_rc6_ms / 10.0 / interval_float);
		}
	}

	/* GFXMHz */
	if (DO_BIC(BIC_GFXMHz))
		outp += sprintf(outp, "%s%d", (printed++ ? delim : ""), p->gfx_mhz);

	/* GFXACTMHz */
	if (DO_BIC(BIC_GFXACTMHz))
		outp += sprintf(outp, "%s%d", (printed++ ? delim : ""), p->gfx_act_mhz);

	/* Totl%C0, Any%C0 GFX%C0 CPUGFX% */
	if (DO_BIC(BIC_Totl_c0))
		outp += sprintf(outp, "%s%.2f", (printed++ ? delim : ""), 100.0 * p->pkg_wtd_core_c0/tsc);
	if (DO_BIC(BIC_Any_c0))
		outp += sprintf(outp, "%s%.2f", (printed++ ? delim : ""), 100.0 * p->pkg_any_core_c0/tsc);
	if (DO_BIC(BIC_GFX_c0))
		outp += sprintf(outp, "%s%.2f", (printed++ ? delim : ""), 100.0 * p->pkg_any_gfxe_c0/tsc);
	if (DO_BIC(BIC_CPUGFX))
		outp += sprintf(outp, "%s%.2f", (printed++ ? delim : ""), 100.0 * p->pkg_both_core_gfxe_c0/tsc);

	if (DO_BIC(BIC_Pkgpc2))
		outp += sprintf(outp, "%s%.2f", (printed++ ? delim : ""), 100.0 * p->pc2/tsc);
	if (DO_BIC(BIC_Pkgpc3))
		outp += sprintf(outp, "%s%.2f", (printed++ ? delim : ""), 100.0 * p->pc3/tsc);
	if (DO_BIC(BIC_Pkgpc6))
		outp += sprintf(outp, "%s%.2f", (printed++ ? delim : ""), 100.0 * p->pc6/tsc);
	if (DO_BIC(BIC_Pkgpc7))
		outp += sprintf(outp, "%s%.2f", (printed++ ? delim : ""), 100.0 * p->pc7/tsc);
	if (DO_BIC(BIC_Pkgpc8))
		outp += sprintf(outp, "%s%.2f", (printed++ ? delim : ""), 100.0 * p->pc8/tsc);
	if (DO_BIC(BIC_Pkgpc9))
		outp += sprintf(outp, "%s%.2f", (printed++ ? delim : ""), 100.0 * p->pc9/tsc);
	if (DO_BIC(BIC_Pkgpc10))
		outp += sprintf(outp, "%s%.2f", (printed++ ? delim : ""), 100.0 * p->pc10/tsc);

	if (DO_BIC(BIC_CPU_LPI))
		outp += sprintf(outp, "%s%.2f", (printed++ ? delim : ""), 100.0 * p->cpu_lpi / 1000000.0 / interval_float);
	if (DO_BIC(BIC_SYS_LPI))
		outp += sprintf(outp, "%s%.2f", (printed++ ? delim : ""), 100.0 * p->sys_lpi / 1000000.0 / interval_float);

	if (DO_BIC(BIC_PkgWatt))
		outp += sprintf(outp, fmt8, (printed++ ? delim : ""), p->energy_pkg * rapl_energy_units / interval_float);
	if (DO_BIC(BIC_CorWatt) && !(do_rapl & RAPL_PER_CORE_ENERGY))
		outp += sprintf(outp, fmt8, (printed++ ? delim : ""), p->energy_cores * rapl_energy_units / interval_float);
	if (DO_BIC(BIC_GFXWatt))
		outp += sprintf(outp, fmt8, (printed++ ? delim : ""), p->energy_gfx * rapl_energy_units / interval_float);
	if (DO_BIC(BIC_RAMWatt))
		outp += sprintf(outp, fmt8, (printed++ ? delim : ""), p->energy_dram * rapl_dram_energy_units / interval_float);
	if (DO_BIC(BIC_Pkg_J))
		outp += sprintf(outp, fmt8, (printed++ ? delim : ""), p->energy_pkg * rapl_energy_units);
	if (DO_BIC(BIC_Cor_J) && !(do_rapl & RAPL_PER_CORE_ENERGY))
		outp += sprintf(outp, fmt8, (printed++ ? delim : ""), p->energy_cores * rapl_energy_units);
	if (DO_BIC(BIC_GFX_J))
		outp += sprintf(outp, fmt8, (printed++ ? delim : ""), p->energy_gfx * rapl_energy_units);
	if (DO_BIC(BIC_RAM_J))
		outp += sprintf(outp, fmt8, (printed++ ? delim : ""), p->energy_dram * rapl_dram_energy_units);
	if (DO_BIC(BIC_PKG__))
		outp += sprintf(outp, fmt8, (printed++ ? delim : ""), 100.0 * p->rapl_pkg_perf_status * rapl_time_units / interval_float);
	if (DO_BIC(BIC_RAM__))
		outp += sprintf(outp, fmt8, (printed++ ? delim : ""), 100.0 * p->rapl_dram_perf_status * rapl_time_units / interval_float);

	for (i = 0, mp = sys.pp; mp; i++, mp = mp->next) {
		if (mp->format == FORMAT_RAW) {
			if (mp->width == 32)
				outp += sprintf(outp, "%s0x%08x", (printed++ ? delim : ""), (unsigned int) p->counter[i]);
			else
				outp += sprintf(outp, "%s0x%016llx", (printed++ ? delim : ""), p->counter[i]);
		} else if (mp->format == FORMAT_DELTA) {
			if ((mp->type == COUNTER_ITEMS) && sums_need_wide_columns)
				outp += sprintf(outp, "%s%8lld", (printed++ ? delim : ""), p->counter[i]);
			else
				outp += sprintf(outp, "%s%lld", (printed++ ? delim : ""), p->counter[i]);
		} else if (mp->format == FORMAT_PERCENT) {
			outp += sprintf(outp, "%s%.2f", (printed++ ? delim : ""), 100.0 * p->counter[i]/tsc);
		}
	}

done:
	if (*(outp - 1) != '\n')
		outp += sprintf(outp, "\n");

	return 0;
}

void flush_output_stdout(void)
{
	FILE *filep;

	if (outf == stderr)
		filep = stdout;
	else
		filep = outf;

	fputs(output_buffer, filep);
	fflush(filep);

	outp = output_buffer;
}
void flush_output_stderr(void)
{
	fputs(output_buffer, outf);
	fflush(outf);
	outp = output_buffer;
}
void format_all_counters(struct thread_data *t, struct core_data *c, struct pkg_data *p)
{
	static int printed;

	if (!printed || !summary_only)
		print_header("\t");

	format_counters(&average.threads, &average.cores, &average.packages);

	printed = 1;

	if (summary_only)
		return;

	for_all_cpus(format_counters, t, c, p);
}

#define DELTA_WRAP32(new, old)			\
	old = ((((unsigned long long)new << 32) - ((unsigned long long)old << 32)) >> 32);

int
delta_package(struct pkg_data *new, struct pkg_data *old)
{
	int i;
	struct msr_counter *mp;


	if (DO_BIC(BIC_Totl_c0))
		old->pkg_wtd_core_c0 = new->pkg_wtd_core_c0 - old->pkg_wtd_core_c0;
	if (DO_BIC(BIC_Any_c0))
		old->pkg_any_core_c0 = new->pkg_any_core_c0 - old->pkg_any_core_c0;
	if (DO_BIC(BIC_GFX_c0))
		old->pkg_any_gfxe_c0 = new->pkg_any_gfxe_c0 - old->pkg_any_gfxe_c0;
	if (DO_BIC(BIC_CPUGFX))
		old->pkg_both_core_gfxe_c0 = new->pkg_both_core_gfxe_c0 - old->pkg_both_core_gfxe_c0;

	old->pc2 = new->pc2 - old->pc2;
	if (DO_BIC(BIC_Pkgpc3))
		old->pc3 = new->pc3 - old->pc3;
	if (DO_BIC(BIC_Pkgpc6))
		old->pc6 = new->pc6 - old->pc6;
	if (DO_BIC(BIC_Pkgpc7))
		old->pc7 = new->pc7 - old->pc7;
	old->pc8 = new->pc8 - old->pc8;
	old->pc9 = new->pc9 - old->pc9;
	old->pc10 = new->pc10 - old->pc10;
	old->cpu_lpi = new->cpu_lpi - old->cpu_lpi;
	old->sys_lpi = new->sys_lpi - old->sys_lpi;
	old->pkg_temp_c = new->pkg_temp_c;

	/* flag an error when rc6 counter resets/wraps */
	if (old->gfx_rc6_ms >  new->gfx_rc6_ms)
		old->gfx_rc6_ms = -1;
	else
		old->gfx_rc6_ms = new->gfx_rc6_ms - old->gfx_rc6_ms;

	old->gfx_mhz = new->gfx_mhz;
	old->gfx_act_mhz = new->gfx_act_mhz;

	old->energy_pkg = new->energy_pkg - old->energy_pkg;
	old->energy_cores = new->energy_cores - old->energy_cores;
	old->energy_gfx = new->energy_gfx - old->energy_gfx;
	old->energy_dram = new->energy_dram - old->energy_dram;
	old->rapl_pkg_perf_status = new->rapl_pkg_perf_status - old->rapl_pkg_perf_status;
	old->rapl_dram_perf_status = new->rapl_dram_perf_status - old->rapl_dram_perf_status;

	for (i = 0, mp = sys.pp; mp; i++, mp = mp->next) {
		if (mp->format == FORMAT_RAW)
			old->counter[i] = new->counter[i];
		else
			old->counter[i] = new->counter[i] - old->counter[i];
	}

	return 0;
}

void
delta_core(struct core_data *new, struct core_data *old)
{
	int i;
	struct msr_counter *mp;

	old->c3 = new->c3 - old->c3;
	old->c6 = new->c6 - old->c6;
	old->c7 = new->c7 - old->c7;
	old->core_temp_c = new->core_temp_c;
	old->mc6_us = new->mc6_us - old->mc6_us;

	DELTA_WRAP32(new->core_energy, old->core_energy);

	for (i = 0, mp = sys.cp; mp; i++, mp = mp->next) {
		if (mp->format == FORMAT_RAW)
			old->counter[i] = new->counter[i];
		else
			old->counter[i] = new->counter[i] - old->counter[i];
	}
}

int soft_c1_residency_display(int bic)
{
	if (!DO_BIC(BIC_CPU_c1) || use_c1_residency_msr)
		return 0;

	return DO_BIC_READ(bic);
}

/*
 * old = new - old
 */
int
delta_thread(struct thread_data *new, struct thread_data *old,
	struct core_data *core_delta)
{
	int i;
	struct msr_counter *mp;

	/* we run cpuid just the 1st time, copy the results */
	if (DO_BIC(BIC_APIC))
		new->apic_id = old->apic_id;
	if (DO_BIC(BIC_X2APIC))
		new->x2apic_id = old->x2apic_id;

	/*
	 * the timestamps from start of measurement interval are in "old"
	 * the timestamp from end of measurement interval are in "new"
	 * over-write old w/ new so we can print end of interval values
	 */

	timersub(&new->tv_begin, &old->tv_begin, &old->tv_delta);
	old->tv_begin = new->tv_begin;
	old->tv_end = new->tv_end;

	old->tsc = new->tsc - old->tsc;

	/* check for TSC < 1 Mcycles over interval */
	if (old->tsc < (1000 * 1000))
		errx(-3, "Insanely slow TSC rate, TSC stops in idle?\n"
		     "You can disable all c-states by booting with \"idle=poll\"\n"
		     "or just the deep ones with \"processor.max_cstate=1\"");

	old->c1 = new->c1 - old->c1;

	if (DO_BIC(BIC_Avg_MHz) || DO_BIC(BIC_Busy) || DO_BIC(BIC_Bzy_MHz) ||
	    soft_c1_residency_display(BIC_Avg_MHz)) {
		if ((new->aperf > old->aperf) && (new->mperf > old->mperf)) {
			old->aperf = new->aperf - old->aperf;
			old->mperf = new->mperf - old->mperf;
		} else {
			return -1;
		}
	}


	if (use_c1_residency_msr) {
		/*
		 * Some models have a dedicated C1 residency MSR,
		 * which should be more accurate than the derivation below.
		 */
	} else {
		/*
		 * As counter collection is not atomic,
		 * it is possible for mperf's non-halted cycles + idle states
		 * to exceed TSC's all cycles: show c1 = 0% in that case.
		 */
		if ((old->mperf + core_delta->c3 + core_delta->c6 + core_delta->c7) > (old->tsc * tsc_tweak))
			old->c1 = 0;
		else {
			/* normal case, derive c1 */
			old->c1 = (old->tsc * tsc_tweak) - old->mperf - core_delta->c3
				- core_delta->c6 - core_delta->c7;
		}
	}

	if (old->mperf == 0) {
		if (debug > 1)
			fprintf(outf, "cpu%d MPERF 0!\n", old->cpu_id);
		old->mperf = 1;	/* divide by 0 protection */
	}

	if (DO_BIC(BIC_IRQ))
		old->irq_count = new->irq_count - old->irq_count;

	if (DO_BIC(BIC_SMI))
		old->smi_count = new->smi_count - old->smi_count;

	for (i = 0, mp = sys.tp; mp; i++, mp = mp->next) {
		if (mp->format == FORMAT_RAW)
			old->counter[i] = new->counter[i];
		else
			old->counter[i] = new->counter[i] - old->counter[i];
	}
	return 0;
}

int delta_cpu(struct thread_data *t, struct core_data *c,
	struct pkg_data *p, struct thread_data *t2,
	struct core_data *c2, struct pkg_data *p2)
{
	int retval = 0;

	/* calculate core delta only for 1st thread in core */
	if (t->flags & CPU_IS_FIRST_THREAD_IN_CORE)
		delta_core(c, c2);

	/* always calculate thread delta */
	retval = delta_thread(t, t2, c2);	/* c2 is core delta */
	if (retval)
		return retval;

	/* calculate package delta only for 1st core in package */
	if (t->flags & CPU_IS_FIRST_CORE_IN_PACKAGE)
		retval = delta_package(p, p2);

	return retval;
}

void clear_counters(struct thread_data *t, struct core_data *c, struct pkg_data *p)
{
	int i;
	struct msr_counter  *mp;

	t->tv_begin.tv_sec = 0;
	t->tv_begin.tv_usec = 0;
	t->tv_end.tv_sec = 0;
	t->tv_end.tv_usec = 0;
	t->tv_delta.tv_sec = 0;
	t->tv_delta.tv_usec = 0;

	t->tsc = 0;
	t->aperf = 0;
	t->mperf = 0;
	t->c1 = 0;

	t->irq_count = 0;
	t->smi_count = 0;

	/* tells format_counters to dump all fields from this set */
	t->flags = CPU_IS_FIRST_THREAD_IN_CORE | CPU_IS_FIRST_CORE_IN_PACKAGE;

	c->c3 = 0;
	c->c6 = 0;
	c->c7 = 0;
	c->mc6_us = 0;
	c->core_temp_c = 0;
	c->core_energy = 0;

	p->pkg_wtd_core_c0 = 0;
	p->pkg_any_core_c0 = 0;
	p->pkg_any_gfxe_c0 = 0;
	p->pkg_both_core_gfxe_c0 = 0;

	p->pc2 = 0;
	if (DO_BIC(BIC_Pkgpc3))
		p->pc3 = 0;
	if (DO_BIC(BIC_Pkgpc6))
		p->pc6 = 0;
	if (DO_BIC(BIC_Pkgpc7))
		p->pc7 = 0;
	p->pc8 = 0;
	p->pc9 = 0;
	p->pc10 = 0;
	p->cpu_lpi = 0;
	p->sys_lpi = 0;

	p->energy_pkg = 0;
	p->energy_dram = 0;
	p->energy_cores = 0;
	p->energy_gfx = 0;
	p->rapl_pkg_perf_status = 0;
	p->rapl_dram_perf_status = 0;
	p->pkg_temp_c = 0;

	p->gfx_rc6_ms = 0;
	p->gfx_mhz = 0;
	p->gfx_act_mhz = 0;
	for (i = 0, mp = sys.tp; mp; i++, mp = mp->next)
		t->counter[i] = 0;

	for (i = 0, mp = sys.cp; mp; i++, mp = mp->next)
		c->counter[i] = 0;

	for (i = 0, mp = sys.pp; mp; i++, mp = mp->next)
		p->counter[i] = 0;
}
int sum_counters(struct thread_data *t, struct core_data *c,
	struct pkg_data *p)
{
	int i;
	struct msr_counter *mp;

	/* copy un-changing apic_id's */
	if (DO_BIC(BIC_APIC))
		average.threads.apic_id = t->apic_id;
	if (DO_BIC(BIC_X2APIC))
		average.threads.x2apic_id = t->x2apic_id;

	/* remember first tv_begin */
	if (average.threads.tv_begin.tv_sec == 0)
		average.threads.tv_begin = t->tv_begin;

	/* remember last tv_end */
	average.threads.tv_end = t->tv_end;

	average.threads.tsc += t->tsc;
	average.threads.aperf += t->aperf;
	average.threads.mperf += t->mperf;
	average.threads.c1 += t->c1;

	average.threads.irq_count += t->irq_count;
	average.threads.smi_count += t->smi_count;

	for (i = 0, mp = sys.tp; mp; i++, mp = mp->next) {
		if (mp->format == FORMAT_RAW)
			continue;
		average.threads.counter[i] += t->counter[i];
	}

	/* sum per-core values only for 1st thread in core */
	if (!(t->flags & CPU_IS_FIRST_THREAD_IN_CORE))
		return 0;

	average.cores.c3 += c->c3;
	average.cores.c6 += c->c6;
	average.cores.c7 += c->c7;
	average.cores.mc6_us += c->mc6_us;

	average.cores.core_temp_c = MAX(average.cores.core_temp_c, c->core_temp_c);

	average.cores.core_energy += c->core_energy;

	for (i = 0, mp = sys.cp; mp; i++, mp = mp->next) {
		if (mp->format == FORMAT_RAW)
			continue;
		average.cores.counter[i] += c->counter[i];
	}

	/* sum per-pkg values only for 1st core in pkg */
	if (!(t->flags & CPU_IS_FIRST_CORE_IN_PACKAGE))
		return 0;

	if (DO_BIC(BIC_Totl_c0))
		average.packages.pkg_wtd_core_c0 += p->pkg_wtd_core_c0;
	if (DO_BIC(BIC_Any_c0))
		average.packages.pkg_any_core_c0 += p->pkg_any_core_c0;
	if (DO_BIC(BIC_GFX_c0))
		average.packages.pkg_any_gfxe_c0 += p->pkg_any_gfxe_c0;
	if (DO_BIC(BIC_CPUGFX))
		average.packages.pkg_both_core_gfxe_c0 += p->pkg_both_core_gfxe_c0;

	average.packages.pc2 += p->pc2;
	if (DO_BIC(BIC_Pkgpc3))
		average.packages.pc3 += p->pc3;
	if (DO_BIC(BIC_Pkgpc6))
		average.packages.pc6 += p->pc6;
	if (DO_BIC(BIC_Pkgpc7))
		average.packages.pc7 += p->pc7;
	average.packages.pc8 += p->pc8;
	average.packages.pc9 += p->pc9;
	average.packages.pc10 += p->pc10;

	average.packages.cpu_lpi = p->cpu_lpi;
	average.packages.sys_lpi = p->sys_lpi;

	average.packages.energy_pkg += p->energy_pkg;
	average.packages.energy_dram += p->energy_dram;
	average.packages.energy_cores += p->energy_cores;
	average.packages.energy_gfx += p->energy_gfx;

	average.packages.gfx_rc6_ms = p->gfx_rc6_ms;
	average.packages.gfx_mhz = p->gfx_mhz;
	average.packages.gfx_act_mhz = p->gfx_act_mhz;

	average.packages.pkg_temp_c = MAX(average.packages.pkg_temp_c, p->pkg_temp_c);

	average.packages.rapl_pkg_perf_status += p->rapl_pkg_perf_status;
	average.packages.rapl_dram_perf_status += p->rapl_dram_perf_status;

	for (i = 0, mp = sys.pp; mp; i++, mp = mp->next) {
		if (mp->format == FORMAT_RAW)
			continue;
		average.packages.counter[i] += p->counter[i];
	}
	return 0;
}
/*
 * sum the counters for all cpus in the system
 * compute the weighted average
 */
void compute_average(struct thread_data *t, struct core_data *c,
	struct pkg_data *p)
{
	int i;
	struct msr_counter *mp;

	clear_counters(&average.threads, &average.cores, &average.packages);

	for_all_cpus(sum_counters, t, c, p);

	/* Use the global time delta for the average. */
	average.threads.tv_delta = tv_delta;

	average.threads.tsc /= topo.num_cpus;
	average.threads.aperf /= topo.num_cpus;
	average.threads.mperf /= topo.num_cpus;
	average.threads.c1 /= topo.num_cpus;

	if (average.threads.irq_count > 9999999)
		sums_need_wide_columns = 1;

	average.cores.c3 /= topo.num_cores;
	average.cores.c6 /= topo.num_cores;
	average.cores.c7 /= topo.num_cores;
	average.cores.mc6_us /= topo.num_cores;

	if (DO_BIC(BIC_Totl_c0))
		average.packages.pkg_wtd_core_c0 /= topo.num_packages;
	if (DO_BIC(BIC_Any_c0))
		average.packages.pkg_any_core_c0 /= topo.num_packages;
	if (DO_BIC(BIC_GFX_c0))
		average.packages.pkg_any_gfxe_c0 /= topo.num_packages;
	if (DO_BIC(BIC_CPUGFX))
		average.packages.pkg_both_core_gfxe_c0 /= topo.num_packages;

	average.packages.pc2 /= topo.num_packages;
	if (DO_BIC(BIC_Pkgpc3))
		average.packages.pc3 /= topo.num_packages;
	if (DO_BIC(BIC_Pkgpc6))
		average.packages.pc6 /= topo.num_packages;
	if (DO_BIC(BIC_Pkgpc7))
		average.packages.pc7 /= topo.num_packages;

	average.packages.pc8 /= topo.num_packages;
	average.packages.pc9 /= topo.num_packages;
	average.packages.pc10 /= topo.num_packages;

	for (i = 0, mp = sys.tp; mp; i++, mp = mp->next) {
		if (mp->format == FORMAT_RAW)
			continue;
		if (mp->type == COUNTER_ITEMS) {
			if (average.threads.counter[i] > 9999999)
				sums_need_wide_columns = 1;
			continue;
		}
		average.threads.counter[i] /= topo.num_cpus;
	}
	for (i = 0, mp = sys.cp; mp; i++, mp = mp->next) {
		if (mp->format == FORMAT_RAW)
			continue;
		if (mp->type == COUNTER_ITEMS) {
			if (average.cores.counter[i] > 9999999)
				sums_need_wide_columns = 1;
		}
		average.cores.counter[i] /= topo.num_cores;
	}
	for (i = 0, mp = sys.pp; mp; i++, mp = mp->next) {
		if (mp->format == FORMAT_RAW)
			continue;
		if (mp->type == COUNTER_ITEMS) {
			if (average.packages.counter[i] > 9999999)
				sums_need_wide_columns = 1;
		}
		average.packages.counter[i] /= topo.num_packages;
	}
}

static unsigned long long rdtsc(void)
{
	unsigned int low, high;

	asm volatile("rdtsc" : "=a" (low), "=d" (high));

	return low | ((unsigned long long)high) << 32;
}

/*
 * Open a file, and exit on failure
 */
FILE *fopen_or_die(const char *path, const char *mode)
{
	FILE *filep = fopen(path, mode);

	if (!filep)
		err(1, "%s: open failed", path);
	return filep;
}
/*
 * snapshot_sysfs_counter()
 *
 * return snapshot of given counter
 */
unsigned long long snapshot_sysfs_counter(char *path)
{
	FILE *fp;
	int retval;
	unsigned long long counter;

	fp = fopen_or_die(path, "r");

	retval = fscanf(fp, "%lld", &counter);
	if (retval != 1)
		err(1, "snapshot_sysfs_counter(%s)", path);

	fclose(fp);

	return counter;
}

int get_mp(int cpu, struct msr_counter *mp, unsigned long long *counterp)
{
	if (mp->msr_num != 0) {
		if (get_msr(cpu, mp->msr_num, counterp))
			return -1;
	} else {
		char path[128 + PATH_BYTES];

		if (mp->flags & SYSFS_PERCPU) {
			sprintf(path, "/sys/devices/system/cpu/cpu%d/%s",
				 cpu, mp->path);

			*counterp = snapshot_sysfs_counter(path);
		} else {
			*counterp = snapshot_sysfs_counter(mp->path);
		}
	}

	return 0;
}

void get_apic_id(struct thread_data *t)
{
	unsigned int eax, ebx, ecx, edx;

	if (DO_BIC(BIC_APIC)) {
		eax = ebx = ecx = edx = 0;
		__cpuid(1, eax, ebx, ecx, edx);

		t->apic_id = (ebx >> 24) & 0xff;
	}

	if (!DO_BIC(BIC_X2APIC))
		return;

	if (authentic_amd || hygon_genuine) {
		unsigned int topology_extensions;

		if (max_extended_level < 0x8000001e)
			return;

		eax = ebx = ecx = edx = 0;
		__cpuid(0x80000001, eax, ebx, ecx, edx);
			topology_extensions = ecx & (1 << 22);

		if (topology_extensions == 0)
			return;

		eax = ebx = ecx = edx = 0;
		__cpuid(0x8000001e, eax, ebx, ecx, edx);

		t->x2apic_id = eax;
		return;
	}

	if (!genuine_intel)
		return;

	if (max_level < 0xb)
		return;

	ecx = 0;
	__cpuid(0xb, eax, ebx, ecx, edx);
	t->x2apic_id = edx;

	if (debug && (t->apic_id != (t->x2apic_id & 0xff)))
		fprintf(outf, "cpu%d: BIOS BUG: apic 0x%x x2apic 0x%x\n",
				t->cpu_id, t->apic_id, t->x2apic_id);
}

/*
 * get_counters(...)
 * migrate to cpu
 * acquire and record local counters for that cpu
 */
int get_counters(struct thread_data *t, struct core_data *c, struct pkg_data *p)
{
	int cpu = t->cpu_id;
	unsigned long long msr;
	int aperf_mperf_retry_count = 0;
	struct msr_counter *mp;
	int i;

	if (cpu_migrate(cpu)) {
		fprintf(outf, "get_counters: Could not migrate to CPU %d\n", cpu);
		return -1;
	}

	gettimeofday(&t->tv_begin, (struct timezone *)NULL);

	if (first_counter_read)
		get_apic_id(t);
retry:
	t->tsc = rdtsc();	/* we are running on local CPU of interest */

	if (DO_BIC(BIC_Avg_MHz) || DO_BIC(BIC_Busy) || DO_BIC(BIC_Bzy_MHz) ||
	    soft_c1_residency_display(BIC_Avg_MHz)) {
		unsigned long long tsc_before, tsc_between, tsc_after, aperf_time, mperf_time;

		/*
		 * The TSC, APERF and MPERF must be read together for
		 * APERF/MPERF and MPERF/TSC to give accurate results.
		 *
		 * Unfortunately, APERF and MPERF are read by
		 * individual system call, so delays may occur
		 * between them.  If the time to read them
		 * varies by a large amount, we re-read them.
		 */

		/*
		 * This initial dummy APERF read has been seen to
		 * reduce jitter in the subsequent reads.
		 */

		if (get_msr(cpu, MSR_IA32_APERF, &t->aperf))
			return -3;

		t->tsc = rdtsc();	/* re-read close to APERF */

		tsc_before = t->tsc;

		if (get_msr(cpu, MSR_IA32_APERF, &t->aperf))
			return -3;

		tsc_between = rdtsc();

		if (get_msr(cpu, MSR_IA32_MPERF, &t->mperf))
			return -4;

		tsc_after = rdtsc();

		aperf_time = tsc_between - tsc_before;
		mperf_time = tsc_after - tsc_between;

		/*
		 * If the system call latency to read APERF and MPERF
		 * differ by more than 2x, then try again.
		 */
		if ((aperf_time > (2 * mperf_time)) || (mperf_time > (2 * aperf_time))) {
			aperf_mperf_retry_count++;
			if (aperf_mperf_retry_count < 5)
				goto retry;
			else
				warnx("cpu%d jitter %lld %lld",
					cpu, aperf_time, mperf_time);
		}
		aperf_mperf_retry_count = 0;

		t->aperf = t->aperf * aperf_mperf_multiplier;
		t->mperf = t->mperf * aperf_mperf_multiplier;
	}

	if (DO_BIC(BIC_IRQ))
		t->irq_count = irqs_per_cpu[cpu];
	if (DO_BIC(BIC_SMI)) {
		if (get_msr(cpu, MSR_SMI_COUNT, &msr))
			return -5;
		t->smi_count = msr & 0xFFFFFFFF;
	}
	if (DO_BIC(BIC_CPU_c1) && use_c1_residency_msr) {
		if (get_msr(cpu, MSR_CORE_C1_RES, &t->c1))
			return -6;
	}

	for (i = 0, mp = sys.tp; mp; i++, mp = mp->next) {
		if (get_mp(cpu, mp, &t->counter[i]))
			return -10;
	}

	/* collect core counters only for 1st thread in core */
	if (!(t->flags & CPU_IS_FIRST_THREAD_IN_CORE))
		goto done;

	if (DO_BIC(BIC_CPU_c3) || soft_c1_residency_display(BIC_CPU_c3)) {
		if (get_msr(cpu, MSR_CORE_C3_RESIDENCY, &c->c3))
			return -6;
	}

	if ((DO_BIC(BIC_CPU_c6) || soft_c1_residency_display(BIC_CPU_c6)) && !do_knl_cstates) {
		if (get_msr(cpu, MSR_CORE_C6_RESIDENCY, &c->c6))
			return -7;
	} else if (do_knl_cstates || soft_c1_residency_display(BIC_CPU_c6)) {
		if (get_msr(cpu, MSR_KNL_CORE_C6_RESIDENCY, &c->c6))
			return -7;
	}

	if (DO_BIC(BIC_CPU_c7) || soft_c1_residency_display(BIC_CPU_c7))
		if (get_msr(cpu, MSR_CORE_C7_RESIDENCY, &c->c7))
			return -8;

	if (DO_BIC(BIC_Mod_c6))
		if (get_msr(cpu, MSR_MODULE_C6_RES_MS, &c->mc6_us))
			return -8;

	if (DO_BIC(BIC_CoreTmp)) {
		if (get_msr(cpu, MSR_IA32_THERM_STATUS, &msr))
			return -9;
		c->core_temp_c = tcc_activation_temp - ((msr >> 16) & 0x7F);
	}

	if (do_rapl & RAPL_AMD_F17H) {
		if (get_msr(cpu, MSR_CORE_ENERGY_STAT, &msr))
			return -14;
		c->core_energy = msr & 0xFFFFFFFF;
	}

	for (i = 0, mp = sys.cp; mp; i++, mp = mp->next) {
		if (get_mp(cpu, mp, &c->counter[i]))
			return -10;
	}

	/* collect package counters only for 1st core in package */
	if (!(t->flags & CPU_IS_FIRST_CORE_IN_PACKAGE))
		goto done;

	if (DO_BIC(BIC_Totl_c0)) {
		if (get_msr(cpu, MSR_PKG_WEIGHTED_CORE_C0_RES, &p->pkg_wtd_core_c0))
			return -10;
	}
	if (DO_BIC(BIC_Any_c0)) {
		if (get_msr(cpu, MSR_PKG_ANY_CORE_C0_RES, &p->pkg_any_core_c0))
			return -11;
	}
	if (DO_BIC(BIC_GFX_c0)) {
		if (get_msr(cpu, MSR_PKG_ANY_GFXE_C0_RES, &p->pkg_any_gfxe_c0))
			return -12;
	}
	if (DO_BIC(BIC_CPUGFX)) {
		if (get_msr(cpu, MSR_PKG_BOTH_CORE_GFXE_C0_RES, &p->pkg_both_core_gfxe_c0))
			return -13;
	}
	if (DO_BIC(BIC_Pkgpc3))
		if (get_msr(cpu, MSR_PKG_C3_RESIDENCY, &p->pc3))
			return -9;
	if (DO_BIC(BIC_Pkgpc6)) {
		if (do_slm_cstates) {
			if (get_msr(cpu, MSR_ATOM_PKG_C6_RESIDENCY, &p->pc6))
				return -10;
		} else {
			if (get_msr(cpu, MSR_PKG_C6_RESIDENCY, &p->pc6))
				return -10;
		}
	}

	if (DO_BIC(BIC_Pkgpc2))
		if (get_msr(cpu, MSR_PKG_C2_RESIDENCY, &p->pc2))
			return -11;
	if (DO_BIC(BIC_Pkgpc7))
		if (get_msr(cpu, MSR_PKG_C7_RESIDENCY, &p->pc7))
			return -12;
	if (DO_BIC(BIC_Pkgpc8))
		if (get_msr(cpu, MSR_PKG_C8_RESIDENCY, &p->pc8))
			return -13;
	if (DO_BIC(BIC_Pkgpc9))
		if (get_msr(cpu, MSR_PKG_C9_RESIDENCY, &p->pc9))
			return -13;
	if (DO_BIC(BIC_Pkgpc10))
		if (get_msr(cpu, MSR_PKG_C10_RESIDENCY, &p->pc10))
			return -13;

	if (DO_BIC(BIC_CPU_LPI))
		p->cpu_lpi = cpuidle_cur_cpu_lpi_us;
	if (DO_BIC(BIC_SYS_LPI))
		p->sys_lpi = cpuidle_cur_sys_lpi_us;

	if (do_rapl & RAPL_PKG) {
		if (get_msr_sum(cpu, MSR_PKG_ENERGY_STATUS, &msr))
			return -13;
		p->energy_pkg = msr;
	}
	if (do_rapl & RAPL_CORES_ENERGY_STATUS) {
		if (get_msr_sum(cpu, MSR_PP0_ENERGY_STATUS, &msr))
			return -14;
		p->energy_cores = msr;
	}
	if (do_rapl & RAPL_DRAM) {
		if (get_msr_sum(cpu, MSR_DRAM_ENERGY_STATUS, &msr))
			return -15;
		p->energy_dram = msr;
	}
	if (do_rapl & RAPL_GFX) {
		if (get_msr_sum(cpu, MSR_PP1_ENERGY_STATUS, &msr))
			return -16;
		p->energy_gfx = msr;
	}
	if (do_rapl & RAPL_PKG_PERF_STATUS) {
		if (get_msr_sum(cpu, MSR_PKG_PERF_STATUS, &msr))
			return -16;
		p->rapl_pkg_perf_status = msr;
	}
	if (do_rapl & RAPL_DRAM_PERF_STATUS) {
		if (get_msr_sum(cpu, MSR_DRAM_PERF_STATUS, &msr))
			return -16;
		p->rapl_dram_perf_status = msr;
	}
	if (do_rapl & RAPL_AMD_F17H) {
		if (get_msr_sum(cpu, MSR_PKG_ENERGY_STAT, &msr))
			return -13;
		p->energy_pkg = msr;
	}
	if (DO_BIC(BIC_PkgTmp)) {
		if (get_msr(cpu, MSR_IA32_PACKAGE_THERM_STATUS, &msr))
			return -17;
		p->pkg_temp_c = tcc_activation_temp - ((msr >> 16) & 0x7F);
	}

	if (DO_BIC(BIC_GFX_rc6))
		p->gfx_rc6_ms = gfx_cur_rc6_ms;

	if (DO_BIC(BIC_GFXMHz))
		p->gfx_mhz = gfx_cur_mhz;

	if (DO_BIC(BIC_GFXACTMHz))
		p->gfx_act_mhz = gfx_act_mhz;

	for (i = 0, mp = sys.pp; mp; i++, mp = mp->next) {
		if (get_mp(cpu, mp, &p->counter[i]))
			return -10;
	}
done:
	gettimeofday(&t->tv_end, (struct timezone *)NULL);

	return 0;
}

/*
 * MSR_PKG_CST_CONFIG_CONTROL decoding for pkg_cstate_limit:
 * If you change the values, note they are used both in comparisons
 * (>= PCL__7) and to index pkg_cstate_limit_strings[].
 */

#define PCLUKN 0 /* Unknown */
#define PCLRSV 1 /* Reserved */
#define PCL__0 2 /* PC0 */
#define PCL__1 3 /* PC1 */
#define PCL__2 4 /* PC2 */
#define PCL__3 5 /* PC3 */
#define PCL__4 6 /* PC4 */
#define PCL__6 7 /* PC6 */
#define PCL_6N 8 /* PC6 No Retention */
#define PCL_6R 9 /* PC6 Retention */
#define PCL__7 10 /* PC7 */
#define PCL_7S 11 /* PC7 Shrink */
#define PCL__8 12 /* PC8 */
#define PCL__9 13 /* PC9 */
#define PCL_10 14 /* PC10 */
#define PCLUNL 15 /* Unlimited */

int pkg_cstate_limit = PCLUKN;
char *pkg_cstate_limit_strings[] = { "reserved", "unknown", "pc0", "pc1", "pc2",
	"pc3", "pc4", "pc6", "pc6n", "pc6r", "pc7", "pc7s", "pc8", "pc9", "pc10", "unlimited"};

int nhm_pkg_cstate_limits[16] = {PCL__0, PCL__1, PCL__3, PCL__6, PCL__7, PCLRSV, PCLRSV, PCLUNL, PCLRSV, PCLRSV, PCLRSV, PCLRSV, PCLRSV, PCLRSV, PCLRSV, PCLRSV};
int snb_pkg_cstate_limits[16] = {PCL__0, PCL__2, PCL_6N, PCL_6R, PCL__7, PCL_7S, PCLRSV, PCLUNL, PCLRSV, PCLRSV, PCLRSV, PCLRSV, PCLRSV, PCLRSV, PCLRSV, PCLRSV};
int hsw_pkg_cstate_limits[16] = {PCL__0, PCL__2, PCL__3, PCL__6, PCL__7, PCL_7S, PCL__8, PCL__9, PCLUNL, PCLRSV, PCLRSV, PCLRSV, PCLRSV, PCLRSV, PCLRSV, PCLRSV};
int slv_pkg_cstate_limits[16] = {PCL__0, PCL__1, PCLRSV, PCLRSV, PCL__4, PCLRSV, PCL__6, PCL__7, PCLRSV, PCLRSV, PCLRSV, PCLRSV, PCLRSV, PCLRSV, PCL__6, PCL__7};
int amt_pkg_cstate_limits[16] = {PCLUNL, PCL__1, PCL__2, PCLRSV, PCLRSV, PCLRSV, PCL__6, PCL__7, PCLRSV, PCLRSV, PCLRSV, PCLRSV, PCLRSV, PCLRSV, PCLRSV, PCLRSV};
int phi_pkg_cstate_limits[16] = {PCL__0, PCL__2, PCL_6N, PCL_6R, PCLRSV, PCLRSV, PCLRSV, PCLUNL, PCLRSV, PCLRSV, PCLRSV, PCLRSV, PCLRSV, PCLRSV, PCLRSV, PCLRSV};
int glm_pkg_cstate_limits[16] = {PCLUNL, PCL__1, PCL__3, PCL__6, PCL__7, PCL_7S, PCL__8, PCL__9, PCL_10, PCLRSV, PCLRSV, PCLRSV, PCLRSV, PCLRSV, PCLRSV, PCLRSV};
int skx_pkg_cstate_limits[16] = {PCL__0, PCL__2, PCL_6N, PCL_6R, PCLRSV, PCLRSV, PCLRSV, PCLUNL, PCLRSV, PCLRSV, PCLRSV, PCLRSV, PCLRSV, PCLRSV, PCLRSV, PCLRSV};


static void
calculate_tsc_tweak()
{
	tsc_tweak = base_hz / tsc_hz;
}

static void
dump_nhm_platform_info(void)
{
	unsigned long long msr;
	unsigned int ratio;

	get_msr(base_cpu, MSR_PLATFORM_INFO, &msr);

	fprintf(outf, "cpu%d: MSR_PLATFORM_INFO: 0x%08llx\n", base_cpu, msr);

	ratio = (msr >> 40) & 0xFF;
	fprintf(outf, "%d * %.1f = %.1f MHz max efficiency frequency\n",
		ratio, bclk, ratio * bclk);

	ratio = (msr >> 8) & 0xFF;
	fprintf(outf, "%d * %.1f = %.1f MHz base frequency\n",
		ratio, bclk, ratio * bclk);

	get_msr(base_cpu, MSR_IA32_POWER_CTL, &msr);
	fprintf(outf, "cpu%d: MSR_IA32_POWER_CTL: 0x%08llx (C1E auto-promotion: %sabled)\n",
		base_cpu, msr, msr & 0x2 ? "EN" : "DIS");

	return;
}

static void
dump_hsw_turbo_ratio_limits(void)
{
	unsigned long long msr;
	unsigned int ratio;

	get_msr(base_cpu, MSR_TURBO_RATIO_LIMIT2, &msr);

	fprintf(outf, "cpu%d: MSR_TURBO_RATIO_LIMIT2: 0x%08llx\n", base_cpu, msr);

	ratio = (msr >> 8) & 0xFF;
	if (ratio)
		fprintf(outf, "%d * %.1f = %.1f MHz max turbo 18 active cores\n",
			ratio, bclk, ratio * bclk);

	ratio = (msr >> 0) & 0xFF;
	if (ratio)
		fprintf(outf, "%d * %.1f = %.1f MHz max turbo 17 active cores\n",
			ratio, bclk, ratio * bclk);
	return;
}

static void
dump_ivt_turbo_ratio_limits(void)
{
	unsigned long long msr;
	unsigned int ratio;

	get_msr(base_cpu, MSR_TURBO_RATIO_LIMIT1, &msr);

	fprintf(outf, "cpu%d: MSR_TURBO_RATIO_LIMIT1: 0x%08llx\n", base_cpu, msr);

	ratio = (msr >> 56) & 0xFF;
	if (ratio)
		fprintf(outf, "%d * %.1f = %.1f MHz max turbo 16 active cores\n",
			ratio, bclk, ratio * bclk);

	ratio = (msr >> 48) & 0xFF;
	if (ratio)
		fprintf(outf, "%d * %.1f = %.1f MHz max turbo 15 active cores\n",
			ratio, bclk, ratio * bclk);

	ratio = (msr >> 40) & 0xFF;
	if (ratio)
		fprintf(outf, "%d * %.1f = %.1f MHz max turbo 14 active cores\n",
			ratio, bclk, ratio * bclk);

	ratio = (msr >> 32) & 0xFF;
	if (ratio)
		fprintf(outf, "%d * %.1f = %.1f MHz max turbo 13 active cores\n",
			ratio, bclk, ratio * bclk);

	ratio = (msr >> 24) & 0xFF;
	if (ratio)
		fprintf(outf, "%d * %.1f = %.1f MHz max turbo 12 active cores\n",
			ratio, bclk, ratio * bclk);

	ratio = (msr >> 16) & 0xFF;
	if (ratio)
		fprintf(outf, "%d * %.1f = %.1f MHz max turbo 11 active cores\n",
			ratio, bclk, ratio * bclk);

	ratio = (msr >> 8) & 0xFF;
	if (ratio)
		fprintf(outf, "%d * %.1f = %.1f MHz max turbo 10 active cores\n",
			ratio, bclk, ratio * bclk);

	ratio = (msr >> 0) & 0xFF;
	if (ratio)
		fprintf(outf, "%d * %.1f = %.1f MHz max turbo 9 active cores\n",
			ratio, bclk, ratio * bclk);
	return;
}
int has_turbo_ratio_group_limits(int family, int model)
{

	if (!genuine_intel)
		return 0;

	switch (model) {
	case INTEL_FAM6_ATOM_GOLDMONT:
	case INTEL_FAM6_SKYLAKE_X:
	case INTEL_FAM6_ATOM_GOLDMONT_D:
	case INTEL_FAM6_ATOM_TREMONT_D:
		return 1;
	}
	return 0;
}

static void
dump_turbo_ratio_limits(int family, int model)
{
	unsigned long long msr, core_counts;
	unsigned int ratio, group_size;

	get_msr(base_cpu, MSR_TURBO_RATIO_LIMIT, &msr);
	fprintf(outf, "cpu%d: MSR_TURBO_RATIO_LIMIT: 0x%08llx\n", base_cpu, msr);

	if (has_turbo_ratio_group_limits(family, model)) {
		get_msr(base_cpu, MSR_TURBO_RATIO_LIMIT1, &core_counts);
		fprintf(outf, "cpu%d: MSR_TURBO_RATIO_LIMIT1: 0x%08llx\n", base_cpu, core_counts);
	} else {
		core_counts = 0x0807060504030201;
	}

	ratio = (msr >> 56) & 0xFF;
	group_size = (core_counts >> 56) & 0xFF;
	if (ratio)
		fprintf(outf, "%d * %.1f = %.1f MHz max turbo %d active cores\n",
			ratio, bclk, ratio * bclk, group_size);

	ratio = (msr >> 48) & 0xFF;
	group_size = (core_counts >> 48) & 0xFF;
	if (ratio)
		fprintf(outf, "%d * %.1f = %.1f MHz max turbo %d active cores\n",
			ratio, bclk, ratio * bclk, group_size);

	ratio = (msr >> 40) & 0xFF;
	group_size = (core_counts >> 40) & 0xFF;
	if (ratio)
		fprintf(outf, "%d * %.1f = %.1f MHz max turbo %d active cores\n",
			ratio, bclk, ratio * bclk, group_size);

	ratio = (msr >> 32) & 0xFF;
	group_size = (core_counts >> 32) & 0xFF;
	if (ratio)
		fprintf(outf, "%d * %.1f = %.1f MHz max turbo %d active cores\n",
			ratio, bclk, ratio * bclk, group_size);

	ratio = (msr >> 24) & 0xFF;
	group_size = (core_counts >> 24) & 0xFF;
	if (ratio)
		fprintf(outf, "%d * %.1f = %.1f MHz max turbo %d active cores\n",
			ratio, bclk, ratio * bclk, group_size);

	ratio = (msr >> 16) & 0xFF;
	group_size = (core_counts >> 16) & 0xFF;
	if (ratio)
		fprintf(outf, "%d * %.1f = %.1f MHz max turbo %d active cores\n",
			ratio, bclk, ratio * bclk, group_size);

	ratio = (msr >> 8) & 0xFF;
	group_size = (core_counts >> 8) & 0xFF;
	if (ratio)
		fprintf(outf, "%d * %.1f = %.1f MHz max turbo %d active cores\n",
			ratio, bclk, ratio * bclk, group_size);

	ratio = (msr >> 0) & 0xFF;
	group_size = (core_counts >> 0) & 0xFF;
	if (ratio)
		fprintf(outf, "%d * %.1f = %.1f MHz max turbo %d active cores\n",
			ratio, bclk, ratio * bclk, group_size);
	return;
}

static void
dump_atom_turbo_ratio_limits(void)
{
	unsigned long long msr;
	unsigned int ratio;

	get_msr(base_cpu, MSR_ATOM_CORE_RATIOS, &msr);
	fprintf(outf, "cpu%d: MSR_ATOM_CORE_RATIOS: 0x%08llx\n", base_cpu, msr & 0xFFFFFFFF);

	ratio = (msr >> 0) & 0x3F;
	if (ratio)
		fprintf(outf, "%d * %.1f = %.1f MHz minimum operating frequency\n",
			ratio, bclk, ratio * bclk);

	ratio = (msr >> 8) & 0x3F;
	if (ratio)
		fprintf(outf, "%d * %.1f = %.1f MHz low frequency mode (LFM)\n",
			ratio, bclk, ratio * bclk);

	ratio = (msr >> 16) & 0x3F;
	if (ratio)
		fprintf(outf, "%d * %.1f = %.1f MHz base frequency\n",
			ratio, bclk, ratio * bclk);

	get_msr(base_cpu, MSR_ATOM_CORE_TURBO_RATIOS, &msr);
	fprintf(outf, "cpu%d: MSR_ATOM_CORE_TURBO_RATIOS: 0x%08llx\n", base_cpu, msr & 0xFFFFFFFF);

	ratio = (msr >> 24) & 0x3F;
	if (ratio)
		fprintf(outf, "%d * %.1f = %.1f MHz max turbo 4 active cores\n",
			ratio, bclk, ratio * bclk);

	ratio = (msr >> 16) & 0x3F;
	if (ratio)
		fprintf(outf, "%d * %.1f = %.1f MHz max turbo 3 active cores\n",
			ratio, bclk, ratio * bclk);

	ratio = (msr >> 8) & 0x3F;
	if (ratio)
		fprintf(outf, "%d * %.1f = %.1f MHz max turbo 2 active cores\n",
			ratio, bclk, ratio * bclk);

	ratio = (msr >> 0) & 0x3F;
	if (ratio)
		fprintf(outf, "%d * %.1f = %.1f MHz max turbo 1 active core\n",
			ratio, bclk, ratio * bclk);
}

static void
dump_knl_turbo_ratio_limits(void)
{
	const unsigned int buckets_no = 7;

	unsigned long long msr;
	int delta_cores, delta_ratio;
	int i, b_nr;
	unsigned int cores[buckets_no];
	unsigned int ratio[buckets_no];

	get_msr(base_cpu, MSR_TURBO_RATIO_LIMIT, &msr);

	fprintf(outf, "cpu%d: MSR_TURBO_RATIO_LIMIT: 0x%08llx\n",
		base_cpu, msr);

	/**
	 * Turbo encoding in KNL is as follows:
	 * [0] -- Reserved
	 * [7:1] -- Base value of number of active cores of bucket 1.
	 * [15:8] -- Base value of freq ratio of bucket 1.
	 * [20:16] -- +ve delta of number of active cores of bucket 2.
	 * i.e. active cores of bucket 2 =
	 * active cores of bucket 1 + delta
	 * [23:21] -- Negative delta of freq ratio of bucket 2.
	 * i.e. freq ratio of bucket 2 =
	 * freq ratio of bucket 1 - delta
	 * [28:24]-- +ve delta of number of active cores of bucket 3.
	 * [31:29]-- -ve delta of freq ratio of bucket 3.
	 * [36:32]-- +ve delta of number of active cores of bucket 4.
	 * [39:37]-- -ve delta of freq ratio of bucket 4.
	 * [44:40]-- +ve delta of number of active cores of bucket 5.
	 * [47:45]-- -ve delta of freq ratio of bucket 5.
	 * [52:48]-- +ve delta of number of active cores of bucket 6.
	 * [55:53]-- -ve delta of freq ratio of bucket 6.
	 * [60:56]-- +ve delta of number of active cores of bucket 7.
	 * [63:61]-- -ve delta of freq ratio of bucket 7.
	 */

	b_nr = 0;
	cores[b_nr] = (msr & 0xFF) >> 1;
	ratio[b_nr] = (msr >> 8) & 0xFF;

	for (i = 16; i < 64; i += 8) {
		delta_cores = (msr >> i) & 0x1F;
		delta_ratio = (msr >> (i + 5)) & 0x7;

		cores[b_nr + 1] = cores[b_nr] + delta_cores;
		ratio[b_nr + 1] = ratio[b_nr] - delta_ratio;
		b_nr++;
	}

	for (i = buckets_no - 1; i >= 0; i--)
		if (i > 0 ? ratio[i] != ratio[i - 1] : 1)
			fprintf(outf,
				"%d * %.1f = %.1f MHz max turbo %d active cores\n",
				ratio[i], bclk, ratio[i] * bclk, cores[i]);
}

static void
dump_nhm_cst_cfg(void)
{
	unsigned long long msr;

	get_msr(base_cpu, MSR_PKG_CST_CONFIG_CONTROL, &msr);

	fprintf(outf, "cpu%d: MSR_PKG_CST_CONFIG_CONTROL: 0x%08llx", base_cpu, msr);

	fprintf(outf, " (%s%s%s%s%slocked, pkg-cstate-limit=%d (%s)",
		(msr & SNB_C3_AUTO_UNDEMOTE) ? "UNdemote-C3, " : "",
		(msr & SNB_C1_AUTO_UNDEMOTE) ? "UNdemote-C1, " : "",
		(msr & NHM_C3_AUTO_DEMOTE) ? "demote-C3, " : "",
		(msr & NHM_C1_AUTO_DEMOTE) ? "demote-C1, " : "",
		(msr & (1 << 15)) ? "" : "UN",
		(unsigned int)msr & 0xF,
		pkg_cstate_limit_strings[pkg_cstate_limit]);

#define AUTOMATIC_CSTATE_CONVERSION		(1UL << 16)
	if (has_automatic_cstate_conversion) {
		fprintf(outf, ", automatic c-state conversion=%s",
			(msr & AUTOMATIC_CSTATE_CONVERSION) ? "on" : "off");
	}

	fprintf(outf, ")\n");

	return;
}

static void
dump_config_tdp(void)
{
	unsigned long long msr;

	get_msr(base_cpu, MSR_CONFIG_TDP_NOMINAL, &msr);
	fprintf(outf, "cpu%d: MSR_CONFIG_TDP_NOMINAL: 0x%08llx", base_cpu, msr);
	fprintf(outf, " (base_ratio=%d)\n", (unsigned int)msr & 0xFF);

	get_msr(base_cpu, MSR_CONFIG_TDP_LEVEL_1, &msr);
	fprintf(outf, "cpu%d: MSR_CONFIG_TDP_LEVEL_1: 0x%08llx (", base_cpu, msr);
	if (msr) {
		fprintf(outf, "PKG_MIN_PWR_LVL1=%d ", (unsigned int)(msr >> 48) & 0x7FFF);
		fprintf(outf, "PKG_MAX_PWR_LVL1=%d ", (unsigned int)(msr >> 32) & 0x7FFF);
		fprintf(outf, "LVL1_RATIO=%d ", (unsigned int)(msr >> 16) & 0xFF);
		fprintf(outf, "PKG_TDP_LVL1=%d", (unsigned int)(msr) & 0x7FFF);
	}
	fprintf(outf, ")\n");

	get_msr(base_cpu, MSR_CONFIG_TDP_LEVEL_2, &msr);
	fprintf(outf, "cpu%d: MSR_CONFIG_TDP_LEVEL_2: 0x%08llx (", base_cpu, msr);
	if (msr) {
		fprintf(outf, "PKG_MIN_PWR_LVL2=%d ", (unsigned int)(msr >> 48) & 0x7FFF);
		fprintf(outf, "PKG_MAX_PWR_LVL2=%d ", (unsigned int)(msr >> 32) & 0x7FFF);
		fprintf(outf, "LVL2_RATIO=%d ", (unsigned int)(msr >> 16) & 0xFF);
		fprintf(outf, "PKG_TDP_LVL2=%d", (unsigned int)(msr) & 0x7FFF);
	}
	fprintf(outf, ")\n");

	get_msr(base_cpu, MSR_CONFIG_TDP_CONTROL, &msr);
	fprintf(outf, "cpu%d: MSR_CONFIG_TDP_CONTROL: 0x%08llx (", base_cpu, msr);
	if ((msr) & 0x3)
		fprintf(outf, "TDP_LEVEL=%d ", (unsigned int)(msr) & 0x3);
	fprintf(outf, " lock=%d", (unsigned int)(msr >> 31) & 1);
	fprintf(outf, ")\n");

	get_msr(base_cpu, MSR_TURBO_ACTIVATION_RATIO, &msr);
	fprintf(outf, "cpu%d: MSR_TURBO_ACTIVATION_RATIO: 0x%08llx (", base_cpu, msr);
	fprintf(outf, "MAX_NON_TURBO_RATIO=%d", (unsigned int)(msr) & 0xFF);
	fprintf(outf, " lock=%d", (unsigned int)(msr >> 31) & 1);
	fprintf(outf, ")\n");
}

unsigned int irtl_time_units[] = {1, 32, 1024, 32768, 1048576, 33554432, 0, 0 };

void print_irtl(void)
{
	unsigned long long msr;

	get_msr(base_cpu, MSR_PKGC3_IRTL, &msr);
	fprintf(outf, "cpu%d: MSR_PKGC3_IRTL: 0x%08llx (", base_cpu, msr);
	fprintf(outf, "%svalid, %lld ns)\n", msr & (1 << 15) ? "" : "NOT",
		(msr & 0x3FF) * irtl_time_units[(msr >> 10) & 0x3]);

	get_msr(base_cpu, MSR_PKGC6_IRTL, &msr);
	fprintf(outf, "cpu%d: MSR_PKGC6_IRTL: 0x%08llx (", base_cpu, msr);
	fprintf(outf, "%svalid, %lld ns)\n", msr & (1 << 15) ? "" : "NOT",
		(msr & 0x3FF) * irtl_time_units[(msr >> 10) & 0x3]);

	get_msr(base_cpu, MSR_PKGC7_IRTL, &msr);
	fprintf(outf, "cpu%d: MSR_PKGC7_IRTL: 0x%08llx (", base_cpu, msr);
	fprintf(outf, "%svalid, %lld ns)\n", msr & (1 << 15) ? "" : "NOT",
		(msr & 0x3FF) * irtl_time_units[(msr >> 10) & 0x3]);

	if (!do_irtl_hsw)
		return;

	get_msr(base_cpu, MSR_PKGC8_IRTL, &msr);
	fprintf(outf, "cpu%d: MSR_PKGC8_IRTL: 0x%08llx (", base_cpu, msr);
	fprintf(outf, "%svalid, %lld ns)\n", msr & (1 << 15) ? "" : "NOT",
		(msr & 0x3FF) * irtl_time_units[(msr >> 10) & 0x3]);

	get_msr(base_cpu, MSR_PKGC9_IRTL, &msr);
	fprintf(outf, "cpu%d: MSR_PKGC9_IRTL: 0x%08llx (", base_cpu, msr);
	fprintf(outf, "%svalid, %lld ns)\n", msr & (1 << 15) ? "" : "NOT",
		(msr & 0x3FF) * irtl_time_units[(msr >> 10) & 0x3]);

	get_msr(base_cpu, MSR_PKGC10_IRTL, &msr);
	fprintf(outf, "cpu%d: MSR_PKGC10_IRTL: 0x%08llx (", base_cpu, msr);
	fprintf(outf, "%svalid, %lld ns)\n", msr & (1 << 15) ? "" : "NOT",
		(msr & 0x3FF) * irtl_time_units[(msr >> 10) & 0x3]);

}
void free_fd_percpu(void)
{
	int i;

	for (i = 0; i < topo.max_cpu_num + 1; ++i) {
		if (fd_percpu[i] != 0)
			close(fd_percpu[i]);
	}

	free(fd_percpu);
}

void free_all_buffers(void)
{
	int i;

	CPU_FREE(cpu_present_set);
	cpu_present_set = NULL;
	cpu_present_setsize = 0;

	CPU_FREE(cpu_affinity_set);
	cpu_affinity_set = NULL;
	cpu_affinity_setsize = 0;

	free(thread_even);
	free(core_even);
	free(package_even);

	thread_even = NULL;
	core_even = NULL;
	package_even = NULL;

	free(thread_odd);
	free(core_odd);
	free(package_odd);

	thread_odd = NULL;
	core_odd = NULL;
	package_odd = NULL;

	free(output_buffer);
	output_buffer = NULL;
	outp = NULL;

	free_fd_percpu();

	free(irq_column_2_cpu);
	free(irqs_per_cpu);

	for (i = 0; i <= topo.max_cpu_num; ++i) {
		if (cpus[i].put_ids)
			CPU_FREE(cpus[i].put_ids);
	}
	free(cpus);
}


/*
 * Parse a file containing a single int.
 * Return 0 if file can not be opened
 * Exit if file can be opened, but can not be parsed
 */
int parse_int_file(const char *fmt, ...)
{
	va_list args;
	char path[PATH_MAX];
	FILE *filep;
	int value;

	va_start(args, fmt);
	vsnprintf(path, sizeof(path), fmt, args);
	va_end(args);
	filep = fopen(path, "r");
	if (!filep)
		return 0;
	if (fscanf(filep, "%d", &value) != 1)
		err(1, "%s: failed to parse number from file", path);
	fclose(filep);
	return value;
}

/*
 * cpu_is_first_core_in_package(cpu)
 * return 1 if given CPU is 1st core in package
 */
int cpu_is_first_core_in_package(int cpu)
{
	return cpu == parse_int_file("/sys/devices/system/cpu/cpu%d/topology/core_siblings_list", cpu);
}

int get_physical_package_id(int cpu)
{
	return parse_int_file("/sys/devices/system/cpu/cpu%d/topology/physical_package_id", cpu);
}

int get_die_id(int cpu)
{
	return parse_int_file("/sys/devices/system/cpu/cpu%d/topology/die_id", cpu);
}

int get_core_id(int cpu)
{
	return parse_int_file("/sys/devices/system/cpu/cpu%d/topology/core_id", cpu);
}

void set_node_data(void)
{
	int pkg, node, lnode, cpu, cpux;
	int cpu_count;

	/* initialize logical_node_id */
	for (cpu = 0; cpu <= topo.max_cpu_num; ++cpu)
		cpus[cpu].logical_node_id = -1;

	cpu_count = 0;
	for (pkg = 0; pkg < topo.num_packages; pkg++) {
		lnode = 0;
		for (cpu = 0; cpu <= topo.max_cpu_num; ++cpu) {
			if (cpus[cpu].physical_package_id != pkg)
				continue;
			/* find a cpu with an unset logical_node_id */
			if (cpus[cpu].logical_node_id != -1)
				continue;
			cpus[cpu].logical_node_id = lnode;
			node = cpus[cpu].physical_node_id;
			cpu_count++;
			/*
			 * find all matching cpus on this pkg and set
			 * the logical_node_id
			 */
			for (cpux = cpu; cpux <= topo.max_cpu_num; cpux++) {
				if ((cpus[cpux].physical_package_id == pkg) &&
				   (cpus[cpux].physical_node_id == node)) {
					cpus[cpux].logical_node_id = lnode;
					cpu_count++;
				}
			}
			lnode++;
			if (lnode > topo.nodes_per_pkg)
				topo.nodes_per_pkg = lnode;
		}
		if (cpu_count >= topo.max_cpu_num)
			break;
	}
}

int get_physical_node_id(struct cpu_topology *thiscpu)
{
	char path[80];
	FILE *filep;
	int i;
	int cpu = thiscpu->logical_cpu_id;

	for (i = 0; i <= topo.max_cpu_num; i++) {
		sprintf(path, "/sys/devices/system/cpu/cpu%d/node%i/cpulist",
			cpu, i);
		filep = fopen(path, "r");
		if (!filep)
			continue;
		fclose(filep);
		return i;
	}
	return -1;
}

int get_thread_siblings(struct cpu_topology *thiscpu)
{
	char path[80], character;
	FILE *filep;
	unsigned long map;
	int so, shift, sib_core;
	int cpu = thiscpu->logical_cpu_id;
	int offset = topo.max_cpu_num + 1;
	size_t size;
	int thread_id = 0;

	thiscpu->put_ids = CPU_ALLOC((topo.max_cpu_num + 1));
	if (thiscpu->thread_id < 0)
		thiscpu->thread_id = thread_id++;
	if (!thiscpu->put_ids)
		return -1;

	size = CPU_ALLOC_SIZE((topo.max_cpu_num + 1));
	CPU_ZERO_S(size, thiscpu->put_ids);

	sprintf(path,
		"/sys/devices/system/cpu/cpu%d/topology/thread_siblings", cpu);
	filep = fopen(path, "r");

	if (!filep) {
		warnx("%s: open failed", path);
		return -1;
	}
	do {
		offset -= BITMASK_SIZE;
		if (fscanf(filep, "%lx%c", &map, &character) != 2)
			err(1, "%s: failed to parse file", path);
		for (shift = 0; shift < BITMASK_SIZE; shift++) {
			if ((map >> shift) & 0x1) {
				so = shift + offset;
				sib_core = get_core_id(so);
				if (sib_core == thiscpu->physical_core_id) {
					CPU_SET_S(so, size, thiscpu->put_ids);
					if ((so != cpu) &&
					    (cpus[so].thread_id < 0))
						cpus[so].thread_id =
								    thread_id++;
				}
			}
		}
	} while (!strncmp(&character, ",", 1));
	fclose(filep);

	return CPU_COUNT_S(size, thiscpu->put_ids);
}

/*
 * run func(thread, core, package) in topology order
 * skip non-present cpus
 */

int for_all_cpus_2(int (func)(struct thread_data *, struct core_data *,
	struct pkg_data *, struct thread_data *, struct core_data *,
	struct pkg_data *), struct thread_data *thread_base,
	struct core_data *core_base, struct pkg_data *pkg_base,
	struct thread_data *thread_base2, struct core_data *core_base2,
	struct pkg_data *pkg_base2)
{
	int retval, pkg_no, node_no, core_no, thread_no;

	for (pkg_no = 0; pkg_no < topo.num_packages; ++pkg_no) {
		for (node_no = 0; node_no < topo.nodes_per_pkg; ++node_no) {
			for (core_no = 0; core_no < topo.cores_per_node;
			     ++core_no) {
				for (thread_no = 0; thread_no <
					topo.threads_per_core; ++thread_no) {
					struct thread_data *t, *t2;
					struct core_data *c, *c2;
					struct pkg_data *p, *p2;

					t = GET_THREAD(thread_base, thread_no,
						       core_no, node_no,
						       pkg_no);

					if (cpu_is_not_present(t->cpu_id))
						continue;

					t2 = GET_THREAD(thread_base2, thread_no,
							core_no, node_no,
							pkg_no);

					c = GET_CORE(core_base, core_no,
						     node_no, pkg_no);
					c2 = GET_CORE(core_base2, core_no,
						      node_no,
						      pkg_no);

					p = GET_PKG(pkg_base, pkg_no);
					p2 = GET_PKG(pkg_base2, pkg_no);

					retval = func(t, c, p, t2, c2, p2);
					if (retval)
						return retval;
				}
			}
		}
	}
	return 0;
}

/*
 * run func(cpu) on every cpu in /proc/stat
 * return max_cpu number
 */
int for_all_proc_cpus(int (func)(int))
{
	FILE *fp;
	int cpu_num;
	int retval;

	fp = fopen_or_die(proc_stat, "r");

	retval = fscanf(fp, "cpu %*d %*d %*d %*d %*d %*d %*d %*d %*d %*d\n");
	if (retval != 0)
		err(1, "%s: failed to parse format", proc_stat);

	while (1) {
		retval = fscanf(fp, "cpu%u %*d %*d %*d %*d %*d %*d %*d %*d %*d %*d\n", &cpu_num);
		if (retval != 1)
			break;

		retval = func(cpu_num);
		if (retval) {
			fclose(fp);
			return(retval);
		}
	}
	fclose(fp);
	return 0;
}

void re_initialize(void)
{
	free_all_buffers();
	setup_all_buffers();
	fprintf(outf, "turbostat: re-initialized with num_cpus %d\n", topo.num_cpus);
}

void set_max_cpu_num(void)
{
	FILE *filep;
	int base_cpu;
	unsigned long dummy;
	char pathname[64];

	base_cpu = sched_getcpu();
	if (base_cpu < 0)
		err(1, "cannot find calling cpu ID");
	sprintf(pathname,
		"/sys/devices/system/cpu/cpu%d/topology/thread_siblings",
		base_cpu);

	filep = fopen_or_die(pathname, "r");
	topo.max_cpu_num = 0;
	while (fscanf(filep, "%lx,", &dummy) == 1)
		topo.max_cpu_num += BITMASK_SIZE;
	fclose(filep);
	topo.max_cpu_num--; /* 0 based */
}

/*
 * count_cpus()
 * remember the last one seen, it will be the max
 */
int count_cpus(int cpu)
{
	topo.num_cpus++;
	return 0;
}
int mark_cpu_present(int cpu)
{
	CPU_SET_S(cpu, cpu_present_setsize, cpu_present_set);
	return 0;
}

int init_thread_id(int cpu)
{
	cpus[cpu].thread_id = -1;
	return 0;
}

/*
 * snapshot_proc_interrupts()
 *
 * read and record summary of /proc/interrupts
 *
 * return 1 if config change requires a restart, else return 0
 */
int snapshot_proc_interrupts(void)
{
	static FILE *fp;
	int column, retval;

	if (fp == NULL)
		fp = fopen_or_die("/proc/interrupts", "r");
	else
		rewind(fp);

	/* read 1st line of /proc/interrupts to get cpu* name for each column */
	for (column = 0; column < topo.num_cpus; ++column) {
		int cpu_number;

		retval = fscanf(fp, " CPU%d", &cpu_number);
		if (retval != 1)
			break;

		if (cpu_number > topo.max_cpu_num) {
			warn("/proc/interrupts: cpu%d: > %d", cpu_number, topo.max_cpu_num);
			return 1;
		}

		irq_column_2_cpu[column] = cpu_number;
		irqs_per_cpu[cpu_number] = 0;
	}

	/* read /proc/interrupt count lines and sum up irqs per cpu */
	while (1) {
		int column;
		char buf[64];

		retval = fscanf(fp, " %s:", buf);	/* flush irq# "N:" */
		if (retval != 1)
			break;

		/* read the count per cpu */
		for (column = 0; column < topo.num_cpus; ++column) {

			int cpu_number, irq_count;

			retval = fscanf(fp, " %d", &irq_count);
			if (retval != 1)
				break;

			cpu_number = irq_column_2_cpu[column];
			irqs_per_cpu[cpu_number] += irq_count;

		}

		while (getc(fp) != '\n')
			;	/* flush interrupt description */

	}
	return 0;
}
/*
 * snapshot_gfx_rc6_ms()
 *
 * record snapshot of
 * /sys/class/drm/card0/power/rc6_residency_ms
 *
 * return 1 if config change requires a restart, else return 0
 */
int snapshot_gfx_rc6_ms(void)
{
	FILE *fp;
	int retval;

	fp = fopen_or_die("/sys/class/drm/card0/power/rc6_residency_ms", "r");

	retval = fscanf(fp, "%lld", &gfx_cur_rc6_ms);
	if (retval != 1)
		err(1, "GFX rc6");

	fclose(fp);

	return 0;
}
/*
 * snapshot_gfx_mhz()
 *
 * record snapshot of
 * /sys/class/graphics/fb0/device/drm/card0/gt_cur_freq_mhz
 *
 * return 1 if config change requires a restart, else return 0
 */
int snapshot_gfx_mhz(void)
{
	static FILE *fp;
	int retval;

	if (fp == NULL)
		fp = fopen_or_die("/sys/class/graphics/fb0/device/drm/card0/gt_cur_freq_mhz", "r");
	else {
		rewind(fp);
		fflush(fp);
	}

	retval = fscanf(fp, "%d", &gfx_cur_mhz);
	if (retval != 1)
		err(1, "GFX MHz");

	return 0;
}

/*
 * snapshot_gfx_cur_mhz()
 *
 * record snapshot of
<<<<<<< HEAD
 * /sys/devices/system/cpu/cpuidle/low_power_idle_cpu_residency_us
=======
 * /sys/class/graphics/fb0/device/drm/card0/gt_act_freq_mhz
 *
 * return 1 if config change requires a restart, else return 0
>>>>>>> d1988041
 */
int snapshot_gfx_act_mhz(void)
{
	static FILE *fp;
	int retval;

	if (fp == NULL)
		fp = fopen_or_die("/sys/class/graphics/fb0/device/drm/card0/gt_act_freq_mhz", "r");
	else {
		rewind(fp);
		fflush(fp);
	}

	retval = fscanf(fp, "%d", &gfx_act_mhz);
	if (retval != 1)
		err(1, "GFX ACT MHz");

	return 0;
}

/*
 * snapshot_cpu_lpi()
 *
 * record snapshot of
 * /sys/devices/system/cpu/cpuidle/low_power_idle_cpu_residency_us
 */
int snapshot_cpu_lpi_us(void)
{
	FILE *fp;
	int retval;

	fp = fopen_or_die("/sys/devices/system/cpu/cpuidle/low_power_idle_cpu_residency_us", "r");

	retval = fscanf(fp, "%lld", &cpuidle_cur_cpu_lpi_us);
	if (retval != 1) {
		fprintf(stderr, "Disabling Low Power Idle CPU output\n");
		BIC_NOT_PRESENT(BIC_CPU_LPI);
		fclose(fp);
		return -1;
	}

	fclose(fp);

	return 0;
}
/*
 * snapshot_sys_lpi()
 *
 * record snapshot of sys_lpi_file
 */
int snapshot_sys_lpi_us(void)
{
	FILE *fp;
	int retval;

	fp = fopen_or_die(sys_lpi_file, "r");

	retval = fscanf(fp, "%lld", &cpuidle_cur_sys_lpi_us);
	if (retval != 1) {
		fprintf(stderr, "Disabling Low Power Idle System output\n");
		BIC_NOT_PRESENT(BIC_SYS_LPI);
		fclose(fp);
		return -1;
	}
	fclose(fp);

	return 0;
}
/*
 * snapshot /proc and /sys files
 *
 * return 1 if configuration restart needed, else return 0
 */
int snapshot_proc_sysfs_files(void)
{
	if (DO_BIC(BIC_IRQ))
		if (snapshot_proc_interrupts())
			return 1;

	if (DO_BIC(BIC_GFX_rc6))
		snapshot_gfx_rc6_ms();

	if (DO_BIC(BIC_GFXMHz))
		snapshot_gfx_mhz();

	if (DO_BIC(BIC_GFXACTMHz))
		snapshot_gfx_act_mhz();

	if (DO_BIC(BIC_CPU_LPI))
		snapshot_cpu_lpi_us();

	if (DO_BIC(BIC_SYS_LPI))
		snapshot_sys_lpi_us();

	return 0;
}

int exit_requested;

static void signal_handler (int signal)
{
	switch (signal) {
	case SIGINT:
		exit_requested = 1;
		if (debug)
			fprintf(stderr, " SIGINT\n");
		break;
	case SIGUSR1:
		if (debug > 1)
			fprintf(stderr, "SIGUSR1\n");
		break;
	}
}

void setup_signal_handler(void)
{
	struct sigaction sa;

	memset(&sa, 0, sizeof(sa));

	sa.sa_handler = &signal_handler;

	if (sigaction(SIGINT, &sa, NULL) < 0)
		err(1, "sigaction SIGINT");
	if (sigaction(SIGUSR1, &sa, NULL) < 0)
		err(1, "sigaction SIGUSR1");
}

void do_sleep(void)
{
	struct timeval tout;
	struct timespec rest;
	fd_set readfds;
	int retval;

	FD_ZERO(&readfds);
	FD_SET(0, &readfds);

	if (ignore_stdin) {
		nanosleep(&interval_ts, NULL);
		return;
	}

	tout = interval_tv;
	retval = select(1, &readfds, NULL, NULL, &tout);

	if (retval == 1) {
		switch (getc(stdin)) {
		case 'q':
			exit_requested = 1;
			break;
		case EOF:
			/*
			 * 'stdin' is a pipe closed on the other end. There
			 * won't be any further input.
			 */
			ignore_stdin = 1;
			/* Sleep the rest of the time */
			rest.tv_sec = (tout.tv_sec + tout.tv_usec / 1000000);
			rest.tv_nsec = (tout.tv_usec % 1000000) * 1000;
			nanosleep(&rest, NULL);
		}
	}
}

int get_msr_sum(int cpu, off_t offset, unsigned long long *msr)
{
	int ret, idx;
	unsigned long long msr_cur, msr_last;

	if (!per_cpu_msr_sum)
		return 1;

	idx = offset_to_idx(offset);
	if (idx < 0)
		return idx;
	/* get_msr_sum() = sum + (get_msr() - last) */
	ret = get_msr(cpu, offset, &msr_cur);
	if (ret)
		return ret;
	msr_last = per_cpu_msr_sum[cpu].entries[idx].last;
	DELTA_WRAP32(msr_cur, msr_last);
	*msr = msr_last + per_cpu_msr_sum[cpu].entries[idx].sum;

	return 0;
}

timer_t timerid;

/* Timer callback, update the sum of MSRs periodically. */
static int update_msr_sum(struct thread_data *t, struct core_data *c, struct pkg_data *p)
{
	int i, ret;
	int cpu = t->cpu_id;

	for (i = IDX_PKG_ENERGY; i < IDX_COUNT; i++) {
		unsigned long long msr_cur, msr_last;
		int offset;

		if (!idx_valid(i))
			continue;
		offset = idx_to_offset(i);
		if (offset < 0)
			continue;
		ret = get_msr(cpu, offset, &msr_cur);
		if (ret) {
			fprintf(outf, "Can not update msr(0x%x)\n", offset);
			continue;
		}

		msr_last = per_cpu_msr_sum[cpu].entries[i].last;
		per_cpu_msr_sum[cpu].entries[i].last = msr_cur & 0xffffffff;

		DELTA_WRAP32(msr_cur, msr_last);
		per_cpu_msr_sum[cpu].entries[i].sum += msr_last;
	}
	return 0;
}

static void
msr_record_handler(union sigval v)
{
	for_all_cpus(update_msr_sum, EVEN_COUNTERS);
}

void msr_sum_record(void)
{
	struct itimerspec its;
	struct sigevent sev;

	per_cpu_msr_sum = calloc(topo.max_cpu_num + 1, sizeof(struct msr_sum_array));
	if (!per_cpu_msr_sum) {
		fprintf(outf, "Can not allocate memory for long time MSR.\n");
		return;
	}
	/*
	 * Signal handler might be restricted, so use thread notifier instead.
	 */
	memset(&sev, 0, sizeof(struct sigevent));
	sev.sigev_notify = SIGEV_THREAD;
	sev.sigev_notify_function = msr_record_handler;

	sev.sigev_value.sival_ptr = &timerid;
	if (timer_create(CLOCK_REALTIME, &sev, &timerid) == -1) {
		fprintf(outf, "Can not create timer.\n");
		goto release_msr;
	}

	its.it_value.tv_sec = 0;
	its.it_value.tv_nsec = 1;
	/*
	 * A wraparound time has been calculated early.
	 * Some sources state that the peak power for a
	 * microprocessor is usually 1.5 times the TDP rating,
	 * use 2 * TDP for safety.
	 */
	its.it_interval.tv_sec = rapl_joule_counter_range / 2;
	its.it_interval.tv_nsec = 0;

	if (timer_settime(timerid, 0, &its, NULL) == -1) {
		fprintf(outf, "Can not set timer.\n");
		goto release_timer;
	}
	return;

 release_timer:
	timer_delete(timerid);
 release_msr:
	free(per_cpu_msr_sum);
}

void turbostat_loop()
{
	int retval;
	int restarted = 0;
	int done_iters = 0;

	setup_signal_handler();

restart:
	restarted++;

	snapshot_proc_sysfs_files();
	retval = for_all_cpus(get_counters, EVEN_COUNTERS);
	first_counter_read = 0;
	if (retval < -1) {
		exit(retval);
	} else if (retval == -1) {
		if (restarted > 10) {
			exit(retval);
		}
		re_initialize();
		goto restart;
	}
	restarted = 0;
	done_iters = 0;
	gettimeofday(&tv_even, (struct timezone *)NULL);

	while (1) {
		if (for_all_proc_cpus(cpu_is_not_present)) {
			re_initialize();
			goto restart;
		}
		do_sleep();
		if (snapshot_proc_sysfs_files())
			goto restart;
		retval = for_all_cpus(get_counters, ODD_COUNTERS);
		if (retval < -1) {
			exit(retval);
		} else if (retval == -1) {
			re_initialize();
			goto restart;
		}
		gettimeofday(&tv_odd, (struct timezone *)NULL);
		timersub(&tv_odd, &tv_even, &tv_delta);
		if (for_all_cpus_2(delta_cpu, ODD_COUNTERS, EVEN_COUNTERS)) {
			re_initialize();
			goto restart;
		}
		compute_average(EVEN_COUNTERS);
		format_all_counters(EVEN_COUNTERS);
		flush_output_stdout();
		if (exit_requested)
			break;
		if (num_iterations && ++done_iters >= num_iterations)
			break;
		do_sleep();
		if (snapshot_proc_sysfs_files())
			goto restart;
		retval = for_all_cpus(get_counters, EVEN_COUNTERS);
		if (retval < -1) {
			exit(retval);
		} else if (retval == -1) {
			re_initialize();
			goto restart;
		}
		gettimeofday(&tv_even, (struct timezone *)NULL);
		timersub(&tv_even, &tv_odd, &tv_delta);
		if (for_all_cpus_2(delta_cpu, EVEN_COUNTERS, ODD_COUNTERS)) {
			re_initialize();
			goto restart;
		}
		compute_average(ODD_COUNTERS);
		format_all_counters(ODD_COUNTERS);
		flush_output_stdout();
		if (exit_requested)
			break;
		if (num_iterations && ++done_iters >= num_iterations)
			break;
	}
}

void check_dev_msr()
{
	struct stat sb;
	char pathname[32];

	sprintf(pathname, "/dev/cpu/%d/msr", base_cpu);
	if (stat(pathname, &sb))
 		if (system("/sbin/modprobe msr > /dev/null 2>&1"))
			err(-5, "no /dev/cpu/0/msr, Try \"# modprobe msr\" ");
}

/*
 * check for CAP_SYS_RAWIO
 * return 0 on success
 * return 1 on fail
 */
int check_for_cap_sys_rawio(void)
{
	cap_t caps;
	cap_flag_value_t cap_flag_value;

	caps = cap_get_proc();
	if (caps == NULL)
		err(-6, "cap_get_proc\n");

	if (cap_get_flag(caps, CAP_SYS_RAWIO, CAP_EFFECTIVE, &cap_flag_value))
		err(-6, "cap_get\n");

	if (cap_flag_value != CAP_SET) {
		warnx("capget(CAP_SYS_RAWIO) failed,"
			" try \"# setcap cap_sys_rawio=ep %s\"", progname);
		return 1;
	}

	if (cap_free(caps) == -1)
		err(-6, "cap_free\n");

	return 0;
}
void check_permissions(void)
{
	int do_exit = 0;
	char pathname[32];

	/* check for CAP_SYS_RAWIO */
	do_exit += check_for_cap_sys_rawio();

	/* test file permissions */
	sprintf(pathname, "/dev/cpu/%d/msr", base_cpu);
	if (euidaccess(pathname, R_OK)) {
		do_exit++;
		warn("/dev/cpu/0/msr open failed, try chown or chmod +r /dev/cpu/*/msr");
	}

	/* if all else fails, thell them to be root */
	if (do_exit)
		if (getuid() != 0)
			warnx("... or simply run as root");

	if (do_exit)
		exit(-6);
}

/*
 * NHM adds support for additional MSRs:
 *
 * MSR_SMI_COUNT                   0x00000034
 *
 * MSR_PLATFORM_INFO               0x000000ce
 * MSR_PKG_CST_CONFIG_CONTROL     0x000000e2
 *
 * MSR_MISC_PWR_MGMT               0x000001aa
 *
 * MSR_PKG_C3_RESIDENCY            0x000003f8
 * MSR_PKG_C6_RESIDENCY            0x000003f9
 * MSR_CORE_C3_RESIDENCY           0x000003fc
 * MSR_CORE_C6_RESIDENCY           0x000003fd
 *
 * Side effect:
 * sets global pkg_cstate_limit to decode MSR_PKG_CST_CONFIG_CONTROL
 * sets has_misc_feature_control
 */
int probe_nhm_msrs(unsigned int family, unsigned int model)
{
	unsigned long long msr;
	unsigned int base_ratio;
	int *pkg_cstate_limits;

	if (!genuine_intel)
		return 0;

	if (family != 6)
		return 0;

	bclk = discover_bclk(family, model);

	switch (model) {
	case INTEL_FAM6_NEHALEM:	/* Core i7 and i5 Processor - Clarksfield, Lynnfield, Jasper Forest */
	case INTEL_FAM6_NEHALEM_EX:	/* Nehalem-EX Xeon - Beckton */
		pkg_cstate_limits = nhm_pkg_cstate_limits;
		break;
	case INTEL_FAM6_SANDYBRIDGE:	/* SNB */
	case INTEL_FAM6_SANDYBRIDGE_X:	/* SNB Xeon */
	case INTEL_FAM6_IVYBRIDGE:	/* IVB */
	case INTEL_FAM6_IVYBRIDGE_X:	/* IVB Xeon */
		pkg_cstate_limits = snb_pkg_cstate_limits;
		has_misc_feature_control = 1;
		break;
	case INTEL_FAM6_HASWELL:	/* HSW */
	case INTEL_FAM6_HASWELL_G:	/* HSW */
	case INTEL_FAM6_HASWELL_X:	/* HSX */
	case INTEL_FAM6_HASWELL_L:	/* HSW */
	case INTEL_FAM6_BROADWELL:	/* BDW */
	case INTEL_FAM6_BROADWELL_G:	/* BDW */
	case INTEL_FAM6_BROADWELL_X:	/* BDX */
	case INTEL_FAM6_SKYLAKE_L:	/* SKL */
	case INTEL_FAM6_CANNONLAKE_L:	/* CNL */
		pkg_cstate_limits = hsw_pkg_cstate_limits;
		has_misc_feature_control = 1;
		break;
	case INTEL_FAM6_SKYLAKE_X:	/* SKX */
		pkg_cstate_limits = skx_pkg_cstate_limits;
		has_misc_feature_control = 1;
		break;
	case INTEL_FAM6_ATOM_SILVERMONT:	/* BYT */
		no_MSR_MISC_PWR_MGMT = 1;
	case INTEL_FAM6_ATOM_SILVERMONT_D:	/* AVN */
		pkg_cstate_limits = slv_pkg_cstate_limits;
		break;
	case INTEL_FAM6_ATOM_AIRMONT:	/* AMT */
		pkg_cstate_limits = amt_pkg_cstate_limits;
		no_MSR_MISC_PWR_MGMT = 1;
		break;
	case INTEL_FAM6_XEON_PHI_KNL:	/* PHI */
		pkg_cstate_limits = phi_pkg_cstate_limits;
		break;
	case INTEL_FAM6_ATOM_GOLDMONT:	/* BXT */
	case INTEL_FAM6_ATOM_GOLDMONT_PLUS:
	case INTEL_FAM6_ATOM_GOLDMONT_D:	/* DNV */
	case INTEL_FAM6_ATOM_TREMONT:	/* EHL */
	case INTEL_FAM6_ATOM_TREMONT_D: /* JVL */
		pkg_cstate_limits = glm_pkg_cstate_limits;
		break;
	default:
		return 0;
	}
	get_msr(base_cpu, MSR_PKG_CST_CONFIG_CONTROL, &msr);
	pkg_cstate_limit = pkg_cstate_limits[msr & 0xF];

	get_msr(base_cpu, MSR_PLATFORM_INFO, &msr);
	base_ratio = (msr >> 8) & 0xFF;

	base_hz = base_ratio * bclk * 1000000;
	has_base_hz = 1;
	return 1;
}
/*
 * SLV client has support for unique MSRs:
 *
 * MSR_CC6_DEMOTION_POLICY_CONFIG
 * MSR_MC6_DEMOTION_POLICY_CONFIG
 */

int has_slv_msrs(unsigned int family, unsigned int model)
{
	if (!genuine_intel)
		return 0;

	switch (model) {
	case INTEL_FAM6_ATOM_SILVERMONT:
	case INTEL_FAM6_ATOM_SILVERMONT_MID:
	case INTEL_FAM6_ATOM_AIRMONT_MID:
		return 1;
	}
	return 0;
}
int is_dnv(unsigned int family, unsigned int model)
{

	if (!genuine_intel)
		return 0;

	switch (model) {
	case INTEL_FAM6_ATOM_GOLDMONT_D:
		return 1;
	}
	return 0;
}
int is_bdx(unsigned int family, unsigned int model)
{

	if (!genuine_intel)
		return 0;

	switch (model) {
	case INTEL_FAM6_BROADWELL_X:
		return 1;
	}
	return 0;
}
int is_skx(unsigned int family, unsigned int model)
{

	if (!genuine_intel)
		return 0;

	switch (model) {
	case INTEL_FAM6_SKYLAKE_X:
		return 1;
	}
	return 0;
}
int is_ehl(unsigned int family, unsigned int model)
{
	if (!genuine_intel)
		return 0;

	switch (model) {
	case INTEL_FAM6_ATOM_TREMONT:
		return 1;
	}
	return 0;
}
int is_jvl(unsigned int family, unsigned int model)
{
	if (!genuine_intel)
		return 0;

	switch (model) {
	case INTEL_FAM6_ATOM_TREMONT_D:
		return 1;
	}
	return 0;
}

int has_turbo_ratio_limit(unsigned int family, unsigned int model)
{
	if (has_slv_msrs(family, model))
		return 0;

	switch (model) {
	/* Nehalem compatible, but do not include turbo-ratio limit support */
	case INTEL_FAM6_NEHALEM_EX:	/* Nehalem-EX Xeon - Beckton */
	case INTEL_FAM6_XEON_PHI_KNL:	/* PHI - Knights Landing (different MSR definition) */
		return 0;
	default:
		return 1;
	}
}
int has_atom_turbo_ratio_limit(unsigned int family, unsigned int model)
{
	if (has_slv_msrs(family, model))
		return 1;

	return 0;
}
int has_ivt_turbo_ratio_limit(unsigned int family, unsigned int model)
{
	if (!genuine_intel)
		return 0;

	if (family != 6)
		return 0;

	switch (model) {
	case INTEL_FAM6_IVYBRIDGE_X:	/* IVB Xeon */
	case INTEL_FAM6_HASWELL_X:	/* HSW Xeon */
		return 1;
	default:
		return 0;
	}
}
int has_hsw_turbo_ratio_limit(unsigned int family, unsigned int model)
{
	if (!genuine_intel)
		return 0;

	if (family != 6)
		return 0;

	switch (model) {
	case INTEL_FAM6_HASWELL_X:	/* HSW Xeon */
		return 1;
	default:
		return 0;
	}
}

int has_knl_turbo_ratio_limit(unsigned int family, unsigned int model)
{
	if (!genuine_intel)
		return 0;

	if (family != 6)
		return 0;

	switch (model) {
	case INTEL_FAM6_XEON_PHI_KNL:	/* Knights Landing */
		return 1;
	default:
		return 0;
	}
}
int has_glm_turbo_ratio_limit(unsigned int family, unsigned int model)
{
	if (!genuine_intel)
		return 0;

	if (family != 6)
		return 0;

	switch (model) {
	case INTEL_FAM6_ATOM_GOLDMONT:
	case INTEL_FAM6_SKYLAKE_X:
		return 1;
	default:
		return 0;
	}
}
int has_config_tdp(unsigned int family, unsigned int model)
{
	if (!genuine_intel)
		return 0;

	if (family != 6)
		return 0;

	switch (model) {
	case INTEL_FAM6_IVYBRIDGE:	/* IVB */
	case INTEL_FAM6_HASWELL:	/* HSW */
	case INTEL_FAM6_HASWELL_X:	/* HSX */
	case INTEL_FAM6_HASWELL_L:	/* HSW */
	case INTEL_FAM6_HASWELL_G:	/* HSW */
	case INTEL_FAM6_BROADWELL:	/* BDW */
	case INTEL_FAM6_BROADWELL_G:	/* BDW */
	case INTEL_FAM6_BROADWELL_X:	/* BDX */
	case INTEL_FAM6_SKYLAKE_L:	/* SKL */
	case INTEL_FAM6_CANNONLAKE_L:	/* CNL */
	case INTEL_FAM6_SKYLAKE_X:	/* SKX */

	case INTEL_FAM6_XEON_PHI_KNL:	/* Knights Landing */
		return 1;
	default:
		return 0;
	}
}

static void
remove_underbar(char *s)
{
	char *to = s;

	while (*s) {
		if (*s != '_')
			*to++ = *s;
		s++;
	}

	*to = 0;
}

static void
dump_cstate_pstate_config_info(unsigned int family, unsigned int model)
{
	if (!do_nhm_platform_info)
		return;

	dump_nhm_platform_info();

	if (has_hsw_turbo_ratio_limit(family, model))
		dump_hsw_turbo_ratio_limits();

	if (has_ivt_turbo_ratio_limit(family, model))
		dump_ivt_turbo_ratio_limits();

	if (has_turbo_ratio_limit(family, model))
		dump_turbo_ratio_limits(family, model);

	if (has_atom_turbo_ratio_limit(family, model))
		dump_atom_turbo_ratio_limits();

	if (has_knl_turbo_ratio_limit(family, model))
		dump_knl_turbo_ratio_limits();

	if (has_config_tdp(family, model))
		dump_config_tdp();

	dump_nhm_cst_cfg();
}

static void dump_sysfs_file(char *path)
{
	FILE *input;
	char cpuidle_buf[64];

	input = fopen(path, "r");
	if (input == NULL) {
		if (debug)
			fprintf(outf, "NSFOD %s\n", path);
		return;
	}
	if (!fgets(cpuidle_buf, sizeof(cpuidle_buf), input))
		err(1, "%s: failed to read file", path);
	fclose(input);

	fprintf(outf, "%s: %s", strrchr(path, '/') + 1, cpuidle_buf);
}
static void
dump_sysfs_cstate_config(void)
{
	char path[64];
	char name_buf[16];
	char desc[64];
	FILE *input;
	int state;
	char *sp;

	if (access("/sys/devices/system/cpu/cpuidle", R_OK)) {
		fprintf(outf, "cpuidle not loaded\n");
		return;
	}

	dump_sysfs_file("/sys/devices/system/cpu/cpuidle/current_driver");
	dump_sysfs_file("/sys/devices/system/cpu/cpuidle/current_governor");
	dump_sysfs_file("/sys/devices/system/cpu/cpuidle/current_governor_ro");

	for (state = 0; state < 10; ++state) {

		sprintf(path, "/sys/devices/system/cpu/cpu%d/cpuidle/state%d/name",
			base_cpu, state);
		input = fopen(path, "r");
		if (input == NULL)
			continue;
		if (!fgets(name_buf, sizeof(name_buf), input))
			err(1, "%s: failed to read file", path);

		 /* truncate "C1-HSW\n" to "C1", or truncate "C1\n" to "C1" */
		sp = strchr(name_buf, '-');
		if (!sp)
			sp = strchrnul(name_buf, '\n');
		*sp = '\0';
		fclose(input);

		remove_underbar(name_buf);

		sprintf(path, "/sys/devices/system/cpu/cpu%d/cpuidle/state%d/desc",
			base_cpu, state);
		input = fopen(path, "r");
		if (input == NULL)
			continue;
		if (!fgets(desc, sizeof(desc), input))
			err(1, "%s: failed to read file", path);

		fprintf(outf, "cpu%d: %s: %s", base_cpu, name_buf, desc);
		fclose(input);
	}
}
static void
dump_sysfs_pstate_config(void)
{
	char path[64];
	char driver_buf[64];
	char governor_buf[64];
	FILE *input;
	int turbo;

	sprintf(path, "/sys/devices/system/cpu/cpu%d/cpufreq/scaling_driver",
			base_cpu);
	input = fopen(path, "r");
	if (input == NULL) {
		fprintf(outf, "NSFOD %s\n", path);
		return;
	}
	if (!fgets(driver_buf, sizeof(driver_buf), input))
		err(1, "%s: failed to read file", path);
	fclose(input);

	sprintf(path, "/sys/devices/system/cpu/cpu%d/cpufreq/scaling_governor",
			base_cpu);
	input = fopen(path, "r");
	if (input == NULL) {
		fprintf(outf, "NSFOD %s\n", path);
		return;
	}
	if (!fgets(governor_buf, sizeof(governor_buf), input))
		err(1, "%s: failed to read file", path);
	fclose(input);

	fprintf(outf, "cpu%d: cpufreq driver: %s", base_cpu, driver_buf);
	fprintf(outf, "cpu%d: cpufreq governor: %s", base_cpu, governor_buf);

	sprintf(path, "/sys/devices/system/cpu/cpufreq/boost");
	input = fopen(path, "r");
	if (input != NULL) {
		if (fscanf(input, "%d", &turbo) != 1)
			err(1, "%s: failed to parse number from file", path);
		fprintf(outf, "cpufreq boost: %d\n", turbo);
		fclose(input);
	}

	sprintf(path, "/sys/devices/system/cpu/intel_pstate/no_turbo");
	input = fopen(path, "r");
	if (input != NULL) {
		if (fscanf(input, "%d", &turbo) != 1)
			err(1, "%s: failed to parse number from file", path);
		fprintf(outf, "cpufreq intel_pstate no_turbo: %d\n", turbo);
		fclose(input);
	}
}


/*
 * print_epb()
 * Decode the ENERGY_PERF_BIAS MSR
 */
int print_epb(struct thread_data *t, struct core_data *c, struct pkg_data *p)
{
	unsigned long long msr;
	char *epb_string;
	int cpu;

	if (!has_epb)
		return 0;

	cpu = t->cpu_id;

	/* EPB is per-package */
	if (!(t->flags & CPU_IS_FIRST_THREAD_IN_CORE) || !(t->flags & CPU_IS_FIRST_CORE_IN_PACKAGE))
		return 0;

	if (cpu_migrate(cpu)) {
		fprintf(outf, "print_epb: Could not migrate to CPU %d\n", cpu);
		return -1;
	}

	if (get_msr(cpu, MSR_IA32_ENERGY_PERF_BIAS, &msr))
		return 0;

	switch (msr & 0xF) {
	case ENERGY_PERF_BIAS_PERFORMANCE:
		epb_string = "performance";
		break;
	case ENERGY_PERF_BIAS_NORMAL:
		epb_string = "balanced";
		break;
	case ENERGY_PERF_BIAS_POWERSAVE:
		epb_string = "powersave";
		break;
	default:
		epb_string = "custom";
		break;
	}
	fprintf(outf, "cpu%d: MSR_IA32_ENERGY_PERF_BIAS: 0x%08llx (%s)\n", cpu, msr, epb_string);

	return 0;
}
/*
 * print_hwp()
 * Decode the MSR_HWP_CAPABILITIES
 */
int print_hwp(struct thread_data *t, struct core_data *c, struct pkg_data *p)
{
	unsigned long long msr;
	int cpu;

	if (!has_hwp)
		return 0;

	cpu = t->cpu_id;

	/* MSR_HWP_CAPABILITIES is per-package */
	if (!(t->flags & CPU_IS_FIRST_THREAD_IN_CORE) || !(t->flags & CPU_IS_FIRST_CORE_IN_PACKAGE))
		return 0;

	if (cpu_migrate(cpu)) {
		fprintf(outf, "print_hwp: Could not migrate to CPU %d\n", cpu);
		return -1;
	}

	if (get_msr(cpu, MSR_PM_ENABLE, &msr))
		return 0;

	fprintf(outf, "cpu%d: MSR_PM_ENABLE: 0x%08llx (%sHWP)\n",
		cpu, msr, (msr & (1 << 0)) ? "" : "No-");

	/* MSR_PM_ENABLE[1] == 1 if HWP is enabled and MSRs visible */
	if ((msr & (1 << 0)) == 0)
		return 0;

	if (get_msr(cpu, MSR_HWP_CAPABILITIES, &msr))
		return 0;

	fprintf(outf, "cpu%d: MSR_HWP_CAPABILITIES: 0x%08llx "
			"(high %d guar %d eff %d low %d)\n",
			cpu, msr,
			(unsigned int)HWP_HIGHEST_PERF(msr),
			(unsigned int)HWP_GUARANTEED_PERF(msr),
			(unsigned int)HWP_MOSTEFFICIENT_PERF(msr),
			(unsigned int)HWP_LOWEST_PERF(msr));

	if (get_msr(cpu, MSR_HWP_REQUEST, &msr))
		return 0;

	fprintf(outf, "cpu%d: MSR_HWP_REQUEST: 0x%08llx "
			"(min %d max %d des %d epp 0x%x window 0x%x pkg 0x%x)\n",
			cpu, msr,
			(unsigned int)(((msr) >> 0) & 0xff),
			(unsigned int)(((msr) >> 8) & 0xff),
			(unsigned int)(((msr) >> 16) & 0xff),
			(unsigned int)(((msr) >> 24) & 0xff),
			(unsigned int)(((msr) >> 32) & 0xff3),
			(unsigned int)(((msr) >> 42) & 0x1));

	if (has_hwp_pkg) {
		if (get_msr(cpu, MSR_HWP_REQUEST_PKG, &msr))
			return 0;

		fprintf(outf, "cpu%d: MSR_HWP_REQUEST_PKG: 0x%08llx "
			"(min %d max %d des %d epp 0x%x window 0x%x)\n",
			cpu, msr,
			(unsigned int)(((msr) >> 0) & 0xff),
			(unsigned int)(((msr) >> 8) & 0xff),
			(unsigned int)(((msr) >> 16) & 0xff),
			(unsigned int)(((msr) >> 24) & 0xff),
			(unsigned int)(((msr) >> 32) & 0xff3));
	}
	if (has_hwp_notify) {
		if (get_msr(cpu, MSR_HWP_INTERRUPT, &msr))
			return 0;

		fprintf(outf, "cpu%d: MSR_HWP_INTERRUPT: 0x%08llx "
			"(%s_Guaranteed_Perf_Change, %s_Excursion_Min)\n",
			cpu, msr,
			((msr) & 0x1) ? "EN" : "Dis",
			((msr) & 0x2) ? "EN" : "Dis");
	}
	if (get_msr(cpu, MSR_HWP_STATUS, &msr))
		return 0;

	fprintf(outf, "cpu%d: MSR_HWP_STATUS: 0x%08llx "
			"(%sGuaranteed_Perf_Change, %sExcursion_Min)\n",
			cpu, msr,
			((msr) & 0x1) ? "" : "No-",
			((msr) & 0x2) ? "" : "No-");

	return 0;
}

/*
 * print_perf_limit()
 */
int print_perf_limit(struct thread_data *t, struct core_data *c, struct pkg_data *p)
{
	unsigned long long msr;
	int cpu;

	cpu = t->cpu_id;

	/* per-package */
	if (!(t->flags & CPU_IS_FIRST_THREAD_IN_CORE) || !(t->flags & CPU_IS_FIRST_CORE_IN_PACKAGE))
		return 0;

	if (cpu_migrate(cpu)) {
		fprintf(outf, "print_perf_limit: Could not migrate to CPU %d\n", cpu);
		return -1;
	}

	if (do_core_perf_limit_reasons) {
		get_msr(cpu, MSR_CORE_PERF_LIMIT_REASONS, &msr);
		fprintf(outf, "cpu%d: MSR_CORE_PERF_LIMIT_REASONS, 0x%08llx", cpu, msr);
		fprintf(outf, " (Active: %s%s%s%s%s%s%s%s%s%s%s%s%s%s)",
			(msr & 1 << 15) ? "bit15, " : "",
			(msr & 1 << 14) ? "bit14, " : "",
			(msr & 1 << 13) ? "Transitions, " : "",
			(msr & 1 << 12) ? "MultiCoreTurbo, " : "",
			(msr & 1 << 11) ? "PkgPwrL2, " : "",
			(msr & 1 << 10) ? "PkgPwrL1, " : "",
			(msr & 1 << 9) ? "CorePwr, " : "",
			(msr & 1 << 8) ? "Amps, " : "",
			(msr & 1 << 6) ? "VR-Therm, " : "",
			(msr & 1 << 5) ? "Auto-HWP, " : "",
			(msr & 1 << 4) ? "Graphics, " : "",
			(msr & 1 << 2) ? "bit2, " : "",
			(msr & 1 << 1) ? "ThermStatus, " : "",
			(msr & 1 << 0) ? "PROCHOT, " : "");
		fprintf(outf, " (Logged: %s%s%s%s%s%s%s%s%s%s%s%s%s%s)\n",
			(msr & 1 << 31) ? "bit31, " : "",
			(msr & 1 << 30) ? "bit30, " : "",
			(msr & 1 << 29) ? "Transitions, " : "",
			(msr & 1 << 28) ? "MultiCoreTurbo, " : "",
			(msr & 1 << 27) ? "PkgPwrL2, " : "",
			(msr & 1 << 26) ? "PkgPwrL1, " : "",
			(msr & 1 << 25) ? "CorePwr, " : "",
			(msr & 1 << 24) ? "Amps, " : "",
			(msr & 1 << 22) ? "VR-Therm, " : "",
			(msr & 1 << 21) ? "Auto-HWP, " : "",
			(msr & 1 << 20) ? "Graphics, " : "",
			(msr & 1 << 18) ? "bit18, " : "",
			(msr & 1 << 17) ? "ThermStatus, " : "",
			(msr & 1 << 16) ? "PROCHOT, " : "");

	}
	if (do_gfx_perf_limit_reasons) {
		get_msr(cpu, MSR_GFX_PERF_LIMIT_REASONS, &msr);
		fprintf(outf, "cpu%d: MSR_GFX_PERF_LIMIT_REASONS, 0x%08llx", cpu, msr);
		fprintf(outf, " (Active: %s%s%s%s%s%s%s%s)",
			(msr & 1 << 0) ? "PROCHOT, " : "",
			(msr & 1 << 1) ? "ThermStatus, " : "",
			(msr & 1 << 4) ? "Graphics, " : "",
			(msr & 1 << 6) ? "VR-Therm, " : "",
			(msr & 1 << 8) ? "Amps, " : "",
			(msr & 1 << 9) ? "GFXPwr, " : "",
			(msr & 1 << 10) ? "PkgPwrL1, " : "",
			(msr & 1 << 11) ? "PkgPwrL2, " : "");
		fprintf(outf, " (Logged: %s%s%s%s%s%s%s%s)\n",
			(msr & 1 << 16) ? "PROCHOT, " : "",
			(msr & 1 << 17) ? "ThermStatus, " : "",
			(msr & 1 << 20) ? "Graphics, " : "",
			(msr & 1 << 22) ? "VR-Therm, " : "",
			(msr & 1 << 24) ? "Amps, " : "",
			(msr & 1 << 25) ? "GFXPwr, " : "",
			(msr & 1 << 26) ? "PkgPwrL1, " : "",
			(msr & 1 << 27) ? "PkgPwrL2, " : "");
	}
	if (do_ring_perf_limit_reasons) {
		get_msr(cpu, MSR_RING_PERF_LIMIT_REASONS, &msr);
		fprintf(outf, "cpu%d: MSR_RING_PERF_LIMIT_REASONS, 0x%08llx", cpu, msr);
		fprintf(outf, " (Active: %s%s%s%s%s%s)",
			(msr & 1 << 0) ? "PROCHOT, " : "",
			(msr & 1 << 1) ? "ThermStatus, " : "",
			(msr & 1 << 6) ? "VR-Therm, " : "",
			(msr & 1 << 8) ? "Amps, " : "",
			(msr & 1 << 10) ? "PkgPwrL1, " : "",
			(msr & 1 << 11) ? "PkgPwrL2, " : "");
		fprintf(outf, " (Logged: %s%s%s%s%s%s)\n",
			(msr & 1 << 16) ? "PROCHOT, " : "",
			(msr & 1 << 17) ? "ThermStatus, " : "",
			(msr & 1 << 22) ? "VR-Therm, " : "",
			(msr & 1 << 24) ? "Amps, " : "",
			(msr & 1 << 26) ? "PkgPwrL1, " : "",
			(msr & 1 << 27) ? "PkgPwrL2, " : "");
	}
	return 0;
}

#define	RAPL_POWER_GRANULARITY	0x7FFF	/* 15 bit power granularity */
#define	RAPL_TIME_GRANULARITY	0x3F /* 6 bit time granularity */

double get_tdp_intel(unsigned int model)
{
	unsigned long long msr;

	if (do_rapl & RAPL_PKG_POWER_INFO)
		if (!get_msr(base_cpu, MSR_PKG_POWER_INFO, &msr))
			return ((msr >> 0) & RAPL_POWER_GRANULARITY) * rapl_power_units;

	switch (model) {
	case INTEL_FAM6_ATOM_SILVERMONT:
	case INTEL_FAM6_ATOM_SILVERMONT_D:
		return 30.0;
	default:
		return 135.0;
	}
}

double get_tdp_amd(unsigned int family)
{
	/* This is the max stock TDP of HEDT/Server Fam17h+ chips */
	return 280.0;
}

/*
 * rapl_dram_energy_units_probe()
 * Energy units are either hard-coded, or come from RAPL Energy Unit MSR.
 */
static double
rapl_dram_energy_units_probe(int  model, double rapl_energy_units)
{
	/* only called for genuine_intel, family 6 */

	switch (model) {
	case INTEL_FAM6_HASWELL_X:	/* HSX */
	case INTEL_FAM6_BROADWELL_X:	/* BDX */
	case INTEL_FAM6_XEON_PHI_KNL:	/* KNL */
		return (rapl_dram_energy_units = 15.3 / 1000000);
	default:
		return (rapl_energy_units);
	}
}

void rapl_probe_intel(unsigned int family, unsigned int model)
{
	unsigned long long msr;
	unsigned int time_unit;
	double tdp;

	if (family != 6)
		return;

	switch (model) {
	case INTEL_FAM6_SANDYBRIDGE:
	case INTEL_FAM6_IVYBRIDGE:
	case INTEL_FAM6_HASWELL:	/* HSW */
	case INTEL_FAM6_HASWELL_L:	/* HSW */
	case INTEL_FAM6_HASWELL_G:	/* HSW */
	case INTEL_FAM6_BROADWELL:	/* BDW */
	case INTEL_FAM6_BROADWELL_G:	/* BDW */
		do_rapl = RAPL_PKG | RAPL_CORES | RAPL_CORE_POLICY | RAPL_GFX | RAPL_PKG_POWER_INFO;
		if (rapl_joules) {
			BIC_PRESENT(BIC_Pkg_J);
			BIC_PRESENT(BIC_Cor_J);
			BIC_PRESENT(BIC_GFX_J);
		} else {
			BIC_PRESENT(BIC_PkgWatt);
			BIC_PRESENT(BIC_CorWatt);
			BIC_PRESENT(BIC_GFXWatt);
		}
		break;
	case INTEL_FAM6_ATOM_GOLDMONT:	/* BXT */
	case INTEL_FAM6_ATOM_GOLDMONT_PLUS:
		do_rapl = RAPL_PKG | RAPL_PKG_POWER_INFO;
		if (rapl_joules)
			BIC_PRESENT(BIC_Pkg_J);
		else
			BIC_PRESENT(BIC_PkgWatt);
		break;
	case INTEL_FAM6_ATOM_TREMONT:	/* EHL */
		do_rapl = RAPL_PKG | RAPL_CORES | RAPL_CORE_POLICY | RAPL_DRAM | RAPL_DRAM_PERF_STATUS | RAPL_PKG_PERF_STATUS | RAPL_GFX | RAPL_PKG_POWER_INFO;
		if (rapl_joules) {
			BIC_PRESENT(BIC_Pkg_J);
			BIC_PRESENT(BIC_Cor_J);
			BIC_PRESENT(BIC_RAM_J);
			BIC_PRESENT(BIC_GFX_J);
		} else {
			BIC_PRESENT(BIC_PkgWatt);
			BIC_PRESENT(BIC_CorWatt);
			BIC_PRESENT(BIC_RAMWatt);
			BIC_PRESENT(BIC_GFXWatt);
		}
		break;
	case INTEL_FAM6_ATOM_TREMONT_D:	/* JVL */
		do_rapl = RAPL_PKG | RAPL_PKG_PERF_STATUS | RAPL_PKG_POWER_INFO;
		BIC_PRESENT(BIC_PKG__);
		if (rapl_joules)
			BIC_PRESENT(BIC_Pkg_J);
		else
			BIC_PRESENT(BIC_PkgWatt);
		break;
	case INTEL_FAM6_SKYLAKE_L:	/* SKL */
	case INTEL_FAM6_CANNONLAKE_L:	/* CNL */
		do_rapl = RAPL_PKG | RAPL_CORES | RAPL_CORE_POLICY | RAPL_DRAM | RAPL_DRAM_PERF_STATUS | RAPL_PKG_PERF_STATUS | RAPL_GFX | RAPL_PKG_POWER_INFO;
		BIC_PRESENT(BIC_PKG__);
		BIC_PRESENT(BIC_RAM__);
		if (rapl_joules) {
			BIC_PRESENT(BIC_Pkg_J);
			BIC_PRESENT(BIC_Cor_J);
			BIC_PRESENT(BIC_RAM_J);
			BIC_PRESENT(BIC_GFX_J);
		} else {
			BIC_PRESENT(BIC_PkgWatt);
			BIC_PRESENT(BIC_CorWatt);
			BIC_PRESENT(BIC_RAMWatt);
			BIC_PRESENT(BIC_GFXWatt);
		}
		break;
	case INTEL_FAM6_HASWELL_X:	/* HSX */
	case INTEL_FAM6_BROADWELL_X:	/* BDX */
	case INTEL_FAM6_SKYLAKE_X:	/* SKX */
	case INTEL_FAM6_XEON_PHI_KNL:	/* KNL */
		do_rapl = RAPL_PKG | RAPL_DRAM | RAPL_DRAM_POWER_INFO | RAPL_DRAM_PERF_STATUS | RAPL_PKG_PERF_STATUS | RAPL_PKG_POWER_INFO;
		BIC_PRESENT(BIC_PKG__);
		BIC_PRESENT(BIC_RAM__);
		if (rapl_joules) {
			BIC_PRESENT(BIC_Pkg_J);
			BIC_PRESENT(BIC_RAM_J);
		} else {
			BIC_PRESENT(BIC_PkgWatt);
			BIC_PRESENT(BIC_RAMWatt);
		}
		break;
	case INTEL_FAM6_SANDYBRIDGE_X:
	case INTEL_FAM6_IVYBRIDGE_X:
		do_rapl = RAPL_PKG | RAPL_CORES | RAPL_CORE_POLICY | RAPL_DRAM | RAPL_DRAM_POWER_INFO | RAPL_PKG_PERF_STATUS | RAPL_DRAM_PERF_STATUS | RAPL_PKG_POWER_INFO;
		BIC_PRESENT(BIC_PKG__);
		BIC_PRESENT(BIC_RAM__);
		if (rapl_joules) {
			BIC_PRESENT(BIC_Pkg_J);
			BIC_PRESENT(BIC_Cor_J);
			BIC_PRESENT(BIC_RAM_J);
		} else {
			BIC_PRESENT(BIC_PkgWatt);
			BIC_PRESENT(BIC_CorWatt);
			BIC_PRESENT(BIC_RAMWatt);
		}
		break;
	case INTEL_FAM6_ATOM_SILVERMONT:	/* BYT */
	case INTEL_FAM6_ATOM_SILVERMONT_D:	/* AVN */
		do_rapl = RAPL_PKG | RAPL_CORES;
		if (rapl_joules) {
			BIC_PRESENT(BIC_Pkg_J);
			BIC_PRESENT(BIC_Cor_J);
		} else {
			BIC_PRESENT(BIC_PkgWatt);
			BIC_PRESENT(BIC_CorWatt);
		}
		break;
	case INTEL_FAM6_ATOM_GOLDMONT_D:	/* DNV */
		do_rapl = RAPL_PKG | RAPL_DRAM | RAPL_DRAM_POWER_INFO | RAPL_DRAM_PERF_STATUS | RAPL_PKG_PERF_STATUS | RAPL_PKG_POWER_INFO | RAPL_CORES_ENERGY_STATUS;
		BIC_PRESENT(BIC_PKG__);
		BIC_PRESENT(BIC_RAM__);
		if (rapl_joules) {
			BIC_PRESENT(BIC_Pkg_J);
			BIC_PRESENT(BIC_Cor_J);
			BIC_PRESENT(BIC_RAM_J);
		} else {
			BIC_PRESENT(BIC_PkgWatt);
			BIC_PRESENT(BIC_CorWatt);
			BIC_PRESENT(BIC_RAMWatt);
		}
		break;
	default:
		return;
	}

	/* units on package 0, verify later other packages match */
	if (get_msr(base_cpu, MSR_RAPL_POWER_UNIT, &msr))
		return;

	rapl_power_units = 1.0 / (1 << (msr & 0xF));
	if (model == INTEL_FAM6_ATOM_SILVERMONT)
		rapl_energy_units = 1.0 * (1 << (msr >> 8 & 0x1F)) / 1000000;
	else
		rapl_energy_units = 1.0 / (1 << (msr >> 8 & 0x1F));

	rapl_dram_energy_units = rapl_dram_energy_units_probe(model, rapl_energy_units);

	time_unit = msr >> 16 & 0xF;
	if (time_unit == 0)
		time_unit = 0xA;

	rapl_time_units = 1.0 / (1 << (time_unit));

	tdp = get_tdp_intel(model);

	rapl_joule_counter_range = 0xFFFFFFFF * rapl_energy_units / tdp;
	if (!quiet)
		fprintf(outf, "RAPL: %.0f sec. Joule Counter Range, at %.0f Watts\n", rapl_joule_counter_range, tdp);
}

void rapl_probe_amd(unsigned int family, unsigned int model)
{
	unsigned long long msr;
	unsigned int eax, ebx, ecx, edx;
	unsigned int has_rapl = 0;
	double tdp;

	if (max_extended_level >= 0x80000007) {
		__cpuid(0x80000007, eax, ebx, ecx, edx);
		/* RAPL (Fam 17h+) */
		has_rapl = edx & (1 << 14);
	}

	if (!has_rapl || family < 0x17)
		return;

	do_rapl = RAPL_AMD_F17H | RAPL_PER_CORE_ENERGY;
	if (rapl_joules) {
		BIC_PRESENT(BIC_Pkg_J);
		BIC_PRESENT(BIC_Cor_J);
	} else {
		BIC_PRESENT(BIC_PkgWatt);
		BIC_PRESENT(BIC_CorWatt);
	}

	if (get_msr(base_cpu, MSR_RAPL_PWR_UNIT, &msr))
		return;

	rapl_time_units = ldexp(1.0, -(msr >> 16 & 0xf));
	rapl_energy_units = ldexp(1.0, -(msr >> 8 & 0x1f));
	rapl_power_units = ldexp(1.0, -(msr & 0xf));

	tdp = get_tdp_amd(family);

	rapl_joule_counter_range = 0xFFFFFFFF * rapl_energy_units / tdp;
	if (!quiet)
		fprintf(outf, "RAPL: %.0f sec. Joule Counter Range, at %.0f Watts\n", rapl_joule_counter_range, tdp);
}

/*
 * rapl_probe()
 *
 * sets do_rapl, rapl_power_units, rapl_energy_units, rapl_time_units
 */
void rapl_probe(unsigned int family, unsigned int model)
{
	if (genuine_intel)
		rapl_probe_intel(family, model);
	if (authentic_amd || hygon_genuine)
		rapl_probe_amd(family, model);
}

void perf_limit_reasons_probe(unsigned int family, unsigned int model)
{
	if (!genuine_intel)
		return;

	if (family != 6)
		return;

	switch (model) {
	case INTEL_FAM6_HASWELL:	/* HSW */
	case INTEL_FAM6_HASWELL_L:	/* HSW */
	case INTEL_FAM6_HASWELL_G:	/* HSW */
		do_gfx_perf_limit_reasons = 1;
	case INTEL_FAM6_HASWELL_X:	/* HSX */
		do_core_perf_limit_reasons = 1;
		do_ring_perf_limit_reasons = 1;
	default:
		return;
	}
}

void automatic_cstate_conversion_probe(unsigned int family, unsigned int model)
{
	if (is_skx(family, model) || is_bdx(family, model))
		has_automatic_cstate_conversion = 1;
}

int print_thermal(struct thread_data *t, struct core_data *c, struct pkg_data *p)
{
	unsigned long long msr;
	unsigned int dts, dts2;
	int cpu;

	if (!(do_dts || do_ptm))
		return 0;

	cpu = t->cpu_id;

	/* DTS is per-core, no need to print for each thread */
	if (!(t->flags & CPU_IS_FIRST_THREAD_IN_CORE))
		return 0;

	if (cpu_migrate(cpu)) {
		fprintf(outf, "print_thermal: Could not migrate to CPU %d\n", cpu);
		return -1;
	}

	if (do_ptm && (t->flags & CPU_IS_FIRST_CORE_IN_PACKAGE)) {
		if (get_msr(cpu, MSR_IA32_PACKAGE_THERM_STATUS, &msr))
			return 0;

		dts = (msr >> 16) & 0x7F;
		fprintf(outf, "cpu%d: MSR_IA32_PACKAGE_THERM_STATUS: 0x%08llx (%d C)\n",
			cpu, msr, tcc_activation_temp - dts);

		if (get_msr(cpu, MSR_IA32_PACKAGE_THERM_INTERRUPT, &msr))
			return 0;

		dts = (msr >> 16) & 0x7F;
		dts2 = (msr >> 8) & 0x7F;
		fprintf(outf, "cpu%d: MSR_IA32_PACKAGE_THERM_INTERRUPT: 0x%08llx (%d C, %d C)\n",
			cpu, msr, tcc_activation_temp - dts, tcc_activation_temp - dts2);
	}


	if (do_dts && debug) {
		unsigned int resolution;

		if (get_msr(cpu, MSR_IA32_THERM_STATUS, &msr))
			return 0;

		dts = (msr >> 16) & 0x7F;
		resolution = (msr >> 27) & 0xF;
		fprintf(outf, "cpu%d: MSR_IA32_THERM_STATUS: 0x%08llx (%d C +/- %d)\n",
			cpu, msr, tcc_activation_temp - dts, resolution);

		if (get_msr(cpu, MSR_IA32_THERM_INTERRUPT, &msr))
			return 0;

		dts = (msr >> 16) & 0x7F;
		dts2 = (msr >> 8) & 0x7F;
		fprintf(outf, "cpu%d: MSR_IA32_THERM_INTERRUPT: 0x%08llx (%d C, %d C)\n",
			cpu, msr, tcc_activation_temp - dts, tcc_activation_temp - dts2);
	}

	return 0;
}

void print_power_limit_msr(int cpu, unsigned long long msr, char *label)
{
	fprintf(outf, "cpu%d: %s: %sabled (%f Watts, %f sec, clamp %sabled)\n",
		cpu, label,
		((msr >> 15) & 1) ? "EN" : "DIS",
		((msr >> 0) & 0x7FFF) * rapl_power_units,
		(1.0 + (((msr >> 22) & 0x3)/4.0)) * (1 << ((msr >> 17) & 0x1F)) * rapl_time_units,
		(((msr >> 16) & 1) ? "EN" : "DIS"));

	return;
}

int print_rapl(struct thread_data *t, struct core_data *c, struct pkg_data *p)
{
	unsigned long long msr;
	const char *msr_name;
	int cpu;

	if (!do_rapl)
		return 0;

	/* RAPL counters are per package, so print only for 1st thread/package */
	if (!(t->flags & CPU_IS_FIRST_THREAD_IN_CORE) || !(t->flags & CPU_IS_FIRST_CORE_IN_PACKAGE))
		return 0;

	cpu = t->cpu_id;
	if (cpu_migrate(cpu)) {
		fprintf(outf, "print_rapl: Could not migrate to CPU %d\n", cpu);
		return -1;
	}

	if (do_rapl & RAPL_AMD_F17H) {
		msr_name = "MSR_RAPL_PWR_UNIT";
		if (get_msr(cpu, MSR_RAPL_PWR_UNIT, &msr))
			return -1;
	} else {
		msr_name = "MSR_RAPL_POWER_UNIT";
		if (get_msr(cpu, MSR_RAPL_POWER_UNIT, &msr))
			return -1;
	}

	fprintf(outf, "cpu%d: %s: 0x%08llx (%f Watts, %f Joules, %f sec.)\n", cpu, msr_name, msr,
		rapl_power_units, rapl_energy_units, rapl_time_units);

	if (do_rapl & RAPL_PKG_POWER_INFO) {

		if (get_msr(cpu, MSR_PKG_POWER_INFO, &msr))
                	return -5;


		fprintf(outf, "cpu%d: MSR_PKG_POWER_INFO: 0x%08llx (%.0f W TDP, RAPL %.0f - %.0f W, %f sec.)\n",
			cpu, msr,
			((msr >>  0) & RAPL_POWER_GRANULARITY) * rapl_power_units,
			((msr >> 16) & RAPL_POWER_GRANULARITY) * rapl_power_units,
			((msr >> 32) & RAPL_POWER_GRANULARITY) * rapl_power_units,
			((msr >> 48) & RAPL_TIME_GRANULARITY) * rapl_time_units);

	}
	if (do_rapl & RAPL_PKG) {

		if (get_msr(cpu, MSR_PKG_POWER_LIMIT, &msr))
			return -9;

		fprintf(outf, "cpu%d: MSR_PKG_POWER_LIMIT: 0x%08llx (%slocked)\n",
			cpu, msr, (msr >> 63) & 1 ? "" : "UN");

		print_power_limit_msr(cpu, msr, "PKG Limit #1");
		fprintf(outf, "cpu%d: PKG Limit #2: %sabled (%f Watts, %f* sec, clamp %sabled)\n",
			cpu,
			((msr >> 47) & 1) ? "EN" : "DIS",
			((msr >> 32) & 0x7FFF) * rapl_power_units,
			(1.0 + (((msr >> 54) & 0x3)/4.0)) * (1 << ((msr >> 49) & 0x1F)) * rapl_time_units,
			((msr >> 48) & 1) ? "EN" : "DIS");
	}

	if (do_rapl & RAPL_DRAM_POWER_INFO) {
		if (get_msr(cpu, MSR_DRAM_POWER_INFO, &msr))
                	return -6;

		fprintf(outf, "cpu%d: MSR_DRAM_POWER_INFO,: 0x%08llx (%.0f W TDP, RAPL %.0f - %.0f W, %f sec.)\n",
			cpu, msr,
			((msr >>  0) & RAPL_POWER_GRANULARITY) * rapl_power_units,
			((msr >> 16) & RAPL_POWER_GRANULARITY) * rapl_power_units,
			((msr >> 32) & RAPL_POWER_GRANULARITY) * rapl_power_units,
			((msr >> 48) & RAPL_TIME_GRANULARITY) * rapl_time_units);
	}
	if (do_rapl & RAPL_DRAM) {
		if (get_msr(cpu, MSR_DRAM_POWER_LIMIT, &msr))
			return -9;
		fprintf(outf, "cpu%d: MSR_DRAM_POWER_LIMIT: 0x%08llx (%slocked)\n",
				cpu, msr, (msr >> 31) & 1 ? "" : "UN");

		print_power_limit_msr(cpu, msr, "DRAM Limit");
	}
	if (do_rapl & RAPL_CORE_POLICY) {
		if (get_msr(cpu, MSR_PP0_POLICY, &msr))
			return -7;

		fprintf(outf, "cpu%d: MSR_PP0_POLICY: %lld\n", cpu, msr & 0xF);
	}
	if (do_rapl & RAPL_CORES_POWER_LIMIT) {
		if (get_msr(cpu, MSR_PP0_POWER_LIMIT, &msr))
			return -9;
		fprintf(outf, "cpu%d: MSR_PP0_POWER_LIMIT: 0x%08llx (%slocked)\n",
				cpu, msr, (msr >> 31) & 1 ? "" : "UN");
		print_power_limit_msr(cpu, msr, "Cores Limit");
	}
	if (do_rapl & RAPL_GFX) {
		if (get_msr(cpu, MSR_PP1_POLICY, &msr))
			return -8;

		fprintf(outf, "cpu%d: MSR_PP1_POLICY: %lld\n", cpu, msr & 0xF);

		if (get_msr(cpu, MSR_PP1_POWER_LIMIT, &msr))
			return -9;
		fprintf(outf, "cpu%d: MSR_PP1_POWER_LIMIT: 0x%08llx (%slocked)\n",
				cpu, msr, (msr >> 31) & 1 ? "" : "UN");
		print_power_limit_msr(cpu, msr, "GFX Limit");
	}
	return 0;
}

/*
 * SNB adds support for additional MSRs:
 *
 * MSR_PKG_C7_RESIDENCY            0x000003fa
 * MSR_CORE_C7_RESIDENCY           0x000003fe
 * MSR_PKG_C2_RESIDENCY            0x0000060d
 */

int has_snb_msrs(unsigned int family, unsigned int model)
{
	if (!genuine_intel)
		return 0;

	switch (model) {
	case INTEL_FAM6_SANDYBRIDGE:
	case INTEL_FAM6_SANDYBRIDGE_X:
	case INTEL_FAM6_IVYBRIDGE:		/* IVB */
	case INTEL_FAM6_IVYBRIDGE_X:		/* IVB Xeon */
	case INTEL_FAM6_HASWELL:		/* HSW */
	case INTEL_FAM6_HASWELL_X:		/* HSW */
	case INTEL_FAM6_HASWELL_L:		/* HSW */
	case INTEL_FAM6_HASWELL_G:		/* HSW */
	case INTEL_FAM6_BROADWELL:		/* BDW */
	case INTEL_FAM6_BROADWELL_G:		/* BDW */
	case INTEL_FAM6_BROADWELL_X:		/* BDX */
	case INTEL_FAM6_SKYLAKE_L:		/* SKL */
	case INTEL_FAM6_CANNONLAKE_L:		/* CNL */
	case INTEL_FAM6_SKYLAKE_X:		/* SKX */
	case INTEL_FAM6_ATOM_GOLDMONT:		/* BXT */
	case INTEL_FAM6_ATOM_GOLDMONT_PLUS:
	case INTEL_FAM6_ATOM_GOLDMONT_D:	/* DNV */
	case INTEL_FAM6_ATOM_TREMONT:		/* EHL */
	case INTEL_FAM6_ATOM_TREMONT_D:		/* JVL */
		return 1;
	}
	return 0;
}

/*
 * HSW ULT added support for C8/C9/C10 MSRs:
 *
 * MSR_PKG_C8_RESIDENCY		0x00000630
 * MSR_PKG_C9_RESIDENCY		0x00000631
 * MSR_PKG_C10_RESIDENCY	0x00000632
 *
 * MSR_PKGC8_IRTL		0x00000633
 * MSR_PKGC9_IRTL		0x00000634
 * MSR_PKGC10_IRTL		0x00000635
 *
 */
int has_c8910_msrs(unsigned int family, unsigned int model)
{
	if (!genuine_intel)
		return 0;

	switch (model) {
	case INTEL_FAM6_HASWELL_L:	/* HSW */
	case INTEL_FAM6_BROADWELL:	/* BDW */
	case INTEL_FAM6_SKYLAKE_L:	/* SKL */
	case INTEL_FAM6_CANNONLAKE_L:	/* CNL */
	case INTEL_FAM6_ATOM_GOLDMONT:	/* BXT */
	case INTEL_FAM6_ATOM_GOLDMONT_PLUS:
	case INTEL_FAM6_ATOM_TREMONT:	/* EHL */
		return 1;
	}
	return 0;
}

/*
 * SKL adds support for additional MSRS:
 *
 * MSR_PKG_WEIGHTED_CORE_C0_RES    0x00000658
 * MSR_PKG_ANY_CORE_C0_RES         0x00000659
 * MSR_PKG_ANY_GFXE_C0_RES         0x0000065A
 * MSR_PKG_BOTH_CORE_GFXE_C0_RES   0x0000065B
 */
int has_skl_msrs(unsigned int family, unsigned int model)
{
	if (!genuine_intel)
		return 0;

	switch (model) {
	case INTEL_FAM6_SKYLAKE_L:	/* SKL */
	case INTEL_FAM6_CANNONLAKE_L:	/* CNL */
		return 1;
	}
	return 0;
}

int is_slm(unsigned int family, unsigned int model)
{
	if (!genuine_intel)
		return 0;
	switch (model) {
	case INTEL_FAM6_ATOM_SILVERMONT:	/* BYT */
	case INTEL_FAM6_ATOM_SILVERMONT_D:	/* AVN */
		return 1;
	}
	return 0;
}

int is_knl(unsigned int family, unsigned int model)
{
	if (!genuine_intel)
		return 0;
	switch (model) {
	case INTEL_FAM6_XEON_PHI_KNL:	/* KNL */
		return 1;
	}
	return 0;
}

int is_cnl(unsigned int family, unsigned int model)
{
	if (!genuine_intel)
		return 0;

	switch (model) {
	case INTEL_FAM6_CANNONLAKE_L: /* CNL */
		return 1;
	}

	return 0;
}

unsigned int get_aperf_mperf_multiplier(unsigned int family, unsigned int model)
{
	if (is_knl(family, model))
		return 1024;
	return 1;
}

#define SLM_BCLK_FREQS 5
double slm_freq_table[SLM_BCLK_FREQS] = { 83.3, 100.0, 133.3, 116.7, 80.0};

double slm_bclk(void)
{
	unsigned long long msr = 3;
	unsigned int i;
	double freq;

	if (get_msr(base_cpu, MSR_FSB_FREQ, &msr))
		fprintf(outf, "SLM BCLK: unknown\n");

	i = msr & 0xf;
	if (i >= SLM_BCLK_FREQS) {
		fprintf(outf, "SLM BCLK[%d] invalid\n", i);
		i = 3;
	}
	freq = slm_freq_table[i];

	if (!quiet)
		fprintf(outf, "SLM BCLK: %.1f Mhz\n", freq);

	return freq;
}

double discover_bclk(unsigned int family, unsigned int model)
{
	if (has_snb_msrs(family, model) || is_knl(family, model))
		return 100.00;
	else if (is_slm(family, model))
		return slm_bclk();
	else
		return 133.33;
}

/*
 * MSR_IA32_TEMPERATURE_TARGET indicates the temperature where
 * the Thermal Control Circuit (TCC) activates.
 * This is usually equal to tjMax.
 *
 * Older processors do not have this MSR, so there we guess,
 * but also allow cmdline over-ride with -T.
 *
 * Several MSR temperature values are in units of degrees-C
 * below this value, including the Digital Thermal Sensor (DTS),
 * Package Thermal Management Sensor (PTM), and thermal event thresholds.
 */
int read_tcc_activation_temp()
{
	unsigned long long msr;
	unsigned int tcc, target_c, offset_c;

	/* Temperature Target MSR is Nehalem and newer only */
	if (!do_nhm_platform_info)
		return 0;

	if (get_msr(base_cpu, MSR_IA32_TEMPERATURE_TARGET, &msr))
		return 0;

	target_c = (msr >> 16) & 0xFF;

	offset_c = (msr >> 24) & 0xF;

	tcc = target_c - offset_c;

	if (!quiet)
		fprintf(outf, "cpu%d: MSR_IA32_TEMPERATURE_TARGET: 0x%08llx (%d C) (%d default - %d offset)\n",
			base_cpu, msr, tcc, target_c, offset_c);

	return tcc;
}

int set_temperature_target(struct thread_data *t, struct core_data *c, struct pkg_data *p)
{
	/* tcc_activation_temp is used only for dts or ptm */
	if (!(do_dts || do_ptm))
		return 0;

	/* this is a per-package concept */
	if (!(t->flags & CPU_IS_FIRST_THREAD_IN_CORE) || !(t->flags & CPU_IS_FIRST_CORE_IN_PACKAGE))
		return 0;

	if (tcc_activation_temp_override != 0) {
		tcc_activation_temp = tcc_activation_temp_override;
		fprintf(outf, "Using cmdline TCC Target (%d C)\n", tcc_activation_temp);
		return 0;
	}

	tcc_activation_temp = read_tcc_activation_temp();
	if (tcc_activation_temp)
		return 0;

	tcc_activation_temp = TJMAX_DEFAULT;
	fprintf(outf, "Guessing tjMax %d C, Please use -T to specify\n", tcc_activation_temp);

	return 0;
}

void decode_feature_control_msr(void)
{
	unsigned long long msr;

	if (!get_msr(base_cpu, MSR_IA32_FEAT_CTL, &msr))
		fprintf(outf, "cpu%d: MSR_IA32_FEATURE_CONTROL: 0x%08llx (%sLocked %s)\n",
			base_cpu, msr,
			msr & FEAT_CTL_LOCKED ? "" : "UN-",
			msr & (1 << 18) ? "SGX" : "");
}

void decode_misc_enable_msr(void)
{
	unsigned long long msr;

	if (!genuine_intel)
		return;

	if (!get_msr(base_cpu, MSR_IA32_MISC_ENABLE, &msr))
		fprintf(outf, "cpu%d: MSR_IA32_MISC_ENABLE: 0x%08llx (%sTCC %sEIST %sMWAIT %sPREFETCH %sTURBO)\n",
			base_cpu, msr,
			msr & MSR_IA32_MISC_ENABLE_TM1 ? "" : "No-",
			msr & MSR_IA32_MISC_ENABLE_ENHANCED_SPEEDSTEP ? "" : "No-",
			msr & MSR_IA32_MISC_ENABLE_MWAIT ? "" : "No-",
			msr & MSR_IA32_MISC_ENABLE_PREFETCH_DISABLE ? "No-" : "",
			msr & MSR_IA32_MISC_ENABLE_TURBO_DISABLE ? "No-" : "");
}

void decode_misc_feature_control(void)
{
	unsigned long long msr;

	if (!has_misc_feature_control)
		return;

	if (!get_msr(base_cpu, MSR_MISC_FEATURE_CONTROL, &msr))
		fprintf(outf, "cpu%d: MSR_MISC_FEATURE_CONTROL: 0x%08llx (%sL2-Prefetch %sL2-Prefetch-pair %sL1-Prefetch %sL1-IP-Prefetch)\n",
			base_cpu, msr,
			msr & (0 << 0) ? "No-" : "",
			msr & (1 << 0) ? "No-" : "",
			msr & (2 << 0) ? "No-" : "",
			msr & (3 << 0) ? "No-" : "");
}
/*
 * Decode MSR_MISC_PWR_MGMT
 *
 * Decode the bits according to the Nehalem documentation
 * bit[0] seems to continue to have same meaning going forward
 * bit[1] less so...
 */
void decode_misc_pwr_mgmt_msr(void)
{
	unsigned long long msr;

	if (!do_nhm_platform_info)
		return;

	if (no_MSR_MISC_PWR_MGMT)
		return;

	if (!get_msr(base_cpu, MSR_MISC_PWR_MGMT, &msr))
		fprintf(outf, "cpu%d: MSR_MISC_PWR_MGMT: 0x%08llx (%sable-EIST_Coordination %sable-EPB %sable-OOB)\n",
			base_cpu, msr,
			msr & (1 << 0) ? "DIS" : "EN",
			msr & (1 << 1) ? "EN" : "DIS",
			msr & (1 << 8) ? "EN" : "DIS");
}
/*
 * Decode MSR_CC6_DEMOTION_POLICY_CONFIG, MSR_MC6_DEMOTION_POLICY_CONFIG
 *
 * This MSRs are present on Silvermont processors,
 * Intel Atom processor E3000 series (Baytrail), and friends.
 */
void decode_c6_demotion_policy_msr(void)
{
	unsigned long long msr;

	if (!get_msr(base_cpu, MSR_CC6_DEMOTION_POLICY_CONFIG, &msr))
		fprintf(outf, "cpu%d: MSR_CC6_DEMOTION_POLICY_CONFIG: 0x%08llx (%sable-CC6-Demotion)\n",
			base_cpu, msr, msr & (1 << 0) ? "EN" : "DIS");

	if (!get_msr(base_cpu, MSR_MC6_DEMOTION_POLICY_CONFIG, &msr))
		fprintf(outf, "cpu%d: MSR_MC6_DEMOTION_POLICY_CONFIG: 0x%08llx (%sable-MC6-Demotion)\n",
			base_cpu, msr, msr & (1 << 0) ? "EN" : "DIS");
}

/*
 * When models are the same, for the purpose of turbostat, reuse
 */
unsigned int intel_model_duplicates(unsigned int model)
{

	switch(model) {
	case INTEL_FAM6_NEHALEM_EP:	/* Core i7, Xeon 5500 series - Bloomfield, Gainstown NHM-EP */
	case INTEL_FAM6_NEHALEM:	/* Core i7 and i5 Processor - Clarksfield, Lynnfield, Jasper Forest */
	case 0x1F:	/* Core i7 and i5 Processor - Nehalem */
	case INTEL_FAM6_WESTMERE:	/* Westmere Client - Clarkdale, Arrandale */
	case INTEL_FAM6_WESTMERE_EP:	/* Westmere EP - Gulftown */
		return INTEL_FAM6_NEHALEM;

	case INTEL_FAM6_NEHALEM_EX:	/* Nehalem-EX Xeon - Beckton */
	case INTEL_FAM6_WESTMERE_EX:	/* Westmere-EX Xeon - Eagleton */
		return INTEL_FAM6_NEHALEM_EX;

	case INTEL_FAM6_XEON_PHI_KNM:
		return INTEL_FAM6_XEON_PHI_KNL;

	case INTEL_FAM6_BROADWELL_X:
	case INTEL_FAM6_BROADWELL_D:	/* BDX-DE */
		return INTEL_FAM6_BROADWELL_X;

	case INTEL_FAM6_SKYLAKE_L:
	case INTEL_FAM6_SKYLAKE:
	case INTEL_FAM6_KABYLAKE_L:
	case INTEL_FAM6_KABYLAKE:
	case INTEL_FAM6_COMETLAKE_L:
	case INTEL_FAM6_COMETLAKE:
		return INTEL_FAM6_SKYLAKE_L;

	case INTEL_FAM6_ICELAKE_L:
	case INTEL_FAM6_ICELAKE_NNPI:
	case INTEL_FAM6_TIGERLAKE_L:
	case INTEL_FAM6_TIGERLAKE:
	case INTEL_FAM6_ROCKETLAKE:
	case INTEL_FAM6_LAKEFIELD:
	case INTEL_FAM6_ALDERLAKE:
		return INTEL_FAM6_CANNONLAKE_L;

	case INTEL_FAM6_ATOM_TREMONT_L:
		return INTEL_FAM6_ATOM_TREMONT;

	case INTEL_FAM6_ICELAKE_X:
	case INTEL_FAM6_SAPPHIRERAPIDS_X:
		return INTEL_FAM6_SKYLAKE_X;
	}
	return model;
}

void print_dev_latency(void)
{
	char *path = "/dev/cpu_dma_latency";
	int fd;
	int value;
	int retval;

	fd = open(path, O_RDONLY);
	if (fd < 0) {
		warn("fopen %s\n", path);
		return;
	}

	retval = read(fd, (void *)&value, sizeof(int));
	if (retval != sizeof(int)) {
		warn("read %s\n", path);
		close(fd);
		return;
	}
	fprintf(outf, "/dev/cpu_dma_latency: %d usec (%s)\n",
		value, value == 2000000000 ? "default" : "constrained");

	close(fd);
}

void process_cpuid()
{
	unsigned int eax, ebx, ecx, edx;
	unsigned int fms, family, model, stepping, ecx_flags, edx_flags;
	unsigned int has_turbo;

	eax = ebx = ecx = edx = 0;

	__cpuid(0, max_level, ebx, ecx, edx);

	if (ebx == 0x756e6547 && ecx == 0x6c65746e && edx == 0x49656e69)
		genuine_intel = 1;
	else if (ebx == 0x68747541 && ecx == 0x444d4163 && edx == 0x69746e65)
		authentic_amd = 1;
	else if (ebx == 0x6f677948 && ecx == 0x656e6975 && edx == 0x6e65476e)
		hygon_genuine = 1;

	if (!quiet)
		fprintf(outf, "CPUID(0): %.4s%.4s%.4s ",
			(char *)&ebx, (char *)&edx, (char *)&ecx);

	__cpuid(1, fms, ebx, ecx, edx);
	family = (fms >> 8) & 0xf;
	model = (fms >> 4) & 0xf;
	stepping = fms & 0xf;
	if (family == 0xf)
		family += (fms >> 20) & 0xff;
	if (family >= 6)
		model += ((fms >> 16) & 0xf) << 4;
	ecx_flags = ecx;
	edx_flags = edx;

	/*
	 * check max extended function levels of CPUID.
	 * This is needed to check for invariant TSC.
	 * This check is valid for both Intel and AMD.
	 */
	ebx = ecx = edx = 0;
	__cpuid(0x80000000, max_extended_level, ebx, ecx, edx);

	if (!quiet) {
		fprintf(outf, "0x%x CPUID levels; 0x%x xlevels; family:model:stepping 0x%x:%x:%x (%d:%d:%d)\n",
			max_level, max_extended_level, family, model, stepping, family, model, stepping);
		fprintf(outf, "CPUID(1): %s %s %s %s %s %s %s %s %s %s\n",
			ecx_flags & (1 << 0) ? "SSE3" : "-",
			ecx_flags & (1 << 3) ? "MONITOR" : "-",
			ecx_flags & (1 << 6) ? "SMX" : "-",
			ecx_flags & (1 << 7) ? "EIST" : "-",
			ecx_flags & (1 << 8) ? "TM2" : "-",
			edx_flags & (1 << 4) ? "TSC" : "-",
			edx_flags & (1 << 5) ? "MSR" : "-",
			edx_flags & (1 << 22) ? "ACPI-TM" : "-",
			edx_flags & (1 << 28) ? "HT" : "-",
			edx_flags & (1 << 29) ? "TM" : "-");
	}
	if (genuine_intel)
		model = intel_model_duplicates(model);

	if (!(edx_flags & (1 << 5)))
		errx(1, "CPUID: no MSR");

	if (max_extended_level >= 0x80000007) {

		/*
		 * Non-Stop TSC is advertised by CPUID.EAX=0x80000007: EDX.bit8
		 * this check is valid for both Intel and AMD
		 */
		__cpuid(0x80000007, eax, ebx, ecx, edx);
		has_invariant_tsc = edx & (1 << 8);
	}

	/*
	 * APERF/MPERF is advertised by CPUID.EAX=0x6: ECX.bit0
	 * this check is valid for both Intel and AMD
	 */

	__cpuid(0x6, eax, ebx, ecx, edx);
	has_aperf = ecx & (1 << 0);
	if (has_aperf) {
		BIC_PRESENT(BIC_Avg_MHz);
		BIC_PRESENT(BIC_Busy);
		BIC_PRESENT(BIC_Bzy_MHz);
	}
	do_dts = eax & (1 << 0);
	if (do_dts)
		BIC_PRESENT(BIC_CoreTmp);
	has_turbo = eax & (1 << 1);
	do_ptm = eax & (1 << 6);
	if (do_ptm)
		BIC_PRESENT(BIC_PkgTmp);
	has_hwp = eax & (1 << 7);
	has_hwp_notify = eax & (1 << 8);
	has_hwp_activity_window = eax & (1 << 9);
	has_hwp_epp = eax & (1 << 10);
	has_hwp_pkg = eax & (1 << 11);
	has_epb = ecx & (1 << 3);

	if (!quiet)
		fprintf(outf, "CPUID(6): %sAPERF, %sTURBO, %sDTS, %sPTM, %sHWP, "
			"%sHWPnotify, %sHWPwindow, %sHWPepp, %sHWPpkg, %sEPB\n",
			has_aperf ? "" : "No-",
			has_turbo ? "" : "No-",
			do_dts ? "" : "No-",
			do_ptm ? "" : "No-",
			has_hwp ? "" : "No-",
			has_hwp_notify ? "" : "No-",
			has_hwp_activity_window ? "" : "No-",
			has_hwp_epp ? "" : "No-",
			has_hwp_pkg ? "" : "No-",
			has_epb ? "" : "No-");

	if (!quiet)
		decode_misc_enable_msr();


	if (max_level >= 0x7 && !quiet) {
		int has_sgx;

		ecx = 0;

		__cpuid_count(0x7, 0, eax, ebx, ecx, edx);

		has_sgx = ebx & (1 << 2);
		fprintf(outf, "CPUID(7): %sSGX\n", has_sgx ? "" : "No-");

		if (has_sgx)
			decode_feature_control_msr();
	}

	if (max_level >= 0x15) {
		unsigned int eax_crystal;
		unsigned int ebx_tsc;

		/*
		 * CPUID 15H TSC/Crystal ratio, possibly Crystal Hz
		 */
		eax_crystal = ebx_tsc = crystal_hz = edx = 0;
		__cpuid(0x15, eax_crystal, ebx_tsc, crystal_hz, edx);

		if (ebx_tsc != 0) {

			if (!quiet && (ebx != 0))
				fprintf(outf, "CPUID(0x15): eax_crystal: %d ebx_tsc: %d ecx_crystal_hz: %d\n",
					eax_crystal, ebx_tsc, crystal_hz);

			if (crystal_hz == 0)
				switch(model) {
				case INTEL_FAM6_SKYLAKE_L:	/* SKL */
					crystal_hz = 24000000;	/* 24.0 MHz */
					break;
				case INTEL_FAM6_ATOM_GOLDMONT_D:	/* DNV */
					crystal_hz = 25000000;	/* 25.0 MHz */
					break;
				case INTEL_FAM6_ATOM_GOLDMONT:	/* BXT */
				case INTEL_FAM6_ATOM_GOLDMONT_PLUS:
					crystal_hz = 19200000;	/* 19.2 MHz */
					break;
				default:
					crystal_hz = 0;
			}

			if (crystal_hz) {
				tsc_hz =  (unsigned long long) crystal_hz * ebx_tsc / eax_crystal;
				if (!quiet)
					fprintf(outf, "TSC: %lld MHz (%d Hz * %d / %d / 1000000)\n",
						tsc_hz / 1000000, crystal_hz, ebx_tsc,  eax_crystal);
			}
		}
	}
	if (max_level >= 0x16) {
		unsigned int base_mhz, max_mhz, bus_mhz, edx;

		/*
		 * CPUID 16H Base MHz, Max MHz, Bus MHz
		 */
		base_mhz = max_mhz = bus_mhz = edx = 0;

		__cpuid(0x16, base_mhz, max_mhz, bus_mhz, edx);
		if (!quiet)
			fprintf(outf, "CPUID(0x16): base_mhz: %d max_mhz: %d bus_mhz: %d\n",
				base_mhz, max_mhz, bus_mhz);
	}

	if (has_aperf)
		aperf_mperf_multiplier = get_aperf_mperf_multiplier(family, model);

	BIC_PRESENT(BIC_IRQ);
	BIC_PRESENT(BIC_TSC_MHz);

	if (probe_nhm_msrs(family, model)) {
		do_nhm_platform_info = 1;
		BIC_PRESENT(BIC_CPU_c1);
		BIC_PRESENT(BIC_CPU_c3);
		BIC_PRESENT(BIC_CPU_c6);
		BIC_PRESENT(BIC_SMI);
	}
	do_snb_cstates = has_snb_msrs(family, model);

	if (do_snb_cstates)
		BIC_PRESENT(BIC_CPU_c7);

	do_irtl_snb = has_snb_msrs(family, model);
	if (do_snb_cstates && (pkg_cstate_limit >= PCL__2))
		BIC_PRESENT(BIC_Pkgpc2);
	if (pkg_cstate_limit >= PCL__3)
		BIC_PRESENT(BIC_Pkgpc3);
	if (pkg_cstate_limit >= PCL__6)
		BIC_PRESENT(BIC_Pkgpc6);
	if (do_snb_cstates && (pkg_cstate_limit >= PCL__7))
		BIC_PRESENT(BIC_Pkgpc7);
	if (has_slv_msrs(family, model)) {
		BIC_NOT_PRESENT(BIC_Pkgpc2);
		BIC_NOT_PRESENT(BIC_Pkgpc3);
		BIC_PRESENT(BIC_Pkgpc6);
		BIC_NOT_PRESENT(BIC_Pkgpc7);
		BIC_PRESENT(BIC_Mod_c6);
		use_c1_residency_msr = 1;
	}
	if (is_jvl(family, model)) {
		BIC_NOT_PRESENT(BIC_CPU_c3);
		BIC_NOT_PRESENT(BIC_CPU_c7);
		BIC_NOT_PRESENT(BIC_Pkgpc2);
		BIC_NOT_PRESENT(BIC_Pkgpc3);
		BIC_NOT_PRESENT(BIC_Pkgpc6);
		BIC_NOT_PRESENT(BIC_Pkgpc7);
	}
	if (is_dnv(family, model)) {
		BIC_PRESENT(BIC_CPU_c1);
		BIC_NOT_PRESENT(BIC_CPU_c3);
		BIC_NOT_PRESENT(BIC_Pkgpc3);
		BIC_NOT_PRESENT(BIC_CPU_c7);
		BIC_NOT_PRESENT(BIC_Pkgpc7);
		use_c1_residency_msr = 1;
	}
	if (is_skx(family, model)) {
		BIC_NOT_PRESENT(BIC_CPU_c3);
		BIC_NOT_PRESENT(BIC_Pkgpc3);
		BIC_NOT_PRESENT(BIC_CPU_c7);
		BIC_NOT_PRESENT(BIC_Pkgpc7);
	}
	if (is_bdx(family, model)) {
		BIC_NOT_PRESENT(BIC_CPU_c7);
		BIC_NOT_PRESENT(BIC_Pkgpc7);
	}
	if (has_c8910_msrs(family, model)) {
		if (pkg_cstate_limit >= PCL__8)
			BIC_PRESENT(BIC_Pkgpc8);
		if (pkg_cstate_limit >= PCL__9)
			BIC_PRESENT(BIC_Pkgpc9);
		if (pkg_cstate_limit >= PCL_10)
			BIC_PRESENT(BIC_Pkgpc10);
	}
	do_irtl_hsw = has_c8910_msrs(family, model);
	if (has_skl_msrs(family, model)) {
		BIC_PRESENT(BIC_Totl_c0);
		BIC_PRESENT(BIC_Any_c0);
		BIC_PRESENT(BIC_GFX_c0);
		BIC_PRESENT(BIC_CPUGFX);
	}
	do_slm_cstates = is_slm(family, model);
	do_knl_cstates  = is_knl(family, model);

	if (do_slm_cstates || do_knl_cstates || is_cnl(family, model) ||
	    is_ehl(family, model))
		BIC_NOT_PRESENT(BIC_CPU_c3);

	if (!quiet)
		decode_misc_pwr_mgmt_msr();

	if (!quiet && has_slv_msrs(family, model))
		decode_c6_demotion_policy_msr();

	rapl_probe(family, model);
	perf_limit_reasons_probe(family, model);
	automatic_cstate_conversion_probe(family, model);

	if (!quiet)
		dump_cstate_pstate_config_info(family, model);

	if (!quiet)
		print_dev_latency();
	if (!quiet)
		dump_sysfs_cstate_config();
	if (!quiet)
		dump_sysfs_pstate_config();

	if (has_skl_msrs(family, model))
		calculate_tsc_tweak();

	if (!access("/sys/class/drm/card0/power/rc6_residency_ms", R_OK))
		BIC_PRESENT(BIC_GFX_rc6);

	if (!access("/sys/class/graphics/fb0/device/drm/card0/gt_cur_freq_mhz", R_OK))
		BIC_PRESENT(BIC_GFXMHz);

	if (!access("/sys/class/graphics/fb0/device/drm/card0/gt_act_freq_mhz", R_OK))
		BIC_PRESENT(BIC_GFXACTMHz);

	if (!access("/sys/devices/system/cpu/cpuidle/low_power_idle_cpu_residency_us", R_OK))
		BIC_PRESENT(BIC_CPU_LPI);
	else
		BIC_NOT_PRESENT(BIC_CPU_LPI);

	if (!access(sys_lpi_file_sysfs, R_OK)) {
		sys_lpi_file = sys_lpi_file_sysfs;
		BIC_PRESENT(BIC_SYS_LPI);
	} else if (!access(sys_lpi_file_debugfs, R_OK)) {
		sys_lpi_file = sys_lpi_file_debugfs;
		BIC_PRESENT(BIC_SYS_LPI);
	} else {
		sys_lpi_file_sysfs = NULL;
		BIC_NOT_PRESENT(BIC_SYS_LPI);
	}

	if (!quiet)
		decode_misc_feature_control();

	return;
}

/*
 * in /dev/cpu/ return success for names that are numbers
 * ie. filter out ".", "..", "microcode".
 */
int dir_filter(const struct dirent *dirp)
{
	if (isdigit(dirp->d_name[0]))
		return 1;
	else
		return 0;
}

int open_dev_cpu_msr(int dummy1)
{
	return 0;
}

void topology_probe()
{
	int i;
	int max_core_id = 0;
	int max_package_id = 0;
	int max_die_id = 0;
	int max_siblings = 0;

	/* Initialize num_cpus, max_cpu_num */
	set_max_cpu_num();
	topo.num_cpus = 0;
	for_all_proc_cpus(count_cpus);
	if (!summary_only && topo.num_cpus > 1)
		BIC_PRESENT(BIC_CPU);

	if (debug > 1)
		fprintf(outf, "num_cpus %d max_cpu_num %d\n", topo.num_cpus, topo.max_cpu_num);

	cpus = calloc(1, (topo.max_cpu_num  + 1) * sizeof(struct cpu_topology));
	if (cpus == NULL)
		err(1, "calloc cpus");

	/*
	 * Allocate and initialize cpu_present_set
	 */
	cpu_present_set = CPU_ALLOC((topo.max_cpu_num + 1));
	if (cpu_present_set == NULL)
		err(3, "CPU_ALLOC");
	cpu_present_setsize = CPU_ALLOC_SIZE((topo.max_cpu_num + 1));
	CPU_ZERO_S(cpu_present_setsize, cpu_present_set);
	for_all_proc_cpus(mark_cpu_present);

	/*
	 * Validate that all cpus in cpu_subset are also in cpu_present_set
	 */
	for (i = 0; i < CPU_SUBSET_MAXCPUS; ++i) {
		if (CPU_ISSET_S(i, cpu_subset_size, cpu_subset))
			if (!CPU_ISSET_S(i, cpu_present_setsize, cpu_present_set))
				err(1, "cpu%d not present", i);
	}

	/*
	 * Allocate and initialize cpu_affinity_set
	 */
	cpu_affinity_set = CPU_ALLOC((topo.max_cpu_num + 1));
	if (cpu_affinity_set == NULL)
		err(3, "CPU_ALLOC");
	cpu_affinity_setsize = CPU_ALLOC_SIZE((topo.max_cpu_num + 1));
	CPU_ZERO_S(cpu_affinity_setsize, cpu_affinity_set);

	for_all_proc_cpus(init_thread_id);

	/*
	 * For online cpus
	 * find max_core_id, max_package_id
	 */
	for (i = 0; i <= topo.max_cpu_num; ++i) {
		int siblings;

		if (cpu_is_not_present(i)) {
			if (debug > 1)
				fprintf(outf, "cpu%d NOT PRESENT\n", i);
			continue;
		}

		cpus[i].logical_cpu_id = i;

		/* get package information */
		cpus[i].physical_package_id = get_physical_package_id(i);
		if (cpus[i].physical_package_id > max_package_id)
			max_package_id = cpus[i].physical_package_id;

		/* get die information */
		cpus[i].die_id = get_die_id(i);
		if (cpus[i].die_id > max_die_id)
			max_die_id = cpus[i].die_id;

		/* get numa node information */
		cpus[i].physical_node_id = get_physical_node_id(&cpus[i]);
		if (cpus[i].physical_node_id > topo.max_node_num)
			topo.max_node_num = cpus[i].physical_node_id;

		/* get core information */
		cpus[i].physical_core_id = get_core_id(i);
		if (cpus[i].physical_core_id > max_core_id)
			max_core_id = cpus[i].physical_core_id;

		/* get thread information */
		siblings = get_thread_siblings(&cpus[i]);
		if (siblings > max_siblings)
			max_siblings = siblings;
		if (cpus[i].thread_id == 0)
			topo.num_cores++;
	}

	topo.cores_per_node = max_core_id + 1;
	if (debug > 1)
		fprintf(outf, "max_core_id %d, sizing for %d cores per package\n",
			max_core_id, topo.cores_per_node);
	if (!summary_only && topo.cores_per_node > 1)
		BIC_PRESENT(BIC_Core);

	topo.num_die = max_die_id + 1;
	if (debug > 1)
		fprintf(outf, "max_die_id %d, sizing for %d die\n",
				max_die_id, topo.num_die);
	if (!summary_only && topo.num_die > 1)
		BIC_PRESENT(BIC_Die);

	topo.num_packages = max_package_id + 1;
	if (debug > 1)
		fprintf(outf, "max_package_id %d, sizing for %d packages\n",
			max_package_id, topo.num_packages);
	if (!summary_only && topo.num_packages > 1)
		BIC_PRESENT(BIC_Package);

	set_node_data();
	if (debug > 1)
		fprintf(outf, "nodes_per_pkg %d\n", topo.nodes_per_pkg);
	if (!summary_only && topo.nodes_per_pkg > 1)
		BIC_PRESENT(BIC_Node);

	topo.threads_per_core = max_siblings;
	if (debug > 1)
		fprintf(outf, "max_siblings %d\n", max_siblings);

	if (debug < 1)
		return;

	for (i = 0; i <= topo.max_cpu_num; ++i) {
		if (cpu_is_not_present(i))
			continue;
		fprintf(outf,
			"cpu %d pkg %d die %d node %d lnode %d core %d thread %d\n",
			i, cpus[i].physical_package_id, cpus[i].die_id,
			cpus[i].physical_node_id,
			cpus[i].logical_node_id,
			cpus[i].physical_core_id,
			cpus[i].thread_id);
	}

}

void
allocate_counters(struct thread_data **t, struct core_data **c,
		  struct pkg_data **p)
{
	int i;
	int num_cores = topo.cores_per_node * topo.nodes_per_pkg *
			topo.num_packages;
	int num_threads = topo.threads_per_core * num_cores;

	*t = calloc(num_threads, sizeof(struct thread_data));
	if (*t == NULL)
		goto error;

	for (i = 0; i < num_threads; i++)
		(*t)[i].cpu_id = -1;

	*c = calloc(num_cores, sizeof(struct core_data));
	if (*c == NULL)
		goto error;

	for (i = 0; i < num_cores; i++)
		(*c)[i].core_id = -1;

	*p = calloc(topo.num_packages, sizeof(struct pkg_data));
	if (*p == NULL)
		goto error;

	for (i = 0; i < topo.num_packages; i++)
		(*p)[i].package_id = i;

	return;
error:
	err(1, "calloc counters");
}
/*
 * init_counter()
 *
 * set FIRST_THREAD_IN_CORE and FIRST_CORE_IN_PACKAGE
 */
void init_counter(struct thread_data *thread_base, struct core_data *core_base,
	struct pkg_data *pkg_base, int cpu_id)
{
	int pkg_id = cpus[cpu_id].physical_package_id;
	int node_id = cpus[cpu_id].logical_node_id;
	int core_id = cpus[cpu_id].physical_core_id;
	int thread_id = cpus[cpu_id].thread_id;
	struct thread_data *t;
	struct core_data *c;
	struct pkg_data *p;


	/* Workaround for systems where physical_node_id==-1
	 * and logical_node_id==(-1 - topo.num_cpus)
	 */
	if (node_id < 0)
		node_id = 0;

	t = GET_THREAD(thread_base, thread_id, core_id, node_id, pkg_id);
	c = GET_CORE(core_base, core_id, node_id, pkg_id);
	p = GET_PKG(pkg_base, pkg_id);

	t->cpu_id = cpu_id;
	if (thread_id == 0) {
		t->flags |= CPU_IS_FIRST_THREAD_IN_CORE;
		if (cpu_is_first_core_in_package(cpu_id))
			t->flags |= CPU_IS_FIRST_CORE_IN_PACKAGE;
	}

	c->core_id = core_id;
	p->package_id = pkg_id;
}


int initialize_counters(int cpu_id)
{
	init_counter(EVEN_COUNTERS, cpu_id);
	init_counter(ODD_COUNTERS, cpu_id);
	return 0;
}

void allocate_output_buffer()
{
	output_buffer = calloc(1, (1 + topo.num_cpus) * 2048);
	outp = output_buffer;
	if (outp == NULL)
		err(-1, "calloc output buffer");
}
void allocate_fd_percpu(void)
{
	fd_percpu = calloc(topo.max_cpu_num + 1, sizeof(int));
	if (fd_percpu == NULL)
		err(-1, "calloc fd_percpu");
}
void allocate_irq_buffers(void)
{
	irq_column_2_cpu = calloc(topo.num_cpus, sizeof(int));
	if (irq_column_2_cpu == NULL)
		err(-1, "calloc %d", topo.num_cpus);

	irqs_per_cpu = calloc(topo.max_cpu_num + 1, sizeof(int));
	if (irqs_per_cpu == NULL)
		err(-1, "calloc %d", topo.max_cpu_num + 1);
}
void setup_all_buffers(void)
{
	topology_probe();
	allocate_irq_buffers();
	allocate_fd_percpu();
	allocate_counters(&thread_even, &core_even, &package_even);
	allocate_counters(&thread_odd, &core_odd, &package_odd);
	allocate_output_buffer();
	for_all_proc_cpus(initialize_counters);
}

void set_base_cpu(void)
{
	base_cpu = sched_getcpu();
	if (base_cpu < 0)
		err(-ENODEV, "No valid cpus found");

	if (debug > 1)
		fprintf(outf, "base_cpu = %d\n", base_cpu);
}

void turbostat_init()
{
	setup_all_buffers();
	set_base_cpu();
	check_dev_msr();
	check_permissions();
	process_cpuid();


	if (!quiet)
		for_all_cpus(print_hwp, ODD_COUNTERS);

	if (!quiet)
		for_all_cpus(print_epb, ODD_COUNTERS);

	if (!quiet)
		for_all_cpus(print_perf_limit, ODD_COUNTERS);

	if (!quiet)
		for_all_cpus(print_rapl, ODD_COUNTERS);

	for_all_cpus(set_temperature_target, ODD_COUNTERS);

	if (!quiet)
		for_all_cpus(print_thermal, ODD_COUNTERS);

	if (!quiet && do_irtl_snb)
		print_irtl();
}

int fork_it(char **argv)
{
	pid_t child_pid;
	int status;

	snapshot_proc_sysfs_files();
	status = for_all_cpus(get_counters, EVEN_COUNTERS);
	first_counter_read = 0;
	if (status)
		exit(status);
	/* clear affinity side-effect of get_counters() */
	sched_setaffinity(0, cpu_present_setsize, cpu_present_set);
	gettimeofday(&tv_even, (struct timezone *)NULL);

	child_pid = fork();
	if (!child_pid) {
		/* child */
		execvp(argv[0], argv);
		err(errno, "exec %s", argv[0]);
	} else {

		/* parent */
		if (child_pid == -1)
			err(1, "fork");

		signal(SIGINT, SIG_IGN);
		signal(SIGQUIT, SIG_IGN);
		if (waitpid(child_pid, &status, 0) == -1)
			err(status, "waitpid");

		if (WIFEXITED(status))
			status = WEXITSTATUS(status);
	}
	/*
	 * n.b. fork_it() does not check for errors from for_all_cpus()
	 * because re-starting is problematic when forking
	 */
	snapshot_proc_sysfs_files();
	for_all_cpus(get_counters, ODD_COUNTERS);
	gettimeofday(&tv_odd, (struct timezone *)NULL);
	timersub(&tv_odd, &tv_even, &tv_delta);
	if (for_all_cpus_2(delta_cpu, ODD_COUNTERS, EVEN_COUNTERS))
		fprintf(outf, "%s: Counter reset detected\n", progname);
	else {
		compute_average(EVEN_COUNTERS);
		format_all_counters(EVEN_COUNTERS);
	}

	fprintf(outf, "%.6f sec\n", tv_delta.tv_sec + tv_delta.tv_usec/1000000.0);

	flush_output_stderr();

	return status;
}

int get_and_dump_counters(void)
{
	int status;

	snapshot_proc_sysfs_files();
	status = for_all_cpus(get_counters, ODD_COUNTERS);
	if (status)
		return status;

	status = for_all_cpus(dump_counters, ODD_COUNTERS);
	if (status)
		return status;

	flush_output_stdout();

	return status;
}

void print_version() {
	fprintf(outf, "turbostat version 20.09.30"
		" - Len Brown <lenb@kernel.org>\n");
}

int add_counter(unsigned int msr_num, char *path, char *name,
	unsigned int width, enum counter_scope scope,
	enum counter_type type, enum counter_format format, int flags)
{
	struct msr_counter *msrp;

	msrp = calloc(1, sizeof(struct msr_counter));
	if (msrp == NULL) {
		perror("calloc");
		exit(1);
	}

	msrp->msr_num = msr_num;
	strncpy(msrp->name, name, NAME_BYTES - 1);
	if (path)
		strncpy(msrp->path, path, PATH_BYTES - 1);
	msrp->width = width;
	msrp->type = type;
	msrp->format = format;
	msrp->flags = flags;

	switch (scope) {

	case SCOPE_CPU:
		msrp->next = sys.tp;
		sys.tp = msrp;
		sys.added_thread_counters++;
		if (sys.added_thread_counters > MAX_ADDED_THREAD_COUNTERS) {
			fprintf(stderr, "exceeded max %d added thread counters\n",
				MAX_ADDED_COUNTERS);
			exit(-1);
		}
		break;

	case SCOPE_CORE:
		msrp->next = sys.cp;
		sys.cp = msrp;
		sys.added_core_counters++;
		if (sys.added_core_counters > MAX_ADDED_COUNTERS) {
			fprintf(stderr, "exceeded max %d added core counters\n",
				MAX_ADDED_COUNTERS);
			exit(-1);
		}
		break;

	case SCOPE_PACKAGE:
		msrp->next = sys.pp;
		sys.pp = msrp;
		sys.added_package_counters++;
		if (sys.added_package_counters > MAX_ADDED_COUNTERS) {
			fprintf(stderr, "exceeded max %d added package counters\n",
				MAX_ADDED_COUNTERS);
			exit(-1);
		}
		break;
	}

	return 0;
}

void parse_add_command(char *add_command)
{
	int msr_num = 0;
	char *path = NULL;
	char name_buffer[NAME_BYTES] = "";
	int width = 64;
	int fail = 0;
	enum counter_scope scope = SCOPE_CPU;
	enum counter_type type = COUNTER_CYCLES;
	enum counter_format format = FORMAT_DELTA;

	while (add_command) {

		if (sscanf(add_command, "msr0x%x", &msr_num) == 1)
			goto next;

		if (sscanf(add_command, "msr%d", &msr_num) == 1)
			goto next;

		if (*add_command == '/') {
			path = add_command;
			goto next;
		}

		if (sscanf(add_command, "u%d", &width) == 1) {
			if ((width == 32) || (width == 64))
				goto next;
			width = 64;
		}
		if (!strncmp(add_command, "cpu", strlen("cpu"))) {
			scope = SCOPE_CPU;
			goto next;
		}
		if (!strncmp(add_command, "core", strlen("core"))) {
			scope = SCOPE_CORE;
			goto next;
		}
		if (!strncmp(add_command, "package", strlen("package"))) {
			scope = SCOPE_PACKAGE;
			goto next;
		}
		if (!strncmp(add_command, "cycles", strlen("cycles"))) {
			type = COUNTER_CYCLES;
			goto next;
		}
		if (!strncmp(add_command, "seconds", strlen("seconds"))) {
			type = COUNTER_SECONDS;
			goto next;
		}
		if (!strncmp(add_command, "usec", strlen("usec"))) {
			type = COUNTER_USEC;
			goto next;
		}
		if (!strncmp(add_command, "raw", strlen("raw"))) {
			format = FORMAT_RAW;
			goto next;
		}
		if (!strncmp(add_command, "delta", strlen("delta"))) {
			format = FORMAT_DELTA;
			goto next;
		}
		if (!strncmp(add_command, "percent", strlen("percent"))) {
			format = FORMAT_PERCENT;
			goto next;
		}

		if (sscanf(add_command, "%18s,%*s", name_buffer) == 1) {	/* 18 < NAME_BYTES */
			char *eos;

			eos = strchr(name_buffer, ',');
			if (eos)
				*eos = '\0';
			goto next;
		}

next:
		add_command = strchr(add_command, ',');
		if (add_command) {
			*add_command = '\0';
			add_command++;
		}

	}
	if ((msr_num == 0) && (path == NULL)) {
		fprintf(stderr, "--add: (msrDDD | msr0xXXX | /path_to_counter ) required\n");
		fail++;
	}

	/* generate default column header */
	if (*name_buffer == '\0') {
		if (width == 32)
			sprintf(name_buffer, "M0x%x%s", msr_num, format == FORMAT_PERCENT ? "%" : "");
		else
			sprintf(name_buffer, "M0X%x%s", msr_num, format == FORMAT_PERCENT ? "%" : "");
	}

	if (add_counter(msr_num, path, name_buffer, width, scope, type, format, 0))
		fail++;

	if (fail) {
		help();
		exit(1);
	}
}

int is_deferred_skip(char *name)
{
	int i;

	for (i = 0; i < deferred_skip_index; ++i)
		if (!strcmp(name, deferred_skip_names[i]))
			return 1;
	return 0;
}

void probe_sysfs(void)
{
	char path[64];
	char name_buf[16];
	FILE *input;
	int state;
	char *sp;

	if (!DO_BIC(BIC_sysfs))
		return;

	for (state = 10; state >= 0; --state) {

		sprintf(path, "/sys/devices/system/cpu/cpu%d/cpuidle/state%d/name",
			base_cpu, state);
		input = fopen(path, "r");
		if (input == NULL)
			continue;
		if (!fgets(name_buf, sizeof(name_buf), input))
			err(1, "%s: failed to read file", path);

		 /* truncate "C1-HSW\n" to "C1", or truncate "C1\n" to "C1" */
		sp = strchr(name_buf, '-');
		if (!sp)
			sp = strchrnul(name_buf, '\n');
		*sp = '%';
		*(sp + 1) = '\0';

		remove_underbar(name_buf);

		fclose(input);

		sprintf(path, "cpuidle/state%d/time", state);

		if (is_deferred_skip(name_buf))
			continue;

		add_counter(0, path, name_buf, 64, SCOPE_CPU, COUNTER_USEC,
				FORMAT_PERCENT, SYSFS_PERCPU);
	}

	for (state = 10; state >= 0; --state) {

		sprintf(path, "/sys/devices/system/cpu/cpu%d/cpuidle/state%d/name",
			base_cpu, state);
		input = fopen(path, "r");
		if (input == NULL)
			continue;
		if (!fgets(name_buf, sizeof(name_buf), input))
			err(1, "%s: failed to read file", path);
		 /* truncate "C1-HSW\n" to "C1", or truncate "C1\n" to "C1" */
		sp = strchr(name_buf, '-');
		if (!sp)
			sp = strchrnul(name_buf, '\n');
		*sp = '\0';
		fclose(input);

		remove_underbar(name_buf);

		sprintf(path, "cpuidle/state%d/usage", state);

		if (is_deferred_skip(name_buf))
			continue;

		add_counter(0, path, name_buf, 64, SCOPE_CPU, COUNTER_ITEMS,
				FORMAT_DELTA, SYSFS_PERCPU);
	}

}


/*
 * parse cpuset with following syntax
 * 1,2,4..6,8-10 and set bits in cpu_subset
 */
void parse_cpu_command(char *optarg)
{
	unsigned int start, end;
	char *next;

	if (!strcmp(optarg, "core")) {
		if (cpu_subset)
			goto error;
		show_core_only++;
		return;
	}
	if (!strcmp(optarg, "package")) {
		if (cpu_subset)
			goto error;
		show_pkg_only++;
		return;
	}
	if (show_core_only || show_pkg_only)
		goto error;

	cpu_subset = CPU_ALLOC(CPU_SUBSET_MAXCPUS);
	if (cpu_subset == NULL)
		err(3, "CPU_ALLOC");
	cpu_subset_size = CPU_ALLOC_SIZE(CPU_SUBSET_MAXCPUS);

	CPU_ZERO_S(cpu_subset_size, cpu_subset);

	next = optarg;

	while (next && *next) {

		if (*next == '-')	/* no negative cpu numbers */
			goto error;

		start = strtoul(next, &next, 10);

		if (start >= CPU_SUBSET_MAXCPUS)
			goto error;
		CPU_SET_S(start, cpu_subset_size, cpu_subset);

		if (*next == '\0')
			break;

		if (*next == ',') {
			next += 1;
			continue;
		}

		if (*next == '-') {
			next += 1;	/* start range */
		} else if (*next == '.') {
			next += 1;
			if (*next == '.')
				next += 1;	/* start range */
			else
				goto error;
		}

		end = strtoul(next, &next, 10);
		if (end <= start)
			goto error;

		while (++start <= end) {
			if (start >= CPU_SUBSET_MAXCPUS)
				goto error;
			CPU_SET_S(start, cpu_subset_size, cpu_subset);
		}

		if (*next == ',')
			next += 1;
		else if (*next != '\0')
			goto error;
	}

	return;

error:
	fprintf(stderr, "\"--cpu %s\" malformed\n", optarg);
	help();
	exit(-1);
}


void cmdline(int argc, char **argv)
{
	int opt;
	int option_index = 0;
	static struct option long_options[] = {
		{"add",		required_argument,	0, 'a'},
		{"cpu",		required_argument,	0, 'c'},
		{"Dump",	no_argument,		0, 'D'},
		{"debug",	no_argument,		0, 'd'},	/* internal, not documented */
		{"enable",	required_argument,	0, 'e'},
		{"interval",	required_argument,	0, 'i'},
		{"num_iterations",	required_argument,	0, 'n'},
		{"help",	no_argument,		0, 'h'},
		{"hide",	required_argument,	0, 'H'},	// meh, -h taken by --help
		{"Joules",	no_argument,		0, 'J'},
		{"list",	no_argument,		0, 'l'},
		{"out",		required_argument,	0, 'o'},
		{"quiet",	no_argument,		0, 'q'},
		{"show",	required_argument,	0, 's'},
		{"Summary",	no_argument,		0, 'S'},
		{"TCC",		required_argument,	0, 'T'},
		{"version",	no_argument,		0, 'v' },
		{0,		0,			0,  0 }
	};

	progname = argv[0];

	while ((opt = getopt_long_only(argc, argv, "+C:c:Dde:hi:Jn:o:qST:v",
				long_options, &option_index)) != -1) {
		switch (opt) {
		case 'a':
			parse_add_command(optarg);
			break;
		case 'c':
			parse_cpu_command(optarg);
			break;
		case 'D':
			dump_only++;
			break;
		case 'e':
			/* --enable specified counter */
			bic_enabled = bic_enabled | bic_lookup(optarg, SHOW_LIST);
			break;
		case 'd':
			debug++;
			ENABLE_BIC(BIC_DISABLED_BY_DEFAULT);
			break;
		case 'H':
			/*
			 * --hide: do not show those specified
			 *  multiple invocations simply clear more bits in enabled mask
			 */
			bic_enabled &= ~bic_lookup(optarg, HIDE_LIST);
			break;
		case 'h':
		default:
			help();
			exit(1);
		case 'i':
			{
				double interval = strtod(optarg, NULL);

				if (interval < 0.001) {
					fprintf(outf, "interval %f seconds is too small\n",
						interval);
					exit(2);
				}

				interval_tv.tv_sec = interval_ts.tv_sec = interval;
				interval_tv.tv_usec = (interval - interval_tv.tv_sec) * 1000000;
				interval_ts.tv_nsec = (interval - interval_ts.tv_sec) * 1000000000;
			}
			break;
		case 'J':
			rapl_joules++;
			break;
		case 'l':
			ENABLE_BIC(BIC_DISABLED_BY_DEFAULT);
			list_header_only++;
			quiet++;
			break;
		case 'o':
			outf = fopen_or_die(optarg, "w");
			break;
		case 'q':
			quiet = 1;
			break;
		case 'n':
			num_iterations = strtod(optarg, NULL);

			if (num_iterations <= 0) {
				fprintf(outf, "iterations %d should be positive number\n",
					num_iterations);
				exit(2);
			}
			break;
		case 's':
			/*
			 * --show: show only those specified
			 *  The 1st invocation will clear and replace the enabled mask
			 *  subsequent invocations can add to it.
			 */
			if (shown == 0)
				bic_enabled = bic_lookup(optarg, SHOW_LIST);
			else
				bic_enabled |= bic_lookup(optarg, SHOW_LIST);
			shown = 1;
			break;
		case 'S':
			summary_only++;
			break;
		case 'T':
			tcc_activation_temp_override = atoi(optarg);
			break;
		case 'v':
			print_version();
			exit(0);
			break;
		}
	}
}

int main(int argc, char **argv)
{
	outf = stderr;
	cmdline(argc, argv);

	if (!quiet)
		print_version();

	probe_sysfs();

	turbostat_init();

	/* dump counters and exit */
	if (dump_only)
		return get_and_dump_counters();

	/* list header and exit */
	if (list_header_only) {
		print_header(",");
		flush_output_stdout();
		return 0;
	}

	msr_sum_record();
	/*
	 * if any params left, it must be a command to fork
	 */
	if (argc - optind)
		return fork_it(argv + optind);
	else
		turbostat_loop();

	return 0;
}<|MERGE_RESOLUTION|>--- conflicted
+++ resolved
@@ -3045,13 +3045,9 @@
  * snapshot_gfx_cur_mhz()
  *
  * record snapshot of
-<<<<<<< HEAD
- * /sys/devices/system/cpu/cpuidle/low_power_idle_cpu_residency_us
-=======
  * /sys/class/graphics/fb0/device/drm/card0/gt_act_freq_mhz
  *
  * return 1 if config change requires a restart, else return 0
->>>>>>> d1988041
  */
 int snapshot_gfx_act_mhz(void)
 {
