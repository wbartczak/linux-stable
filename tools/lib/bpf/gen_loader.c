// SPDX-License-Identifier: (LGPL-2.1 OR BSD-2-Clause)
/* Copyright (c) 2021 Facebook */
#include <stdio.h>
#include <stdlib.h>
#include <string.h>
#include <errno.h>
#include <linux/filter.h>
#include <sys/param.h>
#include "btf.h"
#include "bpf.h"
#include "libbpf.h"
#include "libbpf_internal.h"
#include "hashmap.h"
#include "bpf_gen_internal.h"
#include "skel_internal.h"
#include <asm/byteorder.h>

#define MAX_USED_MAPS	64
#define MAX_USED_PROGS	32
#define MAX_KFUNC_DESCS 256
#define MAX_FD_ARRAY_SZ (MAX_USED_MAPS + MAX_KFUNC_DESCS)

/* The following structure describes the stack layout of the loader program.
 * In addition R6 contains the pointer to context.
 * R7 contains the result of the last sys_bpf command (typically error or FD).
 * R9 contains the result of the last sys_close command.
 *
 * Naming convention:
 * ctx - bpf program context
 * stack - bpf program stack
 * blob - bpf_attr-s, strings, insns, map data.
 *        All the bytes that loader prog will use for read/write.
 */
struct loader_stack {
	__u32 btf_fd;
	__u32 inner_map_fd;
	__u32 prog_fd[MAX_USED_PROGS];
};

#define stack_off(field) \
	(__s16)(-sizeof(struct loader_stack) + offsetof(struct loader_stack, field))

#define attr_field(attr, field) (attr + offsetof(union bpf_attr, field))

static int blob_fd_array_off(struct bpf_gen *gen, int index)
{
	return gen->fd_array + index * sizeof(int);
}

static int realloc_insn_buf(struct bpf_gen *gen, __u32 size)
{
	size_t off = gen->insn_cur - gen->insn_start;
	void *insn_start;

	if (gen->error)
		return gen->error;
	if (size > INT32_MAX || off + size > INT32_MAX) {
		gen->error = -ERANGE;
		return -ERANGE;
	}
	insn_start = realloc(gen->insn_start, off + size);
	if (!insn_start) {
		gen->error = -ENOMEM;
		free(gen->insn_start);
		gen->insn_start = NULL;
		return -ENOMEM;
	}
	gen->insn_start = insn_start;
	gen->insn_cur = insn_start + off;
	return 0;
}

static int realloc_data_buf(struct bpf_gen *gen, __u32 size)
{
	size_t off = gen->data_cur - gen->data_start;
	void *data_start;

	if (gen->error)
		return gen->error;
	if (size > INT32_MAX || off + size > INT32_MAX) {
		gen->error = -ERANGE;
		return -ERANGE;
	}
	data_start = realloc(gen->data_start, off + size);
	if (!data_start) {
		gen->error = -ENOMEM;
		free(gen->data_start);
		gen->data_start = NULL;
		return -ENOMEM;
	}
	gen->data_start = data_start;
	gen->data_cur = data_start + off;
	return 0;
}

static void emit(struct bpf_gen *gen, struct bpf_insn insn)
{
	if (realloc_insn_buf(gen, sizeof(insn)))
		return;
	memcpy(gen->insn_cur, &insn, sizeof(insn));
	gen->insn_cur += sizeof(insn);
}

static void emit2(struct bpf_gen *gen, struct bpf_insn insn1, struct bpf_insn insn2)
{
	emit(gen, insn1);
	emit(gen, insn2);
}

static int add_data(struct bpf_gen *gen, const void *data, __u32 size);
static void emit_sys_close_blob(struct bpf_gen *gen, int blob_off);

void bpf_gen__init(struct bpf_gen *gen, int log_level, int nr_progs, int nr_maps)
{
	size_t stack_sz = sizeof(struct loader_stack), nr_progs_sz;
	int i;

	gen->fd_array = add_data(gen, NULL, MAX_FD_ARRAY_SZ * sizeof(int));
	gen->log_level = log_level;
	/* save ctx pointer into R6 */
	emit(gen, BPF_MOV64_REG(BPF_REG_6, BPF_REG_1));

	/* bzero stack */
	emit(gen, BPF_MOV64_REG(BPF_REG_1, BPF_REG_10));
	emit(gen, BPF_ALU64_IMM(BPF_ADD, BPF_REG_1, -stack_sz));
	emit(gen, BPF_MOV64_IMM(BPF_REG_2, stack_sz));
	emit(gen, BPF_MOV64_IMM(BPF_REG_3, 0));
	emit(gen, BPF_EMIT_CALL(BPF_FUNC_probe_read_kernel));

	/* amount of stack actually used, only used to calculate iterations, not stack offset */
	nr_progs_sz = offsetof(struct loader_stack, prog_fd[nr_progs]);
	/* jump over cleanup code */
	emit(gen, BPF_JMP_IMM(BPF_JA, 0, 0,
			      /* size of cleanup code below (including map fd cleanup) */
			      (nr_progs_sz / 4) * 3 + 2 +
			      /* 6 insns for emit_sys_close_blob,
			       * 6 insns for debug_regs in emit_sys_close_blob
			       */
			      nr_maps * (6 + (gen->log_level ? 6 : 0))));

	/* remember the label where all error branches will jump to */
	gen->cleanup_label = gen->insn_cur - gen->insn_start;
	/* emit cleanup code: close all temp FDs */
	for (i = 0; i < nr_progs_sz; i += 4) {
		emit(gen, BPF_LDX_MEM(BPF_W, BPF_REG_1, BPF_REG_10, -stack_sz + i));
		emit(gen, BPF_JMP_IMM(BPF_JSLE, BPF_REG_1, 0, 1));
		emit(gen, BPF_EMIT_CALL(BPF_FUNC_sys_close));
	}
	for (i = 0; i < nr_maps; i++)
		emit_sys_close_blob(gen, blob_fd_array_off(gen, i));
	/* R7 contains the error code from sys_bpf. Copy it into R0 and exit. */
	emit(gen, BPF_MOV64_REG(BPF_REG_0, BPF_REG_7));
	emit(gen, BPF_EXIT_INSN());
}

static int add_data(struct bpf_gen *gen, const void *data, __u32 size)
{
	__u32 size8 = roundup(size, 8);
	__u64 zero = 0;
	void *prev;

	if (realloc_data_buf(gen, size8))
		return 0;
	prev = gen->data_cur;
	if (data) {
		memcpy(gen->data_cur, data, size);
		memcpy(gen->data_cur + size, &zero, size8 - size);
	} else {
		memset(gen->data_cur, 0, size8);
	}
	gen->data_cur += size8;
	return prev - gen->data_start;
}

/* Get index for map_fd/btf_fd slot in reserved fd_array, or in data relative
 * to start of fd_array. Caller can decide if it is usable or not.
 */
static int add_map_fd(struct bpf_gen *gen)
{
	if (gen->nr_maps == MAX_USED_MAPS) {
		pr_warn("Total maps exceeds %d\n", MAX_USED_MAPS);
		gen->error = -E2BIG;
		return 0;
	}
	return gen->nr_maps++;
}

static int add_kfunc_btf_fd(struct bpf_gen *gen)
{
	int cur;

	if (gen->nr_fd_array == MAX_KFUNC_DESCS) {
		cur = add_data(gen, NULL, sizeof(int));
		return (cur - gen->fd_array) / sizeof(int);
	}
	return MAX_USED_MAPS + gen->nr_fd_array++;
}

static int insn_bytes_to_bpf_size(__u32 sz)
{
	switch (sz) {
	case 8: return BPF_DW;
	case 4: return BPF_W;
	case 2: return BPF_H;
	case 1: return BPF_B;
	default: return -1;
	}
}

/* *(u64 *)(blob + off) = (u64)(void *)(blob + data) */
static void emit_rel_store(struct bpf_gen *gen, int off, int data)
{
	emit2(gen, BPF_LD_IMM64_RAW_FULL(BPF_REG_0, BPF_PSEUDO_MAP_IDX_VALUE,
					 0, 0, 0, data));
	emit2(gen, BPF_LD_IMM64_RAW_FULL(BPF_REG_1, BPF_PSEUDO_MAP_IDX_VALUE,
					 0, 0, 0, off));
	emit(gen, BPF_STX_MEM(BPF_DW, BPF_REG_1, BPF_REG_0, 0));
}

static void move_blob2blob(struct bpf_gen *gen, int off, int size, int blob_off)
{
	emit2(gen, BPF_LD_IMM64_RAW_FULL(BPF_REG_2, BPF_PSEUDO_MAP_IDX_VALUE,
					 0, 0, 0, blob_off));
	emit(gen, BPF_LDX_MEM(insn_bytes_to_bpf_size(size), BPF_REG_0, BPF_REG_2, 0));
	emit2(gen, BPF_LD_IMM64_RAW_FULL(BPF_REG_1, BPF_PSEUDO_MAP_IDX_VALUE,
					 0, 0, 0, off));
	emit(gen, BPF_STX_MEM(insn_bytes_to_bpf_size(size), BPF_REG_1, BPF_REG_0, 0));
}

static void move_blob2ctx(struct bpf_gen *gen, int ctx_off, int size, int blob_off)
{
	emit2(gen, BPF_LD_IMM64_RAW_FULL(BPF_REG_1, BPF_PSEUDO_MAP_IDX_VALUE,
					 0, 0, 0, blob_off));
	emit(gen, BPF_LDX_MEM(insn_bytes_to_bpf_size(size), BPF_REG_0, BPF_REG_1, 0));
	emit(gen, BPF_STX_MEM(insn_bytes_to_bpf_size(size), BPF_REG_6, BPF_REG_0, ctx_off));
}

static void move_ctx2blob(struct bpf_gen *gen, int off, int size, int ctx_off,
				   bool check_non_zero)
{
	emit(gen, BPF_LDX_MEM(insn_bytes_to_bpf_size(size), BPF_REG_0, BPF_REG_6, ctx_off));
	if (check_non_zero)
		/* If value in ctx is zero don't update the blob.
		 * For example: when ctx->map.max_entries == 0, keep default max_entries from bpf.c
		 */
		emit(gen, BPF_JMP_IMM(BPF_JEQ, BPF_REG_0, 0, 3));
	emit2(gen, BPF_LD_IMM64_RAW_FULL(BPF_REG_1, BPF_PSEUDO_MAP_IDX_VALUE,
					 0, 0, 0, off));
	emit(gen, BPF_STX_MEM(insn_bytes_to_bpf_size(size), BPF_REG_1, BPF_REG_0, 0));
}

static void move_stack2blob(struct bpf_gen *gen, int off, int size, int stack_off)
{
	emit(gen, BPF_LDX_MEM(insn_bytes_to_bpf_size(size), BPF_REG_0, BPF_REG_10, stack_off));
	emit2(gen, BPF_LD_IMM64_RAW_FULL(BPF_REG_1, BPF_PSEUDO_MAP_IDX_VALUE,
					 0, 0, 0, off));
	emit(gen, BPF_STX_MEM(insn_bytes_to_bpf_size(size), BPF_REG_1, BPF_REG_0, 0));
}

static void move_stack2ctx(struct bpf_gen *gen, int ctx_off, int size, int stack_off)
{
	emit(gen, BPF_LDX_MEM(insn_bytes_to_bpf_size(size), BPF_REG_0, BPF_REG_10, stack_off));
	emit(gen, BPF_STX_MEM(insn_bytes_to_bpf_size(size), BPF_REG_6, BPF_REG_0, ctx_off));
}

static void emit_sys_bpf(struct bpf_gen *gen, int cmd, int attr, int attr_size)
{
	emit(gen, BPF_MOV64_IMM(BPF_REG_1, cmd));
	emit2(gen, BPF_LD_IMM64_RAW_FULL(BPF_REG_2, BPF_PSEUDO_MAP_IDX_VALUE,
					 0, 0, 0, attr));
	emit(gen, BPF_MOV64_IMM(BPF_REG_3, attr_size));
	emit(gen, BPF_EMIT_CALL(BPF_FUNC_sys_bpf));
	/* remember the result in R7 */
	emit(gen, BPF_MOV64_REG(BPF_REG_7, BPF_REG_0));
}

static bool is_simm16(__s64 value)
{
	return value == (__s64)(__s16)value;
}

static void emit_check_err(struct bpf_gen *gen)
{
	__s64 off = -(gen->insn_cur - gen->insn_start - gen->cleanup_label) / 8 - 1;

	/* R7 contains result of last sys_bpf command.
	 * if (R7 < 0) goto cleanup;
	 */
	if (is_simm16(off)) {
		emit(gen, BPF_JMP_IMM(BPF_JSLT, BPF_REG_7, 0, off));
	} else {
		gen->error = -ERANGE;
		emit(gen, BPF_JMP_IMM(BPF_JA, 0, 0, -1));
	}
}

/* reg1 and reg2 should not be R1 - R5. They can be R0, R6 - R10 */
static void emit_debug(struct bpf_gen *gen, int reg1, int reg2,
		       const char *fmt, va_list args)
{
	char buf[1024];
	int addr, len, ret;

	if (!gen->log_level)
		return;
	ret = vsnprintf(buf, sizeof(buf), fmt, args);
	if (ret < 1024 - 7 && reg1 >= 0 && reg2 < 0)
		/* The special case to accommodate common debug_ret():
		 * to avoid specifying BPF_REG_7 and adding " r=%%d" to
		 * prints explicitly.
		 */
		strcat(buf, " r=%d");
	len = strlen(buf) + 1;
	addr = add_data(gen, buf, len);

	emit2(gen, BPF_LD_IMM64_RAW_FULL(BPF_REG_1, BPF_PSEUDO_MAP_IDX_VALUE,
					 0, 0, 0, addr));
	emit(gen, BPF_MOV64_IMM(BPF_REG_2, len));
	if (reg1 >= 0)
		emit(gen, BPF_MOV64_REG(BPF_REG_3, reg1));
	if (reg2 >= 0)
		emit(gen, BPF_MOV64_REG(BPF_REG_4, reg2));
	emit(gen, BPF_EMIT_CALL(BPF_FUNC_trace_printk));
}

static void debug_regs(struct bpf_gen *gen, int reg1, int reg2, const char *fmt, ...)
{
	va_list args;

	va_start(args, fmt);
	emit_debug(gen, reg1, reg2, fmt, args);
	va_end(args);
}

static void debug_ret(struct bpf_gen *gen, const char *fmt, ...)
{
	va_list args;

	va_start(args, fmt);
	emit_debug(gen, BPF_REG_7, -1, fmt, args);
	va_end(args);
}

static void __emit_sys_close(struct bpf_gen *gen)
{
	emit(gen, BPF_JMP_IMM(BPF_JSLE, BPF_REG_1, 0,
			      /* 2 is the number of the following insns
			       * * 6 is additional insns in debug_regs
			       */
			      2 + (gen->log_level ? 6 : 0)));
	emit(gen, BPF_MOV64_REG(BPF_REG_9, BPF_REG_1));
	emit(gen, BPF_EMIT_CALL(BPF_FUNC_sys_close));
	debug_regs(gen, BPF_REG_9, BPF_REG_0, "close(%%d) = %%d");
}

static void emit_sys_close_stack(struct bpf_gen *gen, int stack_off)
{
	emit(gen, BPF_LDX_MEM(BPF_W, BPF_REG_1, BPF_REG_10, stack_off));
	__emit_sys_close(gen);
}

static void emit_sys_close_blob(struct bpf_gen *gen, int blob_off)
{
	emit2(gen, BPF_LD_IMM64_RAW_FULL(BPF_REG_0, BPF_PSEUDO_MAP_IDX_VALUE,
					 0, 0, 0, blob_off));
	emit(gen, BPF_LDX_MEM(BPF_W, BPF_REG_1, BPF_REG_0, 0));
	__emit_sys_close(gen);
}

int bpf_gen__finish(struct bpf_gen *gen, int nr_progs, int nr_maps)
{
	int i;

	if (nr_progs < gen->nr_progs || nr_maps != gen->nr_maps) {
		pr_warn("nr_progs %d/%d nr_maps %d/%d mismatch\n",
			nr_progs, gen->nr_progs, nr_maps, gen->nr_maps);
		gen->error = -EFAULT;
		return gen->error;
	}
	emit_sys_close_stack(gen, stack_off(btf_fd));
	for (i = 0; i < gen->nr_progs; i++)
		move_stack2ctx(gen,
			       sizeof(struct bpf_loader_ctx) +
			       sizeof(struct bpf_map_desc) * gen->nr_maps +
			       sizeof(struct bpf_prog_desc) * i +
			       offsetof(struct bpf_prog_desc, prog_fd), 4,
			       stack_off(prog_fd[i]));
	for (i = 0; i < gen->nr_maps; i++)
		move_blob2ctx(gen,
			      sizeof(struct bpf_loader_ctx) +
			      sizeof(struct bpf_map_desc) * i +
			      offsetof(struct bpf_map_desc, map_fd), 4,
			      blob_fd_array_off(gen, i));
	emit(gen, BPF_MOV64_IMM(BPF_REG_0, 0));
	emit(gen, BPF_EXIT_INSN());
	pr_debug("gen: finish %d\n", gen->error);
	if (!gen->error) {
		struct gen_loader_opts *opts = gen->opts;

		opts->insns = gen->insn_start;
		opts->insns_sz = gen->insn_cur - gen->insn_start;
		opts->data = gen->data_start;
		opts->data_sz = gen->data_cur - gen->data_start;
	}
	return gen->error;
}

void bpf_gen__free(struct bpf_gen *gen)
{
	if (!gen)
		return;
	free(gen->data_start);
	free(gen->insn_start);
	free(gen);
}

void bpf_gen__load_btf(struct bpf_gen *gen, const void *btf_raw_data,
		       __u32 btf_raw_size)
{
	int attr_size = offsetofend(union bpf_attr, btf_log_level);
	int btf_data, btf_load_attr;
	union bpf_attr attr;

	memset(&attr, 0, attr_size);
	pr_debug("gen: load_btf: size %d\n", btf_raw_size);
	btf_data = add_data(gen, btf_raw_data, btf_raw_size);

	attr.btf_size = btf_raw_size;
	btf_load_attr = add_data(gen, &attr, attr_size);

	/* populate union bpf_attr with user provided log details */
	move_ctx2blob(gen, attr_field(btf_load_attr, btf_log_level), 4,
		      offsetof(struct bpf_loader_ctx, log_level), false);
	move_ctx2blob(gen, attr_field(btf_load_attr, btf_log_size), 4,
		      offsetof(struct bpf_loader_ctx, log_size), false);
	move_ctx2blob(gen, attr_field(btf_load_attr, btf_log_buf), 8,
		      offsetof(struct bpf_loader_ctx, log_buf), false);
	/* populate union bpf_attr with a pointer to the BTF data */
	emit_rel_store(gen, attr_field(btf_load_attr, btf), btf_data);
	/* emit BTF_LOAD command */
	emit_sys_bpf(gen, BPF_BTF_LOAD, btf_load_attr, attr_size);
	debug_ret(gen, "btf_load size %d", btf_raw_size);
	emit_check_err(gen);
	/* remember btf_fd in the stack, if successful */
	emit(gen, BPF_STX_MEM(BPF_W, BPF_REG_10, BPF_REG_7, stack_off(btf_fd)));
}

void bpf_gen__map_create(struct bpf_gen *gen,
			 enum bpf_map_type map_type,
			 const char *map_name,
			 __u32 key_size, __u32 value_size, __u32 max_entries,
			 struct bpf_map_create_opts *map_attr, int map_idx)
{
	int attr_size = offsetofend(union bpf_attr, map_extra);
	bool close_inner_map_fd = false;
	int map_create_attr, idx;
	union bpf_attr attr;

	memset(&attr, 0, attr_size);
	attr.map_type = map_type;
	attr.key_size = key_size;
	attr.value_size = value_size;
	attr.map_flags = map_attr->map_flags;
	attr.map_extra = map_attr->map_extra;
	if (map_name)
		libbpf_strlcpy(attr.map_name, map_name, sizeof(attr.map_name));
	attr.numa_node = map_attr->numa_node;
	attr.map_ifindex = map_attr->map_ifindex;
	attr.max_entries = max_entries;
	attr.btf_key_type_id = map_attr->btf_key_type_id;
	attr.btf_value_type_id = map_attr->btf_value_type_id;

	pr_debug("gen: map_create: %s idx %d type %d value_type_id %d\n",
		 attr.map_name, map_idx, map_type, attr.btf_value_type_id);

	map_create_attr = add_data(gen, &attr, attr_size);
	if (attr.btf_value_type_id)
		/* populate union bpf_attr with btf_fd saved in the stack earlier */
		move_stack2blob(gen, attr_field(map_create_attr, btf_fd), 4,
				stack_off(btf_fd));
	switch (attr.map_type) {
	case BPF_MAP_TYPE_ARRAY_OF_MAPS:
	case BPF_MAP_TYPE_HASH_OF_MAPS:
		move_stack2blob(gen, attr_field(map_create_attr, inner_map_fd), 4,
				stack_off(inner_map_fd));
		close_inner_map_fd = true;
		break;
	default:
		break;
	}
	/* conditionally update max_entries */
	if (map_idx >= 0)
		move_ctx2blob(gen, attr_field(map_create_attr, max_entries), 4,
			      sizeof(struct bpf_loader_ctx) +
			      sizeof(struct bpf_map_desc) * map_idx +
			      offsetof(struct bpf_map_desc, max_entries),
			      true /* check that max_entries != 0 */);
	/* emit MAP_CREATE command */
	emit_sys_bpf(gen, BPF_MAP_CREATE, map_create_attr, attr_size);
	debug_ret(gen, "map_create %s idx %d type %d value_size %d value_btf_id %d",
		  attr.map_name, map_idx, map_type, value_size,
		  attr.btf_value_type_id);
	emit_check_err(gen);
	/* remember map_fd in the stack, if successful */
	if (map_idx < 0) {
		/* This bpf_gen__map_create() function is called with map_idx >= 0
		 * for all maps that libbpf loading logic tracks.
		 * It's called with -1 to create an inner map.
		 */
		emit(gen, BPF_STX_MEM(BPF_W, BPF_REG_10, BPF_REG_7,
				      stack_off(inner_map_fd)));
	} else if (map_idx != gen->nr_maps) {
		gen->error = -EDOM; /* internal bug */
		return;
	} else {
		/* add_map_fd does gen->nr_maps++ */
		idx = add_map_fd(gen);
		emit2(gen, BPF_LD_IMM64_RAW_FULL(BPF_REG_1, BPF_PSEUDO_MAP_IDX_VALUE,
						 0, 0, 0, blob_fd_array_off(gen, idx)));
		emit(gen, BPF_STX_MEM(BPF_W, BPF_REG_1, BPF_REG_7, 0));
	}
	if (close_inner_map_fd)
		emit_sys_close_stack(gen, stack_off(inner_map_fd));
}

void bpf_gen__record_attach_target(struct bpf_gen *gen, const char *attach_name,
				   enum bpf_attach_type type)
{
	const char *prefix;
	int kind, ret;

	btf_get_kernel_prefix_kind(type, &prefix, &kind);
	gen->attach_kind = kind;
	ret = snprintf(gen->attach_target, sizeof(gen->attach_target), "%s%s",
		       prefix, attach_name);
	if (ret == sizeof(gen->attach_target))
		gen->error = -ENOSPC;
}

static void emit_find_attach_target(struct bpf_gen *gen)
{
	int name, len = strlen(gen->attach_target) + 1;

	pr_debug("gen: find_attach_tgt %s %d\n", gen->attach_target, gen->attach_kind);
	name = add_data(gen, gen->attach_target, len);

	emit2(gen, BPF_LD_IMM64_RAW_FULL(BPF_REG_1, BPF_PSEUDO_MAP_IDX_VALUE,
					 0, 0, 0, name));
	emit(gen, BPF_MOV64_IMM(BPF_REG_2, len));
	emit(gen, BPF_MOV64_IMM(BPF_REG_3, gen->attach_kind));
	emit(gen, BPF_MOV64_IMM(BPF_REG_4, 0));
	emit(gen, BPF_EMIT_CALL(BPF_FUNC_btf_find_by_name_kind));
	emit(gen, BPF_MOV64_REG(BPF_REG_7, BPF_REG_0));
	debug_ret(gen, "find_by_name_kind(%s,%d)",
		  gen->attach_target, gen->attach_kind);
	emit_check_err(gen);
	/* if successful, btf_id is in lower 32-bit of R7 and
	 * btf_obj_fd is in upper 32-bit
	 */
}

void bpf_gen__record_extern(struct bpf_gen *gen, const char *name, bool is_weak,
			    bool is_typeless, int kind, int insn_idx)
{
	struct ksym_relo_desc *relo;

	relo = libbpf_reallocarray(gen->relos, gen->relo_cnt + 1, sizeof(*relo));
	if (!relo) {
		gen->error = -ENOMEM;
		return;
	}
	gen->relos = relo;
	relo += gen->relo_cnt;
	relo->name = name;
	relo->is_weak = is_weak;
	relo->is_typeless = is_typeless;
	relo->kind = kind;
	relo->insn_idx = insn_idx;
	gen->relo_cnt++;
}

/* returns existing ksym_desc with ref incremented, or inserts a new one */
static struct ksym_desc *get_ksym_desc(struct bpf_gen *gen, struct ksym_relo_desc *relo)
{
	struct ksym_desc *kdesc;
	int i;

	for (i = 0; i < gen->nr_ksyms; i++) {
		if (!strcmp(gen->ksyms[i].name, relo->name)) {
			gen->ksyms[i].ref++;
			return &gen->ksyms[i];
		}
	}
	kdesc = libbpf_reallocarray(gen->ksyms, gen->nr_ksyms + 1, sizeof(*kdesc));
	if (!kdesc) {
		gen->error = -ENOMEM;
		return NULL;
	}
	gen->ksyms = kdesc;
	kdesc = &gen->ksyms[gen->nr_ksyms++];
	kdesc->name = relo->name;
	kdesc->kind = relo->kind;
	kdesc->ref = 1;
	kdesc->off = 0;
	kdesc->insn = 0;
	return kdesc;
}

/* Overwrites BPF_REG_{0, 1, 2, 3, 4, 7}
 * Returns result in BPF_REG_7
 */
static void emit_bpf_find_by_name_kind(struct bpf_gen *gen, struct ksym_relo_desc *relo)
{
	int name_off, len = strlen(relo->name) + 1;

	name_off = add_data(gen, relo->name, len);
	emit2(gen, BPF_LD_IMM64_RAW_FULL(BPF_REG_1, BPF_PSEUDO_MAP_IDX_VALUE,
					 0, 0, 0, name_off));
	emit(gen, BPF_MOV64_IMM(BPF_REG_2, len));
	emit(gen, BPF_MOV64_IMM(BPF_REG_3, relo->kind));
	emit(gen, BPF_MOV64_IMM(BPF_REG_4, 0));
	emit(gen, BPF_EMIT_CALL(BPF_FUNC_btf_find_by_name_kind));
	emit(gen, BPF_MOV64_REG(BPF_REG_7, BPF_REG_0));
	debug_ret(gen, "find_by_name_kind(%s,%d)", relo->name, relo->kind);
}

/* Overwrites BPF_REG_{0, 1, 2, 3, 4, 7}
 * Returns result in BPF_REG_7
 * Returns u64 symbol addr in BPF_REG_9
 */
static void emit_bpf_kallsyms_lookup_name(struct bpf_gen *gen, struct ksym_relo_desc *relo)
{
	int name_off, len = strlen(relo->name) + 1, res_off;

	name_off = add_data(gen, relo->name, len);
	res_off = add_data(gen, NULL, 8); /* res is u64 */
	emit2(gen, BPF_LD_IMM64_RAW_FULL(BPF_REG_1, BPF_PSEUDO_MAP_IDX_VALUE,
					 0, 0, 0, name_off));
	emit(gen, BPF_MOV64_IMM(BPF_REG_2, len));
	emit(gen, BPF_MOV64_IMM(BPF_REG_3, 0));
	emit2(gen, BPF_LD_IMM64_RAW_FULL(BPF_REG_4, BPF_PSEUDO_MAP_IDX_VALUE,
					 0, 0, 0, res_off));
	emit(gen, BPF_MOV64_REG(BPF_REG_7, BPF_REG_4));
	emit(gen, BPF_EMIT_CALL(BPF_FUNC_kallsyms_lookup_name));
	emit(gen, BPF_LDX_MEM(BPF_DW, BPF_REG_9, BPF_REG_7, 0));
	emit(gen, BPF_MOV64_REG(BPF_REG_7, BPF_REG_0));
	debug_ret(gen, "kallsyms_lookup_name(%s,%d)", relo->name, relo->kind);
}

/* Expects:
 * BPF_REG_8 - pointer to instruction
 *
 * We need to reuse BTF fd for same symbol otherwise each relocation takes a new
 * index, while kernel limits total kfunc BTFs to 256. For duplicate symbols,
 * this would mean a new BTF fd index for each entry. By pairing symbol name
 * with index, we get the insn->imm, insn->off pairing that kernel uses for
 * kfunc_tab, which becomes the effective limit even though all of them may
 * share same index in fd_array (such that kfunc_btf_tab has 1 element).
 */
static void emit_relo_kfunc_btf(struct bpf_gen *gen, struct ksym_relo_desc *relo, int insn)
{
	struct ksym_desc *kdesc;
	int btf_fd_idx;

	kdesc = get_ksym_desc(gen, relo);
	if (!kdesc)
		return;
	/* try to copy from existing bpf_insn */
	if (kdesc->ref > 1) {
		move_blob2blob(gen, insn + offsetof(struct bpf_insn, imm), 4,
			       kdesc->insn + offsetof(struct bpf_insn, imm));
		move_blob2blob(gen, insn + offsetof(struct bpf_insn, off), 2,
			       kdesc->insn + offsetof(struct bpf_insn, off));
		goto log;
	}
	/* remember insn offset, so we can copy BTF ID and FD later */
	kdesc->insn = insn;
	emit_bpf_find_by_name_kind(gen, relo);
	if (!relo->is_weak)
		emit_check_err(gen);
	/* get index in fd_array to store BTF FD at */
	btf_fd_idx = add_kfunc_btf_fd(gen);
	if (btf_fd_idx > INT16_MAX) {
		pr_warn("BTF fd off %d for kfunc %s exceeds INT16_MAX, cannot process relocation\n",
			btf_fd_idx, relo->name);
		gen->error = -E2BIG;
		return;
	}
	kdesc->off = btf_fd_idx;
	/* jump to success case */
	emit(gen, BPF_JMP_IMM(BPF_JSGE, BPF_REG_7, 0, 3));
	/* set value for imm, off as 0 */
	emit(gen, BPF_ST_MEM(BPF_W, BPF_REG_8, offsetof(struct bpf_insn, imm), 0));
	emit(gen, BPF_ST_MEM(BPF_H, BPF_REG_8, offsetof(struct bpf_insn, off), 0));
	/* skip success case for ret < 0 */
	emit(gen, BPF_JMP_IMM(BPF_JA, 0, 0, 10));
	/* store btf_id into insn[insn_idx].imm */
	emit(gen, BPF_STX_MEM(BPF_W, BPF_REG_8, BPF_REG_7, offsetof(struct bpf_insn, imm)));
	/* obtain fd in BPF_REG_9 */
	emit(gen, BPF_MOV64_REG(BPF_REG_9, BPF_REG_7));
	emit(gen, BPF_ALU64_IMM(BPF_RSH, BPF_REG_9, 32));
	/* jump to fd_array store if fd denotes module BTF */
	emit(gen, BPF_JMP_IMM(BPF_JNE, BPF_REG_9, 0, 2));
	/* set the default value for off */
	emit(gen, BPF_ST_MEM(BPF_H, BPF_REG_8, offsetof(struct bpf_insn, off), 0));
	/* skip BTF fd store for vmlinux BTF */
	emit(gen, BPF_JMP_IMM(BPF_JA, 0, 0, 4));
	/* load fd_array slot pointer */
	emit2(gen, BPF_LD_IMM64_RAW_FULL(BPF_REG_0, BPF_PSEUDO_MAP_IDX_VALUE,
					 0, 0, 0, blob_fd_array_off(gen, btf_fd_idx)));
	/* store BTF fd in slot */
	emit(gen, BPF_STX_MEM(BPF_W, BPF_REG_0, BPF_REG_9, 0));
	/* store index into insn[insn_idx].off */
	emit(gen, BPF_ST_MEM(BPF_H, BPF_REG_8, offsetof(struct bpf_insn, off), btf_fd_idx));
log:
	if (!gen->log_level)
		return;
	emit(gen, BPF_LDX_MEM(BPF_W, BPF_REG_7, BPF_REG_8,
			      offsetof(struct bpf_insn, imm)));
	emit(gen, BPF_LDX_MEM(BPF_H, BPF_REG_9, BPF_REG_8,
			      offsetof(struct bpf_insn, off)));
	debug_regs(gen, BPF_REG_7, BPF_REG_9, " func (%s:count=%d): imm: %%d, off: %%d",
		   relo->name, kdesc->ref);
	emit2(gen, BPF_LD_IMM64_RAW_FULL(BPF_REG_0, BPF_PSEUDO_MAP_IDX_VALUE,
					 0, 0, 0, blob_fd_array_off(gen, kdesc->off)));
	emit(gen, BPF_LDX_MEM(BPF_W, BPF_REG_9, BPF_REG_0, 0));
	debug_regs(gen, BPF_REG_9, -1, " func (%s:count=%d): btf_fd",
		   relo->name, kdesc->ref);
}

static void emit_ksym_relo_log(struct bpf_gen *gen, struct ksym_relo_desc *relo,
			       int ref)
{
	if (!gen->log_level)
		return;
	emit(gen, BPF_LDX_MEM(BPF_W, BPF_REG_7, BPF_REG_8,
			      offsetof(struct bpf_insn, imm)));
	emit(gen, BPF_LDX_MEM(BPF_H, BPF_REG_9, BPF_REG_8, sizeof(struct bpf_insn) +
			      offsetof(struct bpf_insn, imm)));
	debug_regs(gen, BPF_REG_7, BPF_REG_9, " var t=%d w=%d (%s:count=%d): imm[0]: %%d, imm[1]: %%d",
		   relo->is_typeless, relo->is_weak, relo->name, ref);
	emit(gen, BPF_LDX_MEM(BPF_B, BPF_REG_9, BPF_REG_8, offsetofend(struct bpf_insn, code)));
	debug_regs(gen, BPF_REG_9, -1, " var t=%d w=%d (%s:count=%d): insn.reg",
		   relo->is_typeless, relo->is_weak, relo->name, ref);
}

/* Expects:
 * BPF_REG_8 - pointer to instruction
 */
static void emit_relo_ksym_typeless(struct bpf_gen *gen,
				    struct ksym_relo_desc *relo, int insn)
{
	struct ksym_desc *kdesc;

	kdesc = get_ksym_desc(gen, relo);
	if (!kdesc)
		return;
	/* try to copy from existing ldimm64 insn */
	if (kdesc->ref > 1) {
		move_blob2blob(gen, insn + offsetof(struct bpf_insn, imm), 4,
			       kdesc->insn + offsetof(struct bpf_insn, imm));
		move_blob2blob(gen, insn + sizeof(struct bpf_insn) + offsetof(struct bpf_insn, imm), 4,
			       kdesc->insn + sizeof(struct bpf_insn) + offsetof(struct bpf_insn, imm));
		goto log;
	}
	/* remember insn offset, so we can copy ksym addr later */
	kdesc->insn = insn;
	/* skip typeless ksym_desc in fd closing loop in cleanup_relos */
	kdesc->typeless = true;
	emit_bpf_kallsyms_lookup_name(gen, relo);
	emit(gen, BPF_JMP_IMM(BPF_JEQ, BPF_REG_7, -ENOENT, 1));
	emit_check_err(gen);
	/* store lower half of addr into insn[insn_idx].imm */
	emit(gen, BPF_STX_MEM(BPF_W, BPF_REG_8, BPF_REG_9, offsetof(struct bpf_insn, imm)));
	/* store upper half of addr into insn[insn_idx + 1].imm */
	emit(gen, BPF_ALU64_IMM(BPF_RSH, BPF_REG_9, 32));
	emit(gen, BPF_STX_MEM(BPF_W, BPF_REG_8, BPF_REG_9,
		      sizeof(struct bpf_insn) + offsetof(struct bpf_insn, imm)));
log:
	emit_ksym_relo_log(gen, relo, kdesc->ref);
}

static __u32 src_reg_mask(void)
{
#if defined(__LITTLE_ENDIAN_BITFIELD)
	return 0x0f; /* src_reg,dst_reg,... */
#elif defined(__BIG_ENDIAN_BITFIELD)
	return 0xf0; /* dst_reg,src_reg,... */
#else
#error "Unsupported bit endianness, cannot proceed"
#endif
}

/* Expects:
 * BPF_REG_8 - pointer to instruction
 */
static void emit_relo_ksym_btf(struct bpf_gen *gen, struct ksym_relo_desc *relo, int insn)
{
	struct ksym_desc *kdesc;
	__u32 reg_mask;

	kdesc = get_ksym_desc(gen, relo);
	if (!kdesc)
		return;
	/* try to copy from existing ldimm64 insn */
	if (kdesc->ref > 1) {
		move_blob2blob(gen, insn + offsetof(struct bpf_insn, imm), 4,
			       kdesc->insn + offsetof(struct bpf_insn, imm));
		move_blob2blob(gen, insn + sizeof(struct bpf_insn) + offsetof(struct bpf_insn, imm), 4,
			       kdesc->insn + sizeof(struct bpf_insn) + offsetof(struct bpf_insn, imm));
		/* jump over src_reg adjustment if imm is not 0, reuse BPF_REG_0 from move_blob2blob */
		emit(gen, BPF_JMP_IMM(BPF_JNE, BPF_REG_0, 0, 3));
		goto clear_src_reg;
	}
	/* remember insn offset, so we can copy BTF ID and FD later */
	kdesc->insn = insn;
	emit_bpf_find_by_name_kind(gen, relo);
	if (!relo->is_weak)
		emit_check_err(gen);
	/* jump to success case */
	emit(gen, BPF_JMP_IMM(BPF_JSGE, BPF_REG_7, 0, 3));
	/* set values for insn[insn_idx].imm, insn[insn_idx + 1].imm as 0 */
	emit(gen, BPF_ST_MEM(BPF_W, BPF_REG_8, offsetof(struct bpf_insn, imm), 0));
	emit(gen, BPF_ST_MEM(BPF_W, BPF_REG_8, sizeof(struct bpf_insn) + offsetof(struct bpf_insn, imm), 0));
	/* skip success case for ret < 0 */
	emit(gen, BPF_JMP_IMM(BPF_JA, 0, 0, 4));
	/* store btf_id into insn[insn_idx].imm */
	emit(gen, BPF_STX_MEM(BPF_W, BPF_REG_8, BPF_REG_7, offsetof(struct bpf_insn, imm)));
	/* store btf_obj_fd into insn[insn_idx + 1].imm */
	emit(gen, BPF_ALU64_IMM(BPF_RSH, BPF_REG_7, 32));
	emit(gen, BPF_STX_MEM(BPF_W, BPF_REG_8, BPF_REG_7,
			      sizeof(struct bpf_insn) + offsetof(struct bpf_insn, imm)));
	/* skip src_reg adjustment */
	emit(gen, BPF_JMP_IMM(BPF_JSGE, BPF_REG_7, 0, 3));
clear_src_reg:
	/* clear bpf_object__relocate_data's src_reg assignment, otherwise we get a verifier failure */
	reg_mask = src_reg_mask();
	emit(gen, BPF_LDX_MEM(BPF_B, BPF_REG_9, BPF_REG_8, offsetofend(struct bpf_insn, code)));
	emit(gen, BPF_ALU32_IMM(BPF_AND, BPF_REG_9, reg_mask));
	emit(gen, BPF_STX_MEM(BPF_B, BPF_REG_8, BPF_REG_9, offsetofend(struct bpf_insn, code)));

	emit_ksym_relo_log(gen, relo, kdesc->ref);
}

void bpf_gen__record_relo_core(struct bpf_gen *gen,
			       const struct bpf_core_relo *core_relo)
{
	struct bpf_core_relo *relos;

	relos = libbpf_reallocarray(gen->core_relos, gen->core_relo_cnt + 1, sizeof(*relos));
	if (!relos) {
		gen->error = -ENOMEM;
		return;
	}
	gen->core_relos = relos;
	relos += gen->core_relo_cnt;
	memcpy(relos, core_relo, sizeof(*relos));
	gen->core_relo_cnt++;
}

static void emit_relo(struct bpf_gen *gen, struct ksym_relo_desc *relo, int insns)
{
	int insn;

	pr_debug("gen: emit_relo (%d): %s at %d\n", relo->kind, relo->name, relo->insn_idx);
	insn = insns + sizeof(struct bpf_insn) * relo->insn_idx;
	emit2(gen, BPF_LD_IMM64_RAW_FULL(BPF_REG_8, BPF_PSEUDO_MAP_IDX_VALUE, 0, 0, 0, insn));
	switch (relo->kind) {
	case BTF_KIND_VAR:
		if (relo->is_typeless)
			emit_relo_ksym_typeless(gen, relo, insn);
		else
			emit_relo_ksym_btf(gen, relo, insn);
		break;
	case BTF_KIND_FUNC:
		emit_relo_kfunc_btf(gen, relo, insn);
		break;
	default:
		pr_warn("Unknown relocation kind '%d'\n", relo->kind);
		gen->error = -EDOM;
		return;
	}
}

static void emit_relos(struct bpf_gen *gen, int insns)
{
	int i;

	for (i = 0; i < gen->relo_cnt; i++)
		emit_relo(gen, gen->relos + i, insns);
}

static void cleanup_core_relo(struct bpf_gen *gen)
{
	if (!gen->core_relo_cnt)
		return;
	free(gen->core_relos);
	gen->core_relo_cnt = 0;
	gen->core_relos = NULL;
}

static void cleanup_relos(struct bpf_gen *gen, int insns)
{
	int i, insn;

	for (i = 0; i < gen->nr_ksyms; i++) {
		/* only close fds for typed ksyms and kfuncs */
		if (gen->ksyms[i].kind == BTF_KIND_VAR && !gen->ksyms[i].typeless) {
			/* close fd recorded in insn[insn_idx + 1].imm */
			insn = gen->ksyms[i].insn;
			insn += sizeof(struct bpf_insn) + offsetof(struct bpf_insn, imm);
			emit_sys_close_blob(gen, insn);
		} else if (gen->ksyms[i].kind == BTF_KIND_FUNC) {
			emit_sys_close_blob(gen, blob_fd_array_off(gen, gen->ksyms[i].off));
			if (gen->ksyms[i].off < MAX_FD_ARRAY_SZ)
				gen->nr_fd_array--;
		}
	}
	if (gen->nr_ksyms) {
		free(gen->ksyms);
		gen->nr_ksyms = 0;
		gen->ksyms = NULL;
	}
	if (gen->relo_cnt) {
		free(gen->relos);
		gen->relo_cnt = 0;
		gen->relos = NULL;
	}
	cleanup_core_relo(gen);
}

void bpf_gen__prog_load(struct bpf_gen *gen,
			enum bpf_prog_type prog_type, const char *prog_name,
			const char *license, struct bpf_insn *insns, size_t insn_cnt,
			struct bpf_prog_load_opts *load_attr, int prog_idx)
{
	int prog_load_attr, license_off, insns_off, func_info, line_info, core_relos;
	int attr_size = offsetofend(union bpf_attr, core_relo_rec_size);
	union bpf_attr attr;

	memset(&attr, 0, attr_size);
	pr_debug("gen: prog_load: type %d insns_cnt %zd progi_idx %d\n",
		 prog_type, insn_cnt, prog_idx);
	/* add license string to blob of bytes */
	license_off = add_data(gen, license, strlen(license) + 1);
	/* add insns to blob of bytes */
	insns_off = add_data(gen, insns, insn_cnt * sizeof(struct bpf_insn));

	attr.prog_type = prog_type;
	attr.expected_attach_type = load_attr->expected_attach_type;
	attr.attach_btf_id = load_attr->attach_btf_id;
	attr.prog_ifindex = load_attr->prog_ifindex;
	attr.kern_version = 0;
	attr.insn_cnt = (__u32)insn_cnt;
	attr.prog_flags = load_attr->prog_flags;

	attr.func_info_rec_size = load_attr->func_info_rec_size;
	attr.func_info_cnt = load_attr->func_info_cnt;
	func_info = add_data(gen, load_attr->func_info,
			     attr.func_info_cnt * attr.func_info_rec_size);

	attr.line_info_rec_size = load_attr->line_info_rec_size;
	attr.line_info_cnt = load_attr->line_info_cnt;
	line_info = add_data(gen, load_attr->line_info,
			     attr.line_info_cnt * attr.line_info_rec_size);

	attr.core_relo_rec_size = sizeof(struct bpf_core_relo);
	attr.core_relo_cnt = gen->core_relo_cnt;
	core_relos = add_data(gen, gen->core_relos,
			     attr.core_relo_cnt * attr.core_relo_rec_size);

	libbpf_strlcpy(attr.prog_name, prog_name, sizeof(attr.prog_name));
	prog_load_attr = add_data(gen, &attr, attr_size);

	/* populate union bpf_attr with a pointer to license */
	emit_rel_store(gen, attr_field(prog_load_attr, license), license_off);

	/* populate union bpf_attr with a pointer to instructions */
	emit_rel_store(gen, attr_field(prog_load_attr, insns), insns_off);

	/* populate union bpf_attr with a pointer to func_info */
	emit_rel_store(gen, attr_field(prog_load_attr, func_info), func_info);

	/* populate union bpf_attr with a pointer to line_info */
	emit_rel_store(gen, attr_field(prog_load_attr, line_info), line_info);

	/* populate union bpf_attr with a pointer to core_relos */
	emit_rel_store(gen, attr_field(prog_load_attr, core_relos), core_relos);

	/* populate union bpf_attr fd_array with a pointer to data where map_fds are saved */
	emit_rel_store(gen, attr_field(prog_load_attr, fd_array), gen->fd_array);

	/* populate union bpf_attr with user provided log details */
	move_ctx2blob(gen, attr_field(prog_load_attr, log_level), 4,
		      offsetof(struct bpf_loader_ctx, log_level), false);
	move_ctx2blob(gen, attr_field(prog_load_attr, log_size), 4,
		      offsetof(struct bpf_loader_ctx, log_size), false);
	move_ctx2blob(gen, attr_field(prog_load_attr, log_buf), 8,
		      offsetof(struct bpf_loader_ctx, log_buf), false);
	/* populate union bpf_attr with btf_fd saved in the stack earlier */
	move_stack2blob(gen, attr_field(prog_load_attr, prog_btf_fd), 4,
			stack_off(btf_fd));
	if (gen->attach_kind) {
		emit_find_attach_target(gen);
		/* populate union bpf_attr with btf_id and btf_obj_fd found by helper */
		emit2(gen, BPF_LD_IMM64_RAW_FULL(BPF_REG_0, BPF_PSEUDO_MAP_IDX_VALUE,
						 0, 0, 0, prog_load_attr));
		emit(gen, BPF_STX_MEM(BPF_W, BPF_REG_0, BPF_REG_7,
				      offsetof(union bpf_attr, attach_btf_id)));
		emit(gen, BPF_ALU64_IMM(BPF_RSH, BPF_REG_7, 32));
		emit(gen, BPF_STX_MEM(BPF_W, BPF_REG_0, BPF_REG_7,
				      offsetof(union bpf_attr, attach_btf_obj_fd)));
	}
	emit_relos(gen, insns_off);
	/* emit PROG_LOAD command */
	emit_sys_bpf(gen, BPF_PROG_LOAD, prog_load_attr, attr_size);
	debug_ret(gen, "prog_load %s insn_cnt %d", attr.prog_name, attr.insn_cnt);
	/* successful or not, close btf module FDs used in extern ksyms and attach_btf_obj_fd */
<<<<<<< HEAD
	cleanup_relos(gen, insns);
=======
	cleanup_relos(gen, insns_off);
>>>>>>> 77b5472d
	if (gen->attach_kind) {
		emit_sys_close_blob(gen,
				    attr_field(prog_load_attr, attach_btf_obj_fd));
		gen->attach_kind = 0;
	}
	emit_check_err(gen);
	/* remember prog_fd in the stack, if successful */
	emit(gen, BPF_STX_MEM(BPF_W, BPF_REG_10, BPF_REG_7,
			      stack_off(prog_fd[gen->nr_progs])));
	gen->nr_progs++;
}

void bpf_gen__map_update_elem(struct bpf_gen *gen, int map_idx, void *pvalue,
			      __u32 value_size)
{
	int attr_size = offsetofend(union bpf_attr, flags);
	int map_update_attr, value, key;
	union bpf_attr attr;
	int zero = 0;

	memset(&attr, 0, attr_size);
	pr_debug("gen: map_update_elem: idx %d\n", map_idx);

	value = add_data(gen, pvalue, value_size);
	key = add_data(gen, &zero, sizeof(zero));

	/* if (map_desc[map_idx].initial_value)
	 *    copy_from_user(value, initial_value, value_size);
	 */
	emit(gen, BPF_LDX_MEM(BPF_DW, BPF_REG_3, BPF_REG_6,
			      sizeof(struct bpf_loader_ctx) +
			      sizeof(struct bpf_map_desc) * map_idx +
			      offsetof(struct bpf_map_desc, initial_value)));
	emit(gen, BPF_JMP_IMM(BPF_JEQ, BPF_REG_3, 0, 4));
	emit2(gen, BPF_LD_IMM64_RAW_FULL(BPF_REG_1, BPF_PSEUDO_MAP_IDX_VALUE,
					 0, 0, 0, value));
	emit(gen, BPF_MOV64_IMM(BPF_REG_2, value_size));
	emit(gen, BPF_EMIT_CALL(BPF_FUNC_copy_from_user));

	map_update_attr = add_data(gen, &attr, attr_size);
	move_blob2blob(gen, attr_field(map_update_attr, map_fd), 4,
		       blob_fd_array_off(gen, map_idx));
	emit_rel_store(gen, attr_field(map_update_attr, key), key);
	emit_rel_store(gen, attr_field(map_update_attr, value), value);
	/* emit MAP_UPDATE_ELEM command */
	emit_sys_bpf(gen, BPF_MAP_UPDATE_ELEM, map_update_attr, attr_size);
	debug_ret(gen, "update_elem idx %d value_size %d", map_idx, value_size);
	emit_check_err(gen);
}

void bpf_gen__populate_outer_map(struct bpf_gen *gen, int outer_map_idx, int slot,
				 int inner_map_idx)
{
	int attr_size = offsetofend(union bpf_attr, flags);
	int map_update_attr, key;
	union bpf_attr attr;

	memset(&attr, 0, attr_size);
	pr_debug("gen: populate_outer_map: outer %d key %d inner %d\n",
		 outer_map_idx, slot, inner_map_idx);

	key = add_data(gen, &slot, sizeof(slot));

	map_update_attr = add_data(gen, &attr, attr_size);
	move_blob2blob(gen, attr_field(map_update_attr, map_fd), 4,
		       blob_fd_array_off(gen, outer_map_idx));
	emit_rel_store(gen, attr_field(map_update_attr, key), key);
	emit_rel_store(gen, attr_field(map_update_attr, value),
		       blob_fd_array_off(gen, inner_map_idx));

	/* emit MAP_UPDATE_ELEM command */
	emit_sys_bpf(gen, BPF_MAP_UPDATE_ELEM, map_update_attr, attr_size);
	debug_ret(gen, "populate_outer_map outer %d key %d inner %d",
		  outer_map_idx, slot, inner_map_idx);
	emit_check_err(gen);
}

void bpf_gen__map_freeze(struct bpf_gen *gen, int map_idx)
{
	int attr_size = offsetofend(union bpf_attr, map_fd);
	int map_freeze_attr;
	union bpf_attr attr;

	memset(&attr, 0, attr_size);
	pr_debug("gen: map_freeze: idx %d\n", map_idx);
	map_freeze_attr = add_data(gen, &attr, attr_size);
	move_blob2blob(gen, attr_field(map_freeze_attr, map_fd), 4,
		       blob_fd_array_off(gen, map_idx));
	/* emit MAP_FREEZE command */
	emit_sys_bpf(gen, BPF_MAP_FREEZE, map_freeze_attr, attr_size);
	debug_ret(gen, "map_freeze");
	emit_check_err(gen);
}<|MERGE_RESOLUTION|>--- conflicted
+++ resolved
@@ -1016,11 +1016,7 @@
 	emit_sys_bpf(gen, BPF_PROG_LOAD, prog_load_attr, attr_size);
 	debug_ret(gen, "prog_load %s insn_cnt %d", attr.prog_name, attr.insn_cnt);
 	/* successful or not, close btf module FDs used in extern ksyms and attach_btf_obj_fd */
-<<<<<<< HEAD
-	cleanup_relos(gen, insns);
-=======
 	cleanup_relos(gen, insns_off);
->>>>>>> 77b5472d
 	if (gen->attach_kind) {
 		emit_sys_close_blob(gen,
 				    attr_field(prog_load_attr, attach_btf_obj_fd));
