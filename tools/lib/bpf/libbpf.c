// SPDX-License-Identifier: (LGPL-2.1 OR BSD-2-Clause)

/*
 * Common eBPF ELF object loading operations.
 *
 * Copyright (C) 2013-2015 Alexei Starovoitov <ast@kernel.org>
 * Copyright (C) 2015 Wang Nan <wangnan0@huawei.com>
 * Copyright (C) 2015 Huawei Inc.
 * Copyright (C) 2017 Nicira, Inc.
 * Copyright (C) 2019 Isovalent, Inc.
 */

#ifndef _GNU_SOURCE
#define _GNU_SOURCE
#endif
#include <stdlib.h>
#include <stdio.h>
#include <stdarg.h>
#include <libgen.h>
#include <inttypes.h>
#include <limits.h>
#include <string.h>
#include <unistd.h>
#include <endian.h>
#include <fcntl.h>
#include <errno.h>
#include <ctype.h>
#include <asm/unistd.h>
#include <linux/err.h>
#include <linux/kernel.h>
#include <linux/bpf.h>
#include <linux/btf.h>
#include <linux/filter.h>
#include <linux/list.h>
#include <linux/limits.h>
#include <linux/perf_event.h>
#include <linux/ring_buffer.h>
#include <linux/version.h>
#include <sys/epoll.h>
#include <sys/ioctl.h>
#include <sys/mman.h>
#include <sys/stat.h>
#include <sys/types.h>
#include <sys/vfs.h>
#include <sys/utsname.h>
#include <sys/resource.h>
#include <libelf.h>
#include <gelf.h>
#include <zlib.h>

#include "libbpf.h"
#include "bpf.h"
#include "btf.h"
#include "str_error.h"
#include "libbpf_internal.h"
#include "hashmap.h"
#include "bpf_gen_internal.h"

#ifndef BPF_FS_MAGIC
#define BPF_FS_MAGIC		0xcafe4a11
#endif

#define BPF_INSN_SZ (sizeof(struct bpf_insn))

/* vsprintf() in __base_pr() uses nonliteral format string. It may break
 * compilation if user enables corresponding warning. Disable it explicitly.
 */
#pragma GCC diagnostic ignored "-Wformat-nonliteral"

#define __printf(a, b)	__attribute__((format(printf, a, b)))

static struct bpf_map *bpf_object__add_map(struct bpf_object *obj);
static bool prog_is_subprog(const struct bpf_object *obj, const struct bpf_program *prog);

static int __base_pr(enum libbpf_print_level level, const char *format,
		     va_list args)
{
	if (level == LIBBPF_DEBUG)
		return 0;

	return vfprintf(stderr, format, args);
}

static libbpf_print_fn_t __libbpf_pr = __base_pr;

libbpf_print_fn_t libbpf_set_print(libbpf_print_fn_t fn)
{
	libbpf_print_fn_t old_print_fn = __libbpf_pr;

	__libbpf_pr = fn;
	return old_print_fn;
}

__printf(2, 3)
void libbpf_print(enum libbpf_print_level level, const char *format, ...)
{
	va_list args;

	if (!__libbpf_pr)
		return;

	va_start(args, format);
	__libbpf_pr(level, format, args);
	va_end(args);
}

static void pr_perm_msg(int err)
{
	struct rlimit limit;
	char buf[100];

	if (err != -EPERM || geteuid() != 0)
		return;

	err = getrlimit(RLIMIT_MEMLOCK, &limit);
	if (err)
		return;

	if (limit.rlim_cur == RLIM_INFINITY)
		return;

	if (limit.rlim_cur < 1024)
		snprintf(buf, sizeof(buf), "%zu bytes", (size_t)limit.rlim_cur);
	else if (limit.rlim_cur < 1024*1024)
		snprintf(buf, sizeof(buf), "%.1f KiB", (double)limit.rlim_cur / 1024);
	else
		snprintf(buf, sizeof(buf), "%.1f MiB", (double)limit.rlim_cur / (1024*1024));

	pr_warn("permission error while running as root; try raising 'ulimit -l'? current value: %s\n",
		buf);
}

#define STRERR_BUFSIZE  128

/* Copied from tools/perf/util/util.h */
#ifndef zfree
# define zfree(ptr) ({ free(*ptr); *ptr = NULL; })
#endif

#ifndef zclose
# define zclose(fd) ({			\
	int ___err = 0;			\
	if ((fd) >= 0)			\
		___err = close((fd));	\
	fd = -1;			\
	___err; })
#endif

static inline __u64 ptr_to_u64(const void *ptr)
{
	return (__u64) (unsigned long) ptr;
}

/* this goes away in libbpf 1.0 */
enum libbpf_strict_mode libbpf_mode = LIBBPF_STRICT_NONE;

int libbpf_set_strict_mode(enum libbpf_strict_mode mode)
{
	/* __LIBBPF_STRICT_LAST is the last power-of-2 value used + 1, so to
	 * get all possible values we compensate last +1, and then (2*x - 1)
	 * to get the bit mask
	 */
	if (mode != LIBBPF_STRICT_ALL
	    && (mode & ~((__LIBBPF_STRICT_LAST - 1) * 2 - 1)))
		return errno = EINVAL, -EINVAL;

	libbpf_mode = mode;
	return 0;
}

enum kern_feature_id {
	/* v4.14: kernel support for program & map names. */
	FEAT_PROG_NAME,
	/* v5.2: kernel support for global data sections. */
	FEAT_GLOBAL_DATA,
	/* BTF support */
	FEAT_BTF,
	/* BTF_KIND_FUNC and BTF_KIND_FUNC_PROTO support */
	FEAT_BTF_FUNC,
	/* BTF_KIND_VAR and BTF_KIND_DATASEC support */
	FEAT_BTF_DATASEC,
	/* BTF_FUNC_GLOBAL is supported */
	FEAT_BTF_GLOBAL_FUNC,
	/* BPF_F_MMAPABLE is supported for arrays */
	FEAT_ARRAY_MMAP,
	/* kernel support for expected_attach_type in BPF_PROG_LOAD */
	FEAT_EXP_ATTACH_TYPE,
	/* bpf_probe_read_{kernel,user}[_str] helpers */
	FEAT_PROBE_READ_KERN,
	/* BPF_PROG_BIND_MAP is supported */
	FEAT_PROG_BIND_MAP,
	/* Kernel support for module BTFs */
	FEAT_MODULE_BTF,
	/* BTF_KIND_FLOAT support */
	FEAT_BTF_FLOAT,
	/* BPF perf link support */
	FEAT_PERF_LINK,
	__FEAT_CNT,
};

static bool kernel_supports(const struct bpf_object *obj, enum kern_feature_id feat_id);

enum reloc_type {
	RELO_LD64,
	RELO_CALL,
	RELO_DATA,
	RELO_EXTERN_VAR,
	RELO_EXTERN_FUNC,
	RELO_SUBPROG_ADDR,
};

struct reloc_desc {
	enum reloc_type type;
	int insn_idx;
	int map_idx;
	int sym_off;
};

struct bpf_sec_def;

typedef struct bpf_link *(*attach_fn_t)(const struct bpf_sec_def *sec,
					struct bpf_program *prog);

struct bpf_sec_def {
	const char *sec;
	size_t len;
	enum bpf_prog_type prog_type;
	enum bpf_attach_type expected_attach_type;
	bool is_exp_attach_type_optional;
	bool is_attachable;
	bool is_attach_btf;
	bool is_sleepable;
	attach_fn_t attach_fn;
};

/*
 * bpf_prog should be a better name but it has been used in
 * linux/filter.h.
 */
struct bpf_program {
	const struct bpf_sec_def *sec_def;
	char *sec_name;
	size_t sec_idx;
	/* this program's instruction offset (in number of instructions)
	 * within its containing ELF section
	 */
	size_t sec_insn_off;
	/* number of original instructions in ELF section belonging to this
	 * program, not taking into account subprogram instructions possible
	 * appended later during relocation
	 */
	size_t sec_insn_cnt;
	/* Offset (in number of instructions) of the start of instruction
	 * belonging to this BPF program  within its containing main BPF
	 * program. For the entry-point (main) BPF program, this is always
	 * zero. For a sub-program, this gets reset before each of main BPF
	 * programs are processed and relocated and is used to determined
	 * whether sub-program was already appended to the main program, and
	 * if yes, at which instruction offset.
	 */
	size_t sub_insn_off;

	char *name;
	/* sec_name with / replaced by _; makes recursive pinning
	 * in bpf_object__pin_programs easier
	 */
	char *pin_name;

	/* instructions that belong to BPF program; insns[0] is located at
	 * sec_insn_off instruction within its ELF section in ELF file, so
	 * when mapping ELF file instruction index to the local instruction,
	 * one needs to subtract sec_insn_off; and vice versa.
	 */
	struct bpf_insn *insns;
	/* actual number of instruction in this BPF program's image; for
	 * entry-point BPF programs this includes the size of main program
	 * itself plus all the used sub-programs, appended at the end
	 */
	size_t insns_cnt;

	struct reloc_desc *reloc_desc;
	int nr_reloc;
	int log_level;

	struct {
		int nr;
		int *fds;
	} instances;
	bpf_program_prep_t preprocessor;

	struct bpf_object *obj;
	void *priv;
	bpf_program_clear_priv_t clear_priv;

	bool load;
	bool mark_btf_static;
	enum bpf_prog_type type;
	enum bpf_attach_type expected_attach_type;
	int prog_ifindex;
	__u32 attach_btf_obj_fd;
	__u32 attach_btf_id;
	__u32 attach_prog_fd;
	void *func_info;
	__u32 func_info_rec_size;
	__u32 func_info_cnt;

	void *line_info;
	__u32 line_info_rec_size;
	__u32 line_info_cnt;
	__u32 prog_flags;
};

struct bpf_struct_ops {
	const char *tname;
	const struct btf_type *type;
	struct bpf_program **progs;
	__u32 *kern_func_off;
	/* e.g. struct tcp_congestion_ops in bpf_prog's btf format */
	void *data;
	/* e.g. struct bpf_struct_ops_tcp_congestion_ops in
	 *      btf_vmlinux's format.
	 * struct bpf_struct_ops_tcp_congestion_ops {
	 *	[... some other kernel fields ...]
	 *	struct tcp_congestion_ops data;
	 * }
	 * kern_vdata-size == sizeof(struct bpf_struct_ops_tcp_congestion_ops)
	 * bpf_map__init_kern_struct_ops() will populate the "kern_vdata"
	 * from "data".
	 */
	void *kern_vdata;
	__u32 type_id;
};

#define DATA_SEC ".data"
#define BSS_SEC ".bss"
#define RODATA_SEC ".rodata"
#define KCONFIG_SEC ".kconfig"
#define KSYMS_SEC ".ksyms"
#define STRUCT_OPS_SEC ".struct_ops"

enum libbpf_map_type {
	LIBBPF_MAP_UNSPEC,
	LIBBPF_MAP_DATA,
	LIBBPF_MAP_BSS,
	LIBBPF_MAP_RODATA,
	LIBBPF_MAP_KCONFIG,
};

static const char * const libbpf_type_to_btf_name[] = {
	[LIBBPF_MAP_DATA]	= DATA_SEC,
	[LIBBPF_MAP_BSS]	= BSS_SEC,
	[LIBBPF_MAP_RODATA]	= RODATA_SEC,
	[LIBBPF_MAP_KCONFIG]	= KCONFIG_SEC,
};

struct bpf_map {
	char *name;
	int fd;
	int sec_idx;
	size_t sec_offset;
	int map_ifindex;
	int inner_map_fd;
	struct bpf_map_def def;
	__u32 numa_node;
	__u32 btf_var_idx;
	__u32 btf_key_type_id;
	__u32 btf_value_type_id;
	__u32 btf_vmlinux_value_type_id;
	void *priv;
	bpf_map_clear_priv_t clear_priv;
	enum libbpf_map_type libbpf_type;
	void *mmaped;
	struct bpf_struct_ops *st_ops;
	struct bpf_map *inner_map;
	void **init_slots;
	int init_slots_sz;
	char *pin_path;
	bool pinned;
	bool reused;
};

enum extern_type {
	EXT_UNKNOWN,
	EXT_KCFG,
	EXT_KSYM,
};

enum kcfg_type {
	KCFG_UNKNOWN,
	KCFG_CHAR,
	KCFG_BOOL,
	KCFG_INT,
	KCFG_TRISTATE,
	KCFG_CHAR_ARR,
};

struct extern_desc {
	enum extern_type type;
	int sym_idx;
	int btf_id;
	int sec_btf_id;
	const char *name;
	bool is_set;
	bool is_weak;
	union {
		struct {
			enum kcfg_type type;
			int sz;
			int align;
			int data_off;
			bool is_signed;
		} kcfg;
		struct {
			unsigned long long addr;

			/* target btf_id of the corresponding kernel var. */
			int kernel_btf_obj_fd;
			int kernel_btf_id;

			/* local btf_id of the ksym extern's type. */
			__u32 type_id;
		} ksym;
	};
};

static LIST_HEAD(bpf_objects_list);

struct module_btf {
	struct btf *btf;
	char *name;
	__u32 id;
	int fd;
};

struct bpf_object {
	char name[BPF_OBJ_NAME_LEN];
	char license[64];
	__u32 kern_version;

	struct bpf_program *programs;
	size_t nr_programs;
	struct bpf_map *maps;
	size_t nr_maps;
	size_t maps_cap;

	char *kconfig;
	struct extern_desc *externs;
	int nr_extern;
	int kconfig_map_idx;
	int rodata_map_idx;

	bool loaded;
	bool has_subcalls;

	struct bpf_gen *gen_loader;

	/*
	 * Information when doing elf related work. Only valid if fd
	 * is valid.
	 */
	struct {
		int fd;
		const void *obj_buf;
		size_t obj_buf_sz;
		Elf *elf;
		GElf_Ehdr ehdr;
		Elf_Data *symbols;
		Elf_Data *data;
		Elf_Data *rodata;
		Elf_Data *bss;
		Elf_Data *st_ops_data;
		size_t shstrndx; /* section index for section name strings */
		size_t strtabidx;
		struct {
			GElf_Shdr shdr;
			Elf_Data *data;
		} *reloc_sects;
		int nr_reloc_sects;
		int maps_shndx;
		int btf_maps_shndx;
		__u32 btf_maps_sec_btf_id;
		int text_shndx;
		int symbols_shndx;
		int data_shndx;
		int rodata_shndx;
		int bss_shndx;
		int st_ops_shndx;
	} efile;
	/*
	 * All loaded bpf_object is linked in a list, which is
	 * hidden to caller. bpf_objects__<func> handlers deal with
	 * all objects.
	 */
	struct list_head list;

	struct btf *btf;
	struct btf_ext *btf_ext;

	/* Parse and load BTF vmlinux if any of the programs in the object need
	 * it at load time.
	 */
	struct btf *btf_vmlinux;
	/* Path to the custom BTF to be used for BPF CO-RE relocations as an
	 * override for vmlinux BTF.
	 */
	char *btf_custom_path;
	/* vmlinux BTF override for CO-RE relocations */
	struct btf *btf_vmlinux_override;
	/* Lazily initialized kernel module BTFs */
	struct module_btf *btf_modules;
	bool btf_modules_loaded;
	size_t btf_module_cnt;
	size_t btf_module_cap;

	void *priv;
	bpf_object_clear_priv_t clear_priv;

	char path[];
};
#define obj_elf_valid(o)	((o)->efile.elf)

static const char *elf_sym_str(const struct bpf_object *obj, size_t off);
static const char *elf_sec_str(const struct bpf_object *obj, size_t off);
static Elf_Scn *elf_sec_by_idx(const struct bpf_object *obj, size_t idx);
static Elf_Scn *elf_sec_by_name(const struct bpf_object *obj, const char *name);
static int elf_sec_hdr(const struct bpf_object *obj, Elf_Scn *scn, GElf_Shdr *hdr);
static const char *elf_sec_name(const struct bpf_object *obj, Elf_Scn *scn);
static Elf_Data *elf_sec_data(const struct bpf_object *obj, Elf_Scn *scn);

void bpf_program__unload(struct bpf_program *prog)
{
	int i;

	if (!prog)
		return;

	/*
	 * If the object is opened but the program was never loaded,
	 * it is possible that prog->instances.nr == -1.
	 */
	if (prog->instances.nr > 0) {
		for (i = 0; i < prog->instances.nr; i++)
			zclose(prog->instances.fds[i]);
	} else if (prog->instances.nr != -1) {
		pr_warn("Internal error: instances.nr is %d\n",
			prog->instances.nr);
	}

	prog->instances.nr = -1;
	zfree(&prog->instances.fds);

	zfree(&prog->func_info);
	zfree(&prog->line_info);
}

static void bpf_program__exit(struct bpf_program *prog)
{
	if (!prog)
		return;

	if (prog->clear_priv)
		prog->clear_priv(prog, prog->priv);

	prog->priv = NULL;
	prog->clear_priv = NULL;

	bpf_program__unload(prog);
	zfree(&prog->name);
	zfree(&prog->sec_name);
	zfree(&prog->pin_name);
	zfree(&prog->insns);
	zfree(&prog->reloc_desc);

	prog->nr_reloc = 0;
	prog->insns_cnt = 0;
	prog->sec_idx = -1;
}

static char *__bpf_program__pin_name(struct bpf_program *prog)
{
	char *name, *p;

	name = p = strdup(prog->sec_name);
	while ((p = strchr(p, '/')))
		*p = '_';

	return name;
}

static bool insn_is_subprog_call(const struct bpf_insn *insn)
{
	return BPF_CLASS(insn->code) == BPF_JMP &&
	       BPF_OP(insn->code) == BPF_CALL &&
	       BPF_SRC(insn->code) == BPF_K &&
	       insn->src_reg == BPF_PSEUDO_CALL &&
	       insn->dst_reg == 0 &&
	       insn->off == 0;
}

static bool is_call_insn(const struct bpf_insn *insn)
{
	return insn->code == (BPF_JMP | BPF_CALL);
}

static bool insn_is_pseudo_func(struct bpf_insn *insn)
{
	return is_ldimm64_insn(insn) && insn->src_reg == BPF_PSEUDO_FUNC;
}

static int
bpf_object__init_prog(struct bpf_object *obj, struct bpf_program *prog,
		      const char *name, size_t sec_idx, const char *sec_name,
		      size_t sec_off, void *insn_data, size_t insn_data_sz)
{
	if (insn_data_sz == 0 || insn_data_sz % BPF_INSN_SZ || sec_off % BPF_INSN_SZ) {
		pr_warn("sec '%s': corrupted program '%s', offset %zu, size %zu\n",
			sec_name, name, sec_off, insn_data_sz);
		return -EINVAL;
	}

	memset(prog, 0, sizeof(*prog));
	prog->obj = obj;

	prog->sec_idx = sec_idx;
	prog->sec_insn_off = sec_off / BPF_INSN_SZ;
	prog->sec_insn_cnt = insn_data_sz / BPF_INSN_SZ;
	/* insns_cnt can later be increased by appending used subprograms */
	prog->insns_cnt = prog->sec_insn_cnt;

	prog->type = BPF_PROG_TYPE_UNSPEC;
	prog->load = true;

	prog->instances.fds = NULL;
	prog->instances.nr = -1;

	prog->sec_name = strdup(sec_name);
	if (!prog->sec_name)
		goto errout;

	prog->name = strdup(name);
	if (!prog->name)
		goto errout;

	prog->pin_name = __bpf_program__pin_name(prog);
	if (!prog->pin_name)
		goto errout;

	prog->insns = malloc(insn_data_sz);
	if (!prog->insns)
		goto errout;
	memcpy(prog->insns, insn_data, insn_data_sz);

	return 0;
errout:
	pr_warn("sec '%s': failed to allocate memory for prog '%s'\n", sec_name, name);
	bpf_program__exit(prog);
	return -ENOMEM;
}

static int
bpf_object__add_programs(struct bpf_object *obj, Elf_Data *sec_data,
			 const char *sec_name, int sec_idx)
{
	Elf_Data *symbols = obj->efile.symbols;
	struct bpf_program *prog, *progs;
	void *data = sec_data->d_buf;
	size_t sec_sz = sec_data->d_size, sec_off, prog_sz, nr_syms;
	int nr_progs, err, i;
	const char *name;
	GElf_Sym sym;

	progs = obj->programs;
	nr_progs = obj->nr_programs;
	nr_syms = symbols->d_size / sizeof(GElf_Sym);
	sec_off = 0;

	for (i = 0; i < nr_syms; i++) {
		if (!gelf_getsym(symbols, i, &sym))
			continue;
		if (sym.st_shndx != sec_idx)
			continue;
		if (GELF_ST_TYPE(sym.st_info) != STT_FUNC)
			continue;

		prog_sz = sym.st_size;
		sec_off = sym.st_value;

		name = elf_sym_str(obj, sym.st_name);
		if (!name) {
			pr_warn("sec '%s': failed to get symbol name for offset %zu\n",
				sec_name, sec_off);
			return -LIBBPF_ERRNO__FORMAT;
		}

		if (sec_off + prog_sz > sec_sz) {
			pr_warn("sec '%s': program at offset %zu crosses section boundary\n",
				sec_name, sec_off);
			return -LIBBPF_ERRNO__FORMAT;
		}

		if (sec_idx != obj->efile.text_shndx && GELF_ST_BIND(sym.st_info) == STB_LOCAL) {
			pr_warn("sec '%s': program '%s' is static and not supported\n", sec_name, name);
			return -ENOTSUP;
		}

		pr_debug("sec '%s': found program '%s' at insn offset %zu (%zu bytes), code size %zu insns (%zu bytes)\n",
			 sec_name, name, sec_off / BPF_INSN_SZ, sec_off, prog_sz / BPF_INSN_SZ, prog_sz);

		progs = libbpf_reallocarray(progs, nr_progs + 1, sizeof(*progs));
		if (!progs) {
			/*
			 * In this case the original obj->programs
			 * is still valid, so don't need special treat for
			 * bpf_close_object().
			 */
			pr_warn("sec '%s': failed to alloc memory for new program '%s'\n",
				sec_name, name);
			return -ENOMEM;
		}
		obj->programs = progs;

		prog = &progs[nr_progs];

		err = bpf_object__init_prog(obj, prog, name, sec_idx, sec_name,
					    sec_off, data + sec_off, prog_sz);
		if (err)
			return err;

		/* if function is a global/weak symbol, but has restricted
		 * (STV_HIDDEN or STV_INTERNAL) visibility, mark its BTF FUNC
		 * as static to enable more permissive BPF verification mode
		 * with more outside context available to BPF verifier
		 */
		if (GELF_ST_BIND(sym.st_info) != STB_LOCAL
		    && (GELF_ST_VISIBILITY(sym.st_other) == STV_HIDDEN
			|| GELF_ST_VISIBILITY(sym.st_other) == STV_INTERNAL))
			prog->mark_btf_static = true;

		nr_progs++;
		obj->nr_programs = nr_progs;
	}

	return 0;
}

static __u32 get_kernel_version(void)
{
	__u32 major, minor, patch;
	struct utsname info;

	uname(&info);
	if (sscanf(info.release, "%u.%u.%u", &major, &minor, &patch) != 3)
		return 0;
	return KERNEL_VERSION(major, minor, patch);
}

static const struct btf_member *
find_member_by_offset(const struct btf_type *t, __u32 bit_offset)
{
	struct btf_member *m;
	int i;

	for (i = 0, m = btf_members(t); i < btf_vlen(t); i++, m++) {
		if (btf_member_bit_offset(t, i) == bit_offset)
			return m;
	}

	return NULL;
}

static const struct btf_member *
find_member_by_name(const struct btf *btf, const struct btf_type *t,
		    const char *name)
{
	struct btf_member *m;
	int i;

	for (i = 0, m = btf_members(t); i < btf_vlen(t); i++, m++) {
		if (!strcmp(btf__name_by_offset(btf, m->name_off), name))
			return m;
	}

	return NULL;
}

#define STRUCT_OPS_VALUE_PREFIX "bpf_struct_ops_"
static int find_btf_by_prefix_kind(const struct btf *btf, const char *prefix,
				   const char *name, __u32 kind);

static int
find_struct_ops_kern_types(const struct btf *btf, const char *tname,
			   const struct btf_type **type, __u32 *type_id,
			   const struct btf_type **vtype, __u32 *vtype_id,
			   const struct btf_member **data_member)
{
	const struct btf_type *kern_type, *kern_vtype;
	const struct btf_member *kern_data_member;
	__s32 kern_vtype_id, kern_type_id;
	__u32 i;

	kern_type_id = btf__find_by_name_kind(btf, tname, BTF_KIND_STRUCT);
	if (kern_type_id < 0) {
		pr_warn("struct_ops init_kern: struct %s is not found in kernel BTF\n",
			tname);
		return kern_type_id;
	}
	kern_type = btf__type_by_id(btf, kern_type_id);

	/* Find the corresponding "map_value" type that will be used
	 * in map_update(BPF_MAP_TYPE_STRUCT_OPS).  For example,
	 * find "struct bpf_struct_ops_tcp_congestion_ops" from the
	 * btf_vmlinux.
	 */
	kern_vtype_id = find_btf_by_prefix_kind(btf, STRUCT_OPS_VALUE_PREFIX,
						tname, BTF_KIND_STRUCT);
	if (kern_vtype_id < 0) {
		pr_warn("struct_ops init_kern: struct %s%s is not found in kernel BTF\n",
			STRUCT_OPS_VALUE_PREFIX, tname);
		return kern_vtype_id;
	}
	kern_vtype = btf__type_by_id(btf, kern_vtype_id);

	/* Find "struct tcp_congestion_ops" from
	 * struct bpf_struct_ops_tcp_congestion_ops {
	 *	[ ... ]
	 *	struct tcp_congestion_ops data;
	 * }
	 */
	kern_data_member = btf_members(kern_vtype);
	for (i = 0; i < btf_vlen(kern_vtype); i++, kern_data_member++) {
		if (kern_data_member->type == kern_type_id)
			break;
	}
	if (i == btf_vlen(kern_vtype)) {
		pr_warn("struct_ops init_kern: struct %s data is not found in struct %s%s\n",
			tname, STRUCT_OPS_VALUE_PREFIX, tname);
		return -EINVAL;
	}

	*type = kern_type;
	*type_id = kern_type_id;
	*vtype = kern_vtype;
	*vtype_id = kern_vtype_id;
	*data_member = kern_data_member;

	return 0;
}

static bool bpf_map__is_struct_ops(const struct bpf_map *map)
{
	return map->def.type == BPF_MAP_TYPE_STRUCT_OPS;
}

/* Init the map's fields that depend on kern_btf */
static int bpf_map__init_kern_struct_ops(struct bpf_map *map,
					 const struct btf *btf,
					 const struct btf *kern_btf)
{
	const struct btf_member *member, *kern_member, *kern_data_member;
	const struct btf_type *type, *kern_type, *kern_vtype;
	__u32 i, kern_type_id, kern_vtype_id, kern_data_off;
	struct bpf_struct_ops *st_ops;
	void *data, *kern_data;
	const char *tname;
	int err;

	st_ops = map->st_ops;
	type = st_ops->type;
	tname = st_ops->tname;
	err = find_struct_ops_kern_types(kern_btf, tname,
					 &kern_type, &kern_type_id,
					 &kern_vtype, &kern_vtype_id,
					 &kern_data_member);
	if (err)
		return err;

	pr_debug("struct_ops init_kern %s: type_id:%u kern_type_id:%u kern_vtype_id:%u\n",
		 map->name, st_ops->type_id, kern_type_id, kern_vtype_id);

	map->def.value_size = kern_vtype->size;
	map->btf_vmlinux_value_type_id = kern_vtype_id;

	st_ops->kern_vdata = calloc(1, kern_vtype->size);
	if (!st_ops->kern_vdata)
		return -ENOMEM;

	data = st_ops->data;
	kern_data_off = kern_data_member->offset / 8;
	kern_data = st_ops->kern_vdata + kern_data_off;

	member = btf_members(type);
	for (i = 0; i < btf_vlen(type); i++, member++) {
		const struct btf_type *mtype, *kern_mtype;
		__u32 mtype_id, kern_mtype_id;
		void *mdata, *kern_mdata;
		__s64 msize, kern_msize;
		__u32 moff, kern_moff;
		__u32 kern_member_idx;
		const char *mname;

		mname = btf__name_by_offset(btf, member->name_off);
		kern_member = find_member_by_name(kern_btf, kern_type, mname);
		if (!kern_member) {
			pr_warn("struct_ops init_kern %s: Cannot find member %s in kernel BTF\n",
				map->name, mname);
			return -ENOTSUP;
		}

		kern_member_idx = kern_member - btf_members(kern_type);
		if (btf_member_bitfield_size(type, i) ||
		    btf_member_bitfield_size(kern_type, kern_member_idx)) {
			pr_warn("struct_ops init_kern %s: bitfield %s is not supported\n",
				map->name, mname);
			return -ENOTSUP;
		}

		moff = member->offset / 8;
		kern_moff = kern_member->offset / 8;

		mdata = data + moff;
		kern_mdata = kern_data + kern_moff;

		mtype = skip_mods_and_typedefs(btf, member->type, &mtype_id);
		kern_mtype = skip_mods_and_typedefs(kern_btf, kern_member->type,
						    &kern_mtype_id);
		if (BTF_INFO_KIND(mtype->info) !=
		    BTF_INFO_KIND(kern_mtype->info)) {
			pr_warn("struct_ops init_kern %s: Unmatched member type %s %u != %u(kernel)\n",
				map->name, mname, BTF_INFO_KIND(mtype->info),
				BTF_INFO_KIND(kern_mtype->info));
			return -ENOTSUP;
		}

		if (btf_is_ptr(mtype)) {
			struct bpf_program *prog;

			prog = st_ops->progs[i];
			if (!prog)
				continue;

			kern_mtype = skip_mods_and_typedefs(kern_btf,
							    kern_mtype->type,
							    &kern_mtype_id);

			/* mtype->type must be a func_proto which was
			 * guaranteed in bpf_object__collect_st_ops_relos(),
			 * so only check kern_mtype for func_proto here.
			 */
			if (!btf_is_func_proto(kern_mtype)) {
				pr_warn("struct_ops init_kern %s: kernel member %s is not a func ptr\n",
					map->name, mname);
				return -ENOTSUP;
			}

			prog->attach_btf_id = kern_type_id;
			prog->expected_attach_type = kern_member_idx;

			st_ops->kern_func_off[i] = kern_data_off + kern_moff;

			pr_debug("struct_ops init_kern %s: func ptr %s is set to prog %s from data(+%u) to kern_data(+%u)\n",
				 map->name, mname, prog->name, moff,
				 kern_moff);

			continue;
		}

		msize = btf__resolve_size(btf, mtype_id);
		kern_msize = btf__resolve_size(kern_btf, kern_mtype_id);
		if (msize < 0 || kern_msize < 0 || msize != kern_msize) {
			pr_warn("struct_ops init_kern %s: Error in size of member %s: %zd != %zd(kernel)\n",
				map->name, mname, (ssize_t)msize,
				(ssize_t)kern_msize);
			return -ENOTSUP;
		}

		pr_debug("struct_ops init_kern %s: copy %s %u bytes from data(+%u) to kern_data(+%u)\n",
			 map->name, mname, (unsigned int)msize,
			 moff, kern_moff);
		memcpy(kern_mdata, mdata, msize);
	}

	return 0;
}

static int bpf_object__init_kern_struct_ops_maps(struct bpf_object *obj)
{
	struct bpf_map *map;
	size_t i;
	int err;

	for (i = 0; i < obj->nr_maps; i++) {
		map = &obj->maps[i];

		if (!bpf_map__is_struct_ops(map))
			continue;

		err = bpf_map__init_kern_struct_ops(map, obj->btf,
						    obj->btf_vmlinux);
		if (err)
			return err;
	}

	return 0;
}

static int bpf_object__init_struct_ops_maps(struct bpf_object *obj)
{
	const struct btf_type *type, *datasec;
	const struct btf_var_secinfo *vsi;
	struct bpf_struct_ops *st_ops;
	const char *tname, *var_name;
	__s32 type_id, datasec_id;
	const struct btf *btf;
	struct bpf_map *map;
	__u32 i;

	if (obj->efile.st_ops_shndx == -1)
		return 0;

	btf = obj->btf;
	datasec_id = btf__find_by_name_kind(btf, STRUCT_OPS_SEC,
					    BTF_KIND_DATASEC);
	if (datasec_id < 0) {
		pr_warn("struct_ops init: DATASEC %s not found\n",
			STRUCT_OPS_SEC);
		return -EINVAL;
	}

	datasec = btf__type_by_id(btf, datasec_id);
	vsi = btf_var_secinfos(datasec);
	for (i = 0; i < btf_vlen(datasec); i++, vsi++) {
		type = btf__type_by_id(obj->btf, vsi->type);
		var_name = btf__name_by_offset(obj->btf, type->name_off);

		type_id = btf__resolve_type(obj->btf, vsi->type);
		if (type_id < 0) {
			pr_warn("struct_ops init: Cannot resolve var type_id %u in DATASEC %s\n",
				vsi->type, STRUCT_OPS_SEC);
			return -EINVAL;
		}

		type = btf__type_by_id(obj->btf, type_id);
		tname = btf__name_by_offset(obj->btf, type->name_off);
		if (!tname[0]) {
			pr_warn("struct_ops init: anonymous type is not supported\n");
			return -ENOTSUP;
		}
		if (!btf_is_struct(type)) {
			pr_warn("struct_ops init: %s is not a struct\n", tname);
			return -EINVAL;
		}

		map = bpf_object__add_map(obj);
		if (IS_ERR(map))
			return PTR_ERR(map);

		map->sec_idx = obj->efile.st_ops_shndx;
		map->sec_offset = vsi->offset;
		map->name = strdup(var_name);
		if (!map->name)
			return -ENOMEM;

		map->def.type = BPF_MAP_TYPE_STRUCT_OPS;
		map->def.key_size = sizeof(int);
		map->def.value_size = type->size;
		map->def.max_entries = 1;

		map->st_ops = calloc(1, sizeof(*map->st_ops));
		if (!map->st_ops)
			return -ENOMEM;
		st_ops = map->st_ops;
		st_ops->data = malloc(type->size);
		st_ops->progs = calloc(btf_vlen(type), sizeof(*st_ops->progs));
		st_ops->kern_func_off = malloc(btf_vlen(type) *
					       sizeof(*st_ops->kern_func_off));
		if (!st_ops->data || !st_ops->progs || !st_ops->kern_func_off)
			return -ENOMEM;

		if (vsi->offset + type->size > obj->efile.st_ops_data->d_size) {
			pr_warn("struct_ops init: var %s is beyond the end of DATASEC %s\n",
				var_name, STRUCT_OPS_SEC);
			return -EINVAL;
		}

		memcpy(st_ops->data,
		       obj->efile.st_ops_data->d_buf + vsi->offset,
		       type->size);
		st_ops->tname = tname;
		st_ops->type = type;
		st_ops->type_id = type_id;

		pr_debug("struct_ops init: struct %s(type_id=%u) %s found at offset %u\n",
			 tname, type_id, var_name, vsi->offset);
	}

	return 0;
}

static struct bpf_object *bpf_object__new(const char *path,
					  const void *obj_buf,
					  size_t obj_buf_sz,
					  const char *obj_name)
{
	struct bpf_object *obj;
	char *end;

	obj = calloc(1, sizeof(struct bpf_object) + strlen(path) + 1);
	if (!obj) {
		pr_warn("alloc memory failed for %s\n", path);
		return ERR_PTR(-ENOMEM);
	}

	strcpy(obj->path, path);
	if (obj_name) {
		strncpy(obj->name, obj_name, sizeof(obj->name) - 1);
		obj->name[sizeof(obj->name) - 1] = 0;
	} else {
		/* Using basename() GNU version which doesn't modify arg. */
		strncpy(obj->name, basename((void *)path),
			sizeof(obj->name) - 1);
		end = strchr(obj->name, '.');
		if (end)
			*end = 0;
	}

	obj->efile.fd = -1;
	/*
	 * Caller of this function should also call
	 * bpf_object__elf_finish() after data collection to return
	 * obj_buf to user. If not, we should duplicate the buffer to
	 * avoid user freeing them before elf finish.
	 */
	obj->efile.obj_buf = obj_buf;
	obj->efile.obj_buf_sz = obj_buf_sz;
	obj->efile.maps_shndx = -1;
	obj->efile.btf_maps_shndx = -1;
	obj->efile.data_shndx = -1;
	obj->efile.rodata_shndx = -1;
	obj->efile.bss_shndx = -1;
	obj->efile.st_ops_shndx = -1;
	obj->kconfig_map_idx = -1;
	obj->rodata_map_idx = -1;

	obj->kern_version = get_kernel_version();
	obj->loaded = false;

	INIT_LIST_HEAD(&obj->list);
	list_add(&obj->list, &bpf_objects_list);
	return obj;
}

static void bpf_object__elf_finish(struct bpf_object *obj)
{
	if (!obj_elf_valid(obj))
		return;

	if (obj->efile.elf) {
		elf_end(obj->efile.elf);
		obj->efile.elf = NULL;
	}
	obj->efile.symbols = NULL;
	obj->efile.data = NULL;
	obj->efile.rodata = NULL;
	obj->efile.bss = NULL;
	obj->efile.st_ops_data = NULL;

	zfree(&obj->efile.reloc_sects);
	obj->efile.nr_reloc_sects = 0;
	zclose(obj->efile.fd);
	obj->efile.obj_buf = NULL;
	obj->efile.obj_buf_sz = 0;
}

static int bpf_object__elf_init(struct bpf_object *obj)
{
	int err = 0;
	GElf_Ehdr *ep;

	if (obj_elf_valid(obj)) {
		pr_warn("elf: init internal error\n");
		return -LIBBPF_ERRNO__LIBELF;
	}

	if (obj->efile.obj_buf_sz > 0) {
		/*
		 * obj_buf should have been validated by
		 * bpf_object__open_buffer().
		 */
		obj->efile.elf = elf_memory((char *)obj->efile.obj_buf,
					    obj->efile.obj_buf_sz);
	} else {
		obj->efile.fd = open(obj->path, O_RDONLY);
		if (obj->efile.fd < 0) {
			char errmsg[STRERR_BUFSIZE], *cp;

			err = -errno;
			cp = libbpf_strerror_r(err, errmsg, sizeof(errmsg));
			pr_warn("elf: failed to open %s: %s\n", obj->path, cp);
			return err;
		}

		obj->efile.elf = elf_begin(obj->efile.fd, ELF_C_READ_MMAP, NULL);
	}

	if (!obj->efile.elf) {
		pr_warn("elf: failed to open %s as ELF file: %s\n", obj->path, elf_errmsg(-1));
		err = -LIBBPF_ERRNO__LIBELF;
		goto errout;
	}

	if (!gelf_getehdr(obj->efile.elf, &obj->efile.ehdr)) {
		pr_warn("elf: failed to get ELF header from %s: %s\n", obj->path, elf_errmsg(-1));
		err = -LIBBPF_ERRNO__FORMAT;
		goto errout;
	}
	ep = &obj->efile.ehdr;

	if (elf_getshdrstrndx(obj->efile.elf, &obj->efile.shstrndx)) {
		pr_warn("elf: failed to get section names section index for %s: %s\n",
			obj->path, elf_errmsg(-1));
		err = -LIBBPF_ERRNO__FORMAT;
		goto errout;
	}

	/* Elf is corrupted/truncated, avoid calling elf_strptr. */
	if (!elf_rawdata(elf_getscn(obj->efile.elf, obj->efile.shstrndx), NULL)) {
		pr_warn("elf: failed to get section names strings from %s: %s\n",
			obj->path, elf_errmsg(-1));
		err = -LIBBPF_ERRNO__FORMAT;
		goto errout;
	}

	/* Old LLVM set e_machine to EM_NONE */
	if (ep->e_type != ET_REL ||
	    (ep->e_machine && ep->e_machine != EM_BPF)) {
		pr_warn("elf: %s is not a valid eBPF object file\n", obj->path);
		err = -LIBBPF_ERRNO__FORMAT;
		goto errout;
	}

	return 0;
errout:
	bpf_object__elf_finish(obj);
	return err;
}

static int bpf_object__check_endianness(struct bpf_object *obj)
{
#if __BYTE_ORDER == __LITTLE_ENDIAN
	if (obj->efile.ehdr.e_ident[EI_DATA] == ELFDATA2LSB)
		return 0;
#elif __BYTE_ORDER == __BIG_ENDIAN
	if (obj->efile.ehdr.e_ident[EI_DATA] == ELFDATA2MSB)
		return 0;
#else
# error "Unrecognized __BYTE_ORDER__"
#endif
	pr_warn("elf: endianness mismatch in %s.\n", obj->path);
	return -LIBBPF_ERRNO__ENDIAN;
}

static int
bpf_object__init_license(struct bpf_object *obj, void *data, size_t size)
{
	memcpy(obj->license, data, min(size, sizeof(obj->license) - 1));
	pr_debug("license of %s is %s\n", obj->path, obj->license);
	return 0;
}

static int
bpf_object__init_kversion(struct bpf_object *obj, void *data, size_t size)
{
	__u32 kver;

	if (size != sizeof(kver)) {
		pr_warn("invalid kver section in %s\n", obj->path);
		return -LIBBPF_ERRNO__FORMAT;
	}
	memcpy(&kver, data, sizeof(kver));
	obj->kern_version = kver;
	pr_debug("kernel version of %s is %x\n", obj->path, obj->kern_version);
	return 0;
}

static bool bpf_map_type__is_map_in_map(enum bpf_map_type type)
{
	if (type == BPF_MAP_TYPE_ARRAY_OF_MAPS ||
	    type == BPF_MAP_TYPE_HASH_OF_MAPS)
		return true;
	return false;
}

int bpf_object__section_size(const struct bpf_object *obj, const char *name,
			     __u32 *size)
{
	int ret = -ENOENT;

	*size = 0;
	if (!name) {
		return -EINVAL;
	} else if (!strcmp(name, DATA_SEC)) {
		if (obj->efile.data)
			*size = obj->efile.data->d_size;
	} else if (!strcmp(name, BSS_SEC)) {
		if (obj->efile.bss)
			*size = obj->efile.bss->d_size;
	} else if (!strcmp(name, RODATA_SEC)) {
		if (obj->efile.rodata)
			*size = obj->efile.rodata->d_size;
	} else if (!strcmp(name, STRUCT_OPS_SEC)) {
		if (obj->efile.st_ops_data)
			*size = obj->efile.st_ops_data->d_size;
	} else {
		Elf_Scn *scn = elf_sec_by_name(obj, name);
		Elf_Data *data = elf_sec_data(obj, scn);

		if (data) {
			ret = 0; /* found it */
			*size = data->d_size;
		}
	}

	return *size ? 0 : ret;
}

int bpf_object__variable_offset(const struct bpf_object *obj, const char *name,
				__u32 *off)
{
	Elf_Data *symbols = obj->efile.symbols;
	const char *sname;
	size_t si;

	if (!name || !off)
		return -EINVAL;

	for (si = 0; si < symbols->d_size / sizeof(GElf_Sym); si++) {
		GElf_Sym sym;

		if (!gelf_getsym(symbols, si, &sym))
			continue;
		if (GELF_ST_BIND(sym.st_info) != STB_GLOBAL ||
		    GELF_ST_TYPE(sym.st_info) != STT_OBJECT)
			continue;

		sname = elf_sym_str(obj, sym.st_name);
		if (!sname) {
			pr_warn("failed to get sym name string for var %s\n",
				name);
			return -EIO;
		}
		if (strcmp(name, sname) == 0) {
			*off = sym.st_value;
			return 0;
		}
	}

	return -ENOENT;
}

static struct bpf_map *bpf_object__add_map(struct bpf_object *obj)
{
	struct bpf_map *new_maps;
	size_t new_cap;
	int i;

	if (obj->nr_maps < obj->maps_cap)
		return &obj->maps[obj->nr_maps++];

	new_cap = max((size_t)4, obj->maps_cap * 3 / 2);
	new_maps = libbpf_reallocarray(obj->maps, new_cap, sizeof(*obj->maps));
	if (!new_maps) {
		pr_warn("alloc maps for object failed\n");
		return ERR_PTR(-ENOMEM);
	}

	obj->maps_cap = new_cap;
	obj->maps = new_maps;

	/* zero out new maps */
	memset(obj->maps + obj->nr_maps, 0,
	       (obj->maps_cap - obj->nr_maps) * sizeof(*obj->maps));
	/*
	 * fill all fd with -1 so won't close incorrect fd (fd=0 is stdin)
	 * when failure (zclose won't close negative fd)).
	 */
	for (i = obj->nr_maps; i < obj->maps_cap; i++) {
		obj->maps[i].fd = -1;
		obj->maps[i].inner_map_fd = -1;
	}

	return &obj->maps[obj->nr_maps++];
}

static size_t bpf_map_mmap_sz(const struct bpf_map *map)
{
	long page_sz = sysconf(_SC_PAGE_SIZE);
	size_t map_sz;

	map_sz = (size_t)roundup(map->def.value_size, 8) * map->def.max_entries;
	map_sz = roundup(map_sz, page_sz);
	return map_sz;
}

static char *internal_map_name(struct bpf_object *obj,
			       enum libbpf_map_type type)
{
	char map_name[BPF_OBJ_NAME_LEN], *p;
	const char *sfx = libbpf_type_to_btf_name[type];
	int sfx_len = max((size_t)7, strlen(sfx));
	int pfx_len = min((size_t)BPF_OBJ_NAME_LEN - sfx_len - 1,
			  strlen(obj->name));

	snprintf(map_name, sizeof(map_name), "%.*s%.*s", pfx_len, obj->name,
		 sfx_len, libbpf_type_to_btf_name[type]);

	/* sanitise map name to characters allowed by kernel */
	for (p = map_name; *p && p < map_name + sizeof(map_name); p++)
		if (!isalnum(*p) && *p != '_' && *p != '.')
			*p = '_';

	return strdup(map_name);
}

static int
bpf_object__init_internal_map(struct bpf_object *obj, enum libbpf_map_type type,
			      int sec_idx, void *data, size_t data_sz)
{
	struct bpf_map_def *def;
	struct bpf_map *map;
	int err;

	map = bpf_object__add_map(obj);
	if (IS_ERR(map))
		return PTR_ERR(map);

	map->libbpf_type = type;
	map->sec_idx = sec_idx;
	map->sec_offset = 0;
	map->name = internal_map_name(obj, type);
	if (!map->name) {
		pr_warn("failed to alloc map name\n");
		return -ENOMEM;
	}

	def = &map->def;
	def->type = BPF_MAP_TYPE_ARRAY;
	def->key_size = sizeof(int);
	def->value_size = data_sz;
	def->max_entries = 1;
	def->map_flags = type == LIBBPF_MAP_RODATA || type == LIBBPF_MAP_KCONFIG
			 ? BPF_F_RDONLY_PROG : 0;
	def->map_flags |= BPF_F_MMAPABLE;

	pr_debug("map '%s' (global data): at sec_idx %d, offset %zu, flags %x.\n",
		 map->name, map->sec_idx, map->sec_offset, def->map_flags);

	map->mmaped = mmap(NULL, bpf_map_mmap_sz(map), PROT_READ | PROT_WRITE,
			   MAP_SHARED | MAP_ANONYMOUS, -1, 0);
	if (map->mmaped == MAP_FAILED) {
		err = -errno;
		map->mmaped = NULL;
		pr_warn("failed to alloc map '%s' content buffer: %d\n",
			map->name, err);
		zfree(&map->name);
		return err;
	}

	if (data)
		memcpy(map->mmaped, data, data_sz);

	pr_debug("map %td is \"%s\"\n", map - obj->maps, map->name);
	return 0;
}

static int bpf_object__init_global_data_maps(struct bpf_object *obj)
{
	int err;

	/*
	 * Populate obj->maps with libbpf internal maps.
	 */
	if (obj->efile.data_shndx >= 0) {
		err = bpf_object__init_internal_map(obj, LIBBPF_MAP_DATA,
						    obj->efile.data_shndx,
						    obj->efile.data->d_buf,
						    obj->efile.data->d_size);
		if (err)
			return err;
	}
	if (obj->efile.rodata_shndx >= 0) {
		err = bpf_object__init_internal_map(obj, LIBBPF_MAP_RODATA,
						    obj->efile.rodata_shndx,
						    obj->efile.rodata->d_buf,
						    obj->efile.rodata->d_size);
		if (err)
			return err;

		obj->rodata_map_idx = obj->nr_maps - 1;
	}
	if (obj->efile.bss_shndx >= 0) {
		err = bpf_object__init_internal_map(obj, LIBBPF_MAP_BSS,
						    obj->efile.bss_shndx,
						    NULL,
						    obj->efile.bss->d_size);
		if (err)
			return err;
	}
	return 0;
}


static struct extern_desc *find_extern_by_name(const struct bpf_object *obj,
					       const void *name)
{
	int i;

	for (i = 0; i < obj->nr_extern; i++) {
		if (strcmp(obj->externs[i].name, name) == 0)
			return &obj->externs[i];
	}
	return NULL;
}

static int set_kcfg_value_tri(struct extern_desc *ext, void *ext_val,
			      char value)
{
	switch (ext->kcfg.type) {
	case KCFG_BOOL:
		if (value == 'm') {
			pr_warn("extern (kcfg) %s=%c should be tristate or char\n",
				ext->name, value);
			return -EINVAL;
		}
		*(bool *)ext_val = value == 'y' ? true : false;
		break;
	case KCFG_TRISTATE:
		if (value == 'y')
			*(enum libbpf_tristate *)ext_val = TRI_YES;
		else if (value == 'm')
			*(enum libbpf_tristate *)ext_val = TRI_MODULE;
		else /* value == 'n' */
			*(enum libbpf_tristate *)ext_val = TRI_NO;
		break;
	case KCFG_CHAR:
		*(char *)ext_val = value;
		break;
	case KCFG_UNKNOWN:
	case KCFG_INT:
	case KCFG_CHAR_ARR:
	default:
		pr_warn("extern (kcfg) %s=%c should be bool, tristate, or char\n",
			ext->name, value);
		return -EINVAL;
	}
	ext->is_set = true;
	return 0;
}

static int set_kcfg_value_str(struct extern_desc *ext, char *ext_val,
			      const char *value)
{
	size_t len;

	if (ext->kcfg.type != KCFG_CHAR_ARR) {
		pr_warn("extern (kcfg) %s=%s should be char array\n", ext->name, value);
		return -EINVAL;
	}

	len = strlen(value);
	if (value[len - 1] != '"') {
		pr_warn("extern (kcfg) '%s': invalid string config '%s'\n",
			ext->name, value);
		return -EINVAL;
	}

	/* strip quotes */
	len -= 2;
	if (len >= ext->kcfg.sz) {
		pr_warn("extern (kcfg) '%s': long string config %s of (%zu bytes) truncated to %d bytes\n",
			ext->name, value, len, ext->kcfg.sz - 1);
		len = ext->kcfg.sz - 1;
	}
	memcpy(ext_val, value + 1, len);
	ext_val[len] = '\0';
	ext->is_set = true;
	return 0;
}

static int parse_u64(const char *value, __u64 *res)
{
	char *value_end;
	int err;

	errno = 0;
	*res = strtoull(value, &value_end, 0);
	if (errno) {
		err = -errno;
		pr_warn("failed to parse '%s' as integer: %d\n", value, err);
		return err;
	}
	if (*value_end) {
		pr_warn("failed to parse '%s' as integer completely\n", value);
		return -EINVAL;
	}
	return 0;
}

static bool is_kcfg_value_in_range(const struct extern_desc *ext, __u64 v)
{
	int bit_sz = ext->kcfg.sz * 8;

	if (ext->kcfg.sz == 8)
		return true;

	/* Validate that value stored in u64 fits in integer of `ext->sz`
	 * bytes size without any loss of information. If the target integer
	 * is signed, we rely on the following limits of integer type of
	 * Y bits and subsequent transformation:
	 *
	 *     -2^(Y-1) <= X           <= 2^(Y-1) - 1
	 *            0 <= X + 2^(Y-1) <= 2^Y - 1
	 *            0 <= X + 2^(Y-1) <  2^Y
	 *
	 *  For unsigned target integer, check that all the (64 - Y) bits are
	 *  zero.
	 */
	if (ext->kcfg.is_signed)
		return v + (1ULL << (bit_sz - 1)) < (1ULL << bit_sz);
	else
		return (v >> bit_sz) == 0;
}

static int set_kcfg_value_num(struct extern_desc *ext, void *ext_val,
			      __u64 value)
{
	if (ext->kcfg.type != KCFG_INT && ext->kcfg.type != KCFG_CHAR) {
		pr_warn("extern (kcfg) %s=%llu should be integer\n",
			ext->name, (unsigned long long)value);
		return -EINVAL;
	}
	if (!is_kcfg_value_in_range(ext, value)) {
		pr_warn("extern (kcfg) %s=%llu value doesn't fit in %d bytes\n",
			ext->name, (unsigned long long)value, ext->kcfg.sz);
		return -ERANGE;
	}
	switch (ext->kcfg.sz) {
		case 1: *(__u8 *)ext_val = value; break;
		case 2: *(__u16 *)ext_val = value; break;
		case 4: *(__u32 *)ext_val = value; break;
		case 8: *(__u64 *)ext_val = value; break;
		default:
			return -EINVAL;
	}
	ext->is_set = true;
	return 0;
}

static int bpf_object__process_kconfig_line(struct bpf_object *obj,
					    char *buf, void *data)
{
	struct extern_desc *ext;
	char *sep, *value;
	int len, err = 0;
	void *ext_val;
	__u64 num;

	if (strncmp(buf, "CONFIG_", 7))
		return 0;

	sep = strchr(buf, '=');
	if (!sep) {
		pr_warn("failed to parse '%s': no separator\n", buf);
		return -EINVAL;
	}

	/* Trim ending '\n' */
	len = strlen(buf);
	if (buf[len - 1] == '\n')
		buf[len - 1] = '\0';
	/* Split on '=' and ensure that a value is present. */
	*sep = '\0';
	if (!sep[1]) {
		*sep = '=';
		pr_warn("failed to parse '%s': no value\n", buf);
		return -EINVAL;
	}

	ext = find_extern_by_name(obj, buf);
	if (!ext || ext->is_set)
		return 0;

	ext_val = data + ext->kcfg.data_off;
	value = sep + 1;

	switch (*value) {
	case 'y': case 'n': case 'm':
		err = set_kcfg_value_tri(ext, ext_val, *value);
		break;
	case '"':
		err = set_kcfg_value_str(ext, ext_val, value);
		break;
	default:
		/* assume integer */
		err = parse_u64(value, &num);
		if (err) {
			pr_warn("extern (kcfg) %s=%s should be integer\n",
				ext->name, value);
			return err;
		}
		err = set_kcfg_value_num(ext, ext_val, num);
		break;
	}
	if (err)
		return err;
	pr_debug("extern (kcfg) %s=%s\n", ext->name, value);
	return 0;
}

static int bpf_object__read_kconfig_file(struct bpf_object *obj, void *data)
{
	char buf[PATH_MAX];
	struct utsname uts;
	int len, err = 0;
	gzFile file;

	uname(&uts);
	len = snprintf(buf, PATH_MAX, "/boot/config-%s", uts.release);
	if (len < 0)
		return -EINVAL;
	else if (len >= PATH_MAX)
		return -ENAMETOOLONG;

	/* gzopen also accepts uncompressed files. */
	file = gzopen(buf, "r");
	if (!file)
		file = gzopen("/proc/config.gz", "r");

	if (!file) {
		pr_warn("failed to open system Kconfig\n");
		return -ENOENT;
	}

	while (gzgets(file, buf, sizeof(buf))) {
		err = bpf_object__process_kconfig_line(obj, buf, data);
		if (err) {
			pr_warn("error parsing system Kconfig line '%s': %d\n",
				buf, err);
			goto out;
		}
	}

out:
	gzclose(file);
	return err;
}

static int bpf_object__read_kconfig_mem(struct bpf_object *obj,
					const char *config, void *data)
{
	char buf[PATH_MAX];
	int err = 0;
	FILE *file;

	file = fmemopen((void *)config, strlen(config), "r");
	if (!file) {
		err = -errno;
		pr_warn("failed to open in-memory Kconfig: %d\n", err);
		return err;
	}

	while (fgets(buf, sizeof(buf), file)) {
		err = bpf_object__process_kconfig_line(obj, buf, data);
		if (err) {
			pr_warn("error parsing in-memory Kconfig line '%s': %d\n",
				buf, err);
			break;
		}
	}

	fclose(file);
	return err;
}

static int bpf_object__init_kconfig_map(struct bpf_object *obj)
{
	struct extern_desc *last_ext = NULL, *ext;
	size_t map_sz;
	int i, err;

	for (i = 0; i < obj->nr_extern; i++) {
		ext = &obj->externs[i];
		if (ext->type == EXT_KCFG)
			last_ext = ext;
	}

	if (!last_ext)
		return 0;

	map_sz = last_ext->kcfg.data_off + last_ext->kcfg.sz;
	err = bpf_object__init_internal_map(obj, LIBBPF_MAP_KCONFIG,
					    obj->efile.symbols_shndx,
					    NULL, map_sz);
	if (err)
		return err;

	obj->kconfig_map_idx = obj->nr_maps - 1;

	return 0;
}

static int bpf_object__init_user_maps(struct bpf_object *obj, bool strict)
{
	Elf_Data *symbols = obj->efile.symbols;
	int i, map_def_sz = 0, nr_maps = 0, nr_syms;
	Elf_Data *data = NULL;
	Elf_Scn *scn;

	if (obj->efile.maps_shndx < 0)
		return 0;

	if (!symbols)
		return -EINVAL;

	scn = elf_sec_by_idx(obj, obj->efile.maps_shndx);
	data = elf_sec_data(obj, scn);
	if (!scn || !data) {
		pr_warn("elf: failed to get legacy map definitions for %s\n",
			obj->path);
		return -EINVAL;
	}

	/*
	 * Count number of maps. Each map has a name.
	 * Array of maps is not supported: only the first element is
	 * considered.
	 *
	 * TODO: Detect array of map and report error.
	 */
	nr_syms = symbols->d_size / sizeof(GElf_Sym);
	for (i = 0; i < nr_syms; i++) {
		GElf_Sym sym;

		if (!gelf_getsym(symbols, i, &sym))
			continue;
		if (sym.st_shndx != obj->efile.maps_shndx)
			continue;
		nr_maps++;
	}
	/* Assume equally sized map definitions */
	pr_debug("elf: found %d legacy map definitions (%zd bytes) in %s\n",
		 nr_maps, data->d_size, obj->path);

	if (!data->d_size || nr_maps == 0 || (data->d_size % nr_maps) != 0) {
		pr_warn("elf: unable to determine legacy map definition size in %s\n",
			obj->path);
		return -EINVAL;
	}
	map_def_sz = data->d_size / nr_maps;

	/* Fill obj->maps using data in "maps" section.  */
	for (i = 0; i < nr_syms; i++) {
		GElf_Sym sym;
		const char *map_name;
		struct bpf_map_def *def;
		struct bpf_map *map;

		if (!gelf_getsym(symbols, i, &sym))
			continue;
		if (sym.st_shndx != obj->efile.maps_shndx)
			continue;

		map = bpf_object__add_map(obj);
		if (IS_ERR(map))
			return PTR_ERR(map);

		map_name = elf_sym_str(obj, sym.st_name);
		if (!map_name) {
			pr_warn("failed to get map #%d name sym string for obj %s\n",
				i, obj->path);
			return -LIBBPF_ERRNO__FORMAT;
		}

		if (GELF_ST_TYPE(sym.st_info) == STT_SECTION
		    || GELF_ST_BIND(sym.st_info) == STB_LOCAL) {
			pr_warn("map '%s' (legacy): static maps are not supported\n", map_name);
			return -ENOTSUP;
		}

		map->libbpf_type = LIBBPF_MAP_UNSPEC;
		map->sec_idx = sym.st_shndx;
		map->sec_offset = sym.st_value;
		pr_debug("map '%s' (legacy): at sec_idx %d, offset %zu.\n",
			 map_name, map->sec_idx, map->sec_offset);
		if (sym.st_value + map_def_sz > data->d_size) {
			pr_warn("corrupted maps section in %s: last map \"%s\" too small\n",
				obj->path, map_name);
			return -EINVAL;
		}

		map->name = strdup(map_name);
		if (!map->name) {
			pr_warn("failed to alloc map name\n");
			return -ENOMEM;
		}
		pr_debug("map %d is \"%s\"\n", i, map->name);
		def = (struct bpf_map_def *)(data->d_buf + sym.st_value);
		/*
		 * If the definition of the map in the object file fits in
		 * bpf_map_def, copy it.  Any extra fields in our version
		 * of bpf_map_def will default to zero as a result of the
		 * calloc above.
		 */
		if (map_def_sz <= sizeof(struct bpf_map_def)) {
			memcpy(&map->def, def, map_def_sz);
		} else {
			/*
			 * Here the map structure being read is bigger than what
			 * we expect, truncate if the excess bits are all zero.
			 * If they are not zero, reject this map as
			 * incompatible.
			 */
			char *b;

			for (b = ((char *)def) + sizeof(struct bpf_map_def);
			     b < ((char *)def) + map_def_sz; b++) {
				if (*b != 0) {
					pr_warn("maps section in %s: \"%s\" has unrecognized, non-zero options\n",
						obj->path, map_name);
					if (strict)
						return -EINVAL;
				}
			}
			memcpy(&map->def, def, sizeof(struct bpf_map_def));
		}
	}
	return 0;
}

const struct btf_type *
skip_mods_and_typedefs(const struct btf *btf, __u32 id, __u32 *res_id)
{
	const struct btf_type *t = btf__type_by_id(btf, id);

	if (res_id)
		*res_id = id;

	while (btf_is_mod(t) || btf_is_typedef(t)) {
		if (res_id)
			*res_id = t->type;
		t = btf__type_by_id(btf, t->type);
	}

	return t;
}

static const struct btf_type *
resolve_func_ptr(const struct btf *btf, __u32 id, __u32 *res_id)
{
	const struct btf_type *t;

	t = skip_mods_and_typedefs(btf, id, NULL);
	if (!btf_is_ptr(t))
		return NULL;

	t = skip_mods_and_typedefs(btf, t->type, res_id);

	return btf_is_func_proto(t) ? t : NULL;
}

static const char *__btf_kind_str(__u16 kind)
{
	switch (kind) {
	case BTF_KIND_UNKN: return "void";
	case BTF_KIND_INT: return "int";
	case BTF_KIND_PTR: return "ptr";
	case BTF_KIND_ARRAY: return "array";
	case BTF_KIND_STRUCT: return "struct";
	case BTF_KIND_UNION: return "union";
	case BTF_KIND_ENUM: return "enum";
	case BTF_KIND_FWD: return "fwd";
	case BTF_KIND_TYPEDEF: return "typedef";
	case BTF_KIND_VOLATILE: return "volatile";
	case BTF_KIND_CONST: return "const";
	case BTF_KIND_RESTRICT: return "restrict";
	case BTF_KIND_FUNC: return "func";
	case BTF_KIND_FUNC_PROTO: return "func_proto";
	case BTF_KIND_VAR: return "var";
	case BTF_KIND_DATASEC: return "datasec";
	case BTF_KIND_FLOAT: return "float";
	default: return "unknown";
	}
}

const char *btf_kind_str(const struct btf_type *t)
{
	return __btf_kind_str(btf_kind(t));
}

/*
 * Fetch integer attribute of BTF map definition. Such attributes are
 * represented using a pointer to an array, in which dimensionality of array
 * encodes specified integer value. E.g., int (*type)[BPF_MAP_TYPE_ARRAY];
 * encodes `type => BPF_MAP_TYPE_ARRAY` key/value pair completely using BTF
 * type definition, while using only sizeof(void *) space in ELF data section.
 */
static bool get_map_field_int(const char *map_name, const struct btf *btf,
			      const struct btf_member *m, __u32 *res)
{
	const struct btf_type *t = skip_mods_and_typedefs(btf, m->type, NULL);
	const char *name = btf__name_by_offset(btf, m->name_off);
	const struct btf_array *arr_info;
	const struct btf_type *arr_t;

	if (!btf_is_ptr(t)) {
		pr_warn("map '%s': attr '%s': expected PTR, got %s.\n",
			map_name, name, btf_kind_str(t));
		return false;
	}

	arr_t = btf__type_by_id(btf, t->type);
	if (!arr_t) {
		pr_warn("map '%s': attr '%s': type [%u] not found.\n",
			map_name, name, t->type);
		return false;
	}
	if (!btf_is_array(arr_t)) {
		pr_warn("map '%s': attr '%s': expected ARRAY, got %s.\n",
			map_name, name, btf_kind_str(arr_t));
		return false;
	}
	arr_info = btf_array(arr_t);
	*res = arr_info->nelems;
	return true;
}

static int build_map_pin_path(struct bpf_map *map, const char *path)
{
	char buf[PATH_MAX];
	int len;

	if (!path)
		path = "/sys/fs/bpf";

	len = snprintf(buf, PATH_MAX, "%s/%s", path, bpf_map__name(map));
	if (len < 0)
		return -EINVAL;
	else if (len >= PATH_MAX)
		return -ENAMETOOLONG;

	return bpf_map__set_pin_path(map, buf);
}

int parse_btf_map_def(const char *map_name, struct btf *btf,
		      const struct btf_type *def_t, bool strict,
		      struct btf_map_def *map_def, struct btf_map_def *inner_def)
{
	const struct btf_type *t;
	const struct btf_member *m;
	bool is_inner = inner_def == NULL;
	int vlen, i;

	vlen = btf_vlen(def_t);
	m = btf_members(def_t);
	for (i = 0; i < vlen; i++, m++) {
		const char *name = btf__name_by_offset(btf, m->name_off);

		if (!name) {
			pr_warn("map '%s': invalid field #%d.\n", map_name, i);
			return -EINVAL;
		}
		if (strcmp(name, "type") == 0) {
			if (!get_map_field_int(map_name, btf, m, &map_def->map_type))
				return -EINVAL;
			map_def->parts |= MAP_DEF_MAP_TYPE;
		} else if (strcmp(name, "max_entries") == 0) {
			if (!get_map_field_int(map_name, btf, m, &map_def->max_entries))
				return -EINVAL;
			map_def->parts |= MAP_DEF_MAX_ENTRIES;
		} else if (strcmp(name, "map_flags") == 0) {
			if (!get_map_field_int(map_name, btf, m, &map_def->map_flags))
				return -EINVAL;
			map_def->parts |= MAP_DEF_MAP_FLAGS;
		} else if (strcmp(name, "numa_node") == 0) {
			if (!get_map_field_int(map_name, btf, m, &map_def->numa_node))
				return -EINVAL;
			map_def->parts |= MAP_DEF_NUMA_NODE;
		} else if (strcmp(name, "key_size") == 0) {
			__u32 sz;

			if (!get_map_field_int(map_name, btf, m, &sz))
				return -EINVAL;
			if (map_def->key_size && map_def->key_size != sz) {
				pr_warn("map '%s': conflicting key size %u != %u.\n",
					map_name, map_def->key_size, sz);
				return -EINVAL;
			}
			map_def->key_size = sz;
			map_def->parts |= MAP_DEF_KEY_SIZE;
		} else if (strcmp(name, "key") == 0) {
			__s64 sz;

			t = btf__type_by_id(btf, m->type);
			if (!t) {
				pr_warn("map '%s': key type [%d] not found.\n",
					map_name, m->type);
				return -EINVAL;
			}
			if (!btf_is_ptr(t)) {
				pr_warn("map '%s': key spec is not PTR: %s.\n",
					map_name, btf_kind_str(t));
				return -EINVAL;
			}
			sz = btf__resolve_size(btf, t->type);
			if (sz < 0) {
				pr_warn("map '%s': can't determine key size for type [%u]: %zd.\n",
					map_name, t->type, (ssize_t)sz);
				return sz;
			}
			if (map_def->key_size && map_def->key_size != sz) {
				pr_warn("map '%s': conflicting key size %u != %zd.\n",
					map_name, map_def->key_size, (ssize_t)sz);
				return -EINVAL;
			}
			map_def->key_size = sz;
			map_def->key_type_id = t->type;
			map_def->parts |= MAP_DEF_KEY_SIZE | MAP_DEF_KEY_TYPE;
		} else if (strcmp(name, "value_size") == 0) {
			__u32 sz;

			if (!get_map_field_int(map_name, btf, m, &sz))
				return -EINVAL;
			if (map_def->value_size && map_def->value_size != sz) {
				pr_warn("map '%s': conflicting value size %u != %u.\n",
					map_name, map_def->value_size, sz);
				return -EINVAL;
			}
			map_def->value_size = sz;
			map_def->parts |= MAP_DEF_VALUE_SIZE;
		} else if (strcmp(name, "value") == 0) {
			__s64 sz;

			t = btf__type_by_id(btf, m->type);
			if (!t) {
				pr_warn("map '%s': value type [%d] not found.\n",
					map_name, m->type);
				return -EINVAL;
			}
			if (!btf_is_ptr(t)) {
				pr_warn("map '%s': value spec is not PTR: %s.\n",
					map_name, btf_kind_str(t));
				return -EINVAL;
			}
			sz = btf__resolve_size(btf, t->type);
			if (sz < 0) {
				pr_warn("map '%s': can't determine value size for type [%u]: %zd.\n",
					map_name, t->type, (ssize_t)sz);
				return sz;
			}
			if (map_def->value_size && map_def->value_size != sz) {
				pr_warn("map '%s': conflicting value size %u != %zd.\n",
					map_name, map_def->value_size, (ssize_t)sz);
				return -EINVAL;
			}
			map_def->value_size = sz;
			map_def->value_type_id = t->type;
			map_def->parts |= MAP_DEF_VALUE_SIZE | MAP_DEF_VALUE_TYPE;
		}
		else if (strcmp(name, "values") == 0) {
			char inner_map_name[128];
			int err;

			if (is_inner) {
				pr_warn("map '%s': multi-level inner maps not supported.\n",
					map_name);
				return -ENOTSUP;
			}
			if (i != vlen - 1) {
				pr_warn("map '%s': '%s' member should be last.\n",
					map_name, name);
				return -EINVAL;
			}
			if (!bpf_map_type__is_map_in_map(map_def->map_type)) {
				pr_warn("map '%s': should be map-in-map.\n",
					map_name);
				return -ENOTSUP;
			}
			if (map_def->value_size && map_def->value_size != 4) {
				pr_warn("map '%s': conflicting value size %u != 4.\n",
					map_name, map_def->value_size);
				return -EINVAL;
			}
			map_def->value_size = 4;
			t = btf__type_by_id(btf, m->type);
			if (!t) {
				pr_warn("map '%s': map-in-map inner type [%d] not found.\n",
					map_name, m->type);
				return -EINVAL;
			}
			if (!btf_is_array(t) || btf_array(t)->nelems) {
				pr_warn("map '%s': map-in-map inner spec is not a zero-sized array.\n",
					map_name);
				return -EINVAL;
			}
			t = skip_mods_and_typedefs(btf, btf_array(t)->type, NULL);
			if (!btf_is_ptr(t)) {
				pr_warn("map '%s': map-in-map inner def is of unexpected kind %s.\n",
					map_name, btf_kind_str(t));
				return -EINVAL;
			}
			t = skip_mods_and_typedefs(btf, t->type, NULL);
			if (!btf_is_struct(t)) {
				pr_warn("map '%s': map-in-map inner def is of unexpected kind %s.\n",
					map_name, btf_kind_str(t));
				return -EINVAL;
			}

			snprintf(inner_map_name, sizeof(inner_map_name), "%s.inner", map_name);
			err = parse_btf_map_def(inner_map_name, btf, t, strict, inner_def, NULL);
			if (err)
				return err;

			map_def->parts |= MAP_DEF_INNER_MAP;
		} else if (strcmp(name, "pinning") == 0) {
			__u32 val;

			if (is_inner) {
				pr_warn("map '%s': inner def can't be pinned.\n", map_name);
				return -EINVAL;
			}
			if (!get_map_field_int(map_name, btf, m, &val))
				return -EINVAL;
			if (val != LIBBPF_PIN_NONE && val != LIBBPF_PIN_BY_NAME) {
				pr_warn("map '%s': invalid pinning value %u.\n",
					map_name, val);
				return -EINVAL;
			}
			map_def->pinning = val;
			map_def->parts |= MAP_DEF_PINNING;
		} else {
			if (strict) {
				pr_warn("map '%s': unknown field '%s'.\n", map_name, name);
				return -ENOTSUP;
			}
			pr_debug("map '%s': ignoring unknown field '%s'.\n", map_name, name);
		}
	}

	if (map_def->map_type == BPF_MAP_TYPE_UNSPEC) {
		pr_warn("map '%s': map type isn't specified.\n", map_name);
		return -EINVAL;
	}

	return 0;
}

static void fill_map_from_def(struct bpf_map *map, const struct btf_map_def *def)
{
	map->def.type = def->map_type;
	map->def.key_size = def->key_size;
	map->def.value_size = def->value_size;
	map->def.max_entries = def->max_entries;
	map->def.map_flags = def->map_flags;

	map->numa_node = def->numa_node;
	map->btf_key_type_id = def->key_type_id;
	map->btf_value_type_id = def->value_type_id;

	if (def->parts & MAP_DEF_MAP_TYPE)
		pr_debug("map '%s': found type = %u.\n", map->name, def->map_type);

	if (def->parts & MAP_DEF_KEY_TYPE)
		pr_debug("map '%s': found key [%u], sz = %u.\n",
			 map->name, def->key_type_id, def->key_size);
	else if (def->parts & MAP_DEF_KEY_SIZE)
		pr_debug("map '%s': found key_size = %u.\n", map->name, def->key_size);

	if (def->parts & MAP_DEF_VALUE_TYPE)
		pr_debug("map '%s': found value [%u], sz = %u.\n",
			 map->name, def->value_type_id, def->value_size);
	else if (def->parts & MAP_DEF_VALUE_SIZE)
		pr_debug("map '%s': found value_size = %u.\n", map->name, def->value_size);

	if (def->parts & MAP_DEF_MAX_ENTRIES)
		pr_debug("map '%s': found max_entries = %u.\n", map->name, def->max_entries);
	if (def->parts & MAP_DEF_MAP_FLAGS)
		pr_debug("map '%s': found map_flags = %u.\n", map->name, def->map_flags);
	if (def->parts & MAP_DEF_PINNING)
		pr_debug("map '%s': found pinning = %u.\n", map->name, def->pinning);
	if (def->parts & MAP_DEF_NUMA_NODE)
		pr_debug("map '%s': found numa_node = %u.\n", map->name, def->numa_node);

	if (def->parts & MAP_DEF_INNER_MAP)
		pr_debug("map '%s': found inner map definition.\n", map->name);
}

static const char *btf_var_linkage_str(__u32 linkage)
{
	switch (linkage) {
	case BTF_VAR_STATIC: return "static";
	case BTF_VAR_GLOBAL_ALLOCATED: return "global";
	case BTF_VAR_GLOBAL_EXTERN: return "extern";
	default: return "unknown";
	}
}

static int bpf_object__init_user_btf_map(struct bpf_object *obj,
					 const struct btf_type *sec,
					 int var_idx, int sec_idx,
					 const Elf_Data *data, bool strict,
					 const char *pin_root_path)
{
	struct btf_map_def map_def = {}, inner_def = {};
	const struct btf_type *var, *def;
	const struct btf_var_secinfo *vi;
	const struct btf_var *var_extra;
	const char *map_name;
	struct bpf_map *map;
	int err;

	vi = btf_var_secinfos(sec) + var_idx;
	var = btf__type_by_id(obj->btf, vi->type);
	var_extra = btf_var(var);
	map_name = btf__name_by_offset(obj->btf, var->name_off);

	if (map_name == NULL || map_name[0] == '\0') {
		pr_warn("map #%d: empty name.\n", var_idx);
		return -EINVAL;
	}
	if ((__u64)vi->offset + vi->size > data->d_size) {
		pr_warn("map '%s' BTF data is corrupted.\n", map_name);
		return -EINVAL;
	}
	if (!btf_is_var(var)) {
		pr_warn("map '%s': unexpected var kind %s.\n",
			map_name, btf_kind_str(var));
		return -EINVAL;
	}
	if (var_extra->linkage != BTF_VAR_GLOBAL_ALLOCATED) {
		pr_warn("map '%s': unsupported map linkage %s.\n",
			map_name, btf_var_linkage_str(var_extra->linkage));
		return -EOPNOTSUPP;
	}

	def = skip_mods_and_typedefs(obj->btf, var->type, NULL);
	if (!btf_is_struct(def)) {
		pr_warn("map '%s': unexpected def kind %s.\n",
			map_name, btf_kind_str(var));
		return -EINVAL;
	}
	if (def->size > vi->size) {
		pr_warn("map '%s': invalid def size.\n", map_name);
		return -EINVAL;
	}

	map = bpf_object__add_map(obj);
	if (IS_ERR(map))
		return PTR_ERR(map);
	map->name = strdup(map_name);
	if (!map->name) {
		pr_warn("map '%s': failed to alloc map name.\n", map_name);
		return -ENOMEM;
	}
	map->libbpf_type = LIBBPF_MAP_UNSPEC;
	map->def.type = BPF_MAP_TYPE_UNSPEC;
	map->sec_idx = sec_idx;
	map->sec_offset = vi->offset;
	map->btf_var_idx = var_idx;
	pr_debug("map '%s': at sec_idx %d, offset %zu.\n",
		 map_name, map->sec_idx, map->sec_offset);

	err = parse_btf_map_def(map->name, obj->btf, def, strict, &map_def, &inner_def);
	if (err)
		return err;

	fill_map_from_def(map, &map_def);

	if (map_def.pinning == LIBBPF_PIN_BY_NAME) {
		err = build_map_pin_path(map, pin_root_path);
		if (err) {
			pr_warn("map '%s': couldn't build pin path.\n", map->name);
			return err;
		}
	}

	if (map_def.parts & MAP_DEF_INNER_MAP) {
		map->inner_map = calloc(1, sizeof(*map->inner_map));
		if (!map->inner_map)
			return -ENOMEM;
		map->inner_map->fd = -1;
		map->inner_map->sec_idx = sec_idx;
		map->inner_map->name = malloc(strlen(map_name) + sizeof(".inner") + 1);
		if (!map->inner_map->name)
			return -ENOMEM;
		sprintf(map->inner_map->name, "%s.inner", map_name);

		fill_map_from_def(map->inner_map, &inner_def);
	}

	return 0;
}

static int bpf_object__init_user_btf_maps(struct bpf_object *obj, bool strict,
					  const char *pin_root_path)
{
	const struct btf_type *sec = NULL;
	int nr_types, i, vlen, err;
	const struct btf_type *t;
	const char *name;
	Elf_Data *data;
	Elf_Scn *scn;

	if (obj->efile.btf_maps_shndx < 0)
		return 0;

	scn = elf_sec_by_idx(obj, obj->efile.btf_maps_shndx);
	data = elf_sec_data(obj, scn);
	if (!scn || !data) {
		pr_warn("elf: failed to get %s map definitions for %s\n",
			MAPS_ELF_SEC, obj->path);
		return -EINVAL;
	}

	nr_types = btf__get_nr_types(obj->btf);
	for (i = 1; i <= nr_types; i++) {
		t = btf__type_by_id(obj->btf, i);
		if (!btf_is_datasec(t))
			continue;
		name = btf__name_by_offset(obj->btf, t->name_off);
		if (strcmp(name, MAPS_ELF_SEC) == 0) {
			sec = t;
			obj->efile.btf_maps_sec_btf_id = i;
			break;
		}
	}

	if (!sec) {
		pr_warn("DATASEC '%s' not found.\n", MAPS_ELF_SEC);
		return -ENOENT;
	}

	vlen = btf_vlen(sec);
	for (i = 0; i < vlen; i++) {
		err = bpf_object__init_user_btf_map(obj, sec, i,
						    obj->efile.btf_maps_shndx,
						    data, strict,
						    pin_root_path);
		if (err)
			return err;
	}

	return 0;
}

static int bpf_object__init_maps(struct bpf_object *obj,
				 const struct bpf_object_open_opts *opts)
{
	const char *pin_root_path;
	bool strict;
	int err;

	strict = !OPTS_GET(opts, relaxed_maps, false);
	pin_root_path = OPTS_GET(opts, pin_root_path, NULL);

	err = bpf_object__init_user_maps(obj, strict);
	err = err ?: bpf_object__init_user_btf_maps(obj, strict, pin_root_path);
	err = err ?: bpf_object__init_global_data_maps(obj);
	err = err ?: bpf_object__init_kconfig_map(obj);
	err = err ?: bpf_object__init_struct_ops_maps(obj);

	return err;
}

static bool section_have_execinstr(struct bpf_object *obj, int idx)
{
	GElf_Shdr sh;

	if (elf_sec_hdr(obj, elf_sec_by_idx(obj, idx), &sh))
		return false;

	return sh.sh_flags & SHF_EXECINSTR;
}

static bool btf_needs_sanitization(struct bpf_object *obj)
{
	bool has_func_global = kernel_supports(obj, FEAT_BTF_GLOBAL_FUNC);
	bool has_datasec = kernel_supports(obj, FEAT_BTF_DATASEC);
	bool has_float = kernel_supports(obj, FEAT_BTF_FLOAT);
	bool has_func = kernel_supports(obj, FEAT_BTF_FUNC);

	return !has_func || !has_datasec || !has_func_global || !has_float;
}

static void bpf_object__sanitize_btf(struct bpf_object *obj, struct btf *btf)
{
	bool has_func_global = kernel_supports(obj, FEAT_BTF_GLOBAL_FUNC);
	bool has_datasec = kernel_supports(obj, FEAT_BTF_DATASEC);
	bool has_float = kernel_supports(obj, FEAT_BTF_FLOAT);
	bool has_func = kernel_supports(obj, FEAT_BTF_FUNC);
	struct btf_type *t;
	int i, j, vlen;

	for (i = 1; i <= btf__get_nr_types(btf); i++) {
		t = (struct btf_type *)btf__type_by_id(btf, i);

		if (!has_datasec && btf_is_var(t)) {
			/* replace VAR with INT */
			t->info = BTF_INFO_ENC(BTF_KIND_INT, 0, 0);
			/*
			 * using size = 1 is the safest choice, 4 will be too
			 * big and cause kernel BTF validation failure if
			 * original variable took less than 4 bytes
			 */
			t->size = 1;
			*(int *)(t + 1) = BTF_INT_ENC(0, 0, 8);
		} else if (!has_datasec && btf_is_datasec(t)) {
			/* replace DATASEC with STRUCT */
			const struct btf_var_secinfo *v = btf_var_secinfos(t);
			struct btf_member *m = btf_members(t);
			struct btf_type *vt;
			char *name;

			name = (char *)btf__name_by_offset(btf, t->name_off);
			while (*name) {
				if (*name == '.')
					*name = '_';
				name++;
			}

			vlen = btf_vlen(t);
			t->info = BTF_INFO_ENC(BTF_KIND_STRUCT, 0, vlen);
			for (j = 0; j < vlen; j++, v++, m++) {
				/* order of field assignments is important */
				m->offset = v->offset * 8;
				m->type = v->type;
				/* preserve variable name as member name */
				vt = (void *)btf__type_by_id(btf, v->type);
				m->name_off = vt->name_off;
			}
		} else if (!has_func && btf_is_func_proto(t)) {
			/* replace FUNC_PROTO with ENUM */
			vlen = btf_vlen(t);
			t->info = BTF_INFO_ENC(BTF_KIND_ENUM, 0, vlen);
			t->size = sizeof(__u32); /* kernel enforced */
		} else if (!has_func && btf_is_func(t)) {
			/* replace FUNC with TYPEDEF */
			t->info = BTF_INFO_ENC(BTF_KIND_TYPEDEF, 0, 0);
		} else if (!has_func_global && btf_is_func(t)) {
			/* replace BTF_FUNC_GLOBAL with BTF_FUNC_STATIC */
			t->info = BTF_INFO_ENC(BTF_KIND_FUNC, 0, 0);
		} else if (!has_float && btf_is_float(t)) {
			/* replace FLOAT with an equally-sized empty STRUCT;
			 * since C compilers do not accept e.g. "float" as a
			 * valid struct name, make it anonymous
			 */
			t->name_off = 0;
			t->info = BTF_INFO_ENC(BTF_KIND_STRUCT, 0, 0);
		}
	}
}

static bool libbpf_needs_btf(const struct bpf_object *obj)
{
	return obj->efile.btf_maps_shndx >= 0 ||
	       obj->efile.st_ops_shndx >= 0 ||
	       obj->nr_extern > 0;
}

static bool kernel_needs_btf(const struct bpf_object *obj)
{
	return obj->efile.st_ops_shndx >= 0;
}

static int bpf_object__init_btf(struct bpf_object *obj,
				Elf_Data *btf_data,
				Elf_Data *btf_ext_data)
{
	int err = -ENOENT;

	if (btf_data) {
		obj->btf = btf__new(btf_data->d_buf, btf_data->d_size);
		err = libbpf_get_error(obj->btf);
		if (err) {
			obj->btf = NULL;
			pr_warn("Error loading ELF section %s: %d.\n", BTF_ELF_SEC, err);
			goto out;
		}
		/* enforce 8-byte pointers for BPF-targeted BTFs */
		btf__set_pointer_size(obj->btf, 8);
	}
	if (btf_ext_data) {
		if (!obj->btf) {
			pr_debug("Ignore ELF section %s because its depending ELF section %s is not found.\n",
				 BTF_EXT_ELF_SEC, BTF_ELF_SEC);
			goto out;
		}
		obj->btf_ext = btf_ext__new(btf_ext_data->d_buf, btf_ext_data->d_size);
		err = libbpf_get_error(obj->btf_ext);
		if (err) {
			pr_warn("Error loading ELF section %s: %d. Ignored and continue.\n",
				BTF_EXT_ELF_SEC, err);
			obj->btf_ext = NULL;
			goto out;
		}
	}
out:
	if (err && libbpf_needs_btf(obj)) {
		pr_warn("BTF is required, but is missing or corrupted.\n");
		return err;
	}
	return 0;
}

static int bpf_object__finalize_btf(struct bpf_object *obj)
{
	int err;

	if (!obj->btf)
		return 0;

	err = btf__finalize_data(obj, obj->btf);
	if (err) {
		pr_warn("Error finalizing %s: %d.\n", BTF_ELF_SEC, err);
		return err;
	}

	return 0;
}

static bool prog_needs_vmlinux_btf(struct bpf_program *prog)
{
	if (prog->type == BPF_PROG_TYPE_STRUCT_OPS ||
	    prog->type == BPF_PROG_TYPE_LSM)
		return true;

	/* BPF_PROG_TYPE_TRACING programs which do not attach to other programs
	 * also need vmlinux BTF
	 */
	if (prog->type == BPF_PROG_TYPE_TRACING && !prog->attach_prog_fd)
		return true;

	return false;
}

static bool obj_needs_vmlinux_btf(const struct bpf_object *obj)
{
	struct bpf_program *prog;
	int i;

	/* CO-RE relocations need kernel BTF, only when btf_custom_path
	 * is not specified
	 */
	if (obj->btf_ext && obj->btf_ext->core_relo_info.len && !obj->btf_custom_path)
		return true;

	/* Support for typed ksyms needs kernel BTF */
	for (i = 0; i < obj->nr_extern; i++) {
		const struct extern_desc *ext;

		ext = &obj->externs[i];
		if (ext->type == EXT_KSYM && ext->ksym.type_id)
			return true;
	}

	bpf_object__for_each_program(prog, obj) {
		if (!prog->load)
			continue;
		if (prog_needs_vmlinux_btf(prog))
			return true;
	}

	return false;
}

static int bpf_object__load_vmlinux_btf(struct bpf_object *obj, bool force)
{
	int err;

	/* btf_vmlinux could be loaded earlier */
	if (obj->btf_vmlinux || obj->gen_loader)
		return 0;

	if (!force && !obj_needs_vmlinux_btf(obj))
		return 0;

	obj->btf_vmlinux = btf__load_vmlinux_btf();
	err = libbpf_get_error(obj->btf_vmlinux);
	if (err) {
		pr_warn("Error loading vmlinux BTF: %d\n", err);
		obj->btf_vmlinux = NULL;
		return err;
	}
	return 0;
}

static int bpf_object__sanitize_and_load_btf(struct bpf_object *obj)
{
	struct btf *kern_btf = obj->btf;
	bool btf_mandatory, sanitize;
	int i, err = 0;

	if (!obj->btf)
		return 0;

	if (!kernel_supports(obj, FEAT_BTF)) {
		if (kernel_needs_btf(obj)) {
			err = -EOPNOTSUPP;
			goto report;
		}
		pr_debug("Kernel doesn't support BTF, skipping uploading it.\n");
		return 0;
	}

	/* Even though some subprogs are global/weak, user might prefer more
	 * permissive BPF verification process that BPF verifier performs for
	 * static functions, taking into account more context from the caller
	 * functions. In such case, they need to mark such subprogs with
	 * __attribute__((visibility("hidden"))) and libbpf will adjust
	 * corresponding FUNC BTF type to be marked as static and trigger more
	 * involved BPF verification process.
	 */
	for (i = 0; i < obj->nr_programs; i++) {
		struct bpf_program *prog = &obj->programs[i];
		struct btf_type *t;
		const char *name;
		int j, n;

		if (!prog->mark_btf_static || !prog_is_subprog(obj, prog))
			continue;

		n = btf__get_nr_types(obj->btf);
		for (j = 1; j <= n; j++) {
			t = btf_type_by_id(obj->btf, j);
			if (!btf_is_func(t) || btf_func_linkage(t) != BTF_FUNC_GLOBAL)
				continue;

			name = btf__str_by_offset(obj->btf, t->name_off);
			if (strcmp(name, prog->name) != 0)
				continue;

			t->info = btf_type_info(BTF_KIND_FUNC, BTF_FUNC_STATIC, 0);
			break;
		}
	}

	sanitize = btf_needs_sanitization(obj);
	if (sanitize) {
		const void *raw_data;
		__u32 sz;

		/* clone BTF to sanitize a copy and leave the original intact */
		raw_data = btf__get_raw_data(obj->btf, &sz);
		kern_btf = btf__new(raw_data, sz);
		err = libbpf_get_error(kern_btf);
		if (err)
			return err;

		/* enforce 8-byte pointers for BPF-targeted BTFs */
		btf__set_pointer_size(obj->btf, 8);
		bpf_object__sanitize_btf(obj, kern_btf);
	}

	if (obj->gen_loader) {
		__u32 raw_size = 0;
		const void *raw_data = btf__get_raw_data(kern_btf, &raw_size);

		if (!raw_data)
			return -ENOMEM;
		bpf_gen__load_btf(obj->gen_loader, raw_data, raw_size);
		/* Pretend to have valid FD to pass various fd >= 0 checks.
		 * This fd == 0 will not be used with any syscall and will be reset to -1 eventually.
		 */
		btf__set_fd(kern_btf, 0);
	} else {
		err = btf__load_into_kernel(kern_btf);
	}
	if (sanitize) {
		if (!err) {
			/* move fd to libbpf's BTF */
			btf__set_fd(obj->btf, btf__fd(kern_btf));
			btf__set_fd(kern_btf, -1);
		}
		btf__free(kern_btf);
	}
report:
	if (err) {
		btf_mandatory = kernel_needs_btf(obj);
		pr_warn("Error loading .BTF into kernel: %d. %s\n", err,
			btf_mandatory ? "BTF is mandatory, can't proceed."
				      : "BTF is optional, ignoring.");
		if (!btf_mandatory)
			err = 0;
	}
	return err;
}

static const char *elf_sym_str(const struct bpf_object *obj, size_t off)
{
	const char *name;

	name = elf_strptr(obj->efile.elf, obj->efile.strtabidx, off);
	if (!name) {
		pr_warn("elf: failed to get section name string at offset %zu from %s: %s\n",
			off, obj->path, elf_errmsg(-1));
		return NULL;
	}

	return name;
}

static const char *elf_sec_str(const struct bpf_object *obj, size_t off)
{
	const char *name;

	name = elf_strptr(obj->efile.elf, obj->efile.shstrndx, off);
	if (!name) {
		pr_warn("elf: failed to get section name string at offset %zu from %s: %s\n",
			off, obj->path, elf_errmsg(-1));
		return NULL;
	}

	return name;
}

static Elf_Scn *elf_sec_by_idx(const struct bpf_object *obj, size_t idx)
{
	Elf_Scn *scn;

	scn = elf_getscn(obj->efile.elf, idx);
	if (!scn) {
		pr_warn("elf: failed to get section(%zu) from %s: %s\n",
			idx, obj->path, elf_errmsg(-1));
		return NULL;
	}
	return scn;
}

static Elf_Scn *elf_sec_by_name(const struct bpf_object *obj, const char *name)
{
	Elf_Scn *scn = NULL;
	Elf *elf = obj->efile.elf;
	const char *sec_name;

	while ((scn = elf_nextscn(elf, scn)) != NULL) {
		sec_name = elf_sec_name(obj, scn);
		if (!sec_name)
			return NULL;

		if (strcmp(sec_name, name) != 0)
			continue;

		return scn;
	}
	return NULL;
}

static int elf_sec_hdr(const struct bpf_object *obj, Elf_Scn *scn, GElf_Shdr *hdr)
{
	if (!scn)
		return -EINVAL;

	if (gelf_getshdr(scn, hdr) != hdr) {
		pr_warn("elf: failed to get section(%zu) header from %s: %s\n",
			elf_ndxscn(scn), obj->path, elf_errmsg(-1));
		return -EINVAL;
	}

	return 0;
}

static const char *elf_sec_name(const struct bpf_object *obj, Elf_Scn *scn)
{
	const char *name;
	GElf_Shdr sh;

	if (!scn)
		return NULL;

	if (elf_sec_hdr(obj, scn, &sh))
		return NULL;

	name = elf_sec_str(obj, sh.sh_name);
	if (!name) {
		pr_warn("elf: failed to get section(%zu) name from %s: %s\n",
			elf_ndxscn(scn), obj->path, elf_errmsg(-1));
		return NULL;
	}

	return name;
}

static Elf_Data *elf_sec_data(const struct bpf_object *obj, Elf_Scn *scn)
{
	Elf_Data *data;

	if (!scn)
		return NULL;

	data = elf_getdata(scn, 0);
	if (!data) {
		pr_warn("elf: failed to get section(%zu) %s data from %s: %s\n",
			elf_ndxscn(scn), elf_sec_name(obj, scn) ?: "<?>",
			obj->path, elf_errmsg(-1));
		return NULL;
	}

	return data;
}

static bool is_sec_name_dwarf(const char *name)
{
	/* approximation, but the actual list is too long */
	return strncmp(name, ".debug_", sizeof(".debug_") - 1) == 0;
}

static bool ignore_elf_section(GElf_Shdr *hdr, const char *name)
{
	/* no special handling of .strtab */
	if (hdr->sh_type == SHT_STRTAB)
		return true;

	/* ignore .llvm_addrsig section as well */
	if (hdr->sh_type == SHT_LLVM_ADDRSIG)
		return true;

	/* no subprograms will lead to an empty .text section, ignore it */
	if (hdr->sh_type == SHT_PROGBITS && hdr->sh_size == 0 &&
	    strcmp(name, ".text") == 0)
		return true;

	/* DWARF sections */
	if (is_sec_name_dwarf(name))
		return true;

	if (strncmp(name, ".rel", sizeof(".rel") - 1) == 0) {
		name += sizeof(".rel") - 1;
		/* DWARF section relocations */
		if (is_sec_name_dwarf(name))
			return true;

		/* .BTF and .BTF.ext don't need relocations */
		if (strcmp(name, BTF_ELF_SEC) == 0 ||
		    strcmp(name, BTF_EXT_ELF_SEC) == 0)
			return true;
	}

	return false;
}

static int cmp_progs(const void *_a, const void *_b)
{
	const struct bpf_program *a = _a;
	const struct bpf_program *b = _b;

	if (a->sec_idx != b->sec_idx)
		return a->sec_idx < b->sec_idx ? -1 : 1;

	/* sec_insn_off can't be the same within the section */
	return a->sec_insn_off < b->sec_insn_off ? -1 : 1;
}

static int bpf_object__elf_collect(struct bpf_object *obj)
{
	Elf *elf = obj->efile.elf;
	Elf_Data *btf_ext_data = NULL;
	Elf_Data *btf_data = NULL;
	int idx = 0, err = 0;
	const char *name;
	Elf_Data *data;
	Elf_Scn *scn;
	GElf_Shdr sh;

	/* a bunch of ELF parsing functionality depends on processing symbols,
	 * so do the first pass and find the symbol table
	 */
	scn = NULL;
	while ((scn = elf_nextscn(elf, scn)) != NULL) {
		if (elf_sec_hdr(obj, scn, &sh))
			return -LIBBPF_ERRNO__FORMAT;

		if (sh.sh_type == SHT_SYMTAB) {
			if (obj->efile.symbols) {
				pr_warn("elf: multiple symbol tables in %s\n", obj->path);
				return -LIBBPF_ERRNO__FORMAT;
			}

			data = elf_sec_data(obj, scn);
			if (!data)
				return -LIBBPF_ERRNO__FORMAT;

			obj->efile.symbols = data;
			obj->efile.symbols_shndx = elf_ndxscn(scn);
			obj->efile.strtabidx = sh.sh_link;
		}
	}

	if (!obj->efile.symbols) {
		pr_warn("elf: couldn't find symbol table in %s, stripped object file?\n",
			obj->path);
		return -ENOENT;
	}

	scn = NULL;
	while ((scn = elf_nextscn(elf, scn)) != NULL) {
		idx++;

		if (elf_sec_hdr(obj, scn, &sh))
			return -LIBBPF_ERRNO__FORMAT;

		name = elf_sec_str(obj, sh.sh_name);
		if (!name)
			return -LIBBPF_ERRNO__FORMAT;

		if (ignore_elf_section(&sh, name))
			continue;

		data = elf_sec_data(obj, scn);
		if (!data)
			return -LIBBPF_ERRNO__FORMAT;

		pr_debug("elf: section(%d) %s, size %ld, link %d, flags %lx, type=%d\n",
			 idx, name, (unsigned long)data->d_size,
			 (int)sh.sh_link, (unsigned long)sh.sh_flags,
			 (int)sh.sh_type);

		if (strcmp(name, "license") == 0) {
			err = bpf_object__init_license(obj, data->d_buf, data->d_size);
			if (err)
				return err;
		} else if (strcmp(name, "version") == 0) {
			err = bpf_object__init_kversion(obj, data->d_buf, data->d_size);
			if (err)
				return err;
		} else if (strcmp(name, "maps") == 0) {
			obj->efile.maps_shndx = idx;
		} else if (strcmp(name, MAPS_ELF_SEC) == 0) {
			obj->efile.btf_maps_shndx = idx;
		} else if (strcmp(name, BTF_ELF_SEC) == 0) {
			btf_data = data;
		} else if (strcmp(name, BTF_EXT_ELF_SEC) == 0) {
			btf_ext_data = data;
		} else if (sh.sh_type == SHT_SYMTAB) {
			/* already processed during the first pass above */
		} else if (sh.sh_type == SHT_PROGBITS && data->d_size > 0) {
			if (sh.sh_flags & SHF_EXECINSTR) {
				if (strcmp(name, ".text") == 0)
					obj->efile.text_shndx = idx;
				err = bpf_object__add_programs(obj, data, name, idx);
				if (err)
					return err;
			} else if (strcmp(name, DATA_SEC) == 0) {
				obj->efile.data = data;
				obj->efile.data_shndx = idx;
			} else if (strcmp(name, RODATA_SEC) == 0) {
				obj->efile.rodata = data;
				obj->efile.rodata_shndx = idx;
			} else if (strcmp(name, STRUCT_OPS_SEC) == 0) {
				obj->efile.st_ops_data = data;
				obj->efile.st_ops_shndx = idx;
			} else {
				pr_info("elf: skipping unrecognized data section(%d) %s\n",
					idx, name);
			}
		} else if (sh.sh_type == SHT_REL) {
			int nr_sects = obj->efile.nr_reloc_sects;
			void *sects = obj->efile.reloc_sects;
			int sec = sh.sh_info; /* points to other section */

			/* Only do relo for section with exec instructions */
			if (!section_have_execinstr(obj, sec) &&
			    strcmp(name, ".rel" STRUCT_OPS_SEC) &&
			    strcmp(name, ".rel" MAPS_ELF_SEC)) {
				pr_info("elf: skipping relo section(%d) %s for section(%d) %s\n",
					idx, name, sec,
					elf_sec_name(obj, elf_sec_by_idx(obj, sec)) ?: "<?>");
				continue;
			}

			sects = libbpf_reallocarray(sects, nr_sects + 1,
						    sizeof(*obj->efile.reloc_sects));
			if (!sects)
				return -ENOMEM;

			obj->efile.reloc_sects = sects;
			obj->efile.nr_reloc_sects++;

			obj->efile.reloc_sects[nr_sects].shdr = sh;
			obj->efile.reloc_sects[nr_sects].data = data;
		} else if (sh.sh_type == SHT_NOBITS && strcmp(name, BSS_SEC) == 0) {
			obj->efile.bss = data;
			obj->efile.bss_shndx = idx;
		} else {
			pr_info("elf: skipping section(%d) %s (size %zu)\n", idx, name,
				(size_t)sh.sh_size);
		}
	}

	if (!obj->efile.strtabidx || obj->efile.strtabidx > idx) {
		pr_warn("elf: symbol strings section missing or invalid in %s\n", obj->path);
		return -LIBBPF_ERRNO__FORMAT;
	}

	/* sort BPF programs by section name and in-section instruction offset
	 * for faster search */
	qsort(obj->programs, obj->nr_programs, sizeof(*obj->programs), cmp_progs);

	return bpf_object__init_btf(obj, btf_data, btf_ext_data);
}

static bool sym_is_extern(const GElf_Sym *sym)
{
	int bind = GELF_ST_BIND(sym->st_info);
	/* externs are symbols w/ type=NOTYPE, bind=GLOBAL|WEAK, section=UND */
	return sym->st_shndx == SHN_UNDEF &&
	       (bind == STB_GLOBAL || bind == STB_WEAK) &&
	       GELF_ST_TYPE(sym->st_info) == STT_NOTYPE;
}

static bool sym_is_subprog(const GElf_Sym *sym, int text_shndx)
{
	int bind = GELF_ST_BIND(sym->st_info);
	int type = GELF_ST_TYPE(sym->st_info);

	/* in .text section */
	if (sym->st_shndx != text_shndx)
		return false;

	/* local function */
	if (bind == STB_LOCAL && type == STT_SECTION)
		return true;

	/* global function */
	return bind == STB_GLOBAL && type == STT_FUNC;
}

static int find_extern_btf_id(const struct btf *btf, const char *ext_name)
{
	const struct btf_type *t;
	const char *tname;
	int i, n;

	if (!btf)
		return -ESRCH;

	n = btf__get_nr_types(btf);
	for (i = 1; i <= n; i++) {
		t = btf__type_by_id(btf, i);

		if (!btf_is_var(t) && !btf_is_func(t))
			continue;

		tname = btf__name_by_offset(btf, t->name_off);
		if (strcmp(tname, ext_name))
			continue;

		if (btf_is_var(t) &&
		    btf_var(t)->linkage != BTF_VAR_GLOBAL_EXTERN)
			return -EINVAL;

		if (btf_is_func(t) && btf_func_linkage(t) != BTF_FUNC_EXTERN)
			return -EINVAL;

		return i;
	}

	return -ENOENT;
}

static int find_extern_sec_btf_id(struct btf *btf, int ext_btf_id) {
	const struct btf_var_secinfo *vs;
	const struct btf_type *t;
	int i, j, n;

	if (!btf)
		return -ESRCH;

	n = btf__get_nr_types(btf);
	for (i = 1; i <= n; i++) {
		t = btf__type_by_id(btf, i);

		if (!btf_is_datasec(t))
			continue;

		vs = btf_var_secinfos(t);
		for (j = 0; j < btf_vlen(t); j++, vs++) {
			if (vs->type == ext_btf_id)
				return i;
		}
	}

	return -ENOENT;
}

static enum kcfg_type find_kcfg_type(const struct btf *btf, int id,
				     bool *is_signed)
{
	const struct btf_type *t;
	const char *name;

	t = skip_mods_and_typedefs(btf, id, NULL);
	name = btf__name_by_offset(btf, t->name_off);

	if (is_signed)
		*is_signed = false;
	switch (btf_kind(t)) {
	case BTF_KIND_INT: {
		int enc = btf_int_encoding(t);

		if (enc & BTF_INT_BOOL)
			return t->size == 1 ? KCFG_BOOL : KCFG_UNKNOWN;
		if (is_signed)
			*is_signed = enc & BTF_INT_SIGNED;
		if (t->size == 1)
			return KCFG_CHAR;
		if (t->size < 1 || t->size > 8 || (t->size & (t->size - 1)))
			return KCFG_UNKNOWN;
		return KCFG_INT;
	}
	case BTF_KIND_ENUM:
		if (t->size != 4)
			return KCFG_UNKNOWN;
		if (strcmp(name, "libbpf_tristate"))
			return KCFG_UNKNOWN;
		return KCFG_TRISTATE;
	case BTF_KIND_ARRAY:
		if (btf_array(t)->nelems == 0)
			return KCFG_UNKNOWN;
		if (find_kcfg_type(btf, btf_array(t)->type, NULL) != KCFG_CHAR)
			return KCFG_UNKNOWN;
		return KCFG_CHAR_ARR;
	default:
		return KCFG_UNKNOWN;
	}
}

static int cmp_externs(const void *_a, const void *_b)
{
	const struct extern_desc *a = _a;
	const struct extern_desc *b = _b;

	if (a->type != b->type)
		return a->type < b->type ? -1 : 1;

	if (a->type == EXT_KCFG) {
		/* descending order by alignment requirements */
		if (a->kcfg.align != b->kcfg.align)
			return a->kcfg.align > b->kcfg.align ? -1 : 1;
		/* ascending order by size, within same alignment class */
		if (a->kcfg.sz != b->kcfg.sz)
			return a->kcfg.sz < b->kcfg.sz ? -1 : 1;
	}

	/* resolve ties by name */
	return strcmp(a->name, b->name);
}

static int find_int_btf_id(const struct btf *btf)
{
	const struct btf_type *t;
	int i, n;

	n = btf__get_nr_types(btf);
	for (i = 1; i <= n; i++) {
		t = btf__type_by_id(btf, i);

		if (btf_is_int(t) && btf_int_bits(t) == 32)
			return i;
	}

	return 0;
}

static int add_dummy_ksym_var(struct btf *btf)
{
	int i, int_btf_id, sec_btf_id, dummy_var_btf_id;
	const struct btf_var_secinfo *vs;
	const struct btf_type *sec;

	if (!btf)
		return 0;

	sec_btf_id = btf__find_by_name_kind(btf, KSYMS_SEC,
					    BTF_KIND_DATASEC);
	if (sec_btf_id < 0)
		return 0;

	sec = btf__type_by_id(btf, sec_btf_id);
	vs = btf_var_secinfos(sec);
	for (i = 0; i < btf_vlen(sec); i++, vs++) {
		const struct btf_type *vt;

		vt = btf__type_by_id(btf, vs->type);
		if (btf_is_func(vt))
			break;
	}

	/* No func in ksyms sec.  No need to add dummy var. */
	if (i == btf_vlen(sec))
		return 0;

	int_btf_id = find_int_btf_id(btf);
	dummy_var_btf_id = btf__add_var(btf,
					"dummy_ksym",
					BTF_VAR_GLOBAL_ALLOCATED,
					int_btf_id);
	if (dummy_var_btf_id < 0)
		pr_warn("cannot create a dummy_ksym var\n");

	return dummy_var_btf_id;
}

static int bpf_object__collect_externs(struct bpf_object *obj)
{
	struct btf_type *sec, *kcfg_sec = NULL, *ksym_sec = NULL;
	const struct btf_type *t;
	struct extern_desc *ext;
	int i, n, off, dummy_var_btf_id;
	const char *ext_name, *sec_name;
	Elf_Scn *scn;
	GElf_Shdr sh;

	if (!obj->efile.symbols)
		return 0;

	scn = elf_sec_by_idx(obj, obj->efile.symbols_shndx);
	if (elf_sec_hdr(obj, scn, &sh))
		return -LIBBPF_ERRNO__FORMAT;

	dummy_var_btf_id = add_dummy_ksym_var(obj->btf);
	if (dummy_var_btf_id < 0)
		return dummy_var_btf_id;

	n = sh.sh_size / sh.sh_entsize;
	pr_debug("looking for externs among %d symbols...\n", n);

	for (i = 0; i < n; i++) {
		GElf_Sym sym;

		if (!gelf_getsym(obj->efile.symbols, i, &sym))
			return -LIBBPF_ERRNO__FORMAT;
		if (!sym_is_extern(&sym))
			continue;
		ext_name = elf_sym_str(obj, sym.st_name);
		if (!ext_name || !ext_name[0])
			continue;

		ext = obj->externs;
		ext = libbpf_reallocarray(ext, obj->nr_extern + 1, sizeof(*ext));
		if (!ext)
			return -ENOMEM;
		obj->externs = ext;
		ext = &ext[obj->nr_extern];
		memset(ext, 0, sizeof(*ext));
		obj->nr_extern++;

		ext->btf_id = find_extern_btf_id(obj->btf, ext_name);
		if (ext->btf_id <= 0) {
			pr_warn("failed to find BTF for extern '%s': %d\n",
				ext_name, ext->btf_id);
			return ext->btf_id;
		}
		t = btf__type_by_id(obj->btf, ext->btf_id);
		ext->name = btf__name_by_offset(obj->btf, t->name_off);
		ext->sym_idx = i;
		ext->is_weak = GELF_ST_BIND(sym.st_info) == STB_WEAK;

		ext->sec_btf_id = find_extern_sec_btf_id(obj->btf, ext->btf_id);
		if (ext->sec_btf_id <= 0) {
			pr_warn("failed to find BTF for extern '%s' [%d] section: %d\n",
				ext_name, ext->btf_id, ext->sec_btf_id);
			return ext->sec_btf_id;
		}
		sec = (void *)btf__type_by_id(obj->btf, ext->sec_btf_id);
		sec_name = btf__name_by_offset(obj->btf, sec->name_off);

		if (strcmp(sec_name, KCONFIG_SEC) == 0) {
			if (btf_is_func(t)) {
				pr_warn("extern function %s is unsupported under %s section\n",
					ext->name, KCONFIG_SEC);
				return -ENOTSUP;
			}
			kcfg_sec = sec;
			ext->type = EXT_KCFG;
			ext->kcfg.sz = btf__resolve_size(obj->btf, t->type);
			if (ext->kcfg.sz <= 0) {
				pr_warn("failed to resolve size of extern (kcfg) '%s': %d\n",
					ext_name, ext->kcfg.sz);
				return ext->kcfg.sz;
			}
			ext->kcfg.align = btf__align_of(obj->btf, t->type);
			if (ext->kcfg.align <= 0) {
				pr_warn("failed to determine alignment of extern (kcfg) '%s': %d\n",
					ext_name, ext->kcfg.align);
				return -EINVAL;
			}
			ext->kcfg.type = find_kcfg_type(obj->btf, t->type,
						        &ext->kcfg.is_signed);
			if (ext->kcfg.type == KCFG_UNKNOWN) {
				pr_warn("extern (kcfg) '%s' type is unsupported\n", ext_name);
				return -ENOTSUP;
			}
		} else if (strcmp(sec_name, KSYMS_SEC) == 0) {
			if (btf_is_func(t) && ext->is_weak) {
				pr_warn("extern weak function %s is unsupported\n",
					ext->name);
				return -ENOTSUP;
			}
			ksym_sec = sec;
			ext->type = EXT_KSYM;
			skip_mods_and_typedefs(obj->btf, t->type,
					       &ext->ksym.type_id);
		} else {
			pr_warn("unrecognized extern section '%s'\n", sec_name);
			return -ENOTSUP;
		}
	}
	pr_debug("collected %d externs total\n", obj->nr_extern);

	if (!obj->nr_extern)
		return 0;

	/* sort externs by type, for kcfg ones also by (align, size, name) */
	qsort(obj->externs, obj->nr_extern, sizeof(*ext), cmp_externs);

	/* for .ksyms section, we need to turn all externs into allocated
	 * variables in BTF to pass kernel verification; we do this by
	 * pretending that each extern is a 8-byte variable
	 */
	if (ksym_sec) {
		/* find existing 4-byte integer type in BTF to use for fake
		 * extern variables in DATASEC
		 */
		int int_btf_id = find_int_btf_id(obj->btf);
		/* For extern function, a dummy_var added earlier
		 * will be used to replace the vs->type and
		 * its name string will be used to refill
		 * the missing param's name.
		 */
		const struct btf_type *dummy_var;

		dummy_var = btf__type_by_id(obj->btf, dummy_var_btf_id);
		for (i = 0; i < obj->nr_extern; i++) {
			ext = &obj->externs[i];
			if (ext->type != EXT_KSYM)
				continue;
			pr_debug("extern (ksym) #%d: symbol %d, name %s\n",
				 i, ext->sym_idx, ext->name);
		}

		sec = ksym_sec;
		n = btf_vlen(sec);
		for (i = 0, off = 0; i < n; i++, off += sizeof(int)) {
			struct btf_var_secinfo *vs = btf_var_secinfos(sec) + i;
			struct btf_type *vt;

			vt = (void *)btf__type_by_id(obj->btf, vs->type);
			ext_name = btf__name_by_offset(obj->btf, vt->name_off);
			ext = find_extern_by_name(obj, ext_name);
			if (!ext) {
				pr_warn("failed to find extern definition for BTF %s '%s'\n",
					btf_kind_str(vt), ext_name);
				return -ESRCH;
			}
			if (btf_is_func(vt)) {
				const struct btf_type *func_proto;
				struct btf_param *param;
				int j;

				func_proto = btf__type_by_id(obj->btf,
							     vt->type);
				param = btf_params(func_proto);
				/* Reuse the dummy_var string if the
				 * func proto does not have param name.
				 */
				for (j = 0; j < btf_vlen(func_proto); j++)
					if (param[j].type && !param[j].name_off)
						param[j].name_off =
							dummy_var->name_off;
				vs->type = dummy_var_btf_id;
				vt->info &= ~0xffff;
				vt->info |= BTF_FUNC_GLOBAL;
			} else {
				btf_var(vt)->linkage = BTF_VAR_GLOBAL_ALLOCATED;
				vt->type = int_btf_id;
			}
			vs->offset = off;
			vs->size = sizeof(int);
		}
		sec->size = off;
	}

	if (kcfg_sec) {
		sec = kcfg_sec;
		/* for kcfg externs calculate their offsets within a .kconfig map */
		off = 0;
		for (i = 0; i < obj->nr_extern; i++) {
			ext = &obj->externs[i];
			if (ext->type != EXT_KCFG)
				continue;

			ext->kcfg.data_off = roundup(off, ext->kcfg.align);
			off = ext->kcfg.data_off + ext->kcfg.sz;
			pr_debug("extern (kcfg) #%d: symbol %d, off %u, name %s\n",
				 i, ext->sym_idx, ext->kcfg.data_off, ext->name);
		}
		sec->size = off;
		n = btf_vlen(sec);
		for (i = 0; i < n; i++) {
			struct btf_var_secinfo *vs = btf_var_secinfos(sec) + i;

			t = btf__type_by_id(obj->btf, vs->type);
			ext_name = btf__name_by_offset(obj->btf, t->name_off);
			ext = find_extern_by_name(obj, ext_name);
			if (!ext) {
				pr_warn("failed to find extern definition for BTF var '%s'\n",
					ext_name);
				return -ESRCH;
			}
			btf_var(t)->linkage = BTF_VAR_GLOBAL_ALLOCATED;
			vs->offset = ext->kcfg.data_off;
		}
	}
	return 0;
}

struct bpf_program *
bpf_object__find_program_by_title(const struct bpf_object *obj,
				  const char *title)
{
	struct bpf_program *pos;

	bpf_object__for_each_program(pos, obj) {
		if (pos->sec_name && !strcmp(pos->sec_name, title))
			return pos;
	}
	return errno = ENOENT, NULL;
}

static bool prog_is_subprog(const struct bpf_object *obj,
			    const struct bpf_program *prog)
{
	/* For legacy reasons, libbpf supports an entry-point BPF programs
	 * without SEC() attribute, i.e., those in the .text section. But if
	 * there are 2 or more such programs in the .text section, they all
	 * must be subprograms called from entry-point BPF programs in
	 * designated SEC()'tions, otherwise there is no way to distinguish
	 * which of those programs should be loaded vs which are a subprogram.
	 * Similarly, if there is a function/program in .text and at least one
	 * other BPF program with custom SEC() attribute, then we just assume
	 * .text programs are subprograms (even if they are not called from
	 * other programs), because libbpf never explicitly supported mixing
	 * SEC()-designated BPF programs and .text entry-point BPF programs.
	 */
	return prog->sec_idx == obj->efile.text_shndx && obj->nr_programs > 1;
}

struct bpf_program *
bpf_object__find_program_by_name(const struct bpf_object *obj,
				 const char *name)
{
	struct bpf_program *prog;

	bpf_object__for_each_program(prog, obj) {
		if (prog_is_subprog(obj, prog))
			continue;
		if (!strcmp(prog->name, name))
			return prog;
	}
	return errno = ENOENT, NULL;
}

static bool bpf_object__shndx_is_data(const struct bpf_object *obj,
				      int shndx)
{
	return shndx == obj->efile.data_shndx ||
	       shndx == obj->efile.bss_shndx ||
	       shndx == obj->efile.rodata_shndx;
}

static bool bpf_object__shndx_is_maps(const struct bpf_object *obj,
				      int shndx)
{
	return shndx == obj->efile.maps_shndx ||
	       shndx == obj->efile.btf_maps_shndx;
}

static enum libbpf_map_type
bpf_object__section_to_libbpf_map_type(const struct bpf_object *obj, int shndx)
{
	if (shndx == obj->efile.data_shndx)
		return LIBBPF_MAP_DATA;
	else if (shndx == obj->efile.bss_shndx)
		return LIBBPF_MAP_BSS;
	else if (shndx == obj->efile.rodata_shndx)
		return LIBBPF_MAP_RODATA;
	else if (shndx == obj->efile.symbols_shndx)
		return LIBBPF_MAP_KCONFIG;
	else
		return LIBBPF_MAP_UNSPEC;
}

static int bpf_program__record_reloc(struct bpf_program *prog,
				     struct reloc_desc *reloc_desc,
				     __u32 insn_idx, const char *sym_name,
				     const GElf_Sym *sym, const GElf_Rel *rel)
{
	struct bpf_insn *insn = &prog->insns[insn_idx];
	size_t map_idx, nr_maps = prog->obj->nr_maps;
	struct bpf_object *obj = prog->obj;
	__u32 shdr_idx = sym->st_shndx;
	enum libbpf_map_type type;
	const char *sym_sec_name;
	struct bpf_map *map;

	if (!is_call_insn(insn) && !is_ldimm64_insn(insn)) {
		pr_warn("prog '%s': invalid relo against '%s' for insns[%d].code 0x%x\n",
			prog->name, sym_name, insn_idx, insn->code);
		return -LIBBPF_ERRNO__RELOC;
	}

	if (sym_is_extern(sym)) {
		int sym_idx = GELF_R_SYM(rel->r_info);
		int i, n = obj->nr_extern;
		struct extern_desc *ext;

		for (i = 0; i < n; i++) {
			ext = &obj->externs[i];
			if (ext->sym_idx == sym_idx)
				break;
		}
		if (i >= n) {
			pr_warn("prog '%s': extern relo failed to find extern for '%s' (%d)\n",
				prog->name, sym_name, sym_idx);
			return -LIBBPF_ERRNO__RELOC;
		}
		pr_debug("prog '%s': found extern #%d '%s' (sym %d) for insn #%u\n",
			 prog->name, i, ext->name, ext->sym_idx, insn_idx);
		if (insn->code == (BPF_JMP | BPF_CALL))
			reloc_desc->type = RELO_EXTERN_FUNC;
		else
			reloc_desc->type = RELO_EXTERN_VAR;
		reloc_desc->insn_idx = insn_idx;
		reloc_desc->sym_off = i; /* sym_off stores extern index */
		return 0;
	}

	/* sub-program call relocation */
	if (is_call_insn(insn)) {
		if (insn->src_reg != BPF_PSEUDO_CALL) {
			pr_warn("prog '%s': incorrect bpf_call opcode\n", prog->name);
			return -LIBBPF_ERRNO__RELOC;
		}
		/* text_shndx can be 0, if no default "main" program exists */
		if (!shdr_idx || shdr_idx != obj->efile.text_shndx) {
			sym_sec_name = elf_sec_name(obj, elf_sec_by_idx(obj, shdr_idx));
			pr_warn("prog '%s': bad call relo against '%s' in section '%s'\n",
				prog->name, sym_name, sym_sec_name);
			return -LIBBPF_ERRNO__RELOC;
		}
		if (sym->st_value % BPF_INSN_SZ) {
			pr_warn("prog '%s': bad call relo against '%s' at offset %zu\n",
				prog->name, sym_name, (size_t)sym->st_value);
			return -LIBBPF_ERRNO__RELOC;
		}
		reloc_desc->type = RELO_CALL;
		reloc_desc->insn_idx = insn_idx;
		reloc_desc->sym_off = sym->st_value;
		return 0;
	}

	if (!shdr_idx || shdr_idx >= SHN_LORESERVE) {
		pr_warn("prog '%s': invalid relo against '%s' in special section 0x%x; forgot to initialize global var?..\n",
			prog->name, sym_name, shdr_idx);
		return -LIBBPF_ERRNO__RELOC;
	}

	/* loading subprog addresses */
	if (sym_is_subprog(sym, obj->efile.text_shndx)) {
		/* global_func: sym->st_value = offset in the section, insn->imm = 0.
		 * local_func: sym->st_value = 0, insn->imm = offset in the section.
		 */
		if ((sym->st_value % BPF_INSN_SZ) || (insn->imm % BPF_INSN_SZ)) {
			pr_warn("prog '%s': bad subprog addr relo against '%s' at offset %zu+%d\n",
				prog->name, sym_name, (size_t)sym->st_value, insn->imm);
			return -LIBBPF_ERRNO__RELOC;
		}

		reloc_desc->type = RELO_SUBPROG_ADDR;
		reloc_desc->insn_idx = insn_idx;
		reloc_desc->sym_off = sym->st_value;
		return 0;
	}

	type = bpf_object__section_to_libbpf_map_type(obj, shdr_idx);
	sym_sec_name = elf_sec_name(obj, elf_sec_by_idx(obj, shdr_idx));

	/* generic map reference relocation */
	if (type == LIBBPF_MAP_UNSPEC) {
		if (!bpf_object__shndx_is_maps(obj, shdr_idx)) {
			pr_warn("prog '%s': bad map relo against '%s' in section '%s'\n",
				prog->name, sym_name, sym_sec_name);
			return -LIBBPF_ERRNO__RELOC;
		}
		for (map_idx = 0; map_idx < nr_maps; map_idx++) {
			map = &obj->maps[map_idx];
			if (map->libbpf_type != type ||
			    map->sec_idx != sym->st_shndx ||
			    map->sec_offset != sym->st_value)
				continue;
			pr_debug("prog '%s': found map %zd (%s, sec %d, off %zu) for insn #%u\n",
				 prog->name, map_idx, map->name, map->sec_idx,
				 map->sec_offset, insn_idx);
			break;
		}
		if (map_idx >= nr_maps) {
			pr_warn("prog '%s': map relo failed to find map for section '%s', off %zu\n",
				prog->name, sym_sec_name, (size_t)sym->st_value);
			return -LIBBPF_ERRNO__RELOC;
		}
		reloc_desc->type = RELO_LD64;
		reloc_desc->insn_idx = insn_idx;
		reloc_desc->map_idx = map_idx;
		reloc_desc->sym_off = 0; /* sym->st_value determines map_idx */
		return 0;
	}

	/* global data map relocation */
	if (!bpf_object__shndx_is_data(obj, shdr_idx)) {
		pr_warn("prog '%s': bad data relo against section '%s'\n",
			prog->name, sym_sec_name);
		return -LIBBPF_ERRNO__RELOC;
	}
	for (map_idx = 0; map_idx < nr_maps; map_idx++) {
		map = &obj->maps[map_idx];
		if (map->libbpf_type != type)
			continue;
		pr_debug("prog '%s': found data map %zd (%s, sec %d, off %zu) for insn %u\n",
			 prog->name, map_idx, map->name, map->sec_idx,
			 map->sec_offset, insn_idx);
		break;
	}
	if (map_idx >= nr_maps) {
		pr_warn("prog '%s': data relo failed to find map for section '%s'\n",
			prog->name, sym_sec_name);
		return -LIBBPF_ERRNO__RELOC;
	}

	reloc_desc->type = RELO_DATA;
	reloc_desc->insn_idx = insn_idx;
	reloc_desc->map_idx = map_idx;
	reloc_desc->sym_off = sym->st_value;
	return 0;
}

static bool prog_contains_insn(const struct bpf_program *prog, size_t insn_idx)
{
	return insn_idx >= prog->sec_insn_off &&
	       insn_idx < prog->sec_insn_off + prog->sec_insn_cnt;
}

static struct bpf_program *find_prog_by_sec_insn(const struct bpf_object *obj,
						 size_t sec_idx, size_t insn_idx)
{
	int l = 0, r = obj->nr_programs - 1, m;
	struct bpf_program *prog;

	while (l < r) {
		m = l + (r - l + 1) / 2;
		prog = &obj->programs[m];

		if (prog->sec_idx < sec_idx ||
		    (prog->sec_idx == sec_idx && prog->sec_insn_off <= insn_idx))
			l = m;
		else
			r = m - 1;
	}
	/* matching program could be at index l, but it still might be the
	 * wrong one, so we need to double check conditions for the last time
	 */
	prog = &obj->programs[l];
	if (prog->sec_idx == sec_idx && prog_contains_insn(prog, insn_idx))
		return prog;
	return NULL;
}

static int
bpf_object__collect_prog_relos(struct bpf_object *obj, GElf_Shdr *shdr, Elf_Data *data)
{
	Elf_Data *symbols = obj->efile.symbols;
	const char *relo_sec_name, *sec_name;
	size_t sec_idx = shdr->sh_info;
	struct bpf_program *prog;
	struct reloc_desc *relos;
	int err, i, nrels;
	const char *sym_name;
	__u32 insn_idx;
	Elf_Scn *scn;
	Elf_Data *scn_data;
	GElf_Sym sym;
	GElf_Rel rel;

	scn = elf_sec_by_idx(obj, sec_idx);
	scn_data = elf_sec_data(obj, scn);

	relo_sec_name = elf_sec_str(obj, shdr->sh_name);
	sec_name = elf_sec_name(obj, scn);
	if (!relo_sec_name || !sec_name)
		return -EINVAL;

	pr_debug("sec '%s': collecting relocation for section(%zu) '%s'\n",
		 relo_sec_name, sec_idx, sec_name);
	nrels = shdr->sh_size / shdr->sh_entsize;

	for (i = 0; i < nrels; i++) {
		if (!gelf_getrel(data, i, &rel)) {
			pr_warn("sec '%s': failed to get relo #%d\n", relo_sec_name, i);
			return -LIBBPF_ERRNO__FORMAT;
		}
		if (!gelf_getsym(symbols, GELF_R_SYM(rel.r_info), &sym)) {
			pr_warn("sec '%s': symbol 0x%zx not found for relo #%d\n",
				relo_sec_name, (size_t)GELF_R_SYM(rel.r_info), i);
			return -LIBBPF_ERRNO__FORMAT;
		}

		if (rel.r_offset % BPF_INSN_SZ || rel.r_offset >= scn_data->d_size) {
			pr_warn("sec '%s': invalid offset 0x%zx for relo #%d\n",
				relo_sec_name, (size_t)GELF_R_SYM(rel.r_info), i);
			return -LIBBPF_ERRNO__FORMAT;
		}

		insn_idx = rel.r_offset / BPF_INSN_SZ;
		/* relocations against static functions are recorded as
		 * relocations against the section that contains a function;
		 * in such case, symbol will be STT_SECTION and sym.st_name
		 * will point to empty string (0), so fetch section name
		 * instead
		 */
		if (GELF_ST_TYPE(sym.st_info) == STT_SECTION && sym.st_name == 0)
			sym_name = elf_sec_name(obj, elf_sec_by_idx(obj, sym.st_shndx));
		else
			sym_name = elf_sym_str(obj, sym.st_name);
		sym_name = sym_name ?: "<?";

		pr_debug("sec '%s': relo #%d: insn #%u against '%s'\n",
			 relo_sec_name, i, insn_idx, sym_name);

		prog = find_prog_by_sec_insn(obj, sec_idx, insn_idx);
		if (!prog) {
			pr_debug("sec '%s': relo #%d: couldn't find program in section '%s' for insn #%u, probably overridden weak function, skipping...\n",
				relo_sec_name, i, sec_name, insn_idx);
			continue;
		}

		relos = libbpf_reallocarray(prog->reloc_desc,
					    prog->nr_reloc + 1, sizeof(*relos));
		if (!relos)
			return -ENOMEM;
		prog->reloc_desc = relos;

		/* adjust insn_idx to local BPF program frame of reference */
		insn_idx -= prog->sec_insn_off;
		err = bpf_program__record_reloc(prog, &relos[prog->nr_reloc],
						insn_idx, sym_name, &sym, &rel);
		if (err)
			return err;

		prog->nr_reloc++;
	}
	return 0;
}

static int bpf_map_find_btf_info(struct bpf_object *obj, struct bpf_map *map)
{
	struct bpf_map_def *def = &map->def;
	__u32 key_type_id = 0, value_type_id = 0;
	int ret;

	/* if it's BTF-defined map, we don't need to search for type IDs.
	 * For struct_ops map, it does not need btf_key_type_id and
	 * btf_value_type_id.
	 */
	if (map->sec_idx == obj->efile.btf_maps_shndx ||
	    bpf_map__is_struct_ops(map))
		return 0;

	if (!bpf_map__is_internal(map)) {
		ret = btf__get_map_kv_tids(obj->btf, map->name, def->key_size,
					   def->value_size, &key_type_id,
					   &value_type_id);
	} else {
		/*
		 * LLVM annotates global data differently in BTF, that is,
		 * only as '.data', '.bss' or '.rodata'.
		 */
		ret = btf__find_by_name(obj->btf,
				libbpf_type_to_btf_name[map->libbpf_type]);
	}
	if (ret < 0)
		return ret;

	map->btf_key_type_id = key_type_id;
	map->btf_value_type_id = bpf_map__is_internal(map) ?
				 ret : value_type_id;
	return 0;
}

static int bpf_get_map_info_from_fdinfo(int fd, struct bpf_map_info *info)
{
	char file[PATH_MAX], buff[4096];
	FILE *fp;
	__u32 val;
	int err;

	snprintf(file, sizeof(file), "/proc/%d/fdinfo/%d", getpid(), fd);
	memset(info, 0, sizeof(*info));

	fp = fopen(file, "r");
	if (!fp) {
		err = -errno;
		pr_warn("failed to open %s: %d. No procfs support?\n", file,
			err);
		return err;
	}

	while (fgets(buff, sizeof(buff), fp)) {
		if (sscanf(buff, "map_type:\t%u", &val) == 1)
			info->type = val;
		else if (sscanf(buff, "key_size:\t%u", &val) == 1)
			info->key_size = val;
		else if (sscanf(buff, "value_size:\t%u", &val) == 1)
			info->value_size = val;
		else if (sscanf(buff, "max_entries:\t%u", &val) == 1)
			info->max_entries = val;
		else if (sscanf(buff, "map_flags:\t%i", &val) == 1)
			info->map_flags = val;
	}

	fclose(fp);

	return 0;
}

int bpf_map__reuse_fd(struct bpf_map *map, int fd)
{
	struct bpf_map_info info = {};
	__u32 len = sizeof(info);
	int new_fd, err;
	char *new_name;

	err = bpf_obj_get_info_by_fd(fd, &info, &len);
	if (err && errno == EINVAL)
		err = bpf_get_map_info_from_fdinfo(fd, &info);
	if (err)
		return libbpf_err(err);

	new_name = strdup(info.name);
	if (!new_name)
		return libbpf_err(-errno);

	new_fd = open("/", O_RDONLY | O_CLOEXEC);
	if (new_fd < 0) {
		err = -errno;
		goto err_free_new_name;
	}

	new_fd = dup3(fd, new_fd, O_CLOEXEC);
	if (new_fd < 0) {
		err = -errno;
		goto err_close_new_fd;
	}

	err = zclose(map->fd);
	if (err) {
		err = -errno;
		goto err_close_new_fd;
	}
	free(map->name);

	map->fd = new_fd;
	map->name = new_name;
	map->def.type = info.type;
	map->def.key_size = info.key_size;
	map->def.value_size = info.value_size;
	map->def.max_entries = info.max_entries;
	map->def.map_flags = info.map_flags;
	map->btf_key_type_id = info.btf_key_type_id;
	map->btf_value_type_id = info.btf_value_type_id;
	map->reused = true;

	return 0;

err_close_new_fd:
	close(new_fd);
err_free_new_name:
	free(new_name);
	return libbpf_err(err);
}

__u32 bpf_map__max_entries(const struct bpf_map *map)
{
	return map->def.max_entries;
}

struct bpf_map *bpf_map__inner_map(struct bpf_map *map)
{
	if (!bpf_map_type__is_map_in_map(map->def.type))
		return errno = EINVAL, NULL;

	return map->inner_map;
}

int bpf_map__set_max_entries(struct bpf_map *map, __u32 max_entries)
{
	if (map->fd >= 0)
		return libbpf_err(-EBUSY);
	map->def.max_entries = max_entries;
	return 0;
}

int bpf_map__resize(struct bpf_map *map, __u32 max_entries)
{
	if (!map || !max_entries)
		return libbpf_err(-EINVAL);

	return bpf_map__set_max_entries(map, max_entries);
}

static int
bpf_object__probe_loading(struct bpf_object *obj)
{
	struct bpf_load_program_attr attr;
	char *cp, errmsg[STRERR_BUFSIZE];
	struct bpf_insn insns[] = {
		BPF_MOV64_IMM(BPF_REG_0, 0),
		BPF_EXIT_INSN(),
	};
	int ret;

	if (obj->gen_loader)
		return 0;

	/* make sure basic loading works */

	memset(&attr, 0, sizeof(attr));
	attr.prog_type = BPF_PROG_TYPE_SOCKET_FILTER;
	attr.insns = insns;
	attr.insns_cnt = ARRAY_SIZE(insns);
	attr.license = "GPL";

	ret = bpf_load_program_xattr(&attr, NULL, 0);
	if (ret < 0) {
		attr.prog_type = BPF_PROG_TYPE_TRACEPOINT;
		ret = bpf_load_program_xattr(&attr, NULL, 0);
	}
	if (ret < 0) {
		ret = errno;
		cp = libbpf_strerror_r(ret, errmsg, sizeof(errmsg));
		pr_warn("Error in %s():%s(%d). Couldn't load trivial BPF "
			"program. Make sure your kernel supports BPF "
			"(CONFIG_BPF_SYSCALL=y) and/or that RLIMIT_MEMLOCK is "
			"set to big enough value.\n", __func__, cp, ret);
		return -ret;
	}
	close(ret);

	return 0;
}

static int probe_fd(int fd)
{
	if (fd >= 0)
		close(fd);
	return fd >= 0;
}

static int probe_kern_prog_name(void)
{
	struct bpf_load_program_attr attr;
	struct bpf_insn insns[] = {
		BPF_MOV64_IMM(BPF_REG_0, 0),
		BPF_EXIT_INSN(),
	};
	int ret;

	/* make sure loading with name works */

	memset(&attr, 0, sizeof(attr));
	attr.prog_type = BPF_PROG_TYPE_SOCKET_FILTER;
	attr.insns = insns;
	attr.insns_cnt = ARRAY_SIZE(insns);
	attr.license = "GPL";
	attr.name = "test";
	ret = bpf_load_program_xattr(&attr, NULL, 0);
	return probe_fd(ret);
}

static int probe_kern_global_data(void)
{
	struct bpf_load_program_attr prg_attr;
	struct bpf_create_map_attr map_attr;
	char *cp, errmsg[STRERR_BUFSIZE];
	struct bpf_insn insns[] = {
		BPF_LD_MAP_VALUE(BPF_REG_1, 0, 16),
		BPF_ST_MEM(BPF_DW, BPF_REG_1, 0, 42),
		BPF_MOV64_IMM(BPF_REG_0, 0),
		BPF_EXIT_INSN(),
	};
	int ret, map;

	memset(&map_attr, 0, sizeof(map_attr));
	map_attr.map_type = BPF_MAP_TYPE_ARRAY;
	map_attr.key_size = sizeof(int);
	map_attr.value_size = 32;
	map_attr.max_entries = 1;

	map = bpf_create_map_xattr(&map_attr);
	if (map < 0) {
		ret = -errno;
		cp = libbpf_strerror_r(ret, errmsg, sizeof(errmsg));
		pr_warn("Error in %s():%s(%d). Couldn't create simple array map.\n",
			__func__, cp, -ret);
		return ret;
	}

	insns[0].imm = map;

	memset(&prg_attr, 0, sizeof(prg_attr));
	prg_attr.prog_type = BPF_PROG_TYPE_SOCKET_FILTER;
	prg_attr.insns = insns;
	prg_attr.insns_cnt = ARRAY_SIZE(insns);
	prg_attr.license = "GPL";

	ret = bpf_load_program_xattr(&prg_attr, NULL, 0);
	close(map);
	return probe_fd(ret);
}

static int probe_kern_btf(void)
{
	static const char strs[] = "\0int";
	__u32 types[] = {
		/* int */
		BTF_TYPE_INT_ENC(1, BTF_INT_SIGNED, 0, 32, 4),
	};

	return probe_fd(libbpf__load_raw_btf((char *)types, sizeof(types),
					     strs, sizeof(strs)));
}

static int probe_kern_btf_func(void)
{
	static const char strs[] = "\0int\0x\0a";
	/* void x(int a) {} */
	__u32 types[] = {
		/* int */
		BTF_TYPE_INT_ENC(1, BTF_INT_SIGNED, 0, 32, 4),  /* [1] */
		/* FUNC_PROTO */                                /* [2] */
		BTF_TYPE_ENC(0, BTF_INFO_ENC(BTF_KIND_FUNC_PROTO, 0, 1), 0),
		BTF_PARAM_ENC(7, 1),
		/* FUNC x */                                    /* [3] */
		BTF_TYPE_ENC(5, BTF_INFO_ENC(BTF_KIND_FUNC, 0, 0), 2),
	};

	return probe_fd(libbpf__load_raw_btf((char *)types, sizeof(types),
					     strs, sizeof(strs)));
}

static int probe_kern_btf_func_global(void)
{
	static const char strs[] = "\0int\0x\0a";
	/* static void x(int a) {} */
	__u32 types[] = {
		/* int */
		BTF_TYPE_INT_ENC(1, BTF_INT_SIGNED, 0, 32, 4),  /* [1] */
		/* FUNC_PROTO */                                /* [2] */
		BTF_TYPE_ENC(0, BTF_INFO_ENC(BTF_KIND_FUNC_PROTO, 0, 1), 0),
		BTF_PARAM_ENC(7, 1),
		/* FUNC x BTF_FUNC_GLOBAL */                    /* [3] */
		BTF_TYPE_ENC(5, BTF_INFO_ENC(BTF_KIND_FUNC, 0, BTF_FUNC_GLOBAL), 2),
	};

	return probe_fd(libbpf__load_raw_btf((char *)types, sizeof(types),
					     strs, sizeof(strs)));
}

static int probe_kern_btf_datasec(void)
{
	static const char strs[] = "\0x\0.data";
	/* static int a; */
	__u32 types[] = {
		/* int */
		BTF_TYPE_INT_ENC(0, BTF_INT_SIGNED, 0, 32, 4),  /* [1] */
		/* VAR x */                                     /* [2] */
		BTF_TYPE_ENC(1, BTF_INFO_ENC(BTF_KIND_VAR, 0, 0), 1),
		BTF_VAR_STATIC,
		/* DATASEC val */                               /* [3] */
		BTF_TYPE_ENC(3, BTF_INFO_ENC(BTF_KIND_DATASEC, 0, 1), 4),
		BTF_VAR_SECINFO_ENC(2, 0, 4),
	};

	return probe_fd(libbpf__load_raw_btf((char *)types, sizeof(types),
					     strs, sizeof(strs)));
}

static int probe_kern_btf_float(void)
{
	static const char strs[] = "\0float";
	__u32 types[] = {
		/* float */
		BTF_TYPE_FLOAT_ENC(1, 4),
	};

	return probe_fd(libbpf__load_raw_btf((char *)types, sizeof(types),
					     strs, sizeof(strs)));
}

static int probe_kern_array_mmap(void)
{
	struct bpf_create_map_attr attr = {
		.map_type = BPF_MAP_TYPE_ARRAY,
		.map_flags = BPF_F_MMAPABLE,
		.key_size = sizeof(int),
		.value_size = sizeof(int),
		.max_entries = 1,
	};

	return probe_fd(bpf_create_map_xattr(&attr));
}

static int probe_kern_exp_attach_type(void)
{
	struct bpf_load_program_attr attr;
	struct bpf_insn insns[] = {
		BPF_MOV64_IMM(BPF_REG_0, 0),
		BPF_EXIT_INSN(),
	};

	memset(&attr, 0, sizeof(attr));
	/* use any valid combination of program type and (optional)
	 * non-zero expected attach type (i.e., not a BPF_CGROUP_INET_INGRESS)
	 * to see if kernel supports expected_attach_type field for
	 * BPF_PROG_LOAD command
	 */
	attr.prog_type = BPF_PROG_TYPE_CGROUP_SOCK;
	attr.expected_attach_type = BPF_CGROUP_INET_SOCK_CREATE;
	attr.insns = insns;
	attr.insns_cnt = ARRAY_SIZE(insns);
	attr.license = "GPL";

	return probe_fd(bpf_load_program_xattr(&attr, NULL, 0));
}

static int probe_kern_probe_read_kernel(void)
{
	struct bpf_load_program_attr attr;
	struct bpf_insn insns[] = {
		BPF_MOV64_REG(BPF_REG_1, BPF_REG_10),	/* r1 = r10 (fp) */
		BPF_ALU64_IMM(BPF_ADD, BPF_REG_1, -8),	/* r1 += -8 */
		BPF_MOV64_IMM(BPF_REG_2, 8),		/* r2 = 8 */
		BPF_MOV64_IMM(BPF_REG_3, 0),		/* r3 = 0 */
		BPF_RAW_INSN(BPF_JMP | BPF_CALL, 0, 0, 0, BPF_FUNC_probe_read_kernel),
		BPF_EXIT_INSN(),
	};

	memset(&attr, 0, sizeof(attr));
	attr.prog_type = BPF_PROG_TYPE_KPROBE;
	attr.insns = insns;
	attr.insns_cnt = ARRAY_SIZE(insns);
	attr.license = "GPL";

	return probe_fd(bpf_load_program_xattr(&attr, NULL, 0));
}

static int probe_prog_bind_map(void)
{
	struct bpf_load_program_attr prg_attr;
	struct bpf_create_map_attr map_attr;
	char *cp, errmsg[STRERR_BUFSIZE];
	struct bpf_insn insns[] = {
		BPF_MOV64_IMM(BPF_REG_0, 0),
		BPF_EXIT_INSN(),
	};
	int ret, map, prog;

	memset(&map_attr, 0, sizeof(map_attr));
	map_attr.map_type = BPF_MAP_TYPE_ARRAY;
	map_attr.key_size = sizeof(int);
	map_attr.value_size = 32;
	map_attr.max_entries = 1;

	map = bpf_create_map_xattr(&map_attr);
	if (map < 0) {
		ret = -errno;
		cp = libbpf_strerror_r(ret, errmsg, sizeof(errmsg));
		pr_warn("Error in %s():%s(%d). Couldn't create simple array map.\n",
			__func__, cp, -ret);
		return ret;
	}

	memset(&prg_attr, 0, sizeof(prg_attr));
	prg_attr.prog_type = BPF_PROG_TYPE_SOCKET_FILTER;
	prg_attr.insns = insns;
	prg_attr.insns_cnt = ARRAY_SIZE(insns);
	prg_attr.license = "GPL";

	prog = bpf_load_program_xattr(&prg_attr, NULL, 0);
	if (prog < 0) {
		close(map);
		return 0;
	}

	ret = bpf_prog_bind_map(prog, map, NULL);

	close(map);
	close(prog);

	return ret >= 0;
}

static int probe_module_btf(void)
{
	static const char strs[] = "\0int";
	__u32 types[] = {
		/* int */
		BTF_TYPE_INT_ENC(1, BTF_INT_SIGNED, 0, 32, 4),
	};
	struct bpf_btf_info info;
	__u32 len = sizeof(info);
	char name[16];
	int fd, err;

	fd = libbpf__load_raw_btf((char *)types, sizeof(types), strs, sizeof(strs));
	if (fd < 0)
		return 0; /* BTF not supported at all */

	memset(&info, 0, sizeof(info));
	info.name = ptr_to_u64(name);
	info.name_len = sizeof(name);

	/* check that BPF_OBJ_GET_INFO_BY_FD supports specifying name pointer;
	 * kernel's module BTF support coincides with support for
	 * name/name_len fields in struct bpf_btf_info.
	 */
	err = bpf_obj_get_info_by_fd(fd, &info, &len);
	close(fd);
	return !err;
}

static int probe_perf_link(void)
{
	struct bpf_load_program_attr attr;
	struct bpf_insn insns[] = {
		BPF_MOV64_IMM(BPF_REG_0, 0),
		BPF_EXIT_INSN(),
	};
	int prog_fd, link_fd, err;

	memset(&attr, 0, sizeof(attr));
	attr.prog_type = BPF_PROG_TYPE_TRACEPOINT;
	attr.insns = insns;
	attr.insns_cnt = ARRAY_SIZE(insns);
	attr.license = "GPL";
	prog_fd = bpf_load_program_xattr(&attr, NULL, 0);
	if (prog_fd < 0)
		return -errno;

	/* use invalid perf_event FD to get EBADF, if link is supported;
	 * otherwise EINVAL should be returned
	 */
	link_fd = bpf_link_create(prog_fd, -1, BPF_PERF_EVENT, NULL);
	err = -errno; /* close() can clobber errno */

	if (link_fd >= 0)
		close(link_fd);
	close(prog_fd);

	return link_fd < 0 && err == -EBADF;
}

enum kern_feature_result {
	FEAT_UNKNOWN = 0,
	FEAT_SUPPORTED = 1,
	FEAT_MISSING = 2,
};

typedef int (*feature_probe_fn)(void);

static struct kern_feature_desc {
	const char *desc;
	feature_probe_fn probe;
	enum kern_feature_result res;
} feature_probes[__FEAT_CNT] = {
	[FEAT_PROG_NAME] = {
		"BPF program name", probe_kern_prog_name,
	},
	[FEAT_GLOBAL_DATA] = {
		"global variables", probe_kern_global_data,
	},
	[FEAT_BTF] = {
		"minimal BTF", probe_kern_btf,
	},
	[FEAT_BTF_FUNC] = {
		"BTF functions", probe_kern_btf_func,
	},
	[FEAT_BTF_GLOBAL_FUNC] = {
		"BTF global function", probe_kern_btf_func_global,
	},
	[FEAT_BTF_DATASEC] = {
		"BTF data section and variable", probe_kern_btf_datasec,
	},
	[FEAT_ARRAY_MMAP] = {
		"ARRAY map mmap()", probe_kern_array_mmap,
	},
	[FEAT_EXP_ATTACH_TYPE] = {
		"BPF_PROG_LOAD expected_attach_type attribute",
		probe_kern_exp_attach_type,
	},
	[FEAT_PROBE_READ_KERN] = {
		"bpf_probe_read_kernel() helper", probe_kern_probe_read_kernel,
	},
	[FEAT_PROG_BIND_MAP] = {
		"BPF_PROG_BIND_MAP support", probe_prog_bind_map,
	},
	[FEAT_MODULE_BTF] = {
		"module BTF support", probe_module_btf,
	},
	[FEAT_BTF_FLOAT] = {
		"BTF_KIND_FLOAT support", probe_kern_btf_float,
	},
	[FEAT_PERF_LINK] = {
		"BPF perf link support", probe_perf_link,
	},
};

static bool kernel_supports(const struct bpf_object *obj, enum kern_feature_id feat_id)
{
	struct kern_feature_desc *feat = &feature_probes[feat_id];
	int ret;

	if (obj->gen_loader)
		/* To generate loader program assume the latest kernel
		 * to avoid doing extra prog_load, map_create syscalls.
		 */
		return true;

	if (READ_ONCE(feat->res) == FEAT_UNKNOWN) {
		ret = feat->probe();
		if (ret > 0) {
			WRITE_ONCE(feat->res, FEAT_SUPPORTED);
		} else if (ret == 0) {
			WRITE_ONCE(feat->res, FEAT_MISSING);
		} else {
			pr_warn("Detection of kernel %s support failed: %d\n", feat->desc, ret);
			WRITE_ONCE(feat->res, FEAT_MISSING);
		}
	}

	return READ_ONCE(feat->res) == FEAT_SUPPORTED;
}

static bool map_is_reuse_compat(const struct bpf_map *map, int map_fd)
{
	struct bpf_map_info map_info = {};
	char msg[STRERR_BUFSIZE];
	__u32 map_info_len;
	int err;

	map_info_len = sizeof(map_info);

	err = bpf_obj_get_info_by_fd(map_fd, &map_info, &map_info_len);
	if (err && errno == EINVAL)
		err = bpf_get_map_info_from_fdinfo(map_fd, &map_info);
	if (err) {
		pr_warn("failed to get map info for map FD %d: %s\n", map_fd,
			libbpf_strerror_r(errno, msg, sizeof(msg)));
		return false;
	}

	return (map_info.type == map->def.type &&
		map_info.key_size == map->def.key_size &&
		map_info.value_size == map->def.value_size &&
		map_info.max_entries == map->def.max_entries &&
		map_info.map_flags == map->def.map_flags);
}

static int
bpf_object__reuse_map(struct bpf_map *map)
{
	char *cp, errmsg[STRERR_BUFSIZE];
	int err, pin_fd;

	pin_fd = bpf_obj_get(map->pin_path);
	if (pin_fd < 0) {
		err = -errno;
		if (err == -ENOENT) {
			pr_debug("found no pinned map to reuse at '%s'\n",
				 map->pin_path);
			return 0;
		}

		cp = libbpf_strerror_r(-err, errmsg, sizeof(errmsg));
		pr_warn("couldn't retrieve pinned map '%s': %s\n",
			map->pin_path, cp);
		return err;
	}

	if (!map_is_reuse_compat(map, pin_fd)) {
		pr_warn("couldn't reuse pinned map at '%s': parameter mismatch\n",
			map->pin_path);
		close(pin_fd);
		return -EINVAL;
	}

	err = bpf_map__reuse_fd(map, pin_fd);
	if (err) {
		close(pin_fd);
		return err;
	}
	map->pinned = true;
	pr_debug("reused pinned map at '%s'\n", map->pin_path);

	return 0;
}

static int
bpf_object__populate_internal_map(struct bpf_object *obj, struct bpf_map *map)
{
	enum libbpf_map_type map_type = map->libbpf_type;
	char *cp, errmsg[STRERR_BUFSIZE];
	int err, zero = 0;

	if (obj->gen_loader) {
		bpf_gen__map_update_elem(obj->gen_loader, map - obj->maps,
					 map->mmaped, map->def.value_size);
		if (map_type == LIBBPF_MAP_RODATA || map_type == LIBBPF_MAP_KCONFIG)
			bpf_gen__map_freeze(obj->gen_loader, map - obj->maps);
		return 0;
	}
	err = bpf_map_update_elem(map->fd, &zero, map->mmaped, 0);
	if (err) {
		err = -errno;
		cp = libbpf_strerror_r(err, errmsg, sizeof(errmsg));
		pr_warn("Error setting initial map(%s) contents: %s\n",
			map->name, cp);
		return err;
	}

	/* Freeze .rodata and .kconfig map as read-only from syscall side. */
	if (map_type == LIBBPF_MAP_RODATA || map_type == LIBBPF_MAP_KCONFIG) {
		err = bpf_map_freeze(map->fd);
		if (err) {
			err = -errno;
			cp = libbpf_strerror_r(err, errmsg, sizeof(errmsg));
			pr_warn("Error freezing map(%s) as read-only: %s\n",
				map->name, cp);
			return err;
		}
	}
	return 0;
}

static void bpf_map__destroy(struct bpf_map *map);

static int bpf_object__create_map(struct bpf_object *obj, struct bpf_map *map, bool is_inner)
{
	struct bpf_create_map_attr create_attr;
	struct bpf_map_def *def = &map->def;
	int err = 0;

	memset(&create_attr, 0, sizeof(create_attr));

	if (kernel_supports(obj, FEAT_PROG_NAME))
		create_attr.name = map->name;
	create_attr.map_ifindex = map->map_ifindex;
	create_attr.map_type = def->type;
	create_attr.map_flags = def->map_flags;
	create_attr.key_size = def->key_size;
	create_attr.value_size = def->value_size;
	create_attr.numa_node = map->numa_node;

	if (def->type == BPF_MAP_TYPE_PERF_EVENT_ARRAY && !def->max_entries) {
		int nr_cpus;

		nr_cpus = libbpf_num_possible_cpus();
		if (nr_cpus < 0) {
			pr_warn("map '%s': failed to determine number of system CPUs: %d\n",
				map->name, nr_cpus);
			return nr_cpus;
		}
		pr_debug("map '%s': setting size to %d\n", map->name, nr_cpus);
		create_attr.max_entries = nr_cpus;
	} else {
		create_attr.max_entries = def->max_entries;
	}

	if (bpf_map__is_struct_ops(map))
		create_attr.btf_vmlinux_value_type_id =
			map->btf_vmlinux_value_type_id;

	create_attr.btf_fd = 0;
	create_attr.btf_key_type_id = 0;
	create_attr.btf_value_type_id = 0;
	if (obj->btf && btf__fd(obj->btf) >= 0 && !bpf_map_find_btf_info(obj, map)) {
		create_attr.btf_fd = btf__fd(obj->btf);
		create_attr.btf_key_type_id = map->btf_key_type_id;
		create_attr.btf_value_type_id = map->btf_value_type_id;
	}

	if (bpf_map_type__is_map_in_map(def->type)) {
		if (map->inner_map) {
<<<<<<< HEAD
			err = bpf_object__create_map(obj, map->inner_map);
=======
			err = bpf_object__create_map(obj, map->inner_map, true);
>>>>>>> 3b17187f
			if (err) {
				pr_warn("map '%s': failed to create inner map: %d\n",
					map->name, err);
				return err;
			}
			map->inner_map_fd = bpf_map__fd(map->inner_map);
		}
		if (map->inner_map_fd >= 0)
			create_attr.inner_map_fd = map->inner_map_fd;
	}

	if (obj->gen_loader) {
		bpf_gen__map_create(obj->gen_loader, &create_attr, is_inner ? -1 : map - obj->maps);
		/* Pretend to have valid FD to pass various fd >= 0 checks.
		 * This fd == 0 will not be used with any syscall and will be reset to -1 eventually.
		 */
		map->fd = 0;
	} else {
		map->fd = bpf_create_map_xattr(&create_attr);
	}
	if (map->fd < 0 && (create_attr.btf_key_type_id ||
			    create_attr.btf_value_type_id)) {
		char *cp, errmsg[STRERR_BUFSIZE];

		err = -errno;
		cp = libbpf_strerror_r(err, errmsg, sizeof(errmsg));
		pr_warn("Error in bpf_create_map_xattr(%s):%s(%d). Retrying without BTF.\n",
			map->name, cp, err);
		create_attr.btf_fd = 0;
		create_attr.btf_key_type_id = 0;
		create_attr.btf_value_type_id = 0;
		map->btf_key_type_id = 0;
		map->btf_value_type_id = 0;
		map->fd = bpf_create_map_xattr(&create_attr);
	}

	err = map->fd < 0 ? -errno : 0;

	if (bpf_map_type__is_map_in_map(def->type) && map->inner_map) {
		if (obj->gen_loader)
			map->inner_map->fd = -1;
		bpf_map__destroy(map->inner_map);
		zfree(&map->inner_map);
	}

	return err;
}

static int init_map_slots(struct bpf_object *obj, struct bpf_map *map)
{
	const struct bpf_map *targ_map;
	unsigned int i;
	int fd, err = 0;

	for (i = 0; i < map->init_slots_sz; i++) {
		if (!map->init_slots[i])
			continue;

		targ_map = map->init_slots[i];
		fd = bpf_map__fd(targ_map);
		if (obj->gen_loader) {
			pr_warn("// TODO map_update_elem: idx %td key %d value==map_idx %td\n",
				map - obj->maps, i, targ_map - obj->maps);
			return -ENOTSUP;
		} else {
			err = bpf_map_update_elem(map->fd, &i, &fd, 0);
		}
		if (err) {
			err = -errno;
			pr_warn("map '%s': failed to initialize slot [%d] to map '%s' fd=%d: %d\n",
				map->name, i, targ_map->name,
				fd, err);
			return err;
		}
		pr_debug("map '%s': slot [%d] set to map '%s' fd=%d\n",
			 map->name, i, targ_map->name, fd);
	}

	zfree(&map->init_slots);
	map->init_slots_sz = 0;

	return 0;
}

static int
bpf_object__create_maps(struct bpf_object *obj)
{
	struct bpf_map *map;
	char *cp, errmsg[STRERR_BUFSIZE];
	unsigned int i, j;
	int err;
	bool retried;

	for (i = 0; i < obj->nr_maps; i++) {
		map = &obj->maps[i];

		retried = false;
retry:
		if (map->pin_path) {
			err = bpf_object__reuse_map(map);
			if (err) {
				pr_warn("map '%s': error reusing pinned map\n",
					map->name);
				goto err_out;
			}
			if (retried && map->fd < 0) {
				pr_warn("map '%s': cannot find pinned map\n",
					map->name);
				err = -ENOENT;
				goto err_out;
			}
		}

		if (map->fd >= 0) {
			pr_debug("map '%s': skipping creation (preset fd=%d)\n",
				 map->name, map->fd);
		} else {
			err = bpf_object__create_map(obj, map, false);
			if (err)
				goto err_out;

			pr_debug("map '%s': created successfully, fd=%d\n",
				 map->name, map->fd);

			if (bpf_map__is_internal(map)) {
				err = bpf_object__populate_internal_map(obj, map);
				if (err < 0) {
					zclose(map->fd);
					goto err_out;
				}
			}

			if (map->init_slots_sz) {
				err = init_map_slots(obj, map);
				if (err < 0) {
					zclose(map->fd);
					goto err_out;
				}
			}
		}

		if (map->pin_path && !map->pinned) {
			err = bpf_map__pin(map, NULL);
			if (err) {
				zclose(map->fd);
				if (!retried && err == -EEXIST) {
					retried = true;
					goto retry;
				}
				pr_warn("map '%s': failed to auto-pin at '%s': %d\n",
					map->name, map->pin_path, err);
				goto err_out;
			}
		}
	}

	return 0;

err_out:
	cp = libbpf_strerror_r(err, errmsg, sizeof(errmsg));
	pr_warn("map '%s': failed to create: %s(%d)\n", map->name, cp, err);
	pr_perm_msg(err);
	for (j = 0; j < i; j++)
		zclose(obj->maps[j].fd);
	return err;
}

static bool bpf_core_is_flavor_sep(const char *s)
{
	/* check X___Y name pattern, where X and Y are not underscores */
	return s[0] != '_' &&				      /* X */
	       s[1] == '_' && s[2] == '_' && s[3] == '_' &&   /* ___ */
	       s[4] != '_';				      /* Y */
}

/* Given 'some_struct_name___with_flavor' return the length of a name prefix
 * before last triple underscore. Struct name part after last triple
 * underscore is ignored by BPF CO-RE relocation during relocation matching.
 */
size_t bpf_core_essential_name_len(const char *name)
{
	size_t n = strlen(name);
	int i;

	for (i = n - 5; i >= 0; i--) {
		if (bpf_core_is_flavor_sep(name + i))
			return i + 1;
	}
	return n;
}

static void bpf_core_free_cands(struct bpf_core_cand_list *cands)
{
	free(cands->cands);
	free(cands);
}

static int bpf_core_add_cands(struct bpf_core_cand *local_cand,
			      size_t local_essent_len,
			      const struct btf *targ_btf,
			      const char *targ_btf_name,
			      int targ_start_id,
			      struct bpf_core_cand_list *cands)
{
	struct bpf_core_cand *new_cands, *cand;
	const struct btf_type *t;
	const char *targ_name;
	size_t targ_essent_len;
	int n, i;

	n = btf__get_nr_types(targ_btf);
	for (i = targ_start_id; i <= n; i++) {
		t = btf__type_by_id(targ_btf, i);
		if (btf_kind(t) != btf_kind(local_cand->t))
			continue;

		targ_name = btf__name_by_offset(targ_btf, t->name_off);
		if (str_is_empty(targ_name))
			continue;

		targ_essent_len = bpf_core_essential_name_len(targ_name);
		if (targ_essent_len != local_essent_len)
			continue;

		if (strncmp(local_cand->name, targ_name, local_essent_len) != 0)
			continue;

		pr_debug("CO-RE relocating [%d] %s %s: found target candidate [%d] %s %s in [%s]\n",
			 local_cand->id, btf_kind_str(local_cand->t),
			 local_cand->name, i, btf_kind_str(t), targ_name,
			 targ_btf_name);
		new_cands = libbpf_reallocarray(cands->cands, cands->len + 1,
					      sizeof(*cands->cands));
		if (!new_cands)
			return -ENOMEM;

		cand = &new_cands[cands->len];
		cand->btf = targ_btf;
		cand->t = t;
		cand->name = targ_name;
		cand->id = i;

		cands->cands = new_cands;
		cands->len++;
	}
	return 0;
}

static int load_module_btfs(struct bpf_object *obj)
{
	struct bpf_btf_info info;
	struct module_btf *mod_btf;
	struct btf *btf;
	char name[64];
	__u32 id = 0, len;
	int err, fd;

	if (obj->btf_modules_loaded)
		return 0;

	if (obj->gen_loader)
		return 0;

	/* don't do this again, even if we find no module BTFs */
	obj->btf_modules_loaded = true;

	/* kernel too old to support module BTFs */
	if (!kernel_supports(obj, FEAT_MODULE_BTF))
		return 0;

	while (true) {
		err = bpf_btf_get_next_id(id, &id);
		if (err && errno == ENOENT)
			return 0;
		if (err) {
			err = -errno;
			pr_warn("failed to iterate BTF objects: %d\n", err);
			return err;
		}

		fd = bpf_btf_get_fd_by_id(id);
		if (fd < 0) {
			if (errno == ENOENT)
				continue; /* expected race: BTF was unloaded */
			err = -errno;
			pr_warn("failed to get BTF object #%d FD: %d\n", id, err);
			return err;
		}

		len = sizeof(info);
		memset(&info, 0, sizeof(info));
		info.name = ptr_to_u64(name);
		info.name_len = sizeof(name);

		err = bpf_obj_get_info_by_fd(fd, &info, &len);
		if (err) {
			err = -errno;
			pr_warn("failed to get BTF object #%d info: %d\n", id, err);
			goto err_out;
		}

		/* ignore non-module BTFs */
		if (!info.kernel_btf || strcmp(name, "vmlinux") == 0) {
			close(fd);
			continue;
		}

		btf = btf_get_from_fd(fd, obj->btf_vmlinux);
		err = libbpf_get_error(btf);
		if (err) {
			pr_warn("failed to load module [%s]'s BTF object #%d: %d\n",
				name, id, err);
			goto err_out;
		}

		err = libbpf_ensure_mem((void **)&obj->btf_modules, &obj->btf_module_cap,
				        sizeof(*obj->btf_modules), obj->btf_module_cnt + 1);
		if (err)
			goto err_out;

		mod_btf = &obj->btf_modules[obj->btf_module_cnt++];

		mod_btf->btf = btf;
		mod_btf->id = id;
		mod_btf->fd = fd;
		mod_btf->name = strdup(name);
		if (!mod_btf->name) {
			err = -ENOMEM;
			goto err_out;
		}
		continue;

err_out:
		close(fd);
		return err;
	}

	return 0;
}

static struct bpf_core_cand_list *
bpf_core_find_cands(struct bpf_object *obj, const struct btf *local_btf, __u32 local_type_id)
{
	struct bpf_core_cand local_cand = {};
	struct bpf_core_cand_list *cands;
	const struct btf *main_btf;
	size_t local_essent_len;
	int err, i;

	local_cand.btf = local_btf;
	local_cand.t = btf__type_by_id(local_btf, local_type_id);
	if (!local_cand.t)
		return ERR_PTR(-EINVAL);

	local_cand.name = btf__name_by_offset(local_btf, local_cand.t->name_off);
	if (str_is_empty(local_cand.name))
		return ERR_PTR(-EINVAL);
	local_essent_len = bpf_core_essential_name_len(local_cand.name);

	cands = calloc(1, sizeof(*cands));
	if (!cands)
		return ERR_PTR(-ENOMEM);

	/* Attempt to find target candidates in vmlinux BTF first */
	main_btf = obj->btf_vmlinux_override ?: obj->btf_vmlinux;
	err = bpf_core_add_cands(&local_cand, local_essent_len, main_btf, "vmlinux", 1, cands);
	if (err)
		goto err_out;

	/* if vmlinux BTF has any candidate, don't got for module BTFs */
	if (cands->len)
		return cands;

	/* if vmlinux BTF was overridden, don't attempt to load module BTFs */
	if (obj->btf_vmlinux_override)
		return cands;

	/* now look through module BTFs, trying to still find candidates */
	err = load_module_btfs(obj);
	if (err)
		goto err_out;

	for (i = 0; i < obj->btf_module_cnt; i++) {
		err = bpf_core_add_cands(&local_cand, local_essent_len,
					 obj->btf_modules[i].btf,
					 obj->btf_modules[i].name,
					 btf__get_nr_types(obj->btf_vmlinux) + 1,
					 cands);
		if (err)
			goto err_out;
	}

	return cands;
err_out:
	bpf_core_free_cands(cands);
	return ERR_PTR(err);
}

/* Check local and target types for compatibility. This check is used for
 * type-based CO-RE relocations and follow slightly different rules than
 * field-based relocations. This function assumes that root types were already
 * checked for name match. Beyond that initial root-level name check, names
 * are completely ignored. Compatibility rules are as follows:
 *   - any two STRUCTs/UNIONs/FWDs/ENUMs/INTs are considered compatible, but
 *     kind should match for local and target types (i.e., STRUCT is not
 *     compatible with UNION);
 *   - for ENUMs, the size is ignored;
 *   - for INT, size and signedness are ignored;
 *   - for ARRAY, dimensionality is ignored, element types are checked for
 *     compatibility recursively;
 *   - CONST/VOLATILE/RESTRICT modifiers are ignored;
 *   - TYPEDEFs/PTRs are compatible if types they pointing to are compatible;
 *   - FUNC_PROTOs are compatible if they have compatible signature: same
 *     number of input args and compatible return and argument types.
 * These rules are not set in stone and probably will be adjusted as we get
 * more experience with using BPF CO-RE relocations.
 */
int bpf_core_types_are_compat(const struct btf *local_btf, __u32 local_id,
			      const struct btf *targ_btf, __u32 targ_id)
{
	const struct btf_type *local_type, *targ_type;
	int depth = 32; /* max recursion depth */

	/* caller made sure that names match (ignoring flavor suffix) */
	local_type = btf__type_by_id(local_btf, local_id);
	targ_type = btf__type_by_id(targ_btf, targ_id);
	if (btf_kind(local_type) != btf_kind(targ_type))
		return 0;

recur:
	depth--;
	if (depth < 0)
		return -EINVAL;

	local_type = skip_mods_and_typedefs(local_btf, local_id, &local_id);
	targ_type = skip_mods_and_typedefs(targ_btf, targ_id, &targ_id);
	if (!local_type || !targ_type)
		return -EINVAL;

	if (btf_kind(local_type) != btf_kind(targ_type))
		return 0;

	switch (btf_kind(local_type)) {
	case BTF_KIND_UNKN:
	case BTF_KIND_STRUCT:
	case BTF_KIND_UNION:
	case BTF_KIND_ENUM:
	case BTF_KIND_FWD:
		return 1;
	case BTF_KIND_INT:
		/* just reject deprecated bitfield-like integers; all other
		 * integers are by default compatible between each other
		 */
		return btf_int_offset(local_type) == 0 && btf_int_offset(targ_type) == 0;
	case BTF_KIND_PTR:
		local_id = local_type->type;
		targ_id = targ_type->type;
		goto recur;
	case BTF_KIND_ARRAY:
		local_id = btf_array(local_type)->type;
		targ_id = btf_array(targ_type)->type;
		goto recur;
	case BTF_KIND_FUNC_PROTO: {
		struct btf_param *local_p = btf_params(local_type);
		struct btf_param *targ_p = btf_params(targ_type);
		__u16 local_vlen = btf_vlen(local_type);
		__u16 targ_vlen = btf_vlen(targ_type);
		int i, err;

		if (local_vlen != targ_vlen)
			return 0;

		for (i = 0; i < local_vlen; i++, local_p++, targ_p++) {
			skip_mods_and_typedefs(local_btf, local_p->type, &local_id);
			skip_mods_and_typedefs(targ_btf, targ_p->type, &targ_id);
			err = bpf_core_types_are_compat(local_btf, local_id, targ_btf, targ_id);
			if (err <= 0)
				return err;
		}

		/* tail recurse for return type check */
		skip_mods_and_typedefs(local_btf, local_type->type, &local_id);
		skip_mods_and_typedefs(targ_btf, targ_type->type, &targ_id);
		goto recur;
	}
	default:
		pr_warn("unexpected kind %s relocated, local [%d], target [%d]\n",
			btf_kind_str(local_type), local_id, targ_id);
		return 0;
	}
}

static size_t bpf_core_hash_fn(const void *key, void *ctx)
{
	return (size_t)key;
}

static bool bpf_core_equal_fn(const void *k1, const void *k2, void *ctx)
{
	return k1 == k2;
}

static void *u32_as_hash_key(__u32 x)
{
	return (void *)(uintptr_t)x;
}

static int bpf_core_apply_relo(struct bpf_program *prog,
			       const struct bpf_core_relo *relo,
			       int relo_idx,
			       const struct btf *local_btf,
			       struct hashmap *cand_cache)
{
	const void *type_key = u32_as_hash_key(relo->type_id);
	struct bpf_core_cand_list *cands = NULL;
	const char *prog_name = prog->name;
	const struct btf_type *local_type;
	const char *local_name;
	__u32 local_id = relo->type_id;
	struct bpf_insn *insn;
	int insn_idx, err;

	if (relo->insn_off % BPF_INSN_SZ)
		return -EINVAL;
	insn_idx = relo->insn_off / BPF_INSN_SZ;
	/* adjust insn_idx from section frame of reference to the local
	 * program's frame of reference; (sub-)program code is not yet
	 * relocated, so it's enough to just subtract in-section offset
	 */
	insn_idx = insn_idx - prog->sec_insn_off;
	if (insn_idx >= prog->insns_cnt)
		return -EINVAL;
	insn = &prog->insns[insn_idx];

	local_type = btf__type_by_id(local_btf, local_id);
	if (!local_type)
		return -EINVAL;

	local_name = btf__name_by_offset(local_btf, local_type->name_off);
	if (!local_name)
		return -EINVAL;

	if (prog->obj->gen_loader) {
		pr_warn("// TODO core_relo: prog %td insn[%d] %s kind %d\n",
			prog - prog->obj->programs, relo->insn_off / 8,
			local_name, relo->kind);
		return -ENOTSUP;
	}

	if (relo->kind != BPF_TYPE_ID_LOCAL &&
	    !hashmap__find(cand_cache, type_key, (void **)&cands)) {
		cands = bpf_core_find_cands(prog->obj, local_btf, local_id);
		if (IS_ERR(cands)) {
			pr_warn("prog '%s': relo #%d: target candidate search failed for [%d] %s %s: %ld\n",
				prog_name, relo_idx, local_id, btf_kind_str(local_type),
				local_name, PTR_ERR(cands));
			return PTR_ERR(cands);
		}
		err = hashmap__set(cand_cache, type_key, cands, NULL, NULL);
		if (err) {
			bpf_core_free_cands(cands);
			return err;
		}
	}

	return bpf_core_apply_relo_insn(prog_name, insn, insn_idx, relo, relo_idx, local_btf, cands);
}

static int
bpf_object__relocate_core(struct bpf_object *obj, const char *targ_btf_path)
{
	const struct btf_ext_info_sec *sec;
	const struct bpf_core_relo *rec;
	const struct btf_ext_info *seg;
	struct hashmap_entry *entry;
	struct hashmap *cand_cache = NULL;
	struct bpf_program *prog;
	const char *sec_name;
	int i, err = 0, insn_idx, sec_idx;

	if (obj->btf_ext->core_relo_info.len == 0)
		return 0;

	if (targ_btf_path) {
		obj->btf_vmlinux_override = btf__parse(targ_btf_path, NULL);
		err = libbpf_get_error(obj->btf_vmlinux_override);
		if (err) {
			pr_warn("failed to parse target BTF: %d\n", err);
			return err;
		}
	}

	cand_cache = hashmap__new(bpf_core_hash_fn, bpf_core_equal_fn, NULL);
	if (IS_ERR(cand_cache)) {
		err = PTR_ERR(cand_cache);
		goto out;
	}

	seg = &obj->btf_ext->core_relo_info;
	for_each_btf_ext_sec(seg, sec) {
		sec_name = btf__name_by_offset(obj->btf, sec->sec_name_off);
		if (str_is_empty(sec_name)) {
			err = -EINVAL;
			goto out;
		}
		/* bpf_object's ELF is gone by now so it's not easy to find
		 * section index by section name, but we can find *any*
		 * bpf_program within desired section name and use it's
		 * prog->sec_idx to do a proper search by section index and
		 * instruction offset
		 */
		prog = NULL;
		for (i = 0; i < obj->nr_programs; i++) {
			prog = &obj->programs[i];
			if (strcmp(prog->sec_name, sec_name) == 0)
				break;
		}
		if (!prog) {
			pr_warn("sec '%s': failed to find a BPF program\n", sec_name);
			return -ENOENT;
		}
		sec_idx = prog->sec_idx;

		pr_debug("sec '%s': found %d CO-RE relocations\n",
			 sec_name, sec->num_info);

		for_each_btf_ext_rec(seg, sec, i, rec) {
			insn_idx = rec->insn_off / BPF_INSN_SZ;
			prog = find_prog_by_sec_insn(obj, sec_idx, insn_idx);
			if (!prog) {
				pr_warn("sec '%s': failed to find program at insn #%d for CO-RE offset relocation #%d\n",
					sec_name, insn_idx, i);
				err = -EINVAL;
				goto out;
			}
			/* no need to apply CO-RE relocation if the program is
			 * not going to be loaded
			 */
			if (!prog->load)
				continue;

			err = bpf_core_apply_relo(prog, rec, i, obj->btf, cand_cache);
			if (err) {
				pr_warn("prog '%s': relo #%d: failed to relocate: %d\n",
					prog->name, i, err);
				goto out;
			}
		}
	}

out:
	/* obj->btf_vmlinux and module BTFs are freed after object load */
	btf__free(obj->btf_vmlinux_override);
	obj->btf_vmlinux_override = NULL;

	if (!IS_ERR_OR_NULL(cand_cache)) {
		hashmap__for_each_entry(cand_cache, entry, i) {
			bpf_core_free_cands(entry->value);
		}
		hashmap__free(cand_cache);
	}
	return err;
}

/* Relocate data references within program code:
 *  - map references;
 *  - global variable references;
 *  - extern references.
 */
static int
bpf_object__relocate_data(struct bpf_object *obj, struct bpf_program *prog)
{
	int i;

	for (i = 0; i < prog->nr_reloc; i++) {
		struct reloc_desc *relo = &prog->reloc_desc[i];
		struct bpf_insn *insn = &prog->insns[relo->insn_idx];
		struct extern_desc *ext;

		switch (relo->type) {
		case RELO_LD64:
			if (obj->gen_loader) {
				insn[0].src_reg = BPF_PSEUDO_MAP_IDX;
				insn[0].imm = relo->map_idx;
			} else {
				insn[0].src_reg = BPF_PSEUDO_MAP_FD;
				insn[0].imm = obj->maps[relo->map_idx].fd;
			}
			break;
		case RELO_DATA:
			insn[1].imm = insn[0].imm + relo->sym_off;
			if (obj->gen_loader) {
				insn[0].src_reg = BPF_PSEUDO_MAP_IDX_VALUE;
				insn[0].imm = relo->map_idx;
			} else {
				insn[0].src_reg = BPF_PSEUDO_MAP_VALUE;
				insn[0].imm = obj->maps[relo->map_idx].fd;
			}
			break;
		case RELO_EXTERN_VAR:
			ext = &obj->externs[relo->sym_off];
			if (ext->type == EXT_KCFG) {
				if (obj->gen_loader) {
					insn[0].src_reg = BPF_PSEUDO_MAP_IDX_VALUE;
					insn[0].imm = obj->kconfig_map_idx;
				} else {
					insn[0].src_reg = BPF_PSEUDO_MAP_VALUE;
					insn[0].imm = obj->maps[obj->kconfig_map_idx].fd;
				}
				insn[1].imm = ext->kcfg.data_off;
			} else /* EXT_KSYM */ {
				if (ext->ksym.type_id && ext->is_set) { /* typed ksyms */
					insn[0].src_reg = BPF_PSEUDO_BTF_ID;
					insn[0].imm = ext->ksym.kernel_btf_id;
					insn[1].imm = ext->ksym.kernel_btf_obj_fd;
				} else { /* typeless ksyms or unresolved typed ksyms */
					insn[0].imm = (__u32)ext->ksym.addr;
					insn[1].imm = ext->ksym.addr >> 32;
				}
			}
			break;
		case RELO_EXTERN_FUNC:
			ext = &obj->externs[relo->sym_off];
			insn[0].src_reg = BPF_PSEUDO_KFUNC_CALL;
			insn[0].imm = ext->ksym.kernel_btf_id;
			break;
		case RELO_SUBPROG_ADDR:
			if (insn[0].src_reg != BPF_PSEUDO_FUNC) {
				pr_warn("prog '%s': relo #%d: bad insn\n",
					prog->name, i);
				return -EINVAL;
			}
			/* handled already */
			break;
		case RELO_CALL:
			/* handled already */
			break;
		default:
			pr_warn("prog '%s': relo #%d: bad relo type %d\n",
				prog->name, i, relo->type);
			return -EINVAL;
		}
	}

	return 0;
}

static int adjust_prog_btf_ext_info(const struct bpf_object *obj,
				    const struct bpf_program *prog,
				    const struct btf_ext_info *ext_info,
				    void **prog_info, __u32 *prog_rec_cnt,
				    __u32 *prog_rec_sz)
{
	void *copy_start = NULL, *copy_end = NULL;
	void *rec, *rec_end, *new_prog_info;
	const struct btf_ext_info_sec *sec;
	size_t old_sz, new_sz;
	const char *sec_name;
	int i, off_adj;

	for_each_btf_ext_sec(ext_info, sec) {
		sec_name = btf__name_by_offset(obj->btf, sec->sec_name_off);
		if (!sec_name)
			return -EINVAL;
		if (strcmp(sec_name, prog->sec_name) != 0)
			continue;

		for_each_btf_ext_rec(ext_info, sec, i, rec) {
			__u32 insn_off = *(__u32 *)rec / BPF_INSN_SZ;

			if (insn_off < prog->sec_insn_off)
				continue;
			if (insn_off >= prog->sec_insn_off + prog->sec_insn_cnt)
				break;

			if (!copy_start)
				copy_start = rec;
			copy_end = rec + ext_info->rec_size;
		}

		if (!copy_start)
			return -ENOENT;

		/* append func/line info of a given (sub-)program to the main
		 * program func/line info
		 */
		old_sz = (size_t)(*prog_rec_cnt) * ext_info->rec_size;
		new_sz = old_sz + (copy_end - copy_start);
		new_prog_info = realloc(*prog_info, new_sz);
		if (!new_prog_info)
			return -ENOMEM;
		*prog_info = new_prog_info;
		*prog_rec_cnt = new_sz / ext_info->rec_size;
		memcpy(new_prog_info + old_sz, copy_start, copy_end - copy_start);

		/* Kernel instruction offsets are in units of 8-byte
		 * instructions, while .BTF.ext instruction offsets generated
		 * by Clang are in units of bytes. So convert Clang offsets
		 * into kernel offsets and adjust offset according to program
		 * relocated position.
		 */
		off_adj = prog->sub_insn_off - prog->sec_insn_off;
		rec = new_prog_info + old_sz;
		rec_end = new_prog_info + new_sz;
		for (; rec < rec_end; rec += ext_info->rec_size) {
			__u32 *insn_off = rec;

			*insn_off = *insn_off / BPF_INSN_SZ + off_adj;
		}
		*prog_rec_sz = ext_info->rec_size;
		return 0;
	}

	return -ENOENT;
}

static int
reloc_prog_func_and_line_info(const struct bpf_object *obj,
			      struct bpf_program *main_prog,
			      const struct bpf_program *prog)
{
	int err;

	/* no .BTF.ext relocation if .BTF.ext is missing or kernel doesn't
	 * supprot func/line info
	 */
	if (!obj->btf_ext || !kernel_supports(obj, FEAT_BTF_FUNC))
		return 0;

	/* only attempt func info relocation if main program's func_info
	 * relocation was successful
	 */
	if (main_prog != prog && !main_prog->func_info)
		goto line_info;

	err = adjust_prog_btf_ext_info(obj, prog, &obj->btf_ext->func_info,
				       &main_prog->func_info,
				       &main_prog->func_info_cnt,
				       &main_prog->func_info_rec_size);
	if (err) {
		if (err != -ENOENT) {
			pr_warn("prog '%s': error relocating .BTF.ext function info: %d\n",
				prog->name, err);
			return err;
		}
		if (main_prog->func_info) {
			/*
			 * Some info has already been found but has problem
			 * in the last btf_ext reloc. Must have to error out.
			 */
			pr_warn("prog '%s': missing .BTF.ext function info.\n", prog->name);
			return err;
		}
		/* Have problem loading the very first info. Ignore the rest. */
		pr_warn("prog '%s': missing .BTF.ext function info for the main program, skipping all of .BTF.ext func info.\n",
			prog->name);
	}

line_info:
	/* don't relocate line info if main program's relocation failed */
	if (main_prog != prog && !main_prog->line_info)
		return 0;

	err = adjust_prog_btf_ext_info(obj, prog, &obj->btf_ext->line_info,
				       &main_prog->line_info,
				       &main_prog->line_info_cnt,
				       &main_prog->line_info_rec_size);
	if (err) {
		if (err != -ENOENT) {
			pr_warn("prog '%s': error relocating .BTF.ext line info: %d\n",
				prog->name, err);
			return err;
		}
		if (main_prog->line_info) {
			/*
			 * Some info has already been found but has problem
			 * in the last btf_ext reloc. Must have to error out.
			 */
			pr_warn("prog '%s': missing .BTF.ext line info.\n", prog->name);
			return err;
		}
		/* Have problem loading the very first info. Ignore the rest. */
		pr_warn("prog '%s': missing .BTF.ext line info for the main program, skipping all of .BTF.ext line info.\n",
			prog->name);
	}
	return 0;
}

static int cmp_relo_by_insn_idx(const void *key, const void *elem)
{
	size_t insn_idx = *(const size_t *)key;
	const struct reloc_desc *relo = elem;

	if (insn_idx == relo->insn_idx)
		return 0;
	return insn_idx < relo->insn_idx ? -1 : 1;
}

static struct reloc_desc *find_prog_insn_relo(const struct bpf_program *prog, size_t insn_idx)
{
	return bsearch(&insn_idx, prog->reloc_desc, prog->nr_reloc,
		       sizeof(*prog->reloc_desc), cmp_relo_by_insn_idx);
}

static int append_subprog_relos(struct bpf_program *main_prog, struct bpf_program *subprog)
{
	int new_cnt = main_prog->nr_reloc + subprog->nr_reloc;
	struct reloc_desc *relos;
	int i;

	if (main_prog == subprog)
		return 0;
	relos = libbpf_reallocarray(main_prog->reloc_desc, new_cnt, sizeof(*relos));
	if (!relos)
		return -ENOMEM;
	memcpy(relos + main_prog->nr_reloc, subprog->reloc_desc,
	       sizeof(*relos) * subprog->nr_reloc);

	for (i = main_prog->nr_reloc; i < new_cnt; i++)
		relos[i].insn_idx += subprog->sub_insn_off;
	/* After insn_idx adjustment the 'relos' array is still sorted
	 * by insn_idx and doesn't break bsearch.
	 */
	main_prog->reloc_desc = relos;
	main_prog->nr_reloc = new_cnt;
	return 0;
}

static int
bpf_object__reloc_code(struct bpf_object *obj, struct bpf_program *main_prog,
		       struct bpf_program *prog)
{
	size_t sub_insn_idx, insn_idx, new_cnt;
	struct bpf_program *subprog;
	struct bpf_insn *insns, *insn;
	struct reloc_desc *relo;
	int err;

	err = reloc_prog_func_and_line_info(obj, main_prog, prog);
	if (err)
		return err;

	for (insn_idx = 0; insn_idx < prog->sec_insn_cnt; insn_idx++) {
		insn = &main_prog->insns[prog->sub_insn_off + insn_idx];
		if (!insn_is_subprog_call(insn) && !insn_is_pseudo_func(insn))
			continue;

		relo = find_prog_insn_relo(prog, insn_idx);
		if (relo && relo->type == RELO_EXTERN_FUNC)
			/* kfunc relocations will be handled later
			 * in bpf_object__relocate_data()
			 */
			continue;
		if (relo && relo->type != RELO_CALL && relo->type != RELO_SUBPROG_ADDR) {
			pr_warn("prog '%s': unexpected relo for insn #%zu, type %d\n",
				prog->name, insn_idx, relo->type);
			return -LIBBPF_ERRNO__RELOC;
		}
		if (relo) {
			/* sub-program instruction index is a combination of
			 * an offset of a symbol pointed to by relocation and
			 * call instruction's imm field; for global functions,
			 * call always has imm = -1, but for static functions
			 * relocation is against STT_SECTION and insn->imm
			 * points to a start of a static function
			 *
			 * for subprog addr relocation, the relo->sym_off + insn->imm is
			 * the byte offset in the corresponding section.
			 */
			if (relo->type == RELO_CALL)
				sub_insn_idx = relo->sym_off / BPF_INSN_SZ + insn->imm + 1;
			else
				sub_insn_idx = (relo->sym_off + insn->imm) / BPF_INSN_SZ;
		} else if (insn_is_pseudo_func(insn)) {
			/*
			 * RELO_SUBPROG_ADDR relo is always emitted even if both
			 * functions are in the same section, so it shouldn't reach here.
			 */
			pr_warn("prog '%s': missing subprog addr relo for insn #%zu\n",
				prog->name, insn_idx);
			return -LIBBPF_ERRNO__RELOC;
		} else {
			/* if subprogram call is to a static function within
			 * the same ELF section, there won't be any relocation
			 * emitted, but it also means there is no additional
			 * offset necessary, insns->imm is relative to
			 * instruction's original position within the section
			 */
			sub_insn_idx = prog->sec_insn_off + insn_idx + insn->imm + 1;
		}

		/* we enforce that sub-programs should be in .text section */
		subprog = find_prog_by_sec_insn(obj, obj->efile.text_shndx, sub_insn_idx);
		if (!subprog) {
			pr_warn("prog '%s': no .text section found yet sub-program call exists\n",
				prog->name);
			return -LIBBPF_ERRNO__RELOC;
		}

		/* if it's the first call instruction calling into this
		 * subprogram (meaning this subprog hasn't been processed
		 * yet) within the context of current main program:
		 *   - append it at the end of main program's instructions blog;
		 *   - process is recursively, while current program is put on hold;
		 *   - if that subprogram calls some other not yet processes
		 *   subprogram, same thing will happen recursively until
		 *   there are no more unprocesses subprograms left to append
		 *   and relocate.
		 */
		if (subprog->sub_insn_off == 0) {
			subprog->sub_insn_off = main_prog->insns_cnt;

			new_cnt = main_prog->insns_cnt + subprog->insns_cnt;
			insns = libbpf_reallocarray(main_prog->insns, new_cnt, sizeof(*insns));
			if (!insns) {
				pr_warn("prog '%s': failed to realloc prog code\n", main_prog->name);
				return -ENOMEM;
			}
			main_prog->insns = insns;
			main_prog->insns_cnt = new_cnt;

			memcpy(main_prog->insns + subprog->sub_insn_off, subprog->insns,
			       subprog->insns_cnt * sizeof(*insns));

			pr_debug("prog '%s': added %zu insns from sub-prog '%s'\n",
				 main_prog->name, subprog->insns_cnt, subprog->name);

			/* The subprog insns are now appended. Append its relos too. */
			err = append_subprog_relos(main_prog, subprog);
			if (err)
				return err;
			err = bpf_object__reloc_code(obj, main_prog, subprog);
			if (err)
				return err;
		}

		/* main_prog->insns memory could have been re-allocated, so
		 * calculate pointer again
		 */
		insn = &main_prog->insns[prog->sub_insn_off + insn_idx];
		/* calculate correct instruction position within current main
		 * prog; each main prog can have a different set of
		 * subprograms appended (potentially in different order as
		 * well), so position of any subprog can be different for
		 * different main programs */
		insn->imm = subprog->sub_insn_off - (prog->sub_insn_off + insn_idx) - 1;

		pr_debug("prog '%s': insn #%zu relocated, imm %d points to subprog '%s' (now at %zu offset)\n",
			 prog->name, insn_idx, insn->imm, subprog->name, subprog->sub_insn_off);
	}

	return 0;
}

/*
 * Relocate sub-program calls.
 *
 * Algorithm operates as follows. Each entry-point BPF program (referred to as
 * main prog) is processed separately. For each subprog (non-entry functions,
 * that can be called from either entry progs or other subprogs) gets their
 * sub_insn_off reset to zero. This serves as indicator that this subprogram
 * hasn't been yet appended and relocated within current main prog. Once its
 * relocated, sub_insn_off will point at the position within current main prog
 * where given subprog was appended. This will further be used to relocate all
 * the call instructions jumping into this subprog.
 *
 * We start with main program and process all call instructions. If the call
 * is into a subprog that hasn't been processed (i.e., subprog->sub_insn_off
 * is zero), subprog instructions are appended at the end of main program's
 * instruction array. Then main program is "put on hold" while we recursively
 * process newly appended subprogram. If that subprogram calls into another
 * subprogram that hasn't been appended, new subprogram is appended again to
 * the *main* prog's instructions (subprog's instructions are always left
 * untouched, as they need to be in unmodified state for subsequent main progs
 * and subprog instructions are always sent only as part of a main prog) and
 * the process continues recursively. Once all the subprogs called from a main
 * prog or any of its subprogs are appended (and relocated), all their
 * positions within finalized instructions array are known, so it's easy to
 * rewrite call instructions with correct relative offsets, corresponding to
 * desired target subprog.
 *
 * Its important to realize that some subprogs might not be called from some
 * main prog and any of its called/used subprogs. Those will keep their
 * subprog->sub_insn_off as zero at all times and won't be appended to current
 * main prog and won't be relocated within the context of current main prog.
 * They might still be used from other main progs later.
 *
 * Visually this process can be shown as below. Suppose we have two main
 * programs mainA and mainB and BPF object contains three subprogs: subA,
 * subB, and subC. mainA calls only subA, mainB calls only subC, but subA and
 * subC both call subB:
 *
 *        +--------+ +-------+
 *        |        v v       |
 *     +--+---+ +--+-+-+ +---+--+
 *     | subA | | subB | | subC |
 *     +--+---+ +------+ +---+--+
 *        ^                  ^
 *        |                  |
 *    +---+-------+   +------+----+
 *    |   mainA   |   |   mainB   |
 *    +-----------+   +-----------+
 *
 * We'll start relocating mainA, will find subA, append it and start
 * processing sub A recursively:
 *
 *    +-----------+------+
 *    |   mainA   | subA |
 *    +-----------+------+
 *
 * At this point we notice that subB is used from subA, so we append it and
 * relocate (there are no further subcalls from subB):
 *
 *    +-----------+------+------+
 *    |   mainA   | subA | subB |
 *    +-----------+------+------+
 *
 * At this point, we relocate subA calls, then go one level up and finish with
 * relocatin mainA calls. mainA is done.
 *
 * For mainB process is similar but results in different order. We start with
 * mainB and skip subA and subB, as mainB never calls them (at least
 * directly), but we see subC is needed, so we append and start processing it:
 *
 *    +-----------+------+
 *    |   mainB   | subC |
 *    +-----------+------+
 * Now we see subC needs subB, so we go back to it, append and relocate it:
 *
 *    +-----------+------+------+
 *    |   mainB   | subC | subB |
 *    +-----------+------+------+
 *
 * At this point we unwind recursion, relocate calls in subC, then in mainB.
 */
static int
bpf_object__relocate_calls(struct bpf_object *obj, struct bpf_program *prog)
{
	struct bpf_program *subprog;
	int i, err;

	/* mark all subprogs as not relocated (yet) within the context of
	 * current main program
	 */
	for (i = 0; i < obj->nr_programs; i++) {
		subprog = &obj->programs[i];
		if (!prog_is_subprog(obj, subprog))
			continue;

		subprog->sub_insn_off = 0;
	}

	err = bpf_object__reloc_code(obj, prog, prog);
	if (err)
		return err;


	return 0;
}

static void
bpf_object__free_relocs(struct bpf_object *obj)
{
	struct bpf_program *prog;
	int i;

	/* free up relocation descriptors */
	for (i = 0; i < obj->nr_programs; i++) {
		prog = &obj->programs[i];
		zfree(&prog->reloc_desc);
		prog->nr_reloc = 0;
	}
}

static int
bpf_object__relocate(struct bpf_object *obj, const char *targ_btf_path)
{
	struct bpf_program *prog;
	size_t i, j;
	int err;

	if (obj->btf_ext) {
		err = bpf_object__relocate_core(obj, targ_btf_path);
		if (err) {
			pr_warn("failed to perform CO-RE relocations: %d\n",
				err);
			return err;
		}
	}

	/* Before relocating calls pre-process relocations and mark
	 * few ld_imm64 instructions that points to subprogs.
	 * Otherwise bpf_object__reloc_code() later would have to consider
	 * all ld_imm64 insns as relocation candidates. That would
	 * reduce relocation speed, since amount of find_prog_insn_relo()
	 * would increase and most of them will fail to find a relo.
	 */
	for (i = 0; i < obj->nr_programs; i++) {
		prog = &obj->programs[i];
		for (j = 0; j < prog->nr_reloc; j++) {
			struct reloc_desc *relo = &prog->reloc_desc[j];
			struct bpf_insn *insn = &prog->insns[relo->insn_idx];

			/* mark the insn, so it's recognized by insn_is_pseudo_func() */
			if (relo->type == RELO_SUBPROG_ADDR)
				insn[0].src_reg = BPF_PSEUDO_FUNC;
		}
	}

	/* relocate subprogram calls and append used subprograms to main
	 * programs; each copy of subprogram code needs to be relocated
	 * differently for each main program, because its code location might
	 * have changed.
	 * Append subprog relos to main programs to allow data relos to be
	 * processed after text is completely relocated.
	 */
	for (i = 0; i < obj->nr_programs; i++) {
		prog = &obj->programs[i];
		/* sub-program's sub-calls are relocated within the context of
		 * its main program only
		 */
		if (prog_is_subprog(obj, prog))
			continue;

		err = bpf_object__relocate_calls(obj, prog);
		if (err) {
			pr_warn("prog '%s': failed to relocate calls: %d\n",
				prog->name, err);
			return err;
		}
	}
	/* Process data relos for main programs */
	for (i = 0; i < obj->nr_programs; i++) {
		prog = &obj->programs[i];
		if (prog_is_subprog(obj, prog))
			continue;
		err = bpf_object__relocate_data(obj, prog);
		if (err) {
			pr_warn("prog '%s': failed to relocate data references: %d\n",
				prog->name, err);
			return err;
		}
	}
	if (!obj->gen_loader)
		bpf_object__free_relocs(obj);
	return 0;
}

static int bpf_object__collect_st_ops_relos(struct bpf_object *obj,
					    GElf_Shdr *shdr, Elf_Data *data);

static int bpf_object__collect_map_relos(struct bpf_object *obj,
					 GElf_Shdr *shdr, Elf_Data *data)
{
	const int bpf_ptr_sz = 8, host_ptr_sz = sizeof(void *);
	int i, j, nrels, new_sz;
	const struct btf_var_secinfo *vi = NULL;
	const struct btf_type *sec, *var, *def;
	struct bpf_map *map = NULL, *targ_map;
	const struct btf_member *member;
	const char *name, *mname;
	Elf_Data *symbols;
	unsigned int moff;
	GElf_Sym sym;
	GElf_Rel rel;
	void *tmp;

	if (!obj->efile.btf_maps_sec_btf_id || !obj->btf)
		return -EINVAL;
	sec = btf__type_by_id(obj->btf, obj->efile.btf_maps_sec_btf_id);
	if (!sec)
		return -EINVAL;

	symbols = obj->efile.symbols;
	nrels = shdr->sh_size / shdr->sh_entsize;
	for (i = 0; i < nrels; i++) {
		if (!gelf_getrel(data, i, &rel)) {
			pr_warn(".maps relo #%d: failed to get ELF relo\n", i);
			return -LIBBPF_ERRNO__FORMAT;
		}
		if (!gelf_getsym(symbols, GELF_R_SYM(rel.r_info), &sym)) {
			pr_warn(".maps relo #%d: symbol %zx not found\n",
				i, (size_t)GELF_R_SYM(rel.r_info));
			return -LIBBPF_ERRNO__FORMAT;
		}
		name = elf_sym_str(obj, sym.st_name) ?: "<?>";
		if (sym.st_shndx != obj->efile.btf_maps_shndx) {
			pr_warn(".maps relo #%d: '%s' isn't a BTF-defined map\n",
				i, name);
			return -LIBBPF_ERRNO__RELOC;
		}

		pr_debug(".maps relo #%d: for %zd value %zd rel.r_offset %zu name %d ('%s')\n",
			 i, (ssize_t)(rel.r_info >> 32), (size_t)sym.st_value,
			 (size_t)rel.r_offset, sym.st_name, name);

		for (j = 0; j < obj->nr_maps; j++) {
			map = &obj->maps[j];
			if (map->sec_idx != obj->efile.btf_maps_shndx)
				continue;

			vi = btf_var_secinfos(sec) + map->btf_var_idx;
			if (vi->offset <= rel.r_offset &&
			    rel.r_offset + bpf_ptr_sz <= vi->offset + vi->size)
				break;
		}
		if (j == obj->nr_maps) {
			pr_warn(".maps relo #%d: cannot find map '%s' at rel.r_offset %zu\n",
				i, name, (size_t)rel.r_offset);
			return -EINVAL;
		}

		if (!bpf_map_type__is_map_in_map(map->def.type))
			return -EINVAL;
		if (map->def.type == BPF_MAP_TYPE_HASH_OF_MAPS &&
		    map->def.key_size != sizeof(int)) {
			pr_warn(".maps relo #%d: hash-of-maps '%s' should have key size %zu.\n",
				i, map->name, sizeof(int));
			return -EINVAL;
		}

		targ_map = bpf_object__find_map_by_name(obj, name);
		if (!targ_map)
			return -ESRCH;

		var = btf__type_by_id(obj->btf, vi->type);
		def = skip_mods_and_typedefs(obj->btf, var->type, NULL);
		if (btf_vlen(def) == 0)
			return -EINVAL;
		member = btf_members(def) + btf_vlen(def) - 1;
		mname = btf__name_by_offset(obj->btf, member->name_off);
		if (strcmp(mname, "values"))
			return -EINVAL;

		moff = btf_member_bit_offset(def, btf_vlen(def) - 1) / 8;
		if (rel.r_offset - vi->offset < moff)
			return -EINVAL;

		moff = rel.r_offset - vi->offset - moff;
		/* here we use BPF pointer size, which is always 64 bit, as we
		 * are parsing ELF that was built for BPF target
		 */
		if (moff % bpf_ptr_sz)
			return -EINVAL;
		moff /= bpf_ptr_sz;
		if (moff >= map->init_slots_sz) {
			new_sz = moff + 1;
			tmp = libbpf_reallocarray(map->init_slots, new_sz, host_ptr_sz);
			if (!tmp)
				return -ENOMEM;
			map->init_slots = tmp;
			memset(map->init_slots + map->init_slots_sz, 0,
			       (new_sz - map->init_slots_sz) * host_ptr_sz);
			map->init_slots_sz = new_sz;
		}
		map->init_slots[moff] = targ_map;

		pr_debug(".maps relo #%d: map '%s' slot [%d] points to map '%s'\n",
			 i, map->name, moff, name);
	}

	return 0;
}

static int cmp_relocs(const void *_a, const void *_b)
{
	const struct reloc_desc *a = _a;
	const struct reloc_desc *b = _b;

	if (a->insn_idx != b->insn_idx)
		return a->insn_idx < b->insn_idx ? -1 : 1;

	/* no two relocations should have the same insn_idx, but ... */
	if (a->type != b->type)
		return a->type < b->type ? -1 : 1;

	return 0;
}

static int bpf_object__collect_relos(struct bpf_object *obj)
{
	int i, err;

	for (i = 0; i < obj->efile.nr_reloc_sects; i++) {
		GElf_Shdr *shdr = &obj->efile.reloc_sects[i].shdr;
		Elf_Data *data = obj->efile.reloc_sects[i].data;
		int idx = shdr->sh_info;

		if (shdr->sh_type != SHT_REL) {
			pr_warn("internal error at %d\n", __LINE__);
			return -LIBBPF_ERRNO__INTERNAL;
		}

		if (idx == obj->efile.st_ops_shndx)
			err = bpf_object__collect_st_ops_relos(obj, shdr, data);
		else if (idx == obj->efile.btf_maps_shndx)
			err = bpf_object__collect_map_relos(obj, shdr, data);
		else
			err = bpf_object__collect_prog_relos(obj, shdr, data);
		if (err)
			return err;
	}

	for (i = 0; i < obj->nr_programs; i++) {
		struct bpf_program *p = &obj->programs[i];

		if (!p->nr_reloc)
			continue;

		qsort(p->reloc_desc, p->nr_reloc, sizeof(*p->reloc_desc), cmp_relocs);
	}
	return 0;
}

static bool insn_is_helper_call(struct bpf_insn *insn, enum bpf_func_id *func_id)
{
	if (BPF_CLASS(insn->code) == BPF_JMP &&
	    BPF_OP(insn->code) == BPF_CALL &&
	    BPF_SRC(insn->code) == BPF_K &&
	    insn->src_reg == 0 &&
	    insn->dst_reg == 0) {
		    *func_id = insn->imm;
		    return true;
	}
	return false;
}

static int bpf_object__sanitize_prog(struct bpf_object *obj, struct bpf_program *prog)
{
	struct bpf_insn *insn = prog->insns;
	enum bpf_func_id func_id;
	int i;

	if (obj->gen_loader)
		return 0;

	for (i = 0; i < prog->insns_cnt; i++, insn++) {
		if (!insn_is_helper_call(insn, &func_id))
			continue;

		/* on kernels that don't yet support
		 * bpf_probe_read_{kernel,user}[_str] helpers, fall back
		 * to bpf_probe_read() which works well for old kernels
		 */
		switch (func_id) {
		case BPF_FUNC_probe_read_kernel:
		case BPF_FUNC_probe_read_user:
			if (!kernel_supports(obj, FEAT_PROBE_READ_KERN))
				insn->imm = BPF_FUNC_probe_read;
			break;
		case BPF_FUNC_probe_read_kernel_str:
		case BPF_FUNC_probe_read_user_str:
			if (!kernel_supports(obj, FEAT_PROBE_READ_KERN))
				insn->imm = BPF_FUNC_probe_read_str;
			break;
		default:
			break;
		}
	}
	return 0;
}

static int
load_program(struct bpf_program *prog, struct bpf_insn *insns, int insns_cnt,
	     char *license, __u32 kern_version, int *pfd)
{
	struct bpf_prog_load_params load_attr = {};
	char *cp, errmsg[STRERR_BUFSIZE];
	size_t log_buf_size = 0;
	char *log_buf = NULL;
	int btf_fd, ret;

	if (prog->type == BPF_PROG_TYPE_UNSPEC) {
		/*
		 * The program type must be set.  Most likely we couldn't find a proper
		 * section definition at load time, and thus we didn't infer the type.
		 */
		pr_warn("prog '%s': missing BPF prog type, check ELF section name '%s'\n",
			prog->name, prog->sec_name);
		return -EINVAL;
	}

	if (!insns || !insns_cnt)
		return -EINVAL;

	load_attr.prog_type = prog->type;
	/* old kernels might not support specifying expected_attach_type */
	if (!kernel_supports(prog->obj, FEAT_EXP_ATTACH_TYPE) && prog->sec_def &&
	    prog->sec_def->is_exp_attach_type_optional)
		load_attr.expected_attach_type = 0;
	else
		load_attr.expected_attach_type = prog->expected_attach_type;
	if (kernel_supports(prog->obj, FEAT_PROG_NAME))
		load_attr.name = prog->name;
	load_attr.insns = insns;
	load_attr.insn_cnt = insns_cnt;
	load_attr.license = license;
	load_attr.attach_btf_id = prog->attach_btf_id;
	if (prog->attach_prog_fd)
		load_attr.attach_prog_fd = prog->attach_prog_fd;
	else
		load_attr.attach_btf_obj_fd = prog->attach_btf_obj_fd;
	load_attr.attach_btf_id = prog->attach_btf_id;
	load_attr.kern_version = kern_version;
	load_attr.prog_ifindex = prog->prog_ifindex;

	/* specify func_info/line_info only if kernel supports them */
	btf_fd = bpf_object__btf_fd(prog->obj);
	if (btf_fd >= 0 && kernel_supports(prog->obj, FEAT_BTF_FUNC)) {
		load_attr.prog_btf_fd = btf_fd;
		load_attr.func_info = prog->func_info;
		load_attr.func_info_rec_size = prog->func_info_rec_size;
		load_attr.func_info_cnt = prog->func_info_cnt;
		load_attr.line_info = prog->line_info;
		load_attr.line_info_rec_size = prog->line_info_rec_size;
		load_attr.line_info_cnt = prog->line_info_cnt;
	}
	load_attr.log_level = prog->log_level;
	load_attr.prog_flags = prog->prog_flags;

	if (prog->obj->gen_loader) {
		bpf_gen__prog_load(prog->obj->gen_loader, &load_attr,
				   prog - prog->obj->programs);
		*pfd = -1;
		return 0;
	}
retry_load:
	if (log_buf_size) {
		log_buf = malloc(log_buf_size);
		if (!log_buf)
			return -ENOMEM;

		*log_buf = 0;
	}

	load_attr.log_buf = log_buf;
	load_attr.log_buf_sz = log_buf_size;
	ret = libbpf__bpf_prog_load(&load_attr);

	if (ret >= 0) {
		if (log_buf && load_attr.log_level)
			pr_debug("verifier log:\n%s", log_buf);

		if (prog->obj->rodata_map_idx >= 0 &&
		    kernel_supports(prog->obj, FEAT_PROG_BIND_MAP)) {
			struct bpf_map *rodata_map =
				&prog->obj->maps[prog->obj->rodata_map_idx];

			if (bpf_prog_bind_map(ret, bpf_map__fd(rodata_map), NULL)) {
				cp = libbpf_strerror_r(errno, errmsg, sizeof(errmsg));
				pr_warn("prog '%s': failed to bind .rodata map: %s\n",
					prog->name, cp);
				/* Don't fail hard if can't bind rodata. */
			}
		}

		*pfd = ret;
		ret = 0;
		goto out;
	}

	if (!log_buf || errno == ENOSPC) {
		log_buf_size = max((size_t)BPF_LOG_BUF_SIZE,
				   log_buf_size << 1);

		free(log_buf);
		goto retry_load;
	}
	ret = errno ? -errno : -LIBBPF_ERRNO__LOAD;
	cp = libbpf_strerror_r(errno, errmsg, sizeof(errmsg));
	pr_warn("load bpf program failed: %s\n", cp);
	pr_perm_msg(ret);

	if (log_buf && log_buf[0] != '\0') {
		ret = -LIBBPF_ERRNO__VERIFY;
		pr_warn("-- BEGIN DUMP LOG ---\n");
		pr_warn("\n%s\n", log_buf);
		pr_warn("-- END LOG --\n");
	} else if (load_attr.insn_cnt >= BPF_MAXINSNS) {
		pr_warn("Program too large (%zu insns), at most %d insns\n",
			load_attr.insn_cnt, BPF_MAXINSNS);
		ret = -LIBBPF_ERRNO__PROG2BIG;
	} else if (load_attr.prog_type != BPF_PROG_TYPE_KPROBE) {
		/* Wrong program type? */
		int fd;

		load_attr.prog_type = BPF_PROG_TYPE_KPROBE;
		load_attr.expected_attach_type = 0;
		load_attr.log_buf = NULL;
		load_attr.log_buf_sz = 0;
		fd = libbpf__bpf_prog_load(&load_attr);
		if (fd >= 0) {
			close(fd);
			ret = -LIBBPF_ERRNO__PROGTYPE;
			goto out;
		}
	}

out:
	free(log_buf);
	return ret;
}

static int bpf_program__record_externs(struct bpf_program *prog)
{
	struct bpf_object *obj = prog->obj;
	int i;

	for (i = 0; i < prog->nr_reloc; i++) {
		struct reloc_desc *relo = &prog->reloc_desc[i];
		struct extern_desc *ext = &obj->externs[relo->sym_off];

		switch (relo->type) {
		case RELO_EXTERN_VAR:
			if (ext->type != EXT_KSYM)
				continue;
			if (!ext->ksym.type_id) {
				pr_warn("typeless ksym %s is not supported yet\n",
					ext->name);
				return -ENOTSUP;
			}
			bpf_gen__record_extern(obj->gen_loader, ext->name, BTF_KIND_VAR,
					       relo->insn_idx);
			break;
		case RELO_EXTERN_FUNC:
			bpf_gen__record_extern(obj->gen_loader, ext->name, BTF_KIND_FUNC,
					       relo->insn_idx);
			break;
		default:
			continue;
		}
	}
	return 0;
}

static int libbpf_find_attach_btf_id(struct bpf_program *prog, int *btf_obj_fd, int *btf_type_id);

int bpf_program__load(struct bpf_program *prog, char *license, __u32 kern_ver)
{
	int err = 0, fd, i;

	if (prog->obj->loaded) {
		pr_warn("prog '%s': can't load after object was loaded\n", prog->name);
		return libbpf_err(-EINVAL);
	}

	if ((prog->type == BPF_PROG_TYPE_TRACING ||
	     prog->type == BPF_PROG_TYPE_LSM ||
	     prog->type == BPF_PROG_TYPE_EXT) && !prog->attach_btf_id) {
		int btf_obj_fd = 0, btf_type_id = 0;

		err = libbpf_find_attach_btf_id(prog, &btf_obj_fd, &btf_type_id);
		if (err)
			return libbpf_err(err);

		prog->attach_btf_obj_fd = btf_obj_fd;
		prog->attach_btf_id = btf_type_id;
	}

	if (prog->instances.nr < 0 || !prog->instances.fds) {
		if (prog->preprocessor) {
			pr_warn("Internal error: can't load program '%s'\n",
				prog->name);
			return libbpf_err(-LIBBPF_ERRNO__INTERNAL);
		}

		prog->instances.fds = malloc(sizeof(int));
		if (!prog->instances.fds) {
			pr_warn("Not enough memory for BPF fds\n");
			return libbpf_err(-ENOMEM);
		}
		prog->instances.nr = 1;
		prog->instances.fds[0] = -1;
	}

	if (!prog->preprocessor) {
		if (prog->instances.nr != 1) {
			pr_warn("prog '%s': inconsistent nr(%d) != 1\n",
				prog->name, prog->instances.nr);
		}
		if (prog->obj->gen_loader)
			bpf_program__record_externs(prog);
		err = load_program(prog, prog->insns, prog->insns_cnt,
				   license, kern_ver, &fd);
		if (!err)
			prog->instances.fds[0] = fd;
		goto out;
	}

	for (i = 0; i < prog->instances.nr; i++) {
		struct bpf_prog_prep_result result;
		bpf_program_prep_t preprocessor = prog->preprocessor;

		memset(&result, 0, sizeof(result));
		err = preprocessor(prog, i, prog->insns,
				   prog->insns_cnt, &result);
		if (err) {
			pr_warn("Preprocessing the %dth instance of program '%s' failed\n",
				i, prog->name);
			goto out;
		}

		if (!result.new_insn_ptr || !result.new_insn_cnt) {
			pr_debug("Skip loading the %dth instance of program '%s'\n",
				 i, prog->name);
			prog->instances.fds[i] = -1;
			if (result.pfd)
				*result.pfd = -1;
			continue;
		}

		err = load_program(prog, result.new_insn_ptr,
				   result.new_insn_cnt, license, kern_ver, &fd);
		if (err) {
			pr_warn("Loading the %dth instance of program '%s' failed\n",
				i, prog->name);
			goto out;
		}

		if (result.pfd)
			*result.pfd = fd;
		prog->instances.fds[i] = fd;
	}
out:
	if (err)
		pr_warn("failed to load program '%s'\n", prog->name);
	zfree(&prog->insns);
	prog->insns_cnt = 0;
	return libbpf_err(err);
}

static int
bpf_object__load_progs(struct bpf_object *obj, int log_level)
{
	struct bpf_program *prog;
	size_t i;
	int err;

	for (i = 0; i < obj->nr_programs; i++) {
		prog = &obj->programs[i];
		err = bpf_object__sanitize_prog(obj, prog);
		if (err)
			return err;
	}

	for (i = 0; i < obj->nr_programs; i++) {
		prog = &obj->programs[i];
		if (prog_is_subprog(obj, prog))
			continue;
		if (!prog->load) {
			pr_debug("prog '%s': skipped loading\n", prog->name);
			continue;
		}
		prog->log_level |= log_level;
		err = bpf_program__load(prog, obj->license, obj->kern_version);
		if (err)
			return err;
	}
	if (obj->gen_loader)
		bpf_object__free_relocs(obj);
	return 0;
}

static const struct bpf_sec_def *find_sec_def(const char *sec_name);

static struct bpf_object *
__bpf_object__open(const char *path, const void *obj_buf, size_t obj_buf_sz,
		   const struct bpf_object_open_opts *opts)
{
	const char *obj_name, *kconfig, *btf_tmp_path;
	struct bpf_program *prog;
	struct bpf_object *obj;
	char tmp_name[64];
	int err;

	if (elf_version(EV_CURRENT) == EV_NONE) {
		pr_warn("failed to init libelf for %s\n",
			path ? : "(mem buf)");
		return ERR_PTR(-LIBBPF_ERRNO__LIBELF);
	}

	if (!OPTS_VALID(opts, bpf_object_open_opts))
		return ERR_PTR(-EINVAL);

	obj_name = OPTS_GET(opts, object_name, NULL);
	if (obj_buf) {
		if (!obj_name) {
			snprintf(tmp_name, sizeof(tmp_name), "%lx-%lx",
				 (unsigned long)obj_buf,
				 (unsigned long)obj_buf_sz);
			obj_name = tmp_name;
		}
		path = obj_name;
		pr_debug("loading object '%s' from buffer\n", obj_name);
	}

	obj = bpf_object__new(path, obj_buf, obj_buf_sz, obj_name);
	if (IS_ERR(obj))
		return obj;

	btf_tmp_path = OPTS_GET(opts, btf_custom_path, NULL);
	if (btf_tmp_path) {
		if (strlen(btf_tmp_path) >= PATH_MAX) {
			err = -ENAMETOOLONG;
			goto out;
		}
		obj->btf_custom_path = strdup(btf_tmp_path);
		if (!obj->btf_custom_path) {
			err = -ENOMEM;
			goto out;
		}
	}

	kconfig = OPTS_GET(opts, kconfig, NULL);
	if (kconfig) {
		obj->kconfig = strdup(kconfig);
		if (!obj->kconfig) {
			err = -ENOMEM;
			goto out;
		}
	}

	err = bpf_object__elf_init(obj);
	err = err ? : bpf_object__check_endianness(obj);
	err = err ? : bpf_object__elf_collect(obj);
	err = err ? : bpf_object__collect_externs(obj);
	err = err ? : bpf_object__finalize_btf(obj);
	err = err ? : bpf_object__init_maps(obj, opts);
	err = err ? : bpf_object__collect_relos(obj);
	if (err)
		goto out;
	bpf_object__elf_finish(obj);

	bpf_object__for_each_program(prog, obj) {
		prog->sec_def = find_sec_def(prog->sec_name);
		if (!prog->sec_def) {
			/* couldn't guess, but user might manually specify */
			pr_debug("prog '%s': unrecognized ELF section name '%s'\n",
				prog->name, prog->sec_name);
			continue;
		}

		if (prog->sec_def->is_sleepable)
			prog->prog_flags |= BPF_F_SLEEPABLE;
		bpf_program__set_type(prog, prog->sec_def->prog_type);
		bpf_program__set_expected_attach_type(prog,
				prog->sec_def->expected_attach_type);

		if (prog->sec_def->prog_type == BPF_PROG_TYPE_TRACING ||
		    prog->sec_def->prog_type == BPF_PROG_TYPE_EXT)
			prog->attach_prog_fd = OPTS_GET(opts, attach_prog_fd, 0);
	}

	return obj;
out:
	bpf_object__close(obj);
	return ERR_PTR(err);
}

static struct bpf_object *
__bpf_object__open_xattr(struct bpf_object_open_attr *attr, int flags)
{
	DECLARE_LIBBPF_OPTS(bpf_object_open_opts, opts,
		.relaxed_maps = flags & MAPS_RELAX_COMPAT,
	);

	/* param validation */
	if (!attr->file)
		return NULL;

	pr_debug("loading %s\n", attr->file);
	return __bpf_object__open(attr->file, NULL, 0, &opts);
}

struct bpf_object *bpf_object__open_xattr(struct bpf_object_open_attr *attr)
{
	return libbpf_ptr(__bpf_object__open_xattr(attr, 0));
}

struct bpf_object *bpf_object__open(const char *path)
{
	struct bpf_object_open_attr attr = {
		.file		= path,
		.prog_type	= BPF_PROG_TYPE_UNSPEC,
	};

	return libbpf_ptr(__bpf_object__open_xattr(&attr, 0));
}

struct bpf_object *
bpf_object__open_file(const char *path, const struct bpf_object_open_opts *opts)
{
	if (!path)
		return libbpf_err_ptr(-EINVAL);

	pr_debug("loading %s\n", path);

	return libbpf_ptr(__bpf_object__open(path, NULL, 0, opts));
}

struct bpf_object *
bpf_object__open_mem(const void *obj_buf, size_t obj_buf_sz,
		     const struct bpf_object_open_opts *opts)
{
	if (!obj_buf || obj_buf_sz == 0)
		return libbpf_err_ptr(-EINVAL);

	return libbpf_ptr(__bpf_object__open(NULL, obj_buf, obj_buf_sz, opts));
}

struct bpf_object *
bpf_object__open_buffer(const void *obj_buf, size_t obj_buf_sz,
			const char *name)
{
	DECLARE_LIBBPF_OPTS(bpf_object_open_opts, opts,
		.object_name = name,
		/* wrong default, but backwards-compatible */
		.relaxed_maps = true,
	);

	/* returning NULL is wrong, but backwards-compatible */
	if (!obj_buf || obj_buf_sz == 0)
		return errno = EINVAL, NULL;

	return libbpf_ptr(__bpf_object__open(NULL, obj_buf, obj_buf_sz, &opts));
}

int bpf_object__unload(struct bpf_object *obj)
{
	size_t i;

	if (!obj)
		return libbpf_err(-EINVAL);

	for (i = 0; i < obj->nr_maps; i++) {
		zclose(obj->maps[i].fd);
		if (obj->maps[i].st_ops)
			zfree(&obj->maps[i].st_ops->kern_vdata);
	}

	for (i = 0; i < obj->nr_programs; i++)
		bpf_program__unload(&obj->programs[i]);

	return 0;
}

static int bpf_object__sanitize_maps(struct bpf_object *obj)
{
	struct bpf_map *m;

	bpf_object__for_each_map(m, obj) {
		if (!bpf_map__is_internal(m))
			continue;
		if (!kernel_supports(obj, FEAT_GLOBAL_DATA)) {
			pr_warn("kernel doesn't support global data\n");
			return -ENOTSUP;
		}
		if (!kernel_supports(obj, FEAT_ARRAY_MMAP))
			m->def.map_flags ^= BPF_F_MMAPABLE;
	}

	return 0;
}

static int bpf_object__read_kallsyms_file(struct bpf_object *obj)
{
	char sym_type, sym_name[500];
	unsigned long long sym_addr;
	const struct btf_type *t;
	struct extern_desc *ext;
	int ret, err = 0;
	FILE *f;

	f = fopen("/proc/kallsyms", "r");
	if (!f) {
		err = -errno;
		pr_warn("failed to open /proc/kallsyms: %d\n", err);
		return err;
	}

	while (true) {
		ret = fscanf(f, "%llx %c %499s%*[^\n]\n",
			     &sym_addr, &sym_type, sym_name);
		if (ret == EOF && feof(f))
			break;
		if (ret != 3) {
			pr_warn("failed to read kallsyms entry: %d\n", ret);
			err = -EINVAL;
			goto out;
		}

		ext = find_extern_by_name(obj, sym_name);
		if (!ext || ext->type != EXT_KSYM)
			continue;

		t = btf__type_by_id(obj->btf, ext->btf_id);
		if (!btf_is_var(t))
			continue;

		if (ext->is_set && ext->ksym.addr != sym_addr) {
			pr_warn("extern (ksym) '%s' resolution is ambiguous: 0x%llx or 0x%llx\n",
				sym_name, ext->ksym.addr, sym_addr);
			err = -EINVAL;
			goto out;
		}
		if (!ext->is_set) {
			ext->is_set = true;
			ext->ksym.addr = sym_addr;
			pr_debug("extern (ksym) %s=0x%llx\n", sym_name, sym_addr);
		}
	}

out:
	fclose(f);
	return err;
}

static int find_ksym_btf_id(struct bpf_object *obj, const char *ksym_name,
			    __u16 kind, struct btf **res_btf,
			    int *res_btf_fd)
{
	int i, id, btf_fd, err;
	struct btf *btf;

	btf = obj->btf_vmlinux;
	btf_fd = 0;
	id = btf__find_by_name_kind(btf, ksym_name, kind);

	if (id == -ENOENT) {
		err = load_module_btfs(obj);
		if (err)
			return err;

		for (i = 0; i < obj->btf_module_cnt; i++) {
			btf = obj->btf_modules[i].btf;
			/* we assume module BTF FD is always >0 */
			btf_fd = obj->btf_modules[i].fd;
			id = btf__find_by_name_kind(btf, ksym_name, kind);
			if (id != -ENOENT)
				break;
		}
	}
	if (id <= 0)
		return -ESRCH;

	*res_btf = btf;
	*res_btf_fd = btf_fd;
	return id;
}

static int bpf_object__resolve_ksym_var_btf_id(struct bpf_object *obj,
					       struct extern_desc *ext)
{
	const struct btf_type *targ_var, *targ_type;
	__u32 targ_type_id, local_type_id;
	const char *targ_var_name;
	int id, btf_fd = 0, err;
	struct btf *btf = NULL;

	id = find_ksym_btf_id(obj, ext->name, BTF_KIND_VAR, &btf, &btf_fd);
	if (id == -ESRCH && ext->is_weak) {
		return 0;
	} else if (id < 0) {
		pr_warn("extern (var ksym) '%s': not found in kernel BTF\n",
			ext->name);
		return id;
	}

	/* find local type_id */
	local_type_id = ext->ksym.type_id;

	/* find target type_id */
	targ_var = btf__type_by_id(btf, id);
	targ_var_name = btf__name_by_offset(btf, targ_var->name_off);
	targ_type = skip_mods_and_typedefs(btf, targ_var->type, &targ_type_id);

	err = bpf_core_types_are_compat(obj->btf, local_type_id,
					btf, targ_type_id);
	if (err <= 0) {
		const struct btf_type *local_type;
		const char *targ_name, *local_name;

		local_type = btf__type_by_id(obj->btf, local_type_id);
		local_name = btf__name_by_offset(obj->btf, local_type->name_off);
		targ_name = btf__name_by_offset(btf, targ_type->name_off);

		pr_warn("extern (var ksym) '%s': incompatible types, expected [%d] %s %s, but kernel has [%d] %s %s\n",
			ext->name, local_type_id,
			btf_kind_str(local_type), local_name, targ_type_id,
			btf_kind_str(targ_type), targ_name);
		return -EINVAL;
	}

	ext->is_set = true;
	ext->ksym.kernel_btf_obj_fd = btf_fd;
	ext->ksym.kernel_btf_id = id;
	pr_debug("extern (var ksym) '%s': resolved to [%d] %s %s\n",
		 ext->name, id, btf_kind_str(targ_var), targ_var_name);

	return 0;
}

static int bpf_object__resolve_ksym_func_btf_id(struct bpf_object *obj,
						struct extern_desc *ext)
{
	int local_func_proto_id, kfunc_proto_id, kfunc_id;
	const struct btf_type *kern_func;
	struct btf *kern_btf = NULL;
	int ret, kern_btf_fd = 0;

	local_func_proto_id = ext->ksym.type_id;

	kfunc_id = find_ksym_btf_id(obj, ext->name, BTF_KIND_FUNC,
				    &kern_btf, &kern_btf_fd);
	if (kfunc_id < 0) {
		pr_warn("extern (func ksym) '%s': not found in kernel BTF\n",
			ext->name);
		return kfunc_id;
	}

	if (kern_btf != obj->btf_vmlinux) {
		pr_warn("extern (func ksym) '%s': function in kernel module is not supported\n",
			ext->name);
		return -ENOTSUP;
	}

	kern_func = btf__type_by_id(kern_btf, kfunc_id);
	kfunc_proto_id = kern_func->type;

	ret = bpf_core_types_are_compat(obj->btf, local_func_proto_id,
					kern_btf, kfunc_proto_id);
	if (ret <= 0) {
		pr_warn("extern (func ksym) '%s': func_proto [%d] incompatible with kernel [%d]\n",
			ext->name, local_func_proto_id, kfunc_proto_id);
		return -EINVAL;
	}

	ext->is_set = true;
	ext->ksym.kernel_btf_obj_fd = kern_btf_fd;
	ext->ksym.kernel_btf_id = kfunc_id;
	pr_debug("extern (func ksym) '%s': resolved to kernel [%d]\n",
		 ext->name, kfunc_id);

	return 0;
}

static int bpf_object__resolve_ksyms_btf_id(struct bpf_object *obj)
{
	const struct btf_type *t;
	struct extern_desc *ext;
	int i, err;

	for (i = 0; i < obj->nr_extern; i++) {
		ext = &obj->externs[i];
		if (ext->type != EXT_KSYM || !ext->ksym.type_id)
			continue;

		if (obj->gen_loader) {
			ext->is_set = true;
			ext->ksym.kernel_btf_obj_fd = 0;
			ext->ksym.kernel_btf_id = 0;
			continue;
		}
		t = btf__type_by_id(obj->btf, ext->btf_id);
		if (btf_is_var(t))
			err = bpf_object__resolve_ksym_var_btf_id(obj, ext);
		else
			err = bpf_object__resolve_ksym_func_btf_id(obj, ext);
		if (err)
			return err;
	}
	return 0;
}

static int bpf_object__resolve_externs(struct bpf_object *obj,
				       const char *extra_kconfig)
{
	bool need_config = false, need_kallsyms = false;
	bool need_vmlinux_btf = false;
	struct extern_desc *ext;
	void *kcfg_data = NULL;
	int err, i;

	if (obj->nr_extern == 0)
		return 0;

	if (obj->kconfig_map_idx >= 0)
		kcfg_data = obj->maps[obj->kconfig_map_idx].mmaped;

	for (i = 0; i < obj->nr_extern; i++) {
		ext = &obj->externs[i];

		if (ext->type == EXT_KCFG &&
		    strcmp(ext->name, "LINUX_KERNEL_VERSION") == 0) {
			void *ext_val = kcfg_data + ext->kcfg.data_off;
			__u32 kver = get_kernel_version();

			if (!kver) {
				pr_warn("failed to get kernel version\n");
				return -EINVAL;
			}
			err = set_kcfg_value_num(ext, ext_val, kver);
			if (err)
				return err;
			pr_debug("extern (kcfg) %s=0x%x\n", ext->name, kver);
		} else if (ext->type == EXT_KCFG &&
			   strncmp(ext->name, "CONFIG_", 7) == 0) {
			need_config = true;
		} else if (ext->type == EXT_KSYM) {
			if (ext->ksym.type_id)
				need_vmlinux_btf = true;
			else
				need_kallsyms = true;
		} else {
			pr_warn("unrecognized extern '%s'\n", ext->name);
			return -EINVAL;
		}
	}
	if (need_config && extra_kconfig) {
		err = bpf_object__read_kconfig_mem(obj, extra_kconfig, kcfg_data);
		if (err)
			return -EINVAL;
		need_config = false;
		for (i = 0; i < obj->nr_extern; i++) {
			ext = &obj->externs[i];
			if (ext->type == EXT_KCFG && !ext->is_set) {
				need_config = true;
				break;
			}
		}
	}
	if (need_config) {
		err = bpf_object__read_kconfig_file(obj, kcfg_data);
		if (err)
			return -EINVAL;
	}
	if (need_kallsyms) {
		err = bpf_object__read_kallsyms_file(obj);
		if (err)
			return -EINVAL;
	}
	if (need_vmlinux_btf) {
		err = bpf_object__resolve_ksyms_btf_id(obj);
		if (err)
			return -EINVAL;
	}
	for (i = 0; i < obj->nr_extern; i++) {
		ext = &obj->externs[i];

		if (!ext->is_set && !ext->is_weak) {
			pr_warn("extern %s (strong) not resolved\n", ext->name);
			return -ESRCH;
		} else if (!ext->is_set) {
			pr_debug("extern %s (weak) not resolved, defaulting to zero\n",
				 ext->name);
		}
	}

	return 0;
}

int bpf_object__load_xattr(struct bpf_object_load_attr *attr)
{
	struct bpf_object *obj;
	int err, i;

	if (!attr)
		return libbpf_err(-EINVAL);
	obj = attr->obj;
	if (!obj)
		return libbpf_err(-EINVAL);

	if (obj->loaded) {
		pr_warn("object '%s': load can't be attempted twice\n", obj->name);
		return libbpf_err(-EINVAL);
	}

	if (obj->gen_loader)
		bpf_gen__init(obj->gen_loader, attr->log_level);

	err = bpf_object__probe_loading(obj);
	err = err ? : bpf_object__load_vmlinux_btf(obj, false);
	err = err ? : bpf_object__resolve_externs(obj, obj->kconfig);
	err = err ? : bpf_object__sanitize_and_load_btf(obj);
	err = err ? : bpf_object__sanitize_maps(obj);
	err = err ? : bpf_object__init_kern_struct_ops_maps(obj);
	err = err ? : bpf_object__create_maps(obj);
	err = err ? : bpf_object__relocate(obj, obj->btf_custom_path ? : attr->target_btf_path);
	err = err ? : bpf_object__load_progs(obj, attr->log_level);

	if (obj->gen_loader) {
		/* reset FDs */
		if (obj->btf)
			btf__set_fd(obj->btf, -1);
		for (i = 0; i < obj->nr_maps; i++)
			obj->maps[i].fd = -1;
		if (!err)
			err = bpf_gen__finish(obj->gen_loader);
	}

	/* clean up module BTFs */
	for (i = 0; i < obj->btf_module_cnt; i++) {
		close(obj->btf_modules[i].fd);
		btf__free(obj->btf_modules[i].btf);
		free(obj->btf_modules[i].name);
	}
	free(obj->btf_modules);

	/* clean up vmlinux BTF */
	btf__free(obj->btf_vmlinux);
	obj->btf_vmlinux = NULL;

	obj->loaded = true; /* doesn't matter if successfully or not */

	if (err)
		goto out;

	return 0;
out:
	/* unpin any maps that were auto-pinned during load */
	for (i = 0; i < obj->nr_maps; i++)
		if (obj->maps[i].pinned && !obj->maps[i].reused)
			bpf_map__unpin(&obj->maps[i], NULL);

	bpf_object__unload(obj);
	pr_warn("failed to load object '%s'\n", obj->path);
	return libbpf_err(err);
}

int bpf_object__load(struct bpf_object *obj)
{
	struct bpf_object_load_attr attr = {
		.obj = obj,
	};

	return bpf_object__load_xattr(&attr);
}

static int make_parent_dir(const char *path)
{
	char *cp, errmsg[STRERR_BUFSIZE];
	char *dname, *dir;
	int err = 0;

	dname = strdup(path);
	if (dname == NULL)
		return -ENOMEM;

	dir = dirname(dname);
	if (mkdir(dir, 0700) && errno != EEXIST)
		err = -errno;

	free(dname);
	if (err) {
		cp = libbpf_strerror_r(-err, errmsg, sizeof(errmsg));
		pr_warn("failed to mkdir %s: %s\n", path, cp);
	}
	return err;
}

static int check_path(const char *path)
{
	char *cp, errmsg[STRERR_BUFSIZE];
	struct statfs st_fs;
	char *dname, *dir;
	int err = 0;

	if (path == NULL)
		return -EINVAL;

	dname = strdup(path);
	if (dname == NULL)
		return -ENOMEM;

	dir = dirname(dname);
	if (statfs(dir, &st_fs)) {
		cp = libbpf_strerror_r(errno, errmsg, sizeof(errmsg));
		pr_warn("failed to statfs %s: %s\n", dir, cp);
		err = -errno;
	}
	free(dname);

	if (!err && st_fs.f_type != BPF_FS_MAGIC) {
		pr_warn("specified path %s is not on BPF FS\n", path);
		err = -EINVAL;
	}

	return err;
}

int bpf_program__pin_instance(struct bpf_program *prog, const char *path,
			      int instance)
{
	char *cp, errmsg[STRERR_BUFSIZE];
	int err;

	err = make_parent_dir(path);
	if (err)
		return libbpf_err(err);

	err = check_path(path);
	if (err)
		return libbpf_err(err);

	if (prog == NULL) {
		pr_warn("invalid program pointer\n");
		return libbpf_err(-EINVAL);
	}

	if (instance < 0 || instance >= prog->instances.nr) {
		pr_warn("invalid prog instance %d of prog %s (max %d)\n",
			instance, prog->name, prog->instances.nr);
		return libbpf_err(-EINVAL);
	}

	if (bpf_obj_pin(prog->instances.fds[instance], path)) {
		err = -errno;
		cp = libbpf_strerror_r(err, errmsg, sizeof(errmsg));
		pr_warn("failed to pin program: %s\n", cp);
		return libbpf_err(err);
	}
	pr_debug("pinned program '%s'\n", path);

	return 0;
}

int bpf_program__unpin_instance(struct bpf_program *prog, const char *path,
				int instance)
{
	int err;

	err = check_path(path);
	if (err)
		return libbpf_err(err);

	if (prog == NULL) {
		pr_warn("invalid program pointer\n");
		return libbpf_err(-EINVAL);
	}

	if (instance < 0 || instance >= prog->instances.nr) {
		pr_warn("invalid prog instance %d of prog %s (max %d)\n",
			instance, prog->name, prog->instances.nr);
		return libbpf_err(-EINVAL);
	}

	err = unlink(path);
	if (err != 0)
		return libbpf_err(-errno);

	pr_debug("unpinned program '%s'\n", path);

	return 0;
}

int bpf_program__pin(struct bpf_program *prog, const char *path)
{
	int i, err;

	err = make_parent_dir(path);
	if (err)
		return libbpf_err(err);

	err = check_path(path);
	if (err)
		return libbpf_err(err);

	if (prog == NULL) {
		pr_warn("invalid program pointer\n");
		return libbpf_err(-EINVAL);
	}

	if (prog->instances.nr <= 0) {
		pr_warn("no instances of prog %s to pin\n", prog->name);
		return libbpf_err(-EINVAL);
	}

	if (prog->instances.nr == 1) {
		/* don't create subdirs when pinning single instance */
		return bpf_program__pin_instance(prog, path, 0);
	}

	for (i = 0; i < prog->instances.nr; i++) {
		char buf[PATH_MAX];
		int len;

		len = snprintf(buf, PATH_MAX, "%s/%d", path, i);
		if (len < 0) {
			err = -EINVAL;
			goto err_unpin;
		} else if (len >= PATH_MAX) {
			err = -ENAMETOOLONG;
			goto err_unpin;
		}

		err = bpf_program__pin_instance(prog, buf, i);
		if (err)
			goto err_unpin;
	}

	return 0;

err_unpin:
	for (i = i - 1; i >= 0; i--) {
		char buf[PATH_MAX];
		int len;

		len = snprintf(buf, PATH_MAX, "%s/%d", path, i);
		if (len < 0)
			continue;
		else if (len >= PATH_MAX)
			continue;

		bpf_program__unpin_instance(prog, buf, i);
	}

	rmdir(path);

	return libbpf_err(err);
}

int bpf_program__unpin(struct bpf_program *prog, const char *path)
{
	int i, err;

	err = check_path(path);
	if (err)
		return libbpf_err(err);

	if (prog == NULL) {
		pr_warn("invalid program pointer\n");
		return libbpf_err(-EINVAL);
	}

	if (prog->instances.nr <= 0) {
		pr_warn("no instances of prog %s to pin\n", prog->name);
		return libbpf_err(-EINVAL);
	}

	if (prog->instances.nr == 1) {
		/* don't create subdirs when pinning single instance */
		return bpf_program__unpin_instance(prog, path, 0);
	}

	for (i = 0; i < prog->instances.nr; i++) {
		char buf[PATH_MAX];
		int len;

		len = snprintf(buf, PATH_MAX, "%s/%d", path, i);
		if (len < 0)
			return libbpf_err(-EINVAL);
		else if (len >= PATH_MAX)
			return libbpf_err(-ENAMETOOLONG);

		err = bpf_program__unpin_instance(prog, buf, i);
		if (err)
			return err;
	}

	err = rmdir(path);
	if (err)
		return libbpf_err(-errno);

	return 0;
}

int bpf_map__pin(struct bpf_map *map, const char *path)
{
	char *cp, errmsg[STRERR_BUFSIZE];
	int err;

	if (map == NULL) {
		pr_warn("invalid map pointer\n");
		return libbpf_err(-EINVAL);
	}

	if (map->pin_path) {
		if (path && strcmp(path, map->pin_path)) {
			pr_warn("map '%s' already has pin path '%s' different from '%s'\n",
				bpf_map__name(map), map->pin_path, path);
			return libbpf_err(-EINVAL);
		} else if (map->pinned) {
			pr_debug("map '%s' already pinned at '%s'; not re-pinning\n",
				 bpf_map__name(map), map->pin_path);
			return 0;
		}
	} else {
		if (!path) {
			pr_warn("missing a path to pin map '%s' at\n",
				bpf_map__name(map));
			return libbpf_err(-EINVAL);
		} else if (map->pinned) {
			pr_warn("map '%s' already pinned\n", bpf_map__name(map));
			return libbpf_err(-EEXIST);
		}

		map->pin_path = strdup(path);
		if (!map->pin_path) {
			err = -errno;
			goto out_err;
		}
	}

	err = make_parent_dir(map->pin_path);
	if (err)
		return libbpf_err(err);

	err = check_path(map->pin_path);
	if (err)
		return libbpf_err(err);

	if (bpf_obj_pin(map->fd, map->pin_path)) {
		err = -errno;
		goto out_err;
	}

	map->pinned = true;
	pr_debug("pinned map '%s'\n", map->pin_path);

	return 0;

out_err:
	cp = libbpf_strerror_r(-err, errmsg, sizeof(errmsg));
	pr_warn("failed to pin map: %s\n", cp);
	return libbpf_err(err);
}

int bpf_map__unpin(struct bpf_map *map, const char *path)
{
	int err;

	if (map == NULL) {
		pr_warn("invalid map pointer\n");
		return libbpf_err(-EINVAL);
	}

	if (map->pin_path) {
		if (path && strcmp(path, map->pin_path)) {
			pr_warn("map '%s' already has pin path '%s' different from '%s'\n",
				bpf_map__name(map), map->pin_path, path);
			return libbpf_err(-EINVAL);
		}
		path = map->pin_path;
	} else if (!path) {
		pr_warn("no path to unpin map '%s' from\n",
			bpf_map__name(map));
		return libbpf_err(-EINVAL);
	}

	err = check_path(path);
	if (err)
		return libbpf_err(err);

	err = unlink(path);
	if (err != 0)
		return libbpf_err(-errno);

	map->pinned = false;
	pr_debug("unpinned map '%s' from '%s'\n", bpf_map__name(map), path);

	return 0;
}

int bpf_map__set_pin_path(struct bpf_map *map, const char *path)
{
	char *new = NULL;

	if (path) {
		new = strdup(path);
		if (!new)
			return libbpf_err(-errno);
	}

	free(map->pin_path);
	map->pin_path = new;
	return 0;
}

const char *bpf_map__get_pin_path(const struct bpf_map *map)
{
	return map->pin_path;
}

const char *bpf_map__pin_path(const struct bpf_map *map)
{
	return map->pin_path;
}

bool bpf_map__is_pinned(const struct bpf_map *map)
{
	return map->pinned;
}

static void sanitize_pin_path(char *s)
{
	/* bpffs disallows periods in path names */
	while (*s) {
		if (*s == '.')
			*s = '_';
		s++;
	}
}

int bpf_object__pin_maps(struct bpf_object *obj, const char *path)
{
	struct bpf_map *map;
	int err;

	if (!obj)
		return libbpf_err(-ENOENT);

	if (!obj->loaded) {
		pr_warn("object not yet loaded; load it first\n");
		return libbpf_err(-ENOENT);
	}

	bpf_object__for_each_map(map, obj) {
		char *pin_path = NULL;
		char buf[PATH_MAX];

		if (path) {
			int len;

			len = snprintf(buf, PATH_MAX, "%s/%s", path,
				       bpf_map__name(map));
			if (len < 0) {
				err = -EINVAL;
				goto err_unpin_maps;
			} else if (len >= PATH_MAX) {
				err = -ENAMETOOLONG;
				goto err_unpin_maps;
			}
			sanitize_pin_path(buf);
			pin_path = buf;
		} else if (!map->pin_path) {
			continue;
		}

		err = bpf_map__pin(map, pin_path);
		if (err)
			goto err_unpin_maps;
	}

	return 0;

err_unpin_maps:
	while ((map = bpf_map__prev(map, obj))) {
		if (!map->pin_path)
			continue;

		bpf_map__unpin(map, NULL);
	}

	return libbpf_err(err);
}

int bpf_object__unpin_maps(struct bpf_object *obj, const char *path)
{
	struct bpf_map *map;
	int err;

	if (!obj)
		return libbpf_err(-ENOENT);

	bpf_object__for_each_map(map, obj) {
		char *pin_path = NULL;
		char buf[PATH_MAX];

		if (path) {
			int len;

			len = snprintf(buf, PATH_MAX, "%s/%s", path,
				       bpf_map__name(map));
			if (len < 0)
				return libbpf_err(-EINVAL);
			else if (len >= PATH_MAX)
<<<<<<< HEAD
				return -ENAMETOOLONG;
=======
				return libbpf_err(-ENAMETOOLONG);
>>>>>>> 3b17187f
			sanitize_pin_path(buf);
			pin_path = buf;
		} else if (!map->pin_path) {
			continue;
		}

		err = bpf_map__unpin(map, pin_path);
		if (err)
			return libbpf_err(err);
	}

	return 0;
}

int bpf_object__pin_programs(struct bpf_object *obj, const char *path)
{
	struct bpf_program *prog;
	int err;

	if (!obj)
		return libbpf_err(-ENOENT);

	if (!obj->loaded) {
		pr_warn("object not yet loaded; load it first\n");
		return libbpf_err(-ENOENT);
	}

	bpf_object__for_each_program(prog, obj) {
		char buf[PATH_MAX];
		int len;

		len = snprintf(buf, PATH_MAX, "%s/%s", path,
			       prog->pin_name);
		if (len < 0) {
			err = -EINVAL;
			goto err_unpin_programs;
		} else if (len >= PATH_MAX) {
			err = -ENAMETOOLONG;
			goto err_unpin_programs;
		}

		err = bpf_program__pin(prog, buf);
		if (err)
			goto err_unpin_programs;
	}

	return 0;

err_unpin_programs:
	while ((prog = bpf_program__prev(prog, obj))) {
		char buf[PATH_MAX];
		int len;

		len = snprintf(buf, PATH_MAX, "%s/%s", path,
			       prog->pin_name);
		if (len < 0)
			continue;
		else if (len >= PATH_MAX)
			continue;

		bpf_program__unpin(prog, buf);
	}

	return libbpf_err(err);
}

int bpf_object__unpin_programs(struct bpf_object *obj, const char *path)
{
	struct bpf_program *prog;
	int err;

	if (!obj)
		return libbpf_err(-ENOENT);

	bpf_object__for_each_program(prog, obj) {
		char buf[PATH_MAX];
		int len;

		len = snprintf(buf, PATH_MAX, "%s/%s", path,
			       prog->pin_name);
		if (len < 0)
			return libbpf_err(-EINVAL);
		else if (len >= PATH_MAX)
			return libbpf_err(-ENAMETOOLONG);

		err = bpf_program__unpin(prog, buf);
		if (err)
			return libbpf_err(err);
	}

	return 0;
}

int bpf_object__pin(struct bpf_object *obj, const char *path)
{
	int err;

	err = bpf_object__pin_maps(obj, path);
	if (err)
		return libbpf_err(err);

	err = bpf_object__pin_programs(obj, path);
	if (err) {
		bpf_object__unpin_maps(obj, path);
		return libbpf_err(err);
	}

	return 0;
}

static void bpf_map__destroy(struct bpf_map *map)
{
	if (map->clear_priv)
		map->clear_priv(map, map->priv);
	map->priv = NULL;
	map->clear_priv = NULL;

	if (map->inner_map) {
		bpf_map__destroy(map->inner_map);
		zfree(&map->inner_map);
	}

	zfree(&map->init_slots);
	map->init_slots_sz = 0;

	if (map->mmaped) {
		munmap(map->mmaped, bpf_map_mmap_sz(map));
		map->mmaped = NULL;
	}

	if (map->st_ops) {
		zfree(&map->st_ops->data);
		zfree(&map->st_ops->progs);
		zfree(&map->st_ops->kern_func_off);
		zfree(&map->st_ops);
	}

	zfree(&map->name);
	zfree(&map->pin_path);

	if (map->fd >= 0)
		zclose(map->fd);
}

void bpf_object__close(struct bpf_object *obj)
{
	size_t i;

	if (IS_ERR_OR_NULL(obj))
		return;

	if (obj->clear_priv)
		obj->clear_priv(obj, obj->priv);

	bpf_gen__free(obj->gen_loader);
	bpf_object__elf_finish(obj);
	bpf_object__unload(obj);
	btf__free(obj->btf);
	btf_ext__free(obj->btf_ext);

	for (i = 0; i < obj->nr_maps; i++)
		bpf_map__destroy(&obj->maps[i]);

	zfree(&obj->btf_custom_path);
	zfree(&obj->kconfig);
	zfree(&obj->externs);
	obj->nr_extern = 0;

	zfree(&obj->maps);
	obj->nr_maps = 0;

	if (obj->programs && obj->nr_programs) {
		for (i = 0; i < obj->nr_programs; i++)
			bpf_program__exit(&obj->programs[i]);
	}
	zfree(&obj->programs);

	list_del(&obj->list);
	free(obj);
}

struct bpf_object *
bpf_object__next(struct bpf_object *prev)
{
	struct bpf_object *next;

	if (!prev)
		next = list_first_entry(&bpf_objects_list,
					struct bpf_object,
					list);
	else
		next = list_next_entry(prev, list);

	/* Empty list is noticed here so don't need checking on entry. */
	if (&next->list == &bpf_objects_list)
		return NULL;

	return next;
}

const char *bpf_object__name(const struct bpf_object *obj)
{
	return obj ? obj->name : libbpf_err_ptr(-EINVAL);
}

unsigned int bpf_object__kversion(const struct bpf_object *obj)
{
	return obj ? obj->kern_version : 0;
}

struct btf *bpf_object__btf(const struct bpf_object *obj)
{
	return obj ? obj->btf : NULL;
}

int bpf_object__btf_fd(const struct bpf_object *obj)
{
	return obj->btf ? btf__fd(obj->btf) : -1;
}

int bpf_object__set_kversion(struct bpf_object *obj, __u32 kern_version)
{
	if (obj->loaded)
		return libbpf_err(-EINVAL);

	obj->kern_version = kern_version;

	return 0;
}

int bpf_object__set_priv(struct bpf_object *obj, void *priv,
			 bpf_object_clear_priv_t clear_priv)
{
	if (obj->priv && obj->clear_priv)
		obj->clear_priv(obj, obj->priv);

	obj->priv = priv;
	obj->clear_priv = clear_priv;
	return 0;
}

void *bpf_object__priv(const struct bpf_object *obj)
{
	return obj ? obj->priv : libbpf_err_ptr(-EINVAL);
}

int bpf_object__gen_loader(struct bpf_object *obj, struct gen_loader_opts *opts)
{
	struct bpf_gen *gen;

	if (!opts)
		return -EFAULT;
	if (!OPTS_VALID(opts, gen_loader_opts))
		return -EINVAL;
	gen = calloc(sizeof(*gen), 1);
	if (!gen)
		return -ENOMEM;
	gen->opts = opts;
	obj->gen_loader = gen;
	return 0;
}

static struct bpf_program *
__bpf_program__iter(const struct bpf_program *p, const struct bpf_object *obj,
		    bool forward)
{
	size_t nr_programs = obj->nr_programs;
	ssize_t idx;

	if (!nr_programs)
		return NULL;

	if (!p)
		/* Iter from the beginning */
		return forward ? &obj->programs[0] :
			&obj->programs[nr_programs - 1];

	if (p->obj != obj) {
		pr_warn("error: program handler doesn't match object\n");
		return errno = EINVAL, NULL;
	}

	idx = (p - obj->programs) + (forward ? 1 : -1);
	if (idx >= obj->nr_programs || idx < 0)
		return NULL;
	return &obj->programs[idx];
}

struct bpf_program *
bpf_program__next(struct bpf_program *prev, const struct bpf_object *obj)
{
	struct bpf_program *prog = prev;

	do {
		prog = __bpf_program__iter(prog, obj, true);
	} while (prog && prog_is_subprog(obj, prog));

	return prog;
}

struct bpf_program *
bpf_program__prev(struct bpf_program *next, const struct bpf_object *obj)
{
	struct bpf_program *prog = next;

	do {
		prog = __bpf_program__iter(prog, obj, false);
	} while (prog && prog_is_subprog(obj, prog));

	return prog;
}

int bpf_program__set_priv(struct bpf_program *prog, void *priv,
			  bpf_program_clear_priv_t clear_priv)
{
	if (prog->priv && prog->clear_priv)
		prog->clear_priv(prog, prog->priv);

	prog->priv = priv;
	prog->clear_priv = clear_priv;
	return 0;
}

void *bpf_program__priv(const struct bpf_program *prog)
{
	return prog ? prog->priv : libbpf_err_ptr(-EINVAL);
}

void bpf_program__set_ifindex(struct bpf_program *prog, __u32 ifindex)
{
	prog->prog_ifindex = ifindex;
}

const char *bpf_program__name(const struct bpf_program *prog)
{
	return prog->name;
}

const char *bpf_program__section_name(const struct bpf_program *prog)
{
	return prog->sec_name;
}

const char *bpf_program__title(const struct bpf_program *prog, bool needs_copy)
{
	const char *title;

	title = prog->sec_name;
	if (needs_copy) {
		title = strdup(title);
		if (!title) {
			pr_warn("failed to strdup program title\n");
			return libbpf_err_ptr(-ENOMEM);
		}
	}

	return title;
}

bool bpf_program__autoload(const struct bpf_program *prog)
{
	return prog->load;
}

int bpf_program__set_autoload(struct bpf_program *prog, bool autoload)
{
	if (prog->obj->loaded)
		return libbpf_err(-EINVAL);

	prog->load = autoload;
	return 0;
}

int bpf_program__fd(const struct bpf_program *prog)
{
	return bpf_program__nth_fd(prog, 0);
}

size_t bpf_program__size(const struct bpf_program *prog)
{
	return prog->insns_cnt * BPF_INSN_SZ;
}

int bpf_program__set_prep(struct bpf_program *prog, int nr_instances,
			  bpf_program_prep_t prep)
{
	int *instances_fds;

	if (nr_instances <= 0 || !prep)
		return libbpf_err(-EINVAL);

	if (prog->instances.nr > 0 || prog->instances.fds) {
		pr_warn("Can't set pre-processor after loading\n");
		return libbpf_err(-EINVAL);
	}

	instances_fds = malloc(sizeof(int) * nr_instances);
	if (!instances_fds) {
		pr_warn("alloc memory failed for fds\n");
		return libbpf_err(-ENOMEM);
	}

	/* fill all fd with -1 */
	memset(instances_fds, -1, sizeof(int) * nr_instances);

	prog->instances.nr = nr_instances;
	prog->instances.fds = instances_fds;
	prog->preprocessor = prep;
	return 0;
}

int bpf_program__nth_fd(const struct bpf_program *prog, int n)
{
	int fd;

	if (!prog)
		return libbpf_err(-EINVAL);

	if (n >= prog->instances.nr || n < 0) {
		pr_warn("Can't get the %dth fd from program %s: only %d instances\n",
			n, prog->name, prog->instances.nr);
		return libbpf_err(-EINVAL);
	}

	fd = prog->instances.fds[n];
	if (fd < 0) {
		pr_warn("%dth instance of program '%s' is invalid\n",
			n, prog->name);
		return libbpf_err(-ENOENT);
	}

	return fd;
}

enum bpf_prog_type bpf_program__get_type(const struct bpf_program *prog)
{
	return prog->type;
}

void bpf_program__set_type(struct bpf_program *prog, enum bpf_prog_type type)
{
	prog->type = type;
}

static bool bpf_program__is_type(const struct bpf_program *prog,
				 enum bpf_prog_type type)
{
	return prog ? (prog->type == type) : false;
}

#define BPF_PROG_TYPE_FNS(NAME, TYPE)				\
int bpf_program__set_##NAME(struct bpf_program *prog)		\
{								\
	if (!prog)						\
		return libbpf_err(-EINVAL);			\
	bpf_program__set_type(prog, TYPE);			\
	return 0;						\
}								\
								\
bool bpf_program__is_##NAME(const struct bpf_program *prog)	\
{								\
	return bpf_program__is_type(prog, TYPE);		\
}								\

BPF_PROG_TYPE_FNS(socket_filter, BPF_PROG_TYPE_SOCKET_FILTER);
BPF_PROG_TYPE_FNS(lsm, BPF_PROG_TYPE_LSM);
BPF_PROG_TYPE_FNS(kprobe, BPF_PROG_TYPE_KPROBE);
BPF_PROG_TYPE_FNS(sched_cls, BPF_PROG_TYPE_SCHED_CLS);
BPF_PROG_TYPE_FNS(sched_act, BPF_PROG_TYPE_SCHED_ACT);
BPF_PROG_TYPE_FNS(tracepoint, BPF_PROG_TYPE_TRACEPOINT);
BPF_PROG_TYPE_FNS(raw_tracepoint, BPF_PROG_TYPE_RAW_TRACEPOINT);
BPF_PROG_TYPE_FNS(xdp, BPF_PROG_TYPE_XDP);
BPF_PROG_TYPE_FNS(perf_event, BPF_PROG_TYPE_PERF_EVENT);
BPF_PROG_TYPE_FNS(tracing, BPF_PROG_TYPE_TRACING);
BPF_PROG_TYPE_FNS(struct_ops, BPF_PROG_TYPE_STRUCT_OPS);
BPF_PROG_TYPE_FNS(extension, BPF_PROG_TYPE_EXT);
BPF_PROG_TYPE_FNS(sk_lookup, BPF_PROG_TYPE_SK_LOOKUP);

enum bpf_attach_type
bpf_program__get_expected_attach_type(const struct bpf_program *prog)
{
	return prog->expected_attach_type;
}

void bpf_program__set_expected_attach_type(struct bpf_program *prog,
					   enum bpf_attach_type type)
{
	prog->expected_attach_type = type;
}

#define BPF_PROG_SEC_IMPL(string, ptype, eatype, eatype_optional,	    \
			  attachable, attach_btf)			    \
	{								    \
		.sec = string,						    \
		.len = sizeof(string) - 1,				    \
		.prog_type = ptype,					    \
		.expected_attach_type = eatype,				    \
		.is_exp_attach_type_optional = eatype_optional,		    \
		.is_attachable = attachable,				    \
		.is_attach_btf = attach_btf,				    \
	}

/* Programs that can NOT be attached. */
#define BPF_PROG_SEC(string, ptype) BPF_PROG_SEC_IMPL(string, ptype, 0, 0, 0, 0)

/* Programs that can be attached. */
#define BPF_APROG_SEC(string, ptype, atype) \
	BPF_PROG_SEC_IMPL(string, ptype, atype, true, 1, 0)

/* Programs that must specify expected attach type at load time. */
#define BPF_EAPROG_SEC(string, ptype, eatype) \
	BPF_PROG_SEC_IMPL(string, ptype, eatype, false, 1, 0)

/* Programs that use BTF to identify attach point */
#define BPF_PROG_BTF(string, ptype, eatype) \
	BPF_PROG_SEC_IMPL(string, ptype, eatype, false, 0, 1)

/* Programs that can be attached but attach type can't be identified by section
 * name. Kept for backward compatibility.
 */
#define BPF_APROG_COMPAT(string, ptype) BPF_PROG_SEC(string, ptype)

#define SEC_DEF(sec_pfx, ptype, ...) {					    \
	.sec = sec_pfx,							    \
	.len = sizeof(sec_pfx) - 1,					    \
	.prog_type = BPF_PROG_TYPE_##ptype,				    \
	__VA_ARGS__							    \
}

static struct bpf_link *attach_kprobe(const struct bpf_sec_def *sec,
				      struct bpf_program *prog);
static struct bpf_link *attach_tp(const struct bpf_sec_def *sec,
				  struct bpf_program *prog);
static struct bpf_link *attach_raw_tp(const struct bpf_sec_def *sec,
				      struct bpf_program *prog);
static struct bpf_link *attach_trace(const struct bpf_sec_def *sec,
				     struct bpf_program *prog);
static struct bpf_link *attach_lsm(const struct bpf_sec_def *sec,
				   struct bpf_program *prog);
static struct bpf_link *attach_iter(const struct bpf_sec_def *sec,
				    struct bpf_program *prog);

static const struct bpf_sec_def section_defs[] = {
	BPF_PROG_SEC("socket",			BPF_PROG_TYPE_SOCKET_FILTER),
	BPF_EAPROG_SEC("sk_reuseport/migrate",	BPF_PROG_TYPE_SK_REUSEPORT,
						BPF_SK_REUSEPORT_SELECT_OR_MIGRATE),
	BPF_EAPROG_SEC("sk_reuseport",		BPF_PROG_TYPE_SK_REUSEPORT,
						BPF_SK_REUSEPORT_SELECT),
	SEC_DEF("kprobe/", KPROBE,
		.attach_fn = attach_kprobe),
	BPF_PROG_SEC("uprobe/",			BPF_PROG_TYPE_KPROBE),
	SEC_DEF("kretprobe/", KPROBE,
		.attach_fn = attach_kprobe),
	BPF_PROG_SEC("uretprobe/",		BPF_PROG_TYPE_KPROBE),
	BPF_PROG_SEC("classifier",		BPF_PROG_TYPE_SCHED_CLS),
	BPF_PROG_SEC("action",			BPF_PROG_TYPE_SCHED_ACT),
	SEC_DEF("tracepoint/", TRACEPOINT,
		.attach_fn = attach_tp),
	SEC_DEF("tp/", TRACEPOINT,
		.attach_fn = attach_tp),
	SEC_DEF("raw_tracepoint/", RAW_TRACEPOINT,
		.attach_fn = attach_raw_tp),
	SEC_DEF("raw_tp/", RAW_TRACEPOINT,
		.attach_fn = attach_raw_tp),
	SEC_DEF("tp_btf/", TRACING,
		.expected_attach_type = BPF_TRACE_RAW_TP,
		.is_attach_btf = true,
		.attach_fn = attach_trace),
	SEC_DEF("fentry/", TRACING,
		.expected_attach_type = BPF_TRACE_FENTRY,
		.is_attach_btf = true,
		.attach_fn = attach_trace),
	SEC_DEF("fmod_ret/", TRACING,
		.expected_attach_type = BPF_MODIFY_RETURN,
		.is_attach_btf = true,
		.attach_fn = attach_trace),
	SEC_DEF("fexit/", TRACING,
		.expected_attach_type = BPF_TRACE_FEXIT,
		.is_attach_btf = true,
		.attach_fn = attach_trace),
	SEC_DEF("fentry.s/", TRACING,
		.expected_attach_type = BPF_TRACE_FENTRY,
		.is_attach_btf = true,
		.is_sleepable = true,
		.attach_fn = attach_trace),
	SEC_DEF("fmod_ret.s/", TRACING,
		.expected_attach_type = BPF_MODIFY_RETURN,
		.is_attach_btf = true,
		.is_sleepable = true,
		.attach_fn = attach_trace),
	SEC_DEF("fexit.s/", TRACING,
		.expected_attach_type = BPF_TRACE_FEXIT,
		.is_attach_btf = true,
		.is_sleepable = true,
		.attach_fn = attach_trace),
	SEC_DEF("freplace/", EXT,
		.is_attach_btf = true,
		.attach_fn = attach_trace),
	SEC_DEF("lsm/", LSM,
		.is_attach_btf = true,
		.expected_attach_type = BPF_LSM_MAC,
		.attach_fn = attach_lsm),
	SEC_DEF("lsm.s/", LSM,
		.is_attach_btf = true,
		.is_sleepable = true,
		.expected_attach_type = BPF_LSM_MAC,
		.attach_fn = attach_lsm),
	SEC_DEF("iter/", TRACING,
		.expected_attach_type = BPF_TRACE_ITER,
		.is_attach_btf = true,
		.attach_fn = attach_iter),
	SEC_DEF("syscall", SYSCALL,
		.is_sleepable = true),
	BPF_EAPROG_SEC("xdp_devmap/",		BPF_PROG_TYPE_XDP,
						BPF_XDP_DEVMAP),
	BPF_EAPROG_SEC("xdp_cpumap/",		BPF_PROG_TYPE_XDP,
						BPF_XDP_CPUMAP),
	BPF_APROG_SEC("xdp",			BPF_PROG_TYPE_XDP,
						BPF_XDP),
	BPF_PROG_SEC("perf_event",		BPF_PROG_TYPE_PERF_EVENT),
	BPF_PROG_SEC("lwt_in",			BPF_PROG_TYPE_LWT_IN),
	BPF_PROG_SEC("lwt_out",			BPF_PROG_TYPE_LWT_OUT),
	BPF_PROG_SEC("lwt_xmit",		BPF_PROG_TYPE_LWT_XMIT),
	BPF_PROG_SEC("lwt_seg6local",		BPF_PROG_TYPE_LWT_SEG6LOCAL),
	BPF_APROG_SEC("cgroup_skb/ingress",	BPF_PROG_TYPE_CGROUP_SKB,
						BPF_CGROUP_INET_INGRESS),
	BPF_APROG_SEC("cgroup_skb/egress",	BPF_PROG_TYPE_CGROUP_SKB,
						BPF_CGROUP_INET_EGRESS),
	BPF_APROG_COMPAT("cgroup/skb",		BPF_PROG_TYPE_CGROUP_SKB),
	BPF_EAPROG_SEC("cgroup/sock_create",	BPF_PROG_TYPE_CGROUP_SOCK,
						BPF_CGROUP_INET_SOCK_CREATE),
	BPF_EAPROG_SEC("cgroup/sock_release",	BPF_PROG_TYPE_CGROUP_SOCK,
						BPF_CGROUP_INET_SOCK_RELEASE),
	BPF_APROG_SEC("cgroup/sock",		BPF_PROG_TYPE_CGROUP_SOCK,
						BPF_CGROUP_INET_SOCK_CREATE),
	BPF_EAPROG_SEC("cgroup/post_bind4",	BPF_PROG_TYPE_CGROUP_SOCK,
						BPF_CGROUP_INET4_POST_BIND),
	BPF_EAPROG_SEC("cgroup/post_bind6",	BPF_PROG_TYPE_CGROUP_SOCK,
						BPF_CGROUP_INET6_POST_BIND),
	BPF_APROG_SEC("cgroup/dev",		BPF_PROG_TYPE_CGROUP_DEVICE,
						BPF_CGROUP_DEVICE),
	BPF_APROG_SEC("sockops",		BPF_PROG_TYPE_SOCK_OPS,
						BPF_CGROUP_SOCK_OPS),
	BPF_APROG_SEC("sk_skb/stream_parser",	BPF_PROG_TYPE_SK_SKB,
						BPF_SK_SKB_STREAM_PARSER),
	BPF_APROG_SEC("sk_skb/stream_verdict",	BPF_PROG_TYPE_SK_SKB,
						BPF_SK_SKB_STREAM_VERDICT),
	BPF_APROG_COMPAT("sk_skb",		BPF_PROG_TYPE_SK_SKB),
	BPF_APROG_SEC("sk_msg",			BPF_PROG_TYPE_SK_MSG,
						BPF_SK_MSG_VERDICT),
	BPF_APROG_SEC("lirc_mode2",		BPF_PROG_TYPE_LIRC_MODE2,
						BPF_LIRC_MODE2),
	BPF_APROG_SEC("flow_dissector",		BPF_PROG_TYPE_FLOW_DISSECTOR,
						BPF_FLOW_DISSECTOR),
	BPF_EAPROG_SEC("cgroup/bind4",		BPF_PROG_TYPE_CGROUP_SOCK_ADDR,
						BPF_CGROUP_INET4_BIND),
	BPF_EAPROG_SEC("cgroup/bind6",		BPF_PROG_TYPE_CGROUP_SOCK_ADDR,
						BPF_CGROUP_INET6_BIND),
	BPF_EAPROG_SEC("cgroup/connect4",	BPF_PROG_TYPE_CGROUP_SOCK_ADDR,
						BPF_CGROUP_INET4_CONNECT),
	BPF_EAPROG_SEC("cgroup/connect6",	BPF_PROG_TYPE_CGROUP_SOCK_ADDR,
						BPF_CGROUP_INET6_CONNECT),
	BPF_EAPROG_SEC("cgroup/sendmsg4",	BPF_PROG_TYPE_CGROUP_SOCK_ADDR,
						BPF_CGROUP_UDP4_SENDMSG),
	BPF_EAPROG_SEC("cgroup/sendmsg6",	BPF_PROG_TYPE_CGROUP_SOCK_ADDR,
						BPF_CGROUP_UDP6_SENDMSG),
	BPF_EAPROG_SEC("cgroup/recvmsg4",	BPF_PROG_TYPE_CGROUP_SOCK_ADDR,
						BPF_CGROUP_UDP4_RECVMSG),
	BPF_EAPROG_SEC("cgroup/recvmsg6",	BPF_PROG_TYPE_CGROUP_SOCK_ADDR,
						BPF_CGROUP_UDP6_RECVMSG),
	BPF_EAPROG_SEC("cgroup/getpeername4",	BPF_PROG_TYPE_CGROUP_SOCK_ADDR,
						BPF_CGROUP_INET4_GETPEERNAME),
	BPF_EAPROG_SEC("cgroup/getpeername6",	BPF_PROG_TYPE_CGROUP_SOCK_ADDR,
						BPF_CGROUP_INET6_GETPEERNAME),
	BPF_EAPROG_SEC("cgroup/getsockname4",	BPF_PROG_TYPE_CGROUP_SOCK_ADDR,
						BPF_CGROUP_INET4_GETSOCKNAME),
	BPF_EAPROG_SEC("cgroup/getsockname6",	BPF_PROG_TYPE_CGROUP_SOCK_ADDR,
						BPF_CGROUP_INET6_GETSOCKNAME),
	BPF_EAPROG_SEC("cgroup/sysctl",		BPF_PROG_TYPE_CGROUP_SYSCTL,
						BPF_CGROUP_SYSCTL),
	BPF_EAPROG_SEC("cgroup/getsockopt",	BPF_PROG_TYPE_CGROUP_SOCKOPT,
						BPF_CGROUP_GETSOCKOPT),
	BPF_EAPROG_SEC("cgroup/setsockopt",	BPF_PROG_TYPE_CGROUP_SOCKOPT,
						BPF_CGROUP_SETSOCKOPT),
	BPF_PROG_SEC("struct_ops",		BPF_PROG_TYPE_STRUCT_OPS),
	BPF_EAPROG_SEC("sk_lookup/",		BPF_PROG_TYPE_SK_LOOKUP,
						BPF_SK_LOOKUP),
};

#undef BPF_PROG_SEC_IMPL
#undef BPF_PROG_SEC
#undef BPF_APROG_SEC
#undef BPF_EAPROG_SEC
#undef BPF_APROG_COMPAT
#undef SEC_DEF

#define MAX_TYPE_NAME_SIZE 32

static const struct bpf_sec_def *find_sec_def(const char *sec_name)
{
	int i, n = ARRAY_SIZE(section_defs);

	for (i = 0; i < n; i++) {
		if (strncmp(sec_name,
			    section_defs[i].sec, section_defs[i].len))
			continue;
		return &section_defs[i];
	}
	return NULL;
}

static char *libbpf_get_type_names(bool attach_type)
{
	int i, len = ARRAY_SIZE(section_defs) * MAX_TYPE_NAME_SIZE;
	char *buf;

	buf = malloc(len);
	if (!buf)
		return NULL;

	buf[0] = '\0';
	/* Forge string buf with all available names */
	for (i = 0; i < ARRAY_SIZE(section_defs); i++) {
		if (attach_type && !section_defs[i].is_attachable)
			continue;

		if (strlen(buf) + strlen(section_defs[i].sec) + 2 > len) {
			free(buf);
			return NULL;
		}
		strcat(buf, " ");
		strcat(buf, section_defs[i].sec);
	}

	return buf;
}

int libbpf_prog_type_by_name(const char *name, enum bpf_prog_type *prog_type,
			     enum bpf_attach_type *expected_attach_type)
{
	const struct bpf_sec_def *sec_def;
	char *type_names;

	if (!name)
		return libbpf_err(-EINVAL);

	sec_def = find_sec_def(name);
	if (sec_def) {
		*prog_type = sec_def->prog_type;
		*expected_attach_type = sec_def->expected_attach_type;
		return 0;
	}

	pr_debug("failed to guess program type from ELF section '%s'\n", name);
	type_names = libbpf_get_type_names(false);
	if (type_names != NULL) {
		pr_debug("supported section(type) names are:%s\n", type_names);
		free(type_names);
	}

	return libbpf_err(-ESRCH);
}

static struct bpf_map *find_struct_ops_map_by_offset(struct bpf_object *obj,
						     size_t offset)
{
	struct bpf_map *map;
	size_t i;

	for (i = 0; i < obj->nr_maps; i++) {
		map = &obj->maps[i];
		if (!bpf_map__is_struct_ops(map))
			continue;
		if (map->sec_offset <= offset &&
		    offset - map->sec_offset < map->def.value_size)
			return map;
	}

	return NULL;
}

/* Collect the reloc from ELF and populate the st_ops->progs[] */
static int bpf_object__collect_st_ops_relos(struct bpf_object *obj,
					    GElf_Shdr *shdr, Elf_Data *data)
{
	const struct btf_member *member;
	struct bpf_struct_ops *st_ops;
	struct bpf_program *prog;
	unsigned int shdr_idx;
	const struct btf *btf;
	struct bpf_map *map;
	Elf_Data *symbols;
	unsigned int moff, insn_idx;
	const char *name;
	__u32 member_idx;
	GElf_Sym sym;
	GElf_Rel rel;
	int i, nrels;

	symbols = obj->efile.symbols;
	btf = obj->btf;
	nrels = shdr->sh_size / shdr->sh_entsize;
	for (i = 0; i < nrels; i++) {
		if (!gelf_getrel(data, i, &rel)) {
			pr_warn("struct_ops reloc: failed to get %d reloc\n", i);
			return -LIBBPF_ERRNO__FORMAT;
		}

		if (!gelf_getsym(symbols, GELF_R_SYM(rel.r_info), &sym)) {
			pr_warn("struct_ops reloc: symbol %zx not found\n",
				(size_t)GELF_R_SYM(rel.r_info));
			return -LIBBPF_ERRNO__FORMAT;
		}

		name = elf_sym_str(obj, sym.st_name) ?: "<?>";
		map = find_struct_ops_map_by_offset(obj, rel.r_offset);
		if (!map) {
			pr_warn("struct_ops reloc: cannot find map at rel.r_offset %zu\n",
				(size_t)rel.r_offset);
			return -EINVAL;
		}

		moff = rel.r_offset - map->sec_offset;
		shdr_idx = sym.st_shndx;
		st_ops = map->st_ops;
		pr_debug("struct_ops reloc %s: for %lld value %lld shdr_idx %u rel.r_offset %zu map->sec_offset %zu name %d (\'%s\')\n",
			 map->name,
			 (long long)(rel.r_info >> 32),
			 (long long)sym.st_value,
			 shdr_idx, (size_t)rel.r_offset,
			 map->sec_offset, sym.st_name, name);

		if (shdr_idx >= SHN_LORESERVE) {
			pr_warn("struct_ops reloc %s: rel.r_offset %zu shdr_idx %u unsupported non-static function\n",
				map->name, (size_t)rel.r_offset, shdr_idx);
			return -LIBBPF_ERRNO__RELOC;
		}
		if (sym.st_value % BPF_INSN_SZ) {
			pr_warn("struct_ops reloc %s: invalid target program offset %llu\n",
				map->name, (unsigned long long)sym.st_value);
			return -LIBBPF_ERRNO__FORMAT;
		}
		insn_idx = sym.st_value / BPF_INSN_SZ;

		member = find_member_by_offset(st_ops->type, moff * 8);
		if (!member) {
			pr_warn("struct_ops reloc %s: cannot find member at moff %u\n",
				map->name, moff);
			return -EINVAL;
		}
		member_idx = member - btf_members(st_ops->type);
		name = btf__name_by_offset(btf, member->name_off);

		if (!resolve_func_ptr(btf, member->type, NULL)) {
			pr_warn("struct_ops reloc %s: cannot relocate non func ptr %s\n",
				map->name, name);
			return -EINVAL;
		}

		prog = find_prog_by_sec_insn(obj, shdr_idx, insn_idx);
		if (!prog) {
			pr_warn("struct_ops reloc %s: cannot find prog at shdr_idx %u to relocate func ptr %s\n",
				map->name, shdr_idx, name);
			return -EINVAL;
		}

		if (prog->type == BPF_PROG_TYPE_UNSPEC) {
			const struct bpf_sec_def *sec_def;

			sec_def = find_sec_def(prog->sec_name);
			if (sec_def &&
			    sec_def->prog_type != BPF_PROG_TYPE_STRUCT_OPS) {
				/* for pr_warn */
				prog->type = sec_def->prog_type;
				goto invalid_prog;
			}

			prog->type = BPF_PROG_TYPE_STRUCT_OPS;
			prog->attach_btf_id = st_ops->type_id;
			prog->expected_attach_type = member_idx;
		} else if (prog->type != BPF_PROG_TYPE_STRUCT_OPS ||
			   prog->attach_btf_id != st_ops->type_id ||
			   prog->expected_attach_type != member_idx) {
			goto invalid_prog;
		}
		st_ops->progs[member_idx] = prog;
	}

	return 0;

invalid_prog:
	pr_warn("struct_ops reloc %s: cannot use prog %s in sec %s with type %u attach_btf_id %u expected_attach_type %u for func ptr %s\n",
		map->name, prog->name, prog->sec_name, prog->type,
		prog->attach_btf_id, prog->expected_attach_type, name);
	return -EINVAL;
}

#define BTF_TRACE_PREFIX "btf_trace_"
#define BTF_LSM_PREFIX "bpf_lsm_"
#define BTF_ITER_PREFIX "bpf_iter_"
#define BTF_MAX_NAME_SIZE 128

void btf_get_kernel_prefix_kind(enum bpf_attach_type attach_type,
				const char **prefix, int *kind)
{
	switch (attach_type) {
	case BPF_TRACE_RAW_TP:
		*prefix = BTF_TRACE_PREFIX;
		*kind = BTF_KIND_TYPEDEF;
		break;
	case BPF_LSM_MAC:
		*prefix = BTF_LSM_PREFIX;
		*kind = BTF_KIND_FUNC;
		break;
	case BPF_TRACE_ITER:
		*prefix = BTF_ITER_PREFIX;
		*kind = BTF_KIND_FUNC;
		break;
	default:
		*prefix = "";
		*kind = BTF_KIND_FUNC;
	}
}

static int find_btf_by_prefix_kind(const struct btf *btf, const char *prefix,
				   const char *name, __u32 kind)
{
	char btf_type_name[BTF_MAX_NAME_SIZE];
	int ret;

	ret = snprintf(btf_type_name, sizeof(btf_type_name),
		       "%s%s", prefix, name);
	/* snprintf returns the number of characters written excluding the
	 * terminating null. So, if >= BTF_MAX_NAME_SIZE are written, it
	 * indicates truncation.
	 */
	if (ret < 0 || ret >= sizeof(btf_type_name))
		return -ENAMETOOLONG;
	return btf__find_by_name_kind(btf, btf_type_name, kind);
}

static inline int find_attach_btf_id(struct btf *btf, const char *name,
				     enum bpf_attach_type attach_type)
{
	const char *prefix;
	int kind;

	btf_get_kernel_prefix_kind(attach_type, &prefix, &kind);
	return find_btf_by_prefix_kind(btf, prefix, name, kind);
}

int libbpf_find_vmlinux_btf_id(const char *name,
			       enum bpf_attach_type attach_type)
{
	struct btf *btf;
	int err;

	btf = btf__load_vmlinux_btf();
	err = libbpf_get_error(btf);
	if (err) {
		pr_warn("vmlinux BTF is not found\n");
		return libbpf_err(err);
	}

	err = find_attach_btf_id(btf, name, attach_type);
	if (err <= 0)
		pr_warn("%s is not found in vmlinux BTF\n", name);

	btf__free(btf);
	return libbpf_err(err);
}

static int libbpf_find_prog_btf_id(const char *name, __u32 attach_prog_fd)
{
	struct bpf_prog_info_linear *info_linear;
	struct bpf_prog_info *info;
	struct btf *btf;
	int err;

	info_linear = bpf_program__get_prog_info_linear(attach_prog_fd, 0);
	err = libbpf_get_error(info_linear);
	if (err) {
		pr_warn("failed get_prog_info_linear for FD %d\n",
			attach_prog_fd);
		return err;
	}

	err = -EINVAL;
	info = &info_linear->info;
	if (!info->btf_id) {
		pr_warn("The target program doesn't have BTF\n");
		goto out;
	}
	btf = btf__load_from_kernel_by_id(info->btf_id);
	if (libbpf_get_error(btf)) {
		pr_warn("Failed to get BTF of the program\n");
		goto out;
	}
	err = btf__find_by_name_kind(btf, name, BTF_KIND_FUNC);
	btf__free(btf);
	if (err <= 0) {
		pr_warn("%s is not found in prog's BTF\n", name);
		goto out;
	}
out:
	free(info_linear);
	return err;
}

static int find_kernel_btf_id(struct bpf_object *obj, const char *attach_name,
			      enum bpf_attach_type attach_type,
			      int *btf_obj_fd, int *btf_type_id)
{
	int ret, i;

	ret = find_attach_btf_id(obj->btf_vmlinux, attach_name, attach_type);
	if (ret > 0) {
		*btf_obj_fd = 0; /* vmlinux BTF */
		*btf_type_id = ret;
		return 0;
	}
	if (ret != -ENOENT)
		return ret;

	ret = load_module_btfs(obj);
	if (ret)
		return ret;

	for (i = 0; i < obj->btf_module_cnt; i++) {
		const struct module_btf *mod = &obj->btf_modules[i];

		ret = find_attach_btf_id(mod->btf, attach_name, attach_type);
		if (ret > 0) {
			*btf_obj_fd = mod->fd;
			*btf_type_id = ret;
			return 0;
		}
		if (ret == -ENOENT)
			continue;

		return ret;
	}

	return -ESRCH;
}

static int libbpf_find_attach_btf_id(struct bpf_program *prog, int *btf_obj_fd, int *btf_type_id)
{
	enum bpf_attach_type attach_type = prog->expected_attach_type;
	__u32 attach_prog_fd = prog->attach_prog_fd;
	const char *name = prog->sec_name, *attach_name;
	const struct bpf_sec_def *sec = NULL;
	int i, err = 0;

	if (!name)
		return -EINVAL;

	for (i = 0; i < ARRAY_SIZE(section_defs); i++) {
		if (!section_defs[i].is_attach_btf)
			continue;
		if (strncmp(name, section_defs[i].sec, section_defs[i].len))
			continue;

		sec = &section_defs[i];
		break;
	}

	if (!sec) {
		pr_warn("failed to identify BTF ID based on ELF section name '%s'\n", name);
		return -ESRCH;
	}
	attach_name = name + sec->len;

	/* BPF program's BTF ID */
	if (attach_prog_fd) {
		err = libbpf_find_prog_btf_id(attach_name, attach_prog_fd);
		if (err < 0) {
			pr_warn("failed to find BPF program (FD %d) BTF ID for '%s': %d\n",
				 attach_prog_fd, attach_name, err);
			return err;
		}
		*btf_obj_fd = 0;
		*btf_type_id = err;
		return 0;
	}

	/* kernel/module BTF ID */
	if (prog->obj->gen_loader) {
		bpf_gen__record_attach_target(prog->obj->gen_loader, attach_name, attach_type);
		*btf_obj_fd = 0;
		*btf_type_id = 1;
	} else {
		err = find_kernel_btf_id(prog->obj, attach_name, attach_type, btf_obj_fd, btf_type_id);
	}
	if (err) {
		pr_warn("failed to find kernel BTF type ID of '%s': %d\n", attach_name, err);
		return err;
	}
	return 0;
}

int libbpf_attach_type_by_name(const char *name,
			       enum bpf_attach_type *attach_type)
{
	char *type_names;
	int i;

	if (!name)
		return libbpf_err(-EINVAL);

	for (i = 0; i < ARRAY_SIZE(section_defs); i++) {
		if (strncmp(name, section_defs[i].sec, section_defs[i].len))
			continue;
		if (!section_defs[i].is_attachable)
			return libbpf_err(-EINVAL);
		*attach_type = section_defs[i].expected_attach_type;
		return 0;
	}
	pr_debug("failed to guess attach type based on ELF section name '%s'\n", name);
	type_names = libbpf_get_type_names(true);
	if (type_names != NULL) {
		pr_debug("attachable section(type) names are:%s\n", type_names);
		free(type_names);
	}

	return libbpf_err(-EINVAL);
}

int bpf_map__fd(const struct bpf_map *map)
{
	return map ? map->fd : libbpf_err(-EINVAL);
}

const struct bpf_map_def *bpf_map__def(const struct bpf_map *map)
{
	return map ? &map->def : libbpf_err_ptr(-EINVAL);
}

const char *bpf_map__name(const struct bpf_map *map)
{
	return map ? map->name : NULL;
}

enum bpf_map_type bpf_map__type(const struct bpf_map *map)
{
	return map->def.type;
}

int bpf_map__set_type(struct bpf_map *map, enum bpf_map_type type)
{
	if (map->fd >= 0)
		return libbpf_err(-EBUSY);
	map->def.type = type;
	return 0;
}

__u32 bpf_map__map_flags(const struct bpf_map *map)
{
	return map->def.map_flags;
}

int bpf_map__set_map_flags(struct bpf_map *map, __u32 flags)
{
	if (map->fd >= 0)
		return libbpf_err(-EBUSY);
	map->def.map_flags = flags;
	return 0;
}

__u32 bpf_map__numa_node(const struct bpf_map *map)
{
	return map->numa_node;
}

int bpf_map__set_numa_node(struct bpf_map *map, __u32 numa_node)
{
	if (map->fd >= 0)
		return libbpf_err(-EBUSY);
	map->numa_node = numa_node;
	return 0;
}

__u32 bpf_map__key_size(const struct bpf_map *map)
{
	return map->def.key_size;
}

int bpf_map__set_key_size(struct bpf_map *map, __u32 size)
{
	if (map->fd >= 0)
		return libbpf_err(-EBUSY);
	map->def.key_size = size;
	return 0;
}

__u32 bpf_map__value_size(const struct bpf_map *map)
{
	return map->def.value_size;
}

int bpf_map__set_value_size(struct bpf_map *map, __u32 size)
{
	if (map->fd >= 0)
		return libbpf_err(-EBUSY);
	map->def.value_size = size;
	return 0;
}

__u32 bpf_map__btf_key_type_id(const struct bpf_map *map)
{
	return map ? map->btf_key_type_id : 0;
}

__u32 bpf_map__btf_value_type_id(const struct bpf_map *map)
{
	return map ? map->btf_value_type_id : 0;
}

int bpf_map__set_priv(struct bpf_map *map, void *priv,
		     bpf_map_clear_priv_t clear_priv)
{
	if (!map)
		return libbpf_err(-EINVAL);

	if (map->priv) {
		if (map->clear_priv)
			map->clear_priv(map, map->priv);
	}

	map->priv = priv;
	map->clear_priv = clear_priv;
	return 0;
}

void *bpf_map__priv(const struct bpf_map *map)
{
	return map ? map->priv : libbpf_err_ptr(-EINVAL);
}

int bpf_map__set_initial_value(struct bpf_map *map,
			       const void *data, size_t size)
{
	if (!map->mmaped || map->libbpf_type == LIBBPF_MAP_KCONFIG ||
	    size != map->def.value_size || map->fd >= 0)
		return libbpf_err(-EINVAL);

	memcpy(map->mmaped, data, size);
	return 0;
}

const void *bpf_map__initial_value(struct bpf_map *map, size_t *psize)
{
	if (!map->mmaped)
		return NULL;
	*psize = map->def.value_size;
	return map->mmaped;
}

bool bpf_map__is_offload_neutral(const struct bpf_map *map)
{
	return map->def.type == BPF_MAP_TYPE_PERF_EVENT_ARRAY;
}

bool bpf_map__is_internal(const struct bpf_map *map)
{
	return map->libbpf_type != LIBBPF_MAP_UNSPEC;
}

__u32 bpf_map__ifindex(const struct bpf_map *map)
{
	return map->map_ifindex;
}

int bpf_map__set_ifindex(struct bpf_map *map, __u32 ifindex)
{
	if (map->fd >= 0)
		return libbpf_err(-EBUSY);
	map->map_ifindex = ifindex;
	return 0;
}

int bpf_map__set_inner_map_fd(struct bpf_map *map, int fd)
{
	if (!bpf_map_type__is_map_in_map(map->def.type)) {
		pr_warn("error: unsupported map type\n");
		return libbpf_err(-EINVAL);
	}
	if (map->inner_map_fd != -1) {
		pr_warn("error: inner_map_fd already specified\n");
		return libbpf_err(-EINVAL);
	}
	zfree(&map->inner_map);
	map->inner_map_fd = fd;
	return 0;
}

static struct bpf_map *
__bpf_map__iter(const struct bpf_map *m, const struct bpf_object *obj, int i)
{
	ssize_t idx;
	struct bpf_map *s, *e;

	if (!obj || !obj->maps)
		return errno = EINVAL, NULL;

	s = obj->maps;
	e = obj->maps + obj->nr_maps;

	if ((m < s) || (m >= e)) {
		pr_warn("error in %s: map handler doesn't belong to object\n",
			 __func__);
		return errno = EINVAL, NULL;
	}

	idx = (m - obj->maps) + i;
	if (idx >= obj->nr_maps || idx < 0)
		return NULL;
	return &obj->maps[idx];
}

struct bpf_map *
bpf_map__next(const struct bpf_map *prev, const struct bpf_object *obj)
{
	if (prev == NULL)
		return obj->maps;

	return __bpf_map__iter(prev, obj, 1);
}

struct bpf_map *
bpf_map__prev(const struct bpf_map *next, const struct bpf_object *obj)
{
	if (next == NULL) {
		if (!obj->nr_maps)
			return NULL;
		return obj->maps + obj->nr_maps - 1;
	}

	return __bpf_map__iter(next, obj, -1);
}

struct bpf_map *
bpf_object__find_map_by_name(const struct bpf_object *obj, const char *name)
{
	struct bpf_map *pos;

	bpf_object__for_each_map(pos, obj) {
		if (pos->name && !strcmp(pos->name, name))
			return pos;
	}
	return errno = ENOENT, NULL;
}

int
bpf_object__find_map_fd_by_name(const struct bpf_object *obj, const char *name)
{
	return bpf_map__fd(bpf_object__find_map_by_name(obj, name));
}

struct bpf_map *
bpf_object__find_map_by_offset(struct bpf_object *obj, size_t offset)
{
	return libbpf_err_ptr(-ENOTSUP);
}

long libbpf_get_error(const void *ptr)
{
	if (!IS_ERR_OR_NULL(ptr))
		return 0;

	if (IS_ERR(ptr))
		errno = -PTR_ERR(ptr);

	/* If ptr == NULL, then errno should be already set by the failing
	 * API, because libbpf never returns NULL on success and it now always
	 * sets errno on error. So no extra errno handling for ptr == NULL
	 * case.
	 */
	return -errno;
}

int bpf_prog_load(const char *file, enum bpf_prog_type type,
		  struct bpf_object **pobj, int *prog_fd)
{
	struct bpf_prog_load_attr attr;

	memset(&attr, 0, sizeof(struct bpf_prog_load_attr));
	attr.file = file;
	attr.prog_type = type;
	attr.expected_attach_type = 0;

	return bpf_prog_load_xattr(&attr, pobj, prog_fd);
}

int bpf_prog_load_xattr(const struct bpf_prog_load_attr *attr,
			struct bpf_object **pobj, int *prog_fd)
{
	struct bpf_object_open_attr open_attr = {};
	struct bpf_program *prog, *first_prog = NULL;
	struct bpf_object *obj;
	struct bpf_map *map;
	int err;

	if (!attr)
		return libbpf_err(-EINVAL);
	if (!attr->file)
		return libbpf_err(-EINVAL);

	open_attr.file = attr->file;
	open_attr.prog_type = attr->prog_type;

	obj = bpf_object__open_xattr(&open_attr);
	err = libbpf_get_error(obj);
	if (err)
		return libbpf_err(-ENOENT);

	bpf_object__for_each_program(prog, obj) {
		enum bpf_attach_type attach_type = attr->expected_attach_type;
		/*
		 * to preserve backwards compatibility, bpf_prog_load treats
		 * attr->prog_type, if specified, as an override to whatever
		 * bpf_object__open guessed
		 */
		if (attr->prog_type != BPF_PROG_TYPE_UNSPEC) {
			bpf_program__set_type(prog, attr->prog_type);
			bpf_program__set_expected_attach_type(prog,
							      attach_type);
		}
		if (bpf_program__get_type(prog) == BPF_PROG_TYPE_UNSPEC) {
			/*
			 * we haven't guessed from section name and user
			 * didn't provide a fallback type, too bad...
			 */
			bpf_object__close(obj);
			return libbpf_err(-EINVAL);
		}

		prog->prog_ifindex = attr->ifindex;
		prog->log_level = attr->log_level;
		prog->prog_flags |= attr->prog_flags;
		if (!first_prog)
			first_prog = prog;
	}

	bpf_object__for_each_map(map, obj) {
		if (!bpf_map__is_offload_neutral(map))
			map->map_ifindex = attr->ifindex;
	}

	if (!first_prog) {
		pr_warn("object file doesn't contain bpf program\n");
		bpf_object__close(obj);
		return libbpf_err(-ENOENT);
	}

	err = bpf_object__load(obj);
	if (err) {
		bpf_object__close(obj);
		return libbpf_err(err);
	}

	*pobj = obj;
	*prog_fd = bpf_program__fd(first_prog);
	return 0;
}

struct bpf_link {
	int (*detach)(struct bpf_link *link);
	void (*dealloc)(struct bpf_link *link);
	char *pin_path;		/* NULL, if not pinned */
	int fd;			/* hook FD, -1 if not applicable */
	bool disconnected;
};

/* Replace link's underlying BPF program with the new one */
int bpf_link__update_program(struct bpf_link *link, struct bpf_program *prog)
{
	int ret;

	ret = bpf_link_update(bpf_link__fd(link), bpf_program__fd(prog), NULL);
	return libbpf_err_errno(ret);
}

/* Release "ownership" of underlying BPF resource (typically, BPF program
 * attached to some BPF hook, e.g., tracepoint, kprobe, etc). Disconnected
 * link, when destructed through bpf_link__destroy() call won't attempt to
 * detach/unregisted that BPF resource. This is useful in situations where,
 * say, attached BPF program has to outlive userspace program that attached it
 * in the system. Depending on type of BPF program, though, there might be
 * additional steps (like pinning BPF program in BPF FS) necessary to ensure
 * exit of userspace program doesn't trigger automatic detachment and clean up
 * inside the kernel.
 */
void bpf_link__disconnect(struct bpf_link *link)
{
	link->disconnected = true;
}

int bpf_link__destroy(struct bpf_link *link)
{
	int err = 0;

	if (IS_ERR_OR_NULL(link))
		return 0;

	if (!link->disconnected && link->detach)
		err = link->detach(link);
	if (link->pin_path)
		free(link->pin_path);
	if (link->dealloc)
		link->dealloc(link);
	else
		free(link);

	return libbpf_err(err);
}

int bpf_link__fd(const struct bpf_link *link)
{
	return link->fd;
}

const char *bpf_link__pin_path(const struct bpf_link *link)
{
	return link->pin_path;
}

static int bpf_link__detach_fd(struct bpf_link *link)
{
	return libbpf_err_errno(close(link->fd));
}

struct bpf_link *bpf_link__open(const char *path)
{
	struct bpf_link *link;
	int fd;

	fd = bpf_obj_get(path);
	if (fd < 0) {
		fd = -errno;
		pr_warn("failed to open link at %s: %d\n", path, fd);
		return libbpf_err_ptr(fd);
	}

	link = calloc(1, sizeof(*link));
	if (!link) {
		close(fd);
		return libbpf_err_ptr(-ENOMEM);
	}
	link->detach = &bpf_link__detach_fd;
	link->fd = fd;

	link->pin_path = strdup(path);
	if (!link->pin_path) {
		bpf_link__destroy(link);
		return libbpf_err_ptr(-ENOMEM);
	}

	return link;
}

int bpf_link__detach(struct bpf_link *link)
{
	return bpf_link_detach(link->fd) ? -errno : 0;
}

int bpf_link__pin(struct bpf_link *link, const char *path)
{
	int err;

	if (link->pin_path)
		return libbpf_err(-EBUSY);
	err = make_parent_dir(path);
	if (err)
		return libbpf_err(err);
	err = check_path(path);
	if (err)
		return libbpf_err(err);

	link->pin_path = strdup(path);
	if (!link->pin_path)
		return libbpf_err(-ENOMEM);

	if (bpf_obj_pin(link->fd, link->pin_path)) {
		err = -errno;
		zfree(&link->pin_path);
		return libbpf_err(err);
	}

	pr_debug("link fd=%d: pinned at %s\n", link->fd, link->pin_path);
	return 0;
}

int bpf_link__unpin(struct bpf_link *link)
{
	int err;

	if (!link->pin_path)
		return libbpf_err(-EINVAL);

	err = unlink(link->pin_path);
	if (err != 0)
		return -errno;

	pr_debug("link fd=%d: unpinned from %s\n", link->fd, link->pin_path);
	zfree(&link->pin_path);
	return 0;
}

struct bpf_link_perf {
	struct bpf_link link;
	int perf_event_fd;
};

static int bpf_link_perf_detach(struct bpf_link *link)
{
	struct bpf_link_perf *perf_link = container_of(link, struct bpf_link_perf, link);
	int err = 0;

	if (ioctl(perf_link->perf_event_fd, PERF_EVENT_IOC_DISABLE, 0) < 0)
		err = -errno;

	if (perf_link->perf_event_fd != link->fd)
		close(perf_link->perf_event_fd);
	close(link->fd);

	return libbpf_err(err);
}

static void bpf_link_perf_dealloc(struct bpf_link *link)
{
	struct bpf_link_perf *perf_link = container_of(link, struct bpf_link_perf, link);

	free(perf_link);
}

struct bpf_link *bpf_program__attach_perf_event_opts(struct bpf_program *prog, int pfd,
						     const struct bpf_perf_event_opts *opts)
{
	char errmsg[STRERR_BUFSIZE];
	struct bpf_link_perf *link;
	int prog_fd, link_fd = -1, err;

	if (!OPTS_VALID(opts, bpf_perf_event_opts))
		return libbpf_err_ptr(-EINVAL);

	if (pfd < 0) {
		pr_warn("prog '%s': invalid perf event FD %d\n",
			prog->name, pfd);
		return libbpf_err_ptr(-EINVAL);
	}
	prog_fd = bpf_program__fd(prog);
	if (prog_fd < 0) {
		pr_warn("prog '%s': can't attach BPF program w/o FD (did you load it?)\n",
			prog->name);
		return libbpf_err_ptr(-EINVAL);
	}

	link = calloc(1, sizeof(*link));
	if (!link)
		return libbpf_err_ptr(-ENOMEM);
	link->link.detach = &bpf_link_perf_detach;
	link->link.dealloc = &bpf_link_perf_dealloc;
	link->perf_event_fd = pfd;

	if (kernel_supports(prog->obj, FEAT_PERF_LINK)) {
		DECLARE_LIBBPF_OPTS(bpf_link_create_opts, link_opts,
			.perf_event.bpf_cookie = OPTS_GET(opts, bpf_cookie, 0));

		link_fd = bpf_link_create(prog_fd, pfd, BPF_PERF_EVENT, &link_opts);
		if (link_fd < 0) {
			err = -errno;
			pr_warn("prog '%s': failed to create BPF link for perf_event FD %d: %d (%s)\n",
				prog->name, pfd,
				err, libbpf_strerror_r(err, errmsg, sizeof(errmsg)));
			goto err_out;
		}
		link->link.fd = link_fd;
	} else {
		if (OPTS_GET(opts, bpf_cookie, 0)) {
			pr_warn("prog '%s': user context value is not supported\n", prog->name);
			err = -EOPNOTSUPP;
			goto err_out;
		}

		if (ioctl(pfd, PERF_EVENT_IOC_SET_BPF, prog_fd) < 0) {
			err = -errno;
			pr_warn("prog '%s': failed to attach to perf_event FD %d: %s\n",
				prog->name, pfd, libbpf_strerror_r(err, errmsg, sizeof(errmsg)));
			if (err == -EPROTO)
				pr_warn("prog '%s': try add PERF_SAMPLE_CALLCHAIN to or remove exclude_callchain_[kernel|user] from pfd %d\n",
					prog->name, pfd);
			goto err_out;
		}
		link->link.fd = pfd;
	}
	if (ioctl(pfd, PERF_EVENT_IOC_ENABLE, 0) < 0) {
		err = -errno;
		pr_warn("prog '%s': failed to enable perf_event FD %d: %s\n",
			prog->name, pfd, libbpf_strerror_r(err, errmsg, sizeof(errmsg)));
		goto err_out;
	}

	return &link->link;
err_out:
	if (link_fd >= 0)
		close(link_fd);
	free(link);
	return libbpf_err_ptr(err);
}

struct bpf_link *bpf_program__attach_perf_event(struct bpf_program *prog, int pfd)
{
	return bpf_program__attach_perf_event_opts(prog, pfd, NULL);
}

/*
 * this function is expected to parse integer in the range of [0, 2^31-1] from
 * given file using scanf format string fmt. If actual parsed value is
 * negative, the result might be indistinguishable from error
 */
static int parse_uint_from_file(const char *file, const char *fmt)
{
	char buf[STRERR_BUFSIZE];
	int err, ret;
	FILE *f;

	f = fopen(file, "r");
	if (!f) {
		err = -errno;
		pr_debug("failed to open '%s': %s\n", file,
			 libbpf_strerror_r(err, buf, sizeof(buf)));
		return err;
	}
	err = fscanf(f, fmt, &ret);
	if (err != 1) {
		err = err == EOF ? -EIO : -errno;
		pr_debug("failed to parse '%s': %s\n", file,
			libbpf_strerror_r(err, buf, sizeof(buf)));
		fclose(f);
		return err;
	}
	fclose(f);
	return ret;
}

static int determine_kprobe_perf_type(void)
{
	const char *file = "/sys/bus/event_source/devices/kprobe/type";

	return parse_uint_from_file(file, "%d\n");
}

static int determine_uprobe_perf_type(void)
{
	const char *file = "/sys/bus/event_source/devices/uprobe/type";

	return parse_uint_from_file(file, "%d\n");
}

static int determine_kprobe_retprobe_bit(void)
{
	const char *file = "/sys/bus/event_source/devices/kprobe/format/retprobe";

	return parse_uint_from_file(file, "config:%d\n");
}

static int determine_uprobe_retprobe_bit(void)
{
	const char *file = "/sys/bus/event_source/devices/uprobe/format/retprobe";

	return parse_uint_from_file(file, "config:%d\n");
}

#define PERF_UPROBE_REF_CTR_OFFSET_BITS 32
#define PERF_UPROBE_REF_CTR_OFFSET_SHIFT 32

static int perf_event_open_probe(bool uprobe, bool retprobe, const char *name,
				 uint64_t offset, int pid, size_t ref_ctr_off)
{
	struct perf_event_attr attr = {};
	char errmsg[STRERR_BUFSIZE];
	int type, pfd, err;

	if (ref_ctr_off >= (1ULL << PERF_UPROBE_REF_CTR_OFFSET_BITS))
		return -EINVAL;

	type = uprobe ? determine_uprobe_perf_type()
		      : determine_kprobe_perf_type();
	if (type < 0) {
		pr_warn("failed to determine %s perf type: %s\n",
			uprobe ? "uprobe" : "kprobe",
			libbpf_strerror_r(type, errmsg, sizeof(errmsg)));
		return type;
	}
	if (retprobe) {
		int bit = uprobe ? determine_uprobe_retprobe_bit()
				 : determine_kprobe_retprobe_bit();

		if (bit < 0) {
			pr_warn("failed to determine %s retprobe bit: %s\n",
				uprobe ? "uprobe" : "kprobe",
				libbpf_strerror_r(bit, errmsg, sizeof(errmsg)));
			return bit;
		}
		attr.config |= 1 << bit;
	}
	attr.size = sizeof(attr);
	attr.type = type;
	attr.config |= (__u64)ref_ctr_off << PERF_UPROBE_REF_CTR_OFFSET_SHIFT;
	attr.config1 = ptr_to_u64(name); /* kprobe_func or uprobe_path */
	attr.config2 = offset;		 /* kprobe_addr or probe_offset */

	/* pid filter is meaningful only for uprobes */
	pfd = syscall(__NR_perf_event_open, &attr,
		      pid < 0 ? -1 : pid /* pid */,
		      pid == -1 ? 0 : -1 /* cpu */,
		      -1 /* group_fd */, PERF_FLAG_FD_CLOEXEC);
	if (pfd < 0) {
		err = -errno;
		pr_warn("%s perf_event_open() failed: %s\n",
			uprobe ? "uprobe" : "kprobe",
			libbpf_strerror_r(err, errmsg, sizeof(errmsg)));
		return err;
	}
	return pfd;
}

struct bpf_link *
bpf_program__attach_kprobe_opts(struct bpf_program *prog,
				const char *func_name,
				const struct bpf_kprobe_opts *opts)
{
	DECLARE_LIBBPF_OPTS(bpf_perf_event_opts, pe_opts);
	char errmsg[STRERR_BUFSIZE];
	struct bpf_link *link;
	unsigned long offset;
	bool retprobe;
	int pfd, err;

	if (!OPTS_VALID(opts, bpf_kprobe_opts))
		return libbpf_err_ptr(-EINVAL);

	retprobe = OPTS_GET(opts, retprobe, false);
	offset = OPTS_GET(opts, offset, 0);
	pe_opts.bpf_cookie = OPTS_GET(opts, bpf_cookie, 0);

	pfd = perf_event_open_probe(false /* uprobe */, retprobe, func_name,
				    offset, -1 /* pid */, 0 /* ref_ctr_off */);
	if (pfd < 0) {
		pr_warn("prog '%s': failed to create %s '%s' perf event: %s\n",
			prog->name, retprobe ? "kretprobe" : "kprobe", func_name,
			libbpf_strerror_r(pfd, errmsg, sizeof(errmsg)));
		return libbpf_err_ptr(pfd);
	}
	link = bpf_program__attach_perf_event_opts(prog, pfd, &pe_opts);
	err = libbpf_get_error(link);
	if (err) {
		close(pfd);
		pr_warn("prog '%s': failed to attach to %s '%s': %s\n",
			prog->name, retprobe ? "kretprobe" : "kprobe", func_name,
			libbpf_strerror_r(err, errmsg, sizeof(errmsg)));
		return libbpf_err_ptr(err);
	}
	return link;
}

struct bpf_link *bpf_program__attach_kprobe(struct bpf_program *prog,
					    bool retprobe,
					    const char *func_name)
{
	DECLARE_LIBBPF_OPTS(bpf_kprobe_opts, opts,
		.retprobe = retprobe,
	);

	return bpf_program__attach_kprobe_opts(prog, func_name, &opts);
}

static struct bpf_link *attach_kprobe(const struct bpf_sec_def *sec,
				      struct bpf_program *prog)
{
	DECLARE_LIBBPF_OPTS(bpf_kprobe_opts, opts);
	unsigned long offset = 0;
	struct bpf_link *link;
	const char *func_name;
	char *func;
	int n, err;

	func_name = prog->sec_name + sec->len;
	opts.retprobe = strcmp(sec->sec, "kretprobe/") == 0;

	n = sscanf(func_name, "%m[a-zA-Z0-9_.]+%li", &func, &offset);
	if (n < 1) {
		err = -EINVAL;
		pr_warn("kprobe name is invalid: %s\n", func_name);
		return libbpf_err_ptr(err);
	}
	if (opts.retprobe && offset != 0) {
		free(func);
		err = -EINVAL;
		pr_warn("kretprobes do not support offset specification\n");
		return libbpf_err_ptr(err);
	}

	opts.offset = offset;
	link = bpf_program__attach_kprobe_opts(prog, func, &opts);
	free(func);
	return link;
}

LIBBPF_API struct bpf_link *
bpf_program__attach_uprobe_opts(struct bpf_program *prog, pid_t pid,
				const char *binary_path, size_t func_offset,
				const struct bpf_uprobe_opts *opts)
{
	DECLARE_LIBBPF_OPTS(bpf_perf_event_opts, pe_opts);
	char errmsg[STRERR_BUFSIZE];
	struct bpf_link *link;
	size_t ref_ctr_off;
	int pfd, err;
	bool retprobe;

	if (!OPTS_VALID(opts, bpf_uprobe_opts))
		return libbpf_err_ptr(-EINVAL);

	retprobe = OPTS_GET(opts, retprobe, false);
	ref_ctr_off = OPTS_GET(opts, ref_ctr_offset, 0);
	pe_opts.bpf_cookie = OPTS_GET(opts, bpf_cookie, 0);

	pfd = perf_event_open_probe(true /* uprobe */, retprobe, binary_path,
				    func_offset, pid, ref_ctr_off);
	if (pfd < 0) {
		pr_warn("prog '%s': failed to create %s '%s:0x%zx' perf event: %s\n",
			prog->name, retprobe ? "uretprobe" : "uprobe",
			binary_path, func_offset,
			libbpf_strerror_r(pfd, errmsg, sizeof(errmsg)));
		return libbpf_err_ptr(pfd);
	}
	link = bpf_program__attach_perf_event_opts(prog, pfd, &pe_opts);
	err = libbpf_get_error(link);
	if (err) {
		close(pfd);
		pr_warn("prog '%s': failed to attach to %s '%s:0x%zx': %s\n",
			prog->name, retprobe ? "uretprobe" : "uprobe",
			binary_path, func_offset,
			libbpf_strerror_r(err, errmsg, sizeof(errmsg)));
		return libbpf_err_ptr(err);
	}
	return link;
}

struct bpf_link *bpf_program__attach_uprobe(struct bpf_program *prog,
					    bool retprobe, pid_t pid,
					    const char *binary_path,
					    size_t func_offset)
{
	DECLARE_LIBBPF_OPTS(bpf_uprobe_opts, opts, .retprobe = retprobe);

	return bpf_program__attach_uprobe_opts(prog, pid, binary_path, func_offset, &opts);
}

static int determine_tracepoint_id(const char *tp_category,
				   const char *tp_name)
{
	char file[PATH_MAX];
	int ret;

	ret = snprintf(file, sizeof(file),
		       "/sys/kernel/debug/tracing/events/%s/%s/id",
		       tp_category, tp_name);
	if (ret < 0)
		return -errno;
	if (ret >= sizeof(file)) {
		pr_debug("tracepoint %s/%s path is too long\n",
			 tp_category, tp_name);
		return -E2BIG;
	}
	return parse_uint_from_file(file, "%d\n");
}

static int perf_event_open_tracepoint(const char *tp_category,
				      const char *tp_name)
{
	struct perf_event_attr attr = {};
	char errmsg[STRERR_BUFSIZE];
	int tp_id, pfd, err;

	tp_id = determine_tracepoint_id(tp_category, tp_name);
	if (tp_id < 0) {
		pr_warn("failed to determine tracepoint '%s/%s' perf event ID: %s\n",
			tp_category, tp_name,
			libbpf_strerror_r(tp_id, errmsg, sizeof(errmsg)));
		return tp_id;
	}

	attr.type = PERF_TYPE_TRACEPOINT;
	attr.size = sizeof(attr);
	attr.config = tp_id;

	pfd = syscall(__NR_perf_event_open, &attr, -1 /* pid */, 0 /* cpu */,
		      -1 /* group_fd */, PERF_FLAG_FD_CLOEXEC);
	if (pfd < 0) {
		err = -errno;
		pr_warn("tracepoint '%s/%s' perf_event_open() failed: %s\n",
			tp_category, tp_name,
			libbpf_strerror_r(err, errmsg, sizeof(errmsg)));
		return err;
	}
	return pfd;
}

struct bpf_link *bpf_program__attach_tracepoint_opts(struct bpf_program *prog,
						     const char *tp_category,
						     const char *tp_name,
						     const struct bpf_tracepoint_opts *opts)
{
	DECLARE_LIBBPF_OPTS(bpf_perf_event_opts, pe_opts);
	char errmsg[STRERR_BUFSIZE];
	struct bpf_link *link;
	int pfd, err;

	if (!OPTS_VALID(opts, bpf_tracepoint_opts))
		return libbpf_err_ptr(-EINVAL);

	pe_opts.bpf_cookie = OPTS_GET(opts, bpf_cookie, 0);

	pfd = perf_event_open_tracepoint(tp_category, tp_name);
	if (pfd < 0) {
		pr_warn("prog '%s': failed to create tracepoint '%s/%s' perf event: %s\n",
			prog->name, tp_category, tp_name,
			libbpf_strerror_r(pfd, errmsg, sizeof(errmsg)));
		return libbpf_err_ptr(pfd);
	}
	link = bpf_program__attach_perf_event_opts(prog, pfd, &pe_opts);
	err = libbpf_get_error(link);
	if (err) {
		close(pfd);
		pr_warn("prog '%s': failed to attach to tracepoint '%s/%s': %s\n",
			prog->name, tp_category, tp_name,
			libbpf_strerror_r(err, errmsg, sizeof(errmsg)));
		return libbpf_err_ptr(err);
	}
	return link;
}

struct bpf_link *bpf_program__attach_tracepoint(struct bpf_program *prog,
						const char *tp_category,
						const char *tp_name)
{
	return bpf_program__attach_tracepoint_opts(prog, tp_category, tp_name, NULL);
}

static struct bpf_link *attach_tp(const struct bpf_sec_def *sec,
				  struct bpf_program *prog)
{
	char *sec_name, *tp_cat, *tp_name;
	struct bpf_link *link;

	sec_name = strdup(prog->sec_name);
	if (!sec_name)
		return libbpf_err_ptr(-ENOMEM);

	/* extract "tp/<category>/<name>" */
	tp_cat = sec_name + sec->len;
	tp_name = strchr(tp_cat, '/');
	if (!tp_name) {
		free(sec_name);
		return libbpf_err_ptr(-EINVAL);
	}
	*tp_name = '\0';
	tp_name++;

	link = bpf_program__attach_tracepoint(prog, tp_cat, tp_name);
	free(sec_name);
	return link;
}

struct bpf_link *bpf_program__attach_raw_tracepoint(struct bpf_program *prog,
						    const char *tp_name)
{
	char errmsg[STRERR_BUFSIZE];
	struct bpf_link *link;
	int prog_fd, pfd;

	prog_fd = bpf_program__fd(prog);
	if (prog_fd < 0) {
		pr_warn("prog '%s': can't attach before loaded\n", prog->name);
		return libbpf_err_ptr(-EINVAL);
	}

	link = calloc(1, sizeof(*link));
	if (!link)
		return libbpf_err_ptr(-ENOMEM);
	link->detach = &bpf_link__detach_fd;

	pfd = bpf_raw_tracepoint_open(tp_name, prog_fd);
	if (pfd < 0) {
		pfd = -errno;
		free(link);
		pr_warn("prog '%s': failed to attach to raw tracepoint '%s': %s\n",
			prog->name, tp_name, libbpf_strerror_r(pfd, errmsg, sizeof(errmsg)));
		return libbpf_err_ptr(pfd);
	}
	link->fd = pfd;
	return link;
}

static struct bpf_link *attach_raw_tp(const struct bpf_sec_def *sec,
				      struct bpf_program *prog)
{
	const char *tp_name = prog->sec_name + sec->len;

	return bpf_program__attach_raw_tracepoint(prog, tp_name);
}

/* Common logic for all BPF program types that attach to a btf_id */
static struct bpf_link *bpf_program__attach_btf_id(struct bpf_program *prog)
{
	char errmsg[STRERR_BUFSIZE];
	struct bpf_link *link;
	int prog_fd, pfd;

	prog_fd = bpf_program__fd(prog);
	if (prog_fd < 0) {
		pr_warn("prog '%s': can't attach before loaded\n", prog->name);
		return libbpf_err_ptr(-EINVAL);
	}

	link = calloc(1, sizeof(*link));
	if (!link)
		return libbpf_err_ptr(-ENOMEM);
	link->detach = &bpf_link__detach_fd;

	pfd = bpf_raw_tracepoint_open(NULL, prog_fd);
	if (pfd < 0) {
		pfd = -errno;
		free(link);
		pr_warn("prog '%s': failed to attach: %s\n",
			prog->name, libbpf_strerror_r(pfd, errmsg, sizeof(errmsg)));
		return libbpf_err_ptr(pfd);
	}
	link->fd = pfd;
	return (struct bpf_link *)link;
}

struct bpf_link *bpf_program__attach_trace(struct bpf_program *prog)
{
	return bpf_program__attach_btf_id(prog);
}

struct bpf_link *bpf_program__attach_lsm(struct bpf_program *prog)
{
	return bpf_program__attach_btf_id(prog);
}

static struct bpf_link *attach_trace(const struct bpf_sec_def *sec,
				     struct bpf_program *prog)
{
	return bpf_program__attach_trace(prog);
}

static struct bpf_link *attach_lsm(const struct bpf_sec_def *sec,
				   struct bpf_program *prog)
{
	return bpf_program__attach_lsm(prog);
}

static struct bpf_link *
bpf_program__attach_fd(struct bpf_program *prog, int target_fd, int btf_id,
		       const char *target_name)
{
	DECLARE_LIBBPF_OPTS(bpf_link_create_opts, opts,
			    .target_btf_id = btf_id);
	enum bpf_attach_type attach_type;
	char errmsg[STRERR_BUFSIZE];
	struct bpf_link *link;
	int prog_fd, link_fd;

	prog_fd = bpf_program__fd(prog);
	if (prog_fd < 0) {
		pr_warn("prog '%s': can't attach before loaded\n", prog->name);
		return libbpf_err_ptr(-EINVAL);
	}

	link = calloc(1, sizeof(*link));
	if (!link)
		return libbpf_err_ptr(-ENOMEM);
	link->detach = &bpf_link__detach_fd;

	attach_type = bpf_program__get_expected_attach_type(prog);
	link_fd = bpf_link_create(prog_fd, target_fd, attach_type, &opts);
	if (link_fd < 0) {
		link_fd = -errno;
		free(link);
		pr_warn("prog '%s': failed to attach to %s: %s\n",
			prog->name, target_name,
			libbpf_strerror_r(link_fd, errmsg, sizeof(errmsg)));
		return libbpf_err_ptr(link_fd);
	}
	link->fd = link_fd;
	return link;
}

struct bpf_link *
bpf_program__attach_cgroup(struct bpf_program *prog, int cgroup_fd)
{
	return bpf_program__attach_fd(prog, cgroup_fd, 0, "cgroup");
}

struct bpf_link *
bpf_program__attach_netns(struct bpf_program *prog, int netns_fd)
{
	return bpf_program__attach_fd(prog, netns_fd, 0, "netns");
}

struct bpf_link *bpf_program__attach_xdp(struct bpf_program *prog, int ifindex)
{
	/* target_fd/target_ifindex use the same field in LINK_CREATE */
	return bpf_program__attach_fd(prog, ifindex, 0, "xdp");
}

struct bpf_link *bpf_program__attach_freplace(struct bpf_program *prog,
					      int target_fd,
					      const char *attach_func_name)
{
	int btf_id;

	if (!!target_fd != !!attach_func_name) {
		pr_warn("prog '%s': supply none or both of target_fd and attach_func_name\n",
			prog->name);
		return libbpf_err_ptr(-EINVAL);
	}

	if (prog->type != BPF_PROG_TYPE_EXT) {
		pr_warn("prog '%s': only BPF_PROG_TYPE_EXT can attach as freplace",
			prog->name);
		return libbpf_err_ptr(-EINVAL);
	}

	if (target_fd) {
		btf_id = libbpf_find_prog_btf_id(attach_func_name, target_fd);
		if (btf_id < 0)
			return libbpf_err_ptr(btf_id);

		return bpf_program__attach_fd(prog, target_fd, btf_id, "freplace");
	} else {
		/* no target, so use raw_tracepoint_open for compatibility
		 * with old kernels
		 */
		return bpf_program__attach_trace(prog);
	}
}

struct bpf_link *
bpf_program__attach_iter(struct bpf_program *prog,
			 const struct bpf_iter_attach_opts *opts)
{
	DECLARE_LIBBPF_OPTS(bpf_link_create_opts, link_create_opts);
	char errmsg[STRERR_BUFSIZE];
	struct bpf_link *link;
	int prog_fd, link_fd;
	__u32 target_fd = 0;

	if (!OPTS_VALID(opts, bpf_iter_attach_opts))
		return libbpf_err_ptr(-EINVAL);

	link_create_opts.iter_info = OPTS_GET(opts, link_info, (void *)0);
	link_create_opts.iter_info_len = OPTS_GET(opts, link_info_len, 0);

	prog_fd = bpf_program__fd(prog);
	if (prog_fd < 0) {
		pr_warn("prog '%s': can't attach before loaded\n", prog->name);
		return libbpf_err_ptr(-EINVAL);
	}

	link = calloc(1, sizeof(*link));
	if (!link)
		return libbpf_err_ptr(-ENOMEM);
	link->detach = &bpf_link__detach_fd;

	link_fd = bpf_link_create(prog_fd, target_fd, BPF_TRACE_ITER,
				  &link_create_opts);
	if (link_fd < 0) {
		link_fd = -errno;
		free(link);
		pr_warn("prog '%s': failed to attach to iterator: %s\n",
			prog->name, libbpf_strerror_r(link_fd, errmsg, sizeof(errmsg)));
		return libbpf_err_ptr(link_fd);
	}
	link->fd = link_fd;
	return link;
}

static struct bpf_link *attach_iter(const struct bpf_sec_def *sec,
				    struct bpf_program *prog)
{
	return bpf_program__attach_iter(prog, NULL);
}

struct bpf_link *bpf_program__attach(struct bpf_program *prog)
{
	const struct bpf_sec_def *sec_def;

	sec_def = find_sec_def(prog->sec_name);
	if (!sec_def || !sec_def->attach_fn)
		return libbpf_err_ptr(-ESRCH);

	return sec_def->attach_fn(sec_def, prog);
}

static int bpf_link__detach_struct_ops(struct bpf_link *link)
{
	__u32 zero = 0;

	if (bpf_map_delete_elem(link->fd, &zero))
		return -errno;

	return 0;
}

struct bpf_link *bpf_map__attach_struct_ops(struct bpf_map *map)
{
	struct bpf_struct_ops *st_ops;
	struct bpf_link *link;
	__u32 i, zero = 0;
	int err;

	if (!bpf_map__is_struct_ops(map) || map->fd == -1)
		return libbpf_err_ptr(-EINVAL);

	link = calloc(1, sizeof(*link));
	if (!link)
		return libbpf_err_ptr(-EINVAL);

	st_ops = map->st_ops;
	for (i = 0; i < btf_vlen(st_ops->type); i++) {
		struct bpf_program *prog = st_ops->progs[i];
		void *kern_data;
		int prog_fd;

		if (!prog)
			continue;

		prog_fd = bpf_program__fd(prog);
		kern_data = st_ops->kern_vdata + st_ops->kern_func_off[i];
		*(unsigned long *)kern_data = prog_fd;
	}

	err = bpf_map_update_elem(map->fd, &zero, st_ops->kern_vdata, 0);
	if (err) {
		err = -errno;
		free(link);
		return libbpf_err_ptr(err);
	}

	link->detach = bpf_link__detach_struct_ops;
	link->fd = map->fd;

	return link;
}

enum bpf_perf_event_ret
bpf_perf_event_read_simple(void *mmap_mem, size_t mmap_size, size_t page_size,
			   void **copy_mem, size_t *copy_size,
			   bpf_perf_event_print_t fn, void *private_data)
{
	struct perf_event_mmap_page *header = mmap_mem;
	__u64 data_head = ring_buffer_read_head(header);
	__u64 data_tail = header->data_tail;
	void *base = ((__u8 *)header) + page_size;
	int ret = LIBBPF_PERF_EVENT_CONT;
	struct perf_event_header *ehdr;
	size_t ehdr_size;

	while (data_head != data_tail) {
		ehdr = base + (data_tail & (mmap_size - 1));
		ehdr_size = ehdr->size;

		if (((void *)ehdr) + ehdr_size > base + mmap_size) {
			void *copy_start = ehdr;
			size_t len_first = base + mmap_size - copy_start;
			size_t len_secnd = ehdr_size - len_first;

			if (*copy_size < ehdr_size) {
				free(*copy_mem);
				*copy_mem = malloc(ehdr_size);
				if (!*copy_mem) {
					*copy_size = 0;
					ret = LIBBPF_PERF_EVENT_ERROR;
					break;
				}
				*copy_size = ehdr_size;
			}

			memcpy(*copy_mem, copy_start, len_first);
			memcpy(*copy_mem + len_first, base, len_secnd);
			ehdr = *copy_mem;
		}

		ret = fn(ehdr, private_data);
		data_tail += ehdr_size;
		if (ret != LIBBPF_PERF_EVENT_CONT)
			break;
	}

	ring_buffer_write_tail(header, data_tail);
	return libbpf_err(ret);
}

struct perf_buffer;

struct perf_buffer_params {
	struct perf_event_attr *attr;
	/* if event_cb is specified, it takes precendence */
	perf_buffer_event_fn event_cb;
	/* sample_cb and lost_cb are higher-level common-case callbacks */
	perf_buffer_sample_fn sample_cb;
	perf_buffer_lost_fn lost_cb;
	void *ctx;
	int cpu_cnt;
	int *cpus;
	int *map_keys;
};

struct perf_cpu_buf {
	struct perf_buffer *pb;
	void *base; /* mmap()'ed memory */
	void *buf; /* for reconstructing segmented data */
	size_t buf_size;
	int fd;
	int cpu;
	int map_key;
};

struct perf_buffer {
	perf_buffer_event_fn event_cb;
	perf_buffer_sample_fn sample_cb;
	perf_buffer_lost_fn lost_cb;
	void *ctx; /* passed into callbacks */

	size_t page_size;
	size_t mmap_size;
	struct perf_cpu_buf **cpu_bufs;
	struct epoll_event *events;
	int cpu_cnt; /* number of allocated CPU buffers */
	int epoll_fd; /* perf event FD */
	int map_fd; /* BPF_MAP_TYPE_PERF_EVENT_ARRAY BPF map FD */
};

static void perf_buffer__free_cpu_buf(struct perf_buffer *pb,
				      struct perf_cpu_buf *cpu_buf)
{
	if (!cpu_buf)
		return;
	if (cpu_buf->base &&
	    munmap(cpu_buf->base, pb->mmap_size + pb->page_size))
		pr_warn("failed to munmap cpu_buf #%d\n", cpu_buf->cpu);
	if (cpu_buf->fd >= 0) {
		ioctl(cpu_buf->fd, PERF_EVENT_IOC_DISABLE, 0);
		close(cpu_buf->fd);
	}
	free(cpu_buf->buf);
	free(cpu_buf);
}

void perf_buffer__free(struct perf_buffer *pb)
{
	int i;

	if (IS_ERR_OR_NULL(pb))
		return;
	if (pb->cpu_bufs) {
		for (i = 0; i < pb->cpu_cnt; i++) {
			struct perf_cpu_buf *cpu_buf = pb->cpu_bufs[i];

			if (!cpu_buf)
				continue;

			bpf_map_delete_elem(pb->map_fd, &cpu_buf->map_key);
			perf_buffer__free_cpu_buf(pb, cpu_buf);
		}
		free(pb->cpu_bufs);
	}
	if (pb->epoll_fd >= 0)
		close(pb->epoll_fd);
	free(pb->events);
	free(pb);
}

static struct perf_cpu_buf *
perf_buffer__open_cpu_buf(struct perf_buffer *pb, struct perf_event_attr *attr,
			  int cpu, int map_key)
{
	struct perf_cpu_buf *cpu_buf;
	char msg[STRERR_BUFSIZE];
	int err;

	cpu_buf = calloc(1, sizeof(*cpu_buf));
	if (!cpu_buf)
		return ERR_PTR(-ENOMEM);

	cpu_buf->pb = pb;
	cpu_buf->cpu = cpu;
	cpu_buf->map_key = map_key;

	cpu_buf->fd = syscall(__NR_perf_event_open, attr, -1 /* pid */, cpu,
			      -1, PERF_FLAG_FD_CLOEXEC);
	if (cpu_buf->fd < 0) {
		err = -errno;
		pr_warn("failed to open perf buffer event on cpu #%d: %s\n",
			cpu, libbpf_strerror_r(err, msg, sizeof(msg)));
		goto error;
	}

	cpu_buf->base = mmap(NULL, pb->mmap_size + pb->page_size,
			     PROT_READ | PROT_WRITE, MAP_SHARED,
			     cpu_buf->fd, 0);
	if (cpu_buf->base == MAP_FAILED) {
		cpu_buf->base = NULL;
		err = -errno;
		pr_warn("failed to mmap perf buffer on cpu #%d: %s\n",
			cpu, libbpf_strerror_r(err, msg, sizeof(msg)));
		goto error;
	}

	if (ioctl(cpu_buf->fd, PERF_EVENT_IOC_ENABLE, 0) < 0) {
		err = -errno;
		pr_warn("failed to enable perf buffer event on cpu #%d: %s\n",
			cpu, libbpf_strerror_r(err, msg, sizeof(msg)));
		goto error;
	}

	return cpu_buf;

error:
	perf_buffer__free_cpu_buf(pb, cpu_buf);
	return (struct perf_cpu_buf *)ERR_PTR(err);
}

static struct perf_buffer *__perf_buffer__new(int map_fd, size_t page_cnt,
					      struct perf_buffer_params *p);

struct perf_buffer *perf_buffer__new(int map_fd, size_t page_cnt,
				     const struct perf_buffer_opts *opts)
{
	struct perf_buffer_params p = {};
	struct perf_event_attr attr = { 0, };

	attr.config = PERF_COUNT_SW_BPF_OUTPUT;
	attr.type = PERF_TYPE_SOFTWARE;
	attr.sample_type = PERF_SAMPLE_RAW;
	attr.sample_period = 1;
	attr.wakeup_events = 1;

	p.attr = &attr;
	p.sample_cb = opts ? opts->sample_cb : NULL;
	p.lost_cb = opts ? opts->lost_cb : NULL;
	p.ctx = opts ? opts->ctx : NULL;

	return libbpf_ptr(__perf_buffer__new(map_fd, page_cnt, &p));
}

struct perf_buffer *
perf_buffer__new_raw(int map_fd, size_t page_cnt,
		     const struct perf_buffer_raw_opts *opts)
{
	struct perf_buffer_params p = {};

	p.attr = opts->attr;
	p.event_cb = opts->event_cb;
	p.ctx = opts->ctx;
	p.cpu_cnt = opts->cpu_cnt;
	p.cpus = opts->cpus;
	p.map_keys = opts->map_keys;

	return libbpf_ptr(__perf_buffer__new(map_fd, page_cnt, &p));
}

static struct perf_buffer *__perf_buffer__new(int map_fd, size_t page_cnt,
					      struct perf_buffer_params *p)
{
	const char *online_cpus_file = "/sys/devices/system/cpu/online";
	struct bpf_map_info map;
	char msg[STRERR_BUFSIZE];
	struct perf_buffer *pb;
	bool *online = NULL;
	__u32 map_info_len;
	int err, i, j, n;

	if (page_cnt & (page_cnt - 1)) {
		pr_warn("page count should be power of two, but is %zu\n",
			page_cnt);
		return ERR_PTR(-EINVAL);
	}

	/* best-effort sanity checks */
	memset(&map, 0, sizeof(map));
	map_info_len = sizeof(map);
	err = bpf_obj_get_info_by_fd(map_fd, &map, &map_info_len);
	if (err) {
		err = -errno;
		/* if BPF_OBJ_GET_INFO_BY_FD is supported, will return
		 * -EBADFD, -EFAULT, or -E2BIG on real error
		 */
		if (err != -EINVAL) {
			pr_warn("failed to get map info for map FD %d: %s\n",
				map_fd, libbpf_strerror_r(err, msg, sizeof(msg)));
			return ERR_PTR(err);
		}
		pr_debug("failed to get map info for FD %d; API not supported? Ignoring...\n",
			 map_fd);
	} else {
		if (map.type != BPF_MAP_TYPE_PERF_EVENT_ARRAY) {
			pr_warn("map '%s' should be BPF_MAP_TYPE_PERF_EVENT_ARRAY\n",
				map.name);
			return ERR_PTR(-EINVAL);
		}
	}

	pb = calloc(1, sizeof(*pb));
	if (!pb)
		return ERR_PTR(-ENOMEM);

	pb->event_cb = p->event_cb;
	pb->sample_cb = p->sample_cb;
	pb->lost_cb = p->lost_cb;
	pb->ctx = p->ctx;

	pb->page_size = getpagesize();
	pb->mmap_size = pb->page_size * page_cnt;
	pb->map_fd = map_fd;

	pb->epoll_fd = epoll_create1(EPOLL_CLOEXEC);
	if (pb->epoll_fd < 0) {
		err = -errno;
		pr_warn("failed to create epoll instance: %s\n",
			libbpf_strerror_r(err, msg, sizeof(msg)));
		goto error;
	}

	if (p->cpu_cnt > 0) {
		pb->cpu_cnt = p->cpu_cnt;
	} else {
		pb->cpu_cnt = libbpf_num_possible_cpus();
		if (pb->cpu_cnt < 0) {
			err = pb->cpu_cnt;
			goto error;
		}
		if (map.max_entries && map.max_entries < pb->cpu_cnt)
			pb->cpu_cnt = map.max_entries;
	}

	pb->events = calloc(pb->cpu_cnt, sizeof(*pb->events));
	if (!pb->events) {
		err = -ENOMEM;
		pr_warn("failed to allocate events: out of memory\n");
		goto error;
	}
	pb->cpu_bufs = calloc(pb->cpu_cnt, sizeof(*pb->cpu_bufs));
	if (!pb->cpu_bufs) {
		err = -ENOMEM;
		pr_warn("failed to allocate buffers: out of memory\n");
		goto error;
	}

	err = parse_cpu_mask_file(online_cpus_file, &online, &n);
	if (err) {
		pr_warn("failed to get online CPU mask: %d\n", err);
		goto error;
	}

	for (i = 0, j = 0; i < pb->cpu_cnt; i++) {
		struct perf_cpu_buf *cpu_buf;
		int cpu, map_key;

		cpu = p->cpu_cnt > 0 ? p->cpus[i] : i;
		map_key = p->cpu_cnt > 0 ? p->map_keys[i] : i;

		/* in case user didn't explicitly requested particular CPUs to
		 * be attached to, skip offline/not present CPUs
		 */
		if (p->cpu_cnt <= 0 && (cpu >= n || !online[cpu]))
			continue;

		cpu_buf = perf_buffer__open_cpu_buf(pb, p->attr, cpu, map_key);
		if (IS_ERR(cpu_buf)) {
			err = PTR_ERR(cpu_buf);
			goto error;
		}

		pb->cpu_bufs[j] = cpu_buf;

		err = bpf_map_update_elem(pb->map_fd, &map_key,
					  &cpu_buf->fd, 0);
		if (err) {
			err = -errno;
			pr_warn("failed to set cpu #%d, key %d -> perf FD %d: %s\n",
				cpu, map_key, cpu_buf->fd,
				libbpf_strerror_r(err, msg, sizeof(msg)));
			goto error;
		}

		pb->events[j].events = EPOLLIN;
		pb->events[j].data.ptr = cpu_buf;
		if (epoll_ctl(pb->epoll_fd, EPOLL_CTL_ADD, cpu_buf->fd,
			      &pb->events[j]) < 0) {
			err = -errno;
			pr_warn("failed to epoll_ctl cpu #%d perf FD %d: %s\n",
				cpu, cpu_buf->fd,
				libbpf_strerror_r(err, msg, sizeof(msg)));
			goto error;
		}
		j++;
	}
	pb->cpu_cnt = j;
	free(online);

	return pb;

error:
	free(online);
	if (pb)
		perf_buffer__free(pb);
	return ERR_PTR(err);
}

struct perf_sample_raw {
	struct perf_event_header header;
	uint32_t size;
	char data[];
};

struct perf_sample_lost {
	struct perf_event_header header;
	uint64_t id;
	uint64_t lost;
	uint64_t sample_id;
};

static enum bpf_perf_event_ret
perf_buffer__process_record(struct perf_event_header *e, void *ctx)
{
	struct perf_cpu_buf *cpu_buf = ctx;
	struct perf_buffer *pb = cpu_buf->pb;
	void *data = e;

	/* user wants full control over parsing perf event */
	if (pb->event_cb)
		return pb->event_cb(pb->ctx, cpu_buf->cpu, e);

	switch (e->type) {
	case PERF_RECORD_SAMPLE: {
		struct perf_sample_raw *s = data;

		if (pb->sample_cb)
			pb->sample_cb(pb->ctx, cpu_buf->cpu, s->data, s->size);
		break;
	}
	case PERF_RECORD_LOST: {
		struct perf_sample_lost *s = data;

		if (pb->lost_cb)
			pb->lost_cb(pb->ctx, cpu_buf->cpu, s->lost);
		break;
	}
	default:
		pr_warn("unknown perf sample type %d\n", e->type);
		return LIBBPF_PERF_EVENT_ERROR;
	}
	return LIBBPF_PERF_EVENT_CONT;
}

static int perf_buffer__process_records(struct perf_buffer *pb,
					struct perf_cpu_buf *cpu_buf)
{
	enum bpf_perf_event_ret ret;

	ret = bpf_perf_event_read_simple(cpu_buf->base, pb->mmap_size,
					 pb->page_size, &cpu_buf->buf,
					 &cpu_buf->buf_size,
					 perf_buffer__process_record, cpu_buf);
	if (ret != LIBBPF_PERF_EVENT_CONT)
		return ret;
	return 0;
}

int perf_buffer__epoll_fd(const struct perf_buffer *pb)
{
	return pb->epoll_fd;
}

int perf_buffer__poll(struct perf_buffer *pb, int timeout_ms)
{
	int i, cnt, err;

	cnt = epoll_wait(pb->epoll_fd, pb->events, pb->cpu_cnt, timeout_ms);
	if (cnt < 0)
		return -errno;

	for (i = 0; i < cnt; i++) {
		struct perf_cpu_buf *cpu_buf = pb->events[i].data.ptr;

		err = perf_buffer__process_records(pb, cpu_buf);
		if (err) {
			pr_warn("error while processing records: %d\n", err);
			return libbpf_err(err);
		}
	}
	return cnt;
}

/* Return number of PERF_EVENT_ARRAY map slots set up by this perf_buffer
 * manager.
 */
size_t perf_buffer__buffer_cnt(const struct perf_buffer *pb)
{
	return pb->cpu_cnt;
}

/*
 * Return perf_event FD of a ring buffer in *buf_idx* slot of
 * PERF_EVENT_ARRAY BPF map. This FD can be polled for new data using
 * select()/poll()/epoll() Linux syscalls.
 */
int perf_buffer__buffer_fd(const struct perf_buffer *pb, size_t buf_idx)
{
	struct perf_cpu_buf *cpu_buf;

	if (buf_idx >= pb->cpu_cnt)
		return libbpf_err(-EINVAL);

	cpu_buf = pb->cpu_bufs[buf_idx];
	if (!cpu_buf)
		return libbpf_err(-ENOENT);

	return cpu_buf->fd;
}

/*
 * Consume data from perf ring buffer corresponding to slot *buf_idx* in
 * PERF_EVENT_ARRAY BPF map without waiting/polling. If there is no data to
 * consume, do nothing and return success.
 * Returns:
 *   - 0 on success;
 *   - <0 on failure.
 */
int perf_buffer__consume_buffer(struct perf_buffer *pb, size_t buf_idx)
{
	struct perf_cpu_buf *cpu_buf;

	if (buf_idx >= pb->cpu_cnt)
		return libbpf_err(-EINVAL);

	cpu_buf = pb->cpu_bufs[buf_idx];
	if (!cpu_buf)
		return libbpf_err(-ENOENT);

	return perf_buffer__process_records(pb, cpu_buf);
}

int perf_buffer__consume(struct perf_buffer *pb)
{
	int i, err;

	for (i = 0; i < pb->cpu_cnt; i++) {
		struct perf_cpu_buf *cpu_buf = pb->cpu_bufs[i];

		if (!cpu_buf)
			continue;

		err = perf_buffer__process_records(pb, cpu_buf);
		if (err) {
			pr_warn("perf_buffer: failed to process records in buffer #%d: %d\n", i, err);
			return libbpf_err(err);
		}
	}
	return 0;
}

struct bpf_prog_info_array_desc {
	int	array_offset;	/* e.g. offset of jited_prog_insns */
	int	count_offset;	/* e.g. offset of jited_prog_len */
	int	size_offset;	/* > 0: offset of rec size,
				 * < 0: fix size of -size_offset
				 */
};

static struct bpf_prog_info_array_desc bpf_prog_info_array_desc[] = {
	[BPF_PROG_INFO_JITED_INSNS] = {
		offsetof(struct bpf_prog_info, jited_prog_insns),
		offsetof(struct bpf_prog_info, jited_prog_len),
		-1,
	},
	[BPF_PROG_INFO_XLATED_INSNS] = {
		offsetof(struct bpf_prog_info, xlated_prog_insns),
		offsetof(struct bpf_prog_info, xlated_prog_len),
		-1,
	},
	[BPF_PROG_INFO_MAP_IDS] = {
		offsetof(struct bpf_prog_info, map_ids),
		offsetof(struct bpf_prog_info, nr_map_ids),
		-(int)sizeof(__u32),
	},
	[BPF_PROG_INFO_JITED_KSYMS] = {
		offsetof(struct bpf_prog_info, jited_ksyms),
		offsetof(struct bpf_prog_info, nr_jited_ksyms),
		-(int)sizeof(__u64),
	},
	[BPF_PROG_INFO_JITED_FUNC_LENS] = {
		offsetof(struct bpf_prog_info, jited_func_lens),
		offsetof(struct bpf_prog_info, nr_jited_func_lens),
		-(int)sizeof(__u32),
	},
	[BPF_PROG_INFO_FUNC_INFO] = {
		offsetof(struct bpf_prog_info, func_info),
		offsetof(struct bpf_prog_info, nr_func_info),
		offsetof(struct bpf_prog_info, func_info_rec_size),
	},
	[BPF_PROG_INFO_LINE_INFO] = {
		offsetof(struct bpf_prog_info, line_info),
		offsetof(struct bpf_prog_info, nr_line_info),
		offsetof(struct bpf_prog_info, line_info_rec_size),
	},
	[BPF_PROG_INFO_JITED_LINE_INFO] = {
		offsetof(struct bpf_prog_info, jited_line_info),
		offsetof(struct bpf_prog_info, nr_jited_line_info),
		offsetof(struct bpf_prog_info, jited_line_info_rec_size),
	},
	[BPF_PROG_INFO_PROG_TAGS] = {
		offsetof(struct bpf_prog_info, prog_tags),
		offsetof(struct bpf_prog_info, nr_prog_tags),
		-(int)sizeof(__u8) * BPF_TAG_SIZE,
	},

};

static __u32 bpf_prog_info_read_offset_u32(struct bpf_prog_info *info,
					   int offset)
{
	__u32 *array = (__u32 *)info;

	if (offset >= 0)
		return array[offset / sizeof(__u32)];
	return -(int)offset;
}

static __u64 bpf_prog_info_read_offset_u64(struct bpf_prog_info *info,
					   int offset)
{
	__u64 *array = (__u64 *)info;

	if (offset >= 0)
		return array[offset / sizeof(__u64)];
	return -(int)offset;
}

static void bpf_prog_info_set_offset_u32(struct bpf_prog_info *info, int offset,
					 __u32 val)
{
	__u32 *array = (__u32 *)info;

	if (offset >= 0)
		array[offset / sizeof(__u32)] = val;
}

static void bpf_prog_info_set_offset_u64(struct bpf_prog_info *info, int offset,
					 __u64 val)
{
	__u64 *array = (__u64 *)info;

	if (offset >= 0)
		array[offset / sizeof(__u64)] = val;
}

struct bpf_prog_info_linear *
bpf_program__get_prog_info_linear(int fd, __u64 arrays)
{
	struct bpf_prog_info_linear *info_linear;
	struct bpf_prog_info info = {};
	__u32 info_len = sizeof(info);
	__u32 data_len = 0;
	int i, err;
	void *ptr;

	if (arrays >> BPF_PROG_INFO_LAST_ARRAY)
		return libbpf_err_ptr(-EINVAL);

	/* step 1: get array dimensions */
	err = bpf_obj_get_info_by_fd(fd, &info, &info_len);
	if (err) {
		pr_debug("can't get prog info: %s", strerror(errno));
		return libbpf_err_ptr(-EFAULT);
	}

	/* step 2: calculate total size of all arrays */
	for (i = BPF_PROG_INFO_FIRST_ARRAY; i < BPF_PROG_INFO_LAST_ARRAY; ++i) {
		bool include_array = (arrays & (1UL << i)) > 0;
		struct bpf_prog_info_array_desc *desc;
		__u32 count, size;

		desc = bpf_prog_info_array_desc + i;

		/* kernel is too old to support this field */
		if (info_len < desc->array_offset + sizeof(__u32) ||
		    info_len < desc->count_offset + sizeof(__u32) ||
		    (desc->size_offset > 0 && info_len < desc->size_offset))
			include_array = false;

		if (!include_array) {
			arrays &= ~(1UL << i);	/* clear the bit */
			continue;
		}

		count = bpf_prog_info_read_offset_u32(&info, desc->count_offset);
		size  = bpf_prog_info_read_offset_u32(&info, desc->size_offset);

		data_len += count * size;
	}

	/* step 3: allocate continuous memory */
	data_len = roundup(data_len, sizeof(__u64));
	info_linear = malloc(sizeof(struct bpf_prog_info_linear) + data_len);
	if (!info_linear)
		return libbpf_err_ptr(-ENOMEM);

	/* step 4: fill data to info_linear->info */
	info_linear->arrays = arrays;
	memset(&info_linear->info, 0, sizeof(info));
	ptr = info_linear->data;

	for (i = BPF_PROG_INFO_FIRST_ARRAY; i < BPF_PROG_INFO_LAST_ARRAY; ++i) {
		struct bpf_prog_info_array_desc *desc;
		__u32 count, size;

		if ((arrays & (1UL << i)) == 0)
			continue;

		desc  = bpf_prog_info_array_desc + i;
		count = bpf_prog_info_read_offset_u32(&info, desc->count_offset);
		size  = bpf_prog_info_read_offset_u32(&info, desc->size_offset);
		bpf_prog_info_set_offset_u32(&info_linear->info,
					     desc->count_offset, count);
		bpf_prog_info_set_offset_u32(&info_linear->info,
					     desc->size_offset, size);
		bpf_prog_info_set_offset_u64(&info_linear->info,
					     desc->array_offset,
					     ptr_to_u64(ptr));
		ptr += count * size;
	}

	/* step 5: call syscall again to get required arrays */
	err = bpf_obj_get_info_by_fd(fd, &info_linear->info, &info_len);
	if (err) {
		pr_debug("can't get prog info: %s", strerror(errno));
		free(info_linear);
		return libbpf_err_ptr(-EFAULT);
	}

	/* step 6: verify the data */
	for (i = BPF_PROG_INFO_FIRST_ARRAY; i < BPF_PROG_INFO_LAST_ARRAY; ++i) {
		struct bpf_prog_info_array_desc *desc;
		__u32 v1, v2;

		if ((arrays & (1UL << i)) == 0)
			continue;

		desc = bpf_prog_info_array_desc + i;
		v1 = bpf_prog_info_read_offset_u32(&info, desc->count_offset);
		v2 = bpf_prog_info_read_offset_u32(&info_linear->info,
						   desc->count_offset);
		if (v1 != v2)
			pr_warn("%s: mismatch in element count\n", __func__);

		v1 = bpf_prog_info_read_offset_u32(&info, desc->size_offset);
		v2 = bpf_prog_info_read_offset_u32(&info_linear->info,
						   desc->size_offset);
		if (v1 != v2)
			pr_warn("%s: mismatch in rec size\n", __func__);
	}

	/* step 7: update info_len and data_len */
	info_linear->info_len = sizeof(struct bpf_prog_info);
	info_linear->data_len = data_len;

	return info_linear;
}

void bpf_program__bpil_addr_to_offs(struct bpf_prog_info_linear *info_linear)
{
	int i;

	for (i = BPF_PROG_INFO_FIRST_ARRAY; i < BPF_PROG_INFO_LAST_ARRAY; ++i) {
		struct bpf_prog_info_array_desc *desc;
		__u64 addr, offs;

		if ((info_linear->arrays & (1UL << i)) == 0)
			continue;

		desc = bpf_prog_info_array_desc + i;
		addr = bpf_prog_info_read_offset_u64(&info_linear->info,
						     desc->array_offset);
		offs = addr - ptr_to_u64(info_linear->data);
		bpf_prog_info_set_offset_u64(&info_linear->info,
					     desc->array_offset, offs);
	}
}

void bpf_program__bpil_offs_to_addr(struct bpf_prog_info_linear *info_linear)
{
	int i;

	for (i = BPF_PROG_INFO_FIRST_ARRAY; i < BPF_PROG_INFO_LAST_ARRAY; ++i) {
		struct bpf_prog_info_array_desc *desc;
		__u64 addr, offs;

		if ((info_linear->arrays & (1UL << i)) == 0)
			continue;

		desc = bpf_prog_info_array_desc + i;
		offs = bpf_prog_info_read_offset_u64(&info_linear->info,
						     desc->array_offset);
		addr = offs + ptr_to_u64(info_linear->data);
		bpf_prog_info_set_offset_u64(&info_linear->info,
					     desc->array_offset, addr);
	}
}

int bpf_program__set_attach_target(struct bpf_program *prog,
				   int attach_prog_fd,
				   const char *attach_func_name)
{
	int btf_obj_fd = 0, btf_id = 0, err;

	if (!prog || attach_prog_fd < 0 || !attach_func_name)
		return libbpf_err(-EINVAL);

	if (prog->obj->loaded)
		return libbpf_err(-EINVAL);

	if (attach_prog_fd) {
		btf_id = libbpf_find_prog_btf_id(attach_func_name,
						 attach_prog_fd);
		if (btf_id < 0)
			return libbpf_err(btf_id);
	} else {
		/* load btf_vmlinux, if not yet */
		err = bpf_object__load_vmlinux_btf(prog->obj, true);
		if (err)
			return libbpf_err(err);
		err = find_kernel_btf_id(prog->obj, attach_func_name,
					 prog->expected_attach_type,
					 &btf_obj_fd, &btf_id);
		if (err)
			return libbpf_err(err);
	}

	prog->attach_btf_id = btf_id;
	prog->attach_btf_obj_fd = btf_obj_fd;
	prog->attach_prog_fd = attach_prog_fd;
	return 0;
}

int parse_cpu_mask_str(const char *s, bool **mask, int *mask_sz)
{
	int err = 0, n, len, start, end = -1;
	bool *tmp;

	*mask = NULL;
	*mask_sz = 0;

	/* Each sub string separated by ',' has format \d+-\d+ or \d+ */
	while (*s) {
		if (*s == ',' || *s == '\n') {
			s++;
			continue;
		}
		n = sscanf(s, "%d%n-%d%n", &start, &len, &end, &len);
		if (n <= 0 || n > 2) {
			pr_warn("Failed to get CPU range %s: %d\n", s, n);
			err = -EINVAL;
			goto cleanup;
		} else if (n == 1) {
			end = start;
		}
		if (start < 0 || start > end) {
			pr_warn("Invalid CPU range [%d,%d] in %s\n",
				start, end, s);
			err = -EINVAL;
			goto cleanup;
		}
		tmp = realloc(*mask, end + 1);
		if (!tmp) {
			err = -ENOMEM;
			goto cleanup;
		}
		*mask = tmp;
		memset(tmp + *mask_sz, 0, start - *mask_sz);
		memset(tmp + start, 1, end - start + 1);
		*mask_sz = end + 1;
		s += len;
	}
	if (!*mask_sz) {
		pr_warn("Empty CPU range\n");
		return -EINVAL;
	}
	return 0;
cleanup:
	free(*mask);
	*mask = NULL;
	return err;
}

int parse_cpu_mask_file(const char *fcpu, bool **mask, int *mask_sz)
{
	int fd, err = 0, len;
	char buf[128];

	fd = open(fcpu, O_RDONLY);
	if (fd < 0) {
		err = -errno;
		pr_warn("Failed to open cpu mask file %s: %d\n", fcpu, err);
		return err;
	}
	len = read(fd, buf, sizeof(buf));
	close(fd);
	if (len <= 0) {
		err = len ? -errno : -EINVAL;
		pr_warn("Failed to read cpu mask from %s: %d\n", fcpu, err);
		return err;
	}
	if (len >= sizeof(buf)) {
		pr_warn("CPU mask is too big in file %s\n", fcpu);
		return -E2BIG;
	}
	buf[len] = '\0';

	return parse_cpu_mask_str(buf, mask, mask_sz);
}

int libbpf_num_possible_cpus(void)
{
	static const char *fcpu = "/sys/devices/system/cpu/possible";
	static int cpus;
	int err, n, i, tmp_cpus;
	bool *mask;

	tmp_cpus = READ_ONCE(cpus);
	if (tmp_cpus > 0)
		return tmp_cpus;

	err = parse_cpu_mask_file(fcpu, &mask, &n);
	if (err)
		return libbpf_err(err);

	tmp_cpus = 0;
	for (i = 0; i < n; i++) {
		if (mask[i])
			tmp_cpus++;
	}
	free(mask);

	WRITE_ONCE(cpus, tmp_cpus);
	return tmp_cpus;
}

int bpf_object__open_skeleton(struct bpf_object_skeleton *s,
			      const struct bpf_object_open_opts *opts)
{
	DECLARE_LIBBPF_OPTS(bpf_object_open_opts, skel_opts,
		.object_name = s->name,
	);
	struct bpf_object *obj;
	int i, err;

	/* Attempt to preserve opts->object_name, unless overriden by user
	 * explicitly. Overwriting object name for skeletons is discouraged,
	 * as it breaks global data maps, because they contain object name
	 * prefix as their own map name prefix. When skeleton is generated,
	 * bpftool is making an assumption that this name will stay the same.
	 */
	if (opts) {
		memcpy(&skel_opts, opts, sizeof(*opts));
		if (!opts->object_name)
			skel_opts.object_name = s->name;
	}

	obj = bpf_object__open_mem(s->data, s->data_sz, &skel_opts);
	err = libbpf_get_error(obj);
	if (err) {
		pr_warn("failed to initialize skeleton BPF object '%s': %d\n",
			s->name, err);
		return libbpf_err(err);
	}

	*s->obj = obj;

	for (i = 0; i < s->map_cnt; i++) {
		struct bpf_map **map = s->maps[i].map;
		const char *name = s->maps[i].name;
		void **mmaped = s->maps[i].mmaped;

		*map = bpf_object__find_map_by_name(obj, name);
		if (!*map) {
			pr_warn("failed to find skeleton map '%s'\n", name);
			return libbpf_err(-ESRCH);
		}

		/* externs shouldn't be pre-setup from user code */
		if (mmaped && (*map)->libbpf_type != LIBBPF_MAP_KCONFIG)
			*mmaped = (*map)->mmaped;
	}

	for (i = 0; i < s->prog_cnt; i++) {
		struct bpf_program **prog = s->progs[i].prog;
		const char *name = s->progs[i].name;

		*prog = bpf_object__find_program_by_name(obj, name);
		if (!*prog) {
			pr_warn("failed to find skeleton program '%s'\n", name);
			return libbpf_err(-ESRCH);
		}
	}

	return 0;
}

int bpf_object__load_skeleton(struct bpf_object_skeleton *s)
{
	int i, err;

	err = bpf_object__load(*s->obj);
	if (err) {
		pr_warn("failed to load BPF skeleton '%s': %d\n", s->name, err);
		return libbpf_err(err);
	}

	for (i = 0; i < s->map_cnt; i++) {
		struct bpf_map *map = *s->maps[i].map;
		size_t mmap_sz = bpf_map_mmap_sz(map);
		int prot, map_fd = bpf_map__fd(map);
		void **mmaped = s->maps[i].mmaped;

		if (!mmaped)
			continue;

		if (!(map->def.map_flags & BPF_F_MMAPABLE)) {
			*mmaped = NULL;
			continue;
		}

		if (map->def.map_flags & BPF_F_RDONLY_PROG)
			prot = PROT_READ;
		else
			prot = PROT_READ | PROT_WRITE;

		/* Remap anonymous mmap()-ed "map initialization image" as
		 * a BPF map-backed mmap()-ed memory, but preserving the same
		 * memory address. This will cause kernel to change process'
		 * page table to point to a different piece of kernel memory,
		 * but from userspace point of view memory address (and its
		 * contents, being identical at this point) will stay the
		 * same. This mapping will be released by bpf_object__close()
		 * as per normal clean up procedure, so we don't need to worry
		 * about it from skeleton's clean up perspective.
		 */
		*mmaped = mmap(map->mmaped, mmap_sz, prot,
				MAP_SHARED | MAP_FIXED, map_fd, 0);
		if (*mmaped == MAP_FAILED) {
			err = -errno;
			*mmaped = NULL;
			pr_warn("failed to re-mmap() map '%s': %d\n",
				 bpf_map__name(map), err);
			return libbpf_err(err);
		}
	}

	return 0;
}

int bpf_object__attach_skeleton(struct bpf_object_skeleton *s)
{
	int i, err;

	for (i = 0; i < s->prog_cnt; i++) {
		struct bpf_program *prog = *s->progs[i].prog;
		struct bpf_link **link = s->progs[i].link;
		const struct bpf_sec_def *sec_def;

		if (!prog->load)
			continue;

		sec_def = find_sec_def(prog->sec_name);
		if (!sec_def || !sec_def->attach_fn)
			continue;

		*link = sec_def->attach_fn(sec_def, prog);
		err = libbpf_get_error(*link);
		if (err) {
			pr_warn("failed to auto-attach program '%s': %d\n",
				bpf_program__name(prog), err);
			return libbpf_err(err);
		}
	}

	return 0;
}

void bpf_object__detach_skeleton(struct bpf_object_skeleton *s)
{
	int i;

	for (i = 0; i < s->prog_cnt; i++) {
		struct bpf_link **link = s->progs[i].link;

		bpf_link__destroy(*link);
		*link = NULL;
	}
}

void bpf_object__destroy_skeleton(struct bpf_object_skeleton *s)
{
	if (s->progs)
		bpf_object__detach_skeleton(s);
	if (s->obj)
		bpf_object__close(*s->obj);
	free(s->maps);
	free(s->progs);
	free(s);
}<|MERGE_RESOLUTION|>--- conflicted
+++ resolved
@@ -4607,11 +4607,7 @@
 
 	if (bpf_map_type__is_map_in_map(def->type)) {
 		if (map->inner_map) {
-<<<<<<< HEAD
-			err = bpf_object__create_map(obj, map->inner_map);
-=======
 			err = bpf_object__create_map(obj, map->inner_map, true);
->>>>>>> 3b17187f
 			if (err) {
 				pr_warn("map '%s': failed to create inner map: %d\n",
 					map->name, err);
@@ -7388,11 +7384,7 @@
 			if (len < 0)
 				return libbpf_err(-EINVAL);
 			else if (len >= PATH_MAX)
-<<<<<<< HEAD
-				return -ENAMETOOLONG;
-=======
 				return libbpf_err(-ENAMETOOLONG);
->>>>>>> 3b17187f
 			sanitize_pin_path(buf);
 			pin_path = buf;
 		} else if (!map->pin_path) {
