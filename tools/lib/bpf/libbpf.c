// SPDX-License-Identifier: (LGPL-2.1 OR BSD-2-Clause)

/*
 * Common eBPF ELF object loading operations.
 *
 * Copyright (C) 2013-2015 Alexei Starovoitov <ast@kernel.org>
 * Copyright (C) 2015 Wang Nan <wangnan0@huawei.com>
 * Copyright (C) 2015 Huawei Inc.
 * Copyright (C) 2017 Nicira, Inc.
 * Copyright (C) 2019 Isovalent, Inc.
 */

#ifndef _GNU_SOURCE
#define _GNU_SOURCE
#endif
#include <stdlib.h>
#include <stdio.h>
#include <stdarg.h>
#include <libgen.h>
#include <inttypes.h>
#include <limits.h>
#include <string.h>
#include <unistd.h>
#include <endian.h>
#include <fcntl.h>
#include <errno.h>
#include <ctype.h>
#include <asm/unistd.h>
#include <linux/err.h>
#include <linux/kernel.h>
#include <linux/bpf.h>
#include <linux/btf.h>
#include <linux/filter.h>
#include <linux/list.h>
#include <linux/limits.h>
#include <linux/perf_event.h>
#include <linux/ring_buffer.h>
#include <linux/version.h>
#include <sys/epoll.h>
#include <sys/ioctl.h>
#include <sys/mman.h>
#include <sys/stat.h>
#include <sys/types.h>
#include <sys/vfs.h>
#include <sys/utsname.h>
#include <sys/resource.h>
#include <libelf.h>
#include <gelf.h>
#include <zlib.h>

#include "libbpf.h"
#include "bpf.h"
#include "btf.h"
#include "str_error.h"
#include "libbpf_internal.h"
#include "hashmap.h"

#ifndef EM_BPF
#define EM_BPF 247
#endif

#ifndef BPF_FS_MAGIC
#define BPF_FS_MAGIC		0xcafe4a11
#endif

#define BPF_INSN_SZ (sizeof(struct bpf_insn))

/* vsprintf() in __base_pr() uses nonliteral format string. It may break
 * compilation if user enables corresponding warning. Disable it explicitly.
 */
#pragma GCC diagnostic ignored "-Wformat-nonliteral"

#define __printf(a, b)	__attribute__((format(printf, a, b)))

static struct bpf_map *bpf_object__add_map(struct bpf_object *obj);
static const struct btf_type *
skip_mods_and_typedefs(const struct btf *btf, __u32 id, __u32 *res_id);

static int __base_pr(enum libbpf_print_level level, const char *format,
		     va_list args)
{
	if (level == LIBBPF_DEBUG)
		return 0;

	return vfprintf(stderr, format, args);
}

static libbpf_print_fn_t __libbpf_pr = __base_pr;

libbpf_print_fn_t libbpf_set_print(libbpf_print_fn_t fn)
{
	libbpf_print_fn_t old_print_fn = __libbpf_pr;

	__libbpf_pr = fn;
	return old_print_fn;
}

__printf(2, 3)
void libbpf_print(enum libbpf_print_level level, const char *format, ...)
{
	va_list args;

	if (!__libbpf_pr)
		return;

	va_start(args, format);
	__libbpf_pr(level, format, args);
	va_end(args);
}

static void pr_perm_msg(int err)
{
	struct rlimit limit;
	char buf[100];

	if (err != -EPERM || geteuid() != 0)
		return;

	err = getrlimit(RLIMIT_MEMLOCK, &limit);
	if (err)
		return;

	if (limit.rlim_cur == RLIM_INFINITY)
		return;

	if (limit.rlim_cur < 1024)
		snprintf(buf, sizeof(buf), "%zu bytes", (size_t)limit.rlim_cur);
	else if (limit.rlim_cur < 1024*1024)
		snprintf(buf, sizeof(buf), "%.1f KiB", (double)limit.rlim_cur / 1024);
	else
		snprintf(buf, sizeof(buf), "%.1f MiB", (double)limit.rlim_cur / (1024*1024));

	pr_warn("permission error while running as root; try raising 'ulimit -l'? current value: %s\n",
		buf);
}

#define STRERR_BUFSIZE  128

/* Copied from tools/perf/util/util.h */
#ifndef zfree
# define zfree(ptr) ({ free(*ptr); *ptr = NULL; })
#endif

#ifndef zclose
# define zclose(fd) ({			\
	int ___err = 0;			\
	if ((fd) >= 0)			\
		___err = close((fd));	\
	fd = -1;			\
	___err; })
#endif

static inline __u64 ptr_to_u64(const void *ptr)
{
	return (__u64) (unsigned long) ptr;
}

enum kern_feature_id {
	/* v4.14: kernel support for program & map names. */
	FEAT_PROG_NAME,
	/* v5.2: kernel support for global data sections. */
	FEAT_GLOBAL_DATA,
	/* BTF support */
	FEAT_BTF,
	/* BTF_KIND_FUNC and BTF_KIND_FUNC_PROTO support */
	FEAT_BTF_FUNC,
	/* BTF_KIND_VAR and BTF_KIND_DATASEC support */
	FEAT_BTF_DATASEC,
	/* BTF_FUNC_GLOBAL is supported */
	FEAT_BTF_GLOBAL_FUNC,
	/* BPF_F_MMAPABLE is supported for arrays */
	FEAT_ARRAY_MMAP,
	/* kernel support for expected_attach_type in BPF_PROG_LOAD */
	FEAT_EXP_ATTACH_TYPE,
	/* bpf_probe_read_{kernel,user}[_str] helpers */
	FEAT_PROBE_READ_KERN,
	/* BPF_PROG_BIND_MAP is supported */
	FEAT_PROG_BIND_MAP,
	__FEAT_CNT,
};

static bool kernel_supports(enum kern_feature_id feat_id);

enum reloc_type {
	RELO_LD64,
	RELO_CALL,
	RELO_DATA,
	RELO_EXTERN,
};

struct reloc_desc {
	enum reloc_type type;
	int insn_idx;
	int map_idx;
	int sym_off;
	bool processed;
};

struct bpf_sec_def;

typedef struct bpf_link *(*attach_fn_t)(const struct bpf_sec_def *sec,
					struct bpf_program *prog);

struct bpf_sec_def {
	const char *sec;
	size_t len;
	enum bpf_prog_type prog_type;
	enum bpf_attach_type expected_attach_type;
	bool is_exp_attach_type_optional;
	bool is_attachable;
	bool is_attach_btf;
	bool is_sleepable;
	attach_fn_t attach_fn;
};

/*
 * bpf_prog should be a better name but it has been used in
 * linux/filter.h.
 */
struct bpf_program {
	const struct bpf_sec_def *sec_def;
	char *sec_name;
	size_t sec_idx;
	/* this program's instruction offset (in number of instructions)
	 * within its containing ELF section
	 */
	size_t sec_insn_off;
	/* number of original instructions in ELF section belonging to this
	 * program, not taking into account subprogram instructions possible
	 * appended later during relocation
	 */
	size_t sec_insn_cnt;
	/* Offset (in number of instructions) of the start of instruction
	 * belonging to this BPF program  within its containing main BPF
	 * program. For the entry-point (main) BPF program, this is always
	 * zero. For a sub-program, this gets reset before each of main BPF
	 * programs are processed and relocated and is used to determined
	 * whether sub-program was already appended to the main program, and
	 * if yes, at which instruction offset.
	 */
	size_t sub_insn_off;

	char *name;
	/* sec_name with / replaced by _; makes recursive pinning
	 * in bpf_object__pin_programs easier
	 */
	char *pin_name;

	/* instructions that belong to BPF program; insns[0] is located at
	 * sec_insn_off instruction within its ELF section in ELF file, so
	 * when mapping ELF file instruction index to the local instruction,
	 * one needs to subtract sec_insn_off; and vice versa.
	 */
	struct bpf_insn *insns;
	/* actual number of instruction in this BPF program's image; for
	 * entry-point BPF programs this includes the size of main program
	 * itself plus all the used sub-programs, appended at the end
	 */
	size_t insns_cnt;

	struct reloc_desc *reloc_desc;
	int nr_reloc;
	int log_level;

	struct {
		int nr;
		int *fds;
	} instances;
	bpf_program_prep_t preprocessor;

	struct bpf_object *obj;
	void *priv;
	bpf_program_clear_priv_t clear_priv;

	bool load;
	enum bpf_prog_type type;
	enum bpf_attach_type expected_attach_type;
	int prog_ifindex;
	__u32 attach_btf_id;
	__u32 attach_prog_fd;
	void *func_info;
	__u32 func_info_rec_size;
	__u32 func_info_cnt;

	void *line_info;
	__u32 line_info_rec_size;
	__u32 line_info_cnt;
	__u32 prog_flags;
};

struct bpf_struct_ops {
	const char *tname;
	const struct btf_type *type;
	struct bpf_program **progs;
	__u32 *kern_func_off;
	/* e.g. struct tcp_congestion_ops in bpf_prog's btf format */
	void *data;
	/* e.g. struct bpf_struct_ops_tcp_congestion_ops in
	 *      btf_vmlinux's format.
	 * struct bpf_struct_ops_tcp_congestion_ops {
	 *	[... some other kernel fields ...]
	 *	struct tcp_congestion_ops data;
	 * }
	 * kern_vdata-size == sizeof(struct bpf_struct_ops_tcp_congestion_ops)
	 * bpf_map__init_kern_struct_ops() will populate the "kern_vdata"
	 * from "data".
	 */
	void *kern_vdata;
	__u32 type_id;
};

#define DATA_SEC ".data"
#define BSS_SEC ".bss"
#define RODATA_SEC ".rodata"
#define KCONFIG_SEC ".kconfig"
#define KSYMS_SEC ".ksyms"
#define STRUCT_OPS_SEC ".struct_ops"

enum libbpf_map_type {
	LIBBPF_MAP_UNSPEC,
	LIBBPF_MAP_DATA,
	LIBBPF_MAP_BSS,
	LIBBPF_MAP_RODATA,
	LIBBPF_MAP_KCONFIG,
};

static const char * const libbpf_type_to_btf_name[] = {
	[LIBBPF_MAP_DATA]	= DATA_SEC,
	[LIBBPF_MAP_BSS]	= BSS_SEC,
	[LIBBPF_MAP_RODATA]	= RODATA_SEC,
	[LIBBPF_MAP_KCONFIG]	= KCONFIG_SEC,
};

struct bpf_map {
	char *name;
	int fd;
	int sec_idx;
	size_t sec_offset;
	int map_ifindex;
	int inner_map_fd;
	struct bpf_map_def def;
	__u32 numa_node;
	__u32 btf_var_idx;
	__u32 btf_key_type_id;
	__u32 btf_value_type_id;
	__u32 btf_vmlinux_value_type_id;
	void *priv;
	bpf_map_clear_priv_t clear_priv;
	enum libbpf_map_type libbpf_type;
	void *mmaped;
	struct bpf_struct_ops *st_ops;
	struct bpf_map *inner_map;
	void **init_slots;
	int init_slots_sz;
	char *pin_path;
	bool pinned;
	bool reused;
};

enum extern_type {
	EXT_UNKNOWN,
	EXT_KCFG,
	EXT_KSYM,
};

enum kcfg_type {
	KCFG_UNKNOWN,
	KCFG_CHAR,
	KCFG_BOOL,
	KCFG_INT,
	KCFG_TRISTATE,
	KCFG_CHAR_ARR,
};

struct extern_desc {
	enum extern_type type;
	int sym_idx;
	int btf_id;
	int sec_btf_id;
	const char *name;
	bool is_set;
	bool is_weak;
	union {
		struct {
			enum kcfg_type type;
			int sz;
			int align;
			int data_off;
			bool is_signed;
		} kcfg;
		struct {
			unsigned long long addr;

			/* target btf_id of the corresponding kernel var. */
			int vmlinux_btf_id;

			/* local btf_id of the ksym extern's type. */
			__u32 type_id;
		} ksym;
	};
};

static LIST_HEAD(bpf_objects_list);

struct bpf_object {
	char name[BPF_OBJ_NAME_LEN];
	char license[64];
	__u32 kern_version;

	struct bpf_program *programs;
	size_t nr_programs;
	struct bpf_map *maps;
	size_t nr_maps;
	size_t maps_cap;

	char *kconfig;
	struct extern_desc *externs;
	int nr_extern;
	int kconfig_map_idx;
	int rodata_map_idx;

	bool loaded;
	bool has_subcalls;

	/*
	 * Information when doing elf related work. Only valid if fd
	 * is valid.
	 */
	struct {
		int fd;
		const void *obj_buf;
		size_t obj_buf_sz;
		Elf *elf;
		GElf_Ehdr ehdr;
		Elf_Data *symbols;
		Elf_Data *data;
		Elf_Data *rodata;
		Elf_Data *bss;
		Elf_Data *st_ops_data;
		size_t shstrndx; /* section index for section name strings */
		size_t strtabidx;
		struct {
			GElf_Shdr shdr;
			Elf_Data *data;
		} *reloc_sects;
		int nr_reloc_sects;
		int maps_shndx;
		int btf_maps_shndx;
		__u32 btf_maps_sec_btf_id;
		int text_shndx;
		int symbols_shndx;
		int data_shndx;
		int rodata_shndx;
		int bss_shndx;
		int st_ops_shndx;
	} efile;
	/*
	 * All loaded bpf_object is linked in a list, which is
	 * hidden to caller. bpf_objects__<func> handlers deal with
	 * all objects.
	 */
	struct list_head list;

	struct btf *btf;
	/* Parse and load BTF vmlinux if any of the programs in the object need
	 * it at load time.
	 */
	struct btf *btf_vmlinux;
	struct btf_ext *btf_ext;

	void *priv;
	bpf_object_clear_priv_t clear_priv;

	char path[];
};
#define obj_elf_valid(o)	((o)->efile.elf)

static const char *elf_sym_str(const struct bpf_object *obj, size_t off);
static const char *elf_sec_str(const struct bpf_object *obj, size_t off);
static Elf_Scn *elf_sec_by_idx(const struct bpf_object *obj, size_t idx);
static Elf_Scn *elf_sec_by_name(const struct bpf_object *obj, const char *name);
static int elf_sec_hdr(const struct bpf_object *obj, Elf_Scn *scn, GElf_Shdr *hdr);
static const char *elf_sec_name(const struct bpf_object *obj, Elf_Scn *scn);
static Elf_Data *elf_sec_data(const struct bpf_object *obj, Elf_Scn *scn);
static int elf_sym_by_sec_off(const struct bpf_object *obj, size_t sec_idx,
			      size_t off, __u32 sym_type, GElf_Sym *sym);

void bpf_program__unload(struct bpf_program *prog)
{
	int i;

	if (!prog)
		return;

	/*
	 * If the object is opened but the program was never loaded,
	 * it is possible that prog->instances.nr == -1.
	 */
	if (prog->instances.nr > 0) {
		for (i = 0; i < prog->instances.nr; i++)
			zclose(prog->instances.fds[i]);
	} else if (prog->instances.nr != -1) {
		pr_warn("Internal error: instances.nr is %d\n",
			prog->instances.nr);
	}

	prog->instances.nr = -1;
	zfree(&prog->instances.fds);

	zfree(&prog->func_info);
	zfree(&prog->line_info);
}

static void bpf_program__exit(struct bpf_program *prog)
{
	if (!prog)
		return;

	if (prog->clear_priv)
		prog->clear_priv(prog, prog->priv);

	prog->priv = NULL;
	prog->clear_priv = NULL;

	bpf_program__unload(prog);
	zfree(&prog->name);
	zfree(&prog->sec_name);
	zfree(&prog->pin_name);
	zfree(&prog->insns);
	zfree(&prog->reloc_desc);

	prog->nr_reloc = 0;
	prog->insns_cnt = 0;
	prog->sec_idx = -1;
}

static char *__bpf_program__pin_name(struct bpf_program *prog)
{
	char *name, *p;

	name = p = strdup(prog->sec_name);
	while ((p = strchr(p, '/')))
		*p = '_';

	return name;
}

static bool insn_is_subprog_call(const struct bpf_insn *insn)
{
	return BPF_CLASS(insn->code) == BPF_JMP &&
	       BPF_OP(insn->code) == BPF_CALL &&
	       BPF_SRC(insn->code) == BPF_K &&
	       insn->src_reg == BPF_PSEUDO_CALL &&
	       insn->dst_reg == 0 &&
	       insn->off == 0;
}

static int
bpf_object__init_prog(struct bpf_object *obj, struct bpf_program *prog,
		      const char *name, size_t sec_idx, const char *sec_name,
		      size_t sec_off, void *insn_data, size_t insn_data_sz)
{
	if (insn_data_sz == 0 || insn_data_sz % BPF_INSN_SZ || sec_off % BPF_INSN_SZ) {
		pr_warn("sec '%s': corrupted program '%s', offset %zu, size %zu\n",
			sec_name, name, sec_off, insn_data_sz);
		return -EINVAL;
	}

	memset(prog, 0, sizeof(*prog));
	prog->obj = obj;

	prog->sec_idx = sec_idx;
	prog->sec_insn_off = sec_off / BPF_INSN_SZ;
	prog->sec_insn_cnt = insn_data_sz / BPF_INSN_SZ;
	/* insns_cnt can later be increased by appending used subprograms */
	prog->insns_cnt = prog->sec_insn_cnt;

	prog->type = BPF_PROG_TYPE_UNSPEC;
	prog->load = true;

	prog->instances.fds = NULL;
	prog->instances.nr = -1;

	prog->sec_name = strdup(sec_name);
	if (!prog->sec_name)
		goto errout;

	prog->name = strdup(name);
	if (!prog->name)
		goto errout;

	prog->pin_name = __bpf_program__pin_name(prog);
	if (!prog->pin_name)
		goto errout;

	prog->insns = malloc(insn_data_sz);
	if (!prog->insns)
		goto errout;
	memcpy(prog->insns, insn_data, insn_data_sz);

	return 0;
errout:
	pr_warn("sec '%s': failed to allocate memory for prog '%s'\n", sec_name, name);
	bpf_program__exit(prog);
	return -ENOMEM;
}

static int
bpf_object__add_programs(struct bpf_object *obj, Elf_Data *sec_data,
			 const char *sec_name, int sec_idx)
{
	struct bpf_program *prog, *progs;
	void *data = sec_data->d_buf;
	size_t sec_sz = sec_data->d_size, sec_off, prog_sz;
	int nr_progs, err;
	const char *name;
	GElf_Sym sym;

	progs = obj->programs;
	nr_progs = obj->nr_programs;
	sec_off = 0;

	while (sec_off < sec_sz) {
		if (elf_sym_by_sec_off(obj, sec_idx, sec_off, STT_FUNC, &sym)) {
			pr_warn("sec '%s': failed to find program symbol at offset %zu\n",
				sec_name, sec_off);
			return -LIBBPF_ERRNO__FORMAT;
		}

		prog_sz = sym.st_size;

		name = elf_sym_str(obj, sym.st_name);
		if (!name) {
			pr_warn("sec '%s': failed to get symbol name for offset %zu\n",
				sec_name, sec_off);
			return -LIBBPF_ERRNO__FORMAT;
		}

		if (sec_off + prog_sz > sec_sz) {
			pr_warn("sec '%s': program at offset %zu crosses section boundary\n",
				sec_name, sec_off);
			return -LIBBPF_ERRNO__FORMAT;
		}

		pr_debug("sec '%s': found program '%s' at insn offset %zu (%zu bytes), code size %zu insns (%zu bytes)\n",
			 sec_name, name, sec_off / BPF_INSN_SZ, sec_off, prog_sz / BPF_INSN_SZ, prog_sz);

		progs = libbpf_reallocarray(progs, nr_progs + 1, sizeof(*progs));
		if (!progs) {
			/*
			 * In this case the original obj->programs
			 * is still valid, so don't need special treat for
			 * bpf_close_object().
			 */
			pr_warn("sec '%s': failed to alloc memory for new program '%s'\n",
				sec_name, name);
			return -ENOMEM;
		}
		obj->programs = progs;

		prog = &progs[nr_progs];

		err = bpf_object__init_prog(obj, prog, name, sec_idx, sec_name,
					    sec_off, data + sec_off, prog_sz);
		if (err)
			return err;

		nr_progs++;
		obj->nr_programs = nr_progs;

		sec_off += prog_sz;
	}

	return 0;
}

static __u32 get_kernel_version(void)
{
	__u32 major, minor, patch;
	struct utsname info;

	uname(&info);
	if (sscanf(info.release, "%u.%u.%u", &major, &minor, &patch) != 3)
		return 0;
	return KERNEL_VERSION(major, minor, patch);
}

static const struct btf_member *
find_member_by_offset(const struct btf_type *t, __u32 bit_offset)
{
	struct btf_member *m;
	int i;

	for (i = 0, m = btf_members(t); i < btf_vlen(t); i++, m++) {
		if (btf_member_bit_offset(t, i) == bit_offset)
			return m;
	}

	return NULL;
}

static const struct btf_member *
find_member_by_name(const struct btf *btf, const struct btf_type *t,
		    const char *name)
{
	struct btf_member *m;
	int i;

	for (i = 0, m = btf_members(t); i < btf_vlen(t); i++, m++) {
		if (!strcmp(btf__name_by_offset(btf, m->name_off), name))
			return m;
	}

	return NULL;
}

#define STRUCT_OPS_VALUE_PREFIX "bpf_struct_ops_"
static int find_btf_by_prefix_kind(const struct btf *btf, const char *prefix,
				   const char *name, __u32 kind);

static int
find_struct_ops_kern_types(const struct btf *btf, const char *tname,
			   const struct btf_type **type, __u32 *type_id,
			   const struct btf_type **vtype, __u32 *vtype_id,
			   const struct btf_member **data_member)
{
	const struct btf_type *kern_type, *kern_vtype;
	const struct btf_member *kern_data_member;
	__s32 kern_vtype_id, kern_type_id;
	__u32 i;

	kern_type_id = btf__find_by_name_kind(btf, tname, BTF_KIND_STRUCT);
	if (kern_type_id < 0) {
		pr_warn("struct_ops init_kern: struct %s is not found in kernel BTF\n",
			tname);
		return kern_type_id;
	}
	kern_type = btf__type_by_id(btf, kern_type_id);

	/* Find the corresponding "map_value" type that will be used
	 * in map_update(BPF_MAP_TYPE_STRUCT_OPS).  For example,
	 * find "struct bpf_struct_ops_tcp_congestion_ops" from the
	 * btf_vmlinux.
	 */
	kern_vtype_id = find_btf_by_prefix_kind(btf, STRUCT_OPS_VALUE_PREFIX,
						tname, BTF_KIND_STRUCT);
	if (kern_vtype_id < 0) {
		pr_warn("struct_ops init_kern: struct %s%s is not found in kernel BTF\n",
			STRUCT_OPS_VALUE_PREFIX, tname);
		return kern_vtype_id;
	}
	kern_vtype = btf__type_by_id(btf, kern_vtype_id);

	/* Find "struct tcp_congestion_ops" from
	 * struct bpf_struct_ops_tcp_congestion_ops {
	 *	[ ... ]
	 *	struct tcp_congestion_ops data;
	 * }
	 */
	kern_data_member = btf_members(kern_vtype);
	for (i = 0; i < btf_vlen(kern_vtype); i++, kern_data_member++) {
		if (kern_data_member->type == kern_type_id)
			break;
	}
	if (i == btf_vlen(kern_vtype)) {
		pr_warn("struct_ops init_kern: struct %s data is not found in struct %s%s\n",
			tname, STRUCT_OPS_VALUE_PREFIX, tname);
		return -EINVAL;
	}

	*type = kern_type;
	*type_id = kern_type_id;
	*vtype = kern_vtype;
	*vtype_id = kern_vtype_id;
	*data_member = kern_data_member;

	return 0;
}

static bool bpf_map__is_struct_ops(const struct bpf_map *map)
{
	return map->def.type == BPF_MAP_TYPE_STRUCT_OPS;
}

/* Init the map's fields that depend on kern_btf */
static int bpf_map__init_kern_struct_ops(struct bpf_map *map,
					 const struct btf *btf,
					 const struct btf *kern_btf)
{
	const struct btf_member *member, *kern_member, *kern_data_member;
	const struct btf_type *type, *kern_type, *kern_vtype;
	__u32 i, kern_type_id, kern_vtype_id, kern_data_off;
	struct bpf_struct_ops *st_ops;
	void *data, *kern_data;
	const char *tname;
	int err;

	st_ops = map->st_ops;
	type = st_ops->type;
	tname = st_ops->tname;
	err = find_struct_ops_kern_types(kern_btf, tname,
					 &kern_type, &kern_type_id,
					 &kern_vtype, &kern_vtype_id,
					 &kern_data_member);
	if (err)
		return err;

	pr_debug("struct_ops init_kern %s: type_id:%u kern_type_id:%u kern_vtype_id:%u\n",
		 map->name, st_ops->type_id, kern_type_id, kern_vtype_id);

	map->def.value_size = kern_vtype->size;
	map->btf_vmlinux_value_type_id = kern_vtype_id;

	st_ops->kern_vdata = calloc(1, kern_vtype->size);
	if (!st_ops->kern_vdata)
		return -ENOMEM;

	data = st_ops->data;
	kern_data_off = kern_data_member->offset / 8;
	kern_data = st_ops->kern_vdata + kern_data_off;

	member = btf_members(type);
	for (i = 0; i < btf_vlen(type); i++, member++) {
		const struct btf_type *mtype, *kern_mtype;
		__u32 mtype_id, kern_mtype_id;
		void *mdata, *kern_mdata;
		__s64 msize, kern_msize;
		__u32 moff, kern_moff;
		__u32 kern_member_idx;
		const char *mname;

		mname = btf__name_by_offset(btf, member->name_off);
		kern_member = find_member_by_name(kern_btf, kern_type, mname);
		if (!kern_member) {
			pr_warn("struct_ops init_kern %s: Cannot find member %s in kernel BTF\n",
				map->name, mname);
			return -ENOTSUP;
		}

		kern_member_idx = kern_member - btf_members(kern_type);
		if (btf_member_bitfield_size(type, i) ||
		    btf_member_bitfield_size(kern_type, kern_member_idx)) {
			pr_warn("struct_ops init_kern %s: bitfield %s is not supported\n",
				map->name, mname);
			return -ENOTSUP;
		}

		moff = member->offset / 8;
		kern_moff = kern_member->offset / 8;

		mdata = data + moff;
		kern_mdata = kern_data + kern_moff;

		mtype = skip_mods_and_typedefs(btf, member->type, &mtype_id);
		kern_mtype = skip_mods_and_typedefs(kern_btf, kern_member->type,
						    &kern_mtype_id);
		if (BTF_INFO_KIND(mtype->info) !=
		    BTF_INFO_KIND(kern_mtype->info)) {
			pr_warn("struct_ops init_kern %s: Unmatched member type %s %u != %u(kernel)\n",
				map->name, mname, BTF_INFO_KIND(mtype->info),
				BTF_INFO_KIND(kern_mtype->info));
			return -ENOTSUP;
		}

		if (btf_is_ptr(mtype)) {
			struct bpf_program *prog;

			mtype = skip_mods_and_typedefs(btf, mtype->type, &mtype_id);
			kern_mtype = skip_mods_and_typedefs(kern_btf,
							    kern_mtype->type,
							    &kern_mtype_id);
			if (!btf_is_func_proto(mtype) ||
			    !btf_is_func_proto(kern_mtype)) {
				pr_warn("struct_ops init_kern %s: non func ptr %s is not supported\n",
					map->name, mname);
				return -ENOTSUP;
			}

			prog = st_ops->progs[i];
			if (!prog) {
				pr_debug("struct_ops init_kern %s: func ptr %s is not set\n",
					 map->name, mname);
				continue;
			}

			prog->attach_btf_id = kern_type_id;
			prog->expected_attach_type = kern_member_idx;

			st_ops->kern_func_off[i] = kern_data_off + kern_moff;

			pr_debug("struct_ops init_kern %s: func ptr %s is set to prog %s from data(+%u) to kern_data(+%u)\n",
				 map->name, mname, prog->name, moff,
				 kern_moff);

			continue;
		}

		msize = btf__resolve_size(btf, mtype_id);
		kern_msize = btf__resolve_size(kern_btf, kern_mtype_id);
		if (msize < 0 || kern_msize < 0 || msize != kern_msize) {
			pr_warn("struct_ops init_kern %s: Error in size of member %s: %zd != %zd(kernel)\n",
				map->name, mname, (ssize_t)msize,
				(ssize_t)kern_msize);
			return -ENOTSUP;
		}

		pr_debug("struct_ops init_kern %s: copy %s %u bytes from data(+%u) to kern_data(+%u)\n",
			 map->name, mname, (unsigned int)msize,
			 moff, kern_moff);
		memcpy(kern_mdata, mdata, msize);
	}

	return 0;
}

static int bpf_object__init_kern_struct_ops_maps(struct bpf_object *obj)
{
	struct bpf_map *map;
	size_t i;
	int err;

	for (i = 0; i < obj->nr_maps; i++) {
		map = &obj->maps[i];

		if (!bpf_map__is_struct_ops(map))
			continue;

		err = bpf_map__init_kern_struct_ops(map, obj->btf,
						    obj->btf_vmlinux);
		if (err)
			return err;
	}

	return 0;
}

static int bpf_object__init_struct_ops_maps(struct bpf_object *obj)
{
	const struct btf_type *type, *datasec;
	const struct btf_var_secinfo *vsi;
	struct bpf_struct_ops *st_ops;
	const char *tname, *var_name;
	__s32 type_id, datasec_id;
	const struct btf *btf;
	struct bpf_map *map;
	__u32 i;

	if (obj->efile.st_ops_shndx == -1)
		return 0;

	btf = obj->btf;
	datasec_id = btf__find_by_name_kind(btf, STRUCT_OPS_SEC,
					    BTF_KIND_DATASEC);
	if (datasec_id < 0) {
		pr_warn("struct_ops init: DATASEC %s not found\n",
			STRUCT_OPS_SEC);
		return -EINVAL;
	}

	datasec = btf__type_by_id(btf, datasec_id);
	vsi = btf_var_secinfos(datasec);
	for (i = 0; i < btf_vlen(datasec); i++, vsi++) {
		type = btf__type_by_id(obj->btf, vsi->type);
		var_name = btf__name_by_offset(obj->btf, type->name_off);

		type_id = btf__resolve_type(obj->btf, vsi->type);
		if (type_id < 0) {
			pr_warn("struct_ops init: Cannot resolve var type_id %u in DATASEC %s\n",
				vsi->type, STRUCT_OPS_SEC);
			return -EINVAL;
		}

		type = btf__type_by_id(obj->btf, type_id);
		tname = btf__name_by_offset(obj->btf, type->name_off);
		if (!tname[0]) {
			pr_warn("struct_ops init: anonymous type is not supported\n");
			return -ENOTSUP;
		}
		if (!btf_is_struct(type)) {
			pr_warn("struct_ops init: %s is not a struct\n", tname);
			return -EINVAL;
		}

		map = bpf_object__add_map(obj);
		if (IS_ERR(map))
			return PTR_ERR(map);

		map->sec_idx = obj->efile.st_ops_shndx;
		map->sec_offset = vsi->offset;
		map->name = strdup(var_name);
		if (!map->name)
			return -ENOMEM;

		map->def.type = BPF_MAP_TYPE_STRUCT_OPS;
		map->def.key_size = sizeof(int);
		map->def.value_size = type->size;
		map->def.max_entries = 1;

		map->st_ops = calloc(1, sizeof(*map->st_ops));
		if (!map->st_ops)
			return -ENOMEM;
		st_ops = map->st_ops;
		st_ops->data = malloc(type->size);
		st_ops->progs = calloc(btf_vlen(type), sizeof(*st_ops->progs));
		st_ops->kern_func_off = malloc(btf_vlen(type) *
					       sizeof(*st_ops->kern_func_off));
		if (!st_ops->data || !st_ops->progs || !st_ops->kern_func_off)
			return -ENOMEM;

		if (vsi->offset + type->size > obj->efile.st_ops_data->d_size) {
			pr_warn("struct_ops init: var %s is beyond the end of DATASEC %s\n",
				var_name, STRUCT_OPS_SEC);
			return -EINVAL;
		}

		memcpy(st_ops->data,
		       obj->efile.st_ops_data->d_buf + vsi->offset,
		       type->size);
		st_ops->tname = tname;
		st_ops->type = type;
		st_ops->type_id = type_id;

		pr_debug("struct_ops init: struct %s(type_id=%u) %s found at offset %u\n",
			 tname, type_id, var_name, vsi->offset);
	}

	return 0;
}

static struct bpf_object *bpf_object__new(const char *path,
					  const void *obj_buf,
					  size_t obj_buf_sz,
					  const char *obj_name)
{
	struct bpf_object *obj;
	char *end;

	obj = calloc(1, sizeof(struct bpf_object) + strlen(path) + 1);
	if (!obj) {
		pr_warn("alloc memory failed for %s\n", path);
		return ERR_PTR(-ENOMEM);
	}

	strcpy(obj->path, path);
	if (obj_name) {
		strncpy(obj->name, obj_name, sizeof(obj->name) - 1);
		obj->name[sizeof(obj->name) - 1] = 0;
	} else {
		/* Using basename() GNU version which doesn't modify arg. */
		strncpy(obj->name, basename((void *)path),
			sizeof(obj->name) - 1);
		end = strchr(obj->name, '.');
		if (end)
			*end = 0;
	}

	obj->efile.fd = -1;
	/*
	 * Caller of this function should also call
	 * bpf_object__elf_finish() after data collection to return
	 * obj_buf to user. If not, we should duplicate the buffer to
	 * avoid user freeing them before elf finish.
	 */
	obj->efile.obj_buf = obj_buf;
	obj->efile.obj_buf_sz = obj_buf_sz;
	obj->efile.maps_shndx = -1;
	obj->efile.btf_maps_shndx = -1;
	obj->efile.data_shndx = -1;
	obj->efile.rodata_shndx = -1;
	obj->efile.bss_shndx = -1;
	obj->efile.st_ops_shndx = -1;
	obj->kconfig_map_idx = -1;
	obj->rodata_map_idx = -1;

	obj->kern_version = get_kernel_version();
	obj->loaded = false;

	INIT_LIST_HEAD(&obj->list);
	list_add(&obj->list, &bpf_objects_list);
	return obj;
}

static void bpf_object__elf_finish(struct bpf_object *obj)
{
	if (!obj_elf_valid(obj))
		return;

	if (obj->efile.elf) {
		elf_end(obj->efile.elf);
		obj->efile.elf = NULL;
	}
	obj->efile.symbols = NULL;
	obj->efile.data = NULL;
	obj->efile.rodata = NULL;
	obj->efile.bss = NULL;
	obj->efile.st_ops_data = NULL;

	zfree(&obj->efile.reloc_sects);
	obj->efile.nr_reloc_sects = 0;
	zclose(obj->efile.fd);
	obj->efile.obj_buf = NULL;
	obj->efile.obj_buf_sz = 0;
}

/* if libelf is old and doesn't support mmap(), fall back to read() */
#ifndef ELF_C_READ_MMAP
#define ELF_C_READ_MMAP ELF_C_READ
#endif

static int bpf_object__elf_init(struct bpf_object *obj)
{
	int err = 0;
	GElf_Ehdr *ep;

	if (obj_elf_valid(obj)) {
		pr_warn("elf: init internal error\n");
		return -LIBBPF_ERRNO__LIBELF;
	}

	if (obj->efile.obj_buf_sz > 0) {
		/*
		 * obj_buf should have been validated by
		 * bpf_object__open_buffer().
		 */
		obj->efile.elf = elf_memory((char *)obj->efile.obj_buf,
					    obj->efile.obj_buf_sz);
	} else {
		obj->efile.fd = open(obj->path, O_RDONLY);
		if (obj->efile.fd < 0) {
			char errmsg[STRERR_BUFSIZE], *cp;

			err = -errno;
			cp = libbpf_strerror_r(err, errmsg, sizeof(errmsg));
			pr_warn("elf: failed to open %s: %s\n", obj->path, cp);
			return err;
		}

		obj->efile.elf = elf_begin(obj->efile.fd, ELF_C_READ_MMAP, NULL);
	}

	if (!obj->efile.elf) {
		pr_warn("elf: failed to open %s as ELF file: %s\n", obj->path, elf_errmsg(-1));
		err = -LIBBPF_ERRNO__LIBELF;
		goto errout;
	}

	if (!gelf_getehdr(obj->efile.elf, &obj->efile.ehdr)) {
		pr_warn("elf: failed to get ELF header from %s: %s\n", obj->path, elf_errmsg(-1));
		err = -LIBBPF_ERRNO__FORMAT;
		goto errout;
	}
	ep = &obj->efile.ehdr;

	if (elf_getshdrstrndx(obj->efile.elf, &obj->efile.shstrndx)) {
		pr_warn("elf: failed to get section names section index for %s: %s\n",
			obj->path, elf_errmsg(-1));
		err = -LIBBPF_ERRNO__FORMAT;
		goto errout;
	}

	/* Elf is corrupted/truncated, avoid calling elf_strptr. */
	if (!elf_rawdata(elf_getscn(obj->efile.elf, obj->efile.shstrndx), NULL)) {
		pr_warn("elf: failed to get section names strings from %s: %s\n",
			obj->path, elf_errmsg(-1));
		return -LIBBPF_ERRNO__FORMAT;
	}

	/* Old LLVM set e_machine to EM_NONE */
	if (ep->e_type != ET_REL ||
	    (ep->e_machine && ep->e_machine != EM_BPF)) {
		pr_warn("elf: %s is not a valid eBPF object file\n", obj->path);
		err = -LIBBPF_ERRNO__FORMAT;
		goto errout;
	}

	return 0;
errout:
	bpf_object__elf_finish(obj);
	return err;
}

static int bpf_object__check_endianness(struct bpf_object *obj)
{
#if __BYTE_ORDER == __LITTLE_ENDIAN
	if (obj->efile.ehdr.e_ident[EI_DATA] == ELFDATA2LSB)
		return 0;
#elif __BYTE_ORDER == __BIG_ENDIAN
	if (obj->efile.ehdr.e_ident[EI_DATA] == ELFDATA2MSB)
		return 0;
#else
# error "Unrecognized __BYTE_ORDER__"
#endif
	pr_warn("elf: endianness mismatch in %s.\n", obj->path);
	return -LIBBPF_ERRNO__ENDIAN;
}

static int
bpf_object__init_license(struct bpf_object *obj, void *data, size_t size)
{
	memcpy(obj->license, data, min(size, sizeof(obj->license) - 1));
	pr_debug("license of %s is %s\n", obj->path, obj->license);
	return 0;
}

static int
bpf_object__init_kversion(struct bpf_object *obj, void *data, size_t size)
{
	__u32 kver;

	if (size != sizeof(kver)) {
		pr_warn("invalid kver section in %s\n", obj->path);
		return -LIBBPF_ERRNO__FORMAT;
	}
	memcpy(&kver, data, sizeof(kver));
	obj->kern_version = kver;
	pr_debug("kernel version of %s is %x\n", obj->path, obj->kern_version);
	return 0;
}

static bool bpf_map_type__is_map_in_map(enum bpf_map_type type)
{
	if (type == BPF_MAP_TYPE_ARRAY_OF_MAPS ||
	    type == BPF_MAP_TYPE_HASH_OF_MAPS)
		return true;
	return false;
}

int bpf_object__section_size(const struct bpf_object *obj, const char *name,
			     __u32 *size)
{
	int ret = -ENOENT;

	*size = 0;
	if (!name) {
		return -EINVAL;
	} else if (!strcmp(name, DATA_SEC)) {
		if (obj->efile.data)
			*size = obj->efile.data->d_size;
	} else if (!strcmp(name, BSS_SEC)) {
		if (obj->efile.bss)
			*size = obj->efile.bss->d_size;
	} else if (!strcmp(name, RODATA_SEC)) {
		if (obj->efile.rodata)
			*size = obj->efile.rodata->d_size;
	} else if (!strcmp(name, STRUCT_OPS_SEC)) {
		if (obj->efile.st_ops_data)
			*size = obj->efile.st_ops_data->d_size;
	} else {
		Elf_Scn *scn = elf_sec_by_name(obj, name);
		Elf_Data *data = elf_sec_data(obj, scn);

		if (data) {
			ret = 0; /* found it */
			*size = data->d_size;
		}
	}

	return *size ? 0 : ret;
}

int bpf_object__variable_offset(const struct bpf_object *obj, const char *name,
				__u32 *off)
{
	Elf_Data *symbols = obj->efile.symbols;
	const char *sname;
	size_t si;

	if (!name || !off)
		return -EINVAL;

	for (si = 0; si < symbols->d_size / sizeof(GElf_Sym); si++) {
		GElf_Sym sym;

		if (!gelf_getsym(symbols, si, &sym))
			continue;
		if (GELF_ST_BIND(sym.st_info) != STB_GLOBAL ||
		    GELF_ST_TYPE(sym.st_info) != STT_OBJECT)
			continue;

		sname = elf_sym_str(obj, sym.st_name);
		if (!sname) {
			pr_warn("failed to get sym name string for var %s\n",
				name);
			return -EIO;
		}
		if (strcmp(name, sname) == 0) {
			*off = sym.st_value;
			return 0;
		}
	}

	return -ENOENT;
}

static struct bpf_map *bpf_object__add_map(struct bpf_object *obj)
{
	struct bpf_map *new_maps;
	size_t new_cap;
	int i;

	if (obj->nr_maps < obj->maps_cap)
		return &obj->maps[obj->nr_maps++];

	new_cap = max((size_t)4, obj->maps_cap * 3 / 2);
	new_maps = libbpf_reallocarray(obj->maps, new_cap, sizeof(*obj->maps));
	if (!new_maps) {
		pr_warn("alloc maps for object failed\n");
		return ERR_PTR(-ENOMEM);
	}

	obj->maps_cap = new_cap;
	obj->maps = new_maps;

	/* zero out new maps */
	memset(obj->maps + obj->nr_maps, 0,
	       (obj->maps_cap - obj->nr_maps) * sizeof(*obj->maps));
	/*
	 * fill all fd with -1 so won't close incorrect fd (fd=0 is stdin)
	 * when failure (zclose won't close negative fd)).
	 */
	for (i = obj->nr_maps; i < obj->maps_cap; i++) {
		obj->maps[i].fd = -1;
		obj->maps[i].inner_map_fd = -1;
	}

	return &obj->maps[obj->nr_maps++];
}

static size_t bpf_map_mmap_sz(const struct bpf_map *map)
{
	long page_sz = sysconf(_SC_PAGE_SIZE);
	size_t map_sz;

	map_sz = (size_t)roundup(map->def.value_size, 8) * map->def.max_entries;
	map_sz = roundup(map_sz, page_sz);
	return map_sz;
}

static char *internal_map_name(struct bpf_object *obj,
			       enum libbpf_map_type type)
{
	char map_name[BPF_OBJ_NAME_LEN], *p;
	const char *sfx = libbpf_type_to_btf_name[type];
	int sfx_len = max((size_t)7, strlen(sfx));
	int pfx_len = min((size_t)BPF_OBJ_NAME_LEN - sfx_len - 1,
			  strlen(obj->name));

	snprintf(map_name, sizeof(map_name), "%.*s%.*s", pfx_len, obj->name,
		 sfx_len, libbpf_type_to_btf_name[type]);

	/* sanitise map name to characters allowed by kernel */
	for (p = map_name; *p && p < map_name + sizeof(map_name); p++)
		if (!isalnum(*p) && *p != '_' && *p != '.')
			*p = '_';

	return strdup(map_name);
}

static int
bpf_object__init_internal_map(struct bpf_object *obj, enum libbpf_map_type type,
			      int sec_idx, void *data, size_t data_sz)
{
	struct bpf_map_def *def;
	struct bpf_map *map;
	int err;

	map = bpf_object__add_map(obj);
	if (IS_ERR(map))
		return PTR_ERR(map);

	map->libbpf_type = type;
	map->sec_idx = sec_idx;
	map->sec_offset = 0;
	map->name = internal_map_name(obj, type);
	if (!map->name) {
		pr_warn("failed to alloc map name\n");
		return -ENOMEM;
	}

	def = &map->def;
	def->type = BPF_MAP_TYPE_ARRAY;
	def->key_size = sizeof(int);
	def->value_size = data_sz;
	def->max_entries = 1;
	def->map_flags = type == LIBBPF_MAP_RODATA || type == LIBBPF_MAP_KCONFIG
			 ? BPF_F_RDONLY_PROG : 0;
	def->map_flags |= BPF_F_MMAPABLE;

	pr_debug("map '%s' (global data): at sec_idx %d, offset %zu, flags %x.\n",
		 map->name, map->sec_idx, map->sec_offset, def->map_flags);

	map->mmaped = mmap(NULL, bpf_map_mmap_sz(map), PROT_READ | PROT_WRITE,
			   MAP_SHARED | MAP_ANONYMOUS, -1, 0);
	if (map->mmaped == MAP_FAILED) {
		err = -errno;
		map->mmaped = NULL;
		pr_warn("failed to alloc map '%s' content buffer: %d\n",
			map->name, err);
		zfree(&map->name);
		return err;
	}

	if (data)
		memcpy(map->mmaped, data, data_sz);

	pr_debug("map %td is \"%s\"\n", map - obj->maps, map->name);
	return 0;
}

static int bpf_object__init_global_data_maps(struct bpf_object *obj)
{
	int err;

	/*
	 * Populate obj->maps with libbpf internal maps.
	 */
	if (obj->efile.data_shndx >= 0) {
		err = bpf_object__init_internal_map(obj, LIBBPF_MAP_DATA,
						    obj->efile.data_shndx,
						    obj->efile.data->d_buf,
						    obj->efile.data->d_size);
		if (err)
			return err;
	}
	if (obj->efile.rodata_shndx >= 0) {
		err = bpf_object__init_internal_map(obj, LIBBPF_MAP_RODATA,
						    obj->efile.rodata_shndx,
						    obj->efile.rodata->d_buf,
						    obj->efile.rodata->d_size);
		if (err)
			return err;

		obj->rodata_map_idx = obj->nr_maps - 1;
	}
	if (obj->efile.bss_shndx >= 0) {
		err = bpf_object__init_internal_map(obj, LIBBPF_MAP_BSS,
						    obj->efile.bss_shndx,
						    NULL,
						    obj->efile.bss->d_size);
		if (err)
			return err;
	}
	return 0;
}


static struct extern_desc *find_extern_by_name(const struct bpf_object *obj,
					       const void *name)
{
	int i;

	for (i = 0; i < obj->nr_extern; i++) {
		if (strcmp(obj->externs[i].name, name) == 0)
			return &obj->externs[i];
	}
	return NULL;
}

static int set_kcfg_value_tri(struct extern_desc *ext, void *ext_val,
			      char value)
{
	switch (ext->kcfg.type) {
	case KCFG_BOOL:
		if (value == 'm') {
			pr_warn("extern (kcfg) %s=%c should be tristate or char\n",
				ext->name, value);
			return -EINVAL;
		}
		*(bool *)ext_val = value == 'y' ? true : false;
		break;
	case KCFG_TRISTATE:
		if (value == 'y')
			*(enum libbpf_tristate *)ext_val = TRI_YES;
		else if (value == 'm')
			*(enum libbpf_tristate *)ext_val = TRI_MODULE;
		else /* value == 'n' */
			*(enum libbpf_tristate *)ext_val = TRI_NO;
		break;
	case KCFG_CHAR:
		*(char *)ext_val = value;
		break;
	case KCFG_UNKNOWN:
	case KCFG_INT:
	case KCFG_CHAR_ARR:
	default:
		pr_warn("extern (kcfg) %s=%c should be bool, tristate, or char\n",
			ext->name, value);
		return -EINVAL;
	}
	ext->is_set = true;
	return 0;
}

static int set_kcfg_value_str(struct extern_desc *ext, char *ext_val,
			      const char *value)
{
	size_t len;

	if (ext->kcfg.type != KCFG_CHAR_ARR) {
		pr_warn("extern (kcfg) %s=%s should be char array\n", ext->name, value);
		return -EINVAL;
	}

	len = strlen(value);
	if (value[len - 1] != '"') {
		pr_warn("extern (kcfg) '%s': invalid string config '%s'\n",
			ext->name, value);
		return -EINVAL;
	}

	/* strip quotes */
	len -= 2;
	if (len >= ext->kcfg.sz) {
		pr_warn("extern (kcfg) '%s': long string config %s of (%zu bytes) truncated to %d bytes\n",
			ext->name, value, len, ext->kcfg.sz - 1);
		len = ext->kcfg.sz - 1;
	}
	memcpy(ext_val, value + 1, len);
	ext_val[len] = '\0';
	ext->is_set = true;
	return 0;
}

static int parse_u64(const char *value, __u64 *res)
{
	char *value_end;
	int err;

	errno = 0;
	*res = strtoull(value, &value_end, 0);
	if (errno) {
		err = -errno;
		pr_warn("failed to parse '%s' as integer: %d\n", value, err);
		return err;
	}
	if (*value_end) {
		pr_warn("failed to parse '%s' as integer completely\n", value);
		return -EINVAL;
	}
	return 0;
}

static bool is_kcfg_value_in_range(const struct extern_desc *ext, __u64 v)
{
	int bit_sz = ext->kcfg.sz * 8;

	if (ext->kcfg.sz == 8)
		return true;

	/* Validate that value stored in u64 fits in integer of `ext->sz`
	 * bytes size without any loss of information. If the target integer
	 * is signed, we rely on the following limits of integer type of
	 * Y bits and subsequent transformation:
	 *
	 *     -2^(Y-1) <= X           <= 2^(Y-1) - 1
	 *            0 <= X + 2^(Y-1) <= 2^Y - 1
	 *            0 <= X + 2^(Y-1) <  2^Y
	 *
	 *  For unsigned target integer, check that all the (64 - Y) bits are
	 *  zero.
	 */
	if (ext->kcfg.is_signed)
		return v + (1ULL << (bit_sz - 1)) < (1ULL << bit_sz);
	else
		return (v >> bit_sz) == 0;
}

static int set_kcfg_value_num(struct extern_desc *ext, void *ext_val,
			      __u64 value)
{
	if (ext->kcfg.type != KCFG_INT && ext->kcfg.type != KCFG_CHAR) {
		pr_warn("extern (kcfg) %s=%llu should be integer\n",
			ext->name, (unsigned long long)value);
		return -EINVAL;
	}
	if (!is_kcfg_value_in_range(ext, value)) {
		pr_warn("extern (kcfg) %s=%llu value doesn't fit in %d bytes\n",
			ext->name, (unsigned long long)value, ext->kcfg.sz);
		return -ERANGE;
	}
	switch (ext->kcfg.sz) {
		case 1: *(__u8 *)ext_val = value; break;
		case 2: *(__u16 *)ext_val = value; break;
		case 4: *(__u32 *)ext_val = value; break;
		case 8: *(__u64 *)ext_val = value; break;
		default:
			return -EINVAL;
	}
	ext->is_set = true;
	return 0;
}

static int bpf_object__process_kconfig_line(struct bpf_object *obj,
					    char *buf, void *data)
{
	struct extern_desc *ext;
	char *sep, *value;
	int len, err = 0;
	void *ext_val;
	__u64 num;

	if (strncmp(buf, "CONFIG_", 7))
		return 0;

	sep = strchr(buf, '=');
	if (!sep) {
		pr_warn("failed to parse '%s': no separator\n", buf);
		return -EINVAL;
	}

	/* Trim ending '\n' */
	len = strlen(buf);
	if (buf[len - 1] == '\n')
		buf[len - 1] = '\0';
	/* Split on '=' and ensure that a value is present. */
	*sep = '\0';
	if (!sep[1]) {
		*sep = '=';
		pr_warn("failed to parse '%s': no value\n", buf);
		return -EINVAL;
	}

	ext = find_extern_by_name(obj, buf);
	if (!ext || ext->is_set)
		return 0;

	ext_val = data + ext->kcfg.data_off;
	value = sep + 1;

	switch (*value) {
	case 'y': case 'n': case 'm':
		err = set_kcfg_value_tri(ext, ext_val, *value);
		break;
	case '"':
		err = set_kcfg_value_str(ext, ext_val, value);
		break;
	default:
		/* assume integer */
		err = parse_u64(value, &num);
		if (err) {
			pr_warn("extern (kcfg) %s=%s should be integer\n",
				ext->name, value);
			return err;
		}
		err = set_kcfg_value_num(ext, ext_val, num);
		break;
	}
	if (err)
		return err;
	pr_debug("extern (kcfg) %s=%s\n", ext->name, value);
	return 0;
}

static int bpf_object__read_kconfig_file(struct bpf_object *obj, void *data)
{
	char buf[PATH_MAX];
	struct utsname uts;
	int len, err = 0;
	gzFile file;

	uname(&uts);
	len = snprintf(buf, PATH_MAX, "/boot/config-%s", uts.release);
	if (len < 0)
		return -EINVAL;
	else if (len >= PATH_MAX)
		return -ENAMETOOLONG;

	/* gzopen also accepts uncompressed files. */
	file = gzopen(buf, "r");
	if (!file)
		file = gzopen("/proc/config.gz", "r");

	if (!file) {
		pr_warn("failed to open system Kconfig\n");
		return -ENOENT;
	}

	while (gzgets(file, buf, sizeof(buf))) {
		err = bpf_object__process_kconfig_line(obj, buf, data);
		if (err) {
			pr_warn("error parsing system Kconfig line '%s': %d\n",
				buf, err);
			goto out;
		}
	}

out:
	gzclose(file);
	return err;
}

static int bpf_object__read_kconfig_mem(struct bpf_object *obj,
					const char *config, void *data)
{
	char buf[PATH_MAX];
	int err = 0;
	FILE *file;

	file = fmemopen((void *)config, strlen(config), "r");
	if (!file) {
		err = -errno;
		pr_warn("failed to open in-memory Kconfig: %d\n", err);
		return err;
	}

	while (fgets(buf, sizeof(buf), file)) {
		err = bpf_object__process_kconfig_line(obj, buf, data);
		if (err) {
			pr_warn("error parsing in-memory Kconfig line '%s': %d\n",
				buf, err);
			break;
		}
	}

	fclose(file);
	return err;
}

static int bpf_object__init_kconfig_map(struct bpf_object *obj)
{
	struct extern_desc *last_ext = NULL, *ext;
	size_t map_sz;
	int i, err;

	for (i = 0; i < obj->nr_extern; i++) {
		ext = &obj->externs[i];
		if (ext->type == EXT_KCFG)
			last_ext = ext;
	}

	if (!last_ext)
		return 0;

	map_sz = last_ext->kcfg.data_off + last_ext->kcfg.sz;
	err = bpf_object__init_internal_map(obj, LIBBPF_MAP_KCONFIG,
					    obj->efile.symbols_shndx,
					    NULL, map_sz);
	if (err)
		return err;

	obj->kconfig_map_idx = obj->nr_maps - 1;

	return 0;
}

static int bpf_object__init_user_maps(struct bpf_object *obj, bool strict)
{
	Elf_Data *symbols = obj->efile.symbols;
	int i, map_def_sz = 0, nr_maps = 0, nr_syms;
	Elf_Data *data = NULL;
	Elf_Scn *scn;

	if (obj->efile.maps_shndx < 0)
		return 0;

	if (!symbols)
		return -EINVAL;


	scn = elf_sec_by_idx(obj, obj->efile.maps_shndx);
	data = elf_sec_data(obj, scn);
	if (!scn || !data) {
		pr_warn("elf: failed to get legacy map definitions for %s\n",
			obj->path);
		return -EINVAL;
	}

	/*
	 * Count number of maps. Each map has a name.
	 * Array of maps is not supported: only the first element is
	 * considered.
	 *
	 * TODO: Detect array of map and report error.
	 */
	nr_syms = symbols->d_size / sizeof(GElf_Sym);
	for (i = 0; i < nr_syms; i++) {
		GElf_Sym sym;

		if (!gelf_getsym(symbols, i, &sym))
			continue;
		if (sym.st_shndx != obj->efile.maps_shndx)
			continue;
		nr_maps++;
	}
	/* Assume equally sized map definitions */
	pr_debug("elf: found %d legacy map definitions (%zd bytes) in %s\n",
		 nr_maps, data->d_size, obj->path);

	if (!data->d_size || nr_maps == 0 || (data->d_size % nr_maps) != 0) {
		pr_warn("elf: unable to determine legacy map definition size in %s\n",
			obj->path);
		return -EINVAL;
	}
	map_def_sz = data->d_size / nr_maps;

	/* Fill obj->maps using data in "maps" section.  */
	for (i = 0; i < nr_syms; i++) {
		GElf_Sym sym;
		const char *map_name;
		struct bpf_map_def *def;
		struct bpf_map *map;

		if (!gelf_getsym(symbols, i, &sym))
			continue;
		if (sym.st_shndx != obj->efile.maps_shndx)
			continue;

		map = bpf_object__add_map(obj);
		if (IS_ERR(map))
			return PTR_ERR(map);

		map_name = elf_sym_str(obj, sym.st_name);
		if (!map_name) {
			pr_warn("failed to get map #%d name sym string for obj %s\n",
				i, obj->path);
			return -LIBBPF_ERRNO__FORMAT;
		}

		map->libbpf_type = LIBBPF_MAP_UNSPEC;
		map->sec_idx = sym.st_shndx;
		map->sec_offset = sym.st_value;
		pr_debug("map '%s' (legacy): at sec_idx %d, offset %zu.\n",
			 map_name, map->sec_idx, map->sec_offset);
		if (sym.st_value + map_def_sz > data->d_size) {
			pr_warn("corrupted maps section in %s: last map \"%s\" too small\n",
				obj->path, map_name);
			return -EINVAL;
		}

		map->name = strdup(map_name);
		if (!map->name) {
			pr_warn("failed to alloc map name\n");
			return -ENOMEM;
		}
		pr_debug("map %d is \"%s\"\n", i, map->name);
		def = (struct bpf_map_def *)(data->d_buf + sym.st_value);
		/*
		 * If the definition of the map in the object file fits in
		 * bpf_map_def, copy it.  Any extra fields in our version
		 * of bpf_map_def will default to zero as a result of the
		 * calloc above.
		 */
		if (map_def_sz <= sizeof(struct bpf_map_def)) {
			memcpy(&map->def, def, map_def_sz);
		} else {
			/*
			 * Here the map structure being read is bigger than what
			 * we expect, truncate if the excess bits are all zero.
			 * If they are not zero, reject this map as
			 * incompatible.
			 */
			char *b;

			for (b = ((char *)def) + sizeof(struct bpf_map_def);
			     b < ((char *)def) + map_def_sz; b++) {
				if (*b != 0) {
					pr_warn("maps section in %s: \"%s\" has unrecognized, non-zero options\n",
						obj->path, map_name);
					if (strict)
						return -EINVAL;
				}
			}
			memcpy(&map->def, def, sizeof(struct bpf_map_def));
		}
	}
	return 0;
}

static const struct btf_type *
skip_mods_and_typedefs(const struct btf *btf, __u32 id, __u32 *res_id)
{
	const struct btf_type *t = btf__type_by_id(btf, id);

	if (res_id)
		*res_id = id;

	while (btf_is_mod(t) || btf_is_typedef(t)) {
		if (res_id)
			*res_id = t->type;
		t = btf__type_by_id(btf, t->type);
	}

	return t;
}

static const struct btf_type *
resolve_func_ptr(const struct btf *btf, __u32 id, __u32 *res_id)
{
	const struct btf_type *t;

	t = skip_mods_and_typedefs(btf, id, NULL);
	if (!btf_is_ptr(t))
		return NULL;

	t = skip_mods_and_typedefs(btf, t->type, res_id);

	return btf_is_func_proto(t) ? t : NULL;
}

static const char *btf_kind_str(const struct btf_type *t)
{
	switch (btf_kind(t)) {
	case BTF_KIND_UNKN: return "void";
	case BTF_KIND_INT: return "int";
	case BTF_KIND_PTR: return "ptr";
	case BTF_KIND_ARRAY: return "array";
	case BTF_KIND_STRUCT: return "struct";
	case BTF_KIND_UNION: return "union";
	case BTF_KIND_ENUM: return "enum";
	case BTF_KIND_FWD: return "fwd";
	case BTF_KIND_TYPEDEF: return "typedef";
	case BTF_KIND_VOLATILE: return "volatile";
	case BTF_KIND_CONST: return "const";
	case BTF_KIND_RESTRICT: return "restrict";
	case BTF_KIND_FUNC: return "func";
	case BTF_KIND_FUNC_PROTO: return "func_proto";
	case BTF_KIND_VAR: return "var";
	case BTF_KIND_DATASEC: return "datasec";
	default: return "unknown";
	}
}

/*
 * Fetch integer attribute of BTF map definition. Such attributes are
 * represented using a pointer to an array, in which dimensionality of array
 * encodes specified integer value. E.g., int (*type)[BPF_MAP_TYPE_ARRAY];
 * encodes `type => BPF_MAP_TYPE_ARRAY` key/value pair completely using BTF
 * type definition, while using only sizeof(void *) space in ELF data section.
 */
static bool get_map_field_int(const char *map_name, const struct btf *btf,
			      const struct btf_member *m, __u32 *res)
{
	const struct btf_type *t = skip_mods_and_typedefs(btf, m->type, NULL);
	const char *name = btf__name_by_offset(btf, m->name_off);
	const struct btf_array *arr_info;
	const struct btf_type *arr_t;

	if (!btf_is_ptr(t)) {
		pr_warn("map '%s': attr '%s': expected PTR, got %s.\n",
			map_name, name, btf_kind_str(t));
		return false;
	}

	arr_t = btf__type_by_id(btf, t->type);
	if (!arr_t) {
		pr_warn("map '%s': attr '%s': type [%u] not found.\n",
			map_name, name, t->type);
		return false;
	}
	if (!btf_is_array(arr_t)) {
		pr_warn("map '%s': attr '%s': expected ARRAY, got %s.\n",
			map_name, name, btf_kind_str(arr_t));
		return false;
	}
	arr_info = btf_array(arr_t);
	*res = arr_info->nelems;
	return true;
}

static int build_map_pin_path(struct bpf_map *map, const char *path)
{
	char buf[PATH_MAX];
	int len;

	if (!path)
		path = "/sys/fs/bpf";

	len = snprintf(buf, PATH_MAX, "%s/%s", path, bpf_map__name(map));
	if (len < 0)
		return -EINVAL;
	else if (len >= PATH_MAX)
		return -ENAMETOOLONG;

	return bpf_map__set_pin_path(map, buf);
}


static int parse_btf_map_def(struct bpf_object *obj,
			     struct bpf_map *map,
			     const struct btf_type *def,
			     bool strict, bool is_inner,
			     const char *pin_root_path)
{
	const struct btf_type *t;
	const struct btf_member *m;
	int vlen, i;

	vlen = btf_vlen(def);
	m = btf_members(def);
	for (i = 0; i < vlen; i++, m++) {
		const char *name = btf__name_by_offset(obj->btf, m->name_off);

		if (!name) {
			pr_warn("map '%s': invalid field #%d.\n", map->name, i);
			return -EINVAL;
		}
		if (strcmp(name, "type") == 0) {
			if (!get_map_field_int(map->name, obj->btf, m,
					       &map->def.type))
				return -EINVAL;
			pr_debug("map '%s': found type = %u.\n",
				 map->name, map->def.type);
		} else if (strcmp(name, "max_entries") == 0) {
			if (!get_map_field_int(map->name, obj->btf, m,
					       &map->def.max_entries))
				return -EINVAL;
			pr_debug("map '%s': found max_entries = %u.\n",
				 map->name, map->def.max_entries);
		} else if (strcmp(name, "map_flags") == 0) {
			if (!get_map_field_int(map->name, obj->btf, m,
					       &map->def.map_flags))
				return -EINVAL;
			pr_debug("map '%s': found map_flags = %u.\n",
				 map->name, map->def.map_flags);
		} else if (strcmp(name, "numa_node") == 0) {
			if (!get_map_field_int(map->name, obj->btf, m, &map->numa_node))
				return -EINVAL;
			pr_debug("map '%s': found numa_node = %u.\n", map->name, map->numa_node);
		} else if (strcmp(name, "key_size") == 0) {
			__u32 sz;

			if (!get_map_field_int(map->name, obj->btf, m, &sz))
				return -EINVAL;
			pr_debug("map '%s': found key_size = %u.\n",
				 map->name, sz);
			if (map->def.key_size && map->def.key_size != sz) {
				pr_warn("map '%s': conflicting key size %u != %u.\n",
					map->name, map->def.key_size, sz);
				return -EINVAL;
			}
			map->def.key_size = sz;
		} else if (strcmp(name, "key") == 0) {
			__s64 sz;

			t = btf__type_by_id(obj->btf, m->type);
			if (!t) {
				pr_warn("map '%s': key type [%d] not found.\n",
					map->name, m->type);
				return -EINVAL;
			}
			if (!btf_is_ptr(t)) {
				pr_warn("map '%s': key spec is not PTR: %s.\n",
					map->name, btf_kind_str(t));
				return -EINVAL;
			}
			sz = btf__resolve_size(obj->btf, t->type);
			if (sz < 0) {
				pr_warn("map '%s': can't determine key size for type [%u]: %zd.\n",
					map->name, t->type, (ssize_t)sz);
				return sz;
			}
			pr_debug("map '%s': found key [%u], sz = %zd.\n",
				 map->name, t->type, (ssize_t)sz);
			if (map->def.key_size && map->def.key_size != sz) {
				pr_warn("map '%s': conflicting key size %u != %zd.\n",
					map->name, map->def.key_size, (ssize_t)sz);
				return -EINVAL;
			}
			map->def.key_size = sz;
			map->btf_key_type_id = t->type;
		} else if (strcmp(name, "value_size") == 0) {
			__u32 sz;

			if (!get_map_field_int(map->name, obj->btf, m, &sz))
				return -EINVAL;
			pr_debug("map '%s': found value_size = %u.\n",
				 map->name, sz);
			if (map->def.value_size && map->def.value_size != sz) {
				pr_warn("map '%s': conflicting value size %u != %u.\n",
					map->name, map->def.value_size, sz);
				return -EINVAL;
			}
			map->def.value_size = sz;
		} else if (strcmp(name, "value") == 0) {
			__s64 sz;

			t = btf__type_by_id(obj->btf, m->type);
			if (!t) {
				pr_warn("map '%s': value type [%d] not found.\n",
					map->name, m->type);
				return -EINVAL;
			}
			if (!btf_is_ptr(t)) {
				pr_warn("map '%s': value spec is not PTR: %s.\n",
					map->name, btf_kind_str(t));
				return -EINVAL;
			}
			sz = btf__resolve_size(obj->btf, t->type);
			if (sz < 0) {
				pr_warn("map '%s': can't determine value size for type [%u]: %zd.\n",
					map->name, t->type, (ssize_t)sz);
				return sz;
			}
			pr_debug("map '%s': found value [%u], sz = %zd.\n",
				 map->name, t->type, (ssize_t)sz);
			if (map->def.value_size && map->def.value_size != sz) {
				pr_warn("map '%s': conflicting value size %u != %zd.\n",
					map->name, map->def.value_size, (ssize_t)sz);
				return -EINVAL;
			}
			map->def.value_size = sz;
			map->btf_value_type_id = t->type;
		}
		else if (strcmp(name, "values") == 0) {
			int err;

			if (is_inner) {
				pr_warn("map '%s': multi-level inner maps not supported.\n",
					map->name);
				return -ENOTSUP;
			}
			if (i != vlen - 1) {
				pr_warn("map '%s': '%s' member should be last.\n",
					map->name, name);
				return -EINVAL;
			}
			if (!bpf_map_type__is_map_in_map(map->def.type)) {
				pr_warn("map '%s': should be map-in-map.\n",
					map->name);
				return -ENOTSUP;
			}
			if (map->def.value_size && map->def.value_size != 4) {
				pr_warn("map '%s': conflicting value size %u != 4.\n",
					map->name, map->def.value_size);
				return -EINVAL;
			}
			map->def.value_size = 4;
			t = btf__type_by_id(obj->btf, m->type);
			if (!t) {
				pr_warn("map '%s': map-in-map inner type [%d] not found.\n",
					map->name, m->type);
				return -EINVAL;
			}
			if (!btf_is_array(t) || btf_array(t)->nelems) {
				pr_warn("map '%s': map-in-map inner spec is not a zero-sized array.\n",
					map->name);
				return -EINVAL;
			}
			t = skip_mods_and_typedefs(obj->btf, btf_array(t)->type,
						   NULL);
			if (!btf_is_ptr(t)) {
				pr_warn("map '%s': map-in-map inner def is of unexpected kind %s.\n",
					map->name, btf_kind_str(t));
				return -EINVAL;
			}
			t = skip_mods_and_typedefs(obj->btf, t->type, NULL);
			if (!btf_is_struct(t)) {
				pr_warn("map '%s': map-in-map inner def is of unexpected kind %s.\n",
					map->name, btf_kind_str(t));
				return -EINVAL;
			}

			map->inner_map = calloc(1, sizeof(*map->inner_map));
			if (!map->inner_map)
				return -ENOMEM;
			map->inner_map->sec_idx = obj->efile.btf_maps_shndx;
			map->inner_map->name = malloc(strlen(map->name) +
						      sizeof(".inner") + 1);
			if (!map->inner_map->name)
				return -ENOMEM;
			sprintf(map->inner_map->name, "%s.inner", map->name);

			err = parse_btf_map_def(obj, map->inner_map, t, strict,
						true /* is_inner */, NULL);
			if (err)
				return err;
		} else if (strcmp(name, "pinning") == 0) {
			__u32 val;
			int err;

			if (is_inner) {
				pr_debug("map '%s': inner def can't be pinned.\n",
					 map->name);
				return -EINVAL;
			}
			if (!get_map_field_int(map->name, obj->btf, m, &val))
				return -EINVAL;
			pr_debug("map '%s': found pinning = %u.\n",
				 map->name, val);

			if (val != LIBBPF_PIN_NONE &&
			    val != LIBBPF_PIN_BY_NAME) {
				pr_warn("map '%s': invalid pinning value %u.\n",
					map->name, val);
				return -EINVAL;
			}
			if (val == LIBBPF_PIN_BY_NAME) {
				err = build_map_pin_path(map, pin_root_path);
				if (err) {
					pr_warn("map '%s': couldn't build pin path.\n",
						map->name);
					return err;
				}
			}
		} else {
			if (strict) {
				pr_warn("map '%s': unknown field '%s'.\n",
					map->name, name);
				return -ENOTSUP;
			}
			pr_debug("map '%s': ignoring unknown field '%s'.\n",
				 map->name, name);
		}
	}

	if (map->def.type == BPF_MAP_TYPE_UNSPEC) {
		pr_warn("map '%s': map type isn't specified.\n", map->name);
		return -EINVAL;
	}

	return 0;
}

static int bpf_object__init_user_btf_map(struct bpf_object *obj,
					 const struct btf_type *sec,
					 int var_idx, int sec_idx,
					 const Elf_Data *data, bool strict,
					 const char *pin_root_path)
{
	const struct btf_type *var, *def;
	const struct btf_var_secinfo *vi;
	const struct btf_var *var_extra;
	const char *map_name;
	struct bpf_map *map;

	vi = btf_var_secinfos(sec) + var_idx;
	var = btf__type_by_id(obj->btf, vi->type);
	var_extra = btf_var(var);
	map_name = btf__name_by_offset(obj->btf, var->name_off);

	if (map_name == NULL || map_name[0] == '\0') {
		pr_warn("map #%d: empty name.\n", var_idx);
		return -EINVAL;
	}
	if ((__u64)vi->offset + vi->size > data->d_size) {
		pr_warn("map '%s' BTF data is corrupted.\n", map_name);
		return -EINVAL;
	}
	if (!btf_is_var(var)) {
		pr_warn("map '%s': unexpected var kind %s.\n",
			map_name, btf_kind_str(var));
		return -EINVAL;
	}
	if (var_extra->linkage != BTF_VAR_GLOBAL_ALLOCATED &&
	    var_extra->linkage != BTF_VAR_STATIC) {
		pr_warn("map '%s': unsupported var linkage %u.\n",
			map_name, var_extra->linkage);
		return -EOPNOTSUPP;
	}

	def = skip_mods_and_typedefs(obj->btf, var->type, NULL);
	if (!btf_is_struct(def)) {
		pr_warn("map '%s': unexpected def kind %s.\n",
			map_name, btf_kind_str(var));
		return -EINVAL;
	}
	if (def->size > vi->size) {
		pr_warn("map '%s': invalid def size.\n", map_name);
		return -EINVAL;
	}

	map = bpf_object__add_map(obj);
	if (IS_ERR(map))
		return PTR_ERR(map);
	map->name = strdup(map_name);
	if (!map->name) {
		pr_warn("map '%s': failed to alloc map name.\n", map_name);
		return -ENOMEM;
	}
	map->libbpf_type = LIBBPF_MAP_UNSPEC;
	map->def.type = BPF_MAP_TYPE_UNSPEC;
	map->sec_idx = sec_idx;
	map->sec_offset = vi->offset;
	map->btf_var_idx = var_idx;
	pr_debug("map '%s': at sec_idx %d, offset %zu.\n",
		 map_name, map->sec_idx, map->sec_offset);

	return parse_btf_map_def(obj, map, def, strict, false, pin_root_path);
}

static int bpf_object__init_user_btf_maps(struct bpf_object *obj, bool strict,
					  const char *pin_root_path)
{
	const struct btf_type *sec = NULL;
	int nr_types, i, vlen, err;
	const struct btf_type *t;
	const char *name;
	Elf_Data *data;
	Elf_Scn *scn;

	if (obj->efile.btf_maps_shndx < 0)
		return 0;

	scn = elf_sec_by_idx(obj, obj->efile.btf_maps_shndx);
	data = elf_sec_data(obj, scn);
	if (!scn || !data) {
		pr_warn("elf: failed to get %s map definitions for %s\n",
			MAPS_ELF_SEC, obj->path);
		return -EINVAL;
	}

	nr_types = btf__get_nr_types(obj->btf);
	for (i = 1; i <= nr_types; i++) {
		t = btf__type_by_id(obj->btf, i);
		if (!btf_is_datasec(t))
			continue;
		name = btf__name_by_offset(obj->btf, t->name_off);
		if (strcmp(name, MAPS_ELF_SEC) == 0) {
			sec = t;
			obj->efile.btf_maps_sec_btf_id = i;
			break;
		}
	}

	if (!sec) {
		pr_warn("DATASEC '%s' not found.\n", MAPS_ELF_SEC);
		return -ENOENT;
	}

	vlen = btf_vlen(sec);
	for (i = 0; i < vlen; i++) {
		err = bpf_object__init_user_btf_map(obj, sec, i,
						    obj->efile.btf_maps_shndx,
						    data, strict,
						    pin_root_path);
		if (err)
			return err;
	}

	return 0;
}

static int bpf_object__init_maps(struct bpf_object *obj,
				 const struct bpf_object_open_opts *opts)
{
	const char *pin_root_path;
	bool strict;
	int err;

	strict = !OPTS_GET(opts, relaxed_maps, false);
	pin_root_path = OPTS_GET(opts, pin_root_path, NULL);

	err = bpf_object__init_user_maps(obj, strict);
	err = err ?: bpf_object__init_user_btf_maps(obj, strict, pin_root_path);
	err = err ?: bpf_object__init_global_data_maps(obj);
	err = err ?: bpf_object__init_kconfig_map(obj);
	err = err ?: bpf_object__init_struct_ops_maps(obj);
	if (err)
		return err;

	return 0;
}

static bool section_have_execinstr(struct bpf_object *obj, int idx)
{
	GElf_Shdr sh;

	if (elf_sec_hdr(obj, elf_sec_by_idx(obj, idx), &sh))
		return false;

	return sh.sh_flags & SHF_EXECINSTR;
}

static bool btf_needs_sanitization(struct bpf_object *obj)
{
	bool has_func_global = kernel_supports(FEAT_BTF_GLOBAL_FUNC);
	bool has_datasec = kernel_supports(FEAT_BTF_DATASEC);
	bool has_func = kernel_supports(FEAT_BTF_FUNC);

	return !has_func || !has_datasec || !has_func_global;
}

static void bpf_object__sanitize_btf(struct bpf_object *obj, struct btf *btf)
{
	bool has_func_global = kernel_supports(FEAT_BTF_GLOBAL_FUNC);
	bool has_datasec = kernel_supports(FEAT_BTF_DATASEC);
	bool has_func = kernel_supports(FEAT_BTF_FUNC);
	struct btf_type *t;
	int i, j, vlen;

	for (i = 1; i <= btf__get_nr_types(btf); i++) {
		t = (struct btf_type *)btf__type_by_id(btf, i);

		if (!has_datasec && btf_is_var(t)) {
			/* replace VAR with INT */
			t->info = BTF_INFO_ENC(BTF_KIND_INT, 0, 0);
			/*
			 * using size = 1 is the safest choice, 4 will be too
			 * big and cause kernel BTF validation failure if
			 * original variable took less than 4 bytes
			 */
			t->size = 1;
			*(int *)(t + 1) = BTF_INT_ENC(0, 0, 8);
		} else if (!has_datasec && btf_is_datasec(t)) {
			/* replace DATASEC with STRUCT */
			const struct btf_var_secinfo *v = btf_var_secinfos(t);
			struct btf_member *m = btf_members(t);
			struct btf_type *vt;
			char *name;

			name = (char *)btf__name_by_offset(btf, t->name_off);
			while (*name) {
				if (*name == '.')
					*name = '_';
				name++;
			}

			vlen = btf_vlen(t);
			t->info = BTF_INFO_ENC(BTF_KIND_STRUCT, 0, vlen);
			for (j = 0; j < vlen; j++, v++, m++) {
				/* order of field assignments is important */
				m->offset = v->offset * 8;
				m->type = v->type;
				/* preserve variable name as member name */
				vt = (void *)btf__type_by_id(btf, v->type);
				m->name_off = vt->name_off;
			}
		} else if (!has_func && btf_is_func_proto(t)) {
			/* replace FUNC_PROTO with ENUM */
			vlen = btf_vlen(t);
			t->info = BTF_INFO_ENC(BTF_KIND_ENUM, 0, vlen);
			t->size = sizeof(__u32); /* kernel enforced */
		} else if (!has_func && btf_is_func(t)) {
			/* replace FUNC with TYPEDEF */
			t->info = BTF_INFO_ENC(BTF_KIND_TYPEDEF, 0, 0);
		} else if (!has_func_global && btf_is_func(t)) {
			/* replace BTF_FUNC_GLOBAL with BTF_FUNC_STATIC */
			t->info = BTF_INFO_ENC(BTF_KIND_FUNC, 0, 0);
		}
	}
}

static bool libbpf_needs_btf(const struct bpf_object *obj)
{
	return obj->efile.btf_maps_shndx >= 0 ||
	       obj->efile.st_ops_shndx >= 0 ||
	       obj->nr_extern > 0;
}

static bool kernel_needs_btf(const struct bpf_object *obj)
{
	return obj->efile.st_ops_shndx >= 0;
}

static int bpf_object__init_btf(struct bpf_object *obj,
				Elf_Data *btf_data,
				Elf_Data *btf_ext_data)
{
	int err = -ENOENT;

	if (btf_data) {
		obj->btf = btf__new(btf_data->d_buf, btf_data->d_size);
		if (IS_ERR(obj->btf)) {
			err = PTR_ERR(obj->btf);
			obj->btf = NULL;
			pr_warn("Error loading ELF section %s: %d.\n",
				BTF_ELF_SEC, err);
			goto out;
		}
		/* enforce 8-byte pointers for BPF-targeted BTFs */
		btf__set_pointer_size(obj->btf, 8);
		err = 0;
	}
	if (btf_ext_data) {
		if (!obj->btf) {
			pr_debug("Ignore ELF section %s because its depending ELF section %s is not found.\n",
				 BTF_EXT_ELF_SEC, BTF_ELF_SEC);
			goto out;
		}
		obj->btf_ext = btf_ext__new(btf_ext_data->d_buf,
					    btf_ext_data->d_size);
		if (IS_ERR(obj->btf_ext)) {
			pr_warn("Error loading ELF section %s: %ld. Ignored and continue.\n",
				BTF_EXT_ELF_SEC, PTR_ERR(obj->btf_ext));
			obj->btf_ext = NULL;
			goto out;
		}
	}
out:
	if (err && libbpf_needs_btf(obj)) {
		pr_warn("BTF is required, but is missing or corrupted.\n");
		return err;
	}
	return 0;
}

static int bpf_object__finalize_btf(struct bpf_object *obj)
{
	int err;

	if (!obj->btf)
		return 0;

	err = btf__finalize_data(obj, obj->btf);
	if (err) {
		pr_warn("Error finalizing %s: %d.\n", BTF_ELF_SEC, err);
		return err;
	}

	return 0;
}

static inline bool libbpf_prog_needs_vmlinux_btf(struct bpf_program *prog)
{
	if (prog->type == BPF_PROG_TYPE_STRUCT_OPS ||
	    prog->type == BPF_PROG_TYPE_LSM)
		return true;

	/* BPF_PROG_TYPE_TRACING programs which do not attach to other programs
	 * also need vmlinux BTF
	 */
	if (prog->type == BPF_PROG_TYPE_TRACING && !prog->attach_prog_fd)
		return true;

	return false;
}

static int bpf_object__load_vmlinux_btf(struct bpf_object *obj)
{
	bool need_vmlinux_btf = false;
	struct bpf_program *prog;
	int i, err;

	/* CO-RE relocations need kernel BTF */
	if (obj->btf_ext && obj->btf_ext->core_relo_info.len)
		need_vmlinux_btf = true;

	/* Support for typed ksyms needs kernel BTF */
	for (i = 0; i < obj->nr_extern; i++) {
		const struct extern_desc *ext;

		ext = &obj->externs[i];
		if (ext->type == EXT_KSYM && ext->ksym.type_id) {
			need_vmlinux_btf = true;
			break;
		}
	}

	bpf_object__for_each_program(prog, obj) {
		if (!prog->load)
			continue;
		if (libbpf_prog_needs_vmlinux_btf(prog)) {
			need_vmlinux_btf = true;
			break;
		}
	}

	if (!need_vmlinux_btf)
		return 0;

	obj->btf_vmlinux = libbpf_find_kernel_btf();
	if (IS_ERR(obj->btf_vmlinux)) {
		err = PTR_ERR(obj->btf_vmlinux);
		pr_warn("Error loading vmlinux BTF: %d\n", err);
		obj->btf_vmlinux = NULL;
		return err;
	}
	return 0;
}

static int bpf_object__sanitize_and_load_btf(struct bpf_object *obj)
{
	struct btf *kern_btf = obj->btf;
	bool btf_mandatory, sanitize;
	int err = 0;

	if (!obj->btf)
		return 0;

	if (!kernel_supports(FEAT_BTF)) {
		if (kernel_needs_btf(obj)) {
			err = -EOPNOTSUPP;
			goto report;
		}
		pr_debug("Kernel doesn't support BTF, skipping uploading it.\n");
		return 0;
	}

	sanitize = btf_needs_sanitization(obj);
	if (sanitize) {
		const void *raw_data;
		__u32 sz;

		/* clone BTF to sanitize a copy and leave the original intact */
		raw_data = btf__get_raw_data(obj->btf, &sz);
		kern_btf = btf__new(raw_data, sz);
		if (IS_ERR(kern_btf))
			return PTR_ERR(kern_btf);

		/* enforce 8-byte pointers for BPF-targeted BTFs */
		btf__set_pointer_size(obj->btf, 8);
		bpf_object__sanitize_btf(obj, kern_btf);
	}

	err = btf__load(kern_btf);
	if (sanitize) {
		if (!err) {
			/* move fd to libbpf's BTF */
			btf__set_fd(obj->btf, btf__fd(kern_btf));
			btf__set_fd(kern_btf, -1);
		}
		btf__free(kern_btf);
	}
report:
	if (err) {
		btf_mandatory = kernel_needs_btf(obj);
		pr_warn("Error loading .BTF into kernel: %d. %s\n", err,
			btf_mandatory ? "BTF is mandatory, can't proceed."
				      : "BTF is optional, ignoring.");
		if (!btf_mandatory)
			err = 0;
	}
	return err;
}

static const char *elf_sym_str(const struct bpf_object *obj, size_t off)
{
	const char *name;

	name = elf_strptr(obj->efile.elf, obj->efile.strtabidx, off);
	if (!name) {
		pr_warn("elf: failed to get section name string at offset %zu from %s: %s\n",
			off, obj->path, elf_errmsg(-1));
		return NULL;
	}

	return name;
}

static const char *elf_sec_str(const struct bpf_object *obj, size_t off)
{
	const char *name;

	name = elf_strptr(obj->efile.elf, obj->efile.shstrndx, off);
	if (!name) {
		pr_warn("elf: failed to get section name string at offset %zu from %s: %s\n",
			off, obj->path, elf_errmsg(-1));
		return NULL;
	}

	return name;
}

static Elf_Scn *elf_sec_by_idx(const struct bpf_object *obj, size_t idx)
{
	Elf_Scn *scn;

	scn = elf_getscn(obj->efile.elf, idx);
	if (!scn) {
		pr_warn("elf: failed to get section(%zu) from %s: %s\n",
			idx, obj->path, elf_errmsg(-1));
		return NULL;
	}
	return scn;
}

static Elf_Scn *elf_sec_by_name(const struct bpf_object *obj, const char *name)
{
	Elf_Scn *scn = NULL;
	Elf *elf = obj->efile.elf;
	const char *sec_name;

	while ((scn = elf_nextscn(elf, scn)) != NULL) {
		sec_name = elf_sec_name(obj, scn);
		if (!sec_name)
			return NULL;

		if (strcmp(sec_name, name) != 0)
			continue;

		return scn;
	}
	return NULL;
}

static int elf_sec_hdr(const struct bpf_object *obj, Elf_Scn *scn, GElf_Shdr *hdr)
{
	if (!scn)
		return -EINVAL;

	if (gelf_getshdr(scn, hdr) != hdr) {
		pr_warn("elf: failed to get section(%zu) header from %s: %s\n",
			elf_ndxscn(scn), obj->path, elf_errmsg(-1));
		return -EINVAL;
	}

	return 0;
}

static const char *elf_sec_name(const struct bpf_object *obj, Elf_Scn *scn)
{
	const char *name;
	GElf_Shdr sh;

	if (!scn)
		return NULL;

	if (elf_sec_hdr(obj, scn, &sh))
		return NULL;

	name = elf_sec_str(obj, sh.sh_name);
	if (!name) {
		pr_warn("elf: failed to get section(%zu) name from %s: %s\n",
			elf_ndxscn(scn), obj->path, elf_errmsg(-1));
		return NULL;
	}

	return name;
}

static Elf_Data *elf_sec_data(const struct bpf_object *obj, Elf_Scn *scn)
{
	Elf_Data *data;

	if (!scn)
		return NULL;

	data = elf_getdata(scn, 0);
	if (!data) {
		pr_warn("elf: failed to get section(%zu) %s data from %s: %s\n",
			elf_ndxscn(scn), elf_sec_name(obj, scn) ?: "<?>",
			obj->path, elf_errmsg(-1));
		return NULL;
	}

	return data;
}

static int elf_sym_by_sec_off(const struct bpf_object *obj, size_t sec_idx,
			      size_t off, __u32 sym_type, GElf_Sym *sym)
{
	Elf_Data *symbols = obj->efile.symbols;
	size_t n = symbols->d_size / sizeof(GElf_Sym);
	int i;

	for (i = 0; i < n; i++) {
		if (!gelf_getsym(symbols, i, sym))
			continue;
		if (sym->st_shndx != sec_idx || sym->st_value != off)
			continue;
		if (GELF_ST_TYPE(sym->st_info) != sym_type)
			continue;
		return 0;
	}

	return -ENOENT;
}

static bool is_sec_name_dwarf(const char *name)
{
	/* approximation, but the actual list is too long */
	return strncmp(name, ".debug_", sizeof(".debug_") - 1) == 0;
}

static bool ignore_elf_section(GElf_Shdr *hdr, const char *name)
{
	/* no special handling of .strtab */
	if (hdr->sh_type == SHT_STRTAB)
		return true;

	/* ignore .llvm_addrsig section as well */
	if (hdr->sh_type == 0x6FFF4C03 /* SHT_LLVM_ADDRSIG */)
		return true;

	/* no subprograms will lead to an empty .text section, ignore it */
	if (hdr->sh_type == SHT_PROGBITS && hdr->sh_size == 0 &&
	    strcmp(name, ".text") == 0)
		return true;

	/* DWARF sections */
	if (is_sec_name_dwarf(name))
		return true;

	if (strncmp(name, ".rel", sizeof(".rel") - 1) == 0) {
		name += sizeof(".rel") - 1;
		/* DWARF section relocations */
		if (is_sec_name_dwarf(name))
			return true;

		/* .BTF and .BTF.ext don't need relocations */
		if (strcmp(name, BTF_ELF_SEC) == 0 ||
		    strcmp(name, BTF_EXT_ELF_SEC) == 0)
			return true;
	}

	return false;
}

static int cmp_progs(const void *_a, const void *_b)
{
	const struct bpf_program *a = _a;
	const struct bpf_program *b = _b;

	if (a->sec_idx != b->sec_idx)
		return a->sec_idx < b->sec_idx ? -1 : 1;

	/* sec_insn_off can't be the same within the section */
	return a->sec_insn_off < b->sec_insn_off ? -1 : 1;
}

static int bpf_object__elf_collect(struct bpf_object *obj)
{
	Elf *elf = obj->efile.elf;
	Elf_Data *btf_ext_data = NULL;
	Elf_Data *btf_data = NULL;
	int idx = 0, err = 0;
	const char *name;
	Elf_Data *data;
	Elf_Scn *scn;
	GElf_Shdr sh;

	/* a bunch of ELF parsing functionality depends on processing symbols,
	 * so do the first pass and find the symbol table
	 */
	scn = NULL;
	while ((scn = elf_nextscn(elf, scn)) != NULL) {
		if (elf_sec_hdr(obj, scn, &sh))
			return -LIBBPF_ERRNO__FORMAT;

		if (sh.sh_type == SHT_SYMTAB) {
			if (obj->efile.symbols) {
				pr_warn("elf: multiple symbol tables in %s\n", obj->path);
				return -LIBBPF_ERRNO__FORMAT;
			}

			data = elf_sec_data(obj, scn);
			if (!data)
				return -LIBBPF_ERRNO__FORMAT;

			obj->efile.symbols = data;
			obj->efile.symbols_shndx = elf_ndxscn(scn);
			obj->efile.strtabidx = sh.sh_link;
		}
	}

	scn = NULL;
	while ((scn = elf_nextscn(elf, scn)) != NULL) {
		idx++;

		if (elf_sec_hdr(obj, scn, &sh))
			return -LIBBPF_ERRNO__FORMAT;

		name = elf_sec_str(obj, sh.sh_name);
		if (!name)
			return -LIBBPF_ERRNO__FORMAT;

		if (ignore_elf_section(&sh, name))
			continue;

		data = elf_sec_data(obj, scn);
		if (!data)
			return -LIBBPF_ERRNO__FORMAT;

		pr_debug("elf: section(%d) %s, size %ld, link %d, flags %lx, type=%d\n",
			 idx, name, (unsigned long)data->d_size,
			 (int)sh.sh_link, (unsigned long)sh.sh_flags,
			 (int)sh.sh_type);

		if (strcmp(name, "license") == 0) {
			err = bpf_object__init_license(obj, data->d_buf, data->d_size);
			if (err)
				return err;
		} else if (strcmp(name, "version") == 0) {
			err = bpf_object__init_kversion(obj, data->d_buf, data->d_size);
			if (err)
				return err;
		} else if (strcmp(name, "maps") == 0) {
			obj->efile.maps_shndx = idx;
		} else if (strcmp(name, MAPS_ELF_SEC) == 0) {
			obj->efile.btf_maps_shndx = idx;
		} else if (strcmp(name, BTF_ELF_SEC) == 0) {
			btf_data = data;
		} else if (strcmp(name, BTF_EXT_ELF_SEC) == 0) {
			btf_ext_data = data;
		} else if (sh.sh_type == SHT_SYMTAB) {
			/* already processed during the first pass above */
		} else if (sh.sh_type == SHT_PROGBITS && data->d_size > 0) {
			if (sh.sh_flags & SHF_EXECINSTR) {
				if (strcmp(name, ".text") == 0)
					obj->efile.text_shndx = idx;
				err = bpf_object__add_programs(obj, data, name, idx);
				if (err)
					return err;
			} else if (strcmp(name, DATA_SEC) == 0) {
				obj->efile.data = data;
				obj->efile.data_shndx = idx;
			} else if (strcmp(name, RODATA_SEC) == 0) {
				obj->efile.rodata = data;
				obj->efile.rodata_shndx = idx;
			} else if (strcmp(name, STRUCT_OPS_SEC) == 0) {
				obj->efile.st_ops_data = data;
				obj->efile.st_ops_shndx = idx;
			} else {
				pr_info("elf: skipping unrecognized data section(%d) %s\n",
					idx, name);
			}
		} else if (sh.sh_type == SHT_REL) {
			int nr_sects = obj->efile.nr_reloc_sects;
			void *sects = obj->efile.reloc_sects;
			int sec = sh.sh_info; /* points to other section */

			/* Only do relo for section with exec instructions */
			if (!section_have_execinstr(obj, sec) &&
			    strcmp(name, ".rel" STRUCT_OPS_SEC) &&
			    strcmp(name, ".rel" MAPS_ELF_SEC)) {
				pr_info("elf: skipping relo section(%d) %s for section(%d) %s\n",
					idx, name, sec,
					elf_sec_name(obj, elf_sec_by_idx(obj, sec)) ?: "<?>");
				continue;
			}

			sects = libbpf_reallocarray(sects, nr_sects + 1,
						    sizeof(*obj->efile.reloc_sects));
			if (!sects)
				return -ENOMEM;

			obj->efile.reloc_sects = sects;
			obj->efile.nr_reloc_sects++;

			obj->efile.reloc_sects[nr_sects].shdr = sh;
			obj->efile.reloc_sects[nr_sects].data = data;
		} else if (sh.sh_type == SHT_NOBITS && strcmp(name, BSS_SEC) == 0) {
			obj->efile.bss = data;
			obj->efile.bss_shndx = idx;
		} else {
			pr_info("elf: skipping section(%d) %s (size %zu)\n", idx, name,
				(size_t)sh.sh_size);
		}
	}

	if (!obj->efile.strtabidx || obj->efile.strtabidx > idx) {
		pr_warn("elf: symbol strings section missing or invalid in %s\n", obj->path);
		return -LIBBPF_ERRNO__FORMAT;
	}

	/* sort BPF programs by section name and in-section instruction offset
	 * for faster search */
	qsort(obj->programs, obj->nr_programs, sizeof(*obj->programs), cmp_progs);

	return bpf_object__init_btf(obj, btf_data, btf_ext_data);
}

static bool sym_is_extern(const GElf_Sym *sym)
{
	int bind = GELF_ST_BIND(sym->st_info);
	/* externs are symbols w/ type=NOTYPE, bind=GLOBAL|WEAK, section=UND */
	return sym->st_shndx == SHN_UNDEF &&
	       (bind == STB_GLOBAL || bind == STB_WEAK) &&
	       GELF_ST_TYPE(sym->st_info) == STT_NOTYPE;
}

static int find_extern_btf_id(const struct btf *btf, const char *ext_name)
{
	const struct btf_type *t;
	const char *var_name;
	int i, n;

	if (!btf)
		return -ESRCH;

	n = btf__get_nr_types(btf);
	for (i = 1; i <= n; i++) {
		t = btf__type_by_id(btf, i);

		if (!btf_is_var(t))
			continue;

		var_name = btf__name_by_offset(btf, t->name_off);
		if (strcmp(var_name, ext_name))
			continue;

		if (btf_var(t)->linkage != BTF_VAR_GLOBAL_EXTERN)
			return -EINVAL;

		return i;
	}

	return -ENOENT;
}

static int find_extern_sec_btf_id(struct btf *btf, int ext_btf_id) {
	const struct btf_var_secinfo *vs;
	const struct btf_type *t;
	int i, j, n;

	if (!btf)
		return -ESRCH;

	n = btf__get_nr_types(btf);
	for (i = 1; i <= n; i++) {
		t = btf__type_by_id(btf, i);

		if (!btf_is_datasec(t))
			continue;

		vs = btf_var_secinfos(t);
		for (j = 0; j < btf_vlen(t); j++, vs++) {
			if (vs->type == ext_btf_id)
				return i;
		}
	}

	return -ENOENT;
}

static enum kcfg_type find_kcfg_type(const struct btf *btf, int id,
				     bool *is_signed)
{
	const struct btf_type *t;
	const char *name;

	t = skip_mods_and_typedefs(btf, id, NULL);
	name = btf__name_by_offset(btf, t->name_off);

	if (is_signed)
		*is_signed = false;
	switch (btf_kind(t)) {
	case BTF_KIND_INT: {
		int enc = btf_int_encoding(t);

		if (enc & BTF_INT_BOOL)
			return t->size == 1 ? KCFG_BOOL : KCFG_UNKNOWN;
		if (is_signed)
			*is_signed = enc & BTF_INT_SIGNED;
		if (t->size == 1)
			return KCFG_CHAR;
		if (t->size < 1 || t->size > 8 || (t->size & (t->size - 1)))
			return KCFG_UNKNOWN;
		return KCFG_INT;
	}
	case BTF_KIND_ENUM:
		if (t->size != 4)
			return KCFG_UNKNOWN;
		if (strcmp(name, "libbpf_tristate"))
			return KCFG_UNKNOWN;
		return KCFG_TRISTATE;
	case BTF_KIND_ARRAY:
		if (btf_array(t)->nelems == 0)
			return KCFG_UNKNOWN;
		if (find_kcfg_type(btf, btf_array(t)->type, NULL) != KCFG_CHAR)
			return KCFG_UNKNOWN;
		return KCFG_CHAR_ARR;
	default:
		return KCFG_UNKNOWN;
	}
}

static int cmp_externs(const void *_a, const void *_b)
{
	const struct extern_desc *a = _a;
	const struct extern_desc *b = _b;

	if (a->type != b->type)
		return a->type < b->type ? -1 : 1;

	if (a->type == EXT_KCFG) {
		/* descending order by alignment requirements */
		if (a->kcfg.align != b->kcfg.align)
			return a->kcfg.align > b->kcfg.align ? -1 : 1;
		/* ascending order by size, within same alignment class */
		if (a->kcfg.sz != b->kcfg.sz)
			return a->kcfg.sz < b->kcfg.sz ? -1 : 1;
	}

	/* resolve ties by name */
	return strcmp(a->name, b->name);
}

static int find_int_btf_id(const struct btf *btf)
{
	const struct btf_type *t;
	int i, n;

	n = btf__get_nr_types(btf);
	for (i = 1; i <= n; i++) {
		t = btf__type_by_id(btf, i);

		if (btf_is_int(t) && btf_int_bits(t) == 32)
			return i;
	}

	return 0;
}

static int bpf_object__collect_externs(struct bpf_object *obj)
{
	struct btf_type *sec, *kcfg_sec = NULL, *ksym_sec = NULL;
	const struct btf_type *t;
	struct extern_desc *ext;
	int i, n, off;
	const char *ext_name, *sec_name;
	Elf_Scn *scn;
	GElf_Shdr sh;

	if (!obj->efile.symbols)
		return 0;

	scn = elf_sec_by_idx(obj, obj->efile.symbols_shndx);
	if (elf_sec_hdr(obj, scn, &sh))
		return -LIBBPF_ERRNO__FORMAT;

	n = sh.sh_size / sh.sh_entsize;
	pr_debug("looking for externs among %d symbols...\n", n);

	for (i = 0; i < n; i++) {
		GElf_Sym sym;

		if (!gelf_getsym(obj->efile.symbols, i, &sym))
			return -LIBBPF_ERRNO__FORMAT;
		if (!sym_is_extern(&sym))
			continue;
		ext_name = elf_sym_str(obj, sym.st_name);
		if (!ext_name || !ext_name[0])
			continue;

		ext = obj->externs;
		ext = libbpf_reallocarray(ext, obj->nr_extern + 1, sizeof(*ext));
		if (!ext)
			return -ENOMEM;
		obj->externs = ext;
		ext = &ext[obj->nr_extern];
		memset(ext, 0, sizeof(*ext));
		obj->nr_extern++;

		ext->btf_id = find_extern_btf_id(obj->btf, ext_name);
		if (ext->btf_id <= 0) {
			pr_warn("failed to find BTF for extern '%s': %d\n",
				ext_name, ext->btf_id);
			return ext->btf_id;
		}
		t = btf__type_by_id(obj->btf, ext->btf_id);
		ext->name = btf__name_by_offset(obj->btf, t->name_off);
		ext->sym_idx = i;
		ext->is_weak = GELF_ST_BIND(sym.st_info) == STB_WEAK;

		ext->sec_btf_id = find_extern_sec_btf_id(obj->btf, ext->btf_id);
		if (ext->sec_btf_id <= 0) {
			pr_warn("failed to find BTF for extern '%s' [%d] section: %d\n",
				ext_name, ext->btf_id, ext->sec_btf_id);
			return ext->sec_btf_id;
		}
		sec = (void *)btf__type_by_id(obj->btf, ext->sec_btf_id);
		sec_name = btf__name_by_offset(obj->btf, sec->name_off);

		if (strcmp(sec_name, KCONFIG_SEC) == 0) {
			kcfg_sec = sec;
			ext->type = EXT_KCFG;
			ext->kcfg.sz = btf__resolve_size(obj->btf, t->type);
			if (ext->kcfg.sz <= 0) {
				pr_warn("failed to resolve size of extern (kcfg) '%s': %d\n",
					ext_name, ext->kcfg.sz);
				return ext->kcfg.sz;
			}
			ext->kcfg.align = btf__align_of(obj->btf, t->type);
			if (ext->kcfg.align <= 0) {
				pr_warn("failed to determine alignment of extern (kcfg) '%s': %d\n",
					ext_name, ext->kcfg.align);
				return -EINVAL;
			}
			ext->kcfg.type = find_kcfg_type(obj->btf, t->type,
						        &ext->kcfg.is_signed);
			if (ext->kcfg.type == KCFG_UNKNOWN) {
				pr_warn("extern (kcfg) '%s' type is unsupported\n", ext_name);
				return -ENOTSUP;
			}
		} else if (strcmp(sec_name, KSYMS_SEC) == 0) {
			ksym_sec = sec;
			ext->type = EXT_KSYM;
			skip_mods_and_typedefs(obj->btf, t->type,
					       &ext->ksym.type_id);
		} else {
			pr_warn("unrecognized extern section '%s'\n", sec_name);
			return -ENOTSUP;
		}
	}
	pr_debug("collected %d externs total\n", obj->nr_extern);

	if (!obj->nr_extern)
		return 0;

	/* sort externs by type, for kcfg ones also by (align, size, name) */
	qsort(obj->externs, obj->nr_extern, sizeof(*ext), cmp_externs);

	/* for .ksyms section, we need to turn all externs into allocated
	 * variables in BTF to pass kernel verification; we do this by
	 * pretending that each extern is a 8-byte variable
	 */
	if (ksym_sec) {
		/* find existing 4-byte integer type in BTF to use for fake
		 * extern variables in DATASEC
		 */
		int int_btf_id = find_int_btf_id(obj->btf);

		for (i = 0; i < obj->nr_extern; i++) {
			ext = &obj->externs[i];
			if (ext->type != EXT_KSYM)
				continue;
			pr_debug("extern (ksym) #%d: symbol %d, name %s\n",
				 i, ext->sym_idx, ext->name);
		}

		sec = ksym_sec;
		n = btf_vlen(sec);
		for (i = 0, off = 0; i < n; i++, off += sizeof(int)) {
			struct btf_var_secinfo *vs = btf_var_secinfos(sec) + i;
			struct btf_type *vt;

			vt = (void *)btf__type_by_id(obj->btf, vs->type);
			ext_name = btf__name_by_offset(obj->btf, vt->name_off);
			ext = find_extern_by_name(obj, ext_name);
			if (!ext) {
				pr_warn("failed to find extern definition for BTF var '%s'\n",
					ext_name);
				return -ESRCH;
			}
			btf_var(vt)->linkage = BTF_VAR_GLOBAL_ALLOCATED;
			vt->type = int_btf_id;
			vs->offset = off;
			vs->size = sizeof(int);
		}
		sec->size = off;
	}

	if (kcfg_sec) {
		sec = kcfg_sec;
		/* for kcfg externs calculate their offsets within a .kconfig map */
		off = 0;
		for (i = 0; i < obj->nr_extern; i++) {
			ext = &obj->externs[i];
			if (ext->type != EXT_KCFG)
				continue;

			ext->kcfg.data_off = roundup(off, ext->kcfg.align);
			off = ext->kcfg.data_off + ext->kcfg.sz;
			pr_debug("extern (kcfg) #%d: symbol %d, off %u, name %s\n",
				 i, ext->sym_idx, ext->kcfg.data_off, ext->name);
		}
		sec->size = off;
		n = btf_vlen(sec);
		for (i = 0; i < n; i++) {
			struct btf_var_secinfo *vs = btf_var_secinfos(sec) + i;

			t = btf__type_by_id(obj->btf, vs->type);
			ext_name = btf__name_by_offset(obj->btf, t->name_off);
			ext = find_extern_by_name(obj, ext_name);
			if (!ext) {
				pr_warn("failed to find extern definition for BTF var '%s'\n",
					ext_name);
				return -ESRCH;
			}
			btf_var(t)->linkage = BTF_VAR_GLOBAL_ALLOCATED;
			vs->offset = ext->kcfg.data_off;
		}
	}
	return 0;
}

struct bpf_program *
bpf_object__find_program_by_title(const struct bpf_object *obj,
				  const char *title)
{
	struct bpf_program *pos;

	bpf_object__for_each_program(pos, obj) {
		if (pos->sec_name && !strcmp(pos->sec_name, title))
			return pos;
	}
	return NULL;
}

static bool prog_is_subprog(const struct bpf_object *obj,
			    const struct bpf_program *prog)
{
	/* For legacy reasons, libbpf supports an entry-point BPF programs
	 * without SEC() attribute, i.e., those in the .text section. But if
	 * there are 2 or more such programs in the .text section, they all
	 * must be subprograms called from entry-point BPF programs in
	 * designated SEC()'tions, otherwise there is no way to distinguish
	 * which of those programs should be loaded vs which are a subprogram.
	 * Similarly, if there is a function/program in .text and at least one
	 * other BPF program with custom SEC() attribute, then we just assume
	 * .text programs are subprograms (even if they are not called from
	 * other programs), because libbpf never explicitly supported mixing
	 * SEC()-designated BPF programs and .text entry-point BPF programs.
	 */
	return prog->sec_idx == obj->efile.text_shndx && obj->nr_programs > 1;
}

struct bpf_program *
bpf_object__find_program_by_name(const struct bpf_object *obj,
				 const char *name)
{
	struct bpf_program *prog;

	bpf_object__for_each_program(prog, obj) {
		if (prog_is_subprog(obj, prog))
			continue;
		if (!strcmp(prog->name, name))
			return prog;
	}
	return NULL;
}

static bool bpf_object__shndx_is_data(const struct bpf_object *obj,
				      int shndx)
{
	return shndx == obj->efile.data_shndx ||
	       shndx == obj->efile.bss_shndx ||
	       shndx == obj->efile.rodata_shndx;
}

static bool bpf_object__shndx_is_maps(const struct bpf_object *obj,
				      int shndx)
{
	return shndx == obj->efile.maps_shndx ||
	       shndx == obj->efile.btf_maps_shndx;
}

static enum libbpf_map_type
bpf_object__section_to_libbpf_map_type(const struct bpf_object *obj, int shndx)
{
	if (shndx == obj->efile.data_shndx)
		return LIBBPF_MAP_DATA;
	else if (shndx == obj->efile.bss_shndx)
		return LIBBPF_MAP_BSS;
	else if (shndx == obj->efile.rodata_shndx)
		return LIBBPF_MAP_RODATA;
	else if (shndx == obj->efile.symbols_shndx)
		return LIBBPF_MAP_KCONFIG;
	else
		return LIBBPF_MAP_UNSPEC;
}

static int bpf_program__record_reloc(struct bpf_program *prog,
				     struct reloc_desc *reloc_desc,
				     __u32 insn_idx, const char *sym_name,
				     const GElf_Sym *sym, const GElf_Rel *rel)
{
	struct bpf_insn *insn = &prog->insns[insn_idx];
	size_t map_idx, nr_maps = prog->obj->nr_maps;
	struct bpf_object *obj = prog->obj;
	__u32 shdr_idx = sym->st_shndx;
	enum libbpf_map_type type;
	const char *sym_sec_name;
	struct bpf_map *map;

	reloc_desc->processed = false;

	/* sub-program call relocation */
	if (insn->code == (BPF_JMP | BPF_CALL)) {
		if (insn->src_reg != BPF_PSEUDO_CALL) {
			pr_warn("prog '%s': incorrect bpf_call opcode\n", prog->name);
			return -LIBBPF_ERRNO__RELOC;
		}
		/* text_shndx can be 0, if no default "main" program exists */
		if (!shdr_idx || shdr_idx != obj->efile.text_shndx) {
			sym_sec_name = elf_sec_name(obj, elf_sec_by_idx(obj, shdr_idx));
			pr_warn("prog '%s': bad call relo against '%s' in section '%s'\n",
				prog->name, sym_name, sym_sec_name);
			return -LIBBPF_ERRNO__RELOC;
		}
		if (sym->st_value % BPF_INSN_SZ) {
			pr_warn("prog '%s': bad call relo against '%s' at offset %zu\n",
				prog->name, sym_name, (size_t)sym->st_value);
			return -LIBBPF_ERRNO__RELOC;
		}
		reloc_desc->type = RELO_CALL;
		reloc_desc->insn_idx = insn_idx;
		reloc_desc->sym_off = sym->st_value;
		return 0;
	}

	if (insn->code != (BPF_LD | BPF_IMM | BPF_DW)) {
		pr_warn("prog '%s': invalid relo against '%s' for insns[%d].code 0x%x\n",
			prog->name, sym_name, insn_idx, insn->code);
		return -LIBBPF_ERRNO__RELOC;
	}

	if (sym_is_extern(sym)) {
		int sym_idx = GELF_R_SYM(rel->r_info);
		int i, n = obj->nr_extern;
		struct extern_desc *ext;

		for (i = 0; i < n; i++) {
			ext = &obj->externs[i];
			if (ext->sym_idx == sym_idx)
				break;
		}
		if (i >= n) {
			pr_warn("prog '%s': extern relo failed to find extern for '%s' (%d)\n",
				prog->name, sym_name, sym_idx);
			return -LIBBPF_ERRNO__RELOC;
		}
		pr_debug("prog '%s': found extern #%d '%s' (sym %d) for insn #%u\n",
			 prog->name, i, ext->name, ext->sym_idx, insn_idx);
		reloc_desc->type = RELO_EXTERN;
		reloc_desc->insn_idx = insn_idx;
		reloc_desc->sym_off = i; /* sym_off stores extern index */
		return 0;
	}

	if (!shdr_idx || shdr_idx >= SHN_LORESERVE) {
		pr_warn("prog '%s': invalid relo against '%s' in special section 0x%x; forgot to initialize global var?..\n",
			prog->name, sym_name, shdr_idx);
		return -LIBBPF_ERRNO__RELOC;
	}

	type = bpf_object__section_to_libbpf_map_type(obj, shdr_idx);
	sym_sec_name = elf_sec_name(obj, elf_sec_by_idx(obj, shdr_idx));

	/* generic map reference relocation */
	if (type == LIBBPF_MAP_UNSPEC) {
		if (!bpf_object__shndx_is_maps(obj, shdr_idx)) {
			pr_warn("prog '%s': bad map relo against '%s' in section '%s'\n",
				prog->name, sym_name, sym_sec_name);
			return -LIBBPF_ERRNO__RELOC;
		}
		for (map_idx = 0; map_idx < nr_maps; map_idx++) {
			map = &obj->maps[map_idx];
			if (map->libbpf_type != type ||
			    map->sec_idx != sym->st_shndx ||
			    map->sec_offset != sym->st_value)
				continue;
			pr_debug("prog '%s': found map %zd (%s, sec %d, off %zu) for insn #%u\n",
				 prog->name, map_idx, map->name, map->sec_idx,
				 map->sec_offset, insn_idx);
			break;
		}
		if (map_idx >= nr_maps) {
			pr_warn("prog '%s': map relo failed to find map for section '%s', off %zu\n",
				prog->name, sym_sec_name, (size_t)sym->st_value);
			return -LIBBPF_ERRNO__RELOC;
		}
		reloc_desc->type = RELO_LD64;
		reloc_desc->insn_idx = insn_idx;
		reloc_desc->map_idx = map_idx;
		reloc_desc->sym_off = 0; /* sym->st_value determines map_idx */
		return 0;
	}

	/* global data map relocation */
	if (!bpf_object__shndx_is_data(obj, shdr_idx)) {
		pr_warn("prog '%s': bad data relo against section '%s'\n",
			prog->name, sym_sec_name);
		return -LIBBPF_ERRNO__RELOC;
	}
	for (map_idx = 0; map_idx < nr_maps; map_idx++) {
		map = &obj->maps[map_idx];
		if (map->libbpf_type != type)
			continue;
		pr_debug("prog '%s': found data map %zd (%s, sec %d, off %zu) for insn %u\n",
			 prog->name, map_idx, map->name, map->sec_idx,
			 map->sec_offset, insn_idx);
		break;
	}
	if (map_idx >= nr_maps) {
		pr_warn("prog '%s': data relo failed to find map for section '%s'\n",
			prog->name, sym_sec_name);
		return -LIBBPF_ERRNO__RELOC;
	}

	reloc_desc->type = RELO_DATA;
	reloc_desc->insn_idx = insn_idx;
	reloc_desc->map_idx = map_idx;
	reloc_desc->sym_off = sym->st_value;
	return 0;
}

static bool prog_contains_insn(const struct bpf_program *prog, size_t insn_idx)
{
	return insn_idx >= prog->sec_insn_off &&
	       insn_idx < prog->sec_insn_off + prog->sec_insn_cnt;
}

static struct bpf_program *find_prog_by_sec_insn(const struct bpf_object *obj,
						 size_t sec_idx, size_t insn_idx)
{
	int l = 0, r = obj->nr_programs - 1, m;
	struct bpf_program *prog;

	while (l < r) {
		m = l + (r - l + 1) / 2;
		prog = &obj->programs[m];

		if (prog->sec_idx < sec_idx ||
		    (prog->sec_idx == sec_idx && prog->sec_insn_off <= insn_idx))
			l = m;
		else
			r = m - 1;
	}
	/* matching program could be at index l, but it still might be the
	 * wrong one, so we need to double check conditions for the last time
	 */
	prog = &obj->programs[l];
	if (prog->sec_idx == sec_idx && prog_contains_insn(prog, insn_idx))
		return prog;
	return NULL;
}

static int
bpf_object__collect_prog_relos(struct bpf_object *obj, GElf_Shdr *shdr, Elf_Data *data)
{
	Elf_Data *symbols = obj->efile.symbols;
	const char *relo_sec_name, *sec_name;
	size_t sec_idx = shdr->sh_info;
	struct bpf_program *prog;
	struct reloc_desc *relos;
	int err, i, nrels;
	const char *sym_name;
	__u32 insn_idx;
	GElf_Sym sym;
	GElf_Rel rel;

	relo_sec_name = elf_sec_str(obj, shdr->sh_name);
	sec_name = elf_sec_name(obj, elf_sec_by_idx(obj, sec_idx));
	if (!relo_sec_name || !sec_name)
		return -EINVAL;

	pr_debug("sec '%s': collecting relocation for section(%zu) '%s'\n",
		 relo_sec_name, sec_idx, sec_name);
	nrels = shdr->sh_size / shdr->sh_entsize;

	for (i = 0; i < nrels; i++) {
		if (!gelf_getrel(data, i, &rel)) {
			pr_warn("sec '%s': failed to get relo #%d\n", relo_sec_name, i);
			return -LIBBPF_ERRNO__FORMAT;
		}
		if (!gelf_getsym(symbols, GELF_R_SYM(rel.r_info), &sym)) {
			pr_warn("sec '%s': symbol 0x%zx not found for relo #%d\n",
				relo_sec_name, (size_t)GELF_R_SYM(rel.r_info), i);
			return -LIBBPF_ERRNO__FORMAT;
		}
		if (rel.r_offset % BPF_INSN_SZ) {
			pr_warn("sec '%s': invalid offset 0x%zx for relo #%d\n",
				relo_sec_name, (size_t)GELF_R_SYM(rel.r_info), i);
			return -LIBBPF_ERRNO__FORMAT;
		}

		insn_idx = rel.r_offset / BPF_INSN_SZ;
		/* relocations against static functions are recorded as
		 * relocations against the section that contains a function;
		 * in such case, symbol will be STT_SECTION and sym.st_name
		 * will point to empty string (0), so fetch section name
		 * instead
		 */
		if (GELF_ST_TYPE(sym.st_info) == STT_SECTION && sym.st_name == 0)
			sym_name = elf_sec_name(obj, elf_sec_by_idx(obj, sym.st_shndx));
		else
			sym_name = elf_sym_str(obj, sym.st_name);
		sym_name = sym_name ?: "<?";

		pr_debug("sec '%s': relo #%d: insn #%u against '%s'\n",
			 relo_sec_name, i, insn_idx, sym_name);

		prog = find_prog_by_sec_insn(obj, sec_idx, insn_idx);
		if (!prog) {
			pr_warn("sec '%s': relo #%d: program not found in section '%s' for insn #%u\n",
				relo_sec_name, i, sec_name, insn_idx);
			return -LIBBPF_ERRNO__RELOC;
		}

		relos = libbpf_reallocarray(prog->reloc_desc,
					    prog->nr_reloc + 1, sizeof(*relos));
		if (!relos)
			return -ENOMEM;
		prog->reloc_desc = relos;

		/* adjust insn_idx to local BPF program frame of reference */
		insn_idx -= prog->sec_insn_off;
		err = bpf_program__record_reloc(prog, &relos[prog->nr_reloc],
						insn_idx, sym_name, &sym, &rel);
		if (err)
			return err;

		prog->nr_reloc++;
	}
	return 0;
}

static int bpf_map_find_btf_info(struct bpf_object *obj, struct bpf_map *map)
{
	struct bpf_map_def *def = &map->def;
	__u32 key_type_id = 0, value_type_id = 0;
	int ret;

	/* if it's BTF-defined map, we don't need to search for type IDs.
	 * For struct_ops map, it does not need btf_key_type_id and
	 * btf_value_type_id.
	 */
	if (map->sec_idx == obj->efile.btf_maps_shndx ||
	    bpf_map__is_struct_ops(map))
		return 0;

	if (!bpf_map__is_internal(map)) {
		ret = btf__get_map_kv_tids(obj->btf, map->name, def->key_size,
					   def->value_size, &key_type_id,
					   &value_type_id);
	} else {
		/*
		 * LLVM annotates global data differently in BTF, that is,
		 * only as '.data', '.bss' or '.rodata'.
		 */
		ret = btf__find_by_name(obj->btf,
				libbpf_type_to_btf_name[map->libbpf_type]);
	}
	if (ret < 0)
		return ret;

	map->btf_key_type_id = key_type_id;
	map->btf_value_type_id = bpf_map__is_internal(map) ?
				 ret : value_type_id;
	return 0;
}

int bpf_map__reuse_fd(struct bpf_map *map, int fd)
{
	struct bpf_map_info info = {};
	__u32 len = sizeof(info);
	int new_fd, err;
	char *new_name;

	err = bpf_obj_get_info_by_fd(fd, &info, &len);
	if (err)
		return err;

	new_name = strdup(info.name);
	if (!new_name)
		return -errno;

	new_fd = open("/", O_RDONLY | O_CLOEXEC);
	if (new_fd < 0) {
		err = -errno;
		goto err_free_new_name;
	}

	new_fd = dup3(fd, new_fd, O_CLOEXEC);
	if (new_fd < 0) {
		err = -errno;
		goto err_close_new_fd;
	}

	err = zclose(map->fd);
	if (err) {
		err = -errno;
		goto err_close_new_fd;
	}
	free(map->name);

	map->fd = new_fd;
	map->name = new_name;
	map->def.type = info.type;
	map->def.key_size = info.key_size;
	map->def.value_size = info.value_size;
	map->def.max_entries = info.max_entries;
	map->def.map_flags = info.map_flags;
	map->btf_key_type_id = info.btf_key_type_id;
	map->btf_value_type_id = info.btf_value_type_id;
	map->reused = true;

	return 0;

err_close_new_fd:
	close(new_fd);
err_free_new_name:
	free(new_name);
	return err;
}

__u32 bpf_map__max_entries(const struct bpf_map *map)
{
	return map->def.max_entries;
}

int bpf_map__set_max_entries(struct bpf_map *map, __u32 max_entries)
{
	if (map->fd >= 0)
		return -EBUSY;
	map->def.max_entries = max_entries;
	return 0;
}

int bpf_map__resize(struct bpf_map *map, __u32 max_entries)
{
	if (!map || !max_entries)
		return -EINVAL;

	return bpf_map__set_max_entries(map, max_entries);
}

static int
bpf_object__probe_loading(struct bpf_object *obj)
{
	struct bpf_load_program_attr attr;
	char *cp, errmsg[STRERR_BUFSIZE];
	struct bpf_insn insns[] = {
		BPF_MOV64_IMM(BPF_REG_0, 0),
		BPF_EXIT_INSN(),
	};
	int ret;

	/* make sure basic loading works */

	memset(&attr, 0, sizeof(attr));
	attr.prog_type = BPF_PROG_TYPE_SOCKET_FILTER;
	attr.insns = insns;
	attr.insns_cnt = ARRAY_SIZE(insns);
	attr.license = "GPL";

	ret = bpf_load_program_xattr(&attr, NULL, 0);
	if (ret < 0) {
		ret = errno;
		cp = libbpf_strerror_r(ret, errmsg, sizeof(errmsg));
		pr_warn("Error in %s():%s(%d). Couldn't load trivial BPF "
			"program. Make sure your kernel supports BPF "
			"(CONFIG_BPF_SYSCALL=y) and/or that RLIMIT_MEMLOCK is "
			"set to big enough value.\n", __func__, cp, ret);
		return -ret;
	}
	close(ret);

	return 0;
}

static int probe_fd(int fd)
{
	if (fd >= 0)
		close(fd);
	return fd >= 0;
}

static int probe_kern_prog_name(void)
{
	struct bpf_load_program_attr attr;
	struct bpf_insn insns[] = {
		BPF_MOV64_IMM(BPF_REG_0, 0),
		BPF_EXIT_INSN(),
	};
	int ret;

	/* make sure loading with name works */

	memset(&attr, 0, sizeof(attr));
	attr.prog_type = BPF_PROG_TYPE_SOCKET_FILTER;
	attr.insns = insns;
	attr.insns_cnt = ARRAY_SIZE(insns);
	attr.license = "GPL";
	attr.name = "test";
	ret = bpf_load_program_xattr(&attr, NULL, 0);
	return probe_fd(ret);
}

static int probe_kern_global_data(void)
{
	struct bpf_load_program_attr prg_attr;
	struct bpf_create_map_attr map_attr;
	char *cp, errmsg[STRERR_BUFSIZE];
	struct bpf_insn insns[] = {
		BPF_LD_MAP_VALUE(BPF_REG_1, 0, 16),
		BPF_ST_MEM(BPF_DW, BPF_REG_1, 0, 42),
		BPF_MOV64_IMM(BPF_REG_0, 0),
		BPF_EXIT_INSN(),
	};
	int ret, map;

	memset(&map_attr, 0, sizeof(map_attr));
	map_attr.map_type = BPF_MAP_TYPE_ARRAY;
	map_attr.key_size = sizeof(int);
	map_attr.value_size = 32;
	map_attr.max_entries = 1;

	map = bpf_create_map_xattr(&map_attr);
	if (map < 0) {
		ret = -errno;
		cp = libbpf_strerror_r(ret, errmsg, sizeof(errmsg));
		pr_warn("Error in %s():%s(%d). Couldn't create simple array map.\n",
			__func__, cp, -ret);
		return ret;
	}

	insns[0].imm = map;

	memset(&prg_attr, 0, sizeof(prg_attr));
	prg_attr.prog_type = BPF_PROG_TYPE_SOCKET_FILTER;
	prg_attr.insns = insns;
	prg_attr.insns_cnt = ARRAY_SIZE(insns);
	prg_attr.license = "GPL";

	ret = bpf_load_program_xattr(&prg_attr, NULL, 0);
	close(map);
	return probe_fd(ret);
}

static int probe_kern_btf(void)
{
	static const char strs[] = "\0int";
	__u32 types[] = {
		/* int */
		BTF_TYPE_INT_ENC(1, BTF_INT_SIGNED, 0, 32, 4),
	};

	return probe_fd(libbpf__load_raw_btf((char *)types, sizeof(types),
					     strs, sizeof(strs)));
}

static int probe_kern_btf_func(void)
{
	static const char strs[] = "\0int\0x\0a";
	/* void x(int a) {} */
	__u32 types[] = {
		/* int */
		BTF_TYPE_INT_ENC(1, BTF_INT_SIGNED, 0, 32, 4),  /* [1] */
		/* FUNC_PROTO */                                /* [2] */
		BTF_TYPE_ENC(0, BTF_INFO_ENC(BTF_KIND_FUNC_PROTO, 0, 1), 0),
		BTF_PARAM_ENC(7, 1),
		/* FUNC x */                                    /* [3] */
		BTF_TYPE_ENC(5, BTF_INFO_ENC(BTF_KIND_FUNC, 0, 0), 2),
	};

	return probe_fd(libbpf__load_raw_btf((char *)types, sizeof(types),
					     strs, sizeof(strs)));
}

static int probe_kern_btf_func_global(void)
{
	static const char strs[] = "\0int\0x\0a";
	/* static void x(int a) {} */
	__u32 types[] = {
		/* int */
		BTF_TYPE_INT_ENC(1, BTF_INT_SIGNED, 0, 32, 4),  /* [1] */
		/* FUNC_PROTO */                                /* [2] */
		BTF_TYPE_ENC(0, BTF_INFO_ENC(BTF_KIND_FUNC_PROTO, 0, 1), 0),
		BTF_PARAM_ENC(7, 1),
		/* FUNC x BTF_FUNC_GLOBAL */                    /* [3] */
		BTF_TYPE_ENC(5, BTF_INFO_ENC(BTF_KIND_FUNC, 0, BTF_FUNC_GLOBAL), 2),
	};

	return probe_fd(libbpf__load_raw_btf((char *)types, sizeof(types),
					     strs, sizeof(strs)));
}

static int probe_kern_btf_datasec(void)
{
	static const char strs[] = "\0x\0.data";
	/* static int a; */
	__u32 types[] = {
		/* int */
		BTF_TYPE_INT_ENC(0, BTF_INT_SIGNED, 0, 32, 4),  /* [1] */
		/* VAR x */                                     /* [2] */
		BTF_TYPE_ENC(1, BTF_INFO_ENC(BTF_KIND_VAR, 0, 0), 1),
		BTF_VAR_STATIC,
		/* DATASEC val */                               /* [3] */
		BTF_TYPE_ENC(3, BTF_INFO_ENC(BTF_KIND_DATASEC, 0, 1), 4),
		BTF_VAR_SECINFO_ENC(2, 0, 4),
	};

	return probe_fd(libbpf__load_raw_btf((char *)types, sizeof(types),
					     strs, sizeof(strs)));
}

static int probe_kern_array_mmap(void)
{
	struct bpf_create_map_attr attr = {
		.map_type = BPF_MAP_TYPE_ARRAY,
		.map_flags = BPF_F_MMAPABLE,
		.key_size = sizeof(int),
		.value_size = sizeof(int),
		.max_entries = 1,
	};

	return probe_fd(bpf_create_map_xattr(&attr));
}

static int probe_kern_exp_attach_type(void)
{
	struct bpf_load_program_attr attr;
	struct bpf_insn insns[] = {
		BPF_MOV64_IMM(BPF_REG_0, 0),
		BPF_EXIT_INSN(),
	};

	memset(&attr, 0, sizeof(attr));
	/* use any valid combination of program type and (optional)
	 * non-zero expected attach type (i.e., not a BPF_CGROUP_INET_INGRESS)
	 * to see if kernel supports expected_attach_type field for
	 * BPF_PROG_LOAD command
	 */
	attr.prog_type = BPF_PROG_TYPE_CGROUP_SOCK;
	attr.expected_attach_type = BPF_CGROUP_INET_SOCK_CREATE;
	attr.insns = insns;
	attr.insns_cnt = ARRAY_SIZE(insns);
	attr.license = "GPL";

	return probe_fd(bpf_load_program_xattr(&attr, NULL, 0));
}

static int probe_kern_probe_read_kernel(void)
{
	struct bpf_load_program_attr attr;
	struct bpf_insn insns[] = {
		BPF_MOV64_REG(BPF_REG_1, BPF_REG_10),	/* r1 = r10 (fp) */
		BPF_ALU64_IMM(BPF_ADD, BPF_REG_1, -8),	/* r1 += -8 */
		BPF_MOV64_IMM(BPF_REG_2, 8),		/* r2 = 8 */
		BPF_MOV64_IMM(BPF_REG_3, 0),		/* r3 = 0 */
		BPF_RAW_INSN(BPF_JMP | BPF_CALL, 0, 0, 0, BPF_FUNC_probe_read_kernel),
		BPF_EXIT_INSN(),
	};

	memset(&attr, 0, sizeof(attr));
	attr.prog_type = BPF_PROG_TYPE_KPROBE;
	attr.insns = insns;
	attr.insns_cnt = ARRAY_SIZE(insns);
	attr.license = "GPL";

	return probe_fd(bpf_load_program_xattr(&attr, NULL, 0));
}

static int probe_prog_bind_map(void)
{
	struct bpf_load_program_attr prg_attr;
	struct bpf_create_map_attr map_attr;
	char *cp, errmsg[STRERR_BUFSIZE];
	struct bpf_insn insns[] = {
		BPF_MOV64_IMM(BPF_REG_0, 0),
		BPF_EXIT_INSN(),
	};
	int ret, map, prog;

	memset(&map_attr, 0, sizeof(map_attr));
	map_attr.map_type = BPF_MAP_TYPE_ARRAY;
	map_attr.key_size = sizeof(int);
	map_attr.value_size = 32;
	map_attr.max_entries = 1;

	map = bpf_create_map_xattr(&map_attr);
	if (map < 0) {
		ret = -errno;
		cp = libbpf_strerror_r(ret, errmsg, sizeof(errmsg));
		pr_warn("Error in %s():%s(%d). Couldn't create simple array map.\n",
			__func__, cp, -ret);
		return ret;
	}

	memset(&prg_attr, 0, sizeof(prg_attr));
	prg_attr.prog_type = BPF_PROG_TYPE_SOCKET_FILTER;
	prg_attr.insns = insns;
	prg_attr.insns_cnt = ARRAY_SIZE(insns);
	prg_attr.license = "GPL";

	prog = bpf_load_program_xattr(&prg_attr, NULL, 0);
	if (prog < 0) {
		close(map);
		return 0;
	}

	ret = bpf_prog_bind_map(prog, map, NULL);

	close(map);
	close(prog);

	return ret >= 0;
}

enum kern_feature_result {
	FEAT_UNKNOWN = 0,
	FEAT_SUPPORTED = 1,
	FEAT_MISSING = 2,
};

typedef int (*feature_probe_fn)(void);

static struct kern_feature_desc {
	const char *desc;
	feature_probe_fn probe;
	enum kern_feature_result res;
} feature_probes[__FEAT_CNT] = {
	[FEAT_PROG_NAME] = {
		"BPF program name", probe_kern_prog_name,
	},
	[FEAT_GLOBAL_DATA] = {
		"global variables", probe_kern_global_data,
	},
	[FEAT_BTF] = {
		"minimal BTF", probe_kern_btf,
	},
	[FEAT_BTF_FUNC] = {
		"BTF functions", probe_kern_btf_func,
	},
	[FEAT_BTF_GLOBAL_FUNC] = {
		"BTF global function", probe_kern_btf_func_global,
	},
	[FEAT_BTF_DATASEC] = {
		"BTF data section and variable", probe_kern_btf_datasec,
	},
	[FEAT_ARRAY_MMAP] = {
		"ARRAY map mmap()", probe_kern_array_mmap,
	},
	[FEAT_EXP_ATTACH_TYPE] = {
		"BPF_PROG_LOAD expected_attach_type attribute",
		probe_kern_exp_attach_type,
	},
	[FEAT_PROBE_READ_KERN] = {
		"bpf_probe_read_kernel() helper", probe_kern_probe_read_kernel,
	},
	[FEAT_PROG_BIND_MAP] = {
		"BPF_PROG_BIND_MAP support", probe_prog_bind_map,
	}
};

static bool kernel_supports(enum kern_feature_id feat_id)
{
	struct kern_feature_desc *feat = &feature_probes[feat_id];
	int ret;

	if (READ_ONCE(feat->res) == FEAT_UNKNOWN) {
		ret = feat->probe();
		if (ret > 0) {
			WRITE_ONCE(feat->res, FEAT_SUPPORTED);
		} else if (ret == 0) {
			WRITE_ONCE(feat->res, FEAT_MISSING);
		} else {
			pr_warn("Detection of kernel %s support failed: %d\n", feat->desc, ret);
			WRITE_ONCE(feat->res, FEAT_MISSING);
		}
	}

	return READ_ONCE(feat->res) == FEAT_SUPPORTED;
}

static bool map_is_reuse_compat(const struct bpf_map *map, int map_fd)
{
	struct bpf_map_info map_info = {};
	char msg[STRERR_BUFSIZE];
	__u32 map_info_len;

	map_info_len = sizeof(map_info);

	if (bpf_obj_get_info_by_fd(map_fd, &map_info, &map_info_len)) {
		pr_warn("failed to get map info for map FD %d: %s\n",
			map_fd, libbpf_strerror_r(errno, msg, sizeof(msg)));
		return false;
	}

	return (map_info.type == map->def.type &&
		map_info.key_size == map->def.key_size &&
		map_info.value_size == map->def.value_size &&
		map_info.max_entries == map->def.max_entries &&
		map_info.map_flags == map->def.map_flags);
}

static int
bpf_object__reuse_map(struct bpf_map *map)
{
	char *cp, errmsg[STRERR_BUFSIZE];
	int err, pin_fd;

	pin_fd = bpf_obj_get(map->pin_path);
	if (pin_fd < 0) {
		err = -errno;
		if (err == -ENOENT) {
			pr_debug("found no pinned map to reuse at '%s'\n",
				 map->pin_path);
			return 0;
		}

		cp = libbpf_strerror_r(-err, errmsg, sizeof(errmsg));
		pr_warn("couldn't retrieve pinned map '%s': %s\n",
			map->pin_path, cp);
		return err;
	}

	if (!map_is_reuse_compat(map, pin_fd)) {
		pr_warn("couldn't reuse pinned map at '%s': parameter mismatch\n",
			map->pin_path);
		close(pin_fd);
		return -EINVAL;
	}

	err = bpf_map__reuse_fd(map, pin_fd);
	if (err) {
		close(pin_fd);
		return err;
	}
	map->pinned = true;
	pr_debug("reused pinned map at '%s'\n", map->pin_path);

	return 0;
}

static int
bpf_object__populate_internal_map(struct bpf_object *obj, struct bpf_map *map)
{
	enum libbpf_map_type map_type = map->libbpf_type;
	char *cp, errmsg[STRERR_BUFSIZE];
	int err, zero = 0;

	err = bpf_map_update_elem(map->fd, &zero, map->mmaped, 0);
	if (err) {
		err = -errno;
		cp = libbpf_strerror_r(err, errmsg, sizeof(errmsg));
		pr_warn("Error setting initial map(%s) contents: %s\n",
			map->name, cp);
		return err;
	}

	/* Freeze .rodata and .kconfig map as read-only from syscall side. */
	if (map_type == LIBBPF_MAP_RODATA || map_type == LIBBPF_MAP_KCONFIG) {
		err = bpf_map_freeze(map->fd);
		if (err) {
			err = -errno;
			cp = libbpf_strerror_r(err, errmsg, sizeof(errmsg));
			pr_warn("Error freezing map(%s) as read-only: %s\n",
				map->name, cp);
			return err;
		}
	}
	return 0;
}

static void bpf_map__destroy(struct bpf_map *map);

static int bpf_object__create_map(struct bpf_object *obj, struct bpf_map *map)
{
	struct bpf_create_map_attr create_attr;
	struct bpf_map_def *def = &map->def;

	memset(&create_attr, 0, sizeof(create_attr));

	if (kernel_supports(FEAT_PROG_NAME))
		create_attr.name = map->name;
	create_attr.map_ifindex = map->map_ifindex;
	create_attr.map_type = def->type;
	create_attr.map_flags = def->map_flags;
	create_attr.key_size = def->key_size;
	create_attr.value_size = def->value_size;
	create_attr.numa_node = map->numa_node;

	if (def->type == BPF_MAP_TYPE_PERF_EVENT_ARRAY && !def->max_entries) {
		int nr_cpus;

		nr_cpus = libbpf_num_possible_cpus();
		if (nr_cpus < 0) {
			pr_warn("map '%s': failed to determine number of system CPUs: %d\n",
				map->name, nr_cpus);
			return nr_cpus;
		}
		pr_debug("map '%s': setting size to %d\n", map->name, nr_cpus);
		create_attr.max_entries = nr_cpus;
	} else {
		create_attr.max_entries = def->max_entries;
	}

	if (bpf_map__is_struct_ops(map))
		create_attr.btf_vmlinux_value_type_id =
			map->btf_vmlinux_value_type_id;

	create_attr.btf_fd = 0;
	create_attr.btf_key_type_id = 0;
	create_attr.btf_value_type_id = 0;
	if (obj->btf && btf__fd(obj->btf) >= 0 && !bpf_map_find_btf_info(obj, map)) {
		create_attr.btf_fd = btf__fd(obj->btf);
		create_attr.btf_key_type_id = map->btf_key_type_id;
		create_attr.btf_value_type_id = map->btf_value_type_id;
	}

	if (bpf_map_type__is_map_in_map(def->type)) {
		if (map->inner_map) {
			int err;

			err = bpf_object__create_map(obj, map->inner_map);
			if (err) {
				pr_warn("map '%s': failed to create inner map: %d\n",
					map->name, err);
				return err;
			}
			map->inner_map_fd = bpf_map__fd(map->inner_map);
		}
		if (map->inner_map_fd >= 0)
			create_attr.inner_map_fd = map->inner_map_fd;
	}

	map->fd = bpf_create_map_xattr(&create_attr);
	if (map->fd < 0 && (create_attr.btf_key_type_id ||
			    create_attr.btf_value_type_id)) {
		char *cp, errmsg[STRERR_BUFSIZE];
		int err = -errno;

		cp = libbpf_strerror_r(err, errmsg, sizeof(errmsg));
		pr_warn("Error in bpf_create_map_xattr(%s):%s(%d). Retrying without BTF.\n",
			map->name, cp, err);
		create_attr.btf_fd = 0;
		create_attr.btf_key_type_id = 0;
		create_attr.btf_value_type_id = 0;
		map->btf_key_type_id = 0;
		map->btf_value_type_id = 0;
		map->fd = bpf_create_map_xattr(&create_attr);
	}

	if (map->fd < 0)
		return -errno;

	if (bpf_map_type__is_map_in_map(def->type) && map->inner_map) {
		bpf_map__destroy(map->inner_map);
		zfree(&map->inner_map);
	}

	return 0;
}

static int init_map_slots(struct bpf_map *map)
{
	const struct bpf_map *targ_map;
	unsigned int i;
	int fd, err;

	for (i = 0; i < map->init_slots_sz; i++) {
		if (!map->init_slots[i])
			continue;

		targ_map = map->init_slots[i];
		fd = bpf_map__fd(targ_map);
		err = bpf_map_update_elem(map->fd, &i, &fd, 0);
		if (err) {
			err = -errno;
			pr_warn("map '%s': failed to initialize slot [%d] to map '%s' fd=%d: %d\n",
				map->name, i, targ_map->name,
				fd, err);
			return err;
		}
		pr_debug("map '%s': slot [%d] set to map '%s' fd=%d\n",
			 map->name, i, targ_map->name, fd);
	}

	zfree(&map->init_slots);
	map->init_slots_sz = 0;

	return 0;
}

static int
bpf_object__create_maps(struct bpf_object *obj)
{
	struct bpf_map *map;
	char *cp, errmsg[STRERR_BUFSIZE];
	unsigned int i, j;
	int err;

	for (i = 0; i < obj->nr_maps; i++) {
		map = &obj->maps[i];

		if (map->pin_path) {
			err = bpf_object__reuse_map(map);
			if (err) {
				pr_warn("map '%s': error reusing pinned map\n",
					map->name);
				goto err_out;
			}
		}

		if (map->fd >= 0) {
			pr_debug("map '%s': skipping creation (preset fd=%d)\n",
				 map->name, map->fd);
		} else {
			err = bpf_object__create_map(obj, map);
			if (err)
				goto err_out;

			pr_debug("map '%s': created successfully, fd=%d\n",
				 map->name, map->fd);

			if (bpf_map__is_internal(map)) {
				err = bpf_object__populate_internal_map(obj, map);
				if (err < 0) {
					zclose(map->fd);
					goto err_out;
				}
			}

			if (map->init_slots_sz) {
				err = init_map_slots(map);
				if (err < 0) {
					zclose(map->fd);
					goto err_out;
				}
			}
		}

		if (map->pin_path && !map->pinned) {
			err = bpf_map__pin(map, NULL);
			if (err) {
				pr_warn("map '%s': failed to auto-pin at '%s': %d\n",
					map->name, map->pin_path, err);
				zclose(map->fd);
				goto err_out;
			}
		}
	}

	return 0;

err_out:
	cp = libbpf_strerror_r(err, errmsg, sizeof(errmsg));
	pr_warn("map '%s': failed to create: %s(%d)\n", map->name, cp, err);
	pr_perm_msg(err);
	for (j = 0; j < i; j++)
		zclose(obj->maps[j].fd);
	return err;
}

#define BPF_CORE_SPEC_MAX_LEN 64

/* represents BPF CO-RE field or array element accessor */
struct bpf_core_accessor {
	__u32 type_id;		/* struct/union type or array element type */
	__u32 idx;		/* field index or array index */
	const char *name;	/* field name or NULL for array accessor */
};

struct bpf_core_spec {
	const struct btf *btf;
	/* high-level spec: named fields and array indices only */
	struct bpf_core_accessor spec[BPF_CORE_SPEC_MAX_LEN];
	/* original unresolved (no skip_mods_or_typedefs) root type ID */
	__u32 root_type_id;
	/* CO-RE relocation kind */
	enum bpf_core_relo_kind relo_kind;
	/* high-level spec length */
	int len;
	/* raw, low-level spec: 1-to-1 with accessor spec string */
	int raw_spec[BPF_CORE_SPEC_MAX_LEN];
	/* raw spec length */
	int raw_len;
	/* field bit offset represented by spec */
	__u32 bit_offset;
};

static bool str_is_empty(const char *s)
{
	return !s || !s[0];
}

static bool is_flex_arr(const struct btf *btf,
			const struct bpf_core_accessor *acc,
			const struct btf_array *arr)
{
	const struct btf_type *t;

	/* not a flexible array, if not inside a struct or has non-zero size */
	if (!acc->name || arr->nelems > 0)
		return false;

	/* has to be the last member of enclosing struct */
	t = btf__type_by_id(btf, acc->type_id);
	return acc->idx == btf_vlen(t) - 1;
}

static const char *core_relo_kind_str(enum bpf_core_relo_kind kind)
{
	switch (kind) {
	case BPF_FIELD_BYTE_OFFSET: return "byte_off";
	case BPF_FIELD_BYTE_SIZE: return "byte_sz";
	case BPF_FIELD_EXISTS: return "field_exists";
	case BPF_FIELD_SIGNED: return "signed";
	case BPF_FIELD_LSHIFT_U64: return "lshift_u64";
	case BPF_FIELD_RSHIFT_U64: return "rshift_u64";
	case BPF_TYPE_ID_LOCAL: return "local_type_id";
	case BPF_TYPE_ID_TARGET: return "target_type_id";
	case BPF_TYPE_EXISTS: return "type_exists";
	case BPF_TYPE_SIZE: return "type_size";
	case BPF_ENUMVAL_EXISTS: return "enumval_exists";
	case BPF_ENUMVAL_VALUE: return "enumval_value";
	default: return "unknown";
	}
}

static bool core_relo_is_field_based(enum bpf_core_relo_kind kind)
{
	switch (kind) {
	case BPF_FIELD_BYTE_OFFSET:
	case BPF_FIELD_BYTE_SIZE:
	case BPF_FIELD_EXISTS:
	case BPF_FIELD_SIGNED:
	case BPF_FIELD_LSHIFT_U64:
	case BPF_FIELD_RSHIFT_U64:
		return true;
	default:
		return false;
	}
}

static bool core_relo_is_type_based(enum bpf_core_relo_kind kind)
{
	switch (kind) {
	case BPF_TYPE_ID_LOCAL:
	case BPF_TYPE_ID_TARGET:
	case BPF_TYPE_EXISTS:
	case BPF_TYPE_SIZE:
		return true;
	default:
		return false;
	}
}

static bool core_relo_is_enumval_based(enum bpf_core_relo_kind kind)
{
	switch (kind) {
	case BPF_ENUMVAL_EXISTS:
	case BPF_ENUMVAL_VALUE:
		return true;
	default:
		return false;
	}
}

/*
 * Turn bpf_core_relo into a low- and high-level spec representation,
 * validating correctness along the way, as well as calculating resulting
 * field bit offset, specified by accessor string. Low-level spec captures
 * every single level of nestedness, including traversing anonymous
 * struct/union members. High-level one only captures semantically meaningful
 * "turning points": named fields and array indicies.
 * E.g., for this case:
 *
 *   struct sample {
 *       int __unimportant;
 *       struct {
 *           int __1;
 *           int __2;
 *           int a[7];
 *       };
 *   };
 *
 *   struct sample *s = ...;
 *
 *   int x = &s->a[3]; // access string = '0:1:2:3'
 *
 * Low-level spec has 1:1 mapping with each element of access string (it's
 * just a parsed access string representation): [0, 1, 2, 3].
 *
 * High-level spec will capture only 3 points:
 *   - intial zero-index access by pointer (&s->... is the same as &s[0]...);
 *   - field 'a' access (corresponds to '2' in low-level spec);
 *   - array element #3 access (corresponds to '3' in low-level spec).
 *
 * Type-based relocations (TYPE_EXISTS/TYPE_SIZE,
 * TYPE_ID_LOCAL/TYPE_ID_TARGET) don't capture any field information. Their
 * spec and raw_spec are kept empty.
 *
 * Enum value-based relocations (ENUMVAL_EXISTS/ENUMVAL_VALUE) use access
 * string to specify enumerator's value index that need to be relocated.
 */
static int bpf_core_parse_spec(const struct btf *btf,
			       __u32 type_id,
			       const char *spec_str,
			       enum bpf_core_relo_kind relo_kind,
			       struct bpf_core_spec *spec)
{
	int access_idx, parsed_len, i;
	struct bpf_core_accessor *acc;
	const struct btf_type *t;
	const char *name;
	__u32 id;
	__s64 sz;

	if (str_is_empty(spec_str) || *spec_str == ':')
		return -EINVAL;

	memset(spec, 0, sizeof(*spec));
	spec->btf = btf;
	spec->root_type_id = type_id;
	spec->relo_kind = relo_kind;

	/* type-based relocations don't have a field access string */
	if (core_relo_is_type_based(relo_kind)) {
		if (strcmp(spec_str, "0"))
			return -EINVAL;
		return 0;
	}

	/* parse spec_str="0:1:2:3:4" into array raw_spec=[0, 1, 2, 3, 4] */
	while (*spec_str) {
		if (*spec_str == ':')
			++spec_str;
		if (sscanf(spec_str, "%d%n", &access_idx, &parsed_len) != 1)
			return -EINVAL;
		if (spec->raw_len == BPF_CORE_SPEC_MAX_LEN)
			return -E2BIG;
		spec_str += parsed_len;
		spec->raw_spec[spec->raw_len++] = access_idx;
	}

	if (spec->raw_len == 0)
		return -EINVAL;

	t = skip_mods_and_typedefs(btf, type_id, &id);
	if (!t)
		return -EINVAL;

	access_idx = spec->raw_spec[0];
	acc = &spec->spec[0];
	acc->type_id = id;
	acc->idx = access_idx;
	spec->len++;

	if (core_relo_is_enumval_based(relo_kind)) {
		if (!btf_is_enum(t) || spec->raw_len > 1 || access_idx >= btf_vlen(t))
			return -EINVAL;

		/* record enumerator name in a first accessor */
		acc->name = btf__name_by_offset(btf, btf_enum(t)[access_idx].name_off);
		return 0;
	}

	if (!core_relo_is_field_based(relo_kind))
		return -EINVAL;

	sz = btf__resolve_size(btf, id);
	if (sz < 0)
		return sz;
	spec->bit_offset = access_idx * sz * 8;

	for (i = 1; i < spec->raw_len; i++) {
		t = skip_mods_and_typedefs(btf, id, &id);
		if (!t)
			return -EINVAL;

		access_idx = spec->raw_spec[i];
		acc = &spec->spec[spec->len];

		if (btf_is_composite(t)) {
			const struct btf_member *m;
			__u32 bit_offset;

			if (access_idx >= btf_vlen(t))
				return -EINVAL;

			bit_offset = btf_member_bit_offset(t, access_idx);
			spec->bit_offset += bit_offset;

			m = btf_members(t) + access_idx;
			if (m->name_off) {
				name = btf__name_by_offset(btf, m->name_off);
				if (str_is_empty(name))
					return -EINVAL;

				acc->type_id = id;
				acc->idx = access_idx;
				acc->name = name;
				spec->len++;
			}

			id = m->type;
		} else if (btf_is_array(t)) {
			const struct btf_array *a = btf_array(t);
			bool flex;

			t = skip_mods_and_typedefs(btf, a->type, &id);
			if (!t)
				return -EINVAL;

			flex = is_flex_arr(btf, acc - 1, a);
			if (!flex && access_idx >= a->nelems)
				return -EINVAL;

			spec->spec[spec->len].type_id = id;
			spec->spec[spec->len].idx = access_idx;
			spec->len++;

			sz = btf__resolve_size(btf, id);
			if (sz < 0)
				return sz;
			spec->bit_offset += access_idx * sz * 8;
		} else {
			pr_warn("relo for [%u] %s (at idx %d) captures type [%d] of unexpected kind %s\n",
				type_id, spec_str, i, id, btf_kind_str(t));
			return -EINVAL;
		}
	}

	return 0;
}

static bool bpf_core_is_flavor_sep(const char *s)
{
	/* check X___Y name pattern, where X and Y are not underscores */
	return s[0] != '_' &&				      /* X */
	       s[1] == '_' && s[2] == '_' && s[3] == '_' &&   /* ___ */
	       s[4] != '_';				      /* Y */
}

/* Given 'some_struct_name___with_flavor' return the length of a name prefix
 * before last triple underscore. Struct name part after last triple
 * underscore is ignored by BPF CO-RE relocation during relocation matching.
 */
static size_t bpf_core_essential_name_len(const char *name)
{
	size_t n = strlen(name);
	int i;

	for (i = n - 5; i >= 0; i--) {
		if (bpf_core_is_flavor_sep(name + i))
			return i + 1;
	}
	return n;
}

/* dynamically sized list of type IDs */
struct ids_vec {
	__u32 *data;
	int len;
};

static void bpf_core_free_cands(struct ids_vec *cand_ids)
{
	free(cand_ids->data);
	free(cand_ids);
}

static struct ids_vec *bpf_core_find_cands(const struct btf *local_btf,
					   __u32 local_type_id,
					   const struct btf *targ_btf)
{
	size_t local_essent_len, targ_essent_len;
	const char *local_name, *targ_name;
	const struct btf_type *t, *local_t;
	struct ids_vec *cand_ids;
	__u32 *new_ids;
	int i, err, n;

	local_t = btf__type_by_id(local_btf, local_type_id);
	if (!local_t)
		return ERR_PTR(-EINVAL);

	local_name = btf__name_by_offset(local_btf, local_t->name_off);
	if (str_is_empty(local_name))
		return ERR_PTR(-EINVAL);
	local_essent_len = bpf_core_essential_name_len(local_name);

	cand_ids = calloc(1, sizeof(*cand_ids));
	if (!cand_ids)
		return ERR_PTR(-ENOMEM);

	n = btf__get_nr_types(targ_btf);
	for (i = 1; i <= n; i++) {
		t = btf__type_by_id(targ_btf, i);
		if (btf_kind(t) != btf_kind(local_t))
			continue;

		targ_name = btf__name_by_offset(targ_btf, t->name_off);
		if (str_is_empty(targ_name))
			continue;

		targ_essent_len = bpf_core_essential_name_len(targ_name);
		if (targ_essent_len != local_essent_len)
			continue;

		if (strncmp(local_name, targ_name, local_essent_len) == 0) {
<<<<<<< HEAD
			pr_debug("[%d] %s: found candidate [%d] %s\n",
				 local_type_id, local_name, i, targ_name);
			new_ids = reallocarray(cand_ids->data,
					       cand_ids->len + 1,
					       sizeof(*cand_ids->data));
=======
			pr_debug("CO-RE relocating [%d] %s %s: found target candidate [%d] %s %s\n",
				 local_type_id, btf_kind_str(local_t),
				 local_name, i, btf_kind_str(t), targ_name);
			new_ids = libbpf_reallocarray(cand_ids->data,
						      cand_ids->len + 1,
						      sizeof(*cand_ids->data));
>>>>>>> d1988041
			if (!new_ids) {
				err = -ENOMEM;
				goto err_out;
			}
			cand_ids->data = new_ids;
			cand_ids->data[cand_ids->len++] = i;
		}
	}
	return cand_ids;
err_out:
	bpf_core_free_cands(cand_ids);
	return ERR_PTR(err);
}

/* Check two types for compatibility for the purpose of field access
 * relocation. const/volatile/restrict and typedefs are skipped to ensure we
 * are relocating semantically compatible entities:
 *   - any two STRUCTs/UNIONs are compatible and can be mixed;
 *   - any two FWDs are compatible, if their names match (modulo flavor suffix);
 *   - any two PTRs are always compatible;
 *   - for ENUMs, names should be the same (ignoring flavor suffix) or at
 *     least one of enums should be anonymous;
 *   - for ENUMs, check sizes, names are ignored;
 *   - for INT, size and signedness are ignored;
 *   - for ARRAY, dimensionality is ignored, element types are checked for
 *     compatibility recursively;
 *   - everything else shouldn't be ever a target of relocation.
 * These rules are not set in stone and probably will be adjusted as we get
 * more experience with using BPF CO-RE relocations.
 */
static int bpf_core_fields_are_compat(const struct btf *local_btf,
				      __u32 local_id,
				      const struct btf *targ_btf,
				      __u32 targ_id)
{
	const struct btf_type *local_type, *targ_type;

recur:
	local_type = skip_mods_and_typedefs(local_btf, local_id, &local_id);
	targ_type = skip_mods_and_typedefs(targ_btf, targ_id, &targ_id);
	if (!local_type || !targ_type)
		return -EINVAL;

	if (btf_is_composite(local_type) && btf_is_composite(targ_type))
		return 1;
	if (btf_kind(local_type) != btf_kind(targ_type))
		return 0;

	switch (btf_kind(local_type)) {
	case BTF_KIND_PTR:
		return 1;
	case BTF_KIND_FWD:
	case BTF_KIND_ENUM: {
		const char *local_name, *targ_name;
		size_t local_len, targ_len;

		local_name = btf__name_by_offset(local_btf,
						 local_type->name_off);
		targ_name = btf__name_by_offset(targ_btf, targ_type->name_off);
		local_len = bpf_core_essential_name_len(local_name);
		targ_len = bpf_core_essential_name_len(targ_name);
		/* one of them is anonymous or both w/ same flavor-less names */
		return local_len == 0 || targ_len == 0 ||
		       (local_len == targ_len &&
			strncmp(local_name, targ_name, local_len) == 0);
	}
	case BTF_KIND_INT:
		/* just reject deprecated bitfield-like integers; all other
		 * integers are by default compatible between each other
		 */
		return btf_int_offset(local_type) == 0 &&
		       btf_int_offset(targ_type) == 0;
	case BTF_KIND_ARRAY:
		local_id = btf_array(local_type)->type;
		targ_id = btf_array(targ_type)->type;
		goto recur;
	default:
		pr_warn("unexpected kind %d relocated, local [%d], target [%d]\n",
			btf_kind(local_type), local_id, targ_id);
		return 0;
	}
}

/*
 * Given single high-level named field accessor in local type, find
 * corresponding high-level accessor for a target type. Along the way,
 * maintain low-level spec for target as well. Also keep updating target
 * bit offset.
 *
 * Searching is performed through recursive exhaustive enumeration of all
 * fields of a struct/union. If there are any anonymous (embedded)
 * structs/unions, they are recursively searched as well. If field with
 * desired name is found, check compatibility between local and target types,
 * before returning result.
 *
 * 1 is returned, if field is found.
 * 0 is returned if no compatible field is found.
 * <0 is returned on error.
 */
static int bpf_core_match_member(const struct btf *local_btf,
				 const struct bpf_core_accessor *local_acc,
				 const struct btf *targ_btf,
				 __u32 targ_id,
				 struct bpf_core_spec *spec,
				 __u32 *next_targ_id)
{
	const struct btf_type *local_type, *targ_type;
	const struct btf_member *local_member, *m;
	const char *local_name, *targ_name;
	__u32 local_id;
	int i, n, found;

	targ_type = skip_mods_and_typedefs(targ_btf, targ_id, &targ_id);
	if (!targ_type)
		return -EINVAL;
	if (!btf_is_composite(targ_type))
		return 0;

	local_id = local_acc->type_id;
	local_type = btf__type_by_id(local_btf, local_id);
	local_member = btf_members(local_type) + local_acc->idx;
	local_name = btf__name_by_offset(local_btf, local_member->name_off);

	n = btf_vlen(targ_type);
	m = btf_members(targ_type);
	for (i = 0; i < n; i++, m++) {
		__u32 bit_offset;

		bit_offset = btf_member_bit_offset(targ_type, i);

		/* too deep struct/union/array nesting */
		if (spec->raw_len == BPF_CORE_SPEC_MAX_LEN)
			return -E2BIG;

		/* speculate this member will be the good one */
		spec->bit_offset += bit_offset;
		spec->raw_spec[spec->raw_len++] = i;

		targ_name = btf__name_by_offset(targ_btf, m->name_off);
		if (str_is_empty(targ_name)) {
			/* embedded struct/union, we need to go deeper */
			found = bpf_core_match_member(local_btf, local_acc,
						      targ_btf, m->type,
						      spec, next_targ_id);
			if (found) /* either found or error */
				return found;
		} else if (strcmp(local_name, targ_name) == 0) {
			/* matching named field */
			struct bpf_core_accessor *targ_acc;

			targ_acc = &spec->spec[spec->len++];
			targ_acc->type_id = targ_id;
			targ_acc->idx = i;
			targ_acc->name = targ_name;

			*next_targ_id = m->type;
			found = bpf_core_fields_are_compat(local_btf,
							   local_member->type,
							   targ_btf, m->type);
			if (!found)
				spec->len--; /* pop accessor */
			return found;
		}
		/* member turned out not to be what we looked for */
		spec->bit_offset -= bit_offset;
		spec->raw_len--;
	}

	return 0;
}

/* Check local and target types for compatibility. This check is used for
 * type-based CO-RE relocations and follow slightly different rules than
 * field-based relocations. This function assumes that root types were already
 * checked for name match. Beyond that initial root-level name check, names
 * are completely ignored. Compatibility rules are as follows:
 *   - any two STRUCTs/UNIONs/FWDs/ENUMs/INTs are considered compatible, but
 *     kind should match for local and target types (i.e., STRUCT is not
 *     compatible with UNION);
 *   - for ENUMs, the size is ignored;
 *   - for INT, size and signedness are ignored;
 *   - for ARRAY, dimensionality is ignored, element types are checked for
 *     compatibility recursively;
 *   - CONST/VOLATILE/RESTRICT modifiers are ignored;
 *   - TYPEDEFs/PTRs are compatible if types they pointing to are compatible;
 *   - FUNC_PROTOs are compatible if they have compatible signature: same
 *     number of input args and compatible return and argument types.
 * These rules are not set in stone and probably will be adjusted as we get
 * more experience with using BPF CO-RE relocations.
 */
static int bpf_core_types_are_compat(const struct btf *local_btf, __u32 local_id,
				     const struct btf *targ_btf, __u32 targ_id)
{
	const struct btf_type *local_type, *targ_type;
	int depth = 32; /* max recursion depth */

	/* caller made sure that names match (ignoring flavor suffix) */
	local_type = btf__type_by_id(local_btf, local_id);
	targ_type = btf__type_by_id(targ_btf, targ_id);
	if (btf_kind(local_type) != btf_kind(targ_type))
		return 0;

recur:
	depth--;
	if (depth < 0)
		return -EINVAL;

	local_type = skip_mods_and_typedefs(local_btf, local_id, &local_id);
	targ_type = skip_mods_and_typedefs(targ_btf, targ_id, &targ_id);
	if (!local_type || !targ_type)
		return -EINVAL;

	if (btf_kind(local_type) != btf_kind(targ_type))
		return 0;

	switch (btf_kind(local_type)) {
	case BTF_KIND_UNKN:
	case BTF_KIND_STRUCT:
	case BTF_KIND_UNION:
	case BTF_KIND_ENUM:
	case BTF_KIND_FWD:
		return 1;
	case BTF_KIND_INT:
		/* just reject deprecated bitfield-like integers; all other
		 * integers are by default compatible between each other
		 */
		return btf_int_offset(local_type) == 0 && btf_int_offset(targ_type) == 0;
	case BTF_KIND_PTR:
		local_id = local_type->type;
		targ_id = targ_type->type;
		goto recur;
	case BTF_KIND_ARRAY:
		local_id = btf_array(local_type)->type;
		targ_id = btf_array(targ_type)->type;
		goto recur;
	case BTF_KIND_FUNC_PROTO: {
		struct btf_param *local_p = btf_params(local_type);
		struct btf_param *targ_p = btf_params(targ_type);
		__u16 local_vlen = btf_vlen(local_type);
		__u16 targ_vlen = btf_vlen(targ_type);
		int i, err;

		if (local_vlen != targ_vlen)
			return 0;

		for (i = 0; i < local_vlen; i++, local_p++, targ_p++) {
			skip_mods_and_typedefs(local_btf, local_p->type, &local_id);
			skip_mods_and_typedefs(targ_btf, targ_p->type, &targ_id);
			err = bpf_core_types_are_compat(local_btf, local_id, targ_btf, targ_id);
			if (err <= 0)
				return err;
		}

		/* tail recurse for return type check */
		skip_mods_and_typedefs(local_btf, local_type->type, &local_id);
		skip_mods_and_typedefs(targ_btf, targ_type->type, &targ_id);
		goto recur;
	}
	default:
		pr_warn("unexpected kind %s relocated, local [%d], target [%d]\n",
			btf_kind_str(local_type), local_id, targ_id);
		return 0;
	}
}

/*
 * Try to match local spec to a target type and, if successful, produce full
 * target spec (high-level, low-level + bit offset).
 */
static int bpf_core_spec_match(struct bpf_core_spec *local_spec,
			       const struct btf *targ_btf, __u32 targ_id,
			       struct bpf_core_spec *targ_spec)
{
	const struct btf_type *targ_type;
	const struct bpf_core_accessor *local_acc;
	struct bpf_core_accessor *targ_acc;
	int i, sz, matched;

	memset(targ_spec, 0, sizeof(*targ_spec));
	targ_spec->btf = targ_btf;
	targ_spec->root_type_id = targ_id;
	targ_spec->relo_kind = local_spec->relo_kind;

	if (core_relo_is_type_based(local_spec->relo_kind)) {
		return bpf_core_types_are_compat(local_spec->btf,
						 local_spec->root_type_id,
						 targ_btf, targ_id);
	}

	local_acc = &local_spec->spec[0];
	targ_acc = &targ_spec->spec[0];

	if (core_relo_is_enumval_based(local_spec->relo_kind)) {
		size_t local_essent_len, targ_essent_len;
		const struct btf_enum *e;
		const char *targ_name;

		/* has to resolve to an enum */
		targ_type = skip_mods_and_typedefs(targ_spec->btf, targ_id, &targ_id);
		if (!btf_is_enum(targ_type))
			return 0;

		local_essent_len = bpf_core_essential_name_len(local_acc->name);

		for (i = 0, e = btf_enum(targ_type); i < btf_vlen(targ_type); i++, e++) {
			targ_name = btf__name_by_offset(targ_spec->btf, e->name_off);
			targ_essent_len = bpf_core_essential_name_len(targ_name);
			if (targ_essent_len != local_essent_len)
				continue;
			if (strncmp(local_acc->name, targ_name, local_essent_len) == 0) {
				targ_acc->type_id = targ_id;
				targ_acc->idx = i;
				targ_acc->name = targ_name;
				targ_spec->len++;
				targ_spec->raw_spec[targ_spec->raw_len] = targ_acc->idx;
				targ_spec->raw_len++;
				return 1;
			}
		}
		return 0;
	}

	if (!core_relo_is_field_based(local_spec->relo_kind))
		return -EINVAL;

	for (i = 0; i < local_spec->len; i++, local_acc++, targ_acc++) {
		targ_type = skip_mods_and_typedefs(targ_spec->btf, targ_id,
						   &targ_id);
		if (!targ_type)
			return -EINVAL;

		if (local_acc->name) {
			matched = bpf_core_match_member(local_spec->btf,
							local_acc,
							targ_btf, targ_id,
							targ_spec, &targ_id);
			if (matched <= 0)
				return matched;
		} else {
			/* for i=0, targ_id is already treated as array element
			 * type (because it's the original struct), for others
			 * we should find array element type first
			 */
			if (i > 0) {
				const struct btf_array *a;
				bool flex;

				if (!btf_is_array(targ_type))
					return 0;

				a = btf_array(targ_type);
				flex = is_flex_arr(targ_btf, targ_acc - 1, a);
				if (!flex && local_acc->idx >= a->nelems)
					return 0;
				if (!skip_mods_and_typedefs(targ_btf, a->type,
							    &targ_id))
					return -EINVAL;
			}

			/* too deep struct/union/array nesting */
			if (targ_spec->raw_len == BPF_CORE_SPEC_MAX_LEN)
				return -E2BIG;

			targ_acc->type_id = targ_id;
			targ_acc->idx = local_acc->idx;
			targ_acc->name = NULL;
			targ_spec->len++;
			targ_spec->raw_spec[targ_spec->raw_len] = targ_acc->idx;
			targ_spec->raw_len++;

			sz = btf__resolve_size(targ_btf, targ_id);
			if (sz < 0)
				return sz;
			targ_spec->bit_offset += local_acc->idx * sz * 8;
		}
	}

	return 1;
}

static int bpf_core_calc_field_relo(const struct bpf_program *prog,
				    const struct bpf_core_relo *relo,
				    const struct bpf_core_spec *spec,
				    __u32 *val, __u32 *field_sz, __u32 *type_id,
				    bool *validate)
{
	const struct bpf_core_accessor *acc;
	const struct btf_type *t;
	__u32 byte_off, byte_sz, bit_off, bit_sz, field_type_id;
	const struct btf_member *m;
	const struct btf_type *mt;
	bool bitfield;
	__s64 sz;

	*field_sz = 0;

	if (relo->kind == BPF_FIELD_EXISTS) {
		*val = spec ? 1 : 0;
		return 0;
	}

	if (!spec)
		return -EUCLEAN; /* request instruction poisoning */

	acc = &spec->spec[spec->len - 1];
	t = btf__type_by_id(spec->btf, acc->type_id);

	/* a[n] accessor needs special handling */
	if (!acc->name) {
		if (relo->kind == BPF_FIELD_BYTE_OFFSET) {
			*val = spec->bit_offset / 8;
			/* remember field size for load/store mem size */
			sz = btf__resolve_size(spec->btf, acc->type_id);
			if (sz < 0)
				return -EINVAL;
			*field_sz = sz;
			*type_id = acc->type_id;
		} else if (relo->kind == BPF_FIELD_BYTE_SIZE) {
			sz = btf__resolve_size(spec->btf, acc->type_id);
			if (sz < 0)
				return -EINVAL;
			*val = sz;
		} else {
			pr_warn("prog '%s': relo %d at insn #%d can't be applied to array access\n",
				prog->name, relo->kind, relo->insn_off / 8);
			return -EINVAL;
		}
		if (validate)
			*validate = true;
		return 0;
	}

	m = btf_members(t) + acc->idx;
	mt = skip_mods_and_typedefs(spec->btf, m->type, &field_type_id);
	bit_off = spec->bit_offset;
	bit_sz = btf_member_bitfield_size(t, acc->idx);

	bitfield = bit_sz > 0;
	if (bitfield) {
		byte_sz = mt->size;
		byte_off = bit_off / 8 / byte_sz * byte_sz;
		/* figure out smallest int size necessary for bitfield load */
		while (bit_off + bit_sz - byte_off * 8 > byte_sz * 8) {
			if (byte_sz >= 8) {
				/* bitfield can't be read with 64-bit read */
				pr_warn("prog '%s': relo %d at insn #%d can't be satisfied for bitfield\n",
					prog->name, relo->kind, relo->insn_off / 8);
				return -E2BIG;
			}
			byte_sz *= 2;
			byte_off = bit_off / 8 / byte_sz * byte_sz;
		}
	} else {
		sz = btf__resolve_size(spec->btf, field_type_id);
		if (sz < 0)
			return -EINVAL;
		byte_sz = sz;
		byte_off = spec->bit_offset / 8;
		bit_sz = byte_sz * 8;
	}

	/* for bitfields, all the relocatable aspects are ambiguous and we
	 * might disagree with compiler, so turn off validation of expected
	 * value, except for signedness
	 */
	if (validate)
		*validate = !bitfield;

	switch (relo->kind) {
	case BPF_FIELD_BYTE_OFFSET:
		*val = byte_off;
		if (!bitfield) {
			*field_sz = byte_sz;
			*type_id = field_type_id;
		}
		break;
	case BPF_FIELD_BYTE_SIZE:
		*val = byte_sz;
		break;
	case BPF_FIELD_SIGNED:
		/* enums will be assumed unsigned */
		*val = btf_is_enum(mt) ||
		       (btf_int_encoding(mt) & BTF_INT_SIGNED);
		if (validate)
			*validate = true; /* signedness is never ambiguous */
		break;
	case BPF_FIELD_LSHIFT_U64:
#if __BYTE_ORDER == __LITTLE_ENDIAN
		*val = 64 - (bit_off + bit_sz - byte_off  * 8);
#else
		*val = (8 - byte_sz) * 8 + (bit_off - byte_off * 8);
#endif
		break;
	case BPF_FIELD_RSHIFT_U64:
		*val = 64 - bit_sz;
		if (validate)
			*validate = true; /* right shift is never ambiguous */
		break;
	case BPF_FIELD_EXISTS:
	default:
		return -EOPNOTSUPP;
	}

	return 0;
}

static int bpf_core_calc_type_relo(const struct bpf_core_relo *relo,
				   const struct bpf_core_spec *spec,
				   __u32 *val)
{
	__s64 sz;

	/* type-based relos return zero when target type is not found */
	if (!spec) {
		*val = 0;
		return 0;
	}

	switch (relo->kind) {
	case BPF_TYPE_ID_TARGET:
		*val = spec->root_type_id;
		break;
	case BPF_TYPE_EXISTS:
		*val = 1;
		break;
	case BPF_TYPE_SIZE:
		sz = btf__resolve_size(spec->btf, spec->root_type_id);
		if (sz < 0)
			return -EINVAL;
		*val = sz;
		break;
	case BPF_TYPE_ID_LOCAL:
	/* BPF_TYPE_ID_LOCAL is handled specially and shouldn't get here */
	default:
		return -EOPNOTSUPP;
	}

	return 0;
}

static int bpf_core_calc_enumval_relo(const struct bpf_core_relo *relo,
				      const struct bpf_core_spec *spec,
				      __u32 *val)
{
	const struct btf_type *t;
	const struct btf_enum *e;

	switch (relo->kind) {
	case BPF_ENUMVAL_EXISTS:
		*val = spec ? 1 : 0;
		break;
	case BPF_ENUMVAL_VALUE:
		if (!spec)
			return -EUCLEAN; /* request instruction poisoning */
		t = btf__type_by_id(spec->btf, spec->spec[0].type_id);
		e = btf_enum(t) + spec->spec[0].idx;
		*val = e->val;
		break;
	default:
		return -EOPNOTSUPP;
	}

	return 0;
}

struct bpf_core_relo_res
{
	/* expected value in the instruction, unless validate == false */
	__u32 orig_val;
	/* new value that needs to be patched up to */
	__u32 new_val;
	/* relocation unsuccessful, poison instruction, but don't fail load */
	bool poison;
	/* some relocations can't be validated against orig_val */
	bool validate;
	/* for field byte offset relocations or the forms:
	 *     *(T *)(rX + <off>) = rY
	 *     rX = *(T *)(rY + <off>),
	 * we remember original and resolved field size to adjust direct
	 * memory loads of pointers and integers; this is necessary for 32-bit
	 * host kernel architectures, but also allows to automatically
	 * relocate fields that were resized from, e.g., u32 to u64, etc.
	 */
	bool fail_memsz_adjust;
	__u32 orig_sz;
	__u32 orig_type_id;
	__u32 new_sz;
	__u32 new_type_id;
};

/* Calculate original and target relocation values, given local and target
 * specs and relocation kind. These values are calculated for each candidate.
 * If there are multiple candidates, resulting values should all be consistent
 * with each other. Otherwise, libbpf will refuse to proceed due to ambiguity.
 * If instruction has to be poisoned, *poison will be set to true.
 */
static int bpf_core_calc_relo(const struct bpf_program *prog,
			      const struct bpf_core_relo *relo,
			      int relo_idx,
			      const struct bpf_core_spec *local_spec,
			      const struct bpf_core_spec *targ_spec,
			      struct bpf_core_relo_res *res)
{
	int err = -EOPNOTSUPP;

	res->orig_val = 0;
	res->new_val = 0;
	res->poison = false;
	res->validate = true;
	res->fail_memsz_adjust = false;
	res->orig_sz = res->new_sz = 0;
	res->orig_type_id = res->new_type_id = 0;

	if (core_relo_is_field_based(relo->kind)) {
		err = bpf_core_calc_field_relo(prog, relo, local_spec,
					       &res->orig_val, &res->orig_sz,
					       &res->orig_type_id, &res->validate);
		err = err ?: bpf_core_calc_field_relo(prog, relo, targ_spec,
						      &res->new_val, &res->new_sz,
						      &res->new_type_id, NULL);
		if (err)
			goto done;
		/* Validate if it's safe to adjust load/store memory size.
		 * Adjustments are performed only if original and new memory
		 * sizes differ.
		 */
		res->fail_memsz_adjust = false;
		if (res->orig_sz != res->new_sz) {
			const struct btf_type *orig_t, *new_t;

			orig_t = btf__type_by_id(local_spec->btf, res->orig_type_id);
			new_t = btf__type_by_id(targ_spec->btf, res->new_type_id);

			/* There are two use cases in which it's safe to
			 * adjust load/store's mem size:
			 *   - reading a 32-bit kernel pointer, while on BPF
			 *   size pointers are always 64-bit; in this case
			 *   it's safe to "downsize" instruction size due to
			 *   pointer being treated as unsigned integer with
			 *   zero-extended upper 32-bits;
			 *   - reading unsigned integers, again due to
			 *   zero-extension is preserving the value correctly.
			 *
			 * In all other cases it's incorrect to attempt to
			 * load/store field because read value will be
			 * incorrect, so we poison relocated instruction.
			 */
			if (btf_is_ptr(orig_t) && btf_is_ptr(new_t))
				goto done;
			if (btf_is_int(orig_t) && btf_is_int(new_t) &&
			    btf_int_encoding(orig_t) != BTF_INT_SIGNED &&
			    btf_int_encoding(new_t) != BTF_INT_SIGNED)
				goto done;

			/* mark as invalid mem size adjustment, but this will
			 * only be checked for LDX/STX/ST insns
			 */
			res->fail_memsz_adjust = true;
		}
	} else if (core_relo_is_type_based(relo->kind)) {
		err = bpf_core_calc_type_relo(relo, local_spec, &res->orig_val);
		err = err ?: bpf_core_calc_type_relo(relo, targ_spec, &res->new_val);
	} else if (core_relo_is_enumval_based(relo->kind)) {
		err = bpf_core_calc_enumval_relo(relo, local_spec, &res->orig_val);
		err = err ?: bpf_core_calc_enumval_relo(relo, targ_spec, &res->new_val);
	}

done:
	if (err == -EUCLEAN) {
		/* EUCLEAN is used to signal instruction poisoning request */
		res->poison = true;
		err = 0;
	} else if (err == -EOPNOTSUPP) {
		/* EOPNOTSUPP means unknown/unsupported relocation */
		pr_warn("prog '%s': relo #%d: unrecognized CO-RE relocation %s (%d) at insn #%d\n",
			prog->name, relo_idx, core_relo_kind_str(relo->kind),
			relo->kind, relo->insn_off / 8);
	}

	return err;
}

/*
 * Turn instruction for which CO_RE relocation failed into invalid one with
 * distinct signature.
 */
static void bpf_core_poison_insn(struct bpf_program *prog, int relo_idx,
				 int insn_idx, struct bpf_insn *insn)
{
	pr_debug("prog '%s': relo #%d: substituting insn #%d w/ invalid insn\n",
		 prog->name, relo_idx, insn_idx);
	insn->code = BPF_JMP | BPF_CALL;
	insn->dst_reg = 0;
	insn->src_reg = 0;
	insn->off = 0;
	/* if this instruction is reachable (not a dead code),
	 * verifier will complain with the following message:
	 * invalid func unknown#195896080
	 */
	insn->imm = 195896080; /* => 0xbad2310 => "bad relo" */
}

static bool is_ldimm64(struct bpf_insn *insn)
{
	return insn->code == (BPF_LD | BPF_IMM | BPF_DW);
}

static int insn_bpf_size_to_bytes(struct bpf_insn *insn)
{
	switch (BPF_SIZE(insn->code)) {
	case BPF_DW: return 8;
	case BPF_W: return 4;
	case BPF_H: return 2;
	case BPF_B: return 1;
	default: return -1;
	}
}

static int insn_bytes_to_bpf_size(__u32 sz)
{
	switch (sz) {
	case 8: return BPF_DW;
	case 4: return BPF_W;
	case 2: return BPF_H;
	case 1: return BPF_B;
	default: return -1;
	}
}

/*
 * Patch relocatable BPF instruction.
 *
 * Patched value is determined by relocation kind and target specification.
 * For existence relocations target spec will be NULL if field/type is not found.
 * Expected insn->imm value is determined using relocation kind and local
 * spec, and is checked before patching instruction. If actual insn->imm value
 * is wrong, bail out with error.
 *
 * Currently supported classes of BPF instruction are:
 * 1. rX = <imm> (assignment with immediate operand);
 * 2. rX += <imm> (arithmetic operations with immediate operand);
 * 3. rX = <imm64> (load with 64-bit immediate value);
 * 4. rX = *(T *)(rY + <off>), where T is one of {u8, u16, u32, u64};
 * 5. *(T *)(rX + <off>) = rY, where T is one of {u8, u16, u32, u64};
 * 6. *(T *)(rX + <off>) = <imm>, where T is one of {u8, u16, u32, u64}.
 */
static int bpf_core_patch_insn(struct bpf_program *prog,
			       const struct bpf_core_relo *relo,
			       int relo_idx,
			       const struct bpf_core_relo_res *res)
{
	__u32 orig_val, new_val;
	struct bpf_insn *insn;
	int insn_idx;
	__u8 class;

	if (relo->insn_off % BPF_INSN_SZ)
		return -EINVAL;
	insn_idx = relo->insn_off / BPF_INSN_SZ;
	/* adjust insn_idx from section frame of reference to the local
	 * program's frame of reference; (sub-)program code is not yet
	 * relocated, so it's enough to just subtract in-section offset
	 */
	insn_idx = insn_idx - prog->sec_insn_off;
	insn = &prog->insns[insn_idx];
	class = BPF_CLASS(insn->code);

	if (res->poison) {
poison:
		/* poison second part of ldimm64 to avoid confusing error from
		 * verifier about "unknown opcode 00"
		 */
		if (is_ldimm64(insn))
			bpf_core_poison_insn(prog, relo_idx, insn_idx + 1, insn + 1);
		bpf_core_poison_insn(prog, relo_idx, insn_idx, insn);
		return 0;
	}

	orig_val = res->orig_val;
	new_val = res->new_val;

	switch (class) {
	case BPF_ALU:
	case BPF_ALU64:
		if (BPF_SRC(insn->code) != BPF_K)
			return -EINVAL;
		if (res->validate && insn->imm != orig_val) {
			pr_warn("prog '%s': relo #%d: unexpected insn #%d (ALU/ALU64) value: got %u, exp %u -> %u\n",
				prog->name, relo_idx,
				insn_idx, insn->imm, orig_val, new_val);
			return -EINVAL;
		}
		orig_val = insn->imm;
		insn->imm = new_val;
		pr_debug("prog '%s': relo #%d: patched insn #%d (ALU/ALU64) imm %u -> %u\n",
			 prog->name, relo_idx, insn_idx,
			 orig_val, new_val);
		break;
	case BPF_LDX:
	case BPF_ST:
	case BPF_STX:
		if (res->validate && insn->off != orig_val) {
			pr_warn("prog '%s': relo #%d: unexpected insn #%d (LDX/ST/STX) value: got %u, exp %u -> %u\n",
				prog->name, relo_idx, insn_idx, insn->off, orig_val, new_val);
			return -EINVAL;
		}
		if (new_val > SHRT_MAX) {
			pr_warn("prog '%s': relo #%d: insn #%d (LDX/ST/STX) value too big: %u\n",
				prog->name, relo_idx, insn_idx, new_val);
			return -ERANGE;
		}
		if (res->fail_memsz_adjust) {
			pr_warn("prog '%s': relo #%d: insn #%d (LDX/ST/STX) accesses field incorrectly. "
				"Make sure you are accessing pointers, unsigned integers, or fields of matching type and size.\n",
				prog->name, relo_idx, insn_idx);
			goto poison;
		}

		orig_val = insn->off;
		insn->off = new_val;
		pr_debug("prog '%s': relo #%d: patched insn #%d (LDX/ST/STX) off %u -> %u\n",
			 prog->name, relo_idx, insn_idx, orig_val, new_val);

		if (res->new_sz != res->orig_sz) {
			int insn_bytes_sz, insn_bpf_sz;

			insn_bytes_sz = insn_bpf_size_to_bytes(insn);
			if (insn_bytes_sz != res->orig_sz) {
				pr_warn("prog '%s': relo #%d: insn #%d (LDX/ST/STX) unexpected mem size: got %d, exp %u\n",
					prog->name, relo_idx, insn_idx, insn_bytes_sz, res->orig_sz);
				return -EINVAL;
			}

			insn_bpf_sz = insn_bytes_to_bpf_size(res->new_sz);
			if (insn_bpf_sz < 0) {
				pr_warn("prog '%s': relo #%d: insn #%d (LDX/ST/STX) invalid new mem size: %u\n",
					prog->name, relo_idx, insn_idx, res->new_sz);
				return -EINVAL;
			}

			insn->code = BPF_MODE(insn->code) | insn_bpf_sz | BPF_CLASS(insn->code);
			pr_debug("prog '%s': relo #%d: patched insn #%d (LDX/ST/STX) mem_sz %u -> %u\n",
				 prog->name, relo_idx, insn_idx, res->orig_sz, res->new_sz);
		}
		break;
	case BPF_LD: {
		__u64 imm;

		if (!is_ldimm64(insn) ||
		    insn[0].src_reg != 0 || insn[0].off != 0 ||
		    insn_idx + 1 >= prog->insns_cnt ||
		    insn[1].code != 0 || insn[1].dst_reg != 0 ||
		    insn[1].src_reg != 0 || insn[1].off != 0) {
			pr_warn("prog '%s': relo #%d: insn #%d (LDIMM64) has unexpected form\n",
				prog->name, relo_idx, insn_idx);
			return -EINVAL;
		}

		imm = insn[0].imm + ((__u64)insn[1].imm << 32);
		if (res->validate && imm != orig_val) {
			pr_warn("prog '%s': relo #%d: unexpected insn #%d (LDIMM64) value: got %llu, exp %u -> %u\n",
				prog->name, relo_idx,
				insn_idx, (unsigned long long)imm,
				orig_val, new_val);
			return -EINVAL;
		}

		insn[0].imm = new_val;
		insn[1].imm = 0; /* currently only 32-bit values are supported */
		pr_debug("prog '%s': relo #%d: patched insn #%d (LDIMM64) imm64 %llu -> %u\n",
			 prog->name, relo_idx, insn_idx,
			 (unsigned long long)imm, new_val);
		break;
	}
	default:
		pr_warn("prog '%s': relo #%d: trying to relocate unrecognized insn #%d, code:0x%x, src:0x%x, dst:0x%x, off:0x%x, imm:0x%x\n",
			prog->name, relo_idx, insn_idx, insn->code,
			insn->src_reg, insn->dst_reg, insn->off, insn->imm);
		return -EINVAL;
	}

	return 0;
}

/* Output spec definition in the format:
 * [<type-id>] (<type-name>) + <raw-spec> => <offset>@<spec>,
 * where <spec> is a C-syntax view of recorded field access, e.g.: x.a[3].b
 */
static void bpf_core_dump_spec(int level, const struct bpf_core_spec *spec)
{
	const struct btf_type *t;
	const struct btf_enum *e;
	const char *s;
	__u32 type_id;
	int i;

	type_id = spec->root_type_id;
	t = btf__type_by_id(spec->btf, type_id);
	s = btf__name_by_offset(spec->btf, t->name_off);

	libbpf_print(level, "[%u] %s %s", type_id, btf_kind_str(t), str_is_empty(s) ? "<anon>" : s);

	if (core_relo_is_type_based(spec->relo_kind))
		return;

	if (core_relo_is_enumval_based(spec->relo_kind)) {
		t = skip_mods_and_typedefs(spec->btf, type_id, NULL);
		e = btf_enum(t) + spec->raw_spec[0];
		s = btf__name_by_offset(spec->btf, e->name_off);

		libbpf_print(level, "::%s = %u", s, e->val);
		return;
	}

	if (core_relo_is_field_based(spec->relo_kind)) {
		for (i = 0; i < spec->len; i++) {
			if (spec->spec[i].name)
				libbpf_print(level, ".%s", spec->spec[i].name);
			else if (i > 0 || spec->spec[i].idx > 0)
				libbpf_print(level, "[%u]", spec->spec[i].idx);
		}

		libbpf_print(level, " (");
		for (i = 0; i < spec->raw_len; i++)
			libbpf_print(level, "%s%d", i == 0 ? "" : ":", spec->raw_spec[i]);

		if (spec->bit_offset % 8)
			libbpf_print(level, " @ offset %u.%u)",
				     spec->bit_offset / 8, spec->bit_offset % 8);
		else
			libbpf_print(level, " @ offset %u)", spec->bit_offset / 8);
		return;
	}
}

static size_t bpf_core_hash_fn(const void *key, void *ctx)
{
	return (size_t)key;
}

static bool bpf_core_equal_fn(const void *k1, const void *k2, void *ctx)
{
	return k1 == k2;
}

static void *u32_as_hash_key(__u32 x)
{
	return (void *)(uintptr_t)x;
}

/*
 * CO-RE relocate single instruction.
 *
 * The outline and important points of the algorithm:
 * 1. For given local type, find corresponding candidate target types.
 *    Candidate type is a type with the same "essential" name, ignoring
 *    everything after last triple underscore (___). E.g., `sample`,
 *    `sample___flavor_one`, `sample___flavor_another_one`, are all candidates
 *    for each other. Names with triple underscore are referred to as
 *    "flavors" and are useful, among other things, to allow to
 *    specify/support incompatible variations of the same kernel struct, which
 *    might differ between different kernel versions and/or build
 *    configurations.
 *
 *    N.B. Struct "flavors" could be generated by bpftool's BTF-to-C
 *    converter, when deduplicated BTF of a kernel still contains more than
 *    one different types with the same name. In that case, ___2, ___3, etc
 *    are appended starting from second name conflict. But start flavors are
 *    also useful to be defined "locally", in BPF program, to extract same
 *    data from incompatible changes between different kernel
 *    versions/configurations. For instance, to handle field renames between
 *    kernel versions, one can use two flavors of the struct name with the
 *    same common name and use conditional relocations to extract that field,
 *    depending on target kernel version.
 * 2. For each candidate type, try to match local specification to this
 *    candidate target type. Matching involves finding corresponding
 *    high-level spec accessors, meaning that all named fields should match,
 *    as well as all array accesses should be within the actual bounds. Also,
 *    types should be compatible (see bpf_core_fields_are_compat for details).
 * 3. It is supported and expected that there might be multiple flavors
 *    matching the spec. As long as all the specs resolve to the same set of
 *    offsets across all candidates, there is no error. If there is any
 *    ambiguity, CO-RE relocation will fail. This is necessary to accomodate
 *    imprefection of BTF deduplication, which can cause slight duplication of
 *    the same BTF type, if some directly or indirectly referenced (by
 *    pointer) type gets resolved to different actual types in different
 *    object files. If such situation occurs, deduplicated BTF will end up
 *    with two (or more) structurally identical types, which differ only in
 *    types they refer to through pointer. This should be OK in most cases and
 *    is not an error.
 * 4. Candidate types search is performed by linearly scanning through all
 *    types in target BTF. It is anticipated that this is overall more
 *    efficient memory-wise and not significantly worse (if not better)
 *    CPU-wise compared to prebuilding a map from all local type names to
 *    a list of candidate type names. It's also sped up by caching resolved
 *    list of matching candidates per each local "root" type ID, that has at
 *    least one bpf_core_relo associated with it. This list is shared
 *    between multiple relocations for the same type ID and is updated as some
 *    of the candidates are pruned due to structural incompatibility.
 */
static int bpf_core_apply_relo(struct bpf_program *prog,
			       const struct bpf_core_relo *relo,
			       int relo_idx,
			       const struct btf *local_btf,
			       const struct btf *targ_btf,
			       struct hashmap *cand_cache)
{
	struct bpf_core_spec local_spec, cand_spec, targ_spec = {};
	const void *type_key = u32_as_hash_key(relo->type_id);
	struct bpf_core_relo_res cand_res, targ_res;
	const struct btf_type *local_type;
	const char *local_name;
	struct ids_vec *cand_ids;
	__u32 local_id, cand_id;
	const char *spec_str;
	int i, j, err;

	local_id = relo->type_id;
	local_type = btf__type_by_id(local_btf, local_id);
	if (!local_type)
		return -EINVAL;

	local_name = btf__name_by_offset(local_btf, local_type->name_off);
	if (!local_name)
		return -EINVAL;

	spec_str = btf__name_by_offset(local_btf, relo->access_str_off);
	if (str_is_empty(spec_str))
		return -EINVAL;

	err = bpf_core_parse_spec(local_btf, local_id, spec_str, relo->kind, &local_spec);
	if (err) {
		pr_warn("prog '%s': relo #%d: parsing [%d] %s %s + %s failed: %d\n",
			prog->name, relo_idx, local_id, btf_kind_str(local_type),
			str_is_empty(local_name) ? "<anon>" : local_name,
			spec_str, err);
		return -EINVAL;
	}

	pr_debug("prog '%s': relo #%d: kind <%s> (%d), spec is ", prog->name,
		 relo_idx, core_relo_kind_str(relo->kind), relo->kind);
	bpf_core_dump_spec(LIBBPF_DEBUG, &local_spec);
	libbpf_print(LIBBPF_DEBUG, "\n");

	/* TYPE_ID_LOCAL relo is special and doesn't need candidate search */
	if (relo->kind == BPF_TYPE_ID_LOCAL) {
		targ_res.validate = true;
		targ_res.poison = false;
		targ_res.orig_val = local_spec.root_type_id;
		targ_res.new_val = local_spec.root_type_id;
		goto patch_insn;
	}

	/* libbpf doesn't support candidate search for anonymous types */
	if (str_is_empty(spec_str)) {
		pr_warn("prog '%s': relo #%d: <%s> (%d) relocation doesn't support anonymous types\n",
			prog->name, relo_idx, core_relo_kind_str(relo->kind), relo->kind);
		return -EOPNOTSUPP;
	}

	if (!hashmap__find(cand_cache, type_key, (void **)&cand_ids)) {
		cand_ids = bpf_core_find_cands(local_btf, local_id, targ_btf);
		if (IS_ERR(cand_ids)) {
			pr_warn("prog '%s': relo #%d: target candidate search failed for [%d] %s %s: %ld",
				prog->name, relo_idx, local_id, btf_kind_str(local_type),
				local_name, PTR_ERR(cand_ids));
			return PTR_ERR(cand_ids);
		}
		err = hashmap__set(cand_cache, type_key, cand_ids, NULL, NULL);
		if (err) {
			bpf_core_free_cands(cand_ids);
			return err;
		}
	}

	for (i = 0, j = 0; i < cand_ids->len; i++) {
		cand_id = cand_ids->data[i];
		err = bpf_core_spec_match(&local_spec, targ_btf, cand_id, &cand_spec);
		if (err < 0) {
			pr_warn("prog '%s': relo #%d: error matching candidate #%d ",
				prog->name, relo_idx, i);
			bpf_core_dump_spec(LIBBPF_WARN, &cand_spec);
			libbpf_print(LIBBPF_WARN, ": %d\n", err);
			return err;
		}

		pr_debug("prog '%s': relo #%d: %s candidate #%d ", prog->name,
			 relo_idx, err == 0 ? "non-matching" : "matching", i);
		bpf_core_dump_spec(LIBBPF_DEBUG, &cand_spec);
		libbpf_print(LIBBPF_DEBUG, "\n");

		if (err == 0)
			continue;

		err = bpf_core_calc_relo(prog, relo, relo_idx, &local_spec, &cand_spec, &cand_res);
		if (err)
			return err;

		if (j == 0) {
			targ_res = cand_res;
			targ_spec = cand_spec;
		} else if (cand_spec.bit_offset != targ_spec.bit_offset) {
			/* if there are many field relo candidates, they
			 * should all resolve to the same bit offset
			 */
			pr_warn("prog '%s': relo #%d: field offset ambiguity: %u != %u\n",
				prog->name, relo_idx, cand_spec.bit_offset,
				targ_spec.bit_offset);
			return -EINVAL;
		} else if (cand_res.poison != targ_res.poison || cand_res.new_val != targ_res.new_val) {
			/* all candidates should result in the same relocation
			 * decision and value, otherwise it's dangerous to
			 * proceed due to ambiguity
			 */
			pr_warn("prog '%s': relo #%d: relocation decision ambiguity: %s %u != %s %u\n",
				prog->name, relo_idx,
				cand_res.poison ? "failure" : "success", cand_res.new_val,
				targ_res.poison ? "failure" : "success", targ_res.new_val);
			return -EINVAL;
		}

		cand_ids->data[j++] = cand_spec.root_type_id;
	}

	/*
	 * For BPF_FIELD_EXISTS relo or when used BPF program has field
	 * existence checks or kernel version/config checks, it's expected
	 * that we might not find any candidates. In this case, if field
	 * wasn't found in any candidate, the list of candidates shouldn't
	 * change at all, we'll just handle relocating appropriately,
	 * depending on relo's kind.
	 */
	if (j > 0)
		cand_ids->len = j;

	/*
	 * If no candidates were found, it might be both a programmer error,
	 * as well as expected case, depending whether instruction w/
	 * relocation is guarded in some way that makes it unreachable (dead
	 * code) if relocation can't be resolved. This is handled in
	 * bpf_core_patch_insn() uniformly by replacing that instruction with
	 * BPF helper call insn (using invalid helper ID). If that instruction
	 * is indeed unreachable, then it will be ignored and eliminated by
	 * verifier. If it was an error, then verifier will complain and point
	 * to a specific instruction number in its log.
	 */
	if (j == 0) {
		pr_debug("prog '%s': relo #%d: no matching targets found\n",
			 prog->name, relo_idx);

		/* calculate single target relo result explicitly */
		err = bpf_core_calc_relo(prog, relo, relo_idx, &local_spec, NULL, &targ_res);
		if (err)
			return err;
	}

patch_insn:
	/* bpf_core_patch_insn() should know how to handle missing targ_spec */
	err = bpf_core_patch_insn(prog, relo, relo_idx, &targ_res);
	if (err) {
		pr_warn("prog '%s': relo #%d: failed to patch insn at offset %d: %d\n",
			prog->name, relo_idx, relo->insn_off, err);
		return -EINVAL;
	}

	return 0;
}

static int
bpf_object__relocate_core(struct bpf_object *obj, const char *targ_btf_path)
{
	const struct btf_ext_info_sec *sec;
	const struct bpf_core_relo *rec;
	const struct btf_ext_info *seg;
	struct hashmap_entry *entry;
	struct hashmap *cand_cache = NULL;
	struct bpf_program *prog;
	struct btf *targ_btf;
	const char *sec_name;
	int i, err = 0, insn_idx, sec_idx;

	if (obj->btf_ext->core_relo_info.len == 0)
		return 0;

	if (targ_btf_path)
		targ_btf = btf__parse(targ_btf_path, NULL);
	else
		targ_btf = obj->btf_vmlinux;
	if (IS_ERR_OR_NULL(targ_btf)) {
		pr_warn("failed to get target BTF: %ld\n", PTR_ERR(targ_btf));
		return PTR_ERR(targ_btf);
	}

	cand_cache = hashmap__new(bpf_core_hash_fn, bpf_core_equal_fn, NULL);
	if (IS_ERR(cand_cache)) {
		err = PTR_ERR(cand_cache);
		goto out;
	}

	seg = &obj->btf_ext->core_relo_info;
	for_each_btf_ext_sec(seg, sec) {
		sec_name = btf__name_by_offset(obj->btf, sec->sec_name_off);
		if (str_is_empty(sec_name)) {
			err = -EINVAL;
			goto out;
		}
		/* bpf_object's ELF is gone by now so it's not easy to find
		 * section index by section name, but we can find *any*
		 * bpf_program within desired section name and use it's
		 * prog->sec_idx to do a proper search by section index and
		 * instruction offset
		 */
		prog = NULL;
		for (i = 0; i < obj->nr_programs; i++) {
			prog = &obj->programs[i];
			if (strcmp(prog->sec_name, sec_name) == 0)
				break;
		}
		if (!prog) {
			pr_warn("sec '%s': failed to find a BPF program\n", sec_name);
			return -ENOENT;
		}
		sec_idx = prog->sec_idx;

		pr_debug("sec '%s': found %d CO-RE relocations\n",
			 sec_name, sec->num_info);

		for_each_btf_ext_rec(seg, sec, i, rec) {
			insn_idx = rec->insn_off / BPF_INSN_SZ;
			prog = find_prog_by_sec_insn(obj, sec_idx, insn_idx);
			if (!prog) {
				pr_warn("sec '%s': failed to find program at insn #%d for CO-RE offset relocation #%d\n",
					sec_name, insn_idx, i);
				err = -EINVAL;
				goto out;
			}
			/* no need to apply CO-RE relocation if the program is
			 * not going to be loaded
			 */
			if (!prog->load)
				continue;

			err = bpf_core_apply_relo(prog, rec, i, obj->btf,
						  targ_btf, cand_cache);
			if (err) {
				pr_warn("prog '%s': relo #%d: failed to relocate: %d\n",
					prog->name, i, err);
				goto out;
			}
		}
	}

out:
	/* obj->btf_vmlinux is freed at the end of object load phase */
	if (targ_btf != obj->btf_vmlinux)
		btf__free(targ_btf);
	if (!IS_ERR_OR_NULL(cand_cache)) {
		hashmap__for_each_entry(cand_cache, entry, i) {
			bpf_core_free_cands(entry->value);
		}
		hashmap__free(cand_cache);
	}
	return err;
}

/* Relocate data references within program code:
 *  - map references;
 *  - global variable references;
 *  - extern references.
 */
static int
bpf_object__relocate_data(struct bpf_object *obj, struct bpf_program *prog)
{
	int i;

	for (i = 0; i < prog->nr_reloc; i++) {
		struct reloc_desc *relo = &prog->reloc_desc[i];
		struct bpf_insn *insn = &prog->insns[relo->insn_idx];
		struct extern_desc *ext;

		switch (relo->type) {
		case RELO_LD64:
			insn[0].src_reg = BPF_PSEUDO_MAP_FD;
			insn[0].imm = obj->maps[relo->map_idx].fd;
			relo->processed = true;
			break;
		case RELO_DATA:
			insn[0].src_reg = BPF_PSEUDO_MAP_VALUE;
			insn[1].imm = insn[0].imm + relo->sym_off;
			insn[0].imm = obj->maps[relo->map_idx].fd;
			relo->processed = true;
			break;
		case RELO_EXTERN:
			ext = &obj->externs[relo->sym_off];
			if (ext->type == EXT_KCFG) {
				insn[0].src_reg = BPF_PSEUDO_MAP_VALUE;
				insn[0].imm = obj->maps[obj->kconfig_map_idx].fd;
				insn[1].imm = ext->kcfg.data_off;
			} else /* EXT_KSYM */ {
				if (ext->ksym.type_id) { /* typed ksyms */
					insn[0].src_reg = BPF_PSEUDO_BTF_ID;
					insn[0].imm = ext->ksym.vmlinux_btf_id;
				} else { /* typeless ksyms */
					insn[0].imm = (__u32)ext->ksym.addr;
					insn[1].imm = ext->ksym.addr >> 32;
				}
			}
			relo->processed = true;
			break;
		case RELO_CALL:
			/* will be handled as a follow up pass */
			break;
		default:
			pr_warn("prog '%s': relo #%d: bad relo type %d\n",
				prog->name, i, relo->type);
			return -EINVAL;
		}
	}

	return 0;
}

static int adjust_prog_btf_ext_info(const struct bpf_object *obj,
				    const struct bpf_program *prog,
				    const struct btf_ext_info *ext_info,
				    void **prog_info, __u32 *prog_rec_cnt,
				    __u32 *prog_rec_sz)
{
	void *copy_start = NULL, *copy_end = NULL;
	void *rec, *rec_end, *new_prog_info;
	const struct btf_ext_info_sec *sec;
	size_t old_sz, new_sz;
	const char *sec_name;
	int i, off_adj;

	for_each_btf_ext_sec(ext_info, sec) {
		sec_name = btf__name_by_offset(obj->btf, sec->sec_name_off);
		if (!sec_name)
			return -EINVAL;
		if (strcmp(sec_name, prog->sec_name) != 0)
			continue;

		for_each_btf_ext_rec(ext_info, sec, i, rec) {
			__u32 insn_off = *(__u32 *)rec / BPF_INSN_SZ;

			if (insn_off < prog->sec_insn_off)
				continue;
			if (insn_off >= prog->sec_insn_off + prog->sec_insn_cnt)
				break;

			if (!copy_start)
				copy_start = rec;
			copy_end = rec + ext_info->rec_size;
		}

		if (!copy_start)
			return -ENOENT;

		/* append func/line info of a given (sub-)program to the main
		 * program func/line info
		 */
		old_sz = (size_t)(*prog_rec_cnt) * ext_info->rec_size;
		new_sz = old_sz + (copy_end - copy_start);
		new_prog_info = realloc(*prog_info, new_sz);
		if (!new_prog_info)
			return -ENOMEM;
		*prog_info = new_prog_info;
		*prog_rec_cnt = new_sz / ext_info->rec_size;
		memcpy(new_prog_info + old_sz, copy_start, copy_end - copy_start);

		/* Kernel instruction offsets are in units of 8-byte
		 * instructions, while .BTF.ext instruction offsets generated
		 * by Clang are in units of bytes. So convert Clang offsets
		 * into kernel offsets and adjust offset according to program
		 * relocated position.
		 */
		off_adj = prog->sub_insn_off - prog->sec_insn_off;
		rec = new_prog_info + old_sz;
		rec_end = new_prog_info + new_sz;
		for (; rec < rec_end; rec += ext_info->rec_size) {
			__u32 *insn_off = rec;

			*insn_off = *insn_off / BPF_INSN_SZ + off_adj;
		}
		*prog_rec_sz = ext_info->rec_size;
		return 0;
	}

	return -ENOENT;
}

static int
reloc_prog_func_and_line_info(const struct bpf_object *obj,
			      struct bpf_program *main_prog,
			      const struct bpf_program *prog)
{
	int err;

	/* no .BTF.ext relocation if .BTF.ext is missing or kernel doesn't
	 * supprot func/line info
	 */
	if (!obj->btf_ext || !kernel_supports(FEAT_BTF_FUNC))
		return 0;

	/* only attempt func info relocation if main program's func_info
	 * relocation was successful
	 */
	if (main_prog != prog && !main_prog->func_info)
		goto line_info;

	err = adjust_prog_btf_ext_info(obj, prog, &obj->btf_ext->func_info,
				       &main_prog->func_info,
				       &main_prog->func_info_cnt,
				       &main_prog->func_info_rec_size);
	if (err) {
		if (err != -ENOENT) {
			pr_warn("prog '%s': error relocating .BTF.ext function info: %d\n",
				prog->name, err);
			return err;
		}
		if (main_prog->func_info) {
			/*
			 * Some info has already been found but has problem
			 * in the last btf_ext reloc. Must have to error out.
			 */
			pr_warn("prog '%s': missing .BTF.ext function info.\n", prog->name);
			return err;
		}
		/* Have problem loading the very first info. Ignore the rest. */
		pr_warn("prog '%s': missing .BTF.ext function info for the main program, skipping all of .BTF.ext func info.\n",
			prog->name);
	}

line_info:
	/* don't relocate line info if main program's relocation failed */
	if (main_prog != prog && !main_prog->line_info)
		return 0;

	err = adjust_prog_btf_ext_info(obj, prog, &obj->btf_ext->line_info,
				       &main_prog->line_info,
				       &main_prog->line_info_cnt,
				       &main_prog->line_info_rec_size);
	if (err) {
		if (err != -ENOENT) {
			pr_warn("prog '%s': error relocating .BTF.ext line info: %d\n",
				prog->name, err);
			return err;
		}
		if (main_prog->line_info) {
			/*
			 * Some info has already been found but has problem
			 * in the last btf_ext reloc. Must have to error out.
			 */
			pr_warn("prog '%s': missing .BTF.ext line info.\n", prog->name);
			return err;
		}
		/* Have problem loading the very first info. Ignore the rest. */
		pr_warn("prog '%s': missing .BTF.ext line info for the main program, skipping all of .BTF.ext line info.\n",
			prog->name);
	}
	return 0;
}

static int cmp_relo_by_insn_idx(const void *key, const void *elem)
{
	size_t insn_idx = *(const size_t *)key;
	const struct reloc_desc *relo = elem;

	if (insn_idx == relo->insn_idx)
		return 0;
	return insn_idx < relo->insn_idx ? -1 : 1;
}

static struct reloc_desc *find_prog_insn_relo(const struct bpf_program *prog, size_t insn_idx)
{
	return bsearch(&insn_idx, prog->reloc_desc, prog->nr_reloc,
		       sizeof(*prog->reloc_desc), cmp_relo_by_insn_idx);
}

static int
bpf_object__reloc_code(struct bpf_object *obj, struct bpf_program *main_prog,
		       struct bpf_program *prog)
{
	size_t sub_insn_idx, insn_idx, new_cnt;
	struct bpf_program *subprog;
	struct bpf_insn *insns, *insn;
	struct reloc_desc *relo;
	int err;

	err = reloc_prog_func_and_line_info(obj, main_prog, prog);
	if (err)
		return err;

	for (insn_idx = 0; insn_idx < prog->sec_insn_cnt; insn_idx++) {
		insn = &main_prog->insns[prog->sub_insn_off + insn_idx];
		if (!insn_is_subprog_call(insn))
			continue;

		relo = find_prog_insn_relo(prog, insn_idx);
		if (relo && relo->type != RELO_CALL) {
			pr_warn("prog '%s': unexpected relo for insn #%zu, type %d\n",
				prog->name, insn_idx, relo->type);
			return -LIBBPF_ERRNO__RELOC;
		}
		if (relo) {
			/* sub-program instruction index is a combination of
			 * an offset of a symbol pointed to by relocation and
			 * call instruction's imm field; for global functions,
			 * call always has imm = -1, but for static functions
			 * relocation is against STT_SECTION and insn->imm
			 * points to a start of a static function
			 */
			sub_insn_idx = relo->sym_off / BPF_INSN_SZ + insn->imm + 1;
		} else {
			/* if subprogram call is to a static function within
			 * the same ELF section, there won't be any relocation
			 * emitted, but it also means there is no additional
			 * offset necessary, insns->imm is relative to
			 * instruction's original position within the section
			 */
			sub_insn_idx = prog->sec_insn_off + insn_idx + insn->imm + 1;
		}
		prog->insns = new_insn;

		/* we enforce that sub-programs should be in .text section */
		subprog = find_prog_by_sec_insn(obj, obj->efile.text_shndx, sub_insn_idx);
		if (!subprog) {
			pr_warn("prog '%s': no .text section found yet sub-program call exists\n",
				prog->name);
			return -LIBBPF_ERRNO__RELOC;
		}

		/* if it's the first call instruction calling into this
		 * subprogram (meaning this subprog hasn't been processed
		 * yet) within the context of current main program:
		 *   - append it at the end of main program's instructions blog;
		 *   - process is recursively, while current program is put on hold;
		 *   - if that subprogram calls some other not yet processes
		 *   subprogram, same thing will happen recursively until
		 *   there are no more unprocesses subprograms left to append
		 *   and relocate.
		 */
		if (subprog->sub_insn_off == 0) {
			subprog->sub_insn_off = main_prog->insns_cnt;

			new_cnt = main_prog->insns_cnt + subprog->insns_cnt;
			insns = libbpf_reallocarray(main_prog->insns, new_cnt, sizeof(*insns));
			if (!insns) {
				pr_warn("prog '%s': failed to realloc prog code\n", main_prog->name);
				return -ENOMEM;
			}
			main_prog->insns = insns;
			main_prog->insns_cnt = new_cnt;

			memcpy(main_prog->insns + subprog->sub_insn_off, subprog->insns,
			       subprog->insns_cnt * sizeof(*insns));

			pr_debug("prog '%s': added %zu insns from sub-prog '%s'\n",
				 main_prog->name, subprog->insns_cnt, subprog->name);

			err = bpf_object__reloc_code(obj, main_prog, subprog);
			if (err)
				return err;
		}

<<<<<<< HEAD
		memcpy(new_insn + prog->insns_cnt, text->insns,
		       text->insns_cnt * sizeof(*insn));
		prog->main_prog_cnt = prog->insns_cnt;
		prog->insns_cnt = new_cnt;
		pr_debug("added %zd insn from %s to prog %s\n",
			 text->insns_cnt, text->section_name,
			 prog->section_name);
=======
		/* main_prog->insns memory could have been re-allocated, so
		 * calculate pointer again
		 */
		insn = &main_prog->insns[prog->sub_insn_off + insn_idx];
		/* calculate correct instruction position within current main
		 * prog; each main prog can have a different set of
		 * subprograms appended (potentially in different order as
		 * well), so position of any subprog can be different for
		 * different main programs */
		insn->imm = subprog->sub_insn_off - (prog->sub_insn_off + insn_idx) - 1;

		if (relo)
			relo->processed = true;

		pr_debug("prog '%s': insn #%zu relocated, imm %d points to subprog '%s' (now at %zu offset)\n",
			 prog->name, insn_idx, insn->imm, subprog->name, subprog->sub_insn_off);
>>>>>>> d1988041
	}

	return 0;
}

/*
 * Relocate sub-program calls.
 *
 * Algorithm operates as follows. Each entry-point BPF program (referred to as
 * main prog) is processed separately. For each subprog (non-entry functions,
 * that can be called from either entry progs or other subprogs) gets their
 * sub_insn_off reset to zero. This serves as indicator that this subprogram
 * hasn't been yet appended and relocated within current main prog. Once its
 * relocated, sub_insn_off will point at the position within current main prog
 * where given subprog was appended. This will further be used to relocate all
 * the call instructions jumping into this subprog.
 *
 * We start with main program and process all call instructions. If the call
 * is into a subprog that hasn't been processed (i.e., subprog->sub_insn_off
 * is zero), subprog instructions are appended at the end of main program's
 * instruction array. Then main program is "put on hold" while we recursively
 * process newly appended subprogram. If that subprogram calls into another
 * subprogram that hasn't been appended, new subprogram is appended again to
 * the *main* prog's instructions (subprog's instructions are always left
 * untouched, as they need to be in unmodified state for subsequent main progs
 * and subprog instructions are always sent only as part of a main prog) and
 * the process continues recursively. Once all the subprogs called from a main
 * prog or any of its subprogs are appended (and relocated), all their
 * positions within finalized instructions array are known, so it's easy to
 * rewrite call instructions with correct relative offsets, corresponding to
 * desired target subprog.
 *
 * Its important to realize that some subprogs might not be called from some
 * main prog and any of its called/used subprogs. Those will keep their
 * subprog->sub_insn_off as zero at all times and won't be appended to current
 * main prog and won't be relocated within the context of current main prog.
 * They might still be used from other main progs later.
 *
 * Visually this process can be shown as below. Suppose we have two main
 * programs mainA and mainB and BPF object contains three subprogs: subA,
 * subB, and subC. mainA calls only subA, mainB calls only subC, but subA and
 * subC both call subB:
 *
 *        +--------+ +-------+
 *        |        v v       |
 *     +--+---+ +--+-+-+ +---+--+
 *     | subA | | subB | | subC |
 *     +--+---+ +------+ +---+--+
 *        ^                  ^
 *        |                  |
 *    +---+-------+   +------+----+
 *    |   mainA   |   |   mainB   |
 *    +-----------+   +-----------+
 *
 * We'll start relocating mainA, will find subA, append it and start
 * processing sub A recursively:
 *
 *    +-----------+------+
 *    |   mainA   | subA |
 *    +-----------+------+
 *
 * At this point we notice that subB is used from subA, so we append it and
 * relocate (there are no further subcalls from subB):
 *
 *    +-----------+------+------+
 *    |   mainA   | subA | subB |
 *    +-----------+------+------+
 *
 * At this point, we relocate subA calls, then go one level up and finish with
 * relocatin mainA calls. mainA is done.
 *
 * For mainB process is similar but results in different order. We start with
 * mainB and skip subA and subB, as mainB never calls them (at least
 * directly), but we see subC is needed, so we append and start processing it:
 *
 *    +-----------+------+
 *    |   mainB   | subC |
 *    +-----------+------+
 * Now we see subC needs subB, so we go back to it, append and relocate it:
 *
 *    +-----------+------+------+
 *    |   mainB   | subC | subB |
 *    +-----------+------+------+
 *
 * At this point we unwind recursion, relocate calls in subC, then in mainB.
 */
static int
bpf_object__relocate_calls(struct bpf_object *obj, struct bpf_program *prog)
{
	struct bpf_program *subprog;
	int i, j, err;

	/* mark all subprogs as not relocated (yet) within the context of
	 * current main program
	 */
	for (i = 0; i < obj->nr_programs; i++) {
		subprog = &obj->programs[i];
		if (!prog_is_subprog(obj, subprog))
			continue;

		subprog->sub_insn_off = 0;
		for (j = 0; j < subprog->nr_reloc; j++)
			if (subprog->reloc_desc[j].type == RELO_CALL)
				subprog->reloc_desc[j].processed = false;
	}

	err = bpf_object__reloc_code(obj, prog, prog);
	if (err)
		return err;


	return 0;
}

static int
bpf_object__relocate(struct bpf_object *obj, const char *targ_btf_path)
{
	struct bpf_program *prog;
	size_t i;
	int err;

	if (obj->btf_ext) {
		err = bpf_object__relocate_core(obj, targ_btf_path);
		if (err) {
			pr_warn("failed to perform CO-RE relocations: %d\n",
				err);
			return err;
		}
	}
	/* relocate data references first for all programs and sub-programs,
	 * as they don't change relative to code locations, so subsequent
	 * subprogram processing won't need to re-calculate any of them
	 */
	for (i = 0; i < obj->nr_programs; i++) {
		prog = &obj->programs[i];
		err = bpf_object__relocate_data(obj, prog);
		if (err) {
			pr_warn("prog '%s': failed to relocate data references: %d\n",
				prog->name, err);
			return err;
		}
	}
	/* now relocate subprogram calls and append used subprograms to main
	 * programs; each copy of subprogram code needs to be relocated
	 * differently for each main program, because its code location might
	 * have changed
	 */
	for (i = 0; i < obj->nr_programs; i++) {
		prog = &obj->programs[i];
		/* sub-program's sub-calls are relocated within the context of
		 * its main program only
		 */
		if (prog_is_subprog(obj, prog))
			continue;

		err = bpf_object__relocate_calls(obj, prog);
		if (err) {
			pr_warn("prog '%s': failed to relocate calls: %d\n",
				prog->name, err);
			return err;
		}
	}
	/* free up relocation descriptors */
	for (i = 0; i < obj->nr_programs; i++) {
		prog = &obj->programs[i];
		zfree(&prog->reloc_desc);
		prog->nr_reloc = 0;
	}
	return 0;
}

static int bpf_object__collect_st_ops_relos(struct bpf_object *obj,
					    GElf_Shdr *shdr, Elf_Data *data);

static int bpf_object__collect_map_relos(struct bpf_object *obj,
					 GElf_Shdr *shdr, Elf_Data *data)
{
	const int bpf_ptr_sz = 8, host_ptr_sz = sizeof(void *);
	int i, j, nrels, new_sz;
	const struct btf_var_secinfo *vi = NULL;
	const struct btf_type *sec, *var, *def;
	struct bpf_map *map = NULL, *targ_map;
	const struct btf_member *member;
	const char *name, *mname;
	Elf_Data *symbols;
	unsigned int moff;
	GElf_Sym sym;
	GElf_Rel rel;
	void *tmp;

	if (!obj->efile.btf_maps_sec_btf_id || !obj->btf)
		return -EINVAL;
	sec = btf__type_by_id(obj->btf, obj->efile.btf_maps_sec_btf_id);
	if (!sec)
		return -EINVAL;

	symbols = obj->efile.symbols;
	nrels = shdr->sh_size / shdr->sh_entsize;
	for (i = 0; i < nrels; i++) {
		if (!gelf_getrel(data, i, &rel)) {
			pr_warn(".maps relo #%d: failed to get ELF relo\n", i);
			return -LIBBPF_ERRNO__FORMAT;
		}
		if (!gelf_getsym(symbols, GELF_R_SYM(rel.r_info), &sym)) {
			pr_warn(".maps relo #%d: symbol %zx not found\n",
				i, (size_t)GELF_R_SYM(rel.r_info));
			return -LIBBPF_ERRNO__FORMAT;
		}
		name = elf_sym_str(obj, sym.st_name) ?: "<?>";
		if (sym.st_shndx != obj->efile.btf_maps_shndx) {
			pr_warn(".maps relo #%d: '%s' isn't a BTF-defined map\n",
				i, name);
			return -LIBBPF_ERRNO__RELOC;
		}

		pr_debug(".maps relo #%d: for %zd value %zd rel.r_offset %zu name %d ('%s')\n",
			 i, (ssize_t)(rel.r_info >> 32), (size_t)sym.st_value,
			 (size_t)rel.r_offset, sym.st_name, name);

		for (j = 0; j < obj->nr_maps; j++) {
			map = &obj->maps[j];
			if (map->sec_idx != obj->efile.btf_maps_shndx)
				continue;

			vi = btf_var_secinfos(sec) + map->btf_var_idx;
			if (vi->offset <= rel.r_offset &&
			    rel.r_offset + bpf_ptr_sz <= vi->offset + vi->size)
				break;
		}
		if (j == obj->nr_maps) {
			pr_warn(".maps relo #%d: cannot find map '%s' at rel.r_offset %zu\n",
				i, name, (size_t)rel.r_offset);
			return -EINVAL;
		}

		if (!bpf_map_type__is_map_in_map(map->def.type))
			return -EINVAL;
		if (map->def.type == BPF_MAP_TYPE_HASH_OF_MAPS &&
		    map->def.key_size != sizeof(int)) {
			pr_warn(".maps relo #%d: hash-of-maps '%s' should have key size %zu.\n",
				i, map->name, sizeof(int));
			return -EINVAL;
		}

		targ_map = bpf_object__find_map_by_name(obj, name);
		if (!targ_map)
			return -ESRCH;

		var = btf__type_by_id(obj->btf, vi->type);
		def = skip_mods_and_typedefs(obj->btf, var->type, NULL);
		if (btf_vlen(def) == 0)
			return -EINVAL;
		member = btf_members(def) + btf_vlen(def) - 1;
		mname = btf__name_by_offset(obj->btf, member->name_off);
		if (strcmp(mname, "values"))
			return -EINVAL;

		moff = btf_member_bit_offset(def, btf_vlen(def) - 1) / 8;
		if (rel.r_offset - vi->offset < moff)
			return -EINVAL;

		moff = rel.r_offset - vi->offset - moff;
		/* here we use BPF pointer size, which is always 64 bit, as we
		 * are parsing ELF that was built for BPF target
		 */
		if (moff % bpf_ptr_sz)
			return -EINVAL;
		moff /= bpf_ptr_sz;
		if (moff >= map->init_slots_sz) {
			new_sz = moff + 1;
			tmp = libbpf_reallocarray(map->init_slots, new_sz, host_ptr_sz);
			if (!tmp)
				return -ENOMEM;
			map->init_slots = tmp;
			memset(map->init_slots + map->init_slots_sz, 0,
			       (new_sz - map->init_slots_sz) * host_ptr_sz);
			map->init_slots_sz = new_sz;
		}
		map->init_slots[moff] = targ_map;

		pr_debug(".maps relo #%d: map '%s' slot [%d] points to map '%s'\n",
			 i, map->name, moff, name);
	}

	return 0;
}

static int cmp_relocs(const void *_a, const void *_b)
{
	const struct reloc_desc *a = _a;
	const struct reloc_desc *b = _b;

	if (a->insn_idx != b->insn_idx)
		return a->insn_idx < b->insn_idx ? -1 : 1;

	/* no two relocations should have the same insn_idx, but ... */
	if (a->type != b->type)
		return a->type < b->type ? -1 : 1;

	return 0;
}

static int bpf_object__collect_relos(struct bpf_object *obj)
{
	int i, err;

	for (i = 0; i < obj->efile.nr_reloc_sects; i++) {
		GElf_Shdr *shdr = &obj->efile.reloc_sects[i].shdr;
		Elf_Data *data = obj->efile.reloc_sects[i].data;
		int idx = shdr->sh_info;

		if (shdr->sh_type != SHT_REL) {
			pr_warn("internal error at %d\n", __LINE__);
			return -LIBBPF_ERRNO__INTERNAL;
		}

		if (idx == obj->efile.st_ops_shndx)
			err = bpf_object__collect_st_ops_relos(obj, shdr, data);
		else if (idx == obj->efile.btf_maps_shndx)
			err = bpf_object__collect_map_relos(obj, shdr, data);
		else
			err = bpf_object__collect_prog_relos(obj, shdr, data);
		if (err)
			return err;
	}

	for (i = 0; i < obj->nr_programs; i++) {
		struct bpf_program *p = &obj->programs[i];
		
		if (!p->nr_reloc)
			continue;

		qsort(p->reloc_desc, p->nr_reloc, sizeof(*p->reloc_desc), cmp_relocs);
	}
	return 0;
}

static bool insn_is_helper_call(struct bpf_insn *insn, enum bpf_func_id *func_id)
{
	if (BPF_CLASS(insn->code) == BPF_JMP &&
	    BPF_OP(insn->code) == BPF_CALL &&
	    BPF_SRC(insn->code) == BPF_K &&
	    insn->src_reg == 0 &&
	    insn->dst_reg == 0) {
		    *func_id = insn->imm;
		    return true;
	}
	return false;
}

static int bpf_object__sanitize_prog(struct bpf_object* obj, struct bpf_program *prog)
{
	struct bpf_insn *insn = prog->insns;
	enum bpf_func_id func_id;
	int i;

	for (i = 0; i < prog->insns_cnt; i++, insn++) {
		if (!insn_is_helper_call(insn, &func_id))
			continue;

		/* on kernels that don't yet support
		 * bpf_probe_read_{kernel,user}[_str] helpers, fall back
		 * to bpf_probe_read() which works well for old kernels
		 */
		switch (func_id) {
		case BPF_FUNC_probe_read_kernel:
		case BPF_FUNC_probe_read_user:
			if (!kernel_supports(FEAT_PROBE_READ_KERN))
				insn->imm = BPF_FUNC_probe_read;
			break;
		case BPF_FUNC_probe_read_kernel_str:
		case BPF_FUNC_probe_read_user_str:
			if (!kernel_supports(FEAT_PROBE_READ_KERN))
				insn->imm = BPF_FUNC_probe_read_str;
			break;
		default:
			break;
		}
	}
	return 0;
}

static int
load_program(struct bpf_program *prog, struct bpf_insn *insns, int insns_cnt,
	     char *license, __u32 kern_version, int *pfd)
{
	struct bpf_load_program_attr load_attr;
	char *cp, errmsg[STRERR_BUFSIZE];
	size_t log_buf_size = 0;
	char *log_buf = NULL;
	int btf_fd, ret;

	if (!insns || !insns_cnt)
		return -EINVAL;

	memset(&load_attr, 0, sizeof(struct bpf_load_program_attr));
	load_attr.prog_type = prog->type;
	/* old kernels might not support specifying expected_attach_type */
	if (!kernel_supports(FEAT_EXP_ATTACH_TYPE) && prog->sec_def &&
	    prog->sec_def->is_exp_attach_type_optional)
		load_attr.expected_attach_type = 0;
	else
		load_attr.expected_attach_type = prog->expected_attach_type;
	if (kernel_supports(FEAT_PROG_NAME))
		load_attr.name = prog->name;
	load_attr.insns = insns;
	load_attr.insns_cnt = insns_cnt;
	load_attr.license = license;
	if (prog->type == BPF_PROG_TYPE_STRUCT_OPS ||
	    prog->type == BPF_PROG_TYPE_LSM) {
		load_attr.attach_btf_id = prog->attach_btf_id;
	} else if (prog->type == BPF_PROG_TYPE_TRACING ||
		   prog->type == BPF_PROG_TYPE_EXT) {
		load_attr.attach_prog_fd = prog->attach_prog_fd;
		load_attr.attach_btf_id = prog->attach_btf_id;
	} else {
		load_attr.kern_version = kern_version;
		load_attr.prog_ifindex = prog->prog_ifindex;
	}
	/* specify func_info/line_info only if kernel supports them */
	btf_fd = bpf_object__btf_fd(prog->obj);
	if (btf_fd >= 0 && kernel_supports(FEAT_BTF_FUNC)) {
		load_attr.prog_btf_fd = btf_fd;
		load_attr.func_info = prog->func_info;
		load_attr.func_info_rec_size = prog->func_info_rec_size;
		load_attr.func_info_cnt = prog->func_info_cnt;
		load_attr.line_info = prog->line_info;
		load_attr.line_info_rec_size = prog->line_info_rec_size;
		load_attr.line_info_cnt = prog->line_info_cnt;
	}
	load_attr.log_level = prog->log_level;
	load_attr.prog_flags = prog->prog_flags;

retry_load:
	if (log_buf_size) {
		log_buf = malloc(log_buf_size);
		if (!log_buf)
			return -ENOMEM;

		*log_buf = 0;
	}

	ret = bpf_load_program_xattr(&load_attr, log_buf, log_buf_size);

	if (ret >= 0) {
		if (log_buf && load_attr.log_level)
			pr_debug("verifier log:\n%s", log_buf);

		if (prog->obj->rodata_map_idx >= 0 &&
		    kernel_supports(FEAT_PROG_BIND_MAP)) {
			struct bpf_map *rodata_map =
				&prog->obj->maps[prog->obj->rodata_map_idx];

			if (bpf_prog_bind_map(ret, bpf_map__fd(rodata_map), NULL)) {
				cp = libbpf_strerror_r(errno, errmsg, sizeof(errmsg));
				pr_warn("prog '%s': failed to bind .rodata map: %s\n",
					prog->name, cp);
				/* Don't fail hard if can't bind rodata. */
			}
		}

		*pfd = ret;
		ret = 0;
		goto out;
	}

	if (!log_buf || errno == ENOSPC) {
		log_buf_size = max((size_t)BPF_LOG_BUF_SIZE,
				   log_buf_size << 1);

		free(log_buf);
		goto retry_load;
	}
	ret = errno ? -errno : -LIBBPF_ERRNO__LOAD;
	cp = libbpf_strerror_r(errno, errmsg, sizeof(errmsg));
	pr_warn("load bpf program failed: %s\n", cp);
	pr_perm_msg(ret);

	if (log_buf && log_buf[0] != '\0') {
		ret = -LIBBPF_ERRNO__VERIFY;
		pr_warn("-- BEGIN DUMP LOG ---\n");
		pr_warn("\n%s\n", log_buf);
		pr_warn("-- END LOG --\n");
	} else if (load_attr.insns_cnt >= BPF_MAXINSNS) {
		pr_warn("Program too large (%zu insns), at most %d insns\n",
			load_attr.insns_cnt, BPF_MAXINSNS);
		ret = -LIBBPF_ERRNO__PROG2BIG;
	} else if (load_attr.prog_type != BPF_PROG_TYPE_KPROBE) {
		/* Wrong program type? */
		int fd;

		load_attr.prog_type = BPF_PROG_TYPE_KPROBE;
		load_attr.expected_attach_type = 0;
		fd = bpf_load_program_xattr(&load_attr, NULL, 0);
		if (fd >= 0) {
			close(fd);
			ret = -LIBBPF_ERRNO__PROGTYPE;
			goto out;
		}
	}

out:
	free(log_buf);
	return ret;
}

static int libbpf_find_attach_btf_id(struct bpf_program *prog);

int bpf_program__load(struct bpf_program *prog, char *license, __u32 kern_ver)
{
	int err = 0, fd, i, btf_id;

	if (prog->obj->loaded) {
		pr_warn("prog '%s': can't load after object was loaded\n", prog->name);
		return -EINVAL;
	}

	if ((prog->type == BPF_PROG_TYPE_TRACING ||
	     prog->type == BPF_PROG_TYPE_LSM ||
	     prog->type == BPF_PROG_TYPE_EXT) && !prog->attach_btf_id) {
		btf_id = libbpf_find_attach_btf_id(prog);
		if (btf_id <= 0)
			return btf_id;
		prog->attach_btf_id = btf_id;
	}

	if (prog->instances.nr < 0 || !prog->instances.fds) {
		if (prog->preprocessor) {
			pr_warn("Internal error: can't load program '%s'\n",
				prog->name);
			return -LIBBPF_ERRNO__INTERNAL;
		}

		prog->instances.fds = malloc(sizeof(int));
		if (!prog->instances.fds) {
			pr_warn("Not enough memory for BPF fds\n");
			return -ENOMEM;
		}
		prog->instances.nr = 1;
		prog->instances.fds[0] = -1;
	}

	if (!prog->preprocessor) {
		if (prog->instances.nr != 1) {
			pr_warn("prog '%s': inconsistent nr(%d) != 1\n",
				prog->name, prog->instances.nr);
		}
		err = load_program(prog, prog->insns, prog->insns_cnt,
				   license, kern_ver, &fd);
		if (!err)
			prog->instances.fds[0] = fd;
		goto out;
	}

	for (i = 0; i < prog->instances.nr; i++) {
		struct bpf_prog_prep_result result;
		bpf_program_prep_t preprocessor = prog->preprocessor;

		memset(&result, 0, sizeof(result));
		err = preprocessor(prog, i, prog->insns,
				   prog->insns_cnt, &result);
		if (err) {
			pr_warn("Preprocessing the %dth instance of program '%s' failed\n",
				i, prog->name);
			goto out;
		}

		if (!result.new_insn_ptr || !result.new_insn_cnt) {
			pr_debug("Skip loading the %dth instance of program '%s'\n",
				 i, prog->name);
			prog->instances.fds[i] = -1;
			if (result.pfd)
				*result.pfd = -1;
			continue;
		}

		err = load_program(prog, result.new_insn_ptr,
				   result.new_insn_cnt, license, kern_ver, &fd);
		if (err) {
			pr_warn("Loading the %dth instance of program '%s' failed\n",
				i, prog->name);
			goto out;
		}

		if (result.pfd)
			*result.pfd = fd;
		prog->instances.fds[i] = fd;
	}
out:
	if (err)
		pr_warn("failed to load program '%s'\n", prog->name);
	zfree(&prog->insns);
	prog->insns_cnt = 0;
	return err;
}

static int
bpf_object__load_progs(struct bpf_object *obj, int log_level)
{
	struct bpf_program *prog;
	size_t i;
	int err;

	for (i = 0; i < obj->nr_programs; i++) {
		prog = &obj->programs[i];
		err = bpf_object__sanitize_prog(obj, prog);
		if (err)
			return err;
	}

	for (i = 0; i < obj->nr_programs; i++) {
		prog = &obj->programs[i];
		if (prog_is_subprog(obj, prog))
			continue;
		if (!prog->load) {
			pr_debug("prog '%s': skipped loading\n", prog->name);
			continue;
		}
		prog->log_level |= log_level;
		err = bpf_program__load(prog, obj->license, obj->kern_version);
		if (err)
			return err;
	}
	return 0;
}

static const struct bpf_sec_def *find_sec_def(const char *sec_name);

static struct bpf_object *
__bpf_object__open(const char *path, const void *obj_buf, size_t obj_buf_sz,
		   const struct bpf_object_open_opts *opts)
{
	const char *obj_name, *kconfig;
	struct bpf_program *prog;
	struct bpf_object *obj;
	char tmp_name[64];
	int err;

	if (elf_version(EV_CURRENT) == EV_NONE) {
		pr_warn("failed to init libelf for %s\n",
			path ? : "(mem buf)");
		return ERR_PTR(-LIBBPF_ERRNO__LIBELF);
	}

	if (!OPTS_VALID(opts, bpf_object_open_opts))
		return ERR_PTR(-EINVAL);

	obj_name = OPTS_GET(opts, object_name, NULL);
	if (obj_buf) {
		if (!obj_name) {
			snprintf(tmp_name, sizeof(tmp_name), "%lx-%lx",
				 (unsigned long)obj_buf,
				 (unsigned long)obj_buf_sz);
			obj_name = tmp_name;
		}
		path = obj_name;
		pr_debug("loading object '%s' from buffer\n", obj_name);
	}

	obj = bpf_object__new(path, obj_buf, obj_buf_sz, obj_name);
	if (IS_ERR(obj))
		return obj;

	kconfig = OPTS_GET(opts, kconfig, NULL);
	if (kconfig) {
		obj->kconfig = strdup(kconfig);
		if (!obj->kconfig)
			return ERR_PTR(-ENOMEM);
	}

	err = bpf_object__elf_init(obj);
	err = err ? : bpf_object__check_endianness(obj);
	err = err ? : bpf_object__elf_collect(obj);
	err = err ? : bpf_object__collect_externs(obj);
	err = err ? : bpf_object__finalize_btf(obj);
	err = err ? : bpf_object__init_maps(obj, opts);
	err = err ? : bpf_object__collect_relos(obj);
	if (err)
		goto out;
	bpf_object__elf_finish(obj);

	bpf_object__for_each_program(prog, obj) {
		prog->sec_def = find_sec_def(prog->sec_name);
		if (!prog->sec_def)
			/* couldn't guess, but user might manually specify */
			continue;

		if (prog->sec_def->is_sleepable)
			prog->prog_flags |= BPF_F_SLEEPABLE;
		bpf_program__set_type(prog, prog->sec_def->prog_type);
		bpf_program__set_expected_attach_type(prog,
				prog->sec_def->expected_attach_type);

		if (prog->sec_def->prog_type == BPF_PROG_TYPE_TRACING ||
		    prog->sec_def->prog_type == BPF_PROG_TYPE_EXT)
			prog->attach_prog_fd = OPTS_GET(opts, attach_prog_fd, 0);
	}

	return obj;
out:
	bpf_object__close(obj);
	return ERR_PTR(err);
}

static struct bpf_object *
__bpf_object__open_xattr(struct bpf_object_open_attr *attr, int flags)
{
	DECLARE_LIBBPF_OPTS(bpf_object_open_opts, opts,
		.relaxed_maps = flags & MAPS_RELAX_COMPAT,
	);

	/* param validation */
	if (!attr->file)
		return NULL;

	pr_debug("loading %s\n", attr->file);
	return __bpf_object__open(attr->file, NULL, 0, &opts);
}

struct bpf_object *bpf_object__open_xattr(struct bpf_object_open_attr *attr)
{
	return __bpf_object__open_xattr(attr, 0);
}

struct bpf_object *bpf_object__open(const char *path)
{
	struct bpf_object_open_attr attr = {
		.file		= path,
		.prog_type	= BPF_PROG_TYPE_UNSPEC,
	};

	return bpf_object__open_xattr(&attr);
}

struct bpf_object *
bpf_object__open_file(const char *path, const struct bpf_object_open_opts *opts)
{
	if (!path)
		return ERR_PTR(-EINVAL);

	pr_debug("loading %s\n", path);

	return __bpf_object__open(path, NULL, 0, opts);
}

struct bpf_object *
bpf_object__open_mem(const void *obj_buf, size_t obj_buf_sz,
		     const struct bpf_object_open_opts *opts)
{
	if (!obj_buf || obj_buf_sz == 0)
		return ERR_PTR(-EINVAL);

	return __bpf_object__open(NULL, obj_buf, obj_buf_sz, opts);
}

struct bpf_object *
bpf_object__open_buffer(const void *obj_buf, size_t obj_buf_sz,
			const char *name)
{
	DECLARE_LIBBPF_OPTS(bpf_object_open_opts, opts,
		.object_name = name,
		/* wrong default, but backwards-compatible */
		.relaxed_maps = true,
	);

	/* returning NULL is wrong, but backwards-compatible */
	if (!obj_buf || obj_buf_sz == 0)
		return NULL;

	return bpf_object__open_mem(obj_buf, obj_buf_sz, &opts);
}

int bpf_object__unload(struct bpf_object *obj)
{
	size_t i;

	if (!obj)
		return -EINVAL;

	for (i = 0; i < obj->nr_maps; i++) {
		zclose(obj->maps[i].fd);
		if (obj->maps[i].st_ops)
			zfree(&obj->maps[i].st_ops->kern_vdata);
	}

	for (i = 0; i < obj->nr_programs; i++)
		bpf_program__unload(&obj->programs[i]);

	return 0;
}

static int bpf_object__sanitize_maps(struct bpf_object *obj)
{
	struct bpf_map *m;

	bpf_object__for_each_map(m, obj) {
		if (!bpf_map__is_internal(m))
			continue;
		if (!kernel_supports(FEAT_GLOBAL_DATA)) {
			pr_warn("kernel doesn't support global data\n");
			return -ENOTSUP;
		}
		if (!kernel_supports(FEAT_ARRAY_MMAP))
			m->def.map_flags ^= BPF_F_MMAPABLE;
	}

	return 0;
}

static int bpf_object__read_kallsyms_file(struct bpf_object *obj)
{
	char sym_type, sym_name[500];
	unsigned long long sym_addr;
	struct extern_desc *ext;
	int ret, err = 0;
	FILE *f;

	f = fopen("/proc/kallsyms", "r");
	if (!f) {
		err = -errno;
		pr_warn("failed to open /proc/kallsyms: %d\n", err);
		return err;
	}

	while (true) {
		ret = fscanf(f, "%llx %c %499s%*[^\n]\n",
			     &sym_addr, &sym_type, sym_name);
		if (ret == EOF && feof(f))
			break;
		if (ret != 3) {
			pr_warn("failed to read kallsyms entry: %d\n", ret);
			err = -EINVAL;
			goto out;
		}

		ext = find_extern_by_name(obj, sym_name);
		if (!ext || ext->type != EXT_KSYM)
			continue;

		if (ext->is_set && ext->ksym.addr != sym_addr) {
			pr_warn("extern (ksym) '%s' resolution is ambiguous: 0x%llx or 0x%llx\n",
				sym_name, ext->ksym.addr, sym_addr);
			err = -EINVAL;
			goto out;
		}
		if (!ext->is_set) {
			ext->is_set = true;
			ext->ksym.addr = sym_addr;
			pr_debug("extern (ksym) %s=0x%llx\n", sym_name, sym_addr);
		}
	}

out:
	fclose(f);
	return err;
}

static int bpf_object__resolve_ksyms_btf_id(struct bpf_object *obj)
{
	struct extern_desc *ext;
	int i, id;

	for (i = 0; i < obj->nr_extern; i++) {
		const struct btf_type *targ_var, *targ_type;
		__u32 targ_type_id, local_type_id;
		const char *targ_var_name;
		int ret;

		ext = &obj->externs[i];
		if (ext->type != EXT_KSYM || !ext->ksym.type_id)
			continue;

		id = btf__find_by_name_kind(obj->btf_vmlinux, ext->name,
					    BTF_KIND_VAR);
		if (id <= 0) {
			pr_warn("extern (ksym) '%s': failed to find BTF ID in vmlinux BTF.\n",
				ext->name);
			return -ESRCH;
		}

		/* find local type_id */
		local_type_id = ext->ksym.type_id;

		/* find target type_id */
		targ_var = btf__type_by_id(obj->btf_vmlinux, id);
		targ_var_name = btf__name_by_offset(obj->btf_vmlinux,
						    targ_var->name_off);
		targ_type = skip_mods_and_typedefs(obj->btf_vmlinux,
						   targ_var->type,
						   &targ_type_id);

		ret = bpf_core_types_are_compat(obj->btf, local_type_id,
						obj->btf_vmlinux, targ_type_id);
		if (ret <= 0) {
			const struct btf_type *local_type;
			const char *targ_name, *local_name;

			local_type = btf__type_by_id(obj->btf, local_type_id);
			local_name = btf__name_by_offset(obj->btf,
							 local_type->name_off);
			targ_name = btf__name_by_offset(obj->btf_vmlinux,
							targ_type->name_off);

			pr_warn("extern (ksym) '%s': incompatible types, expected [%d] %s %s, but kernel has [%d] %s %s\n",
				ext->name, local_type_id,
				btf_kind_str(local_type), local_name, targ_type_id,
				btf_kind_str(targ_type), targ_name);
			return -EINVAL;
		}

		ext->is_set = true;
		ext->ksym.vmlinux_btf_id = id;
		pr_debug("extern (ksym) '%s': resolved to [%d] %s %s\n",
			 ext->name, id, btf_kind_str(targ_var), targ_var_name);
	}
	return 0;
}

static int bpf_object__resolve_externs(struct bpf_object *obj,
				       const char *extra_kconfig)
{
	bool need_config = false, need_kallsyms = false;
	bool need_vmlinux_btf = false;
	struct extern_desc *ext;
	void *kcfg_data = NULL;
	int err, i;

	if (obj->nr_extern == 0)
		return 0;

	if (obj->kconfig_map_idx >= 0)
		kcfg_data = obj->maps[obj->kconfig_map_idx].mmaped;

	for (i = 0; i < obj->nr_extern; i++) {
		ext = &obj->externs[i];

		if (ext->type == EXT_KCFG &&
		    strcmp(ext->name, "LINUX_KERNEL_VERSION") == 0) {
			void *ext_val = kcfg_data + ext->kcfg.data_off;
			__u32 kver = get_kernel_version();

			if (!kver) {
				pr_warn("failed to get kernel version\n");
				return -EINVAL;
			}
			err = set_kcfg_value_num(ext, ext_val, kver);
			if (err)
				return err;
			pr_debug("extern (kcfg) %s=0x%x\n", ext->name, kver);
		} else if (ext->type == EXT_KCFG &&
			   strncmp(ext->name, "CONFIG_", 7) == 0) {
			need_config = true;
		} else if (ext->type == EXT_KSYM) {
			if (ext->ksym.type_id)
				need_vmlinux_btf = true;
			else
				need_kallsyms = true;
		} else {
			pr_warn("unrecognized extern '%s'\n", ext->name);
			return -EINVAL;
		}
	}
	if (need_config && extra_kconfig) {
		err = bpf_object__read_kconfig_mem(obj, extra_kconfig, kcfg_data);
		if (err)
			return -EINVAL;
		need_config = false;
		for (i = 0; i < obj->nr_extern; i++) {
			ext = &obj->externs[i];
			if (ext->type == EXT_KCFG && !ext->is_set) {
				need_config = true;
				break;
			}
		}
	}
	if (need_config) {
		err = bpf_object__read_kconfig_file(obj, kcfg_data);
		if (err)
			return -EINVAL;
	}
	if (need_kallsyms) {
		err = bpf_object__read_kallsyms_file(obj);
		if (err)
			return -EINVAL;
	}
	if (need_vmlinux_btf) {
		err = bpf_object__resolve_ksyms_btf_id(obj);
		if (err)
			return -EINVAL;
	}
	for (i = 0; i < obj->nr_extern; i++) {
		ext = &obj->externs[i];

		if (!ext->is_set && !ext->is_weak) {
			pr_warn("extern %s (strong) not resolved\n", ext->name);
			return -ESRCH;
		} else if (!ext->is_set) {
			pr_debug("extern %s (weak) not resolved, defaulting to zero\n",
				 ext->name);
		}
	}

	return 0;
}

int bpf_object__load_xattr(struct bpf_object_load_attr *attr)
{
	struct bpf_object *obj;
	int err, i;

	if (!attr)
		return -EINVAL;
	obj = attr->obj;
	if (!obj)
		return -EINVAL;

	if (obj->loaded) {
		pr_warn("object '%s': load can't be attempted twice\n", obj->name);
		return -EINVAL;
	}

	err = bpf_object__probe_loading(obj);
	err = err ? : bpf_object__load_vmlinux_btf(obj);
	err = err ? : bpf_object__resolve_externs(obj, obj->kconfig);
	err = err ? : bpf_object__sanitize_and_load_btf(obj);
	err = err ? : bpf_object__sanitize_maps(obj);
	err = err ? : bpf_object__init_kern_struct_ops_maps(obj);
	err = err ? : bpf_object__create_maps(obj);
	err = err ? : bpf_object__relocate(obj, attr->target_btf_path);
	err = err ? : bpf_object__load_progs(obj, attr->log_level);

	btf__free(obj->btf_vmlinux);
	obj->btf_vmlinux = NULL;

	obj->loaded = true; /* doesn't matter if successfully or not */

	if (err)
		goto out;

	return 0;
out:
	/* unpin any maps that were auto-pinned during load */
	for (i = 0; i < obj->nr_maps; i++)
		if (obj->maps[i].pinned && !obj->maps[i].reused)
			bpf_map__unpin(&obj->maps[i], NULL);

	bpf_object__unload(obj);
	pr_warn("failed to load object '%s'\n", obj->path);
	return err;
}

int bpf_object__load(struct bpf_object *obj)
{
	struct bpf_object_load_attr attr = {
		.obj = obj,
	};

	return bpf_object__load_xattr(&attr);
}

static int make_parent_dir(const char *path)
{
	char *cp, errmsg[STRERR_BUFSIZE];
	char *dname, *dir;
	int err = 0;

	dname = strdup(path);
	if (dname == NULL)
		return -ENOMEM;

	dir = dirname(dname);
	if (mkdir(dir, 0700) && errno != EEXIST)
		err = -errno;

	free(dname);
	if (err) {
		cp = libbpf_strerror_r(-err, errmsg, sizeof(errmsg));
		pr_warn("failed to mkdir %s: %s\n", path, cp);
	}
	return err;
}

static int check_path(const char *path)
{
	char *cp, errmsg[STRERR_BUFSIZE];
	struct statfs st_fs;
	char *dname, *dir;
	int err = 0;

	if (path == NULL)
		return -EINVAL;

	dname = strdup(path);
	if (dname == NULL)
		return -ENOMEM;

	dir = dirname(dname);
	if (statfs(dir, &st_fs)) {
		cp = libbpf_strerror_r(errno, errmsg, sizeof(errmsg));
		pr_warn("failed to statfs %s: %s\n", dir, cp);
		err = -errno;
	}
	free(dname);

	if (!err && st_fs.f_type != BPF_FS_MAGIC) {
		pr_warn("specified path %s is not on BPF FS\n", path);
		err = -EINVAL;
	}

	return err;
}

int bpf_program__pin_instance(struct bpf_program *prog, const char *path,
			      int instance)
{
	char *cp, errmsg[STRERR_BUFSIZE];
	int err;

	err = make_parent_dir(path);
	if (err)
		return err;

	err = check_path(path);
	if (err)
		return err;

	if (prog == NULL) {
		pr_warn("invalid program pointer\n");
		return -EINVAL;
	}

	if (instance < 0 || instance >= prog->instances.nr) {
		pr_warn("invalid prog instance %d of prog %s (max %d)\n",
			instance, prog->name, prog->instances.nr);
		return -EINVAL;
	}

	if (bpf_obj_pin(prog->instances.fds[instance], path)) {
		err = -errno;
		cp = libbpf_strerror_r(err, errmsg, sizeof(errmsg));
		pr_warn("failed to pin program: %s\n", cp);
		return err;
	}
	pr_debug("pinned program '%s'\n", path);

	return 0;
}

int bpf_program__unpin_instance(struct bpf_program *prog, const char *path,
				int instance)
{
	int err;

	err = check_path(path);
	if (err)
		return err;

	if (prog == NULL) {
		pr_warn("invalid program pointer\n");
		return -EINVAL;
	}

	if (instance < 0 || instance >= prog->instances.nr) {
		pr_warn("invalid prog instance %d of prog %s (max %d)\n",
			instance, prog->name, prog->instances.nr);
		return -EINVAL;
	}

	err = unlink(path);
	if (err != 0)
		return -errno;
	pr_debug("unpinned program '%s'\n", path);

	return 0;
}

int bpf_program__pin(struct bpf_program *prog, const char *path)
{
	int i, err;

	err = make_parent_dir(path);
	if (err)
		return err;

	err = check_path(path);
	if (err)
		return err;

	if (prog == NULL) {
		pr_warn("invalid program pointer\n");
		return -EINVAL;
	}

	if (prog->instances.nr <= 0) {
		pr_warn("no instances of prog %s to pin\n", prog->name);
		return -EINVAL;
	}

	if (prog->instances.nr == 1) {
		/* don't create subdirs when pinning single instance */
		return bpf_program__pin_instance(prog, path, 0);
	}

	for (i = 0; i < prog->instances.nr; i++) {
		char buf[PATH_MAX];
		int len;

		len = snprintf(buf, PATH_MAX, "%s/%d", path, i);
		if (len < 0) {
			err = -EINVAL;
			goto err_unpin;
		} else if (len >= PATH_MAX) {
			err = -ENAMETOOLONG;
			goto err_unpin;
		}

		err = bpf_program__pin_instance(prog, buf, i);
		if (err)
			goto err_unpin;
	}

	return 0;

err_unpin:
	for (i = i - 1; i >= 0; i--) {
		char buf[PATH_MAX];
		int len;

		len = snprintf(buf, PATH_MAX, "%s/%d", path, i);
		if (len < 0)
			continue;
		else if (len >= PATH_MAX)
			continue;

		bpf_program__unpin_instance(prog, buf, i);
	}

	rmdir(path);

	return err;
}

int bpf_program__unpin(struct bpf_program *prog, const char *path)
{
	int i, err;

	err = check_path(path);
	if (err)
		return err;

	if (prog == NULL) {
		pr_warn("invalid program pointer\n");
		return -EINVAL;
	}

	if (prog->instances.nr <= 0) {
		pr_warn("no instances of prog %s to pin\n", prog->name);
		return -EINVAL;
	}

	if (prog->instances.nr == 1) {
		/* don't create subdirs when pinning single instance */
		return bpf_program__unpin_instance(prog, path, 0);
	}

	for (i = 0; i < prog->instances.nr; i++) {
		char buf[PATH_MAX];
		int len;

		len = snprintf(buf, PATH_MAX, "%s/%d", path, i);
		if (len < 0)
			return -EINVAL;
		else if (len >= PATH_MAX)
			return -ENAMETOOLONG;

		err = bpf_program__unpin_instance(prog, buf, i);
		if (err)
			return err;
	}

	err = rmdir(path);
	if (err)
		return -errno;

	return 0;
}

int bpf_map__pin(struct bpf_map *map, const char *path)
{
	char *cp, errmsg[STRERR_BUFSIZE];
	int err;

	if (map == NULL) {
		pr_warn("invalid map pointer\n");
		return -EINVAL;
	}

	if (map->pin_path) {
		if (path && strcmp(path, map->pin_path)) {
			pr_warn("map '%s' already has pin path '%s' different from '%s'\n",
				bpf_map__name(map), map->pin_path, path);
			return -EINVAL;
		} else if (map->pinned) {
			pr_debug("map '%s' already pinned at '%s'; not re-pinning\n",
				 bpf_map__name(map), map->pin_path);
			return 0;
		}
	} else {
		if (!path) {
			pr_warn("missing a path to pin map '%s' at\n",
				bpf_map__name(map));
			return -EINVAL;
		} else if (map->pinned) {
			pr_warn("map '%s' already pinned\n", bpf_map__name(map));
			return -EEXIST;
		}

		map->pin_path = strdup(path);
		if (!map->pin_path) {
			err = -errno;
			goto out_err;
		}
	}

	err = make_parent_dir(map->pin_path);
	if (err)
		return err;

	err = check_path(map->pin_path);
	if (err)
		return err;

	if (bpf_obj_pin(map->fd, map->pin_path)) {
		err = -errno;
		goto out_err;
	}

	map->pinned = true;
	pr_debug("pinned map '%s'\n", map->pin_path);

	return 0;

out_err:
	cp = libbpf_strerror_r(-err, errmsg, sizeof(errmsg));
	pr_warn("failed to pin map: %s\n", cp);
	return err;
}

int bpf_map__unpin(struct bpf_map *map, const char *path)
{
	int err;

	if (map == NULL) {
		pr_warn("invalid map pointer\n");
		return -EINVAL;
	}

	if (map->pin_path) {
		if (path && strcmp(path, map->pin_path)) {
			pr_warn("map '%s' already has pin path '%s' different from '%s'\n",
				bpf_map__name(map), map->pin_path, path);
			return -EINVAL;
		}
		path = map->pin_path;
	} else if (!path) {
		pr_warn("no path to unpin map '%s' from\n",
			bpf_map__name(map));
		return -EINVAL;
	}

	err = check_path(path);
	if (err)
		return err;

	err = unlink(path);
	if (err != 0)
		return -errno;

	map->pinned = false;
	pr_debug("unpinned map '%s' from '%s'\n", bpf_map__name(map), path);

	return 0;
}

int bpf_map__set_pin_path(struct bpf_map *map, const char *path)
{
	char *new = NULL;

	if (path) {
		new = strdup(path);
		if (!new)
			return -errno;
	}

	free(map->pin_path);
	map->pin_path = new;
	return 0;
}

const char *bpf_map__get_pin_path(const struct bpf_map *map)
{
	return map->pin_path;
}

bool bpf_map__is_pinned(const struct bpf_map *map)
{
	return map->pinned;
}

int bpf_object__pin_maps(struct bpf_object *obj, const char *path)
{
	struct bpf_map *map;
	int err;

	if (!obj)
		return -ENOENT;

	if (!obj->loaded) {
		pr_warn("object not yet loaded; load it first\n");
		return -ENOENT;
	}

	bpf_object__for_each_map(map, obj) {
		char *pin_path = NULL;
		char buf[PATH_MAX];

		if (path) {
			int len;

			len = snprintf(buf, PATH_MAX, "%s/%s", path,
				       bpf_map__name(map));
			if (len < 0) {
				err = -EINVAL;
				goto err_unpin_maps;
			} else if (len >= PATH_MAX) {
				err = -ENAMETOOLONG;
				goto err_unpin_maps;
			}
			pin_path = buf;
		} else if (!map->pin_path) {
			continue;
		}

		err = bpf_map__pin(map, pin_path);
		if (err)
			goto err_unpin_maps;
	}

	return 0;

err_unpin_maps:
	while ((map = bpf_map__prev(map, obj))) {
		if (!map->pin_path)
			continue;

		bpf_map__unpin(map, NULL);
	}

	return err;
}

int bpf_object__unpin_maps(struct bpf_object *obj, const char *path)
{
	struct bpf_map *map;
	int err;

	if (!obj)
		return -ENOENT;

	bpf_object__for_each_map(map, obj) {
		char *pin_path = NULL;
		char buf[PATH_MAX];

		if (path) {
			int len;

			len = snprintf(buf, PATH_MAX, "%s/%s", path,
				       bpf_map__name(map));
			if (len < 0)
				return -EINVAL;
			else if (len >= PATH_MAX)
				return -ENAMETOOLONG;
			pin_path = buf;
		} else if (!map->pin_path) {
			continue;
		}

		err = bpf_map__unpin(map, pin_path);
		if (err)
			return err;
	}

	return 0;
}

int bpf_object__pin_programs(struct bpf_object *obj, const char *path)
{
	struct bpf_program *prog;
	int err;

	if (!obj)
		return -ENOENT;

	if (!obj->loaded) {
		pr_warn("object not yet loaded; load it first\n");
		return -ENOENT;
	}

	bpf_object__for_each_program(prog, obj) {
		char buf[PATH_MAX];
		int len;

		len = snprintf(buf, PATH_MAX, "%s/%s", path,
			       prog->pin_name);
		if (len < 0) {
			err = -EINVAL;
			goto err_unpin_programs;
		} else if (len >= PATH_MAX) {
			err = -ENAMETOOLONG;
			goto err_unpin_programs;
		}

		err = bpf_program__pin(prog, buf);
		if (err)
			goto err_unpin_programs;
	}

	return 0;

err_unpin_programs:
	while ((prog = bpf_program__prev(prog, obj))) {
		char buf[PATH_MAX];
		int len;

		len = snprintf(buf, PATH_MAX, "%s/%s", path,
			       prog->pin_name);
		if (len < 0)
			continue;
		else if (len >= PATH_MAX)
			continue;

		bpf_program__unpin(prog, buf);
	}

	return err;
}

int bpf_object__unpin_programs(struct bpf_object *obj, const char *path)
{
	struct bpf_program *prog;
	int err;

	if (!obj)
		return -ENOENT;

	bpf_object__for_each_program(prog, obj) {
		char buf[PATH_MAX];
		int len;

		len = snprintf(buf, PATH_MAX, "%s/%s", path,
			       prog->pin_name);
		if (len < 0)
			return -EINVAL;
		else if (len >= PATH_MAX)
			return -ENAMETOOLONG;

		err = bpf_program__unpin(prog, buf);
		if (err)
			return err;
	}

	return 0;
}

int bpf_object__pin(struct bpf_object *obj, const char *path)
{
	int err;

	err = bpf_object__pin_maps(obj, path);
	if (err)
		return err;

	err = bpf_object__pin_programs(obj, path);
	if (err) {
		bpf_object__unpin_maps(obj, path);
		return err;
	}

	return 0;
}

static void bpf_map__destroy(struct bpf_map *map)
{
	if (map->clear_priv)
		map->clear_priv(map, map->priv);
	map->priv = NULL;
	map->clear_priv = NULL;

	if (map->inner_map) {
		bpf_map__destroy(map->inner_map);
		zfree(&map->inner_map);
	}

	zfree(&map->init_slots);
	map->init_slots_sz = 0;

	if (map->mmaped) {
		munmap(map->mmaped, bpf_map_mmap_sz(map));
		map->mmaped = NULL;
	}

	if (map->st_ops) {
		zfree(&map->st_ops->data);
		zfree(&map->st_ops->progs);
		zfree(&map->st_ops->kern_func_off);
		zfree(&map->st_ops);
	}

	zfree(&map->name);
	zfree(&map->pin_path);

	if (map->fd >= 0)
		zclose(map->fd);
}

void bpf_object__close(struct bpf_object *obj)
{
	size_t i;

	if (IS_ERR_OR_NULL(obj))
		return;

	if (obj->clear_priv)
		obj->clear_priv(obj, obj->priv);

	bpf_object__elf_finish(obj);
	bpf_object__unload(obj);
	btf__free(obj->btf);
	btf_ext__free(obj->btf_ext);

	for (i = 0; i < obj->nr_maps; i++)
		bpf_map__destroy(&obj->maps[i]);

	zfree(&obj->kconfig);
	zfree(&obj->externs);
	obj->nr_extern = 0;

	zfree(&obj->maps);
	obj->nr_maps = 0;

	if (obj->programs && obj->nr_programs) {
		for (i = 0; i < obj->nr_programs; i++)
			bpf_program__exit(&obj->programs[i]);
	}
	zfree(&obj->programs);

	list_del(&obj->list);
	free(obj);
}

struct bpf_object *
bpf_object__next(struct bpf_object *prev)
{
	struct bpf_object *next;

	if (!prev)
		next = list_first_entry(&bpf_objects_list,
					struct bpf_object,
					list);
	else
		next = list_next_entry(prev, list);

	/* Empty list is noticed here so don't need checking on entry. */
	if (&next->list == &bpf_objects_list)
		return NULL;

	return next;
}

const char *bpf_object__name(const struct bpf_object *obj)
{
	return obj ? obj->name : ERR_PTR(-EINVAL);
}

unsigned int bpf_object__kversion(const struct bpf_object *obj)
{
	return obj ? obj->kern_version : 0;
}

struct btf *bpf_object__btf(const struct bpf_object *obj)
{
	return obj ? obj->btf : NULL;
}

int bpf_object__btf_fd(const struct bpf_object *obj)
{
	return obj->btf ? btf__fd(obj->btf) : -1;
}

int bpf_object__set_priv(struct bpf_object *obj, void *priv,
			 bpf_object_clear_priv_t clear_priv)
{
	if (obj->priv && obj->clear_priv)
		obj->clear_priv(obj, obj->priv);

	obj->priv = priv;
	obj->clear_priv = clear_priv;
	return 0;
}

void *bpf_object__priv(const struct bpf_object *obj)
{
	return obj ? obj->priv : ERR_PTR(-EINVAL);
}

static struct bpf_program *
__bpf_program__iter(const struct bpf_program *p, const struct bpf_object *obj,
		    bool forward)
{
	size_t nr_programs = obj->nr_programs;
	ssize_t idx;

	if (!nr_programs)
		return NULL;

	if (!p)
		/* Iter from the beginning */
		return forward ? &obj->programs[0] :
			&obj->programs[nr_programs - 1];

	if (p->obj != obj) {
		pr_warn("error: program handler doesn't match object\n");
		return NULL;
	}

	idx = (p - obj->programs) + (forward ? 1 : -1);
	if (idx >= obj->nr_programs || idx < 0)
		return NULL;
	return &obj->programs[idx];
}

struct bpf_program *
bpf_program__next(struct bpf_program *prev, const struct bpf_object *obj)
{
	struct bpf_program *prog = prev;

	do {
		prog = __bpf_program__iter(prog, obj, true);
	} while (prog && prog_is_subprog(obj, prog));

	return prog;
}

struct bpf_program *
bpf_program__prev(struct bpf_program *next, const struct bpf_object *obj)
{
	struct bpf_program *prog = next;

	do {
		prog = __bpf_program__iter(prog, obj, false);
	} while (prog && prog_is_subprog(obj, prog));

	return prog;
}

int bpf_program__set_priv(struct bpf_program *prog, void *priv,
			  bpf_program_clear_priv_t clear_priv)
{
	if (prog->priv && prog->clear_priv)
		prog->clear_priv(prog, prog->priv);

	prog->priv = priv;
	prog->clear_priv = clear_priv;
	return 0;
}

void *bpf_program__priv(const struct bpf_program *prog)
{
	return prog ? prog->priv : ERR_PTR(-EINVAL);
}

void bpf_program__set_ifindex(struct bpf_program *prog, __u32 ifindex)
{
	prog->prog_ifindex = ifindex;
}

const char *bpf_program__name(const struct bpf_program *prog)
{
	return prog->name;
}

const char *bpf_program__section_name(const struct bpf_program *prog)
{
	return prog->sec_name;
}

const char *bpf_program__title(const struct bpf_program *prog, bool needs_copy)
{
	const char *title;

	title = prog->sec_name;
	if (needs_copy) {
		title = strdup(title);
		if (!title) {
			pr_warn("failed to strdup program title\n");
			return ERR_PTR(-ENOMEM);
		}
	}

	return title;
}

bool bpf_program__autoload(const struct bpf_program *prog)
{
	return prog->load;
}

int bpf_program__set_autoload(struct bpf_program *prog, bool autoload)
{
	if (prog->obj->loaded)
		return -EINVAL;

	prog->load = autoload;
	return 0;
}

int bpf_program__fd(const struct bpf_program *prog)
{
	return bpf_program__nth_fd(prog, 0);
}

size_t bpf_program__size(const struct bpf_program *prog)
{
	return prog->insns_cnt * BPF_INSN_SZ;
}

int bpf_program__set_prep(struct bpf_program *prog, int nr_instances,
			  bpf_program_prep_t prep)
{
	int *instances_fds;

	if (nr_instances <= 0 || !prep)
		return -EINVAL;

	if (prog->instances.nr > 0 || prog->instances.fds) {
		pr_warn("Can't set pre-processor after loading\n");
		return -EINVAL;
	}

	instances_fds = malloc(sizeof(int) * nr_instances);
	if (!instances_fds) {
		pr_warn("alloc memory failed for fds\n");
		return -ENOMEM;
	}

	/* fill all fd with -1 */
	memset(instances_fds, -1, sizeof(int) * nr_instances);

	prog->instances.nr = nr_instances;
	prog->instances.fds = instances_fds;
	prog->preprocessor = prep;
	return 0;
}

int bpf_program__nth_fd(const struct bpf_program *prog, int n)
{
	int fd;

	if (!prog)
		return -EINVAL;

	if (n >= prog->instances.nr || n < 0) {
		pr_warn("Can't get the %dth fd from program %s: only %d instances\n",
			n, prog->name, prog->instances.nr);
		return -EINVAL;
	}

	fd = prog->instances.fds[n];
	if (fd < 0) {
		pr_warn("%dth instance of program '%s' is invalid\n",
			n, prog->name);
		return -ENOENT;
	}

	return fd;
}

enum bpf_prog_type bpf_program__get_type(struct bpf_program *prog)
{
	return prog->type;
}

void bpf_program__set_type(struct bpf_program *prog, enum bpf_prog_type type)
{
	prog->type = type;
}

static bool bpf_program__is_type(const struct bpf_program *prog,
				 enum bpf_prog_type type)
{
	return prog ? (prog->type == type) : false;
}

#define BPF_PROG_TYPE_FNS(NAME, TYPE)				\
int bpf_program__set_##NAME(struct bpf_program *prog)		\
{								\
	if (!prog)						\
		return -EINVAL;					\
	bpf_program__set_type(prog, TYPE);			\
	return 0;						\
}								\
								\
bool bpf_program__is_##NAME(const struct bpf_program *prog)	\
{								\
	return bpf_program__is_type(prog, TYPE);		\
}								\

BPF_PROG_TYPE_FNS(socket_filter, BPF_PROG_TYPE_SOCKET_FILTER);
BPF_PROG_TYPE_FNS(lsm, BPF_PROG_TYPE_LSM);
BPF_PROG_TYPE_FNS(kprobe, BPF_PROG_TYPE_KPROBE);
BPF_PROG_TYPE_FNS(sched_cls, BPF_PROG_TYPE_SCHED_CLS);
BPF_PROG_TYPE_FNS(sched_act, BPF_PROG_TYPE_SCHED_ACT);
BPF_PROG_TYPE_FNS(tracepoint, BPF_PROG_TYPE_TRACEPOINT);
BPF_PROG_TYPE_FNS(raw_tracepoint, BPF_PROG_TYPE_RAW_TRACEPOINT);
BPF_PROG_TYPE_FNS(xdp, BPF_PROG_TYPE_XDP);
BPF_PROG_TYPE_FNS(perf_event, BPF_PROG_TYPE_PERF_EVENT);
BPF_PROG_TYPE_FNS(tracing, BPF_PROG_TYPE_TRACING);
BPF_PROG_TYPE_FNS(struct_ops, BPF_PROG_TYPE_STRUCT_OPS);
BPF_PROG_TYPE_FNS(extension, BPF_PROG_TYPE_EXT);
BPF_PROG_TYPE_FNS(sk_lookup, BPF_PROG_TYPE_SK_LOOKUP);

enum bpf_attach_type
bpf_program__get_expected_attach_type(struct bpf_program *prog)
{
	return prog->expected_attach_type;
}

void bpf_program__set_expected_attach_type(struct bpf_program *prog,
					   enum bpf_attach_type type)
{
	prog->expected_attach_type = type;
}

#define BPF_PROG_SEC_IMPL(string, ptype, eatype, eatype_optional,	    \
			  attachable, attach_btf)			    \
	{								    \
		.sec = string,						    \
		.len = sizeof(string) - 1,				    \
		.prog_type = ptype,					    \
		.expected_attach_type = eatype,				    \
		.is_exp_attach_type_optional = eatype_optional,		    \
		.is_attachable = attachable,				    \
		.is_attach_btf = attach_btf,				    \
	}

/* Programs that can NOT be attached. */
#define BPF_PROG_SEC(string, ptype) BPF_PROG_SEC_IMPL(string, ptype, 0, 0, 0, 0)

/* Programs that can be attached. */
#define BPF_APROG_SEC(string, ptype, atype) \
	BPF_PROG_SEC_IMPL(string, ptype, atype, true, 1, 0)

/* Programs that must specify expected attach type at load time. */
#define BPF_EAPROG_SEC(string, ptype, eatype) \
	BPF_PROG_SEC_IMPL(string, ptype, eatype, false, 1, 0)

/* Programs that use BTF to identify attach point */
#define BPF_PROG_BTF(string, ptype, eatype) \
	BPF_PROG_SEC_IMPL(string, ptype, eatype, false, 0, 1)

/* Programs that can be attached but attach type can't be identified by section
 * name. Kept for backward compatibility.
 */
#define BPF_APROG_COMPAT(string, ptype) BPF_PROG_SEC(string, ptype)

#define SEC_DEF(sec_pfx, ptype, ...) {					    \
	.sec = sec_pfx,							    \
	.len = sizeof(sec_pfx) - 1,					    \
	.prog_type = BPF_PROG_TYPE_##ptype,				    \
	__VA_ARGS__							    \
}

static struct bpf_link *attach_kprobe(const struct bpf_sec_def *sec,
				      struct bpf_program *prog);
static struct bpf_link *attach_tp(const struct bpf_sec_def *sec,
				  struct bpf_program *prog);
static struct bpf_link *attach_raw_tp(const struct bpf_sec_def *sec,
				      struct bpf_program *prog);
static struct bpf_link *attach_trace(const struct bpf_sec_def *sec,
				     struct bpf_program *prog);
static struct bpf_link *attach_lsm(const struct bpf_sec_def *sec,
				   struct bpf_program *prog);
static struct bpf_link *attach_iter(const struct bpf_sec_def *sec,
				    struct bpf_program *prog);

static const struct bpf_sec_def section_defs[] = {
	BPF_PROG_SEC("socket",			BPF_PROG_TYPE_SOCKET_FILTER),
	BPF_PROG_SEC("sk_reuseport",		BPF_PROG_TYPE_SK_REUSEPORT),
	SEC_DEF("kprobe/", KPROBE,
		.attach_fn = attach_kprobe),
	BPF_PROG_SEC("uprobe/",			BPF_PROG_TYPE_KPROBE),
	SEC_DEF("kretprobe/", KPROBE,
		.attach_fn = attach_kprobe),
	BPF_PROG_SEC("uretprobe/",		BPF_PROG_TYPE_KPROBE),
	BPF_PROG_SEC("classifier",		BPF_PROG_TYPE_SCHED_CLS),
	BPF_PROG_SEC("action",			BPF_PROG_TYPE_SCHED_ACT),
	SEC_DEF("tracepoint/", TRACEPOINT,
		.attach_fn = attach_tp),
	SEC_DEF("tp/", TRACEPOINT,
		.attach_fn = attach_tp),
	SEC_DEF("raw_tracepoint/", RAW_TRACEPOINT,
		.attach_fn = attach_raw_tp),
	SEC_DEF("raw_tp/", RAW_TRACEPOINT,
		.attach_fn = attach_raw_tp),
	SEC_DEF("tp_btf/", TRACING,
		.expected_attach_type = BPF_TRACE_RAW_TP,
		.is_attach_btf = true,
		.attach_fn = attach_trace),
	SEC_DEF("fentry/", TRACING,
		.expected_attach_type = BPF_TRACE_FENTRY,
		.is_attach_btf = true,
		.attach_fn = attach_trace),
	SEC_DEF("fmod_ret/", TRACING,
		.expected_attach_type = BPF_MODIFY_RETURN,
		.is_attach_btf = true,
		.attach_fn = attach_trace),
	SEC_DEF("fexit/", TRACING,
		.expected_attach_type = BPF_TRACE_FEXIT,
		.is_attach_btf = true,
		.attach_fn = attach_trace),
	SEC_DEF("fentry.s/", TRACING,
		.expected_attach_type = BPF_TRACE_FENTRY,
		.is_attach_btf = true,
		.is_sleepable = true,
		.attach_fn = attach_trace),
	SEC_DEF("fmod_ret.s/", TRACING,
		.expected_attach_type = BPF_MODIFY_RETURN,
		.is_attach_btf = true,
		.is_sleepable = true,
		.attach_fn = attach_trace),
	SEC_DEF("fexit.s/", TRACING,
		.expected_attach_type = BPF_TRACE_FEXIT,
		.is_attach_btf = true,
		.is_sleepable = true,
		.attach_fn = attach_trace),
	SEC_DEF("freplace/", EXT,
		.is_attach_btf = true,
		.attach_fn = attach_trace),
	SEC_DEF("lsm/", LSM,
		.is_attach_btf = true,
		.expected_attach_type = BPF_LSM_MAC,
		.attach_fn = attach_lsm),
	SEC_DEF("lsm.s/", LSM,
		.is_attach_btf = true,
		.is_sleepable = true,
		.expected_attach_type = BPF_LSM_MAC,
		.attach_fn = attach_lsm),
	SEC_DEF("iter/", TRACING,
		.expected_attach_type = BPF_TRACE_ITER,
		.is_attach_btf = true,
		.attach_fn = attach_iter),
	BPF_EAPROG_SEC("xdp_devmap/",		BPF_PROG_TYPE_XDP,
						BPF_XDP_DEVMAP),
	BPF_EAPROG_SEC("xdp_cpumap/",		BPF_PROG_TYPE_XDP,
						BPF_XDP_CPUMAP),
	BPF_APROG_SEC("xdp",			BPF_PROG_TYPE_XDP,
						BPF_XDP),
	BPF_PROG_SEC("perf_event",		BPF_PROG_TYPE_PERF_EVENT),
	BPF_PROG_SEC("lwt_in",			BPF_PROG_TYPE_LWT_IN),
	BPF_PROG_SEC("lwt_out",			BPF_PROG_TYPE_LWT_OUT),
	BPF_PROG_SEC("lwt_xmit",		BPF_PROG_TYPE_LWT_XMIT),
	BPF_PROG_SEC("lwt_seg6local",		BPF_PROG_TYPE_LWT_SEG6LOCAL),
	BPF_APROG_SEC("cgroup_skb/ingress",	BPF_PROG_TYPE_CGROUP_SKB,
						BPF_CGROUP_INET_INGRESS),
	BPF_APROG_SEC("cgroup_skb/egress",	BPF_PROG_TYPE_CGROUP_SKB,
						BPF_CGROUP_INET_EGRESS),
	BPF_APROG_COMPAT("cgroup/skb",		BPF_PROG_TYPE_CGROUP_SKB),
	BPF_EAPROG_SEC("cgroup/sock_create",	BPF_PROG_TYPE_CGROUP_SOCK,
						BPF_CGROUP_INET_SOCK_CREATE),
	BPF_EAPROG_SEC("cgroup/sock_release",	BPF_PROG_TYPE_CGROUP_SOCK,
						BPF_CGROUP_INET_SOCK_RELEASE),
	BPF_APROG_SEC("cgroup/sock",		BPF_PROG_TYPE_CGROUP_SOCK,
						BPF_CGROUP_INET_SOCK_CREATE),
	BPF_EAPROG_SEC("cgroup/post_bind4",	BPF_PROG_TYPE_CGROUP_SOCK,
						BPF_CGROUP_INET4_POST_BIND),
	BPF_EAPROG_SEC("cgroup/post_bind6",	BPF_PROG_TYPE_CGROUP_SOCK,
						BPF_CGROUP_INET6_POST_BIND),
	BPF_APROG_SEC("cgroup/dev",		BPF_PROG_TYPE_CGROUP_DEVICE,
						BPF_CGROUP_DEVICE),
	BPF_APROG_SEC("sockops",		BPF_PROG_TYPE_SOCK_OPS,
						BPF_CGROUP_SOCK_OPS),
	BPF_APROG_SEC("sk_skb/stream_parser",	BPF_PROG_TYPE_SK_SKB,
						BPF_SK_SKB_STREAM_PARSER),
	BPF_APROG_SEC("sk_skb/stream_verdict",	BPF_PROG_TYPE_SK_SKB,
						BPF_SK_SKB_STREAM_VERDICT),
	BPF_APROG_COMPAT("sk_skb",		BPF_PROG_TYPE_SK_SKB),
	BPF_APROG_SEC("sk_msg",			BPF_PROG_TYPE_SK_MSG,
						BPF_SK_MSG_VERDICT),
	BPF_APROG_SEC("lirc_mode2",		BPF_PROG_TYPE_LIRC_MODE2,
						BPF_LIRC_MODE2),
	BPF_APROG_SEC("flow_dissector",		BPF_PROG_TYPE_FLOW_DISSECTOR,
						BPF_FLOW_DISSECTOR),
	BPF_EAPROG_SEC("cgroup/bind4",		BPF_PROG_TYPE_CGROUP_SOCK_ADDR,
						BPF_CGROUP_INET4_BIND),
	BPF_EAPROG_SEC("cgroup/bind6",		BPF_PROG_TYPE_CGROUP_SOCK_ADDR,
						BPF_CGROUP_INET6_BIND),
	BPF_EAPROG_SEC("cgroup/connect4",	BPF_PROG_TYPE_CGROUP_SOCK_ADDR,
						BPF_CGROUP_INET4_CONNECT),
	BPF_EAPROG_SEC("cgroup/connect6",	BPF_PROG_TYPE_CGROUP_SOCK_ADDR,
						BPF_CGROUP_INET6_CONNECT),
	BPF_EAPROG_SEC("cgroup/sendmsg4",	BPF_PROG_TYPE_CGROUP_SOCK_ADDR,
						BPF_CGROUP_UDP4_SENDMSG),
	BPF_EAPROG_SEC("cgroup/sendmsg6",	BPF_PROG_TYPE_CGROUP_SOCK_ADDR,
						BPF_CGROUP_UDP6_SENDMSG),
	BPF_EAPROG_SEC("cgroup/recvmsg4",	BPF_PROG_TYPE_CGROUP_SOCK_ADDR,
						BPF_CGROUP_UDP4_RECVMSG),
	BPF_EAPROG_SEC("cgroup/recvmsg6",	BPF_PROG_TYPE_CGROUP_SOCK_ADDR,
						BPF_CGROUP_UDP6_RECVMSG),
	BPF_EAPROG_SEC("cgroup/getpeername4",	BPF_PROG_TYPE_CGROUP_SOCK_ADDR,
						BPF_CGROUP_INET4_GETPEERNAME),
	BPF_EAPROG_SEC("cgroup/getpeername6",	BPF_PROG_TYPE_CGROUP_SOCK_ADDR,
						BPF_CGROUP_INET6_GETPEERNAME),
	BPF_EAPROG_SEC("cgroup/getsockname4",	BPF_PROG_TYPE_CGROUP_SOCK_ADDR,
						BPF_CGROUP_INET4_GETSOCKNAME),
	BPF_EAPROG_SEC("cgroup/getsockname6",	BPF_PROG_TYPE_CGROUP_SOCK_ADDR,
						BPF_CGROUP_INET6_GETSOCKNAME),
	BPF_EAPROG_SEC("cgroup/sysctl",		BPF_PROG_TYPE_CGROUP_SYSCTL,
						BPF_CGROUP_SYSCTL),
	BPF_EAPROG_SEC("cgroup/getsockopt",	BPF_PROG_TYPE_CGROUP_SOCKOPT,
						BPF_CGROUP_GETSOCKOPT),
	BPF_EAPROG_SEC("cgroup/setsockopt",	BPF_PROG_TYPE_CGROUP_SOCKOPT,
						BPF_CGROUP_SETSOCKOPT),
	BPF_PROG_SEC("struct_ops",		BPF_PROG_TYPE_STRUCT_OPS),
	BPF_EAPROG_SEC("sk_lookup/",		BPF_PROG_TYPE_SK_LOOKUP,
						BPF_SK_LOOKUP),
};

#undef BPF_PROG_SEC_IMPL
#undef BPF_PROG_SEC
#undef BPF_APROG_SEC
#undef BPF_EAPROG_SEC
#undef BPF_APROG_COMPAT
#undef SEC_DEF

#define MAX_TYPE_NAME_SIZE 32

static const struct bpf_sec_def *find_sec_def(const char *sec_name)
{
	int i, n = ARRAY_SIZE(section_defs);

	for (i = 0; i < n; i++) {
		if (strncmp(sec_name,
			    section_defs[i].sec, section_defs[i].len))
			continue;
		return &section_defs[i];
	}
	return NULL;
}

static char *libbpf_get_type_names(bool attach_type)
{
	int i, len = ARRAY_SIZE(section_defs) * MAX_TYPE_NAME_SIZE;
	char *buf;

	buf = malloc(len);
	if (!buf)
		return NULL;

	buf[0] = '\0';
	/* Forge string buf with all available names */
	for (i = 0; i < ARRAY_SIZE(section_defs); i++) {
		if (attach_type && !section_defs[i].is_attachable)
			continue;

		if (strlen(buf) + strlen(section_defs[i].sec) + 2 > len) {
			free(buf);
			return NULL;
		}
		strcat(buf, " ");
		strcat(buf, section_defs[i].sec);
	}

	return buf;
}

int libbpf_prog_type_by_name(const char *name, enum bpf_prog_type *prog_type,
			     enum bpf_attach_type *expected_attach_type)
{
	const struct bpf_sec_def *sec_def;
	char *type_names;

	if (!name)
		return -EINVAL;

	sec_def = find_sec_def(name);
	if (sec_def) {
		*prog_type = sec_def->prog_type;
		*expected_attach_type = sec_def->expected_attach_type;
		return 0;
	}

	pr_debug("failed to guess program type from ELF section '%s'\n", name);
	type_names = libbpf_get_type_names(false);
	if (type_names != NULL) {
		pr_debug("supported section(type) names are:%s\n", type_names);
		free(type_names);
	}

	return -ESRCH;
}

static struct bpf_map *find_struct_ops_map_by_offset(struct bpf_object *obj,
						     size_t offset)
{
	struct bpf_map *map;
	size_t i;

	for (i = 0; i < obj->nr_maps; i++) {
		map = &obj->maps[i];
		if (!bpf_map__is_struct_ops(map))
			continue;
		if (map->sec_offset <= offset &&
		    offset - map->sec_offset < map->def.value_size)
			return map;
	}

	return NULL;
}

/* Collect the reloc from ELF and populate the st_ops->progs[] */
static int bpf_object__collect_st_ops_relos(struct bpf_object *obj,
					    GElf_Shdr *shdr, Elf_Data *data)
{
	const struct btf_member *member;
	struct bpf_struct_ops *st_ops;
	struct bpf_program *prog;
	unsigned int shdr_idx;
	const struct btf *btf;
	struct bpf_map *map;
	Elf_Data *symbols;
	unsigned int moff, insn_idx;
	const char *name;
	__u32 member_idx;
	GElf_Sym sym;
	GElf_Rel rel;
	int i, nrels;

	symbols = obj->efile.symbols;
	btf = obj->btf;
	nrels = shdr->sh_size / shdr->sh_entsize;
	for (i = 0; i < nrels; i++) {
		if (!gelf_getrel(data, i, &rel)) {
			pr_warn("struct_ops reloc: failed to get %d reloc\n", i);
			return -LIBBPF_ERRNO__FORMAT;
		}

		if (!gelf_getsym(symbols, GELF_R_SYM(rel.r_info), &sym)) {
			pr_warn("struct_ops reloc: symbol %zx not found\n",
				(size_t)GELF_R_SYM(rel.r_info));
			return -LIBBPF_ERRNO__FORMAT;
		}

		name = elf_sym_str(obj, sym.st_name) ?: "<?>";
		map = find_struct_ops_map_by_offset(obj, rel.r_offset);
		if (!map) {
			pr_warn("struct_ops reloc: cannot find map at rel.r_offset %zu\n",
				(size_t)rel.r_offset);
			return -EINVAL;
		}

		moff = rel.r_offset - map->sec_offset;
		shdr_idx = sym.st_shndx;
		st_ops = map->st_ops;
		pr_debug("struct_ops reloc %s: for %lld value %lld shdr_idx %u rel.r_offset %zu map->sec_offset %zu name %d (\'%s\')\n",
			 map->name,
			 (long long)(rel.r_info >> 32),
			 (long long)sym.st_value,
			 shdr_idx, (size_t)rel.r_offset,
			 map->sec_offset, sym.st_name, name);

		if (shdr_idx >= SHN_LORESERVE) {
			pr_warn("struct_ops reloc %s: rel.r_offset %zu shdr_idx %u unsupported non-static function\n",
				map->name, (size_t)rel.r_offset, shdr_idx);
			return -LIBBPF_ERRNO__RELOC;
		}
		if (sym.st_value % BPF_INSN_SZ) {
			pr_warn("struct_ops reloc %s: invalid target program offset %llu\n",
				map->name, (unsigned long long)sym.st_value);
			return -LIBBPF_ERRNO__FORMAT;
		}
		insn_idx = sym.st_value / BPF_INSN_SZ;

		member = find_member_by_offset(st_ops->type, moff * 8);
		if (!member) {
			pr_warn("struct_ops reloc %s: cannot find member at moff %u\n",
				map->name, moff);
			return -EINVAL;
		}
		member_idx = member - btf_members(st_ops->type);
		name = btf__name_by_offset(btf, member->name_off);

		if (!resolve_func_ptr(btf, member->type, NULL)) {
			pr_warn("struct_ops reloc %s: cannot relocate non func ptr %s\n",
				map->name, name);
			return -EINVAL;
		}

		prog = find_prog_by_sec_insn(obj, shdr_idx, insn_idx);
		if (!prog) {
			pr_warn("struct_ops reloc %s: cannot find prog at shdr_idx %u to relocate func ptr %s\n",
				map->name, shdr_idx, name);
			return -EINVAL;
		}

		if (prog->type == BPF_PROG_TYPE_UNSPEC) {
			const struct bpf_sec_def *sec_def;

			sec_def = find_sec_def(prog->sec_name);
			if (sec_def &&
			    sec_def->prog_type != BPF_PROG_TYPE_STRUCT_OPS) {
				/* for pr_warn */
				prog->type = sec_def->prog_type;
				goto invalid_prog;
			}

			prog->type = BPF_PROG_TYPE_STRUCT_OPS;
			prog->attach_btf_id = st_ops->type_id;
			prog->expected_attach_type = member_idx;
		} else if (prog->type != BPF_PROG_TYPE_STRUCT_OPS ||
			   prog->attach_btf_id != st_ops->type_id ||
			   prog->expected_attach_type != member_idx) {
			goto invalid_prog;
		}
		st_ops->progs[member_idx] = prog;
	}

	return 0;

invalid_prog:
	pr_warn("struct_ops reloc %s: cannot use prog %s in sec %s with type %u attach_btf_id %u expected_attach_type %u for func ptr %s\n",
		map->name, prog->name, prog->sec_name, prog->type,
		prog->attach_btf_id, prog->expected_attach_type, name);
	return -EINVAL;
}

#define BTF_TRACE_PREFIX "btf_trace_"
#define BTF_LSM_PREFIX "bpf_lsm_"
#define BTF_ITER_PREFIX "bpf_iter_"
#define BTF_MAX_NAME_SIZE 128

static int find_btf_by_prefix_kind(const struct btf *btf, const char *prefix,
				   const char *name, __u32 kind)
{
	char btf_type_name[BTF_MAX_NAME_SIZE];
	int ret;

	ret = snprintf(btf_type_name, sizeof(btf_type_name),
		       "%s%s", prefix, name);
	/* snprintf returns the number of characters written excluding the
	 * the terminating null. So, if >= BTF_MAX_NAME_SIZE are written, it
	 * indicates truncation.
	 */
	if (ret < 0 || ret >= sizeof(btf_type_name))
		return -ENAMETOOLONG;
	return btf__find_by_name_kind(btf, btf_type_name, kind);
}

static inline int __find_vmlinux_btf_id(struct btf *btf, const char *name,
					enum bpf_attach_type attach_type)
{
	int err;

	if (attach_type == BPF_TRACE_RAW_TP)
		err = find_btf_by_prefix_kind(btf, BTF_TRACE_PREFIX, name,
					      BTF_KIND_TYPEDEF);
	else if (attach_type == BPF_LSM_MAC)
		err = find_btf_by_prefix_kind(btf, BTF_LSM_PREFIX, name,
					      BTF_KIND_FUNC);
	else if (attach_type == BPF_TRACE_ITER)
		err = find_btf_by_prefix_kind(btf, BTF_ITER_PREFIX, name,
					      BTF_KIND_FUNC);
	else
		err = btf__find_by_name_kind(btf, name, BTF_KIND_FUNC);

	if (err <= 0)
		pr_warn("%s is not found in vmlinux BTF\n", name);

	return err;
}

int libbpf_find_vmlinux_btf_id(const char *name,
			       enum bpf_attach_type attach_type)
{
	struct btf *btf;
	int err;

	btf = libbpf_find_kernel_btf();
	if (IS_ERR(btf)) {
		pr_warn("vmlinux BTF is not found\n");
		return -EINVAL;
	}

	err = __find_vmlinux_btf_id(btf, name, attach_type);
	btf__free(btf);
	return err;
}

static int libbpf_find_prog_btf_id(const char *name, __u32 attach_prog_fd)
{
	struct bpf_prog_info_linear *info_linear;
	struct bpf_prog_info *info;
	struct btf *btf = NULL;
	int err = -EINVAL;

	info_linear = bpf_program__get_prog_info_linear(attach_prog_fd, 0);
	if (IS_ERR_OR_NULL(info_linear)) {
		pr_warn("failed get_prog_info_linear for FD %d\n",
			attach_prog_fd);
		return -EINVAL;
	}
	info = &info_linear->info;
	if (!info->btf_id) {
		pr_warn("The target program doesn't have BTF\n");
		goto out;
	}
	if (btf__get_from_id(info->btf_id, &btf)) {
		pr_warn("Failed to get BTF of the program\n");
		goto out;
	}
	err = btf__find_by_name_kind(btf, name, BTF_KIND_FUNC);
	btf__free(btf);
	if (err <= 0) {
		pr_warn("%s is not found in prog's BTF\n", name);
		goto out;
	}
out:
	free(info_linear);
	return err;
}

static int libbpf_find_attach_btf_id(struct bpf_program *prog)
{
	enum bpf_attach_type attach_type = prog->expected_attach_type;
	__u32 attach_prog_fd = prog->attach_prog_fd;
	const char *name = prog->sec_name;
	int i, err;

	if (!name)
		return -EINVAL;

	for (i = 0; i < ARRAY_SIZE(section_defs); i++) {
		if (!section_defs[i].is_attach_btf)
			continue;
		if (strncmp(name, section_defs[i].sec, section_defs[i].len))
			continue;
		if (attach_prog_fd)
			err = libbpf_find_prog_btf_id(name + section_defs[i].len,
						      attach_prog_fd);
		else
			err = __find_vmlinux_btf_id(prog->obj->btf_vmlinux,
						    name + section_defs[i].len,
						    attach_type);
		return err;
	}
	pr_warn("failed to identify btf_id based on ELF section name '%s'\n", name);
	return -ESRCH;
}

int libbpf_attach_type_by_name(const char *name,
			       enum bpf_attach_type *attach_type)
{
	char *type_names;
	int i;

	if (!name)
		return -EINVAL;

	for (i = 0; i < ARRAY_SIZE(section_defs); i++) {
		if (strncmp(name, section_defs[i].sec, section_defs[i].len))
			continue;
		if (!section_defs[i].is_attachable)
			return -EINVAL;
		*attach_type = section_defs[i].expected_attach_type;
		return 0;
	}
	pr_debug("failed to guess attach type based on ELF section name '%s'\n", name);
	type_names = libbpf_get_type_names(true);
	if (type_names != NULL) {
		pr_debug("attachable section(type) names are:%s\n", type_names);
		free(type_names);
	}

	return -EINVAL;
}

int bpf_map__fd(const struct bpf_map *map)
{
	return map ? map->fd : -EINVAL;
}

const struct bpf_map_def *bpf_map__def(const struct bpf_map *map)
{
	return map ? &map->def : ERR_PTR(-EINVAL);
}

const char *bpf_map__name(const struct bpf_map *map)
{
	return map ? map->name : NULL;
}

enum bpf_map_type bpf_map__type(const struct bpf_map *map)
{
	return map->def.type;
}

int bpf_map__set_type(struct bpf_map *map, enum bpf_map_type type)
{
	if (map->fd >= 0)
		return -EBUSY;
	map->def.type = type;
	return 0;
}

__u32 bpf_map__map_flags(const struct bpf_map *map)
{
	return map->def.map_flags;
}

int bpf_map__set_map_flags(struct bpf_map *map, __u32 flags)
{
	if (map->fd >= 0)
		return -EBUSY;
	map->def.map_flags = flags;
	return 0;
}

__u32 bpf_map__numa_node(const struct bpf_map *map)
{
	return map->numa_node;
}

int bpf_map__set_numa_node(struct bpf_map *map, __u32 numa_node)
{
	if (map->fd >= 0)
		return -EBUSY;
	map->numa_node = numa_node;
	return 0;
}

__u32 bpf_map__key_size(const struct bpf_map *map)
{
	return map->def.key_size;
}

int bpf_map__set_key_size(struct bpf_map *map, __u32 size)
{
	if (map->fd >= 0)
		return -EBUSY;
	map->def.key_size = size;
	return 0;
}

__u32 bpf_map__value_size(const struct bpf_map *map)
{
	return map->def.value_size;
}

int bpf_map__set_value_size(struct bpf_map *map, __u32 size)
{
	if (map->fd >= 0)
		return -EBUSY;
	map->def.value_size = size;
	return 0;
}

__u32 bpf_map__btf_key_type_id(const struct bpf_map *map)
{
	return map ? map->btf_key_type_id : 0;
}

__u32 bpf_map__btf_value_type_id(const struct bpf_map *map)
{
	return map ? map->btf_value_type_id : 0;
}

int bpf_map__set_priv(struct bpf_map *map, void *priv,
		     bpf_map_clear_priv_t clear_priv)
{
	if (!map)
		return -EINVAL;

	if (map->priv) {
		if (map->clear_priv)
			map->clear_priv(map, map->priv);
	}

	map->priv = priv;
	map->clear_priv = clear_priv;
	return 0;
}

void *bpf_map__priv(const struct bpf_map *map)
{
	return map ? map->priv : ERR_PTR(-EINVAL);
}

int bpf_map__set_initial_value(struct bpf_map *map,
			       const void *data, size_t size)
{
	if (!map->mmaped || map->libbpf_type == LIBBPF_MAP_KCONFIG ||
	    size != map->def.value_size || map->fd >= 0)
		return -EINVAL;

	memcpy(map->mmaped, data, size);
	return 0;
}

bool bpf_map__is_offload_neutral(const struct bpf_map *map)
{
	return map->def.type == BPF_MAP_TYPE_PERF_EVENT_ARRAY;
}

bool bpf_map__is_internal(const struct bpf_map *map)
{
	return map->libbpf_type != LIBBPF_MAP_UNSPEC;
}

__u32 bpf_map__ifindex(const struct bpf_map *map)
{
	return map->map_ifindex;
}

int bpf_map__set_ifindex(struct bpf_map *map, __u32 ifindex)
{
	if (map->fd >= 0)
		return -EBUSY;
	map->map_ifindex = ifindex;
	return 0;
}

int bpf_map__set_inner_map_fd(struct bpf_map *map, int fd)
{
	if (!bpf_map_type__is_map_in_map(map->def.type)) {
		pr_warn("error: unsupported map type\n");
		return -EINVAL;
	}
	if (map->inner_map_fd != -1) {
		pr_warn("error: inner_map_fd already specified\n");
		return -EINVAL;
	}
	map->inner_map_fd = fd;
	return 0;
}

static struct bpf_map *
__bpf_map__iter(const struct bpf_map *m, const struct bpf_object *obj, int i)
{
	ssize_t idx;
	struct bpf_map *s, *e;

	if (!obj || !obj->maps)
		return NULL;

	s = obj->maps;
	e = obj->maps + obj->nr_maps;

	if ((m < s) || (m >= e)) {
		pr_warn("error in %s: map handler doesn't belong to object\n",
			 __func__);
		return NULL;
	}

	idx = (m - obj->maps) + i;
	if (idx >= obj->nr_maps || idx < 0)
		return NULL;
	return &obj->maps[idx];
}

struct bpf_map *
bpf_map__next(const struct bpf_map *prev, const struct bpf_object *obj)
{
	if (prev == NULL)
		return obj->maps;

	return __bpf_map__iter(prev, obj, 1);
}

struct bpf_map *
bpf_map__prev(const struct bpf_map *next, const struct bpf_object *obj)
{
	if (next == NULL) {
		if (!obj->nr_maps)
			return NULL;
		return obj->maps + obj->nr_maps - 1;
	}

	return __bpf_map__iter(next, obj, -1);
}

struct bpf_map *
bpf_object__find_map_by_name(const struct bpf_object *obj, const char *name)
{
	struct bpf_map *pos;

	bpf_object__for_each_map(pos, obj) {
		if (pos->name && !strcmp(pos->name, name))
			return pos;
	}
	return NULL;
}

int
bpf_object__find_map_fd_by_name(const struct bpf_object *obj, const char *name)
{
	return bpf_map__fd(bpf_object__find_map_by_name(obj, name));
}

struct bpf_map *
bpf_object__find_map_by_offset(struct bpf_object *obj, size_t offset)
{
	return ERR_PTR(-ENOTSUP);
}

long libbpf_get_error(const void *ptr)
{
	return PTR_ERR_OR_ZERO(ptr);
}

int bpf_prog_load(const char *file, enum bpf_prog_type type,
		  struct bpf_object **pobj, int *prog_fd)
{
	struct bpf_prog_load_attr attr;

	memset(&attr, 0, sizeof(struct bpf_prog_load_attr));
	attr.file = file;
	attr.prog_type = type;
	attr.expected_attach_type = 0;

	return bpf_prog_load_xattr(&attr, pobj, prog_fd);
}

int bpf_prog_load_xattr(const struct bpf_prog_load_attr *attr,
			struct bpf_object **pobj, int *prog_fd)
{
	struct bpf_object_open_attr open_attr = {};
	struct bpf_program *prog, *first_prog = NULL;
	struct bpf_object *obj;
	struct bpf_map *map;
	int err;

	if (!attr)
		return -EINVAL;
	if (!attr->file)
		return -EINVAL;

	open_attr.file = attr->file;
	open_attr.prog_type = attr->prog_type;

	obj = bpf_object__open_xattr(&open_attr);
	if (IS_ERR_OR_NULL(obj))
		return -ENOENT;

	bpf_object__for_each_program(prog, obj) {
		enum bpf_attach_type attach_type = attr->expected_attach_type;
		/*
		 * to preserve backwards compatibility, bpf_prog_load treats
		 * attr->prog_type, if specified, as an override to whatever
		 * bpf_object__open guessed
		 */
		if (attr->prog_type != BPF_PROG_TYPE_UNSPEC) {
			bpf_program__set_type(prog, attr->prog_type);
			bpf_program__set_expected_attach_type(prog,
							      attach_type);
		}
		if (bpf_program__get_type(prog) == BPF_PROG_TYPE_UNSPEC) {
			/*
			 * we haven't guessed from section name and user
			 * didn't provide a fallback type, too bad...
			 */
			bpf_object__close(obj);
			return -EINVAL;
		}

		prog->prog_ifindex = attr->ifindex;
		prog->log_level = attr->log_level;
		prog->prog_flags |= attr->prog_flags;
		if (!first_prog)
			first_prog = prog;
	}

	bpf_object__for_each_map(map, obj) {
		if (!bpf_map__is_offload_neutral(map))
			map->map_ifindex = attr->ifindex;
	}

	if (!first_prog) {
		pr_warn("object file doesn't contain bpf program\n");
		bpf_object__close(obj);
		return -ENOENT;
	}

	err = bpf_object__load(obj);
	if (err) {
		bpf_object__close(obj);
		return err;
	}

	*pobj = obj;
	*prog_fd = bpf_program__fd(first_prog);
	return 0;
}

struct bpf_link {
	int (*detach)(struct bpf_link *link);
	int (*destroy)(struct bpf_link *link);
	char *pin_path;		/* NULL, if not pinned */
	int fd;			/* hook FD, -1 if not applicable */
	bool disconnected;
};

/* Replace link's underlying BPF program with the new one */
int bpf_link__update_program(struct bpf_link *link, struct bpf_program *prog)
{
	return bpf_link_update(bpf_link__fd(link), bpf_program__fd(prog), NULL);
}

/* Release "ownership" of underlying BPF resource (typically, BPF program
 * attached to some BPF hook, e.g., tracepoint, kprobe, etc). Disconnected
 * link, when destructed through bpf_link__destroy() call won't attempt to
 * detach/unregisted that BPF resource. This is useful in situations where,
 * say, attached BPF program has to outlive userspace program that attached it
 * in the system. Depending on type of BPF program, though, there might be
 * additional steps (like pinning BPF program in BPF FS) necessary to ensure
 * exit of userspace program doesn't trigger automatic detachment and clean up
 * inside the kernel.
 */
void bpf_link__disconnect(struct bpf_link *link)
{
	link->disconnected = true;
}

int bpf_link__destroy(struct bpf_link *link)
{
	int err = 0;

	if (IS_ERR_OR_NULL(link))
		return 0;

	if (!link->disconnected && link->detach)
		err = link->detach(link);
	if (link->destroy)
		link->destroy(link);
	if (link->pin_path)
		free(link->pin_path);
	free(link);

	return err;
}

int bpf_link__fd(const struct bpf_link *link)
{
	return link->fd;
}

const char *bpf_link__pin_path(const struct bpf_link *link)
{
	return link->pin_path;
}

static int bpf_link__detach_fd(struct bpf_link *link)
{
	return close(link->fd);
}

struct bpf_link *bpf_link__open(const char *path)
{
	struct bpf_link *link;
	int fd;

	fd = bpf_obj_get(path);
	if (fd < 0) {
		fd = -errno;
		pr_warn("failed to open link at %s: %d\n", path, fd);
		return ERR_PTR(fd);
	}

	link = calloc(1, sizeof(*link));
	if (!link) {
		close(fd);
		return ERR_PTR(-ENOMEM);
	}
	link->detach = &bpf_link__detach_fd;
	link->fd = fd;

	link->pin_path = strdup(path);
	if (!link->pin_path) {
		bpf_link__destroy(link);
		return ERR_PTR(-ENOMEM);
	}

	return link;
}

int bpf_link__detach(struct bpf_link *link)
{
	return bpf_link_detach(link->fd) ? -errno : 0;
}

int bpf_link__pin(struct bpf_link *link, const char *path)
{
	int err;

	if (link->pin_path)
		return -EBUSY;
	err = make_parent_dir(path);
	if (err)
		return err;
	err = check_path(path);
	if (err)
		return err;

	link->pin_path = strdup(path);
	if (!link->pin_path)
		return -ENOMEM;

	if (bpf_obj_pin(link->fd, link->pin_path)) {
		err = -errno;
		zfree(&link->pin_path);
		return err;
	}

	pr_debug("link fd=%d: pinned at %s\n", link->fd, link->pin_path);
	return 0;
}

int bpf_link__unpin(struct bpf_link *link)
{
	int err;

	if (!link->pin_path)
		return -EINVAL;

	err = unlink(link->pin_path);
	if (err != 0)
		return -errno;

	pr_debug("link fd=%d: unpinned from %s\n", link->fd, link->pin_path);
	zfree(&link->pin_path);
	return 0;
}

static int bpf_link__detach_perf_event(struct bpf_link *link)
{
	int err;

	err = ioctl(link->fd, PERF_EVENT_IOC_DISABLE, 0);
	if (err)
		err = -errno;

	close(link->fd);
	return err;
}

struct bpf_link *bpf_program__attach_perf_event(struct bpf_program *prog,
						int pfd)
{
	char errmsg[STRERR_BUFSIZE];
	struct bpf_link *link;
	int prog_fd, err;

	if (pfd < 0) {
		pr_warn("prog '%s': invalid perf event FD %d\n",
			prog->name, pfd);
		return ERR_PTR(-EINVAL);
	}
	prog_fd = bpf_program__fd(prog);
	if (prog_fd < 0) {
		pr_warn("prog '%s': can't attach BPF program w/o FD (did you load it?)\n",
			prog->name);
		return ERR_PTR(-EINVAL);
	}

	link = calloc(1, sizeof(*link));
	if (!link)
		return ERR_PTR(-ENOMEM);
	link->detach = &bpf_link__detach_perf_event;
	link->fd = pfd;

	if (ioctl(pfd, PERF_EVENT_IOC_SET_BPF, prog_fd) < 0) {
		err = -errno;
		free(link);
		pr_warn("prog '%s': failed to attach to pfd %d: %s\n",
			prog->name, pfd, libbpf_strerror_r(err, errmsg, sizeof(errmsg)));
		if (err == -EPROTO)
			pr_warn("prog '%s': try add PERF_SAMPLE_CALLCHAIN to or remove exclude_callchain_[kernel|user] from pfd %d\n",
				prog->name, pfd);
		return ERR_PTR(err);
	}
	if (ioctl(pfd, PERF_EVENT_IOC_ENABLE, 0) < 0) {
		err = -errno;
		free(link);
		pr_warn("prog '%s': failed to enable pfd %d: %s\n",
			prog->name, pfd, libbpf_strerror_r(err, errmsg, sizeof(errmsg)));
		return ERR_PTR(err);
	}
	return link;
}

/*
 * this function is expected to parse integer in the range of [0, 2^31-1] from
 * given file using scanf format string fmt. If actual parsed value is
 * negative, the result might be indistinguishable from error
 */
static int parse_uint_from_file(const char *file, const char *fmt)
{
	char buf[STRERR_BUFSIZE];
	int err, ret;
	FILE *f;

	f = fopen(file, "r");
	if (!f) {
		err = -errno;
		pr_debug("failed to open '%s': %s\n", file,
			 libbpf_strerror_r(err, buf, sizeof(buf)));
		return err;
	}
	err = fscanf(f, fmt, &ret);
	if (err != 1) {
		err = err == EOF ? -EIO : -errno;
		pr_debug("failed to parse '%s': %s\n", file,
			libbpf_strerror_r(err, buf, sizeof(buf)));
		fclose(f);
		return err;
	}
	fclose(f);
	return ret;
}

static int determine_kprobe_perf_type(void)
{
	const char *file = "/sys/bus/event_source/devices/kprobe/type";

	return parse_uint_from_file(file, "%d\n");
}

static int determine_uprobe_perf_type(void)
{
	const char *file = "/sys/bus/event_source/devices/uprobe/type";

	return parse_uint_from_file(file, "%d\n");
}

static int determine_kprobe_retprobe_bit(void)
{
	const char *file = "/sys/bus/event_source/devices/kprobe/format/retprobe";

	return parse_uint_from_file(file, "config:%d\n");
}

static int determine_uprobe_retprobe_bit(void)
{
	const char *file = "/sys/bus/event_source/devices/uprobe/format/retprobe";

	return parse_uint_from_file(file, "config:%d\n");
}

static int perf_event_open_probe(bool uprobe, bool retprobe, const char *name,
				 uint64_t offset, int pid)
{
	struct perf_event_attr attr = {};
	char errmsg[STRERR_BUFSIZE];
	int type, pfd, err;

	type = uprobe ? determine_uprobe_perf_type()
		      : determine_kprobe_perf_type();
	if (type < 0) {
		pr_warn("failed to determine %s perf type: %s\n",
			uprobe ? "uprobe" : "kprobe",
			libbpf_strerror_r(type, errmsg, sizeof(errmsg)));
		return type;
	}
	if (retprobe) {
		int bit = uprobe ? determine_uprobe_retprobe_bit()
				 : determine_kprobe_retprobe_bit();

		if (bit < 0) {
			pr_warn("failed to determine %s retprobe bit: %s\n",
				uprobe ? "uprobe" : "kprobe",
				libbpf_strerror_r(bit, errmsg, sizeof(errmsg)));
			return bit;
		}
		attr.config |= 1 << bit;
	}
	attr.size = sizeof(attr);
	attr.type = type;
	attr.config1 = ptr_to_u64(name); /* kprobe_func or uprobe_path */
	attr.config2 = offset;		 /* kprobe_addr or probe_offset */

	/* pid filter is meaningful only for uprobes */
	pfd = syscall(__NR_perf_event_open, &attr,
		      pid < 0 ? -1 : pid /* pid */,
		      pid == -1 ? 0 : -1 /* cpu */,
		      -1 /* group_fd */, PERF_FLAG_FD_CLOEXEC);
	if (pfd < 0) {
		err = -errno;
		pr_warn("%s perf_event_open() failed: %s\n",
			uprobe ? "uprobe" : "kprobe",
			libbpf_strerror_r(err, errmsg, sizeof(errmsg)));
		return err;
	}
	return pfd;
}

struct bpf_link *bpf_program__attach_kprobe(struct bpf_program *prog,
					    bool retprobe,
					    const char *func_name)
{
	char errmsg[STRERR_BUFSIZE];
	struct bpf_link *link;
	int pfd, err;

	pfd = perf_event_open_probe(false /* uprobe */, retprobe, func_name,
				    0 /* offset */, -1 /* pid */);
	if (pfd < 0) {
		pr_warn("prog '%s': failed to create %s '%s' perf event: %s\n",
			prog->name, retprobe ? "kretprobe" : "kprobe", func_name,
			libbpf_strerror_r(pfd, errmsg, sizeof(errmsg)));
		return ERR_PTR(pfd);
	}
	link = bpf_program__attach_perf_event(prog, pfd);
	if (IS_ERR(link)) {
		close(pfd);
		err = PTR_ERR(link);
		pr_warn("prog '%s': failed to attach to %s '%s': %s\n",
			prog->name, retprobe ? "kretprobe" : "kprobe", func_name,
			libbpf_strerror_r(err, errmsg, sizeof(errmsg)));
		return link;
	}
	return link;
}

static struct bpf_link *attach_kprobe(const struct bpf_sec_def *sec,
				      struct bpf_program *prog)
{
	const char *func_name;
	bool retprobe;

	func_name = prog->sec_name + sec->len;
	retprobe = strcmp(sec->sec, "kretprobe/") == 0;

	return bpf_program__attach_kprobe(prog, retprobe, func_name);
}

struct bpf_link *bpf_program__attach_uprobe(struct bpf_program *prog,
					    bool retprobe, pid_t pid,
					    const char *binary_path,
					    size_t func_offset)
{
	char errmsg[STRERR_BUFSIZE];
	struct bpf_link *link;
	int pfd, err;

	pfd = perf_event_open_probe(true /* uprobe */, retprobe,
				    binary_path, func_offset, pid);
	if (pfd < 0) {
		pr_warn("prog '%s': failed to create %s '%s:0x%zx' perf event: %s\n",
			prog->name, retprobe ? "uretprobe" : "uprobe",
			binary_path, func_offset,
			libbpf_strerror_r(pfd, errmsg, sizeof(errmsg)));
		return ERR_PTR(pfd);
	}
	link = bpf_program__attach_perf_event(prog, pfd);
	if (IS_ERR(link)) {
		close(pfd);
		err = PTR_ERR(link);
		pr_warn("prog '%s': failed to attach to %s '%s:0x%zx': %s\n",
			prog->name, retprobe ? "uretprobe" : "uprobe",
			binary_path, func_offset,
			libbpf_strerror_r(err, errmsg, sizeof(errmsg)));
		return link;
	}
	return link;
}

static int determine_tracepoint_id(const char *tp_category,
				   const char *tp_name)
{
	char file[PATH_MAX];
	int ret;

	ret = snprintf(file, sizeof(file),
		       "/sys/kernel/debug/tracing/events/%s/%s/id",
		       tp_category, tp_name);
	if (ret < 0)
		return -errno;
	if (ret >= sizeof(file)) {
		pr_debug("tracepoint %s/%s path is too long\n",
			 tp_category, tp_name);
		return -E2BIG;
	}
	return parse_uint_from_file(file, "%d\n");
}

static int perf_event_open_tracepoint(const char *tp_category,
				      const char *tp_name)
{
	struct perf_event_attr attr = {};
	char errmsg[STRERR_BUFSIZE];
	int tp_id, pfd, err;

	tp_id = determine_tracepoint_id(tp_category, tp_name);
	if (tp_id < 0) {
		pr_warn("failed to determine tracepoint '%s/%s' perf event ID: %s\n",
			tp_category, tp_name,
			libbpf_strerror_r(tp_id, errmsg, sizeof(errmsg)));
		return tp_id;
	}

	attr.type = PERF_TYPE_TRACEPOINT;
	attr.size = sizeof(attr);
	attr.config = tp_id;

	pfd = syscall(__NR_perf_event_open, &attr, -1 /* pid */, 0 /* cpu */,
		      -1 /* group_fd */, PERF_FLAG_FD_CLOEXEC);
	if (pfd < 0) {
		err = -errno;
		pr_warn("tracepoint '%s/%s' perf_event_open() failed: %s\n",
			tp_category, tp_name,
			libbpf_strerror_r(err, errmsg, sizeof(errmsg)));
		return err;
	}
	return pfd;
}

struct bpf_link *bpf_program__attach_tracepoint(struct bpf_program *prog,
						const char *tp_category,
						const char *tp_name)
{
	char errmsg[STRERR_BUFSIZE];
	struct bpf_link *link;
	int pfd, err;

	pfd = perf_event_open_tracepoint(tp_category, tp_name);
	if (pfd < 0) {
		pr_warn("prog '%s': failed to create tracepoint '%s/%s' perf event: %s\n",
			prog->name, tp_category, tp_name,
			libbpf_strerror_r(pfd, errmsg, sizeof(errmsg)));
		return ERR_PTR(pfd);
	}
	link = bpf_program__attach_perf_event(prog, pfd);
	if (IS_ERR(link)) {
		close(pfd);
		err = PTR_ERR(link);
		pr_warn("prog '%s': failed to attach to tracepoint '%s/%s': %s\n",
			prog->name, tp_category, tp_name,
			libbpf_strerror_r(err, errmsg, sizeof(errmsg)));
		return link;
	}
	return link;
}

static struct bpf_link *attach_tp(const struct bpf_sec_def *sec,
				  struct bpf_program *prog)
{
	char *sec_name, *tp_cat, *tp_name;
	struct bpf_link *link;

	sec_name = strdup(prog->sec_name);
	if (!sec_name)
		return ERR_PTR(-ENOMEM);

	/* extract "tp/<category>/<name>" */
	tp_cat = sec_name + sec->len;
	tp_name = strchr(tp_cat, '/');
	if (!tp_name) {
		link = ERR_PTR(-EINVAL);
		goto out;
	}
	*tp_name = '\0';
	tp_name++;

	link = bpf_program__attach_tracepoint(prog, tp_cat, tp_name);
out:
	free(sec_name);
	return link;
}

struct bpf_link *bpf_program__attach_raw_tracepoint(struct bpf_program *prog,
						    const char *tp_name)
{
	char errmsg[STRERR_BUFSIZE];
	struct bpf_link *link;
	int prog_fd, pfd;

	prog_fd = bpf_program__fd(prog);
	if (prog_fd < 0) {
		pr_warn("prog '%s': can't attach before loaded\n", prog->name);
		return ERR_PTR(-EINVAL);
	}

	link = calloc(1, sizeof(*link));
	if (!link)
		return ERR_PTR(-ENOMEM);
	link->detach = &bpf_link__detach_fd;

	pfd = bpf_raw_tracepoint_open(tp_name, prog_fd);
	if (pfd < 0) {
		pfd = -errno;
		free(link);
		pr_warn("prog '%s': failed to attach to raw tracepoint '%s': %s\n",
			prog->name, tp_name, libbpf_strerror_r(pfd, errmsg, sizeof(errmsg)));
		return ERR_PTR(pfd);
	}
	link->fd = pfd;
	return link;
}

static struct bpf_link *attach_raw_tp(const struct bpf_sec_def *sec,
				      struct bpf_program *prog)
{
	const char *tp_name = prog->sec_name + sec->len;

	return bpf_program__attach_raw_tracepoint(prog, tp_name);
}

/* Common logic for all BPF program types that attach to a btf_id */
static struct bpf_link *bpf_program__attach_btf_id(struct bpf_program *prog)
{
	char errmsg[STRERR_BUFSIZE];
	struct bpf_link *link;
	int prog_fd, pfd;

	prog_fd = bpf_program__fd(prog);
	if (prog_fd < 0) {
		pr_warn("prog '%s': can't attach before loaded\n", prog->name);
		return ERR_PTR(-EINVAL);
	}

	link = calloc(1, sizeof(*link));
	if (!link)
		return ERR_PTR(-ENOMEM);
	link->detach = &bpf_link__detach_fd;

	pfd = bpf_raw_tracepoint_open(NULL, prog_fd);
	if (pfd < 0) {
		pfd = -errno;
		free(link);
		pr_warn("prog '%s': failed to attach: %s\n",
			prog->name, libbpf_strerror_r(pfd, errmsg, sizeof(errmsg)));
		return ERR_PTR(pfd);
	}
	link->fd = pfd;
	return (struct bpf_link *)link;
}

struct bpf_link *bpf_program__attach_trace(struct bpf_program *prog)
{
	return bpf_program__attach_btf_id(prog);
}

struct bpf_link *bpf_program__attach_lsm(struct bpf_program *prog)
{
	return bpf_program__attach_btf_id(prog);
}

static struct bpf_link *attach_trace(const struct bpf_sec_def *sec,
				     struct bpf_program *prog)
{
	return bpf_program__attach_trace(prog);
}

static struct bpf_link *attach_lsm(const struct bpf_sec_def *sec,
				   struct bpf_program *prog)
{
	return bpf_program__attach_lsm(prog);
}

static struct bpf_link *attach_iter(const struct bpf_sec_def *sec,
				    struct bpf_program *prog)
{
	return bpf_program__attach_iter(prog, NULL);
}

static struct bpf_link *
bpf_program__attach_fd(struct bpf_program *prog, int target_fd, int btf_id,
		       const char *target_name)
{
	DECLARE_LIBBPF_OPTS(bpf_link_create_opts, opts,
			    .target_btf_id = btf_id);
	enum bpf_attach_type attach_type;
	char errmsg[STRERR_BUFSIZE];
	struct bpf_link *link;
	int prog_fd, link_fd;

	prog_fd = bpf_program__fd(prog);
	if (prog_fd < 0) {
		pr_warn("prog '%s': can't attach before loaded\n", prog->name);
		return ERR_PTR(-EINVAL);
	}

	link = calloc(1, sizeof(*link));
	if (!link)
		return ERR_PTR(-ENOMEM);
	link->detach = &bpf_link__detach_fd;

	attach_type = bpf_program__get_expected_attach_type(prog);
	link_fd = bpf_link_create(prog_fd, target_fd, attach_type, &opts);
	if (link_fd < 0) {
		link_fd = -errno;
		free(link);
		pr_warn("prog '%s': failed to attach to %s: %s\n",
			prog->name, target_name,
			libbpf_strerror_r(link_fd, errmsg, sizeof(errmsg)));
		return ERR_PTR(link_fd);
	}
	link->fd = link_fd;
	return link;
}

struct bpf_link *
bpf_program__attach_cgroup(struct bpf_program *prog, int cgroup_fd)
{
	return bpf_program__attach_fd(prog, cgroup_fd, 0, "cgroup");
}

struct bpf_link *
bpf_program__attach_netns(struct bpf_program *prog, int netns_fd)
{
	return bpf_program__attach_fd(prog, netns_fd, 0, "netns");
}

struct bpf_link *bpf_program__attach_xdp(struct bpf_program *prog, int ifindex)
{
	/* target_fd/target_ifindex use the same field in LINK_CREATE */
	return bpf_program__attach_fd(prog, ifindex, 0, "xdp");
}

struct bpf_link *bpf_program__attach_freplace(struct bpf_program *prog,
					      int target_fd,
					      const char *attach_func_name)
{
	int btf_id;

	if (!!target_fd != !!attach_func_name) {
		pr_warn("prog '%s': supply none or both of target_fd and attach_func_name\n",
			prog->name);
		return ERR_PTR(-EINVAL);
	}

	if (prog->type != BPF_PROG_TYPE_EXT) {
		pr_warn("prog '%s': only BPF_PROG_TYPE_EXT can attach as freplace",
			prog->name);
		return ERR_PTR(-EINVAL);
	}

	if (target_fd) {
		btf_id = libbpf_find_prog_btf_id(attach_func_name, target_fd);
		if (btf_id < 0)
			return ERR_PTR(btf_id);

		return bpf_program__attach_fd(prog, target_fd, btf_id, "freplace");
	} else {
		/* no target, so use raw_tracepoint_open for compatibility
		 * with old kernels
		 */
		return bpf_program__attach_trace(prog);
	}
}

struct bpf_link *
bpf_program__attach_iter(struct bpf_program *prog,
			 const struct bpf_iter_attach_opts *opts)
{
	DECLARE_LIBBPF_OPTS(bpf_link_create_opts, link_create_opts);
	char errmsg[STRERR_BUFSIZE];
	struct bpf_link *link;
	int prog_fd, link_fd;
	__u32 target_fd = 0;

	if (!OPTS_VALID(opts, bpf_iter_attach_opts))
		return ERR_PTR(-EINVAL);

	link_create_opts.iter_info = OPTS_GET(opts, link_info, (void *)0);
	link_create_opts.iter_info_len = OPTS_GET(opts, link_info_len, 0);

	prog_fd = bpf_program__fd(prog);
	if (prog_fd < 0) {
		pr_warn("prog '%s': can't attach before loaded\n", prog->name);
		return ERR_PTR(-EINVAL);
	}

	link = calloc(1, sizeof(*link));
	if (!link)
		return ERR_PTR(-ENOMEM);
	link->detach = &bpf_link__detach_fd;

	link_fd = bpf_link_create(prog_fd, target_fd, BPF_TRACE_ITER,
				  &link_create_opts);
	if (link_fd < 0) {
		link_fd = -errno;
		free(link);
		pr_warn("prog '%s': failed to attach to iterator: %s\n",
			prog->name, libbpf_strerror_r(link_fd, errmsg, sizeof(errmsg)));
		return ERR_PTR(link_fd);
	}
	link->fd = link_fd;
	return link;
}

struct bpf_link *bpf_program__attach(struct bpf_program *prog)
{
	const struct bpf_sec_def *sec_def;

	sec_def = find_sec_def(prog->sec_name);
	if (!sec_def || !sec_def->attach_fn)
		return ERR_PTR(-ESRCH);

	return sec_def->attach_fn(sec_def, prog);
}

static int bpf_link__detach_struct_ops(struct bpf_link *link)
{
	__u32 zero = 0;

	if (bpf_map_delete_elem(link->fd, &zero))
		return -errno;

	return 0;
}

struct bpf_link *bpf_map__attach_struct_ops(struct bpf_map *map)
{
	struct bpf_struct_ops *st_ops;
	struct bpf_link *link;
	__u32 i, zero = 0;
	int err;

	if (!bpf_map__is_struct_ops(map) || map->fd == -1)
		return ERR_PTR(-EINVAL);

	link = calloc(1, sizeof(*link));
	if (!link)
		return ERR_PTR(-EINVAL);

	st_ops = map->st_ops;
	for (i = 0; i < btf_vlen(st_ops->type); i++) {
		struct bpf_program *prog = st_ops->progs[i];
		void *kern_data;
		int prog_fd;

		if (!prog)
			continue;

		prog_fd = bpf_program__fd(prog);
		kern_data = st_ops->kern_vdata + st_ops->kern_func_off[i];
		*(unsigned long *)kern_data = prog_fd;
	}

	err = bpf_map_update_elem(map->fd, &zero, st_ops->kern_vdata, 0);
	if (err) {
		err = -errno;
		free(link);
		return ERR_PTR(err);
	}

	link->detach = bpf_link__detach_struct_ops;
	link->fd = map->fd;

	return link;
}

enum bpf_perf_event_ret
bpf_perf_event_read_simple(void *mmap_mem, size_t mmap_size, size_t page_size,
			   void **copy_mem, size_t *copy_size,
			   bpf_perf_event_print_t fn, void *private_data)
{
	struct perf_event_mmap_page *header = mmap_mem;
	__u64 data_head = ring_buffer_read_head(header);
	__u64 data_tail = header->data_tail;
	void *base = ((__u8 *)header) + page_size;
	int ret = LIBBPF_PERF_EVENT_CONT;
	struct perf_event_header *ehdr;
	size_t ehdr_size;

	while (data_head != data_tail) {
		ehdr = base + (data_tail & (mmap_size - 1));
		ehdr_size = ehdr->size;

		if (((void *)ehdr) + ehdr_size > base + mmap_size) {
			void *copy_start = ehdr;
			size_t len_first = base + mmap_size - copy_start;
			size_t len_secnd = ehdr_size - len_first;

			if (*copy_size < ehdr_size) {
				free(*copy_mem);
				*copy_mem = malloc(ehdr_size);
				if (!*copy_mem) {
					*copy_size = 0;
					ret = LIBBPF_PERF_EVENT_ERROR;
					break;
				}
				*copy_size = ehdr_size;
			}

			memcpy(*copy_mem, copy_start, len_first);
			memcpy(*copy_mem + len_first, base, len_secnd);
			ehdr = *copy_mem;
		}

		ret = fn(ehdr, private_data);
		data_tail += ehdr_size;
		if (ret != LIBBPF_PERF_EVENT_CONT)
			break;
	}

	ring_buffer_write_tail(header, data_tail);
	return ret;
}

struct perf_buffer;

struct perf_buffer_params {
	struct perf_event_attr *attr;
	/* if event_cb is specified, it takes precendence */
	perf_buffer_event_fn event_cb;
	/* sample_cb and lost_cb are higher-level common-case callbacks */
	perf_buffer_sample_fn sample_cb;
	perf_buffer_lost_fn lost_cb;
	void *ctx;
	int cpu_cnt;
	int *cpus;
	int *map_keys;
};

struct perf_cpu_buf {
	struct perf_buffer *pb;
	void *base; /* mmap()'ed memory */
	void *buf; /* for reconstructing segmented data */
	size_t buf_size;
	int fd;
	int cpu;
	int map_key;
};

struct perf_buffer {
	perf_buffer_event_fn event_cb;
	perf_buffer_sample_fn sample_cb;
	perf_buffer_lost_fn lost_cb;
	void *ctx; /* passed into callbacks */

	size_t page_size;
	size_t mmap_size;
	struct perf_cpu_buf **cpu_bufs;
	struct epoll_event *events;
	int cpu_cnt; /* number of allocated CPU buffers */
	int epoll_fd; /* perf event FD */
	int map_fd; /* BPF_MAP_TYPE_PERF_EVENT_ARRAY BPF map FD */
};

static void perf_buffer__free_cpu_buf(struct perf_buffer *pb,
				      struct perf_cpu_buf *cpu_buf)
{
	if (!cpu_buf)
		return;
	if (cpu_buf->base &&
	    munmap(cpu_buf->base, pb->mmap_size + pb->page_size))
		pr_warn("failed to munmap cpu_buf #%d\n", cpu_buf->cpu);
	if (cpu_buf->fd >= 0) {
		ioctl(cpu_buf->fd, PERF_EVENT_IOC_DISABLE, 0);
		close(cpu_buf->fd);
	}
	free(cpu_buf->buf);
	free(cpu_buf);
}

void perf_buffer__free(struct perf_buffer *pb)
{
	int i;

	if (IS_ERR_OR_NULL(pb))
		return;
	if (pb->cpu_bufs) {
		for (i = 0; i < pb->cpu_cnt; i++) {
			struct perf_cpu_buf *cpu_buf = pb->cpu_bufs[i];

			if (!cpu_buf)
				continue;

			bpf_map_delete_elem(pb->map_fd, &cpu_buf->map_key);
			perf_buffer__free_cpu_buf(pb, cpu_buf);
		}
		free(pb->cpu_bufs);
	}
	if (pb->epoll_fd >= 0)
		close(pb->epoll_fd);
	free(pb->events);
	free(pb);
}

static struct perf_cpu_buf *
perf_buffer__open_cpu_buf(struct perf_buffer *pb, struct perf_event_attr *attr,
			  int cpu, int map_key)
{
	struct perf_cpu_buf *cpu_buf;
	char msg[STRERR_BUFSIZE];
	int err;

	cpu_buf = calloc(1, sizeof(*cpu_buf));
	if (!cpu_buf)
		return ERR_PTR(-ENOMEM);

	cpu_buf->pb = pb;
	cpu_buf->cpu = cpu;
	cpu_buf->map_key = map_key;

	cpu_buf->fd = syscall(__NR_perf_event_open, attr, -1 /* pid */, cpu,
			      -1, PERF_FLAG_FD_CLOEXEC);
	if (cpu_buf->fd < 0) {
		err = -errno;
		pr_warn("failed to open perf buffer event on cpu #%d: %s\n",
			cpu, libbpf_strerror_r(err, msg, sizeof(msg)));
		goto error;
	}

	cpu_buf->base = mmap(NULL, pb->mmap_size + pb->page_size,
			     PROT_READ | PROT_WRITE, MAP_SHARED,
			     cpu_buf->fd, 0);
	if (cpu_buf->base == MAP_FAILED) {
		cpu_buf->base = NULL;
		err = -errno;
		pr_warn("failed to mmap perf buffer on cpu #%d: %s\n",
			cpu, libbpf_strerror_r(err, msg, sizeof(msg)));
		goto error;
	}

	if (ioctl(cpu_buf->fd, PERF_EVENT_IOC_ENABLE, 0) < 0) {
		err = -errno;
		pr_warn("failed to enable perf buffer event on cpu #%d: %s\n",
			cpu, libbpf_strerror_r(err, msg, sizeof(msg)));
		goto error;
	}

	return cpu_buf;

error:
	perf_buffer__free_cpu_buf(pb, cpu_buf);
	return (struct perf_cpu_buf *)ERR_PTR(err);
}

static struct perf_buffer *__perf_buffer__new(int map_fd, size_t page_cnt,
					      struct perf_buffer_params *p);

struct perf_buffer *perf_buffer__new(int map_fd, size_t page_cnt,
				     const struct perf_buffer_opts *opts)
{
	struct perf_buffer_params p = {};
	struct perf_event_attr attr = { 0, };

	attr.config = PERF_COUNT_SW_BPF_OUTPUT;
	attr.type = PERF_TYPE_SOFTWARE;
	attr.sample_type = PERF_SAMPLE_RAW;
	attr.sample_period = 1;
	attr.wakeup_events = 1;

	p.attr = &attr;
	p.sample_cb = opts ? opts->sample_cb : NULL;
	p.lost_cb = opts ? opts->lost_cb : NULL;
	p.ctx = opts ? opts->ctx : NULL;

	return __perf_buffer__new(map_fd, page_cnt, &p);
}

struct perf_buffer *
perf_buffer__new_raw(int map_fd, size_t page_cnt,
		     const struct perf_buffer_raw_opts *opts)
{
	struct perf_buffer_params p = {};

	p.attr = opts->attr;
	p.event_cb = opts->event_cb;
	p.ctx = opts->ctx;
	p.cpu_cnt = opts->cpu_cnt;
	p.cpus = opts->cpus;
	p.map_keys = opts->map_keys;

	return __perf_buffer__new(map_fd, page_cnt, &p);
}

static struct perf_buffer *__perf_buffer__new(int map_fd, size_t page_cnt,
					      struct perf_buffer_params *p)
{
	const char *online_cpus_file = "/sys/devices/system/cpu/online";
	struct bpf_map_info map;
	char msg[STRERR_BUFSIZE];
	struct perf_buffer *pb;
	bool *online = NULL;
	__u32 map_info_len;
	int err, i, j, n;

	if (page_cnt & (page_cnt - 1)) {
		pr_warn("page count should be power of two, but is %zu\n",
			page_cnt);
		return ERR_PTR(-EINVAL);
	}

	/* best-effort sanity checks */
	memset(&map, 0, sizeof(map));
	map_info_len = sizeof(map);
	err = bpf_obj_get_info_by_fd(map_fd, &map, &map_info_len);
	if (err) {
		err = -errno;
		/* if BPF_OBJ_GET_INFO_BY_FD is supported, will return
		 * -EBADFD, -EFAULT, or -E2BIG on real error
		 */
		if (err != -EINVAL) {
			pr_warn("failed to get map info for map FD %d: %s\n",
				map_fd, libbpf_strerror_r(err, msg, sizeof(msg)));
			return ERR_PTR(err);
		}
		pr_debug("failed to get map info for FD %d; API not supported? Ignoring...\n",
			 map_fd);
	} else {
		if (map.type != BPF_MAP_TYPE_PERF_EVENT_ARRAY) {
			pr_warn("map '%s' should be BPF_MAP_TYPE_PERF_EVENT_ARRAY\n",
				map.name);
			return ERR_PTR(-EINVAL);
		}
	}

	pb = calloc(1, sizeof(*pb));
	if (!pb)
		return ERR_PTR(-ENOMEM);

	pb->event_cb = p->event_cb;
	pb->sample_cb = p->sample_cb;
	pb->lost_cb = p->lost_cb;
	pb->ctx = p->ctx;

	pb->page_size = getpagesize();
	pb->mmap_size = pb->page_size * page_cnt;
	pb->map_fd = map_fd;

	pb->epoll_fd = epoll_create1(EPOLL_CLOEXEC);
	if (pb->epoll_fd < 0) {
		err = -errno;
		pr_warn("failed to create epoll instance: %s\n",
			libbpf_strerror_r(err, msg, sizeof(msg)));
		goto error;
	}

	if (p->cpu_cnt > 0) {
		pb->cpu_cnt = p->cpu_cnt;
	} else {
		pb->cpu_cnt = libbpf_num_possible_cpus();
		if (pb->cpu_cnt < 0) {
			err = pb->cpu_cnt;
			goto error;
		}
		if (map.max_entries && map.max_entries < pb->cpu_cnt)
			pb->cpu_cnt = map.max_entries;
	}

	pb->events = calloc(pb->cpu_cnt, sizeof(*pb->events));
	if (!pb->events) {
		err = -ENOMEM;
		pr_warn("failed to allocate events: out of memory\n");
		goto error;
	}
	pb->cpu_bufs = calloc(pb->cpu_cnt, sizeof(*pb->cpu_bufs));
	if (!pb->cpu_bufs) {
		err = -ENOMEM;
		pr_warn("failed to allocate buffers: out of memory\n");
		goto error;
	}

	err = parse_cpu_mask_file(online_cpus_file, &online, &n);
	if (err) {
		pr_warn("failed to get online CPU mask: %d\n", err);
		goto error;
	}

	for (i = 0, j = 0; i < pb->cpu_cnt; i++) {
		struct perf_cpu_buf *cpu_buf;
		int cpu, map_key;

		cpu = p->cpu_cnt > 0 ? p->cpus[i] : i;
		map_key = p->cpu_cnt > 0 ? p->map_keys[i] : i;

		/* in case user didn't explicitly requested particular CPUs to
		 * be attached to, skip offline/not present CPUs
		 */
		if (p->cpu_cnt <= 0 && (cpu >= n || !online[cpu]))
			continue;

		cpu_buf = perf_buffer__open_cpu_buf(pb, p->attr, cpu, map_key);
		if (IS_ERR(cpu_buf)) {
			err = PTR_ERR(cpu_buf);
			goto error;
		}

		pb->cpu_bufs[j] = cpu_buf;

		err = bpf_map_update_elem(pb->map_fd, &map_key,
					  &cpu_buf->fd, 0);
		if (err) {
			err = -errno;
			pr_warn("failed to set cpu #%d, key %d -> perf FD %d: %s\n",
				cpu, map_key, cpu_buf->fd,
				libbpf_strerror_r(err, msg, sizeof(msg)));
			goto error;
		}

		pb->events[j].events = EPOLLIN;
		pb->events[j].data.ptr = cpu_buf;
		if (epoll_ctl(pb->epoll_fd, EPOLL_CTL_ADD, cpu_buf->fd,
			      &pb->events[j]) < 0) {
			err = -errno;
			pr_warn("failed to epoll_ctl cpu #%d perf FD %d: %s\n",
				cpu, cpu_buf->fd,
				libbpf_strerror_r(err, msg, sizeof(msg)));
			goto error;
		}
		j++;
	}
	pb->cpu_cnt = j;
	free(online);

	return pb;

error:
	free(online);
	if (pb)
		perf_buffer__free(pb);
	return ERR_PTR(err);
}

struct perf_sample_raw {
	struct perf_event_header header;
	uint32_t size;
	char data[];
};

struct perf_sample_lost {
	struct perf_event_header header;
	uint64_t id;
	uint64_t lost;
	uint64_t sample_id;
};

static enum bpf_perf_event_ret
perf_buffer__process_record(struct perf_event_header *e, void *ctx)
{
	struct perf_cpu_buf *cpu_buf = ctx;
	struct perf_buffer *pb = cpu_buf->pb;
	void *data = e;

	/* user wants full control over parsing perf event */
	if (pb->event_cb)
		return pb->event_cb(pb->ctx, cpu_buf->cpu, e);

	switch (e->type) {
	case PERF_RECORD_SAMPLE: {
		struct perf_sample_raw *s = data;

		if (pb->sample_cb)
			pb->sample_cb(pb->ctx, cpu_buf->cpu, s->data, s->size);
		break;
	}
	case PERF_RECORD_LOST: {
		struct perf_sample_lost *s = data;

		if (pb->lost_cb)
			pb->lost_cb(pb->ctx, cpu_buf->cpu, s->lost);
		break;
	}
	default:
		pr_warn("unknown perf sample type %d\n", e->type);
		return LIBBPF_PERF_EVENT_ERROR;
	}
	return LIBBPF_PERF_EVENT_CONT;
}

static int perf_buffer__process_records(struct perf_buffer *pb,
					struct perf_cpu_buf *cpu_buf)
{
	enum bpf_perf_event_ret ret;

	ret = bpf_perf_event_read_simple(cpu_buf->base, pb->mmap_size,
					 pb->page_size, &cpu_buf->buf,
					 &cpu_buf->buf_size,
					 perf_buffer__process_record, cpu_buf);
	if (ret != LIBBPF_PERF_EVENT_CONT)
		return ret;
	return 0;
}

int perf_buffer__epoll_fd(const struct perf_buffer *pb)
{
	return pb->epoll_fd;
}

int perf_buffer__poll(struct perf_buffer *pb, int timeout_ms)
{
	int i, cnt, err;

	cnt = epoll_wait(pb->epoll_fd, pb->events, pb->cpu_cnt, timeout_ms);
	for (i = 0; i < cnt; i++) {
		struct perf_cpu_buf *cpu_buf = pb->events[i].data.ptr;

		err = perf_buffer__process_records(pb, cpu_buf);
		if (err) {
			pr_warn("error while processing records: %d\n", err);
			return err;
		}
	}
	return cnt < 0 ? -errno : cnt;
}

/* Return number of PERF_EVENT_ARRAY map slots set up by this perf_buffer
 * manager.
 */
size_t perf_buffer__buffer_cnt(const struct perf_buffer *pb)
{
	return pb->cpu_cnt;
}

/*
 * Return perf_event FD of a ring buffer in *buf_idx* slot of
 * PERF_EVENT_ARRAY BPF map. This FD can be polled for new data using
 * select()/poll()/epoll() Linux syscalls.
 */
int perf_buffer__buffer_fd(const struct perf_buffer *pb, size_t buf_idx)
{
	struct perf_cpu_buf *cpu_buf;

	if (buf_idx >= pb->cpu_cnt)
		return -EINVAL;

	cpu_buf = pb->cpu_bufs[buf_idx];
	if (!cpu_buf)
		return -ENOENT;

	return cpu_buf->fd;
}

/*
 * Consume data from perf ring buffer corresponding to slot *buf_idx* in
 * PERF_EVENT_ARRAY BPF map without waiting/polling. If there is no data to
 * consume, do nothing and return success.
 * Returns:
 *   - 0 on success;
 *   - <0 on failure.
 */
int perf_buffer__consume_buffer(struct perf_buffer *pb, size_t buf_idx)
{
	struct perf_cpu_buf *cpu_buf;

	if (buf_idx >= pb->cpu_cnt)
		return -EINVAL;

	cpu_buf = pb->cpu_bufs[buf_idx];
	if (!cpu_buf)
		return -ENOENT;

	return perf_buffer__process_records(pb, cpu_buf);
}

int perf_buffer__consume(struct perf_buffer *pb)
{
	int i, err;

	for (i = 0; i < pb->cpu_cnt; i++) {
		struct perf_cpu_buf *cpu_buf = pb->cpu_bufs[i];

		if (!cpu_buf)
			continue;

		err = perf_buffer__process_records(pb, cpu_buf);
		if (err) {
			pr_warn("perf_buffer: failed to process records in buffer #%d: %d\n", i, err);
			return err;
		}
	}
	return 0;
}

struct bpf_prog_info_array_desc {
	int	array_offset;	/* e.g. offset of jited_prog_insns */
	int	count_offset;	/* e.g. offset of jited_prog_len */
	int	size_offset;	/* > 0: offset of rec size,
				 * < 0: fix size of -size_offset
				 */
};

static struct bpf_prog_info_array_desc bpf_prog_info_array_desc[] = {
	[BPF_PROG_INFO_JITED_INSNS] = {
		offsetof(struct bpf_prog_info, jited_prog_insns),
		offsetof(struct bpf_prog_info, jited_prog_len),
		-1,
	},
	[BPF_PROG_INFO_XLATED_INSNS] = {
		offsetof(struct bpf_prog_info, xlated_prog_insns),
		offsetof(struct bpf_prog_info, xlated_prog_len),
		-1,
	},
	[BPF_PROG_INFO_MAP_IDS] = {
		offsetof(struct bpf_prog_info, map_ids),
		offsetof(struct bpf_prog_info, nr_map_ids),
		-(int)sizeof(__u32),
	},
	[BPF_PROG_INFO_JITED_KSYMS] = {
		offsetof(struct bpf_prog_info, jited_ksyms),
		offsetof(struct bpf_prog_info, nr_jited_ksyms),
		-(int)sizeof(__u64),
	},
	[BPF_PROG_INFO_JITED_FUNC_LENS] = {
		offsetof(struct bpf_prog_info, jited_func_lens),
		offsetof(struct bpf_prog_info, nr_jited_func_lens),
		-(int)sizeof(__u32),
	},
	[BPF_PROG_INFO_FUNC_INFO] = {
		offsetof(struct bpf_prog_info, func_info),
		offsetof(struct bpf_prog_info, nr_func_info),
		offsetof(struct bpf_prog_info, func_info_rec_size),
	},
	[BPF_PROG_INFO_LINE_INFO] = {
		offsetof(struct bpf_prog_info, line_info),
		offsetof(struct bpf_prog_info, nr_line_info),
		offsetof(struct bpf_prog_info, line_info_rec_size),
	},
	[BPF_PROG_INFO_JITED_LINE_INFO] = {
		offsetof(struct bpf_prog_info, jited_line_info),
		offsetof(struct bpf_prog_info, nr_jited_line_info),
		offsetof(struct bpf_prog_info, jited_line_info_rec_size),
	},
	[BPF_PROG_INFO_PROG_TAGS] = {
		offsetof(struct bpf_prog_info, prog_tags),
		offsetof(struct bpf_prog_info, nr_prog_tags),
		-(int)sizeof(__u8) * BPF_TAG_SIZE,
	},

};

static __u32 bpf_prog_info_read_offset_u32(struct bpf_prog_info *info,
					   int offset)
{
	__u32 *array = (__u32 *)info;

	if (offset >= 0)
		return array[offset / sizeof(__u32)];
	return -(int)offset;
}

static __u64 bpf_prog_info_read_offset_u64(struct bpf_prog_info *info,
					   int offset)
{
	__u64 *array = (__u64 *)info;

	if (offset >= 0)
		return array[offset / sizeof(__u64)];
	return -(int)offset;
}

static void bpf_prog_info_set_offset_u32(struct bpf_prog_info *info, int offset,
					 __u32 val)
{
	__u32 *array = (__u32 *)info;

	if (offset >= 0)
		array[offset / sizeof(__u32)] = val;
}

static void bpf_prog_info_set_offset_u64(struct bpf_prog_info *info, int offset,
					 __u64 val)
{
	__u64 *array = (__u64 *)info;

	if (offset >= 0)
		array[offset / sizeof(__u64)] = val;
}

struct bpf_prog_info_linear *
bpf_program__get_prog_info_linear(int fd, __u64 arrays)
{
	struct bpf_prog_info_linear *info_linear;
	struct bpf_prog_info info = {};
	__u32 info_len = sizeof(info);
	__u32 data_len = 0;
	int i, err;
	void *ptr;

	if (arrays >> BPF_PROG_INFO_LAST_ARRAY)
		return ERR_PTR(-EINVAL);

	/* step 1: get array dimensions */
	err = bpf_obj_get_info_by_fd(fd, &info, &info_len);
	if (err) {
		pr_debug("can't get prog info: %s", strerror(errno));
		return ERR_PTR(-EFAULT);
	}

	/* step 2: calculate total size of all arrays */
	for (i = BPF_PROG_INFO_FIRST_ARRAY; i < BPF_PROG_INFO_LAST_ARRAY; ++i) {
		bool include_array = (arrays & (1UL << i)) > 0;
		struct bpf_prog_info_array_desc *desc;
		__u32 count, size;

		desc = bpf_prog_info_array_desc + i;

		/* kernel is too old to support this field */
		if (info_len < desc->array_offset + sizeof(__u32) ||
		    info_len < desc->count_offset + sizeof(__u32) ||
		    (desc->size_offset > 0 && info_len < desc->size_offset))
			include_array = false;

		if (!include_array) {
			arrays &= ~(1UL << i);	/* clear the bit */
			continue;
		}

		count = bpf_prog_info_read_offset_u32(&info, desc->count_offset);
		size  = bpf_prog_info_read_offset_u32(&info, desc->size_offset);

		data_len += count * size;
	}

	/* step 3: allocate continuous memory */
	data_len = roundup(data_len, sizeof(__u64));
	info_linear = malloc(sizeof(struct bpf_prog_info_linear) + data_len);
	if (!info_linear)
		return ERR_PTR(-ENOMEM);

	/* step 4: fill data to info_linear->info */
	info_linear->arrays = arrays;
	memset(&info_linear->info, 0, sizeof(info));
	ptr = info_linear->data;

	for (i = BPF_PROG_INFO_FIRST_ARRAY; i < BPF_PROG_INFO_LAST_ARRAY; ++i) {
		struct bpf_prog_info_array_desc *desc;
		__u32 count, size;

		if ((arrays & (1UL << i)) == 0)
			continue;

		desc  = bpf_prog_info_array_desc + i;
		count = bpf_prog_info_read_offset_u32(&info, desc->count_offset);
		size  = bpf_prog_info_read_offset_u32(&info, desc->size_offset);
		bpf_prog_info_set_offset_u32(&info_linear->info,
					     desc->count_offset, count);
		bpf_prog_info_set_offset_u32(&info_linear->info,
					     desc->size_offset, size);
		bpf_prog_info_set_offset_u64(&info_linear->info,
					     desc->array_offset,
					     ptr_to_u64(ptr));
		ptr += count * size;
	}

	/* step 5: call syscall again to get required arrays */
	err = bpf_obj_get_info_by_fd(fd, &info_linear->info, &info_len);
	if (err) {
		pr_debug("can't get prog info: %s", strerror(errno));
		free(info_linear);
		return ERR_PTR(-EFAULT);
	}

	/* step 6: verify the data */
	for (i = BPF_PROG_INFO_FIRST_ARRAY; i < BPF_PROG_INFO_LAST_ARRAY; ++i) {
		struct bpf_prog_info_array_desc *desc;
		__u32 v1, v2;

		if ((arrays & (1UL << i)) == 0)
			continue;

		desc = bpf_prog_info_array_desc + i;
		v1 = bpf_prog_info_read_offset_u32(&info, desc->count_offset);
		v2 = bpf_prog_info_read_offset_u32(&info_linear->info,
						   desc->count_offset);
		if (v1 != v2)
			pr_warn("%s: mismatch in element count\n", __func__);

		v1 = bpf_prog_info_read_offset_u32(&info, desc->size_offset);
		v2 = bpf_prog_info_read_offset_u32(&info_linear->info,
						   desc->size_offset);
		if (v1 != v2)
			pr_warn("%s: mismatch in rec size\n", __func__);
	}

	/* step 7: update info_len and data_len */
	info_linear->info_len = sizeof(struct bpf_prog_info);
	info_linear->data_len = data_len;

	return info_linear;
}

void bpf_program__bpil_addr_to_offs(struct bpf_prog_info_linear *info_linear)
{
	int i;

	for (i = BPF_PROG_INFO_FIRST_ARRAY; i < BPF_PROG_INFO_LAST_ARRAY; ++i) {
		struct bpf_prog_info_array_desc *desc;
		__u64 addr, offs;

		if ((info_linear->arrays & (1UL << i)) == 0)
			continue;

		desc = bpf_prog_info_array_desc + i;
		addr = bpf_prog_info_read_offset_u64(&info_linear->info,
						     desc->array_offset);
		offs = addr - ptr_to_u64(info_linear->data);
		bpf_prog_info_set_offset_u64(&info_linear->info,
					     desc->array_offset, offs);
	}
}

void bpf_program__bpil_offs_to_addr(struct bpf_prog_info_linear *info_linear)
{
	int i;

	for (i = BPF_PROG_INFO_FIRST_ARRAY; i < BPF_PROG_INFO_LAST_ARRAY; ++i) {
		struct bpf_prog_info_array_desc *desc;
		__u64 addr, offs;

		if ((info_linear->arrays & (1UL << i)) == 0)
			continue;

		desc = bpf_prog_info_array_desc + i;
		offs = bpf_prog_info_read_offset_u64(&info_linear->info,
						     desc->array_offset);
		addr = offs + ptr_to_u64(info_linear->data);
		bpf_prog_info_set_offset_u64(&info_linear->info,
					     desc->array_offset, addr);
	}
}

<<<<<<< HEAD
int parse_cpu_mask_str(const char *s, bool **mask, int *mask_sz)
{
	int err = 0, n, len, start, end = -1;
	bool *tmp;

=======
int bpf_program__set_attach_target(struct bpf_program *prog,
				   int attach_prog_fd,
				   const char *attach_func_name)
{
	int btf_id;

	if (!prog || attach_prog_fd < 0 || !attach_func_name)
		return -EINVAL;

	if (attach_prog_fd)
		btf_id = libbpf_find_prog_btf_id(attach_func_name,
						 attach_prog_fd);
	else
		btf_id = libbpf_find_vmlinux_btf_id(attach_func_name,
						    prog->expected_attach_type);

	if (btf_id < 0)
		return btf_id;

	prog->attach_btf_id = btf_id;
	prog->attach_prog_fd = attach_prog_fd;
	return 0;
}

int parse_cpu_mask_str(const char *s, bool **mask, int *mask_sz)
{
	int err = 0, n, len, start, end = -1;
	bool *tmp;

>>>>>>> d1988041
	*mask = NULL;
	*mask_sz = 0;

	/* Each sub string separated by ',' has format \d+-\d+ or \d+ */
	while (*s) {
		if (*s == ',' || *s == '\n') {
			s++;
			continue;
		}
		n = sscanf(s, "%d%n-%d%n", &start, &len, &end, &len);
		if (n <= 0 || n > 2) {
<<<<<<< HEAD
			pr_warning("Failed to get CPU range %s: %d\n", s, n);
=======
			pr_warn("Failed to get CPU range %s: %d\n", s, n);
>>>>>>> d1988041
			err = -EINVAL;
			goto cleanup;
		} else if (n == 1) {
			end = start;
		}
		if (start < 0 || start > end) {
<<<<<<< HEAD
			pr_warning("Invalid CPU range [%d,%d] in %s\n",
				   start, end, s);
=======
			pr_warn("Invalid CPU range [%d,%d] in %s\n",
				start, end, s);
>>>>>>> d1988041
			err = -EINVAL;
			goto cleanup;
		}
		tmp = realloc(*mask, end + 1);
		if (!tmp) {
			err = -ENOMEM;
			goto cleanup;
		}
		*mask = tmp;
		memset(tmp + *mask_sz, 0, start - *mask_sz);
		memset(tmp + start, 1, end - start + 1);
		*mask_sz = end + 1;
		s += len;
	}
	if (!*mask_sz) {
<<<<<<< HEAD
		pr_warning("Empty CPU range\n");
=======
		pr_warn("Empty CPU range\n");
>>>>>>> d1988041
		return -EINVAL;
	}
	return 0;
cleanup:
	free(*mask);
	*mask = NULL;
	return err;
}

int parse_cpu_mask_file(const char *fcpu, bool **mask, int *mask_sz)
{
	int fd, err = 0, len;
	char buf[128];

	fd = open(fcpu, O_RDONLY);
	if (fd < 0) {
		err = -errno;
<<<<<<< HEAD
		pr_warning("Failed to open cpu mask file %s: %d\n", fcpu, err);
=======
		pr_warn("Failed to open cpu mask file %s: %d\n", fcpu, err);
>>>>>>> d1988041
		return err;
	}
	len = read(fd, buf, sizeof(buf));
	close(fd);
	if (len <= 0) {
		err = len ? -errno : -EINVAL;
<<<<<<< HEAD
		pr_warning("Failed to read cpu mask from %s: %d\n", fcpu, err);
		return err;
	}
	if (len >= sizeof(buf)) {
		pr_warning("CPU mask is too big in file %s\n", fcpu);
=======
		pr_warn("Failed to read cpu mask from %s: %d\n", fcpu, err);
		return err;
	}
	if (len >= sizeof(buf)) {
		pr_warn("CPU mask is too big in file %s\n", fcpu);
>>>>>>> d1988041
		return -E2BIG;
	}
	buf[len] = '\0';

	return parse_cpu_mask_str(buf, mask, mask_sz);
}

int libbpf_num_possible_cpus(void)
{
	static const char *fcpu = "/sys/devices/system/cpu/possible";
	static int cpus;
	int err, n, i, tmp_cpus;
	bool *mask;

	tmp_cpus = READ_ONCE(cpus);
	if (tmp_cpus > 0)
		return tmp_cpus;

	err = parse_cpu_mask_file(fcpu, &mask, &n);
	if (err)
		return err;

	tmp_cpus = 0;
	for (i = 0; i < n; i++) {
		if (mask[i])
			tmp_cpus++;
	}
	free(mask);

	WRITE_ONCE(cpus, tmp_cpus);
	return tmp_cpus;
}

int bpf_object__open_skeleton(struct bpf_object_skeleton *s,
			      const struct bpf_object_open_opts *opts)
{
	DECLARE_LIBBPF_OPTS(bpf_object_open_opts, skel_opts,
		.object_name = s->name,
	);
	struct bpf_object *obj;
	int i;

	/* Attempt to preserve opts->object_name, unless overriden by user
	 * explicitly. Overwriting object name for skeletons is discouraged,
	 * as it breaks global data maps, because they contain object name
	 * prefix as their own map name prefix. When skeleton is generated,
	 * bpftool is making an assumption that this name will stay the same.
	 */
	if (opts) {
		memcpy(&skel_opts, opts, sizeof(*opts));
		if (!opts->object_name)
			skel_opts.object_name = s->name;
	}

	obj = bpf_object__open_mem(s->data, s->data_sz, &skel_opts);
	if (IS_ERR(obj)) {
		pr_warn("failed to initialize skeleton BPF object '%s': %ld\n",
			s->name, PTR_ERR(obj));
		return PTR_ERR(obj);
	}

	*s->obj = obj;

	for (i = 0; i < s->map_cnt; i++) {
		struct bpf_map **map = s->maps[i].map;
		const char *name = s->maps[i].name;
		void **mmaped = s->maps[i].mmaped;

		*map = bpf_object__find_map_by_name(obj, name);
		if (!*map) {
			pr_warn("failed to find skeleton map '%s'\n", name);
			return -ESRCH;
		}

		/* externs shouldn't be pre-setup from user code */
		if (mmaped && (*map)->libbpf_type != LIBBPF_MAP_KCONFIG)
			*mmaped = (*map)->mmaped;
	}

	for (i = 0; i < s->prog_cnt; i++) {
		struct bpf_program **prog = s->progs[i].prog;
		const char *name = s->progs[i].name;

		*prog = bpf_object__find_program_by_name(obj, name);
		if (!*prog) {
			pr_warn("failed to find skeleton program '%s'\n", name);
			return -ESRCH;
		}
	}

	return 0;
}

int bpf_object__load_skeleton(struct bpf_object_skeleton *s)
{
	int i, err;

	err = bpf_object__load(*s->obj);
	if (err) {
		pr_warn("failed to load BPF skeleton '%s': %d\n", s->name, err);
		return err;
	}

	for (i = 0; i < s->map_cnt; i++) {
		struct bpf_map *map = *s->maps[i].map;
		size_t mmap_sz = bpf_map_mmap_sz(map);
		int prot, map_fd = bpf_map__fd(map);
		void **mmaped = s->maps[i].mmaped;

		if (!mmaped)
			continue;

		if (!(map->def.map_flags & BPF_F_MMAPABLE)) {
			*mmaped = NULL;
			continue;
		}

		if (map->def.map_flags & BPF_F_RDONLY_PROG)
			prot = PROT_READ;
		else
			prot = PROT_READ | PROT_WRITE;

		/* Remap anonymous mmap()-ed "map initialization image" as
		 * a BPF map-backed mmap()-ed memory, but preserving the same
		 * memory address. This will cause kernel to change process'
		 * page table to point to a different piece of kernel memory,
		 * but from userspace point of view memory address (and its
		 * contents, being identical at this point) will stay the
		 * same. This mapping will be released by bpf_object__close()
		 * as per normal clean up procedure, so we don't need to worry
		 * about it from skeleton's clean up perspective.
		 */
		*mmaped = mmap(map->mmaped, mmap_sz, prot,
				MAP_SHARED | MAP_FIXED, map_fd, 0);
		if (*mmaped == MAP_FAILED) {
			err = -errno;
			*mmaped = NULL;
			pr_warn("failed to re-mmap() map '%s': %d\n",
				 bpf_map__name(map), err);
			return err;
		}
	}

	return 0;
}

int bpf_object__attach_skeleton(struct bpf_object_skeleton *s)
{
	int i;

	for (i = 0; i < s->prog_cnt; i++) {
		struct bpf_program *prog = *s->progs[i].prog;
		struct bpf_link **link = s->progs[i].link;
		const struct bpf_sec_def *sec_def;

		if (!prog->load)
			continue;

		sec_def = find_sec_def(prog->sec_name);
		if (!sec_def || !sec_def->attach_fn)
			continue;

		*link = sec_def->attach_fn(sec_def, prog);
		if (IS_ERR(*link)) {
			pr_warn("failed to auto-attach program '%s': %ld\n",
				bpf_program__name(prog), PTR_ERR(*link));
			return PTR_ERR(*link);
		}
	}

	return 0;
}

void bpf_object__detach_skeleton(struct bpf_object_skeleton *s)
{
	int i;

	for (i = 0; i < s->prog_cnt; i++) {
		struct bpf_link **link = s->progs[i].link;

		bpf_link__destroy(*link);
		*link = NULL;
	}
}

void bpf_object__destroy_skeleton(struct bpf_object_skeleton *s)
{
	if (s->progs)
		bpf_object__detach_skeleton(s);
	if (s->obj)
		bpf_object__close(*s->obj);
	free(s->maps);
	free(s->progs);
	free(s);
}<|MERGE_RESOLUTION|>--- conflicted
+++ resolved
@@ -4654,20 +4654,12 @@
 			continue;
 
 		if (strncmp(local_name, targ_name, local_essent_len) == 0) {
-<<<<<<< HEAD
-			pr_debug("[%d] %s: found candidate [%d] %s\n",
-				 local_type_id, local_name, i, targ_name);
-			new_ids = reallocarray(cand_ids->data,
-					       cand_ids->len + 1,
-					       sizeof(*cand_ids->data));
-=======
 			pr_debug("CO-RE relocating [%d] %s %s: found target candidate [%d] %s %s\n",
 				 local_type_id, btf_kind_str(local_t),
 				 local_name, i, btf_kind_str(t), targ_name);
 			new_ids = libbpf_reallocarray(cand_ids->data,
 						      cand_ids->len + 1,
 						      sizeof(*cand_ids->data));
->>>>>>> d1988041
 			if (!new_ids) {
 				err = -ENOMEM;
 				goto err_out;
@@ -6190,7 +6182,6 @@
 			 */
 			sub_insn_idx = prog->sec_insn_off + insn_idx + insn->imm + 1;
 		}
-		prog->insns = new_insn;
 
 		/* we enforce that sub-programs should be in .text section */
 		subprog = find_prog_by_sec_insn(obj, obj->efile.text_shndx, sub_insn_idx);
@@ -6233,15 +6224,6 @@
 				return err;
 		}
 
-<<<<<<< HEAD
-		memcpy(new_insn + prog->insns_cnt, text->insns,
-		       text->insns_cnt * sizeof(*insn));
-		prog->main_prog_cnt = prog->insns_cnt;
-		prog->insns_cnt = new_cnt;
-		pr_debug("added %zd insn from %s to prog %s\n",
-			 text->insns_cnt, text->section_name,
-			 prog->section_name);
-=======
 		/* main_prog->insns memory could have been re-allocated, so
 		 * calculate pointer again
 		 */
@@ -6258,7 +6240,6 @@
 
 		pr_debug("prog '%s': insn #%zu relocated, imm %d points to subprog '%s' (now at %zu offset)\n",
 			 prog->name, insn_idx, insn->imm, subprog->name, subprog->sub_insn_off);
->>>>>>> d1988041
 	}
 
 	return 0;
@@ -10593,13 +10574,6 @@
 	}
 }
 
-<<<<<<< HEAD
-int parse_cpu_mask_str(const char *s, bool **mask, int *mask_sz)
-{
-	int err = 0, n, len, start, end = -1;
-	bool *tmp;
-
-=======
 int bpf_program__set_attach_target(struct bpf_program *prog,
 				   int attach_prog_fd,
 				   const char *attach_func_name)
@@ -10629,7 +10603,6 @@
 	int err = 0, n, len, start, end = -1;
 	bool *tmp;
 
->>>>>>> d1988041
 	*mask = NULL;
 	*mask_sz = 0;
 
@@ -10641,24 +10614,15 @@
 		}
 		n = sscanf(s, "%d%n-%d%n", &start, &len, &end, &len);
 		if (n <= 0 || n > 2) {
-<<<<<<< HEAD
-			pr_warning("Failed to get CPU range %s: %d\n", s, n);
-=======
 			pr_warn("Failed to get CPU range %s: %d\n", s, n);
->>>>>>> d1988041
 			err = -EINVAL;
 			goto cleanup;
 		} else if (n == 1) {
 			end = start;
 		}
 		if (start < 0 || start > end) {
-<<<<<<< HEAD
-			pr_warning("Invalid CPU range [%d,%d] in %s\n",
-				   start, end, s);
-=======
 			pr_warn("Invalid CPU range [%d,%d] in %s\n",
 				start, end, s);
->>>>>>> d1988041
 			err = -EINVAL;
 			goto cleanup;
 		}
@@ -10674,11 +10638,7 @@
 		s += len;
 	}
 	if (!*mask_sz) {
-<<<<<<< HEAD
-		pr_warning("Empty CPU range\n");
-=======
 		pr_warn("Empty CPU range\n");
->>>>>>> d1988041
 		return -EINVAL;
 	}
 	return 0;
@@ -10696,30 +10656,18 @@
 	fd = open(fcpu, O_RDONLY);
 	if (fd < 0) {
 		err = -errno;
-<<<<<<< HEAD
-		pr_warning("Failed to open cpu mask file %s: %d\n", fcpu, err);
-=======
 		pr_warn("Failed to open cpu mask file %s: %d\n", fcpu, err);
->>>>>>> d1988041
 		return err;
 	}
 	len = read(fd, buf, sizeof(buf));
 	close(fd);
 	if (len <= 0) {
 		err = len ? -errno : -EINVAL;
-<<<<<<< HEAD
-		pr_warning("Failed to read cpu mask from %s: %d\n", fcpu, err);
-		return err;
-	}
-	if (len >= sizeof(buf)) {
-		pr_warning("CPU mask is too big in file %s\n", fcpu);
-=======
 		pr_warn("Failed to read cpu mask from %s: %d\n", fcpu, err);
 		return err;
 	}
 	if (len >= sizeof(buf)) {
 		pr_warn("CPU mask is too big in file %s\n", fcpu);
->>>>>>> d1988041
 		return -E2BIG;
 	}
 	buf[len] = '\0';
